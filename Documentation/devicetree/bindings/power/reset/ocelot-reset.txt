Microsemi Ocelot reset controller

The DEVCPU_GCB:CHIP_REGS have a SOFT_RST register that can be used to reset the
SoC core.

The reset registers are both present in the MSCC vcoreiii MIPS and
microchip Sparx5 armv8 SoC's.

Required Properties:
<<<<<<< HEAD
 - compatible: "mscc,ocelot-chip-reset" or "microchip,sparx5-chip-reset"
=======

 - compatible: "mscc,ocelot-chip-reset", "mscc,luton-chip-reset",
   "mscc,jaguar2-chip-reset" or "microchip,sparx5-chip-reset"
>>>>>>> f642729d

Example:
	reset@1070008 {
		compatible = "mscc,ocelot-chip-reset";
		reg = <0x1070008 0x4>;
	};
<|MERGE_RESOLUTION|>--- conflicted
+++ resolved
@@ -7,13 +7,9 @@
 microchip Sparx5 armv8 SoC's.
 
 Required Properties:
-<<<<<<< HEAD
- - compatible: "mscc,ocelot-chip-reset" or "microchip,sparx5-chip-reset"
-=======
 
  - compatible: "mscc,ocelot-chip-reset", "mscc,luton-chip-reset",
    "mscc,jaguar2-chip-reset" or "microchip,sparx5-chip-reset"
->>>>>>> f642729d
 
 Example:
 	reset@1070008 {
