/* SPDX-License-Identifier: GPL-2.0-only */
/*
 * Copyright (C) 2015 Linaro Ltd <ard.biesheuvel@linaro.org>
 */

#ifndef __ASM_ARM_EFI_H
#define __ASM_ARM_EFI_H

#include <asm/cacheflush.h>
#include <asm/cachetype.h>
#include <asm/early_ioremap.h>
#include <asm/fixmap.h>
#include <asm/highmem.h>
#include <asm/mach/map.h>
#include <asm/mmu_context.h>
#include <asm/ptrace.h>

#ifdef CONFIG_EFI
void efi_init(void);

int efi_create_mapping(struct mm_struct *mm, efi_memory_desc_t *md);
int efi_set_mapping_permissions(struct mm_struct *mm, efi_memory_desc_t *md);

#define arch_efi_call_virt_setup()	efi_virtmap_load()
#define arch_efi_call_virt_teardown()	efi_virtmap_unload()

#define arch_efi_call_virt(p, f, args...)				\
({									\
	efi_##f##_t *__f;						\
	__f = p->f;							\
	__f(args);							\
})

#define ARCH_EFI_IRQ_FLAGS_MASK \
	(PSR_J_BIT | PSR_E_BIT | PSR_A_BIT | PSR_I_BIT | PSR_F_BIT | \
	 PSR_T_BIT | MODE_MASK)

static inline void efi_set_pgd(struct mm_struct *mm)
{
	check_and_switch_context(mm, NULL);
}

void efi_virtmap_load(void);
void efi_virtmap_unload(void);

#else
#define efi_init()
#endif /* CONFIG_EFI */

/* arch specific definitions used by the stub code */

struct screen_info *alloc_screen_info(void);
void free_screen_info(struct screen_info *si);

static inline void efifb_setup_from_dmi(struct screen_info *si, const char *opt)
{
}

/*
 * A reasonable upper bound for the uncompressed kernel size is 32 MBytes,
 * so we will reserve that amount of memory. We have no easy way to tell what
 * the actuall size of code + data the uncompressed kernel will use.
 * If this is insufficient, the decompressor will relocate itself out of the
 * way before performing the decompression.
 */
#define MAX_UNCOMP_KERNEL_SIZE	SZ_32M

/*
<<<<<<< HEAD
 * phys-to-virt patching requires that the physical to virtual offset fits
 * into the immediate field of an add/sub instruction, which comes down to the
 * 24 least significant bits being zero, and so the offset should be a multiple
 * of 16 MB. Since PAGE_OFFSET itself is a multiple of 16 MB, the physical
 * base should be aligned to 16 MB as well.
 */
#define EFI_PHYS_ALIGN		SZ_16M

/* on ARM, the FDT should be located in a lowmem region */
static inline unsigned long efi_get_max_fdt_addr(unsigned long image_addr)
{
	return round_down(image_addr, EFI_PHYS_ALIGN) + SZ_512M;
}
=======
 * phys-to-virt patching requires that the physical to virtual offset is a
 * multiple of 2 MiB. However, using an alignment smaller than TEXT_OFFSET
 * here throws off the memory allocation logic, so let's use the lowest power
 * of two greater than 2 MiB and greater than TEXT_OFFSET.
 */
#define EFI_PHYS_ALIGN		max(UL(SZ_2M), roundup_pow_of_two(TEXT_OFFSET))
>>>>>>> f642729d

/* on ARM, the initrd should be loaded in a lowmem region */
static inline unsigned long efi_get_max_initrd_addr(unsigned long image_addr)
{
<<<<<<< HEAD
	return round_down(image_addr, EFI_PHYS_ALIGN) + SZ_512M;
=======
	return round_down(image_addr, SZ_4M) + SZ_512M;
>>>>>>> f642729d
}

struct efi_arm_entry_state {
	u32	cpsr_before_ebs;
	u32	sctlr_before_ebs;
	u32	cpsr_after_ebs;
	u32	sctlr_after_ebs;
};

static inline void efi_capsule_flush_cache_range(void *addr, int size)
{
	__cpuc_flush_dcache_area(addr, size);
}

#endif /* _ASM_ARM_EFI_H */<|MERGE_RESOLUTION|>--- conflicted
+++ resolved
@@ -66,37 +66,17 @@
 #define MAX_UNCOMP_KERNEL_SIZE	SZ_32M
 
 /*
-<<<<<<< HEAD
- * phys-to-virt patching requires that the physical to virtual offset fits
- * into the immediate field of an add/sub instruction, which comes down to the
- * 24 least significant bits being zero, and so the offset should be a multiple
- * of 16 MB. Since PAGE_OFFSET itself is a multiple of 16 MB, the physical
- * base should be aligned to 16 MB as well.
- */
-#define EFI_PHYS_ALIGN		SZ_16M
-
-/* on ARM, the FDT should be located in a lowmem region */
-static inline unsigned long efi_get_max_fdt_addr(unsigned long image_addr)
-{
-	return round_down(image_addr, EFI_PHYS_ALIGN) + SZ_512M;
-}
-=======
  * phys-to-virt patching requires that the physical to virtual offset is a
  * multiple of 2 MiB. However, using an alignment smaller than TEXT_OFFSET
  * here throws off the memory allocation logic, so let's use the lowest power
  * of two greater than 2 MiB and greater than TEXT_OFFSET.
  */
 #define EFI_PHYS_ALIGN		max(UL(SZ_2M), roundup_pow_of_two(TEXT_OFFSET))
->>>>>>> f642729d
 
 /* on ARM, the initrd should be loaded in a lowmem region */
 static inline unsigned long efi_get_max_initrd_addr(unsigned long image_addr)
 {
-<<<<<<< HEAD
-	return round_down(image_addr, EFI_PHYS_ALIGN) + SZ_512M;
-=======
 	return round_down(image_addr, SZ_4M) + SZ_512M;
->>>>>>> f642729d
 }
 
 struct efi_arm_entry_state {
