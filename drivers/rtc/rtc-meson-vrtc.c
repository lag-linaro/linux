--- conflicted
+++ resolved
@@ -83,11 +83,7 @@
 		return PTR_ERR(vrtc->rtc);
 
 	vrtc->rtc->ops = &meson_vrtc_ops;
-<<<<<<< HEAD
-	return rtc_register_device(vrtc->rtc);
-=======
 	return devm_rtc_register_device(vrtc->rtc);
->>>>>>> f642729d
 }
 
 static int __maybe_unused meson_vrtc_suspend(struct device *dev)
