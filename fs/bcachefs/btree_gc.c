// SPDX-License-Identifier: GPL-2.0
/*
 * Copyright (C) 2010 Kent Overstreet <kent.overstreet@gmail.com>
 * Copyright (C) 2014 Datera Inc.
 */

#include "bcachefs.h"
#include "alloc_background.h"
#include "alloc_foreground.h"
#include "bkey_methods.h"
#include "bkey_buf.h"
#include "btree_journal_iter.h"
#include "btree_key_cache.h"
#include "btree_locking.h"
#include "btree_update_interior.h"
#include "btree_io.h"
#include "btree_gc.h"
#include "buckets.h"
#include "clock.h"
#include "debug.h"
#include "ec.h"
#include "error.h"
#include "extents.h"
#include "journal.h"
#include "keylist.h"
#include "move.h"
#include "recovery.h"
#include "reflink.h"
#include "replicas.h"
#include "super-io.h"
#include "trace.h"

#include <linux/slab.h>
#include <linux/bitops.h>
#include <linux/freezer.h>
#include <linux/kthread.h>
#include <linux/preempt.h>
#include <linux/rcupdate.h>
#include <linux/sched/task.h>

#define DROP_THIS_NODE		10
#define DROP_PREV_NODE		11

static struct bkey_s unsafe_bkey_s_c_to_s(struct bkey_s_c k)
{
	return (struct bkey_s) {{{
		(struct bkey *) k.k,
		(struct bch_val *) k.v
	}}};
}

static bool should_restart_for_topology_repair(struct bch_fs *c)
{
	return c->opts.fix_errors != FSCK_FIX_no &&
		!(c->recovery_passes_complete & BIT_ULL(BCH_RECOVERY_PASS_check_topology));
}

static inline void __gc_pos_set(struct bch_fs *c, struct gc_pos new_pos)
{
	preempt_disable();
	write_seqcount_begin(&c->gc_pos_lock);
	c->gc_pos = new_pos;
	write_seqcount_end(&c->gc_pos_lock);
	preempt_enable();
}

static inline void gc_pos_set(struct bch_fs *c, struct gc_pos new_pos)
{
	BUG_ON(gc_pos_cmp(new_pos, c->gc_pos) <= 0);
	__gc_pos_set(c, new_pos);
}

/*
 * Missing: if an interior btree node is empty, we need to do something -
 * perhaps just kill it
 */
static int bch2_gc_check_topology(struct bch_fs *c,
				  struct btree *b,
				  struct bkey_buf *prev,
				  struct bkey_buf cur,
				  bool is_last)
{
	struct bpos node_start	= b->data->min_key;
	struct bpos node_end	= b->data->max_key;
	struct bpos expected_start = bkey_deleted(&prev->k->k)
		? node_start
		: bpos_successor(prev->k->k.p);
	struct printbuf buf1 = PRINTBUF, buf2 = PRINTBUF;
	int ret = 0;

	if (cur.k->k.type == KEY_TYPE_btree_ptr_v2) {
		struct bkey_i_btree_ptr_v2 *bp = bkey_i_to_btree_ptr_v2(cur.k);

		if (!bpos_eq(expected_start, bp->v.min_key)) {
			bch2_topology_error(c);

			if (bkey_deleted(&prev->k->k)) {
				prt_printf(&buf1, "start of node: ");
				bch2_bpos_to_text(&buf1, node_start);
			} else {
				bch2_bkey_val_to_text(&buf1, c, bkey_i_to_s_c(prev->k));
			}
			bch2_bkey_val_to_text(&buf2, c, bkey_i_to_s_c(cur.k));

			if (__fsck_err(c,
				       FSCK_CAN_FIX|
				       FSCK_CAN_IGNORE|
				       FSCK_NO_RATELIMIT,
				       btree_node_topology_bad_min_key,
				       "btree node with incorrect min_key at btree %s level %u:\n"
				       "  prev %s\n"
				       "  cur %s",
				       bch2_btree_id_str(b->c.btree_id), b->c.level,
				       buf1.buf, buf2.buf) && should_restart_for_topology_repair(c)) {
				bch_info(c, "Halting mark and sweep to start topology repair pass");
				ret = bch2_run_explicit_recovery_pass(c, BCH_RECOVERY_PASS_check_topology);
				goto err;
			} else {
				set_bit(BCH_FS_initial_gc_unfixed, &c->flags);
			}
		}
	}

	if (is_last && !bpos_eq(cur.k->k.p, node_end)) {
		bch2_topology_error(c);

		printbuf_reset(&buf1);
		printbuf_reset(&buf2);

		bch2_bkey_val_to_text(&buf1, c, bkey_i_to_s_c(cur.k));
		bch2_bpos_to_text(&buf2, node_end);

		if (__fsck_err(c, FSCK_CAN_FIX|FSCK_CAN_IGNORE|FSCK_NO_RATELIMIT,
			  btree_node_topology_bad_max_key,
			  "btree node with incorrect max_key at btree %s level %u:\n"
			  "  %s\n"
			  "  expected %s",
			  bch2_btree_id_str(b->c.btree_id), b->c.level,
			  buf1.buf, buf2.buf) &&
		    should_restart_for_topology_repair(c)) {
			bch_info(c, "Halting mark and sweep to start topology repair pass");
			ret = bch2_run_explicit_recovery_pass(c, BCH_RECOVERY_PASS_check_topology);
			goto err;
		} else {
			set_bit(BCH_FS_initial_gc_unfixed, &c->flags);
		}
	}

	bch2_bkey_buf_copy(prev, c, cur.k);
err:
fsck_err:
	printbuf_exit(&buf2);
	printbuf_exit(&buf1);
	return ret;
}

static void btree_ptr_to_v2(struct btree *b, struct bkey_i_btree_ptr_v2 *dst)
{
	switch (b->key.k.type) {
	case KEY_TYPE_btree_ptr: {
		struct bkey_i_btree_ptr *src = bkey_i_to_btree_ptr(&b->key);

		dst->k.p		= src->k.p;
		dst->v.mem_ptr		= 0;
		dst->v.seq		= b->data->keys.seq;
		dst->v.sectors_written	= 0;
		dst->v.flags		= 0;
		dst->v.min_key		= b->data->min_key;
		set_bkey_val_bytes(&dst->k, sizeof(dst->v) + bkey_val_bytes(&src->k));
		memcpy(dst->v.start, src->v.start, bkey_val_bytes(&src->k));
		break;
	}
	case KEY_TYPE_btree_ptr_v2:
		bkey_copy(&dst->k_i, &b->key);
		break;
	default:
		BUG();
	}
}

static void bch2_btree_node_update_key_early(struct btree_trans *trans,
					     enum btree_id btree, unsigned level,
					     struct bkey_s_c old, struct bkey_i *new)
{
	struct bch_fs *c = trans->c;
	struct btree *b;
	struct bkey_buf tmp;
	int ret;

	bch2_bkey_buf_init(&tmp);
	bch2_bkey_buf_reassemble(&tmp, c, old);

	b = bch2_btree_node_get_noiter(trans, tmp.k, btree, level, true);
	if (!IS_ERR_OR_NULL(b)) {
		mutex_lock(&c->btree_cache.lock);

		bch2_btree_node_hash_remove(&c->btree_cache, b);

		bkey_copy(&b->key, new);
		ret = __bch2_btree_node_hash_insert(&c->btree_cache, b);
		BUG_ON(ret);

		mutex_unlock(&c->btree_cache.lock);
		six_unlock_read(&b->c.lock);
	}

	bch2_bkey_buf_exit(&tmp, c);
}

static int set_node_min(struct bch_fs *c, struct btree *b, struct bpos new_min)
{
	struct bkey_i_btree_ptr_v2 *new;
	int ret;

	new = kmalloc_array(BKEY_BTREE_PTR_U64s_MAX, sizeof(u64), GFP_KERNEL);
	if (!new)
		return -BCH_ERR_ENOMEM_gc_repair_key;

	btree_ptr_to_v2(b, new);
	b->data->min_key	= new_min;
	new->v.min_key		= new_min;
	SET_BTREE_PTR_RANGE_UPDATED(&new->v, true);

	ret = bch2_journal_key_insert_take(c, b->c.btree_id, b->c.level + 1, &new->k_i);
	if (ret) {
		kfree(new);
		return ret;
	}

	bch2_btree_node_drop_keys_outside_node(b);
	bkey_copy(&b->key, &new->k_i);
	return 0;
}

static int set_node_max(struct bch_fs *c, struct btree *b, struct bpos new_max)
{
	struct bkey_i_btree_ptr_v2 *new;
	int ret;

	ret = bch2_journal_key_delete(c, b->c.btree_id, b->c.level + 1, b->key.k.p);
	if (ret)
		return ret;

	new = kmalloc_array(BKEY_BTREE_PTR_U64s_MAX, sizeof(u64), GFP_KERNEL);
	if (!new)
		return -BCH_ERR_ENOMEM_gc_repair_key;

	btree_ptr_to_v2(b, new);
	b->data->max_key	= new_max;
	new->k.p		= new_max;
	SET_BTREE_PTR_RANGE_UPDATED(&new->v, true);

	ret = bch2_journal_key_insert_take(c, b->c.btree_id, b->c.level + 1, &new->k_i);
	if (ret) {
		kfree(new);
		return ret;
	}

	bch2_btree_node_drop_keys_outside_node(b);

	mutex_lock(&c->btree_cache.lock);
	bch2_btree_node_hash_remove(&c->btree_cache, b);

	bkey_copy(&b->key, &new->k_i);
	ret = __bch2_btree_node_hash_insert(&c->btree_cache, b);
	BUG_ON(ret);
	mutex_unlock(&c->btree_cache.lock);
	return 0;
}

static int btree_repair_node_boundaries(struct bch_fs *c, struct btree *b,
					struct btree *prev, struct btree *cur)
{
	struct bpos expected_start = !prev
		? b->data->min_key
		: bpos_successor(prev->key.k.p);
	struct printbuf buf1 = PRINTBUF, buf2 = PRINTBUF;
	int ret = 0;

	if (!prev) {
		prt_printf(&buf1, "start of node: ");
		bch2_bpos_to_text(&buf1, b->data->min_key);
	} else {
		bch2_bkey_val_to_text(&buf1, c, bkey_i_to_s_c(&prev->key));
	}

	bch2_bkey_val_to_text(&buf2, c, bkey_i_to_s_c(&cur->key));

	if (prev &&
	    bpos_gt(expected_start, cur->data->min_key) &&
	    BTREE_NODE_SEQ(cur->data) > BTREE_NODE_SEQ(prev->data)) {
		/* cur overwrites prev: */

		if (mustfix_fsck_err_on(bpos_ge(prev->data->min_key,
						cur->data->min_key), c,
				btree_node_topology_overwritten_by_next_node,
				"btree node overwritten by next node at btree %s level %u:\n"
				"  node %s\n"
				"  next %s",
				bch2_btree_id_str(b->c.btree_id), b->c.level,
				buf1.buf, buf2.buf)) {
			ret = DROP_PREV_NODE;
			goto out;
		}

		if (mustfix_fsck_err_on(!bpos_eq(prev->key.k.p,
						 bpos_predecessor(cur->data->min_key)), c,
				btree_node_topology_bad_max_key,
				"btree node with incorrect max_key at btree %s level %u:\n"
				"  node %s\n"
				"  next %s",
				bch2_btree_id_str(b->c.btree_id), b->c.level,
				buf1.buf, buf2.buf))
			ret = set_node_max(c, prev,
					   bpos_predecessor(cur->data->min_key));
	} else {
		/* prev overwrites cur: */

		if (mustfix_fsck_err_on(bpos_ge(expected_start,
						cur->data->max_key), c,
				btree_node_topology_overwritten_by_prev_node,
				"btree node overwritten by prev node at btree %s level %u:\n"
				"  prev %s\n"
				"  node %s",
				bch2_btree_id_str(b->c.btree_id), b->c.level,
				buf1.buf, buf2.buf)) {
			ret = DROP_THIS_NODE;
			goto out;
		}

		if (mustfix_fsck_err_on(!bpos_eq(expected_start, cur->data->min_key), c,
				btree_node_topology_bad_min_key,
				"btree node with incorrect min_key at btree %s level %u:\n"
				"  prev %s\n"
				"  node %s",
				bch2_btree_id_str(b->c.btree_id), b->c.level,
				buf1.buf, buf2.buf))
			ret = set_node_min(c, cur, expected_start);
	}
out:
fsck_err:
	printbuf_exit(&buf2);
	printbuf_exit(&buf1);
	return ret;
}

static int btree_repair_node_end(struct bch_fs *c, struct btree *b,
				 struct btree *child)
{
	struct printbuf buf1 = PRINTBUF, buf2 = PRINTBUF;
	int ret = 0;

	bch2_bkey_val_to_text(&buf1, c, bkey_i_to_s_c(&child->key));
	bch2_bpos_to_text(&buf2, b->key.k.p);

	if (mustfix_fsck_err_on(!bpos_eq(child->key.k.p, b->key.k.p), c,
				btree_node_topology_bad_max_key,
			"btree node with incorrect max_key at btree %s level %u:\n"
			"  %s\n"
			"  expected %s",
			bch2_btree_id_str(b->c.btree_id), b->c.level,
			buf1.buf, buf2.buf)) {
		ret = set_node_max(c, child, b->key.k.p);
		if (ret)
			goto err;
	}
err:
fsck_err:
	printbuf_exit(&buf2);
	printbuf_exit(&buf1);
	return ret;
}

static int bch2_btree_repair_topology_recurse(struct btree_trans *trans, struct btree *b)
{
	struct bch_fs *c = trans->c;
	struct btree_and_journal_iter iter;
	struct bkey_s_c k;
	struct bkey_buf prev_k, cur_k;
	struct btree *prev = NULL, *cur = NULL;
	bool have_child, dropped_children = false;
	struct printbuf buf = PRINTBUF;
	int ret = 0;

	if (!b->c.level)
		return 0;
again:
	prev = NULL;
	have_child = dropped_children = false;
	bch2_bkey_buf_init(&prev_k);
	bch2_bkey_buf_init(&cur_k);
	bch2_btree_and_journal_iter_init_node_iter(&iter, c, b);

	while ((k = bch2_btree_and_journal_iter_peek(&iter)).k) {
		BUG_ON(bpos_lt(k.k->p, b->data->min_key));
		BUG_ON(bpos_gt(k.k->p, b->data->max_key));

		bch2_btree_and_journal_iter_advance(&iter);
		bch2_bkey_buf_reassemble(&cur_k, c, k);

		cur = bch2_btree_node_get_noiter(trans, cur_k.k,
					b->c.btree_id, b->c.level - 1,
					false);
		ret = PTR_ERR_OR_ZERO(cur);

		printbuf_reset(&buf);
		bch2_bkey_val_to_text(&buf, c, bkey_i_to_s_c(cur_k.k));

		if (mustfix_fsck_err_on(ret == -EIO, c,
				btree_node_unreadable,
				"Topology repair: unreadable btree node at btree %s level %u:\n"
				"  %s",
				bch2_btree_id_str(b->c.btree_id),
				b->c.level - 1,
				buf.buf)) {
			bch2_btree_node_evict(trans, cur_k.k);
			ret = bch2_journal_key_delete(c, b->c.btree_id,
						      b->c.level, cur_k.k->k.p);
			cur = NULL;
			if (ret)
				break;
			continue;
		}

		bch_err_msg(c, ret, "getting btree node");
		if (ret)
			break;

		ret = btree_repair_node_boundaries(c, b, prev, cur);

		if (ret == DROP_THIS_NODE) {
			six_unlock_read(&cur->c.lock);
			bch2_btree_node_evict(trans, cur_k.k);
			ret = bch2_journal_key_delete(c, b->c.btree_id,
						      b->c.level, cur_k.k->k.p);
			cur = NULL;
			if (ret)
				break;
			continue;
		}

		if (prev)
			six_unlock_read(&prev->c.lock);
		prev = NULL;

		if (ret == DROP_PREV_NODE) {
			bch2_btree_node_evict(trans, prev_k.k);
			ret = bch2_journal_key_delete(c, b->c.btree_id,
						      b->c.level, prev_k.k->k.p);
			if (ret)
				break;

			bch2_btree_and_journal_iter_exit(&iter);
			bch2_bkey_buf_exit(&prev_k, c);
			bch2_bkey_buf_exit(&cur_k, c);
			goto again;
		} else if (ret)
			break;

		prev = cur;
		cur = NULL;
		bch2_bkey_buf_copy(&prev_k, c, cur_k.k);
	}

	if (!ret && !IS_ERR_OR_NULL(prev)) {
		BUG_ON(cur);
		ret = btree_repair_node_end(c, b, prev);
	}

	if (!IS_ERR_OR_NULL(prev))
		six_unlock_read(&prev->c.lock);
	prev = NULL;
	if (!IS_ERR_OR_NULL(cur))
		six_unlock_read(&cur->c.lock);
	cur = NULL;

	if (ret)
		goto err;

	bch2_btree_and_journal_iter_exit(&iter);
	bch2_btree_and_journal_iter_init_node_iter(&iter, c, b);

	while ((k = bch2_btree_and_journal_iter_peek(&iter)).k) {
		bch2_bkey_buf_reassemble(&cur_k, c, k);
		bch2_btree_and_journal_iter_advance(&iter);

		cur = bch2_btree_node_get_noiter(trans, cur_k.k,
					b->c.btree_id, b->c.level - 1,
					false);
		ret = PTR_ERR_OR_ZERO(cur);

		bch_err_msg(c, ret, "getting btree node");
		if (ret)
			goto err;

		ret = bch2_btree_repair_topology_recurse(trans, cur);
		six_unlock_read(&cur->c.lock);
		cur = NULL;

		if (ret == DROP_THIS_NODE) {
			bch2_btree_node_evict(trans, cur_k.k);
			ret = bch2_journal_key_delete(c, b->c.btree_id,
						      b->c.level, cur_k.k->k.p);
			dropped_children = true;
		}

		if (ret)
			goto err;

		have_child = true;
	}

	printbuf_reset(&buf);
	bch2_bkey_val_to_text(&buf, c, bkey_i_to_s_c(&b->key));

	if (mustfix_fsck_err_on(!have_child, c,
			btree_node_topology_interior_node_empty,
			"empty interior btree node at btree %s level %u\n"
			"  %s",
			bch2_btree_id_str(b->c.btree_id),
			b->c.level, buf.buf))
		ret = DROP_THIS_NODE;
err:
fsck_err:
	if (!IS_ERR_OR_NULL(prev))
		six_unlock_read(&prev->c.lock);
	if (!IS_ERR_OR_NULL(cur))
		six_unlock_read(&cur->c.lock);

	bch2_btree_and_journal_iter_exit(&iter);
	bch2_bkey_buf_exit(&prev_k, c);
	bch2_bkey_buf_exit(&cur_k, c);

	if (!ret && dropped_children)
		goto again;

	printbuf_exit(&buf);
	return ret;
}

int bch2_check_topology(struct bch_fs *c)
{
	struct btree_trans *trans = bch2_trans_get(c);
	struct btree *b;
	unsigned i;
	int ret = 0;

	for (i = 0; i < btree_id_nr_alive(c) && !ret; i++) {
		struct btree_root *r = bch2_btree_id_root(c, i);

		if (!r->alive)
			continue;

		b = r->b;
		if (btree_node_fake(b))
			continue;

		btree_node_lock_nopath_nofail(trans, &b->c, SIX_LOCK_read);
		ret = bch2_btree_repair_topology_recurse(trans, b);
		six_unlock_read(&b->c.lock);

		if (ret == DROP_THIS_NODE) {
			bch_err(c, "empty btree root - repair unimplemented");
			ret = -BCH_ERR_fsck_repair_unimplemented;
		}
	}

	bch2_trans_put(trans);

	return ret;
}

static int bch2_check_fix_ptrs(struct btree_trans *trans, enum btree_id btree_id,
			       unsigned level, bool is_root,
			       struct bkey_s_c *k)
{
	struct bch_fs *c = trans->c;
	struct bkey_ptrs_c ptrs_c = bch2_bkey_ptrs_c(*k);
	const union bch_extent_entry *entry_c;
	struct extent_ptr_decoded p = { 0 };
	bool do_update = false;
	struct printbuf buf = PRINTBUF;
	int ret = 0;

	/*
	 * XXX
	 * use check_bucket_ref here
	 */
	bkey_for_each_ptr_decode(k->k, ptrs_c, p, entry_c) {
		struct bch_dev *ca = bch_dev_bkey_exists(c, p.ptr.dev);
		struct bucket *g = PTR_GC_BUCKET(ca, &p.ptr);
		enum bch_data_type data_type = bch2_bkey_ptr_data_type(*k, &entry_c->ptr);

		if (!g->gen_valid &&
		    (c->opts.reconstruct_alloc ||
		     fsck_err(c, ptr_to_missing_alloc_key,
			      "bucket %u:%zu data type %s ptr gen %u missing in alloc btree\n"
			      "while marking %s",
			      p.ptr.dev, PTR_BUCKET_NR(ca, &p.ptr),
			      bch2_data_types[ptr_data_type(k->k, &p.ptr)],
			      p.ptr.gen,
			      (printbuf_reset(&buf),
			       bch2_bkey_val_to_text(&buf, c, *k), buf.buf)))) {
			if (!p.ptr.cached) {
				g->gen_valid		= true;
				g->gen			= p.ptr.gen;
			} else {
				do_update = true;
			}
		}

		if (gen_cmp(p.ptr.gen, g->gen) > 0 &&
		    (c->opts.reconstruct_alloc ||
		     fsck_err(c, ptr_gen_newer_than_bucket_gen,
			      "bucket %u:%zu data type %s ptr gen in the future: %u > %u\n"
			      "while marking %s",
			      p.ptr.dev, PTR_BUCKET_NR(ca, &p.ptr),
			      bch2_data_types[ptr_data_type(k->k, &p.ptr)],
			      p.ptr.gen, g->gen,
			      (printbuf_reset(&buf),
			       bch2_bkey_val_to_text(&buf, c, *k), buf.buf)))) {
			if (!p.ptr.cached) {
				g->gen_valid		= true;
				g->gen			= p.ptr.gen;
				g->data_type		= 0;
				g->dirty_sectors	= 0;
				g->cached_sectors	= 0;
				set_bit(BCH_FS_need_another_gc, &c->flags);
			} else {
				do_update = true;
			}
		}

		if (gen_cmp(g->gen, p.ptr.gen) > BUCKET_GC_GEN_MAX &&
		    (c->opts.reconstruct_alloc ||
		     fsck_err(c, ptr_gen_newer_than_bucket_gen,
			      "bucket %u:%zu gen %u data type %s: ptr gen %u too stale\n"
			      "while marking %s",
			      p.ptr.dev, PTR_BUCKET_NR(ca, &p.ptr), g->gen,
			      bch2_data_types[ptr_data_type(k->k, &p.ptr)],
			      p.ptr.gen,
			      (printbuf_reset(&buf),
			       bch2_bkey_val_to_text(&buf, c, *k), buf.buf))))
			do_update = true;

		if (!p.ptr.cached && gen_cmp(p.ptr.gen, g->gen) < 0 &&
		    (c->opts.reconstruct_alloc ||
		     fsck_err(c, stale_dirty_ptr,
			      "bucket %u:%zu data type %s stale dirty ptr: %u < %u\n"
			      "while marking %s",
			      p.ptr.dev, PTR_BUCKET_NR(ca, &p.ptr),
			      bch2_data_types[ptr_data_type(k->k, &p.ptr)],
			      p.ptr.gen, g->gen,
			      (printbuf_reset(&buf),
			       bch2_bkey_val_to_text(&buf, c, *k), buf.buf))))
			do_update = true;

		if (data_type != BCH_DATA_btree && p.ptr.gen != g->gen)
			continue;

		if (fsck_err_on(bucket_data_type(g->data_type) &&
				bucket_data_type(g->data_type) != data_type, c,
				ptr_bucket_data_type_mismatch,
				"bucket %u:%zu different types of data in same bucket: %s, %s\n"
				"while marking %s",
				p.ptr.dev, PTR_BUCKET_NR(ca, &p.ptr),
				bch2_data_types[g->data_type],
				bch2_data_types[data_type],
				(printbuf_reset(&buf),
				 bch2_bkey_val_to_text(&buf, c, *k), buf.buf))) {
			if (data_type == BCH_DATA_btree) {
				g->data_type	= data_type;
				set_bit(BCH_FS_need_another_gc, &c->flags);
			} else {
				do_update = true;
			}
		}

		if (p.has_ec) {
			struct gc_stripe *m = genradix_ptr(&c->gc_stripes, p.ec.idx);

			if (fsck_err_on(!m || !m->alive, c,
					ptr_to_missing_stripe,
					"pointer to nonexistent stripe %llu\n"
					"while marking %s",
					(u64) p.ec.idx,
					(printbuf_reset(&buf),
					 bch2_bkey_val_to_text(&buf, c, *k), buf.buf)))
				do_update = true;

			if (fsck_err_on(m && m->alive && !bch2_ptr_matches_stripe_m(m, p), c,
					ptr_to_incorrect_stripe,
					"pointer does not match stripe %llu\n"
					"while marking %s",
					(u64) p.ec.idx,
					(printbuf_reset(&buf),
					 bch2_bkey_val_to_text(&buf, c, *k), buf.buf)))
				do_update = true;
		}
	}

	if (do_update) {
		struct bkey_ptrs ptrs;
		union bch_extent_entry *entry;
		struct bch_extent_ptr *ptr;
		struct bkey_i *new;

		if (is_root) {
			bch_err(c, "cannot update btree roots yet");
			ret = -EINVAL;
			goto err;
		}

		new = kmalloc(bkey_bytes(k->k), GFP_KERNEL);
		if (!new) {
			ret = -BCH_ERR_ENOMEM_gc_repair_key;
			bch_err_msg(c, ret, "allocating new key");
			goto err;
		}

		bkey_reassemble(new, *k);

		if (level) {
			/*
			 * We don't want to drop btree node pointers - if the
			 * btree node isn't there anymore, the read path will
			 * sort it out:
			 */
			ptrs = bch2_bkey_ptrs(bkey_i_to_s(new));
			bkey_for_each_ptr(ptrs, ptr) {
				struct bch_dev *ca = bch_dev_bkey_exists(c, ptr->dev);
				struct bucket *g = PTR_GC_BUCKET(ca, ptr);

				ptr->gen = g->gen;
			}
		} else {
			bch2_bkey_drop_ptrs(bkey_i_to_s(new), ptr, ({
				struct bch_dev *ca = bch_dev_bkey_exists(c, ptr->dev);
				struct bucket *g = PTR_GC_BUCKET(ca, ptr);
				enum bch_data_type data_type = bch2_bkey_ptr_data_type(*k, ptr);

				(ptr->cached &&
				 (!g->gen_valid || gen_cmp(ptr->gen, g->gen) > 0)) ||
				(!ptr->cached &&
				 gen_cmp(ptr->gen, g->gen) < 0) ||
				gen_cmp(g->gen, ptr->gen) > BUCKET_GC_GEN_MAX ||
				(g->data_type &&
				 g->data_type != data_type);
			}));
again:
			ptrs = bch2_bkey_ptrs(bkey_i_to_s(new));
			bkey_extent_entry_for_each(ptrs, entry) {
				if (extent_entry_type(entry) == BCH_EXTENT_ENTRY_stripe_ptr) {
					struct gc_stripe *m = genradix_ptr(&c->gc_stripes,
									entry->stripe_ptr.idx);
					union bch_extent_entry *next_ptr;

					bkey_extent_entry_for_each_from(ptrs, next_ptr, entry)
						if (extent_entry_type(next_ptr) == BCH_EXTENT_ENTRY_ptr)
							goto found;
					next_ptr = NULL;
found:
					if (!next_ptr) {
						bch_err(c, "aieee, found stripe ptr with no data ptr");
						continue;
					}

					if (!m || !m->alive ||
					    !__bch2_ptr_matches_stripe(&m->ptrs[entry->stripe_ptr.block],
								       &next_ptr->ptr,
								       m->sectors)) {
						bch2_bkey_extent_entry_drop(new, entry);
						goto again;
					}
				}
			}
		}

		ret = bch2_journal_key_insert_take(c, btree_id, level, new);
		if (ret) {
			kfree(new);
			goto err;
		}

		if (level)
			bch2_btree_node_update_key_early(trans, btree_id, level - 1, *k, new);

		if (0) {
			printbuf_reset(&buf);
			bch2_bkey_val_to_text(&buf, c, *k);
			bch_info(c, "updated %s", buf.buf);

			printbuf_reset(&buf);
			bch2_bkey_val_to_text(&buf, c, bkey_i_to_s_c(new));
			bch_info(c, "new key %s", buf.buf);
		}

		*k = bkey_i_to_s_c(new);
	}
err:
fsck_err:
	printbuf_exit(&buf);
	return ret;
}

/* marking of btree keys/nodes: */

static int bch2_gc_mark_key(struct btree_trans *trans, enum btree_id btree_id,
			    unsigned level, bool is_root,
			    struct bkey_s_c *k,
			    bool initial)
{
	struct bch_fs *c = trans->c;
	struct bkey deleted = KEY(0, 0, 0);
	struct bkey_s_c old = (struct bkey_s_c) { &deleted, NULL };
	int ret = 0;

	deleted.p = k->k->p;

	if (initial) {
		BUG_ON(bch2_journal_seq_verify &&
		       k->k->version.lo > atomic64_read(&c->journal.seq));

		ret = bch2_check_fix_ptrs(trans, btree_id, level, is_root, k);
		if (ret)
			goto err;

		if (fsck_err_on(k->k->version.lo > atomic64_read(&c->key_version), c,
				bkey_version_in_future,
				"key version number higher than recorded: %llu > %llu",
				k->k->version.lo,
				atomic64_read(&c->key_version)))
			atomic64_set(&c->key_version, k->k->version.lo);
	}

	ret = commit_do(trans, NULL, NULL, 0,
			bch2_key_trigger(trans, btree_id, level, old, unsafe_bkey_s_c_to_s(*k), BTREE_TRIGGER_GC));
fsck_err:
err:
	bch_err_fn(c, ret);
	return ret;
}

static int btree_gc_mark_node(struct btree_trans *trans, struct btree *b, bool initial)
{
	struct bch_fs *c = trans->c;
	struct btree_node_iter iter;
	struct bkey unpacked;
	struct bkey_s_c k;
	struct bkey_buf prev, cur;
	int ret = 0;

	if (!btree_node_type_needs_gc(btree_node_type(b)))
		return 0;

	bch2_btree_node_iter_init_from_start(&iter, b);
	bch2_bkey_buf_init(&prev);
	bch2_bkey_buf_init(&cur);
	bkey_init(&prev.k->k);

	while ((k = bch2_btree_node_iter_peek_unpack(&iter, b, &unpacked)).k) {
		ret = bch2_gc_mark_key(trans, b->c.btree_id, b->c.level, false,
				       &k, initial);
		if (ret)
			break;

		bch2_btree_node_iter_advance(&iter, b);

		if (b->c.level) {
			bch2_bkey_buf_reassemble(&cur, c, k);

			ret = bch2_gc_check_topology(c, b, &prev, cur,
					bch2_btree_node_iter_end(&iter));
			if (ret)
				break;
		}
	}

	bch2_bkey_buf_exit(&cur, c);
	bch2_bkey_buf_exit(&prev, c);
	return ret;
}

static int bch2_gc_btree(struct btree_trans *trans, enum btree_id btree_id,
			 bool initial, bool metadata_only)
{
	struct bch_fs *c = trans->c;
	struct btree_iter iter;
	struct btree *b;
	unsigned depth = metadata_only ? 1 : 0;
	int ret = 0;

	gc_pos_set(c, gc_pos_btree(btree_id, POS_MIN, 0));

	__for_each_btree_node(trans, iter, btree_id, POS_MIN,
			      0, depth, BTREE_ITER_PREFETCH, b, ret) {
		bch2_verify_btree_nr_keys(b);

		gc_pos_set(c, gc_pos_btree_node(b));

		ret = btree_gc_mark_node(trans, b, initial);
		if (ret)
			break;
	}
	bch2_trans_iter_exit(trans, &iter);

	if (ret)
		return ret;

	mutex_lock(&c->btree_root_lock);
	b = bch2_btree_id_root(c, btree_id)->b;
	if (!btree_node_fake(b)) {
		struct bkey_s_c k = bkey_i_to_s_c(&b->key);

		ret = bch2_gc_mark_key(trans, b->c.btree_id, b->c.level + 1,
				       true, &k, initial);
	}
	gc_pos_set(c, gc_pos_btree_root(b->c.btree_id));
	mutex_unlock(&c->btree_root_lock);

	return ret;
}

static int bch2_gc_btree_init_recurse(struct btree_trans *trans, struct btree *b,
				      unsigned target_depth)
{
	struct bch_fs *c = trans->c;
	struct btree_and_journal_iter iter;
	struct bkey_s_c k;
	struct bkey_buf cur, prev;
	struct printbuf buf = PRINTBUF;
	int ret = 0;

	bch2_btree_and_journal_iter_init_node_iter(&iter, c, b);
	bch2_bkey_buf_init(&prev);
	bch2_bkey_buf_init(&cur);
	bkey_init(&prev.k->k);

	while ((k = bch2_btree_and_journal_iter_peek(&iter)).k) {
		BUG_ON(bpos_lt(k.k->p, b->data->min_key));
		BUG_ON(bpos_gt(k.k->p, b->data->max_key));

		ret = bch2_gc_mark_key(trans, b->c.btree_id, b->c.level,
				       false, &k, true);
		if (ret)
			goto fsck_err;

		if (b->c.level) {
			bch2_bkey_buf_reassemble(&cur, c, k);
			k = bkey_i_to_s_c(cur.k);

			bch2_btree_and_journal_iter_advance(&iter);

			ret = bch2_gc_check_topology(c, b,
					&prev, cur,
					!bch2_btree_and_journal_iter_peek(&iter).k);
			if (ret)
				goto fsck_err;
		} else {
			bch2_btree_and_journal_iter_advance(&iter);
		}
	}

	if (b->c.level > target_depth) {
		bch2_btree_and_journal_iter_exit(&iter);
		bch2_btree_and_journal_iter_init_node_iter(&iter, c, b);

		while ((k = bch2_btree_and_journal_iter_peek(&iter)).k) {
			struct btree *child;

			bch2_bkey_buf_reassemble(&cur, c, k);
			bch2_btree_and_journal_iter_advance(&iter);

			child = bch2_btree_node_get_noiter(trans, cur.k,
						b->c.btree_id, b->c.level - 1,
						false);
			ret = PTR_ERR_OR_ZERO(child);

			if (ret == -EIO) {
				bch2_topology_error(c);

				if (__fsck_err(c,
					  FSCK_CAN_FIX|
					  FSCK_CAN_IGNORE|
					  FSCK_NO_RATELIMIT,
					  btree_node_read_error,
					  "Unreadable btree node at btree %s level %u:\n"
					  "  %s",
					  bch2_btree_id_str(b->c.btree_id),
					  b->c.level - 1,
					  (printbuf_reset(&buf),
					   bch2_bkey_val_to_text(&buf, c, bkey_i_to_s_c(cur.k)), buf.buf)) &&
				    should_restart_for_topology_repair(c)) {
					bch_info(c, "Halting mark and sweep to start topology repair pass");
					ret = bch2_run_explicit_recovery_pass(c, BCH_RECOVERY_PASS_check_topology);
					goto fsck_err;
				} else {
					/* Continue marking when opted to not
					 * fix the error: */
					ret = 0;
					set_bit(BCH_FS_initial_gc_unfixed, &c->flags);
					continue;
				}
			} else if (ret) {
				bch_err_msg(c, ret, "getting btree node");
				break;
			}

			ret = bch2_gc_btree_init_recurse(trans, child,
							 target_depth);
			six_unlock_read(&child->c.lock);

			if (ret)
				break;
		}
	}
fsck_err:
	bch2_bkey_buf_exit(&cur, c);
	bch2_bkey_buf_exit(&prev, c);
	bch2_btree_and_journal_iter_exit(&iter);
	printbuf_exit(&buf);
	return ret;
}

static int bch2_gc_btree_init(struct btree_trans *trans,
			      enum btree_id btree_id,
			      bool metadata_only)
{
	struct bch_fs *c = trans->c;
	struct btree *b;
	unsigned target_depth = metadata_only ? 1 : 0;
	struct printbuf buf = PRINTBUF;
	int ret = 0;

	b = bch2_btree_id_root(c, btree_id)->b;

	if (btree_node_fake(b))
		return 0;

	six_lock_read(&b->c.lock, NULL, NULL);
	printbuf_reset(&buf);
	bch2_bpos_to_text(&buf, b->data->min_key);
	if (mustfix_fsck_err_on(!bpos_eq(b->data->min_key, POS_MIN), c,
				btree_root_bad_min_key,
			"btree root with incorrect min_key: %s", buf.buf)) {
		bch_err(c, "repair unimplemented");
		ret = -BCH_ERR_fsck_repair_unimplemented;
		goto fsck_err;
	}

	printbuf_reset(&buf);
	bch2_bpos_to_text(&buf, b->data->max_key);
	if (mustfix_fsck_err_on(!bpos_eq(b->data->max_key, SPOS_MAX), c,
				btree_root_bad_max_key,
			"btree root with incorrect max_key: %s", buf.buf)) {
		bch_err(c, "repair unimplemented");
		ret = -BCH_ERR_fsck_repair_unimplemented;
		goto fsck_err;
	}

	if (b->c.level >= target_depth)
		ret = bch2_gc_btree_init_recurse(trans, b, target_depth);

	if (!ret) {
		struct bkey_s_c k = bkey_i_to_s_c(&b->key);

		ret = bch2_gc_mark_key(trans, b->c.btree_id, b->c.level + 1, true,
				       &k, true);
	}
fsck_err:
	six_unlock_read(&b->c.lock);

	bch_err_fn(c, ret);
	printbuf_exit(&buf);
	return ret;
}

static inline int btree_id_gc_phase_cmp(enum btree_id l, enum btree_id r)
{
	return  (int) btree_id_to_gc_phase(l) -
		(int) btree_id_to_gc_phase(r);
}

static int bch2_gc_btrees(struct bch_fs *c, bool initial, bool metadata_only)
{
	struct btree_trans *trans = bch2_trans_get(c);
	enum btree_id ids[BTREE_ID_NR];
	unsigned i;
	int ret = 0;

	for (i = 0; i < BTREE_ID_NR; i++)
		ids[i] = i;
	bubble_sort(ids, BTREE_ID_NR, btree_id_gc_phase_cmp);

	for (i = 0; i < BTREE_ID_NR && !ret; i++)
		ret = initial
			? bch2_gc_btree_init(trans, ids[i], metadata_only)
			: bch2_gc_btree(trans, ids[i], initial, metadata_only);

	for (i = BTREE_ID_NR; i < btree_id_nr_alive(c) && !ret; i++) {
		if (!bch2_btree_id_root(c, i)->alive)
			continue;

		ret = initial
			? bch2_gc_btree_init(trans, i, metadata_only)
			: bch2_gc_btree(trans, i, initial, metadata_only);
	}

	bch2_trans_put(trans);
	bch_err_fn(c, ret);
	return ret;
}

static void mark_metadata_sectors(struct bch_fs *c, struct bch_dev *ca,
				  u64 start, u64 end,
				  enum bch_data_type type,
				  unsigned flags)
{
	u64 b = sector_to_bucket(ca, start);

	do {
		unsigned sectors =
			min_t(u64, bucket_to_sector(ca, b + 1), end) - start;

		bch2_mark_metadata_bucket(c, ca, b, type, sectors,
					  gc_phase(GC_PHASE_SB), flags);
		b++;
		start += sectors;
	} while (start < end);
}

static void bch2_mark_dev_superblock(struct bch_fs *c, struct bch_dev *ca,
				     unsigned flags)
{
	struct bch_sb_layout *layout = &ca->disk_sb.sb->layout;
	unsigned i;
	u64 b;

	for (i = 0; i < layout->nr_superblocks; i++) {
		u64 offset = le64_to_cpu(layout->sb_offset[i]);

		if (offset == BCH_SB_SECTOR)
			mark_metadata_sectors(c, ca, 0, BCH_SB_SECTOR,
					      BCH_DATA_sb, flags);

		mark_metadata_sectors(c, ca, offset,
				      offset + (1 << layout->sb_max_size_bits),
				      BCH_DATA_sb, flags);
	}

	for (i = 0; i < ca->journal.nr; i++) {
		b = ca->journal.buckets[i];
		bch2_mark_metadata_bucket(c, ca, b, BCH_DATA_journal,
					  ca->mi.bucket_size,
					  gc_phase(GC_PHASE_SB), flags);
	}
}

static void bch2_mark_superblocks(struct bch_fs *c)
{
	mutex_lock(&c->sb_lock);
	gc_pos_set(c, gc_phase(GC_PHASE_SB));

	for_each_online_member(c, ca)
		bch2_mark_dev_superblock(c, ca, BTREE_TRIGGER_GC);
	mutex_unlock(&c->sb_lock);
}

#if 0
/* Also see bch2_pending_btree_node_free_insert_done() */
static void bch2_mark_pending_btree_node_frees(struct bch_fs *c)
{
	struct btree_update *as;
	struct pending_btree_node_free *d;

	mutex_lock(&c->btree_interior_update_lock);
	gc_pos_set(c, gc_phase(GC_PHASE_PENDING_DELETE));

	for_each_pending_btree_node_free(c, as, d)
		if (d->index_update_done)
			bch2_mark_key(c, bkey_i_to_s_c(&d->key), BTREE_TRIGGER_GC);

	mutex_unlock(&c->btree_interior_update_lock);
}
#endif

static void bch2_gc_free(struct bch_fs *c)
{
	genradix_free(&c->reflink_gc_table);
	genradix_free(&c->gc_stripes);

	for_each_member_device(c, ca) {
		kvpfree(rcu_dereference_protected(ca->buckets_gc, 1),
			sizeof(struct bucket_array) +
			ca->mi.nbuckets * sizeof(struct bucket));
		ca->buckets_gc = NULL;

		free_percpu(ca->usage_gc);
		ca->usage_gc = NULL;
	}

	free_percpu(c->usage_gc);
	c->usage_gc = NULL;
}

static int bch2_gc_done(struct bch_fs *c,
			bool initial, bool metadata_only)
{
	struct bch_dev *ca = NULL;
	struct printbuf buf = PRINTBUF;
	bool verify = !metadata_only &&
		!c->opts.reconstruct_alloc &&
		(!initial || (c->sb.compat & (1ULL << BCH_COMPAT_alloc_info)));
	unsigned i;
	int ret = 0;

	percpu_down_write(&c->mark_lock);

#define copy_field(_err, _f, _msg, ...)					\
	if (dst->_f != src->_f &&					\
	    (!verify ||							\
	     fsck_err(c, _err, _msg ": got %llu, should be %llu"	\
		      , ##__VA_ARGS__, dst->_f, src->_f)))		\
		dst->_f = src->_f
#define copy_dev_field(_err, _f, _msg, ...)				\
	copy_field(_err, _f, "dev %u has wrong " _msg, ca->dev_idx, ##__VA_ARGS__)
#define copy_fs_field(_err, _f, _msg, ...)				\
	copy_field(_err, _f, "fs has wrong " _msg, ##__VA_ARGS__)

	for (i = 0; i < ARRAY_SIZE(c->usage); i++)
		bch2_fs_usage_acc_to_base(c, i);

	__for_each_member_device(c, ca) {
		struct bch_dev_usage *dst = ca->usage_base;
		struct bch_dev_usage *src = (void *)
			bch2_acc_percpu_u64s((u64 __percpu *) ca->usage_gc,
					     dev_usage_u64s());

		for (i = 0; i < BCH_DATA_NR; i++) {
			copy_dev_field(dev_usage_buckets_wrong,
				       d[i].buckets,	"%s buckets", bch2_data_types[i]);
			copy_dev_field(dev_usage_sectors_wrong,
				       d[i].sectors,	"%s sectors", bch2_data_types[i]);
			copy_dev_field(dev_usage_fragmented_wrong,
				       d[i].fragmented,	"%s fragmented", bch2_data_types[i]);
		}
	}

	{
		unsigned nr = fs_usage_u64s(c);
		struct bch_fs_usage *dst = c->usage_base;
		struct bch_fs_usage *src = (void *)
			bch2_acc_percpu_u64s((u64 __percpu *) c->usage_gc, nr);

		copy_fs_field(fs_usage_hidden_wrong,
			      hidden,		"hidden");
		copy_fs_field(fs_usage_btree_wrong,
			      btree,		"btree");

		if (!metadata_only) {
			copy_fs_field(fs_usage_data_wrong,
				      data,	"data");
			copy_fs_field(fs_usage_cached_wrong,
				      cached,	"cached");
			copy_fs_field(fs_usage_reserved_wrong,
				      reserved,	"reserved");
			copy_fs_field(fs_usage_nr_inodes_wrong,
				      nr_inodes,"nr_inodes");

			for (i = 0; i < BCH_REPLICAS_MAX; i++)
				copy_fs_field(fs_usage_persistent_reserved_wrong,
					      persistent_reserved[i],
					      "persistent_reserved[%i]", i);
		}

		for (i = 0; i < c->replicas.nr; i++) {
			struct bch_replicas_entry_v1 *e =
				cpu_replicas_entry(&c->replicas, i);

			if (metadata_only &&
			    (e->data_type == BCH_DATA_user ||
			     e->data_type == BCH_DATA_cached))
				continue;

			printbuf_reset(&buf);
			bch2_replicas_entry_to_text(&buf, e);

			copy_fs_field(fs_usage_replicas_wrong,
				      replicas[i], "%s", buf.buf);
		}
	}

#undef copy_fs_field
#undef copy_dev_field
#undef copy_stripe_field
#undef copy_field
fsck_err:
	if (ca)
		percpu_ref_put(&ca->ref);
	bch_err_fn(c, ret);

	percpu_up_write(&c->mark_lock);
	printbuf_exit(&buf);
	return ret;
}

static int bch2_gc_start(struct bch_fs *c)
{
	BUG_ON(c->usage_gc);

	c->usage_gc = __alloc_percpu_gfp(fs_usage_u64s(c) * sizeof(u64),
					 sizeof(u64), GFP_KERNEL);
	if (!c->usage_gc) {
		bch_err(c, "error allocating c->usage_gc");
		return -BCH_ERR_ENOMEM_gc_start;
	}

	for_each_member_device(c, ca) {
		BUG_ON(ca->usage_gc);

		ca->usage_gc = alloc_percpu(struct bch_dev_usage);
		if (!ca->usage_gc) {
			bch_err(c, "error allocating ca->usage_gc");
			percpu_ref_put(&ca->ref);
			return -BCH_ERR_ENOMEM_gc_start;
		}

		this_cpu_write(ca->usage_gc->d[BCH_DATA_free].buckets,
			       ca->mi.nbuckets - ca->mi.first_bucket);
	}

	return 0;
}

static int bch2_gc_reset(struct bch_fs *c)
{
	for_each_member_device(c, ca) {
		free_percpu(ca->usage_gc);
		ca->usage_gc = NULL;
	}

	free_percpu(c->usage_gc);
	c->usage_gc = NULL;

	return bch2_gc_start(c);
}

/* returns true if not equal */
static inline bool bch2_alloc_v4_cmp(struct bch_alloc_v4 l,
				     struct bch_alloc_v4 r)
{
	return  l.gen != r.gen				||
		l.oldest_gen != r.oldest_gen		||
		l.data_type != r.data_type		||
		l.dirty_sectors	!= r.dirty_sectors	||
		l.cached_sectors != r.cached_sectors	 ||
		l.stripe_redundancy != r.stripe_redundancy ||
		l.stripe != r.stripe;
}

static int bch2_alloc_write_key(struct btree_trans *trans,
				struct btree_iter *iter,
				struct bkey_s_c k,
				bool metadata_only)
{
	struct bch_fs *c = trans->c;
	struct bch_dev *ca = bch_dev_bkey_exists(c, iter->pos.inode);
	struct bucket gc, *b;
	struct bkey_i_alloc_v4 *a;
	struct bch_alloc_v4 old_convert, new;
	const struct bch_alloc_v4 *old;
	enum bch_data_type type;
	int ret;

	old = bch2_alloc_to_v4(k, &old_convert);
	new = *old;

	percpu_down_read(&c->mark_lock);
	b = gc_bucket(ca, iter->pos.offset);

	/*
	 * b->data_type doesn't yet include need_discard & need_gc_gen states -
	 * fix that here:
	 */
	type = __alloc_data_type(b->dirty_sectors,
				 b->cached_sectors,
				 b->stripe,
				 *old,
				 b->data_type);
	if (b->data_type != type) {
		struct bch_dev_usage *u;

		preempt_disable();
		u = this_cpu_ptr(ca->usage_gc);
		u->d[b->data_type].buckets--;
		b->data_type = type;
		u->d[b->data_type].buckets++;
		preempt_enable();
	}

	gc = *b;
	percpu_up_read(&c->mark_lock);

	if (metadata_only &&
	    gc.data_type != BCH_DATA_sb &&
	    gc.data_type != BCH_DATA_journal &&
	    gc.data_type != BCH_DATA_btree)
		return 0;

	if (gen_after(old->gen, gc.gen))
		return 0;

	if (c->opts.reconstruct_alloc ||
	    fsck_err_on(new.data_type != gc.data_type, c,
			alloc_key_data_type_wrong,
			"bucket %llu:%llu gen %u has wrong data_type"
			": got %s, should be %s",
			iter->pos.inode, iter->pos.offset,
			gc.gen,
			bch2_data_types[new.data_type],
			bch2_data_types[gc.data_type]))
		new.data_type = gc.data_type;

#define copy_bucket_field(_errtype, _f)					\
	if (c->opts.reconstruct_alloc ||				\
	    fsck_err_on(new._f != gc._f, c, _errtype,			\
			"bucket %llu:%llu gen %u data type %s has wrong " #_f	\
			": got %u, should be %u",			\
			iter->pos.inode, iter->pos.offset,		\
			gc.gen,						\
			bch2_data_types[gc.data_type],			\
			new._f, gc._f))					\
		new._f = gc._f;						\

	copy_bucket_field(alloc_key_gen_wrong,
			  gen);
	copy_bucket_field(alloc_key_dirty_sectors_wrong,
			  dirty_sectors);
	copy_bucket_field(alloc_key_cached_sectors_wrong,
			  cached_sectors);
	copy_bucket_field(alloc_key_stripe_wrong,
			  stripe);
	copy_bucket_field(alloc_key_stripe_redundancy_wrong,
			  stripe_redundancy);
#undef copy_bucket_field

	if (!bch2_alloc_v4_cmp(*old, new))
		return 0;

	a = bch2_alloc_to_v4_mut(trans, k);
	ret = PTR_ERR_OR_ZERO(a);
	if (ret)
		return ret;

	a->v = new;

	/*
	 * The trigger normally makes sure this is set, but we're not running
	 * triggers:
	 */
	if (a->v.data_type == BCH_DATA_cached && !a->v.io_time[READ])
		a->v.io_time[READ] = max_t(u64, 1, atomic64_read(&c->io_clock[READ].now));

	ret = bch2_trans_update(trans, iter, &a->k_i, BTREE_TRIGGER_NORUN);
fsck_err:
	return ret;
}

static int bch2_gc_alloc_done(struct bch_fs *c, bool metadata_only)
{
	int ret = 0;

	for_each_member_device(c, ca) {
		ret = bch2_trans_run(c,
			for_each_btree_key_upto_commit(trans, iter, BTREE_ID_alloc,
					POS(ca->dev_idx, ca->mi.first_bucket),
					POS(ca->dev_idx, ca->mi.nbuckets - 1),
					BTREE_ITER_SLOTS|BTREE_ITER_PREFETCH, k,
					NULL, NULL, BCH_TRANS_COMMIT_lazy_rw,
				bch2_alloc_write_key(trans, &iter, k, metadata_only)));
		if (ret) {
			percpu_ref_put(&ca->ref);
			break;
		}
	}

	bch_err_fn(c, ret);
	return ret;
}

static int bch2_gc_alloc_start(struct bch_fs *c, bool metadata_only)
{
	for_each_member_device(c, ca) {
		struct bucket_array *buckets = kvpmalloc(sizeof(struct bucket_array) +
				ca->mi.nbuckets * sizeof(struct bucket),
				GFP_KERNEL|__GFP_ZERO);
		if (!buckets) {
			percpu_ref_put(&ca->ref);
			bch_err(c, "error allocating ca->buckets[gc]");
			return -BCH_ERR_ENOMEM_gc_alloc_start;
		}

		buckets->first_bucket	= ca->mi.first_bucket;
		buckets->nbuckets	= ca->mi.nbuckets;
		rcu_assign_pointer(ca->buckets_gc, buckets);
	}

<<<<<<< HEAD
	ret = for_each_btree_key2(trans, iter, BTREE_ID_alloc, POS_MIN,
				  BTREE_ITER_PREFETCH, k, ({
		ca = bch_dev_bkey_exists(c, k.k->p.inode);
		g = gc_bucket(ca, k.k->p.offset);

		a = bch2_alloc_to_v4(k, &a_convert);

		g->gen_valid	= 1;
		g->gen		= a->gen;

		if (metadata_only &&
		    (a->data_type == BCH_DATA_user ||
		     a->data_type == BCH_DATA_cached ||
		     a->data_type == BCH_DATA_parity)) {
			g->data_type		= a->data_type;
			g->dirty_sectors	= a->dirty_sectors;
			g->cached_sectors	= a->cached_sectors;
			g->stripe		= a->stripe;
			g->stripe_redundancy	= a->stripe_redundancy;
		}

		0;
	}));
err:
	bch2_trans_put(trans);
	if (ret)
		bch_err_fn(c, ret);
=======
	int ret = bch2_trans_run(c,
		for_each_btree_key(trans, iter, BTREE_ID_alloc, POS_MIN,
					 BTREE_ITER_PREFETCH, k, ({
			struct bch_dev *ca = bch_dev_bkey_exists(c, k.k->p.inode);
			struct bucket *g = gc_bucket(ca, k.k->p.offset);

			struct bch_alloc_v4 a_convert;
			const struct bch_alloc_v4 *a = bch2_alloc_to_v4(k, &a_convert);

			g->gen_valid	= 1;
			g->gen		= a->gen;

			if (metadata_only &&
			    (a->data_type == BCH_DATA_user ||
			     a->data_type == BCH_DATA_cached ||
			     a->data_type == BCH_DATA_parity)) {
				g->data_type		= a->data_type;
				g->dirty_sectors	= a->dirty_sectors;
				g->cached_sectors	= a->cached_sectors;
				g->stripe		= a->stripe;
				g->stripe_redundancy	= a->stripe_redundancy;
			}

			0;
		})));
	bch_err_fn(c, ret);
>>>>>>> de927f6c
	return ret;
}

static void bch2_gc_alloc_reset(struct bch_fs *c, bool metadata_only)
{
	for_each_member_device(c, ca) {
		struct bucket_array *buckets = gc_bucket_array(ca);
		struct bucket *g;

		for_each_bucket(g, buckets) {
			if (metadata_only &&
			    (g->data_type == BCH_DATA_user ||
			     g->data_type == BCH_DATA_cached ||
			     g->data_type == BCH_DATA_parity))
				continue;
			g->data_type = 0;
			g->dirty_sectors = 0;
			g->cached_sectors = 0;
		}
	}
}

static int bch2_gc_write_reflink_key(struct btree_trans *trans,
				     struct btree_iter *iter,
				     struct bkey_s_c k,
				     size_t *idx)
{
	struct bch_fs *c = trans->c;
	const __le64 *refcount = bkey_refcount_c(k);
	struct printbuf buf = PRINTBUF;
	struct reflink_gc *r;
	int ret = 0;

	if (!refcount)
		return 0;

	while ((r = genradix_ptr(&c->reflink_gc_table, *idx)) &&
	       r->offset < k.k->p.offset)
		++*idx;

	if (!r ||
	    r->offset != k.k->p.offset ||
	    r->size != k.k->size) {
		bch_err(c, "unexpected inconsistency walking reflink table at gc finish");
		return -EINVAL;
	}

	if (fsck_err_on(r->refcount != le64_to_cpu(*refcount), c,
			reflink_v_refcount_wrong,
			"reflink key has wrong refcount:\n"
			"  %s\n"
			"  should be %u",
			(bch2_bkey_val_to_text(&buf, c, k), buf.buf),
			r->refcount)) {
		struct bkey_i *new = bch2_bkey_make_mut(trans, iter, &k, 0);

		ret = PTR_ERR_OR_ZERO(new);
		if (ret)
			return ret;

		if (!r->refcount)
			new->k.type = KEY_TYPE_deleted;
		else
			*bkey_refcount(bkey_i_to_s(new)) = cpu_to_le64(r->refcount);
	}
fsck_err:
	printbuf_exit(&buf);
	return ret;
}

static int bch2_gc_reflink_done(struct bch_fs *c, bool metadata_only)
{
	size_t idx = 0;

	if (metadata_only)
		return 0;

	int ret = bch2_trans_run(c,
		for_each_btree_key_commit(trans, iter,
				BTREE_ID_reflink, POS_MIN,
				BTREE_ITER_PREFETCH, k,
				NULL, NULL, BCH_TRANS_COMMIT_no_enospc,
			bch2_gc_write_reflink_key(trans, &iter, k, &idx)));
	c->reflink_gc_nr = 0;
	return ret;
}

static int bch2_gc_reflink_start(struct bch_fs *c,
				 bool metadata_only)
{

	if (metadata_only)
		return 0;

	c->reflink_gc_nr = 0;

	int ret = bch2_trans_run(c,
		for_each_btree_key(trans, iter, BTREE_ID_reflink, POS_MIN,
				   BTREE_ITER_PREFETCH, k, ({
			const __le64 *refcount = bkey_refcount_c(k);

			if (!refcount)
				continue;

			struct reflink_gc *r = genradix_ptr_alloc(&c->reflink_gc_table,
							c->reflink_gc_nr++, GFP_KERNEL);
			if (!r) {
				ret = -BCH_ERR_ENOMEM_gc_reflink_start;
				break;
			}

			r->offset	= k.k->p.offset;
			r->size		= k.k->size;
			r->refcount	= 0;
			0;
		})));

	bch_err_fn(c, ret);
	return ret;
}

static void bch2_gc_reflink_reset(struct bch_fs *c, bool metadata_only)
{
	struct genradix_iter iter;
	struct reflink_gc *r;

	genradix_for_each(&c->reflink_gc_table, iter, r)
		r->refcount = 0;
}

static int bch2_gc_write_stripes_key(struct btree_trans *trans,
				     struct btree_iter *iter,
				     struct bkey_s_c k)
{
	struct bch_fs *c = trans->c;
	struct printbuf buf = PRINTBUF;
	const struct bch_stripe *s;
	struct gc_stripe *m;
	bool bad = false;
	unsigned i;
	int ret = 0;

	if (k.k->type != KEY_TYPE_stripe)
		return 0;

	s = bkey_s_c_to_stripe(k).v;
	m = genradix_ptr(&c->gc_stripes, k.k->p.offset);

	for (i = 0; i < s->nr_blocks; i++) {
		u32 old = stripe_blockcount_get(s, i);
		u32 new = (m ? m->block_sectors[i] : 0);

		if (old != new) {
			prt_printf(&buf, "stripe block %u has wrong sector count: got %u, should be %u\n",
				   i, old, new);
			bad = true;
		}
	}

	if (bad)
		bch2_bkey_val_to_text(&buf, c, k);

	if (fsck_err_on(bad, c, stripe_sector_count_wrong,
			"%s", buf.buf)) {
		struct bkey_i_stripe *new;

		new = bch2_trans_kmalloc(trans, bkey_bytes(k.k));
		ret = PTR_ERR_OR_ZERO(new);
		if (ret)
			return ret;

		bkey_reassemble(&new->k_i, k);

		for (i = 0; i < new->v.nr_blocks; i++)
			stripe_blockcount_set(&new->v, i, m ? m->block_sectors[i] : 0);

		ret = bch2_trans_update(trans, iter, &new->k_i, 0);
	}
fsck_err:
	printbuf_exit(&buf);
	return ret;
}

static int bch2_gc_stripes_done(struct bch_fs *c, bool metadata_only)
{
	if (metadata_only)
		return 0;

	return bch2_trans_run(c,
		for_each_btree_key_commit(trans, iter,
				BTREE_ID_stripes, POS_MIN,
				BTREE_ITER_PREFETCH, k,
				NULL, NULL, BCH_TRANS_COMMIT_no_enospc,
			bch2_gc_write_stripes_key(trans, &iter, k)));
}

static void bch2_gc_stripes_reset(struct bch_fs *c, bool metadata_only)
{
	genradix_free(&c->gc_stripes);
}

/**
 * bch2_gc - walk _all_ references to buckets, and recompute them:
 *
 * @c:			filesystem object
 * @initial:		are we in recovery?
 * @metadata_only:	are we just checking metadata references, or everything?
 *
 * Returns: 0 on success, or standard errcode on failure
 *
 * Order matters here:
 *  - Concurrent GC relies on the fact that we have a total ordering for
 *    everything that GC walks - see  gc_will_visit_node(),
 *    gc_will_visit_root()
 *
 *  - also, references move around in the course of index updates and
 *    various other crap: everything needs to agree on the ordering
 *    references are allowed to move around in - e.g., we're allowed to
 *    start with a reference owned by an open_bucket (the allocator) and
 *    move it to the btree, but not the reverse.
 *
 *    This is necessary to ensure that gc doesn't miss references that
 *    move around - if references move backwards in the ordering GC
 *    uses, GC could skip past them
 */
int bch2_gc(struct bch_fs *c, bool initial, bool metadata_only)
{
	unsigned iter = 0;
	int ret;

	lockdep_assert_held(&c->state_lock);

	down_write(&c->gc_lock);

	bch2_btree_interior_updates_flush(c);

	ret   = bch2_gc_start(c) ?:
		bch2_gc_alloc_start(c, metadata_only) ?:
		bch2_gc_reflink_start(c, metadata_only);
	if (ret)
		goto out;
again:
	gc_pos_set(c, gc_phase(GC_PHASE_START));

	bch2_mark_superblocks(c);

	ret = bch2_gc_btrees(c, initial, metadata_only);

	if (ret)
		goto out;

#if 0
	bch2_mark_pending_btree_node_frees(c);
#endif
	c->gc_count++;

	if (test_bit(BCH_FS_need_another_gc, &c->flags) ||
	    (!iter && bch2_test_restart_gc)) {
		if (iter++ > 2) {
			bch_info(c, "Unable to fix bucket gens, looping");
			ret = -EINVAL;
			goto out;
		}

		/*
		 * XXX: make sure gens we fixed got saved
		 */
		bch_info(c, "Second GC pass needed, restarting:");
		clear_bit(BCH_FS_need_another_gc, &c->flags);
		__gc_pos_set(c, gc_phase(GC_PHASE_NOT_RUNNING));

		bch2_gc_stripes_reset(c, metadata_only);
		bch2_gc_alloc_reset(c, metadata_only);
		bch2_gc_reflink_reset(c, metadata_only);
		ret = bch2_gc_reset(c);
		if (ret)
			goto out;

		/* flush fsck errors, reset counters */
		bch2_flush_fsck_errs(c);
		goto again;
	}
out:
	if (!ret) {
		bch2_journal_block(&c->journal);

		ret   = bch2_gc_stripes_done(c, metadata_only) ?:
			bch2_gc_reflink_done(c, metadata_only) ?:
			bch2_gc_alloc_done(c, metadata_only) ?:
			bch2_gc_done(c, initial, metadata_only);

		bch2_journal_unblock(&c->journal);
	}

	percpu_down_write(&c->mark_lock);
	/* Indicates that gc is no longer in progress: */
	__gc_pos_set(c, gc_phase(GC_PHASE_NOT_RUNNING));

	bch2_gc_free(c);
	percpu_up_write(&c->mark_lock);

	up_write(&c->gc_lock);

	/*
	 * At startup, allocations can happen directly instead of via the
	 * allocator thread - issue wakeup in case they blocked on gc_lock:
	 */
	closure_wake_up(&c->freelist_wait);
	bch_err_fn(c, ret);
	return ret;
}

static int gc_btree_gens_key(struct btree_trans *trans,
			     struct btree_iter *iter,
			     struct bkey_s_c k)
{
	struct bch_fs *c = trans->c;
	struct bkey_ptrs_c ptrs = bch2_bkey_ptrs_c(k);
	struct bkey_i *u;
	int ret;

	percpu_down_read(&c->mark_lock);
	bkey_for_each_ptr(ptrs, ptr) {
		struct bch_dev *ca = bch_dev_bkey_exists(c, ptr->dev);

		if (ptr_stale(ca, ptr) > 16) {
			percpu_up_read(&c->mark_lock);
			goto update;
		}
	}

	bkey_for_each_ptr(ptrs, ptr) {
		struct bch_dev *ca = bch_dev_bkey_exists(c, ptr->dev);
		u8 *gen = &ca->oldest_gen[PTR_BUCKET_NR(ca, ptr)];

		if (gen_after(*gen, ptr->gen))
			*gen = ptr->gen;
	}
	percpu_up_read(&c->mark_lock);
	return 0;
update:
	u = bch2_bkey_make_mut(trans, iter, &k, 0);
	ret = PTR_ERR_OR_ZERO(u);
	if (ret)
		return ret;

	bch2_extent_normalize(c, bkey_i_to_s(u));
	return 0;
}

static int bch2_alloc_write_oldest_gen(struct btree_trans *trans, struct btree_iter *iter,
				       struct bkey_s_c k)
{
	struct bch_dev *ca = bch_dev_bkey_exists(trans->c, iter->pos.inode);
	struct bch_alloc_v4 a_convert;
	const struct bch_alloc_v4 *a = bch2_alloc_to_v4(k, &a_convert);
	struct bkey_i_alloc_v4 *a_mut;
	int ret;

	if (a->oldest_gen == ca->oldest_gen[iter->pos.offset])
		return 0;

	a_mut = bch2_alloc_to_v4_mut(trans, k);
	ret = PTR_ERR_OR_ZERO(a_mut);
	if (ret)
		return ret;

	a_mut->v.oldest_gen = ca->oldest_gen[iter->pos.offset];
	a_mut->v.data_type = alloc_data_type(a_mut->v, a_mut->v.data_type);

	return bch2_trans_update(trans, iter, &a_mut->k_i, 0);
}

int bch2_gc_gens(struct bch_fs *c)
{
	u64 b, start_time = local_clock();
	int ret;

	/*
	 * Ideally we would be using state_lock and not gc_lock here, but that
	 * introduces a deadlock in the RO path - we currently take the state
	 * lock at the start of going RO, thus the gc thread may get stuck:
	 */
	if (!mutex_trylock(&c->gc_gens_lock))
		return 0;

	trace_and_count(c, gc_gens_start, c);
	down_read(&c->gc_lock);

	for_each_member_device(c, ca) {
		struct bucket_gens *gens = bucket_gens(ca);

		BUG_ON(ca->oldest_gen);

		ca->oldest_gen = kvmalloc(gens->nbuckets, GFP_KERNEL);
		if (!ca->oldest_gen) {
			percpu_ref_put(&ca->ref);
			ret = -BCH_ERR_ENOMEM_gc_gens;
			goto err;
		}

		for (b = gens->first_bucket;
		     b < gens->nbuckets; b++)
			ca->oldest_gen[b] = gens->b[b];
	}

	for (unsigned i = 0; i < BTREE_ID_NR; i++)
		if (btree_type_has_ptrs(i)) {
			c->gc_gens_btree = i;
			c->gc_gens_pos = POS_MIN;

			ret = bch2_trans_run(c,
				for_each_btree_key_commit(trans, iter, i,
						POS_MIN,
						BTREE_ITER_PREFETCH|BTREE_ITER_ALL_SNAPSHOTS,
						k,
						NULL, NULL,
						BCH_TRANS_COMMIT_no_enospc,
					gc_btree_gens_key(trans, &iter, k)));
			if (ret)
				goto err;
		}

	ret = bch2_trans_run(c,
		for_each_btree_key_commit(trans, iter, BTREE_ID_alloc,
				POS_MIN,
				BTREE_ITER_PREFETCH,
				k,
				NULL, NULL,
				BCH_TRANS_COMMIT_no_enospc,
			bch2_alloc_write_oldest_gen(trans, &iter, k)));
	if (ret)
		goto err;

	c->gc_gens_btree	= 0;
	c->gc_gens_pos		= POS_MIN;

	c->gc_count++;

	bch2_time_stats_update(&c->times[BCH_TIME_btree_gc], start_time);
	trace_and_count(c, gc_gens_end, c);
err:
	for_each_member_device(c, ca) {
		kvfree(ca->oldest_gen);
		ca->oldest_gen = NULL;
	}

	up_read(&c->gc_lock);
	mutex_unlock(&c->gc_gens_lock);
	if (!bch2_err_matches(ret, EROFS))
		bch_err_fn(c, ret);
	return ret;
}

static int bch2_gc_thread(void *arg)
{
	struct bch_fs *c = arg;
	struct io_clock *clock = &c->io_clock[WRITE];
	unsigned long last = atomic64_read(&clock->now);
	unsigned last_kick = atomic_read(&c->kick_gc);

	set_freezable();

	while (1) {
		while (1) {
			set_current_state(TASK_INTERRUPTIBLE);

			if (kthread_should_stop()) {
				__set_current_state(TASK_RUNNING);
				return 0;
			}

			if (atomic_read(&c->kick_gc) != last_kick)
				break;

			if (c->btree_gc_periodic) {
				unsigned long next = last + c->capacity / 16;

				if (atomic64_read(&clock->now) >= next)
					break;

				bch2_io_clock_schedule_timeout(clock, next);
			} else {
				schedule();
			}

			try_to_freeze();
		}
		__set_current_state(TASK_RUNNING);

		last = atomic64_read(&clock->now);
		last_kick = atomic_read(&c->kick_gc);

		/*
		 * Full gc is currently incompatible with btree key cache:
		 */
#if 0
		ret = bch2_gc(c, false, false);
#else
		bch2_gc_gens(c);
#endif
		debug_check_no_locks_held();
	}

	return 0;
}

void bch2_gc_thread_stop(struct bch_fs *c)
{
	struct task_struct *p;

	p = c->gc_thread;
	c->gc_thread = NULL;

	if (p) {
		kthread_stop(p);
		put_task_struct(p);
	}
}

int bch2_gc_thread_start(struct bch_fs *c)
{
	struct task_struct *p;

	if (c->gc_thread)
		return 0;

	p = kthread_create(bch2_gc_thread, c, "bch-gc/%s", c->name);
	if (IS_ERR(p)) {
		bch_err_fn(c, PTR_ERR(p));
		return PTR_ERR(p);
	}

	get_task_struct(p);
	c->gc_thread = p;
	wake_up_process(p);
	return 0;
}<|MERGE_RESOLUTION|>--- conflicted
+++ resolved
@@ -1505,35 +1505,6 @@
 		rcu_assign_pointer(ca->buckets_gc, buckets);
 	}
 
-<<<<<<< HEAD
-	ret = for_each_btree_key2(trans, iter, BTREE_ID_alloc, POS_MIN,
-				  BTREE_ITER_PREFETCH, k, ({
-		ca = bch_dev_bkey_exists(c, k.k->p.inode);
-		g = gc_bucket(ca, k.k->p.offset);
-
-		a = bch2_alloc_to_v4(k, &a_convert);
-
-		g->gen_valid	= 1;
-		g->gen		= a->gen;
-
-		if (metadata_only &&
-		    (a->data_type == BCH_DATA_user ||
-		     a->data_type == BCH_DATA_cached ||
-		     a->data_type == BCH_DATA_parity)) {
-			g->data_type		= a->data_type;
-			g->dirty_sectors	= a->dirty_sectors;
-			g->cached_sectors	= a->cached_sectors;
-			g->stripe		= a->stripe;
-			g->stripe_redundancy	= a->stripe_redundancy;
-		}
-
-		0;
-	}));
-err:
-	bch2_trans_put(trans);
-	if (ret)
-		bch_err_fn(c, ret);
-=======
 	int ret = bch2_trans_run(c,
 		for_each_btree_key(trans, iter, BTREE_ID_alloc, POS_MIN,
 					 BTREE_ITER_PREFETCH, k, ({
@@ -1560,7 +1531,6 @@
 			0;
 		})));
 	bch_err_fn(c, ret);
->>>>>>> de927f6c
 	return ret;
 }
 
