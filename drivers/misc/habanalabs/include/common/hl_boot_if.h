/* SPDX-License-Identifier: GPL-2.0
 *
 * Copyright 2018-2020 HabanaLabs, Ltd.
 * All Rights Reserved.
 *
 */

#ifndef HL_BOOT_IF_H
#define HL_BOOT_IF_H

#define LKD_HARD_RESET_MAGIC		0xED7BD694
#define HL_POWER9_HOST_MAGIC		0x1DA30009

#define BOOT_FIT_SRAM_OFFSET		0x200000

#define VERSION_MAX_LEN			128

/*
 * CPU error bits in BOOT_ERROR registers
 *
 * CPU_BOOT_ERR0_DRAM_INIT_FAIL		DRAM initialization failed.
 *					DRAM is not reliable to use.
 *
 * CPU_BOOT_ERR0_FIT_CORRUPTED		FIT data integrity verification of the
 *					image provided by the host has failed.
 *
 * CPU_BOOT_ERR0_TS_INIT_FAIL		Thermal Sensor initialization failed.
 *					Boot continues as usual, but keep in
 *					mind this is a warning.
 *
 * CPU_BOOT_ERR0_DRAM_SKIPPED		DRAM initialization has been skipped.
 *					Skipping DRAM initialization has been
 *					requested (e.g. strap, command, etc.)
 *					and FW skipped the DRAM initialization.
 *					Host can initialize the DRAM.
 *
 * CPU_BOOT_ERR0_BMC_WAIT_SKIPPED	Waiting for BMC data will be skipped.
 *					Meaning the BMC data might not be
 *					available until reset.
 *
 * CPU_BOOT_ERR0_NIC_DATA_NOT_RDY	NIC data from BMC is not ready.
 *					BMC has not provided the NIC data yet.
 *					Once provided this bit will be cleared.
 *
 * CPU_BOOT_ERR0_NIC_FW_FAIL		NIC FW loading failed.
 *					The NIC FW loading and initialization
 *					failed. This means NICs are not usable.
 *
 * CPU_BOOT_ERR0_SECURITY_NOT_RDY	Chip security initialization has been
 *					started, but is not ready yet - chip
 *					cannot be accessed.
 *
 * CPU_BOOT_ERR0_SECURITY_FAIL		Security related tasks have failed.
 *					The tasks are security init (root of
 *					trust), boot authentication (chain of
 *					trust), data packets authentication.
 *
 * CPU_BOOT_ERR0_EFUSE_FAIL		Reading from eFuse failed.
 *					The PCI device ID might be wrong.
 *
 * CPU_BOOT_ERR0_PRI_IMG_VER_FAIL	Verification of primary image failed.
 *					It mean that ppboot checksum
 *					verification for the preboot primary
 *					image has failed to match expected
 *					checksum. Trying to program image again
 *					might solve this.
 *
 * CPU_BOOT_ERR0_SEC_IMG_VER_FAIL	Verification of secondary image failed.
 *					It mean that ppboot checksum
 *					verification for the preboot secondary
 *					image has failed to match expected
 *					checksum. Trying to program image again
 *					might solve this.
 *
 * CPU_BOOT_ERR0_PLL_FAIL		PLL settings failed, meaning that one
 *					of the PLLs remains in REF_CLK
 *
<<<<<<< HEAD
=======
 * CPU_BOOT_ERR0_DEVICE_UNUSABLE_FAIL	Device is unusable and customer support
 *					should be contacted.
 *
>>>>>>> 6be388f4
 * CPU_BOOT_ERR0_ENABLED		Error registers enabled.
 *					This is a main indication that the
 *					running FW populates the error
 *					registers. Meaning the error bits are
 *					not garbage, but actual error statuses.
 */
#define CPU_BOOT_ERR0_DRAM_INIT_FAIL		(1 << 0)
#define CPU_BOOT_ERR0_FIT_CORRUPTED		(1 << 1)
#define CPU_BOOT_ERR0_TS_INIT_FAIL		(1 << 2)
#define CPU_BOOT_ERR0_DRAM_SKIPPED		(1 << 3)
#define CPU_BOOT_ERR0_BMC_WAIT_SKIPPED		(1 << 4)
#define CPU_BOOT_ERR0_NIC_DATA_NOT_RDY		(1 << 5)
#define CPU_BOOT_ERR0_NIC_FW_FAIL		(1 << 6)
#define CPU_BOOT_ERR0_SECURITY_NOT_RDY		(1 << 7)
#define CPU_BOOT_ERR0_SECURITY_FAIL		(1 << 8)
#define CPU_BOOT_ERR0_EFUSE_FAIL		(1 << 9)
#define CPU_BOOT_ERR0_PRI_IMG_VER_FAIL		(1 << 10)
#define CPU_BOOT_ERR0_SEC_IMG_VER_FAIL		(1 << 11)
#define CPU_BOOT_ERR0_PLL_FAIL			(1 << 12)
<<<<<<< HEAD
=======
#define CPU_BOOT_ERR0_DEVICE_UNUSABLE_FAIL	(1 << 13)
>>>>>>> 6be388f4
#define CPU_BOOT_ERR0_ENABLED			(1 << 31)

/*
 * BOOT DEVICE STATUS bits in BOOT_DEVICE_STS registers
 *
 * CPU_BOOT_DEV_STS0_SECURITY_EN	Security is Enabled.
 *					This is an indication for security
 *					enabled in FW, which means that
 *					all conditions for security are met:
 *					device is indicated as security enabled,
 *					registers are protected, and device
 *					uses keys for image verification.
 *					Initialized in: preboot
 *
 * CPU_BOOT_DEV_STS0_DEBUG_EN		Debug is enabled.
 *					Enabled when JTAG or DEBUG is enabled
 *					in FW.
 *					Initialized in: preboot
 *
 * CPU_BOOT_DEV_STS0_WATCHDOG_EN	Watchdog is enabled.
 *					Watchdog is enabled in FW.
 *					Initialized in: preboot
 *
 * CPU_BOOT_DEV_STS0_DRAM_INIT_EN	DRAM initialization is enabled.
 *					DRAM initialization has been done in FW.
 *					Initialized in: u-boot
 *
 * CPU_BOOT_DEV_STS0_BMC_WAIT_EN	Waiting for BMC data enabled.
 *					If set, it means that during boot,
 *					FW waited for BMC data.
 *					Initialized in: u-boot
 *
 * CPU_BOOT_DEV_STS0_E2E_CRED_EN	E2E credits initialized.
 *					FW initialized E2E credits.
 *					Initialized in: u-boot
 *
 * CPU_BOOT_DEV_STS0_HBM_CRED_EN	HBM credits initialized.
 *					FW initialized HBM credits.
 *					Initialized in: u-boot
 *
 * CPU_BOOT_DEV_STS0_RL_EN		Rate limiter initialized.
 *					FW initialized rate limiter.
 *					Initialized in: u-boot
 *
 * CPU_BOOT_DEV_STS0_SRAM_SCR_EN	SRAM scrambler enabled.
 *					FW initialized SRAM scrambler.
 *					Initialized in: linux
 *
 * CPU_BOOT_DEV_STS0_DRAM_SCR_EN	DRAM scrambler enabled.
 *					FW initialized DRAM scrambler.
 *					Initialized in: u-boot
 *
 * CPU_BOOT_DEV_STS0_FW_HARD_RST_EN	FW hard reset procedure is enabled.
 *					FW has the hard reset procedure
 *					implemented. This means that FW will
 *					perform hard reset procedure on
 *					receiving the halt-machine event.
 *					Initialized in: preboot, u-boot, linux
 *
 * CPU_BOOT_DEV_STS0_PLL_INFO_EN	FW retrieval of PLL info is enabled.
 *					Initialized in: linux
 *
 * CPU_BOOT_DEV_STS0_SP_SRAM_EN		SP SRAM is initialized and available
 *					for use.
 *					Initialized in: preboot
 *
 * CPU_BOOT_DEV_STS0_CLK_GATE_EN	Clock Gating enabled.
 *					FW initialized Clock Gating.
 *					Initialized in: preboot
 *
 * CPU_BOOT_DEV_STS0_HBM_ECC_EN		HBM ECC handling Enabled.
 *					FW handles HBM ECC indications.
 *					Initialized in: linux
 *
 * CPU_BOOT_DEV_STS0_PKT_PI_ACK_EN	Packets ack value used in the armcpd
 *					is set to the PI counter.
 *					Initialized in: linux
 *
<<<<<<< HEAD
=======
 * CPU_BOOT_DEV_STS0_FW_LD_COM_EN	Flexible FW loading communication
 *					protocol is enabled.
 *					Initialized in: preboot
 *
 * CPU_BOOT_DEV_STS0_FW_IATU_CONF_EN	FW iATU configuration is enabled.
 *					This bit if set, means the iATU has been
 *					configured and is ready for use.
 *					Initialized in: ppboot
 *
 * CPU_BOOT_DEV_STS0_DYN_PLL_EN		Dynamic PLL configuration is enabled.
 *					FW sends to host a bitmap of supported
 *					PLLs.
 *					Initialized in: linux
 *
>>>>>>> 6be388f4
 * CPU_BOOT_DEV_STS0_ENABLED		Device status register enabled.
 *					This is a main indication that the
 *					running FW populates the device status
 *					register. Meaning the device status
 *					bits are not garbage, but actual
 *					statuses.
 *					Initialized in: preboot
 *
 */
#define CPU_BOOT_DEV_STS0_SECURITY_EN			(1 << 0)
#define CPU_BOOT_DEV_STS0_DEBUG_EN			(1 << 1)
#define CPU_BOOT_DEV_STS0_WATCHDOG_EN			(1 << 2)
#define CPU_BOOT_DEV_STS0_DRAM_INIT_EN			(1 << 3)
#define CPU_BOOT_DEV_STS0_BMC_WAIT_EN			(1 << 4)
#define CPU_BOOT_DEV_STS0_E2E_CRED_EN			(1 << 5)
#define CPU_BOOT_DEV_STS0_HBM_CRED_EN			(1 << 6)
#define CPU_BOOT_DEV_STS0_RL_EN				(1 << 7)
#define CPU_BOOT_DEV_STS0_SRAM_SCR_EN			(1 << 8)
#define CPU_BOOT_DEV_STS0_DRAM_SCR_EN			(1 << 9)
#define CPU_BOOT_DEV_STS0_FW_HARD_RST_EN		(1 << 10)
#define CPU_BOOT_DEV_STS0_PLL_INFO_EN			(1 << 11)
#define CPU_BOOT_DEV_STS0_SP_SRAM_EN			(1 << 12)
#define CPU_BOOT_DEV_STS0_CLK_GATE_EN			(1 << 13)
#define CPU_BOOT_DEV_STS0_HBM_ECC_EN			(1 << 14)
#define CPU_BOOT_DEV_STS0_PKT_PI_ACK_EN			(1 << 15)
<<<<<<< HEAD
=======
#define CPU_BOOT_DEV_STS0_FW_LD_COM_EN			(1 << 16)
#define CPU_BOOT_DEV_STS0_FW_IATU_CONF_EN		(1 << 17)
#define CPU_BOOT_DEV_STS0_DYN_PLL_EN			(1 << 19)
>>>>>>> 6be388f4
#define CPU_BOOT_DEV_STS0_ENABLED			(1 << 31)

enum cpu_boot_status {
	CPU_BOOT_STATUS_NA = 0,		/* Default value after reset of chip */
	CPU_BOOT_STATUS_IN_WFE = 1,
	CPU_BOOT_STATUS_DRAM_RDY = 2,
	CPU_BOOT_STATUS_SRAM_AVAIL = 3,
	CPU_BOOT_STATUS_IN_BTL = 4,	/* BTL is H/W FSM */
	CPU_BOOT_STATUS_IN_PREBOOT = 5,
	CPU_BOOT_STATUS_IN_SPL,		/* deprecated - not reported */
	CPU_BOOT_STATUS_IN_UBOOT = 7,
	CPU_BOOT_STATUS_DRAM_INIT_FAIL,	/* deprecated - will be removed */
	CPU_BOOT_STATUS_FIT_CORRUPTED,	/* deprecated - will be removed */
	/* U-Boot console prompt activated, commands are not processed */
	CPU_BOOT_STATUS_UBOOT_NOT_READY = 10,
	/* Finished NICs init, reported after DRAM and NICs */
	CPU_BOOT_STATUS_NIC_FW_RDY = 11,
	CPU_BOOT_STATUS_TS_INIT_FAIL,	/* deprecated - will be removed */
	CPU_BOOT_STATUS_DRAM_SKIPPED,	/* deprecated - will be removed */
	CPU_BOOT_STATUS_BMC_WAITING_SKIPPED, /* deprecated - will be removed */
	/* Last boot loader progress status, ready to receive commands */
	CPU_BOOT_STATUS_READY_TO_BOOT = 15,
	/* Internal Boot finished, ready for boot-fit */
	CPU_BOOT_STATUS_WAITING_FOR_BOOT_FIT = 16,
	/* Internal Security has been initialized, device can be accessed */
	CPU_BOOT_STATUS_SECURITY_READY = 17,
};

enum kmd_msg {
	KMD_MSG_NA = 0,
	KMD_MSG_GOTO_WFE,
	KMD_MSG_FIT_RDY,
	KMD_MSG_SKIP_BMC,
	RESERVED,
	KMD_MSG_RST_DEV,
	KMD_MSG_LAST
};

enum cpu_msg_status {
	CPU_MSG_CLR = 0,
	CPU_MSG_OK,
	CPU_MSG_ERR,
};

/* communication registers mapping - consider ABI when changing */
struct cpu_dyn_regs {
	uint32_t cpu_pq_base_addr_low;
	uint32_t cpu_pq_base_addr_high;
	uint32_t cpu_pq_length;
	uint32_t cpu_pq_init_status;
	uint32_t cpu_eq_base_addr_low;
	uint32_t cpu_eq_base_addr_high;
	uint32_t cpu_eq_length;
	uint32_t cpu_eq_ci;
	uint32_t cpu_cq_base_addr_low;
	uint32_t cpu_cq_base_addr_high;
	uint32_t cpu_cq_length;
	uint32_t cpu_pf_pq_pi;
	uint32_t cpu_boot_dev_sts0;
	uint32_t cpu_boot_dev_sts1;
	uint32_t cpu_boot_err0;
	uint32_t cpu_boot_err1;
	uint32_t cpu_boot_status;
	uint32_t fw_upd_sts;
	uint32_t fw_upd_cmd;
	uint32_t fw_upd_pending_sts;
	uint32_t fuse_ver_offset;
	uint32_t preboot_ver_offset;
	uint32_t uboot_ver_offset;
	uint32_t hw_state;
	uint32_t kmd_msg_to_cpu;
	uint32_t cpu_cmd_status_to_host;
	uint32_t reserved1[32];		/* reserve for future use */
};

/* HCDM - Habana Communications Descriptor Magic */
#define HL_COMMS_DESC_MAGIC	0x4843444D
#define HL_COMMS_DESC_VER	1

/* this is the comms descriptor header - meta data */
struct comms_desc_header {
	uint32_t magic;		/* magic for validation */
	uint32_t crc32;		/* CRC32 of the descriptor w/o header */
	uint16_t size;		/* size of the descriptor w/o header */
	uint8_t version;	/* descriptor version */
	uint8_t reserved[5];	/* pad to 64 bit */
};

/* this is the main FW descriptor - consider ABI when changing */
struct lkd_fw_comms_desc {
	struct comms_desc_header header;
	struct cpu_dyn_regs cpu_dyn_regs;
	char fuse_ver[VERSION_MAX_LEN];
	char cur_fw_ver[VERSION_MAX_LEN];
	/* can be used for 1 more version w/o ABI change */
	char reserved0[VERSION_MAX_LEN];
	uint64_t img_addr;	/* address for next FW component load */
};

/*
 * LKD commands:
 *
 * COMMS_NOOP			Used to clear the command register and no actual
 *				command is send.
 *
 * COMMS_CLR_STS		Clear status command - FW should clear the
 *				status register. Used for synchronization
 *				between the commands as part of the race free
 *				protocol.
 *
 * COMMS_RST_STATE		Reset the current communication state which is
 *				kept by FW for proper responses.
 *				Should be used in the beginning of the
 *				communication cycle to clean any leftovers from
 *				previous communication attempts.
 *
 * COMMS_PREP_DESC		Prepare descriptor for setting up the
 *				communication and other dynamic data:
 *				struct lkd_fw_comms_desc.
 *				This command has a parameter stating the next FW
 *				component size, so the FW can actually prepare a
 *				space for it and in the status response provide
 *				the descriptor offset. The Offset of the next FW
 *				data component is a part of the descriptor
 *				structure.
 *
 * COMMS_DATA_RDY		The FW data has been uploaded and is ready for
 *				validation.
 *
 * COMMS_EXEC			Execute the next FW component.
 *
 * COMMS_RST_DEV		Reset the device.
 *
 * COMMS_GOTO_WFE		Execute WFE command. Allowed only on non-secure
 *				devices.
 *
 * COMMS_SKIP_BMC		Perform actions required for BMC-less servers.
 *				Do not wait for BMC response.
 *
 * COMMS_LOW_PLL_OPP		Initialize PLLs for low OPP.
 */
enum comms_cmd {
	COMMS_NOOP = 0,
	COMMS_CLR_STS = 1,
	COMMS_RST_STATE = 2,
	COMMS_PREP_DESC = 3,
	COMMS_DATA_RDY = 4,
	COMMS_EXEC = 5,
	COMMS_RST_DEV = 6,
	COMMS_GOTO_WFE = 7,
	COMMS_SKIP_BMC = 8,
	COMMS_LOW_PLL_OPP = 9,
	COMMS_INVLD_LAST
};

#define COMMS_COMMAND_SIZE_SHIFT	0
#define COMMS_COMMAND_SIZE_MASK		0x1FFFFFF
#define COMMS_COMMAND_CMD_SHIFT		27
#define COMMS_COMMAND_CMD_MASK		0xF8000000

/*
 * LKD command to FW register structure
 * @size	- FW component size
 * @cmd		- command from enum comms_cmd
 */
struct comms_command {
	union {		/* bit fields are only for FW use */
		struct {
			unsigned int size :25;		/* 32MB max. */
			unsigned int reserved :2;
			enum comms_cmd cmd :5;		/* 32 commands */
		};
		unsigned int val;
	};
};

/*
 * FW status
 *
 * COMMS_STS_NOOP		Used to clear the status register and no actual
 *				status is provided.
 *
 * COMMS_STS_ACK		Command has been received and recognized.
 *
 * COMMS_STS_OK			Command execution has finished successfully.
 *
 * COMMS_STS_ERR		Command execution was unsuccessful and resulted
 *				in error.
 *
 * COMMS_STS_VALID_ERR		FW validation has failed.
 *
 * COMMS_STS_TIMEOUT_ERR	Command execution has timed out.
 */
enum comms_sts {
	COMMS_STS_NOOP = 0,
	COMMS_STS_ACK = 1,
	COMMS_STS_OK = 2,
	COMMS_STS_ERR = 3,
	COMMS_STS_VALID_ERR = 4,
	COMMS_STS_TIMEOUT_ERR = 5,
	COMMS_STS_INVLD_LAST
};

/* RAM types for FW components loading - defines the base address */
enum comms_ram_types {
	COMMS_SRAM = 0,
	COMMS_DRAM = 1,
};

#define COMMS_STATUS_OFFSET_SHIFT	0
#define COMMS_STATUS_OFFSET_MASK	0x03FFFFFF
#define COMMS_STATUS_OFFSET_ALIGN_SHIFT	2
#define COMMS_STATUS_RAM_TYPE_SHIFT	26
#define COMMS_STATUS_RAM_TYPE_MASK	0x0C000000
#define COMMS_STATUS_STATUS_SHIFT	28
#define COMMS_STATUS_STATUS_MASK	0xF0000000

/*
 * FW status to LKD register structure
 * @offset	- an offset from the base of the ram_type shifted right by
 *		  2 bits (always aligned to 32 bits).
 *		  Allows a maximum addressable offset of 256MB from RAM base.
 *		  Example: for real offset in RAM of 0x800000 (8MB), the value
 *		  in offset field is (0x800000 >> 2) = 0x200000.
 * @ram_type	- the RAM type that should be used for offset from
 *		  enum comms_ram_types
 * @status	- status from enum comms_sts
 */
struct comms_status {
	union {		/* bit fields are only for FW use */
		struct {
			unsigned int offset :26;
			unsigned int ram_type :2;
			enum comms_sts status :4;	/* 16 statuses */
		};
		unsigned int val;
	};
};

#endif /* HL_BOOT_IF_H */<|MERGE_RESOLUTION|>--- conflicted
+++ resolved
@@ -75,12 +75,9 @@
  * CPU_BOOT_ERR0_PLL_FAIL		PLL settings failed, meaning that one
  *					of the PLLs remains in REF_CLK
  *
-<<<<<<< HEAD
-=======
  * CPU_BOOT_ERR0_DEVICE_UNUSABLE_FAIL	Device is unusable and customer support
  *					should be contacted.
  *
->>>>>>> 6be388f4
  * CPU_BOOT_ERR0_ENABLED		Error registers enabled.
  *					This is a main indication that the
  *					running FW populates the error
@@ -100,10 +97,7 @@
 #define CPU_BOOT_ERR0_PRI_IMG_VER_FAIL		(1 << 10)
 #define CPU_BOOT_ERR0_SEC_IMG_VER_FAIL		(1 << 11)
 #define CPU_BOOT_ERR0_PLL_FAIL			(1 << 12)
-<<<<<<< HEAD
-=======
 #define CPU_BOOT_ERR0_DEVICE_UNUSABLE_FAIL	(1 << 13)
->>>>>>> 6be388f4
 #define CPU_BOOT_ERR0_ENABLED			(1 << 31)
 
 /*
@@ -182,8 +176,6 @@
  *					is set to the PI counter.
  *					Initialized in: linux
  *
-<<<<<<< HEAD
-=======
  * CPU_BOOT_DEV_STS0_FW_LD_COM_EN	Flexible FW loading communication
  *					protocol is enabled.
  *					Initialized in: preboot
@@ -198,7 +190,6 @@
  *					PLLs.
  *					Initialized in: linux
  *
->>>>>>> 6be388f4
  * CPU_BOOT_DEV_STS0_ENABLED		Device status register enabled.
  *					This is a main indication that the
  *					running FW populates the device status
@@ -224,12 +215,9 @@
 #define CPU_BOOT_DEV_STS0_CLK_GATE_EN			(1 << 13)
 #define CPU_BOOT_DEV_STS0_HBM_ECC_EN			(1 << 14)
 #define CPU_BOOT_DEV_STS0_PKT_PI_ACK_EN			(1 << 15)
-<<<<<<< HEAD
-=======
 #define CPU_BOOT_DEV_STS0_FW_LD_COM_EN			(1 << 16)
 #define CPU_BOOT_DEV_STS0_FW_IATU_CONF_EN		(1 << 17)
 #define CPU_BOOT_DEV_STS0_DYN_PLL_EN			(1 << 19)
->>>>>>> 6be388f4
 #define CPU_BOOT_DEV_STS0_ENABLED			(1 << 31)
 
 enum cpu_boot_status {
