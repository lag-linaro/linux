// SPDX-License-Identifier: GPL-2.0-only
/*
 * Copyright (C) 2015 - ARM Ltd
 * Author: Marc Zyngier <marc.zyngier@arm.com>
 */

#include <hyp/adjust_pc.h>
#include <hyp/switch.h>
#include <hyp/sysreg-sr.h>

#include <linux/arm-smccc.h>
#include <linux/kvm_host.h>
#include <linux/types.h>
#include <linux/jump_label.h>
#include <uapi/linux/psci.h>

#include <kvm/arm_psci.h>

#include <asm/barrier.h>
#include <asm/cpufeature.h>
#include <asm/kprobes.h>
#include <asm/kvm_asm.h>
#include <asm/kvm_emulate.h>
#include <asm/kvm_hyp.h>
#include <asm/kvm_mmu.h>
#include <asm/fpsimd.h>
#include <asm/debug-monitors.h>
#include <asm/processor.h>
#include <asm/thread_info.h>

/* Non-VHE specific context */
DEFINE_PER_CPU(struct kvm_host_data, kvm_host_data);
DEFINE_PER_CPU(struct kvm_cpu_context, kvm_hyp_ctxt);
DEFINE_PER_CPU(unsigned long, kvm_hyp_vector);

static void __activate_traps(struct kvm_vcpu *vcpu)
{
	u64 val;

	___activate_traps(vcpu);
	__activate_traps_common(vcpu);

	val = CPTR_EL2_DEFAULT;
	val |= CPTR_EL2_TTA | CPTR_EL2_TZ | CPTR_EL2_TAM;
	if (!update_fp_enabled(vcpu)) {
		val |= CPTR_EL2_TFP;
		__activate_traps_fpsimd32(vcpu);
	}

	write_sysreg(val, cptr_el2);
	write_sysreg(__this_cpu_read(kvm_hyp_vector), vbar_el2);

	if (cpus_have_final_cap(ARM64_WORKAROUND_SPECULATIVE_AT)) {
		struct kvm_cpu_context *ctxt = &vcpu->arch.ctxt;

		isb();
		/*
		 * At this stage, and thanks to the above isb(), S2 is
		 * configured and enabled. We can now restore the guest's S1
		 * configuration: SCTLR, and only then TCR.
		 */
		write_sysreg_el1(ctxt_sys_reg(ctxt, SCTLR_EL1),	SYS_SCTLR);
		isb();
		write_sysreg_el1(ctxt_sys_reg(ctxt, TCR_EL1),	SYS_TCR);
	}
}

static void __deactivate_traps(struct kvm_vcpu *vcpu)
{
	extern char __kvm_hyp_host_vector[];
	u64 mdcr_el2;

	___deactivate_traps(vcpu);

	mdcr_el2 = read_sysreg(mdcr_el2);

	if (cpus_have_final_cap(ARM64_WORKAROUND_SPECULATIVE_AT)) {
		u64 val;

		/*
		 * Set the TCR and SCTLR registers in the exact opposite
		 * sequence as __activate_traps (first prevent walks,
		 * then force the MMU on). A generous sprinkling of isb()
		 * ensure that things happen in this exact order.
		 */
		val = read_sysreg_el1(SYS_TCR);
		write_sysreg_el1(val | TCR_EPD1_MASK | TCR_EPD0_MASK, SYS_TCR);
		isb();
		val = read_sysreg_el1(SYS_SCTLR);
		write_sysreg_el1(val | SCTLR_ELx_M, SYS_SCTLR);
		isb();
	}

	__deactivate_traps_common();

	mdcr_el2 &= MDCR_EL2_HPMN_MASK;
	mdcr_el2 |= MDCR_EL2_E2PB_MASK << MDCR_EL2_E2PB_SHIFT;

	write_sysreg(mdcr_el2, mdcr_el2);
	if (is_protected_kvm_enabled())
		write_sysreg(HCR_HOST_NVHE_PROTECTED_FLAGS, hcr_el2);
	else
		write_sysreg(HCR_HOST_NVHE_FLAGS, hcr_el2);
	write_sysreg(CPTR_EL2_DEFAULT, cptr_el2);
	write_sysreg(__kvm_hyp_host_vector, vbar_el2);
}

static void __load_host_stage2(void)
{
	write_sysreg(0, vttbr_el2);
}

/* Save VGICv3 state on non-VHE systems */
static void __hyp_vgic_save_state(struct kvm_vcpu *vcpu)
{
	if (static_branch_unlikely(&kvm_vgic_global_state.gicv3_cpuif)) {
		__vgic_v3_save_state(&vcpu->arch.vgic_cpu.vgic_v3);
		__vgic_v3_deactivate_traps(&vcpu->arch.vgic_cpu.vgic_v3);
	}
}

/* Restore VGICv3 state on non_VEH systems */
static void __hyp_vgic_restore_state(struct kvm_vcpu *vcpu)
{
	if (static_branch_unlikely(&kvm_vgic_global_state.gicv3_cpuif)) {
		__vgic_v3_activate_traps(&vcpu->arch.vgic_cpu.vgic_v3);
		__vgic_v3_restore_state(&vcpu->arch.vgic_cpu.vgic_v3);
	}
}

/**
 * Disable host events, enable guest events
 */
static bool __pmu_switch_to_guest(struct kvm_cpu_context *host_ctxt)
{
	struct kvm_host_data *host;
	struct kvm_pmu_events *pmu;

	host = container_of(host_ctxt, struct kvm_host_data, host_ctxt);
	pmu = &host->pmu_events;

	if (pmu->events_host)
		write_sysreg(pmu->events_host, pmcntenclr_el0);

	if (pmu->events_guest)
		write_sysreg(pmu->events_guest, pmcntenset_el0);

	return (pmu->events_host || pmu->events_guest);
}

/**
 * Disable guest events, enable host events
 */
static void __pmu_switch_to_host(struct kvm_cpu_context *host_ctxt)
{
	struct kvm_host_data *host;
	struct kvm_pmu_events *pmu;

	host = container_of(host_ctxt, struct kvm_host_data, host_ctxt);
	pmu = &host->pmu_events;

	if (pmu->events_guest)
		write_sysreg(pmu->events_guest, pmcntenclr_el0);

	if (pmu->events_host)
		write_sysreg(pmu->events_host, pmcntenset_el0);
}

/* Switch to the guest for legacy non-VHE systems */
int __kvm_vcpu_run(struct kvm_vcpu *vcpu)
{
	struct kvm_cpu_context *host_ctxt;
	struct kvm_cpu_context *guest_ctxt;
	bool pmu_switch_needed;
	u64 exit_code;

	/*
	 * Having IRQs masked via PMR when entering the guest means the GIC
	 * will not signal the CPU of interrupts of lower priority, and the
	 * only way to get out will be via guest exceptions.
	 * Naturally, we want to avoid this.
	 */
	if (system_uses_irq_prio_masking()) {
		gic_write_pmr(GIC_PRIO_IRQON | GIC_PRIO_PSR_I_SET);
		pmr_sync();
	}

	host_ctxt = &this_cpu_ptr(&kvm_host_data)->host_ctxt;
	host_ctxt->__hyp_running_vcpu = vcpu;
	guest_ctxt = &vcpu->arch.ctxt;

	pmu_switch_needed = __pmu_switch_to_guest(host_ctxt);

	__sysreg_save_state_nvhe(host_ctxt);
	/*
	 * We must flush and disable the SPE buffer for nVHE, as
	 * the translation regime(EL1&0) is going to be loaded with
	 * that of the guest. And we must do this before we change the
	 * translation regime to EL2 (via MDCR_EL2_E2PB == 0) and
	 * before we load guest Stage1.
	 */
	__debug_save_host_buffers_nvhe(vcpu);

	__adjust_pc(vcpu);

	/*
	 * We must restore the 32-bit state before the sysregs, thanks
	 * to erratum #852523 (Cortex-A57) or #853709 (Cortex-A72).
	 *
	 * Also, and in order to be able to deal with erratum #1319537 (A57)
	 * and #1319367 (A72), we must ensure that all VM-related sysreg are
	 * restored before we enable S2 translation.
	 */
	__sysreg32_restore_state(vcpu);
	__sysreg_restore_state_nvhe(guest_ctxt);

	__load_guest_stage2(kern_hyp_va(vcpu->arch.hw_mmu));
	__activate_traps(vcpu);

	__hyp_vgic_restore_state(vcpu);
	__timer_enable_traps(vcpu);

	__debug_switch_to_guest(vcpu);

	do {
		/* Jump in the fire! */
		exit_code = __guest_enter(vcpu);

		/* And we're baaack! */
	} while (fixup_guest_exit(vcpu, &exit_code));

	__sysreg_save_state_nvhe(guest_ctxt);
	__sysreg32_save_state(vcpu);
	__timer_disable_traps(vcpu);
	__hyp_vgic_save_state(vcpu);

	__deactivate_traps(vcpu);
	__load_host_stage2();

	__sysreg_restore_state_nvhe(host_ctxt);

	if (vcpu->arch.flags & KVM_ARM64_FP_ENABLED)
		__fpsimd_save_fpexc32(vcpu);

	__debug_switch_to_host(vcpu);
	/*
	 * This must come after restoring the host sysregs, since a non-VHE
	 * system may enable SPE here and make use of the TTBRs.
	 */
	__debug_restore_host_buffers_nvhe(vcpu);

	if (pmu_switch_needed)
		__pmu_switch_to_host(host_ctxt);

	/* Returning to host will clear PSR.I, remask PMR if needed */
	if (system_uses_irq_prio_masking())
		gic_write_pmr(GIC_PRIO_IRQOFF);

	host_ctxt->__hyp_running_vcpu = NULL;

	return exit_code;
}

void __noreturn hyp_panic(void)
{
	u64 spsr = read_sysreg_el2(SYS_SPSR);
	u64 elr = read_sysreg_el2(SYS_ELR);
<<<<<<< HEAD
	u64 par = read_sysreg(par_el1);
	bool restore_host = true;
=======
	u64 par = read_sysreg_par();
>>>>>>> f642729d
	struct kvm_cpu_context *host_ctxt;
	struct kvm_vcpu *vcpu;

	host_ctxt = &this_cpu_ptr(&kvm_host_data)->host_ctxt;
	vcpu = host_ctxt->__hyp_running_vcpu;

	if (vcpu) {
		__timer_disable_traps(vcpu);
		__deactivate_traps(vcpu);
		__load_host_stage2();
		__sysreg_restore_state_nvhe(host_ctxt);
	}

<<<<<<< HEAD
	__hyp_do_panic(restore_host, spsr, elr, par);
=======
	__hyp_do_panic(host_ctxt, spsr, elr, par);
>>>>>>> f642729d
	unreachable();
}

asmlinkage void kvm_unexpected_el2_exception(void)
{
	return __kvm_unexpected_el2_exception();
}<|MERGE_RESOLUTION|>--- conflicted
+++ resolved
@@ -265,12 +265,7 @@
 {
 	u64 spsr = read_sysreg_el2(SYS_SPSR);
 	u64 elr = read_sysreg_el2(SYS_ELR);
-<<<<<<< HEAD
-	u64 par = read_sysreg(par_el1);
-	bool restore_host = true;
-=======
 	u64 par = read_sysreg_par();
->>>>>>> f642729d
 	struct kvm_cpu_context *host_ctxt;
 	struct kvm_vcpu *vcpu;
 
@@ -284,11 +279,7 @@
 		__sysreg_restore_state_nvhe(host_ctxt);
 	}
 
-<<<<<<< HEAD
-	__hyp_do_panic(restore_host, spsr, elr, par);
-=======
 	__hyp_do_panic(host_ctxt, spsr, elr, par);
->>>>>>> f642729d
 	unreachable();
 }
 
