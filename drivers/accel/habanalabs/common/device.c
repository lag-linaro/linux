// SPDX-License-Identifier: GPL-2.0

/*
 * Copyright 2016-2022 HabanaLabs, Ltd.
 * All Rights Reserved.
 */

#define pr_fmt(fmt)			"habanalabs: " fmt

#include <uapi/drm/habanalabs_accel.h>
#include "habanalabs.h"

#include <linux/pci.h>
#include <linux/hwmon.h>
#include <linux/vmalloc.h>

#include <drm/drm_accel.h>
#include <drm/drm_drv.h>

#include <trace/events/habanalabs.h>

#define HL_RESET_DELAY_USEC			10000	/* 10ms */

#define HL_DEVICE_RELEASE_WATCHDOG_TIMEOUT_SEC	30

enum dma_alloc_type {
	DMA_ALLOC_COHERENT,
	DMA_ALLOC_POOL,
};

#define MEM_SCRUB_DEFAULT_VAL 0x1122334455667788

/*
 * hl_set_dram_bar- sets the bar to allow later access to address
 *
 * @hdev: pointer to habanalabs device structure.
 * @addr: the address the caller wants to access.
 * @region: the PCI region.
 * @new_bar_region_base: the new BAR region base address.
 *
 * @return: the old BAR base address on success, U64_MAX for failure.
 *	    The caller should set it back to the old address after use.
 *
 * In case the bar space does not cover the whole address space,
 * the bar base address should be set to allow access to a given address.
 * This function can be called also if the bar doesn't need to be set,
 * in that case it just won't change the base.
 */
static u64 hl_set_dram_bar(struct hl_device *hdev, u64 addr, struct pci_mem_region *region,
				u64 *new_bar_region_base)
{
	struct asic_fixed_properties *prop = &hdev->asic_prop;
	u64 bar_base_addr, old_base;

	if (is_power_of_2(prop->dram_pci_bar_size))
		bar_base_addr = addr & ~(prop->dram_pci_bar_size - 0x1ull);
	else
		bar_base_addr = region->region_base +
				div64_u64((addr - region->region_base), prop->dram_pci_bar_size) *
				prop->dram_pci_bar_size;

	old_base = hdev->asic_funcs->set_dram_bar_base(hdev, bar_base_addr);

	/* in case of success we need to update the new BAR base */
	if ((old_base != U64_MAX) && new_bar_region_base)
		*new_bar_region_base = bar_base_addr;

	return old_base;
}

int hl_access_sram_dram_region(struct hl_device *hdev, u64 addr, u64 *val,
	enum debugfs_access_type acc_type, enum pci_region region_type, bool set_dram_bar)
{
	struct pci_mem_region *region = &hdev->pci_mem_region[region_type];
	u64 old_base = 0, rc, bar_region_base = region->region_base;
	void __iomem *acc_addr;

	if (set_dram_bar) {
		old_base = hl_set_dram_bar(hdev, addr, region, &bar_region_base);
		if (old_base == U64_MAX)
			return -EIO;
	}

	acc_addr = hdev->pcie_bar[region->bar_id] + region->offset_in_bar +
			(addr - bar_region_base);

	switch (acc_type) {
	case DEBUGFS_READ8:
		*val = readb(acc_addr);
		break;
	case DEBUGFS_WRITE8:
		writeb(*val, acc_addr);
		break;
	case DEBUGFS_READ32:
		*val = readl(acc_addr);
		break;
	case DEBUGFS_WRITE32:
		writel(*val, acc_addr);
		break;
	case DEBUGFS_READ64:
		*val = readq(acc_addr);
		break;
	case DEBUGFS_WRITE64:
		writeq(*val, acc_addr);
		break;
	}

	if (set_dram_bar) {
		rc = hl_set_dram_bar(hdev, old_base, region, NULL);
		if (rc == U64_MAX)
			return -EIO;
	}

	return 0;
}

static void *hl_dma_alloc_common(struct hl_device *hdev, size_t size, dma_addr_t *dma_handle,
					gfp_t flag, enum dma_alloc_type alloc_type,
					const char *caller)
{
	void *ptr = NULL;

	switch (alloc_type) {
	case DMA_ALLOC_COHERENT:
		ptr = hdev->asic_funcs->asic_dma_alloc_coherent(hdev, size, dma_handle, flag);
		break;
	case DMA_ALLOC_POOL:
		ptr = hdev->asic_funcs->asic_dma_pool_zalloc(hdev, size, flag, dma_handle);
		break;
	}

	if (trace_habanalabs_dma_alloc_enabled() && !ZERO_OR_NULL_PTR(ptr))
		trace_habanalabs_dma_alloc(hdev->dev, (u64) (uintptr_t) ptr, *dma_handle, size,
						caller);

	return ptr;
}

static void hl_asic_dma_free_common(struct hl_device *hdev, size_t size, void *cpu_addr,
					dma_addr_t dma_handle, enum dma_alloc_type alloc_type,
					const char *caller)
{
	/* this is needed to avoid warning on using freed pointer */
	u64 store_cpu_addr = (u64) (uintptr_t) cpu_addr;

	switch (alloc_type) {
	case DMA_ALLOC_COHERENT:
		hdev->asic_funcs->asic_dma_free_coherent(hdev, size, cpu_addr, dma_handle);
		break;
	case DMA_ALLOC_POOL:
		hdev->asic_funcs->asic_dma_pool_free(hdev, cpu_addr, dma_handle);
		break;
	}

	trace_habanalabs_dma_free(hdev->dev, store_cpu_addr, dma_handle, size, caller);
}

void *hl_asic_dma_alloc_coherent_caller(struct hl_device *hdev, size_t size, dma_addr_t *dma_handle,
					gfp_t flag, const char *caller)
{
	return hl_dma_alloc_common(hdev, size, dma_handle, flag, DMA_ALLOC_COHERENT, caller);
}

void hl_asic_dma_free_coherent_caller(struct hl_device *hdev, size_t size, void *cpu_addr,
					dma_addr_t dma_handle, const char *caller)
{
	hl_asic_dma_free_common(hdev, size, cpu_addr, dma_handle, DMA_ALLOC_COHERENT, caller);
}

void *hl_asic_dma_pool_zalloc_caller(struct hl_device *hdev, size_t size, gfp_t mem_flags,
					dma_addr_t *dma_handle, const char *caller)
{
	return hl_dma_alloc_common(hdev, size, dma_handle, mem_flags, DMA_ALLOC_POOL, caller);
}

void hl_asic_dma_pool_free_caller(struct hl_device *hdev, void *vaddr, dma_addr_t dma_addr,
					const char *caller)
{
	hl_asic_dma_free_common(hdev, 0, vaddr, dma_addr, DMA_ALLOC_POOL, caller);
}

void *hl_cpu_accessible_dma_pool_alloc(struct hl_device *hdev, size_t size, dma_addr_t *dma_handle)
{
	return hdev->asic_funcs->cpu_accessible_dma_pool_alloc(hdev, size, dma_handle);
}

void hl_cpu_accessible_dma_pool_free(struct hl_device *hdev, size_t size, void *vaddr)
{
	hdev->asic_funcs->cpu_accessible_dma_pool_free(hdev, size, vaddr);
}

int hl_dma_map_sgtable_caller(struct hl_device *hdev, struct sg_table *sgt,
				enum dma_data_direction dir, const char *caller)
{
	struct asic_fixed_properties *prop = &hdev->asic_prop;
	struct scatterlist *sg;
	int rc, i;

	rc = hdev->asic_funcs->dma_map_sgtable(hdev, sgt, dir);
	if (rc)
		return rc;

	if (!trace_habanalabs_dma_map_page_enabled())
		return 0;

	for_each_sgtable_dma_sg(sgt, sg, i)
		trace_habanalabs_dma_map_page(hdev->dev,
				page_to_phys(sg_page(sg)),
				sg->dma_address - prop->device_dma_offset_for_host_access,
#ifdef CONFIG_NEED_SG_DMA_LENGTH
				sg->dma_length,
#else
				sg->length,
#endif
				dir, caller);

	return 0;
}

int hl_asic_dma_map_sgtable(struct hl_device *hdev, struct sg_table *sgt,
				enum dma_data_direction dir)
{
	struct asic_fixed_properties *prop = &hdev->asic_prop;
	struct scatterlist *sg;
	int rc, i;

	rc = dma_map_sgtable(&hdev->pdev->dev, sgt, dir, 0);
	if (rc)
		return rc;

	/* Shift to the device's base physical address of host memory if necessary */
	if (prop->device_dma_offset_for_host_access)
		for_each_sgtable_dma_sg(sgt, sg, i)
			sg->dma_address += prop->device_dma_offset_for_host_access;

	return 0;
}

void hl_dma_unmap_sgtable_caller(struct hl_device *hdev, struct sg_table *sgt,
					enum dma_data_direction dir, const char *caller)
{
	struct asic_fixed_properties *prop = &hdev->asic_prop;
	struct scatterlist *sg;
	int i;

	hdev->asic_funcs->dma_unmap_sgtable(hdev, sgt, dir);

	if (trace_habanalabs_dma_unmap_page_enabled()) {
		for_each_sgtable_dma_sg(sgt, sg, i)
			trace_habanalabs_dma_unmap_page(hdev->dev, page_to_phys(sg_page(sg)),
					sg->dma_address - prop->device_dma_offset_for_host_access,
#ifdef CONFIG_NEED_SG_DMA_LENGTH
					sg->dma_length,
#else
					sg->length,
#endif
					dir, caller);
	}
}

void hl_asic_dma_unmap_sgtable(struct hl_device *hdev, struct sg_table *sgt,
				enum dma_data_direction dir)
{
	struct asic_fixed_properties *prop = &hdev->asic_prop;
	struct scatterlist *sg;
	int i;

	/* Cancel the device's base physical address of host memory if necessary */
	if (prop->device_dma_offset_for_host_access)
		for_each_sgtable_dma_sg(sgt, sg, i)
			sg->dma_address -= prop->device_dma_offset_for_host_access;

	dma_unmap_sgtable(&hdev->pdev->dev, sgt, dir, 0);
}

/*
 * hl_access_cfg_region - access the config region
 *
 * @hdev: pointer to habanalabs device structure
 * @addr: the address to access
 * @val: the value to write from or read to
 * @acc_type: the type of access (read/write 64/32)
 */
int hl_access_cfg_region(struct hl_device *hdev, u64 addr, u64 *val,
	enum debugfs_access_type acc_type)
{
	struct pci_mem_region *cfg_region = &hdev->pci_mem_region[PCI_REGION_CFG];
	u32 val_h, val_l;

	if (!IS_ALIGNED(addr, sizeof(u32))) {
		dev_err(hdev->dev, "address %#llx not a multiple of %zu\n", addr, sizeof(u32));
		return -EINVAL;
	}

	switch (acc_type) {
	case DEBUGFS_READ32:
		*val = RREG32(addr - cfg_region->region_base);
		break;
	case DEBUGFS_WRITE32:
		WREG32(addr - cfg_region->region_base, *val);
		break;
	case DEBUGFS_READ64:
		val_l = RREG32(addr - cfg_region->region_base);
		val_h = RREG32(addr + sizeof(u32) - cfg_region->region_base);

		*val = (((u64) val_h) << 32) | val_l;
		break;
	case DEBUGFS_WRITE64:
		WREG32(addr - cfg_region->region_base, lower_32_bits(*val));
		WREG32(addr + sizeof(u32) - cfg_region->region_base, upper_32_bits(*val));
		break;
	default:
		dev_err(hdev->dev, "access type %d is not supported\n", acc_type);
		return -EOPNOTSUPP;
	}

	return 0;
}

/*
 * hl_access_dev_mem - access device memory
 *
 * @hdev: pointer to habanalabs device structure
 * @region_type: the type of the region the address belongs to
 * @addr: the address to access
 * @val: the value to write from or read to
 * @acc_type: the type of access (r/w, 32/64)
 */
int hl_access_dev_mem(struct hl_device *hdev, enum pci_region region_type,
			u64 addr, u64 *val, enum debugfs_access_type acc_type)
{
	switch (region_type) {
	case PCI_REGION_CFG:
		return hl_access_cfg_region(hdev, addr, val, acc_type);
	case PCI_REGION_SRAM:
	case PCI_REGION_DRAM:
		return hl_access_sram_dram_region(hdev, addr, val, acc_type,
				region_type, (region_type == PCI_REGION_DRAM));
	default:
		return -EFAULT;
	}

	return 0;
}

void hl_engine_data_sprintf(struct engines_data *e, const char *fmt, ...)
{
	va_list args;
	int str_size;

	va_start(args, fmt);
	/* Calculate formatted string length. Assuming each string is null terminated, hence
	 * increment result by 1
	 */
	str_size = vsnprintf(NULL, 0, fmt, args) + 1;
	va_end(args);

	if ((e->actual_size + str_size) < e->allocated_buf_size) {
		va_start(args, fmt);
		vsnprintf(e->buf + e->actual_size, str_size, fmt, args);
		va_end(args);
	}

	/* Need to update the size even when not updating destination buffer to get the exact size
	 * of all input strings
	 */
	e->actual_size += str_size;
}

enum hl_device_status hl_device_status(struct hl_device *hdev)
{
	enum hl_device_status status;

	if (hdev->device_fini_pending) {
		status = HL_DEVICE_STATUS_MALFUNCTION;
	} else if (hdev->reset_info.in_reset) {
		if (hdev->reset_info.in_compute_reset)
			status = HL_DEVICE_STATUS_IN_RESET_AFTER_DEVICE_RELEASE;
		else
			status = HL_DEVICE_STATUS_IN_RESET;
	} else if (hdev->reset_info.needs_reset) {
		status = HL_DEVICE_STATUS_NEEDS_RESET;
	} else if (hdev->disabled) {
		status = HL_DEVICE_STATUS_MALFUNCTION;
	} else if (!hdev->init_done) {
		status = HL_DEVICE_STATUS_IN_DEVICE_CREATION;
	} else {
		status = HL_DEVICE_STATUS_OPERATIONAL;
	}

	return status;
}

bool hl_device_operational(struct hl_device *hdev,
		enum hl_device_status *status)
{
	enum hl_device_status current_status;

	current_status = hl_device_status(hdev);
	if (status)
		*status = current_status;

	switch (current_status) {
	case HL_DEVICE_STATUS_MALFUNCTION:
	case HL_DEVICE_STATUS_IN_RESET:
	case HL_DEVICE_STATUS_IN_RESET_AFTER_DEVICE_RELEASE:
	case HL_DEVICE_STATUS_NEEDS_RESET:
		return false;
	case HL_DEVICE_STATUS_OPERATIONAL:
	case HL_DEVICE_STATUS_IN_DEVICE_CREATION:
	default:
		return true;
	}
}

bool hl_ctrl_device_operational(struct hl_device *hdev,
		enum hl_device_status *status)
{
	enum hl_device_status current_status;

	current_status = hl_device_status(hdev);
	if (status)
		*status = current_status;

	switch (current_status) {
	case HL_DEVICE_STATUS_MALFUNCTION:
		return false;
	case HL_DEVICE_STATUS_IN_RESET:
	case HL_DEVICE_STATUS_IN_RESET_AFTER_DEVICE_RELEASE:
	case HL_DEVICE_STATUS_NEEDS_RESET:
	case HL_DEVICE_STATUS_OPERATIONAL:
	case HL_DEVICE_STATUS_IN_DEVICE_CREATION:
	default:
		return true;
	}
}

static void print_idle_status_mask(struct hl_device *hdev, const char *message,
					u64 idle_mask[HL_BUSY_ENGINES_MASK_EXT_SIZE])
{
	if (idle_mask[3])
		dev_err(hdev->dev, "%s (mask %#llx_%016llx_%016llx_%016llx)\n",
			message, idle_mask[3], idle_mask[2], idle_mask[1], idle_mask[0]);
	else if (idle_mask[2])
		dev_err(hdev->dev, "%s (mask %#llx_%016llx_%016llx)\n",
			message, idle_mask[2], idle_mask[1], idle_mask[0]);
	else if (idle_mask[1])
		dev_err(hdev->dev, "%s (mask %#llx_%016llx)\n",
			message, idle_mask[1], idle_mask[0]);
	else
		dev_err(hdev->dev, "%s (mask %#llx)\n", message, idle_mask[0]);
}

static void hpriv_release(struct kref *ref)
{
	u64 idle_mask[HL_BUSY_ENGINES_MASK_EXT_SIZE] = {0};
	bool reset_device, device_is_idle = true;
	struct hl_fpriv *hpriv;
	struct hl_device *hdev;

	hpriv = container_of(ref, struct hl_fpriv, refcount);

	hdev = hpriv->hdev;

	hdev->asic_funcs->send_device_activity(hdev, false);

	hl_debugfs_remove_file(hpriv);

	mutex_destroy(&hpriv->ctx_lock);
	mutex_destroy(&hpriv->restore_phase_mutex);

	/* There should be no memory buffers at this point and handles IDR can be destroyed */
	hl_mem_mgr_idr_destroy(&hpriv->mem_mgr);

	/* Device should be reset if reset-upon-device-release is enabled, or if there is a pending
	 * reset that waits for device release.
	 */
	reset_device = hdev->reset_upon_device_release || hdev->reset_info.watchdog_active;

	/* Check the device idle status and reset if not idle.
	 * Skip it if already in reset, or if device is going to be reset in any case.
	 */
	if (!hdev->reset_info.in_reset && !reset_device && !hdev->pldm)
		device_is_idle = hdev->asic_funcs->is_device_idle(hdev, idle_mask,
							HL_BUSY_ENGINES_MASK_EXT_SIZE, NULL);
	if (!device_is_idle) {
		print_idle_status_mask(hdev, "device is not idle after user context is closed",
					idle_mask);
		reset_device = true;
	}

	/* We need to remove the user from the list to make sure the reset process won't
	 * try to kill the user process. Because, if we got here, it means there are no
	 * more driver/device resources that the user process is occupying so there is
	 * no need to kill it
	 *
	 * However, we can't set the compute_ctx to NULL at this stage. This is to prevent
	 * a race between the release and opening the device again. We don't want to let
	 * a user open the device while there a reset is about to happen.
	 */
	mutex_lock(&hdev->fpriv_list_lock);
	list_del(&hpriv->dev_node);
	mutex_unlock(&hdev->fpriv_list_lock);

	put_pid(hpriv->taskpid);

	if (reset_device) {
		hl_device_reset(hdev, HL_DRV_RESET_DEV_RELEASE);
	} else {
		/* Scrubbing is handled within hl_device_reset(), so here need to do it directly */
		int rc = hdev->asic_funcs->scrub_device_mem(hdev);

		if (rc) {
			dev_err(hdev->dev, "failed to scrub memory from hpriv release (%d)\n", rc);
			hl_device_reset(hdev, HL_DRV_RESET_HARD);
		}
	}

	/* Now we can mark the compute_ctx as not active. Even if a reset is running in a different
	 * thread, we don't care because the in_reset is marked so if a user will try to open
	 * the device it will fail on that, even if compute_ctx is false.
	 */
	mutex_lock(&hdev->fpriv_list_lock);
	hdev->is_compute_ctx_active = false;
	mutex_unlock(&hdev->fpriv_list_lock);

	hdev->compute_ctx_in_release = 0;

	/* release the eventfd */
	if (hpriv->notifier_event.eventfd)
		eventfd_ctx_put(hpriv->notifier_event.eventfd);

	mutex_destroy(&hpriv->notifier_event.lock);

	kfree(hpriv);
}

void hl_hpriv_get(struct hl_fpriv *hpriv)
{
	kref_get(&hpriv->refcount);
}

int hl_hpriv_put(struct hl_fpriv *hpriv)
{
	return kref_put(&hpriv->refcount, hpriv_release);
}

static void print_device_in_use_info(struct hl_device *hdev, const char *message)
{
	u32 active_cs_num, dmabuf_export_cnt;
	bool unknown_reason = true;
	char buf[128];
	size_t size;
	int offset;

	size = sizeof(buf);
	offset = 0;

	active_cs_num = hl_get_active_cs_num(hdev);
	if (active_cs_num) {
		unknown_reason = false;
		offset += scnprintf(buf + offset, size - offset, " [%u active CS]", active_cs_num);
	}

	dmabuf_export_cnt = atomic_read(&hdev->dmabuf_export_cnt);
	if (dmabuf_export_cnt) {
		unknown_reason = false;
		offset += scnprintf(buf + offset, size - offset, " [%u exported dma-buf]",
					dmabuf_export_cnt);
	}

	if (unknown_reason)
		scnprintf(buf + offset, size - offset, " [unknown reason]");

	dev_notice(hdev->dev, "%s%s\n", message, buf);
}

/*
 * hl_device_release() - release function for habanalabs device.
 * @ddev: pointer to DRM device structure.
 * @file: pointer to DRM file private data structure.
 *
 * Called when process closes an habanalabs device
 */
void hl_device_release(struct drm_device *ddev, struct drm_file *file_priv)
{
	struct hl_fpriv *hpriv = file_priv->driver_priv;
	struct hl_device *hdev = to_hl_device(ddev);

	if (!hdev) {
		pr_crit("Closing FD after device was removed. Memory leak will occur and it is advised to reboot.\n");
		put_pid(hpriv->taskpid);
	}

	hl_ctx_mgr_fini(hdev, &hpriv->ctx_mgr);

	/* Memory buffers might be still in use at this point and thus the handles IDR destruction
	 * is postponed to hpriv_release().
	 */
	hl_mem_mgr_fini(&hpriv->mem_mgr);

	hdev->compute_ctx_in_release = 1;

	if (!hl_hpriv_put(hpriv)) {
		print_device_in_use_info(hdev, "User process closed FD but device still in use");
		hl_device_reset(hdev, HL_DRV_RESET_HARD);
	}

	hdev->last_open_session_duration_jif = jiffies - hdev->last_successful_open_jif;
}

static int hl_device_release_ctrl(struct inode *inode, struct file *filp)
{
	struct hl_fpriv *hpriv = filp->private_data;
	struct hl_device *hdev = hpriv->hdev;

	filp->private_data = NULL;

	if (!hdev) {
		pr_err("Closing FD after device was removed\n");
		goto out;
	}

	mutex_lock(&hdev->fpriv_ctrl_list_lock);
	list_del(&hpriv->dev_node);
	mutex_unlock(&hdev->fpriv_ctrl_list_lock);
out:
	put_pid(hpriv->taskpid);

	kfree(hpriv);

	return 0;
}

static int __hl_mmap(struct hl_fpriv *hpriv, struct vm_area_struct *vma)
{
	struct hl_device *hdev = hpriv->hdev;
	unsigned long vm_pgoff;

	if (!hdev) {
		pr_err_ratelimited("Trying to mmap after device was removed! Please close FD\n");
		return -ENODEV;
	}

	vm_pgoff = vma->vm_pgoff;

	switch (vm_pgoff & HL_MMAP_TYPE_MASK) {
	case HL_MMAP_TYPE_BLOCK:
		vma->vm_pgoff = HL_MMAP_OFFSET_VALUE_GET(vm_pgoff);
		return hl_hw_block_mmap(hpriv, vma);

	case HL_MMAP_TYPE_CB:
	case HL_MMAP_TYPE_TS_BUFF:
		return hl_mem_mgr_mmap(&hpriv->mem_mgr, vma, NULL);
	}
	return -EINVAL;
}

/*
 * hl_mmap - mmap function for habanalabs device
 *
 * @*filp: pointer to file structure
 * @*vma: pointer to vm_area_struct of the process
 *
 * Called when process does an mmap on habanalabs device. Call the relevant mmap
 * function at the end of the common code.
 */
int hl_mmap(struct file *filp, struct vm_area_struct *vma)
{
	struct drm_file *file_priv = filp->private_data;
	struct hl_fpriv *hpriv = file_priv->driver_priv;

	return __hl_mmap(hpriv, vma);
}

static const struct file_operations hl_ctrl_ops = {
	.owner = THIS_MODULE,
	.open = hl_device_open_ctrl,
	.release = hl_device_release_ctrl,
	.unlocked_ioctl = hl_ioctl_control,
	.compat_ioctl = hl_ioctl_control
};

static void device_release_func(struct device *dev)
{
	kfree(dev);
}

/*
 * device_init_cdev - Initialize cdev and device for habanalabs device
 *
 * @hdev: pointer to habanalabs device structure
 * @class: pointer to the class object of the device
 * @minor: minor number of the specific device
 * @fops: file operations to install for this device
 * @name: name of the device as it will appear in the filesystem
 * @cdev: pointer to the char device object that will be initialized
 * @dev: pointer to the device object that will be initialized
 *
 * Initialize a cdev and a Linux device for habanalabs's device.
 */
static int device_init_cdev(struct hl_device *hdev, const struct class *class,
				int minor, const struct file_operations *fops,
				char *name, struct cdev *cdev,
				struct device **dev)
{
	cdev_init(cdev, fops);
	cdev->owner = THIS_MODULE;

	*dev = kzalloc(sizeof(**dev), GFP_KERNEL);
	if (!*dev)
		return -ENOMEM;

	device_initialize(*dev);
	(*dev)->devt = MKDEV(hdev->major, minor);
	(*dev)->class = class;
	(*dev)->release = device_release_func;
	dev_set_drvdata(*dev, hdev);
	dev_set_name(*dev, "%s", name);

	return 0;
}

static int cdev_sysfs_debugfs_add(struct hl_device *hdev)
{
	const struct class *accel_class = hdev->drm.accel->kdev->class;
	char name[32];
	int rc;

	hdev->cdev_idx = hdev->drm.accel->index;

	/* Initialize cdev and device structures for the control device */
	snprintf(name, sizeof(name), "accel_controlD%d", hdev->cdev_idx);
	rc = device_init_cdev(hdev, accel_class, hdev->cdev_idx, &hl_ctrl_ops, name,
				&hdev->cdev_ctrl, &hdev->dev_ctrl);
	if (rc)
		return rc;

	rc = cdev_device_add(&hdev->cdev_ctrl, hdev->dev_ctrl);
	if (rc) {
		dev_err(hdev->dev_ctrl,
			"failed to add an accel control char device to the system\n");
		goto free_ctrl_device;
	}

	rc = hl_sysfs_init(hdev);
	if (rc) {
		dev_err(hdev->dev, "failed to initialize sysfs\n");
		goto delete_ctrl_cdev_device;
	}

	hl_debugfs_add_device(hdev);

	hdev->cdev_sysfs_debugfs_created = true;

	return 0;

delete_ctrl_cdev_device:
	cdev_device_del(&hdev->cdev_ctrl, hdev->dev_ctrl);
free_ctrl_device:
	put_device(hdev->dev_ctrl);
	return rc;
}

static void cdev_sysfs_debugfs_remove(struct hl_device *hdev)
{
	if (!hdev->cdev_sysfs_debugfs_created)
		return;

	hl_sysfs_fini(hdev);

	cdev_device_del(&hdev->cdev_ctrl, hdev->dev_ctrl);
	put_device(hdev->dev_ctrl);
}

static void device_hard_reset_pending(struct work_struct *work)
{
	struct hl_device_reset_work *device_reset_work =
		container_of(work, struct hl_device_reset_work, reset_work.work);
	struct hl_device *hdev = device_reset_work->hdev;
	u32 flags;
	int rc;

	flags = device_reset_work->flags | HL_DRV_RESET_FROM_RESET_THR;

	rc = hl_device_reset(hdev, flags);

	if ((rc == -EBUSY) && !hdev->device_fini_pending) {
		struct hl_ctx *ctx = hl_get_compute_ctx(hdev);

		if (ctx) {
			/* The read refcount value should subtracted by one, because the read is
			 * protected with hl_get_compute_ctx().
			 */
			dev_info(hdev->dev,
				"Could not reset device (compute_ctx refcount %u). will try again in %u seconds",
				kref_read(&ctx->refcount) - 1, HL_PENDING_RESET_PER_SEC);
			hl_ctx_put(ctx);
		} else {
			dev_info(hdev->dev, "Could not reset device. will try again in %u seconds",
				HL_PENDING_RESET_PER_SEC);
		}

		queue_delayed_work(hdev->reset_wq, &device_reset_work->reset_work,
					msecs_to_jiffies(HL_PENDING_RESET_PER_SEC * 1000));
	}
}

static void device_release_watchdog_func(struct work_struct *work)
{
	struct hl_device_reset_work *watchdog_work =
			container_of(work, struct hl_device_reset_work, reset_work.work);
	struct hl_device *hdev = watchdog_work->hdev;
	u32 flags;

	dev_dbg(hdev->dev, "Device wasn't released in time. Initiate hard-reset.\n");

	flags = watchdog_work->flags | HL_DRV_RESET_HARD | HL_DRV_RESET_FROM_WD_THR;

	hl_device_reset(hdev, flags);
}

/*
 * device_early_init - do some early initialization for the habanalabs device
 *
 * @hdev: pointer to habanalabs device structure
 *
 * Install the relevant function pointers and call the early_init function,
 * if such a function exists
 */
static int device_early_init(struct hl_device *hdev)
{
	int i, rc;
	char workq_name[32];

	switch (hdev->asic_type) {
	case ASIC_GOYA:
		goya_set_asic_funcs(hdev);
		strscpy(hdev->asic_name, "GOYA", sizeof(hdev->asic_name));
		break;
	case ASIC_GAUDI:
		gaudi_set_asic_funcs(hdev);
		strscpy(hdev->asic_name, "GAUDI", sizeof(hdev->asic_name));
		break;
	case ASIC_GAUDI_SEC:
		gaudi_set_asic_funcs(hdev);
		strscpy(hdev->asic_name, "GAUDI SEC", sizeof(hdev->asic_name));
		break;
	case ASIC_GAUDI2:
		gaudi2_set_asic_funcs(hdev);
		strscpy(hdev->asic_name, "GAUDI2", sizeof(hdev->asic_name));
		break;
	case ASIC_GAUDI2B:
		gaudi2_set_asic_funcs(hdev);
		strscpy(hdev->asic_name, "GAUDI2B", sizeof(hdev->asic_name));
		break;
	case ASIC_GAUDI2C:
		gaudi2_set_asic_funcs(hdev);
		strscpy(hdev->asic_name, "GAUDI2C", sizeof(hdev->asic_name));
		break;
	default:
		dev_err(hdev->dev, "Unrecognized ASIC type %d\n",
			hdev->asic_type);
		return -EINVAL;
	}

	rc = hdev->asic_funcs->early_init(hdev);
	if (rc)
		return rc;

	rc = hl_asid_init(hdev);
	if (rc)
		goto early_fini;

	if (hdev->asic_prop.completion_queues_count) {
		hdev->cq_wq = kcalloc(hdev->asic_prop.completion_queues_count,
				sizeof(struct workqueue_struct *),
				GFP_KERNEL);
		if (!hdev->cq_wq) {
			rc = -ENOMEM;
			goto asid_fini;
		}
	}

	for (i = 0 ; i < hdev->asic_prop.completion_queues_count ; i++) {
		snprintf(workq_name, 32, "hl%u-free-jobs-%u", hdev->cdev_idx, (u32) i);
		hdev->cq_wq[i] = create_singlethread_workqueue(workq_name);
		if (hdev->cq_wq[i] == NULL) {
			dev_err(hdev->dev, "Failed to allocate CQ workqueue\n");
			rc = -ENOMEM;
			goto free_cq_wq;
		}
	}

	snprintf(workq_name, 32, "hl%u-events", hdev->cdev_idx);
	hdev->eq_wq = create_singlethread_workqueue(workq_name);
	if (hdev->eq_wq == NULL) {
		dev_err(hdev->dev, "Failed to allocate EQ workqueue\n");
		rc = -ENOMEM;
		goto free_cq_wq;
	}

	snprintf(workq_name, 32, "hl%u-cs-completions", hdev->cdev_idx);
	hdev->cs_cmplt_wq = alloc_workqueue(workq_name, WQ_UNBOUND, 0);
	if (!hdev->cs_cmplt_wq) {
		dev_err(hdev->dev,
			"Failed to allocate CS completions workqueue\n");
		rc = -ENOMEM;
		goto free_eq_wq;
	}

	snprintf(workq_name, 32, "hl%u-ts-free-obj", hdev->cdev_idx);
	hdev->ts_free_obj_wq = alloc_workqueue(workq_name, WQ_UNBOUND, 0);
	if (!hdev->ts_free_obj_wq) {
		dev_err(hdev->dev,
			"Failed to allocate Timestamp registration free workqueue\n");
		rc = -ENOMEM;
		goto free_cs_cmplt_wq;
	}

	snprintf(workq_name, 32, "hl%u-prefetch", hdev->cdev_idx);
	hdev->prefetch_wq = alloc_workqueue(workq_name, WQ_UNBOUND, 0);
	if (!hdev->prefetch_wq) {
		dev_err(hdev->dev, "Failed to allocate MMU prefetch workqueue\n");
		rc = -ENOMEM;
		goto free_ts_free_wq;
	}

	hdev->hl_chip_info = kzalloc(sizeof(struct hwmon_chip_info), GFP_KERNEL);
	if (!hdev->hl_chip_info) {
		rc = -ENOMEM;
		goto free_prefetch_wq;
	}

	rc = hl_mmu_if_set_funcs(hdev);
	if (rc)
		goto free_chip_info;

	hl_mem_mgr_init(hdev->dev, &hdev->kernel_mem_mgr);

	snprintf(workq_name, 32, "hl%u_device_reset", hdev->cdev_idx);
	hdev->reset_wq = create_singlethread_workqueue(workq_name);
	if (!hdev->reset_wq) {
		rc = -ENOMEM;
		dev_err(hdev->dev, "Failed to create device reset WQ\n");
		goto free_cb_mgr;
	}

	INIT_DELAYED_WORK(&hdev->device_reset_work.reset_work, device_hard_reset_pending);
	hdev->device_reset_work.hdev = hdev;
	hdev->device_fini_pending = 0;

	INIT_DELAYED_WORK(&hdev->device_release_watchdog_work.reset_work,
				device_release_watchdog_func);
	hdev->device_release_watchdog_work.hdev = hdev;

	mutex_init(&hdev->send_cpu_message_lock);
	mutex_init(&hdev->debug_lock);
	INIT_LIST_HEAD(&hdev->cs_mirror_list);
	spin_lock_init(&hdev->cs_mirror_lock);
	spin_lock_init(&hdev->reset_info.lock);
	INIT_LIST_HEAD(&hdev->fpriv_list);
	INIT_LIST_HEAD(&hdev->fpriv_ctrl_list);
	mutex_init(&hdev->fpriv_list_lock);
	mutex_init(&hdev->fpriv_ctrl_list_lock);
	mutex_init(&hdev->clk_throttling.lock);

	return 0;

free_cb_mgr:
	hl_mem_mgr_fini(&hdev->kernel_mem_mgr);
	hl_mem_mgr_idr_destroy(&hdev->kernel_mem_mgr);
free_chip_info:
	kfree(hdev->hl_chip_info);
free_prefetch_wq:
	destroy_workqueue(hdev->prefetch_wq);
free_ts_free_wq:
	destroy_workqueue(hdev->ts_free_obj_wq);
free_cs_cmplt_wq:
	destroy_workqueue(hdev->cs_cmplt_wq);
free_eq_wq:
	destroy_workqueue(hdev->eq_wq);
free_cq_wq:
	for (i = 0 ; i < hdev->asic_prop.completion_queues_count ; i++)
		if (hdev->cq_wq[i])
			destroy_workqueue(hdev->cq_wq[i]);
	kfree(hdev->cq_wq);
asid_fini:
	hl_asid_fini(hdev);
early_fini:
	if (hdev->asic_funcs->early_fini)
		hdev->asic_funcs->early_fini(hdev);

	return rc;
}

/*
 * device_early_fini - finalize all that was done in device_early_init
 *
 * @hdev: pointer to habanalabs device structure
 *
 */
static void device_early_fini(struct hl_device *hdev)
{
	int i;

	mutex_destroy(&hdev->debug_lock);
	mutex_destroy(&hdev->send_cpu_message_lock);

	mutex_destroy(&hdev->fpriv_list_lock);
	mutex_destroy(&hdev->fpriv_ctrl_list_lock);

	mutex_destroy(&hdev->clk_throttling.lock);

	hl_mem_mgr_fini(&hdev->kernel_mem_mgr);
	hl_mem_mgr_idr_destroy(&hdev->kernel_mem_mgr);

	kfree(hdev->hl_chip_info);

	destroy_workqueue(hdev->prefetch_wq);
	destroy_workqueue(hdev->ts_free_obj_wq);
	destroy_workqueue(hdev->cs_cmplt_wq);
	destroy_workqueue(hdev->eq_wq);
	destroy_workqueue(hdev->reset_wq);

	for (i = 0 ; i < hdev->asic_prop.completion_queues_count ; i++)
		destroy_workqueue(hdev->cq_wq[i]);
	kfree(hdev->cq_wq);

	hl_asid_fini(hdev);

	if (hdev->asic_funcs->early_fini)
		hdev->asic_funcs->early_fini(hdev);
}

static bool is_pci_link_healthy(struct hl_device *hdev)
{
	u16 vendor_id;

	if (!hdev->pdev)
		return false;

	pci_read_config_word(hdev->pdev, PCI_VENDOR_ID, &vendor_id);

	return (vendor_id == PCI_VENDOR_ID_HABANALABS);
}

static int hl_device_eq_heartbeat_check(struct hl_device *hdev)
{
	struct asic_fixed_properties *prop = &hdev->asic_prop;

	if (!prop->cpucp_info.eq_health_check_supported)
		return 0;

	if (hdev->eq_heartbeat_received) {
		hdev->eq_heartbeat_received = false;
	} else {
		dev_err(hdev->dev, "EQ heartbeat event was not received!\n");
		return -EIO;
	}

	return 0;
}

static void hl_device_heartbeat(struct work_struct *work)
{
	struct hl_device *hdev = container_of(work, struct hl_device,
						work_heartbeat.work);
	struct hl_info_fw_err_info info = {0};
	u64 event_mask = HL_NOTIFIER_EVENT_DEVICE_RESET | HL_NOTIFIER_EVENT_DEVICE_UNAVAILABLE;

	/* Start heartbeat checks only after driver has enabled events from FW */
	if (!hl_device_operational(hdev, NULL) || !hdev->init_done)
		goto reschedule;

	/*
	 * For EQ health check need to check if driver received the heartbeat eq event
	 * in order to validate the eq is working.
	 * Only if both the EQ is healthy and we managed to send the next heartbeat reschedule.
	 */
	if ((!hl_device_eq_heartbeat_check(hdev)) && (!hdev->asic_funcs->send_heartbeat(hdev)))
		goto reschedule;

	if (hl_device_operational(hdev, NULL))
		dev_err(hdev->dev, "Device heartbeat failed! PCI link is %s\n",
			is_pci_link_healthy(hdev) ? "healthy" : "broken");

	info.err_type = HL_INFO_FW_HEARTBEAT_ERR;
	info.event_mask = &event_mask;
	hl_handle_fw_err(hdev, &info);
	hl_device_cond_reset(hdev, HL_DRV_RESET_HARD | HL_DRV_RESET_HEARTBEAT, event_mask);

	return;

reschedule:
	/*
	 * prev_reset_trigger tracks consecutive fatal h/w errors until first
	 * heartbeat immediately post reset.
	 * If control reached here, then at least one heartbeat work has been
	 * scheduled since last reset/init cycle.
	 * So if the device is not already in reset cycle, reset the flag
	 * prev_reset_trigger as no reset occurred with HL_DRV_RESET_FW_FATAL_ERR
	 * status for at least one heartbeat. From this point driver restarts
	 * tracking future consecutive fatal errors.
	 */
	if (!hdev->reset_info.in_reset)
		hdev->reset_info.prev_reset_trigger = HL_RESET_TRIGGER_DEFAULT;

	schedule_delayed_work(&hdev->work_heartbeat,
			usecs_to_jiffies(HL_HEARTBEAT_PER_USEC));
}

/*
 * device_late_init - do late stuff initialization for the habanalabs device
 *
 * @hdev: pointer to habanalabs device structure
 *
 * Do stuff that either needs the device H/W queues to be active or needs
 * to happen after all the rest of the initialization is finished
 */
static int device_late_init(struct hl_device *hdev)
{
	int rc;

	if (hdev->asic_funcs->late_init) {
		rc = hdev->asic_funcs->late_init(hdev);
		if (rc) {
			dev_err(hdev->dev,
				"failed late initialization for the H/W\n");
			return rc;
		}
	}

	hdev->high_pll = hdev->asic_prop.high_pll;

	if (hdev->heartbeat) {
		/*
		 * Before scheduling the heartbeat driver will check if eq event has received.
		 * for the first schedule we need to set the indication as true then for the next
		 * one this indication will be true only if eq event was sent by FW.
		 */
		hdev->eq_heartbeat_received = true;

		INIT_DELAYED_WORK(&hdev->work_heartbeat, hl_device_heartbeat);

		schedule_delayed_work(&hdev->work_heartbeat,
				usecs_to_jiffies(HL_HEARTBEAT_PER_USEC));
	}

	hdev->late_init_done = true;

	return 0;
}

/*
 * device_late_fini - finalize all that was done in device_late_init
 *
 * @hdev: pointer to habanalabs device structure
 *
 */
static void device_late_fini(struct hl_device *hdev)
{
	if (!hdev->late_init_done)
		return;

	if (hdev->heartbeat)
		cancel_delayed_work_sync(&hdev->work_heartbeat);

	if (hdev->asic_funcs->late_fini)
		hdev->asic_funcs->late_fini(hdev);

	hdev->late_init_done = false;
}

int hl_device_utilization(struct hl_device *hdev, u32 *utilization)
{
	u64 max_power, curr_power, dc_power, dividend, divisor;
	int rc;

	max_power = hdev->max_power;
	dc_power = hdev->asic_prop.dc_power_default;
	divisor = max_power - dc_power;
	if (!divisor) {
		dev_warn(hdev->dev, "device utilization is not supported\n");
		return -EOPNOTSUPP;
	}
	rc = hl_fw_cpucp_power_get(hdev, &curr_power);

	if (rc)
		return rc;

	curr_power = clamp(curr_power, dc_power, max_power);

	dividend = (curr_power - dc_power) * 100;
	*utilization = (u32) div_u64(dividend, divisor);

	return 0;
}

int hl_device_set_debug_mode(struct hl_device *hdev, struct hl_ctx *ctx, bool enable)
{
	int rc = 0;

	mutex_lock(&hdev->debug_lock);

	if (!enable) {
		if (!hdev->in_debug) {
			dev_err(hdev->dev,
				"Failed to disable debug mode because device was not in debug mode\n");
			rc = -EFAULT;
			goto out;
		}

		if (!hdev->reset_info.hard_reset_pending)
			hdev->asic_funcs->halt_coresight(hdev, ctx);

		hdev->in_debug = 0;

		goto out;
	}

	if (hdev->in_debug) {
		dev_err(hdev->dev,
			"Failed to enable debug mode because device is already in debug mode\n");
		rc = -EFAULT;
		goto out;
	}

	hdev->in_debug = 1;

out:
	mutex_unlock(&hdev->debug_lock);

	return rc;
}

static void take_release_locks(struct hl_device *hdev)
{
	/* Flush anyone that is inside the critical section of enqueue
	 * jobs to the H/W
	 */
	hdev->asic_funcs->hw_queues_lock(hdev);
	hdev->asic_funcs->hw_queues_unlock(hdev);

	/* Flush processes that are sending message to CPU */
	mutex_lock(&hdev->send_cpu_message_lock);
	mutex_unlock(&hdev->send_cpu_message_lock);

	/* Flush anyone that is inside device open */
	mutex_lock(&hdev->fpriv_list_lock);
	mutex_unlock(&hdev->fpriv_list_lock);
	mutex_lock(&hdev->fpriv_ctrl_list_lock);
	mutex_unlock(&hdev->fpriv_ctrl_list_lock);
}

static void hl_abort_waiting_for_completions(struct hl_device *hdev)
{
	hl_abort_waiting_for_cs_completions(hdev);

	/* Release all pending user interrupts, each pending user interrupt
	 * holds a reference to a user context.
	 */
	hl_release_pending_user_interrupts(hdev);
}

static void cleanup_resources(struct hl_device *hdev, bool hard_reset, bool fw_reset,
				bool skip_wq_flush)
{
	if (hard_reset)
		device_late_fini(hdev);

	/*
	 * Halt the engines and disable interrupts so we won't get any more
	 * completions from H/W and we won't have any accesses from the
	 * H/W to the host machine
	 */
	hdev->asic_funcs->halt_engines(hdev, hard_reset, fw_reset);

	/* Go over all the queues, release all CS and their jobs */
	hl_cs_rollback_all(hdev, skip_wq_flush);

	/* flush the MMU prefetch workqueue */
	flush_workqueue(hdev->prefetch_wq);

	hl_abort_waiting_for_completions(hdev);
}

/*
 * hl_device_suspend - initiate device suspend
 *
 * @hdev: pointer to habanalabs device structure
 *
 * Puts the hw in the suspend state (all asics).
 * Returns 0 for success or an error on failure.
 * Called at driver suspend.
 */
int hl_device_suspend(struct hl_device *hdev)
{
	int rc;

	pci_save_state(hdev->pdev);

	/* Block future CS/VM/JOB completion operations */
	spin_lock(&hdev->reset_info.lock);
	if (hdev->reset_info.in_reset) {
		spin_unlock(&hdev->reset_info.lock);
		dev_err(hdev->dev, "Can't suspend while in reset\n");
		return -EIO;
	}
	hdev->reset_info.in_reset = 1;
	spin_unlock(&hdev->reset_info.lock);

	/* This blocks all other stuff that is not blocked by in_reset */
	hdev->disabled = true;

	take_release_locks(hdev);

	rc = hdev->asic_funcs->suspend(hdev);
	if (rc)
		dev_err(hdev->dev,
			"Failed to disable PCI access of device CPU\n");

	/* Shut down the device */
	pci_disable_device(hdev->pdev);
	pci_set_power_state(hdev->pdev, PCI_D3hot);

	return 0;
}

/*
 * hl_device_resume - initiate device resume
 *
 * @hdev: pointer to habanalabs device structure
 *
 * Bring the hw back to operating state (all asics).
 * Returns 0 for success or an error on failure.
 * Called at driver resume.
 */
int hl_device_resume(struct hl_device *hdev)
{
	int rc;

	pci_set_power_state(hdev->pdev, PCI_D0);
	pci_restore_state(hdev->pdev);
	rc = pci_enable_device_mem(hdev->pdev);
	if (rc) {
		dev_err(hdev->dev,
			"Failed to enable PCI device in resume\n");
		return rc;
	}

	pci_set_master(hdev->pdev);

	rc = hdev->asic_funcs->resume(hdev);
	if (rc) {
		dev_err(hdev->dev, "Failed to resume device after suspend\n");
		goto disable_device;
	}


	/* 'in_reset' was set to true during suspend, now we must clear it in order
	 * for hard reset to be performed
	 */
	spin_lock(&hdev->reset_info.lock);
	hdev->reset_info.in_reset = 0;
	spin_unlock(&hdev->reset_info.lock);

	rc = hl_device_reset(hdev, HL_DRV_RESET_HARD);
	if (rc) {
		dev_err(hdev->dev, "Failed to reset device during resume\n");
		goto disable_device;
	}

	return 0;

disable_device:
	pci_disable_device(hdev->pdev);

	return rc;
}

static int device_kill_open_processes(struct hl_device *hdev, u32 timeout, bool control_dev)
{
	struct task_struct *task = NULL;
	struct list_head *hpriv_list;
	struct hl_fpriv *hpriv;
	struct mutex *hpriv_lock;
	u32 pending_cnt;

	hpriv_lock = control_dev ? &hdev->fpriv_ctrl_list_lock : &hdev->fpriv_list_lock;
	hpriv_list = control_dev ? &hdev->fpriv_ctrl_list : &hdev->fpriv_list;

	/* Giving time for user to close FD, and for processes that are inside
	 * hl_device_open to finish
	 */
	if (!list_empty(hpriv_list))
		ssleep(1);

	if (timeout) {
		pending_cnt = timeout;
	} else {
		if (hdev->process_kill_trial_cnt) {
			/* Processes have been already killed */
			pending_cnt = 1;
			goto wait_for_processes;
		} else {
			/* Wait a small period after process kill */
			pending_cnt = HL_PENDING_RESET_PER_SEC;
		}
	}

	mutex_lock(hpriv_lock);

	/* This section must be protected because we are dereferencing
	 * pointers that are freed if the process exits
	 */
	list_for_each_entry(hpriv, hpriv_list, dev_node) {
		task = get_pid_task(hpriv->taskpid, PIDTYPE_PID);
		if (task) {
			dev_info(hdev->dev, "Killing user process pid=%d\n",
				task_pid_nr(task));
			send_sig(SIGKILL, task, 1);
			usleep_range(1000, 10000);

			put_task_struct(task);
		} else {
			dev_dbg(hdev->dev,
				"Can't get task struct for user process %d, process was killed from outside the driver\n",
				pid_nr(hpriv->taskpid));
		}
	}

	mutex_unlock(hpriv_lock);

	/*
	 * We killed the open users, but that doesn't mean they are closed.
	 * It could be that they are running a long cleanup phase in the driver
	 * e.g. MMU unmappings, or running other long teardown flow even before
	 * our cleanup.
	 * Therefore we need to wait again to make sure they are closed before
	 * continuing with the reset.
	 */

wait_for_processes:
	while ((!list_empty(hpriv_list)) && (pending_cnt)) {
		dev_dbg(hdev->dev,
			"Waiting for all unmap operations to finish before hard reset\n");

		pending_cnt--;

		ssleep(1);
	}

	/* All processes exited successfully */
	if (list_empty(hpriv_list))
		return 0;

	/* Give up waiting for processes to exit */
	if (hdev->process_kill_trial_cnt == HL_PENDING_RESET_MAX_TRIALS)
		return -ETIME;

	hdev->process_kill_trial_cnt++;

	return -EBUSY;
}

static void device_disable_open_processes(struct hl_device *hdev, bool control_dev)
{
	struct list_head *hpriv_list;
	struct hl_fpriv *hpriv;
	struct mutex *hpriv_lock;

	hpriv_lock = control_dev ? &hdev->fpriv_ctrl_list_lock : &hdev->fpriv_list_lock;
	hpriv_list = control_dev ? &hdev->fpriv_ctrl_list : &hdev->fpriv_list;

	mutex_lock(hpriv_lock);
	list_for_each_entry(hpriv, hpriv_list, dev_node)
		hpriv->hdev = NULL;
	mutex_unlock(hpriv_lock);
}

static void send_disable_pci_access(struct hl_device *hdev, u32 flags)
{
	/* If reset is due to heartbeat, device CPU is no responsive in
	 * which case no point sending PCI disable message to it.
	 */
	if ((flags & HL_DRV_RESET_HARD) &&
			!(flags & (HL_DRV_RESET_HEARTBEAT | HL_DRV_RESET_BYPASS_REQ_TO_FW))) {
		/* Disable PCI access from device F/W so he won't send
		 * us additional interrupts. We disable MSI/MSI-X at
		 * the halt_engines function and we can't have the F/W
		 * sending us interrupts after that. We need to disable
		 * the access here because if the device is marked
		 * disable, the message won't be send. Also, in case
		 * of heartbeat, the device CPU is marked as disable
		 * so this message won't be sent
		 */
		if (hl_fw_send_pci_access_msg(hdev, CPUCP_PACKET_DISABLE_PCI_ACCESS, 0x0)) {
			dev_warn(hdev->dev, "Failed to disable FW's PCI access\n");
			return;
		}

		/* verify that last EQs are handled before disabled is set */
		if (hdev->cpu_queues_enable)
			synchronize_irq(pci_irq_vector(hdev->pdev,
					hdev->asic_prop.eq_interrupt_id));
	}
}

static void handle_reset_trigger(struct hl_device *hdev, u32 flags)
{
	u32 cur_reset_trigger = HL_RESET_TRIGGER_DEFAULT;

	/* No consecutive mechanism when user context exists */
	if (hdev->is_compute_ctx_active)
		return;

	/*
	 * 'reset cause' is being updated here, because getting here
	 * means that it's the 1st time and the last time we're here
	 * ('in_reset' makes sure of it). This makes sure that
	 * 'reset_cause' will continue holding its 1st recorded reason!
	 */
	if (flags & HL_DRV_RESET_HEARTBEAT) {
		hdev->reset_info.curr_reset_cause = HL_RESET_CAUSE_HEARTBEAT;
		cur_reset_trigger = HL_DRV_RESET_HEARTBEAT;
	} else if (flags & HL_DRV_RESET_TDR) {
		hdev->reset_info.curr_reset_cause = HL_RESET_CAUSE_TDR;
		cur_reset_trigger = HL_DRV_RESET_TDR;
	} else if (flags & HL_DRV_RESET_FW_FATAL_ERR) {
		hdev->reset_info.curr_reset_cause = HL_RESET_CAUSE_UNKNOWN;
		cur_reset_trigger = HL_DRV_RESET_FW_FATAL_ERR;
	} else {
		hdev->reset_info.curr_reset_cause = HL_RESET_CAUSE_UNKNOWN;
	}

	/*
	 * If reset cause is same twice, then reset_trigger_repeated
	 * is set and if this reset is due to a fatal FW error
	 * device is set to an unstable state.
	 */
	if (hdev->reset_info.prev_reset_trigger != cur_reset_trigger) {
		hdev->reset_info.prev_reset_trigger = cur_reset_trigger;
		hdev->reset_info.reset_trigger_repeated = 0;
	} else {
		hdev->reset_info.reset_trigger_repeated = 1;
	}
}

/*
 * hl_device_reset - reset the device
 *
 * @hdev: pointer to habanalabs device structure
 * @flags: reset flags.
 *
 * Block future CS and wait for pending CS to be enqueued
 * Call ASIC H/W fini
 * Flush all completions
 * Re-initialize all internal data structures
 * Call ASIC H/W init, late_init
 * Test queues
 * Enable device
 *
 * Returns 0 for success or an error on failure.
 */
int hl_device_reset(struct hl_device *hdev, u32 flags)
{
	bool hard_reset, from_hard_reset_thread, fw_reset, reset_upon_device_release,
		schedule_hard_reset = false, delay_reset, from_dev_release, from_watchdog_thread;
	u64 idle_mask[HL_BUSY_ENGINES_MASK_EXT_SIZE] = {0};
	struct hl_ctx *ctx;
	int i, rc, hw_fini_rc;

	if (!hdev->init_done) {
		dev_err(hdev->dev, "Can't reset before initialization is done\n");
		return 0;
	}

	hard_reset = !!(flags & HL_DRV_RESET_HARD);
	from_hard_reset_thread = !!(flags & HL_DRV_RESET_FROM_RESET_THR);
	fw_reset = !!(flags & HL_DRV_RESET_BYPASS_REQ_TO_FW);
	from_dev_release = !!(flags & HL_DRV_RESET_DEV_RELEASE);
	delay_reset = !!(flags & HL_DRV_RESET_DELAY);
	from_watchdog_thread = !!(flags & HL_DRV_RESET_FROM_WD_THR);
	reset_upon_device_release = hdev->reset_upon_device_release && from_dev_release;

	if (!hard_reset && (hl_device_status(hdev) == HL_DEVICE_STATUS_MALFUNCTION)) {
		dev_dbg(hdev->dev, "soft-reset isn't supported on a malfunctioning device\n");
		return 0;
	}

	if (!hard_reset && !hdev->asic_prop.supports_compute_reset) {
		dev_dbg(hdev->dev, "asic doesn't support compute reset - do hard-reset instead\n");
		hard_reset = true;
	}

	if (reset_upon_device_release) {
		if (hard_reset) {
			dev_crit(hdev->dev,
				"Aborting reset because hard-reset is mutually exclusive with reset-on-device-release\n");
			return -EINVAL;
		}

		goto do_reset;
	}

	if (!hard_reset && !hdev->asic_prop.allow_inference_soft_reset) {
		dev_dbg(hdev->dev,
			"asic doesn't allow inference soft reset - do hard-reset instead\n");
		hard_reset = true;
	}

do_reset:
	/* Re-entry of reset thread */
	if (from_hard_reset_thread && hdev->process_kill_trial_cnt)
		goto kill_processes;

	/*
	 * Prevent concurrency in this function - only one reset should be
	 * done at any given time. We need to perform this only if we didn't
	 * get here from a dedicated hard reset thread.
	 */
	if (!from_hard_reset_thread) {
		/* Block future CS/VM/JOB completion operations */
		spin_lock(&hdev->reset_info.lock);
		if (hdev->reset_info.in_reset) {
			/* We allow scheduling of a hard reset only during a compute reset */
			if (hard_reset && hdev->reset_info.in_compute_reset)
				hdev->reset_info.hard_reset_schedule_flags = flags;
			spin_unlock(&hdev->reset_info.lock);
			return 0;
		}

		/* This still allows the completion of some KDMA ops
		 * Update this before in_reset because in_compute_reset implies we are in reset
		 */
		hdev->reset_info.in_compute_reset = !hard_reset;

		hdev->reset_info.in_reset = 1;

		spin_unlock(&hdev->reset_info.lock);

		/* Cancel the device release watchdog work if required.
		 * In case of reset-upon-device-release while the release watchdog work is
		 * scheduled due to a hard-reset, do hard-reset instead of compute-reset.
		 */
		if ((hard_reset || from_dev_release) && hdev->reset_info.watchdog_active) {
			struct hl_device_reset_work *watchdog_work =
					&hdev->device_release_watchdog_work;

			hdev->reset_info.watchdog_active = 0;
			if (!from_watchdog_thread)
				cancel_delayed_work_sync(&watchdog_work->reset_work);

			if (from_dev_release && (watchdog_work->flags & HL_DRV_RESET_HARD)) {
				hdev->reset_info.in_compute_reset = 0;
				flags |= HL_DRV_RESET_HARD;
				flags &= ~HL_DRV_RESET_DEV_RELEASE;
				hard_reset = true;
			}
		}

		if (delay_reset)
			usleep_range(HL_RESET_DELAY_USEC, HL_RESET_DELAY_USEC << 1);

escalate_reset_flow:
		handle_reset_trigger(hdev, flags);
		send_disable_pci_access(hdev, flags);

		/* This also blocks future CS/VM/JOB completion operations */
		hdev->disabled = true;

		take_release_locks(hdev);

		if (hard_reset)
			dev_info(hdev->dev, "Going to reset device\n");
		else if (reset_upon_device_release)
			dev_dbg(hdev->dev, "Going to reset device after release by user\n");
		else
			dev_dbg(hdev->dev, "Going to reset engines of inference device\n");
	}

	if ((hard_reset) && (!from_hard_reset_thread)) {
		hdev->reset_info.hard_reset_pending = true;

		hdev->process_kill_trial_cnt = 0;

		hdev->device_reset_work.flags = flags;

		/*
		 * Because the reset function can't run from heartbeat work,
		 * we need to call the reset function from a dedicated work.
		 */
		queue_delayed_work(hdev->reset_wq, &hdev->device_reset_work.reset_work, 0);

		return 0;
	}

	cleanup_resources(hdev, hard_reset, fw_reset, from_dev_release);

kill_processes:
	if (hard_reset) {
		/* Kill processes here after CS rollback. This is because the
		 * process can't really exit until all its CSs are done, which
		 * is what we do in cs rollback
		 */
		rc = device_kill_open_processes(hdev, 0, false);

		if (rc == -EBUSY) {
			if (hdev->device_fini_pending) {
				dev_crit(hdev->dev,
					"%s Failed to kill all open processes, stopping hard reset\n",
					dev_name(&(hdev)->pdev->dev));
				goto out_err;
			}

			/* signal reset thread to reschedule */
			return rc;
		}

		if (rc) {
			dev_crit(hdev->dev,
				"%s Failed to kill all open processes, stopping hard reset\n",
				dev_name(&(hdev)->pdev->dev));
			goto out_err;
		}

		/* Flush the Event queue workers to make sure no other thread is
		 * reading or writing to registers during the reset
		 */
		flush_workqueue(hdev->eq_wq);
	}

	/* Reset the H/W. It will be in idle state after this returns */
	hw_fini_rc = hdev->asic_funcs->hw_fini(hdev, hard_reset, fw_reset);

	if (hard_reset) {
		hdev->fw_loader.fw_comp_loaded = FW_TYPE_NONE;

		/* Release kernel context */
		if (hdev->kernel_ctx && hl_ctx_put(hdev->kernel_ctx) == 1)
			hdev->kernel_ctx = NULL;

		hl_vm_fini(hdev);
		hl_mmu_fini(hdev);
		hl_eq_reset(hdev, &hdev->event_queue);
	}

	/* Re-initialize PI,CI to 0 in all queues (hw queue, cq) */
	hl_hw_queue_reset(hdev, hard_reset);
	for (i = 0 ; i < hdev->asic_prop.completion_queues_count ; i++)
		hl_cq_reset(hdev, &hdev->completion_queue[i]);

	/* Make sure the context switch phase will run again */
	ctx = hl_get_compute_ctx(hdev);
	if (ctx) {
		atomic_set(&ctx->thread_ctx_switch_token, 1);
		ctx->thread_ctx_switch_wait_token = 0;
		hl_ctx_put(ctx);
	}

	if (hw_fini_rc) {
		rc = hw_fini_rc;
		goto out_err;
	}
	/* Finished tear-down, starting to re-initialize */

	if (hard_reset) {
		hdev->device_cpu_disabled = false;
		hdev->reset_info.hard_reset_pending = false;

		/*
		 * Put the device in an unusable state if there are 2 back to back resets due to
		 * fatal errors.
		 */
		if (hdev->reset_info.reset_trigger_repeated &&
				(hdev->reset_info.prev_reset_trigger == HL_DRV_RESET_FW_FATAL_ERR ||
						hdev->reset_info.prev_reset_trigger ==
								HL_DRV_RESET_HEARTBEAT)) {
			dev_crit(hdev->dev,
				"%s Consecutive fatal errors, stopping hard reset\n",
				dev_name(&(hdev)->pdev->dev));
			rc = -EIO;
			goto out_err;
		}

		if (hdev->kernel_ctx) {
			dev_crit(hdev->dev,
				"%s kernel ctx was alive during hard reset, something is terribly wrong\n",
				dev_name(&(hdev)->pdev->dev));
			rc = -EBUSY;
			goto out_err;
		}

		rc = hl_mmu_init(hdev);
		if (rc) {
			dev_err(hdev->dev,
				"Failed to initialize MMU S/W after hard reset\n");
			goto out_err;
		}

		/* Allocate the kernel context */
		hdev->kernel_ctx = kzalloc(sizeof(*hdev->kernel_ctx),
						GFP_KERNEL);
		if (!hdev->kernel_ctx) {
			rc = -ENOMEM;
			hl_mmu_fini(hdev);
			goto out_err;
		}

		hdev->is_compute_ctx_active = false;

		rc = hl_ctx_init(hdev, hdev->kernel_ctx, true);
		if (rc) {
			dev_err(hdev->dev,
				"failed to init kernel ctx in hard reset\n");
			kfree(hdev->kernel_ctx);
			hdev->kernel_ctx = NULL;
			hl_mmu_fini(hdev);
			goto out_err;
		}
	}

	/* Device is now enabled as part of the initialization requires
	 * communication with the device firmware to get information that
	 * is required for the initialization itself
	 */
	hdev->disabled = false;

	/* F/W security enabled indication might be updated after hard-reset */
	if (hard_reset) {
		rc = hl_fw_read_preboot_status(hdev);
		if (rc)
			goto out_err;
	}

	rc = hdev->asic_funcs->hw_init(hdev);
	if (rc) {
		dev_err(hdev->dev, "failed to initialize the H/W after reset\n");
		goto out_err;
	}

	/* If device is not idle fail the reset process */
	if (!hdev->asic_funcs->is_device_idle(hdev, idle_mask,
						HL_BUSY_ENGINES_MASK_EXT_SIZE, NULL)) {
		print_idle_status_mask(hdev, "device is not idle after reset", idle_mask);
		rc = -EIO;
		goto out_err;
	}

	/* Check that the communication with the device is working */
	rc = hdev->asic_funcs->test_queues(hdev);
	if (rc) {
		dev_err(hdev->dev, "Failed to detect if device is alive after reset\n");
		goto out_err;
	}

	if (hard_reset) {
		rc = device_late_init(hdev);
		if (rc) {
			dev_err(hdev->dev, "Failed late init after hard reset\n");
			goto out_err;
		}

		rc = hl_vm_init(hdev);
		if (rc) {
			dev_err(hdev->dev, "Failed to init memory module after hard reset\n");
			goto out_err;
		}

		if (!hdev->asic_prop.fw_security_enabled)
			hl_fw_set_max_power(hdev);
	} else {
		rc = hdev->asic_funcs->compute_reset_late_init(hdev);
		if (rc) {
			if (reset_upon_device_release)
				dev_err(hdev->dev,
					"Failed late init in reset after device release\n");
			else
				dev_err(hdev->dev, "Failed late init after compute reset\n");
			goto out_err;
		}
	}

	rc = hdev->asic_funcs->scrub_device_mem(hdev);
	if (rc) {
		dev_err(hdev->dev, "scrub mem failed from device reset (%d)\n", rc);
		goto out_err;
	}

	spin_lock(&hdev->reset_info.lock);
	hdev->reset_info.in_compute_reset = 0;

	/* Schedule hard reset only if requested and if not already in hard reset.
	 * We keep 'in_reset' enabled, so no other reset can go in during the hard
	 * reset schedule
	 */
	if (!hard_reset && hdev->reset_info.hard_reset_schedule_flags)
		schedule_hard_reset = true;
	else
		hdev->reset_info.in_reset = 0;

	spin_unlock(&hdev->reset_info.lock);

	hdev->reset_info.needs_reset = false;

	if (hard_reset)
		dev_info(hdev->dev,
			 "Successfully finished resetting the %s device\n",
			 dev_name(&(hdev)->pdev->dev));
	else
		dev_dbg(hdev->dev,
			"Successfully finished resetting the %s device\n",
			dev_name(&(hdev)->pdev->dev));

	if (hard_reset) {
		hdev->reset_info.hard_reset_cnt++;

		/* After reset is done, we are ready to receive events from
		 * the F/W. We can't do it before because we will ignore events
		 * and if those events are fatal, we won't know about it and
		 * the device will be operational although it shouldn't be
		 */
		hdev->asic_funcs->enable_events_from_fw(hdev);
	} else {
		if (!reset_upon_device_release)
			hdev->reset_info.compute_reset_cnt++;

		if (schedule_hard_reset) {
			dev_info(hdev->dev, "Performing hard reset scheduled during compute reset\n");
			flags = hdev->reset_info.hard_reset_schedule_flags;
			hdev->reset_info.hard_reset_schedule_flags = 0;
			hard_reset = true;
			goto escalate_reset_flow;
		}
	}

	return 0;

out_err:
	hdev->disabled = true;

	spin_lock(&hdev->reset_info.lock);
	hdev->reset_info.in_compute_reset = 0;

	if (hard_reset) {
		dev_err(hdev->dev,
			"%s Failed to reset! Device is NOT usable\n",
			dev_name(&(hdev)->pdev->dev));
		hdev->reset_info.hard_reset_cnt++;
	} else {
		if (reset_upon_device_release) {
			dev_err(hdev->dev, "Failed to reset device after user release\n");
			flags &= ~HL_DRV_RESET_DEV_RELEASE;
		} else {
			dev_err(hdev->dev, "Failed to do compute reset\n");
			hdev->reset_info.compute_reset_cnt++;
		}

		spin_unlock(&hdev->reset_info.lock);
		flags |= HL_DRV_RESET_HARD;
		hard_reset = true;
		goto escalate_reset_flow;
	}

	hdev->reset_info.in_reset = 0;

	spin_unlock(&hdev->reset_info.lock);

	return rc;
}

/*
 * hl_device_cond_reset() - conditionally reset the device.
 * @hdev: pointer to habanalabs device structure.
 * @reset_flags: reset flags.
 * @event_mask: events to notify user about.
 *
 * Conditionally reset the device, or alternatively schedule a watchdog work to reset the device
 * unless another reset precedes it.
 */
int hl_device_cond_reset(struct hl_device *hdev, u32 flags, u64 event_mask)
{
	struct hl_ctx *ctx = NULL;

	/* F/W reset cannot be postponed */
	if (flags & HL_DRV_RESET_BYPASS_REQ_TO_FW)
		goto device_reset;

	/* Device release watchdog is relevant only if user exists and gets a reset notification */
	if (!(event_mask & HL_NOTIFIER_EVENT_DEVICE_RESET)) {
		dev_err(hdev->dev, "Resetting device without a reset indication to user\n");
		goto device_reset;
	}

	ctx = hl_get_compute_ctx(hdev);
	if (!ctx)
		goto device_reset;

	/*
	 * There is no point in postponing the reset if user is not registered for events.
	 * However if no eventfd_ctx exists but the device release watchdog is already scheduled, it
	 * just implies that user has unregistered as part of handling a previous event. In this
	 * case an immediate reset is not required.
	 */
	if (!ctx->hpriv->notifier_event.eventfd && !hdev->reset_info.watchdog_active)
		goto device_reset;

	/* Schedule the device release watchdog work unless reset is already in progress or if the
	 * work is already scheduled.
	 */
	spin_lock(&hdev->reset_info.lock);
	if (hdev->reset_info.in_reset) {
		spin_unlock(&hdev->reset_info.lock);
		goto device_reset;
	}

	if (hdev->reset_info.watchdog_active) {
		hdev->device_release_watchdog_work.flags |= flags;
		goto out;
	}

	hdev->device_release_watchdog_work.flags = flags;
	dev_dbg(hdev->dev, "Device is going to be hard-reset in %u sec unless being released\n",
		hdev->device_release_watchdog_timeout_sec);
	schedule_delayed_work(&hdev->device_release_watchdog_work.reset_work,
				msecs_to_jiffies(hdev->device_release_watchdog_timeout_sec * 1000));
	hdev->reset_info.watchdog_active = 1;
out:
	spin_unlock(&hdev->reset_info.lock);

	hl_notifier_event_send_all(hdev, event_mask);

	hl_ctx_put(ctx);

	hl_abort_waiting_for_completions(hdev);

	return 0;

device_reset:
	if (event_mask)
		hl_notifier_event_send_all(hdev, event_mask);
	if (ctx)
		hl_ctx_put(ctx);

	return hl_device_reset(hdev, flags | HL_DRV_RESET_HARD);
}

static void hl_notifier_event_send(struct hl_device *hdev,
			struct hl_notifier_event *notifier_event, u64 event_mask)
{
	u64 n;

	mutex_lock(&notifier_event->lock);
	notifier_event->events_mask |= event_mask;

<<<<<<< HEAD
	if (notifier_event->eventfd)
		eventfd_signal(notifier_event->eventfd);
=======
	if (notifier_event->eventfd) {
		n = eventfd_signal(notifier_event->eventfd, 1);
		if (n != 1)
			dev_err(hdev->dev, "eventfd signal failed, incremented by %llu\n", n);
	}
>>>>>>> 7c8c0470

	mutex_unlock(&notifier_event->lock);
}

/*
 * hl_notifier_event_send_all - notify all user processes via eventfd
 *
 * @hdev: pointer to habanalabs device structure
 * @event_mask: the occurred event/s
 * Returns 0 for success or an error on failure.
 */
void hl_notifier_event_send_all(struct hl_device *hdev, u64 event_mask)
{
	struct hl_fpriv	*hpriv;

	if (!event_mask) {
		dev_warn(hdev->dev, "Skip sending zero event");
		return;
	}

	mutex_lock(&hdev->fpriv_list_lock);

	list_for_each_entry(hpriv, &hdev->fpriv_list, dev_node)
		hl_notifier_event_send(hdev, &hpriv->notifier_event, event_mask);

	mutex_unlock(&hdev->fpriv_list_lock);
}

/*
 * hl_device_init - main initialization function for habanalabs device
 *
 * @hdev: pointer to habanalabs device structure
 *
 * Allocate an id for the device, do early initialization and then call the
 * ASIC specific initialization functions. Finally, create the cdev and the
 * Linux device to expose it to the user
 */
int hl_device_init(struct hl_device *hdev)
{
	int i, rc, cq_cnt, user_interrupt_cnt, cq_ready_cnt;
	struct hl_ts_free_jobs *free_jobs_data;
	bool expose_interfaces_on_err = false;
	void *p;

	/* Initialize ASIC function pointers and perform early init */
	rc = device_early_init(hdev);
	if (rc)
		goto out_disabled;

	user_interrupt_cnt = hdev->asic_prop.user_dec_intr_count +
				hdev->asic_prop.user_interrupt_count;

	if (user_interrupt_cnt) {
		hdev->user_interrupt = kcalloc(user_interrupt_cnt, sizeof(*hdev->user_interrupt),
						GFP_KERNEL);
		if (!hdev->user_interrupt) {
			rc = -ENOMEM;
			goto early_fini;
		}

		/* Timestamp records supported only if CQ supported in device */
		if (hdev->asic_prop.first_available_cq[0] != USHRT_MAX) {
			for (i = 0 ; i < user_interrupt_cnt ; i++) {
				p = vzalloc(TIMESTAMP_FREE_NODES_NUM *
						sizeof(struct timestamp_reg_free_node));
				if (!p) {
					rc = -ENOMEM;
					goto free_usr_intr_mem;
				}
				free_jobs_data = &hdev->user_interrupt[i].ts_free_jobs_data;
				free_jobs_data->free_nodes_pool = p;
				free_jobs_data->free_nodes_length = TIMESTAMP_FREE_NODES_NUM;
				free_jobs_data->next_avail_free_node_idx = 0;
			}
		}
	}

	free_jobs_data = &hdev->common_user_cq_interrupt.ts_free_jobs_data;
	p = vzalloc(TIMESTAMP_FREE_NODES_NUM *
				sizeof(struct timestamp_reg_free_node));
	if (!p) {
		rc = -ENOMEM;
		goto free_usr_intr_mem;
	}

	free_jobs_data->free_nodes_pool = p;
	free_jobs_data->free_nodes_length = TIMESTAMP_FREE_NODES_NUM;
	free_jobs_data->next_avail_free_node_idx = 0;

	/*
	 * Start calling ASIC initialization. First S/W then H/W and finally
	 * late init
	 */
	rc = hdev->asic_funcs->sw_init(hdev);
	if (rc)
		goto free_common_usr_intr_mem;


	/* initialize completion structure for multi CS wait */
	hl_multi_cs_completion_init(hdev);

	/*
	 * Initialize the H/W queues. Must be done before hw_init, because
	 * there the addresses of the kernel queue are being written to the
	 * registers of the device
	 */
	rc = hl_hw_queues_create(hdev);
	if (rc) {
		dev_err(hdev->dev, "failed to initialize kernel queues\n");
		goto sw_fini;
	}

	cq_cnt = hdev->asic_prop.completion_queues_count;

	/*
	 * Initialize the completion queues. Must be done before hw_init,
	 * because there the addresses of the completion queues are being
	 * passed as arguments to request_irq
	 */
	if (cq_cnt) {
		hdev->completion_queue = kcalloc(cq_cnt,
				sizeof(*hdev->completion_queue),
				GFP_KERNEL);

		if (!hdev->completion_queue) {
			dev_err(hdev->dev,
				"failed to allocate completion queues\n");
			rc = -ENOMEM;
			goto hw_queues_destroy;
		}
	}

	for (i = 0, cq_ready_cnt = 0 ; i < cq_cnt ; i++, cq_ready_cnt++) {
		rc = hl_cq_init(hdev, &hdev->completion_queue[i],
				hdev->asic_funcs->get_queue_id_for_cq(hdev, i));
		if (rc) {
			dev_err(hdev->dev,
				"failed to initialize completion queue\n");
			goto cq_fini;
		}
		hdev->completion_queue[i].cq_idx = i;
	}

	hdev->shadow_cs_queue = kcalloc(hdev->asic_prop.max_pending_cs,
					sizeof(struct hl_cs *), GFP_KERNEL);
	if (!hdev->shadow_cs_queue) {
		rc = -ENOMEM;
		goto cq_fini;
	}

	/*
	 * Initialize the event queue. Must be done before hw_init,
	 * because there the address of the event queue is being
	 * passed as argument to request_irq
	 */
	rc = hl_eq_init(hdev, &hdev->event_queue);
	if (rc) {
		dev_err(hdev->dev, "failed to initialize event queue\n");
		goto free_shadow_cs_queue;
	}

	/* MMU S/W must be initialized before kernel context is created */
	rc = hl_mmu_init(hdev);
	if (rc) {
		dev_err(hdev->dev, "Failed to initialize MMU S/W structures\n");
		goto eq_fini;
	}

	/* Allocate the kernel context */
	hdev->kernel_ctx = kzalloc(sizeof(*hdev->kernel_ctx), GFP_KERNEL);
	if (!hdev->kernel_ctx) {
		rc = -ENOMEM;
		goto mmu_fini;
	}

	hdev->is_compute_ctx_active = false;

	hdev->asic_funcs->state_dump_init(hdev);

	hdev->device_release_watchdog_timeout_sec = HL_DEVICE_RELEASE_WATCHDOG_TIMEOUT_SEC;

	hdev->memory_scrub_val = MEM_SCRUB_DEFAULT_VAL;

	rc = hl_debugfs_device_init(hdev);
	if (rc) {
		dev_err(hdev->dev, "failed to initialize debugfs entry structure\n");
		kfree(hdev->kernel_ctx);
		goto mmu_fini;
	}

	/* The debugfs entry structure is accessed in hl_ctx_init(), so it must be called after
	 * hl_debugfs_device_init().
	 */
	rc = hl_ctx_init(hdev, hdev->kernel_ctx, true);
	if (rc) {
		dev_err(hdev->dev, "failed to initialize kernel context\n");
		kfree(hdev->kernel_ctx);
		goto debugfs_device_fini;
	}

	rc = hl_cb_pool_init(hdev);
	if (rc) {
		dev_err(hdev->dev, "failed to initialize CB pool\n");
		goto release_ctx;
	}

	rc = hl_dec_init(hdev);
	if (rc) {
		dev_err(hdev->dev, "Failed to initialize the decoder module\n");
		goto cb_pool_fini;
	}

	/*
	 * From this point, override rc (=0) in case of an error to allow debugging
	 * (by adding char devices and creating sysfs/debugfs files as part of the error flow).
	 */
	expose_interfaces_on_err = true;

	/* Device is now enabled as part of the initialization requires
	 * communication with the device firmware to get information that
	 * is required for the initialization itself
	 */
	hdev->disabled = false;

	rc = hdev->asic_funcs->hw_init(hdev);
	if (rc) {
		dev_err(hdev->dev, "failed to initialize the H/W\n");
		rc = 0;
		goto out_disabled;
	}

	/* Check that the communication with the device is working */
	rc = hdev->asic_funcs->test_queues(hdev);
	if (rc) {
		dev_err(hdev->dev, "Failed to detect if device is alive\n");
		rc = 0;
		goto out_disabled;
	}

	rc = device_late_init(hdev);
	if (rc) {
		dev_err(hdev->dev, "Failed late initialization\n");
		rc = 0;
		goto out_disabled;
	}

	dev_info(hdev->dev, "Found %s device with %lluGB DRAM\n",
		hdev->asic_name,
		hdev->asic_prop.dram_size / SZ_1G);

	rc = hl_vm_init(hdev);
	if (rc) {
		dev_err(hdev->dev, "Failed to initialize memory module\n");
		rc = 0;
		goto out_disabled;
	}

	/*
	 * Expose devices and sysfs/debugfs files to user.
	 * From here there is no need to expose them in case of an error.
	 */
	expose_interfaces_on_err = false;

	rc = drm_dev_register(&hdev->drm, 0);
	if (rc) {
		dev_err(hdev->dev, "Failed to register DRM device, rc %d\n", rc);
		rc = 0;
		goto out_disabled;
	}

	rc = cdev_sysfs_debugfs_add(hdev);
	if (rc) {
		dev_err(hdev->dev, "Failed to add char devices and sysfs/debugfs files\n");
		rc = 0;
		goto out_disabled;
	}

	/* Need to call this again because the max power might change,
	 * depending on card type for certain ASICs
	 */
	if (hdev->asic_prop.set_max_power_on_device_init &&
			!hdev->asic_prop.fw_security_enabled)
		hl_fw_set_max_power(hdev);

	/*
	 * hl_hwmon_init() must be called after device_late_init(), because only
	 * there we get the information from the device about which
	 * hwmon-related sensors the device supports.
	 * Furthermore, it must be done after adding the device to the system.
	 */
	rc = hl_hwmon_init(hdev);
	if (rc) {
		dev_err(hdev->dev, "Failed to initialize hwmon\n");
		rc = 0;
		goto out_disabled;
	}

	dev_notice(hdev->dev,
		"Successfully added device %s to habanalabs driver\n",
		dev_name(&(hdev)->pdev->dev));

	/* After initialization is done, we are ready to receive events from
	 * the F/W. We can't do it before because we will ignore events and if
	 * those events are fatal, we won't know about it and the device will
	 * be operational although it shouldn't be
	 */
	hdev->asic_funcs->enable_events_from_fw(hdev);

	hdev->init_done = true;

	return 0;

cb_pool_fini:
	hl_cb_pool_fini(hdev);
release_ctx:
	if (hl_ctx_put(hdev->kernel_ctx) != 1)
		dev_err(hdev->dev,
			"kernel ctx is still alive on initialization failure\n");
debugfs_device_fini:
	hl_debugfs_device_fini(hdev);
mmu_fini:
	hl_mmu_fini(hdev);
eq_fini:
	hl_eq_fini(hdev, &hdev->event_queue);
free_shadow_cs_queue:
	kfree(hdev->shadow_cs_queue);
cq_fini:
	for (i = 0 ; i < cq_ready_cnt ; i++)
		hl_cq_fini(hdev, &hdev->completion_queue[i]);
	kfree(hdev->completion_queue);
hw_queues_destroy:
	hl_hw_queues_destroy(hdev);
sw_fini:
	hdev->asic_funcs->sw_fini(hdev);
free_common_usr_intr_mem:
	vfree(hdev->common_user_cq_interrupt.ts_free_jobs_data.free_nodes_pool);
free_usr_intr_mem:
	if (user_interrupt_cnt) {
		for (i = 0 ; i < user_interrupt_cnt ; i++) {
			if (!hdev->user_interrupt[i].ts_free_jobs_data.free_nodes_pool)
				break;
			vfree(hdev->user_interrupt[i].ts_free_jobs_data.free_nodes_pool);
		}
		kfree(hdev->user_interrupt);
	}
early_fini:
	device_early_fini(hdev);
out_disabled:
	hdev->disabled = true;
	if (expose_interfaces_on_err) {
		drm_dev_register(&hdev->drm, 0);
		cdev_sysfs_debugfs_add(hdev);
	}

	pr_err("Failed to initialize accel%d. Device %s is NOT usable!\n",
		hdev->cdev_idx, dev_name(&hdev->pdev->dev));

	return rc;
}

/*
 * hl_device_fini - main tear-down function for habanalabs device
 *
 * @hdev: pointer to habanalabs device structure
 *
 * Destroy the device, call ASIC fini functions and release the id
 */
void hl_device_fini(struct hl_device *hdev)
{
	u32 user_interrupt_cnt;
	bool device_in_reset;
	ktime_t timeout;
	u64 reset_sec;
	int i, rc;

	dev_info(hdev->dev, "Removing device %s\n", dev_name(&(hdev)->pdev->dev));

	hdev->device_fini_pending = 1;
	flush_delayed_work(&hdev->device_reset_work.reset_work);

	if (hdev->pldm)
		reset_sec = HL_PLDM_HARD_RESET_MAX_TIMEOUT;
	else
		reset_sec = HL_HARD_RESET_MAX_TIMEOUT;

	/*
	 * This function is competing with the reset function, so try to
	 * take the reset atomic and if we are already in middle of reset,
	 * wait until reset function is finished. Reset function is designed
	 * to always finish. However, in Gaudi, because of all the network
	 * ports, the hard reset could take between 10-30 seconds
	 */

	timeout = ktime_add_us(ktime_get(), reset_sec * 1000 * 1000);

	spin_lock(&hdev->reset_info.lock);
	device_in_reset = !!hdev->reset_info.in_reset;
	if (!device_in_reset)
		hdev->reset_info.in_reset = 1;
	spin_unlock(&hdev->reset_info.lock);

	while (device_in_reset) {
		usleep_range(50, 200);

		spin_lock(&hdev->reset_info.lock);
		device_in_reset = !!hdev->reset_info.in_reset;
		if (!device_in_reset)
			hdev->reset_info.in_reset = 1;
		spin_unlock(&hdev->reset_info.lock);

		if (ktime_compare(ktime_get(), timeout) > 0) {
			dev_crit(hdev->dev,
				"%s Failed to remove device because reset function did not finish\n",
				dev_name(&(hdev)->pdev->dev));
			return;
		}
	}

	cancel_delayed_work_sync(&hdev->device_release_watchdog_work.reset_work);

	/* Disable PCI access from device F/W so it won't send us additional
	 * interrupts. We disable MSI/MSI-X at the halt_engines function and we
	 * can't have the F/W sending us interrupts after that. We need to
	 * disable the access here because if the device is marked disable, the
	 * message won't be send. Also, in case of heartbeat, the device CPU is
	 * marked as disable so this message won't be sent
	 */
	hl_fw_send_pci_access_msg(hdev,	CPUCP_PACKET_DISABLE_PCI_ACCESS, 0x0);

	/* Mark device as disabled */
	hdev->disabled = true;

	take_release_locks(hdev);

	hdev->reset_info.hard_reset_pending = true;

	hl_hwmon_fini(hdev);

	cleanup_resources(hdev, true, false, false);

	/* Kill processes here after CS rollback. This is because the process
	 * can't really exit until all its CSs are done, which is what we
	 * do in cs rollback
	 */
	dev_info(hdev->dev,
		"Waiting for all processes to exit (timeout of %u seconds)",
		HL_WAIT_PROCESS_KILL_ON_DEVICE_FINI);

	hdev->process_kill_trial_cnt = 0;
	rc = device_kill_open_processes(hdev, HL_WAIT_PROCESS_KILL_ON_DEVICE_FINI, false);
	if (rc) {
		dev_crit(hdev->dev, "Failed to kill all open processes (%d)\n", rc);
		device_disable_open_processes(hdev, false);
	}

	hdev->process_kill_trial_cnt = 0;
	rc = device_kill_open_processes(hdev, 0, true);
	if (rc) {
		dev_crit(hdev->dev, "Failed to kill all control device open processes (%d)\n", rc);
		device_disable_open_processes(hdev, true);
	}

	hl_cb_pool_fini(hdev);

	/* Reset the H/W. It will be in idle state after this returns */
	rc = hdev->asic_funcs->hw_fini(hdev, true, false);
	if (rc)
		dev_err(hdev->dev, "hw_fini failed in device fini while removing device %d\n", rc);

	hdev->fw_loader.fw_comp_loaded = FW_TYPE_NONE;

	/* Release kernel context */
	if ((hdev->kernel_ctx) && (hl_ctx_put(hdev->kernel_ctx) != 1))
		dev_err(hdev->dev, "kernel ctx is still alive\n");

	hl_dec_fini(hdev);

	hl_vm_fini(hdev);

	hl_mmu_fini(hdev);

	vfree(hdev->captured_err_info.page_fault_info.user_mappings);

	hl_eq_fini(hdev, &hdev->event_queue);

	kfree(hdev->shadow_cs_queue);

	for (i = 0 ; i < hdev->asic_prop.completion_queues_count ; i++)
		hl_cq_fini(hdev, &hdev->completion_queue[i]);
	kfree(hdev->completion_queue);

	user_interrupt_cnt = hdev->asic_prop.user_dec_intr_count +
					hdev->asic_prop.user_interrupt_count;

	if (user_interrupt_cnt) {
		if (hdev->asic_prop.first_available_cq[0] != USHRT_MAX) {
			for (i = 0 ; i < user_interrupt_cnt ; i++)
				vfree(hdev->user_interrupt[i].ts_free_jobs_data.free_nodes_pool);
		}

		kfree(hdev->user_interrupt);
	}

	vfree(hdev->common_user_cq_interrupt.ts_free_jobs_data.free_nodes_pool);

	hl_hw_queues_destroy(hdev);

	/* Call ASIC S/W finalize function */
	hdev->asic_funcs->sw_fini(hdev);

	device_early_fini(hdev);

	/* Hide devices and sysfs/debugfs files from user */
	cdev_sysfs_debugfs_remove(hdev);
	drm_dev_unregister(&hdev->drm);

	hl_debugfs_device_fini(hdev);

	pr_info("removed device successfully\n");
}

/*
 * MMIO register access helper functions.
 */

/*
 * hl_rreg - Read an MMIO register
 *
 * @hdev: pointer to habanalabs device structure
 * @reg: MMIO register offset (in bytes)
 *
 * Returns the value of the MMIO register we are asked to read
 *
 */
inline u32 hl_rreg(struct hl_device *hdev, u32 reg)
{
	u32 val = readl(hdev->rmmio + reg);

	if (unlikely(trace_habanalabs_rreg32_enabled()))
		trace_habanalabs_rreg32(hdev->dev, reg, val);

	return val;
}

/*
 * hl_wreg - Write to an MMIO register
 *
 * @hdev: pointer to habanalabs device structure
 * @reg: MMIO register offset (in bytes)
 * @val: 32-bit value
 *
 * Writes the 32-bit value into the MMIO register
 *
 */
inline void hl_wreg(struct hl_device *hdev, u32 reg, u32 val)
{
	if (unlikely(trace_habanalabs_wreg32_enabled()))
		trace_habanalabs_wreg32(hdev->dev, reg, val);

	writel(val, hdev->rmmio + reg);
}

void hl_capture_razwi(struct hl_device *hdev, u64 addr, u16 *engine_id, u16 num_of_engines,
			u8 flags)
{
	struct razwi_info *razwi_info = &hdev->captured_err_info.razwi_info;

	if (num_of_engines > HL_RAZWI_MAX_NUM_OF_ENGINES_PER_RTR) {
		dev_err(hdev->dev,
				"Number of possible razwi initiators (%u) exceeded limit (%u)\n",
				num_of_engines, HL_RAZWI_MAX_NUM_OF_ENGINES_PER_RTR);
		return;
	}

	/* In case it's the first razwi since the device was opened, capture its parameters */
	if (atomic_cmpxchg(&hdev->captured_err_info.razwi_info.razwi_detected, 0, 1))
		return;

	razwi_info->razwi.timestamp = ktime_to_ns(ktime_get());
	razwi_info->razwi.addr = addr;
	razwi_info->razwi.num_of_possible_engines = num_of_engines;
	memcpy(&razwi_info->razwi.engine_id[0], &engine_id[0],
			num_of_engines * sizeof(u16));
	razwi_info->razwi.flags = flags;

	razwi_info->razwi_info_available = true;
}

void hl_handle_razwi(struct hl_device *hdev, u64 addr, u16 *engine_id, u16 num_of_engines,
			u8 flags, u64 *event_mask)
{
	hl_capture_razwi(hdev, addr, engine_id, num_of_engines, flags);

	if (event_mask)
		*event_mask |= HL_NOTIFIER_EVENT_RAZWI;
}

static void hl_capture_user_mappings(struct hl_device *hdev, bool is_pmmu)
{
	struct page_fault_info *pgf_info = &hdev->captured_err_info.page_fault_info;
	struct hl_vm_phys_pg_pack *phys_pg_pack = NULL;
	struct hl_vm_hash_node *hnode;
	struct hl_userptr *userptr;
	enum vm_type *vm_type;
	struct hl_ctx *ctx;
	u32 map_idx = 0;
	int i;

	/* Reset previous session count*/
	pgf_info->num_of_user_mappings = 0;

	ctx = hl_get_compute_ctx(hdev);
	if (!ctx) {
		dev_err(hdev->dev, "Can't get user context for user mappings\n");
		return;
	}

	mutex_lock(&ctx->mem_hash_lock);
	hash_for_each(ctx->mem_hash, i, hnode, node) {
		vm_type = hnode->ptr;
		if (((*vm_type == VM_TYPE_USERPTR) && is_pmmu) ||
				((*vm_type == VM_TYPE_PHYS_PACK) && !is_pmmu))
			pgf_info->num_of_user_mappings++;

	}

	if (!pgf_info->num_of_user_mappings)
		goto finish;

	/* In case we already allocated in previous session, need to release it before
	 * allocating new buffer.
	 */
	vfree(pgf_info->user_mappings);
	pgf_info->user_mappings =
			vzalloc(pgf_info->num_of_user_mappings * sizeof(struct hl_user_mapping));
	if (!pgf_info->user_mappings) {
		pgf_info->num_of_user_mappings = 0;
		goto finish;
	}

	hash_for_each(ctx->mem_hash, i, hnode, node) {
		vm_type = hnode->ptr;
		if ((*vm_type == VM_TYPE_USERPTR) && (is_pmmu)) {
			userptr = hnode->ptr;
			pgf_info->user_mappings[map_idx].dev_va = hnode->vaddr;
			pgf_info->user_mappings[map_idx].size = userptr->size;
			map_idx++;
		} else if ((*vm_type == VM_TYPE_PHYS_PACK) && (!is_pmmu)) {
			phys_pg_pack = hnode->ptr;
			pgf_info->user_mappings[map_idx].dev_va = hnode->vaddr;
			pgf_info->user_mappings[map_idx].size = phys_pg_pack->total_size;
			map_idx++;
		}
	}
finish:
	mutex_unlock(&ctx->mem_hash_lock);
	hl_ctx_put(ctx);
}

void hl_capture_page_fault(struct hl_device *hdev, u64 addr, u16 eng_id, bool is_pmmu)
{
	struct page_fault_info *pgf_info = &hdev->captured_err_info.page_fault_info;

	/* Capture only the first page fault */
	if (atomic_cmpxchg(&pgf_info->page_fault_detected, 0, 1))
		return;

	pgf_info->page_fault.timestamp = ktime_to_ns(ktime_get());
	pgf_info->page_fault.addr = addr;
	pgf_info->page_fault.engine_id = eng_id;
	hl_capture_user_mappings(hdev, is_pmmu);

	pgf_info->page_fault_info_available = true;
}

void hl_handle_page_fault(struct hl_device *hdev, u64 addr, u16 eng_id, bool is_pmmu,
				u64 *event_mask)
{
	hl_capture_page_fault(hdev, addr, eng_id, is_pmmu);

	if (event_mask)
		*event_mask |=  HL_NOTIFIER_EVENT_PAGE_FAULT;
}

static void hl_capture_hw_err(struct hl_device *hdev, u16 event_id)
{
	struct hw_err_info *info = &hdev->captured_err_info.hw_err;

	/* Capture only the first HW err */
	if (atomic_cmpxchg(&info->event_detected, 0, 1))
		return;

	info->event.timestamp = ktime_to_ns(ktime_get());
	info->event.event_id = event_id;

	info->event_info_available = true;
}

void hl_handle_critical_hw_err(struct hl_device *hdev, u16 event_id, u64 *event_mask)
{
	hl_capture_hw_err(hdev, event_id);

	if (event_mask)
		*event_mask |= HL_NOTIFIER_EVENT_CRITICL_HW_ERR;
}

static void hl_capture_fw_err(struct hl_device *hdev, struct hl_info_fw_err_info *fw_info)
{
	struct fw_err_info *info = &hdev->captured_err_info.fw_err;

	/* Capture only the first FW error */
	if (atomic_cmpxchg(&info->event_detected, 0, 1))
		return;

	info->event.timestamp = ktime_to_ns(ktime_get());
	info->event.err_type = fw_info->err_type;
	if (fw_info->err_type == HL_INFO_FW_REPORTED_ERR)
		info->event.event_id = fw_info->event_id;

	info->event_info_available = true;
}

void hl_handle_fw_err(struct hl_device *hdev, struct hl_info_fw_err_info *info)
{
	hl_capture_fw_err(hdev, info);

	if (info->event_mask)
		*info->event_mask |= HL_NOTIFIER_EVENT_CRITICL_FW_ERR;
}

void hl_capture_engine_err(struct hl_device *hdev, u16 engine_id, u16 error_count)
{
	struct engine_err_info *info = &hdev->captured_err_info.engine_err;

	/* Capture only the first engine error */
	if (atomic_cmpxchg(&info->event_detected, 0, 1))
		return;

	info->event.timestamp = ktime_to_ns(ktime_get());
	info->event.engine_id = engine_id;
	info->event.error_count = error_count;
	info->event_info_available = true;
}

void hl_enable_err_info_capture(struct hl_error_info *captured_err_info)
{
	vfree(captured_err_info->page_fault_info.user_mappings);
	memset(captured_err_info, 0, sizeof(struct hl_error_info));
	atomic_set(&captured_err_info->cs_timeout.write_enable, 1);
	captured_err_info->undef_opcode.write_enable = true;
}

void hl_init_cpu_for_irq(struct hl_device *hdev)
{
#ifdef CONFIG_NUMA
	struct cpumask *available_mask = &hdev->irq_affinity_mask;
	int numa_node = hdev->pdev->dev.numa_node, i;
	static struct cpumask cpu_mask;

	if (numa_node < 0)
		return;

	if (!cpumask_and(&cpu_mask, cpumask_of_node(numa_node), cpu_online_mask)) {
		dev_err(hdev->dev, "No available affinities in current numa node\n");
		return;
	}

	/* Remove HT siblings */
	for_each_cpu(i, &cpu_mask)
		cpumask_set_cpu(cpumask_first(topology_sibling_cpumask(i)), available_mask);
#endif
}

void hl_set_irq_affinity(struct hl_device *hdev, int irq)
{
	if (cpumask_empty(&hdev->irq_affinity_mask)) {
		dev_dbg(hdev->dev, "affinity mask is empty\n");
		return;
	}

	if (irq_set_affinity_and_hint(irq, &hdev->irq_affinity_mask))
		dev_err(hdev->dev, "Failed setting irq %d affinity\n", irq);
}<|MERGE_RESOLUTION|>--- conflicted
+++ resolved
@@ -2049,21 +2049,11 @@
 static void hl_notifier_event_send(struct hl_device *hdev,
 			struct hl_notifier_event *notifier_event, u64 event_mask)
 {
-	u64 n;
-
 	mutex_lock(&notifier_event->lock);
 	notifier_event->events_mask |= event_mask;
 
-<<<<<<< HEAD
 	if (notifier_event->eventfd)
 		eventfd_signal(notifier_event->eventfd);
-=======
-	if (notifier_event->eventfd) {
-		n = eventfd_signal(notifier_event->eventfd, 1);
-		if (n != 1)
-			dev_err(hdev->dev, "eventfd signal failed, incremented by %llu\n", n);
-	}
->>>>>>> 7c8c0470
 
 	mutex_unlock(&notifier_event->lock);
 }
