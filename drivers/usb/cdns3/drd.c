--- conflicted
+++ resolved
@@ -14,7 +14,6 @@
 #include <linux/delay.h>
 #include <linux/iopoll.h>
 #include <linux/usb/otg.h>
-#include <linux/phy/phy.h>
 
 #include "drd.h"
 #include "core.h"
@@ -50,25 +49,7 @@
 
 		if (cdns->version != CDNS3_CONTROLLER_V0)
 			reg |= OVERRIDE_IDPULLUP;
-<<<<<<< HEAD
-			writel(reg, &cdns->otg_v1_regs->override);
-
-			/*
-			 * Enable work around feature built into the
-			 * controller to address issue with RX Sensitivity
-			 * est (EL_17) for USB2 PHY. The issue only occures
-			 * for 0x0002450D controller version.
-			 */
-			if (cdns->phyrst_a_enable) {
-				reg = readl(&cdns->otg_v1_regs->phyrst_cfg);
-				reg |= PHYRST_CFG_PHYRST_A_ENABLE;
-				writel(reg, &cdns->otg_v1_regs->phyrst_cfg);
-			}
-		} else {
-			reg = readl(&cdns->otg_v0_regs->ctrl1);
-=======
 		else
->>>>>>> f642729d
 			reg |= OVERRIDE_IDPULLUP_V0;
 
 		writel(reg, override_reg);
@@ -377,11 +358,7 @@
 	if (cdns->in_lpm)
 		return ret;
 
-<<<<<<< HEAD
-	reg = readl(&cdns->otg_regs->ivect);
-=======
 	reg = readl(&cdns->otg_irq_regs->ivect);
->>>>>>> f642729d
 
 	if (!reg)
 		return IRQ_NONE;
