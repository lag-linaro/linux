# SPDX-License-Identifier: GPL-2.0-only
#
# PMBus chip drivers configuration
#

menuconfig PMBUS
	tristate "PMBus support"
	depends on I2C
	help
	  Say yes here if you want to enable PMBus support.

	  This driver can also be built as a module. If so, the module will
	  be called pmbus_core.

if PMBUS

config SENSORS_PMBUS
	tristate "Generic PMBus devices"
	default y
	help
	  If you say yes here you get hardware monitoring support for generic
	  PMBus devices, including but not limited to ADP4000, BMR453, BMR454,
	  MAX20796, MDT040, NCP4200, NCP4208, PDT003, PDT006, PDT012, TPS40400,
	  TPS544B20, TPS544B25, TPS544C20, TPS544C25, and UDT020.

	  This driver can also be built as a module. If so, the module will
	  be called pmbus.

config SENSORS_ADM1266
	tristate "Analog Devices ADM1266 Sequencer"
	select CRC8
	depends on GPIOLIB
	help
	  If you say yes here you get hardware monitoring support for Analog
	  Devices ADM1266 Cascadable Super Sequencer.

	  This driver can also be built as a module. If so, the module will
	  be called adm1266.

config SENSORS_ADM1275
	tristate "Analog Devices ADM1275 and compatibles"
	help
	  If you say yes here you get hardware monitoring support for Analog
	  Devices ADM1075, ADM1272, ADM1275, ADM1276, ADM1278, ADM1293,
	  and ADM1294 Hot-Swap Controller and Digital Power Monitors.

	  This driver can also be built as a module. If so, the module will
	  be called adm1275.

config SENSORS_BEL_PFE
	tristate "Bel PFE Compatible Power Supplies"
	help
	  If you say yes here you get hardware monitoring support for BEL
	  PFE1100 and PFE3000 Power Supplies.

	  This driver can also be built as a module. If so, the module will
	  be called bel-pfe.

config SENSORS_IBM_CFFPS
	tristate "IBM Common Form Factor Power Supply"
	depends on LEDS_CLASS
	help
	  If you say yes here you get hardware monitoring support for the IBM
	  Common Form Factor power supply.

	  This driver can also be built as a module. If so, the module will
	  be called ibm-cffps.

config SENSORS_INSPUR_IPSPS
	tristate "INSPUR Power System Power Supply"
	help
	  If you say yes here you get hardware monitoring support for the INSPUR
	  Power System power supply.

	  This driver can also be built as a module. If so, the module will
	  be called inspur-ipsps.

config SENSORS_IR35221
	tristate "Infineon IR35221"
	help
	  If you say yes here you get hardware monitoring support for the
	  Infineon IR35221 controller.

	  This driver can also be built as a module. If so, the module will
	  be called ir35221.

config SENSORS_IR38064
	tristate "Infineon IR38064"
	help
	  If you say yes here you get hardware monitoring support for Infineon
	  IR38064.

	  This driver can also be built as a module. If so, the module will
	  be called ir38064.

config SENSORS_IRPS5401
	tristate "Infineon IRPS5401"
	help
	  If you say yes here you get hardware monitoring support for the
	  Infineon IRPS5401 controller.

	  This driver can also be built as a module. If so, the module will
	  be called irps5401.

config SENSORS_ISL68137
	tristate "Renesas Digital Multiphase Voltage Regulators"
	help
	  If you say yes here you get hardware monitoring support for Renesas
	  digital multiphase voltage regulators.

	  This driver can also be built as a module. If so, the module will
	  be called isl68137.

config SENSORS_LM25066
	tristate "National Semiconductor LM25066 and compatibles"
	help
	  If you say yes here you get hardware monitoring support for National
	  Semiconductor LM25056, LM25066, LM5064, and LM5066.

	  This driver can also be built as a module. If so, the module will
	  be called lm25066.

config SENSORS_LTC2978
	tristate "Linear Technologies LTC2978 and compatibles"
	help
	  If you say yes here you get hardware monitoring support for Linear
	  Technology LTC2972, LTC2974, LTC2975, LTC2977, LTC2978, LTC2979,
	  LTC2980, and LTM2987.

	  This driver can also be built as a module. If so, the module will
	  be called ltc2978.

config SENSORS_LTC2978_REGULATOR
	bool "Regulator support for LTC2978 and compatibles"
	depends on SENSORS_LTC2978 && REGULATOR
	help
	  If you say yes here you get regulator support for Linear Technology
	  LTC3880, LTC3883, LTC3884, LTC3886, LTC3887, LTC3889, LTC7880, 
	  LTM4644, LTM4675, LTM4676, LTM4677, LTM4678, LTM4680, LTM4686, 
	  and LTM4700.

config SENSORS_LTC3815
	tristate "Linear Technologies LTC3815"
	help
	  If you say yes here you get hardware monitoring support for Linear
	  Technology LTC3815.

	  This driver can also be built as a module. If so, the module will
	  be called ltc3815.

config SENSORS_MAX16064
	tristate "Maxim MAX16064"
	help
	  If you say yes here you get hardware monitoring support for Maxim
	  MAX16064.

	  This driver can also be built as a module. If so, the module will
	  be called max16064.

config SENSORS_MAX16601
	tristate "Maxim MAX16508, MAX16601"
	help
	  If you say yes here you get hardware monitoring support for Maxim
	  MAX16508 and MAX16601.

	  This driver can also be built as a module. If so, the module will
	  be called max16601.

config SENSORS_MAX20730
	tristate "Maxim MAX20710, MAX20730, MAX20734, MAX20743"
	help
	  If you say yes here you get hardware monitoring support for Maxim
	  MAX20710, MAX20730, MAX20734, and MAX20743.

	  This driver can also be built as a module. If so, the module will
	  be called max20730.

config SENSORS_MAX20751
	tristate "Maxim MAX20751"
	help
	  If you say yes here you get hardware monitoring support for Maxim
	  MAX20751.

	  This driver can also be built as a module. If so, the module will
	  be called max20751.

config SENSORS_MAX31785
	tristate "Maxim MAX31785 and compatibles"
	help
	  If you say yes here you get hardware monitoring support for Maxim
	  MAX31785.

	  This driver can also be built as a module. If so, the module will
	  be called max31785.

config SENSORS_MAX34440
	tristate "Maxim MAX34440 and compatibles"
	help
	  If you say yes here you get hardware monitoring support for Maxim
	  MAX34440, MAX34441, MAX34446, MAX34451, MAX34460, and MAX34461.

	  This driver can also be built as a module. If so, the module will
	  be called max34440.

config SENSORS_MAX8688
	tristate "Maxim MAX8688"
	help
	  If you say yes here you get hardware monitoring support for Maxim
	  MAX8688.

	  This driver can also be built as a module. If so, the module will
	  be called max8688.

config SENSORS_MP2975
	tristate "MPS MP2975"
	help
	  If you say yes here you get hardware monitoring support for MPS
	  MP2975 Dual Loop Digital Multi-Phase Controller.

	  This driver can also be built as a module. If so, the module will
	  be called mp2975.

<<<<<<< HEAD
=======
config SENSORS_PM6764TR
	tristate "ST PM6764TR"
	help
	  If you say yes here you get hardware monitoring support for ST
	  PM6764TR.

	  This driver can also be built as a module. If so, the module will
	  be called pm6764tr.

>>>>>>> f642729d
config SENSORS_PXE1610
	tristate "Infineon PXE1610"
	help
	  If you say yes here you get hardware monitoring support for Infineon
	  PXE1610.

	  This driver can also be built as a module. If so, the module will
	  be called pxe1610.

config SENSORS_Q54SJ108A2
	tristate "Delta Power Supplies Q54SJ108A2"
	help
	  If you say yes here you get hardware monitoring support for Delta
	  Q54SJ108A2 series Power Supplies.

	  This driver can also be built as a module. If so, the module will
	  be called q54sj108a2.

config SENSORS_TPS40422
	tristate "TI TPS40422"
	help
	  If you say yes here you get hardware monitoring support for TI
	  TPS40422.

	  This driver can also be built as a module. If so, the module will
	  be called tps40422.

config SENSORS_TPS53679
	tristate "TI TPS53647, TPS53667, TPS53679, TPS53681, TPS53688"
	help
	  If you say yes here you get hardware monitoring support for TI
	  TPS53647, TPS53667, TPS53679, TPS53681, and TPS53688.

	  This driver can also be built as a module. If so, the module will
	  be called tps53679.

config SENSORS_UCD9000
	tristate "TI UCD90120, UCD90124, UCD90160, UCD90320, UCD9090, UCD90910"
	help
	  If you say yes here you get hardware monitoring support for TI
	  UCD90120, UCD90124, UCD90160, UCD90320, UCD9090, UCD90910, Sequencer
	  and System Health Controllers.

	  This driver can also be built as a module. If so, the module will
	  be called ucd9000.

config SENSORS_UCD9200
	tristate "TI UCD9220, UCD9222, UCD9224, UCD9240, UCD9244, UCD9246, UCD9248"
	help
	  If you say yes here you get hardware monitoring support for TI
	  UCD9220, UCD9222, UCD9224, UCD9240, UCD9244, UCD9246, and UCD9248
	  Digital PWM System Controllers.

	  This driver can also be built as a module. If so, the module will
	  be called ucd9200.

config SENSORS_XDPE122
	tristate "Infineon XDPE122 family"
	help
	  If you say yes here you get hardware monitoring support for Infineon
	  XDPE12254, XDPE12284, device.

	  This driver can also be built as a module. If so, the module will
	  be called xdpe12284.

config SENSORS_ZL6100
	tristate "Intersil ZL6100 and compatibles"
	help
	  If you say yes here you get hardware monitoring support for Intersil
	  ZL2004, ZL2005, ZL2006, ZL2008, ZL2105, ZL2106, ZL6100, ZL6105,
	  ZL9101M, and ZL9117M Digital DC/DC Controllers, as well as for
	  Ericsson BMR450, BMR451, BMR462, BMR463, and BMR464.

	  This driver can also be built as a module. If so, the module will
	  be called zl6100.

endif # PMBUS<|MERGE_RESOLUTION|>--- conflicted
+++ resolved
@@ -220,8 +220,6 @@
 	  This driver can also be built as a module. If so, the module will
 	  be called mp2975.
 
-<<<<<<< HEAD
-=======
 config SENSORS_PM6764TR
 	tristate "ST PM6764TR"
 	help
@@ -231,7 +229,6 @@
 	  This driver can also be built as a module. If so, the module will
 	  be called pm6764tr.
 
->>>>>>> f642729d
 config SENSORS_PXE1610
 	tristate "Infineon PXE1610"
 	help
