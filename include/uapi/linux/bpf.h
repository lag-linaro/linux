--- conflicted
+++ resolved
@@ -163,10 +163,7 @@
 	BPF_MAP_TYPE_STRUCT_OPS,
 	BPF_MAP_TYPE_RINGBUF,
 	BPF_MAP_TYPE_INODE_STORAGE,
-<<<<<<< HEAD
-=======
 	BPF_MAP_TYPE_TASK_STORAGE,
->>>>>>> f642729d
 };
 
 /* Note that tracing related programs such as
@@ -3768,8 +3765,6 @@
  * 	Return
  * 		The helper returns **TC_ACT_REDIRECT** on success or
  * 		**TC_ACT_SHOT** on error.
-<<<<<<< HEAD
-=======
  *
  * void *bpf_task_storage_get(struct bpf_map *map, struct task_struct *task, void *value, u64 flags)
  *	Description
@@ -3914,7 +3909,6 @@
  *		* **BPF_MTU_CHK_RET_FRAG_NEEDED**
  *		* **BPF_MTU_CHK_RET_SEGS_TOOBIG**
  *
->>>>>>> f642729d
  */
 #define __BPF_FUNC_MAPPER(FN)		\
 	FN(unspec),			\
@@ -4070,11 +4064,6 @@
 	FN(seq_printf_btf),		\
 	FN(skb_cgroup_classid),		\
 	FN(redirect_neigh),		\
-<<<<<<< HEAD
-	FN(bpf_per_cpu_ptr),            \
-	FN(bpf_this_cpu_ptr),		\
-	FN(redirect_peer),		\
-=======
 	FN(per_cpu_ptr),		\
 	FN(this_cpu_ptr),		\
 	FN(redirect_peer),		\
@@ -4086,7 +4075,6 @@
 	FN(ima_inode_hash),		\
 	FN(sock_from_file),		\
 	FN(check_mtu),			\
->>>>>>> f642729d
 	/* */
 
 /* integer value in 'imm' field of BPF_CALL instruction selects which helper
@@ -5120,8 +5108,6 @@
 	};
 };
 
-<<<<<<< HEAD
-=======
 /* bpf_check_mtu flags*/
 enum  bpf_check_mtu_flags {
 	BPF_MTU_CHK_SEGS  = (1U << 0),
@@ -5133,7 +5119,6 @@
 	BPF_MTU_CHK_RET_SEGS_TOOBIG,  /* GSO re-segmentation needed to fwd */
 };
 
->>>>>>> f642729d
 enum bpf_task_fd_type {
 	BPF_FD_TYPE_RAW_TRACEPOINT,	/* tp name */
 	BPF_FD_TYPE_TRACEPOINT,		/* tp name */
