--- conflicted
+++ resolved
@@ -1010,16 +1010,14 @@
 	struct amdgpu_display_manager *dm = vblank_work->dm;
 
 	mutex_lock(&dm->dc_lock);
-<<<<<<< HEAD
 
 	if (vblank_work->enable)
 		dm->active_vblank_irq_count++;
-	else
+	else if(dm->active_vblank_irq_count)
 		dm->active_vblank_irq_count--;
 
-
 	dc_allow_idle_optimizations(
-		dm->dc, dm->active_vblank_irq_count == 0 ? true : false);
+		dm->dc, dm->active_vblank_irq_count == 0);
 
 	DRM_DEBUG_DRIVER("Allow idle optimizations (MALL): %d\n", dm->active_vblank_irq_count == 0);
 
@@ -1043,39 +1041,6 @@
 	for (i = 0; i < max_caps; i++)
 		INIT_WORK(&vblank_work[i].mall_work, event_mall_stutter);
 
-=======
-
-	if (vblank_work->enable)
-		dm->active_vblank_irq_count++;
-	else if(dm->active_vblank_irq_count)
-		dm->active_vblank_irq_count--;
-
-	dc_allow_idle_optimizations(
-		dm->dc, dm->active_vblank_irq_count == 0);
-
-	DRM_DEBUG_DRIVER("Allow idle optimizations (MALL): %d\n", dm->active_vblank_irq_count == 0);
-
-
-	mutex_unlock(&dm->dc_lock);
-}
-
-static struct vblank_workqueue *vblank_create_workqueue(struct amdgpu_device *adev, struct dc *dc)
-{
-
-	int max_caps = dc->caps.max_links;
-	struct vblank_workqueue *vblank_work;
-	int i = 0;
-
-	vblank_work = kcalloc(max_caps, sizeof(*vblank_work), GFP_KERNEL);
-	if (ZERO_OR_NULL_PTR(vblank_work)) {
-		kfree(vblank_work);
-		return NULL;
-	}
-
-	for (i = 0; i < max_caps; i++)
-		INIT_WORK(&vblank_work[i].mall_work, event_mall_stutter);
-
->>>>>>> fe38caf1
 	return vblank_work;
 }
 #endif
@@ -3453,7 +3418,6 @@
 {
 	struct amdgpu_display_manager *dm = bl_get_data(bd);
 	struct amdgpu_dm_backlight_caps caps;
-<<<<<<< HEAD
 
 	amdgpu_dm_update_backlight_caps(dm);
 	caps = dm->backlight_caps;
@@ -3463,17 +3427,6 @@
 		u32 avg, peak;
 		bool rc;
 
-=======
-
-	amdgpu_dm_update_backlight_caps(dm);
-	caps = dm->backlight_caps;
-
-	if (caps.aux_support) {
-		struct dc_link *link = (struct dc_link *)dm->backlight_link;
-		u32 avg, peak;
-		bool rc;
-
->>>>>>> fe38caf1
 		rc = dc_link_get_backlight_level_nits(link, &avg, &peak);
 		if (!rc)
 			return bd->props.brightness;
