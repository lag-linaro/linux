--- conflicted
+++ resolved
@@ -2290,23 +2290,6 @@
 	if (ret)
 		return ret;
 
-<<<<<<< HEAD
-	device_initialize(&genpd->dev);
-
-	if (!genpd_is_dev_name_fw(genpd)) {
-		dev_set_name(&genpd->dev, "%s", genpd->name);
-	} else {
-		ret = ida_alloc(&genpd_ida, GFP_KERNEL);
-		if (ret < 0) {
-			put_device(&genpd->dev);
-			return ret;
-		}
-		genpd->device_id = ret;
-		dev_set_name(&genpd->dev, "%s_%u", genpd->name, genpd->device_id);
-	}
-
-=======
->>>>>>> ac449007
 	mutex_lock(&gpd_list_lock);
 	list_add(&genpd->gpd_list_node, &gpd_list);
 	mutex_unlock(&gpd_list_lock);
@@ -2347,8 +2330,6 @@
 	genpd_unlock(genpd);
 	genpd_debug_remove(genpd);
 	cancel_work_sync(&genpd->power_off_work);
-	if (genpd->device_id != -ENXIO)
-		ida_free(&genpd_ida, genpd->device_id);
 	genpd_free_data(genpd);
 
 	pr_debug("%s: removed %s\n", __func__, dev_name(&genpd->dev));
