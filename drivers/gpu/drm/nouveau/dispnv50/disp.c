/*
 * Copyright 2011 Red Hat Inc.
 *
 * Permission is hereby granted, free of charge, to any person obtaining a
 * copy of this software and associated documentation files (the "Software"),
 * to deal in the Software without restriction, including without limitation
 * the rights to use, copy, modify, merge, publish, distribute, sublicense,
 * and/or sell copies of the Software, and to permit persons to whom the
 * Software is furnished to do so, subject to the following conditions:
 *
 * The above copyright notice and this permission notice shall be included in
 * all copies or substantial portions of the Software.
 *
 * THE SOFTWARE IS PROVIDED "AS IS", WITHOUT WARRANTY OF ANY KIND, EXPRESS OR
 * IMPLIED, INCLUDING BUT NOT LIMITED TO THE WARRANTIES OF MERCHANTABILITY,
 * FITNESS FOR A PARTICULAR PURPOSE AND NONINFRINGEMENT.  IN NO EVENT SHALL
 * THE COPYRIGHT HOLDER(S) OR AUTHOR(S) BE LIABLE FOR ANY CLAIM, DAMAGES OR
 * OTHER LIABILITY, WHETHER IN AN ACTION OF CONTRACT, TORT OR OTHERWISE,
 * ARISING FROM, OUT OF OR IN CONNECTION WITH THE SOFTWARE OR THE USE OR
 * OTHER DEALINGS IN THE SOFTWARE.
 *
 * Authors: Ben Skeggs
 */
#include "disp.h"
#include "atom.h"
#include "core.h"
#include "head.h"
#include "wndw.h"
#include "handles.h"

#include <linux/dma-mapping.h>
#include <linux/hdmi.h>
#include <linux/component.h>

#include <drm/drm_atomic_helper.h>
#include <drm/drm_dp_helper.h>
#include <drm/drm_edid.h>
#include <drm/drm_fb_helper.h>
#include <drm/drm_plane_helper.h>
#include <drm/drm_probe_helper.h>
#include <drm/drm_scdc_helper.h>
#include <drm/drm_vblank.h>

#include <nvif/class.h>
#include <nvif/cl0002.h>
#include <nvif/cl5070.h>
#include <nvif/cl507d.h>
#include <nvif/event.h>
#include <nvif/timer.h>

#include "nouveau_drv.h"
#include "nouveau_dma.h"
#include "nouveau_gem.h"
#include "nouveau_connector.h"
#include "nouveau_encoder.h"
#include "nouveau_fence.h"
#include "nouveau_fbcon.h"

#include <subdev/bios/dp.h>

/******************************************************************************
 * EVO channel
 *****************************************************************************/

static int
nv50_chan_create(struct nvif_device *device, struct nvif_object *disp,
		 const s32 *oclass, u8 head, void *data, u32 size,
		 struct nv50_chan *chan)
{
	struct nvif_sclass *sclass;
	int ret, i, n;

	chan->device = device;

	ret = n = nvif_object_sclass_get(disp, &sclass);
	if (ret < 0)
		return ret;

	while (oclass[0]) {
		for (i = 0; i < n; i++) {
			if (sclass[i].oclass == oclass[0]) {
				ret = nvif_object_init(disp, 0, oclass[0],
						       data, size, &chan->user);
				if (ret == 0)
					nvif_object_map(&chan->user, NULL, 0);
				nvif_object_sclass_put(&sclass);
				return ret;
			}
		}
		oclass++;
	}

	nvif_object_sclass_put(&sclass);
	return -ENOSYS;
}

static void
nv50_chan_destroy(struct nv50_chan *chan)
{
	nvif_object_fini(&chan->user);
}

/******************************************************************************
 * DMA EVO channel
 *****************************************************************************/

void
nv50_dmac_destroy(struct nv50_dmac *dmac)
{
	nvif_object_fini(&dmac->vram);
	nvif_object_fini(&dmac->sync);

	nv50_chan_destroy(&dmac->base);

	nvif_mem_fini(&dmac->push);
}

int
nv50_dmac_create(struct nvif_device *device, struct nvif_object *disp,
		 const s32 *oclass, u8 head, void *data, u32 size, u64 syncbuf,
		 struct nv50_dmac *dmac)
{
	struct nouveau_cli *cli = (void *)device->object.client;
	struct nv50_disp_core_channel_dma_v0 *args = data;
	u8 type = NVIF_MEM_COHERENT;
	int ret;

	mutex_init(&dmac->lock);

	/* Pascal added support for 47-bit physical addresses, but some
	 * parts of EVO still only accept 40-bit PAs.
	 *
	 * To avoid issues on systems with large amounts of RAM, and on
	 * systems where an IOMMU maps pages at a high address, we need
	 * to allocate push buffers in VRAM instead.
	 *
	 * This appears to match NVIDIA's behaviour on Pascal.
	 */
	if (device->info.family == NV_DEVICE_INFO_V0_PASCAL)
		type |= NVIF_MEM_VRAM;

	ret = nvif_mem_init_map(&cli->mmu, type, 0x1000, &dmac->push);
	if (ret)
		return ret;

	dmac->ptr = dmac->push.object.map.ptr;

	args->pushbuf = nvif_handle(&dmac->push.object);

	ret = nv50_chan_create(device, disp, oclass, head, data, size,
			       &dmac->base);
	if (ret)
		return ret;

	if (!syncbuf)
		return 0;

	ret = nvif_object_init(&dmac->base.user, NV50_DISP_HANDLE_SYNCBUF,
			       NV_DMA_IN_MEMORY,
			       &(struct nv_dma_v0) {
					.target = NV_DMA_V0_TARGET_VRAM,
					.access = NV_DMA_V0_ACCESS_RDWR,
					.start = syncbuf + 0x0000,
					.limit = syncbuf + 0x0fff,
			       }, sizeof(struct nv_dma_v0),
			       &dmac->sync);
	if (ret)
		return ret;

	ret = nvif_object_init(&dmac->base.user, NV50_DISP_HANDLE_VRAM,
			       NV_DMA_IN_MEMORY,
			       &(struct nv_dma_v0) {
					.target = NV_DMA_V0_TARGET_VRAM,
					.access = NV_DMA_V0_ACCESS_RDWR,
					.start = 0,
					.limit = device->info.ram_user - 1,
			       }, sizeof(struct nv_dma_v0),
			       &dmac->vram);
	if (ret)
		return ret;

	return ret;
}

/******************************************************************************
 * EVO channel helpers
 *****************************************************************************/
static void
evo_flush(struct nv50_dmac *dmac)
{
	/* Push buffer fetches are not coherent with BAR1, we need to ensure
	 * writes have been flushed right through to VRAM before writing PUT.
	 */
	if (dmac->push.type & NVIF_MEM_VRAM) {
		struct nvif_device *device = dmac->base.device;
		nvif_wr32(&device->object, 0x070000, 0x00000001);
		nvif_msec(device, 2000,
			if (!(nvif_rd32(&device->object, 0x070000) & 0x00000002))
				break;
		);
	}
}

u32 *
evo_wait(struct nv50_dmac *evoc, int nr)
{
	struct nv50_dmac *dmac = evoc;
	struct nvif_device *device = dmac->base.device;
	u32 put = nvif_rd32(&dmac->base.user, 0x0000) / 4;

	mutex_lock(&dmac->lock);
	if (put + nr >= (PAGE_SIZE / 4) - 8) {
		dmac->ptr[put] = 0x20000000;
		evo_flush(dmac);

		nvif_wr32(&dmac->base.user, 0x0000, 0x00000000);
		if (nvif_msec(device, 2000,
			if (!nvif_rd32(&dmac->base.user, 0x0004))
				break;
		) < 0) {
			mutex_unlock(&dmac->lock);
			pr_err("nouveau: evo channel stalled\n");
			return NULL;
		}

		put = 0;
	}

	return dmac->ptr + put;
}

void
evo_kick(u32 *push, struct nv50_dmac *evoc)
{
	struct nv50_dmac *dmac = evoc;

	evo_flush(dmac);

	nvif_wr32(&dmac->base.user, 0x0000, (push - dmac->ptr) << 2);
	mutex_unlock(&dmac->lock);
}

/******************************************************************************
 * Output path helpers
 *****************************************************************************/
static void
nv50_outp_release(struct nouveau_encoder *nv_encoder)
{
	struct nv50_disp *disp = nv50_disp(nv_encoder->base.base.dev);
	struct {
		struct nv50_disp_mthd_v1 base;
	} args = {
		.base.version = 1,
		.base.method = NV50_DISP_MTHD_V1_RELEASE,
		.base.hasht  = nv_encoder->dcb->hasht,
		.base.hashm  = nv_encoder->dcb->hashm,
	};

	nvif_mthd(&disp->disp->object, 0, &args, sizeof(args));
	nv_encoder->or = -1;
	nv_encoder->link = 0;
}

static int
nv50_outp_acquire(struct nouveau_encoder *nv_encoder, bool hda)
{
	struct nouveau_drm *drm = nouveau_drm(nv_encoder->base.base.dev);
	struct nv50_disp *disp = nv50_disp(drm->dev);
	struct {
		struct nv50_disp_mthd_v1 base;
		struct nv50_disp_acquire_v0 info;
	} args = {
		.base.version = 1,
		.base.method = NV50_DISP_MTHD_V1_ACQUIRE,
		.base.hasht  = nv_encoder->dcb->hasht,
		.base.hashm  = nv_encoder->dcb->hashm,
		.info.hda = hda,
	};
	int ret;

	ret = nvif_mthd(&disp->disp->object, 0, &args, sizeof(args));
	if (ret) {
		NV_ERROR(drm, "error acquiring output path: %d\n", ret);
		return ret;
	}

	nv_encoder->or = args.info.or;
	nv_encoder->link = args.info.link;
	return 0;
}

static int
nv50_outp_atomic_check_view(struct drm_encoder *encoder,
			    struct drm_crtc_state *crtc_state,
			    struct drm_connector_state *conn_state,
			    struct drm_display_mode *native_mode)
{
	struct drm_display_mode *adjusted_mode = &crtc_state->adjusted_mode;
	struct drm_display_mode *mode = &crtc_state->mode;
	struct drm_connector *connector = conn_state->connector;
	struct nouveau_conn_atom *asyc = nouveau_conn_atom(conn_state);
	struct nouveau_drm *drm = nouveau_drm(encoder->dev);

	NV_ATOMIC(drm, "%s atomic_check\n", encoder->name);
	asyc->scaler.full = false;
	if (!native_mode)
		return 0;

	if (asyc->scaler.mode == DRM_MODE_SCALE_NONE) {
		switch (connector->connector_type) {
		case DRM_MODE_CONNECTOR_LVDS:
		case DRM_MODE_CONNECTOR_eDP:
			/* Don't force scaler for EDID modes with
			 * same size as the native one (e.g. different
			 * refresh rate)
			 */
			if (mode->hdisplay == native_mode->hdisplay &&
			    mode->vdisplay == native_mode->vdisplay &&
			    mode->type & DRM_MODE_TYPE_DRIVER)
				break;
			mode = native_mode;
			asyc->scaler.full = true;
			break;
		default:
			break;
		}
	} else {
		mode = native_mode;
	}

	if (!drm_mode_equal(adjusted_mode, mode)) {
		drm_mode_copy(adjusted_mode, mode);
		crtc_state->mode_changed = true;
	}

	return 0;
}

static int
nv50_outp_atomic_check(struct drm_encoder *encoder,
		       struct drm_crtc_state *crtc_state,
		       struct drm_connector_state *conn_state)
{
	struct drm_connector *connector = conn_state->connector;
	struct nouveau_connector *nv_connector = nouveau_connector(connector);
	struct nv50_head_atom *asyh = nv50_head_atom(crtc_state);
	int ret;

	ret = nv50_outp_atomic_check_view(encoder, crtc_state, conn_state,
					  nv_connector->native_mode);
	if (ret)
		return ret;

	if (crtc_state->mode_changed || crtc_state->connectors_changed)
		asyh->or.bpc = connector->display_info.bpc;

	return 0;
}

/******************************************************************************
 * DAC
 *****************************************************************************/
static void
nv50_dac_disable(struct drm_encoder *encoder)
{
	struct nouveau_encoder *nv_encoder = nouveau_encoder(encoder);
	struct nv50_core *core = nv50_disp(encoder->dev)->core;
	if (nv_encoder->crtc)
		core->func->dac->ctrl(core, nv_encoder->or, 0x00000000, NULL);
	nv_encoder->crtc = NULL;
	nv50_outp_release(nv_encoder);
}

static void
nv50_dac_enable(struct drm_encoder *encoder)
{
	struct nouveau_encoder *nv_encoder = nouveau_encoder(encoder);
	struct nouveau_crtc *nv_crtc = nouveau_crtc(encoder->crtc);
	struct nv50_head_atom *asyh = nv50_head_atom(nv_crtc->base.state);
	struct nv50_core *core = nv50_disp(encoder->dev)->core;

	nv50_outp_acquire(nv_encoder, false);

	core->func->dac->ctrl(core, nv_encoder->or, 1 << nv_crtc->index, asyh);
	asyh->or.depth = 0;

	nv_encoder->crtc = encoder->crtc;
}

static enum drm_connector_status
nv50_dac_detect(struct drm_encoder *encoder, struct drm_connector *connector)
{
	struct nouveau_encoder *nv_encoder = nouveau_encoder(encoder);
	struct nv50_disp *disp = nv50_disp(encoder->dev);
	struct {
		struct nv50_disp_mthd_v1 base;
		struct nv50_disp_dac_load_v0 load;
	} args = {
		.base.version = 1,
		.base.method = NV50_DISP_MTHD_V1_DAC_LOAD,
		.base.hasht  = nv_encoder->dcb->hasht,
		.base.hashm  = nv_encoder->dcb->hashm,
	};
	int ret;

	args.load.data = nouveau_drm(encoder->dev)->vbios.dactestval;
	if (args.load.data == 0)
		args.load.data = 340;

	ret = nvif_mthd(&disp->disp->object, 0, &args, sizeof(args));
	if (ret || !args.load.load)
		return connector_status_disconnected;

	return connector_status_connected;
}

static const struct drm_encoder_helper_funcs
nv50_dac_help = {
	.atomic_check = nv50_outp_atomic_check,
	.enable = nv50_dac_enable,
	.disable = nv50_dac_disable,
	.detect = nv50_dac_detect
};

static void
nv50_dac_destroy(struct drm_encoder *encoder)
{
	drm_encoder_cleanup(encoder);
	kfree(encoder);
}

static const struct drm_encoder_funcs
nv50_dac_func = {
	.destroy = nv50_dac_destroy,
};

static int
nv50_dac_create(struct drm_connector *connector, struct dcb_output *dcbe)
{
	struct nouveau_drm *drm = nouveau_drm(connector->dev);
	struct nvkm_i2c *i2c = nvxx_i2c(&drm->client.device);
	struct nvkm_i2c_bus *bus;
	struct nouveau_encoder *nv_encoder;
	struct drm_encoder *encoder;
	int type = DRM_MODE_ENCODER_DAC;

	nv_encoder = kzalloc(sizeof(*nv_encoder), GFP_KERNEL);
	if (!nv_encoder)
		return -ENOMEM;
	nv_encoder->dcb = dcbe;

	bus = nvkm_i2c_bus_find(i2c, dcbe->i2c_index);
	if (bus)
		nv_encoder->i2c = &bus->i2c;

	encoder = to_drm_encoder(nv_encoder);
	encoder->possible_crtcs = dcbe->heads;
	encoder->possible_clones = 0;
	drm_encoder_init(connector->dev, encoder, &nv50_dac_func, type,
			 "dac-%04x-%04x", dcbe->hasht, dcbe->hashm);
	drm_encoder_helper_add(encoder, &nv50_dac_help);

	drm_connector_attach_encoder(connector, encoder);
	return 0;
}

/*
 * audio component binding for ELD notification
 */
static void
nv50_audio_component_eld_notify(struct drm_audio_component *acomp, int port,
				int dev_id)
{
	if (acomp && acomp->audio_ops && acomp->audio_ops->pin_eld_notify)
		acomp->audio_ops->pin_eld_notify(acomp->audio_ops->audio_ptr,
						 port, dev_id);
}

static int
nv50_audio_component_get_eld(struct device *kdev, int port, int dev_id,
			     bool *enabled, unsigned char *buf, int max_bytes)
{
	struct drm_device *drm_dev = dev_get_drvdata(kdev);
	struct nouveau_drm *drm = nouveau_drm(drm_dev);
	struct drm_encoder *encoder;
	struct nouveau_encoder *nv_encoder;
	struct nouveau_connector *nv_connector;
	struct nouveau_crtc *nv_crtc;
	int ret = 0;

	*enabled = false;
	drm_for_each_encoder(encoder, drm->dev) {
		nv_encoder = nouveau_encoder(encoder);
		nv_connector = nouveau_encoder_connector_get(nv_encoder);
		nv_crtc = nouveau_crtc(encoder->crtc);
		if (!nv_connector || !nv_crtc || nv_encoder->or != port ||
		    nv_crtc->index != dev_id)
			continue;
		*enabled = nv_encoder->audio;
		if (*enabled) {
			ret = drm_eld_size(nv_connector->base.eld);
			memcpy(buf, nv_connector->base.eld,
			       min(max_bytes, ret));
		}
		break;
	}
	return ret;
}

static const struct drm_audio_component_ops nv50_audio_component_ops = {
	.get_eld = nv50_audio_component_get_eld,
};

static int
nv50_audio_component_bind(struct device *kdev, struct device *hda_kdev,
			  void *data)
{
	struct drm_device *drm_dev = dev_get_drvdata(kdev);
	struct nouveau_drm *drm = nouveau_drm(drm_dev);
	struct drm_audio_component *acomp = data;

	if (WARN_ON(!device_link_add(hda_kdev, kdev, DL_FLAG_STATELESS)))
		return -ENOMEM;

	drm_modeset_lock_all(drm_dev);
	acomp->ops = &nv50_audio_component_ops;
	acomp->dev = kdev;
	drm->audio.component = acomp;
	drm_modeset_unlock_all(drm_dev);
	return 0;
}

static void
nv50_audio_component_unbind(struct device *kdev, struct device *hda_kdev,
			    void *data)
{
	struct drm_device *drm_dev = dev_get_drvdata(kdev);
	struct nouveau_drm *drm = nouveau_drm(drm_dev);
	struct drm_audio_component *acomp = data;

	drm_modeset_lock_all(drm_dev);
	drm->audio.component = NULL;
	acomp->ops = NULL;
	acomp->dev = NULL;
	drm_modeset_unlock_all(drm_dev);
}

static const struct component_ops nv50_audio_component_bind_ops = {
	.bind   = nv50_audio_component_bind,
	.unbind = nv50_audio_component_unbind,
};

static void
nv50_audio_component_init(struct nouveau_drm *drm)
{
	if (!component_add(drm->dev->dev, &nv50_audio_component_bind_ops))
		drm->audio.component_registered = true;
}

static void
nv50_audio_component_fini(struct nouveau_drm *drm)
{
	if (drm->audio.component_registered) {
		component_del(drm->dev->dev, &nv50_audio_component_bind_ops);
		drm->audio.component_registered = false;
	}
}

/******************************************************************************
 * Audio
 *****************************************************************************/
static void
nv50_audio_disable(struct drm_encoder *encoder, struct nouveau_crtc *nv_crtc)
{
	struct nouveau_drm *drm = nouveau_drm(encoder->dev);
	struct nouveau_encoder *nv_encoder = nouveau_encoder(encoder);
	struct nv50_disp *disp = nv50_disp(encoder->dev);
	struct {
		struct nv50_disp_mthd_v1 base;
		struct nv50_disp_sor_hda_eld_v0 eld;
	} args = {
		.base.version = 1,
		.base.method  = NV50_DISP_MTHD_V1_SOR_HDA_ELD,
		.base.hasht   = nv_encoder->dcb->hasht,
		.base.hashm   = (0xf0ff & nv_encoder->dcb->hashm) |
				(0x0100 << nv_crtc->index),
	};

<<<<<<< HEAD
	if (!nv_encoder->audio)
		return;

=======
>>>>>>> a786e8ca
	nv_encoder->audio = false;
	nvif_mthd(&disp->disp->object, 0, &args, sizeof(args));

	nv50_audio_component_eld_notify(drm->audio.component, nv_encoder->or,
					nv_crtc->index);
}

static void
nv50_audio_enable(struct drm_encoder *encoder, struct drm_display_mode *mode)
{
	struct nouveau_drm *drm = nouveau_drm(encoder->dev);
	struct nouveau_encoder *nv_encoder = nouveau_encoder(encoder);
	struct nouveau_crtc *nv_crtc = nouveau_crtc(encoder->crtc);
	struct nouveau_connector *nv_connector;
	struct nv50_disp *disp = nv50_disp(encoder->dev);
	struct __packed {
		struct {
			struct nv50_disp_mthd_v1 mthd;
			struct nv50_disp_sor_hda_eld_v0 eld;
		} base;
		u8 data[sizeof(nv_connector->base.eld)];
	} args = {
		.base.mthd.version = 1,
		.base.mthd.method  = NV50_DISP_MTHD_V1_SOR_HDA_ELD,
		.base.mthd.hasht   = nv_encoder->dcb->hasht,
		.base.mthd.hashm   = (0xf0ff & nv_encoder->dcb->hashm) |
				     (0x0100 << nv_crtc->index),
	};

	nv_connector = nouveau_encoder_connector_get(nv_encoder);
	if (!drm_detect_monitor_audio(nv_connector->edid))
		return;

	memcpy(args.data, nv_connector->base.eld, sizeof(args.data));

	nvif_mthd(&disp->disp->object, 0, &args,
		  sizeof(args.base) + drm_eld_size(args.data));
	nv_encoder->audio = true;

	nv50_audio_component_eld_notify(drm->audio.component, nv_encoder->or,
					nv_crtc->index);
}

/******************************************************************************
 * HDMI
 *****************************************************************************/
static void
nv50_hdmi_disable(struct drm_encoder *encoder, struct nouveau_crtc *nv_crtc)
{
	struct nouveau_encoder *nv_encoder = nouveau_encoder(encoder);
	struct nv50_disp *disp = nv50_disp(encoder->dev);
	struct {
		struct nv50_disp_mthd_v1 base;
		struct nv50_disp_sor_hdmi_pwr_v0 pwr;
	} args = {
		.base.version = 1,
		.base.method = NV50_DISP_MTHD_V1_SOR_HDMI_PWR,
		.base.hasht  = nv_encoder->dcb->hasht,
		.base.hashm  = (0xf0ff & nv_encoder->dcb->hashm) |
			       (0x0100 << nv_crtc->index),
	};

	nvif_mthd(&disp->disp->object, 0, &args, sizeof(args));
}

static void
nv50_hdmi_enable(struct drm_encoder *encoder, struct drm_display_mode *mode)
{
	struct nouveau_drm *drm = nouveau_drm(encoder->dev);
	struct nouveau_encoder *nv_encoder = nouveau_encoder(encoder);
	struct nouveau_crtc *nv_crtc = nouveau_crtc(encoder->crtc);
	struct nv50_disp *disp = nv50_disp(encoder->dev);
	struct {
		struct nv50_disp_mthd_v1 base;
		struct nv50_disp_sor_hdmi_pwr_v0 pwr;
		u8 infoframes[2 * 17]; /* two frames, up to 17 bytes each */
	} args = {
		.base.version = 1,
		.base.method = NV50_DISP_MTHD_V1_SOR_HDMI_PWR,
		.base.hasht  = nv_encoder->dcb->hasht,
		.base.hashm  = (0xf0ff & nv_encoder->dcb->hashm) |
			       (0x0100 << nv_crtc->index),
		.pwr.state = 1,
		.pwr.rekey = 56, /* binary driver, and tegra, constant */
	};
	struct nouveau_connector *nv_connector;
	struct drm_hdmi_info *hdmi;
	u32 max_ac_packet;
	union hdmi_infoframe avi_frame;
	union hdmi_infoframe vendor_frame;
	bool high_tmds_clock_ratio = false, scrambling = false;
	u8 config;
	int ret;
	int size;

	nv_connector = nouveau_encoder_connector_get(nv_encoder);
	if (!drm_detect_hdmi_monitor(nv_connector->edid))
		return;

	hdmi = &nv_connector->base.display_info.hdmi;

	ret = drm_hdmi_avi_infoframe_from_display_mode(&avi_frame.avi,
						       &nv_connector->base, mode);
	if (!ret) {
		/* We have an AVI InfoFrame, populate it to the display */
		args.pwr.avi_infoframe_length
			= hdmi_infoframe_pack(&avi_frame, args.infoframes, 17);
	}

	ret = drm_hdmi_vendor_infoframe_from_display_mode(&vendor_frame.vendor.hdmi,
							  &nv_connector->base, mode);
	if (!ret) {
		/* We have a Vendor InfoFrame, populate it to the display */
		args.pwr.vendor_infoframe_length
			= hdmi_infoframe_pack(&vendor_frame,
					      args.infoframes
					      + args.pwr.avi_infoframe_length,
					      17);
	}

	max_ac_packet  = mode->htotal - mode->hdisplay;
	max_ac_packet -= args.pwr.rekey;
	max_ac_packet -= 18; /* constant from tegra */
	args.pwr.max_ac_packet = max_ac_packet / 32;

	if (hdmi->scdc.scrambling.supported) {
		high_tmds_clock_ratio = mode->clock > 340000;
		scrambling = high_tmds_clock_ratio ||
			hdmi->scdc.scrambling.low_rates;
	}

	args.pwr.scdc =
		NV50_DISP_SOR_HDMI_PWR_V0_SCDC_SCRAMBLE * scrambling |
		NV50_DISP_SOR_HDMI_PWR_V0_SCDC_DIV_BY_4 * high_tmds_clock_ratio;

	size = sizeof(args.base)
		+ sizeof(args.pwr)
		+ args.pwr.avi_infoframe_length
		+ args.pwr.vendor_infoframe_length;
	nvif_mthd(&disp->disp->object, 0, &args, size);

	nv50_audio_enable(encoder, mode);

	/* If SCDC is supported by the downstream monitor, update
	 * divider / scrambling settings to what we programmed above.
	 */
	if (!hdmi->scdc.scrambling.supported)
		return;

	ret = drm_scdc_readb(nv_encoder->i2c, SCDC_TMDS_CONFIG, &config);
	if (ret < 0) {
		NV_ERROR(drm, "Failure to read SCDC_TMDS_CONFIG: %d\n", ret);
		return;
	}
	config &= ~(SCDC_TMDS_BIT_CLOCK_RATIO_BY_40 | SCDC_SCRAMBLING_ENABLE);
	config |= SCDC_TMDS_BIT_CLOCK_RATIO_BY_40 * high_tmds_clock_ratio;
	config |= SCDC_SCRAMBLING_ENABLE * scrambling;
	ret = drm_scdc_writeb(nv_encoder->i2c, SCDC_TMDS_CONFIG, config);
	if (ret < 0)
		NV_ERROR(drm, "Failure to write SCDC_TMDS_CONFIG = 0x%02x: %d\n",
			 config, ret);
}

/******************************************************************************
 * MST
 *****************************************************************************/
#define nv50_mstm(p) container_of((p), struct nv50_mstm, mgr)
#define nv50_mstc(p) container_of((p), struct nv50_mstc, connector)
#define nv50_msto(p) container_of((p), struct nv50_msto, encoder)

struct nv50_mstm {
	struct nouveau_encoder *outp;

	struct drm_dp_mst_topology_mgr mgr;

	bool modified;
	bool disabled;
	int links;
};

struct nv50_mstc {
	struct nv50_mstm *mstm;
	struct drm_dp_mst_port *port;
	struct drm_connector connector;

	struct drm_display_mode *native;
	struct edid *edid;
};

struct nv50_msto {
	struct drm_encoder encoder;

	struct nv50_head *head;
	struct nv50_mstc *mstc;
	bool disabled;
};

struct nouveau_encoder *nv50_real_outp(struct drm_encoder *encoder)
{
	struct nv50_msto *msto;

	if (encoder->encoder_type != DRM_MODE_ENCODER_DPMST)
		return nouveau_encoder(encoder);

	msto = nv50_msto(encoder);
	if (!msto->mstc)
		return NULL;
	return msto->mstc->mstm->outp;
}

static struct drm_dp_payload *
nv50_msto_payload(struct nv50_msto *msto)
{
	struct nouveau_drm *drm = nouveau_drm(msto->encoder.dev);
	struct nv50_mstc *mstc = msto->mstc;
	struct nv50_mstm *mstm = mstc->mstm;
	int vcpi = mstc->port->vcpi.vcpi, i;

	WARN_ON(!mutex_is_locked(&mstm->mgr.payload_lock));

	NV_ATOMIC(drm, "%s: vcpi %d\n", msto->encoder.name, vcpi);
	for (i = 0; i < mstm->mgr.max_payloads; i++) {
		struct drm_dp_payload *payload = &mstm->mgr.payloads[i];
		NV_ATOMIC(drm, "%s: %d: vcpi %d start 0x%02x slots 0x%02x\n",
			  mstm->outp->base.base.name, i, payload->vcpi,
			  payload->start_slot, payload->num_slots);
	}

	for (i = 0; i < mstm->mgr.max_payloads; i++) {
		struct drm_dp_payload *payload = &mstm->mgr.payloads[i];
		if (payload->vcpi == vcpi)
			return payload;
	}

	return NULL;
}

static void
nv50_msto_cleanup(struct nv50_msto *msto)
{
	struct nouveau_drm *drm = nouveau_drm(msto->encoder.dev);
	struct nv50_mstc *mstc = msto->mstc;
	struct nv50_mstm *mstm = mstc->mstm;

	if (!msto->disabled)
		return;

	NV_ATOMIC(drm, "%s: msto cleanup\n", msto->encoder.name);

	drm_dp_mst_deallocate_vcpi(&mstm->mgr, mstc->port);

	msto->mstc = NULL;
	msto->disabled = false;
}

static void
nv50_msto_prepare(struct nv50_msto *msto)
{
	struct nouveau_drm *drm = nouveau_drm(msto->encoder.dev);
	struct nv50_mstc *mstc = msto->mstc;
	struct nv50_mstm *mstm = mstc->mstm;
	struct {
		struct nv50_disp_mthd_v1 base;
		struct nv50_disp_sor_dp_mst_vcpi_v0 vcpi;
	} args = {
		.base.version = 1,
		.base.method = NV50_DISP_MTHD_V1_SOR_DP_MST_VCPI,
		.base.hasht  = mstm->outp->dcb->hasht,
		.base.hashm  = (0xf0ff & mstm->outp->dcb->hashm) |
			       (0x0100 << msto->head->base.index),
	};

	mutex_lock(&mstm->mgr.payload_lock);

	NV_ATOMIC(drm, "%s: msto prepare\n", msto->encoder.name);
	if (mstc->port->vcpi.vcpi > 0) {
		struct drm_dp_payload *payload = nv50_msto_payload(msto);
		if (payload) {
			args.vcpi.start_slot = payload->start_slot;
			args.vcpi.num_slots = payload->num_slots;
			args.vcpi.pbn = mstc->port->vcpi.pbn;
			args.vcpi.aligned_pbn = mstc->port->vcpi.aligned_pbn;
		}
	}

	NV_ATOMIC(drm, "%s: %s: %02x %02x %04x %04x\n",
		  msto->encoder.name, msto->head->base.base.name,
		  args.vcpi.start_slot, args.vcpi.num_slots,
		  args.vcpi.pbn, args.vcpi.aligned_pbn);

	nvif_mthd(&drm->display->disp.object, 0, &args, sizeof(args));
	mutex_unlock(&mstm->mgr.payload_lock);
}

static int
nv50_msto_atomic_check(struct drm_encoder *encoder,
		       struct drm_crtc_state *crtc_state,
		       struct drm_connector_state *conn_state)
{
	struct drm_atomic_state *state = crtc_state->state;
	struct drm_connector *connector = conn_state->connector;
	struct nv50_mstc *mstc = nv50_mstc(connector);
	struct nv50_mstm *mstm = mstc->mstm;
	struct nv50_head_atom *asyh = nv50_head_atom(crtc_state);
	int slots;
	int ret;

	ret = nv50_outp_atomic_check_view(encoder, crtc_state, conn_state,
					  mstc->native);
	if (ret)
		return ret;

	if (!crtc_state->mode_changed && !crtc_state->connectors_changed)
		return 0;

	/*
	 * When restoring duplicated states, we need to make sure that the bw
	 * remains the same and avoid recalculating it, as the connector's bpc
	 * may have changed after the state was duplicated
	 */
	if (!state->duplicated) {
		const int clock = crtc_state->adjusted_mode.clock;

		asyh->or.bpc = connector->display_info.bpc;
		asyh->dp.pbn = drm_dp_calc_pbn_mode(clock, asyh->or.bpc * 3,
						    false);
	}

	slots = drm_dp_atomic_find_vcpi_slots(state, &mstm->mgr, mstc->port,
					      asyh->dp.pbn, 0);
	if (slots < 0)
		return slots;

	asyh->dp.tu = slots;

	return 0;
}

static u8
nv50_dp_bpc_to_depth(unsigned int bpc)
{
	switch (bpc) {
	case  6: return 0x2;
	case  8: return 0x5;
	case 10: /* fall-through */
	default: return 0x6;
	}
}

static void
nv50_msto_enable(struct drm_encoder *encoder)
{
	struct nv50_head *head = nv50_head(encoder->crtc);
	struct nv50_head_atom *armh = nv50_head_atom(head->base.base.state);
	struct nv50_msto *msto = nv50_msto(encoder);
	struct nv50_mstc *mstc = NULL;
	struct nv50_mstm *mstm = NULL;
	struct drm_connector *connector;
	struct drm_connector_list_iter conn_iter;
	u8 proto;
	bool r;

	drm_connector_list_iter_begin(encoder->dev, &conn_iter);
	drm_for_each_connector_iter(connector, &conn_iter) {
		if (connector->state->best_encoder == &msto->encoder) {
			mstc = nv50_mstc(connector);
			mstm = mstc->mstm;
			break;
		}
	}
	drm_connector_list_iter_end(&conn_iter);

	if (WARN_ON(!mstc))
		return;

	r = drm_dp_mst_allocate_vcpi(&mstm->mgr, mstc->port, armh->dp.pbn,
				     armh->dp.tu);
	if (!r)
		DRM_DEBUG_KMS("Failed to allocate VCPI\n");

	if (!mstm->links++)
		nv50_outp_acquire(mstm->outp, false /*XXX: MST audio.*/);

	if (mstm->outp->link & 1)
		proto = 0x8;
	else
		proto = 0x9;

	mstm->outp->update(mstm->outp, head->base.index, armh, proto,
			   nv50_dp_bpc_to_depth(armh->or.bpc));

	msto->mstc = mstc;
	mstm->modified = true;
}

static void
nv50_msto_disable(struct drm_encoder *encoder)
{
	struct nv50_msto *msto = nv50_msto(encoder);
	struct nv50_mstc *mstc = msto->mstc;
	struct nv50_mstm *mstm = mstc->mstm;

	drm_dp_mst_reset_vcpi_slots(&mstm->mgr, mstc->port);

	mstm->outp->update(mstm->outp, msto->head->base.index, NULL, 0, 0);
	mstm->modified = true;
	if (!--mstm->links)
		mstm->disabled = true;
	msto->disabled = true;
}

static const struct drm_encoder_helper_funcs
nv50_msto_help = {
	.disable = nv50_msto_disable,
	.enable = nv50_msto_enable,
	.atomic_check = nv50_msto_atomic_check,
};

static void
nv50_msto_destroy(struct drm_encoder *encoder)
{
	struct nv50_msto *msto = nv50_msto(encoder);
	drm_encoder_cleanup(&msto->encoder);
	kfree(msto);
}

static const struct drm_encoder_funcs
nv50_msto = {
	.destroy = nv50_msto_destroy,
};

static struct nv50_msto *
nv50_msto_new(struct drm_device *dev, struct nv50_head *head, int id)
{
	struct nv50_msto *msto;
	int ret;

	msto = kzalloc(sizeof(*msto), GFP_KERNEL);
	if (!msto)
		return ERR_PTR(-ENOMEM);

	ret = drm_encoder_init(dev, &msto->encoder, &nv50_msto,
			       DRM_MODE_ENCODER_DPMST, "mst-%d", id);
	if (ret) {
		kfree(msto);
		return ERR_PTR(ret);
	}

	drm_encoder_helper_add(&msto->encoder, &nv50_msto_help);
	msto->encoder.possible_crtcs = drm_crtc_mask(&head->base.base);
	msto->head = head;
	return msto;
}

static struct drm_encoder *
nv50_mstc_atomic_best_encoder(struct drm_connector *connector,
			      struct drm_connector_state *connector_state)
{
	struct nv50_mstc *mstc = nv50_mstc(connector);
	struct drm_crtc *crtc = connector_state->crtc;

	if (!(mstc->mstm->outp->dcb->heads & drm_crtc_mask(crtc)))
		return NULL;

	return &nv50_head(crtc)->msto->encoder;
}

static enum drm_mode_status
nv50_mstc_mode_valid(struct drm_connector *connector,
		     struct drm_display_mode *mode)
{
	struct nv50_mstc *mstc = nv50_mstc(connector);
	struct nouveau_encoder *outp = mstc->mstm->outp;

	/* TODO: calculate the PBN from the dotclock and validate against the
	 * MSTB's max possible PBN
	 */

	return nv50_dp_mode_valid(connector, outp, mode, NULL);
}

static int
nv50_mstc_get_modes(struct drm_connector *connector)
{
	struct nv50_mstc *mstc = nv50_mstc(connector);
	int ret = 0;

	mstc->edid = drm_dp_mst_get_edid(&mstc->connector, mstc->port->mgr, mstc->port);
	drm_connector_update_edid_property(&mstc->connector, mstc->edid);
	if (mstc->edid)
		ret = drm_add_edid_modes(&mstc->connector, mstc->edid);

	/*
	 * XXX: Since we don't use HDR in userspace quite yet, limit the bpc
	 * to 8 to save bandwidth on the topology. In the future, we'll want
	 * to properly fix this by dynamically selecting the highest possible
	 * bpc that would fit in the topology
	 */
	if (connector->display_info.bpc)
		connector->display_info.bpc =
			clamp(connector->display_info.bpc, 6U, 8U);
	else
		connector->display_info.bpc = 8;

	if (mstc->native)
		drm_mode_destroy(mstc->connector.dev, mstc->native);
	mstc->native = nouveau_conn_native_mode(&mstc->connector);
	return ret;
}

static int
nv50_mstc_atomic_check(struct drm_connector *connector,
		       struct drm_atomic_state *state)
{
	struct nv50_mstc *mstc = nv50_mstc(connector);
	struct drm_dp_mst_topology_mgr *mgr = &mstc->mstm->mgr;
	struct drm_connector_state *new_conn_state =
		drm_atomic_get_new_connector_state(state, connector);
	struct drm_connector_state *old_conn_state =
		drm_atomic_get_old_connector_state(state, connector);
	struct drm_crtc_state *crtc_state;
	struct drm_crtc *new_crtc = new_conn_state->crtc;

	if (!old_conn_state->crtc)
		return 0;

	/* We only want to free VCPI if this state disables the CRTC on this
	 * connector
	 */
	if (new_crtc) {
		crtc_state = drm_atomic_get_new_crtc_state(state, new_crtc);

		if (!crtc_state ||
		    !drm_atomic_crtc_needs_modeset(crtc_state) ||
		    crtc_state->enable)
			return 0;
	}

	return drm_dp_atomic_release_vcpi_slots(state, mgr, mstc->port);
}

static int
nv50_mstc_detect(struct drm_connector *connector,
		 struct drm_modeset_acquire_ctx *ctx, bool force)
{
	struct nv50_mstc *mstc = nv50_mstc(connector);
	int ret;

	if (drm_connector_is_unregistered(connector))
		return connector_status_disconnected;

	ret = pm_runtime_get_sync(connector->dev->dev);
	if (ret < 0 && ret != -EACCES) {
		pm_runtime_put_autosuspend(connector->dev->dev);
		return connector_status_disconnected;
	}

	ret = drm_dp_mst_detect_port(connector, ctx, mstc->port->mgr,
				     mstc->port);

	pm_runtime_mark_last_busy(connector->dev->dev);
	pm_runtime_put_autosuspend(connector->dev->dev);
	return ret;
}

static const struct drm_connector_helper_funcs
nv50_mstc_help = {
	.get_modes = nv50_mstc_get_modes,
	.mode_valid = nv50_mstc_mode_valid,
	.atomic_best_encoder = nv50_mstc_atomic_best_encoder,
	.atomic_check = nv50_mstc_atomic_check,
	.detect_ctx = nv50_mstc_detect,
};

static void
nv50_mstc_destroy(struct drm_connector *connector)
{
	struct nv50_mstc *mstc = nv50_mstc(connector);

	drm_connector_cleanup(&mstc->connector);
	drm_dp_mst_put_port_malloc(mstc->port);

	kfree(mstc);
}

static const struct drm_connector_funcs
nv50_mstc = {
	.reset = nouveau_conn_reset,
	.fill_modes = drm_helper_probe_single_connector_modes,
	.destroy = nv50_mstc_destroy,
	.atomic_duplicate_state = nouveau_conn_atomic_duplicate_state,
	.atomic_destroy_state = nouveau_conn_atomic_destroy_state,
	.atomic_set_property = nouveau_conn_atomic_set_property,
	.atomic_get_property = nouveau_conn_atomic_get_property,
};

static int
nv50_mstc_new(struct nv50_mstm *mstm, struct drm_dp_mst_port *port,
	      const char *path, struct nv50_mstc **pmstc)
{
	struct drm_device *dev = mstm->outp->base.base.dev;
	struct drm_crtc *crtc;
	struct nv50_mstc *mstc;
	int ret;

	if (!(mstc = *pmstc = kzalloc(sizeof(*mstc), GFP_KERNEL)))
		return -ENOMEM;
	mstc->mstm = mstm;
	mstc->port = port;

	ret = drm_connector_init(dev, &mstc->connector, &nv50_mstc,
				 DRM_MODE_CONNECTOR_DisplayPort);
	if (ret) {
		kfree(*pmstc);
		*pmstc = NULL;
		return ret;
	}

	drm_connector_helper_add(&mstc->connector, &nv50_mstc_help);

	mstc->connector.funcs->reset(&mstc->connector);
	nouveau_conn_attach_properties(&mstc->connector);

	drm_for_each_crtc(crtc, dev) {
		if (!(mstm->outp->dcb->heads & drm_crtc_mask(crtc)))
			continue;

		drm_connector_attach_encoder(&mstc->connector,
					     &nv50_head(crtc)->msto->encoder);
	}

	drm_object_attach_property(&mstc->connector.base, dev->mode_config.path_property, 0);
	drm_object_attach_property(&mstc->connector.base, dev->mode_config.tile_property, 0);
	drm_connector_set_path_property(&mstc->connector, path);
	drm_dp_mst_get_port_malloc(port);
	return 0;
}

static void
nv50_mstm_cleanup(struct nv50_mstm *mstm)
{
	struct nouveau_drm *drm = nouveau_drm(mstm->outp->base.base.dev);
	struct drm_encoder *encoder;
	int ret;

	NV_ATOMIC(drm, "%s: mstm cleanup\n", mstm->outp->base.base.name);
	ret = drm_dp_check_act_status(&mstm->mgr);

	ret = drm_dp_update_payload_part2(&mstm->mgr);

	drm_for_each_encoder(encoder, mstm->outp->base.base.dev) {
		if (encoder->encoder_type == DRM_MODE_ENCODER_DPMST) {
			struct nv50_msto *msto = nv50_msto(encoder);
			struct nv50_mstc *mstc = msto->mstc;
			if (mstc && mstc->mstm == mstm)
				nv50_msto_cleanup(msto);
		}
	}

	mstm->modified = false;
}

static void
nv50_mstm_prepare(struct nv50_mstm *mstm)
{
	struct nouveau_drm *drm = nouveau_drm(mstm->outp->base.base.dev);
	struct drm_encoder *encoder;
	int ret;

	NV_ATOMIC(drm, "%s: mstm prepare\n", mstm->outp->base.base.name);
	ret = drm_dp_update_payload_part1(&mstm->mgr);

	drm_for_each_encoder(encoder, mstm->outp->base.base.dev) {
		if (encoder->encoder_type == DRM_MODE_ENCODER_DPMST) {
			struct nv50_msto *msto = nv50_msto(encoder);
			struct nv50_mstc *mstc = msto->mstc;
			if (mstc && mstc->mstm == mstm)
				nv50_msto_prepare(msto);
		}
	}

	if (mstm->disabled) {
		if (!mstm->links)
			nv50_outp_release(mstm->outp);
		mstm->disabled = false;
	}
}

static struct drm_connector *
nv50_mstm_add_connector(struct drm_dp_mst_topology_mgr *mgr,
			struct drm_dp_mst_port *port, const char *path)
{
	struct nv50_mstm *mstm = nv50_mstm(mgr);
	struct nv50_mstc *mstc;
	int ret;

	ret = nv50_mstc_new(mstm, port, path, &mstc);
	if (ret)
		return NULL;

	return &mstc->connector;
}

static const struct drm_dp_mst_topology_cbs
nv50_mstm = {
	.add_connector = nv50_mstm_add_connector,
};

void
nv50_mstm_service(struct nv50_mstm *mstm)
{
	struct drm_dp_aux *aux = mstm ? mstm->mgr.aux : NULL;
	bool handled = true;
	int ret;
	u8 esi[8] = {};

	if (!aux)
		return;

	while (handled) {
		ret = drm_dp_dpcd_read(aux, DP_SINK_COUNT_ESI, esi, 8);
		if (ret != 8) {
			drm_dp_mst_topology_mgr_set_mst(&mstm->mgr, false);
			return;
		}

		drm_dp_mst_hpd_irq(&mstm->mgr, esi, &handled);
		if (!handled)
			break;

		drm_dp_dpcd_write(aux, DP_SINK_COUNT_ESI + 1, &esi[1], 3);
	}
}

void
nv50_mstm_remove(struct nv50_mstm *mstm)
{
	if (mstm)
		drm_dp_mst_topology_mgr_set_mst(&mstm->mgr, false);
}

static int
nv50_mstm_enable(struct nv50_mstm *mstm, u8 dpcd, int state)
{
	struct nouveau_encoder *outp = mstm->outp;
	struct {
		struct nv50_disp_mthd_v1 base;
		struct nv50_disp_sor_dp_mst_link_v0 mst;
	} args = {
		.base.version = 1,
		.base.method = NV50_DISP_MTHD_V1_SOR_DP_MST_LINK,
		.base.hasht = outp->dcb->hasht,
		.base.hashm = outp->dcb->hashm,
		.mst.state = state,
	};
	struct nouveau_drm *drm = nouveau_drm(outp->base.base.dev);
	struct nvif_object *disp = &drm->display->disp.object;
	int ret;

	if (dpcd >= 0x12) {
		/* Even if we're enabling MST, start with disabling the
		 * branching unit to clear any sink-side MST topology state
		 * that wasn't set by us
		 */
		ret = drm_dp_dpcd_writeb(mstm->mgr.aux, DP_MSTM_CTRL, 0);
		if (ret < 0)
			return ret;

		if (state) {
			/* Now, start initializing */
			ret = drm_dp_dpcd_writeb(mstm->mgr.aux, DP_MSTM_CTRL,
						 DP_MST_EN);
			if (ret < 0)
				return ret;
		}
	}

	return nvif_mthd(disp, 0, &args, sizeof(args));
}

int
nv50_mstm_detect(struct nv50_mstm *mstm, u8 dpcd[8], int allow)
{
	struct drm_dp_aux *aux;
	int ret;
	bool old_state, new_state;
	u8 mstm_ctrl;

	if (!mstm)
		return 0;

	mutex_lock(&mstm->mgr.lock);

	old_state = mstm->mgr.mst_state;
	new_state = old_state;
	aux = mstm->mgr.aux;

	if (old_state) {
		/* Just check that the MST hub is still as we expect it */
		ret = drm_dp_dpcd_readb(aux, DP_MSTM_CTRL, &mstm_ctrl);
		if (ret < 0 || !(mstm_ctrl & DP_MST_EN)) {
			DRM_DEBUG_KMS("Hub gone, disabling MST topology\n");
			new_state = false;
		}
	} else if (dpcd[0] >= 0x12) {
		ret = drm_dp_dpcd_readb(aux, DP_MSTM_CAP, &dpcd[1]);
		if (ret < 0)
			goto probe_error;

		if (!(dpcd[1] & DP_MST_CAP))
			dpcd[0] = 0x11;
		else
			new_state = allow;
	}

	if (new_state == old_state) {
		mutex_unlock(&mstm->mgr.lock);
		return new_state;
	}

	ret = nv50_mstm_enable(mstm, dpcd[0], new_state);
	if (ret)
		goto probe_error;

	mutex_unlock(&mstm->mgr.lock);

	ret = drm_dp_mst_topology_mgr_set_mst(&mstm->mgr, new_state);
	if (ret)
		return nv50_mstm_enable(mstm, dpcd[0], 0);

	return new_state;

probe_error:
	mutex_unlock(&mstm->mgr.lock);
	return ret;
}

static void
nv50_mstm_fini(struct nv50_mstm *mstm)
{
	if (mstm && mstm->mgr.mst_state)
		drm_dp_mst_topology_mgr_suspend(&mstm->mgr);
}

static void
nv50_mstm_init(struct nv50_mstm *mstm, bool runtime)
{
	int ret;

	if (!mstm || !mstm->mgr.mst_state)
		return;

	ret = drm_dp_mst_topology_mgr_resume(&mstm->mgr, !runtime);
	if (ret == -1) {
		drm_dp_mst_topology_mgr_set_mst(&mstm->mgr, false);
		drm_kms_helper_hotplug_event(mstm->mgr.dev);
	}
}

static void
nv50_mstm_del(struct nv50_mstm **pmstm)
{
	struct nv50_mstm *mstm = *pmstm;
	if (mstm) {
		drm_dp_mst_topology_mgr_destroy(&mstm->mgr);
		kfree(*pmstm);
		*pmstm = NULL;
	}
}

static int
nv50_mstm_new(struct nouveau_encoder *outp, struct drm_dp_aux *aux, int aux_max,
	      int conn_base_id, struct nv50_mstm **pmstm)
{
	const int max_payloads = hweight8(outp->dcb->heads);
	struct drm_device *dev = outp->base.base.dev;
	struct nv50_mstm *mstm;
	int ret;
	u8 dpcd;

	/* This is a workaround for some monitors not functioning
	 * correctly in MST mode on initial module load.  I think
	 * some bad interaction with the VBIOS may be responsible.
	 *
	 * A good ol' off and on again seems to work here ;)
	 */
	ret = drm_dp_dpcd_readb(aux, DP_DPCD_REV, &dpcd);
	if (ret >= 0 && dpcd >= 0x12)
		drm_dp_dpcd_writeb(aux, DP_MSTM_CTRL, 0);

	if (!(mstm = *pmstm = kzalloc(sizeof(*mstm), GFP_KERNEL)))
		return -ENOMEM;
	mstm->outp = outp;
	mstm->mgr.cbs = &nv50_mstm;

	ret = drm_dp_mst_topology_mgr_init(&mstm->mgr, dev, aux, aux_max,
					   max_payloads, conn_base_id);
	if (ret)
		return ret;

	return 0;
}

/******************************************************************************
 * SOR
 *****************************************************************************/
static void
nv50_sor_update(struct nouveau_encoder *nv_encoder, u8 head,
		struct nv50_head_atom *asyh, u8 proto, u8 depth)
{
	struct nv50_disp *disp = nv50_disp(nv_encoder->base.base.dev);
	struct nv50_core *core = disp->core;

	if (!asyh) {
		nv_encoder->ctrl &= ~BIT(head);
		if (!(nv_encoder->ctrl & 0x0000000f))
			nv_encoder->ctrl = 0;
	} else {
		nv_encoder->ctrl |= proto << 8;
		nv_encoder->ctrl |= BIT(head);
		asyh->or.depth = depth;
	}

	core->func->sor->ctrl(core, nv_encoder->or, nv_encoder->ctrl, asyh);
}

static void
nv50_sor_disable(struct drm_encoder *encoder)
{
	struct nouveau_encoder *nv_encoder = nouveau_encoder(encoder);
	struct nouveau_crtc *nv_crtc = nouveau_crtc(nv_encoder->crtc);

	nv_encoder->crtc = NULL;

	if (nv_crtc) {
		struct nvkm_i2c_aux *aux = nv_encoder->aux;
		u8 pwr;

		if (aux) {
			int ret = nvkm_rdaux(aux, DP_SET_POWER, &pwr, 1);
			if (ret == 0) {
				pwr &= ~DP_SET_POWER_MASK;
				pwr |=  DP_SET_POWER_D3;
				nvkm_wraux(aux, DP_SET_POWER, &pwr, 1);
			}
		}

		nv_encoder->update(nv_encoder, nv_crtc->index, NULL, 0, 0);
		nv50_audio_disable(encoder, nv_crtc);
		nv50_hdmi_disable(&nv_encoder->base.base, nv_crtc);
		nv50_outp_release(nv_encoder);
	}
}

static void
nv50_sor_enable(struct drm_encoder *encoder)
{
	struct nouveau_encoder *nv_encoder = nouveau_encoder(encoder);
	struct nouveau_crtc *nv_crtc = nouveau_crtc(encoder->crtc);
	struct nv50_head_atom *asyh = nv50_head_atom(nv_crtc->base.state);
	struct drm_display_mode *mode = &asyh->state.adjusted_mode;
	struct {
		struct nv50_disp_mthd_v1 base;
		struct nv50_disp_sor_lvds_script_v0 lvds;
	} lvds = {
		.base.version = 1,
		.base.method  = NV50_DISP_MTHD_V1_SOR_LVDS_SCRIPT,
		.base.hasht   = nv_encoder->dcb->hasht,
		.base.hashm   = nv_encoder->dcb->hashm,
	};
	struct nv50_disp *disp = nv50_disp(encoder->dev);
	struct drm_device *dev = encoder->dev;
	struct nouveau_drm *drm = nouveau_drm(dev);
	struct nouveau_connector *nv_connector;
	struct nvbios *bios = &drm->vbios;
	bool hda = false;
	u8 proto = 0xf;
	u8 depth = 0x0;

	nv_connector = nouveau_encoder_connector_get(nv_encoder);
	nv_encoder->crtc = encoder->crtc;

	if ((disp->disp->object.oclass == GT214_DISP ||
	     disp->disp->object.oclass >= GF110_DISP) &&
	    drm_detect_monitor_audio(nv_connector->edid))
		hda = true;
	nv50_outp_acquire(nv_encoder, hda);

	switch (nv_encoder->dcb->type) {
	case DCB_OUTPUT_TMDS:
		if (nv_encoder->link & 1) {
			proto = 0x1;
			/* Only enable dual-link if:
			 *  - Need to (i.e. rate > 165MHz)
			 *  - DCB says we can
			 *  - Not an HDMI monitor, since there's no dual-link
			 *    on HDMI.
			 */
			if (mode->clock >= 165000 &&
			    nv_encoder->dcb->duallink_possible &&
			    !drm_detect_hdmi_monitor(nv_connector->edid))
				proto |= 0x4;
		} else {
			proto = 0x2;
		}

		nv50_hdmi_enable(&nv_encoder->base.base, mode);
		break;
	case DCB_OUTPUT_LVDS:
		proto = 0x0;

		if (bios->fp_no_ddc) {
			if (bios->fp.dual_link)
				lvds.lvds.script |= 0x0100;
			if (bios->fp.if_is_24bit)
				lvds.lvds.script |= 0x0200;
		} else {
			if (nv_connector->type == DCB_CONNECTOR_LVDS_SPWG) {
				if (((u8 *)nv_connector->edid)[121] == 2)
					lvds.lvds.script |= 0x0100;
			} else
			if (mode->clock >= bios->fp.duallink_transition_clk) {
				lvds.lvds.script |= 0x0100;
			}

			if (lvds.lvds.script & 0x0100) {
				if (bios->fp.strapless_is_24bit & 2)
					lvds.lvds.script |= 0x0200;
			} else {
				if (bios->fp.strapless_is_24bit & 1)
					lvds.lvds.script |= 0x0200;
			}

			if (asyh->or.bpc == 8)
				lvds.lvds.script |= 0x0200;
		}

		nvif_mthd(&disp->disp->object, 0, &lvds, sizeof(lvds));
		break;
	case DCB_OUTPUT_DP:
		depth = nv50_dp_bpc_to_depth(asyh->or.bpc);

		if (nv_encoder->link & 1)
			proto = 0x8;
		else
			proto = 0x9;

		nv50_audio_enable(encoder, mode);
		break;
	default:
		BUG();
		break;
	}

	nv_encoder->update(nv_encoder, nv_crtc->index, asyh, proto, depth);
}

static const struct drm_encoder_helper_funcs
nv50_sor_help = {
	.atomic_check = nv50_outp_atomic_check,
	.enable = nv50_sor_enable,
	.disable = nv50_sor_disable,
};

static void
nv50_sor_destroy(struct drm_encoder *encoder)
{
	struct nouveau_encoder *nv_encoder = nouveau_encoder(encoder);
	nv50_mstm_del(&nv_encoder->dp.mstm);
	drm_encoder_cleanup(encoder);
	kfree(encoder);
}

static const struct drm_encoder_funcs
nv50_sor_func = {
	.destroy = nv50_sor_destroy,
};

static bool nv50_has_mst(struct nouveau_drm *drm)
{
	struct nvkm_bios *bios = nvxx_bios(&drm->client.device);
	u32 data;
	u8 ver, hdr, cnt, len;

	data = nvbios_dp_table(bios, &ver, &hdr, &cnt, &len);
	return data && ver >= 0x40 && (nvbios_rd08(bios, data + 0x08) & 0x04);
}

static int
nv50_sor_create(struct drm_connector *connector, struct dcb_output *dcbe)
{
	struct nouveau_connector *nv_connector = nouveau_connector(connector);
	struct nouveau_drm *drm = nouveau_drm(connector->dev);
	struct nvkm_i2c *i2c = nvxx_i2c(&drm->client.device);
	struct nouveau_encoder *nv_encoder;
	struct drm_encoder *encoder;
	struct nv50_disp *disp = nv50_disp(connector->dev);
	int type, ret;

	switch (dcbe->type) {
	case DCB_OUTPUT_LVDS: type = DRM_MODE_ENCODER_LVDS; break;
	case DCB_OUTPUT_TMDS:
	case DCB_OUTPUT_DP:
	default:
		type = DRM_MODE_ENCODER_TMDS;
		break;
	}

	nv_encoder = kzalloc(sizeof(*nv_encoder), GFP_KERNEL);
	if (!nv_encoder)
		return -ENOMEM;
	nv_encoder->dcb = dcbe;
	nv_encoder->update = nv50_sor_update;

	encoder = to_drm_encoder(nv_encoder);
	encoder->possible_crtcs = dcbe->heads;
	encoder->possible_clones = 0;
	drm_encoder_init(connector->dev, encoder, &nv50_sor_func, type,
			 "sor-%04x-%04x", dcbe->hasht, dcbe->hashm);
	drm_encoder_helper_add(encoder, &nv50_sor_help);

	drm_connector_attach_encoder(connector, encoder);

	disp->core->func->sor->get_caps(disp, nv_encoder, ffs(dcbe->or) - 1);

	if (dcbe->type == DCB_OUTPUT_DP) {
		struct nvkm_i2c_aux *aux =
			nvkm_i2c_aux_find(i2c, dcbe->i2c_index);

		if (aux) {
			if (disp->disp->object.oclass < GF110_DISP) {
				/* HW has no support for address-only
				 * transactions, so we're required to
				 * use custom I2C-over-AUX code.
				 */
				nv_encoder->i2c = &aux->i2c;
			} else {
				nv_encoder->i2c = &nv_connector->aux.ddc;
			}
			nv_encoder->aux = aux;
		}

		if (nv_connector->type != DCB_CONNECTOR_eDP &&
		    nv50_has_mst(drm)) {
			ret = nv50_mstm_new(nv_encoder, &nv_connector->aux,
					    16, nv_connector->base.base.id,
					    &nv_encoder->dp.mstm);
			if (ret)
				return ret;
		}
	} else {
		struct nvkm_i2c_bus *bus =
			nvkm_i2c_bus_find(i2c, dcbe->i2c_index);
		if (bus)
			nv_encoder->i2c = &bus->i2c;
	}

	return 0;
}

/******************************************************************************
 * PIOR
 *****************************************************************************/
static int
nv50_pior_atomic_check(struct drm_encoder *encoder,
		       struct drm_crtc_state *crtc_state,
		       struct drm_connector_state *conn_state)
{
	int ret = nv50_outp_atomic_check(encoder, crtc_state, conn_state);
	if (ret)
		return ret;
	crtc_state->adjusted_mode.clock *= 2;
	return 0;
}

static void
nv50_pior_disable(struct drm_encoder *encoder)
{
	struct nouveau_encoder *nv_encoder = nouveau_encoder(encoder);
	struct nv50_core *core = nv50_disp(encoder->dev)->core;
	if (nv_encoder->crtc)
		core->func->pior->ctrl(core, nv_encoder->or, 0x00000000, NULL);
	nv_encoder->crtc = NULL;
	nv50_outp_release(nv_encoder);
}

static void
nv50_pior_enable(struct drm_encoder *encoder)
{
	struct nouveau_encoder *nv_encoder = nouveau_encoder(encoder);
	struct nouveau_crtc *nv_crtc = nouveau_crtc(encoder->crtc);
	struct nv50_head_atom *asyh = nv50_head_atom(nv_crtc->base.state);
	struct nv50_core *core = nv50_disp(encoder->dev)->core;
	u8 owner = 1 << nv_crtc->index;
	u8 proto;

	nv50_outp_acquire(nv_encoder, false);

	switch (asyh->or.bpc) {
	case 10: asyh->or.depth = 0x6; break;
	case  8: asyh->or.depth = 0x5; break;
	case  6: asyh->or.depth = 0x2; break;
	default: asyh->or.depth = 0x0; break;
	}

	switch (nv_encoder->dcb->type) {
	case DCB_OUTPUT_TMDS:
	case DCB_OUTPUT_DP:
		proto = 0x0;
		break;
	default:
		BUG();
		break;
	}

	core->func->pior->ctrl(core, nv_encoder->or, (proto << 8) | owner, asyh);
	nv_encoder->crtc = encoder->crtc;
}

static const struct drm_encoder_helper_funcs
nv50_pior_help = {
	.atomic_check = nv50_pior_atomic_check,
	.enable = nv50_pior_enable,
	.disable = nv50_pior_disable,
};

static void
nv50_pior_destroy(struct drm_encoder *encoder)
{
	drm_encoder_cleanup(encoder);
	kfree(encoder);
}

static const struct drm_encoder_funcs
nv50_pior_func = {
	.destroy = nv50_pior_destroy,
};

static int
nv50_pior_create(struct drm_connector *connector, struct dcb_output *dcbe)
{
	struct drm_device *dev = connector->dev;
	struct nouveau_drm *drm = nouveau_drm(dev);
	struct nv50_disp *disp = nv50_disp(dev);
	struct nvkm_i2c *i2c = nvxx_i2c(&drm->client.device);
	struct nvkm_i2c_bus *bus = NULL;
	struct nvkm_i2c_aux *aux = NULL;
	struct i2c_adapter *ddc;
	struct nouveau_encoder *nv_encoder;
	struct drm_encoder *encoder;
	int type;

	switch (dcbe->type) {
	case DCB_OUTPUT_TMDS:
		bus  = nvkm_i2c_bus_find(i2c, NVKM_I2C_BUS_EXT(dcbe->extdev));
		ddc  = bus ? &bus->i2c : NULL;
		type = DRM_MODE_ENCODER_TMDS;
		break;
	case DCB_OUTPUT_DP:
		aux  = nvkm_i2c_aux_find(i2c, NVKM_I2C_AUX_EXT(dcbe->extdev));
		ddc  = aux ? &aux->i2c : NULL;
		type = DRM_MODE_ENCODER_TMDS;
		break;
	default:
		return -ENODEV;
	}

	nv_encoder = kzalloc(sizeof(*nv_encoder), GFP_KERNEL);
	if (!nv_encoder)
		return -ENOMEM;
	nv_encoder->dcb = dcbe;
	nv_encoder->i2c = ddc;
	nv_encoder->aux = aux;

	encoder = to_drm_encoder(nv_encoder);
	encoder->possible_crtcs = dcbe->heads;
	encoder->possible_clones = 0;
	drm_encoder_init(connector->dev, encoder, &nv50_pior_func, type,
			 "pior-%04x-%04x", dcbe->hasht, dcbe->hashm);
	drm_encoder_helper_add(encoder, &nv50_pior_help);

	drm_connector_attach_encoder(connector, encoder);

	disp->core->func->pior->get_caps(disp, nv_encoder, ffs(dcbe->or) - 1);

	return 0;
}

/******************************************************************************
 * Atomic
 *****************************************************************************/

static void
nv50_disp_atomic_commit_core(struct drm_atomic_state *state, u32 *interlock)
{
	struct nouveau_drm *drm = nouveau_drm(state->dev);
	struct nv50_disp *disp = nv50_disp(drm->dev);
	struct nv50_core *core = disp->core;
	struct nv50_mstm *mstm;
	struct drm_encoder *encoder;

	NV_ATOMIC(drm, "commit core %08x\n", interlock[NV50_DISP_INTERLOCK_BASE]);

	drm_for_each_encoder(encoder, drm->dev) {
		if (encoder->encoder_type != DRM_MODE_ENCODER_DPMST) {
			mstm = nouveau_encoder(encoder)->dp.mstm;
			if (mstm && mstm->modified)
				nv50_mstm_prepare(mstm);
		}
	}

	core->func->ntfy_init(disp->sync, NV50_DISP_CORE_NTFY);
	core->func->update(core, interlock, true);
	if (core->func->ntfy_wait_done(disp->sync, NV50_DISP_CORE_NTFY,
				       disp->core->chan.base.device))
		NV_ERROR(drm, "core notifier timeout\n");

	drm_for_each_encoder(encoder, drm->dev) {
		if (encoder->encoder_type != DRM_MODE_ENCODER_DPMST) {
			mstm = nouveau_encoder(encoder)->dp.mstm;
			if (mstm && mstm->modified)
				nv50_mstm_cleanup(mstm);
		}
	}
}

static void
nv50_disp_atomic_commit_wndw(struct drm_atomic_state *state, u32 *interlock)
{
	struct drm_plane_state *new_plane_state;
	struct drm_plane *plane;
	int i;

	for_each_new_plane_in_state(state, plane, new_plane_state, i) {
		struct nv50_wndw *wndw = nv50_wndw(plane);
		if (interlock[wndw->interlock.type] & wndw->interlock.data) {
			if (wndw->func->update)
				wndw->func->update(wndw, interlock);
		}
	}
}

static void
nv50_disp_atomic_commit_tail(struct drm_atomic_state *state)
{
	struct drm_device *dev = state->dev;
	struct drm_crtc_state *new_crtc_state, *old_crtc_state;
	struct drm_crtc *crtc;
	struct drm_plane_state *new_plane_state;
	struct drm_plane *plane;
	struct nouveau_drm *drm = nouveau_drm(dev);
	struct nv50_disp *disp = nv50_disp(dev);
	struct nv50_atom *atom = nv50_atom(state);
	struct nv50_core *core = disp->core;
	struct nv50_outp_atom *outp, *outt;
	u32 interlock[NV50_DISP_INTERLOCK__SIZE] = {};
	int i;
	bool flushed = false;

	NV_ATOMIC(drm, "commit %d %d\n", atom->lock_core, atom->flush_disable);
	nv50_crc_atomic_stop_reporting(state);
	drm_atomic_helper_wait_for_fences(dev, state, false);
	drm_atomic_helper_wait_for_dependencies(state);
	drm_atomic_helper_update_legacy_modeset_state(dev, state);

	if (atom->lock_core)
		mutex_lock(&disp->mutex);

	/* Disable head(s). */
	for_each_oldnew_crtc_in_state(state, crtc, old_crtc_state, new_crtc_state, i) {
		struct nv50_head_atom *asyh = nv50_head_atom(new_crtc_state);
		struct nv50_head *head = nv50_head(crtc);

		NV_ATOMIC(drm, "%s: clr %04x (set %04x)\n", crtc->name,
			  asyh->clr.mask, asyh->set.mask);

		if (old_crtc_state->active && !new_crtc_state->active) {
			pm_runtime_put_noidle(dev->dev);
			drm_crtc_vblank_off(crtc);
		}

		if (asyh->clr.mask) {
			nv50_head_flush_clr(head, asyh, atom->flush_disable);
			interlock[NV50_DISP_INTERLOCK_CORE] |= 1;
		}
	}

	/* Disable plane(s). */
	for_each_new_plane_in_state(state, plane, new_plane_state, i) {
		struct nv50_wndw_atom *asyw = nv50_wndw_atom(new_plane_state);
		struct nv50_wndw *wndw = nv50_wndw(plane);

		NV_ATOMIC(drm, "%s: clr %02x (set %02x)\n", plane->name,
			  asyw->clr.mask, asyw->set.mask);
		if (!asyw->clr.mask)
			continue;

		nv50_wndw_flush_clr(wndw, interlock, atom->flush_disable, asyw);
	}

	/* Disable output path(s). */
	list_for_each_entry(outp, &atom->outp, head) {
		const struct drm_encoder_helper_funcs *help;
		struct drm_encoder *encoder;

		encoder = outp->encoder;
		help = encoder->helper_private;

		NV_ATOMIC(drm, "%s: clr %02x (set %02x)\n", encoder->name,
			  outp->clr.mask, outp->set.mask);

		if (outp->clr.mask) {
			help->disable(encoder);
			interlock[NV50_DISP_INTERLOCK_CORE] |= 1;
			if (outp->flush_disable) {
				nv50_disp_atomic_commit_wndw(state, interlock);
				nv50_disp_atomic_commit_core(state, interlock);
				memset(interlock, 0x00, sizeof(interlock));

				flushed = true;
			}
		}
	}

	/* Flush disable. */
	if (interlock[NV50_DISP_INTERLOCK_CORE]) {
		if (atom->flush_disable) {
			nv50_disp_atomic_commit_wndw(state, interlock);
			nv50_disp_atomic_commit_core(state, interlock);
			memset(interlock, 0x00, sizeof(interlock));

			flushed = true;
		}
	}

	if (flushed)
		nv50_crc_atomic_release_notifier_contexts(state);
	nv50_crc_atomic_init_notifier_contexts(state);

	/* Update output path(s). */
	list_for_each_entry_safe(outp, outt, &atom->outp, head) {
		const struct drm_encoder_helper_funcs *help;
		struct drm_encoder *encoder;

		encoder = outp->encoder;
		help = encoder->helper_private;

		NV_ATOMIC(drm, "%s: set %02x (clr %02x)\n", encoder->name,
			  outp->set.mask, outp->clr.mask);

		if (outp->set.mask) {
			help->enable(encoder);
			interlock[NV50_DISP_INTERLOCK_CORE] = 1;
		}

		list_del(&outp->head);
		kfree(outp);
	}

	/* Update head(s). */
	for_each_oldnew_crtc_in_state(state, crtc, old_crtc_state, new_crtc_state, i) {
		struct nv50_head_atom *asyh = nv50_head_atom(new_crtc_state);
		struct nv50_head *head = nv50_head(crtc);

		NV_ATOMIC(drm, "%s: set %04x (clr %04x)\n", crtc->name,
			  asyh->set.mask, asyh->clr.mask);

		if (asyh->set.mask) {
			nv50_head_flush_set(head, asyh);
			interlock[NV50_DISP_INTERLOCK_CORE] = 1;
		}

		if (new_crtc_state->active) {
			if (!old_crtc_state->active) {
				drm_crtc_vblank_on(crtc);
				pm_runtime_get_noresume(dev->dev);
			}
			if (new_crtc_state->event)
				drm_crtc_vblank_get(crtc);
		}
	}

	/* Update window->head assignment.
	 *
	 * This has to happen in an update that's not interlocked with
	 * any window channels to avoid hitting HW error checks.
	 *
	 *TODO: Proper handling of window ownership (Turing apparently
	 *      supports non-fixed mappings).
	 */
	if (core->assign_windows) {
		core->func->wndw.owner(core);
		core->func->update(core, interlock, false);
		core->assign_windows = false;
		interlock[NV50_DISP_INTERLOCK_CORE] = 0;
	}

	/* Update plane(s). */
	for_each_new_plane_in_state(state, plane, new_plane_state, i) {
		struct nv50_wndw_atom *asyw = nv50_wndw_atom(new_plane_state);
		struct nv50_wndw *wndw = nv50_wndw(plane);

		NV_ATOMIC(drm, "%s: set %02x (clr %02x)\n", plane->name,
			  asyw->set.mask, asyw->clr.mask);
		if ( !asyw->set.mask &&
		    (!asyw->clr.mask || atom->flush_disable))
			continue;

		nv50_wndw_flush_set(wndw, interlock, asyw);
	}

	/* Flush update. */
	nv50_disp_atomic_commit_wndw(state, interlock);

	if (interlock[NV50_DISP_INTERLOCK_CORE]) {
		if (interlock[NV50_DISP_INTERLOCK_BASE] ||
		    interlock[NV50_DISP_INTERLOCK_OVLY] ||
		    interlock[NV50_DISP_INTERLOCK_WNDW] ||
		    !atom->state.legacy_cursor_update)
			nv50_disp_atomic_commit_core(state, interlock);
		else
			disp->core->func->update(disp->core, interlock, false);
	}

	if (atom->lock_core)
		mutex_unlock(&disp->mutex);

	/* Wait for HW to signal completion. */
	for_each_new_plane_in_state(state, plane, new_plane_state, i) {
		struct nv50_wndw_atom *asyw = nv50_wndw_atom(new_plane_state);
		struct nv50_wndw *wndw = nv50_wndw(plane);
		int ret = nv50_wndw_wait_armed(wndw, asyw);
		if (ret)
			NV_ERROR(drm, "%s: timeout\n", plane->name);
	}

	for_each_new_crtc_in_state(state, crtc, new_crtc_state, i) {
		if (new_crtc_state->event) {
			unsigned long flags;
			/* Get correct count/ts if racing with vblank irq */
			if (new_crtc_state->active)
				drm_crtc_accurate_vblank_count(crtc);
			spin_lock_irqsave(&crtc->dev->event_lock, flags);
			drm_crtc_send_vblank_event(crtc, new_crtc_state->event);
			spin_unlock_irqrestore(&crtc->dev->event_lock, flags);

			new_crtc_state->event = NULL;
			if (new_crtc_state->active)
				drm_crtc_vblank_put(crtc);
		}
	}

	nv50_crc_atomic_start_reporting(state);
	if (!flushed)
		nv50_crc_atomic_release_notifier_contexts(state);
	drm_atomic_helper_commit_hw_done(state);
	drm_atomic_helper_cleanup_planes(dev, state);
	drm_atomic_helper_commit_cleanup_done(state);
	drm_atomic_state_put(state);

	/* Drop the RPM ref we got from nv50_disp_atomic_commit() */
	pm_runtime_mark_last_busy(dev->dev);
	pm_runtime_put_autosuspend(dev->dev);
}

static void
nv50_disp_atomic_commit_work(struct work_struct *work)
{
	struct drm_atomic_state *state =
		container_of(work, typeof(*state), commit_work);
	nv50_disp_atomic_commit_tail(state);
}

static int
nv50_disp_atomic_commit(struct drm_device *dev,
			struct drm_atomic_state *state, bool nonblock)
{
	struct drm_plane_state *new_plane_state;
	struct drm_plane *plane;
	int ret, i;

	ret = pm_runtime_get_sync(dev->dev);
	if (ret < 0 && ret != -EACCES)
		return ret;

	ret = drm_atomic_helper_setup_commit(state, nonblock);
	if (ret)
		goto done;

	INIT_WORK(&state->commit_work, nv50_disp_atomic_commit_work);

	ret = drm_atomic_helper_prepare_planes(dev, state);
	if (ret)
		goto done;

	if (!nonblock) {
		ret = drm_atomic_helper_wait_for_fences(dev, state, true);
		if (ret)
			goto err_cleanup;
	}

	ret = drm_atomic_helper_swap_state(state, true);
	if (ret)
		goto err_cleanup;

	for_each_new_plane_in_state(state, plane, new_plane_state, i) {
		struct nv50_wndw_atom *asyw = nv50_wndw_atom(new_plane_state);
		struct nv50_wndw *wndw = nv50_wndw(plane);

		if (asyw->set.image)
			nv50_wndw_ntfy_enable(wndw, asyw);
	}

	drm_atomic_state_get(state);

	/*
	 * Grab another RPM ref for the commit tail, which will release the
	 * ref when it's finished
	 */
	pm_runtime_get_noresume(dev->dev);

	if (nonblock)
		queue_work(system_unbound_wq, &state->commit_work);
	else
		nv50_disp_atomic_commit_tail(state);

err_cleanup:
	if (ret)
		drm_atomic_helper_cleanup_planes(dev, state);
done:
	pm_runtime_put_autosuspend(dev->dev);
	return ret;
}

static struct nv50_outp_atom *
nv50_disp_outp_atomic_add(struct nv50_atom *atom, struct drm_encoder *encoder)
{
	struct nv50_outp_atom *outp;

	list_for_each_entry(outp, &atom->outp, head) {
		if (outp->encoder == encoder)
			return outp;
	}

	outp = kzalloc(sizeof(*outp), GFP_KERNEL);
	if (!outp)
		return ERR_PTR(-ENOMEM);

	list_add(&outp->head, &atom->outp);
	outp->encoder = encoder;
	return outp;
}

static int
nv50_disp_outp_atomic_check_clr(struct nv50_atom *atom,
				struct drm_connector_state *old_connector_state)
{
	struct drm_encoder *encoder = old_connector_state->best_encoder;
	struct drm_crtc_state *old_crtc_state, *new_crtc_state;
	struct drm_crtc *crtc;
	struct nv50_outp_atom *outp;

	if (!(crtc = old_connector_state->crtc))
		return 0;

	old_crtc_state = drm_atomic_get_old_crtc_state(&atom->state, crtc);
	new_crtc_state = drm_atomic_get_new_crtc_state(&atom->state, crtc);
	if (old_crtc_state->active && drm_atomic_crtc_needs_modeset(new_crtc_state)) {
		outp = nv50_disp_outp_atomic_add(atom, encoder);
		if (IS_ERR(outp))
			return PTR_ERR(outp);

		if (outp->encoder->encoder_type == DRM_MODE_ENCODER_DPMST) {
			outp->flush_disable = true;
			atom->flush_disable = true;
		}
		outp->clr.ctrl = true;
		atom->lock_core = true;
	}

	return 0;
}

static int
nv50_disp_outp_atomic_check_set(struct nv50_atom *atom,
				struct drm_connector_state *connector_state)
{
	struct drm_encoder *encoder = connector_state->best_encoder;
	struct drm_crtc_state *new_crtc_state;
	struct drm_crtc *crtc;
	struct nv50_outp_atom *outp;

	if (!(crtc = connector_state->crtc))
		return 0;

	new_crtc_state = drm_atomic_get_new_crtc_state(&atom->state, crtc);
	if (new_crtc_state->active && drm_atomic_crtc_needs_modeset(new_crtc_state)) {
		outp = nv50_disp_outp_atomic_add(atom, encoder);
		if (IS_ERR(outp))
			return PTR_ERR(outp);

		outp->set.ctrl = true;
		atom->lock_core = true;
	}

	return 0;
}

static int
nv50_disp_atomic_check(struct drm_device *dev, struct drm_atomic_state *state)
{
	struct nv50_atom *atom = nv50_atom(state);
	struct nv50_core *core = nv50_disp(dev)->core;
	struct drm_connector_state *old_connector_state, *new_connector_state;
	struct drm_connector *connector;
	struct drm_crtc_state *new_crtc_state;
	struct drm_crtc *crtc;
	struct nv50_head *head;
	struct nv50_head_atom *asyh;
	int ret, i;

	if (core->assign_windows && core->func->head->static_wndw_map) {
		drm_for_each_crtc(crtc, dev) {
			new_crtc_state = drm_atomic_get_crtc_state(state,
								   crtc);
			if (IS_ERR(new_crtc_state))
				return PTR_ERR(new_crtc_state);

			head = nv50_head(crtc);
			asyh = nv50_head_atom(new_crtc_state);
			core->func->head->static_wndw_map(head, asyh);
		}
	}

	/* We need to handle colour management on a per-plane basis. */
	for_each_new_crtc_in_state(state, crtc, new_crtc_state, i) {
		if (new_crtc_state->color_mgmt_changed) {
			ret = drm_atomic_add_affected_planes(state, crtc);
			if (ret)
				return ret;
		}
	}

	ret = drm_atomic_helper_check(dev, state);
	if (ret)
		return ret;

	for_each_oldnew_connector_in_state(state, connector, old_connector_state, new_connector_state, i) {
		ret = nv50_disp_outp_atomic_check_clr(atom, old_connector_state);
		if (ret)
			return ret;

		ret = nv50_disp_outp_atomic_check_set(atom, new_connector_state);
		if (ret)
			return ret;
	}

	ret = drm_dp_mst_atomic_check(state);
	if (ret)
		return ret;

	nv50_crc_atomic_check_outp(atom);

	return 0;
}

static void
nv50_disp_atomic_state_clear(struct drm_atomic_state *state)
{
	struct nv50_atom *atom = nv50_atom(state);
	struct nv50_outp_atom *outp, *outt;

	list_for_each_entry_safe(outp, outt, &atom->outp, head) {
		list_del(&outp->head);
		kfree(outp);
	}

	drm_atomic_state_default_clear(state);
}

static void
nv50_disp_atomic_state_free(struct drm_atomic_state *state)
{
	struct nv50_atom *atom = nv50_atom(state);
	drm_atomic_state_default_release(&atom->state);
	kfree(atom);
}

static struct drm_atomic_state *
nv50_disp_atomic_state_alloc(struct drm_device *dev)
{
	struct nv50_atom *atom;
	if (!(atom = kzalloc(sizeof(*atom), GFP_KERNEL)) ||
	    drm_atomic_state_init(dev, &atom->state) < 0) {
		kfree(atom);
		return NULL;
	}
	INIT_LIST_HEAD(&atom->outp);
	return &atom->state;
}

static const struct drm_mode_config_funcs
nv50_disp_func = {
	.fb_create = nouveau_user_framebuffer_create,
	.output_poll_changed = nouveau_fbcon_output_poll_changed,
	.atomic_check = nv50_disp_atomic_check,
	.atomic_commit = nv50_disp_atomic_commit,
	.atomic_state_alloc = nv50_disp_atomic_state_alloc,
	.atomic_state_clear = nv50_disp_atomic_state_clear,
	.atomic_state_free = nv50_disp_atomic_state_free,
};

/******************************************************************************
 * Init
 *****************************************************************************/

static void
nv50_display_fini(struct drm_device *dev, bool suspend)
{
	struct nouveau_encoder *nv_encoder;
	struct drm_encoder *encoder;
	struct drm_plane *plane;

	drm_for_each_plane(plane, dev) {
		struct nv50_wndw *wndw = nv50_wndw(plane);
		if (plane->funcs != &nv50_wndw)
			continue;
		nv50_wndw_fini(wndw);
	}

	list_for_each_entry(encoder, &dev->mode_config.encoder_list, head) {
		if (encoder->encoder_type != DRM_MODE_ENCODER_DPMST) {
			nv_encoder = nouveau_encoder(encoder);
			nv50_mstm_fini(nv_encoder->dp.mstm);
		}
	}
}

static int
nv50_display_init(struct drm_device *dev, bool resume, bool runtime)
{
	struct nv50_core *core = nv50_disp(dev)->core;
	struct drm_encoder *encoder;
	struct drm_plane *plane;

	if (resume || runtime)
		core->func->init(core);

	list_for_each_entry(encoder, &dev->mode_config.encoder_list, head) {
		if (encoder->encoder_type != DRM_MODE_ENCODER_DPMST) {
			struct nouveau_encoder *nv_encoder =
				nouveau_encoder(encoder);
			nv50_mstm_init(nv_encoder->dp.mstm, runtime);
		}
	}

	drm_for_each_plane(plane, dev) {
		struct nv50_wndw *wndw = nv50_wndw(plane);
		if (plane->funcs != &nv50_wndw)
			continue;
		nv50_wndw_init(wndw);
	}

	return 0;
}

static void
nv50_display_destroy(struct drm_device *dev)
{
	struct nv50_disp *disp = nv50_disp(dev);

	nv50_audio_component_fini(nouveau_drm(dev));

	nvif_object_unmap(&disp->caps);
	nvif_object_fini(&disp->caps);
	nv50_core_del(&disp->core);

	nouveau_bo_unmap(disp->sync);
	if (disp->sync)
		nouveau_bo_unpin(disp->sync);
	nouveau_bo_ref(NULL, &disp->sync);

	nouveau_display(dev)->priv = NULL;
	kfree(disp);
}

int
nv50_display_create(struct drm_device *dev)
{
	struct nvif_device *device = &nouveau_drm(dev)->client.device;
	struct nouveau_drm *drm = nouveau_drm(dev);
	struct dcb_table *dcb = &drm->vbios.dcb;
	struct drm_connector *connector, *tmp;
	struct nv50_disp *disp;
	struct dcb_output *dcbe;
	int crtcs, ret, i;
	bool has_mst = nv50_has_mst(drm);

	disp = kzalloc(sizeof(*disp), GFP_KERNEL);
	if (!disp)
		return -ENOMEM;

	mutex_init(&disp->mutex);

	nouveau_display(dev)->priv = disp;
	nouveau_display(dev)->dtor = nv50_display_destroy;
	nouveau_display(dev)->init = nv50_display_init;
	nouveau_display(dev)->fini = nv50_display_fini;
	disp->disp = &nouveau_display(dev)->disp;
	dev->mode_config.funcs = &nv50_disp_func;
	dev->mode_config.quirk_addfb_prefer_xbgr_30bpp = true;
	dev->mode_config.normalize_zpos = true;

	/* small shared memory area we use for notifiers and semaphores */
	ret = nouveau_bo_new(&drm->client, 4096, 0x1000, TTM_PL_FLAG_VRAM,
			     0, 0x0000, NULL, NULL, &disp->sync);
	if (!ret) {
		ret = nouveau_bo_pin(disp->sync, TTM_PL_FLAG_VRAM, true);
		if (!ret) {
			ret = nouveau_bo_map(disp->sync);
			if (ret)
				nouveau_bo_unpin(disp->sync);
		}
		if (ret)
			nouveau_bo_ref(NULL, &disp->sync);
	}

	if (ret)
		goto out;

	/* allocate master evo channel */
	ret = nv50_core_new(drm, &disp->core);
	if (ret)
		goto out;

	disp->core->func->init(disp->core);
	if (disp->core->func->caps_init) {
		ret = disp->core->func->caps_init(drm, disp);
		if (ret)
			goto out;
	}

	/* Assign the correct format modifiers */
	if (disp->disp->object.oclass >= TU102_DISP)
		nouveau_display(dev)->format_modifiers = wndwc57e_modifiers;
	else
	if (disp->disp->object.oclass >= GF110_DISP)
		nouveau_display(dev)->format_modifiers = disp90xx_modifiers;
	else
		nouveau_display(dev)->format_modifiers = disp50xx_modifiers;

	/* create crtc objects to represent the hw heads */
	if (disp->disp->object.oclass >= GV100_DISP)
		crtcs = nvif_rd32(&device->object, 0x610060) & 0xff;
	else
	if (disp->disp->object.oclass >= GF110_DISP)
		crtcs = nvif_rd32(&device->object, 0x612004) & 0xf;
	else
		crtcs = 0x3;

	for (i = 0; i < fls(crtcs); i++) {
		struct nv50_head *head;

		if (!(crtcs & (1 << i)))
			continue;

		head = nv50_head_create(dev, i);
		if (IS_ERR(head)) {
			ret = PTR_ERR(head);
			goto out;
		}

		if (has_mst) {
			head->msto = nv50_msto_new(dev, head, i);
			if (IS_ERR(head->msto)) {
				ret = PTR_ERR(head->msto);
				head->msto = NULL;
				goto out;
			}

			/*
			 * FIXME: This is a hack to workaround the following
			 * issues:
			 *
			 * https://gitlab.gnome.org/GNOME/mutter/issues/759
			 * https://gitlab.freedesktop.org/xorg/xserver/merge_requests/277
			 *
			 * Once these issues are closed, this should be
			 * removed
			 */
			head->msto->encoder.possible_crtcs = crtcs;
		}
	}

	/* create encoder/connector objects based on VBIOS DCB table */
	for (i = 0, dcbe = &dcb->entry[0]; i < dcb->entries; i++, dcbe++) {
		connector = nouveau_connector_create(dev, dcbe);
		if (IS_ERR(connector))
			continue;

		if (dcbe->location == DCB_LOC_ON_CHIP) {
			switch (dcbe->type) {
			case DCB_OUTPUT_TMDS:
			case DCB_OUTPUT_LVDS:
			case DCB_OUTPUT_DP:
				ret = nv50_sor_create(connector, dcbe);
				break;
			case DCB_OUTPUT_ANALOG:
				ret = nv50_dac_create(connector, dcbe);
				break;
			default:
				ret = -ENODEV;
				break;
			}
		} else {
			ret = nv50_pior_create(connector, dcbe);
		}

		if (ret) {
			NV_WARN(drm, "failed to create encoder %d/%d/%d: %d\n",
				     dcbe->location, dcbe->type,
				     ffs(dcbe->or) - 1, ret);
			ret = 0;
		}
	}

	/* cull any connectors we created that don't have an encoder */
	list_for_each_entry_safe(connector, tmp, &dev->mode_config.connector_list, head) {
		if (connector->possible_encoders)
			continue;

		NV_WARN(drm, "%s has no encoders, removing\n",
			connector->name);
		connector->funcs->destroy(connector);
	}

	/* Disable vblank irqs aggressively for power-saving, safe on nv50+ */
	dev->vblank_disable_immediate = true;

	nv50_audio_component_init(drm);

out:
	if (ret)
		nv50_display_destroy(dev);
	return ret;
}

/******************************************************************************
 * Format modifiers
 *****************************************************************************/

/****************************************************************
 *            Log2(block height) ----------------------------+  *
 *            Page Kind ----------------------------------+  |  *
 *            Gob Height/Page Kind Generation ------+     |  |  *
 *                          Sector layout -------+  |     |  |  *
 *                          Compression ------+  |  |     |  |  */
const u64 disp50xx_modifiers[] = { /*         |  |  |     |  |  */
	DRM_FORMAT_MOD_NVIDIA_BLOCK_LINEAR_2D(0, 1, 1, 0x7a, 0),
	DRM_FORMAT_MOD_NVIDIA_BLOCK_LINEAR_2D(0, 1, 1, 0x7a, 1),
	DRM_FORMAT_MOD_NVIDIA_BLOCK_LINEAR_2D(0, 1, 1, 0x7a, 2),
	DRM_FORMAT_MOD_NVIDIA_BLOCK_LINEAR_2D(0, 1, 1, 0x7a, 3),
	DRM_FORMAT_MOD_NVIDIA_BLOCK_LINEAR_2D(0, 1, 1, 0x7a, 4),
	DRM_FORMAT_MOD_NVIDIA_BLOCK_LINEAR_2D(0, 1, 1, 0x7a, 5),
	DRM_FORMAT_MOD_NVIDIA_BLOCK_LINEAR_2D(0, 1, 1, 0x78, 0),
	DRM_FORMAT_MOD_NVIDIA_BLOCK_LINEAR_2D(0, 1, 1, 0x78, 1),
	DRM_FORMAT_MOD_NVIDIA_BLOCK_LINEAR_2D(0, 1, 1, 0x78, 2),
	DRM_FORMAT_MOD_NVIDIA_BLOCK_LINEAR_2D(0, 1, 1, 0x78, 3),
	DRM_FORMAT_MOD_NVIDIA_BLOCK_LINEAR_2D(0, 1, 1, 0x78, 4),
	DRM_FORMAT_MOD_NVIDIA_BLOCK_LINEAR_2D(0, 1, 1, 0x78, 5),
	DRM_FORMAT_MOD_NVIDIA_BLOCK_LINEAR_2D(0, 1, 1, 0x70, 0),
	DRM_FORMAT_MOD_NVIDIA_BLOCK_LINEAR_2D(0, 1, 1, 0x70, 1),
	DRM_FORMAT_MOD_NVIDIA_BLOCK_LINEAR_2D(0, 1, 1, 0x70, 2),
	DRM_FORMAT_MOD_NVIDIA_BLOCK_LINEAR_2D(0, 1, 1, 0x70, 3),
	DRM_FORMAT_MOD_NVIDIA_BLOCK_LINEAR_2D(0, 1, 1, 0x70, 4),
	DRM_FORMAT_MOD_NVIDIA_BLOCK_LINEAR_2D(0, 1, 1, 0x70, 5),
	DRM_FORMAT_MOD_LINEAR,
	DRM_FORMAT_MOD_INVALID
};

/****************************************************************
 *            Log2(block height) ----------------------------+  *
 *            Page Kind ----------------------------------+  |  *
 *            Gob Height/Page Kind Generation ------+     |  |  *
 *                          Sector layout -------+  |     |  |  *
 *                          Compression ------+  |  |     |  |  */
const u64 disp90xx_modifiers[] = { /*         |  |  |     |  |  */
	DRM_FORMAT_MOD_NVIDIA_BLOCK_LINEAR_2D(0, 1, 0, 0xfe, 0),
	DRM_FORMAT_MOD_NVIDIA_BLOCK_LINEAR_2D(0, 1, 0, 0xfe, 1),
	DRM_FORMAT_MOD_NVIDIA_BLOCK_LINEAR_2D(0, 1, 0, 0xfe, 2),
	DRM_FORMAT_MOD_NVIDIA_BLOCK_LINEAR_2D(0, 1, 0, 0xfe, 3),
	DRM_FORMAT_MOD_NVIDIA_BLOCK_LINEAR_2D(0, 1, 0, 0xfe, 4),
	DRM_FORMAT_MOD_NVIDIA_BLOCK_LINEAR_2D(0, 1, 0, 0xfe, 5),
	DRM_FORMAT_MOD_LINEAR,
	DRM_FORMAT_MOD_INVALID
};<|MERGE_RESOLUTION|>--- conflicted
+++ resolved
@@ -586,12 +586,9 @@
 				(0x0100 << nv_crtc->index),
 	};
 
-<<<<<<< HEAD
 	if (!nv_encoder->audio)
 		return;
 
-=======
->>>>>>> a786e8ca
 	nv_encoder->audio = false;
 	nvif_mthd(&disp->disp->object, 0, &args, sizeof(args));
 
