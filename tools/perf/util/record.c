--- conflicted
+++ resolved
@@ -15,11 +15,8 @@
 #include "record.h"
 #include "../perf-sys.h"
 #include "topdown.h"
-<<<<<<< HEAD
-=======
 #include "map_symbol.h"
 #include "mem-events.h"
->>>>>>> f642729d
 
 /*
  * evsel__config_leader_sampling() uses special rules for leader sampling.
@@ -30,12 +27,8 @@
 {
 	struct evsel *leader = evsel->leader;
 
-<<<<<<< HEAD
-	if (evsel__is_aux_event(leader) || arch_topdown_sample_read(leader)) {
-=======
 	if (evsel__is_aux_event(leader) || arch_topdown_sample_read(leader) ||
 	    is_mem_loads_aux_event(leader)) {
->>>>>>> f642729d
 		evlist__for_each_entry(evlist, evsel) {
 			if (evsel->leader == leader && evsel != evsel->leader)
 				return evsel;
