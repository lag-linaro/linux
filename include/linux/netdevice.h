--- conflicted
+++ resolved
@@ -4355,16 +4355,6 @@
 	__dev_addr_set(dev, addr, dev->addr_len);
 }
 
-<<<<<<< HEAD
-static inline void
-dev_addr_mod(struct net_device *dev, unsigned int offset,
-	     const void *addr, size_t len)
-{
-	memcpy(&dev->dev_addr[offset], addr, len);
-}
-
-=======
->>>>>>> 754e0b0e
 int dev_addr_add(struct net_device *dev, const unsigned char *addr,
 		 unsigned char addr_type);
 int dev_addr_del(struct net_device *dev, const unsigned char *addr,
