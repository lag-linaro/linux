/*
 * Copyright 2018 Advanced Micro Devices, Inc.
 *
 * Permission is hereby granted, free of charge, to any person obtaining a
 * copy of this software and associated documentation files (the "Software"),
 * to deal in the Software without restriction, including without limitation
 * the rights to use, copy, modify, merge, publish, distribute, sublicense,
 * and/or sell copies of the Software, and to permit persons to whom the
 * Software is furnished to do so, subject to the following conditions:
 *
 * The above copyright notice and this permission notice shall be included in
 * all copies or substantial portions of the Software.
 *
 * THE SOFTWARE IS PROVIDED "AS IS", WITHOUT WARRANTY OF ANY KIND, EXPRESS OR
 * IMPLIED, INCLUDING BUT NOT LIMITED TO THE WARRANTIES OF MERCHANTABILITY,
 * FITNESS FOR A PARTICULAR PURPOSE AND NONINFRINGEMENT.  IN NO EVENT SHALL
 * THE COPYRIGHT HOLDER(S) OR AUTHOR(S) BE LIABLE FOR ANY CLAIM, DAMAGES OR
 * OTHER LIABILITY, WHETHER IN AN ACTION OF CONTRACT, TORT OR OTHERWISE,
 * ARISING FROM, OUT OF OR IN CONNECTION WITH THE SOFTWARE OR THE USE OR
 * OTHER DEALINGS IN THE SOFTWARE.
 *
 *
 */
#include <linux/debugfs.h>
#include <linux/list.h>
#include <linux/module.h>
#include <linux/uaccess.h>
#include <linux/reboot.h>
#include <linux/syscalls.h>

#include "amdgpu.h"
#include "amdgpu_ras.h"
#include "amdgpu_atomfirmware.h"
#include "amdgpu_xgmi.h"
#include "ivsrcid/nbio/irqsrcs_nbif_7_4.h"

static const char *RAS_FS_NAME = "ras";

const char *ras_error_string[] = {
	"none",
	"parity",
	"single_correctable",
	"multi_uncorrectable",
	"poison",
};

const char *ras_block_string[] = {
	"umc",
	"sdma",
	"gfx",
	"mmhub",
	"athub",
	"pcie_bif",
	"hdp",
	"xgmi_wafl",
	"df",
	"smn",
	"sem",
	"mp0",
	"mp1",
	"fuse",
};

#define ras_err_str(i) (ras_error_string[ffs(i)])
#define ras_block_str(i) (ras_block_string[i])

#define RAS_DEFAULT_FLAGS (AMDGPU_RAS_FLAG_INIT_BY_VBIOS)

/* inject address is 52 bits */
#define	RAS_UMC_INJECT_ADDR_LIMIT	(0x1ULL << 52)

/* typical ECC bad page rate(1 bad page per 100MB VRAM) */
#define RAS_BAD_PAGE_RATE		(100 * 1024 * 1024ULL)

enum amdgpu_ras_retire_page_reservation {
	AMDGPU_RAS_RETIRE_PAGE_RESERVED,
	AMDGPU_RAS_RETIRE_PAGE_PENDING,
	AMDGPU_RAS_RETIRE_PAGE_FAULT,
};

atomic_t amdgpu_ras_in_intr = ATOMIC_INIT(0);

static bool amdgpu_ras_check_bad_page_unlock(struct amdgpu_ras *con,
				uint64_t addr);
static bool amdgpu_ras_check_bad_page(struct amdgpu_device *adev,
				uint64_t addr);

void amdgpu_ras_set_error_query_ready(struct amdgpu_device *adev, bool ready)
{
	if (adev && amdgpu_ras_get_context(adev))
		amdgpu_ras_get_context(adev)->error_query_ready = ready;
}

static bool amdgpu_ras_get_error_query_ready(struct amdgpu_device *adev)
{
	if (adev && amdgpu_ras_get_context(adev))
		return amdgpu_ras_get_context(adev)->error_query_ready;

	return false;
}

static ssize_t amdgpu_ras_debugfs_read(struct file *f, char __user *buf,
					size_t size, loff_t *pos)
{
	struct ras_manager *obj = (struct ras_manager *)file_inode(f)->i_private;
	struct ras_query_if info = {
		.head = obj->head,
	};
	ssize_t s;
	char val[128];

	if (amdgpu_ras_error_query(obj->adev, &info))
		return -EINVAL;

	s = snprintf(val, sizeof(val), "%s: %lu\n%s: %lu\n",
			"ue", info.ue_count,
			"ce", info.ce_count);
	if (*pos >= s)
		return 0;

	s -= *pos;
	s = min_t(u64, s, size);


	if (copy_to_user(buf, &val[*pos], s))
		return -EINVAL;

	*pos += s;

	return s;
}

static const struct file_operations amdgpu_ras_debugfs_ops = {
	.owner = THIS_MODULE,
	.read = amdgpu_ras_debugfs_read,
	.write = NULL,
	.llseek = default_llseek
};

static int amdgpu_ras_find_block_id_by_name(const char *name, int *block_id)
{
	int i;

	for (i = 0; i < ARRAY_SIZE(ras_block_string); i++) {
		*block_id = i;
		if (strcmp(name, ras_block_str(i)) == 0)
			return 0;
	}
	return -EINVAL;
}

static int amdgpu_ras_debugfs_ctrl_parse_data(struct file *f,
		const char __user *buf, size_t size,
		loff_t *pos, struct ras_debug_if *data)
{
	ssize_t s = min_t(u64, 64, size);
	char str[65];
	char block_name[33];
	char err[9] = "ue";
	int op = -1;
	int block_id;
	uint32_t sub_block;
	u64 address, value;

	if (*pos)
		return -EINVAL;
	*pos = size;

	memset(str, 0, sizeof(str));
	memset(data, 0, sizeof(*data));

	if (copy_from_user(str, buf, s))
		return -EINVAL;

	if (sscanf(str, "disable %32s", block_name) == 1)
		op = 0;
	else if (sscanf(str, "enable %32s %8s", block_name, err) == 2)
		op = 1;
	else if (sscanf(str, "inject %32s %8s", block_name, err) == 2)
		op = 2;
	else if (str[0] && str[1] && str[2] && str[3])
		/* ascii string, but commands are not matched. */
		return -EINVAL;

	if (op != -1) {
		if (amdgpu_ras_find_block_id_by_name(block_name, &block_id))
			return -EINVAL;

		data->head.block = block_id;
		/* only ue and ce errors are supported */
		if (!memcmp("ue", err, 2))
			data->head.type = AMDGPU_RAS_ERROR__MULTI_UNCORRECTABLE;
		else if (!memcmp("ce", err, 2))
			data->head.type = AMDGPU_RAS_ERROR__SINGLE_CORRECTABLE;
		else
			return -EINVAL;

		data->op = op;

		if (op == 2) {
			if (sscanf(str, "%*s %*s %*s %u %llu %llu",
						&sub_block, &address, &value) != 3)
				if (sscanf(str, "%*s %*s %*s 0x%x 0x%llx 0x%llx",
							&sub_block, &address, &value) != 3)
					return -EINVAL;
			data->head.sub_block_index = sub_block;
			data->inject.address = address;
			data->inject.value = value;
		}
	} else {
		if (size < sizeof(*data))
			return -EINVAL;

		if (copy_from_user(data, buf, sizeof(*data)))
			return -EINVAL;
	}

	return 0;
}

/**
 * DOC: AMDGPU RAS debugfs control interface
 *
 * It accepts struct ras_debug_if who has two members.
 *
 * First member: ras_debug_if::head or ras_debug_if::inject.
 *
 * head is used to indicate which IP block will be under control.
 *
 * head has four members, they are block, type, sub_block_index, name.
 * block: which IP will be under control.
 * type: what kind of error will be enabled/disabled/injected.
 * sub_block_index: some IPs have subcomponets. say, GFX, sDMA.
 * name: the name of IP.
 *
 * inject has two more members than head, they are address, value.
 * As their names indicate, inject operation will write the
 * value to the address.
 *
 * The second member: struct ras_debug_if::op.
 * It has three kinds of operations.
 *
 * - 0: disable RAS on the block. Take ::head as its data.
 * - 1: enable RAS on the block. Take ::head as its data.
 * - 2: inject errors on the block. Take ::inject as its data.
 *
 * How to use the interface?
 *
 * Programs
 *
 * Copy the struct ras_debug_if in your codes and initialize it.
 * Write the struct to the control node.
 *
 * Shells
 *
 * .. code-block:: bash
 *
 *	echo op block [error [sub_block address value]] > .../ras/ras_ctrl
 *
 * Parameters:
 *
 * op: disable, enable, inject
 *	disable: only block is needed
 *	enable: block and error are needed
 *	inject: error, address, value are needed
 * block: umc, sdma, gfx, .........
 *	see ras_block_string[] for details
 * error: ue, ce
 *	ue: multi_uncorrectable
 *	ce: single_correctable
 * sub_block:
 *	sub block index, pass 0 if there is no sub block
 *
 * here are some examples for bash commands:
 *
 * .. code-block:: bash
 *
 *	echo inject umc ue 0x0 0x0 0x0 > /sys/kernel/debug/dri/0/ras/ras_ctrl
 *	echo inject umc ce 0 0 0 > /sys/kernel/debug/dri/0/ras/ras_ctrl
 *	echo disable umc > /sys/kernel/debug/dri/0/ras/ras_ctrl
 *
 * How to check the result?
 *
 * For disable/enable, please check ras features at
 * /sys/class/drm/card[0/1/2...]/device/ras/features
 *
 * For inject, please check corresponding err count at
 * /sys/class/drm/card[0/1/2...]/device/ras/[gfx/sdma/...]_err_count
 *
 * .. note::
 *	Operations are only allowed on blocks which are supported.
 *	Please check ras mask at /sys/module/amdgpu/parameters/ras_mask
 *	to see which blocks support RAS on a particular asic.
 *
 */
static ssize_t amdgpu_ras_debugfs_ctrl_write(struct file *f, const char __user *buf,
		size_t size, loff_t *pos)
{
	struct amdgpu_device *adev = (struct amdgpu_device *)file_inode(f)->i_private;
	struct ras_debug_if data;
	int ret = 0;

	if (!amdgpu_ras_get_error_query_ready(adev)) {
		dev_warn(adev->dev, "RAS WARN: error injection "
				"currently inaccessible\n");
		return size;
	}

	ret = amdgpu_ras_debugfs_ctrl_parse_data(f, buf, size, pos, &data);
	if (ret)
		return -EINVAL;

	if (!amdgpu_ras_is_supported(adev, data.head.block))
		return -EINVAL;

	switch (data.op) {
	case 0:
		ret = amdgpu_ras_feature_enable(adev, &data.head, 0);
		break;
	case 1:
		ret = amdgpu_ras_feature_enable(adev, &data.head, 1);
		break;
	case 2:
		if ((data.inject.address >= adev->gmc.mc_vram_size) ||
		    (data.inject.address >= RAS_UMC_INJECT_ADDR_LIMIT)) {
			dev_warn(adev->dev, "RAS WARN: input address "
					"0x%llx is invalid.",
					data.inject.address);
			ret = -EINVAL;
			break;
		}

		/* umc ce/ue error injection for a bad page is not allowed */
		if ((data.head.block == AMDGPU_RAS_BLOCK__UMC) &&
		    amdgpu_ras_check_bad_page(adev, data.inject.address)) {
			dev_warn(adev->dev, "RAS WARN: 0x%llx has been marked "
					"as bad before error injection!\n",
					data.inject.address);
			break;
		}

		/* data.inject.address is offset instead of absolute gpu address */
		ret = amdgpu_ras_error_inject(adev, &data.inject);
		break;
	default:
		ret = -EINVAL;
		break;
	}

	if (ret)
		return -EINVAL;

	return size;
}

/**
 * DOC: AMDGPU RAS debugfs EEPROM table reset interface
 *
 * Some boards contain an EEPROM which is used to persistently store a list of
 * bad pages which experiences ECC errors in vram.  This interface provides
 * a way to reset the EEPROM, e.g., after testing error injection.
 *
 * Usage:
 *
 * .. code-block:: bash
 *
 *	echo 1 > ../ras/ras_eeprom_reset
 *
 * will reset EEPROM table to 0 entries.
 *
 */
static ssize_t amdgpu_ras_debugfs_eeprom_write(struct file *f, const char __user *buf,
		size_t size, loff_t *pos)
{
	struct amdgpu_device *adev =
		(struct amdgpu_device *)file_inode(f)->i_private;
	int ret;

	ret = amdgpu_ras_eeprom_reset_table(
			&(amdgpu_ras_get_context(adev)->eeprom_control));

	if (ret == 1) {
		amdgpu_ras_get_context(adev)->flags = RAS_DEFAULT_FLAGS;
		return size;
	} else {
		return -EIO;
	}
}

static const struct file_operations amdgpu_ras_debugfs_ctrl_ops = {
	.owner = THIS_MODULE,
	.read = NULL,
	.write = amdgpu_ras_debugfs_ctrl_write,
	.llseek = default_llseek
};

static const struct file_operations amdgpu_ras_debugfs_eeprom_ops = {
	.owner = THIS_MODULE,
	.read = NULL,
	.write = amdgpu_ras_debugfs_eeprom_write,
	.llseek = default_llseek
};

/**
 * DOC: AMDGPU RAS sysfs Error Count Interface
 *
 * It allows the user to read the error count for each IP block on the gpu through
 * /sys/class/drm/card[0/1/2...]/device/ras/[gfx/sdma/...]_err_count
 *
 * It outputs the multiple lines which report the uncorrected (ue) and corrected
 * (ce) error counts.
 *
 * The format of one line is below,
 *
 * [ce|ue]: count
 *
 * Example:
 *
 * .. code-block:: bash
 *
 *	ue: 0
 *	ce: 1
 *
 */
static ssize_t amdgpu_ras_sysfs_read(struct device *dev,
		struct device_attribute *attr, char *buf)
{
	struct ras_manager *obj = container_of(attr, struct ras_manager, sysfs_attr);
	struct ras_query_if info = {
		.head = obj->head,
	};

	if (!amdgpu_ras_get_error_query_ready(obj->adev))
		return snprintf(buf, PAGE_SIZE,
				"Query currently inaccessible\n");

	if (amdgpu_ras_error_query(obj->adev, &info))
		return -EINVAL;

	return snprintf(buf, PAGE_SIZE, "%s: %lu\n%s: %lu\n",
			"ue", info.ue_count,
			"ce", info.ce_count);
}

/* obj begin */

#define get_obj(obj) do { (obj)->use++; } while (0)
#define alive_obj(obj) ((obj)->use)

static inline void put_obj(struct ras_manager *obj)
{
	if (obj && --obj->use == 0)
		list_del(&obj->node);
	if (obj && obj->use < 0) {
		 DRM_ERROR("RAS ERROR: Unbalance obj(%s) use\n", obj->head.name);
	}
}

/* make one obj and return it. */
static struct ras_manager *amdgpu_ras_create_obj(struct amdgpu_device *adev,
		struct ras_common_if *head)
{
	struct amdgpu_ras *con = amdgpu_ras_get_context(adev);
	struct ras_manager *obj;

	if (!con)
		return NULL;

	if (head->block >= AMDGPU_RAS_BLOCK_COUNT)
		return NULL;

	obj = &con->objs[head->block];
	/* already exist. return obj? */
	if (alive_obj(obj))
		return NULL;

	obj->head = *head;
	obj->adev = adev;
	list_add(&obj->node, &con->head);
	get_obj(obj);

	return obj;
}

/* return an obj equal to head, or the first when head is NULL */
struct ras_manager *amdgpu_ras_find_obj(struct amdgpu_device *adev,
		struct ras_common_if *head)
{
	struct amdgpu_ras *con = amdgpu_ras_get_context(adev);
	struct ras_manager *obj;
	int i;

	if (!con)
		return NULL;

	if (head) {
		if (head->block >= AMDGPU_RAS_BLOCK_COUNT)
			return NULL;

		obj = &con->objs[head->block];

		if (alive_obj(obj)) {
			WARN_ON(head->block != obj->head.block);
			return obj;
		}
	} else {
		for (i = 0; i < AMDGPU_RAS_BLOCK_COUNT; i++) {
			obj = &con->objs[i];
			if (alive_obj(obj)) {
				WARN_ON(i != obj->head.block);
				return obj;
			}
		}
	}

	return NULL;
}
/* obj end */

static void amdgpu_ras_parse_status_code(struct amdgpu_device *adev,
					 const char* invoke_type,
					 const char* block_name,
					 enum ta_ras_status ret)
{
	switch (ret) {
	case TA_RAS_STATUS__SUCCESS:
		return;
	case TA_RAS_STATUS__ERROR_RAS_NOT_AVAILABLE:
		dev_warn(adev->dev,
			"RAS WARN: %s %s currently unavailable\n",
			invoke_type,
			block_name);
		break;
	default:
		dev_err(adev->dev,
			"RAS ERROR: %s %s error failed ret 0x%X\n",
			invoke_type,
			block_name,
			ret);
	}
}

/* feature ctl begin */
static int amdgpu_ras_is_feature_allowed(struct amdgpu_device *adev,
		struct ras_common_if *head)
{
	struct amdgpu_ras *con = amdgpu_ras_get_context(adev);

	return con->hw_supported & BIT(head->block);
}

static int amdgpu_ras_is_feature_enabled(struct amdgpu_device *adev,
		struct ras_common_if *head)
{
	struct amdgpu_ras *con = amdgpu_ras_get_context(adev);

	return con->features & BIT(head->block);
}

/*
 * if obj is not created, then create one.
 * set feature enable flag.
 */
static int __amdgpu_ras_feature_enable(struct amdgpu_device *adev,
		struct ras_common_if *head, int enable)
{
	struct amdgpu_ras *con = amdgpu_ras_get_context(adev);
	struct ras_manager *obj = amdgpu_ras_find_obj(adev, head);

	/* If hardware does not support ras, then do not create obj.
	 * But if hardware support ras, we can create the obj.
	 * Ras framework checks con->hw_supported to see if it need do
	 * corresponding initialization.
	 * IP checks con->support to see if it need disable ras.
	 */
	if (!amdgpu_ras_is_feature_allowed(adev, head))
		return 0;
	if (!(!!enable ^ !!amdgpu_ras_is_feature_enabled(adev, head)))
		return 0;

	if (enable) {
		if (!obj) {
			obj = amdgpu_ras_create_obj(adev, head);
			if (!obj)
				return -EINVAL;
		} else {
			/* In case we create obj somewhere else */
			get_obj(obj);
		}
		con->features |= BIT(head->block);
	} else {
		if (obj && amdgpu_ras_is_feature_enabled(adev, head)) {
			con->features &= ~BIT(head->block);
			put_obj(obj);
		}
	}

	return 0;
}

/* wrapper of psp_ras_enable_features */
int amdgpu_ras_feature_enable(struct amdgpu_device *adev,
		struct ras_common_if *head, bool enable)
{
	struct amdgpu_ras *con = amdgpu_ras_get_context(adev);
	union ta_ras_cmd_input *info;
	int ret;

	if (!con)
		return -EINVAL;

	info = kzalloc(sizeof(union ta_ras_cmd_input), GFP_KERNEL);
	if (!info)
		return -ENOMEM;

	if (!enable) {
		info->disable_features = (struct ta_ras_disable_features_input) {
			.block_id =  amdgpu_ras_block_to_ta(head->block),
			.error_type = amdgpu_ras_error_to_ta(head->type),
		};
	} else {
		info->enable_features = (struct ta_ras_enable_features_input) {
			.block_id =  amdgpu_ras_block_to_ta(head->block),
			.error_type = amdgpu_ras_error_to_ta(head->type),
		};
	}

	/* Do not enable if it is not allowed. */
	WARN_ON(enable && !amdgpu_ras_is_feature_allowed(adev, head));
	/* Are we alerady in that state we are going to set? */
	if (!(!!enable ^ !!amdgpu_ras_is_feature_enabled(adev, head))) {
		ret = 0;
		goto out;
	}

	if (!amdgpu_ras_intr_triggered()) {
		ret = psp_ras_enable_features(&adev->psp, info, enable);
		if (ret) {
			amdgpu_ras_parse_status_code(adev,
						     enable ? "enable":"disable",
						     ras_block_str(head->block),
						    (enum ta_ras_status)ret);
			if (ret == TA_RAS_STATUS__RESET_NEEDED)
				ret = -EAGAIN;
			else
				ret = -EINVAL;

			goto out;
		}
	}

	/* setup the obj */
	__amdgpu_ras_feature_enable(adev, head, enable);
	ret = 0;
out:
	kfree(info);
	return ret;
}

/* Only used in device probe stage and called only once. */
int amdgpu_ras_feature_enable_on_boot(struct amdgpu_device *adev,
		struct ras_common_if *head, bool enable)
{
	struct amdgpu_ras *con = amdgpu_ras_get_context(adev);
	int ret;

	if (!con)
		return -EINVAL;

	if (con->flags & AMDGPU_RAS_FLAG_INIT_BY_VBIOS) {
		if (enable) {
			/* There is no harm to issue a ras TA cmd regardless of
			 * the currecnt ras state.
			 * If current state == target state, it will do nothing
			 * But sometimes it requests driver to reset and repost
			 * with error code -EAGAIN.
			 */
			ret = amdgpu_ras_feature_enable(adev, head, 1);
			/* With old ras TA, we might fail to enable ras.
			 * Log it and just setup the object.
			 * TODO need remove this WA in the future.
			 */
			if (ret == -EINVAL) {
				ret = __amdgpu_ras_feature_enable(adev, head, 1);
				if (!ret)
					dev_info(adev->dev,
						"RAS INFO: %s setup object\n",
						ras_block_str(head->block));
			}
		} else {
			/* setup the object then issue a ras TA disable cmd.*/
			ret = __amdgpu_ras_feature_enable(adev, head, 1);
			if (ret)
				return ret;

			ret = amdgpu_ras_feature_enable(adev, head, 0);
		}
	} else
		ret = amdgpu_ras_feature_enable(adev, head, enable);

	return ret;
}

static int amdgpu_ras_disable_all_features(struct amdgpu_device *adev,
		bool bypass)
{
	struct amdgpu_ras *con = amdgpu_ras_get_context(adev);
	struct ras_manager *obj, *tmp;

	list_for_each_entry_safe(obj, tmp, &con->head, node) {
		/* bypass psp.
		 * aka just release the obj and corresponding flags
		 */
		if (bypass) {
			if (__amdgpu_ras_feature_enable(adev, &obj->head, 0))
				break;
		} else {
			if (amdgpu_ras_feature_enable(adev, &obj->head, 0))
				break;
		}
	}

	return con->features;
}

static int amdgpu_ras_enable_all_features(struct amdgpu_device *adev,
		bool bypass)
{
	struct amdgpu_ras *con = amdgpu_ras_get_context(adev);
	int ras_block_count = AMDGPU_RAS_BLOCK_COUNT;
	int i;
	const enum amdgpu_ras_error_type default_ras_type =
		AMDGPU_RAS_ERROR__NONE;

	for (i = 0; i < ras_block_count; i++) {
		struct ras_common_if head = {
			.block = i,
			.type = default_ras_type,
			.sub_block_index = 0,
		};
		strcpy(head.name, ras_block_str(i));
		if (bypass) {
			/*
			 * bypass psp. vbios enable ras for us.
			 * so just create the obj
			 */
			if (__amdgpu_ras_feature_enable(adev, &head, 1))
				break;
		} else {
			if (amdgpu_ras_feature_enable(adev, &head, 1))
				break;
		}
	}

	return con->features;
}
/* feature ctl end */

/* query/inject/cure begin */
int amdgpu_ras_error_query(struct amdgpu_device *adev,
		struct ras_query_if *info)
{
	struct ras_manager *obj = amdgpu_ras_find_obj(adev, &info->head);
	struct ras_err_data err_data = {0, 0, 0, NULL};
	int i;

	if (!obj)
		return -EINVAL;

	switch (info->head.block) {
	case AMDGPU_RAS_BLOCK__UMC:
		if (adev->umc.funcs->query_ras_error_count)
			adev->umc.funcs->query_ras_error_count(adev, &err_data);
		/* umc query_ras_error_address is also responsible for clearing
		 * error status
		 */
		if (adev->umc.funcs->query_ras_error_address)
			adev->umc.funcs->query_ras_error_address(adev, &err_data);
		break;
	case AMDGPU_RAS_BLOCK__SDMA:
		if (adev->sdma.funcs->query_ras_error_count) {
			for (i = 0; i < adev->sdma.num_instances; i++)
				adev->sdma.funcs->query_ras_error_count(adev, i,
									&err_data);
		}
		break;
	case AMDGPU_RAS_BLOCK__GFX:
		if (adev->gfx.funcs->query_ras_error_count)
			adev->gfx.funcs->query_ras_error_count(adev, &err_data);
		break;
	case AMDGPU_RAS_BLOCK__MMHUB:
		if (adev->mmhub.funcs->query_ras_error_count)
			adev->mmhub.funcs->query_ras_error_count(adev, &err_data);
		break;
	case AMDGPU_RAS_BLOCK__PCIE_BIF:
		if (adev->nbio.funcs->query_ras_error_count)
			adev->nbio.funcs->query_ras_error_count(adev, &err_data);
		break;
	case AMDGPU_RAS_BLOCK__XGMI_WAFL:
		amdgpu_xgmi_query_ras_error_count(adev, &err_data);
		break;
	default:
		break;
	}

	obj->err_data.ue_count += err_data.ue_count;
	obj->err_data.ce_count += err_data.ce_count;

	info->ue_count = obj->err_data.ue_count;
	info->ce_count = obj->err_data.ce_count;

	if (err_data.ce_count) {
		dev_info(adev->dev, "%ld correctable hardware errors "
					"detected in %s block, no user "
					"action is needed.\n",
					obj->err_data.ce_count,
					ras_block_str(info->head.block));
	}
	if (err_data.ue_count) {
		dev_info(adev->dev, "%ld uncorrectable hardware errors "
					"detected in %s block\n",
					obj->err_data.ue_count,
					ras_block_str(info->head.block));
	}

	return 0;
}

/* Trigger XGMI/WAFL error */
static int amdgpu_ras_error_inject_xgmi(struct amdgpu_device *adev,
				 struct ta_ras_trigger_error_input *block_info)
{
	int ret;

	if (amdgpu_dpm_set_df_cstate(adev, DF_CSTATE_DISALLOW))
		dev_warn(adev->dev, "Failed to disallow df cstate");

	if (amdgpu_dpm_allow_xgmi_power_down(adev, false))
		dev_warn(adev->dev, "Failed to disallow XGMI power down");

	ret = psp_ras_trigger_error(&adev->psp, block_info);

	if (amdgpu_ras_intr_triggered())
		return ret;

	if (amdgpu_dpm_allow_xgmi_power_down(adev, true))
		dev_warn(adev->dev, "Failed to allow XGMI power down");

	if (amdgpu_dpm_set_df_cstate(adev, DF_CSTATE_ALLOW))
		dev_warn(adev->dev, "Failed to allow df cstate");

	return ret;
}

/* wrapper of psp_ras_trigger_error */
int amdgpu_ras_error_inject(struct amdgpu_device *adev,
		struct ras_inject_if *info)
{
	struct ras_manager *obj = amdgpu_ras_find_obj(adev, &info->head);
	struct ta_ras_trigger_error_input block_info = {
		.block_id =  amdgpu_ras_block_to_ta(info->head.block),
		.inject_error_type = amdgpu_ras_error_to_ta(info->head.type),
		.sub_block_index = info->head.sub_block_index,
		.address = info->address,
		.value = info->value,
	};
	int ret = 0;

	if (!obj)
		return -EINVAL;

	/* Calculate XGMI relative offset */
	if (adev->gmc.xgmi.num_physical_nodes > 1) {
		block_info.address =
			amdgpu_xgmi_get_relative_phy_addr(adev,
							  block_info.address);
	}

	switch (info->head.block) {
	case AMDGPU_RAS_BLOCK__GFX:
		if (adev->gfx.funcs->ras_error_inject)
			ret = adev->gfx.funcs->ras_error_inject(adev, info);
		else
			ret = -EINVAL;
		break;
	case AMDGPU_RAS_BLOCK__UMC:
	case AMDGPU_RAS_BLOCK__MMHUB:
	case AMDGPU_RAS_BLOCK__PCIE_BIF:
		ret = psp_ras_trigger_error(&adev->psp, &block_info);
		break;
	case AMDGPU_RAS_BLOCK__XGMI_WAFL:
		ret = amdgpu_ras_error_inject_xgmi(adev, &block_info);
		break;
	default:
		dev_info(adev->dev, "%s error injection is not supported yet\n",
			 ras_block_str(info->head.block));
		ret = -EINVAL;
	}

	amdgpu_ras_parse_status_code(adev,
				     "inject",
				     ras_block_str(info->head.block),
				     (enum ta_ras_status)ret);

	return ret;
}

/* get the total error counts on all IPs */
unsigned long amdgpu_ras_query_error_count(struct amdgpu_device *adev,
		bool is_ce)
{
	struct amdgpu_ras *con = amdgpu_ras_get_context(adev);
	struct ras_manager *obj;
	struct ras_err_data data = {0, 0};

	if (!con)
		return 0;

	list_for_each_entry(obj, &con->head, node) {
		struct ras_query_if info = {
			.head = obj->head,
		};

		if (amdgpu_ras_error_query(adev, &info))
			return 0;

		data.ce_count += info.ce_count;
		data.ue_count += info.ue_count;
	}

	return is_ce ? data.ce_count : data.ue_count;
}
/* query/inject/cure end */


/* sysfs begin */

static int amdgpu_ras_badpages_read(struct amdgpu_device *adev,
		struct ras_badpage **bps, unsigned int *count);

static char *amdgpu_ras_badpage_flags_str(unsigned int flags)
{
	switch (flags) {
	case AMDGPU_RAS_RETIRE_PAGE_RESERVED:
		return "R";
	case AMDGPU_RAS_RETIRE_PAGE_PENDING:
		return "P";
	case AMDGPU_RAS_RETIRE_PAGE_FAULT:
	default:
		return "F";
	}
}

/**
 * DOC: AMDGPU RAS sysfs gpu_vram_bad_pages Interface
 *
 * It allows user to read the bad pages of vram on the gpu through
 * /sys/class/drm/card[0/1/2...]/device/ras/gpu_vram_bad_pages
 *
 * It outputs multiple lines, and each line stands for one gpu page.
 *
 * The format of one line is below,
 * gpu pfn : gpu page size : flags
 *
 * gpu pfn and gpu page size are printed in hex format.
 * flags can be one of below character,
 *
 * R: reserved, this gpu page is reserved and not able to use.
 *
 * P: pending for reserve, this gpu page is marked as bad, will be reserved
 * in next window of page_reserve.
 *
 * F: unable to reserve. this gpu page can't be reserved due to some reasons.
 *
 * Examples:
 *
 * .. code-block:: bash
 *
 *	0x00000001 : 0x00001000 : R
 *	0x00000002 : 0x00001000 : P
 *
 */

static ssize_t amdgpu_ras_sysfs_badpages_read(struct file *f,
		struct kobject *kobj, struct bin_attribute *attr,
		char *buf, loff_t ppos, size_t count)
{
	struct amdgpu_ras *con =
		container_of(attr, struct amdgpu_ras, badpages_attr);
	struct amdgpu_device *adev = con->adev;
	const unsigned int element_size =
		sizeof("0xabcdabcd : 0x12345678 : R\n") - 1;
	unsigned int start = div64_ul(ppos + element_size - 1, element_size);
	unsigned int end = div64_ul(ppos + count - 1, element_size);
	ssize_t s = 0;
	struct ras_badpage *bps = NULL;
	unsigned int bps_count = 0;

	memset(buf, 0, count);

	if (amdgpu_ras_badpages_read(adev, &bps, &bps_count))
		return 0;

	for (; start < end && start < bps_count; start++)
		s += scnprintf(&buf[s], element_size + 1,
				"0x%08x : 0x%08x : %1s\n",
				bps[start].bp,
				bps[start].size,
				amdgpu_ras_badpage_flags_str(bps[start].flags));

	kfree(bps);

	return s;
}

static ssize_t amdgpu_ras_sysfs_features_read(struct device *dev,
		struct device_attribute *attr, char *buf)
{
	struct amdgpu_ras *con =
		container_of(attr, struct amdgpu_ras, features_attr);

	return scnprintf(buf, PAGE_SIZE, "feature mask: 0x%x\n", con->features);
}

static void amdgpu_ras_sysfs_remove_bad_page_node(struct amdgpu_device *adev)
{
	struct amdgpu_ras *con = amdgpu_ras_get_context(adev);

	sysfs_remove_file_from_group(&adev->dev->kobj,
				&con->badpages_attr.attr,
				RAS_FS_NAME);
}

static int amdgpu_ras_sysfs_remove_feature_node(struct amdgpu_device *adev)
{
	struct amdgpu_ras *con = amdgpu_ras_get_context(adev);
	struct attribute *attrs[] = {
		&con->features_attr.attr,
		NULL
	};
	struct attribute_group group = {
		.name = RAS_FS_NAME,
		.attrs = attrs,
	};

	sysfs_remove_group(&adev->dev->kobj, &group);

	return 0;
}

int amdgpu_ras_sysfs_create(struct amdgpu_device *adev,
		struct ras_fs_if *head)
{
	struct ras_manager *obj = amdgpu_ras_find_obj(adev, &head->head);

	if (!obj || obj->attr_inuse)
		return -EINVAL;

	get_obj(obj);

	memcpy(obj->fs_data.sysfs_name,
			head->sysfs_name,
			sizeof(obj->fs_data.sysfs_name));

	obj->sysfs_attr = (struct device_attribute){
		.attr = {
			.name = obj->fs_data.sysfs_name,
			.mode = S_IRUGO,
		},
			.show = amdgpu_ras_sysfs_read,
	};
	sysfs_attr_init(&obj->sysfs_attr.attr);

	if (sysfs_add_file_to_group(&adev->dev->kobj,
				&obj->sysfs_attr.attr,
				RAS_FS_NAME)) {
		put_obj(obj);
		return -EINVAL;
	}

	obj->attr_inuse = 1;

	return 0;
}

int amdgpu_ras_sysfs_remove(struct amdgpu_device *adev,
		struct ras_common_if *head)
{
	struct ras_manager *obj = amdgpu_ras_find_obj(adev, head);

	if (!obj || !obj->attr_inuse)
		return -EINVAL;

	sysfs_remove_file_from_group(&adev->dev->kobj,
				&obj->sysfs_attr.attr,
				RAS_FS_NAME);
	obj->attr_inuse = 0;
	put_obj(obj);

	return 0;
}

static int amdgpu_ras_sysfs_remove_all(struct amdgpu_device *adev)
{
	struct amdgpu_ras *con = amdgpu_ras_get_context(adev);
	struct ras_manager *obj, *tmp;

	list_for_each_entry_safe(obj, tmp, &con->head, node) {
		amdgpu_ras_sysfs_remove(adev, &obj->head);
	}

	if (amdgpu_bad_page_threshold != 0)
		amdgpu_ras_sysfs_remove_bad_page_node(adev);

	amdgpu_ras_sysfs_remove_feature_node(adev);

	return 0;
}
/* sysfs end */

/**
 * DOC: AMDGPU RAS Reboot Behavior for Unrecoverable Errors
 *
 * Normally when there is an uncorrectable error, the driver will reset
 * the GPU to recover.  However, in the event of an unrecoverable error,
 * the driver provides an interface to reboot the system automatically
 * in that event.
 *
 * The following file in debugfs provides that interface:
 * /sys/kernel/debug/dri/[0/1/2...]/ras/auto_reboot
 *
 * Usage:
 *
 * .. code-block:: bash
 *
 *	echo true > .../ras/auto_reboot
 *
 */
/* debugfs begin */
static void amdgpu_ras_debugfs_create_ctrl_node(struct amdgpu_device *adev)
{
	struct amdgpu_ras *con = amdgpu_ras_get_context(adev);
	struct drm_minor *minor = adev_to_drm(adev)->primary;

	con->dir = debugfs_create_dir(RAS_FS_NAME, minor->debugfs_root);
	debugfs_create_file("ras_ctrl", S_IWUGO | S_IRUGO, con->dir,
				adev, &amdgpu_ras_debugfs_ctrl_ops);
	debugfs_create_file("ras_eeprom_reset", S_IWUGO | S_IRUGO, con->dir,
				adev, &amdgpu_ras_debugfs_eeprom_ops);

	/*
	 * After one uncorrectable error happens, usually GPU recovery will
	 * be scheduled. But due to the known problem in GPU recovery failing
	 * to bring GPU back, below interface provides one direct way to
	 * user to reboot system automatically in such case within
	 * ERREVENT_ATHUB_INTERRUPT generated. Normal GPU recovery routine
	 * will never be called.
	 */
	debugfs_create_bool("auto_reboot", S_IWUGO | S_IRUGO, con->dir,
				&con->reboot);

	/*
	 * User could set this not to clean up hardware's error count register
	 * of RAS IPs during ras recovery.
	 */
	debugfs_create_bool("disable_ras_err_cnt_harvest", 0644,
			con->dir, &con->disable_ras_err_cnt_harvest);
}

static void amdgpu_ras_debugfs_create(struct amdgpu_device *adev,
		struct ras_fs_if *head)
{
	struct amdgpu_ras *con = amdgpu_ras_get_context(adev);
	struct ras_manager *obj = amdgpu_ras_find_obj(adev, &head->head);

	if (!obj || obj->ent)
		return;

	get_obj(obj);

	memcpy(obj->fs_data.debugfs_name,
			head->debugfs_name,
			sizeof(obj->fs_data.debugfs_name));

	obj->ent = debugfs_create_file(obj->fs_data.debugfs_name,
				       S_IWUGO | S_IRUGO, con->dir, obj,
				       &amdgpu_ras_debugfs_ops);
}

void amdgpu_ras_debugfs_create_all(struct amdgpu_device *adev)
{
#if defined(CONFIG_DEBUG_FS)
	struct amdgpu_ras *con = amdgpu_ras_get_context(adev);
	struct ras_manager *obj;
	struct ras_fs_if fs_info;

	/*
	 * it won't be called in resume path, no need to check
	 * suspend and gpu reset status
	 */
	if (!IS_ENABLED(CONFIG_DEBUG_FS) || !con)
		return;

	amdgpu_ras_debugfs_create_ctrl_node(adev);

	list_for_each_entry(obj, &con->head, node) {
		if (amdgpu_ras_is_supported(adev, obj->head.block) &&
			(obj->attr_inuse == 1)) {
			sprintf(fs_info.debugfs_name, "%s_err_inject",
					ras_block_str(obj->head.block));
			fs_info.head = obj->head;
			amdgpu_ras_debugfs_create(adev, &fs_info);
		}
	}
#endif
}

static void amdgpu_ras_debugfs_remove(struct amdgpu_device *adev,
		struct ras_common_if *head)
{
	struct ras_manager *obj = amdgpu_ras_find_obj(adev, head);

	if (!obj || !obj->ent)
		return;

	obj->ent = NULL;
	put_obj(obj);
}

static void amdgpu_ras_debugfs_remove_all(struct amdgpu_device *adev)
{
#if defined(CONFIG_DEBUG_FS)
	struct amdgpu_ras *con = amdgpu_ras_get_context(adev);
	struct ras_manager *obj, *tmp;

	list_for_each_entry_safe(obj, tmp, &con->head, node) {
		amdgpu_ras_debugfs_remove(adev, &obj->head);
	}

	con->dir = NULL;
#endif
}
/* debugfs end */

/* ras fs */
static BIN_ATTR(gpu_vram_bad_pages, S_IRUGO,
		amdgpu_ras_sysfs_badpages_read, NULL, 0);
static DEVICE_ATTR(features, S_IRUGO,
		amdgpu_ras_sysfs_features_read, NULL);
static int amdgpu_ras_fs_init(struct amdgpu_device *adev)
{
	struct amdgpu_ras *con = amdgpu_ras_get_context(adev);
	struct attribute_group group = {
		.name = RAS_FS_NAME,
	};
	struct attribute *attrs[] = {
		&con->features_attr.attr,
		NULL
	};
	struct bin_attribute *bin_attrs[] = {
		NULL,
		NULL,
	};
	int r;

	/* add features entry */
	con->features_attr = dev_attr_features;
	group.attrs = attrs;
	sysfs_attr_init(attrs[0]);

	if (amdgpu_bad_page_threshold != 0) {
		/* add bad_page_features entry */
		bin_attr_gpu_vram_bad_pages.private = NULL;
		con->badpages_attr = bin_attr_gpu_vram_bad_pages;
		bin_attrs[0] = &con->badpages_attr;
		group.bin_attrs = bin_attrs;
		sysfs_bin_attr_init(bin_attrs[0]);
	}

	r = sysfs_create_group(&adev->dev->kobj, &group);
	if (r)
		dev_err(adev->dev, "Failed to create RAS sysfs group!");

	return 0;
}

static int amdgpu_ras_fs_fini(struct amdgpu_device *adev)
{
	if (IS_ENABLED(CONFIG_DEBUG_FS))
		amdgpu_ras_debugfs_remove_all(adev);
	amdgpu_ras_sysfs_remove_all(adev);
	return 0;
}
/* ras fs end */

/* ih begin */
static void amdgpu_ras_interrupt_handler(struct ras_manager *obj)
{
	struct ras_ih_data *data = &obj->ih_data;
	struct amdgpu_iv_entry entry;
	int ret;
	struct ras_err_data err_data = {0, 0, 0, NULL};

	while (data->rptr != data->wptr) {
		rmb();
		memcpy(&entry, &data->ring[data->rptr],
				data->element_size);

		wmb();
		data->rptr = (data->aligned_element_size +
				data->rptr) % data->ring_size;

		/* Let IP handle its data, maybe we need get the output
		 * from the callback to udpate the error type/count, etc
		 */
		if (data->cb) {
			ret = data->cb(obj->adev, &err_data, &entry);
			/* ue will trigger an interrupt, and in that case
			 * we need do a reset to recovery the whole system.
			 * But leave IP do that recovery, here we just dispatch
			 * the error.
			 */
			if (ret == AMDGPU_RAS_SUCCESS) {
				/* these counts could be left as 0 if
				 * some blocks do not count error number
				 */
				obj->err_data.ue_count += err_data.ue_count;
				obj->err_data.ce_count += err_data.ce_count;
			}
		}
	}
}

static void amdgpu_ras_interrupt_process_handler(struct work_struct *work)
{
	struct ras_ih_data *data =
		container_of(work, struct ras_ih_data, ih_work);
	struct ras_manager *obj =
		container_of(data, struct ras_manager, ih_data);

	amdgpu_ras_interrupt_handler(obj);
}

int amdgpu_ras_interrupt_dispatch(struct amdgpu_device *adev,
		struct ras_dispatch_if *info)
{
	struct ras_manager *obj = amdgpu_ras_find_obj(adev, &info->head);
	struct ras_ih_data *data = &obj->ih_data;

	if (!obj)
		return -EINVAL;

	if (data->inuse == 0)
		return 0;

	/* Might be overflow... */
	memcpy(&data->ring[data->wptr], info->entry,
			data->element_size);

	wmb();
	data->wptr = (data->aligned_element_size +
			data->wptr) % data->ring_size;

	schedule_work(&data->ih_work);

	return 0;
}

int amdgpu_ras_interrupt_remove_handler(struct amdgpu_device *adev,
		struct ras_ih_if *info)
{
	struct ras_manager *obj = amdgpu_ras_find_obj(adev, &info->head);
	struct ras_ih_data *data;

	if (!obj)
		return -EINVAL;

	data = &obj->ih_data;
	if (data->inuse == 0)
		return 0;

	cancel_work_sync(&data->ih_work);

	kfree(data->ring);
	memset(data, 0, sizeof(*data));
	put_obj(obj);

	return 0;
}

int amdgpu_ras_interrupt_add_handler(struct amdgpu_device *adev,
		struct ras_ih_if *info)
{
	struct ras_manager *obj = amdgpu_ras_find_obj(adev, &info->head);
	struct ras_ih_data *data;

	if (!obj) {
		/* in case we registe the IH before enable ras feature */
		obj = amdgpu_ras_create_obj(adev, &info->head);
		if (!obj)
			return -EINVAL;
	} else
		get_obj(obj);

	data = &obj->ih_data;
	/* add the callback.etc */
	*data = (struct ras_ih_data) {
		.inuse = 0,
		.cb = info->cb,
		.element_size = sizeof(struct amdgpu_iv_entry),
		.rptr = 0,
		.wptr = 0,
	};

	INIT_WORK(&data->ih_work, amdgpu_ras_interrupt_process_handler);

	data->aligned_element_size = ALIGN(data->element_size, 8);
	/* the ring can store 64 iv entries. */
	data->ring_size = 64 * data->aligned_element_size;
	data->ring = kmalloc(data->ring_size, GFP_KERNEL);
	if (!data->ring) {
		put_obj(obj);
		return -ENOMEM;
	}

	/* IH is ready */
	data->inuse = 1;

	return 0;
}

static int amdgpu_ras_interrupt_remove_all(struct amdgpu_device *adev)
{
	struct amdgpu_ras *con = amdgpu_ras_get_context(adev);
	struct ras_manager *obj, *tmp;

	list_for_each_entry_safe(obj, tmp, &con->head, node) {
		struct ras_ih_if info = {
			.head = obj->head,
		};
		amdgpu_ras_interrupt_remove_handler(adev, &info);
	}

	return 0;
}
/* ih end */

/* traversal all IPs except NBIO to query error counter */
static void amdgpu_ras_log_on_err_counter(struct amdgpu_device *adev)
{
	struct amdgpu_ras *con = amdgpu_ras_get_context(adev);
	struct ras_manager *obj;

	if (!con)
		return;

	list_for_each_entry(obj, &con->head, node) {
		struct ras_query_if info = {
			.head = obj->head,
		};

		/*
		 * PCIE_BIF IP has one different isr by ras controller
		 * interrupt, the specific ras counter query will be
		 * done in that isr. So skip such block from common
		 * sync flood interrupt isr calling.
		 */
		if (info.head.block == AMDGPU_RAS_BLOCK__PCIE_BIF)
			continue;

		amdgpu_ras_error_query(adev, &info);
	}
}

/* Parse RdRspStatus and WrRspStatus */
<<<<<<< HEAD
void amdgpu_ras_error_status_query(struct amdgpu_device *adev,
		struct ras_query_if *info)
=======
static void amdgpu_ras_error_status_query(struct amdgpu_device *adev,
					  struct ras_query_if *info)
>>>>>>> f642729d
{
	/*
	 * Only two block need to query read/write
	 * RspStatus at current state
	 */
	switch (info->head.block) {
	case AMDGPU_RAS_BLOCK__GFX:
		if (adev->gfx.funcs->query_ras_error_status)
			adev->gfx.funcs->query_ras_error_status(adev);
		break;
	case AMDGPU_RAS_BLOCK__MMHUB:
		if (adev->mmhub.funcs->query_ras_error_status)
			adev->mmhub.funcs->query_ras_error_status(adev);
		break;
	default:
		break;
	}
}

static void amdgpu_ras_query_err_status(struct amdgpu_device *adev)
{
	struct amdgpu_ras *con = amdgpu_ras_get_context(adev);
	struct ras_manager *obj;

	if (!con)
		return;

	list_for_each_entry(obj, &con->head, node) {
		struct ras_query_if info = {
			.head = obj->head,
		};

		amdgpu_ras_error_status_query(adev, &info);
	}
}

/* recovery begin */

/* return 0 on success.
 * caller need free bps.
 */
static int amdgpu_ras_badpages_read(struct amdgpu_device *adev,
		struct ras_badpage **bps, unsigned int *count)
{
	struct amdgpu_ras *con = amdgpu_ras_get_context(adev);
	struct ras_err_handler_data *data;
	int i = 0;
	int ret = 0, status;

	if (!con || !con->eh_data || !bps || !count)
		return -EINVAL;

	mutex_lock(&con->recovery_lock);
	data = con->eh_data;
	if (!data || data->count == 0) {
		*bps = NULL;
		ret = -EINVAL;
		goto out;
	}

	*bps = kmalloc(sizeof(struct ras_badpage) * data->count, GFP_KERNEL);
	if (!*bps) {
		ret = -ENOMEM;
		goto out;
	}

	for (; i < data->count; i++) {
		(*bps)[i] = (struct ras_badpage){
			.bp = data->bps[i].retired_page,
			.size = AMDGPU_GPU_PAGE_SIZE,
			.flags = AMDGPU_RAS_RETIRE_PAGE_RESERVED,
		};
		status = amdgpu_vram_mgr_query_page_status(
				ttm_manager_type(&adev->mman.bdev, TTM_PL_VRAM),
				data->bps[i].retired_page);
		if (status == -EBUSY)
			(*bps)[i].flags = AMDGPU_RAS_RETIRE_PAGE_PENDING;
		else if (status == -ENOENT)
			(*bps)[i].flags = AMDGPU_RAS_RETIRE_PAGE_FAULT;
	}

	*count = data->count;
out:
	mutex_unlock(&con->recovery_lock);
	return ret;
}

static void amdgpu_ras_do_recovery(struct work_struct *work)
{
	struct amdgpu_ras *ras =
		container_of(work, struct amdgpu_ras, recovery_work);
	struct amdgpu_device *remote_adev = NULL;
	struct amdgpu_device *adev = ras->adev;
	struct list_head device_list, *device_list_handle =  NULL;

	if (!ras->disable_ras_err_cnt_harvest) {
		struct amdgpu_hive_info *hive = amdgpu_get_xgmi_hive(adev);

		/* Build list of devices to query RAS related errors */
		if  (hive && adev->gmc.xgmi.num_physical_nodes > 1) {
			device_list_handle = &hive->device_list;
		} else {
			INIT_LIST_HEAD(&device_list);
			list_add_tail(&adev->gmc.xgmi.head, &device_list);
			device_list_handle = &device_list;
		}

		list_for_each_entry(remote_adev,
				device_list_handle, gmc.xgmi.head) {
			amdgpu_ras_query_err_status(remote_adev);
			amdgpu_ras_log_on_err_counter(remote_adev);
		}

		amdgpu_put_xgmi_hive(hive);
	}

	if (amdgpu_device_should_recover_gpu(ras->adev))
		amdgpu_device_gpu_recover(ras->adev, NULL);
	atomic_set(&ras->in_recovery, 0);
}

/* alloc/realloc bps array */
static int amdgpu_ras_realloc_eh_data_space(struct amdgpu_device *adev,
		struct ras_err_handler_data *data, int pages)
{
	unsigned int old_space = data->count + data->space_left;
	unsigned int new_space = old_space + pages;
	unsigned int align_space = ALIGN(new_space, 512);
	void *bps = kmalloc(align_space * sizeof(*data->bps), GFP_KERNEL);

	if (!bps) {
		kfree(bps);
		return -ENOMEM;
	}

	if (data->bps) {
		memcpy(bps, data->bps,
				data->count * sizeof(*data->bps));
		kfree(data->bps);
	}

	data->bps = bps;
	data->space_left += align_space - old_space;
	return 0;
}

/* it deal with vram only. */
int amdgpu_ras_add_bad_pages(struct amdgpu_device *adev,
		struct eeprom_table_record *bps, int pages)
{
	struct amdgpu_ras *con = amdgpu_ras_get_context(adev);
	struct ras_err_handler_data *data;
	int ret = 0;
	uint32_t i;

	if (!con || !con->eh_data || !bps || pages <= 0)
		return 0;

	mutex_lock(&con->recovery_lock);
	data = con->eh_data;
	if (!data)
		goto out;

	for (i = 0; i < pages; i++) {
		if (amdgpu_ras_check_bad_page_unlock(con,
			bps[i].retired_page << AMDGPU_GPU_PAGE_SHIFT))
			continue;

		if (!data->space_left &&
			amdgpu_ras_realloc_eh_data_space(adev, data, 256)) {
			ret = -ENOMEM;
			goto out;
		}

		amdgpu_vram_mgr_reserve_range(
			ttm_manager_type(&adev->mman.bdev, TTM_PL_VRAM),
			bps[i].retired_page << AMDGPU_GPU_PAGE_SHIFT,
			AMDGPU_GPU_PAGE_SIZE);

		memcpy(&data->bps[data->count], &bps[i], sizeof(*data->bps));
		data->count++;
		data->space_left--;
	}
out:
	mutex_unlock(&con->recovery_lock);

	return ret;
}

/*
 * write error record array to eeprom, the function should be
 * protected by recovery_lock
 */
int amdgpu_ras_save_bad_pages(struct amdgpu_device *adev)
{
	struct amdgpu_ras *con = amdgpu_ras_get_context(adev);
	struct ras_err_handler_data *data;
	struct amdgpu_ras_eeprom_control *control;
	int save_count;

	if (!con || !con->eh_data)
		return 0;

	control = &con->eeprom_control;
	data = con->eh_data;
	save_count = data->count - control->num_recs;
	/* only new entries are saved */
	if (save_count > 0) {
		if (amdgpu_ras_eeprom_process_recods(control,
							&data->bps[control->num_recs],
							true,
							save_count)) {
			dev_err(adev->dev, "Failed to save EEPROM table data!");
			return -EIO;
		}

		dev_info(adev->dev, "Saved %d pages to EEPROM table.\n", save_count);
	}

	return 0;
}

/*
 * read error record array in eeprom and reserve enough space for
 * storing new bad pages
 */
static int amdgpu_ras_load_bad_pages(struct amdgpu_device *adev)
{
	struct amdgpu_ras_eeprom_control *control =
					&adev->psp.ras.ras->eeprom_control;
	struct eeprom_table_record *bps = NULL;
	int ret = 0;

	/* no bad page record, skip eeprom access */
	if (!control->num_recs || (amdgpu_bad_page_threshold == 0))
		return ret;

	bps = kcalloc(control->num_recs, sizeof(*bps), GFP_KERNEL);
	if (!bps)
		return -ENOMEM;

	if (amdgpu_ras_eeprom_process_recods(control, bps, false,
		control->num_recs)) {
		dev_err(adev->dev, "Failed to load EEPROM table records!");
		ret = -EIO;
		goto out;
	}

	ret = amdgpu_ras_add_bad_pages(adev, bps, control->num_recs);

out:
	kfree(bps);
	return ret;
}

static bool amdgpu_ras_check_bad_page_unlock(struct amdgpu_ras *con,
				uint64_t addr)
{
	struct ras_err_handler_data *data = con->eh_data;
	int i;

	addr >>= AMDGPU_GPU_PAGE_SHIFT;
	for (i = 0; i < data->count; i++)
		if (addr == data->bps[i].retired_page)
			return true;

	return false;
}

/*
 * check if an address belongs to bad page
 *
 * Note: this check is only for umc block
 */
static bool amdgpu_ras_check_bad_page(struct amdgpu_device *adev,
				uint64_t addr)
{
	struct amdgpu_ras *con = amdgpu_ras_get_context(adev);
	bool ret = false;

	if (!con || !con->eh_data)
		return ret;

	mutex_lock(&con->recovery_lock);
	ret = amdgpu_ras_check_bad_page_unlock(con, addr);
	mutex_unlock(&con->recovery_lock);
	return ret;
}

static void amdgpu_ras_validate_threshold(struct amdgpu_device *adev,
					uint32_t max_length)
<<<<<<< HEAD
{
	struct amdgpu_ras *con = amdgpu_ras_get_context(adev);
	int tmp_threshold = amdgpu_bad_page_threshold;
	u64 val;

	/*
	 * Justification of value bad_page_cnt_threshold in ras structure
	 *
	 * Generally, -1 <= amdgpu_bad_page_threshold <= max record length
	 * in eeprom, and introduce two scenarios accordingly.
	 *
	 * Bad page retirement enablement:
	 *    - If amdgpu_bad_page_threshold = -1,
	 *      bad_page_cnt_threshold = typical value by formula.
	 *
	 *    - When the value from user is 0 < amdgpu_bad_page_threshold <
	 *      max record length in eeprom, use it directly.
	 *
	 * Bad page retirement disablement:
	 *    - If amdgpu_bad_page_threshold = 0, bad page retirement
	 *      functionality is disabled, and bad_page_cnt_threshold will
	 *      take no effect.
	 */

	if (tmp_threshold < -1)
		tmp_threshold = -1;
	else if (tmp_threshold > max_length)
		tmp_threshold = max_length;

	if (tmp_threshold == -1) {
		val = adev->gmc.mc_vram_size;
		do_div(val, RAS_BAD_PAGE_RATE);
		con->bad_page_cnt_threshold = min(lower_32_bits(val),
						max_length);
	} else {
		con->bad_page_cnt_threshold = tmp_threshold;
	}
}

/* called in gpu recovery/init */
int amdgpu_ras_reserve_bad_pages(struct amdgpu_device *adev)
=======
>>>>>>> f642729d
{
	struct amdgpu_ras *con = amdgpu_ras_get_context(adev);
	int tmp_threshold = amdgpu_bad_page_threshold;
	u64 val;

<<<<<<< HEAD
	/* Not reserve bad page when amdgpu_bad_page_threshold == 0. */
	if (!con || !con->eh_data || (amdgpu_bad_page_threshold == 0))
		return 0;

	mutex_lock(&con->recovery_lock);
	data = con->eh_data;
	if (!data)
		goto out;
	/* reserve vram at driver post stage. */
	for (i = data->last_reserved; i < data->count; i++) {
		bp = data->bps[i].retired_page;

		/* There are two cases of reserve error should be ignored:
		 * 1) a ras bad page has been allocated (used by someone);
		 * 2) a ras bad page has been reserved (duplicate error injection
		 *    for one page);
		 */
		if (amdgpu_bo_create_kernel_at(adev, bp << AMDGPU_GPU_PAGE_SHIFT,
					       AMDGPU_GPU_PAGE_SIZE,
					       AMDGPU_GEM_DOMAIN_VRAM,
					       &bo, NULL))
			dev_warn(adev->dev, "RAS WARN: reserve vram for "
					"retired page %llx fail\n", bp);

		data->bps_bo[i] = bo;
		data->last_reserved = i + 1;
		bo = NULL;
	}

	/* continue to save bad pages to eeprom even reesrve_vram fails */
	ret = amdgpu_ras_save_bad_pages(adev);
out:
	mutex_unlock(&con->recovery_lock);
	return ret;
}

/* called when driver unload */
static int amdgpu_ras_release_bad_pages(struct amdgpu_device *adev)
{
	struct amdgpu_ras *con = amdgpu_ras_get_context(adev);
	struct ras_err_handler_data *data;
	struct amdgpu_bo *bo;
	int i;

	if (!con || !con->eh_data)
		return 0;

	mutex_lock(&con->recovery_lock);
	data = con->eh_data;
	if (!data)
		goto out;

	for (i = data->last_reserved - 1; i >= 0; i--) {
		bo = data->bps_bo[i];
=======
	/*
	 * Justification of value bad_page_cnt_threshold in ras structure
	 *
	 * Generally, -1 <= amdgpu_bad_page_threshold <= max record length
	 * in eeprom, and introduce two scenarios accordingly.
	 *
	 * Bad page retirement enablement:
	 *    - If amdgpu_bad_page_threshold = -1,
	 *      bad_page_cnt_threshold = typical value by formula.
	 *
	 *    - When the value from user is 0 < amdgpu_bad_page_threshold <
	 *      max record length in eeprom, use it directly.
	 *
	 * Bad page retirement disablement:
	 *    - If amdgpu_bad_page_threshold = 0, bad page retirement
	 *      functionality is disabled, and bad_page_cnt_threshold will
	 *      take no effect.
	 */
>>>>>>> f642729d

	if (tmp_threshold < -1)
		tmp_threshold = -1;
	else if (tmp_threshold > max_length)
		tmp_threshold = max_length;

	if (tmp_threshold == -1) {
		val = adev->gmc.mc_vram_size;
		do_div(val, RAS_BAD_PAGE_RATE);
		con->bad_page_cnt_threshold = min(lower_32_bits(val),
						max_length);
	} else {
		con->bad_page_cnt_threshold = tmp_threshold;
	}
}

int amdgpu_ras_recovery_init(struct amdgpu_device *adev)
{
	struct amdgpu_ras *con = amdgpu_ras_get_context(adev);
	struct ras_err_handler_data **data;
	uint32_t max_eeprom_records_len = 0;
	bool exc_err_limit = false;
	int ret;

	if (con)
		data = &con->eh_data;
	else
		return 0;

	*data = kmalloc(sizeof(**data), GFP_KERNEL | __GFP_ZERO);
	if (!*data) {
		ret = -ENOMEM;
		goto out;
	}

	mutex_init(&con->recovery_lock);
	INIT_WORK(&con->recovery_work, amdgpu_ras_do_recovery);
	atomic_set(&con->in_recovery, 0);
	con->adev = adev;

	max_eeprom_records_len = amdgpu_ras_eeprom_get_record_max_length();
	amdgpu_ras_validate_threshold(adev, max_eeprom_records_len);

	ret = amdgpu_ras_eeprom_init(&con->eeprom_control, &exc_err_limit);
	/*
	 * This calling fails when exc_err_limit is true or
	 * ret != 0.
	 */
	if (exc_err_limit || ret)
		goto free;

	if (con->eeprom_control.num_recs) {
		ret = amdgpu_ras_load_bad_pages(adev);
		if (ret)
			goto free;
	}

	return 0;

free:
	kfree((*data)->bps);
	kfree(*data);
	con->eh_data = NULL;
out:
	dev_warn(adev->dev, "Failed to initialize ras recovery!\n");

	/*
	 * Except error threshold exceeding case, other failure cases in this
	 * function would not fail amdgpu driver init.
	 */
	if (!exc_err_limit)
		ret = 0;
	else
		ret = -EINVAL;

	return ret;
}

static int amdgpu_ras_recovery_fini(struct amdgpu_device *adev)
{
	struct amdgpu_ras *con = amdgpu_ras_get_context(adev);
	struct ras_err_handler_data *data = con->eh_data;

	/* recovery_init failed to init it, fini is useless */
	if (!data)
		return 0;

	cancel_work_sync(&con->recovery_work);

	mutex_lock(&con->recovery_lock);
	con->eh_data = NULL;
	kfree(data->bps);
	kfree(data);
	mutex_unlock(&con->recovery_lock);

	return 0;
}
/* recovery end */

/* return 0 if ras will reset gpu and repost.*/
int amdgpu_ras_request_reset_on_boot(struct amdgpu_device *adev,
		unsigned int block)
{
	struct amdgpu_ras *ras = amdgpu_ras_get_context(adev);

	if (!ras)
		return -EINVAL;

	ras->flags |= AMDGPU_RAS_FLAG_INIT_NEED_RESET;
	return 0;
}

static int amdgpu_ras_check_asic_type(struct amdgpu_device *adev)
{
	if (adev->asic_type != CHIP_VEGA10 &&
		adev->asic_type != CHIP_VEGA20 &&
		adev->asic_type != CHIP_ARCTURUS &&
		adev->asic_type != CHIP_SIENNA_CICHLID)
		return 1;
	else
		return 0;
}

/*
 * check hardware's ras ability which will be saved in hw_supported.
 * if hardware does not support ras, we can skip some ras initializtion and
 * forbid some ras operations from IP.
 * if software itself, say boot parameter, limit the ras ability. We still
 * need allow IP do some limited operations, like disable. In such case,
 * we have to initialize ras as normal. but need check if operation is
 * allowed or not in each function.
 */
static void amdgpu_ras_check_supported(struct amdgpu_device *adev,
		uint32_t *hw_supported, uint32_t *supported)
{
	*hw_supported = 0;
	*supported = 0;

	if (amdgpu_sriov_vf(adev) || !adev->is_atom_fw ||
		amdgpu_ras_check_asic_type(adev))
		return;

	if (amdgpu_atomfirmware_mem_ecc_supported(adev)) {
		dev_info(adev->dev, "HBM ECC is active.\n");
		*hw_supported |= (1 << AMDGPU_RAS_BLOCK__UMC |
				1 << AMDGPU_RAS_BLOCK__DF);
	} else
		dev_info(adev->dev, "HBM ECC is not presented.\n");

	if (amdgpu_atomfirmware_sram_ecc_supported(adev)) {
		dev_info(adev->dev, "SRAM ECC is active.\n");
		*hw_supported |= ~(1 << AMDGPU_RAS_BLOCK__UMC |
				1 << AMDGPU_RAS_BLOCK__DF);
	} else
		dev_info(adev->dev, "SRAM ECC is not presented.\n");

	/* hw_supported needs to be aligned with RAS block mask. */
	*hw_supported &= AMDGPU_RAS_BLOCK_MASK;

	*supported = amdgpu_ras_enable == 0 ?
			0 : *hw_supported & amdgpu_ras_mask;
	adev->ras_features = *supported;
}

int amdgpu_ras_init(struct amdgpu_device *adev)
{
	struct amdgpu_ras *con = amdgpu_ras_get_context(adev);
	int r;

	if (con)
		return 0;

	con = kmalloc(sizeof(struct amdgpu_ras) +
			sizeof(struct ras_manager) * AMDGPU_RAS_BLOCK_COUNT,
			GFP_KERNEL|__GFP_ZERO);
	if (!con)
		return -ENOMEM;

	con->objs = (struct ras_manager *)(con + 1);

	amdgpu_ras_set_context(adev, con);

	amdgpu_ras_check_supported(adev, &con->hw_supported,
			&con->supported);
	if (!con->hw_supported || (adev->asic_type == CHIP_VEGA10)) {
		r = 0;
		goto release_con;
	}

	con->features = 0;
	INIT_LIST_HEAD(&con->head);
	/* Might need get this flag from vbios. */
	con->flags = RAS_DEFAULT_FLAGS;

	if (adev->nbio.funcs->init_ras_controller_interrupt) {
		r = adev->nbio.funcs->init_ras_controller_interrupt(adev);
		if (r)
			goto release_con;
	}

	if (adev->nbio.funcs->init_ras_err_event_athub_interrupt) {
		r = adev->nbio.funcs->init_ras_err_event_athub_interrupt(adev);
		if (r)
			goto release_con;
	}

	if (amdgpu_ras_fs_init(adev)) {
		r = -EINVAL;
		goto release_con;
	}

	dev_info(adev->dev, "RAS INFO: ras initialized successfully, "
			"hardware ability[%x] ras_mask[%x]\n",
			con->hw_supported, con->supported);
	return 0;
release_con:
	amdgpu_ras_set_context(adev, NULL);
	kfree(con);

	return r;
}

/* helper function to handle common stuff in ip late init phase */
int amdgpu_ras_late_init(struct amdgpu_device *adev,
			 struct ras_common_if *ras_block,
			 struct ras_fs_if *fs_info,
			 struct ras_ih_if *ih_info)
{
	int r;

	/* disable RAS feature per IP block if it is not supported */
	if (!amdgpu_ras_is_supported(adev, ras_block->block)) {
		amdgpu_ras_feature_enable_on_boot(adev, ras_block, 0);
		return 0;
	}

	r = amdgpu_ras_feature_enable_on_boot(adev, ras_block, 1);
	if (r) {
		if (r == -EAGAIN) {
			/* request gpu reset. will run again */
			amdgpu_ras_request_reset_on_boot(adev,
					ras_block->block);
			return 0;
		} else if (adev->in_suspend || amdgpu_in_reset(adev)) {
			/* in resume phase, if fail to enable ras,
			 * clean up all ras fs nodes, and disable ras */
			goto cleanup;
		} else
			return r;
	}

	/* in resume phase, no need to create ras fs node */
	if (adev->in_suspend || amdgpu_in_reset(adev))
		return 0;

	if (ih_info->cb) {
		r = amdgpu_ras_interrupt_add_handler(adev, ih_info);
		if (r)
			goto interrupt;
	}

	r = amdgpu_ras_sysfs_create(adev, fs_info);
	if (r)
		goto sysfs;

	return 0;
cleanup:
	amdgpu_ras_sysfs_remove(adev, ras_block);
sysfs:
	if (ih_info->cb)
		amdgpu_ras_interrupt_remove_handler(adev, ih_info);
interrupt:
	amdgpu_ras_feature_enable(adev, ras_block, 0);
	return r;
}

/* helper function to remove ras fs node and interrupt handler */
void amdgpu_ras_late_fini(struct amdgpu_device *adev,
			  struct ras_common_if *ras_block,
			  struct ras_ih_if *ih_info)
{
	if (!ras_block || !ih_info)
		return;

	amdgpu_ras_sysfs_remove(adev, ras_block);
	if (ih_info->cb)
		amdgpu_ras_interrupt_remove_handler(adev, ih_info);
	amdgpu_ras_feature_enable(adev, ras_block, 0);
}

/* do some init work after IP late init as dependence.
 * and it runs in resume/gpu reset/booting up cases.
 */
void amdgpu_ras_resume(struct amdgpu_device *adev)
{
	struct amdgpu_ras *con = amdgpu_ras_get_context(adev);
	struct ras_manager *obj, *tmp;

	if (!con)
		return;

	if (con->flags & AMDGPU_RAS_FLAG_INIT_BY_VBIOS) {
		/* Set up all other IPs which are not implemented. There is a
		 * tricky thing that IP's actual ras error type should be
		 * MULTI_UNCORRECTABLE, but as driver does not handle it, so
		 * ERROR_NONE make sense anyway.
		 */
		amdgpu_ras_enable_all_features(adev, 1);

		/* We enable ras on all hw_supported block, but as boot
		 * parameter might disable some of them and one or more IP has
		 * not implemented yet. So we disable them on behalf.
		 */
		list_for_each_entry_safe(obj, tmp, &con->head, node) {
			if (!amdgpu_ras_is_supported(adev, obj->head.block)) {
				amdgpu_ras_feature_enable(adev, &obj->head, 0);
				/* there should be no any reference. */
				WARN_ON(alive_obj(obj));
			}
		}
	}

	if (con->flags & AMDGPU_RAS_FLAG_INIT_NEED_RESET) {
		con->flags &= ~AMDGPU_RAS_FLAG_INIT_NEED_RESET;
		/* setup ras obj state as disabled.
		 * for init_by_vbios case.
		 * if we want to enable ras, just enable it in a normal way.
		 * If we want do disable it, need setup ras obj as enabled,
		 * then issue another TA disable cmd.
		 * See feature_enable_on_boot
		 */
		amdgpu_ras_disable_all_features(adev, 1);
		amdgpu_ras_reset_gpu(adev);
	}
}

void amdgpu_ras_suspend(struct amdgpu_device *adev)
{
	struct amdgpu_ras *con = amdgpu_ras_get_context(adev);

	if (!con)
		return;

	amdgpu_ras_disable_all_features(adev, 0);
	/* Make sure all ras objects are disabled. */
	if (con->features)
		amdgpu_ras_disable_all_features(adev, 1);
}

/* do some fini work before IP fini as dependence */
int amdgpu_ras_pre_fini(struct amdgpu_device *adev)
{
	struct amdgpu_ras *con = amdgpu_ras_get_context(adev);

	if (!con)
		return 0;

	/* Need disable ras on all IPs here before ip [hw/sw]fini */
	amdgpu_ras_disable_all_features(adev, 0);
	amdgpu_ras_recovery_fini(adev);
	return 0;
}

int amdgpu_ras_fini(struct amdgpu_device *adev)
{
	struct amdgpu_ras *con = amdgpu_ras_get_context(adev);

	if (!con)
		return 0;

	amdgpu_ras_fs_fini(adev);
	amdgpu_ras_interrupt_remove_all(adev);

	WARN(con->features, "Feature mask is not cleared");

	if (con->features)
		amdgpu_ras_disable_all_features(adev, 1);

	amdgpu_ras_set_context(adev, NULL);
	kfree(con);

	return 0;
}

void amdgpu_ras_global_ras_isr(struct amdgpu_device *adev)
{
	uint32_t hw_supported, supported;

	amdgpu_ras_check_supported(adev, &hw_supported, &supported);
	if (!hw_supported)
		return;

	if (atomic_cmpxchg(&amdgpu_ras_in_intr, 0, 1) == 0) {
		dev_info(adev->dev, "uncorrectable hardware error"
			"(ERREVENT_ATHUB_INTERRUPT) detected!\n");

		amdgpu_ras_reset_gpu(adev);
	}
}

bool amdgpu_ras_need_emergency_restart(struct amdgpu_device *adev)
{
	if (adev->asic_type == CHIP_VEGA20 &&
	    adev->pm.fw_version <= 0x283400) {
		return !(amdgpu_asic_reset_method(adev) == AMD_RESET_METHOD_BACO) &&
				amdgpu_ras_intr_triggered();
	}

	return false;
}

bool amdgpu_ras_check_err_threshold(struct amdgpu_device *adev)
{
	struct amdgpu_ras *con = amdgpu_ras_get_context(adev);
	bool exc_err_limit = false;

	if (con && (amdgpu_bad_page_threshold != 0))
		amdgpu_ras_eeprom_check_err_threshold(&con->eeprom_control,
						&exc_err_limit);

	/*
	 * We are only interested in variable exc_err_limit,
	 * as it says if GPU is in bad state or not.
	 */
	return exc_err_limit;
}<|MERGE_RESOLUTION|>--- conflicted
+++ resolved
@@ -1189,7 +1189,6 @@
 
 void amdgpu_ras_debugfs_create_all(struct amdgpu_device *adev)
 {
-#if defined(CONFIG_DEBUG_FS)
 	struct amdgpu_ras *con = amdgpu_ras_get_context(adev);
 	struct ras_manager *obj;
 	struct ras_fs_if fs_info;
@@ -1212,7 +1211,6 @@
 			amdgpu_ras_debugfs_create(adev, &fs_info);
 		}
 	}
-#endif
 }
 
 static void amdgpu_ras_debugfs_remove(struct amdgpu_device *adev,
@@ -1229,7 +1227,6 @@
 
 static void amdgpu_ras_debugfs_remove_all(struct amdgpu_device *adev)
 {
-#if defined(CONFIG_DEBUG_FS)
 	struct amdgpu_ras *con = amdgpu_ras_get_context(adev);
 	struct ras_manager *obj, *tmp;
 
@@ -1238,7 +1235,6 @@
 	}
 
 	con->dir = NULL;
-#endif
 }
 /* debugfs end */
 
@@ -1473,13 +1469,8 @@
 }
 
 /* Parse RdRspStatus and WrRspStatus */
-<<<<<<< HEAD
-void amdgpu_ras_error_status_query(struct amdgpu_device *adev,
-		struct ras_query_if *info)
-=======
 static void amdgpu_ras_error_status_query(struct amdgpu_device *adev,
 					  struct ras_query_if *info)
->>>>>>> f642729d
 {
 	/*
 	 * Only two block need to query read/write
@@ -1771,7 +1762,6 @@
 
 static void amdgpu_ras_validate_threshold(struct amdgpu_device *adev,
 					uint32_t max_length)
-<<<<<<< HEAD
 {
 	struct amdgpu_ras *con = amdgpu_ras_get_context(adev);
 	int tmp_threshold = amdgpu_bad_page_threshold;
@@ -1811,106 +1801,6 @@
 	}
 }
 
-/* called in gpu recovery/init */
-int amdgpu_ras_reserve_bad_pages(struct amdgpu_device *adev)
-=======
->>>>>>> f642729d
-{
-	struct amdgpu_ras *con = amdgpu_ras_get_context(adev);
-	int tmp_threshold = amdgpu_bad_page_threshold;
-	u64 val;
-
-<<<<<<< HEAD
-	/* Not reserve bad page when amdgpu_bad_page_threshold == 0. */
-	if (!con || !con->eh_data || (amdgpu_bad_page_threshold == 0))
-		return 0;
-
-	mutex_lock(&con->recovery_lock);
-	data = con->eh_data;
-	if (!data)
-		goto out;
-	/* reserve vram at driver post stage. */
-	for (i = data->last_reserved; i < data->count; i++) {
-		bp = data->bps[i].retired_page;
-
-		/* There are two cases of reserve error should be ignored:
-		 * 1) a ras bad page has been allocated (used by someone);
-		 * 2) a ras bad page has been reserved (duplicate error injection
-		 *    for one page);
-		 */
-		if (amdgpu_bo_create_kernel_at(adev, bp << AMDGPU_GPU_PAGE_SHIFT,
-					       AMDGPU_GPU_PAGE_SIZE,
-					       AMDGPU_GEM_DOMAIN_VRAM,
-					       &bo, NULL))
-			dev_warn(adev->dev, "RAS WARN: reserve vram for "
-					"retired page %llx fail\n", bp);
-
-		data->bps_bo[i] = bo;
-		data->last_reserved = i + 1;
-		bo = NULL;
-	}
-
-	/* continue to save bad pages to eeprom even reesrve_vram fails */
-	ret = amdgpu_ras_save_bad_pages(adev);
-out:
-	mutex_unlock(&con->recovery_lock);
-	return ret;
-}
-
-/* called when driver unload */
-static int amdgpu_ras_release_bad_pages(struct amdgpu_device *adev)
-{
-	struct amdgpu_ras *con = amdgpu_ras_get_context(adev);
-	struct ras_err_handler_data *data;
-	struct amdgpu_bo *bo;
-	int i;
-
-	if (!con || !con->eh_data)
-		return 0;
-
-	mutex_lock(&con->recovery_lock);
-	data = con->eh_data;
-	if (!data)
-		goto out;
-
-	for (i = data->last_reserved - 1; i >= 0; i--) {
-		bo = data->bps_bo[i];
-=======
-	/*
-	 * Justification of value bad_page_cnt_threshold in ras structure
-	 *
-	 * Generally, -1 <= amdgpu_bad_page_threshold <= max record length
-	 * in eeprom, and introduce two scenarios accordingly.
-	 *
-	 * Bad page retirement enablement:
-	 *    - If amdgpu_bad_page_threshold = -1,
-	 *      bad_page_cnt_threshold = typical value by formula.
-	 *
-	 *    - When the value from user is 0 < amdgpu_bad_page_threshold <
-	 *      max record length in eeprom, use it directly.
-	 *
-	 * Bad page retirement disablement:
-	 *    - If amdgpu_bad_page_threshold = 0, bad page retirement
-	 *      functionality is disabled, and bad_page_cnt_threshold will
-	 *      take no effect.
-	 */
->>>>>>> f642729d
-
-	if (tmp_threshold < -1)
-		tmp_threshold = -1;
-	else if (tmp_threshold > max_length)
-		tmp_threshold = max_length;
-
-	if (tmp_threshold == -1) {
-		val = adev->gmc.mc_vram_size;
-		do_div(val, RAS_BAD_PAGE_RATE);
-		con->bad_page_cnt_threshold = min(lower_32_bits(val),
-						max_length);
-	} else {
-		con->bad_page_cnt_threshold = tmp_threshold;
-	}
-}
-
 int amdgpu_ras_recovery_init(struct amdgpu_device *adev)
 {
 	struct amdgpu_ras *con = amdgpu_ras_get_context(adev);
