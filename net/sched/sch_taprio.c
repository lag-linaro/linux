--- conflicted
+++ resolved
@@ -2456,13 +2456,7 @@
 	__acquires(d->lock)
 {
 	struct netdev_queue *dev_queue = taprio_queue_get(sch, cl);
-<<<<<<< HEAD
-
-	sch = rtnl_dereference(dev_queue->qdisc_sleeping);
-	if (gnet_stats_copy_basic(d, NULL, &sch->bstats, true) < 0 ||
-	    qdisc_qstats_copy(d, sch) < 0)
-=======
-	struct Qdisc *child = dev_queue->qdisc_sleeping;
+	struct Qdisc *child = rtnl_dereference(dev_queue->qdisc_sleeping);
 	struct tc_taprio_qopt_offload offload = {
 		.cmd = TAPRIO_CMD_TC_STATS,
 		.tc_stats = {
@@ -2472,7 +2466,6 @@
 
 	if (gnet_stats_copy_basic(d, NULL, &child->bstats, true) < 0 ||
 	    qdisc_qstats_copy(d, child) < 0)
->>>>>>> e06bd5e3
 		return -1;
 
 	return taprio_dump_xstats(sch, d, &offload, &offload.tc_stats.stats);
