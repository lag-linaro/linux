/******************************************************************************
         iphase.c: Device driver for Interphase ATM PCI adapter cards 
                    Author: Peter Wang  <pwang@iphase.com>            
		   Some fixes: Arnaldo Carvalho de Melo <acme@conectiva.com.br>
                   Interphase Corporation  <www.iphase.com>           
                               Version: 1.0                           
*******************************************************************************
      
      This software may be used and distributed according to the terms
      of the GNU General Public License (GPL), incorporated herein by reference.
      Drivers based on this skeleton fall under the GPL and must retain
      the authorship (implicit copyright) notice.

      This program is distributed in the hope that it will be useful, but
      WITHOUT ANY WARRANTY; without even the implied warranty of
      MERCHANTABILITY or FITNESS FOR A PARTICULAR PURPOSE. See the GNU
      General Public License for more details.
      
      Modified from an incomplete driver for Interphase 5575 1KVC 1M card which 
      was originally written by Monalisa Agrawal at UNH. Now this driver 
      supports a variety of varients of Interphase ATM PCI (i)Chip adapter 
      card family (See www.iphase.com/products/ClassSheet.cfm?ClassID=ATM) 
      in terms of PHY type, the size of control memory and the size of 
      packet memory. The following are the change log and history:
     
          Bugfix the Mona's UBR driver.
          Modify the basic memory allocation and dma logic.
          Port the driver to the latest kernel from 2.0.46.
          Complete the ABR logic of the driver, and added the ABR work-
              around for the hardware anormalies.
          Add the CBR support.
	  Add the flow control logic to the driver to allow rate-limit VC.
          Add 4K VC support to the board with 512K control memory.
          Add the support of all the variants of the Interphase ATM PCI 
          (i)Chip adapter cards including x575 (155M OC3 and UTP155), x525
          (25M UTP25) and x531 (DS3 and E3).
          Add SMP support.

      Support and updates available at: ftp://ftp.iphase.com/pub/atm

*******************************************************************************/

#include <linux/module.h>  
#include <linux/kernel.h>  
#include <linux/mm.h>  
#include <linux/pci.h>  
#include <linux/errno.h>  
#include <linux/atm.h>  
#include <linux/atmdev.h>  
#include <linux/sonet.h>  
#include <linux/skbuff.h>  
#include <linux/time.h>  
#include <linux/delay.h>  
#include <linux/uio.h>  
#include <linux/init.h>  
#include <linux/interrupt.h>
#include <linux/wait.h>
#include <linux/slab.h>
#include <asm/io.h>  
#include <linux/atomic.h>
#include <linux/uaccess.h>  
#include <asm/string.h>  
#include <asm/byteorder.h>  
#include <linux/vmalloc.h>
#include <linux/jiffies.h>
#include "iphase.h"		  
#include "suni.h"		  
#define swap_byte_order(x) (((x & 0xff) << 8) | ((x & 0xff00) >> 8))

#define PRIV(dev) ((struct suni_priv *) dev->phy_data)

static unsigned char ia_phy_get(struct atm_dev *dev, unsigned long addr);
static void desc_dbg(IADEV *iadev);

static IADEV *ia_dev[8];
static struct atm_dev *_ia_dev[8];
static int iadev_count;
static void ia_led_timer(struct timer_list *unused);
static DEFINE_TIMER(ia_timer, ia_led_timer);
static int IA_TX_BUF = DFL_TX_BUFFERS, IA_TX_BUF_SZ = DFL_TX_BUF_SZ;
static int IA_RX_BUF = DFL_RX_BUFFERS, IA_RX_BUF_SZ = DFL_RX_BUF_SZ;
static uint IADebugFlag = /* IF_IADBG_ERR | IF_IADBG_CBR| IF_IADBG_INIT_ADAPTER
            |IF_IADBG_ABR | IF_IADBG_EVENT*/ 0; 

module_param(IA_TX_BUF, int, 0);
module_param(IA_TX_BUF_SZ, int, 0);
module_param(IA_RX_BUF, int, 0);
module_param(IA_RX_BUF_SZ, int, 0);
module_param(IADebugFlag, uint, 0644);

MODULE_LICENSE("GPL");

/**************************** IA_LIB **********************************/

static void ia_init_rtn_q (IARTN_Q *que) 
{ 
   que->next = NULL; 
   que->tail = NULL; 
}

static void ia_enque_head_rtn_q (IARTN_Q *que, IARTN_Q * data) 
{
   data->next = NULL;
   if (que->next == NULL) 
      que->next = que->tail = data;
   else {
      data->next = que->next;
      que->next = data;
   } 
   return;
}

static int ia_enque_rtn_q (IARTN_Q *que, struct desc_tbl_t data) {
   IARTN_Q *entry = kmalloc(sizeof(*entry), GFP_ATOMIC);
   if (!entry)
      return -ENOMEM;
   entry->data = data;
   entry->next = NULL;
   if (que->next == NULL) 
      que->next = que->tail = entry;
   else {
      que->tail->next = entry;
      que->tail = que->tail->next;
   }      
   return 1;
}

static IARTN_Q * ia_deque_rtn_q (IARTN_Q *que) {
   IARTN_Q *tmpdata;
   if (que->next == NULL)
      return NULL;
   tmpdata = que->next;
   if ( que->next == que->tail)  
      que->next = que->tail = NULL;
   else 
      que->next = que->next->next;
   return tmpdata;
}

static void ia_hack_tcq(IADEV *dev) {

  u_short 		desc1;
  u_short		tcq_wr;
  struct ia_vcc         *iavcc_r = NULL; 

  tcq_wr = readl(dev->seg_reg+TCQ_WR_PTR) & 0xffff;
  while (dev->host_tcq_wr != tcq_wr) {
     desc1 = *(u_short *)(dev->seg_ram + dev->host_tcq_wr);
     if (!desc1) ;
     else if (!dev->desc_tbl[desc1 -1].timestamp) {
        IF_ABR(printk(" Desc %d is reset at %ld\n", desc1 -1, jiffies);)
        *(u_short *) (dev->seg_ram + dev->host_tcq_wr) = 0;
     }                                 
     else if (dev->desc_tbl[desc1 -1].timestamp) {
        if (!(iavcc_r = dev->desc_tbl[desc1 -1].iavcc)) { 
           printk("IA: Fatal err in get_desc\n");
           continue;
        }
        iavcc_r->vc_desc_cnt--;
        dev->desc_tbl[desc1 -1].timestamp = 0;
        IF_EVENT(printk("ia_hack: return_q skb = 0x%p desc = %d\n",
                                   dev->desc_tbl[desc1 -1].txskb, desc1);)
        if (iavcc_r->pcr < dev->rate_limit) {
           IA_SKB_STATE (dev->desc_tbl[desc1-1].txskb) |= IA_TX_DONE;
           if (ia_enque_rtn_q(&dev->tx_return_q, dev->desc_tbl[desc1 -1]) < 0)
              printk("ia_hack_tcq: No memory available\n");
        } 
        dev->desc_tbl[desc1 -1].iavcc = NULL;
        dev->desc_tbl[desc1 -1].txskb = NULL;
     }
     dev->host_tcq_wr += 2;
     if (dev->host_tcq_wr > dev->ffL.tcq_ed) 
        dev->host_tcq_wr = dev->ffL.tcq_st;
  }
} /* ia_hack_tcq */

static u16 get_desc (IADEV *dev, struct ia_vcc *iavcc) {
  u_short 		desc_num, i;
  struct sk_buff        *skb;
  struct ia_vcc         *iavcc_r = NULL; 
  unsigned long delta;
  static unsigned long timer = 0;
  int ltimeout;

  ia_hack_tcq (dev);
  if((time_after(jiffies,timer+50)) || ((dev->ffL.tcq_rd==dev->host_tcq_wr))) {
     timer = jiffies; 
     i=0;
     while (i < dev->num_tx_desc) {
        if (!dev->desc_tbl[i].timestamp) {
           i++;
           continue;
        }
        ltimeout = dev->desc_tbl[i].iavcc->ltimeout; 
        delta = jiffies - dev->desc_tbl[i].timestamp;
        if (delta >= ltimeout) {
           IF_ABR(printk("RECOVER run!! desc_tbl %d = %d  delta = %ld, time = %ld\n", i,dev->desc_tbl[i].timestamp, delta, jiffies);)
           if (dev->ffL.tcq_rd == dev->ffL.tcq_st) 
              dev->ffL.tcq_rd =  dev->ffL.tcq_ed;
           else 
              dev->ffL.tcq_rd -= 2;
           *(u_short *)(dev->seg_ram + dev->ffL.tcq_rd) = i+1;
           if (!(skb = dev->desc_tbl[i].txskb) || 
                          !(iavcc_r = dev->desc_tbl[i].iavcc))
              printk("Fatal err, desc table vcc or skb is NULL\n");
           else 
              iavcc_r->vc_desc_cnt--;
           dev->desc_tbl[i].timestamp = 0;
           dev->desc_tbl[i].iavcc = NULL;
           dev->desc_tbl[i].txskb = NULL;
        }
        i++;
     } /* while */
  }
  if (dev->ffL.tcq_rd == dev->host_tcq_wr) 
     return 0xFFFF;
    
  /* Get the next available descriptor number from TCQ */
  desc_num = *(u_short *)(dev->seg_ram + dev->ffL.tcq_rd);

  while (!desc_num || (dev->desc_tbl[desc_num -1]).timestamp) {
     dev->ffL.tcq_rd += 2;
     if (dev->ffL.tcq_rd > dev->ffL.tcq_ed) 
	dev->ffL.tcq_rd = dev->ffL.tcq_st;
     if (dev->ffL.tcq_rd == dev->host_tcq_wr) 
        return 0xFFFF; 
     desc_num = *(u_short *)(dev->seg_ram + dev->ffL.tcq_rd);
  }

  /* get system time */
  dev->desc_tbl[desc_num -1].timestamp = jiffies;
  return desc_num;
}

static void clear_lockup (struct atm_vcc *vcc, IADEV *dev) {
  u_char          	foundLockUp;
  vcstatus_t		*vcstatus;
  u_short               *shd_tbl;
  u_short               tempCellSlot, tempFract;
  struct main_vc *abr_vc = (struct main_vc *)dev->MAIN_VC_TABLE_ADDR;
  struct ext_vc *eabr_vc = (struct ext_vc *)dev->EXT_VC_TABLE_ADDR;
  u_int  i;

  if (vcc->qos.txtp.traffic_class == ATM_ABR) {
     vcstatus = (vcstatus_t *) &(dev->testTable[vcc->vci]->vc_status);
     vcstatus->cnt++;
     foundLockUp = 0;
     if( vcstatus->cnt == 0x05 ) {
        abr_vc += vcc->vci;
	eabr_vc += vcc->vci;
	if( eabr_vc->last_desc ) {
	   if( (abr_vc->status & 0x07) == ABR_STATE /* 0x2 */ ) {
              /* Wait for 10 Micro sec */
              udelay(10);
	      if ((eabr_vc->last_desc)&&((abr_vc->status & 0x07)==ABR_STATE))
		 foundLockUp = 1;
           }
	   else {
	      tempCellSlot = abr_vc->last_cell_slot;
              tempFract    = abr_vc->fraction;
              if((tempCellSlot == dev->testTable[vcc->vci]->lastTime)
                         && (tempFract == dev->testTable[vcc->vci]->fract))
	         foundLockUp = 1; 		    
              dev->testTable[vcc->vci]->lastTime = tempCellSlot;   
              dev->testTable[vcc->vci]->fract = tempFract; 
	   } 	    
        } /* last descriptor */	 	   
        vcstatus->cnt = 0;     	
     } /* vcstatus->cnt */
	
     if (foundLockUp) {
        IF_ABR(printk("LOCK UP found\n");) 
	writew(0xFFFD, dev->seg_reg+MODE_REG_0);
        /* Wait for 10 Micro sec */
        udelay(10); 
        abr_vc->status &= 0xFFF8;
        abr_vc->status |= 0x0001;  /* state is idle */
	shd_tbl = (u_short *)dev->ABR_SCHED_TABLE_ADDR;                
	for( i = 0; ((i < dev->num_vc) && (shd_tbl[i])); i++ );
	if (i < dev->num_vc)
           shd_tbl[i] = vcc->vci;
        else
           IF_ERR(printk("ABR Seg. may not continue on VC %x\n",vcc->vci);)
        writew(T_ONLINE, dev->seg_reg+MODE_REG_0);
        writew(~(TRANSMIT_DONE|TCQ_NOT_EMPTY), dev->seg_reg+SEG_MASK_REG);
        writew(TRANSMIT_DONE, dev->seg_reg+SEG_INTR_STATUS_REG);       
	vcstatus->cnt = 0;
     } /* foundLockUp */

  } /* if an ABR VC */


}
 
/*
** Conversion of 24-bit cellrate (cells/sec) to 16-bit floating point format.
**
**  +----+----+------------------+-------------------------------+
**  |  R | NZ |  5-bit exponent  |        9-bit mantissa         |
**  +----+----+------------------+-------------------------------+
** 
**    R = reserved (written as 0)
**    NZ = 0 if 0 cells/sec; 1 otherwise
**
**    if NZ = 1, rate = 1.mmmmmmmmm x 2^(eeeee) cells/sec
*/
static u16
cellrate_to_float(u32 cr)
{

#define	NZ 		0x4000
#define	M_BITS		9		/* Number of bits in mantissa */
#define	E_BITS		5		/* Number of bits in exponent */
#define	M_MASK		0x1ff		
#define	E_MASK		0x1f
  u16   flot;
  u32	tmp = cr & 0x00ffffff;
  int 	i   = 0;
  if (cr == 0)
     return 0;
  while (tmp != 1) {
     tmp >>= 1;
     i++;
  }
  if (i == M_BITS)
     flot = NZ | (i << M_BITS) | (cr & M_MASK);
  else if (i < M_BITS)
     flot = NZ | (i << M_BITS) | ((cr << (M_BITS - i)) & M_MASK);
  else
     flot = NZ | (i << M_BITS) | ((cr >> (i - M_BITS)) & M_MASK);
  return flot;
}

#if 0
/*
** Conversion of 16-bit floating point format to 24-bit cellrate (cells/sec).
*/
static u32
float_to_cellrate(u16 rate)
{
  u32   exp, mantissa, cps;
  if ((rate & NZ) == 0)
     return 0;
  exp = (rate >> M_BITS) & E_MASK;
  mantissa = rate & M_MASK;
  if (exp == 0)
     return 1;
  cps = (1 << M_BITS) | mantissa;
  if (exp == M_BITS)
     cps = cps;
  else if (exp > M_BITS)
     cps <<= (exp - M_BITS);
  else
     cps >>= (M_BITS - exp);
  return cps;
}
#endif 

static void init_abr_vc (IADEV *dev, srv_cls_param_t *srv_p) {
  srv_p->class_type = ATM_ABR;
  srv_p->pcr        = dev->LineRate;
  srv_p->mcr        = 0;
  srv_p->icr        = 0x055cb7;
  srv_p->tbe        = 0xffffff;
  srv_p->frtt       = 0x3a;
  srv_p->rif        = 0xf;
  srv_p->rdf        = 0xb;
  srv_p->nrm        = 0x4;
  srv_p->trm        = 0x7;
  srv_p->cdf        = 0x3;
  srv_p->adtf       = 50;
}

static int
ia_open_abr_vc(IADEV *dev, srv_cls_param_t *srv_p, 
                                                struct atm_vcc *vcc, u8 flag)
{
  f_vc_abr_entry  *f_abr_vc;
  r_vc_abr_entry  *r_abr_vc;
  u32		icr;
  u8		trm, nrm, crm;
  u16		adtf, air, *ptr16;	
  f_abr_vc =(f_vc_abr_entry *)dev->MAIN_VC_TABLE_ADDR;
  f_abr_vc += vcc->vci;       
  switch (flag) {
     case 1: /* FFRED initialization */
#if 0  /* sanity check */
       if (srv_p->pcr == 0)
          return INVALID_PCR;
       if (srv_p->pcr > dev->LineRate)
          srv_p->pcr = dev->LineRate;
       if ((srv_p->mcr + dev->sum_mcr) > dev->LineRate)
	  return MCR_UNAVAILABLE;
       if (srv_p->mcr > srv_p->pcr)
	  return INVALID_MCR;
       if (!(srv_p->icr))
	  srv_p->icr = srv_p->pcr;
       if ((srv_p->icr < srv_p->mcr) || (srv_p->icr > srv_p->pcr))
	  return INVALID_ICR;
       if ((srv_p->tbe < MIN_TBE) || (srv_p->tbe > MAX_TBE))
	  return INVALID_TBE;
       if ((srv_p->frtt < MIN_FRTT) || (srv_p->frtt > MAX_FRTT))
	  return INVALID_FRTT;
       if (srv_p->nrm > MAX_NRM)
	  return INVALID_NRM;
       if (srv_p->trm > MAX_TRM)
	  return INVALID_TRM;
       if (srv_p->adtf > MAX_ADTF)
          return INVALID_ADTF;
       else if (srv_p->adtf == 0)
	  srv_p->adtf = 1;
       if (srv_p->cdf > MAX_CDF)
	  return INVALID_CDF;
       if (srv_p->rif > MAX_RIF)
	  return INVALID_RIF;
       if (srv_p->rdf > MAX_RDF)
	  return INVALID_RDF;
#endif
       memset ((caddr_t)f_abr_vc, 0, sizeof(*f_abr_vc));
       f_abr_vc->f_vc_type = ABR;
       nrm = 2 << srv_p->nrm;     /* (2 ** (srv_p->nrm +1)) */
			          /* i.e 2**n = 2 << (n-1) */
       f_abr_vc->f_nrm = nrm << 8 | nrm;
       trm = 100000/(2 << (16 - srv_p->trm));
       if ( trm == 0) trm = 1;
       f_abr_vc->f_nrmexp =(((srv_p->nrm +1) & 0x0f) << 12)|(MRM << 8) | trm;
       crm = srv_p->tbe / nrm;
       if (crm == 0) crm = 1;
       f_abr_vc->f_crm = crm & 0xff;
       f_abr_vc->f_pcr = cellrate_to_float(srv_p->pcr);
       icr = min( srv_p->icr, (srv_p->tbe > srv_p->frtt) ?
				((srv_p->tbe/srv_p->frtt)*1000000) :
				(1000000/(srv_p->frtt/srv_p->tbe)));
       f_abr_vc->f_icr = cellrate_to_float(icr);
       adtf = (10000 * srv_p->adtf)/8192;
       if (adtf == 0) adtf = 1; 
       f_abr_vc->f_cdf = ((7 - srv_p->cdf) << 12 | adtf) & 0xfff;
       f_abr_vc->f_mcr = cellrate_to_float(srv_p->mcr);
       f_abr_vc->f_acr = f_abr_vc->f_icr;
       f_abr_vc->f_status = 0x0042;
       break;
    case 0: /* RFRED initialization */	
       ptr16 = (u_short *)(dev->reass_ram + REASS_TABLE*dev->memSize); 
       *(ptr16 + vcc->vci) = NO_AAL5_PKT | REASS_ABR;
       r_abr_vc = (r_vc_abr_entry*)(dev->reass_ram+ABR_VC_TABLE*dev->memSize);
       r_abr_vc += vcc->vci;
       r_abr_vc->r_status_rdf = (15 - srv_p->rdf) & 0x000f;
       air = srv_p->pcr << (15 - srv_p->rif);
       if (air == 0) air = 1;
       r_abr_vc->r_air = cellrate_to_float(air);
       dev->testTable[vcc->vci]->vc_status = VC_ACTIVE | VC_ABR;
       dev->sum_mcr	   += srv_p->mcr;
       dev->n_abr++;
       break;
    default:
       break;
  }
  return	0;
}
static int ia_cbr_setup (IADEV *dev, struct atm_vcc *vcc) {
   u32 rateLow=0, rateHigh, rate;
   int entries;
   struct ia_vcc *ia_vcc;

   int   idealSlot =0, testSlot, toBeAssigned, inc;
   u32   spacing;
   u16  *SchedTbl, *TstSchedTbl;
   u16  cbrVC, vcIndex;
   u32   fracSlot    = 0;
   u32   sp_mod      = 0;
   u32   sp_mod2     = 0;

   /* IpAdjustTrafficParams */
   if (vcc->qos.txtp.max_pcr <= 0) {
      IF_ERR(printk("PCR for CBR not defined\n");)
      return -1;
   }
   rate = vcc->qos.txtp.max_pcr;
   entries = rate / dev->Granularity;
   IF_CBR(printk("CBR: CBR entries=0x%x for rate=0x%x & Gran=0x%x\n",
                                entries, rate, dev->Granularity);)
   if (entries < 1)
      IF_CBR(printk("CBR: Bandwidth smaller than granularity of CBR table\n");) 
   rateLow  =  entries * dev->Granularity;
   rateHigh = (entries + 1) * dev->Granularity;
   if (3*(rate - rateLow) > (rateHigh - rate))
      entries++;
   if (entries > dev->CbrRemEntries) {
      IF_CBR(printk("CBR: Not enough bandwidth to support this PCR.\n");)
      IF_CBR(printk("Entries = 0x%x, CbrRemEntries = 0x%x.\n",
                                       entries, dev->CbrRemEntries);)
      return -EBUSY;
   }   

   ia_vcc = INPH_IA_VCC(vcc);
   ia_vcc->NumCbrEntry = entries; 
   dev->sum_mcr += entries * dev->Granularity; 
   /* IaFFrednInsertCbrSched */
   // Starting at an arbitrary location, place the entries into the table
   // as smoothly as possible
   cbrVC   = 0;
   spacing = dev->CbrTotEntries / entries;
   sp_mod  = dev->CbrTotEntries % entries; // get modulo
   toBeAssigned = entries;
   fracSlot = 0;
   vcIndex  = vcc->vci;
   IF_CBR(printk("Vci=0x%x,Spacing=0x%x,Sp_mod=0x%x\n",vcIndex,spacing,sp_mod);)
   while (toBeAssigned)
   {
      // If this is the first time, start the table loading for this connection
      // as close to entryPoint as possible.
      if (toBeAssigned == entries)
      {
         idealSlot = dev->CbrEntryPt;
         dev->CbrEntryPt += 2;    // Adding 2 helps to prevent clumping
         if (dev->CbrEntryPt >= dev->CbrTotEntries) 
            dev->CbrEntryPt -= dev->CbrTotEntries;// Wrap if necessary
      } else {
         idealSlot += (u32)(spacing + fracSlot); // Point to the next location
         // in the table that would be  smoothest
         fracSlot = ((sp_mod + sp_mod2) / entries);  // get new integer part
         sp_mod2  = ((sp_mod + sp_mod2) % entries);  // calc new fractional part
      }
      if (idealSlot >= (int)dev->CbrTotEntries) 
         idealSlot -= dev->CbrTotEntries;  
      // Continuously check around this ideal value until a null
      // location is encountered.
      SchedTbl = (u16*)(dev->seg_ram+CBR_SCHED_TABLE*dev->memSize); 
      inc = 0;
      testSlot = idealSlot;
      TstSchedTbl = (u16*)(SchedTbl+testSlot);  //set index and read in value
      IF_CBR(printk("CBR Testslot 0x%x AT Location 0x%p, NumToAssign=%d\n",
                                testSlot, TstSchedTbl,toBeAssigned);)
      memcpy((caddr_t)&cbrVC,(caddr_t)TstSchedTbl,sizeof(cbrVC));
      while (cbrVC)  // If another VC at this location, we have to keep looking
      {
          inc++;
          testSlot = idealSlot - inc;
          if (testSlot < 0) { // Wrap if necessary
             testSlot += dev->CbrTotEntries;
             IF_CBR(printk("Testslot Wrap. STable Start=0x%p,Testslot=%d\n",
                                                       SchedTbl,testSlot);)
          }
          TstSchedTbl = (u16 *)(SchedTbl + testSlot);  // set table index
          memcpy((caddr_t)&cbrVC,(caddr_t)TstSchedTbl,sizeof(cbrVC)); 
          if (!cbrVC)
             break;
          testSlot = idealSlot + inc;
          if (testSlot >= (int)dev->CbrTotEntries) { // Wrap if necessary
             testSlot -= dev->CbrTotEntries;
             IF_CBR(printk("TotCbrEntries=%d",dev->CbrTotEntries);)
             IF_CBR(printk(" Testslot=0x%x ToBeAssgned=%d\n", 
                                            testSlot, toBeAssigned);)
          } 
          // set table index and read in value
          TstSchedTbl = (u16*)(SchedTbl + testSlot);
          IF_CBR(printk("Reading CBR Tbl from 0x%p, CbrVal=0x%x Iteration %d\n",
                          TstSchedTbl,cbrVC,inc);)
          memcpy((caddr_t)&cbrVC,(caddr_t)TstSchedTbl,sizeof(cbrVC));
       } /* while */
       // Move this VCI number into this location of the CBR Sched table.
       memcpy((caddr_t)TstSchedTbl, (caddr_t)&vcIndex, sizeof(*TstSchedTbl));
       dev->CbrRemEntries--;
       toBeAssigned--;
   } /* while */ 

   /* IaFFrednCbrEnable */
   dev->NumEnabledCBR++;
   if (dev->NumEnabledCBR == 1) {
       writew((CBR_EN | UBR_EN | ABR_EN | (0x23 << 2)), dev->seg_reg+STPARMS);
       IF_CBR(printk("CBR is enabled\n");)
   }
   return 0;
}
static void ia_cbrVc_close (struct atm_vcc *vcc) {
   IADEV *iadev;
   u16 *SchedTbl, NullVci = 0;
   u32 i, NumFound;

   iadev = INPH_IA_DEV(vcc->dev);
   iadev->NumEnabledCBR--;
   SchedTbl = (u16*)(iadev->seg_ram+CBR_SCHED_TABLE*iadev->memSize);
   if (iadev->NumEnabledCBR == 0) {
      writew((UBR_EN | ABR_EN | (0x23 << 2)), iadev->seg_reg+STPARMS);
      IF_CBR (printk("CBR support disabled\n");)
   }
   NumFound = 0;
   for (i=0; i < iadev->CbrTotEntries; i++)
   {
      if (*SchedTbl == vcc->vci) {
         iadev->CbrRemEntries++;
         *SchedTbl = NullVci;
         IF_CBR(NumFound++;)
      }
      SchedTbl++;   
   } 
   IF_CBR(printk("Exit ia_cbrVc_close, NumRemoved=%d\n",NumFound);)
}

static int ia_avail_descs(IADEV *iadev) {
   int tmp = 0;
   ia_hack_tcq(iadev);
   if (iadev->host_tcq_wr >= iadev->ffL.tcq_rd)
      tmp = (iadev->host_tcq_wr - iadev->ffL.tcq_rd) / 2;
   else
      tmp = (iadev->ffL.tcq_ed - iadev->ffL.tcq_rd + 2 + iadev->host_tcq_wr -
                   iadev->ffL.tcq_st) / 2;
   return tmp;
}    

static int ia_pkt_tx (struct atm_vcc *vcc, struct sk_buff *skb);

static int ia_que_tx (IADEV *iadev) { 
   struct sk_buff *skb;
   int num_desc;
   struct atm_vcc *vcc;
   num_desc = ia_avail_descs(iadev);

   while (num_desc && (skb = skb_dequeue(&iadev->tx_backlog))) {
      if (!(vcc = ATM_SKB(skb)->vcc)) {
         dev_kfree_skb_any(skb);
         printk("ia_que_tx: Null vcc\n");
         break;
      }
      if (!test_bit(ATM_VF_READY,&vcc->flags)) {
         dev_kfree_skb_any(skb);
         printk("Free the SKB on closed vci %d \n", vcc->vci);
         break;
      }
      if (ia_pkt_tx (vcc, skb)) {
         skb_queue_head(&iadev->tx_backlog, skb);
      }
      num_desc--;
   }
   return 0;
}

static void ia_tx_poll (IADEV *iadev) {
   struct atm_vcc *vcc = NULL;
   struct sk_buff *skb = NULL, *skb1 = NULL;
   struct ia_vcc *iavcc;
   IARTN_Q *  rtne;

   ia_hack_tcq(iadev);
   while ( (rtne = ia_deque_rtn_q(&iadev->tx_return_q))) {
       skb = rtne->data.txskb;
       if (!skb) {
           printk("ia_tx_poll: skb is null\n");
           goto out;
       }
       vcc = ATM_SKB(skb)->vcc;
       if (!vcc) {
           printk("ia_tx_poll: vcc is null\n");
           dev_kfree_skb_any(skb);
	   goto out;
       }

       iavcc = INPH_IA_VCC(vcc);
       if (!iavcc) {
           printk("ia_tx_poll: iavcc is null\n");
           dev_kfree_skb_any(skb);
	   goto out;
       }

       skb1 = skb_dequeue(&iavcc->txing_skb);
       while (skb1 && (skb1 != skb)) {
          if (!(IA_SKB_STATE(skb1) & IA_TX_DONE)) {
             printk("IA_tx_intr: Vci %d lost pkt!!!\n", vcc->vci);
          }
          IF_ERR(printk("Release the SKB not match\n");)
          if ((vcc->pop) && (skb1->len != 0))
          {
             vcc->pop(vcc, skb1);
             IF_EVENT(printk("Transmit Done - skb 0x%lx return\n",
                                                          (long)skb1);)
          }
          else 
             dev_kfree_skb_any(skb1);
          skb1 = skb_dequeue(&iavcc->txing_skb);
       }                                                        
       if (!skb1) {
          IF_EVENT(printk("IA: Vci %d - skb not found requed\n",vcc->vci);)
          ia_enque_head_rtn_q (&iadev->tx_return_q, rtne);
          break;
       }
       if ((vcc->pop) && (skb->len != 0))
       {
          vcc->pop(vcc, skb);
          IF_EVENT(printk("Tx Done - skb 0x%lx return\n",(long)skb);)
       }
       else 
          dev_kfree_skb_any(skb);
       kfree(rtne);
    }
    ia_que_tx(iadev);
out:
    return;
}
#if 0
static void ia_eeprom_put (IADEV *iadev, u32 addr, u_short val)
{
        u32	t;
	int	i;
	/*
	 * Issue a command to enable writes to the NOVRAM
	 */
	NVRAM_CMD (EXTEND + EWEN);
	NVRAM_CLR_CE;
	/*
	 * issue the write command
	 */
	NVRAM_CMD(IAWRITE + addr);
	/* 
	 * Send the data, starting with D15, then D14, and so on for 16 bits
	 */
	for (i=15; i>=0; i--) {
		NVRAM_CLKOUT (val & 0x8000);
		val <<= 1;
	}
	NVRAM_CLR_CE;
	CFG_OR(NVCE);
	t = readl(iadev->reg+IPHASE5575_EEPROM_ACCESS); 
	while (!(t & NVDO))
		t = readl(iadev->reg+IPHASE5575_EEPROM_ACCESS); 

	NVRAM_CLR_CE;
	/*
	 * disable writes again
	 */
	NVRAM_CMD(EXTEND + EWDS)
	NVRAM_CLR_CE;
	CFG_AND(~NVDI);
}
#endif

static u16 ia_eeprom_get (IADEV *iadev, u32 addr)
{
	u_short	val;
        u32	t;
	int	i;
	/*
	 * Read the first bit that was clocked with the falling edge of the
	 * the last command data clock
	 */
	NVRAM_CMD(IAREAD + addr);
	/*
	 * Now read the rest of the bits, the next bit read is D14, then D13,
	 * and so on.
	 */
	val = 0;
	for (i=15; i>=0; i--) {
		NVRAM_CLKIN(t);
		val |= (t << i);
	}
	NVRAM_CLR_CE;
	CFG_AND(~NVDI);
	return val;
}

static void ia_hw_type(IADEV *iadev) {
   u_short memType = ia_eeprom_get(iadev, 25);   
   iadev->memType = memType;
   if ((memType & MEM_SIZE_MASK) == MEM_SIZE_1M) {
      iadev->num_tx_desc = IA_TX_BUF;
      iadev->tx_buf_sz = IA_TX_BUF_SZ;
      iadev->num_rx_desc = IA_RX_BUF;
      iadev->rx_buf_sz = IA_RX_BUF_SZ; 
   } else if ((memType & MEM_SIZE_MASK) == MEM_SIZE_512K) {
      if (IA_TX_BUF == DFL_TX_BUFFERS)
        iadev->num_tx_desc = IA_TX_BUF / 2;
      else 
        iadev->num_tx_desc = IA_TX_BUF;
      iadev->tx_buf_sz = IA_TX_BUF_SZ;
      if (IA_RX_BUF == DFL_RX_BUFFERS)
        iadev->num_rx_desc = IA_RX_BUF / 2;
      else
        iadev->num_rx_desc = IA_RX_BUF;
      iadev->rx_buf_sz = IA_RX_BUF_SZ;
   }
   else {
      if (IA_TX_BUF == DFL_TX_BUFFERS) 
        iadev->num_tx_desc = IA_TX_BUF / 8;
      else
        iadev->num_tx_desc = IA_TX_BUF;
      iadev->tx_buf_sz = IA_TX_BUF_SZ;
      if (IA_RX_BUF == DFL_RX_BUFFERS)
        iadev->num_rx_desc = IA_RX_BUF / 8;
      else
        iadev->num_rx_desc = IA_RX_BUF;
      iadev->rx_buf_sz = IA_RX_BUF_SZ; 
   } 
   iadev->rx_pkt_ram = TX_PACKET_RAM + (iadev->num_tx_desc * iadev->tx_buf_sz); 
   IF_INIT(printk("BUF: tx=%d,sz=%d rx=%d sz= %d rx_pkt_ram=%d\n",
         iadev->num_tx_desc, iadev->tx_buf_sz, iadev->num_rx_desc,
         iadev->rx_buf_sz, iadev->rx_pkt_ram);)

#if 0
   if ((memType & FE_MASK) == FE_SINGLE_MODE) {
      iadev->phy_type = PHY_OC3C_S;
   else if ((memType & FE_MASK) == FE_UTP_OPTION)
      iadev->phy_type = PHY_UTP155;
   else
     iadev->phy_type = PHY_OC3C_M;
#endif
   
   iadev->phy_type = memType & FE_MASK;
   IF_INIT(printk("memType = 0x%x iadev->phy_type = 0x%x\n", 
                                         memType,iadev->phy_type);)
   if (iadev->phy_type == FE_25MBIT_PHY) 
      iadev->LineRate = (u32)(((25600000/8)*26)/(27*53));
   else if (iadev->phy_type == FE_DS3_PHY)
      iadev->LineRate = (u32)(((44736000/8)*26)/(27*53));
   else if (iadev->phy_type == FE_E3_PHY) 
      iadev->LineRate = (u32)(((34368000/8)*26)/(27*53));
   else
       iadev->LineRate = (u32)(ATM_OC3_PCR);
   IF_INIT(printk("iadev->LineRate = %d \n", iadev->LineRate);)

}

static u32 ia_phy_read32(struct iadev_priv *ia, unsigned int reg)
{
	return readl(ia->phy + (reg >> 2));
}

static void ia_phy_write32(struct iadev_priv *ia, unsigned int reg, u32 val)
{
	writel(val, ia->phy + (reg >> 2));
}

static void ia_frontend_intr(struct iadev_priv *iadev)
{
	u32 status;

	if (iadev->phy_type & FE_25MBIT_PHY) {
		status = ia_phy_read32(iadev, MB25_INTR_STATUS);
		iadev->carrier_detect = (status & MB25_IS_GSB) ? 1 : 0;
	} else if (iadev->phy_type & FE_DS3_PHY) {
		ia_phy_read32(iadev, SUNI_DS3_FRM_INTR_STAT);
		status = ia_phy_read32(iadev, SUNI_DS3_FRM_STAT);
		iadev->carrier_detect = (status & SUNI_DS3_LOSV) ? 0 : 1;
	} else if (iadev->phy_type & FE_E3_PHY) {
		ia_phy_read32(iadev, SUNI_E3_FRM_MAINT_INTR_IND);
		status = ia_phy_read32(iadev, SUNI_E3_FRM_FRAM_INTR_IND_STAT);
		iadev->carrier_detect = (status & SUNI_E3_LOS) ? 0 : 1;
	} else {
		status = ia_phy_read32(iadev, SUNI_RSOP_STATUS);
		iadev->carrier_detect = (status & SUNI_LOSV) ? 0 : 1;
	}

	printk(KERN_INFO "IA: SUNI carrier %s\n",
		iadev->carrier_detect ? "detected" : "lost signal");
}

static void ia_mb25_init(struct iadev_priv *iadev)
{
#if 0
   mb25->mb25_master_ctrl = MB25_MC_DRIC | MB25_MC_DREC | MB25_MC_ENABLED;
#endif
	ia_phy_write32(iadev, MB25_MASTER_CTRL, MB25_MC_DRIC | MB25_MC_DREC);
	ia_phy_write32(iadev, MB25_DIAG_CONTROL, 0);

	iadev->carrier_detect =
		(ia_phy_read32(iadev, MB25_INTR_STATUS) & MB25_IS_GSB) ? 1 : 0;
}

struct ia_reg {
	u16 reg;
	u16 val;
};

static void ia_phy_write(struct iadev_priv *iadev,
			 const struct ia_reg *regs, int len)
{
	while (len--) {
		ia_phy_write32(iadev, regs->reg, regs->val);
		regs++;
	}
}

static void ia_suni_pm7345_init_ds3(struct iadev_priv *iadev)
{
	static const struct ia_reg suni_ds3_init[] = {
		{ SUNI_DS3_FRM_INTR_ENBL,	0x17 },
		{ SUNI_DS3_FRM_CFG,		0x01 },
		{ SUNI_DS3_TRAN_CFG,		0x01 },
		{ SUNI_CONFIG,			0 },
		{ SUNI_SPLR_CFG,		0 },
		{ SUNI_SPLT_CFG,		0 }
	};
	u32 status;

	status = ia_phy_read32(iadev, SUNI_DS3_FRM_STAT);
	iadev->carrier_detect = (status & SUNI_DS3_LOSV) ? 0 : 1;

	ia_phy_write(iadev, suni_ds3_init, ARRAY_SIZE(suni_ds3_init));
}

static void ia_suni_pm7345_init_e3(struct iadev_priv *iadev)
{
	static const struct ia_reg suni_e3_init[] = {
		{ SUNI_E3_FRM_FRAM_OPTIONS,		0x04 },
		{ SUNI_E3_FRM_MAINT_OPTIONS,		0x20 },
		{ SUNI_E3_FRM_FRAM_INTR_ENBL,		0x1d },
		{ SUNI_E3_FRM_MAINT_INTR_ENBL,		0x30 },
		{ SUNI_E3_TRAN_STAT_DIAG_OPTIONS,	0 },
		{ SUNI_E3_TRAN_FRAM_OPTIONS,		0x01 },
		{ SUNI_CONFIG,				SUNI_PM7345_E3ENBL },
		{ SUNI_SPLR_CFG,			0x41 },
		{ SUNI_SPLT_CFG,			0x41 }
	};
	u32 status;

	status = ia_phy_read32(iadev, SUNI_E3_FRM_FRAM_INTR_IND_STAT);
	iadev->carrier_detect = (status & SUNI_E3_LOS) ? 0 : 1;
	ia_phy_write(iadev, suni_e3_init, ARRAY_SIZE(suni_e3_init));
}

static void ia_suni_pm7345_init(struct iadev_priv *iadev)
{
	static const struct ia_reg suni_init[] = {
		/* Enable RSOP loss of signal interrupt. */
		{ SUNI_INTR_ENBL,		0x28 },
		/* Clear error counters. */
		{ SUNI_ID_RESET,		0 },
		/* Clear "PMCTST" in master test register. */
		{ SUNI_MASTER_TEST,		0 },

		{ SUNI_RXCP_CTRL,		0x2c },
		{ SUNI_RXCP_FCTRL,		0x81 },

		{ SUNI_RXCP_IDLE_PAT_H1,	0 },
		{ SUNI_RXCP_IDLE_PAT_H2,	0 },
		{ SUNI_RXCP_IDLE_PAT_H3,	0 },
		{ SUNI_RXCP_IDLE_PAT_H4,	0x01 },

		{ SUNI_RXCP_IDLE_MASK_H1,	0xff },
		{ SUNI_RXCP_IDLE_MASK_H2,	0xff },
		{ SUNI_RXCP_IDLE_MASK_H3,	0xff },
		{ SUNI_RXCP_IDLE_MASK_H4,	0xfe },

		{ SUNI_RXCP_CELL_PAT_H1,	0 },
		{ SUNI_RXCP_CELL_PAT_H2,	0 },
		{ SUNI_RXCP_CELL_PAT_H3,	0 },
		{ SUNI_RXCP_CELL_PAT_H4,	0x01 },

		{ SUNI_RXCP_CELL_MASK_H1,	0xff },
		{ SUNI_RXCP_CELL_MASK_H2,	0xff },
		{ SUNI_RXCP_CELL_MASK_H3,	0xff },
		{ SUNI_RXCP_CELL_MASK_H4,	0xff },

		{ SUNI_TXCP_CTRL,		0xa4 },
		{ SUNI_TXCP_INTR_EN_STS,	0x10 },
		{ SUNI_TXCP_IDLE_PAT_H5,	0x55 }
	};

	if (iadev->phy_type & FE_DS3_PHY)
		ia_suni_pm7345_init_ds3(iadev);
	else
		ia_suni_pm7345_init_e3(iadev);

	ia_phy_write(iadev, suni_init, ARRAY_SIZE(suni_init));

	ia_phy_write32(iadev, SUNI_CONFIG, ia_phy_read32(iadev, SUNI_CONFIG) &
		~(SUNI_PM7345_LLB | SUNI_PM7345_CLB |
		  SUNI_PM7345_DLB | SUNI_PM7345_PLB));
#ifdef __SNMP__
   suni_pm7345->suni_rxcp_intr_en_sts |= SUNI_OOCDE;
#endif /* __SNMP__ */
   return;
}


/***************************** IA_LIB END *****************************/
    
#ifdef CONFIG_ATM_IA_DEBUG
static int tcnter = 0;
static void xdump( u_char*  cp, int  length, char*  prefix )
{
    int col, count;
    u_char prntBuf[120];
    u_char*  pBuf = prntBuf;
    count = 0;
    while(count < length){
        pBuf += sprintf( pBuf, "%s", prefix );
        for(col = 0;count + col < length && col < 16; col++){
            if (col != 0 && (col % 4) == 0)
                pBuf += sprintf( pBuf, " " );
            pBuf += sprintf( pBuf, "%02X ", cp[count + col] );
        }
        while(col++ < 16){      /* pad end of buffer with blanks */
            if ((col % 4) == 0)
                sprintf( pBuf, " " );
            pBuf += sprintf( pBuf, "   " );
        }
        pBuf += sprintf( pBuf, "  " );
        for(col = 0;count + col < length && col < 16; col++){
            if (isprint((int)cp[count + col]))
                pBuf += sprintf( pBuf, "%c", cp[count + col] );
            else
                pBuf += sprintf( pBuf, "." );
                }
        printk("%s\n", prntBuf);
        count += col;
        pBuf = prntBuf;
    }

}  /* close xdump(... */
#endif /* CONFIG_ATM_IA_DEBUG */

  
static struct atm_dev *ia_boards = NULL;  
  
#define ACTUAL_RAM_BASE \
	RAM_BASE*((iadev->mem)/(128 * 1024))  
#define ACTUAL_SEG_RAM_BASE \
	IPHASE5575_FRAG_CONTROL_RAM_BASE*((iadev->mem)/(128 * 1024))  
#define ACTUAL_REASS_RAM_BASE \
	IPHASE5575_REASS_CONTROL_RAM_BASE*((iadev->mem)/(128 * 1024))  
  
  
/*-- some utilities and memory allocation stuff will come here -------------*/  
  
static void desc_dbg(IADEV *iadev) {

  u_short tcq_wr_ptr, tcq_st_ptr, tcq_ed_ptr;
  u32 i;
  void __iomem *tmp;
  // regval = readl((u32)ia_cmds->maddr);
  tcq_wr_ptr =  readw(iadev->seg_reg+TCQ_WR_PTR);
  printk("B_tcq_wr = 0x%x desc = %d last desc = %d\n",
                     tcq_wr_ptr, readw(iadev->seg_ram+tcq_wr_ptr),
                     readw(iadev->seg_ram+tcq_wr_ptr-2));
  printk(" host_tcq_wr = 0x%x  host_tcq_rd = 0x%x \n",  iadev->host_tcq_wr, 
                   iadev->ffL.tcq_rd);
  tcq_st_ptr =  readw(iadev->seg_reg+TCQ_ST_ADR);
  tcq_ed_ptr =  readw(iadev->seg_reg+TCQ_ED_ADR);
  printk("tcq_st_ptr = 0x%x    tcq_ed_ptr = 0x%x \n", tcq_st_ptr, tcq_ed_ptr);
  i = 0;
  while (tcq_st_ptr != tcq_ed_ptr) {
      tmp = iadev->seg_ram+tcq_st_ptr;
      printk("TCQ slot %d desc = %d  Addr = %p\n", i++, readw(tmp), tmp);
      tcq_st_ptr += 2;
  }
  for(i=0; i <iadev->num_tx_desc; i++)
      printk("Desc_tbl[%d] = %d \n", i, iadev->desc_tbl[i].timestamp);
} 
  
  
/*----------------------------- Receiving side stuff --------------------------*/  
 
static void rx_excp_rcvd(struct atm_dev *dev)  
{  
#if 0 /* closing the receiving size will cause too many excp int */  
  IADEV *iadev;  
  u_short state;  
  u_short excpq_rd_ptr;  
  //u_short *ptr;  
  int vci, error = 1;  
  iadev = INPH_IA_DEV(dev);  
  state = readl(iadev->reass_reg + STATE_REG) & 0xffff;  
  while((state & EXCPQ_EMPTY) != EXCPQ_EMPTY)  
  { printk("state = %x \n", state); 
        excpq_rd_ptr = readw(iadev->reass_reg + EXCP_Q_RD_PTR) & 0xffff;  
 printk("state = %x excpq_rd_ptr = %x \n", state, excpq_rd_ptr); 
        if (excpq_rd_ptr == *(u16*)(iadev->reass_reg + EXCP_Q_WR_PTR))
            IF_ERR(printk("excpq_rd_ptr is wrong!!!\n");)
        // TODO: update exception stat
	vci = readw(iadev->reass_ram+excpq_rd_ptr);  
	error = readw(iadev->reass_ram+excpq_rd_ptr+2) & 0x0007;  
        // pwang_test
	excpq_rd_ptr += 4;  
	if (excpq_rd_ptr > (readw(iadev->reass_reg + EXCP_Q_ED_ADR)& 0xffff))  
 	    excpq_rd_ptr = readw(iadev->reass_reg + EXCP_Q_ST_ADR)& 0xffff;
	writew( excpq_rd_ptr, iadev->reass_reg + EXCP_Q_RD_PTR);  
        state = readl(iadev->reass_reg + STATE_REG) & 0xffff;  
  }  
#endif
}  
  
static void free_desc(struct atm_dev *dev, int desc)  
{  
	IADEV *iadev;  
	iadev = INPH_IA_DEV(dev);  
        writew(desc, iadev->reass_ram+iadev->rfL.fdq_wr); 
	iadev->rfL.fdq_wr +=2;
	if (iadev->rfL.fdq_wr > iadev->rfL.fdq_ed)
		iadev->rfL.fdq_wr =  iadev->rfL.fdq_st;  
	writew(iadev->rfL.fdq_wr, iadev->reass_reg+FREEQ_WR_PTR);  
}  
  
  
static int rx_pkt(struct atm_dev *dev)  
{  
	IADEV *iadev;  
	struct atm_vcc *vcc;  
	unsigned short status;  
	struct rx_buf_desc __iomem *buf_desc_ptr;  
	int desc;   
	struct dle* wr_ptr;  
	int len;  
	struct sk_buff *skb;  
	u_int buf_addr, dma_addr;  

	iadev = INPH_IA_DEV(dev);  
	if (iadev->rfL.pcq_rd == (readw(iadev->reass_reg+PCQ_WR_PTR)&0xffff)) 
	{  
   	    printk(KERN_ERR DEV_LABEL "(itf %d) Receive queue empty\n", dev->number);  
	    return -EINVAL;  
	}  
	/* mask 1st 3 bits to get the actual descno. */  
	desc = readw(iadev->reass_ram+iadev->rfL.pcq_rd) & 0x1fff;  
        IF_RX(printk("reass_ram = %p iadev->rfL.pcq_rd = 0x%x desc = %d\n", 
                                    iadev->reass_ram, iadev->rfL.pcq_rd, desc);
              printk(" pcq_wr_ptr = 0x%x\n",
                               readw(iadev->reass_reg+PCQ_WR_PTR)&0xffff);)
	/* update the read pointer  - maybe we shud do this in the end*/  
	if ( iadev->rfL.pcq_rd== iadev->rfL.pcq_ed) 
		iadev->rfL.pcq_rd = iadev->rfL.pcq_st;  
	else  
		iadev->rfL.pcq_rd += 2;
	writew(iadev->rfL.pcq_rd, iadev->reass_reg+PCQ_RD_PTR);  
  
	/* get the buffer desc entry.  
		update stuff. - doesn't seem to be any update necessary  
	*/  
	buf_desc_ptr = iadev->RX_DESC_BASE_ADDR;
	/* make the ptr point to the corresponding buffer desc entry */  
	buf_desc_ptr += desc;	  
        if (!desc || (desc > iadev->num_rx_desc) || 
                      ((buf_desc_ptr->vc_index & 0xffff) >= iadev->num_vc)) {
            free_desc(dev, desc);
            IF_ERR(printk("IA: bad descriptor desc = %d \n", desc);)
            return -1;
        }
	vcc = iadev->rx_open[buf_desc_ptr->vc_index & 0xffff];  
	if (!vcc)  
	{      
                free_desc(dev, desc); 
		printk("IA: null vcc, drop PDU\n");  
		return -1;  
	}  
	  
  
	/* might want to check the status bits for errors */  
	status = (u_short) (buf_desc_ptr->desc_mode);  
	if (status & (RX_CER | RX_PTE | RX_OFL))  
	{  
                atomic_inc(&vcc->stats->rx_err);
		IF_ERR(printk("IA: bad packet, dropping it");)  
                if (status & RX_CER) { 
                    IF_ERR(printk(" cause: packet CRC error\n");)
                }
                else if (status & RX_PTE) {
                    IF_ERR(printk(" cause: packet time out\n");)
                }
                else {
                    IF_ERR(printk(" cause: buffer overflow\n");)
                }
		goto out_free_desc;
	}  
  
	/*  
		build DLE.	  
	*/  
  
	buf_addr = (buf_desc_ptr->buf_start_hi << 16) | buf_desc_ptr->buf_start_lo;  
	dma_addr = (buf_desc_ptr->dma_start_hi << 16) | buf_desc_ptr->dma_start_lo;  
	len = dma_addr - buf_addr;  
        if (len > iadev->rx_buf_sz) {
           printk("Over %d bytes sdu received, dropped!!!\n", iadev->rx_buf_sz);
           atomic_inc(&vcc->stats->rx_err);
	   goto out_free_desc;
        }
		  
        if (!(skb = atm_alloc_charge(vcc, len, GFP_ATOMIC))) {
           if (vcc->vci < 32)
              printk("Drop control packets\n");
	   goto out_free_desc;
        }
	skb_put(skb,len);  
        // pwang_test
        ATM_SKB(skb)->vcc = vcc;
        ATM_DESC(skb) = desc;        
	skb_queue_tail(&iadev->rx_dma_q, skb);  

	/* Build the DLE structure */  
	wr_ptr = iadev->rx_dle_q.write;  
	wr_ptr->sys_pkt_addr = dma_map_single(&iadev->pci->dev, skb->data,
					      len, DMA_FROM_DEVICE);
	wr_ptr->local_pkt_addr = buf_addr;  
	wr_ptr->bytes = len;	/* We don't know this do we ?? */  
	wr_ptr->mode = DMA_INT_ENABLE;  
  
	/* shud take care of wrap around here too. */  
        if(++wr_ptr == iadev->rx_dle_q.end)
             wr_ptr = iadev->rx_dle_q.start;
	iadev->rx_dle_q.write = wr_ptr;  
	udelay(1);  
	/* Increment transaction counter */  
	writel(1, iadev->dma+IPHASE5575_RX_COUNTER);   
out:	return 0;  
out_free_desc:
        free_desc(dev, desc);
        goto out;
}  
  
static void rx_intr(struct atm_dev *dev)  
{  
  IADEV *iadev;  
  u_short status;  
  u_short state, i;  
  
  iadev = INPH_IA_DEV(dev);  
  status = readl(iadev->reass_reg+REASS_INTR_STATUS_REG) & 0xffff;  
  IF_EVENT(printk("rx_intr: status = 0x%x\n", status);)
  if (status & RX_PKT_RCVD)  
  {  
	/* do something */  
	/* Basically recvd an interrupt for receiving a packet.  
	A descriptor would have been written to the packet complete   
	queue. Get all the descriptors and set up dma to move the   
	packets till the packet complete queue is empty..  
	*/  
	state = readl(iadev->reass_reg + STATE_REG) & 0xffff;  
        IF_EVENT(printk("Rx intr status: RX_PKT_RCVD %08x\n", status);) 
	while(!(state & PCQ_EMPTY))  
	{  
             rx_pkt(dev);  
	     state = readl(iadev->reass_reg + STATE_REG) & 0xffff;  
	}  
        iadev->rxing = 1;
  }  
  if (status & RX_FREEQ_EMPT)  
  {   
     if (iadev->rxing) {
        iadev->rx_tmp_cnt = iadev->rx_pkt_cnt;
        iadev->rx_tmp_jif = jiffies; 
        iadev->rxing = 0;
     } 
     else if ((time_after(jiffies, iadev->rx_tmp_jif + 50)) &&
               ((iadev->rx_pkt_cnt - iadev->rx_tmp_cnt) == 0)) {
        for (i = 1; i <= iadev->num_rx_desc; i++)
               free_desc(dev, i);
printk("Test logic RUN!!!!\n");
        writew( ~(RX_FREEQ_EMPT|RX_EXCP_RCVD),iadev->reass_reg+REASS_MASK_REG);
        iadev->rxing = 1;
     }
     IF_EVENT(printk("Rx intr status: RX_FREEQ_EMPT %08x\n", status);)  
  }  

  if (status & RX_EXCP_RCVD)  
  {  
	/* probably need to handle the exception queue also. */  
	IF_EVENT(printk("Rx intr status: RX_EXCP_RCVD %08x\n", status);)  
	rx_excp_rcvd(dev);  
  }  


  if (status & RX_RAW_RCVD)  
  {  
	/* need to handle the raw incoming cells. This deepnds on   
	whether we have programmed to receive the raw cells or not.  
	Else ignore. */  
	IF_EVENT(printk("Rx intr status:  RX_RAW_RCVD %08x\n", status);)  
  }  
}  
  
  
static void rx_dle_intr(struct atm_dev *dev)  
{  
  IADEV *iadev;  
  struct atm_vcc *vcc;   
  struct sk_buff *skb;  
  int desc;  
  u_short state;   
  struct dle *dle, *cur_dle;  
  u_int dle_lp;  
  int len;
  iadev = INPH_IA_DEV(dev);  
 
  /* free all the dles done, that is just update our own dle read pointer   
	- do we really need to do this. Think not. */  
  /* DMA is done, just get all the recevie buffers from the rx dma queue  
	and push them up to the higher layer protocol. Also free the desc  
	associated with the buffer. */  
  dle = iadev->rx_dle_q.read;  
  dle_lp = readl(iadev->dma+IPHASE5575_RX_LIST_ADDR) & (sizeof(struct dle)*DLE_ENTRIES - 1);  
  cur_dle = (struct dle*)(iadev->rx_dle_q.start + (dle_lp >> 4));  
  while(dle != cur_dle)  
  {  
      /* free the DMAed skb */  
      skb = skb_dequeue(&iadev->rx_dma_q);  
      if (!skb)  
         goto INCR_DLE;
      desc = ATM_DESC(skb);
      free_desc(dev, desc);  
               
      if (!(len = skb->len))
      {  
          printk("rx_dle_intr: skb len 0\n");  
	  dev_kfree_skb_any(skb);  
      }  
      else  
      {  
          struct cpcs_trailer *trailer;
          u_short length;
          struct ia_vcc *ia_vcc;

	  dma_unmap_single(&iadev->pci->dev, iadev->rx_dle_q.write->sys_pkt_addr,
			   len, DMA_FROM_DEVICE);
          /* no VCC related housekeeping done as yet. lets see */  
          vcc = ATM_SKB(skb)->vcc;
	  if (!vcc) {
	      printk("IA: null vcc\n");  
              dev_kfree_skb_any(skb);
              goto INCR_DLE;
          }
          ia_vcc = INPH_IA_VCC(vcc);
          if (ia_vcc == NULL)
          {
             atomic_inc(&vcc->stats->rx_err);
             atm_return(vcc, skb->truesize);
             dev_kfree_skb_any(skb);
             goto INCR_DLE;
           }
          // get real pkt length  pwang_test
          trailer = (struct cpcs_trailer*)((u_char *)skb->data +
                                 skb->len - sizeof(*trailer));
	  length = swap_byte_order(trailer->length);
          if ((length > iadev->rx_buf_sz) || (length > 
                              (skb->len - sizeof(struct cpcs_trailer))))
          {
             atomic_inc(&vcc->stats->rx_err);
             IF_ERR(printk("rx_dle_intr: Bad  AAL5 trailer %d (skb len %d)", 
                                                            length, skb->len);)
             atm_return(vcc, skb->truesize);
             dev_kfree_skb_any(skb);
             goto INCR_DLE;
          }
          skb_trim(skb, length);
          
	  /* Display the packet */  
	  IF_RXPKT(printk("\nDmad Recvd data: len = %d \n", skb->len);  
          xdump(skb->data, skb->len, "RX: ");
          printk("\n");)

	  IF_RX(printk("rx_dle_intr: skb push");)  
	  vcc->push(vcc,skb);  
	  atomic_inc(&vcc->stats->rx);
          iadev->rx_pkt_cnt++;
      }  
INCR_DLE:
      if (++dle == iadev->rx_dle_q.end)  
    	  dle = iadev->rx_dle_q.start;  
  }  
  iadev->rx_dle_q.read = dle;  
  
  /* if the interrupts are masked because there were no free desc available,  
		unmask them now. */ 
  if (!iadev->rxing) {
     state = readl(iadev->reass_reg + STATE_REG) & 0xffff;
     if (!(state & FREEQ_EMPTY)) {
        state = readl(iadev->reass_reg + REASS_MASK_REG) & 0xffff;
        writel(state & ~(RX_FREEQ_EMPT |/* RX_EXCP_RCVD |*/ RX_PKT_RCVD),
                                      iadev->reass_reg+REASS_MASK_REG);
        iadev->rxing++; 
     }
  }
}  
  
  
static int open_rx(struct atm_vcc *vcc)  
{  
	IADEV *iadev;  
	u_short __iomem *vc_table;  
	u_short __iomem *reass_ptr;  
	IF_EVENT(printk("iadev: open_rx %d.%d\n", vcc->vpi, vcc->vci);)

	if (vcc->qos.rxtp.traffic_class == ATM_NONE) return 0;    
	iadev = INPH_IA_DEV(vcc->dev);  
        if (vcc->qos.rxtp.traffic_class == ATM_ABR) {  
           if (iadev->phy_type & FE_25MBIT_PHY) {
               printk("IA:  ABR not support\n");
               return -EINVAL; 
           }
        }
	/* Make only this VCI in the vc table valid and let all   
		others be invalid entries */  
	vc_table = iadev->reass_ram+RX_VC_TABLE*iadev->memSize;
	vc_table += vcc->vci;
	/* mask the last 6 bits and OR it with 3 for 1K VCs */  

        *vc_table = vcc->vci << 6;
	/* Also keep a list of open rx vcs so that we can attach them with  
		incoming PDUs later. */  
	if ((vcc->qos.rxtp.traffic_class == ATM_ABR) || 
                                (vcc->qos.txtp.traffic_class == ATM_ABR))  
	{  
                srv_cls_param_t srv_p;
                init_abr_vc(iadev, &srv_p);
                ia_open_abr_vc(iadev, &srv_p, vcc, 0);
	} 
       	else {  /* for UBR  later may need to add CBR logic */
        	reass_ptr = iadev->reass_ram+REASS_TABLE*iadev->memSize;
           	reass_ptr += vcc->vci;
           	*reass_ptr = NO_AAL5_PKT;
       	}
	
	if (iadev->rx_open[vcc->vci])  
		printk(KERN_CRIT DEV_LABEL "(itf %d): VCI %d already open\n",  
			vcc->dev->number, vcc->vci);  
	iadev->rx_open[vcc->vci] = vcc;  
	return 0;  
}  
  
static int rx_init(struct atm_dev *dev)  
{  
	IADEV *iadev;  
	struct rx_buf_desc __iomem *buf_desc_ptr;  
	unsigned long rx_pkt_start = 0;  
	void *dle_addr;  
	struct abr_vc_table  *abr_vc_table; 
	u16 *vc_table;  
	u16 *reass_table;  
	int i,j, vcsize_sel;  
	u_short freeq_st_adr;  
	u_short *freeq_start;  
  
	iadev = INPH_IA_DEV(dev);  
  //    spin_lock_init(&iadev->rx_lock); 
  
	/* Allocate 4k bytes - more aligned than needed (4k boundary) */
	dle_addr = dma_alloc_coherent(&iadev->pci->dev, DLE_TOTAL_SIZE,
				      &iadev->rx_dle_dma, GFP_KERNEL);
	if (!dle_addr)  {  
		printk(KERN_ERR DEV_LABEL "can't allocate DLEs\n");
		goto err_out;
	}
	iadev->rx_dle_q.start = (struct dle *)dle_addr;
	iadev->rx_dle_q.read = iadev->rx_dle_q.start;  
	iadev->rx_dle_q.write = iadev->rx_dle_q.start;  
	iadev->rx_dle_q.end = (struct dle*)((unsigned long)dle_addr+sizeof(struct dle)*DLE_ENTRIES);
	/* the end of the dle q points to the entry after the last  
	DLE that can be used. */  
  
	/* write the upper 20 bits of the start address to rx list address register */  
	/* We know this is 32bit bus addressed so the following is safe */
	writel(iadev->rx_dle_dma & 0xfffff000,
	       iadev->dma + IPHASE5575_RX_LIST_ADDR);  
	IF_INIT(printk("Tx Dle list addr: 0x%p value: 0x%0x\n",
                      iadev->dma+IPHASE5575_TX_LIST_ADDR,
                      readl(iadev->dma + IPHASE5575_TX_LIST_ADDR));
	printk("Rx Dle list addr: 0x%p value: 0x%0x\n",
                      iadev->dma+IPHASE5575_RX_LIST_ADDR,
                      readl(iadev->dma + IPHASE5575_RX_LIST_ADDR));)
  
	writew(0xffff, iadev->reass_reg+REASS_MASK_REG);  
	writew(0, iadev->reass_reg+MODE_REG);  
	writew(RESET_REASS, iadev->reass_reg+REASS_COMMAND_REG);  
  
	/* Receive side control memory map  
	   -------------------------------  
  
		Buffer descr	0x0000 (736 - 23K)  
		VP Table	0x5c00 (256 - 512)  
		Except q	0x5e00 (128 - 512)  
		Free buffer q	0x6000 (1K - 2K)  
		Packet comp q	0x6800 (1K - 2K)  
		Reass Table	0x7000 (1K - 2K)  
		VC Table	0x7800 (1K - 2K)  
		ABR VC Table	0x8000 (1K - 32K)  
	*/  
	  
	/* Base address for Buffer Descriptor Table */  
	writew(RX_DESC_BASE >> 16, iadev->reass_reg+REASS_DESC_BASE);  
	/* Set the buffer size register */  
	writew(iadev->rx_buf_sz, iadev->reass_reg+BUF_SIZE);  
  
	/* Initialize each entry in the Buffer Descriptor Table */  
        iadev->RX_DESC_BASE_ADDR = iadev->reass_ram+RX_DESC_BASE*iadev->memSize;
	buf_desc_ptr = iadev->RX_DESC_BASE_ADDR;
	memset_io(buf_desc_ptr, 0, sizeof(*buf_desc_ptr));
	buf_desc_ptr++;  
	rx_pkt_start = iadev->rx_pkt_ram;  
	for(i=1; i<=iadev->num_rx_desc; i++)  
	{  
		memset_io(buf_desc_ptr, 0, sizeof(*buf_desc_ptr));  
		buf_desc_ptr->buf_start_hi = rx_pkt_start >> 16;  
		buf_desc_ptr->buf_start_lo = rx_pkt_start & 0x0000ffff;  
		buf_desc_ptr++;		  
		rx_pkt_start += iadev->rx_buf_sz;  
	}  
	IF_INIT(printk("Rx Buffer desc ptr: 0x%p\n", buf_desc_ptr);)
        i = FREE_BUF_DESC_Q*iadev->memSize; 
	writew(i >> 16,  iadev->reass_reg+REASS_QUEUE_BASE); 
        writew(i, iadev->reass_reg+FREEQ_ST_ADR);
        writew(i+iadev->num_rx_desc*sizeof(u_short), 
                                         iadev->reass_reg+FREEQ_ED_ADR);
        writew(i, iadev->reass_reg+FREEQ_RD_PTR);
        writew(i+iadev->num_rx_desc*sizeof(u_short), 
                                        iadev->reass_reg+FREEQ_WR_PTR);    
	/* Fill the FREEQ with all the free descriptors. */  
	freeq_st_adr = readw(iadev->reass_reg+FREEQ_ST_ADR);  
	freeq_start = (u_short *)(iadev->reass_ram+freeq_st_adr);  
	for(i=1; i<=iadev->num_rx_desc; i++)  
	{  
		*freeq_start = (u_short)i;  
		freeq_start++;  
	}  
	IF_INIT(printk("freeq_start: 0x%p\n", freeq_start);)
        /* Packet Complete Queue */
        i = (PKT_COMP_Q * iadev->memSize) & 0xffff;
        writew(i, iadev->reass_reg+PCQ_ST_ADR);
        writew(i+iadev->num_vc*sizeof(u_short), iadev->reass_reg+PCQ_ED_ADR);
        writew(i, iadev->reass_reg+PCQ_RD_PTR);
        writew(i, iadev->reass_reg+PCQ_WR_PTR);

        /* Exception Queue */
        i = (EXCEPTION_Q * iadev->memSize) & 0xffff;
        writew(i, iadev->reass_reg+EXCP_Q_ST_ADR);
        writew(i + NUM_RX_EXCP * sizeof(RX_ERROR_Q), 
                                             iadev->reass_reg+EXCP_Q_ED_ADR);
        writew(i, iadev->reass_reg+EXCP_Q_RD_PTR);
        writew(i, iadev->reass_reg+EXCP_Q_WR_PTR); 
 
    	/* Load local copy of FREEQ and PCQ ptrs */
        iadev->rfL.fdq_st = readw(iadev->reass_reg+FREEQ_ST_ADR) & 0xffff;
       	iadev->rfL.fdq_ed = readw(iadev->reass_reg+FREEQ_ED_ADR) & 0xffff ;
	iadev->rfL.fdq_rd = readw(iadev->reass_reg+FREEQ_RD_PTR) & 0xffff;
	iadev->rfL.fdq_wr = readw(iadev->reass_reg+FREEQ_WR_PTR) & 0xffff;
        iadev->rfL.pcq_st = readw(iadev->reass_reg+PCQ_ST_ADR) & 0xffff;
	iadev->rfL.pcq_ed = readw(iadev->reass_reg+PCQ_ED_ADR) & 0xffff;
	iadev->rfL.pcq_rd = readw(iadev->reass_reg+PCQ_RD_PTR) & 0xffff;
	iadev->rfL.pcq_wr = readw(iadev->reass_reg+PCQ_WR_PTR) & 0xffff;
	
        IF_INIT(printk("INIT:pcq_st:0x%x pcq_ed:0x%x pcq_rd:0x%x pcq_wr:0x%x", 
              iadev->rfL.pcq_st, iadev->rfL.pcq_ed, iadev->rfL.pcq_rd, 
              iadev->rfL.pcq_wr);)		  
	/* just for check - no VP TBL */  
	/* VP Table */  
	/* writew(0x0b80, iadev->reass_reg+VP_LKUP_BASE); */  
	/* initialize VP Table for invalid VPIs  
		- I guess we can write all 1s or 0x000f in the entire memory  
		  space or something similar.  
	*/  
  
	/* This seems to work and looks right to me too !!! */  
        i =  REASS_TABLE * iadev->memSize;
	writew((i >> 3), iadev->reass_reg+REASS_TABLE_BASE);   
 	/* initialize Reassembly table to I don't know what ???? */  
	reass_table = (u16 *)(iadev->reass_ram+i);  
        j = REASS_TABLE_SZ * iadev->memSize;
	for(i=0; i < j; i++)  
		*reass_table++ = NO_AAL5_PKT;  
       i = 8*1024;
       vcsize_sel =  0;
       while (i != iadev->num_vc) {
          i /= 2;
          vcsize_sel++;
       }
       i = RX_VC_TABLE * iadev->memSize;
       writew(((i>>3) & 0xfff8) | vcsize_sel, iadev->reass_reg+VC_LKUP_BASE);
       vc_table = (u16 *)(iadev->reass_ram+RX_VC_TABLE*iadev->memSize);  
        j = RX_VC_TABLE_SZ * iadev->memSize;
	for(i = 0; i < j; i++)  
	{  
		/* shift the reassembly pointer by 3 + lower 3 bits of   
		vc_lkup_base register (=3 for 1K VCs) and the last byte   
		is those low 3 bits.   
		Shall program this later.  
		*/  
		*vc_table = (i << 6) | 15;	/* for invalid VCI */  
		vc_table++;  
	}  
        /* ABR VC table */
        i =  ABR_VC_TABLE * iadev->memSize;
        writew(i >> 3, iadev->reass_reg+ABR_LKUP_BASE);
                   
        i = ABR_VC_TABLE * iadev->memSize;
	abr_vc_table = (struct abr_vc_table *)(iadev->reass_ram+i);  
        j = REASS_TABLE_SZ * iadev->memSize;
        memset ((char*)abr_vc_table, 0, j * sizeof(*abr_vc_table));
    	for(i = 0; i < j; i++) {   		
		abr_vc_table->rdf = 0x0003;
             	abr_vc_table->air = 0x5eb1;
	       	abr_vc_table++;   	
        }  

	/* Initialize other registers */  
  
	/* VP Filter Register set for VC Reassembly only */  
	writew(0xff00, iadev->reass_reg+VP_FILTER);  
        writew(0, iadev->reass_reg+XTRA_RM_OFFSET);
	writew(0x1,  iadev->reass_reg+PROTOCOL_ID);

	/* Packet Timeout Count  related Registers : 
	   Set packet timeout to occur in about 3 seconds
	   Set Packet Aging Interval count register to overflow in about 4 us
 	*/  
        writew(0xF6F8, iadev->reass_reg+PKT_TM_CNT );

        i = (j >> 6) & 0xFF;
        j += 2 * (j - 1);
        i |= ((j << 2) & 0xFF00);
        writew(i, iadev->reass_reg+TMOUT_RANGE);

        /* initiate the desc_tble */
        for(i=0; i<iadev->num_tx_desc;i++)
            iadev->desc_tbl[i].timestamp = 0;

	/* to clear the interrupt status register - read it */  
	readw(iadev->reass_reg+REASS_INTR_STATUS_REG);   
  
	/* Mask Register - clear it */  
	writew(~(RX_FREEQ_EMPT|RX_PKT_RCVD), iadev->reass_reg+REASS_MASK_REG);  
  
	skb_queue_head_init(&iadev->rx_dma_q);  
	iadev->rx_free_desc_qhead = NULL;   

<<<<<<< HEAD
	iadev->rx_open = kcalloc(4, iadev->num_vc, GFP_KERNEL);
=======
	iadev->rx_open = kcalloc(iadev->num_vc, sizeof(void *), GFP_KERNEL);
>>>>>>> e7ad3dc9
	if (!iadev->rx_open) {
		printk(KERN_ERR DEV_LABEL "itf %d couldn't get free page\n",
		dev->number);  
		goto err_free_dle;
	}  

        iadev->rxing = 1;
        iadev->rx_pkt_cnt = 0;
	/* Mode Register */  
	writew(R_ONLINE, iadev->reass_reg+MODE_REG);  
	return 0;  

err_free_dle:
	dma_free_coherent(&iadev->pci->dev, DLE_TOTAL_SIZE, iadev->rx_dle_q.start,
			  iadev->rx_dle_dma);
err_out:
	return -ENOMEM;
}  
  

/*  
	The memory map suggested in appendix A and the coding for it.   
	Keeping it around just in case we change our mind later.  
  
		Buffer descr	0x0000 (128 - 4K)  
		UBR sched	0x1000 (1K - 4K)  
		UBR Wait q	0x2000 (1K - 4K)  
		Commn queues	0x3000 Packet Ready, Trasmit comp(0x3100)  
					(128 - 256) each  
		extended VC	0x4000 (1K - 8K)  
		ABR sched	0x6000	and ABR wait queue (1K - 2K) each  
		CBR sched	0x7000 (as needed)  
		VC table	0x8000 (1K - 32K)  
*/  
  
static void tx_intr(struct atm_dev *dev)  
{  
	IADEV *iadev;  
	unsigned short status;  
        unsigned long flags;

	iadev = INPH_IA_DEV(dev);  
  
	status = readl(iadev->seg_reg+SEG_INTR_STATUS_REG);  
        if (status & TRANSMIT_DONE){

           IF_EVENT(printk("Transmit Done Intr logic run\n");)
           spin_lock_irqsave(&iadev->tx_lock, flags);
           ia_tx_poll(iadev);
           spin_unlock_irqrestore(&iadev->tx_lock, flags);
           writew(TRANSMIT_DONE, iadev->seg_reg+SEG_INTR_STATUS_REG);
           if (iadev->close_pending)  
               wake_up(&iadev->close_wait);
        }     	  
	if (status & TCQ_NOT_EMPTY)  
	{  
	    IF_EVENT(printk("TCQ_NOT_EMPTY int received\n");)  
	}  
}  
  
static void tx_dle_intr(struct atm_dev *dev)
{
        IADEV *iadev;
        struct dle *dle, *cur_dle; 
        struct sk_buff *skb;
        struct atm_vcc *vcc;
        struct ia_vcc  *iavcc;
        u_int dle_lp;
        unsigned long flags;

        iadev = INPH_IA_DEV(dev);
        spin_lock_irqsave(&iadev->tx_lock, flags);   
        dle = iadev->tx_dle_q.read;
        dle_lp = readl(iadev->dma+IPHASE5575_TX_LIST_ADDR) & 
                                        (sizeof(struct dle)*DLE_ENTRIES - 1);
        cur_dle = (struct dle*)(iadev->tx_dle_q.start + (dle_lp >> 4));
        while (dle != cur_dle)
        {
            /* free the DMAed skb */ 
            skb = skb_dequeue(&iadev->tx_dma_q); 
            if (!skb) break;

	    /* Revenge of the 2 dle (skb + trailer) used in ia_pkt_tx() */
	    if (!((dle - iadev->tx_dle_q.start)%(2*sizeof(struct dle)))) {
		dma_unmap_single(&iadev->pci->dev, dle->sys_pkt_addr, skb->len,
				 DMA_TO_DEVICE);
	    }
            vcc = ATM_SKB(skb)->vcc;
            if (!vcc) {
                  printk("tx_dle_intr: vcc is null\n");
		  spin_unlock_irqrestore(&iadev->tx_lock, flags);
                  dev_kfree_skb_any(skb);

                  return;
            }
            iavcc = INPH_IA_VCC(vcc);
            if (!iavcc) {
                  printk("tx_dle_intr: iavcc is null\n");
		  spin_unlock_irqrestore(&iadev->tx_lock, flags);
                  dev_kfree_skb_any(skb);
                  return;
            }
            if (vcc->qos.txtp.pcr >= iadev->rate_limit) {
               if ((vcc->pop) && (skb->len != 0))
               {     
                 vcc->pop(vcc, skb);
               } 
               else {
                 dev_kfree_skb_any(skb);
               }
            }
            else { /* Hold the rate-limited skb for flow control */
               IA_SKB_STATE(skb) |= IA_DLED;
               skb_queue_tail(&iavcc->txing_skb, skb);
            }
            IF_EVENT(printk("tx_dle_intr: enque skb = 0x%p \n", skb);)
            if (++dle == iadev->tx_dle_q.end)
                 dle = iadev->tx_dle_q.start;
        }
        iadev->tx_dle_q.read = dle;
        spin_unlock_irqrestore(&iadev->tx_lock, flags);
}
  
static int open_tx(struct atm_vcc *vcc)  
{  
	struct ia_vcc *ia_vcc;  
	IADEV *iadev;  
	struct main_vc *vc;  
	struct ext_vc *evc;  
        int ret;
	IF_EVENT(printk("iadev: open_tx entered vcc->vci = %d\n", vcc->vci);)  
	if (vcc->qos.txtp.traffic_class == ATM_NONE) return 0;  
	iadev = INPH_IA_DEV(vcc->dev);  
        
        if (iadev->phy_type & FE_25MBIT_PHY) {
           if (vcc->qos.txtp.traffic_class == ATM_ABR) {
               printk("IA:  ABR not support\n");
               return -EINVAL; 
           }
	  if (vcc->qos.txtp.traffic_class == ATM_CBR) {
               printk("IA:  CBR not support\n");
               return -EINVAL; 
          }
        }
        ia_vcc =  INPH_IA_VCC(vcc);
        memset((caddr_t)ia_vcc, 0, sizeof(*ia_vcc));
        if (vcc->qos.txtp.max_sdu > 
                         (iadev->tx_buf_sz - sizeof(struct cpcs_trailer))){
           printk("IA:  SDU size over (%d) the configured SDU size %d\n",
		  vcc->qos.txtp.max_sdu,iadev->tx_buf_sz);
	   vcc->dev_data = NULL;
           kfree(ia_vcc);
           return -EINVAL; 
        }
	ia_vcc->vc_desc_cnt = 0;
        ia_vcc->txing = 1;

        /* find pcr */
        if (vcc->qos.txtp.max_pcr == ATM_MAX_PCR) 
           vcc->qos.txtp.pcr = iadev->LineRate;
        else if ((vcc->qos.txtp.max_pcr == 0)&&( vcc->qos.txtp.pcr <= 0))
           vcc->qos.txtp.pcr = iadev->LineRate;
        else if ((vcc->qos.txtp.max_pcr > vcc->qos.txtp.pcr) && (vcc->qos.txtp.max_pcr> 0)) 
           vcc->qos.txtp.pcr = vcc->qos.txtp.max_pcr;
        if (vcc->qos.txtp.pcr > iadev->LineRate)
             vcc->qos.txtp.pcr = iadev->LineRate;
        ia_vcc->pcr = vcc->qos.txtp.pcr;

        if (ia_vcc->pcr > (iadev->LineRate / 6) ) ia_vcc->ltimeout = HZ / 10;
        else if (ia_vcc->pcr > (iadev->LineRate / 130)) ia_vcc->ltimeout = HZ;
        else if (ia_vcc->pcr <= 170) ia_vcc->ltimeout = 16 * HZ;
        else ia_vcc->ltimeout = 2700 * HZ  / ia_vcc->pcr;
        if (ia_vcc->pcr < iadev->rate_limit)
           skb_queue_head_init (&ia_vcc->txing_skb);
        if (ia_vcc->pcr < iadev->rate_limit) {
	   struct sock *sk = sk_atm(vcc);

	   if (vcc->qos.txtp.max_sdu != 0) {
               if (ia_vcc->pcr > 60000)
                  sk->sk_sndbuf = vcc->qos.txtp.max_sdu * 5;
               else if (ia_vcc->pcr > 2000)
                  sk->sk_sndbuf = vcc->qos.txtp.max_sdu * 4;
               else
                 sk->sk_sndbuf = vcc->qos.txtp.max_sdu * 3;
           }
           else
             sk->sk_sndbuf = 24576;
        }
           
	vc = (struct main_vc *)iadev->MAIN_VC_TABLE_ADDR;  
	evc = (struct ext_vc *)iadev->EXT_VC_TABLE_ADDR;  
	vc += vcc->vci;  
	evc += vcc->vci;  
	memset((caddr_t)vc, 0, sizeof(*vc));  
	memset((caddr_t)evc, 0, sizeof(*evc));  
	  
	/* store the most significant 4 bits of vci as the last 4 bits   
		of first part of atm header.  
	   store the last 12 bits of vci as first 12 bits of the second  
		part of the atm header.  
	*/  
	evc->atm_hdr1 = (vcc->vci >> 12) & 0x000f;  
	evc->atm_hdr2 = (vcc->vci & 0x0fff) << 4;  
 
	/* check the following for different traffic classes */  
	if (vcc->qos.txtp.traffic_class == ATM_UBR)  
	{  
		vc->type = UBR;  
                vc->status = CRC_APPEND;
		vc->acr = cellrate_to_float(iadev->LineRate);  
                if (vcc->qos.txtp.pcr > 0) 
                   vc->acr = cellrate_to_float(vcc->qos.txtp.pcr);  
                IF_UBR(printk("UBR: txtp.pcr = 0x%x f_rate = 0x%x\n", 
                                             vcc->qos.txtp.max_pcr,vc->acr);)
	}  
	else if (vcc->qos.txtp.traffic_class == ATM_ABR)  
	{       srv_cls_param_t srv_p;
		IF_ABR(printk("Tx ABR VCC\n");)  
                init_abr_vc(iadev, &srv_p);
                if (vcc->qos.txtp.pcr > 0) 
                   srv_p.pcr = vcc->qos.txtp.pcr;
                if (vcc->qos.txtp.min_pcr > 0) {
                   int tmpsum = iadev->sum_mcr+iadev->sum_cbr+vcc->qos.txtp.min_pcr;
                   if (tmpsum > iadev->LineRate)
                       return -EBUSY;
                   srv_p.mcr = vcc->qos.txtp.min_pcr;
                   iadev->sum_mcr += vcc->qos.txtp.min_pcr;
                } 
                else srv_p.mcr = 0;
                if (vcc->qos.txtp.icr)
                   srv_p.icr = vcc->qos.txtp.icr;
                if (vcc->qos.txtp.tbe)
                   srv_p.tbe = vcc->qos.txtp.tbe;
                if (vcc->qos.txtp.frtt)
                   srv_p.frtt = vcc->qos.txtp.frtt;
                if (vcc->qos.txtp.rif)
                   srv_p.rif = vcc->qos.txtp.rif;
                if (vcc->qos.txtp.rdf)
                   srv_p.rdf = vcc->qos.txtp.rdf;
                if (vcc->qos.txtp.nrm_pres)
                   srv_p.nrm = vcc->qos.txtp.nrm;
                if (vcc->qos.txtp.trm_pres)
                   srv_p.trm = vcc->qos.txtp.trm;
                if (vcc->qos.txtp.adtf_pres)
                   srv_p.adtf = vcc->qos.txtp.adtf;
                if (vcc->qos.txtp.cdf_pres)
                   srv_p.cdf = vcc->qos.txtp.cdf;    
                if (srv_p.icr > srv_p.pcr)
                   srv_p.icr = srv_p.pcr;    
                IF_ABR(printk("ABR:vcc->qos.txtp.max_pcr = %d  mcr = %d\n", 
                                                      srv_p.pcr, srv_p.mcr);)
		ia_open_abr_vc(iadev, &srv_p, vcc, 1);
	} else if (vcc->qos.txtp.traffic_class == ATM_CBR) {
                if (iadev->phy_type & FE_25MBIT_PHY) {
                    printk("IA:  CBR not support\n");
                    return -EINVAL; 
                }
                if (vcc->qos.txtp.max_pcr > iadev->LineRate) {
                   IF_CBR(printk("PCR is not available\n");)
                   return -1;
                }
                vc->type = CBR;
                vc->status = CRC_APPEND;
                if ((ret = ia_cbr_setup (iadev, vcc)) < 0) {     
                    return ret;
                }
	} else {
		printk("iadev:  Non UBR, ABR and CBR traffic not supported\n");
	}
        
        iadev->testTable[vcc->vci]->vc_status |= VC_ACTIVE;
	IF_EVENT(printk("ia open_tx returning \n");)  
	return 0;  
}  
  
  
static int tx_init(struct atm_dev *dev)  
{  
	IADEV *iadev;  
	struct tx_buf_desc *buf_desc_ptr;
	unsigned int tx_pkt_start;  
	void *dle_addr;  
	int i;  
	u_short tcq_st_adr;  
	u_short *tcq_start;  
	u_short prq_st_adr;  
	u_short *prq_start;  
	struct main_vc *vc;  
	struct ext_vc *evc;   
        u_short tmp16;
        u32 vcsize_sel;
 
	iadev = INPH_IA_DEV(dev);  
        spin_lock_init(&iadev->tx_lock);
 
	IF_INIT(printk("Tx MASK REG: 0x%0x\n", 
                                readw(iadev->seg_reg+SEG_MASK_REG));)  

	/* Allocate 4k (boundary aligned) bytes */
	dle_addr = dma_alloc_coherent(&iadev->pci->dev, DLE_TOTAL_SIZE,
				      &iadev->tx_dle_dma, GFP_KERNEL);
	if (!dle_addr)  {
		printk(KERN_ERR DEV_LABEL "can't allocate DLEs\n");
		goto err_out;
	}
	iadev->tx_dle_q.start = (struct dle*)dle_addr;  
	iadev->tx_dle_q.read = iadev->tx_dle_q.start;  
	iadev->tx_dle_q.write = iadev->tx_dle_q.start;  
	iadev->tx_dle_q.end = (struct dle*)((unsigned long)dle_addr+sizeof(struct dle)*DLE_ENTRIES);

	/* write the upper 20 bits of the start address to tx list address register */  
	writel(iadev->tx_dle_dma & 0xfffff000,
	       iadev->dma + IPHASE5575_TX_LIST_ADDR);  
	writew(0xffff, iadev->seg_reg+SEG_MASK_REG);  
	writew(0, iadev->seg_reg+MODE_REG_0);  
	writew(RESET_SEG, iadev->seg_reg+SEG_COMMAND_REG);  
        iadev->MAIN_VC_TABLE_ADDR = iadev->seg_ram+MAIN_VC_TABLE*iadev->memSize;
        iadev->EXT_VC_TABLE_ADDR = iadev->seg_ram+EXT_VC_TABLE*iadev->memSize;
        iadev->ABR_SCHED_TABLE_ADDR=iadev->seg_ram+ABR_SCHED_TABLE*iadev->memSize;
  
	/*  
	   Transmit side control memory map  
	   --------------------------------    
	 Buffer descr 	0x0000 (128 - 4K)  
	 Commn queues	0x1000	Transmit comp, Packet ready(0x1400)   
					(512 - 1K) each  
					TCQ - 4K, PRQ - 5K  
	 CBR Table 	0x1800 (as needed) - 6K  
	 UBR Table	0x3000 (1K - 4K) - 12K  
	 UBR Wait queue	0x4000 (1K - 4K) - 16K  
	 ABR sched	0x5000	and ABR wait queue (1K - 2K) each  
				ABR Tbl - 20K, ABR Wq - 22K   
	 extended VC	0x6000 (1K - 8K) - 24K  
	 VC Table	0x8000 (1K - 32K) - 32K  
	  
	Between 0x2000 (8K) and 0x3000 (12K) there is 4K space left for VBR Tbl  
	and Wait q, which can be allotted later.  
	*/  
     
	/* Buffer Descriptor Table Base address */  
	writew(TX_DESC_BASE, iadev->seg_reg+SEG_DESC_BASE);  
  
	/* initialize each entry in the buffer descriptor table */  
	buf_desc_ptr =(struct tx_buf_desc *)(iadev->seg_ram+TX_DESC_BASE);  
	memset((caddr_t)buf_desc_ptr, 0, sizeof(*buf_desc_ptr));  
	buf_desc_ptr++;  
	tx_pkt_start = TX_PACKET_RAM;  
	for(i=1; i<=iadev->num_tx_desc; i++)  
	{  
		memset((caddr_t)buf_desc_ptr, 0, sizeof(*buf_desc_ptr));  
		buf_desc_ptr->desc_mode = AAL5;  
		buf_desc_ptr->buf_start_hi = tx_pkt_start >> 16;  
		buf_desc_ptr->buf_start_lo = tx_pkt_start & 0x0000ffff;  
		buf_desc_ptr++;		  
		tx_pkt_start += iadev->tx_buf_sz;  
	}  
	iadev->tx_buf = kmalloc_array(iadev->num_tx_desc,
				      sizeof(*iadev->tx_buf),
				      GFP_KERNEL);
        if (!iadev->tx_buf) {
            printk(KERN_ERR DEV_LABEL " couldn't get mem\n");
	    goto err_free_dle;
        }
       	for (i= 0; i< iadev->num_tx_desc; i++)
       	{
	    struct cpcs_trailer *cpcs;
 
       	    cpcs = kmalloc(sizeof(*cpcs), GFP_KERNEL|GFP_DMA);
            if(!cpcs) {                
		printk(KERN_ERR DEV_LABEL " couldn't get freepage\n"); 
		goto err_free_tx_bufs;
            }
	    iadev->tx_buf[i].cpcs = cpcs;
	    iadev->tx_buf[i].dma_addr = dma_map_single(&iadev->pci->dev,
						       cpcs,
						       sizeof(*cpcs),
						       DMA_TO_DEVICE);
        }
	iadev->desc_tbl = kmalloc_array(iadev->num_tx_desc,
					sizeof(*iadev->desc_tbl),
					GFP_KERNEL);
	if (!iadev->desc_tbl) {
		printk(KERN_ERR DEV_LABEL " couldn't get mem\n");
		goto err_free_all_tx_bufs;
	}
  
	/* Communication Queues base address */  
        i = TX_COMP_Q * iadev->memSize;
	writew(i >> 16, iadev->seg_reg+SEG_QUEUE_BASE);  
  
	/* Transmit Complete Queue */  
	writew(i, iadev->seg_reg+TCQ_ST_ADR);  
	writew(i, iadev->seg_reg+TCQ_RD_PTR);  
	writew(i+iadev->num_tx_desc*sizeof(u_short),iadev->seg_reg+TCQ_WR_PTR); 
	iadev->host_tcq_wr = i + iadev->num_tx_desc*sizeof(u_short);
        writew(i+2 * iadev->num_tx_desc * sizeof(u_short), 
                                              iadev->seg_reg+TCQ_ED_ADR); 
	/* Fill the TCQ with all the free descriptors. */  
	tcq_st_adr = readw(iadev->seg_reg+TCQ_ST_ADR);  
	tcq_start = (u_short *)(iadev->seg_ram+tcq_st_adr);  
	for(i=1; i<=iadev->num_tx_desc; i++)  
	{  
		*tcq_start = (u_short)i;  
		tcq_start++;  
	}  
  
	/* Packet Ready Queue */  
        i = PKT_RDY_Q * iadev->memSize; 
	writew(i, iadev->seg_reg+PRQ_ST_ADR);  
	writew(i+2 * iadev->num_tx_desc * sizeof(u_short), 
                                              iadev->seg_reg+PRQ_ED_ADR);
	writew(i, iadev->seg_reg+PRQ_RD_PTR);  
	writew(i, iadev->seg_reg+PRQ_WR_PTR);  
	 
        /* Load local copy of PRQ and TCQ ptrs */
        iadev->ffL.prq_st = readw(iadev->seg_reg+PRQ_ST_ADR) & 0xffff;
	iadev->ffL.prq_ed = readw(iadev->seg_reg+PRQ_ED_ADR) & 0xffff;
 	iadev->ffL.prq_wr = readw(iadev->seg_reg+PRQ_WR_PTR) & 0xffff;

	iadev->ffL.tcq_st = readw(iadev->seg_reg+TCQ_ST_ADR) & 0xffff;
	iadev->ffL.tcq_ed = readw(iadev->seg_reg+TCQ_ED_ADR) & 0xffff;
	iadev->ffL.tcq_rd = readw(iadev->seg_reg+TCQ_RD_PTR) & 0xffff;

	/* Just for safety initializing the queue to have desc 1 always */  
	/* Fill the PRQ with all the free descriptors. */  
	prq_st_adr = readw(iadev->seg_reg+PRQ_ST_ADR);  
	prq_start = (u_short *)(iadev->seg_ram+prq_st_adr);  
	for(i=1; i<=iadev->num_tx_desc; i++)  
	{  
		*prq_start = (u_short)0;	/* desc 1 in all entries */  
		prq_start++;  
	}  
	/* CBR Table */  
        IF_INIT(printk("Start CBR Init\n");)
#if 1  /* for 1K VC board, CBR_PTR_BASE is 0 */
        writew(0,iadev->seg_reg+CBR_PTR_BASE);
#else /* Charlie's logic is wrong ? */
        tmp16 = (iadev->seg_ram+CBR_SCHED_TABLE*iadev->memSize)>>17;
        IF_INIT(printk("cbr_ptr_base = 0x%x ", tmp16);)
        writew(tmp16,iadev->seg_reg+CBR_PTR_BASE);
#endif

        IF_INIT(printk("value in register = 0x%x\n",
                                   readw(iadev->seg_reg+CBR_PTR_BASE));)
        tmp16 = (CBR_SCHED_TABLE*iadev->memSize) >> 1;
        writew(tmp16, iadev->seg_reg+CBR_TAB_BEG);
        IF_INIT(printk("cbr_tab_beg = 0x%x in reg = 0x%x \n", tmp16,
                                        readw(iadev->seg_reg+CBR_TAB_BEG));)
        writew(tmp16, iadev->seg_reg+CBR_TAB_END+1); // CBR_PTR;
        tmp16 = (CBR_SCHED_TABLE*iadev->memSize + iadev->num_vc*6 - 2) >> 1;
        writew(tmp16, iadev->seg_reg+CBR_TAB_END);
        IF_INIT(printk("iadev->seg_reg = 0x%p CBR_PTR_BASE = 0x%x\n",
               iadev->seg_reg, readw(iadev->seg_reg+CBR_PTR_BASE));)
        IF_INIT(printk("CBR_TAB_BEG = 0x%x, CBR_TAB_END = 0x%x, CBR_PTR = 0x%x\n",
          readw(iadev->seg_reg+CBR_TAB_BEG), readw(iadev->seg_reg+CBR_TAB_END),
          readw(iadev->seg_reg+CBR_TAB_END+1));)

        /* Initialize the CBR Schedualing Table */
        memset_io(iadev->seg_ram+CBR_SCHED_TABLE*iadev->memSize, 
                                                          0, iadev->num_vc*6); 
        iadev->CbrRemEntries = iadev->CbrTotEntries = iadev->num_vc*3;
        iadev->CbrEntryPt = 0;
        iadev->Granularity = MAX_ATM_155 / iadev->CbrTotEntries;
        iadev->NumEnabledCBR = 0;

	/* UBR scheduling Table and wait queue */  
	/* initialize all bytes of UBR scheduler table and wait queue to 0   
		- SCHEDSZ is 1K (# of entries).  
		- UBR Table size is 4K  
		- UBR wait queue is 4K  
	   since the table and wait queues are contiguous, all the bytes   
	   can be initialized by one memeset.
	*/  
        
        vcsize_sel = 0;
        i = 8*1024;
        while (i != iadev->num_vc) {
          i /= 2;
          vcsize_sel++;
        }
 
        i = MAIN_VC_TABLE * iadev->memSize;
        writew(vcsize_sel | ((i >> 8) & 0xfff8),iadev->seg_reg+VCT_BASE);
        i =  EXT_VC_TABLE * iadev->memSize;
        writew((i >> 8) & 0xfffe, iadev->seg_reg+VCTE_BASE);
        i = UBR_SCHED_TABLE * iadev->memSize;
        writew((i & 0xffff) >> 11,  iadev->seg_reg+UBR_SBPTR_BASE);
        i = UBR_WAIT_Q * iadev->memSize; 
        writew((i >> 7) & 0xffff,  iadev->seg_reg+UBRWQ_BASE);
 	memset((caddr_t)(iadev->seg_ram+UBR_SCHED_TABLE*iadev->memSize),
                                                       0, iadev->num_vc*8);
	/* ABR scheduling Table(0x5000-0x57ff) and wait queue(0x5800-0x5fff)*/  
	/* initialize all bytes of ABR scheduler table and wait queue to 0   
		- SCHEDSZ is 1K (# of entries).  
		- ABR Table size is 2K  
		- ABR wait queue is 2K  
	   since the table and wait queues are contiguous, all the bytes   
	   can be initialized by one memeset.
	*/  
        i = ABR_SCHED_TABLE * iadev->memSize;
        writew((i >> 11) & 0xffff, iadev->seg_reg+ABR_SBPTR_BASE);
        i = ABR_WAIT_Q * iadev->memSize;
        writew((i >> 7) & 0xffff, iadev->seg_reg+ABRWQ_BASE);
 
        i = ABR_SCHED_TABLE*iadev->memSize;
	memset((caddr_t)(iadev->seg_ram+i),  0, iadev->num_vc*4);
	vc = (struct main_vc *)iadev->MAIN_VC_TABLE_ADDR;  
	evc = (struct ext_vc *)iadev->EXT_VC_TABLE_ADDR;  
	iadev->testTable = kmalloc_array(iadev->num_vc,
					 sizeof(*iadev->testTable),
					 GFP_KERNEL);
        if (!iadev->testTable) {
           printk("Get freepage  failed\n");
	   goto err_free_desc_tbl;
        }
	for(i=0; i<iadev->num_vc; i++)  
	{  
		memset((caddr_t)vc, 0, sizeof(*vc));  
		memset((caddr_t)evc, 0, sizeof(*evc));  
                iadev->testTable[i] = kmalloc(sizeof(struct testTable_t),
						GFP_KERNEL);
		if (!iadev->testTable[i])
			goto err_free_test_tables;
              	iadev->testTable[i]->lastTime = 0;
 		iadev->testTable[i]->fract = 0;
                iadev->testTable[i]->vc_status = VC_UBR;
		vc++;  
		evc++;  
	}  
  
	/* Other Initialization */  
	  
	/* Max Rate Register */  
        if (iadev->phy_type & FE_25MBIT_PHY) {
	   writew(RATE25, iadev->seg_reg+MAXRATE);  
	   writew((UBR_EN | (0x23 << 2)), iadev->seg_reg+STPARMS);  
        }
        else {
	   writew(cellrate_to_float(iadev->LineRate),iadev->seg_reg+MAXRATE);
	   writew((UBR_EN | ABR_EN | (0x23 << 2)), iadev->seg_reg+STPARMS);  
        }
	/* Set Idle Header Reigisters to be sure */  
	writew(0, iadev->seg_reg+IDLEHEADHI);  
	writew(0, iadev->seg_reg+IDLEHEADLO);  
  
	/* Program ABR UBR Priority Register  as  PRI_ABR_UBR_EQUAL */
        writew(0xaa00, iadev->seg_reg+ABRUBR_ARB); 

        iadev->close_pending = 0;
        init_waitqueue_head(&iadev->close_wait);
        init_waitqueue_head(&iadev->timeout_wait);
	skb_queue_head_init(&iadev->tx_dma_q);  
	ia_init_rtn_q(&iadev->tx_return_q);  

	/* RM Cell Protocol ID and Message Type */  
	writew(RM_TYPE_4_0, iadev->seg_reg+RM_TYPE);  
        skb_queue_head_init (&iadev->tx_backlog);
  
	/* Mode Register 1 */  
	writew(MODE_REG_1_VAL, iadev->seg_reg+MODE_REG_1);  
  
	/* Mode Register 0 */  
	writew(T_ONLINE, iadev->seg_reg+MODE_REG_0);  
  
	/* Interrupt Status Register - read to clear */  
	readw(iadev->seg_reg+SEG_INTR_STATUS_REG);  
  
	/* Interrupt Mask Reg- don't mask TCQ_NOT_EMPTY interrupt generation */  
        writew(~(TRANSMIT_DONE | TCQ_NOT_EMPTY), iadev->seg_reg+SEG_MASK_REG);
        writew(TRANSMIT_DONE, iadev->seg_reg+SEG_INTR_STATUS_REG);  
        iadev->tx_pkt_cnt = 0;
        iadev->rate_limit = iadev->LineRate / 3;
  
	return 0;

err_free_test_tables:
	while (--i >= 0)
		kfree(iadev->testTable[i]);
	kfree(iadev->testTable);
err_free_desc_tbl:
	kfree(iadev->desc_tbl);
err_free_all_tx_bufs:
	i = iadev->num_tx_desc;
err_free_tx_bufs:
	while (--i >= 0) {
		struct cpcs_trailer_desc *desc = iadev->tx_buf + i;

		dma_unmap_single(&iadev->pci->dev, desc->dma_addr,
				 sizeof(*desc->cpcs), DMA_TO_DEVICE);
		kfree(desc->cpcs);
	}
	kfree(iadev->tx_buf);
err_free_dle:
	dma_free_coherent(&iadev->pci->dev, DLE_TOTAL_SIZE, iadev->tx_dle_q.start,
			  iadev->tx_dle_dma);
err_out:
	return -ENOMEM;
}   
   
static irqreturn_t ia_int(int irq, void *dev_id)  
{  
   struct atm_dev *dev;  
   IADEV *iadev;  
   unsigned int status;  
   int handled = 0;

   dev = dev_id;  
   iadev = INPH_IA_DEV(dev);  
   while( (status = readl(iadev->reg+IPHASE5575_BUS_STATUS_REG) & 0x7f))  
   { 
	handled = 1;
        IF_EVENT(printk("ia_int: status = 0x%x\n", status);) 
	if (status & STAT_REASSINT)  
	{  
	   /* do something */  
	   IF_EVENT(printk("REASSINT Bus status reg: %08x\n", status);) 
	   rx_intr(dev);  
	}  
	if (status & STAT_DLERINT)  
	{  
	   /* Clear this bit by writing a 1 to it. */  
	   writel(STAT_DLERINT, iadev->reg + IPHASE5575_BUS_STATUS_REG);
	   rx_dle_intr(dev);  
	}  
	if (status & STAT_SEGINT)  
	{  
	   /* do something */ 
           IF_EVENT(printk("IA: tx_intr \n");) 
	   tx_intr(dev);  
	}  
	if (status & STAT_DLETINT)  
	{  
	   writel(STAT_DLETINT, iadev->reg + IPHASE5575_BUS_STATUS_REG);
	   tx_dle_intr(dev);  
	}  
	if (status & (STAT_FEINT | STAT_ERRINT | STAT_MARKINT))  
	{  
           if (status & STAT_FEINT) 
               ia_frontend_intr(iadev);
	}  
   }
   return IRQ_RETVAL(handled);
}  
	  
	  
	  
/*----------------------------- entries --------------------------------*/  
static int get_esi(struct atm_dev *dev)  
{  
	IADEV *iadev;  
	int i;  
	u32 mac1;  
	u16 mac2;  
	  
	iadev = INPH_IA_DEV(dev);  
	mac1 = cpu_to_be32(le32_to_cpu(readl(  
				iadev->reg+IPHASE5575_MAC1)));  
	mac2 = cpu_to_be16(le16_to_cpu(readl(iadev->reg+IPHASE5575_MAC2)));  
	IF_INIT(printk("ESI: 0x%08x%04x\n", mac1, mac2);)  
	for (i=0; i<MAC1_LEN; i++)  
		dev->esi[i] = mac1 >>(8*(MAC1_LEN-1-i));  
	  
	for (i=0; i<MAC2_LEN; i++)  
		dev->esi[i+MAC1_LEN] = mac2 >>(8*(MAC2_LEN - 1 -i));  
	return 0;  
}  
	  
static int reset_sar(struct atm_dev *dev)  
{  
	IADEV *iadev;  
	int i, error = 1;  
	unsigned int pci[64];  
	  
	iadev = INPH_IA_DEV(dev);  
	for(i=0; i<64; i++)  
	  if ((error = pci_read_config_dword(iadev->pci,  
				i*4, &pci[i])) != PCIBIOS_SUCCESSFUL)  
  	      return error;  
	writel(0, iadev->reg+IPHASE5575_EXT_RESET);  
	for(i=0; i<64; i++)  
	  if ((error = pci_write_config_dword(iadev->pci,  
					i*4, pci[i])) != PCIBIOS_SUCCESSFUL)  
	    return error;  
	udelay(5);  
	return 0;  
}  
	  
	  
static int ia_init(struct atm_dev *dev)
{  
	IADEV *iadev;  
	unsigned long real_base;
	void __iomem *base;
	unsigned short command;  
	int error, i; 
	  
	/* The device has been identified and registered. Now we read   
	   necessary configuration info like memory base address,   
	   interrupt number etc */  
	  
	IF_INIT(printk(">ia_init\n");)  
	dev->ci_range.vpi_bits = 0;  
	dev->ci_range.vci_bits = NR_VCI_LD;  

	iadev = INPH_IA_DEV(dev);  
	real_base = pci_resource_start (iadev->pci, 0);
	iadev->irq = iadev->pci->irq;
		  
	error = pci_read_config_word(iadev->pci, PCI_COMMAND, &command);
	if (error) {
		printk(KERN_ERR DEV_LABEL "(itf %d): init error 0x%x\n",  
				dev->number,error);  
		return -EINVAL;  
	}  
	IF_INIT(printk(DEV_LABEL "(itf %d): rev.%d,realbase=0x%lx,irq=%d\n",  
			dev->number, iadev->pci->revision, real_base, iadev->irq);)
	  
	/* find mapping size of board */  
	  
	iadev->pci_map_size = pci_resource_len(iadev->pci, 0);

        if (iadev->pci_map_size == 0x100000){
          iadev->num_vc = 4096;
	  dev->ci_range.vci_bits = NR_VCI_4K_LD;  
          iadev->memSize = 4;
        }
        else if (iadev->pci_map_size == 0x40000) {
          iadev->num_vc = 1024;
          iadev->memSize = 1;
        }
        else {
           printk("Unknown pci_map_size = 0x%x\n", iadev->pci_map_size);
           return -EINVAL;
        }
	IF_INIT(printk (DEV_LABEL "map size: %i\n", iadev->pci_map_size);)  
	  
	/* enable bus mastering */
	pci_set_master(iadev->pci);

	/*  
	 * Delay at least 1us before doing any mem accesses (how 'bout 10?)  
	 */  
	udelay(10);  
	  
	/* mapping the physical address to a virtual address in address space */  
	base = ioremap(real_base,iadev->pci_map_size);  /* ioremap is not resolved ??? */  
	  
	if (!base)  
	{  
		printk(DEV_LABEL " (itf %d): can't set up page mapping\n",  
			    dev->number);  
		return -ENOMEM;
	}  
	IF_INIT(printk(DEV_LABEL " (itf %d): rev.%d,base=%p,irq=%d\n",  
			dev->number, iadev->pci->revision, base, iadev->irq);)
	  
	/* filling the iphase dev structure */  
	iadev->mem = iadev->pci_map_size /2;  
	iadev->real_base = real_base;  
	iadev->base = base;  
		  
	/* Bus Interface Control Registers */  
	iadev->reg = base + REG_BASE;
	/* Segmentation Control Registers */  
	iadev->seg_reg = base + SEG_BASE;
	/* Reassembly Control Registers */  
	iadev->reass_reg = base + REASS_BASE;  
	/* Front end/ DMA control registers */  
	iadev->phy = base + PHY_BASE;  
	iadev->dma = base + PHY_BASE;  
	/* RAM - Segmentation RAm and Reassembly RAM */  
	iadev->ram = base + ACTUAL_RAM_BASE;  
	iadev->seg_ram = base + ACTUAL_SEG_RAM_BASE;  
	iadev->reass_ram = base + ACTUAL_REASS_RAM_BASE;  
  
	/* lets print out the above */  
	IF_INIT(printk("Base addrs: %p %p %p \n %p %p %p %p\n", 
          iadev->reg,iadev->seg_reg,iadev->reass_reg, 
          iadev->phy, iadev->ram, iadev->seg_ram, 
          iadev->reass_ram);) 
	  
	/* lets try reading the MAC address */  
	error = get_esi(dev);  
	if (error) {
	  iounmap(iadev->base);
	  return error;  
	}
        printk("IA: ");
	for (i=0; i < ESI_LEN; i++)  
                printk("%s%02X",i ? "-" : "",dev->esi[i]);  
        printk("\n");  
  
        /* reset SAR */  
        if (reset_sar(dev)) {
	   iounmap(iadev->base);
           printk("IA: reset SAR fail, please try again\n");
           return 1;
        }
	return 0;  
}  

static void ia_update_stats(IADEV *iadev) {
    if (!iadev->carrier_detect)
        return;
    iadev->rx_cell_cnt += readw(iadev->reass_reg+CELL_CTR0)&0xffff;
    iadev->rx_cell_cnt += (readw(iadev->reass_reg+CELL_CTR1) & 0xffff) << 16;
    iadev->drop_rxpkt +=  readw(iadev->reass_reg + DRP_PKT_CNTR ) & 0xffff;
    iadev->drop_rxcell += readw(iadev->reass_reg + ERR_CNTR) & 0xffff;
    iadev->tx_cell_cnt += readw(iadev->seg_reg + CELL_CTR_LO_AUTO)&0xffff;
    iadev->tx_cell_cnt += (readw(iadev->seg_reg+CELL_CTR_HIGH_AUTO)&0xffff)<<16;
    return;
}
  
static void ia_led_timer(struct timer_list *unused) {
 	unsigned long flags;
  	static u_char blinking[8] = {0, 0, 0, 0, 0, 0, 0, 0};
        u_char i;
        static u32 ctrl_reg; 
        for (i = 0; i < iadev_count; i++) {
           if (ia_dev[i]) {
	      ctrl_reg = readl(ia_dev[i]->reg+IPHASE5575_BUS_CONTROL_REG);
	      if (blinking[i] == 0) {
		 blinking[i]++;
                 ctrl_reg &= (~CTRL_LED);
                 writel(ctrl_reg, ia_dev[i]->reg+IPHASE5575_BUS_CONTROL_REG);
                 ia_update_stats(ia_dev[i]);
              }
              else {
		 blinking[i] = 0;
		 ctrl_reg |= CTRL_LED;
                 writel(ctrl_reg, ia_dev[i]->reg+IPHASE5575_BUS_CONTROL_REG);
                 spin_lock_irqsave(&ia_dev[i]->tx_lock, flags);
                 if (ia_dev[i]->close_pending)  
                    wake_up(&ia_dev[i]->close_wait);
                 ia_tx_poll(ia_dev[i]);
                 spin_unlock_irqrestore(&ia_dev[i]->tx_lock, flags);
              }
           }
        }
	mod_timer(&ia_timer, jiffies + HZ / 4);
 	return;
}

static void ia_phy_put(struct atm_dev *dev, unsigned char value,   
	unsigned long addr)  
{  
	writel(value, INPH_IA_DEV(dev)->phy+addr);  
}  
  
static unsigned char ia_phy_get(struct atm_dev *dev, unsigned long addr)  
{  
	return readl(INPH_IA_DEV(dev)->phy+addr);  
}  

static void ia_free_tx(IADEV *iadev)
{
	int i;

	kfree(iadev->desc_tbl);
	for (i = 0; i < iadev->num_vc; i++)
		kfree(iadev->testTable[i]);
	kfree(iadev->testTable);
	for (i = 0; i < iadev->num_tx_desc; i++) {
		struct cpcs_trailer_desc *desc = iadev->tx_buf + i;

		dma_unmap_single(&iadev->pci->dev, desc->dma_addr,
				 sizeof(*desc->cpcs), DMA_TO_DEVICE);
		kfree(desc->cpcs);
	}
	kfree(iadev->tx_buf);
	dma_free_coherent(&iadev->pci->dev, DLE_TOTAL_SIZE, iadev->tx_dle_q.start,
			  iadev->tx_dle_dma);
}

static void ia_free_rx(IADEV *iadev)
{
	kfree(iadev->rx_open);
	dma_free_coherent(&iadev->pci->dev, DLE_TOTAL_SIZE, iadev->rx_dle_q.start,
			  iadev->rx_dle_dma);
}

static int ia_start(struct atm_dev *dev)
{  
	IADEV *iadev;  
	int error;  
	unsigned char phy;  
	u32 ctrl_reg;  
	IF_EVENT(printk(">ia_start\n");)  
	iadev = INPH_IA_DEV(dev);  
        if (request_irq(iadev->irq, &ia_int, IRQF_SHARED, DEV_LABEL, dev)) {
                printk(KERN_ERR DEV_LABEL "(itf %d): IRQ%d is already in use\n",  
                    dev->number, iadev->irq);  
		error = -EAGAIN;
		goto err_out;
        }  
        /* @@@ should release IRQ on error */  
	/* enabling memory + master */  
        if ((error = pci_write_config_word(iadev->pci,   
				PCI_COMMAND,   
				PCI_COMMAND_MEMORY | PCI_COMMAND_MASTER )))   
	{  
                printk(KERN_ERR DEV_LABEL "(itf %d): can't enable memory+"  
                    "master (0x%x)\n",dev->number, error);  
		error = -EIO;  
		goto err_free_irq;
        }  
	udelay(10);  
  
	/* Maybe we should reset the front end, initialize Bus Interface Control   
		Registers and see. */  
  
	IF_INIT(printk("Bus ctrl reg: %08x\n", 
                            readl(iadev->reg+IPHASE5575_BUS_CONTROL_REG));)  
	ctrl_reg = readl(iadev->reg+IPHASE5575_BUS_CONTROL_REG);  
	ctrl_reg = (ctrl_reg & (CTRL_LED | CTRL_FE_RST))  
			| CTRL_B8  
			| CTRL_B16  
			| CTRL_B32  
			| CTRL_B48  
			| CTRL_B64  
			| CTRL_B128  
			| CTRL_ERRMASK  
			| CTRL_DLETMASK		/* shud be removed l8r */  
			| CTRL_DLERMASK  
			| CTRL_SEGMASK  
			| CTRL_REASSMASK 	  
			| CTRL_FEMASK  
			| CTRL_CSPREEMPT;  
  
       writel(ctrl_reg, iadev->reg+IPHASE5575_BUS_CONTROL_REG);   
  
	IF_INIT(printk("Bus ctrl reg after initializing: %08x\n", 
                           readl(iadev->reg+IPHASE5575_BUS_CONTROL_REG));  
	   printk("Bus status reg after init: %08x\n", 
                            readl(iadev->reg+IPHASE5575_BUS_STATUS_REG));)  
    
        ia_hw_type(iadev); 
	error = tx_init(dev);  
	if (error)
		goto err_free_irq;
	error = rx_init(dev);  
	if (error)
		goto err_free_tx;
  
	ctrl_reg = readl(iadev->reg+IPHASE5575_BUS_CONTROL_REG);  
       	writel(ctrl_reg | CTRL_FE_RST, iadev->reg+IPHASE5575_BUS_CONTROL_REG);   
	IF_INIT(printk("Bus ctrl reg after initializing: %08x\n", 
                               readl(iadev->reg+IPHASE5575_BUS_CONTROL_REG));)  
        phy = 0; /* resolve compiler complaint */
        IF_INIT ( 
	if ((phy=ia_phy_get(dev,0)) == 0x30)  
		printk("IA: pm5346,rev.%d\n",phy&0x0f);  
	else  
		printk("IA: utopia,rev.%0x\n",phy);) 

	if (iadev->phy_type &  FE_25MBIT_PHY)
           ia_mb25_init(iadev);
	else if (iadev->phy_type & (FE_DS3_PHY | FE_E3_PHY))
           ia_suni_pm7345_init(iadev);
	else {
		error = suni_init(dev);
		if (error)
			goto err_free_rx;
		if (dev->phy->start) {
			error = dev->phy->start(dev);
			if (error)
				goto err_free_rx;
		}
		/* Get iadev->carrier_detect status */
		ia_frontend_intr(iadev);
	}
	return 0;

err_free_rx:
	ia_free_rx(iadev);
err_free_tx:
	ia_free_tx(iadev);
err_free_irq:
	free_irq(iadev->irq, dev);  
err_out:
	return error;
}  
  
static void ia_close(struct atm_vcc *vcc)  
{
	DEFINE_WAIT(wait);
        u16 *vc_table;
        IADEV *iadev;
        struct ia_vcc *ia_vcc;
        struct sk_buff *skb = NULL;
        struct sk_buff_head tmp_tx_backlog, tmp_vcc_backlog;
        unsigned long closetime, flags;

        iadev = INPH_IA_DEV(vcc->dev);
        ia_vcc = INPH_IA_VCC(vcc);
	if (!ia_vcc) return;  

        IF_EVENT(printk("ia_close: ia_vcc->vc_desc_cnt = %d  vci = %d\n", 
                                              ia_vcc->vc_desc_cnt,vcc->vci);)
	clear_bit(ATM_VF_READY,&vcc->flags);
        skb_queue_head_init (&tmp_tx_backlog);
        skb_queue_head_init (&tmp_vcc_backlog); 
        if (vcc->qos.txtp.traffic_class != ATM_NONE) {
           iadev->close_pending++;
	   prepare_to_wait(&iadev->timeout_wait, &wait, TASK_UNINTERRUPTIBLE);
	   schedule_timeout(msecs_to_jiffies(500));
	   finish_wait(&iadev->timeout_wait, &wait);
           spin_lock_irqsave(&iadev->tx_lock, flags); 
           while((skb = skb_dequeue(&iadev->tx_backlog))) {
              if (ATM_SKB(skb)->vcc == vcc){ 
                 if (vcc->pop) vcc->pop(vcc, skb);
                 else dev_kfree_skb_any(skb);
              }
              else 
                 skb_queue_tail(&tmp_tx_backlog, skb);
           } 
           while((skb = skb_dequeue(&tmp_tx_backlog))) 
             skb_queue_tail(&iadev->tx_backlog, skb);
           IF_EVENT(printk("IA TX Done decs_cnt = %d\n", ia_vcc->vc_desc_cnt);) 
           closetime = 300000 / ia_vcc->pcr;
           if (closetime == 0)
              closetime = 1;
           spin_unlock_irqrestore(&iadev->tx_lock, flags);
           wait_event_timeout(iadev->close_wait, (ia_vcc->vc_desc_cnt <= 0), closetime);
           spin_lock_irqsave(&iadev->tx_lock, flags);
           iadev->close_pending--;
           iadev->testTable[vcc->vci]->lastTime = 0;
           iadev->testTable[vcc->vci]->fract = 0; 
           iadev->testTable[vcc->vci]->vc_status = VC_UBR; 
           if (vcc->qos.txtp.traffic_class == ATM_ABR) {
              if (vcc->qos.txtp.min_pcr > 0)
                 iadev->sum_mcr -= vcc->qos.txtp.min_pcr;
           }
           if (vcc->qos.txtp.traffic_class == ATM_CBR) {
              ia_vcc = INPH_IA_VCC(vcc); 
              iadev->sum_mcr -= ia_vcc->NumCbrEntry*iadev->Granularity;
              ia_cbrVc_close (vcc);
           }
           spin_unlock_irqrestore(&iadev->tx_lock, flags);
        }
        
        if (vcc->qos.rxtp.traffic_class != ATM_NONE) {   
           // reset reass table
           vc_table = (u16 *)(iadev->reass_ram+REASS_TABLE*iadev->memSize);
           vc_table += vcc->vci; 
           *vc_table = NO_AAL5_PKT;
           // reset vc table
           vc_table = (u16 *)(iadev->reass_ram+RX_VC_TABLE*iadev->memSize);
           vc_table += vcc->vci;
           *vc_table = (vcc->vci << 6) | 15;
           if (vcc->qos.rxtp.traffic_class == ATM_ABR) {
              struct abr_vc_table __iomem *abr_vc_table = 
                                (iadev->reass_ram+ABR_VC_TABLE*iadev->memSize);
              abr_vc_table +=  vcc->vci;
              abr_vc_table->rdf = 0x0003;
              abr_vc_table->air = 0x5eb1;
           }                                 
           // Drain the packets
           rx_dle_intr(vcc->dev); 
           iadev->rx_open[vcc->vci] = NULL;
        }
	kfree(INPH_IA_VCC(vcc));  
        ia_vcc = NULL;
        vcc->dev_data = NULL;
        clear_bit(ATM_VF_ADDR,&vcc->flags);
        return;        
}  
  
static int ia_open(struct atm_vcc *vcc)
{  
	struct ia_vcc *ia_vcc;  
	int error;  
	if (!test_bit(ATM_VF_PARTIAL,&vcc->flags))  
	{  
		IF_EVENT(printk("ia: not partially allocated resources\n");)  
		vcc->dev_data = NULL;
	}  
	if (vcc->vci != ATM_VPI_UNSPEC && vcc->vpi != ATM_VCI_UNSPEC)  
	{  
		IF_EVENT(printk("iphase open: unspec part\n");)  
		set_bit(ATM_VF_ADDR,&vcc->flags);
	}  
	if (vcc->qos.aal != ATM_AAL5)  
		return -EINVAL;  
	IF_EVENT(printk(DEV_LABEL "(itf %d): open %d.%d\n", 
                                 vcc->dev->number, vcc->vpi, vcc->vci);)  
  
	/* Device dependent initialization */  
	ia_vcc = kmalloc(sizeof(*ia_vcc), GFP_KERNEL);  
	if (!ia_vcc) return -ENOMEM;  
	vcc->dev_data = ia_vcc;
  
	if ((error = open_rx(vcc)))  
	{  
		IF_EVENT(printk("iadev: error in open_rx, closing\n");)  
		ia_close(vcc);  
		return error;  
	}  
  
	if ((error = open_tx(vcc)))  
	{  
		IF_EVENT(printk("iadev: error in open_tx, closing\n");)  
		ia_close(vcc);  
		return error;  
	}  
  
	set_bit(ATM_VF_READY,&vcc->flags);

#if 0
        {
           static u8 first = 1; 
           if (first) {
              ia_timer.expires = jiffies + 3*HZ;
              add_timer(&ia_timer);
              first = 0;
           }           
        }
#endif
	IF_EVENT(printk("ia open returning\n");)  
	return 0;  
}  
  
static int ia_change_qos(struct atm_vcc *vcc, struct atm_qos *qos, int flags)  
{  
	IF_EVENT(printk(">ia_change_qos\n");)  
	return 0;  
}  
  
static int ia_ioctl(struct atm_dev *dev, unsigned int cmd, void __user *arg)  
{  
   IA_CMDBUF ia_cmds;
   IADEV *iadev;
   int i, board;
   u16 __user *tmps;
   IF_EVENT(printk(">ia_ioctl\n");)  
   if (cmd != IA_CMD) {
      if (!dev->phy->ioctl) return -EINVAL;
      return dev->phy->ioctl(dev,cmd,arg);
   }
   if (copy_from_user(&ia_cmds, arg, sizeof ia_cmds)) return -EFAULT; 
   board = ia_cmds.status;
   if ((board < 0) || (board > iadev_count))
         board = 0;    
   iadev = ia_dev[board];
   switch (ia_cmds.cmd) {
   case MEMDUMP:
   {
	switch (ia_cmds.sub_cmd) {
       	  case MEMDUMP_DEV:     
	     if (!capable(CAP_NET_ADMIN)) return -EPERM;
	     if (copy_to_user(ia_cmds.buf, iadev, sizeof(IADEV)))
                return -EFAULT;
             ia_cmds.status = 0;
             break;
          case MEMDUMP_SEGREG:
	     if (!capable(CAP_NET_ADMIN)) return -EPERM;
             tmps = (u16 __user *)ia_cmds.buf;
             for(i=0; i<0x80; i+=2, tmps++)
                if(put_user((u16)(readl(iadev->seg_reg+i) & 0xffff), tmps)) return -EFAULT;
             ia_cmds.status = 0;
             ia_cmds.len = 0x80;
             break;
          case MEMDUMP_REASSREG:
	     if (!capable(CAP_NET_ADMIN)) return -EPERM;
             tmps = (u16 __user *)ia_cmds.buf;
             for(i=0; i<0x80; i+=2, tmps++)
                if(put_user((u16)(readl(iadev->reass_reg+i) & 0xffff), tmps)) return -EFAULT;
             ia_cmds.status = 0;
             ia_cmds.len = 0x80;
             break;
          case MEMDUMP_FFL:
          {  
             ia_regs_t       *regs_local;
             ffredn_t        *ffL;
             rfredn_t        *rfL;
                     
	     if (!capable(CAP_NET_ADMIN)) return -EPERM;
	     regs_local = kmalloc(sizeof(*regs_local), GFP_KERNEL);
	     if (!regs_local) return -ENOMEM;
	     ffL = &regs_local->ffredn;
	     rfL = &regs_local->rfredn;
             /* Copy real rfred registers into the local copy */
 	     for (i=0; i<(sizeof (rfredn_t))/4; i++)
                ((u_int *)rfL)[i] = readl(iadev->reass_reg + i) & 0xffff;
             	/* Copy real ffred registers into the local copy */
	     for (i=0; i<(sizeof (ffredn_t))/4; i++)
                ((u_int *)ffL)[i] = readl(iadev->seg_reg + i) & 0xffff;

             if (copy_to_user(ia_cmds.buf, regs_local,sizeof(ia_regs_t))) {
                kfree(regs_local);
                return -EFAULT;
             }
             kfree(regs_local);
             printk("Board %d registers dumped\n", board);
             ia_cmds.status = 0;                  
	 }	
    	     break;        
         case READ_REG:
         {  
	     if (!capable(CAP_NET_ADMIN)) return -EPERM;
             desc_dbg(iadev); 
             ia_cmds.status = 0; 
         }
             break;
         case 0x6:
         {  
             ia_cmds.status = 0; 
             printk("skb = 0x%lx\n", (long)skb_peek(&iadev->tx_backlog));
             printk("rtn_q: 0x%lx\n",(long)ia_deque_rtn_q(&iadev->tx_return_q));
         }
             break;
         case 0x8:
         {
             struct k_sonet_stats *stats;
             stats = &PRIV(_ia_dev[board])->sonet_stats;
             printk("section_bip: %d\n", atomic_read(&stats->section_bip));
             printk("line_bip   : %d\n", atomic_read(&stats->line_bip));
             printk("path_bip   : %d\n", atomic_read(&stats->path_bip));
             printk("line_febe  : %d\n", atomic_read(&stats->line_febe));
             printk("path_febe  : %d\n", atomic_read(&stats->path_febe));
             printk("corr_hcs   : %d\n", atomic_read(&stats->corr_hcs));
             printk("uncorr_hcs : %d\n", atomic_read(&stats->uncorr_hcs));
             printk("tx_cells   : %d\n", atomic_read(&stats->tx_cells));
             printk("rx_cells   : %d\n", atomic_read(&stats->rx_cells));
         }
            ia_cmds.status = 0;
            break;
         case 0x9:
	    if (!capable(CAP_NET_ADMIN)) return -EPERM;
            for (i = 1; i <= iadev->num_rx_desc; i++)
               free_desc(_ia_dev[board], i);
            writew( ~(RX_FREEQ_EMPT | RX_EXCP_RCVD), 
                                            iadev->reass_reg+REASS_MASK_REG);
            iadev->rxing = 1;
            
            ia_cmds.status = 0;
            break;

         case 0xb:
	    if (!capable(CAP_NET_ADMIN)) return -EPERM;
            ia_frontend_intr(iadev);
            break;
         case 0xa:
	    if (!capable(CAP_NET_ADMIN)) return -EPERM;
         {  
             ia_cmds.status = 0; 
             IADebugFlag = ia_cmds.maddr;
             printk("New debug option loaded\n");
         }
             break;
         default:
             ia_cmds.status = 0;
             break;
      }	
   }
      break;
   default:
      break;

   }	
   return 0;  
}  
  
static int ia_getsockopt(struct atm_vcc *vcc, int level, int optname,   
	void __user *optval, int optlen)  
{  
	IF_EVENT(printk(">ia_getsockopt\n");)  
	return -EINVAL;  
}  
  
static int ia_setsockopt(struct atm_vcc *vcc, int level, int optname,   
	void __user *optval, unsigned int optlen)  
{  
	IF_EVENT(printk(">ia_setsockopt\n");)  
	return -EINVAL;  
}  
  
static int ia_pkt_tx (struct atm_vcc *vcc, struct sk_buff *skb) {
        IADEV *iadev;
        struct dle *wr_ptr;
        struct tx_buf_desc __iomem *buf_desc_ptr;
        int desc;
        int comp_code;
        int total_len;
        struct cpcs_trailer *trailer;
        struct ia_vcc *iavcc;

        iadev = INPH_IA_DEV(vcc->dev);  
        iavcc = INPH_IA_VCC(vcc);
        if (!iavcc->txing) {
           printk("discard packet on closed VC\n");
           if (vcc->pop)
		vcc->pop(vcc, skb);
           else
		dev_kfree_skb_any(skb);
	   return 0;
        }

        if (skb->len > iadev->tx_buf_sz - 8) {
           printk("Transmit size over tx buffer size\n");
           if (vcc->pop)
                 vcc->pop(vcc, skb);
           else
                 dev_kfree_skb_any(skb);
          return 0;
        }
        if ((unsigned long)skb->data & 3) {
           printk("Misaligned SKB\n");
           if (vcc->pop)
                 vcc->pop(vcc, skb);
           else
                 dev_kfree_skb_any(skb);
           return 0;
        }       
	/* Get a descriptor number from our free descriptor queue  
	   We get the descr number from the TCQ now, since I am using  
	   the TCQ as a free buffer queue. Initially TCQ will be   
	   initialized with all the descriptors and is hence, full.  
	*/
	desc = get_desc (iadev, iavcc);
	if (desc == 0xffff) 
	    return 1;
	comp_code = desc >> 13;  
	desc &= 0x1fff;  
  
	if ((desc == 0) || (desc > iadev->num_tx_desc))  
	{  
		IF_ERR(printk(DEV_LABEL "invalid desc for send: %d\n", desc);) 
                atomic_inc(&vcc->stats->tx);
		if (vcc->pop)   
		    vcc->pop(vcc, skb);   
		else  
		    dev_kfree_skb_any(skb);
		return 0;   /* return SUCCESS */
	}  
  
	if (comp_code)  
	{  
	    IF_ERR(printk(DEV_LABEL "send desc:%d completion code %d error\n", 
                                                            desc, comp_code);)  
	}  
       
        /* remember the desc and vcc mapping */
        iavcc->vc_desc_cnt++;
        iadev->desc_tbl[desc-1].iavcc = iavcc;
        iadev->desc_tbl[desc-1].txskb = skb;
        IA_SKB_STATE(skb) = 0;

        iadev->ffL.tcq_rd += 2;
        if (iadev->ffL.tcq_rd > iadev->ffL.tcq_ed)
	  	iadev->ffL.tcq_rd  = iadev->ffL.tcq_st;
	writew(iadev->ffL.tcq_rd, iadev->seg_reg+TCQ_RD_PTR);
  
	/* Put the descriptor number in the packet ready queue  
		and put the updated write pointer in the DLE field   
	*/   
	*(u16*)(iadev->seg_ram+iadev->ffL.prq_wr) = desc; 

 	iadev->ffL.prq_wr += 2;
        if (iadev->ffL.prq_wr > iadev->ffL.prq_ed)
                iadev->ffL.prq_wr = iadev->ffL.prq_st;
	  
	/* Figure out the exact length of the packet and padding required to 
           make it  aligned on a 48 byte boundary.  */
	total_len = skb->len + sizeof(struct cpcs_trailer);  
	total_len = ((total_len + 47) / 48) * 48;
	IF_TX(printk("ia packet len:%d padding:%d\n", total_len, total_len - skb->len);)  
 
	/* Put the packet in a tx buffer */   
	trailer = iadev->tx_buf[desc-1].cpcs;
        IF_TX(printk("Sent: skb = 0x%p skb->data: 0x%p len: %d, desc: %d\n",
                  skb, skb->data, skb->len, desc);)
	trailer->control = 0; 
        /*big endian*/ 
	trailer->length = ((skb->len & 0xff) << 8) | ((skb->len & 0xff00) >> 8);
	trailer->crc32 = 0;	/* not needed - dummy bytes */  

	/* Display the packet */  
	IF_TXPKT(printk("Sent data: len = %d MsgNum = %d\n", 
                                                        skb->len, tcnter++);  
        xdump(skb->data, skb->len, "TX: ");
        printk("\n");)

	/* Build the buffer descriptor */  
	buf_desc_ptr = iadev->seg_ram+TX_DESC_BASE;
	buf_desc_ptr += desc;	/* points to the corresponding entry */  
	buf_desc_ptr->desc_mode = AAL5 | EOM_EN | APP_CRC32 | CMPL_INT;   
	/* Huh ? p.115 of users guide describes this as a read-only register */
        writew(TRANSMIT_DONE, iadev->seg_reg+SEG_INTR_STATUS_REG);
	buf_desc_ptr->vc_index = vcc->vci;
	buf_desc_ptr->bytes = total_len;  

        if (vcc->qos.txtp.traffic_class == ATM_ABR)  
	   clear_lockup (vcc, iadev);

	/* Build the DLE structure */  
	wr_ptr = iadev->tx_dle_q.write;  
	memset((caddr_t)wr_ptr, 0, sizeof(*wr_ptr));  
	wr_ptr->sys_pkt_addr = dma_map_single(&iadev->pci->dev, skb->data,
					      skb->len, DMA_TO_DEVICE);
	wr_ptr->local_pkt_addr = (buf_desc_ptr->buf_start_hi << 16) | 
                                                  buf_desc_ptr->buf_start_lo;  
	/* wr_ptr->bytes = swap_byte_order(total_len); didn't seem to affect?? */
	wr_ptr->bytes = skb->len;  

        /* hw bug - DLEs of 0x2d, 0x2e, 0x2f cause DMA lockup */
        if ((wr_ptr->bytes >> 2) == 0xb)
           wr_ptr->bytes = 0x30;

	wr_ptr->mode = TX_DLE_PSI; 
	wr_ptr->prq_wr_ptr_data = 0;
  
	/* end is not to be used for the DLE q */  
	if (++wr_ptr == iadev->tx_dle_q.end)  
		wr_ptr = iadev->tx_dle_q.start;  
        
        /* Build trailer dle */
        wr_ptr->sys_pkt_addr = iadev->tx_buf[desc-1].dma_addr;
        wr_ptr->local_pkt_addr = ((buf_desc_ptr->buf_start_hi << 16) | 
          buf_desc_ptr->buf_start_lo) + total_len - sizeof(struct cpcs_trailer);

        wr_ptr->bytes = sizeof(struct cpcs_trailer);
        wr_ptr->mode = DMA_INT_ENABLE; 
        wr_ptr->prq_wr_ptr_data = iadev->ffL.prq_wr;
        
        /* end is not to be used for the DLE q */
        if (++wr_ptr == iadev->tx_dle_q.end)  
                wr_ptr = iadev->tx_dle_q.start;

	iadev->tx_dle_q.write = wr_ptr;  
        ATM_DESC(skb) = vcc->vci;
        skb_queue_tail(&iadev->tx_dma_q, skb);

        atomic_inc(&vcc->stats->tx);
        iadev->tx_pkt_cnt++;
	/* Increment transaction counter */  
	writel(2, iadev->dma+IPHASE5575_TX_COUNTER);  
        
#if 0        
        /* add flow control logic */ 
        if (atomic_read(&vcc->stats->tx) % 20 == 0) {
          if (iavcc->vc_desc_cnt > 10) {
             vcc->tx_quota =  vcc->tx_quota * 3 / 4;
            printk("Tx1:  vcc->tx_quota = %d \n", (u32)vcc->tx_quota );
              iavcc->flow_inc = -1;
              iavcc->saved_tx_quota = vcc->tx_quota;
           } else if ((iavcc->flow_inc < 0) && (iavcc->vc_desc_cnt < 3)) {
             // vcc->tx_quota = 3 * iavcc->saved_tx_quota / 4;
             printk("Tx2:  vcc->tx_quota = %d \n", (u32)vcc->tx_quota ); 
              iavcc->flow_inc = 0;
           }
        }
#endif
	IF_TX(printk("ia send done\n");)  
	return 0;  
}  

static int ia_send(struct atm_vcc *vcc, struct sk_buff *skb)
{
        IADEV *iadev; 
        unsigned long flags;

        iadev = INPH_IA_DEV(vcc->dev);
        if ((!skb)||(skb->len>(iadev->tx_buf_sz-sizeof(struct cpcs_trailer))))
        {
            if (!skb)
                printk(KERN_CRIT "null skb in ia_send\n");
            else dev_kfree_skb_any(skb);
            return -EINVAL;
        }                         
        spin_lock_irqsave(&iadev->tx_lock, flags); 
        if (!test_bit(ATM_VF_READY,&vcc->flags)){ 
            dev_kfree_skb_any(skb);
            spin_unlock_irqrestore(&iadev->tx_lock, flags);
            return -EINVAL; 
        }
        ATM_SKB(skb)->vcc = vcc;
 
        if (skb_peek(&iadev->tx_backlog)) {
           skb_queue_tail(&iadev->tx_backlog, skb);
        }
        else {
           if (ia_pkt_tx (vcc, skb)) {
              skb_queue_tail(&iadev->tx_backlog, skb);
           }
        }
        spin_unlock_irqrestore(&iadev->tx_lock, flags);
        return 0;

}

static int ia_proc_read(struct atm_dev *dev,loff_t *pos,char *page)
{ 
  int   left = *pos, n;   
  char  *tmpPtr;
  IADEV *iadev = INPH_IA_DEV(dev);
  if(!left--) {
     if (iadev->phy_type == FE_25MBIT_PHY) {
       n = sprintf(page, "  Board Type         :  Iphase5525-1KVC-128K\n");
       return n;
     }
     if (iadev->phy_type == FE_DS3_PHY)
        n = sprintf(page, "  Board Type         :  Iphase-ATM-DS3");
     else if (iadev->phy_type == FE_E3_PHY)
        n = sprintf(page, "  Board Type         :  Iphase-ATM-E3");
     else if (iadev->phy_type == FE_UTP_OPTION)
         n = sprintf(page, "  Board Type         :  Iphase-ATM-UTP155"); 
     else
        n = sprintf(page, "  Board Type         :  Iphase-ATM-OC3");
     tmpPtr = page + n;
     if (iadev->pci_map_size == 0x40000)
        n += sprintf(tmpPtr, "-1KVC-");
     else
        n += sprintf(tmpPtr, "-4KVC-");  
     tmpPtr = page + n; 
     if ((iadev->memType & MEM_SIZE_MASK) == MEM_SIZE_1M)
        n += sprintf(tmpPtr, "1M  \n");
     else if ((iadev->memType & MEM_SIZE_MASK) == MEM_SIZE_512K)
        n += sprintf(tmpPtr, "512K\n");
     else
       n += sprintf(tmpPtr, "128K\n");
     return n;
  }
  if (!left) {
     return  sprintf(page, "  Number of Tx Buffer:  %u\n"
                           "  Size of Tx Buffer  :  %u\n"
                           "  Number of Rx Buffer:  %u\n"
                           "  Size of Rx Buffer  :  %u\n"
                           "  Packets Received   :  %u\n"
                           "  Packets Transmitted:  %u\n"
                           "  Cells Received     :  %u\n"
                           "  Cells Transmitted  :  %u\n"
                           "  Board Dropped Cells:  %u\n"
                           "  Board Dropped Pkts :  %u\n",
                           iadev->num_tx_desc,  iadev->tx_buf_sz,
                           iadev->num_rx_desc,  iadev->rx_buf_sz,
                           iadev->rx_pkt_cnt,   iadev->tx_pkt_cnt,
                           iadev->rx_cell_cnt, iadev->tx_cell_cnt,
                           iadev->drop_rxcell, iadev->drop_rxpkt);                        
  }
  return 0;
}
  
static const struct atmdev_ops ops = {  
	.open		= ia_open,  
	.close		= ia_close,  
	.ioctl		= ia_ioctl,  
	.getsockopt	= ia_getsockopt,  
	.setsockopt	= ia_setsockopt,  
	.send		= ia_send,  
	.phy_put	= ia_phy_put,  
	.phy_get	= ia_phy_get,  
	.change_qos	= ia_change_qos,  
	.proc_read	= ia_proc_read,
	.owner		= THIS_MODULE,
};  
	  
static int ia_init_one(struct pci_dev *pdev, const struct pci_device_id *ent)
{  
	struct atm_dev *dev;  
	IADEV *iadev;  
	int ret;

	iadev = kzalloc(sizeof(*iadev), GFP_KERNEL);
	if (!iadev) {
		ret = -ENOMEM;
		goto err_out;
	}

	iadev->pci = pdev;

	IF_INIT(printk("ia detected at bus:%d dev: %d function:%d\n",
		pdev->bus->number, PCI_SLOT(pdev->devfn), PCI_FUNC(pdev->devfn));)
	if (pci_enable_device(pdev)) {
		ret = -ENODEV;
		goto err_out_free_iadev;
	}
	dev = atm_dev_register(DEV_LABEL, &pdev->dev, &ops, -1, NULL);
	if (!dev) {
		ret = -ENOMEM;
		goto err_out_disable_dev;
	}
	dev->dev_data = iadev;
	IF_INIT(printk(DEV_LABEL "registered at (itf :%d)\n", dev->number);)
	IF_INIT(printk("dev_id = 0x%p iadev->LineRate = %d \n", dev,
		iadev->LineRate);)

	pci_set_drvdata(pdev, dev);

	ia_dev[iadev_count] = iadev;
	_ia_dev[iadev_count] = dev;
	iadev_count++;
	if (ia_init(dev) || ia_start(dev)) {  
		IF_INIT(printk("IA register failed!\n");)
		iadev_count--;
		ia_dev[iadev_count] = NULL;
		_ia_dev[iadev_count] = NULL;
		ret = -EINVAL;
		goto err_out_deregister_dev;
	}
	IF_EVENT(printk("iadev_count = %d\n", iadev_count);)

	iadev->next_board = ia_boards;  
	ia_boards = dev;  

	return 0;

err_out_deregister_dev:
	atm_dev_deregister(dev);  
err_out_disable_dev:
	pci_disable_device(pdev);
err_out_free_iadev:
	kfree(iadev);
err_out:
	return ret;
}

static void ia_remove_one(struct pci_dev *pdev)
{
	struct atm_dev *dev = pci_get_drvdata(pdev);
	IADEV *iadev = INPH_IA_DEV(dev);

	/* Disable phy interrupts */
	ia_phy_put(dev, ia_phy_get(dev, SUNI_RSOP_CIE) & ~(SUNI_RSOP_CIE_LOSE),
				   SUNI_RSOP_CIE);
	udelay(1);

	if (dev->phy && dev->phy->stop)
		dev->phy->stop(dev);

	/* De-register device */  
      	free_irq(iadev->irq, dev);
	iadev_count--;
	ia_dev[iadev_count] = NULL;
	_ia_dev[iadev_count] = NULL;
	IF_EVENT(printk("deregistering iav at (itf:%d)\n", dev->number);)
	atm_dev_deregister(dev);

      	iounmap(iadev->base);  
	pci_disable_device(pdev);

	ia_free_rx(iadev);
	ia_free_tx(iadev);

      	kfree(iadev);
}

static const struct pci_device_id ia_pci_tbl[] = {
	{ PCI_VENDOR_ID_IPHASE, 0x0008, PCI_ANY_ID, PCI_ANY_ID, },
	{ PCI_VENDOR_ID_IPHASE, 0x0009, PCI_ANY_ID, PCI_ANY_ID, },
	{ 0,}
};
MODULE_DEVICE_TABLE(pci, ia_pci_tbl);

static struct pci_driver ia_driver = {
	.name =         DEV_LABEL,
	.id_table =     ia_pci_tbl,
	.probe =        ia_init_one,
	.remove =       ia_remove_one,
};

static int __init ia_module_init(void)
{
	int ret;

	ret = pci_register_driver(&ia_driver);
	if (ret >= 0) {
		ia_timer.expires = jiffies + 3*HZ;
		add_timer(&ia_timer); 
	} else
		printk(KERN_ERR DEV_LABEL ": no adapter found\n");  
	return ret;
}

static void __exit ia_module_exit(void)
{
	pci_unregister_driver(&ia_driver);

        del_timer(&ia_timer);
}

module_init(ia_module_init);
module_exit(ia_module_exit);<|MERGE_RESOLUTION|>--- conflicted
+++ resolved
@@ -1618,11 +1618,7 @@
 	skb_queue_head_init(&iadev->rx_dma_q);  
 	iadev->rx_free_desc_qhead = NULL;   
 
-<<<<<<< HEAD
-	iadev->rx_open = kcalloc(4, iadev->num_vc, GFP_KERNEL);
-=======
 	iadev->rx_open = kcalloc(iadev->num_vc, sizeof(void *), GFP_KERNEL);
->>>>>>> e7ad3dc9
 	if (!iadev->rx_open) {
 		printk(KERN_ERR DEV_LABEL "itf %d couldn't get free page\n",
 		dev->number);  
