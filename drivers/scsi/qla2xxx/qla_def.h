--- conflicted
+++ resolved
@@ -453,10 +453,7 @@
 }
 
 struct tmf_arg {
-<<<<<<< HEAD
-=======
 	struct list_head tmf_elem;
->>>>>>> 575f85f9
 	struct qla_qpair *qpair;
 	struct fc_port *fcport;
 	struct scsi_qla_host *vha;
@@ -2527,7 +2524,6 @@
 typedef struct fc_port {
 	struct list_head list;
 	struct scsi_qla_host *vha;
-	struct list_head tmf_pending;
 
 	unsigned int conf_compl_supported:1;
 	unsigned int deleted:2;
@@ -2548,12 +2544,6 @@
 	unsigned int do_prli_nvme:1;
 
 	uint8_t nvme_flag;
-<<<<<<< HEAD
-	uint8_t active_tmf;
-#define MAX_ACTIVE_TMF 8
-
-=======
->>>>>>> 575f85f9
 	uint8_t node_name[WWN_SIZE];
 	uint8_t port_name[WWN_SIZE];
 	port_id_t d_id;
