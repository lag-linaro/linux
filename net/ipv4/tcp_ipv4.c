// SPDX-License-Identifier: GPL-2.0-or-later
/*
 * INET		An implementation of the TCP/IP protocol suite for the LINUX
 *		operating system.  INET is implemented using the  BSD Socket
 *		interface as the means of communication with the user level.
 *
 *		Implementation of the Transmission Control Protocol(TCP).
 *
 *		IPv4 specific functions
 *
 *		code split from:
 *		linux/ipv4/tcp.c
 *		linux/ipv4/tcp_input.c
 *		linux/ipv4/tcp_output.c
 *
 *		See tcp.c for author information
 */

/*
 * Changes:
 *		David S. Miller	:	New socket lookup architecture.
 *					This code is dedicated to John Dyson.
 *		David S. Miller :	Change semantics of established hash,
 *					half is devoted to TIME_WAIT sockets
 *					and the rest go in the other half.
 *		Andi Kleen :		Add support for syncookies and fixed
 *					some bugs: ip options weren't passed to
 *					the TCP layer, missed a check for an
 *					ACK bit.
 *		Andi Kleen :		Implemented fast path mtu discovery.
 *	     				Fixed many serious bugs in the
 *					request_sock handling and moved
 *					most of it into the af independent code.
 *					Added tail drop and some other bugfixes.
 *					Added new listen semantics.
 *		Mike McLagan	:	Routing by source
 *	Juan Jose Ciarlante:		ip_dynaddr bits
 *		Andi Kleen:		various fixes.
 *	Vitaly E. Lavrov	:	Transparent proxy revived after year
 *					coma.
 *	Andi Kleen		:	Fix new listen.
 *	Andi Kleen		:	Fix accept error reporting.
 *	YOSHIFUJI Hideaki @USAGI and:	Support IPV6_V6ONLY socket option, which
 *	Alexey Kuznetsov		allow both IPv4 and IPv6 sockets to bind
 *					a single port at the same time.
 */

#define pr_fmt(fmt) "TCP: " fmt

#include <linux/bottom_half.h>
#include <linux/types.h>
#include <linux/fcntl.h>
#include <linux/module.h>
#include <linux/random.h>
#include <linux/cache.h>
#include <linux/jhash.h>
#include <linux/init.h>
#include <linux/times.h>
#include <linux/slab.h>

#include <net/net_namespace.h>
#include <net/icmp.h>
#include <net/inet_hashtables.h>
#include <net/tcp.h>
#include <net/transp_v6.h>
#include <net/ipv6.h>
#include <net/inet_common.h>
#include <net/timewait_sock.h>
#include <net/xfrm.h>
#include <net/secure_seq.h>
#include <net/busy_poll.h>

#include <linux/inet.h>
#include <linux/ipv6.h>
#include <linux/stddef.h>
#include <linux/proc_fs.h>
#include <linux/seq_file.h>
#include <linux/inetdevice.h>
#include <linux/btf_ids.h>

#include <crypto/hash.h>
#include <linux/scatterlist.h>

#include <trace/events/tcp.h>

#ifdef CONFIG_TCP_MD5SIG
static int tcp_v4_md5_hash_hdr(char *md5_hash, const struct tcp_md5sig_key *key,
			       __be32 daddr, __be32 saddr, const struct tcphdr *th);
#endif

struct inet_hashinfo tcp_hashinfo;
EXPORT_SYMBOL(tcp_hashinfo);

static DEFINE_PER_CPU(struct sock *, ipv4_tcp_sk);

static u32 tcp_v4_init_seq(const struct sk_buff *skb)
{
	return secure_tcp_seq(ip_hdr(skb)->daddr,
			      ip_hdr(skb)->saddr,
			      tcp_hdr(skb)->dest,
			      tcp_hdr(skb)->source);
}

static u32 tcp_v4_init_ts_off(const struct net *net, const struct sk_buff *skb)
{
	return secure_tcp_ts_off(net, ip_hdr(skb)->daddr, ip_hdr(skb)->saddr);
}

int tcp_twsk_unique(struct sock *sk, struct sock *sktw, void *twp)
{
	int reuse = READ_ONCE(sock_net(sk)->ipv4.sysctl_tcp_tw_reuse);
	const struct inet_timewait_sock *tw = inet_twsk(sktw);
	const struct tcp_timewait_sock *tcptw = tcp_twsk(sktw);
	struct tcp_sock *tp = tcp_sk(sk);

	if (reuse == 2) {
		/* Still does not detect *everything* that goes through
		 * lo, since we require a loopback src or dst address
		 * or direct binding to 'lo' interface.
		 */
		bool loopback = false;
		if (tw->tw_bound_dev_if == LOOPBACK_IFINDEX)
			loopback = true;
#if IS_ENABLED(CONFIG_IPV6)
		if (tw->tw_family == AF_INET6) {
			if (ipv6_addr_loopback(&tw->tw_v6_daddr) ||
			    ipv6_addr_v4mapped_loopback(&tw->tw_v6_daddr) ||
			    ipv6_addr_loopback(&tw->tw_v6_rcv_saddr) ||
			    ipv6_addr_v4mapped_loopback(&tw->tw_v6_rcv_saddr))
				loopback = true;
		} else
#endif
		{
			if (ipv4_is_loopback(tw->tw_daddr) ||
			    ipv4_is_loopback(tw->tw_rcv_saddr))
				loopback = true;
		}
		if (!loopback)
			reuse = 0;
	}

	/* With PAWS, it is safe from the viewpoint
	   of data integrity. Even without PAWS it is safe provided sequence
	   spaces do not overlap i.e. at data rates <= 80Mbit/sec.

	   Actually, the idea is close to VJ's one, only timestamp cache is
	   held not per host, but per port pair and TW bucket is used as state
	   holder.

	   If TW bucket has been already destroyed we fall back to VJ's scheme
	   and use initial timestamp retrieved from peer table.
	 */
	if (tcptw->tw_ts_recent_stamp &&
	    (!twp || (reuse && time_after32(ktime_get_seconds(),
					    tcptw->tw_ts_recent_stamp)))) {
		/* In case of repair and re-using TIME-WAIT sockets we still
		 * want to be sure that it is safe as above but honor the
		 * sequence numbers and time stamps set as part of the repair
		 * process.
		 *
		 * Without this check re-using a TIME-WAIT socket with TCP
		 * repair would accumulate a -1 on the repair assigned
		 * sequence number. The first time it is reused the sequence
		 * is -1, the second time -2, etc. This fixes that issue
		 * without appearing to create any others.
		 */
		if (likely(!tp->repair)) {
			u32 seq = tcptw->tw_snd_nxt + 65535 + 2;

			if (!seq)
				seq = 1;
			WRITE_ONCE(tp->write_seq, seq);
			tp->rx_opt.ts_recent	   = tcptw->tw_ts_recent;
			tp->rx_opt.ts_recent_stamp = tcptw->tw_ts_recent_stamp;
		}
		sock_hold(sktw);
		return 1;
	}

	return 0;
}
EXPORT_SYMBOL_GPL(tcp_twsk_unique);

static int tcp_v4_pre_connect(struct sock *sk, struct sockaddr *uaddr,
			      int addr_len)
{
	/* This check is replicated from tcp_v4_connect() and intended to
	 * prevent BPF program called below from accessing bytes that are out
	 * of the bound specified by user in addr_len.
	 */
	if (addr_len < sizeof(struct sockaddr_in))
		return -EINVAL;

	sock_owned_by_me(sk);

	return BPF_CGROUP_RUN_PROG_INET4_CONNECT(sk, uaddr);
}

/* This will initiate an outgoing connection. */
int tcp_v4_connect(struct sock *sk, struct sockaddr *uaddr, int addr_len)
{
	struct inet_bind_hashbucket *prev_addr_hashbucket = NULL;
	struct sockaddr_in *usin = (struct sockaddr_in *)uaddr;
	struct inet_timewait_death_row *tcp_death_row;
	__be32 daddr, nexthop, prev_sk_rcv_saddr;
	struct inet_sock *inet = inet_sk(sk);
	struct tcp_sock *tp = tcp_sk(sk);
	struct ip_options_rcu *inet_opt;
	struct net *net = sock_net(sk);
	__be16 orig_sport, orig_dport;
	struct flowi4 *fl4;
	struct rtable *rt;
	int err;

	if (addr_len < sizeof(struct sockaddr_in))
		return -EINVAL;

	if (usin->sin_family != AF_INET)
		return -EAFNOSUPPORT;

	nexthop = daddr = usin->sin_addr.s_addr;
	inet_opt = rcu_dereference_protected(inet->inet_opt,
					     lockdep_sock_is_held(sk));
	if (inet_opt && inet_opt->opt.srr) {
		if (!daddr)
			return -EINVAL;
		nexthop = inet_opt->opt.faddr;
	}

	orig_sport = inet->inet_sport;
	orig_dport = usin->sin_port;
	fl4 = &inet->cork.fl.u.ip4;
	rt = ip_route_connect(fl4, nexthop, inet->inet_saddr,
			      sk->sk_bound_dev_if, IPPROTO_TCP, orig_sport,
			      orig_dport, sk);
	if (IS_ERR(rt)) {
		err = PTR_ERR(rt);
		if (err == -ENETUNREACH)
			IP_INC_STATS(net, IPSTATS_MIB_OUTNOROUTES);
		return err;
	}

	if (rt->rt_flags & (RTCF_MULTICAST | RTCF_BROADCAST)) {
		ip_rt_put(rt);
		return -ENETUNREACH;
	}

	if (!inet_opt || !inet_opt->opt.srr)
		daddr = fl4->daddr;

	tcp_death_row = &sock_net(sk)->ipv4.tcp_death_row;

	if (!inet->inet_saddr) {
		if (inet_csk(sk)->icsk_bind2_hash) {
			prev_addr_hashbucket = inet_bhashfn_portaddr(tcp_death_row->hashinfo,
								     sk, net, inet->inet_num);
			prev_sk_rcv_saddr = sk->sk_rcv_saddr;
		}
		inet->inet_saddr = fl4->saddr;
	}

	sk_rcv_saddr_set(sk, inet->inet_saddr);

	if (prev_addr_hashbucket) {
		err = inet_bhash2_update_saddr(prev_addr_hashbucket, sk);
		if (err) {
			inet->inet_saddr = 0;
			sk_rcv_saddr_set(sk, prev_sk_rcv_saddr);
			ip_rt_put(rt);
			return err;
		}
	}

	if (tp->rx_opt.ts_recent_stamp && inet->inet_daddr != daddr) {
		/* Reset inherited state */
		tp->rx_opt.ts_recent	   = 0;
		tp->rx_opt.ts_recent_stamp = 0;
		if (likely(!tp->repair))
			WRITE_ONCE(tp->write_seq, 0);
	}

	inet->inet_dport = usin->sin_port;
	sk_daddr_set(sk, daddr);

	inet_csk(sk)->icsk_ext_hdr_len = 0;
	if (inet_opt)
		inet_csk(sk)->icsk_ext_hdr_len = inet_opt->opt.optlen;

	tp->rx_opt.mss_clamp = TCP_MSS_DEFAULT;

	/* Socket identity is still unknown (sport may be zero).
	 * However we set state to SYN-SENT and not releasing socket
	 * lock select source port, enter ourselves into the hash tables and
	 * complete initialization after this.
	 */
	tcp_set_state(sk, TCP_SYN_SENT);
	err = inet_hash_connect(tcp_death_row, sk);
	if (err)
		goto failure;

	sk_set_txhash(sk);

	rt = ip_route_newports(fl4, rt, orig_sport, orig_dport,
			       inet->inet_sport, inet->inet_dport, sk);
	if (IS_ERR(rt)) {
		err = PTR_ERR(rt);
		rt = NULL;
		goto failure;
	}
	/* OK, now commit destination to socket.  */
	sk->sk_gso_type = SKB_GSO_TCPV4;
	sk_setup_caps(sk, &rt->dst);
	rt = NULL;

	if (likely(!tp->repair)) {
		if (!tp->write_seq)
			WRITE_ONCE(tp->write_seq,
				   secure_tcp_seq(inet->inet_saddr,
						  inet->inet_daddr,
						  inet->inet_sport,
						  usin->sin_port));
		tp->tsoffset = secure_tcp_ts_off(net, inet->inet_saddr,
						 inet->inet_daddr);
	}

	inet->inet_id = prandom_u32();

	if (tcp_fastopen_defer_connect(sk, &err))
		return err;
	if (err)
		goto failure;

	err = tcp_connect(sk);

	if (err)
		goto failure;

	return 0;

failure:
	/*
	 * This unhashes the socket and releases the local port,
	 * if necessary.
	 */
	tcp_set_state(sk, TCP_CLOSE);
	ip_rt_put(rt);
	sk->sk_route_caps = 0;
	inet->inet_dport = 0;
	return err;
}
EXPORT_SYMBOL(tcp_v4_connect);

/*
 * This routine reacts to ICMP_FRAG_NEEDED mtu indications as defined in RFC1191.
 * It can be called through tcp_release_cb() if socket was owned by user
 * at the time tcp_v4_err() was called to handle ICMP message.
 */
void tcp_v4_mtu_reduced(struct sock *sk)
{
	struct inet_sock *inet = inet_sk(sk);
	struct dst_entry *dst;
	u32 mtu;

	if ((1 << sk->sk_state) & (TCPF_LISTEN | TCPF_CLOSE))
		return;
	mtu = READ_ONCE(tcp_sk(sk)->mtu_info);
	dst = inet_csk_update_pmtu(sk, mtu);
	if (!dst)
		return;

	/* Something is about to be wrong... Remember soft error
	 * for the case, if this connection will not able to recover.
	 */
	if (mtu < dst_mtu(dst) && ip_dont_fragment(sk, dst))
		sk->sk_err_soft = EMSGSIZE;

	mtu = dst_mtu(dst);

	if (inet->pmtudisc != IP_PMTUDISC_DONT &&
	    ip_sk_accept_pmtu(sk) &&
	    inet_csk(sk)->icsk_pmtu_cookie > mtu) {
		tcp_sync_mss(sk, mtu);

		/* Resend the TCP packet because it's
		 * clear that the old packet has been
		 * dropped. This is the new "fast" path mtu
		 * discovery.
		 */
		tcp_simple_retransmit(sk);
	} /* else let the usual retransmit timer handle it */
}
EXPORT_SYMBOL(tcp_v4_mtu_reduced);

static void do_redirect(struct sk_buff *skb, struct sock *sk)
{
	struct dst_entry *dst = __sk_dst_check(sk, 0);

	if (dst)
		dst->ops->redirect(dst, sk, skb);
}


/* handle ICMP messages on TCP_NEW_SYN_RECV request sockets */
void tcp_req_err(struct sock *sk, u32 seq, bool abort)
{
	struct request_sock *req = inet_reqsk(sk);
	struct net *net = sock_net(sk);

	/* ICMPs are not backlogged, hence we cannot get
	 * an established socket here.
	 */
	if (seq != tcp_rsk(req)->snt_isn) {
		__NET_INC_STATS(net, LINUX_MIB_OUTOFWINDOWICMPS);
	} else if (abort) {
		/*
		 * Still in SYN_RECV, just remove it silently.
		 * There is no good way to pass the error to the newly
		 * created socket, and POSIX does not want network
		 * errors returned from accept().
		 */
		inet_csk_reqsk_queue_drop(req->rsk_listener, req);
		tcp_listendrop(req->rsk_listener);
	}
	reqsk_put(req);
}
EXPORT_SYMBOL(tcp_req_err);

/* TCP-LD (RFC 6069) logic */
void tcp_ld_RTO_revert(struct sock *sk, u32 seq)
{
	struct inet_connection_sock *icsk = inet_csk(sk);
	struct tcp_sock *tp = tcp_sk(sk);
	struct sk_buff *skb;
	s32 remaining;
	u32 delta_us;

	if (sock_owned_by_user(sk))
		return;

	if (seq != tp->snd_una  || !icsk->icsk_retransmits ||
	    !icsk->icsk_backoff)
		return;

	skb = tcp_rtx_queue_head(sk);
	if (WARN_ON_ONCE(!skb))
		return;

	icsk->icsk_backoff--;
	icsk->icsk_rto = tp->srtt_us ? __tcp_set_rto(tp) : TCP_TIMEOUT_INIT;
	icsk->icsk_rto = inet_csk_rto_backoff(icsk, TCP_RTO_MAX);

	tcp_mstamp_refresh(tp);
	delta_us = (u32)(tp->tcp_mstamp - tcp_skb_timestamp_us(skb));
	remaining = icsk->icsk_rto - usecs_to_jiffies(delta_us);

	if (remaining > 0) {
		inet_csk_reset_xmit_timer(sk, ICSK_TIME_RETRANS,
					  remaining, TCP_RTO_MAX);
	} else {
		/* RTO revert clocked out retransmission.
		 * Will retransmit now.
		 */
		tcp_retransmit_timer(sk);
	}
}
EXPORT_SYMBOL(tcp_ld_RTO_revert);

/*
 * This routine is called by the ICMP module when it gets some
 * sort of error condition.  If err < 0 then the socket should
 * be closed and the error returned to the user.  If err > 0
 * it's just the icmp type << 8 | icmp code.  After adjustment
 * header points to the first 8 bytes of the tcp header.  We need
 * to find the appropriate port.
 *
 * The locking strategy used here is very "optimistic". When
 * someone else accesses the socket the ICMP is just dropped
 * and for some paths there is no check at all.
 * A more general error queue to queue errors for later handling
 * is probably better.
 *
 */

int tcp_v4_err(struct sk_buff *skb, u32 info)
{
	const struct iphdr *iph = (const struct iphdr *)skb->data;
	struct tcphdr *th = (struct tcphdr *)(skb->data + (iph->ihl << 2));
	struct tcp_sock *tp;
	struct inet_sock *inet;
	const int type = icmp_hdr(skb)->type;
	const int code = icmp_hdr(skb)->code;
	struct sock *sk;
	struct request_sock *fastopen;
	u32 seq, snd_una;
	int err;
	struct net *net = dev_net(skb->dev);

	sk = __inet_lookup_established(net, net->ipv4.tcp_death_row.hashinfo,
				       iph->daddr, th->dest, iph->saddr,
				       ntohs(th->source), inet_iif(skb), 0);
	if (!sk) {
		__ICMP_INC_STATS(net, ICMP_MIB_INERRORS);
		return -ENOENT;
	}
	if (sk->sk_state == TCP_TIME_WAIT) {
		inet_twsk_put(inet_twsk(sk));
		return 0;
	}
	seq = ntohl(th->seq);
	if (sk->sk_state == TCP_NEW_SYN_RECV) {
		tcp_req_err(sk, seq, type == ICMP_PARAMETERPROB ||
				     type == ICMP_TIME_EXCEEDED ||
				     (type == ICMP_DEST_UNREACH &&
				      (code == ICMP_NET_UNREACH ||
				       code == ICMP_HOST_UNREACH)));
		return 0;
	}

	bh_lock_sock(sk);
	/* If too many ICMPs get dropped on busy
	 * servers this needs to be solved differently.
	 * We do take care of PMTU discovery (RFC1191) special case :
	 * we can receive locally generated ICMP messages while socket is held.
	 */
	if (sock_owned_by_user(sk)) {
		if (!(type == ICMP_DEST_UNREACH && code == ICMP_FRAG_NEEDED))
			__NET_INC_STATS(net, LINUX_MIB_LOCKDROPPEDICMPS);
	}
	if (sk->sk_state == TCP_CLOSE)
		goto out;

	if (static_branch_unlikely(&ip4_min_ttl)) {
		/* min_ttl can be changed concurrently from do_ip_setsockopt() */
		if (unlikely(iph->ttl < READ_ONCE(inet_sk(sk)->min_ttl))) {
			__NET_INC_STATS(net, LINUX_MIB_TCPMINTTLDROP);
			goto out;
		}
	}

	tp = tcp_sk(sk);
	/* XXX (TFO) - tp->snd_una should be ISN (tcp_create_openreq_child() */
	fastopen = rcu_dereference(tp->fastopen_rsk);
	snd_una = fastopen ? tcp_rsk(fastopen)->snt_isn : tp->snd_una;
	if (sk->sk_state != TCP_LISTEN &&
	    !between(seq, snd_una, tp->snd_nxt)) {
		__NET_INC_STATS(net, LINUX_MIB_OUTOFWINDOWICMPS);
		goto out;
	}

	switch (type) {
	case ICMP_REDIRECT:
		if (!sock_owned_by_user(sk))
			do_redirect(skb, sk);
		goto out;
	case ICMP_SOURCE_QUENCH:
		/* Just silently ignore these. */
		goto out;
	case ICMP_PARAMETERPROB:
		err = EPROTO;
		break;
	case ICMP_DEST_UNREACH:
		if (code > NR_ICMP_UNREACH)
			goto out;

		if (code == ICMP_FRAG_NEEDED) { /* PMTU discovery (RFC1191) */
			/* We are not interested in TCP_LISTEN and open_requests
			 * (SYN-ACKs send out by Linux are always <576bytes so
			 * they should go through unfragmented).
			 */
			if (sk->sk_state == TCP_LISTEN)
				goto out;

			WRITE_ONCE(tp->mtu_info, info);
			if (!sock_owned_by_user(sk)) {
				tcp_v4_mtu_reduced(sk);
			} else {
				if (!test_and_set_bit(TCP_MTU_REDUCED_DEFERRED, &sk->sk_tsq_flags))
					sock_hold(sk);
			}
			goto out;
		}

		err = icmp_err_convert[code].errno;
		/* check if this ICMP message allows revert of backoff.
		 * (see RFC 6069)
		 */
		if (!fastopen &&
		    (code == ICMP_NET_UNREACH || code == ICMP_HOST_UNREACH))
			tcp_ld_RTO_revert(sk, seq);
		break;
	case ICMP_TIME_EXCEEDED:
		err = EHOSTUNREACH;
		break;
	default:
		goto out;
	}

	switch (sk->sk_state) {
	case TCP_SYN_SENT:
	case TCP_SYN_RECV:
		/* Only in fast or simultaneous open. If a fast open socket is
		 * already accepted it is treated as a connected one below.
		 */
		if (fastopen && !fastopen->sk)
			break;

		ip_icmp_error(sk, skb, err, th->dest, info, (u8 *)th);

		if (!sock_owned_by_user(sk)) {
			sk->sk_err = err;

			sk_error_report(sk);

			tcp_done(sk);
		} else {
			sk->sk_err_soft = err;
		}
		goto out;
	}

	/* If we've already connected we will keep trying
	 * until we time out, or the user gives up.
	 *
	 * rfc1122 4.2.3.9 allows to consider as hard errors
	 * only PROTO_UNREACH and PORT_UNREACH (well, FRAG_FAILED too,
	 * but it is obsoleted by pmtu discovery).
	 *
	 * Note, that in modern internet, where routing is unreliable
	 * and in each dark corner broken firewalls sit, sending random
	 * errors ordered by their masters even this two messages finally lose
	 * their original sense (even Linux sends invalid PORT_UNREACHs)
	 *
	 * Now we are in compliance with RFCs.
	 *							--ANK (980905)
	 */

	inet = inet_sk(sk);
	if (!sock_owned_by_user(sk) && inet->recverr) {
		sk->sk_err = err;
		sk_error_report(sk);
	} else	{ /* Only an error on timeout */
		sk->sk_err_soft = err;
	}

out:
	bh_unlock_sock(sk);
	sock_put(sk);
	return 0;
}

void __tcp_v4_send_check(struct sk_buff *skb, __be32 saddr, __be32 daddr)
{
	struct tcphdr *th = tcp_hdr(skb);

	th->check = ~tcp_v4_check(skb->len, saddr, daddr, 0);
	skb->csum_start = skb_transport_header(skb) - skb->head;
	skb->csum_offset = offsetof(struct tcphdr, check);
}

/* This routine computes an IPv4 TCP checksum. */
void tcp_v4_send_check(struct sock *sk, struct sk_buff *skb)
{
	const struct inet_sock *inet = inet_sk(sk);

	__tcp_v4_send_check(skb, inet->inet_saddr, inet->inet_daddr);
}
EXPORT_SYMBOL(tcp_v4_send_check);

/*
 *	This routine will send an RST to the other tcp.
 *
 *	Someone asks: why I NEVER use socket parameters (TOS, TTL etc.)
 *		      for reset.
 *	Answer: if a packet caused RST, it is not for a socket
 *		existing in our system, if it is matched to a socket,
 *		it is just duplicate segment or bug in other side's TCP.
 *		So that we build reply only basing on parameters
 *		arrived with segment.
 *	Exception: precedence violation. We do not implement it in any case.
 */

#ifdef CONFIG_TCP_MD5SIG
#define OPTION_BYTES TCPOLEN_MD5SIG_ALIGNED
#else
#define OPTION_BYTES sizeof(__be32)
#endif

static void tcp_v4_send_reset(const struct sock *sk, struct sk_buff *skb)
{
	const struct tcphdr *th = tcp_hdr(skb);
	struct {
		struct tcphdr th;
		__be32 opt[OPTION_BYTES / sizeof(__be32)];
	} rep;
	struct ip_reply_arg arg;
#ifdef CONFIG_TCP_MD5SIG
	struct tcp_md5sig_key *key = NULL;
	const __u8 *hash_location = NULL;
	unsigned char newhash[16];
	int genhash;
	struct sock *sk1 = NULL;
#endif
	u64 transmit_time = 0;
	struct sock *ctl_sk;
	struct net *net;

	/* Never send a reset in response to a reset. */
	if (th->rst)
		return;

	/* If sk not NULL, it means we did a successful lookup and incoming
	 * route had to be correct. prequeue might have dropped our dst.
	 */
	if (!sk && skb_rtable(skb)->rt_type != RTN_LOCAL)
		return;

	/* Swap the send and the receive. */
	memset(&rep, 0, sizeof(rep));
	rep.th.dest   = th->source;
	rep.th.source = th->dest;
	rep.th.doff   = sizeof(struct tcphdr) / 4;
	rep.th.rst    = 1;

	if (th->ack) {
		rep.th.seq = th->ack_seq;
	} else {
		rep.th.ack = 1;
		rep.th.ack_seq = htonl(ntohl(th->seq) + th->syn + th->fin +
				       skb->len - (th->doff << 2));
	}

	memset(&arg, 0, sizeof(arg));
	arg.iov[0].iov_base = (unsigned char *)&rep;
	arg.iov[0].iov_len  = sizeof(rep.th);

	net = sk ? sock_net(sk) : dev_net(skb_dst(skb)->dev);
#ifdef CONFIG_TCP_MD5SIG
	rcu_read_lock();
	hash_location = tcp_parse_md5sig_option(th);
	if (sk && sk_fullsock(sk)) {
		const union tcp_md5_addr *addr;
		int l3index;

		/* sdif set, means packet ingressed via a device
		 * in an L3 domain and inet_iif is set to it.
		 */
		l3index = tcp_v4_sdif(skb) ? inet_iif(skb) : 0;
		addr = (union tcp_md5_addr *)&ip_hdr(skb)->saddr;
		key = tcp_md5_do_lookup(sk, l3index, addr, AF_INET);
	} else if (hash_location) {
		const union tcp_md5_addr *addr;
		int sdif = tcp_v4_sdif(skb);
		int dif = inet_iif(skb);
		int l3index;

		/*
		 * active side is lost. Try to find listening socket through
		 * source port, and then find md5 key through listening socket.
		 * we are not loose security here:
		 * Incoming packet is checked with md5 hash with finding key,
		 * no RST generated if md5 hash doesn't match.
		 */
		sk1 = __inet_lookup_listener(net, net->ipv4.tcp_death_row.hashinfo,
					     NULL, 0, ip_hdr(skb)->saddr,
					     th->source, ip_hdr(skb)->daddr,
					     ntohs(th->source), dif, sdif);
		/* don't send rst if it can't find key */
		if (!sk1)
			goto out;

		/* sdif set, means packet ingressed via a device
		 * in an L3 domain and dif is set to it.
		 */
		l3index = sdif ? dif : 0;
		addr = (union tcp_md5_addr *)&ip_hdr(skb)->saddr;
		key = tcp_md5_do_lookup(sk1, l3index, addr, AF_INET);
		if (!key)
			goto out;


		genhash = tcp_v4_md5_hash_skb(newhash, key, NULL, skb);
		if (genhash || memcmp(hash_location, newhash, 16) != 0)
			goto out;

	}

	if (key) {
		rep.opt[0] = htonl((TCPOPT_NOP << 24) |
				   (TCPOPT_NOP << 16) |
				   (TCPOPT_MD5SIG << 8) |
				   TCPOLEN_MD5SIG);
		/* Update length and the length the header thinks exists */
		arg.iov[0].iov_len += TCPOLEN_MD5SIG_ALIGNED;
		rep.th.doff = arg.iov[0].iov_len / 4;

		tcp_v4_md5_hash_hdr((__u8 *) &rep.opt[1],
				     key, ip_hdr(skb)->saddr,
				     ip_hdr(skb)->daddr, &rep.th);
	}
#endif
	/* Can't co-exist with TCPMD5, hence check rep.opt[0] */
	if (rep.opt[0] == 0) {
		__be32 mrst = mptcp_reset_option(skb);

		if (mrst) {
			rep.opt[0] = mrst;
			arg.iov[0].iov_len += sizeof(mrst);
			rep.th.doff = arg.iov[0].iov_len / 4;
		}
	}

	arg.csum = csum_tcpudp_nofold(ip_hdr(skb)->daddr,
				      ip_hdr(skb)->saddr, /* XXX */
				      arg.iov[0].iov_len, IPPROTO_TCP, 0);
	arg.csumoffset = offsetof(struct tcphdr, check) / 2;
	arg.flags = (sk && inet_sk_transparent(sk)) ? IP_REPLY_ARG_NOSRCCHECK : 0;

	/* When socket is gone, all binding information is lost.
	 * routing might fail in this case. No choice here, if we choose to force
	 * input interface, we will misroute in case of asymmetric route.
	 */
	if (sk) {
		arg.bound_dev_if = sk->sk_bound_dev_if;
		if (sk_fullsock(sk))
			trace_tcp_send_reset(sk, skb);
	}

	BUILD_BUG_ON(offsetof(struct sock, sk_bound_dev_if) !=
		     offsetof(struct inet_timewait_sock, tw_bound_dev_if));

	arg.tos = ip_hdr(skb)->tos;
	arg.uid = sock_net_uid(net, sk && sk_fullsock(sk) ? sk : NULL);
	local_bh_disable();
	ctl_sk = this_cpu_read(ipv4_tcp_sk);
	sock_net_set(ctl_sk, net);
	if (sk) {
		ctl_sk->sk_mark = (sk->sk_state == TCP_TIME_WAIT) ?
				   inet_twsk(sk)->tw_mark : sk->sk_mark;
		ctl_sk->sk_priority = (sk->sk_state == TCP_TIME_WAIT) ?
				   inet_twsk(sk)->tw_priority : sk->sk_priority;
		transmit_time = tcp_transmit_time(sk);
		xfrm_sk_clone_policy(ctl_sk, sk);
	}
	ip_send_unicast_reply(ctl_sk,
			      skb, &TCP_SKB_CB(skb)->header.h4.opt,
			      ip_hdr(skb)->saddr, ip_hdr(skb)->daddr,
			      &arg, arg.iov[0].iov_len,
			      transmit_time);

	ctl_sk->sk_mark = 0;
	xfrm_sk_free_policy(ctl_sk);
	sock_net_set(ctl_sk, &init_net);
	__TCP_INC_STATS(net, TCP_MIB_OUTSEGS);
	__TCP_INC_STATS(net, TCP_MIB_OUTRSTS);
	local_bh_enable();

#ifdef CONFIG_TCP_MD5SIG
out:
	rcu_read_unlock();
#endif
}

/* The code following below sending ACKs in SYN-RECV and TIME-WAIT states
   outside socket context is ugly, certainly. What can I do?
 */

static void tcp_v4_send_ack(const struct sock *sk,
			    struct sk_buff *skb, u32 seq, u32 ack,
			    u32 win, u32 tsval, u32 tsecr, int oif,
			    struct tcp_md5sig_key *key,
			    int reply_flags, u8 tos)
{
	const struct tcphdr *th = tcp_hdr(skb);
	struct {
		struct tcphdr th;
		__be32 opt[(TCPOLEN_TSTAMP_ALIGNED >> 2)
#ifdef CONFIG_TCP_MD5SIG
			   + (TCPOLEN_MD5SIG_ALIGNED >> 2)
#endif
			];
	} rep;
	struct net *net = sock_net(sk);
	struct ip_reply_arg arg;
	struct sock *ctl_sk;
	u64 transmit_time;

	memset(&rep.th, 0, sizeof(struct tcphdr));
	memset(&arg, 0, sizeof(arg));

	arg.iov[0].iov_base = (unsigned char *)&rep;
	arg.iov[0].iov_len  = sizeof(rep.th);
	if (tsecr) {
		rep.opt[0] = htonl((TCPOPT_NOP << 24) | (TCPOPT_NOP << 16) |
				   (TCPOPT_TIMESTAMP << 8) |
				   TCPOLEN_TIMESTAMP);
		rep.opt[1] = htonl(tsval);
		rep.opt[2] = htonl(tsecr);
		arg.iov[0].iov_len += TCPOLEN_TSTAMP_ALIGNED;
	}

	/* Swap the send and the receive. */
	rep.th.dest    = th->source;
	rep.th.source  = th->dest;
	rep.th.doff    = arg.iov[0].iov_len / 4;
	rep.th.seq     = htonl(seq);
	rep.th.ack_seq = htonl(ack);
	rep.th.ack     = 1;
	rep.th.window  = htons(win);

#ifdef CONFIG_TCP_MD5SIG
	if (key) {
		int offset = (tsecr) ? 3 : 0;

		rep.opt[offset++] = htonl((TCPOPT_NOP << 24) |
					  (TCPOPT_NOP << 16) |
					  (TCPOPT_MD5SIG << 8) |
					  TCPOLEN_MD5SIG);
		arg.iov[0].iov_len += TCPOLEN_MD5SIG_ALIGNED;
		rep.th.doff = arg.iov[0].iov_len/4;

		tcp_v4_md5_hash_hdr((__u8 *) &rep.opt[offset],
				    key, ip_hdr(skb)->saddr,
				    ip_hdr(skb)->daddr, &rep.th);
	}
#endif
	arg.flags = reply_flags;
	arg.csum = csum_tcpudp_nofold(ip_hdr(skb)->daddr,
				      ip_hdr(skb)->saddr, /* XXX */
				      arg.iov[0].iov_len, IPPROTO_TCP, 0);
	arg.csumoffset = offsetof(struct tcphdr, check) / 2;
	if (oif)
		arg.bound_dev_if = oif;
	arg.tos = tos;
	arg.uid = sock_net_uid(net, sk_fullsock(sk) ? sk : NULL);
	local_bh_disable();
	ctl_sk = this_cpu_read(ipv4_tcp_sk);
	sock_net_set(ctl_sk, net);
	ctl_sk->sk_mark = (sk->sk_state == TCP_TIME_WAIT) ?
			   inet_twsk(sk)->tw_mark : sk->sk_mark;
	ctl_sk->sk_priority = (sk->sk_state == TCP_TIME_WAIT) ?
			   inet_twsk(sk)->tw_priority : sk->sk_priority;
	transmit_time = tcp_transmit_time(sk);
	ip_send_unicast_reply(ctl_sk,
			      skb, &TCP_SKB_CB(skb)->header.h4.opt,
			      ip_hdr(skb)->saddr, ip_hdr(skb)->daddr,
			      &arg, arg.iov[0].iov_len,
			      transmit_time);

	ctl_sk->sk_mark = 0;
	sock_net_set(ctl_sk, &init_net);
	__TCP_INC_STATS(net, TCP_MIB_OUTSEGS);
	local_bh_enable();
}

static void tcp_v4_timewait_ack(struct sock *sk, struct sk_buff *skb)
{
	struct inet_timewait_sock *tw = inet_twsk(sk);
	struct tcp_timewait_sock *tcptw = tcp_twsk(sk);

	tcp_v4_send_ack(sk, skb,
			tcptw->tw_snd_nxt, tcptw->tw_rcv_nxt,
			tcptw->tw_rcv_wnd >> tw->tw_rcv_wscale,
			tcp_time_stamp_raw() + tcptw->tw_ts_offset,
			tcptw->tw_ts_recent,
			tw->tw_bound_dev_if,
			tcp_twsk_md5_key(tcptw),
			tw->tw_transparent ? IP_REPLY_ARG_NOSRCCHECK : 0,
			tw->tw_tos
			);

	inet_twsk_put(tw);
}

static void tcp_v4_reqsk_send_ack(const struct sock *sk, struct sk_buff *skb,
				  struct request_sock *req)
{
	const union tcp_md5_addr *addr;
	int l3index;

	/* sk->sk_state == TCP_LISTEN -> for regular TCP_SYN_RECV
	 * sk->sk_state == TCP_SYN_RECV -> for Fast Open.
	 */
	u32 seq = (sk->sk_state == TCP_LISTEN) ? tcp_rsk(req)->snt_isn + 1 :
					     tcp_sk(sk)->snd_nxt;

	/* RFC 7323 2.3
	 * The window field (SEG.WND) of every outgoing segment, with the
	 * exception of <SYN> segments, MUST be right-shifted by
	 * Rcv.Wind.Shift bits:
	 */
	addr = (union tcp_md5_addr *)&ip_hdr(skb)->saddr;
	l3index = tcp_v4_sdif(skb) ? inet_iif(skb) : 0;
	tcp_v4_send_ack(sk, skb, seq,
			tcp_rsk(req)->rcv_nxt,
			req->rsk_rcv_wnd >> inet_rsk(req)->rcv_wscale,
			tcp_time_stamp_raw() + tcp_rsk(req)->ts_off,
			req->ts_recent,
			0,
			tcp_md5_do_lookup(sk, l3index, addr, AF_INET),
			inet_rsk(req)->no_srccheck ? IP_REPLY_ARG_NOSRCCHECK : 0,
			ip_hdr(skb)->tos);
}

/*
 *	Send a SYN-ACK after having received a SYN.
 *	This still operates on a request_sock only, not on a big
 *	socket.
 */
static int tcp_v4_send_synack(const struct sock *sk, struct dst_entry *dst,
			      struct flowi *fl,
			      struct request_sock *req,
			      struct tcp_fastopen_cookie *foc,
			      enum tcp_synack_type synack_type,
			      struct sk_buff *syn_skb)
{
	const struct inet_request_sock *ireq = inet_rsk(req);
	struct flowi4 fl4;
	int err = -1;
	struct sk_buff *skb;
	u8 tos;

	/* First, grab a route. */
	if (!dst && (dst = inet_csk_route_req(sk, &fl4, req)) == NULL)
		return -1;

	skb = tcp_make_synack(sk, dst, req, foc, synack_type, syn_skb);

	if (skb) {
		__tcp_v4_send_check(skb, ireq->ir_loc_addr, ireq->ir_rmt_addr);

		tos = READ_ONCE(sock_net(sk)->ipv4.sysctl_tcp_reflect_tos) ?
				(tcp_rsk(req)->syn_tos & ~INET_ECN_MASK) |
				(inet_sk(sk)->tos & INET_ECN_MASK) :
				inet_sk(sk)->tos;

		if (!INET_ECN_is_capable(tos) &&
		    tcp_bpf_ca_needs_ecn((struct sock *)req))
			tos |= INET_ECN_ECT_0;

		rcu_read_lock();
		err = ip_build_and_send_pkt(skb, sk, ireq->ir_loc_addr,
					    ireq->ir_rmt_addr,
					    rcu_dereference(ireq->ireq_opt),
					    tos);
		rcu_read_unlock();
		err = net_xmit_eval(err);
	}

	return err;
}

/*
 *	IPv4 request_sock destructor.
 */
static void tcp_v4_reqsk_destructor(struct request_sock *req)
{
	kfree(rcu_dereference_protected(inet_rsk(req)->ireq_opt, 1));
}

#ifdef CONFIG_TCP_MD5SIG
/*
 * RFC2385 MD5 checksumming requires a mapping of
 * IP address->MD5 Key.
 * We need to maintain these in the sk structure.
 */

DEFINE_STATIC_KEY_FALSE(tcp_md5_needed);
EXPORT_SYMBOL(tcp_md5_needed);

static bool better_md5_match(struct tcp_md5sig_key *old, struct tcp_md5sig_key *new)
{
	if (!old)
		return true;

	/* l3index always overrides non-l3index */
	if (old->l3index && new->l3index == 0)
		return false;
	if (old->l3index == 0 && new->l3index)
		return true;

	return old->prefixlen < new->prefixlen;
}

/* Find the Key structure for an address.  */
struct tcp_md5sig_key *__tcp_md5_do_lookup(const struct sock *sk, int l3index,
					   const union tcp_md5_addr *addr,
					   int family)
{
	const struct tcp_sock *tp = tcp_sk(sk);
	struct tcp_md5sig_key *key;
	const struct tcp_md5sig_info *md5sig;
	__be32 mask;
	struct tcp_md5sig_key *best_match = NULL;
	bool match;

	/* caller either holds rcu_read_lock() or socket lock */
	md5sig = rcu_dereference_check(tp->md5sig_info,
				       lockdep_sock_is_held(sk));
	if (!md5sig)
		return NULL;

	hlist_for_each_entry_rcu(key, &md5sig->head, node,
				 lockdep_sock_is_held(sk)) {
		if (key->family != family)
			continue;
		if (key->flags & TCP_MD5SIG_FLAG_IFINDEX && key->l3index != l3index)
			continue;
		if (family == AF_INET) {
			mask = inet_make_mask(key->prefixlen);
			match = (key->addr.a4.s_addr & mask) ==
				(addr->a4.s_addr & mask);
#if IS_ENABLED(CONFIG_IPV6)
		} else if (family == AF_INET6) {
			match = ipv6_prefix_equal(&key->addr.a6, &addr->a6,
						  key->prefixlen);
#endif
		} else {
			match = false;
		}

		if (match && better_md5_match(best_match, key))
			best_match = key;
	}
	return best_match;
}
EXPORT_SYMBOL(__tcp_md5_do_lookup);

static struct tcp_md5sig_key *tcp_md5_do_lookup_exact(const struct sock *sk,
						      const union tcp_md5_addr *addr,
						      int family, u8 prefixlen,
						      int l3index, u8 flags)
{
	const struct tcp_sock *tp = tcp_sk(sk);
	struct tcp_md5sig_key *key;
	unsigned int size = sizeof(struct in_addr);
	const struct tcp_md5sig_info *md5sig;

	/* caller either holds rcu_read_lock() or socket lock */
	md5sig = rcu_dereference_check(tp->md5sig_info,
				       lockdep_sock_is_held(sk));
	if (!md5sig)
		return NULL;
#if IS_ENABLED(CONFIG_IPV6)
	if (family == AF_INET6)
		size = sizeof(struct in6_addr);
#endif
	hlist_for_each_entry_rcu(key, &md5sig->head, node,
				 lockdep_sock_is_held(sk)) {
		if (key->family != family)
			continue;
		if ((key->flags & TCP_MD5SIG_FLAG_IFINDEX) != (flags & TCP_MD5SIG_FLAG_IFINDEX))
			continue;
		if (key->l3index != l3index)
			continue;
		if (!memcmp(&key->addr, addr, size) &&
		    key->prefixlen == prefixlen)
			return key;
	}
	return NULL;
}

struct tcp_md5sig_key *tcp_v4_md5_lookup(const struct sock *sk,
					 const struct sock *addr_sk)
{
	const union tcp_md5_addr *addr;
	int l3index;

	l3index = l3mdev_master_ifindex_by_index(sock_net(sk),
						 addr_sk->sk_bound_dev_if);
	addr = (const union tcp_md5_addr *)&addr_sk->sk_daddr;
	return tcp_md5_do_lookup(sk, l3index, addr, AF_INET);
}
EXPORT_SYMBOL(tcp_v4_md5_lookup);

/* This can be called on a newly created socket, from other files */
int tcp_md5_do_add(struct sock *sk, const union tcp_md5_addr *addr,
		   int family, u8 prefixlen, int l3index, u8 flags,
		   const u8 *newkey, u8 newkeylen, gfp_t gfp)
{
	/* Add Key to the list */
	struct tcp_md5sig_key *key;
	struct tcp_sock *tp = tcp_sk(sk);
	struct tcp_md5sig_info *md5sig;

	key = tcp_md5_do_lookup_exact(sk, addr, family, prefixlen, l3index, flags);
	if (key) {
		/* Pre-existing entry - just update that one.
		 * Note that the key might be used concurrently.
		 * data_race() is telling kcsan that we do not care of
		 * key mismatches, since changing MD5 key on live flows
		 * can lead to packet drops.
		 */
		data_race(memcpy(key->key, newkey, newkeylen));

		/* Pairs with READ_ONCE() in tcp_md5_hash_key().
		 * Also note that a reader could catch new key->keylen value
		 * but old key->key[], this is the reason we use __GFP_ZERO
		 * at sock_kmalloc() time below these lines.
		 */
		WRITE_ONCE(key->keylen, newkeylen);

		return 0;
	}

	md5sig = rcu_dereference_protected(tp->md5sig_info,
					   lockdep_sock_is_held(sk));
	if (!md5sig) {
		md5sig = kmalloc(sizeof(*md5sig), gfp);
		if (!md5sig)
			return -ENOMEM;

		sk_gso_disable(sk);
		INIT_HLIST_HEAD(&md5sig->head);
		rcu_assign_pointer(tp->md5sig_info, md5sig);
	}

	key = sock_kmalloc(sk, sizeof(*key), gfp | __GFP_ZERO);
	if (!key)
		return -ENOMEM;
	if (!tcp_alloc_md5sig_pool()) {
		sock_kfree_s(sk, key, sizeof(*key));
		return -ENOMEM;
	}

	memcpy(key->key, newkey, newkeylen);
	key->keylen = newkeylen;
	key->family = family;
	key->prefixlen = prefixlen;
	key->l3index = l3index;
	key->flags = flags;
	memcpy(&key->addr, addr,
	       (IS_ENABLED(CONFIG_IPV6) && family == AF_INET6) ? sizeof(struct in6_addr) :
								 sizeof(struct in_addr));
	hlist_add_head_rcu(&key->node, &md5sig->head);
	return 0;
}
EXPORT_SYMBOL(tcp_md5_do_add);

int tcp_md5_do_del(struct sock *sk, const union tcp_md5_addr *addr, int family,
		   u8 prefixlen, int l3index, u8 flags)
{
	struct tcp_md5sig_key *key;

	key = tcp_md5_do_lookup_exact(sk, addr, family, prefixlen, l3index, flags);
	if (!key)
		return -ENOENT;
	hlist_del_rcu(&key->node);
	atomic_sub(sizeof(*key), &sk->sk_omem_alloc);
	kfree_rcu(key, rcu);
	return 0;
}
EXPORT_SYMBOL(tcp_md5_do_del);

static void tcp_clear_md5_list(struct sock *sk)
{
	struct tcp_sock *tp = tcp_sk(sk);
	struct tcp_md5sig_key *key;
	struct hlist_node *n;
	struct tcp_md5sig_info *md5sig;

	md5sig = rcu_dereference_protected(tp->md5sig_info, 1);

	hlist_for_each_entry_safe(key, n, &md5sig->head, node) {
		hlist_del_rcu(&key->node);
		atomic_sub(sizeof(*key), &sk->sk_omem_alloc);
		kfree_rcu(key, rcu);
	}
}

static int tcp_v4_parse_md5_keys(struct sock *sk, int optname,
				 sockptr_t optval, int optlen)
{
	struct tcp_md5sig cmd;
	struct sockaddr_in *sin = (struct sockaddr_in *)&cmd.tcpm_addr;
	const union tcp_md5_addr *addr;
	u8 prefixlen = 32;
	int l3index = 0;
	u8 flags;

	if (optlen < sizeof(cmd))
		return -EINVAL;

	if (copy_from_sockptr(&cmd, optval, sizeof(cmd)))
		return -EFAULT;

	if (sin->sin_family != AF_INET)
		return -EINVAL;

	flags = cmd.tcpm_flags & TCP_MD5SIG_FLAG_IFINDEX;

	if (optname == TCP_MD5SIG_EXT &&
	    cmd.tcpm_flags & TCP_MD5SIG_FLAG_PREFIX) {
		prefixlen = cmd.tcpm_prefixlen;
		if (prefixlen > 32)
			return -EINVAL;
	}

	if (optname == TCP_MD5SIG_EXT && cmd.tcpm_ifindex &&
	    cmd.tcpm_flags & TCP_MD5SIG_FLAG_IFINDEX) {
		struct net_device *dev;

		rcu_read_lock();
		dev = dev_get_by_index_rcu(sock_net(sk), cmd.tcpm_ifindex);
		if (dev && netif_is_l3_master(dev))
			l3index = dev->ifindex;

		rcu_read_unlock();

		/* ok to reference set/not set outside of rcu;
		 * right now device MUST be an L3 master
		 */
		if (!dev || !l3index)
			return -EINVAL;
	}

	addr = (union tcp_md5_addr *)&sin->sin_addr.s_addr;

	if (!cmd.tcpm_keylen)
		return tcp_md5_do_del(sk, addr, AF_INET, prefixlen, l3index, flags);

	if (cmd.tcpm_keylen > TCP_MD5SIG_MAXKEYLEN)
		return -EINVAL;

	return tcp_md5_do_add(sk, addr, AF_INET, prefixlen, l3index, flags,
			      cmd.tcpm_key, cmd.tcpm_keylen, GFP_KERNEL);
}

static int tcp_v4_md5_hash_headers(struct tcp_md5sig_pool *hp,
				   __be32 daddr, __be32 saddr,
				   const struct tcphdr *th, int nbytes)
{
	struct tcp4_pseudohdr *bp;
	struct scatterlist sg;
	struct tcphdr *_th;

	bp = hp->scratch;
	bp->saddr = saddr;
	bp->daddr = daddr;
	bp->pad = 0;
	bp->protocol = IPPROTO_TCP;
	bp->len = cpu_to_be16(nbytes);

	_th = (struct tcphdr *)(bp + 1);
	memcpy(_th, th, sizeof(*th));
	_th->check = 0;

	sg_init_one(&sg, bp, sizeof(*bp) + sizeof(*th));
	ahash_request_set_crypt(hp->md5_req, &sg, NULL,
				sizeof(*bp) + sizeof(*th));
	return crypto_ahash_update(hp->md5_req);
}

static int tcp_v4_md5_hash_hdr(char *md5_hash, const struct tcp_md5sig_key *key,
			       __be32 daddr, __be32 saddr, const struct tcphdr *th)
{
	struct tcp_md5sig_pool *hp;
	struct ahash_request *req;

	hp = tcp_get_md5sig_pool();
	if (!hp)
		goto clear_hash_noput;
	req = hp->md5_req;

	if (crypto_ahash_init(req))
		goto clear_hash;
	if (tcp_v4_md5_hash_headers(hp, daddr, saddr, th, th->doff << 2))
		goto clear_hash;
	if (tcp_md5_hash_key(hp, key))
		goto clear_hash;
	ahash_request_set_crypt(req, NULL, md5_hash, 0);
	if (crypto_ahash_final(req))
		goto clear_hash;

	tcp_put_md5sig_pool();
	return 0;

clear_hash:
	tcp_put_md5sig_pool();
clear_hash_noput:
	memset(md5_hash, 0, 16);
	return 1;
}

int tcp_v4_md5_hash_skb(char *md5_hash, const struct tcp_md5sig_key *key,
			const struct sock *sk,
			const struct sk_buff *skb)
{
	struct tcp_md5sig_pool *hp;
	struct ahash_request *req;
	const struct tcphdr *th = tcp_hdr(skb);
	__be32 saddr, daddr;

	if (sk) { /* valid for establish/request sockets */
		saddr = sk->sk_rcv_saddr;
		daddr = sk->sk_daddr;
	} else {
		const struct iphdr *iph = ip_hdr(skb);
		saddr = iph->saddr;
		daddr = iph->daddr;
	}

	hp = tcp_get_md5sig_pool();
	if (!hp)
		goto clear_hash_noput;
	req = hp->md5_req;

	if (crypto_ahash_init(req))
		goto clear_hash;

	if (tcp_v4_md5_hash_headers(hp, daddr, saddr, th, skb->len))
		goto clear_hash;
	if (tcp_md5_hash_skb_data(hp, skb, th->doff << 2))
		goto clear_hash;
	if (tcp_md5_hash_key(hp, key))
		goto clear_hash;
	ahash_request_set_crypt(req, NULL, md5_hash, 0);
	if (crypto_ahash_final(req))
		goto clear_hash;

	tcp_put_md5sig_pool();
	return 0;

clear_hash:
	tcp_put_md5sig_pool();
clear_hash_noput:
	memset(md5_hash, 0, 16);
	return 1;
}
EXPORT_SYMBOL(tcp_v4_md5_hash_skb);

#endif

static void tcp_v4_init_req(struct request_sock *req,
			    const struct sock *sk_listener,
			    struct sk_buff *skb)
{
	struct inet_request_sock *ireq = inet_rsk(req);
	struct net *net = sock_net(sk_listener);

	sk_rcv_saddr_set(req_to_sk(req), ip_hdr(skb)->daddr);
	sk_daddr_set(req_to_sk(req), ip_hdr(skb)->saddr);
	RCU_INIT_POINTER(ireq->ireq_opt, tcp_v4_save_options(net, skb));
}

static struct dst_entry *tcp_v4_route_req(const struct sock *sk,
					  struct sk_buff *skb,
					  struct flowi *fl,
					  struct request_sock *req)
{
	tcp_v4_init_req(req, sk, skb);

	if (security_inet_conn_request(sk, skb, req))
		return NULL;

	return inet_csk_route_req(sk, &fl->u.ip4, req);
}

struct request_sock_ops tcp_request_sock_ops __read_mostly = {
	.family		=	PF_INET,
	.obj_size	=	sizeof(struct tcp_request_sock),
	.rtx_syn_ack	=	tcp_rtx_synack,
	.send_ack	=	tcp_v4_reqsk_send_ack,
	.destructor	=	tcp_v4_reqsk_destructor,
	.send_reset	=	tcp_v4_send_reset,
	.syn_ack_timeout =	tcp_syn_ack_timeout,
};

const struct tcp_request_sock_ops tcp_request_sock_ipv4_ops = {
	.mss_clamp	=	TCP_MSS_DEFAULT,
#ifdef CONFIG_TCP_MD5SIG
	.req_md5_lookup	=	tcp_v4_md5_lookup,
	.calc_md5_hash	=	tcp_v4_md5_hash_skb,
#endif
#ifdef CONFIG_SYN_COOKIES
	.cookie_init_seq =	cookie_v4_init_sequence,
#endif
	.route_req	=	tcp_v4_route_req,
	.init_seq	=	tcp_v4_init_seq,
	.init_ts_off	=	tcp_v4_init_ts_off,
	.send_synack	=	tcp_v4_send_synack,
};

int tcp_v4_conn_request(struct sock *sk, struct sk_buff *skb)
{
	/* Never answer to SYNs send to broadcast or multicast */
	if (skb_rtable(skb)->rt_flags & (RTCF_BROADCAST | RTCF_MULTICAST))
		goto drop;

	return tcp_conn_request(&tcp_request_sock_ops,
				&tcp_request_sock_ipv4_ops, sk, skb);

drop:
	tcp_listendrop(sk);
	return 0;
}
EXPORT_SYMBOL(tcp_v4_conn_request);


/*
 * The three way handshake has completed - we got a valid synack -
 * now create the new socket.
 */
struct sock *tcp_v4_syn_recv_sock(const struct sock *sk, struct sk_buff *skb,
				  struct request_sock *req,
				  struct dst_entry *dst,
				  struct request_sock *req_unhash,
				  bool *own_req)
{
	struct inet_request_sock *ireq;
	bool found_dup_sk = false;
	struct inet_sock *newinet;
	struct tcp_sock *newtp;
	struct sock *newsk;
#ifdef CONFIG_TCP_MD5SIG
	const union tcp_md5_addr *addr;
	struct tcp_md5sig_key *key;
	int l3index;
#endif
	struct ip_options_rcu *inet_opt;

	if (sk_acceptq_is_full(sk))
		goto exit_overflow;

	newsk = tcp_create_openreq_child(sk, req, skb);
	if (!newsk)
		goto exit_nonewsk;

	newsk->sk_gso_type = SKB_GSO_TCPV4;
	inet_sk_rx_dst_set(newsk, skb);

	newtp		      = tcp_sk(newsk);
	newinet		      = inet_sk(newsk);
	ireq		      = inet_rsk(req);
	sk_daddr_set(newsk, ireq->ir_rmt_addr);
	sk_rcv_saddr_set(newsk, ireq->ir_loc_addr);
	newsk->sk_bound_dev_if = ireq->ir_iif;
	newinet->inet_saddr   = ireq->ir_loc_addr;
	inet_opt	      = rcu_dereference(ireq->ireq_opt);
	RCU_INIT_POINTER(newinet->inet_opt, inet_opt);
	newinet->mc_index     = inet_iif(skb);
	newinet->mc_ttl	      = ip_hdr(skb)->ttl;
	newinet->rcv_tos      = ip_hdr(skb)->tos;
	inet_csk(newsk)->icsk_ext_hdr_len = 0;
	if (inet_opt)
		inet_csk(newsk)->icsk_ext_hdr_len = inet_opt->opt.optlen;
	newinet->inet_id = prandom_u32();

	/* Set ToS of the new socket based upon the value of incoming SYN.
	 * ECT bits are set later in tcp_init_transfer().
	 */
	if (READ_ONCE(sock_net(sk)->ipv4.sysctl_tcp_reflect_tos))
		newinet->tos = tcp_rsk(req)->syn_tos & ~INET_ECN_MASK;

	if (!dst) {
		dst = inet_csk_route_child_sock(sk, newsk, req);
		if (!dst)
			goto put_and_exit;
	} else {
		/* syncookie case : see end of cookie_v4_check() */
	}
	sk_setup_caps(newsk, dst);

	tcp_ca_openreq_child(newsk, dst);

	tcp_sync_mss(newsk, dst_mtu(dst));
	newtp->advmss = tcp_mss_clamp(tcp_sk(sk), dst_metric_advmss(dst));

	tcp_initialize_rcv_mss(newsk);

#ifdef CONFIG_TCP_MD5SIG
	l3index = l3mdev_master_ifindex_by_index(sock_net(sk), ireq->ir_iif);
	/* Copy over the MD5 key from the original socket */
	addr = (union tcp_md5_addr *)&newinet->inet_daddr;
	key = tcp_md5_do_lookup(sk, l3index, addr, AF_INET);
	if (key) {
		/*
		 * We're using one, so create a matching key
		 * on the newsk structure. If we fail to get
		 * memory, then we end up not copying the key
		 * across. Shucks.
		 */
		tcp_md5_do_add(newsk, addr, AF_INET, 32, l3index, key->flags,
			       key->key, key->keylen, GFP_ATOMIC);
		sk_gso_disable(newsk);
	}
#endif

	if (__inet_inherit_port(sk, newsk) < 0)
		goto put_and_exit;
	*own_req = inet_ehash_nolisten(newsk, req_to_sk(req_unhash),
				       &found_dup_sk);
	if (likely(*own_req)) {
		tcp_move_syn(newtp, req);
		ireq->ireq_opt = NULL;
	} else {
		newinet->inet_opt = NULL;

		if (!req_unhash && found_dup_sk) {
			/* This code path should only be executed in the
			 * syncookie case only
			 */
			bh_unlock_sock(newsk);
			sock_put(newsk);
			newsk = NULL;
		}
	}
	return newsk;

exit_overflow:
	NET_INC_STATS(sock_net(sk), LINUX_MIB_LISTENOVERFLOWS);
exit_nonewsk:
	dst_release(dst);
exit:
	tcp_listendrop(sk);
	return NULL;
put_and_exit:
	newinet->inet_opt = NULL;
	inet_csk_prepare_forced_close(newsk);
	tcp_done(newsk);
	goto exit;
}
EXPORT_SYMBOL(tcp_v4_syn_recv_sock);

static struct sock *tcp_v4_cookie_check(struct sock *sk, struct sk_buff *skb)
{
#ifdef CONFIG_SYN_COOKIES
	const struct tcphdr *th = tcp_hdr(skb);

	if (!th->syn)
		sk = cookie_v4_check(sk, skb);
#endif
	return sk;
}

u16 tcp_v4_get_syncookie(struct sock *sk, struct iphdr *iph,
			 struct tcphdr *th, u32 *cookie)
{
	u16 mss = 0;
#ifdef CONFIG_SYN_COOKIES
	mss = tcp_get_syncookie_mss(&tcp_request_sock_ops,
				    &tcp_request_sock_ipv4_ops, sk, th);
	if (mss) {
		*cookie = __cookie_v4_init_sequence(iph, th, &mss);
		tcp_synq_overflow(sk);
	}
#endif
	return mss;
}

INDIRECT_CALLABLE_DECLARE(struct dst_entry *ipv4_dst_check(struct dst_entry *,
							   u32));
/* The socket must have it's spinlock held when we get
 * here, unless it is a TCP_LISTEN socket.
 *
 * We have a potential double-lock case here, so even when
 * doing backlog processing we use the BH locking scheme.
 * This is because we cannot sleep with the original spinlock
 * held.
 */
int tcp_v4_do_rcv(struct sock *sk, struct sk_buff *skb)
{
	enum skb_drop_reason reason;
	struct sock *rsk;

	if (sk->sk_state == TCP_ESTABLISHED) { /* Fast path */
		struct dst_entry *dst;

		dst = rcu_dereference_protected(sk->sk_rx_dst,
						lockdep_sock_is_held(sk));

		sock_rps_save_rxhash(sk, skb);
		sk_mark_napi_id(sk, skb);
		if (dst) {
			if (sk->sk_rx_dst_ifindex != skb->skb_iif ||
			    !INDIRECT_CALL_1(dst->ops->check, ipv4_dst_check,
					     dst, 0)) {
				RCU_INIT_POINTER(sk->sk_rx_dst, NULL);
				dst_release(dst);
			}
		}
		tcp_rcv_established(sk, skb);
		return 0;
	}

	reason = SKB_DROP_REASON_NOT_SPECIFIED;
	if (tcp_checksum_complete(skb))
		goto csum_err;

	if (sk->sk_state == TCP_LISTEN) {
		struct sock *nsk = tcp_v4_cookie_check(sk, skb);

		if (!nsk)
			goto discard;
		if (nsk != sk) {
			if (tcp_child_process(sk, nsk, skb)) {
				rsk = nsk;
				goto reset;
			}
			return 0;
		}
	} else
		sock_rps_save_rxhash(sk, skb);

	if (tcp_rcv_state_process(sk, skb)) {
		rsk = sk;
		goto reset;
	}
	return 0;

reset:
	tcp_v4_send_reset(rsk, skb);
discard:
	kfree_skb_reason(skb, reason);
	/* Be careful here. If this function gets more complicated and
	 * gcc suffers from register pressure on the x86, sk (in %ebx)
	 * might be destroyed here. This current version compiles correctly,
	 * but you have been warned.
	 */
	return 0;

csum_err:
	reason = SKB_DROP_REASON_TCP_CSUM;
	trace_tcp_bad_csum(skb);
	TCP_INC_STATS(sock_net(sk), TCP_MIB_CSUMERRORS);
	TCP_INC_STATS(sock_net(sk), TCP_MIB_INERRS);
	goto discard;
}
EXPORT_SYMBOL(tcp_v4_do_rcv);

int tcp_v4_early_demux(struct sk_buff *skb)
{
	struct net *net = dev_net(skb->dev);
	const struct iphdr *iph;
	const struct tcphdr *th;
	struct sock *sk;

	if (skb->pkt_type != PACKET_HOST)
		return 0;

	if (!pskb_may_pull(skb, skb_transport_offset(skb) + sizeof(struct tcphdr)))
		return 0;

	iph = ip_hdr(skb);
	th = tcp_hdr(skb);

	if (th->doff < sizeof(struct tcphdr) / 4)
		return 0;

	sk = __inet_lookup_established(net, net->ipv4.tcp_death_row.hashinfo,
				       iph->saddr, th->source,
				       iph->daddr, ntohs(th->dest),
				       skb->skb_iif, inet_sdif(skb));
	if (sk) {
		skb->sk = sk;
		skb->destructor = sock_edemux;
		if (sk_fullsock(sk)) {
			struct dst_entry *dst = rcu_dereference(sk->sk_rx_dst);

			if (dst)
				dst = dst_check(dst, 0);
			if (dst &&
			    sk->sk_rx_dst_ifindex == skb->skb_iif)
				skb_dst_set_noref(skb, dst);
		}
	}
	return 0;
}

bool tcp_add_backlog(struct sock *sk, struct sk_buff *skb,
		     enum skb_drop_reason *reason)
{
	u32 limit, tail_gso_size, tail_gso_segs;
	struct skb_shared_info *shinfo;
	const struct tcphdr *th;
	struct tcphdr *thtail;
	struct sk_buff *tail;
	unsigned int hdrlen;
	bool fragstolen;
	u32 gso_segs;
	u32 gso_size;
	int delta;

	/* In case all data was pulled from skb frags (in __pskb_pull_tail()),
	 * we can fix skb->truesize to its real value to avoid future drops.
	 * This is valid because skb is not yet charged to the socket.
	 * It has been noticed pure SACK packets were sometimes dropped
	 * (if cooked by drivers without copybreak feature).
	 */
	skb_condense(skb);

	skb_dst_drop(skb);

	if (unlikely(tcp_checksum_complete(skb))) {
		bh_unlock_sock(sk);
		trace_tcp_bad_csum(skb);
		*reason = SKB_DROP_REASON_TCP_CSUM;
		__TCP_INC_STATS(sock_net(sk), TCP_MIB_CSUMERRORS);
		__TCP_INC_STATS(sock_net(sk), TCP_MIB_INERRS);
		return true;
	}

	/* Attempt coalescing to last skb in backlog, even if we are
	 * above the limits.
	 * This is okay because skb capacity is limited to MAX_SKB_FRAGS.
	 */
	th = (const struct tcphdr *)skb->data;
	hdrlen = th->doff * 4;

	tail = sk->sk_backlog.tail;
	if (!tail)
		goto no_coalesce;
	thtail = (struct tcphdr *)tail->data;

	if (TCP_SKB_CB(tail)->end_seq != TCP_SKB_CB(skb)->seq ||
	    TCP_SKB_CB(tail)->ip_dsfield != TCP_SKB_CB(skb)->ip_dsfield ||
	    ((TCP_SKB_CB(tail)->tcp_flags |
	      TCP_SKB_CB(skb)->tcp_flags) & (TCPHDR_SYN | TCPHDR_RST | TCPHDR_URG)) ||
	    !((TCP_SKB_CB(tail)->tcp_flags &
	      TCP_SKB_CB(skb)->tcp_flags) & TCPHDR_ACK) ||
	    ((TCP_SKB_CB(tail)->tcp_flags ^
	      TCP_SKB_CB(skb)->tcp_flags) & (TCPHDR_ECE | TCPHDR_CWR)) ||
#ifdef CONFIG_TLS_DEVICE
	    tail->decrypted != skb->decrypted ||
#endif
	    thtail->doff != th->doff ||
	    memcmp(thtail + 1, th + 1, hdrlen - sizeof(*th)))
		goto no_coalesce;

	__skb_pull(skb, hdrlen);

	shinfo = skb_shinfo(skb);
	gso_size = shinfo->gso_size ?: skb->len;
	gso_segs = shinfo->gso_segs ?: 1;

	shinfo = skb_shinfo(tail);
	tail_gso_size = shinfo->gso_size ?: (tail->len - hdrlen);
	tail_gso_segs = shinfo->gso_segs ?: 1;

	if (skb_try_coalesce(tail, skb, &fragstolen, &delta)) {
		TCP_SKB_CB(tail)->end_seq = TCP_SKB_CB(skb)->end_seq;

		if (likely(!before(TCP_SKB_CB(skb)->ack_seq, TCP_SKB_CB(tail)->ack_seq))) {
			TCP_SKB_CB(tail)->ack_seq = TCP_SKB_CB(skb)->ack_seq;
			thtail->window = th->window;
		}

		/* We have to update both TCP_SKB_CB(tail)->tcp_flags and
		 * thtail->fin, so that the fast path in tcp_rcv_established()
		 * is not entered if we append a packet with a FIN.
		 * SYN, RST, URG are not present.
		 * ACK is set on both packets.
		 * PSH : we do not really care in TCP stack,
		 *       at least for 'GRO' packets.
		 */
		thtail->fin |= th->fin;
		TCP_SKB_CB(tail)->tcp_flags |= TCP_SKB_CB(skb)->tcp_flags;

		if (TCP_SKB_CB(skb)->has_rxtstamp) {
			TCP_SKB_CB(tail)->has_rxtstamp = true;
			tail->tstamp = skb->tstamp;
			skb_hwtstamps(tail)->hwtstamp = skb_hwtstamps(skb)->hwtstamp;
		}

		/* Not as strict as GRO. We only need to carry mss max value */
		shinfo->gso_size = max(gso_size, tail_gso_size);
		shinfo->gso_segs = min_t(u32, gso_segs + tail_gso_segs, 0xFFFF);

		sk->sk_backlog.len += delta;
		__NET_INC_STATS(sock_net(sk),
				LINUX_MIB_TCPBACKLOGCOALESCE);
		kfree_skb_partial(skb, fragstolen);
		return false;
	}
	__skb_push(skb, hdrlen);

no_coalesce:
	/* Only socket owner can try to collapse/prune rx queues
	 * to reduce memory overhead, so add a little headroom here.
	 * Few sockets backlog are possibly concurrently non empty.
	 */
	limit = READ_ONCE(sk->sk_rcvbuf) + READ_ONCE(sk->sk_sndbuf) + 64*1024;

	if (unlikely(sk_add_backlog(sk, skb, limit))) {
		bh_unlock_sock(sk);
		*reason = SKB_DROP_REASON_SOCKET_BACKLOG;
		__NET_INC_STATS(sock_net(sk), LINUX_MIB_TCPBACKLOGDROP);
		return true;
	}
	return false;
}
EXPORT_SYMBOL(tcp_add_backlog);

int tcp_filter(struct sock *sk, struct sk_buff *skb)
{
	struct tcphdr *th = (struct tcphdr *)skb->data;

	return sk_filter_trim_cap(sk, skb, th->doff * 4);
}
EXPORT_SYMBOL(tcp_filter);

static void tcp_v4_restore_cb(struct sk_buff *skb)
{
	memmove(IPCB(skb), &TCP_SKB_CB(skb)->header.h4,
		sizeof(struct inet_skb_parm));
}

static void tcp_v4_fill_cb(struct sk_buff *skb, const struct iphdr *iph,
			   const struct tcphdr *th)
{
	/* This is tricky : We move IPCB at its correct location into TCP_SKB_CB()
	 * barrier() makes sure compiler wont play fool^Waliasing games.
	 */
	memmove(&TCP_SKB_CB(skb)->header.h4, IPCB(skb),
		sizeof(struct inet_skb_parm));
	barrier();

	TCP_SKB_CB(skb)->seq = ntohl(th->seq);
	TCP_SKB_CB(skb)->end_seq = (TCP_SKB_CB(skb)->seq + th->syn + th->fin +
				    skb->len - th->doff * 4);
	TCP_SKB_CB(skb)->ack_seq = ntohl(th->ack_seq);
	TCP_SKB_CB(skb)->tcp_flags = tcp_flag_byte(th);
	TCP_SKB_CB(skb)->tcp_tw_isn = 0;
	TCP_SKB_CB(skb)->ip_dsfield = ipv4_get_dsfield(iph);
	TCP_SKB_CB(skb)->sacked	 = 0;
	TCP_SKB_CB(skb)->has_rxtstamp =
			skb->tstamp || skb_hwtstamps(skb)->hwtstamp;
}

/*
 *	From tcp_input.c
 */

int tcp_v4_rcv(struct sk_buff *skb)
{
	struct net *net = dev_net(skb->dev);
	enum skb_drop_reason drop_reason;
	int sdif = inet_sdif(skb);
	int dif = inet_iif(skb);
	const struct iphdr *iph;
	const struct tcphdr *th;
	bool refcounted;
	struct sock *sk;
	int ret;

	drop_reason = SKB_DROP_REASON_NOT_SPECIFIED;
	if (skb->pkt_type != PACKET_HOST)
		goto discard_it;

	/* Count it even if it's bad */
	__TCP_INC_STATS(net, TCP_MIB_INSEGS);

	if (!pskb_may_pull(skb, sizeof(struct tcphdr)))
		goto discard_it;

	th = (const struct tcphdr *)skb->data;

	if (unlikely(th->doff < sizeof(struct tcphdr) / 4)) {
		drop_reason = SKB_DROP_REASON_PKT_TOO_SMALL;
		goto bad_packet;
	}
	if (!pskb_may_pull(skb, th->doff * 4))
		goto discard_it;

	/* An explanation is required here, I think.
	 * Packet length and doff are validated by header prediction,
	 * provided case of th->doff==0 is eliminated.
	 * So, we defer the checks. */

	if (skb_checksum_init(skb, IPPROTO_TCP, inet_compute_pseudo))
		goto csum_error;

	th = (const struct tcphdr *)skb->data;
	iph = ip_hdr(skb);
lookup:
	sk = __inet_lookup_skb(net->ipv4.tcp_death_row.hashinfo,
			       skb, __tcp_hdrlen(th), th->source,
			       th->dest, sdif, &refcounted);
	if (!sk)
		goto no_tcp_socket;

process:
	if (sk->sk_state == TCP_TIME_WAIT)
		goto do_time_wait;

	if (sk->sk_state == TCP_NEW_SYN_RECV) {
		struct request_sock *req = inet_reqsk(sk);
		bool req_stolen = false;
		struct sock *nsk;

		sk = req->rsk_listener;
		if (!xfrm4_policy_check(sk, XFRM_POLICY_IN, skb))
			drop_reason = SKB_DROP_REASON_XFRM_POLICY;
		else
			drop_reason = tcp_inbound_md5_hash(sk, skb,
						   &iph->saddr, &iph->daddr,
						   AF_INET, dif, sdif);
		if (unlikely(drop_reason)) {
			sk_drops_add(sk, skb);
			reqsk_put(req);
			goto discard_it;
		}
		if (tcp_checksum_complete(skb)) {
			reqsk_put(req);
			goto csum_error;
		}
		if (unlikely(sk->sk_state != TCP_LISTEN)) {
			nsk = reuseport_migrate_sock(sk, req_to_sk(req), skb);
			if (!nsk) {
				inet_csk_reqsk_queue_drop_and_put(sk, req);
				goto lookup;
			}
			sk = nsk;
			/* reuseport_migrate_sock() has already held one sk_refcnt
			 * before returning.
			 */
		} else {
			/* We own a reference on the listener, increase it again
			 * as we might lose it too soon.
			 */
			sock_hold(sk);
		}
		refcounted = true;
		nsk = NULL;
		if (!tcp_filter(sk, skb)) {
			th = (const struct tcphdr *)skb->data;
			iph = ip_hdr(skb);
			tcp_v4_fill_cb(skb, iph, th);
			nsk = tcp_check_req(sk, skb, req, false, &req_stolen);
		} else {
			drop_reason = SKB_DROP_REASON_SOCKET_FILTER;
		}
		if (!nsk) {
			reqsk_put(req);
			if (req_stolen) {
				/* Another cpu got exclusive access to req
				 * and created a full blown socket.
				 * Try to feed this packet to this socket
				 * instead of discarding it.
				 */
				tcp_v4_restore_cb(skb);
				sock_put(sk);
				goto lookup;
			}
			goto discard_and_relse;
		}
		nf_reset_ct(skb);
		if (nsk == sk) {
			reqsk_put(req);
			tcp_v4_restore_cb(skb);
		} else if (tcp_child_process(sk, nsk, skb)) {
			tcp_v4_send_reset(nsk, skb);
			goto discard_and_relse;
		} else {
			sock_put(sk);
			return 0;
		}
	}

	if (static_branch_unlikely(&ip4_min_ttl)) {
		/* min_ttl can be changed concurrently from do_ip_setsockopt() */
		if (unlikely(iph->ttl < READ_ONCE(inet_sk(sk)->min_ttl))) {
			__NET_INC_STATS(net, LINUX_MIB_TCPMINTTLDROP);
			goto discard_and_relse;
		}
	}

	if (!xfrm4_policy_check(sk, XFRM_POLICY_IN, skb)) {
		drop_reason = SKB_DROP_REASON_XFRM_POLICY;
		goto discard_and_relse;
	}

	drop_reason = tcp_inbound_md5_hash(sk, skb, &iph->saddr,
					   &iph->daddr, AF_INET, dif, sdif);
	if (drop_reason)
		goto discard_and_relse;

	nf_reset_ct(skb);

	if (tcp_filter(sk, skb)) {
		drop_reason = SKB_DROP_REASON_SOCKET_FILTER;
		goto discard_and_relse;
	}
	th = (const struct tcphdr *)skb->data;
	iph = ip_hdr(skb);
	tcp_v4_fill_cb(skb, iph, th);

	skb->dev = NULL;

	if (sk->sk_state == TCP_LISTEN) {
		ret = tcp_v4_do_rcv(sk, skb);
		goto put_and_return;
	}

	sk_incoming_cpu_update(sk);

	bh_lock_sock_nested(sk);
	tcp_segs_in(tcp_sk(sk), skb);
	ret = 0;
	if (!sock_owned_by_user(sk)) {
		ret = tcp_v4_do_rcv(sk, skb);
	} else {
		if (tcp_add_backlog(sk, skb, &drop_reason))
			goto discard_and_relse;
	}
	bh_unlock_sock(sk);

put_and_return:
	if (refcounted)
		sock_put(sk);

	return ret;

no_tcp_socket:
	drop_reason = SKB_DROP_REASON_NO_SOCKET;
	if (!xfrm4_policy_check(NULL, XFRM_POLICY_IN, skb))
		goto discard_it;

	tcp_v4_fill_cb(skb, iph, th);

	if (tcp_checksum_complete(skb)) {
csum_error:
		drop_reason = SKB_DROP_REASON_TCP_CSUM;
		trace_tcp_bad_csum(skb);
		__TCP_INC_STATS(net, TCP_MIB_CSUMERRORS);
bad_packet:
		__TCP_INC_STATS(net, TCP_MIB_INERRS);
	} else {
		tcp_v4_send_reset(NULL, skb);
	}

discard_it:
	SKB_DR_OR(drop_reason, NOT_SPECIFIED);
	/* Discard frame. */
	kfree_skb_reason(skb, drop_reason);
	return 0;

discard_and_relse:
	sk_drops_add(sk, skb);
	if (refcounted)
		sock_put(sk);
	goto discard_it;

do_time_wait:
	if (!xfrm4_policy_check(NULL, XFRM_POLICY_IN, skb)) {
		drop_reason = SKB_DROP_REASON_XFRM_POLICY;
		inet_twsk_put(inet_twsk(sk));
		goto discard_it;
	}

	tcp_v4_fill_cb(skb, iph, th);

	if (tcp_checksum_complete(skb)) {
		inet_twsk_put(inet_twsk(sk));
		goto csum_error;
	}
	switch (tcp_timewait_state_process(inet_twsk(sk), skb, th)) {
	case TCP_TW_SYN: {
		struct sock *sk2 = inet_lookup_listener(net,
							net->ipv4.tcp_death_row.hashinfo,
							skb, __tcp_hdrlen(th),
							iph->saddr, th->source,
							iph->daddr, th->dest,
							inet_iif(skb),
							sdif);
		if (sk2) {
			inet_twsk_deschedule_put(inet_twsk(sk));
			sk = sk2;
			tcp_v4_restore_cb(skb);
			refcounted = false;
			goto process;
		}
	}
		/* to ACK */
		fallthrough;
	case TCP_TW_ACK:
		tcp_v4_timewait_ack(sk, skb);
		break;
	case TCP_TW_RST:
		tcp_v4_send_reset(sk, skb);
		inet_twsk_deschedule_put(inet_twsk(sk));
		goto discard_it;
	case TCP_TW_SUCCESS:;
	}
	goto discard_it;
}

static struct timewait_sock_ops tcp_timewait_sock_ops = {
	.twsk_obj_size	= sizeof(struct tcp_timewait_sock),
	.twsk_unique	= tcp_twsk_unique,
	.twsk_destructor= tcp_twsk_destructor,
};

void inet_sk_rx_dst_set(struct sock *sk, const struct sk_buff *skb)
{
	struct dst_entry *dst = skb_dst(skb);

	if (dst && dst_hold_safe(dst)) {
		rcu_assign_pointer(sk->sk_rx_dst, dst);
		sk->sk_rx_dst_ifindex = skb->skb_iif;
	}
}
EXPORT_SYMBOL(inet_sk_rx_dst_set);

const struct inet_connection_sock_af_ops ipv4_specific = {
	.queue_xmit	   = ip_queue_xmit,
	.send_check	   = tcp_v4_send_check,
	.rebuild_header	   = inet_sk_rebuild_header,
	.sk_rx_dst_set	   = inet_sk_rx_dst_set,
	.conn_request	   = tcp_v4_conn_request,
	.syn_recv_sock	   = tcp_v4_syn_recv_sock,
	.net_header_len	   = sizeof(struct iphdr),
	.setsockopt	   = ip_setsockopt,
	.getsockopt	   = ip_getsockopt,
	.addr2sockaddr	   = inet_csk_addr2sockaddr,
	.sockaddr_len	   = sizeof(struct sockaddr_in),
	.mtu_reduced	   = tcp_v4_mtu_reduced,
};
EXPORT_SYMBOL(ipv4_specific);

#ifdef CONFIG_TCP_MD5SIG
static const struct tcp_sock_af_ops tcp_sock_ipv4_specific = {
	.md5_lookup		= tcp_v4_md5_lookup,
	.calc_md5_hash		= tcp_v4_md5_hash_skb,
	.md5_parse		= tcp_v4_parse_md5_keys,
};
#endif

/* NOTE: A lot of things set to zero explicitly by call to
 *       sk_alloc() so need not be done here.
 */
static int tcp_v4_init_sock(struct sock *sk)
{
	struct inet_connection_sock *icsk = inet_csk(sk);

	tcp_init_sock(sk);

	icsk->icsk_af_ops = &ipv4_specific;

#ifdef CONFIG_TCP_MD5SIG
	tcp_sk(sk)->af_specific = &tcp_sock_ipv4_specific;
#endif

	return 0;
}

void tcp_v4_destroy_sock(struct sock *sk)
{
	struct tcp_sock *tp = tcp_sk(sk);

	trace_tcp_destroy_sock(sk);

	tcp_clear_xmit_timers(sk);

	tcp_cleanup_congestion_control(sk);

	tcp_cleanup_ulp(sk);

	/* Cleanup up the write buffer. */
	tcp_write_queue_purge(sk);

	/* Check if we want to disable active TFO */
	tcp_fastopen_active_disable_ofo_check(sk);

	/* Cleans up our, hopefully empty, out_of_order_queue. */
	skb_rbtree_purge(&tp->out_of_order_queue);

#ifdef CONFIG_TCP_MD5SIG
	/* Clean up the MD5 key list, if any */
	if (tp->md5sig_info) {
		tcp_clear_md5_list(sk);
		kfree_rcu(rcu_dereference_protected(tp->md5sig_info, 1), rcu);
		tp->md5sig_info = NULL;
	}
#endif

	/* Clean up a referenced TCP bind bucket. */
	if (inet_csk(sk)->icsk_bind_hash)
		inet_put_port(sk);

	BUG_ON(rcu_access_pointer(tp->fastopen_rsk));

	/* If socket is aborted during connect operation */
	tcp_free_fastopen_req(tp);
	tcp_fastopen_destroy_cipher(sk);
	tcp_saved_syn_free(tp);

	sk_sockets_allocated_dec(sk);
}
EXPORT_SYMBOL(tcp_v4_destroy_sock);

#ifdef CONFIG_PROC_FS
/* Proc filesystem TCP sock list dumping. */

static unsigned short seq_file_family(const struct seq_file *seq);

static bool seq_sk_match(struct seq_file *seq, const struct sock *sk)
{
	unsigned short family = seq_file_family(seq);

	/* AF_UNSPEC is used as a match all */
	return ((family == AF_UNSPEC || family == sk->sk_family) &&
		net_eq(sock_net(sk), seq_file_net(seq)));
}

/* Find a non empty bucket (starting from st->bucket)
 * and return the first sk from it.
 */
static void *listening_get_first(struct seq_file *seq)
{
	struct inet_hashinfo *hinfo = seq_file_net(seq)->ipv4.tcp_death_row.hashinfo;
	struct tcp_iter_state *st = seq->private;

	st->offset = 0;
	for (; st->bucket <= hinfo->lhash2_mask; st->bucket++) {
		struct inet_listen_hashbucket *ilb2;
		struct hlist_nulls_node *node;
		struct sock *sk;

<<<<<<< HEAD
		ilb2 = &tcp_hashinfo.lhash2[st->bucket];
=======
		ilb2 = &hinfo->lhash2[st->bucket];
>>>>>>> 7365df19
		if (hlist_nulls_empty(&ilb2->nulls_head))
			continue;

		spin_lock(&ilb2->lock);
		sk_nulls_for_each(sk, node, &ilb2->nulls_head) {
			if (seq_sk_match(seq, sk))
				return sk;
		}
		spin_unlock(&ilb2->lock);
	}

	return NULL;
}

/* Find the next sk of "cur" within the same bucket (i.e. st->bucket).
 * If "cur" is the last one in the st->bucket,
 * call listening_get_first() to return the first sk of the next
 * non empty bucket.
 */
static void *listening_get_next(struct seq_file *seq, void *cur)
{
	struct tcp_iter_state *st = seq->private;
	struct inet_listen_hashbucket *ilb2;
	struct hlist_nulls_node *node;
<<<<<<< HEAD
=======
	struct inet_hashinfo *hinfo;
>>>>>>> 7365df19
	struct sock *sk = cur;

	++st->num;
	++st->offset;

	sk = sk_nulls_next(sk);
	sk_nulls_for_each_from(sk, node) {
		if (seq_sk_match(seq, sk))
			return sk;
	}

	hinfo = seq_file_net(seq)->ipv4.tcp_death_row.hashinfo;
	ilb2 = &hinfo->lhash2[st->bucket];
	spin_unlock(&ilb2->lock);
	++st->bucket;
	return listening_get_first(seq);
}

static void *listening_get_idx(struct seq_file *seq, loff_t *pos)
{
	struct tcp_iter_state *st = seq->private;
	void *rc;

	st->bucket = 0;
	st->offset = 0;
	rc = listening_get_first(seq);

	while (rc && *pos) {
		rc = listening_get_next(seq, rc);
		--*pos;
	}
	return rc;
}

static inline bool empty_bucket(struct inet_hashinfo *hinfo,
				const struct tcp_iter_state *st)
{
	return hlist_nulls_empty(&hinfo->ehash[st->bucket].chain);
}

/*
 * Get first established socket starting from bucket given in st->bucket.
 * If st->bucket is zero, the very first socket in the hash is returned.
 */
static void *established_get_first(struct seq_file *seq)
{
	struct inet_hashinfo *hinfo = seq_file_net(seq)->ipv4.tcp_death_row.hashinfo;
	struct tcp_iter_state *st = seq->private;

	st->offset = 0;
	for (; st->bucket <= hinfo->ehash_mask; ++st->bucket) {
		struct sock *sk;
		struct hlist_nulls_node *node;
		spinlock_t *lock = inet_ehash_lockp(hinfo, st->bucket);

		/* Lockless fast path for the common case of empty buckets */
		if (empty_bucket(hinfo, st))
			continue;

		spin_lock_bh(lock);
		sk_nulls_for_each(sk, node, &hinfo->ehash[st->bucket].chain) {
			if (seq_sk_match(seq, sk))
				return sk;
		}
		spin_unlock_bh(lock);
	}

	return NULL;
}

static void *established_get_next(struct seq_file *seq, void *cur)
{
	struct inet_hashinfo *hinfo = seq_file_net(seq)->ipv4.tcp_death_row.hashinfo;
	struct tcp_iter_state *st = seq->private;
	struct hlist_nulls_node *node;
	struct sock *sk = cur;

	++st->num;
	++st->offset;

	sk = sk_nulls_next(sk);

	sk_nulls_for_each_from(sk, node) {
		if (seq_sk_match(seq, sk))
			return sk;
	}

	spin_unlock_bh(inet_ehash_lockp(hinfo, st->bucket));
	++st->bucket;
	return established_get_first(seq);
}

static void *established_get_idx(struct seq_file *seq, loff_t pos)
{
	struct tcp_iter_state *st = seq->private;
	void *rc;

	st->bucket = 0;
	rc = established_get_first(seq);

	while (rc && pos) {
		rc = established_get_next(seq, rc);
		--pos;
	}
	return rc;
}

static void *tcp_get_idx(struct seq_file *seq, loff_t pos)
{
	void *rc;
	struct tcp_iter_state *st = seq->private;

	st->state = TCP_SEQ_STATE_LISTENING;
	rc	  = listening_get_idx(seq, &pos);

	if (!rc) {
		st->state = TCP_SEQ_STATE_ESTABLISHED;
		rc	  = established_get_idx(seq, pos);
	}

	return rc;
}

static void *tcp_seek_last_pos(struct seq_file *seq)
{
	struct inet_hashinfo *hinfo = seq_file_net(seq)->ipv4.tcp_death_row.hashinfo;
	struct tcp_iter_state *st = seq->private;
	int bucket = st->bucket;
	int offset = st->offset;
	int orig_num = st->num;
	void *rc = NULL;

	switch (st->state) {
	case TCP_SEQ_STATE_LISTENING:
		if (st->bucket > hinfo->lhash2_mask)
			break;
		st->state = TCP_SEQ_STATE_LISTENING;
		rc = listening_get_first(seq);
		while (offset-- && rc && bucket == st->bucket)
			rc = listening_get_next(seq, rc);
		if (rc)
			break;
		st->bucket = 0;
		st->state = TCP_SEQ_STATE_ESTABLISHED;
		fallthrough;
	case TCP_SEQ_STATE_ESTABLISHED:
		if (st->bucket > hinfo->ehash_mask)
			break;
		rc = established_get_first(seq);
		while (offset-- && rc && bucket == st->bucket)
			rc = established_get_next(seq, rc);
	}

	st->num = orig_num;

	return rc;
}

void *tcp_seq_start(struct seq_file *seq, loff_t *pos)
{
	struct tcp_iter_state *st = seq->private;
	void *rc;

	if (*pos && *pos == st->last_pos) {
		rc = tcp_seek_last_pos(seq);
		if (rc)
			goto out;
	}

	st->state = TCP_SEQ_STATE_LISTENING;
	st->num = 0;
	st->bucket = 0;
	st->offset = 0;
	rc = *pos ? tcp_get_idx(seq, *pos - 1) : SEQ_START_TOKEN;

out:
	st->last_pos = *pos;
	return rc;
}
EXPORT_SYMBOL(tcp_seq_start);

void *tcp_seq_next(struct seq_file *seq, void *v, loff_t *pos)
{
	struct tcp_iter_state *st = seq->private;
	void *rc = NULL;

	if (v == SEQ_START_TOKEN) {
		rc = tcp_get_idx(seq, 0);
		goto out;
	}

	switch (st->state) {
	case TCP_SEQ_STATE_LISTENING:
		rc = listening_get_next(seq, v);
		if (!rc) {
			st->state = TCP_SEQ_STATE_ESTABLISHED;
			st->bucket = 0;
			st->offset = 0;
			rc	  = established_get_first(seq);
		}
		break;
	case TCP_SEQ_STATE_ESTABLISHED:
		rc = established_get_next(seq, v);
		break;
	}
out:
	++*pos;
	st->last_pos = *pos;
	return rc;
}
EXPORT_SYMBOL(tcp_seq_next);

void tcp_seq_stop(struct seq_file *seq, void *v)
{
	struct inet_hashinfo *hinfo = seq_file_net(seq)->ipv4.tcp_death_row.hashinfo;
	struct tcp_iter_state *st = seq->private;

	switch (st->state) {
	case TCP_SEQ_STATE_LISTENING:
		if (v != SEQ_START_TOKEN)
			spin_unlock(&hinfo->lhash2[st->bucket].lock);
		break;
	case TCP_SEQ_STATE_ESTABLISHED:
		if (v)
			spin_unlock_bh(inet_ehash_lockp(hinfo, st->bucket));
		break;
	}
}
EXPORT_SYMBOL(tcp_seq_stop);

static void get_openreq4(const struct request_sock *req,
			 struct seq_file *f, int i)
{
	const struct inet_request_sock *ireq = inet_rsk(req);
	long delta = req->rsk_timer.expires - jiffies;

	seq_printf(f, "%4d: %08X:%04X %08X:%04X"
		" %02X %08X:%08X %02X:%08lX %08X %5u %8d %u %d %pK",
		i,
		ireq->ir_loc_addr,
		ireq->ir_num,
		ireq->ir_rmt_addr,
		ntohs(ireq->ir_rmt_port),
		TCP_SYN_RECV,
		0, 0, /* could print option size, but that is af dependent. */
		1,    /* timers active (only the expire timer) */
		jiffies_delta_to_clock_t(delta),
		req->num_timeout,
		from_kuid_munged(seq_user_ns(f),
				 sock_i_uid(req->rsk_listener)),
		0,  /* non standard timer */
		0, /* open_requests have no inode */
		0,
		req);
}

static void get_tcp4_sock(struct sock *sk, struct seq_file *f, int i)
{
	int timer_active;
	unsigned long timer_expires;
	const struct tcp_sock *tp = tcp_sk(sk);
	const struct inet_connection_sock *icsk = inet_csk(sk);
	const struct inet_sock *inet = inet_sk(sk);
	const struct fastopen_queue *fastopenq = &icsk->icsk_accept_queue.fastopenq;
	__be32 dest = inet->inet_daddr;
	__be32 src = inet->inet_rcv_saddr;
	__u16 destp = ntohs(inet->inet_dport);
	__u16 srcp = ntohs(inet->inet_sport);
	int rx_queue;
	int state;

	if (icsk->icsk_pending == ICSK_TIME_RETRANS ||
	    icsk->icsk_pending == ICSK_TIME_REO_TIMEOUT ||
	    icsk->icsk_pending == ICSK_TIME_LOSS_PROBE) {
		timer_active	= 1;
		timer_expires	= icsk->icsk_timeout;
	} else if (icsk->icsk_pending == ICSK_TIME_PROBE0) {
		timer_active	= 4;
		timer_expires	= icsk->icsk_timeout;
	} else if (timer_pending(&sk->sk_timer)) {
		timer_active	= 2;
		timer_expires	= sk->sk_timer.expires;
	} else {
		timer_active	= 0;
		timer_expires = jiffies;
	}

	state = inet_sk_state_load(sk);
	if (state == TCP_LISTEN)
		rx_queue = READ_ONCE(sk->sk_ack_backlog);
	else
		/* Because we don't lock the socket,
		 * we might find a transient negative value.
		 */
		rx_queue = max_t(int, READ_ONCE(tp->rcv_nxt) -
				      READ_ONCE(tp->copied_seq), 0);

	seq_printf(f, "%4d: %08X:%04X %08X:%04X %02X %08X:%08X %02X:%08lX "
			"%08X %5u %8d %lu %d %pK %lu %lu %u %u %d",
		i, src, srcp, dest, destp, state,
		READ_ONCE(tp->write_seq) - tp->snd_una,
		rx_queue,
		timer_active,
		jiffies_delta_to_clock_t(timer_expires - jiffies),
		icsk->icsk_retransmits,
		from_kuid_munged(seq_user_ns(f), sock_i_uid(sk)),
		icsk->icsk_probes_out,
		sock_i_ino(sk),
		refcount_read(&sk->sk_refcnt), sk,
		jiffies_to_clock_t(icsk->icsk_rto),
		jiffies_to_clock_t(icsk->icsk_ack.ato),
		(icsk->icsk_ack.quick << 1) | inet_csk_in_pingpong_mode(sk),
		tcp_snd_cwnd(tp),
		state == TCP_LISTEN ?
		    fastopenq->max_qlen :
		    (tcp_in_initial_slowstart(tp) ? -1 : tp->snd_ssthresh));
}

static void get_timewait4_sock(const struct inet_timewait_sock *tw,
			       struct seq_file *f, int i)
{
	long delta = tw->tw_timer.expires - jiffies;
	__be32 dest, src;
	__u16 destp, srcp;

	dest  = tw->tw_daddr;
	src   = tw->tw_rcv_saddr;
	destp = ntohs(tw->tw_dport);
	srcp  = ntohs(tw->tw_sport);

	seq_printf(f, "%4d: %08X:%04X %08X:%04X"
		" %02X %08X:%08X %02X:%08lX %08X %5d %8d %d %d %pK",
		i, src, srcp, dest, destp, tw->tw_substate, 0, 0,
		3, jiffies_delta_to_clock_t(delta), 0, 0, 0, 0,
		refcount_read(&tw->tw_refcnt), tw);
}

#define TMPSZ 150

static int tcp4_seq_show(struct seq_file *seq, void *v)
{
	struct tcp_iter_state *st;
	struct sock *sk = v;

	seq_setwidth(seq, TMPSZ - 1);
	if (v == SEQ_START_TOKEN) {
		seq_puts(seq, "  sl  local_address rem_address   st tx_queue "
			   "rx_queue tr tm->when retrnsmt   uid  timeout "
			   "inode");
		goto out;
	}
	st = seq->private;

	if (sk->sk_state == TCP_TIME_WAIT)
		get_timewait4_sock(v, seq, st->num);
	else if (sk->sk_state == TCP_NEW_SYN_RECV)
		get_openreq4(v, seq, st->num);
	else
		get_tcp4_sock(v, seq, st->num);
out:
	seq_pad(seq, '\n');
	return 0;
}

#ifdef CONFIG_BPF_SYSCALL
struct bpf_tcp_iter_state {
	struct tcp_iter_state state;
	unsigned int cur_sk;
	unsigned int end_sk;
	unsigned int max_sk;
	struct sock **batch;
	bool st_bucket_done;
};

struct bpf_iter__tcp {
	__bpf_md_ptr(struct bpf_iter_meta *, meta);
	__bpf_md_ptr(struct sock_common *, sk_common);
	uid_t uid __aligned(8);
};

static int tcp_prog_seq_show(struct bpf_prog *prog, struct bpf_iter_meta *meta,
			     struct sock_common *sk_common, uid_t uid)
{
	struct bpf_iter__tcp ctx;

	meta->seq_num--;  /* skip SEQ_START_TOKEN */
	ctx.meta = meta;
	ctx.sk_common = sk_common;
	ctx.uid = uid;
	return bpf_iter_run_prog(prog, &ctx);
}

static void bpf_iter_tcp_put_batch(struct bpf_tcp_iter_state *iter)
{
	while (iter->cur_sk < iter->end_sk)
		sock_put(iter->batch[iter->cur_sk++]);
}

static int bpf_iter_tcp_realloc_batch(struct bpf_tcp_iter_state *iter,
				      unsigned int new_batch_sz)
{
	struct sock **new_batch;

	new_batch = kvmalloc(sizeof(*new_batch) * new_batch_sz,
			     GFP_USER | __GFP_NOWARN);
	if (!new_batch)
		return -ENOMEM;

	bpf_iter_tcp_put_batch(iter);
	kvfree(iter->batch);
	iter->batch = new_batch;
	iter->max_sk = new_batch_sz;

	return 0;
}

static unsigned int bpf_iter_tcp_listening_batch(struct seq_file *seq,
						 struct sock *start_sk)
{
	struct inet_hashinfo *hinfo = seq_file_net(seq)->ipv4.tcp_death_row.hashinfo;
	struct bpf_tcp_iter_state *iter = seq->private;
	struct tcp_iter_state *st = &iter->state;
	struct hlist_nulls_node *node;
	unsigned int expected = 1;
	struct sock *sk;

	sock_hold(start_sk);
	iter->batch[iter->end_sk++] = start_sk;

	sk = sk_nulls_next(start_sk);
	sk_nulls_for_each_from(sk, node) {
		if (seq_sk_match(seq, sk)) {
			if (iter->end_sk < iter->max_sk) {
				sock_hold(sk);
				iter->batch[iter->end_sk++] = sk;
			}
			expected++;
		}
	}
	spin_unlock(&hinfo->lhash2[st->bucket].lock);

	return expected;
}

static unsigned int bpf_iter_tcp_established_batch(struct seq_file *seq,
						   struct sock *start_sk)
{
	struct inet_hashinfo *hinfo = seq_file_net(seq)->ipv4.tcp_death_row.hashinfo;
	struct bpf_tcp_iter_state *iter = seq->private;
	struct tcp_iter_state *st = &iter->state;
	struct hlist_nulls_node *node;
	unsigned int expected = 1;
	struct sock *sk;

	sock_hold(start_sk);
	iter->batch[iter->end_sk++] = start_sk;

	sk = sk_nulls_next(start_sk);
	sk_nulls_for_each_from(sk, node) {
		if (seq_sk_match(seq, sk)) {
			if (iter->end_sk < iter->max_sk) {
				sock_hold(sk);
				iter->batch[iter->end_sk++] = sk;
			}
			expected++;
		}
	}
	spin_unlock_bh(inet_ehash_lockp(hinfo, st->bucket));

	return expected;
}

static struct sock *bpf_iter_tcp_batch(struct seq_file *seq)
{
	struct inet_hashinfo *hinfo = seq_file_net(seq)->ipv4.tcp_death_row.hashinfo;
	struct bpf_tcp_iter_state *iter = seq->private;
	struct tcp_iter_state *st = &iter->state;
	unsigned int expected;
	bool resized = false;
	struct sock *sk;

	/* The st->bucket is done.  Directly advance to the next
	 * bucket instead of having the tcp_seek_last_pos() to skip
	 * one by one in the current bucket and eventually find out
	 * it has to advance to the next bucket.
	 */
	if (iter->st_bucket_done) {
		st->offset = 0;
		st->bucket++;
		if (st->state == TCP_SEQ_STATE_LISTENING &&
		    st->bucket > hinfo->lhash2_mask) {
			st->state = TCP_SEQ_STATE_ESTABLISHED;
			st->bucket = 0;
		}
	}

again:
	/* Get a new batch */
	iter->cur_sk = 0;
	iter->end_sk = 0;
	iter->st_bucket_done = false;

	sk = tcp_seek_last_pos(seq);
	if (!sk)
		return NULL; /* Done */

	if (st->state == TCP_SEQ_STATE_LISTENING)
		expected = bpf_iter_tcp_listening_batch(seq, sk);
	else
		expected = bpf_iter_tcp_established_batch(seq, sk);

	if (iter->end_sk == expected) {
		iter->st_bucket_done = true;
		return sk;
	}

	if (!resized && !bpf_iter_tcp_realloc_batch(iter, expected * 3 / 2)) {
		resized = true;
		goto again;
	}

	return sk;
}

static void *bpf_iter_tcp_seq_start(struct seq_file *seq, loff_t *pos)
{
	/* bpf iter does not support lseek, so it always
	 * continue from where it was stop()-ped.
	 */
	if (*pos)
		return bpf_iter_tcp_batch(seq);

	return SEQ_START_TOKEN;
}

static void *bpf_iter_tcp_seq_next(struct seq_file *seq, void *v, loff_t *pos)
{
	struct bpf_tcp_iter_state *iter = seq->private;
	struct tcp_iter_state *st = &iter->state;
	struct sock *sk;

	/* Whenever seq_next() is called, the iter->cur_sk is
	 * done with seq_show(), so advance to the next sk in
	 * the batch.
	 */
	if (iter->cur_sk < iter->end_sk) {
		/* Keeping st->num consistent in tcp_iter_state.
		 * bpf_iter_tcp does not use st->num.
		 * meta.seq_num is used instead.
		 */
		st->num++;
		/* Move st->offset to the next sk in the bucket such that
		 * the future start() will resume at st->offset in
		 * st->bucket.  See tcp_seek_last_pos().
		 */
		st->offset++;
		sock_put(iter->batch[iter->cur_sk++]);
	}

	if (iter->cur_sk < iter->end_sk)
		sk = iter->batch[iter->cur_sk];
	else
		sk = bpf_iter_tcp_batch(seq);

	++*pos;
	/* Keeping st->last_pos consistent in tcp_iter_state.
	 * bpf iter does not do lseek, so st->last_pos always equals to *pos.
	 */
	st->last_pos = *pos;
	return sk;
}

static int bpf_iter_tcp_seq_show(struct seq_file *seq, void *v)
{
	struct bpf_iter_meta meta;
	struct bpf_prog *prog;
	struct sock *sk = v;
	bool slow;
	uid_t uid;
	int ret;

	if (v == SEQ_START_TOKEN)
		return 0;

	if (sk_fullsock(sk))
		slow = lock_sock_fast(sk);

	if (unlikely(sk_unhashed(sk))) {
		ret = SEQ_SKIP;
		goto unlock;
	}

	if (sk->sk_state == TCP_TIME_WAIT) {
		uid = 0;
	} else if (sk->sk_state == TCP_NEW_SYN_RECV) {
		const struct request_sock *req = v;

		uid = from_kuid_munged(seq_user_ns(seq),
				       sock_i_uid(req->rsk_listener));
	} else {
		uid = from_kuid_munged(seq_user_ns(seq), sock_i_uid(sk));
	}

	meta.seq = seq;
	prog = bpf_iter_get_info(&meta, false);
	ret = tcp_prog_seq_show(prog, &meta, v, uid);

unlock:
	if (sk_fullsock(sk))
		unlock_sock_fast(sk, slow);
	return ret;

}

static void bpf_iter_tcp_seq_stop(struct seq_file *seq, void *v)
{
	struct bpf_tcp_iter_state *iter = seq->private;
	struct bpf_iter_meta meta;
	struct bpf_prog *prog;

	if (!v) {
		meta.seq = seq;
		prog = bpf_iter_get_info(&meta, true);
		if (prog)
			(void)tcp_prog_seq_show(prog, &meta, v, 0);
	}

	if (iter->cur_sk < iter->end_sk) {
		bpf_iter_tcp_put_batch(iter);
		iter->st_bucket_done = false;
	}
}

static const struct seq_operations bpf_iter_tcp_seq_ops = {
	.show		= bpf_iter_tcp_seq_show,
	.start		= bpf_iter_tcp_seq_start,
	.next		= bpf_iter_tcp_seq_next,
	.stop		= bpf_iter_tcp_seq_stop,
};
#endif
static unsigned short seq_file_family(const struct seq_file *seq)
{
	const struct tcp_seq_afinfo *afinfo;

#ifdef CONFIG_BPF_SYSCALL
	/* Iterated from bpf_iter.  Let the bpf prog to filter instead. */
	if (seq->op == &bpf_iter_tcp_seq_ops)
		return AF_UNSPEC;
#endif

	/* Iterated from proc fs */
	afinfo = pde_data(file_inode(seq->file));
	return afinfo->family;
}

static const struct seq_operations tcp4_seq_ops = {
	.show		= tcp4_seq_show,
	.start		= tcp_seq_start,
	.next		= tcp_seq_next,
	.stop		= tcp_seq_stop,
};

static struct tcp_seq_afinfo tcp4_seq_afinfo = {
	.family		= AF_INET,
};

static int __net_init tcp4_proc_init_net(struct net *net)
{
	if (!proc_create_net_data("tcp", 0444, net->proc_net, &tcp4_seq_ops,
			sizeof(struct tcp_iter_state), &tcp4_seq_afinfo))
		return -ENOMEM;
	return 0;
}

static void __net_exit tcp4_proc_exit_net(struct net *net)
{
	remove_proc_entry("tcp", net->proc_net);
}

static struct pernet_operations tcp4_net_ops = {
	.init = tcp4_proc_init_net,
	.exit = tcp4_proc_exit_net,
};

int __init tcp4_proc_init(void)
{
	return register_pernet_subsys(&tcp4_net_ops);
}

void tcp4_proc_exit(void)
{
	unregister_pernet_subsys(&tcp4_net_ops);
}
#endif /* CONFIG_PROC_FS */

/* @wake is one when sk_stream_write_space() calls us.
 * This sends EPOLLOUT only if notsent_bytes is half the limit.
 * This mimics the strategy used in sock_def_write_space().
 */
bool tcp_stream_memory_free(const struct sock *sk, int wake)
{
	const struct tcp_sock *tp = tcp_sk(sk);
	u32 notsent_bytes = READ_ONCE(tp->write_seq) -
			    READ_ONCE(tp->snd_nxt);

	return (notsent_bytes << wake) < tcp_notsent_lowat(tp);
}
EXPORT_SYMBOL(tcp_stream_memory_free);

struct proto tcp_prot = {
	.name			= "TCP",
	.owner			= THIS_MODULE,
	.close			= tcp_close,
	.pre_connect		= tcp_v4_pre_connect,
	.connect		= tcp_v4_connect,
	.disconnect		= tcp_disconnect,
	.accept			= inet_csk_accept,
	.ioctl			= tcp_ioctl,
	.init			= tcp_v4_init_sock,
	.destroy		= tcp_v4_destroy_sock,
	.shutdown		= tcp_shutdown,
	.setsockopt		= tcp_setsockopt,
	.getsockopt		= tcp_getsockopt,
	.bpf_bypass_getsockopt	= tcp_bpf_bypass_getsockopt,
	.keepalive		= tcp_set_keepalive,
	.recvmsg		= tcp_recvmsg,
	.sendmsg		= tcp_sendmsg,
	.sendpage		= tcp_sendpage,
	.backlog_rcv		= tcp_v4_do_rcv,
	.release_cb		= tcp_release_cb,
	.hash			= inet_hash,
	.unhash			= inet_unhash,
	.get_port		= inet_csk_get_port,
	.put_port		= inet_put_port,
#ifdef CONFIG_BPF_SYSCALL
	.psock_update_sk_prot	= tcp_bpf_update_proto,
#endif
	.enter_memory_pressure	= tcp_enter_memory_pressure,
	.leave_memory_pressure	= tcp_leave_memory_pressure,
	.stream_memory_free	= tcp_stream_memory_free,
	.sockets_allocated	= &tcp_sockets_allocated,
	.orphan_count		= &tcp_orphan_count,

	.memory_allocated	= &tcp_memory_allocated,
	.per_cpu_fw_alloc	= &tcp_memory_per_cpu_fw_alloc,

	.memory_pressure	= &tcp_memory_pressure,
	.sysctl_mem		= sysctl_tcp_mem,
	.sysctl_wmem_offset	= offsetof(struct net, ipv4.sysctl_tcp_wmem),
	.sysctl_rmem_offset	= offsetof(struct net, ipv4.sysctl_tcp_rmem),
	.max_header		= MAX_TCP_HEADER,
	.obj_size		= sizeof(struct tcp_sock),
	.slab_flags		= SLAB_TYPESAFE_BY_RCU,
	.twsk_prot		= &tcp_timewait_sock_ops,
	.rsk_prot		= &tcp_request_sock_ops,
	.h.hashinfo		= NULL,
	.no_autobind		= true,
	.diag_destroy		= tcp_abort,
};
EXPORT_SYMBOL(tcp_prot);

static void __net_exit tcp_sk_exit(struct net *net)
{
	if (net->ipv4.tcp_congestion_control)
		bpf_module_put(net->ipv4.tcp_congestion_control,
			       net->ipv4.tcp_congestion_control->owner);
}

static void __net_init tcp_set_hashinfo(struct net *net)
{
	struct inet_hashinfo *hinfo;
	unsigned int ehash_entries;
	struct net *old_net;

	if (net_eq(net, &init_net))
		goto fallback;

	old_net = current->nsproxy->net_ns;
	ehash_entries = READ_ONCE(old_net->ipv4.sysctl_tcp_child_ehash_entries);
	if (!ehash_entries)
		goto fallback;

	ehash_entries = roundup_pow_of_two(ehash_entries);
	hinfo = inet_pernet_hashinfo_alloc(&tcp_hashinfo, ehash_entries);
	if (!hinfo) {
		pr_warn("Failed to allocate TCP ehash (entries: %u) "
			"for a netns, fallback to the global one\n",
			ehash_entries);
fallback:
		hinfo = &tcp_hashinfo;
		ehash_entries = tcp_hashinfo.ehash_mask + 1;
	}

	net->ipv4.tcp_death_row.hashinfo = hinfo;
	net->ipv4.tcp_death_row.sysctl_max_tw_buckets = ehash_entries / 2;
	net->ipv4.sysctl_max_syn_backlog = max(128U, ehash_entries / 128);
}

static int __net_init tcp_sk_init(struct net *net)
{
	net->ipv4.sysctl_tcp_ecn = 2;
	net->ipv4.sysctl_tcp_ecn_fallback = 1;

	net->ipv4.sysctl_tcp_base_mss = TCP_BASE_MSS;
	net->ipv4.sysctl_tcp_min_snd_mss = TCP_MIN_SND_MSS;
	net->ipv4.sysctl_tcp_probe_threshold = TCP_PROBE_THRESHOLD;
	net->ipv4.sysctl_tcp_probe_interval = TCP_PROBE_INTERVAL;
	net->ipv4.sysctl_tcp_mtu_probe_floor = TCP_MIN_SND_MSS;

	net->ipv4.sysctl_tcp_keepalive_time = TCP_KEEPALIVE_TIME;
	net->ipv4.sysctl_tcp_keepalive_probes = TCP_KEEPALIVE_PROBES;
	net->ipv4.sysctl_tcp_keepalive_intvl = TCP_KEEPALIVE_INTVL;

	net->ipv4.sysctl_tcp_syn_retries = TCP_SYN_RETRIES;
	net->ipv4.sysctl_tcp_synack_retries = TCP_SYNACK_RETRIES;
	net->ipv4.sysctl_tcp_syncookies = 1;
	net->ipv4.sysctl_tcp_reordering = TCP_FASTRETRANS_THRESH;
	net->ipv4.sysctl_tcp_retries1 = TCP_RETR1;
	net->ipv4.sysctl_tcp_retries2 = TCP_RETR2;
	net->ipv4.sysctl_tcp_orphan_retries = 0;
	net->ipv4.sysctl_tcp_fin_timeout = TCP_FIN_TIMEOUT;
	net->ipv4.sysctl_tcp_notsent_lowat = UINT_MAX;
	net->ipv4.sysctl_tcp_tw_reuse = 2;
	net->ipv4.sysctl_tcp_no_ssthresh_metrics_save = 1;

	refcount_set(&net->ipv4.tcp_death_row.tw_refcount, 1);
	tcp_set_hashinfo(net);

	net->ipv4.sysctl_tcp_sack = 1;
	net->ipv4.sysctl_tcp_window_scaling = 1;
	net->ipv4.sysctl_tcp_timestamps = 1;
	net->ipv4.sysctl_tcp_early_retrans = 3;
	net->ipv4.sysctl_tcp_recovery = TCP_RACK_LOSS_DETECTION;
	net->ipv4.sysctl_tcp_slow_start_after_idle = 1; /* By default, RFC2861 behavior.  */
	net->ipv4.sysctl_tcp_retrans_collapse = 1;
	net->ipv4.sysctl_tcp_max_reordering = 300;
	net->ipv4.sysctl_tcp_dsack = 1;
	net->ipv4.sysctl_tcp_app_win = 31;
	net->ipv4.sysctl_tcp_adv_win_scale = 1;
	net->ipv4.sysctl_tcp_frto = 2;
	net->ipv4.sysctl_tcp_moderate_rcvbuf = 1;
	/* This limits the percentage of the congestion window which we
	 * will allow a single TSO frame to consume.  Building TSO frames
	 * which are too large can cause TCP streams to be bursty.
	 */
	net->ipv4.sysctl_tcp_tso_win_divisor = 3;
	/* Default TSQ limit of 16 TSO segments */
	net->ipv4.sysctl_tcp_limit_output_bytes = 16 * 65536;

	/* rfc5961 challenge ack rate limiting, per net-ns, disabled by default. */
	net->ipv4.sysctl_tcp_challenge_ack_limit = INT_MAX;

	net->ipv4.sysctl_tcp_min_tso_segs = 2;
	net->ipv4.sysctl_tcp_tso_rtt_log = 9;  /* 2^9 = 512 usec */
	net->ipv4.sysctl_tcp_min_rtt_wlen = 300;
	net->ipv4.sysctl_tcp_autocorking = 1;
	net->ipv4.sysctl_tcp_invalid_ratelimit = HZ/2;
	net->ipv4.sysctl_tcp_pacing_ss_ratio = 200;
	net->ipv4.sysctl_tcp_pacing_ca_ratio = 120;
	if (net != &init_net) {
		memcpy(net->ipv4.sysctl_tcp_rmem,
		       init_net.ipv4.sysctl_tcp_rmem,
		       sizeof(init_net.ipv4.sysctl_tcp_rmem));
		memcpy(net->ipv4.sysctl_tcp_wmem,
		       init_net.ipv4.sysctl_tcp_wmem,
		       sizeof(init_net.ipv4.sysctl_tcp_wmem));
	}
	net->ipv4.sysctl_tcp_comp_sack_delay_ns = NSEC_PER_MSEC;
	net->ipv4.sysctl_tcp_comp_sack_slack_ns = 100 * NSEC_PER_USEC;
	net->ipv4.sysctl_tcp_comp_sack_nr = 44;
	net->ipv4.sysctl_tcp_fastopen = TFO_CLIENT_ENABLE;
	net->ipv4.sysctl_tcp_fastopen_blackhole_timeout = 0;
	atomic_set(&net->ipv4.tfo_active_disable_times, 0);

	/* Reno is always built in */
	if (!net_eq(net, &init_net) &&
	    bpf_try_module_get(init_net.ipv4.tcp_congestion_control,
			       init_net.ipv4.tcp_congestion_control->owner))
		net->ipv4.tcp_congestion_control = init_net.ipv4.tcp_congestion_control;
	else
		net->ipv4.tcp_congestion_control = &tcp_reno;

	return 0;
}

static void __net_exit tcp_sk_exit_batch(struct list_head *net_exit_list)
{
	struct net *net;

	tcp_twsk_purge(net_exit_list, AF_INET);

	list_for_each_entry(net, net_exit_list, exit_list) {
		inet_pernet_hashinfo_free(net->ipv4.tcp_death_row.hashinfo);
		WARN_ON_ONCE(!refcount_dec_and_test(&net->ipv4.tcp_death_row.tw_refcount));
		tcp_fastopen_ctx_destroy(net);
	}
}

static struct pernet_operations __net_initdata tcp_sk_ops = {
       .init	   = tcp_sk_init,
       .exit	   = tcp_sk_exit,
       .exit_batch = tcp_sk_exit_batch,
};

#if defined(CONFIG_BPF_SYSCALL) && defined(CONFIG_PROC_FS)
DEFINE_BPF_ITER_FUNC(tcp, struct bpf_iter_meta *meta,
		     struct sock_common *sk_common, uid_t uid)

#define INIT_BATCH_SZ 16

static int bpf_iter_init_tcp(void *priv_data, struct bpf_iter_aux_info *aux)
{
	struct bpf_tcp_iter_state *iter = priv_data;
	int err;

	err = bpf_iter_init_seq_net(priv_data, aux);
	if (err)
		return err;

	err = bpf_iter_tcp_realloc_batch(iter, INIT_BATCH_SZ);
	if (err) {
		bpf_iter_fini_seq_net(priv_data);
		return err;
	}

	return 0;
}

static void bpf_iter_fini_tcp(void *priv_data)
{
	struct bpf_tcp_iter_state *iter = priv_data;

	bpf_iter_fini_seq_net(priv_data);
	kvfree(iter->batch);
}

static const struct bpf_iter_seq_info tcp_seq_info = {
	.seq_ops		= &bpf_iter_tcp_seq_ops,
	.init_seq_private	= bpf_iter_init_tcp,
	.fini_seq_private	= bpf_iter_fini_tcp,
	.seq_priv_size		= sizeof(struct bpf_tcp_iter_state),
};

static const struct bpf_func_proto *
bpf_iter_tcp_get_func_proto(enum bpf_func_id func_id,
			    const struct bpf_prog *prog)
{
	switch (func_id) {
	case BPF_FUNC_setsockopt:
		return &bpf_sk_setsockopt_proto;
	case BPF_FUNC_getsockopt:
		return &bpf_sk_getsockopt_proto;
	default:
		return NULL;
	}
}

static struct bpf_iter_reg tcp_reg_info = {
	.target			= "tcp",
	.ctx_arg_info_size	= 1,
	.ctx_arg_info		= {
		{ offsetof(struct bpf_iter__tcp, sk_common),
		  PTR_TO_BTF_ID_OR_NULL },
	},
	.get_func_proto		= bpf_iter_tcp_get_func_proto,
	.seq_info		= &tcp_seq_info,
};

static void __init bpf_iter_register(void)
{
	tcp_reg_info.ctx_arg_info[0].btf_id = btf_sock_ids[BTF_SOCK_TYPE_SOCK_COMMON];
	if (bpf_iter_reg_target(&tcp_reg_info))
		pr_warn("Warning: could not register bpf iterator tcp\n");
}

#endif

void __init tcp_v4_init(void)
{
	int cpu, res;

	for_each_possible_cpu(cpu) {
		struct sock *sk;

		res = inet_ctl_sock_create(&sk, PF_INET, SOCK_RAW,
					   IPPROTO_TCP, &init_net);
		if (res)
			panic("Failed to create the TCP control socket.\n");
		sock_set_flag(sk, SOCK_USE_WRITE_QUEUE);

		/* Please enforce IP_DF and IPID==0 for RST and
		 * ACK sent in SYN-RECV and TIME-WAIT state.
		 */
		inet_sk(sk)->pmtudisc = IP_PMTUDISC_DO;

		per_cpu(ipv4_tcp_sk, cpu) = sk;
	}
	if (register_pernet_subsys(&tcp_sk_ops))
		panic("Failed to create the TCP control socket.\n");

#if defined(CONFIG_BPF_SYSCALL) && defined(CONFIG_PROC_FS)
	bpf_iter_register();
#endif
}<|MERGE_RESOLUTION|>--- conflicted
+++ resolved
@@ -2316,11 +2316,7 @@
 		struct hlist_nulls_node *node;
 		struct sock *sk;
 
-<<<<<<< HEAD
-		ilb2 = &tcp_hashinfo.lhash2[st->bucket];
-=======
 		ilb2 = &hinfo->lhash2[st->bucket];
->>>>>>> 7365df19
 		if (hlist_nulls_empty(&ilb2->nulls_head))
 			continue;
 
@@ -2345,10 +2341,7 @@
 	struct tcp_iter_state *st = seq->private;
 	struct inet_listen_hashbucket *ilb2;
 	struct hlist_nulls_node *node;
-<<<<<<< HEAD
-=======
 	struct inet_hashinfo *hinfo;
->>>>>>> 7365df19
 	struct sock *sk = cur;
 
 	++st->num;
