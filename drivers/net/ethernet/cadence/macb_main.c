// SPDX-License-Identifier: GPL-2.0-only
/*
 * Cadence MACB/GEM Ethernet Controller driver
 *
 * Copyright (C) 2004-2006 Atmel Corporation
 */

#define pr_fmt(fmt) KBUILD_MODNAME ": " fmt
#include <linux/clk.h>
#include <linux/clk-provider.h>
#include <linux/crc32.h>
#include <linux/module.h>
#include <linux/moduleparam.h>
#include <linux/kernel.h>
#include <linux/types.h>
#include <linux/circ_buf.h>
#include <linux/slab.h>
#include <linux/init.h>
#include <linux/io.h>
#include <linux/gpio.h>
#include <linux/gpio/consumer.h>
#include <linux/interrupt.h>
#include <linux/netdevice.h>
#include <linux/etherdevice.h>
#include <linux/dma-mapping.h>
#include <linux/platform_device.h>
#include <linux/phylink.h>
#include <linux/of.h>
#include <linux/of_device.h>
#include <linux/of_gpio.h>
#include <linux/of_mdio.h>
#include <linux/of_net.h>
#include <linux/ip.h>
#include <linux/udp.h>
#include <linux/tcp.h>
#include <linux/iopoll.h>
#include <linux/pm_runtime.h>
#include "macb.h"

/* This structure is only used for MACB on SiFive FU540 devices */
struct sifive_fu540_macb_mgmt {
	void __iomem *reg;
	unsigned long rate;
	struct clk_hw hw;
};

#define MACB_RX_BUFFER_SIZE	128
#define RX_BUFFER_MULTIPLE	64  /* bytes */

#define DEFAULT_RX_RING_SIZE	512 /* must be power of 2 */
#define MIN_RX_RING_SIZE	64
#define MAX_RX_RING_SIZE	8192
#define RX_RING_BYTES(bp)	(macb_dma_desc_get_size(bp)	\
				 * (bp)->rx_ring_size)

#define DEFAULT_TX_RING_SIZE	512 /* must be power of 2 */
#define MIN_TX_RING_SIZE	64
#define MAX_TX_RING_SIZE	4096
#define TX_RING_BYTES(bp)	(macb_dma_desc_get_size(bp)	\
				 * (bp)->tx_ring_size)

/* level of occupied TX descriptors under which we wake up TX process */
#define MACB_TX_WAKEUP_THRESH(bp)	(3 * (bp)->tx_ring_size / 4)

#define MACB_RX_INT_FLAGS	(MACB_BIT(RCOMP) | MACB_BIT(ISR_ROVR))
#define MACB_TX_ERR_FLAGS	(MACB_BIT(ISR_TUND)			\
					| MACB_BIT(ISR_RLE)		\
					| MACB_BIT(TXERR))
#define MACB_TX_INT_FLAGS	(MACB_TX_ERR_FLAGS | MACB_BIT(TCOMP)	\
					| MACB_BIT(TXUBR))

/* Max length of transmit frame must be a multiple of 8 bytes */
#define MACB_TX_LEN_ALIGN	8
#define MACB_MAX_TX_LEN		((unsigned int)((1 << MACB_TX_FRMLEN_SIZE) - 1) & ~((unsigned int)(MACB_TX_LEN_ALIGN - 1)))
/* Limit maximum TX length as per Cadence TSO errata. This is to avoid a
 * false amba_error in TX path from the DMA assuming there is not enough
 * space in the SRAM (16KB) even when there is.
 */
#define GEM_MAX_TX_LEN		(unsigned int)(0x3FC0)

#define GEM_MTU_MIN_SIZE	ETH_MIN_MTU
#define MACB_NETIF_LSO		NETIF_F_TSO

#define MACB_WOL_HAS_MAGIC_PACKET	(0x1 << 0)
#define MACB_WOL_ENABLED		(0x1 << 1)

#define HS_SPEED_10000M			4
#define MACB_SERDES_RATE_10G		1

/* Graceful stop timeouts in us. We should allow up to
 * 1 frame time (10 Mbits/s, full-duplex, ignoring collisions)
 */
#define MACB_HALT_TIMEOUT	1230

#define MACB_PM_TIMEOUT  100 /* ms */

#define MACB_MDIO_TIMEOUT	1000000 /* in usecs */

/* DMA buffer descriptor might be different size
 * depends on hardware configuration:
 *
 * 1. dma address width 32 bits:
 *    word 1: 32 bit address of Data Buffer
 *    word 2: control
 *
 * 2. dma address width 64 bits:
 *    word 1: 32 bit address of Data Buffer
 *    word 2: control
 *    word 3: upper 32 bit address of Data Buffer
 *    word 4: unused
 *
 * 3. dma address width 32 bits with hardware timestamping:
 *    word 1: 32 bit address of Data Buffer
 *    word 2: control
 *    word 3: timestamp word 1
 *    word 4: timestamp word 2
 *
 * 4. dma address width 64 bits with hardware timestamping:
 *    word 1: 32 bit address of Data Buffer
 *    word 2: control
 *    word 3: upper 32 bit address of Data Buffer
 *    word 4: unused
 *    word 5: timestamp word 1
 *    word 6: timestamp word 2
 */
static unsigned int macb_dma_desc_get_size(struct macb *bp)
{
#ifdef MACB_EXT_DESC
	unsigned int desc_size;

	switch (bp->hw_dma_cap) {
	case HW_DMA_CAP_64B:
		desc_size = sizeof(struct macb_dma_desc)
			+ sizeof(struct macb_dma_desc_64);
		break;
	case HW_DMA_CAP_PTP:
		desc_size = sizeof(struct macb_dma_desc)
			+ sizeof(struct macb_dma_desc_ptp);
		break;
	case HW_DMA_CAP_64B_PTP:
		desc_size = sizeof(struct macb_dma_desc)
			+ sizeof(struct macb_dma_desc_64)
			+ sizeof(struct macb_dma_desc_ptp);
		break;
	default:
		desc_size = sizeof(struct macb_dma_desc);
	}
	return desc_size;
#endif
	return sizeof(struct macb_dma_desc);
}

static unsigned int macb_adj_dma_desc_idx(struct macb *bp, unsigned int desc_idx)
{
#ifdef MACB_EXT_DESC
	switch (bp->hw_dma_cap) {
	case HW_DMA_CAP_64B:
	case HW_DMA_CAP_PTP:
		desc_idx <<= 1;
		break;
	case HW_DMA_CAP_64B_PTP:
		desc_idx *= 3;
		break;
	default:
		break;
	}
#endif
	return desc_idx;
}

#ifdef CONFIG_ARCH_DMA_ADDR_T_64BIT
static struct macb_dma_desc_64 *macb_64b_desc(struct macb *bp, struct macb_dma_desc *desc)
{
	return (struct macb_dma_desc_64 *)((void *)desc
		+ sizeof(struct macb_dma_desc));
}
#endif

/* Ring buffer accessors */
static unsigned int macb_tx_ring_wrap(struct macb *bp, unsigned int index)
{
	return index & (bp->tx_ring_size - 1);
}

static struct macb_dma_desc *macb_tx_desc(struct macb_queue *queue,
					  unsigned int index)
{
	index = macb_tx_ring_wrap(queue->bp, index);
	index = macb_adj_dma_desc_idx(queue->bp, index);
	return &queue->tx_ring[index];
}

static struct macb_tx_skb *macb_tx_skb(struct macb_queue *queue,
				       unsigned int index)
{
	return &queue->tx_skb[macb_tx_ring_wrap(queue->bp, index)];
}

static dma_addr_t macb_tx_dma(struct macb_queue *queue, unsigned int index)
{
	dma_addr_t offset;

	offset = macb_tx_ring_wrap(queue->bp, index) *
			macb_dma_desc_get_size(queue->bp);

	return queue->tx_ring_dma + offset;
}

static unsigned int macb_rx_ring_wrap(struct macb *bp, unsigned int index)
{
	return index & (bp->rx_ring_size - 1);
}

static struct macb_dma_desc *macb_rx_desc(struct macb_queue *queue, unsigned int index)
{
	index = macb_rx_ring_wrap(queue->bp, index);
	index = macb_adj_dma_desc_idx(queue->bp, index);
	return &queue->rx_ring[index];
}

static void *macb_rx_buffer(struct macb_queue *queue, unsigned int index)
{
	return queue->rx_buffers + queue->bp->rx_buffer_size *
	       macb_rx_ring_wrap(queue->bp, index);
}

/* I/O accessors */
static u32 hw_readl_native(struct macb *bp, int offset)
{
	return __raw_readl(bp->regs + offset);
}

static void hw_writel_native(struct macb *bp, int offset, u32 value)
{
	__raw_writel(value, bp->regs + offset);
}

static u32 hw_readl(struct macb *bp, int offset)
{
	return readl_relaxed(bp->regs + offset);
}

static void hw_writel(struct macb *bp, int offset, u32 value)
{
	writel_relaxed(value, bp->regs + offset);
}

/* Find the CPU endianness by using the loopback bit of NCR register. When the
 * CPU is in big endian we need to program swapped mode for management
 * descriptor access.
 */
static bool hw_is_native_io(void __iomem *addr)
{
	u32 value = MACB_BIT(LLB);

	__raw_writel(value, addr + MACB_NCR);
	value = __raw_readl(addr + MACB_NCR);

	/* Write 0 back to disable everything */
	__raw_writel(0, addr + MACB_NCR);

	return value == MACB_BIT(LLB);
}

static bool hw_is_gem(void __iomem *addr, bool native_io)
{
	u32 id;

	if (native_io)
		id = __raw_readl(addr + MACB_MID);
	else
		id = readl_relaxed(addr + MACB_MID);

	return MACB_BFEXT(IDNUM, id) >= 0x2;
}

static void macb_set_hwaddr(struct macb *bp)
{
	u32 bottom;
	u16 top;

	bottom = cpu_to_le32(*((u32 *)bp->dev->dev_addr));
	macb_or_gem_writel(bp, SA1B, bottom);
	top = cpu_to_le16(*((u16 *)(bp->dev->dev_addr + 4)));
	macb_or_gem_writel(bp, SA1T, top);

	/* Clear unused address register sets */
	macb_or_gem_writel(bp, SA2B, 0);
	macb_or_gem_writel(bp, SA2T, 0);
	macb_or_gem_writel(bp, SA3B, 0);
	macb_or_gem_writel(bp, SA3T, 0);
	macb_or_gem_writel(bp, SA4B, 0);
	macb_or_gem_writel(bp, SA4T, 0);
}

static void macb_get_hwaddr(struct macb *bp)
{
	u32 bottom;
	u16 top;
	u8 addr[6];
	int i;

	/* Check all 4 address register for valid address */
	for (i = 0; i < 4; i++) {
		bottom = macb_or_gem_readl(bp, SA1B + i * 8);
		top = macb_or_gem_readl(bp, SA1T + i * 8);

		addr[0] = bottom & 0xff;
		addr[1] = (bottom >> 8) & 0xff;
		addr[2] = (bottom >> 16) & 0xff;
		addr[3] = (bottom >> 24) & 0xff;
		addr[4] = top & 0xff;
		addr[5] = (top >> 8) & 0xff;

		if (is_valid_ether_addr(addr)) {
			memcpy(bp->dev->dev_addr, addr, sizeof(addr));
			return;
		}
	}

	dev_info(&bp->pdev->dev, "invalid hw address, using random\n");
	eth_hw_addr_random(bp->dev);
}

static int macb_mdio_wait_for_idle(struct macb *bp)
{
	u32 val;

	return readx_poll_timeout(MACB_READ_NSR, bp, val, val & MACB_BIT(IDLE),
				  1, MACB_MDIO_TIMEOUT);
}

static int macb_mdio_read(struct mii_bus *bus, int mii_id, int regnum)
{
	struct macb *bp = bus->priv;
	int status;

	status = pm_runtime_get_sync(&bp->pdev->dev);
	if (status < 0) {
		pm_runtime_put_noidle(&bp->pdev->dev);
		goto mdio_pm_exit;
	}

	status = macb_mdio_wait_for_idle(bp);
	if (status < 0)
		goto mdio_read_exit;

	if (regnum & MII_ADDR_C45) {
		macb_writel(bp, MAN, (MACB_BF(SOF, MACB_MAN_C45_SOF)
			    | MACB_BF(RW, MACB_MAN_C45_ADDR)
			    | MACB_BF(PHYA, mii_id)
			    | MACB_BF(REGA, (regnum >> 16) & 0x1F)
			    | MACB_BF(DATA, regnum & 0xFFFF)
			    | MACB_BF(CODE, MACB_MAN_C45_CODE)));

		status = macb_mdio_wait_for_idle(bp);
		if (status < 0)
			goto mdio_read_exit;

		macb_writel(bp, MAN, (MACB_BF(SOF, MACB_MAN_C45_SOF)
			    | MACB_BF(RW, MACB_MAN_C45_READ)
			    | MACB_BF(PHYA, mii_id)
			    | MACB_BF(REGA, (regnum >> 16) & 0x1F)
			    | MACB_BF(CODE, MACB_MAN_C45_CODE)));
	} else {
		macb_writel(bp, MAN, (MACB_BF(SOF, MACB_MAN_C22_SOF)
				| MACB_BF(RW, MACB_MAN_C22_READ)
				| MACB_BF(PHYA, mii_id)
				| MACB_BF(REGA, regnum)
				| MACB_BF(CODE, MACB_MAN_C22_CODE)));
	}

	status = macb_mdio_wait_for_idle(bp);
	if (status < 0)
		goto mdio_read_exit;

	status = MACB_BFEXT(DATA, macb_readl(bp, MAN));

mdio_read_exit:
	pm_runtime_mark_last_busy(&bp->pdev->dev);
	pm_runtime_put_autosuspend(&bp->pdev->dev);
mdio_pm_exit:
	return status;
}

static int macb_mdio_write(struct mii_bus *bus, int mii_id, int regnum,
			   u16 value)
{
	struct macb *bp = bus->priv;
	int status;

	status = pm_runtime_get_sync(&bp->pdev->dev);
	if (status < 0) {
		pm_runtime_put_noidle(&bp->pdev->dev);
		goto mdio_pm_exit;
	}

	status = macb_mdio_wait_for_idle(bp);
	if (status < 0)
		goto mdio_write_exit;

	if (regnum & MII_ADDR_C45) {
		macb_writel(bp, MAN, (MACB_BF(SOF, MACB_MAN_C45_SOF)
			    | MACB_BF(RW, MACB_MAN_C45_ADDR)
			    | MACB_BF(PHYA, mii_id)
			    | MACB_BF(REGA, (regnum >> 16) & 0x1F)
			    | MACB_BF(DATA, regnum & 0xFFFF)
			    | MACB_BF(CODE, MACB_MAN_C45_CODE)));

		status = macb_mdio_wait_for_idle(bp);
		if (status < 0)
			goto mdio_write_exit;

		macb_writel(bp, MAN, (MACB_BF(SOF, MACB_MAN_C45_SOF)
			    | MACB_BF(RW, MACB_MAN_C45_WRITE)
			    | MACB_BF(PHYA, mii_id)
			    | MACB_BF(REGA, (regnum >> 16) & 0x1F)
			    | MACB_BF(CODE, MACB_MAN_C45_CODE)
			    | MACB_BF(DATA, value)));
	} else {
		macb_writel(bp, MAN, (MACB_BF(SOF, MACB_MAN_C22_SOF)
				| MACB_BF(RW, MACB_MAN_C22_WRITE)
				| MACB_BF(PHYA, mii_id)
				| MACB_BF(REGA, regnum)
				| MACB_BF(CODE, MACB_MAN_C22_CODE)
				| MACB_BF(DATA, value)));
	}

	status = macb_mdio_wait_for_idle(bp);
	if (status < 0)
		goto mdio_write_exit;

mdio_write_exit:
	pm_runtime_mark_last_busy(&bp->pdev->dev);
	pm_runtime_put_autosuspend(&bp->pdev->dev);
mdio_pm_exit:
	return status;
}

static void macb_init_buffers(struct macb *bp)
{
	struct macb_queue *queue;
	unsigned int q;

	for (q = 0, queue = bp->queues; q < bp->num_queues; ++q, ++queue) {
		queue_writel(queue, RBQP, lower_32_bits(queue->rx_ring_dma));
#ifdef CONFIG_ARCH_DMA_ADDR_T_64BIT
		if (bp->hw_dma_cap & HW_DMA_CAP_64B)
			queue_writel(queue, RBQPH,
				     upper_32_bits(queue->rx_ring_dma));
#endif
		queue_writel(queue, TBQP, lower_32_bits(queue->tx_ring_dma));
#ifdef CONFIG_ARCH_DMA_ADDR_T_64BIT
		if (bp->hw_dma_cap & HW_DMA_CAP_64B)
			queue_writel(queue, TBQPH,
				     upper_32_bits(queue->tx_ring_dma));
#endif
	}
}

/**
 * macb_set_tx_clk() - Set a clock to a new frequency
<<<<<<< HEAD
 * @clk:	Pointer to the clock to change
 * @speed:	New frequency in Hz
 * @dev:	Pointer to the struct net_device
=======
 * @bp:		pointer to struct macb
 * @speed:	New frequency in Hz
>>>>>>> f642729d
 */
static void macb_set_tx_clk(struct macb *bp, int speed)
{
	long ferr, rate, rate_rounded;

	if (!bp->tx_clk || (bp->caps & MACB_CAPS_CLK_HW_CHG))
		return;

	/* In case of MII the PHY is the clock master */
	if (bp->phy_interface == PHY_INTERFACE_MODE_MII)
		return;

	switch (speed) {
	case SPEED_10:
		rate = 2500000;
		break;
	case SPEED_100:
		rate = 25000000;
		break;
	case SPEED_1000:
		rate = 125000000;
		break;
	default:
		return;
	}

	rate_rounded = clk_round_rate(bp->tx_clk, rate);
	if (rate_rounded < 0)
		return;

	/* RGMII allows 50 ppm frequency error. Test and warn if this limit
	 * is not satisfied.
	 */
	ferr = abs(rate_rounded - rate);
	ferr = DIV_ROUND_UP(ferr, rate / 100000);
	if (ferr > 5)
		netdev_warn(bp->dev,
			    "unable to generate target frequency: %ld Hz\n",
			    rate);

	if (clk_set_rate(bp->tx_clk, rate_rounded))
		netdev_err(bp->dev, "adjusting tx_clk failed.\n");
}

static void macb_validate(struct phylink_config *config,
			  unsigned long *supported,
			  struct phylink_link_state *state)
{
	struct net_device *ndev = to_net_dev(config->dev);
	__ETHTOOL_DECLARE_LINK_MODE_MASK(mask) = { 0, };
	struct macb *bp = netdev_priv(ndev);

	/* We only support MII, RMII, GMII, RGMII & SGMII. */
	if (state->interface != PHY_INTERFACE_MODE_NA &&
	    state->interface != PHY_INTERFACE_MODE_MII &&
	    state->interface != PHY_INTERFACE_MODE_RMII &&
	    state->interface != PHY_INTERFACE_MODE_GMII &&
	    state->interface != PHY_INTERFACE_MODE_SGMII &&
	    state->interface != PHY_INTERFACE_MODE_10GBASER &&
	    !phy_interface_mode_is_rgmii(state->interface)) {
		bitmap_zero(supported, __ETHTOOL_LINK_MODE_MASK_NBITS);
		return;
	}

	if (!macb_is_gem(bp) &&
	    (state->interface == PHY_INTERFACE_MODE_GMII ||
	     phy_interface_mode_is_rgmii(state->interface))) {
		bitmap_zero(supported, __ETHTOOL_LINK_MODE_MASK_NBITS);
		return;
	}

	if (state->interface == PHY_INTERFACE_MODE_10GBASER &&
	    !(bp->caps & MACB_CAPS_HIGH_SPEED &&
	      bp->caps & MACB_CAPS_PCS)) {
		bitmap_zero(supported, __ETHTOOL_LINK_MODE_MASK_NBITS);
		return;
	}

	phylink_set_port_modes(mask);
	phylink_set(mask, Autoneg);
	phylink_set(mask, Asym_Pause);

	if (bp->caps & MACB_CAPS_GIGABIT_MODE_AVAILABLE &&
	    (state->interface == PHY_INTERFACE_MODE_NA ||
	     state->interface == PHY_INTERFACE_MODE_10GBASER)) {
		phylink_set(mask, 10000baseCR_Full);
		phylink_set(mask, 10000baseER_Full);
		phylink_set(mask, 10000baseKR_Full);
		phylink_set(mask, 10000baseLR_Full);
		phylink_set(mask, 10000baseLRM_Full);
		phylink_set(mask, 10000baseSR_Full);
		phylink_set(mask, 10000baseT_Full);
		if (state->interface != PHY_INTERFACE_MODE_NA)
			goto out;
	}

	phylink_set(mask, 10baseT_Half);
	phylink_set(mask, 10baseT_Full);
	phylink_set(mask, 100baseT_Half);
	phylink_set(mask, 100baseT_Full);

	if (bp->caps & MACB_CAPS_GIGABIT_MODE_AVAILABLE &&
	    (state->interface == PHY_INTERFACE_MODE_NA ||
	     state->interface == PHY_INTERFACE_MODE_GMII ||
	     state->interface == PHY_INTERFACE_MODE_SGMII ||
	     phy_interface_mode_is_rgmii(state->interface))) {
		phylink_set(mask, 1000baseT_Full);
		phylink_set(mask, 1000baseX_Full);

		if (!(bp->caps & MACB_CAPS_NO_GIGABIT_HALF))
			phylink_set(mask, 1000baseT_Half);
	}
out:
	bitmap_and(supported, supported, mask, __ETHTOOL_LINK_MODE_MASK_NBITS);
	bitmap_and(state->advertising, state->advertising, mask,
		   __ETHTOOL_LINK_MODE_MASK_NBITS);
}

static void macb_usx_pcs_link_up(struct phylink_pcs *pcs, unsigned int mode,
				 phy_interface_t interface, int speed,
				 int duplex)
{
	struct macb *bp = container_of(pcs, struct macb, phylink_pcs);
	u32 config;

	config = gem_readl(bp, USX_CONTROL);
	config = GEM_BFINS(SERDES_RATE, MACB_SERDES_RATE_10G, config);
	config = GEM_BFINS(USX_CTRL_SPEED, HS_SPEED_10000M, config);
	config &= ~(GEM_BIT(TX_SCR_BYPASS) | GEM_BIT(RX_SCR_BYPASS));
	config |= GEM_BIT(TX_EN);
	gem_writel(bp, USX_CONTROL, config);
}

static void macb_usx_pcs_get_state(struct phylink_pcs *pcs,
				   struct phylink_link_state *state)
{
	struct macb *bp = container_of(pcs, struct macb, phylink_pcs);
	u32 val;

	state->speed = SPEED_10000;
	state->duplex = 1;
	state->an_complete = 1;

	val = gem_readl(bp, USX_STATUS);
	state->link = !!(val & GEM_BIT(USX_BLOCK_LOCK));
	val = gem_readl(bp, NCFGR);
	if (val & GEM_BIT(PAE))
		state->pause = MLO_PAUSE_RX;
}

static int macb_usx_pcs_config(struct phylink_pcs *pcs,
			       unsigned int mode,
			       phy_interface_t interface,
			       const unsigned long *advertising,
			       bool permit_pause_to_mac)
{
	struct macb *bp = container_of(pcs, struct macb, phylink_pcs);

	gem_writel(bp, USX_CONTROL, gem_readl(bp, USX_CONTROL) |
		   GEM_BIT(SIGNAL_OK));

	return 0;
}

static void macb_pcs_get_state(struct phylink_pcs *pcs,
			       struct phylink_link_state *state)
{
	state->link = 0;
}

static void macb_pcs_an_restart(struct phylink_pcs *pcs)
{
	/* Not supported */
}

static int macb_pcs_config(struct phylink_pcs *pcs,
			   unsigned int mode,
			   phy_interface_t interface,
			   const unsigned long *advertising,
			   bool permit_pause_to_mac)
{
	return 0;
}

static const struct phylink_pcs_ops macb_phylink_usx_pcs_ops = {
	.pcs_get_state = macb_usx_pcs_get_state,
	.pcs_config = macb_usx_pcs_config,
	.pcs_link_up = macb_usx_pcs_link_up,
};

static const struct phylink_pcs_ops macb_phylink_pcs_ops = {
	.pcs_get_state = macb_pcs_get_state,
	.pcs_an_restart = macb_pcs_an_restart,
	.pcs_config = macb_pcs_config,
};

static void macb_mac_config(struct phylink_config *config, unsigned int mode,
			    const struct phylink_link_state *state)
{
	struct net_device *ndev = to_net_dev(config->dev);
	struct macb *bp = netdev_priv(ndev);
	unsigned long flags;
	u32 old_ctrl, ctrl;
	u32 old_ncr, ncr;

	spin_lock_irqsave(&bp->lock, flags);

	old_ctrl = ctrl = macb_or_gem_readl(bp, NCFGR);
	old_ncr = ncr = macb_or_gem_readl(bp, NCR);

	if (bp->caps & MACB_CAPS_MACB_IS_EMAC) {
		if (state->interface == PHY_INTERFACE_MODE_RMII)
			ctrl |= MACB_BIT(RM9200_RMII);
	} else if (macb_is_gem(bp)) {
		ctrl &= ~(GEM_BIT(SGMIIEN) | GEM_BIT(PCSSEL));
		ncr &= ~GEM_BIT(ENABLE_HS_MAC);

		if (state->interface == PHY_INTERFACE_MODE_SGMII) {
			ctrl |= GEM_BIT(SGMIIEN) | GEM_BIT(PCSSEL);
		} else if (state->interface == PHY_INTERFACE_MODE_10GBASER) {
			ctrl |= GEM_BIT(PCSSEL);
			ncr |= GEM_BIT(ENABLE_HS_MAC);
		}
	}

	/* Apply the new configuration, if any */
	if (old_ctrl ^ ctrl)
		macb_or_gem_writel(bp, NCFGR, ctrl);

	if (old_ncr ^ ncr)
		macb_or_gem_writel(bp, NCR, ncr);

	spin_unlock_irqrestore(&bp->lock, flags);
}

static void macb_mac_link_down(struct phylink_config *config, unsigned int mode,
			       phy_interface_t interface)
{
	struct net_device *ndev = to_net_dev(config->dev);
	struct macb *bp = netdev_priv(ndev);
	struct macb_queue *queue;
	unsigned int q;
	u32 ctrl;

	if (!(bp->caps & MACB_CAPS_MACB_IS_EMAC))
		for (q = 0, queue = bp->queues; q < bp->num_queues; ++q, ++queue)
			queue_writel(queue, IDR,
				     bp->rx_intr_mask | MACB_TX_INT_FLAGS | MACB_BIT(HRESP));

	/* Disable Rx and Tx */
	ctrl = macb_readl(bp, NCR) & ~(MACB_BIT(RE) | MACB_BIT(TE));
	macb_writel(bp, NCR, ctrl);

	netif_tx_stop_all_queues(ndev);
}

static void macb_mac_link_up(struct phylink_config *config,
			     struct phy_device *phy,
			     unsigned int mode, phy_interface_t interface,
			     int speed, int duplex,
			     bool tx_pause, bool rx_pause)
{
	struct net_device *ndev = to_net_dev(config->dev);
	struct macb *bp = netdev_priv(ndev);
	struct macb_queue *queue;
	unsigned long flags;
	unsigned int q;
	u32 ctrl;

	spin_lock_irqsave(&bp->lock, flags);

	ctrl = macb_or_gem_readl(bp, NCFGR);

	ctrl &= ~(MACB_BIT(SPD) | MACB_BIT(FD));

	if (speed == SPEED_100)
		ctrl |= MACB_BIT(SPD);

	if (duplex)
		ctrl |= MACB_BIT(FD);

	if (!(bp->caps & MACB_CAPS_MACB_IS_EMAC)) {
		ctrl &= ~MACB_BIT(PAE);
		if (macb_is_gem(bp)) {
			ctrl &= ~GEM_BIT(GBE);

			if (speed == SPEED_1000)
				ctrl |= GEM_BIT(GBE);
		}

		if (rx_pause)
			ctrl |= MACB_BIT(PAE);

		macb_set_tx_clk(bp, speed);

		/* Initialize rings & buffers as clearing MACB_BIT(TE) in link down
		 * cleared the pipeline and control registers.
		 */
		bp->macbgem_ops.mog_init_rings(bp);
		macb_init_buffers(bp);

		for (q = 0, queue = bp->queues; q < bp->num_queues; ++q, ++queue)
			queue_writel(queue, IER,
				     bp->rx_intr_mask | MACB_TX_INT_FLAGS | MACB_BIT(HRESP));
	}

	macb_or_gem_writel(bp, NCFGR, ctrl);

	if (bp->phy_interface == PHY_INTERFACE_MODE_10GBASER)
		gem_writel(bp, HS_MAC_CONFIG, GEM_BFINS(HS_MAC_SPEED, HS_SPEED_10000M,
							gem_readl(bp, HS_MAC_CONFIG)));

	spin_unlock_irqrestore(&bp->lock, flags);

	/* Enable Rx and Tx */
	macb_writel(bp, NCR, macb_readl(bp, NCR) | MACB_BIT(RE) | MACB_BIT(TE));

	netif_tx_wake_all_queues(ndev);
}

static int macb_mac_prepare(struct phylink_config *config, unsigned int mode,
			    phy_interface_t interface)
{
	struct net_device *ndev = to_net_dev(config->dev);
	struct macb *bp = netdev_priv(ndev);

	if (interface == PHY_INTERFACE_MODE_10GBASER)
		bp->phylink_pcs.ops = &macb_phylink_usx_pcs_ops;
	else if (interface == PHY_INTERFACE_MODE_SGMII)
		bp->phylink_pcs.ops = &macb_phylink_pcs_ops;
	else
		bp->phylink_pcs.ops = NULL;

	if (bp->phylink_pcs.ops)
		phylink_set_pcs(bp->phylink, &bp->phylink_pcs);

	return 0;
}

static const struct phylink_mac_ops macb_phylink_ops = {
	.validate = macb_validate,
	.mac_prepare = macb_mac_prepare,
	.mac_config = macb_mac_config,
	.mac_link_down = macb_mac_link_down,
	.mac_link_up = macb_mac_link_up,
};

static bool macb_phy_handle_exists(struct device_node *dn)
{
	dn = of_parse_phandle(dn, "phy-handle", 0);
	of_node_put(dn);
	return dn != NULL;
}

static int macb_phylink_connect(struct macb *bp)
{
	struct device_node *dn = bp->pdev->dev.of_node;
	struct net_device *dev = bp->dev;
	struct phy_device *phydev;
	int ret;

	if (dn)
		ret = phylink_of_phy_connect(bp->phylink, dn, 0);

	if (!dn || (ret && !macb_phy_handle_exists(dn))) {
		phydev = phy_find_first(bp->mii_bus);
		if (!phydev) {
			netdev_err(dev, "no PHY found\n");
			return -ENXIO;
		}

		/* attach the mac to the phy */
		ret = phylink_connect_phy(bp->phylink, phydev);
	}

	if (ret) {
		netdev_err(dev, "Could not attach PHY (%d)\n", ret);
		return ret;
	}

	phylink_start(bp->phylink);

	return 0;
}

/* based on au1000_eth. c*/
static int macb_mii_probe(struct net_device *dev)
{
	struct macb *bp = netdev_priv(dev);

	bp->phylink_config.dev = &dev->dev;
	bp->phylink_config.type = PHYLINK_NETDEV;

	bp->phylink = phylink_create(&bp->phylink_config, bp->pdev->dev.fwnode,
				     bp->phy_interface, &macb_phylink_ops);
	if (IS_ERR(bp->phylink)) {
		netdev_err(dev, "Could not create a phylink instance (%ld)\n",
			   PTR_ERR(bp->phylink));
		return PTR_ERR(bp->phylink);
	}

	return 0;
}

static int macb_mdiobus_register(struct macb *bp)
{
	struct device_node *child, *np = bp->pdev->dev.of_node;

	if (of_phy_is_fixed_link(np))
		return mdiobus_register(bp->mii_bus);

	/* Only create the PHY from the device tree if at least one PHY is
	 * described. Otherwise scan the entire MDIO bus. We do this to support
	 * old device tree that did not follow the best practices and did not
	 * describe their network PHYs.
	 */
	for_each_available_child_of_node(np, child)
		if (of_mdiobus_child_is_phy(child)) {
			/* The loop increments the child refcount,
			 * decrement it before returning.
			 */
			of_node_put(child);

			return of_mdiobus_register(bp->mii_bus, np);
		}

	return mdiobus_register(bp->mii_bus);
}

static int macb_mii_init(struct macb *bp)
{
	int err = -ENXIO;

	/* Enable management port */
	macb_writel(bp, NCR, MACB_BIT(MPE));

	bp->mii_bus = mdiobus_alloc();
	if (!bp->mii_bus) {
		err = -ENOMEM;
		goto err_out;
	}

	bp->mii_bus->name = "MACB_mii_bus";
	bp->mii_bus->read = &macb_mdio_read;
	bp->mii_bus->write = &macb_mdio_write;
	snprintf(bp->mii_bus->id, MII_BUS_ID_SIZE, "%s-%x",
		 bp->pdev->name, bp->pdev->id);
	bp->mii_bus->priv = bp;
	bp->mii_bus->parent = &bp->pdev->dev;

	dev_set_drvdata(&bp->dev->dev, bp->mii_bus);

	err = macb_mdiobus_register(bp);
	if (err)
		goto err_out_free_mdiobus;

	err = macb_mii_probe(bp->dev);
	if (err)
		goto err_out_unregister_bus;

	return 0;

err_out_unregister_bus:
	mdiobus_unregister(bp->mii_bus);
err_out_free_mdiobus:
	mdiobus_free(bp->mii_bus);
err_out:
	return err;
}

static void macb_update_stats(struct macb *bp)
{
	u32 *p = &bp->hw_stats.macb.rx_pause_frames;
	u32 *end = &bp->hw_stats.macb.tx_pause_frames + 1;
	int offset = MACB_PFR;

	WARN_ON((unsigned long)(end - p - 1) != (MACB_TPF - MACB_PFR) / 4);

	for (; p < end; p++, offset += 4)
		*p += bp->macb_reg_readl(bp, offset);
}

static int macb_halt_tx(struct macb *bp)
{
	unsigned long	halt_time, timeout;
	u32		status;

	macb_writel(bp, NCR, macb_readl(bp, NCR) | MACB_BIT(THALT));

	timeout = jiffies + usecs_to_jiffies(MACB_HALT_TIMEOUT);
	do {
		halt_time = jiffies;
		status = macb_readl(bp, TSR);
		if (!(status & MACB_BIT(TGO)))
			return 0;

		udelay(250);
	} while (time_before(halt_time, timeout));

	return -ETIMEDOUT;
}

static void macb_tx_unmap(struct macb *bp, struct macb_tx_skb *tx_skb)
{
	if (tx_skb->mapping) {
		if (tx_skb->mapped_as_page)
			dma_unmap_page(&bp->pdev->dev, tx_skb->mapping,
				       tx_skb->size, DMA_TO_DEVICE);
		else
			dma_unmap_single(&bp->pdev->dev, tx_skb->mapping,
					 tx_skb->size, DMA_TO_DEVICE);
		tx_skb->mapping = 0;
	}

	if (tx_skb->skb) {
		dev_kfree_skb_any(tx_skb->skb);
		tx_skb->skb = NULL;
	}
}

static void macb_set_addr(struct macb *bp, struct macb_dma_desc *desc, dma_addr_t addr)
{
#ifdef CONFIG_ARCH_DMA_ADDR_T_64BIT
	struct macb_dma_desc_64 *desc_64;

	if (bp->hw_dma_cap & HW_DMA_CAP_64B) {
		desc_64 = macb_64b_desc(bp, desc);
		desc_64->addrh = upper_32_bits(addr);
		/* The low bits of RX address contain the RX_USED bit, clearing
		 * of which allows packet RX. Make sure the high bits are also
		 * visible to HW at that point.
		 */
		dma_wmb();
	}
#endif
	desc->addr = lower_32_bits(addr);
}

static dma_addr_t macb_get_addr(struct macb *bp, struct macb_dma_desc *desc)
{
	dma_addr_t addr = 0;
#ifdef CONFIG_ARCH_DMA_ADDR_T_64BIT
	struct macb_dma_desc_64 *desc_64;

	if (bp->hw_dma_cap & HW_DMA_CAP_64B) {
		desc_64 = macb_64b_desc(bp, desc);
		addr = ((u64)(desc_64->addrh) << 32);
	}
#endif
	addr |= MACB_BF(RX_WADDR, MACB_BFEXT(RX_WADDR, desc->addr));
	return addr;
}

static void macb_tx_error_task(struct work_struct *work)
{
	struct macb_queue	*queue = container_of(work, struct macb_queue,
						      tx_error_task);
	struct macb		*bp = queue->bp;
	struct macb_tx_skb	*tx_skb;
	struct macb_dma_desc	*desc;
	struct sk_buff		*skb;
	unsigned int		tail;
	unsigned long		flags;

	netdev_vdbg(bp->dev, "macb_tx_error_task: q = %u, t = %u, h = %u\n",
		    (unsigned int)(queue - bp->queues),
		    queue->tx_tail, queue->tx_head);

	/* Prevent the queue IRQ handlers from running: each of them may call
	 * macb_tx_interrupt(), which in turn may call netif_wake_subqueue().
	 * As explained below, we have to halt the transmission before updating
	 * TBQP registers so we call netif_tx_stop_all_queues() to notify the
	 * network engine about the macb/gem being halted.
	 */
	spin_lock_irqsave(&bp->lock, flags);

	/* Make sure nobody is trying to queue up new packets */
	netif_tx_stop_all_queues(bp->dev);

	/* Stop transmission now
	 * (in case we have just queued new packets)
	 * macb/gem must be halted to write TBQP register
	 */
	if (macb_halt_tx(bp))
		/* Just complain for now, reinitializing TX path can be good */
		netdev_err(bp->dev, "BUG: halt tx timed out\n");

	/* Treat frames in TX queue including the ones that caused the error.
	 * Free transmit buffers in upper layer.
	 */
	for (tail = queue->tx_tail; tail != queue->tx_head; tail++) {
		u32	ctrl;

		desc = macb_tx_desc(queue, tail);
		ctrl = desc->ctrl;
		tx_skb = macb_tx_skb(queue, tail);
		skb = tx_skb->skb;

		if (ctrl & MACB_BIT(TX_USED)) {
			/* skb is set for the last buffer of the frame */
			while (!skb) {
				macb_tx_unmap(bp, tx_skb);
				tail++;
				tx_skb = macb_tx_skb(queue, tail);
				skb = tx_skb->skb;
			}

			/* ctrl still refers to the first buffer descriptor
			 * since it's the only one written back by the hardware
			 */
			if (!(ctrl & MACB_BIT(TX_BUF_EXHAUSTED))) {
				netdev_vdbg(bp->dev, "txerr skb %u (data %p) TX complete\n",
					    macb_tx_ring_wrap(bp, tail),
					    skb->data);
				bp->dev->stats.tx_packets++;
				queue->stats.tx_packets++;
				bp->dev->stats.tx_bytes += skb->len;
				queue->stats.tx_bytes += skb->len;
			}
		} else {
			/* "Buffers exhausted mid-frame" errors may only happen
			 * if the driver is buggy, so complain loudly about
			 * those. Statistics are updated by hardware.
			 */
			if (ctrl & MACB_BIT(TX_BUF_EXHAUSTED))
				netdev_err(bp->dev,
					   "BUG: TX buffers exhausted mid-frame\n");

			desc->ctrl = ctrl | MACB_BIT(TX_USED);
		}

		macb_tx_unmap(bp, tx_skb);
	}

	/* Set end of TX queue */
	desc = macb_tx_desc(queue, 0);
	macb_set_addr(bp, desc, 0);
	desc->ctrl = MACB_BIT(TX_USED);

	/* Make descriptor updates visible to hardware */
	wmb();

	/* Reinitialize the TX desc queue */
	queue_writel(queue, TBQP, lower_32_bits(queue->tx_ring_dma));
#ifdef CONFIG_ARCH_DMA_ADDR_T_64BIT
	if (bp->hw_dma_cap & HW_DMA_CAP_64B)
		queue_writel(queue, TBQPH, upper_32_bits(queue->tx_ring_dma));
#endif
	/* Make TX ring reflect state of hardware */
	queue->tx_head = 0;
	queue->tx_tail = 0;

	/* Housework before enabling TX IRQ */
	macb_writel(bp, TSR, macb_readl(bp, TSR));
	queue_writel(queue, IER, MACB_TX_INT_FLAGS);

	/* Now we are ready to start transmission again */
	netif_tx_start_all_queues(bp->dev);
	macb_writel(bp, NCR, macb_readl(bp, NCR) | MACB_BIT(TSTART));

	spin_unlock_irqrestore(&bp->lock, flags);
}

static void macb_tx_interrupt(struct macb_queue *queue)
{
	unsigned int tail;
	unsigned int head;
	u32 status;
	struct macb *bp = queue->bp;
	u16 queue_index = queue - bp->queues;

	status = macb_readl(bp, TSR);
	macb_writel(bp, TSR, status);

	if (bp->caps & MACB_CAPS_ISR_CLEAR_ON_WRITE)
		queue_writel(queue, ISR, MACB_BIT(TCOMP));

	netdev_vdbg(bp->dev, "macb_tx_interrupt status = 0x%03lx\n",
		    (unsigned long)status);

	head = queue->tx_head;
	for (tail = queue->tx_tail; tail != head; tail++) {
		struct macb_tx_skb	*tx_skb;
		struct sk_buff		*skb;
		struct macb_dma_desc	*desc;
		u32			ctrl;

		desc = macb_tx_desc(queue, tail);

		/* Make hw descriptor updates visible to CPU */
		rmb();

		ctrl = desc->ctrl;

		/* TX_USED bit is only set by hardware on the very first buffer
		 * descriptor of the transmitted frame.
		 */
		if (!(ctrl & MACB_BIT(TX_USED)))
			break;

		/* Process all buffers of the current transmitted frame */
		for (;; tail++) {
			tx_skb = macb_tx_skb(queue, tail);
			skb = tx_skb->skb;

			/* First, update TX stats if needed */
			if (skb) {
				if (unlikely(skb_shinfo(skb)->tx_flags &
					     SKBTX_HW_TSTAMP) &&
				    gem_ptp_do_txstamp(queue, skb, desc) == 0) {
					/* skb now belongs to timestamp buffer
					 * and will be removed later
					 */
					tx_skb->skb = NULL;
				}
				netdev_vdbg(bp->dev, "skb %u (data %p) TX complete\n",
					    macb_tx_ring_wrap(bp, tail),
					    skb->data);
				bp->dev->stats.tx_packets++;
				queue->stats.tx_packets++;
				bp->dev->stats.tx_bytes += skb->len;
				queue->stats.tx_bytes += skb->len;
			}

			/* Now we can safely release resources */
			macb_tx_unmap(bp, tx_skb);

			/* skb is set only for the last buffer of the frame.
			 * WARNING: at this point skb has been freed by
			 * macb_tx_unmap().
			 */
			if (skb)
				break;
		}
	}

	queue->tx_tail = tail;
	if (__netif_subqueue_stopped(bp->dev, queue_index) &&
	    CIRC_CNT(queue->tx_head, queue->tx_tail,
		     bp->tx_ring_size) <= MACB_TX_WAKEUP_THRESH(bp))
		netif_wake_subqueue(bp->dev, queue_index);
}

static void gem_rx_refill(struct macb_queue *queue)
{
	unsigned int		entry;
	struct sk_buff		*skb;
	dma_addr_t		paddr;
	struct macb *bp = queue->bp;
	struct macb_dma_desc *desc;

	while (CIRC_SPACE(queue->rx_prepared_head, queue->rx_tail,
			bp->rx_ring_size) > 0) {
		entry = macb_rx_ring_wrap(bp, queue->rx_prepared_head);

		/* Make hw descriptor updates visible to CPU */
		rmb();

		queue->rx_prepared_head++;
		desc = macb_rx_desc(queue, entry);

		if (!queue->rx_skbuff[entry]) {
			/* allocate sk_buff for this free entry in ring */
			skb = netdev_alloc_skb(bp->dev, bp->rx_buffer_size);
			if (unlikely(!skb)) {
				netdev_err(bp->dev,
					   "Unable to allocate sk_buff\n");
				break;
			}

			/* now fill corresponding descriptor entry */
			paddr = dma_map_single(&bp->pdev->dev, skb->data,
					       bp->rx_buffer_size,
					       DMA_FROM_DEVICE);
			if (dma_mapping_error(&bp->pdev->dev, paddr)) {
				dev_kfree_skb(skb);
				break;
			}

			queue->rx_skbuff[entry] = skb;

			if (entry == bp->rx_ring_size - 1)
				paddr |= MACB_BIT(RX_WRAP);
			desc->ctrl = 0;
			/* Setting addr clears RX_USED and allows reception,
			 * make sure ctrl is cleared first to avoid a race.
			 */
			dma_wmb();
			macb_set_addr(bp, desc, paddr);

			/* properly align Ethernet header */
			skb_reserve(skb, NET_IP_ALIGN);
		} else {
			desc->ctrl = 0;
			dma_wmb();
			desc->addr &= ~MACB_BIT(RX_USED);
		}
	}

	/* Make descriptor updates visible to hardware */
	wmb();

	netdev_vdbg(bp->dev, "rx ring: queue: %p, prepared head %d, tail %d\n",
			queue, queue->rx_prepared_head, queue->rx_tail);
}

/* Mark DMA descriptors from begin up to and not including end as unused */
static void discard_partial_frame(struct macb_queue *queue, unsigned int begin,
				  unsigned int end)
{
	unsigned int frag;

	for (frag = begin; frag != end; frag++) {
		struct macb_dma_desc *desc = macb_rx_desc(queue, frag);

		desc->addr &= ~MACB_BIT(RX_USED);
	}

	/* Make descriptor updates visible to hardware */
	wmb();

	/* When this happens, the hardware stats registers for
	 * whatever caused this is updated, so we don't have to record
	 * anything.
	 */
}

static int gem_rx(struct macb_queue *queue, struct napi_struct *napi,
		  int budget)
{
	struct macb *bp = queue->bp;
	unsigned int		len;
	unsigned int		entry;
	struct sk_buff		*skb;
	struct macb_dma_desc	*desc;
	int			count = 0;

	while (count < budget) {
		u32 ctrl;
		dma_addr_t addr;
		bool rxused;

		entry = macb_rx_ring_wrap(bp, queue->rx_tail);
		desc = macb_rx_desc(queue, entry);

		/* Make hw descriptor updates visible to CPU */
		rmb();

		rxused = (desc->addr & MACB_BIT(RX_USED)) ? true : false;
		addr = macb_get_addr(bp, desc);

		if (!rxused)
			break;

		/* Ensure ctrl is at least as up-to-date as rxused */
		dma_rmb();

		ctrl = desc->ctrl;

		queue->rx_tail++;
		count++;

		if (!(ctrl & MACB_BIT(RX_SOF) && ctrl & MACB_BIT(RX_EOF))) {
			netdev_err(bp->dev,
				   "not whole frame pointed by descriptor\n");
			bp->dev->stats.rx_dropped++;
			queue->stats.rx_dropped++;
			break;
		}
		skb = queue->rx_skbuff[entry];
		if (unlikely(!skb)) {
			netdev_err(bp->dev,
				   "inconsistent Rx descriptor chain\n");
			bp->dev->stats.rx_dropped++;
			queue->stats.rx_dropped++;
			break;
		}
		/* now everything is ready for receiving packet */
		queue->rx_skbuff[entry] = NULL;
		len = ctrl & bp->rx_frm_len_mask;

		netdev_vdbg(bp->dev, "gem_rx %u (len %u)\n", entry, len);

		skb_put(skb, len);
		dma_unmap_single(&bp->pdev->dev, addr,
				 bp->rx_buffer_size, DMA_FROM_DEVICE);

		skb->protocol = eth_type_trans(skb, bp->dev);
		skb_checksum_none_assert(skb);
		if (bp->dev->features & NETIF_F_RXCSUM &&
		    !(bp->dev->flags & IFF_PROMISC) &&
		    GEM_BFEXT(RX_CSUM, ctrl) & GEM_RX_CSUM_CHECKED_MASK)
			skb->ip_summed = CHECKSUM_UNNECESSARY;

		bp->dev->stats.rx_packets++;
		queue->stats.rx_packets++;
		bp->dev->stats.rx_bytes += skb->len;
		queue->stats.rx_bytes += skb->len;

		gem_ptp_do_rxstamp(bp, skb, desc);

#if defined(DEBUG) && defined(VERBOSE_DEBUG)
		netdev_vdbg(bp->dev, "received skb of length %u, csum: %08x\n",
			    skb->len, skb->csum);
		print_hex_dump(KERN_DEBUG, " mac: ", DUMP_PREFIX_ADDRESS, 16, 1,
			       skb_mac_header(skb), 16, true);
		print_hex_dump(KERN_DEBUG, "data: ", DUMP_PREFIX_ADDRESS, 16, 1,
			       skb->data, 32, true);
#endif

		napi_gro_receive(napi, skb);
	}

	gem_rx_refill(queue);

	return count;
}

static int macb_rx_frame(struct macb_queue *queue, struct napi_struct *napi,
			 unsigned int first_frag, unsigned int last_frag)
{
	unsigned int len;
	unsigned int frag;
	unsigned int offset;
	struct sk_buff *skb;
	struct macb_dma_desc *desc;
	struct macb *bp = queue->bp;

	desc = macb_rx_desc(queue, last_frag);
	len = desc->ctrl & bp->rx_frm_len_mask;

	netdev_vdbg(bp->dev, "macb_rx_frame frags %u - %u (len %u)\n",
		macb_rx_ring_wrap(bp, first_frag),
		macb_rx_ring_wrap(bp, last_frag), len);

	/* The ethernet header starts NET_IP_ALIGN bytes into the
	 * first buffer. Since the header is 14 bytes, this makes the
	 * payload word-aligned.
	 *
	 * Instead of calling skb_reserve(NET_IP_ALIGN), we just copy
	 * the two padding bytes into the skb so that we avoid hitting
	 * the slowpath in memcpy(), and pull them off afterwards.
	 */
	skb = netdev_alloc_skb(bp->dev, len + NET_IP_ALIGN);
	if (!skb) {
		bp->dev->stats.rx_dropped++;
		for (frag = first_frag; ; frag++) {
			desc = macb_rx_desc(queue, frag);
			desc->addr &= ~MACB_BIT(RX_USED);
			if (frag == last_frag)
				break;
		}

		/* Make descriptor updates visible to hardware */
		wmb();

		return 1;
	}

	offset = 0;
	len += NET_IP_ALIGN;
	skb_checksum_none_assert(skb);
	skb_put(skb, len);

	for (frag = first_frag; ; frag++) {
		unsigned int frag_len = bp->rx_buffer_size;

		if (offset + frag_len > len) {
			if (unlikely(frag != last_frag)) {
				dev_kfree_skb_any(skb);
				return -1;
			}
			frag_len = len - offset;
		}
		skb_copy_to_linear_data_offset(skb, offset,
					       macb_rx_buffer(queue, frag),
					       frag_len);
		offset += bp->rx_buffer_size;
		desc = macb_rx_desc(queue, frag);
		desc->addr &= ~MACB_BIT(RX_USED);

		if (frag == last_frag)
			break;
	}

	/* Make descriptor updates visible to hardware */
	wmb();

	__skb_pull(skb, NET_IP_ALIGN);
	skb->protocol = eth_type_trans(skb, bp->dev);

	bp->dev->stats.rx_packets++;
	bp->dev->stats.rx_bytes += skb->len;
	netdev_vdbg(bp->dev, "received skb of length %u, csum: %08x\n",
		    skb->len, skb->csum);
	napi_gro_receive(napi, skb);

	return 0;
}

static inline void macb_init_rx_ring(struct macb_queue *queue)
{
	struct macb *bp = queue->bp;
	dma_addr_t addr;
	struct macb_dma_desc *desc = NULL;
	int i;

	addr = queue->rx_buffers_dma;
	for (i = 0; i < bp->rx_ring_size; i++) {
		desc = macb_rx_desc(queue, i);
		macb_set_addr(bp, desc, addr);
		desc->ctrl = 0;
		addr += bp->rx_buffer_size;
	}
	desc->addr |= MACB_BIT(RX_WRAP);
	queue->rx_tail = 0;
}

static int macb_rx(struct macb_queue *queue, struct napi_struct *napi,
		   int budget)
{
	struct macb *bp = queue->bp;
	bool reset_rx_queue = false;
	int received = 0;
	unsigned int tail;
	int first_frag = -1;

	for (tail = queue->rx_tail; budget > 0; tail++) {
		struct macb_dma_desc *desc = macb_rx_desc(queue, tail);
		u32 ctrl;

		/* Make hw descriptor updates visible to CPU */
		rmb();

		if (!(desc->addr & MACB_BIT(RX_USED)))
			break;

		/* Ensure ctrl is at least as up-to-date as addr */
		dma_rmb();

		ctrl = desc->ctrl;

		if (ctrl & MACB_BIT(RX_SOF)) {
			if (first_frag != -1)
				discard_partial_frame(queue, first_frag, tail);
			first_frag = tail;
		}

		if (ctrl & MACB_BIT(RX_EOF)) {
			int dropped;

			if (unlikely(first_frag == -1)) {
				reset_rx_queue = true;
				continue;
			}

			dropped = macb_rx_frame(queue, napi, first_frag, tail);
			first_frag = -1;
			if (unlikely(dropped < 0)) {
				reset_rx_queue = true;
				continue;
			}
			if (!dropped) {
				received++;
				budget--;
			}
		}
	}

	if (unlikely(reset_rx_queue)) {
		unsigned long flags;
		u32 ctrl;

		netdev_err(bp->dev, "RX queue corruption: reset it\n");

		spin_lock_irqsave(&bp->lock, flags);

		ctrl = macb_readl(bp, NCR);
		macb_writel(bp, NCR, ctrl & ~MACB_BIT(RE));

		macb_init_rx_ring(queue);
		queue_writel(queue, RBQP, queue->rx_ring_dma);

		macb_writel(bp, NCR, ctrl | MACB_BIT(RE));

		spin_unlock_irqrestore(&bp->lock, flags);
		return received;
	}

	if (first_frag != -1)
		queue->rx_tail = first_frag;
	else
		queue->rx_tail = tail;

	return received;
}

static int macb_poll(struct napi_struct *napi, int budget)
{
	struct macb_queue *queue = container_of(napi, struct macb_queue, napi);
	struct macb *bp = queue->bp;
	int work_done;
	u32 status;

	status = macb_readl(bp, RSR);
	macb_writel(bp, RSR, status);

	netdev_vdbg(bp->dev, "poll: status = %08lx, budget = %d\n",
		    (unsigned long)status, budget);

	work_done = bp->macbgem_ops.mog_rx(queue, napi, budget);
	if (work_done < budget) {
		napi_complete_done(napi, work_done);

		/* Packets received while interrupts were disabled */
		status = macb_readl(bp, RSR);
		if (status) {
			if (bp->caps & MACB_CAPS_ISR_CLEAR_ON_WRITE)
				queue_writel(queue, ISR, MACB_BIT(RCOMP));
			napi_reschedule(napi);
		} else {
			queue_writel(queue, IER, bp->rx_intr_mask);
		}
	}

	/* TODO: Handle errors */

	return work_done;
}

static void macb_hresp_error_task(struct tasklet_struct *t)
{
	struct macb *bp = from_tasklet(bp, t, hresp_err_tasklet);
	struct net_device *dev = bp->dev;
	struct macb_queue *queue;
	unsigned int q;
	u32 ctrl;

	for (q = 0, queue = bp->queues; q < bp->num_queues; ++q, ++queue) {
		queue_writel(queue, IDR, bp->rx_intr_mask |
					 MACB_TX_INT_FLAGS |
					 MACB_BIT(HRESP));
	}
	ctrl = macb_readl(bp, NCR);
	ctrl &= ~(MACB_BIT(RE) | MACB_BIT(TE));
	macb_writel(bp, NCR, ctrl);

	netif_tx_stop_all_queues(dev);
	netif_carrier_off(dev);

	bp->macbgem_ops.mog_init_rings(bp);

	/* Initialize TX and RX buffers */
	macb_init_buffers(bp);

	/* Enable interrupts */
	for (q = 0, queue = bp->queues; q < bp->num_queues; ++q, ++queue)
		queue_writel(queue, IER,
			     bp->rx_intr_mask |
			     MACB_TX_INT_FLAGS |
			     MACB_BIT(HRESP));

	ctrl |= MACB_BIT(RE) | MACB_BIT(TE);
	macb_writel(bp, NCR, ctrl);

	netif_carrier_on(dev);
	netif_tx_start_all_queues(dev);
}

static void macb_tx_restart(struct macb_queue *queue)
{
	unsigned int head = queue->tx_head;
	unsigned int tail = queue->tx_tail;
	struct macb *bp = queue->bp;

	if (bp->caps & MACB_CAPS_ISR_CLEAR_ON_WRITE)
		queue_writel(queue, ISR, MACB_BIT(TXUBR));

	if (head == tail)
		return;

	macb_writel(bp, NCR, macb_readl(bp, NCR) | MACB_BIT(TSTART));
}

static irqreturn_t macb_wol_interrupt(int irq, void *dev_id)
{
	struct macb_queue *queue = dev_id;
	struct macb *bp = queue->bp;
	u32 status;

	status = queue_readl(queue, ISR);

	if (unlikely(!status))
		return IRQ_NONE;

	spin_lock(&bp->lock);

	if (status & MACB_BIT(WOL)) {
		queue_writel(queue, IDR, MACB_BIT(WOL));
		macb_writel(bp, WOL, 0);
		netdev_vdbg(bp->dev, "MACB WoL: queue = %u, isr = 0x%08lx\n",
			    (unsigned int)(queue - bp->queues),
			    (unsigned long)status);
		if (bp->caps & MACB_CAPS_ISR_CLEAR_ON_WRITE)
			queue_writel(queue, ISR, MACB_BIT(WOL));
		pm_wakeup_event(&bp->pdev->dev, 0);
	}

	spin_unlock(&bp->lock);

	return IRQ_HANDLED;
}

static irqreturn_t gem_wol_interrupt(int irq, void *dev_id)
{
	struct macb_queue *queue = dev_id;
	struct macb *bp = queue->bp;
	u32 status;

	status = queue_readl(queue, ISR);

	if (unlikely(!status))
		return IRQ_NONE;

	spin_lock(&bp->lock);

	if (status & GEM_BIT(WOL)) {
		queue_writel(queue, IDR, GEM_BIT(WOL));
		gem_writel(bp, WOL, 0);
		netdev_vdbg(bp->dev, "GEM WoL: queue = %u, isr = 0x%08lx\n",
			    (unsigned int)(queue - bp->queues),
			    (unsigned long)status);
		if (bp->caps & MACB_CAPS_ISR_CLEAR_ON_WRITE)
			queue_writel(queue, ISR, GEM_BIT(WOL));
		pm_wakeup_event(&bp->pdev->dev, 0);
	}

	spin_unlock(&bp->lock);

	return IRQ_HANDLED;
}

static irqreturn_t macb_interrupt(int irq, void *dev_id)
{
	struct macb_queue *queue = dev_id;
	struct macb *bp = queue->bp;
	struct net_device *dev = bp->dev;
	u32 status, ctrl;

	status = queue_readl(queue, ISR);

	if (unlikely(!status))
		return IRQ_NONE;

	spin_lock(&bp->lock);

	while (status) {
		/* close possible race with dev_close */
		if (unlikely(!netif_running(dev))) {
			queue_writel(queue, IDR, -1);
			if (bp->caps & MACB_CAPS_ISR_CLEAR_ON_WRITE)
				queue_writel(queue, ISR, -1);
			break;
		}

		netdev_vdbg(bp->dev, "queue = %u, isr = 0x%08lx\n",
			    (unsigned int)(queue - bp->queues),
			    (unsigned long)status);

		if (status & bp->rx_intr_mask) {
			/* There's no point taking any more interrupts
			 * until we have processed the buffers. The
			 * scheduling call may fail if the poll routine
			 * is already scheduled, so disable interrupts
			 * now.
			 */
			queue_writel(queue, IDR, bp->rx_intr_mask);
			if (bp->caps & MACB_CAPS_ISR_CLEAR_ON_WRITE)
				queue_writel(queue, ISR, MACB_BIT(RCOMP));

			if (napi_schedule_prep(&queue->napi)) {
				netdev_vdbg(bp->dev, "scheduling RX softirq\n");
				__napi_schedule(&queue->napi);
			}
		}

		if (unlikely(status & (MACB_TX_ERR_FLAGS))) {
			queue_writel(queue, IDR, MACB_TX_INT_FLAGS);
			schedule_work(&queue->tx_error_task);

			if (bp->caps & MACB_CAPS_ISR_CLEAR_ON_WRITE)
				queue_writel(queue, ISR, MACB_TX_ERR_FLAGS);

			break;
		}

		if (status & MACB_BIT(TCOMP))
			macb_tx_interrupt(queue);

		if (status & MACB_BIT(TXUBR))
			macb_tx_restart(queue);

		/* Link change detection isn't possible with RMII, so we'll
		 * add that if/when we get our hands on a full-blown MII PHY.
		 */

		/* There is a hardware issue under heavy load where DMA can
		 * stop, this causes endless "used buffer descriptor read"
		 * interrupts but it can be cleared by re-enabling RX. See
		 * the at91rm9200 manual, section 41.3.1 or the Zynq manual
		 * section 16.7.4 for details. RXUBR is only enabled for
		 * these two versions.
		 */
		if (status & MACB_BIT(RXUBR)) {
			ctrl = macb_readl(bp, NCR);
			macb_writel(bp, NCR, ctrl & ~MACB_BIT(RE));
			wmb();
			macb_writel(bp, NCR, ctrl | MACB_BIT(RE));

			if (bp->caps & MACB_CAPS_ISR_CLEAR_ON_WRITE)
				queue_writel(queue, ISR, MACB_BIT(RXUBR));
		}

		if (status & MACB_BIT(ISR_ROVR)) {
			/* We missed at least one packet */
			if (macb_is_gem(bp))
				bp->hw_stats.gem.rx_overruns++;
			else
				bp->hw_stats.macb.rx_overruns++;

			if (bp->caps & MACB_CAPS_ISR_CLEAR_ON_WRITE)
				queue_writel(queue, ISR, MACB_BIT(ISR_ROVR));
		}

		if (status & MACB_BIT(HRESP)) {
			tasklet_schedule(&bp->hresp_err_tasklet);
			netdev_err(dev, "DMA bus error: HRESP not OK\n");

			if (bp->caps & MACB_CAPS_ISR_CLEAR_ON_WRITE)
				queue_writel(queue, ISR, MACB_BIT(HRESP));
		}
		status = queue_readl(queue, ISR);
	}

	spin_unlock(&bp->lock);

	return IRQ_HANDLED;
}

#ifdef CONFIG_NET_POLL_CONTROLLER
/* Polling receive - used by netconsole and other diagnostic tools
 * to allow network i/o with interrupts disabled.
 */
static void macb_poll_controller(struct net_device *dev)
{
	struct macb *bp = netdev_priv(dev);
	struct macb_queue *queue;
	unsigned long flags;
	unsigned int q;

	local_irq_save(flags);
	for (q = 0, queue = bp->queues; q < bp->num_queues; ++q, ++queue)
		macb_interrupt(dev->irq, queue);
	local_irq_restore(flags);
}
#endif

static unsigned int macb_tx_map(struct macb *bp,
				struct macb_queue *queue,
				struct sk_buff *skb,
				unsigned int hdrlen)
{
	dma_addr_t mapping;
	unsigned int len, entry, i, tx_head = queue->tx_head;
	struct macb_tx_skb *tx_skb = NULL;
	struct macb_dma_desc *desc;
	unsigned int offset, size, count = 0;
	unsigned int f, nr_frags = skb_shinfo(skb)->nr_frags;
	unsigned int eof = 1, mss_mfs = 0;
	u32 ctrl, lso_ctrl = 0, seq_ctrl = 0;

	/* LSO */
	if (skb_shinfo(skb)->gso_size != 0) {
		if (ip_hdr(skb)->protocol == IPPROTO_UDP)
			/* UDP - UFO */
			lso_ctrl = MACB_LSO_UFO_ENABLE;
		else
			/* TCP - TSO */
			lso_ctrl = MACB_LSO_TSO_ENABLE;
	}

	/* First, map non-paged data */
	len = skb_headlen(skb);

	/* first buffer length */
	size = hdrlen;

	offset = 0;
	while (len) {
		entry = macb_tx_ring_wrap(bp, tx_head);
		tx_skb = &queue->tx_skb[entry];

		mapping = dma_map_single(&bp->pdev->dev,
					 skb->data + offset,
					 size, DMA_TO_DEVICE);
		if (dma_mapping_error(&bp->pdev->dev, mapping))
			goto dma_error;

		/* Save info to properly release resources */
		tx_skb->skb = NULL;
		tx_skb->mapping = mapping;
		tx_skb->size = size;
		tx_skb->mapped_as_page = false;

		len -= size;
		offset += size;
		count++;
		tx_head++;

		size = min(len, bp->max_tx_length);
	}

	/* Then, map paged data from fragments */
	for (f = 0; f < nr_frags; f++) {
		const skb_frag_t *frag = &skb_shinfo(skb)->frags[f];

		len = skb_frag_size(frag);
		offset = 0;
		while (len) {
			size = min(len, bp->max_tx_length);
			entry = macb_tx_ring_wrap(bp, tx_head);
			tx_skb = &queue->tx_skb[entry];

			mapping = skb_frag_dma_map(&bp->pdev->dev, frag,
						   offset, size, DMA_TO_DEVICE);
			if (dma_mapping_error(&bp->pdev->dev, mapping))
				goto dma_error;

			/* Save info to properly release resources */
			tx_skb->skb = NULL;
			tx_skb->mapping = mapping;
			tx_skb->size = size;
			tx_skb->mapped_as_page = true;

			len -= size;
			offset += size;
			count++;
			tx_head++;
		}
	}

	/* Should never happen */
	if (unlikely(!tx_skb)) {
		netdev_err(bp->dev, "BUG! empty skb!\n");
		return 0;
	}

	/* This is the last buffer of the frame: save socket buffer */
	tx_skb->skb = skb;

	/* Update TX ring: update buffer descriptors in reverse order
	 * to avoid race condition
	 */

	/* Set 'TX_USED' bit in buffer descriptor at tx_head position
	 * to set the end of TX queue
	 */
	i = tx_head;
	entry = macb_tx_ring_wrap(bp, i);
	ctrl = MACB_BIT(TX_USED);
	desc = macb_tx_desc(queue, entry);
	desc->ctrl = ctrl;

	if (lso_ctrl) {
		if (lso_ctrl == MACB_LSO_UFO_ENABLE)
			/* include header and FCS in value given to h/w */
			mss_mfs = skb_shinfo(skb)->gso_size +
					skb_transport_offset(skb) +
					ETH_FCS_LEN;
		else /* TSO */ {
			mss_mfs = skb_shinfo(skb)->gso_size;
			/* TCP Sequence Number Source Select
			 * can be set only for TSO
			 */
			seq_ctrl = 0;
		}
	}

	do {
		i--;
		entry = macb_tx_ring_wrap(bp, i);
		tx_skb = &queue->tx_skb[entry];
		desc = macb_tx_desc(queue, entry);

		ctrl = (u32)tx_skb->size;
		if (eof) {
			ctrl |= MACB_BIT(TX_LAST);
			eof = 0;
		}
		if (unlikely(entry == (bp->tx_ring_size - 1)))
			ctrl |= MACB_BIT(TX_WRAP);

		/* First descriptor is header descriptor */
		if (i == queue->tx_head) {
			ctrl |= MACB_BF(TX_LSO, lso_ctrl);
			ctrl |= MACB_BF(TX_TCP_SEQ_SRC, seq_ctrl);
			if ((bp->dev->features & NETIF_F_HW_CSUM) &&
			    skb->ip_summed != CHECKSUM_PARTIAL && !lso_ctrl)
				ctrl |= MACB_BIT(TX_NOCRC);
		} else
			/* Only set MSS/MFS on payload descriptors
			 * (second or later descriptor)
			 */
			ctrl |= MACB_BF(MSS_MFS, mss_mfs);

		/* Set TX buffer descriptor */
		macb_set_addr(bp, desc, tx_skb->mapping);
		/* desc->addr must be visible to hardware before clearing
		 * 'TX_USED' bit in desc->ctrl.
		 */
		wmb();
		desc->ctrl = ctrl;
	} while (i != queue->tx_head);

	queue->tx_head = tx_head;

	return count;

dma_error:
	netdev_err(bp->dev, "TX DMA map failed\n");

	for (i = queue->tx_head; i != tx_head; i++) {
		tx_skb = macb_tx_skb(queue, i);

		macb_tx_unmap(bp, tx_skb);
	}

	return 0;
}

static netdev_features_t macb_features_check(struct sk_buff *skb,
					     struct net_device *dev,
					     netdev_features_t features)
{
	unsigned int nr_frags, f;
	unsigned int hdrlen;

	/* Validate LSO compatibility */

	/* there is only one buffer or protocol is not UDP */
	if (!skb_is_nonlinear(skb) || (ip_hdr(skb)->protocol != IPPROTO_UDP))
		return features;

	/* length of header */
	hdrlen = skb_transport_offset(skb);

	/* For UFO only:
	 * When software supplies two or more payload buffers all payload buffers
	 * apart from the last must be a multiple of 8 bytes in size.
	 */
	if (!IS_ALIGNED(skb_headlen(skb) - hdrlen, MACB_TX_LEN_ALIGN))
		return features & ~MACB_NETIF_LSO;

	nr_frags = skb_shinfo(skb)->nr_frags;
	/* No need to check last fragment */
	nr_frags--;
	for (f = 0; f < nr_frags; f++) {
		const skb_frag_t *frag = &skb_shinfo(skb)->frags[f];

		if (!IS_ALIGNED(skb_frag_size(frag), MACB_TX_LEN_ALIGN))
			return features & ~MACB_NETIF_LSO;
	}
	return features;
}

static inline int macb_clear_csum(struct sk_buff *skb)
{
	/* no change for packets without checksum offloading */
	if (skb->ip_summed != CHECKSUM_PARTIAL)
		return 0;

	/* make sure we can modify the header */
	if (unlikely(skb_cow_head(skb, 0)))
		return -1;

	/* initialize checksum field
	 * This is required - at least for Zynq, which otherwise calculates
	 * wrong UDP header checksums for UDP packets with UDP data len <=2
	 */
	*(__sum16 *)(skb_checksum_start(skb) + skb->csum_offset) = 0;
	return 0;
}

static int macb_pad_and_fcs(struct sk_buff **skb, struct net_device *ndev)
{
	bool cloned = skb_cloned(*skb) || skb_header_cloned(*skb) ||
		      skb_is_nonlinear(*skb);
	int padlen = ETH_ZLEN - (*skb)->len;
	int headroom = skb_headroom(*skb);
	int tailroom = skb_tailroom(*skb);
	struct sk_buff *nskb;
	u32 fcs;

	if (!(ndev->features & NETIF_F_HW_CSUM) ||
	    !((*skb)->ip_summed != CHECKSUM_PARTIAL) ||
	    skb_shinfo(*skb)->gso_size)	/* Not available for GSO */
		return 0;

	if (padlen <= 0) {
		/* FCS could be appeded to tailroom. */
		if (tailroom >= ETH_FCS_LEN)
			goto add_fcs;
		/* FCS could be appeded by moving data to headroom. */
		else if (!cloned && headroom + tailroom >= ETH_FCS_LEN)
			padlen = 0;
		/* No room for FCS, need to reallocate skb. */
		else
			padlen = ETH_FCS_LEN;
	} else {
		/* Add room for FCS. */
		padlen += ETH_FCS_LEN;
	}

	if (!cloned && headroom + tailroom >= padlen) {
		(*skb)->data = memmove((*skb)->head, (*skb)->data, (*skb)->len);
		skb_set_tail_pointer(*skb, (*skb)->len);
	} else {
		nskb = skb_copy_expand(*skb, 0, padlen, GFP_ATOMIC);
		if (!nskb)
			return -ENOMEM;

		dev_consume_skb_any(*skb);
		*skb = nskb;
	}

	if (padlen > ETH_FCS_LEN)
		skb_put_zero(*skb, padlen - ETH_FCS_LEN);

add_fcs:
	/* set FCS to packet */
	fcs = crc32_le(~0, (*skb)->data, (*skb)->len);
	fcs = ~fcs;

	skb_put_u8(*skb, fcs		& 0xff);
	skb_put_u8(*skb, (fcs >> 8)	& 0xff);
	skb_put_u8(*skb, (fcs >> 16)	& 0xff);
	skb_put_u8(*skb, (fcs >> 24)	& 0xff);

	return 0;
}

static netdev_tx_t macb_start_xmit(struct sk_buff *skb, struct net_device *dev)
{
	u16 queue_index = skb_get_queue_mapping(skb);
	struct macb *bp = netdev_priv(dev);
	struct macb_queue *queue = &bp->queues[queue_index];
	unsigned long flags;
	unsigned int desc_cnt, nr_frags, frag_size, f;
	unsigned int hdrlen;
	bool is_lso;
	netdev_tx_t ret = NETDEV_TX_OK;

	if (macb_clear_csum(skb)) {
		dev_kfree_skb_any(skb);
		return ret;
	}

	if (macb_pad_and_fcs(&skb, dev)) {
		dev_kfree_skb_any(skb);
		return ret;
	}

	is_lso = (skb_shinfo(skb)->gso_size != 0);

	if (is_lso) {
		/* length of headers */
		if (ip_hdr(skb)->protocol == IPPROTO_UDP)
			/* only queue eth + ip headers separately for UDP */
			hdrlen = skb_transport_offset(skb);
		else
			hdrlen = skb_transport_offset(skb) + tcp_hdrlen(skb);
		if (skb_headlen(skb) < hdrlen) {
			netdev_err(bp->dev, "Error - LSO headers fragmented!!!\n");
			/* if this is required, would need to copy to single buffer */
			return NETDEV_TX_BUSY;
		}
	} else
		hdrlen = min(skb_headlen(skb), bp->max_tx_length);

#if defined(DEBUG) && defined(VERBOSE_DEBUG)
	netdev_vdbg(bp->dev,
		    "start_xmit: queue %hu len %u head %p data %p tail %p end %p\n",
		    queue_index, skb->len, skb->head, skb->data,
		    skb_tail_pointer(skb), skb_end_pointer(skb));
	print_hex_dump(KERN_DEBUG, "data: ", DUMP_PREFIX_OFFSET, 16, 1,
		       skb->data, 16, true);
#endif

	/* Count how many TX buffer descriptors are needed to send this
	 * socket buffer: skb fragments of jumbo frames may need to be
	 * split into many buffer descriptors.
	 */
	if (is_lso && (skb_headlen(skb) > hdrlen))
		/* extra header descriptor if also payload in first buffer */
		desc_cnt = DIV_ROUND_UP((skb_headlen(skb) - hdrlen), bp->max_tx_length) + 1;
	else
		desc_cnt = DIV_ROUND_UP(skb_headlen(skb), bp->max_tx_length);
	nr_frags = skb_shinfo(skb)->nr_frags;
	for (f = 0; f < nr_frags; f++) {
		frag_size = skb_frag_size(&skb_shinfo(skb)->frags[f]);
		desc_cnt += DIV_ROUND_UP(frag_size, bp->max_tx_length);
	}

	spin_lock_irqsave(&bp->lock, flags);

	/* This is a hard error, log it. */
	if (CIRC_SPACE(queue->tx_head, queue->tx_tail,
		       bp->tx_ring_size) < desc_cnt) {
		netif_stop_subqueue(dev, queue_index);
		spin_unlock_irqrestore(&bp->lock, flags);
		netdev_dbg(bp->dev, "tx_head = %u, tx_tail = %u\n",
			   queue->tx_head, queue->tx_tail);
		return NETDEV_TX_BUSY;
	}

	/* Map socket buffer for DMA transfer */
	if (!macb_tx_map(bp, queue, skb, hdrlen)) {
		dev_kfree_skb_any(skb);
		goto unlock;
	}

	/* Make newly initialized descriptor visible to hardware */
	wmb();
	skb_tx_timestamp(skb);

	macb_writel(bp, NCR, macb_readl(bp, NCR) | MACB_BIT(TSTART));

	if (CIRC_SPACE(queue->tx_head, queue->tx_tail, bp->tx_ring_size) < 1)
		netif_stop_subqueue(dev, queue_index);

unlock:
	spin_unlock_irqrestore(&bp->lock, flags);

	return ret;
}

static void macb_init_rx_buffer_size(struct macb *bp, size_t size)
{
	if (!macb_is_gem(bp)) {
		bp->rx_buffer_size = MACB_RX_BUFFER_SIZE;
	} else {
		bp->rx_buffer_size = size;

		if (bp->rx_buffer_size % RX_BUFFER_MULTIPLE) {
			netdev_dbg(bp->dev,
				   "RX buffer must be multiple of %d bytes, expanding\n",
				   RX_BUFFER_MULTIPLE);
			bp->rx_buffer_size =
				roundup(bp->rx_buffer_size, RX_BUFFER_MULTIPLE);
		}
	}

	netdev_dbg(bp->dev, "mtu [%u] rx_buffer_size [%zu]\n",
		   bp->dev->mtu, bp->rx_buffer_size);
}

static void gem_free_rx_buffers(struct macb *bp)
{
	struct sk_buff		*skb;
	struct macb_dma_desc	*desc;
	struct macb_queue *queue;
	dma_addr_t		addr;
	unsigned int q;
	int i;

	for (q = 0, queue = bp->queues; q < bp->num_queues; ++q, ++queue) {
		if (!queue->rx_skbuff)
			continue;

		for (i = 0; i < bp->rx_ring_size; i++) {
			skb = queue->rx_skbuff[i];

			if (!skb)
				continue;

			desc = macb_rx_desc(queue, i);
			addr = macb_get_addr(bp, desc);

			dma_unmap_single(&bp->pdev->dev, addr, bp->rx_buffer_size,
					DMA_FROM_DEVICE);
			dev_kfree_skb_any(skb);
			skb = NULL;
		}

		kfree(queue->rx_skbuff);
		queue->rx_skbuff = NULL;
	}
}

static void macb_free_rx_buffers(struct macb *bp)
{
	struct macb_queue *queue = &bp->queues[0];

	if (queue->rx_buffers) {
		dma_free_coherent(&bp->pdev->dev,
				  bp->rx_ring_size * bp->rx_buffer_size,
				  queue->rx_buffers, queue->rx_buffers_dma);
		queue->rx_buffers = NULL;
	}
}

static void macb_free_consistent(struct macb *bp)
{
	struct macb_queue *queue;
	unsigned int q;
	int size;

	bp->macbgem_ops.mog_free_rx_buffers(bp);

	for (q = 0, queue = bp->queues; q < bp->num_queues; ++q, ++queue) {
		kfree(queue->tx_skb);
		queue->tx_skb = NULL;
		if (queue->tx_ring) {
			size = TX_RING_BYTES(bp) + bp->tx_bd_rd_prefetch;
			dma_free_coherent(&bp->pdev->dev, size,
					  queue->tx_ring, queue->tx_ring_dma);
			queue->tx_ring = NULL;
		}
		if (queue->rx_ring) {
			size = RX_RING_BYTES(bp) + bp->rx_bd_rd_prefetch;
			dma_free_coherent(&bp->pdev->dev, size,
					  queue->rx_ring, queue->rx_ring_dma);
			queue->rx_ring = NULL;
		}
	}
}

static int gem_alloc_rx_buffers(struct macb *bp)
{
	struct macb_queue *queue;
	unsigned int q;
	int size;

	for (q = 0, queue = bp->queues; q < bp->num_queues; ++q, ++queue) {
		size = bp->rx_ring_size * sizeof(struct sk_buff *);
		queue->rx_skbuff = kzalloc(size, GFP_KERNEL);
		if (!queue->rx_skbuff)
			return -ENOMEM;
		else
			netdev_dbg(bp->dev,
				   "Allocated %d RX struct sk_buff entries at %p\n",
				   bp->rx_ring_size, queue->rx_skbuff);
	}
	return 0;
}

static int macb_alloc_rx_buffers(struct macb *bp)
{
	struct macb_queue *queue = &bp->queues[0];
	int size;

	size = bp->rx_ring_size * bp->rx_buffer_size;
	queue->rx_buffers = dma_alloc_coherent(&bp->pdev->dev, size,
					    &queue->rx_buffers_dma, GFP_KERNEL);
	if (!queue->rx_buffers)
		return -ENOMEM;

	netdev_dbg(bp->dev,
		   "Allocated RX buffers of %d bytes at %08lx (mapped %p)\n",
		   size, (unsigned long)queue->rx_buffers_dma, queue->rx_buffers);
	return 0;
}

static int macb_alloc_consistent(struct macb *bp)
{
	struct macb_queue *queue;
	unsigned int q;
	int size;

	for (q = 0, queue = bp->queues; q < bp->num_queues; ++q, ++queue) {
		size = TX_RING_BYTES(bp) + bp->tx_bd_rd_prefetch;
		queue->tx_ring = dma_alloc_coherent(&bp->pdev->dev, size,
						    &queue->tx_ring_dma,
						    GFP_KERNEL);
		if (!queue->tx_ring)
			goto out_err;
		netdev_dbg(bp->dev,
			   "Allocated TX ring for queue %u of %d bytes at %08lx (mapped %p)\n",
			   q, size, (unsigned long)queue->tx_ring_dma,
			   queue->tx_ring);

		size = bp->tx_ring_size * sizeof(struct macb_tx_skb);
		queue->tx_skb = kmalloc(size, GFP_KERNEL);
		if (!queue->tx_skb)
			goto out_err;

		size = RX_RING_BYTES(bp) + bp->rx_bd_rd_prefetch;
		queue->rx_ring = dma_alloc_coherent(&bp->pdev->dev, size,
						 &queue->rx_ring_dma, GFP_KERNEL);
		if (!queue->rx_ring)
			goto out_err;
		netdev_dbg(bp->dev,
			   "Allocated RX ring of %d bytes at %08lx (mapped %p)\n",
			   size, (unsigned long)queue->rx_ring_dma, queue->rx_ring);
	}
	if (bp->macbgem_ops.mog_alloc_rx_buffers(bp))
		goto out_err;

	return 0;

out_err:
	macb_free_consistent(bp);
	return -ENOMEM;
}

static void gem_init_rings(struct macb *bp)
{
	struct macb_queue *queue;
	struct macb_dma_desc *desc = NULL;
	unsigned int q;
	int i;

	for (q = 0, queue = bp->queues; q < bp->num_queues; ++q, ++queue) {
		for (i = 0; i < bp->tx_ring_size; i++) {
			desc = macb_tx_desc(queue, i);
			macb_set_addr(bp, desc, 0);
			desc->ctrl = MACB_BIT(TX_USED);
		}
		desc->ctrl |= MACB_BIT(TX_WRAP);
		queue->tx_head = 0;
		queue->tx_tail = 0;

		queue->rx_tail = 0;
		queue->rx_prepared_head = 0;

		gem_rx_refill(queue);
	}

}

static void macb_init_rings(struct macb *bp)
{
	int i;
	struct macb_dma_desc *desc = NULL;

	macb_init_rx_ring(&bp->queues[0]);

	for (i = 0; i < bp->tx_ring_size; i++) {
		desc = macb_tx_desc(&bp->queues[0], i);
		macb_set_addr(bp, desc, 0);
		desc->ctrl = MACB_BIT(TX_USED);
	}
	bp->queues[0].tx_head = 0;
	bp->queues[0].tx_tail = 0;
	desc->ctrl |= MACB_BIT(TX_WRAP);
}

static void macb_reset_hw(struct macb *bp)
{
	struct macb_queue *queue;
	unsigned int q;
	u32 ctrl = macb_readl(bp, NCR);

	/* Disable RX and TX (XXX: Should we halt the transmission
	 * more gracefully?)
	 */
	ctrl &= ~(MACB_BIT(RE) | MACB_BIT(TE));

	/* Clear the stats registers (XXX: Update stats first?) */
	ctrl |= MACB_BIT(CLRSTAT);

	macb_writel(bp, NCR, ctrl);

	/* Clear all status flags */
	macb_writel(bp, TSR, -1);
	macb_writel(bp, RSR, -1);

	/* Disable all interrupts */
	for (q = 0, queue = bp->queues; q < bp->num_queues; ++q, ++queue) {
		queue_writel(queue, IDR, -1);
		queue_readl(queue, ISR);
		if (bp->caps & MACB_CAPS_ISR_CLEAR_ON_WRITE)
			queue_writel(queue, ISR, -1);
	}
}

static u32 gem_mdc_clk_div(struct macb *bp)
{
	u32 config;
	unsigned long pclk_hz = clk_get_rate(bp->pclk);

	if (pclk_hz <= 20000000)
		config = GEM_BF(CLK, GEM_CLK_DIV8);
	else if (pclk_hz <= 40000000)
		config = GEM_BF(CLK, GEM_CLK_DIV16);
	else if (pclk_hz <= 80000000)
		config = GEM_BF(CLK, GEM_CLK_DIV32);
	else if (pclk_hz <= 120000000)
		config = GEM_BF(CLK, GEM_CLK_DIV48);
	else if (pclk_hz <= 160000000)
		config = GEM_BF(CLK, GEM_CLK_DIV64);
	else
		config = GEM_BF(CLK, GEM_CLK_DIV96);

	return config;
}

static u32 macb_mdc_clk_div(struct macb *bp)
{
	u32 config;
	unsigned long pclk_hz;

	if (macb_is_gem(bp))
		return gem_mdc_clk_div(bp);

	pclk_hz = clk_get_rate(bp->pclk);
	if (pclk_hz <= 20000000)
		config = MACB_BF(CLK, MACB_CLK_DIV8);
	else if (pclk_hz <= 40000000)
		config = MACB_BF(CLK, MACB_CLK_DIV16);
	else if (pclk_hz <= 80000000)
		config = MACB_BF(CLK, MACB_CLK_DIV32);
	else
		config = MACB_BF(CLK, MACB_CLK_DIV64);

	return config;
}

/* Get the DMA bus width field of the network configuration register that we
 * should program.  We find the width from decoding the design configuration
 * register to find the maximum supported data bus width.
 */
static u32 macb_dbw(struct macb *bp)
{
	if (!macb_is_gem(bp))
		return 0;

	switch (GEM_BFEXT(DBWDEF, gem_readl(bp, DCFG1))) {
	case 4:
		return GEM_BF(DBW, GEM_DBW128);
	case 2:
		return GEM_BF(DBW, GEM_DBW64);
	case 1:
	default:
		return GEM_BF(DBW, GEM_DBW32);
	}
}

/* Configure the receive DMA engine
 * - use the correct receive buffer size
 * - set best burst length for DMA operations
 *   (if not supported by FIFO, it will fallback to default)
 * - set both rx/tx packet buffers to full memory size
 * These are configurable parameters for GEM.
 */
static void macb_configure_dma(struct macb *bp)
{
	struct macb_queue *queue;
	u32 buffer_size;
	unsigned int q;
	u32 dmacfg;

	buffer_size = bp->rx_buffer_size / RX_BUFFER_MULTIPLE;
	if (macb_is_gem(bp)) {
		dmacfg = gem_readl(bp, DMACFG) & ~GEM_BF(RXBS, -1L);
		for (q = 0, queue = bp->queues; q < bp->num_queues; ++q, ++queue) {
			if (q)
				queue_writel(queue, RBQS, buffer_size);
			else
				dmacfg |= GEM_BF(RXBS, buffer_size);
		}
		if (bp->dma_burst_length)
			dmacfg = GEM_BFINS(FBLDO, bp->dma_burst_length, dmacfg);
		dmacfg |= GEM_BIT(TXPBMS) | GEM_BF(RXBMS, -1L);
		dmacfg &= ~GEM_BIT(ENDIA_PKT);

		if (bp->native_io)
			dmacfg &= ~GEM_BIT(ENDIA_DESC);
		else
			dmacfg |= GEM_BIT(ENDIA_DESC); /* CPU in big endian */

		if (bp->dev->features & NETIF_F_HW_CSUM)
			dmacfg |= GEM_BIT(TXCOEN);
		else
			dmacfg &= ~GEM_BIT(TXCOEN);

		dmacfg &= ~GEM_BIT(ADDR64);
#ifdef CONFIG_ARCH_DMA_ADDR_T_64BIT
		if (bp->hw_dma_cap & HW_DMA_CAP_64B)
			dmacfg |= GEM_BIT(ADDR64);
#endif
#ifdef CONFIG_MACB_USE_HWSTAMP
		if (bp->hw_dma_cap & HW_DMA_CAP_PTP)
			dmacfg |= GEM_BIT(RXEXT) | GEM_BIT(TXEXT);
#endif
		netdev_dbg(bp->dev, "Cadence configure DMA with 0x%08x\n",
			   dmacfg);
		gem_writel(bp, DMACFG, dmacfg);
	}
}

static void macb_init_hw(struct macb *bp)
{
	u32 config;

	macb_reset_hw(bp);
	macb_set_hwaddr(bp);

	config = macb_mdc_clk_div(bp);
	config |= MACB_BF(RBOF, NET_IP_ALIGN);	/* Make eth data aligned */
	config |= MACB_BIT(DRFCS);		/* Discard Rx FCS */
	if (bp->caps & MACB_CAPS_JUMBO)
		config |= MACB_BIT(JFRAME);	/* Enable jumbo frames */
	else
		config |= MACB_BIT(BIG);	/* Receive oversized frames */
	if (bp->dev->flags & IFF_PROMISC)
		config |= MACB_BIT(CAF);	/* Copy All Frames */
	else if (macb_is_gem(bp) && bp->dev->features & NETIF_F_RXCSUM)
		config |= GEM_BIT(RXCOEN);
	if (!(bp->dev->flags & IFF_BROADCAST))
		config |= MACB_BIT(NBC);	/* No BroadCast */
	config |= macb_dbw(bp);
	macb_writel(bp, NCFGR, config);
	if ((bp->caps & MACB_CAPS_JUMBO) && bp->jumbo_max_len)
		gem_writel(bp, JML, bp->jumbo_max_len);
	bp->rx_frm_len_mask = MACB_RX_FRMLEN_MASK;
	if (bp->caps & MACB_CAPS_JUMBO)
		bp->rx_frm_len_mask = MACB_RX_JFRMLEN_MASK;

	macb_configure_dma(bp);
}

/* The hash address register is 64 bits long and takes up two
 * locations in the memory map.  The least significant bits are stored
 * in EMAC_HSL and the most significant bits in EMAC_HSH.
 *
 * The unicast hash enable and the multicast hash enable bits in the
 * network configuration register enable the reception of hash matched
 * frames. The destination address is reduced to a 6 bit index into
 * the 64 bit hash register using the following hash function.  The
 * hash function is an exclusive or of every sixth bit of the
 * destination address.
 *
 * hi[5] = da[5] ^ da[11] ^ da[17] ^ da[23] ^ da[29] ^ da[35] ^ da[41] ^ da[47]
 * hi[4] = da[4] ^ da[10] ^ da[16] ^ da[22] ^ da[28] ^ da[34] ^ da[40] ^ da[46]
 * hi[3] = da[3] ^ da[09] ^ da[15] ^ da[21] ^ da[27] ^ da[33] ^ da[39] ^ da[45]
 * hi[2] = da[2] ^ da[08] ^ da[14] ^ da[20] ^ da[26] ^ da[32] ^ da[38] ^ da[44]
 * hi[1] = da[1] ^ da[07] ^ da[13] ^ da[19] ^ da[25] ^ da[31] ^ da[37] ^ da[43]
 * hi[0] = da[0] ^ da[06] ^ da[12] ^ da[18] ^ da[24] ^ da[30] ^ da[36] ^ da[42]
 *
 * da[0] represents the least significant bit of the first byte
 * received, that is, the multicast/unicast indicator, and da[47]
 * represents the most significant bit of the last byte received.  If
 * the hash index, hi[n], points to a bit that is set in the hash
 * register then the frame will be matched according to whether the
 * frame is multicast or unicast.  A multicast match will be signalled
 * if the multicast hash enable bit is set, da[0] is 1 and the hash
 * index points to a bit set in the hash register.  A unicast match
 * will be signalled if the unicast hash enable bit is set, da[0] is 0
 * and the hash index points to a bit set in the hash register.  To
 * receive all multicast frames, the hash register should be set with
 * all ones and the multicast hash enable bit should be set in the
 * network configuration register.
 */

static inline int hash_bit_value(int bitnr, __u8 *addr)
{
	if (addr[bitnr / 8] & (1 << (bitnr % 8)))
		return 1;
	return 0;
}

/* Return the hash index value for the specified address. */
static int hash_get_index(__u8 *addr)
{
	int i, j, bitval;
	int hash_index = 0;

	for (j = 0; j < 6; j++) {
		for (i = 0, bitval = 0; i < 8; i++)
			bitval ^= hash_bit_value(i * 6 + j, addr);

		hash_index |= (bitval << j);
	}

	return hash_index;
}

/* Add multicast addresses to the internal multicast-hash table. */
static void macb_sethashtable(struct net_device *dev)
{
	struct netdev_hw_addr *ha;
	unsigned long mc_filter[2];
	unsigned int bitnr;
	struct macb *bp = netdev_priv(dev);

	mc_filter[0] = 0;
	mc_filter[1] = 0;

	netdev_for_each_mc_addr(ha, dev) {
		bitnr = hash_get_index(ha->addr);
		mc_filter[bitnr >> 5] |= 1 << (bitnr & 31);
	}

	macb_or_gem_writel(bp, HRB, mc_filter[0]);
	macb_or_gem_writel(bp, HRT, mc_filter[1]);
}

/* Enable/Disable promiscuous and multicast modes. */
static void macb_set_rx_mode(struct net_device *dev)
{
	unsigned long cfg;
	struct macb *bp = netdev_priv(dev);

	cfg = macb_readl(bp, NCFGR);

	if (dev->flags & IFF_PROMISC) {
		/* Enable promiscuous mode */
		cfg |= MACB_BIT(CAF);

		/* Disable RX checksum offload */
		if (macb_is_gem(bp))
			cfg &= ~GEM_BIT(RXCOEN);
	} else {
		/* Disable promiscuous mode */
		cfg &= ~MACB_BIT(CAF);

		/* Enable RX checksum offload only if requested */
		if (macb_is_gem(bp) && dev->features & NETIF_F_RXCSUM)
			cfg |= GEM_BIT(RXCOEN);
	}

	if (dev->flags & IFF_ALLMULTI) {
		/* Enable all multicast mode */
		macb_or_gem_writel(bp, HRB, -1);
		macb_or_gem_writel(bp, HRT, -1);
		cfg |= MACB_BIT(NCFGR_MTI);
	} else if (!netdev_mc_empty(dev)) {
		/* Enable specific multicasts */
		macb_sethashtable(dev);
		cfg |= MACB_BIT(NCFGR_MTI);
	} else if (dev->flags & (~IFF_ALLMULTI)) {
		/* Disable all multicast mode */
		macb_or_gem_writel(bp, HRB, 0);
		macb_or_gem_writel(bp, HRT, 0);
		cfg &= ~MACB_BIT(NCFGR_MTI);
	}

	macb_writel(bp, NCFGR, cfg);
}

static int macb_open(struct net_device *dev)
{
	size_t bufsz = dev->mtu + ETH_HLEN + ETH_FCS_LEN + NET_IP_ALIGN;
	struct macb *bp = netdev_priv(dev);
	struct macb_queue *queue;
	unsigned int q;
	int err;

	netdev_dbg(bp->dev, "open\n");

	err = pm_runtime_get_sync(&bp->pdev->dev);
	if (err < 0)
		goto pm_exit;

	/* RX buffers initialization */
	macb_init_rx_buffer_size(bp, bufsz);

	err = macb_alloc_consistent(bp);
	if (err) {
		netdev_err(dev, "Unable to allocate DMA memory (error %d)\n",
			   err);
		goto pm_exit;
	}

	for (q = 0, queue = bp->queues; q < bp->num_queues; ++q, ++queue)
		napi_enable(&queue->napi);

	macb_init_hw(bp);

	err = macb_phylink_connect(bp);
	if (err)
		goto reset_hw;

	netif_tx_start_all_queues(dev);

	if (bp->ptp_info)
		bp->ptp_info->ptp_init(dev);

	return 0;

reset_hw:
	macb_reset_hw(bp);
	for (q = 0, queue = bp->queues; q < bp->num_queues; ++q, ++queue)
		napi_disable(&queue->napi);
	macb_free_consistent(bp);
pm_exit:
	pm_runtime_put_sync(&bp->pdev->dev);
	return err;
}

static int macb_close(struct net_device *dev)
{
	struct macb *bp = netdev_priv(dev);
	struct macb_queue *queue;
	unsigned long flags;
	unsigned int q;

	netif_tx_stop_all_queues(dev);

	for (q = 0, queue = bp->queues; q < bp->num_queues; ++q, ++queue)
		napi_disable(&queue->napi);

	phylink_stop(bp->phylink);
	phylink_disconnect_phy(bp->phylink);

	spin_lock_irqsave(&bp->lock, flags);
	macb_reset_hw(bp);
	netif_carrier_off(dev);
	spin_unlock_irqrestore(&bp->lock, flags);

	macb_free_consistent(bp);

	if (bp->ptp_info)
		bp->ptp_info->ptp_remove(dev);

	pm_runtime_put(&bp->pdev->dev);

	return 0;
}

static int macb_change_mtu(struct net_device *dev, int new_mtu)
{
	if (netif_running(dev))
		return -EBUSY;

	dev->mtu = new_mtu;

	return 0;
}

static void gem_update_stats(struct macb *bp)
{
	struct macb_queue *queue;
	unsigned int i, q, idx;
	unsigned long *stat;

	u32 *p = &bp->hw_stats.gem.tx_octets_31_0;

	for (i = 0; i < GEM_STATS_LEN; ++i, ++p) {
		u32 offset = gem_statistics[i].offset;
		u64 val = bp->macb_reg_readl(bp, offset);

		bp->ethtool_stats[i] += val;
		*p += val;

		if (offset == GEM_OCTTXL || offset == GEM_OCTRXL) {
			/* Add GEM_OCTTXH, GEM_OCTRXH */
			val = bp->macb_reg_readl(bp, offset + 4);
			bp->ethtool_stats[i] += ((u64)val) << 32;
			*(++p) += val;
		}
	}

	idx = GEM_STATS_LEN;
	for (q = 0, queue = bp->queues; q < bp->num_queues; ++q, ++queue)
		for (i = 0, stat = &queue->stats.first; i < QUEUE_STATS_LEN; ++i, ++stat)
			bp->ethtool_stats[idx++] = *stat;
}

static struct net_device_stats *gem_get_stats(struct macb *bp)
{
	struct gem_stats *hwstat = &bp->hw_stats.gem;
	struct net_device_stats *nstat = &bp->dev->stats;

	gem_update_stats(bp);

	nstat->rx_errors = (hwstat->rx_frame_check_sequence_errors +
			    hwstat->rx_alignment_errors +
			    hwstat->rx_resource_errors +
			    hwstat->rx_overruns +
			    hwstat->rx_oversize_frames +
			    hwstat->rx_jabbers +
			    hwstat->rx_undersized_frames +
			    hwstat->rx_length_field_frame_errors);
	nstat->tx_errors = (hwstat->tx_late_collisions +
			    hwstat->tx_excessive_collisions +
			    hwstat->tx_underrun +
			    hwstat->tx_carrier_sense_errors);
	nstat->multicast = hwstat->rx_multicast_frames;
	nstat->collisions = (hwstat->tx_single_collision_frames +
			     hwstat->tx_multiple_collision_frames +
			     hwstat->tx_excessive_collisions);
	nstat->rx_length_errors = (hwstat->rx_oversize_frames +
				   hwstat->rx_jabbers +
				   hwstat->rx_undersized_frames +
				   hwstat->rx_length_field_frame_errors);
	nstat->rx_over_errors = hwstat->rx_resource_errors;
	nstat->rx_crc_errors = hwstat->rx_frame_check_sequence_errors;
	nstat->rx_frame_errors = hwstat->rx_alignment_errors;
	nstat->rx_fifo_errors = hwstat->rx_overruns;
	nstat->tx_aborted_errors = hwstat->tx_excessive_collisions;
	nstat->tx_carrier_errors = hwstat->tx_carrier_sense_errors;
	nstat->tx_fifo_errors = hwstat->tx_underrun;

	return nstat;
}

static void gem_get_ethtool_stats(struct net_device *dev,
				  struct ethtool_stats *stats, u64 *data)
{
	struct macb *bp;

	bp = netdev_priv(dev);
	gem_update_stats(bp);
	memcpy(data, &bp->ethtool_stats, sizeof(u64)
			* (GEM_STATS_LEN + QUEUE_STATS_LEN * MACB_MAX_QUEUES));
}

static int gem_get_sset_count(struct net_device *dev, int sset)
{
	struct macb *bp = netdev_priv(dev);

	switch (sset) {
	case ETH_SS_STATS:
		return GEM_STATS_LEN + bp->num_queues * QUEUE_STATS_LEN;
	default:
		return -EOPNOTSUPP;
	}
}

static void gem_get_ethtool_strings(struct net_device *dev, u32 sset, u8 *p)
{
	char stat_string[ETH_GSTRING_LEN];
	struct macb *bp = netdev_priv(dev);
	struct macb_queue *queue;
	unsigned int i;
	unsigned int q;

	switch (sset) {
	case ETH_SS_STATS:
		for (i = 0; i < GEM_STATS_LEN; i++, p += ETH_GSTRING_LEN)
			memcpy(p, gem_statistics[i].stat_string,
			       ETH_GSTRING_LEN);

		for (q = 0, queue = bp->queues; q < bp->num_queues; ++q, ++queue) {
			for (i = 0; i < QUEUE_STATS_LEN; i++, p += ETH_GSTRING_LEN) {
				snprintf(stat_string, ETH_GSTRING_LEN, "q%d_%s",
						q, queue_statistics[i].stat_string);
				memcpy(p, stat_string, ETH_GSTRING_LEN);
			}
		}
		break;
	}
}

static struct net_device_stats *macb_get_stats(struct net_device *dev)
{
	struct macb *bp = netdev_priv(dev);
	struct net_device_stats *nstat = &bp->dev->stats;
	struct macb_stats *hwstat = &bp->hw_stats.macb;

	if (macb_is_gem(bp))
		return gem_get_stats(bp);

	/* read stats from hardware */
	macb_update_stats(bp);

	/* Convert HW stats into netdevice stats */
	nstat->rx_errors = (hwstat->rx_fcs_errors +
			    hwstat->rx_align_errors +
			    hwstat->rx_resource_errors +
			    hwstat->rx_overruns +
			    hwstat->rx_oversize_pkts +
			    hwstat->rx_jabbers +
			    hwstat->rx_undersize_pkts +
			    hwstat->rx_length_mismatch);
	nstat->tx_errors = (hwstat->tx_late_cols +
			    hwstat->tx_excessive_cols +
			    hwstat->tx_underruns +
			    hwstat->tx_carrier_errors +
			    hwstat->sqe_test_errors);
	nstat->collisions = (hwstat->tx_single_cols +
			     hwstat->tx_multiple_cols +
			     hwstat->tx_excessive_cols);
	nstat->rx_length_errors = (hwstat->rx_oversize_pkts +
				   hwstat->rx_jabbers +
				   hwstat->rx_undersize_pkts +
				   hwstat->rx_length_mismatch);
	nstat->rx_over_errors = hwstat->rx_resource_errors +
				   hwstat->rx_overruns;
	nstat->rx_crc_errors = hwstat->rx_fcs_errors;
	nstat->rx_frame_errors = hwstat->rx_align_errors;
	nstat->rx_fifo_errors = hwstat->rx_overruns;
	/* XXX: What does "missed" mean? */
	nstat->tx_aborted_errors = hwstat->tx_excessive_cols;
	nstat->tx_carrier_errors = hwstat->tx_carrier_errors;
	nstat->tx_fifo_errors = hwstat->tx_underruns;
	/* Don't know about heartbeat or window errors... */

	return nstat;
}

static int macb_get_regs_len(struct net_device *netdev)
{
	return MACB_GREGS_NBR * sizeof(u32);
}

static void macb_get_regs(struct net_device *dev, struct ethtool_regs *regs,
			  void *p)
{
	struct macb *bp = netdev_priv(dev);
	unsigned int tail, head;
	u32 *regs_buff = p;

	regs->version = (macb_readl(bp, MID) & ((1 << MACB_REV_SIZE) - 1))
			| MACB_GREGS_VERSION;

	tail = macb_tx_ring_wrap(bp, bp->queues[0].tx_tail);
	head = macb_tx_ring_wrap(bp, bp->queues[0].tx_head);

	regs_buff[0]  = macb_readl(bp, NCR);
	regs_buff[1]  = macb_or_gem_readl(bp, NCFGR);
	regs_buff[2]  = macb_readl(bp, NSR);
	regs_buff[3]  = macb_readl(bp, TSR);
	regs_buff[4]  = macb_readl(bp, RBQP);
	regs_buff[5]  = macb_readl(bp, TBQP);
	regs_buff[6]  = macb_readl(bp, RSR);
	regs_buff[7]  = macb_readl(bp, IMR);

	regs_buff[8]  = tail;
	regs_buff[9]  = head;
	regs_buff[10] = macb_tx_dma(&bp->queues[0], tail);
	regs_buff[11] = macb_tx_dma(&bp->queues[0], head);

	if (!(bp->caps & MACB_CAPS_USRIO_DISABLED))
		regs_buff[12] = macb_or_gem_readl(bp, USRIO);
	if (macb_is_gem(bp))
		regs_buff[13] = gem_readl(bp, DMACFG);
}

static void macb_get_wol(struct net_device *netdev, struct ethtool_wolinfo *wol)
{
	struct macb *bp = netdev_priv(netdev);

	if (bp->wol & MACB_WOL_HAS_MAGIC_PACKET) {
		phylink_ethtool_get_wol(bp->phylink, wol);
		wol->supported |= WAKE_MAGIC;

		if (bp->wol & MACB_WOL_ENABLED)
			wol->wolopts |= WAKE_MAGIC;
	}
}

static int macb_set_wol(struct net_device *netdev, struct ethtool_wolinfo *wol)
{
	struct macb *bp = netdev_priv(netdev);
	int ret;

	/* Pass the order to phylink layer */
	ret = phylink_ethtool_set_wol(bp->phylink, wol);
	/* Don't manage WoL on MAC if handled by the PHY
	 * or if there's a failure in talking to the PHY
	 */
	if (!ret || ret != -EOPNOTSUPP)
		return ret;

	if (!(bp->wol & MACB_WOL_HAS_MAGIC_PACKET) ||
	    (wol->wolopts & ~WAKE_MAGIC))
		return -EOPNOTSUPP;

	if (wol->wolopts & WAKE_MAGIC)
		bp->wol |= MACB_WOL_ENABLED;
	else
		bp->wol &= ~MACB_WOL_ENABLED;

	device_set_wakeup_enable(&bp->pdev->dev, bp->wol & MACB_WOL_ENABLED);

	return 0;
}

static int macb_get_link_ksettings(struct net_device *netdev,
				   struct ethtool_link_ksettings *kset)
{
	struct macb *bp = netdev_priv(netdev);

	return phylink_ethtool_ksettings_get(bp->phylink, kset);
}

static int macb_set_link_ksettings(struct net_device *netdev,
				   const struct ethtool_link_ksettings *kset)
{
	struct macb *bp = netdev_priv(netdev);

	return phylink_ethtool_ksettings_set(bp->phylink, kset);
}

static void macb_get_ringparam(struct net_device *netdev,
			       struct ethtool_ringparam *ring)
{
	struct macb *bp = netdev_priv(netdev);

	ring->rx_max_pending = MAX_RX_RING_SIZE;
	ring->tx_max_pending = MAX_TX_RING_SIZE;

	ring->rx_pending = bp->rx_ring_size;
	ring->tx_pending = bp->tx_ring_size;
}

static int macb_set_ringparam(struct net_device *netdev,
			      struct ethtool_ringparam *ring)
{
	struct macb *bp = netdev_priv(netdev);
	u32 new_rx_size, new_tx_size;
	unsigned int reset = 0;

	if ((ring->rx_mini_pending) || (ring->rx_jumbo_pending))
		return -EINVAL;

	new_rx_size = clamp_t(u32, ring->rx_pending,
			      MIN_RX_RING_SIZE, MAX_RX_RING_SIZE);
	new_rx_size = roundup_pow_of_two(new_rx_size);

	new_tx_size = clamp_t(u32, ring->tx_pending,
			      MIN_TX_RING_SIZE, MAX_TX_RING_SIZE);
	new_tx_size = roundup_pow_of_two(new_tx_size);

	if ((new_tx_size == bp->tx_ring_size) &&
	    (new_rx_size == bp->rx_ring_size)) {
		/* nothing to do */
		return 0;
	}

	if (netif_running(bp->dev)) {
		reset = 1;
		macb_close(bp->dev);
	}

	bp->rx_ring_size = new_rx_size;
	bp->tx_ring_size = new_tx_size;

	if (reset)
		macb_open(bp->dev);

	return 0;
}

#ifdef CONFIG_MACB_USE_HWSTAMP
static unsigned int gem_get_tsu_rate(struct macb *bp)
{
	struct clk *tsu_clk;
	unsigned int tsu_rate;

	tsu_clk = devm_clk_get(&bp->pdev->dev, "tsu_clk");
	if (!IS_ERR(tsu_clk))
		tsu_rate = clk_get_rate(tsu_clk);
	/* try pclk instead */
	else if (!IS_ERR(bp->pclk)) {
		tsu_clk = bp->pclk;
		tsu_rate = clk_get_rate(tsu_clk);
	} else
		return -ENOTSUPP;
	return tsu_rate;
}

static s32 gem_get_ptp_max_adj(void)
{
	return 64000000;
}

static int gem_get_ts_info(struct net_device *dev,
			   struct ethtool_ts_info *info)
{
	struct macb *bp = netdev_priv(dev);

	if ((bp->hw_dma_cap & HW_DMA_CAP_PTP) == 0) {
		ethtool_op_get_ts_info(dev, info);
		return 0;
	}

	info->so_timestamping =
		SOF_TIMESTAMPING_TX_SOFTWARE |
		SOF_TIMESTAMPING_RX_SOFTWARE |
		SOF_TIMESTAMPING_SOFTWARE |
		SOF_TIMESTAMPING_TX_HARDWARE |
		SOF_TIMESTAMPING_RX_HARDWARE |
		SOF_TIMESTAMPING_RAW_HARDWARE;
	info->tx_types =
		(1 << HWTSTAMP_TX_ONESTEP_SYNC) |
		(1 << HWTSTAMP_TX_OFF) |
		(1 << HWTSTAMP_TX_ON);
	info->rx_filters =
		(1 << HWTSTAMP_FILTER_NONE) |
		(1 << HWTSTAMP_FILTER_ALL);

	info->phc_index = bp->ptp_clock ? ptp_clock_index(bp->ptp_clock) : -1;

	return 0;
}

static struct macb_ptp_info gem_ptp_info = {
	.ptp_init	 = gem_ptp_init,
	.ptp_remove	 = gem_ptp_remove,
	.get_ptp_max_adj = gem_get_ptp_max_adj,
	.get_tsu_rate	 = gem_get_tsu_rate,
	.get_ts_info	 = gem_get_ts_info,
	.get_hwtst	 = gem_get_hwtst,
	.set_hwtst	 = gem_set_hwtst,
};
#endif

static int macb_get_ts_info(struct net_device *netdev,
			    struct ethtool_ts_info *info)
{
	struct macb *bp = netdev_priv(netdev);

	if (bp->ptp_info)
		return bp->ptp_info->get_ts_info(netdev, info);

	return ethtool_op_get_ts_info(netdev, info);
}

static void gem_enable_flow_filters(struct macb *bp, bool enable)
{
	struct net_device *netdev = bp->dev;
	struct ethtool_rx_fs_item *item;
	u32 t2_scr;
	int num_t2_scr;

	if (!(netdev->features & NETIF_F_NTUPLE))
		return;

	num_t2_scr = GEM_BFEXT(T2SCR, gem_readl(bp, DCFG8));

	list_for_each_entry(item, &bp->rx_fs_list.list, list) {
		struct ethtool_rx_flow_spec *fs = &item->fs;
		struct ethtool_tcpip4_spec *tp4sp_m;

		if (fs->location >= num_t2_scr)
			continue;

		t2_scr = gem_readl_n(bp, SCRT2, fs->location);

		/* enable/disable screener regs for the flow entry */
		t2_scr = GEM_BFINS(ETHTEN, enable, t2_scr);

		/* only enable fields with no masking */
		tp4sp_m = &(fs->m_u.tcp_ip4_spec);

		if (enable && (tp4sp_m->ip4src == 0xFFFFFFFF))
			t2_scr = GEM_BFINS(CMPAEN, 1, t2_scr);
		else
			t2_scr = GEM_BFINS(CMPAEN, 0, t2_scr);

		if (enable && (tp4sp_m->ip4dst == 0xFFFFFFFF))
			t2_scr = GEM_BFINS(CMPBEN, 1, t2_scr);
		else
			t2_scr = GEM_BFINS(CMPBEN, 0, t2_scr);

		if (enable && ((tp4sp_m->psrc == 0xFFFF) || (tp4sp_m->pdst == 0xFFFF)))
			t2_scr = GEM_BFINS(CMPCEN, 1, t2_scr);
		else
			t2_scr = GEM_BFINS(CMPCEN, 0, t2_scr);

		gem_writel_n(bp, SCRT2, fs->location, t2_scr);
	}
}

static void gem_prog_cmp_regs(struct macb *bp, struct ethtool_rx_flow_spec *fs)
{
	struct ethtool_tcpip4_spec *tp4sp_v, *tp4sp_m;
	uint16_t index = fs->location;
	u32 w0, w1, t2_scr;
	bool cmp_a = false;
	bool cmp_b = false;
	bool cmp_c = false;

	tp4sp_v = &(fs->h_u.tcp_ip4_spec);
	tp4sp_m = &(fs->m_u.tcp_ip4_spec);

	/* ignore field if any masking set */
	if (tp4sp_m->ip4src == 0xFFFFFFFF) {
		/* 1st compare reg - IP source address */
		w0 = 0;
		w1 = 0;
		w0 = tp4sp_v->ip4src;
		w1 = GEM_BFINS(T2DISMSK, 1, w1); /* 32-bit compare */
		w1 = GEM_BFINS(T2CMPOFST, GEM_T2COMPOFST_ETYPE, w1);
		w1 = GEM_BFINS(T2OFST, ETYPE_SRCIP_OFFSET, w1);
		gem_writel_n(bp, T2CMPW0, T2CMP_OFST(GEM_IP4SRC_CMP(index)), w0);
		gem_writel_n(bp, T2CMPW1, T2CMP_OFST(GEM_IP4SRC_CMP(index)), w1);
		cmp_a = true;
	}

	/* ignore field if any masking set */
	if (tp4sp_m->ip4dst == 0xFFFFFFFF) {
		/* 2nd compare reg - IP destination address */
		w0 = 0;
		w1 = 0;
		w0 = tp4sp_v->ip4dst;
		w1 = GEM_BFINS(T2DISMSK, 1, w1); /* 32-bit compare */
		w1 = GEM_BFINS(T2CMPOFST, GEM_T2COMPOFST_ETYPE, w1);
		w1 = GEM_BFINS(T2OFST, ETYPE_DSTIP_OFFSET, w1);
		gem_writel_n(bp, T2CMPW0, T2CMP_OFST(GEM_IP4DST_CMP(index)), w0);
		gem_writel_n(bp, T2CMPW1, T2CMP_OFST(GEM_IP4DST_CMP(index)), w1);
		cmp_b = true;
	}

	/* ignore both port fields if masking set in both */
	if ((tp4sp_m->psrc == 0xFFFF) || (tp4sp_m->pdst == 0xFFFF)) {
		/* 3rd compare reg - source port, destination port */
		w0 = 0;
		w1 = 0;
		w1 = GEM_BFINS(T2CMPOFST, GEM_T2COMPOFST_IPHDR, w1);
		if (tp4sp_m->psrc == tp4sp_m->pdst) {
			w0 = GEM_BFINS(T2MASK, tp4sp_v->psrc, w0);
			w0 = GEM_BFINS(T2CMP, tp4sp_v->pdst, w0);
			w1 = GEM_BFINS(T2DISMSK, 1, w1); /* 32-bit compare */
			w1 = GEM_BFINS(T2OFST, IPHDR_SRCPORT_OFFSET, w1);
		} else {
			/* only one port definition */
			w1 = GEM_BFINS(T2DISMSK, 0, w1); /* 16-bit compare */
			w0 = GEM_BFINS(T2MASK, 0xFFFF, w0);
			if (tp4sp_m->psrc == 0xFFFF) { /* src port */
				w0 = GEM_BFINS(T2CMP, tp4sp_v->psrc, w0);
				w1 = GEM_BFINS(T2OFST, IPHDR_SRCPORT_OFFSET, w1);
			} else { /* dst port */
				w0 = GEM_BFINS(T2CMP, tp4sp_v->pdst, w0);
				w1 = GEM_BFINS(T2OFST, IPHDR_DSTPORT_OFFSET, w1);
			}
		}
		gem_writel_n(bp, T2CMPW0, T2CMP_OFST(GEM_PORT_CMP(index)), w0);
		gem_writel_n(bp, T2CMPW1, T2CMP_OFST(GEM_PORT_CMP(index)), w1);
		cmp_c = true;
	}

	t2_scr = 0;
	t2_scr = GEM_BFINS(QUEUE, (fs->ring_cookie) & 0xFF, t2_scr);
	t2_scr = GEM_BFINS(ETHT2IDX, SCRT2_ETHT, t2_scr);
	if (cmp_a)
		t2_scr = GEM_BFINS(CMPA, GEM_IP4SRC_CMP(index), t2_scr);
	if (cmp_b)
		t2_scr = GEM_BFINS(CMPB, GEM_IP4DST_CMP(index), t2_scr);
	if (cmp_c)
		t2_scr = GEM_BFINS(CMPC, GEM_PORT_CMP(index), t2_scr);
	gem_writel_n(bp, SCRT2, index, t2_scr);
}

static int gem_add_flow_filter(struct net_device *netdev,
		struct ethtool_rxnfc *cmd)
{
	struct macb *bp = netdev_priv(netdev);
	struct ethtool_rx_flow_spec *fs = &cmd->fs;
	struct ethtool_rx_fs_item *item, *newfs;
	unsigned long flags;
	int ret = -EINVAL;
	bool added = false;

	newfs = kmalloc(sizeof(*newfs), GFP_KERNEL);
	if (newfs == NULL)
		return -ENOMEM;
	memcpy(&newfs->fs, fs, sizeof(newfs->fs));

	netdev_dbg(netdev,
			"Adding flow filter entry,type=%u,queue=%u,loc=%u,src=%08X,dst=%08X,ps=%u,pd=%u\n",
			fs->flow_type, (int)fs->ring_cookie, fs->location,
			htonl(fs->h_u.tcp_ip4_spec.ip4src),
			htonl(fs->h_u.tcp_ip4_spec.ip4dst),
			htons(fs->h_u.tcp_ip4_spec.psrc), htons(fs->h_u.tcp_ip4_spec.pdst));

	spin_lock_irqsave(&bp->rx_fs_lock, flags);

	/* find correct place to add in list */
	list_for_each_entry(item, &bp->rx_fs_list.list, list) {
		if (item->fs.location > newfs->fs.location) {
			list_add_tail(&newfs->list, &item->list);
			added = true;
			break;
		} else if (item->fs.location == fs->location) {
			netdev_err(netdev, "Rule not added: location %d not free!\n",
					fs->location);
			ret = -EBUSY;
			goto err;
		}
	}
	if (!added)
		list_add_tail(&newfs->list, &bp->rx_fs_list.list);

	gem_prog_cmp_regs(bp, fs);
	bp->rx_fs_list.count++;
	/* enable filtering if NTUPLE on */
	gem_enable_flow_filters(bp, 1);

	spin_unlock_irqrestore(&bp->rx_fs_lock, flags);
	return 0;

err:
	spin_unlock_irqrestore(&bp->rx_fs_lock, flags);
	kfree(newfs);
	return ret;
}

static int gem_del_flow_filter(struct net_device *netdev,
		struct ethtool_rxnfc *cmd)
{
	struct macb *bp = netdev_priv(netdev);
	struct ethtool_rx_fs_item *item;
	struct ethtool_rx_flow_spec *fs;
	unsigned long flags;

	spin_lock_irqsave(&bp->rx_fs_lock, flags);

	list_for_each_entry(item, &bp->rx_fs_list.list, list) {
		if (item->fs.location == cmd->fs.location) {
			/* disable screener regs for the flow entry */
			fs = &(item->fs);
			netdev_dbg(netdev,
					"Deleting flow filter entry,type=%u,queue=%u,loc=%u,src=%08X,dst=%08X,ps=%u,pd=%u\n",
					fs->flow_type, (int)fs->ring_cookie, fs->location,
					htonl(fs->h_u.tcp_ip4_spec.ip4src),
					htonl(fs->h_u.tcp_ip4_spec.ip4dst),
					htons(fs->h_u.tcp_ip4_spec.psrc),
					htons(fs->h_u.tcp_ip4_spec.pdst));

			gem_writel_n(bp, SCRT2, fs->location, 0);

			list_del(&item->list);
			bp->rx_fs_list.count--;
			spin_unlock_irqrestore(&bp->rx_fs_lock, flags);
			kfree(item);
			return 0;
		}
	}

	spin_unlock_irqrestore(&bp->rx_fs_lock, flags);
	return -EINVAL;
}

static int gem_get_flow_entry(struct net_device *netdev,
		struct ethtool_rxnfc *cmd)
{
	struct macb *bp = netdev_priv(netdev);
	struct ethtool_rx_fs_item *item;

	list_for_each_entry(item, &bp->rx_fs_list.list, list) {
		if (item->fs.location == cmd->fs.location) {
			memcpy(&cmd->fs, &item->fs, sizeof(cmd->fs));
			return 0;
		}
	}
	return -EINVAL;
}

static int gem_get_all_flow_entries(struct net_device *netdev,
		struct ethtool_rxnfc *cmd, u32 *rule_locs)
{
	struct macb *bp = netdev_priv(netdev);
	struct ethtool_rx_fs_item *item;
	uint32_t cnt = 0;

	list_for_each_entry(item, &bp->rx_fs_list.list, list) {
		if (cnt == cmd->rule_cnt)
			return -EMSGSIZE;
		rule_locs[cnt] = item->fs.location;
		cnt++;
	}
	cmd->data = bp->max_tuples;
	cmd->rule_cnt = cnt;

	return 0;
}

static int gem_get_rxnfc(struct net_device *netdev, struct ethtool_rxnfc *cmd,
		u32 *rule_locs)
{
	struct macb *bp = netdev_priv(netdev);
	int ret = 0;

	switch (cmd->cmd) {
	case ETHTOOL_GRXRINGS:
		cmd->data = bp->num_queues;
		break;
	case ETHTOOL_GRXCLSRLCNT:
		cmd->rule_cnt = bp->rx_fs_list.count;
		break;
	case ETHTOOL_GRXCLSRULE:
		ret = gem_get_flow_entry(netdev, cmd);
		break;
	case ETHTOOL_GRXCLSRLALL:
		ret = gem_get_all_flow_entries(netdev, cmd, rule_locs);
		break;
	default:
		netdev_err(netdev,
			  "Command parameter %d is not supported\n", cmd->cmd);
		ret = -EOPNOTSUPP;
	}

	return ret;
}

static int gem_set_rxnfc(struct net_device *netdev, struct ethtool_rxnfc *cmd)
{
	struct macb *bp = netdev_priv(netdev);
	int ret;

	switch (cmd->cmd) {
	case ETHTOOL_SRXCLSRLINS:
		if ((cmd->fs.location >= bp->max_tuples)
				|| (cmd->fs.ring_cookie >= bp->num_queues)) {
			ret = -EINVAL;
			break;
		}
		ret = gem_add_flow_filter(netdev, cmd);
		break;
	case ETHTOOL_SRXCLSRLDEL:
		ret = gem_del_flow_filter(netdev, cmd);
		break;
	default:
		netdev_err(netdev,
			  "Command parameter %d is not supported\n", cmd->cmd);
		ret = -EOPNOTSUPP;
	}

	return ret;
}

static const struct ethtool_ops macb_ethtool_ops = {
	.get_regs_len		= macb_get_regs_len,
	.get_regs		= macb_get_regs,
	.get_link		= ethtool_op_get_link,
	.get_ts_info		= ethtool_op_get_ts_info,
	.get_wol		= macb_get_wol,
	.set_wol		= macb_set_wol,
	.get_link_ksettings     = macb_get_link_ksettings,
	.set_link_ksettings     = macb_set_link_ksettings,
	.get_ringparam		= macb_get_ringparam,
	.set_ringparam		= macb_set_ringparam,
};

static const struct ethtool_ops gem_ethtool_ops = {
	.get_regs_len		= macb_get_regs_len,
	.get_regs		= macb_get_regs,
	.get_wol		= macb_get_wol,
	.set_wol		= macb_set_wol,
	.get_link		= ethtool_op_get_link,
	.get_ts_info		= macb_get_ts_info,
	.get_ethtool_stats	= gem_get_ethtool_stats,
	.get_strings		= gem_get_ethtool_strings,
	.get_sset_count		= gem_get_sset_count,
	.get_link_ksettings     = macb_get_link_ksettings,
	.set_link_ksettings     = macb_set_link_ksettings,
	.get_ringparam		= macb_get_ringparam,
	.set_ringparam		= macb_set_ringparam,
	.get_rxnfc			= gem_get_rxnfc,
	.set_rxnfc			= gem_set_rxnfc,
};

static int macb_ioctl(struct net_device *dev, struct ifreq *rq, int cmd)
{
	struct macb *bp = netdev_priv(dev);

	if (!netif_running(dev))
		return -EINVAL;

	if (bp->ptp_info) {
		switch (cmd) {
		case SIOCSHWTSTAMP:
			return bp->ptp_info->set_hwtst(dev, rq, cmd);
		case SIOCGHWTSTAMP:
			return bp->ptp_info->get_hwtst(dev, rq);
		}
	}

	return phylink_mii_ioctl(bp->phylink, rq, cmd);
}

static inline void macb_set_txcsum_feature(struct macb *bp,
					   netdev_features_t features)
{
	u32 val;

	if (!macb_is_gem(bp))
		return;

	val = gem_readl(bp, DMACFG);
	if (features & NETIF_F_HW_CSUM)
		val |= GEM_BIT(TXCOEN);
	else
		val &= ~GEM_BIT(TXCOEN);

	gem_writel(bp, DMACFG, val);
}

static inline void macb_set_rxcsum_feature(struct macb *bp,
					   netdev_features_t features)
{
	struct net_device *netdev = bp->dev;
	u32 val;

	if (!macb_is_gem(bp))
		return;

	val = gem_readl(bp, NCFGR);
	if ((features & NETIF_F_RXCSUM) && !(netdev->flags & IFF_PROMISC))
		val |= GEM_BIT(RXCOEN);
	else
		val &= ~GEM_BIT(RXCOEN);

	gem_writel(bp, NCFGR, val);
}

static inline void macb_set_rxflow_feature(struct macb *bp,
					   netdev_features_t features)
{
	if (!macb_is_gem(bp))
		return;

	gem_enable_flow_filters(bp, !!(features & NETIF_F_NTUPLE));
}

static int macb_set_features(struct net_device *netdev,
			     netdev_features_t features)
{
	struct macb *bp = netdev_priv(netdev);
	netdev_features_t changed = features ^ netdev->features;

	/* TX checksum offload */
	if (changed & NETIF_F_HW_CSUM)
		macb_set_txcsum_feature(bp, features);

	/* RX checksum offload */
	if (changed & NETIF_F_RXCSUM)
		macb_set_rxcsum_feature(bp, features);

	/* RX Flow Filters */
	if (changed & NETIF_F_NTUPLE)
		macb_set_rxflow_feature(bp, features);

	return 0;
}

static void macb_restore_features(struct macb *bp)
{
	struct net_device *netdev = bp->dev;
	netdev_features_t features = netdev->features;

	/* TX checksum offload */
	macb_set_txcsum_feature(bp, features);

	/* RX checksum offload */
	macb_set_rxcsum_feature(bp, features);

	/* RX Flow Filters */
	macb_set_rxflow_feature(bp, features);
}

static const struct net_device_ops macb_netdev_ops = {
	.ndo_open		= macb_open,
	.ndo_stop		= macb_close,
	.ndo_start_xmit		= macb_start_xmit,
	.ndo_set_rx_mode	= macb_set_rx_mode,
	.ndo_get_stats		= macb_get_stats,
	.ndo_do_ioctl		= macb_ioctl,
	.ndo_validate_addr	= eth_validate_addr,
	.ndo_change_mtu		= macb_change_mtu,
	.ndo_set_mac_address	= eth_mac_addr,
#ifdef CONFIG_NET_POLL_CONTROLLER
	.ndo_poll_controller	= macb_poll_controller,
#endif
	.ndo_set_features	= macb_set_features,
	.ndo_features_check	= macb_features_check,
};

/* Configure peripheral capabilities according to device tree
 * and integration options used
 */
static void macb_configure_caps(struct macb *bp,
				const struct macb_config *dt_conf)
{
	u32 dcfg;

	if (dt_conf)
		bp->caps = dt_conf->caps;

	if (hw_is_gem(bp->regs, bp->native_io)) {
		bp->caps |= MACB_CAPS_MACB_IS_GEM;

		dcfg = gem_readl(bp, DCFG1);
		if (GEM_BFEXT(IRQCOR, dcfg) == 0)
			bp->caps |= MACB_CAPS_ISR_CLEAR_ON_WRITE;
		if (GEM_BFEXT(NO_PCS, dcfg) == 0)
			bp->caps |= MACB_CAPS_PCS;
		dcfg = gem_readl(bp, DCFG12);
		if (GEM_BFEXT(HIGH_SPEED, dcfg) == 1)
			bp->caps |= MACB_CAPS_HIGH_SPEED;
		dcfg = gem_readl(bp, DCFG2);
		if ((dcfg & (GEM_BIT(RX_PKT_BUFF) | GEM_BIT(TX_PKT_BUFF))) == 0)
			bp->caps |= MACB_CAPS_FIFO_MODE;
#ifdef CONFIG_MACB_USE_HWSTAMP
		if (gem_has_ptp(bp)) {
			if (!GEM_BFEXT(TSU, gem_readl(bp, DCFG5)))
				dev_err(&bp->pdev->dev,
					"GEM doesn't support hardware ptp.\n");
			else {
				bp->hw_dma_cap |= HW_DMA_CAP_PTP;
				bp->ptp_info = &gem_ptp_info;
			}
		}
#endif
	}

	dev_dbg(&bp->pdev->dev, "Cadence caps 0x%08x\n", bp->caps);
}

static void macb_probe_queues(void __iomem *mem,
			      bool native_io,
			      unsigned int *queue_mask,
			      unsigned int *num_queues)
{
	*queue_mask = 0x1;
	*num_queues = 1;

	/* is it macb or gem ?
	 *
	 * We need to read directly from the hardware here because
	 * we are early in the probe process and don't have the
	 * MACB_CAPS_MACB_IS_GEM flag positioned
	 */
	if (!hw_is_gem(mem, native_io))
		return;

	/* bit 0 is never set but queue 0 always exists */
	*queue_mask |= readl_relaxed(mem + GEM_DCFG6) & 0xff;
	*num_queues = hweight32(*queue_mask);
}

static void macb_clks_disable(struct clk *pclk, struct clk *hclk, struct clk *tx_clk,
			      struct clk *rx_clk, struct clk *tsu_clk)
{
	struct clk_bulk_data clks[] = {
		{ .clk = tsu_clk, },
		{ .clk = rx_clk, },
		{ .clk = pclk, },
		{ .clk = hclk, },
		{ .clk = tx_clk },
	};

	clk_bulk_disable_unprepare(ARRAY_SIZE(clks), clks);
}

static int macb_clk_init(struct platform_device *pdev, struct clk **pclk,
			 struct clk **hclk, struct clk **tx_clk,
			 struct clk **rx_clk, struct clk **tsu_clk)
{
	struct macb_platform_data *pdata;
	int err;

	pdata = dev_get_platdata(&pdev->dev);
	if (pdata) {
		*pclk = pdata->pclk;
		*hclk = pdata->hclk;
	} else {
		*pclk = devm_clk_get(&pdev->dev, "pclk");
		*hclk = devm_clk_get(&pdev->dev, "hclk");
	}

	if (IS_ERR_OR_NULL(*pclk)) {
		err = IS_ERR(*pclk) ? PTR_ERR(*pclk) : -ENODEV;
		dev_err(&pdev->dev, "failed to get macb_clk (%d)\n", err);
		return err;
	}

	if (IS_ERR_OR_NULL(*hclk)) {
		err = IS_ERR(*hclk) ? PTR_ERR(*hclk) : -ENODEV;
		dev_err(&pdev->dev, "failed to get hclk (%d)\n", err);
		return err;
	}

	*tx_clk = devm_clk_get_optional(&pdev->dev, "tx_clk");
	if (IS_ERR(*tx_clk))
		return PTR_ERR(*tx_clk);

	*rx_clk = devm_clk_get_optional(&pdev->dev, "rx_clk");
	if (IS_ERR(*rx_clk))
		return PTR_ERR(*rx_clk);

	*tsu_clk = devm_clk_get_optional(&pdev->dev, "tsu_clk");
	if (IS_ERR(*tsu_clk))
		return PTR_ERR(*tsu_clk);

	err = clk_prepare_enable(*pclk);
	if (err) {
		dev_err(&pdev->dev, "failed to enable pclk (%d)\n", err);
		return err;
	}

	err = clk_prepare_enable(*hclk);
	if (err) {
		dev_err(&pdev->dev, "failed to enable hclk (%d)\n", err);
		goto err_disable_pclk;
	}

	err = clk_prepare_enable(*tx_clk);
	if (err) {
		dev_err(&pdev->dev, "failed to enable tx_clk (%d)\n", err);
		goto err_disable_hclk;
	}

	err = clk_prepare_enable(*rx_clk);
	if (err) {
		dev_err(&pdev->dev, "failed to enable rx_clk (%d)\n", err);
		goto err_disable_txclk;
	}

	err = clk_prepare_enable(*tsu_clk);
	if (err) {
		dev_err(&pdev->dev, "failed to enable tsu_clk (%d)\n", err);
		goto err_disable_rxclk;
	}

	return 0;

err_disable_rxclk:
	clk_disable_unprepare(*rx_clk);

err_disable_txclk:
	clk_disable_unprepare(*tx_clk);

err_disable_hclk:
	clk_disable_unprepare(*hclk);

err_disable_pclk:
	clk_disable_unprepare(*pclk);

	return err;
}

static int macb_init(struct platform_device *pdev)
{
	struct net_device *dev = platform_get_drvdata(pdev);
	unsigned int hw_q, q;
	struct macb *bp = netdev_priv(dev);
	struct macb_queue *queue;
	int err;
	u32 val, reg;

	bp->tx_ring_size = DEFAULT_TX_RING_SIZE;
	bp->rx_ring_size = DEFAULT_RX_RING_SIZE;

	/* set the queue register mapping once for all: queue0 has a special
	 * register mapping but we don't want to test the queue index then
	 * compute the corresponding register offset at run time.
	 */
	for (hw_q = 0, q = 0; hw_q < MACB_MAX_QUEUES; ++hw_q) {
		if (!(bp->queue_mask & (1 << hw_q)))
			continue;

		queue = &bp->queues[q];
		queue->bp = bp;
		netif_napi_add(dev, &queue->napi, macb_poll, NAPI_POLL_WEIGHT);
		if (hw_q) {
			queue->ISR  = GEM_ISR(hw_q - 1);
			queue->IER  = GEM_IER(hw_q - 1);
			queue->IDR  = GEM_IDR(hw_q - 1);
			queue->IMR  = GEM_IMR(hw_q - 1);
			queue->TBQP = GEM_TBQP(hw_q - 1);
			queue->RBQP = GEM_RBQP(hw_q - 1);
			queue->RBQS = GEM_RBQS(hw_q - 1);
#ifdef CONFIG_ARCH_DMA_ADDR_T_64BIT
			if (bp->hw_dma_cap & HW_DMA_CAP_64B) {
				queue->TBQPH = GEM_TBQPH(hw_q - 1);
				queue->RBQPH = GEM_RBQPH(hw_q - 1);
			}
#endif
		} else {
			/* queue0 uses legacy registers */
			queue->ISR  = MACB_ISR;
			queue->IER  = MACB_IER;
			queue->IDR  = MACB_IDR;
			queue->IMR  = MACB_IMR;
			queue->TBQP = MACB_TBQP;
			queue->RBQP = MACB_RBQP;
#ifdef CONFIG_ARCH_DMA_ADDR_T_64BIT
			if (bp->hw_dma_cap & HW_DMA_CAP_64B) {
				queue->TBQPH = MACB_TBQPH;
				queue->RBQPH = MACB_RBQPH;
			}
#endif
		}

		/* get irq: here we use the linux queue index, not the hardware
		 * queue index. the queue irq definitions in the device tree
		 * must remove the optional gaps that could exist in the
		 * hardware queue mask.
		 */
		queue->irq = platform_get_irq(pdev, q);
		err = devm_request_irq(&pdev->dev, queue->irq, macb_interrupt,
				       IRQF_SHARED, dev->name, queue);
		if (err) {
			dev_err(&pdev->dev,
				"Unable to request IRQ %d (error %d)\n",
				queue->irq, err);
			return err;
		}

		INIT_WORK(&queue->tx_error_task, macb_tx_error_task);
		q++;
	}

	dev->netdev_ops = &macb_netdev_ops;

	/* setup appropriated routines according to adapter type */
	if (macb_is_gem(bp)) {
		bp->max_tx_length = GEM_MAX_TX_LEN;
		bp->macbgem_ops.mog_alloc_rx_buffers = gem_alloc_rx_buffers;
		bp->macbgem_ops.mog_free_rx_buffers = gem_free_rx_buffers;
		bp->macbgem_ops.mog_init_rings = gem_init_rings;
		bp->macbgem_ops.mog_rx = gem_rx;
		dev->ethtool_ops = &gem_ethtool_ops;
	} else {
		bp->max_tx_length = MACB_MAX_TX_LEN;
		bp->macbgem_ops.mog_alloc_rx_buffers = macb_alloc_rx_buffers;
		bp->macbgem_ops.mog_free_rx_buffers = macb_free_rx_buffers;
		bp->macbgem_ops.mog_init_rings = macb_init_rings;
		bp->macbgem_ops.mog_rx = macb_rx;
		dev->ethtool_ops = &macb_ethtool_ops;
	}

	/* Set features */
	dev->hw_features = NETIF_F_SG;

	/* Check LSO capability */
	if (GEM_BFEXT(PBUF_LSO, gem_readl(bp, DCFG6)))
		dev->hw_features |= MACB_NETIF_LSO;

	/* Checksum offload is only available on gem with packet buffer */
	if (macb_is_gem(bp) && !(bp->caps & MACB_CAPS_FIFO_MODE))
		dev->hw_features |= NETIF_F_HW_CSUM | NETIF_F_RXCSUM;
	if (bp->caps & MACB_CAPS_SG_DISABLED)
		dev->hw_features &= ~NETIF_F_SG;
	dev->features = dev->hw_features;

	/* Check RX Flow Filters support.
	 * Max Rx flows set by availability of screeners & compare regs:
	 * each 4-tuple define requires 1 T2 screener reg + 3 compare regs
	 */
	reg = gem_readl(bp, DCFG8);
	bp->max_tuples = min((GEM_BFEXT(SCR2CMP, reg) / 3),
			GEM_BFEXT(T2SCR, reg));
	if (bp->max_tuples > 0) {
		/* also needs one ethtype match to check IPv4 */
		if (GEM_BFEXT(SCR2ETH, reg) > 0) {
			/* program this reg now */
			reg = 0;
			reg = GEM_BFINS(ETHTCMP, (uint16_t)ETH_P_IP, reg);
			gem_writel_n(bp, ETHT, SCRT2_ETHT, reg);
			/* Filtering is supported in hw but don't enable it in kernel now */
			dev->hw_features |= NETIF_F_NTUPLE;
			/* init Rx flow definitions */
			INIT_LIST_HEAD(&bp->rx_fs_list.list);
			bp->rx_fs_list.count = 0;
			spin_lock_init(&bp->rx_fs_lock);
		} else
			bp->max_tuples = 0;
	}

	if (!(bp->caps & MACB_CAPS_USRIO_DISABLED)) {
		val = 0;
		if (phy_interface_mode_is_rgmii(bp->phy_interface))
			val = bp->usrio->rgmii;
		else if (bp->phy_interface == PHY_INTERFACE_MODE_RMII &&
			 (bp->caps & MACB_CAPS_USRIO_DEFAULT_IS_MII_GMII))
			val = bp->usrio->rmii;
		else if (!(bp->caps & MACB_CAPS_USRIO_DEFAULT_IS_MII_GMII))
			val = bp->usrio->mii;

		if (bp->caps & MACB_CAPS_USRIO_HAS_CLKEN)
			val |= bp->usrio->refclk;

		macb_or_gem_writel(bp, USRIO, val);
	}

	/* Set MII management clock divider */
	val = macb_mdc_clk_div(bp);
	val |= macb_dbw(bp);
	if (bp->phy_interface == PHY_INTERFACE_MODE_SGMII)
		val |= GEM_BIT(SGMIIEN) | GEM_BIT(PCSSEL);
	macb_writel(bp, NCFGR, val);

	return 0;
}

static const struct macb_usrio_config macb_default_usrio = {
	.mii = MACB_BIT(MII),
	.rmii = MACB_BIT(RMII),
	.rgmii = GEM_BIT(RGMII),
	.refclk = MACB_BIT(CLKEN),
};

#if defined(CONFIG_OF)
/* 1518 rounded up */
#define AT91ETHER_MAX_RBUFF_SZ	0x600
/* max number of receive buffers */
#define AT91ETHER_MAX_RX_DESCR	9

static struct sifive_fu540_macb_mgmt *mgmt;

static int at91ether_alloc_coherent(struct macb *lp)
{
	struct macb_queue *q = &lp->queues[0];

	q->rx_ring = dma_alloc_coherent(&lp->pdev->dev,
					 (AT91ETHER_MAX_RX_DESCR *
					  macb_dma_desc_get_size(lp)),
					 &q->rx_ring_dma, GFP_KERNEL);
	if (!q->rx_ring)
		return -ENOMEM;

	q->rx_buffers = dma_alloc_coherent(&lp->pdev->dev,
					    AT91ETHER_MAX_RX_DESCR *
					    AT91ETHER_MAX_RBUFF_SZ,
					    &q->rx_buffers_dma, GFP_KERNEL);
	if (!q->rx_buffers) {
		dma_free_coherent(&lp->pdev->dev,
				  AT91ETHER_MAX_RX_DESCR *
				  macb_dma_desc_get_size(lp),
				  q->rx_ring, q->rx_ring_dma);
		q->rx_ring = NULL;
		return -ENOMEM;
	}

	return 0;
}

static void at91ether_free_coherent(struct macb *lp)
{
	struct macb_queue *q = &lp->queues[0];

	if (q->rx_ring) {
		dma_free_coherent(&lp->pdev->dev,
				  AT91ETHER_MAX_RX_DESCR *
				  macb_dma_desc_get_size(lp),
				  q->rx_ring, q->rx_ring_dma);
		q->rx_ring = NULL;
	}

	if (q->rx_buffers) {
		dma_free_coherent(&lp->pdev->dev,
				  AT91ETHER_MAX_RX_DESCR *
				  AT91ETHER_MAX_RBUFF_SZ,
				  q->rx_buffers, q->rx_buffers_dma);
		q->rx_buffers = NULL;
	}
}

/* Initialize and start the Receiver and Transmit subsystems */
static int at91ether_start(struct macb *lp)
{
	struct macb_queue *q = &lp->queues[0];
	struct macb_dma_desc *desc;
	dma_addr_t addr;
	u32 ctl;
	int i, ret;

	ret = at91ether_alloc_coherent(lp);
	if (ret)
		return ret;

	addr = q->rx_buffers_dma;
	for (i = 0; i < AT91ETHER_MAX_RX_DESCR; i++) {
		desc = macb_rx_desc(q, i);
		macb_set_addr(lp, desc, addr);
		desc->ctrl = 0;
		addr += AT91ETHER_MAX_RBUFF_SZ;
	}

	/* Set the Wrap bit on the last descriptor */
	desc->addr |= MACB_BIT(RX_WRAP);

	/* Reset buffer index */
	q->rx_tail = 0;

	/* Program address of descriptor list in Rx Buffer Queue register */
	macb_writel(lp, RBQP, q->rx_ring_dma);

	/* Enable Receive and Transmit */
	ctl = macb_readl(lp, NCR);
	macb_writel(lp, NCR, ctl | MACB_BIT(RE) | MACB_BIT(TE));

	/* Enable MAC interrupts */
	macb_writel(lp, IER, MACB_BIT(RCOMP)	|
			     MACB_BIT(RXUBR)	|
			     MACB_BIT(ISR_TUND)	|
			     MACB_BIT(ISR_RLE)	|
			     MACB_BIT(TCOMP)	|
			     MACB_BIT(RM9200_TBRE)	|
			     MACB_BIT(ISR_ROVR)	|
			     MACB_BIT(HRESP));

	return 0;
}

static void at91ether_stop(struct macb *lp)
{
	u32 ctl;

	/* Disable MAC interrupts */
	macb_writel(lp, IDR, MACB_BIT(RCOMP)	|
			     MACB_BIT(RXUBR)	|
			     MACB_BIT(ISR_TUND)	|
			     MACB_BIT(ISR_RLE)	|
			     MACB_BIT(TCOMP)	|
			     MACB_BIT(RM9200_TBRE)	|
			     MACB_BIT(ISR_ROVR) |
			     MACB_BIT(HRESP));

	/* Disable Receiver and Transmitter */
	ctl = macb_readl(lp, NCR);
	macb_writel(lp, NCR, ctl & ~(MACB_BIT(TE) | MACB_BIT(RE)));

	/* Free resources. */
	at91ether_free_coherent(lp);
}

/* Open the ethernet interface */
static int at91ether_open(struct net_device *dev)
{
	struct macb *lp = netdev_priv(dev);
	u32 ctl;
	int ret;

	ret = pm_runtime_get_sync(&lp->pdev->dev);
	if (ret < 0) {
		pm_runtime_put_noidle(&lp->pdev->dev);
		return ret;
	}

	/* Clear internal statistics */
	ctl = macb_readl(lp, NCR);
	macb_writel(lp, NCR, ctl | MACB_BIT(CLRSTAT));

	macb_set_hwaddr(lp);

	ret = at91ether_start(lp);
	if (ret)
		goto pm_exit;

	ret = macb_phylink_connect(lp);
	if (ret)
		goto stop;

	netif_start_queue(dev);

	return 0;

stop:
	at91ether_stop(lp);
pm_exit:
	pm_runtime_put_sync(&lp->pdev->dev);
	return ret;
}

/* Close the interface */
static int at91ether_close(struct net_device *dev)
{
	struct macb *lp = netdev_priv(dev);

	netif_stop_queue(dev);

	phylink_stop(lp->phylink);
	phylink_disconnect_phy(lp->phylink);

	at91ether_stop(lp);

	return pm_runtime_put(&lp->pdev->dev);
}

/* Transmit packet */
static netdev_tx_t at91ether_start_xmit(struct sk_buff *skb,
					struct net_device *dev)
{
	struct macb *lp = netdev_priv(dev);
	unsigned long flags;

<<<<<<< HEAD
	if (lp->rm9200_tx_len < 2) {
		int desc = lp->rm9200_tx_tail;
=======
	if (macb_readl(lp, TSR) & MACB_BIT(RM9200_BNQ)) {
		int desc = 0;

		netif_stop_queue(dev);
>>>>>>> f642729d

		/* Store packet information (to free when Tx completed) */
		lp->rm9200_txq[desc].skb = skb;
		lp->rm9200_txq[desc].size = skb->len;
		lp->rm9200_txq[desc].mapping = dma_map_single(&lp->pdev->dev, skb->data,
							      skb->len, DMA_TO_DEVICE);
		if (dma_mapping_error(&lp->pdev->dev, lp->rm9200_txq[desc].mapping)) {
			dev_kfree_skb_any(skb);
			dev->stats.tx_dropped++;
			netdev_err(dev, "%s: DMA mapping error\n", __func__);
			return NETDEV_TX_OK;
		}

		spin_lock_irqsave(&lp->lock, flags);

		lp->rm9200_tx_tail = (desc + 1) & 1;
		lp->rm9200_tx_len++;
		if (lp->rm9200_tx_len > 1)
			netif_stop_queue(dev);

		spin_unlock_irqrestore(&lp->lock, flags);

		/* Set address of the data in the Transmit Address register */
		macb_writel(lp, TAR, lp->rm9200_txq[desc].mapping);
		/* Set length of the packet in the Transmit Control register */
		macb_writel(lp, TCR, skb->len);

	} else {
		netdev_err(dev, "%s called, but device is busy!\n", __func__);
		return NETDEV_TX_BUSY;
	}

	return NETDEV_TX_OK;
}

/* Extract received frame from buffer descriptors and sent to upper layers.
 * (Called from interrupt context)
 */
static void at91ether_rx(struct net_device *dev)
{
	struct macb *lp = netdev_priv(dev);
	struct macb_queue *q = &lp->queues[0];
	struct macb_dma_desc *desc;
	unsigned char *p_recv;
	struct sk_buff *skb;
	unsigned int pktlen;

	desc = macb_rx_desc(q, q->rx_tail);
	while (desc->addr & MACB_BIT(RX_USED)) {
		p_recv = q->rx_buffers + q->rx_tail * AT91ETHER_MAX_RBUFF_SZ;
		pktlen = MACB_BF(RX_FRMLEN, desc->ctrl);
		skb = netdev_alloc_skb(dev, pktlen + 2);
		if (skb) {
			skb_reserve(skb, 2);
			skb_put_data(skb, p_recv, pktlen);

			skb->protocol = eth_type_trans(skb, dev);
			dev->stats.rx_packets++;
			dev->stats.rx_bytes += pktlen;
			netif_rx(skb);
		} else {
			dev->stats.rx_dropped++;
		}

		if (desc->ctrl & MACB_BIT(RX_MHASH_MATCH))
			dev->stats.multicast++;

		/* reset ownership bit */
		desc->addr &= ~MACB_BIT(RX_USED);

		/* wrap after last buffer */
		if (q->rx_tail == AT91ETHER_MAX_RX_DESCR - 1)
			q->rx_tail = 0;
		else
			q->rx_tail++;

		desc = macb_rx_desc(q, q->rx_tail);
	}
}

/* MAC interrupt handler */
static irqreturn_t at91ether_interrupt(int irq, void *dev_id)
{
	struct net_device *dev = dev_id;
	struct macb *lp = netdev_priv(dev);
	u32 intstatus, ctl;
	unsigned int desc;
<<<<<<< HEAD
	unsigned int qlen;
	u32 tsr;
=======
>>>>>>> f642729d

	/* MAC Interrupt Status register indicates what interrupts are pending.
	 * It is automatically cleared once read.
	 */
	intstatus = macb_readl(lp, ISR);

	/* Receive complete */
	if (intstatus & MACB_BIT(RCOMP))
		at91ether_rx(dev);

	/* Transmit complete */
	if (intstatus & (MACB_BIT(TCOMP) | MACB_BIT(RM9200_TBRE))) {
		/* The TCOM bit is set even if the transmission failed */
		if (intstatus & (MACB_BIT(ISR_TUND) | MACB_BIT(ISR_RLE)))
			dev->stats.tx_errors++;

<<<<<<< HEAD
		spin_lock(&lp->lock);

		tsr = macb_readl(lp, TSR);

		/* we have three possibilities here:
		 *   - all pending packets transmitted (TGO, implies BNQ)
		 *   - only first packet transmitted (!TGO && BNQ)
		 *   - two frames pending (!TGO && !BNQ)
		 * Note that TGO ("transmit go") is called "IDLE" on RM9200.
		 */
		qlen = (tsr & MACB_BIT(TGO)) ? 0 :
			(tsr & MACB_BIT(RM9200_BNQ)) ? 1 : 2;

		while (lp->rm9200_tx_len > qlen) {
			desc = (lp->rm9200_tx_tail - lp->rm9200_tx_len) & 1;
=======
		desc = 0;
		if (lp->rm9200_txq[desc].skb) {
>>>>>>> f642729d
			dev_consume_skb_irq(lp->rm9200_txq[desc].skb);
			lp->rm9200_txq[desc].skb = NULL;
			dma_unmap_single(&lp->pdev->dev, lp->rm9200_txq[desc].mapping,
					 lp->rm9200_txq[desc].size, DMA_TO_DEVICE);
			dev->stats.tx_packets++;
			dev->stats.tx_bytes += lp->rm9200_txq[desc].size;
<<<<<<< HEAD
			lp->rm9200_tx_len--;
=======
>>>>>>> f642729d
		}

		if (lp->rm9200_tx_len < 2 && netif_queue_stopped(dev))
			netif_wake_queue(dev);

		spin_unlock(&lp->lock);
	}

	/* Work-around for EMAC Errata section 41.3.1 */
	if (intstatus & MACB_BIT(RXUBR)) {
		ctl = macb_readl(lp, NCR);
		macb_writel(lp, NCR, ctl & ~MACB_BIT(RE));
		wmb();
		macb_writel(lp, NCR, ctl | MACB_BIT(RE));
	}

	if (intstatus & MACB_BIT(ISR_ROVR))
		netdev_err(dev, "ROVR error\n");

	return IRQ_HANDLED;
}

#ifdef CONFIG_NET_POLL_CONTROLLER
static void at91ether_poll_controller(struct net_device *dev)
{
	unsigned long flags;

	local_irq_save(flags);
	at91ether_interrupt(dev->irq, dev);
	local_irq_restore(flags);
}
#endif

static const struct net_device_ops at91ether_netdev_ops = {
	.ndo_open		= at91ether_open,
	.ndo_stop		= at91ether_close,
	.ndo_start_xmit		= at91ether_start_xmit,
	.ndo_get_stats		= macb_get_stats,
	.ndo_set_rx_mode	= macb_set_rx_mode,
	.ndo_set_mac_address	= eth_mac_addr,
	.ndo_do_ioctl		= macb_ioctl,
	.ndo_validate_addr	= eth_validate_addr,
#ifdef CONFIG_NET_POLL_CONTROLLER
	.ndo_poll_controller	= at91ether_poll_controller,
#endif
};

static int at91ether_clk_init(struct platform_device *pdev, struct clk **pclk,
			      struct clk **hclk, struct clk **tx_clk,
			      struct clk **rx_clk, struct clk **tsu_clk)
{
	int err;

	*hclk = NULL;
	*tx_clk = NULL;
	*rx_clk = NULL;
	*tsu_clk = NULL;

	*pclk = devm_clk_get(&pdev->dev, "ether_clk");
	if (IS_ERR(*pclk))
		return PTR_ERR(*pclk);

	err = clk_prepare_enable(*pclk);
	if (err) {
		dev_err(&pdev->dev, "failed to enable pclk (%d)\n", err);
		return err;
	}

	return 0;
}

static int at91ether_init(struct platform_device *pdev)
{
	struct net_device *dev = platform_get_drvdata(pdev);
	struct macb *bp = netdev_priv(dev);
	int err;

	bp->queues[0].bp = bp;

	dev->netdev_ops = &at91ether_netdev_ops;
	dev->ethtool_ops = &macb_ethtool_ops;

	err = devm_request_irq(&pdev->dev, dev->irq, at91ether_interrupt,
			       0, dev->name, dev);
	if (err)
		return err;

	macb_writel(bp, NCR, 0);

	macb_writel(bp, NCFGR, MACB_BF(CLK, MACB_CLK_DIV32) | MACB_BIT(BIG));

	return 0;
}

static unsigned long fu540_macb_tx_recalc_rate(struct clk_hw *hw,
					       unsigned long parent_rate)
{
	return mgmt->rate;
}

static long fu540_macb_tx_round_rate(struct clk_hw *hw, unsigned long rate,
				     unsigned long *parent_rate)
{
	if (WARN_ON(rate < 2500000))
		return 2500000;
	else if (rate == 2500000)
		return 2500000;
	else if (WARN_ON(rate < 13750000))
		return 2500000;
	else if (WARN_ON(rate < 25000000))
		return 25000000;
	else if (rate == 25000000)
		return 25000000;
	else if (WARN_ON(rate < 75000000))
		return 25000000;
	else if (WARN_ON(rate < 125000000))
		return 125000000;
	else if (rate == 125000000)
		return 125000000;

	WARN_ON(rate > 125000000);

	return 125000000;
}

static int fu540_macb_tx_set_rate(struct clk_hw *hw, unsigned long rate,
				  unsigned long parent_rate)
{
	rate = fu540_macb_tx_round_rate(hw, rate, &parent_rate);
	if (rate != 125000000)
		iowrite32(1, mgmt->reg);
	else
		iowrite32(0, mgmt->reg);
	mgmt->rate = rate;

	return 0;
}

static const struct clk_ops fu540_c000_ops = {
	.recalc_rate = fu540_macb_tx_recalc_rate,
	.round_rate = fu540_macb_tx_round_rate,
	.set_rate = fu540_macb_tx_set_rate,
};

static int fu540_c000_clk_init(struct platform_device *pdev, struct clk **pclk,
			       struct clk **hclk, struct clk **tx_clk,
			       struct clk **rx_clk, struct clk **tsu_clk)
{
	struct clk_init_data init;
	int err = 0;

	err = macb_clk_init(pdev, pclk, hclk, tx_clk, rx_clk, tsu_clk);
	if (err)
		return err;

	mgmt = devm_kzalloc(&pdev->dev, sizeof(*mgmt), GFP_KERNEL);
	if (!mgmt) {
		err = -ENOMEM;
		goto err_disable_clks;
	}

	init.name = "sifive-gemgxl-mgmt";
	init.ops = &fu540_c000_ops;
	init.flags = 0;
	init.num_parents = 0;

	mgmt->rate = 0;
	mgmt->hw.init = &init;

	*tx_clk = devm_clk_register(&pdev->dev, &mgmt->hw);
	if (IS_ERR(*tx_clk)) {
		err = PTR_ERR(*tx_clk);
		goto err_disable_clks;
	}

	err = clk_prepare_enable(*tx_clk);
	if (err) {
		dev_err(&pdev->dev, "failed to enable tx_clk (%u)\n", err);
		*tx_clk = NULL;
		goto err_disable_clks;
	} else {
		dev_info(&pdev->dev, "Registered clk switch '%s'\n", init.name);
	}

	return 0;

err_disable_clks:
	macb_clks_disable(*pclk, *hclk, *tx_clk, *rx_clk, *tsu_clk);

	return err;
}

static int fu540_c000_init(struct platform_device *pdev)
{
	mgmt->reg = devm_platform_ioremap_resource(pdev, 1);
	if (IS_ERR(mgmt->reg))
		return PTR_ERR(mgmt->reg);

	return macb_init(pdev);
}

static const struct macb_usrio_config sama7g5_usrio = {
	.mii = 0,
	.rmii = 1,
	.rgmii = 2,
	.refclk = BIT(2),
	.hdfctlen = BIT(6),
};

static const struct macb_config fu540_c000_config = {
	.caps = MACB_CAPS_GIGABIT_MODE_AVAILABLE | MACB_CAPS_JUMBO |
		MACB_CAPS_GEM_HAS_PTP,
	.dma_burst_length = 16,
	.clk_init = fu540_c000_clk_init,
	.init = fu540_c000_init,
	.jumbo_max_len = 10240,
	.usrio = &macb_default_usrio,
};

static const struct macb_config at91sam9260_config = {
	.caps = MACB_CAPS_USRIO_HAS_CLKEN | MACB_CAPS_USRIO_DEFAULT_IS_MII_GMII,
	.clk_init = macb_clk_init,
	.init = macb_init,
	.usrio = &macb_default_usrio,
};

static const struct macb_config sama5d3macb_config = {
	.caps = MACB_CAPS_SG_DISABLED
	      | MACB_CAPS_USRIO_HAS_CLKEN | MACB_CAPS_USRIO_DEFAULT_IS_MII_GMII,
	.clk_init = macb_clk_init,
	.init = macb_init,
	.usrio = &macb_default_usrio,
};

static const struct macb_config pc302gem_config = {
	.caps = MACB_CAPS_SG_DISABLED | MACB_CAPS_GIGABIT_MODE_AVAILABLE,
	.dma_burst_length = 16,
	.clk_init = macb_clk_init,
	.init = macb_init,
	.usrio = &macb_default_usrio,
};

static const struct macb_config sama5d2_config = {
	.caps = MACB_CAPS_USRIO_DEFAULT_IS_MII_GMII,
	.dma_burst_length = 16,
	.clk_init = macb_clk_init,
	.init = macb_init,
	.usrio = &macb_default_usrio,
};

static const struct macb_config sama5d3_config = {
	.caps = MACB_CAPS_SG_DISABLED | MACB_CAPS_GIGABIT_MODE_AVAILABLE
	      | MACB_CAPS_USRIO_DEFAULT_IS_MII_GMII | MACB_CAPS_JUMBO,
	.dma_burst_length = 16,
	.clk_init = macb_clk_init,
	.init = macb_init,
	.jumbo_max_len = 10240,
	.usrio = &macb_default_usrio,
};

static const struct macb_config sama5d4_config = {
	.caps = MACB_CAPS_USRIO_DEFAULT_IS_MII_GMII,
	.dma_burst_length = 4,
	.clk_init = macb_clk_init,
	.init = macb_init,
	.usrio = &macb_default_usrio,
};

static const struct macb_config emac_config = {
	.caps = MACB_CAPS_NEEDS_RSTONUBR | MACB_CAPS_MACB_IS_EMAC,
	.clk_init = at91ether_clk_init,
	.init = at91ether_init,
	.usrio = &macb_default_usrio,
};

static const struct macb_config np4_config = {
	.caps = MACB_CAPS_USRIO_DISABLED,
	.clk_init = macb_clk_init,
	.init = macb_init,
	.usrio = &macb_default_usrio,
};

static const struct macb_config zynqmp_config = {
	.caps = MACB_CAPS_GIGABIT_MODE_AVAILABLE |
			MACB_CAPS_JUMBO |
			MACB_CAPS_GEM_HAS_PTP | MACB_CAPS_BD_RD_PREFETCH,
	.dma_burst_length = 16,
	.clk_init = macb_clk_init,
	.init = macb_init,
	.jumbo_max_len = 10240,
	.usrio = &macb_default_usrio,
};

static const struct macb_config zynq_config = {
	.caps = MACB_CAPS_GIGABIT_MODE_AVAILABLE | MACB_CAPS_NO_GIGABIT_HALF |
		MACB_CAPS_NEEDS_RSTONUBR,
	.dma_burst_length = 16,
	.clk_init = macb_clk_init,
	.init = macb_init,
	.usrio = &macb_default_usrio,
};

static const struct macb_config sama7g5_gem_config = {
	.caps = MACB_CAPS_GIGABIT_MODE_AVAILABLE | MACB_CAPS_CLK_HW_CHG,
	.dma_burst_length = 16,
	.clk_init = macb_clk_init,
	.init = macb_init,
	.usrio = &sama7g5_usrio,
};

static const struct macb_config sama7g5_emac_config = {
	.caps = MACB_CAPS_USRIO_DEFAULT_IS_MII_GMII | MACB_CAPS_USRIO_HAS_CLKEN,
	.dma_burst_length = 16,
	.clk_init = macb_clk_init,
	.init = macb_init,
	.usrio = &sama7g5_usrio,
};

static const struct of_device_id macb_dt_ids[] = {
	{ .compatible = "cdns,at32ap7000-macb" },
	{ .compatible = "cdns,at91sam9260-macb", .data = &at91sam9260_config },
	{ .compatible = "cdns,macb" },
	{ .compatible = "cdns,np4-macb", .data = &np4_config },
	{ .compatible = "cdns,pc302-gem", .data = &pc302gem_config },
	{ .compatible = "cdns,gem", .data = &pc302gem_config },
	{ .compatible = "cdns,sam9x60-macb", .data = &at91sam9260_config },
	{ .compatible = "atmel,sama5d2-gem", .data = &sama5d2_config },
	{ .compatible = "atmel,sama5d3-gem", .data = &sama5d3_config },
	{ .compatible = "atmel,sama5d3-macb", .data = &sama5d3macb_config },
	{ .compatible = "atmel,sama5d4-gem", .data = &sama5d4_config },
	{ .compatible = "cdns,at91rm9200-emac", .data = &emac_config },
	{ .compatible = "cdns,emac", .data = &emac_config },
	{ .compatible = "cdns,zynqmp-gem", .data = &zynqmp_config},
	{ .compatible = "cdns,zynq-gem", .data = &zynq_config },
	{ .compatible = "sifive,fu540-c000-gem", .data = &fu540_c000_config },
	{ .compatible = "microchip,sama7g5-gem", .data = &sama7g5_gem_config },
	{ .compatible = "microchip,sama7g5-emac", .data = &sama7g5_emac_config },
	{ /* sentinel */ }
};
MODULE_DEVICE_TABLE(of, macb_dt_ids);
#endif /* CONFIG_OF */

static const struct macb_config default_gem_config = {
	.caps = MACB_CAPS_GIGABIT_MODE_AVAILABLE |
			MACB_CAPS_JUMBO |
			MACB_CAPS_GEM_HAS_PTP,
	.dma_burst_length = 16,
	.clk_init = macb_clk_init,
	.init = macb_init,
	.usrio = &macb_default_usrio,
	.jumbo_max_len = 10240,
};

static int macb_probe(struct platform_device *pdev)
{
	const struct macb_config *macb_config = &default_gem_config;
	int (*clk_init)(struct platform_device *, struct clk **,
			struct clk **, struct clk **,  struct clk **,
			struct clk **) = macb_config->clk_init;
	int (*init)(struct platform_device *) = macb_config->init;
	struct device_node *np = pdev->dev.of_node;
	struct clk *pclk, *hclk = NULL, *tx_clk = NULL, *rx_clk = NULL;
	struct clk *tsu_clk = NULL;
	unsigned int queue_mask, num_queues;
	bool native_io;
	phy_interface_t interface;
	struct net_device *dev;
	struct resource *regs;
	void __iomem *mem;
	const char *mac;
	struct macb *bp;
	int err, val;

	regs = platform_get_resource(pdev, IORESOURCE_MEM, 0);
	mem = devm_ioremap_resource(&pdev->dev, regs);
	if (IS_ERR(mem))
		return PTR_ERR(mem);

	if (np) {
		const struct of_device_id *match;

		match = of_match_node(macb_dt_ids, np);
		if (match && match->data) {
			macb_config = match->data;
			clk_init = macb_config->clk_init;
			init = macb_config->init;
		}
	}

	err = clk_init(pdev, &pclk, &hclk, &tx_clk, &rx_clk, &tsu_clk);
	if (err)
		return err;

	pm_runtime_set_autosuspend_delay(&pdev->dev, MACB_PM_TIMEOUT);
	pm_runtime_use_autosuspend(&pdev->dev);
	pm_runtime_get_noresume(&pdev->dev);
	pm_runtime_set_active(&pdev->dev);
	pm_runtime_enable(&pdev->dev);
	native_io = hw_is_native_io(mem);

	macb_probe_queues(mem, native_io, &queue_mask, &num_queues);
	dev = alloc_etherdev_mq(sizeof(*bp), num_queues);
	if (!dev) {
		err = -ENOMEM;
		goto err_disable_clocks;
	}

	dev->base_addr = regs->start;

	SET_NETDEV_DEV(dev, &pdev->dev);

	bp = netdev_priv(dev);
	bp->pdev = pdev;
	bp->dev = dev;
	bp->regs = mem;
	bp->native_io = native_io;
	if (native_io) {
		bp->macb_reg_readl = hw_readl_native;
		bp->macb_reg_writel = hw_writel_native;
	} else {
		bp->macb_reg_readl = hw_readl;
		bp->macb_reg_writel = hw_writel;
	}
	bp->num_queues = num_queues;
	bp->queue_mask = queue_mask;
	if (macb_config)
		bp->dma_burst_length = macb_config->dma_burst_length;
	bp->pclk = pclk;
	bp->hclk = hclk;
	bp->tx_clk = tx_clk;
	bp->rx_clk = rx_clk;
	bp->tsu_clk = tsu_clk;
	if (macb_config)
		bp->jumbo_max_len = macb_config->jumbo_max_len;

	bp->wol = 0;
	if (of_get_property(np, "magic-packet", NULL))
		bp->wol |= MACB_WOL_HAS_MAGIC_PACKET;
	device_set_wakeup_capable(&pdev->dev, bp->wol & MACB_WOL_HAS_MAGIC_PACKET);

	bp->usrio = macb_config->usrio;

	spin_lock_init(&bp->lock);

	/* setup capabilities */
	macb_configure_caps(bp, macb_config);

#ifdef CONFIG_ARCH_DMA_ADDR_T_64BIT
	if (GEM_BFEXT(DAW64, gem_readl(bp, DCFG6))) {
		dma_set_mask(&pdev->dev, DMA_BIT_MASK(44));
		bp->hw_dma_cap |= HW_DMA_CAP_64B;
	}
#endif
	platform_set_drvdata(pdev, dev);

	dev->irq = platform_get_irq(pdev, 0);
	if (dev->irq < 0) {
		err = dev->irq;
		goto err_out_free_netdev;
	}

	/* MTU range: 68 - 1500 or 10240 */
	dev->min_mtu = GEM_MTU_MIN_SIZE;
	if (bp->caps & MACB_CAPS_JUMBO)
		dev->max_mtu = gem_readl(bp, JML) - ETH_HLEN - ETH_FCS_LEN;
	else
		dev->max_mtu = ETH_DATA_LEN;

	if (bp->caps & MACB_CAPS_BD_RD_PREFETCH) {
		val = GEM_BFEXT(RXBD_RDBUFF, gem_readl(bp, DCFG10));
		if (val)
			bp->rx_bd_rd_prefetch = (2 << (val - 1)) *
						macb_dma_desc_get_size(bp);

		val = GEM_BFEXT(TXBD_RDBUFF, gem_readl(bp, DCFG10));
		if (val)
			bp->tx_bd_rd_prefetch = (2 << (val - 1)) *
						macb_dma_desc_get_size(bp);
	}

	bp->rx_intr_mask = MACB_RX_INT_FLAGS;
	if (bp->caps & MACB_CAPS_NEEDS_RSTONUBR)
		bp->rx_intr_mask |= MACB_BIT(RXUBR);

	mac = of_get_mac_address(np);
	if (PTR_ERR(mac) == -EPROBE_DEFER) {
		err = -EPROBE_DEFER;
		goto err_out_free_netdev;
	} else if (!IS_ERR_OR_NULL(mac)) {
		ether_addr_copy(bp->dev->dev_addr, mac);
	} else {
		macb_get_hwaddr(bp);
	}

	err = of_get_phy_mode(np, &interface);
	if (err)
		/* not found in DT, MII by default */
		bp->phy_interface = PHY_INTERFACE_MODE_MII;
	else
		bp->phy_interface = interface;

	/* IP specific init */
	err = init(pdev);
	if (err)
		goto err_out_free_netdev;

	err = macb_mii_init(bp);
	if (err)
		goto err_out_free_netdev;

	netif_carrier_off(dev);

	err = register_netdev(dev);
	if (err) {
		dev_err(&pdev->dev, "Cannot register net device, aborting.\n");
		goto err_out_unregister_mdio;
	}

	tasklet_setup(&bp->hresp_err_tasklet, macb_hresp_error_task);

	netdev_info(dev, "Cadence %s rev 0x%08x at 0x%08lx irq %d (%pM)\n",
		    macb_is_gem(bp) ? "GEM" : "MACB", macb_readl(bp, MID),
		    dev->base_addr, dev->irq, dev->dev_addr);

	pm_runtime_mark_last_busy(&bp->pdev->dev);
	pm_runtime_put_autosuspend(&bp->pdev->dev);

	return 0;

err_out_unregister_mdio:
	mdiobus_unregister(bp->mii_bus);
	mdiobus_free(bp->mii_bus);

err_out_free_netdev:
	free_netdev(dev);

err_disable_clocks:
	macb_clks_disable(pclk, hclk, tx_clk, rx_clk, tsu_clk);
	pm_runtime_disable(&pdev->dev);
	pm_runtime_set_suspended(&pdev->dev);
	pm_runtime_dont_use_autosuspend(&pdev->dev);

	return err;
}

static int macb_remove(struct platform_device *pdev)
{
	struct net_device *dev;
	struct macb *bp;

	dev = platform_get_drvdata(pdev);

	if (dev) {
		bp = netdev_priv(dev);
		mdiobus_unregister(bp->mii_bus);
		mdiobus_free(bp->mii_bus);

		unregister_netdev(dev);
		tasklet_kill(&bp->hresp_err_tasklet);
		pm_runtime_disable(&pdev->dev);
		pm_runtime_dont_use_autosuspend(&pdev->dev);
		if (!pm_runtime_suspended(&pdev->dev)) {
			macb_clks_disable(bp->pclk, bp->hclk, bp->tx_clk,
					  bp->rx_clk, bp->tsu_clk);
			pm_runtime_set_suspended(&pdev->dev);
		}
		phylink_destroy(bp->phylink);
		free_netdev(dev);
	}

	return 0;
}

static int __maybe_unused macb_suspend(struct device *dev)
{
	struct net_device *netdev = dev_get_drvdata(dev);
	struct macb *bp = netdev_priv(netdev);
	struct macb_queue *queue = bp->queues;
	unsigned long flags;
	unsigned int q;
	int err;

	if (!netif_running(netdev))
		return 0;

	if (bp->wol & MACB_WOL_ENABLED) {
		spin_lock_irqsave(&bp->lock, flags);
		/* Flush all status bits */
		macb_writel(bp, TSR, -1);
		macb_writel(bp, RSR, -1);
		for (q = 0, queue = bp->queues; q < bp->num_queues;
		     ++q, ++queue) {
			/* Disable all interrupts */
			queue_writel(queue, IDR, -1);
			queue_readl(queue, ISR);
			if (bp->caps & MACB_CAPS_ISR_CLEAR_ON_WRITE)
				queue_writel(queue, ISR, -1);
		}
		/* Change interrupt handler and
		 * Enable WoL IRQ on queue 0
		 */
		devm_free_irq(dev, bp->queues[0].irq, bp->queues);
		if (macb_is_gem(bp)) {
			err = devm_request_irq(dev, bp->queues[0].irq, gem_wol_interrupt,
					       IRQF_SHARED, netdev->name, bp->queues);
			if (err) {
				dev_err(dev,
					"Unable to request IRQ %d (error %d)\n",
					bp->queues[0].irq, err);
				spin_unlock_irqrestore(&bp->lock, flags);
				return err;
			}
			queue_writel(bp->queues, IER, GEM_BIT(WOL));
			gem_writel(bp, WOL, MACB_BIT(MAG));
		} else {
			err = devm_request_irq(dev, bp->queues[0].irq, macb_wol_interrupt,
					       IRQF_SHARED, netdev->name, bp->queues);
			if (err) {
				dev_err(dev,
					"Unable to request IRQ %d (error %d)\n",
					bp->queues[0].irq, err);
				spin_unlock_irqrestore(&bp->lock, flags);
				return err;
			}
			queue_writel(bp->queues, IER, MACB_BIT(WOL));
			macb_writel(bp, WOL, MACB_BIT(MAG));
		}
		spin_unlock_irqrestore(&bp->lock, flags);

		enable_irq_wake(bp->queues[0].irq);
	}

	netif_device_detach(netdev);
	for (q = 0, queue = bp->queues; q < bp->num_queues;
	     ++q, ++queue)
		napi_disable(&queue->napi);

	if (!(bp->wol & MACB_WOL_ENABLED)) {
		rtnl_lock();
		phylink_stop(bp->phylink);
		rtnl_unlock();
		spin_lock_irqsave(&bp->lock, flags);
		macb_reset_hw(bp);
		spin_unlock_irqrestore(&bp->lock, flags);
	}

	if (!(bp->caps & MACB_CAPS_USRIO_DISABLED))
		bp->pm_data.usrio = macb_or_gem_readl(bp, USRIO);

	if (netdev->hw_features & NETIF_F_NTUPLE)
		bp->pm_data.scrt2 = gem_readl_n(bp, ETHT, SCRT2_ETHT);

	if (bp->ptp_info)
		bp->ptp_info->ptp_remove(netdev);
	if (!device_may_wakeup(dev))
		pm_runtime_force_suspend(dev);

	return 0;
}

static int __maybe_unused macb_resume(struct device *dev)
{
	struct net_device *netdev = dev_get_drvdata(dev);
	struct macb *bp = netdev_priv(netdev);
	struct macb_queue *queue = bp->queues;
	unsigned long flags;
	unsigned int q;
	int err;

	if (!netif_running(netdev))
		return 0;

	if (!device_may_wakeup(dev))
		pm_runtime_force_resume(dev);

	if (bp->wol & MACB_WOL_ENABLED) {
		spin_lock_irqsave(&bp->lock, flags);
		/* Disable WoL */
		if (macb_is_gem(bp)) {
			queue_writel(bp->queues, IDR, GEM_BIT(WOL));
			gem_writel(bp, WOL, 0);
		} else {
			queue_writel(bp->queues, IDR, MACB_BIT(WOL));
			macb_writel(bp, WOL, 0);
		}
		/* Clear ISR on queue 0 */
		queue_readl(bp->queues, ISR);
		if (bp->caps & MACB_CAPS_ISR_CLEAR_ON_WRITE)
			queue_writel(bp->queues, ISR, -1);
		/* Replace interrupt handler on queue 0 */
		devm_free_irq(dev, bp->queues[0].irq, bp->queues);
		err = devm_request_irq(dev, bp->queues[0].irq, macb_interrupt,
				       IRQF_SHARED, netdev->name, bp->queues);
		if (err) {
			dev_err(dev,
				"Unable to request IRQ %d (error %d)\n",
				bp->queues[0].irq, err);
			spin_unlock_irqrestore(&bp->lock, flags);
			return err;
		}
		spin_unlock_irqrestore(&bp->lock, flags);

		disable_irq_wake(bp->queues[0].irq);

		/* Now make sure we disable phy before moving
		 * to common restore path
		 */
		rtnl_lock();
		phylink_stop(bp->phylink);
		rtnl_unlock();
	}

	for (q = 0, queue = bp->queues; q < bp->num_queues;
	     ++q, ++queue)
		napi_enable(&queue->napi);

	if (netdev->hw_features & NETIF_F_NTUPLE)
		gem_writel_n(bp, ETHT, SCRT2_ETHT, bp->pm_data.scrt2);

	if (!(bp->caps & MACB_CAPS_USRIO_DISABLED))
		macb_or_gem_writel(bp, USRIO, bp->pm_data.usrio);

	macb_writel(bp, NCR, MACB_BIT(MPE));
	macb_init_hw(bp);
	macb_set_rx_mode(netdev);
	macb_restore_features(bp);
	rtnl_lock();
	phylink_start(bp->phylink);
	rtnl_unlock();

	netif_device_attach(netdev);
	if (bp->ptp_info)
		bp->ptp_info->ptp_init(netdev);

	return 0;
}

static int __maybe_unused macb_runtime_suspend(struct device *dev)
{
	struct net_device *netdev = dev_get_drvdata(dev);
	struct macb *bp = netdev_priv(netdev);

	if (!(device_may_wakeup(dev)))
		macb_clks_disable(bp->pclk, bp->hclk, bp->tx_clk, bp->rx_clk, bp->tsu_clk);
	else
		macb_clks_disable(NULL, NULL, NULL, NULL, bp->tsu_clk);

	return 0;
}

static int __maybe_unused macb_runtime_resume(struct device *dev)
{
	struct net_device *netdev = dev_get_drvdata(dev);
	struct macb *bp = netdev_priv(netdev);

	if (!(device_may_wakeup(dev))) {
		clk_prepare_enable(bp->pclk);
		clk_prepare_enable(bp->hclk);
		clk_prepare_enable(bp->tx_clk);
		clk_prepare_enable(bp->rx_clk);
	}
	clk_prepare_enable(bp->tsu_clk);

	return 0;
}

static const struct dev_pm_ops macb_pm_ops = {
	SET_SYSTEM_SLEEP_PM_OPS(macb_suspend, macb_resume)
	SET_RUNTIME_PM_OPS(macb_runtime_suspend, macb_runtime_resume, NULL)
};

static struct platform_driver macb_driver = {
	.probe		= macb_probe,
	.remove		= macb_remove,
	.driver		= {
		.name		= "macb",
		.of_match_table	= of_match_ptr(macb_dt_ids),
		.pm	= &macb_pm_ops,
	},
};

module_platform_driver(macb_driver);

MODULE_LICENSE("GPL");
MODULE_DESCRIPTION("Cadence MACB/GEM Ethernet driver");
MODULE_AUTHOR("Haavard Skinnemoen (Atmel)");
MODULE_ALIAS("platform:macb");<|MERGE_RESOLUTION|>--- conflicted
+++ resolved
@@ -460,14 +460,8 @@
 
 /**
  * macb_set_tx_clk() - Set a clock to a new frequency
-<<<<<<< HEAD
- * @clk:	Pointer to the clock to change
- * @speed:	New frequency in Hz
- * @dev:	Pointer to the struct net_device
-=======
  * @bp:		pointer to struct macb
  * @speed:	New frequency in Hz
->>>>>>> f642729d
  */
 static void macb_set_tx_clk(struct macb *bp, int speed)
 {
@@ -4063,7 +4057,6 @@
 			     MACB_BIT(ISR_TUND)	|
 			     MACB_BIT(ISR_RLE)	|
 			     MACB_BIT(TCOMP)	|
-			     MACB_BIT(RM9200_TBRE)	|
 			     MACB_BIT(ISR_ROVR)	|
 			     MACB_BIT(HRESP));
 
@@ -4080,7 +4073,6 @@
 			     MACB_BIT(ISR_TUND)	|
 			     MACB_BIT(ISR_RLE)	|
 			     MACB_BIT(TCOMP)	|
-			     MACB_BIT(RM9200_TBRE)	|
 			     MACB_BIT(ISR_ROVR) |
 			     MACB_BIT(HRESP));
 
@@ -4150,17 +4142,11 @@
 					struct net_device *dev)
 {
 	struct macb *lp = netdev_priv(dev);
-	unsigned long flags;
-
-<<<<<<< HEAD
-	if (lp->rm9200_tx_len < 2) {
-		int desc = lp->rm9200_tx_tail;
-=======
+
 	if (macb_readl(lp, TSR) & MACB_BIT(RM9200_BNQ)) {
 		int desc = 0;
 
 		netif_stop_queue(dev);
->>>>>>> f642729d
 
 		/* Store packet information (to free when Tx completed) */
 		lp->rm9200_txq[desc].skb = skb;
@@ -4174,15 +4160,6 @@
 			return NETDEV_TX_OK;
 		}
 
-		spin_lock_irqsave(&lp->lock, flags);
-
-		lp->rm9200_tx_tail = (desc + 1) & 1;
-		lp->rm9200_tx_len++;
-		if (lp->rm9200_tx_len > 1)
-			netif_stop_queue(dev);
-
-		spin_unlock_irqrestore(&lp->lock, flags);
-
 		/* Set address of the data in the Transmit Address register */
 		macb_writel(lp, TAR, lp->rm9200_txq[desc].mapping);
 		/* Set length of the packet in the Transmit Control register */
@@ -4248,11 +4225,6 @@
 	struct macb *lp = netdev_priv(dev);
 	u32 intstatus, ctl;
 	unsigned int desc;
-<<<<<<< HEAD
-	unsigned int qlen;
-	u32 tsr;
-=======
->>>>>>> f642729d
 
 	/* MAC Interrupt Status register indicates what interrupts are pending.
 	 * It is automatically cleared once read.
@@ -4264,47 +4236,21 @@
 		at91ether_rx(dev);
 
 	/* Transmit complete */
-	if (intstatus & (MACB_BIT(TCOMP) | MACB_BIT(RM9200_TBRE))) {
+	if (intstatus & MACB_BIT(TCOMP)) {
 		/* The TCOM bit is set even if the transmission failed */
 		if (intstatus & (MACB_BIT(ISR_TUND) | MACB_BIT(ISR_RLE)))
 			dev->stats.tx_errors++;
 
-<<<<<<< HEAD
-		spin_lock(&lp->lock);
-
-		tsr = macb_readl(lp, TSR);
-
-		/* we have three possibilities here:
-		 *   - all pending packets transmitted (TGO, implies BNQ)
-		 *   - only first packet transmitted (!TGO && BNQ)
-		 *   - two frames pending (!TGO && !BNQ)
-		 * Note that TGO ("transmit go") is called "IDLE" on RM9200.
-		 */
-		qlen = (tsr & MACB_BIT(TGO)) ? 0 :
-			(tsr & MACB_BIT(RM9200_BNQ)) ? 1 : 2;
-
-		while (lp->rm9200_tx_len > qlen) {
-			desc = (lp->rm9200_tx_tail - lp->rm9200_tx_len) & 1;
-=======
 		desc = 0;
 		if (lp->rm9200_txq[desc].skb) {
->>>>>>> f642729d
 			dev_consume_skb_irq(lp->rm9200_txq[desc].skb);
 			lp->rm9200_txq[desc].skb = NULL;
 			dma_unmap_single(&lp->pdev->dev, lp->rm9200_txq[desc].mapping,
 					 lp->rm9200_txq[desc].size, DMA_TO_DEVICE);
 			dev->stats.tx_packets++;
 			dev->stats.tx_bytes += lp->rm9200_txq[desc].size;
-<<<<<<< HEAD
-			lp->rm9200_tx_len--;
-=======
->>>>>>> f642729d
 		}
-
-		if (lp->rm9200_tx_len < 2 && netif_queue_stopped(dev))
-			netif_wake_queue(dev);
-
-		spin_unlock(&lp->lock);
+		netif_wake_queue(dev);
 	}
 
 	/* Work-around for EMAC Errata section 41.3.1 */
