--- conflicted
+++ resolved
@@ -215,13 +215,6 @@
 	qdevlink = devlink_priv(dl);
 	qdevlink->cdev = cdev;
 
-<<<<<<< HEAD
-	rc = devlink_register(dl);
-	if (rc)
-		goto err_free;
-
-=======
->>>>>>> df0cc57e
 	rc = devlink_params_register(dl, qed_devlink_params,
 				     ARRAY_SIZE(qed_devlink_params));
 	if (rc)
