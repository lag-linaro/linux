/* SPDX-License-Identifier: GPL-2.0 */
/*
 * include/linux/node.h - generic node definition
 *
 * This is mainly for topological representation. We define the 
 * basic 'struct node' here, which can be embedded in per-arch 
 * definitions of processors.
 *
 * Basic handling of the devices is done in drivers/base/node.c
 * and system devices are handled in drivers/base/sys.c. 
 *
 * Nodes are exported via driverfs in the class/node/devices/
 * directory. 
 */
#ifndef _LINUX_NODE_H_
#define _LINUX_NODE_H_

#include <linux/device.h>
#include <linux/cpumask.h>
#include <linux/list.h>
#include <linux/workqueue.h>

/**
 * struct node_hmem_attrs - heterogeneous memory performance attributes
 *
 * @read_bandwidth:	Read bandwidth in MB/s
 * @write_bandwidth:	Write bandwidth in MB/s
 * @read_latency:	Read latency in nanoseconds
 * @write_latency:	Write latency in nanoseconds
 */
struct node_hmem_attrs {
	unsigned int read_bandwidth;
	unsigned int write_bandwidth;
	unsigned int read_latency;
	unsigned int write_latency;
};

enum cache_indexing {
	NODE_CACHE_DIRECT_MAP,
	NODE_CACHE_INDEXED,
	NODE_CACHE_OTHER,
};

enum cache_write_policy {
	NODE_CACHE_WRITE_BACK,
	NODE_CACHE_WRITE_THROUGH,
	NODE_CACHE_WRITE_OTHER,
};

/**
 * struct node_cache_attrs - system memory caching attributes
 *
 * @indexing:		The ways memory blocks may be placed in cache
 * @write_policy:	Write back or write through policy
 * @size:		Total size of cache in bytes
 * @line_size:		Number of bytes fetched on a cache miss
 * @level:		The cache hierarchy level
 */
struct node_cache_attrs {
	enum cache_indexing indexing;
	enum cache_write_policy write_policy;
	u64 size;
	u16 line_size;
	u8 level;
};

#ifdef CONFIG_HMEM_REPORTING
void node_add_cache(unsigned int nid, struct node_cache_attrs *cache_attrs);
void node_set_perf_attrs(unsigned int nid, struct node_hmem_attrs *hmem_attrs,
			 unsigned access);
#else
static inline void node_add_cache(unsigned int nid,
				  struct node_cache_attrs *cache_attrs)
{
}

static inline void node_set_perf_attrs(unsigned int nid,
				       struct node_hmem_attrs *hmem_attrs,
				       unsigned access)
{
}
#endif

struct node {
	struct device	dev;
	struct list_head access_list;

#if defined(CONFIG_MEMORY_HOTPLUG_SPARSE) && defined(CONFIG_HUGETLBFS)
	struct work_struct	node_work;
#endif
#ifdef CONFIG_HMEM_REPORTING
	struct list_head cache_attrs;
	struct device *cache_dev;
#endif
};

struct memory_block;
extern struct node *node_devices[];
typedef  void (*node_registration_func_t)(struct node *);

#if defined(CONFIG_MEMORY_HOTPLUG_SPARSE) && defined(CONFIG_NUMA)
<<<<<<< HEAD
int link_mem_sections(int nid, unsigned long start_pfn,
		      unsigned long end_pfn,
		      enum meminit_context context);
#else
static inline int link_mem_sections(int nid, unsigned long start_pfn,
				    unsigned long end_pfn,
				    enum meminit_context context)
=======
void link_mem_sections(int nid, unsigned long start_pfn,
		       unsigned long end_pfn,
		       enum meminit_context context);
#else
static inline void link_mem_sections(int nid, unsigned long start_pfn,
				     unsigned long end_pfn,
				     enum meminit_context context)
>>>>>>> ae0f18be
{
}
#endif

extern void unregister_node(struct node *node);
#ifdef CONFIG_NUMA
/* Core of the node registration - only memory hotplug should use this */
extern int __register_one_node(int nid);

/* Registers an online node */
static inline int register_one_node(int nid)
{
	int error = 0;

	if (node_online(nid)) {
		struct pglist_data *pgdat = NODE_DATA(nid);
		unsigned long start_pfn = pgdat->node_start_pfn;
		unsigned long end_pfn = start_pfn + pgdat->node_spanned_pages;

		error = __register_one_node(nid);
		if (error)
			return error;
		/* link memory sections under this node */
<<<<<<< HEAD
		error = link_mem_sections(nid, start_pfn, end_pfn,
					  MEMINIT_EARLY);
=======
		link_mem_sections(nid, start_pfn, end_pfn, MEMINIT_EARLY);
>>>>>>> ae0f18be
	}

	return error;
}

extern void unregister_one_node(int nid);
extern int register_cpu_under_node(unsigned int cpu, unsigned int nid);
extern int unregister_cpu_under_node(unsigned int cpu, unsigned int nid);
extern void unregister_memory_block_under_nodes(struct memory_block *mem_blk);

extern int register_memory_node_under_compute_node(unsigned int mem_nid,
						   unsigned int cpu_nid,
						   unsigned access);

#ifdef CONFIG_HUGETLBFS
extern void register_hugetlbfs_with_node(node_registration_func_t doregister,
					 node_registration_func_t unregister);
#endif
#else
static inline int __register_one_node(int nid)
{
	return 0;
}
static inline int register_one_node(int nid)
{
	return 0;
}
static inline int unregister_one_node(int nid)
{
	return 0;
}
static inline int register_cpu_under_node(unsigned int cpu, unsigned int nid)
{
	return 0;
}
static inline int unregister_cpu_under_node(unsigned int cpu, unsigned int nid)
{
	return 0;
}
static inline void unregister_memory_block_under_nodes(struct memory_block *mem_blk)
{
}

static inline void register_hugetlbfs_with_node(node_registration_func_t reg,
						node_registration_func_t unreg)
{
}
#endif

#define to_node(device) container_of(device, struct node, dev)

#endif /* _LINUX_NODE_H_ */<|MERGE_RESOLUTION|>--- conflicted
+++ resolved
@@ -99,15 +99,6 @@
 typedef  void (*node_registration_func_t)(struct node *);
 
 #if defined(CONFIG_MEMORY_HOTPLUG_SPARSE) && defined(CONFIG_NUMA)
-<<<<<<< HEAD
-int link_mem_sections(int nid, unsigned long start_pfn,
-		      unsigned long end_pfn,
-		      enum meminit_context context);
-#else
-static inline int link_mem_sections(int nid, unsigned long start_pfn,
-				    unsigned long end_pfn,
-				    enum meminit_context context)
-=======
 void link_mem_sections(int nid, unsigned long start_pfn,
 		       unsigned long end_pfn,
 		       enum meminit_context context);
@@ -115,7 +106,6 @@
 static inline void link_mem_sections(int nid, unsigned long start_pfn,
 				     unsigned long end_pfn,
 				     enum meminit_context context)
->>>>>>> ae0f18be
 {
 }
 #endif
@@ -139,12 +129,7 @@
 		if (error)
 			return error;
 		/* link memory sections under this node */
-<<<<<<< HEAD
-		error = link_mem_sections(nid, start_pfn, end_pfn,
-					  MEMINIT_EARLY);
-=======
 		link_mem_sections(nid, start_pfn, end_pfn, MEMINIT_EARLY);
->>>>>>> ae0f18be
 	}
 
 	return error;
