--- conflicted
+++ resolved
@@ -547,11 +547,7 @@
 
 		if (i == RAPL_DOMAIN_PLATFORM && rp->id > 0) {
 			snprintf(rd->name, RAPL_DOMAIN_NAME_LENGTH, "psys-%d",
-<<<<<<< HEAD
-				cpu_data(rp->lead_cpu).phys_proc_id);
-=======
 				topology_physical_package_id(rp->lead_cpu));
->>>>>>> f642729d
 		} else
 			snprintf(rd->name, RAPL_DOMAIN_NAME_LENGTH, "%s",
 				rapl_domain_names[i]);
