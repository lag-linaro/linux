--- conflicted
+++ resolved
@@ -494,10 +494,7 @@
 	struct ocelot_port *ocelot_port = &priv->port;
 	struct ocelot *ocelot = ocelot_port->ocelot;
 	int port = priv->chip_port;
-<<<<<<< HEAD
-=======
 	u32 rew_op = 0;
->>>>>>> f642729d
 
 	if (!ocelot_can_inject(ocelot, 0))
 		return NETDEV_TX_BUSY;
@@ -509,30 +506,11 @@
 		if (ocelot_port->ptp_cmd == IFH_REW_OP_TWO_STEP_PTP) {
 			struct sk_buff *clone;
 
-<<<<<<< HEAD
-	/* Check if timestamping is needed */
-	if (ocelot->ptp && (shinfo->tx_flags & SKBTX_HW_TSTAMP)) {
-		info.rew_op = ocelot_port->ptp_cmd;
-
-		if (ocelot_port->ptp_cmd == IFH_REW_OP_TWO_STEP_PTP) {
-			struct sk_buff *clone;
-
-=======
->>>>>>> f642729d
 			clone = skb_clone_sk(skb);
 			if (!clone) {
 				kfree_skb(skb);
 				return NETDEV_TX_OK;
 			}
-<<<<<<< HEAD
-
-			ocelot_port_add_txtstamp_skb(ocelot, port, clone);
-
-			info.rew_op |= clone->cb[0] << 3;
-		}
-	}
-=======
->>>>>>> f642729d
 
 			ocelot_port_add_txtstamp_skb(ocelot, port, clone);
 
@@ -603,13 +581,9 @@
 	if (!w)
 		return -ENOMEM;
 
-<<<<<<< HEAD
-	kfree_skb(skb);
-=======
 	w->ocelot = ocelot;
 	INIT_WORK(&w->work, ocelot_mact_work);
 	queue_work(ocelot->owq, &w->work);
->>>>>>> f642729d
 
 	return 0;
 }
@@ -980,12 +954,7 @@
 		ocelot_port_attr_ageing_set(ocelot, port, attr->u.ageing_time);
 		break;
 	case SWITCHDEV_ATTR_ID_BRIDGE_VLAN_FILTERING:
-<<<<<<< HEAD
-		ocelot_port_vlan_filtering(ocelot, port,
-					   attr->u.vlan_filtering, trans);
-=======
 		ocelot_port_vlan_filtering(ocelot, port, attr->u.vlan_filtering);
->>>>>>> f642729d
 		break;
 	case SWITCHDEV_ATTR_ID_BRIDGE_MC_DISABLED:
 		ocelot_port_attr_mc_set(ocelot, port, !attr->u.mc_disabled);
@@ -1142,11 +1111,6 @@
 	return ret;
 }
 
-<<<<<<< HEAD
-static int ocelot_netdevice_port_event(struct net_device *dev,
-				       unsigned long event,
-				       struct netdev_notifier_changeupper_info *info)
-=======
 static int ocelot_netdevice_bridge_join(struct ocelot *ocelot, int port,
 					struct net_device *bridge)
 {
@@ -1183,7 +1147,6 @@
 
 static int ocelot_netdevice_changeupper(struct net_device *dev,
 					struct netdev_notifier_changeupper_info *info)
->>>>>>> f642729d
 {
 	struct ocelot_port_private *priv = netdev_priv(dev);
 	struct ocelot_port *ocelot_port = &priv->port;
