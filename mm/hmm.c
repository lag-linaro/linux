// SPDX-License-Identifier: GPL-2.0-or-later
/*
 * Copyright 2013 Red Hat Inc.
 *
 * Authors: Jérôme Glisse <jglisse@redhat.com>
 */
/*
 * Refer to include/linux/hmm.h for information about heterogeneous memory
 * management or HMM for short.
 */
#include <linux/mm.h>
#include <linux/hmm.h>
#include <linux/init.h>
#include <linux/rmap.h>
#include <linux/swap.h>
#include <linux/slab.h>
#include <linux/sched.h>
#include <linux/mmzone.h>
#include <linux/pagemap.h>
#include <linux/swapops.h>
#include <linux/hugetlb.h>
#include <linux/memremap.h>
#include <linux/jump_label.h>
#include <linux/dma-mapping.h>
#include <linux/mmu_notifier.h>
#include <linux/memory_hotplug.h>

#define PA_SECTION_SIZE (1UL << PA_SECTION_SHIFT)

#if IS_ENABLED(CONFIG_HMM_MIRROR)
static const struct mmu_notifier_ops hmm_mmu_notifier_ops;

static inline struct hmm *mm_get_hmm(struct mm_struct *mm)
{
	struct hmm *hmm = READ_ONCE(mm->hmm);

	if (hmm && kref_get_unless_zero(&hmm->kref))
		return hmm;

	return NULL;
}

/**
 * hmm_get_or_create - register HMM against an mm (HMM internal)
 *
 * @mm: mm struct to attach to
 * Returns: returns an HMM object, either by referencing the existing
 *          (per-process) object, or by creating a new one.
 *
 * This is not intended to be used directly by device drivers. If mm already
 * has an HMM struct then it get a reference on it and returns it. Otherwise
 * it allocates an HMM struct, initializes it, associate it with the mm and
 * returns it.
 */
static struct hmm *hmm_get_or_create(struct mm_struct *mm)
{
	struct hmm *hmm = mm_get_hmm(mm);
	bool cleanup = false;

	if (hmm)
		return hmm;

	hmm = kmalloc(sizeof(*hmm), GFP_KERNEL);
	if (!hmm)
		return NULL;
	init_waitqueue_head(&hmm->wq);
	INIT_LIST_HEAD(&hmm->mirrors);
	init_rwsem(&hmm->mirrors_sem);
	hmm->mmu_notifier.ops = NULL;
	INIT_LIST_HEAD(&hmm->ranges);
	mutex_init(&hmm->lock);
	kref_init(&hmm->kref);
	hmm->notifiers = 0;
	hmm->dead = false;
	hmm->mm = mm;

	spin_lock(&mm->page_table_lock);
	if (!mm->hmm)
		mm->hmm = hmm;
	else
		cleanup = true;
	spin_unlock(&mm->page_table_lock);

	if (cleanup)
		goto error;

	/*
	 * We should only get here if hold the mmap_sem in write mode ie on
	 * registration of first mirror through hmm_mirror_register()
	 */
	hmm->mmu_notifier.ops = &hmm_mmu_notifier_ops;
	if (__mmu_notifier_register(&hmm->mmu_notifier, mm))
		goto error_mm;

	return hmm;

error_mm:
	spin_lock(&mm->page_table_lock);
	if (mm->hmm == hmm)
		mm->hmm = NULL;
	spin_unlock(&mm->page_table_lock);
error:
	kfree(hmm);
	return NULL;
}

static void hmm_free(struct kref *kref)
{
	struct hmm *hmm = container_of(kref, struct hmm, kref);
	struct mm_struct *mm = hmm->mm;

	mmu_notifier_unregister_no_release(&hmm->mmu_notifier, mm);

	spin_lock(&mm->page_table_lock);
	if (mm->hmm == hmm)
		mm->hmm = NULL;
	spin_unlock(&mm->page_table_lock);

	kfree(hmm);
}

static inline void hmm_put(struct hmm *hmm)
{
	kref_put(&hmm->kref, hmm_free);
}

void hmm_mm_destroy(struct mm_struct *mm)
{
	struct hmm *hmm;

	spin_lock(&mm->page_table_lock);
	hmm = mm_get_hmm(mm);
	mm->hmm = NULL;
	if (hmm) {
		hmm->mm = NULL;
		hmm->dead = true;
		spin_unlock(&mm->page_table_lock);
		hmm_put(hmm);
		return;
	}

	spin_unlock(&mm->page_table_lock);
}

static void hmm_release(struct mmu_notifier *mn, struct mm_struct *mm)
{
	struct hmm *hmm = mm_get_hmm(mm);
	struct hmm_mirror *mirror;
	struct hmm_range *range;

	/* Report this HMM as dying. */
	hmm->dead = true;

	/* Wake-up everyone waiting on any range. */
	mutex_lock(&hmm->lock);
	list_for_each_entry(range, &hmm->ranges, list) {
		range->valid = false;
	}
	wake_up_all(&hmm->wq);
	mutex_unlock(&hmm->lock);

	down_write(&hmm->mirrors_sem);
	mirror = list_first_entry_or_null(&hmm->mirrors, struct hmm_mirror,
					  list);
	while (mirror) {
		list_del_init(&mirror->list);
		if (mirror->ops->release) {
			/*
			 * Drop mirrors_sem so callback can wait on any pending
			 * work that might itself trigger mmu_notifier callback
			 * and thus would deadlock with us.
			 */
			up_write(&hmm->mirrors_sem);
			mirror->ops->release(mirror);
			down_write(&hmm->mirrors_sem);
		}
		mirror = list_first_entry_or_null(&hmm->mirrors,
						  struct hmm_mirror, list);
	}
	up_write(&hmm->mirrors_sem);

	hmm_put(hmm);
}

static int hmm_invalidate_range_start(struct mmu_notifier *mn,
			const struct mmu_notifier_range *nrange)
{
	struct hmm *hmm = mm_get_hmm(nrange->mm);
	struct hmm_mirror *mirror;
	struct hmm_update update;
	struct hmm_range *range;
	int ret = 0;

	VM_BUG_ON(!hmm);

	update.start = nrange->start;
	update.end = nrange->end;
	update.event = HMM_UPDATE_INVALIDATE;
	update.blockable = mmu_notifier_range_blockable(nrange);

	if (mmu_notifier_range_blockable(nrange))
		mutex_lock(&hmm->lock);
	else if (!mutex_trylock(&hmm->lock)) {
		ret = -EAGAIN;
		goto out;
	}
	hmm->notifiers++;
	list_for_each_entry(range, &hmm->ranges, list) {
		if (update.end < range->start || update.start >= range->end)
			continue;

		range->valid = false;
	}
	mutex_unlock(&hmm->lock);

	if (mmu_notifier_range_blockable(nrange))
		down_read(&hmm->mirrors_sem);
	else if (!down_read_trylock(&hmm->mirrors_sem)) {
		ret = -EAGAIN;
		goto out;
	}
	list_for_each_entry(mirror, &hmm->mirrors, list) {
		int ret;

		ret = mirror->ops->sync_cpu_device_pagetables(mirror, &update);
		if (!update.blockable && ret == -EAGAIN) {
			up_read(&hmm->mirrors_sem);
			ret = -EAGAIN;
			goto out;
		}
	}
	up_read(&hmm->mirrors_sem);

out:
	hmm_put(hmm);
	return ret;
}

static void hmm_invalidate_range_end(struct mmu_notifier *mn,
			const struct mmu_notifier_range *nrange)
{
	struct hmm *hmm = mm_get_hmm(nrange->mm);

	VM_BUG_ON(!hmm);

	mutex_lock(&hmm->lock);
	hmm->notifiers--;
	if (!hmm->notifiers) {
		struct hmm_range *range;

		list_for_each_entry(range, &hmm->ranges, list) {
			if (range->valid)
				continue;
			range->valid = true;
		}
		wake_up_all(&hmm->wq);
	}
	mutex_unlock(&hmm->lock);

	hmm_put(hmm);
}

static const struct mmu_notifier_ops hmm_mmu_notifier_ops = {
	.release		= hmm_release,
	.invalidate_range_start	= hmm_invalidate_range_start,
	.invalidate_range_end	= hmm_invalidate_range_end,
};

/*
 * hmm_mirror_register() - register a mirror against an mm
 *
 * @mirror: new mirror struct to register
 * @mm: mm to register against
 *
 * To start mirroring a process address space, the device driver must register
 * an HMM mirror struct.
 *
 * THE mm->mmap_sem MUST BE HELD IN WRITE MODE !
 */
int hmm_mirror_register(struct hmm_mirror *mirror, struct mm_struct *mm)
{
	/* Sanity check */
	if (!mm || !mirror || !mirror->ops)
		return -EINVAL;

	mirror->hmm = hmm_get_or_create(mm);
	if (!mirror->hmm)
		return -ENOMEM;

	down_write(&mirror->hmm->mirrors_sem);
	list_add(&mirror->list, &mirror->hmm->mirrors);
	up_write(&mirror->hmm->mirrors_sem);

	return 0;
}
EXPORT_SYMBOL(hmm_mirror_register);

/*
 * hmm_mirror_unregister() - unregister a mirror
 *
 * @mirror: new mirror struct to register
 *
 * Stop mirroring a process address space, and cleanup.
 */
void hmm_mirror_unregister(struct hmm_mirror *mirror)
{
	struct hmm *hmm = READ_ONCE(mirror->hmm);

	if (hmm == NULL)
		return;

	down_write(&hmm->mirrors_sem);
	list_del_init(&mirror->list);
	/* To protect us against double unregister ... */
	mirror->hmm = NULL;
	up_write(&hmm->mirrors_sem);

	hmm_put(hmm);
}
EXPORT_SYMBOL(hmm_mirror_unregister);

struct hmm_vma_walk {
	struct hmm_range	*range;
	struct dev_pagemap	*pgmap;
	unsigned long		last;
	bool			fault;
	bool			block;
};

static int hmm_vma_do_fault(struct mm_walk *walk, unsigned long addr,
			    bool write_fault, uint64_t *pfn)
{
	unsigned int flags = FAULT_FLAG_ALLOW_RETRY | FAULT_FLAG_REMOTE;
	struct hmm_vma_walk *hmm_vma_walk = walk->private;
	struct hmm_range *range = hmm_vma_walk->range;
	struct vm_area_struct *vma = walk->vma;
	vm_fault_t ret;

	flags |= hmm_vma_walk->block ? 0 : FAULT_FLAG_ALLOW_RETRY;
	flags |= write_fault ? FAULT_FLAG_WRITE : 0;
	ret = handle_mm_fault(vma, addr, flags);
	if (ret & VM_FAULT_RETRY)
		return -EAGAIN;
	if (ret & VM_FAULT_ERROR) {
		*pfn = range->values[HMM_PFN_ERROR];
		return -EFAULT;
	}

	return -EBUSY;
}

static int hmm_pfns_bad(unsigned long addr,
			unsigned long end,
			struct mm_walk *walk)
{
	struct hmm_vma_walk *hmm_vma_walk = walk->private;
	struct hmm_range *range = hmm_vma_walk->range;
	uint64_t *pfns = range->pfns;
	unsigned long i;

	i = (addr - range->start) >> PAGE_SHIFT;
	for (; addr < end; addr += PAGE_SIZE, i++)
		pfns[i] = range->values[HMM_PFN_ERROR];

	return 0;
}

/*
 * hmm_vma_walk_hole() - handle a range lacking valid pmd or pte(s)
 * @start: range virtual start address (inclusive)
 * @end: range virtual end address (exclusive)
 * @fault: should we fault or not ?
 * @write_fault: write fault ?
 * @walk: mm_walk structure
 * Returns: 0 on success, -EBUSY after page fault, or page fault error
 *
 * This function will be called whenever pmd_none() or pte_none() returns true,
 * or whenever there is no page directory covering the virtual address range.
 */
static int hmm_vma_walk_hole_(unsigned long addr, unsigned long end,
			      bool fault, bool write_fault,
			      struct mm_walk *walk)
{
	struct hmm_vma_walk *hmm_vma_walk = walk->private;
	struct hmm_range *range = hmm_vma_walk->range;
	uint64_t *pfns = range->pfns;
	unsigned long i, page_size;

	hmm_vma_walk->last = addr;
	page_size = hmm_range_page_size(range);
	i = (addr - range->start) >> range->page_shift;

	for (; addr < end; addr += page_size, i++) {
		pfns[i] = range->values[HMM_PFN_NONE];
		if (fault || write_fault) {
			int ret;

			ret = hmm_vma_do_fault(walk, addr, write_fault,
					       &pfns[i]);
			if (ret != -EBUSY)
				return ret;
		}
	}

	return (fault || write_fault) ? -EBUSY : 0;
}

static inline void hmm_pte_need_fault(const struct hmm_vma_walk *hmm_vma_walk,
				      uint64_t pfns, uint64_t cpu_flags,
				      bool *fault, bool *write_fault)
{
	struct hmm_range *range = hmm_vma_walk->range;

	if (!hmm_vma_walk->fault)
		return;

	/*
	 * So we not only consider the individual per page request we also
	 * consider the default flags requested for the range. The API can
	 * be use in 2 fashions. The first one where the HMM user coalesce
	 * multiple page fault into one request and set flags per pfns for
	 * of those faults. The second one where the HMM user want to pre-
	 * fault a range with specific flags. For the latter one it is a
	 * waste to have the user pre-fill the pfn arrays with a default
	 * flags value.
	 */
	pfns = (pfns & range->pfn_flags_mask) | range->default_flags;

	/* We aren't ask to do anything ... */
	if (!(pfns & range->flags[HMM_PFN_VALID]))
		return;
	/* If this is device memory than only fault if explicitly requested */
	if ((cpu_flags & range->flags[HMM_PFN_DEVICE_PRIVATE])) {
		/* Do we fault on device memory ? */
		if (pfns & range->flags[HMM_PFN_DEVICE_PRIVATE]) {
			*write_fault = pfns & range->flags[HMM_PFN_WRITE];
			*fault = true;
		}
		return;
	}

	/* If CPU page table is not valid then we need to fault */
	*fault = !(cpu_flags & range->flags[HMM_PFN_VALID]);
	/* Need to write fault ? */
	if ((pfns & range->flags[HMM_PFN_WRITE]) &&
	    !(cpu_flags & range->flags[HMM_PFN_WRITE])) {
		*write_fault = true;
		*fault = true;
	}
}

static void hmm_range_need_fault(const struct hmm_vma_walk *hmm_vma_walk,
				 const uint64_t *pfns, unsigned long npages,
				 uint64_t cpu_flags, bool *fault,
				 bool *write_fault)
{
	unsigned long i;

	if (!hmm_vma_walk->fault) {
		*fault = *write_fault = false;
		return;
	}

	*fault = *write_fault = false;
	for (i = 0; i < npages; ++i) {
		hmm_pte_need_fault(hmm_vma_walk, pfns[i], cpu_flags,
				   fault, write_fault);
		if ((*write_fault))
			return;
	}
}

static int hmm_vma_walk_hole(unsigned long addr, unsigned long end,
			     struct mm_walk *walk)
{
	struct hmm_vma_walk *hmm_vma_walk = walk->private;
	struct hmm_range *range = hmm_vma_walk->range;
	bool fault, write_fault;
	unsigned long i, npages;
	uint64_t *pfns;

	i = (addr - range->start) >> PAGE_SHIFT;
	npages = (end - addr) >> PAGE_SHIFT;
	pfns = &range->pfns[i];
	hmm_range_need_fault(hmm_vma_walk, pfns, npages,
			     0, &fault, &write_fault);
	return hmm_vma_walk_hole_(addr, end, fault, write_fault, walk);
}

static inline uint64_t pmd_to_hmm_pfn_flags(struct hmm_range *range, pmd_t pmd)
{
	if (pmd_protnone(pmd))
		return 0;
	return pmd_write(pmd) ? range->flags[HMM_PFN_VALID] |
				range->flags[HMM_PFN_WRITE] :
				range->flags[HMM_PFN_VALID];
}

static inline uint64_t pud_to_hmm_pfn_flags(struct hmm_range *range, pud_t pud)
{
	if (!pud_present(pud))
		return 0;
	return pud_write(pud) ? range->flags[HMM_PFN_VALID] |
				range->flags[HMM_PFN_WRITE] :
				range->flags[HMM_PFN_VALID];
}

static int hmm_vma_handle_pmd(struct mm_walk *walk,
			      unsigned long addr,
			      unsigned long end,
			      uint64_t *pfns,
			      pmd_t pmd)
{
#ifdef CONFIG_TRANSPARENT_HUGEPAGE
	struct hmm_vma_walk *hmm_vma_walk = walk->private;
	struct hmm_range *range = hmm_vma_walk->range;
	unsigned long pfn, npages, i;
	bool fault, write_fault;
	uint64_t cpu_flags;

	npages = (end - addr) >> PAGE_SHIFT;
	cpu_flags = pmd_to_hmm_pfn_flags(range, pmd);
	hmm_range_need_fault(hmm_vma_walk, pfns, npages, cpu_flags,
			     &fault, &write_fault);

	if (pmd_protnone(pmd) || fault || write_fault)
		return hmm_vma_walk_hole_(addr, end, fault, write_fault, walk);

	pfn = pmd_pfn(pmd) + pte_index(addr);
	for (i = 0; addr < end; addr += PAGE_SIZE, i++, pfn++) {
		if (pmd_devmap(pmd)) {
			hmm_vma_walk->pgmap = get_dev_pagemap(pfn,
					      hmm_vma_walk->pgmap);
			if (unlikely(!hmm_vma_walk->pgmap))
				return -EBUSY;
		}
		pfns[i] = hmm_device_entry_from_pfn(range, pfn) | cpu_flags;
	}
	if (hmm_vma_walk->pgmap) {
		put_dev_pagemap(hmm_vma_walk->pgmap);
		hmm_vma_walk->pgmap = NULL;
	}
	hmm_vma_walk->last = end;
	return 0;
#else
	/* If THP is not enabled then we should never reach that code ! */
	return -EINVAL;
#endif
}

static inline uint64_t pte_to_hmm_pfn_flags(struct hmm_range *range, pte_t pte)
{
	if (pte_none(pte) || !pte_present(pte))
		return 0;
	return pte_write(pte) ? range->flags[HMM_PFN_VALID] |
				range->flags[HMM_PFN_WRITE] :
				range->flags[HMM_PFN_VALID];
}

static int hmm_vma_handle_pte(struct mm_walk *walk, unsigned long addr,
			      unsigned long end, pmd_t *pmdp, pte_t *ptep,
			      uint64_t *pfn)
{
	struct hmm_vma_walk *hmm_vma_walk = walk->private;
	struct hmm_range *range = hmm_vma_walk->range;
	struct vm_area_struct *vma = walk->vma;
	bool fault, write_fault;
	uint64_t cpu_flags;
	pte_t pte = *ptep;
	uint64_t orig_pfn = *pfn;

	*pfn = range->values[HMM_PFN_NONE];
	fault = write_fault = false;

	if (pte_none(pte)) {
		hmm_pte_need_fault(hmm_vma_walk, orig_pfn, 0,
				   &fault, &write_fault);
		if (fault || write_fault)
			goto fault;
		return 0;
	}

	if (!pte_present(pte)) {
		swp_entry_t entry = pte_to_swp_entry(pte);

		if (!non_swap_entry(entry)) {
			if (fault || write_fault)
				goto fault;
			return 0;
		}

		/*
		 * This is a special swap entry, ignore migration, use
		 * device and report anything else as error.
		 */
		if (is_device_private_entry(entry)) {
			cpu_flags = range->flags[HMM_PFN_VALID] |
				range->flags[HMM_PFN_DEVICE_PRIVATE];
			cpu_flags |= is_write_device_private_entry(entry) ?
				range->flags[HMM_PFN_WRITE] : 0;
			hmm_pte_need_fault(hmm_vma_walk, orig_pfn, cpu_flags,
					   &fault, &write_fault);
			if (fault || write_fault)
				goto fault;
			*pfn = hmm_device_entry_from_pfn(range,
					    swp_offset(entry));
			*pfn |= cpu_flags;
			return 0;
		}

		if (is_migration_entry(entry)) {
			if (fault || write_fault) {
				pte_unmap(ptep);
				hmm_vma_walk->last = addr;
				migration_entry_wait(vma->vm_mm,
						     pmdp, addr);
				return -EBUSY;
			}
			return 0;
		}

		/* Report error for everything else */
		*pfn = range->values[HMM_PFN_ERROR];
		return -EFAULT;
	} else {
		cpu_flags = pte_to_hmm_pfn_flags(range, pte);
		hmm_pte_need_fault(hmm_vma_walk, orig_pfn, cpu_flags,
				   &fault, &write_fault);
	}

	if (fault || write_fault)
		goto fault;

	if (pte_devmap(pte)) {
		hmm_vma_walk->pgmap = get_dev_pagemap(pte_pfn(pte),
					      hmm_vma_walk->pgmap);
		if (unlikely(!hmm_vma_walk->pgmap))
			return -EBUSY;
	} else if (IS_ENABLED(CONFIG_ARCH_HAS_PTE_SPECIAL) && pte_special(pte)) {
		*pfn = range->values[HMM_PFN_SPECIAL];
		return -EFAULT;
	}

	*pfn = hmm_device_entry_from_pfn(range, pte_pfn(pte)) | cpu_flags;
	return 0;

fault:
	if (hmm_vma_walk->pgmap) {
		put_dev_pagemap(hmm_vma_walk->pgmap);
		hmm_vma_walk->pgmap = NULL;
	}
	pte_unmap(ptep);
	/* Fault any virtual address we were asked to fault */
	return hmm_vma_walk_hole_(addr, end, fault, write_fault, walk);
}

static int hmm_vma_walk_pmd(pmd_t *pmdp,
			    unsigned long start,
			    unsigned long end,
			    struct mm_walk *walk)
{
	struct hmm_vma_walk *hmm_vma_walk = walk->private;
	struct hmm_range *range = hmm_vma_walk->range;
	struct vm_area_struct *vma = walk->vma;
	uint64_t *pfns = range->pfns;
	unsigned long addr = start, i;
	pte_t *ptep;
	pmd_t pmd;


again:
	pmd = READ_ONCE(*pmdp);
	if (pmd_none(pmd))
		return hmm_vma_walk_hole(start, end, walk);

	if (pmd_huge(pmd) && (range->vma->vm_flags & VM_HUGETLB))
		return hmm_pfns_bad(start, end, walk);

	if (thp_migration_supported() && is_pmd_migration_entry(pmd)) {
		bool fault, write_fault;
		unsigned long npages;
		uint64_t *pfns;

		i = (addr - range->start) >> PAGE_SHIFT;
		npages = (end - addr) >> PAGE_SHIFT;
		pfns = &range->pfns[i];

		hmm_range_need_fault(hmm_vma_walk, pfns, npages,
				     0, &fault, &write_fault);
		if (fault || write_fault) {
			hmm_vma_walk->last = addr;
			pmd_migration_entry_wait(vma->vm_mm, pmdp);
			return -EBUSY;
		}
		return 0;
	} else if (!pmd_present(pmd))
		return hmm_pfns_bad(start, end, walk);

	if (pmd_devmap(pmd) || pmd_trans_huge(pmd)) {
		/*
		 * No need to take pmd_lock here, even if some other threads
		 * is splitting the huge pmd we will get that event through
		 * mmu_notifier callback.
		 *
		 * So just read pmd value and check again its a transparent
		 * huge or device mapping one and compute corresponding pfn
		 * values.
		 */
		pmd = pmd_read_atomic(pmdp);
		barrier();
		if (!pmd_devmap(pmd) && !pmd_trans_huge(pmd))
			goto again;

		i = (addr - range->start) >> PAGE_SHIFT;
		return hmm_vma_handle_pmd(walk, addr, end, &pfns[i], pmd);
	}

	/*
	 * We have handled all the valid case above ie either none, migration,
	 * huge or transparent huge. At this point either it is a valid pmd
	 * entry pointing to pte directory or it is a bad pmd that will not
	 * recover.
	 */
	if (pmd_bad(pmd))
		return hmm_pfns_bad(start, end, walk);

	ptep = pte_offset_map(pmdp, addr);
	i = (addr - range->start) >> PAGE_SHIFT;
	for (; addr < end; addr += PAGE_SIZE, ptep++, i++) {
		int r;

		r = hmm_vma_handle_pte(walk, addr, end, pmdp, ptep, &pfns[i]);
		if (r) {
			/* hmm_vma_handle_pte() did unmap pte directory */
			hmm_vma_walk->last = addr;
			return r;
		}
	}
	if (hmm_vma_walk->pgmap) {
		/*
		 * We do put_dev_pagemap() here and not in hmm_vma_handle_pte()
		 * so that we can leverage get_dev_pagemap() optimization which
		 * will not re-take a reference on a pgmap if we already have
		 * one.
		 */
		put_dev_pagemap(hmm_vma_walk->pgmap);
		hmm_vma_walk->pgmap = NULL;
	}
	pte_unmap(ptep - 1);

	hmm_vma_walk->last = addr;
	return 0;
}

static int hmm_vma_walk_pud(pud_t *pudp,
			    unsigned long start,
			    unsigned long end,
			    struct mm_walk *walk)
{
	struct hmm_vma_walk *hmm_vma_walk = walk->private;
	struct hmm_range *range = hmm_vma_walk->range;
	unsigned long addr = start, next;
	pmd_t *pmdp;
	pud_t pud;
	int ret;

again:
	pud = READ_ONCE(*pudp);
	if (pud_none(pud))
		return hmm_vma_walk_hole(start, end, walk);

	if (pud_huge(pud) && pud_devmap(pud)) {
		unsigned long i, npages, pfn;
		uint64_t *pfns, cpu_flags;
		bool fault, write_fault;

		if (!pud_present(pud))
			return hmm_vma_walk_hole(start, end, walk);

		i = (addr - range->start) >> PAGE_SHIFT;
		npages = (end - addr) >> PAGE_SHIFT;
		pfns = &range->pfns[i];

		cpu_flags = pud_to_hmm_pfn_flags(range, pud);
		hmm_range_need_fault(hmm_vma_walk, pfns, npages,
				     cpu_flags, &fault, &write_fault);
		if (fault || write_fault)
			return hmm_vma_walk_hole_(addr, end, fault,
						write_fault, walk);

#ifdef CONFIG_HUGETLB_PAGE
		pfn = pud_pfn(pud) + ((addr & ~PUD_MASK) >> PAGE_SHIFT);
		for (i = 0; i < npages; ++i, ++pfn) {
			hmm_vma_walk->pgmap = get_dev_pagemap(pfn,
					      hmm_vma_walk->pgmap);
			if (unlikely(!hmm_vma_walk->pgmap))
				return -EBUSY;
			pfns[i] = hmm_device_entry_from_pfn(range, pfn) |
				  cpu_flags;
		}
		if (hmm_vma_walk->pgmap) {
			put_dev_pagemap(hmm_vma_walk->pgmap);
			hmm_vma_walk->pgmap = NULL;
		}
		hmm_vma_walk->last = end;
		return 0;
#else
		return -EINVAL;
#endif
	}

	split_huge_pud(walk->vma, pudp, addr);
	if (pud_none(*pudp))
		goto again;

	pmdp = pmd_offset(pudp, addr);
	do {
		next = pmd_addr_end(addr, end);
		ret = hmm_vma_walk_pmd(pmdp, addr, next, walk);
		if (ret)
			return ret;
	} while (pmdp++, addr = next, addr != end);

	return 0;
}

static int hmm_vma_walk_hugetlb_entry(pte_t *pte, unsigned long hmask,
				      unsigned long start, unsigned long end,
				      struct mm_walk *walk)
{
#ifdef CONFIG_HUGETLB_PAGE
	unsigned long addr = start, i, pfn, mask, size, pfn_inc;
	struct hmm_vma_walk *hmm_vma_walk = walk->private;
	struct hmm_range *range = hmm_vma_walk->range;
	struct vm_area_struct *vma = walk->vma;
	struct hstate *h = hstate_vma(vma);
	uint64_t orig_pfn, cpu_flags;
	bool fault, write_fault;
	spinlock_t *ptl;
	pte_t entry;
	int ret = 0;

	size = 1UL << huge_page_shift(h);
	mask = size - 1;
	if (range->page_shift != PAGE_SHIFT) {
		/* Make sure we are looking at full page. */
		if (start & mask)
			return -EINVAL;
		if (end < (start + size))
			return -EINVAL;
		pfn_inc = size >> PAGE_SHIFT;
	} else {
		pfn_inc = 1;
		size = PAGE_SIZE;
	}


	ptl = huge_pte_lock(hstate_vma(walk->vma), walk->mm, pte);
	entry = huge_ptep_get(pte);

	i = (start - range->start) >> range->page_shift;
	orig_pfn = range->pfns[i];
	range->pfns[i] = range->values[HMM_PFN_NONE];
	cpu_flags = pte_to_hmm_pfn_flags(range, entry);
	fault = write_fault = false;
	hmm_pte_need_fault(hmm_vma_walk, orig_pfn, cpu_flags,
			   &fault, &write_fault);
	if (fault || write_fault) {
		ret = -ENOENT;
		goto unlock;
	}

	pfn = pte_pfn(entry) + ((start & mask) >> range->page_shift);
	for (; addr < end; addr += size, i++, pfn += pfn_inc)
		range->pfns[i] = hmm_device_entry_from_pfn(range, pfn) |
				 cpu_flags;
	hmm_vma_walk->last = end;

unlock:
	spin_unlock(ptl);

	if (ret == -ENOENT)
		return hmm_vma_walk_hole_(addr, end, fault, write_fault, walk);

	return ret;
#else /* CONFIG_HUGETLB_PAGE */
	return -EINVAL;
#endif
}

static void hmm_pfns_clear(struct hmm_range *range,
			   uint64_t *pfns,
			   unsigned long addr,
			   unsigned long end)
{
	for (; addr < end; addr += PAGE_SIZE, pfns++)
		*pfns = range->values[HMM_PFN_NONE];
}

/*
 * hmm_range_register() - start tracking change to CPU page table over a range
 * @range: range
 * @mm: the mm struct for the range of virtual address
 * @start: start virtual address (inclusive)
 * @end: end virtual address (exclusive)
 * @page_shift: expect page shift for the range
 * Returns 0 on success, -EFAULT if the address space is no longer valid
 *
 * Track updates to the CPU page table see include/linux/hmm.h
 */
int hmm_range_register(struct hmm_range *range,
		       struct mm_struct *mm,
		       unsigned long start,
		       unsigned long end,
		       unsigned page_shift)
{
	unsigned long mask = ((1UL << page_shift) - 1UL);

	range->valid = false;
	range->hmm = NULL;

	if ((start & mask) || (end & mask))
		return -EINVAL;
	if (start >= end)
		return -EINVAL;

	range->page_shift = page_shift;
	range->start = start;
	range->end = end;

	range->hmm = hmm_get_or_create(mm);
	if (!range->hmm)
		return -EFAULT;

	/* Check if hmm_mm_destroy() was call. */
	if (range->hmm->mm == NULL || range->hmm->dead) {
		hmm_put(range->hmm);
		return -EFAULT;
	}

	/* Initialize range to track CPU page table update */
	mutex_lock(&range->hmm->lock);

	list_add_rcu(&range->list, &range->hmm->ranges);

	/*
	 * If there are any concurrent notifiers we have to wait for them for
	 * the range to be valid (see hmm_range_wait_until_valid()).
	 */
	if (!range->hmm->notifiers)
		range->valid = true;
	mutex_unlock(&range->hmm->lock);

	return 0;
}
EXPORT_SYMBOL(hmm_range_register);

/*
 * hmm_range_unregister() - stop tracking change to CPU page table over a range
 * @range: range
 *
 * Range struct is used to track updates to the CPU page table after a call to
 * hmm_range_register(). See include/linux/hmm.h for how to use it.
 */
void hmm_range_unregister(struct hmm_range *range)
{
	/* Sanity check this really should not happen. */
	if (range->hmm == NULL || range->end <= range->start)
		return;

	mutex_lock(&range->hmm->lock);
	list_del_rcu(&range->list);
	mutex_unlock(&range->hmm->lock);

	/* Drop reference taken by hmm_range_register() */
	range->valid = false;
	hmm_put(range->hmm);
	range->hmm = NULL;
}
EXPORT_SYMBOL(hmm_range_unregister);

/*
 * hmm_range_snapshot() - snapshot CPU page table for a range
 * @range: range
 * Returns: -EINVAL if invalid argument, -ENOMEM out of memory, -EPERM invalid
 *          permission (for instance asking for write and range is read only),
 *          -EAGAIN if you need to retry, -EFAULT invalid (ie either no valid
 *          vma or it is illegal to access that range), number of valid pages
 *          in range->pfns[] (from range start address).
 *
 * This snapshots the CPU page table for a range of virtual addresses. Snapshot
 * validity is tracked by range struct. See in include/linux/hmm.h for example
 * on how to use.
 */
long hmm_range_snapshot(struct hmm_range *range)
{
	const unsigned long device_vma = VM_IO | VM_PFNMAP | VM_MIXEDMAP;
	unsigned long start = range->start, end;
	struct hmm_vma_walk hmm_vma_walk;
	struct hmm *hmm = range->hmm;
	struct vm_area_struct *vma;
	struct mm_walk mm_walk;

	/* Check if hmm_mm_destroy() was call. */
	if (hmm->mm == NULL || hmm->dead)
		return -EFAULT;

	do {
		/* If range is no longer valid force retry. */
		if (!range->valid)
			return -EAGAIN;

		vma = find_vma(hmm->mm, start);
		if (vma == NULL || (vma->vm_flags & device_vma))
			return -EFAULT;

		if (is_vm_hugetlb_page(vma)) {
			struct hstate *h = hstate_vma(vma);
<<<<<<< HEAD

			if (huge_page_shift(h) != range->page_shift &&
			    range->page_shift != PAGE_SHIFT)
				return -EINVAL;
		} else {
			if (range->page_shift != PAGE_SHIFT)
				return -EINVAL;
		}

		if (!(vma->vm_flags & VM_READ)) {
			/*
			 * If vma do not allow read access, then assume that it
			 * does not allow write access, either. HMM does not
			 * support architecture that allow write without read.
			 */
			hmm_pfns_clear(range, range->pfns,
				range->start, range->end);
			return -EPERM;
		}

=======

			if (huge_page_shift(h) != range->page_shift &&
			    range->page_shift != PAGE_SHIFT)
				return -EINVAL;
		} else {
			if (range->page_shift != PAGE_SHIFT)
				return -EINVAL;
		}

		if (!(vma->vm_flags & VM_READ)) {
			/*
			 * If vma do not allow read access, then assume that it
			 * does not allow write access, either. HMM does not
			 * support architecture that allow write without read.
			 */
			hmm_pfns_clear(range, range->pfns,
				range->start, range->end);
			return -EPERM;
		}

>>>>>>> 4b972a01
		range->vma = vma;
		hmm_vma_walk.pgmap = NULL;
		hmm_vma_walk.last = start;
		hmm_vma_walk.fault = false;
		hmm_vma_walk.range = range;
		mm_walk.private = &hmm_vma_walk;
		end = min(range->end, vma->vm_end);

		mm_walk.vma = vma;
		mm_walk.mm = vma->vm_mm;
		mm_walk.pte_entry = NULL;
		mm_walk.test_walk = NULL;
		mm_walk.hugetlb_entry = NULL;
		mm_walk.pud_entry = hmm_vma_walk_pud;
		mm_walk.pmd_entry = hmm_vma_walk_pmd;
		mm_walk.pte_hole = hmm_vma_walk_hole;
		mm_walk.hugetlb_entry = hmm_vma_walk_hugetlb_entry;

		walk_page_range(start, end, &mm_walk);
		start = end;
	} while (start < range->end);

	return (hmm_vma_walk.last - range->start) >> PAGE_SHIFT;
}
EXPORT_SYMBOL(hmm_range_snapshot);

/*
 * hmm_range_fault() - try to fault some address in a virtual address range
 * @range: range being faulted
 * @block: allow blocking on fault (if true it sleeps and do not drop mmap_sem)
 * Returns: number of valid pages in range->pfns[] (from range start
 *          address). This may be zero. If the return value is negative,
 *          then one of the following values may be returned:
 *
 *           -EINVAL  invalid arguments or mm or virtual address are in an
 *                    invalid vma (for instance device file vma).
 *           -ENOMEM: Out of memory.
 *           -EPERM:  Invalid permission (for instance asking for write and
 *                    range is read only).
 *           -EAGAIN: If you need to retry and mmap_sem was drop. This can only
 *                    happens if block argument is false.
 *           -EBUSY:  If the the range is being invalidated and you should wait
 *                    for invalidation to finish.
 *           -EFAULT: Invalid (ie either no valid vma or it is illegal to access
 *                    that range), number of valid pages in range->pfns[] (from
 *                    range start address).
 *
 * This is similar to a regular CPU page fault except that it will not trigger
 * any memory migration if the memory being faulted is not accessible by CPUs
 * and caller does not ask for migration.
 *
 * On error, for one virtual address in the range, the function will mark the
 * corresponding HMM pfn entry with an error flag.
 */
long hmm_range_fault(struct hmm_range *range, bool block)
{
	const unsigned long device_vma = VM_IO | VM_PFNMAP | VM_MIXEDMAP;
	unsigned long start = range->start, end;
	struct hmm_vma_walk hmm_vma_walk;
	struct hmm *hmm = range->hmm;
	struct vm_area_struct *vma;
	struct mm_walk mm_walk;
	int ret;

	/* Check if hmm_mm_destroy() was call. */
	if (hmm->mm == NULL || hmm->dead)
		return -EFAULT;

	do {
		/* If range is no longer valid force retry. */
		if (!range->valid) {
			up_read(&hmm->mm->mmap_sem);
			return -EAGAIN;
		}

		vma = find_vma(hmm->mm, start);
		if (vma == NULL || (vma->vm_flags & device_vma))
			return -EFAULT;

		if (is_vm_hugetlb_page(vma)) {
			if (huge_page_shift(hstate_vma(vma)) !=
			    range->page_shift &&
			    range->page_shift != PAGE_SHIFT)
				return -EINVAL;
		} else {
			if (range->page_shift != PAGE_SHIFT)
				return -EINVAL;
		}

		if (!(vma->vm_flags & VM_READ)) {
			/*
			 * If vma do not allow read access, then assume that it
			 * does not allow write access, either. HMM does not
			 * support architecture that allow write without read.
			 */
			hmm_pfns_clear(range, range->pfns,
				range->start, range->end);
			return -EPERM;
		}

		range->vma = vma;
		hmm_vma_walk.pgmap = NULL;
		hmm_vma_walk.last = start;
		hmm_vma_walk.fault = true;
		hmm_vma_walk.block = block;
		hmm_vma_walk.range = range;
		mm_walk.private = &hmm_vma_walk;
		end = min(range->end, vma->vm_end);

		mm_walk.vma = vma;
		mm_walk.mm = vma->vm_mm;
		mm_walk.pte_entry = NULL;
		mm_walk.test_walk = NULL;
		mm_walk.hugetlb_entry = NULL;
		mm_walk.pud_entry = hmm_vma_walk_pud;
		mm_walk.pmd_entry = hmm_vma_walk_pmd;
		mm_walk.pte_hole = hmm_vma_walk_hole;
		mm_walk.hugetlb_entry = hmm_vma_walk_hugetlb_entry;

		do {
			ret = walk_page_range(start, end, &mm_walk);
			start = hmm_vma_walk.last;

			/* Keep trying while the range is valid. */
		} while (ret == -EBUSY && range->valid);

		if (ret) {
			unsigned long i;

			i = (hmm_vma_walk.last - range->start) >> PAGE_SHIFT;
			hmm_pfns_clear(range, &range->pfns[i],
				hmm_vma_walk.last, range->end);
			return ret;
		}
		start = end;

	} while (start < range->end);

	return (hmm_vma_walk.last - range->start) >> PAGE_SHIFT;
}
EXPORT_SYMBOL(hmm_range_fault);

/**
 * hmm_range_dma_map() - hmm_range_fault() and dma map page all in one.
 * @range: range being faulted
 * @device: device against to dma map page to
 * @daddrs: dma address of mapped pages
 * @block: allow blocking on fault (if true it sleeps and do not drop mmap_sem)
 * Returns: number of pages mapped on success, -EAGAIN if mmap_sem have been
 *          drop and you need to try again, some other error value otherwise
 *
 * Note same usage pattern as hmm_range_fault().
 */
long hmm_range_dma_map(struct hmm_range *range,
		       struct device *device,
		       dma_addr_t *daddrs,
		       bool block)
{
	unsigned long i, npages, mapped;
	long ret;

	ret = hmm_range_fault(range, block);
	if (ret <= 0)
		return ret ? ret : -EBUSY;

	npages = (range->end - range->start) >> PAGE_SHIFT;
	for (i = 0, mapped = 0; i < npages; ++i) {
		enum dma_data_direction dir = DMA_TO_DEVICE;
		struct page *page;

		/*
		 * FIXME need to update DMA API to provide invalid DMA address
		 * value instead of a function to test dma address value. This
		 * would remove lot of dumb code duplicated accross many arch.
		 *
		 * For now setting it to 0 here is good enough as the pfns[]
		 * value is what is use to check what is valid and what isn't.
		 */
		daddrs[i] = 0;

		page = hmm_device_entry_to_page(range, range->pfns[i]);
		if (page == NULL)
			continue;

		/* Check if range is being invalidated */
		if (!range->valid) {
			ret = -EBUSY;
			goto unmap;
		}

		/* If it is read and write than map bi-directional. */
		if (range->pfns[i] & range->flags[HMM_PFN_WRITE])
			dir = DMA_BIDIRECTIONAL;

		daddrs[i] = dma_map_page(device, page, 0, PAGE_SIZE, dir);
		if (dma_mapping_error(device, daddrs[i])) {
			ret = -EFAULT;
			goto unmap;
		}

		mapped++;
	}

	return mapped;

unmap:
	for (npages = i, i = 0; (i < npages) && mapped; ++i) {
		enum dma_data_direction dir = DMA_TO_DEVICE;
		struct page *page;
<<<<<<< HEAD

		page = hmm_device_entry_to_page(range, range->pfns[i]);
		if (page == NULL)
			continue;

		if (dma_mapping_error(device, daddrs[i]))
			continue;

		/* If it is read and write than map bi-directional. */
		if (range->pfns[i] & range->flags[HMM_PFN_WRITE])
			dir = DMA_BIDIRECTIONAL;

=======

		page = hmm_device_entry_to_page(range, range->pfns[i]);
		if (page == NULL)
			continue;

		if (dma_mapping_error(device, daddrs[i]))
			continue;

		/* If it is read and write than map bi-directional. */
		if (range->pfns[i] & range->flags[HMM_PFN_WRITE])
			dir = DMA_BIDIRECTIONAL;

>>>>>>> 4b972a01
		dma_unmap_page(device, daddrs[i], PAGE_SIZE, dir);
		mapped--;
	}

	return ret;
}
EXPORT_SYMBOL(hmm_range_dma_map);

/**
 * hmm_range_dma_unmap() - unmap range of that was map with hmm_range_dma_map()
 * @range: range being unmapped
 * @vma: the vma against which the range (optional)
 * @device: device against which dma map was done
 * @daddrs: dma address of mapped pages
 * @dirty: dirty page if it had the write flag set
 * Returns: number of page unmapped on success, -EINVAL otherwise
 *
 * Note that caller MUST abide by mmu notifier or use HMM mirror and abide
 * to the sync_cpu_device_pagetables() callback so that it is safe here to
 * call set_page_dirty(). Caller must also take appropriate locks to avoid
 * concurrent mmu notifier or sync_cpu_device_pagetables() to make progress.
 */
long hmm_range_dma_unmap(struct hmm_range *range,
			 struct vm_area_struct *vma,
			 struct device *device,
			 dma_addr_t *daddrs,
			 bool dirty)
{
	unsigned long i, npages;
	long cpages = 0;

	/* Sanity check. */
	if (range->end <= range->start)
		return -EINVAL;
	if (!daddrs)
		return -EINVAL;
	if (!range->pfns)
		return -EINVAL;

	npages = (range->end - range->start) >> PAGE_SHIFT;
	for (i = 0; i < npages; ++i) {
		enum dma_data_direction dir = DMA_TO_DEVICE;
		struct page *page;

		page = hmm_device_entry_to_page(range, range->pfns[i]);
		if (page == NULL)
			continue;

		/* If it is read and write than map bi-directional. */
		if (range->pfns[i] & range->flags[HMM_PFN_WRITE]) {
			dir = DMA_BIDIRECTIONAL;

			/*
			 * See comments in function description on why it is
			 * safe here to call set_page_dirty()
			 */
			if (dirty)
				set_page_dirty(page);
		}

		/* Unmap and clear pfns/dma address */
		dma_unmap_page(device, daddrs[i], PAGE_SIZE, dir);
		range->pfns[i] = range->values[HMM_PFN_NONE];
		/* FIXME see comments in hmm_vma_dma_map() */
		daddrs[i] = 0;
		cpages++;
	}

	return cpages;
}
EXPORT_SYMBOL(hmm_range_dma_unmap);
#endif /* IS_ENABLED(CONFIG_HMM_MIRROR) */


#if IS_ENABLED(CONFIG_DEVICE_PRIVATE) ||  IS_ENABLED(CONFIG_DEVICE_PUBLIC)
struct page *hmm_vma_alloc_locked_page(struct vm_area_struct *vma,
				       unsigned long addr)
{
	struct page *page;

	page = alloc_page_vma(GFP_HIGHUSER, vma, addr);
	if (!page)
		return NULL;
	lock_page(page);
	return page;
}
EXPORT_SYMBOL(hmm_vma_alloc_locked_page);


static void hmm_devmem_ref_release(struct percpu_ref *ref)
{
	struct hmm_devmem *devmem;

	devmem = container_of(ref, struct hmm_devmem, ref);
	complete(&devmem->completion);
}

static void hmm_devmem_ref_exit(struct percpu_ref *ref)
{
	struct hmm_devmem *devmem;

	devmem = container_of(ref, struct hmm_devmem, ref);
	wait_for_completion(&devmem->completion);
	percpu_ref_exit(ref);
}

static void hmm_devmem_ref_kill(struct percpu_ref *ref)
{
	percpu_ref_kill(ref);
}

static vm_fault_t hmm_devmem_fault(struct vm_area_struct *vma,
			    unsigned long addr,
			    const struct page *page,
			    unsigned int flags,
			    pmd_t *pmdp)
{
	struct hmm_devmem *devmem = page->pgmap->data;

	return devmem->ops->fault(devmem, vma, addr, page, flags, pmdp);
}

static void hmm_devmem_free(struct page *page, void *data)
{
	struct hmm_devmem *devmem = data;

	page->mapping = NULL;

	devmem->ops->free(devmem, page);
}

/*
 * hmm_devmem_add() - hotplug ZONE_DEVICE memory for device memory
 *
 * @ops: memory event device driver callback (see struct hmm_devmem_ops)
 * @device: device struct to bind the resource too
 * @size: size in bytes of the device memory to add
 * Returns: pointer to new hmm_devmem struct ERR_PTR otherwise
 *
 * This function first finds an empty range of physical address big enough to
 * contain the new resource, and then hotplugs it as ZONE_DEVICE memory, which
 * in turn allocates struct pages. It does not do anything beyond that; all
 * events affecting the memory will go through the various callbacks provided
 * by hmm_devmem_ops struct.
 *
 * Device driver should call this function during device initialization and
 * is then responsible of memory management. HMM only provides helpers.
 */
struct hmm_devmem *hmm_devmem_add(const struct hmm_devmem_ops *ops,
				  struct device *device,
				  unsigned long size)
{
	struct hmm_devmem *devmem;
	resource_size_t addr;
	void *result;
	int ret;

	dev_pagemap_get_ops();

	devmem = devm_kzalloc(device, sizeof(*devmem), GFP_KERNEL);
	if (!devmem)
		return ERR_PTR(-ENOMEM);

	init_completion(&devmem->completion);
	devmem->pfn_first = -1UL;
	devmem->pfn_last = -1UL;
	devmem->resource = NULL;
	devmem->device = device;
	devmem->ops = ops;

	ret = percpu_ref_init(&devmem->ref, &hmm_devmem_ref_release,
			      0, GFP_KERNEL);
	if (ret)
		return ERR_PTR(ret);

	size = ALIGN(size, PA_SECTION_SIZE);
	addr = min((unsigned long)iomem_resource.end,
		   (1UL << MAX_PHYSMEM_BITS) - 1);
	addr = addr - size + 1UL;

	/*
	 * FIXME add a new helper to quickly walk resource tree and find free
	 * range
	 *
	 * FIXME what about ioport_resource resource ?
	 */
	for (; addr > size && addr >= iomem_resource.start; addr -= size) {
		ret = region_intersects(addr, size, 0, IORES_DESC_NONE);
		if (ret != REGION_DISJOINT)
			continue;

		devmem->resource = devm_request_mem_region(device, addr, size,
							   dev_name(device));
		if (!devmem->resource)
			return ERR_PTR(-ENOMEM);
		break;
	}
	if (!devmem->resource)
		return ERR_PTR(-ERANGE);

	devmem->resource->desc = IORES_DESC_DEVICE_PRIVATE_MEMORY;
	devmem->pfn_first = devmem->resource->start >> PAGE_SHIFT;
	devmem->pfn_last = devmem->pfn_first +
			   (resource_size(devmem->resource) >> PAGE_SHIFT);
	devmem->page_fault = hmm_devmem_fault;

	devmem->pagemap.type = MEMORY_DEVICE_PRIVATE;
	devmem->pagemap.res = *devmem->resource;
	devmem->pagemap.page_free = hmm_devmem_free;
	devmem->pagemap.altmap_valid = false;
	devmem->pagemap.ref = &devmem->ref;
	devmem->pagemap.data = devmem;
	devmem->pagemap.kill = hmm_devmem_ref_kill;
	devmem->pagemap.cleanup = hmm_devmem_ref_exit;

	result = devm_memremap_pages(devmem->device, &devmem->pagemap);
	if (IS_ERR(result))
		return result;
	return devmem;
}
EXPORT_SYMBOL_GPL(hmm_devmem_add);

struct hmm_devmem *hmm_devmem_add_resource(const struct hmm_devmem_ops *ops,
					   struct device *device,
					   struct resource *res)
{
	struct hmm_devmem *devmem;
	void *result;
	int ret;

	if (res->desc != IORES_DESC_DEVICE_PUBLIC_MEMORY)
		return ERR_PTR(-EINVAL);

	dev_pagemap_get_ops();

	devmem = devm_kzalloc(device, sizeof(*devmem), GFP_KERNEL);
	if (!devmem)
		return ERR_PTR(-ENOMEM);

	init_completion(&devmem->completion);
	devmem->pfn_first = -1UL;
	devmem->pfn_last = -1UL;
	devmem->resource = res;
	devmem->device = device;
	devmem->ops = ops;

	ret = percpu_ref_init(&devmem->ref, &hmm_devmem_ref_release,
			      0, GFP_KERNEL);
	if (ret)
		return ERR_PTR(ret);

	devmem->pfn_first = devmem->resource->start >> PAGE_SHIFT;
	devmem->pfn_last = devmem->pfn_first +
			   (resource_size(devmem->resource) >> PAGE_SHIFT);
	devmem->page_fault = hmm_devmem_fault;

	devmem->pagemap.type = MEMORY_DEVICE_PUBLIC;
	devmem->pagemap.res = *devmem->resource;
	devmem->pagemap.page_free = hmm_devmem_free;
	devmem->pagemap.altmap_valid = false;
	devmem->pagemap.ref = &devmem->ref;
	devmem->pagemap.data = devmem;
	devmem->pagemap.kill = hmm_devmem_ref_kill;
	devmem->pagemap.cleanup = hmm_devmem_ref_exit;

	result = devm_memremap_pages(devmem->device, &devmem->pagemap);
	if (IS_ERR(result))
		return result;
	return devmem;
}
EXPORT_SYMBOL_GPL(hmm_devmem_add_resource);

/*
 * A device driver that wants to handle multiple devices memory through a
 * single fake device can use hmm_device to do so. This is purely a helper
 * and it is not needed to make use of any HMM functionality.
 */
#define HMM_DEVICE_MAX 256

static DECLARE_BITMAP(hmm_device_mask, HMM_DEVICE_MAX);
static DEFINE_SPINLOCK(hmm_device_lock);
static struct class *hmm_device_class;
static dev_t hmm_device_devt;

static void hmm_device_release(struct device *device)
{
	struct hmm_device *hmm_device;

	hmm_device = container_of(device, struct hmm_device, device);
	spin_lock(&hmm_device_lock);
	clear_bit(hmm_device->minor, hmm_device_mask);
	spin_unlock(&hmm_device_lock);

	kfree(hmm_device);
}

struct hmm_device *hmm_device_new(void *drvdata)
{
	struct hmm_device *hmm_device;

	hmm_device = kzalloc(sizeof(*hmm_device), GFP_KERNEL);
	if (!hmm_device)
		return ERR_PTR(-ENOMEM);

	spin_lock(&hmm_device_lock);
	hmm_device->minor = find_first_zero_bit(hmm_device_mask, HMM_DEVICE_MAX);
	if (hmm_device->minor >= HMM_DEVICE_MAX) {
		spin_unlock(&hmm_device_lock);
		kfree(hmm_device);
		return ERR_PTR(-EBUSY);
	}
	set_bit(hmm_device->minor, hmm_device_mask);
	spin_unlock(&hmm_device_lock);

	dev_set_name(&hmm_device->device, "hmm_device%d", hmm_device->minor);
	hmm_device->device.devt = MKDEV(MAJOR(hmm_device_devt),
					hmm_device->minor);
	hmm_device->device.release = hmm_device_release;
	dev_set_drvdata(&hmm_device->device, drvdata);
	hmm_device->device.class = hmm_device_class;
	device_initialize(&hmm_device->device);

	return hmm_device;
}
EXPORT_SYMBOL(hmm_device_new);

void hmm_device_put(struct hmm_device *hmm_device)
{
	put_device(&hmm_device->device);
}
EXPORT_SYMBOL(hmm_device_put);

static int __init hmm_init(void)
{
	int ret;

	ret = alloc_chrdev_region(&hmm_device_devt, 0,
				  HMM_DEVICE_MAX,
				  "hmm_device");
	if (ret)
		return ret;

	hmm_device_class = class_create(THIS_MODULE, "hmm_device");
	if (IS_ERR(hmm_device_class)) {
		unregister_chrdev_region(hmm_device_devt, HMM_DEVICE_MAX);
		return PTR_ERR(hmm_device_class);
	}
	return 0;
}

device_initcall(hmm_init);
#endif /* CONFIG_DEVICE_PRIVATE || CONFIG_DEVICE_PUBLIC */<|MERGE_RESOLUTION|>--- conflicted
+++ resolved
@@ -1016,7 +1016,6 @@
 
 		if (is_vm_hugetlb_page(vma)) {
 			struct hstate *h = hstate_vma(vma);
-<<<<<<< HEAD
 
 			if (huge_page_shift(h) != range->page_shift &&
 			    range->page_shift != PAGE_SHIFT)
@@ -1037,28 +1036,6 @@
 			return -EPERM;
 		}
 
-=======
-
-			if (huge_page_shift(h) != range->page_shift &&
-			    range->page_shift != PAGE_SHIFT)
-				return -EINVAL;
-		} else {
-			if (range->page_shift != PAGE_SHIFT)
-				return -EINVAL;
-		}
-
-		if (!(vma->vm_flags & VM_READ)) {
-			/*
-			 * If vma do not allow read access, then assume that it
-			 * does not allow write access, either. HMM does not
-			 * support architecture that allow write without read.
-			 */
-			hmm_pfns_clear(range, range->pfns,
-				range->start, range->end);
-			return -EPERM;
-		}
-
->>>>>>> 4b972a01
 		range->vma = vma;
 		hmm_vma_walk.pgmap = NULL;
 		hmm_vma_walk.last = start;
@@ -1268,7 +1245,6 @@
 	for (npages = i, i = 0; (i < npages) && mapped; ++i) {
 		enum dma_data_direction dir = DMA_TO_DEVICE;
 		struct page *page;
-<<<<<<< HEAD
 
 		page = hmm_device_entry_to_page(range, range->pfns[i]);
 		if (page == NULL)
@@ -1281,20 +1257,6 @@
 		if (range->pfns[i] & range->flags[HMM_PFN_WRITE])
 			dir = DMA_BIDIRECTIONAL;
 
-=======
-
-		page = hmm_device_entry_to_page(range, range->pfns[i]);
-		if (page == NULL)
-			continue;
-
-		if (dma_mapping_error(device, daddrs[i]))
-			continue;
-
-		/* If it is read and write than map bi-directional. */
-		if (range->pfns[i] & range->flags[HMM_PFN_WRITE])
-			dir = DMA_BIDIRECTIONAL;
-
->>>>>>> 4b972a01
 		dma_unmap_page(device, daddrs[i], PAGE_SIZE, dir);
 		mapped--;
 	}
