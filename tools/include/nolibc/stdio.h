--- conflicted
+++ resolved
@@ -356,14 +356,10 @@
 }
 
 static __attribute__((unused))
-<<<<<<< HEAD
-int setvbuf(FILE *stream, char *buf, int mode, size_t size)
-=======
 int setvbuf(FILE *stream __attribute__((unused)),
 	    char *buf __attribute__((unused)),
 	    int mode,
 	    size_t size __attribute__((unused)))
->>>>>>> 938315d7
 {
 	/*
 	 * nolibc does not support buffering so this is a nop. Just check mode
