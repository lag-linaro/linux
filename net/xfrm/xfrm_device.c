--- conflicted
+++ resolved
@@ -135,12 +135,6 @@
 	}
 
 	xo->flags |= XFRM_XMIT;
-<<<<<<< HEAD
-
-	if (skb_is_gso(skb)) {
-		struct net_device *dev = skb->dev;
-=======
->>>>>>> 8fb49c01
 
 	if (skb_is_gso(skb) && unlikely(x->xso.dev != dev)) {
 		struct sk_buff *segs;
