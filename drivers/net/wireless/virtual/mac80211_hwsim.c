--- conflicted
+++ resolved
@@ -216,11 +216,7 @@
 
 struct hwsim_vif_priv {
 	u32 magic;
-<<<<<<< HEAD
-	u32 skip_beacons;
-=======
 	u32 skip_beacons[IEEE80211_MLD_MAX_NUM_LINKS];
->>>>>>> 0c383648
 	u8 bssid[ETH_ALEN];
 	bool assoc;
 	bool bcn_en;
@@ -2140,15 +2136,6 @@
 }
 
 #ifdef CONFIG_MAC80211_DEBUGFS
-<<<<<<< HEAD
-static void mac80211_hwsim_vif_add_debugfs(struct ieee80211_hw *hw,
-					   struct ieee80211_vif *vif)
-{
-	struct hwsim_vif_priv *vp = (void *)vif->drv_priv;
-
-	debugfs_create_u32("skip_beacons", 0600, vif->debugfs_dir,
-			   &vp->skip_beacons);
-=======
 static void
 mac80211_hwsim_link_add_debugfs(struct ieee80211_hw *hw,
 				struct ieee80211_vif *vif,
@@ -2159,7 +2146,6 @@
 
 	debugfs_create_u32("skip_beacons", 0600, dir,
 			   &vp->skip_beacons[link_conf->link_id]);
->>>>>>> 0c383648
 }
 #endif
 
@@ -2234,13 +2220,8 @@
 	/* TODO: get MCS */
 	int bitrate = 100;
 
-<<<<<<< HEAD
-	if (vp->skip_beacons) {
-		vp->skip_beacons--;
-=======
 	if (vp->skip_beacons[link_conf->link_id]) {
 		vp->skip_beacons[link_conf->link_id]--;
->>>>>>> 0c383648
 		dev_kfree_skb(skb);
 		return;
 	}
@@ -2332,13 +2313,10 @@
 
 	if (link_conf->csa_active && ieee80211_beacon_cntdwn_is_complete(vif, link_id))
 		ieee80211_csa_finish(vif, link_id);
-<<<<<<< HEAD
-=======
 
 	if (link_conf->color_change_active &&
 	    ieee80211_beacon_cntdwn_is_complete(vif, link_id))
 		ieee80211_color_change_finish(vif, link_id);
->>>>>>> 0c383648
 }
 
 static enum hrtimer_restart
@@ -3954,11 +3932,7 @@
 
 #ifdef CONFIG_MAC80211_DEBUGFS
 #define HWSIM_DEBUGFS_OPS					\
-<<<<<<< HEAD
-	.vif_add_debugfs = mac80211_hwsim_vif_add_debugfs,
-=======
 	.link_add_debugfs = mac80211_hwsim_link_add_debugfs,
->>>>>>> 0c383648
 #else
 #define HWSIM_DEBUGFS_OPS
 #endif
