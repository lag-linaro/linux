// SPDX-License-Identifier: GPL-2.0-or-later
/*  Kernel module help for powerpc.
    Copyright (C) 2001, 2003 Rusty Russell IBM Corporation.
    Copyright (C) 2008 Freescale Semiconductor, Inc.

*/
#include <linux/elf.h>
#include <linux/moduleloader.h>
#include <linux/err.h>
#include <linux/vmalloc.h>
#include <linux/mm.h>
#include <linux/bug.h>
#include <asm/module.h>
#include <linux/uaccess.h>
#include <asm/firmware.h>
#include <linux/sort.h>
#include <asm/setup.h>
#include <asm/sections.h>

static LIST_HEAD(module_bug_list);

static const Elf_Shdr *find_section(const Elf_Ehdr *hdr,
				    const Elf_Shdr *sechdrs,
				    const char *name)
{
	char *secstrings;
	unsigned int i;

	secstrings = (char *)hdr + sechdrs[hdr->e_shstrndx].sh_offset;
	for (i = 1; i < hdr->e_shnum; i++)
		if (strcmp(secstrings+sechdrs[i].sh_name, name) == 0)
			return &sechdrs[i];
	return NULL;
}

int module_finalize(const Elf_Ehdr *hdr,
		const Elf_Shdr *sechdrs, struct module *me)
{
	const Elf_Shdr *sect;
	int rc;

	rc = module_finalize_ftrace(me, sechdrs);
	if (rc)
		return rc;

	/* Apply feature fixups */
	sect = find_section(hdr, sechdrs, "__ftr_fixup");
	if (sect != NULL)
		do_feature_fixups(cur_cpu_spec->cpu_features,
				  (void *)sect->sh_addr,
				  (void *)sect->sh_addr + sect->sh_size);

	sect = find_section(hdr, sechdrs, "__mmu_ftr_fixup");
	if (sect != NULL)
		do_feature_fixups(cur_cpu_spec->mmu_features,
				  (void *)sect->sh_addr,
				  (void *)sect->sh_addr + sect->sh_size);

#ifdef CONFIG_PPC64
	sect = find_section(hdr, sechdrs, "__fw_ftr_fixup");
	if (sect != NULL)
		do_feature_fixups(powerpc_firmware_features,
				  (void *)sect->sh_addr,
				  (void *)sect->sh_addr + sect->sh_size);
#endif /* CONFIG_PPC64 */

#ifdef PPC64_ELF_ABI_v1
	sect = find_section(hdr, sechdrs, ".opd");
	if (sect != NULL) {
		me->arch.start_opd = sect->sh_addr;
		me->arch.end_opd = sect->sh_addr + sect->sh_size;
	}
#endif /* PPC64_ELF_ABI_v1 */

#ifdef CONFIG_PPC_BARRIER_NOSPEC
	sect = find_section(hdr, sechdrs, "__spec_barrier_fixup");
	if (sect != NULL)
		do_barrier_nospec_fixups_range(barrier_nospec_enabled,
				  (void *)sect->sh_addr,
				  (void *)sect->sh_addr + sect->sh_size);
#endif /* CONFIG_PPC_BARRIER_NOSPEC */

	sect = find_section(hdr, sechdrs, "__lwsync_fixup");
	if (sect != NULL)
		do_lwsync_fixups(cur_cpu_spec->cpu_features,
				 (void *)sect->sh_addr,
				 (void *)sect->sh_addr + sect->sh_size);

	return 0;
}

<<<<<<< HEAD
#ifdef MODULES_VADDR
static __always_inline void *
__module_alloc(unsigned long size, unsigned long start, unsigned long end)
{
	return __vmalloc_node_range(size, 1, start, end, GFP_KERNEL,
				    PAGE_KERNEL_EXEC, VM_FLUSH_RESET_PERMS, NUMA_NO_NODE,
				    __builtin_return_address(0));
}

void *module_alloc(unsigned long size)
{
	unsigned long limit = (unsigned long)_etext - SZ_32M;
	void *ptr = NULL;

=======
void *module_alloc(unsigned long size)
{
	unsigned long start = VMALLOC_START;
	unsigned long end = VMALLOC_END;

#ifdef MODULES_VADDR
>>>>>>> d7de7846
	BUILD_BUG_ON(TASK_SIZE > MODULES_VADDR);
	start = MODULES_VADDR;
	end = MODULES_END;
#endif

<<<<<<< HEAD
	/* First try within 32M limit from _etext to avoid branch trampolines */
	if (MODULES_VADDR < PAGE_OFFSET && MODULES_END > limit)
		ptr = __module_alloc(size, limit, MODULES_END);

	if (!ptr)
		ptr = __module_alloc(size, MODULES_VADDR, MODULES_END);

	return ptr;
}
#endif
=======
	/*
	 * Don't do huge page allocations for modules yet until more testing
	 * is done. STRICT_MODULE_RWX may require extra work to support this
	 * too.
	 */

	return __vmalloc_node_range(size, 1, start, end, GFP_KERNEL,
				    PAGE_KERNEL_EXEC,
				    VM_NO_HUGE_VMAP | VM_FLUSH_RESET_PERMS,
				    NUMA_NO_NODE,
				    __builtin_return_address(0));
}
>>>>>>> d7de7846
<|MERGE_RESOLUTION|>--- conflicted
+++ resolved
@@ -89,46 +89,9 @@
 	return 0;
 }
 
-<<<<<<< HEAD
-#ifdef MODULES_VADDR
 static __always_inline void *
 __module_alloc(unsigned long size, unsigned long start, unsigned long end)
 {
-	return __vmalloc_node_range(size, 1, start, end, GFP_KERNEL,
-				    PAGE_KERNEL_EXEC, VM_FLUSH_RESET_PERMS, NUMA_NO_NODE,
-				    __builtin_return_address(0));
-}
-
-void *module_alloc(unsigned long size)
-{
-	unsigned long limit = (unsigned long)_etext - SZ_32M;
-	void *ptr = NULL;
-
-=======
-void *module_alloc(unsigned long size)
-{
-	unsigned long start = VMALLOC_START;
-	unsigned long end = VMALLOC_END;
-
-#ifdef MODULES_VADDR
->>>>>>> d7de7846
-	BUILD_BUG_ON(TASK_SIZE > MODULES_VADDR);
-	start = MODULES_VADDR;
-	end = MODULES_END;
-#endif
-
-<<<<<<< HEAD
-	/* First try within 32M limit from _etext to avoid branch trampolines */
-	if (MODULES_VADDR < PAGE_OFFSET && MODULES_END > limit)
-		ptr = __module_alloc(size, limit, MODULES_END);
-
-	if (!ptr)
-		ptr = __module_alloc(size, MODULES_VADDR, MODULES_END);
-
-	return ptr;
-}
-#endif
-=======
 	/*
 	 * Don't do huge page allocations for modules yet until more testing
 	 * is done. STRICT_MODULE_RWX may require extra work to support this
@@ -141,4 +104,27 @@
 				    NUMA_NO_NODE,
 				    __builtin_return_address(0));
 }
->>>>>>> d7de7846
+
+
+void *module_alloc(unsigned long size)
+{
+	unsigned long start = VMALLOC_START;
+	unsigned long end = VMALLOC_END;
+	unsigned long limit = (unsigned long)_etext - SZ_32M;
+	void *ptr = NULL;
+
+#ifdef MODULES_VADDR
+	BUILD_BUG_ON(TASK_SIZE > MODULES_VADDR);
+	start = MODULES_VADDR;
+	end = MODULES_END;
+
+	/* First try within 32M limit from _etext to avoid branch trampolines */
+	if (MODULES_VADDR < PAGE_OFFSET && MODULES_END > limit)
+		ptr = __module_alloc(size, limit, end);
+
+	if (!ptr)
+#endif
+		ptr = __module_alloc(size, start, end);
+
+	return ptr;
+}