--- conflicted
+++ resolved
@@ -148,11 +148,7 @@
 }
 
 /*
-<<<<<<< HEAD
- * Plug in coherent or noncoherent dma ops
-=======
  * Plug in direct dma map ops.
->>>>>>> 0fd79184
  */
 void arch_setup_dma_ops(struct device *dev, u64 dma_base, u64 size,
 			const struct iommu_ops *iommu, bool coherent)
@@ -160,17 +156,6 @@
 	/*
 	 * IOC hardware snoops all DMA traffic keeping the caches consistent
 	 * with memory - eliding need for any explicit cache maintenance of
-<<<<<<< HEAD
-	 * DMA buffers - so we can use dma_direct cache ops.
-	 */
-	if (is_isa_arcv2() && ioc_enable && coherent) {
-		set_dma_ops(dev, &dma_direct_ops);
-		dev_info(dev, "use dma_direct_ops cache ops\n");
-	} else {
-		set_dma_ops(dev, &dma_noncoherent_ops);
-		dev_info(dev, "use dma_noncoherent_ops cache ops\n");
-	}
-=======
 	 * DMA buffers.
 	 */
 	if (is_isa_arcv2() && ioc_enable && coherent)
@@ -178,5 +163,4 @@
 
 	dev_info(dev, "use %sncoherent DMA ops\n",
 		 dev->dma_coherent ? "" : "non");
->>>>>>> 0fd79184
 }