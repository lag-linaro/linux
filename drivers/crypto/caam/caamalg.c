--- conflicted
+++ resolved
@@ -3404,13 +3404,8 @@
 		fallback = crypto_alloc_skcipher(tfm_name, 0,
 						 CRYPTO_ALG_NEED_FALLBACK);
 		if (IS_ERR(fallback)) {
-<<<<<<< HEAD
-			dev_err(ctx->jrdev, "Failed to allocate %s fallback: %ld\n",
-				tfm_name, PTR_ERR(fallback));
-=======
 			pr_err("Failed to allocate %s fallback: %ld\n",
 			       tfm_name, PTR_ERR(fallback));
->>>>>>> f642729d
 			return PTR_ERR(fallback);
 		}
 
