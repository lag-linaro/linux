/* SPDX-License-Identifier: GPL-2.0 WITH Linux-syscall-note */
/* Copyright (c) 2011-2014 PLUMgrid, http://plumgrid.com
 *
 * This program is free software; you can redistribute it and/or
 * modify it under the terms of version 2 of the GNU General Public
 * License as published by the Free Software Foundation.
 */
#ifndef _UAPI__LINUX_BPF_H__
#define _UAPI__LINUX_BPF_H__

#include <linux/types.h>
#include <linux/bpf_common.h>

/* Extended instruction set based on top of classic BPF */

/* instruction classes */
#define BPF_JMP32	0x06	/* jmp mode in word width */
#define BPF_ALU64	0x07	/* alu mode in double word width */

/* ld/ldx fields */
#define BPF_DW		0x18	/* double word (64-bit) */
#define BPF_ATOMIC	0xc0	/* atomic memory ops - op type in immediate */
#define BPF_XADD	0xc0	/* exclusive add - legacy name */

/* alu/jmp fields */
#define BPF_MOV		0xb0	/* mov reg to reg */
#define BPF_ARSH	0xc0	/* sign extending arithmetic shift right */

/* change endianness of a register */
#define BPF_END		0xd0	/* flags for endianness conversion: */
#define BPF_TO_LE	0x00	/* convert to little-endian */
#define BPF_TO_BE	0x08	/* convert to big-endian */
#define BPF_FROM_LE	BPF_TO_LE
#define BPF_FROM_BE	BPF_TO_BE

/* jmp encodings */
#define BPF_JNE		0x50	/* jump != */
#define BPF_JLT		0xa0	/* LT is unsigned, '<' */
#define BPF_JLE		0xb0	/* LE is unsigned, '<=' */
#define BPF_JSGT	0x60	/* SGT is signed '>', GT in x86 */
#define BPF_JSGE	0x70	/* SGE is signed '>=', GE in x86 */
#define BPF_JSLT	0xc0	/* SLT is signed, '<' */
#define BPF_JSLE	0xd0	/* SLE is signed, '<=' */
#define BPF_CALL	0x80	/* function call */
#define BPF_EXIT	0x90	/* function return */

/* atomic op type fields (stored in immediate) */
#define BPF_FETCH	0x01	/* not an opcode on its own, used to build others */
#define BPF_XCHG	(0xe0 | BPF_FETCH)	/* atomic exchange */
#define BPF_CMPXCHG	(0xf0 | BPF_FETCH)	/* atomic compare-and-write */

/* Register numbers */
enum {
	BPF_REG_0 = 0,
	BPF_REG_1,
	BPF_REG_2,
	BPF_REG_3,
	BPF_REG_4,
	BPF_REG_5,
	BPF_REG_6,
	BPF_REG_7,
	BPF_REG_8,
	BPF_REG_9,
	BPF_REG_10,
	__MAX_BPF_REG,
};

/* BPF has 10 general purpose 64-bit registers and stack frame. */
#define MAX_BPF_REG	__MAX_BPF_REG

struct bpf_insn {
	__u8	code;		/* opcode */
	__u8	dst_reg:4;	/* dest register */
	__u8	src_reg:4;	/* source register */
	__s16	off;		/* signed offset */
	__s32	imm;		/* signed immediate constant */
};

/* Key of an a BPF_MAP_TYPE_LPM_TRIE entry */
struct bpf_lpm_trie_key {
	__u32	prefixlen;	/* up to 32 for AF_INET, 128 for AF_INET6 */
	__u8	data[0];	/* Arbitrary size */
};

struct bpf_cgroup_storage_key {
	__u64	cgroup_inode_id;	/* cgroup inode id */
	__u32	attach_type;		/* program attach type (enum bpf_attach_type) */
};

enum bpf_cgroup_iter_order {
	BPF_CGROUP_ITER_ORDER_UNSPEC = 0,
	BPF_CGROUP_ITER_SELF_ONLY,		/* process only a single object. */
	BPF_CGROUP_ITER_DESCENDANTS_PRE,	/* walk descendants in pre-order. */
	BPF_CGROUP_ITER_DESCENDANTS_POST,	/* walk descendants in post-order. */
	BPF_CGROUP_ITER_ANCESTORS_UP,		/* walk ancestors upward. */
};

union bpf_iter_link_info {
	struct {
		__u32	map_fd;
	} map;
	struct {
		enum bpf_cgroup_iter_order order;

		/* At most one of cgroup_fd and cgroup_id can be non-zero. If
		 * both are zero, the walk starts from the default cgroup v2
		 * root. For walking v1 hierarchy, one should always explicitly
		 * specify cgroup_fd.
		 */
		__u32	cgroup_fd;
		__u64	cgroup_id;
	} cgroup;
	/* Parameters of task iterators. */
	struct {
		__u32	tid;
		__u32	pid;
		__u32	pid_fd;
	} task;
};

/* BPF syscall commands, see bpf(2) man-page for more details. */
/**
 * DOC: eBPF Syscall Preamble
 *
 * The operation to be performed by the **bpf**\ () system call is determined
 * by the *cmd* argument. Each operation takes an accompanying argument,
 * provided via *attr*, which is a pointer to a union of type *bpf_attr* (see
 * below). The size argument is the size of the union pointed to by *attr*.
 */
/**
 * DOC: eBPF Syscall Commands
 *
 * BPF_MAP_CREATE
 *	Description
 *		Create a map and return a file descriptor that refers to the
 *		map. The close-on-exec file descriptor flag (see **fcntl**\ (2))
 *		is automatically enabled for the new file descriptor.
 *
 *		Applying **close**\ (2) to the file descriptor returned by
 *		**BPF_MAP_CREATE** will delete the map (but see NOTES).
 *
 *	Return
 *		A new file descriptor (a nonnegative integer), or -1 if an
 *		error occurred (in which case, *errno* is set appropriately).
 *
 * BPF_MAP_LOOKUP_ELEM
 *	Description
 *		Look up an element with a given *key* in the map referred to
 *		by the file descriptor *map_fd*.
 *
 *		The *flags* argument may be specified as one of the
 *		following:
 *
 *		**BPF_F_LOCK**
 *			Look up the value of a spin-locked map without
 *			returning the lock. This must be specified if the
 *			elements contain a spinlock.
 *
 *	Return
 *		Returns zero on success. On error, -1 is returned and *errno*
 *		is set appropriately.
 *
 * BPF_MAP_UPDATE_ELEM
 *	Description
 *		Create or update an element (key/value pair) in a specified map.
 *
 *		The *flags* argument should be specified as one of the
 *		following:
 *
 *		**BPF_ANY**
 *			Create a new element or update an existing element.
 *		**BPF_NOEXIST**
 *			Create a new element only if it did not exist.
 *		**BPF_EXIST**
 *			Update an existing element.
 *		**BPF_F_LOCK**
 *			Update a spin_lock-ed map element.
 *
 *	Return
 *		Returns zero on success. On error, -1 is returned and *errno*
 *		is set appropriately.
 *
 *		May set *errno* to **EINVAL**, **EPERM**, **ENOMEM**,
 *		**E2BIG**, **EEXIST**, or **ENOENT**.
 *
 *		**E2BIG**
 *			The number of elements in the map reached the
 *			*max_entries* limit specified at map creation time.
 *		**EEXIST**
 *			If *flags* specifies **BPF_NOEXIST** and the element
 *			with *key* already exists in the map.
 *		**ENOENT**
 *			If *flags* specifies **BPF_EXIST** and the element with
 *			*key* does not exist in the map.
 *
 * BPF_MAP_DELETE_ELEM
 *	Description
 *		Look up and delete an element by key in a specified map.
 *
 *	Return
 *		Returns zero on success. On error, -1 is returned and *errno*
 *		is set appropriately.
 *
 * BPF_MAP_GET_NEXT_KEY
 *	Description
 *		Look up an element by key in a specified map and return the key
 *		of the next element. Can be used to iterate over all elements
 *		in the map.
 *
 *	Return
 *		Returns zero on success. On error, -1 is returned and *errno*
 *		is set appropriately.
 *
 *		The following cases can be used to iterate over all elements of
 *		the map:
 *
 *		* If *key* is not found, the operation returns zero and sets
 *		  the *next_key* pointer to the key of the first element.
 *		* If *key* is found, the operation returns zero and sets the
 *		  *next_key* pointer to the key of the next element.
 *		* If *key* is the last element, returns -1 and *errno* is set
 *		  to **ENOENT**.
 *
 *		May set *errno* to **ENOMEM**, **EFAULT**, **EPERM**, or
 *		**EINVAL** on error.
 *
 * BPF_PROG_LOAD
 *	Description
 *		Verify and load an eBPF program, returning a new file
 *		descriptor associated with the program.
 *
 *		Applying **close**\ (2) to the file descriptor returned by
 *		**BPF_PROG_LOAD** will unload the eBPF program (but see NOTES).
 *
 *		The close-on-exec file descriptor flag (see **fcntl**\ (2)) is
 *		automatically enabled for the new file descriptor.
 *
 *	Return
 *		A new file descriptor (a nonnegative integer), or -1 if an
 *		error occurred (in which case, *errno* is set appropriately).
 *
 * BPF_OBJ_PIN
 *	Description
 *		Pin an eBPF program or map referred by the specified *bpf_fd*
 *		to the provided *pathname* on the filesystem.
 *
 *		The *pathname* argument must not contain a dot (".").
 *
 *		On success, *pathname* retains a reference to the eBPF object,
 *		preventing deallocation of the object when the original
 *		*bpf_fd* is closed. This allow the eBPF object to live beyond
 *		**close**\ (\ *bpf_fd*\ ), and hence the lifetime of the parent
 *		process.
 *
 *		Applying **unlink**\ (2) or similar calls to the *pathname*
 *		unpins the object from the filesystem, removing the reference.
 *		If no other file descriptors or filesystem nodes refer to the
 *		same object, it will be deallocated (see NOTES).
 *
 *		The filesystem type for the parent directory of *pathname* must
 *		be **BPF_FS_MAGIC**.
 *
 *	Return
 *		Returns zero on success. On error, -1 is returned and *errno*
 *		is set appropriately.
 *
 * BPF_OBJ_GET
 *	Description
 *		Open a file descriptor for the eBPF object pinned to the
 *		specified *pathname*.
 *
 *	Return
 *		A new file descriptor (a nonnegative integer), or -1 if an
 *		error occurred (in which case, *errno* is set appropriately).
 *
 * BPF_PROG_ATTACH
 *	Description
 *		Attach an eBPF program to a *target_fd* at the specified
 *		*attach_type* hook.
 *
 *		The *attach_type* specifies the eBPF attachment point to
 *		attach the program to, and must be one of *bpf_attach_type*
 *		(see below).
 *
 *		The *attach_bpf_fd* must be a valid file descriptor for a
 *		loaded eBPF program of a cgroup, flow dissector, LIRC, sockmap
 *		or sock_ops type corresponding to the specified *attach_type*.
 *
 *		The *target_fd* must be a valid file descriptor for a kernel
 *		object which depends on the attach type of *attach_bpf_fd*:
 *
 *		**BPF_PROG_TYPE_CGROUP_DEVICE**,
 *		**BPF_PROG_TYPE_CGROUP_SKB**,
 *		**BPF_PROG_TYPE_CGROUP_SOCK**,
 *		**BPF_PROG_TYPE_CGROUP_SOCK_ADDR**,
 *		**BPF_PROG_TYPE_CGROUP_SOCKOPT**,
 *		**BPF_PROG_TYPE_CGROUP_SYSCTL**,
 *		**BPF_PROG_TYPE_SOCK_OPS**
 *
 *			Control Group v2 hierarchy with the eBPF controller
 *			enabled. Requires the kernel to be compiled with
 *			**CONFIG_CGROUP_BPF**.
 *
 *		**BPF_PROG_TYPE_FLOW_DISSECTOR**
 *
 *			Network namespace (eg /proc/self/ns/net).
 *
 *		**BPF_PROG_TYPE_LIRC_MODE2**
 *
 *			LIRC device path (eg /dev/lircN). Requires the kernel
 *			to be compiled with **CONFIG_BPF_LIRC_MODE2**.
 *
 *		**BPF_PROG_TYPE_SK_SKB**,
 *		**BPF_PROG_TYPE_SK_MSG**
 *
 *			eBPF map of socket type (eg **BPF_MAP_TYPE_SOCKHASH**).
 *
 *	Return
 *		Returns zero on success. On error, -1 is returned and *errno*
 *		is set appropriately.
 *
 * BPF_PROG_DETACH
 *	Description
 *		Detach the eBPF program associated with the *target_fd* at the
 *		hook specified by *attach_type*. The program must have been
 *		previously attached using **BPF_PROG_ATTACH**.
 *
 *	Return
 *		Returns zero on success. On error, -1 is returned and *errno*
 *		is set appropriately.
 *
 * BPF_PROG_TEST_RUN
 *	Description
 *		Run the eBPF program associated with the *prog_fd* a *repeat*
 *		number of times against a provided program context *ctx_in* and
 *		data *data_in*, and return the modified program context
 *		*ctx_out*, *data_out* (for example, packet data), result of the
 *		execution *retval*, and *duration* of the test run.
 *
 *		The sizes of the buffers provided as input and output
 *		parameters *ctx_in*, *ctx_out*, *data_in*, and *data_out* must
 *		be provided in the corresponding variables *ctx_size_in*,
 *		*ctx_size_out*, *data_size_in*, and/or *data_size_out*. If any
 *		of these parameters are not provided (ie set to NULL), the
 *		corresponding size field must be zero.
 *
 *		Some program types have particular requirements:
 *
 *		**BPF_PROG_TYPE_SK_LOOKUP**
 *			*data_in* and *data_out* must be NULL.
 *
 *		**BPF_PROG_TYPE_RAW_TRACEPOINT**,
 *		**BPF_PROG_TYPE_RAW_TRACEPOINT_WRITABLE**
 *
 *			*ctx_out*, *data_in* and *data_out* must be NULL.
 *			*repeat* must be zero.
 *
 *		BPF_PROG_RUN is an alias for BPF_PROG_TEST_RUN.
 *
 *	Return
 *		Returns zero on success. On error, -1 is returned and *errno*
 *		is set appropriately.
 *
 *		**ENOSPC**
 *			Either *data_size_out* or *ctx_size_out* is too small.
 *		**ENOTSUPP**
 *			This command is not supported by the program type of
 *			the program referred to by *prog_fd*.
 *
 * BPF_PROG_GET_NEXT_ID
 *	Description
 *		Fetch the next eBPF program currently loaded into the kernel.
 *
 *		Looks for the eBPF program with an id greater than *start_id*
 *		and updates *next_id* on success. If no other eBPF programs
 *		remain with ids higher than *start_id*, returns -1 and sets
 *		*errno* to **ENOENT**.
 *
 *	Return
 *		Returns zero on success. On error, or when no id remains, -1
 *		is returned and *errno* is set appropriately.
 *
 * BPF_MAP_GET_NEXT_ID
 *	Description
 *		Fetch the next eBPF map currently loaded into the kernel.
 *
 *		Looks for the eBPF map with an id greater than *start_id*
 *		and updates *next_id* on success. If no other eBPF maps
 *		remain with ids higher than *start_id*, returns -1 and sets
 *		*errno* to **ENOENT**.
 *
 *	Return
 *		Returns zero on success. On error, or when no id remains, -1
 *		is returned and *errno* is set appropriately.
 *
 * BPF_PROG_GET_FD_BY_ID
 *	Description
 *		Open a file descriptor for the eBPF program corresponding to
 *		*prog_id*.
 *
 *	Return
 *		A new file descriptor (a nonnegative integer), or -1 if an
 *		error occurred (in which case, *errno* is set appropriately).
 *
 * BPF_MAP_GET_FD_BY_ID
 *	Description
 *		Open a file descriptor for the eBPF map corresponding to
 *		*map_id*.
 *
 *	Return
 *		A new file descriptor (a nonnegative integer), or -1 if an
 *		error occurred (in which case, *errno* is set appropriately).
 *
 * BPF_OBJ_GET_INFO_BY_FD
 *	Description
 *		Obtain information about the eBPF object corresponding to
 *		*bpf_fd*.
 *
 *		Populates up to *info_len* bytes of *info*, which will be in
 *		one of the following formats depending on the eBPF object type
 *		of *bpf_fd*:
 *
 *		* **struct bpf_prog_info**
 *		* **struct bpf_map_info**
 *		* **struct bpf_btf_info**
 *		* **struct bpf_link_info**
 *
 *	Return
 *		Returns zero on success. On error, -1 is returned and *errno*
 *		is set appropriately.
 *
 * BPF_PROG_QUERY
 *	Description
 *		Obtain information about eBPF programs associated with the
 *		specified *attach_type* hook.
 *
 *		The *target_fd* must be a valid file descriptor for a kernel
 *		object which depends on the attach type of *attach_bpf_fd*:
 *
 *		**BPF_PROG_TYPE_CGROUP_DEVICE**,
 *		**BPF_PROG_TYPE_CGROUP_SKB**,
 *		**BPF_PROG_TYPE_CGROUP_SOCK**,
 *		**BPF_PROG_TYPE_CGROUP_SOCK_ADDR**,
 *		**BPF_PROG_TYPE_CGROUP_SOCKOPT**,
 *		**BPF_PROG_TYPE_CGROUP_SYSCTL**,
 *		**BPF_PROG_TYPE_SOCK_OPS**
 *
 *			Control Group v2 hierarchy with the eBPF controller
 *			enabled. Requires the kernel to be compiled with
 *			**CONFIG_CGROUP_BPF**.
 *
 *		**BPF_PROG_TYPE_FLOW_DISSECTOR**
 *
 *			Network namespace (eg /proc/self/ns/net).
 *
 *		**BPF_PROG_TYPE_LIRC_MODE2**
 *
 *			LIRC device path (eg /dev/lircN). Requires the kernel
 *			to be compiled with **CONFIG_BPF_LIRC_MODE2**.
 *
 *		**BPF_PROG_QUERY** always fetches the number of programs
 *		attached and the *attach_flags* which were used to attach those
 *		programs. Additionally, if *prog_ids* is nonzero and the number
 *		of attached programs is less than *prog_cnt*, populates
 *		*prog_ids* with the eBPF program ids of the programs attached
 *		at *target_fd*.
 *
 *		The following flags may alter the result:
 *
 *		**BPF_F_QUERY_EFFECTIVE**
 *			Only return information regarding programs which are
 *			currently effective at the specified *target_fd*.
 *
 *	Return
 *		Returns zero on success. On error, -1 is returned and *errno*
 *		is set appropriately.
 *
 * BPF_RAW_TRACEPOINT_OPEN
 *	Description
 *		Attach an eBPF program to a tracepoint *name* to access kernel
 *		internal arguments of the tracepoint in their raw form.
 *
 *		The *prog_fd* must be a valid file descriptor associated with
 *		a loaded eBPF program of type **BPF_PROG_TYPE_RAW_TRACEPOINT**.
 *
 *		No ABI guarantees are made about the content of tracepoint
 *		arguments exposed to the corresponding eBPF program.
 *
 *		Applying **close**\ (2) to the file descriptor returned by
 *		**BPF_RAW_TRACEPOINT_OPEN** will delete the map (but see NOTES).
 *
 *	Return
 *		A new file descriptor (a nonnegative integer), or -1 if an
 *		error occurred (in which case, *errno* is set appropriately).
 *
 * BPF_BTF_LOAD
 *	Description
 *		Verify and load BPF Type Format (BTF) metadata into the kernel,
 *		returning a new file descriptor associated with the metadata.
 *		BTF is described in more detail at
 *		https://www.kernel.org/doc/html/latest/bpf/btf.html.
 *
 *		The *btf* parameter must point to valid memory providing
 *		*btf_size* bytes of BTF binary metadata.
 *
 *		The returned file descriptor can be passed to other **bpf**\ ()
 *		subcommands such as **BPF_PROG_LOAD** or **BPF_MAP_CREATE** to
 *		associate the BTF with those objects.
 *
 *		Similar to **BPF_PROG_LOAD**, **BPF_BTF_LOAD** has optional
 *		parameters to specify a *btf_log_buf*, *btf_log_size* and
 *		*btf_log_level* which allow the kernel to return freeform log
 *		output regarding the BTF verification process.
 *
 *	Return
 *		A new file descriptor (a nonnegative integer), or -1 if an
 *		error occurred (in which case, *errno* is set appropriately).
 *
 * BPF_BTF_GET_FD_BY_ID
 *	Description
 *		Open a file descriptor for the BPF Type Format (BTF)
 *		corresponding to *btf_id*.
 *
 *	Return
 *		A new file descriptor (a nonnegative integer), or -1 if an
 *		error occurred (in which case, *errno* is set appropriately).
 *
 * BPF_TASK_FD_QUERY
 *	Description
 *		Obtain information about eBPF programs associated with the
 *		target process identified by *pid* and *fd*.
 *
 *		If the *pid* and *fd* are associated with a tracepoint, kprobe
 *		or uprobe perf event, then the *prog_id* and *fd_type* will
 *		be populated with the eBPF program id and file descriptor type
 *		of type **bpf_task_fd_type**. If associated with a kprobe or
 *		uprobe, the  *probe_offset* and *probe_addr* will also be
 *		populated. Optionally, if *buf* is provided, then up to
 *		*buf_len* bytes of *buf* will be populated with the name of
 *		the tracepoint, kprobe or uprobe.
 *
 *		The resulting *prog_id* may be introspected in deeper detail
 *		using **BPF_PROG_GET_FD_BY_ID** and **BPF_OBJ_GET_INFO_BY_FD**.
 *
 *	Return
 *		Returns zero on success. On error, -1 is returned and *errno*
 *		is set appropriately.
 *
 * BPF_MAP_LOOKUP_AND_DELETE_ELEM
 *	Description
 *		Look up an element with the given *key* in the map referred to
 *		by the file descriptor *fd*, and if found, delete the element.
 *
 *		For **BPF_MAP_TYPE_QUEUE** and **BPF_MAP_TYPE_STACK** map
 *		types, the *flags* argument needs to be set to 0, but for other
 *		map types, it may be specified as:
 *
 *		**BPF_F_LOCK**
 *			Look up and delete the value of a spin-locked map
 *			without returning the lock. This must be specified if
 *			the elements contain a spinlock.
 *
 *		The **BPF_MAP_TYPE_QUEUE** and **BPF_MAP_TYPE_STACK** map types
 *		implement this command as a "pop" operation, deleting the top
 *		element rather than one corresponding to *key*.
 *		The *key* and *key_len* parameters should be zeroed when
 *		issuing this operation for these map types.
 *
 *		This command is only valid for the following map types:
 *		* **BPF_MAP_TYPE_QUEUE**
 *		* **BPF_MAP_TYPE_STACK**
 *		* **BPF_MAP_TYPE_HASH**
 *		* **BPF_MAP_TYPE_PERCPU_HASH**
 *		* **BPF_MAP_TYPE_LRU_HASH**
 *		* **BPF_MAP_TYPE_LRU_PERCPU_HASH**
 *
 *	Return
 *		Returns zero on success. On error, -1 is returned and *errno*
 *		is set appropriately.
 *
 * BPF_MAP_FREEZE
 *	Description
 *		Freeze the permissions of the specified map.
 *
 *		Write permissions may be frozen by passing zero *flags*.
 *		Upon success, no future syscall invocations may alter the
 *		map state of *map_fd*. Write operations from eBPF programs
 *		are still possible for a frozen map.
 *
 *		Not supported for maps of type **BPF_MAP_TYPE_STRUCT_OPS**.
 *
 *	Return
 *		Returns zero on success. On error, -1 is returned and *errno*
 *		is set appropriately.
 *
 * BPF_BTF_GET_NEXT_ID
 *	Description
 *		Fetch the next BPF Type Format (BTF) object currently loaded
 *		into the kernel.
 *
 *		Looks for the BTF object with an id greater than *start_id*
 *		and updates *next_id* on success. If no other BTF objects
 *		remain with ids higher than *start_id*, returns -1 and sets
 *		*errno* to **ENOENT**.
 *
 *	Return
 *		Returns zero on success. On error, or when no id remains, -1
 *		is returned and *errno* is set appropriately.
 *
 * BPF_MAP_LOOKUP_BATCH
 *	Description
 *		Iterate and fetch multiple elements in a map.
 *
 *		Two opaque values are used to manage batch operations,
 *		*in_batch* and *out_batch*. Initially, *in_batch* must be set
 *		to NULL to begin the batched operation. After each subsequent
 *		**BPF_MAP_LOOKUP_BATCH**, the caller should pass the resultant
 *		*out_batch* as the *in_batch* for the next operation to
 *		continue iteration from the current point.
 *
 *		The *keys* and *values* are output parameters which must point
 *		to memory large enough to hold *count* items based on the key
 *		and value size of the map *map_fd*. The *keys* buffer must be
 *		of *key_size* * *count*. The *values* buffer must be of
 *		*value_size* * *count*.
 *
 *		The *elem_flags* argument may be specified as one of the
 *		following:
 *
 *		**BPF_F_LOCK**
 *			Look up the value of a spin-locked map without
 *			returning the lock. This must be specified if the
 *			elements contain a spinlock.
 *
 *		On success, *count* elements from the map are copied into the
 *		user buffer, with the keys copied into *keys* and the values
 *		copied into the corresponding indices in *values*.
 *
 *		If an error is returned and *errno* is not **EFAULT**, *count*
 *		is set to the number of successfully processed elements.
 *
 *	Return
 *		Returns zero on success. On error, -1 is returned and *errno*
 *		is set appropriately.
 *
 *		May set *errno* to **ENOSPC** to indicate that *keys* or
 *		*values* is too small to dump an entire bucket during
 *		iteration of a hash-based map type.
 *
 * BPF_MAP_LOOKUP_AND_DELETE_BATCH
 *	Description
 *		Iterate and delete all elements in a map.
 *
 *		This operation has the same behavior as
 *		**BPF_MAP_LOOKUP_BATCH** with two exceptions:
 *
 *		* Every element that is successfully returned is also deleted
 *		  from the map. This is at least *count* elements. Note that
 *		  *count* is both an input and an output parameter.
 *		* Upon returning with *errno* set to **EFAULT**, up to
 *		  *count* elements may be deleted without returning the keys
 *		  and values of the deleted elements.
 *
 *	Return
 *		Returns zero on success. On error, -1 is returned and *errno*
 *		is set appropriately.
 *
 * BPF_MAP_UPDATE_BATCH
 *	Description
 *		Update multiple elements in a map by *key*.
 *
 *		The *keys* and *values* are input parameters which must point
 *		to memory large enough to hold *count* items based on the key
 *		and value size of the map *map_fd*. The *keys* buffer must be
 *		of *key_size* * *count*. The *values* buffer must be of
 *		*value_size* * *count*.
 *
 *		Each element specified in *keys* is sequentially updated to the
 *		value in the corresponding index in *values*. The *in_batch*
 *		and *out_batch* parameters are ignored and should be zeroed.
 *
 *		The *elem_flags* argument should be specified as one of the
 *		following:
 *
 *		**BPF_ANY**
 *			Create new elements or update a existing elements.
 *		**BPF_NOEXIST**
 *			Create new elements only if they do not exist.
 *		**BPF_EXIST**
 *			Update existing elements.
 *		**BPF_F_LOCK**
 *			Update spin_lock-ed map elements. This must be
 *			specified if the map value contains a spinlock.
 *
 *		On success, *count* elements from the map are updated.
 *
 *		If an error is returned and *errno* is not **EFAULT**, *count*
 *		is set to the number of successfully processed elements.
 *
 *	Return
 *		Returns zero on success. On error, -1 is returned and *errno*
 *		is set appropriately.
 *
 *		May set *errno* to **EINVAL**, **EPERM**, **ENOMEM**, or
 *		**E2BIG**. **E2BIG** indicates that the number of elements in
 *		the map reached the *max_entries* limit specified at map
 *		creation time.
 *
 *		May set *errno* to one of the following error codes under
 *		specific circumstances:
 *
 *		**EEXIST**
 *			If *flags* specifies **BPF_NOEXIST** and the element
 *			with *key* already exists in the map.
 *		**ENOENT**
 *			If *flags* specifies **BPF_EXIST** and the element with
 *			*key* does not exist in the map.
 *
 * BPF_MAP_DELETE_BATCH
 *	Description
 *		Delete multiple elements in a map by *key*.
 *
 *		The *keys* parameter is an input parameter which must point
 *		to memory large enough to hold *count* items based on the key
 *		size of the map *map_fd*, that is, *key_size* * *count*.
 *
 *		Each element specified in *keys* is sequentially deleted. The
 *		*in_batch*, *out_batch*, and *values* parameters are ignored
 *		and should be zeroed.
 *
 *		The *elem_flags* argument may be specified as one of the
 *		following:
 *
 *		**BPF_F_LOCK**
 *			Look up the value of a spin-locked map without
 *			returning the lock. This must be specified if the
 *			elements contain a spinlock.
 *
 *		On success, *count* elements from the map are updated.
 *
 *		If an error is returned and *errno* is not **EFAULT**, *count*
 *		is set to the number of successfully processed elements. If
 *		*errno* is **EFAULT**, up to *count* elements may be been
 *		deleted.
 *
 *	Return
 *		Returns zero on success. On error, -1 is returned and *errno*
 *		is set appropriately.
 *
 * BPF_LINK_CREATE
 *	Description
 *		Attach an eBPF program to a *target_fd* at the specified
 *		*attach_type* hook and return a file descriptor handle for
 *		managing the link.
 *
 *	Return
 *		A new file descriptor (a nonnegative integer), or -1 if an
 *		error occurred (in which case, *errno* is set appropriately).
 *
 * BPF_LINK_UPDATE
 *	Description
 *		Update the eBPF program in the specified *link_fd* to
 *		*new_prog_fd*.
 *
 *	Return
 *		Returns zero on success. On error, -1 is returned and *errno*
 *		is set appropriately.
 *
 * BPF_LINK_GET_FD_BY_ID
 *	Description
 *		Open a file descriptor for the eBPF Link corresponding to
 *		*link_id*.
 *
 *	Return
 *		A new file descriptor (a nonnegative integer), or -1 if an
 *		error occurred (in which case, *errno* is set appropriately).
 *
 * BPF_LINK_GET_NEXT_ID
 *	Description
 *		Fetch the next eBPF link currently loaded into the kernel.
 *
 *		Looks for the eBPF link with an id greater than *start_id*
 *		and updates *next_id* on success. If no other eBPF links
 *		remain with ids higher than *start_id*, returns -1 and sets
 *		*errno* to **ENOENT**.
 *
 *	Return
 *		Returns zero on success. On error, or when no id remains, -1
 *		is returned and *errno* is set appropriately.
 *
 * BPF_ENABLE_STATS
 *	Description
 *		Enable eBPF runtime statistics gathering.
 *
 *		Runtime statistics gathering for the eBPF runtime is disabled
 *		by default to minimize the corresponding performance overhead.
 *		This command enables statistics globally.
 *
 *		Multiple programs may independently enable statistics.
 *		After gathering the desired statistics, eBPF runtime statistics
 *		may be disabled again by calling **close**\ (2) for the file
 *		descriptor returned by this function. Statistics will only be
 *		disabled system-wide when all outstanding file descriptors
 *		returned by prior calls for this subcommand are closed.
 *
 *	Return
 *		A new file descriptor (a nonnegative integer), or -1 if an
 *		error occurred (in which case, *errno* is set appropriately).
 *
 * BPF_ITER_CREATE
 *	Description
 *		Create an iterator on top of the specified *link_fd* (as
 *		previously created using **BPF_LINK_CREATE**) and return a
 *		file descriptor that can be used to trigger the iteration.
 *
 *		If the resulting file descriptor is pinned to the filesystem
 *		using  **BPF_OBJ_PIN**, then subsequent **read**\ (2) syscalls
 *		for that path will trigger the iterator to read kernel state
 *		using the eBPF program attached to *link_fd*.
 *
 *	Return
 *		A new file descriptor (a nonnegative integer), or -1 if an
 *		error occurred (in which case, *errno* is set appropriately).
 *
 * BPF_LINK_DETACH
 *	Description
 *		Forcefully detach the specified *link_fd* from its
 *		corresponding attachment point.
 *
 *	Return
 *		Returns zero on success. On error, -1 is returned and *errno*
 *		is set appropriately.
 *
 * BPF_PROG_BIND_MAP
 *	Description
 *		Bind a map to the lifetime of an eBPF program.
 *
 *		The map identified by *map_fd* is bound to the program
 *		identified by *prog_fd* and only released when *prog_fd* is
 *		released. This may be used in cases where metadata should be
 *		associated with a program which otherwise does not contain any
 *		references to the map (for example, embedded in the eBPF
 *		program instructions).
 *
 *	Return
 *		Returns zero on success. On error, -1 is returned and *errno*
 *		is set appropriately.
 *
 * NOTES
 *	eBPF objects (maps and programs) can be shared between processes.
 *
 *	* After **fork**\ (2), the child inherits file descriptors
 *	  referring to the same eBPF objects.
 *	* File descriptors referring to eBPF objects can be transferred over
 *	  **unix**\ (7) domain sockets.
 *	* File descriptors referring to eBPF objects can be duplicated in the
 *	  usual way, using **dup**\ (2) and similar calls.
 *	* File descriptors referring to eBPF objects can be pinned to the
 *	  filesystem using the **BPF_OBJ_PIN** command of **bpf**\ (2).
 *
 *	An eBPF object is deallocated only after all file descriptors referring
 *	to the object have been closed and no references remain pinned to the
 *	filesystem or attached (for example, bound to a program or device).
 */
enum bpf_cmd {
	BPF_MAP_CREATE,
	BPF_MAP_LOOKUP_ELEM,
	BPF_MAP_UPDATE_ELEM,
	BPF_MAP_DELETE_ELEM,
	BPF_MAP_GET_NEXT_KEY,
	BPF_PROG_LOAD,
	BPF_OBJ_PIN,
	BPF_OBJ_GET,
	BPF_PROG_ATTACH,
	BPF_PROG_DETACH,
	BPF_PROG_TEST_RUN,
	BPF_PROG_RUN = BPF_PROG_TEST_RUN,
	BPF_PROG_GET_NEXT_ID,
	BPF_MAP_GET_NEXT_ID,
	BPF_PROG_GET_FD_BY_ID,
	BPF_MAP_GET_FD_BY_ID,
	BPF_OBJ_GET_INFO_BY_FD,
	BPF_PROG_QUERY,
	BPF_RAW_TRACEPOINT_OPEN,
	BPF_BTF_LOAD,
	BPF_BTF_GET_FD_BY_ID,
	BPF_TASK_FD_QUERY,
	BPF_MAP_LOOKUP_AND_DELETE_ELEM,
	BPF_MAP_FREEZE,
	BPF_BTF_GET_NEXT_ID,
	BPF_MAP_LOOKUP_BATCH,
	BPF_MAP_LOOKUP_AND_DELETE_BATCH,
	BPF_MAP_UPDATE_BATCH,
	BPF_MAP_DELETE_BATCH,
	BPF_LINK_CREATE,
	BPF_LINK_UPDATE,
	BPF_LINK_GET_FD_BY_ID,
	BPF_LINK_GET_NEXT_ID,
	BPF_ENABLE_STATS,
	BPF_ITER_CREATE,
	BPF_LINK_DETACH,
	BPF_PROG_BIND_MAP,
};

enum bpf_map_type {
	BPF_MAP_TYPE_UNSPEC,
	BPF_MAP_TYPE_HASH,
	BPF_MAP_TYPE_ARRAY,
	BPF_MAP_TYPE_PROG_ARRAY,
	BPF_MAP_TYPE_PERF_EVENT_ARRAY,
	BPF_MAP_TYPE_PERCPU_HASH,
	BPF_MAP_TYPE_PERCPU_ARRAY,
	BPF_MAP_TYPE_STACK_TRACE,
	BPF_MAP_TYPE_CGROUP_ARRAY,
	BPF_MAP_TYPE_LRU_HASH,
	BPF_MAP_TYPE_LRU_PERCPU_HASH,
	BPF_MAP_TYPE_LPM_TRIE,
	BPF_MAP_TYPE_ARRAY_OF_MAPS,
	BPF_MAP_TYPE_HASH_OF_MAPS,
	BPF_MAP_TYPE_DEVMAP,
	BPF_MAP_TYPE_SOCKMAP,
	BPF_MAP_TYPE_CPUMAP,
	BPF_MAP_TYPE_XSKMAP,
	BPF_MAP_TYPE_SOCKHASH,
	BPF_MAP_TYPE_CGROUP_STORAGE,
	BPF_MAP_TYPE_REUSEPORT_SOCKARRAY,
	BPF_MAP_TYPE_PERCPU_CGROUP_STORAGE,
	BPF_MAP_TYPE_QUEUE,
	BPF_MAP_TYPE_STACK,
	BPF_MAP_TYPE_SK_STORAGE,
	BPF_MAP_TYPE_DEVMAP_HASH,
	BPF_MAP_TYPE_STRUCT_OPS,
	BPF_MAP_TYPE_RINGBUF,
	BPF_MAP_TYPE_INODE_STORAGE,
	BPF_MAP_TYPE_TASK_STORAGE,
	BPF_MAP_TYPE_BLOOM_FILTER,
	BPF_MAP_TYPE_USER_RINGBUF,
};

/* Note that tracing related programs such as
 * BPF_PROG_TYPE_{KPROBE,TRACEPOINT,PERF_EVENT,RAW_TRACEPOINT}
 * are not subject to a stable API since kernel internal data
 * structures can change from release to release and may
 * therefore break existing tracing BPF programs. Tracing BPF
 * programs correspond to /a/ specific kernel which is to be
 * analyzed, and not /a/ specific kernel /and/ all future ones.
 */
enum bpf_prog_type {
	BPF_PROG_TYPE_UNSPEC,
	BPF_PROG_TYPE_SOCKET_FILTER,
	BPF_PROG_TYPE_KPROBE,
	BPF_PROG_TYPE_SCHED_CLS,
	BPF_PROG_TYPE_SCHED_ACT,
	BPF_PROG_TYPE_TRACEPOINT,
	BPF_PROG_TYPE_XDP,
	BPF_PROG_TYPE_PERF_EVENT,
	BPF_PROG_TYPE_CGROUP_SKB,
	BPF_PROG_TYPE_CGROUP_SOCK,
	BPF_PROG_TYPE_LWT_IN,
	BPF_PROG_TYPE_LWT_OUT,
	BPF_PROG_TYPE_LWT_XMIT,
	BPF_PROG_TYPE_SOCK_OPS,
	BPF_PROG_TYPE_SK_SKB,
	BPF_PROG_TYPE_CGROUP_DEVICE,
	BPF_PROG_TYPE_SK_MSG,
	BPF_PROG_TYPE_RAW_TRACEPOINT,
	BPF_PROG_TYPE_CGROUP_SOCK_ADDR,
	BPF_PROG_TYPE_LWT_SEG6LOCAL,
	BPF_PROG_TYPE_LIRC_MODE2,
	BPF_PROG_TYPE_SK_REUSEPORT,
	BPF_PROG_TYPE_FLOW_DISSECTOR,
	BPF_PROG_TYPE_CGROUP_SYSCTL,
	BPF_PROG_TYPE_RAW_TRACEPOINT_WRITABLE,
	BPF_PROG_TYPE_CGROUP_SOCKOPT,
	BPF_PROG_TYPE_TRACING,
	BPF_PROG_TYPE_STRUCT_OPS,
	BPF_PROG_TYPE_EXT,
	BPF_PROG_TYPE_LSM,
	BPF_PROG_TYPE_SK_LOOKUP,
	BPF_PROG_TYPE_SYSCALL, /* a program that can execute syscalls */
};

enum bpf_attach_type {
	BPF_CGROUP_INET_INGRESS,
	BPF_CGROUP_INET_EGRESS,
	BPF_CGROUP_INET_SOCK_CREATE,
	BPF_CGROUP_SOCK_OPS,
	BPF_SK_SKB_STREAM_PARSER,
	BPF_SK_SKB_STREAM_VERDICT,
	BPF_CGROUP_DEVICE,
	BPF_SK_MSG_VERDICT,
	BPF_CGROUP_INET4_BIND,
	BPF_CGROUP_INET6_BIND,
	BPF_CGROUP_INET4_CONNECT,
	BPF_CGROUP_INET6_CONNECT,
	BPF_CGROUP_INET4_POST_BIND,
	BPF_CGROUP_INET6_POST_BIND,
	BPF_CGROUP_UDP4_SENDMSG,
	BPF_CGROUP_UDP6_SENDMSG,
	BPF_LIRC_MODE2,
	BPF_FLOW_DISSECTOR,
	BPF_CGROUP_SYSCTL,
	BPF_CGROUP_UDP4_RECVMSG,
	BPF_CGROUP_UDP6_RECVMSG,
	BPF_CGROUP_GETSOCKOPT,
	BPF_CGROUP_SETSOCKOPT,
	BPF_TRACE_RAW_TP,
	BPF_TRACE_FENTRY,
	BPF_TRACE_FEXIT,
	BPF_MODIFY_RETURN,
	BPF_LSM_MAC,
	BPF_TRACE_ITER,
	BPF_CGROUP_INET4_GETPEERNAME,
	BPF_CGROUP_INET6_GETPEERNAME,
	BPF_CGROUP_INET4_GETSOCKNAME,
	BPF_CGROUP_INET6_GETSOCKNAME,
	BPF_XDP_DEVMAP,
	BPF_CGROUP_INET_SOCK_RELEASE,
	BPF_XDP_CPUMAP,
	BPF_SK_LOOKUP,
	BPF_XDP,
	BPF_SK_SKB_VERDICT,
	BPF_SK_REUSEPORT_SELECT,
	BPF_SK_REUSEPORT_SELECT_OR_MIGRATE,
	BPF_PERF_EVENT,
	BPF_TRACE_KPROBE_MULTI,
	BPF_LSM_CGROUP,
	__MAX_BPF_ATTACH_TYPE
};

#define MAX_BPF_ATTACH_TYPE __MAX_BPF_ATTACH_TYPE

enum bpf_link_type {
	BPF_LINK_TYPE_UNSPEC = 0,
	BPF_LINK_TYPE_RAW_TRACEPOINT = 1,
	BPF_LINK_TYPE_TRACING = 2,
	BPF_LINK_TYPE_CGROUP = 3,
	BPF_LINK_TYPE_ITER = 4,
	BPF_LINK_TYPE_NETNS = 5,
	BPF_LINK_TYPE_XDP = 6,
	BPF_LINK_TYPE_PERF_EVENT = 7,
	BPF_LINK_TYPE_KPROBE_MULTI = 8,
	BPF_LINK_TYPE_STRUCT_OPS = 9,

	MAX_BPF_LINK_TYPE,
};

/* cgroup-bpf attach flags used in BPF_PROG_ATTACH command
 *
 * NONE(default): No further bpf programs allowed in the subtree.
 *
 * BPF_F_ALLOW_OVERRIDE: If a sub-cgroup installs some bpf program,
 * the program in this cgroup yields to sub-cgroup program.
 *
 * BPF_F_ALLOW_MULTI: If a sub-cgroup installs some bpf program,
 * that cgroup program gets run in addition to the program in this cgroup.
 *
 * Only one program is allowed to be attached to a cgroup with
 * NONE or BPF_F_ALLOW_OVERRIDE flag.
 * Attaching another program on top of NONE or BPF_F_ALLOW_OVERRIDE will
 * release old program and attach the new one. Attach flags has to match.
 *
 * Multiple programs are allowed to be attached to a cgroup with
 * BPF_F_ALLOW_MULTI flag. They are executed in FIFO order
 * (those that were attached first, run first)
 * The programs of sub-cgroup are executed first, then programs of
 * this cgroup and then programs of parent cgroup.
 * When children program makes decision (like picking TCP CA or sock bind)
 * parent program has a chance to override it.
 *
 * With BPF_F_ALLOW_MULTI a new program is added to the end of the list of
 * programs for a cgroup. Though it's possible to replace an old program at
 * any position by also specifying BPF_F_REPLACE flag and position itself in
 * replace_bpf_fd attribute. Old program at this position will be released.
 *
 * A cgroup with MULTI or OVERRIDE flag allows any attach flags in sub-cgroups.
 * A cgroup with NONE doesn't allow any programs in sub-cgroups.
 * Ex1:
 * cgrp1 (MULTI progs A, B) ->
 *    cgrp2 (OVERRIDE prog C) ->
 *      cgrp3 (MULTI prog D) ->
 *        cgrp4 (OVERRIDE prog E) ->
 *          cgrp5 (NONE prog F)
 * the event in cgrp5 triggers execution of F,D,A,B in that order.
 * if prog F is detached, the execution is E,D,A,B
 * if prog F and D are detached, the execution is E,A,B
 * if prog F, E and D are detached, the execution is C,A,B
 *
 * All eligible programs are executed regardless of return code from
 * earlier programs.
 */
#define BPF_F_ALLOW_OVERRIDE	(1U << 0)
#define BPF_F_ALLOW_MULTI	(1U << 1)
#define BPF_F_REPLACE		(1U << 2)

/* If BPF_F_STRICT_ALIGNMENT is used in BPF_PROG_LOAD command, the
 * verifier will perform strict alignment checking as if the kernel
 * has been built with CONFIG_EFFICIENT_UNALIGNED_ACCESS not set,
 * and NET_IP_ALIGN defined to 2.
 */
#define BPF_F_STRICT_ALIGNMENT	(1U << 0)

/* If BPF_F_ANY_ALIGNMENT is used in BPF_PROF_LOAD command, the
 * verifier will allow any alignment whatsoever.  On platforms
 * with strict alignment requirements for loads ands stores (such
 * as sparc and mips) the verifier validates that all loads and
 * stores provably follow this requirement.  This flag turns that
 * checking and enforcement off.
 *
 * It is mostly used for testing when we want to validate the
 * context and memory access aspects of the verifier, but because
 * of an unaligned access the alignment check would trigger before
 * the one we are interested in.
 */
#define BPF_F_ANY_ALIGNMENT	(1U << 1)

/* BPF_F_TEST_RND_HI32 is used in BPF_PROG_LOAD command for testing purpose.
 * Verifier does sub-register def/use analysis and identifies instructions whose
 * def only matters for low 32-bit, high 32-bit is never referenced later
 * through implicit zero extension. Therefore verifier notifies JIT back-ends
 * that it is safe to ignore clearing high 32-bit for these instructions. This
 * saves some back-ends a lot of code-gen. However such optimization is not
 * necessary on some arches, for example x86_64, arm64 etc, whose JIT back-ends
 * hence hasn't used verifier's analysis result. But, we really want to have a
 * way to be able to verify the correctness of the described optimization on
 * x86_64 on which testsuites are frequently exercised.
 *
 * So, this flag is introduced. Once it is set, verifier will randomize high
 * 32-bit for those instructions who has been identified as safe to ignore them.
 * Then, if verifier is not doing correct analysis, such randomization will
 * regress tests to expose bugs.
 */
#define BPF_F_TEST_RND_HI32	(1U << 2)

/* The verifier internal test flag. Behavior is undefined */
#define BPF_F_TEST_STATE_FREQ	(1U << 3)

/* If BPF_F_SLEEPABLE is used in BPF_PROG_LOAD command, the verifier will
 * restrict map and helper usage for such programs. Sleepable BPF programs can
 * only be attached to hooks where kernel execution context allows sleeping.
 * Such programs are allowed to use helpers that may sleep like
 * bpf_copy_from_user().
 */
#define BPF_F_SLEEPABLE		(1U << 4)

/* If BPF_F_XDP_HAS_FRAGS is used in BPF_PROG_LOAD command, the loaded program
 * fully support xdp frags.
 */
#define BPF_F_XDP_HAS_FRAGS	(1U << 5)

/* link_create.kprobe_multi.flags used in LINK_CREATE command for
 * BPF_TRACE_KPROBE_MULTI attach type to create return probe.
 */
#define BPF_F_KPROBE_MULTI_RETURN	(1U << 0)

/* When BPF ldimm64's insn[0].src_reg != 0 then this can have
 * the following extensions:
 *
 * insn[0].src_reg:  BPF_PSEUDO_MAP_[FD|IDX]
 * insn[0].imm:      map fd or fd_idx
 * insn[1].imm:      0
 * insn[0].off:      0
 * insn[1].off:      0
 * ldimm64 rewrite:  address of map
 * verifier type:    CONST_PTR_TO_MAP
 */
#define BPF_PSEUDO_MAP_FD	1
#define BPF_PSEUDO_MAP_IDX	5

/* insn[0].src_reg:  BPF_PSEUDO_MAP_[IDX_]VALUE
 * insn[0].imm:      map fd or fd_idx
 * insn[1].imm:      offset into value
 * insn[0].off:      0
 * insn[1].off:      0
 * ldimm64 rewrite:  address of map[0]+offset
 * verifier type:    PTR_TO_MAP_VALUE
 */
#define BPF_PSEUDO_MAP_VALUE		2
#define BPF_PSEUDO_MAP_IDX_VALUE	6

/* insn[0].src_reg:  BPF_PSEUDO_BTF_ID
 * insn[0].imm:      kernel btd id of VAR
 * insn[1].imm:      0
 * insn[0].off:      0
 * insn[1].off:      0
 * ldimm64 rewrite:  address of the kernel variable
 * verifier type:    PTR_TO_BTF_ID or PTR_TO_MEM, depending on whether the var
 *                   is struct/union.
 */
#define BPF_PSEUDO_BTF_ID	3
/* insn[0].src_reg:  BPF_PSEUDO_FUNC
 * insn[0].imm:      insn offset to the func
 * insn[1].imm:      0
 * insn[0].off:      0
 * insn[1].off:      0
 * ldimm64 rewrite:  address of the function
 * verifier type:    PTR_TO_FUNC.
 */
#define BPF_PSEUDO_FUNC		4

/* when bpf_call->src_reg == BPF_PSEUDO_CALL, bpf_call->imm == pc-relative
 * offset to another bpf function
 */
#define BPF_PSEUDO_CALL		1
/* when bpf_call->src_reg == BPF_PSEUDO_KFUNC_CALL,
 * bpf_call->imm == btf_id of a BTF_KIND_FUNC in the running kernel
 */
#define BPF_PSEUDO_KFUNC_CALL	2

/* flags for BPF_MAP_UPDATE_ELEM command */
enum {
	BPF_ANY		= 0, /* create new element or update existing */
	BPF_NOEXIST	= 1, /* create new element if it didn't exist */
	BPF_EXIST	= 2, /* update existing element */
	BPF_F_LOCK	= 4, /* spin_lock-ed map_lookup/map_update */
};

/* flags for BPF_MAP_CREATE command */
enum {
	BPF_F_NO_PREALLOC	= (1U << 0),
/* Instead of having one common LRU list in the
 * BPF_MAP_TYPE_LRU_[PERCPU_]HASH map, use a percpu LRU list
 * which can scale and perform better.
 * Note, the LRU nodes (including free nodes) cannot be moved
 * across different LRU lists.
 */
	BPF_F_NO_COMMON_LRU	= (1U << 1),
/* Specify numa node during map creation */
	BPF_F_NUMA_NODE		= (1U << 2),

/* Flags for accessing BPF object from syscall side. */
	BPF_F_RDONLY		= (1U << 3),
	BPF_F_WRONLY		= (1U << 4),

/* Flag for stack_map, store build_id+offset instead of pointer */
	BPF_F_STACK_BUILD_ID	= (1U << 5),

/* Zero-initialize hash function seed. This should only be used for testing. */
	BPF_F_ZERO_SEED		= (1U << 6),

/* Flags for accessing BPF object from program side. */
	BPF_F_RDONLY_PROG	= (1U << 7),
	BPF_F_WRONLY_PROG	= (1U << 8),

/* Clone map from listener for newly accepted socket */
	BPF_F_CLONE		= (1U << 9),

/* Enable memory-mapping BPF map */
	BPF_F_MMAPABLE		= (1U << 10),

/* Share perf_event among processes */
	BPF_F_PRESERVE_ELEMS	= (1U << 11),

/* Create a map that is suitable to be an inner map with dynamic max entries */
	BPF_F_INNER_MAP		= (1U << 12),
};

/* Flags for BPF_PROG_QUERY. */

/* Query effective (directly attached + inherited from ancestor cgroups)
 * programs that will be executed for events within a cgroup.
 * attach_flags with this flag are always returned 0.
 */
#define BPF_F_QUERY_EFFECTIVE	(1U << 0)

/* Flags for BPF_PROG_TEST_RUN */

/* If set, run the test on the cpu specified by bpf_attr.test.cpu */
#define BPF_F_TEST_RUN_ON_CPU	(1U << 0)
/* If set, XDP frames will be transmitted after processing */
#define BPF_F_TEST_XDP_LIVE_FRAMES	(1U << 1)

/* type for BPF_ENABLE_STATS */
enum bpf_stats_type {
	/* enabled run_time_ns and run_cnt */
	BPF_STATS_RUN_TIME = 0,
};

enum bpf_stack_build_id_status {
	/* user space need an empty entry to identify end of a trace */
	BPF_STACK_BUILD_ID_EMPTY = 0,
	/* with valid build_id and offset */
	BPF_STACK_BUILD_ID_VALID = 1,
	/* couldn't get build_id, fallback to ip */
	BPF_STACK_BUILD_ID_IP = 2,
};

#define BPF_BUILD_ID_SIZE 20
struct bpf_stack_build_id {
	__s32		status;
	unsigned char	build_id[BPF_BUILD_ID_SIZE];
	union {
		__u64	offset;
		__u64	ip;
	};
};

#define BPF_OBJ_NAME_LEN 16U

union bpf_attr {
	struct { /* anonymous struct used by BPF_MAP_CREATE command */
		__u32	map_type;	/* one of enum bpf_map_type */
		__u32	key_size;	/* size of key in bytes */
		__u32	value_size;	/* size of value in bytes */
		__u32	max_entries;	/* max number of entries in a map */
		__u32	map_flags;	/* BPF_MAP_CREATE related
					 * flags defined above.
					 */
		__u32	inner_map_fd;	/* fd pointing to the inner map */
		__u32	numa_node;	/* numa node (effective only if
					 * BPF_F_NUMA_NODE is set).
					 */
		char	map_name[BPF_OBJ_NAME_LEN];
		__u32	map_ifindex;	/* ifindex of netdev to create on */
		__u32	btf_fd;		/* fd pointing to a BTF type data */
		__u32	btf_key_type_id;	/* BTF type_id of the key */
		__u32	btf_value_type_id;	/* BTF type_id of the value */
		__u32	btf_vmlinux_value_type_id;/* BTF type_id of a kernel-
						   * struct stored as the
						   * map value
						   */
		/* Any per-map-type extra fields
		 *
		 * BPF_MAP_TYPE_BLOOM_FILTER - the lowest 4 bits indicate the
		 * number of hash functions (if 0, the bloom filter will default
		 * to using 5 hash functions).
		 */
		__u64	map_extra;
	};

	struct { /* anonymous struct used by BPF_MAP_*_ELEM commands */
		__u32		map_fd;
		__aligned_u64	key;
		union {
			__aligned_u64 value;
			__aligned_u64 next_key;
		};
		__u64		flags;
	};

	struct { /* struct used by BPF_MAP_*_BATCH commands */
		__aligned_u64	in_batch;	/* start batch,
						 * NULL to start from beginning
						 */
		__aligned_u64	out_batch;	/* output: next start batch */
		__aligned_u64	keys;
		__aligned_u64	values;
		__u32		count;		/* input/output:
						 * input: # of key/value
						 * elements
						 * output: # of filled elements
						 */
		__u32		map_fd;
		__u64		elem_flags;
		__u64		flags;
	} batch;

	struct { /* anonymous struct used by BPF_PROG_LOAD command */
		__u32		prog_type;	/* one of enum bpf_prog_type */
		__u32		insn_cnt;
		__aligned_u64	insns;
		__aligned_u64	license;
		__u32		log_level;	/* verbosity level of verifier */
		__u32		log_size;	/* size of user buffer */
		__aligned_u64	log_buf;	/* user supplied buffer */
		__u32		kern_version;	/* not used */
		__u32		prog_flags;
		char		prog_name[BPF_OBJ_NAME_LEN];
		__u32		prog_ifindex;	/* ifindex of netdev to prep for */
		/* For some prog types expected attach type must be known at
		 * load time to verify attach type specific parts of prog
		 * (context accesses, allowed helpers, etc).
		 */
		__u32		expected_attach_type;
		__u32		prog_btf_fd;	/* fd pointing to BTF type data */
		__u32		func_info_rec_size;	/* userspace bpf_func_info size */
		__aligned_u64	func_info;	/* func info */
		__u32		func_info_cnt;	/* number of bpf_func_info records */
		__u32		line_info_rec_size;	/* userspace bpf_line_info size */
		__aligned_u64	line_info;	/* line info */
		__u32		line_info_cnt;	/* number of bpf_line_info records */
		__u32		attach_btf_id;	/* in-kernel BTF type id to attach to */
		union {
			/* valid prog_fd to attach to bpf prog */
			__u32		attach_prog_fd;
			/* or valid module BTF object fd or 0 to attach to vmlinux */
			__u32		attach_btf_obj_fd;
		};
		__u32		core_relo_cnt;	/* number of bpf_core_relo */
		__aligned_u64	fd_array;	/* array of FDs */
		__aligned_u64	core_relos;
		__u32		core_relo_rec_size; /* sizeof(struct bpf_core_relo) */
	};

	struct { /* anonymous struct used by BPF_OBJ_* commands */
		__aligned_u64	pathname;
		__u32		bpf_fd;
		__u32		file_flags;
	};

	struct { /* anonymous struct used by BPF_PROG_ATTACH/DETACH commands */
		__u32		target_fd;	/* container object to attach to */
		__u32		attach_bpf_fd;	/* eBPF program to attach */
		__u32		attach_type;
		__u32		attach_flags;
		__u32		replace_bpf_fd;	/* previously attached eBPF
						 * program to replace if
						 * BPF_F_REPLACE is used
						 */
	};

	struct { /* anonymous struct used by BPF_PROG_TEST_RUN command */
		__u32		prog_fd;
		__u32		retval;
		__u32		data_size_in;	/* input: len of data_in */
		__u32		data_size_out;	/* input/output: len of data_out
						 *   returns ENOSPC if data_out
						 *   is too small.
						 */
		__aligned_u64	data_in;
		__aligned_u64	data_out;
		__u32		repeat;
		__u32		duration;
		__u32		ctx_size_in;	/* input: len of ctx_in */
		__u32		ctx_size_out;	/* input/output: len of ctx_out
						 *   returns ENOSPC if ctx_out
						 *   is too small.
						 */
		__aligned_u64	ctx_in;
		__aligned_u64	ctx_out;
		__u32		flags;
		__u32		cpu;
		__u32		batch_size;
	} test;

	struct { /* anonymous struct used by BPF_*_GET_*_ID */
		union {
			__u32		start_id;
			__u32		prog_id;
			__u32		map_id;
			__u32		btf_id;
			__u32		link_id;
		};
		__u32		next_id;
		__u32		open_flags;
	};

	struct { /* anonymous struct used by BPF_OBJ_GET_INFO_BY_FD */
		__u32		bpf_fd;
		__u32		info_len;
		__aligned_u64	info;
	} info;

	struct { /* anonymous struct used by BPF_PROG_QUERY command */
		__u32		target_fd;	/* container object to query */
		__u32		attach_type;
		__u32		query_flags;
		__u32		attach_flags;
		__aligned_u64	prog_ids;
		__u32		prog_cnt;
<<<<<<< HEAD
		__aligned_u64	prog_attach_flags; /* output: per-program attach_flags */
=======
		/* output: per-program attach_flags.
		 * not allowed to be set during effective query.
		 */
		__aligned_u64	prog_attach_flags;
>>>>>>> 7365df19
	} query;

	struct { /* anonymous struct used by BPF_RAW_TRACEPOINT_OPEN command */
		__u64 name;
		__u32 prog_fd;
	} raw_tracepoint;

	struct { /* anonymous struct for BPF_BTF_LOAD */
		__aligned_u64	btf;
		__aligned_u64	btf_log_buf;
		__u32		btf_size;
		__u32		btf_log_size;
		__u32		btf_log_level;
	};

	struct {
		__u32		pid;		/* input: pid */
		__u32		fd;		/* input: fd */
		__u32		flags;		/* input: flags */
		__u32		buf_len;	/* input/output: buf len */
		__aligned_u64	buf;		/* input/output:
						 *   tp_name for tracepoint
						 *   symbol for kprobe
						 *   filename for uprobe
						 */
		__u32		prog_id;	/* output: prod_id */
		__u32		fd_type;	/* output: BPF_FD_TYPE_* */
		__u64		probe_offset;	/* output: probe_offset */
		__u64		probe_addr;	/* output: probe_addr */
	} task_fd_query;

	struct { /* struct used by BPF_LINK_CREATE command */
		__u32		prog_fd;	/* eBPF program to attach */
		union {
			__u32		target_fd;	/* object to attach to */
			__u32		target_ifindex; /* target ifindex */
		};
		__u32		attach_type;	/* attach type */
		__u32		flags;		/* extra flags */
		union {
			__u32		target_btf_id;	/* btf_id of target to attach to */
			struct {
				__aligned_u64	iter_info;	/* extra bpf_iter_link_info */
				__u32		iter_info_len;	/* iter_info length */
			};
			struct {
				/* black box user-provided value passed through
				 * to BPF program at the execution time and
				 * accessible through bpf_get_attach_cookie() BPF helper
				 */
				__u64		bpf_cookie;
			} perf_event;
			struct {
				__u32		flags;
				__u32		cnt;
				__aligned_u64	syms;
				__aligned_u64	addrs;
				__aligned_u64	cookies;
			} kprobe_multi;
			struct {
				/* this is overlaid with the target_btf_id above. */
				__u32		target_btf_id;
				/* black box user-provided value passed through
				 * to BPF program at the execution time and
				 * accessible through bpf_get_attach_cookie() BPF helper
				 */
				__u64		cookie;
			} tracing;
		};
	} link_create;

	struct { /* struct used by BPF_LINK_UPDATE command */
		__u32		link_fd;	/* link fd */
		/* new program fd to update link with */
		__u32		new_prog_fd;
		__u32		flags;		/* extra flags */
		/* expected link's program fd; is specified only if
		 * BPF_F_REPLACE flag is set in flags */
		__u32		old_prog_fd;
	} link_update;

	struct {
		__u32		link_fd;
	} link_detach;

	struct { /* struct used by BPF_ENABLE_STATS command */
		__u32		type;
	} enable_stats;

	struct { /* struct used by BPF_ITER_CREATE command */
		__u32		link_fd;
		__u32		flags;
	} iter_create;

	struct { /* struct used by BPF_PROG_BIND_MAP command */
		__u32		prog_fd;
		__u32		map_fd;
		__u32		flags;		/* extra flags */
	} prog_bind_map;

} __attribute__((aligned(8)));

/* The description below is an attempt at providing documentation to eBPF
 * developers about the multiple available eBPF helper functions. It can be
 * parsed and used to produce a manual page. The workflow is the following,
 * and requires the rst2man utility:
 *
 *     $ ./scripts/bpf_doc.py \
 *             --filename include/uapi/linux/bpf.h > /tmp/bpf-helpers.rst
 *     $ rst2man /tmp/bpf-helpers.rst > /tmp/bpf-helpers.7
 *     $ man /tmp/bpf-helpers.7
 *
 * Note that in order to produce this external documentation, some RST
 * formatting is used in the descriptions to get "bold" and "italics" in
 * manual pages. Also note that the few trailing white spaces are
 * intentional, removing them would break paragraphs for rst2man.
 *
 * Start of BPF helper function descriptions:
 *
 * void *bpf_map_lookup_elem(struct bpf_map *map, const void *key)
 * 	Description
 * 		Perform a lookup in *map* for an entry associated to *key*.
 * 	Return
 * 		Map value associated to *key*, or **NULL** if no entry was
 * 		found.
 *
 * long bpf_map_update_elem(struct bpf_map *map, const void *key, const void *value, u64 flags)
 * 	Description
 * 		Add or update the value of the entry associated to *key* in
 * 		*map* with *value*. *flags* is one of:
 *
 * 		**BPF_NOEXIST**
 * 			The entry for *key* must not exist in the map.
 * 		**BPF_EXIST**
 * 			The entry for *key* must already exist in the map.
 * 		**BPF_ANY**
 * 			No condition on the existence of the entry for *key*.
 *
 * 		Flag value **BPF_NOEXIST** cannot be used for maps of types
 * 		**BPF_MAP_TYPE_ARRAY** or **BPF_MAP_TYPE_PERCPU_ARRAY**  (all
 * 		elements always exist), the helper would return an error.
 * 	Return
 * 		0 on success, or a negative error in case of failure.
 *
 * long bpf_map_delete_elem(struct bpf_map *map, const void *key)
 * 	Description
 * 		Delete entry with *key* from *map*.
 * 	Return
 * 		0 on success, or a negative error in case of failure.
 *
 * long bpf_probe_read(void *dst, u32 size, const void *unsafe_ptr)
 * 	Description
 * 		For tracing programs, safely attempt to read *size* bytes from
 * 		kernel space address *unsafe_ptr* and store the data in *dst*.
 *
 * 		Generally, use **bpf_probe_read_user**\ () or
 * 		**bpf_probe_read_kernel**\ () instead.
 * 	Return
 * 		0 on success, or a negative error in case of failure.
 *
 * u64 bpf_ktime_get_ns(void)
 * 	Description
 * 		Return the time elapsed since system boot, in nanoseconds.
 * 		Does not include time the system was suspended.
 * 		See: **clock_gettime**\ (**CLOCK_MONOTONIC**)
 * 	Return
 * 		Current *ktime*.
 *
 * long bpf_trace_printk(const char *fmt, u32 fmt_size, ...)
 * 	Description
 * 		This helper is a "printk()-like" facility for debugging. It
 * 		prints a message defined by format *fmt* (of size *fmt_size*)
 * 		to file *\/sys/kernel/debug/tracing/trace* from DebugFS, if
 * 		available. It can take up to three additional **u64**
 * 		arguments (as an eBPF helpers, the total number of arguments is
 * 		limited to five).
 *
 * 		Each time the helper is called, it appends a line to the trace.
 * 		Lines are discarded while *\/sys/kernel/debug/tracing/trace* is
 * 		open, use *\/sys/kernel/debug/tracing/trace_pipe* to avoid this.
 * 		The format of the trace is customizable, and the exact output
 * 		one will get depends on the options set in
 * 		*\/sys/kernel/debug/tracing/trace_options* (see also the
 * 		*README* file under the same directory). However, it usually
 * 		defaults to something like:
 *
 * 		::
 *
 * 			telnet-470   [001] .N.. 419421.045894: 0x00000001: <formatted msg>
 *
 * 		In the above:
 *
 * 			* ``telnet`` is the name of the current task.
 * 			* ``470`` is the PID of the current task.
 * 			* ``001`` is the CPU number on which the task is
 * 			  running.
 * 			* In ``.N..``, each character refers to a set of
 * 			  options (whether irqs are enabled, scheduling
 * 			  options, whether hard/softirqs are running, level of
 * 			  preempt_disabled respectively). **N** means that
 * 			  **TIF_NEED_RESCHED** and **PREEMPT_NEED_RESCHED**
 * 			  are set.
 * 			* ``419421.045894`` is a timestamp.
 * 			* ``0x00000001`` is a fake value used by BPF for the
 * 			  instruction pointer register.
 * 			* ``<formatted msg>`` is the message formatted with
 * 			  *fmt*.
 *
 * 		The conversion specifiers supported by *fmt* are similar, but
 * 		more limited than for printk(). They are **%d**, **%i**,
 * 		**%u**, **%x**, **%ld**, **%li**, **%lu**, **%lx**, **%lld**,
 * 		**%lli**, **%llu**, **%llx**, **%p**, **%s**. No modifier (size
 * 		of field, padding with zeroes, etc.) is available, and the
 * 		helper will return **-EINVAL** (but print nothing) if it
 * 		encounters an unknown specifier.
 *
 * 		Also, note that **bpf_trace_printk**\ () is slow, and should
 * 		only be used for debugging purposes. For this reason, a notice
 * 		block (spanning several lines) is printed to kernel logs and
 * 		states that the helper should not be used "for production use"
 * 		the first time this helper is used (or more precisely, when
 * 		**trace_printk**\ () buffers are allocated). For passing values
 * 		to user space, perf events should be preferred.
 * 	Return
 * 		The number of bytes written to the buffer, or a negative error
 * 		in case of failure.
 *
 * u32 bpf_get_prandom_u32(void)
 * 	Description
 * 		Get a pseudo-random number.
 *
 * 		From a security point of view, this helper uses its own
 * 		pseudo-random internal state, and cannot be used to infer the
 * 		seed of other random functions in the kernel. However, it is
 * 		essential to note that the generator used by the helper is not
 * 		cryptographically secure.
 * 	Return
 * 		A random 32-bit unsigned value.
 *
 * u32 bpf_get_smp_processor_id(void)
 * 	Description
 * 		Get the SMP (symmetric multiprocessing) processor id. Note that
 * 		all programs run with migration disabled, which means that the
 * 		SMP processor id is stable during all the execution of the
 * 		program.
 * 	Return
 * 		The SMP id of the processor running the program.
 *
 * long bpf_skb_store_bytes(struct sk_buff *skb, u32 offset, const void *from, u32 len, u64 flags)
 * 	Description
 * 		Store *len* bytes from address *from* into the packet
 * 		associated to *skb*, at *offset*. *flags* are a combination of
 * 		**BPF_F_RECOMPUTE_CSUM** (automatically recompute the
 * 		checksum for the packet after storing the bytes) and
 * 		**BPF_F_INVALIDATE_HASH** (set *skb*\ **->hash**, *skb*\
 * 		**->swhash** and *skb*\ **->l4hash** to 0).
 *
 * 		A call to this helper is susceptible to change the underlying
 * 		packet buffer. Therefore, at load time, all checks on pointers
 * 		previously done by the verifier are invalidated and must be
 * 		performed again, if the helper is used in combination with
 * 		direct packet access.
 * 	Return
 * 		0 on success, or a negative error in case of failure.
 *
 * long bpf_l3_csum_replace(struct sk_buff *skb, u32 offset, u64 from, u64 to, u64 size)
 * 	Description
 * 		Recompute the layer 3 (e.g. IP) checksum for the packet
 * 		associated to *skb*. Computation is incremental, so the helper
 * 		must know the former value of the header field that was
 * 		modified (*from*), the new value of this field (*to*), and the
 * 		number of bytes (2 or 4) for this field, stored in *size*.
 * 		Alternatively, it is possible to store the difference between
 * 		the previous and the new values of the header field in *to*, by
 * 		setting *from* and *size* to 0. For both methods, *offset*
 * 		indicates the location of the IP checksum within the packet.
 *
 * 		This helper works in combination with **bpf_csum_diff**\ (),
 * 		which does not update the checksum in-place, but offers more
 * 		flexibility and can handle sizes larger than 2 or 4 for the
 * 		checksum to update.
 *
 * 		A call to this helper is susceptible to change the underlying
 * 		packet buffer. Therefore, at load time, all checks on pointers
 * 		previously done by the verifier are invalidated and must be
 * 		performed again, if the helper is used in combination with
 * 		direct packet access.
 * 	Return
 * 		0 on success, or a negative error in case of failure.
 *
 * long bpf_l4_csum_replace(struct sk_buff *skb, u32 offset, u64 from, u64 to, u64 flags)
 * 	Description
 * 		Recompute the layer 4 (e.g. TCP, UDP or ICMP) checksum for the
 * 		packet associated to *skb*. Computation is incremental, so the
 * 		helper must know the former value of the header field that was
 * 		modified (*from*), the new value of this field (*to*), and the
 * 		number of bytes (2 or 4) for this field, stored on the lowest
 * 		four bits of *flags*. Alternatively, it is possible to store
 * 		the difference between the previous and the new values of the
 * 		header field in *to*, by setting *from* and the four lowest
 * 		bits of *flags* to 0. For both methods, *offset* indicates the
 * 		location of the IP checksum within the packet. In addition to
 * 		the size of the field, *flags* can be added (bitwise OR) actual
 * 		flags. With **BPF_F_MARK_MANGLED_0**, a null checksum is left
 * 		untouched (unless **BPF_F_MARK_ENFORCE** is added as well), and
 * 		for updates resulting in a null checksum the value is set to
 * 		**CSUM_MANGLED_0** instead. Flag **BPF_F_PSEUDO_HDR** indicates
 * 		the checksum is to be computed against a pseudo-header.
 *
 * 		This helper works in combination with **bpf_csum_diff**\ (),
 * 		which does not update the checksum in-place, but offers more
 * 		flexibility and can handle sizes larger than 2 or 4 for the
 * 		checksum to update.
 *
 * 		A call to this helper is susceptible to change the underlying
 * 		packet buffer. Therefore, at load time, all checks on pointers
 * 		previously done by the verifier are invalidated and must be
 * 		performed again, if the helper is used in combination with
 * 		direct packet access.
 * 	Return
 * 		0 on success, or a negative error in case of failure.
 *
 * long bpf_tail_call(void *ctx, struct bpf_map *prog_array_map, u32 index)
 * 	Description
 * 		This special helper is used to trigger a "tail call", or in
 * 		other words, to jump into another eBPF program. The same stack
 * 		frame is used (but values on stack and in registers for the
 * 		caller are not accessible to the callee). This mechanism allows
 * 		for program chaining, either for raising the maximum number of
 * 		available eBPF instructions, or to execute given programs in
 * 		conditional blocks. For security reasons, there is an upper
 * 		limit to the number of successive tail calls that can be
 * 		performed.
 *
 * 		Upon call of this helper, the program attempts to jump into a
 * 		program referenced at index *index* in *prog_array_map*, a
 * 		special map of type **BPF_MAP_TYPE_PROG_ARRAY**, and passes
 * 		*ctx*, a pointer to the context.
 *
 * 		If the call succeeds, the kernel immediately runs the first
 * 		instruction of the new program. This is not a function call,
 * 		and it never returns to the previous program. If the call
 * 		fails, then the helper has no effect, and the caller continues
 * 		to run its subsequent instructions. A call can fail if the
 * 		destination program for the jump does not exist (i.e. *index*
 * 		is superior to the number of entries in *prog_array_map*), or
 * 		if the maximum number of tail calls has been reached for this
 * 		chain of programs. This limit is defined in the kernel by the
 * 		macro **MAX_TAIL_CALL_CNT** (not accessible to user space),
 *		which is currently set to 33.
 * 	Return
 * 		0 on success, or a negative error in case of failure.
 *
 * long bpf_clone_redirect(struct sk_buff *skb, u32 ifindex, u64 flags)
 * 	Description
 * 		Clone and redirect the packet associated to *skb* to another
 * 		net device of index *ifindex*. Both ingress and egress
 * 		interfaces can be used for redirection. The **BPF_F_INGRESS**
 * 		value in *flags* is used to make the distinction (ingress path
 * 		is selected if the flag is present, egress path otherwise).
 * 		This is the only flag supported for now.
 *
 * 		In comparison with **bpf_redirect**\ () helper,
 * 		**bpf_clone_redirect**\ () has the associated cost of
 * 		duplicating the packet buffer, but this can be executed out of
 * 		the eBPF program. Conversely, **bpf_redirect**\ () is more
 * 		efficient, but it is handled through an action code where the
 * 		redirection happens only after the eBPF program has returned.
 *
 * 		A call to this helper is susceptible to change the underlying
 * 		packet buffer. Therefore, at load time, all checks on pointers
 * 		previously done by the verifier are invalidated and must be
 * 		performed again, if the helper is used in combination with
 * 		direct packet access.
 * 	Return
 * 		0 on success, or a negative error in case of failure.
 *
 * u64 bpf_get_current_pid_tgid(void)
 * 	Description
 * 		Get the current pid and tgid.
 * 	Return
 * 		A 64-bit integer containing the current tgid and pid, and
 * 		created as such:
 * 		*current_task*\ **->tgid << 32 \|**
 * 		*current_task*\ **->pid**.
 *
 * u64 bpf_get_current_uid_gid(void)
 * 	Description
 * 		Get the current uid and gid.
 * 	Return
 * 		A 64-bit integer containing the current GID and UID, and
 * 		created as such: *current_gid* **<< 32 \|** *current_uid*.
 *
 * long bpf_get_current_comm(void *buf, u32 size_of_buf)
 * 	Description
 * 		Copy the **comm** attribute of the current task into *buf* of
 * 		*size_of_buf*. The **comm** attribute contains the name of
 * 		the executable (excluding the path) for the current task. The
 * 		*size_of_buf* must be strictly positive. On success, the
 * 		helper makes sure that the *buf* is NUL-terminated. On failure,
 * 		it is filled with zeroes.
 * 	Return
 * 		0 on success, or a negative error in case of failure.
 *
 * u32 bpf_get_cgroup_classid(struct sk_buff *skb)
 * 	Description
 * 		Retrieve the classid for the current task, i.e. for the net_cls
 * 		cgroup to which *skb* belongs.
 *
 * 		This helper can be used on TC egress path, but not on ingress.
 *
 * 		The net_cls cgroup provides an interface to tag network packets
 * 		based on a user-provided identifier for all traffic coming from
 * 		the tasks belonging to the related cgroup. See also the related
 * 		kernel documentation, available from the Linux sources in file
 * 		*Documentation/admin-guide/cgroup-v1/net_cls.rst*.
 *
 * 		The Linux kernel has two versions for cgroups: there are
 * 		cgroups v1 and cgroups v2. Both are available to users, who can
 * 		use a mixture of them, but note that the net_cls cgroup is for
 * 		cgroup v1 only. This makes it incompatible with BPF programs
 * 		run on cgroups, which is a cgroup-v2-only feature (a socket can
 * 		only hold data for one version of cgroups at a time).
 *
 * 		This helper is only available is the kernel was compiled with
 * 		the **CONFIG_CGROUP_NET_CLASSID** configuration option set to
 * 		"**y**" or to "**m**".
 * 	Return
 * 		The classid, or 0 for the default unconfigured classid.
 *
 * long bpf_skb_vlan_push(struct sk_buff *skb, __be16 vlan_proto, u16 vlan_tci)
 * 	Description
 * 		Push a *vlan_tci* (VLAN tag control information) of protocol
 * 		*vlan_proto* to the packet associated to *skb*, then update
 * 		the checksum. Note that if *vlan_proto* is different from
 * 		**ETH_P_8021Q** and **ETH_P_8021AD**, it is considered to
 * 		be **ETH_P_8021Q**.
 *
 * 		A call to this helper is susceptible to change the underlying
 * 		packet buffer. Therefore, at load time, all checks on pointers
 * 		previously done by the verifier are invalidated and must be
 * 		performed again, if the helper is used in combination with
 * 		direct packet access.
 * 	Return
 * 		0 on success, or a negative error in case of failure.
 *
 * long bpf_skb_vlan_pop(struct sk_buff *skb)
 * 	Description
 * 		Pop a VLAN header from the packet associated to *skb*.
 *
 * 		A call to this helper is susceptible to change the underlying
 * 		packet buffer. Therefore, at load time, all checks on pointers
 * 		previously done by the verifier are invalidated and must be
 * 		performed again, if the helper is used in combination with
 * 		direct packet access.
 * 	Return
 * 		0 on success, or a negative error in case of failure.
 *
 * long bpf_skb_get_tunnel_key(struct sk_buff *skb, struct bpf_tunnel_key *key, u32 size, u64 flags)
 * 	Description
 * 		Get tunnel metadata. This helper takes a pointer *key* to an
 * 		empty **struct bpf_tunnel_key** of **size**, that will be
 * 		filled with tunnel metadata for the packet associated to *skb*.
 * 		The *flags* can be set to **BPF_F_TUNINFO_IPV6**, which
 * 		indicates that the tunnel is based on IPv6 protocol instead of
 * 		IPv4.
 *
 * 		The **struct bpf_tunnel_key** is an object that generalizes the
 * 		principal parameters used by various tunneling protocols into a
 * 		single struct. This way, it can be used to easily make a
 * 		decision based on the contents of the encapsulation header,
 * 		"summarized" in this struct. In particular, it holds the IP
 * 		address of the remote end (IPv4 or IPv6, depending on the case)
 * 		in *key*\ **->remote_ipv4** or *key*\ **->remote_ipv6**. Also,
 * 		this struct exposes the *key*\ **->tunnel_id**, which is
 * 		generally mapped to a VNI (Virtual Network Identifier), making
 * 		it programmable together with the **bpf_skb_set_tunnel_key**\
 * 		() helper.
 *
 * 		Let's imagine that the following code is part of a program
 * 		attached to the TC ingress interface, on one end of a GRE
 * 		tunnel, and is supposed to filter out all messages coming from
 * 		remote ends with IPv4 address other than 10.0.0.1:
 *
 * 		::
 *
 * 			int ret;
 * 			struct bpf_tunnel_key key = {};
 *
 * 			ret = bpf_skb_get_tunnel_key(skb, &key, sizeof(key), 0);
 * 			if (ret < 0)
 * 				return TC_ACT_SHOT;	// drop packet
 *
 * 			if (key.remote_ipv4 != 0x0a000001)
 * 				return TC_ACT_SHOT;	// drop packet
 *
 * 			return TC_ACT_OK;		// accept packet
 *
 * 		This interface can also be used with all encapsulation devices
 * 		that can operate in "collect metadata" mode: instead of having
 * 		one network device per specific configuration, the "collect
 * 		metadata" mode only requires a single device where the
 * 		configuration can be extracted from this helper.
 *
 * 		This can be used together with various tunnels such as VXLan,
 * 		Geneve, GRE or IP in IP (IPIP).
 * 	Return
 * 		0 on success, or a negative error in case of failure.
 *
 * long bpf_skb_set_tunnel_key(struct sk_buff *skb, struct bpf_tunnel_key *key, u32 size, u64 flags)
 * 	Description
 * 		Populate tunnel metadata for packet associated to *skb.* The
 * 		tunnel metadata is set to the contents of *key*, of *size*. The
 * 		*flags* can be set to a combination of the following values:
 *
 * 		**BPF_F_TUNINFO_IPV6**
 * 			Indicate that the tunnel is based on IPv6 protocol
 * 			instead of IPv4.
 * 		**BPF_F_ZERO_CSUM_TX**
 * 			For IPv4 packets, add a flag to tunnel metadata
 * 			indicating that checksum computation should be skipped
 * 			and checksum set to zeroes.
 * 		**BPF_F_DONT_FRAGMENT**
 * 			Add a flag to tunnel metadata indicating that the
 * 			packet should not be fragmented.
 * 		**BPF_F_SEQ_NUMBER**
 * 			Add a flag to tunnel metadata indicating that a
 * 			sequence number should be added to tunnel header before
 * 			sending the packet. This flag was added for GRE
 * 			encapsulation, but might be used with other protocols
 * 			as well in the future.
 *
 * 		Here is a typical usage on the transmit path:
 *
 * 		::
 *
 * 			struct bpf_tunnel_key key;
 * 			     populate key ...
 * 			bpf_skb_set_tunnel_key(skb, &key, sizeof(key), 0);
 * 			bpf_clone_redirect(skb, vxlan_dev_ifindex, 0);
 *
 * 		See also the description of the **bpf_skb_get_tunnel_key**\ ()
 * 		helper for additional information.
 * 	Return
 * 		0 on success, or a negative error in case of failure.
 *
 * u64 bpf_perf_event_read(struct bpf_map *map, u64 flags)
 * 	Description
 * 		Read the value of a perf event counter. This helper relies on a
 * 		*map* of type **BPF_MAP_TYPE_PERF_EVENT_ARRAY**. The nature of
 * 		the perf event counter is selected when *map* is updated with
 * 		perf event file descriptors. The *map* is an array whose size
 * 		is the number of available CPUs, and each cell contains a value
 * 		relative to one CPU. The value to retrieve is indicated by
 * 		*flags*, that contains the index of the CPU to look up, masked
 * 		with **BPF_F_INDEX_MASK**. Alternatively, *flags* can be set to
 * 		**BPF_F_CURRENT_CPU** to indicate that the value for the
 * 		current CPU should be retrieved.
 *
 * 		Note that before Linux 4.13, only hardware perf event can be
 * 		retrieved.
 *
 * 		Also, be aware that the newer helper
 * 		**bpf_perf_event_read_value**\ () is recommended over
 * 		**bpf_perf_event_read**\ () in general. The latter has some ABI
 * 		quirks where error and counter value are used as a return code
 * 		(which is wrong to do since ranges may overlap). This issue is
 * 		fixed with **bpf_perf_event_read_value**\ (), which at the same
 * 		time provides more features over the **bpf_perf_event_read**\
 * 		() interface. Please refer to the description of
 * 		**bpf_perf_event_read_value**\ () for details.
 * 	Return
 * 		The value of the perf event counter read from the map, or a
 * 		negative error code in case of failure.
 *
 * long bpf_redirect(u32 ifindex, u64 flags)
 * 	Description
 * 		Redirect the packet to another net device of index *ifindex*.
 * 		This helper is somewhat similar to **bpf_clone_redirect**\
 * 		(), except that the packet is not cloned, which provides
 * 		increased performance.
 *
 * 		Except for XDP, both ingress and egress interfaces can be used
 * 		for redirection. The **BPF_F_INGRESS** value in *flags* is used
 * 		to make the distinction (ingress path is selected if the flag
 * 		is present, egress path otherwise). Currently, XDP only
 * 		supports redirection to the egress interface, and accepts no
 * 		flag at all.
 *
 * 		The same effect can also be attained with the more generic
 * 		**bpf_redirect_map**\ (), which uses a BPF map to store the
 * 		redirect target instead of providing it directly to the helper.
 * 	Return
 * 		For XDP, the helper returns **XDP_REDIRECT** on success or
 * 		**XDP_ABORTED** on error. For other program types, the values
 * 		are **TC_ACT_REDIRECT** on success or **TC_ACT_SHOT** on
 * 		error.
 *
 * u32 bpf_get_route_realm(struct sk_buff *skb)
 * 	Description
 * 		Retrieve the realm or the route, that is to say the
 * 		**tclassid** field of the destination for the *skb*. The
 * 		identifier retrieved is a user-provided tag, similar to the
 * 		one used with the net_cls cgroup (see description for
 * 		**bpf_get_cgroup_classid**\ () helper), but here this tag is
 * 		held by a route (a destination entry), not by a task.
 *
 * 		Retrieving this identifier works with the clsact TC egress hook
 * 		(see also **tc-bpf(8)**), or alternatively on conventional
 * 		classful egress qdiscs, but not on TC ingress path. In case of
 * 		clsact TC egress hook, this has the advantage that, internally,
 * 		the destination entry has not been dropped yet in the transmit
 * 		path. Therefore, the destination entry does not need to be
 * 		artificially held via **netif_keep_dst**\ () for a classful
 * 		qdisc until the *skb* is freed.
 *
 * 		This helper is available only if the kernel was compiled with
 * 		**CONFIG_IP_ROUTE_CLASSID** configuration option.
 * 	Return
 * 		The realm of the route for the packet associated to *skb*, or 0
 * 		if none was found.
 *
 * long bpf_perf_event_output(void *ctx, struct bpf_map *map, u64 flags, void *data, u64 size)
 * 	Description
 * 		Write raw *data* blob into a special BPF perf event held by
 * 		*map* of type **BPF_MAP_TYPE_PERF_EVENT_ARRAY**. This perf
 * 		event must have the following attributes: **PERF_SAMPLE_RAW**
 * 		as **sample_type**, **PERF_TYPE_SOFTWARE** as **type**, and
 * 		**PERF_COUNT_SW_BPF_OUTPUT** as **config**.
 *
 * 		The *flags* are used to indicate the index in *map* for which
 * 		the value must be put, masked with **BPF_F_INDEX_MASK**.
 * 		Alternatively, *flags* can be set to **BPF_F_CURRENT_CPU**
 * 		to indicate that the index of the current CPU core should be
 * 		used.
 *
 * 		The value to write, of *size*, is passed through eBPF stack and
 * 		pointed by *data*.
 *
 * 		The context of the program *ctx* needs also be passed to the
 * 		helper.
 *
 * 		On user space, a program willing to read the values needs to
 * 		call **perf_event_open**\ () on the perf event (either for
 * 		one or for all CPUs) and to store the file descriptor into the
 * 		*map*. This must be done before the eBPF program can send data
 * 		into it. An example is available in file
 * 		*samples/bpf/trace_output_user.c* in the Linux kernel source
 * 		tree (the eBPF program counterpart is in
 * 		*samples/bpf/trace_output_kern.c*).
 *
 * 		**bpf_perf_event_output**\ () achieves better performance
 * 		than **bpf_trace_printk**\ () for sharing data with user
 * 		space, and is much better suitable for streaming data from eBPF
 * 		programs.
 *
 * 		Note that this helper is not restricted to tracing use cases
 * 		and can be used with programs attached to TC or XDP as well,
 * 		where it allows for passing data to user space listeners. Data
 * 		can be:
 *
 * 		* Only custom structs,
 * 		* Only the packet payload, or
 * 		* A combination of both.
 * 	Return
 * 		0 on success, or a negative error in case of failure.
 *
 * long bpf_skb_load_bytes(const void *skb, u32 offset, void *to, u32 len)
 * 	Description
 * 		This helper was provided as an easy way to load data from a
 * 		packet. It can be used to load *len* bytes from *offset* from
 * 		the packet associated to *skb*, into the buffer pointed by
 * 		*to*.
 *
 * 		Since Linux 4.7, usage of this helper has mostly been replaced
 * 		by "direct packet access", enabling packet data to be
 * 		manipulated with *skb*\ **->data** and *skb*\ **->data_end**
 * 		pointing respectively to the first byte of packet data and to
 * 		the byte after the last byte of packet data. However, it
 * 		remains useful if one wishes to read large quantities of data
 * 		at once from a packet into the eBPF stack.
 * 	Return
 * 		0 on success, or a negative error in case of failure.
 *
 * long bpf_get_stackid(void *ctx, struct bpf_map *map, u64 flags)
 * 	Description
 * 		Walk a user or a kernel stack and return its id. To achieve
 * 		this, the helper needs *ctx*, which is a pointer to the context
 * 		on which the tracing program is executed, and a pointer to a
 * 		*map* of type **BPF_MAP_TYPE_STACK_TRACE**.
 *
 * 		The last argument, *flags*, holds the number of stack frames to
 * 		skip (from 0 to 255), masked with
 * 		**BPF_F_SKIP_FIELD_MASK**. The next bits can be used to set
 * 		a combination of the following flags:
 *
 * 		**BPF_F_USER_STACK**
 * 			Collect a user space stack instead of a kernel stack.
 * 		**BPF_F_FAST_STACK_CMP**
 * 			Compare stacks by hash only.
 * 		**BPF_F_REUSE_STACKID**
 * 			If two different stacks hash into the same *stackid*,
 * 			discard the old one.
 *
 * 		The stack id retrieved is a 32 bit long integer handle which
 * 		can be further combined with other data (including other stack
 * 		ids) and used as a key into maps. This can be useful for
 * 		generating a variety of graphs (such as flame graphs or off-cpu
 * 		graphs).
 *
 * 		For walking a stack, this helper is an improvement over
 * 		**bpf_probe_read**\ (), which can be used with unrolled loops
 * 		but is not efficient and consumes a lot of eBPF instructions.
 * 		Instead, **bpf_get_stackid**\ () can collect up to
 * 		**PERF_MAX_STACK_DEPTH** both kernel and user frames. Note that
 * 		this limit can be controlled with the **sysctl** program, and
 * 		that it should be manually increased in order to profile long
 * 		user stacks (such as stacks for Java programs). To do so, use:
 *
 * 		::
 *
 * 			# sysctl kernel.perf_event_max_stack=<new value>
 * 	Return
 * 		The positive or null stack id on success, or a negative error
 * 		in case of failure.
 *
 * s64 bpf_csum_diff(__be32 *from, u32 from_size, __be32 *to, u32 to_size, __wsum seed)
 * 	Description
 * 		Compute a checksum difference, from the raw buffer pointed by
 * 		*from*, of length *from_size* (that must be a multiple of 4),
 * 		towards the raw buffer pointed by *to*, of size *to_size*
 * 		(same remark). An optional *seed* can be added to the value
 * 		(this can be cascaded, the seed may come from a previous call
 * 		to the helper).
 *
 * 		This is flexible enough to be used in several ways:
 *
 * 		* With *from_size* == 0, *to_size* > 0 and *seed* set to
 * 		  checksum, it can be used when pushing new data.
 * 		* With *from_size* > 0, *to_size* == 0 and *seed* set to
 * 		  checksum, it can be used when removing data from a packet.
 * 		* With *from_size* > 0, *to_size* > 0 and *seed* set to 0, it
 * 		  can be used to compute a diff. Note that *from_size* and
 * 		  *to_size* do not need to be equal.
 *
 * 		This helper can be used in combination with
 * 		**bpf_l3_csum_replace**\ () and **bpf_l4_csum_replace**\ (), to
 * 		which one can feed in the difference computed with
 * 		**bpf_csum_diff**\ ().
 * 	Return
 * 		The checksum result, or a negative error code in case of
 * 		failure.
 *
 * long bpf_skb_get_tunnel_opt(struct sk_buff *skb, void *opt, u32 size)
 * 	Description
 * 		Retrieve tunnel options metadata for the packet associated to
 * 		*skb*, and store the raw tunnel option data to the buffer *opt*
 * 		of *size*.
 *
 * 		This helper can be used with encapsulation devices that can
 * 		operate in "collect metadata" mode (please refer to the related
 * 		note in the description of **bpf_skb_get_tunnel_key**\ () for
 * 		more details). A particular example where this can be used is
 * 		in combination with the Geneve encapsulation protocol, where it
 * 		allows for pushing (with **bpf_skb_get_tunnel_opt**\ () helper)
 * 		and retrieving arbitrary TLVs (Type-Length-Value headers) from
 * 		the eBPF program. This allows for full customization of these
 * 		headers.
 * 	Return
 * 		The size of the option data retrieved.
 *
 * long bpf_skb_set_tunnel_opt(struct sk_buff *skb, void *opt, u32 size)
 * 	Description
 * 		Set tunnel options metadata for the packet associated to *skb*
 * 		to the option data contained in the raw buffer *opt* of *size*.
 *
 * 		See also the description of the **bpf_skb_get_tunnel_opt**\ ()
 * 		helper for additional information.
 * 	Return
 * 		0 on success, or a negative error in case of failure.
 *
 * long bpf_skb_change_proto(struct sk_buff *skb, __be16 proto, u64 flags)
 * 	Description
 * 		Change the protocol of the *skb* to *proto*. Currently
 * 		supported are transition from IPv4 to IPv6, and from IPv6 to
 * 		IPv4. The helper takes care of the groundwork for the
 * 		transition, including resizing the socket buffer. The eBPF
 * 		program is expected to fill the new headers, if any, via
 * 		**skb_store_bytes**\ () and to recompute the checksums with
 * 		**bpf_l3_csum_replace**\ () and **bpf_l4_csum_replace**\
 * 		(). The main case for this helper is to perform NAT64
 * 		operations out of an eBPF program.
 *
 * 		Internally, the GSO type is marked as dodgy so that headers are
 * 		checked and segments are recalculated by the GSO/GRO engine.
 * 		The size for GSO target is adapted as well.
 *
 * 		All values for *flags* are reserved for future usage, and must
 * 		be left at zero.
 *
 * 		A call to this helper is susceptible to change the underlying
 * 		packet buffer. Therefore, at load time, all checks on pointers
 * 		previously done by the verifier are invalidated and must be
 * 		performed again, if the helper is used in combination with
 * 		direct packet access.
 * 	Return
 * 		0 on success, or a negative error in case of failure.
 *
 * long bpf_skb_change_type(struct sk_buff *skb, u32 type)
 * 	Description
 * 		Change the packet type for the packet associated to *skb*. This
 * 		comes down to setting *skb*\ **->pkt_type** to *type*, except
 * 		the eBPF program does not have a write access to *skb*\
 * 		**->pkt_type** beside this helper. Using a helper here allows
 * 		for graceful handling of errors.
 *
 * 		The major use case is to change incoming *skb*s to
 * 		**PACKET_HOST** in a programmatic way instead of having to
 * 		recirculate via **redirect**\ (..., **BPF_F_INGRESS**), for
 * 		example.
 *
 * 		Note that *type* only allows certain values. At this time, they
 * 		are:
 *
 * 		**PACKET_HOST**
 * 			Packet is for us.
 * 		**PACKET_BROADCAST**
 * 			Send packet to all.
 * 		**PACKET_MULTICAST**
 * 			Send packet to group.
 * 		**PACKET_OTHERHOST**
 * 			Send packet to someone else.
 * 	Return
 * 		0 on success, or a negative error in case of failure.
 *
 * long bpf_skb_under_cgroup(struct sk_buff *skb, struct bpf_map *map, u32 index)
 * 	Description
 * 		Check whether *skb* is a descendant of the cgroup2 held by
 * 		*map* of type **BPF_MAP_TYPE_CGROUP_ARRAY**, at *index*.
 * 	Return
 * 		The return value depends on the result of the test, and can be:
 *
 * 		* 0, if the *skb* failed the cgroup2 descendant test.
 * 		* 1, if the *skb* succeeded the cgroup2 descendant test.
 * 		* A negative error code, if an error occurred.
 *
 * u32 bpf_get_hash_recalc(struct sk_buff *skb)
 * 	Description
 * 		Retrieve the hash of the packet, *skb*\ **->hash**. If it is
 * 		not set, in particular if the hash was cleared due to mangling,
 * 		recompute this hash. Later accesses to the hash can be done
 * 		directly with *skb*\ **->hash**.
 *
 * 		Calling **bpf_set_hash_invalid**\ (), changing a packet
 * 		prototype with **bpf_skb_change_proto**\ (), or calling
 * 		**bpf_skb_store_bytes**\ () with the
 * 		**BPF_F_INVALIDATE_HASH** are actions susceptible to clear
 * 		the hash and to trigger a new computation for the next call to
 * 		**bpf_get_hash_recalc**\ ().
 * 	Return
 * 		The 32-bit hash.
 *
 * u64 bpf_get_current_task(void)
 * 	Description
 * 		Get the current task.
 * 	Return
 * 		A pointer to the current task struct.
 *
 * long bpf_probe_write_user(void *dst, const void *src, u32 len)
 * 	Description
 * 		Attempt in a safe way to write *len* bytes from the buffer
 * 		*src* to *dst* in memory. It only works for threads that are in
 * 		user context, and *dst* must be a valid user space address.
 *
 * 		This helper should not be used to implement any kind of
 * 		security mechanism because of TOC-TOU attacks, but rather to
 * 		debug, divert, and manipulate execution of semi-cooperative
 * 		processes.
 *
 * 		Keep in mind that this feature is meant for experiments, and it
 * 		has a risk of crashing the system and running programs.
 * 		Therefore, when an eBPF program using this helper is attached,
 * 		a warning including PID and process name is printed to kernel
 * 		logs.
 * 	Return
 * 		0 on success, or a negative error in case of failure.
 *
 * long bpf_current_task_under_cgroup(struct bpf_map *map, u32 index)
 * 	Description
 * 		Check whether the probe is being run is the context of a given
 * 		subset of the cgroup2 hierarchy. The cgroup2 to test is held by
 * 		*map* of type **BPF_MAP_TYPE_CGROUP_ARRAY**, at *index*.
 * 	Return
 * 		The return value depends on the result of the test, and can be:
 *
 *		* 1, if current task belongs to the cgroup2.
 *		* 0, if current task does not belong to the cgroup2.
 * 		* A negative error code, if an error occurred.
 *
 * long bpf_skb_change_tail(struct sk_buff *skb, u32 len, u64 flags)
 * 	Description
 * 		Resize (trim or grow) the packet associated to *skb* to the
 * 		new *len*. The *flags* are reserved for future usage, and must
 * 		be left at zero.
 *
 * 		The basic idea is that the helper performs the needed work to
 * 		change the size of the packet, then the eBPF program rewrites
 * 		the rest via helpers like **bpf_skb_store_bytes**\ (),
 * 		**bpf_l3_csum_replace**\ (), **bpf_l3_csum_replace**\ ()
 * 		and others. This helper is a slow path utility intended for
 * 		replies with control messages. And because it is targeted for
 * 		slow path, the helper itself can afford to be slow: it
 * 		implicitly linearizes, unclones and drops offloads from the
 * 		*skb*.
 *
 * 		A call to this helper is susceptible to change the underlying
 * 		packet buffer. Therefore, at load time, all checks on pointers
 * 		previously done by the verifier are invalidated and must be
 * 		performed again, if the helper is used in combination with
 * 		direct packet access.
 * 	Return
 * 		0 on success, or a negative error in case of failure.
 *
 * long bpf_skb_pull_data(struct sk_buff *skb, u32 len)
 * 	Description
 * 		Pull in non-linear data in case the *skb* is non-linear and not
 * 		all of *len* are part of the linear section. Make *len* bytes
 * 		from *skb* readable and writable. If a zero value is passed for
 *		*len*, then all bytes in the linear part of *skb* will be made
 *		readable and writable.
 *
 * 		This helper is only needed for reading and writing with direct
 * 		packet access.
 *
 * 		For direct packet access, testing that offsets to access
 * 		are within packet boundaries (test on *skb*\ **->data_end**) is
 * 		susceptible to fail if offsets are invalid, or if the requested
 * 		data is in non-linear parts of the *skb*. On failure the
 * 		program can just bail out, or in the case of a non-linear
 * 		buffer, use a helper to make the data available. The
 * 		**bpf_skb_load_bytes**\ () helper is a first solution to access
 * 		the data. Another one consists in using **bpf_skb_pull_data**
 * 		to pull in once the non-linear parts, then retesting and
 * 		eventually access the data.
 *
 * 		At the same time, this also makes sure the *skb* is uncloned,
 * 		which is a necessary condition for direct write. As this needs
 * 		to be an invariant for the write part only, the verifier
 * 		detects writes and adds a prologue that is calling
 * 		**bpf_skb_pull_data()** to effectively unclone the *skb* from
 * 		the very beginning in case it is indeed cloned.
 *
 * 		A call to this helper is susceptible to change the underlying
 * 		packet buffer. Therefore, at load time, all checks on pointers
 * 		previously done by the verifier are invalidated and must be
 * 		performed again, if the helper is used in combination with
 * 		direct packet access.
 * 	Return
 * 		0 on success, or a negative error in case of failure.
 *
 * s64 bpf_csum_update(struct sk_buff *skb, __wsum csum)
 * 	Description
 * 		Add the checksum *csum* into *skb*\ **->csum** in case the
 * 		driver has supplied a checksum for the entire packet into that
 * 		field. Return an error otherwise. This helper is intended to be
 * 		used in combination with **bpf_csum_diff**\ (), in particular
 * 		when the checksum needs to be updated after data has been
 * 		written into the packet through direct packet access.
 * 	Return
 * 		The checksum on success, or a negative error code in case of
 * 		failure.
 *
 * void bpf_set_hash_invalid(struct sk_buff *skb)
 * 	Description
 * 		Invalidate the current *skb*\ **->hash**. It can be used after
 * 		mangling on headers through direct packet access, in order to
 * 		indicate that the hash is outdated and to trigger a
 * 		recalculation the next time the kernel tries to access this
 * 		hash or when the **bpf_get_hash_recalc**\ () helper is called.
 * 	Return
 * 		void.
 *
 * long bpf_get_numa_node_id(void)
 * 	Description
 * 		Return the id of the current NUMA node. The primary use case
 * 		for this helper is the selection of sockets for the local NUMA
 * 		node, when the program is attached to sockets using the
 * 		**SO_ATTACH_REUSEPORT_EBPF** option (see also **socket(7)**),
 * 		but the helper is also available to other eBPF program types,
 * 		similarly to **bpf_get_smp_processor_id**\ ().
 * 	Return
 * 		The id of current NUMA node.
 *
 * long bpf_skb_change_head(struct sk_buff *skb, u32 len, u64 flags)
 * 	Description
 * 		Grows headroom of packet associated to *skb* and adjusts the
 * 		offset of the MAC header accordingly, adding *len* bytes of
 * 		space. It automatically extends and reallocates memory as
 * 		required.
 *
 * 		This helper can be used on a layer 3 *skb* to push a MAC header
 * 		for redirection into a layer 2 device.
 *
 * 		All values for *flags* are reserved for future usage, and must
 * 		be left at zero.
 *
 * 		A call to this helper is susceptible to change the underlying
 * 		packet buffer. Therefore, at load time, all checks on pointers
 * 		previously done by the verifier are invalidated and must be
 * 		performed again, if the helper is used in combination with
 * 		direct packet access.
 * 	Return
 * 		0 on success, or a negative error in case of failure.
 *
 * long bpf_xdp_adjust_head(struct xdp_buff *xdp_md, int delta)
 * 	Description
 * 		Adjust (move) *xdp_md*\ **->data** by *delta* bytes. Note that
 * 		it is possible to use a negative value for *delta*. This helper
 * 		can be used to prepare the packet for pushing or popping
 * 		headers.
 *
 * 		A call to this helper is susceptible to change the underlying
 * 		packet buffer. Therefore, at load time, all checks on pointers
 * 		previously done by the verifier are invalidated and must be
 * 		performed again, if the helper is used in combination with
 * 		direct packet access.
 * 	Return
 * 		0 on success, or a negative error in case of failure.
 *
 * long bpf_probe_read_str(void *dst, u32 size, const void *unsafe_ptr)
 * 	Description
 * 		Copy a NUL terminated string from an unsafe kernel address
 * 		*unsafe_ptr* to *dst*. See **bpf_probe_read_kernel_str**\ () for
 * 		more details.
 *
 * 		Generally, use **bpf_probe_read_user_str**\ () or
 * 		**bpf_probe_read_kernel_str**\ () instead.
 * 	Return
 * 		On success, the strictly positive length of the string,
 * 		including the trailing NUL character. On error, a negative
 * 		value.
 *
 * u64 bpf_get_socket_cookie(struct sk_buff *skb)
 * 	Description
 * 		If the **struct sk_buff** pointed by *skb* has a known socket,
 * 		retrieve the cookie (generated by the kernel) of this socket.
 * 		If no cookie has been set yet, generate a new cookie. Once
 * 		generated, the socket cookie remains stable for the life of the
 * 		socket. This helper can be useful for monitoring per socket
 * 		networking traffic statistics as it provides a global socket
 * 		identifier that can be assumed unique.
 * 	Return
 * 		A 8-byte long unique number on success, or 0 if the socket
 * 		field is missing inside *skb*.
 *
 * u64 bpf_get_socket_cookie(struct bpf_sock_addr *ctx)
 * 	Description
 * 		Equivalent to bpf_get_socket_cookie() helper that accepts
 * 		*skb*, but gets socket from **struct bpf_sock_addr** context.
 * 	Return
 * 		A 8-byte long unique number.
 *
 * u64 bpf_get_socket_cookie(struct bpf_sock_ops *ctx)
 * 	Description
 * 		Equivalent to **bpf_get_socket_cookie**\ () helper that accepts
 * 		*skb*, but gets socket from **struct bpf_sock_ops** context.
 * 	Return
 * 		A 8-byte long unique number.
 *
 * u64 bpf_get_socket_cookie(struct sock *sk)
 * 	Description
 * 		Equivalent to **bpf_get_socket_cookie**\ () helper that accepts
 * 		*sk*, but gets socket from a BTF **struct sock**. This helper
 * 		also works for sleepable programs.
 * 	Return
 * 		A 8-byte long unique number or 0 if *sk* is NULL.
 *
 * u32 bpf_get_socket_uid(struct sk_buff *skb)
 * 	Description
 * 		Get the owner UID of the socked associated to *skb*.
 * 	Return
 * 		The owner UID of the socket associated to *skb*. If the socket
 * 		is **NULL**, or if it is not a full socket (i.e. if it is a
 * 		time-wait or a request socket instead), **overflowuid** value
 * 		is returned (note that **overflowuid** might also be the actual
 * 		UID value for the socket).
 *
 * long bpf_set_hash(struct sk_buff *skb, u32 hash)
 * 	Description
 * 		Set the full hash for *skb* (set the field *skb*\ **->hash**)
 * 		to value *hash*.
 * 	Return
 * 		0
 *
 * long bpf_setsockopt(void *bpf_socket, int level, int optname, void *optval, int optlen)
 * 	Description
 * 		Emulate a call to **setsockopt()** on the socket associated to
 * 		*bpf_socket*, which must be a full socket. The *level* at
 * 		which the option resides and the name *optname* of the option
 * 		must be specified, see **setsockopt(2)** for more information.
 * 		The option value of length *optlen* is pointed by *optval*.
 *
 * 		*bpf_socket* should be one of the following:
 *
 * 		* **struct bpf_sock_ops** for **BPF_PROG_TYPE_SOCK_OPS**.
 * 		* **struct bpf_sock_addr** for **BPF_CGROUP_INET4_CONNECT**
 * 		  and **BPF_CGROUP_INET6_CONNECT**.
 *
 * 		This helper actually implements a subset of **setsockopt()**.
 * 		It supports the following *level*\ s:
 *
 * 		* **SOL_SOCKET**, which supports the following *optname*\ s:
 * 		  **SO_RCVBUF**, **SO_SNDBUF**, **SO_MAX_PACING_RATE**,
 * 		  **SO_PRIORITY**, **SO_RCVLOWAT**, **SO_MARK**,
 * 		  **SO_BINDTODEVICE**, **SO_KEEPALIVE**.
 * 		* **IPPROTO_TCP**, which supports the following *optname*\ s:
 * 		  **TCP_CONGESTION**, **TCP_BPF_IW**,
 * 		  **TCP_BPF_SNDCWND_CLAMP**, **TCP_SAVE_SYN**,
 * 		  **TCP_KEEPIDLE**, **TCP_KEEPINTVL**, **TCP_KEEPCNT**,
 *		  **TCP_SYNCNT**, **TCP_USER_TIMEOUT**, **TCP_NOTSENT_LOWAT**.
 * 		* **IPPROTO_IP**, which supports *optname* **IP_TOS**.
 * 		* **IPPROTO_IPV6**, which supports *optname* **IPV6_TCLASS**.
 * 	Return
 * 		0 on success, or a negative error in case of failure.
 *
 * long bpf_skb_adjust_room(struct sk_buff *skb, s32 len_diff, u32 mode, u64 flags)
 * 	Description
 * 		Grow or shrink the room for data in the packet associated to
 * 		*skb* by *len_diff*, and according to the selected *mode*.
 *
 * 		By default, the helper will reset any offloaded checksum
 * 		indicator of the skb to CHECKSUM_NONE. This can be avoided
 * 		by the following flag:
 *
 * 		* **BPF_F_ADJ_ROOM_NO_CSUM_RESET**: Do not reset offloaded
 * 		  checksum data of the skb to CHECKSUM_NONE.
 *
 *		There are two supported modes at this time:
 *
 *		* **BPF_ADJ_ROOM_MAC**: Adjust room at the mac layer
 * 		  (room space is added or removed between the layer 2 and
 * 		  layer 3 headers).
 *
 * 		* **BPF_ADJ_ROOM_NET**: Adjust room at the network layer
 * 		  (room space is added or removed between the layer 3 and
 * 		  layer 4 headers).
 *
 *		The following flags are supported at this time:
 *
 *		* **BPF_F_ADJ_ROOM_FIXED_GSO**: Do not adjust gso_size.
 *		  Adjusting mss in this way is not allowed for datagrams.
 *
 *		* **BPF_F_ADJ_ROOM_ENCAP_L3_IPV4**,
 *		  **BPF_F_ADJ_ROOM_ENCAP_L3_IPV6**:
 *		  Any new space is reserved to hold a tunnel header.
 *		  Configure skb offsets and other fields accordingly.
 *
 *		* **BPF_F_ADJ_ROOM_ENCAP_L4_GRE**,
 *		  **BPF_F_ADJ_ROOM_ENCAP_L4_UDP**:
 *		  Use with ENCAP_L3 flags to further specify the tunnel type.
 *
 *		* **BPF_F_ADJ_ROOM_ENCAP_L2**\ (*len*):
 *		  Use with ENCAP_L3/L4 flags to further specify the tunnel
 *		  type; *len* is the length of the inner MAC header.
 *
 *		* **BPF_F_ADJ_ROOM_ENCAP_L2_ETH**:
 *		  Use with BPF_F_ADJ_ROOM_ENCAP_L2 flag to further specify the
 *		  L2 type as Ethernet.
 *
 * 		A call to this helper is susceptible to change the underlying
 * 		packet buffer. Therefore, at load time, all checks on pointers
 * 		previously done by the verifier are invalidated and must be
 * 		performed again, if the helper is used in combination with
 * 		direct packet access.
 * 	Return
 * 		0 on success, or a negative error in case of failure.
 *
 * long bpf_redirect_map(struct bpf_map *map, u32 key, u64 flags)
 * 	Description
 * 		Redirect the packet to the endpoint referenced by *map* at
 * 		index *key*. Depending on its type, this *map* can contain
 * 		references to net devices (for forwarding packets through other
 * 		ports), or to CPUs (for redirecting XDP frames to another CPU;
 * 		but this is only implemented for native XDP (with driver
 * 		support) as of this writing).
 *
 * 		The lower two bits of *flags* are used as the return code if
 * 		the map lookup fails. This is so that the return value can be
 * 		one of the XDP program return codes up to **XDP_TX**, as chosen
 * 		by the caller. The higher bits of *flags* can be set to
 * 		BPF_F_BROADCAST or BPF_F_EXCLUDE_INGRESS as defined below.
 *
 * 		With BPF_F_BROADCAST the packet will be broadcasted to all the
 * 		interfaces in the map, with BPF_F_EXCLUDE_INGRESS the ingress
 * 		interface will be excluded when do broadcasting.
 *
 * 		See also **bpf_redirect**\ (), which only supports redirecting
 * 		to an ifindex, but doesn't require a map to do so.
 * 	Return
 * 		**XDP_REDIRECT** on success, or the value of the two lower bits
 * 		of the *flags* argument on error.
 *
 * long bpf_sk_redirect_map(struct sk_buff *skb, struct bpf_map *map, u32 key, u64 flags)
 * 	Description
 * 		Redirect the packet to the socket referenced by *map* (of type
 * 		**BPF_MAP_TYPE_SOCKMAP**) at index *key*. Both ingress and
 * 		egress interfaces can be used for redirection. The
 * 		**BPF_F_INGRESS** value in *flags* is used to make the
 * 		distinction (ingress path is selected if the flag is present,
 * 		egress path otherwise). This is the only flag supported for now.
 * 	Return
 * 		**SK_PASS** on success, or **SK_DROP** on error.
 *
 * long bpf_sock_map_update(struct bpf_sock_ops *skops, struct bpf_map *map, void *key, u64 flags)
 * 	Description
 * 		Add an entry to, or update a *map* referencing sockets. The
 * 		*skops* is used as a new value for the entry associated to
 * 		*key*. *flags* is one of:
 *
 * 		**BPF_NOEXIST**
 * 			The entry for *key* must not exist in the map.
 * 		**BPF_EXIST**
 * 			The entry for *key* must already exist in the map.
 * 		**BPF_ANY**
 * 			No condition on the existence of the entry for *key*.
 *
 * 		If the *map* has eBPF programs (parser and verdict), those will
 * 		be inherited by the socket being added. If the socket is
 * 		already attached to eBPF programs, this results in an error.
 * 	Return
 * 		0 on success, or a negative error in case of failure.
 *
 * long bpf_xdp_adjust_meta(struct xdp_buff *xdp_md, int delta)
 * 	Description
 * 		Adjust the address pointed by *xdp_md*\ **->data_meta** by
 * 		*delta* (which can be positive or negative). Note that this
 * 		operation modifies the address stored in *xdp_md*\ **->data**,
 * 		so the latter must be loaded only after the helper has been
 * 		called.
 *
 * 		The use of *xdp_md*\ **->data_meta** is optional and programs
 * 		are not required to use it. The rationale is that when the
 * 		packet is processed with XDP (e.g. as DoS filter), it is
 * 		possible to push further meta data along with it before passing
 * 		to the stack, and to give the guarantee that an ingress eBPF
 * 		program attached as a TC classifier on the same device can pick
 * 		this up for further post-processing. Since TC works with socket
 * 		buffers, it remains possible to set from XDP the **mark** or
 * 		**priority** pointers, or other pointers for the socket buffer.
 * 		Having this scratch space generic and programmable allows for
 * 		more flexibility as the user is free to store whatever meta
 * 		data they need.
 *
 * 		A call to this helper is susceptible to change the underlying
 * 		packet buffer. Therefore, at load time, all checks on pointers
 * 		previously done by the verifier are invalidated and must be
 * 		performed again, if the helper is used in combination with
 * 		direct packet access.
 * 	Return
 * 		0 on success, or a negative error in case of failure.
 *
 * long bpf_perf_event_read_value(struct bpf_map *map, u64 flags, struct bpf_perf_event_value *buf, u32 buf_size)
 * 	Description
 * 		Read the value of a perf event counter, and store it into *buf*
 * 		of size *buf_size*. This helper relies on a *map* of type
 * 		**BPF_MAP_TYPE_PERF_EVENT_ARRAY**. The nature of the perf event
 * 		counter is selected when *map* is updated with perf event file
 * 		descriptors. The *map* is an array whose size is the number of
 * 		available CPUs, and each cell contains a value relative to one
 * 		CPU. The value to retrieve is indicated by *flags*, that
 * 		contains the index of the CPU to look up, masked with
 * 		**BPF_F_INDEX_MASK**. Alternatively, *flags* can be set to
 * 		**BPF_F_CURRENT_CPU** to indicate that the value for the
 * 		current CPU should be retrieved.
 *
 * 		This helper behaves in a way close to
 * 		**bpf_perf_event_read**\ () helper, save that instead of
 * 		just returning the value observed, it fills the *buf*
 * 		structure. This allows for additional data to be retrieved: in
 * 		particular, the enabled and running times (in *buf*\
 * 		**->enabled** and *buf*\ **->running**, respectively) are
 * 		copied. In general, **bpf_perf_event_read_value**\ () is
 * 		recommended over **bpf_perf_event_read**\ (), which has some
 * 		ABI issues and provides fewer functionalities.
 *
 * 		These values are interesting, because hardware PMU (Performance
 * 		Monitoring Unit) counters are limited resources. When there are
 * 		more PMU based perf events opened than available counters,
 * 		kernel will multiplex these events so each event gets certain
 * 		percentage (but not all) of the PMU time. In case that
 * 		multiplexing happens, the number of samples or counter value
 * 		will not reflect the case compared to when no multiplexing
 * 		occurs. This makes comparison between different runs difficult.
 * 		Typically, the counter value should be normalized before
 * 		comparing to other experiments. The usual normalization is done
 * 		as follows.
 *
 * 		::
 *
 * 			normalized_counter = counter * t_enabled / t_running
 *
 * 		Where t_enabled is the time enabled for event and t_running is
 * 		the time running for event since last normalization. The
 * 		enabled and running times are accumulated since the perf event
 * 		open. To achieve scaling factor between two invocations of an
 * 		eBPF program, users can use CPU id as the key (which is
 * 		typical for perf array usage model) to remember the previous
 * 		value and do the calculation inside the eBPF program.
 * 	Return
 * 		0 on success, or a negative error in case of failure.
 *
 * long bpf_perf_prog_read_value(struct bpf_perf_event_data *ctx, struct bpf_perf_event_value *buf, u32 buf_size)
 * 	Description
 * 		For en eBPF program attached to a perf event, retrieve the
 * 		value of the event counter associated to *ctx* and store it in
 * 		the structure pointed by *buf* and of size *buf_size*. Enabled
 * 		and running times are also stored in the structure (see
 * 		description of helper **bpf_perf_event_read_value**\ () for
 * 		more details).
 * 	Return
 * 		0 on success, or a negative error in case of failure.
 *
 * long bpf_getsockopt(void *bpf_socket, int level, int optname, void *optval, int optlen)
 * 	Description
 * 		Emulate a call to **getsockopt()** on the socket associated to
 * 		*bpf_socket*, which must be a full socket. The *level* at
 * 		which the option resides and the name *optname* of the option
 * 		must be specified, see **getsockopt(2)** for more information.
 * 		The retrieved value is stored in the structure pointed by
 * 		*opval* and of length *optlen*.
 *
 * 		*bpf_socket* should be one of the following:
 *
 * 		* **struct bpf_sock_ops** for **BPF_PROG_TYPE_SOCK_OPS**.
 * 		* **struct bpf_sock_addr** for **BPF_CGROUP_INET4_CONNECT**
 * 		  and **BPF_CGROUP_INET6_CONNECT**.
 *
 * 		This helper actually implements a subset of **getsockopt()**.
 * 		It supports the following *level*\ s:
 *
 * 		* **IPPROTO_TCP**, which supports *optname*
 * 		  **TCP_CONGESTION**.
 * 		* **IPPROTO_IP**, which supports *optname* **IP_TOS**.
 * 		* **IPPROTO_IPV6**, which supports *optname* **IPV6_TCLASS**.
 * 	Return
 * 		0 on success, or a negative error in case of failure.
 *
 * long bpf_override_return(struct pt_regs *regs, u64 rc)
 * 	Description
 * 		Used for error injection, this helper uses kprobes to override
 * 		the return value of the probed function, and to set it to *rc*.
 * 		The first argument is the context *regs* on which the kprobe
 * 		works.
 *
 * 		This helper works by setting the PC (program counter)
 * 		to an override function which is run in place of the original
 * 		probed function. This means the probed function is not run at
 * 		all. The replacement function just returns with the required
 * 		value.
 *
 * 		This helper has security implications, and thus is subject to
 * 		restrictions. It is only available if the kernel was compiled
 * 		with the **CONFIG_BPF_KPROBE_OVERRIDE** configuration
 * 		option, and in this case it only works on functions tagged with
 * 		**ALLOW_ERROR_INJECTION** in the kernel code.
 *
 * 		Also, the helper is only available for the architectures having
 * 		the CONFIG_FUNCTION_ERROR_INJECTION option. As of this writing,
 * 		x86 architecture is the only one to support this feature.
 * 	Return
 * 		0
 *
 * long bpf_sock_ops_cb_flags_set(struct bpf_sock_ops *bpf_sock, int argval)
 * 	Description
 * 		Attempt to set the value of the **bpf_sock_ops_cb_flags** field
 * 		for the full TCP socket associated to *bpf_sock_ops* to
 * 		*argval*.
 *
 * 		The primary use of this field is to determine if there should
 * 		be calls to eBPF programs of type
 * 		**BPF_PROG_TYPE_SOCK_OPS** at various points in the TCP
 * 		code. A program of the same type can change its value, per
 * 		connection and as necessary, when the connection is
 * 		established. This field is directly accessible for reading, but
 * 		this helper must be used for updates in order to return an
 * 		error if an eBPF program tries to set a callback that is not
 * 		supported in the current kernel.
 *
 * 		*argval* is a flag array which can combine these flags:
 *
 * 		* **BPF_SOCK_OPS_RTO_CB_FLAG** (retransmission time out)
 * 		* **BPF_SOCK_OPS_RETRANS_CB_FLAG** (retransmission)
 * 		* **BPF_SOCK_OPS_STATE_CB_FLAG** (TCP state change)
 * 		* **BPF_SOCK_OPS_RTT_CB_FLAG** (every RTT)
 *
 * 		Therefore, this function can be used to clear a callback flag by
 * 		setting the appropriate bit to zero. e.g. to disable the RTO
 * 		callback:
 *
 * 		**bpf_sock_ops_cb_flags_set(bpf_sock,**
 * 			**bpf_sock->bpf_sock_ops_cb_flags & ~BPF_SOCK_OPS_RTO_CB_FLAG)**
 *
 * 		Here are some examples of where one could call such eBPF
 * 		program:
 *
 * 		* When RTO fires.
 * 		* When a packet is retransmitted.
 * 		* When the connection terminates.
 * 		* When a packet is sent.
 * 		* When a packet is received.
 * 	Return
 * 		Code **-EINVAL** if the socket is not a full TCP socket;
 * 		otherwise, a positive number containing the bits that could not
 * 		be set is returned (which comes down to 0 if all bits were set
 * 		as required).
 *
 * long bpf_msg_redirect_map(struct sk_msg_buff *msg, struct bpf_map *map, u32 key, u64 flags)
 * 	Description
 * 		This helper is used in programs implementing policies at the
 * 		socket level. If the message *msg* is allowed to pass (i.e. if
 * 		the verdict eBPF program returns **SK_PASS**), redirect it to
 * 		the socket referenced by *map* (of type
 * 		**BPF_MAP_TYPE_SOCKMAP**) at index *key*. Both ingress and
 * 		egress interfaces can be used for redirection. The
 * 		**BPF_F_INGRESS** value in *flags* is used to make the
 * 		distinction (ingress path is selected if the flag is present,
 * 		egress path otherwise). This is the only flag supported for now.
 * 	Return
 * 		**SK_PASS** on success, or **SK_DROP** on error.
 *
 * long bpf_msg_apply_bytes(struct sk_msg_buff *msg, u32 bytes)
 * 	Description
 * 		For socket policies, apply the verdict of the eBPF program to
 * 		the next *bytes* (number of bytes) of message *msg*.
 *
 * 		For example, this helper can be used in the following cases:
 *
 * 		* A single **sendmsg**\ () or **sendfile**\ () system call
 * 		  contains multiple logical messages that the eBPF program is
 * 		  supposed to read and for which it should apply a verdict.
 * 		* An eBPF program only cares to read the first *bytes* of a
 * 		  *msg*. If the message has a large payload, then setting up
 * 		  and calling the eBPF program repeatedly for all bytes, even
 * 		  though the verdict is already known, would create unnecessary
 * 		  overhead.
 *
 * 		When called from within an eBPF program, the helper sets a
 * 		counter internal to the BPF infrastructure, that is used to
 * 		apply the last verdict to the next *bytes*. If *bytes* is
 * 		smaller than the current data being processed from a
 * 		**sendmsg**\ () or **sendfile**\ () system call, the first
 * 		*bytes* will be sent and the eBPF program will be re-run with
 * 		the pointer for start of data pointing to byte number *bytes*
 * 		**+ 1**. If *bytes* is larger than the current data being
 * 		processed, then the eBPF verdict will be applied to multiple
 * 		**sendmsg**\ () or **sendfile**\ () calls until *bytes* are
 * 		consumed.
 *
 * 		Note that if a socket closes with the internal counter holding
 * 		a non-zero value, this is not a problem because data is not
 * 		being buffered for *bytes* and is sent as it is received.
 * 	Return
 * 		0
 *
 * long bpf_msg_cork_bytes(struct sk_msg_buff *msg, u32 bytes)
 * 	Description
 * 		For socket policies, prevent the execution of the verdict eBPF
 * 		program for message *msg* until *bytes* (byte number) have been
 * 		accumulated.
 *
 * 		This can be used when one needs a specific number of bytes
 * 		before a verdict can be assigned, even if the data spans
 * 		multiple **sendmsg**\ () or **sendfile**\ () calls. The extreme
 * 		case would be a user calling **sendmsg**\ () repeatedly with
 * 		1-byte long message segments. Obviously, this is bad for
 * 		performance, but it is still valid. If the eBPF program needs
 * 		*bytes* bytes to validate a header, this helper can be used to
 * 		prevent the eBPF program to be called again until *bytes* have
 * 		been accumulated.
 * 	Return
 * 		0
 *
 * long bpf_msg_pull_data(struct sk_msg_buff *msg, u32 start, u32 end, u64 flags)
 * 	Description
 * 		For socket policies, pull in non-linear data from user space
 * 		for *msg* and set pointers *msg*\ **->data** and *msg*\
 * 		**->data_end** to *start* and *end* bytes offsets into *msg*,
 * 		respectively.
 *
 * 		If a program of type **BPF_PROG_TYPE_SK_MSG** is run on a
 * 		*msg* it can only parse data that the (**data**, **data_end**)
 * 		pointers have already consumed. For **sendmsg**\ () hooks this
 * 		is likely the first scatterlist element. But for calls relying
 * 		on the **sendpage** handler (e.g. **sendfile**\ ()) this will
 * 		be the range (**0**, **0**) because the data is shared with
 * 		user space and by default the objective is to avoid allowing
 * 		user space to modify data while (or after) eBPF verdict is
 * 		being decided. This helper can be used to pull in data and to
 * 		set the start and end pointer to given values. Data will be
 * 		copied if necessary (i.e. if data was not linear and if start
 * 		and end pointers do not point to the same chunk).
 *
 * 		A call to this helper is susceptible to change the underlying
 * 		packet buffer. Therefore, at load time, all checks on pointers
 * 		previously done by the verifier are invalidated and must be
 * 		performed again, if the helper is used in combination with
 * 		direct packet access.
 *
 * 		All values for *flags* are reserved for future usage, and must
 * 		be left at zero.
 * 	Return
 * 		0 on success, or a negative error in case of failure.
 *
 * long bpf_bind(struct bpf_sock_addr *ctx, struct sockaddr *addr, int addr_len)
 * 	Description
 * 		Bind the socket associated to *ctx* to the address pointed by
 * 		*addr*, of length *addr_len*. This allows for making outgoing
 * 		connection from the desired IP address, which can be useful for
 * 		example when all processes inside a cgroup should use one
 * 		single IP address on a host that has multiple IP configured.
 *
 * 		This helper works for IPv4 and IPv6, TCP and UDP sockets. The
 * 		domain (*addr*\ **->sa_family**) must be **AF_INET** (or
 * 		**AF_INET6**). It's advised to pass zero port (**sin_port**
 * 		or **sin6_port**) which triggers IP_BIND_ADDRESS_NO_PORT-like
 * 		behavior and lets the kernel efficiently pick up an unused
 * 		port as long as 4-tuple is unique. Passing non-zero port might
 * 		lead to degraded performance.
 * 	Return
 * 		0 on success, or a negative error in case of failure.
 *
 * long bpf_xdp_adjust_tail(struct xdp_buff *xdp_md, int delta)
 * 	Description
 * 		Adjust (move) *xdp_md*\ **->data_end** by *delta* bytes. It is
 * 		possible to both shrink and grow the packet tail.
 * 		Shrink done via *delta* being a negative integer.
 *
 * 		A call to this helper is susceptible to change the underlying
 * 		packet buffer. Therefore, at load time, all checks on pointers
 * 		previously done by the verifier are invalidated and must be
 * 		performed again, if the helper is used in combination with
 * 		direct packet access.
 * 	Return
 * 		0 on success, or a negative error in case of failure.
 *
 * long bpf_skb_get_xfrm_state(struct sk_buff *skb, u32 index, struct bpf_xfrm_state *xfrm_state, u32 size, u64 flags)
 * 	Description
 * 		Retrieve the XFRM state (IP transform framework, see also
 * 		**ip-xfrm(8)**) at *index* in XFRM "security path" for *skb*.
 *
 * 		The retrieved value is stored in the **struct bpf_xfrm_state**
 * 		pointed by *xfrm_state* and of length *size*.
 *
 * 		All values for *flags* are reserved for future usage, and must
 * 		be left at zero.
 *
 * 		This helper is available only if the kernel was compiled with
 * 		**CONFIG_XFRM** configuration option.
 * 	Return
 * 		0 on success, or a negative error in case of failure.
 *
 * long bpf_get_stack(void *ctx, void *buf, u32 size, u64 flags)
 * 	Description
 * 		Return a user or a kernel stack in bpf program provided buffer.
 * 		To achieve this, the helper needs *ctx*, which is a pointer
 * 		to the context on which the tracing program is executed.
 * 		To store the stacktrace, the bpf program provides *buf* with
 * 		a nonnegative *size*.
 *
 * 		The last argument, *flags*, holds the number of stack frames to
 * 		skip (from 0 to 255), masked with
 * 		**BPF_F_SKIP_FIELD_MASK**. The next bits can be used to set
 * 		the following flags:
 *
 * 		**BPF_F_USER_STACK**
 * 			Collect a user space stack instead of a kernel stack.
 * 		**BPF_F_USER_BUILD_ID**
 * 			Collect (build_id, file_offset) instead of ips for user
 * 			stack, only valid if **BPF_F_USER_STACK** is also
 * 			specified.
 *
 * 			*file_offset* is an offset relative to the beginning
 * 			of the executable or shared object file backing the vma
 * 			which the *ip* falls in. It is *not* an offset relative
 * 			to that object's base address. Accordingly, it must be
 * 			adjusted by adding (sh_addr - sh_offset), where
 * 			sh_{addr,offset} correspond to the executable section
 * 			containing *file_offset* in the object, for comparisons
 * 			to symbols' st_value to be valid.
 *
 * 		**bpf_get_stack**\ () can collect up to
 * 		**PERF_MAX_STACK_DEPTH** both kernel and user frames, subject
 * 		to sufficient large buffer size. Note that
 * 		this limit can be controlled with the **sysctl** program, and
 * 		that it should be manually increased in order to profile long
 * 		user stacks (such as stacks for Java programs). To do so, use:
 *
 * 		::
 *
 * 			# sysctl kernel.perf_event_max_stack=<new value>
 * 	Return
 * 		The non-negative copied *buf* length equal to or less than
 * 		*size* on success, or a negative error in case of failure.
 *
 * long bpf_skb_load_bytes_relative(const void *skb, u32 offset, void *to, u32 len, u32 start_header)
 * 	Description
 * 		This helper is similar to **bpf_skb_load_bytes**\ () in that
 * 		it provides an easy way to load *len* bytes from *offset*
 * 		from the packet associated to *skb*, into the buffer pointed
 * 		by *to*. The difference to **bpf_skb_load_bytes**\ () is that
 * 		a fifth argument *start_header* exists in order to select a
 * 		base offset to start from. *start_header* can be one of:
 *
 * 		**BPF_HDR_START_MAC**
 * 			Base offset to load data from is *skb*'s mac header.
 * 		**BPF_HDR_START_NET**
 * 			Base offset to load data from is *skb*'s network header.
 *
 * 		In general, "direct packet access" is the preferred method to
 * 		access packet data, however, this helper is in particular useful
 * 		in socket filters where *skb*\ **->data** does not always point
 * 		to the start of the mac header and where "direct packet access"
 * 		is not available.
 * 	Return
 * 		0 on success, or a negative error in case of failure.
 *
 * long bpf_fib_lookup(void *ctx, struct bpf_fib_lookup *params, int plen, u32 flags)
 *	Description
 *		Do FIB lookup in kernel tables using parameters in *params*.
 *		If lookup is successful and result shows packet is to be
 *		forwarded, the neighbor tables are searched for the nexthop.
 *		If successful (ie., FIB lookup shows forwarding and nexthop
 *		is resolved), the nexthop address is returned in ipv4_dst
 *		or ipv6_dst based on family, smac is set to mac address of
 *		egress device, dmac is set to nexthop mac address, rt_metric
 *		is set to metric from route (IPv4/IPv6 only), and ifindex
 *		is set to the device index of the nexthop from the FIB lookup.
 *
 *		*plen* argument is the size of the passed in struct.
 *		*flags* argument can be a combination of one or more of the
 *		following values:
 *
 *		**BPF_FIB_LOOKUP_DIRECT**
 *			Do a direct table lookup vs full lookup using FIB
 *			rules.
 *		**BPF_FIB_LOOKUP_OUTPUT**
 *			Perform lookup from an egress perspective (default is
 *			ingress).
 *
 *		*ctx* is either **struct xdp_md** for XDP programs or
 *		**struct sk_buff** tc cls_act programs.
 *	Return
 *		* < 0 if any input argument is invalid
 *		*   0 on success (packet is forwarded, nexthop neighbor exists)
 *		* > 0 one of **BPF_FIB_LKUP_RET_** codes explaining why the
 *		  packet is not forwarded or needs assist from full stack
 *
 *		If lookup fails with BPF_FIB_LKUP_RET_FRAG_NEEDED, then the MTU
 *		was exceeded and output params->mtu_result contains the MTU.
 *
 * long bpf_sock_hash_update(struct bpf_sock_ops *skops, struct bpf_map *map, void *key, u64 flags)
 *	Description
 *		Add an entry to, or update a sockhash *map* referencing sockets.
 *		The *skops* is used as a new value for the entry associated to
 *		*key*. *flags* is one of:
 *
 *		**BPF_NOEXIST**
 *			The entry for *key* must not exist in the map.
 *		**BPF_EXIST**
 *			The entry for *key* must already exist in the map.
 *		**BPF_ANY**
 *			No condition on the existence of the entry for *key*.
 *
 *		If the *map* has eBPF programs (parser and verdict), those will
 *		be inherited by the socket being added. If the socket is
 *		already attached to eBPF programs, this results in an error.
 *	Return
 *		0 on success, or a negative error in case of failure.
 *
 * long bpf_msg_redirect_hash(struct sk_msg_buff *msg, struct bpf_map *map, void *key, u64 flags)
 *	Description
 *		This helper is used in programs implementing policies at the
 *		socket level. If the message *msg* is allowed to pass (i.e. if
 *		the verdict eBPF program returns **SK_PASS**), redirect it to
 *		the socket referenced by *map* (of type
 *		**BPF_MAP_TYPE_SOCKHASH**) using hash *key*. Both ingress and
 *		egress interfaces can be used for redirection. The
 *		**BPF_F_INGRESS** value in *flags* is used to make the
 *		distinction (ingress path is selected if the flag is present,
 *		egress path otherwise). This is the only flag supported for now.
 *	Return
 *		**SK_PASS** on success, or **SK_DROP** on error.
 *
 * long bpf_sk_redirect_hash(struct sk_buff *skb, struct bpf_map *map, void *key, u64 flags)
 *	Description
 *		This helper is used in programs implementing policies at the
 *		skb socket level. If the sk_buff *skb* is allowed to pass (i.e.
 *		if the verdict eBPF program returns **SK_PASS**), redirect it
 *		to the socket referenced by *map* (of type
 *		**BPF_MAP_TYPE_SOCKHASH**) using hash *key*. Both ingress and
 *		egress interfaces can be used for redirection. The
 *		**BPF_F_INGRESS** value in *flags* is used to make the
 *		distinction (ingress path is selected if the flag is present,
 *		egress otherwise). This is the only flag supported for now.
 *	Return
 *		**SK_PASS** on success, or **SK_DROP** on error.
 *
 * long bpf_lwt_push_encap(struct sk_buff *skb, u32 type, void *hdr, u32 len)
 *	Description
 *		Encapsulate the packet associated to *skb* within a Layer 3
 *		protocol header. This header is provided in the buffer at
 *		address *hdr*, with *len* its size in bytes. *type* indicates
 *		the protocol of the header and can be one of:
 *
 *		**BPF_LWT_ENCAP_SEG6**
 *			IPv6 encapsulation with Segment Routing Header
 *			(**struct ipv6_sr_hdr**). *hdr* only contains the SRH,
 *			the IPv6 header is computed by the kernel.
 *		**BPF_LWT_ENCAP_SEG6_INLINE**
 *			Only works if *skb* contains an IPv6 packet. Insert a
 *			Segment Routing Header (**struct ipv6_sr_hdr**) inside
 *			the IPv6 header.
 *		**BPF_LWT_ENCAP_IP**
 *			IP encapsulation (GRE/GUE/IPIP/etc). The outer header
 *			must be IPv4 or IPv6, followed by zero or more
 *			additional headers, up to **LWT_BPF_MAX_HEADROOM**
 *			total bytes in all prepended headers. Please note that
 *			if **skb_is_gso**\ (*skb*) is true, no more than two
 *			headers can be prepended, and the inner header, if
 *			present, should be either GRE or UDP/GUE.
 *
 *		**BPF_LWT_ENCAP_SEG6**\ \* types can be called by BPF programs
 *		of type **BPF_PROG_TYPE_LWT_IN**; **BPF_LWT_ENCAP_IP** type can
 *		be called by bpf programs of types **BPF_PROG_TYPE_LWT_IN** and
 *		**BPF_PROG_TYPE_LWT_XMIT**.
 *
 * 		A call to this helper is susceptible to change the underlying
 * 		packet buffer. Therefore, at load time, all checks on pointers
 * 		previously done by the verifier are invalidated and must be
 * 		performed again, if the helper is used in combination with
 * 		direct packet access.
 *	Return
 * 		0 on success, or a negative error in case of failure.
 *
 * long bpf_lwt_seg6_store_bytes(struct sk_buff *skb, u32 offset, const void *from, u32 len)
 *	Description
 *		Store *len* bytes from address *from* into the packet
 *		associated to *skb*, at *offset*. Only the flags, tag and TLVs
 *		inside the outermost IPv6 Segment Routing Header can be
 *		modified through this helper.
 *
 * 		A call to this helper is susceptible to change the underlying
 * 		packet buffer. Therefore, at load time, all checks on pointers
 * 		previously done by the verifier are invalidated and must be
 * 		performed again, if the helper is used in combination with
 * 		direct packet access.
 *	Return
 * 		0 on success, or a negative error in case of failure.
 *
 * long bpf_lwt_seg6_adjust_srh(struct sk_buff *skb, u32 offset, s32 delta)
 *	Description
 *		Adjust the size allocated to TLVs in the outermost IPv6
 *		Segment Routing Header contained in the packet associated to
 *		*skb*, at position *offset* by *delta* bytes. Only offsets
 *		after the segments are accepted. *delta* can be as well
 *		positive (growing) as negative (shrinking).
 *
 * 		A call to this helper is susceptible to change the underlying
 * 		packet buffer. Therefore, at load time, all checks on pointers
 * 		previously done by the verifier are invalidated and must be
 * 		performed again, if the helper is used in combination with
 * 		direct packet access.
 *	Return
 * 		0 on success, or a negative error in case of failure.
 *
 * long bpf_lwt_seg6_action(struct sk_buff *skb, u32 action, void *param, u32 param_len)
 *	Description
 *		Apply an IPv6 Segment Routing action of type *action* to the
 *		packet associated to *skb*. Each action takes a parameter
 *		contained at address *param*, and of length *param_len* bytes.
 *		*action* can be one of:
 *
 *		**SEG6_LOCAL_ACTION_END_X**
 *			End.X action: Endpoint with Layer-3 cross-connect.
 *			Type of *param*: **struct in6_addr**.
 *		**SEG6_LOCAL_ACTION_END_T**
 *			End.T action: Endpoint with specific IPv6 table lookup.
 *			Type of *param*: **int**.
 *		**SEG6_LOCAL_ACTION_END_B6**
 *			End.B6 action: Endpoint bound to an SRv6 policy.
 *			Type of *param*: **struct ipv6_sr_hdr**.
 *		**SEG6_LOCAL_ACTION_END_B6_ENCAP**
 *			End.B6.Encap action: Endpoint bound to an SRv6
 *			encapsulation policy.
 *			Type of *param*: **struct ipv6_sr_hdr**.
 *
 * 		A call to this helper is susceptible to change the underlying
 * 		packet buffer. Therefore, at load time, all checks on pointers
 * 		previously done by the verifier are invalidated and must be
 * 		performed again, if the helper is used in combination with
 * 		direct packet access.
 *	Return
 * 		0 on success, or a negative error in case of failure.
 *
 * long bpf_rc_repeat(void *ctx)
 *	Description
 *		This helper is used in programs implementing IR decoding, to
 *		report a successfully decoded repeat key message. This delays
 *		the generation of a key up event for previously generated
 *		key down event.
 *
 *		Some IR protocols like NEC have a special IR message for
 *		repeating last button, for when a button is held down.
 *
 *		The *ctx* should point to the lirc sample as passed into
 *		the program.
 *
 *		This helper is only available is the kernel was compiled with
 *		the **CONFIG_BPF_LIRC_MODE2** configuration option set to
 *		"**y**".
 *	Return
 *		0
 *
 * long bpf_rc_keydown(void *ctx, u32 protocol, u64 scancode, u32 toggle)
 *	Description
 *		This helper is used in programs implementing IR decoding, to
 *		report a successfully decoded key press with *scancode*,
 *		*toggle* value in the given *protocol*. The scancode will be
 *		translated to a keycode using the rc keymap, and reported as
 *		an input key down event. After a period a key up event is
 *		generated. This period can be extended by calling either
 *		**bpf_rc_keydown**\ () again with the same values, or calling
 *		**bpf_rc_repeat**\ ().
 *
 *		Some protocols include a toggle bit, in case the button was
 *		released and pressed again between consecutive scancodes.
 *
 *		The *ctx* should point to the lirc sample as passed into
 *		the program.
 *
 *		The *protocol* is the decoded protocol number (see
 *		**enum rc_proto** for some predefined values).
 *
 *		This helper is only available is the kernel was compiled with
 *		the **CONFIG_BPF_LIRC_MODE2** configuration option set to
 *		"**y**".
 *	Return
 *		0
 *
 * u64 bpf_skb_cgroup_id(struct sk_buff *skb)
 * 	Description
 * 		Return the cgroup v2 id of the socket associated with the *skb*.
 * 		This is roughly similar to the **bpf_get_cgroup_classid**\ ()
 * 		helper for cgroup v1 by providing a tag resp. identifier that
 * 		can be matched on or used for map lookups e.g. to implement
 * 		policy. The cgroup v2 id of a given path in the hierarchy is
 * 		exposed in user space through the f_handle API in order to get
 * 		to the same 64-bit id.
 *
 * 		This helper can be used on TC egress path, but not on ingress,
 * 		and is available only if the kernel was compiled with the
 * 		**CONFIG_SOCK_CGROUP_DATA** configuration option.
 * 	Return
 * 		The id is returned or 0 in case the id could not be retrieved.
 *
 * u64 bpf_get_current_cgroup_id(void)
 * 	Description
 * 		Get the current cgroup id based on the cgroup within which
 * 		the current task is running.
 * 	Return
 * 		A 64-bit integer containing the current cgroup id based
 * 		on the cgroup within which the current task is running.
 *
 * void *bpf_get_local_storage(void *map, u64 flags)
 *	Description
 *		Get the pointer to the local storage area.
 *		The type and the size of the local storage is defined
 *		by the *map* argument.
 *		The *flags* meaning is specific for each map type,
 *		and has to be 0 for cgroup local storage.
 *
 *		Depending on the BPF program type, a local storage area
 *		can be shared between multiple instances of the BPF program,
 *		running simultaneously.
 *
 *		A user should care about the synchronization by himself.
 *		For example, by using the **BPF_ATOMIC** instructions to alter
 *		the shared data.
 *	Return
 *		A pointer to the local storage area.
 *
 * long bpf_sk_select_reuseport(struct sk_reuseport_md *reuse, struct bpf_map *map, void *key, u64 flags)
 *	Description
 *		Select a **SO_REUSEPORT** socket from a
 *		**BPF_MAP_TYPE_REUSEPORT_SOCKARRAY** *map*.
 *		It checks the selected socket is matching the incoming
 *		request in the socket buffer.
 *	Return
 *		0 on success, or a negative error in case of failure.
 *
 * u64 bpf_skb_ancestor_cgroup_id(struct sk_buff *skb, int ancestor_level)
 *	Description
 *		Return id of cgroup v2 that is ancestor of cgroup associated
 *		with the *skb* at the *ancestor_level*.  The root cgroup is at
 *		*ancestor_level* zero and each step down the hierarchy
 *		increments the level. If *ancestor_level* == level of cgroup
 *		associated with *skb*, then return value will be same as that
 *		of **bpf_skb_cgroup_id**\ ().
 *
 *		The helper is useful to implement policies based on cgroups
 *		that are upper in hierarchy than immediate cgroup associated
 *		with *skb*.
 *
 *		The format of returned id and helper limitations are same as in
 *		**bpf_skb_cgroup_id**\ ().
 *	Return
 *		The id is returned or 0 in case the id could not be retrieved.
 *
 * struct bpf_sock *bpf_sk_lookup_tcp(void *ctx, struct bpf_sock_tuple *tuple, u32 tuple_size, u64 netns, u64 flags)
 *	Description
 *		Look for TCP socket matching *tuple*, optionally in a child
 *		network namespace *netns*. The return value must be checked,
 *		and if non-**NULL**, released via **bpf_sk_release**\ ().
 *
 *		The *ctx* should point to the context of the program, such as
 *		the skb or socket (depending on the hook in use). This is used
 *		to determine the base network namespace for the lookup.
 *
 *		*tuple_size* must be one of:
 *
 *		**sizeof**\ (*tuple*\ **->ipv4**)
 *			Look for an IPv4 socket.
 *		**sizeof**\ (*tuple*\ **->ipv6**)
 *			Look for an IPv6 socket.
 *
 *		If the *netns* is a negative signed 32-bit integer, then the
 *		socket lookup table in the netns associated with the *ctx*
 *		will be used. For the TC hooks, this is the netns of the device
 *		in the skb. For socket hooks, this is the netns of the socket.
 *		If *netns* is any other signed 32-bit value greater than or
 *		equal to zero then it specifies the ID of the netns relative to
 *		the netns associated with the *ctx*. *netns* values beyond the
 *		range of 32-bit integers are reserved for future use.
 *
 *		All values for *flags* are reserved for future usage, and must
 *		be left at zero.
 *
 *		This helper is available only if the kernel was compiled with
 *		**CONFIG_NET** configuration option.
 *	Return
 *		Pointer to **struct bpf_sock**, or **NULL** in case of failure.
 *		For sockets with reuseport option, the **struct bpf_sock**
 *		result is from *reuse*\ **->socks**\ [] using the hash of the
 *		tuple.
 *
 * struct bpf_sock *bpf_sk_lookup_udp(void *ctx, struct bpf_sock_tuple *tuple, u32 tuple_size, u64 netns, u64 flags)
 *	Description
 *		Look for UDP socket matching *tuple*, optionally in a child
 *		network namespace *netns*. The return value must be checked,
 *		and if non-**NULL**, released via **bpf_sk_release**\ ().
 *
 *		The *ctx* should point to the context of the program, such as
 *		the skb or socket (depending on the hook in use). This is used
 *		to determine the base network namespace for the lookup.
 *
 *		*tuple_size* must be one of:
 *
 *		**sizeof**\ (*tuple*\ **->ipv4**)
 *			Look for an IPv4 socket.
 *		**sizeof**\ (*tuple*\ **->ipv6**)
 *			Look for an IPv6 socket.
 *
 *		If the *netns* is a negative signed 32-bit integer, then the
 *		socket lookup table in the netns associated with the *ctx*
 *		will be used. For the TC hooks, this is the netns of the device
 *		in the skb. For socket hooks, this is the netns of the socket.
 *		If *netns* is any other signed 32-bit value greater than or
 *		equal to zero then it specifies the ID of the netns relative to
 *		the netns associated with the *ctx*. *netns* values beyond the
 *		range of 32-bit integers are reserved for future use.
 *
 *		All values for *flags* are reserved for future usage, and must
 *		be left at zero.
 *
 *		This helper is available only if the kernel was compiled with
 *		**CONFIG_NET** configuration option.
 *	Return
 *		Pointer to **struct bpf_sock**, or **NULL** in case of failure.
 *		For sockets with reuseport option, the **struct bpf_sock**
 *		result is from *reuse*\ **->socks**\ [] using the hash of the
 *		tuple.
 *
 * long bpf_sk_release(void *sock)
 *	Description
 *		Release the reference held by *sock*. *sock* must be a
 *		non-**NULL** pointer that was returned from
 *		**bpf_sk_lookup_xxx**\ ().
 *	Return
 *		0 on success, or a negative error in case of failure.
 *
 * long bpf_map_push_elem(struct bpf_map *map, const void *value, u64 flags)
 * 	Description
 * 		Push an element *value* in *map*. *flags* is one of:
 *
 * 		**BPF_EXIST**
 * 			If the queue/stack is full, the oldest element is
 * 			removed to make room for this.
 * 	Return
 * 		0 on success, or a negative error in case of failure.
 *
 * long bpf_map_pop_elem(struct bpf_map *map, void *value)
 * 	Description
 * 		Pop an element from *map*.
 * 	Return
 * 		0 on success, or a negative error in case of failure.
 *
 * long bpf_map_peek_elem(struct bpf_map *map, void *value)
 * 	Description
 * 		Get an element from *map* without removing it.
 * 	Return
 * 		0 on success, or a negative error in case of failure.
 *
 * long bpf_msg_push_data(struct sk_msg_buff *msg, u32 start, u32 len, u64 flags)
 *	Description
 *		For socket policies, insert *len* bytes into *msg* at offset
 *		*start*.
 *
 *		If a program of type **BPF_PROG_TYPE_SK_MSG** is run on a
 *		*msg* it may want to insert metadata or options into the *msg*.
 *		This can later be read and used by any of the lower layer BPF
 *		hooks.
 *
 *		This helper may fail if under memory pressure (a malloc
 *		fails) in these cases BPF programs will get an appropriate
 *		error and BPF programs will need to handle them.
 *	Return
 *		0 on success, or a negative error in case of failure.
 *
 * long bpf_msg_pop_data(struct sk_msg_buff *msg, u32 start, u32 len, u64 flags)
 *	Description
 *		Will remove *len* bytes from a *msg* starting at byte *start*.
 *		This may result in **ENOMEM** errors under certain situations if
 *		an allocation and copy are required due to a full ring buffer.
 *		However, the helper will try to avoid doing the allocation
 *		if possible. Other errors can occur if input parameters are
 *		invalid either due to *start* byte not being valid part of *msg*
 *		payload and/or *pop* value being to large.
 *	Return
 *		0 on success, or a negative error in case of failure.
 *
 * long bpf_rc_pointer_rel(void *ctx, s32 rel_x, s32 rel_y)
 *	Description
 *		This helper is used in programs implementing IR decoding, to
 *		report a successfully decoded pointer movement.
 *
 *		The *ctx* should point to the lirc sample as passed into
 *		the program.
 *
 *		This helper is only available is the kernel was compiled with
 *		the **CONFIG_BPF_LIRC_MODE2** configuration option set to
 *		"**y**".
 *	Return
 *		0
 *
 * long bpf_spin_lock(struct bpf_spin_lock *lock)
 *	Description
 *		Acquire a spinlock represented by the pointer *lock*, which is
 *		stored as part of a value of a map. Taking the lock allows to
 *		safely update the rest of the fields in that value. The
 *		spinlock can (and must) later be released with a call to
 *		**bpf_spin_unlock**\ (\ *lock*\ ).
 *
 *		Spinlocks in BPF programs come with a number of restrictions
 *		and constraints:
 *
 *		* **bpf_spin_lock** objects are only allowed inside maps of
 *		  types **BPF_MAP_TYPE_HASH** and **BPF_MAP_TYPE_ARRAY** (this
 *		  list could be extended in the future).
 *		* BTF description of the map is mandatory.
 *		* The BPF program can take ONE lock at a time, since taking two
 *		  or more could cause dead locks.
 *		* Only one **struct bpf_spin_lock** is allowed per map element.
 *		* When the lock is taken, calls (either BPF to BPF or helpers)
 *		  are not allowed.
 *		* The **BPF_LD_ABS** and **BPF_LD_IND** instructions are not
 *		  allowed inside a spinlock-ed region.
 *		* The BPF program MUST call **bpf_spin_unlock**\ () to release
 *		  the lock, on all execution paths, before it returns.
 *		* The BPF program can access **struct bpf_spin_lock** only via
 *		  the **bpf_spin_lock**\ () and **bpf_spin_unlock**\ ()
 *		  helpers. Loading or storing data into the **struct
 *		  bpf_spin_lock** *lock*\ **;** field of a map is not allowed.
 *		* To use the **bpf_spin_lock**\ () helper, the BTF description
 *		  of the map value must be a struct and have **struct
 *		  bpf_spin_lock** *anyname*\ **;** field at the top level.
 *		  Nested lock inside another struct is not allowed.
 *		* The **struct bpf_spin_lock** *lock* field in a map value must
 *		  be aligned on a multiple of 4 bytes in that value.
 *		* Syscall with command **BPF_MAP_LOOKUP_ELEM** does not copy
 *		  the **bpf_spin_lock** field to user space.
 *		* Syscall with command **BPF_MAP_UPDATE_ELEM**, or update from
 *		  a BPF program, do not update the **bpf_spin_lock** field.
 *		* **bpf_spin_lock** cannot be on the stack or inside a
 *		  networking packet (it can only be inside of a map values).
 *		* **bpf_spin_lock** is available to root only.
 *		* Tracing programs and socket filter programs cannot use
 *		  **bpf_spin_lock**\ () due to insufficient preemption checks
 *		  (but this may change in the future).
 *		* **bpf_spin_lock** is not allowed in inner maps of map-in-map.
 *	Return
 *		0
 *
 * long bpf_spin_unlock(struct bpf_spin_lock *lock)
 *	Description
 *		Release the *lock* previously locked by a call to
 *		**bpf_spin_lock**\ (\ *lock*\ ).
 *	Return
 *		0
 *
 * struct bpf_sock *bpf_sk_fullsock(struct bpf_sock *sk)
 *	Description
 *		This helper gets a **struct bpf_sock** pointer such
 *		that all the fields in this **bpf_sock** can be accessed.
 *	Return
 *		A **struct bpf_sock** pointer on success, or **NULL** in
 *		case of failure.
 *
 * struct bpf_tcp_sock *bpf_tcp_sock(struct bpf_sock *sk)
 *	Description
 *		This helper gets a **struct bpf_tcp_sock** pointer from a
 *		**struct bpf_sock** pointer.
 *	Return
 *		A **struct bpf_tcp_sock** pointer on success, or **NULL** in
 *		case of failure.
 *
 * long bpf_skb_ecn_set_ce(struct sk_buff *skb)
 *	Description
 *		Set ECN (Explicit Congestion Notification) field of IP header
 *		to **CE** (Congestion Encountered) if current value is **ECT**
 *		(ECN Capable Transport). Otherwise, do nothing. Works with IPv6
 *		and IPv4.
 *	Return
 *		1 if the **CE** flag is set (either by the current helper call
 *		or because it was already present), 0 if it is not set.
 *
 * struct bpf_sock *bpf_get_listener_sock(struct bpf_sock *sk)
 *	Description
 *		Return a **struct bpf_sock** pointer in **TCP_LISTEN** state.
 *		**bpf_sk_release**\ () is unnecessary and not allowed.
 *	Return
 *		A **struct bpf_sock** pointer on success, or **NULL** in
 *		case of failure.
 *
 * struct bpf_sock *bpf_skc_lookup_tcp(void *ctx, struct bpf_sock_tuple *tuple, u32 tuple_size, u64 netns, u64 flags)
 *	Description
 *		Look for TCP socket matching *tuple*, optionally in a child
 *		network namespace *netns*. The return value must be checked,
 *		and if non-**NULL**, released via **bpf_sk_release**\ ().
 *
 *		This function is identical to **bpf_sk_lookup_tcp**\ (), except
 *		that it also returns timewait or request sockets. Use
 *		**bpf_sk_fullsock**\ () or **bpf_tcp_sock**\ () to access the
 *		full structure.
 *
 *		This helper is available only if the kernel was compiled with
 *		**CONFIG_NET** configuration option.
 *	Return
 *		Pointer to **struct bpf_sock**, or **NULL** in case of failure.
 *		For sockets with reuseport option, the **struct bpf_sock**
 *		result is from *reuse*\ **->socks**\ [] using the hash of the
 *		tuple.
 *
 * long bpf_tcp_check_syncookie(void *sk, void *iph, u32 iph_len, struct tcphdr *th, u32 th_len)
 * 	Description
 * 		Check whether *iph* and *th* contain a valid SYN cookie ACK for
 * 		the listening socket in *sk*.
 *
 * 		*iph* points to the start of the IPv4 or IPv6 header, while
 * 		*iph_len* contains **sizeof**\ (**struct iphdr**) or
 * 		**sizeof**\ (**struct ipv6hdr**).
 *
 * 		*th* points to the start of the TCP header, while *th_len*
 *		contains the length of the TCP header (at least
 *		**sizeof**\ (**struct tcphdr**)).
 * 	Return
 * 		0 if *iph* and *th* are a valid SYN cookie ACK, or a negative
 * 		error otherwise.
 *
 * long bpf_sysctl_get_name(struct bpf_sysctl *ctx, char *buf, size_t buf_len, u64 flags)
 *	Description
 *		Get name of sysctl in /proc/sys/ and copy it into provided by
 *		program buffer *buf* of size *buf_len*.
 *
 *		The buffer is always NUL terminated, unless it's zero-sized.
 *
 *		If *flags* is zero, full name (e.g. "net/ipv4/tcp_mem") is
 *		copied. Use **BPF_F_SYSCTL_BASE_NAME** flag to copy base name
 *		only (e.g. "tcp_mem").
 *	Return
 *		Number of character copied (not including the trailing NUL).
 *
 *		**-E2BIG** if the buffer wasn't big enough (*buf* will contain
 *		truncated name in this case).
 *
 * long bpf_sysctl_get_current_value(struct bpf_sysctl *ctx, char *buf, size_t buf_len)
 *	Description
 *		Get current value of sysctl as it is presented in /proc/sys
 *		(incl. newline, etc), and copy it as a string into provided
 *		by program buffer *buf* of size *buf_len*.
 *
 *		The whole value is copied, no matter what file position user
 *		space issued e.g. sys_read at.
 *
 *		The buffer is always NUL terminated, unless it's zero-sized.
 *	Return
 *		Number of character copied (not including the trailing NUL).
 *
 *		**-E2BIG** if the buffer wasn't big enough (*buf* will contain
 *		truncated name in this case).
 *
 *		**-EINVAL** if current value was unavailable, e.g. because
 *		sysctl is uninitialized and read returns -EIO for it.
 *
 * long bpf_sysctl_get_new_value(struct bpf_sysctl *ctx, char *buf, size_t buf_len)
 *	Description
 *		Get new value being written by user space to sysctl (before
 *		the actual write happens) and copy it as a string into
 *		provided by program buffer *buf* of size *buf_len*.
 *
 *		User space may write new value at file position > 0.
 *
 *		The buffer is always NUL terminated, unless it's zero-sized.
 *	Return
 *		Number of character copied (not including the trailing NUL).
 *
 *		**-E2BIG** if the buffer wasn't big enough (*buf* will contain
 *		truncated name in this case).
 *
 *		**-EINVAL** if sysctl is being read.
 *
 * long bpf_sysctl_set_new_value(struct bpf_sysctl *ctx, const char *buf, size_t buf_len)
 *	Description
 *		Override new value being written by user space to sysctl with
 *		value provided by program in buffer *buf* of size *buf_len*.
 *
 *		*buf* should contain a string in same form as provided by user
 *		space on sysctl write.
 *
 *		User space may write new value at file position > 0. To override
 *		the whole sysctl value file position should be set to zero.
 *	Return
 *		0 on success.
 *
 *		**-E2BIG** if the *buf_len* is too big.
 *
 *		**-EINVAL** if sysctl is being read.
 *
 * long bpf_strtol(const char *buf, size_t buf_len, u64 flags, long *res)
 *	Description
 *		Convert the initial part of the string from buffer *buf* of
 *		size *buf_len* to a long integer according to the given base
 *		and save the result in *res*.
 *
 *		The string may begin with an arbitrary amount of white space
 *		(as determined by **isspace**\ (3)) followed by a single
 *		optional '**-**' sign.
 *
 *		Five least significant bits of *flags* encode base, other bits
 *		are currently unused.
 *
 *		Base must be either 8, 10, 16 or 0 to detect it automatically
 *		similar to user space **strtol**\ (3).
 *	Return
 *		Number of characters consumed on success. Must be positive but
 *		no more than *buf_len*.
 *
 *		**-EINVAL** if no valid digits were found or unsupported base
 *		was provided.
 *
 *		**-ERANGE** if resulting value was out of range.
 *
 * long bpf_strtoul(const char *buf, size_t buf_len, u64 flags, unsigned long *res)
 *	Description
 *		Convert the initial part of the string from buffer *buf* of
 *		size *buf_len* to an unsigned long integer according to the
 *		given base and save the result in *res*.
 *
 *		The string may begin with an arbitrary amount of white space
 *		(as determined by **isspace**\ (3)).
 *
 *		Five least significant bits of *flags* encode base, other bits
 *		are currently unused.
 *
 *		Base must be either 8, 10, 16 or 0 to detect it automatically
 *		similar to user space **strtoul**\ (3).
 *	Return
 *		Number of characters consumed on success. Must be positive but
 *		no more than *buf_len*.
 *
 *		**-EINVAL** if no valid digits were found or unsupported base
 *		was provided.
 *
 *		**-ERANGE** if resulting value was out of range.
 *
 * void *bpf_sk_storage_get(struct bpf_map *map, void *sk, void *value, u64 flags)
 *	Description
 *		Get a bpf-local-storage from a *sk*.
 *
 *		Logically, it could be thought of getting the value from
 *		a *map* with *sk* as the **key**.  From this
 *		perspective,  the usage is not much different from
 *		**bpf_map_lookup_elem**\ (*map*, **&**\ *sk*) except this
 *		helper enforces the key must be a full socket and the map must
 *		be a **BPF_MAP_TYPE_SK_STORAGE** also.
 *
 *		Underneath, the value is stored locally at *sk* instead of
 *		the *map*.  The *map* is used as the bpf-local-storage
 *		"type". The bpf-local-storage "type" (i.e. the *map*) is
 *		searched against all bpf-local-storages residing at *sk*.
 *
 *		*sk* is a kernel **struct sock** pointer for LSM program.
 *		*sk* is a **struct bpf_sock** pointer for other program types.
 *
 *		An optional *flags* (**BPF_SK_STORAGE_GET_F_CREATE**) can be
 *		used such that a new bpf-local-storage will be
 *		created if one does not exist.  *value* can be used
 *		together with **BPF_SK_STORAGE_GET_F_CREATE** to specify
 *		the initial value of a bpf-local-storage.  If *value* is
 *		**NULL**, the new bpf-local-storage will be zero initialized.
 *	Return
 *		A bpf-local-storage pointer is returned on success.
 *
 *		**NULL** if not found or there was an error in adding
 *		a new bpf-local-storage.
 *
 * long bpf_sk_storage_delete(struct bpf_map *map, void *sk)
 *	Description
 *		Delete a bpf-local-storage from a *sk*.
 *	Return
 *		0 on success.
 *
 *		**-ENOENT** if the bpf-local-storage cannot be found.
 *		**-EINVAL** if sk is not a fullsock (e.g. a request_sock).
 *
 * long bpf_send_signal(u32 sig)
 *	Description
 *		Send signal *sig* to the process of the current task.
 *		The signal may be delivered to any of this process's threads.
 *	Return
 *		0 on success or successfully queued.
 *
 *		**-EBUSY** if work queue under nmi is full.
 *
 *		**-EINVAL** if *sig* is invalid.
 *
 *		**-EPERM** if no permission to send the *sig*.
 *
 *		**-EAGAIN** if bpf program can try again.
 *
 * s64 bpf_tcp_gen_syncookie(void *sk, void *iph, u32 iph_len, struct tcphdr *th, u32 th_len)
 *	Description
 *		Try to issue a SYN cookie for the packet with corresponding
 *		IP/TCP headers, *iph* and *th*, on the listening socket in *sk*.
 *
 *		*iph* points to the start of the IPv4 or IPv6 header, while
 *		*iph_len* contains **sizeof**\ (**struct iphdr**) or
 *		**sizeof**\ (**struct ipv6hdr**).
 *
 *		*th* points to the start of the TCP header, while *th_len*
 *		contains the length of the TCP header with options (at least
 *		**sizeof**\ (**struct tcphdr**)).
 *	Return
 *		On success, lower 32 bits hold the generated SYN cookie in
 *		followed by 16 bits which hold the MSS value for that cookie,
 *		and the top 16 bits are unused.
 *
 *		On failure, the returned value is one of the following:
 *
 *		**-EINVAL** SYN cookie cannot be issued due to error
 *
 *		**-ENOENT** SYN cookie should not be issued (no SYN flood)
 *
 *		**-EOPNOTSUPP** kernel configuration does not enable SYN cookies
 *
 *		**-EPROTONOSUPPORT** IP packet version is not 4 or 6
 *
 * long bpf_skb_output(void *ctx, struct bpf_map *map, u64 flags, void *data, u64 size)
 * 	Description
 * 		Write raw *data* blob into a special BPF perf event held by
 * 		*map* of type **BPF_MAP_TYPE_PERF_EVENT_ARRAY**. This perf
 * 		event must have the following attributes: **PERF_SAMPLE_RAW**
 * 		as **sample_type**, **PERF_TYPE_SOFTWARE** as **type**, and
 * 		**PERF_COUNT_SW_BPF_OUTPUT** as **config**.
 *
 * 		The *flags* are used to indicate the index in *map* for which
 * 		the value must be put, masked with **BPF_F_INDEX_MASK**.
 * 		Alternatively, *flags* can be set to **BPF_F_CURRENT_CPU**
 * 		to indicate that the index of the current CPU core should be
 * 		used.
 *
 * 		The value to write, of *size*, is passed through eBPF stack and
 * 		pointed by *data*.
 *
 * 		*ctx* is a pointer to in-kernel struct sk_buff.
 *
 * 		This helper is similar to **bpf_perf_event_output**\ () but
 * 		restricted to raw_tracepoint bpf programs.
 * 	Return
 * 		0 on success, or a negative error in case of failure.
 *
 * long bpf_probe_read_user(void *dst, u32 size, const void *unsafe_ptr)
 * 	Description
 * 		Safely attempt to read *size* bytes from user space address
 * 		*unsafe_ptr* and store the data in *dst*.
 * 	Return
 * 		0 on success, or a negative error in case of failure.
 *
 * long bpf_probe_read_kernel(void *dst, u32 size, const void *unsafe_ptr)
 * 	Description
 * 		Safely attempt to read *size* bytes from kernel space address
 * 		*unsafe_ptr* and store the data in *dst*.
 * 	Return
 * 		0 on success, or a negative error in case of failure.
 *
 * long bpf_probe_read_user_str(void *dst, u32 size, const void *unsafe_ptr)
 * 	Description
 * 		Copy a NUL terminated string from an unsafe user address
 * 		*unsafe_ptr* to *dst*. The *size* should include the
 * 		terminating NUL byte. In case the string length is smaller than
 * 		*size*, the target is not padded with further NUL bytes. If the
 * 		string length is larger than *size*, just *size*-1 bytes are
 * 		copied and the last byte is set to NUL.
 *
 * 		On success, returns the number of bytes that were written,
 * 		including the terminal NUL. This makes this helper useful in
 * 		tracing programs for reading strings, and more importantly to
 * 		get its length at runtime. See the following snippet:
 *
 * 		::
 *
 * 			SEC("kprobe/sys_open")
 * 			void bpf_sys_open(struct pt_regs *ctx)
 * 			{
 * 			        char buf[PATHLEN]; // PATHLEN is defined to 256
 * 			        int res = bpf_probe_read_user_str(buf, sizeof(buf),
 * 				                                  ctx->di);
 *
 * 				// Consume buf, for example push it to
 * 				// userspace via bpf_perf_event_output(); we
 * 				// can use res (the string length) as event
 * 				// size, after checking its boundaries.
 * 			}
 *
 * 		In comparison, using **bpf_probe_read_user**\ () helper here
 * 		instead to read the string would require to estimate the length
 * 		at compile time, and would often result in copying more memory
 * 		than necessary.
 *
 * 		Another useful use case is when parsing individual process
 * 		arguments or individual environment variables navigating
 * 		*current*\ **->mm->arg_start** and *current*\
 * 		**->mm->env_start**: using this helper and the return value,
 * 		one can quickly iterate at the right offset of the memory area.
 * 	Return
 * 		On success, the strictly positive length of the output string,
 * 		including the trailing NUL character. On error, a negative
 * 		value.
 *
 * long bpf_probe_read_kernel_str(void *dst, u32 size, const void *unsafe_ptr)
 * 	Description
 * 		Copy a NUL terminated string from an unsafe kernel address *unsafe_ptr*
 * 		to *dst*. Same semantics as with **bpf_probe_read_user_str**\ () apply.
 * 	Return
 * 		On success, the strictly positive length of the string, including
 * 		the trailing NUL character. On error, a negative value.
 *
 * long bpf_tcp_send_ack(void *tp, u32 rcv_nxt)
 *	Description
 *		Send out a tcp-ack. *tp* is the in-kernel struct **tcp_sock**.
 *		*rcv_nxt* is the ack_seq to be sent out.
 *	Return
 *		0 on success, or a negative error in case of failure.
 *
 * long bpf_send_signal_thread(u32 sig)
 *	Description
 *		Send signal *sig* to the thread corresponding to the current task.
 *	Return
 *		0 on success or successfully queued.
 *
 *		**-EBUSY** if work queue under nmi is full.
 *
 *		**-EINVAL** if *sig* is invalid.
 *
 *		**-EPERM** if no permission to send the *sig*.
 *
 *		**-EAGAIN** if bpf program can try again.
 *
 * u64 bpf_jiffies64(void)
 *	Description
 *		Obtain the 64bit jiffies
 *	Return
 *		The 64 bit jiffies
 *
 * long bpf_read_branch_records(struct bpf_perf_event_data *ctx, void *buf, u32 size, u64 flags)
 *	Description
 *		For an eBPF program attached to a perf event, retrieve the
 *		branch records (**struct perf_branch_entry**) associated to *ctx*
 *		and store it in the buffer pointed by *buf* up to size
 *		*size* bytes.
 *	Return
 *		On success, number of bytes written to *buf*. On error, a
 *		negative value.
 *
 *		The *flags* can be set to **BPF_F_GET_BRANCH_RECORDS_SIZE** to
 *		instead return the number of bytes required to store all the
 *		branch entries. If this flag is set, *buf* may be NULL.
 *
 *		**-EINVAL** if arguments invalid or **size** not a multiple
 *		of **sizeof**\ (**struct perf_branch_entry**\ ).
 *
 *		**-ENOENT** if architecture does not support branch records.
 *
 * long bpf_get_ns_current_pid_tgid(u64 dev, u64 ino, struct bpf_pidns_info *nsdata, u32 size)
 *	Description
 *		Returns 0 on success, values for *pid* and *tgid* as seen from the current
 *		*namespace* will be returned in *nsdata*.
 *	Return
 *		0 on success, or one of the following in case of failure:
 *
 *		**-EINVAL** if dev and inum supplied don't match dev_t and inode number
 *              with nsfs of current task, or if dev conversion to dev_t lost high bits.
 *
 *		**-ENOENT** if pidns does not exists for the current task.
 *
 * long bpf_xdp_output(void *ctx, struct bpf_map *map, u64 flags, void *data, u64 size)
 *	Description
 *		Write raw *data* blob into a special BPF perf event held by
 *		*map* of type **BPF_MAP_TYPE_PERF_EVENT_ARRAY**. This perf
 *		event must have the following attributes: **PERF_SAMPLE_RAW**
 *		as **sample_type**, **PERF_TYPE_SOFTWARE** as **type**, and
 *		**PERF_COUNT_SW_BPF_OUTPUT** as **config**.
 *
 *		The *flags* are used to indicate the index in *map* for which
 *		the value must be put, masked with **BPF_F_INDEX_MASK**.
 *		Alternatively, *flags* can be set to **BPF_F_CURRENT_CPU**
 *		to indicate that the index of the current CPU core should be
 *		used.
 *
 *		The value to write, of *size*, is passed through eBPF stack and
 *		pointed by *data*.
 *
 *		*ctx* is a pointer to in-kernel struct xdp_buff.
 *
 *		This helper is similar to **bpf_perf_eventoutput**\ () but
 *		restricted to raw_tracepoint bpf programs.
 *	Return
 *		0 on success, or a negative error in case of failure.
 *
 * u64 bpf_get_netns_cookie(void *ctx)
 * 	Description
 * 		Retrieve the cookie (generated by the kernel) of the network
 * 		namespace the input *ctx* is associated with. The network
 * 		namespace cookie remains stable for its lifetime and provides
 * 		a global identifier that can be assumed unique. If *ctx* is
 * 		NULL, then the helper returns the cookie for the initial
 * 		network namespace. The cookie itself is very similar to that
 * 		of **bpf_get_socket_cookie**\ () helper, but for network
 * 		namespaces instead of sockets.
 * 	Return
 * 		A 8-byte long opaque number.
 *
 * u64 bpf_get_current_ancestor_cgroup_id(int ancestor_level)
 * 	Description
 * 		Return id of cgroup v2 that is ancestor of the cgroup associated
 * 		with the current task at the *ancestor_level*. The root cgroup
 * 		is at *ancestor_level* zero and each step down the hierarchy
 * 		increments the level. If *ancestor_level* == level of cgroup
 * 		associated with the current task, then return value will be the
 * 		same as that of **bpf_get_current_cgroup_id**\ ().
 *
 * 		The helper is useful to implement policies based on cgroups
 * 		that are upper in hierarchy than immediate cgroup associated
 * 		with the current task.
 *
 * 		The format of returned id and helper limitations are same as in
 * 		**bpf_get_current_cgroup_id**\ ().
 * 	Return
 * 		The id is returned or 0 in case the id could not be retrieved.
 *
 * long bpf_sk_assign(struct sk_buff *skb, void *sk, u64 flags)
 *	Description
 *		Helper is overloaded depending on BPF program type. This
 *		description applies to **BPF_PROG_TYPE_SCHED_CLS** and
 *		**BPF_PROG_TYPE_SCHED_ACT** programs.
 *
 *		Assign the *sk* to the *skb*. When combined with appropriate
 *		routing configuration to receive the packet towards the socket,
 *		will cause *skb* to be delivered to the specified socket.
 *		Subsequent redirection of *skb* via  **bpf_redirect**\ (),
 *		**bpf_clone_redirect**\ () or other methods outside of BPF may
 *		interfere with successful delivery to the socket.
 *
 *		This operation is only valid from TC ingress path.
 *
 *		The *flags* argument must be zero.
 *	Return
 *		0 on success, or a negative error in case of failure:
 *
 *		**-EINVAL** if specified *flags* are not supported.
 *
 *		**-ENOENT** if the socket is unavailable for assignment.
 *
 *		**-ENETUNREACH** if the socket is unreachable (wrong netns).
 *
 *		**-EOPNOTSUPP** if the operation is not supported, for example
 *		a call from outside of TC ingress.
 *
 *		**-ESOCKTNOSUPPORT** if the socket type is not supported
 *		(reuseport).
 *
 * long bpf_sk_assign(struct bpf_sk_lookup *ctx, struct bpf_sock *sk, u64 flags)
 *	Description
 *		Helper is overloaded depending on BPF program type. This
 *		description applies to **BPF_PROG_TYPE_SK_LOOKUP** programs.
 *
 *		Select the *sk* as a result of a socket lookup.
 *
 *		For the operation to succeed passed socket must be compatible
 *		with the packet description provided by the *ctx* object.
 *
 *		L4 protocol (**IPPROTO_TCP** or **IPPROTO_UDP**) must
 *		be an exact match. While IP family (**AF_INET** or
 *		**AF_INET6**) must be compatible, that is IPv6 sockets
 *		that are not v6-only can be selected for IPv4 packets.
 *
 *		Only TCP listeners and UDP unconnected sockets can be
 *		selected. *sk* can also be NULL to reset any previous
 *		selection.
 *
 *		*flags* argument can combination of following values:
 *
 *		* **BPF_SK_LOOKUP_F_REPLACE** to override the previous
 *		  socket selection, potentially done by a BPF program
 *		  that ran before us.
 *
 *		* **BPF_SK_LOOKUP_F_NO_REUSEPORT** to skip
 *		  load-balancing within reuseport group for the socket
 *		  being selected.
 *
 *		On success *ctx->sk* will point to the selected socket.
 *
 *	Return
 *		0 on success, or a negative errno in case of failure.
 *
 *		* **-EAFNOSUPPORT** if socket family (*sk->family*) is
 *		  not compatible with packet family (*ctx->family*).
 *
 *		* **-EEXIST** if socket has been already selected,
 *		  potentially by another program, and
 *		  **BPF_SK_LOOKUP_F_REPLACE** flag was not specified.
 *
 *		* **-EINVAL** if unsupported flags were specified.
 *
 *		* **-EPROTOTYPE** if socket L4 protocol
 *		  (*sk->protocol*) doesn't match packet protocol
 *		  (*ctx->protocol*).
 *
 *		* **-ESOCKTNOSUPPORT** if socket is not in allowed
 *		  state (TCP listening or UDP unconnected).
 *
 * u64 bpf_ktime_get_boot_ns(void)
 * 	Description
 * 		Return the time elapsed since system boot, in nanoseconds.
 * 		Does include the time the system was suspended.
 * 		See: **clock_gettime**\ (**CLOCK_BOOTTIME**)
 * 	Return
 * 		Current *ktime*.
 *
 * long bpf_seq_printf(struct seq_file *m, const char *fmt, u32 fmt_size, const void *data, u32 data_len)
 * 	Description
 * 		**bpf_seq_printf**\ () uses seq_file **seq_printf**\ () to print
 * 		out the format string.
 * 		The *m* represents the seq_file. The *fmt* and *fmt_size* are for
 * 		the format string itself. The *data* and *data_len* are format string
 * 		arguments. The *data* are a **u64** array and corresponding format string
 * 		values are stored in the array. For strings and pointers where pointees
 * 		are accessed, only the pointer values are stored in the *data* array.
 * 		The *data_len* is the size of *data* in bytes - must be a multiple of 8.
 *
 *		Formats **%s**, **%p{i,I}{4,6}** requires to read kernel memory.
 *		Reading kernel memory may fail due to either invalid address or
 *		valid address but requiring a major memory fault. If reading kernel memory
 *		fails, the string for **%s** will be an empty string, and the ip
 *		address for **%p{i,I}{4,6}** will be 0. Not returning error to
 *		bpf program is consistent with what **bpf_trace_printk**\ () does for now.
 * 	Return
 * 		0 on success, or a negative error in case of failure:
 *
 *		**-EBUSY** if per-CPU memory copy buffer is busy, can try again
 *		by returning 1 from bpf program.
 *
 *		**-EINVAL** if arguments are invalid, or if *fmt* is invalid/unsupported.
 *
 *		**-E2BIG** if *fmt* contains too many format specifiers.
 *
 *		**-EOVERFLOW** if an overflow happened: The same object will be tried again.
 *
 * long bpf_seq_write(struct seq_file *m, const void *data, u32 len)
 * 	Description
 * 		**bpf_seq_write**\ () uses seq_file **seq_write**\ () to write the data.
 * 		The *m* represents the seq_file. The *data* and *len* represent the
 * 		data to write in bytes.
 * 	Return
 * 		0 on success, or a negative error in case of failure:
 *
 *		**-EOVERFLOW** if an overflow happened: The same object will be tried again.
 *
 * u64 bpf_sk_cgroup_id(void *sk)
 *	Description
 *		Return the cgroup v2 id of the socket *sk*.
 *
 *		*sk* must be a non-**NULL** pointer to a socket, e.g. one
 *		returned from **bpf_sk_lookup_xxx**\ (),
 *		**bpf_sk_fullsock**\ (), etc. The format of returned id is
 *		same as in **bpf_skb_cgroup_id**\ ().
 *
 *		This helper is available only if the kernel was compiled with
 *		the **CONFIG_SOCK_CGROUP_DATA** configuration option.
 *	Return
 *		The id is returned or 0 in case the id could not be retrieved.
 *
 * u64 bpf_sk_ancestor_cgroup_id(void *sk, int ancestor_level)
 *	Description
 *		Return id of cgroup v2 that is ancestor of cgroup associated
 *		with the *sk* at the *ancestor_level*.  The root cgroup is at
 *		*ancestor_level* zero and each step down the hierarchy
 *		increments the level. If *ancestor_level* == level of cgroup
 *		associated with *sk*, then return value will be same as that
 *		of **bpf_sk_cgroup_id**\ ().
 *
 *		The helper is useful to implement policies based on cgroups
 *		that are upper in hierarchy than immediate cgroup associated
 *		with *sk*.
 *
 *		The format of returned id and helper limitations are same as in
 *		**bpf_sk_cgroup_id**\ ().
 *	Return
 *		The id is returned or 0 in case the id could not be retrieved.
 *
 * long bpf_ringbuf_output(void *ringbuf, void *data, u64 size, u64 flags)
 * 	Description
 * 		Copy *size* bytes from *data* into a ring buffer *ringbuf*.
 * 		If **BPF_RB_NO_WAKEUP** is specified in *flags*, no notification
 * 		of new data availability is sent.
 * 		If **BPF_RB_FORCE_WAKEUP** is specified in *flags*, notification
 * 		of new data availability is sent unconditionally.
 * 		If **0** is specified in *flags*, an adaptive notification
 * 		of new data availability is sent.
 *
 * 		An adaptive notification is a notification sent whenever the user-space
 * 		process has caught up and consumed all available payloads. In case the user-space
 * 		process is still processing a previous payload, then no notification is needed
 * 		as it will process the newly added payload automatically.
 * 	Return
 * 		0 on success, or a negative error in case of failure.
 *
 * void *bpf_ringbuf_reserve(void *ringbuf, u64 size, u64 flags)
 * 	Description
 * 		Reserve *size* bytes of payload in a ring buffer *ringbuf*.
 * 		*flags* must be 0.
 * 	Return
 * 		Valid pointer with *size* bytes of memory available; NULL,
 * 		otherwise.
 *
 * void bpf_ringbuf_submit(void *data, u64 flags)
 * 	Description
 * 		Submit reserved ring buffer sample, pointed to by *data*.
 * 		If **BPF_RB_NO_WAKEUP** is specified in *flags*, no notification
 * 		of new data availability is sent.
 * 		If **BPF_RB_FORCE_WAKEUP** is specified in *flags*, notification
 * 		of new data availability is sent unconditionally.
 * 		If **0** is specified in *flags*, an adaptive notification
 * 		of new data availability is sent.
 *
 * 		See 'bpf_ringbuf_output()' for the definition of adaptive notification.
 * 	Return
 * 		Nothing. Always succeeds.
 *
 * void bpf_ringbuf_discard(void *data, u64 flags)
 * 	Description
 * 		Discard reserved ring buffer sample, pointed to by *data*.
 * 		If **BPF_RB_NO_WAKEUP** is specified in *flags*, no notification
 * 		of new data availability is sent.
 * 		If **BPF_RB_FORCE_WAKEUP** is specified in *flags*, notification
 * 		of new data availability is sent unconditionally.
 * 		If **0** is specified in *flags*, an adaptive notification
 * 		of new data availability is sent.
 *
 * 		See 'bpf_ringbuf_output()' for the definition of adaptive notification.
 * 	Return
 * 		Nothing. Always succeeds.
 *
 * u64 bpf_ringbuf_query(void *ringbuf, u64 flags)
 *	Description
 *		Query various characteristics of provided ring buffer. What
 *		exactly is queries is determined by *flags*:
 *
 *		* **BPF_RB_AVAIL_DATA**: Amount of data not yet consumed.
 *		* **BPF_RB_RING_SIZE**: The size of ring buffer.
 *		* **BPF_RB_CONS_POS**: Consumer position (can wrap around).
 *		* **BPF_RB_PROD_POS**: Producer(s) position (can wrap around).
 *
 *		Data returned is just a momentary snapshot of actual values
 *		and could be inaccurate, so this facility should be used to
 *		power heuristics and for reporting, not to make 100% correct
 *		calculation.
 *	Return
 *		Requested value, or 0, if *flags* are not recognized.
 *
 * long bpf_csum_level(struct sk_buff *skb, u64 level)
 * 	Description
 * 		Change the skbs checksum level by one layer up or down, or
 * 		reset it entirely to none in order to have the stack perform
 * 		checksum validation. The level is applicable to the following
 * 		protocols: TCP, UDP, GRE, SCTP, FCOE. For example, a decap of
 * 		| ETH | IP | UDP | GUE | IP | TCP | into | ETH | IP | TCP |
 * 		through **bpf_skb_adjust_room**\ () helper with passing in
 * 		**BPF_F_ADJ_ROOM_NO_CSUM_RESET** flag would require one	call
 * 		to **bpf_csum_level**\ () with **BPF_CSUM_LEVEL_DEC** since
 * 		the UDP header is removed. Similarly, an encap of the latter
 * 		into the former could be accompanied by a helper call to
 * 		**bpf_csum_level**\ () with **BPF_CSUM_LEVEL_INC** if the
 * 		skb is still intended to be processed in higher layers of the
 * 		stack instead of just egressing at tc.
 *
 * 		There are three supported level settings at this time:
 *
 * 		* **BPF_CSUM_LEVEL_INC**: Increases skb->csum_level for skbs
 * 		  with CHECKSUM_UNNECESSARY.
 * 		* **BPF_CSUM_LEVEL_DEC**: Decreases skb->csum_level for skbs
 * 		  with CHECKSUM_UNNECESSARY.
 * 		* **BPF_CSUM_LEVEL_RESET**: Resets skb->csum_level to 0 and
 * 		  sets CHECKSUM_NONE to force checksum validation by the stack.
 * 		* **BPF_CSUM_LEVEL_QUERY**: No-op, returns the current
 * 		  skb->csum_level.
 * 	Return
 * 		0 on success, or a negative error in case of failure. In the
 * 		case of **BPF_CSUM_LEVEL_QUERY**, the current skb->csum_level
 * 		is returned or the error code -EACCES in case the skb is not
 * 		subject to CHECKSUM_UNNECESSARY.
 *
 * struct tcp6_sock *bpf_skc_to_tcp6_sock(void *sk)
 *	Description
 *		Dynamically cast a *sk* pointer to a *tcp6_sock* pointer.
 *	Return
 *		*sk* if casting is valid, or **NULL** otherwise.
 *
 * struct tcp_sock *bpf_skc_to_tcp_sock(void *sk)
 *	Description
 *		Dynamically cast a *sk* pointer to a *tcp_sock* pointer.
 *	Return
 *		*sk* if casting is valid, or **NULL** otherwise.
 *
 * struct tcp_timewait_sock *bpf_skc_to_tcp_timewait_sock(void *sk)
 * 	Description
 *		Dynamically cast a *sk* pointer to a *tcp_timewait_sock* pointer.
 *	Return
 *		*sk* if casting is valid, or **NULL** otherwise.
 *
 * struct tcp_request_sock *bpf_skc_to_tcp_request_sock(void *sk)
 * 	Description
 *		Dynamically cast a *sk* pointer to a *tcp_request_sock* pointer.
 *	Return
 *		*sk* if casting is valid, or **NULL** otherwise.
 *
 * struct udp6_sock *bpf_skc_to_udp6_sock(void *sk)
 * 	Description
 *		Dynamically cast a *sk* pointer to a *udp6_sock* pointer.
 *	Return
 *		*sk* if casting is valid, or **NULL** otherwise.
 *
 * long bpf_get_task_stack(struct task_struct *task, void *buf, u32 size, u64 flags)
 *	Description
 *		Return a user or a kernel stack in bpf program provided buffer.
 *		To achieve this, the helper needs *task*, which is a valid
 *		pointer to **struct task_struct**. To store the stacktrace, the
 *		bpf program provides *buf* with a nonnegative *size*.
 *
 *		The last argument, *flags*, holds the number of stack frames to
 *		skip (from 0 to 255), masked with
 *		**BPF_F_SKIP_FIELD_MASK**. The next bits can be used to set
 *		the following flags:
 *
 *		**BPF_F_USER_STACK**
 *			Collect a user space stack instead of a kernel stack.
 *		**BPF_F_USER_BUILD_ID**
 *			Collect buildid+offset instead of ips for user stack,
 *			only valid if **BPF_F_USER_STACK** is also specified.
 *
 *		**bpf_get_task_stack**\ () can collect up to
 *		**PERF_MAX_STACK_DEPTH** both kernel and user frames, subject
 *		to sufficient large buffer size. Note that
 *		this limit can be controlled with the **sysctl** program, and
 *		that it should be manually increased in order to profile long
 *		user stacks (such as stacks for Java programs). To do so, use:
 *
 *		::
 *
 *			# sysctl kernel.perf_event_max_stack=<new value>
 *	Return
 * 		The non-negative copied *buf* length equal to or less than
 * 		*size* on success, or a negative error in case of failure.
 *
 * long bpf_load_hdr_opt(struct bpf_sock_ops *skops, void *searchby_res, u32 len, u64 flags)
 *	Description
 *		Load header option.  Support reading a particular TCP header
 *		option for bpf program (**BPF_PROG_TYPE_SOCK_OPS**).
 *
 *		If *flags* is 0, it will search the option from the
 *		*skops*\ **->skb_data**.  The comment in **struct bpf_sock_ops**
 *		has details on what skb_data contains under different
 *		*skops*\ **->op**.
 *
 *		The first byte of the *searchby_res* specifies the
 *		kind that it wants to search.
 *
 *		If the searching kind is an experimental kind
 *		(i.e. 253 or 254 according to RFC6994).  It also
 *		needs to specify the "magic" which is either
 *		2 bytes or 4 bytes.  It then also needs to
 *		specify the size of the magic by using
 *		the 2nd byte which is "kind-length" of a TCP
 *		header option and the "kind-length" also
 *		includes the first 2 bytes "kind" and "kind-length"
 *		itself as a normal TCP header option also does.
 *
 *		For example, to search experimental kind 254 with
 *		2 byte magic 0xeB9F, the searchby_res should be
 *		[ 254, 4, 0xeB, 0x9F, 0, 0, .... 0 ].
 *
 *		To search for the standard window scale option (3),
 *		the *searchby_res* should be [ 3, 0, 0, .... 0 ].
 *		Note, kind-length must be 0 for regular option.
 *
 *		Searching for No-Op (0) and End-of-Option-List (1) are
 *		not supported.
 *
 *		*len* must be at least 2 bytes which is the minimal size
 *		of a header option.
 *
 *		Supported flags:
 *
 *		* **BPF_LOAD_HDR_OPT_TCP_SYN** to search from the
 *		  saved_syn packet or the just-received syn packet.
 *
 *	Return
 *		> 0 when found, the header option is copied to *searchby_res*.
 *		The return value is the total length copied. On failure, a
 *		negative error code is returned:
 *
 *		**-EINVAL** if a parameter is invalid.
 *
 *		**-ENOMSG** if the option is not found.
 *
 *		**-ENOENT** if no syn packet is available when
 *		**BPF_LOAD_HDR_OPT_TCP_SYN** is used.
 *
 *		**-ENOSPC** if there is not enough space.  Only *len* number of
 *		bytes are copied.
 *
 *		**-EFAULT** on failure to parse the header options in the
 *		packet.
 *
 *		**-EPERM** if the helper cannot be used under the current
 *		*skops*\ **->op**.
 *
 * long bpf_store_hdr_opt(struct bpf_sock_ops *skops, const void *from, u32 len, u64 flags)
 *	Description
 *		Store header option.  The data will be copied
 *		from buffer *from* with length *len* to the TCP header.
 *
 *		The buffer *from* should have the whole option that
 *		includes the kind, kind-length, and the actual
 *		option data.  The *len* must be at least kind-length
 *		long.  The kind-length does not have to be 4 byte
 *		aligned.  The kernel will take care of the padding
 *		and setting the 4 bytes aligned value to th->doff.
 *
 *		This helper will check for duplicated option
 *		by searching the same option in the outgoing skb.
 *
 *		This helper can only be called during
 *		**BPF_SOCK_OPS_WRITE_HDR_OPT_CB**.
 *
 *	Return
 *		0 on success, or negative error in case of failure:
 *
 *		**-EINVAL** If param is invalid.
 *
 *		**-ENOSPC** if there is not enough space in the header.
 *		Nothing has been written
 *
 *		**-EEXIST** if the option already exists.
 *
 *		**-EFAULT** on failure to parse the existing header options.
 *
 *		**-EPERM** if the helper cannot be used under the current
 *		*skops*\ **->op**.
 *
 * long bpf_reserve_hdr_opt(struct bpf_sock_ops *skops, u32 len, u64 flags)
 *	Description
 *		Reserve *len* bytes for the bpf header option.  The
 *		space will be used by **bpf_store_hdr_opt**\ () later in
 *		**BPF_SOCK_OPS_WRITE_HDR_OPT_CB**.
 *
 *		If **bpf_reserve_hdr_opt**\ () is called multiple times,
 *		the total number of bytes will be reserved.
 *
 *		This helper can only be called during
 *		**BPF_SOCK_OPS_HDR_OPT_LEN_CB**.
 *
 *	Return
 *		0 on success, or negative error in case of failure:
 *
 *		**-EINVAL** if a parameter is invalid.
 *
 *		**-ENOSPC** if there is not enough space in the header.
 *
 *		**-EPERM** if the helper cannot be used under the current
 *		*skops*\ **->op**.
 *
 * void *bpf_inode_storage_get(struct bpf_map *map, void *inode, void *value, u64 flags)
 *	Description
 *		Get a bpf_local_storage from an *inode*.
 *
 *		Logically, it could be thought of as getting the value from
 *		a *map* with *inode* as the **key**.  From this
 *		perspective,  the usage is not much different from
 *		**bpf_map_lookup_elem**\ (*map*, **&**\ *inode*) except this
 *		helper enforces the key must be an inode and the map must also
 *		be a **BPF_MAP_TYPE_INODE_STORAGE**.
 *
 *		Underneath, the value is stored locally at *inode* instead of
 *		the *map*.  The *map* is used as the bpf-local-storage
 *		"type". The bpf-local-storage "type" (i.e. the *map*) is
 *		searched against all bpf_local_storage residing at *inode*.
 *
 *		An optional *flags* (**BPF_LOCAL_STORAGE_GET_F_CREATE**) can be
 *		used such that a new bpf_local_storage will be
 *		created if one does not exist.  *value* can be used
 *		together with **BPF_LOCAL_STORAGE_GET_F_CREATE** to specify
 *		the initial value of a bpf_local_storage.  If *value* is
 *		**NULL**, the new bpf_local_storage will be zero initialized.
 *	Return
 *		A bpf_local_storage pointer is returned on success.
 *
 *		**NULL** if not found or there was an error in adding
 *		a new bpf_local_storage.
 *
 * int bpf_inode_storage_delete(struct bpf_map *map, void *inode)
 *	Description
 *		Delete a bpf_local_storage from an *inode*.
 *	Return
 *		0 on success.
 *
 *		**-ENOENT** if the bpf_local_storage cannot be found.
 *
 * long bpf_d_path(struct path *path, char *buf, u32 sz)
 *	Description
 *		Return full path for given **struct path** object, which
 *		needs to be the kernel BTF *path* object. The path is
 *		returned in the provided buffer *buf* of size *sz* and
 *		is zero terminated.
 *
 *	Return
 *		On success, the strictly positive length of the string,
 *		including the trailing NUL character. On error, a negative
 *		value.
 *
 * long bpf_copy_from_user(void *dst, u32 size, const void *user_ptr)
 * 	Description
 * 		Read *size* bytes from user space address *user_ptr* and store
 * 		the data in *dst*. This is a wrapper of **copy_from_user**\ ().
 * 	Return
 * 		0 on success, or a negative error in case of failure.
 *
 * long bpf_snprintf_btf(char *str, u32 str_size, struct btf_ptr *ptr, u32 btf_ptr_size, u64 flags)
 *	Description
 *		Use BTF to store a string representation of *ptr*->ptr in *str*,
 *		using *ptr*->type_id.  This value should specify the type
 *		that *ptr*->ptr points to. LLVM __builtin_btf_type_id(type, 1)
 *		can be used to look up vmlinux BTF type ids. Traversing the
 *		data structure using BTF, the type information and values are
 *		stored in the first *str_size* - 1 bytes of *str*.  Safe copy of
 *		the pointer data is carried out to avoid kernel crashes during
 *		operation.  Smaller types can use string space on the stack;
 *		larger programs can use map data to store the string
 *		representation.
 *
 *		The string can be subsequently shared with userspace via
 *		bpf_perf_event_output() or ring buffer interfaces.
 *		bpf_trace_printk() is to be avoided as it places too small
 *		a limit on string size to be useful.
 *
 *		*flags* is a combination of
 *
 *		**BTF_F_COMPACT**
 *			no formatting around type information
 *		**BTF_F_NONAME**
 *			no struct/union member names/types
 *		**BTF_F_PTR_RAW**
 *			show raw (unobfuscated) pointer values;
 *			equivalent to printk specifier %px.
 *		**BTF_F_ZERO**
 *			show zero-valued struct/union members; they
 *			are not displayed by default
 *
 *	Return
 *		The number of bytes that were written (or would have been
 *		written if output had to be truncated due to string size),
 *		or a negative error in cases of failure.
 *
 * long bpf_seq_printf_btf(struct seq_file *m, struct btf_ptr *ptr, u32 ptr_size, u64 flags)
 *	Description
 *		Use BTF to write to seq_write a string representation of
 *		*ptr*->ptr, using *ptr*->type_id as per bpf_snprintf_btf().
 *		*flags* are identical to those used for bpf_snprintf_btf.
 *	Return
 *		0 on success or a negative error in case of failure.
 *
 * u64 bpf_skb_cgroup_classid(struct sk_buff *skb)
 * 	Description
 * 		See **bpf_get_cgroup_classid**\ () for the main description.
 * 		This helper differs from **bpf_get_cgroup_classid**\ () in that
 * 		the cgroup v1 net_cls class is retrieved only from the *skb*'s
 * 		associated socket instead of the current process.
 * 	Return
 * 		The id is returned or 0 in case the id could not be retrieved.
 *
 * long bpf_redirect_neigh(u32 ifindex, struct bpf_redir_neigh *params, int plen, u64 flags)
 * 	Description
 * 		Redirect the packet to another net device of index *ifindex*
 * 		and fill in L2 addresses from neighboring subsystem. This helper
 * 		is somewhat similar to **bpf_redirect**\ (), except that it
 * 		populates L2 addresses as well, meaning, internally, the helper
 * 		relies on the neighbor lookup for the L2 address of the nexthop.
 *
 * 		The helper will perform a FIB lookup based on the skb's
 * 		networking header to get the address of the next hop, unless
 * 		this is supplied by the caller in the *params* argument. The
 * 		*plen* argument indicates the len of *params* and should be set
 * 		to 0 if *params* is NULL.
 *
 * 		The *flags* argument is reserved and must be 0. The helper is
 * 		currently only supported for tc BPF program types, and enabled
 * 		for IPv4 and IPv6 protocols.
 * 	Return
 * 		The helper returns **TC_ACT_REDIRECT** on success or
 * 		**TC_ACT_SHOT** on error.
 *
 * void *bpf_per_cpu_ptr(const void *percpu_ptr, u32 cpu)
 *     Description
 *             Take a pointer to a percpu ksym, *percpu_ptr*, and return a
 *             pointer to the percpu kernel variable on *cpu*. A ksym is an
 *             extern variable decorated with '__ksym'. For ksym, there is a
 *             global var (either static or global) defined of the same name
 *             in the kernel. The ksym is percpu if the global var is percpu.
 *             The returned pointer points to the global percpu var on *cpu*.
 *
 *             bpf_per_cpu_ptr() has the same semantic as per_cpu_ptr() in the
 *             kernel, except that bpf_per_cpu_ptr() may return NULL. This
 *             happens if *cpu* is larger than nr_cpu_ids. The caller of
 *             bpf_per_cpu_ptr() must check the returned value.
 *     Return
 *             A pointer pointing to the kernel percpu variable on *cpu*, or
 *             NULL, if *cpu* is invalid.
 *
 * void *bpf_this_cpu_ptr(const void *percpu_ptr)
 *	Description
 *		Take a pointer to a percpu ksym, *percpu_ptr*, and return a
 *		pointer to the percpu kernel variable on this cpu. See the
 *		description of 'ksym' in **bpf_per_cpu_ptr**\ ().
 *
 *		bpf_this_cpu_ptr() has the same semantic as this_cpu_ptr() in
 *		the kernel. Different from **bpf_per_cpu_ptr**\ (), it would
 *		never return NULL.
 *	Return
 *		A pointer pointing to the kernel percpu variable on this cpu.
 *
 * long bpf_redirect_peer(u32 ifindex, u64 flags)
 * 	Description
 * 		Redirect the packet to another net device of index *ifindex*.
 * 		This helper is somewhat similar to **bpf_redirect**\ (), except
 * 		that the redirection happens to the *ifindex*' peer device and
 * 		the netns switch takes place from ingress to ingress without
 * 		going through the CPU's backlog queue.
 *
 * 		The *flags* argument is reserved and must be 0. The helper is
 * 		currently only supported for tc BPF program types at the ingress
 * 		hook and for veth device types. The peer device must reside in a
 * 		different network namespace.
 * 	Return
 * 		The helper returns **TC_ACT_REDIRECT** on success or
 * 		**TC_ACT_SHOT** on error.
 *
 * void *bpf_task_storage_get(struct bpf_map *map, struct task_struct *task, void *value, u64 flags)
 *	Description
 *		Get a bpf_local_storage from the *task*.
 *
 *		Logically, it could be thought of as getting the value from
 *		a *map* with *task* as the **key**.  From this
 *		perspective,  the usage is not much different from
 *		**bpf_map_lookup_elem**\ (*map*, **&**\ *task*) except this
 *		helper enforces the key must be a task_struct and the map must also
 *		be a **BPF_MAP_TYPE_TASK_STORAGE**.
 *
 *		Underneath, the value is stored locally at *task* instead of
 *		the *map*.  The *map* is used as the bpf-local-storage
 *		"type". The bpf-local-storage "type" (i.e. the *map*) is
 *		searched against all bpf_local_storage residing at *task*.
 *
 *		An optional *flags* (**BPF_LOCAL_STORAGE_GET_F_CREATE**) can be
 *		used such that a new bpf_local_storage will be
 *		created if one does not exist.  *value* can be used
 *		together with **BPF_LOCAL_STORAGE_GET_F_CREATE** to specify
 *		the initial value of a bpf_local_storage.  If *value* is
 *		**NULL**, the new bpf_local_storage will be zero initialized.
 *	Return
 *		A bpf_local_storage pointer is returned on success.
 *
 *		**NULL** if not found or there was an error in adding
 *		a new bpf_local_storage.
 *
 * long bpf_task_storage_delete(struct bpf_map *map, struct task_struct *task)
 *	Description
 *		Delete a bpf_local_storage from a *task*.
 *	Return
 *		0 on success.
 *
 *		**-ENOENT** if the bpf_local_storage cannot be found.
 *
 * struct task_struct *bpf_get_current_task_btf(void)
 *	Description
 *		Return a BTF pointer to the "current" task.
 *		This pointer can also be used in helpers that accept an
 *		*ARG_PTR_TO_BTF_ID* of type *task_struct*.
 *	Return
 *		Pointer to the current task.
 *
 * long bpf_bprm_opts_set(struct linux_binprm *bprm, u64 flags)
 *	Description
 *		Set or clear certain options on *bprm*:
 *
 *		**BPF_F_BPRM_SECUREEXEC** Set the secureexec bit
 *		which sets the **AT_SECURE** auxv for glibc. The bit
 *		is cleared if the flag is not specified.
 *	Return
 *		**-EINVAL** if invalid *flags* are passed, zero otherwise.
 *
 * u64 bpf_ktime_get_coarse_ns(void)
 * 	Description
 * 		Return a coarse-grained version of the time elapsed since
 * 		system boot, in nanoseconds. Does not include time the system
 * 		was suspended.
 *
 * 		See: **clock_gettime**\ (**CLOCK_MONOTONIC_COARSE**)
 * 	Return
 * 		Current *ktime*.
 *
 * long bpf_ima_inode_hash(struct inode *inode, void *dst, u32 size)
 *	Description
 *		Returns the stored IMA hash of the *inode* (if it's available).
 *		If the hash is larger than *size*, then only *size*
 *		bytes will be copied to *dst*
 *	Return
 *		The **hash_algo** is returned on success,
 *		**-EOPNOTSUP** if IMA is disabled or **-EINVAL** if
 *		invalid arguments are passed.
 *
 * struct socket *bpf_sock_from_file(struct file *file)
 *	Description
 *		If the given file represents a socket, returns the associated
 *		socket.
 *	Return
 *		A pointer to a struct socket on success or NULL if the file is
 *		not a socket.
 *
 * long bpf_check_mtu(void *ctx, u32 ifindex, u32 *mtu_len, s32 len_diff, u64 flags)
 *	Description
 *		Check packet size against exceeding MTU of net device (based
 *		on *ifindex*).  This helper will likely be used in combination
 *		with helpers that adjust/change the packet size.
 *
 *		The argument *len_diff* can be used for querying with a planned
 *		size change. This allows to check MTU prior to changing packet
 *		ctx. Providing a *len_diff* adjustment that is larger than the
 *		actual packet size (resulting in negative packet size) will in
 *		principle not exceed the MTU, which is why it is not considered
 *		a failure.  Other BPF helpers are needed for performing the
 *		planned size change; therefore the responsibility for catching
 *		a negative packet size belongs in those helpers.
 *
 *		Specifying *ifindex* zero means the MTU check is performed
 *		against the current net device.  This is practical if this isn't
 *		used prior to redirect.
 *
 *		On input *mtu_len* must be a valid pointer, else verifier will
 *		reject BPF program.  If the value *mtu_len* is initialized to
 *		zero then the ctx packet size is use.  When value *mtu_len* is
 *		provided as input this specify the L3 length that the MTU check
 *		is done against. Remember XDP and TC length operate at L2, but
 *		this value is L3 as this correlate to MTU and IP-header tot_len
 *		values which are L3 (similar behavior as bpf_fib_lookup).
 *
 *		The Linux kernel route table can configure MTUs on a more
 *		specific per route level, which is not provided by this helper.
 *		For route level MTU checks use the **bpf_fib_lookup**\ ()
 *		helper.
 *
 *		*ctx* is either **struct xdp_md** for XDP programs or
 *		**struct sk_buff** for tc cls_act programs.
 *
 *		The *flags* argument can be a combination of one or more of the
 *		following values:
 *
 *		**BPF_MTU_CHK_SEGS**
 *			This flag will only works for *ctx* **struct sk_buff**.
 *			If packet context contains extra packet segment buffers
 *			(often knows as GSO skb), then MTU check is harder to
 *			check at this point, because in transmit path it is
 *			possible for the skb packet to get re-segmented
 *			(depending on net device features).  This could still be
 *			a MTU violation, so this flag enables performing MTU
 *			check against segments, with a different violation
 *			return code to tell it apart. Check cannot use len_diff.
 *
 *		On return *mtu_len* pointer contains the MTU value of the net
 *		device.  Remember the net device configured MTU is the L3 size,
 *		which is returned here and XDP and TC length operate at L2.
 *		Helper take this into account for you, but remember when using
 *		MTU value in your BPF-code.
 *
 *	Return
 *		* 0 on success, and populate MTU value in *mtu_len* pointer.
 *
 *		* < 0 if any input argument is invalid (*mtu_len* not updated)
 *
 *		MTU violations return positive values, but also populate MTU
 *		value in *mtu_len* pointer, as this can be needed for
 *		implementing PMTU handing:
 *
 *		* **BPF_MTU_CHK_RET_FRAG_NEEDED**
 *		* **BPF_MTU_CHK_RET_SEGS_TOOBIG**
 *
 * long bpf_for_each_map_elem(struct bpf_map *map, void *callback_fn, void *callback_ctx, u64 flags)
 *	Description
 *		For each element in **map**, call **callback_fn** function with
 *		**map**, **callback_ctx** and other map-specific parameters.
 *		The **callback_fn** should be a static function and
 *		the **callback_ctx** should be a pointer to the stack.
 *		The **flags** is used to control certain aspects of the helper.
 *		Currently, the **flags** must be 0.
 *
 *		The following are a list of supported map types and their
 *		respective expected callback signatures:
 *
 *		BPF_MAP_TYPE_HASH, BPF_MAP_TYPE_PERCPU_HASH,
 *		BPF_MAP_TYPE_LRU_HASH, BPF_MAP_TYPE_LRU_PERCPU_HASH,
 *		BPF_MAP_TYPE_ARRAY, BPF_MAP_TYPE_PERCPU_ARRAY
 *
 *		long (\*callback_fn)(struct bpf_map \*map, const void \*key, void \*value, void \*ctx);
 *
 *		For per_cpu maps, the map_value is the value on the cpu where the
 *		bpf_prog is running.
 *
 *		If **callback_fn** return 0, the helper will continue to the next
 *		element. If return value is 1, the helper will skip the rest of
 *		elements and return. Other return values are not used now.
 *
 *	Return
 *		The number of traversed map elements for success, **-EINVAL** for
 *		invalid **flags**.
 *
 * long bpf_snprintf(char *str, u32 str_size, const char *fmt, u64 *data, u32 data_len)
 *	Description
 *		Outputs a string into the **str** buffer of size **str_size**
 *		based on a format string stored in a read-only map pointed by
 *		**fmt**.
 *
 *		Each format specifier in **fmt** corresponds to one u64 element
 *		in the **data** array. For strings and pointers where pointees
 *		are accessed, only the pointer values are stored in the *data*
 *		array. The *data_len* is the size of *data* in bytes - must be
 *		a multiple of 8.
 *
 *		Formats **%s** and **%p{i,I}{4,6}** require to read kernel
 *		memory. Reading kernel memory may fail due to either invalid
 *		address or valid address but requiring a major memory fault. If
 *		reading kernel memory fails, the string for **%s** will be an
 *		empty string, and the ip address for **%p{i,I}{4,6}** will be 0.
 *		Not returning error to bpf program is consistent with what
 *		**bpf_trace_printk**\ () does for now.
 *
 *	Return
 *		The strictly positive length of the formatted string, including
 *		the trailing zero character. If the return value is greater than
 *		**str_size**, **str** contains a truncated string, guaranteed to
 *		be zero-terminated except when **str_size** is 0.
 *
 *		Or **-EBUSY** if the per-CPU memory copy buffer is busy.
 *
 * long bpf_sys_bpf(u32 cmd, void *attr, u32 attr_size)
 * 	Description
 * 		Execute bpf syscall with given arguments.
 * 	Return
 * 		A syscall result.
 *
 * long bpf_btf_find_by_name_kind(char *name, int name_sz, u32 kind, int flags)
 * 	Description
 * 		Find BTF type with given name and kind in vmlinux BTF or in module's BTFs.
 * 	Return
 * 		Returns btf_id and btf_obj_fd in lower and upper 32 bits.
 *
 * long bpf_sys_close(u32 fd)
 * 	Description
 * 		Execute close syscall for given FD.
 * 	Return
 * 		A syscall result.
 *
 * long bpf_timer_init(struct bpf_timer *timer, struct bpf_map *map, u64 flags)
 *	Description
 *		Initialize the timer.
 *		First 4 bits of *flags* specify clockid.
 *		Only CLOCK_MONOTONIC, CLOCK_REALTIME, CLOCK_BOOTTIME are allowed.
 *		All other bits of *flags* are reserved.
 *		The verifier will reject the program if *timer* is not from
 *		the same *map*.
 *	Return
 *		0 on success.
 *		**-EBUSY** if *timer* is already initialized.
 *		**-EINVAL** if invalid *flags* are passed.
 *		**-EPERM** if *timer* is in a map that doesn't have any user references.
 *		The user space should either hold a file descriptor to a map with timers
 *		or pin such map in bpffs. When map is unpinned or file descriptor is
 *		closed all timers in the map will be cancelled and freed.
 *
 * long bpf_timer_set_callback(struct bpf_timer *timer, void *callback_fn)
 *	Description
 *		Configure the timer to call *callback_fn* static function.
 *	Return
 *		0 on success.
 *		**-EINVAL** if *timer* was not initialized with bpf_timer_init() earlier.
 *		**-EPERM** if *timer* is in a map that doesn't have any user references.
 *		The user space should either hold a file descriptor to a map with timers
 *		or pin such map in bpffs. When map is unpinned or file descriptor is
 *		closed all timers in the map will be cancelled and freed.
 *
 * long bpf_timer_start(struct bpf_timer *timer, u64 nsecs, u64 flags)
 *	Description
 *		Set timer expiration N nanoseconds from the current time. The
 *		configured callback will be invoked in soft irq context on some cpu
 *		and will not repeat unless another bpf_timer_start() is made.
 *		In such case the next invocation can migrate to a different cpu.
 *		Since struct bpf_timer is a field inside map element the map
 *		owns the timer. The bpf_timer_set_callback() will increment refcnt
 *		of BPF program to make sure that callback_fn code stays valid.
 *		When user space reference to a map reaches zero all timers
 *		in a map are cancelled and corresponding program's refcnts are
 *		decremented. This is done to make sure that Ctrl-C of a user
 *		process doesn't leave any timers running. If map is pinned in
 *		bpffs the callback_fn can re-arm itself indefinitely.
 *		bpf_map_update/delete_elem() helpers and user space sys_bpf commands
 *		cancel and free the timer in the given map element.
 *		The map can contain timers that invoke callback_fn-s from different
 *		programs. The same callback_fn can serve different timers from
 *		different maps if key/value layout matches across maps.
 *		Every bpf_timer_set_callback() can have different callback_fn.
 *
 *	Return
 *		0 on success.
 *		**-EINVAL** if *timer* was not initialized with bpf_timer_init() earlier
 *		or invalid *flags* are passed.
 *
 * long bpf_timer_cancel(struct bpf_timer *timer)
 *	Description
 *		Cancel the timer and wait for callback_fn to finish if it was running.
 *	Return
 *		0 if the timer was not active.
 *		1 if the timer was active.
 *		**-EINVAL** if *timer* was not initialized with bpf_timer_init() earlier.
 *		**-EDEADLK** if callback_fn tried to call bpf_timer_cancel() on its
 *		own timer which would have led to a deadlock otherwise.
 *
 * u64 bpf_get_func_ip(void *ctx)
 * 	Description
 * 		Get address of the traced function (for tracing and kprobe programs).
 * 	Return
 * 		Address of the traced function.
 * 		0 for kprobes placed within the function (not at the entry).
 *
 * u64 bpf_get_attach_cookie(void *ctx)
 * 	Description
 * 		Get bpf_cookie value provided (optionally) during the program
 * 		attachment. It might be different for each individual
 * 		attachment, even if BPF program itself is the same.
 * 		Expects BPF program context *ctx* as a first argument.
 *
 * 		Supported for the following program types:
 *			- kprobe/uprobe;
 *			- tracepoint;
 *			- perf_event.
 * 	Return
 *		Value specified by user at BPF link creation/attachment time
 *		or 0, if it was not specified.
 *
 * long bpf_task_pt_regs(struct task_struct *task)
 *	Description
 *		Get the struct pt_regs associated with **task**.
 *	Return
 *		A pointer to struct pt_regs.
 *
 * long bpf_get_branch_snapshot(void *entries, u32 size, u64 flags)
 *	Description
 *		Get branch trace from hardware engines like Intel LBR. The
 *		hardware engine is stopped shortly after the helper is
 *		called. Therefore, the user need to filter branch entries
 *		based on the actual use case. To capture branch trace
 *		before the trigger point of the BPF program, the helper
 *		should be called at the beginning of the BPF program.
 *
 *		The data is stored as struct perf_branch_entry into output
 *		buffer *entries*. *size* is the size of *entries* in bytes.
 *		*flags* is reserved for now and must be zero.
 *
 *	Return
 *		On success, number of bytes written to *buf*. On error, a
 *		negative value.
 *
 *		**-EINVAL** if *flags* is not zero.
 *
 *		**-ENOENT** if architecture does not support branch records.
 *
 * long bpf_trace_vprintk(const char *fmt, u32 fmt_size, const void *data, u32 data_len)
 *	Description
 *		Behaves like **bpf_trace_printk**\ () helper, but takes an array of u64
 *		to format and can handle more format args as a result.
 *
 *		Arguments are to be used as in **bpf_seq_printf**\ () helper.
 *	Return
 *		The number of bytes written to the buffer, or a negative error
 *		in case of failure.
 *
 * struct unix_sock *bpf_skc_to_unix_sock(void *sk)
 * 	Description
 *		Dynamically cast a *sk* pointer to a *unix_sock* pointer.
 *	Return
 *		*sk* if casting is valid, or **NULL** otherwise.
 *
 * long bpf_kallsyms_lookup_name(const char *name, int name_sz, int flags, u64 *res)
 *	Description
 *		Get the address of a kernel symbol, returned in *res*. *res* is
 *		set to 0 if the symbol is not found.
 *	Return
 *		On success, zero. On error, a negative value.
 *
 *		**-EINVAL** if *flags* is not zero.
 *
 *		**-EINVAL** if string *name* is not the same size as *name_sz*.
 *
 *		**-ENOENT** if symbol is not found.
 *
 *		**-EPERM** if caller does not have permission to obtain kernel address.
 *
 * long bpf_find_vma(struct task_struct *task, u64 addr, void *callback_fn, void *callback_ctx, u64 flags)
 *	Description
 *		Find vma of *task* that contains *addr*, call *callback_fn*
 *		function with *task*, *vma*, and *callback_ctx*.
 *		The *callback_fn* should be a static function and
 *		the *callback_ctx* should be a pointer to the stack.
 *		The *flags* is used to control certain aspects of the helper.
 *		Currently, the *flags* must be 0.
 *
 *		The expected callback signature is
 *
 *		long (\*callback_fn)(struct task_struct \*task, struct vm_area_struct \*vma, void \*callback_ctx);
 *
 *	Return
 *		0 on success.
 *		**-ENOENT** if *task->mm* is NULL, or no vma contains *addr*.
 *		**-EBUSY** if failed to try lock mmap_lock.
 *		**-EINVAL** for invalid **flags**.
 *
 * long bpf_loop(u32 nr_loops, void *callback_fn, void *callback_ctx, u64 flags)
 *	Description
 *		For **nr_loops**, call **callback_fn** function
 *		with **callback_ctx** as the context parameter.
 *		The **callback_fn** should be a static function and
 *		the **callback_ctx** should be a pointer to the stack.
 *		The **flags** is used to control certain aspects of the helper.
 *		Currently, the **flags** must be 0. Currently, nr_loops is
 *		limited to 1 << 23 (~8 million) loops.
 *
 *		long (\*callback_fn)(u32 index, void \*ctx);
 *
 *		where **index** is the current index in the loop. The index
 *		is zero-indexed.
 *
 *		If **callback_fn** returns 0, the helper will continue to the next
 *		loop. If return value is 1, the helper will skip the rest of
 *		the loops and return. Other return values are not used now,
 *		and will be rejected by the verifier.
 *
 *	Return
 *		The number of loops performed, **-EINVAL** for invalid **flags**,
 *		**-E2BIG** if **nr_loops** exceeds the maximum number of loops.
 *
 * long bpf_strncmp(const char *s1, u32 s1_sz, const char *s2)
 *	Description
 *		Do strncmp() between **s1** and **s2**. **s1** doesn't need
 *		to be null-terminated and **s1_sz** is the maximum storage
 *		size of **s1**. **s2** must be a read-only string.
 *	Return
 *		An integer less than, equal to, or greater than zero
 *		if the first **s1_sz** bytes of **s1** is found to be
 *		less than, to match, or be greater than **s2**.
 *
 * long bpf_get_func_arg(void *ctx, u32 n, u64 *value)
 *	Description
 *		Get **n**-th argument register (zero based) of the traced function (for tracing programs)
 *		returned in **value**.
 *
 *	Return
 *		0 on success.
 *		**-EINVAL** if n >= argument register count of traced function.
 *
 * long bpf_get_func_ret(void *ctx, u64 *value)
 *	Description
 *		Get return value of the traced function (for tracing programs)
 *		in **value**.
 *
 *	Return
 *		0 on success.
 *		**-EOPNOTSUPP** for tracing programs other than BPF_TRACE_FEXIT or BPF_MODIFY_RETURN.
 *
 * long bpf_get_func_arg_cnt(void *ctx)
 *	Description
 *		Get number of registers of the traced function (for tracing programs) where
 *		function arguments are stored in these registers.
 *
 *	Return
 *		The number of argument registers of the traced function.
 *
 * int bpf_get_retval(void)
 *	Description
 *		Get the BPF program's return value that will be returned to the upper layers.
 *
 *		This helper is currently supported by cgroup programs and only by the hooks
 *		where BPF program's return value is returned to the userspace via errno.
 *	Return
 *		The BPF program's return value.
 *
 * int bpf_set_retval(int retval)
 *	Description
 *		Set the BPF program's return value that will be returned to the upper layers.
 *
 *		This helper is currently supported by cgroup programs and only by the hooks
 *		where BPF program's return value is returned to the userspace via errno.
 *
 *		Note that there is the following corner case where the program exports an error
 *		via bpf_set_retval but signals success via 'return 1':
 *
 *			bpf_set_retval(-EPERM);
 *			return 1;
 *
 *		In this case, the BPF program's return value will use helper's -EPERM. This
 *		still holds true for cgroup/bind{4,6} which supports extra 'return 3' success case.
 *
 *	Return
 *		0 on success, or a negative error in case of failure.
 *
 * u64 bpf_xdp_get_buff_len(struct xdp_buff *xdp_md)
 *	Description
 *		Get the total size of a given xdp buff (linear and paged area)
 *	Return
 *		The total size of a given xdp buffer.
 *
 * long bpf_xdp_load_bytes(struct xdp_buff *xdp_md, u32 offset, void *buf, u32 len)
 *	Description
 *		This helper is provided as an easy way to load data from a
 *		xdp buffer. It can be used to load *len* bytes from *offset* from
 *		the frame associated to *xdp_md*, into the buffer pointed by
 *		*buf*.
 *	Return
 *		0 on success, or a negative error in case of failure.
 *
 * long bpf_xdp_store_bytes(struct xdp_buff *xdp_md, u32 offset, void *buf, u32 len)
 *	Description
 *		Store *len* bytes from buffer *buf* into the frame
 *		associated to *xdp_md*, at *offset*.
 *	Return
 *		0 on success, or a negative error in case of failure.
 *
 * long bpf_copy_from_user_task(void *dst, u32 size, const void *user_ptr, struct task_struct *tsk, u64 flags)
 *	Description
 *		Read *size* bytes from user space address *user_ptr* in *tsk*'s
 *		address space, and stores the data in *dst*. *flags* is not
 *		used yet and is provided for future extensibility. This helper
 *		can only be used by sleepable programs.
 *	Return
 *		0 on success, or a negative error in case of failure. On error
 *		*dst* buffer is zeroed out.
 *
 * long bpf_skb_set_tstamp(struct sk_buff *skb, u64 tstamp, u32 tstamp_type)
 *	Description
 *		Change the __sk_buff->tstamp_type to *tstamp_type*
 *		and set *tstamp* to the __sk_buff->tstamp together.
 *
 *		If there is no need to change the __sk_buff->tstamp_type,
 *		the tstamp value can be directly written to __sk_buff->tstamp
 *		instead.
 *
 *		BPF_SKB_TSTAMP_DELIVERY_MONO is the only tstamp that
 *		will be kept during bpf_redirect_*().  A non zero
 *		*tstamp* must be used with the BPF_SKB_TSTAMP_DELIVERY_MONO
 *		*tstamp_type*.
 *
 *		A BPF_SKB_TSTAMP_UNSPEC *tstamp_type* can only be used
 *		with a zero *tstamp*.
 *
 *		Only IPv4 and IPv6 skb->protocol are supported.
 *
 *		This function is most useful when it needs to set a
 *		mono delivery time to __sk_buff->tstamp and then
 *		bpf_redirect_*() to the egress of an iface.  For example,
 *		changing the (rcv) timestamp in __sk_buff->tstamp at
 *		ingress to a mono delivery time and then bpf_redirect_*()
 *		to sch_fq@phy-dev.
 *	Return
 *		0 on success.
 *		**-EINVAL** for invalid input
 *		**-EOPNOTSUPP** for unsupported protocol
 *
 * long bpf_ima_file_hash(struct file *file, void *dst, u32 size)
 *	Description
 *		Returns a calculated IMA hash of the *file*.
 *		If the hash is larger than *size*, then only *size*
 *		bytes will be copied to *dst*
 *	Return
 *		The **hash_algo** is returned on success,
 *		**-EOPNOTSUP** if the hash calculation failed or **-EINVAL** if
 *		invalid arguments are passed.
 *
 * void *bpf_kptr_xchg(void *map_value, void *ptr)
 *	Description
 *		Exchange kptr at pointer *map_value* with *ptr*, and return the
 *		old value. *ptr* can be NULL, otherwise it must be a referenced
 *		pointer which will be released when this helper is called.
 *	Return
 *		The old value of kptr (which can be NULL). The returned pointer
 *		if not NULL, is a reference which must be released using its
 *		corresponding release function, or moved into a BPF map before
 *		program exit.
 *
 * void *bpf_map_lookup_percpu_elem(struct bpf_map *map, const void *key, u32 cpu)
 * 	Description
 * 		Perform a lookup in *percpu map* for an entry associated to
 * 		*key* on *cpu*.
 * 	Return
 * 		Map value associated to *key* on *cpu*, or **NULL** if no entry
 * 		was found or *cpu* is invalid.
 *
 * struct mptcp_sock *bpf_skc_to_mptcp_sock(void *sk)
 *	Description
 *		Dynamically cast a *sk* pointer to a *mptcp_sock* pointer.
 *	Return
 *		*sk* if casting is valid, or **NULL** otherwise.
 *
 * long bpf_dynptr_from_mem(void *data, u32 size, u64 flags, struct bpf_dynptr *ptr)
 *	Description
 *		Get a dynptr to local memory *data*.
 *
 *		*data* must be a ptr to a map value.
 *		The maximum *size* supported is DYNPTR_MAX_SIZE.
 *		*flags* is currently unused.
 *	Return
 *		0 on success, -E2BIG if the size exceeds DYNPTR_MAX_SIZE,
 *		-EINVAL if flags is not 0.
 *
 * long bpf_ringbuf_reserve_dynptr(void *ringbuf, u32 size, u64 flags, struct bpf_dynptr *ptr)
 *	Description
 *		Reserve *size* bytes of payload in a ring buffer *ringbuf*
 *		through the dynptr interface. *flags* must be 0.
 *
 *		Please note that a corresponding bpf_ringbuf_submit_dynptr or
 *		bpf_ringbuf_discard_dynptr must be called on *ptr*, even if the
 *		reservation fails. This is enforced by the verifier.
 *	Return
 *		0 on success, or a negative error in case of failure.
 *
 * void bpf_ringbuf_submit_dynptr(struct bpf_dynptr *ptr, u64 flags)
 *	Description
 *		Submit reserved ring buffer sample, pointed to by *data*,
 *		through the dynptr interface. This is a no-op if the dynptr is
 *		invalid/null.
 *
 *		For more information on *flags*, please see
 *		'bpf_ringbuf_submit'.
 *	Return
 *		Nothing. Always succeeds.
 *
 * void bpf_ringbuf_discard_dynptr(struct bpf_dynptr *ptr, u64 flags)
 *	Description
 *		Discard reserved ring buffer sample through the dynptr
 *		interface. This is a no-op if the dynptr is invalid/null.
 *
 *		For more information on *flags*, please see
 *		'bpf_ringbuf_discard'.
 *	Return
 *		Nothing. Always succeeds.
 *
 * long bpf_dynptr_read(void *dst, u32 len, struct bpf_dynptr *src, u32 offset, u64 flags)
 *	Description
 *		Read *len* bytes from *src* into *dst*, starting from *offset*
 *		into *src*.
 *		*flags* is currently unused.
 *	Return
 *		0 on success, -E2BIG if *offset* + *len* exceeds the length
 *		of *src*'s data, -EINVAL if *src* is an invalid dynptr or if
 *		*flags* is not 0.
 *
 * long bpf_dynptr_write(struct bpf_dynptr *dst, u32 offset, void *src, u32 len, u64 flags)
 *	Description
 *		Write *len* bytes from *src* into *dst*, starting from *offset*
 *		into *dst*.
 *		*flags* is currently unused.
 *	Return
 *		0 on success, -E2BIG if *offset* + *len* exceeds the length
 *		of *dst*'s data, -EINVAL if *dst* is an invalid dynptr or if *dst*
 *		is a read-only dynptr or if *flags* is not 0.
 *
 * void *bpf_dynptr_data(struct bpf_dynptr *ptr, u32 offset, u32 len)
 *	Description
 *		Get a pointer to the underlying dynptr data.
 *
 *		*len* must be a statically known value. The returned data slice
 *		is invalidated whenever the dynptr is invalidated.
 *	Return
 *		Pointer to the underlying dynptr data, NULL if the dynptr is
 *		read-only, if the dynptr is invalid, or if the offset and length
 *		is out of bounds.
 *
 * s64 bpf_tcp_raw_gen_syncookie_ipv4(struct iphdr *iph, struct tcphdr *th, u32 th_len)
 *	Description
 *		Try to issue a SYN cookie for the packet with corresponding
 *		IPv4/TCP headers, *iph* and *th*, without depending on a
 *		listening socket.
 *
 *		*iph* points to the IPv4 header.
 *
 *		*th* points to the start of the TCP header, while *th_len*
 *		contains the length of the TCP header (at least
 *		**sizeof**\ (**struct tcphdr**)).
 *	Return
 *		On success, lower 32 bits hold the generated SYN cookie in
 *		followed by 16 bits which hold the MSS value for that cookie,
 *		and the top 16 bits are unused.
 *
 *		On failure, the returned value is one of the following:
 *
 *		**-EINVAL** if *th_len* is invalid.
 *
 * s64 bpf_tcp_raw_gen_syncookie_ipv6(struct ipv6hdr *iph, struct tcphdr *th, u32 th_len)
 *	Description
 *		Try to issue a SYN cookie for the packet with corresponding
 *		IPv6/TCP headers, *iph* and *th*, without depending on a
 *		listening socket.
 *
 *		*iph* points to the IPv6 header.
 *
 *		*th* points to the start of the TCP header, while *th_len*
 *		contains the length of the TCP header (at least
 *		**sizeof**\ (**struct tcphdr**)).
 *	Return
 *		On success, lower 32 bits hold the generated SYN cookie in
 *		followed by 16 bits which hold the MSS value for that cookie,
 *		and the top 16 bits are unused.
 *
 *		On failure, the returned value is one of the following:
 *
 *		**-EINVAL** if *th_len* is invalid.
 *
 *		**-EPROTONOSUPPORT** if CONFIG_IPV6 is not builtin.
 *
 * long bpf_tcp_raw_check_syncookie_ipv4(struct iphdr *iph, struct tcphdr *th)
 *	Description
 *		Check whether *iph* and *th* contain a valid SYN cookie ACK
 *		without depending on a listening socket.
 *
 *		*iph* points to the IPv4 header.
 *
 *		*th* points to the TCP header.
 *	Return
 *		0 if *iph* and *th* are a valid SYN cookie ACK.
 *
 *		On failure, the returned value is one of the following:
 *
 *		**-EACCES** if the SYN cookie is not valid.
 *
 * long bpf_tcp_raw_check_syncookie_ipv6(struct ipv6hdr *iph, struct tcphdr *th)
 *	Description
 *		Check whether *iph* and *th* contain a valid SYN cookie ACK
 *		without depending on a listening socket.
 *
 *		*iph* points to the IPv6 header.
 *
 *		*th* points to the TCP header.
 *	Return
 *		0 if *iph* and *th* are a valid SYN cookie ACK.
 *
 *		On failure, the returned value is one of the following:
 *
 *		**-EACCES** if the SYN cookie is not valid.
 *
 *		**-EPROTONOSUPPORT** if CONFIG_IPV6 is not builtin.
<<<<<<< HEAD
=======
 *
 * u64 bpf_ktime_get_tai_ns(void)
 *	Description
 *		A nonsettable system-wide clock derived from wall-clock time but
 *		ignoring leap seconds.  This clock does not experience
 *		discontinuities and backwards jumps caused by NTP inserting leap
 *		seconds as CLOCK_REALTIME does.
 *
 *		See: **clock_gettime**\ (**CLOCK_TAI**)
 *	Return
 *		Current *ktime*.
 *
 * long bpf_user_ringbuf_drain(struct bpf_map *map, void *callback_fn, void *ctx, u64 flags)
 *	Description
 *		Drain samples from the specified user ring buffer, and invoke
 *		the provided callback for each such sample:
 *
 *		long (\*callback_fn)(struct bpf_dynptr \*dynptr, void \*ctx);
 *
 *		If **callback_fn** returns 0, the helper will continue to try
 *		and drain the next sample, up to a maximum of
 *		BPF_MAX_USER_RINGBUF_SAMPLES samples. If the return value is 1,
 *		the helper will skip the rest of the samples and return. Other
 *		return values are not used now, and will be rejected by the
 *		verifier.
 *	Return
 *		The number of drained samples if no error was encountered while
 *		draining samples, or 0 if no samples were present in the ring
 *		buffer. If a user-space producer was epoll-waiting on this map,
 *		and at least one sample was drained, they will receive an event
 *		notification notifying them of available space in the ring
 *		buffer. If the BPF_RB_NO_WAKEUP flag is passed to this
 *		function, no wakeup notification will be sent. If the
 *		BPF_RB_FORCE_WAKEUP flag is passed, a wakeup notification will
 *		be sent even if no sample was drained.
 *
 *		On failure, the returned value is one of the following:
 *
 *		**-EBUSY** if the ring buffer is contended, and another calling
 *		context was concurrently draining the ring buffer.
 *
 *		**-EINVAL** if user-space is not properly tracking the ring
 *		buffer due to the producer position not being aligned to 8
 *		bytes, a sample not being aligned to 8 bytes, or the producer
 *		position not matching the advertised length of a sample.
 *
 *		**-E2BIG** if user-space has tried to publish a sample which is
 *		larger than the size of the ring buffer, or which cannot fit
 *		within a struct bpf_dynptr.
>>>>>>> 7365df19
 */
#define __BPF_FUNC_MAPPER(FN)		\
	FN(unspec),			\
	FN(map_lookup_elem),		\
	FN(map_update_elem),		\
	FN(map_delete_elem),		\
	FN(probe_read),			\
	FN(ktime_get_ns),		\
	FN(trace_printk),		\
	FN(get_prandom_u32),		\
	FN(get_smp_processor_id),	\
	FN(skb_store_bytes),		\
	FN(l3_csum_replace),		\
	FN(l4_csum_replace),		\
	FN(tail_call),			\
	FN(clone_redirect),		\
	FN(get_current_pid_tgid),	\
	FN(get_current_uid_gid),	\
	FN(get_current_comm),		\
	FN(get_cgroup_classid),		\
	FN(skb_vlan_push),		\
	FN(skb_vlan_pop),		\
	FN(skb_get_tunnel_key),		\
	FN(skb_set_tunnel_key),		\
	FN(perf_event_read),		\
	FN(redirect),			\
	FN(get_route_realm),		\
	FN(perf_event_output),		\
	FN(skb_load_bytes),		\
	FN(get_stackid),		\
	FN(csum_diff),			\
	FN(skb_get_tunnel_opt),		\
	FN(skb_set_tunnel_opt),		\
	FN(skb_change_proto),		\
	FN(skb_change_type),		\
	FN(skb_under_cgroup),		\
	FN(get_hash_recalc),		\
	FN(get_current_task),		\
	FN(probe_write_user),		\
	FN(current_task_under_cgroup),	\
	FN(skb_change_tail),		\
	FN(skb_pull_data),		\
	FN(csum_update),		\
	FN(set_hash_invalid),		\
	FN(get_numa_node_id),		\
	FN(skb_change_head),		\
	FN(xdp_adjust_head),		\
	FN(probe_read_str),		\
	FN(get_socket_cookie),		\
	FN(get_socket_uid),		\
	FN(set_hash),			\
	FN(setsockopt),			\
	FN(skb_adjust_room),		\
	FN(redirect_map),		\
	FN(sk_redirect_map),		\
	FN(sock_map_update),		\
	FN(xdp_adjust_meta),		\
	FN(perf_event_read_value),	\
	FN(perf_prog_read_value),	\
	FN(getsockopt),			\
	FN(override_return),		\
	FN(sock_ops_cb_flags_set),	\
	FN(msg_redirect_map),		\
	FN(msg_apply_bytes),		\
	FN(msg_cork_bytes),		\
	FN(msg_pull_data),		\
	FN(bind),			\
	FN(xdp_adjust_tail),		\
	FN(skb_get_xfrm_state),		\
	FN(get_stack),			\
	FN(skb_load_bytes_relative),	\
	FN(fib_lookup),			\
	FN(sock_hash_update),		\
	FN(msg_redirect_hash),		\
	FN(sk_redirect_hash),		\
	FN(lwt_push_encap),		\
	FN(lwt_seg6_store_bytes),	\
	FN(lwt_seg6_adjust_srh),	\
	FN(lwt_seg6_action),		\
	FN(rc_repeat),			\
	FN(rc_keydown),			\
	FN(skb_cgroup_id),		\
	FN(get_current_cgroup_id),	\
	FN(get_local_storage),		\
	FN(sk_select_reuseport),	\
	FN(skb_ancestor_cgroup_id),	\
	FN(sk_lookup_tcp),		\
	FN(sk_lookup_udp),		\
	FN(sk_release),			\
	FN(map_push_elem),		\
	FN(map_pop_elem),		\
	FN(map_peek_elem),		\
	FN(msg_push_data),		\
	FN(msg_pop_data),		\
	FN(rc_pointer_rel),		\
	FN(spin_lock),			\
	FN(spin_unlock),		\
	FN(sk_fullsock),		\
	FN(tcp_sock),			\
	FN(skb_ecn_set_ce),		\
	FN(get_listener_sock),		\
	FN(skc_lookup_tcp),		\
	FN(tcp_check_syncookie),	\
	FN(sysctl_get_name),		\
	FN(sysctl_get_current_value),	\
	FN(sysctl_get_new_value),	\
	FN(sysctl_set_new_value),	\
	FN(strtol),			\
	FN(strtoul),			\
	FN(sk_storage_get),		\
	FN(sk_storage_delete),		\
	FN(send_signal),		\
	FN(tcp_gen_syncookie),		\
	FN(skb_output),			\
	FN(probe_read_user),		\
	FN(probe_read_kernel),		\
	FN(probe_read_user_str),	\
	FN(probe_read_kernel_str),	\
	FN(tcp_send_ack),		\
	FN(send_signal_thread),		\
	FN(jiffies64),			\
	FN(read_branch_records),	\
	FN(get_ns_current_pid_tgid),	\
	FN(xdp_output),			\
	FN(get_netns_cookie),		\
	FN(get_current_ancestor_cgroup_id),	\
	FN(sk_assign),			\
	FN(ktime_get_boot_ns),		\
	FN(seq_printf),			\
	FN(seq_write),			\
	FN(sk_cgroup_id),		\
	FN(sk_ancestor_cgroup_id),	\
	FN(ringbuf_output),		\
	FN(ringbuf_reserve),		\
	FN(ringbuf_submit),		\
	FN(ringbuf_discard),		\
	FN(ringbuf_query),		\
	FN(csum_level),			\
	FN(skc_to_tcp6_sock),		\
	FN(skc_to_tcp_sock),		\
	FN(skc_to_tcp_timewait_sock),	\
	FN(skc_to_tcp_request_sock),	\
	FN(skc_to_udp6_sock),		\
	FN(get_task_stack),		\
	FN(load_hdr_opt),		\
	FN(store_hdr_opt),		\
	FN(reserve_hdr_opt),		\
	FN(inode_storage_get),		\
	FN(inode_storage_delete),	\
	FN(d_path),			\
	FN(copy_from_user),		\
	FN(snprintf_btf),		\
	FN(seq_printf_btf),		\
	FN(skb_cgroup_classid),		\
	FN(redirect_neigh),		\
	FN(per_cpu_ptr),		\
	FN(this_cpu_ptr),		\
	FN(redirect_peer),		\
	FN(task_storage_get),		\
	FN(task_storage_delete),	\
	FN(get_current_task_btf),	\
	FN(bprm_opts_set),		\
	FN(ktime_get_coarse_ns),	\
	FN(ima_inode_hash),		\
	FN(sock_from_file),		\
	FN(check_mtu),			\
	FN(for_each_map_elem),		\
	FN(snprintf),			\
	FN(sys_bpf),			\
	FN(btf_find_by_name_kind),	\
	FN(sys_close),			\
	FN(timer_init),			\
	FN(timer_set_callback),		\
	FN(timer_start),		\
	FN(timer_cancel),		\
	FN(get_func_ip),		\
	FN(get_attach_cookie),		\
	FN(task_pt_regs),		\
	FN(get_branch_snapshot),	\
	FN(trace_vprintk),		\
	FN(skc_to_unix_sock),		\
	FN(kallsyms_lookup_name),	\
	FN(find_vma),			\
	FN(loop),			\
	FN(strncmp),			\
	FN(get_func_arg),		\
	FN(get_func_ret),		\
	FN(get_func_arg_cnt),		\
	FN(get_retval),			\
	FN(set_retval),			\
	FN(xdp_get_buff_len),		\
	FN(xdp_load_bytes),		\
	FN(xdp_store_bytes),		\
	FN(copy_from_user_task),	\
	FN(skb_set_tstamp),		\
	FN(ima_file_hash),		\
	FN(kptr_xchg),			\
	FN(map_lookup_percpu_elem),     \
	FN(skc_to_mptcp_sock),		\
	FN(dynptr_from_mem),		\
	FN(ringbuf_reserve_dynptr),	\
	FN(ringbuf_submit_dynptr),	\
	FN(ringbuf_discard_dynptr),	\
	FN(dynptr_read),		\
	FN(dynptr_write),		\
	FN(dynptr_data),		\
	FN(tcp_raw_gen_syncookie_ipv4),	\
	FN(tcp_raw_gen_syncookie_ipv6),	\
	FN(tcp_raw_check_syncookie_ipv4),	\
	FN(tcp_raw_check_syncookie_ipv6),	\
<<<<<<< HEAD
=======
	FN(ktime_get_tai_ns),		\
	FN(user_ringbuf_drain),		\
>>>>>>> 7365df19
	/* */

/* integer value in 'imm' field of BPF_CALL instruction selects which helper
 * function eBPF program intends to call
 */
#define __BPF_ENUM_FN(x) BPF_FUNC_ ## x
enum bpf_func_id {
	__BPF_FUNC_MAPPER(__BPF_ENUM_FN)
	__BPF_FUNC_MAX_ID,
};
#undef __BPF_ENUM_FN

/* All flags used by eBPF helper functions, placed here. */

/* BPF_FUNC_skb_store_bytes flags. */
enum {
	BPF_F_RECOMPUTE_CSUM		= (1ULL << 0),
	BPF_F_INVALIDATE_HASH		= (1ULL << 1),
};

/* BPF_FUNC_l3_csum_replace and BPF_FUNC_l4_csum_replace flags.
 * First 4 bits are for passing the header field size.
 */
enum {
	BPF_F_HDR_FIELD_MASK		= 0xfULL,
};

/* BPF_FUNC_l4_csum_replace flags. */
enum {
	BPF_F_PSEUDO_HDR		= (1ULL << 4),
	BPF_F_MARK_MANGLED_0		= (1ULL << 5),
	BPF_F_MARK_ENFORCE		= (1ULL << 6),
};

/* BPF_FUNC_clone_redirect and BPF_FUNC_redirect flags. */
enum {
	BPF_F_INGRESS			= (1ULL << 0),
};

/* BPF_FUNC_skb_set_tunnel_key and BPF_FUNC_skb_get_tunnel_key flags. */
enum {
	BPF_F_TUNINFO_IPV6		= (1ULL << 0),
};

/* flags for both BPF_FUNC_get_stackid and BPF_FUNC_get_stack. */
enum {
	BPF_F_SKIP_FIELD_MASK		= 0xffULL,
	BPF_F_USER_STACK		= (1ULL << 8),
/* flags used by BPF_FUNC_get_stackid only. */
	BPF_F_FAST_STACK_CMP		= (1ULL << 9),
	BPF_F_REUSE_STACKID		= (1ULL << 10),
/* flags used by BPF_FUNC_get_stack only. */
	BPF_F_USER_BUILD_ID		= (1ULL << 11),
};

/* BPF_FUNC_skb_set_tunnel_key flags. */
enum {
	BPF_F_ZERO_CSUM_TX		= (1ULL << 1),
	BPF_F_DONT_FRAGMENT		= (1ULL << 2),
	BPF_F_SEQ_NUMBER		= (1ULL << 3),
};

/* BPF_FUNC_skb_get_tunnel_key flags. */
enum {
	BPF_F_TUNINFO_FLAGS		= (1ULL << 4),
};

/* BPF_FUNC_perf_event_output, BPF_FUNC_perf_event_read and
 * BPF_FUNC_perf_event_read_value flags.
 */
enum {
	BPF_F_INDEX_MASK		= 0xffffffffULL,
	BPF_F_CURRENT_CPU		= BPF_F_INDEX_MASK,
/* BPF_FUNC_perf_event_output for sk_buff input context. */
	BPF_F_CTXLEN_MASK		= (0xfffffULL << 32),
};

/* Current network namespace */
enum {
	BPF_F_CURRENT_NETNS		= (-1L),
};

/* BPF_FUNC_csum_level level values. */
enum {
	BPF_CSUM_LEVEL_QUERY,
	BPF_CSUM_LEVEL_INC,
	BPF_CSUM_LEVEL_DEC,
	BPF_CSUM_LEVEL_RESET,
};

/* BPF_FUNC_skb_adjust_room flags. */
enum {
	BPF_F_ADJ_ROOM_FIXED_GSO	= (1ULL << 0),
	BPF_F_ADJ_ROOM_ENCAP_L3_IPV4	= (1ULL << 1),
	BPF_F_ADJ_ROOM_ENCAP_L3_IPV6	= (1ULL << 2),
	BPF_F_ADJ_ROOM_ENCAP_L4_GRE	= (1ULL << 3),
	BPF_F_ADJ_ROOM_ENCAP_L4_UDP	= (1ULL << 4),
	BPF_F_ADJ_ROOM_NO_CSUM_RESET	= (1ULL << 5),
	BPF_F_ADJ_ROOM_ENCAP_L2_ETH	= (1ULL << 6),
};

enum {
	BPF_ADJ_ROOM_ENCAP_L2_MASK	= 0xff,
	BPF_ADJ_ROOM_ENCAP_L2_SHIFT	= 56,
};

#define BPF_F_ADJ_ROOM_ENCAP_L2(len)	(((__u64)len & \
					  BPF_ADJ_ROOM_ENCAP_L2_MASK) \
					 << BPF_ADJ_ROOM_ENCAP_L2_SHIFT)

/* BPF_FUNC_sysctl_get_name flags. */
enum {
	BPF_F_SYSCTL_BASE_NAME		= (1ULL << 0),
};

/* BPF_FUNC_<kernel_obj>_storage_get flags */
enum {
	BPF_LOCAL_STORAGE_GET_F_CREATE	= (1ULL << 0),
	/* BPF_SK_STORAGE_GET_F_CREATE is only kept for backward compatibility
	 * and BPF_LOCAL_STORAGE_GET_F_CREATE must be used instead.
	 */
	BPF_SK_STORAGE_GET_F_CREATE  = BPF_LOCAL_STORAGE_GET_F_CREATE,
};

/* BPF_FUNC_read_branch_records flags. */
enum {
	BPF_F_GET_BRANCH_RECORDS_SIZE	= (1ULL << 0),
};

/* BPF_FUNC_bpf_ringbuf_commit, BPF_FUNC_bpf_ringbuf_discard, and
 * BPF_FUNC_bpf_ringbuf_output flags.
 */
enum {
	BPF_RB_NO_WAKEUP		= (1ULL << 0),
	BPF_RB_FORCE_WAKEUP		= (1ULL << 1),
};

/* BPF_FUNC_bpf_ringbuf_query flags */
enum {
	BPF_RB_AVAIL_DATA = 0,
	BPF_RB_RING_SIZE = 1,
	BPF_RB_CONS_POS = 2,
	BPF_RB_PROD_POS = 3,
};

/* BPF ring buffer constants */
enum {
	BPF_RINGBUF_BUSY_BIT		= (1U << 31),
	BPF_RINGBUF_DISCARD_BIT		= (1U << 30),
	BPF_RINGBUF_HDR_SZ		= 8,
};

/* BPF_FUNC_sk_assign flags in bpf_sk_lookup context. */
enum {
	BPF_SK_LOOKUP_F_REPLACE		= (1ULL << 0),
	BPF_SK_LOOKUP_F_NO_REUSEPORT	= (1ULL << 1),
};

/* Mode for BPF_FUNC_skb_adjust_room helper. */
enum bpf_adj_room_mode {
	BPF_ADJ_ROOM_NET,
	BPF_ADJ_ROOM_MAC,
};

/* Mode for BPF_FUNC_skb_load_bytes_relative helper. */
enum bpf_hdr_start_off {
	BPF_HDR_START_MAC,
	BPF_HDR_START_NET,
};

/* Encapsulation type for BPF_FUNC_lwt_push_encap helper. */
enum bpf_lwt_encap_mode {
	BPF_LWT_ENCAP_SEG6,
	BPF_LWT_ENCAP_SEG6_INLINE,
	BPF_LWT_ENCAP_IP,
};

/* Flags for bpf_bprm_opts_set helper */
enum {
	BPF_F_BPRM_SECUREEXEC	= (1ULL << 0),
};

/* Flags for bpf_redirect_map helper */
enum {
	BPF_F_BROADCAST		= (1ULL << 3),
	BPF_F_EXCLUDE_INGRESS	= (1ULL << 4),
};

#define __bpf_md_ptr(type, name)	\
union {					\
	type name;			\
	__u64 :64;			\
} __attribute__((aligned(8)))

enum {
	BPF_SKB_TSTAMP_UNSPEC,
	BPF_SKB_TSTAMP_DELIVERY_MONO,	/* tstamp has mono delivery time */
	/* For any BPF_SKB_TSTAMP_* that the bpf prog cannot handle,
	 * the bpf prog should handle it like BPF_SKB_TSTAMP_UNSPEC
	 * and try to deduce it by ingress, egress or skb->sk->sk_clockid.
	 */
};

/* user accessible mirror of in-kernel sk_buff.
 * new fields can only be added to the end of this structure
 */
struct __sk_buff {
	__u32 len;
	__u32 pkt_type;
	__u32 mark;
	__u32 queue_mapping;
	__u32 protocol;
	__u32 vlan_present;
	__u32 vlan_tci;
	__u32 vlan_proto;
	__u32 priority;
	__u32 ingress_ifindex;
	__u32 ifindex;
	__u32 tc_index;
	__u32 cb[5];
	__u32 hash;
	__u32 tc_classid;
	__u32 data;
	__u32 data_end;
	__u32 napi_id;

	/* Accessed by BPF_PROG_TYPE_sk_skb types from here to ... */
	__u32 family;
	__u32 remote_ip4;	/* Stored in network byte order */
	__u32 local_ip4;	/* Stored in network byte order */
	__u32 remote_ip6[4];	/* Stored in network byte order */
	__u32 local_ip6[4];	/* Stored in network byte order */
	__u32 remote_port;	/* Stored in network byte order */
	__u32 local_port;	/* stored in host byte order */
	/* ... here. */

	__u32 data_meta;
	__bpf_md_ptr(struct bpf_flow_keys *, flow_keys);
	__u64 tstamp;
	__u32 wire_len;
	__u32 gso_segs;
	__bpf_md_ptr(struct bpf_sock *, sk);
	__u32 gso_size;
	__u8  tstamp_type;
	__u32 :24;		/* Padding, future use. */
	__u64 hwtstamp;
};

struct bpf_tunnel_key {
	__u32 tunnel_id;
	union {
		__u32 remote_ipv4;
		__u32 remote_ipv6[4];
	};
	__u8 tunnel_tos;
	__u8 tunnel_ttl;
	union {
		__u16 tunnel_ext;	/* compat */
		__be16 tunnel_flags;
	};
	__u32 tunnel_label;
	union {
		__u32 local_ipv4;
		__u32 local_ipv6[4];
	};
};

/* user accessible mirror of in-kernel xfrm_state.
 * new fields can only be added to the end of this structure
 */
struct bpf_xfrm_state {
	__u32 reqid;
	__u32 spi;	/* Stored in network byte order */
	__u16 family;
	__u16 ext;	/* Padding, future use. */
	union {
		__u32 remote_ipv4;	/* Stored in network byte order */
		__u32 remote_ipv6[4];	/* Stored in network byte order */
	};
};

/* Generic BPF return codes which all BPF program types may support.
 * The values are binary compatible with their TC_ACT_* counter-part to
 * provide backwards compatibility with existing SCHED_CLS and SCHED_ACT
 * programs.
 *
 * XDP is handled seprately, see XDP_*.
 */
enum bpf_ret_code {
	BPF_OK = 0,
	/* 1 reserved */
	BPF_DROP = 2,
	/* 3-6 reserved */
	BPF_REDIRECT = 7,
	/* >127 are reserved for prog type specific return codes.
	 *
	 * BPF_LWT_REROUTE: used by BPF_PROG_TYPE_LWT_IN and
	 *    BPF_PROG_TYPE_LWT_XMIT to indicate that skb had been
	 *    changed and should be routed based on its new L3 header.
	 *    (This is an L3 redirect, as opposed to L2 redirect
	 *    represented by BPF_REDIRECT above).
	 */
	BPF_LWT_REROUTE = 128,
	/* BPF_FLOW_DISSECTOR_CONTINUE: used by BPF_PROG_TYPE_FLOW_DISSECTOR
	 *   to indicate that no custom dissection was performed, and
	 *   fallback to standard dissector is requested.
	 */
	BPF_FLOW_DISSECTOR_CONTINUE = 129,
};

struct bpf_sock {
	__u32 bound_dev_if;
	__u32 family;
	__u32 type;
	__u32 protocol;
	__u32 mark;
	__u32 priority;
	/* IP address also allows 1 and 2 bytes access */
	__u32 src_ip4;
	__u32 src_ip6[4];
	__u32 src_port;		/* host byte order */
	__be16 dst_port;	/* network byte order */
	__u16 :16;		/* zero padding */
	__u32 dst_ip4;
	__u32 dst_ip6[4];
	__u32 state;
	__s32 rx_queue_mapping;
};

struct bpf_tcp_sock {
	__u32 snd_cwnd;		/* Sending congestion window		*/
	__u32 srtt_us;		/* smoothed round trip time << 3 in usecs */
	__u32 rtt_min;
	__u32 snd_ssthresh;	/* Slow start size threshold		*/
	__u32 rcv_nxt;		/* What we want to receive next		*/
	__u32 snd_nxt;		/* Next sequence we send		*/
	__u32 snd_una;		/* First byte we want an ack for	*/
	__u32 mss_cache;	/* Cached effective mss, not including SACKS */
	__u32 ecn_flags;	/* ECN status bits.			*/
	__u32 rate_delivered;	/* saved rate sample: packets delivered */
	__u32 rate_interval_us;	/* saved rate sample: time elapsed */
	__u32 packets_out;	/* Packets which are "in flight"	*/
	__u32 retrans_out;	/* Retransmitted packets out		*/
	__u32 total_retrans;	/* Total retransmits for entire connection */
	__u32 segs_in;		/* RFC4898 tcpEStatsPerfSegsIn
				 * total number of segments in.
				 */
	__u32 data_segs_in;	/* RFC4898 tcpEStatsPerfDataSegsIn
				 * total number of data segments in.
				 */
	__u32 segs_out;		/* RFC4898 tcpEStatsPerfSegsOut
				 * The total number of segments sent.
				 */
	__u32 data_segs_out;	/* RFC4898 tcpEStatsPerfDataSegsOut
				 * total number of data segments sent.
				 */
	__u32 lost_out;		/* Lost packets			*/
	__u32 sacked_out;	/* SACK'd packets			*/
	__u64 bytes_received;	/* RFC4898 tcpEStatsAppHCThruOctetsReceived
				 * sum(delta(rcv_nxt)), or how many bytes
				 * were acked.
				 */
	__u64 bytes_acked;	/* RFC4898 tcpEStatsAppHCThruOctetsAcked
				 * sum(delta(snd_una)), or how many bytes
				 * were acked.
				 */
	__u32 dsack_dups;	/* RFC4898 tcpEStatsStackDSACKDups
				 * total number of DSACK blocks received
				 */
	__u32 delivered;	/* Total data packets delivered incl. rexmits */
	__u32 delivered_ce;	/* Like the above but only ECE marked packets */
	__u32 icsk_retransmits;	/* Number of unrecovered [RTO] timeouts */
};

struct bpf_sock_tuple {
	union {
		struct {
			__be32 saddr;
			__be32 daddr;
			__be16 sport;
			__be16 dport;
		} ipv4;
		struct {
			__be32 saddr[4];
			__be32 daddr[4];
			__be16 sport;
			__be16 dport;
		} ipv6;
	};
};

struct bpf_xdp_sock {
	__u32 queue_id;
};

#define XDP_PACKET_HEADROOM 256

/* User return codes for XDP prog type.
 * A valid XDP program must return one of these defined values. All other
 * return codes are reserved for future use. Unknown return codes will
 * result in packet drops and a warning via bpf_warn_invalid_xdp_action().
 */
enum xdp_action {
	XDP_ABORTED = 0,
	XDP_DROP,
	XDP_PASS,
	XDP_TX,
	XDP_REDIRECT,
};

/* user accessible metadata for XDP packet hook
 * new fields must be added to the end of this structure
 */
struct xdp_md {
	__u32 data;
	__u32 data_end;
	__u32 data_meta;
	/* Below access go through struct xdp_rxq_info */
	__u32 ingress_ifindex; /* rxq->dev->ifindex */
	__u32 rx_queue_index;  /* rxq->queue_index  */

	__u32 egress_ifindex;  /* txq->dev->ifindex */
};

/* DEVMAP map-value layout
 *
 * The struct data-layout of map-value is a configuration interface.
 * New members can only be added to the end of this structure.
 */
struct bpf_devmap_val {
	__u32 ifindex;   /* device index */
	union {
		int   fd;  /* prog fd on map write */
		__u32 id;  /* prog id on map read */
	} bpf_prog;
};

/* CPUMAP map-value layout
 *
 * The struct data-layout of map-value is a configuration interface.
 * New members can only be added to the end of this structure.
 */
struct bpf_cpumap_val {
	__u32 qsize;	/* queue size to remote target CPU */
	union {
		int   fd;	/* prog fd on map write */
		__u32 id;	/* prog id on map read */
	} bpf_prog;
};

enum sk_action {
	SK_DROP = 0,
	SK_PASS,
};

/* user accessible metadata for SK_MSG packet hook, new fields must
 * be added to the end of this structure
 */
struct sk_msg_md {
	__bpf_md_ptr(void *, data);
	__bpf_md_ptr(void *, data_end);

	__u32 family;
	__u32 remote_ip4;	/* Stored in network byte order */
	__u32 local_ip4;	/* Stored in network byte order */
	__u32 remote_ip6[4];	/* Stored in network byte order */
	__u32 local_ip6[4];	/* Stored in network byte order */
	__u32 remote_port;	/* Stored in network byte order */
	__u32 local_port;	/* stored in host byte order */
	__u32 size;		/* Total size of sk_msg */

	__bpf_md_ptr(struct bpf_sock *, sk); /* current socket */
};

struct sk_reuseport_md {
	/*
	 * Start of directly accessible data. It begins from
	 * the tcp/udp header.
	 */
	__bpf_md_ptr(void *, data);
	/* End of directly accessible data */
	__bpf_md_ptr(void *, data_end);
	/*
	 * Total length of packet (starting from the tcp/udp header).
	 * Note that the directly accessible bytes (data_end - data)
	 * could be less than this "len".  Those bytes could be
	 * indirectly read by a helper "bpf_skb_load_bytes()".
	 */
	__u32 len;
	/*
	 * Eth protocol in the mac header (network byte order). e.g.
	 * ETH_P_IP(0x0800) and ETH_P_IPV6(0x86DD)
	 */
	__u32 eth_protocol;
	__u32 ip_protocol;	/* IP protocol. e.g. IPPROTO_TCP, IPPROTO_UDP */
	__u32 bind_inany;	/* Is sock bound to an INANY address? */
	__u32 hash;		/* A hash of the packet 4 tuples */
	/* When reuse->migrating_sk is NULL, it is selecting a sk for the
	 * new incoming connection request (e.g. selecting a listen sk for
	 * the received SYN in the TCP case).  reuse->sk is one of the sk
	 * in the reuseport group. The bpf prog can use reuse->sk to learn
	 * the local listening ip/port without looking into the skb.
	 *
	 * When reuse->migrating_sk is not NULL, reuse->sk is closed and
	 * reuse->migrating_sk is the socket that needs to be migrated
	 * to another listening socket.  migrating_sk could be a fullsock
	 * sk that is fully established or a reqsk that is in-the-middle
	 * of 3-way handshake.
	 */
	__bpf_md_ptr(struct bpf_sock *, sk);
	__bpf_md_ptr(struct bpf_sock *, migrating_sk);
};

#define BPF_TAG_SIZE	8

struct bpf_prog_info {
	__u32 type;
	__u32 id;
	__u8  tag[BPF_TAG_SIZE];
	__u32 jited_prog_len;
	__u32 xlated_prog_len;
	__aligned_u64 jited_prog_insns;
	__aligned_u64 xlated_prog_insns;
	__u64 load_time;	/* ns since boottime */
	__u32 created_by_uid;
	__u32 nr_map_ids;
	__aligned_u64 map_ids;
	char name[BPF_OBJ_NAME_LEN];
	__u32 ifindex;
	__u32 gpl_compatible:1;
	__u32 :31; /* alignment pad */
	__u64 netns_dev;
	__u64 netns_ino;
	__u32 nr_jited_ksyms;
	__u32 nr_jited_func_lens;
	__aligned_u64 jited_ksyms;
	__aligned_u64 jited_func_lens;
	__u32 btf_id;
	__u32 func_info_rec_size;
	__aligned_u64 func_info;
	__u32 nr_func_info;
	__u32 nr_line_info;
	__aligned_u64 line_info;
	__aligned_u64 jited_line_info;
	__u32 nr_jited_line_info;
	__u32 line_info_rec_size;
	__u32 jited_line_info_rec_size;
	__u32 nr_prog_tags;
	__aligned_u64 prog_tags;
	__u64 run_time_ns;
	__u64 run_cnt;
	__u64 recursion_misses;
	__u32 verified_insns;
	__u32 attach_btf_obj_id;
	__u32 attach_btf_id;
} __attribute__((aligned(8)));

struct bpf_map_info {
	__u32 type;
	__u32 id;
	__u32 key_size;
	__u32 value_size;
	__u32 max_entries;
	__u32 map_flags;
	char  name[BPF_OBJ_NAME_LEN];
	__u32 ifindex;
	__u32 btf_vmlinux_value_type_id;
	__u64 netns_dev;
	__u64 netns_ino;
	__u32 btf_id;
	__u32 btf_key_type_id;
	__u32 btf_value_type_id;
	__u32 :32;	/* alignment pad */
	__u64 map_extra;
} __attribute__((aligned(8)));

struct bpf_btf_info {
	__aligned_u64 btf;
	__u32 btf_size;
	__u32 id;
	__aligned_u64 name;
	__u32 name_len;
	__u32 kernel_btf;
} __attribute__((aligned(8)));

struct bpf_link_info {
	__u32 type;
	__u32 id;
	__u32 prog_id;
	union {
		struct {
			__aligned_u64 tp_name; /* in/out: tp_name buffer ptr */
			__u32 tp_name_len;     /* in/out: tp_name buffer len */
		} raw_tracepoint;
		struct {
			__u32 attach_type;
			__u32 target_obj_id; /* prog_id for PROG_EXT, otherwise btf object id */
			__u32 target_btf_id; /* BTF type id inside the object */
		} tracing;
		struct {
			__u64 cgroup_id;
			__u32 attach_type;
		} cgroup;
		struct {
			__aligned_u64 target_name; /* in/out: target_name buffer ptr */
			__u32 target_name_len;	   /* in/out: target_name buffer len */

			/* If the iter specific field is 32 bits, it can be put
			 * in the first or second union. Otherwise it should be
			 * put in the second union.
			 */
			union {
				struct {
					__u32 map_id;
				} map;
			};
			union {
				struct {
					__u64 cgroup_id;
					__u32 order;
				} cgroup;
				struct {
					__u32 tid;
					__u32 pid;
				} task;
			};
		} iter;
		struct  {
			__u32 netns_ino;
			__u32 attach_type;
		} netns;
		struct {
			__u32 ifindex;
		} xdp;
	};
} __attribute__((aligned(8)));

/* User bpf_sock_addr struct to access socket fields and sockaddr struct passed
 * by user and intended to be used by socket (e.g. to bind to, depends on
 * attach type).
 */
struct bpf_sock_addr {
	__u32 user_family;	/* Allows 4-byte read, but no write. */
	__u32 user_ip4;		/* Allows 1,2,4-byte read and 4-byte write.
				 * Stored in network byte order.
				 */
	__u32 user_ip6[4];	/* Allows 1,2,4,8-byte read and 4,8-byte write.
				 * Stored in network byte order.
				 */
	__u32 user_port;	/* Allows 1,2,4-byte read and 4-byte write.
				 * Stored in network byte order
				 */
	__u32 family;		/* Allows 4-byte read, but no write */
	__u32 type;		/* Allows 4-byte read, but no write */
	__u32 protocol;		/* Allows 4-byte read, but no write */
	__u32 msg_src_ip4;	/* Allows 1,2,4-byte read and 4-byte write.
				 * Stored in network byte order.
				 */
	__u32 msg_src_ip6[4];	/* Allows 1,2,4,8-byte read and 4,8-byte write.
				 * Stored in network byte order.
				 */
	__bpf_md_ptr(struct bpf_sock *, sk);
};

/* User bpf_sock_ops struct to access socket values and specify request ops
 * and their replies.
 * Some of this fields are in network (bigendian) byte order and may need
 * to be converted before use (bpf_ntohl() defined in samples/bpf/bpf_endian.h).
 * New fields can only be added at the end of this structure
 */
struct bpf_sock_ops {
	__u32 op;
	union {
		__u32 args[4];		/* Optionally passed to bpf program */
		__u32 reply;		/* Returned by bpf program	    */
		__u32 replylong[4];	/* Optionally returned by bpf prog  */
	};
	__u32 family;
	__u32 remote_ip4;	/* Stored in network byte order */
	__u32 local_ip4;	/* Stored in network byte order */
	__u32 remote_ip6[4];	/* Stored in network byte order */
	__u32 local_ip6[4];	/* Stored in network byte order */
	__u32 remote_port;	/* Stored in network byte order */
	__u32 local_port;	/* stored in host byte order */
	__u32 is_fullsock;	/* Some TCP fields are only valid if
				 * there is a full socket. If not, the
				 * fields read as zero.
				 */
	__u32 snd_cwnd;
	__u32 srtt_us;		/* Averaged RTT << 3 in usecs */
	__u32 bpf_sock_ops_cb_flags; /* flags defined in uapi/linux/tcp.h */
	__u32 state;
	__u32 rtt_min;
	__u32 snd_ssthresh;
	__u32 rcv_nxt;
	__u32 snd_nxt;
	__u32 snd_una;
	__u32 mss_cache;
	__u32 ecn_flags;
	__u32 rate_delivered;
	__u32 rate_interval_us;
	__u32 packets_out;
	__u32 retrans_out;
	__u32 total_retrans;
	__u32 segs_in;
	__u32 data_segs_in;
	__u32 segs_out;
	__u32 data_segs_out;
	__u32 lost_out;
	__u32 sacked_out;
	__u32 sk_txhash;
	__u64 bytes_received;
	__u64 bytes_acked;
	__bpf_md_ptr(struct bpf_sock *, sk);
	/* [skb_data, skb_data_end) covers the whole TCP header.
	 *
	 * BPF_SOCK_OPS_PARSE_HDR_OPT_CB: The packet received
	 * BPF_SOCK_OPS_HDR_OPT_LEN_CB:   Not useful because the
	 *                                header has not been written.
	 * BPF_SOCK_OPS_WRITE_HDR_OPT_CB: The header and options have
	 *				  been written so far.
	 * BPF_SOCK_OPS_ACTIVE_ESTABLISHED_CB:  The SYNACK that concludes
	 *					the 3WHS.
	 * BPF_SOCK_OPS_PASSIVE_ESTABLISHED_CB: The ACK that concludes
	 *					the 3WHS.
	 *
	 * bpf_load_hdr_opt() can also be used to read a particular option.
	 */
	__bpf_md_ptr(void *, skb_data);
	__bpf_md_ptr(void *, skb_data_end);
	__u32 skb_len;		/* The total length of a packet.
				 * It includes the header, options,
				 * and payload.
				 */
	__u32 skb_tcp_flags;	/* tcp_flags of the header.  It provides
				 * an easy way to check for tcp_flags
				 * without parsing skb_data.
				 *
				 * In particular, the skb_tcp_flags
				 * will still be available in
				 * BPF_SOCK_OPS_HDR_OPT_LEN even though
				 * the outgoing header has not
				 * been written yet.
				 */
};

/* Definitions for bpf_sock_ops_cb_flags */
enum {
	BPF_SOCK_OPS_RTO_CB_FLAG	= (1<<0),
	BPF_SOCK_OPS_RETRANS_CB_FLAG	= (1<<1),
	BPF_SOCK_OPS_STATE_CB_FLAG	= (1<<2),
	BPF_SOCK_OPS_RTT_CB_FLAG	= (1<<3),
	/* Call bpf for all received TCP headers.  The bpf prog will be
	 * called under sock_ops->op == BPF_SOCK_OPS_PARSE_HDR_OPT_CB
	 *
	 * Please refer to the comment in BPF_SOCK_OPS_PARSE_HDR_OPT_CB
	 * for the header option related helpers that will be useful
	 * to the bpf programs.
	 *
	 * It could be used at the client/active side (i.e. connect() side)
	 * when the server told it that the server was in syncookie
	 * mode and required the active side to resend the bpf-written
	 * options.  The active side can keep writing the bpf-options until
	 * it received a valid packet from the server side to confirm
	 * the earlier packet (and options) has been received.  The later
	 * example patch is using it like this at the active side when the
	 * server is in syncookie mode.
	 *
	 * The bpf prog will usually turn this off in the common cases.
	 */
	BPF_SOCK_OPS_PARSE_ALL_HDR_OPT_CB_FLAG	= (1<<4),
	/* Call bpf when kernel has received a header option that
	 * the kernel cannot handle.  The bpf prog will be called under
	 * sock_ops->op == BPF_SOCK_OPS_PARSE_HDR_OPT_CB.
	 *
	 * Please refer to the comment in BPF_SOCK_OPS_PARSE_HDR_OPT_CB
	 * for the header option related helpers that will be useful
	 * to the bpf programs.
	 */
	BPF_SOCK_OPS_PARSE_UNKNOWN_HDR_OPT_CB_FLAG = (1<<5),
	/* Call bpf when the kernel is writing header options for the
	 * outgoing packet.  The bpf prog will first be called
	 * to reserve space in a skb under
	 * sock_ops->op == BPF_SOCK_OPS_HDR_OPT_LEN_CB.  Then
	 * the bpf prog will be called to write the header option(s)
	 * under sock_ops->op == BPF_SOCK_OPS_WRITE_HDR_OPT_CB.
	 *
	 * Please refer to the comment in BPF_SOCK_OPS_HDR_OPT_LEN_CB
	 * and BPF_SOCK_OPS_WRITE_HDR_OPT_CB for the header option
	 * related helpers that will be useful to the bpf programs.
	 *
	 * The kernel gets its chance to reserve space and write
	 * options first before the BPF program does.
	 */
	BPF_SOCK_OPS_WRITE_HDR_OPT_CB_FLAG = (1<<6),
/* Mask of all currently supported cb flags */
	BPF_SOCK_OPS_ALL_CB_FLAGS       = 0x7F,
};

/* List of known BPF sock_ops operators.
 * New entries can only be added at the end
 */
enum {
	BPF_SOCK_OPS_VOID,
	BPF_SOCK_OPS_TIMEOUT_INIT,	/* Should return SYN-RTO value to use or
					 * -1 if default value should be used
					 */
	BPF_SOCK_OPS_RWND_INIT,		/* Should return initial advertized
					 * window (in packets) or -1 if default
					 * value should be used
					 */
	BPF_SOCK_OPS_TCP_CONNECT_CB,	/* Calls BPF program right before an
					 * active connection is initialized
					 */
	BPF_SOCK_OPS_ACTIVE_ESTABLISHED_CB,	/* Calls BPF program when an
						 * active connection is
						 * established
						 */
	BPF_SOCK_OPS_PASSIVE_ESTABLISHED_CB,	/* Calls BPF program when a
						 * passive connection is
						 * established
						 */
	BPF_SOCK_OPS_NEEDS_ECN,		/* If connection's congestion control
					 * needs ECN
					 */
	BPF_SOCK_OPS_BASE_RTT,		/* Get base RTT. The correct value is
					 * based on the path and may be
					 * dependent on the congestion control
					 * algorithm. In general it indicates
					 * a congestion threshold. RTTs above
					 * this indicate congestion
					 */
	BPF_SOCK_OPS_RTO_CB,		/* Called when an RTO has triggered.
					 * Arg1: value of icsk_retransmits
					 * Arg2: value of icsk_rto
					 * Arg3: whether RTO has expired
					 */
	BPF_SOCK_OPS_RETRANS_CB,	/* Called when skb is retransmitted.
					 * Arg1: sequence number of 1st byte
					 * Arg2: # segments
					 * Arg3: return value of
					 *       tcp_transmit_skb (0 => success)
					 */
	BPF_SOCK_OPS_STATE_CB,		/* Called when TCP changes state.
					 * Arg1: old_state
					 * Arg2: new_state
					 */
	BPF_SOCK_OPS_TCP_LISTEN_CB,	/* Called on listen(2), right after
					 * socket transition to LISTEN state.
					 */
	BPF_SOCK_OPS_RTT_CB,		/* Called on every RTT.
					 */
	BPF_SOCK_OPS_PARSE_HDR_OPT_CB,	/* Parse the header option.
					 * It will be called to handle
					 * the packets received at
					 * an already established
					 * connection.
					 *
					 * sock_ops->skb_data:
					 * Referring to the received skb.
					 * It covers the TCP header only.
					 *
					 * bpf_load_hdr_opt() can also
					 * be used to search for a
					 * particular option.
					 */
	BPF_SOCK_OPS_HDR_OPT_LEN_CB,	/* Reserve space for writing the
					 * header option later in
					 * BPF_SOCK_OPS_WRITE_HDR_OPT_CB.
					 * Arg1: bool want_cookie. (in
					 *       writing SYNACK only)
					 *
					 * sock_ops->skb_data:
					 * Not available because no header has
					 * been	written yet.
					 *
					 * sock_ops->skb_tcp_flags:
					 * The tcp_flags of the
					 * outgoing skb. (e.g. SYN, ACK, FIN).
					 *
					 * bpf_reserve_hdr_opt() should
					 * be used to reserve space.
					 */
	BPF_SOCK_OPS_WRITE_HDR_OPT_CB,	/* Write the header options
					 * Arg1: bool want_cookie. (in
					 *       writing SYNACK only)
					 *
					 * sock_ops->skb_data:
					 * Referring to the outgoing skb.
					 * It covers the TCP header
					 * that has already been written
					 * by the kernel and the
					 * earlier bpf-progs.
					 *
					 * sock_ops->skb_tcp_flags:
					 * The tcp_flags of the outgoing
					 * skb. (e.g. SYN, ACK, FIN).
					 *
					 * bpf_store_hdr_opt() should
					 * be used to write the
					 * option.
					 *
					 * bpf_load_hdr_opt() can also
					 * be used to search for a
					 * particular option that
					 * has already been written
					 * by the kernel or the
					 * earlier bpf-progs.
					 */
};

/* List of TCP states. There is a build check in net/ipv4/tcp.c to detect
 * changes between the TCP and BPF versions. Ideally this should never happen.
 * If it does, we need to add code to convert them before calling
 * the BPF sock_ops function.
 */
enum {
	BPF_TCP_ESTABLISHED = 1,
	BPF_TCP_SYN_SENT,
	BPF_TCP_SYN_RECV,
	BPF_TCP_FIN_WAIT1,
	BPF_TCP_FIN_WAIT2,
	BPF_TCP_TIME_WAIT,
	BPF_TCP_CLOSE,
	BPF_TCP_CLOSE_WAIT,
	BPF_TCP_LAST_ACK,
	BPF_TCP_LISTEN,
	BPF_TCP_CLOSING,	/* Now a valid state */
	BPF_TCP_NEW_SYN_RECV,

	BPF_TCP_MAX_STATES	/* Leave at the end! */
};

enum {
	TCP_BPF_IW		= 1001,	/* Set TCP initial congestion window */
	TCP_BPF_SNDCWND_CLAMP	= 1002,	/* Set sndcwnd_clamp */
	TCP_BPF_DELACK_MAX	= 1003, /* Max delay ack in usecs */
	TCP_BPF_RTO_MIN		= 1004, /* Min delay ack in usecs */
	/* Copy the SYN pkt to optval
	 *
	 * BPF_PROG_TYPE_SOCK_OPS only.  It is similar to the
	 * bpf_getsockopt(TCP_SAVED_SYN) but it does not limit
	 * to only getting from the saved_syn.  It can either get the
	 * syn packet from:
	 *
	 * 1. the just-received SYN packet (only available when writing the
	 *    SYNACK).  It will be useful when it is not necessary to
	 *    save the SYN packet for latter use.  It is also the only way
	 *    to get the SYN during syncookie mode because the syn
	 *    packet cannot be saved during syncookie.
	 *
	 * OR
	 *
	 * 2. the earlier saved syn which was done by
	 *    bpf_setsockopt(TCP_SAVE_SYN).
	 *
	 * The bpf_getsockopt(TCP_BPF_SYN*) option will hide where the
	 * SYN packet is obtained.
	 *
	 * If the bpf-prog does not need the IP[46] header,  the
	 * bpf-prog can avoid parsing the IP header by using
	 * TCP_BPF_SYN.  Otherwise, the bpf-prog can get both
	 * IP[46] and TCP header by using TCP_BPF_SYN_IP.
	 *
	 *      >0: Total number of bytes copied
	 * -ENOSPC: Not enough space in optval. Only optlen number of
	 *          bytes is copied.
	 * -ENOENT: The SYN skb is not available now and the earlier SYN pkt
	 *	    is not saved by setsockopt(TCP_SAVE_SYN).
	 */
	TCP_BPF_SYN		= 1005, /* Copy the TCP header */
	TCP_BPF_SYN_IP		= 1006, /* Copy the IP[46] and TCP header */
	TCP_BPF_SYN_MAC         = 1007, /* Copy the MAC, IP[46], and TCP header */
};

enum {
	BPF_LOAD_HDR_OPT_TCP_SYN = (1ULL << 0),
};

/* args[0] value during BPF_SOCK_OPS_HDR_OPT_LEN_CB and
 * BPF_SOCK_OPS_WRITE_HDR_OPT_CB.
 */
enum {
	BPF_WRITE_HDR_TCP_CURRENT_MSS = 1,	/* Kernel is finding the
						 * total option spaces
						 * required for an established
						 * sk in order to calculate the
						 * MSS.  No skb is actually
						 * sent.
						 */
	BPF_WRITE_HDR_TCP_SYNACK_COOKIE = 2,	/* Kernel is in syncookie mode
						 * when sending a SYN.
						 */
};

struct bpf_perf_event_value {
	__u64 counter;
	__u64 enabled;
	__u64 running;
};

enum {
	BPF_DEVCG_ACC_MKNOD	= (1ULL << 0),
	BPF_DEVCG_ACC_READ	= (1ULL << 1),
	BPF_DEVCG_ACC_WRITE	= (1ULL << 2),
};

enum {
	BPF_DEVCG_DEV_BLOCK	= (1ULL << 0),
	BPF_DEVCG_DEV_CHAR	= (1ULL << 1),
};

struct bpf_cgroup_dev_ctx {
	/* access_type encoded as (BPF_DEVCG_ACC_* << 16) | BPF_DEVCG_DEV_* */
	__u32 access_type;
	__u32 major;
	__u32 minor;
};

struct bpf_raw_tracepoint_args {
	__u64 args[0];
};

/* DIRECT:  Skip the FIB rules and go to FIB table associated with device
 * OUTPUT:  Do lookup from egress perspective; default is ingress
 */
enum {
	BPF_FIB_LOOKUP_DIRECT  = (1U << 0),
	BPF_FIB_LOOKUP_OUTPUT  = (1U << 1),
};

enum {
	BPF_FIB_LKUP_RET_SUCCESS,      /* lookup successful */
	BPF_FIB_LKUP_RET_BLACKHOLE,    /* dest is blackholed; can be dropped */
	BPF_FIB_LKUP_RET_UNREACHABLE,  /* dest is unreachable; can be dropped */
	BPF_FIB_LKUP_RET_PROHIBIT,     /* dest not allowed; can be dropped */
	BPF_FIB_LKUP_RET_NOT_FWDED,    /* packet is not forwarded */
	BPF_FIB_LKUP_RET_FWD_DISABLED, /* fwding is not enabled on ingress */
	BPF_FIB_LKUP_RET_UNSUPP_LWT,   /* fwd requires encapsulation */
	BPF_FIB_LKUP_RET_NO_NEIGH,     /* no neighbor entry for nh */
	BPF_FIB_LKUP_RET_FRAG_NEEDED,  /* fragmentation required to fwd */
};

struct bpf_fib_lookup {
	/* input:  network family for lookup (AF_INET, AF_INET6)
	 * output: network family of egress nexthop
	 */
	__u8	family;

	/* set if lookup is to consider L4 data - e.g., FIB rules */
	__u8	l4_protocol;
	__be16	sport;
	__be16	dport;

	union {	/* used for MTU check */
		/* input to lookup */
		__u16	tot_len; /* L3 length from network hdr (iph->tot_len) */

		/* output: MTU value */
		__u16	mtu_result;
	};
	/* input: L3 device index for lookup
	 * output: device index from FIB lookup
	 */
	__u32	ifindex;

	union {
		/* inputs to lookup */
		__u8	tos;		/* AF_INET  */
		__be32	flowinfo;	/* AF_INET6, flow_label + priority */

		/* output: metric of fib result (IPv4/IPv6 only) */
		__u32	rt_metric;
	};

	union {
		__be32		ipv4_src;
		__u32		ipv6_src[4];  /* in6_addr; network order */
	};

	/* input to bpf_fib_lookup, ipv{4,6}_dst is destination address in
	 * network header. output: bpf_fib_lookup sets to gateway address
	 * if FIB lookup returns gateway route
	 */
	union {
		__be32		ipv4_dst;
		__u32		ipv6_dst[4];  /* in6_addr; network order */
	};

	/* output */
	__be16	h_vlan_proto;
	__be16	h_vlan_TCI;
	__u8	smac[6];     /* ETH_ALEN */
	__u8	dmac[6];     /* ETH_ALEN */
};

struct bpf_redir_neigh {
	/* network family for lookup (AF_INET, AF_INET6) */
	__u32 nh_family;
	/* network address of nexthop; skips fib lookup to find gateway */
	union {
		__be32		ipv4_nh;
		__u32		ipv6_nh[4];  /* in6_addr; network order */
	};
};

/* bpf_check_mtu flags*/
enum  bpf_check_mtu_flags {
	BPF_MTU_CHK_SEGS  = (1U << 0),
};

enum bpf_check_mtu_ret {
	BPF_MTU_CHK_RET_SUCCESS,      /* check and lookup successful */
	BPF_MTU_CHK_RET_FRAG_NEEDED,  /* fragmentation required to fwd */
	BPF_MTU_CHK_RET_SEGS_TOOBIG,  /* GSO re-segmentation needed to fwd */
};

enum bpf_task_fd_type {
	BPF_FD_TYPE_RAW_TRACEPOINT,	/* tp name */
	BPF_FD_TYPE_TRACEPOINT,		/* tp name */
	BPF_FD_TYPE_KPROBE,		/* (symbol + offset) or addr */
	BPF_FD_TYPE_KRETPROBE,		/* (symbol + offset) or addr */
	BPF_FD_TYPE_UPROBE,		/* filename + offset */
	BPF_FD_TYPE_URETPROBE,		/* filename + offset */
};

enum {
	BPF_FLOW_DISSECTOR_F_PARSE_1ST_FRAG		= (1U << 0),
	BPF_FLOW_DISSECTOR_F_STOP_AT_FLOW_LABEL		= (1U << 1),
	BPF_FLOW_DISSECTOR_F_STOP_AT_ENCAP		= (1U << 2),
};

struct bpf_flow_keys {
	__u16	nhoff;
	__u16	thoff;
	__u16	addr_proto;			/* ETH_P_* of valid addrs */
	__u8	is_frag;
	__u8	is_first_frag;
	__u8	is_encap;
	__u8	ip_proto;
	__be16	n_proto;
	__be16	sport;
	__be16	dport;
	union {
		struct {
			__be32	ipv4_src;
			__be32	ipv4_dst;
		};
		struct {
			__u32	ipv6_src[4];	/* in6_addr; network order */
			__u32	ipv6_dst[4];	/* in6_addr; network order */
		};
	};
	__u32	flags;
	__be32	flow_label;
};

struct bpf_func_info {
	__u32	insn_off;
	__u32	type_id;
};

#define BPF_LINE_INFO_LINE_NUM(line_col)	((line_col) >> 10)
#define BPF_LINE_INFO_LINE_COL(line_col)	((line_col) & 0x3ff)

struct bpf_line_info {
	__u32	insn_off;
	__u32	file_name_off;
	__u32	line_off;
	__u32	line_col;
};

struct bpf_spin_lock {
	__u32	val;
};

struct bpf_timer {
	__u64 :64;
	__u64 :64;
} __attribute__((aligned(8)));

struct bpf_dynptr {
	__u64 :64;
	__u64 :64;
} __attribute__((aligned(8)));

struct bpf_sysctl {
	__u32	write;		/* Sysctl is being read (= 0) or written (= 1).
				 * Allows 1,2,4-byte read, but no write.
				 */
	__u32	file_pos;	/* Sysctl file position to read from, write to.
				 * Allows 1,2,4-byte read an 4-byte write.
				 */
};

struct bpf_sockopt {
	__bpf_md_ptr(struct bpf_sock *, sk);
	__bpf_md_ptr(void *, optval);
	__bpf_md_ptr(void *, optval_end);

	__s32	level;
	__s32	optname;
	__s32	optlen;
	__s32	retval;
};

struct bpf_pidns_info {
	__u32 pid;
	__u32 tgid;
};

/* User accessible data for SK_LOOKUP programs. Add new fields at the end. */
struct bpf_sk_lookup {
	union {
		__bpf_md_ptr(struct bpf_sock *, sk); /* Selected socket */
		__u64 cookie; /* Non-zero if socket was selected in PROG_TEST_RUN */
	};

	__u32 family;		/* Protocol family (AF_INET, AF_INET6) */
	__u32 protocol;		/* IP protocol (IPPROTO_TCP, IPPROTO_UDP) */
	__u32 remote_ip4;	/* Network byte order */
	__u32 remote_ip6[4];	/* Network byte order */
	__be16 remote_port;	/* Network byte order */
	__u16 :16;		/* Zero padding */
	__u32 local_ip4;	/* Network byte order */
	__u32 local_ip6[4];	/* Network byte order */
	__u32 local_port;	/* Host byte order */
	__u32 ingress_ifindex;		/* The arriving interface. Determined by inet_iif. */
};

/*
 * struct btf_ptr is used for typed pointer representation; the
 * type id is used to render the pointer data as the appropriate type
 * via the bpf_snprintf_btf() helper described above.  A flags field -
 * potentially to specify additional details about the BTF pointer
 * (rather than its mode of display) - is included for future use.
 * Display flags - BTF_F_* - are passed to bpf_snprintf_btf separately.
 */
struct btf_ptr {
	void *ptr;
	__u32 type_id;
	__u32 flags;		/* BTF ptr flags; unused at present. */
};

/*
 * Flags to control bpf_snprintf_btf() behaviour.
 *     - BTF_F_COMPACT: no formatting around type information
 *     - BTF_F_NONAME: no struct/union member names/types
 *     - BTF_F_PTR_RAW: show raw (unobfuscated) pointer values;
 *       equivalent to %px.
 *     - BTF_F_ZERO: show zero-valued struct/union members; they
 *       are not displayed by default
 */
enum {
	BTF_F_COMPACT	=	(1ULL << 0),
	BTF_F_NONAME	=	(1ULL << 1),
	BTF_F_PTR_RAW	=	(1ULL << 2),
	BTF_F_ZERO	=	(1ULL << 3),
};

/* bpf_core_relo_kind encodes which aspect of captured field/type/enum value
 * has to be adjusted by relocations. It is emitted by llvm and passed to
 * libbpf and later to the kernel.
 */
enum bpf_core_relo_kind {
	BPF_CORE_FIELD_BYTE_OFFSET = 0,      /* field byte offset */
	BPF_CORE_FIELD_BYTE_SIZE = 1,        /* field size in bytes */
	BPF_CORE_FIELD_EXISTS = 2,           /* field existence in target kernel */
	BPF_CORE_FIELD_SIGNED = 3,           /* field signedness (0 - unsigned, 1 - signed) */
	BPF_CORE_FIELD_LSHIFT_U64 = 4,       /* bitfield-specific left bitshift */
	BPF_CORE_FIELD_RSHIFT_U64 = 5,       /* bitfield-specific right bitshift */
	BPF_CORE_TYPE_ID_LOCAL = 6,          /* type ID in local BPF object */
	BPF_CORE_TYPE_ID_TARGET = 7,         /* type ID in target kernel */
	BPF_CORE_TYPE_EXISTS = 8,            /* type existence in target kernel */
	BPF_CORE_TYPE_SIZE = 9,              /* type size in bytes */
	BPF_CORE_ENUMVAL_EXISTS = 10,        /* enum value existence in target kernel */
	BPF_CORE_ENUMVAL_VALUE = 11,         /* enum value integer value */
	BPF_CORE_TYPE_MATCHES = 12,          /* type match in target kernel */
};

/*
 * "struct bpf_core_relo" is used to pass relocation data form LLVM to libbpf
 * and from libbpf to the kernel.
 *
 * CO-RE relocation captures the following data:
 * - insn_off - instruction offset (in bytes) within a BPF program that needs
 *   its insn->imm field to be relocated with actual field info;
 * - type_id - BTF type ID of the "root" (containing) entity of a relocatable
 *   type or field;
 * - access_str_off - offset into corresponding .BTF string section. String
 *   interpretation depends on specific relocation kind:
 *     - for field-based relocations, string encodes an accessed field using
 *       a sequence of field and array indices, separated by colon (:). It's
 *       conceptually very close to LLVM's getelementptr ([0]) instruction's
 *       arguments for identifying offset to a field.
 *     - for type-based relocations, strings is expected to be just "0";
 *     - for enum value-based relocations, string contains an index of enum
 *       value within its enum type;
 * - kind - one of enum bpf_core_relo_kind;
 *
 * Example:
 *   struct sample {
 *       int a;
 *       struct {
 *           int b[10];
 *       };
 *   };
 *
 *   struct sample *s = ...;
 *   int *x = &s->a;     // encoded as "0:0" (a is field #0)
 *   int *y = &s->b[5];  // encoded as "0:1:0:5" (anon struct is field #1,
 *                       // b is field #0 inside anon struct, accessing elem #5)
 *   int *z = &s[10]->b; // encoded as "10:1" (ptr is used as an array)
 *
 * type_id for all relocs in this example will capture BTF type id of
 * `struct sample`.
 *
 * Such relocation is emitted when using __builtin_preserve_access_index()
 * Clang built-in, passing expression that captures field address, e.g.:
 *
 * bpf_probe_read(&dst, sizeof(dst),
 *		  __builtin_preserve_access_index(&src->a.b.c));
 *
 * In this case Clang will emit field relocation recording necessary data to
 * be able to find offset of embedded `a.b.c` field within `src` struct.
 *
 * [0] https://llvm.org/docs/LangRef.html#getelementptr-instruction
 */
struct bpf_core_relo {
	__u32 insn_off;
	__u32 type_id;
	__u32 access_str_off;
	enum bpf_core_relo_kind kind;
};

#endif /* _UAPI__LINUX_BPF_H__ */<|MERGE_RESOLUTION|>--- conflicted
+++ resolved
@@ -1458,14 +1458,10 @@
 		__u32		attach_flags;
 		__aligned_u64	prog_ids;
 		__u32		prog_cnt;
-<<<<<<< HEAD
-		__aligned_u64	prog_attach_flags; /* output: per-program attach_flags */
-=======
 		/* output: per-program attach_flags.
 		 * not allowed to be set during effective query.
 		 */
 		__aligned_u64	prog_attach_flags;
->>>>>>> 7365df19
 	} query;
 
 	struct { /* anonymous struct used by BPF_RAW_TRACEPOINT_OPEN command */
@@ -5390,8 +5386,6 @@
  *		**-EACCES** if the SYN cookie is not valid.
  *
  *		**-EPROTONOSUPPORT** if CONFIG_IPV6 is not builtin.
-<<<<<<< HEAD
-=======
  *
  * u64 bpf_ktime_get_tai_ns(void)
  *	Description
@@ -5441,7 +5435,6 @@
  *		**-E2BIG** if user-space has tried to publish a sample which is
  *		larger than the size of the ring buffer, or which cannot fit
  *		within a struct bpf_dynptr.
->>>>>>> 7365df19
  */
 #define __BPF_FUNC_MAPPER(FN)		\
 	FN(unspec),			\
@@ -5652,11 +5645,8 @@
 	FN(tcp_raw_gen_syncookie_ipv6),	\
 	FN(tcp_raw_check_syncookie_ipv4),	\
 	FN(tcp_raw_check_syncookie_ipv6),	\
-<<<<<<< HEAD
-=======
 	FN(ktime_get_tai_ns),		\
 	FN(user_ringbuf_drain),		\
->>>>>>> 7365df19
 	/* */
 
 /* integer value in 'imm' field of BPF_CALL instruction selects which helper
