--- conflicted
+++ resolved
@@ -123,11 +123,7 @@
   VOLTAGE_GUARDBAND_COUNT
 } GFX_GUARDBAND_e;
 
-<<<<<<< HEAD
-#define SMU_METRICS_TABLE_VERSION 0xB
-=======
 #define SMU_METRICS_TABLE_VERSION 0xC
->>>>>>> 0c383648
 
 typedef struct __attribute__((packed, aligned(4))) {
   uint32_t AccumulationCounter;
@@ -227,13 +223,10 @@
   // VCN/JPEG ACTIVITY
   uint32_t VcnBusy[4];
   uint32_t JpegBusy[32];
-<<<<<<< HEAD
-=======
 
   // PCIE LINK Speed and width
   uint32_t PCIeLinkSpeed;
   uint32_t PCIeLinkWidth;
->>>>>>> 0c383648
 } MetricsTableX_t;
 
 typedef struct __attribute__((packed, aligned(4))) {
