// SPDX-License-Identifier: GPL-2.0+
/*
 * Regular and Ethertype DSA tagging
 * Copyright (c) 2008-2009 Marvell Semiconductor
 *
 * Regular DSA
 * -----------

 * For untagged (in 802.1Q terms) packets, the switch will splice in
 * the tag between the SA and the ethertype of the original
 * packet. Tagged frames will instead have their outermost .1Q tag
 * converted to a DSA tag. It expects the same layout when receiving
 * packets from the CPU.
 *
 * Example:
 *
 *     .----.----.----.---------
 * Pu: | DA | SA | ET | Payload ...
 *     '----'----'----'---------
 *       6    6    2       N
 *     .----.----.--------.-----.----.---------
 * Pt: | DA | SA | 0x8100 | TCI | ET | Payload ...
 *     '----'----'--------'-----'----'---------
 *       6    6       2      2    2       N
 *     .----.----.-----.----.---------
 * Pd: | DA | SA | DSA | ET | Payload ...
 *     '----'----'-----'----'---------
 *       6    6     4    2       N
 *
 * No matter if a packet is received untagged (Pu) or tagged (Pt),
 * they will both have the same layout (Pd) when they are sent to the
 * CPU. This is done by ignoring 802.3, replacing the ethertype field
 * with more metadata, among which is a bit to signal if the original
 * packet was tagged or not.
 *
 * Ethertype DSA
 * -------------
 * Uses the exact same tag format as regular DSA, but also includes a
 * proper ethertype field (which the mv88e6xxx driver sets to
 * ETH_P_EDSA/0xdada) followed by two zero bytes:
 *
 * .----.----.--------.--------.-----.----.---------
 * | DA | SA | 0xdada | 0x0000 | DSA | ET | Payload ...
 * '----'----'--------'--------'-----'----'---------
 *   6    6       2        2      4    2       N
 */

#include <linux/etherdevice.h>
#include <linux/list.h>
#include <linux/slab.h>

#include "dsa_priv.h"

#define DSA_HLEN	4

/**
 * enum dsa_cmd - DSA Command
 * @DSA_CMD_TO_CPU: Set on packets that were trapped or mirrored to
 *     the CPU port. This is needed to implement control protocols,
 *     e.g. STP and LLDP, that must not allow those control packets to
 *     be switched according to the normal rules.
 * @DSA_CMD_FROM_CPU: Used by the CPU to send a packet to a specific
 *     port, ignoring all the barriers that the switch normally
 *     enforces (VLANs, STP port states etc.). No source address
 *     learning takes place. "sudo send packet"
 * @DSA_CMD_TO_SNIFFER: Set on the copies of packets that matched some
 *     user configured ingress or egress monitor criteria. These are
 *     forwarded by the switch tree to the user configured ingress or
 *     egress monitor port, which can be set to the CPU port or a
 *     regular port. If the destination is a regular port, the tag
 *     will be removed before egressing the port. If the destination
 *     is the CPU port, the tag will not be removed.
 * @DSA_CMD_FORWARD: This tag is used on all bulk traffic passing
 *     through the switch tree, including the flows that are directed
 *     towards the CPU. Its device/port tuple encodes the original
 *     source port on which the packet ingressed. It can also be used
 *     on transmit by the CPU to defer the forwarding decision to the
 *     hardware, based on the current config of PVT/VTU/ATU
 *     etc. Source address learning takes places if enabled on the
 *     receiving DSA/CPU port.
 */
enum dsa_cmd {
	DSA_CMD_TO_CPU     = 0,
	DSA_CMD_FROM_CPU   = 1,
	DSA_CMD_TO_SNIFFER = 2,
	DSA_CMD_FORWARD    = 3
};

/**
 * enum dsa_code - TO_CPU Code
 *
 * @DSA_CODE_MGMT_TRAP: DA was classified as a management
 *     address. Typical examples include STP BPDUs and LLDP.
 * @DSA_CODE_FRAME2REG: Response to a "remote management" request.
 * @DSA_CODE_IGMP_MLD_TRAP: IGMP/MLD signaling.
 * @DSA_CODE_POLICY_TRAP: Frame matched some policy configuration on
 *     the device. Typical examples are matching on DA/SA/VID and DHCP
 *     snooping.
 * @DSA_CODE_ARP_MIRROR: The name says it all really.
 * @DSA_CODE_POLICY_MIRROR: Same as @DSA_CODE_POLICY_TRAP, but the
 *     particular policy was set to trigger a mirror instead of a
 *     trap.
 * @DSA_CODE_RESERVED_6: Unused on all devices up to at least 6393X.
 * @DSA_CODE_RESERVED_7: Unused on all devices up to at least 6393X.
 *
 * A 3-bit code is used to relay why a particular frame was sent to
 * the CPU. We only use this to determine if the packet was mirrored
 * or trapped, i.e. whether the packet has been forwarded by hardware
 * or not.
 *
 * This is the superset of all possible codes. Any particular device
 * may only implement a subset.
 */
enum dsa_code {
	DSA_CODE_MGMT_TRAP     = 0,
	DSA_CODE_FRAME2REG     = 1,
	DSA_CODE_IGMP_MLD_TRAP = 2,
	DSA_CODE_POLICY_TRAP   = 3,
	DSA_CODE_ARP_MIRROR    = 4,
	DSA_CODE_POLICY_MIRROR = 5,
	DSA_CODE_RESERVED_6    = 6,
	DSA_CODE_RESERVED_7    = 7
};

static struct sk_buff *dsa_xmit_ll(struct sk_buff *skb, struct net_device *dev,
				   u8 extra)
{
	struct dsa_port *dp = dsa_slave_to_port(dev);
	u8 *dsa_header;

	if (skb->protocol == htons(ETH_P_8021Q)) {
		if (extra) {
			skb_push(skb, extra);
			memmove(skb->data, skb->data + extra, 2 * ETH_ALEN);
		}

		/* Construct tagged FROM_CPU DSA tag from 802.1Q tag. */
		dsa_header = skb->data + 2 * ETH_ALEN + extra;
		dsa_header[0] = (DSA_CMD_FROM_CPU << 6) | 0x20 | dp->ds->index;
		dsa_header[1] = dp->index << 3;

		/* Move CFI field from byte 2 to byte 1. */
		if (dsa_header[2] & 0x10) {
			dsa_header[1] |= 0x01;
			dsa_header[2] &= ~0x10;
		}
	} else {
		skb_push(skb, DSA_HLEN + extra);
		memmove(skb->data, skb->data + DSA_HLEN + extra, 2 * ETH_ALEN);

		/* Construct untagged FROM_CPU DSA tag. */
		dsa_header = skb->data + 2 * ETH_ALEN + extra;
		dsa_header[0] = (DSA_CMD_FROM_CPU << 6) | dp->ds->index;
		dsa_header[1] = dp->index << 3;
		dsa_header[2] = 0x00;
		dsa_header[3] = 0x00;
	}

	return skb;
}

static struct sk_buff *dsa_rcv_ll(struct sk_buff *skb, struct net_device *dev,
				  u8 extra)
{
	int source_device, source_port;
	enum dsa_code code;
	enum dsa_cmd cmd;
	u8 *dsa_header;

	/* The ethertype field is part of the DSA header. */
	dsa_header = skb->data - 2;

	cmd = dsa_header[0] >> 6;
	switch (cmd) {
	case DSA_CMD_FORWARD:
		skb->offload_fwd_mark = 1;
		break;

	case DSA_CMD_TO_CPU:
		code = (dsa_header[1] & 0x6) | ((dsa_header[2] >> 4) & 1);

		switch (code) {
		case DSA_CODE_FRAME2REG:
			/* Remote management is not implemented yet,
			 * drop.
			 */
			return NULL;
		case DSA_CODE_ARP_MIRROR:
		case DSA_CODE_POLICY_MIRROR:
			/* Mark mirrored packets to notify any upper
			 * device (like a bridge) that forwarding has
			 * already been done by hardware.
			 */
			skb->offload_fwd_mark = 1;
			break;
		case DSA_CODE_MGMT_TRAP:
		case DSA_CODE_IGMP_MLD_TRAP:
		case DSA_CODE_POLICY_TRAP:
			/* Traps have, by definition, not been
			 * forwarded by hardware, so don't mark them.
			 */
			break;
		default:
			/* Reserved code, this could be anything. Drop
			 * seems like the safest option.
			 */
			return NULL;
		}

		break;

	default:
		return NULL;
	}

	source_device = dsa_header[0] & 0x1f;
	source_port = (dsa_header[1] >> 3) & 0x1f;

	skb->dev = dsa_master_find_slave(dev, source_device, source_port);
	if (!skb->dev)
		return NULL;

	/* If the 'tagged' bit is set; convert the DSA tag to a 802.1Q
	 * tag, and delete the ethertype (extra) if applicable. If the
	 * 'tagged' bit is cleared; delete the DSA tag, and ethertype
	 * if applicable.
	 */
	if (dsa_header[0] & 0x20) {
		u8 new_header[4];

		/* Insert 802.1Q ethertype and copy the VLAN-related
		 * fields, but clear the bit that will hold CFI (since
		 * DSA uses that bit location for another purpose).
		 */
		new_header[0] = (ETH_P_8021Q >> 8) & 0xff;
		new_header[1] = ETH_P_8021Q & 0xff;
		new_header[2] = dsa_header[2] & ~0x10;
		new_header[3] = dsa_header[3];

		/* Move CFI bit from its place in the DSA header to
		 * its 802.1Q-designated place.
		 */
		if (dsa_header[1] & 0x01)
			new_header[2] |= 0x10;

		/* Update packet checksum if skb is CHECKSUM_COMPLETE. */
		if (skb->ip_summed == CHECKSUM_COMPLETE) {
			__wsum c = skb->csum;
			c = csum_add(c, csum_partial(new_header + 2, 2, 0));
			c = csum_sub(c, csum_partial(dsa_header + 2, 2, 0));
			skb->csum = c;
		}

		memcpy(dsa_header, new_header, DSA_HLEN);

		if (extra)
			memmove(skb->data - ETH_HLEN,
				skb->data - ETH_HLEN - extra,
				2 * ETH_ALEN);
	} else {
		skb_pull_rcsum(skb, DSA_HLEN);
		memmove(skb->data - ETH_HLEN,
			skb->data - ETH_HLEN - DSA_HLEN - extra,
			2 * ETH_ALEN);
	}

	return skb;
}

<<<<<<< HEAD
static const struct dsa_device_ops dsa_netdev_ops = {
	.name	= "dsa",
	.proto	= DSA_TAG_PROTO_DSA,
	.xmit	= dsa_xmit,
	.rcv	= dsa_rcv,
=======
#if IS_ENABLED(CONFIG_NET_DSA_TAG_DSA)

static struct sk_buff *dsa_xmit(struct sk_buff *skb, struct net_device *dev)
{
	return dsa_xmit_ll(skb, dev, 0);
}

static struct sk_buff *dsa_rcv(struct sk_buff *skb, struct net_device *dev,
			       struct packet_type *pt)
{
	if (unlikely(!pskb_may_pull(skb, DSA_HLEN)))
		return NULL;

	return dsa_rcv_ll(skb, dev, 0);
}

static const struct dsa_device_ops dsa_netdev_ops = {
	.name	  = "dsa",
	.proto	  = DSA_TAG_PROTO_DSA,
	.xmit	  = dsa_xmit,
	.rcv	  = dsa_rcv,
>>>>>>> 356006a6
	.overhead = DSA_HLEN,
};

DSA_TAG_DRIVER(dsa_netdev_ops);
MODULE_ALIAS_DSA_TAG_DRIVER(DSA_TAG_PROTO_DSA);
#endif	/* CONFIG_NET_DSA_TAG_DSA */

#if IS_ENABLED(CONFIG_NET_DSA_TAG_EDSA)

#define EDSA_HLEN 8

static struct sk_buff *edsa_xmit(struct sk_buff *skb, struct net_device *dev)
{
	u8 *edsa_header;

	skb = dsa_xmit_ll(skb, dev, EDSA_HLEN - DSA_HLEN);
	if (!skb)
		return NULL;

	edsa_header = skb->data + 2 * ETH_ALEN;
	edsa_header[0] = (ETH_P_EDSA >> 8) & 0xff;
	edsa_header[1] = ETH_P_EDSA & 0xff;
	edsa_header[2] = 0x00;
	edsa_header[3] = 0x00;
	return skb;
}

static struct sk_buff *edsa_rcv(struct sk_buff *skb, struct net_device *dev,
				struct packet_type *pt)
{
	if (unlikely(!pskb_may_pull(skb, EDSA_HLEN)))
		return NULL;

	skb_pull_rcsum(skb, EDSA_HLEN - DSA_HLEN);

	return dsa_rcv_ll(skb, dev, EDSA_HLEN - DSA_HLEN);
}

static const struct dsa_device_ops edsa_netdev_ops = {
	.name	  = "edsa",
	.proto	  = DSA_TAG_PROTO_EDSA,
	.xmit	  = edsa_xmit,
	.rcv	  = edsa_rcv,
	.overhead = EDSA_HLEN,
};

DSA_TAG_DRIVER(edsa_netdev_ops);
MODULE_ALIAS_DSA_TAG_DRIVER(DSA_TAG_PROTO_EDSA);
#endif	/* CONFIG_NET_DSA_TAG_EDSA */

static struct dsa_tag_driver *dsa_tag_drivers[] = {
#if IS_ENABLED(CONFIG_NET_DSA_TAG_DSA)
	&DSA_TAG_DRIVER_NAME(dsa_netdev_ops),
#endif
#if IS_ENABLED(CONFIG_NET_DSA_TAG_EDSA)
	&DSA_TAG_DRIVER_NAME(edsa_netdev_ops),
#endif
};

module_dsa_tag_drivers(dsa_tag_drivers);

MODULE_LICENSE("GPL");<|MERGE_RESOLUTION|>--- conflicted
+++ resolved
@@ -267,13 +267,6 @@
 	return skb;
 }
 
-<<<<<<< HEAD
-static const struct dsa_device_ops dsa_netdev_ops = {
-	.name	= "dsa",
-	.proto	= DSA_TAG_PROTO_DSA,
-	.xmit	= dsa_xmit,
-	.rcv	= dsa_rcv,
-=======
 #if IS_ENABLED(CONFIG_NET_DSA_TAG_DSA)
 
 static struct sk_buff *dsa_xmit(struct sk_buff *skb, struct net_device *dev)
@@ -295,7 +288,6 @@
 	.proto	  = DSA_TAG_PROTO_DSA,
 	.xmit	  = dsa_xmit,
 	.rcv	  = dsa_rcv,
->>>>>>> 356006a6
 	.overhead = DSA_HLEN,
 };
 
