// SPDX-License-Identifier: GPL-2.0-only
/*
 * Kernel-based Virtual Machine driver for Linux
 *
 * This module enables machines with Intel VT-x extensions to run virtual
 * machines without emulation or binary translation.
 *
 * MMU support
 *
 * Copyright (C) 2006 Qumranet, Inc.
 * Copyright 2010 Red Hat, Inc. and/or its affiliates.
 *
 * Authors:
 *   Yaniv Kamay  <yaniv@qumranet.com>
 *   Avi Kivity   <avi@qumranet.com>
 */
#define pr_fmt(fmt) KBUILD_MODNAME ": " fmt

#include "irq.h"
#include "ioapic.h"
#include "mmu.h"
#include "mmu_internal.h"
#include "tdp_mmu.h"
#include "x86.h"
#include "kvm_cache_regs.h"
#include "smm.h"
#include "kvm_emulate.h"
#include "page_track.h"
#include "cpuid.h"
#include "spte.h"

#include <linux/kvm_host.h>
#include <linux/types.h>
#include <linux/string.h>
#include <linux/mm.h>
#include <linux/highmem.h>
#include <linux/moduleparam.h>
#include <linux/export.h>
#include <linux/swap.h>
#include <linux/hugetlb.h>
#include <linux/compiler.h>
#include <linux/srcu.h>
#include <linux/slab.h>
#include <linux/sched/signal.h>
#include <linux/uaccess.h>
#include <linux/hash.h>
#include <linux/kern_levels.h>
#include <linux/kstrtox.h>
#include <linux/kthread.h>
#include <linux/wordpart.h>

#include <asm/page.h>
#include <asm/memtype.h>
#include <asm/cmpxchg.h>
#include <asm/io.h>
#include <asm/set_memory.h>
#include <asm/spec-ctrl.h>
#include <asm/vmx.h>

#include "trace.h"

static bool nx_hugepage_mitigation_hard_disabled;

int __read_mostly nx_huge_pages = -1;
static uint __read_mostly nx_huge_pages_recovery_period_ms;
#ifdef CONFIG_PREEMPT_RT
/* Recovery can cause latency spikes, disable it for PREEMPT_RT.  */
static uint __read_mostly nx_huge_pages_recovery_ratio = 0;
#else
static uint __read_mostly nx_huge_pages_recovery_ratio = 60;
#endif

static int get_nx_huge_pages(char *buffer, const struct kernel_param *kp);
static int set_nx_huge_pages(const char *val, const struct kernel_param *kp);
static int set_nx_huge_pages_recovery_param(const char *val, const struct kernel_param *kp);

static const struct kernel_param_ops nx_huge_pages_ops = {
	.set = set_nx_huge_pages,
	.get = get_nx_huge_pages,
};

static const struct kernel_param_ops nx_huge_pages_recovery_param_ops = {
	.set = set_nx_huge_pages_recovery_param,
	.get = param_get_uint,
};

module_param_cb(nx_huge_pages, &nx_huge_pages_ops, &nx_huge_pages, 0644);
__MODULE_PARM_TYPE(nx_huge_pages, "bool");
module_param_cb(nx_huge_pages_recovery_ratio, &nx_huge_pages_recovery_param_ops,
		&nx_huge_pages_recovery_ratio, 0644);
__MODULE_PARM_TYPE(nx_huge_pages_recovery_ratio, "uint");
module_param_cb(nx_huge_pages_recovery_period_ms, &nx_huge_pages_recovery_param_ops,
		&nx_huge_pages_recovery_period_ms, 0644);
__MODULE_PARM_TYPE(nx_huge_pages_recovery_period_ms, "uint");

static bool __read_mostly force_flush_and_sync_on_reuse;
module_param_named(flush_on_reuse, force_flush_and_sync_on_reuse, bool, 0644);

/*
 * When setting this variable to true it enables Two-Dimensional-Paging
 * where the hardware walks 2 page tables:
 * 1. the guest-virtual to guest-physical
 * 2. while doing 1. it walks guest-physical to host-physical
 * If the hardware supports that we don't need to do shadow paging.
 */
bool tdp_enabled = false;

static bool __ro_after_init tdp_mmu_allowed;

#ifdef CONFIG_X86_64
bool __read_mostly tdp_mmu_enabled = true;
module_param_named(tdp_mmu, tdp_mmu_enabled, bool, 0444);
#endif

static int max_huge_page_level __read_mostly;
static int tdp_root_level __read_mostly;
static int max_tdp_level __read_mostly;

#define PTE_PREFETCH_NUM		8

#include <trace/events/kvm.h>

/* make pte_list_desc fit well in cache lines */
#define PTE_LIST_EXT 14

/*
 * struct pte_list_desc is the core data structure used to implement a custom
 * list for tracking a set of related SPTEs, e.g. all the SPTEs that map a
 * given GFN when used in the context of rmaps.  Using a custom list allows KVM
 * to optimize for the common case where many GFNs will have at most a handful
 * of SPTEs pointing at them, i.e. allows packing multiple SPTEs into a small
 * memory footprint, which in turn improves runtime performance by exploiting
 * cache locality.
 *
 * A list is comprised of one or more pte_list_desc objects (descriptors).
 * Each individual descriptor stores up to PTE_LIST_EXT SPTEs.  If a descriptor
 * is full and a new SPTEs needs to be added, a new descriptor is allocated and
 * becomes the head of the list.  This means that by definitions, all tail
 * descriptors are full.
 *
 * Note, the meta data fields are deliberately placed at the start of the
 * structure to optimize the cacheline layout; accessing the descriptor will
 * touch only a single cacheline so long as @spte_count<=6 (or if only the
 * descriptors metadata is accessed).
 */
struct pte_list_desc {
	struct pte_list_desc *more;
	/* The number of PTEs stored in _this_ descriptor. */
	u32 spte_count;
	/* The number of PTEs stored in all tails of this descriptor. */
	u32 tail_count;
	u64 *sptes[PTE_LIST_EXT];
};

struct kvm_shadow_walk_iterator {
	u64 addr;
	hpa_t shadow_addr;
	u64 *sptep;
	int level;
	unsigned index;
};

#define for_each_shadow_entry_using_root(_vcpu, _root, _addr, _walker)     \
	for (shadow_walk_init_using_root(&(_walker), (_vcpu),              \
					 (_root), (_addr));                \
	     shadow_walk_okay(&(_walker));			           \
	     shadow_walk_next(&(_walker)))

#define for_each_shadow_entry(_vcpu, _addr, _walker)            \
	for (shadow_walk_init(&(_walker), _vcpu, _addr);	\
	     shadow_walk_okay(&(_walker));			\
	     shadow_walk_next(&(_walker)))

#define for_each_shadow_entry_lockless(_vcpu, _addr, _walker, spte)	\
	for (shadow_walk_init(&(_walker), _vcpu, _addr);		\
	     shadow_walk_okay(&(_walker)) &&				\
		({ spte = mmu_spte_get_lockless(_walker.sptep); 1; });	\
	     __shadow_walk_next(&(_walker), spte))

static struct kmem_cache *pte_list_desc_cache;
struct kmem_cache *mmu_page_header_cache;
static struct percpu_counter kvm_total_used_mmu_pages;

static void mmu_spte_set(u64 *sptep, u64 spte);

struct kvm_mmu_role_regs {
	const unsigned long cr0;
	const unsigned long cr4;
	const u64 efer;
};

#define CREATE_TRACE_POINTS
#include "mmutrace.h"

/*
 * Yes, lot's of underscores.  They're a hint that you probably shouldn't be
 * reading from the role_regs.  Once the root_role is constructed, it becomes
 * the single source of truth for the MMU's state.
 */
#define BUILD_MMU_ROLE_REGS_ACCESSOR(reg, name, flag)			\
static inline bool __maybe_unused					\
____is_##reg##_##name(const struct kvm_mmu_role_regs *regs)		\
{									\
	return !!(regs->reg & flag);					\
}
BUILD_MMU_ROLE_REGS_ACCESSOR(cr0, pg, X86_CR0_PG);
BUILD_MMU_ROLE_REGS_ACCESSOR(cr0, wp, X86_CR0_WP);
BUILD_MMU_ROLE_REGS_ACCESSOR(cr4, pse, X86_CR4_PSE);
BUILD_MMU_ROLE_REGS_ACCESSOR(cr4, pae, X86_CR4_PAE);
BUILD_MMU_ROLE_REGS_ACCESSOR(cr4, smep, X86_CR4_SMEP);
BUILD_MMU_ROLE_REGS_ACCESSOR(cr4, smap, X86_CR4_SMAP);
BUILD_MMU_ROLE_REGS_ACCESSOR(cr4, pke, X86_CR4_PKE);
BUILD_MMU_ROLE_REGS_ACCESSOR(cr4, la57, X86_CR4_LA57);
BUILD_MMU_ROLE_REGS_ACCESSOR(efer, nx, EFER_NX);
BUILD_MMU_ROLE_REGS_ACCESSOR(efer, lma, EFER_LMA);

/*
 * The MMU itself (with a valid role) is the single source of truth for the
 * MMU.  Do not use the regs used to build the MMU/role, nor the vCPU.  The
 * regs don't account for dependencies, e.g. clearing CR4 bits if CR0.PG=1,
 * and the vCPU may be incorrect/irrelevant.
 */
#define BUILD_MMU_ROLE_ACCESSOR(base_or_ext, reg, name)		\
static inline bool __maybe_unused is_##reg##_##name(struct kvm_mmu *mmu)	\
{								\
	return !!(mmu->cpu_role. base_or_ext . reg##_##name);	\
}
BUILD_MMU_ROLE_ACCESSOR(base, cr0, wp);
BUILD_MMU_ROLE_ACCESSOR(ext,  cr4, pse);
BUILD_MMU_ROLE_ACCESSOR(ext,  cr4, smep);
BUILD_MMU_ROLE_ACCESSOR(ext,  cr4, smap);
BUILD_MMU_ROLE_ACCESSOR(ext,  cr4, pke);
BUILD_MMU_ROLE_ACCESSOR(ext,  cr4, la57);
BUILD_MMU_ROLE_ACCESSOR(base, efer, nx);
BUILD_MMU_ROLE_ACCESSOR(ext,  efer, lma);

static inline bool is_cr0_pg(struct kvm_mmu *mmu)
{
        return mmu->cpu_role.base.level > 0;
}

static inline bool is_cr4_pae(struct kvm_mmu *mmu)
{
        return !mmu->cpu_role.base.has_4_byte_gpte;
}

static struct kvm_mmu_role_regs vcpu_to_role_regs(struct kvm_vcpu *vcpu)
{
	struct kvm_mmu_role_regs regs = {
		.cr0 = kvm_read_cr0_bits(vcpu, KVM_MMU_CR0_ROLE_BITS),
		.cr4 = kvm_read_cr4_bits(vcpu, KVM_MMU_CR4_ROLE_BITS),
		.efer = vcpu->arch.efer,
	};

	return regs;
}

static unsigned long get_guest_cr3(struct kvm_vcpu *vcpu)
{
	return kvm_read_cr3(vcpu);
}

static inline unsigned long kvm_mmu_get_guest_pgd(struct kvm_vcpu *vcpu,
						  struct kvm_mmu *mmu)
{
	if (IS_ENABLED(CONFIG_MITIGATION_RETPOLINE) && mmu->get_guest_pgd == get_guest_cr3)
		return kvm_read_cr3(vcpu);

	return mmu->get_guest_pgd(vcpu);
}

static inline bool kvm_available_flush_remote_tlbs_range(void)
{
#if IS_ENABLED(CONFIG_HYPERV)
	return kvm_x86_ops.flush_remote_tlbs_range;
#else
	return false;
#endif
}

static gfn_t kvm_mmu_page_get_gfn(struct kvm_mmu_page *sp, int index);

/* Flush the range of guest memory mapped by the given SPTE. */
static void kvm_flush_remote_tlbs_sptep(struct kvm *kvm, u64 *sptep)
{
	struct kvm_mmu_page *sp = sptep_to_sp(sptep);
	gfn_t gfn = kvm_mmu_page_get_gfn(sp, spte_index(sptep));

	kvm_flush_remote_tlbs_gfn(kvm, gfn, sp->role.level);
}

static void mark_mmio_spte(struct kvm_vcpu *vcpu, u64 *sptep, u64 gfn,
			   unsigned int access)
{
	u64 spte = make_mmio_spte(vcpu, gfn, access);

	trace_mark_mmio_spte(sptep, gfn, spte);
	mmu_spte_set(sptep, spte);
}

static gfn_t get_mmio_spte_gfn(u64 spte)
{
	u64 gpa = spte & shadow_nonpresent_or_rsvd_lower_gfn_mask;

	gpa |= (spte >> SHADOW_NONPRESENT_OR_RSVD_MASK_LEN)
	       & shadow_nonpresent_or_rsvd_mask;

	return gpa >> PAGE_SHIFT;
}

static unsigned get_mmio_spte_access(u64 spte)
{
	return spte & shadow_mmio_access_mask;
}

static bool check_mmio_spte(struct kvm_vcpu *vcpu, u64 spte)
{
	u64 kvm_gen, spte_gen, gen;

	gen = kvm_vcpu_memslots(vcpu)->generation;
	if (unlikely(gen & KVM_MEMSLOT_GEN_UPDATE_IN_PROGRESS))
		return false;

	kvm_gen = gen & MMIO_SPTE_GEN_MASK;
	spte_gen = get_mmio_spte_generation(spte);

	trace_check_mmio_spte(spte, kvm_gen, spte_gen);
	return likely(kvm_gen == spte_gen);
}

static int is_cpuid_PSE36(void)
{
	return 1;
}

#ifdef CONFIG_X86_64
static void __set_spte(u64 *sptep, u64 spte)
{
	KVM_MMU_WARN_ON(is_ept_ve_possible(spte));
	WRITE_ONCE(*sptep, spte);
}

static void __update_clear_spte_fast(u64 *sptep, u64 spte)
{
	KVM_MMU_WARN_ON(is_ept_ve_possible(spte));
	WRITE_ONCE(*sptep, spte);
}

static u64 __update_clear_spte_slow(u64 *sptep, u64 spte)
{
	KVM_MMU_WARN_ON(is_ept_ve_possible(spte));
	return xchg(sptep, spte);
}

static u64 __get_spte_lockless(u64 *sptep)
{
	return READ_ONCE(*sptep);
}
#else
union split_spte {
	struct {
		u32 spte_low;
		u32 spte_high;
	};
	u64 spte;
};

static void count_spte_clear(u64 *sptep, u64 spte)
{
	struct kvm_mmu_page *sp =  sptep_to_sp(sptep);

	if (is_shadow_present_pte(spte))
		return;

	/* Ensure the spte is completely set before we increase the count */
	smp_wmb();
	sp->clear_spte_count++;
}

static void __set_spte(u64 *sptep, u64 spte)
{
	union split_spte *ssptep, sspte;

	ssptep = (union split_spte *)sptep;
	sspte = (union split_spte)spte;

	ssptep->spte_high = sspte.spte_high;

	/*
	 * If we map the spte from nonpresent to present, We should store
	 * the high bits firstly, then set present bit, so cpu can not
	 * fetch this spte while we are setting the spte.
	 */
	smp_wmb();

	WRITE_ONCE(ssptep->spte_low, sspte.spte_low);
}

static void __update_clear_spte_fast(u64 *sptep, u64 spte)
{
	union split_spte *ssptep, sspte;

	ssptep = (union split_spte *)sptep;
	sspte = (union split_spte)spte;

	WRITE_ONCE(ssptep->spte_low, sspte.spte_low);

	/*
	 * If we map the spte from present to nonpresent, we should clear
	 * present bit firstly to avoid vcpu fetch the old high bits.
	 */
	smp_wmb();

	ssptep->spte_high = sspte.spte_high;
	count_spte_clear(sptep, spte);
}

static u64 __update_clear_spte_slow(u64 *sptep, u64 spte)
{
	union split_spte *ssptep, sspte, orig;

	ssptep = (union split_spte *)sptep;
	sspte = (union split_spte)spte;

	/* xchg acts as a barrier before the setting of the high bits */
	orig.spte_low = xchg(&ssptep->spte_low, sspte.spte_low);
	orig.spte_high = ssptep->spte_high;
	ssptep->spte_high = sspte.spte_high;
	count_spte_clear(sptep, spte);

	return orig.spte;
}

/*
 * The idea using the light way get the spte on x86_32 guest is from
 * gup_get_pte (mm/gup.c).
 *
 * An spte tlb flush may be pending, because they are coalesced and
 * we are running out of the MMU lock.  Therefore
 * we need to protect against in-progress updates of the spte.
 *
 * Reading the spte while an update is in progress may get the old value
 * for the high part of the spte.  The race is fine for a present->non-present
 * change (because the high part of the spte is ignored for non-present spte),
 * but for a present->present change we must reread the spte.
 *
 * All such changes are done in two steps (present->non-present and
 * non-present->present), hence it is enough to count the number of
 * present->non-present updates: if it changed while reading the spte,
 * we might have hit the race.  This is done using clear_spte_count.
 */
static u64 __get_spte_lockless(u64 *sptep)
{
	struct kvm_mmu_page *sp =  sptep_to_sp(sptep);
	union split_spte spte, *orig = (union split_spte *)sptep;
	int count;

retry:
	count = sp->clear_spte_count;
	smp_rmb();

	spte.spte_low = orig->spte_low;
	smp_rmb();

	spte.spte_high = orig->spte_high;
	smp_rmb();

	if (unlikely(spte.spte_low != orig->spte_low ||
	      count != sp->clear_spte_count))
		goto retry;

	return spte.spte;
}
#endif

/* Rules for using mmu_spte_set:
 * Set the sptep from nonpresent to present.
 * Note: the sptep being assigned *must* be either not present
 * or in a state where the hardware will not attempt to update
 * the spte.
 */
static void mmu_spte_set(u64 *sptep, u64 new_spte)
{
	WARN_ON_ONCE(is_shadow_present_pte(*sptep));
	__set_spte(sptep, new_spte);
}

/*
 * Update the SPTE (excluding the PFN), but do not track changes in its
 * accessed/dirty status.
 */
static u64 mmu_spte_update_no_track(u64 *sptep, u64 new_spte)
{
	u64 old_spte = *sptep;

	WARN_ON_ONCE(!is_shadow_present_pte(new_spte));
	check_spte_writable_invariants(new_spte);

	if (!is_shadow_present_pte(old_spte)) {
		mmu_spte_set(sptep, new_spte);
		return old_spte;
	}

	if (!spte_has_volatile_bits(old_spte))
		__update_clear_spte_fast(sptep, new_spte);
	else
		old_spte = __update_clear_spte_slow(sptep, new_spte);

	WARN_ON_ONCE(spte_to_pfn(old_spte) != spte_to_pfn(new_spte));

	return old_spte;
}

/* Rules for using mmu_spte_update:
 * Update the state bits, it means the mapped pfn is not changed.
 *
 * Whenever an MMU-writable SPTE is overwritten with a read-only SPTE, remote
 * TLBs must be flushed. Otherwise rmap_write_protect will find a read-only
 * spte, even though the writable spte might be cached on a CPU's TLB.
 *
 * Returns true if the TLB needs to be flushed
 */
static bool mmu_spte_update(u64 *sptep, u64 new_spte)
{
	bool flush = false;
	u64 old_spte = mmu_spte_update_no_track(sptep, new_spte);

	if (!is_shadow_present_pte(old_spte))
		return false;

	/*
	 * For the spte updated out of mmu-lock is safe, since
	 * we always atomically update it, see the comments in
	 * spte_has_volatile_bits().
	 */
	if (is_mmu_writable_spte(old_spte) &&
	      !is_writable_pte(new_spte))
		flush = true;

	/*
	 * Flush TLB when accessed/dirty states are changed in the page tables,
	 * to guarantee consistency between TLB and page tables.
	 */

	if (is_accessed_spte(old_spte) && !is_accessed_spte(new_spte)) {
		flush = true;
		kvm_set_pfn_accessed(spte_to_pfn(old_spte));
	}

	if (is_dirty_spte(old_spte) && !is_dirty_spte(new_spte)) {
		flush = true;
		kvm_set_pfn_dirty(spte_to_pfn(old_spte));
	}

	return flush;
}

/*
 * Rules for using mmu_spte_clear_track_bits:
 * It sets the sptep from present to nonpresent, and track the
 * state bits, it is used to clear the last level sptep.
 * Returns the old PTE.
 */
static u64 mmu_spte_clear_track_bits(struct kvm *kvm, u64 *sptep)
{
	kvm_pfn_t pfn;
	u64 old_spte = *sptep;
	int level = sptep_to_sp(sptep)->role.level;
	struct page *page;

	if (!is_shadow_present_pte(old_spte) ||
	    !spte_has_volatile_bits(old_spte))
		__update_clear_spte_fast(sptep, SHADOW_NONPRESENT_VALUE);
	else
		old_spte = __update_clear_spte_slow(sptep, SHADOW_NONPRESENT_VALUE);

	if (!is_shadow_present_pte(old_spte))
		return old_spte;

	kvm_update_page_stats(kvm, level, -1);

	pfn = spte_to_pfn(old_spte);

	/*
	 * KVM doesn't hold a reference to any pages mapped into the guest, and
	 * instead uses the mmu_notifier to ensure that KVM unmaps any pages
	 * before they are reclaimed.  Sanity check that, if the pfn is backed
	 * by a refcounted page, the refcount is elevated.
	 */
	page = kvm_pfn_to_refcounted_page(pfn);
	WARN_ON_ONCE(page && !page_count(page));

	if (is_accessed_spte(old_spte))
		kvm_set_pfn_accessed(pfn);

	if (is_dirty_spte(old_spte))
		kvm_set_pfn_dirty(pfn);

	return old_spte;
}

/*
 * Rules for using mmu_spte_clear_no_track:
 * Directly clear spte without caring the state bits of sptep,
 * it is used to set the upper level spte.
 */
static void mmu_spte_clear_no_track(u64 *sptep)
{
	__update_clear_spte_fast(sptep, SHADOW_NONPRESENT_VALUE);
}

static u64 mmu_spte_get_lockless(u64 *sptep)
{
	return __get_spte_lockless(sptep);
}

/* Returns the Accessed status of the PTE and resets it at the same time. */
static bool mmu_spte_age(u64 *sptep)
{
	u64 spte = mmu_spte_get_lockless(sptep);

	if (!is_accessed_spte(spte))
		return false;

	if (spte_ad_enabled(spte)) {
		clear_bit((ffs(shadow_accessed_mask) - 1),
			  (unsigned long *)sptep);
	} else {
		/*
		 * Capture the dirty status of the page, so that it doesn't get
		 * lost when the SPTE is marked for access tracking.
		 */
		if (is_writable_pte(spte))
			kvm_set_pfn_dirty(spte_to_pfn(spte));

		spte = mark_spte_for_access_track(spte);
		mmu_spte_update_no_track(sptep, spte);
	}

	return true;
}

static inline bool is_tdp_mmu_active(struct kvm_vcpu *vcpu)
{
	return tdp_mmu_enabled && vcpu->arch.mmu->root_role.direct;
}

static void walk_shadow_page_lockless_begin(struct kvm_vcpu *vcpu)
{
	if (is_tdp_mmu_active(vcpu)) {
		kvm_tdp_mmu_walk_lockless_begin();
	} else {
		/*
		 * Prevent page table teardown by making any free-er wait during
		 * kvm_flush_remote_tlbs() IPI to all active vcpus.
		 */
		local_irq_disable();

		/*
		 * Make sure a following spte read is not reordered ahead of the write
		 * to vcpu->mode.
		 */
		smp_store_mb(vcpu->mode, READING_SHADOW_PAGE_TABLES);
	}
}

static void walk_shadow_page_lockless_end(struct kvm_vcpu *vcpu)
{
	if (is_tdp_mmu_active(vcpu)) {
		kvm_tdp_mmu_walk_lockless_end();
	} else {
		/*
		 * Make sure the write to vcpu->mode is not reordered in front of
		 * reads to sptes.  If it does, kvm_mmu_commit_zap_page() can see us
		 * OUTSIDE_GUEST_MODE and proceed to free the shadow page table.
		 */
		smp_store_release(&vcpu->mode, OUTSIDE_GUEST_MODE);
		local_irq_enable();
	}
}

static int mmu_topup_memory_caches(struct kvm_vcpu *vcpu, bool maybe_indirect)
{
	int r;

	/* 1 rmap, 1 parent PTE per level, and the prefetched rmaps. */
	r = kvm_mmu_topup_memory_cache(&vcpu->arch.mmu_pte_list_desc_cache,
				       1 + PT64_ROOT_MAX_LEVEL + PTE_PREFETCH_NUM);
	if (r)
		return r;
	r = kvm_mmu_topup_memory_cache(&vcpu->arch.mmu_shadow_page_cache,
				       PT64_ROOT_MAX_LEVEL);
	if (r)
		return r;
	if (maybe_indirect) {
		r = kvm_mmu_topup_memory_cache(&vcpu->arch.mmu_shadowed_info_cache,
					       PT64_ROOT_MAX_LEVEL);
		if (r)
			return r;
	}
	return kvm_mmu_topup_memory_cache(&vcpu->arch.mmu_page_header_cache,
					  PT64_ROOT_MAX_LEVEL);
}

static void mmu_free_memory_caches(struct kvm_vcpu *vcpu)
{
	kvm_mmu_free_memory_cache(&vcpu->arch.mmu_pte_list_desc_cache);
	kvm_mmu_free_memory_cache(&vcpu->arch.mmu_shadow_page_cache);
	kvm_mmu_free_memory_cache(&vcpu->arch.mmu_shadowed_info_cache);
	kvm_mmu_free_memory_cache(&vcpu->arch.mmu_page_header_cache);
}

static void mmu_free_pte_list_desc(struct pte_list_desc *pte_list_desc)
{
	kmem_cache_free(pte_list_desc_cache, pte_list_desc);
}

static bool sp_has_gptes(struct kvm_mmu_page *sp);

static gfn_t kvm_mmu_page_get_gfn(struct kvm_mmu_page *sp, int index)
{
	if (sp->role.passthrough)
		return sp->gfn;

	if (sp->shadowed_translation)
		return sp->shadowed_translation[index] >> PAGE_SHIFT;

	return sp->gfn + (index << ((sp->role.level - 1) * SPTE_LEVEL_BITS));
}

/*
 * For leaf SPTEs, fetch the *guest* access permissions being shadowed. Note
 * that the SPTE itself may have a more constrained access permissions that
 * what the guest enforces. For example, a guest may create an executable
 * huge PTE but KVM may disallow execution to mitigate iTLB multihit.
 */
static u32 kvm_mmu_page_get_access(struct kvm_mmu_page *sp, int index)
{
	if (sp->shadowed_translation)
		return sp->shadowed_translation[index] & ACC_ALL;

	/*
	 * For direct MMUs (e.g. TDP or non-paging guests) or passthrough SPs,
	 * KVM is not shadowing any guest page tables, so the "guest access
	 * permissions" are just ACC_ALL.
	 *
	 * For direct SPs in indirect MMUs (shadow paging), i.e. when KVM
	 * is shadowing a guest huge page with small pages, the guest access
	 * permissions being shadowed are the access permissions of the huge
	 * page.
	 *
	 * In both cases, sp->role.access contains the correct access bits.
	 */
	return sp->role.access;
}

static void kvm_mmu_page_set_translation(struct kvm_mmu_page *sp, int index,
					 gfn_t gfn, unsigned int access)
{
	if (sp->shadowed_translation) {
		sp->shadowed_translation[index] = (gfn << PAGE_SHIFT) | access;
		return;
	}

	WARN_ONCE(access != kvm_mmu_page_get_access(sp, index),
	          "access mismatch under %s page %llx (expected %u, got %u)\n",
	          sp->role.passthrough ? "passthrough" : "direct",
	          sp->gfn, kvm_mmu_page_get_access(sp, index), access);

	WARN_ONCE(gfn != kvm_mmu_page_get_gfn(sp, index),
	          "gfn mismatch under %s page %llx (expected %llx, got %llx)\n",
	          sp->role.passthrough ? "passthrough" : "direct",
	          sp->gfn, kvm_mmu_page_get_gfn(sp, index), gfn);
}

static void kvm_mmu_page_set_access(struct kvm_mmu_page *sp, int index,
				    unsigned int access)
{
	gfn_t gfn = kvm_mmu_page_get_gfn(sp, index);

	kvm_mmu_page_set_translation(sp, index, gfn, access);
}

/*
 * Return the pointer to the large page information for a given gfn,
 * handling slots that are not large page aligned.
 */
static struct kvm_lpage_info *lpage_info_slot(gfn_t gfn,
		const struct kvm_memory_slot *slot, int level)
{
	unsigned long idx;

	idx = gfn_to_index(gfn, slot->base_gfn, level);
	return &slot->arch.lpage_info[level - 2][idx];
}

/*
 * The most significant bit in disallow_lpage tracks whether or not memory
 * attributes are mixed, i.e. not identical for all gfns at the current level.
 * The lower order bits are used to refcount other cases where a hugepage is
 * disallowed, e.g. if KVM has shadow a page table at the gfn.
 */
#define KVM_LPAGE_MIXED_FLAG	BIT(31)

static void update_gfn_disallow_lpage_count(const struct kvm_memory_slot *slot,
					    gfn_t gfn, int count)
{
	struct kvm_lpage_info *linfo;
	int old, i;

	for (i = PG_LEVEL_2M; i <= KVM_MAX_HUGEPAGE_LEVEL; ++i) {
		linfo = lpage_info_slot(gfn, slot, i);

		old = linfo->disallow_lpage;
		linfo->disallow_lpage += count;
		WARN_ON_ONCE((old ^ linfo->disallow_lpage) & KVM_LPAGE_MIXED_FLAG);
	}
}

void kvm_mmu_gfn_disallow_lpage(const struct kvm_memory_slot *slot, gfn_t gfn)
{
	update_gfn_disallow_lpage_count(slot, gfn, 1);
}

void kvm_mmu_gfn_allow_lpage(const struct kvm_memory_slot *slot, gfn_t gfn)
{
	update_gfn_disallow_lpage_count(slot, gfn, -1);
}

static void account_shadowed(struct kvm *kvm, struct kvm_mmu_page *sp)
{
	struct kvm_memslots *slots;
	struct kvm_memory_slot *slot;
	gfn_t gfn;

	kvm->arch.indirect_shadow_pages++;
	/*
	 * Ensure indirect_shadow_pages is elevated prior to re-reading guest
	 * child PTEs in FNAME(gpte_changed), i.e. guarantee either in-flight
	 * emulated writes are visible before re-reading guest PTEs, or that
	 * an emulated write will see the elevated count and acquire mmu_lock
	 * to update SPTEs.  Pairs with the smp_mb() in kvm_mmu_track_write().
	 */
	smp_mb();

	gfn = sp->gfn;
	slots = kvm_memslots_for_spte_role(kvm, sp->role);
	slot = __gfn_to_memslot(slots, gfn);

	/* the non-leaf shadow pages are keeping readonly. */
	if (sp->role.level > PG_LEVEL_4K)
		return __kvm_write_track_add_gfn(kvm, slot, gfn);

	kvm_mmu_gfn_disallow_lpage(slot, gfn);

	if (kvm_mmu_slot_gfn_write_protect(kvm, slot, gfn, PG_LEVEL_4K))
		kvm_flush_remote_tlbs_gfn(kvm, gfn, PG_LEVEL_4K);
}

void track_possible_nx_huge_page(struct kvm *kvm, struct kvm_mmu_page *sp)
{
	/*
	 * If it's possible to replace the shadow page with an NX huge page,
	 * i.e. if the shadow page is the only thing currently preventing KVM
	 * from using a huge page, add the shadow page to the list of "to be
	 * zapped for NX recovery" pages.  Note, the shadow page can already be
	 * on the list if KVM is reusing an existing shadow page, i.e. if KVM
	 * links a shadow page at multiple points.
	 */
	if (!list_empty(&sp->possible_nx_huge_page_link))
		return;

	++kvm->stat.nx_lpage_splits;
	list_add_tail(&sp->possible_nx_huge_page_link,
		      &kvm->arch.possible_nx_huge_pages);
}

static void account_nx_huge_page(struct kvm *kvm, struct kvm_mmu_page *sp,
				 bool nx_huge_page_possible)
{
	sp->nx_huge_page_disallowed = true;

	if (nx_huge_page_possible)
		track_possible_nx_huge_page(kvm, sp);
}

static void unaccount_shadowed(struct kvm *kvm, struct kvm_mmu_page *sp)
{
	struct kvm_memslots *slots;
	struct kvm_memory_slot *slot;
	gfn_t gfn;

	kvm->arch.indirect_shadow_pages--;
	gfn = sp->gfn;
	slots = kvm_memslots_for_spte_role(kvm, sp->role);
	slot = __gfn_to_memslot(slots, gfn);
	if (sp->role.level > PG_LEVEL_4K)
		return __kvm_write_track_remove_gfn(kvm, slot, gfn);

	kvm_mmu_gfn_allow_lpage(slot, gfn);
}

void untrack_possible_nx_huge_page(struct kvm *kvm, struct kvm_mmu_page *sp)
{
	if (list_empty(&sp->possible_nx_huge_page_link))
		return;

	--kvm->stat.nx_lpage_splits;
	list_del_init(&sp->possible_nx_huge_page_link);
}

static void unaccount_nx_huge_page(struct kvm *kvm, struct kvm_mmu_page *sp)
{
	sp->nx_huge_page_disallowed = false;

	untrack_possible_nx_huge_page(kvm, sp);
}

static struct kvm_memory_slot *gfn_to_memslot_dirty_bitmap(struct kvm_vcpu *vcpu,
							   gfn_t gfn,
							   bool no_dirty_log)
{
	struct kvm_memory_slot *slot;

	slot = kvm_vcpu_gfn_to_memslot(vcpu, gfn);
	if (!slot || slot->flags & KVM_MEMSLOT_INVALID)
		return NULL;
	if (no_dirty_log && kvm_slot_dirty_track_enabled(slot))
		return NULL;

	return slot;
}

/*
 * About rmap_head encoding:
 *
 * If the bit zero of rmap_head->val is clear, then it points to the only spte
 * in this rmap chain. Otherwise, (rmap_head->val & ~1) points to a struct
 * pte_list_desc containing more mappings.
 */

/*
 * Returns the number of pointers in the rmap chain, not counting the new one.
 */
static int pte_list_add(struct kvm_mmu_memory_cache *cache, u64 *spte,
			struct kvm_rmap_head *rmap_head)
{
	struct pte_list_desc *desc;
	int count = 0;

	if (!rmap_head->val) {
		rmap_head->val = (unsigned long)spte;
	} else if (!(rmap_head->val & 1)) {
		desc = kvm_mmu_memory_cache_alloc(cache);
		desc->sptes[0] = (u64 *)rmap_head->val;
		desc->sptes[1] = spte;
		desc->spte_count = 2;
		desc->tail_count = 0;
		rmap_head->val = (unsigned long)desc | 1;
		++count;
	} else {
		desc = (struct pte_list_desc *)(rmap_head->val & ~1ul);
		count = desc->tail_count + desc->spte_count;

		/*
		 * If the previous head is full, allocate a new head descriptor
		 * as tail descriptors are always kept full.
		 */
		if (desc->spte_count == PTE_LIST_EXT) {
			desc = kvm_mmu_memory_cache_alloc(cache);
			desc->more = (struct pte_list_desc *)(rmap_head->val & ~1ul);
			desc->spte_count = 0;
			desc->tail_count = count;
			rmap_head->val = (unsigned long)desc | 1;
		}
		desc->sptes[desc->spte_count++] = spte;
	}
	return count;
}

static void pte_list_desc_remove_entry(struct kvm *kvm,
				       struct kvm_rmap_head *rmap_head,
				       struct pte_list_desc *desc, int i)
{
	struct pte_list_desc *head_desc = (struct pte_list_desc *)(rmap_head->val & ~1ul);
	int j = head_desc->spte_count - 1;

	/*
	 * The head descriptor should never be empty.  A new head is added only
	 * when adding an entry and the previous head is full, and heads are
	 * removed (this flow) when they become empty.
	 */
	KVM_BUG_ON_DATA_CORRUPTION(j < 0, kvm);

	/*
	 * Replace the to-be-freed SPTE with the last valid entry from the head
	 * descriptor to ensure that tail descriptors are full at all times.
	 * Note, this also means that tail_count is stable for each descriptor.
	 */
	desc->sptes[i] = head_desc->sptes[j];
	head_desc->sptes[j] = NULL;
	head_desc->spte_count--;
	if (head_desc->spte_count)
		return;

	/*
	 * The head descriptor is empty.  If there are no tail descriptors,
	 * nullify the rmap head to mark the list as empty, else point the rmap
	 * head at the next descriptor, i.e. the new head.
	 */
	if (!head_desc->more)
		rmap_head->val = 0;
	else
		rmap_head->val = (unsigned long)head_desc->more | 1;
	mmu_free_pte_list_desc(head_desc);
}

static void pte_list_remove(struct kvm *kvm, u64 *spte,
			    struct kvm_rmap_head *rmap_head)
{
	struct pte_list_desc *desc;
	int i;

	if (KVM_BUG_ON_DATA_CORRUPTION(!rmap_head->val, kvm))
		return;

	if (!(rmap_head->val & 1)) {
		if (KVM_BUG_ON_DATA_CORRUPTION((u64 *)rmap_head->val != spte, kvm))
			return;

		rmap_head->val = 0;
	} else {
		desc = (struct pte_list_desc *)(rmap_head->val & ~1ul);
		while (desc) {
			for (i = 0; i < desc->spte_count; ++i) {
				if (desc->sptes[i] == spte) {
					pte_list_desc_remove_entry(kvm, rmap_head,
								   desc, i);
					return;
				}
			}
			desc = desc->more;
		}

		KVM_BUG_ON_DATA_CORRUPTION(true, kvm);
	}
}

static void kvm_zap_one_rmap_spte(struct kvm *kvm,
				  struct kvm_rmap_head *rmap_head, u64 *sptep)
{
	mmu_spte_clear_track_bits(kvm, sptep);
	pte_list_remove(kvm, sptep, rmap_head);
}

/* Return true if at least one SPTE was zapped, false otherwise */
static bool kvm_zap_all_rmap_sptes(struct kvm *kvm,
				   struct kvm_rmap_head *rmap_head)
{
	struct pte_list_desc *desc, *next;
	int i;

	if (!rmap_head->val)
		return false;

	if (!(rmap_head->val & 1)) {
		mmu_spte_clear_track_bits(kvm, (u64 *)rmap_head->val);
		goto out;
	}

	desc = (struct pte_list_desc *)(rmap_head->val & ~1ul);

	for (; desc; desc = next) {
		for (i = 0; i < desc->spte_count; i++)
			mmu_spte_clear_track_bits(kvm, desc->sptes[i]);
		next = desc->more;
		mmu_free_pte_list_desc(desc);
	}
out:
	/* rmap_head is meaningless now, remember to reset it */
	rmap_head->val = 0;
	return true;
}

unsigned int pte_list_count(struct kvm_rmap_head *rmap_head)
{
	struct pte_list_desc *desc;

	if (!rmap_head->val)
		return 0;
	else if (!(rmap_head->val & 1))
		return 1;

	desc = (struct pte_list_desc *)(rmap_head->val & ~1ul);
	return desc->tail_count + desc->spte_count;
}

static struct kvm_rmap_head *gfn_to_rmap(gfn_t gfn, int level,
					 const struct kvm_memory_slot *slot)
{
	unsigned long idx;

	idx = gfn_to_index(gfn, slot->base_gfn, level);
	return &slot->arch.rmap[level - PG_LEVEL_4K][idx];
}

static void rmap_remove(struct kvm *kvm, u64 *spte)
{
	struct kvm_memslots *slots;
	struct kvm_memory_slot *slot;
	struct kvm_mmu_page *sp;
	gfn_t gfn;
	struct kvm_rmap_head *rmap_head;

	sp = sptep_to_sp(spte);
	gfn = kvm_mmu_page_get_gfn(sp, spte_index(spte));

	/*
	 * Unlike rmap_add, rmap_remove does not run in the context of a vCPU
	 * so we have to determine which memslots to use based on context
	 * information in sp->role.
	 */
	slots = kvm_memslots_for_spte_role(kvm, sp->role);

	slot = __gfn_to_memslot(slots, gfn);
	rmap_head = gfn_to_rmap(gfn, sp->role.level, slot);

	pte_list_remove(kvm, spte, rmap_head);
}

/*
 * Used by the following functions to iterate through the sptes linked by a
 * rmap.  All fields are private and not assumed to be used outside.
 */
struct rmap_iterator {
	/* private fields */
	struct pte_list_desc *desc;	/* holds the sptep if not NULL */
	int pos;			/* index of the sptep */
};

/*
 * Iteration must be started by this function.  This should also be used after
 * removing/dropping sptes from the rmap link because in such cases the
 * information in the iterator may not be valid.
 *
 * Returns sptep if found, NULL otherwise.
 */
static u64 *rmap_get_first(struct kvm_rmap_head *rmap_head,
			   struct rmap_iterator *iter)
{
	u64 *sptep;

	if (!rmap_head->val)
		return NULL;

	if (!(rmap_head->val & 1)) {
		iter->desc = NULL;
		sptep = (u64 *)rmap_head->val;
		goto out;
	}

	iter->desc = (struct pte_list_desc *)(rmap_head->val & ~1ul);
	iter->pos = 0;
	sptep = iter->desc->sptes[iter->pos];
out:
	BUG_ON(!is_shadow_present_pte(*sptep));
	return sptep;
}

/*
 * Must be used with a valid iterator: e.g. after rmap_get_first().
 *
 * Returns sptep if found, NULL otherwise.
 */
static u64 *rmap_get_next(struct rmap_iterator *iter)
{
	u64 *sptep;

	if (iter->desc) {
		if (iter->pos < PTE_LIST_EXT - 1) {
			++iter->pos;
			sptep = iter->desc->sptes[iter->pos];
			if (sptep)
				goto out;
		}

		iter->desc = iter->desc->more;

		if (iter->desc) {
			iter->pos = 0;
			/* desc->sptes[0] cannot be NULL */
			sptep = iter->desc->sptes[iter->pos];
			goto out;
		}
	}

	return NULL;
out:
	BUG_ON(!is_shadow_present_pte(*sptep));
	return sptep;
}

#define for_each_rmap_spte(_rmap_head_, _iter_, _spte_)			\
	for (_spte_ = rmap_get_first(_rmap_head_, _iter_);		\
	     _spte_; _spte_ = rmap_get_next(_iter_))

static void drop_spte(struct kvm *kvm, u64 *sptep)
{
	u64 old_spte = mmu_spte_clear_track_bits(kvm, sptep);

	if (is_shadow_present_pte(old_spte))
		rmap_remove(kvm, sptep);
}

static void drop_large_spte(struct kvm *kvm, u64 *sptep, bool flush)
{
	struct kvm_mmu_page *sp;

	sp = sptep_to_sp(sptep);
	WARN_ON_ONCE(sp->role.level == PG_LEVEL_4K);

	drop_spte(kvm, sptep);

	if (flush)
		kvm_flush_remote_tlbs_sptep(kvm, sptep);
}

/*
 * Write-protect on the specified @sptep, @pt_protect indicates whether
 * spte write-protection is caused by protecting shadow page table.
 *
 * Note: write protection is difference between dirty logging and spte
 * protection:
 * - for dirty logging, the spte can be set to writable at anytime if
 *   its dirty bitmap is properly set.
 * - for spte protection, the spte can be writable only after unsync-ing
 *   shadow page.
 *
 * Return true if tlb need be flushed.
 */
static bool spte_write_protect(u64 *sptep, bool pt_protect)
{
	u64 spte = *sptep;

	if (!is_writable_pte(spte) &&
	    !(pt_protect && is_mmu_writable_spte(spte)))
		return false;

	if (pt_protect)
		spte &= ~shadow_mmu_writable_mask;
	spte = spte & ~PT_WRITABLE_MASK;

	return mmu_spte_update(sptep, spte);
}

static bool rmap_write_protect(struct kvm_rmap_head *rmap_head,
			       bool pt_protect)
{
	u64 *sptep;
	struct rmap_iterator iter;
	bool flush = false;

	for_each_rmap_spte(rmap_head, &iter, sptep)
		flush |= spte_write_protect(sptep, pt_protect);

	return flush;
}

static bool spte_clear_dirty(u64 *sptep)
{
	u64 spte = *sptep;

	KVM_MMU_WARN_ON(!spte_ad_enabled(spte));
	spte &= ~shadow_dirty_mask;
	return mmu_spte_update(sptep, spte);
}

static bool spte_wrprot_for_clear_dirty(u64 *sptep)
{
	bool was_writable = test_and_clear_bit(PT_WRITABLE_SHIFT,
					       (unsigned long *)sptep);
	if (was_writable && !spte_ad_enabled(*sptep))
		kvm_set_pfn_dirty(spte_to_pfn(*sptep));

	return was_writable;
}

/*
 * Gets the GFN ready for another round of dirty logging by clearing the
 *	- D bit on ad-enabled SPTEs, and
 *	- W bit on ad-disabled SPTEs.
 * Returns true iff any D or W bits were cleared.
 */
static bool __rmap_clear_dirty(struct kvm *kvm, struct kvm_rmap_head *rmap_head,
			       const struct kvm_memory_slot *slot)
{
	u64 *sptep;
	struct rmap_iterator iter;
	bool flush = false;

	for_each_rmap_spte(rmap_head, &iter, sptep)
		if (spte_ad_need_write_protect(*sptep))
			flush |= spte_wrprot_for_clear_dirty(sptep);
		else
			flush |= spte_clear_dirty(sptep);

	return flush;
}

/**
 * kvm_mmu_write_protect_pt_masked - write protect selected PT level pages
 * @kvm: kvm instance
 * @slot: slot to protect
 * @gfn_offset: start of the BITS_PER_LONG pages we care about
 * @mask: indicates which pages we should protect
 *
 * Used when we do not need to care about huge page mappings.
 */
static void kvm_mmu_write_protect_pt_masked(struct kvm *kvm,
				     struct kvm_memory_slot *slot,
				     gfn_t gfn_offset, unsigned long mask)
{
	struct kvm_rmap_head *rmap_head;

	if (tdp_mmu_enabled)
		kvm_tdp_mmu_clear_dirty_pt_masked(kvm, slot,
				slot->base_gfn + gfn_offset, mask, true);

	if (!kvm_memslots_have_rmaps(kvm))
		return;

	while (mask) {
		rmap_head = gfn_to_rmap(slot->base_gfn + gfn_offset + __ffs(mask),
					PG_LEVEL_4K, slot);
		rmap_write_protect(rmap_head, false);

		/* clear the first set bit */
		mask &= mask - 1;
	}
}

/**
 * kvm_mmu_clear_dirty_pt_masked - clear MMU D-bit for PT level pages, or write
 * protect the page if the D-bit isn't supported.
 * @kvm: kvm instance
 * @slot: slot to clear D-bit
 * @gfn_offset: start of the BITS_PER_LONG pages we care about
 * @mask: indicates which pages we should clear D-bit
 *
 * Used for PML to re-log the dirty GPAs after userspace querying dirty_bitmap.
 */
static void kvm_mmu_clear_dirty_pt_masked(struct kvm *kvm,
					 struct kvm_memory_slot *slot,
					 gfn_t gfn_offset, unsigned long mask)
{
	struct kvm_rmap_head *rmap_head;

	if (tdp_mmu_enabled)
		kvm_tdp_mmu_clear_dirty_pt_masked(kvm, slot,
				slot->base_gfn + gfn_offset, mask, false);

	if (!kvm_memslots_have_rmaps(kvm))
		return;

	while (mask) {
		rmap_head = gfn_to_rmap(slot->base_gfn + gfn_offset + __ffs(mask),
					PG_LEVEL_4K, slot);
		__rmap_clear_dirty(kvm, rmap_head, slot);

		/* clear the first set bit */
		mask &= mask - 1;
	}
}

/**
 * kvm_arch_mmu_enable_log_dirty_pt_masked - enable dirty logging for selected
 * PT level pages.
 *
 * It calls kvm_mmu_write_protect_pt_masked to write protect selected pages to
 * enable dirty logging for them.
 *
 * We need to care about huge page mappings: e.g. during dirty logging we may
 * have such mappings.
 */
void kvm_arch_mmu_enable_log_dirty_pt_masked(struct kvm *kvm,
				struct kvm_memory_slot *slot,
				gfn_t gfn_offset, unsigned long mask)
{
	/*
	 * Huge pages are NOT write protected when we start dirty logging in
	 * initially-all-set mode; must write protect them here so that they
	 * are split to 4K on the first write.
	 *
	 * The gfn_offset is guaranteed to be aligned to 64, but the base_gfn
	 * of memslot has no such restriction, so the range can cross two large
	 * pages.
	 */
	if (kvm_dirty_log_manual_protect_and_init_set(kvm)) {
		gfn_t start = slot->base_gfn + gfn_offset + __ffs(mask);
		gfn_t end = slot->base_gfn + gfn_offset + __fls(mask);

		if (READ_ONCE(eager_page_split))
			kvm_mmu_try_split_huge_pages(kvm, slot, start, end + 1, PG_LEVEL_4K);

		kvm_mmu_slot_gfn_write_protect(kvm, slot, start, PG_LEVEL_2M);

		/* Cross two large pages? */
		if (ALIGN(start << PAGE_SHIFT, PMD_SIZE) !=
		    ALIGN(end << PAGE_SHIFT, PMD_SIZE))
			kvm_mmu_slot_gfn_write_protect(kvm, slot, end,
						       PG_LEVEL_2M);
	}

	/* Now handle 4K PTEs.  */
	if (kvm_x86_ops.cpu_dirty_log_size)
		kvm_mmu_clear_dirty_pt_masked(kvm, slot, gfn_offset, mask);
	else
		kvm_mmu_write_protect_pt_masked(kvm, slot, gfn_offset, mask);
}

int kvm_cpu_dirty_log_size(void)
{
	return kvm_x86_ops.cpu_dirty_log_size;
}

bool kvm_mmu_slot_gfn_write_protect(struct kvm *kvm,
				    struct kvm_memory_slot *slot, u64 gfn,
				    int min_level)
{
	struct kvm_rmap_head *rmap_head;
	int i;
	bool write_protected = false;

	if (kvm_memslots_have_rmaps(kvm)) {
		for (i = min_level; i <= KVM_MAX_HUGEPAGE_LEVEL; ++i) {
			rmap_head = gfn_to_rmap(gfn, i, slot);
			write_protected |= rmap_write_protect(rmap_head, true);
		}
	}

	if (tdp_mmu_enabled)
		write_protected |=
			kvm_tdp_mmu_write_protect_gfn(kvm, slot, gfn, min_level);

	return write_protected;
}

static bool kvm_vcpu_write_protect_gfn(struct kvm_vcpu *vcpu, u64 gfn)
{
	struct kvm_memory_slot *slot;

	slot = kvm_vcpu_gfn_to_memslot(vcpu, gfn);
	return kvm_mmu_slot_gfn_write_protect(vcpu->kvm, slot, gfn, PG_LEVEL_4K);
}

static bool __kvm_zap_rmap(struct kvm *kvm, struct kvm_rmap_head *rmap_head,
			   const struct kvm_memory_slot *slot)
{
	return kvm_zap_all_rmap_sptes(kvm, rmap_head);
}

static bool kvm_zap_rmap(struct kvm *kvm, struct kvm_rmap_head *rmap_head,
			 struct kvm_memory_slot *slot, gfn_t gfn, int level)
{
	return __kvm_zap_rmap(kvm, rmap_head, slot);
}

struct slot_rmap_walk_iterator {
	/* input fields. */
	const struct kvm_memory_slot *slot;
	gfn_t start_gfn;
	gfn_t end_gfn;
	int start_level;
	int end_level;

	/* output fields. */
	gfn_t gfn;
	struct kvm_rmap_head *rmap;
	int level;

	/* private field. */
	struct kvm_rmap_head *end_rmap;
};

static void rmap_walk_init_level(struct slot_rmap_walk_iterator *iterator,
				 int level)
{
	iterator->level = level;
	iterator->gfn = iterator->start_gfn;
	iterator->rmap = gfn_to_rmap(iterator->gfn, level, iterator->slot);
	iterator->end_rmap = gfn_to_rmap(iterator->end_gfn, level, iterator->slot);
}

static void slot_rmap_walk_init(struct slot_rmap_walk_iterator *iterator,
				const struct kvm_memory_slot *slot,
				int start_level, int end_level,
				gfn_t start_gfn, gfn_t end_gfn)
{
	iterator->slot = slot;
	iterator->start_level = start_level;
	iterator->end_level = end_level;
	iterator->start_gfn = start_gfn;
	iterator->end_gfn = end_gfn;

	rmap_walk_init_level(iterator, iterator->start_level);
}

static bool slot_rmap_walk_okay(struct slot_rmap_walk_iterator *iterator)
{
	return !!iterator->rmap;
}

static void slot_rmap_walk_next(struct slot_rmap_walk_iterator *iterator)
{
	while (++iterator->rmap <= iterator->end_rmap) {
		iterator->gfn += (1UL << KVM_HPAGE_GFN_SHIFT(iterator->level));

		if (iterator->rmap->val)
			return;
	}

	if (++iterator->level > iterator->end_level) {
		iterator->rmap = NULL;
		return;
	}

	rmap_walk_init_level(iterator, iterator->level);
}

#define for_each_slot_rmap_range(_slot_, _start_level_, _end_level_,	\
	   _start_gfn, _end_gfn, _iter_)				\
	for (slot_rmap_walk_init(_iter_, _slot_, _start_level_,		\
				 _end_level_, _start_gfn, _end_gfn);	\
	     slot_rmap_walk_okay(_iter_);				\
	     slot_rmap_walk_next(_iter_))

typedef bool (*rmap_handler_t)(struct kvm *kvm, struct kvm_rmap_head *rmap_head,
			       struct kvm_memory_slot *slot, gfn_t gfn,
			       int level);

static __always_inline bool kvm_handle_gfn_range(struct kvm *kvm,
						 struct kvm_gfn_range *range,
						 rmap_handler_t handler)
{
	struct slot_rmap_walk_iterator iterator;
	bool ret = false;

	for_each_slot_rmap_range(range->slot, PG_LEVEL_4K, KVM_MAX_HUGEPAGE_LEVEL,
				 range->start, range->end - 1, &iterator)
		ret |= handler(kvm, iterator.rmap, range->slot, iterator.gfn,
			       iterator.level);

	return ret;
}

bool kvm_unmap_gfn_range(struct kvm *kvm, struct kvm_gfn_range *range)
{
	bool flush = false;

	if (kvm_memslots_have_rmaps(kvm))
		flush = kvm_handle_gfn_range(kvm, range, kvm_zap_rmap);

	if (tdp_mmu_enabled)
		flush = kvm_tdp_mmu_unmap_gfn_range(kvm, range, flush);

	if (kvm_x86_ops.set_apic_access_page_addr &&
	    range->slot->id == APIC_ACCESS_PAGE_PRIVATE_MEMSLOT)
		kvm_make_all_cpus_request(kvm, KVM_REQ_APIC_PAGE_RELOAD);

	return flush;
}

static bool kvm_age_rmap(struct kvm *kvm, struct kvm_rmap_head *rmap_head,
			 struct kvm_memory_slot *slot, gfn_t gfn, int level)
{
	u64 *sptep;
	struct rmap_iterator iter;
	int young = 0;

	for_each_rmap_spte(rmap_head, &iter, sptep)
		young |= mmu_spte_age(sptep);

	return young;
}

static bool kvm_test_age_rmap(struct kvm *kvm, struct kvm_rmap_head *rmap_head,
			      struct kvm_memory_slot *slot, gfn_t gfn, int level)
{
	u64 *sptep;
	struct rmap_iterator iter;

	for_each_rmap_spte(rmap_head, &iter, sptep)
		if (is_accessed_spte(*sptep))
			return true;
	return false;
}

#define RMAP_RECYCLE_THRESHOLD 1000

static void __rmap_add(struct kvm *kvm,
		       struct kvm_mmu_memory_cache *cache,
		       const struct kvm_memory_slot *slot,
		       u64 *spte, gfn_t gfn, unsigned int access)
{
	struct kvm_mmu_page *sp;
	struct kvm_rmap_head *rmap_head;
	int rmap_count;

	sp = sptep_to_sp(spte);
	kvm_mmu_page_set_translation(sp, spte_index(spte), gfn, access);
	kvm_update_page_stats(kvm, sp->role.level, 1);

	rmap_head = gfn_to_rmap(gfn, sp->role.level, slot);
	rmap_count = pte_list_add(cache, spte, rmap_head);

	if (rmap_count > kvm->stat.max_mmu_rmap_size)
		kvm->stat.max_mmu_rmap_size = rmap_count;
	if (rmap_count > RMAP_RECYCLE_THRESHOLD) {
		kvm_zap_all_rmap_sptes(kvm, rmap_head);
		kvm_flush_remote_tlbs_gfn(kvm, gfn, sp->role.level);
	}
}

static void rmap_add(struct kvm_vcpu *vcpu, const struct kvm_memory_slot *slot,
		     u64 *spte, gfn_t gfn, unsigned int access)
{
	struct kvm_mmu_memory_cache *cache = &vcpu->arch.mmu_pte_list_desc_cache;

	__rmap_add(vcpu->kvm, cache, slot, spte, gfn, access);
}

bool kvm_age_gfn(struct kvm *kvm, struct kvm_gfn_range *range)
{
	bool young = false;

	if (kvm_memslots_have_rmaps(kvm))
		young = kvm_handle_gfn_range(kvm, range, kvm_age_rmap);

	if (tdp_mmu_enabled)
		young |= kvm_tdp_mmu_age_gfn_range(kvm, range);

	return young;
}

bool kvm_test_age_gfn(struct kvm *kvm, struct kvm_gfn_range *range)
{
	bool young = false;

	if (kvm_memslots_have_rmaps(kvm))
		young = kvm_handle_gfn_range(kvm, range, kvm_test_age_rmap);

	if (tdp_mmu_enabled)
		young |= kvm_tdp_mmu_test_age_gfn(kvm, range);

	return young;
}

static void kvm_mmu_check_sptes_at_free(struct kvm_mmu_page *sp)
{
#ifdef CONFIG_KVM_PROVE_MMU
	int i;

	for (i = 0; i < SPTE_ENT_PER_PAGE; i++) {
		if (KVM_MMU_WARN_ON(is_shadow_present_pte(sp->spt[i])))
			pr_err_ratelimited("SPTE %llx (@ %p) for gfn %llx shadow-present at free",
					   sp->spt[i], &sp->spt[i],
					   kvm_mmu_page_get_gfn(sp, i));
	}
#endif
}

/*
 * This value is the sum of all of the kvm instances's
 * kvm->arch.n_used_mmu_pages values.  We need a global,
 * aggregate version in order to make the slab shrinker
 * faster
 */
static inline void kvm_mod_used_mmu_pages(struct kvm *kvm, long nr)
{
	kvm->arch.n_used_mmu_pages += nr;
	percpu_counter_add(&kvm_total_used_mmu_pages, nr);
}

static void kvm_account_mmu_page(struct kvm *kvm, struct kvm_mmu_page *sp)
{
	kvm_mod_used_mmu_pages(kvm, +1);
	kvm_account_pgtable_pages((void *)sp->spt, +1);
}

static void kvm_unaccount_mmu_page(struct kvm *kvm, struct kvm_mmu_page *sp)
{
	kvm_mod_used_mmu_pages(kvm, -1);
	kvm_account_pgtable_pages((void *)sp->spt, -1);
}

static void kvm_mmu_free_shadow_page(struct kvm_mmu_page *sp)
{
	kvm_mmu_check_sptes_at_free(sp);

	hlist_del(&sp->hash_link);
	list_del(&sp->link);
	free_page((unsigned long)sp->spt);
	free_page((unsigned long)sp->shadowed_translation);
	kmem_cache_free(mmu_page_header_cache, sp);
}

static unsigned kvm_page_table_hashfn(gfn_t gfn)
{
	return hash_64(gfn, KVM_MMU_HASH_SHIFT);
}

static void mmu_page_add_parent_pte(struct kvm_mmu_memory_cache *cache,
				    struct kvm_mmu_page *sp, u64 *parent_pte)
{
	if (!parent_pte)
		return;

	pte_list_add(cache, parent_pte, &sp->parent_ptes);
}

static void mmu_page_remove_parent_pte(struct kvm *kvm, struct kvm_mmu_page *sp,
				       u64 *parent_pte)
{
	pte_list_remove(kvm, parent_pte, &sp->parent_ptes);
}

static void drop_parent_pte(struct kvm *kvm, struct kvm_mmu_page *sp,
			    u64 *parent_pte)
{
	mmu_page_remove_parent_pte(kvm, sp, parent_pte);
	mmu_spte_clear_no_track(parent_pte);
}

static void mark_unsync(u64 *spte);
static void kvm_mmu_mark_parents_unsync(struct kvm_mmu_page *sp)
{
	u64 *sptep;
	struct rmap_iterator iter;

	for_each_rmap_spte(&sp->parent_ptes, &iter, sptep) {
		mark_unsync(sptep);
	}
}

static void mark_unsync(u64 *spte)
{
	struct kvm_mmu_page *sp;

	sp = sptep_to_sp(spte);
	if (__test_and_set_bit(spte_index(spte), sp->unsync_child_bitmap))
		return;
	if (sp->unsync_children++)
		return;
	kvm_mmu_mark_parents_unsync(sp);
}

#define KVM_PAGE_ARRAY_NR 16

struct kvm_mmu_pages {
	struct mmu_page_and_offset {
		struct kvm_mmu_page *sp;
		unsigned int idx;
	} page[KVM_PAGE_ARRAY_NR];
	unsigned int nr;
};

static int mmu_pages_add(struct kvm_mmu_pages *pvec, struct kvm_mmu_page *sp,
			 int idx)
{
	int i;

	if (sp->unsync)
		for (i=0; i < pvec->nr; i++)
			if (pvec->page[i].sp == sp)
				return 0;

	pvec->page[pvec->nr].sp = sp;
	pvec->page[pvec->nr].idx = idx;
	pvec->nr++;
	return (pvec->nr == KVM_PAGE_ARRAY_NR);
}

static inline void clear_unsync_child_bit(struct kvm_mmu_page *sp, int idx)
{
	--sp->unsync_children;
	WARN_ON_ONCE((int)sp->unsync_children < 0);
	__clear_bit(idx, sp->unsync_child_bitmap);
}

static int __mmu_unsync_walk(struct kvm_mmu_page *sp,
			   struct kvm_mmu_pages *pvec)
{
	int i, ret, nr_unsync_leaf = 0;

	for_each_set_bit(i, sp->unsync_child_bitmap, 512) {
		struct kvm_mmu_page *child;
		u64 ent = sp->spt[i];

		if (!is_shadow_present_pte(ent) || is_large_pte(ent)) {
			clear_unsync_child_bit(sp, i);
			continue;
		}

		child = spte_to_child_sp(ent);

		if (child->unsync_children) {
			if (mmu_pages_add(pvec, child, i))
				return -ENOSPC;

			ret = __mmu_unsync_walk(child, pvec);
			if (!ret) {
				clear_unsync_child_bit(sp, i);
				continue;
			} else if (ret > 0) {
				nr_unsync_leaf += ret;
			} else
				return ret;
		} else if (child->unsync) {
			nr_unsync_leaf++;
			if (mmu_pages_add(pvec, child, i))
				return -ENOSPC;
		} else
			clear_unsync_child_bit(sp, i);
	}

	return nr_unsync_leaf;
}

#define INVALID_INDEX (-1)

static int mmu_unsync_walk(struct kvm_mmu_page *sp,
			   struct kvm_mmu_pages *pvec)
{
	pvec->nr = 0;
	if (!sp->unsync_children)
		return 0;

	mmu_pages_add(pvec, sp, INVALID_INDEX);
	return __mmu_unsync_walk(sp, pvec);
}

static void kvm_unlink_unsync_page(struct kvm *kvm, struct kvm_mmu_page *sp)
{
	WARN_ON_ONCE(!sp->unsync);
	trace_kvm_mmu_sync_page(sp);
	sp->unsync = 0;
	--kvm->stat.mmu_unsync;
}

static bool kvm_mmu_prepare_zap_page(struct kvm *kvm, struct kvm_mmu_page *sp,
				     struct list_head *invalid_list);
static void kvm_mmu_commit_zap_page(struct kvm *kvm,
				    struct list_head *invalid_list);

static bool sp_has_gptes(struct kvm_mmu_page *sp)
{
	if (sp->role.direct)
		return false;

	if (sp->role.passthrough)
		return false;

	return true;
}

#define for_each_valid_sp(_kvm, _sp, _list)				\
	hlist_for_each_entry(_sp, _list, hash_link)			\
		if (is_obsolete_sp((_kvm), (_sp))) {			\
		} else

#define for_each_gfn_valid_sp_with_gptes(_kvm, _sp, _gfn)		\
	for_each_valid_sp(_kvm, _sp,					\
	  &(_kvm)->arch.mmu_page_hash[kvm_page_table_hashfn(_gfn)])	\
		if ((_sp)->gfn != (_gfn) || !sp_has_gptes(_sp)) {} else

static bool kvm_sync_page_check(struct kvm_vcpu *vcpu, struct kvm_mmu_page *sp)
{
	union kvm_mmu_page_role root_role = vcpu->arch.mmu->root_role;

	/*
	 * Ignore various flags when verifying that it's safe to sync a shadow
	 * page using the current MMU context.
	 *
	 *  - level: not part of the overall MMU role and will never match as the MMU's
	 *           level tracks the root level
	 *  - access: updated based on the new guest PTE
	 *  - quadrant: not part of the overall MMU role (similar to level)
	 */
	const union kvm_mmu_page_role sync_role_ign = {
		.level = 0xf,
		.access = 0x7,
		.quadrant = 0x3,
		.passthrough = 0x1,
	};

	/*
	 * Direct pages can never be unsync, and KVM should never attempt to
	 * sync a shadow page for a different MMU context, e.g. if the role
	 * differs then the memslot lookup (SMM vs. non-SMM) will be bogus, the
	 * reserved bits checks will be wrong, etc...
	 */
	if (WARN_ON_ONCE(sp->role.direct || !vcpu->arch.mmu->sync_spte ||
			 (sp->role.word ^ root_role.word) & ~sync_role_ign.word))
		return false;

	return true;
}

static int kvm_sync_spte(struct kvm_vcpu *vcpu, struct kvm_mmu_page *sp, int i)
{
	/* sp->spt[i] has initial value of shadow page table allocation */
	if (sp->spt[i] == SHADOW_NONPRESENT_VALUE)
		return 0;

	return vcpu->arch.mmu->sync_spte(vcpu, sp, i);
}

static int __kvm_sync_page(struct kvm_vcpu *vcpu, struct kvm_mmu_page *sp)
{
	int flush = 0;
	int i;

	if (!kvm_sync_page_check(vcpu, sp))
		return -1;

	for (i = 0; i < SPTE_ENT_PER_PAGE; i++) {
		int ret = kvm_sync_spte(vcpu, sp, i);

		if (ret < -1)
			return -1;
		flush |= ret;
	}

	/*
	 * Note, any flush is purely for KVM's correctness, e.g. when dropping
	 * an existing SPTE or clearing W/A/D bits to ensure an mmu_notifier
	 * unmap or dirty logging event doesn't fail to flush.  The guest is
	 * responsible for flushing the TLB to ensure any changes in protection
	 * bits are recognized, i.e. until the guest flushes or page faults on
	 * a relevant address, KVM is architecturally allowed to let vCPUs use
	 * cached translations with the old protection bits.
	 */
	return flush;
}

static int kvm_sync_page(struct kvm_vcpu *vcpu, struct kvm_mmu_page *sp,
			 struct list_head *invalid_list)
{
	int ret = __kvm_sync_page(vcpu, sp);

	if (ret < 0)
		kvm_mmu_prepare_zap_page(vcpu->kvm, sp, invalid_list);
	return ret;
}

static bool kvm_mmu_remote_flush_or_zap(struct kvm *kvm,
					struct list_head *invalid_list,
					bool remote_flush)
{
	if (!remote_flush && list_empty(invalid_list))
		return false;

	if (!list_empty(invalid_list))
		kvm_mmu_commit_zap_page(kvm, invalid_list);
	else
		kvm_flush_remote_tlbs(kvm);
	return true;
}

static bool is_obsolete_sp(struct kvm *kvm, struct kvm_mmu_page *sp)
{
	if (sp->role.invalid)
		return true;

	/* TDP MMU pages do not use the MMU generation. */
	return !is_tdp_mmu_page(sp) &&
	       unlikely(sp->mmu_valid_gen != kvm->arch.mmu_valid_gen);
}

struct mmu_page_path {
	struct kvm_mmu_page *parent[PT64_ROOT_MAX_LEVEL];
	unsigned int idx[PT64_ROOT_MAX_LEVEL];
};

#define for_each_sp(pvec, sp, parents, i)			\
		for (i = mmu_pages_first(&pvec, &parents);	\
			i < pvec.nr && ({ sp = pvec.page[i].sp; 1;});	\
			i = mmu_pages_next(&pvec, &parents, i))

static int mmu_pages_next(struct kvm_mmu_pages *pvec,
			  struct mmu_page_path *parents,
			  int i)
{
	int n;

	for (n = i+1; n < pvec->nr; n++) {
		struct kvm_mmu_page *sp = pvec->page[n].sp;
		unsigned idx = pvec->page[n].idx;
		int level = sp->role.level;

		parents->idx[level-1] = idx;
		if (level == PG_LEVEL_4K)
			break;

		parents->parent[level-2] = sp;
	}

	return n;
}

static int mmu_pages_first(struct kvm_mmu_pages *pvec,
			   struct mmu_page_path *parents)
{
	struct kvm_mmu_page *sp;
	int level;

	if (pvec->nr == 0)
		return 0;

	WARN_ON_ONCE(pvec->page[0].idx != INVALID_INDEX);

	sp = pvec->page[0].sp;
	level = sp->role.level;
	WARN_ON_ONCE(level == PG_LEVEL_4K);

	parents->parent[level-2] = sp;

	/* Also set up a sentinel.  Further entries in pvec are all
	 * children of sp, so this element is never overwritten.
	 */
	parents->parent[level-1] = NULL;
	return mmu_pages_next(pvec, parents, 0);
}

static void mmu_pages_clear_parents(struct mmu_page_path *parents)
{
	struct kvm_mmu_page *sp;
	unsigned int level = 0;

	do {
		unsigned int idx = parents->idx[level];
		sp = parents->parent[level];
		if (!sp)
			return;

		WARN_ON_ONCE(idx == INVALID_INDEX);
		clear_unsync_child_bit(sp, idx);
		level++;
	} while (!sp->unsync_children);
}

static int mmu_sync_children(struct kvm_vcpu *vcpu,
			     struct kvm_mmu_page *parent, bool can_yield)
{
	int i;
	struct kvm_mmu_page *sp;
	struct mmu_page_path parents;
	struct kvm_mmu_pages pages;
	LIST_HEAD(invalid_list);
	bool flush = false;

	while (mmu_unsync_walk(parent, &pages)) {
		bool protected = false;

		for_each_sp(pages, sp, parents, i)
			protected |= kvm_vcpu_write_protect_gfn(vcpu, sp->gfn);

		if (protected) {
			kvm_mmu_remote_flush_or_zap(vcpu->kvm, &invalid_list, true);
			flush = false;
		}

		for_each_sp(pages, sp, parents, i) {
			kvm_unlink_unsync_page(vcpu->kvm, sp);
			flush |= kvm_sync_page(vcpu, sp, &invalid_list) > 0;
			mmu_pages_clear_parents(&parents);
		}
		if (need_resched() || rwlock_needbreak(&vcpu->kvm->mmu_lock)) {
			kvm_mmu_remote_flush_or_zap(vcpu->kvm, &invalid_list, flush);
			if (!can_yield) {
				kvm_make_request(KVM_REQ_MMU_SYNC, vcpu);
				return -EINTR;
			}

			cond_resched_rwlock_write(&vcpu->kvm->mmu_lock);
			flush = false;
		}
	}

	kvm_mmu_remote_flush_or_zap(vcpu->kvm, &invalid_list, flush);
	return 0;
}

static void __clear_sp_write_flooding_count(struct kvm_mmu_page *sp)
{
	atomic_set(&sp->write_flooding_count,  0);
}

static void clear_sp_write_flooding_count(u64 *spte)
{
	__clear_sp_write_flooding_count(sptep_to_sp(spte));
}

/*
 * The vCPU is required when finding indirect shadow pages; the shadow
 * page may already exist and syncing it needs the vCPU pointer in
 * order to read guest page tables.  Direct shadow pages are never
 * unsync, thus @vcpu can be NULL if @role.direct is true.
 */
static struct kvm_mmu_page *kvm_mmu_find_shadow_page(struct kvm *kvm,
						     struct kvm_vcpu *vcpu,
						     gfn_t gfn,
						     struct hlist_head *sp_list,
						     union kvm_mmu_page_role role)
{
	struct kvm_mmu_page *sp;
	int ret;
	int collisions = 0;
	LIST_HEAD(invalid_list);

	for_each_valid_sp(kvm, sp, sp_list) {
		if (sp->gfn != gfn) {
			collisions++;
			continue;
		}

		if (sp->role.word != role.word) {
			/*
			 * If the guest is creating an upper-level page, zap
			 * unsync pages for the same gfn.  While it's possible
			 * the guest is using recursive page tables, in all
			 * likelihood the guest has stopped using the unsync
			 * page and is installing a completely unrelated page.
			 * Unsync pages must not be left as is, because the new
			 * upper-level page will be write-protected.
			 */
			if (role.level > PG_LEVEL_4K && sp->unsync)
				kvm_mmu_prepare_zap_page(kvm, sp,
							 &invalid_list);
			continue;
		}

		/* unsync and write-flooding only apply to indirect SPs. */
		if (sp->role.direct)
			goto out;

		if (sp->unsync) {
			if (KVM_BUG_ON(!vcpu, kvm))
				break;

			/*
			 * The page is good, but is stale.  kvm_sync_page does
			 * get the latest guest state, but (unlike mmu_unsync_children)
			 * it doesn't write-protect the page or mark it synchronized!
			 * This way the validity of the mapping is ensured, but the
			 * overhead of write protection is not incurred until the
			 * guest invalidates the TLB mapping.  This allows multiple
			 * SPs for a single gfn to be unsync.
			 *
			 * If the sync fails, the page is zapped.  If so, break
			 * in order to rebuild it.
			 */
			ret = kvm_sync_page(vcpu, sp, &invalid_list);
			if (ret < 0)
				break;

			WARN_ON_ONCE(!list_empty(&invalid_list));
			if (ret > 0)
				kvm_flush_remote_tlbs(kvm);
		}

		__clear_sp_write_flooding_count(sp);

		goto out;
	}

	sp = NULL;
	++kvm->stat.mmu_cache_miss;

out:
	kvm_mmu_commit_zap_page(kvm, &invalid_list);

	if (collisions > kvm->stat.max_mmu_page_hash_collisions)
		kvm->stat.max_mmu_page_hash_collisions = collisions;
	return sp;
}

/* Caches used when allocating a new shadow page. */
struct shadow_page_caches {
	struct kvm_mmu_memory_cache *page_header_cache;
	struct kvm_mmu_memory_cache *shadow_page_cache;
	struct kvm_mmu_memory_cache *shadowed_info_cache;
};

static struct kvm_mmu_page *kvm_mmu_alloc_shadow_page(struct kvm *kvm,
						      struct shadow_page_caches *caches,
						      gfn_t gfn,
						      struct hlist_head *sp_list,
						      union kvm_mmu_page_role role)
{
	struct kvm_mmu_page *sp;

	sp = kvm_mmu_memory_cache_alloc(caches->page_header_cache);
	sp->spt = kvm_mmu_memory_cache_alloc(caches->shadow_page_cache);
	if (!role.direct && role.level <= KVM_MAX_HUGEPAGE_LEVEL)
		sp->shadowed_translation = kvm_mmu_memory_cache_alloc(caches->shadowed_info_cache);

	set_page_private(virt_to_page(sp->spt), (unsigned long)sp);

	INIT_LIST_HEAD(&sp->possible_nx_huge_page_link);

	/*
	 * active_mmu_pages must be a FIFO list, as kvm_zap_obsolete_pages()
	 * depends on valid pages being added to the head of the list.  See
	 * comments in kvm_zap_obsolete_pages().
	 */
	sp->mmu_valid_gen = kvm->arch.mmu_valid_gen;
	list_add(&sp->link, &kvm->arch.active_mmu_pages);
	kvm_account_mmu_page(kvm, sp);

	sp->gfn = gfn;
	sp->role = role;
	hlist_add_head(&sp->hash_link, sp_list);
	if (sp_has_gptes(sp))
		account_shadowed(kvm, sp);

	return sp;
}

/* Note, @vcpu may be NULL if @role.direct is true; see kvm_mmu_find_shadow_page. */
static struct kvm_mmu_page *__kvm_mmu_get_shadow_page(struct kvm *kvm,
						      struct kvm_vcpu *vcpu,
						      struct shadow_page_caches *caches,
						      gfn_t gfn,
						      union kvm_mmu_page_role role)
{
	struct hlist_head *sp_list;
	struct kvm_mmu_page *sp;
	bool created = false;

	sp_list = &kvm->arch.mmu_page_hash[kvm_page_table_hashfn(gfn)];

	sp = kvm_mmu_find_shadow_page(kvm, vcpu, gfn, sp_list, role);
	if (!sp) {
		created = true;
		sp = kvm_mmu_alloc_shadow_page(kvm, caches, gfn, sp_list, role);
	}

	trace_kvm_mmu_get_page(sp, created);
	return sp;
}

static struct kvm_mmu_page *kvm_mmu_get_shadow_page(struct kvm_vcpu *vcpu,
						    gfn_t gfn,
						    union kvm_mmu_page_role role)
{
	struct shadow_page_caches caches = {
		.page_header_cache = &vcpu->arch.mmu_page_header_cache,
		.shadow_page_cache = &vcpu->arch.mmu_shadow_page_cache,
		.shadowed_info_cache = &vcpu->arch.mmu_shadowed_info_cache,
	};

	return __kvm_mmu_get_shadow_page(vcpu->kvm, vcpu, &caches, gfn, role);
}

static union kvm_mmu_page_role kvm_mmu_child_role(u64 *sptep, bool direct,
						  unsigned int access)
{
	struct kvm_mmu_page *parent_sp = sptep_to_sp(sptep);
	union kvm_mmu_page_role role;

	role = parent_sp->role;
	role.level--;
	role.access = access;
	role.direct = direct;
	role.passthrough = 0;

	/*
	 * If the guest has 4-byte PTEs then that means it's using 32-bit,
	 * 2-level, non-PAE paging. KVM shadows such guests with PAE paging
	 * (i.e. 8-byte PTEs). The difference in PTE size means that KVM must
	 * shadow each guest page table with multiple shadow page tables, which
	 * requires extra bookkeeping in the role.
	 *
	 * Specifically, to shadow the guest's page directory (which covers a
	 * 4GiB address space), KVM uses 4 PAE page directories, each mapping
	 * 1GiB of the address space. @role.quadrant encodes which quarter of
	 * the address space each maps.
	 *
	 * To shadow the guest's page tables (which each map a 4MiB region), KVM
	 * uses 2 PAE page tables, each mapping a 2MiB region. For these,
	 * @role.quadrant encodes which half of the region they map.
	 *
	 * Concretely, a 4-byte PDE consumes bits 31:22, while an 8-byte PDE
	 * consumes bits 29:21.  To consume bits 31:30, KVM's uses 4 shadow
	 * PDPTEs; those 4 PAE page directories are pre-allocated and their
	 * quadrant is assigned in mmu_alloc_root().   A 4-byte PTE consumes
	 * bits 21:12, while an 8-byte PTE consumes bits 20:12.  To consume
	 * bit 21 in the PTE (the child here), KVM propagates that bit to the
	 * quadrant, i.e. sets quadrant to '0' or '1'.  The parent 8-byte PDE
	 * covers bit 21 (see above), thus the quadrant is calculated from the
	 * _least_ significant bit of the PDE index.
	 */
	if (role.has_4_byte_gpte) {
		WARN_ON_ONCE(role.level != PG_LEVEL_4K);
		role.quadrant = spte_index(sptep) & 1;
	}

	return role;
}

static struct kvm_mmu_page *kvm_mmu_get_child_sp(struct kvm_vcpu *vcpu,
						 u64 *sptep, gfn_t gfn,
						 bool direct, unsigned int access)
{
	union kvm_mmu_page_role role;

	if (is_shadow_present_pte(*sptep) && !is_large_pte(*sptep))
		return ERR_PTR(-EEXIST);

	role = kvm_mmu_child_role(sptep, direct, access);
	return kvm_mmu_get_shadow_page(vcpu, gfn, role);
}

static void shadow_walk_init_using_root(struct kvm_shadow_walk_iterator *iterator,
					struct kvm_vcpu *vcpu, hpa_t root,
					u64 addr)
{
	iterator->addr = addr;
	iterator->shadow_addr = root;
	iterator->level = vcpu->arch.mmu->root_role.level;

	if (iterator->level >= PT64_ROOT_4LEVEL &&
	    vcpu->arch.mmu->cpu_role.base.level < PT64_ROOT_4LEVEL &&
	    !vcpu->arch.mmu->root_role.direct)
		iterator->level = PT32E_ROOT_LEVEL;

	if (iterator->level == PT32E_ROOT_LEVEL) {
		/*
		 * prev_root is currently only used for 64-bit hosts. So only
		 * the active root_hpa is valid here.
		 */
		BUG_ON(root != vcpu->arch.mmu->root.hpa);

		iterator->shadow_addr
			= vcpu->arch.mmu->pae_root[(addr >> 30) & 3];
		iterator->shadow_addr &= SPTE_BASE_ADDR_MASK;
		--iterator->level;
		if (!iterator->shadow_addr)
			iterator->level = 0;
	}
}

static void shadow_walk_init(struct kvm_shadow_walk_iterator *iterator,
			     struct kvm_vcpu *vcpu, u64 addr)
{
	shadow_walk_init_using_root(iterator, vcpu, vcpu->arch.mmu->root.hpa,
				    addr);
}

static bool shadow_walk_okay(struct kvm_shadow_walk_iterator *iterator)
{
	if (iterator->level < PG_LEVEL_4K)
		return false;

	iterator->index = SPTE_INDEX(iterator->addr, iterator->level);
	iterator->sptep	= ((u64 *)__va(iterator->shadow_addr)) + iterator->index;
	return true;
}

static void __shadow_walk_next(struct kvm_shadow_walk_iterator *iterator,
			       u64 spte)
{
	if (!is_shadow_present_pte(spte) || is_last_spte(spte, iterator->level)) {
		iterator->level = 0;
		return;
	}

	iterator->shadow_addr = spte & SPTE_BASE_ADDR_MASK;
	--iterator->level;
}

static void shadow_walk_next(struct kvm_shadow_walk_iterator *iterator)
{
	__shadow_walk_next(iterator, *iterator->sptep);
}

static void __link_shadow_page(struct kvm *kvm,
			       struct kvm_mmu_memory_cache *cache, u64 *sptep,
			       struct kvm_mmu_page *sp, bool flush)
{
	u64 spte;

	BUILD_BUG_ON(VMX_EPT_WRITABLE_MASK != PT_WRITABLE_MASK);

	/*
	 * If an SPTE is present already, it must be a leaf and therefore
	 * a large one.  Drop it, and flush the TLB if needed, before
	 * installing sp.
	 */
	if (is_shadow_present_pte(*sptep))
		drop_large_spte(kvm, sptep, flush);

	spte = make_nonleaf_spte(sp->spt, sp_ad_disabled(sp));

	mmu_spte_set(sptep, spte);

	mmu_page_add_parent_pte(cache, sp, sptep);

	/*
	 * The non-direct sub-pagetable must be updated before linking.  For
	 * L1 sp, the pagetable is updated via kvm_sync_page() in
	 * kvm_mmu_find_shadow_page() without write-protecting the gfn,
	 * so sp->unsync can be true or false.  For higher level non-direct
	 * sp, the pagetable is updated/synced via mmu_sync_children() in
	 * FNAME(fetch)(), so sp->unsync_children can only be false.
	 * WARN_ON_ONCE() if anything happens unexpectedly.
	 */
	if (WARN_ON_ONCE(sp->unsync_children) || sp->unsync)
		mark_unsync(sptep);
}

static void link_shadow_page(struct kvm_vcpu *vcpu, u64 *sptep,
			     struct kvm_mmu_page *sp)
{
	__link_shadow_page(vcpu->kvm, &vcpu->arch.mmu_pte_list_desc_cache, sptep, sp, true);
}

static void validate_direct_spte(struct kvm_vcpu *vcpu, u64 *sptep,
				   unsigned direct_access)
{
	if (is_shadow_present_pte(*sptep) && !is_large_pte(*sptep)) {
		struct kvm_mmu_page *child;

		/*
		 * For the direct sp, if the guest pte's dirty bit
		 * changed form clean to dirty, it will corrupt the
		 * sp's access: allow writable in the read-only sp,
		 * so we should update the spte at this point to get
		 * a new sp with the correct access.
		 */
		child = spte_to_child_sp(*sptep);
		if (child->role.access == direct_access)
			return;

		drop_parent_pte(vcpu->kvm, child, sptep);
		kvm_flush_remote_tlbs_sptep(vcpu->kvm, sptep);
	}
}

/* Returns the number of zapped non-leaf child shadow pages. */
static int mmu_page_zap_pte(struct kvm *kvm, struct kvm_mmu_page *sp,
			    u64 *spte, struct list_head *invalid_list)
{
	u64 pte;
	struct kvm_mmu_page *child;

	pte = *spte;
	if (is_shadow_present_pte(pte)) {
		if (is_last_spte(pte, sp->role.level)) {
			drop_spte(kvm, spte);
		} else {
			child = spte_to_child_sp(pte);
			drop_parent_pte(kvm, child, spte);

			/*
			 * Recursively zap nested TDP SPs, parentless SPs are
			 * unlikely to be used again in the near future.  This
			 * avoids retaining a large number of stale nested SPs.
			 */
			if (tdp_enabled && invalid_list &&
			    child->role.guest_mode && !child->parent_ptes.val)
				return kvm_mmu_prepare_zap_page(kvm, child,
								invalid_list);
		}
	} else if (is_mmio_spte(kvm, pte)) {
		mmu_spte_clear_no_track(spte);
	}
	return 0;
}

static int kvm_mmu_page_unlink_children(struct kvm *kvm,
					struct kvm_mmu_page *sp,
					struct list_head *invalid_list)
{
	int zapped = 0;
	unsigned i;

	for (i = 0; i < SPTE_ENT_PER_PAGE; ++i)
		zapped += mmu_page_zap_pte(kvm, sp, sp->spt + i, invalid_list);

	return zapped;
}

static void kvm_mmu_unlink_parents(struct kvm *kvm, struct kvm_mmu_page *sp)
{
	u64 *sptep;
	struct rmap_iterator iter;

	while ((sptep = rmap_get_first(&sp->parent_ptes, &iter)))
		drop_parent_pte(kvm, sp, sptep);
}

static int mmu_zap_unsync_children(struct kvm *kvm,
				   struct kvm_mmu_page *parent,
				   struct list_head *invalid_list)
{
	int i, zapped = 0;
	struct mmu_page_path parents;
	struct kvm_mmu_pages pages;

	if (parent->role.level == PG_LEVEL_4K)
		return 0;

	while (mmu_unsync_walk(parent, &pages)) {
		struct kvm_mmu_page *sp;

		for_each_sp(pages, sp, parents, i) {
			kvm_mmu_prepare_zap_page(kvm, sp, invalid_list);
			mmu_pages_clear_parents(&parents);
			zapped++;
		}
	}

	return zapped;
}

static bool __kvm_mmu_prepare_zap_page(struct kvm *kvm,
				       struct kvm_mmu_page *sp,
				       struct list_head *invalid_list,
				       int *nr_zapped)
{
	bool list_unstable, zapped_root = false;

	lockdep_assert_held_write(&kvm->mmu_lock);
	trace_kvm_mmu_prepare_zap_page(sp);
	++kvm->stat.mmu_shadow_zapped;
	*nr_zapped = mmu_zap_unsync_children(kvm, sp, invalid_list);
	*nr_zapped += kvm_mmu_page_unlink_children(kvm, sp, invalid_list);
	kvm_mmu_unlink_parents(kvm, sp);

	/* Zapping children means active_mmu_pages has become unstable. */
	list_unstable = *nr_zapped;

	if (!sp->role.invalid && sp_has_gptes(sp))
		unaccount_shadowed(kvm, sp);

	if (sp->unsync)
		kvm_unlink_unsync_page(kvm, sp);
	if (!sp->root_count) {
		/* Count self */
		(*nr_zapped)++;

		/*
		 * Already invalid pages (previously active roots) are not on
		 * the active page list.  See list_del() in the "else" case of
		 * !sp->root_count.
		 */
		if (sp->role.invalid)
			list_add(&sp->link, invalid_list);
		else
			list_move(&sp->link, invalid_list);
		kvm_unaccount_mmu_page(kvm, sp);
	} else {
		/*
		 * Remove the active root from the active page list, the root
		 * will be explicitly freed when the root_count hits zero.
		 */
		list_del(&sp->link);

		/*
		 * Obsolete pages cannot be used on any vCPUs, see the comment
		 * in kvm_mmu_zap_all_fast().  Note, is_obsolete_sp() also
		 * treats invalid shadow pages as being obsolete.
		 */
		zapped_root = !is_obsolete_sp(kvm, sp);
	}

	if (sp->nx_huge_page_disallowed)
		unaccount_nx_huge_page(kvm, sp);

	sp->role.invalid = 1;

	/*
	 * Make the request to free obsolete roots after marking the root
	 * invalid, otherwise other vCPUs may not see it as invalid.
	 */
	if (zapped_root)
		kvm_make_all_cpus_request(kvm, KVM_REQ_MMU_FREE_OBSOLETE_ROOTS);
	return list_unstable;
}

static bool kvm_mmu_prepare_zap_page(struct kvm *kvm, struct kvm_mmu_page *sp,
				     struct list_head *invalid_list)
{
	int nr_zapped;

	__kvm_mmu_prepare_zap_page(kvm, sp, invalid_list, &nr_zapped);
	return nr_zapped;
}

static void kvm_mmu_commit_zap_page(struct kvm *kvm,
				    struct list_head *invalid_list)
{
	struct kvm_mmu_page *sp, *nsp;

	if (list_empty(invalid_list))
		return;

	/*
	 * We need to make sure everyone sees our modifications to
	 * the page tables and see changes to vcpu->mode here. The barrier
	 * in the kvm_flush_remote_tlbs() achieves this. This pairs
	 * with vcpu_enter_guest and walk_shadow_page_lockless_begin/end.
	 *
	 * In addition, kvm_flush_remote_tlbs waits for all vcpus to exit
	 * guest mode and/or lockless shadow page table walks.
	 */
	kvm_flush_remote_tlbs(kvm);

	list_for_each_entry_safe(sp, nsp, invalid_list, link) {
		WARN_ON_ONCE(!sp->role.invalid || sp->root_count);
		kvm_mmu_free_shadow_page(sp);
	}
}

static unsigned long kvm_mmu_zap_oldest_mmu_pages(struct kvm *kvm,
						  unsigned long nr_to_zap)
{
	unsigned long total_zapped = 0;
	struct kvm_mmu_page *sp, *tmp;
	LIST_HEAD(invalid_list);
	bool unstable;
	int nr_zapped;

	if (list_empty(&kvm->arch.active_mmu_pages))
		return 0;

restart:
	list_for_each_entry_safe_reverse(sp, tmp, &kvm->arch.active_mmu_pages, link) {
		/*
		 * Don't zap active root pages, the page itself can't be freed
		 * and zapping it will just force vCPUs to realloc and reload.
		 */
		if (sp->root_count)
			continue;

		unstable = __kvm_mmu_prepare_zap_page(kvm, sp, &invalid_list,
						      &nr_zapped);
		total_zapped += nr_zapped;
		if (total_zapped >= nr_to_zap)
			break;

		if (unstable)
			goto restart;
	}

	kvm_mmu_commit_zap_page(kvm, &invalid_list);

	kvm->stat.mmu_recycled += total_zapped;
	return total_zapped;
}

static inline unsigned long kvm_mmu_available_pages(struct kvm *kvm)
{
	if (kvm->arch.n_max_mmu_pages > kvm->arch.n_used_mmu_pages)
		return kvm->arch.n_max_mmu_pages -
			kvm->arch.n_used_mmu_pages;

	return 0;
}

static int make_mmu_pages_available(struct kvm_vcpu *vcpu)
{
	unsigned long avail = kvm_mmu_available_pages(vcpu->kvm);

	if (likely(avail >= KVM_MIN_FREE_MMU_PAGES))
		return 0;

	kvm_mmu_zap_oldest_mmu_pages(vcpu->kvm, KVM_REFILL_PAGES - avail);

	/*
	 * Note, this check is intentionally soft, it only guarantees that one
	 * page is available, while the caller may end up allocating as many as
	 * four pages, e.g. for PAE roots or for 5-level paging.  Temporarily
	 * exceeding the (arbitrary by default) limit will not harm the host,
	 * being too aggressive may unnecessarily kill the guest, and getting an
	 * exact count is far more trouble than it's worth, especially in the
	 * page fault paths.
	 */
	if (!kvm_mmu_available_pages(vcpu->kvm))
		return -ENOSPC;
	return 0;
}

/*
 * Changing the number of mmu pages allocated to the vm
 * Note: if goal_nr_mmu_pages is too small, you will get dead lock
 */
void kvm_mmu_change_mmu_pages(struct kvm *kvm, unsigned long goal_nr_mmu_pages)
{
	write_lock(&kvm->mmu_lock);

	if (kvm->arch.n_used_mmu_pages > goal_nr_mmu_pages) {
		kvm_mmu_zap_oldest_mmu_pages(kvm, kvm->arch.n_used_mmu_pages -
						  goal_nr_mmu_pages);

		goal_nr_mmu_pages = kvm->arch.n_used_mmu_pages;
	}

	kvm->arch.n_max_mmu_pages = goal_nr_mmu_pages;

	write_unlock(&kvm->mmu_lock);
}

int kvm_mmu_unprotect_page(struct kvm *kvm, gfn_t gfn)
{
	struct kvm_mmu_page *sp;
	LIST_HEAD(invalid_list);
	int r;

	r = 0;
	write_lock(&kvm->mmu_lock);
	for_each_gfn_valid_sp_with_gptes(kvm, sp, gfn) {
		r = 1;
		kvm_mmu_prepare_zap_page(kvm, sp, &invalid_list);
	}
	kvm_mmu_commit_zap_page(kvm, &invalid_list);
	write_unlock(&kvm->mmu_lock);

	return r;
}

static int kvm_mmu_unprotect_page_virt(struct kvm_vcpu *vcpu, gva_t gva)
{
	gpa_t gpa;
	int r;

	if (vcpu->arch.mmu->root_role.direct)
		return 0;

	gpa = kvm_mmu_gva_to_gpa_read(vcpu, gva, NULL);

	r = kvm_mmu_unprotect_page(vcpu->kvm, gpa >> PAGE_SHIFT);

	return r;
}

static void kvm_unsync_page(struct kvm *kvm, struct kvm_mmu_page *sp)
{
	trace_kvm_mmu_unsync_page(sp);
	++kvm->stat.mmu_unsync;
	sp->unsync = 1;

	kvm_mmu_mark_parents_unsync(sp);
}

/*
 * Attempt to unsync any shadow pages that can be reached by the specified gfn,
 * KVM is creating a writable mapping for said gfn.  Returns 0 if all pages
 * were marked unsync (or if there is no shadow page), -EPERM if the SPTE must
 * be write-protected.
 */
int mmu_try_to_unsync_pages(struct kvm *kvm, const struct kvm_memory_slot *slot,
			    gfn_t gfn, bool can_unsync, bool prefetch)
{
	struct kvm_mmu_page *sp;
	bool locked = false;

	/*
	 * Force write-protection if the page is being tracked.  Note, the page
	 * track machinery is used to write-protect upper-level shadow pages,
	 * i.e. this guards the role.level == 4K assertion below!
	 */
	if (kvm_gfn_is_write_tracked(kvm, slot, gfn))
		return -EPERM;

	/*
	 * The page is not write-tracked, mark existing shadow pages unsync
	 * unless KVM is synchronizing an unsync SP (can_unsync = false).  In
	 * that case, KVM must complete emulation of the guest TLB flush before
	 * allowing shadow pages to become unsync (writable by the guest).
	 */
	for_each_gfn_valid_sp_with_gptes(kvm, sp, gfn) {
		if (!can_unsync)
			return -EPERM;

		if (sp->unsync)
			continue;

		if (prefetch)
			return -EEXIST;

		/*
		 * TDP MMU page faults require an additional spinlock as they
		 * run with mmu_lock held for read, not write, and the unsync
		 * logic is not thread safe.  Take the spinklock regardless of
		 * the MMU type to avoid extra conditionals/parameters, there's
		 * no meaningful penalty if mmu_lock is held for write.
		 */
		if (!locked) {
			locked = true;
			spin_lock(&kvm->arch.mmu_unsync_pages_lock);

			/*
			 * Recheck after taking the spinlock, a different vCPU
			 * may have since marked the page unsync.  A false
			 * negative on the unprotected check above is not
			 * possible as clearing sp->unsync _must_ hold mmu_lock
			 * for write, i.e. unsync cannot transition from 1->0
			 * while this CPU holds mmu_lock for read (or write).
			 */
			if (READ_ONCE(sp->unsync))
				continue;
		}

		WARN_ON_ONCE(sp->role.level != PG_LEVEL_4K);
		kvm_unsync_page(kvm, sp);
	}
	if (locked)
		spin_unlock(&kvm->arch.mmu_unsync_pages_lock);

	/*
	 * We need to ensure that the marking of unsync pages is visible
	 * before the SPTE is updated to allow writes because
	 * kvm_mmu_sync_roots() checks the unsync flags without holding
	 * the MMU lock and so can race with this. If the SPTE was updated
	 * before the page had been marked as unsync-ed, something like the
	 * following could happen:
	 *
	 * CPU 1                    CPU 2
	 * ---------------------------------------------------------------------
	 * 1.2 Host updates SPTE
	 *     to be writable
	 *                      2.1 Guest writes a GPTE for GVA X.
	 *                          (GPTE being in the guest page table shadowed
	 *                           by the SP from CPU 1.)
	 *                          This reads SPTE during the page table walk.
	 *                          Since SPTE.W is read as 1, there is no
	 *                          fault.
	 *
	 *                      2.2 Guest issues TLB flush.
	 *                          That causes a VM Exit.
	 *
	 *                      2.3 Walking of unsync pages sees sp->unsync is
	 *                          false and skips the page.
	 *
	 *                      2.4 Guest accesses GVA X.
	 *                          Since the mapping in the SP was not updated,
	 *                          so the old mapping for GVA X incorrectly
	 *                          gets used.
	 * 1.1 Host marks SP
	 *     as unsync
	 *     (sp->unsync = true)
	 *
	 * The write barrier below ensures that 1.1 happens before 1.2 and thus
	 * the situation in 2.4 does not arise.  It pairs with the read barrier
	 * in is_unsync_root(), placed between 2.1's load of SPTE.W and 2.3.
	 */
	smp_wmb();

	return 0;
}

static int mmu_set_spte(struct kvm_vcpu *vcpu, struct kvm_memory_slot *slot,
			u64 *sptep, unsigned int pte_access, gfn_t gfn,
			kvm_pfn_t pfn, struct kvm_page_fault *fault)
{
	struct kvm_mmu_page *sp = sptep_to_sp(sptep);
	int level = sp->role.level;
	int was_rmapped = 0;
	int ret = RET_PF_FIXED;
	bool flush = false;
	bool wrprot;
	u64 spte;

	/* Prefetching always gets a writable pfn.  */
	bool host_writable = !fault || fault->map_writable;
	bool prefetch = !fault || fault->prefetch;
	bool write_fault = fault && fault->write;

	if (unlikely(is_noslot_pfn(pfn))) {
		vcpu->stat.pf_mmio_spte_created++;
		mark_mmio_spte(vcpu, sptep, gfn, pte_access);
		return RET_PF_EMULATE;
	}

	if (is_shadow_present_pte(*sptep)) {
		/*
		 * If we overwrite a PTE page pointer with a 2MB PMD, unlink
		 * the parent of the now unreachable PTE.
		 */
		if (level > PG_LEVEL_4K && !is_large_pte(*sptep)) {
			struct kvm_mmu_page *child;
			u64 pte = *sptep;

			child = spte_to_child_sp(pte);
			drop_parent_pte(vcpu->kvm, child, sptep);
			flush = true;
		} else if (pfn != spte_to_pfn(*sptep)) {
			drop_spte(vcpu->kvm, sptep);
			flush = true;
		} else
			was_rmapped = 1;
	}

	wrprot = make_spte(vcpu, sp, slot, pte_access, gfn, pfn, *sptep, prefetch,
			   true, host_writable, &spte);

	if (*sptep == spte) {
		ret = RET_PF_SPURIOUS;
	} else {
		flush |= mmu_spte_update(sptep, spte);
		trace_kvm_mmu_set_spte(level, gfn, sptep);
	}

	if (wrprot) {
		if (write_fault)
			ret = RET_PF_EMULATE;
	}

	if (flush)
		kvm_flush_remote_tlbs_gfn(vcpu->kvm, gfn, level);

	if (!was_rmapped) {
		WARN_ON_ONCE(ret == RET_PF_SPURIOUS);
		rmap_add(vcpu, slot, sptep, gfn, pte_access);
	} else {
		/* Already rmapped but the pte_access bits may have changed. */
		kvm_mmu_page_set_access(sp, spte_index(sptep), pte_access);
	}

	return ret;
}

static int direct_pte_prefetch_many(struct kvm_vcpu *vcpu,
				    struct kvm_mmu_page *sp,
				    u64 *start, u64 *end)
{
	struct page *pages[PTE_PREFETCH_NUM];
	struct kvm_memory_slot *slot;
	unsigned int access = sp->role.access;
	int i, ret;
	gfn_t gfn;

	gfn = kvm_mmu_page_get_gfn(sp, spte_index(start));
	slot = gfn_to_memslot_dirty_bitmap(vcpu, gfn, access & ACC_WRITE_MASK);
	if (!slot)
		return -1;

	ret = gfn_to_page_many_atomic(slot, gfn, pages, end - start);
	if (ret <= 0)
		return -1;

	for (i = 0; i < ret; i++, gfn++, start++) {
		mmu_set_spte(vcpu, slot, start, access, gfn,
			     page_to_pfn(pages[i]), NULL);
		put_page(pages[i]);
	}

	return 0;
}

static void __direct_pte_prefetch(struct kvm_vcpu *vcpu,
				  struct kvm_mmu_page *sp, u64 *sptep)
{
	u64 *spte, *start = NULL;
	int i;

	WARN_ON_ONCE(!sp->role.direct);

	i = spte_index(sptep) & ~(PTE_PREFETCH_NUM - 1);
	spte = sp->spt + i;

	for (i = 0; i < PTE_PREFETCH_NUM; i++, spte++) {
		if (is_shadow_present_pte(*spte) || spte == sptep) {
			if (!start)
				continue;
			if (direct_pte_prefetch_many(vcpu, sp, start, spte) < 0)
				return;
			start = NULL;
		} else if (!start)
			start = spte;
	}
	if (start)
		direct_pte_prefetch_many(vcpu, sp, start, spte);
}

static void direct_pte_prefetch(struct kvm_vcpu *vcpu, u64 *sptep)
{
	struct kvm_mmu_page *sp;

	sp = sptep_to_sp(sptep);

	/*
	 * Without accessed bits, there's no way to distinguish between
	 * actually accessed translations and prefetched, so disable pte
	 * prefetch if accessed bits aren't available.
	 */
	if (sp_ad_disabled(sp))
		return;

	if (sp->role.level > PG_LEVEL_4K)
		return;

	/*
	 * If addresses are being invalidated, skip prefetching to avoid
	 * accidentally prefetching those addresses.
	 */
	if (unlikely(vcpu->kvm->mmu_invalidate_in_progress))
		return;

	__direct_pte_prefetch(vcpu, sp, sptep);
}

/*
 * Lookup the mapping level for @gfn in the current mm.
 *
 * WARNING!  Use of host_pfn_mapping_level() requires the caller and the end
 * consumer to be tied into KVM's handlers for MMU notifier events!
 *
 * There are several ways to safely use this helper:
 *
 * - Check mmu_invalidate_retry_gfn() after grabbing the mapping level, before
 *   consuming it.  In this case, mmu_lock doesn't need to be held during the
 *   lookup, but it does need to be held while checking the MMU notifier.
 *
 * - Hold mmu_lock AND ensure there is no in-progress MMU notifier invalidation
 *   event for the hva.  This can be done by explicit checking the MMU notifier
 *   or by ensuring that KVM already has a valid mapping that covers the hva.
 *
 * - Do not use the result to install new mappings, e.g. use the host mapping
 *   level only to decide whether or not to zap an entry.  In this case, it's
 *   not required to hold mmu_lock (though it's highly likely the caller will
 *   want to hold mmu_lock anyways, e.g. to modify SPTEs).
 *
 * Note!  The lookup can still race with modifications to host page tables, but
 * the above "rules" ensure KVM will not _consume_ the result of the walk if a
 * race with the primary MMU occurs.
 */
static int host_pfn_mapping_level(struct kvm *kvm, gfn_t gfn,
				  const struct kvm_memory_slot *slot)
{
	int level = PG_LEVEL_4K;
	unsigned long hva;
	unsigned long flags;
	pgd_t pgd;
	p4d_t p4d;
	pud_t pud;
	pmd_t pmd;

	/*
	 * Note, using the already-retrieved memslot and __gfn_to_hva_memslot()
	 * is not solely for performance, it's also necessary to avoid the
	 * "writable" check in __gfn_to_hva_many(), which will always fail on
	 * read-only memslots due to gfn_to_hva() assuming writes.  Earlier
	 * page fault steps have already verified the guest isn't writing a
	 * read-only memslot.
	 */
	hva = __gfn_to_hva_memslot(slot, gfn);

	/*
	 * Disable IRQs to prevent concurrent tear down of host page tables,
	 * e.g. if the primary MMU promotes a P*D to a huge page and then frees
	 * the original page table.
	 */
	local_irq_save(flags);

	/*
	 * Read each entry once.  As above, a non-leaf entry can be promoted to
	 * a huge page _during_ this walk.  Re-reading the entry could send the
	 * walk into the weeks, e.g. p*d_leaf() returns false (sees the old
	 * value) and then p*d_offset() walks into the target huge page instead
	 * of the old page table (sees the new value).
	 */
	pgd = READ_ONCE(*pgd_offset(kvm->mm, hva));
	if (pgd_none(pgd))
		goto out;

	p4d = READ_ONCE(*p4d_offset(&pgd, hva));
	if (p4d_none(p4d) || !p4d_present(p4d))
		goto out;

	pud = READ_ONCE(*pud_offset(&p4d, hva));
	if (pud_none(pud) || !pud_present(pud))
		goto out;

	if (pud_leaf(pud)) {
		level = PG_LEVEL_1G;
		goto out;
	}

	pmd = READ_ONCE(*pmd_offset(&pud, hva));
	if (pmd_none(pmd) || !pmd_present(pmd))
		goto out;

	if (pmd_leaf(pmd))
		level = PG_LEVEL_2M;

out:
	local_irq_restore(flags);
	return level;
}

static int __kvm_mmu_max_mapping_level(struct kvm *kvm,
				       const struct kvm_memory_slot *slot,
				       gfn_t gfn, int max_level, bool is_private)
{
	struct kvm_lpage_info *linfo;
	int host_level;

	max_level = min(max_level, max_huge_page_level);
	for ( ; max_level > PG_LEVEL_4K; max_level--) {
		linfo = lpage_info_slot(gfn, slot, max_level);
		if (!linfo->disallow_lpage)
			break;
	}

	if (is_private)
		return max_level;

	if (max_level == PG_LEVEL_4K)
		return PG_LEVEL_4K;

	host_level = host_pfn_mapping_level(kvm, gfn, slot);
	return min(host_level, max_level);
}

int kvm_mmu_max_mapping_level(struct kvm *kvm,
			      const struct kvm_memory_slot *slot, gfn_t gfn,
			      int max_level)
{
	bool is_private = kvm_slot_can_be_private(slot) &&
			  kvm_mem_is_private(kvm, gfn);

	return __kvm_mmu_max_mapping_level(kvm, slot, gfn, max_level, is_private);
}

void kvm_mmu_hugepage_adjust(struct kvm_vcpu *vcpu, struct kvm_page_fault *fault)
{
	struct kvm_memory_slot *slot = fault->slot;
	kvm_pfn_t mask;

	fault->huge_page_disallowed = fault->exec && fault->nx_huge_page_workaround_enabled;

	if (unlikely(fault->max_level == PG_LEVEL_4K))
		return;

	if (is_error_noslot_pfn(fault->pfn))
		return;

	if (kvm_slot_dirty_track_enabled(slot))
		return;

	/*
	 * Enforce the iTLB multihit workaround after capturing the requested
	 * level, which will be used to do precise, accurate accounting.
	 */
	fault->req_level = __kvm_mmu_max_mapping_level(vcpu->kvm, slot,
						       fault->gfn, fault->max_level,
						       fault->is_private);
	if (fault->req_level == PG_LEVEL_4K || fault->huge_page_disallowed)
		return;

	/*
	 * mmu_invalidate_retry() was successful and mmu_lock is held, so
	 * the pmd can't be split from under us.
	 */
	fault->goal_level = fault->req_level;
	mask = KVM_PAGES_PER_HPAGE(fault->goal_level) - 1;
	VM_BUG_ON((fault->gfn & mask) != (fault->pfn & mask));
	fault->pfn &= ~mask;
}

void disallowed_hugepage_adjust(struct kvm_page_fault *fault, u64 spte, int cur_level)
{
	if (cur_level > PG_LEVEL_4K &&
	    cur_level == fault->goal_level &&
	    is_shadow_present_pte(spte) &&
	    !is_large_pte(spte) &&
	    spte_to_child_sp(spte)->nx_huge_page_disallowed) {
		/*
		 * A small SPTE exists for this pfn, but FNAME(fetch),
		 * direct_map(), or kvm_tdp_mmu_map() would like to create a
		 * large PTE instead: just force them to go down another level,
		 * patching back for them into pfn the next 9 bits of the
		 * address.
		 */
		u64 page_mask = KVM_PAGES_PER_HPAGE(cur_level) -
				KVM_PAGES_PER_HPAGE(cur_level - 1);
		fault->pfn |= fault->gfn & page_mask;
		fault->goal_level--;
	}
}

static int direct_map(struct kvm_vcpu *vcpu, struct kvm_page_fault *fault)
{
	struct kvm_shadow_walk_iterator it;
	struct kvm_mmu_page *sp;
	int ret;
	gfn_t base_gfn = fault->gfn;

	kvm_mmu_hugepage_adjust(vcpu, fault);

	trace_kvm_mmu_spte_requested(fault);
	for_each_shadow_entry(vcpu, fault->addr, it) {
		/*
		 * We cannot overwrite existing page tables with an NX
		 * large page, as the leaf could be executable.
		 */
		if (fault->nx_huge_page_workaround_enabled)
			disallowed_hugepage_adjust(fault, *it.sptep, it.level);

		base_gfn = gfn_round_for_level(fault->gfn, it.level);
		if (it.level == fault->goal_level)
			break;

		sp = kvm_mmu_get_child_sp(vcpu, it.sptep, base_gfn, true, ACC_ALL);
		if (sp == ERR_PTR(-EEXIST))
			continue;

		link_shadow_page(vcpu, it.sptep, sp);
		if (fault->huge_page_disallowed)
			account_nx_huge_page(vcpu->kvm, sp,
					     fault->req_level >= it.level);
	}

	if (WARN_ON_ONCE(it.level != fault->goal_level))
		return -EFAULT;

	ret = mmu_set_spte(vcpu, fault->slot, it.sptep, ACC_ALL,
			   base_gfn, fault->pfn, fault);
	if (ret == RET_PF_SPURIOUS)
		return ret;

	direct_pte_prefetch(vcpu, it.sptep);
	return ret;
}

static void kvm_send_hwpoison_signal(struct kvm_memory_slot *slot, gfn_t gfn)
{
	unsigned long hva = gfn_to_hva_memslot(slot, gfn);

	send_sig_mceerr(BUS_MCEERR_AR, (void __user *)hva, PAGE_SHIFT, current);
}

static int kvm_handle_error_pfn(struct kvm_vcpu *vcpu, struct kvm_page_fault *fault)
{
	if (is_sigpending_pfn(fault->pfn)) {
		kvm_handle_signal_exit(vcpu);
		return -EINTR;
	}

	/*
	 * Do not cache the mmio info caused by writing the readonly gfn
	 * into the spte otherwise read access on readonly gfn also can
	 * caused mmio page fault and treat it as mmio access.
	 */
	if (fault->pfn == KVM_PFN_ERR_RO_FAULT)
		return RET_PF_EMULATE;

	if (fault->pfn == KVM_PFN_ERR_HWPOISON) {
		kvm_send_hwpoison_signal(fault->slot, fault->gfn);
		return RET_PF_RETRY;
	}

	return -EFAULT;
}

static int kvm_handle_noslot_fault(struct kvm_vcpu *vcpu,
				   struct kvm_page_fault *fault,
				   unsigned int access)
{
	gva_t gva = fault->is_tdp ? 0 : fault->addr;

	if (fault->is_private) {
		kvm_mmu_prepare_memory_fault_exit(vcpu, fault);
		return -EFAULT;
	}

	vcpu_cache_mmio_info(vcpu, gva, fault->gfn,
			     access & shadow_mmio_access_mask);

	fault->slot = NULL;
	fault->pfn = KVM_PFN_NOSLOT;
	fault->map_writable = false;
	fault->hva = KVM_HVA_ERR_BAD;

	/*
	 * If MMIO caching is disabled, emulate immediately without
	 * touching the shadow page tables as attempting to install an
	 * MMIO SPTE will just be an expensive nop.
	 */
	if (unlikely(!enable_mmio_caching))
		return RET_PF_EMULATE;

	/*
	 * Do not create an MMIO SPTE for a gfn greater than host.MAXPHYADDR,
	 * any guest that generates such gfns is running nested and is being
	 * tricked by L0 userspace (you can observe gfn > L1.MAXPHYADDR if and
	 * only if L1's MAXPHYADDR is inaccurate with respect to the
	 * hardware's).
	 */
	if (unlikely(fault->gfn > kvm_mmu_max_gfn()))
		return RET_PF_EMULATE;

	return RET_PF_CONTINUE;
}

static bool page_fault_can_be_fast(struct kvm *kvm, struct kvm_page_fault *fault)
{
	/*
	 * Page faults with reserved bits set, i.e. faults on MMIO SPTEs, only
	 * reach the common page fault handler if the SPTE has an invalid MMIO
	 * generation number.  Refreshing the MMIO generation needs to go down
	 * the slow path.  Note, EPT Misconfigs do NOT set the PRESENT flag!
	 */
	if (fault->rsvd)
		return false;

	/*
	 * For hardware-protected VMs, certain conditions like attempting to
	 * perform a write to a page which is not in the state that the guest
	 * expects it to be in can result in a nested/extended #PF. In this
	 * case, the below code might misconstrue this situation as being the
	 * result of a write-protected access, and treat it as a spurious case
	 * rather than taking any action to satisfy the real source of the #PF
	 * such as generating a KVM_EXIT_MEMORY_FAULT. This can lead to the
	 * guest spinning on a #PF indefinitely, so don't attempt the fast path
	 * in this case.
	 *
	 * Note that the kvm_mem_is_private() check might race with an
	 * attribute update, but this will either result in the guest spinning
	 * on RET_PF_SPURIOUS until the update completes, or an actual spurious
	 * case might go down the slow path. Either case will resolve itself.
	 */
	if (kvm->arch.has_private_mem &&
	    fault->is_private != kvm_mem_is_private(kvm, fault->gfn))
		return false;

	/*
	 * #PF can be fast if:
	 *
	 * 1. The shadow page table entry is not present and A/D bits are
	 *    disabled _by KVM_, which could mean that the fault is potentially
	 *    caused by access tracking (if enabled).  If A/D bits are enabled
	 *    by KVM, but disabled by L1 for L2, KVM is forced to disable A/D
	 *    bits for L2 and employ access tracking, but the fast page fault
	 *    mechanism only supports direct MMUs.
	 * 2. The shadow page table entry is present, the access is a write,
	 *    and no reserved bits are set (MMIO SPTEs cannot be "fixed"), i.e.
	 *    the fault was caused by a write-protection violation.  If the
	 *    SPTE is MMU-writable (determined later), the fault can be fixed
	 *    by setting the Writable bit, which can be done out of mmu_lock.
	 */
	if (!fault->present)
		return !kvm_ad_enabled();

	/*
	 * Note, instruction fetches and writes are mutually exclusive, ignore
	 * the "exec" flag.
	 */
	return fault->write;
}

/*
 * Returns true if the SPTE was fixed successfully. Otherwise,
 * someone else modified the SPTE from its original value.
 */
static bool fast_pf_fix_direct_spte(struct kvm_vcpu *vcpu,
				    struct kvm_page_fault *fault,
				    u64 *sptep, u64 old_spte, u64 new_spte)
{
	/*
	 * Theoretically we could also set dirty bit (and flush TLB) here in
	 * order to eliminate unnecessary PML logging. See comments in
	 * set_spte. But fast_page_fault is very unlikely to happen with PML
	 * enabled, so we do not do this. This might result in the same GPA
	 * to be logged in PML buffer again when the write really happens, and
	 * eventually to be called by mark_page_dirty twice. But it's also no
	 * harm. This also avoids the TLB flush needed after setting dirty bit
	 * so non-PML cases won't be impacted.
	 *
	 * Compare with set_spte where instead shadow_dirty_mask is set.
	 */
	if (!try_cmpxchg64(sptep, &old_spte, new_spte))
		return false;

	if (is_writable_pte(new_spte) && !is_writable_pte(old_spte))
		mark_page_dirty_in_slot(vcpu->kvm, fault->slot, fault->gfn);

	return true;
}

static bool is_access_allowed(struct kvm_page_fault *fault, u64 spte)
{
	if (fault->exec)
		return is_executable_pte(spte);

	if (fault->write)
		return is_writable_pte(spte);

	/* Fault was on Read access */
	return spte & PT_PRESENT_MASK;
}

/*
 * Returns the last level spte pointer of the shadow page walk for the given
 * gpa, and sets *spte to the spte value. This spte may be non-preset. If no
 * walk could be performed, returns NULL and *spte does not contain valid data.
 *
 * Contract:
 *  - Must be called between walk_shadow_page_lockless_{begin,end}.
 *  - The returned sptep must not be used after walk_shadow_page_lockless_end.
 */
static u64 *fast_pf_get_last_sptep(struct kvm_vcpu *vcpu, gpa_t gpa, u64 *spte)
{
	struct kvm_shadow_walk_iterator iterator;
	u64 old_spte;
	u64 *sptep = NULL;

	for_each_shadow_entry_lockless(vcpu, gpa, iterator, old_spte) {
		sptep = iterator.sptep;
		*spte = old_spte;
	}

	return sptep;
}

/*
 * Returns one of RET_PF_INVALID, RET_PF_FIXED or RET_PF_SPURIOUS.
 */
static int fast_page_fault(struct kvm_vcpu *vcpu, struct kvm_page_fault *fault)
{
	struct kvm_mmu_page *sp;
	int ret = RET_PF_INVALID;
	u64 spte;
	u64 *sptep;
	uint retry_count = 0;

	if (!page_fault_can_be_fast(vcpu->kvm, fault))
		return ret;

	walk_shadow_page_lockless_begin(vcpu);

	do {
		u64 new_spte;

		if (tdp_mmu_enabled)
			sptep = kvm_tdp_mmu_fast_pf_get_last_sptep(vcpu, fault->addr, &spte);
		else
			sptep = fast_pf_get_last_sptep(vcpu, fault->addr, &spte);

		/*
		 * It's entirely possible for the mapping to have been zapped
		 * by a different task, but the root page should always be
		 * available as the vCPU holds a reference to its root(s).
		 */
		if (WARN_ON_ONCE(!sptep))
			spte = REMOVED_SPTE;

		if (!is_shadow_present_pte(spte))
			break;

		sp = sptep_to_sp(sptep);
		if (!is_last_spte(spte, sp->role.level))
			break;

		/*
		 * Check whether the memory access that caused the fault would
		 * still cause it if it were to be performed right now. If not,
		 * then this is a spurious fault caused by TLB lazily flushed,
		 * or some other CPU has already fixed the PTE after the
		 * current CPU took the fault.
		 *
		 * Need not check the access of upper level table entries since
		 * they are always ACC_ALL.
		 */
		if (is_access_allowed(fault, spte)) {
			ret = RET_PF_SPURIOUS;
			break;
		}

		new_spte = spte;

		/*
		 * KVM only supports fixing page faults outside of MMU lock for
		 * direct MMUs, nested MMUs are always indirect, and KVM always
		 * uses A/D bits for non-nested MMUs.  Thus, if A/D bits are
		 * enabled, the SPTE can't be an access-tracked SPTE.
		 */
		if (unlikely(!kvm_ad_enabled()) && is_access_track_spte(spte))
			new_spte = restore_acc_track_spte(new_spte);

		/*
		 * To keep things simple, only SPTEs that are MMU-writable can
		 * be made fully writable outside of mmu_lock, e.g. only SPTEs
		 * that were write-protected for dirty-logging or access
		 * tracking are handled here.  Don't bother checking if the
		 * SPTE is writable to prioritize running with A/D bits enabled.
		 * The is_access_allowed() check above handles the common case
		 * of the fault being spurious, and the SPTE is known to be
		 * shadow-present, i.e. except for access tracking restoration
		 * making the new SPTE writable, the check is wasteful.
		 */
		if (fault->write && is_mmu_writable_spte(spte)) {
			new_spte |= PT_WRITABLE_MASK;

			/*
			 * Do not fix write-permission on the large spte when
			 * dirty logging is enabled. Since we only dirty the
			 * first page into the dirty-bitmap in
			 * fast_pf_fix_direct_spte(), other pages are missed
			 * if its slot has dirty logging enabled.
			 *
			 * Instead, we let the slow page fault path create a
			 * normal spte to fix the access.
			 */
			if (sp->role.level > PG_LEVEL_4K &&
			    kvm_slot_dirty_track_enabled(fault->slot))
				break;
		}

		/* Verify that the fault can be handled in the fast path */
		if (new_spte == spte ||
		    !is_access_allowed(fault, new_spte))
			break;

		/*
		 * Currently, fast page fault only works for direct mapping
		 * since the gfn is not stable for indirect shadow page. See
		 * Documentation/virt/kvm/locking.rst to get more detail.
		 */
		if (fast_pf_fix_direct_spte(vcpu, fault, sptep, spte, new_spte)) {
			ret = RET_PF_FIXED;
			break;
		}

		if (++retry_count > 4) {
			pr_warn_once("Fast #PF retrying more than 4 times.\n");
			break;
		}

	} while (true);

	trace_fast_page_fault(vcpu, fault, sptep, spte, ret);
	walk_shadow_page_lockless_end(vcpu);

	if (ret != RET_PF_INVALID)
		vcpu->stat.pf_fast++;

	return ret;
}

static void mmu_free_root_page(struct kvm *kvm, hpa_t *root_hpa,
			       struct list_head *invalid_list)
{
	struct kvm_mmu_page *sp;

	if (!VALID_PAGE(*root_hpa))
		return;

	sp = root_to_sp(*root_hpa);
	if (WARN_ON_ONCE(!sp))
		return;

	if (is_tdp_mmu_page(sp)) {
		lockdep_assert_held_read(&kvm->mmu_lock);
		kvm_tdp_mmu_put_root(kvm, sp);
	} else {
		lockdep_assert_held_write(&kvm->mmu_lock);
		if (!--sp->root_count && sp->role.invalid)
			kvm_mmu_prepare_zap_page(kvm, sp, invalid_list);
	}

	*root_hpa = INVALID_PAGE;
}

/* roots_to_free must be some combination of the KVM_MMU_ROOT_* flags */
void kvm_mmu_free_roots(struct kvm *kvm, struct kvm_mmu *mmu,
			ulong roots_to_free)
{
	bool is_tdp_mmu = tdp_mmu_enabled && mmu->root_role.direct;
	int i;
	LIST_HEAD(invalid_list);
	bool free_active_root;

	WARN_ON_ONCE(roots_to_free & ~KVM_MMU_ROOTS_ALL);

	BUILD_BUG_ON(KVM_MMU_NUM_PREV_ROOTS >= BITS_PER_LONG);

	/* Before acquiring the MMU lock, see if we need to do any real work. */
	free_active_root = (roots_to_free & KVM_MMU_ROOT_CURRENT)
		&& VALID_PAGE(mmu->root.hpa);

	if (!free_active_root) {
		for (i = 0; i < KVM_MMU_NUM_PREV_ROOTS; i++)
			if ((roots_to_free & KVM_MMU_ROOT_PREVIOUS(i)) &&
			    VALID_PAGE(mmu->prev_roots[i].hpa))
				break;

		if (i == KVM_MMU_NUM_PREV_ROOTS)
			return;
	}

	if (is_tdp_mmu)
		read_lock(&kvm->mmu_lock);
	else
		write_lock(&kvm->mmu_lock);

	for (i = 0; i < KVM_MMU_NUM_PREV_ROOTS; i++)
		if (roots_to_free & KVM_MMU_ROOT_PREVIOUS(i))
			mmu_free_root_page(kvm, &mmu->prev_roots[i].hpa,
					   &invalid_list);

	if (free_active_root) {
		if (kvm_mmu_is_dummy_root(mmu->root.hpa)) {
			/* Nothing to cleanup for dummy roots. */
		} else if (root_to_sp(mmu->root.hpa)) {
			mmu_free_root_page(kvm, &mmu->root.hpa, &invalid_list);
		} else if (mmu->pae_root) {
			for (i = 0; i < 4; ++i) {
				if (!IS_VALID_PAE_ROOT(mmu->pae_root[i]))
					continue;

				mmu_free_root_page(kvm, &mmu->pae_root[i],
						   &invalid_list);
				mmu->pae_root[i] = INVALID_PAE_ROOT;
			}
		}
		mmu->root.hpa = INVALID_PAGE;
		mmu->root.pgd = 0;
	}

	if (is_tdp_mmu) {
		read_unlock(&kvm->mmu_lock);
		WARN_ON_ONCE(!list_empty(&invalid_list));
	} else {
		kvm_mmu_commit_zap_page(kvm, &invalid_list);
		write_unlock(&kvm->mmu_lock);
	}
}
EXPORT_SYMBOL_GPL(kvm_mmu_free_roots);

void kvm_mmu_free_guest_mode_roots(struct kvm *kvm, struct kvm_mmu *mmu)
{
	unsigned long roots_to_free = 0;
	struct kvm_mmu_page *sp;
	hpa_t root_hpa;
	int i;

	/*
	 * This should not be called while L2 is active, L2 can't invalidate
	 * _only_ its own roots, e.g. INVVPID unconditionally exits.
	 */
	WARN_ON_ONCE(mmu->root_role.guest_mode);

	for (i = 0; i < KVM_MMU_NUM_PREV_ROOTS; i++) {
		root_hpa = mmu->prev_roots[i].hpa;
		if (!VALID_PAGE(root_hpa))
			continue;

		sp = root_to_sp(root_hpa);
		if (!sp || sp->role.guest_mode)
			roots_to_free |= KVM_MMU_ROOT_PREVIOUS(i);
	}

	kvm_mmu_free_roots(kvm, mmu, roots_to_free);
}
EXPORT_SYMBOL_GPL(kvm_mmu_free_guest_mode_roots);

static hpa_t mmu_alloc_root(struct kvm_vcpu *vcpu, gfn_t gfn, int quadrant,
			    u8 level)
{
	union kvm_mmu_page_role role = vcpu->arch.mmu->root_role;
	struct kvm_mmu_page *sp;

	role.level = level;
	role.quadrant = quadrant;

	WARN_ON_ONCE(quadrant && !role.has_4_byte_gpte);
	WARN_ON_ONCE(role.direct && role.has_4_byte_gpte);

	sp = kvm_mmu_get_shadow_page(vcpu, gfn, role);
	++sp->root_count;

	return __pa(sp->spt);
}

static int mmu_alloc_direct_roots(struct kvm_vcpu *vcpu)
{
	struct kvm_mmu *mmu = vcpu->arch.mmu;
	u8 shadow_root_level = mmu->root_role.level;
	hpa_t root;
	unsigned i;
	int r;

	if (tdp_mmu_enabled)
		return kvm_tdp_mmu_alloc_root(vcpu);

	write_lock(&vcpu->kvm->mmu_lock);
	r = make_mmu_pages_available(vcpu);
	if (r < 0)
		goto out_unlock;

	if (shadow_root_level >= PT64_ROOT_4LEVEL) {
		root = mmu_alloc_root(vcpu, 0, 0, shadow_root_level);
		mmu->root.hpa = root;
	} else if (shadow_root_level == PT32E_ROOT_LEVEL) {
		if (WARN_ON_ONCE(!mmu->pae_root)) {
			r = -EIO;
			goto out_unlock;
		}

		for (i = 0; i < 4; ++i) {
			WARN_ON_ONCE(IS_VALID_PAE_ROOT(mmu->pae_root[i]));

			root = mmu_alloc_root(vcpu, i << (30 - PAGE_SHIFT), 0,
					      PT32_ROOT_LEVEL);
			mmu->pae_root[i] = root | PT_PRESENT_MASK |
					   shadow_me_value;
		}
		mmu->root.hpa = __pa(mmu->pae_root);
	} else {
		WARN_ONCE(1, "Bad TDP root level = %d\n", shadow_root_level);
		r = -EIO;
		goto out_unlock;
	}

	/* root.pgd is ignored for direct MMUs. */
	mmu->root.pgd = 0;
out_unlock:
	write_unlock(&vcpu->kvm->mmu_lock);
	return r;
}

static int mmu_first_shadow_root_alloc(struct kvm *kvm)
{
	struct kvm_memslots *slots;
	struct kvm_memory_slot *slot;
	int r = 0, i, bkt;

	/*
	 * Check if this is the first shadow root being allocated before
	 * taking the lock.
	 */
	if (kvm_shadow_root_allocated(kvm))
		return 0;

	mutex_lock(&kvm->slots_arch_lock);

	/* Recheck, under the lock, whether this is the first shadow root. */
	if (kvm_shadow_root_allocated(kvm))
		goto out_unlock;

	/*
	 * Check if anything actually needs to be allocated, e.g. all metadata
	 * will be allocated upfront if TDP is disabled.
	 */
	if (kvm_memslots_have_rmaps(kvm) &&
	    kvm_page_track_write_tracking_enabled(kvm))
		goto out_success;

	for (i = 0; i < kvm_arch_nr_memslot_as_ids(kvm); i++) {
		slots = __kvm_memslots(kvm, i);
		kvm_for_each_memslot(slot, bkt, slots) {
			/*
			 * Both of these functions are no-ops if the target is
			 * already allocated, so unconditionally calling both
			 * is safe.  Intentionally do NOT free allocations on
			 * failure to avoid having to track which allocations
			 * were made now versus when the memslot was created.
			 * The metadata is guaranteed to be freed when the slot
			 * is freed, and will be kept/used if userspace retries
			 * KVM_RUN instead of killing the VM.
			 */
			r = memslot_rmap_alloc(slot, slot->npages);
			if (r)
				goto out_unlock;
			r = kvm_page_track_write_tracking_alloc(slot);
			if (r)
				goto out_unlock;
		}
	}

	/*
	 * Ensure that shadow_root_allocated becomes true strictly after
	 * all the related pointers are set.
	 */
out_success:
	smp_store_release(&kvm->arch.shadow_root_allocated, true);

out_unlock:
	mutex_unlock(&kvm->slots_arch_lock);
	return r;
}

static int mmu_alloc_shadow_roots(struct kvm_vcpu *vcpu)
{
	struct kvm_mmu *mmu = vcpu->arch.mmu;
	u64 pdptrs[4], pm_mask;
	gfn_t root_gfn, root_pgd;
	int quadrant, i, r;
	hpa_t root;

	root_pgd = kvm_mmu_get_guest_pgd(vcpu, mmu);
	root_gfn = (root_pgd & __PT_BASE_ADDR_MASK) >> PAGE_SHIFT;

	if (!kvm_vcpu_is_visible_gfn(vcpu, root_gfn)) {
		mmu->root.hpa = kvm_mmu_get_dummy_root();
		return 0;
	}

	/*
	 * On SVM, reading PDPTRs might access guest memory, which might fault
	 * and thus might sleep.  Grab the PDPTRs before acquiring mmu_lock.
	 */
	if (mmu->cpu_role.base.level == PT32E_ROOT_LEVEL) {
		for (i = 0; i < 4; ++i) {
			pdptrs[i] = mmu->get_pdptr(vcpu, i);
			if (!(pdptrs[i] & PT_PRESENT_MASK))
				continue;

			if (!kvm_vcpu_is_visible_gfn(vcpu, pdptrs[i] >> PAGE_SHIFT))
				pdptrs[i] = 0;
		}
	}

	r = mmu_first_shadow_root_alloc(vcpu->kvm);
	if (r)
		return r;

	write_lock(&vcpu->kvm->mmu_lock);
	r = make_mmu_pages_available(vcpu);
	if (r < 0)
		goto out_unlock;

	/*
	 * Do we shadow a long mode page table? If so we need to
	 * write-protect the guests page table root.
	 */
	if (mmu->cpu_role.base.level >= PT64_ROOT_4LEVEL) {
		root = mmu_alloc_root(vcpu, root_gfn, 0,
				      mmu->root_role.level);
		mmu->root.hpa = root;
		goto set_root_pgd;
	}

	if (WARN_ON_ONCE(!mmu->pae_root)) {
		r = -EIO;
		goto out_unlock;
	}

	/*
	 * We shadow a 32 bit page table. This may be a legacy 2-level
	 * or a PAE 3-level page table. In either case we need to be aware that
	 * the shadow page table may be a PAE or a long mode page table.
	 */
	pm_mask = PT_PRESENT_MASK | shadow_me_value;
	if (mmu->root_role.level >= PT64_ROOT_4LEVEL) {
		pm_mask |= PT_ACCESSED_MASK | PT_WRITABLE_MASK | PT_USER_MASK;

		if (WARN_ON_ONCE(!mmu->pml4_root)) {
			r = -EIO;
			goto out_unlock;
		}
		mmu->pml4_root[0] = __pa(mmu->pae_root) | pm_mask;

		if (mmu->root_role.level == PT64_ROOT_5LEVEL) {
			if (WARN_ON_ONCE(!mmu->pml5_root)) {
				r = -EIO;
				goto out_unlock;
			}
			mmu->pml5_root[0] = __pa(mmu->pml4_root) | pm_mask;
		}
	}

	for (i = 0; i < 4; ++i) {
		WARN_ON_ONCE(IS_VALID_PAE_ROOT(mmu->pae_root[i]));

		if (mmu->cpu_role.base.level == PT32E_ROOT_LEVEL) {
			if (!(pdptrs[i] & PT_PRESENT_MASK)) {
				mmu->pae_root[i] = INVALID_PAE_ROOT;
				continue;
			}
			root_gfn = pdptrs[i] >> PAGE_SHIFT;
		}

		/*
		 * If shadowing 32-bit non-PAE page tables, each PAE page
		 * directory maps one quarter of the guest's non-PAE page
		 * directory. Othwerise each PAE page direct shadows one guest
		 * PAE page directory so that quadrant should be 0.
		 */
		quadrant = (mmu->cpu_role.base.level == PT32_ROOT_LEVEL) ? i : 0;

		root = mmu_alloc_root(vcpu, root_gfn, quadrant, PT32_ROOT_LEVEL);
		mmu->pae_root[i] = root | pm_mask;
	}

	if (mmu->root_role.level == PT64_ROOT_5LEVEL)
		mmu->root.hpa = __pa(mmu->pml5_root);
	else if (mmu->root_role.level == PT64_ROOT_4LEVEL)
		mmu->root.hpa = __pa(mmu->pml4_root);
	else
		mmu->root.hpa = __pa(mmu->pae_root);

set_root_pgd:
	mmu->root.pgd = root_pgd;
out_unlock:
	write_unlock(&vcpu->kvm->mmu_lock);

	return r;
}

static int mmu_alloc_special_roots(struct kvm_vcpu *vcpu)
{
	struct kvm_mmu *mmu = vcpu->arch.mmu;
	bool need_pml5 = mmu->root_role.level > PT64_ROOT_4LEVEL;
	u64 *pml5_root = NULL;
	u64 *pml4_root = NULL;
	u64 *pae_root;

	/*
	 * When shadowing 32-bit or PAE NPT with 64-bit NPT, the PML4 and PDP
	 * tables are allocated and initialized at root creation as there is no
	 * equivalent level in the guest's NPT to shadow.  Allocate the tables
	 * on demand, as running a 32-bit L1 VMM on 64-bit KVM is very rare.
	 */
	if (mmu->root_role.direct ||
	    mmu->cpu_role.base.level >= PT64_ROOT_4LEVEL ||
	    mmu->root_role.level < PT64_ROOT_4LEVEL)
		return 0;

	/*
	 * NPT, the only paging mode that uses this horror, uses a fixed number
	 * of levels for the shadow page tables, e.g. all MMUs are 4-level or
	 * all MMus are 5-level.  Thus, this can safely require that pml5_root
	 * is allocated if the other roots are valid and pml5 is needed, as any
	 * prior MMU would also have required pml5.
	 */
	if (mmu->pae_root && mmu->pml4_root && (!need_pml5 || mmu->pml5_root))
		return 0;

	/*
	 * The special roots should always be allocated in concert.  Yell and
	 * bail if KVM ends up in a state where only one of the roots is valid.
	 */
	if (WARN_ON_ONCE(!tdp_enabled || mmu->pae_root || mmu->pml4_root ||
			 (need_pml5 && mmu->pml5_root)))
		return -EIO;

	/*
	 * Unlike 32-bit NPT, the PDP table doesn't need to be in low mem, and
	 * doesn't need to be decrypted.
	 */
	pae_root = (void *)get_zeroed_page(GFP_KERNEL_ACCOUNT);
	if (!pae_root)
		return -ENOMEM;

#ifdef CONFIG_X86_64
	pml4_root = (void *)get_zeroed_page(GFP_KERNEL_ACCOUNT);
	if (!pml4_root)
		goto err_pml4;

	if (need_pml5) {
		pml5_root = (void *)get_zeroed_page(GFP_KERNEL_ACCOUNT);
		if (!pml5_root)
			goto err_pml5;
	}
#endif

	mmu->pae_root = pae_root;
	mmu->pml4_root = pml4_root;
	mmu->pml5_root = pml5_root;

	return 0;

#ifdef CONFIG_X86_64
err_pml5:
	free_page((unsigned long)pml4_root);
err_pml4:
	free_page((unsigned long)pae_root);
	return -ENOMEM;
#endif
}

static bool is_unsync_root(hpa_t root)
{
	struct kvm_mmu_page *sp;

	if (!VALID_PAGE(root) || kvm_mmu_is_dummy_root(root))
		return false;

	/*
	 * The read barrier orders the CPU's read of SPTE.W during the page table
	 * walk before the reads of sp->unsync/sp->unsync_children here.
	 *
	 * Even if another CPU was marking the SP as unsync-ed simultaneously,
	 * any guest page table changes are not guaranteed to be visible anyway
	 * until this VCPU issues a TLB flush strictly after those changes are
	 * made.  We only need to ensure that the other CPU sets these flags
	 * before any actual changes to the page tables are made.  The comments
	 * in mmu_try_to_unsync_pages() describe what could go wrong if this
	 * requirement isn't satisfied.
	 */
	smp_rmb();
	sp = root_to_sp(root);

	/*
	 * PAE roots (somewhat arbitrarily) aren't backed by shadow pages, the
	 * PDPTEs for a given PAE root need to be synchronized individually.
	 */
	if (WARN_ON_ONCE(!sp))
		return false;

	if (sp->unsync || sp->unsync_children)
		return true;

	return false;
}

void kvm_mmu_sync_roots(struct kvm_vcpu *vcpu)
{
	int i;
	struct kvm_mmu_page *sp;

	if (vcpu->arch.mmu->root_role.direct)
		return;

	if (!VALID_PAGE(vcpu->arch.mmu->root.hpa))
		return;

	vcpu_clear_mmio_info(vcpu, MMIO_GVA_ANY);

	if (vcpu->arch.mmu->cpu_role.base.level >= PT64_ROOT_4LEVEL) {
		hpa_t root = vcpu->arch.mmu->root.hpa;

		if (!is_unsync_root(root))
			return;

		sp = root_to_sp(root);

		write_lock(&vcpu->kvm->mmu_lock);
		mmu_sync_children(vcpu, sp, true);
		write_unlock(&vcpu->kvm->mmu_lock);
		return;
	}

	write_lock(&vcpu->kvm->mmu_lock);

	for (i = 0; i < 4; ++i) {
		hpa_t root = vcpu->arch.mmu->pae_root[i];

		if (IS_VALID_PAE_ROOT(root)) {
			sp = spte_to_child_sp(root);
			mmu_sync_children(vcpu, sp, true);
		}
	}

	write_unlock(&vcpu->kvm->mmu_lock);
}

void kvm_mmu_sync_prev_roots(struct kvm_vcpu *vcpu)
{
	unsigned long roots_to_free = 0;
	int i;

	for (i = 0; i < KVM_MMU_NUM_PREV_ROOTS; i++)
		if (is_unsync_root(vcpu->arch.mmu->prev_roots[i].hpa))
			roots_to_free |= KVM_MMU_ROOT_PREVIOUS(i);

	/* sync prev_roots by simply freeing them */
	kvm_mmu_free_roots(vcpu->kvm, vcpu->arch.mmu, roots_to_free);
}

static gpa_t nonpaging_gva_to_gpa(struct kvm_vcpu *vcpu, struct kvm_mmu *mmu,
				  gpa_t vaddr, u64 access,
				  struct x86_exception *exception)
{
	if (exception)
		exception->error_code = 0;
	return kvm_translate_gpa(vcpu, mmu, vaddr, access, exception);
}

static bool mmio_info_in_cache(struct kvm_vcpu *vcpu, u64 addr, bool direct)
{
	/*
	 * A nested guest cannot use the MMIO cache if it is using nested
	 * page tables, because cr2 is a nGPA while the cache stores GPAs.
	 */
	if (mmu_is_nested(vcpu))
		return false;

	if (direct)
		return vcpu_match_mmio_gpa(vcpu, addr);

	return vcpu_match_mmio_gva(vcpu, addr);
}

/*
 * Return the level of the lowest level SPTE added to sptes.
 * That SPTE may be non-present.
 *
 * Must be called between walk_shadow_page_lockless_{begin,end}.
 */
static int get_walk(struct kvm_vcpu *vcpu, u64 addr, u64 *sptes, int *root_level)
{
	struct kvm_shadow_walk_iterator iterator;
	int leaf = -1;
	u64 spte;

	for (shadow_walk_init(&iterator, vcpu, addr),
	     *root_level = iterator.level;
	     shadow_walk_okay(&iterator);
	     __shadow_walk_next(&iterator, spte)) {
		leaf = iterator.level;
		spte = mmu_spte_get_lockless(iterator.sptep);

		sptes[leaf] = spte;
	}

	return leaf;
}

static int get_sptes_lockless(struct kvm_vcpu *vcpu, u64 addr, u64 *sptes,
			      int *root_level)
{
	int leaf;

	walk_shadow_page_lockless_begin(vcpu);

	if (is_tdp_mmu_active(vcpu))
		leaf = kvm_tdp_mmu_get_walk(vcpu, addr, sptes, root_level);
	else
		leaf = get_walk(vcpu, addr, sptes, root_level);

	walk_shadow_page_lockless_end(vcpu);
	return leaf;
}

/* return true if reserved bit(s) are detected on a valid, non-MMIO SPTE. */
static bool get_mmio_spte(struct kvm_vcpu *vcpu, u64 addr, u64 *sptep)
{
	u64 sptes[PT64_ROOT_MAX_LEVEL + 1];
	struct rsvd_bits_validate *rsvd_check;
	int root, leaf, level;
	bool reserved = false;

	leaf = get_sptes_lockless(vcpu, addr, sptes, &root);
	if (unlikely(leaf < 0)) {
		*sptep = 0ull;
		return reserved;
	}

	*sptep = sptes[leaf];

	/*
	 * Skip reserved bits checks on the terminal leaf if it's not a valid
	 * SPTE.  Note, this also (intentionally) skips MMIO SPTEs, which, by
	 * design, always have reserved bits set.  The purpose of the checks is
	 * to detect reserved bits on non-MMIO SPTEs. i.e. buggy SPTEs.
	 */
	if (!is_shadow_present_pte(sptes[leaf]))
		leaf++;

	rsvd_check = &vcpu->arch.mmu->shadow_zero_check;

	for (level = root; level >= leaf; level--)
		reserved |= is_rsvd_spte(rsvd_check, sptes[level], level);

	if (reserved) {
		pr_err("%s: reserved bits set on MMU-present spte, addr 0x%llx, hierarchy:\n",
		       __func__, addr);
		for (level = root; level >= leaf; level--)
			pr_err("------ spte = 0x%llx level = %d, rsvd bits = 0x%llx",
			       sptes[level], level,
			       get_rsvd_bits(rsvd_check, sptes[level], level));
	}

	return reserved;
}

static int handle_mmio_page_fault(struct kvm_vcpu *vcpu, u64 addr, bool direct)
{
	u64 spte;
	bool reserved;

	if (mmio_info_in_cache(vcpu, addr, direct))
		return RET_PF_EMULATE;

	reserved = get_mmio_spte(vcpu, addr, &spte);
	if (WARN_ON_ONCE(reserved))
		return -EINVAL;

	if (is_mmio_spte(vcpu->kvm, spte)) {
		gfn_t gfn = get_mmio_spte_gfn(spte);
		unsigned int access = get_mmio_spte_access(spte);

		if (!check_mmio_spte(vcpu, spte))
			return RET_PF_INVALID;

		if (direct)
			addr = 0;

		trace_handle_mmio_page_fault(addr, gfn, access);
		vcpu_cache_mmio_info(vcpu, addr, gfn, access);
		return RET_PF_EMULATE;
	}

	/*
	 * If the page table is zapped by other cpus, let CPU fault again on
	 * the address.
	 */
	return RET_PF_RETRY;
}

static bool page_fault_handle_page_track(struct kvm_vcpu *vcpu,
					 struct kvm_page_fault *fault)
{
	if (unlikely(fault->rsvd))
		return false;

	if (!fault->present || !fault->write)
		return false;

	/*
	 * guest is writing the page which is write tracked which can
	 * not be fixed by page fault handler.
	 */
	if (kvm_gfn_is_write_tracked(vcpu->kvm, fault->slot, fault->gfn))
		return true;

	return false;
}

static void shadow_page_table_clear_flood(struct kvm_vcpu *vcpu, gva_t addr)
{
	struct kvm_shadow_walk_iterator iterator;
	u64 spte;

	walk_shadow_page_lockless_begin(vcpu);
	for_each_shadow_entry_lockless(vcpu, addr, iterator, spte)
		clear_sp_write_flooding_count(iterator.sptep);
	walk_shadow_page_lockless_end(vcpu);
}

static u32 alloc_apf_token(struct kvm_vcpu *vcpu)
{
	/* make sure the token value is not 0 */
	u32 id = vcpu->arch.apf.id;

	if (id << 12 == 0)
		vcpu->arch.apf.id = 1;

	return (vcpu->arch.apf.id++ << 12) | vcpu->vcpu_id;
}

static bool kvm_arch_setup_async_pf(struct kvm_vcpu *vcpu,
				    struct kvm_page_fault *fault)
{
	struct kvm_arch_async_pf arch;

	arch.token = alloc_apf_token(vcpu);
	arch.gfn = fault->gfn;
	arch.error_code = fault->error_code;
	arch.direct_map = vcpu->arch.mmu->root_role.direct;
	arch.cr3 = kvm_mmu_get_guest_pgd(vcpu, vcpu->arch.mmu);

	return kvm_setup_async_pf(vcpu, fault->addr,
				  kvm_vcpu_gfn_to_hva(vcpu, fault->gfn), &arch);
}

void kvm_arch_async_page_ready(struct kvm_vcpu *vcpu, struct kvm_async_pf *work)
{
	int r;

	if (WARN_ON_ONCE(work->arch.error_code & PFERR_PRIVATE_ACCESS))
		return;

	if ((vcpu->arch.mmu->root_role.direct != work->arch.direct_map) ||
	      work->wakeup_all)
		return;

	r = kvm_mmu_reload(vcpu);
	if (unlikely(r))
		return;

	if (!vcpu->arch.mmu->root_role.direct &&
	      work->arch.cr3 != kvm_mmu_get_guest_pgd(vcpu, vcpu->arch.mmu))
		return;

	kvm_mmu_do_page_fault(vcpu, work->cr2_or_gpa, work->arch.error_code, true, NULL);
}

static inline u8 kvm_max_level_for_order(int order)
{
	BUILD_BUG_ON(KVM_MAX_HUGEPAGE_LEVEL > PG_LEVEL_1G);

	KVM_MMU_WARN_ON(order != KVM_HPAGE_GFN_SHIFT(PG_LEVEL_1G) &&
			order != KVM_HPAGE_GFN_SHIFT(PG_LEVEL_2M) &&
			order != KVM_HPAGE_GFN_SHIFT(PG_LEVEL_4K));

	if (order >= KVM_HPAGE_GFN_SHIFT(PG_LEVEL_1G))
		return PG_LEVEL_1G;

	if (order >= KVM_HPAGE_GFN_SHIFT(PG_LEVEL_2M))
		return PG_LEVEL_2M;

	return PG_LEVEL_4K;
}

static u8 kvm_max_private_mapping_level(struct kvm *kvm, kvm_pfn_t pfn,
					u8 max_level, int gmem_order)
{
	u8 req_max_level;

	if (max_level == PG_LEVEL_4K)
		return PG_LEVEL_4K;

	max_level = min(kvm_max_level_for_order(gmem_order), max_level);
	if (max_level == PG_LEVEL_4K)
		return PG_LEVEL_4K;

<<<<<<< HEAD
	req_max_level = static_call(kvm_x86_private_max_mapping_level)(kvm, pfn);
=======
	req_max_level = kvm_x86_call(private_max_mapping_level)(kvm, pfn);
>>>>>>> 771df9ff
	if (req_max_level)
		max_level = min(max_level, req_max_level);

	return req_max_level;
}

static int kvm_faultin_pfn_private(struct kvm_vcpu *vcpu,
				   struct kvm_page_fault *fault)
{
	int max_order, r;

	if (!kvm_slot_can_be_private(fault->slot)) {
		kvm_mmu_prepare_memory_fault_exit(vcpu, fault);
		return -EFAULT;
	}

	r = kvm_gmem_get_pfn(vcpu->kvm, fault->slot, fault->gfn, &fault->pfn,
			     &max_order);
	if (r) {
		kvm_mmu_prepare_memory_fault_exit(vcpu, fault);
		return r;
	}

	fault->map_writable = !(fault->slot->flags & KVM_MEM_READONLY);
	fault->max_level = kvm_max_private_mapping_level(vcpu->kvm, fault->pfn,
							 fault->max_level, max_order);

	return RET_PF_CONTINUE;
}

static int __kvm_faultin_pfn(struct kvm_vcpu *vcpu, struct kvm_page_fault *fault)
{
	bool async;

	if (fault->is_private)
		return kvm_faultin_pfn_private(vcpu, fault);

	async = false;
	fault->pfn = __gfn_to_pfn_memslot(fault->slot, fault->gfn, false, false,
					  &async, fault->write,
					  &fault->map_writable, &fault->hva);
	if (!async)
		return RET_PF_CONTINUE; /* *pfn has correct page already */

	if (!fault->prefetch && kvm_can_do_async_pf(vcpu)) {
		trace_kvm_try_async_get_page(fault->addr, fault->gfn);
		if (kvm_find_async_pf_gfn(vcpu, fault->gfn)) {
			trace_kvm_async_pf_repeated_fault(fault->addr, fault->gfn);
			kvm_make_request(KVM_REQ_APF_HALT, vcpu);
			return RET_PF_RETRY;
		} else if (kvm_arch_setup_async_pf(vcpu, fault)) {
			return RET_PF_RETRY;
		}
	}

	/*
	 * Allow gup to bail on pending non-fatal signals when it's also allowed
	 * to wait for IO.  Note, gup always bails if it is unable to quickly
	 * get a page and a fatal signal, i.e. SIGKILL, is pending.
	 */
	fault->pfn = __gfn_to_pfn_memslot(fault->slot, fault->gfn, false, true,
					  NULL, fault->write,
					  &fault->map_writable, &fault->hva);
	return RET_PF_CONTINUE;
}

static int kvm_faultin_pfn(struct kvm_vcpu *vcpu, struct kvm_page_fault *fault,
			   unsigned int access)
{
	struct kvm_memory_slot *slot = fault->slot;
	int ret;

	/*
	 * Note that the mmu_invalidate_seq also serves to detect a concurrent
	 * change in attributes.  is_page_fault_stale() will detect an
	 * invalidation relate to fault->fn and resume the guest without
	 * installing a mapping in the page tables.
	 */
	fault->mmu_seq = vcpu->kvm->mmu_invalidate_seq;
	smp_rmb();

	/*
	 * Now that we have a snapshot of mmu_invalidate_seq we can check for a
	 * private vs. shared mismatch.
	 */
	if (fault->is_private != kvm_mem_is_private(vcpu->kvm, fault->gfn)) {
		kvm_mmu_prepare_memory_fault_exit(vcpu, fault);
		return -EFAULT;
	}

	if (unlikely(!slot))
		return kvm_handle_noslot_fault(vcpu, fault, access);

	/*
	 * Retry the page fault if the gfn hit a memslot that is being deleted
	 * or moved.  This ensures any existing SPTEs for the old memslot will
	 * be zapped before KVM inserts a new MMIO SPTE for the gfn.
	 */
	if (slot->flags & KVM_MEMSLOT_INVALID)
		return RET_PF_RETRY;

	if (slot->id == APIC_ACCESS_PAGE_PRIVATE_MEMSLOT) {
		/*
		 * Don't map L1's APIC access page into L2, KVM doesn't support
		 * using APICv/AVIC to accelerate L2 accesses to L1's APIC,
		 * i.e. the access needs to be emulated.  Emulating access to
		 * L1's APIC is also correct if L1 is accelerating L2's own
		 * virtual APIC, but for some reason L1 also maps _L1's_ APIC
		 * into L2.  Note, vcpu_is_mmio_gpa() always treats access to
		 * the APIC as MMIO.  Allow an MMIO SPTE to be created, as KVM
		 * uses different roots for L1 vs. L2, i.e. there is no danger
		 * of breaking APICv/AVIC for L1.
		 */
		if (is_guest_mode(vcpu))
			return kvm_handle_noslot_fault(vcpu, fault, access);

		/*
		 * If the APIC access page exists but is disabled, go directly
		 * to emulation without caching the MMIO access or creating a
		 * MMIO SPTE.  That way the cache doesn't need to be purged
		 * when the AVIC is re-enabled.
		 */
		if (!kvm_apicv_activated(vcpu->kvm))
			return RET_PF_EMULATE;
	}

	/*
	 * Check for a relevant mmu_notifier invalidation event before getting
	 * the pfn from the primary MMU, and before acquiring mmu_lock.
	 *
	 * For mmu_lock, if there is an in-progress invalidation and the kernel
	 * allows preemption, the invalidation task may drop mmu_lock and yield
	 * in response to mmu_lock being contended, which is *very* counter-
	 * productive as this vCPU can't actually make forward progress until
	 * the invalidation completes.
	 *
	 * Retrying now can also avoid unnessary lock contention in the primary
	 * MMU, as the primary MMU doesn't necessarily hold a single lock for
	 * the duration of the invalidation, i.e. faulting in a conflicting pfn
	 * can cause the invalidation to take longer by holding locks that are
	 * needed to complete the invalidation.
	 *
	 * Do the pre-check even for non-preemtible kernels, i.e. even if KVM
	 * will never yield mmu_lock in response to contention, as this vCPU is
	 * *guaranteed* to need to retry, i.e. waiting until mmu_lock is held
	 * to detect retry guarantees the worst case latency for the vCPU.
	 */
	if (mmu_invalidate_retry_gfn_unsafe(vcpu->kvm, fault->mmu_seq, fault->gfn))
		return RET_PF_RETRY;

	ret = __kvm_faultin_pfn(vcpu, fault);
	if (ret != RET_PF_CONTINUE)
		return ret;

	if (unlikely(is_error_pfn(fault->pfn)))
		return kvm_handle_error_pfn(vcpu, fault);

	if (WARN_ON_ONCE(!fault->slot || is_noslot_pfn(fault->pfn)))
		return kvm_handle_noslot_fault(vcpu, fault, access);

	/*
	 * Check again for a relevant mmu_notifier invalidation event purely to
	 * avoid contending mmu_lock.  Most invalidations will be detected by
	 * the previous check, but checking is extremely cheap relative to the
	 * overall cost of failing to detect the invalidation until after
	 * mmu_lock is acquired.
	 */
	if (mmu_invalidate_retry_gfn_unsafe(vcpu->kvm, fault->mmu_seq, fault->gfn)) {
		kvm_release_pfn_clean(fault->pfn);
		return RET_PF_RETRY;
	}

	return RET_PF_CONTINUE;
}

/*
 * Returns true if the page fault is stale and needs to be retried, i.e. if the
 * root was invalidated by a memslot update or a relevant mmu_notifier fired.
 */
static bool is_page_fault_stale(struct kvm_vcpu *vcpu,
				struct kvm_page_fault *fault)
{
	struct kvm_mmu_page *sp = root_to_sp(vcpu->arch.mmu->root.hpa);

	/* Special roots, e.g. pae_root, are not backed by shadow pages. */
	if (sp && is_obsolete_sp(vcpu->kvm, sp))
		return true;

	/*
	 * Roots without an associated shadow page are considered invalid if
	 * there is a pending request to free obsolete roots.  The request is
	 * only a hint that the current root _may_ be obsolete and needs to be
	 * reloaded, e.g. if the guest frees a PGD that KVM is tracking as a
	 * previous root, then __kvm_mmu_prepare_zap_page() signals all vCPUs
	 * to reload even if no vCPU is actively using the root.
	 */
	if (!sp && kvm_test_request(KVM_REQ_MMU_FREE_OBSOLETE_ROOTS, vcpu))
		return true;

	/*
	 * Check for a relevant mmu_notifier invalidation event one last time
	 * now that mmu_lock is held, as the "unsafe" checks performed without
	 * holding mmu_lock can get false negatives.
	 */
	return fault->slot &&
	       mmu_invalidate_retry_gfn(vcpu->kvm, fault->mmu_seq, fault->gfn);
}

static int direct_page_fault(struct kvm_vcpu *vcpu, struct kvm_page_fault *fault)
{
	int r;

	/* Dummy roots are used only for shadowing bad guest roots. */
	if (WARN_ON_ONCE(kvm_mmu_is_dummy_root(vcpu->arch.mmu->root.hpa)))
		return RET_PF_RETRY;

	if (page_fault_handle_page_track(vcpu, fault))
		return RET_PF_EMULATE;

	r = fast_page_fault(vcpu, fault);
	if (r != RET_PF_INVALID)
		return r;

	r = mmu_topup_memory_caches(vcpu, false);
	if (r)
		return r;

	r = kvm_faultin_pfn(vcpu, fault, ACC_ALL);
	if (r != RET_PF_CONTINUE)
		return r;

	r = RET_PF_RETRY;
	write_lock(&vcpu->kvm->mmu_lock);

	if (is_page_fault_stale(vcpu, fault))
		goto out_unlock;

	r = make_mmu_pages_available(vcpu);
	if (r)
		goto out_unlock;

	r = direct_map(vcpu, fault);

out_unlock:
	write_unlock(&vcpu->kvm->mmu_lock);
	kvm_release_pfn_clean(fault->pfn);
	return r;
}

static int nonpaging_page_fault(struct kvm_vcpu *vcpu,
				struct kvm_page_fault *fault)
{
	/* This path builds a PAE pagetable, we can map 2mb pages at maximum. */
	fault->max_level = PG_LEVEL_2M;
	return direct_page_fault(vcpu, fault);
}

int kvm_handle_page_fault(struct kvm_vcpu *vcpu, u64 error_code,
				u64 fault_address, char *insn, int insn_len)
{
	int r = 1;
	u32 flags = vcpu->arch.apf.host_apf_flags;

#ifndef CONFIG_X86_64
	/* A 64-bit CR2 should be impossible on 32-bit KVM. */
	if (WARN_ON_ONCE(fault_address >> 32))
		return -EFAULT;
#endif
	/*
	 * Legacy #PF exception only have a 32-bit error code.  Simply drop the
	 * upper bits as KVM doesn't use them for #PF (because they are never
	 * set), and to ensure there are no collisions with KVM-defined bits.
	 */
	if (WARN_ON_ONCE(error_code >> 32))
		error_code = lower_32_bits(error_code);

	/*
	 * Restrict KVM-defined flags to bits 63:32 so that it's impossible for
	 * them to conflict with #PF error codes, which are limited to 32 bits.
	 */
	BUILD_BUG_ON(lower_32_bits(PFERR_SYNTHETIC_MASK));

	vcpu->arch.l1tf_flush_l1d = true;
	if (!flags) {
		trace_kvm_page_fault(vcpu, fault_address, error_code);

		if (kvm_event_needs_reinjection(vcpu))
			kvm_mmu_unprotect_page_virt(vcpu, fault_address);
		r = kvm_mmu_page_fault(vcpu, fault_address, error_code, insn,
				insn_len);
	} else if (flags & KVM_PV_REASON_PAGE_NOT_PRESENT) {
		vcpu->arch.apf.host_apf_flags = 0;
		local_irq_disable();
		kvm_async_pf_task_wait_schedule(fault_address);
		local_irq_enable();
	} else {
		WARN_ONCE(1, "Unexpected host async PF flags: %x\n", flags);
	}

	return r;
}
EXPORT_SYMBOL_GPL(kvm_handle_page_fault);

#ifdef CONFIG_X86_64
static int kvm_tdp_mmu_page_fault(struct kvm_vcpu *vcpu,
				  struct kvm_page_fault *fault)
{
	int r;

	if (page_fault_handle_page_track(vcpu, fault))
		return RET_PF_EMULATE;

	r = fast_page_fault(vcpu, fault);
	if (r != RET_PF_INVALID)
		return r;

	r = mmu_topup_memory_caches(vcpu, false);
	if (r)
		return r;

	r = kvm_faultin_pfn(vcpu, fault, ACC_ALL);
	if (r != RET_PF_CONTINUE)
		return r;

	r = RET_PF_RETRY;
	read_lock(&vcpu->kvm->mmu_lock);

	if (is_page_fault_stale(vcpu, fault))
		goto out_unlock;

	r = kvm_tdp_mmu_map(vcpu, fault);

out_unlock:
	read_unlock(&vcpu->kvm->mmu_lock);
	kvm_release_pfn_clean(fault->pfn);
	return r;
}
#endif

bool kvm_mmu_may_ignore_guest_pat(void)
{
	/*
	 * When EPT is enabled (shadow_memtype_mask is non-zero), the CPU does
	 * not support self-snoop (or is affected by an erratum), and the VM
	 * has non-coherent DMA (DMA doesn't snoop CPU caches), KVM's ABI is to
	 * honor the memtype from the guest's PAT so that guest accesses to
	 * memory that is DMA'd aren't cached against the guest's wishes.  As a
	 * result, KVM _may_ ignore guest PAT, whereas without non-coherent DMA,
	 * KVM _always_ ignores or honors guest PAT, i.e. doesn't toggle SPTE
	 * bits in response to non-coherent device (un)registration.
	 */
	return !static_cpu_has(X86_FEATURE_SELFSNOOP) && shadow_memtype_mask;
}

int kvm_tdp_page_fault(struct kvm_vcpu *vcpu, struct kvm_page_fault *fault)
{
#ifdef CONFIG_X86_64
	if (tdp_mmu_enabled)
		return kvm_tdp_mmu_page_fault(vcpu, fault);
#endif

	return direct_page_fault(vcpu, fault);
}

static void nonpaging_init_context(struct kvm_mmu *context)
{
	context->page_fault = nonpaging_page_fault;
	context->gva_to_gpa = nonpaging_gva_to_gpa;
	context->sync_spte = NULL;
}

static inline bool is_root_usable(struct kvm_mmu_root_info *root, gpa_t pgd,
				  union kvm_mmu_page_role role)
{
	struct kvm_mmu_page *sp;

	if (!VALID_PAGE(root->hpa))
		return false;

	if (!role.direct && pgd != root->pgd)
		return false;

	sp = root_to_sp(root->hpa);
	if (WARN_ON_ONCE(!sp))
		return false;

	return role.word == sp->role.word;
}

/*
 * Find out if a previously cached root matching the new pgd/role is available,
 * and insert the current root as the MRU in the cache.
 * If a matching root is found, it is assigned to kvm_mmu->root and
 * true is returned.
 * If no match is found, kvm_mmu->root is left invalid, the LRU root is
 * evicted to make room for the current root, and false is returned.
 */
static bool cached_root_find_and_keep_current(struct kvm *kvm, struct kvm_mmu *mmu,
					      gpa_t new_pgd,
					      union kvm_mmu_page_role new_role)
{
	uint i;

	if (is_root_usable(&mmu->root, new_pgd, new_role))
		return true;

	for (i = 0; i < KVM_MMU_NUM_PREV_ROOTS; i++) {
		/*
		 * The swaps end up rotating the cache like this:
		 *   C   0 1 2 3   (on entry to the function)
		 *   0   C 1 2 3
		 *   1   C 0 2 3
		 *   2   C 0 1 3
		 *   3   C 0 1 2   (on exit from the loop)
		 */
		swap(mmu->root, mmu->prev_roots[i]);
		if (is_root_usable(&mmu->root, new_pgd, new_role))
			return true;
	}

	kvm_mmu_free_roots(kvm, mmu, KVM_MMU_ROOT_CURRENT);
	return false;
}

/*
 * Find out if a previously cached root matching the new pgd/role is available.
 * On entry, mmu->root is invalid.
 * If a matching root is found, it is assigned to kvm_mmu->root, the LRU entry
 * of the cache becomes invalid, and true is returned.
 * If no match is found, kvm_mmu->root is left invalid and false is returned.
 */
static bool cached_root_find_without_current(struct kvm *kvm, struct kvm_mmu *mmu,
					     gpa_t new_pgd,
					     union kvm_mmu_page_role new_role)
{
	uint i;

	for (i = 0; i < KVM_MMU_NUM_PREV_ROOTS; i++)
		if (is_root_usable(&mmu->prev_roots[i], new_pgd, new_role))
			goto hit;

	return false;

hit:
	swap(mmu->root, mmu->prev_roots[i]);
	/* Bubble up the remaining roots.  */
	for (; i < KVM_MMU_NUM_PREV_ROOTS - 1; i++)
		mmu->prev_roots[i] = mmu->prev_roots[i + 1];
	mmu->prev_roots[i].hpa = INVALID_PAGE;
	return true;
}

static bool fast_pgd_switch(struct kvm *kvm, struct kvm_mmu *mmu,
			    gpa_t new_pgd, union kvm_mmu_page_role new_role)
{
	/*
	 * Limit reuse to 64-bit hosts+VMs without "special" roots in order to
	 * avoid having to deal with PDPTEs and other complexities.
	 */
	if (VALID_PAGE(mmu->root.hpa) && !root_to_sp(mmu->root.hpa))
		kvm_mmu_free_roots(kvm, mmu, KVM_MMU_ROOT_CURRENT);

	if (VALID_PAGE(mmu->root.hpa))
		return cached_root_find_and_keep_current(kvm, mmu, new_pgd, new_role);
	else
		return cached_root_find_without_current(kvm, mmu, new_pgd, new_role);
}

void kvm_mmu_new_pgd(struct kvm_vcpu *vcpu, gpa_t new_pgd)
{
	struct kvm_mmu *mmu = vcpu->arch.mmu;
	union kvm_mmu_page_role new_role = mmu->root_role;

	/*
	 * Return immediately if no usable root was found, kvm_mmu_reload()
	 * will establish a valid root prior to the next VM-Enter.
	 */
	if (!fast_pgd_switch(vcpu->kvm, mmu, new_pgd, new_role))
		return;

	/*
	 * It's possible that the cached previous root page is obsolete because
	 * of a change in the MMU generation number. However, changing the
	 * generation number is accompanied by KVM_REQ_MMU_FREE_OBSOLETE_ROOTS,
	 * which will free the root set here and allocate a new one.
	 */
	kvm_make_request(KVM_REQ_LOAD_MMU_PGD, vcpu);

	if (force_flush_and_sync_on_reuse) {
		kvm_make_request(KVM_REQ_MMU_SYNC, vcpu);
		kvm_make_request(KVM_REQ_TLB_FLUSH_CURRENT, vcpu);
	}

	/*
	 * The last MMIO access's GVA and GPA are cached in the VCPU. When
	 * switching to a new CR3, that GVA->GPA mapping may no longer be
	 * valid. So clear any cached MMIO info even when we don't need to sync
	 * the shadow page tables.
	 */
	vcpu_clear_mmio_info(vcpu, MMIO_GVA_ANY);

	/*
	 * If this is a direct root page, it doesn't have a write flooding
	 * count. Otherwise, clear the write flooding count.
	 */
	if (!new_role.direct) {
		struct kvm_mmu_page *sp = root_to_sp(vcpu->arch.mmu->root.hpa);

		if (!WARN_ON_ONCE(!sp))
			__clear_sp_write_flooding_count(sp);
	}
}
EXPORT_SYMBOL_GPL(kvm_mmu_new_pgd);

static bool sync_mmio_spte(struct kvm_vcpu *vcpu, u64 *sptep, gfn_t gfn,
			   unsigned int access)
{
	if (unlikely(is_mmio_spte(vcpu->kvm, *sptep))) {
		if (gfn != get_mmio_spte_gfn(*sptep)) {
			mmu_spte_clear_no_track(sptep);
			return true;
		}

		mark_mmio_spte(vcpu, sptep, gfn, access);
		return true;
	}

	return false;
}

#define PTTYPE_EPT 18 /* arbitrary */
#define PTTYPE PTTYPE_EPT
#include "paging_tmpl.h"
#undef PTTYPE

#define PTTYPE 64
#include "paging_tmpl.h"
#undef PTTYPE

#define PTTYPE 32
#include "paging_tmpl.h"
#undef PTTYPE

static void __reset_rsvds_bits_mask(struct rsvd_bits_validate *rsvd_check,
				    u64 pa_bits_rsvd, int level, bool nx,
				    bool gbpages, bool pse, bool amd)
{
	u64 gbpages_bit_rsvd = 0;
	u64 nonleaf_bit8_rsvd = 0;
	u64 high_bits_rsvd;

	rsvd_check->bad_mt_xwr = 0;

	if (!gbpages)
		gbpages_bit_rsvd = rsvd_bits(7, 7);

	if (level == PT32E_ROOT_LEVEL)
		high_bits_rsvd = pa_bits_rsvd & rsvd_bits(0, 62);
	else
		high_bits_rsvd = pa_bits_rsvd & rsvd_bits(0, 51);

	/* Note, NX doesn't exist in PDPTEs, this is handled below. */
	if (!nx)
		high_bits_rsvd |= rsvd_bits(63, 63);

	/*
	 * Non-leaf PML4Es and PDPEs reserve bit 8 (which would be the G bit for
	 * leaf entries) on AMD CPUs only.
	 */
	if (amd)
		nonleaf_bit8_rsvd = rsvd_bits(8, 8);

	switch (level) {
	case PT32_ROOT_LEVEL:
		/* no rsvd bits for 2 level 4K page table entries */
		rsvd_check->rsvd_bits_mask[0][1] = 0;
		rsvd_check->rsvd_bits_mask[0][0] = 0;
		rsvd_check->rsvd_bits_mask[1][0] =
			rsvd_check->rsvd_bits_mask[0][0];

		if (!pse) {
			rsvd_check->rsvd_bits_mask[1][1] = 0;
			break;
		}

		if (is_cpuid_PSE36())
			/* 36bits PSE 4MB page */
			rsvd_check->rsvd_bits_mask[1][1] = rsvd_bits(17, 21);
		else
			/* 32 bits PSE 4MB page */
			rsvd_check->rsvd_bits_mask[1][1] = rsvd_bits(13, 21);
		break;
	case PT32E_ROOT_LEVEL:
		rsvd_check->rsvd_bits_mask[0][2] = rsvd_bits(63, 63) |
						   high_bits_rsvd |
						   rsvd_bits(5, 8) |
						   rsvd_bits(1, 2);	/* PDPTE */
		rsvd_check->rsvd_bits_mask[0][1] = high_bits_rsvd;	/* PDE */
		rsvd_check->rsvd_bits_mask[0][0] = high_bits_rsvd;	/* PTE */
		rsvd_check->rsvd_bits_mask[1][1] = high_bits_rsvd |
						   rsvd_bits(13, 20);	/* large page */
		rsvd_check->rsvd_bits_mask[1][0] =
			rsvd_check->rsvd_bits_mask[0][0];
		break;
	case PT64_ROOT_5LEVEL:
		rsvd_check->rsvd_bits_mask[0][4] = high_bits_rsvd |
						   nonleaf_bit8_rsvd |
						   rsvd_bits(7, 7);
		rsvd_check->rsvd_bits_mask[1][4] =
			rsvd_check->rsvd_bits_mask[0][4];
		fallthrough;
	case PT64_ROOT_4LEVEL:
		rsvd_check->rsvd_bits_mask[0][3] = high_bits_rsvd |
						   nonleaf_bit8_rsvd |
						   rsvd_bits(7, 7);
		rsvd_check->rsvd_bits_mask[0][2] = high_bits_rsvd |
						   gbpages_bit_rsvd;
		rsvd_check->rsvd_bits_mask[0][1] = high_bits_rsvd;
		rsvd_check->rsvd_bits_mask[0][0] = high_bits_rsvd;
		rsvd_check->rsvd_bits_mask[1][3] =
			rsvd_check->rsvd_bits_mask[0][3];
		rsvd_check->rsvd_bits_mask[1][2] = high_bits_rsvd |
						   gbpages_bit_rsvd |
						   rsvd_bits(13, 29);
		rsvd_check->rsvd_bits_mask[1][1] = high_bits_rsvd |
						   rsvd_bits(13, 20); /* large page */
		rsvd_check->rsvd_bits_mask[1][0] =
			rsvd_check->rsvd_bits_mask[0][0];
		break;
	}
}

static void reset_guest_rsvds_bits_mask(struct kvm_vcpu *vcpu,
					struct kvm_mmu *context)
{
	__reset_rsvds_bits_mask(&context->guest_rsvd_check,
				vcpu->arch.reserved_gpa_bits,
				context->cpu_role.base.level, is_efer_nx(context),
				guest_can_use(vcpu, X86_FEATURE_GBPAGES),
				is_cr4_pse(context),
				guest_cpuid_is_amd_compatible(vcpu));
}

static void __reset_rsvds_bits_mask_ept(struct rsvd_bits_validate *rsvd_check,
					u64 pa_bits_rsvd, bool execonly,
					int huge_page_level)
{
	u64 high_bits_rsvd = pa_bits_rsvd & rsvd_bits(0, 51);
	u64 large_1g_rsvd = 0, large_2m_rsvd = 0;
	u64 bad_mt_xwr;

	if (huge_page_level < PG_LEVEL_1G)
		large_1g_rsvd = rsvd_bits(7, 7);
	if (huge_page_level < PG_LEVEL_2M)
		large_2m_rsvd = rsvd_bits(7, 7);

	rsvd_check->rsvd_bits_mask[0][4] = high_bits_rsvd | rsvd_bits(3, 7);
	rsvd_check->rsvd_bits_mask[0][3] = high_bits_rsvd | rsvd_bits(3, 7);
	rsvd_check->rsvd_bits_mask[0][2] = high_bits_rsvd | rsvd_bits(3, 6) | large_1g_rsvd;
	rsvd_check->rsvd_bits_mask[0][1] = high_bits_rsvd | rsvd_bits(3, 6) | large_2m_rsvd;
	rsvd_check->rsvd_bits_mask[0][0] = high_bits_rsvd;

	/* large page */
	rsvd_check->rsvd_bits_mask[1][4] = rsvd_check->rsvd_bits_mask[0][4];
	rsvd_check->rsvd_bits_mask[1][3] = rsvd_check->rsvd_bits_mask[0][3];
	rsvd_check->rsvd_bits_mask[1][2] = high_bits_rsvd | rsvd_bits(12, 29) | large_1g_rsvd;
	rsvd_check->rsvd_bits_mask[1][1] = high_bits_rsvd | rsvd_bits(12, 20) | large_2m_rsvd;
	rsvd_check->rsvd_bits_mask[1][0] = rsvd_check->rsvd_bits_mask[0][0];

	bad_mt_xwr = 0xFFull << (2 * 8);	/* bits 3..5 must not be 2 */
	bad_mt_xwr |= 0xFFull << (3 * 8);	/* bits 3..5 must not be 3 */
	bad_mt_xwr |= 0xFFull << (7 * 8);	/* bits 3..5 must not be 7 */
	bad_mt_xwr |= REPEAT_BYTE(1ull << 2);	/* bits 0..2 must not be 010 */
	bad_mt_xwr |= REPEAT_BYTE(1ull << 6);	/* bits 0..2 must not be 110 */
	if (!execonly) {
		/* bits 0..2 must not be 100 unless VMX capabilities allow it */
		bad_mt_xwr |= REPEAT_BYTE(1ull << 4);
	}
	rsvd_check->bad_mt_xwr = bad_mt_xwr;
}

static void reset_rsvds_bits_mask_ept(struct kvm_vcpu *vcpu,
		struct kvm_mmu *context, bool execonly, int huge_page_level)
{
	__reset_rsvds_bits_mask_ept(&context->guest_rsvd_check,
				    vcpu->arch.reserved_gpa_bits, execonly,
				    huge_page_level);
}

static inline u64 reserved_hpa_bits(void)
{
	return rsvd_bits(kvm_host.maxphyaddr, 63);
}

/*
 * the page table on host is the shadow page table for the page
 * table in guest or amd nested guest, its mmu features completely
 * follow the features in guest.
 */
static void reset_shadow_zero_bits_mask(struct kvm_vcpu *vcpu,
					struct kvm_mmu *context)
{
	/* @amd adds a check on bit of SPTEs, which KVM shouldn't use anyways. */
	bool is_amd = true;
	/* KVM doesn't use 2-level page tables for the shadow MMU. */
	bool is_pse = false;
	struct rsvd_bits_validate *shadow_zero_check;
	int i;

	WARN_ON_ONCE(context->root_role.level < PT32E_ROOT_LEVEL);

	shadow_zero_check = &context->shadow_zero_check;
	__reset_rsvds_bits_mask(shadow_zero_check, reserved_hpa_bits(),
				context->root_role.level,
				context->root_role.efer_nx,
				guest_can_use(vcpu, X86_FEATURE_GBPAGES),
				is_pse, is_amd);

	if (!shadow_me_mask)
		return;

	for (i = context->root_role.level; --i >= 0;) {
		/*
		 * So far shadow_me_value is a constant during KVM's life
		 * time.  Bits in shadow_me_value are allowed to be set.
		 * Bits in shadow_me_mask but not in shadow_me_value are
		 * not allowed to be set.
		 */
		shadow_zero_check->rsvd_bits_mask[0][i] |= shadow_me_mask;
		shadow_zero_check->rsvd_bits_mask[1][i] |= shadow_me_mask;
		shadow_zero_check->rsvd_bits_mask[0][i] &= ~shadow_me_value;
		shadow_zero_check->rsvd_bits_mask[1][i] &= ~shadow_me_value;
	}

}

static inline bool boot_cpu_is_amd(void)
{
	WARN_ON_ONCE(!tdp_enabled);
	return shadow_x_mask == 0;
}

/*
 * the direct page table on host, use as much mmu features as
 * possible, however, kvm currently does not do execution-protection.
 */
static void reset_tdp_shadow_zero_bits_mask(struct kvm_mmu *context)
{
	struct rsvd_bits_validate *shadow_zero_check;
	int i;

	shadow_zero_check = &context->shadow_zero_check;

	if (boot_cpu_is_amd())
		__reset_rsvds_bits_mask(shadow_zero_check, reserved_hpa_bits(),
					context->root_role.level, true,
					boot_cpu_has(X86_FEATURE_GBPAGES),
					false, true);
	else
		__reset_rsvds_bits_mask_ept(shadow_zero_check,
					    reserved_hpa_bits(), false,
					    max_huge_page_level);

	if (!shadow_me_mask)
		return;

	for (i = context->root_role.level; --i >= 0;) {
		shadow_zero_check->rsvd_bits_mask[0][i] &= ~shadow_me_mask;
		shadow_zero_check->rsvd_bits_mask[1][i] &= ~shadow_me_mask;
	}
}

/*
 * as the comments in reset_shadow_zero_bits_mask() except it
 * is the shadow page table for intel nested guest.
 */
static void
reset_ept_shadow_zero_bits_mask(struct kvm_mmu *context, bool execonly)
{
	__reset_rsvds_bits_mask_ept(&context->shadow_zero_check,
				    reserved_hpa_bits(), execonly,
				    max_huge_page_level);
}

#define BYTE_MASK(access) \
	((1 & (access) ? 2 : 0) | \
	 (2 & (access) ? 4 : 0) | \
	 (3 & (access) ? 8 : 0) | \
	 (4 & (access) ? 16 : 0) | \
	 (5 & (access) ? 32 : 0) | \
	 (6 & (access) ? 64 : 0) | \
	 (7 & (access) ? 128 : 0))


static void update_permission_bitmask(struct kvm_mmu *mmu, bool ept)
{
	unsigned byte;

	const u8 x = BYTE_MASK(ACC_EXEC_MASK);
	const u8 w = BYTE_MASK(ACC_WRITE_MASK);
	const u8 u = BYTE_MASK(ACC_USER_MASK);

	bool cr4_smep = is_cr4_smep(mmu);
	bool cr4_smap = is_cr4_smap(mmu);
	bool cr0_wp = is_cr0_wp(mmu);
	bool efer_nx = is_efer_nx(mmu);

	for (byte = 0; byte < ARRAY_SIZE(mmu->permissions); ++byte) {
		unsigned pfec = byte << 1;

		/*
		 * Each "*f" variable has a 1 bit for each UWX value
		 * that causes a fault with the given PFEC.
		 */

		/* Faults from writes to non-writable pages */
		u8 wf = (pfec & PFERR_WRITE_MASK) ? (u8)~w : 0;
		/* Faults from user mode accesses to supervisor pages */
		u8 uf = (pfec & PFERR_USER_MASK) ? (u8)~u : 0;
		/* Faults from fetches of non-executable pages*/
		u8 ff = (pfec & PFERR_FETCH_MASK) ? (u8)~x : 0;
		/* Faults from kernel mode fetches of user pages */
		u8 smepf = 0;
		/* Faults from kernel mode accesses of user pages */
		u8 smapf = 0;

		if (!ept) {
			/* Faults from kernel mode accesses to user pages */
			u8 kf = (pfec & PFERR_USER_MASK) ? 0 : u;

			/* Not really needed: !nx will cause pte.nx to fault */
			if (!efer_nx)
				ff = 0;

			/* Allow supervisor writes if !cr0.wp */
			if (!cr0_wp)
				wf = (pfec & PFERR_USER_MASK) ? wf : 0;

			/* Disallow supervisor fetches of user code if cr4.smep */
			if (cr4_smep)
				smepf = (pfec & PFERR_FETCH_MASK) ? kf : 0;

			/*
			 * SMAP:kernel-mode data accesses from user-mode
			 * mappings should fault. A fault is considered
			 * as a SMAP violation if all of the following
			 * conditions are true:
			 *   - X86_CR4_SMAP is set in CR4
			 *   - A user page is accessed
			 *   - The access is not a fetch
			 *   - The access is supervisor mode
			 *   - If implicit supervisor access or X86_EFLAGS_AC is clear
			 *
			 * Here, we cover the first four conditions.
			 * The fifth is computed dynamically in permission_fault();
			 * PFERR_RSVD_MASK bit will be set in PFEC if the access is
			 * *not* subject to SMAP restrictions.
			 */
			if (cr4_smap)
				smapf = (pfec & (PFERR_RSVD_MASK|PFERR_FETCH_MASK)) ? 0 : kf;
		}

		mmu->permissions[byte] = ff | uf | wf | smepf | smapf;
	}
}

/*
* PKU is an additional mechanism by which the paging controls access to
* user-mode addresses based on the value in the PKRU register.  Protection
* key violations are reported through a bit in the page fault error code.
* Unlike other bits of the error code, the PK bit is not known at the
* call site of e.g. gva_to_gpa; it must be computed directly in
* permission_fault based on two bits of PKRU, on some machine state (CR4,
* CR0, EFER, CPL), and on other bits of the error code and the page tables.
*
* In particular the following conditions come from the error code, the
* page tables and the machine state:
* - PK is always zero unless CR4.PKE=1 and EFER.LMA=1
* - PK is always zero if RSVD=1 (reserved bit set) or F=1 (instruction fetch)
* - PK is always zero if U=0 in the page tables
* - PKRU.WD is ignored if CR0.WP=0 and the access is a supervisor access.
*
* The PKRU bitmask caches the result of these four conditions.  The error
* code (minus the P bit) and the page table's U bit form an index into the
* PKRU bitmask.  Two bits of the PKRU bitmask are then extracted and ANDed
* with the two bits of the PKRU register corresponding to the protection key.
* For the first three conditions above the bits will be 00, thus masking
* away both AD and WD.  For all reads or if the last condition holds, WD
* only will be masked away.
*/
static void update_pkru_bitmask(struct kvm_mmu *mmu)
{
	unsigned bit;
	bool wp;

	mmu->pkru_mask = 0;

	if (!is_cr4_pke(mmu))
		return;

	wp = is_cr0_wp(mmu);

	for (bit = 0; bit < ARRAY_SIZE(mmu->permissions); ++bit) {
		unsigned pfec, pkey_bits;
		bool check_pkey, check_write, ff, uf, wf, pte_user;

		pfec = bit << 1;
		ff = pfec & PFERR_FETCH_MASK;
		uf = pfec & PFERR_USER_MASK;
		wf = pfec & PFERR_WRITE_MASK;

		/* PFEC.RSVD is replaced by ACC_USER_MASK. */
		pte_user = pfec & PFERR_RSVD_MASK;

		/*
		 * Only need to check the access which is not an
		 * instruction fetch and is to a user page.
		 */
		check_pkey = (!ff && pte_user);
		/*
		 * write access is controlled by PKRU if it is a
		 * user access or CR0.WP = 1.
		 */
		check_write = check_pkey && wf && (uf || wp);

		/* PKRU.AD stops both read and write access. */
		pkey_bits = !!check_pkey;
		/* PKRU.WD stops write access. */
		pkey_bits |= (!!check_write) << 1;

		mmu->pkru_mask |= (pkey_bits & 3) << pfec;
	}
}

static void reset_guest_paging_metadata(struct kvm_vcpu *vcpu,
					struct kvm_mmu *mmu)
{
	if (!is_cr0_pg(mmu))
		return;

	reset_guest_rsvds_bits_mask(vcpu, mmu);
	update_permission_bitmask(mmu, false);
	update_pkru_bitmask(mmu);
}

static void paging64_init_context(struct kvm_mmu *context)
{
	context->page_fault = paging64_page_fault;
	context->gva_to_gpa = paging64_gva_to_gpa;
	context->sync_spte = paging64_sync_spte;
}

static void paging32_init_context(struct kvm_mmu *context)
{
	context->page_fault = paging32_page_fault;
	context->gva_to_gpa = paging32_gva_to_gpa;
	context->sync_spte = paging32_sync_spte;
}

static union kvm_cpu_role kvm_calc_cpu_role(struct kvm_vcpu *vcpu,
					    const struct kvm_mmu_role_regs *regs)
{
	union kvm_cpu_role role = {0};

	role.base.access = ACC_ALL;
	role.base.smm = is_smm(vcpu);
	role.base.guest_mode = is_guest_mode(vcpu);
	role.ext.valid = 1;

	if (!____is_cr0_pg(regs)) {
		role.base.direct = 1;
		return role;
	}

	role.base.efer_nx = ____is_efer_nx(regs);
	role.base.cr0_wp = ____is_cr0_wp(regs);
	role.base.smep_andnot_wp = ____is_cr4_smep(regs) && !____is_cr0_wp(regs);
	role.base.smap_andnot_wp = ____is_cr4_smap(regs) && !____is_cr0_wp(regs);
	role.base.has_4_byte_gpte = !____is_cr4_pae(regs);

	if (____is_efer_lma(regs))
		role.base.level = ____is_cr4_la57(regs) ? PT64_ROOT_5LEVEL
							: PT64_ROOT_4LEVEL;
	else if (____is_cr4_pae(regs))
		role.base.level = PT32E_ROOT_LEVEL;
	else
		role.base.level = PT32_ROOT_LEVEL;

	role.ext.cr4_smep = ____is_cr4_smep(regs);
	role.ext.cr4_smap = ____is_cr4_smap(regs);
	role.ext.cr4_pse = ____is_cr4_pse(regs);

	/* PKEY and LA57 are active iff long mode is active. */
	role.ext.cr4_pke = ____is_efer_lma(regs) && ____is_cr4_pke(regs);
	role.ext.cr4_la57 = ____is_efer_lma(regs) && ____is_cr4_la57(regs);
	role.ext.efer_lma = ____is_efer_lma(regs);
	return role;
}

void __kvm_mmu_refresh_passthrough_bits(struct kvm_vcpu *vcpu,
					struct kvm_mmu *mmu)
{
	const bool cr0_wp = kvm_is_cr0_bit_set(vcpu, X86_CR0_WP);

	BUILD_BUG_ON((KVM_MMU_CR0_ROLE_BITS & KVM_POSSIBLE_CR0_GUEST_BITS) != X86_CR0_WP);
	BUILD_BUG_ON((KVM_MMU_CR4_ROLE_BITS & KVM_POSSIBLE_CR4_GUEST_BITS));

	if (is_cr0_wp(mmu) == cr0_wp)
		return;

	mmu->cpu_role.base.cr0_wp = cr0_wp;
	reset_guest_paging_metadata(vcpu, mmu);
}

static inline int kvm_mmu_get_tdp_level(struct kvm_vcpu *vcpu)
{
	/* tdp_root_level is architecture forced level, use it if nonzero */
	if (tdp_root_level)
		return tdp_root_level;

	/* Use 5-level TDP if and only if it's useful/necessary. */
	if (max_tdp_level == 5 && cpuid_maxphyaddr(vcpu) <= 48)
		return 4;

	return max_tdp_level;
}

u8 kvm_mmu_get_max_tdp_level(void)
{
	return tdp_root_level ? tdp_root_level : max_tdp_level;
}

static union kvm_mmu_page_role
kvm_calc_tdp_mmu_root_page_role(struct kvm_vcpu *vcpu,
				union kvm_cpu_role cpu_role)
{
	union kvm_mmu_page_role role = {0};

	role.access = ACC_ALL;
	role.cr0_wp = true;
	role.efer_nx = true;
	role.smm = cpu_role.base.smm;
	role.guest_mode = cpu_role.base.guest_mode;
	role.ad_disabled = !kvm_ad_enabled();
	role.level = kvm_mmu_get_tdp_level(vcpu);
	role.direct = true;
	role.has_4_byte_gpte = false;

	return role;
}

static void init_kvm_tdp_mmu(struct kvm_vcpu *vcpu,
			     union kvm_cpu_role cpu_role)
{
	struct kvm_mmu *context = &vcpu->arch.root_mmu;
	union kvm_mmu_page_role root_role = kvm_calc_tdp_mmu_root_page_role(vcpu, cpu_role);

	if (cpu_role.as_u64 == context->cpu_role.as_u64 &&
	    root_role.word == context->root_role.word)
		return;

	context->cpu_role.as_u64 = cpu_role.as_u64;
	context->root_role.word = root_role.word;
	context->page_fault = kvm_tdp_page_fault;
	context->sync_spte = NULL;
	context->get_guest_pgd = get_guest_cr3;
	context->get_pdptr = kvm_pdptr_read;
	context->inject_page_fault = kvm_inject_page_fault;

	if (!is_cr0_pg(context))
		context->gva_to_gpa = nonpaging_gva_to_gpa;
	else if (is_cr4_pae(context))
		context->gva_to_gpa = paging64_gva_to_gpa;
	else
		context->gva_to_gpa = paging32_gva_to_gpa;

	reset_guest_paging_metadata(vcpu, context);
	reset_tdp_shadow_zero_bits_mask(context);
}

static void shadow_mmu_init_context(struct kvm_vcpu *vcpu, struct kvm_mmu *context,
				    union kvm_cpu_role cpu_role,
				    union kvm_mmu_page_role root_role)
{
	if (cpu_role.as_u64 == context->cpu_role.as_u64 &&
	    root_role.word == context->root_role.word)
		return;

	context->cpu_role.as_u64 = cpu_role.as_u64;
	context->root_role.word = root_role.word;

	if (!is_cr0_pg(context))
		nonpaging_init_context(context);
	else if (is_cr4_pae(context))
		paging64_init_context(context);
	else
		paging32_init_context(context);

	reset_guest_paging_metadata(vcpu, context);
	reset_shadow_zero_bits_mask(vcpu, context);
}

static void kvm_init_shadow_mmu(struct kvm_vcpu *vcpu,
				union kvm_cpu_role cpu_role)
{
	struct kvm_mmu *context = &vcpu->arch.root_mmu;
	union kvm_mmu_page_role root_role;

	root_role = cpu_role.base;

	/* KVM uses PAE paging whenever the guest isn't using 64-bit paging. */
	root_role.level = max_t(u32, root_role.level, PT32E_ROOT_LEVEL);

	/*
	 * KVM forces EFER.NX=1 when TDP is disabled, reflect it in the MMU role.
	 * KVM uses NX when TDP is disabled to handle a variety of scenarios,
	 * notably for huge SPTEs if iTLB multi-hit mitigation is enabled and
	 * to generate correct permissions for CR0.WP=0/CR4.SMEP=1/EFER.NX=0.
	 * The iTLB multi-hit workaround can be toggled at any time, so assume
	 * NX can be used by any non-nested shadow MMU to avoid having to reset
	 * MMU contexts.
	 */
	root_role.efer_nx = true;

	shadow_mmu_init_context(vcpu, context, cpu_role, root_role);
}

void kvm_init_shadow_npt_mmu(struct kvm_vcpu *vcpu, unsigned long cr0,
			     unsigned long cr4, u64 efer, gpa_t nested_cr3)
{
	struct kvm_mmu *context = &vcpu->arch.guest_mmu;
	struct kvm_mmu_role_regs regs = {
		.cr0 = cr0,
		.cr4 = cr4 & ~X86_CR4_PKE,
		.efer = efer,
	};
	union kvm_cpu_role cpu_role = kvm_calc_cpu_role(vcpu, &regs);
	union kvm_mmu_page_role root_role;

	/* NPT requires CR0.PG=1. */
	WARN_ON_ONCE(cpu_role.base.direct);

	root_role = cpu_role.base;
	root_role.level = kvm_mmu_get_tdp_level(vcpu);
	if (root_role.level == PT64_ROOT_5LEVEL &&
	    cpu_role.base.level == PT64_ROOT_4LEVEL)
		root_role.passthrough = 1;

	shadow_mmu_init_context(vcpu, context, cpu_role, root_role);
	kvm_mmu_new_pgd(vcpu, nested_cr3);
}
EXPORT_SYMBOL_GPL(kvm_init_shadow_npt_mmu);

static union kvm_cpu_role
kvm_calc_shadow_ept_root_page_role(struct kvm_vcpu *vcpu, bool accessed_dirty,
				   bool execonly, u8 level)
{
	union kvm_cpu_role role = {0};

	/*
	 * KVM does not support SMM transfer monitors, and consequently does not
	 * support the "entry to SMM" control either.  role.base.smm is always 0.
	 */
	WARN_ON_ONCE(is_smm(vcpu));
	role.base.level = level;
	role.base.has_4_byte_gpte = false;
	role.base.direct = false;
	role.base.ad_disabled = !accessed_dirty;
	role.base.guest_mode = true;
	role.base.access = ACC_ALL;

	role.ext.word = 0;
	role.ext.execonly = execonly;
	role.ext.valid = 1;

	return role;
}

void kvm_init_shadow_ept_mmu(struct kvm_vcpu *vcpu, bool execonly,
			     int huge_page_level, bool accessed_dirty,
			     gpa_t new_eptp)
{
	struct kvm_mmu *context = &vcpu->arch.guest_mmu;
	u8 level = vmx_eptp_page_walk_level(new_eptp);
	union kvm_cpu_role new_mode =
		kvm_calc_shadow_ept_root_page_role(vcpu, accessed_dirty,
						   execonly, level);

	if (new_mode.as_u64 != context->cpu_role.as_u64) {
		/* EPT, and thus nested EPT, does not consume CR0, CR4, nor EFER. */
		context->cpu_role.as_u64 = new_mode.as_u64;
		context->root_role.word = new_mode.base.word;

		context->page_fault = ept_page_fault;
		context->gva_to_gpa = ept_gva_to_gpa;
		context->sync_spte = ept_sync_spte;

		update_permission_bitmask(context, true);
		context->pkru_mask = 0;
		reset_rsvds_bits_mask_ept(vcpu, context, execonly, huge_page_level);
		reset_ept_shadow_zero_bits_mask(context, execonly);
	}

	kvm_mmu_new_pgd(vcpu, new_eptp);
}
EXPORT_SYMBOL_GPL(kvm_init_shadow_ept_mmu);

static void init_kvm_softmmu(struct kvm_vcpu *vcpu,
			     union kvm_cpu_role cpu_role)
{
	struct kvm_mmu *context = &vcpu->arch.root_mmu;

	kvm_init_shadow_mmu(vcpu, cpu_role);

	context->get_guest_pgd     = get_guest_cr3;
	context->get_pdptr         = kvm_pdptr_read;
	context->inject_page_fault = kvm_inject_page_fault;
}

static void init_kvm_nested_mmu(struct kvm_vcpu *vcpu,
				union kvm_cpu_role new_mode)
{
	struct kvm_mmu *g_context = &vcpu->arch.nested_mmu;

	if (new_mode.as_u64 == g_context->cpu_role.as_u64)
		return;

	g_context->cpu_role.as_u64   = new_mode.as_u64;
	g_context->get_guest_pgd     = get_guest_cr3;
	g_context->get_pdptr         = kvm_pdptr_read;
	g_context->inject_page_fault = kvm_inject_page_fault;

	/*
	 * L2 page tables are never shadowed, so there is no need to sync
	 * SPTEs.
	 */
	g_context->sync_spte         = NULL;

	/*
	 * Note that arch.mmu->gva_to_gpa translates l2_gpa to l1_gpa using
	 * L1's nested page tables (e.g. EPT12). The nested translation
	 * of l2_gva to l1_gpa is done by arch.nested_mmu.gva_to_gpa using
	 * L2's page tables as the first level of translation and L1's
	 * nested page tables as the second level of translation. Basically
	 * the gva_to_gpa functions between mmu and nested_mmu are swapped.
	 */
	if (!is_paging(vcpu))
		g_context->gva_to_gpa = nonpaging_gva_to_gpa;
	else if (is_long_mode(vcpu))
		g_context->gva_to_gpa = paging64_gva_to_gpa;
	else if (is_pae(vcpu))
		g_context->gva_to_gpa = paging64_gva_to_gpa;
	else
		g_context->gva_to_gpa = paging32_gva_to_gpa;

	reset_guest_paging_metadata(vcpu, g_context);
}

void kvm_init_mmu(struct kvm_vcpu *vcpu)
{
	struct kvm_mmu_role_regs regs = vcpu_to_role_regs(vcpu);
	union kvm_cpu_role cpu_role = kvm_calc_cpu_role(vcpu, &regs);

	if (mmu_is_nested(vcpu))
		init_kvm_nested_mmu(vcpu, cpu_role);
	else if (tdp_enabled)
		init_kvm_tdp_mmu(vcpu, cpu_role);
	else
		init_kvm_softmmu(vcpu, cpu_role);
}
EXPORT_SYMBOL_GPL(kvm_init_mmu);

void kvm_mmu_after_set_cpuid(struct kvm_vcpu *vcpu)
{
	/*
	 * Invalidate all MMU roles to force them to reinitialize as CPUID
	 * information is factored into reserved bit calculations.
	 *
	 * Correctly handling multiple vCPU models with respect to paging and
	 * physical address properties) in a single VM would require tracking
	 * all relevant CPUID information in kvm_mmu_page_role. That is very
	 * undesirable as it would increase the memory requirements for
	 * gfn_write_track (see struct kvm_mmu_page_role comments).  For now
	 * that problem is swept under the rug; KVM's CPUID API is horrific and
	 * it's all but impossible to solve it without introducing a new API.
	 */
	vcpu->arch.root_mmu.root_role.invalid = 1;
	vcpu->arch.guest_mmu.root_role.invalid = 1;
	vcpu->arch.nested_mmu.root_role.invalid = 1;
	vcpu->arch.root_mmu.cpu_role.ext.valid = 0;
	vcpu->arch.guest_mmu.cpu_role.ext.valid = 0;
	vcpu->arch.nested_mmu.cpu_role.ext.valid = 0;
	kvm_mmu_reset_context(vcpu);

	/*
	 * Changing guest CPUID after KVM_RUN is forbidden, see the comment in
	 * kvm_arch_vcpu_ioctl().
	 */
	KVM_BUG_ON(kvm_vcpu_has_run(vcpu), vcpu->kvm);
}

void kvm_mmu_reset_context(struct kvm_vcpu *vcpu)
{
	kvm_mmu_unload(vcpu);
	kvm_init_mmu(vcpu);
}
EXPORT_SYMBOL_GPL(kvm_mmu_reset_context);

int kvm_mmu_load(struct kvm_vcpu *vcpu)
{
	int r;

	r = mmu_topup_memory_caches(vcpu, !vcpu->arch.mmu->root_role.direct);
	if (r)
		goto out;
	r = mmu_alloc_special_roots(vcpu);
	if (r)
		goto out;
	if (vcpu->arch.mmu->root_role.direct)
		r = mmu_alloc_direct_roots(vcpu);
	else
		r = mmu_alloc_shadow_roots(vcpu);
	if (r)
		goto out;

	kvm_mmu_sync_roots(vcpu);

	kvm_mmu_load_pgd(vcpu);

	/*
	 * Flush any TLB entries for the new root, the provenance of the root
	 * is unknown.  Even if KVM ensures there are no stale TLB entries
	 * for a freed root, in theory another hypervisor could have left
	 * stale entries.  Flushing on alloc also allows KVM to skip the TLB
	 * flush when freeing a root (see kvm_tdp_mmu_put_root()).
	 */
	kvm_x86_call(flush_tlb_current)(vcpu);
out:
	return r;
}

void kvm_mmu_unload(struct kvm_vcpu *vcpu)
{
	struct kvm *kvm = vcpu->kvm;

	kvm_mmu_free_roots(kvm, &vcpu->arch.root_mmu, KVM_MMU_ROOTS_ALL);
	WARN_ON_ONCE(VALID_PAGE(vcpu->arch.root_mmu.root.hpa));
	kvm_mmu_free_roots(kvm, &vcpu->arch.guest_mmu, KVM_MMU_ROOTS_ALL);
	WARN_ON_ONCE(VALID_PAGE(vcpu->arch.guest_mmu.root.hpa));
	vcpu_clear_mmio_info(vcpu, MMIO_GVA_ANY);
}

static bool is_obsolete_root(struct kvm *kvm, hpa_t root_hpa)
{
	struct kvm_mmu_page *sp;

	if (!VALID_PAGE(root_hpa))
		return false;

	/*
	 * When freeing obsolete roots, treat roots as obsolete if they don't
	 * have an associated shadow page, as it's impossible to determine if
	 * such roots are fresh or stale.  This does mean KVM will get false
	 * positives and free roots that don't strictly need to be freed, but
	 * such false positives are relatively rare:
	 *
	 *  (a) only PAE paging and nested NPT have roots without shadow pages
	 *      (or any shadow paging flavor with a dummy root, see note below)
	 *  (b) remote reloads due to a memslot update obsoletes _all_ roots
	 *  (c) KVM doesn't track previous roots for PAE paging, and the guest
	 *      is unlikely to zap an in-use PGD.
	 *
	 * Note!  Dummy roots are unique in that they are obsoleted by memslot
	 * _creation_!  See also FNAME(fetch).
	 */
	sp = root_to_sp(root_hpa);
	return !sp || is_obsolete_sp(kvm, sp);
}

static void __kvm_mmu_free_obsolete_roots(struct kvm *kvm, struct kvm_mmu *mmu)
{
	unsigned long roots_to_free = 0;
	int i;

	if (is_obsolete_root(kvm, mmu->root.hpa))
		roots_to_free |= KVM_MMU_ROOT_CURRENT;

	for (i = 0; i < KVM_MMU_NUM_PREV_ROOTS; i++) {
		if (is_obsolete_root(kvm, mmu->prev_roots[i].hpa))
			roots_to_free |= KVM_MMU_ROOT_PREVIOUS(i);
	}

	if (roots_to_free)
		kvm_mmu_free_roots(kvm, mmu, roots_to_free);
}

void kvm_mmu_free_obsolete_roots(struct kvm_vcpu *vcpu)
{
	__kvm_mmu_free_obsolete_roots(vcpu->kvm, &vcpu->arch.root_mmu);
	__kvm_mmu_free_obsolete_roots(vcpu->kvm, &vcpu->arch.guest_mmu);
}

static u64 mmu_pte_write_fetch_gpte(struct kvm_vcpu *vcpu, gpa_t *gpa,
				    int *bytes)
{
	u64 gentry = 0;
	int r;

	/*
	 * Assume that the pte write on a page table of the same type
	 * as the current vcpu paging mode since we update the sptes only
	 * when they have the same mode.
	 */
	if (is_pae(vcpu) && *bytes == 4) {
		/* Handle a 32-bit guest writing two halves of a 64-bit gpte */
		*gpa &= ~(gpa_t)7;
		*bytes = 8;
	}

	if (*bytes == 4 || *bytes == 8) {
		r = kvm_vcpu_read_guest_atomic(vcpu, *gpa, &gentry, *bytes);
		if (r)
			gentry = 0;
	}

	return gentry;
}

/*
 * If we're seeing too many writes to a page, it may no longer be a page table,
 * or we may be forking, in which case it is better to unmap the page.
 */
static bool detect_write_flooding(struct kvm_mmu_page *sp)
{
	/*
	 * Skip write-flooding detected for the sp whose level is 1, because
	 * it can become unsync, then the guest page is not write-protected.
	 */
	if (sp->role.level == PG_LEVEL_4K)
		return false;

	atomic_inc(&sp->write_flooding_count);
	return atomic_read(&sp->write_flooding_count) >= 3;
}

/*
 * Misaligned accesses are too much trouble to fix up; also, they usually
 * indicate a page is not used as a page table.
 */
static bool detect_write_misaligned(struct kvm_mmu_page *sp, gpa_t gpa,
				    int bytes)
{
	unsigned offset, pte_size, misaligned;

	offset = offset_in_page(gpa);
	pte_size = sp->role.has_4_byte_gpte ? 4 : 8;

	/*
	 * Sometimes, the OS only writes the last one bytes to update status
	 * bits, for example, in linux, andb instruction is used in clear_bit().
	 */
	if (!(offset & (pte_size - 1)) && bytes == 1)
		return false;

	misaligned = (offset ^ (offset + bytes - 1)) & ~(pte_size - 1);
	misaligned |= bytes < 4;

	return misaligned;
}

static u64 *get_written_sptes(struct kvm_mmu_page *sp, gpa_t gpa, int *nspte)
{
	unsigned page_offset, quadrant;
	u64 *spte;
	int level;

	page_offset = offset_in_page(gpa);
	level = sp->role.level;
	*nspte = 1;
	if (sp->role.has_4_byte_gpte) {
		page_offset <<= 1;	/* 32->64 */
		/*
		 * A 32-bit pde maps 4MB while the shadow pdes map
		 * only 2MB.  So we need to double the offset again
		 * and zap two pdes instead of one.
		 */
		if (level == PT32_ROOT_LEVEL) {
			page_offset &= ~7; /* kill rounding error */
			page_offset <<= 1;
			*nspte = 2;
		}
		quadrant = page_offset >> PAGE_SHIFT;
		page_offset &= ~PAGE_MASK;
		if (quadrant != sp->role.quadrant)
			return NULL;
	}

	spte = &sp->spt[page_offset / sizeof(*spte)];
	return spte;
}

void kvm_mmu_track_write(struct kvm_vcpu *vcpu, gpa_t gpa, const u8 *new,
			 int bytes)
{
	gfn_t gfn = gpa >> PAGE_SHIFT;
	struct kvm_mmu_page *sp;
	LIST_HEAD(invalid_list);
	u64 entry, gentry, *spte;
	int npte;
	bool flush = false;

	/*
	 * When emulating guest writes, ensure the written value is visible to
	 * any task that is handling page faults before checking whether or not
	 * KVM is shadowing a guest PTE.  This ensures either KVM will create
	 * the correct SPTE in the page fault handler, or this task will see
	 * a non-zero indirect_shadow_pages.  Pairs with the smp_mb() in
	 * account_shadowed().
	 */
	smp_mb();
	if (!vcpu->kvm->arch.indirect_shadow_pages)
		return;

	write_lock(&vcpu->kvm->mmu_lock);

	gentry = mmu_pte_write_fetch_gpte(vcpu, &gpa, &bytes);

	++vcpu->kvm->stat.mmu_pte_write;

	for_each_gfn_valid_sp_with_gptes(vcpu->kvm, sp, gfn) {
		if (detect_write_misaligned(sp, gpa, bytes) ||
		      detect_write_flooding(sp)) {
			kvm_mmu_prepare_zap_page(vcpu->kvm, sp, &invalid_list);
			++vcpu->kvm->stat.mmu_flooded;
			continue;
		}

		spte = get_written_sptes(sp, gpa, &npte);
		if (!spte)
			continue;

		while (npte--) {
			entry = *spte;
			mmu_page_zap_pte(vcpu->kvm, sp, spte, NULL);
			if (gentry && sp->role.level != PG_LEVEL_4K)
				++vcpu->kvm->stat.mmu_pde_zapped;
			if (is_shadow_present_pte(entry))
				flush = true;
			++spte;
		}
	}
	kvm_mmu_remote_flush_or_zap(vcpu->kvm, &invalid_list, flush);
	write_unlock(&vcpu->kvm->mmu_lock);
}

int noinline kvm_mmu_page_fault(struct kvm_vcpu *vcpu, gpa_t cr2_or_gpa, u64 error_code,
		       void *insn, int insn_len)
{
	int r, emulation_type = EMULTYPE_PF;
	bool direct = vcpu->arch.mmu->root_role.direct;

	if (WARN_ON_ONCE(!VALID_PAGE(vcpu->arch.mmu->root.hpa)))
		return RET_PF_RETRY;

	/*
	 * Except for reserved faults (emulated MMIO is shared-only), set the
	 * PFERR_PRIVATE_ACCESS flag for software-protected VMs based on the gfn's
	 * current attributes, which are the source of truth for such VMs.  Note,
	 * this wrong for nested MMUs as the GPA is an L2 GPA, but KVM doesn't
	 * currently supported nested virtualization (among many other things)
	 * for software-protected VMs.
	 */
	if (IS_ENABLED(CONFIG_KVM_SW_PROTECTED_VM) &&
	    !(error_code & PFERR_RSVD_MASK) &&
	    vcpu->kvm->arch.vm_type == KVM_X86_SW_PROTECTED_VM &&
	    kvm_mem_is_private(vcpu->kvm, gpa_to_gfn(cr2_or_gpa)))
		error_code |= PFERR_PRIVATE_ACCESS;

	r = RET_PF_INVALID;
	if (unlikely(error_code & PFERR_RSVD_MASK)) {
		if (WARN_ON_ONCE(error_code & PFERR_PRIVATE_ACCESS))
			return -EFAULT;

		r = handle_mmio_page_fault(vcpu, cr2_or_gpa, direct);
		if (r == RET_PF_EMULATE)
			goto emulate;
	}

	if (r == RET_PF_INVALID) {
		r = kvm_mmu_do_page_fault(vcpu, cr2_or_gpa, error_code, false,
					  &emulation_type);
		if (KVM_BUG_ON(r == RET_PF_INVALID, vcpu->kvm))
			return -EIO;
	}

	if (r < 0)
		return r;
	if (r != RET_PF_EMULATE)
		return 1;

	/*
	 * Before emulating the instruction, check if the error code
	 * was due to a RO violation while translating the guest page.
	 * This can occur when using nested virtualization with nested
	 * paging in both guests. If true, we simply unprotect the page
	 * and resume the guest.
	 */
	if (vcpu->arch.mmu->root_role.direct &&
	    (error_code & PFERR_NESTED_GUEST_PAGE) == PFERR_NESTED_GUEST_PAGE) {
		kvm_mmu_unprotect_page(vcpu->kvm, gpa_to_gfn(cr2_or_gpa));
		return 1;
	}

	/*
	 * vcpu->arch.mmu.page_fault returned RET_PF_EMULATE, but we can still
	 * optimistically try to just unprotect the page and let the processor
	 * re-execute the instruction that caused the page fault.  Do not allow
	 * retrying MMIO emulation, as it's not only pointless but could also
	 * cause us to enter an infinite loop because the processor will keep
	 * faulting on the non-existent MMIO address.  Retrying an instruction
	 * from a nested guest is also pointless and dangerous as we are only
	 * explicitly shadowing L1's page tables, i.e. unprotecting something
	 * for L1 isn't going to magically fix whatever issue cause L2 to fail.
	 */
	if (!mmio_info_in_cache(vcpu, cr2_or_gpa, direct) && !is_guest_mode(vcpu))
		emulation_type |= EMULTYPE_ALLOW_RETRY_PF;
emulate:
	return x86_emulate_instruction(vcpu, cr2_or_gpa, emulation_type, insn,
				       insn_len);
}
EXPORT_SYMBOL_GPL(kvm_mmu_page_fault);

void kvm_mmu_print_sptes(struct kvm_vcpu *vcpu, gpa_t gpa, const char *msg)
{
	u64 sptes[PT64_ROOT_MAX_LEVEL + 1];
	int root_level, leaf, level;

	leaf = get_sptes_lockless(vcpu, gpa, sptes, &root_level);
	if (unlikely(leaf < 0))
		return;

	pr_err("%s %llx", msg, gpa);
	for (level = root_level; level >= leaf; level--)
		pr_cont(", spte[%d] = 0x%llx", level, sptes[level]);
	pr_cont("\n");
}
EXPORT_SYMBOL_GPL(kvm_mmu_print_sptes);

static void __kvm_mmu_invalidate_addr(struct kvm_vcpu *vcpu, struct kvm_mmu *mmu,
				      u64 addr, hpa_t root_hpa)
{
	struct kvm_shadow_walk_iterator iterator;

	vcpu_clear_mmio_info(vcpu, addr);

	/*
	 * Walking and synchronizing SPTEs both assume they are operating in
	 * the context of the current MMU, and would need to be reworked if
	 * this is ever used to sync the guest_mmu, e.g. to emulate INVEPT.
	 */
	if (WARN_ON_ONCE(mmu != vcpu->arch.mmu))
		return;

	if (!VALID_PAGE(root_hpa))
		return;

	write_lock(&vcpu->kvm->mmu_lock);
	for_each_shadow_entry_using_root(vcpu, root_hpa, addr, iterator) {
		struct kvm_mmu_page *sp = sptep_to_sp(iterator.sptep);

		if (sp->unsync) {
			int ret = kvm_sync_spte(vcpu, sp, iterator.index);

			if (ret < 0)
				mmu_page_zap_pte(vcpu->kvm, sp, iterator.sptep, NULL);
			if (ret)
				kvm_flush_remote_tlbs_sptep(vcpu->kvm, iterator.sptep);
		}

		if (!sp->unsync_children)
			break;
	}
	write_unlock(&vcpu->kvm->mmu_lock);
}

void kvm_mmu_invalidate_addr(struct kvm_vcpu *vcpu, struct kvm_mmu *mmu,
			     u64 addr, unsigned long roots)
{
	int i;

	WARN_ON_ONCE(roots & ~KVM_MMU_ROOTS_ALL);

	/* It's actually a GPA for vcpu->arch.guest_mmu.  */
	if (mmu != &vcpu->arch.guest_mmu) {
		/* INVLPG on a non-canonical address is a NOP according to the SDM.  */
		if (is_noncanonical_address(addr, vcpu))
			return;

		kvm_x86_call(flush_tlb_gva)(vcpu, addr);
	}

	if (!mmu->sync_spte)
		return;

	if (roots & KVM_MMU_ROOT_CURRENT)
		__kvm_mmu_invalidate_addr(vcpu, mmu, addr, mmu->root.hpa);

	for (i = 0; i < KVM_MMU_NUM_PREV_ROOTS; i++) {
		if (roots & KVM_MMU_ROOT_PREVIOUS(i))
			__kvm_mmu_invalidate_addr(vcpu, mmu, addr, mmu->prev_roots[i].hpa);
	}
}
EXPORT_SYMBOL_GPL(kvm_mmu_invalidate_addr);

void kvm_mmu_invlpg(struct kvm_vcpu *vcpu, gva_t gva)
{
	/*
	 * INVLPG is required to invalidate any global mappings for the VA,
	 * irrespective of PCID.  Blindly sync all roots as it would take
	 * roughly the same amount of work/time to determine whether any of the
	 * previous roots have a global mapping.
	 *
	 * Mappings not reachable via the current or previous cached roots will
	 * be synced when switching to that new cr3, so nothing needs to be
	 * done here for them.
	 */
	kvm_mmu_invalidate_addr(vcpu, vcpu->arch.walk_mmu, gva, KVM_MMU_ROOTS_ALL);
	++vcpu->stat.invlpg;
}
EXPORT_SYMBOL_GPL(kvm_mmu_invlpg);


void kvm_mmu_invpcid_gva(struct kvm_vcpu *vcpu, gva_t gva, unsigned long pcid)
{
	struct kvm_mmu *mmu = vcpu->arch.mmu;
	unsigned long roots = 0;
	uint i;

	if (pcid == kvm_get_active_pcid(vcpu))
		roots |= KVM_MMU_ROOT_CURRENT;

	for (i = 0; i < KVM_MMU_NUM_PREV_ROOTS; i++) {
		if (VALID_PAGE(mmu->prev_roots[i].hpa) &&
		    pcid == kvm_get_pcid(vcpu, mmu->prev_roots[i].pgd))
			roots |= KVM_MMU_ROOT_PREVIOUS(i);
	}

	if (roots)
		kvm_mmu_invalidate_addr(vcpu, mmu, gva, roots);
	++vcpu->stat.invlpg;

	/*
	 * Mappings not reachable via the current cr3 or the prev_roots will be
	 * synced when switching to that cr3, so nothing needs to be done here
	 * for them.
	 */
}

void kvm_configure_mmu(bool enable_tdp, int tdp_forced_root_level,
		       int tdp_max_root_level, int tdp_huge_page_level)
{
	tdp_enabled = enable_tdp;
	tdp_root_level = tdp_forced_root_level;
	max_tdp_level = tdp_max_root_level;

#ifdef CONFIG_X86_64
	tdp_mmu_enabled = tdp_mmu_allowed && tdp_enabled;
#endif
	/*
	 * max_huge_page_level reflects KVM's MMU capabilities irrespective
	 * of kernel support, e.g. KVM may be capable of using 1GB pages when
	 * the kernel is not.  But, KVM never creates a page size greater than
	 * what is used by the kernel for any given HVA, i.e. the kernel's
	 * capabilities are ultimately consulted by kvm_mmu_hugepage_adjust().
	 */
	if (tdp_enabled)
		max_huge_page_level = tdp_huge_page_level;
	else if (boot_cpu_has(X86_FEATURE_GBPAGES))
		max_huge_page_level = PG_LEVEL_1G;
	else
		max_huge_page_level = PG_LEVEL_2M;
}
EXPORT_SYMBOL_GPL(kvm_configure_mmu);

/* The return value indicates if tlb flush on all vcpus is needed. */
typedef bool (*slot_rmaps_handler) (struct kvm *kvm,
				    struct kvm_rmap_head *rmap_head,
				    const struct kvm_memory_slot *slot);

static __always_inline bool __walk_slot_rmaps(struct kvm *kvm,
					      const struct kvm_memory_slot *slot,
					      slot_rmaps_handler fn,
					      int start_level, int end_level,
					      gfn_t start_gfn, gfn_t end_gfn,
					      bool flush_on_yield, bool flush)
{
	struct slot_rmap_walk_iterator iterator;

	lockdep_assert_held_write(&kvm->mmu_lock);

	for_each_slot_rmap_range(slot, start_level, end_level, start_gfn,
			end_gfn, &iterator) {
		if (iterator.rmap)
			flush |= fn(kvm, iterator.rmap, slot);

		if (need_resched() || rwlock_needbreak(&kvm->mmu_lock)) {
			if (flush && flush_on_yield) {
				kvm_flush_remote_tlbs_range(kvm, start_gfn,
							    iterator.gfn - start_gfn + 1);
				flush = false;
			}
			cond_resched_rwlock_write(&kvm->mmu_lock);
		}
	}

	return flush;
}

static __always_inline bool walk_slot_rmaps(struct kvm *kvm,
					    const struct kvm_memory_slot *slot,
					    slot_rmaps_handler fn,
					    int start_level, int end_level,
					    bool flush_on_yield)
{
	return __walk_slot_rmaps(kvm, slot, fn, start_level, end_level,
				 slot->base_gfn, slot->base_gfn + slot->npages - 1,
				 flush_on_yield, false);
}

static __always_inline bool walk_slot_rmaps_4k(struct kvm *kvm,
					       const struct kvm_memory_slot *slot,
					       slot_rmaps_handler fn,
					       bool flush_on_yield)
{
	return walk_slot_rmaps(kvm, slot, fn, PG_LEVEL_4K, PG_LEVEL_4K, flush_on_yield);
}

static void free_mmu_pages(struct kvm_mmu *mmu)
{
	if (!tdp_enabled && mmu->pae_root)
		set_memory_encrypted((unsigned long)mmu->pae_root, 1);
	free_page((unsigned long)mmu->pae_root);
	free_page((unsigned long)mmu->pml4_root);
	free_page((unsigned long)mmu->pml5_root);
}

static int __kvm_mmu_create(struct kvm_vcpu *vcpu, struct kvm_mmu *mmu)
{
	struct page *page;
	int i;

	mmu->root.hpa = INVALID_PAGE;
	mmu->root.pgd = 0;
	for (i = 0; i < KVM_MMU_NUM_PREV_ROOTS; i++)
		mmu->prev_roots[i] = KVM_MMU_ROOT_INFO_INVALID;

	/* vcpu->arch.guest_mmu isn't used when !tdp_enabled. */
	if (!tdp_enabled && mmu == &vcpu->arch.guest_mmu)
		return 0;

	/*
	 * When using PAE paging, the four PDPTEs are treated as 'root' pages,
	 * while the PDP table is a per-vCPU construct that's allocated at MMU
	 * creation.  When emulating 32-bit mode, cr3 is only 32 bits even on
	 * x86_64.  Therefore we need to allocate the PDP table in the first
	 * 4GB of memory, which happens to fit the DMA32 zone.  TDP paging
	 * generally doesn't use PAE paging and can skip allocating the PDP
	 * table.  The main exception, handled here, is SVM's 32-bit NPT.  The
	 * other exception is for shadowing L1's 32-bit or PAE NPT on 64-bit
	 * KVM; that horror is handled on-demand by mmu_alloc_special_roots().
	 */
	if (tdp_enabled && kvm_mmu_get_tdp_level(vcpu) > PT32E_ROOT_LEVEL)
		return 0;

	page = alloc_page(GFP_KERNEL_ACCOUNT | __GFP_DMA32);
	if (!page)
		return -ENOMEM;

	mmu->pae_root = page_address(page);

	/*
	 * CR3 is only 32 bits when PAE paging is used, thus it's impossible to
	 * get the CPU to treat the PDPTEs as encrypted.  Decrypt the page so
	 * that KVM's writes and the CPU's reads get along.  Note, this is
	 * only necessary when using shadow paging, as 64-bit NPT can get at
	 * the C-bit even when shadowing 32-bit NPT, and SME isn't supported
	 * by 32-bit kernels (when KVM itself uses 32-bit NPT).
	 */
	if (!tdp_enabled)
		set_memory_decrypted((unsigned long)mmu->pae_root, 1);
	else
		WARN_ON_ONCE(shadow_me_value);

	for (i = 0; i < 4; ++i)
		mmu->pae_root[i] = INVALID_PAE_ROOT;

	return 0;
}

int kvm_mmu_create(struct kvm_vcpu *vcpu)
{
	int ret;

	vcpu->arch.mmu_pte_list_desc_cache.kmem_cache = pte_list_desc_cache;
	vcpu->arch.mmu_pte_list_desc_cache.gfp_zero = __GFP_ZERO;

	vcpu->arch.mmu_page_header_cache.kmem_cache = mmu_page_header_cache;
	vcpu->arch.mmu_page_header_cache.gfp_zero = __GFP_ZERO;

	vcpu->arch.mmu_shadow_page_cache.init_value =
		SHADOW_NONPRESENT_VALUE;
	if (!vcpu->arch.mmu_shadow_page_cache.init_value)
		vcpu->arch.mmu_shadow_page_cache.gfp_zero = __GFP_ZERO;

	vcpu->arch.mmu = &vcpu->arch.root_mmu;
	vcpu->arch.walk_mmu = &vcpu->arch.root_mmu;

	ret = __kvm_mmu_create(vcpu, &vcpu->arch.guest_mmu);
	if (ret)
		return ret;

	ret = __kvm_mmu_create(vcpu, &vcpu->arch.root_mmu);
	if (ret)
		goto fail_allocate_root;

	return ret;
 fail_allocate_root:
	free_mmu_pages(&vcpu->arch.guest_mmu);
	return ret;
}

#define BATCH_ZAP_PAGES	10
static void kvm_zap_obsolete_pages(struct kvm *kvm)
{
	struct kvm_mmu_page *sp, *node;
	int nr_zapped, batch = 0;
	bool unstable;

restart:
	list_for_each_entry_safe_reverse(sp, node,
	      &kvm->arch.active_mmu_pages, link) {
		/*
		 * No obsolete valid page exists before a newly created page
		 * since active_mmu_pages is a FIFO list.
		 */
		if (!is_obsolete_sp(kvm, sp))
			break;

		/*
		 * Invalid pages should never land back on the list of active
		 * pages.  Skip the bogus page, otherwise we'll get stuck in an
		 * infinite loop if the page gets put back on the list (again).
		 */
		if (WARN_ON_ONCE(sp->role.invalid))
			continue;

		/*
		 * No need to flush the TLB since we're only zapping shadow
		 * pages with an obsolete generation number and all vCPUS have
		 * loaded a new root, i.e. the shadow pages being zapped cannot
		 * be in active use by the guest.
		 */
		if (batch >= BATCH_ZAP_PAGES &&
		    cond_resched_rwlock_write(&kvm->mmu_lock)) {
			batch = 0;
			goto restart;
		}

		unstable = __kvm_mmu_prepare_zap_page(kvm, sp,
				&kvm->arch.zapped_obsolete_pages, &nr_zapped);
		batch += nr_zapped;

		if (unstable)
			goto restart;
	}

	/*
	 * Kick all vCPUs (via remote TLB flush) before freeing the page tables
	 * to ensure KVM is not in the middle of a lockless shadow page table
	 * walk, which may reference the pages.  The remote TLB flush itself is
	 * not required and is simply a convenient way to kick vCPUs as needed.
	 * KVM performs a local TLB flush when allocating a new root (see
	 * kvm_mmu_load()), and the reload in the caller ensure no vCPUs are
	 * running with an obsolete MMU.
	 */
	kvm_mmu_commit_zap_page(kvm, &kvm->arch.zapped_obsolete_pages);
}

/*
 * Fast invalidate all shadow pages and use lock-break technique
 * to zap obsolete pages.
 *
 * It's required when memslot is being deleted or VM is being
 * destroyed, in these cases, we should ensure that KVM MMU does
 * not use any resource of the being-deleted slot or all slots
 * after calling the function.
 */
static void kvm_mmu_zap_all_fast(struct kvm *kvm)
{
	lockdep_assert_held(&kvm->slots_lock);

	write_lock(&kvm->mmu_lock);
	trace_kvm_mmu_zap_all_fast(kvm);

	/*
	 * Toggle mmu_valid_gen between '0' and '1'.  Because slots_lock is
	 * held for the entire duration of zapping obsolete pages, it's
	 * impossible for there to be multiple invalid generations associated
	 * with *valid* shadow pages at any given time, i.e. there is exactly
	 * one valid generation and (at most) one invalid generation.
	 */
	kvm->arch.mmu_valid_gen = kvm->arch.mmu_valid_gen ? 0 : 1;

	/*
	 * In order to ensure all vCPUs drop their soon-to-be invalid roots,
	 * invalidating TDP MMU roots must be done while holding mmu_lock for
	 * write and in the same critical section as making the reload request,
	 * e.g. before kvm_zap_obsolete_pages() could drop mmu_lock and yield.
	 */
	if (tdp_mmu_enabled)
		kvm_tdp_mmu_invalidate_all_roots(kvm);

	/*
	 * Notify all vcpus to reload its shadow page table and flush TLB.
	 * Then all vcpus will switch to new shadow page table with the new
	 * mmu_valid_gen.
	 *
	 * Note: we need to do this under the protection of mmu_lock,
	 * otherwise, vcpu would purge shadow page but miss tlb flush.
	 */
	kvm_make_all_cpus_request(kvm, KVM_REQ_MMU_FREE_OBSOLETE_ROOTS);

	kvm_zap_obsolete_pages(kvm);

	write_unlock(&kvm->mmu_lock);

	/*
	 * Zap the invalidated TDP MMU roots, all SPTEs must be dropped before
	 * returning to the caller, e.g. if the zap is in response to a memslot
	 * deletion, mmu_notifier callbacks will be unable to reach the SPTEs
	 * associated with the deleted memslot once the update completes, and
	 * Deferring the zap until the final reference to the root is put would
	 * lead to use-after-free.
	 */
	if (tdp_mmu_enabled)
		kvm_tdp_mmu_zap_invalidated_roots(kvm);
}

static bool kvm_has_zapped_obsolete_pages(struct kvm *kvm)
{
	return unlikely(!list_empty_careful(&kvm->arch.zapped_obsolete_pages));
}

void kvm_mmu_init_vm(struct kvm *kvm)
{
	kvm->arch.shadow_mmio_value = shadow_mmio_value;
	INIT_LIST_HEAD(&kvm->arch.active_mmu_pages);
	INIT_LIST_HEAD(&kvm->arch.zapped_obsolete_pages);
	INIT_LIST_HEAD(&kvm->arch.possible_nx_huge_pages);
	spin_lock_init(&kvm->arch.mmu_unsync_pages_lock);

	if (tdp_mmu_enabled)
		kvm_mmu_init_tdp_mmu(kvm);

	kvm->arch.split_page_header_cache.kmem_cache = mmu_page_header_cache;
	kvm->arch.split_page_header_cache.gfp_zero = __GFP_ZERO;

	kvm->arch.split_shadow_page_cache.gfp_zero = __GFP_ZERO;

	kvm->arch.split_desc_cache.kmem_cache = pte_list_desc_cache;
	kvm->arch.split_desc_cache.gfp_zero = __GFP_ZERO;
}

static void mmu_free_vm_memory_caches(struct kvm *kvm)
{
	kvm_mmu_free_memory_cache(&kvm->arch.split_desc_cache);
	kvm_mmu_free_memory_cache(&kvm->arch.split_page_header_cache);
	kvm_mmu_free_memory_cache(&kvm->arch.split_shadow_page_cache);
}

void kvm_mmu_uninit_vm(struct kvm *kvm)
{
	if (tdp_mmu_enabled)
		kvm_mmu_uninit_tdp_mmu(kvm);

	mmu_free_vm_memory_caches(kvm);
}

static bool kvm_rmap_zap_gfn_range(struct kvm *kvm, gfn_t gfn_start, gfn_t gfn_end)
{
	const struct kvm_memory_slot *memslot;
	struct kvm_memslots *slots;
	struct kvm_memslot_iter iter;
	bool flush = false;
	gfn_t start, end;
	int i;

	if (!kvm_memslots_have_rmaps(kvm))
		return flush;

	for (i = 0; i < kvm_arch_nr_memslot_as_ids(kvm); i++) {
		slots = __kvm_memslots(kvm, i);

		kvm_for_each_memslot_in_gfn_range(&iter, slots, gfn_start, gfn_end) {
			memslot = iter.slot;
			start = max(gfn_start, memslot->base_gfn);
			end = min(gfn_end, memslot->base_gfn + memslot->npages);
			if (WARN_ON_ONCE(start >= end))
				continue;

			flush = __walk_slot_rmaps(kvm, memslot, __kvm_zap_rmap,
						  PG_LEVEL_4K, KVM_MAX_HUGEPAGE_LEVEL,
						  start, end - 1, true, flush);
		}
	}

	return flush;
}

/*
 * Invalidate (zap) SPTEs that cover GFNs from gfn_start and up to gfn_end
 * (not including it)
 */
void kvm_zap_gfn_range(struct kvm *kvm, gfn_t gfn_start, gfn_t gfn_end)
{
	bool flush;

	if (WARN_ON_ONCE(gfn_end <= gfn_start))
		return;

	write_lock(&kvm->mmu_lock);

	kvm_mmu_invalidate_begin(kvm);

	kvm_mmu_invalidate_range_add(kvm, gfn_start, gfn_end);

	flush = kvm_rmap_zap_gfn_range(kvm, gfn_start, gfn_end);

	if (tdp_mmu_enabled)
		flush = kvm_tdp_mmu_zap_leafs(kvm, gfn_start, gfn_end, flush);

	if (flush)
		kvm_flush_remote_tlbs_range(kvm, gfn_start, gfn_end - gfn_start);

	kvm_mmu_invalidate_end(kvm);

	write_unlock(&kvm->mmu_lock);
}

static bool slot_rmap_write_protect(struct kvm *kvm,
				    struct kvm_rmap_head *rmap_head,
				    const struct kvm_memory_slot *slot)
{
	return rmap_write_protect(rmap_head, false);
}

void kvm_mmu_slot_remove_write_access(struct kvm *kvm,
				      const struct kvm_memory_slot *memslot,
				      int start_level)
{
	if (kvm_memslots_have_rmaps(kvm)) {
		write_lock(&kvm->mmu_lock);
		walk_slot_rmaps(kvm, memslot, slot_rmap_write_protect,
				start_level, KVM_MAX_HUGEPAGE_LEVEL, false);
		write_unlock(&kvm->mmu_lock);
	}

	if (tdp_mmu_enabled) {
		read_lock(&kvm->mmu_lock);
		kvm_tdp_mmu_wrprot_slot(kvm, memslot, start_level);
		read_unlock(&kvm->mmu_lock);
	}
}

static inline bool need_topup(struct kvm_mmu_memory_cache *cache, int min)
{
	return kvm_mmu_memory_cache_nr_free_objects(cache) < min;
}

static bool need_topup_split_caches_or_resched(struct kvm *kvm)
{
	if (need_resched() || rwlock_needbreak(&kvm->mmu_lock))
		return true;

	/*
	 * In the worst case, SPLIT_DESC_CACHE_MIN_NR_OBJECTS descriptors are needed
	 * to split a single huge page. Calculating how many are actually needed
	 * is possible but not worth the complexity.
	 */
	return need_topup(&kvm->arch.split_desc_cache, SPLIT_DESC_CACHE_MIN_NR_OBJECTS) ||
	       need_topup(&kvm->arch.split_page_header_cache, 1) ||
	       need_topup(&kvm->arch.split_shadow_page_cache, 1);
}

static int topup_split_caches(struct kvm *kvm)
{
	/*
	 * Allocating rmap list entries when splitting huge pages for nested
	 * MMUs is uncommon as KVM needs to use a list if and only if there is
	 * more than one rmap entry for a gfn, i.e. requires an L1 gfn to be
	 * aliased by multiple L2 gfns and/or from multiple nested roots with
	 * different roles.  Aliasing gfns when using TDP is atypical for VMMs;
	 * a few gfns are often aliased during boot, e.g. when remapping BIOS,
	 * but aliasing rarely occurs post-boot or for many gfns.  If there is
	 * only one rmap entry, rmap->val points directly at that one entry and
	 * doesn't need to allocate a list.  Buffer the cache by the default
	 * capacity so that KVM doesn't have to drop mmu_lock to topup if KVM
	 * encounters an aliased gfn or two.
	 */
	const int capacity = SPLIT_DESC_CACHE_MIN_NR_OBJECTS +
			     KVM_ARCH_NR_OBJS_PER_MEMORY_CACHE;
	int r;

	lockdep_assert_held(&kvm->slots_lock);

	r = __kvm_mmu_topup_memory_cache(&kvm->arch.split_desc_cache, capacity,
					 SPLIT_DESC_CACHE_MIN_NR_OBJECTS);
	if (r)
		return r;

	r = kvm_mmu_topup_memory_cache(&kvm->arch.split_page_header_cache, 1);
	if (r)
		return r;

	return kvm_mmu_topup_memory_cache(&kvm->arch.split_shadow_page_cache, 1);
}

static struct kvm_mmu_page *shadow_mmu_get_sp_for_split(struct kvm *kvm, u64 *huge_sptep)
{
	struct kvm_mmu_page *huge_sp = sptep_to_sp(huge_sptep);
	struct shadow_page_caches caches = {};
	union kvm_mmu_page_role role;
	unsigned int access;
	gfn_t gfn;

	gfn = kvm_mmu_page_get_gfn(huge_sp, spte_index(huge_sptep));
	access = kvm_mmu_page_get_access(huge_sp, spte_index(huge_sptep));

	/*
	 * Note, huge page splitting always uses direct shadow pages, regardless
	 * of whether the huge page itself is mapped by a direct or indirect
	 * shadow page, since the huge page region itself is being directly
	 * mapped with smaller pages.
	 */
	role = kvm_mmu_child_role(huge_sptep, /*direct=*/true, access);

	/* Direct SPs do not require a shadowed_info_cache. */
	caches.page_header_cache = &kvm->arch.split_page_header_cache;
	caches.shadow_page_cache = &kvm->arch.split_shadow_page_cache;

	/* Safe to pass NULL for vCPU since requesting a direct SP. */
	return __kvm_mmu_get_shadow_page(kvm, NULL, &caches, gfn, role);
}

static void shadow_mmu_split_huge_page(struct kvm *kvm,
				       const struct kvm_memory_slot *slot,
				       u64 *huge_sptep)

{
	struct kvm_mmu_memory_cache *cache = &kvm->arch.split_desc_cache;
	u64 huge_spte = READ_ONCE(*huge_sptep);
	struct kvm_mmu_page *sp;
	bool flush = false;
	u64 *sptep, spte;
	gfn_t gfn;
	int index;

	sp = shadow_mmu_get_sp_for_split(kvm, huge_sptep);

	for (index = 0; index < SPTE_ENT_PER_PAGE; index++) {
		sptep = &sp->spt[index];
		gfn = kvm_mmu_page_get_gfn(sp, index);

		/*
		 * The SP may already have populated SPTEs, e.g. if this huge
		 * page is aliased by multiple sptes with the same access
		 * permissions. These entries are guaranteed to map the same
		 * gfn-to-pfn translation since the SP is direct, so no need to
		 * modify them.
		 *
		 * However, if a given SPTE points to a lower level page table,
		 * that lower level page table may only be partially populated.
		 * Installing such SPTEs would effectively unmap a potion of the
		 * huge page. Unmapping guest memory always requires a TLB flush
		 * since a subsequent operation on the unmapped regions would
		 * fail to detect the need to flush.
		 */
		if (is_shadow_present_pte(*sptep)) {
			flush |= !is_last_spte(*sptep, sp->role.level);
			continue;
		}

		spte = make_huge_page_split_spte(kvm, huge_spte, sp->role, index);
		mmu_spte_set(sptep, spte);
		__rmap_add(kvm, cache, slot, sptep, gfn, sp->role.access);
	}

	__link_shadow_page(kvm, cache, huge_sptep, sp, flush);
}

static int shadow_mmu_try_split_huge_page(struct kvm *kvm,
					  const struct kvm_memory_slot *slot,
					  u64 *huge_sptep)
{
	struct kvm_mmu_page *huge_sp = sptep_to_sp(huge_sptep);
	int level, r = 0;
	gfn_t gfn;
	u64 spte;

	/* Grab information for the tracepoint before dropping the MMU lock. */
	gfn = kvm_mmu_page_get_gfn(huge_sp, spte_index(huge_sptep));
	level = huge_sp->role.level;
	spte = *huge_sptep;

	if (kvm_mmu_available_pages(kvm) <= KVM_MIN_FREE_MMU_PAGES) {
		r = -ENOSPC;
		goto out;
	}

	if (need_topup_split_caches_or_resched(kvm)) {
		write_unlock(&kvm->mmu_lock);
		cond_resched();
		/*
		 * If the topup succeeds, return -EAGAIN to indicate that the
		 * rmap iterator should be restarted because the MMU lock was
		 * dropped.
		 */
		r = topup_split_caches(kvm) ?: -EAGAIN;
		write_lock(&kvm->mmu_lock);
		goto out;
	}

	shadow_mmu_split_huge_page(kvm, slot, huge_sptep);

out:
	trace_kvm_mmu_split_huge_page(gfn, spte, level, r);
	return r;
}

static bool shadow_mmu_try_split_huge_pages(struct kvm *kvm,
					    struct kvm_rmap_head *rmap_head,
					    const struct kvm_memory_slot *slot)
{
	struct rmap_iterator iter;
	struct kvm_mmu_page *sp;
	u64 *huge_sptep;
	int r;

restart:
	for_each_rmap_spte(rmap_head, &iter, huge_sptep) {
		sp = sptep_to_sp(huge_sptep);

		/* TDP MMU is enabled, so rmap only contains nested MMU SPs. */
		if (WARN_ON_ONCE(!sp->role.guest_mode))
			continue;

		/* The rmaps should never contain non-leaf SPTEs. */
		if (WARN_ON_ONCE(!is_large_pte(*huge_sptep)))
			continue;

		/* SPs with level >PG_LEVEL_4K should never by unsync. */
		if (WARN_ON_ONCE(sp->unsync))
			continue;

		/* Don't bother splitting huge pages on invalid SPs. */
		if (sp->role.invalid)
			continue;

		r = shadow_mmu_try_split_huge_page(kvm, slot, huge_sptep);

		/*
		 * The split succeeded or needs to be retried because the MMU
		 * lock was dropped. Either way, restart the iterator to get it
		 * back into a consistent state.
		 */
		if (!r || r == -EAGAIN)
			goto restart;

		/* The split failed and shouldn't be retried (e.g. -ENOMEM). */
		break;
	}

	return false;
}

static void kvm_shadow_mmu_try_split_huge_pages(struct kvm *kvm,
						const struct kvm_memory_slot *slot,
						gfn_t start, gfn_t end,
						int target_level)
{
	int level;

	/*
	 * Split huge pages starting with KVM_MAX_HUGEPAGE_LEVEL and working
	 * down to the target level. This ensures pages are recursively split
	 * all the way to the target level. There's no need to split pages
	 * already at the target level.
	 */
	for (level = KVM_MAX_HUGEPAGE_LEVEL; level > target_level; level--)
		__walk_slot_rmaps(kvm, slot, shadow_mmu_try_split_huge_pages,
				  level, level, start, end - 1, true, false);
}

/* Must be called with the mmu_lock held in write-mode. */
void kvm_mmu_try_split_huge_pages(struct kvm *kvm,
				   const struct kvm_memory_slot *memslot,
				   u64 start, u64 end,
				   int target_level)
{
	if (!tdp_mmu_enabled)
		return;

	if (kvm_memslots_have_rmaps(kvm))
		kvm_shadow_mmu_try_split_huge_pages(kvm, memslot, start, end, target_level);

	kvm_tdp_mmu_try_split_huge_pages(kvm, memslot, start, end, target_level, false);

	/*
	 * A TLB flush is unnecessary at this point for the same reasons as in
	 * kvm_mmu_slot_try_split_huge_pages().
	 */
}

void kvm_mmu_slot_try_split_huge_pages(struct kvm *kvm,
					const struct kvm_memory_slot *memslot,
					int target_level)
{
	u64 start = memslot->base_gfn;
	u64 end = start + memslot->npages;

	if (!tdp_mmu_enabled)
		return;

	if (kvm_memslots_have_rmaps(kvm)) {
		write_lock(&kvm->mmu_lock);
		kvm_shadow_mmu_try_split_huge_pages(kvm, memslot, start, end, target_level);
		write_unlock(&kvm->mmu_lock);
	}

	read_lock(&kvm->mmu_lock);
	kvm_tdp_mmu_try_split_huge_pages(kvm, memslot, start, end, target_level, true);
	read_unlock(&kvm->mmu_lock);

	/*
	 * No TLB flush is necessary here. KVM will flush TLBs after
	 * write-protecting and/or clearing dirty on the newly split SPTEs to
	 * ensure that guest writes are reflected in the dirty log before the
	 * ioctl to enable dirty logging on this memslot completes. Since the
	 * split SPTEs retain the write and dirty bits of the huge SPTE, it is
	 * safe for KVM to decide if a TLB flush is necessary based on the split
	 * SPTEs.
	 */
}

static bool kvm_mmu_zap_collapsible_spte(struct kvm *kvm,
					 struct kvm_rmap_head *rmap_head,
					 const struct kvm_memory_slot *slot)
{
	u64 *sptep;
	struct rmap_iterator iter;
	int need_tlb_flush = 0;
	struct kvm_mmu_page *sp;

restart:
	for_each_rmap_spte(rmap_head, &iter, sptep) {
		sp = sptep_to_sp(sptep);

		/*
		 * We cannot do huge page mapping for indirect shadow pages,
		 * which are found on the last rmap (level = 1) when not using
		 * tdp; such shadow pages are synced with the page table in
		 * the guest, and the guest page table is using 4K page size
		 * mapping if the indirect sp has level = 1.
		 */
		if (sp->role.direct &&
		    sp->role.level < kvm_mmu_max_mapping_level(kvm, slot, sp->gfn,
							       PG_LEVEL_NUM)) {
			kvm_zap_one_rmap_spte(kvm, rmap_head, sptep);

			if (kvm_available_flush_remote_tlbs_range())
				kvm_flush_remote_tlbs_sptep(kvm, sptep);
			else
				need_tlb_flush = 1;

			goto restart;
		}
	}

	return need_tlb_flush;
}
EXPORT_SYMBOL_GPL(kvm_zap_gfn_range);

static void kvm_rmap_zap_collapsible_sptes(struct kvm *kvm,
					   const struct kvm_memory_slot *slot)
{
	/*
	 * Note, use KVM_MAX_HUGEPAGE_LEVEL - 1 since there's no need to zap
	 * pages that are already mapped at the maximum hugepage level.
	 */
	if (walk_slot_rmaps(kvm, slot, kvm_mmu_zap_collapsible_spte,
			    PG_LEVEL_4K, KVM_MAX_HUGEPAGE_LEVEL - 1, true))
		kvm_flush_remote_tlbs_memslot(kvm, slot);
}

void kvm_mmu_zap_collapsible_sptes(struct kvm *kvm,
				   const struct kvm_memory_slot *slot)
{
	if (kvm_memslots_have_rmaps(kvm)) {
		write_lock(&kvm->mmu_lock);
		kvm_rmap_zap_collapsible_sptes(kvm, slot);
		write_unlock(&kvm->mmu_lock);
	}

	if (tdp_mmu_enabled) {
		read_lock(&kvm->mmu_lock);
		kvm_tdp_mmu_zap_collapsible_sptes(kvm, slot);
		read_unlock(&kvm->mmu_lock);
	}
}

void kvm_mmu_slot_leaf_clear_dirty(struct kvm *kvm,
				   const struct kvm_memory_slot *memslot)
{
	if (kvm_memslots_have_rmaps(kvm)) {
		write_lock(&kvm->mmu_lock);
		/*
		 * Clear dirty bits only on 4k SPTEs since the legacy MMU only
		 * support dirty logging at a 4k granularity.
		 */
		walk_slot_rmaps_4k(kvm, memslot, __rmap_clear_dirty, false);
		write_unlock(&kvm->mmu_lock);
	}

	if (tdp_mmu_enabled) {
		read_lock(&kvm->mmu_lock);
		kvm_tdp_mmu_clear_dirty_slot(kvm, memslot);
		read_unlock(&kvm->mmu_lock);
	}

	/*
	 * The caller will flush the TLBs after this function returns.
	 *
	 * It's also safe to flush TLBs out of mmu lock here as currently this
	 * function is only used for dirty logging, in which case flushing TLB
	 * out of mmu lock also guarantees no dirty pages will be lost in
	 * dirty_bitmap.
	 */
}

static void kvm_mmu_zap_all(struct kvm *kvm)
{
	struct kvm_mmu_page *sp, *node;
	LIST_HEAD(invalid_list);
	int ign;

	write_lock(&kvm->mmu_lock);
restart:
	list_for_each_entry_safe(sp, node, &kvm->arch.active_mmu_pages, link) {
		if (WARN_ON_ONCE(sp->role.invalid))
			continue;
		if (__kvm_mmu_prepare_zap_page(kvm, sp, &invalid_list, &ign))
			goto restart;
		if (cond_resched_rwlock_write(&kvm->mmu_lock))
			goto restart;
	}

	kvm_mmu_commit_zap_page(kvm, &invalid_list);

	if (tdp_mmu_enabled)
		kvm_tdp_mmu_zap_all(kvm);

	write_unlock(&kvm->mmu_lock);
}

void kvm_arch_flush_shadow_all(struct kvm *kvm)
{
	kvm_mmu_zap_all(kvm);
}

void kvm_arch_flush_shadow_memslot(struct kvm *kvm,
				   struct kvm_memory_slot *slot)
{
	kvm_mmu_zap_all_fast(kvm);
}

void kvm_mmu_invalidate_mmio_sptes(struct kvm *kvm, u64 gen)
{
	WARN_ON_ONCE(gen & KVM_MEMSLOT_GEN_UPDATE_IN_PROGRESS);

	gen &= MMIO_SPTE_GEN_MASK;

	/*
	 * Generation numbers are incremented in multiples of the number of
	 * address spaces in order to provide unique generations across all
	 * address spaces.  Strip what is effectively the address space
	 * modifier prior to checking for a wrap of the MMIO generation so
	 * that a wrap in any address space is detected.
	 */
	gen &= ~((u64)kvm_arch_nr_memslot_as_ids(kvm) - 1);

	/*
	 * The very rare case: if the MMIO generation number has wrapped,
	 * zap all shadow pages.
	 */
	if (unlikely(gen == 0)) {
		kvm_debug_ratelimited("zapping shadow pages for mmio generation wraparound\n");
		kvm_mmu_zap_all_fast(kvm);
	}
}

static unsigned long mmu_shrink_scan(struct shrinker *shrink,
				     struct shrink_control *sc)
{
	struct kvm *kvm;
	int nr_to_scan = sc->nr_to_scan;
	unsigned long freed = 0;

	mutex_lock(&kvm_lock);

	list_for_each_entry(kvm, &vm_list, vm_list) {
		int idx;

		/*
		 * Never scan more than sc->nr_to_scan VM instances.
		 * Will not hit this condition practically since we do not try
		 * to shrink more than one VM and it is very unlikely to see
		 * !n_used_mmu_pages so many times.
		 */
		if (!nr_to_scan--)
			break;
		/*
		 * n_used_mmu_pages is accessed without holding kvm->mmu_lock
		 * here. We may skip a VM instance errorneosly, but we do not
		 * want to shrink a VM that only started to populate its MMU
		 * anyway.
		 */
		if (!kvm->arch.n_used_mmu_pages &&
		    !kvm_has_zapped_obsolete_pages(kvm))
			continue;

		idx = srcu_read_lock(&kvm->srcu);
		write_lock(&kvm->mmu_lock);

		if (kvm_has_zapped_obsolete_pages(kvm)) {
			kvm_mmu_commit_zap_page(kvm,
			      &kvm->arch.zapped_obsolete_pages);
			goto unlock;
		}

		freed = kvm_mmu_zap_oldest_mmu_pages(kvm, sc->nr_to_scan);

unlock:
		write_unlock(&kvm->mmu_lock);
		srcu_read_unlock(&kvm->srcu, idx);

		/*
		 * unfair on small ones
		 * per-vm shrinkers cry out
		 * sadness comes quickly
		 */
		list_move_tail(&kvm->vm_list, &vm_list);
		break;
	}

	mutex_unlock(&kvm_lock);
	return freed;
}

static unsigned long mmu_shrink_count(struct shrinker *shrink,
				      struct shrink_control *sc)
{
	return percpu_counter_read_positive(&kvm_total_used_mmu_pages);
}

static struct shrinker *mmu_shrinker;

static void mmu_destroy_caches(void)
{
	kmem_cache_destroy(pte_list_desc_cache);
	kmem_cache_destroy(mmu_page_header_cache);
}

static int get_nx_huge_pages(char *buffer, const struct kernel_param *kp)
{
	if (nx_hugepage_mitigation_hard_disabled)
		return sysfs_emit(buffer, "never\n");

	return param_get_bool(buffer, kp);
}

static bool get_nx_auto_mode(void)
{
	/* Return true when CPU has the bug, and mitigations are ON */
	return boot_cpu_has_bug(X86_BUG_ITLB_MULTIHIT) && !cpu_mitigations_off();
}

static void __set_nx_huge_pages(bool val)
{
	nx_huge_pages = itlb_multihit_kvm_mitigation = val;
}

static int set_nx_huge_pages(const char *val, const struct kernel_param *kp)
{
	bool old_val = nx_huge_pages;
	bool new_val;

	if (nx_hugepage_mitigation_hard_disabled)
		return -EPERM;

	/* In "auto" mode deploy workaround only if CPU has the bug. */
	if (sysfs_streq(val, "off")) {
		new_val = 0;
	} else if (sysfs_streq(val, "force")) {
		new_val = 1;
	} else if (sysfs_streq(val, "auto")) {
		new_val = get_nx_auto_mode();
	} else if (sysfs_streq(val, "never")) {
		new_val = 0;

		mutex_lock(&kvm_lock);
		if (!list_empty(&vm_list)) {
			mutex_unlock(&kvm_lock);
			return -EBUSY;
		}
		nx_hugepage_mitigation_hard_disabled = true;
		mutex_unlock(&kvm_lock);
	} else if (kstrtobool(val, &new_val) < 0) {
		return -EINVAL;
	}

	__set_nx_huge_pages(new_val);

	if (new_val != old_val) {
		struct kvm *kvm;

		mutex_lock(&kvm_lock);

		list_for_each_entry(kvm, &vm_list, vm_list) {
			mutex_lock(&kvm->slots_lock);
			kvm_mmu_zap_all_fast(kvm);
			mutex_unlock(&kvm->slots_lock);

			wake_up_process(kvm->arch.nx_huge_page_recovery_thread);
		}
		mutex_unlock(&kvm_lock);
	}

	return 0;
}

/*
 * nx_huge_pages needs to be resolved to true/false when kvm.ko is loaded, as
 * its default value of -1 is technically undefined behavior for a boolean.
 * Forward the module init call to SPTE code so that it too can handle module
 * params that need to be resolved/snapshot.
 */
void __init kvm_mmu_x86_module_init(void)
{
	if (nx_huge_pages == -1)
		__set_nx_huge_pages(get_nx_auto_mode());

	/*
	 * Snapshot userspace's desire to enable the TDP MMU. Whether or not the
	 * TDP MMU is actually enabled is determined in kvm_configure_mmu()
	 * when the vendor module is loaded.
	 */
	tdp_mmu_allowed = tdp_mmu_enabled;

	kvm_mmu_spte_module_init();
}

/*
 * The bulk of the MMU initialization is deferred until the vendor module is
 * loaded as many of the masks/values may be modified by VMX or SVM, i.e. need
 * to be reset when a potentially different vendor module is loaded.
 */
int kvm_mmu_vendor_module_init(void)
{
	int ret = -ENOMEM;

	/*
	 * MMU roles use union aliasing which is, generally speaking, an
	 * undefined behavior. However, we supposedly know how compilers behave
	 * and the current status quo is unlikely to change. Guardians below are
	 * supposed to let us know if the assumption becomes false.
	 */
	BUILD_BUG_ON(sizeof(union kvm_mmu_page_role) != sizeof(u32));
	BUILD_BUG_ON(sizeof(union kvm_mmu_extended_role) != sizeof(u32));
	BUILD_BUG_ON(sizeof(union kvm_cpu_role) != sizeof(u64));

	kvm_mmu_reset_all_pte_masks();

	pte_list_desc_cache = KMEM_CACHE(pte_list_desc, SLAB_ACCOUNT);
	if (!pte_list_desc_cache)
		goto out;

	mmu_page_header_cache = kmem_cache_create("kvm_mmu_page_header",
						  sizeof(struct kvm_mmu_page),
						  0, SLAB_ACCOUNT, NULL);
	if (!mmu_page_header_cache)
		goto out;

	if (percpu_counter_init(&kvm_total_used_mmu_pages, 0, GFP_KERNEL))
		goto out;

	mmu_shrinker = shrinker_alloc(0, "x86-mmu");
	if (!mmu_shrinker)
		goto out_shrinker;

	mmu_shrinker->count_objects = mmu_shrink_count;
	mmu_shrinker->scan_objects = mmu_shrink_scan;
	mmu_shrinker->seeks = DEFAULT_SEEKS * 10;

	shrinker_register(mmu_shrinker);

	return 0;

out_shrinker:
	percpu_counter_destroy(&kvm_total_used_mmu_pages);
out:
	mmu_destroy_caches();
	return ret;
}

void kvm_mmu_destroy(struct kvm_vcpu *vcpu)
{
	kvm_mmu_unload(vcpu);
	free_mmu_pages(&vcpu->arch.root_mmu);
	free_mmu_pages(&vcpu->arch.guest_mmu);
	mmu_free_memory_caches(vcpu);
}

void kvm_mmu_vendor_module_exit(void)
{
	mmu_destroy_caches();
	percpu_counter_destroy(&kvm_total_used_mmu_pages);
	shrinker_free(mmu_shrinker);
}

/*
 * Calculate the effective recovery period, accounting for '0' meaning "let KVM
 * select a halving time of 1 hour".  Returns true if recovery is enabled.
 */
static bool calc_nx_huge_pages_recovery_period(uint *period)
{
	/*
	 * Use READ_ONCE to get the params, this may be called outside of the
	 * param setters, e.g. by the kthread to compute its next timeout.
	 */
	bool enabled = READ_ONCE(nx_huge_pages);
	uint ratio = READ_ONCE(nx_huge_pages_recovery_ratio);

	if (!enabled || !ratio)
		return false;

	*period = READ_ONCE(nx_huge_pages_recovery_period_ms);
	if (!*period) {
		/* Make sure the period is not less than one second.  */
		ratio = min(ratio, 3600u);
		*period = 60 * 60 * 1000 / ratio;
	}
	return true;
}

static int set_nx_huge_pages_recovery_param(const char *val, const struct kernel_param *kp)
{
	bool was_recovery_enabled, is_recovery_enabled;
	uint old_period, new_period;
	int err;

	if (nx_hugepage_mitigation_hard_disabled)
		return -EPERM;

	was_recovery_enabled = calc_nx_huge_pages_recovery_period(&old_period);

	err = param_set_uint(val, kp);
	if (err)
		return err;

	is_recovery_enabled = calc_nx_huge_pages_recovery_period(&new_period);

	if (is_recovery_enabled &&
	    (!was_recovery_enabled || old_period > new_period)) {
		struct kvm *kvm;

		mutex_lock(&kvm_lock);

		list_for_each_entry(kvm, &vm_list, vm_list)
			wake_up_process(kvm->arch.nx_huge_page_recovery_thread);

		mutex_unlock(&kvm_lock);
	}

	return err;
}

static void kvm_recover_nx_huge_pages(struct kvm *kvm)
{
	unsigned long nx_lpage_splits = kvm->stat.nx_lpage_splits;
	struct kvm_memory_slot *slot;
	int rcu_idx;
	struct kvm_mmu_page *sp;
	unsigned int ratio;
	LIST_HEAD(invalid_list);
	bool flush = false;
	ulong to_zap;

	rcu_idx = srcu_read_lock(&kvm->srcu);
	write_lock(&kvm->mmu_lock);

	/*
	 * Zapping TDP MMU shadow pages, including the remote TLB flush, must
	 * be done under RCU protection, because the pages are freed via RCU
	 * callback.
	 */
	rcu_read_lock();

	ratio = READ_ONCE(nx_huge_pages_recovery_ratio);
	to_zap = ratio ? DIV_ROUND_UP(nx_lpage_splits, ratio) : 0;
	for ( ; to_zap; --to_zap) {
		if (list_empty(&kvm->arch.possible_nx_huge_pages))
			break;

		/*
		 * We use a separate list instead of just using active_mmu_pages
		 * because the number of shadow pages that be replaced with an
		 * NX huge page is expected to be relatively small compared to
		 * the total number of shadow pages.  And because the TDP MMU
		 * doesn't use active_mmu_pages.
		 */
		sp = list_first_entry(&kvm->arch.possible_nx_huge_pages,
				      struct kvm_mmu_page,
				      possible_nx_huge_page_link);
		WARN_ON_ONCE(!sp->nx_huge_page_disallowed);
		WARN_ON_ONCE(!sp->role.direct);

		/*
		 * Unaccount and do not attempt to recover any NX Huge Pages
		 * that are being dirty tracked, as they would just be faulted
		 * back in as 4KiB pages. The NX Huge Pages in this slot will be
		 * recovered, along with all the other huge pages in the slot,
		 * when dirty logging is disabled.
		 *
		 * Since gfn_to_memslot() is relatively expensive, it helps to
		 * skip it if it the test cannot possibly return true.  On the
		 * other hand, if any memslot has logging enabled, chances are
		 * good that all of them do, in which case unaccount_nx_huge_page()
		 * is much cheaper than zapping the page.
		 *
		 * If a memslot update is in progress, reading an incorrect value
		 * of kvm->nr_memslots_dirty_logging is not a problem: if it is
		 * becoming zero, gfn_to_memslot() will be done unnecessarily; if
		 * it is becoming nonzero, the page will be zapped unnecessarily.
		 * Either way, this only affects efficiency in racy situations,
		 * and not correctness.
		 */
		slot = NULL;
		if (atomic_read(&kvm->nr_memslots_dirty_logging)) {
			struct kvm_memslots *slots;

			slots = kvm_memslots_for_spte_role(kvm, sp->role);
			slot = __gfn_to_memslot(slots, sp->gfn);
			WARN_ON_ONCE(!slot);
		}

		if (slot && kvm_slot_dirty_track_enabled(slot))
			unaccount_nx_huge_page(kvm, sp);
		else if (is_tdp_mmu_page(sp))
			flush |= kvm_tdp_mmu_zap_sp(kvm, sp);
		else
			kvm_mmu_prepare_zap_page(kvm, sp, &invalid_list);
		WARN_ON_ONCE(sp->nx_huge_page_disallowed);

		if (need_resched() || rwlock_needbreak(&kvm->mmu_lock)) {
			kvm_mmu_remote_flush_or_zap(kvm, &invalid_list, flush);
			rcu_read_unlock();

			cond_resched_rwlock_write(&kvm->mmu_lock);
			flush = false;

			rcu_read_lock();
		}
	}
	kvm_mmu_remote_flush_or_zap(kvm, &invalid_list, flush);

	rcu_read_unlock();

	write_unlock(&kvm->mmu_lock);
	srcu_read_unlock(&kvm->srcu, rcu_idx);
}

static long get_nx_huge_page_recovery_timeout(u64 start_time)
{
	bool enabled;
	uint period;

	enabled = calc_nx_huge_pages_recovery_period(&period);

	return enabled ? start_time + msecs_to_jiffies(period) - get_jiffies_64()
		       : MAX_SCHEDULE_TIMEOUT;
}

static int kvm_nx_huge_page_recovery_worker(struct kvm *kvm, uintptr_t data)
{
	u64 start_time;
	long remaining_time;

	while (true) {
		start_time = get_jiffies_64();
		remaining_time = get_nx_huge_page_recovery_timeout(start_time);

		set_current_state(TASK_INTERRUPTIBLE);
		while (!kthread_should_stop() && remaining_time > 0) {
			schedule_timeout(remaining_time);
			remaining_time = get_nx_huge_page_recovery_timeout(start_time);
			set_current_state(TASK_INTERRUPTIBLE);
		}

		set_current_state(TASK_RUNNING);

		if (kthread_should_stop())
			return 0;

		kvm_recover_nx_huge_pages(kvm);
	}
}

int kvm_mmu_post_init_vm(struct kvm *kvm)
{
	int err;

	if (nx_hugepage_mitigation_hard_disabled)
		return 0;

	err = kvm_vm_create_worker_thread(kvm, kvm_nx_huge_page_recovery_worker, 0,
					  "kvm-nx-lpage-recovery",
					  &kvm->arch.nx_huge_page_recovery_thread);
	if (!err)
		kthread_unpark(kvm->arch.nx_huge_page_recovery_thread);

	return err;
}

void kvm_mmu_pre_destroy_vm(struct kvm *kvm)
{
	if (kvm->arch.nx_huge_page_recovery_thread)
		kthread_stop(kvm->arch.nx_huge_page_recovery_thread);
}

#ifdef CONFIG_KVM_GENERIC_MEMORY_ATTRIBUTES
bool kvm_arch_pre_set_memory_attributes(struct kvm *kvm,
					struct kvm_gfn_range *range)
{
	/*
	 * Zap SPTEs even if the slot can't be mapped PRIVATE.  KVM x86 only
	 * supports KVM_MEMORY_ATTRIBUTE_PRIVATE, and so it *seems* like KVM
	 * can simply ignore such slots.  But if userspace is making memory
	 * PRIVATE, then KVM must prevent the guest from accessing the memory
	 * as shared.  And if userspace is making memory SHARED and this point
	 * is reached, then at least one page within the range was previously
	 * PRIVATE, i.e. the slot's possible hugepage ranges are changing.
	 * Zapping SPTEs in this case ensures KVM will reassess whether or not
	 * a hugepage can be used for affected ranges.
	 */
	if (WARN_ON_ONCE(!kvm_arch_has_private_mem(kvm)))
		return false;

	return kvm_unmap_gfn_range(kvm, range);
}

static bool hugepage_test_mixed(struct kvm_memory_slot *slot, gfn_t gfn,
				int level)
{
	return lpage_info_slot(gfn, slot, level)->disallow_lpage & KVM_LPAGE_MIXED_FLAG;
}

static void hugepage_clear_mixed(struct kvm_memory_slot *slot, gfn_t gfn,
				 int level)
{
	lpage_info_slot(gfn, slot, level)->disallow_lpage &= ~KVM_LPAGE_MIXED_FLAG;
}

static void hugepage_set_mixed(struct kvm_memory_slot *slot, gfn_t gfn,
			       int level)
{
	lpage_info_slot(gfn, slot, level)->disallow_lpage |= KVM_LPAGE_MIXED_FLAG;
}

static bool hugepage_has_attrs(struct kvm *kvm, struct kvm_memory_slot *slot,
			       gfn_t gfn, int level, unsigned long attrs)
{
	const unsigned long start = gfn;
	const unsigned long end = start + KVM_PAGES_PER_HPAGE(level);

	if (level == PG_LEVEL_2M)
		return kvm_range_has_memory_attributes(kvm, start, end, attrs);

	for (gfn = start; gfn < end; gfn += KVM_PAGES_PER_HPAGE(level - 1)) {
		if (hugepage_test_mixed(slot, gfn, level - 1) ||
		    attrs != kvm_get_memory_attributes(kvm, gfn))
			return false;
	}
	return true;
}

bool kvm_arch_post_set_memory_attributes(struct kvm *kvm,
					 struct kvm_gfn_range *range)
{
	unsigned long attrs = range->arg.attributes;
	struct kvm_memory_slot *slot = range->slot;
	int level;

	lockdep_assert_held_write(&kvm->mmu_lock);
	lockdep_assert_held(&kvm->slots_lock);

	/*
	 * Calculate which ranges can be mapped with hugepages even if the slot
	 * can't map memory PRIVATE.  KVM mustn't create a SHARED hugepage over
	 * a range that has PRIVATE GFNs, and conversely converting a range to
	 * SHARED may now allow hugepages.
	 */
	if (WARN_ON_ONCE(!kvm_arch_has_private_mem(kvm)))
		return false;

	/*
	 * The sequence matters here: upper levels consume the result of lower
	 * level's scanning.
	 */
	for (level = PG_LEVEL_2M; level <= KVM_MAX_HUGEPAGE_LEVEL; level++) {
		gfn_t nr_pages = KVM_PAGES_PER_HPAGE(level);
		gfn_t gfn = gfn_round_for_level(range->start, level);

		/* Process the head page if it straddles the range. */
		if (gfn != range->start || gfn + nr_pages > range->end) {
			/*
			 * Skip mixed tracking if the aligned gfn isn't covered
			 * by the memslot, KVM can't use a hugepage due to the
			 * misaligned address regardless of memory attributes.
			 */
			if (gfn >= slot->base_gfn &&
			    gfn + nr_pages <= slot->base_gfn + slot->npages) {
				if (hugepage_has_attrs(kvm, slot, gfn, level, attrs))
					hugepage_clear_mixed(slot, gfn, level);
				else
					hugepage_set_mixed(slot, gfn, level);
			}
			gfn += nr_pages;
		}

		/*
		 * Pages entirely covered by the range are guaranteed to have
		 * only the attributes which were just set.
		 */
		for ( ; gfn + nr_pages <= range->end; gfn += nr_pages)
			hugepage_clear_mixed(slot, gfn, level);

		/*
		 * Process the last tail page if it straddles the range and is
		 * contained by the memslot.  Like the head page, KVM can't
		 * create a hugepage if the slot size is misaligned.
		 */
		if (gfn < range->end &&
		    (gfn + nr_pages) <= (slot->base_gfn + slot->npages)) {
			if (hugepage_has_attrs(kvm, slot, gfn, level, attrs))
				hugepage_clear_mixed(slot, gfn, level);
			else
				hugepage_set_mixed(slot, gfn, level);
		}
	}
	return false;
}

void kvm_mmu_init_memslot_memory_attributes(struct kvm *kvm,
					    struct kvm_memory_slot *slot)
{
	int level;

	if (!kvm_arch_has_private_mem(kvm))
		return;

	for (level = PG_LEVEL_2M; level <= KVM_MAX_HUGEPAGE_LEVEL; level++) {
		/*
		 * Don't bother tracking mixed attributes for pages that can't
		 * be huge due to alignment, i.e. process only pages that are
		 * entirely contained by the memslot.
		 */
		gfn_t end = gfn_round_for_level(slot->base_gfn + slot->npages, level);
		gfn_t start = gfn_round_for_level(slot->base_gfn, level);
		gfn_t nr_pages = KVM_PAGES_PER_HPAGE(level);
		gfn_t gfn;

		if (start < slot->base_gfn)
			start += nr_pages;

		/*
		 * Unlike setting attributes, every potential hugepage needs to
		 * be manually checked as the attributes may already be mixed.
		 */
		for (gfn = start; gfn < end; gfn += nr_pages) {
			unsigned long attrs = kvm_get_memory_attributes(kvm, gfn);

			if (hugepage_has_attrs(kvm, slot, gfn, level, attrs))
				hugepage_clear_mixed(slot, gfn, level);
			else
				hugepage_set_mixed(slot, gfn, level);
		}
	}
}
#endif<|MERGE_RESOLUTION|>--- conflicted
+++ resolved
@@ -4322,11 +4322,7 @@
 	if (max_level == PG_LEVEL_4K)
 		return PG_LEVEL_4K;
 
-<<<<<<< HEAD
-	req_max_level = static_call(kvm_x86_private_max_mapping_level)(kvm, pfn);
-=======
 	req_max_level = kvm_x86_call(private_max_mapping_level)(kvm, pfn);
->>>>>>> 771df9ff
 	if (req_max_level)
 		max_level = min(max_level, req_max_level);
 
