--- conflicted
+++ resolved
@@ -169,11 +169,8 @@
               - qcom,sc8280xp-qmp-gen3x1-pcie-phy
               - qcom,sc8280xp-qmp-gen3x2-pcie-phy
               - qcom,sc8280xp-qmp-gen3x4-pcie-phy
-<<<<<<< HEAD
-=======
               - qcom,x1e80100-qmp-gen3x2-pcie-phy
               - qcom,x1e80100-qmp-gen4x2-pcie-phy
->>>>>>> e8a05819
               - qcom,x1e80100-qmp-gen4x4-pcie-phy
     then:
       properties:
