--- conflicted
+++ resolved
@@ -1055,7 +1055,6 @@
 	bool ret = false;
 
 	spin_lock_bh(&adapter->mac_vlan_list_lock);
-<<<<<<< HEAD
 
 	f = iavf_find_filter(adapter, macaddr);
 
@@ -1078,7 +1077,6 @@
 {
 	struct iavf_adapter *adapter = netdev_priv(netdev);
 	struct sockaddr *addr = p;
-	bool handle_mac = iavf_is_mac_set_handled(netdev, addr->sa_data);
 	int ret;
 
 	if (!is_valid_ether_addr(addr->sa_data))
@@ -1095,10 +1093,9 @@
 		return 0;
 	}
 
-	if (handle_mac)
-		goto done;
-
-	ret = wait_event_interruptible_timeout(adapter->vc_waitqueue, false, msecs_to_jiffies(2500));
+	ret = wait_event_interruptible_timeout(adapter->vc_waitqueue,
+					       iavf_is_mac_set_handled(netdev, addr->sa_data),
+					       msecs_to_jiffies(2500));
 
 	/* If ret < 0 then it means wait was interrupted.
 	 * If ret == 0 then it means we got a timeout.
@@ -1112,63 +1109,6 @@
 	if (!ret)
 		return -EAGAIN;
 
-done:
-=======
-
-	f = iavf_find_filter(adapter, macaddr);
-
-	if (!f || (!f->add && f->add_handled))
-		ret = true;
-
-	spin_unlock_bh(&adapter->mac_vlan_list_lock);
-
-	return ret;
-}
-
-/**
- * iavf_set_mac - NDO callback to set port MAC address
- * @netdev: network interface device structure
- * @p: pointer to an address structure
- *
- * Returns 0 on success, negative on failure
- */
-static int iavf_set_mac(struct net_device *netdev, void *p)
-{
-	struct iavf_adapter *adapter = netdev_priv(netdev);
-	struct sockaddr *addr = p;
-	int ret;
-
-	if (!is_valid_ether_addr(addr->sa_data))
-		return -EADDRNOTAVAIL;
-
-	ret = iavf_replace_primary_mac(adapter, addr->sa_data);
-
-	if (ret)
-		return ret;
-
-	/* If this is an initial set MAC during VF spawn do not wait */
-	if (adapter->flags & IAVF_FLAG_INITIAL_MAC_SET) {
-		adapter->flags &= ~IAVF_FLAG_INITIAL_MAC_SET;
-		return 0;
-	}
-
-	ret = wait_event_interruptible_timeout(adapter->vc_waitqueue,
-					       iavf_is_mac_set_handled(netdev, addr->sa_data),
-					       msecs_to_jiffies(2500));
-
-	/* If ret < 0 then it means wait was interrupted.
-	 * If ret == 0 then it means we got a timeout.
-	 * else it means we got response for set MAC from PF,
-	 * check if netdev MAC was updated to requested MAC,
-	 * if yes then set MAC succeeded otherwise it failed return -EACCES
-	 */
-	if (ret < 0)
-		return ret;
-
-	if (!ret)
-		return -EAGAIN;
-
->>>>>>> 7365df19
 	if (!ether_addr_equal(netdev->dev_addr, addr->sa_data))
 		return -EACCES;
 
