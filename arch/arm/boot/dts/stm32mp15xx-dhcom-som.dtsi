// SPDX-License-Identifier: (GPL-2.0+ OR BSD-3-Clause)
/*
 * Copyright (C) 2019-2020 Marek Vasut <marex@denx.de>
 */

#include "stm32mp15-pinctrl.dtsi"
#include "stm32mp15xxaa-pinctrl.dtsi"
#include <dt-bindings/gpio/gpio.h>
#include <dt-bindings/mfd/st,stpmic1.h>

/ {
	aliases {
		ethernet0 = &ethernet0;
<<<<<<< HEAD
=======
		ethernet1 = &ksz8851;
>>>>>>> f642729d
	};

	memory@c0000000 {
		device_type = "memory";
		reg = <0xC0000000 0x40000000>;
	};

	reserved-memory {
		#address-cells = <1>;
		#size-cells = <1>;
		ranges;

		mcuram2: mcuram2@10000000 {
			compatible = "shared-dma-pool";
			reg = <0x10000000 0x40000>;
			no-map;
		};

		vdev0vring0: vdev0vring0@10040000 {
			compatible = "shared-dma-pool";
			reg = <0x10040000 0x1000>;
			no-map;
		};

		vdev0vring1: vdev0vring1@10041000 {
			compatible = "shared-dma-pool";
			reg = <0x10041000 0x1000>;
			no-map;
		};

		vdev0buffer: vdev0buffer@10042000 {
			compatible = "shared-dma-pool";
			reg = <0x10042000 0x4000>;
			no-map;
		};

		mcuram: mcuram@30000000 {
			compatible = "shared-dma-pool";
			reg = <0x30000000 0x40000>;
			no-map;
		};

		retram: retram@38000000 {
			compatible = "shared-dma-pool";
			reg = <0x38000000 0x10000>;
			no-map;
		};
	};

	ethernet_vio: vioregulator {
		compatible = "regulator-fixed";
		regulator-name = "vio";
		regulator-min-microvolt = <3300000>;
		regulator-max-microvolt = <3300000>;
		gpio = <&gpiog 3 GPIO_ACTIVE_LOW>;
		regulator-always-on;
		regulator-boot-on;
<<<<<<< HEAD
=======
		vin-supply = <&vdd>;
>>>>>>> f642729d
	};
};

&adc {
	vdd-supply = <&vdd>;
	vdda-supply = <&vdda>;
	vref-supply = <&vdda>;
	status = "okay";

	adc1: adc@0 {
		st,min-sample-time-nsecs = <5000>;
		st,adc-channels = <0>;
		status = "okay";
	};

	adc2: adc@100 {
		st,adc-channels = <1>;
		st,min-sample-time-nsecs = <5000>;
		status = "okay";
	};
};

&dac {
	pinctrl-names = "default";
	pinctrl-0 = <&dac_ch1_pins_a &dac_ch2_pins_a>;
	vref-supply = <&vdda>;
	status = "okay";

	dac1: dac@1 {
		status = "okay";
	};
	dac2: dac@2 {
		status = "okay";
	};
};

&dts {
	status = "okay";
};

&ethernet0 {
	status = "okay";
	pinctrl-0 = <&ethernet0_rmii_pins_a>;
	pinctrl-1 = <&ethernet0_rmii_sleep_pins_a>;
	pinctrl-names = "default", "sleep";
	phy-mode = "rmii";
	max-speed = <100>;
	phy-handle = <&phy0>;
	st,eth-ref-clk-sel;
	phy-reset-gpios = <&gpioh 3 GPIO_ACTIVE_LOW>;

	mdio0 {
		#address-cells = <1>;
		#size-cells = <0>;
		compatible = "snps,dwmac-mdio";

		phy0: ethernet-phy@1 {
			reg = <1>;
<<<<<<< HEAD
		};
	};
};

=======
			interrupt-parent = <&gpioi>;
			interrupts = <11 IRQ_TYPE_LEVEL_LOW>;
		};
	};
};

&fmc {
	pinctrl-names = "default", "sleep";
	pinctrl-0 = <&fmc_pins_b>;
	pinctrl-1 = <&fmc_sleep_pins_b>;
	status = "okay";

	ksz8851: ks8851mll@1,0 {
		compatible = "micrel,ks8851-mll";
		reg = <1 0x0 0x2>, <1 0x2 0x20000>;
		interrupt-parent = <&gpioc>;
		interrupts = <3 IRQ_TYPE_LEVEL_LOW>;
		bank-width = <2>;

		/* Timing values are in nS */
		st,fmc2-ebi-cs-mux-enable;
		st,fmc2-ebi-cs-transaction-type = <4>;
		st,fmc2-ebi-cs-buswidth = <16>;
		st,fmc2-ebi-cs-address-setup-ns = <5>;
		st,fmc2-ebi-cs-address-hold-ns = <5>;
		st,fmc2-ebi-cs-bus-turnaround-ns = <5>;
		st,fmc2-ebi-cs-data-setup-ns = <45>;
		st,fmc2-ebi-cs-data-hold-ns = <1>;
		st,fmc2-ebi-cs-write-address-setup-ns = <5>;
		st,fmc2-ebi-cs-write-address-hold-ns = <5>;
		st,fmc2-ebi-cs-write-bus-turnaround-ns = <5>;
		st,fmc2-ebi-cs-write-data-setup-ns = <45>;
		st,fmc2-ebi-cs-write-data-hold-ns = <1>;
	};
};

&gpioc {
	status = "okay";
};

>>>>>>> f642729d
&i2c4 {
	pinctrl-names = "default";
	pinctrl-0 = <&i2c4_pins_a>;
	i2c-scl-rising-time-ns = <185>;
	i2c-scl-falling-time-ns = <20>;
	status = "okay";
	/* spare dmas for other usage */
	/delete-property/dmas;
	/delete-property/dma-names;

	rtc@32 {
		compatible = "microcrystal,rv8803";
		reg = <0x32>;
	};

	pmic: stpmic@33 {
		compatible = "st,stpmic1";
		reg = <0x33>;
		interrupts-extended = <&gpioa 0 IRQ_TYPE_EDGE_FALLING>;
		interrupt-controller;
		#interrupt-cells = <2>;
		status = "okay";

		regulators {
			compatible = "st,stpmic1-regulators";
			ldo1-supply = <&v3v3>;
			ldo2-supply = <&v3v3>;
			ldo3-supply = <&vdd_ddr>;
			ldo5-supply = <&v3v3>;
			ldo6-supply = <&v3v3>;
			pwr_sw1-supply = <&bst_out>;
			pwr_sw2-supply = <&bst_out>;

			vddcore: buck1 {
				regulator-name = "vddcore";
				regulator-min-microvolt = <800000>;
				regulator-max-microvolt = <1350000>;
				regulator-always-on;
				regulator-initial-mode = <0>;
				regulator-over-current-protection;
			};

			vdd_ddr: buck2 {
				regulator-name = "vdd_ddr";
				regulator-min-microvolt = <1350000>;
				regulator-max-microvolt = <1350000>;
				regulator-always-on;
				regulator-initial-mode = <0>;
				regulator-over-current-protection;
			};

			vdd: buck3 {
				regulator-name = "vdd";
				regulator-min-microvolt = <3300000>;
				regulator-max-microvolt = <3300000>;
				regulator-always-on;
				st,mask-reset;
				regulator-initial-mode = <0>;
				regulator-over-current-protection;
			};

			v3v3: buck4 {
				regulator-name = "v3v3";
				regulator-min-microvolt = <3300000>;
				regulator-max-microvolt = <3300000>;
				regulator-always-on;
				regulator-over-current-protection;
				regulator-initial-mode = <0>;
			};

			vdda: ldo1 {
				regulator-name = "vdda";
				regulator-always-on;
				regulator-min-microvolt = <2900000>;
				regulator-max-microvolt = <2900000>;
				interrupts = <IT_CURLIM_LDO1 0>;
			};

			v2v8: ldo2 {
				regulator-name = "v2v8";
				regulator-min-microvolt = <2800000>;
				regulator-max-microvolt = <2800000>;
				interrupts = <IT_CURLIM_LDO2 0>;
			};

			vtt_ddr: ldo3 {
				regulator-name = "vtt_ddr";
				regulator-min-microvolt = <500000>;
				regulator-max-microvolt = <750000>;
				regulator-always-on;
				regulator-over-current-protection;
			};

			vdd_usb: ldo4 {
				regulator-name = "vdd_usb";
				regulator-min-microvolt = <3300000>;
				regulator-max-microvolt = <3300000>;
				interrupts = <IT_CURLIM_LDO4 0>;
			};

			vdd_sd: ldo5 {
				regulator-name = "vdd_sd";
				regulator-min-microvolt = <2900000>;
				regulator-max-microvolt = <2900000>;
				interrupts = <IT_CURLIM_LDO5 0>;
				regulator-boot-on;
			};

			v1v8: ldo6 {
				regulator-name = "v1v8";
				regulator-min-microvolt = <1800000>;
				regulator-max-microvolt = <1800000>;
				interrupts = <IT_CURLIM_LDO6 0>;
			};

			vref_ddr: vref_ddr {
				regulator-name = "vref_ddr";
				regulator-always-on;
				regulator-over-current-protection;
			};

			bst_out: boost {
				regulator-name = "bst_out";
				interrupts = <IT_OCP_BOOST 0>;
			};

			vbus_otg: pwr_sw1 {
				regulator-name = "vbus_otg";
				interrupts = <IT_OCP_OTG 0>;
			};

			vbus_sw: pwr_sw2 {
				regulator-name = "vbus_sw";
				interrupts = <IT_OCP_SWOUT 0>;
				regulator-active-discharge;
			};
		};

		onkey {
			compatible = "st,stpmic1-onkey";
			interrupts = <IT_PONKEY_F 0>, <IT_PONKEY_R 0>;
			interrupt-names = "onkey-falling", "onkey-rising";
			power-off-time-sec = <10>;
			status = "okay";
		};

		watchdog {
			compatible = "st,stpmic1-wdt";
			status = "disabled";
		};
	};

	touchscreen@49 {
		compatible = "ti,tsc2004";
		reg = <0x49>;
		vio-supply = <&v3v3>;
		interrupts-extended = <&gpioh 15 IRQ_TYPE_EDGE_FALLING>;
	};

	eeprom@50 {
		compatible = "atmel,24c02";
		reg = <0x50>;
		pagesize = <16>;
	};
};

&ipcc {
	status = "okay";
};

&iwdg2 {
	timeout-sec = <32>;
	status = "okay";
};

&m4_rproc {
	memory-region = <&retram>, <&mcuram>, <&mcuram2>, <&vdev0vring0>,
			<&vdev0vring1>, <&vdev0buffer>;
	mboxes = <&ipcc 0>, <&ipcc 1>, <&ipcc 2>;
	mbox-names = "vq0", "vq1", "shutdown";
	interrupt-parent = <&exti>;
	interrupts = <68 1>;
	status = "okay";
};

&pwr_regulators {
	vdd-supply = <&vdd>;
	vdd_3v3_usbfs-supply = <&vdd_usb>;
};

&qspi {
	pinctrl-names = "default", "sleep";
	pinctrl-0 = <&qspi_clk_pins_a &qspi_bk1_pins_a>;
	pinctrl-1 = <&qspi_clk_sleep_pins_a &qspi_bk1_sleep_pins_a>;
	reg = <0x58003000 0x1000>, <0x70000000 0x4000000>;
	#address-cells = <1>;
	#size-cells = <0>;
	status = "okay";

	flash0: mx66l51235l@0 {
		compatible = "jedec,spi-nor";
		reg = <0>;
		spi-rx-bus-width = <4>;
		spi-max-frequency = <108000000>;
		#address-cells = <1>;
		#size-cells = <1>;
	};
};

&rng1 {
	status = "okay";
};

&rtc {
	status = "okay";
};

&sdmmc1 {
	pinctrl-names = "default", "opendrain", "sleep", "init";
	pinctrl-0 = <&sdmmc1_b4_pins_a &sdmmc1_dir_pins_a>;
	pinctrl-1 = <&sdmmc1_b4_od_pins_a &sdmmc1_dir_pins_a>;
	pinctrl-2 = <&sdmmc1_b4_sleep_pins_a &sdmmc1_dir_sleep_pins_a>;
	pinctrl-3 = <&sdmmc1_b4_init_pins_a &sdmmc1_dir_init_pins_a>;
	cd-gpios = <&gpiog 1 (GPIO_ACTIVE_LOW | GPIO_PULL_UP)>;
	disable-wp;
	st,sig-dir;
	st,neg-edge;
	st,use-ckin;
	st,cmd-gpios = <&gpiod 2 0>;
	st,ck-gpios = <&gpioc 12 0>;
	st,ckin-gpios = <&gpioe 4 0>;
	bus-width = <4>;
	vmmc-supply = <&vdd_sd>;
	status = "okay";
};

&sdmmc1_b4_pins_a {
	/*
	 * SD bus pull-up resistors:
	 * - optional on SoMs with SD voltage translator
	 * - mandatory on SoMs without SD voltage translator
	 */
	pins1 {
		bias-pull-up;
	};
	pins2 {
		bias-pull-up;
	};
};

&sdmmc2 {
	pinctrl-names = "default", "opendrain", "sleep";
	pinctrl-0 = <&sdmmc2_b4_pins_a &sdmmc2_d47_pins_a>;
	pinctrl-1 = <&sdmmc2_b4_od_pins_a &sdmmc2_d47_pins_a>;
	pinctrl-2 = <&sdmmc2_b4_sleep_pins_a &sdmmc2_d47_sleep_pins_a>;
	non-removable;
	no-sd;
	no-sdio;
	st,neg-edge;
	bus-width = <8>;
	vmmc-supply = <&v3v3>;
	vqmmc-supply = <&v3v3>;
	mmc-ddr-3_3v;
	status = "okay";
};

&sdmmc3 {
	pinctrl-names = "default", "opendrain", "sleep";
	pinctrl-0 = <&sdmmc3_b4_pins_a>;
	pinctrl-1 = <&sdmmc3_b4_od_pins_a>;
	pinctrl-2 = <&sdmmc3_b4_sleep_pins_a>;
	broken-cd;
	st,neg-edge;
	bus-width = <4>;
	vmmc-supply = <&v3v3>;
	vqmmc-supply = <&v3v3>;
	mmc-ddr-3_3v;
	status = "okay";
};

&uart4 {
	pinctrl-names = "default";
	pinctrl-0 = <&uart4_pins_a>;
	status = "okay";
};<|MERGE_RESOLUTION|>--- conflicted
+++ resolved
@@ -11,10 +11,7 @@
 / {
 	aliases {
 		ethernet0 = &ethernet0;
-<<<<<<< HEAD
-=======
 		ethernet1 = &ksz8851;
->>>>>>> f642729d
 	};
 
 	memory@c0000000 {
@@ -72,10 +69,7 @@
 		gpio = <&gpiog 3 GPIO_ACTIVE_LOW>;
 		regulator-always-on;
 		regulator-boot-on;
-<<<<<<< HEAD
-=======
 		vin-supply = <&vdd>;
->>>>>>> f642729d
 	};
 };
 
@@ -134,12 +128,6 @@
 
 		phy0: ethernet-phy@1 {
 			reg = <1>;
-<<<<<<< HEAD
-		};
-	};
-};
-
-=======
 			interrupt-parent = <&gpioi>;
 			interrupts = <11 IRQ_TYPE_LEVEL_LOW>;
 		};
@@ -180,7 +168,6 @@
 	status = "okay";
 };
 
->>>>>>> f642729d
 &i2c4 {
 	pinctrl-names = "default";
 	pinctrl-0 = <&i2c4_pins_a>;
