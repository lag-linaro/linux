--- conflicted
+++ resolved
@@ -162,18 +162,6 @@
 		inflight[1] = 0;
 }
 
-<<<<<<< HEAD
-static struct block_device *__disk_get_part(struct gendisk *disk, int partno)
-{
-	struct disk_part_tbl *ptbl = rcu_dereference(disk->part_tbl);
-
-	if (unlikely(partno < 0 || partno >= ptbl->len))
-		return NULL;
-	return rcu_dereference(ptbl->part[partno]);
-}
-
-=======
->>>>>>> 582cd91f
 /**
  * disk_part_iter_init - initialize partition iterator
  * @piter: iterator to initialize
@@ -1444,11 +1432,7 @@
 /**
  * set_disk_ro - set a gendisk read-only
  * @disk:	gendisk to operate on
-<<<<<<< HEAD
- * @ready_only:	%true to set the disk read-only, %false set the disk read/write
-=======
  * @read_only:	%true to set the disk read-only, %false set the disk read/write
->>>>>>> 582cd91f
  *
  * This function is used to indicate whether a given disk device should have its
  * read-only flag set. set_disk_ro() is typically used by device drivers to
