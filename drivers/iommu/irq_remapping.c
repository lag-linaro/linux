// SPDX-License-Identifier: GPL-2.0-only
#include <linux/cpumask.h>
#include <linux/kernel.h>
#include <linux/string.h>
#include <linux/errno.h>
#include <linux/msi.h>
#include <linux/irq.h>
#include <linux/pci.h>
#include <linux/irqdomain.h>

#include <asm/hw_irq.h>
#include <asm/irq_remapping.h>
#include <asm/processor.h>
#include <asm/x86_init.h>
#include <asm/apic.h>
#include <asm/hpet.h>

#include "irq_remapping.h"

int irq_remapping_enabled;
int irq_remap_broken;
int disable_sourceid_checking;
int no_x2apic_optout;

int disable_irq_post = 0;

static int disable_irq_remap;
static struct irq_remap_ops *remap_ops;

static void irq_remapping_restore_boot_irq_mode(void)
{
	/*
	 * With interrupt-remapping, for now we will use virtual wire A
	 * mode, as virtual wire B is little complex (need to configure
	 * both IOAPIC RTE as well as interrupt-remapping table entry).
	 * As this gets called during crash dump, keep this simple for
	 * now.
	 */
	if (boot_cpu_has(X86_FEATURE_APIC) || apic_from_smp_config())
		disconnect_bsp_APIC(0);
}

static void __init irq_remapping_modify_x86_ops(void)
{
	x86_apic_ops.restore = irq_remapping_restore_boot_irq_mode;
}

static __init int setup_nointremap(char *str)
{
	disable_irq_remap = 1;
	return 0;
}
early_param("nointremap", setup_nointremap);

static __init int setup_irqremap(char *str)
{
	if (!str)
		return -EINVAL;

	while (*str) {
		if (!strncmp(str, "on", 2)) {
			disable_irq_remap = 0;
			disable_irq_post = 0;
		} else if (!strncmp(str, "off", 3)) {
			disable_irq_remap = 1;
			disable_irq_post = 1;
		} else if (!strncmp(str, "nosid", 5))
			disable_sourceid_checking = 1;
		else if (!strncmp(str, "no_x2apic_optout", 16))
			no_x2apic_optout = 1;
		else if (!strncmp(str, "nopost", 6))
			disable_irq_post = 1;

		str += strcspn(str, ",");
		while (*str == ',')
			str++;
	}

	return 0;
}
early_param("intremap", setup_irqremap);

void set_irq_remapping_broken(void)
{
	irq_remap_broken = 1;
}

bool irq_remapping_cap(enum irq_remap_cap cap)
{
	if (!remap_ops || disable_irq_post)
		return false;

	return (remap_ops->capability & (1 << cap));
}
EXPORT_SYMBOL_GPL(irq_remapping_cap);

int __init irq_remapping_prepare(void)
{
	if (disable_irq_remap)
		return -ENOSYS;

	if (intel_irq_remap_ops.prepare() == 0)
		remap_ops = &intel_irq_remap_ops;
	else if (IS_ENABLED(CONFIG_AMD_IOMMU) &&
		 amd_iommu_irq_ops.prepare() == 0)
		remap_ops = &amd_iommu_irq_ops;
	else if (IS_ENABLED(CONFIG_HYPERV_IOMMU) &&
		 hyperv_irq_remap_ops.prepare() == 0)
		remap_ops = &hyperv_irq_remap_ops;
	else
		return -ENOSYS;

	return 0;
}

int __init irq_remapping_enable(void)
{
	int ret;

	if (!remap_ops->enable)
		return -ENODEV;

	ret = remap_ops->enable();

	if (irq_remapping_enabled)
		irq_remapping_modify_x86_ops();

	return ret;
}

void irq_remapping_disable(void)
{
	if (irq_remapping_enabled && remap_ops->disable)
		remap_ops->disable();
}

int irq_remapping_reenable(int mode)
{
	if (irq_remapping_enabled && remap_ops->reenable)
		return remap_ops->reenable(mode);

	return 0;
}

int __init irq_remap_enable_fault_handling(void)
{
	if (!irq_remapping_enabled)
		return 0;

	if (!remap_ops->enable_faulting)
		return -ENODEV;

	return remap_ops->enable_faulting();
}

void panic_if_irq_remap(const char *msg)
{
	if (irq_remapping_enabled)
		panic(msg);
<<<<<<< HEAD
}

/**
 * irq_remapping_get_irq_domain - Get the irqdomain serving the request @info
 * @info: interrupt allocation information, used to identify the IOMMU device
 *
 * Returns pointer to IRQ domain, or NULL on failure.
 */
struct irq_domain *irq_remapping_get_irq_domain(struct irq_alloc_info *info)
{
	if (!remap_ops || !remap_ops->get_irq_domain)
		return NULL;

	return remap_ops->get_irq_domain(info);
=======
>>>>>>> f642729d
}<|MERGE_RESOLUTION|>--- conflicted
+++ resolved
@@ -157,21 +157,4 @@
 {
 	if (irq_remapping_enabled)
 		panic(msg);
-<<<<<<< HEAD
-}
-
-/**
- * irq_remapping_get_irq_domain - Get the irqdomain serving the request @info
- * @info: interrupt allocation information, used to identify the IOMMU device
- *
- * Returns pointer to IRQ domain, or NULL on failure.
- */
-struct irq_domain *irq_remapping_get_irq_domain(struct irq_alloc_info *info)
-{
-	if (!remap_ops || !remap_ops->get_irq_domain)
-		return NULL;
-
-	return remap_ops->get_irq_domain(info);
-=======
->>>>>>> f642729d
 }