--- conflicted
+++ resolved
@@ -45,13 +45,8 @@
 		&& !(i915->quirks & QUIRK_LVDS_SSC_DISABLE);
 }
 
-<<<<<<< HEAD
-void intel_panel_fixed_mode(const struct drm_display_mode *fixed_mode,
-			    struct drm_display_mode *adjusted_mode)
-=======
 int intel_panel_compute_config(struct intel_connector *connector,
 			       struct drm_display_mode *adjusted_mode)
->>>>>>> 56d33754
 {
 	const struct drm_display_mode *fixed_mode = connector->panel.fixed_mode;
 
@@ -507,8 +502,6 @@
 		return connector_status_disconnected;
 
 	return connector_status_connected;
-<<<<<<< HEAD
-=======
 }
 
 enum drm_mode_status
@@ -530,7 +523,6 @@
 		return MODE_PANEL;
 
 	return MODE_OK;
->>>>>>> 56d33754
 }
 
 int intel_panel_init(struct intel_panel *panel,
