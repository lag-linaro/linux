--- conflicted
+++ resolved
@@ -586,11 +586,7 @@
  *  @pos: position in outer message of msg to be extracted.
  *  Returns position of next msg.
  *  Consumes outer buffer when last packet extracted
-<<<<<<< HEAD
- *  Returns true when there is an extracted buffer, otherwise false
-=======
  *  Return: true when there is an extracted buffer, otherwise false
->>>>>>> 356006a6
  */
 bool tipc_msg_extract(struct sk_buff *skb, struct sk_buff **iskb, int *pos)
 {
