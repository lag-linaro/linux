--- conflicted
+++ resolved
@@ -329,11 +329,8 @@
 	struct mei_cl *cl;
 	int ret;
 	u32 ext_meta_hdr_u32;
-<<<<<<< HEAD
-=======
 	u32 hdr_size_left;
 	u32 hdr_size_ext;
->>>>>>> f642729d
 	int i;
 	int ext_hdr_end;
 
@@ -363,10 +360,7 @@
 	}
 
 	ext_hdr_end = 1;
-<<<<<<< HEAD
-=======
 	hdr_size_left = mei_hdr->length;
->>>>>>> f642729d
 
 	if (mei_hdr->extended) {
 		if (!dev->rd_msg_hdr[1]) {
@@ -377,10 +371,6 @@
 			dev_dbg(dev->dev, "extended header is %08x\n",
 				ext_meta_hdr_u32);
 		}
-<<<<<<< HEAD
-		meta_hdr = ((struct mei_ext_meta_hdr *)
-				dev->rd_msg_hdr + 1);
-=======
 		meta_hdr = ((struct mei_ext_meta_hdr *)dev->rd_msg_hdr + 1);
 		if (check_add_overflow((u32)sizeof(*meta_hdr),
 				       mei_slots2data(meta_hdr->size),
@@ -396,7 +386,6 @@
 		}
 		hdr_size_left -= hdr_size_ext;
 
->>>>>>> f642729d
 		ext_hdr_end = meta_hdr->size + 2;
 		for (i = dev->rd_msg_hdr_count; i < ext_hdr_end; i++) {
 			dev->rd_msg_hdr[i] = mei_read_hdr(dev);
@@ -408,15 +397,12 @@
 	}
 
 	if (mei_hdr->dma_ring) {
-<<<<<<< HEAD
-=======
 		if (hdr_size_left != sizeof(dev->rd_msg_hdr[ext_hdr_end])) {
 			dev_err(dev->dev, "corrupted message header len %d\n",
 				mei_hdr->length);
 			return -EBADMSG;
 		}
 
->>>>>>> f642729d
 		dev->rd_msg_hdr[ext_hdr_end] = mei_read_hdr(dev);
 		dev->rd_msg_hdr_count++;
 		(*slots)--;
