// SPDX-License-Identifier: GPL-2.0
/* Copyright (c) 2018, Intel Corporation. */

/* Intel(R) Ethernet Connection E800 Series Linux Driver */

#define pr_fmt(fmt) KBUILD_MODNAME ": " fmt

#include "ice.h"
#include "ice_lib.h"
#include "ice_dcb_lib.h"

#define DRV_VERSION	"0.7.4-k"
#define DRV_SUMMARY	"Intel(R) Ethernet Connection E800 Series Linux Driver"
const char ice_drv_ver[] = DRV_VERSION;
static const char ice_driver_string[] = DRV_SUMMARY;
static const char ice_copyright[] = "Copyright (c) 2018, Intel Corporation.";

MODULE_AUTHOR("Intel Corporation, <linux.nics@intel.com>");
MODULE_DESCRIPTION(DRV_SUMMARY);
MODULE_LICENSE("GPL v2");
MODULE_VERSION(DRV_VERSION);

static int debug = -1;
module_param(debug, int, 0644);
#ifndef CONFIG_DYNAMIC_DEBUG
MODULE_PARM_DESC(debug, "netif level (0=none,...,16=all), hw debug_mask (0x8XXXXXXX)");
#else
MODULE_PARM_DESC(debug, "netif level (0=none,...,16=all)");
#endif /* !CONFIG_DYNAMIC_DEBUG */

static struct workqueue_struct *ice_wq;
static const struct net_device_ops ice_netdev_ops;

static void ice_rebuild(struct ice_pf *pf);

static void ice_vsi_release_all(struct ice_pf *pf);
static void ice_update_vsi_stats(struct ice_vsi *vsi);
static void ice_update_pf_stats(struct ice_pf *pf);

/**
 * ice_get_tx_pending - returns number of Tx descriptors not processed
 * @ring: the ring of descriptors
 */
static u32 ice_get_tx_pending(struct ice_ring *ring)
{
	u32 head, tail;

	head = ring->next_to_clean;
	tail = readl(ring->tail);

	if (head != tail)
		return (head < tail) ?
			tail - head : (tail + ring->count - head);
	return 0;
}

/**
 * ice_check_for_hang_subtask - check for and recover hung queues
 * @pf: pointer to PF struct
 */
static void ice_check_for_hang_subtask(struct ice_pf *pf)
{
	struct ice_vsi *vsi = NULL;
	struct ice_hw *hw;
	unsigned int i;
	int packets;
	u32 v;

	ice_for_each_vsi(pf, v)
		if (pf->vsi[v] && pf->vsi[v]->type == ICE_VSI_PF) {
			vsi = pf->vsi[v];
			break;
		}

	if (!vsi || test_bit(__ICE_DOWN, vsi->state))
		return;

	if (!(vsi->netdev && netif_carrier_ok(vsi->netdev)))
		return;

	hw = &vsi->back->hw;

	for (i = 0; i < vsi->num_txq; i++) {
		struct ice_ring *tx_ring = vsi->tx_rings[i];

		if (tx_ring && tx_ring->desc) {
			/* If packet counter has not changed the queue is
			 * likely stalled, so force an interrupt for this
			 * queue.
			 *
			 * prev_pkt would be negative if there was no
			 * pending work.
			 */
			packets = tx_ring->stats.pkts & INT_MAX;
			if (tx_ring->tx_stats.prev_pkt == packets) {
				/* Trigger sw interrupt to revive the queue */
				ice_trigger_sw_intr(hw, tx_ring->q_vector);
				continue;
			}

			/* Memory barrier between read of packet count and call
			 * to ice_get_tx_pending()
			 */
			smp_rmb();
			tx_ring->tx_stats.prev_pkt =
			    ice_get_tx_pending(tx_ring) ? packets : -1;
		}
	}
}

/**
<<<<<<< HEAD
=======
 * ice_init_mac_fltr - Set initial MAC filters
 * @pf: board private structure
 *
 * Set initial set of MAC filters for PF VSI; configure filters for permanent
 * address and broadcast address. If an error is encountered, netdevice will be
 * unregistered.
 */
static int ice_init_mac_fltr(struct ice_pf *pf)
{
	LIST_HEAD(tmp_add_list);
	u8 broadcast[ETH_ALEN];
	struct ice_vsi *vsi;
	int status;

	vsi = ice_find_vsi_by_type(pf, ICE_VSI_PF);
	if (!vsi)
		return -EINVAL;

	/* To add a MAC filter, first add the MAC to a list and then
	 * pass the list to ice_add_mac.
	 */

	 /* Add a unicast MAC filter so the VSI can get its packets */
	status = ice_add_mac_to_list(vsi, &tmp_add_list,
				     vsi->port_info->mac.perm_addr);
	if (status)
		goto unregister;

	/* VSI needs to receive broadcast traffic, so add the broadcast
	 * MAC address to the list as well.
	 */
	eth_broadcast_addr(broadcast);
	status = ice_add_mac_to_list(vsi, &tmp_add_list, broadcast);
	if (status)
		goto free_mac_list;

	/* Program MAC filters for entries in tmp_add_list */
	status = ice_add_mac(&pf->hw, &tmp_add_list);
	if (status)
		status = -ENOMEM;

free_mac_list:
	ice_free_fltr_list(&pf->pdev->dev, &tmp_add_list);

unregister:
	/* We aren't useful with no MAC filters, so unregister if we
	 * had an error
	 */
	if (status && vsi->netdev->reg_state == NETREG_REGISTERED) {
		dev_err(&pf->pdev->dev,
			"Could not add MAC filters error %d. Unregistering device\n",
			status);
		unregister_netdev(vsi->netdev);
		free_netdev(vsi->netdev);
		vsi->netdev = NULL;
	}

	return status;
}

/**
>>>>>>> 6fb08f1a
 * ice_add_mac_to_sync_list - creates list of MAC addresses to be synced
 * @netdev: the net device on which the sync is happening
 * @addr: MAC address to sync
 *
 * This is a callback function which is called by the in kernel device sync
 * functions (like __dev_uc_sync, __dev_mc_sync, etc). This function only
 * populates the tmp_sync_list, which is later used by ice_add_mac to add the
 * MAC filters from the hardware.
 */
static int ice_add_mac_to_sync_list(struct net_device *netdev, const u8 *addr)
{
	struct ice_netdev_priv *np = netdev_priv(netdev);
	struct ice_vsi *vsi = np->vsi;

	if (ice_add_mac_to_list(vsi, &vsi->tmp_sync_list, addr))
		return -EINVAL;

	return 0;
}

/**
 * ice_add_mac_to_unsync_list - creates list of MAC addresses to be unsynced
 * @netdev: the net device on which the unsync is happening
 * @addr: MAC address to unsync
 *
 * This is a callback function which is called by the in kernel device unsync
 * functions (like __dev_uc_unsync, __dev_mc_unsync, etc). This function only
 * populates the tmp_unsync_list, which is later used by ice_remove_mac to
 * delete the MAC filters from the hardware.
 */
static int ice_add_mac_to_unsync_list(struct net_device *netdev, const u8 *addr)
{
	struct ice_netdev_priv *np = netdev_priv(netdev);
	struct ice_vsi *vsi = np->vsi;

	if (ice_add_mac_to_list(vsi, &vsi->tmp_unsync_list, addr))
		return -EINVAL;

	return 0;
}

/**
 * ice_vsi_fltr_changed - check if filter state changed
 * @vsi: VSI to be checked
 *
 * returns true if filter state has changed, false otherwise.
 */
static bool ice_vsi_fltr_changed(struct ice_vsi *vsi)
{
	return test_bit(ICE_VSI_FLAG_UMAC_FLTR_CHANGED, vsi->flags) ||
	       test_bit(ICE_VSI_FLAG_MMAC_FLTR_CHANGED, vsi->flags) ||
	       test_bit(ICE_VSI_FLAG_VLAN_FLTR_CHANGED, vsi->flags);
}

/**
 * ice_cfg_promisc - Enable or disable promiscuous mode for a given PF
 * @vsi: the VSI being configured
 * @promisc_m: mask of promiscuous config bits
 * @set_promisc: enable or disable promisc flag request
 *
 */
static int ice_cfg_promisc(struct ice_vsi *vsi, u8 promisc_m, bool set_promisc)
{
	struct ice_hw *hw = &vsi->back->hw;
	enum ice_status status = 0;

	if (vsi->type != ICE_VSI_PF)
		return 0;

	if (vsi->vlan_ena) {
		status = ice_set_vlan_vsi_promisc(hw, vsi->idx, promisc_m,
						  set_promisc);
	} else {
		if (set_promisc)
			status = ice_set_vsi_promisc(hw, vsi->idx, promisc_m,
						     0);
		else
			status = ice_clear_vsi_promisc(hw, vsi->idx, promisc_m,
						       0);
	}

	if (status)
		return -EIO;

	return 0;
}

/**
 * ice_vsi_sync_fltr - Update the VSI filter list to the HW
 * @vsi: ptr to the VSI
 *
 * Push any outstanding VSI filter changes through the AdminQ.
 */
static int ice_vsi_sync_fltr(struct ice_vsi *vsi)
{
	struct device *dev = &vsi->back->pdev->dev;
	struct net_device *netdev = vsi->netdev;
	bool promisc_forced_on = false;
	struct ice_pf *pf = vsi->back;
	struct ice_hw *hw = &pf->hw;
	enum ice_status status = 0;
	u32 changed_flags = 0;
	u8 promisc_m;
	int err = 0;

	if (!vsi->netdev)
		return -EINVAL;

	while (test_and_set_bit(__ICE_CFG_BUSY, vsi->state))
		usleep_range(1000, 2000);

	changed_flags = vsi->current_netdev_flags ^ vsi->netdev->flags;
	vsi->current_netdev_flags = vsi->netdev->flags;

	INIT_LIST_HEAD(&vsi->tmp_sync_list);
	INIT_LIST_HEAD(&vsi->tmp_unsync_list);

	if (ice_vsi_fltr_changed(vsi)) {
		clear_bit(ICE_VSI_FLAG_UMAC_FLTR_CHANGED, vsi->flags);
		clear_bit(ICE_VSI_FLAG_MMAC_FLTR_CHANGED, vsi->flags);
		clear_bit(ICE_VSI_FLAG_VLAN_FLTR_CHANGED, vsi->flags);

		/* grab the netdev's addr_list_lock */
		netif_addr_lock_bh(netdev);
		__dev_uc_sync(netdev, ice_add_mac_to_sync_list,
			      ice_add_mac_to_unsync_list);
		__dev_mc_sync(netdev, ice_add_mac_to_sync_list,
			      ice_add_mac_to_unsync_list);
		/* our temp lists are populated. release lock */
		netif_addr_unlock_bh(netdev);
	}

	/* Remove MAC addresses in the unsync list */
	status = ice_remove_mac(hw, &vsi->tmp_unsync_list);
	ice_free_fltr_list(dev, &vsi->tmp_unsync_list);
	if (status) {
		netdev_err(netdev, "Failed to delete MAC filters\n");
		/* if we failed because of alloc failures, just bail */
		if (status == ICE_ERR_NO_MEMORY) {
			err = -ENOMEM;
			goto out;
		}
	}

	/* Add MAC addresses in the sync list */
	status = ice_add_mac(hw, &vsi->tmp_sync_list);
	ice_free_fltr_list(dev, &vsi->tmp_sync_list);
	/* If filter is added successfully or already exists, do not go into
	 * 'if' condition and report it as error. Instead continue processing
	 * rest of the function.
	 */
	if (status && status != ICE_ERR_ALREADY_EXISTS) {
		netdev_err(netdev, "Failed to add MAC filters\n");
		/* If there is no more space for new umac filters, VSI
		 * should go into promiscuous mode. There should be some
		 * space reserved for promiscuous filters.
		 */
		if (hw->adminq.sq_last_status == ICE_AQ_RC_ENOSPC &&
		    !test_and_set_bit(__ICE_FLTR_OVERFLOW_PROMISC,
				      vsi->state)) {
			promisc_forced_on = true;
			netdev_warn(netdev,
				    "Reached MAC filter limit, forcing promisc mode on VSI %d\n",
				    vsi->vsi_num);
		} else {
			err = -EIO;
			goto out;
		}
	}
	/* check for changes in promiscuous modes */
	if (changed_flags & IFF_ALLMULTI) {
		if (vsi->current_netdev_flags & IFF_ALLMULTI) {
			if (vsi->vlan_ena)
				promisc_m = ICE_MCAST_VLAN_PROMISC_BITS;
			else
				promisc_m = ICE_MCAST_PROMISC_BITS;

			err = ice_cfg_promisc(vsi, promisc_m, true);
			if (err) {
				netdev_err(netdev, "Error setting Multicast promiscuous mode on VSI %i\n",
					   vsi->vsi_num);
				vsi->current_netdev_flags &= ~IFF_ALLMULTI;
				goto out_promisc;
			}
		} else if (!(vsi->current_netdev_flags & IFF_ALLMULTI)) {
			if (vsi->vlan_ena)
				promisc_m = ICE_MCAST_VLAN_PROMISC_BITS;
			else
				promisc_m = ICE_MCAST_PROMISC_BITS;

			err = ice_cfg_promisc(vsi, promisc_m, false);
			if (err) {
				netdev_err(netdev, "Error clearing Multicast promiscuous mode on VSI %i\n",
					   vsi->vsi_num);
				vsi->current_netdev_flags |= IFF_ALLMULTI;
				goto out_promisc;
			}
		}
	}

	if (((changed_flags & IFF_PROMISC) || promisc_forced_on) ||
	    test_bit(ICE_VSI_FLAG_PROMISC_CHANGED, vsi->flags)) {
		clear_bit(ICE_VSI_FLAG_PROMISC_CHANGED, vsi->flags);
		if (vsi->current_netdev_flags & IFF_PROMISC) {
			/* Apply Rx filter rule to get traffic from wire */
			status = ice_cfg_dflt_vsi(hw, vsi->idx, true,
						  ICE_FLTR_RX);
			if (status) {
				netdev_err(netdev, "Error setting default VSI %i Rx rule\n",
					   vsi->vsi_num);
				vsi->current_netdev_flags &= ~IFF_PROMISC;
				err = -EIO;
				goto out_promisc;
			}
		} else {
			/* Clear Rx filter to remove traffic from wire */
			status = ice_cfg_dflt_vsi(hw, vsi->idx, false,
						  ICE_FLTR_RX);
			if (status) {
				netdev_err(netdev, "Error clearing default VSI %i Rx rule\n",
					   vsi->vsi_num);
				vsi->current_netdev_flags |= IFF_PROMISC;
				err = -EIO;
				goto out_promisc;
			}
		}
	}
	goto exit;

out_promisc:
	set_bit(ICE_VSI_FLAG_PROMISC_CHANGED, vsi->flags);
	goto exit;
out:
	/* if something went wrong then set the changed flag so we try again */
	set_bit(ICE_VSI_FLAG_UMAC_FLTR_CHANGED, vsi->flags);
	set_bit(ICE_VSI_FLAG_MMAC_FLTR_CHANGED, vsi->flags);
exit:
	clear_bit(__ICE_CFG_BUSY, vsi->state);
	return err;
}

/**
 * ice_sync_fltr_subtask - Sync the VSI filter list with HW
 * @pf: board private structure
 */
static void ice_sync_fltr_subtask(struct ice_pf *pf)
{
	int v;

	if (!pf || !(test_bit(ICE_FLAG_FLTR_SYNC, pf->flags)))
		return;

	clear_bit(ICE_FLAG_FLTR_SYNC, pf->flags);

	ice_for_each_vsi(pf, v)
		if (pf->vsi[v] && ice_vsi_fltr_changed(pf->vsi[v]) &&
		    ice_vsi_sync_fltr(pf->vsi[v])) {
			/* come back and try again later */
			set_bit(ICE_FLAG_FLTR_SYNC, pf->flags);
			break;
		}
}

/**
 * ice_dis_vsi - pause a VSI
 * @vsi: the VSI being paused
 * @locked: is the rtnl_lock already held
 */
static void ice_dis_vsi(struct ice_vsi *vsi, bool locked)
{
	if (test_bit(__ICE_DOWN, vsi->state))
		return;

	set_bit(__ICE_NEEDS_RESTART, vsi->state);

	if (vsi->type == ICE_VSI_PF && vsi->netdev) {
		if (netif_running(vsi->netdev)) {
			if (!locked) {
				rtnl_lock();
				vsi->netdev->netdev_ops->ndo_stop(vsi->netdev);
				rtnl_unlock();
			} else {
				vsi->netdev->netdev_ops->ndo_stop(vsi->netdev);
			}
		} else {
			ice_vsi_close(vsi);
		}
	}
}

/**
 * ice_pf_dis_all_vsi - Pause all VSIs on a PF
 * @pf: the PF
 * @locked: is the rtnl_lock already held
 */
#ifdef CONFIG_DCB
void ice_pf_dis_all_vsi(struct ice_pf *pf, bool locked)
#else
static void ice_pf_dis_all_vsi(struct ice_pf *pf, bool locked)
#endif /* CONFIG_DCB */
{
	int v;

	ice_for_each_vsi(pf, v)
		if (pf->vsi[v])
			ice_dis_vsi(pf->vsi[v], locked);
}

/**
 * ice_prepare_for_reset - prep for the core to reset
 * @pf: board private structure
 *
 * Inform or close all dependent features in prep for reset.
 */
static void
ice_prepare_for_reset(struct ice_pf *pf)
{
	struct ice_hw *hw = &pf->hw;

	/* already prepared for reset */
	if (test_bit(__ICE_PREPARED_FOR_RESET, pf->state))
		return;

	/* Notify VFs of impending reset */
	if (ice_check_sq_alive(hw, &hw->mailboxq))
		ice_vc_notify_reset(pf);

	/* disable the VSIs and their queues that are not already DOWN */
	ice_pf_dis_all_vsi(pf, false);

	if (hw->port_info)
		ice_sched_clear_port(hw->port_info);

	ice_shutdown_all_ctrlq(hw);

	set_bit(__ICE_PREPARED_FOR_RESET, pf->state);
}

/**
 * ice_do_reset - Initiate one of many types of resets
 * @pf: board private structure
 * @reset_type: reset type requested
 * before this function was called.
 */
static void ice_do_reset(struct ice_pf *pf, enum ice_reset_req reset_type)
{
	struct device *dev = &pf->pdev->dev;
	struct ice_hw *hw = &pf->hw;

	dev_dbg(dev, "reset_type 0x%x requested\n", reset_type);
	WARN_ON(in_interrupt());

	ice_prepare_for_reset(pf);

	/* trigger the reset */
	if (ice_reset(hw, reset_type)) {
		dev_err(dev, "reset %d failed\n", reset_type);
		set_bit(__ICE_RESET_FAILED, pf->state);
		clear_bit(__ICE_RESET_OICR_RECV, pf->state);
		clear_bit(__ICE_PREPARED_FOR_RESET, pf->state);
		clear_bit(__ICE_PFR_REQ, pf->state);
		clear_bit(__ICE_CORER_REQ, pf->state);
		clear_bit(__ICE_GLOBR_REQ, pf->state);
		return;
	}

	/* PFR is a bit of a special case because it doesn't result in an OICR
	 * interrupt. So for PFR, rebuild after the reset and clear the reset-
	 * associated state bits.
	 */
	if (reset_type == ICE_RESET_PFR) {
		pf->pfr_count++;
		ice_rebuild(pf);
		clear_bit(__ICE_PREPARED_FOR_RESET, pf->state);
		clear_bit(__ICE_PFR_REQ, pf->state);
		ice_reset_all_vfs(pf, true);
	}
}

/**
 * ice_reset_subtask - Set up for resetting the device and driver
 * @pf: board private structure
 */
static void ice_reset_subtask(struct ice_pf *pf)
{
	enum ice_reset_req reset_type = ICE_RESET_INVAL;

	/* When a CORER/GLOBR/EMPR is about to happen, the hardware triggers an
	 * OICR interrupt. The OICR handler (ice_misc_intr) determines what type
	 * of reset is pending and sets bits in pf->state indicating the reset
	 * type and __ICE_RESET_OICR_RECV. So, if the latter bit is set
	 * prepare for pending reset if not already (for PF software-initiated
	 * global resets the software should already be prepared for it as
	 * indicated by __ICE_PREPARED_FOR_RESET; for global resets initiated
	 * by firmware or software on other PFs, that bit is not set so prepare
	 * for the reset now), poll for reset done, rebuild and return.
	 */
	if (test_bit(__ICE_RESET_OICR_RECV, pf->state)) {
		/* Perform the largest reset requested */
		if (test_and_clear_bit(__ICE_CORER_RECV, pf->state))
			reset_type = ICE_RESET_CORER;
		if (test_and_clear_bit(__ICE_GLOBR_RECV, pf->state))
			reset_type = ICE_RESET_GLOBR;
		/* return if no valid reset type requested */
		if (reset_type == ICE_RESET_INVAL)
			return;
		ice_prepare_for_reset(pf);

		/* make sure we are ready to rebuild */
		if (ice_check_reset(&pf->hw)) {
			set_bit(__ICE_RESET_FAILED, pf->state);
		} else {
			/* done with reset. start rebuild */
			pf->hw.reset_ongoing = false;
			ice_rebuild(pf);
			/* clear bit to resume normal operations, but
			 * ICE_NEEDS_RESTART bit is set in case rebuild failed
			 */
			clear_bit(__ICE_RESET_OICR_RECV, pf->state);
			clear_bit(__ICE_PREPARED_FOR_RESET, pf->state);
			clear_bit(__ICE_PFR_REQ, pf->state);
			clear_bit(__ICE_CORER_REQ, pf->state);
			clear_bit(__ICE_GLOBR_REQ, pf->state);
			ice_reset_all_vfs(pf, true);
		}

		return;
	}

	/* No pending resets to finish processing. Check for new resets */
	if (test_bit(__ICE_PFR_REQ, pf->state))
		reset_type = ICE_RESET_PFR;
	if (test_bit(__ICE_CORER_REQ, pf->state))
		reset_type = ICE_RESET_CORER;
	if (test_bit(__ICE_GLOBR_REQ, pf->state))
		reset_type = ICE_RESET_GLOBR;
	/* If no valid reset type requested just return */
	if (reset_type == ICE_RESET_INVAL)
		return;

	/* reset if not already down or busy */
	if (!test_bit(__ICE_DOWN, pf->state) &&
	    !test_bit(__ICE_CFG_BUSY, pf->state)) {
		ice_do_reset(pf, reset_type);
	}
}

/**
 * ice_print_link_msg - print link up or down message
 * @vsi: the VSI whose link status is being queried
 * @isup: boolean for if the link is now up or down
 */
void ice_print_link_msg(struct ice_vsi *vsi, bool isup)
{
	struct ice_aqc_get_phy_caps_data *caps;
	enum ice_status status;
	const char *fec_req;
	const char *speed;
	const char *fec;
	const char *fc;

	if (!vsi)
		return;

	if (vsi->current_isup == isup)
		return;

	vsi->current_isup = isup;

	if (!isup) {
		netdev_info(vsi->netdev, "NIC Link is Down\n");
		return;
	}

	switch (vsi->port_info->phy.link_info.link_speed) {
	case ICE_AQ_LINK_SPEED_100GB:
		speed = "100 G";
		break;
	case ICE_AQ_LINK_SPEED_50GB:
		speed = "50 G";
		break;
	case ICE_AQ_LINK_SPEED_40GB:
		speed = "40 G";
		break;
	case ICE_AQ_LINK_SPEED_25GB:
		speed = "25 G";
		break;
	case ICE_AQ_LINK_SPEED_20GB:
		speed = "20 G";
		break;
	case ICE_AQ_LINK_SPEED_10GB:
		speed = "10 G";
		break;
	case ICE_AQ_LINK_SPEED_5GB:
		speed = "5 G";
		break;
	case ICE_AQ_LINK_SPEED_2500MB:
		speed = "2.5 G";
		break;
	case ICE_AQ_LINK_SPEED_1000MB:
		speed = "1 G";
		break;
	case ICE_AQ_LINK_SPEED_100MB:
		speed = "100 M";
		break;
	default:
		speed = "Unknown";
		break;
	}

	switch (vsi->port_info->fc.current_mode) {
	case ICE_FC_FULL:
		fc = "Rx/Tx";
		break;
	case ICE_FC_TX_PAUSE:
		fc = "Tx";
		break;
	case ICE_FC_RX_PAUSE:
		fc = "Rx";
		break;
	case ICE_FC_NONE:
		fc = "None";
		break;
	case ICE_FC_NONE:
		fc = "None";
		break;
	default:
		fc = "Unknown";
		break;
	}

	/* Get FEC mode based on negotiated link info */
	switch (vsi->port_info->phy.link_info.fec_info) {
	case ICE_AQ_LINK_25G_RS_528_FEC_EN:
		/* fall through */
	case ICE_AQ_LINK_25G_RS_544_FEC_EN:
		fec = "RS-FEC";
		break;
	case ICE_AQ_LINK_25G_KR_FEC_EN:
		fec = "FC-FEC/BASE-R";
		break;
	default:
		fec = "NONE";
		break;
	}

	/* Get FEC mode requested based on PHY caps last SW configuration */
	caps = devm_kzalloc(&vsi->back->pdev->dev, sizeof(*caps), GFP_KERNEL);
	if (!caps) {
		fec_req = "Unknown";
		goto done;
	}

	status = ice_aq_get_phy_caps(vsi->port_info, false,
				     ICE_AQC_REPORT_SW_CFG, caps, NULL);
	if (status)
		netdev_info(vsi->netdev, "Get phy capability failed.\n");

	if (caps->link_fec_options & ICE_AQC_PHY_FEC_25G_RS_528_REQ ||
	    caps->link_fec_options & ICE_AQC_PHY_FEC_25G_RS_544_REQ)
		fec_req = "RS-FEC";
	else if (caps->link_fec_options & ICE_AQC_PHY_FEC_10G_KR_40G_KR4_REQ ||
		 caps->link_fec_options & ICE_AQC_PHY_FEC_25G_KR_REQ)
		fec_req = "FC-FEC/BASE-R";
	else
		fec_req = "NONE";

	devm_kfree(&vsi->back->pdev->dev, caps);

done:
	netdev_info(vsi->netdev, "NIC Link is up %sbps, Requested FEC: %s, FEC: %s, Flow Control: %s\n",
		    speed, fec_req, fec, fc);
}

/**
 * ice_vsi_link_event - update the VSI's netdev
 * @vsi: the VSI on which the link event occurred
 * @link_up: whether or not the VSI needs to be set up or down
 */
static void ice_vsi_link_event(struct ice_vsi *vsi, bool link_up)
{
	if (!vsi)
		return;

	if (test_bit(__ICE_DOWN, vsi->state) || !vsi->netdev)
		return;

	if (vsi->type == ICE_VSI_PF) {
		if (link_up == netif_carrier_ok(vsi->netdev))
			return;

		if (link_up) {
			netif_carrier_on(vsi->netdev);
			netif_tx_wake_all_queues(vsi->netdev);
		} else {
			netif_carrier_off(vsi->netdev);
			netif_tx_stop_all_queues(vsi->netdev);
		}
	}
}

/**
 * ice_link_event - process the link event
 * @pf: PF that the link event is associated with
 * @pi: port_info for the port that the link event is associated with
 * @link_up: true if the physical link is up and false if it is down
 * @link_speed: current link speed received from the link event
 *
 * Returns 0 on success and negative on failure
 */
static int
ice_link_event(struct ice_pf *pf, struct ice_port_info *pi, bool link_up,
	       u16 link_speed)
{
	struct ice_phy_info *phy_info;
	struct ice_vsi *vsi;
	u16 old_link_speed;
	bool old_link;
	int result;

	phy_info = &pi->phy;
	phy_info->link_info_old = phy_info->link_info;

	old_link = !!(phy_info->link_info_old.link_info & ICE_AQ_LINK_UP);
	old_link_speed = phy_info->link_info_old.link_speed;

	/* update the link info structures and re-enable link events,
	 * don't bail on failure due to other book keeping needed
	 */
	result = ice_update_link_info(pi);
	if (result)
		dev_dbg(&pf->pdev->dev,
			"Failed to update link status and re-enable link events for port %d\n",
			pi->lport);

	/* if the old link up/down and speed is the same as the new */
	if (link_up == old_link && link_speed == old_link_speed)
		return result;

	vsi = ice_find_vsi_by_type(pf, ICE_VSI_PF);
	if (!vsi || !vsi->port_info)
		return -EINVAL;

	ice_vsi_link_event(vsi, link_up);
	ice_print_link_msg(vsi, link_up);

	if (pf->num_alloc_vfs)
		ice_vc_notify_link_state(pf);

	return result;
}

/**
 * ice_watchdog_subtask - periodic tasks not using event driven scheduling
 * @pf: board private structure
 */
static void ice_watchdog_subtask(struct ice_pf *pf)
{
	int i;

	/* if interface is down do nothing */
	if (test_bit(__ICE_DOWN, pf->state) ||
	    test_bit(__ICE_CFG_BUSY, pf->state))
		return;

	/* make sure we don't do these things too often */
	if (time_before(jiffies,
			pf->serv_tmr_prev + pf->serv_tmr_period))
		return;

	pf->serv_tmr_prev = jiffies;

	/* Update the stats for active netdevs so the network stack
	 * can look at updated numbers whenever it cares to
	 */
	ice_update_pf_stats(pf);
	ice_for_each_vsi(pf, i)
		if (pf->vsi[i] && pf->vsi[i]->netdev)
			ice_update_vsi_stats(pf->vsi[i]);
}

/**
 * ice_init_link_events - enable/initialize link events
 * @pi: pointer to the port_info instance
 *
 * Returns -EIO on failure, 0 on success
 */
static int ice_init_link_events(struct ice_port_info *pi)
{
	u16 mask;

	mask = ~((u16)(ICE_AQ_LINK_EVENT_UPDOWN | ICE_AQ_LINK_EVENT_MEDIA_NA |
		       ICE_AQ_LINK_EVENT_MODULE_QUAL_FAIL));

	if (ice_aq_set_event_mask(pi->hw, pi->lport, mask, NULL)) {
		dev_dbg(ice_hw_to_dev(pi->hw),
			"Failed to set link event mask for port %d\n",
			pi->lport);
		return -EIO;
	}

	if (ice_aq_get_link_info(pi, true, NULL, NULL)) {
		dev_dbg(ice_hw_to_dev(pi->hw),
			"Failed to enable link events for port %d\n",
			pi->lport);
		return -EIO;
	}

	return 0;
}

/**
 * ice_handle_link_event - handle link event via ARQ
<<<<<<< HEAD
 * @pf: pf that the link event is associated with
=======
 * @pf: PF that the link event is associated with
>>>>>>> 6fb08f1a
 * @event: event structure containing link status info
 */
static int
ice_handle_link_event(struct ice_pf *pf, struct ice_rq_event_info *event)
{
	struct ice_aqc_get_link_status_data *link_data;
	struct ice_port_info *port_info;
	int status;

	link_data = (struct ice_aqc_get_link_status_data *)event->msg_buf;
	port_info = pf->hw.port_info;
	if (!port_info)
		return -EINVAL;

	status = ice_link_event(pf, port_info,
				!!(link_data->link_info & ICE_AQ_LINK_UP),
				le16_to_cpu(link_data->link_speed));
	if (status)
		dev_dbg(&pf->pdev->dev,
			"Could not process link event, error %d\n", status);

	return status;
}

/**
 * __ice_clean_ctrlq - helper function to clean controlq rings
 * @pf: ptr to struct ice_pf
 * @q_type: specific Control queue type
 */
static int __ice_clean_ctrlq(struct ice_pf *pf, enum ice_ctl_q q_type)
{
	struct ice_rq_event_info event;
	struct ice_hw *hw = &pf->hw;
	struct ice_ctl_q_info *cq;
	u16 pending, i = 0;
	const char *qtype;
	u32 oldval, val;

	/* Do not clean control queue if/when PF reset fails */
	if (test_bit(__ICE_RESET_FAILED, pf->state))
		return 0;

	switch (q_type) {
	case ICE_CTL_Q_ADMIN:
		cq = &hw->adminq;
		qtype = "Admin";
		break;
	case ICE_CTL_Q_MAILBOX:
		cq = &hw->mailboxq;
		qtype = "Mailbox";
		break;
	default:
		dev_warn(&pf->pdev->dev, "Unknown control queue type 0x%x\n",
			 q_type);
		return 0;
	}

	/* check for error indications - PF_xx_AxQLEN register layout for
	 * FW/MBX/SB are identical so just use defines for PF_FW_AxQLEN.
	 */
	val = rd32(hw, cq->rq.len);
	if (val & (PF_FW_ARQLEN_ARQVFE_M | PF_FW_ARQLEN_ARQOVFL_M |
		   PF_FW_ARQLEN_ARQCRIT_M)) {
		oldval = val;
		if (val & PF_FW_ARQLEN_ARQVFE_M)
			dev_dbg(&pf->pdev->dev,
				"%s Receive Queue VF Error detected\n", qtype);
		if (val & PF_FW_ARQLEN_ARQOVFL_M) {
			dev_dbg(&pf->pdev->dev,
				"%s Receive Queue Overflow Error detected\n",
				qtype);
		}
		if (val & PF_FW_ARQLEN_ARQCRIT_M)
			dev_dbg(&pf->pdev->dev,
				"%s Receive Queue Critical Error detected\n",
				qtype);
		val &= ~(PF_FW_ARQLEN_ARQVFE_M | PF_FW_ARQLEN_ARQOVFL_M |
			 PF_FW_ARQLEN_ARQCRIT_M);
		if (oldval != val)
			wr32(hw, cq->rq.len, val);
	}

	val = rd32(hw, cq->sq.len);
	if (val & (PF_FW_ATQLEN_ATQVFE_M | PF_FW_ATQLEN_ATQOVFL_M |
		   PF_FW_ATQLEN_ATQCRIT_M)) {
		oldval = val;
		if (val & PF_FW_ATQLEN_ATQVFE_M)
			dev_dbg(&pf->pdev->dev,
				"%s Send Queue VF Error detected\n", qtype);
		if (val & PF_FW_ATQLEN_ATQOVFL_M) {
			dev_dbg(&pf->pdev->dev,
				"%s Send Queue Overflow Error detected\n",
				qtype);
		}
		if (val & PF_FW_ATQLEN_ATQCRIT_M)
			dev_dbg(&pf->pdev->dev,
				"%s Send Queue Critical Error detected\n",
				qtype);
		val &= ~(PF_FW_ATQLEN_ATQVFE_M | PF_FW_ATQLEN_ATQOVFL_M |
			 PF_FW_ATQLEN_ATQCRIT_M);
		if (oldval != val)
			wr32(hw, cq->sq.len, val);
	}

	event.buf_len = cq->rq_buf_size;
	event.msg_buf = devm_kzalloc(&pf->pdev->dev, event.buf_len,
				     GFP_KERNEL);
	if (!event.msg_buf)
		return 0;

	do {
		enum ice_status ret;
		u16 opcode;

		ret = ice_clean_rq_elem(hw, cq, &event, &pending);
		if (ret == ICE_ERR_AQ_NO_WORK)
			break;
		if (ret) {
			dev_err(&pf->pdev->dev,
				"%s Receive Queue event error %d\n", qtype,
				ret);
			break;
		}

		opcode = le16_to_cpu(event.desc.opcode);

		switch (opcode) {
		case ice_aqc_opc_get_link_status:
			if (ice_handle_link_event(pf, &event))
				dev_err(&pf->pdev->dev,
					"Could not handle link event\n");
			break;
		case ice_mbx_opc_send_msg_to_pf:
			ice_vc_process_vf_msg(pf, &event);
			break;
		case ice_aqc_opc_fw_logging:
			ice_output_fw_log(hw, &event.desc, event.msg_buf);
			break;
		case ice_aqc_opc_lldp_set_mib_change:
			ice_dcb_process_lldp_set_mib_change(pf, &event);
			break;
		default:
			dev_dbg(&pf->pdev->dev,
				"%s Receive Queue unknown event 0x%04x ignored\n",
				qtype, opcode);
			break;
		}
	} while (pending && (i++ < ICE_DFLT_IRQ_WORK));

	devm_kfree(&pf->pdev->dev, event.msg_buf);

	return pending && (i == ICE_DFLT_IRQ_WORK);
}

/**
 * ice_ctrlq_pending - check if there is a difference between ntc and ntu
 * @hw: pointer to hardware info
 * @cq: control queue information
 *
 * returns true if there are pending messages in a queue, false if there aren't
 */
static bool ice_ctrlq_pending(struct ice_hw *hw, struct ice_ctl_q_info *cq)
{
	u16 ntu;

	ntu = (u16)(rd32(hw, cq->rq.head) & cq->rq.head_mask);
	return cq->rq.next_to_clean != ntu;
}

/**
 * ice_clean_adminq_subtask - clean the AdminQ rings
 * @pf: board private structure
 */
static void ice_clean_adminq_subtask(struct ice_pf *pf)
{
	struct ice_hw *hw = &pf->hw;

	if (!test_bit(__ICE_ADMINQ_EVENT_PENDING, pf->state))
		return;

	if (__ice_clean_ctrlq(pf, ICE_CTL_Q_ADMIN))
		return;

	clear_bit(__ICE_ADMINQ_EVENT_PENDING, pf->state);

	/* There might be a situation where new messages arrive to a control
	 * queue between processing the last message and clearing the
	 * EVENT_PENDING bit. So before exiting, check queue head again (using
	 * ice_ctrlq_pending) and process new messages if any.
	 */
	if (ice_ctrlq_pending(hw, &hw->adminq))
		__ice_clean_ctrlq(pf, ICE_CTL_Q_ADMIN);

	ice_flush(hw);
}

/**
 * ice_clean_mailboxq_subtask - clean the MailboxQ rings
 * @pf: board private structure
 */
static void ice_clean_mailboxq_subtask(struct ice_pf *pf)
{
	struct ice_hw *hw = &pf->hw;

	if (!test_bit(__ICE_MAILBOXQ_EVENT_PENDING, pf->state))
		return;

	if (__ice_clean_ctrlq(pf, ICE_CTL_Q_MAILBOX))
		return;

	clear_bit(__ICE_MAILBOXQ_EVENT_PENDING, pf->state);

	if (ice_ctrlq_pending(hw, &hw->mailboxq))
		__ice_clean_ctrlq(pf, ICE_CTL_Q_MAILBOX);

	ice_flush(hw);
}

/**
 * ice_service_task_schedule - schedule the service task to wake up
 * @pf: board private structure
 *
 * If not already scheduled, this puts the task into the work queue.
 */
static void ice_service_task_schedule(struct ice_pf *pf)
{
	if (!test_bit(__ICE_SERVICE_DIS, pf->state) &&
	    !test_and_set_bit(__ICE_SERVICE_SCHED, pf->state) &&
	    !test_bit(__ICE_NEEDS_RESTART, pf->state))
		queue_work(ice_wq, &pf->serv_task);
}

/**
 * ice_service_task_complete - finish up the service task
 * @pf: board private structure
 */
static void ice_service_task_complete(struct ice_pf *pf)
{
	WARN_ON(!test_bit(__ICE_SERVICE_SCHED, pf->state));

	/* force memory (pf->state) to sync before next service task */
	smp_mb__before_atomic();
	clear_bit(__ICE_SERVICE_SCHED, pf->state);
}

/**
 * ice_service_task_stop - stop service task and cancel works
 * @pf: board private structure
 */
static void ice_service_task_stop(struct ice_pf *pf)
{
	set_bit(__ICE_SERVICE_DIS, pf->state);

	if (pf->serv_tmr.function)
		del_timer_sync(&pf->serv_tmr);
	if (pf->serv_task.func)
		cancel_work_sync(&pf->serv_task);

	clear_bit(__ICE_SERVICE_SCHED, pf->state);
}

/**
 * ice_service_task_restart - restart service task and schedule works
 * @pf: board private structure
 *
 * This function is needed for suspend and resume works (e.g WoL scenario)
 */
static void ice_service_task_restart(struct ice_pf *pf)
{
	clear_bit(__ICE_SERVICE_DIS, pf->state);
	ice_service_task_schedule(pf);
}

/**
 * ice_service_timer - timer callback to schedule service task
 * @t: pointer to timer_list
 */
static void ice_service_timer(struct timer_list *t)
{
	struct ice_pf *pf = from_timer(pf, t, serv_tmr);

	mod_timer(&pf->serv_tmr, round_jiffies(pf->serv_tmr_period + jiffies));
	ice_service_task_schedule(pf);
}

/**
 * ice_handle_mdd_event - handle malicious driver detect event
 * @pf: pointer to the PF structure
 *
 * Called from service task. OICR interrupt handler indicates MDD event
 */
static void ice_handle_mdd_event(struct ice_pf *pf)
{
	struct ice_hw *hw = &pf->hw;
	bool mdd_detected = false;
	u32 reg;
	int i;

	if (!test_and_clear_bit(__ICE_MDD_EVENT_PENDING, pf->state))
		return;

	/* find what triggered the MDD event */
	reg = rd32(hw, GL_MDET_TX_PQM);
	if (reg & GL_MDET_TX_PQM_VALID_M) {
		u8 pf_num = (reg & GL_MDET_TX_PQM_PF_NUM_M) >>
				GL_MDET_TX_PQM_PF_NUM_S;
		u16 vf_num = (reg & GL_MDET_TX_PQM_VF_NUM_M) >>
				GL_MDET_TX_PQM_VF_NUM_S;
		u8 event = (reg & GL_MDET_TX_PQM_MAL_TYPE_M) >>
				GL_MDET_TX_PQM_MAL_TYPE_S;
		u16 queue = ((reg & GL_MDET_TX_PQM_QNUM_M) >>
				GL_MDET_TX_PQM_QNUM_S);

		if (netif_msg_tx_err(pf))
			dev_info(&pf->pdev->dev, "Malicious Driver Detection event %d on TX queue %d PF# %d VF# %d\n",
				 event, queue, pf_num, vf_num);
		wr32(hw, GL_MDET_TX_PQM, 0xffffffff);
		mdd_detected = true;
	}

	reg = rd32(hw, GL_MDET_TX_TCLAN);
	if (reg & GL_MDET_TX_TCLAN_VALID_M) {
		u8 pf_num = (reg & GL_MDET_TX_TCLAN_PF_NUM_M) >>
				GL_MDET_TX_TCLAN_PF_NUM_S;
		u16 vf_num = (reg & GL_MDET_TX_TCLAN_VF_NUM_M) >>
				GL_MDET_TX_TCLAN_VF_NUM_S;
		u8 event = (reg & GL_MDET_TX_TCLAN_MAL_TYPE_M) >>
				GL_MDET_TX_TCLAN_MAL_TYPE_S;
		u16 queue = ((reg & GL_MDET_TX_TCLAN_QNUM_M) >>
				GL_MDET_TX_TCLAN_QNUM_S);

		if (netif_msg_rx_err(pf))
			dev_info(&pf->pdev->dev, "Malicious Driver Detection event %d on TX queue %d PF# %d VF# %d\n",
				 event, queue, pf_num, vf_num);
		wr32(hw, GL_MDET_TX_TCLAN, 0xffffffff);
		mdd_detected = true;
	}

	reg = rd32(hw, GL_MDET_RX);
	if (reg & GL_MDET_RX_VALID_M) {
		u8 pf_num = (reg & GL_MDET_RX_PF_NUM_M) >>
				GL_MDET_RX_PF_NUM_S;
		u16 vf_num = (reg & GL_MDET_RX_VF_NUM_M) >>
				GL_MDET_RX_VF_NUM_S;
		u8 event = (reg & GL_MDET_RX_MAL_TYPE_M) >>
				GL_MDET_RX_MAL_TYPE_S;
		u16 queue = ((reg & GL_MDET_RX_QNUM_M) >>
				GL_MDET_RX_QNUM_S);

		if (netif_msg_rx_err(pf))
			dev_info(&pf->pdev->dev, "Malicious Driver Detection event %d on RX queue %d PF# %d VF# %d\n",
				 event, queue, pf_num, vf_num);
		wr32(hw, GL_MDET_RX, 0xffffffff);
		mdd_detected = true;
	}

	if (mdd_detected) {
		bool pf_mdd_detected = false;

		reg = rd32(hw, PF_MDET_TX_PQM);
		if (reg & PF_MDET_TX_PQM_VALID_M) {
			wr32(hw, PF_MDET_TX_PQM, 0xFFFF);
			dev_info(&pf->pdev->dev, "TX driver issue detected, PF reset issued\n");
			pf_mdd_detected = true;
		}

		reg = rd32(hw, PF_MDET_TX_TCLAN);
		if (reg & PF_MDET_TX_TCLAN_VALID_M) {
			wr32(hw, PF_MDET_TX_TCLAN, 0xFFFF);
			dev_info(&pf->pdev->dev, "TX driver issue detected, PF reset issued\n");
			pf_mdd_detected = true;
		}

		reg = rd32(hw, PF_MDET_RX);
		if (reg & PF_MDET_RX_VALID_M) {
			wr32(hw, PF_MDET_RX, 0xFFFF);
			dev_info(&pf->pdev->dev, "RX driver issue detected, PF reset issued\n");
			pf_mdd_detected = true;
		}
		/* Queue belongs to the PF initiate a reset */
		if (pf_mdd_detected) {
			set_bit(__ICE_NEEDS_RESTART, pf->state);
			ice_service_task_schedule(pf);
		}
	}

	/* check to see if one of the VFs caused the MDD */
	for (i = 0; i < pf->num_alloc_vfs; i++) {
		struct ice_vf *vf = &pf->vf[i];

<<<<<<< HEAD
		mdd_detected = false;
=======
		bool vf_mdd_detected = false;
>>>>>>> 6fb08f1a

		reg = rd32(hw, VP_MDET_TX_PQM(i));
		if (reg & VP_MDET_TX_PQM_VALID_M) {
			wr32(hw, VP_MDET_TX_PQM(i), 0xFFFF);
<<<<<<< HEAD
			mdd_detected = true;
=======
			vf_mdd_detected = true;
>>>>>>> 6fb08f1a
			dev_info(&pf->pdev->dev, "TX driver issue detected on VF %d\n",
				 i);
		}

		reg = rd32(hw, VP_MDET_TX_TCLAN(i));
		if (reg & VP_MDET_TX_TCLAN_VALID_M) {
			wr32(hw, VP_MDET_TX_TCLAN(i), 0xFFFF);
<<<<<<< HEAD
			mdd_detected = true;
=======
			vf_mdd_detected = true;
>>>>>>> 6fb08f1a
			dev_info(&pf->pdev->dev, "TX driver issue detected on VF %d\n",
				 i);
		}

		reg = rd32(hw, VP_MDET_TX_TDPU(i));
		if (reg & VP_MDET_TX_TDPU_VALID_M) {
			wr32(hw, VP_MDET_TX_TDPU(i), 0xFFFF);
<<<<<<< HEAD
			mdd_detected = true;
=======
			vf_mdd_detected = true;
>>>>>>> 6fb08f1a
			dev_info(&pf->pdev->dev, "TX driver issue detected on VF %d\n",
				 i);
		}

		reg = rd32(hw, VP_MDET_RX(i));
		if (reg & VP_MDET_RX_VALID_M) {
			wr32(hw, VP_MDET_RX(i), 0xFFFF);
<<<<<<< HEAD
			mdd_detected = true;
=======
			vf_mdd_detected = true;
>>>>>>> 6fb08f1a
			dev_info(&pf->pdev->dev, "RX driver issue detected on VF %d\n",
				 i);
		}

<<<<<<< HEAD
		if (mdd_detected) {
			vf->num_mdd_events++;
			dev_info(&pf->pdev->dev,
				 "Use PF Control I/F to re-enable the VF\n");
			set_bit(ICE_VF_STATE_DIS, vf->vf_states);
		}
	}

=======
		if (vf_mdd_detected) {
			vf->num_mdd_events++;
			if (vf->num_mdd_events > 1)
				dev_info(&pf->pdev->dev, "VF %d has had %llu MDD events since last boot\n",
					 i, vf->num_mdd_events);
		}
	}
>>>>>>> 6fb08f1a
}

/**
 * ice_service_task - manage and run subtasks
 * @work: pointer to work_struct contained by the PF struct
 */
static void ice_service_task(struct work_struct *work)
{
	struct ice_pf *pf = container_of(work, struct ice_pf, serv_task);
	unsigned long start_time = jiffies;

	/* subtasks */

	/* process reset requests first */
	ice_reset_subtask(pf);

	/* bail if a reset/recovery cycle is pending or rebuild failed */
	if (ice_is_reset_in_progress(pf->state) ||
	    test_bit(__ICE_SUSPENDED, pf->state) ||
	    test_bit(__ICE_NEEDS_RESTART, pf->state)) {
		ice_service_task_complete(pf);
		return;
	}

	ice_check_for_hang_subtask(pf);
	ice_sync_fltr_subtask(pf);
	ice_handle_mdd_event(pf);
	ice_process_vflr_event(pf);
	ice_watchdog_subtask(pf);
	ice_clean_adminq_subtask(pf);
	ice_clean_mailboxq_subtask(pf);

	/* Clear __ICE_SERVICE_SCHED flag to allow scheduling next event */
	ice_service_task_complete(pf);

	/* If the tasks have taken longer than one service timer period
	 * or there is more work to be done, reset the service timer to
	 * schedule the service task now.
	 */
	if (time_after(jiffies, (start_time + pf->serv_tmr_period)) ||
	    test_bit(__ICE_MDD_EVENT_PENDING, pf->state) ||
	    test_bit(__ICE_VFLR_EVENT_PENDING, pf->state) ||
	    test_bit(__ICE_MAILBOXQ_EVENT_PENDING, pf->state) ||
	    test_bit(__ICE_ADMINQ_EVENT_PENDING, pf->state))
		mod_timer(&pf->serv_tmr, jiffies);
}

/**
 * ice_set_ctrlq_len - helper function to set controlq length
 * @hw: pointer to the HW instance
 */
static void ice_set_ctrlq_len(struct ice_hw *hw)
{
	hw->adminq.num_rq_entries = ICE_AQ_LEN;
	hw->adminq.num_sq_entries = ICE_AQ_LEN;
	hw->adminq.rq_buf_size = ICE_AQ_MAX_BUF_LEN;
	hw->adminq.sq_buf_size = ICE_AQ_MAX_BUF_LEN;
	hw->mailboxq.num_rq_entries = ICE_MBXQ_LEN;
	hw->mailboxq.num_sq_entries = ICE_MBXQ_LEN;
	hw->mailboxq.rq_buf_size = ICE_MBXQ_MAX_BUF_LEN;
	hw->mailboxq.sq_buf_size = ICE_MBXQ_MAX_BUF_LEN;
}

/**
 * ice_irq_affinity_notify - Callback for affinity changes
 * @notify: context as to what irq was changed
 * @mask: the new affinity mask
 *
 * This is a callback function used by the irq_set_affinity_notifier function
 * so that we may register to receive changes to the irq affinity masks.
 */
static void
ice_irq_affinity_notify(struct irq_affinity_notify *notify,
			const cpumask_t *mask)
{
	struct ice_q_vector *q_vector =
		container_of(notify, struct ice_q_vector, affinity_notify);

	cpumask_copy(&q_vector->affinity_mask, mask);
}

/**
 * ice_irq_affinity_release - Callback for affinity notifier release
 * @ref: internal core kernel usage
 *
 * This is a callback function used by the irq_set_affinity_notifier function
 * to inform the current notification subscriber that they will no longer
 * receive notifications.
 */
static void ice_irq_affinity_release(struct kref __always_unused *ref) {}

/**
 * ice_vsi_ena_irq - Enable IRQ for the given VSI
 * @vsi: the VSI being configured
 */
static int ice_vsi_ena_irq(struct ice_vsi *vsi)
{
	struct ice_pf *pf = vsi->back;
	struct ice_hw *hw = &pf->hw;

	if (test_bit(ICE_FLAG_MSIX_ENA, pf->flags)) {
		int i;

		ice_for_each_q_vector(vsi, i)
			ice_irq_dynamic_ena(hw, vsi, vsi->q_vectors[i]);
	}

	ice_flush(hw);
	return 0;
}

/**
 * ice_vsi_req_irq_msix - get MSI-X vectors from the OS for the VSI
 * @vsi: the VSI being configured
 * @basename: name for the vector
 */
static int ice_vsi_req_irq_msix(struct ice_vsi *vsi, char *basename)
{
	int q_vectors = vsi->num_q_vectors;
	struct ice_pf *pf = vsi->back;
	int base = vsi->base_vector;
	int rx_int_idx = 0;
	int tx_int_idx = 0;
	int vector, err;
	int irq_num;

	for (vector = 0; vector < q_vectors; vector++) {
		struct ice_q_vector *q_vector = vsi->q_vectors[vector];

		irq_num = pf->msix_entries[base + vector].vector;

		if (q_vector->tx.ring && q_vector->rx.ring) {
			snprintf(q_vector->name, sizeof(q_vector->name) - 1,
				 "%s-%s-%d", basename, "TxRx", rx_int_idx++);
			tx_int_idx++;
		} else if (q_vector->rx.ring) {
			snprintf(q_vector->name, sizeof(q_vector->name) - 1,
				 "%s-%s-%d", basename, "rx", rx_int_idx++);
		} else if (q_vector->tx.ring) {
			snprintf(q_vector->name, sizeof(q_vector->name) - 1,
				 "%s-%s-%d", basename, "tx", tx_int_idx++);
		} else {
			/* skip this unused q_vector */
			continue;
		}
		err = devm_request_irq(&pf->pdev->dev, irq_num,
				       vsi->irq_handler, 0,
				       q_vector->name, q_vector);
		if (err) {
			netdev_err(vsi->netdev,
				   "MSIX request_irq failed, error: %d\n", err);
			goto free_q_irqs;
		}

		/* register for affinity change notifications */
		q_vector->affinity_notify.notify = ice_irq_affinity_notify;
		q_vector->affinity_notify.release = ice_irq_affinity_release;
		irq_set_affinity_notifier(irq_num, &q_vector->affinity_notify);

		/* assign the mask for this irq */
		irq_set_affinity_hint(irq_num, &q_vector->affinity_mask);
	}

	vsi->irqs_ready = true;
	return 0;

free_q_irqs:
	while (vector) {
		vector--;
		irq_num = pf->msix_entries[base + vector].vector,
		irq_set_affinity_notifier(irq_num, NULL);
		irq_set_affinity_hint(irq_num, NULL);
		devm_free_irq(&pf->pdev->dev, irq_num, &vsi->q_vectors[vector]);
	}
	return err;
}

/**
 * ice_ena_misc_vector - enable the non-queue interrupts
 * @pf: board private structure
 */
static void ice_ena_misc_vector(struct ice_pf *pf)
{
	struct ice_hw *hw = &pf->hw;
	u32 val;

	/* clear things first */
	wr32(hw, PFINT_OICR_ENA, 0);	/* disable all */
	rd32(hw, PFINT_OICR);		/* read to clear */

	val = (PFINT_OICR_ECC_ERR_M |
	       PFINT_OICR_MAL_DETECT_M |
	       PFINT_OICR_GRST_M |
	       PFINT_OICR_PCI_EXCEPTION_M |
	       PFINT_OICR_VFLR_M |
	       PFINT_OICR_HMC_ERR_M |
	       PFINT_OICR_PE_CRITERR_M);

	wr32(hw, PFINT_OICR_ENA, val);

	/* SW_ITR_IDX = 0, but don't change INTENA */
	wr32(hw, GLINT_DYN_CTL(pf->oicr_idx),
	     GLINT_DYN_CTL_SW_ITR_INDX_M | GLINT_DYN_CTL_INTENA_MSK_M);
}

/**
 * ice_misc_intr - misc interrupt handler
 * @irq: interrupt number
 * @data: pointer to a q_vector
 */
static irqreturn_t ice_misc_intr(int __always_unused irq, void *data)
{
	struct ice_pf *pf = (struct ice_pf *)data;
	struct ice_hw *hw = &pf->hw;
	irqreturn_t ret = IRQ_NONE;
	u32 oicr, ena_mask;

	set_bit(__ICE_ADMINQ_EVENT_PENDING, pf->state);
	set_bit(__ICE_MAILBOXQ_EVENT_PENDING, pf->state);

	oicr = rd32(hw, PFINT_OICR);
	ena_mask = rd32(hw, PFINT_OICR_ENA);

	if (oicr & PFINT_OICR_SWINT_M) {
		ena_mask &= ~PFINT_OICR_SWINT_M;
		pf->sw_int_count++;
	}

	if (oicr & PFINT_OICR_MAL_DETECT_M) {
		ena_mask &= ~PFINT_OICR_MAL_DETECT_M;
		set_bit(__ICE_MDD_EVENT_PENDING, pf->state);
	}
	if (oicr & PFINT_OICR_VFLR_M) {
		ena_mask &= ~PFINT_OICR_VFLR_M;
		set_bit(__ICE_VFLR_EVENT_PENDING, pf->state);
	}

	if (oicr & PFINT_OICR_GRST_M) {
		u32 reset;

		/* we have a reset warning */
		ena_mask &= ~PFINT_OICR_GRST_M;
		reset = (rd32(hw, GLGEN_RSTAT) & GLGEN_RSTAT_RESET_TYPE_M) >>
			GLGEN_RSTAT_RESET_TYPE_S;

		if (reset == ICE_RESET_CORER)
			pf->corer_count++;
		else if (reset == ICE_RESET_GLOBR)
			pf->globr_count++;
		else if (reset == ICE_RESET_EMPR)
			pf->empr_count++;
		else
			dev_dbg(&pf->pdev->dev, "Invalid reset type %d\n",
				reset);

		/* If a reset cycle isn't already in progress, we set a bit in
		 * pf->state so that the service task can start a reset/rebuild.
		 * We also make note of which reset happened so that peer
		 * devices/drivers can be informed.
		 */
		if (!test_and_set_bit(__ICE_RESET_OICR_RECV, pf->state)) {
			if (reset == ICE_RESET_CORER)
				set_bit(__ICE_CORER_RECV, pf->state);
			else if (reset == ICE_RESET_GLOBR)
				set_bit(__ICE_GLOBR_RECV, pf->state);
			else
				set_bit(__ICE_EMPR_RECV, pf->state);

			/* There are couple of different bits at play here.
			 * hw->reset_ongoing indicates whether the hardware is
			 * in reset. This is set to true when a reset interrupt
			 * is received and set back to false after the driver
			 * has determined that the hardware is out of reset.
			 *
			 * __ICE_RESET_OICR_RECV in pf->state indicates
			 * that a post reset rebuild is required before the
			 * driver is operational again. This is set above.
			 *
			 * As this is the start of the reset/rebuild cycle, set
			 * both to indicate that.
			 */
			hw->reset_ongoing = true;
		}
	}

	if (oicr & PFINT_OICR_HMC_ERR_M) {
		ena_mask &= ~PFINT_OICR_HMC_ERR_M;
		dev_dbg(&pf->pdev->dev,
			"HMC Error interrupt - info 0x%x, data 0x%x\n",
			rd32(hw, PFHMC_ERRORINFO),
			rd32(hw, PFHMC_ERRORDATA));
	}

	/* Report any remaining unexpected interrupts */
	oicr &= ena_mask;
	if (oicr) {
		dev_dbg(&pf->pdev->dev, "unhandled interrupt oicr=0x%08x\n",
			oicr);
		/* If a critical error is pending there is no choice but to
		 * reset the device.
		 */
		if (oicr & (PFINT_OICR_PE_CRITERR_M |
			    PFINT_OICR_PCI_EXCEPTION_M |
			    PFINT_OICR_ECC_ERR_M)) {
			set_bit(__ICE_PFR_REQ, pf->state);
			ice_service_task_schedule(pf);
		}
	}
	ret = IRQ_HANDLED;

	if (!test_bit(__ICE_DOWN, pf->state)) {
		ice_service_task_schedule(pf);
		ice_irq_dynamic_ena(hw, NULL, NULL);
	}

	return ret;
}

/**
 * ice_dis_ctrlq_interrupts - disable control queue interrupts
 * @hw: pointer to HW structure
 */
static void ice_dis_ctrlq_interrupts(struct ice_hw *hw)
{
	/* disable Admin queue Interrupt causes */
	wr32(hw, PFINT_FW_CTL,
	     rd32(hw, PFINT_FW_CTL) & ~PFINT_FW_CTL_CAUSE_ENA_M);

	/* disable Mailbox queue Interrupt causes */
	wr32(hw, PFINT_MBX_CTL,
	     rd32(hw, PFINT_MBX_CTL) & ~PFINT_MBX_CTL_CAUSE_ENA_M);

	/* disable Control queue Interrupt causes */
	wr32(hw, PFINT_OICR_CTL,
	     rd32(hw, PFINT_OICR_CTL) & ~PFINT_OICR_CTL_CAUSE_ENA_M);

	ice_flush(hw);
}

/**
 * ice_free_irq_msix_misc - Unroll misc vector setup
 * @pf: board private structure
 */
static void ice_free_irq_msix_misc(struct ice_pf *pf)
{
	struct ice_hw *hw = &pf->hw;

	ice_dis_ctrlq_interrupts(hw);

	/* disable OICR interrupt */
	wr32(hw, PFINT_OICR_ENA, 0);
	ice_flush(hw);

	if (test_bit(ICE_FLAG_MSIX_ENA, pf->flags) && pf->msix_entries) {
		synchronize_irq(pf->msix_entries[pf->oicr_idx].vector);
		devm_free_irq(&pf->pdev->dev,
			      pf->msix_entries[pf->oicr_idx].vector, pf);
	}

	pf->num_avail_sw_msix += 1;
	ice_free_res(pf->irq_tracker, pf->oicr_idx, ICE_RES_MISC_VEC_ID);
}

/**
 * ice_ena_ctrlq_interrupts - enable control queue interrupts
 * @hw: pointer to HW structure
 * @reg_idx: HW vector index to associate the control queue interrupts with
 */
static void ice_ena_ctrlq_interrupts(struct ice_hw *hw, u16 reg_idx)
{
	u32 val;

	val = ((reg_idx & PFINT_OICR_CTL_MSIX_INDX_M) |
	       PFINT_OICR_CTL_CAUSE_ENA_M);
	wr32(hw, PFINT_OICR_CTL, val);

	/* enable Admin queue Interrupt causes */
	val = ((reg_idx & PFINT_FW_CTL_MSIX_INDX_M) |
	       PFINT_FW_CTL_CAUSE_ENA_M);
	wr32(hw, PFINT_FW_CTL, val);

	/* enable Mailbox queue Interrupt causes */
	val = ((reg_idx & PFINT_MBX_CTL_MSIX_INDX_M) |
	       PFINT_MBX_CTL_CAUSE_ENA_M);
	wr32(hw, PFINT_MBX_CTL, val);

	ice_flush(hw);
}

/**
 * ice_req_irq_msix_misc - Setup the misc vector to handle non queue events
 * @pf: board private structure
 *
 * This sets up the handler for MSIX 0, which is used to manage the
 * non-queue interrupts, e.g. AdminQ and errors. This is not used
 * when in MSI or Legacy interrupt mode.
 */
static int ice_req_irq_msix_misc(struct ice_pf *pf)
{
	struct ice_hw *hw = &pf->hw;
	int oicr_idx, err = 0;

	if (!pf->int_name[0])
		snprintf(pf->int_name, sizeof(pf->int_name) - 1, "%s-%s:misc",
			 dev_driver_string(&pf->pdev->dev),
			 dev_name(&pf->pdev->dev));

	/* Do not request IRQ but do enable OICR interrupt since settings are
	 * lost during reset. Note that this function is called only during
	 * rebuild path and not while reset is in progress.
	 */
	if (ice_is_reset_in_progress(pf->state))
		goto skip_req_irq;

	/* reserve one vector in irq_tracker for misc interrupts */
	oicr_idx = ice_get_res(pf, pf->irq_tracker, 1, ICE_RES_MISC_VEC_ID);
	if (oicr_idx < 0)
		return oicr_idx;

	pf->num_avail_sw_msix -= 1;
	pf->oicr_idx = oicr_idx;

	err = devm_request_irq(&pf->pdev->dev,
			       pf->msix_entries[pf->oicr_idx].vector,
			       ice_misc_intr, 0, pf->int_name, pf);
	if (err) {
		dev_err(&pf->pdev->dev,
			"devm_request_irq for %s failed: %d\n",
			pf->int_name, err);
		ice_free_res(pf->irq_tracker, 1, ICE_RES_MISC_VEC_ID);
		pf->num_avail_sw_msix += 1;
		return err;
	}

skip_req_irq:
	ice_ena_misc_vector(pf);

	ice_ena_ctrlq_interrupts(hw, pf->oicr_idx);
	wr32(hw, GLINT_ITR(ICE_RX_ITR, pf->oicr_idx),
	     ITR_REG_ALIGN(ICE_ITR_8K) >> ICE_ITR_GRAN_S);

	ice_flush(hw);
	ice_irq_dynamic_ena(hw, NULL, NULL);

	return 0;
}

/**
<<<<<<< HEAD
 * ice_napi_del - Remove NAPI handler for the VSI
 * @vsi: VSI for which NAPI handler is to be removed
 */
void ice_napi_del(struct ice_vsi *vsi)
{
	int v_idx;

	if (!vsi->netdev)
		return;

	ice_for_each_q_vector(vsi, v_idx)
		netif_napi_del(&vsi->q_vectors[v_idx]->napi);
}

/**
=======
>>>>>>> 6fb08f1a
 * ice_napi_add - register NAPI handler for the VSI
 * @vsi: VSI for which NAPI handler is to be registered
 *
 * This function is only called in the driver's load path. Registering the NAPI
 * handler is done in ice_vsi_alloc_q_vector() for all other cases (i.e. resume,
 * reset/rebuild, etc.)
 */
static void ice_napi_add(struct ice_vsi *vsi)
{
	int v_idx;

	if (!vsi->netdev)
		return;

	ice_for_each_q_vector(vsi, v_idx)
		netif_napi_add(vsi->netdev, &vsi->q_vectors[v_idx]->napi,
			       ice_napi_poll, NAPI_POLL_WEIGHT);
}

/**
 * ice_cfg_netdev - Allocate, configure and register a netdev
 * @vsi: the VSI associated with the new netdev
 *
 * Returns 0 on success, negative value on failure
 */
static int ice_cfg_netdev(struct ice_vsi *vsi)
{
	netdev_features_t csumo_features;
	netdev_features_t vlano_features;
	netdev_features_t dflt_features;
	netdev_features_t tso_features;
	struct ice_netdev_priv *np;
	struct net_device *netdev;
	u8 mac_addr[ETH_ALEN];
	int err;

	netdev = alloc_etherdev_mqs(sizeof(*np), vsi->alloc_txq,
				    vsi->alloc_rxq);
	if (!netdev)
		return -ENOMEM;

	vsi->netdev = netdev;
	np = netdev_priv(netdev);
	np->vsi = vsi;

	dflt_features = NETIF_F_SG	|
			NETIF_F_HIGHDMA	|
			NETIF_F_RXHASH;

	csumo_features = NETIF_F_RXCSUM	  |
			 NETIF_F_IP_CSUM  |
			 NETIF_F_SCTP_CRC |
			 NETIF_F_IPV6_CSUM;

	vlano_features = NETIF_F_HW_VLAN_CTAG_FILTER |
			 NETIF_F_HW_VLAN_CTAG_TX     |
			 NETIF_F_HW_VLAN_CTAG_RX;

	tso_features = NETIF_F_TSO;

	/* set features that user can change */
	netdev->hw_features = dflt_features | csumo_features |
			      vlano_features | tso_features;

	/* enable features */
	netdev->features |= netdev->hw_features;
	/* encap and VLAN devices inherit default, csumo and tso features */
	netdev->hw_enc_features |= dflt_features | csumo_features |
				   tso_features;
	netdev->vlan_features |= dflt_features | csumo_features |
				 tso_features;

	if (vsi->type == ICE_VSI_PF) {
		SET_NETDEV_DEV(netdev, &vsi->back->pdev->dev);
		ether_addr_copy(mac_addr, vsi->port_info->mac.perm_addr);

		ether_addr_copy(netdev->dev_addr, mac_addr);
		ether_addr_copy(netdev->perm_addr, mac_addr);
	}

	netdev->priv_flags |= IFF_UNICAST_FLT;

	/* assign netdev_ops */
	netdev->netdev_ops = &ice_netdev_ops;

	/* setup watchdog timeout value to be 5 second */
	netdev->watchdog_timeo = 5 * HZ;

	ice_set_ethtool_ops(netdev);

	netdev->min_mtu = ETH_MIN_MTU;
	netdev->max_mtu = ICE_MAX_MTU;

	err = register_netdev(vsi->netdev);
	if (err)
		return err;

	netif_carrier_off(vsi->netdev);

	/* make sure transmit queues start off as stopped */
	netif_tx_stop_all_queues(vsi->netdev);

	return 0;
}

/**
 * ice_fill_rss_lut - Fill the RSS lookup table with default values
 * @lut: Lookup table
 * @rss_table_size: Lookup table size
 * @rss_size: Range of queue number for hashing
 */
void ice_fill_rss_lut(u8 *lut, u16 rss_table_size, u16 rss_size)
{
	u16 i;

	for (i = 0; i < rss_table_size; i++)
		lut[i] = i % rss_size;
}

/**
 * ice_pf_vsi_setup - Set up a PF VSI
 * @pf: board private structure
 * @pi: pointer to the port_info instance
 *
 * Returns pointer to the successfully allocated VSI software struct
 * on success, otherwise returns NULL on failure.
 */
static struct ice_vsi *
ice_pf_vsi_setup(struct ice_pf *pf, struct ice_port_info *pi)
{
	return ice_vsi_setup(pf, pi, ICE_VSI_PF, ICE_INVAL_VFID);
}

/**
<<<<<<< HEAD
=======
 * ice_lb_vsi_setup - Set up a loopback VSI
 * @pf: board private structure
 * @pi: pointer to the port_info instance
 *
 * Returns pointer to the successfully allocated VSI software struct
 * on success, otherwise returns NULL on failure.
 */
struct ice_vsi *
ice_lb_vsi_setup(struct ice_pf *pf, struct ice_port_info *pi)
{
	return ice_vsi_setup(pf, pi, ICE_VSI_LB, ICE_INVAL_VFID);
}

/**
>>>>>>> 6fb08f1a
 * ice_vlan_rx_add_vid - Add a VLAN ID filter to HW offload
 * @netdev: network interface to be adjusted
 * @proto: unused protocol
 * @vid: VLAN ID to be added
 *
 * net_device_ops implementation for adding VLAN IDs
 */
static int
ice_vlan_rx_add_vid(struct net_device *netdev, __always_unused __be16 proto,
		    u16 vid)
{
	struct ice_netdev_priv *np = netdev_priv(netdev);
	struct ice_vsi *vsi = np->vsi;
	int ret;

	if (vid >= VLAN_N_VID) {
		netdev_err(netdev, "VLAN id requested %d is out of range %d\n",
			   vid, VLAN_N_VID);
		return -EINVAL;
	}

	if (vsi->info.pvid)
		return -EINVAL;

	/* Enable VLAN pruning when VLAN 0 is added */
	if (unlikely(!vid)) {
		ret = ice_cfg_vlan_pruning(vsi, true, false);
		if (ret)
			return ret;
	}

	/* Add all VLAN IDs including 0 to the switch filter. VLAN ID 0 is
	 * needed to continue allowing all untagged packets since VLAN prune
	 * list is applied to all packets by the switch
	 */
	ret = ice_vsi_add_vlan(vsi, vid);
	if (!ret) {
		vsi->vlan_ena = true;
		set_bit(ICE_VSI_FLAG_VLAN_FLTR_CHANGED, vsi->flags);
	}

	return ret;
}

/**
 * ice_vlan_rx_kill_vid - Remove a VLAN ID filter from HW offload
 * @netdev: network interface to be adjusted
 * @proto: unused protocol
 * @vid: VLAN ID to be removed
 *
 * net_device_ops implementation for removing VLAN IDs
 */
static int
ice_vlan_rx_kill_vid(struct net_device *netdev, __always_unused __be16 proto,
		     u16 vid)
{
	struct ice_netdev_priv *np = netdev_priv(netdev);
	struct ice_vsi *vsi = np->vsi;
	int ret;

	if (vsi->info.pvid)
		return -EINVAL;

	/* Make sure ice_vsi_kill_vlan is successful before updating VLAN
	 * information
	 */
	ret = ice_vsi_kill_vlan(vsi, vid);
	if (ret)
		return ret;

	/* Disable VLAN pruning when VLAN 0 is removed */
	if (unlikely(!vid))
		ret = ice_cfg_vlan_pruning(vsi, false, false);

	vsi->vlan_ena = false;
	set_bit(ICE_VSI_FLAG_VLAN_FLTR_CHANGED, vsi->flags);
	return ret;
}

/**
 * ice_setup_pf_sw - Setup the HW switch on startup or after reset
 * @pf: board private structure
 *
 * Returns 0 on success, negative value on failure
 */
static int ice_setup_pf_sw(struct ice_pf *pf)
{
	struct ice_vsi *vsi;
	int status = 0;

	if (ice_is_reset_in_progress(pf->state))
		return -EBUSY;

	vsi = ice_pf_vsi_setup(pf, pf->hw.port_info);
	if (!vsi) {
		status = -ENOMEM;
		goto unroll_vsi_setup;
	}

	status = ice_cfg_netdev(vsi);
	if (status) {
		status = -ENODEV;
		goto unroll_vsi_setup;
	}

	/* registering the NAPI handler requires both the queues and
	 * netdev to be created, which are done in ice_pf_vsi_setup()
	 * and ice_cfg_netdev() respectively
	 */
	ice_napi_add(vsi);

	status = ice_init_mac_fltr(pf);
	if (status)
		goto unroll_napi_add;

	return status;

unroll_napi_add:
	if (vsi) {
		ice_napi_del(vsi);
		if (vsi->netdev) {
			if (vsi->netdev->reg_state == NETREG_REGISTERED)
				unregister_netdev(vsi->netdev);
			free_netdev(vsi->netdev);
			vsi->netdev = NULL;
		}
	}

unroll_vsi_setup:
	if (vsi) {
		ice_vsi_free_q_vectors(vsi);
		ice_vsi_delete(vsi);
		ice_vsi_put_qs(vsi);
		pf->q_left_tx += vsi->alloc_txq;
		pf->q_left_rx += vsi->alloc_rxq;
		ice_vsi_clear(vsi);
	}
	return status;
}

/**
 * ice_determine_q_usage - Calculate queue distribution
 * @pf: board private structure
 *
 * Return -ENOMEM if we don't get enough queues for all ports
 */
static void ice_determine_q_usage(struct ice_pf *pf)
{
	u16 q_left_tx, q_left_rx;

	q_left_tx = pf->hw.func_caps.common_cap.num_txq;
	q_left_rx = pf->hw.func_caps.common_cap.num_rxq;

	pf->num_lan_tx = min_t(int, q_left_tx, num_online_cpus());

	/* only 1 Rx queue unless RSS is enabled */
	if (!test_bit(ICE_FLAG_RSS_ENA, pf->flags))
		pf->num_lan_rx = 1;
	else
		pf->num_lan_rx = min_t(int, q_left_rx, num_online_cpus());

	pf->q_left_tx = q_left_tx - pf->num_lan_tx;
	pf->q_left_rx = q_left_rx - pf->num_lan_rx;
}

/**
 * ice_deinit_pf - Unrolls initialziations done by ice_init_pf
 * @pf: board private structure to initialize
 */
static void ice_deinit_pf(struct ice_pf *pf)
{
	ice_service_task_stop(pf);
	mutex_destroy(&pf->sw_mutex);
	mutex_destroy(&pf->avail_q_mutex);
}

/**
 * ice_init_pf - Initialize general software structures (struct ice_pf)
 * @pf: board private structure to initialize
 */
static void ice_init_pf(struct ice_pf *pf)
{
	bitmap_zero(pf->flags, ICE_PF_FLAGS_NBITS);
	set_bit(ICE_FLAG_MSIX_ENA, pf->flags);
#ifdef CONFIG_PCI_IOV
	if (pf->hw.func_caps.common_cap.sr_iov_1_1) {
		struct ice_hw *hw = &pf->hw;

		set_bit(ICE_FLAG_SRIOV_CAPABLE, pf->flags);
		pf->num_vfs_supported = min_t(int, hw->func_caps.num_allocd_vfs,
					      ICE_MAX_VF_COUNT);
	}
#endif /* CONFIG_PCI_IOV */

	mutex_init(&pf->sw_mutex);
	mutex_init(&pf->avail_q_mutex);

	/* Clear avail_[t|r]x_qs bitmaps (set all to avail) */
	mutex_lock(&pf->avail_q_mutex);
	bitmap_zero(pf->avail_txqs, ICE_MAX_TXQS);
	bitmap_zero(pf->avail_rxqs, ICE_MAX_RXQS);
	mutex_unlock(&pf->avail_q_mutex);

	if (pf->hw.func_caps.common_cap.rss_table_size)
		set_bit(ICE_FLAG_RSS_ENA, pf->flags);

	/* setup service timer and periodic service task */
	timer_setup(&pf->serv_tmr, ice_service_timer, 0);
	pf->serv_tmr_period = HZ;
	INIT_WORK(&pf->serv_task, ice_service_task);
	clear_bit(__ICE_SERVICE_SCHED, pf->state);
}

/**
 * ice_ena_msix_range - Request a range of MSIX vectors from the OS
 * @pf: board private structure
 *
 * compute the number of MSIX vectors required (v_budget) and request from
 * the OS. Return the number of vectors reserved or negative on failure
 */
static int ice_ena_msix_range(struct ice_pf *pf)
{
	int v_left, v_actual, v_budget = 0;
	int needed, err, i;

	v_left = pf->hw.func_caps.common_cap.num_msix_vectors;

	/* reserve one vector for miscellaneous handler */
	needed = 1;
	v_budget += needed;
	v_left -= needed;

	/* reserve vectors for LAN traffic */
	pf->num_lan_msix = min_t(int, num_online_cpus(), v_left);
	v_budget += pf->num_lan_msix;
	v_left -= pf->num_lan_msix;

	pf->msix_entries = devm_kcalloc(&pf->pdev->dev, v_budget,
					sizeof(*pf->msix_entries), GFP_KERNEL);

	if (!pf->msix_entries) {
		err = -ENOMEM;
		goto exit_err;
	}

	for (i = 0; i < v_budget; i++)
		pf->msix_entries[i].entry = i;

	/* actually reserve the vectors */
	v_actual = pci_enable_msix_range(pf->pdev, pf->msix_entries,
					 ICE_MIN_MSIX, v_budget);

	if (v_actual < 0) {
		dev_err(&pf->pdev->dev, "unable to reserve MSI-X vectors\n");
		err = v_actual;
		goto msix_err;
	}

	if (v_actual < v_budget) {
		dev_warn(&pf->pdev->dev,
			 "not enough vectors. requested = %d, obtained = %d\n",
			 v_budget, v_actual);
		if (v_actual >= (pf->num_lan_msix + 1)) {
			pf->num_avail_sw_msix = v_actual -
						(pf->num_lan_msix + 1);
		} else if (v_actual >= 2) {
			pf->num_lan_msix = 1;
			pf->num_avail_sw_msix = v_actual - 2;
		} else {
			pci_disable_msix(pf->pdev);
			err = -ERANGE;
			goto msix_err;
		}
	}

	return v_actual;

msix_err:
	devm_kfree(&pf->pdev->dev, pf->msix_entries);
	goto exit_err;

exit_err:
	pf->num_lan_msix = 0;
	clear_bit(ICE_FLAG_MSIX_ENA, pf->flags);
	return err;
}

/**
 * ice_dis_msix - Disable MSI-X interrupt setup in OS
 * @pf: board private structure
 */
static void ice_dis_msix(struct ice_pf *pf)
{
	pci_disable_msix(pf->pdev);
	devm_kfree(&pf->pdev->dev, pf->msix_entries);
	pf->msix_entries = NULL;
	clear_bit(ICE_FLAG_MSIX_ENA, pf->flags);
}

/**
 * ice_clear_interrupt_scheme - Undo things done by ice_init_interrupt_scheme
 * @pf: board private structure
 */
static void ice_clear_interrupt_scheme(struct ice_pf *pf)
{
	if (test_bit(ICE_FLAG_MSIX_ENA, pf->flags))
		ice_dis_msix(pf);

	if (pf->irq_tracker) {
		devm_kfree(&pf->pdev->dev, pf->irq_tracker);
		pf->irq_tracker = NULL;
	}
}

/**
 * ice_init_interrupt_scheme - Determine proper interrupt scheme
 * @pf: board private structure to initialize
 */
static int ice_init_interrupt_scheme(struct ice_pf *pf)
{
	int vectors;

	if (test_bit(ICE_FLAG_MSIX_ENA, pf->flags))
		vectors = ice_ena_msix_range(pf);
	else
		return -ENODEV;

	if (vectors < 0)
		return vectors;

	/* set up vector assignment tracking */
	pf->irq_tracker =
		devm_kzalloc(&pf->pdev->dev, sizeof(*pf->irq_tracker) +
			     (sizeof(u16) * vectors), GFP_KERNEL);
	if (!pf->irq_tracker) {
		ice_dis_msix(pf);
		return -ENOMEM;
	}

	/* populate SW interrupts pool with number of OS granted IRQs. */
	pf->num_avail_sw_msix = vectors;
	pf->irq_tracker->num_entries = vectors;
	pf->irq_tracker->end = pf->irq_tracker->num_entries;

	return 0;
}

/**
 * ice_verify_cacheline_size - verify driver's assumption of 64 Byte cache lines
 * @pf: pointer to the PF structure
 *
 * There is no error returned here because the driver should be able to handle
 * 128 Byte cache lines, so we only print a warning in case issues are seen,
 * specifically with Tx.
 */
static void ice_verify_cacheline_size(struct ice_pf *pf)
{
	if (rd32(&pf->hw, GLPCI_CNF2) & GLPCI_CNF2_CACHELINE_SIZE_M)
		dev_warn(&pf->pdev->dev,
			 "%d Byte cache line assumption is invalid, driver may have Tx timeouts!\n",
			 ICE_CACHE_LINE_BYTES);
}

/**
 * ice_probe - Device initialization routine
 * @pdev: PCI device information struct
 * @ent: entry in ice_pci_tbl
 *
 * Returns 0 on success, negative on failure
 */
static int
ice_probe(struct pci_dev *pdev, const struct pci_device_id __always_unused *ent)
{
	struct device *dev = &pdev->dev;
	struct ice_pf *pf;
	struct ice_hw *hw;
	int err;

	/* this driver uses devres, see Documentation/driver-model/devres.txt */
	err = pcim_enable_device(pdev);
	if (err)
		return err;

	err = pcim_iomap_regions(pdev, BIT(ICE_BAR0), pci_name(pdev));
	if (err) {
		dev_err(dev, "BAR0 I/O map error %d\n", err);
		return err;
	}

	pf = devm_kzalloc(dev, sizeof(*pf), GFP_KERNEL);
	if (!pf)
		return -ENOMEM;

<<<<<<< HEAD
	/* set up for high or low dma */
=======
	/* set up for high or low DMA */
>>>>>>> 6fb08f1a
	err = dma_set_mask_and_coherent(dev, DMA_BIT_MASK(64));
	if (err)
		err = dma_set_mask_and_coherent(dev, DMA_BIT_MASK(32));
	if (err) {
		dev_err(dev, "DMA configuration failed: 0x%x\n", err);
		return err;
	}

	pci_enable_pcie_error_reporting(pdev);
	pci_set_master(pdev);

	pf->pdev = pdev;
	pci_set_drvdata(pdev, pf);
	set_bit(__ICE_DOWN, pf->state);
	/* Disable service task until DOWN bit is cleared */
	set_bit(__ICE_SERVICE_DIS, pf->state);

	hw = &pf->hw;
	hw->hw_addr = pcim_iomap_table(pdev)[ICE_BAR0];
	hw->back = pf;
	hw->vendor_id = pdev->vendor;
	hw->device_id = pdev->device;
	pci_read_config_byte(pdev, PCI_REVISION_ID, &hw->revision_id);
	hw->subsystem_vendor_id = pdev->subsystem_vendor;
	hw->subsystem_device_id = pdev->subsystem_device;
	hw->bus.device = PCI_SLOT(pdev->devfn);
	hw->bus.func = PCI_FUNC(pdev->devfn);
	ice_set_ctrlq_len(hw);

	pf->msg_enable = netif_msg_init(debug, ICE_DFLT_NETIF_M);

#ifndef CONFIG_DYNAMIC_DEBUG
	if (debug < -1)
		hw->debug_mask = debug;
#endif

	err = ice_init_hw(hw);
	if (err) {
		dev_err(dev, "ice_init_hw failed: %d\n", err);
		err = -EIO;
		goto err_exit_unroll;
	}

	dev_info(dev, "firmware %d.%d.%05d api %d.%d\n",
		 hw->fw_maj_ver, hw->fw_min_ver, hw->fw_build,
		 hw->api_maj_ver, hw->api_min_ver);

	ice_init_pf(pf);

<<<<<<< HEAD
	err = ice_init_pf_dcb(pf);
=======
	err = ice_init_pf_dcb(pf, false);
>>>>>>> 6fb08f1a
	if (err) {
		clear_bit(ICE_FLAG_DCB_CAPABLE, pf->flags);
		clear_bit(ICE_FLAG_DCB_ENA, pf->flags);

		/* do not fail overall init if DCB init fails */
		err = 0;
	}

	ice_determine_q_usage(pf);

	pf->num_alloc_vsi = hw->func_caps.guar_num_vsi;
	if (!pf->num_alloc_vsi) {
		err = -EIO;
		goto err_init_pf_unroll;
	}

	pf->vsi = devm_kcalloc(dev, pf->num_alloc_vsi, sizeof(*pf->vsi),
			       GFP_KERNEL);
	if (!pf->vsi) {
		err = -ENOMEM;
		goto err_init_pf_unroll;
	}

	err = ice_init_interrupt_scheme(pf);
	if (err) {
		dev_err(dev, "ice_init_interrupt_scheme failed: %d\n", err);
		err = -EIO;
		goto err_init_interrupt_unroll;
	}

	/* Driver is mostly up */
	clear_bit(__ICE_DOWN, pf->state);

	/* In case of MSIX we are going to setup the misc vector right here
	 * to handle admin queue events etc. In case of legacy and MSI
	 * the misc functionality and queue processing is combined in
	 * the same vector and that gets setup at open.
	 */
	if (test_bit(ICE_FLAG_MSIX_ENA, pf->flags)) {
		err = ice_req_irq_msix_misc(pf);
		if (err) {
			dev_err(dev, "setup of misc vector failed: %d\n", err);
			goto err_init_interrupt_unroll;
		}
	}

	/* create switch struct for the switch element created by FW on boot */
	pf->first_sw = devm_kzalloc(dev, sizeof(*pf->first_sw), GFP_KERNEL);
	if (!pf->first_sw) {
		err = -ENOMEM;
		goto err_msix_misc_unroll;
	}

	if (hw->evb_veb)
		pf->first_sw->bridge_mode = BRIDGE_MODE_VEB;
	else
		pf->first_sw->bridge_mode = BRIDGE_MODE_VEPA;

	pf->first_sw->pf = pf;

	/* record the sw_id available for later use */
	pf->first_sw->sw_id = hw->port_info->sw_id;

	err = ice_setup_pf_sw(pf);
	if (err) {
<<<<<<< HEAD
		dev_err(dev, "probe failed due to setup pf switch:%d\n", err);
=======
		dev_err(dev, "probe failed due to setup PF switch:%d\n", err);
>>>>>>> 6fb08f1a
		goto err_alloc_sw_unroll;
	}

	clear_bit(__ICE_SERVICE_DIS, pf->state);

	/* since everything is good, start the service timer */
	mod_timer(&pf->serv_tmr, round_jiffies(jiffies + pf->serv_tmr_period));

	err = ice_init_link_events(pf->hw.port_info);
	if (err) {
		dev_err(dev, "ice_init_link_events failed: %d\n", err);
		goto err_alloc_sw_unroll;
	}

	ice_verify_cacheline_size(pf);

	return 0;

err_alloc_sw_unroll:
	set_bit(__ICE_SERVICE_DIS, pf->state);
	set_bit(__ICE_DOWN, pf->state);
	devm_kfree(&pf->pdev->dev, pf->first_sw);
err_msix_misc_unroll:
	ice_free_irq_msix_misc(pf);
err_init_interrupt_unroll:
	ice_clear_interrupt_scheme(pf);
	devm_kfree(dev, pf->vsi);
err_init_pf_unroll:
	ice_deinit_pf(pf);
	ice_deinit_hw(hw);
err_exit_unroll:
	pci_disable_pcie_error_reporting(pdev);
	return err;
}

/**
 * ice_remove - Device removal routine
 * @pdev: PCI device information struct
 */
static void ice_remove(struct pci_dev *pdev)
{
	struct ice_pf *pf = pci_get_drvdata(pdev);
	int i;

	if (!pf)
		return;

	for (i = 0; i < ICE_MAX_RESET_WAIT; i++) {
		if (!ice_is_reset_in_progress(pf->state))
			break;
		msleep(100);
	}

	set_bit(__ICE_DOWN, pf->state);
	ice_service_task_stop(pf);

	if (test_bit(ICE_FLAG_SRIOV_ENA, pf->flags))
		ice_free_vfs(pf);
	ice_vsi_release_all(pf);
	ice_free_irq_msix_misc(pf);
	ice_for_each_vsi(pf, i) {
		if (!pf->vsi[i])
			continue;
		ice_vsi_free_q_vectors(pf->vsi[i]);
	}
	ice_clear_interrupt_scheme(pf);
	ice_deinit_pf(pf);
	ice_deinit_hw(&pf->hw);
	pci_disable_pcie_error_reporting(pdev);
}

/**
 * ice_pci_err_detected - warning that PCI error has been detected
 * @pdev: PCI device information struct
 * @err: the type of PCI error
 *
 * Called to warn that something happened on the PCI bus and the error handling
 * is in progress.  Allows the driver to gracefully prepare/handle PCI errors.
 */
static pci_ers_result_t
ice_pci_err_detected(struct pci_dev *pdev, enum pci_channel_state err)
{
	struct ice_pf *pf = pci_get_drvdata(pdev);

	if (!pf) {
		dev_err(&pdev->dev, "%s: unrecoverable device error %d\n",
			__func__, err);
		return PCI_ERS_RESULT_DISCONNECT;
	}

	if (!test_bit(__ICE_SUSPENDED, pf->state)) {
		ice_service_task_stop(pf);

		if (!test_bit(__ICE_PREPARED_FOR_RESET, pf->state)) {
			set_bit(__ICE_PFR_REQ, pf->state);
			ice_prepare_for_reset(pf);
		}
	}

	return PCI_ERS_RESULT_NEED_RESET;
}

/**
 * ice_pci_err_slot_reset - a PCI slot reset has just happened
 * @pdev: PCI device information struct
 *
 * Called to determine if the driver can recover from the PCI slot reset by
 * using a register read to determine if the device is recoverable.
 */
static pci_ers_result_t ice_pci_err_slot_reset(struct pci_dev *pdev)
{
	struct ice_pf *pf = pci_get_drvdata(pdev);
	pci_ers_result_t result;
	int err;
	u32 reg;

	err = pci_enable_device_mem(pdev);
	if (err) {
		dev_err(&pdev->dev,
			"Cannot re-enable PCI device after reset, error %d\n",
			err);
		result = PCI_ERS_RESULT_DISCONNECT;
	} else {
		pci_set_master(pdev);
		pci_restore_state(pdev);
		pci_save_state(pdev);
		pci_wake_from_d3(pdev, false);

		/* Check for life */
		reg = rd32(&pf->hw, GLGEN_RTRIG);
		if (!reg)
			result = PCI_ERS_RESULT_RECOVERED;
		else
			result = PCI_ERS_RESULT_DISCONNECT;
	}

	err = pci_cleanup_aer_uncorrect_error_status(pdev);
	if (err)
		dev_dbg(&pdev->dev,
			"pci_cleanup_aer_uncorrect_error_status failed, error %d\n",
			err);
		/* non-fatal, continue */

	return result;
}

/**
 * ice_pci_err_resume - restart operations after PCI error recovery
 * @pdev: PCI device information struct
 *
 * Called to allow the driver to bring things back up after PCI error and/or
 * reset recovery have finished
 */
static void ice_pci_err_resume(struct pci_dev *pdev)
{
	struct ice_pf *pf = pci_get_drvdata(pdev);

	if (!pf) {
		dev_err(&pdev->dev,
			"%s failed, device is unrecoverable\n", __func__);
		return;
	}

	if (test_bit(__ICE_SUSPENDED, pf->state)) {
		dev_dbg(&pdev->dev, "%s failed to resume normal operations!\n",
			__func__);
		return;
	}

	ice_do_reset(pf, ICE_RESET_PFR);
	ice_service_task_restart(pf);
	mod_timer(&pf->serv_tmr, round_jiffies(jiffies + pf->serv_tmr_period));
}

/**
 * ice_pci_err_reset_prepare - prepare device driver for PCI reset
 * @pdev: PCI device information struct
 */
static void ice_pci_err_reset_prepare(struct pci_dev *pdev)
{
	struct ice_pf *pf = pci_get_drvdata(pdev);

	if (!test_bit(__ICE_SUSPENDED, pf->state)) {
		ice_service_task_stop(pf);

		if (!test_bit(__ICE_PREPARED_FOR_RESET, pf->state)) {
			set_bit(__ICE_PFR_REQ, pf->state);
			ice_prepare_for_reset(pf);
		}
	}
}

/**
 * ice_pci_err_reset_done - PCI reset done, device driver reset can begin
 * @pdev: PCI device information struct
 */
static void ice_pci_err_reset_done(struct pci_dev *pdev)
{
	ice_pci_err_resume(pdev);
}

/* ice_pci_tbl - PCI Device ID Table
 *
 * Wildcard entries (PCI_ANY_ID) should come last
 * Last entry must be all 0s
 *
 * { Vendor ID, Device ID, SubVendor ID, SubDevice ID,
 *   Class, Class Mask, private data (not used) }
 */
static const struct pci_device_id ice_pci_tbl[] = {
	{ PCI_VDEVICE(INTEL, ICE_DEV_ID_E810C_BACKPLANE), 0 },
	{ PCI_VDEVICE(INTEL, ICE_DEV_ID_E810C_QSFP), 0 },
	{ PCI_VDEVICE(INTEL, ICE_DEV_ID_E810C_SFP), 0 },
	/* required last entry */
	{ 0, }
};
MODULE_DEVICE_TABLE(pci, ice_pci_tbl);

static const struct pci_error_handlers ice_pci_err_handler = {
	.error_detected = ice_pci_err_detected,
	.slot_reset = ice_pci_err_slot_reset,
	.reset_prepare = ice_pci_err_reset_prepare,
	.reset_done = ice_pci_err_reset_done,
	.resume = ice_pci_err_resume
};

static struct pci_driver ice_driver = {
	.name = KBUILD_MODNAME,
	.id_table = ice_pci_tbl,
	.probe = ice_probe,
	.remove = ice_remove,
	.sriov_configure = ice_sriov_configure,
	.err_handler = &ice_pci_err_handler
};

/**
 * ice_module_init - Driver registration routine
 *
 * ice_module_init is the first routine called when the driver is
 * loaded. All it does is register with the PCI subsystem.
 */
static int __init ice_module_init(void)
{
	int status;

	pr_info("%s - version %s\n", ice_driver_string, ice_drv_ver);
	pr_info("%s\n", ice_copyright);

	ice_wq = alloc_workqueue("%s", WQ_MEM_RECLAIM, 0, KBUILD_MODNAME);
	if (!ice_wq) {
		pr_err("Failed to create workqueue\n");
		return -ENOMEM;
	}

	status = pci_register_driver(&ice_driver);
	if (status) {
		pr_err("failed to register PCI driver, err %d\n", status);
		destroy_workqueue(ice_wq);
	}

	return status;
}
module_init(ice_module_init);

/**
 * ice_module_exit - Driver exit cleanup routine
 *
 * ice_module_exit is called just before the driver is removed
 * from memory.
 */
static void __exit ice_module_exit(void)
{
	pci_unregister_driver(&ice_driver);
	destroy_workqueue(ice_wq);
	pr_info("module unloaded\n");
}
module_exit(ice_module_exit);

/**
 * ice_set_mac_address - NDO callback to set MAC address
 * @netdev: network interface device structure
 * @pi: pointer to an address structure
 *
 * Returns 0 on success, negative on failure
 */
static int ice_set_mac_address(struct net_device *netdev, void *pi)
{
	struct ice_netdev_priv *np = netdev_priv(netdev);
	struct ice_vsi *vsi = np->vsi;
	struct ice_pf *pf = vsi->back;
	struct ice_hw *hw = &pf->hw;
	struct sockaddr *addr = pi;
	enum ice_status status;
	LIST_HEAD(a_mac_list);
	LIST_HEAD(r_mac_list);
	u8 flags = 0;
	int err;
	u8 *mac;

	mac = (u8 *)addr->sa_data;

	if (!is_valid_ether_addr(mac))
		return -EADDRNOTAVAIL;

	if (ether_addr_equal(netdev->dev_addr, mac)) {
		netdev_warn(netdev, "already using mac %pM\n", mac);
		return 0;
	}

	if (test_bit(__ICE_DOWN, pf->state) ||
	    ice_is_reset_in_progress(pf->state)) {
		netdev_err(netdev, "can't set mac %pM. device not ready\n",
			   mac);
		return -EBUSY;
	}

	/* When we change the MAC address we also have to change the MAC address
	 * based filter rules that were created previously for the old MAC
	 * address. So first, we remove the old filter rule using ice_remove_mac
	 * and then create a new filter rule using ice_add_mac. Note that for
	 * both these operations, we first need to form a "list" of MAC
	 * addresses (even though in this case, we have only 1 MAC address to be
	 * added/removed) and this done using ice_add_mac_to_list. Depending on
	 * the ensuing operation this "list" of MAC addresses is either to be
	 * added or removed from the filter.
	 */
	err = ice_add_mac_to_list(vsi, &r_mac_list, netdev->dev_addr);
	if (err) {
		err = -EADDRNOTAVAIL;
		goto free_lists;
	}

	status = ice_remove_mac(hw, &r_mac_list);
	if (status) {
		err = -EADDRNOTAVAIL;
		goto free_lists;
	}

	err = ice_add_mac_to_list(vsi, &a_mac_list, mac);
	if (err) {
		err = -EADDRNOTAVAIL;
		goto free_lists;
	}

	status = ice_add_mac(hw, &a_mac_list);
	if (status) {
		err = -EADDRNOTAVAIL;
		goto free_lists;
	}

free_lists:
	/* free list entries */
	ice_free_fltr_list(&pf->pdev->dev, &r_mac_list);
	ice_free_fltr_list(&pf->pdev->dev, &a_mac_list);

	if (err) {
		netdev_err(netdev, "can't set MAC %pM. filter update failed\n",
			   mac);
		return err;
	}

	/* change the netdev's MAC address */
	memcpy(netdev->dev_addr, mac, netdev->addr_len);
	netdev_dbg(vsi->netdev, "updated MAC address to %pM\n",
		   netdev->dev_addr);

	/* write new MAC address to the firmware */
	flags = ICE_AQC_MAN_MAC_UPDATE_LAA_WOL;
	status = ice_aq_manage_mac_write(hw, mac, flags, NULL);
	if (status) {
		netdev_err(netdev, "can't set MAC %pM. write to firmware failed.\n",
			   mac);
	}
	return 0;
}

/**
 * ice_set_rx_mode - NDO callback to set the netdev filters
 * @netdev: network interface device structure
 */
static void ice_set_rx_mode(struct net_device *netdev)
{
	struct ice_netdev_priv *np = netdev_priv(netdev);
	struct ice_vsi *vsi = np->vsi;

	if (!vsi)
		return;

	/* Set the flags to synchronize filters
	 * ndo_set_rx_mode may be triggered even without a change in netdev
	 * flags
	 */
	set_bit(ICE_VSI_FLAG_UMAC_FLTR_CHANGED, vsi->flags);
	set_bit(ICE_VSI_FLAG_MMAC_FLTR_CHANGED, vsi->flags);
	set_bit(ICE_FLAG_FLTR_SYNC, vsi->back->flags);

	/* schedule our worker thread which will take care of
	 * applying the new filter changes
	 */
	ice_service_task_schedule(vsi->back);
}

/**
 * ice_fdb_add - add an entry to the hardware database
 * @ndm: the input from the stack
 * @tb: pointer to array of nladdr (unused)
 * @dev: the net device pointer
 * @addr: the MAC address entry being added
 * @vid: VLAN ID
 * @flags: instructions from stack about fdb operation
 * @extack: netlink extended ack
 */
static int
ice_fdb_add(struct ndmsg *ndm, struct nlattr __always_unused *tb[],
	    struct net_device *dev, const unsigned char *addr, u16 vid,
	    u16 flags, struct netlink_ext_ack __always_unused *extack)
{
	int err;

	if (vid) {
		netdev_err(dev, "VLANs aren't supported yet for dev_uc|mc_add()\n");
		return -EINVAL;
	}
	if (ndm->ndm_state && !(ndm->ndm_state & NUD_PERMANENT)) {
		netdev_err(dev, "FDB only supports static addresses\n");
		return -EINVAL;
	}

	if (is_unicast_ether_addr(addr) || is_link_local_ether_addr(addr))
		err = dev_uc_add_excl(dev, addr);
	else if (is_multicast_ether_addr(addr))
		err = dev_mc_add_excl(dev, addr);
	else
		err = -EINVAL;

	/* Only return duplicate errors if NLM_F_EXCL is set */
	if (err == -EEXIST && !(flags & NLM_F_EXCL))
		err = 0;

	return err;
}

/**
 * ice_fdb_del - delete an entry from the hardware database
 * @ndm: the input from the stack
 * @tb: pointer to array of nladdr (unused)
 * @dev: the net device pointer
 * @addr: the MAC address entry being added
 * @vid: VLAN ID
 */
static int
ice_fdb_del(struct ndmsg *ndm, __always_unused struct nlattr *tb[],
	    struct net_device *dev, const unsigned char *addr,
	    __always_unused u16 vid)
{
	int err;

	if (ndm->ndm_state & NUD_PERMANENT) {
		netdev_err(dev, "FDB only supports static addresses\n");
		return -EINVAL;
	}

	if (is_unicast_ether_addr(addr))
		err = dev_uc_del(dev, addr);
	else if (is_multicast_ether_addr(addr))
		err = dev_mc_del(dev, addr);
	else
		err = -EINVAL;

	return err;
}

/**
 * ice_set_features - set the netdev feature flags
 * @netdev: ptr to the netdev being adjusted
 * @features: the feature set that the stack is suggesting
 */
static int
ice_set_features(struct net_device *netdev, netdev_features_t features)
{
	struct ice_netdev_priv *np = netdev_priv(netdev);
	struct ice_vsi *vsi = np->vsi;
	int ret = 0;

	/* Multiple features can be changed in one call so keep features in
	 * separate if/else statements to guarantee each feature is checked
	 */
	if (features & NETIF_F_RXHASH && !(netdev->features & NETIF_F_RXHASH))
		ret = ice_vsi_manage_rss_lut(vsi, true);
	else if (!(features & NETIF_F_RXHASH) &&
		 netdev->features & NETIF_F_RXHASH)
		ret = ice_vsi_manage_rss_lut(vsi, false);

	if ((features & NETIF_F_HW_VLAN_CTAG_RX) &&
	    !(netdev->features & NETIF_F_HW_VLAN_CTAG_RX))
		ret = ice_vsi_manage_vlan_stripping(vsi, true);
	else if (!(features & NETIF_F_HW_VLAN_CTAG_RX) &&
		 (netdev->features & NETIF_F_HW_VLAN_CTAG_RX))
		ret = ice_vsi_manage_vlan_stripping(vsi, false);

	if ((features & NETIF_F_HW_VLAN_CTAG_TX) &&
	    !(netdev->features & NETIF_F_HW_VLAN_CTAG_TX))
		ret = ice_vsi_manage_vlan_insertion(vsi);
	else if (!(features & NETIF_F_HW_VLAN_CTAG_TX) &&
		 (netdev->features & NETIF_F_HW_VLAN_CTAG_TX))
		ret = ice_vsi_manage_vlan_insertion(vsi);

	if ((features & NETIF_F_HW_VLAN_CTAG_FILTER) &&
	    !(netdev->features & NETIF_F_HW_VLAN_CTAG_FILTER))
		ret = ice_cfg_vlan_pruning(vsi, true, false);
	else if (!(features & NETIF_F_HW_VLAN_CTAG_FILTER) &&
		 (netdev->features & NETIF_F_HW_VLAN_CTAG_FILTER))
		ret = ice_cfg_vlan_pruning(vsi, false, false);

	return ret;
}

/**
 * ice_vsi_vlan_setup - Setup VLAN offload properties on a VSI
 * @vsi: VSI to setup VLAN properties for
 */
static int ice_vsi_vlan_setup(struct ice_vsi *vsi)
{
	int ret = 0;

	if (vsi->netdev->features & NETIF_F_HW_VLAN_CTAG_RX)
		ret = ice_vsi_manage_vlan_stripping(vsi, true);
	if (vsi->netdev->features & NETIF_F_HW_VLAN_CTAG_TX)
		ret = ice_vsi_manage_vlan_insertion(vsi);

	return ret;
}

/**
 * ice_vsi_cfg - Setup the VSI
 * @vsi: the VSI being configured
 *
 * Return 0 on success and negative value on error
 */
int ice_vsi_cfg(struct ice_vsi *vsi)
{
	int err;

	if (vsi->netdev) {
		ice_set_rx_mode(vsi->netdev);

		err = ice_vsi_vlan_setup(vsi);

		if (err)
			return err;
	}
	ice_vsi_cfg_dcb_rings(vsi);

	err = ice_vsi_cfg_lan_txqs(vsi);
	if (!err)
		err = ice_vsi_cfg_rxqs(vsi);

	return err;
}

/**
 * ice_napi_enable_all - Enable NAPI for all q_vectors in the VSI
 * @vsi: the VSI being configured
 */
static void ice_napi_enable_all(struct ice_vsi *vsi)
{
	int q_idx;

	if (!vsi->netdev)
		return;

<<<<<<< HEAD
	ice_for_each_q_vector(vsi, q_idx)  {
=======
	ice_for_each_q_vector(vsi, q_idx) {
>>>>>>> 6fb08f1a
		struct ice_q_vector *q_vector = vsi->q_vectors[q_idx];

		if (q_vector->rx.ring || q_vector->tx.ring)
			napi_enable(&q_vector->napi);
	}
}

/**
 * ice_up_complete - Finish the last steps of bringing up a connection
 * @vsi: The VSI being configured
 *
 * Return 0 on success and negative value on error
 */
static int ice_up_complete(struct ice_vsi *vsi)
{
	struct ice_pf *pf = vsi->back;
	int err;

	if (test_bit(ICE_FLAG_MSIX_ENA, pf->flags))
		ice_vsi_cfg_msix(vsi);
	else
		return -ENOTSUPP;

	/* Enable only Rx rings, Tx rings were enabled by the FW when the
	 * Tx queue group list was configured and the context bits were
	 * programmed using ice_vsi_cfg_txqs
	 */
	err = ice_vsi_start_rx_rings(vsi);
	if (err)
		return err;

	clear_bit(__ICE_DOWN, vsi->state);
	ice_napi_enable_all(vsi);
	ice_vsi_ena_irq(vsi);

	if (vsi->port_info &&
	    (vsi->port_info->phy.link_info.link_info & ICE_AQ_LINK_UP) &&
	    vsi->netdev) {
		ice_print_link_msg(vsi, true);
		netif_tx_start_all_queues(vsi->netdev);
		netif_carrier_on(vsi->netdev);
	}

	ice_service_task_schedule(pf);

	return 0;
}

/**
 * ice_up - Bring the connection back up after being down
 * @vsi: VSI being configured
 */
int ice_up(struct ice_vsi *vsi)
{
	int err;

	err = ice_vsi_cfg(vsi);
	if (!err)
		err = ice_up_complete(vsi);

	return err;
}

/**
 * ice_fetch_u64_stats_per_ring - get packets and bytes stats per ring
 * @ring: Tx or Rx ring to read stats from
 * @pkts: packets stats counter
 * @bytes: bytes stats counter
 *
 * This function fetches stats from the ring considering the atomic operations
 * that needs to be performed to read u64 values in 32 bit machine.
 */
static void
ice_fetch_u64_stats_per_ring(struct ice_ring *ring, u64 *pkts, u64 *bytes)
{
	unsigned int start;
	*pkts = 0;
	*bytes = 0;

	if (!ring)
		return;
	do {
		start = u64_stats_fetch_begin_irq(&ring->syncp);
		*pkts = ring->stats.pkts;
		*bytes = ring->stats.bytes;
	} while (u64_stats_fetch_retry_irq(&ring->syncp, start));
}

/**
 * ice_update_vsi_ring_stats - Update VSI stats counters
 * @vsi: the VSI to be updated
 */
static void ice_update_vsi_ring_stats(struct ice_vsi *vsi)
{
	struct rtnl_link_stats64 *vsi_stats = &vsi->net_stats;
	struct ice_ring *ring;
	u64 pkts, bytes;
	int i;

	/* reset netdev stats */
	vsi_stats->tx_packets = 0;
	vsi_stats->tx_bytes = 0;
	vsi_stats->rx_packets = 0;
	vsi_stats->rx_bytes = 0;

	/* reset non-netdev (extended) stats */
	vsi->tx_restart = 0;
	vsi->tx_busy = 0;
	vsi->tx_linearize = 0;
	vsi->rx_buf_failed = 0;
	vsi->rx_page_failed = 0;

	rcu_read_lock();

	/* update Tx rings counters */
	ice_for_each_txq(vsi, i) {
		ring = READ_ONCE(vsi->tx_rings[i]);
		ice_fetch_u64_stats_per_ring(ring, &pkts, &bytes);
		vsi_stats->tx_packets += pkts;
		vsi_stats->tx_bytes += bytes;
		vsi->tx_restart += ring->tx_stats.restart_q;
		vsi->tx_busy += ring->tx_stats.tx_busy;
		vsi->tx_linearize += ring->tx_stats.tx_linearize;
	}

	/* update Rx rings counters */
	ice_for_each_rxq(vsi, i) {
		ring = READ_ONCE(vsi->rx_rings[i]);
		ice_fetch_u64_stats_per_ring(ring, &pkts, &bytes);
		vsi_stats->rx_packets += pkts;
		vsi_stats->rx_bytes += bytes;
		vsi->rx_buf_failed += ring->rx_stats.alloc_buf_failed;
		vsi->rx_page_failed += ring->rx_stats.alloc_page_failed;
	}

	rcu_read_unlock();
}

/**
 * ice_update_vsi_stats - Update VSI stats counters
 * @vsi: the VSI to be updated
 */
static void ice_update_vsi_stats(struct ice_vsi *vsi)
{
	struct rtnl_link_stats64 *cur_ns = &vsi->net_stats;
	struct ice_eth_stats *cur_es = &vsi->eth_stats;
	struct ice_pf *pf = vsi->back;

	if (test_bit(__ICE_DOWN, vsi->state) ||
	    test_bit(__ICE_CFG_BUSY, pf->state))
		return;

	/* get stats as recorded by Tx/Rx rings */
	ice_update_vsi_ring_stats(vsi);

	/* get VSI stats as recorded by the hardware */
	ice_update_eth_stats(vsi);

	cur_ns->tx_errors = cur_es->tx_errors;
	cur_ns->rx_dropped = cur_es->rx_discards;
	cur_ns->tx_dropped = cur_es->tx_discards;
	cur_ns->multicast = cur_es->rx_multicast;

	/* update some more netdev stats if this is main VSI */
	if (vsi->type == ICE_VSI_PF) {
		cur_ns->rx_crc_errors = pf->stats.crc_errors;
		cur_ns->rx_errors = pf->stats.crc_errors +
				    pf->stats.illegal_bytes;
		cur_ns->rx_length_errors = pf->stats.rx_len_errors;
	}
}

/**
 * ice_update_pf_stats - Update PF port stats counters
 * @pf: PF whose stats needs to be updated
 */
static void ice_update_pf_stats(struct ice_pf *pf)
{
	struct ice_hw_port_stats *prev_ps, *cur_ps;
	struct ice_hw *hw = &pf->hw;
	u8 pf_id;

	prev_ps = &pf->stats_prev;
	cur_ps = &pf->stats;
	pf_id = hw->pf_id;

	ice_stat_update40(hw, GLPRT_GORCH(pf_id), GLPRT_GORCL(pf_id),
			  pf->stat_prev_loaded, &prev_ps->eth.rx_bytes,
			  &cur_ps->eth.rx_bytes);

	ice_stat_update40(hw, GLPRT_UPRCH(pf_id), GLPRT_UPRCL(pf_id),
			  pf->stat_prev_loaded, &prev_ps->eth.rx_unicast,
			  &cur_ps->eth.rx_unicast);

	ice_stat_update40(hw, GLPRT_MPRCH(pf_id), GLPRT_MPRCL(pf_id),
			  pf->stat_prev_loaded, &prev_ps->eth.rx_multicast,
			  &cur_ps->eth.rx_multicast);

	ice_stat_update40(hw, GLPRT_BPRCH(pf_id), GLPRT_BPRCL(pf_id),
			  pf->stat_prev_loaded, &prev_ps->eth.rx_broadcast,
			  &cur_ps->eth.rx_broadcast);

	ice_stat_update40(hw, GLPRT_GOTCH(pf_id), GLPRT_GOTCL(pf_id),
			  pf->stat_prev_loaded, &prev_ps->eth.tx_bytes,
			  &cur_ps->eth.tx_bytes);

	ice_stat_update40(hw, GLPRT_UPTCH(pf_id), GLPRT_UPTCL(pf_id),
			  pf->stat_prev_loaded, &prev_ps->eth.tx_unicast,
			  &cur_ps->eth.tx_unicast);

	ice_stat_update40(hw, GLPRT_MPTCH(pf_id), GLPRT_MPTCL(pf_id),
			  pf->stat_prev_loaded, &prev_ps->eth.tx_multicast,
			  &cur_ps->eth.tx_multicast);

	ice_stat_update40(hw, GLPRT_BPTCH(pf_id), GLPRT_BPTCL(pf_id),
			  pf->stat_prev_loaded, &prev_ps->eth.tx_broadcast,
			  &cur_ps->eth.tx_broadcast);

	ice_stat_update32(hw, GLPRT_TDOLD(pf_id), pf->stat_prev_loaded,
			  &prev_ps->tx_dropped_link_down,
			  &cur_ps->tx_dropped_link_down);

	ice_stat_update40(hw, GLPRT_PRC64H(pf_id), GLPRT_PRC64L(pf_id),
			  pf->stat_prev_loaded, &prev_ps->rx_size_64,
			  &cur_ps->rx_size_64);

	ice_stat_update40(hw, GLPRT_PRC127H(pf_id), GLPRT_PRC127L(pf_id),
			  pf->stat_prev_loaded, &prev_ps->rx_size_127,
			  &cur_ps->rx_size_127);

	ice_stat_update40(hw, GLPRT_PRC255H(pf_id), GLPRT_PRC255L(pf_id),
			  pf->stat_prev_loaded, &prev_ps->rx_size_255,
			  &cur_ps->rx_size_255);

	ice_stat_update40(hw, GLPRT_PRC511H(pf_id), GLPRT_PRC511L(pf_id),
			  pf->stat_prev_loaded, &prev_ps->rx_size_511,
			  &cur_ps->rx_size_511);

	ice_stat_update40(hw, GLPRT_PRC1023H(pf_id),
			  GLPRT_PRC1023L(pf_id), pf->stat_prev_loaded,
			  &prev_ps->rx_size_1023, &cur_ps->rx_size_1023);

	ice_stat_update40(hw, GLPRT_PRC1522H(pf_id),
			  GLPRT_PRC1522L(pf_id), pf->stat_prev_loaded,
			  &prev_ps->rx_size_1522, &cur_ps->rx_size_1522);

	ice_stat_update40(hw, GLPRT_PRC9522H(pf_id),
			  GLPRT_PRC9522L(pf_id), pf->stat_prev_loaded,
			  &prev_ps->rx_size_big, &cur_ps->rx_size_big);

	ice_stat_update40(hw, GLPRT_PTC64H(pf_id), GLPRT_PTC64L(pf_id),
			  pf->stat_prev_loaded, &prev_ps->tx_size_64,
			  &cur_ps->tx_size_64);

	ice_stat_update40(hw, GLPRT_PTC127H(pf_id), GLPRT_PTC127L(pf_id),
			  pf->stat_prev_loaded, &prev_ps->tx_size_127,
			  &cur_ps->tx_size_127);

	ice_stat_update40(hw, GLPRT_PTC255H(pf_id), GLPRT_PTC255L(pf_id),
			  pf->stat_prev_loaded, &prev_ps->tx_size_255,
			  &cur_ps->tx_size_255);

	ice_stat_update40(hw, GLPRT_PTC511H(pf_id), GLPRT_PTC511L(pf_id),
			  pf->stat_prev_loaded, &prev_ps->tx_size_511,
			  &cur_ps->tx_size_511);

	ice_stat_update40(hw, GLPRT_PTC1023H(pf_id),
			  GLPRT_PTC1023L(pf_id), pf->stat_prev_loaded,
			  &prev_ps->tx_size_1023, &cur_ps->tx_size_1023);

	ice_stat_update40(hw, GLPRT_PTC1522H(pf_id),
			  GLPRT_PTC1522L(pf_id), pf->stat_prev_loaded,
			  &prev_ps->tx_size_1522, &cur_ps->tx_size_1522);

	ice_stat_update40(hw, GLPRT_PTC9522H(pf_id),
			  GLPRT_PTC9522L(pf_id), pf->stat_prev_loaded,
			  &prev_ps->tx_size_big, &cur_ps->tx_size_big);

	ice_stat_update32(hw, GLPRT_LXONRXC(pf_id), pf->stat_prev_loaded,
			  &prev_ps->link_xon_rx, &cur_ps->link_xon_rx);

	ice_stat_update32(hw, GLPRT_LXOFFRXC(pf_id), pf->stat_prev_loaded,
			  &prev_ps->link_xoff_rx, &cur_ps->link_xoff_rx);

	ice_stat_update32(hw, GLPRT_LXONTXC(pf_id), pf->stat_prev_loaded,
			  &prev_ps->link_xon_tx, &cur_ps->link_xon_tx);

	ice_stat_update32(hw, GLPRT_LXOFFTXC(pf_id), pf->stat_prev_loaded,
			  &prev_ps->link_xoff_tx, &cur_ps->link_xoff_tx);

	ice_update_dcb_stats(pf);

	ice_stat_update32(hw, GLPRT_CRCERRS(pf_id), pf->stat_prev_loaded,
			  &prev_ps->crc_errors, &cur_ps->crc_errors);

	ice_stat_update32(hw, GLPRT_ILLERRC(pf_id), pf->stat_prev_loaded,
			  &prev_ps->illegal_bytes, &cur_ps->illegal_bytes);

	ice_stat_update32(hw, GLPRT_MLFC(pf_id), pf->stat_prev_loaded,
			  &prev_ps->mac_local_faults,
			  &cur_ps->mac_local_faults);

	ice_stat_update32(hw, GLPRT_MRFC(pf_id), pf->stat_prev_loaded,
			  &prev_ps->mac_remote_faults,
			  &cur_ps->mac_remote_faults);

	ice_stat_update32(hw, GLPRT_RLEC(pf_id), pf->stat_prev_loaded,
			  &prev_ps->rx_len_errors, &cur_ps->rx_len_errors);

	ice_stat_update32(hw, GLPRT_RUC(pf_id), pf->stat_prev_loaded,
			  &prev_ps->rx_undersize, &cur_ps->rx_undersize);

	ice_stat_update32(hw, GLPRT_RFC(pf_id), pf->stat_prev_loaded,
			  &prev_ps->rx_fragments, &cur_ps->rx_fragments);

	ice_stat_update32(hw, GLPRT_ROC(pf_id), pf->stat_prev_loaded,
			  &prev_ps->rx_oversize, &cur_ps->rx_oversize);

	ice_stat_update32(hw, GLPRT_RJC(pf_id), pf->stat_prev_loaded,
			  &prev_ps->rx_jabber, &cur_ps->rx_jabber);

	pf->stat_prev_loaded = true;
}

/**
 * ice_get_stats64 - get statistics for network device structure
 * @netdev: network interface device structure
 * @stats: main device statistics structure
 */
static
void ice_get_stats64(struct net_device *netdev, struct rtnl_link_stats64 *stats)
{
	struct ice_netdev_priv *np = netdev_priv(netdev);
	struct rtnl_link_stats64 *vsi_stats;
	struct ice_vsi *vsi = np->vsi;

	vsi_stats = &vsi->net_stats;

	if (test_bit(__ICE_DOWN, vsi->state) || !vsi->num_txq || !vsi->num_rxq)
		return;
	/* netdev packet/byte stats come from ring counter. These are obtained
	 * by summing up ring counters (done by ice_update_vsi_ring_stats).
	 */
	ice_update_vsi_ring_stats(vsi);
	stats->tx_packets = vsi_stats->tx_packets;
	stats->tx_bytes = vsi_stats->tx_bytes;
	stats->rx_packets = vsi_stats->rx_packets;
	stats->rx_bytes = vsi_stats->rx_bytes;

	/* The rest of the stats can be read from the hardware but instead we
	 * just return values that the watchdog task has already obtained from
	 * the hardware.
	 */
	stats->multicast = vsi_stats->multicast;
	stats->tx_errors = vsi_stats->tx_errors;
	stats->tx_dropped = vsi_stats->tx_dropped;
	stats->rx_errors = vsi_stats->rx_errors;
	stats->rx_dropped = vsi_stats->rx_dropped;
	stats->rx_crc_errors = vsi_stats->rx_crc_errors;
	stats->rx_length_errors = vsi_stats->rx_length_errors;
}

/**
 * ice_napi_disable_all - Disable NAPI for all q_vectors in the VSI
 * @vsi: VSI having NAPI disabled
 */
static void ice_napi_disable_all(struct ice_vsi *vsi)
{
	int q_idx;

	if (!vsi->netdev)
		return;

	ice_for_each_q_vector(vsi, q_idx) {
		struct ice_q_vector *q_vector = vsi->q_vectors[q_idx];

		if (q_vector->rx.ring || q_vector->tx.ring)
			napi_disable(&q_vector->napi);
	}
}

/**
 * ice_force_phys_link_state - Force the physical link state
 * @vsi: VSI to force the physical link state to up/down
 * @link_up: true/false indicates to set the physical link to up/down
 *
 * Force the physical link state by getting the current PHY capabilities from
 * hardware and setting the PHY config based on the determined capabilities. If
 * link changes a link event will be triggered because both the Enable Automatic
 * Link Update and LESM Enable bits are set when setting the PHY capabilities.
 *
 * Returns 0 on success, negative on failure
 */
static int ice_force_phys_link_state(struct ice_vsi *vsi, bool link_up)
{
	struct ice_aqc_get_phy_caps_data *pcaps;
	struct ice_aqc_set_phy_cfg_data *cfg;
	struct ice_port_info *pi;
	struct device *dev;
	int retcode;

	if (!vsi || !vsi->port_info || !vsi->back)
		return -EINVAL;
	if (vsi->type != ICE_VSI_PF)
		return 0;

	dev = &vsi->back->pdev->dev;

	pi = vsi->port_info;

	pcaps = devm_kzalloc(dev, sizeof(*pcaps), GFP_KERNEL);
	if (!pcaps)
		return -ENOMEM;

	retcode = ice_aq_get_phy_caps(pi, false, ICE_AQC_REPORT_SW_CFG, pcaps,
				      NULL);
	if (retcode) {
		dev_err(dev,
			"Failed to get phy capabilities, VSI %d error %d\n",
			vsi->vsi_num, retcode);
		retcode = -EIO;
		goto out;
	}

	/* No change in link */
	if (link_up == !!(pcaps->caps & ICE_AQC_PHY_EN_LINK) &&
	    link_up == !!(pi->phy.link_info.link_info & ICE_AQ_LINK_UP))
		goto out;

	cfg = devm_kzalloc(dev, sizeof(*cfg), GFP_KERNEL);
	if (!cfg) {
		retcode = -ENOMEM;
		goto out;
	}

	cfg->phy_type_low = pcaps->phy_type_low;
	cfg->phy_type_high = pcaps->phy_type_high;
	cfg->caps = pcaps->caps | ICE_AQ_PHY_ENA_AUTO_LINK_UPDT;
	cfg->low_power_ctrl = pcaps->low_power_ctrl;
	cfg->eee_cap = pcaps->eee_cap;
	cfg->eeer_value = pcaps->eeer_value;
	cfg->link_fec_opt = pcaps->link_fec_options;
	if (link_up)
		cfg->caps |= ICE_AQ_PHY_ENA_LINK;
	else
		cfg->caps &= ~ICE_AQ_PHY_ENA_LINK;

	retcode = ice_aq_set_phy_cfg(&vsi->back->hw, pi->lport, cfg, NULL);
	if (retcode) {
		dev_err(dev, "Failed to set phy config, VSI %d error %d\n",
			vsi->vsi_num, retcode);
		retcode = -EIO;
	}

	devm_kfree(dev, cfg);
out:
	devm_kfree(dev, pcaps);
	return retcode;
}

/**
 * ice_down - Shutdown the connection
 * @vsi: The VSI being stopped
 */
int ice_down(struct ice_vsi *vsi)
{
	int i, tx_err, rx_err, link_err = 0;

	/* Caller of this function is expected to set the
	 * vsi->state __ICE_DOWN bit
	 */
	if (vsi->netdev) {
		netif_carrier_off(vsi->netdev);
		netif_tx_disable(vsi->netdev);
	}

	ice_vsi_dis_irq(vsi);

	tx_err = ice_vsi_stop_lan_tx_rings(vsi, ICE_NO_RESET, 0);
	if (tx_err)
		netdev_err(vsi->netdev,
			   "Failed stop Tx rings, VSI %d error %d\n",
			   vsi->vsi_num, tx_err);

	rx_err = ice_vsi_stop_rx_rings(vsi);
	if (rx_err)
		netdev_err(vsi->netdev,
			   "Failed stop Rx rings, VSI %d error %d\n",
			   vsi->vsi_num, rx_err);

	ice_napi_disable_all(vsi);

	if (test_bit(ICE_FLAG_LINK_DOWN_ON_CLOSE_ENA, vsi->back->flags)) {
		link_err = ice_force_phys_link_state(vsi, false);
		if (link_err)
			netdev_err(vsi->netdev,
				   "Failed to set physical link down, VSI %d error %d\n",
				   vsi->vsi_num, link_err);
	}

	ice_for_each_txq(vsi, i)
		ice_clean_tx_ring(vsi->tx_rings[i]);

	ice_for_each_rxq(vsi, i)
		ice_clean_rx_ring(vsi->rx_rings[i]);

	if (tx_err || rx_err || link_err) {
		netdev_err(vsi->netdev,
			   "Failed to close VSI 0x%04X on switch 0x%04X\n",
			   vsi->vsi_num, vsi->vsw->sw_id);
		return -EIO;
	}

	return 0;
}

/**
 * ice_vsi_setup_tx_rings - Allocate VSI Tx queue resources
 * @vsi: VSI having resources allocated
 *
 * Return 0 on success, negative on failure
 */
int ice_vsi_setup_tx_rings(struct ice_vsi *vsi)
{
	int i, err = 0;

	if (!vsi->num_txq) {
		dev_err(&vsi->back->pdev->dev, "VSI %d has 0 Tx queues\n",
			vsi->vsi_num);
		return -EINVAL;
	}

	ice_for_each_txq(vsi, i) {
		vsi->tx_rings[i]->netdev = vsi->netdev;
		err = ice_setup_tx_ring(vsi->tx_rings[i]);
		if (err)
			break;
	}

	return err;
}

/**
 * ice_vsi_setup_rx_rings - Allocate VSI Rx queue resources
 * @vsi: VSI having resources allocated
 *
 * Return 0 on success, negative on failure
 */
int ice_vsi_setup_rx_rings(struct ice_vsi *vsi)
{
	int i, err = 0;

	if (!vsi->num_rxq) {
		dev_err(&vsi->back->pdev->dev, "VSI %d has 0 Rx queues\n",
			vsi->vsi_num);
		return -EINVAL;
	}

	ice_for_each_rxq(vsi, i) {
		vsi->rx_rings[i]->netdev = vsi->netdev;
		err = ice_setup_rx_ring(vsi->rx_rings[i]);
		if (err)
			break;
	}

	return err;
}

/**
 * ice_vsi_req_irq - Request IRQ from the OS
 * @vsi: The VSI IRQ is being requested for
 * @basename: name for the vector
 *
 * Return 0 on success and a negative value on error
 */
static int ice_vsi_req_irq(struct ice_vsi *vsi, char *basename)
{
	struct ice_pf *pf = vsi->back;
	int err = -EINVAL;

	if (test_bit(ICE_FLAG_MSIX_ENA, pf->flags))
		err = ice_vsi_req_irq_msix(vsi, basename);

	return err;
}

/**
 * ice_vsi_open - Called when a network interface is made active
 * @vsi: the VSI to open
 *
 * Initialization of the VSI
 *
 * Returns 0 on success, negative value on error
 */
static int ice_vsi_open(struct ice_vsi *vsi)
{
	char int_name[ICE_INT_NAME_STR_LEN];
	struct ice_pf *pf = vsi->back;
	int err;

	/* allocate descriptors */
	err = ice_vsi_setup_tx_rings(vsi);
	if (err)
		goto err_setup_tx;

	err = ice_vsi_setup_rx_rings(vsi);
	if (err)
		goto err_setup_rx;

	err = ice_vsi_cfg(vsi);
	if (err)
		goto err_setup_rx;

	snprintf(int_name, sizeof(int_name) - 1, "%s-%s",
		 dev_driver_string(&pf->pdev->dev), vsi->netdev->name);
	err = ice_vsi_req_irq(vsi, int_name);
	if (err)
		goto err_setup_rx;

	/* Notify the stack of the actual queue counts. */
	err = netif_set_real_num_tx_queues(vsi->netdev, vsi->num_txq);
	if (err)
		goto err_set_qs;

	err = netif_set_real_num_rx_queues(vsi->netdev, vsi->num_rxq);
	if (err)
		goto err_set_qs;

	err = ice_up_complete(vsi);
	if (err)
		goto err_up_complete;

	return 0;

err_up_complete:
	ice_down(vsi);
err_set_qs:
	ice_vsi_free_irq(vsi);
err_setup_rx:
	ice_vsi_free_rx_rings(vsi);
err_setup_tx:
	ice_vsi_free_tx_rings(vsi);

	return err;
}

/**
 * ice_vsi_release_all - Delete all VSIs
 * @pf: PF from which all VSIs are being removed
 */
static void ice_vsi_release_all(struct ice_pf *pf)
{
	int err, i;

	if (!pf->vsi)
		return;

	ice_for_each_vsi(pf, i) {
		if (!pf->vsi[i])
			continue;

		err = ice_vsi_release(pf->vsi[i]);
		if (err)
			dev_dbg(&pf->pdev->dev,
				"Failed to release pf->vsi[%d], err %d, vsi_num = %d\n",
				i, err, pf->vsi[i]->vsi_num);
	}
}

/**
 * ice_ena_vsi - resume a VSI
 * @vsi: the VSI being resume
 * @locked: is the rtnl_lock already held
 */
static int ice_ena_vsi(struct ice_vsi *vsi, bool locked)
{
	int err = 0;

	if (!test_bit(__ICE_NEEDS_RESTART, vsi->state))
		return err;

	clear_bit(__ICE_NEEDS_RESTART, vsi->state);

	if (vsi->netdev && vsi->type == ICE_VSI_PF) {
		struct net_device *netd = vsi->netdev;

		if (netif_running(vsi->netdev)) {
			if (locked) {
				err = netd->netdev_ops->ndo_open(netd);
			} else {
				rtnl_lock();
				err = netd->netdev_ops->ndo_open(netd);
				rtnl_unlock();
			}
		} else {
			err = ice_vsi_open(vsi);
		}
	}

	return err;
}

/**
 * ice_pf_ena_all_vsi - Resume all VSIs on a PF
 * @pf: the PF
 * @locked: is the rtnl_lock already held
 */
#ifdef CONFIG_DCB
int ice_pf_ena_all_vsi(struct ice_pf *pf, bool locked)
#else
static int ice_pf_ena_all_vsi(struct ice_pf *pf, bool locked)
#endif /* CONFIG_DCB */
{
	int v;

	ice_for_each_vsi(pf, v)
		if (pf->vsi[v])
			if (ice_ena_vsi(pf->vsi[v], locked))
				return -EIO;

	return 0;
}

/**
 * ice_vsi_rebuild_all - rebuild all VSIs in PF
 * @pf: the PF
 */
static int ice_vsi_rebuild_all(struct ice_pf *pf)
{
	int i;

	/* loop through pf->vsi array and reinit the VSI if found */
	ice_for_each_vsi(pf, i) {
		int err;

		if (!pf->vsi[i])
			continue;

		err = ice_vsi_rebuild(pf->vsi[i]);
		if (err) {
			dev_err(&pf->pdev->dev,
				"VSI at index %d rebuild failed\n",
				pf->vsi[i]->idx);
			return err;
		}

		dev_info(&pf->pdev->dev,
			 "VSI at index %d rebuilt. vsi_num = 0x%x\n",
			 pf->vsi[i]->idx, pf->vsi[i]->vsi_num);
	}

	return 0;
}

/**
 * ice_vsi_replay_all - replay all VSIs configuration in the PF
 * @pf: the PF
 */
static int ice_vsi_replay_all(struct ice_pf *pf)
{
	struct ice_hw *hw = &pf->hw;
	enum ice_status ret;
	int i;

	/* loop through pf->vsi array and replay the VSI if found */
	ice_for_each_vsi(pf, i) {
		if (!pf->vsi[i])
			continue;

		ret = ice_replay_vsi(hw, pf->vsi[i]->idx);
		if (ret) {
			dev_err(&pf->pdev->dev,
				"VSI at index %d replay failed %d\n",
				pf->vsi[i]->idx, ret);
			return -EIO;
		}

		/* Re-map HW VSI number, using VSI handle that has been
		 * previously validated in ice_replay_vsi() call above
		 */
		pf->vsi[i]->vsi_num = ice_get_hw_vsi_num(hw, pf->vsi[i]->idx);

		dev_info(&pf->pdev->dev,
			 "VSI at index %d filter replayed successfully - vsi_num %i\n",
			 pf->vsi[i]->idx, pf->vsi[i]->vsi_num);
	}

	/* Clean up replay filter after successful re-configuration */
	ice_replay_post(hw);
	return 0;
}

/**
 * ice_rebuild - rebuild after reset
 * @pf: PF to rebuild
 */
static void ice_rebuild(struct ice_pf *pf)
{
	struct device *dev = &pf->pdev->dev;
	struct ice_hw *hw = &pf->hw;
	enum ice_status ret;
	int err, i;

	if (test_bit(__ICE_DOWN, pf->state))
		goto clear_recovery;

	dev_dbg(dev, "rebuilding PF\n");

	ret = ice_init_all_ctrlq(hw);
	if (ret) {
		dev_err(dev, "control queues init failed %d\n", ret);
		goto err_init_ctrlq;
	}

	ret = ice_clear_pf_cfg(hw);
	if (ret) {
		dev_err(dev, "clear PF configuration failed %d\n", ret);
		goto err_init_ctrlq;
	}

	ice_clear_pxe_mode(hw);

	ret = ice_get_caps(hw);
	if (ret) {
		dev_err(dev, "ice_get_caps failed %d\n", ret);
		goto err_init_ctrlq;
	}

	err = ice_sched_init_port(hw->port_info);
	if (err)
		goto err_sched_init_port;

	ice_dcb_rebuild(pf);
<<<<<<< HEAD

	/* reset search_hint of irq_trackers to 0 since interrupts are
	 * reclaimed and could be allocated from beginning during VSI rebuild
	 */
	pf->sw_irq_tracker->search_hint = 0;
	pf->hw_irq_tracker->search_hint = 0;
=======
>>>>>>> 6fb08f1a

	err = ice_vsi_rebuild_all(pf);
	if (err) {
		dev_err(dev, "ice_vsi_rebuild_all failed\n");
		goto err_vsi_rebuild;
	}

	err = ice_update_link_info(hw->port_info);
	if (err)
		dev_err(&pf->pdev->dev, "Get link status error %d\n", err);

	/* Replay all VSIs Configuration, including filters after reset */
	if (ice_vsi_replay_all(pf)) {
		dev_err(&pf->pdev->dev,
			"error replaying VSI configurations with switch filter rules\n");
		goto err_vsi_rebuild;
	}

	/* start misc vector */
	if (test_bit(ICE_FLAG_MSIX_ENA, pf->flags)) {
		err = ice_req_irq_msix_misc(pf);
		if (err) {
			dev_err(dev, "misc vector setup failed: %d\n", err);
			goto err_vsi_rebuild;
		}
	}

	/* restart the VSIs that were rebuilt and running before the reset */
	err = ice_pf_ena_all_vsi(pf, false);
	if (err) {
		dev_err(&pf->pdev->dev, "error enabling VSIs\n");
		/* no need to disable VSIs in tear down path in ice_rebuild()
		 * since its already taken care in ice_vsi_open()
		 */
		goto err_vsi_rebuild;
	}

	ice_for_each_vsi(pf, i) {
		bool link_up;

		if (!pf->vsi[i] || pf->vsi[i]->type != ICE_VSI_PF)
			continue;
		ice_get_link_status(pf->vsi[i]->port_info, &link_up);
		if (link_up) {
			netif_carrier_on(pf->vsi[i]->netdev);
			netif_tx_wake_all_queues(pf->vsi[i]->netdev);
		} else {
			netif_carrier_off(pf->vsi[i]->netdev);
			netif_tx_stop_all_queues(pf->vsi[i]->netdev);
		}
	}

	/* if we get here, reset flow is successful */
	clear_bit(__ICE_RESET_FAILED, pf->state);
	return;

err_vsi_rebuild:
	ice_vsi_release_all(pf);
err_sched_init_port:
	ice_sched_cleanup_all(hw);
err_init_ctrlq:
	ice_shutdown_all_ctrlq(hw);
	set_bit(__ICE_RESET_FAILED, pf->state);
clear_recovery:
	/* set this bit in PF state to control service task scheduling */
	set_bit(__ICE_NEEDS_RESTART, pf->state);
	dev_err(dev, "Rebuild failed, unload and reload driver\n");
}

/**
 * ice_change_mtu - NDO callback to change the MTU
 * @netdev: network interface device structure
 * @new_mtu: new value for maximum frame size
 *
 * Returns 0 on success, negative on failure
 */
static int ice_change_mtu(struct net_device *netdev, int new_mtu)
{
	struct ice_netdev_priv *np = netdev_priv(netdev);
	struct ice_vsi *vsi = np->vsi;
	struct ice_pf *pf = vsi->back;
	u8 count = 0;

	if (new_mtu == netdev->mtu) {
		netdev_warn(netdev, "MTU is already %u\n", netdev->mtu);
		return 0;
	}

	if (new_mtu < netdev->min_mtu) {
		netdev_err(netdev, "new MTU invalid. min_mtu is %d\n",
			   netdev->min_mtu);
		return -EINVAL;
	} else if (new_mtu > netdev->max_mtu) {
		netdev_err(netdev, "new MTU invalid. max_mtu is %d\n",
			   netdev->min_mtu);
		return -EINVAL;
	}
	/* if a reset is in progress, wait for some time for it to complete */
	do {
		if (ice_is_reset_in_progress(pf->state)) {
			count++;
			usleep_range(1000, 2000);
		} else {
			break;
		}

	} while (count < 100);

	if (count == 100) {
		netdev_err(netdev, "can't change MTU. Device is busy\n");
		return -EBUSY;
	}

	netdev->mtu = new_mtu;

	/* if VSI is up, bring it down and then back up */
	if (!test_and_set_bit(__ICE_DOWN, vsi->state)) {
		int err;

		err = ice_down(vsi);
		if (err) {
			netdev_err(netdev, "change MTU if_up err %d\n", err);
			return err;
		}

		err = ice_up(vsi);
		if (err) {
			netdev_err(netdev, "change MTU if_up err %d\n", err);
			return err;
		}
	}

	netdev_info(netdev, "changed MTU to %d\n", new_mtu);
	return 0;
}

/**
 * ice_set_rss - Set RSS keys and lut
 * @vsi: Pointer to VSI structure
 * @seed: RSS hash seed
 * @lut: Lookup table
 * @lut_size: Lookup table size
 *
 * Returns 0 on success, negative on failure
 */
int ice_set_rss(struct ice_vsi *vsi, u8 *seed, u8 *lut, u16 lut_size)
{
	struct ice_pf *pf = vsi->back;
	struct ice_hw *hw = &pf->hw;
	enum ice_status status;

	if (seed) {
		struct ice_aqc_get_set_rss_keys *buf =
				  (struct ice_aqc_get_set_rss_keys *)seed;

		status = ice_aq_set_rss_key(hw, vsi->idx, buf);

		if (status) {
			dev_err(&pf->pdev->dev,
				"Cannot set RSS key, err %d aq_err %d\n",
				status, hw->adminq.rq_last_status);
			return -EIO;
		}
	}

	if (lut) {
		status = ice_aq_set_rss_lut(hw, vsi->idx, vsi->rss_lut_type,
					    lut, lut_size);
		if (status) {
			dev_err(&pf->pdev->dev,
				"Cannot set RSS lut, err %d aq_err %d\n",
				status, hw->adminq.rq_last_status);
			return -EIO;
		}
	}

	return 0;
}

/**
 * ice_get_rss - Get RSS keys and lut
 * @vsi: Pointer to VSI structure
 * @seed: Buffer to store the keys
 * @lut: Buffer to store the lookup table entries
 * @lut_size: Size of buffer to store the lookup table entries
 *
 * Returns 0 on success, negative on failure
 */
int ice_get_rss(struct ice_vsi *vsi, u8 *seed, u8 *lut, u16 lut_size)
{
	struct ice_pf *pf = vsi->back;
	struct ice_hw *hw = &pf->hw;
	enum ice_status status;

	if (seed) {
		struct ice_aqc_get_set_rss_keys *buf =
				  (struct ice_aqc_get_set_rss_keys *)seed;

		status = ice_aq_get_rss_key(hw, vsi->idx, buf);
		if (status) {
			dev_err(&pf->pdev->dev,
				"Cannot get RSS key, err %d aq_err %d\n",
				status, hw->adminq.rq_last_status);
			return -EIO;
		}
	}

	if (lut) {
		status = ice_aq_get_rss_lut(hw, vsi->idx, vsi->rss_lut_type,
					    lut, lut_size);
		if (status) {
			dev_err(&pf->pdev->dev,
				"Cannot get RSS lut, err %d aq_err %d\n",
				status, hw->adminq.rq_last_status);
			return -EIO;
		}
	}

	return 0;
}

/**
 * ice_bridge_getlink - Get the hardware bridge mode
 * @skb: skb buff
 * @pid: process ID
 * @seq: RTNL message seq
 * @dev: the netdev being configured
 * @filter_mask: filter mask passed in
 * @nlflags: netlink flags passed in
 *
 * Return the bridge mode (VEB/VEPA)
 */
static int
ice_bridge_getlink(struct sk_buff *skb, u32 pid, u32 seq,
		   struct net_device *dev, u32 filter_mask, int nlflags)
{
	struct ice_netdev_priv *np = netdev_priv(dev);
	struct ice_vsi *vsi = np->vsi;
	struct ice_pf *pf = vsi->back;
	u16 bmode;

	bmode = pf->first_sw->bridge_mode;

	return ndo_dflt_bridge_getlink(skb, pid, seq, dev, bmode, 0, 0, nlflags,
				       filter_mask, NULL);
}

/**
 * ice_vsi_update_bridge_mode - Update VSI for switching bridge mode (VEB/VEPA)
 * @vsi: Pointer to VSI structure
 * @bmode: Hardware bridge mode (VEB/VEPA)
 *
 * Returns 0 on success, negative on failure
 */
static int ice_vsi_update_bridge_mode(struct ice_vsi *vsi, u16 bmode)
{
	struct device *dev = &vsi->back->pdev->dev;
	struct ice_aqc_vsi_props *vsi_props;
	struct ice_hw *hw = &vsi->back->hw;
	struct ice_vsi_ctx *ctxt;
	enum ice_status status;
	int ret = 0;

	vsi_props = &vsi->info;

	ctxt = devm_kzalloc(dev, sizeof(*ctxt), GFP_KERNEL);
	if (!ctxt)
		return -ENOMEM;

	ctxt->info = vsi->info;

	if (bmode == BRIDGE_MODE_VEB)
		/* change from VEPA to VEB mode */
		ctxt->info.sw_flags |= ICE_AQ_VSI_SW_FLAG_ALLOW_LB;
	else
		/* change from VEB to VEPA mode */
		ctxt->info.sw_flags &= ~ICE_AQ_VSI_SW_FLAG_ALLOW_LB;
	ctxt->info.valid_sections = cpu_to_le16(ICE_AQ_VSI_PROP_SW_VALID);

	status = ice_update_vsi(hw, vsi->idx, ctxt, NULL);
	if (status) {
		dev_err(dev, "update VSI for bridge mode failed, bmode = %d err %d aq_err %d\n",
			bmode, status, hw->adminq.sq_last_status);
		ret = -EIO;
		goto out;
	}
	/* Update sw flags for book keeping */
	vsi_props->sw_flags = ctxt->info.sw_flags;

out:
	devm_kfree(dev, ctxt);
	return ret;
}

/**
 * ice_bridge_setlink - Set the hardware bridge mode
 * @dev: the netdev being configured
 * @nlh: RTNL message
 * @flags: bridge setlink flags
 * @extack: netlink extended ack
 *
 * Sets the bridge mode (VEB/VEPA) of the switch to which the netdev (VSI) is
 * hooked up to. Iterates through the PF VSI list and sets the loopback mode (if
 * not already set for all VSIs connected to this switch. And also update the
 * unicast switch filter rules for the corresponding switch of the netdev.
 */
static int
ice_bridge_setlink(struct net_device *dev, struct nlmsghdr *nlh,
		   u16 __always_unused flags,
		   struct netlink_ext_ack __always_unused *extack)
{
	struct ice_netdev_priv *np = netdev_priv(dev);
	struct ice_pf *pf = np->vsi->back;
	struct nlattr *attr, *br_spec;
	struct ice_hw *hw = &pf->hw;
	enum ice_status status;
	struct ice_sw *pf_sw;
	int rem, v, err = 0;

	pf_sw = pf->first_sw;
	/* find the attribute in the netlink message */
	br_spec = nlmsg_find_attr(nlh, sizeof(struct ifinfomsg), IFLA_AF_SPEC);

	nla_for_each_nested(attr, br_spec, rem) {
		__u16 mode;

		if (nla_type(attr) != IFLA_BRIDGE_MODE)
			continue;
		mode = nla_get_u16(attr);
		if (mode != BRIDGE_MODE_VEPA && mode != BRIDGE_MODE_VEB)
			return -EINVAL;
		/* Continue  if bridge mode is not being flipped */
		if (mode == pf_sw->bridge_mode)
			continue;
		/* Iterates through the PF VSI list and update the loopback
		 * mode of the VSI
		 */
		ice_for_each_vsi(pf, v) {
			if (!pf->vsi[v])
				continue;
			err = ice_vsi_update_bridge_mode(pf->vsi[v], mode);
			if (err)
				return err;
		}

		hw->evb_veb = (mode == BRIDGE_MODE_VEB);
		/* Update the unicast switch filter rules for the corresponding
		 * switch of the netdev
		 */
		status = ice_update_sw_rule_bridge_mode(hw);
		if (status) {
			netdev_err(dev, "switch rule update failed, mode = %d err %d aq_err %d\n",
				   mode, status, hw->adminq.sq_last_status);
			/* revert hw->evb_veb */
			hw->evb_veb = (pf_sw->bridge_mode == BRIDGE_MODE_VEB);
			return -EIO;
		}

		pf_sw->bridge_mode = mode;
	}

	return 0;
}

/**
 * ice_tx_timeout - Respond to a Tx Hang
 * @netdev: network interface device structure
 */
static void ice_tx_timeout(struct net_device *netdev)
{
	struct ice_netdev_priv *np = netdev_priv(netdev);
	struct ice_ring *tx_ring = NULL;
	struct ice_vsi *vsi = np->vsi;
	struct ice_pf *pf = vsi->back;
	int hung_queue = -1;
	u32 i;

	pf->tx_timeout_count++;

	/* find the stopped queue the same way dev_watchdog() does */
	for (i = 0; i < netdev->num_tx_queues; i++) {
		unsigned long trans_start;
		struct netdev_queue *q;

		q = netdev_get_tx_queue(netdev, i);
		trans_start = q->trans_start;
		if (netif_xmit_stopped(q) &&
		    time_after(jiffies,
			       trans_start + netdev->watchdog_timeo)) {
			hung_queue = i;
			break;
		}
	}

	if (i == netdev->num_tx_queues)
		netdev_info(netdev, "tx_timeout: no netdev hung queue found\n");
	else
		/* now that we have an index, find the tx_ring struct */
		for (i = 0; i < vsi->num_txq; i++)
			if (vsi->tx_rings[i] && vsi->tx_rings[i]->desc)
				if (hung_queue == vsi->tx_rings[i]->q_index) {
					tx_ring = vsi->tx_rings[i];
					break;
				}

	/* Reset recovery level if enough time has elapsed after last timeout.
	 * Also ensure no new reset action happens before next timeout period.
	 */
	if (time_after(jiffies, (pf->tx_timeout_last_recovery + HZ * 20)))
		pf->tx_timeout_recovery_level = 1;
	else if (time_before(jiffies, (pf->tx_timeout_last_recovery +
				       netdev->watchdog_timeo)))
		return;

	if (tx_ring) {
		struct ice_hw *hw = &pf->hw;
		u32 head, val = 0;

		head = (rd32(hw, QTX_COMM_HEAD(vsi->txq_map[hung_queue])) &
			QTX_COMM_HEAD_HEAD_M) >> QTX_COMM_HEAD_HEAD_S;
		/* Read interrupt register */
		if (test_bit(ICE_FLAG_MSIX_ENA, pf->flags))
			val = rd32(hw,
				   GLINT_DYN_CTL(tx_ring->q_vector->reg_idx));

		netdev_info(netdev, "tx_timeout: VSI_num: %d, Q %d, NTC: 0x%x, HW_HEAD: 0x%x, NTU: 0x%x, INT: 0x%x\n",
			    vsi->vsi_num, hung_queue, tx_ring->next_to_clean,
			    head, tx_ring->next_to_use, val);
	}

	pf->tx_timeout_last_recovery = jiffies;
	netdev_info(netdev, "tx_timeout recovery level %d, hung_queue %d\n",
		    pf->tx_timeout_recovery_level, hung_queue);

	switch (pf->tx_timeout_recovery_level) {
	case 1:
		set_bit(__ICE_PFR_REQ, pf->state);
		break;
	case 2:
		set_bit(__ICE_CORER_REQ, pf->state);
		break;
	case 3:
		set_bit(__ICE_GLOBR_REQ, pf->state);
		break;
	default:
		netdev_err(netdev, "tx_timeout recovery unsuccessful, device is in unrecoverable state.\n");
		set_bit(__ICE_DOWN, pf->state);
		set_bit(__ICE_NEEDS_RESTART, vsi->state);
		set_bit(__ICE_SERVICE_DIS, pf->state);
		break;
	}

	ice_service_task_schedule(pf);
	pf->tx_timeout_recovery_level++;
}

/**
 * ice_open - Called when a network interface becomes active
 * @netdev: network interface device structure
 *
 * The open entry point is called when a network interface is made
 * active by the system (IFF_UP). At this point all resources needed
 * for transmit and receive operations are allocated, the interrupt
 * handler is registered with the OS, the netdev watchdog is enabled,
 * and the stack is notified that the interface is ready.
 *
 * Returns 0 on success, negative value on failure
 */
int ice_open(struct net_device *netdev)
{
	struct ice_netdev_priv *np = netdev_priv(netdev);
	struct ice_vsi *vsi = np->vsi;
	int err;

	if (test_bit(__ICE_NEEDS_RESTART, vsi->back->state)) {
		netdev_err(netdev, "driver needs to be unloaded and reloaded\n");
		return -EIO;
	}

	netif_carrier_off(netdev);

	err = ice_force_phys_link_state(vsi, true);
	if (err) {
		netdev_err(netdev,
			   "Failed to set physical link up, error %d\n", err);
		return err;
	}

	err = ice_vsi_open(vsi);
	if (err)
		netdev_err(netdev, "Failed to open VSI 0x%04X on switch 0x%04X\n",
			   vsi->vsi_num, vsi->vsw->sw_id);
	return err;
}

/**
 * ice_stop - Disables a network interface
 * @netdev: network interface device structure
 *
 * The stop entry point is called when an interface is de-activated by the OS,
 * and the netdevice enters the DOWN state. The hardware is still under the
 * driver's control, but the netdev interface is disabled.
 *
 * Returns success only - not allowed to fail
 */
int ice_stop(struct net_device *netdev)
{
	struct ice_netdev_priv *np = netdev_priv(netdev);
	struct ice_vsi *vsi = np->vsi;

	ice_vsi_close(vsi);

	return 0;
}

/**
 * ice_features_check - Validate encapsulated packet conforms to limits
 * @skb: skb buffer
 * @netdev: This port's netdev
 * @features: Offload features that the stack believes apply
 */
static netdev_features_t
ice_features_check(struct sk_buff *skb,
		   struct net_device __always_unused *netdev,
		   netdev_features_t features)
{
	size_t len;

	/* No point in doing any of this if neither checksum nor GSO are
	 * being requested for this frame. We can rule out both by just
	 * checking for CHECKSUM_PARTIAL
	 */
	if (skb->ip_summed != CHECKSUM_PARTIAL)
		return features;

	/* We cannot support GSO if the MSS is going to be less than
	 * 64 bytes. If it is then we need to drop support for GSO.
	 */
	if (skb_is_gso(skb) && (skb_shinfo(skb)->gso_size < 64))
		features &= ~NETIF_F_GSO_MASK;

	len = skb_network_header(skb) - skb->data;
	if (len & ~(ICE_TXD_MACLEN_MAX))
		goto out_rm_features;

	len = skb_transport_header(skb) - skb_network_header(skb);
	if (len & ~(ICE_TXD_IPLEN_MAX))
		goto out_rm_features;

	if (skb->encapsulation) {
		len = skb_inner_network_header(skb) - skb_transport_header(skb);
		if (len & ~(ICE_TXD_L4LEN_MAX))
			goto out_rm_features;

		len = skb_inner_transport_header(skb) -
		      skb_inner_network_header(skb);
		if (len & ~(ICE_TXD_IPLEN_MAX))
			goto out_rm_features;
	}

	return features;
out_rm_features:
	return features & ~(NETIF_F_CSUM_MASK | NETIF_F_GSO_MASK);
}

static const struct net_device_ops ice_netdev_ops = {
	.ndo_open = ice_open,
	.ndo_stop = ice_stop,
	.ndo_start_xmit = ice_start_xmit,
	.ndo_features_check = ice_features_check,
	.ndo_set_rx_mode = ice_set_rx_mode,
	.ndo_set_mac_address = ice_set_mac_address,
	.ndo_validate_addr = eth_validate_addr,
	.ndo_change_mtu = ice_change_mtu,
	.ndo_get_stats64 = ice_get_stats64,
	.ndo_set_vf_spoofchk = ice_set_vf_spoofchk,
	.ndo_set_vf_mac = ice_set_vf_mac,
	.ndo_get_vf_config = ice_get_vf_cfg,
	.ndo_set_vf_trust = ice_set_vf_trust,
	.ndo_set_vf_vlan = ice_set_vf_port_vlan,
	.ndo_set_vf_link_state = ice_set_vf_link_state,
	.ndo_vlan_rx_add_vid = ice_vlan_rx_add_vid,
	.ndo_vlan_rx_kill_vid = ice_vlan_rx_kill_vid,
	.ndo_set_features = ice_set_features,
	.ndo_bridge_getlink = ice_bridge_getlink,
	.ndo_bridge_setlink = ice_bridge_setlink,
	.ndo_fdb_add = ice_fdb_add,
	.ndo_fdb_del = ice_fdb_del,
	.ndo_tx_timeout = ice_tx_timeout,
};<|MERGE_RESOLUTION|>--- conflicted
+++ resolved
@@ -109,8 +109,6 @@
 }
 
 /**
-<<<<<<< HEAD
-=======
  * ice_init_mac_fltr - Set initial MAC filters
  * @pf: board private structure
  *
@@ -172,7 +170,6 @@
 }
 
 /**
->>>>>>> 6fb08f1a
  * ice_add_mac_to_sync_list - creates list of MAC addresses to be synced
  * @netdev: the net device on which the sync is happening
  * @addr: MAC address to sync
@@ -696,9 +693,6 @@
 	case ICE_FC_NONE:
 		fc = "None";
 		break;
-	case ICE_FC_NONE:
-		fc = "None";
-		break;
 	default:
 		fc = "Unknown";
 		break;
@@ -886,11 +880,7 @@
 
 /**
  * ice_handle_link_event - handle link event via ARQ
-<<<<<<< HEAD
- * @pf: pf that the link event is associated with
-=======
  * @pf: PF that the link event is associated with
->>>>>>> 6fb08f1a
  * @event: event structure containing link status info
  */
 static int
@@ -1281,20 +1271,12 @@
 	for (i = 0; i < pf->num_alloc_vfs; i++) {
 		struct ice_vf *vf = &pf->vf[i];
 
-<<<<<<< HEAD
-		mdd_detected = false;
-=======
 		bool vf_mdd_detected = false;
->>>>>>> 6fb08f1a
 
 		reg = rd32(hw, VP_MDET_TX_PQM(i));
 		if (reg & VP_MDET_TX_PQM_VALID_M) {
 			wr32(hw, VP_MDET_TX_PQM(i), 0xFFFF);
-<<<<<<< HEAD
-			mdd_detected = true;
-=======
 			vf_mdd_detected = true;
->>>>>>> 6fb08f1a
 			dev_info(&pf->pdev->dev, "TX driver issue detected on VF %d\n",
 				 i);
 		}
@@ -1302,11 +1284,7 @@
 		reg = rd32(hw, VP_MDET_TX_TCLAN(i));
 		if (reg & VP_MDET_TX_TCLAN_VALID_M) {
 			wr32(hw, VP_MDET_TX_TCLAN(i), 0xFFFF);
-<<<<<<< HEAD
-			mdd_detected = true;
-=======
 			vf_mdd_detected = true;
->>>>>>> 6fb08f1a
 			dev_info(&pf->pdev->dev, "TX driver issue detected on VF %d\n",
 				 i);
 		}
@@ -1314,11 +1292,7 @@
 		reg = rd32(hw, VP_MDET_TX_TDPU(i));
 		if (reg & VP_MDET_TX_TDPU_VALID_M) {
 			wr32(hw, VP_MDET_TX_TDPU(i), 0xFFFF);
-<<<<<<< HEAD
-			mdd_detected = true;
-=======
 			vf_mdd_detected = true;
->>>>>>> 6fb08f1a
 			dev_info(&pf->pdev->dev, "TX driver issue detected on VF %d\n",
 				 i);
 		}
@@ -1326,25 +1300,11 @@
 		reg = rd32(hw, VP_MDET_RX(i));
 		if (reg & VP_MDET_RX_VALID_M) {
 			wr32(hw, VP_MDET_RX(i), 0xFFFF);
-<<<<<<< HEAD
-			mdd_detected = true;
-=======
 			vf_mdd_detected = true;
->>>>>>> 6fb08f1a
 			dev_info(&pf->pdev->dev, "RX driver issue detected on VF %d\n",
 				 i);
 		}
 
-<<<<<<< HEAD
-		if (mdd_detected) {
-			vf->num_mdd_events++;
-			dev_info(&pf->pdev->dev,
-				 "Use PF Control I/F to re-enable the VF\n");
-			set_bit(ICE_VF_STATE_DIS, vf->vf_states);
-		}
-	}
-
-=======
 		if (vf_mdd_detected) {
 			vf->num_mdd_events++;
 			if (vf->num_mdd_events > 1)
@@ -1352,7 +1312,6 @@
 					 i, vf->num_mdd_events);
 		}
 	}
->>>>>>> 6fb08f1a
 }
 
 /**
@@ -1801,24 +1760,6 @@
 }
 
 /**
-<<<<<<< HEAD
- * ice_napi_del - Remove NAPI handler for the VSI
- * @vsi: VSI for which NAPI handler is to be removed
- */
-void ice_napi_del(struct ice_vsi *vsi)
-{
-	int v_idx;
-
-	if (!vsi->netdev)
-		return;
-
-	ice_for_each_q_vector(vsi, v_idx)
-		netif_napi_del(&vsi->q_vectors[v_idx]->napi);
-}
-
-/**
-=======
->>>>>>> 6fb08f1a
  * ice_napi_add - register NAPI handler for the VSI
  * @vsi: VSI for which NAPI handler is to be registered
  *
@@ -1953,8 +1894,6 @@
 }
 
 /**
-<<<<<<< HEAD
-=======
  * ice_lb_vsi_setup - Set up a loopback VSI
  * @pf: board private structure
  * @pi: pointer to the port_info instance
@@ -1969,7 +1908,6 @@
 }
 
 /**
->>>>>>> 6fb08f1a
  * ice_vlan_rx_add_vid - Add a VLAN ID filter to HW offload
  * @netdev: network interface to be adjusted
  * @proto: unused protocol
@@ -2363,11 +2301,7 @@
 	if (!pf)
 		return -ENOMEM;
 
-<<<<<<< HEAD
-	/* set up for high or low dma */
-=======
 	/* set up for high or low DMA */
->>>>>>> 6fb08f1a
 	err = dma_set_mask_and_coherent(dev, DMA_BIT_MASK(64));
 	if (err)
 		err = dma_set_mask_and_coherent(dev, DMA_BIT_MASK(32));
@@ -2417,11 +2351,7 @@
 
 	ice_init_pf(pf);
 
-<<<<<<< HEAD
-	err = ice_init_pf_dcb(pf);
-=======
 	err = ice_init_pf_dcb(pf, false);
->>>>>>> 6fb08f1a
 	if (err) {
 		clear_bit(ICE_FLAG_DCB_CAPABLE, pf->flags);
 		clear_bit(ICE_FLAG_DCB_ENA, pf->flags);
@@ -2487,11 +2417,7 @@
 
 	err = ice_setup_pf_sw(pf);
 	if (err) {
-<<<<<<< HEAD
-		dev_err(dev, "probe failed due to setup pf switch:%d\n", err);
-=======
 		dev_err(dev, "probe failed due to setup PF switch:%d\n", err);
->>>>>>> 6fb08f1a
 		goto err_alloc_sw_unroll;
 	}
 
@@ -3063,11 +2989,7 @@
 	if (!vsi->netdev)
 		return;
 
-<<<<<<< HEAD
-	ice_for_each_q_vector(vsi, q_idx)  {
-=======
 	ice_for_each_q_vector(vsi, q_idx) {
->>>>>>> 6fb08f1a
 		struct ice_q_vector *q_vector = vsi->q_vectors[q_idx];
 
 		if (q_vector->rx.ring || q_vector->tx.ring)
@@ -3901,15 +3823,6 @@
 		goto err_sched_init_port;
 
 	ice_dcb_rebuild(pf);
-<<<<<<< HEAD
-
-	/* reset search_hint of irq_trackers to 0 since interrupts are
-	 * reclaimed and could be allocated from beginning during VSI rebuild
-	 */
-	pf->sw_irq_tracker->search_hint = 0;
-	pf->hw_irq_tracker->search_hint = 0;
-=======
->>>>>>> 6fb08f1a
 
 	err = ice_vsi_rebuild_all(pf);
 	if (err) {
