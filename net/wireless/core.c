// SPDX-License-Identifier: GPL-2.0-only
/*
 * This is the linux wireless configuration interface.
 *
 * Copyright 2006-2010		Johannes Berg <johannes@sipsolutions.net>
 * Copyright 2013-2014  Intel Mobile Communications GmbH
 * Copyright 2015-2017	Intel Deutschland GmbH
<<<<<<< HEAD
 * Copyright (C) 2018-2020 Intel Corporation
=======
 * Copyright (C) 2018-2021 Intel Corporation
>>>>>>> 35c6471f
 */

#define pr_fmt(fmt) KBUILD_MODNAME ": " fmt

#include <linux/if.h>
#include <linux/module.h>
#include <linux/err.h>
#include <linux/list.h>
#include <linux/slab.h>
#include <linux/nl80211.h>
#include <linux/debugfs.h>
#include <linux/notifier.h>
#include <linux/device.h>
#include <linux/etherdevice.h>
#include <linux/rtnetlink.h>
#include <linux/sched.h>
#include <net/genetlink.h>
#include <net/cfg80211.h>
#include "nl80211.h"
#include "core.h"
#include "sysfs.h"
#include "debugfs.h"
#include "wext-compat.h"
#include "rdev-ops.h"

/* name for sysfs, %d is appended */
#define PHY_NAME "phy"

MODULE_AUTHOR("Johannes Berg");
MODULE_LICENSE("GPL");
MODULE_DESCRIPTION("wireless configuration support");
MODULE_ALIAS_GENL_FAMILY(NL80211_GENL_NAME);

/* RCU-protected (and RTNL for writers) */
LIST_HEAD(cfg80211_rdev_list);
int cfg80211_rdev_list_generation;

/* for debugfs */
static struct dentry *ieee80211_debugfs_dir;

/* for the cleanup, scan and event works */
struct workqueue_struct *cfg80211_wq;

static bool cfg80211_disable_40mhz_24ghz;
module_param(cfg80211_disable_40mhz_24ghz, bool, 0644);
MODULE_PARM_DESC(cfg80211_disable_40mhz_24ghz,
		 "Disable 40MHz support in the 2.4GHz band");

struct cfg80211_registered_device *cfg80211_rdev_by_wiphy_idx(int wiphy_idx)
{
	struct cfg80211_registered_device *result = NULL, *rdev;

	ASSERT_RTNL();

	list_for_each_entry(rdev, &cfg80211_rdev_list, list) {
		if (rdev->wiphy_idx == wiphy_idx) {
			result = rdev;
			break;
		}
	}

	return result;
}

int get_wiphy_idx(struct wiphy *wiphy)
{
	struct cfg80211_registered_device *rdev = wiphy_to_rdev(wiphy);

	return rdev->wiphy_idx;
}

struct wiphy *wiphy_idx_to_wiphy(int wiphy_idx)
{
	struct cfg80211_registered_device *rdev;

	ASSERT_RTNL();

	rdev = cfg80211_rdev_by_wiphy_idx(wiphy_idx);
	if (!rdev)
		return NULL;
	return &rdev->wiphy;
}

static int cfg80211_dev_check_name(struct cfg80211_registered_device *rdev,
				   const char *newname)
{
	struct cfg80211_registered_device *rdev2;
	int wiphy_idx, taken = -1, digits;

	ASSERT_RTNL();

	if (strlen(newname) > NL80211_WIPHY_NAME_MAXLEN)
		return -EINVAL;

	/* prohibit calling the thing phy%d when %d is not its number */
	sscanf(newname, PHY_NAME "%d%n", &wiphy_idx, &taken);
	if (taken == strlen(newname) && wiphy_idx != rdev->wiphy_idx) {
		/* count number of places needed to print wiphy_idx */
		digits = 1;
		while (wiphy_idx /= 10)
			digits++;
		/*
		 * deny the name if it is phy<idx> where <idx> is printed
		 * without leading zeroes. taken == strlen(newname) here
		 */
		if (taken == strlen(PHY_NAME) + digits)
			return -EINVAL;
	}

	/* Ensure another device does not already have this name. */
	list_for_each_entry(rdev2, &cfg80211_rdev_list, list)
		if (strcmp(newname, wiphy_name(&rdev2->wiphy)) == 0)
			return -EINVAL;

	return 0;
}

int cfg80211_dev_rename(struct cfg80211_registered_device *rdev,
			char *newname)
{
	int result;

	ASSERT_RTNL();

	/* Ignore nop renames */
	if (strcmp(newname, wiphy_name(&rdev->wiphy)) == 0)
		return 0;

	result = cfg80211_dev_check_name(rdev, newname);
	if (result < 0)
		return result;

	result = device_rename(&rdev->wiphy.dev, newname);
	if (result)
		return result;

	if (!IS_ERR_OR_NULL(rdev->wiphy.debugfsdir))
		debugfs_rename(rdev->wiphy.debugfsdir->d_parent,
			       rdev->wiphy.debugfsdir,
			       rdev->wiphy.debugfsdir->d_parent, newname);

	nl80211_notify_wiphy(rdev, NL80211_CMD_NEW_WIPHY);

	return 0;
}

int cfg80211_switch_netns(struct cfg80211_registered_device *rdev,
			  struct net *net)
{
	struct wireless_dev *wdev;
	int err = 0;

	if (!(rdev->wiphy.flags & WIPHY_FLAG_NETNS_OK))
		return -EOPNOTSUPP;

	list_for_each_entry(wdev, &rdev->wiphy.wdev_list, list) {
		if (!wdev->netdev)
			continue;
		wdev->netdev->features &= ~NETIF_F_NETNS_LOCAL;
		err = dev_change_net_namespace(wdev->netdev, net, "wlan%d");
		if (err)
			break;
		wdev->netdev->features |= NETIF_F_NETNS_LOCAL;
	}

	if (err) {
		/* failed -- clean up to old netns */
		net = wiphy_net(&rdev->wiphy);

		list_for_each_entry_continue_reverse(wdev,
						     &rdev->wiphy.wdev_list,
						     list) {
			if (!wdev->netdev)
				continue;
			wdev->netdev->features &= ~NETIF_F_NETNS_LOCAL;
			err = dev_change_net_namespace(wdev->netdev, net,
							"wlan%d");
			WARN_ON(err);
			wdev->netdev->features |= NETIF_F_NETNS_LOCAL;
		}

		return err;
	}

	list_for_each_entry(wdev, &rdev->wiphy.wdev_list, list) {
		if (!wdev->netdev)
			continue;
		nl80211_notify_iface(rdev, wdev, NL80211_CMD_DEL_INTERFACE);
	}
	nl80211_notify_wiphy(rdev, NL80211_CMD_DEL_WIPHY);

	wiphy_net_set(&rdev->wiphy, net);

	err = device_rename(&rdev->wiphy.dev, dev_name(&rdev->wiphy.dev));
	WARN_ON(err);

	nl80211_notify_wiphy(rdev, NL80211_CMD_NEW_WIPHY);
	list_for_each_entry(wdev, &rdev->wiphy.wdev_list, list) {
		if (!wdev->netdev)
			continue;
		nl80211_notify_iface(rdev, wdev, NL80211_CMD_NEW_INTERFACE);
	}

	return 0;
}

static void cfg80211_rfkill_poll(struct rfkill *rfkill, void *data)
{
	struct cfg80211_registered_device *rdev = data;

	rdev_rfkill_poll(rdev);
}

void cfg80211_stop_p2p_device(struct cfg80211_registered_device *rdev,
			      struct wireless_dev *wdev)
{
	ASSERT_RTNL();

	if (WARN_ON(wdev->iftype != NL80211_IFTYPE_P2P_DEVICE))
		return;

	if (!wdev_running(wdev))
		return;

	rdev_stop_p2p_device(rdev, wdev);
	wdev->is_running = false;

	rdev->opencount--;

	if (rdev->scan_req && rdev->scan_req->wdev == wdev) {
		if (WARN_ON(!rdev->scan_req->notified))
			rdev->scan_req->info.aborted = true;
		___cfg80211_scan_done(rdev, false);
	}
}

void cfg80211_stop_nan(struct cfg80211_registered_device *rdev,
		       struct wireless_dev *wdev)
{
	ASSERT_RTNL();

	if (WARN_ON(wdev->iftype != NL80211_IFTYPE_NAN))
		return;

	if (!wdev_running(wdev))
		return;

	rdev_stop_nan(rdev, wdev);
	wdev->is_running = false;

	rdev->opencount--;
}

void cfg80211_shutdown_all_interfaces(struct wiphy *wiphy)
{
	struct cfg80211_registered_device *rdev = wiphy_to_rdev(wiphy);
	struct wireless_dev *wdev;

	ASSERT_RTNL();

	list_for_each_entry(wdev, &rdev->wiphy.wdev_list, list) {
		if (wdev->netdev) {
			dev_close(wdev->netdev);
			continue;
		}
		/* otherwise, check iftype */
		switch (wdev->iftype) {
		case NL80211_IFTYPE_P2P_DEVICE:
			cfg80211_stop_p2p_device(rdev, wdev);
			break;
		case NL80211_IFTYPE_NAN:
			cfg80211_stop_nan(rdev, wdev);
			break;
		default:
			break;
		}
	}
}
EXPORT_SYMBOL_GPL(cfg80211_shutdown_all_interfaces);

static int cfg80211_rfkill_set_block(void *data, bool blocked)
{
	struct cfg80211_registered_device *rdev = data;

	if (!blocked)
		return 0;

	rtnl_lock();
	cfg80211_shutdown_all_interfaces(&rdev->wiphy);
	rtnl_unlock();

	return 0;
}

static void cfg80211_rfkill_block_work(struct work_struct *work)
{
	struct cfg80211_registered_device *rdev;

	rdev = container_of(work, struct cfg80211_registered_device,
			    rfkill_block);
	cfg80211_rfkill_set_block(rdev, true);
}

static void cfg80211_event_work(struct work_struct *work)
{
	struct cfg80211_registered_device *rdev;

	rdev = container_of(work, struct cfg80211_registered_device,
			    event_work);

	rtnl_lock();
	cfg80211_process_rdev_events(rdev);
	rtnl_unlock();
}

void cfg80211_destroy_ifaces(struct cfg80211_registered_device *rdev)
{
	struct wireless_dev *wdev, *tmp;

	ASSERT_RTNL();

	list_for_each_entry_safe(wdev, tmp, &rdev->wiphy.wdev_list, list) {
		if (wdev->nl_owner_dead)
			rdev_del_virtual_intf(rdev, wdev);
	}
}

static void cfg80211_destroy_iface_wk(struct work_struct *work)
{
	struct cfg80211_registered_device *rdev;

	rdev = container_of(work, struct cfg80211_registered_device,
			    destroy_work);

	rtnl_lock();
	cfg80211_destroy_ifaces(rdev);
	rtnl_unlock();
}

static void cfg80211_sched_scan_stop_wk(struct work_struct *work)
{
	struct cfg80211_registered_device *rdev;
	struct cfg80211_sched_scan_request *req, *tmp;

	rdev = container_of(work, struct cfg80211_registered_device,
			   sched_scan_stop_wk);

	rtnl_lock();
	list_for_each_entry_safe(req, tmp, &rdev->sched_scan_req_list, list) {
		if (req->nl_owner_dead)
			cfg80211_stop_sched_scan_req(rdev, req, false);
	}
	rtnl_unlock();
}

static void cfg80211_propagate_radar_detect_wk(struct work_struct *work)
{
	struct cfg80211_registered_device *rdev;

	rdev = container_of(work, struct cfg80211_registered_device,
			    propagate_radar_detect_wk);

	rtnl_lock();

	regulatory_propagate_dfs_state(&rdev->wiphy, &rdev->radar_chandef,
				       NL80211_DFS_UNAVAILABLE,
				       NL80211_RADAR_DETECTED);

	rtnl_unlock();
}

static void cfg80211_propagate_cac_done_wk(struct work_struct *work)
{
	struct cfg80211_registered_device *rdev;

	rdev = container_of(work, struct cfg80211_registered_device,
			    propagate_cac_done_wk);

	rtnl_lock();

	regulatory_propagate_dfs_state(&rdev->wiphy, &rdev->cac_done_chandef,
				       NL80211_DFS_AVAILABLE,
				       NL80211_RADAR_CAC_FINISHED);

	rtnl_unlock();
}

/* exported functions */

struct wiphy *wiphy_new_nm(const struct cfg80211_ops *ops, int sizeof_priv,
			   const char *requested_name)
{
	static atomic_t wiphy_counter = ATOMIC_INIT(0);

	struct cfg80211_registered_device *rdev;
	int alloc_size;

	WARN_ON(ops->add_key && (!ops->del_key || !ops->set_default_key));
	WARN_ON(ops->auth && (!ops->assoc || !ops->deauth || !ops->disassoc));
	WARN_ON(ops->connect && !ops->disconnect);
	WARN_ON(ops->join_ibss && !ops->leave_ibss);
	WARN_ON(ops->add_virtual_intf && !ops->del_virtual_intf);
	WARN_ON(ops->add_station && !ops->del_station);
	WARN_ON(ops->add_mpath && !ops->del_mpath);
	WARN_ON(ops->join_mesh && !ops->leave_mesh);
	WARN_ON(ops->start_p2p_device && !ops->stop_p2p_device);
	WARN_ON(ops->start_ap && !ops->stop_ap);
	WARN_ON(ops->join_ocb && !ops->leave_ocb);
	WARN_ON(ops->suspend && !ops->resume);
	WARN_ON(ops->sched_scan_start && !ops->sched_scan_stop);
	WARN_ON(ops->remain_on_channel && !ops->cancel_remain_on_channel);
	WARN_ON(ops->tdls_channel_switch && !ops->tdls_cancel_channel_switch);
	WARN_ON(ops->add_tx_ts && !ops->del_tx_ts);

	alloc_size = sizeof(*rdev) + sizeof_priv;

	rdev = kzalloc(alloc_size, GFP_KERNEL);
	if (!rdev)
		return NULL;

	rdev->ops = ops;

	rdev->wiphy_idx = atomic_inc_return(&wiphy_counter);

	if (unlikely(rdev->wiphy_idx < 0)) {
		/* ugh, wrapped! */
		atomic_dec(&wiphy_counter);
		kfree(rdev);
		return NULL;
	}

	/* atomic_inc_return makes it start at 1, make it start at 0 */
	rdev->wiphy_idx--;

	/* give it a proper name */
	if (requested_name && requested_name[0]) {
		int rv;

		rtnl_lock();
		rv = cfg80211_dev_check_name(rdev, requested_name);

		if (rv < 0) {
			rtnl_unlock();
			goto use_default_name;
		}

		rv = dev_set_name(&rdev->wiphy.dev, "%s", requested_name);
		rtnl_unlock();
		if (rv)
			goto use_default_name;
	} else {
		int rv;

use_default_name:
		/* NOTE:  This is *probably* safe w/out holding rtnl because of
		 * the restrictions on phy names.  Probably this call could
		 * fail if some other part of the kernel (re)named a device
		 * phyX.  But, might should add some locking and check return
		 * value, and use a different name if this one exists?
		 */
		rv = dev_set_name(&rdev->wiphy.dev, PHY_NAME "%d", rdev->wiphy_idx);
		if (rv < 0) {
			kfree(rdev);
			return NULL;
		}
	}

	INIT_LIST_HEAD(&rdev->wiphy.wdev_list);
	INIT_LIST_HEAD(&rdev->beacon_registrations);
	spin_lock_init(&rdev->beacon_registrations_lock);
	spin_lock_init(&rdev->bss_lock);
	INIT_LIST_HEAD(&rdev->bss_list);
	INIT_LIST_HEAD(&rdev->sched_scan_req_list);
	INIT_WORK(&rdev->scan_done_wk, __cfg80211_scan_done);
	INIT_LIST_HEAD(&rdev->mlme_unreg);
	spin_lock_init(&rdev->mlme_unreg_lock);
	INIT_WORK(&rdev->mlme_unreg_wk, cfg80211_mlme_unreg_wk);
	INIT_DELAYED_WORK(&rdev->dfs_update_channels_wk,
			  cfg80211_dfs_channels_update_work);
#ifdef CONFIG_CFG80211_WEXT
	rdev->wiphy.wext = &cfg80211_wext_handler;
#endif

	device_initialize(&rdev->wiphy.dev);
	rdev->wiphy.dev.class = &ieee80211_class;
	rdev->wiphy.dev.platform_data = rdev;
	device_enable_async_suspend(&rdev->wiphy.dev);

	INIT_WORK(&rdev->destroy_work, cfg80211_destroy_iface_wk);
	INIT_WORK(&rdev->sched_scan_stop_wk, cfg80211_sched_scan_stop_wk);
	INIT_WORK(&rdev->sched_scan_res_wk, cfg80211_sched_scan_results_wk);
	INIT_WORK(&rdev->propagate_radar_detect_wk,
		  cfg80211_propagate_radar_detect_wk);
	INIT_WORK(&rdev->propagate_cac_done_wk, cfg80211_propagate_cac_done_wk);

#ifdef CONFIG_CFG80211_DEFAULT_PS
	rdev->wiphy.flags |= WIPHY_FLAG_PS_ON_BY_DEFAULT;
#endif

	wiphy_net_set(&rdev->wiphy, &init_net);

	rdev->rfkill_ops.set_block = cfg80211_rfkill_set_block;
	rdev->rfkill = rfkill_alloc(dev_name(&rdev->wiphy.dev),
				   &rdev->wiphy.dev, RFKILL_TYPE_WLAN,
				   &rdev->rfkill_ops, rdev);

	if (!rdev->rfkill) {
		wiphy_free(&rdev->wiphy);
		return NULL;
	}

	INIT_WORK(&rdev->rfkill_block, cfg80211_rfkill_block_work);
	INIT_WORK(&rdev->conn_work, cfg80211_conn_work);
	INIT_WORK(&rdev->event_work, cfg80211_event_work);

	init_waitqueue_head(&rdev->dev_wait);

	/*
	 * Initialize wiphy parameters to IEEE 802.11 MIB default values.
	 * Fragmentation and RTS threshold are disabled by default with the
	 * special -1 value.
	 */
	rdev->wiphy.retry_short = 7;
	rdev->wiphy.retry_long = 4;
	rdev->wiphy.frag_threshold = (u32) -1;
	rdev->wiphy.rts_threshold = (u32) -1;
	rdev->wiphy.coverage_class = 0;

	rdev->wiphy.max_num_csa_counters = 1;

	rdev->wiphy.max_sched_scan_plans = 1;
	rdev->wiphy.max_sched_scan_plan_interval = U32_MAX;

	return &rdev->wiphy;
}
EXPORT_SYMBOL(wiphy_new_nm);

static int wiphy_verify_combinations(struct wiphy *wiphy)
{
	const struct ieee80211_iface_combination *c;
	int i, j;

	for (i = 0; i < wiphy->n_iface_combinations; i++) {
		u32 cnt = 0;
		u16 all_iftypes = 0;

		c = &wiphy->iface_combinations[i];

		/*
		 * Combinations with just one interface aren't real,
		 * however we make an exception for DFS.
		 */
		if (WARN_ON((c->max_interfaces < 2) && !c->radar_detect_widths))
			return -EINVAL;

		/* Need at least one channel */
		if (WARN_ON(!c->num_different_channels))
			return -EINVAL;

		/*
		 * Put a sane limit on maximum number of different
		 * channels to simplify channel accounting code.
		 */
		if (WARN_ON(c->num_different_channels >
				CFG80211_MAX_NUM_DIFFERENT_CHANNELS))
			return -EINVAL;

		/* DFS only works on one channel. */
		if (WARN_ON(c->radar_detect_widths &&
			    (c->num_different_channels > 1)))
			return -EINVAL;

		if (WARN_ON(!c->n_limits))
			return -EINVAL;

		for (j = 0; j < c->n_limits; j++) {
			u16 types = c->limits[j].types;

			/* interface types shouldn't overlap */
			if (WARN_ON(types & all_iftypes))
				return -EINVAL;
			all_iftypes |= types;

			if (WARN_ON(!c->limits[j].max))
				return -EINVAL;

			/* Shouldn't list software iftypes in combinations! */
			if (WARN_ON(wiphy->software_iftypes & types))
				return -EINVAL;

			/* Only a single P2P_DEVICE can be allowed */
			if (WARN_ON(types & BIT(NL80211_IFTYPE_P2P_DEVICE) &&
				    c->limits[j].max > 1))
				return -EINVAL;

			/* Only a single NAN can be allowed */
			if (WARN_ON(types & BIT(NL80211_IFTYPE_NAN) &&
				    c->limits[j].max > 1))
				return -EINVAL;

			/*
			 * This isn't well-defined right now. If you have an
			 * IBSS interface, then its beacon interval may change
			 * by joining other networks, and nothing prevents it
			 * from doing that.
			 * So technically we probably shouldn't even allow AP
			 * and IBSS in the same interface, but it seems that
			 * some drivers support that, possibly only with fixed
			 * beacon intervals for IBSS.
			 */
			if (WARN_ON(types & BIT(NL80211_IFTYPE_ADHOC) &&
				    c->beacon_int_min_gcd)) {
				return -EINVAL;
			}

			cnt += c->limits[j].max;
			/*
			 * Don't advertise an unsupported type
			 * in a combination.
			 */
			if (WARN_ON((wiphy->interface_modes & types) != types))
				return -EINVAL;
		}

#ifndef CONFIG_WIRELESS_WDS
		if (WARN_ON(all_iftypes & BIT(NL80211_IFTYPE_WDS)))
			return -EINVAL;
#endif

		/* You can't even choose that many! */
		if (WARN_ON(cnt < c->max_interfaces))
			return -EINVAL;
	}

	return 0;
}

int wiphy_register(struct wiphy *wiphy)
{
	struct cfg80211_registered_device *rdev = wiphy_to_rdev(wiphy);
	int res;
	enum nl80211_band band;
	struct ieee80211_supported_band *sband;
	bool have_band = false;
	int i;
	u16 ifmodes = wiphy->interface_modes;

#ifdef CONFIG_PM
	if (WARN_ON(wiphy->wowlan &&
		    (wiphy->wowlan->flags & WIPHY_WOWLAN_GTK_REKEY_FAILURE) &&
		    !(wiphy->wowlan->flags & WIPHY_WOWLAN_SUPPORTS_GTK_REKEY)))
		return -EINVAL;
	if (WARN_ON(wiphy->wowlan &&
		    !wiphy->wowlan->flags && !wiphy->wowlan->n_patterns &&
		    !wiphy->wowlan->tcp))
		return -EINVAL;
#endif
	if (WARN_ON((wiphy->features & NL80211_FEATURE_TDLS_CHANNEL_SWITCH) &&
		    (!rdev->ops->tdls_channel_switch ||
		     !rdev->ops->tdls_cancel_channel_switch)))
		return -EINVAL;

	if (WARN_ON((wiphy->interface_modes & BIT(NL80211_IFTYPE_NAN)) &&
		    (!rdev->ops->start_nan || !rdev->ops->stop_nan ||
		     !rdev->ops->add_nan_func || !rdev->ops->del_nan_func ||
		     !(wiphy->nan_supported_bands & BIT(NL80211_BAND_2GHZ)))))
		return -EINVAL;

#ifndef CONFIG_WIRELESS_WDS
	if (WARN_ON(wiphy->interface_modes & BIT(NL80211_IFTYPE_WDS)))
		return -EINVAL;
#endif

	if (WARN_ON(wiphy->pmsr_capa && !wiphy->pmsr_capa->ftm.supported))
		return -EINVAL;

	if (wiphy->pmsr_capa && wiphy->pmsr_capa->ftm.supported) {
		if (WARN_ON(!wiphy->pmsr_capa->ftm.asap &&
			    !wiphy->pmsr_capa->ftm.non_asap))
			return -EINVAL;
		if (WARN_ON(!wiphy->pmsr_capa->ftm.preambles ||
			    !wiphy->pmsr_capa->ftm.bandwidths))
			return -EINVAL;
		if (WARN_ON(wiphy->pmsr_capa->ftm.preambles &
				~(BIT(NL80211_PREAMBLE_LEGACY) |
				  BIT(NL80211_PREAMBLE_HT) |
				  BIT(NL80211_PREAMBLE_VHT) |
				  BIT(NL80211_PREAMBLE_DMG))))
			return -EINVAL;
		if (WARN_ON(wiphy->pmsr_capa->ftm.bandwidths &
				~(BIT(NL80211_CHAN_WIDTH_20_NOHT) |
				  BIT(NL80211_CHAN_WIDTH_20) |
				  BIT(NL80211_CHAN_WIDTH_40) |
				  BIT(NL80211_CHAN_WIDTH_80) |
				  BIT(NL80211_CHAN_WIDTH_80P80) |
				  BIT(NL80211_CHAN_WIDTH_160) |
				  BIT(NL80211_CHAN_WIDTH_5) |
				  BIT(NL80211_CHAN_WIDTH_10))))
			return -EINVAL;
	}

	/*
	 * if a wiphy has unsupported modes for regulatory channel enforcement,
	 * opt-out of enforcement checking
	 */
	if (wiphy->interface_modes & ~(BIT(NL80211_IFTYPE_STATION) |
				       BIT(NL80211_IFTYPE_P2P_CLIENT) |
				       BIT(NL80211_IFTYPE_AP) |
				       BIT(NL80211_IFTYPE_P2P_GO) |
				       BIT(NL80211_IFTYPE_ADHOC) |
				       BIT(NL80211_IFTYPE_P2P_DEVICE) |
				       BIT(NL80211_IFTYPE_NAN) |
				       BIT(NL80211_IFTYPE_AP_VLAN) |
				       BIT(NL80211_IFTYPE_MONITOR)))
		wiphy->regulatory_flags |= REGULATORY_IGNORE_STALE_KICKOFF;

	if (WARN_ON((wiphy->regulatory_flags & REGULATORY_WIPHY_SELF_MANAGED) &&
		    (wiphy->regulatory_flags &
					(REGULATORY_CUSTOM_REG |
					 REGULATORY_STRICT_REG |
					 REGULATORY_COUNTRY_IE_FOLLOW_POWER |
					 REGULATORY_COUNTRY_IE_IGNORE))))
		return -EINVAL;

	if (WARN_ON(wiphy->coalesce &&
		    (!wiphy->coalesce->n_rules ||
		     !wiphy->coalesce->n_patterns) &&
		    (!wiphy->coalesce->pattern_min_len ||
		     wiphy->coalesce->pattern_min_len >
			wiphy->coalesce->pattern_max_len)))
		return -EINVAL;

	if (WARN_ON(wiphy->ap_sme_capa &&
		    !(wiphy->flags & WIPHY_FLAG_HAVE_AP_SME)))
		return -EINVAL;

	if (WARN_ON(wiphy->addresses && !wiphy->n_addresses))
		return -EINVAL;

	if (WARN_ON(wiphy->addresses &&
		    !is_zero_ether_addr(wiphy->perm_addr) &&
		    memcmp(wiphy->perm_addr, wiphy->addresses[0].addr,
			   ETH_ALEN)))
		return -EINVAL;

	if (WARN_ON(wiphy->max_acl_mac_addrs &&
		    (!(wiphy->flags & WIPHY_FLAG_HAVE_AP_SME) ||
		     !rdev->ops->set_mac_acl)))
		return -EINVAL;

	/* assure only valid behaviours are flagged by driver
	 * hence subtract 2 as bit 0 is invalid.
	 */
	if (WARN_ON(wiphy->bss_select_support &&
		    (wiphy->bss_select_support & ~(BIT(__NL80211_BSS_SELECT_ATTR_AFTER_LAST) - 2))))
		return -EINVAL;

	if (WARN_ON(wiphy_ext_feature_isset(&rdev->wiphy,
					    NL80211_EXT_FEATURE_4WAY_HANDSHAKE_STA_1X) &&
		    (!rdev->ops->set_pmk || !rdev->ops->del_pmk)))
		return -EINVAL;

	if (WARN_ON(!(rdev->wiphy.flags & WIPHY_FLAG_SUPPORTS_FW_ROAM) &&
		    rdev->ops->update_connect_params))
		return -EINVAL;

	if (wiphy->addresses)
		memcpy(wiphy->perm_addr, wiphy->addresses[0].addr, ETH_ALEN);

	/* sanity check ifmodes */
	WARN_ON(!ifmodes);
	ifmodes &= ((1 << NUM_NL80211_IFTYPES) - 1) & ~1;
	if (WARN_ON(ifmodes != wiphy->interface_modes))
		wiphy->interface_modes = ifmodes;

	res = wiphy_verify_combinations(wiphy);
	if (res)
		return res;

	/* sanity check supported bands/channels */
	for (band = 0; band < NUM_NL80211_BANDS; band++) {
		u16 types = 0;
		bool have_he = false;

		sband = wiphy->bands[band];
		if (!sband)
			continue;

		sband->band = band;
		if (WARN_ON(!sband->n_channels))
			return -EINVAL;
		/*
		 * on 60GHz band, there are no legacy rates, so
		 * n_bitrates is 0
		 */
		if (WARN_ON(band != NL80211_BAND_60GHZ &&
			    !sband->n_bitrates))
			return -EINVAL;

		if (WARN_ON(band == NL80211_BAND_6GHZ &&
			    (sband->ht_cap.ht_supported ||
			     sband->vht_cap.vht_supported)))
			return -EINVAL;

		/*
		 * Since cfg80211_disable_40mhz_24ghz is global, we can
		 * modify the sband's ht data even if the driver uses a
		 * global structure for that.
		 */
		if (cfg80211_disable_40mhz_24ghz &&
		    band == NL80211_BAND_2GHZ &&
		    sband->ht_cap.ht_supported) {
			sband->ht_cap.cap &= ~IEEE80211_HT_CAP_SUP_WIDTH_20_40;
			sband->ht_cap.cap &= ~IEEE80211_HT_CAP_SGI_40;
		}

		/*
		 * Since we use a u32 for rate bitmaps in
		 * ieee80211_get_response_rate, we cannot
		 * have more than 32 legacy rates.
		 */
		if (WARN_ON(sband->n_bitrates > 32))
			return -EINVAL;

		for (i = 0; i < sband->n_channels; i++) {
			sband->channels[i].orig_flags =
				sband->channels[i].flags;
			sband->channels[i].orig_mag = INT_MAX;
			sband->channels[i].orig_mpwr =
				sband->channels[i].max_power;
			sband->channels[i].band = band;
		}

		for (i = 0; i < sband->n_iftype_data; i++) {
			const struct ieee80211_sband_iftype_data *iftd;

			iftd = &sband->iftype_data[i];

			if (WARN_ON(!iftd->types_mask))
				return -EINVAL;
			if (WARN_ON(types & iftd->types_mask))
				return -EINVAL;

			/* at least one piece of information must be present */
			if (WARN_ON(!iftd->he_cap.has_he))
				return -EINVAL;

			types |= iftd->types_mask;

			if (i == 0)
				have_he = iftd->he_cap.has_he;
			else
				have_he = have_he &&
					  iftd->he_cap.has_he;
		}

		if (WARN_ON(!have_he && band == NL80211_BAND_6GHZ))
			return -EINVAL;

		have_band = true;
	}

	if (!have_band) {
		WARN_ON(1);
		return -EINVAL;
	}

	for (i = 0; i < rdev->wiphy.n_vendor_commands; i++) {
		/*
		 * Validate we have a policy (can be explicitly set to
		 * VENDOR_CMD_RAW_DATA which is non-NULL) and also that
		 * we have at least one of doit/dumpit.
		 */
		if (WARN_ON(!rdev->wiphy.vendor_commands[i].policy))
			return -EINVAL;
		if (WARN_ON(!rdev->wiphy.vendor_commands[i].doit &&
			    !rdev->wiphy.vendor_commands[i].dumpit))
			return -EINVAL;
	}

#ifdef CONFIG_PM
	if (WARN_ON(rdev->wiphy.wowlan && rdev->wiphy.wowlan->n_patterns &&
		    (!rdev->wiphy.wowlan->pattern_min_len ||
		     rdev->wiphy.wowlan->pattern_min_len >
				rdev->wiphy.wowlan->pattern_max_len)))
		return -EINVAL;
#endif

	/* check and set up bitrates */
	ieee80211_set_bitrate_flags(wiphy);

	rdev->wiphy.features |= NL80211_FEATURE_SCAN_FLUSH;

	rtnl_lock();
	res = device_add(&rdev->wiphy.dev);
	if (res) {
		rtnl_unlock();
		return res;
	}

	list_add_rcu(&rdev->list, &cfg80211_rdev_list);
	cfg80211_rdev_list_generation++;

	/* add to debugfs */
	rdev->wiphy.debugfsdir = debugfs_create_dir(wiphy_name(&rdev->wiphy),
						    ieee80211_debugfs_dir);

	cfg80211_debugfs_rdev_add(rdev);
	nl80211_notify_wiphy(rdev, NL80211_CMD_NEW_WIPHY);

	/* set up regulatory info */
	wiphy_regulatory_register(wiphy);

	if (wiphy->regulatory_flags & REGULATORY_CUSTOM_REG) {
		struct regulatory_request request;

		request.wiphy_idx = get_wiphy_idx(wiphy);
		request.initiator = NL80211_REGDOM_SET_BY_DRIVER;
		request.alpha2[0] = '9';
		request.alpha2[1] = '9';

		nl80211_send_reg_change_event(&request);
	}

	/* Check that nobody globally advertises any capabilities they do not
	 * advertise on all possible interface types.
	 */
	if (wiphy->extended_capabilities_len &&
	    wiphy->num_iftype_ext_capab &&
	    wiphy->iftype_ext_capab) {
		u8 supported_on_all, j;
		const struct wiphy_iftype_ext_capab *capab;

		capab = wiphy->iftype_ext_capab;
		for (j = 0; j < wiphy->extended_capabilities_len; j++) {
			if (capab[0].extended_capabilities_len > j)
				supported_on_all =
					capab[0].extended_capabilities[j];
			else
				supported_on_all = 0x00;
			for (i = 1; i < wiphy->num_iftype_ext_capab; i++) {
				if (j >= capab[i].extended_capabilities_len) {
					supported_on_all = 0x00;
					break;
				}
				supported_on_all &=
					capab[i].extended_capabilities[j];
			}
			if (WARN_ON(wiphy->extended_capabilities[j] &
				    ~supported_on_all))
				break;
		}
	}

	rdev->wiphy.registered = true;
	rtnl_unlock();

	res = rfkill_register(rdev->rfkill);
	if (res) {
		rfkill_destroy(rdev->rfkill);
		rdev->rfkill = NULL;
		wiphy_unregister(&rdev->wiphy);
		return res;
	}

	return 0;
}
EXPORT_SYMBOL(wiphy_register);

void wiphy_rfkill_start_polling(struct wiphy *wiphy)
{
	struct cfg80211_registered_device *rdev = wiphy_to_rdev(wiphy);

	if (!rdev->ops->rfkill_poll)
		return;
	rdev->rfkill_ops.poll = cfg80211_rfkill_poll;
	rfkill_resume_polling(rdev->rfkill);
}
EXPORT_SYMBOL(wiphy_rfkill_start_polling);

void wiphy_rfkill_stop_polling(struct wiphy *wiphy)
{
	struct cfg80211_registered_device *rdev = wiphy_to_rdev(wiphy);

	rfkill_pause_polling(rdev->rfkill);
}
EXPORT_SYMBOL(wiphy_rfkill_stop_polling);

void wiphy_unregister(struct wiphy *wiphy)
{
	struct cfg80211_registered_device *rdev = wiphy_to_rdev(wiphy);

	wait_event(rdev->dev_wait, ({
		int __count;
		rtnl_lock();
		__count = rdev->opencount;
		rtnl_unlock();
		__count == 0; }));

	if (rdev->rfkill)
		rfkill_unregister(rdev->rfkill);

	rtnl_lock();
	nl80211_notify_wiphy(rdev, NL80211_CMD_DEL_WIPHY);
	rdev->wiphy.registered = false;

	WARN_ON(!list_empty(&rdev->wiphy.wdev_list));

	/*
	 * First remove the hardware from everywhere, this makes
	 * it impossible to find from userspace.
	 */
	debugfs_remove_recursive(rdev->wiphy.debugfsdir);
	list_del_rcu(&rdev->list);
	synchronize_rcu();

	/*
	 * If this device got a regulatory hint tell core its
	 * free to listen now to a new shiny device regulatory hint
	 */
	wiphy_regulatory_deregister(wiphy);

	cfg80211_rdev_list_generation++;
	device_del(&rdev->wiphy.dev);

	rtnl_unlock();

	flush_work(&rdev->scan_done_wk);
	cancel_work_sync(&rdev->conn_work);
	flush_work(&rdev->event_work);
	cancel_delayed_work_sync(&rdev->dfs_update_channels_wk);
	flush_work(&rdev->destroy_work);
	flush_work(&rdev->sched_scan_stop_wk);
	flush_work(&rdev->mlme_unreg_wk);
	flush_work(&rdev->propagate_radar_detect_wk);
	flush_work(&rdev->propagate_cac_done_wk);

#ifdef CONFIG_PM
	if (rdev->wiphy.wowlan_config && rdev->ops->set_wakeup)
		rdev_set_wakeup(rdev, false);
#endif
	cfg80211_rdev_free_wowlan(rdev);
	cfg80211_rdev_free_coalesce(rdev);
}
EXPORT_SYMBOL(wiphy_unregister);

void cfg80211_dev_free(struct cfg80211_registered_device *rdev)
{
	struct cfg80211_internal_bss *scan, *tmp;
	struct cfg80211_beacon_registration *reg, *treg;
	rfkill_destroy(rdev->rfkill);
	list_for_each_entry_safe(reg, treg, &rdev->beacon_registrations, list) {
		list_del(&reg->list);
		kfree(reg);
	}
	list_for_each_entry_safe(scan, tmp, &rdev->bss_list, list)
		cfg80211_put_bss(&rdev->wiphy, &scan->pub);
	kfree(rdev);
}

void wiphy_free(struct wiphy *wiphy)
{
	put_device(&wiphy->dev);
}
EXPORT_SYMBOL(wiphy_free);

void wiphy_rfkill_set_hw_state(struct wiphy *wiphy, bool blocked)
{
	struct cfg80211_registered_device *rdev = wiphy_to_rdev(wiphy);

	if (rfkill_set_hw_state(rdev->rfkill, blocked))
		schedule_work(&rdev->rfkill_block);
}
EXPORT_SYMBOL(wiphy_rfkill_set_hw_state);

void cfg80211_cqm_config_free(struct wireless_dev *wdev)
{
	kfree(wdev->cqm_config);
	wdev->cqm_config = NULL;
}

static void __cfg80211_unregister_wdev(struct wireless_dev *wdev, bool sync)
{
	struct cfg80211_registered_device *rdev = wiphy_to_rdev(wdev->wiphy);

	ASSERT_RTNL();

	flush_work(&wdev->pmsr_free_wk);

	nl80211_notify_iface(rdev, wdev, NL80211_CMD_DEL_INTERFACE);

	list_del_rcu(&wdev->list);
	if (sync)
		synchronize_rcu();
	rdev->devlist_generation++;

	cfg80211_mlme_purge_registrations(wdev);

	switch (wdev->iftype) {
	case NL80211_IFTYPE_P2P_DEVICE:
		cfg80211_stop_p2p_device(rdev, wdev);
		break;
	case NL80211_IFTYPE_NAN:
		cfg80211_stop_nan(rdev, wdev);
		break;
	default:
		break;
	}

#ifdef CONFIG_CFG80211_WEXT
	kzfree(wdev->wext.keys);
	wdev->wext.keys = NULL;
#endif
	/* only initialized if we have a netdev */
	if (wdev->netdev)
		flush_work(&wdev->disconnect_wk);

	cfg80211_cqm_config_free(wdev);
}

void cfg80211_unregister_wdev(struct wireless_dev *wdev)
{
	if (WARN_ON(wdev->netdev))
		return;

	__cfg80211_unregister_wdev(wdev, true);
}
EXPORT_SYMBOL(cfg80211_unregister_wdev);

static const struct device_type wiphy_type = {
	.name	= "wlan",
};

void cfg80211_update_iface_num(struct cfg80211_registered_device *rdev,
			       enum nl80211_iftype iftype, int num)
{
	ASSERT_RTNL();

	rdev->num_running_ifaces += num;
	if (iftype == NL80211_IFTYPE_MONITOR)
		rdev->num_running_monitor_ifaces += num;
}

void __cfg80211_leave(struct cfg80211_registered_device *rdev,
		      struct wireless_dev *wdev)
{
	struct net_device *dev = wdev->netdev;
	struct cfg80211_sched_scan_request *pos, *tmp;

	ASSERT_RTNL();
	ASSERT_WDEV_LOCK(wdev);

	cfg80211_pmsr_wdev_down(wdev);

	switch (wdev->iftype) {
	case NL80211_IFTYPE_ADHOC:
		__cfg80211_leave_ibss(rdev, dev, true);
		break;
	case NL80211_IFTYPE_P2P_CLIENT:
	case NL80211_IFTYPE_STATION:
		list_for_each_entry_safe(pos, tmp, &rdev->sched_scan_req_list,
					 list) {
			if (dev == pos->dev)
				cfg80211_stop_sched_scan_req(rdev, pos, false);
		}

#ifdef CONFIG_CFG80211_WEXT
		kfree(wdev->wext.ie);
		wdev->wext.ie = NULL;
		wdev->wext.ie_len = 0;
		wdev->wext.connect.auth_type = NL80211_AUTHTYPE_AUTOMATIC;
#endif
		cfg80211_disconnect(rdev, dev,
				    WLAN_REASON_DEAUTH_LEAVING, true);
		break;
	case NL80211_IFTYPE_MESH_POINT:
		__cfg80211_leave_mesh(rdev, dev);
		break;
	case NL80211_IFTYPE_AP:
	case NL80211_IFTYPE_P2P_GO:
		__cfg80211_stop_ap(rdev, dev, true);
		break;
	case NL80211_IFTYPE_OCB:
		__cfg80211_leave_ocb(rdev, dev);
		break;
	case NL80211_IFTYPE_WDS:
		/* must be handled by mac80211/driver, has no APIs */
		break;
	case NL80211_IFTYPE_P2P_DEVICE:
	case NL80211_IFTYPE_NAN:
		/* cannot happen, has no netdev */
		break;
	case NL80211_IFTYPE_AP_VLAN:
	case NL80211_IFTYPE_MONITOR:
		/* nothing to do */
		break;
	case NL80211_IFTYPE_UNSPECIFIED:
	case NUM_NL80211_IFTYPES:
		/* invalid */
		break;
	}
}

void cfg80211_leave(struct cfg80211_registered_device *rdev,
		    struct wireless_dev *wdev)
{
	wdev_lock(wdev);
	__cfg80211_leave(rdev, wdev);
	wdev_unlock(wdev);
}

void cfg80211_stop_iface(struct wiphy *wiphy, struct wireless_dev *wdev,
			 gfp_t gfp)
{
	struct cfg80211_registered_device *rdev = wiphy_to_rdev(wiphy);
	struct cfg80211_event *ev;
	unsigned long flags;

	trace_cfg80211_stop_iface(wiphy, wdev);

	ev = kzalloc(sizeof(*ev), gfp);
	if (!ev)
		return;

	ev->type = EVENT_STOPPED;

	spin_lock_irqsave(&wdev->event_lock, flags);
	list_add_tail(&ev->list, &wdev->event_list);
	spin_unlock_irqrestore(&wdev->event_lock, flags);
	queue_work(cfg80211_wq, &rdev->event_work);
}
EXPORT_SYMBOL(cfg80211_stop_iface);

void cfg80211_init_wdev(struct wireless_dev *wdev)
{
	mutex_init(&wdev->mtx);
	INIT_LIST_HEAD(&wdev->event_list);
	spin_lock_init(&wdev->event_lock);
	INIT_LIST_HEAD(&wdev->mgmt_registrations);
	spin_lock_init(&wdev->mgmt_registrations_lock);
	INIT_LIST_HEAD(&wdev->pmsr_list);
	spin_lock_init(&wdev->pmsr_lock);
	INIT_WORK(&wdev->pmsr_free_wk, cfg80211_pmsr_free_wk);

#ifdef CONFIG_CFG80211_WEXT
	wdev->wext.default_key = -1;
	wdev->wext.default_mgmt_key = -1;
	wdev->wext.connect.auth_type = NL80211_AUTHTYPE_AUTOMATIC;
#endif

	if (wdev->wiphy->flags & WIPHY_FLAG_PS_ON_BY_DEFAULT)
		wdev->ps = true;
	else
		wdev->ps = false;
	/* allow mac80211 to determine the timeout */
	wdev->ps_timeout = -1;

	if ((wdev->iftype == NL80211_IFTYPE_STATION ||
	     wdev->iftype == NL80211_IFTYPE_P2P_CLIENT ||
	     wdev->iftype == NL80211_IFTYPE_ADHOC) && !wdev->use_4addr)
		wdev->netdev->priv_flags |= IFF_DONT_BRIDGE;

	INIT_WORK(&wdev->disconnect_wk, cfg80211_autodisconnect_wk);
}

void cfg80211_register_wdev(struct cfg80211_registered_device *rdev,
			    struct wireless_dev *wdev)
{
	/*
	 * We get here also when the interface changes network namespaces,
	 * as it's registered into the new one, but we don't want it to
	 * change ID in that case. Checking if the ID is already assigned
	 * works, because 0 isn't considered a valid ID and the memory is
	 * 0-initialized.
	 */
	if (!wdev->identifier)
		wdev->identifier = ++rdev->wdev_id;
	list_add_rcu(&wdev->list, &rdev->wiphy.wdev_list);
	rdev->devlist_generation++;

	nl80211_notify_iface(rdev, wdev, NL80211_CMD_NEW_INTERFACE);
}

static int cfg80211_netdev_notifier_call(struct notifier_block *nb,
					 unsigned long state, void *ptr)
{
	struct net_device *dev = netdev_notifier_info_to_dev(ptr);
	struct wireless_dev *wdev = dev->ieee80211_ptr;
	struct cfg80211_registered_device *rdev;
	struct cfg80211_sched_scan_request *pos, *tmp;

	if (!wdev)
		return NOTIFY_DONE;

	rdev = wiphy_to_rdev(wdev->wiphy);

	WARN_ON(wdev->iftype == NL80211_IFTYPE_UNSPECIFIED);

	switch (state) {
	case NETDEV_POST_INIT:
		SET_NETDEV_DEVTYPE(dev, &wiphy_type);
		wdev->netdev = dev;
		/* can only change netns with wiphy */
		dev->features |= NETIF_F_NETNS_LOCAL;

		cfg80211_init_wdev(wdev);
		break;
	case NETDEV_REGISTER:
		/*
		 * NB: cannot take rdev->mtx here because this may be
		 * called within code protected by it when interfaces
		 * are added with nl80211.
		 */
		if (sysfs_create_link(&dev->dev.kobj, &rdev->wiphy.dev.kobj,
				      "phy80211")) {
			pr_err("failed to add phy80211 symlink to netdev!\n");
		}

		cfg80211_register_wdev(rdev, wdev);
		break;
	case NETDEV_GOING_DOWN:
		cfg80211_leave(rdev, wdev);
		break;
	case NETDEV_DOWN:
		cfg80211_update_iface_num(rdev, wdev->iftype, -1);
		if (rdev->scan_req && rdev->scan_req->wdev == wdev) {
			if (WARN_ON(!rdev->scan_req->notified))
				rdev->scan_req->info.aborted = true;
			___cfg80211_scan_done(rdev, false);
		}

		list_for_each_entry_safe(pos, tmp,
					 &rdev->sched_scan_req_list, list) {
			if (WARN_ON(pos->dev == wdev->netdev))
				cfg80211_stop_sched_scan_req(rdev, pos, false);
		}

		rdev->opencount--;
		wake_up(&rdev->dev_wait);
		break;
	case NETDEV_UP:
		cfg80211_update_iface_num(rdev, wdev->iftype, 1);
		wdev_lock(wdev);
		switch (wdev->iftype) {
#ifdef CONFIG_CFG80211_WEXT
		case NL80211_IFTYPE_ADHOC:
			cfg80211_ibss_wext_join(rdev, wdev);
			break;
		case NL80211_IFTYPE_STATION:
			cfg80211_mgd_wext_connect(rdev, wdev);
			break;
#endif
#ifdef CONFIG_MAC80211_MESH
		case NL80211_IFTYPE_MESH_POINT:
			{
				/* backward compat code... */
				struct mesh_setup setup;
				memcpy(&setup, &default_mesh_setup,
						sizeof(setup));
				 /* back compat only needed for mesh_id */
				setup.mesh_id = wdev->ssid;
				setup.mesh_id_len = wdev->mesh_id_up_len;
				if (wdev->mesh_id_up_len)
					__cfg80211_join_mesh(rdev, dev,
							&setup,
							&default_mesh_config);
				break;
			}
#endif
		default:
			break;
		}
		wdev_unlock(wdev);
		rdev->opencount++;

		/*
		 * Configure power management to the driver here so that its
		 * correctly set also after interface type changes etc.
		 */
		if ((wdev->iftype == NL80211_IFTYPE_STATION ||
		     wdev->iftype == NL80211_IFTYPE_P2P_CLIENT) &&
		    rdev->ops->set_power_mgmt &&
		    rdev_set_power_mgmt(rdev, dev, wdev->ps,
					wdev->ps_timeout)) {
			/* assume this means it's off */
			wdev->ps = false;
		}
		break;
	case NETDEV_UNREGISTER:
		/*
		 * It is possible to get NETDEV_UNREGISTER
		 * multiple times. To detect that, check
		 * that the interface is still on the list
		 * of registered interfaces, and only then
		 * remove and clean it up.
		 */
		if (!list_empty(&wdev->list)) {
			__cfg80211_unregister_wdev(wdev, false);
			sysfs_remove_link(&dev->dev.kobj, "phy80211");
		}
		/*
		 * synchronise (so that we won't find this netdev
		 * from other code any more) and then clear the list
		 * head so that the above code can safely check for
		 * !list_empty() to avoid double-cleanup.
		 */
		synchronize_rcu();
		INIT_LIST_HEAD(&wdev->list);
		/*
		 * Ensure that all events have been processed and
		 * freed.
		 */
		cfg80211_process_wdev_events(wdev);

		if (WARN_ON(wdev->current_bss)) {
			cfg80211_unhold_bss(wdev->current_bss);
			cfg80211_put_bss(wdev->wiphy, &wdev->current_bss->pub);
			wdev->current_bss = NULL;
		}
		break;
	case NETDEV_PRE_UP:
		if (!cfg80211_iftype_allowed(wdev->wiphy, wdev->iftype,
					     wdev->use_4addr, 0))
			return notifier_from_errno(-EOPNOTSUPP);

		if (rfkill_blocked(rdev->rfkill))
			return notifier_from_errno(-ERFKILL);
		break;
	default:
		return NOTIFY_DONE;
	}

	wireless_nlevent_flush();

	return NOTIFY_OK;
}

static struct notifier_block cfg80211_netdev_notifier = {
	.notifier_call = cfg80211_netdev_notifier_call,
};

static void __net_exit cfg80211_pernet_exit(struct net *net)
{
	struct cfg80211_registered_device *rdev;

	rtnl_lock();
	list_for_each_entry(rdev, &cfg80211_rdev_list, list) {
		if (net_eq(wiphy_net(&rdev->wiphy), net))
			WARN_ON(cfg80211_switch_netns(rdev, &init_net));
	}
	rtnl_unlock();
}

static struct pernet_operations cfg80211_pernet_ops = {
	.exit = cfg80211_pernet_exit,
};

static int __init cfg80211_init(void)
{
	int err;

	err = register_pernet_device(&cfg80211_pernet_ops);
	if (err)
		goto out_fail_pernet;

	err = wiphy_sysfs_init();
	if (err)
		goto out_fail_sysfs;

	err = register_netdevice_notifier(&cfg80211_netdev_notifier);
	if (err)
		goto out_fail_notifier;

	err = nl80211_init();
	if (err)
		goto out_fail_nl80211;

	ieee80211_debugfs_dir = debugfs_create_dir("ieee80211", NULL);

	err = regulatory_init();
	if (err)
		goto out_fail_reg;

	cfg80211_wq = alloc_ordered_workqueue("cfg80211", WQ_MEM_RECLAIM);
	if (!cfg80211_wq) {
		err = -ENOMEM;
		goto out_fail_wq;
	}

	return 0;

out_fail_wq:
	regulatory_exit();
out_fail_reg:
	debugfs_remove(ieee80211_debugfs_dir);
	nl80211_exit();
out_fail_nl80211:
	unregister_netdevice_notifier(&cfg80211_netdev_notifier);
out_fail_notifier:
	wiphy_sysfs_exit();
out_fail_sysfs:
	unregister_pernet_device(&cfg80211_pernet_ops);
out_fail_pernet:
	return err;
}
fs_initcall(cfg80211_init);

static void __exit cfg80211_exit(void)
{
	debugfs_remove(ieee80211_debugfs_dir);
	nl80211_exit();
	unregister_netdevice_notifier(&cfg80211_netdev_notifier);
	wiphy_sysfs_exit();
	regulatory_exit();
	unregister_pernet_device(&cfg80211_pernet_ops);
	destroy_workqueue(cfg80211_wq);
}
module_exit(cfg80211_exit);<|MERGE_RESOLUTION|>--- conflicted
+++ resolved
@@ -5,11 +5,7 @@
  * Copyright 2006-2010		Johannes Berg <johannes@sipsolutions.net>
  * Copyright 2013-2014  Intel Mobile Communications GmbH
  * Copyright 2015-2017	Intel Deutschland GmbH
-<<<<<<< HEAD
- * Copyright (C) 2018-2020 Intel Corporation
-=======
  * Copyright (C) 2018-2021 Intel Corporation
->>>>>>> 35c6471f
  */
 
 #define pr_fmt(fmt) KBUILD_MODNAME ": " fmt
