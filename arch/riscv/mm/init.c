// SPDX-License-Identifier: GPL-2.0-only
/*
 * Copyright (C) 2012 Regents of the University of California
 * Copyright (C) 2019 Western Digital Corporation or its affiliates.
 * Copyright (C) 2020 FORTH-ICS/CARV
 *  Nick Kossifidis <mick@ics.forth.gr>
 */

#include <linux/init.h>
#include <linux/mm.h>
#include <linux/memblock.h>
#include <linux/initrd.h>
#include <linux/swap.h>
#include <linux/swiotlb.h>
#include <linux/sizes.h>
#include <linux/of_fdt.h>
#include <linux/of_reserved_mem.h>
#include <linux/libfdt.h>
#include <linux/set_memory.h>
#include <linux/dma-map-ops.h>
#include <linux/crash_dump.h>

#include <asm/fixmap.h>
#include <asm/tlbflush.h>
#include <asm/sections.h>
#include <asm/soc.h>
#include <asm/io.h>
#include <asm/ptdump.h>
#include <asm/numa.h>

#include "../kernel/head.h"

unsigned long kernel_virt_addr = KERNEL_LINK_ADDR;
EXPORT_SYMBOL(kernel_virt_addr);
#ifdef CONFIG_XIP_KERNEL
#define kernel_virt_addr       (*((unsigned long *)XIP_FIXUP(&kernel_virt_addr)))
extern char _xiprom[], _exiprom[];
#endif

unsigned long empty_zero_page[PAGE_SIZE / sizeof(unsigned long)]
							__page_aligned_bss;
EXPORT_SYMBOL(empty_zero_page);

extern char _start[];
#define DTB_EARLY_BASE_VA      PGDIR_SIZE
void *_dtb_early_va __initdata;
uintptr_t _dtb_early_pa __initdata;

struct pt_alloc_ops {
	pte_t *(*get_pte_virt)(phys_addr_t pa);
	phys_addr_t (*alloc_pte)(uintptr_t va);
#ifndef __PAGETABLE_PMD_FOLDED
	pmd_t *(*get_pmd_virt)(phys_addr_t pa);
	phys_addr_t (*alloc_pmd)(uintptr_t va);
#endif
};

static phys_addr_t dma32_phys_limit __initdata;

static void __init zone_sizes_init(void)
{
	unsigned long max_zone_pfns[MAX_NR_ZONES] = { 0, };

#ifdef CONFIG_ZONE_DMA32
	max_zone_pfns[ZONE_DMA32] = PFN_DOWN(dma32_phys_limit);
#endif
	max_zone_pfns[ZONE_NORMAL] = max_low_pfn;

	free_area_init(max_zone_pfns);
}

#if defined(CONFIG_MMU) && defined(CONFIG_DEBUG_VM)
static inline void print_mlk(char *name, unsigned long b, unsigned long t)
{
	pr_notice("%12s : 0x%08lx - 0x%08lx   (%4ld kB)\n", name, b, t,
		  (((t) - (b)) >> 10));
}

static inline void print_mlm(char *name, unsigned long b, unsigned long t)
{
	pr_notice("%12s : 0x%08lx - 0x%08lx   (%4ld MB)\n", name, b, t,
		  (((t) - (b)) >> 20));
}

static void __init print_vm_layout(void)
{
	pr_notice("Virtual kernel memory layout:\n");
	print_mlk("fixmap", (unsigned long)FIXADDR_START,
		  (unsigned long)FIXADDR_TOP);
	print_mlm("pci io", (unsigned long)PCI_IO_START,
		  (unsigned long)PCI_IO_END);
	print_mlm("vmemmap", (unsigned long)VMEMMAP_START,
		  (unsigned long)VMEMMAP_END);
	print_mlm("vmalloc", (unsigned long)VMALLOC_START,
		  (unsigned long)VMALLOC_END);
	print_mlm("lowmem", (unsigned long)PAGE_OFFSET,
		  (unsigned long)high_memory);
#ifdef CONFIG_64BIT
	print_mlm("kernel", (unsigned long)KERNEL_LINK_ADDR,
		  (unsigned long)ADDRESS_SPACE_END);
#endif
}
#else
static void print_vm_layout(void) { }
#endif /* CONFIG_DEBUG_VM */

void __init mem_init(void)
{
#ifdef CONFIG_FLATMEM
	BUG_ON(!mem_map);
#endif /* CONFIG_FLATMEM */

#ifdef CONFIG_SWIOTLB
	if (swiotlb_force == SWIOTLB_FORCE ||
	    max_pfn > PFN_DOWN(dma32_phys_limit))
		swiotlb_init(1);
	else
		swiotlb_force = SWIOTLB_NO_FORCE;
#endif
	high_memory = (void *)(__va(PFN_PHYS(max_low_pfn)));
	memblock_free_all();

	print_vm_layout();
}

/*
 * The default maximal physical memory size is -PAGE_OFFSET,
 * limit the memory size via mem.
 */
static phys_addr_t memory_limit = -PAGE_OFFSET;

static int __init early_mem(char *p)
{
	u64 size;

	if (!p)
		return 1;

	size = memparse(p, &p) & PAGE_MASK;
	memory_limit = min_t(u64, size, memory_limit);

	pr_notice("Memory limited to %lldMB\n", (u64)memory_limit >> 20);

	return 0;
}
early_param("mem", early_mem);

static void __init setup_bootmem(void)
{
	phys_addr_t vmlinux_end = __pa_symbol(&_end);
	phys_addr_t vmlinux_start = __pa_symbol(&_start);
	phys_addr_t max_mapped_addr = __pa(~(ulong)0);
	phys_addr_t dram_end;

#ifdef CONFIG_XIP_KERNEL
	vmlinux_start = __pa_symbol(&_sdata);
#endif

	memblock_enforce_memory_limit(memory_limit);

	/*
	 * Reserve from the start of the kernel to the end of the kernel
	 */
#if defined(CONFIG_64BIT) && defined(CONFIG_STRICT_KERNEL_RWX)
	/*
	 * Make sure we align the reservation on PMD_SIZE since we will
	 * map the kernel in the linear mapping as read-only: we do not want
	 * any allocation to happen between _end and the next pmd aligned page.
	 */
	vmlinux_end = (vmlinux_end + PMD_SIZE - 1) & PMD_MASK;
#endif
	memblock_reserve(vmlinux_start, vmlinux_end - vmlinux_start);

	dram_end = memblock_end_of_DRAM();
	/*
	 * memblock allocator is not aware of the fact that last 4K bytes of
	 * the addressable memory can not be mapped because of IS_ERR_VALUE
	 * macro. Make sure that last 4k bytes are not usable by memblock
	 * if end of dram is equal to maximum addressable memory.
	 */
	if (max_mapped_addr == (dram_end - 1))
		memblock_set_current_limit(max_mapped_addr - 4096);

	min_low_pfn = PFN_UP(memblock_start_of_DRAM());
	max_low_pfn = max_pfn = PFN_DOWN(dram_end);

	dma32_phys_limit = min(4UL * SZ_1G, (unsigned long)PFN_PHYS(max_low_pfn));
	set_max_mapnr(max_low_pfn - ARCH_PFN_OFFSET);

	reserve_initrd_mem();
	/*
	 * If DTB is built in, no need to reserve its memblock.
	 * Otherwise, do reserve it but avoid using
	 * early_init_fdt_reserve_self() since __pa() does
	 * not work for DTB pointers that are fixmap addresses
	 */
	if (!IS_ENABLED(CONFIG_BUILTIN_DTB))
		memblock_reserve(dtb_early_pa, fdt_totalsize(dtb_early_va));

	early_init_fdt_scan_reserved_mem();
	dma_contiguous_reserve(dma32_phys_limit);
	memblock_allow_resize();
}

#ifdef CONFIG_MMU
static struct pt_alloc_ops _pt_ops __initdata;

#ifdef CONFIG_XIP_KERNEL
#define pt_ops (*(struct pt_alloc_ops *)XIP_FIXUP(&_pt_ops))
#else
#define pt_ops _pt_ops
#endif

/* Offset between linear mapping virtual address and kernel load address */
unsigned long va_pa_offset __ro_after_init;
EXPORT_SYMBOL(va_pa_offset);
#ifdef CONFIG_XIP_KERNEL
#define va_pa_offset   (*((unsigned long *)XIP_FIXUP(&va_pa_offset)))
#endif
/* Offset between kernel mapping virtual address and kernel load address */
#ifdef CONFIG_64BIT
unsigned long va_kernel_pa_offset __ro_after_init;
EXPORT_SYMBOL(va_kernel_pa_offset);
#endif
#ifdef CONFIG_XIP_KERNEL
#define va_kernel_pa_offset    (*((unsigned long *)XIP_FIXUP(&va_kernel_pa_offset)))
#endif
unsigned long va_kernel_xip_pa_offset __ro_after_init;
EXPORT_SYMBOL(va_kernel_xip_pa_offset);
#ifdef CONFIG_XIP_KERNEL
#define va_kernel_xip_pa_offset        (*((unsigned long *)XIP_FIXUP(&va_kernel_xip_pa_offset)))
#endif
unsigned long pfn_base __ro_after_init;
EXPORT_SYMBOL(pfn_base);

pgd_t swapper_pg_dir[PTRS_PER_PGD] __page_aligned_bss;
pgd_t trampoline_pg_dir[PTRS_PER_PGD] __page_aligned_bss;
static pte_t fixmap_pte[PTRS_PER_PTE] __page_aligned_bss;

pgd_t early_pg_dir[PTRS_PER_PGD] __initdata __aligned(PAGE_SIZE);

#ifdef CONFIG_XIP_KERNEL
#define trampoline_pg_dir      ((pgd_t *)XIP_FIXUP(trampoline_pg_dir))
#define fixmap_pte             ((pte_t *)XIP_FIXUP(fixmap_pte))
#define early_pg_dir           ((pgd_t *)XIP_FIXUP(early_pg_dir))
#endif /* CONFIG_XIP_KERNEL */

void __set_fixmap(enum fixed_addresses idx, phys_addr_t phys, pgprot_t prot)
{
	unsigned long addr = __fix_to_virt(idx);
	pte_t *ptep;

	BUG_ON(idx <= FIX_HOLE || idx >= __end_of_fixed_addresses);

	ptep = &fixmap_pte[pte_index(addr)];

	if (pgprot_val(prot))
		set_pte(ptep, pfn_pte(phys >> PAGE_SHIFT, prot));
	else
		pte_clear(&init_mm, addr, ptep);
	local_flush_tlb_page(addr);
}

static inline pte_t *__init get_pte_virt_early(phys_addr_t pa)
{
	return (pte_t *)((uintptr_t)pa);
}

static inline pte_t *__init get_pte_virt_fixmap(phys_addr_t pa)
{
	clear_fixmap(FIX_PTE);
	return (pte_t *)set_fixmap_offset(FIX_PTE, pa);
}

static inline pte_t *__init get_pte_virt_late(phys_addr_t pa)
{
	return (pte_t *) __va(pa);
}

static inline phys_addr_t __init alloc_pte_early(uintptr_t va)
{
	/*
	 * We only create PMD or PGD early mappings so we
	 * should never reach here with MMU disabled.
	 */
	BUG();
}

static inline phys_addr_t __init alloc_pte_fixmap(uintptr_t va)
{
	return memblock_phys_alloc(PAGE_SIZE, PAGE_SIZE);
}

static phys_addr_t __init alloc_pte_late(uintptr_t va)
{
	unsigned long vaddr;

	vaddr = __get_free_page(GFP_KERNEL);
	BUG_ON(!vaddr || !pgtable_pte_page_ctor(virt_to_page(vaddr)));

	return __pa(vaddr);
}

static void __init create_pte_mapping(pte_t *ptep,
				      uintptr_t va, phys_addr_t pa,
				      phys_addr_t sz, pgprot_t prot)
{
	uintptr_t pte_idx = pte_index(va);

	BUG_ON(sz != PAGE_SIZE);

	if (pte_none(ptep[pte_idx]))
		ptep[pte_idx] = pfn_pte(PFN_DOWN(pa), prot);
}

#ifndef __PAGETABLE_PMD_FOLDED

static pmd_t trampoline_pmd[PTRS_PER_PMD] __page_aligned_bss;
static pmd_t fixmap_pmd[PTRS_PER_PMD] __page_aligned_bss;
static pmd_t early_pmd[PTRS_PER_PMD] __initdata __aligned(PAGE_SIZE);
static pmd_t early_dtb_pmd[PTRS_PER_PMD] __initdata __aligned(PAGE_SIZE);

#ifdef CONFIG_XIP_KERNEL
#define trampoline_pmd ((pmd_t *)XIP_FIXUP(trampoline_pmd))
#define fixmap_pmd     ((pmd_t *)XIP_FIXUP(fixmap_pmd))
#define early_pmd      ((pmd_t *)XIP_FIXUP(early_pmd))
#endif /* CONFIG_XIP_KERNEL */

static pmd_t *__init get_pmd_virt_early(phys_addr_t pa)
{
	/* Before MMU is enabled */
	return (pmd_t *)((uintptr_t)pa);
}

static pmd_t *__init get_pmd_virt_fixmap(phys_addr_t pa)
{
	clear_fixmap(FIX_PMD);
	return (pmd_t *)set_fixmap_offset(FIX_PMD, pa);
}

static pmd_t *__init get_pmd_virt_late(phys_addr_t pa)
{
	return (pmd_t *) __va(pa);
}

static phys_addr_t __init alloc_pmd_early(uintptr_t va)
{
	BUG_ON((va - kernel_virt_addr) >> PGDIR_SHIFT);

	return (uintptr_t)early_pmd;
}

static phys_addr_t __init alloc_pmd_fixmap(uintptr_t va)
{
	return memblock_phys_alloc(PAGE_SIZE, PAGE_SIZE);
}

static phys_addr_t __init alloc_pmd_late(uintptr_t va)
{
	unsigned long vaddr;

	vaddr = __get_free_page(GFP_KERNEL);
	BUG_ON(!vaddr);
	return __pa(vaddr);
}

static void __init create_pmd_mapping(pmd_t *pmdp,
				      uintptr_t va, phys_addr_t pa,
				      phys_addr_t sz, pgprot_t prot)
{
	pte_t *ptep;
	phys_addr_t pte_phys;
	uintptr_t pmd_idx = pmd_index(va);

	if (sz == PMD_SIZE) {
		if (pmd_none(pmdp[pmd_idx]))
			pmdp[pmd_idx] = pfn_pmd(PFN_DOWN(pa), prot);
		return;
	}

	if (pmd_none(pmdp[pmd_idx])) {
		pte_phys = pt_ops.alloc_pte(va);
		pmdp[pmd_idx] = pfn_pmd(PFN_DOWN(pte_phys), PAGE_TABLE);
		ptep = pt_ops.get_pte_virt(pte_phys);
		memset(ptep, 0, PAGE_SIZE);
	} else {
		pte_phys = PFN_PHYS(_pmd_pfn(pmdp[pmd_idx]));
		ptep = pt_ops.get_pte_virt(pte_phys);
	}

	create_pte_mapping(ptep, va, pa, sz, prot);
}

#define pgd_next_t		pmd_t
#define alloc_pgd_next(__va)	pt_ops.alloc_pmd(__va)
#define get_pgd_next_virt(__pa)	pt_ops.get_pmd_virt(__pa)
#define create_pgd_next_mapping(__nextp, __va, __pa, __sz, __prot)	\
	create_pmd_mapping(__nextp, __va, __pa, __sz, __prot)
#define fixmap_pgd_next		fixmap_pmd
#else
#define pgd_next_t		pte_t
#define alloc_pgd_next(__va)	pt_ops.alloc_pte(__va)
#define get_pgd_next_virt(__pa)	pt_ops.get_pte_virt(__pa)
#define create_pgd_next_mapping(__nextp, __va, __pa, __sz, __prot)	\
	create_pte_mapping(__nextp, __va, __pa, __sz, __prot)
#define fixmap_pgd_next		fixmap_pte
#endif

void __init create_pgd_mapping(pgd_t *pgdp,
				      uintptr_t va, phys_addr_t pa,
				      phys_addr_t sz, pgprot_t prot)
{
	pgd_next_t *nextp;
	phys_addr_t next_phys;
	uintptr_t pgd_idx = pgd_index(va);

	if (sz == PGDIR_SIZE) {
		if (pgd_val(pgdp[pgd_idx]) == 0)
			pgdp[pgd_idx] = pfn_pgd(PFN_DOWN(pa), prot);
		return;
	}

	if (pgd_val(pgdp[pgd_idx]) == 0) {
		next_phys = alloc_pgd_next(va);
		pgdp[pgd_idx] = pfn_pgd(PFN_DOWN(next_phys), PAGE_TABLE);
		nextp = get_pgd_next_virt(next_phys);
		memset(nextp, 0, PAGE_SIZE);
	} else {
		next_phys = PFN_PHYS(_pgd_pfn(pgdp[pgd_idx]));
		nextp = get_pgd_next_virt(next_phys);
	}

	create_pgd_next_mapping(nextp, va, pa, sz, prot);
}

static uintptr_t __init best_map_size(phys_addr_t base, phys_addr_t size)
{
	/* Upgrade to PMD_SIZE mappings whenever possible */
	if ((base & (PMD_SIZE - 1)) || (size & (PMD_SIZE - 1)))
		return PAGE_SIZE;

	return PMD_SIZE;
}

#ifdef CONFIG_XIP_KERNEL
/* called from head.S with MMU off */
asmlinkage void __init __copy_data(void)
{
	void *from = (void *)(&_sdata);
	void *end = (void *)(&_end);
	void *to = (void *)CONFIG_PHYS_RAM_BASE;
	size_t sz = (size_t)(end - from + 1);

	memcpy(to, from, sz);
}
#endif

#ifdef CONFIG_STRICT_KERNEL_RWX
static __init pgprot_t pgprot_from_va(uintptr_t va)
{
	if (is_va_kernel_text(va))
		return PAGE_KERNEL_READ_EXEC;

	/*
	 * In 64b kernel, the kernel mapping is outside the linear mapping so we
	 * must protect its linear mapping alias from being executed and written.
	 * And rodata section is marked readonly in mark_rodata_ro.
	 */
	if (IS_ENABLED(CONFIG_64BIT) && is_va_kernel_lm_alias_text(va))
		return PAGE_KERNEL_READ;

	return PAGE_KERNEL;
}

void mark_rodata_ro(void)
{
	set_kernel_memory(__start_rodata, _data, set_memory_ro);
	if (IS_ENABLED(CONFIG_64BIT))
		set_kernel_memory(lm_alias(__start_rodata), lm_alias(_data),
				  set_memory_ro);

	debug_checkwx();
}
#else
static __init pgprot_t pgprot_from_va(uintptr_t va)
{
	if (IS_ENABLED(CONFIG_64BIT) && !is_kernel_mapping(va))
		return PAGE_KERNEL;

	return PAGE_KERNEL_EXEC;
}
#endif /* CONFIG_STRICT_KERNEL_RWX */

/*
 * setup_vm() is called from head.S with MMU-off.
 *
 * Following requirements should be honoured for setup_vm() to work
 * correctly:
 * 1) It should use PC-relative addressing for accessing kernel symbols.
 *    To achieve this we always use GCC cmodel=medany.
 * 2) The compiler instrumentation for FTRACE will not work for setup_vm()
 *    so disable compiler instrumentation when FTRACE is enabled.
 *
 * Currently, the above requirements are honoured by using custom CFLAGS
 * for init.o in mm/Makefile.
 */

#ifndef __riscv_cmodel_medany
#error "setup_vm() is called from head.S before relocate so it should not use absolute addressing."
#endif

static uintptr_t load_pa __initdata;
static uintptr_t load_sz __initdata;
#ifdef CONFIG_XIP_KERNEL
#define load_pa        (*((uintptr_t *)XIP_FIXUP(&load_pa)))
#define load_sz        (*((uintptr_t *)XIP_FIXUP(&load_sz)))
#endif

#ifdef CONFIG_XIP_KERNEL
static uintptr_t xiprom __initdata;
static uintptr_t xiprom_sz __initdata;
#define xiprom_sz      (*((uintptr_t *)XIP_FIXUP(&xiprom_sz)))
#define xiprom         (*((uintptr_t *)XIP_FIXUP(&xiprom)))

static void __init create_kernel_page_table(pgd_t *pgdir, uintptr_t map_size,
					    __always_unused bool early)
{
	uintptr_t va, end_va;

	/* Map the flash resident part */
	end_va = kernel_virt_addr + xiprom_sz;
	for (va = kernel_virt_addr; va < end_va; va += map_size)
		create_pgd_mapping(pgdir, va,
				   xiprom + (va - kernel_virt_addr),
				   map_size, PAGE_KERNEL_EXEC);

	/* Map the data in RAM */
	end_va = kernel_virt_addr + XIP_OFFSET + load_sz;
	for (va = kernel_virt_addr + XIP_OFFSET; va < end_va; va += map_size)
		create_pgd_mapping(pgdir, va,
				   load_pa + (va - (kernel_virt_addr + XIP_OFFSET)),
				   map_size, PAGE_KERNEL);
}
#else
static void __init create_kernel_page_table(pgd_t *pgdir, uintptr_t map_size, bool early)
{
	uintptr_t va, end_va;

	end_va = kernel_virt_addr + load_sz;
	for (va = kernel_virt_addr; va < end_va; va += map_size)
		create_pgd_mapping(pgdir, va,
				   load_pa + (va - kernel_virt_addr),
				   map_size, early ? PAGE_KERNEL_EXEC : pgprot_from_va(va));
}
#endif

asmlinkage void __init setup_vm(uintptr_t dtb_pa)
{
	uintptr_t __maybe_unused pa;
	uintptr_t map_size;
#ifndef __PAGETABLE_PMD_FOLDED
	pmd_t fix_bmap_spmd, fix_bmap_epmd;
#endif

#ifdef CONFIG_XIP_KERNEL
	xiprom = (uintptr_t)CONFIG_XIP_PHYS_ADDR;
	xiprom_sz = (uintptr_t)(&_exiprom) - (uintptr_t)(&_xiprom);

	load_pa = (uintptr_t)CONFIG_PHYS_RAM_BASE;
	load_sz = (uintptr_t)(&_end) - (uintptr_t)(&_sdata);

	va_kernel_xip_pa_offset = kernel_virt_addr - xiprom;
#else
	load_pa = (uintptr_t)(&_start);
	load_sz = (uintptr_t)(&_end) - load_pa;
#endif

	va_pa_offset = PAGE_OFFSET - load_pa;
#ifdef CONFIG_64BIT
	va_kernel_pa_offset = kernel_virt_addr - load_pa;
#endif

	pfn_base = PFN_DOWN(load_pa);

	/*
	 * Enforce boot alignment requirements of RV32 and
	 * RV64 by only allowing PMD or PGD mappings.
	 */
	map_size = PMD_SIZE;

	/* Sanity check alignment and size */
	BUG_ON((PAGE_OFFSET % PGDIR_SIZE) != 0);
	BUG_ON((load_pa % map_size) != 0);

	pt_ops.alloc_pte = alloc_pte_early;
	pt_ops.get_pte_virt = get_pte_virt_early;
#ifndef __PAGETABLE_PMD_FOLDED
	pt_ops.alloc_pmd = alloc_pmd_early;
	pt_ops.get_pmd_virt = get_pmd_virt_early;
#endif
	/* Setup early PGD for fixmap */
	create_pgd_mapping(early_pg_dir, FIXADDR_START,
			   (uintptr_t)fixmap_pgd_next, PGDIR_SIZE, PAGE_TABLE);

#ifndef __PAGETABLE_PMD_FOLDED
	/* Setup fixmap PMD */
	create_pmd_mapping(fixmap_pmd, FIXADDR_START,
			   (uintptr_t)fixmap_pte, PMD_SIZE, PAGE_TABLE);
	/* Setup trampoline PGD and PMD */
	create_pgd_mapping(trampoline_pg_dir, kernel_virt_addr,
			   (uintptr_t)trampoline_pmd, PGDIR_SIZE, PAGE_TABLE);
#ifdef CONFIG_XIP_KERNEL
	create_pmd_mapping(trampoline_pmd, kernel_virt_addr,
			   xiprom, PMD_SIZE, PAGE_KERNEL_EXEC);
#else
	create_pmd_mapping(trampoline_pmd, kernel_virt_addr,
			   load_pa, PMD_SIZE, PAGE_KERNEL_EXEC);
#endif
#else
	/* Setup trampoline PGD */
	create_pgd_mapping(trampoline_pg_dir, kernel_virt_addr,
			   load_pa, PGDIR_SIZE, PAGE_KERNEL_EXEC);
#endif

	/*
	 * Setup early PGD covering entire kernel which will allow
	 * us to reach paging_init(). We map all memory banks later
	 * in setup_vm_final() below.
	 */
	create_kernel_page_table(early_pg_dir, map_size, true);

#ifndef __PAGETABLE_PMD_FOLDED
	/* Setup early PMD for DTB */
	create_pgd_mapping(early_pg_dir, DTB_EARLY_BASE_VA,
			   (uintptr_t)early_dtb_pmd, PGDIR_SIZE, PAGE_TABLE);
#ifndef CONFIG_BUILTIN_DTB
	/* Create two consecutive PMD mappings for FDT early scan */
	pa = dtb_pa & ~(PMD_SIZE - 1);
	create_pmd_mapping(early_dtb_pmd, DTB_EARLY_BASE_VA,
			   pa, PMD_SIZE, PAGE_KERNEL);
	create_pmd_mapping(early_dtb_pmd, DTB_EARLY_BASE_VA + PMD_SIZE,
			   pa + PMD_SIZE, PMD_SIZE, PAGE_KERNEL);
	dtb_early_va = (void *)DTB_EARLY_BASE_VA + (dtb_pa & (PMD_SIZE - 1));
#else /* CONFIG_BUILTIN_DTB */
#ifdef CONFIG_64BIT
	/*
	 * __va can't be used since it would return a linear mapping address
	 * whereas dtb_early_va will be used before setup_vm_final installs
	 * the linear mapping.
	 */
	dtb_early_va = kernel_mapping_pa_to_va(XIP_FIXUP(dtb_pa));
#else
	dtb_early_va = __va(dtb_pa);
#endif /* CONFIG_64BIT */
#endif /* CONFIG_BUILTIN_DTB */
#else
#ifndef CONFIG_BUILTIN_DTB
	/* Create two consecutive PGD mappings for FDT early scan */
	pa = dtb_pa & ~(PGDIR_SIZE - 1);
	create_pgd_mapping(early_pg_dir, DTB_EARLY_BASE_VA,
			   pa, PGDIR_SIZE, PAGE_KERNEL);
	create_pgd_mapping(early_pg_dir, DTB_EARLY_BASE_VA + PGDIR_SIZE,
			   pa + PGDIR_SIZE, PGDIR_SIZE, PAGE_KERNEL);
	dtb_early_va = (void *)DTB_EARLY_BASE_VA + (dtb_pa & (PGDIR_SIZE - 1));
#else /* CONFIG_BUILTIN_DTB */
#ifdef CONFIG_64BIT
	dtb_early_va = kernel_mapping_pa_to_va(XIP_FIXUP(dtb_pa));
#else
	dtb_early_va = __va(dtb_pa);
#endif /* CONFIG_64BIT */
#endif /* CONFIG_BUILTIN_DTB */
#endif
	dtb_early_pa = dtb_pa;

	/*
	 * Bootime fixmap only can handle PMD_SIZE mapping. Thus, boot-ioremap
	 * range can not span multiple pmds.
	 */
	BUILD_BUG_ON((__fix_to_virt(FIX_BTMAP_BEGIN) >> PMD_SHIFT)
		     != (__fix_to_virt(FIX_BTMAP_END) >> PMD_SHIFT));

#ifndef __PAGETABLE_PMD_FOLDED
	/*
	 * Early ioremap fixmap is already created as it lies within first 2MB
	 * of fixmap region. We always map PMD_SIZE. Thus, both FIX_BTMAP_END
	 * FIX_BTMAP_BEGIN should lie in the same pmd. Verify that and warn
	 * the user if not.
	 */
	fix_bmap_spmd = fixmap_pmd[pmd_index(__fix_to_virt(FIX_BTMAP_BEGIN))];
	fix_bmap_epmd = fixmap_pmd[pmd_index(__fix_to_virt(FIX_BTMAP_END))];
	if (pmd_val(fix_bmap_spmd) != pmd_val(fix_bmap_epmd)) {
		WARN_ON(1);
		pr_warn("fixmap btmap start [%08lx] != end [%08lx]\n",
			pmd_val(fix_bmap_spmd), pmd_val(fix_bmap_epmd));
		pr_warn("fix_to_virt(FIX_BTMAP_BEGIN): %08lx\n",
			fix_to_virt(FIX_BTMAP_BEGIN));
		pr_warn("fix_to_virt(FIX_BTMAP_END):   %08lx\n",
			fix_to_virt(FIX_BTMAP_END));

		pr_warn("FIX_BTMAP_END:       %d\n", FIX_BTMAP_END);
		pr_warn("FIX_BTMAP_BEGIN:     %d\n", FIX_BTMAP_BEGIN);
	}
#endif
}

<<<<<<< HEAD
#if defined(CONFIG_64BIT) && defined(CONFIG_STRICT_KERNEL_RWX)
void __init protect_kernel_linear_mapping_text_rodata(void)
{
	unsigned long text_start = (unsigned long)lm_alias(_start);
	unsigned long init_text_start = (unsigned long)lm_alias(__init_text_begin);
	unsigned long rodata_start = (unsigned long)lm_alias(__start_rodata);
	unsigned long data_start = (unsigned long)lm_alias(_data);

	set_memory_ro(text_start, (init_text_start - text_start) >> PAGE_SHIFT);
	set_memory_nx(text_start, (init_text_start - text_start) >> PAGE_SHIFT);

	set_memory_ro(rodata_start, (data_start - rodata_start) >> PAGE_SHIFT);
	set_memory_nx(rodata_start, (data_start - rodata_start) >> PAGE_SHIFT);
}
#endif

=======
>>>>>>> 84a844da
static void __init setup_vm_final(void)
{
	uintptr_t va, map_size;
	phys_addr_t pa, start, end;
	u64 i;

	/**
	 * MMU is enabled at this point. But page table setup is not complete yet.
	 * fixmap page table alloc functions should be used at this point
	 */
	pt_ops.alloc_pte = alloc_pte_fixmap;
	pt_ops.get_pte_virt = get_pte_virt_fixmap;
#ifndef __PAGETABLE_PMD_FOLDED
	pt_ops.alloc_pmd = alloc_pmd_fixmap;
	pt_ops.get_pmd_virt = get_pmd_virt_fixmap;
#endif
	/* Setup swapper PGD for fixmap */
	create_pgd_mapping(swapper_pg_dir, FIXADDR_START,
			   __pa_symbol(fixmap_pgd_next),
			   PGDIR_SIZE, PAGE_TABLE);

	/* Map all memory banks in the linear mapping */
	for_each_mem_range(i, &start, &end) {
		if (start >= end)
			break;
		if (start <= __pa(PAGE_OFFSET) &&
		    __pa(PAGE_OFFSET) < end)
			start = __pa(PAGE_OFFSET);

		map_size = best_map_size(start, end - start);
		for (pa = start; pa < end; pa += map_size) {
			va = (uintptr_t)__va(pa);

			create_pgd_mapping(swapper_pg_dir, va, pa, map_size,
					   pgprot_from_va(va));
		}
	}

#ifdef CONFIG_64BIT
	/* Map the kernel */
	create_kernel_page_table(swapper_pg_dir, PMD_SIZE, false);
#endif

	/* Clear fixmap PTE and PMD mappings */
	clear_fixmap(FIX_PTE);
	clear_fixmap(FIX_PMD);

	/* Move to swapper page table */
	csr_write(CSR_SATP, PFN_DOWN(__pa_symbol(swapper_pg_dir)) | SATP_MODE);
	local_flush_tlb_all();

	/* generic page allocation functions must be used to setup page table */
	pt_ops.alloc_pte = alloc_pte_late;
	pt_ops.get_pte_virt = get_pte_virt_late;
#ifndef __PAGETABLE_PMD_FOLDED
	pt_ops.alloc_pmd = alloc_pmd_late;
	pt_ops.get_pmd_virt = get_pmd_virt_late;
#endif
}
#else
asmlinkage void __init setup_vm(uintptr_t dtb_pa)
{
	dtb_early_va = (void *)dtb_pa;
	dtb_early_pa = dtb_pa;
}

static inline void setup_vm_final(void)
{
}
#endif /* CONFIG_MMU */

#ifdef CONFIG_KEXEC_CORE
/*
 * reserve_crashkernel() - reserves memory for crash kernel
 *
 * This function reserves memory area given in "crashkernel=" kernel command
 * line parameter. The memory reserved is used by dump capture kernel when
 * primary kernel is crashing.
 */
static void __init reserve_crashkernel(void)
{
	unsigned long long crash_base = 0;
	unsigned long long crash_size = 0;
	unsigned long search_start = memblock_start_of_DRAM();
	unsigned long search_end = memblock_end_of_DRAM();

	int ret = 0;

	/*
	 * Don't reserve a region for a crash kernel on a crash kernel
	 * since it doesn't make much sense and we have limited memory
	 * resources.
	 */
#ifdef CONFIG_CRASH_DUMP
	if (is_kdump_kernel()) {
		pr_info("crashkernel: ignoring reservation request\n");
		return;
	}
#endif

	ret = parse_crashkernel(boot_command_line, memblock_phys_mem_size(),
				&crash_size, &crash_base);
	if (ret || !crash_size)
		return;

	crash_size = PAGE_ALIGN(crash_size);

	if (crash_base == 0) {
		/*
		 * Current riscv boot protocol requires 2MB alignment for
		 * RV64 and 4MB alignment for RV32 (hugepage size)
		 */
		crash_base = memblock_find_in_range(search_start, search_end,
						    crash_size, PMD_SIZE);

		if (crash_base == 0) {
			pr_warn("crashkernel: couldn't allocate %lldKB\n",
				crash_size >> 10);
			return;
		}
	} else {
		/* User specifies base address explicitly. */
		if (!memblock_is_region_memory(crash_base, crash_size)) {
			pr_warn("crashkernel: requested region is not memory\n");
			return;
		}

		if (memblock_is_region_reserved(crash_base, crash_size)) {
			pr_warn("crashkernel: requested region is reserved\n");
			return;
		}


		if (!IS_ALIGNED(crash_base, PMD_SIZE)) {
			pr_warn("crashkernel: requested region is misaligned\n");
			return;
		}
	}
	memblock_reserve(crash_base, crash_size);

	pr_info("crashkernel: reserved 0x%016llx - 0x%016llx (%lld MB)\n",
		crash_base, crash_base + crash_size, crash_size >> 20);

	crashk_res.start = crash_base;
	crashk_res.end = crash_base + crash_size - 1;
}
#endif /* CONFIG_KEXEC_CORE */

#ifdef CONFIG_CRASH_DUMP
/*
 * We keep track of the ELF core header of the crashed
 * kernel with a reserved-memory region with compatible
 * string "linux,elfcorehdr". Here we register a callback
 * to populate elfcorehdr_addr/size when this region is
 * present. Note that this region will be marked as
 * reserved once we call early_init_fdt_scan_reserved_mem()
 * later on.
 */
static int __init elfcore_hdr_setup(struct reserved_mem *rmem)
{
	elfcorehdr_addr = rmem->base;
	elfcorehdr_size = rmem->size;
	return 0;
}

RESERVEDMEM_OF_DECLARE(elfcorehdr, "linux,elfcorehdr", elfcore_hdr_setup);
#endif

void __init paging_init(void)
{
	setup_bootmem();
	setup_vm_final();
}

void __init misc_mem_init(void)
{
	early_memtest(min_low_pfn << PAGE_SHIFT, max_low_pfn << PAGE_SHIFT);
	arch_numa_init();
	sparse_init();
	zone_sizes_init();
#ifdef CONFIG_KEXEC_CORE
	reserve_crashkernel();
#endif
	memblock_dump_all();
}

#ifdef CONFIG_SPARSEMEM_VMEMMAP
int __meminit vmemmap_populate(unsigned long start, unsigned long end, int node,
			       struct vmem_altmap *altmap)
{
	return vmemmap_populate_basepages(start, end, node, NULL);
}
#endif<|MERGE_RESOLUTION|>--- conflicted
+++ resolved
@@ -509,8 +509,8 @@
 #error "setup_vm() is called from head.S before relocate so it should not use absolute addressing."
 #endif
 
+uintptr_t load_sz __initdata;
 static uintptr_t load_pa __initdata;
-static uintptr_t load_sz __initdata;
 #ifdef CONFIG_XIP_KERNEL
 #define load_pa        (*((uintptr_t *)XIP_FIXUP(&load_pa)))
 #define load_sz        (*((uintptr_t *)XIP_FIXUP(&load_sz)))
@@ -703,7 +703,6 @@
 #endif
 }
 
-<<<<<<< HEAD
 #if defined(CONFIG_64BIT) && defined(CONFIG_STRICT_KERNEL_RWX)
 void __init protect_kernel_linear_mapping_text_rodata(void)
 {
@@ -720,8 +719,6 @@
 }
 #endif
 
-=======
->>>>>>> 84a844da
 static void __init setup_vm_final(void)
 {
 	uintptr_t va, map_size;
