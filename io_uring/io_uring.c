// SPDX-License-Identifier: GPL-2.0
/*
 * Shared application/kernel submission and completion ring pairs, for
 * supporting fast/efficient IO.
 *
 * A note on the read/write ordering memory barriers that are matched between
 * the application and kernel side.
 *
 * After the application reads the CQ ring tail, it must use an
 * appropriate smp_rmb() to pair with the smp_wmb() the kernel uses
 * before writing the tail (using smp_load_acquire to read the tail will
 * do). It also needs a smp_mb() before updating CQ head (ordering the
 * entry load(s) with the head store), pairing with an implicit barrier
 * through a control-dependency in io_get_cqe (smp_store_release to
 * store head will do). Failure to do so could lead to reading invalid
 * CQ entries.
 *
 * Likewise, the application must use an appropriate smp_wmb() before
 * writing the SQ tail (ordering SQ entry stores with the tail store),
 * which pairs with smp_load_acquire in io_get_sqring (smp_store_release
 * to store the tail will do). And it needs a barrier ordering the SQ
 * head load before writing new SQ entries (smp_load_acquire to read
 * head will do).
 *
 * When using the SQ poll thread (IORING_SETUP_SQPOLL), the application
 * needs to check the SQ flags for IORING_SQ_NEED_WAKEUP *after*
 * updating the SQ tail; a full memory barrier smp_mb() is needed
 * between.
 *
 * Also see the examples in the liburing library:
 *
 *	git://git.kernel.dk/liburing
 *
 * io_uring also uses READ/WRITE_ONCE() for _any_ store or load that happens
 * from data shared between the kernel and application. This is done both
 * for ordering purposes, but also to ensure that once a value is loaded from
 * data that the application could potentially modify, it remains stable.
 *
 * Copyright (C) 2018-2019 Jens Axboe
 * Copyright (c) 2018-2019 Christoph Hellwig
 */
#include <linux/kernel.h>
#include <linux/init.h>
#include <linux/errno.h>
#include <linux/syscalls.h>
#include <net/compat.h>
#include <linux/refcount.h>
#include <linux/uio.h>
#include <linux/bits.h>

#include <linux/sched/signal.h>
#include <linux/fs.h>
#include <linux/file.h>
#include <linux/fdtable.h>
#include <linux/mm.h>
#include <linux/mman.h>
#include <linux/percpu.h>
#include <linux/slab.h>
#include <linux/bvec.h>
#include <linux/net.h>
#include <net/sock.h>
#include <linux/anon_inodes.h>
#include <linux/sched/mm.h>
#include <linux/uaccess.h>
#include <linux/nospec.h>
#include <linux/fsnotify.h>
#include <linux/fadvise.h>
#include <linux/task_work.h>
#include <linux/io_uring.h>
#include <linux/io_uring/cmd.h>
#include <linux/audit.h>
#include <linux/security.h>
#include <asm/shmparam.h>

#define CREATE_TRACE_POINTS
#include <trace/events/io_uring.h>

#include <uapi/linux/io_uring.h>

#include "io-wq.h"

#include "io_uring.h"
#include "opdef.h"
#include "refs.h"
#include "tctx.h"
#include "register.h"
#include "sqpoll.h"
#include "fdinfo.h"
#include "kbuf.h"
#include "rsrc.h"
#include "cancel.h"
#include "net.h"
#include "notif.h"
#include "waitid.h"
#include "futex.h"
#include "napi.h"
#include "uring_cmd.h"
#include "msg_ring.h"
#include "memmap.h"

#include "timeout.h"
#include "poll.h"
#include "rw.h"
#include "alloc_cache.h"
#include "eventfd.h"

#define IORING_MAX_ENTRIES	32768
#define IORING_MAX_CQ_ENTRIES	(2 * IORING_MAX_ENTRIES)

#define SQE_COMMON_FLAGS (IOSQE_FIXED_FILE | IOSQE_IO_LINK | \
			  IOSQE_IO_HARDLINK | IOSQE_ASYNC)

#define SQE_VALID_FLAGS	(SQE_COMMON_FLAGS | IOSQE_BUFFER_SELECT | \
			IOSQE_IO_DRAIN | IOSQE_CQE_SKIP_SUCCESS)

#define IO_REQ_CLEAN_FLAGS (REQ_F_BUFFER_SELECTED | REQ_F_NEED_CLEANUP | \
				REQ_F_POLLED | REQ_F_INFLIGHT | REQ_F_CREDS | \
				REQ_F_ASYNC_DATA)

#define IO_REQ_CLEAN_SLOW_FLAGS (REQ_F_REFCOUNT | REQ_F_LINK | REQ_F_HARDLINK |\
				 IO_REQ_CLEAN_FLAGS)

#define IO_TCTX_REFS_CACHE_NR	(1U << 10)

#define IO_COMPL_BATCH			32
#define IO_REQ_ALLOC_BATCH		8

struct io_defer_entry {
	struct list_head	list;
	struct io_kiocb		*req;
	u32			seq;
};

/* requests with any of those set should undergo io_disarm_next() */
#define IO_DISARM_MASK (REQ_F_ARM_LTIMEOUT | REQ_F_LINK_TIMEOUT | REQ_F_FAIL)
#define IO_REQ_LINK_FLAGS (REQ_F_LINK | REQ_F_HARDLINK)

/*
 * No waiters. It's larger than any valid value of the tw counter
 * so that tests against ->cq_wait_nr would fail and skip wake_up().
 */
#define IO_CQ_WAKE_INIT		(-1U)
/* Forced wake up if there is a waiter regardless of ->cq_wait_nr */
#define IO_CQ_WAKE_FORCE	(IO_CQ_WAKE_INIT >> 1)

static bool io_uring_try_cancel_requests(struct io_ring_ctx *ctx,
					 struct task_struct *task,
					 bool cancel_all);

static void io_queue_sqe(struct io_kiocb *req);

struct kmem_cache *req_cachep;
static struct workqueue_struct *iou_wq __ro_after_init;

static int __read_mostly sysctl_io_uring_disabled;
static int __read_mostly sysctl_io_uring_group = -1;

#ifdef CONFIG_SYSCTL
static struct ctl_table kernel_io_uring_disabled_table[] = {
	{
		.procname	= "io_uring_disabled",
		.data		= &sysctl_io_uring_disabled,
		.maxlen		= sizeof(sysctl_io_uring_disabled),
		.mode		= 0644,
		.proc_handler	= proc_dointvec_minmax,
		.extra1		= SYSCTL_ZERO,
		.extra2		= SYSCTL_TWO,
	},
	{
		.procname	= "io_uring_group",
		.data		= &sysctl_io_uring_group,
		.maxlen		= sizeof(gid_t),
		.mode		= 0644,
		.proc_handler	= proc_dointvec,
	},
};
#endif

static inline unsigned int __io_cqring_events(struct io_ring_ctx *ctx)
{
	return ctx->cached_cq_tail - READ_ONCE(ctx->rings->cq.head);
}

static inline unsigned int __io_cqring_events_user(struct io_ring_ctx *ctx)
{
	return READ_ONCE(ctx->rings->cq.tail) - READ_ONCE(ctx->rings->cq.head);
}

static bool io_match_linked(struct io_kiocb *head)
{
	struct io_kiocb *req;

	io_for_each_link(req, head) {
		if (req->flags & REQ_F_INFLIGHT)
			return true;
	}
	return false;
}

/*
 * As io_match_task() but protected against racing with linked timeouts.
 * User must not hold timeout_lock.
 */
bool io_match_task_safe(struct io_kiocb *head, struct task_struct *task,
			bool cancel_all)
{
	bool matched;

	if (task && head->task != task)
		return false;
	if (cancel_all)
		return true;

	if (head->flags & REQ_F_LINK_TIMEOUT) {
		struct io_ring_ctx *ctx = head->ctx;

		/* protect against races with linked timeouts */
		spin_lock_irq(&ctx->timeout_lock);
		matched = io_match_linked(head);
		spin_unlock_irq(&ctx->timeout_lock);
	} else {
		matched = io_match_linked(head);
	}
	return matched;
}

static inline void req_fail_link_node(struct io_kiocb *req, int res)
{
	req_set_fail(req);
	io_req_set_res(req, res, 0);
}

static inline void io_req_add_to_cache(struct io_kiocb *req, struct io_ring_ctx *ctx)
{
	wq_stack_add_head(&req->comp_list, &ctx->submit_state.free_list);
}

static __cold void io_ring_ctx_ref_free(struct percpu_ref *ref)
{
	struct io_ring_ctx *ctx = container_of(ref, struct io_ring_ctx, refs);

	complete(&ctx->ref_comp);
}

static __cold void io_fallback_req_func(struct work_struct *work)
{
	struct io_ring_ctx *ctx = container_of(work, struct io_ring_ctx,
						fallback_work.work);
	struct llist_node *node = llist_del_all(&ctx->fallback_llist);
	struct io_kiocb *req, *tmp;
	struct io_tw_state ts = {};

	percpu_ref_get(&ctx->refs);
	mutex_lock(&ctx->uring_lock);
	llist_for_each_entry_safe(req, tmp, node, io_task_work.node)
		req->io_task_work.func(req, &ts);
	io_submit_flush_completions(ctx);
	mutex_unlock(&ctx->uring_lock);
	percpu_ref_put(&ctx->refs);
}

static int io_alloc_hash_table(struct io_hash_table *table, unsigned bits)
{
	unsigned hash_buckets = 1U << bits;
	size_t hash_size = hash_buckets * sizeof(table->hbs[0]);

	table->hbs = kmalloc(hash_size, GFP_KERNEL);
	if (!table->hbs)
		return -ENOMEM;

	table->hash_bits = bits;
	init_hash_table(table, hash_buckets);
	return 0;
}

static __cold struct io_ring_ctx *io_ring_ctx_alloc(struct io_uring_params *p)
{
	struct io_ring_ctx *ctx;
	int hash_bits;
	bool ret;

	ctx = kzalloc(sizeof(*ctx), GFP_KERNEL);
	if (!ctx)
		return NULL;

	xa_init(&ctx->io_bl_xa);

	/*
	 * Use 5 bits less than the max cq entries, that should give us around
	 * 32 entries per hash list if totally full and uniformly spread, but
	 * don't keep too many buckets to not overconsume memory.
	 */
	hash_bits = ilog2(p->cq_entries) - 5;
	hash_bits = clamp(hash_bits, 1, 8);
	if (io_alloc_hash_table(&ctx->cancel_table, hash_bits))
		goto err;
	if (io_alloc_hash_table(&ctx->cancel_table_locked, hash_bits))
		goto err;
	if (percpu_ref_init(&ctx->refs, io_ring_ctx_ref_free,
			    0, GFP_KERNEL))
		goto err;

	ctx->flags = p->flags;
	atomic_set(&ctx->cq_wait_nr, IO_CQ_WAKE_INIT);
	init_waitqueue_head(&ctx->sqo_sq_wait);
	INIT_LIST_HEAD(&ctx->sqd_list);
	INIT_LIST_HEAD(&ctx->cq_overflow_list);
	INIT_LIST_HEAD(&ctx->io_buffers_cache);
	ret = io_alloc_cache_init(&ctx->rsrc_node_cache, IO_NODE_ALLOC_CACHE_MAX,
			    sizeof(struct io_rsrc_node));
	ret |= io_alloc_cache_init(&ctx->apoll_cache, IO_POLL_ALLOC_CACHE_MAX,
			    sizeof(struct async_poll));
	ret |= io_alloc_cache_init(&ctx->netmsg_cache, IO_ALLOC_CACHE_MAX,
			    sizeof(struct io_async_msghdr));
	ret |= io_alloc_cache_init(&ctx->rw_cache, IO_ALLOC_CACHE_MAX,
			    sizeof(struct io_async_rw));
	ret |= io_alloc_cache_init(&ctx->uring_cache, IO_ALLOC_CACHE_MAX,
			    sizeof(struct uring_cache));
	spin_lock_init(&ctx->msg_lock);
	ret |= io_alloc_cache_init(&ctx->msg_cache, IO_ALLOC_CACHE_MAX,
			    sizeof(struct io_kiocb));
	ret |= io_futex_cache_init(ctx);
	if (ret)
		goto err;
	init_completion(&ctx->ref_comp);
	xa_init_flags(&ctx->personalities, XA_FLAGS_ALLOC1);
	mutex_init(&ctx->uring_lock);
	init_waitqueue_head(&ctx->cq_wait);
	init_waitqueue_head(&ctx->poll_wq);
	init_waitqueue_head(&ctx->rsrc_quiesce_wq);
	spin_lock_init(&ctx->completion_lock);
	spin_lock_init(&ctx->timeout_lock);
	INIT_WQ_LIST(&ctx->iopoll_list);
	INIT_LIST_HEAD(&ctx->io_buffers_comp);
	INIT_LIST_HEAD(&ctx->defer_list);
	INIT_LIST_HEAD(&ctx->timeout_list);
	INIT_LIST_HEAD(&ctx->ltimeout_list);
	INIT_LIST_HEAD(&ctx->rsrc_ref_list);
	init_llist_head(&ctx->work_llist);
	INIT_LIST_HEAD(&ctx->tctx_list);
	ctx->submit_state.free_list.next = NULL;
	INIT_HLIST_HEAD(&ctx->waitid_list);
#ifdef CONFIG_FUTEX
	INIT_HLIST_HEAD(&ctx->futex_list);
#endif
	INIT_DELAYED_WORK(&ctx->fallback_work, io_fallback_req_func);
	INIT_WQ_LIST(&ctx->submit_state.compl_reqs);
	INIT_HLIST_HEAD(&ctx->cancelable_uring_cmd);
	io_napi_init(ctx);

	return ctx;
err:
	io_alloc_cache_free(&ctx->rsrc_node_cache, kfree);
	io_alloc_cache_free(&ctx->apoll_cache, kfree);
	io_alloc_cache_free(&ctx->netmsg_cache, io_netmsg_cache_free);
	io_alloc_cache_free(&ctx->rw_cache, io_rw_cache_free);
	io_alloc_cache_free(&ctx->uring_cache, kfree);
	io_alloc_cache_free(&ctx->msg_cache, io_msg_cache_free);
	io_futex_cache_free(ctx);
	kfree(ctx->cancel_table.hbs);
	kfree(ctx->cancel_table_locked.hbs);
	xa_destroy(&ctx->io_bl_xa);
	kfree(ctx);
	return NULL;
}

static void io_account_cq_overflow(struct io_ring_ctx *ctx)
{
	struct io_rings *r = ctx->rings;

	WRITE_ONCE(r->cq_overflow, READ_ONCE(r->cq_overflow) + 1);
	ctx->cq_extra--;
}

static bool req_need_defer(struct io_kiocb *req, u32 seq)
{
	if (unlikely(req->flags & REQ_F_IO_DRAIN)) {
		struct io_ring_ctx *ctx = req->ctx;

		return seq + READ_ONCE(ctx->cq_extra) != ctx->cached_cq_tail;
	}

	return false;
}

static void io_clean_op(struct io_kiocb *req)
{
	if (req->flags & REQ_F_BUFFER_SELECTED) {
		spin_lock(&req->ctx->completion_lock);
		io_kbuf_drop(req);
		spin_unlock(&req->ctx->completion_lock);
	}

	if (req->flags & REQ_F_NEED_CLEANUP) {
		const struct io_cold_def *def = &io_cold_defs[req->opcode];

		if (def->cleanup)
			def->cleanup(req);
	}
	if ((req->flags & REQ_F_POLLED) && req->apoll) {
		kfree(req->apoll->double_poll);
		kfree(req->apoll);
		req->apoll = NULL;
	}
	if (req->flags & REQ_F_INFLIGHT) {
		struct io_uring_task *tctx = req->task->io_uring;

		atomic_dec(&tctx->inflight_tracked);
	}
	if (req->flags & REQ_F_CREDS)
		put_cred(req->creds);
	if (req->flags & REQ_F_ASYNC_DATA) {
		kfree(req->async_data);
		req->async_data = NULL;
	}
	req->flags &= ~IO_REQ_CLEAN_FLAGS;
}

static inline void io_req_track_inflight(struct io_kiocb *req)
{
	if (!(req->flags & REQ_F_INFLIGHT)) {
		req->flags |= REQ_F_INFLIGHT;
		atomic_inc(&req->task->io_uring->inflight_tracked);
	}
}

static struct io_kiocb *__io_prep_linked_timeout(struct io_kiocb *req)
{
	if (WARN_ON_ONCE(!req->link))
		return NULL;

	req->flags &= ~REQ_F_ARM_LTIMEOUT;
	req->flags |= REQ_F_LINK_TIMEOUT;

	/* linked timeouts should have two refs once prep'ed */
	io_req_set_refcount(req);
	__io_req_set_refcount(req->link, 2);
	return req->link;
}

static inline struct io_kiocb *io_prep_linked_timeout(struct io_kiocb *req)
{
	if (likely(!(req->flags & REQ_F_ARM_LTIMEOUT)))
		return NULL;
	return __io_prep_linked_timeout(req);
}

static noinline void __io_arm_ltimeout(struct io_kiocb *req)
{
	io_queue_linked_timeout(__io_prep_linked_timeout(req));
}

static inline void io_arm_ltimeout(struct io_kiocb *req)
{
	if (unlikely(req->flags & REQ_F_ARM_LTIMEOUT))
		__io_arm_ltimeout(req);
}

static void io_prep_async_work(struct io_kiocb *req)
{
	const struct io_issue_def *def = &io_issue_defs[req->opcode];
	struct io_ring_ctx *ctx = req->ctx;

	if (!(req->flags & REQ_F_CREDS)) {
		req->flags |= REQ_F_CREDS;
		req->creds = get_current_cred();
	}

	req->work.list.next = NULL;
	atomic_set(&req->work.flags, 0);
	if (req->flags & REQ_F_FORCE_ASYNC)
		atomic_or(IO_WQ_WORK_CONCURRENT, &req->work.flags);

	if (req->file && !(req->flags & REQ_F_FIXED_FILE))
		req->flags |= io_file_get_flags(req->file);

	if (req->file && (req->flags & REQ_F_ISREG)) {
		bool should_hash = def->hash_reg_file;

		/* don't serialize this request if the fs doesn't need it */
		if (should_hash && (req->file->f_flags & O_DIRECT) &&
		    (req->file->f_op->fop_flags & FOP_DIO_PARALLEL_WRITE))
			should_hash = false;
		if (should_hash || (ctx->flags & IORING_SETUP_IOPOLL))
			io_wq_hash_work(&req->work, file_inode(req->file));
	} else if (!req->file || !S_ISBLK(file_inode(req->file)->i_mode)) {
		if (def->unbound_nonreg_file)
			atomic_or(IO_WQ_WORK_UNBOUND, &req->work.flags);
	}
}

static void io_prep_async_link(struct io_kiocb *req)
{
	struct io_kiocb *cur;

	if (req->flags & REQ_F_LINK_TIMEOUT) {
		struct io_ring_ctx *ctx = req->ctx;

		spin_lock_irq(&ctx->timeout_lock);
		io_for_each_link(cur, req)
			io_prep_async_work(cur);
		spin_unlock_irq(&ctx->timeout_lock);
	} else {
		io_for_each_link(cur, req)
			io_prep_async_work(cur);
	}
}

static void io_queue_iowq(struct io_kiocb *req)
{
	struct io_kiocb *link = io_prep_linked_timeout(req);
	struct io_uring_task *tctx = req->task->io_uring;

	BUG_ON(!tctx);
	BUG_ON(!tctx->io_wq);

	/* init ->work of the whole link before punting */
	io_prep_async_link(req);

	/*
	 * Not expected to happen, but if we do have a bug where this _can_
	 * happen, catch it here and ensure the request is marked as
	 * canceled. That will make io-wq go through the usual work cancel
	 * procedure rather than attempt to run this request (or create a new
	 * worker for it).
	 */
	if (WARN_ON_ONCE(!same_thread_group(req->task, current)))
		atomic_or(IO_WQ_WORK_CANCEL, &req->work.flags);

	trace_io_uring_queue_async_work(req, io_wq_is_hashed(&req->work));
	io_wq_enqueue(tctx->io_wq, &req->work);
	if (link)
		io_queue_linked_timeout(link);
}

static void io_req_queue_iowq_tw(struct io_kiocb *req, struct io_tw_state *ts)
{
	io_queue_iowq(req);
}

void io_req_queue_iowq(struct io_kiocb *req)
{
	req->io_task_work.func = io_req_queue_iowq_tw;
	io_req_task_work_add(req);
}

static __cold void io_queue_deferred(struct io_ring_ctx *ctx)
{
	while (!list_empty(&ctx->defer_list)) {
		struct io_defer_entry *de = list_first_entry(&ctx->defer_list,
						struct io_defer_entry, list);

		if (req_need_defer(de->req, de->seq))
			break;
		list_del_init(&de->list);
		io_req_task_queue(de->req);
		kfree(de);
	}
}

void __io_commit_cqring_flush(struct io_ring_ctx *ctx)
{
	if (ctx->poll_activated)
		io_poll_wq_wake(ctx);
	if (ctx->off_timeout_used)
		io_flush_timeouts(ctx);
	if (ctx->drain_active) {
		spin_lock(&ctx->completion_lock);
		io_queue_deferred(ctx);
		spin_unlock(&ctx->completion_lock);
	}
	if (ctx->has_evfd)
		io_eventfd_flush_signal(ctx);
}

static inline void __io_cq_lock(struct io_ring_ctx *ctx)
{
	if (!ctx->lockless_cq)
		spin_lock(&ctx->completion_lock);
}

static inline void io_cq_lock(struct io_ring_ctx *ctx)
	__acquires(ctx->completion_lock)
{
	spin_lock(&ctx->completion_lock);
}

static inline void __io_cq_unlock_post(struct io_ring_ctx *ctx)
{
	io_commit_cqring(ctx);
	if (!ctx->task_complete) {
		if (!ctx->lockless_cq)
			spin_unlock(&ctx->completion_lock);
		/* IOPOLL rings only need to wake up if it's also SQPOLL */
		if (!ctx->syscall_iopoll)
			io_cqring_wake(ctx);
	}
	io_commit_cqring_flush(ctx);
}

static void io_cq_unlock_post(struct io_ring_ctx *ctx)
	__releases(ctx->completion_lock)
{
	io_commit_cqring(ctx);
	spin_unlock(&ctx->completion_lock);
	io_cqring_wake(ctx);
	io_commit_cqring_flush(ctx);
}

static void __io_cqring_overflow_flush(struct io_ring_ctx *ctx, bool dying)
{
	size_t cqe_size = sizeof(struct io_uring_cqe);

	lockdep_assert_held(&ctx->uring_lock);

	/* don't abort if we're dying, entries must get freed */
	if (!dying && __io_cqring_events(ctx) == ctx->cq_entries)
		return;

	if (ctx->flags & IORING_SETUP_CQE32)
		cqe_size <<= 1;

	io_cq_lock(ctx);
	while (!list_empty(&ctx->cq_overflow_list)) {
		struct io_uring_cqe *cqe;
		struct io_overflow_cqe *ocqe;

		ocqe = list_first_entry(&ctx->cq_overflow_list,
					struct io_overflow_cqe, list);

		if (!dying) {
			if (!io_get_cqe_overflow(ctx, &cqe, true))
				break;
			memcpy(cqe, &ocqe->cqe, cqe_size);
		}
		list_del(&ocqe->list);
		kfree(ocqe);
	}

	if (list_empty(&ctx->cq_overflow_list)) {
		clear_bit(IO_CHECK_CQ_OVERFLOW_BIT, &ctx->check_cq);
		atomic_andnot(IORING_SQ_CQ_OVERFLOW, &ctx->rings->sq_flags);
	}
	io_cq_unlock_post(ctx);
}

static void io_cqring_overflow_kill(struct io_ring_ctx *ctx)
{
	if (ctx->rings)
		__io_cqring_overflow_flush(ctx, true);
}

static void io_cqring_do_overflow_flush(struct io_ring_ctx *ctx)
{
	mutex_lock(&ctx->uring_lock);
	__io_cqring_overflow_flush(ctx, false);
	mutex_unlock(&ctx->uring_lock);
}

/* can be called by any task */
static void io_put_task_remote(struct task_struct *task)
{
	struct io_uring_task *tctx = task->io_uring;

	percpu_counter_sub(&tctx->inflight, 1);
	if (unlikely(atomic_read(&tctx->in_cancel)))
		wake_up(&tctx->wait);
	put_task_struct(task);
}

/* used by a task to put its own references */
static void io_put_task_local(struct task_struct *task)
{
	task->io_uring->cached_refs++;
}

/* must to be called somewhat shortly after putting a request */
static inline void io_put_task(struct task_struct *task)
{
	if (likely(task == current))
		io_put_task_local(task);
	else
		io_put_task_remote(task);
}

void io_task_refs_refill(struct io_uring_task *tctx)
{
	unsigned int refill = -tctx->cached_refs + IO_TCTX_REFS_CACHE_NR;

	percpu_counter_add(&tctx->inflight, refill);
	refcount_add(refill, &current->usage);
	tctx->cached_refs += refill;
}

static __cold void io_uring_drop_tctx_refs(struct task_struct *task)
{
	struct io_uring_task *tctx = task->io_uring;
	unsigned int refs = tctx->cached_refs;

	if (refs) {
		tctx->cached_refs = 0;
		percpu_counter_sub(&tctx->inflight, refs);
		put_task_struct_many(task, refs);
	}
}

static bool io_cqring_event_overflow(struct io_ring_ctx *ctx, u64 user_data,
				     s32 res, u32 cflags, u64 extra1, u64 extra2)
{
	struct io_overflow_cqe *ocqe;
	size_t ocq_size = sizeof(struct io_overflow_cqe);
	bool is_cqe32 = (ctx->flags & IORING_SETUP_CQE32);

	lockdep_assert_held(&ctx->completion_lock);

	if (is_cqe32)
		ocq_size += sizeof(struct io_uring_cqe);

	ocqe = kmalloc(ocq_size, GFP_ATOMIC | __GFP_ACCOUNT);
	trace_io_uring_cqe_overflow(ctx, user_data, res, cflags, ocqe);
	if (!ocqe) {
		/*
		 * If we're in ring overflow flush mode, or in task cancel mode,
		 * or cannot allocate an overflow entry, then we need to drop it
		 * on the floor.
		 */
		io_account_cq_overflow(ctx);
		set_bit(IO_CHECK_CQ_DROPPED_BIT, &ctx->check_cq);
		return false;
	}
	if (list_empty(&ctx->cq_overflow_list)) {
		set_bit(IO_CHECK_CQ_OVERFLOW_BIT, &ctx->check_cq);
		atomic_or(IORING_SQ_CQ_OVERFLOW, &ctx->rings->sq_flags);

	}
	ocqe->cqe.user_data = user_data;
	ocqe->cqe.res = res;
	ocqe->cqe.flags = cflags;
	if (is_cqe32) {
		ocqe->cqe.big_cqe[0] = extra1;
		ocqe->cqe.big_cqe[1] = extra2;
	}
	list_add_tail(&ocqe->list, &ctx->cq_overflow_list);
	return true;
}

static void io_req_cqe_overflow(struct io_kiocb *req)
{
	io_cqring_event_overflow(req->ctx, req->cqe.user_data,
				req->cqe.res, req->cqe.flags,
				req->big_cqe.extra1, req->big_cqe.extra2);
	memset(&req->big_cqe, 0, sizeof(req->big_cqe));
}

/*
 * writes to the cq entry need to come after reading head; the
 * control dependency is enough as we're using WRITE_ONCE to
 * fill the cq entry
 */
bool io_cqe_cache_refill(struct io_ring_ctx *ctx, bool overflow)
{
	struct io_rings *rings = ctx->rings;
	unsigned int off = ctx->cached_cq_tail & (ctx->cq_entries - 1);
	unsigned int free, queued, len;

	/*
	 * Posting into the CQ when there are pending overflowed CQEs may break
	 * ordering guarantees, which will affect links, F_MORE users and more.
	 * Force overflow the completion.
	 */
	if (!overflow && (ctx->check_cq & BIT(IO_CHECK_CQ_OVERFLOW_BIT)))
		return false;

	/* userspace may cheat modifying the tail, be safe and do min */
	queued = min(__io_cqring_events(ctx), ctx->cq_entries);
	free = ctx->cq_entries - queued;
	/* we need a contiguous range, limit based on the current array offset */
	len = min(free, ctx->cq_entries - off);
	if (!len)
		return false;

	if (ctx->flags & IORING_SETUP_CQE32) {
		off <<= 1;
		len <<= 1;
	}

	ctx->cqe_cached = &rings->cqes[off];
	ctx->cqe_sentinel = ctx->cqe_cached + len;
	return true;
}

static bool io_fill_cqe_aux(struct io_ring_ctx *ctx, u64 user_data, s32 res,
			      u32 cflags)
{
	struct io_uring_cqe *cqe;

	ctx->cq_extra++;

	/*
	 * If we can't get a cq entry, userspace overflowed the
	 * submission (by quite a lot). Increment the overflow count in
	 * the ring.
	 */
	if (likely(io_get_cqe(ctx, &cqe))) {
		trace_io_uring_complete(ctx, NULL, user_data, res, cflags, 0, 0);

		WRITE_ONCE(cqe->user_data, user_data);
		WRITE_ONCE(cqe->res, res);
		WRITE_ONCE(cqe->flags, cflags);

		if (ctx->flags & IORING_SETUP_CQE32) {
			WRITE_ONCE(cqe->big_cqe[0], 0);
			WRITE_ONCE(cqe->big_cqe[1], 0);
		}
		return true;
	}
	return false;
}

static bool __io_post_aux_cqe(struct io_ring_ctx *ctx, u64 user_data, s32 res,
			      u32 cflags)
{
	bool filled;

	filled = io_fill_cqe_aux(ctx, user_data, res, cflags);
	if (!filled)
		filled = io_cqring_event_overflow(ctx, user_data, res, cflags, 0, 0);

	return filled;
}

bool io_post_aux_cqe(struct io_ring_ctx *ctx, u64 user_data, s32 res, u32 cflags)
{
	bool filled;

	io_cq_lock(ctx);
	filled = __io_post_aux_cqe(ctx, user_data, res, cflags);
	io_cq_unlock_post(ctx);
	return filled;
}

/*
 * Must be called from inline task_work so we now a flush will happen later,
 * and obviously with ctx->uring_lock held (tw always has that).
 */
void io_add_aux_cqe(struct io_ring_ctx *ctx, u64 user_data, s32 res, u32 cflags)
{
	if (!io_fill_cqe_aux(ctx, user_data, res, cflags)) {
		spin_lock(&ctx->completion_lock);
		io_cqring_event_overflow(ctx, user_data, res, cflags, 0, 0);
		spin_unlock(&ctx->completion_lock);
	}
	ctx->submit_state.cq_flush = true;
}

/*
 * A helper for multishot requests posting additional CQEs.
 * Should only be used from a task_work including IO_URING_F_MULTISHOT.
 */
bool io_req_post_cqe(struct io_kiocb *req, s32 res, u32 cflags)
{
	struct io_ring_ctx *ctx = req->ctx;
	bool posted;

	lockdep_assert(!io_wq_current_is_worker());
	lockdep_assert_held(&ctx->uring_lock);

	__io_cq_lock(ctx);
	posted = io_fill_cqe_aux(ctx, req->cqe.user_data, res, cflags);
	ctx->submit_state.cq_flush = true;
	__io_cq_unlock_post(ctx);
	return posted;
}

static void io_req_complete_post(struct io_kiocb *req, unsigned issue_flags)
{
	struct io_ring_ctx *ctx = req->ctx;

	/*
	 * All execution paths but io-wq use the deferred completions by
	 * passing IO_URING_F_COMPLETE_DEFER and thus should not end up here.
	 */
	if (WARN_ON_ONCE(!(issue_flags & IO_URING_F_IOWQ)))
		return;

	/*
	 * Handle special CQ sync cases via task_work. DEFER_TASKRUN requires
	 * the submitter task context, IOPOLL protects with uring_lock.
	 */
	if (ctx->task_complete || (ctx->flags & IORING_SETUP_IOPOLL)) {
		req->io_task_work.func = io_req_task_complete;
		io_req_task_work_add(req);
		return;
	}

	io_cq_lock(ctx);
	if (!(req->flags & REQ_F_CQE_SKIP)) {
		if (!io_fill_cqe_req(ctx, req))
			io_req_cqe_overflow(req);
	}
	io_cq_unlock_post(ctx);

	/*
	 * We don't free the request here because we know it's called from
	 * io-wq only, which holds a reference, so it cannot be the last put.
	 */
	req_ref_put(req);
}

void io_req_defer_failed(struct io_kiocb *req, s32 res)
	__must_hold(&ctx->uring_lock)
{
	const struct io_cold_def *def = &io_cold_defs[req->opcode];

	lockdep_assert_held(&req->ctx->uring_lock);

	req_set_fail(req);
	io_req_set_res(req, res, io_put_kbuf(req, res, IO_URING_F_UNLOCKED));
	if (def->fail)
		def->fail(req);
	io_req_complete_defer(req);
}

/*
 * Don't initialise the fields below on every allocation, but do that in
 * advance and keep them valid across allocations.
 */
static void io_preinit_req(struct io_kiocb *req, struct io_ring_ctx *ctx)
{
	req->ctx = ctx;
	req->link = NULL;
	req->async_data = NULL;
	/* not necessary, but safer to zero */
	memset(&req->cqe, 0, sizeof(req->cqe));
	memset(&req->big_cqe, 0, sizeof(req->big_cqe));
}

/*
 * A request might get retired back into the request caches even before opcode
 * handlers and io_issue_sqe() are done with it, e.g. inline completion path.
 * Because of that, io_alloc_req() should be called only under ->uring_lock
 * and with extra caution to not get a request that is still worked on.
 */
__cold bool __io_alloc_req_refill(struct io_ring_ctx *ctx)
	__must_hold(&ctx->uring_lock)
{
	gfp_t gfp = GFP_KERNEL | __GFP_NOWARN;
	void *reqs[IO_REQ_ALLOC_BATCH];
	int ret;

	ret = kmem_cache_alloc_bulk(req_cachep, gfp, ARRAY_SIZE(reqs), reqs);

	/*
	 * Bulk alloc is all-or-nothing. If we fail to get a batch,
	 * retry single alloc to be on the safe side.
	 */
	if (unlikely(ret <= 0)) {
		reqs[0] = kmem_cache_alloc(req_cachep, gfp);
		if (!reqs[0])
			return false;
		ret = 1;
	}

	percpu_ref_get_many(&ctx->refs, ret);
	while (ret--) {
		struct io_kiocb *req = reqs[ret];

		io_preinit_req(req, ctx);
		io_req_add_to_cache(req, ctx);
	}
	return true;
}

__cold void io_free_req(struct io_kiocb *req)
{
	/* refs were already put, restore them for io_req_task_complete() */
	req->flags &= ~REQ_F_REFCOUNT;
	/* we only want to free it, don't post CQEs */
	req->flags |= REQ_F_CQE_SKIP;
	req->io_task_work.func = io_req_task_complete;
	io_req_task_work_add(req);
}

static void __io_req_find_next_prep(struct io_kiocb *req)
{
	struct io_ring_ctx *ctx = req->ctx;

	spin_lock(&ctx->completion_lock);
	io_disarm_next(req);
	spin_unlock(&ctx->completion_lock);
}

static inline struct io_kiocb *io_req_find_next(struct io_kiocb *req)
{
	struct io_kiocb *nxt;

	/*
	 * If LINK is set, we have dependent requests in this chain. If we
	 * didn't fail this request, queue the first one up, moving any other
	 * dependencies to the next request. In case of failure, fail the rest
	 * of the chain.
	 */
	if (unlikely(req->flags & IO_DISARM_MASK))
		__io_req_find_next_prep(req);
	nxt = req->link;
	req->link = NULL;
	return nxt;
}

static void ctx_flush_and_put(struct io_ring_ctx *ctx, struct io_tw_state *ts)
{
	if (!ctx)
		return;
	if (ctx->flags & IORING_SETUP_TASKRUN_FLAG)
		atomic_andnot(IORING_SQ_TASKRUN, &ctx->rings->sq_flags);

	io_submit_flush_completions(ctx);
	mutex_unlock(&ctx->uring_lock);
	percpu_ref_put(&ctx->refs);
}

/*
 * Run queued task_work, returning the number of entries processed in *count.
 * If more entries than max_entries are available, stop processing once this
 * is reached and return the rest of the list.
 */
struct llist_node *io_handle_tw_list(struct llist_node *node,
				     unsigned int *count,
				     unsigned int max_entries)
{
	struct io_ring_ctx *ctx = NULL;
	struct io_tw_state ts = { };

	do {
		struct llist_node *next = node->next;
		struct io_kiocb *req = container_of(node, struct io_kiocb,
						    io_task_work.node);

		if (req->ctx != ctx) {
			ctx_flush_and_put(ctx, &ts);
			ctx = req->ctx;
			mutex_lock(&ctx->uring_lock);
			percpu_ref_get(&ctx->refs);
		}
		INDIRECT_CALL_2(req->io_task_work.func,
				io_poll_task_func, io_req_rw_complete,
				req, &ts);
		node = next;
		(*count)++;
		if (unlikely(need_resched())) {
			ctx_flush_and_put(ctx, &ts);
			ctx = NULL;
			cond_resched();
		}
	} while (node && *count < max_entries);

	ctx_flush_and_put(ctx, &ts);
	return node;
}

/**
 * io_llist_xchg - swap all entries in a lock-less list
 * @head:	the head of lock-less list to delete all entries
 * @new:	new entry as the head of the list
 *
 * If list is empty, return NULL, otherwise, return the pointer to the first entry.
 * The order of entries returned is from the newest to the oldest added one.
 */
static inline struct llist_node *io_llist_xchg(struct llist_head *head,
					       struct llist_node *new)
{
	return xchg(&head->first, new);
}

static __cold void io_fallback_tw(struct io_uring_task *tctx, bool sync)
{
	struct llist_node *node = llist_del_all(&tctx->task_list);
	struct io_ring_ctx *last_ctx = NULL;
	struct io_kiocb *req;

	while (node) {
		req = container_of(node, struct io_kiocb, io_task_work.node);
		node = node->next;
		if (sync && last_ctx != req->ctx) {
			if (last_ctx) {
				flush_delayed_work(&last_ctx->fallback_work);
				percpu_ref_put(&last_ctx->refs);
			}
			last_ctx = req->ctx;
			percpu_ref_get(&last_ctx->refs);
		}
		if (llist_add(&req->io_task_work.node,
			      &req->ctx->fallback_llist))
			schedule_delayed_work(&req->ctx->fallback_work, 1);
	}

	if (last_ctx) {
		flush_delayed_work(&last_ctx->fallback_work);
		percpu_ref_put(&last_ctx->refs);
	}
}

struct llist_node *tctx_task_work_run(struct io_uring_task *tctx,
				      unsigned int max_entries,
				      unsigned int *count)
{
	struct llist_node *node;

	if (unlikely(current->flags & PF_EXITING)) {
		io_fallback_tw(tctx, true);
		return NULL;
	}

	node = llist_del_all(&tctx->task_list);
	if (node) {
		node = llist_reverse_order(node);
		node = io_handle_tw_list(node, count, max_entries);
	}

	/* relaxed read is enough as only the task itself sets ->in_cancel */
	if (unlikely(atomic_read(&tctx->in_cancel)))
		io_uring_drop_tctx_refs(current);

	trace_io_uring_task_work_run(tctx, *count);
	return node;
}

void tctx_task_work(struct callback_head *cb)
{
	struct io_uring_task *tctx;
	struct llist_node *ret;
	unsigned int count = 0;

	tctx = container_of(cb, struct io_uring_task, task_work);
	ret = tctx_task_work_run(tctx, UINT_MAX, &count);
	/* can't happen */
	WARN_ON_ONCE(ret);
}

static inline void io_req_local_work_add(struct io_kiocb *req,
					 struct io_ring_ctx *ctx,
					 unsigned flags)
{
	unsigned nr_wait, nr_tw, nr_tw_prev;
	struct llist_node *head;

	/* See comment above IO_CQ_WAKE_INIT */
	BUILD_BUG_ON(IO_CQ_WAKE_FORCE <= IORING_MAX_CQ_ENTRIES);

	/*
	 * We don't know how many reuqests is there in the link and whether
	 * they can even be queued lazily, fall back to non-lazy.
	 */
	if (req->flags & (REQ_F_LINK | REQ_F_HARDLINK))
		flags &= ~IOU_F_TWQ_LAZY_WAKE;

	guard(rcu)();

	head = READ_ONCE(ctx->work_llist.first);
	do {
		nr_tw_prev = 0;
		if (head) {
			struct io_kiocb *first_req = container_of(head,
							struct io_kiocb,
							io_task_work.node);
			/*
			 * Might be executed at any moment, rely on
			 * SLAB_TYPESAFE_BY_RCU to keep it alive.
			 */
			nr_tw_prev = READ_ONCE(first_req->nr_tw);
		}

		/*
		 * Theoretically, it can overflow, but that's fine as one of
		 * previous adds should've tried to wake the task.
		 */
		nr_tw = nr_tw_prev + 1;
		if (!(flags & IOU_F_TWQ_LAZY_WAKE))
			nr_tw = IO_CQ_WAKE_FORCE;

		req->nr_tw = nr_tw;
		req->io_task_work.node.next = head;
	} while (!try_cmpxchg(&ctx->work_llist.first, &head,
			      &req->io_task_work.node));

	/*
	 * cmpxchg implies a full barrier, which pairs with the barrier
	 * in set_current_state() on the io_cqring_wait() side. It's used
	 * to ensure that either we see updated ->cq_wait_nr, or waiters
	 * going to sleep will observe the work added to the list, which
	 * is similar to the wait/wawke task state sync.
	 */

	if (!head) {
		if (ctx->flags & IORING_SETUP_TASKRUN_FLAG)
			atomic_or(IORING_SQ_TASKRUN, &ctx->rings->sq_flags);
		if (ctx->has_evfd)
			io_eventfd_signal(ctx);
	}

	nr_wait = atomic_read(&ctx->cq_wait_nr);
	/* not enough or no one is waiting */
	if (nr_tw < nr_wait)
		return;
	/* the previous add has already woken it up */
	if (nr_tw_prev >= nr_wait)
		return;
	wake_up_state(ctx->submitter_task, TASK_INTERRUPTIBLE);
}

static void io_req_normal_work_add(struct io_kiocb *req)
{
	struct io_uring_task *tctx = req->task->io_uring;
	struct io_ring_ctx *ctx = req->ctx;

	/* task_work already pending, we're done */
	if (!llist_add(&req->io_task_work.node, &tctx->task_list))
		return;

	if (ctx->flags & IORING_SETUP_TASKRUN_FLAG)
		atomic_or(IORING_SQ_TASKRUN, &ctx->rings->sq_flags);

	/* SQPOLL doesn't need the task_work added, it'll run it itself */
	if (ctx->flags & IORING_SETUP_SQPOLL) {
		struct io_sq_data *sqd = ctx->sq_data;

		if (sqd->thread)
			__set_notify_signal(sqd->thread);
		return;
	}

	if (likely(!task_work_add(req->task, &tctx->task_work, ctx->notify_method)))
		return;

	io_fallback_tw(tctx, false);
}

void __io_req_task_work_add(struct io_kiocb *req, unsigned flags)
{
	if (req->ctx->flags & IORING_SETUP_DEFER_TASKRUN)
		io_req_local_work_add(req, req->ctx, flags);
	else
		io_req_normal_work_add(req);
}

void io_req_task_work_add_remote(struct io_kiocb *req, struct io_ring_ctx *ctx,
				 unsigned flags)
{
	if (WARN_ON_ONCE(!(ctx->flags & IORING_SETUP_DEFER_TASKRUN)))
		return;
	io_req_local_work_add(req, ctx, flags);
}

static void __cold io_move_task_work_from_local(struct io_ring_ctx *ctx)
{
	struct llist_node *node;

	node = llist_del_all(&ctx->work_llist);
	while (node) {
		struct io_kiocb *req = container_of(node, struct io_kiocb,
						    io_task_work.node);

		node = node->next;
		io_req_normal_work_add(req);
	}
}

static bool io_run_local_work_continue(struct io_ring_ctx *ctx, int events,
				       int min_events)
{
	if (llist_empty(&ctx->work_llist))
		return false;
	if (events < min_events)
		return true;
	if (ctx->flags & IORING_SETUP_TASKRUN_FLAG)
		atomic_or(IORING_SQ_TASKRUN, &ctx->rings->sq_flags);
	return false;
}

static int __io_run_local_work(struct io_ring_ctx *ctx, struct io_tw_state *ts,
			       int min_events)
{
	struct llist_node *node;
	unsigned int loops = 0;
	int ret = 0;

	if (WARN_ON_ONCE(ctx->submitter_task != current))
		return -EEXIST;
	if (ctx->flags & IORING_SETUP_TASKRUN_FLAG)
		atomic_andnot(IORING_SQ_TASKRUN, &ctx->rings->sq_flags);
again:
	/*
	 * llists are in reverse order, flip it back the right way before
	 * running the pending items.
	 */
	node = llist_reverse_order(io_llist_xchg(&ctx->work_llist, NULL));
	while (node) {
		struct llist_node *next = node->next;
		struct io_kiocb *req = container_of(node, struct io_kiocb,
						    io_task_work.node);
		INDIRECT_CALL_2(req->io_task_work.func,
				io_poll_task_func, io_req_rw_complete,
				req, ts);
		ret++;
		node = next;
	}
	loops++;

	if (io_run_local_work_continue(ctx, ret, min_events))
		goto again;
	io_submit_flush_completions(ctx);
	if (io_run_local_work_continue(ctx, ret, min_events))
		goto again;

	trace_io_uring_local_work_run(ctx, ret, loops);
	return ret;
}

static inline int io_run_local_work_locked(struct io_ring_ctx *ctx,
					   int min_events)
{
	struct io_tw_state ts = {};

	if (llist_empty(&ctx->work_llist))
		return 0;
	return __io_run_local_work(ctx, &ts, min_events);
}

static int io_run_local_work(struct io_ring_ctx *ctx, int min_events)
{
	struct io_tw_state ts = {};
	int ret;

	mutex_lock(&ctx->uring_lock);
	ret = __io_run_local_work(ctx, &ts, min_events);
	mutex_unlock(&ctx->uring_lock);
	return ret;
}

static void io_req_task_cancel(struct io_kiocb *req, struct io_tw_state *ts)
{
	io_tw_lock(req->ctx, ts);
	io_req_defer_failed(req, req->cqe.res);
}

void io_req_task_submit(struct io_kiocb *req, struct io_tw_state *ts)
{
	io_tw_lock(req->ctx, ts);
	/* req->task == current here, checking PF_EXITING is safe */
	if (unlikely(req->task->flags & PF_EXITING))
		io_req_defer_failed(req, -EFAULT);
	else if (req->flags & REQ_F_FORCE_ASYNC)
		io_queue_iowq(req);
	else
		io_queue_sqe(req);
}

void io_req_task_queue_fail(struct io_kiocb *req, int ret)
{
	io_req_set_res(req, ret, 0);
	req->io_task_work.func = io_req_task_cancel;
	io_req_task_work_add(req);
}

void io_req_task_queue(struct io_kiocb *req)
{
	req->io_task_work.func = io_req_task_submit;
	io_req_task_work_add(req);
}

void io_queue_next(struct io_kiocb *req)
{
	struct io_kiocb *nxt = io_req_find_next(req);

	if (nxt)
		io_req_task_queue(nxt);
}

static void io_free_batch_list(struct io_ring_ctx *ctx,
			       struct io_wq_work_node *node)
	__must_hold(&ctx->uring_lock)
{
	do {
		struct io_kiocb *req = container_of(node, struct io_kiocb,
						    comp_list);

		if (unlikely(req->flags & IO_REQ_CLEAN_SLOW_FLAGS)) {
			if (req->flags & REQ_F_REFCOUNT) {
				node = req->comp_list.next;
				if (!req_ref_put_and_test(req))
					continue;
			}
			if ((req->flags & REQ_F_POLLED) && req->apoll) {
				struct async_poll *apoll = req->apoll;

				if (apoll->double_poll)
					kfree(apoll->double_poll);
				if (!io_alloc_cache_put(&ctx->apoll_cache, apoll))
					kfree(apoll);
				req->flags &= ~REQ_F_POLLED;
			}
			if (req->flags & IO_REQ_LINK_FLAGS)
				io_queue_next(req);
			if (unlikely(req->flags & IO_REQ_CLEAN_FLAGS))
				io_clean_op(req);
		}
		io_put_file(req);
		io_put_rsrc_node(ctx, req->rsrc_node);
		io_put_task(req->task);

		node = req->comp_list.next;
		io_req_add_to_cache(req, ctx);
	} while (node);
}

void __io_submit_flush_completions(struct io_ring_ctx *ctx)
	__must_hold(&ctx->uring_lock)
{
	struct io_submit_state *state = &ctx->submit_state;
	struct io_wq_work_node *node;

	__io_cq_lock(ctx);
	__wq_list_for_each(node, &state->compl_reqs) {
		struct io_kiocb *req = container_of(node, struct io_kiocb,
					    comp_list);

		if (!(req->flags & REQ_F_CQE_SKIP) &&
		    unlikely(!io_fill_cqe_req(ctx, req))) {
			if (ctx->lockless_cq) {
				spin_lock(&ctx->completion_lock);
				io_req_cqe_overflow(req);
				spin_unlock(&ctx->completion_lock);
			} else {
				io_req_cqe_overflow(req);
			}
		}
	}
	__io_cq_unlock_post(ctx);

	if (!wq_list_empty(&state->compl_reqs)) {
		io_free_batch_list(ctx, state->compl_reqs.first);
		INIT_WQ_LIST(&state->compl_reqs);
	}
	ctx->submit_state.cq_flush = false;
}

static unsigned io_cqring_events(struct io_ring_ctx *ctx)
{
	/* See comment at the top of this file */
	smp_rmb();
	return __io_cqring_events(ctx);
}

/*
 * We can't just wait for polled events to come to us, we have to actively
 * find and complete them.
 */
static __cold void io_iopoll_try_reap_events(struct io_ring_ctx *ctx)
{
	if (!(ctx->flags & IORING_SETUP_IOPOLL))
		return;

	mutex_lock(&ctx->uring_lock);
	while (!wq_list_empty(&ctx->iopoll_list)) {
		/* let it sleep and repeat later if can't complete a request */
		if (io_do_iopoll(ctx, true) == 0)
			break;
		/*
		 * Ensure we allow local-to-the-cpu processing to take place,
		 * in this case we need to ensure that we reap all events.
		 * Also let task_work, etc. to progress by releasing the mutex
		 */
		if (need_resched()) {
			mutex_unlock(&ctx->uring_lock);
			cond_resched();
			mutex_lock(&ctx->uring_lock);
		}
	}
	mutex_unlock(&ctx->uring_lock);
}

static int io_iopoll_check(struct io_ring_ctx *ctx, long min)
{
	unsigned int nr_events = 0;
	unsigned long check_cq;

	lockdep_assert_held(&ctx->uring_lock);

	if (!io_allowed_run_tw(ctx))
		return -EEXIST;

	check_cq = READ_ONCE(ctx->check_cq);
	if (unlikely(check_cq)) {
		if (check_cq & BIT(IO_CHECK_CQ_OVERFLOW_BIT))
			__io_cqring_overflow_flush(ctx, false);
		/*
		 * Similarly do not spin if we have not informed the user of any
		 * dropped CQE.
		 */
		if (check_cq & BIT(IO_CHECK_CQ_DROPPED_BIT))
			return -EBADR;
	}
	/*
	 * Don't enter poll loop if we already have events pending.
	 * If we do, we can potentially be spinning for commands that
	 * already triggered a CQE (eg in error).
	 */
	if (io_cqring_events(ctx))
		return 0;

	do {
		int ret = 0;

		/*
		 * If a submit got punted to a workqueue, we can have the
		 * application entering polling for a command before it gets
		 * issued. That app will hold the uring_lock for the duration
		 * of the poll right here, so we need to take a breather every
		 * now and then to ensure that the issue has a chance to add
		 * the poll to the issued list. Otherwise we can spin here
		 * forever, while the workqueue is stuck trying to acquire the
		 * very same mutex.
		 */
		if (wq_list_empty(&ctx->iopoll_list) ||
		    io_task_work_pending(ctx)) {
			u32 tail = ctx->cached_cq_tail;

			(void) io_run_local_work_locked(ctx, min);

			if (task_work_pending(current) ||
			    wq_list_empty(&ctx->iopoll_list)) {
				mutex_unlock(&ctx->uring_lock);
				io_run_task_work();
				mutex_lock(&ctx->uring_lock);
			}
			/* some requests don't go through iopoll_list */
			if (tail != ctx->cached_cq_tail ||
			    wq_list_empty(&ctx->iopoll_list))
				break;
		}
		ret = io_do_iopoll(ctx, !min);
		if (unlikely(ret < 0))
			return ret;

		if (task_sigpending(current))
			return -EINTR;
		if (need_resched())
			break;

		nr_events += ret;
	} while (nr_events < min);

	return 0;
}

void io_req_task_complete(struct io_kiocb *req, struct io_tw_state *ts)
{
	io_req_complete_defer(req);
}

/*
 * After the iocb has been issued, it's safe to be found on the poll list.
 * Adding the kiocb to the list AFTER submission ensures that we don't
 * find it from a io_do_iopoll() thread before the issuer is done
 * accessing the kiocb cookie.
 */
static void io_iopoll_req_issued(struct io_kiocb *req, unsigned int issue_flags)
{
	struct io_ring_ctx *ctx = req->ctx;
	const bool needs_lock = issue_flags & IO_URING_F_UNLOCKED;

	/* workqueue context doesn't hold uring_lock, grab it now */
	if (unlikely(needs_lock))
		mutex_lock(&ctx->uring_lock);

	/*
	 * Track whether we have multiple files in our lists. This will impact
	 * how we do polling eventually, not spinning if we're on potentially
	 * different devices.
	 */
	if (wq_list_empty(&ctx->iopoll_list)) {
		ctx->poll_multi_queue = false;
	} else if (!ctx->poll_multi_queue) {
		struct io_kiocb *list_req;

		list_req = container_of(ctx->iopoll_list.first, struct io_kiocb,
					comp_list);
		if (list_req->file != req->file)
			ctx->poll_multi_queue = true;
	}

	/*
	 * For fast devices, IO may have already completed. If it has, add
	 * it to the front so we find it first.
	 */
	if (READ_ONCE(req->iopoll_completed))
		wq_list_add_head(&req->comp_list, &ctx->iopoll_list);
	else
		wq_list_add_tail(&req->comp_list, &ctx->iopoll_list);

	if (unlikely(needs_lock)) {
		/*
		 * If IORING_SETUP_SQPOLL is enabled, sqes are either handle
		 * in sq thread task context or in io worker task context. If
		 * current task context is sq thread, we don't need to check
		 * whether should wake up sq thread.
		 */
		if ((ctx->flags & IORING_SETUP_SQPOLL) &&
		    wq_has_sleeper(&ctx->sq_data->wait))
			wake_up(&ctx->sq_data->wait);

		mutex_unlock(&ctx->uring_lock);
	}
}

io_req_flags_t io_file_get_flags(struct file *file)
{
	io_req_flags_t res = 0;

	if (S_ISREG(file_inode(file)->i_mode))
		res |= REQ_F_ISREG;
	if ((file->f_flags & O_NONBLOCK) || (file->f_mode & FMODE_NOWAIT))
		res |= REQ_F_SUPPORT_NOWAIT;
	return res;
}

bool io_alloc_async_data(struct io_kiocb *req)
{
	const struct io_issue_def *def = &io_issue_defs[req->opcode];

	WARN_ON_ONCE(!def->async_size);
	req->async_data = kmalloc(def->async_size, GFP_KERNEL);
	if (req->async_data) {
		req->flags |= REQ_F_ASYNC_DATA;
		return false;
	}
	return true;
}

static u32 io_get_sequence(struct io_kiocb *req)
{
	u32 seq = req->ctx->cached_sq_head;
	struct io_kiocb *cur;

	/* need original cached_sq_head, but it was increased for each req */
	io_for_each_link(cur, req)
		seq--;
	return seq;
}

static __cold void io_drain_req(struct io_kiocb *req)
	__must_hold(&ctx->uring_lock)
{
	struct io_ring_ctx *ctx = req->ctx;
	struct io_defer_entry *de;
	int ret;
	u32 seq = io_get_sequence(req);

	/* Still need defer if there is pending req in defer list. */
	spin_lock(&ctx->completion_lock);
	if (!req_need_defer(req, seq) && list_empty_careful(&ctx->defer_list)) {
		spin_unlock(&ctx->completion_lock);
queue:
		ctx->drain_active = false;
		io_req_task_queue(req);
		return;
	}
	spin_unlock(&ctx->completion_lock);

	io_prep_async_link(req);
	de = kmalloc(sizeof(*de), GFP_KERNEL);
	if (!de) {
		ret = -ENOMEM;
		io_req_defer_failed(req, ret);
		return;
	}

	spin_lock(&ctx->completion_lock);
	if (!req_need_defer(req, seq) && list_empty(&ctx->defer_list)) {
		spin_unlock(&ctx->completion_lock);
		kfree(de);
		goto queue;
	}

	trace_io_uring_defer(req);
	de->req = req;
	de->seq = seq;
	list_add_tail(&de->list, &ctx->defer_list);
	spin_unlock(&ctx->completion_lock);
}

static bool io_assign_file(struct io_kiocb *req, const struct io_issue_def *def,
			   unsigned int issue_flags)
{
	if (req->file || !def->needs_file)
		return true;

	if (req->flags & REQ_F_FIXED_FILE)
		req->file = io_file_get_fixed(req, req->cqe.fd, issue_flags);
	else
		req->file = io_file_get_normal(req, req->cqe.fd);

	return !!req->file;
}

static int io_issue_sqe(struct io_kiocb *req, unsigned int issue_flags)
{
	const struct io_issue_def *def = &io_issue_defs[req->opcode];
	const struct cred *creds = NULL;
	int ret;

	if (unlikely(!io_assign_file(req, def, issue_flags)))
		return -EBADF;

	if (unlikely((req->flags & REQ_F_CREDS) && req->creds != current_cred()))
		creds = override_creds(req->creds);

	if (!def->audit_skip)
		audit_uring_entry(req->opcode);

	ret = def->issue(req, issue_flags);

	if (!def->audit_skip)
		audit_uring_exit(!ret, ret);

	if (creds)
		revert_creds(creds);

	if (ret == IOU_OK) {
		if (issue_flags & IO_URING_F_COMPLETE_DEFER)
			io_req_complete_defer(req);
		else
			io_req_complete_post(req, issue_flags);

		return 0;
	}

	if (ret == IOU_ISSUE_SKIP_COMPLETE) {
		ret = 0;
		io_arm_ltimeout(req);

		/* If the op doesn't have a file, we're not polling for it */
		if ((req->ctx->flags & IORING_SETUP_IOPOLL) && def->iopoll_queue)
			io_iopoll_req_issued(req, issue_flags);
	}
	return ret;
}

int io_poll_issue(struct io_kiocb *req, struct io_tw_state *ts)
{
	io_tw_lock(req->ctx, ts);
	return io_issue_sqe(req, IO_URING_F_NONBLOCK|IO_URING_F_MULTISHOT|
				 IO_URING_F_COMPLETE_DEFER);
}

struct io_wq_work *io_wq_free_work(struct io_wq_work *work)
{
	struct io_kiocb *req = container_of(work, struct io_kiocb, work);
	struct io_kiocb *nxt = NULL;

	if (req_ref_put_and_test(req)) {
		if (req->flags & IO_REQ_LINK_FLAGS)
			nxt = io_req_find_next(req);
		io_free_req(req);
	}
	return nxt ? &nxt->work : NULL;
}

void io_wq_submit_work(struct io_wq_work *work)
{
	struct io_kiocb *req = container_of(work, struct io_kiocb, work);
	const struct io_issue_def *def = &io_issue_defs[req->opcode];
	unsigned int issue_flags = IO_URING_F_UNLOCKED | IO_URING_F_IOWQ;
	bool needs_poll = false;
	int ret = 0, err = -ECANCELED;

	/* one will be dropped by ->io_wq_free_work() after returning to io-wq */
	if (!(req->flags & REQ_F_REFCOUNT))
		__io_req_set_refcount(req, 2);
	else
		req_ref_get(req);

	io_arm_ltimeout(req);

	/* either cancelled or io-wq is dying, so don't touch tctx->iowq */
	if (atomic_read(&work->flags) & IO_WQ_WORK_CANCEL) {
fail:
		io_req_task_queue_fail(req, err);
		return;
	}
	if (!io_assign_file(req, def, issue_flags)) {
		err = -EBADF;
		atomic_or(IO_WQ_WORK_CANCEL, &work->flags);
		goto fail;
	}

	/*
	 * If DEFER_TASKRUN is set, it's only allowed to post CQEs from the
	 * submitter task context. Final request completions are handed to the
	 * right context, however this is not the case of auxiliary CQEs,
	 * which is the main mean of operation for multishot requests.
	 * Don't allow any multishot execution from io-wq. It's more restrictive
	 * than necessary and also cleaner.
	 */
	if (req->flags & REQ_F_APOLL_MULTISHOT) {
		err = -EBADFD;
		if (!io_file_can_poll(req))
			goto fail;
		if (req->file->f_flags & O_NONBLOCK ||
		    req->file->f_mode & FMODE_NOWAIT) {
			err = -ECANCELED;
			if (io_arm_poll_handler(req, issue_flags) != IO_APOLL_OK)
				goto fail;
			return;
		} else {
			req->flags &= ~REQ_F_APOLL_MULTISHOT;
		}
	}

	if (req->flags & REQ_F_FORCE_ASYNC) {
		bool opcode_poll = def->pollin || def->pollout;

		if (opcode_poll && io_file_can_poll(req)) {
			needs_poll = true;
			issue_flags |= IO_URING_F_NONBLOCK;
		}
	}

	do {
		ret = io_issue_sqe(req, issue_flags);
		if (ret != -EAGAIN)
			break;

		/*
		 * If REQ_F_NOWAIT is set, then don't wait or retry with
		 * poll. -EAGAIN is final for that case.
		 */
		if (req->flags & REQ_F_NOWAIT)
			break;

		/*
		 * We can get EAGAIN for iopolled IO even though we're
		 * forcing a sync submission from here, since we can't
		 * wait for request slots on the block side.
		 */
		if (!needs_poll) {
			if (!(req->ctx->flags & IORING_SETUP_IOPOLL))
				break;
			if (io_wq_worker_stopped())
				break;
			cond_resched();
			continue;
		}

		if (io_arm_poll_handler(req, issue_flags) == IO_APOLL_OK)
			return;
		/* aborted or ready, in either case retry blocking */
		needs_poll = false;
		issue_flags &= ~IO_URING_F_NONBLOCK;
	} while (1);

	/* avoid locking problems by failing it from a clean context */
	if (ret)
		io_req_task_queue_fail(req, ret);
}

inline struct file *io_file_get_fixed(struct io_kiocb *req, int fd,
				      unsigned int issue_flags)
{
	struct io_ring_ctx *ctx = req->ctx;
	struct io_fixed_file *slot;
	struct file *file = NULL;

	io_ring_submit_lock(ctx, issue_flags);

	if (unlikely((unsigned int)fd >= ctx->nr_user_files))
		goto out;
	fd = array_index_nospec(fd, ctx->nr_user_files);
	slot = io_fixed_file_slot(&ctx->file_table, fd);
	if (!req->rsrc_node)
		__io_req_set_rsrc_node(req, ctx);
	req->flags |= io_slot_flags(slot);
	file = io_slot_file(slot);
out:
	io_ring_submit_unlock(ctx, issue_flags);
	return file;
}

struct file *io_file_get_normal(struct io_kiocb *req, int fd)
{
	struct file *file = fget(fd);

	trace_io_uring_file_get(req, fd);

	/* we don't allow fixed io_uring files */
	if (file && io_is_uring_fops(file))
		io_req_track_inflight(req);
	return file;
}

static void io_queue_async(struct io_kiocb *req, int ret)
	__must_hold(&req->ctx->uring_lock)
{
	struct io_kiocb *linked_timeout;

	if (ret != -EAGAIN || (req->flags & REQ_F_NOWAIT)) {
		io_req_defer_failed(req, ret);
		return;
	}

	linked_timeout = io_prep_linked_timeout(req);

	switch (io_arm_poll_handler(req, 0)) {
	case IO_APOLL_READY:
		io_kbuf_recycle(req, 0);
		io_req_task_queue(req);
		break;
	case IO_APOLL_ABORTED:
		io_kbuf_recycle(req, 0);
		io_queue_iowq(req);
		break;
	case IO_APOLL_OK:
		break;
	}

	if (linked_timeout)
		io_queue_linked_timeout(linked_timeout);
}

static inline void io_queue_sqe(struct io_kiocb *req)
	__must_hold(&req->ctx->uring_lock)
{
	int ret;

	ret = io_issue_sqe(req, IO_URING_F_NONBLOCK|IO_URING_F_COMPLETE_DEFER);

	/*
	 * We async punt it if the file wasn't marked NOWAIT, or if the file
	 * doesn't support non-blocking read/write attempts
	 */
	if (unlikely(ret))
		io_queue_async(req, ret);
}

static void io_queue_sqe_fallback(struct io_kiocb *req)
	__must_hold(&req->ctx->uring_lock)
{
	if (unlikely(req->flags & REQ_F_FAIL)) {
		/*
		 * We don't submit, fail them all, for that replace hardlinks
		 * with normal links. Extra REQ_F_LINK is tolerated.
		 */
		req->flags &= ~REQ_F_HARDLINK;
		req->flags |= REQ_F_LINK;
		io_req_defer_failed(req, req->cqe.res);
	} else {
		if (unlikely(req->ctx->drain_active))
			io_drain_req(req);
		else
			io_queue_iowq(req);
	}
}

/*
 * Check SQE restrictions (opcode and flags).
 *
 * Returns 'true' if SQE is allowed, 'false' otherwise.
 */
static inline bool io_check_restriction(struct io_ring_ctx *ctx,
					struct io_kiocb *req,
					unsigned int sqe_flags)
{
	if (!test_bit(req->opcode, ctx->restrictions.sqe_op))
		return false;

	if ((sqe_flags & ctx->restrictions.sqe_flags_required) !=
	    ctx->restrictions.sqe_flags_required)
		return false;

	if (sqe_flags & ~(ctx->restrictions.sqe_flags_allowed |
			  ctx->restrictions.sqe_flags_required))
		return false;

	return true;
}

static void io_init_req_drain(struct io_kiocb *req)
{
	struct io_ring_ctx *ctx = req->ctx;
	struct io_kiocb *head = ctx->submit_state.link.head;

	ctx->drain_active = true;
	if (head) {
		/*
		 * If we need to drain a request in the middle of a link, drain
		 * the head request and the next request/link after the current
		 * link. Considering sequential execution of links,
		 * REQ_F_IO_DRAIN will be maintained for every request of our
		 * link.
		 */
		head->flags |= REQ_F_IO_DRAIN | REQ_F_FORCE_ASYNC;
		ctx->drain_next = true;
	}
}

static __cold int io_init_fail_req(struct io_kiocb *req, int err)
{
	/* ensure per-opcode data is cleared if we fail before prep */
	memset(&req->cmd.data, 0, sizeof(req->cmd.data));
	return err;
}

static int io_init_req(struct io_ring_ctx *ctx, struct io_kiocb *req,
		       const struct io_uring_sqe *sqe)
	__must_hold(&ctx->uring_lock)
{
	const struct io_issue_def *def;
	unsigned int sqe_flags;
	int personality;
	u8 opcode;

	/* req is partially pre-initialised, see io_preinit_req() */
	req->opcode = opcode = READ_ONCE(sqe->opcode);
	/* same numerical values with corresponding REQ_F_*, safe to copy */
	sqe_flags = READ_ONCE(sqe->flags);
	req->flags = (io_req_flags_t) sqe_flags;
	req->cqe.user_data = READ_ONCE(sqe->user_data);
	req->file = NULL;
	req->rsrc_node = NULL;
	req->task = current;
	req->cancel_seq_set = false;

	if (unlikely(opcode >= IORING_OP_LAST)) {
		req->opcode = 0;
		return io_init_fail_req(req, -EINVAL);
	}
	def = &io_issue_defs[opcode];
	if (unlikely(sqe_flags & ~SQE_COMMON_FLAGS)) {
		/* enforce forwards compatibility on users */
		if (sqe_flags & ~SQE_VALID_FLAGS)
			return io_init_fail_req(req, -EINVAL);
		if (sqe_flags & IOSQE_BUFFER_SELECT) {
			if (!def->buffer_select)
				return io_init_fail_req(req, -EOPNOTSUPP);
			req->buf_index = READ_ONCE(sqe->buf_group);
		}
		if (sqe_flags & IOSQE_CQE_SKIP_SUCCESS)
			ctx->drain_disabled = true;
		if (sqe_flags & IOSQE_IO_DRAIN) {
			if (ctx->drain_disabled)
				return io_init_fail_req(req, -EOPNOTSUPP);
			io_init_req_drain(req);
		}
	}
	if (unlikely(ctx->restricted || ctx->drain_active || ctx->drain_next)) {
		if (ctx->restricted && !io_check_restriction(ctx, req, sqe_flags))
			return io_init_fail_req(req, -EACCES);
		/* knock it to the slow queue path, will be drained there */
		if (ctx->drain_active)
			req->flags |= REQ_F_FORCE_ASYNC;
		/* if there is no link, we're at "next" request and need to drain */
		if (unlikely(ctx->drain_next) && !ctx->submit_state.link.head) {
			ctx->drain_next = false;
			ctx->drain_active = true;
			req->flags |= REQ_F_IO_DRAIN | REQ_F_FORCE_ASYNC;
		}
	}

	if (!def->ioprio && sqe->ioprio)
		return io_init_fail_req(req, -EINVAL);
	if (!def->iopoll && (ctx->flags & IORING_SETUP_IOPOLL))
		return io_init_fail_req(req, -EINVAL);

	if (def->needs_file) {
		struct io_submit_state *state = &ctx->submit_state;

		req->cqe.fd = READ_ONCE(sqe->fd);

		/*
		 * Plug now if we have more than 2 IO left after this, and the
		 * target is potentially a read/write to block based storage.
		 */
		if (state->need_plug && def->plug) {
			state->plug_started = true;
			state->need_plug = false;
			blk_start_plug_nr_ios(&state->plug, state->submit_nr);
		}
	}

	personality = READ_ONCE(sqe->personality);
	if (personality) {
		int ret;

		req->creds = xa_load(&ctx->personalities, personality);
		if (!req->creds)
			return io_init_fail_req(req, -EINVAL);
		get_cred(req->creds);
		ret = security_uring_override_creds(req->creds);
		if (ret) {
			put_cred(req->creds);
			return io_init_fail_req(req, ret);
		}
		req->flags |= REQ_F_CREDS;
	}

	return def->prep(req, sqe);
}

static __cold int io_submit_fail_init(const struct io_uring_sqe *sqe,
				      struct io_kiocb *req, int ret)
{
	struct io_ring_ctx *ctx = req->ctx;
	struct io_submit_link *link = &ctx->submit_state.link;
	struct io_kiocb *head = link->head;

	trace_io_uring_req_failed(sqe, req, ret);

	/*
	 * Avoid breaking links in the middle as it renders links with SQPOLL
	 * unusable. Instead of failing eagerly, continue assembling the link if
	 * applicable and mark the head with REQ_F_FAIL. The link flushing code
	 * should find the flag and handle the rest.
	 */
	req_fail_link_node(req, ret);
	if (head && !(head->flags & REQ_F_FAIL))
		req_fail_link_node(head, -ECANCELED);

	if (!(req->flags & IO_REQ_LINK_FLAGS)) {
		if (head) {
			link->last->link = req;
			link->head = NULL;
			req = head;
		}
		io_queue_sqe_fallback(req);
		return ret;
	}

	if (head)
		link->last->link = req;
	else
		link->head = req;
	link->last = req;
	return 0;
}

static inline int io_submit_sqe(struct io_ring_ctx *ctx, struct io_kiocb *req,
			 const struct io_uring_sqe *sqe)
	__must_hold(&ctx->uring_lock)
{
	struct io_submit_link *link = &ctx->submit_state.link;
	int ret;

	ret = io_init_req(ctx, req, sqe);
	if (unlikely(ret))
		return io_submit_fail_init(sqe, req, ret);

	trace_io_uring_submit_req(req);

	/*
	 * If we already have a head request, queue this one for async
	 * submittal once the head completes. If we don't have a head but
	 * IOSQE_IO_LINK is set in the sqe, start a new head. This one will be
	 * submitted sync once the chain is complete. If none of those
	 * conditions are true (normal request), then just queue it.
	 */
	if (unlikely(link->head)) {
		trace_io_uring_link(req, link->head);
		link->last->link = req;
		link->last = req;

		if (req->flags & IO_REQ_LINK_FLAGS)
			return 0;
		/* last request of the link, flush it */
		req = link->head;
		link->head = NULL;
		if (req->flags & (REQ_F_FORCE_ASYNC | REQ_F_FAIL))
			goto fallback;

	} else if (unlikely(req->flags & (IO_REQ_LINK_FLAGS |
					  REQ_F_FORCE_ASYNC | REQ_F_FAIL))) {
		if (req->flags & IO_REQ_LINK_FLAGS) {
			link->head = req;
			link->last = req;
		} else {
fallback:
			io_queue_sqe_fallback(req);
		}
		return 0;
	}

	io_queue_sqe(req);
	return 0;
}

/*
 * Batched submission is done, ensure local IO is flushed out.
 */
static void io_submit_state_end(struct io_ring_ctx *ctx)
{
	struct io_submit_state *state = &ctx->submit_state;

	if (unlikely(state->link.head))
		io_queue_sqe_fallback(state->link.head);
	/* flush only after queuing links as they can generate completions */
	io_submit_flush_completions(ctx);
	if (state->plug_started)
		blk_finish_plug(&state->plug);
}

/*
 * Start submission side cache.
 */
static void io_submit_state_start(struct io_submit_state *state,
				  unsigned int max_ios)
{
	state->plug_started = false;
	state->need_plug = max_ios > 2;
	state->submit_nr = max_ios;
	/* set only head, no need to init link_last in advance */
	state->link.head = NULL;
}

static void io_commit_sqring(struct io_ring_ctx *ctx)
{
	struct io_rings *rings = ctx->rings;

	/*
	 * Ensure any loads from the SQEs are done at this point,
	 * since once we write the new head, the application could
	 * write new data to them.
	 */
	smp_store_release(&rings->sq.head, ctx->cached_sq_head);
}

/*
 * Fetch an sqe, if one is available. Note this returns a pointer to memory
 * that is mapped by userspace. This means that care needs to be taken to
 * ensure that reads are stable, as we cannot rely on userspace always
 * being a good citizen. If members of the sqe are validated and then later
 * used, it's important that those reads are done through READ_ONCE() to
 * prevent a re-load down the line.
 */
static bool io_get_sqe(struct io_ring_ctx *ctx, const struct io_uring_sqe **sqe)
{
	unsigned mask = ctx->sq_entries - 1;
	unsigned head = ctx->cached_sq_head++ & mask;

	if (!(ctx->flags & IORING_SETUP_NO_SQARRAY)) {
		head = READ_ONCE(ctx->sq_array[head]);
		if (unlikely(head >= ctx->sq_entries)) {
			/* drop invalid entries */
			spin_lock(&ctx->completion_lock);
			ctx->cq_extra--;
			spin_unlock(&ctx->completion_lock);
			WRITE_ONCE(ctx->rings->sq_dropped,
				   READ_ONCE(ctx->rings->sq_dropped) + 1);
			return false;
		}
	}

	/*
	 * The cached sq head (or cq tail) serves two purposes:
	 *
	 * 1) allows us to batch the cost of updating the user visible
	 *    head updates.
	 * 2) allows the kernel side to track the head on its own, even
	 *    though the application is the one updating it.
	 */

	/* double index for 128-byte SQEs, twice as long */
	if (ctx->flags & IORING_SETUP_SQE128)
		head <<= 1;
	*sqe = &ctx->sq_sqes[head];
	return true;
}

int io_submit_sqes(struct io_ring_ctx *ctx, unsigned int nr)
	__must_hold(&ctx->uring_lock)
{
	unsigned int entries = io_sqring_entries(ctx);
	unsigned int left;
	int ret;

	if (unlikely(!entries))
		return 0;
	/* make sure SQ entry isn't read before tail */
	ret = left = min(nr, entries);
	io_get_task_refs(left);
	io_submit_state_start(&ctx->submit_state, left);

	do {
		const struct io_uring_sqe *sqe;
		struct io_kiocb *req;

		if (unlikely(!io_alloc_req(ctx, &req)))
			break;
		if (unlikely(!io_get_sqe(ctx, &sqe))) {
			io_req_add_to_cache(req, ctx);
			break;
		}

		/*
		 * Continue submitting even for sqe failure if the
		 * ring was setup with IORING_SETUP_SUBMIT_ALL
		 */
		if (unlikely(io_submit_sqe(ctx, req, sqe)) &&
		    !(ctx->flags & IORING_SETUP_SUBMIT_ALL)) {
			left--;
			break;
		}
	} while (--left);

	if (unlikely(left)) {
		ret -= left;
		/* try again if it submitted nothing and can't allocate a req */
		if (!ret && io_req_cache_empty(ctx))
			ret = -EAGAIN;
		current->io_uring->cached_refs += left;
	}

	io_submit_state_end(ctx);
	 /* Commit SQ ring head once we've consumed and submitted all SQEs */
	io_commit_sqring(ctx);
	return ret;
}

static int io_wake_function(struct wait_queue_entry *curr, unsigned int mode,
			    int wake_flags, void *key)
{
	struct io_wait_queue *iowq = container_of(curr, struct io_wait_queue, wq);

	/*
	 * Cannot safely flush overflowed CQEs from here, ensure we wake up
	 * the task, and the next invocation will do it.
	 */
	if (io_should_wake(iowq) || io_has_work(iowq->ctx))
		return autoremove_wake_function(curr, mode, wake_flags, key);
	return -1;
}

int io_run_task_work_sig(struct io_ring_ctx *ctx)
{
	if (!llist_empty(&ctx->work_llist)) {
		__set_current_state(TASK_RUNNING);
		if (io_run_local_work(ctx, INT_MAX) > 0)
			return 0;
	}
	if (io_run_task_work() > 0)
		return 0;
	if (task_sigpending(current))
		return -EINTR;
	return 0;
}

static bool current_pending_io(void)
{
	struct io_uring_task *tctx = current->io_uring;

	if (!tctx)
		return false;
	return percpu_counter_read_positive(&tctx->inflight);
}

static enum hrtimer_restart io_cqring_timer_wakeup(struct hrtimer *timer)
{
	struct io_wait_queue *iowq = container_of(timer, struct io_wait_queue, t);

	WRITE_ONCE(iowq->hit_timeout, 1);
	iowq->min_timeout = 0;
	wake_up_process(iowq->wq.private);
	return HRTIMER_NORESTART;
}

/*
 * Doing min_timeout portion. If we saw any timeouts, events, or have work,
 * wake up. If not, and we have a normal timeout, switch to that and keep
 * sleeping.
 */
static enum hrtimer_restart io_cqring_min_timer_wakeup(struct hrtimer *timer)
{
	struct io_wait_queue *iowq = container_of(timer, struct io_wait_queue, t);
	struct io_ring_ctx *ctx = iowq->ctx;

	/* no general timeout, or shorter (or equal), we are done */
	if (iowq->timeout == KTIME_MAX ||
	    ktime_compare(iowq->min_timeout, iowq->timeout) >= 0)
		goto out_wake;
	/* work we may need to run, wake function will see if we need to wake */
	if (io_has_work(ctx))
		goto out_wake;
	/* got events since we started waiting, min timeout is done */
	if (iowq->cq_min_tail != READ_ONCE(ctx->rings->cq.tail))
		goto out_wake;
	/* if we have any events and min timeout expired, we're done */
	if (io_cqring_events(ctx))
		goto out_wake;

	/*
	 * If using deferred task_work running and application is waiting on
	 * more than one request, ensure we reset it now where we are switching
	 * to normal sleeps. Any request completion post min_wait should wake
	 * the task and return.
	 */
	if (ctx->flags & IORING_SETUP_DEFER_TASKRUN) {
		atomic_set(&ctx->cq_wait_nr, 1);
		smp_mb();
		if (!llist_empty(&ctx->work_llist))
			goto out_wake;
	}

	iowq->t.function = io_cqring_timer_wakeup;
	hrtimer_set_expires(timer, iowq->timeout);
	return HRTIMER_RESTART;
out_wake:
	return io_cqring_timer_wakeup(timer);
}

static int io_cqring_schedule_timeout(struct io_wait_queue *iowq,
				      clockid_t clock_id, ktime_t start_time)
{
	ktime_t timeout;

	hrtimer_init_on_stack(&iowq->t, clock_id, HRTIMER_MODE_ABS);
	if (iowq->min_timeout) {
		timeout = ktime_add_ns(iowq->min_timeout, start_time);
		iowq->t.function = io_cqring_min_timer_wakeup;
	} else {
		timeout = iowq->timeout;
		iowq->t.function = io_cqring_timer_wakeup;
	}

	hrtimer_set_expires_range_ns(&iowq->t, timeout, 0);
	hrtimer_start_expires(&iowq->t, HRTIMER_MODE_ABS);

	if (!READ_ONCE(iowq->hit_timeout))
		schedule();

	hrtimer_cancel(&iowq->t);
	destroy_hrtimer_on_stack(&iowq->t);
	__set_current_state(TASK_RUNNING);

	return READ_ONCE(iowq->hit_timeout) ? -ETIME : 0;
}

static int __io_cqring_wait_schedule(struct io_ring_ctx *ctx,
				     struct io_wait_queue *iowq,
				     ktime_t start_time)
{
	int ret = 0;

	/*
	 * Mark us as being in io_wait if we have pending requests, so cpufreq
	 * can take into account that the task is waiting for IO - turns out
	 * to be important for low QD IO.
	 */
	if (current_pending_io())
		current->in_iowait = 1;
	if (iowq->timeout != KTIME_MAX || iowq->min_timeout)
		ret = io_cqring_schedule_timeout(iowq, ctx->clockid, start_time);
	else
		schedule();
	current->in_iowait = 0;
	return ret;
}

/* If this returns > 0, the caller should retry */
static inline int io_cqring_wait_schedule(struct io_ring_ctx *ctx,
					  struct io_wait_queue *iowq,
					  ktime_t start_time)
{
	if (unlikely(READ_ONCE(ctx->check_cq)))
		return 1;
	if (unlikely(!llist_empty(&ctx->work_llist)))
		return 1;
	if (unlikely(test_thread_flag(TIF_NOTIFY_SIGNAL)))
		return 1;
	if (unlikely(task_sigpending(current)))
		return -EINTR;
	if (unlikely(io_should_wake(iowq)))
		return 0;

	return __io_cqring_wait_schedule(ctx, iowq, start_time);
}

struct ext_arg {
	size_t argsz;
	struct __kernel_timespec __user *ts;
	const sigset_t __user *sig;
	ktime_t min_time;
};

/*
 * Wait until events become available, if we don't already have some. The
 * application must reap them itself, as they reside on the shared cq ring.
 */
static int io_cqring_wait(struct io_ring_ctx *ctx, int min_events, u32 flags,
			  struct ext_arg *ext_arg)
{
	struct io_wait_queue iowq;
	struct io_rings *rings = ctx->rings;
	ktime_t start_time;
	int ret;

	if (!io_allowed_run_tw(ctx))
		return -EEXIST;
	if (!llist_empty(&ctx->work_llist))
		io_run_local_work(ctx, min_events);
	io_run_task_work();

	if (unlikely(test_bit(IO_CHECK_CQ_OVERFLOW_BIT, &ctx->check_cq)))
		io_cqring_do_overflow_flush(ctx);
	if (__io_cqring_events_user(ctx) >= min_events)
		return 0;

	init_waitqueue_func_entry(&iowq.wq, io_wake_function);
	iowq.wq.private = current;
	INIT_LIST_HEAD(&iowq.wq.entry);
	iowq.ctx = ctx;
	iowq.cq_tail = READ_ONCE(ctx->rings->cq.head) + min_events;
	iowq.cq_min_tail = READ_ONCE(ctx->rings->cq.tail);
	iowq.nr_timeouts = atomic_read(&ctx->cq_timeouts);
	iowq.hit_timeout = 0;
	iowq.min_timeout = ext_arg->min_time;
	iowq.timeout = KTIME_MAX;
	start_time = io_get_time(ctx);

	if (ext_arg->ts) {
		struct timespec64 ts;
		ktime_t dt;

		if (get_timespec64(&ts, ext_arg->ts))
			return -EFAULT;

<<<<<<< HEAD
		dt = timespec64_to_ktime(ts);
		iowq.timeout = ktime_add(dt, ktime_get());
		io_napi_adjust_timeout(ctx, &iowq, dt);
=======
		iowq.timeout = timespec64_to_ktime(ts);
		if (!(flags & IORING_ENTER_ABS_TIMER))
			iowq.timeout = ktime_add(iowq.timeout, start_time);
>>>>>>> 17b65575
	}

	if (ext_arg->sig) {
#ifdef CONFIG_COMPAT
		if (in_compat_syscall())
			ret = set_compat_user_sigmask((const compat_sigset_t __user *)ext_arg->sig,
						      ext_arg->argsz);
		else
#endif
			ret = set_user_sigmask(ext_arg->sig, ext_arg->argsz);

		if (ret)
			return ret;
	}

	io_napi_busy_loop(ctx, &iowq);

	trace_io_uring_cqring_wait(ctx, min_events);
	do {
		unsigned long check_cq;
		int nr_wait;

		/* if min timeout has been hit, don't reset wait count */
		if (!iowq.hit_timeout)
			nr_wait = (int) iowq.cq_tail -
					READ_ONCE(ctx->rings->cq.tail);
		else
			nr_wait = 1;

		if (ctx->flags & IORING_SETUP_DEFER_TASKRUN) {
			atomic_set(&ctx->cq_wait_nr, nr_wait);
			set_current_state(TASK_INTERRUPTIBLE);
		} else {
			prepare_to_wait_exclusive(&ctx->cq_wait, &iowq.wq,
							TASK_INTERRUPTIBLE);
		}

		ret = io_cqring_wait_schedule(ctx, &iowq, start_time);
		__set_current_state(TASK_RUNNING);
		atomic_set(&ctx->cq_wait_nr, IO_CQ_WAKE_INIT);

		/*
		 * Run task_work after scheduling and before io_should_wake().
		 * If we got woken because of task_work being processed, run it
		 * now rather than let the caller do another wait loop.
		 */
		io_run_task_work();
		if (!llist_empty(&ctx->work_llist))
			io_run_local_work(ctx, nr_wait);

		/*
		 * Non-local task_work will be run on exit to userspace, but
		 * if we're using DEFER_TASKRUN, then we could have waited
		 * with a timeout for a number of requests. If the timeout
		 * hits, we could have some requests ready to process. Ensure
		 * this break is _after_ we have run task_work, to avoid
		 * deferring running potentially pending requests until the
		 * next time we wait for events.
		 */
		if (ret < 0)
			break;

		check_cq = READ_ONCE(ctx->check_cq);
		if (unlikely(check_cq)) {
			/* let the caller flush overflows, retry */
			if (check_cq & BIT(IO_CHECK_CQ_OVERFLOW_BIT))
				io_cqring_do_overflow_flush(ctx);
			if (check_cq & BIT(IO_CHECK_CQ_DROPPED_BIT)) {
				ret = -EBADR;
				break;
			}
		}

		if (io_should_wake(&iowq)) {
			ret = 0;
			break;
		}
		cond_resched();
	} while (1);

	if (!(ctx->flags & IORING_SETUP_DEFER_TASKRUN))
		finish_wait(&ctx->cq_wait, &iowq.wq);
	restore_saved_sigmask_unless(ret == -EINTR);

	return READ_ONCE(rings->cq.head) == READ_ONCE(rings->cq.tail) ? ret : 0;
}

static void *io_rings_map(struct io_ring_ctx *ctx, unsigned long uaddr,
			  size_t size)
{
	return __io_uaddr_map(&ctx->ring_pages, &ctx->n_ring_pages, uaddr,
				size);
}

static void *io_sqes_map(struct io_ring_ctx *ctx, unsigned long uaddr,
			 size_t size)
{
	return __io_uaddr_map(&ctx->sqe_pages, &ctx->n_sqe_pages, uaddr,
				size);
}

static void io_rings_free(struct io_ring_ctx *ctx)
{
	if (!(ctx->flags & IORING_SETUP_NO_MMAP)) {
		io_pages_unmap(ctx->rings, &ctx->ring_pages, &ctx->n_ring_pages,
				true);
		io_pages_unmap(ctx->sq_sqes, &ctx->sqe_pages, &ctx->n_sqe_pages,
				true);
	} else {
		io_pages_free(&ctx->ring_pages, ctx->n_ring_pages);
		ctx->n_ring_pages = 0;
		io_pages_free(&ctx->sqe_pages, ctx->n_sqe_pages);
		ctx->n_sqe_pages = 0;
		vunmap(ctx->rings);
		vunmap(ctx->sq_sqes);
	}

	ctx->rings = NULL;
	ctx->sq_sqes = NULL;
}

static unsigned long rings_size(struct io_ring_ctx *ctx, unsigned int sq_entries,
				unsigned int cq_entries, size_t *sq_offset)
{
	struct io_rings *rings;
	size_t off, sq_array_size;

	off = struct_size(rings, cqes, cq_entries);
	if (off == SIZE_MAX)
		return SIZE_MAX;
	if (ctx->flags & IORING_SETUP_CQE32) {
		if (check_shl_overflow(off, 1, &off))
			return SIZE_MAX;
	}

#ifdef CONFIG_SMP
	off = ALIGN(off, SMP_CACHE_BYTES);
	if (off == 0)
		return SIZE_MAX;
#endif

	if (ctx->flags & IORING_SETUP_NO_SQARRAY) {
		*sq_offset = SIZE_MAX;
		return off;
	}

	*sq_offset = off;

	sq_array_size = array_size(sizeof(u32), sq_entries);
	if (sq_array_size == SIZE_MAX)
		return SIZE_MAX;

	if (check_add_overflow(off, sq_array_size, &off))
		return SIZE_MAX;

	return off;
}

static void io_req_caches_free(struct io_ring_ctx *ctx)
{
	struct io_kiocb *req;
	int nr = 0;

	mutex_lock(&ctx->uring_lock);

	while (!io_req_cache_empty(ctx)) {
		req = io_extract_req(ctx);
		kmem_cache_free(req_cachep, req);
		nr++;
	}
	if (nr)
		percpu_ref_put_many(&ctx->refs, nr);
	mutex_unlock(&ctx->uring_lock);
}

static __cold void io_ring_ctx_free(struct io_ring_ctx *ctx)
{
	io_sq_thread_finish(ctx);
	/* __io_rsrc_put_work() may need uring_lock to progress, wait w/o it */
	if (WARN_ON_ONCE(!list_empty(&ctx->rsrc_ref_list)))
		return;

	mutex_lock(&ctx->uring_lock);
	if (ctx->buf_data)
		__io_sqe_buffers_unregister(ctx);
	if (ctx->file_data)
		__io_sqe_files_unregister(ctx);
	io_cqring_overflow_kill(ctx);
	io_eventfd_unregister(ctx);
	io_alloc_cache_free(&ctx->apoll_cache, kfree);
	io_alloc_cache_free(&ctx->netmsg_cache, io_netmsg_cache_free);
	io_alloc_cache_free(&ctx->rw_cache, io_rw_cache_free);
	io_alloc_cache_free(&ctx->uring_cache, kfree);
	io_alloc_cache_free(&ctx->msg_cache, io_msg_cache_free);
	io_futex_cache_free(ctx);
	io_destroy_buffers(ctx);
	mutex_unlock(&ctx->uring_lock);
	if (ctx->sq_creds)
		put_cred(ctx->sq_creds);
	if (ctx->submitter_task)
		put_task_struct(ctx->submitter_task);

	/* there are no registered resources left, nobody uses it */
	if (ctx->rsrc_node)
		io_rsrc_node_destroy(ctx, ctx->rsrc_node);

	WARN_ON_ONCE(!list_empty(&ctx->rsrc_ref_list));
	WARN_ON_ONCE(!list_empty(&ctx->ltimeout_list));

	io_alloc_cache_free(&ctx->rsrc_node_cache, kfree);
	if (ctx->mm_account) {
		mmdrop(ctx->mm_account);
		ctx->mm_account = NULL;
	}
	io_rings_free(ctx);

	percpu_ref_exit(&ctx->refs);
	free_uid(ctx->user);
	io_req_caches_free(ctx);
	if (ctx->hash_map)
		io_wq_put_hash(ctx->hash_map);
	io_napi_free(ctx);
	kfree(ctx->cancel_table.hbs);
	kfree(ctx->cancel_table_locked.hbs);
	xa_destroy(&ctx->io_bl_xa);
	kfree(ctx);
}

static __cold void io_activate_pollwq_cb(struct callback_head *cb)
{
	struct io_ring_ctx *ctx = container_of(cb, struct io_ring_ctx,
					       poll_wq_task_work);

	mutex_lock(&ctx->uring_lock);
	ctx->poll_activated = true;
	mutex_unlock(&ctx->uring_lock);

	/*
	 * Wake ups for some events between start of polling and activation
	 * might've been lost due to loose synchronisation.
	 */
	wake_up_all(&ctx->poll_wq);
	percpu_ref_put(&ctx->refs);
}

__cold void io_activate_pollwq(struct io_ring_ctx *ctx)
{
	spin_lock(&ctx->completion_lock);
	/* already activated or in progress */
	if (ctx->poll_activated || ctx->poll_wq_task_work.func)
		goto out;
	if (WARN_ON_ONCE(!ctx->task_complete))
		goto out;
	if (!ctx->submitter_task)
		goto out;
	/*
	 * with ->submitter_task only the submitter task completes requests, we
	 * only need to sync with it, which is done by injecting a tw
	 */
	init_task_work(&ctx->poll_wq_task_work, io_activate_pollwq_cb);
	percpu_ref_get(&ctx->refs);
	if (task_work_add(ctx->submitter_task, &ctx->poll_wq_task_work, TWA_SIGNAL))
		percpu_ref_put(&ctx->refs);
out:
	spin_unlock(&ctx->completion_lock);
}

static __poll_t io_uring_poll(struct file *file, poll_table *wait)
{
	struct io_ring_ctx *ctx = file->private_data;
	__poll_t mask = 0;

	if (unlikely(!ctx->poll_activated))
		io_activate_pollwq(ctx);

	poll_wait(file, &ctx->poll_wq, wait);
	/*
	 * synchronizes with barrier from wq_has_sleeper call in
	 * io_commit_cqring
	 */
	smp_rmb();
	if (!io_sqring_full(ctx))
		mask |= EPOLLOUT | EPOLLWRNORM;

	/*
	 * Don't flush cqring overflow list here, just do a simple check.
	 * Otherwise there could possible be ABBA deadlock:
	 *      CPU0                    CPU1
	 *      ----                    ----
	 * lock(&ctx->uring_lock);
	 *                              lock(&ep->mtx);
	 *                              lock(&ctx->uring_lock);
	 * lock(&ep->mtx);
	 *
	 * Users may get EPOLLIN meanwhile seeing nothing in cqring, this
	 * pushes them to do the flush.
	 */

	if (__io_cqring_events_user(ctx) || io_has_work(ctx))
		mask |= EPOLLIN | EPOLLRDNORM;

	return mask;
}

struct io_tctx_exit {
	struct callback_head		task_work;
	struct completion		completion;
	struct io_ring_ctx		*ctx;
};

static __cold void io_tctx_exit_cb(struct callback_head *cb)
{
	struct io_uring_task *tctx = current->io_uring;
	struct io_tctx_exit *work;

	work = container_of(cb, struct io_tctx_exit, task_work);
	/*
	 * When @in_cancel, we're in cancellation and it's racy to remove the
	 * node. It'll be removed by the end of cancellation, just ignore it.
	 * tctx can be NULL if the queueing of this task_work raced with
	 * work cancelation off the exec path.
	 */
	if (tctx && !atomic_read(&tctx->in_cancel))
		io_uring_del_tctx_node((unsigned long)work->ctx);
	complete(&work->completion);
}

static __cold bool io_cancel_ctx_cb(struct io_wq_work *work, void *data)
{
	struct io_kiocb *req = container_of(work, struct io_kiocb, work);

	return req->ctx == data;
}

static __cold void io_ring_exit_work(struct work_struct *work)
{
	struct io_ring_ctx *ctx = container_of(work, struct io_ring_ctx, exit_work);
	unsigned long timeout = jiffies + HZ * 60 * 5;
	unsigned long interval = HZ / 20;
	struct io_tctx_exit exit;
	struct io_tctx_node *node;
	int ret;

	/*
	 * If we're doing polled IO and end up having requests being
	 * submitted async (out-of-line), then completions can come in while
	 * we're waiting for refs to drop. We need to reap these manually,
	 * as nobody else will be looking for them.
	 */
	do {
		if (test_bit(IO_CHECK_CQ_OVERFLOW_BIT, &ctx->check_cq)) {
			mutex_lock(&ctx->uring_lock);
			io_cqring_overflow_kill(ctx);
			mutex_unlock(&ctx->uring_lock);
		}

		if (ctx->flags & IORING_SETUP_DEFER_TASKRUN)
			io_move_task_work_from_local(ctx);

		while (io_uring_try_cancel_requests(ctx, NULL, true))
			cond_resched();

		if (ctx->sq_data) {
			struct io_sq_data *sqd = ctx->sq_data;
			struct task_struct *tsk;

			io_sq_thread_park(sqd);
			tsk = sqd->thread;
			if (tsk && tsk->io_uring && tsk->io_uring->io_wq)
				io_wq_cancel_cb(tsk->io_uring->io_wq,
						io_cancel_ctx_cb, ctx, true);
			io_sq_thread_unpark(sqd);
		}

		io_req_caches_free(ctx);

		if (WARN_ON_ONCE(time_after(jiffies, timeout))) {
			/* there is little hope left, don't run it too often */
			interval = HZ * 60;
		}
		/*
		 * This is really an uninterruptible wait, as it has to be
		 * complete. But it's also run from a kworker, which doesn't
		 * take signals, so it's fine to make it interruptible. This
		 * avoids scenarios where we knowingly can wait much longer
		 * on completions, for example if someone does a SIGSTOP on
		 * a task that needs to finish task_work to make this loop
		 * complete. That's a synthetic situation that should not
		 * cause a stuck task backtrace, and hence a potential panic
		 * on stuck tasks if that is enabled.
		 */
	} while (!wait_for_completion_interruptible_timeout(&ctx->ref_comp, interval));

	init_completion(&exit.completion);
	init_task_work(&exit.task_work, io_tctx_exit_cb);
	exit.ctx = ctx;

	mutex_lock(&ctx->uring_lock);
	while (!list_empty(&ctx->tctx_list)) {
		WARN_ON_ONCE(time_after(jiffies, timeout));

		node = list_first_entry(&ctx->tctx_list, struct io_tctx_node,
					ctx_node);
		/* don't spin on a single task if cancellation failed */
		list_rotate_left(&ctx->tctx_list);
		ret = task_work_add(node->task, &exit.task_work, TWA_SIGNAL);
		if (WARN_ON_ONCE(ret))
			continue;

		mutex_unlock(&ctx->uring_lock);
		/*
		 * See comment above for
		 * wait_for_completion_interruptible_timeout() on why this
		 * wait is marked as interruptible.
		 */
		wait_for_completion_interruptible(&exit.completion);
		mutex_lock(&ctx->uring_lock);
	}
	mutex_unlock(&ctx->uring_lock);
	spin_lock(&ctx->completion_lock);
	spin_unlock(&ctx->completion_lock);

	/* pairs with RCU read section in io_req_local_work_add() */
	if (ctx->flags & IORING_SETUP_DEFER_TASKRUN)
		synchronize_rcu();

	io_ring_ctx_free(ctx);
}

static __cold void io_ring_ctx_wait_and_kill(struct io_ring_ctx *ctx)
{
	unsigned long index;
	struct creds *creds;

	mutex_lock(&ctx->uring_lock);
	percpu_ref_kill(&ctx->refs);
	xa_for_each(&ctx->personalities, index, creds)
		io_unregister_personality(ctx, index);
	mutex_unlock(&ctx->uring_lock);

	flush_delayed_work(&ctx->fallback_work);

	INIT_WORK(&ctx->exit_work, io_ring_exit_work);
	/*
	 * Use system_unbound_wq to avoid spawning tons of event kworkers
	 * if we're exiting a ton of rings at the same time. It just adds
	 * noise and overhead, there's no discernable change in runtime
	 * over using system_wq.
	 */
	queue_work(iou_wq, &ctx->exit_work);
}

static int io_uring_release(struct inode *inode, struct file *file)
{
	struct io_ring_ctx *ctx = file->private_data;

	file->private_data = NULL;
	io_ring_ctx_wait_and_kill(ctx);
	return 0;
}

struct io_task_cancel {
	struct task_struct *task;
	bool all;
};

static bool io_cancel_task_cb(struct io_wq_work *work, void *data)
{
	struct io_kiocb *req = container_of(work, struct io_kiocb, work);
	struct io_task_cancel *cancel = data;

	return io_match_task_safe(req, cancel->task, cancel->all);
}

static __cold bool io_cancel_defer_files(struct io_ring_ctx *ctx,
					 struct task_struct *task,
					 bool cancel_all)
{
	struct io_defer_entry *de;
	LIST_HEAD(list);

	spin_lock(&ctx->completion_lock);
	list_for_each_entry_reverse(de, &ctx->defer_list, list) {
		if (io_match_task_safe(de->req, task, cancel_all)) {
			list_cut_position(&list, &ctx->defer_list, &de->list);
			break;
		}
	}
	spin_unlock(&ctx->completion_lock);
	if (list_empty(&list))
		return false;

	while (!list_empty(&list)) {
		de = list_first_entry(&list, struct io_defer_entry, list);
		list_del_init(&de->list);
		io_req_task_queue_fail(de->req, -ECANCELED);
		kfree(de);
	}
	return true;
}

static __cold bool io_uring_try_cancel_iowq(struct io_ring_ctx *ctx)
{
	struct io_tctx_node *node;
	enum io_wq_cancel cret;
	bool ret = false;

	mutex_lock(&ctx->uring_lock);
	list_for_each_entry(node, &ctx->tctx_list, ctx_node) {
		struct io_uring_task *tctx = node->task->io_uring;

		/*
		 * io_wq will stay alive while we hold uring_lock, because it's
		 * killed after ctx nodes, which requires to take the lock.
		 */
		if (!tctx || !tctx->io_wq)
			continue;
		cret = io_wq_cancel_cb(tctx->io_wq, io_cancel_ctx_cb, ctx, true);
		ret |= (cret != IO_WQ_CANCEL_NOTFOUND);
	}
	mutex_unlock(&ctx->uring_lock);

	return ret;
}

static __cold bool io_uring_try_cancel_requests(struct io_ring_ctx *ctx,
						struct task_struct *task,
						bool cancel_all)
{
	struct io_task_cancel cancel = { .task = task, .all = cancel_all, };
	struct io_uring_task *tctx = task ? task->io_uring : NULL;
	enum io_wq_cancel cret;
	bool ret = false;

	/* set it so io_req_local_work_add() would wake us up */
	if (ctx->flags & IORING_SETUP_DEFER_TASKRUN) {
		atomic_set(&ctx->cq_wait_nr, 1);
		smp_mb();
	}

	/* failed during ring init, it couldn't have issued any requests */
	if (!ctx->rings)
		return false;

	if (!task) {
		ret |= io_uring_try_cancel_iowq(ctx);
	} else if (tctx && tctx->io_wq) {
		/*
		 * Cancels requests of all rings, not only @ctx, but
		 * it's fine as the task is in exit/exec.
		 */
		cret = io_wq_cancel_cb(tctx->io_wq, io_cancel_task_cb,
				       &cancel, true);
		ret |= (cret != IO_WQ_CANCEL_NOTFOUND);
	}

	/* SQPOLL thread does its own polling */
	if ((!(ctx->flags & IORING_SETUP_SQPOLL) && cancel_all) ||
	    (ctx->sq_data && ctx->sq_data->thread == current)) {
		while (!wq_list_empty(&ctx->iopoll_list)) {
			io_iopoll_try_reap_events(ctx);
			ret = true;
			cond_resched();
		}
	}

	if ((ctx->flags & IORING_SETUP_DEFER_TASKRUN) &&
	    io_allowed_defer_tw_run(ctx))
		ret |= io_run_local_work(ctx, INT_MAX) > 0;
	ret |= io_cancel_defer_files(ctx, task, cancel_all);
	mutex_lock(&ctx->uring_lock);
	ret |= io_poll_remove_all(ctx, task, cancel_all);
	ret |= io_waitid_remove_all(ctx, task, cancel_all);
	ret |= io_futex_remove_all(ctx, task, cancel_all);
	ret |= io_uring_try_cancel_uring_cmd(ctx, task, cancel_all);
	mutex_unlock(&ctx->uring_lock);
	ret |= io_kill_timeouts(ctx, task, cancel_all);
	if (task)
		ret |= io_run_task_work() > 0;
	else
		ret |= flush_delayed_work(&ctx->fallback_work);
	return ret;
}

static s64 tctx_inflight(struct io_uring_task *tctx, bool tracked)
{
	if (tracked)
		return atomic_read(&tctx->inflight_tracked);
	return percpu_counter_sum(&tctx->inflight);
}

/*
 * Find any io_uring ctx that this task has registered or done IO on, and cancel
 * requests. @sqd should be not-null IFF it's an SQPOLL thread cancellation.
 */
__cold void io_uring_cancel_generic(bool cancel_all, struct io_sq_data *sqd)
{
	struct io_uring_task *tctx = current->io_uring;
	struct io_ring_ctx *ctx;
	struct io_tctx_node *node;
	unsigned long index;
	s64 inflight;
	DEFINE_WAIT(wait);

	WARN_ON_ONCE(sqd && sqd->thread != current);

	if (!current->io_uring)
		return;
	if (tctx->io_wq)
		io_wq_exit_start(tctx->io_wq);

	atomic_inc(&tctx->in_cancel);
	do {
		bool loop = false;

		io_uring_drop_tctx_refs(current);
		if (!tctx_inflight(tctx, !cancel_all))
			break;

		/* read completions before cancelations */
		inflight = tctx_inflight(tctx, false);
		if (!inflight)
			break;

		if (!sqd) {
			xa_for_each(&tctx->xa, index, node) {
				/* sqpoll task will cancel all its requests */
				if (node->ctx->sq_data)
					continue;
				loop |= io_uring_try_cancel_requests(node->ctx,
							current, cancel_all);
			}
		} else {
			list_for_each_entry(ctx, &sqd->ctx_list, sqd_list)
				loop |= io_uring_try_cancel_requests(ctx,
								     current,
								     cancel_all);
		}

		if (loop) {
			cond_resched();
			continue;
		}

		prepare_to_wait(&tctx->wait, &wait, TASK_INTERRUPTIBLE);
		io_run_task_work();
		io_uring_drop_tctx_refs(current);
		xa_for_each(&tctx->xa, index, node) {
			if (!llist_empty(&node->ctx->work_llist)) {
				WARN_ON_ONCE(node->ctx->submitter_task &&
					     node->ctx->submitter_task != current);
				goto end_wait;
			}
		}
		/*
		 * If we've seen completions, retry without waiting. This
		 * avoids a race where a completion comes in before we did
		 * prepare_to_wait().
		 */
		if (inflight == tctx_inflight(tctx, !cancel_all))
			schedule();
end_wait:
		finish_wait(&tctx->wait, &wait);
	} while (1);

	io_uring_clean_tctx(tctx);
	if (cancel_all) {
		/*
		 * We shouldn't run task_works after cancel, so just leave
		 * ->in_cancel set for normal exit.
		 */
		atomic_dec(&tctx->in_cancel);
		/* for exec all current's requests should be gone, kill tctx */
		__io_uring_free(current);
	}
}

void __io_uring_cancel(bool cancel_all)
{
	io_uring_cancel_generic(cancel_all, NULL);
}

static int io_validate_ext_arg(unsigned flags, const void __user *argp, size_t argsz)
{
	if (flags & IORING_ENTER_EXT_ARG) {
		struct io_uring_getevents_arg arg;

		if (argsz != sizeof(arg))
			return -EINVAL;
		if (copy_from_user(&arg, argp, sizeof(arg)))
			return -EFAULT;
	}
	return 0;
}

static int io_get_ext_arg(unsigned flags, const void __user *argp,
			  struct ext_arg *ext_arg)
{
	struct io_uring_getevents_arg arg;

	/*
	 * If EXT_ARG isn't set, then we have no timespec and the argp pointer
	 * is just a pointer to the sigset_t.
	 */
	if (!(flags & IORING_ENTER_EXT_ARG)) {
		ext_arg->sig = (const sigset_t __user *) argp;
		ext_arg->ts = NULL;
		return 0;
	}

	/*
	 * EXT_ARG is set - ensure we agree on the size of it and copy in our
	 * timespec and sigset_t pointers if good.
	 */
	if (ext_arg->argsz != sizeof(arg))
		return -EINVAL;
	if (copy_from_user(&arg, argp, sizeof(arg)))
		return -EFAULT;
	ext_arg->min_time = arg.min_wait_usec * NSEC_PER_USEC;
	ext_arg->sig = u64_to_user_ptr(arg.sigmask);
	ext_arg->argsz = arg.sigmask_sz;
	ext_arg->ts = u64_to_user_ptr(arg.ts);
	return 0;
}

SYSCALL_DEFINE6(io_uring_enter, unsigned int, fd, u32, to_submit,
		u32, min_complete, u32, flags, const void __user *, argp,
		size_t, argsz)
{
	struct io_ring_ctx *ctx;
	struct file *file;
	long ret;

	if (unlikely(flags & ~(IORING_ENTER_GETEVENTS | IORING_ENTER_SQ_WAKEUP |
			       IORING_ENTER_SQ_WAIT | IORING_ENTER_EXT_ARG |
			       IORING_ENTER_REGISTERED_RING |
			       IORING_ENTER_ABS_TIMER)))
		return -EINVAL;

	/*
	 * Ring fd has been registered via IORING_REGISTER_RING_FDS, we
	 * need only dereference our task private array to find it.
	 */
	if (flags & IORING_ENTER_REGISTERED_RING) {
		struct io_uring_task *tctx = current->io_uring;

		if (unlikely(!tctx || fd >= IO_RINGFD_REG_MAX))
			return -EINVAL;
		fd = array_index_nospec(fd, IO_RINGFD_REG_MAX);
		file = tctx->registered_rings[fd];
		if (unlikely(!file))
			return -EBADF;
	} else {
		file = fget(fd);
		if (unlikely(!file))
			return -EBADF;
		ret = -EOPNOTSUPP;
		if (unlikely(!io_is_uring_fops(file)))
			goto out;
	}

	ctx = file->private_data;
	ret = -EBADFD;
	if (unlikely(ctx->flags & IORING_SETUP_R_DISABLED))
		goto out;

	/*
	 * For SQ polling, the thread will do all submissions and completions.
	 * Just return the requested submit count, and wake the thread if
	 * we were asked to.
	 */
	ret = 0;
	if (ctx->flags & IORING_SETUP_SQPOLL) {
		if (unlikely(ctx->sq_data->thread == NULL)) {
			ret = -EOWNERDEAD;
			goto out;
		}
		if (flags & IORING_ENTER_SQ_WAKEUP)
			wake_up(&ctx->sq_data->wait);
		if (flags & IORING_ENTER_SQ_WAIT)
			io_sqpoll_wait_sq(ctx);

		ret = to_submit;
	} else if (to_submit) {
		ret = io_uring_add_tctx_node(ctx);
		if (unlikely(ret))
			goto out;

		mutex_lock(&ctx->uring_lock);
		ret = io_submit_sqes(ctx, to_submit);
		if (ret != to_submit) {
			mutex_unlock(&ctx->uring_lock);
			goto out;
		}
		if (flags & IORING_ENTER_GETEVENTS) {
			if (ctx->syscall_iopoll)
				goto iopoll_locked;
			/*
			 * Ignore errors, we'll soon call io_cqring_wait() and
			 * it should handle ownership problems if any.
			 */
			if (ctx->flags & IORING_SETUP_DEFER_TASKRUN)
				(void)io_run_local_work_locked(ctx, min_complete);
		}
		mutex_unlock(&ctx->uring_lock);
	}

	if (flags & IORING_ENTER_GETEVENTS) {
		int ret2;

		if (ctx->syscall_iopoll) {
			/*
			 * We disallow the app entering submit/complete with
			 * polling, but we still need to lock the ring to
			 * prevent racing with polled issue that got punted to
			 * a workqueue.
			 */
			mutex_lock(&ctx->uring_lock);
iopoll_locked:
			ret2 = io_validate_ext_arg(flags, argp, argsz);
			if (likely(!ret2)) {
				min_complete = min(min_complete,
						   ctx->cq_entries);
				ret2 = io_iopoll_check(ctx, min_complete);
			}
			mutex_unlock(&ctx->uring_lock);
		} else {
			struct ext_arg ext_arg = { .argsz = argsz };

			ret2 = io_get_ext_arg(flags, argp, &ext_arg);
			if (likely(!ret2)) {
				min_complete = min(min_complete,
						   ctx->cq_entries);
				ret2 = io_cqring_wait(ctx, min_complete, flags,
						      &ext_arg);
			}
		}

		if (!ret) {
			ret = ret2;

			/*
			 * EBADR indicates that one or more CQE were dropped.
			 * Once the user has been informed we can clear the bit
			 * as they are obviously ok with those drops.
			 */
			if (unlikely(ret2 == -EBADR))
				clear_bit(IO_CHECK_CQ_DROPPED_BIT,
					  &ctx->check_cq);
		}
	}
out:
	if (!(flags & IORING_ENTER_REGISTERED_RING))
		fput(file);
	return ret;
}

static const struct file_operations io_uring_fops = {
	.release	= io_uring_release,
	.mmap		= io_uring_mmap,
	.get_unmapped_area = io_uring_get_unmapped_area,
#ifndef CONFIG_MMU
	.mmap_capabilities = io_uring_nommu_mmap_capabilities,
#endif
	.poll		= io_uring_poll,
#ifdef CONFIG_PROC_FS
	.show_fdinfo	= io_uring_show_fdinfo,
#endif
};

bool io_is_uring_fops(struct file *file)
{
	return file->f_op == &io_uring_fops;
}

static __cold int io_allocate_scq_urings(struct io_ring_ctx *ctx,
					 struct io_uring_params *p)
{
	struct io_rings *rings;
	size_t size, sq_array_offset;
	void *ptr;

	/* make sure these are sane, as we already accounted them */
	ctx->sq_entries = p->sq_entries;
	ctx->cq_entries = p->cq_entries;

	size = rings_size(ctx, p->sq_entries, p->cq_entries, &sq_array_offset);
	if (size == SIZE_MAX)
		return -EOVERFLOW;

	if (!(ctx->flags & IORING_SETUP_NO_MMAP))
		rings = io_pages_map(&ctx->ring_pages, &ctx->n_ring_pages, size);
	else
		rings = io_rings_map(ctx, p->cq_off.user_addr, size);

	if (IS_ERR(rings))
		return PTR_ERR(rings);

	ctx->rings = rings;
	if (!(ctx->flags & IORING_SETUP_NO_SQARRAY))
		ctx->sq_array = (u32 *)((char *)rings + sq_array_offset);
	rings->sq_ring_mask = p->sq_entries - 1;
	rings->cq_ring_mask = p->cq_entries - 1;
	rings->sq_ring_entries = p->sq_entries;
	rings->cq_ring_entries = p->cq_entries;

	if (p->flags & IORING_SETUP_SQE128)
		size = array_size(2 * sizeof(struct io_uring_sqe), p->sq_entries);
	else
		size = array_size(sizeof(struct io_uring_sqe), p->sq_entries);
	if (size == SIZE_MAX) {
		io_rings_free(ctx);
		return -EOVERFLOW;
	}

	if (!(ctx->flags & IORING_SETUP_NO_MMAP))
		ptr = io_pages_map(&ctx->sqe_pages, &ctx->n_sqe_pages, size);
	else
		ptr = io_sqes_map(ctx, p->sq_off.user_addr, size);

	if (IS_ERR(ptr)) {
		io_rings_free(ctx);
		return PTR_ERR(ptr);
	}

	ctx->sq_sqes = ptr;
	return 0;
}

static int io_uring_install_fd(struct file *file)
{
	int fd;

	fd = get_unused_fd_flags(O_RDWR | O_CLOEXEC);
	if (fd < 0)
		return fd;
	fd_install(fd, file);
	return fd;
}

/*
 * Allocate an anonymous fd, this is what constitutes the application
 * visible backing of an io_uring instance. The application mmaps this
 * fd to gain access to the SQ/CQ ring details.
 */
static struct file *io_uring_get_file(struct io_ring_ctx *ctx)
{
	/* Create a new inode so that the LSM can block the creation.  */
	return anon_inode_create_getfile("[io_uring]", &io_uring_fops, ctx,
					 O_RDWR | O_CLOEXEC, NULL);
}

static __cold int io_uring_create(unsigned entries, struct io_uring_params *p,
				  struct io_uring_params __user *params)
{
	struct io_ring_ctx *ctx;
	struct io_uring_task *tctx;
	struct file *file;
	int ret;

	if (!entries)
		return -EINVAL;
	if (entries > IORING_MAX_ENTRIES) {
		if (!(p->flags & IORING_SETUP_CLAMP))
			return -EINVAL;
		entries = IORING_MAX_ENTRIES;
	}

	if ((p->flags & IORING_SETUP_REGISTERED_FD_ONLY)
	    && !(p->flags & IORING_SETUP_NO_MMAP))
		return -EINVAL;

	/*
	 * Use twice as many entries for the CQ ring. It's possible for the
	 * application to drive a higher depth than the size of the SQ ring,
	 * since the sqes are only used at submission time. This allows for
	 * some flexibility in overcommitting a bit. If the application has
	 * set IORING_SETUP_CQSIZE, it will have passed in the desired number
	 * of CQ ring entries manually.
	 */
	p->sq_entries = roundup_pow_of_two(entries);
	if (p->flags & IORING_SETUP_CQSIZE) {
		/*
		 * If IORING_SETUP_CQSIZE is set, we do the same roundup
		 * to a power-of-two, if it isn't already. We do NOT impose
		 * any cq vs sq ring sizing.
		 */
		if (!p->cq_entries)
			return -EINVAL;
		if (p->cq_entries > IORING_MAX_CQ_ENTRIES) {
			if (!(p->flags & IORING_SETUP_CLAMP))
				return -EINVAL;
			p->cq_entries = IORING_MAX_CQ_ENTRIES;
		}
		p->cq_entries = roundup_pow_of_two(p->cq_entries);
		if (p->cq_entries < p->sq_entries)
			return -EINVAL;
	} else {
		p->cq_entries = 2 * p->sq_entries;
	}

	ctx = io_ring_ctx_alloc(p);
	if (!ctx)
		return -ENOMEM;

	ctx->clockid = CLOCK_MONOTONIC;
	ctx->clock_offset = 0;

	if ((ctx->flags & IORING_SETUP_DEFER_TASKRUN) &&
	    !(ctx->flags & IORING_SETUP_IOPOLL) &&
	    !(ctx->flags & IORING_SETUP_SQPOLL))
		ctx->task_complete = true;

	if (ctx->task_complete || (ctx->flags & IORING_SETUP_IOPOLL))
		ctx->lockless_cq = true;

	/*
	 * lazy poll_wq activation relies on ->task_complete for synchronisation
	 * purposes, see io_activate_pollwq()
	 */
	if (!ctx->task_complete)
		ctx->poll_activated = true;

	/*
	 * When SETUP_IOPOLL and SETUP_SQPOLL are both enabled, user
	 * space applications don't need to do io completion events
	 * polling again, they can rely on io_sq_thread to do polling
	 * work, which can reduce cpu usage and uring_lock contention.
	 */
	if (ctx->flags & IORING_SETUP_IOPOLL &&
	    !(ctx->flags & IORING_SETUP_SQPOLL))
		ctx->syscall_iopoll = 1;

	ctx->compat = in_compat_syscall();
	if (!ns_capable_noaudit(&init_user_ns, CAP_IPC_LOCK))
		ctx->user = get_uid(current_user());

	/*
	 * For SQPOLL, we just need a wakeup, always. For !SQPOLL, if
	 * COOP_TASKRUN is set, then IPIs are never needed by the app.
	 */
	ret = -EINVAL;
	if (ctx->flags & IORING_SETUP_SQPOLL) {
		/* IPI related flags don't make sense with SQPOLL */
		if (ctx->flags & (IORING_SETUP_COOP_TASKRUN |
				  IORING_SETUP_TASKRUN_FLAG |
				  IORING_SETUP_DEFER_TASKRUN))
			goto err;
		ctx->notify_method = TWA_SIGNAL_NO_IPI;
	} else if (ctx->flags & IORING_SETUP_COOP_TASKRUN) {
		ctx->notify_method = TWA_SIGNAL_NO_IPI;
	} else {
		if (ctx->flags & IORING_SETUP_TASKRUN_FLAG &&
		    !(ctx->flags & IORING_SETUP_DEFER_TASKRUN))
			goto err;
		ctx->notify_method = TWA_SIGNAL;
	}

	/*
	 * For DEFER_TASKRUN we require the completion task to be the same as the
	 * submission task. This implies that there is only one submitter, so enforce
	 * that.
	 */
	if (ctx->flags & IORING_SETUP_DEFER_TASKRUN &&
	    !(ctx->flags & IORING_SETUP_SINGLE_ISSUER)) {
		goto err;
	}

	/*
	 * This is just grabbed for accounting purposes. When a process exits,
	 * the mm is exited and dropped before the files, hence we need to hang
	 * on to this mm purely for the purposes of being able to unaccount
	 * memory (locked/pinned vm). It's not used for anything else.
	 */
	mmgrab(current->mm);
	ctx->mm_account = current->mm;

	ret = io_allocate_scq_urings(ctx, p);
	if (ret)
		goto err;

	ret = io_sq_offload_create(ctx, p);
	if (ret)
		goto err;

	ret = io_rsrc_init(ctx);
	if (ret)
		goto err;

	p->sq_off.head = offsetof(struct io_rings, sq.head);
	p->sq_off.tail = offsetof(struct io_rings, sq.tail);
	p->sq_off.ring_mask = offsetof(struct io_rings, sq_ring_mask);
	p->sq_off.ring_entries = offsetof(struct io_rings, sq_ring_entries);
	p->sq_off.flags = offsetof(struct io_rings, sq_flags);
	p->sq_off.dropped = offsetof(struct io_rings, sq_dropped);
	if (!(ctx->flags & IORING_SETUP_NO_SQARRAY))
		p->sq_off.array = (char *)ctx->sq_array - (char *)ctx->rings;
	p->sq_off.resv1 = 0;
	if (!(ctx->flags & IORING_SETUP_NO_MMAP))
		p->sq_off.user_addr = 0;

	p->cq_off.head = offsetof(struct io_rings, cq.head);
	p->cq_off.tail = offsetof(struct io_rings, cq.tail);
	p->cq_off.ring_mask = offsetof(struct io_rings, cq_ring_mask);
	p->cq_off.ring_entries = offsetof(struct io_rings, cq_ring_entries);
	p->cq_off.overflow = offsetof(struct io_rings, cq_overflow);
	p->cq_off.cqes = offsetof(struct io_rings, cqes);
	p->cq_off.flags = offsetof(struct io_rings, cq_flags);
	p->cq_off.resv1 = 0;
	if (!(ctx->flags & IORING_SETUP_NO_MMAP))
		p->cq_off.user_addr = 0;

	p->features = IORING_FEAT_SINGLE_MMAP | IORING_FEAT_NODROP |
			IORING_FEAT_SUBMIT_STABLE | IORING_FEAT_RW_CUR_POS |
			IORING_FEAT_CUR_PERSONALITY | IORING_FEAT_FAST_POLL |
			IORING_FEAT_POLL_32BITS | IORING_FEAT_SQPOLL_NONFIXED |
			IORING_FEAT_EXT_ARG | IORING_FEAT_NATIVE_WORKERS |
			IORING_FEAT_RSRC_TAGS | IORING_FEAT_CQE_SKIP |
			IORING_FEAT_LINKED_FILE | IORING_FEAT_REG_REG_RING |
			IORING_FEAT_RECVSEND_BUNDLE | IORING_FEAT_MIN_TIMEOUT;

	if (copy_to_user(params, p, sizeof(*p))) {
		ret = -EFAULT;
		goto err;
	}

	if (ctx->flags & IORING_SETUP_SINGLE_ISSUER
	    && !(ctx->flags & IORING_SETUP_R_DISABLED))
		WRITE_ONCE(ctx->submitter_task, get_task_struct(current));

	file = io_uring_get_file(ctx);
	if (IS_ERR(file)) {
		ret = PTR_ERR(file);
		goto err;
	}

	ret = __io_uring_add_tctx_node(ctx);
	if (ret)
		goto err_fput;
	tctx = current->io_uring;

	/*
	 * Install ring fd as the very last thing, so we don't risk someone
	 * having closed it before we finish setup
	 */
	if (p->flags & IORING_SETUP_REGISTERED_FD_ONLY)
		ret = io_ring_add_registered_file(tctx, file, 0, IO_RINGFD_REG_MAX);
	else
		ret = io_uring_install_fd(file);
	if (ret < 0)
		goto err_fput;

	trace_io_uring_create(ret, ctx, p->sq_entries, p->cq_entries, p->flags);
	return ret;
err:
	io_ring_ctx_wait_and_kill(ctx);
	return ret;
err_fput:
	fput(file);
	return ret;
}

/*
 * Sets up an aio uring context, and returns the fd. Applications asks for a
 * ring size, we return the actual sq/cq ring sizes (among other things) in the
 * params structure passed in.
 */
static long io_uring_setup(u32 entries, struct io_uring_params __user *params)
{
	struct io_uring_params p;
	int i;

	if (copy_from_user(&p, params, sizeof(p)))
		return -EFAULT;
	for (i = 0; i < ARRAY_SIZE(p.resv); i++) {
		if (p.resv[i])
			return -EINVAL;
	}

	if (p.flags & ~(IORING_SETUP_IOPOLL | IORING_SETUP_SQPOLL |
			IORING_SETUP_SQ_AFF | IORING_SETUP_CQSIZE |
			IORING_SETUP_CLAMP | IORING_SETUP_ATTACH_WQ |
			IORING_SETUP_R_DISABLED | IORING_SETUP_SUBMIT_ALL |
			IORING_SETUP_COOP_TASKRUN | IORING_SETUP_TASKRUN_FLAG |
			IORING_SETUP_SQE128 | IORING_SETUP_CQE32 |
			IORING_SETUP_SINGLE_ISSUER | IORING_SETUP_DEFER_TASKRUN |
			IORING_SETUP_NO_MMAP | IORING_SETUP_REGISTERED_FD_ONLY |
			IORING_SETUP_NO_SQARRAY))
		return -EINVAL;

	return io_uring_create(entries, &p, params);
}

static inline bool io_uring_allowed(void)
{
	int disabled = READ_ONCE(sysctl_io_uring_disabled);
	kgid_t io_uring_group;

	if (disabled == 2)
		return false;

	if (disabled == 0 || capable(CAP_SYS_ADMIN))
		return true;

	io_uring_group = make_kgid(&init_user_ns, sysctl_io_uring_group);
	if (!gid_valid(io_uring_group))
		return false;

	return in_group_p(io_uring_group);
}

SYSCALL_DEFINE2(io_uring_setup, u32, entries,
		struct io_uring_params __user *, params)
{
	if (!io_uring_allowed())
		return -EPERM;

	return io_uring_setup(entries, params);
}

static int __init io_uring_init(void)
{
#define __BUILD_BUG_VERIFY_OFFSET_SIZE(stype, eoffset, esize, ename) do { \
	BUILD_BUG_ON(offsetof(stype, ename) != eoffset); \
	BUILD_BUG_ON(sizeof_field(stype, ename) != esize); \
} while (0)

#define BUILD_BUG_SQE_ELEM(eoffset, etype, ename) \
	__BUILD_BUG_VERIFY_OFFSET_SIZE(struct io_uring_sqe, eoffset, sizeof(etype), ename)
#define BUILD_BUG_SQE_ELEM_SIZE(eoffset, esize, ename) \
	__BUILD_BUG_VERIFY_OFFSET_SIZE(struct io_uring_sqe, eoffset, esize, ename)
	BUILD_BUG_ON(sizeof(struct io_uring_sqe) != 64);
	BUILD_BUG_SQE_ELEM(0,  __u8,   opcode);
	BUILD_BUG_SQE_ELEM(1,  __u8,   flags);
	BUILD_BUG_SQE_ELEM(2,  __u16,  ioprio);
	BUILD_BUG_SQE_ELEM(4,  __s32,  fd);
	BUILD_BUG_SQE_ELEM(8,  __u64,  off);
	BUILD_BUG_SQE_ELEM(8,  __u64,  addr2);
	BUILD_BUG_SQE_ELEM(8,  __u32,  cmd_op);
	BUILD_BUG_SQE_ELEM(12, __u32, __pad1);
	BUILD_BUG_SQE_ELEM(16, __u64,  addr);
	BUILD_BUG_SQE_ELEM(16, __u64,  splice_off_in);
	BUILD_BUG_SQE_ELEM(24, __u32,  len);
	BUILD_BUG_SQE_ELEM(28,     __kernel_rwf_t, rw_flags);
	BUILD_BUG_SQE_ELEM(28, /* compat */   int, rw_flags);
	BUILD_BUG_SQE_ELEM(28, /* compat */ __u32, rw_flags);
	BUILD_BUG_SQE_ELEM(28, __u32,  fsync_flags);
	BUILD_BUG_SQE_ELEM(28, /* compat */ __u16,  poll_events);
	BUILD_BUG_SQE_ELEM(28, __u32,  poll32_events);
	BUILD_BUG_SQE_ELEM(28, __u32,  sync_range_flags);
	BUILD_BUG_SQE_ELEM(28, __u32,  msg_flags);
	BUILD_BUG_SQE_ELEM(28, __u32,  timeout_flags);
	BUILD_BUG_SQE_ELEM(28, __u32,  accept_flags);
	BUILD_BUG_SQE_ELEM(28, __u32,  cancel_flags);
	BUILD_BUG_SQE_ELEM(28, __u32,  open_flags);
	BUILD_BUG_SQE_ELEM(28, __u32,  statx_flags);
	BUILD_BUG_SQE_ELEM(28, __u32,  fadvise_advice);
	BUILD_BUG_SQE_ELEM(28, __u32,  splice_flags);
	BUILD_BUG_SQE_ELEM(28, __u32,  rename_flags);
	BUILD_BUG_SQE_ELEM(28, __u32,  unlink_flags);
	BUILD_BUG_SQE_ELEM(28, __u32,  hardlink_flags);
	BUILD_BUG_SQE_ELEM(28, __u32,  xattr_flags);
	BUILD_BUG_SQE_ELEM(28, __u32,  msg_ring_flags);
	BUILD_BUG_SQE_ELEM(32, __u64,  user_data);
	BUILD_BUG_SQE_ELEM(40, __u16,  buf_index);
	BUILD_BUG_SQE_ELEM(40, __u16,  buf_group);
	BUILD_BUG_SQE_ELEM(42, __u16,  personality);
	BUILD_BUG_SQE_ELEM(44, __s32,  splice_fd_in);
	BUILD_BUG_SQE_ELEM(44, __u32,  file_index);
	BUILD_BUG_SQE_ELEM(44, __u16,  addr_len);
	BUILD_BUG_SQE_ELEM(46, __u16,  __pad3[0]);
	BUILD_BUG_SQE_ELEM(48, __u64,  addr3);
	BUILD_BUG_SQE_ELEM_SIZE(48, 0, cmd);
	BUILD_BUG_SQE_ELEM(56, __u64,  __pad2);

	BUILD_BUG_ON(sizeof(struct io_uring_files_update) !=
		     sizeof(struct io_uring_rsrc_update));
	BUILD_BUG_ON(sizeof(struct io_uring_rsrc_update) >
		     sizeof(struct io_uring_rsrc_update2));

	/* ->buf_index is u16 */
	BUILD_BUG_ON(offsetof(struct io_uring_buf_ring, bufs) != 0);
	BUILD_BUG_ON(offsetof(struct io_uring_buf, resv) !=
		     offsetof(struct io_uring_buf_ring, tail));

	/* should fit into one byte */
	BUILD_BUG_ON(SQE_VALID_FLAGS >= (1 << 8));
	BUILD_BUG_ON(SQE_COMMON_FLAGS >= (1 << 8));
	BUILD_BUG_ON((SQE_VALID_FLAGS | SQE_COMMON_FLAGS) != SQE_VALID_FLAGS);

	BUILD_BUG_ON(__REQ_F_LAST_BIT > 8 * sizeof_field(struct io_kiocb, flags));

	BUILD_BUG_ON(sizeof(atomic_t) != sizeof(u32));

	/* top 8bits are for internal use */
	BUILD_BUG_ON((IORING_URING_CMD_MASK & 0xff000000) != 0);

	io_uring_optable_init();

	/*
	 * Allow user copy in the per-command field, which starts after the
	 * file in io_kiocb and until the opcode field. The openat2 handling
	 * requires copying in user memory into the io_kiocb object in that
	 * range, and HARDENED_USERCOPY will complain if we haven't
	 * correctly annotated this range.
	 */
	req_cachep = kmem_cache_create_usercopy("io_kiocb",
				sizeof(struct io_kiocb), 0,
				SLAB_HWCACHE_ALIGN | SLAB_PANIC |
				SLAB_ACCOUNT | SLAB_TYPESAFE_BY_RCU,
				offsetof(struct io_kiocb, cmd.data),
				sizeof_field(struct io_kiocb, cmd.data), NULL);
	io_buf_cachep = KMEM_CACHE(io_buffer,
					  SLAB_HWCACHE_ALIGN | SLAB_PANIC | SLAB_ACCOUNT);

	iou_wq = alloc_workqueue("iou_exit", WQ_UNBOUND, 64);

#ifdef CONFIG_SYSCTL
	register_sysctl_init("kernel", kernel_io_uring_disabled_table);
#endif

	return 0;
};
__initcall(io_uring_init);<|MERGE_RESOLUTION|>--- conflicted
+++ resolved
@@ -2526,20 +2526,13 @@
 
 	if (ext_arg->ts) {
 		struct timespec64 ts;
-		ktime_t dt;
 
 		if (get_timespec64(&ts, ext_arg->ts))
 			return -EFAULT;
 
-<<<<<<< HEAD
-		dt = timespec64_to_ktime(ts);
-		iowq.timeout = ktime_add(dt, ktime_get());
-		io_napi_adjust_timeout(ctx, &iowq, dt);
-=======
 		iowq.timeout = timespec64_to_ktime(ts);
 		if (!(flags & IORING_ENTER_ABS_TIMER))
 			iowq.timeout = ktime_add(iowq.timeout, start_time);
->>>>>>> 17b65575
 	}
 
 	if (ext_arg->sig) {
