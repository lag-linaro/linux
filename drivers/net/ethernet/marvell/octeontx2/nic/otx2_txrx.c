// SPDX-License-Identifier: GPL-2.0
/* Marvell OcteonTx2 RVU Ethernet driver
 *
 * Copyright (C) 2020 Marvell International Ltd.
 *
 * This program is free software; you can redistribute it and/or modify
 * it under the terms of the GNU General Public License version 2 as
 * published by the Free Software Foundation.
 */

#include <linux/etherdevice.h>
#include <net/ip.h>
#include <net/tso.h>

#include "otx2_reg.h"
#include "otx2_common.h"
#include "otx2_struct.h"
#include "otx2_txrx.h"
#include "otx2_ptp.h"
<<<<<<< HEAD
=======
#include "cn10k.h"
>>>>>>> f642729d

#define CQE_ADDR(CQ, idx) ((CQ)->cqe_base + ((CQ)->cqe_size * (idx)))

static struct nix_cqe_hdr_s *otx2_get_next_cqe(struct otx2_cq_queue *cq)
{
	struct nix_cqe_hdr_s *cqe_hdr;

	cqe_hdr = (struct nix_cqe_hdr_s *)CQE_ADDR(cq, cq->cq_head);
	if (cqe_hdr->cqe_type == NIX_XQE_TYPE_INVALID)
		return NULL;

	cq->cq_head++;
	cq->cq_head &= (cq->cqe_cnt - 1);

	return cqe_hdr;
}

static unsigned int frag_num(unsigned int i)
{
#ifdef __BIG_ENDIAN
	return (i & ~3) + 3 - (i & 3);
#else
	return i;
#endif
}

static dma_addr_t otx2_dma_map_skb_frag(struct otx2_nic *pfvf,
					struct sk_buff *skb, int seg, int *len)
{
	const skb_frag_t *frag;
	struct page *page;
	int offset;

	/* First segment is always skb->data */
	if (!seg) {
		page = virt_to_page(skb->data);
		offset = offset_in_page(skb->data);
		*len = skb_headlen(skb);
	} else {
		frag = &skb_shinfo(skb)->frags[seg - 1];
		page = skb_frag_page(frag);
		offset = skb_frag_off(frag);
		*len = skb_frag_size(frag);
	}
	return otx2_dma_map_page(pfvf, page, offset, *len, DMA_TO_DEVICE);
}

static void otx2_dma_unmap_skb_frags(struct otx2_nic *pfvf, struct sg_list *sg)
{
	int seg;

	for (seg = 0; seg < sg->num_segs; seg++) {
		otx2_dma_unmap_page(pfvf, sg->dma_addr[seg],
				    sg->size[seg], DMA_TO_DEVICE);
	}
	sg->num_segs = 0;
}

static void otx2_snd_pkt_handler(struct otx2_nic *pfvf,
				 struct otx2_cq_queue *cq,
				 struct otx2_snd_queue *sq,
				 struct nix_cqe_tx_s *cqe,
				 int budget, int *tx_pkts, int *tx_bytes)
{
	struct nix_send_comp_s *snd_comp = &cqe->comp;
	struct skb_shared_hwtstamps ts;
	struct sk_buff *skb = NULL;
	u64 timestamp, tsns;
	struct sg_list *sg;
	int err;

	if (unlikely(snd_comp->status) && netif_msg_tx_err(pfvf))
		net_err_ratelimited("%s: TX%d: Error in send CQ status:%x\n",
				    pfvf->netdev->name, cq->cint_idx,
				    snd_comp->status);

	sg = &sq->sg[snd_comp->sqe_id];
	skb = (struct sk_buff *)sg->skb;
	if (unlikely(!skb))
		return;

	if (skb_shinfo(skb)->tx_flags & SKBTX_IN_PROGRESS) {
		timestamp = ((u64 *)sq->timestamps->base)[snd_comp->sqe_id];
		if (timestamp != 1) {
			err = otx2_ptp_tstamp2time(pfvf, timestamp, &tsns);
			if (!err) {
				memset(&ts, 0, sizeof(ts));
				ts.hwtstamp = ns_to_ktime(tsns);
				skb_tstamp_tx(skb, &ts);
			}
		}
	}

	*tx_bytes += skb->len;
	(*tx_pkts)++;
	otx2_dma_unmap_skb_frags(pfvf, sg);
	napi_consume_skb(skb, budget);
	sg->skb = (u64)NULL;
}

static void otx2_set_rxtstamp(struct otx2_nic *pfvf,
			      struct sk_buff *skb, void *data)
{
	u64 tsns;
	int err;

	if (!(pfvf->flags & OTX2_FLAG_RX_TSTAMP_ENABLED))
		return;

	/* The first 8 bytes is the timestamp */
	err = otx2_ptp_tstamp2time(pfvf, be64_to_cpu(*(__be64 *)data), &tsns);
	if (err)
		return;

	skb_hwtstamps(skb)->hwtstamp = ns_to_ktime(tsns);
}

static void otx2_skb_add_frag(struct otx2_nic *pfvf, struct sk_buff *skb,
			      u64 iova, int len, struct nix_rx_parse_s *parse)
{
	struct page *page;
	int off = 0;
	void *va;

	va = phys_to_virt(otx2_iova_to_phys(pfvf->iommu_domain, iova));

	if (likely(!skb_shinfo(skb)->nr_frags)) {
		/* Check if data starts at some nonzero offset
		 * from the start of the buffer.  For now the
		 * only possible offset is 8 bytes in the case
		 * where packet is prepended by a timestamp.
		 */
		if (parse->laptr) {
			otx2_set_rxtstamp(pfvf, skb, va);
			off = OTX2_HW_TIMESTAMP_LEN;
		}
	}

	page = virt_to_page(va);
	skb_add_rx_frag(skb, skb_shinfo(skb)->nr_frags, page,
			va - page_address(page) + off, len - off, pfvf->rbsize);

	otx2_dma_unmap_page(pfvf, iova - OTX2_HEAD_ROOM,
			    pfvf->rbsize, DMA_FROM_DEVICE);
}

static void otx2_set_rxhash(struct otx2_nic *pfvf,
			    struct nix_cqe_rx_s *cqe, struct sk_buff *skb)
{
	enum pkt_hash_types hash_type = PKT_HASH_TYPE_NONE;
	struct otx2_rss_info *rss;
	u32 hash = 0;

	if (!(pfvf->netdev->features & NETIF_F_RXHASH))
		return;

	rss = &pfvf->hw.rss_info;
	if (rss->flowkey_cfg) {
		if (rss->flowkey_cfg &
		    ~(NIX_FLOW_KEY_TYPE_IPV4 | NIX_FLOW_KEY_TYPE_IPV6))
			hash_type = PKT_HASH_TYPE_L4;
		else
			hash_type = PKT_HASH_TYPE_L3;
		hash = cqe->hdr.flow_tag;
	}
	skb_set_hash(skb, hash, hash_type);
}

static void otx2_free_rcv_seg(struct otx2_nic *pfvf, struct nix_cqe_rx_s *cqe,
			      int qidx)
{
	struct nix_rx_sg_s *sg = &cqe->sg;
	void *end, *start;
	u64 *seg_addr;
	int seg;

	start = (void *)sg;
	end = start + ((cqe->parse.desc_sizem1 + 1) * 16);
	while (start < end) {
		sg = (struct nix_rx_sg_s *)start;
		seg_addr = &sg->seg_addr;
		for (seg = 0; seg < sg->segs; seg++, seg_addr++)
			pfvf->hw_ops->aura_freeptr(pfvf, qidx,
						   *seg_addr & ~0x07ULL);
		start += sizeof(*sg);
	}
}

static bool otx2_check_rcv_errors(struct otx2_nic *pfvf,
				  struct nix_cqe_rx_s *cqe, int qidx)
{
	struct otx2_drv_stats *stats = &pfvf->hw.drv_stats;
	struct nix_rx_parse_s *parse = &cqe->parse;

	if (netif_msg_rx_err(pfvf))
		netdev_err(pfvf->netdev,
			   "RQ%d: Error pkt with errlev:0x%x errcode:0x%x\n",
			   qidx, parse->errlev, parse->errcode);

	if (parse->errlev == NPC_ERRLVL_RE) {
		switch (parse->errcode) {
		case ERRCODE_FCS:
		case ERRCODE_FCS_RCV:
			atomic_inc(&stats->rx_fcs_errs);
			break;
		case ERRCODE_UNDERSIZE:
			atomic_inc(&stats->rx_undersize_errs);
			break;
		case ERRCODE_OVERSIZE:
			atomic_inc(&stats->rx_oversize_errs);
			break;
		case ERRCODE_OL2_LEN_MISMATCH:
			atomic_inc(&stats->rx_len_errs);
			break;
		default:
			atomic_inc(&stats->rx_other_errs);
			break;
		}
	} else if (parse->errlev == NPC_ERRLVL_NIX) {
		switch (parse->errcode) {
		case ERRCODE_OL3_LEN:
		case ERRCODE_OL4_LEN:
		case ERRCODE_IL3_LEN:
		case ERRCODE_IL4_LEN:
			atomic_inc(&stats->rx_len_errs);
			break;
		case ERRCODE_OL4_CSUM:
		case ERRCODE_IL4_CSUM:
			atomic_inc(&stats->rx_csum_errs);
			break;
		default:
			atomic_inc(&stats->rx_other_errs);
			break;
		}
	} else {
		atomic_inc(&stats->rx_other_errs);
		/* For now ignore all the NPC parser errors and
		 * pass the packets to stack.
		 */
		return false;
	}

	/* If RXALL is enabled pass on packets to stack. */
	if (pfvf->netdev->features & NETIF_F_RXALL)
		return false;

	/* Free buffer back to pool */
	if (cqe->sg.segs)
		otx2_free_rcv_seg(pfvf, cqe, qidx);
	return true;
}

static void otx2_rcv_pkt_handler(struct otx2_nic *pfvf,
				 struct napi_struct *napi,
				 struct otx2_cq_queue *cq,
				 struct nix_cqe_rx_s *cqe)
{
	struct nix_rx_parse_s *parse = &cqe->parse;
	struct nix_rx_sg_s *sg = &cqe->sg;
	struct sk_buff *skb = NULL;
	void *end, *start;
	u64 *seg_addr;
	u16 *seg_size;
	int seg;

	if (unlikely(parse->errlev || parse->errcode)) {
		if (otx2_check_rcv_errors(pfvf, cqe, cq->cq_idx))
			return;
	}

	skb = napi_get_frags(napi);
	if (unlikely(!skb))
		return;

<<<<<<< HEAD
	otx2_skb_add_frag(pfvf, skb, cqe->sg.seg_addr, cqe->sg.seg_size, parse);
	cq->pool_ptrs++;

=======
	start = (void *)sg;
	end = start + ((cqe->parse.desc_sizem1 + 1) * 16);
	while (start < end) {
		sg = (struct nix_rx_sg_s *)start;
		seg_addr = &sg->seg_addr;
		seg_size = (void *)sg;
		for (seg = 0; seg < sg->segs; seg++, seg_addr++) {
			otx2_skb_add_frag(pfvf, skb, *seg_addr, seg_size[seg],
					  parse);
			cq->pool_ptrs++;
		}
		start += sizeof(*sg);
	}
>>>>>>> f642729d
	otx2_set_rxhash(pfvf, cqe, skb);

	skb_record_rx_queue(skb, cq->cq_idx);
	if (pfvf->netdev->features & NETIF_F_RXCSUM)
		skb->ip_summed = CHECKSUM_UNNECESSARY;

	napi_gro_frags(napi);
}

static int otx2_rx_napi_handler(struct otx2_nic *pfvf,
				struct napi_struct *napi,
				struct otx2_cq_queue *cq, int budget)
{
	struct nix_cqe_rx_s *cqe;
	int processed_cqe = 0;

	while (likely(processed_cqe < budget)) {
		cqe = (struct nix_cqe_rx_s *)CQE_ADDR(cq, cq->cq_head);
		if (cqe->hdr.cqe_type == NIX_XQE_TYPE_INVALID ||
		    !cqe->sg.seg_addr) {
			if (!processed_cqe)
				return 0;
			break;
		}
		cq->cq_head++;
		cq->cq_head &= (cq->cqe_cnt - 1);

		otx2_rcv_pkt_handler(pfvf, napi, cq, cqe);

		cqe->hdr.cqe_type = NIX_XQE_TYPE_INVALID;
		cqe->sg.seg_addr = 0x00;
		processed_cqe++;
	}

	/* Free CQEs to HW */
	otx2_write64(pfvf, NIX_LF_CQ_OP_DOOR,
		     ((u64)cq->cq_idx << 32) | processed_cqe);

	if (unlikely(!cq->pool_ptrs))
		return 0;
	/* Refill pool with new buffers */
	pfvf->hw_ops->refill_pool_ptrs(pfvf, cq);

	return processed_cqe;
}

void otx2_refill_pool_ptrs(void *dev, struct otx2_cq_queue *cq)
{
	struct otx2_nic *pfvf = dev;
	dma_addr_t bufptr;

	while (cq->pool_ptrs) {
		if (otx2_alloc_buffer(pfvf, cq, &bufptr))
			break;
		otx2_aura_freeptr(pfvf, cq->cq_idx, bufptr + OTX2_HEAD_ROOM);
		cq->pool_ptrs--;
	}
}

static int otx2_tx_napi_handler(struct otx2_nic *pfvf,
				struct otx2_cq_queue *cq, int budget)
{
	int tx_pkts = 0, tx_bytes = 0;
	struct nix_cqe_tx_s *cqe;
	int processed_cqe = 0;

	while (likely(processed_cqe < budget)) {
		cqe = (struct nix_cqe_tx_s *)otx2_get_next_cqe(cq);
		if (unlikely(!cqe)) {
			if (!processed_cqe)
				return 0;
			break;
		}
		otx2_snd_pkt_handler(pfvf, cq, &pfvf->qset.sq[cq->cint_idx],
				     cqe, budget, &tx_pkts, &tx_bytes);

		cqe->hdr.cqe_type = NIX_XQE_TYPE_INVALID;
		processed_cqe++;
	}

	/* Free CQEs to HW */
	otx2_write64(pfvf, NIX_LF_CQ_OP_DOOR,
		     ((u64)cq->cq_idx << 32) | processed_cqe);

	if (likely(tx_pkts)) {
		struct netdev_queue *txq;

		txq = netdev_get_tx_queue(pfvf->netdev, cq->cint_idx);
		netdev_tx_completed_queue(txq, tx_pkts, tx_bytes);
		/* Check if queue was stopped earlier due to ring full */
		smp_mb();
		if (netif_tx_queue_stopped(txq) &&
		    netif_carrier_ok(pfvf->netdev))
			netif_tx_wake_queue(txq);
	}
	return 0;
}

int otx2_napi_handler(struct napi_struct *napi, int budget)
{
	struct otx2_cq_poll *cq_poll;
	int workdone = 0, cq_idx, i;
	struct otx2_cq_queue *cq;
	struct otx2_qset *qset;
	struct otx2_nic *pfvf;

	cq_poll = container_of(napi, struct otx2_cq_poll, napi);
	pfvf = (struct otx2_nic *)cq_poll->dev;
	qset = &pfvf->qset;

	for (i = CQS_PER_CINT - 1; i >= 0; i--) {
		cq_idx = cq_poll->cq_ids[i];
		if (unlikely(cq_idx == CINT_INVALID_CQ))
			continue;
		cq = &qset->cq[cq_idx];
		if (cq->cq_type == CQ_RX) {
			/* If the RQ refill WQ task is running, skip napi
			 * scheduler for this queue.
			 */
			if (cq->refill_task_sched)
				continue;
			workdone += otx2_rx_napi_handler(pfvf, napi,
							 cq, budget);
		} else {
			workdone += otx2_tx_napi_handler(pfvf, cq, budget);
		}
	}

	/* Clear the IRQ */
	otx2_write64(pfvf, NIX_LF_CINTX_INT(cq_poll->cint_idx), BIT_ULL(0));

	if (workdone < budget && napi_complete_done(napi, workdone)) {
		/* If interface is going down, don't re-enable IRQ */
		if (pfvf->flags & OTX2_FLAG_INTF_DOWN)
			return workdone;

		/* Re-enable interrupts */
		otx2_write64(pfvf, NIX_LF_CINTX_ENA_W1S(cq_poll->cint_idx),
			     BIT_ULL(0));
	}
	return workdone;
}

void otx2_sqe_flush(void *dev, struct otx2_snd_queue *sq,
		    int size, int qidx)
{
	u64 status;

	/* Packet data stores should finish before SQE is flushed to HW */
	dma_wmb();

	do {
		memcpy(sq->lmt_addr, sq->sqe_base, size);
		status = otx2_lmt_flush(sq->io_addr);
	} while (status == 0);

	sq->head++;
	sq->head &= (sq->sqe_cnt - 1);
}

#define MAX_SEGS_PER_SG	3
/* Add SQE scatter/gather subdescriptor structure */
static bool otx2_sqe_add_sg(struct otx2_nic *pfvf, struct otx2_snd_queue *sq,
			    struct sk_buff *skb, int num_segs, int *offset)
{
	struct nix_sqe_sg_s *sg = NULL;
	u64 dma_addr, *iova = NULL;
	u16 *sg_lens = NULL;
	int seg, len;

	sq->sg[sq->head].num_segs = 0;

	for (seg = 0; seg < num_segs; seg++) {
		if ((seg % MAX_SEGS_PER_SG) == 0) {
			sg = (struct nix_sqe_sg_s *)(sq->sqe_base + *offset);
			sg->ld_type = NIX_SEND_LDTYPE_LDD;
			sg->subdc = NIX_SUBDC_SG;
			sg->segs = 0;
			sg_lens = (void *)sg;
			iova = (void *)sg + sizeof(*sg);
			/* Next subdc always starts at a 16byte boundary.
			 * So if sg->segs is whether 2 or 3, offset += 16bytes.
			 */
			if ((num_segs - seg) >= (MAX_SEGS_PER_SG - 1))
				*offset += sizeof(*sg) + (3 * sizeof(u64));
			else
				*offset += sizeof(*sg) + sizeof(u64);
		}
		dma_addr = otx2_dma_map_skb_frag(pfvf, skb, seg, &len);
		if (dma_mapping_error(pfvf->dev, dma_addr))
			return false;

		sg_lens[frag_num(seg % MAX_SEGS_PER_SG)] = len;
		sg->segs++;
		*iova++ = dma_addr;

		/* Save DMA mapping info for later unmapping */
		sq->sg[sq->head].dma_addr[seg] = dma_addr;
		sq->sg[sq->head].size[seg] = len;
		sq->sg[sq->head].num_segs++;
	}

	sq->sg[sq->head].skb = (u64)skb;
	return true;
}

/* Add SQE extended header subdescriptor */
static void otx2_sqe_add_ext(struct otx2_nic *pfvf, struct otx2_snd_queue *sq,
			     struct sk_buff *skb, int *offset)
{
	struct nix_sqe_ext_s *ext;

	ext = (struct nix_sqe_ext_s *)(sq->sqe_base + *offset);
	ext->subdc = NIX_SUBDC_EXT;
	if (skb_shinfo(skb)->gso_size) {
		ext->lso = 1;
		ext->lso_sb = skb_transport_offset(skb) + tcp_hdrlen(skb);
		ext->lso_mps = skb_shinfo(skb)->gso_size;

		/* Only TSOv4 and TSOv6 GSO offloads are supported */
		if (skb_shinfo(skb)->gso_type & SKB_GSO_TCPV4) {
			ext->lso_format = pfvf->hw.lso_tsov4_idx;

			/* HW adds payload size to 'ip_hdr->tot_len' while
			 * sending TSO segment, hence set payload length
			 * in IP header of the packet to just header length.
			 */
			ip_hdr(skb)->tot_len =
				htons(ext->lso_sb - skb_network_offset(skb));
		} else if (skb_shinfo(skb)->gso_type & SKB_GSO_TCPV6) {
			ext->lso_format = pfvf->hw.lso_tsov6_idx;

			ipv6_hdr(skb)->payload_len =
				htons(ext->lso_sb - skb_network_offset(skb));
		} else if (skb_shinfo(skb)->gso_type & SKB_GSO_UDP_L4) {
			__be16 l3_proto = vlan_get_protocol(skb);
			struct udphdr *udph = udp_hdr(skb);
			u16 iplen;

			ext->lso_sb = skb_transport_offset(skb) +
					sizeof(struct udphdr);

			/* HW adds payload size to length fields in IP and
			 * UDP headers while segmentation, hence adjust the
			 * lengths to just header sizes.
			 */
			iplen = htons(ext->lso_sb - skb_network_offset(skb));
			if (l3_proto == htons(ETH_P_IP)) {
				ip_hdr(skb)->tot_len = iplen;
				ext->lso_format = pfvf->hw.lso_udpv4_idx;
			} else {
				ipv6_hdr(skb)->payload_len = iplen;
				ext->lso_format = pfvf->hw.lso_udpv6_idx;
			}

			udph->len = htons(sizeof(struct udphdr));
<<<<<<< HEAD
=======
		}
	} else if (skb_shinfo(skb)->tx_flags & SKBTX_HW_TSTAMP) {
		ext->tstmp = 1;
	}

#define OTX2_VLAN_PTR_OFFSET     (ETH_HLEN - ETH_TLEN)
	if (skb_vlan_tag_present(skb)) {
		if (skb->vlan_proto == htons(ETH_P_8021Q)) {
			ext->vlan1_ins_ena = 1;
			ext->vlan1_ins_ptr = OTX2_VLAN_PTR_OFFSET;
			ext->vlan1_ins_tci = skb_vlan_tag_get(skb);
		} else if (skb->vlan_proto == htons(ETH_P_8021AD)) {
			ext->vlan0_ins_ena = 1;
			ext->vlan0_ins_ptr = OTX2_VLAN_PTR_OFFSET;
			ext->vlan0_ins_tci = skb_vlan_tag_get(skb);
>>>>>>> f642729d
		}
	} else if (skb_shinfo(skb)->tx_flags & SKBTX_HW_TSTAMP) {
		ext->tstmp = 1;
	}

	*offset += sizeof(*ext);
}

static void otx2_sqe_add_mem(struct otx2_snd_queue *sq, int *offset,
			     int alg, u64 iova)
{
	struct nix_sqe_mem_s *mem;

	mem = (struct nix_sqe_mem_s *)(sq->sqe_base + *offset);
	mem->subdc = NIX_SUBDC_MEM;
	mem->alg = alg;
	mem->wmem = 1; /* wait for the memory operation */
	mem->addr = iova;

	*offset += sizeof(*mem);
}

/* Add SQE header subdescriptor structure */
static void otx2_sqe_add_hdr(struct otx2_nic *pfvf, struct otx2_snd_queue *sq,
			     struct nix_sqe_hdr_s *sqe_hdr,
			     struct sk_buff *skb, u16 qidx)
{
	int proto = 0;

	/* Check if SQE was framed before, if yes then no need to
	 * set these constants again and again.
	 */
	if (!sqe_hdr->total) {
		/* Don't free Tx buffers to Aura */
		sqe_hdr->df = 1;
		sqe_hdr->aura = sq->aura_id;
		/* Post a CQE Tx after pkt transmission */
		sqe_hdr->pnc = 1;
		sqe_hdr->sq = qidx;
	}
	sqe_hdr->total = skb->len;
	/* Set SQE identifier which will be used later for freeing SKB */
	sqe_hdr->sqe_id = sq->head;

	/* Offload TCP/UDP checksum to HW */
	if (skb->ip_summed == CHECKSUM_PARTIAL) {
		sqe_hdr->ol3ptr = skb_network_offset(skb);
		sqe_hdr->ol4ptr = skb_transport_offset(skb);
		/* get vlan protocol Ethertype */
		if (eth_type_vlan(skb->protocol))
			skb->protocol = vlan_get_protocol(skb);

		if (skb->protocol == htons(ETH_P_IP)) {
			proto = ip_hdr(skb)->protocol;
			/* In case of TSO, HW needs this to be explicitly set.
			 * So set this always, instead of adding a check.
			 */
			sqe_hdr->ol3type = NIX_SENDL3TYPE_IP4_CKSUM;
		} else if (skb->protocol == htons(ETH_P_IPV6)) {
			proto = ipv6_hdr(skb)->nexthdr;
			sqe_hdr->ol3type = NIX_SENDL3TYPE_IP6;
		}

		if (proto == IPPROTO_TCP)
			sqe_hdr->ol4type = NIX_SENDL4TYPE_TCP_CKSUM;
		else if (proto == IPPROTO_UDP)
			sqe_hdr->ol4type = NIX_SENDL4TYPE_UDP_CKSUM;
	}
}

static int otx2_dma_map_tso_skb(struct otx2_nic *pfvf,
				struct otx2_snd_queue *sq,
				struct sk_buff *skb, int sqe, int hdr_len)
{
	int num_segs = skb_shinfo(skb)->nr_frags + 1;
	struct sg_list *sg = &sq->sg[sqe];
	u64 dma_addr;
	int seg, len;

	sg->num_segs = 0;

	/* Get payload length at skb->data */
	len = skb_headlen(skb) - hdr_len;

	for (seg = 0; seg < num_segs; seg++) {
		/* Skip skb->data, if there is no payload */
		if (!seg && !len)
			continue;
		dma_addr = otx2_dma_map_skb_frag(pfvf, skb, seg, &len);
		if (dma_mapping_error(pfvf->dev, dma_addr))
			goto unmap;

		/* Save DMA mapping info for later unmapping */
		sg->dma_addr[sg->num_segs] = dma_addr;
		sg->size[sg->num_segs] = len;
		sg->num_segs++;
	}
	return 0;
unmap:
	otx2_dma_unmap_skb_frags(pfvf, sg);
	return -EINVAL;
}

static u64 otx2_tso_frag_dma_addr(struct otx2_snd_queue *sq,
				  struct sk_buff *skb, int seg,
				  u64 seg_addr, int hdr_len, int sqe)
{
	struct sg_list *sg = &sq->sg[sqe];
	const skb_frag_t *frag;
	int offset;

	if (seg < 0)
		return sg->dma_addr[0] + (seg_addr - (u64)skb->data);

	frag = &skb_shinfo(skb)->frags[seg];
	offset = seg_addr - (u64)skb_frag_address(frag);
	if (skb_headlen(skb) - hdr_len)
		seg++;
	return sg->dma_addr[seg] + offset;
}

static void otx2_sqe_tso_add_sg(struct otx2_snd_queue *sq,
				struct sg_list *list, int *offset)
{
	struct nix_sqe_sg_s *sg = NULL;
	u16 *sg_lens = NULL;
	u64 *iova = NULL;
	int seg;

	/* Add SG descriptors with buffer addresses */
	for (seg = 0; seg < list->num_segs; seg++) {
		if ((seg % MAX_SEGS_PER_SG) == 0) {
			sg = (struct nix_sqe_sg_s *)(sq->sqe_base + *offset);
			sg->ld_type = NIX_SEND_LDTYPE_LDD;
			sg->subdc = NIX_SUBDC_SG;
			sg->segs = 0;
			sg_lens = (void *)sg;
			iova = (void *)sg + sizeof(*sg);
			/* Next subdc always starts at a 16byte boundary.
			 * So if sg->segs is whether 2 or 3, offset += 16bytes.
			 */
			if ((list->num_segs - seg) >= (MAX_SEGS_PER_SG - 1))
				*offset += sizeof(*sg) + (3 * sizeof(u64));
			else
				*offset += sizeof(*sg) + sizeof(u64);
		}
		sg_lens[frag_num(seg % MAX_SEGS_PER_SG)] = list->size[seg];
		*iova++ = list->dma_addr[seg];
		sg->segs++;
	}
}

static void otx2_sq_append_tso(struct otx2_nic *pfvf, struct otx2_snd_queue *sq,
			       struct sk_buff *skb, u16 qidx)
{
	struct netdev_queue *txq = netdev_get_tx_queue(pfvf->netdev, qidx);
	int hdr_len, tcp_data, seg_len, pkt_len, offset;
	struct nix_sqe_hdr_s *sqe_hdr;
	int first_sqe = sq->head;
	struct sg_list list;
	struct tso_t tso;

	hdr_len = tso_start(skb, &tso);

	/* Map SKB's fragments to DMA.
	 * It's done here to avoid mapping for every TSO segment's packet.
	 */
	if (otx2_dma_map_tso_skb(pfvf, sq, skb, first_sqe, hdr_len)) {
		dev_kfree_skb_any(skb);
		return;
	}

	netdev_tx_sent_queue(txq, skb->len);

	tcp_data = skb->len - hdr_len;
	while (tcp_data > 0) {
		char *hdr;

		seg_len = min_t(int, skb_shinfo(skb)->gso_size, tcp_data);
		tcp_data -= seg_len;

		/* Set SQE's SEND_HDR */
		memset(sq->sqe_base, 0, sq->sqe_size);
		sqe_hdr = (struct nix_sqe_hdr_s *)(sq->sqe_base);
		otx2_sqe_add_hdr(pfvf, sq, sqe_hdr, skb, qidx);
		offset = sizeof(*sqe_hdr);

		/* Add TSO segment's pkt header */
		hdr = sq->tso_hdrs->base + (sq->head * TSO_HEADER_SIZE);
		tso_build_hdr(skb, hdr, &tso, seg_len, tcp_data == 0);
		list.dma_addr[0] =
			sq->tso_hdrs->iova + (sq->head * TSO_HEADER_SIZE);
		list.size[0] = hdr_len;
		list.num_segs = 1;

		/* Add TSO segment's payload data fragments */
		pkt_len = hdr_len;
		while (seg_len > 0) {
			int size;

			size = min_t(int, tso.size, seg_len);

			list.size[list.num_segs] = size;
			list.dma_addr[list.num_segs] =
				otx2_tso_frag_dma_addr(sq, skb,
						       tso.next_frag_idx - 1,
						       (u64)tso.data, hdr_len,
						       first_sqe);
			list.num_segs++;
			pkt_len += size;
			seg_len -= size;
			tso_build_data(skb, &tso, size);
		}
		sqe_hdr->total = pkt_len;
		otx2_sqe_tso_add_sg(sq, &list, &offset);

		/* DMA mappings and skb needs to be freed only after last
		 * TSO segment is transmitted out. So set 'PNC' only for
		 * last segment. Also point last segment's sqe_id to first
		 * segment's SQE index where skb address and DMA mappings
		 * are saved.
		 */
		if (!tcp_data) {
			sqe_hdr->pnc = 1;
			sqe_hdr->sqe_id = first_sqe;
			sq->sg[first_sqe].skb = (u64)skb;
		} else {
			sqe_hdr->pnc = 0;
		}

		sqe_hdr->sizem1 = (offset / 16) - 1;

		/* Flush SQE to HW */
		pfvf->hw_ops->sqe_flush(pfvf, sq, offset, qidx);
	}
}

static bool is_hw_tso_supported(struct otx2_nic *pfvf,
				struct sk_buff *skb)
{
	int payload_len, last_seg_size;

	if (test_bit(HW_TSO, &pfvf->hw.cap_flag))
		return true;

	/* On 96xx A0, HW TSO not supported */
	if (!is_96xx_B0(pfvf->pdev))
		return false;

	/* HW has an issue due to which when the payload of the last LSO
	 * segment is shorter than 16 bytes, some header fields may not
	 * be correctly modified, hence don't offload such TSO segments.
	 */

	payload_len = skb->len - (skb_transport_offset(skb) + tcp_hdrlen(skb));
	last_seg_size = payload_len % skb_shinfo(skb)->gso_size;
	if (last_seg_size && last_seg_size < 16)
		return false;

	return true;
}

static int otx2_get_sqe_count(struct otx2_nic *pfvf, struct sk_buff *skb)
{
	if (!skb_shinfo(skb)->gso_size)
		return 1;

	/* HW TSO */
	if (is_hw_tso_supported(pfvf, skb))
		return 1;

	/* SW TSO */
	return skb_shinfo(skb)->gso_segs;
}

static void otx2_set_txtstamp(struct otx2_nic *pfvf, struct sk_buff *skb,
			      struct otx2_snd_queue *sq, int *offset)
{
	u64 iova;

	if (!skb_shinfo(skb)->gso_size &&
	    skb_shinfo(skb)->tx_flags & SKBTX_HW_TSTAMP) {
		skb_shinfo(skb)->tx_flags |= SKBTX_IN_PROGRESS;
		iova = sq->timestamps->iova + (sq->head * sizeof(u64));
		otx2_sqe_add_mem(sq, offset, NIX_SENDMEMALG_E_SETTSTMP, iova);
	} else {
		skb_tx_timestamp(skb);
	}
}

bool otx2_sq_append_skb(struct net_device *netdev, struct otx2_snd_queue *sq,
			struct sk_buff *skb, u16 qidx)
{
	struct netdev_queue *txq = netdev_get_tx_queue(netdev, qidx);
	struct otx2_nic *pfvf = netdev_priv(netdev);
	int offset, num_segs, free_sqe;
	struct nix_sqe_hdr_s *sqe_hdr;

	/* Check if there is room for new SQE.
	 * 'Num of SQBs freed to SQ's pool - SQ's Aura count'
	 * will give free SQE count.
	 */
	free_sqe = (sq->num_sqbs - *sq->aura_fc_addr) * sq->sqe_per_sqb;

	if (free_sqe < sq->sqe_thresh ||
	    free_sqe < otx2_get_sqe_count(pfvf, skb))
		return false;

	num_segs = skb_shinfo(skb)->nr_frags + 1;

	/* If SKB doesn't fit in a single SQE, linearize it.
	 * TODO: Consider adding JUMP descriptor instead.
	 */
	if (unlikely(num_segs > OTX2_MAX_FRAGS_IN_SQE)) {
		if (__skb_linearize(skb)) {
			dev_kfree_skb_any(skb);
			return true;
		}
		num_segs = skb_shinfo(skb)->nr_frags + 1;
	}

	if (skb_shinfo(skb)->gso_size && !is_hw_tso_supported(pfvf, skb)) {
		/* Insert vlan tag before giving pkt to tso */
		if (skb_vlan_tag_present(skb))
			skb = __vlan_hwaccel_push_inside(skb);
		otx2_sq_append_tso(pfvf, sq, skb, qidx);
		return true;
	}

	/* Set SQE's SEND_HDR.
	 * Do not clear the first 64bit as it contains constant info.
	 */
	memset(sq->sqe_base + 8, 0, sq->sqe_size - 8);
	sqe_hdr = (struct nix_sqe_hdr_s *)(sq->sqe_base);
	otx2_sqe_add_hdr(pfvf, sq, sqe_hdr, skb, qidx);
	offset = sizeof(*sqe_hdr);

	/* Add extended header if needed */
	otx2_sqe_add_ext(pfvf, sq, skb, &offset);

	/* Add SG subdesc with data frags */
	if (!otx2_sqe_add_sg(pfvf, sq, skb, num_segs, &offset)) {
		otx2_dma_unmap_skb_frags(pfvf, &sq->sg[sq->head]);
		return false;
	}

	otx2_set_txtstamp(pfvf, skb, sq, &offset);

	sqe_hdr->sizem1 = (offset / 16) - 1;

	netdev_tx_sent_queue(txq, skb->len);

	/* Flush SQE to HW */
	pfvf->hw_ops->sqe_flush(pfvf, sq, offset, qidx);

	return true;
}
EXPORT_SYMBOL(otx2_sq_append_skb);

void otx2_cleanup_rx_cqes(struct otx2_nic *pfvf, struct otx2_cq_queue *cq)
{
	struct nix_cqe_rx_s *cqe;
	int processed_cqe = 0;
	u64 iova, pa;

	while ((cqe = (struct nix_cqe_rx_s *)otx2_get_next_cqe(cq))) {
		if (!cqe->sg.subdc)
			continue;
		processed_cqe++;
		if (cqe->sg.segs > 1) {
			otx2_free_rcv_seg(pfvf, cqe, cq->cq_idx);
			continue;
		}
		iova = cqe->sg.seg_addr - OTX2_HEAD_ROOM;
		pa = otx2_iova_to_phys(pfvf->iommu_domain, iova);
		otx2_dma_unmap_page(pfvf, iova, pfvf->rbsize, DMA_FROM_DEVICE);
		put_page(virt_to_page(phys_to_virt(pa)));
	}

	/* Free CQEs to HW */
	otx2_write64(pfvf, NIX_LF_CQ_OP_DOOR,
		     ((u64)cq->cq_idx << 32) | processed_cqe);
}

void otx2_cleanup_tx_cqes(struct otx2_nic *pfvf, struct otx2_cq_queue *cq)
{
	struct sk_buff *skb = NULL;
	struct otx2_snd_queue *sq;
	struct nix_cqe_tx_s *cqe;
	int processed_cqe = 0;
	struct sg_list *sg;

	sq = &pfvf->qset.sq[cq->cint_idx];

	while ((cqe = (struct nix_cqe_tx_s *)otx2_get_next_cqe(cq))) {
		sg = &sq->sg[cqe->comp.sqe_id];
		skb = (struct sk_buff *)sg->skb;
		if (skb) {
			otx2_dma_unmap_skb_frags(pfvf, sg);
			dev_kfree_skb_any(skb);
			sg->skb = (u64)NULL;
		}
		processed_cqe++;
	}

	/* Free CQEs to HW */
	otx2_write64(pfvf, NIX_LF_CQ_OP_DOOR,
		     ((u64)cq->cq_idx << 32) | processed_cqe);
}

int otx2_rxtx_enable(struct otx2_nic *pfvf, bool enable)
{
	struct msg_req *msg;
	int err;

	mutex_lock(&pfvf->mbox.lock);
	if (enable)
		msg = otx2_mbox_alloc_msg_nix_lf_start_rx(&pfvf->mbox);
	else
		msg = otx2_mbox_alloc_msg_nix_lf_stop_rx(&pfvf->mbox);

	if (!msg) {
		mutex_unlock(&pfvf->mbox.lock);
		return -ENOMEM;
	}

	err = otx2_sync_mbox_msg(&pfvf->mbox);
	mutex_unlock(&pfvf->mbox.lock);
	return err;
}<|MERGE_RESOLUTION|>--- conflicted
+++ resolved
@@ -17,10 +17,7 @@
 #include "otx2_struct.h"
 #include "otx2_txrx.h"
 #include "otx2_ptp.h"
-<<<<<<< HEAD
-=======
 #include "cn10k.h"
->>>>>>> f642729d
 
 #define CQE_ADDR(CQ, idx) ((CQ)->cqe_base + ((CQ)->cqe_size * (idx)))
 
@@ -295,11 +292,6 @@
 	if (unlikely(!skb))
 		return;
 
-<<<<<<< HEAD
-	otx2_skb_add_frag(pfvf, skb, cqe->sg.seg_addr, cqe->sg.seg_size, parse);
-	cq->pool_ptrs++;
-
-=======
 	start = (void *)sg;
 	end = start + ((cqe->parse.desc_sizem1 + 1) * 16);
 	while (start < end) {
@@ -313,7 +305,6 @@
 		}
 		start += sizeof(*sg);
 	}
->>>>>>> f642729d
 	otx2_set_rxhash(pfvf, cqe, skb);
 
 	skb_record_rx_queue(skb, cq->cq_idx);
@@ -570,8 +561,6 @@
 			}
 
 			udph->len = htons(sizeof(struct udphdr));
-<<<<<<< HEAD
-=======
 		}
 	} else if (skb_shinfo(skb)->tx_flags & SKBTX_HW_TSTAMP) {
 		ext->tstmp = 1;
@@ -587,10 +576,7 @@
 			ext->vlan0_ins_ena = 1;
 			ext->vlan0_ins_ptr = OTX2_VLAN_PTR_OFFSET;
 			ext->vlan0_ins_tci = skb_vlan_tag_get(skb);
->>>>>>> f642729d
-		}
-	} else if (skb_shinfo(skb)->tx_flags & SKBTX_HW_TSTAMP) {
-		ext->tstmp = 1;
+		}
 	}
 
 	*offset += sizeof(*ext);
