// SPDX-License-Identifier: GPL-2.0
/*
 * Copyright (C) 2010 Red Hat, Inc.
 * Copyright (c) 2016-2018 Christoph Hellwig.
 */
#include <linux/module.h>
#include <linux/compiler.h>
#include <linux/fs.h>
#include <linux/iomap.h>
#include <linux/backing-dev.h>
#include <linux/uio.h>
#include <linux/task_io_accounting_ops.h>

#include "../internal.h"

/*
 * Private flags for iomap_dio, must not overlap with the public ones in
 * iomap.h:
 */
#define IOMAP_DIO_WRITE_FUA	(1 << 28)
#define IOMAP_DIO_NEED_SYNC	(1 << 29)
#define IOMAP_DIO_WRITE		(1 << 30)
#define IOMAP_DIO_DIRTY		(1 << 31)

struct iomap_dio {
	struct kiocb		*iocb;
	const struct iomap_dio_ops *dops;
	loff_t			i_size;
	loff_t			size;
	atomic_t		ref;
	unsigned		flags;
	int			error;
	bool			wait_for_completion;

	union {
		/* used during submission and for synchronous completion: */
		struct {
			struct iov_iter		*iter;
			struct task_struct	*waiter;
			struct request_queue	*last_queue;
			blk_qc_t		cookie;
		} submit;

		/* used for aio completion: */
		struct {
			struct work_struct	work;
		} aio;
	};
};

int iomap_dio_iopoll(struct kiocb *kiocb, bool spin)
{
	struct request_queue *q = READ_ONCE(kiocb->private);

	if (!q)
		return 0;
	return blk_poll(q, READ_ONCE(kiocb->ki_cookie), spin);
}
EXPORT_SYMBOL_GPL(iomap_dio_iopoll);

static void iomap_dio_submit_bio(struct iomap_dio *dio, struct iomap *iomap,
		struct bio *bio)
{
	atomic_inc(&dio->ref);

	if (dio->iocb->ki_flags & IOCB_HIPRI)
		bio_set_polled(bio, dio->iocb);

	dio->submit.last_queue = bdev_get_queue(iomap->bdev);
	dio->submit.cookie = submit_bio(bio);
}

static ssize_t iomap_dio_complete(struct iomap_dio *dio)
{
	const struct iomap_dio_ops *dops = dio->dops;
	struct kiocb *iocb = dio->iocb;
	struct inode *inode = file_inode(iocb->ki_filp);
	loff_t offset = iocb->ki_pos;
	ssize_t ret = dio->error;

	if (dops && dops->end_io)
		ret = dops->end_io(iocb, dio->size, ret, dio->flags);

	if (likely(!ret)) {
		ret = dio->size;
		/* check for short read */
		if (offset + ret > dio->i_size &&
		    !(dio->flags & IOMAP_DIO_WRITE))
			ret = dio->i_size - offset;
		iocb->ki_pos += ret;
	}

	/*
	 * Try again to invalidate clean pages which might have been cached by
	 * non-direct readahead, or faulted in by get_user_pages() if the source
	 * of the write was an mmap'ed region of the file we're writing.  Either
	 * one is a pretty crazy thing to do, so we don't support it 100%.  If
	 * this invalidation fails, tough, the write still worked...
	 *
	 * And this page cache invalidation has to be after ->end_io(), as some
	 * filesystems convert unwritten extents to real allocations in
	 * ->end_io() when necessary, otherwise a racing buffer read would cache
	 * zeros from unwritten extents.
	 */
	if (!dio->error &&
	    (dio->flags & IOMAP_DIO_WRITE) && inode->i_mapping->nrpages) {
		int err;
		err = invalidate_inode_pages2_range(inode->i_mapping,
				offset >> PAGE_SHIFT,
				(offset + dio->size - 1) >> PAGE_SHIFT);
		if (err)
			dio_warn_stale_pagecache(iocb->ki_filp);
	}

	/*
	 * If this is a DSYNC write, make sure we push it to stable storage now
	 * that we've written data.
	 */
	if (ret > 0 && (dio->flags & IOMAP_DIO_NEED_SYNC))
		ret = generic_write_sync(iocb, ret);

	inode_dio_end(file_inode(iocb->ki_filp));
	kfree(dio);

	return ret;
}

static void iomap_dio_complete_work(struct work_struct *work)
{
	struct iomap_dio *dio = container_of(work, struct iomap_dio, aio.work);
	struct kiocb *iocb = dio->iocb;

	iocb->ki_complete(iocb, iomap_dio_complete(dio), 0);
}

/*
 * Set an error in the dio if none is set yet.  We have to use cmpxchg
 * as the submission context and the completion context(s) can race to
 * update the error.
 */
static inline void iomap_dio_set_error(struct iomap_dio *dio, int ret)
{
	cmpxchg(&dio->error, 0, ret);
}

static void iomap_dio_bio_end_io(struct bio *bio)
{
	struct iomap_dio *dio = bio->bi_private;
	bool should_dirty = (dio->flags & IOMAP_DIO_DIRTY);

	if (bio->bi_status)
		iomap_dio_set_error(dio, blk_status_to_errno(bio->bi_status));

	if (atomic_dec_and_test(&dio->ref)) {
		if (dio->wait_for_completion) {
			struct task_struct *waiter = dio->submit.waiter;
			WRITE_ONCE(dio->submit.waiter, NULL);
			blk_wake_io_task(waiter);
		} else if (dio->flags & IOMAP_DIO_WRITE) {
			struct inode *inode = file_inode(dio->iocb->ki_filp);

			INIT_WORK(&dio->aio.work, iomap_dio_complete_work);
			queue_work(inode->i_sb->s_dio_done_wq, &dio->aio.work);
		} else {
			iomap_dio_complete_work(&dio->aio.work);
		}
	}

	if (should_dirty) {
		bio_check_pages_dirty(bio);
	} else {
		bio_release_pages(bio, false);
		bio_put(bio);
	}
}

static void
iomap_dio_zero(struct iomap_dio *dio, struct iomap *iomap, loff_t pos,
		unsigned len)
{
	struct page *page = ZERO_PAGE(0);
	int flags = REQ_SYNC | REQ_IDLE;
	struct bio *bio;

	bio = bio_alloc(GFP_KERNEL, 1);
	bio_set_dev(bio, iomap->bdev);
	bio->bi_iter.bi_sector = iomap_sector(iomap, pos);
	bio->bi_private = dio;
	bio->bi_end_io = iomap_dio_bio_end_io;

	get_page(page);
	__bio_add_page(bio, page, len, 0);
	bio_set_op_attrs(bio, REQ_OP_WRITE, flags);
	iomap_dio_submit_bio(dio, iomap, bio);
}

static loff_t
iomap_dio_bio_actor(struct inode *inode, loff_t pos, loff_t length,
		struct iomap_dio *dio, struct iomap *iomap)
{
	unsigned int blkbits = blksize_bits(bdev_logical_block_size(iomap->bdev));
	unsigned int fs_block_size = i_blocksize(inode), pad;
	unsigned int align = iov_iter_alignment(dio->submit.iter);
	struct iov_iter iter;
	struct bio *bio;
	bool need_zeroout = false;
	bool use_fua = false;
	int nr_pages, ret = 0;
	size_t copied = 0;

	if ((pos | length | align) & ((1 << blkbits) - 1))
		return -EINVAL;

	if (iomap->type == IOMAP_UNWRITTEN) {
		dio->flags |= IOMAP_DIO_UNWRITTEN;
		need_zeroout = true;
	}

	if (iomap->flags & IOMAP_F_SHARED)
		dio->flags |= IOMAP_DIO_COW;

	if (iomap->flags & IOMAP_F_NEW) {
		need_zeroout = true;
	} else if (iomap->type == IOMAP_MAPPED) {
		/*
		 * Use a FUA write if we need datasync semantics, this is a pure
		 * data IO that doesn't require any metadata updates (including
		 * after IO completion such as unwritten extent conversion) and
		 * the underlying device supports FUA. This allows us to avoid
		 * cache flushes on IO completion.
		 */
		if (!(iomap->flags & (IOMAP_F_SHARED|IOMAP_F_DIRTY)) &&
		    (dio->flags & IOMAP_DIO_WRITE_FUA) &&
		    blk_queue_fua(bdev_get_queue(iomap->bdev)))
			use_fua = true;
	}

	/*
	 * Operate on a partial iter trimmed to the extent we were called for.
	 * We'll update the iter in the dio once we're done with this extent.
	 */
	iter = *dio->submit.iter;
	iov_iter_truncate(&iter, length);

	nr_pages = iov_iter_npages(&iter, BIO_MAX_PAGES);
	if (nr_pages <= 0)
		return nr_pages;

	if (need_zeroout) {
		/* zero out from the start of the block to the write offset */
		pad = pos & (fs_block_size - 1);
		if (pad)
			iomap_dio_zero(dio, iomap, pos - pad, pad);
	}

	do {
		size_t n;
		if (dio->error) {
			iov_iter_revert(dio->submit.iter, copied);
			return 0;
		}

		bio = bio_alloc(GFP_KERNEL, nr_pages);
		bio_set_dev(bio, iomap->bdev);
		bio->bi_iter.bi_sector = iomap_sector(iomap, pos);
		bio->bi_write_hint = dio->iocb->ki_hint;
		bio->bi_ioprio = dio->iocb->ki_ioprio;
		bio->bi_private = dio;
		bio->bi_end_io = iomap_dio_bio_end_io;

		ret = bio_iov_iter_get_pages(bio, &iter);
		if (unlikely(ret)) {
			/*
			 * We have to stop part way through an IO. We must fall
			 * through to the sub-block tail zeroing here, otherwise
			 * this short IO may expose stale data in the tail of
			 * the block we haven't written data to.
			 */
			bio_put(bio);
			goto zero_tail;
		}

		n = bio->bi_iter.bi_size;
		if (dio->flags & IOMAP_DIO_WRITE) {
			bio->bi_opf = REQ_OP_WRITE | REQ_SYNC | REQ_IDLE;
			if (use_fua)
				bio->bi_opf |= REQ_FUA;
			else
				dio->flags &= ~IOMAP_DIO_WRITE_FUA;
			task_io_account_write(n);
		} else {
			bio->bi_opf = REQ_OP_READ;
			if (dio->flags & IOMAP_DIO_DIRTY)
				bio_set_pages_dirty(bio);
		}

		iov_iter_advance(dio->submit.iter, n);

		dio->size += n;
		pos += n;
		copied += n;

		nr_pages = iov_iter_npages(&iter, BIO_MAX_PAGES);
		iomap_dio_submit_bio(dio, iomap, bio);
	} while (nr_pages);

	/*
	 * We need to zeroout the tail of a sub-block write if the extent type
	 * requires zeroing or the write extends beyond EOF. If we don't zero
	 * the block tail in the latter case, we can expose stale data via mmap
	 * reads of the EOF block.
	 */
zero_tail:
	if (need_zeroout ||
	    ((dio->flags & IOMAP_DIO_WRITE) && pos >= i_size_read(inode))) {
		/* zero out from the end of the write to the end of the block */
		pad = pos & (fs_block_size - 1);
		if (pad)
			iomap_dio_zero(dio, iomap, pos, fs_block_size - pad);
	}
	if (copied)
		return copied;
	return ret;
}

static loff_t
iomap_dio_hole_actor(loff_t length, struct iomap_dio *dio)
{
	length = iov_iter_zero(length, dio->submit.iter);
	dio->size += length;
	return length;
}

static loff_t
iomap_dio_inline_actor(struct inode *inode, loff_t pos, loff_t length,
		struct iomap_dio *dio, struct iomap *iomap)
{
	struct iov_iter *iter = dio->submit.iter;
	size_t copied;

	BUG_ON(pos + length > PAGE_SIZE - offset_in_page(iomap->inline_data));

	if (dio->flags & IOMAP_DIO_WRITE) {
		loff_t size = inode->i_size;

		if (pos > size)
			memset(iomap->inline_data + size, 0, pos - size);
		copied = copy_from_iter(iomap->inline_data + pos, length, iter);
		if (copied) {
			if (pos + copied > size)
				i_size_write(inode, pos + copied);
			mark_inode_dirty(inode);
		}
	} else {
		copied = copy_to_iter(iomap->inline_data + pos, length, iter);
	}
	dio->size += copied;
	return copied;
}

static loff_t
iomap_dio_actor(struct inode *inode, loff_t pos, loff_t length,
		void *data, struct iomap *iomap, struct iomap *srcmap)
{
	struct iomap_dio *dio = data;

	switch (iomap->type) {
	case IOMAP_HOLE:
		if (WARN_ON_ONCE(dio->flags & IOMAP_DIO_WRITE))
			return -EIO;
		return iomap_dio_hole_actor(length, dio);
	case IOMAP_UNWRITTEN:
		if (!(dio->flags & IOMAP_DIO_WRITE))
			return iomap_dio_hole_actor(length, dio);
		return iomap_dio_bio_actor(inode, pos, length, dio, iomap);
	case IOMAP_MAPPED:
		return iomap_dio_bio_actor(inode, pos, length, dio, iomap);
	case IOMAP_INLINE:
		return iomap_dio_inline_actor(inode, pos, length, dio, iomap);
	default:
		WARN_ON_ONCE(1);
		return -EIO;
	}
}

/*
 * iomap_dio_rw() always completes O_[D]SYNC writes regardless of whether the IO
 * is being issued as AIO or not.  This allows us to optimise pure data writes
 * to use REQ_FUA rather than requiring generic_write_sync() to issue a
 * REQ_FLUSH post write. This is slightly tricky because a single request here
 * can be mapped into multiple disjoint IOs and only a subset of the IOs issued
 * may be pure data writes. In that case, we still need to do a full data sync
 * completion.
 */
ssize_t
iomap_dio_rw(struct kiocb *iocb, struct iov_iter *iter,
<<<<<<< HEAD
		const struct iomap_ops *ops, const struct iomap_dio_ops *dops)
=======
		const struct iomap_ops *ops, const struct iomap_dio_ops *dops,
		bool wait_for_completion)
>>>>>>> 348b80b2
{
	struct address_space *mapping = iocb->ki_filp->f_mapping;
	struct inode *inode = file_inode(iocb->ki_filp);
	size_t count = iov_iter_count(iter);
	loff_t pos = iocb->ki_pos, start = pos;
	loff_t end = iocb->ki_pos + count - 1, ret = 0;
	unsigned int flags = IOMAP_DIRECT;
	struct blk_plug plug;
	struct iomap_dio *dio;

	lockdep_assert_held(&inode->i_rwsem);

	if (!count)
		return 0;

	if (WARN_ON(is_sync_kiocb(iocb) && !wait_for_completion))
		return -EIO;

	dio = kmalloc(sizeof(*dio), GFP_KERNEL);
	if (!dio)
		return -ENOMEM;

	dio->iocb = iocb;
	atomic_set(&dio->ref, 1);
	dio->size = 0;
	dio->i_size = i_size_read(inode);
	dio->dops = dops;
	dio->error = 0;
	dio->flags = 0;

	dio->submit.iter = iter;
	dio->submit.waiter = current;
	dio->submit.cookie = BLK_QC_T_NONE;
	dio->submit.last_queue = NULL;

	if (iov_iter_rw(iter) == READ) {
		if (pos >= dio->i_size)
			goto out_free_dio;

		if (iter_is_iovec(iter))
			dio->flags |= IOMAP_DIO_DIRTY;
	} else {
		flags |= IOMAP_WRITE;
		dio->flags |= IOMAP_DIO_WRITE;

		/* for data sync or sync, we need sync completion processing */
		if (iocb->ki_flags & IOCB_DSYNC)
			dio->flags |= IOMAP_DIO_NEED_SYNC;

		/*
		 * For datasync only writes, we optimistically try using FUA for
		 * this IO.  Any non-FUA write that occurs will clear this flag,
		 * hence we know before completion whether a cache flush is
		 * necessary.
		 */
		if ((iocb->ki_flags & (IOCB_DSYNC | IOCB_SYNC)) == IOCB_DSYNC)
			dio->flags |= IOMAP_DIO_WRITE_FUA;
	}

	if (iocb->ki_flags & IOCB_NOWAIT) {
		if (filemap_range_has_page(mapping, start, end)) {
			ret = -EAGAIN;
			goto out_free_dio;
		}
		flags |= IOMAP_NOWAIT;
	}

	ret = filemap_write_and_wait_range(mapping, start, end);
	if (ret)
		goto out_free_dio;

	/*
	 * Try to invalidate cache pages for the range we're direct
	 * writing.  If this invalidation fails, tough, the write will
	 * still work, but racing two incompatible write paths is a
	 * pretty crazy thing to do, so we don't support it 100%.
	 */
	ret = invalidate_inode_pages2_range(mapping,
			start >> PAGE_SHIFT, end >> PAGE_SHIFT);
	if (ret)
		dio_warn_stale_pagecache(iocb->ki_filp);
	ret = 0;

	if (iov_iter_rw(iter) == WRITE && !wait_for_completion &&
	    !inode->i_sb->s_dio_done_wq) {
		ret = sb_init_dio_done_wq(inode->i_sb);
		if (ret < 0)
			goto out_free_dio;
	}

	inode_dio_begin(inode);

	blk_start_plug(&plug);
	do {
		ret = iomap_apply(inode, pos, count, flags, ops, dio,
				iomap_dio_actor);
		if (ret <= 0) {
			/* magic error code to fall back to buffered I/O */
			if (ret == -ENOTBLK) {
				wait_for_completion = true;
				ret = 0;
			}
			break;
		}
		pos += ret;

		if (iov_iter_rw(iter) == READ && pos >= dio->i_size) {
			/*
			 * We only report that we've read data up to i_size.
			 * Revert iter to a state corresponding to that as
			 * some callers (such as splice code) rely on it.
			 */
			iov_iter_revert(iter, pos - dio->i_size);
			break;
		}
	} while ((count = iov_iter_count(iter)) > 0);
	blk_finish_plug(&plug);

	if (ret < 0)
		iomap_dio_set_error(dio, ret);

	/*
	 * If all the writes we issued were FUA, we don't need to flush the
	 * cache on IO completion. Clear the sync flag for this case.
	 */
	if (dio->flags & IOMAP_DIO_WRITE_FUA)
		dio->flags &= ~IOMAP_DIO_NEED_SYNC;

	WRITE_ONCE(iocb->ki_cookie, dio->submit.cookie);
	WRITE_ONCE(iocb->private, dio->submit.last_queue);

	/*
	 * We are about to drop our additional submission reference, which
	 * might be the last reference to the dio.  There are three three
	 * different ways we can progress here:
	 *
	 *  (a) If this is the last reference we will always complete and free
	 *	the dio ourselves.
	 *  (b) If this is not the last reference, and we serve an asynchronous
	 *	iocb, we must never touch the dio after the decrement, the
	 *	I/O completion handler will complete and free it.
	 *  (c) If this is not the last reference, but we serve a synchronous
	 *	iocb, the I/O completion handler will wake us up on the drop
	 *	of the final reference, and we will complete and free it here
	 *	after we got woken by the I/O completion handler.
	 */
	dio->wait_for_completion = wait_for_completion;
	if (!atomic_dec_and_test(&dio->ref)) {
		if (!wait_for_completion)
			return -EIOCBQUEUED;

		for (;;) {
			set_current_state(TASK_UNINTERRUPTIBLE);
			if (!READ_ONCE(dio->submit.waiter))
				break;

			if (!(iocb->ki_flags & IOCB_HIPRI) ||
			    !dio->submit.last_queue ||
			    !blk_poll(dio->submit.last_queue,
					 dio->submit.cookie, true))
				io_schedule();
		}
		__set_current_state(TASK_RUNNING);
	}

	return iomap_dio_complete(dio);

out_free_dio:
	kfree(dio);
	return ret;
}
EXPORT_SYMBOL_GPL(iomap_dio_rw);<|MERGE_RESOLUTION|>--- conflicted
+++ resolved
@@ -394,12 +394,8 @@
  */
 ssize_t
 iomap_dio_rw(struct kiocb *iocb, struct iov_iter *iter,
-<<<<<<< HEAD
-		const struct iomap_ops *ops, const struct iomap_dio_ops *dops)
-=======
 		const struct iomap_ops *ops, const struct iomap_dio_ops *dops,
 		bool wait_for_completion)
->>>>>>> 348b80b2
 {
 	struct address_space *mapping = iocb->ki_filp->f_mapping;
 	struct inode *inode = file_inode(iocb->ki_filp);
