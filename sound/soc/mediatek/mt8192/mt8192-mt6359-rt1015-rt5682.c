--- conflicted
+++ resolved
@@ -1116,15 +1116,10 @@
 	}
 
 	card = (struct snd_soc_card *)of_device_get_match_data(&pdev->dev);
-<<<<<<< HEAD
-	if (!card)
-		return -EINVAL;
-=======
 	if (!card) {
 		ret = -EINVAL;
 		goto put_platform_node;
 	}
->>>>>>> 95cd2cdc
 	card->dev = &pdev->dev;
 
 	hdmi_codec = of_parse_phandle(pdev->dev.of_node,
@@ -1180,15 +1175,10 @@
 
 	ret = devm_snd_soc_register_card(&pdev->dev, card);
 
-<<<<<<< HEAD
-	of_node_put(platform_node);
-	of_node_put(hdmi_codec);
-=======
 put_hdmi_codec:
 	of_node_put(hdmi_codec);
 put_platform_node:
 	of_node_put(platform_node);
->>>>>>> 95cd2cdc
 	return ret;
 }
 
