/* SPDX-License-Identifier: GPL-2.0 */
#ifndef _LINUX_CPUSET_H
#define _LINUX_CPUSET_H
/*
 *  cpuset interface
 *
 *  Copyright (C) 2003 BULL SA
 *  Copyright (C) 2004-2006 Silicon Graphics, Inc.
 *
 */

#include <linux/sched.h>
#include <linux/sched/topology.h>
#include <linux/sched/task.h>
#include <linux/cpumask.h>
#include <linux/nodemask.h>
#include <linux/mm.h>
#include <linux/mmu_context.h>
#include <linux/jump_label.h>

#ifdef CONFIG_CPUSETS

/*
 * Static branch rewrites can happen in an arbitrary order for a given
 * key. In code paths where we need to loop with read_mems_allowed_begin() and
 * read_mems_allowed_retry() to get a consistent view of mems_allowed, we need
 * to ensure that begin() always gets rewritten before retry() in the
 * disabled -> enabled transition. If not, then if local irqs are disabled
 * around the loop, we can deadlock since retry() would always be
 * comparing the latest value of the mems_allowed seqcount against 0 as
 * begin() still would see cpusets_enabled() as false. The enabled -> disabled
 * transition should happen in reverse order for the same reasons (want to stop
 * looking at real value of mems_allowed.sequence in retry() first).
 */
extern struct static_key_false cpusets_pre_enable_key;
extern struct static_key_false cpusets_enabled_key;
static inline bool cpusets_enabled(void)
{
	return static_branch_unlikely(&cpusets_enabled_key);
}

static inline void cpuset_inc(void)
{
	static_branch_inc_cpuslocked(&cpusets_pre_enable_key);
	static_branch_inc_cpuslocked(&cpusets_enabled_key);
}

static inline void cpuset_dec(void)
{
	static_branch_dec_cpuslocked(&cpusets_enabled_key);
	static_branch_dec_cpuslocked(&cpusets_pre_enable_key);
}

extern int cpuset_init(void);
extern void cpuset_init_smp(void);
extern void cpuset_force_rebuild(void);
extern void cpuset_update_active_cpus(void);
extern void cpuset_update_active_cpus_affine(int cpu);
extern void cpuset_wait_for_hotplug(void);
<<<<<<< HEAD
=======
extern void inc_dl_tasks_cs(struct task_struct *task);
extern void dec_dl_tasks_cs(struct task_struct *task);
extern void cpuset_lock(void);
extern void cpuset_unlock(void);
>>>>>>> 4566606f
extern void cpuset_cpus_allowed(struct task_struct *p, struct cpumask *mask);
extern void cpuset_cpus_allowed_fallback(struct task_struct *p);
extern nodemask_t cpuset_mems_allowed(struct task_struct *p);
#define cpuset_current_mems_allowed (current->mems_allowed)
void cpuset_init_current_mems_allowed(void);
int cpuset_nodemask_valid_mems_allowed(nodemask_t *nodemask);

extern bool __cpuset_node_allowed(int node, gfp_t gfp_mask);

static inline bool cpuset_node_allowed(int node, gfp_t gfp_mask)
{
	if (cpusets_enabled())
		return __cpuset_node_allowed(node, gfp_mask);
	return true;
}

static inline bool __cpuset_zone_allowed(struct zone *z, gfp_t gfp_mask)
{
	return __cpuset_node_allowed(zone_to_nid(z), gfp_mask);
}

static inline bool cpuset_zone_allowed(struct zone *z, gfp_t gfp_mask)
{
	if (cpusets_enabled())
		return __cpuset_zone_allowed(z, gfp_mask);
	return true;
}

extern int cpuset_mems_allowed_intersects(const struct task_struct *tsk1,
					  const struct task_struct *tsk2);

#define cpuset_memory_pressure_bump() 				\
	do {							\
		if (cpuset_memory_pressure_enabled)		\
			__cpuset_memory_pressure_bump();	\
	} while (0)
extern int cpuset_memory_pressure_enabled;
extern void __cpuset_memory_pressure_bump(void);

extern void cpuset_task_status_allowed(struct seq_file *m,
					struct task_struct *task);
extern int proc_cpuset_show(struct seq_file *m, struct pid_namespace *ns,
			    struct pid *pid, struct task_struct *tsk);

extern int cpuset_mem_spread_node(void);
extern int cpuset_slab_spread_node(void);

static inline int cpuset_do_page_mem_spread(void)
{
	return task_spread_page(current);
}

static inline int cpuset_do_slab_mem_spread(void)
{
	return task_spread_slab(current);
}

extern bool current_cpuset_is_being_rebound(void);

extern void rebuild_sched_domains(void);

extern void cpuset_print_current_mems_allowed(void);

/*
 * read_mems_allowed_begin is required when making decisions involving
 * mems_allowed such as during page allocation. mems_allowed can be updated in
 * parallel and depending on the new value an operation can fail potentially
 * causing process failure. A retry loop with read_mems_allowed_begin and
 * read_mems_allowed_retry prevents these artificial failures.
 */
static inline unsigned int read_mems_allowed_begin(void)
{
	if (!static_branch_unlikely(&cpusets_pre_enable_key))
		return 0;

	return read_seqcount_begin(&current->mems_allowed_seq);
}

/*
 * If this returns true, the operation that took place after
 * read_mems_allowed_begin may have failed artificially due to a concurrent
 * update of mems_allowed. It is up to the caller to retry the operation if
 * appropriate.
 */
static inline bool read_mems_allowed_retry(unsigned int seq)
{
	if (!static_branch_unlikely(&cpusets_enabled_key))
		return false;

	return read_seqcount_retry(&current->mems_allowed_seq, seq);
}

static inline void set_mems_allowed(nodemask_t nodemask)
{
	unsigned long flags;

	task_lock(current);
	local_irq_save(flags);
	write_seqcount_begin(&current->mems_allowed_seq);
	current->mems_allowed = nodemask;
	write_seqcount_end(&current->mems_allowed_seq);
	local_irq_restore(flags);
	task_unlock(current);
}

extern void cpuset_hotplug_workfn(struct work_struct *work);

#else /* !CONFIG_CPUSETS */

static inline bool cpusets_enabled(void) { return false; }

static inline int cpuset_init(void) { return 0; }
static inline void cpuset_init_smp(void) {}

static inline void cpuset_force_rebuild(void) { }

static inline void cpuset_update_active_cpus_affine(int cpu) {}

static inline void cpuset_update_active_cpus(void)
{
	partition_sched_domains(1, NULL, NULL);
}

static inline void cpuset_wait_for_hotplug(void) { }

<<<<<<< HEAD
=======
static inline void inc_dl_tasks_cs(struct task_struct *task) { }
static inline void dec_dl_tasks_cs(struct task_struct *task) { }
static inline void cpuset_lock(void) { }
static inline void cpuset_unlock(void) { }

>>>>>>> 4566606f
static inline void cpuset_cpus_allowed(struct task_struct *p,
				       struct cpumask *mask)
{
	cpumask_copy(mask, task_cpu_possible_mask(p));
}

static inline void cpuset_cpus_allowed_fallback(struct task_struct *p)
{
}

static inline nodemask_t cpuset_mems_allowed(struct task_struct *p)
{
	return node_possible_map;
}

#define cpuset_current_mems_allowed (node_states[N_MEMORY])
static inline void cpuset_init_current_mems_allowed(void) {}

static inline int cpuset_nodemask_valid_mems_allowed(nodemask_t *nodemask)
{
	return 1;
}

static inline bool cpuset_node_allowed(int node, gfp_t gfp_mask)
{
	return true;
}

static inline bool __cpuset_zone_allowed(struct zone *z, gfp_t gfp_mask)
{
	return true;
}

static inline bool cpuset_zone_allowed(struct zone *z, gfp_t gfp_mask)
{
	return true;
}

static inline int cpuset_mems_allowed_intersects(const struct task_struct *tsk1,
						 const struct task_struct *tsk2)
{
	return 1;
}

static inline void cpuset_memory_pressure_bump(void) {}

static inline void cpuset_task_status_allowed(struct seq_file *m,
						struct task_struct *task)
{
}

static inline int cpuset_mem_spread_node(void)
{
	return 0;
}

static inline int cpuset_slab_spread_node(void)
{
	return 0;
}

static inline int cpuset_do_page_mem_spread(void)
{
	return 0;
}

static inline int cpuset_do_slab_mem_spread(void)
{
	return 0;
}

static inline bool current_cpuset_is_being_rebound(void)
{
	return false;
}

static inline void rebuild_sched_domains(void)
{
	partition_sched_domains(1, NULL, NULL);
}

static inline void cpuset_print_current_mems_allowed(void)
{
}

static inline void set_mems_allowed(nodemask_t nodemask)
{
}

static inline unsigned int read_mems_allowed_begin(void)
{
	return 0;
}

static inline bool read_mems_allowed_retry(unsigned int seq)
{
	return false;
}

static inline void cpuset_hotplug_workfn(struct work_struct *work) {}

#endif /* !CONFIG_CPUSETS */

#endif /* _LINUX_CPUSET_H */<|MERGE_RESOLUTION|>--- conflicted
+++ resolved
@@ -57,13 +57,10 @@
 extern void cpuset_update_active_cpus(void);
 extern void cpuset_update_active_cpus_affine(int cpu);
 extern void cpuset_wait_for_hotplug(void);
-<<<<<<< HEAD
-=======
 extern void inc_dl_tasks_cs(struct task_struct *task);
 extern void dec_dl_tasks_cs(struct task_struct *task);
 extern void cpuset_lock(void);
 extern void cpuset_unlock(void);
->>>>>>> 4566606f
 extern void cpuset_cpus_allowed(struct task_struct *p, struct cpumask *mask);
 extern void cpuset_cpus_allowed_fallback(struct task_struct *p);
 extern nodemask_t cpuset_mems_allowed(struct task_struct *p);
@@ -189,14 +186,11 @@
 
 static inline void cpuset_wait_for_hotplug(void) { }
 
-<<<<<<< HEAD
-=======
 static inline void inc_dl_tasks_cs(struct task_struct *task) { }
 static inline void dec_dl_tasks_cs(struct task_struct *task) { }
 static inline void cpuset_lock(void) { }
 static inline void cpuset_unlock(void) { }
 
->>>>>>> 4566606f
 static inline void cpuset_cpus_allowed(struct task_struct *p,
 				       struct cpumask *mask)
 {
