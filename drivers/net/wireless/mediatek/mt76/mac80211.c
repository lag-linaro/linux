--- conflicted
+++ resolved
@@ -305,10 +305,7 @@
 	ieee80211_hw_set(hw, SUPPORT_FAST_XMIT);
 	ieee80211_hw_set(hw, SUPPORTS_CLONED_SKBS);
 	ieee80211_hw_set(hw, SUPPORTS_AMSDU_IN_AMPDU);
-<<<<<<< HEAD
-=======
 	ieee80211_hw_set(hw, SUPPORTS_REORDERING_BUFFER);
->>>>>>> f642729d
 
 	if (!(dev->drv->drv_flags & MT_DRV_AMSDU_OFFLOAD)) {
 		ieee80211_hw_set(hw, TX_AMSDU);
@@ -538,11 +535,7 @@
 	int i;
 
 	for (i = 0; i < __MT_TXQ_MAX; i++) {
-<<<<<<< HEAD
-		q = dev->q_tx[offset + i];
-=======
 		q = phy->q_tx[i];
->>>>>>> f642729d
 		if (q && q->queued)
 			return true;
 	}
