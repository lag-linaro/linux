--- conflicted
+++ resolved
@@ -1049,10 +1049,6 @@
 	}
 
 bailout:
-<<<<<<< HEAD
-#ifndef __CHECKER__
-=======
->>>>>>> f642729d
 	if (!hardware_locked)
 		spin_unlock_irqrestore(&vha->hw->hardware_lock, flags);
 }
