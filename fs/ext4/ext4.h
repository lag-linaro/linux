--- conflicted
+++ resolved
@@ -2758,17 +2758,10 @@
 				  struct file *,
 				  struct ext4_dir_entry_2 *,
 				  struct buffer_head *, char *, int,
-<<<<<<< HEAD
 				  ext4_lblk_t, unsigned int);
 #define ext4_check_dir_entry(dir, filp, de, bh, buf, size, lblk, offset) \
 	unlikely(__ext4_check_dir_entry(__func__, __LINE__, (dir), (filp), \
 				(de), (bh), (buf), (size), (lblk), (offset)))
-=======
-				  unsigned int);
-#define ext4_check_dir_entry(dir, filp, de, bh, buf, size, offset) \
-	unlikely(__ext4_check_dir_entry(__func__, __LINE__, (dir), (filp), \
-				(de), (bh), (buf), (size), (offset)))
->>>>>>> d665ea6e
 extern int ext4_htree_store_dirent(struct file *dir_file, __u32 hash,
 				__u32 minor_hash,
 				struct ext4_dir_entry_2 *dirent,
