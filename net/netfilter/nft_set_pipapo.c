// SPDX-License-Identifier: GPL-2.0-only

/* PIPAPO: PIle PAcket POlicies: set for arbitrary concatenations of ranges
 *
 * Copyright (c) 2019-2020 Red Hat GmbH
 *
 * Author: Stefano Brivio <sbrivio@redhat.com>
 */

/**
 * DOC: Theory of Operation
 *
 *
 * Problem
 * -------
 *
 * Match packet bytes against entries composed of ranged or non-ranged packet
 * field specifiers, mapping them to arbitrary references. For example:
 *
 * ::
 *
 *               --- fields --->
 *      |    [net],[port],[net]... => [reference]
 *   entries [net],[port],[net]... => [reference]
 *      |    [net],[port],[net]... => [reference]
 *      V    ...
 *
 * where [net] fields can be IP ranges or netmasks, and [port] fields are port
 * ranges. Arbitrary packet fields can be matched.
 *
 *
 * Algorithm Overview
 * ------------------
 *
 * This algorithm is loosely inspired by [Ligatti 2010], and fundamentally
 * relies on the consideration that every contiguous range in a space of b bits
 * can be converted into b * 2 netmasks, from Theorem 3 in [Rottenstreich 2010],
 * as also illustrated in Section 9 of [Kogan 2014].
 *
 * Classification against a number of entries, that require matching given bits
 * of a packet field, is performed by grouping those bits in sets of arbitrary
 * size, and classifying packet bits one group at a time.
 *
 * Example:
 *   to match the source port (16 bits) of a packet, we can divide those 16 bits
 *   in 4 groups of 4 bits each. Given the entry:
 *      0000 0001 0101 1001
 *   and a packet with source port:
 *      0000 0001 1010 1001
 *   first and second groups match, but the third doesn't. We conclude that the
 *   packet doesn't match the given entry.
 *
 * Translate the set to a sequence of lookup tables, one per field. Each table
 * has two dimensions: bit groups to be matched for a single packet field, and
 * all the possible values of said groups (buckets). Input entries are
 * represented as one or more rules, depending on the number of composing
 * netmasks for the given field specifier, and a group match is indicated as a
 * set bit, with number corresponding to the rule index, in all the buckets
 * whose value matches the entry for a given group.
 *
 * Rules are mapped between fields through an array of x, n pairs, with each
 * item mapping a matched rule to one or more rules. The position of the pair in
 * the array indicates the matched rule to be mapped to the next field, x
 * indicates the first rule index in the next field, and n the amount of
 * next-field rules the current rule maps to.
 *
 * The mapping array for the last field maps to the desired references.
 *
 * To match, we perform table lookups using the values of grouped packet bits,
 * and use a sequence of bitwise operations to progressively evaluate rule
 * matching.
 *
 * A stand-alone, reference implementation, also including notes about possible
 * future optimisations, is available at:
 *    https://pipapo.lameexcu.se/
 *
 * Insertion
 * ---------
 *
 * - For each packet field:
 *
 *   - divide the b packet bits we want to classify into groups of size t,
 *     obtaining ceil(b / t) groups
 *
 *      Example: match on destination IP address, with t = 4: 32 bits, 8 groups
 *      of 4 bits each
 *
 *   - allocate a lookup table with one column ("bucket") for each possible
 *     value of a group, and with one row for each group
 *
 *      Example: 8 groups, 2^4 buckets:
 *
 * ::
 *
 *                     bucket
 *      group  0   1   2   3   4   5   6   7   8   9  10  11  12  13  14  15
 *        0
 *        1
 *        2
 *        3
 *        4
 *        5
 *        6
 *        7
 *
 *   - map the bits we want to classify for the current field, for a given
 *     entry, to a single rule for non-ranged and netmask set items, and to one
 *     or multiple rules for ranges. Ranges are expanded to composing netmasks
 *     by pipapo_expand().
 *
 *      Example: 2 entries, 10.0.0.5:1024 and 192.168.1.0-192.168.2.1:2048
 *      - rule #0: 10.0.0.5
 *      - rule #1: 192.168.1.0/24
 *      - rule #2: 192.168.2.0/31
 *
 *   - insert references to the rules in the lookup table, selecting buckets
 *     according to bit values of a rule in the given group. This is done by
 *     pipapo_insert().
 *
 *      Example: given:
 *      - rule #0: 10.0.0.5 mapping to buckets
 *        < 0 10  0 0   0 0  0 5 >
 *      - rule #1: 192.168.1.0/24 mapping to buckets
 *        < 12 0  10 8  0 1  < 0..15 > < 0..15 > >
 *      - rule #2: 192.168.2.0/31 mapping to buckets
 *        < 12 0  10 8  0 2  0 < 0..1 > >
 *
 *      these bits are set in the lookup table:
 *
 * ::
 *
 *                     bucket
 *      group  0   1   2   3   4   5   6   7   8   9  10  11  12  13  14  15
 *        0    0                                              1,2
 *        1   1,2                                      0
 *        2    0                                      1,2
 *        3    0                              1,2
 *        4  0,1,2
 *        5    0   1   2
 *        6  0,1,2 1   1   1   1   1   1   1   1   1   1   1   1   1   1   1
 *        7   1,2 1,2  1   1   1  0,1  1   1   1   1   1   1   1   1   1   1
 *
 *   - if this is not the last field in the set, fill a mapping array that maps
 *     rules from the lookup table to rules belonging to the same entry in
 *     the next lookup table, done by pipapo_map().
 *
 *     Note that as rules map to contiguous ranges of rules, given how netmask
 *     expansion and insertion is performed, &union nft_pipapo_map_bucket stores
 *     this information as pairs of first rule index, rule count.
 *
 *      Example: 2 entries, 10.0.0.5:1024 and 192.168.1.0-192.168.2.1:2048,
 *      given lookup table #0 for field 0 (see example above):
 *
 * ::
 *
 *                     bucket
 *      group  0   1   2   3   4   5   6   7   8   9  10  11  12  13  14  15
 *        0    0                                              1,2
 *        1   1,2                                      0
 *        2    0                                      1,2
 *        3    0                              1,2
 *        4  0,1,2
 *        5    0   1   2
 *        6  0,1,2 1   1   1   1   1   1   1   1   1   1   1   1   1   1   1
 *        7   1,2 1,2  1   1   1  0,1  1   1   1   1   1   1   1   1   1   1
 *
 *      and lookup table #1 for field 1 with:
 *      - rule #0: 1024 mapping to buckets
 *        < 0  0  4  0 >
 *      - rule #1: 2048 mapping to buckets
 *        < 0  0  5  0 >
 *
 * ::
 *
 *                     bucket
 *      group  0   1   2   3   4   5   6   7   8   9  10  11  12  13  14  15
 *        0   0,1
 *        1   0,1
 *        2                    0   1
 *        3   0,1
 *
 *      we need to map rules for 10.0.0.5 in lookup table #0 (rule #0) to 1024
 *      in lookup table #1 (rule #0) and rules for 192.168.1.0-192.168.2.1
 *      (rules #1, #2) to 2048 in lookup table #2 (rule #1):
 *
 * ::
 *
 *       rule indices in current field: 0    1    2
 *       map to rules in next field:    0    1    1
 *
 *   - if this is the last field in the set, fill a mapping array that maps
 *     rules from the last lookup table to element pointers, also done by
 *     pipapo_map().
 *
 *     Note that, in this implementation, we have two elements (start, end) for
 *     each entry. The pointer to the end element is stored in this array, and
 *     the pointer to the start element is linked from it.
 *
 *      Example: entry 10.0.0.5:1024 has a corresponding &struct nft_pipapo_elem
 *      pointer, 0x66, and element for 192.168.1.0-192.168.2.1:2048 is at 0x42.
 *      From the rules of lookup table #1 as mapped above:
 *
 * ::
 *
 *       rule indices in last field:    0    1
 *       map to elements:             0x66  0x42
 *
 *
 * Matching
 * --------
 *
 * We use a result bitmap, with the size of a single lookup table bucket, to
 * represent the matching state that applies at every algorithm step. This is
 * done by pipapo_lookup().
 *
 * - For each packet field:
 *
 *   - start with an all-ones result bitmap (res_map in pipapo_lookup())
 *
 *   - perform a lookup into the table corresponding to the current field,
 *     for each group, and at every group, AND the current result bitmap with
 *     the value from the lookup table bucket
 *
 * ::
 *
 *      Example: 192.168.1.5 < 12 0  10 8  0 1  0 5 >, with lookup table from
 *      insertion examples.
 *      Lookup table buckets are at least 3 bits wide, we'll assume 8 bits for
 *      convenience in this example. Initial result bitmap is 0xff, the steps
 *      below show the value of the result bitmap after each group is processed:
 *
 *                     bucket
 *      group  0   1   2   3   4   5   6   7   8   9  10  11  12  13  14  15
 *        0    0                                              1,2
 *        result bitmap is now: 0xff & 0x6 [bucket 12] = 0x6
 *
 *        1   1,2                                      0
 *        result bitmap is now: 0x6 & 0x6 [bucket 0] = 0x6
 *
 *        2    0                                      1,2
 *        result bitmap is now: 0x6 & 0x6 [bucket 10] = 0x6
 *
 *        3    0                              1,2
 *        result bitmap is now: 0x6 & 0x6 [bucket 8] = 0x6
 *
 *        4  0,1,2
 *        result bitmap is now: 0x6 & 0x7 [bucket 0] = 0x6
 *
 *        5    0   1   2
 *        result bitmap is now: 0x6 & 0x2 [bucket 1] = 0x2
 *
 *        6  0,1,2 1   1   1   1   1   1   1   1   1   1   1   1   1   1   1
 *        result bitmap is now: 0x2 & 0x7 [bucket 0] = 0x2
 *
 *        7   1,2 1,2  1   1   1  0,1  1   1   1   1   1   1   1   1   1   1
 *        final result bitmap for this field is: 0x2 & 0x3 [bucket 5] = 0x2
 *
 *   - at the next field, start with a new, all-zeroes result bitmap. For each
 *     bit set in the previous result bitmap, fill the new result bitmap
 *     (fill_map in pipapo_lookup()) with the rule indices from the
 *     corresponding buckets of the mapping field for this field, done by
 *     pipapo_refill()
 *
 *      Example: with mapping table from insertion examples, with the current
 *      result bitmap from the previous example, 0x02:
 *
 * ::
 *
 *       rule indices in current field: 0    1    2
 *       map to rules in next field:    0    1    1
 *
 *      the new result bitmap will be 0x02: rule 1 was set, and rule 1 will be
 *      set.
 *
 *      We can now extend this example to cover the second iteration of the step
 *      above (lookup and AND bitmap): assuming the port field is
 *      2048 < 0  0  5  0 >, with starting result bitmap 0x2, and lookup table
 *      for "port" field from pre-computation example:
 *
 * ::
 *
 *                     bucket
 *      group  0   1   2   3   4   5   6   7   8   9  10  11  12  13  14  15
 *        0   0,1
 *        1   0,1
 *        2                    0   1
 *        3   0,1
 *
 *       operations are: 0x2 & 0x3 [bucket 0] & 0x3 [bucket 0] & 0x2 [bucket 5]
 *       & 0x3 [bucket 0], resulting bitmap is 0x2.
 *
 *   - if this is the last field in the set, look up the value from the mapping
 *     array corresponding to the final result bitmap
 *
 *      Example: 0x2 resulting bitmap from 192.168.1.5:2048, mapping array for
 *      last field from insertion example:
 *
 * ::
 *
 *       rule indices in last field:    0    1
 *       map to elements:             0x66  0x42
 *
 *      the matching element is at 0x42.
 *
 *
 * References
 * ----------
 *
 * [Ligatti 2010]
 *      A Packet-classification Algorithm for Arbitrary Bitmask Rules, with
 *      Automatic Time-space Tradeoffs
 *      Jay Ligatti, Josh Kuhn, and Chris Gage.
 *      Proceedings of the IEEE International Conference on Computer
 *      Communication Networks (ICCCN), August 2010.
 *      https://www.cse.usf.edu/~ligatti/papers/grouper-conf.pdf
 *
 * [Rottenstreich 2010]
 *      Worst-Case TCAM Rule Expansion
 *      Ori Rottenstreich and Isaac Keslassy.
 *      2010 Proceedings IEEE INFOCOM, San Diego, CA, 2010.
 *      http://citeseerx.ist.psu.edu/viewdoc/download?doi=10.1.1.212.4592&rep=rep1&type=pdf
 *
 * [Kogan 2014]
 *      SAX-PAC (Scalable And eXpressive PAcket Classification)
 *      Kirill Kogan, Sergey Nikolenko, Ori Rottenstreich, William Culhane,
 *      and Patrick Eugster.
 *      Proceedings of the 2014 ACM conference on SIGCOMM, August 2014.
 *      https://www.sigcomm.org/sites/default/files/ccr/papers/2014/August/2619239-2626294.pdf
 */

#include <linux/kernel.h>
#include <linux/init.h>
#include <linux/module.h>
#include <linux/netlink.h>
#include <linux/netfilter.h>
#include <linux/netfilter/nf_tables.h>
#include <net/netfilter/nf_tables_core.h>
#include <uapi/linux/netfilter/nf_tables.h>
#include <linux/bitmap.h>
#include <linux/bitops.h>

#include "nft_set_pipapo_avx2.h"
#include "nft_set_pipapo.h"

/* Current working bitmap index, toggled between field matches */
static DEFINE_PER_CPU(bool, nft_pipapo_scratch_index);

/**
 * pipapo_refill() - For each set bit, set bits from selected mapping table item
 * @map:	Bitmap to be scanned for set bits
 * @len:	Length of bitmap in longs
 * @rules:	Number of rules in field
 * @dst:	Destination bitmap
 * @mt:		Mapping table containing bit set specifiers
 * @match_only:	Find a single bit and return, don't fill
 *
 * Iteration over set bits with __builtin_ctzl(): Daniel Lemire, public domain.
 *
 * For each bit set in map, select the bucket from mapping table with index
 * corresponding to the position of the bit set. Use start bit and amount of
 * bits specified in bucket to fill region in dst.
 *
 * Return: -1 on no match, bit position on 'match_only', 0 otherwise.
 */
int pipapo_refill(unsigned long *map, int len, int rules, unsigned long *dst,
		  union nft_pipapo_map_bucket *mt, bool match_only)
{
	unsigned long bitset;
	int k, ret = -1;

	for (k = 0; k < len; k++) {
		bitset = map[k];
		while (bitset) {
			unsigned long t = bitset & -bitset;
			int r = __builtin_ctzl(bitset);
			int i = k * BITS_PER_LONG + r;

			if (unlikely(i >= rules)) {
				map[k] = 0;
				return -1;
			}

			if (match_only) {
				bitmap_clear(map, i, 1);
				return i;
			}

			ret = 0;

			bitmap_set(dst, mt[i].to, mt[i].n);

			bitset ^= t;
		}
		map[k] = 0;
	}

	return ret;
}

/**
 * nft_pipapo_lookup() - Lookup function
 * @net:	Network namespace
 * @set:	nftables API set representation
 * @key:	nftables API element representation containing key data
 * @ext:	nftables API extension pointer, filled with matching reference
 *
 * For more details, see DOC: Theory of Operation.
 *
 * Return: true on match, false otherwise.
 */
<<<<<<< HEAD
=======
INDIRECT_CALLABLE_SCOPE
>>>>>>> 845064d7
bool nft_pipapo_lookup(const struct net *net, const struct nft_set *set,
		       const u32 *key, const struct nft_set_ext **ext)
{
	struct nft_pipapo *priv = nft_set_priv(set);
	unsigned long *res_map, *fill_map;
	u8 genmask = nft_genmask_cur(net);
	const u8 *rp = (const u8 *)key;
	struct nft_pipapo_match *m;
	struct nft_pipapo_field *f;
	bool map_index;
	int i;

	local_bh_disable();

	map_index = raw_cpu_read(nft_pipapo_scratch_index);

	m = rcu_dereference(priv->match);

	if (unlikely(!m || !*raw_cpu_ptr(m->scratch)))
		goto out;

	res_map  = *raw_cpu_ptr(m->scratch) + (map_index ? m->bsize_max : 0);
	fill_map = *raw_cpu_ptr(m->scratch) + (map_index ? 0 : m->bsize_max);

	memset(res_map, 0xff, m->bsize_max * sizeof(*res_map));

	nft_pipapo_for_each_field(f, i, m) {
		bool last = i == m->field_count - 1;
		int b;

		/* For each bit group: select lookup table bucket depending on
		 * packet bytes value, then AND bucket value
		 */
		if (likely(f->bb == 8))
			pipapo_and_field_buckets_8bit(f, res_map, rp);
		else
			pipapo_and_field_buckets_4bit(f, res_map, rp);
		NFT_PIPAPO_GROUP_BITS_ARE_8_OR_4;

		rp += f->groups / NFT_PIPAPO_GROUPS_PER_BYTE(f);

		/* Now populate the bitmap for the next field, unless this is
		 * the last field, in which case return the matched 'ext'
		 * pointer if any.
		 *
		 * Now res_map contains the matching bitmap, and fill_map is the
		 * bitmap for the next field.
		 */
next_match:
		b = pipapo_refill(res_map, f->bsize, f->rules, fill_map, f->mt,
				  last);
		if (b < 0) {
			raw_cpu_write(nft_pipapo_scratch_index, map_index);
			local_bh_enable();

			return false;
		}

		if (last) {
			*ext = &f->mt[b].e->ext;
			if (unlikely(nft_set_elem_expired(*ext) ||
				     !nft_set_elem_active(*ext, genmask)))
				goto next_match;

			/* Last field: we're just returning the key without
			 * filling the initial bitmap for the next field, so the
			 * current inactive bitmap is clean and can be reused as
			 * *next* bitmap (not initial) for the next packet.
			 */
			raw_cpu_write(nft_pipapo_scratch_index, map_index);
			local_bh_enable();

			return true;
		}

		/* Swap bitmap indices: res_map is the initial bitmap for the
		 * next field, and fill_map is guaranteed to be all-zeroes at
		 * this point.
		 */
		map_index = !map_index;
		swap(res_map, fill_map);

		rp += NFT_PIPAPO_GROUPS_PADDING(f);
	}

out:
	local_bh_enable();
	return false;
}

/**
 * pipapo_get() - Get matching element reference given key data
 * @net:	Network namespace
 * @set:	nftables API set representation
 * @data:	Key data to be matched against existing elements
 * @genmask:	If set, check that element is active in given genmask
 *
 * This is essentially the same as the lookup function, except that it matches
 * key data against the uncommitted copy and doesn't use preallocated maps for
 * bitmap results.
 *
 * Return: pointer to &struct nft_pipapo_elem on match, error pointer otherwise.
 */
static struct nft_pipapo_elem *pipapo_get(const struct net *net,
					  const struct nft_set *set,
					  const u8 *data, u8 genmask)
{
	struct nft_pipapo_elem *ret = ERR_PTR(-ENOENT);
	struct nft_pipapo *priv = nft_set_priv(set);
	struct nft_pipapo_match *m = priv->clone;
	unsigned long *res_map, *fill_map = NULL;
	struct nft_pipapo_field *f;
	int i;

	res_map = kmalloc_array(m->bsize_max, sizeof(*res_map), GFP_ATOMIC);
	if (!res_map) {
		ret = ERR_PTR(-ENOMEM);
		goto out;
	}

	fill_map = kcalloc(m->bsize_max, sizeof(*res_map), GFP_ATOMIC);
	if (!fill_map) {
		ret = ERR_PTR(-ENOMEM);
		goto out;
	}

	memset(res_map, 0xff, m->bsize_max * sizeof(*res_map));

	nft_pipapo_for_each_field(f, i, m) {
		bool last = i == m->field_count - 1;
		int b;

		/* For each bit group: select lookup table bucket depending on
		 * packet bytes value, then AND bucket value
		 */
		if (f->bb == 8)
			pipapo_and_field_buckets_8bit(f, res_map, data);
		else if (f->bb == 4)
			pipapo_and_field_buckets_4bit(f, res_map, data);
		else
			BUG();

		data += f->groups / NFT_PIPAPO_GROUPS_PER_BYTE(f);

		/* Now populate the bitmap for the next field, unless this is
		 * the last field, in which case return the matched 'ext'
		 * pointer if any.
		 *
		 * Now res_map contains the matching bitmap, and fill_map is the
		 * bitmap for the next field.
		 */
next_match:
		b = pipapo_refill(res_map, f->bsize, f->rules, fill_map, f->mt,
				  last);
		if (b < 0)
			goto out;

		if (last) {
			if (nft_set_elem_expired(&f->mt[b].e->ext) ||
			    (genmask &&
			     !nft_set_elem_active(&f->mt[b].e->ext, genmask)))
				goto next_match;

			ret = f->mt[b].e;
			goto out;
		}

		data += NFT_PIPAPO_GROUPS_PADDING(f);

		/* Swap bitmap indices: fill_map will be the initial bitmap for
		 * the next field (i.e. the new res_map), and res_map is
		 * guaranteed to be all-zeroes at this point, ready to be filled
		 * according to the next mapping table.
		 */
		swap(res_map, fill_map);
	}

out:
	kfree(fill_map);
	kfree(res_map);
	return ret;
}

/**
 * nft_pipapo_get() - Get matching element reference given key data
 * @net:	Network namespace
 * @set:	nftables API set representation
 * @elem:	nftables API element representation containing key data
 * @flags:	Unused
 */
static void *nft_pipapo_get(const struct net *net, const struct nft_set *set,
			    const struct nft_set_elem *elem, unsigned int flags)
{
	return pipapo_get(net, set, (const u8 *)elem->key.val.data,
			  nft_genmask_cur(net));
}

/**
 * pipapo_resize() - Resize lookup or mapping table, or both
 * @f:		Field containing lookup and mapping tables
 * @old_rules:	Previous amount of rules in field
 * @rules:	New amount of rules
 *
 * Increase, decrease or maintain tables size depending on new amount of rules,
 * and copy data over. In case the new size is smaller, throw away data for
 * highest-numbered rules.
 *
 * Return: 0 on success, -ENOMEM on allocation failure.
 */
static int pipapo_resize(struct nft_pipapo_field *f, int old_rules, int rules)
{
	long *new_lt = NULL, *new_p, *old_lt = f->lt, *old_p;
	union nft_pipapo_map_bucket *new_mt, *old_mt = f->mt;
	size_t new_bucket_size, copy;
	int group, bucket;

	new_bucket_size = DIV_ROUND_UP(rules, BITS_PER_LONG);
#ifdef NFT_PIPAPO_ALIGN
	new_bucket_size = roundup(new_bucket_size,
				  NFT_PIPAPO_ALIGN / sizeof(*new_lt));
#endif

	if (new_bucket_size == f->bsize)
		goto mt;

	if (new_bucket_size > f->bsize)
		copy = f->bsize;
	else
		copy = new_bucket_size;

	new_lt = kvzalloc(f->groups * NFT_PIPAPO_BUCKETS(f->bb) *
			  new_bucket_size * sizeof(*new_lt) +
			  NFT_PIPAPO_ALIGN_HEADROOM,
			  GFP_KERNEL);
	if (!new_lt)
		return -ENOMEM;

	new_p = NFT_PIPAPO_LT_ALIGN(new_lt);
	old_p = NFT_PIPAPO_LT_ALIGN(old_lt);

	for (group = 0; group < f->groups; group++) {
		for (bucket = 0; bucket < NFT_PIPAPO_BUCKETS(f->bb); bucket++) {
			memcpy(new_p, old_p, copy * sizeof(*new_p));
			new_p += copy;
			old_p += copy;

			if (new_bucket_size > f->bsize)
				new_p += new_bucket_size - f->bsize;
			else
				old_p += f->bsize - new_bucket_size;
		}
	}

mt:
	new_mt = kvmalloc(rules * sizeof(*new_mt), GFP_KERNEL);
	if (!new_mt) {
		kvfree(new_lt);
		return -ENOMEM;
	}

	memcpy(new_mt, f->mt, min(old_rules, rules) * sizeof(*new_mt));
	if (rules > old_rules) {
		memset(new_mt + old_rules, 0,
		       (rules - old_rules) * sizeof(*new_mt));
	}

	if (new_lt) {
		f->bsize = new_bucket_size;
		NFT_PIPAPO_LT_ASSIGN(f, new_lt);
		kvfree(old_lt);
	}

	f->mt = new_mt;
	kvfree(old_mt);

	return 0;
}

/**
 * pipapo_bucket_set() - Set rule bit in bucket given group and group value
 * @f:		Field containing lookup table
 * @rule:	Rule index
 * @group:	Group index
 * @v:		Value of bit group
 */
static void pipapo_bucket_set(struct nft_pipapo_field *f, int rule, int group,
			      int v)
{
	unsigned long *pos;

	pos = NFT_PIPAPO_LT_ALIGN(f->lt);
	pos += f->bsize * NFT_PIPAPO_BUCKETS(f->bb) * group;
	pos += f->bsize * v;

	__set_bit(rule, pos);
}

/**
 * pipapo_lt_4b_to_8b() - Switch lookup table group width from 4 bits to 8 bits
 * @old_groups:	Number of current groups
 * @bsize:	Size of one bucket, in longs
 * @old_lt:	Pointer to the current lookup table
 * @new_lt:	Pointer to the new, pre-allocated lookup table
 *
 * Each bucket with index b in the new lookup table, belonging to group g, is
 * filled with the bit intersection between:
 * - bucket with index given by the upper 4 bits of b, from group g, and
 * - bucket with index given by the lower 4 bits of b, from group g + 1
 *
 * That is, given buckets from the new lookup table N(x, y) and the old lookup
 * table O(x, y), with x bucket index, and y group index:
 *
 *	N(b, g) := O(b / 16, g) & O(b % 16, g + 1)
 *
 * This ensures equivalence of the matching results on lookup. Two examples in
 * pictures:
 *
 *              bucket
 *  group  0  1  2  3  4  5  6  7  8  9 10 11 12 13 14 15 16 17 18 ... 254 255
 *    0                ^
 *    1                |                                                 ^
 *   ...             ( & )                                               |
 *                  /     \                                              |
 *                 /       \                                         .-( & )-.
 *                /  bucket \                                        |       |
 *      group  0 / 1   2   3 \ 4   5   6   7   8   9  10  11  12  13 |14  15 |
 *        0     /             \                                      |       |
 *        1                    \                                     |       |
 *        2                                                          |     --'
 *        3                                                          '-
 *       ...
 */
static void pipapo_lt_4b_to_8b(int old_groups, int bsize,
			       unsigned long *old_lt, unsigned long *new_lt)
{
	int g, b, i;

	for (g = 0; g < old_groups / 2; g++) {
		int src_g0 = g * 2, src_g1 = g * 2 + 1;

		for (b = 0; b < NFT_PIPAPO_BUCKETS(8); b++) {
			int src_b0 = b / NFT_PIPAPO_BUCKETS(4);
			int src_b1 = b % NFT_PIPAPO_BUCKETS(4);
			int src_i0 = src_g0 * NFT_PIPAPO_BUCKETS(4) + src_b0;
			int src_i1 = src_g1 * NFT_PIPAPO_BUCKETS(4) + src_b1;

			for (i = 0; i < bsize; i++) {
				*new_lt = old_lt[src_i0 * bsize + i] &
					  old_lt[src_i1 * bsize + i];
				new_lt++;
			}
		}
	}
}

/**
 * pipapo_lt_8b_to_4b() - Switch lookup table group width from 8 bits to 4 bits
 * @old_groups:	Number of current groups
 * @bsize:	Size of one bucket, in longs
 * @old_lt:	Pointer to the current lookup table
 * @new_lt:	Pointer to the new, pre-allocated lookup table
 *
 * Each bucket with index b in the new lookup table, belonging to group g, is
 * filled with the bit union of:
 * - all the buckets with index such that the upper four bits of the lower byte
 *   equal b, from group g, with g odd
 * - all the buckets with index such that the lower four bits equal b, from
 *   group g, with g even
 *
 * That is, given buckets from the new lookup table N(x, y) and the old lookup
 * table O(x, y), with x bucket index, and y group index:
 *
 *	- with g odd:  N(b, g) := U(O(x, g) for each x : x = (b & 0xf0) >> 4)
 *	- with g even: N(b, g) := U(O(x, g) for each x : x = b & 0x0f)
 *
 * where U() denotes the arbitrary union operation (binary OR of n terms). This
 * ensures equivalence of the matching results on lookup.
 */
static void pipapo_lt_8b_to_4b(int old_groups, int bsize,
			       unsigned long *old_lt, unsigned long *new_lt)
{
	int g, b, bsrc, i;

	memset(new_lt, 0, old_groups * 2 * NFT_PIPAPO_BUCKETS(4) * bsize *
			  sizeof(unsigned long));

	for (g = 0; g < old_groups * 2; g += 2) {
		int src_g = g / 2;

		for (b = 0; b < NFT_PIPAPO_BUCKETS(4); b++) {
			for (bsrc = NFT_PIPAPO_BUCKETS(8) * src_g;
			     bsrc < NFT_PIPAPO_BUCKETS(8) * (src_g + 1);
			     bsrc++) {
				if (((bsrc & 0xf0) >> 4) != b)
					continue;

				for (i = 0; i < bsize; i++)
					new_lt[i] |= old_lt[bsrc * bsize + i];
			}

			new_lt += bsize;
		}

		for (b = 0; b < NFT_PIPAPO_BUCKETS(4); b++) {
			for (bsrc = NFT_PIPAPO_BUCKETS(8) * src_g;
			     bsrc < NFT_PIPAPO_BUCKETS(8) * (src_g + 1);
			     bsrc++) {
				if ((bsrc & 0x0f) != b)
					continue;

				for (i = 0; i < bsize; i++)
					new_lt[i] |= old_lt[bsrc * bsize + i];
			}

			new_lt += bsize;
		}
	}
}

/**
 * pipapo_lt_bits_adjust() - Adjust group size for lookup table if needed
 * @f:		Field containing lookup table
 */
static void pipapo_lt_bits_adjust(struct nft_pipapo_field *f)
{
	unsigned long *new_lt;
	int groups, bb;
	size_t lt_size;

	lt_size = f->groups * NFT_PIPAPO_BUCKETS(f->bb) * f->bsize *
		  sizeof(*f->lt);

	if (f->bb == NFT_PIPAPO_GROUP_BITS_SMALL_SET &&
	    lt_size > NFT_PIPAPO_LT_SIZE_HIGH) {
		groups = f->groups * 2;
		bb = NFT_PIPAPO_GROUP_BITS_LARGE_SET;

		lt_size = groups * NFT_PIPAPO_BUCKETS(bb) * f->bsize *
			  sizeof(*f->lt);
	} else if (f->bb == NFT_PIPAPO_GROUP_BITS_LARGE_SET &&
		   lt_size < NFT_PIPAPO_LT_SIZE_LOW) {
		groups = f->groups / 2;
		bb = NFT_PIPAPO_GROUP_BITS_SMALL_SET;

		lt_size = groups * NFT_PIPAPO_BUCKETS(bb) * f->bsize *
			  sizeof(*f->lt);

		/* Don't increase group width if the resulting lookup table size
		 * would exceed the upper size threshold for a "small" set.
		 */
		if (lt_size > NFT_PIPAPO_LT_SIZE_HIGH)
			return;
	} else {
		return;
	}

	new_lt = kvzalloc(lt_size + NFT_PIPAPO_ALIGN_HEADROOM, GFP_KERNEL);
	if (!new_lt)
		return;

	NFT_PIPAPO_GROUP_BITS_ARE_8_OR_4;
	if (f->bb == 4 && bb == 8) {
		pipapo_lt_4b_to_8b(f->groups, f->bsize,
				   NFT_PIPAPO_LT_ALIGN(f->lt),
				   NFT_PIPAPO_LT_ALIGN(new_lt));
	} else if (f->bb == 8 && bb == 4) {
		pipapo_lt_8b_to_4b(f->groups, f->bsize,
				   NFT_PIPAPO_LT_ALIGN(f->lt),
				   NFT_PIPAPO_LT_ALIGN(new_lt));
	} else {
		BUG();
	}

	f->groups = groups;
	f->bb = bb;
	kvfree(f->lt);
	NFT_PIPAPO_LT_ASSIGN(f, new_lt);
}

/**
 * pipapo_insert() - Insert new rule in field given input key and mask length
 * @f:		Field containing lookup table
 * @k:		Input key for classification, without nftables padding
 * @mask_bits:	Length of mask; matches field length for non-ranged entry
 *
 * Insert a new rule reference in lookup buckets corresponding to k and
 * mask_bits.
 *
 * Return: 1 on success (one rule inserted), negative error code on failure.
 */
static int pipapo_insert(struct nft_pipapo_field *f, const uint8_t *k,
			 int mask_bits)
{
	int rule = f->rules++, group, ret, bit_offset = 0;

	ret = pipapo_resize(f, f->rules - 1, f->rules);
	if (ret)
		return ret;

	for (group = 0; group < f->groups; group++) {
		int i, v;
		u8 mask;

		v = k[group / (BITS_PER_BYTE / f->bb)];
		v &= GENMASK(BITS_PER_BYTE - bit_offset - 1, 0);
		v >>= (BITS_PER_BYTE - bit_offset) - f->bb;

		bit_offset += f->bb;
		bit_offset %= BITS_PER_BYTE;

		if (mask_bits >= (group + 1) * f->bb) {
			/* Not masked */
			pipapo_bucket_set(f, rule, group, v);
		} else if (mask_bits <= group * f->bb) {
			/* Completely masked */
			for (i = 0; i < NFT_PIPAPO_BUCKETS(f->bb); i++)
				pipapo_bucket_set(f, rule, group, i);
		} else {
			/* The mask limit falls on this group */
			mask = GENMASK(f->bb - 1, 0);
			mask >>= mask_bits - group * f->bb;
			for (i = 0; i < NFT_PIPAPO_BUCKETS(f->bb); i++) {
				if ((i & ~mask) == (v & ~mask))
					pipapo_bucket_set(f, rule, group, i);
			}
		}
	}

	pipapo_lt_bits_adjust(f);

	return 1;
}

/**
 * pipapo_step_diff() - Check if setting @step bit in netmask would change it
 * @base:	Mask we are expanding
 * @step:	Step bit for given expansion step
 * @len:	Total length of mask space (set and unset bits), bytes
 *
 * Convenience function for mask expansion.
 *
 * Return: true if step bit changes mask (i.e. isn't set), false otherwise.
 */
static bool pipapo_step_diff(u8 *base, int step, int len)
{
	/* Network order, byte-addressed */
#ifdef __BIG_ENDIAN__
	return !(BIT(step % BITS_PER_BYTE) & base[step / BITS_PER_BYTE]);
#else
	return !(BIT(step % BITS_PER_BYTE) &
		 base[len - 1 - step / BITS_PER_BYTE]);
#endif
}

/**
 * pipapo_step_after_end() - Check if mask exceeds range end with given step
 * @base:	Mask we are expanding
 * @end:	End of range
 * @step:	Step bit for given expansion step, highest bit to be set
 * @len:	Total length of mask space (set and unset bits), bytes
 *
 * Convenience function for mask expansion.
 *
 * Return: true if mask exceeds range setting step bits, false otherwise.
 */
static bool pipapo_step_after_end(const u8 *base, const u8 *end, int step,
				  int len)
{
	u8 tmp[NFT_PIPAPO_MAX_BYTES];
	int i;

	memcpy(tmp, base, len);

	/* Network order, byte-addressed */
	for (i = 0; i <= step; i++)
#ifdef __BIG_ENDIAN__
		tmp[i / BITS_PER_BYTE] |= BIT(i % BITS_PER_BYTE);
#else
		tmp[len - 1 - i / BITS_PER_BYTE] |= BIT(i % BITS_PER_BYTE);
#endif

	return memcmp(tmp, end, len) > 0;
}

/**
 * pipapo_base_sum() - Sum step bit to given len-sized netmask base with carry
 * @base:	Netmask base
 * @step:	Step bit to sum
 * @len:	Netmask length, bytes
 */
static void pipapo_base_sum(u8 *base, int step, int len)
{
	bool carry = false;
	int i;

	/* Network order, byte-addressed */
#ifdef __BIG_ENDIAN__
	for (i = step / BITS_PER_BYTE; i < len; i++) {
#else
	for (i = len - 1 - step / BITS_PER_BYTE; i >= 0; i--) {
#endif
		if (carry)
			base[i]++;
		else
			base[i] += 1 << (step % BITS_PER_BYTE);

		if (base[i])
			break;

		carry = true;
	}
}

/**
 * pipapo_expand() - Expand to composing netmasks, insert into lookup table
 * @f:		Field containing lookup table
 * @start:	Start of range
 * @end:	End of range
 * @len:	Length of value in bits
 *
 * Expand range to composing netmasks and insert corresponding rule references
 * in lookup buckets.
 *
 * Return: number of inserted rules on success, negative error code on failure.
 */
static int pipapo_expand(struct nft_pipapo_field *f,
			 const u8 *start, const u8 *end, int len)
{
	int step, masks = 0, bytes = DIV_ROUND_UP(len, BITS_PER_BYTE);
	u8 base[NFT_PIPAPO_MAX_BYTES];

	memcpy(base, start, bytes);
	while (memcmp(base, end, bytes) <= 0) {
		int err;

		step = 0;
		while (pipapo_step_diff(base, step, bytes)) {
			if (pipapo_step_after_end(base, end, step, bytes))
				break;

			step++;
			if (step >= len) {
				if (!masks) {
					pipapo_insert(f, base, 0);
					masks = 1;
				}
				goto out;
			}
		}

		err = pipapo_insert(f, base, len - step);

		if (err < 0)
			return err;

		masks++;
		pipapo_base_sum(base, step, bytes);
	}
out:
	return masks;
}

/**
 * pipapo_map() - Insert rules in mapping tables, mapping them between fields
 * @m:		Matching data, including mapping table
 * @map:	Table of rule maps: array of first rule and amount of rules
 *		in next field a given rule maps to, for each field
 * @e:		For last field, nft_set_ext pointer matching rules map to
 */
static void pipapo_map(struct nft_pipapo_match *m,
		       union nft_pipapo_map_bucket map[NFT_PIPAPO_MAX_FIELDS],
		       struct nft_pipapo_elem *e)
{
	struct nft_pipapo_field *f;
	int i, j;

	for (i = 0, f = m->f; i < m->field_count - 1; i++, f++) {
		for (j = 0; j < map[i].n; j++) {
			f->mt[map[i].to + j].to = map[i + 1].to;
			f->mt[map[i].to + j].n = map[i + 1].n;
		}
	}

	/* Last field: map to ext instead of mapping to next field */
	for (j = 0; j < map[i].n; j++)
		f->mt[map[i].to + j].e = e;
}

/**
 * pipapo_realloc_scratch() - Reallocate scratch maps for partial match results
 * @clone:	Copy of matching data with pending insertions and deletions
 * @bsize_max:	Maximum bucket size, scratch maps cover two buckets
 *
 * Return: 0 on success, -ENOMEM on failure.
 */
static int pipapo_realloc_scratch(struct nft_pipapo_match *clone,
				  unsigned long bsize_max)
{
	int i;

	for_each_possible_cpu(i) {
		unsigned long *scratch;
#ifdef NFT_PIPAPO_ALIGN
		unsigned long *scratch_aligned;
#endif

		scratch = kzalloc_node(bsize_max * sizeof(*scratch) * 2 +
				       NFT_PIPAPO_ALIGN_HEADROOM,
				       GFP_KERNEL, cpu_to_node(i));
		if (!scratch) {
			/* On failure, there's no need to undo previous
			 * allocations: this means that some scratch maps have
			 * a bigger allocated size now (this is only called on
			 * insertion), but the extra space won't be used by any
			 * CPU as new elements are not inserted and m->bsize_max
			 * is not updated.
			 */
			return -ENOMEM;
		}

		kfree(*per_cpu_ptr(clone->scratch, i));

		*per_cpu_ptr(clone->scratch, i) = scratch;

#ifdef NFT_PIPAPO_ALIGN
		scratch_aligned = NFT_PIPAPO_LT_ALIGN(scratch);
		*per_cpu_ptr(clone->scratch_aligned, i) = scratch_aligned;
#endif
	}

	return 0;
}

/**
 * nft_pipapo_insert() - Validate and insert ranged elements
 * @net:	Network namespace
 * @set:	nftables API set representation
 * @elem:	nftables API element representation containing key data
 * @ext2:	Filled with pointer to &struct nft_set_ext in inserted element
 *
 * Return: 0 on success, error pointer on failure.
 */
static int nft_pipapo_insert(const struct net *net, const struct nft_set *set,
			     const struct nft_set_elem *elem,
			     struct nft_set_ext **ext2)
{
	const struct nft_set_ext *ext = nft_set_elem_ext(set, elem->priv);
	union nft_pipapo_map_bucket rulemap[NFT_PIPAPO_MAX_FIELDS];
	const u8 *start = (const u8 *)elem->key.val.data, *end;
	struct nft_pipapo_elem *e = elem->priv, *dup;
	struct nft_pipapo *priv = nft_set_priv(set);
	struct nft_pipapo_match *m = priv->clone;
	u8 genmask = nft_genmask_next(net);
	struct nft_pipapo_field *f;
	int i, bsize_max, err = 0;

	if (nft_set_ext_exists(ext, NFT_SET_EXT_KEY_END))
		end = (const u8 *)nft_set_ext_key_end(ext)->data;
	else
		end = start;

	dup = pipapo_get(net, set, start, genmask);
	if (!IS_ERR(dup)) {
		/* Check if we already have the same exact entry */
		const struct nft_data *dup_key, *dup_end;

		dup_key = nft_set_ext_key(&dup->ext);
		if (nft_set_ext_exists(&dup->ext, NFT_SET_EXT_KEY_END))
			dup_end = nft_set_ext_key_end(&dup->ext);
		else
			dup_end = dup_key;

		if (!memcmp(start, dup_key->data, sizeof(*dup_key->data)) &&
		    !memcmp(end, dup_end->data, sizeof(*dup_end->data))) {
			*ext2 = &dup->ext;
			return -EEXIST;
		}

		return -ENOTEMPTY;
	}

	if (PTR_ERR(dup) == -ENOENT) {
		/* Look for partially overlapping entries */
		dup = pipapo_get(net, set, end, nft_genmask_next(net));
	}

	if (PTR_ERR(dup) != -ENOENT) {
		if (IS_ERR(dup))
			return PTR_ERR(dup);
		*ext2 = &dup->ext;
		return -ENOTEMPTY;
	}

	/* Validate */
	nft_pipapo_for_each_field(f, i, m) {
		const u8 *start_p = start, *end_p = end;

		if (f->rules >= (unsigned long)NFT_PIPAPO_RULE0_MAX)
			return -ENOSPC;

		if (memcmp(start_p, end_p,
			   f->groups / NFT_PIPAPO_GROUPS_PER_BYTE(f)) > 0)
			return -EINVAL;

		start_p += NFT_PIPAPO_GROUPS_PADDED_SIZE(f);
		end_p += NFT_PIPAPO_GROUPS_PADDED_SIZE(f);
	}

	/* Insert */
	priv->dirty = true;

	bsize_max = m->bsize_max;

	nft_pipapo_for_each_field(f, i, m) {
		int ret;

		rulemap[i].to = f->rules;

		ret = memcmp(start, end,
			     f->groups / NFT_PIPAPO_GROUPS_PER_BYTE(f));
		if (!ret)
			ret = pipapo_insert(f, start, f->groups * f->bb);
		else
			ret = pipapo_expand(f, start, end, f->groups * f->bb);

		if (f->bsize > bsize_max)
			bsize_max = f->bsize;

		rulemap[i].n = ret;

		start += NFT_PIPAPO_GROUPS_PADDED_SIZE(f);
		end += NFT_PIPAPO_GROUPS_PADDED_SIZE(f);
	}

	if (!*get_cpu_ptr(m->scratch) || bsize_max > m->bsize_max) {
		put_cpu_ptr(m->scratch);

		err = pipapo_realloc_scratch(m, bsize_max);
		if (err)
			return err;

		m->bsize_max = bsize_max;
	} else {
		put_cpu_ptr(m->scratch);
	}

	*ext2 = &e->ext;

	pipapo_map(m, rulemap, e);

	return 0;
}

/**
 * pipapo_clone() - Clone matching data to create new working copy
 * @old:	Existing matching data
 *
 * Return: copy of matching data passed as 'old', error pointer on failure
 */
static struct nft_pipapo_match *pipapo_clone(struct nft_pipapo_match *old)
{
	struct nft_pipapo_field *dst, *src;
	struct nft_pipapo_match *new;
	int i;

	new = kmalloc(sizeof(*new) + sizeof(*dst) * old->field_count,
		      GFP_KERNEL);
	if (!new)
		return ERR_PTR(-ENOMEM);

	new->field_count = old->field_count;
	new->bsize_max = old->bsize_max;

	new->scratch = alloc_percpu(*new->scratch);
	if (!new->scratch)
		goto out_scratch;

#ifdef NFT_PIPAPO_ALIGN
	new->scratch_aligned = alloc_percpu(*new->scratch_aligned);
	if (!new->scratch_aligned)
		goto out_scratch;
#endif

	rcu_head_init(&new->rcu);

	src = old->f;
	dst = new->f;

	for (i = 0; i < old->field_count; i++) {
		unsigned long *new_lt;

		memcpy(dst, src, offsetof(struct nft_pipapo_field, lt));

		new_lt = kvzalloc(src->groups * NFT_PIPAPO_BUCKETS(src->bb) *
				  src->bsize * sizeof(*dst->lt) +
				  NFT_PIPAPO_ALIGN_HEADROOM,
				  GFP_KERNEL);
		if (!new_lt)
			goto out_lt;

		NFT_PIPAPO_LT_ASSIGN(dst, new_lt);

		memcpy(NFT_PIPAPO_LT_ALIGN(new_lt),
		       NFT_PIPAPO_LT_ALIGN(src->lt),
		       src->bsize * sizeof(*dst->lt) *
		       src->groups * NFT_PIPAPO_BUCKETS(src->bb));

		dst->mt = kvmalloc(src->rules * sizeof(*src->mt), GFP_KERNEL);
		if (!dst->mt)
			goto out_mt;

		memcpy(dst->mt, src->mt, src->rules * sizeof(*src->mt));
		src++;
		dst++;
	}

	return new;

out_mt:
	kvfree(dst->lt);
out_lt:
	for (dst--; i > 0; i--) {
		kvfree(dst->mt);
		kvfree(dst->lt);
		dst--;
	}
#ifdef NFT_PIPAPO_ALIGN
	free_percpu(new->scratch_aligned);
#endif
out_scratch:
	free_percpu(new->scratch);
	kfree(new);

	return ERR_PTR(-ENOMEM);
}

/**
 * pipapo_rules_same_key() - Get number of rules originated from the same entry
 * @f:		Field containing mapping table
 * @first:	Index of first rule in set of rules mapping to same entry
 *
 * Using the fact that all rules in a field that originated from the same entry
 * will map to the same set of rules in the next field, or to the same element
 * reference, return the cardinality of the set of rules that originated from
 * the same entry as the rule with index @first, @first rule included.
 *
 * In pictures:
 *				rules
 *	field #0		0    1    2    3    4
 *		map to:		0    1   2-4  2-4  5-9
 *				.    .    .......   . ...
 *				|    |    |    | \   \
 *				|    |    |    |  \   \
 *				|    |    |    |   \   \
 *				'    '    '    '    '   \
 *	in field #1		0    1    2    3    4    5 ...
 *
 * if this is called for rule 2 on field #0, it will return 3, as also rules 2
 * and 3 in field 0 map to the same set of rules (2, 3, 4) in the next field.
 *
 * For the last field in a set, we can rely on associated entries to map to the
 * same element references.
 *
 * Return: Number of rules that originated from the same entry as @first.
 */
static int pipapo_rules_same_key(struct nft_pipapo_field *f, int first)
{
	struct nft_pipapo_elem *e = NULL; /* Keep gcc happy */
	int r;

	for (r = first; r < f->rules; r++) {
		if (r != first && e != f->mt[r].e)
			return r - first;

		e = f->mt[r].e;
	}

	if (r != first)
		return r - first;

	return 0;
}

/**
 * pipapo_unmap() - Remove rules from mapping tables, renumber remaining ones
 * @mt:		Mapping array
 * @rules:	Original amount of rules in mapping table
 * @start:	First rule index to be removed
 * @n:		Amount of rules to be removed
 * @to_offset:	First rule index, in next field, this group of rules maps to
 * @is_last:	If this is the last field, delete reference from mapping array
 *
 * This is used to unmap rules from the mapping table for a single field,
 * maintaining consistency and compactness for the existing ones.
 *
 * In pictures: let's assume that we want to delete rules 2 and 3 from the
 * following mapping array:
 *
 *                 rules
 *               0      1      2      3      4
 *      map to:  4-10   4-10   11-15  11-15  16-18
 *
 * the result will be:
 *
 *                 rules
 *               0      1      2
 *      map to:  4-10   4-10   11-13
 *
 * for fields before the last one. In case this is the mapping table for the
 * last field in a set, and rules map to pointers to &struct nft_pipapo_elem:
 *
 *                      rules
 *                        0      1      2      3      4
 *  element pointers:  0x42   0x42   0x33   0x33   0x44
 *
 * the result will be:
 *
 *                      rules
 *                        0      1      2
 *  element pointers:  0x42   0x42   0x44
 */
static void pipapo_unmap(union nft_pipapo_map_bucket *mt, int rules,
			 int start, int n, int to_offset, bool is_last)
{
	int i;

	memmove(mt + start, mt + start + n, (rules - start - n) * sizeof(*mt));
	memset(mt + rules - n, 0, n * sizeof(*mt));

	if (is_last)
		return;

	for (i = start; i < rules - n; i++)
		mt[i].to -= to_offset;
}

/**
 * pipapo_drop() - Delete entry from lookup and mapping tables, given rule map
 * @m:		Matching data
 * @rulemap:	Table of rule maps, arrays of first rule and amount of rules
 *		in next field a given entry maps to, for each field
 *
 * For each rule in lookup table buckets mapping to this set of rules, drop
 * all bits set in lookup table mapping. In pictures, assuming we want to drop
 * rules 0 and 1 from this lookup table:
 *
 *                     bucket
 *      group  0   1   2   3   4   5   6   7   8   9  10  11  12  13  14  15
 *        0    0                                              1,2
 *        1   1,2                                      0
 *        2    0                                      1,2
 *        3    0                              1,2
 *        4  0,1,2
 *        5    0   1   2
 *        6  0,1,2 1   1   1   1   1   1   1   1   1   1   1   1   1   1   1
 *        7   1,2 1,2  1   1   1  0,1  1   1   1   1   1   1   1   1   1   1
 *
 * rule 2 becomes rule 0, and the result will be:
 *
 *                     bucket
 *      group  0   1   2   3   4   5   6   7   8   9  10  11  12  13  14  15
 *        0                                                    0
 *        1    0
 *        2                                            0
 *        3                                    0
 *        4    0
 *        5            0
 *        6    0
 *        7    0   0
 *
 * once this is done, call unmap() to drop all the corresponding rule references
 * from mapping tables.
 */
static void pipapo_drop(struct nft_pipapo_match *m,
			union nft_pipapo_map_bucket rulemap[])
{
	struct nft_pipapo_field *f;
	int i;

	nft_pipapo_for_each_field(f, i, m) {
		int g;

		for (g = 0; g < f->groups; g++) {
			unsigned long *pos;
			int b;

			pos = NFT_PIPAPO_LT_ALIGN(f->lt) + g *
			      NFT_PIPAPO_BUCKETS(f->bb) * f->bsize;

			for (b = 0; b < NFT_PIPAPO_BUCKETS(f->bb); b++) {
				bitmap_cut(pos, pos, rulemap[i].to,
					   rulemap[i].n,
					   f->bsize * BITS_PER_LONG);

				pos += f->bsize;
			}
		}

		pipapo_unmap(f->mt, f->rules, rulemap[i].to, rulemap[i].n,
			     rulemap[i + 1].n, i == m->field_count - 1);
		if (pipapo_resize(f, f->rules, f->rules - rulemap[i].n)) {
			/* We can ignore this, a failure to shrink tables down
			 * doesn't make tables invalid.
			 */
			;
		}
		f->rules -= rulemap[i].n;

		pipapo_lt_bits_adjust(f);
	}
}

/**
 * pipapo_gc() - Drop expired entries from set, destroy start and end elements
 * @set:	nftables API set representation
 * @m:		Matching data
 */
static void pipapo_gc(const struct nft_set *set, struct nft_pipapo_match *m)
{
	struct nft_pipapo *priv = nft_set_priv(set);
	int rules_f0, first_rule = 0;
	struct nft_pipapo_elem *e;

	while ((rules_f0 = pipapo_rules_same_key(m->f, first_rule))) {
		union nft_pipapo_map_bucket rulemap[NFT_PIPAPO_MAX_FIELDS];
		struct nft_pipapo_field *f;
		int i, start, rules_fx;

		start = first_rule;
		rules_fx = rules_f0;

		nft_pipapo_for_each_field(f, i, m) {
			rulemap[i].to = start;
			rulemap[i].n = rules_fx;

			if (i < m->field_count - 1) {
				rules_fx = f->mt[start].n;
				start = f->mt[start].to;
			}
		}

		/* Pick the last field, and its last index */
		f--;
		i--;
		e = f->mt[rulemap[i].to].e;
		if (nft_set_elem_expired(&e->ext) &&
		    !nft_set_elem_mark_busy(&e->ext)) {
			priv->dirty = true;
			pipapo_drop(m, rulemap);

			rcu_barrier();
			nft_set_elem_destroy(set, e, true);

			/* And check again current first rule, which is now the
			 * first we haven't checked.
			 */
		} else {
			first_rule += rules_f0;
		}
	}

	e = nft_set_catchall_gc(set);
	if (e)
		nft_set_elem_destroy(set, e, true);

	priv->last_gc = jiffies;
}

/**
 * pipapo_free_fields() - Free per-field tables contained in matching data
 * @m:		Matching data
 */
static void pipapo_free_fields(struct nft_pipapo_match *m)
{
	struct nft_pipapo_field *f;
	int i;

	nft_pipapo_for_each_field(f, i, m) {
		kvfree(f->lt);
		kvfree(f->mt);
	}
}

/**
 * pipapo_reclaim_match - RCU callback to free fields from old matching data
 * @rcu:	RCU head
 */
static void pipapo_reclaim_match(struct rcu_head *rcu)
{
	struct nft_pipapo_match *m;
	int i;

	m = container_of(rcu, struct nft_pipapo_match, rcu);

	for_each_possible_cpu(i)
		kfree(*per_cpu_ptr(m->scratch, i));

#ifdef NFT_PIPAPO_ALIGN
	free_percpu(m->scratch_aligned);
#endif
	free_percpu(m->scratch);

	pipapo_free_fields(m);

	kfree(m);
}

/**
 * pipapo_commit() - Replace lookup data with current working copy
 * @set:	nftables API set representation
 *
 * While at it, check if we should perform garbage collection on the working
 * copy before committing it for lookup, and don't replace the table if the
 * working copy doesn't have pending changes.
 *
 * We also need to create a new working copy for subsequent insertions and
 * deletions.
 */
static void pipapo_commit(const struct nft_set *set)
{
	struct nft_pipapo *priv = nft_set_priv(set);
	struct nft_pipapo_match *new_clone, *old;

	if (time_after_eq(jiffies, priv->last_gc + nft_set_gc_interval(set)))
		pipapo_gc(set, priv->clone);

	if (!priv->dirty)
		return;

	new_clone = pipapo_clone(priv->clone);
	if (IS_ERR(new_clone))
		return;

	priv->dirty = false;

	old = rcu_access_pointer(priv->match);
	rcu_assign_pointer(priv->match, priv->clone);
	if (old)
		call_rcu(&old->rcu, pipapo_reclaim_match);

	priv->clone = new_clone;
}

/**
 * nft_pipapo_activate() - Mark element reference as active given key, commit
 * @net:	Network namespace
 * @set:	nftables API set representation
 * @elem:	nftables API element representation containing key data
 *
 * On insertion, elements are added to a copy of the matching data currently
 * in use for lookups, and not directly inserted into current lookup data, so
 * we'll take care of that by calling pipapo_commit() here. Both
 * nft_pipapo_insert() and nft_pipapo_activate() are called once for each
 * element, hence we can't purpose either one as a real commit operation.
 */
static void nft_pipapo_activate(const struct net *net,
				const struct nft_set *set,
				const struct nft_set_elem *elem)
{
	struct nft_pipapo_elem *e;

	e = pipapo_get(net, set, (const u8 *)elem->key.val.data, 0);
	if (IS_ERR(e))
		return;

	nft_set_elem_change_active(net, set, &e->ext);
	nft_set_elem_clear_busy(&e->ext);

	pipapo_commit(set);
}

/**
 * pipapo_deactivate() - Check that element is in set, mark as inactive
 * @net:	Network namespace
 * @set:	nftables API set representation
 * @data:	Input key data
 * @ext:	nftables API extension pointer, used to check for end element
 *
 * This is a convenience function that can be called from both
 * nft_pipapo_deactivate() and nft_pipapo_flush(), as they are in fact the same
 * operation.
 *
 * Return: deactivated element if found, NULL otherwise.
 */
static void *pipapo_deactivate(const struct net *net, const struct nft_set *set,
			       const u8 *data, const struct nft_set_ext *ext)
{
	struct nft_pipapo_elem *e;

	e = pipapo_get(net, set, data, nft_genmask_next(net));
	if (IS_ERR(e))
		return NULL;

	nft_set_elem_change_active(net, set, &e->ext);

	return e;
}

/**
 * nft_pipapo_deactivate() - Call pipapo_deactivate() to make element inactive
 * @net:	Network namespace
 * @set:	nftables API set representation
 * @elem:	nftables API element representation containing key data
 *
 * Return: deactivated element if found, NULL otherwise.
 */
static void *nft_pipapo_deactivate(const struct net *net,
				   const struct nft_set *set,
				   const struct nft_set_elem *elem)
{
	const struct nft_set_ext *ext = nft_set_elem_ext(set, elem->priv);

	return pipapo_deactivate(net, set, (const u8 *)elem->key.val.data, ext);
}

/**
 * nft_pipapo_flush() - Call pipapo_deactivate() to make element inactive
 * @net:	Network namespace
 * @set:	nftables API set representation
 * @elem:	nftables API element representation containing key data
 *
 * This is functionally the same as nft_pipapo_deactivate(), with a slightly
 * different interface, and it's also called once for each element in a set
 * being flushed, so we can't implement, strictly speaking, a flush operation,
 * which would otherwise be as simple as allocating an empty copy of the
 * matching data.
 *
 * Note that we could in theory do that, mark the set as flushed, and ignore
 * subsequent calls, but we would leak all the elements after the first one,
 * because they wouldn't then be freed as result of API calls.
 *
 * Return: true if element was found and deactivated.
 */
static bool nft_pipapo_flush(const struct net *net, const struct nft_set *set,
			     void *elem)
{
	struct nft_pipapo_elem *e = elem;

	return pipapo_deactivate(net, set, (const u8 *)nft_set_ext_key(&e->ext),
				 &e->ext);
}

/**
 * pipapo_get_boundaries() - Get byte interval for associated rules
 * @f:		Field including lookup table
 * @first_rule:	First rule (lowest index)
 * @rule_count:	Number of associated rules
 * @left:	Byte expression for left boundary (start of range)
 * @right:	Byte expression for right boundary (end of range)
 *
 * Given the first rule and amount of rules that originated from the same entry,
 * build the original range associated with the entry, and calculate the length
 * of the originating netmask.
 *
 * In pictures:
 *
 *                     bucket
 *      group  0   1   2   3   4   5   6   7   8   9  10  11  12  13  14  15
 *        0                                                   1,2
 *        1   1,2
 *        2                                           1,2
 *        3                                   1,2
 *        4   1,2
 *        5        1   2
 *        6   1,2  1   1   1   1   1   1   1   1   1   1   1   1   1   1   1
 *        7   1,2 1,2  1   1   1   1   1   1   1   1   1   1   1   1   1   1
 *
 * this is the lookup table corresponding to the IPv4 range
 * 192.168.1.0-192.168.2.1, which was expanded to the two composing netmasks,
 * rule #1: 192.168.1.0/24, and rule #2: 192.168.2.0/31.
 *
 * This function fills @left and @right with the byte values of the leftmost
 * and rightmost bucket indices for the lowest and highest rule indices,
 * respectively. If @first_rule is 1 and @rule_count is 2, we obtain, in
 * nibbles:
 *   left:  < 12, 0, 10, 8, 0, 1, 0, 0 >
 *   right: < 12, 0, 10, 8, 0, 2, 2, 1 >
 * corresponding to bytes:
 *   left:  < 192, 168, 1, 0 >
 *   right: < 192, 168, 2, 1 >
 * with mask length irrelevant here, unused on return, as the range is already
 * defined by its start and end points. The mask length is relevant for a single
 * ranged entry instead: if @first_rule is 1 and @rule_count is 1, we ignore
 * rule 2 above: @left becomes < 192, 168, 1, 0 >, @right becomes
 * < 192, 168, 1, 255 >, and the mask length, calculated from the distances
 * between leftmost and rightmost bucket indices for each group, would be 24.
 *
 * Return: mask length, in bits.
 */
static int pipapo_get_boundaries(struct nft_pipapo_field *f, int first_rule,
				 int rule_count, u8 *left, u8 *right)
{
	int g, mask_len = 0, bit_offset = 0;
	u8 *l = left, *r = right;

	for (g = 0; g < f->groups; g++) {
		int b, x0, x1;

		x0 = -1;
		x1 = -1;
		for (b = 0; b < NFT_PIPAPO_BUCKETS(f->bb); b++) {
			unsigned long *pos;

			pos = NFT_PIPAPO_LT_ALIGN(f->lt) +
			      (g * NFT_PIPAPO_BUCKETS(f->bb) + b) * f->bsize;
			if (test_bit(first_rule, pos) && x0 == -1)
				x0 = b;
			if (test_bit(first_rule + rule_count - 1, pos))
				x1 = b;
		}

		*l |= x0 << (BITS_PER_BYTE - f->bb - bit_offset);
		*r |= x1 << (BITS_PER_BYTE - f->bb - bit_offset);

		bit_offset += f->bb;
		if (bit_offset >= BITS_PER_BYTE) {
			bit_offset %= BITS_PER_BYTE;
			l++;
			r++;
		}

		if (x1 - x0 == 0)
			mask_len += 4;
		else if (x1 - x0 == 1)
			mask_len += 3;
		else if (x1 - x0 == 3)
			mask_len += 2;
		else if (x1 - x0 == 7)
			mask_len += 1;
	}

	return mask_len;
}

/**
 * pipapo_match_field() - Match rules against byte ranges
 * @f:		Field including the lookup table
 * @first_rule:	First of associated rules originating from same entry
 * @rule_count:	Amount of associated rules
 * @start:	Start of range to be matched
 * @end:	End of range to be matched
 *
 * Return: true on match, false otherwise.
 */
static bool pipapo_match_field(struct nft_pipapo_field *f,
			       int first_rule, int rule_count,
			       const u8 *start, const u8 *end)
{
	u8 right[NFT_PIPAPO_MAX_BYTES] = { 0 };
	u8 left[NFT_PIPAPO_MAX_BYTES] = { 0 };

	pipapo_get_boundaries(f, first_rule, rule_count, left, right);

	return !memcmp(start, left,
		       f->groups / NFT_PIPAPO_GROUPS_PER_BYTE(f)) &&
	       !memcmp(end, right, f->groups / NFT_PIPAPO_GROUPS_PER_BYTE(f));
}

/**
 * nft_pipapo_remove() - Remove element given key, commit
 * @net:	Network namespace
 * @set:	nftables API set representation
 * @elem:	nftables API element representation containing key data
 *
 * Similarly to nft_pipapo_activate(), this is used as commit operation by the
 * API, but it's called once per element in the pending transaction, so we can't
 * implement this as a single commit operation. Closest we can get is to remove
 * the matched element here, if any, and commit the updated matching data.
 */
static void nft_pipapo_remove(const struct net *net, const struct nft_set *set,
			      const struct nft_set_elem *elem)
{
	struct nft_pipapo *priv = nft_set_priv(set);
	struct nft_pipapo_match *m = priv->clone;
	struct nft_pipapo_elem *e = elem->priv;
	int rules_f0, first_rule = 0;
	const u8 *data;

	data = (const u8 *)nft_set_ext_key(&e->ext);

	e = pipapo_get(net, set, data, 0);
	if (IS_ERR(e))
		return;

	while ((rules_f0 = pipapo_rules_same_key(m->f, first_rule))) {
		union nft_pipapo_map_bucket rulemap[NFT_PIPAPO_MAX_FIELDS];
		const u8 *match_start, *match_end;
		struct nft_pipapo_field *f;
		int i, start, rules_fx;

		match_start = data;
		match_end = (const u8 *)nft_set_ext_key_end(&e->ext)->data;

		start = first_rule;
		rules_fx = rules_f0;

		nft_pipapo_for_each_field(f, i, m) {
			if (!pipapo_match_field(f, start, rules_fx,
						match_start, match_end))
				break;

			rulemap[i].to = start;
			rulemap[i].n = rules_fx;

			rules_fx = f->mt[start].n;
			start = f->mt[start].to;

			match_start += NFT_PIPAPO_GROUPS_PADDED_SIZE(f);
			match_end += NFT_PIPAPO_GROUPS_PADDED_SIZE(f);
		}

		if (i == m->field_count) {
			priv->dirty = true;
			pipapo_drop(m, rulemap);
			pipapo_commit(set);
			return;
		}

		first_rule += rules_f0;
	}
}

/**
 * nft_pipapo_walk() - Walk over elements
 * @ctx:	nftables API context
 * @set:	nftables API set representation
 * @iter:	Iterator
 *
 * As elements are referenced in the mapping array for the last field, directly
 * scan that array: there's no need to follow rule mappings from the first
 * field.
 */
static void nft_pipapo_walk(const struct nft_ctx *ctx, struct nft_set *set,
			    struct nft_set_iter *iter)
{
	struct nft_pipapo *priv = nft_set_priv(set);
	struct nft_pipapo_match *m;
	struct nft_pipapo_field *f;
	int i, r;

	rcu_read_lock();
	m = rcu_dereference(priv->match);

	if (unlikely(!m))
		goto out;

	for (i = 0, f = m->f; i < m->field_count - 1; i++, f++)
		;

	for (r = 0; r < f->rules; r++) {
		struct nft_pipapo_elem *e;
		struct nft_set_elem elem;

		if (r < f->rules - 1 && f->mt[r + 1].e == f->mt[r].e)
			continue;

		if (iter->count < iter->skip)
			goto cont;

		e = f->mt[r].e;
		if (nft_set_elem_expired(&e->ext))
			goto cont;

		elem.priv = e;

		iter->err = iter->fn(ctx, set, iter, &elem);
		if (iter->err < 0)
			goto out;

cont:
		iter->count++;
	}

out:
	rcu_read_unlock();
}

/**
 * nft_pipapo_privsize() - Return the size of private data for the set
 * @nla:	netlink attributes, ignored as size doesn't depend on them
 * @desc:	Set description, ignored as size doesn't depend on it
 *
 * Return: size of private data for this set implementation, in bytes
 */
static u64 nft_pipapo_privsize(const struct nlattr * const nla[],
			       const struct nft_set_desc *desc)
{
	return sizeof(struct nft_pipapo);
}

/**
 * nft_pipapo_estimate() - Set size, space and lookup complexity
 * @desc:	Set description, element count and field description used
 * @features:	Flags: NFT_SET_INTERVAL needs to be there
 * @est:	Storage for estimation data
 *
 * Return: true if set description is compatible, false otherwise
 */
static bool nft_pipapo_estimate(const struct nft_set_desc *desc, u32 features,
				struct nft_set_estimate *est)
{
	if (!(features & NFT_SET_INTERVAL) ||
	    desc->field_count < NFT_PIPAPO_MIN_FIELDS)
		return false;

	est->size = pipapo_estimate_size(desc);
	if (!est->size)
		return false;

	est->lookup = NFT_SET_CLASS_O_LOG_N;

	est->space = NFT_SET_CLASS_O_N;

	return true;
}

/**
 * nft_pipapo_init() - Initialise data for a set instance
 * @set:	nftables API set representation
 * @desc:	Set description
 * @nla:	netlink attributes
 *
 * Validate number and size of fields passed as NFTA_SET_DESC_CONCAT netlink
 * attributes, initialise internal set parameters, current instance of matching
 * data and a copy for subsequent insertions.
 *
 * Return: 0 on success, negative error code on failure.
 */
static int nft_pipapo_init(const struct nft_set *set,
			   const struct nft_set_desc *desc,
			   const struct nlattr * const nla[])
{
	struct nft_pipapo *priv = nft_set_priv(set);
	struct nft_pipapo_match *m;
	struct nft_pipapo_field *f;
	int err, i, field_count;

	field_count = desc->field_count ? : 1;

	if (field_count > NFT_PIPAPO_MAX_FIELDS)
		return -EINVAL;

	m = kmalloc(sizeof(*priv->match) + sizeof(*f) * field_count,
		    GFP_KERNEL);
	if (!m)
		return -ENOMEM;

	m->field_count = field_count;
	m->bsize_max = 0;

	m->scratch = alloc_percpu(unsigned long *);
	if (!m->scratch) {
		err = -ENOMEM;
		goto out_scratch;
	}
	for_each_possible_cpu(i)
		*per_cpu_ptr(m->scratch, i) = NULL;

#ifdef NFT_PIPAPO_ALIGN
	m->scratch_aligned = alloc_percpu(unsigned long *);
	if (!m->scratch_aligned) {
		err = -ENOMEM;
		goto out_free;
	}
	for_each_possible_cpu(i)
		*per_cpu_ptr(m->scratch_aligned, i) = NULL;
#endif

	rcu_head_init(&m->rcu);

	nft_pipapo_for_each_field(f, i, m) {
		int len = desc->field_len[i] ? : set->klen;

		f->bb = NFT_PIPAPO_GROUP_BITS_INIT;
		f->groups = len * NFT_PIPAPO_GROUPS_PER_BYTE(f);

		priv->width += round_up(len, sizeof(u32));

		f->bsize = 0;
		f->rules = 0;
		NFT_PIPAPO_LT_ASSIGN(f, NULL);
		f->mt = NULL;
	}

	/* Create an initial clone of matching data for next insertion */
	priv->clone = pipapo_clone(m);
	if (IS_ERR(priv->clone)) {
		err = PTR_ERR(priv->clone);
		goto out_free;
	}

	priv->dirty = false;

	rcu_assign_pointer(priv->match, m);

	return 0;

out_free:
#ifdef NFT_PIPAPO_ALIGN
	free_percpu(m->scratch_aligned);
#endif
	free_percpu(m->scratch);
out_scratch:
	kfree(m);

	return err;
}

/**
 * nft_pipapo_destroy() - Free private data for set and all committed elements
 * @set:	nftables API set representation
 */
static void nft_pipapo_destroy(const struct nft_set *set)
{
	struct nft_pipapo *priv = nft_set_priv(set);
	struct nft_pipapo_match *m;
	struct nft_pipapo_field *f;
	int i, r, cpu;

	m = rcu_dereference_protected(priv->match, true);
	if (m) {
		rcu_barrier();

		for (i = 0, f = m->f; i < m->field_count - 1; i++, f++)
			;

		for (r = 0; r < f->rules; r++) {
			struct nft_pipapo_elem *e;

			if (r < f->rules - 1 && f->mt[r + 1].e == f->mt[r].e)
				continue;

			e = f->mt[r].e;

			nft_set_elem_destroy(set, e, true);
		}

#ifdef NFT_PIPAPO_ALIGN
		free_percpu(m->scratch_aligned);
#endif
		for_each_possible_cpu(cpu)
			kfree(*per_cpu_ptr(m->scratch, cpu));
		free_percpu(m->scratch);
		pipapo_free_fields(m);
		kfree(m);
		priv->match = NULL;
	}

	if (priv->clone) {
#ifdef NFT_PIPAPO_ALIGN
		free_percpu(priv->clone->scratch_aligned);
#endif
		for_each_possible_cpu(cpu)
			kfree(*per_cpu_ptr(priv->clone->scratch, cpu));
		free_percpu(priv->clone->scratch);

		pipapo_free_fields(priv->clone);
		kfree(priv->clone);
		priv->clone = NULL;
	}
}

/**
 * nft_pipapo_gc_init() - Initialise garbage collection
 * @set:	nftables API set representation
 *
 * Instead of actually setting up a periodic work for garbage collection, as
 * this operation requires a swap of matching data with the working copy, we'll
 * do that opportunistically with other commit operations if the interval is
 * elapsed, so we just need to set the current jiffies timestamp here.
 */
static void nft_pipapo_gc_init(const struct nft_set *set)
{
	struct nft_pipapo *priv = nft_set_priv(set);

	priv->last_gc = jiffies;
}

const struct nft_set_type nft_set_pipapo_type = {
	.features	= NFT_SET_INTERVAL | NFT_SET_MAP | NFT_SET_OBJECT |
			  NFT_SET_TIMEOUT,
	.ops		= {
		.lookup		= nft_pipapo_lookup,
		.insert		= nft_pipapo_insert,
		.activate	= nft_pipapo_activate,
		.deactivate	= nft_pipapo_deactivate,
		.flush		= nft_pipapo_flush,
		.remove		= nft_pipapo_remove,
		.walk		= nft_pipapo_walk,
		.get		= nft_pipapo_get,
		.privsize	= nft_pipapo_privsize,
		.estimate	= nft_pipapo_estimate,
		.init		= nft_pipapo_init,
		.destroy	= nft_pipapo_destroy,
		.gc_init	= nft_pipapo_gc_init,
		.elemsize	= offsetof(struct nft_pipapo_elem, ext),
	},
};

#if defined(CONFIG_X86_64) && !defined(CONFIG_UML)
const struct nft_set_type nft_set_pipapo_avx2_type = {
	.features	= NFT_SET_INTERVAL | NFT_SET_MAP | NFT_SET_OBJECT |
			  NFT_SET_TIMEOUT,
	.ops		= {
		.lookup		= nft_pipapo_avx2_lookup,
		.insert		= nft_pipapo_insert,
		.activate	= nft_pipapo_activate,
		.deactivate	= nft_pipapo_deactivate,
		.flush		= nft_pipapo_flush,
		.remove		= nft_pipapo_remove,
		.walk		= nft_pipapo_walk,
		.get		= nft_pipapo_get,
		.privsize	= nft_pipapo_privsize,
		.estimate	= nft_pipapo_avx2_estimate,
		.init		= nft_pipapo_init,
		.destroy	= nft_pipapo_destroy,
		.gc_init	= nft_pipapo_gc_init,
		.elemsize	= offsetof(struct nft_pipapo_elem, ext),
	},
};
#endif<|MERGE_RESOLUTION|>--- conflicted
+++ resolved
@@ -408,10 +408,7 @@
  *
  * Return: true on match, false otherwise.
  */
-<<<<<<< HEAD
-=======
 INDIRECT_CALLABLE_SCOPE
->>>>>>> 845064d7
 bool nft_pipapo_lookup(const struct net *net, const struct nft_set *set,
 		       const u32 *key, const struct nft_set_ext **ext)
 {
