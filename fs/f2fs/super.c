// SPDX-License-Identifier: GPL-2.0
/*
 * fs/f2fs/super.c
 *
 * Copyright (c) 2012 Samsung Electronics Co., Ltd.
 *             http://www.samsung.com/
 */
#include <linux/module.h>
#include <linux/init.h>
#include <linux/fs.h>
#include <linux/statfs.h>
#include <linux/buffer_head.h>
#include <linux/backing-dev.h>
#include <linux/kthread.h>
#include <linux/parser.h>
#include <linux/mount.h>
#include <linux/seq_file.h>
#include <linux/proc_fs.h>
#include <linux/random.h>
#include <linux/exportfs.h>
#include <linux/blkdev.h>
#include <linux/quotaops.h>
#include <linux/f2fs_fs.h>
#include <linux/sysfs.h>
#include <linux/quota.h>

#include "f2fs.h"
#include "node.h"
#include "segment.h"
#include "xattr.h"
#include "gc.h"
#include "trace.h"

#define CREATE_TRACE_POINTS
#include <trace/events/f2fs.h>

static struct kmem_cache *f2fs_inode_cachep;

#ifdef CONFIG_F2FS_FAULT_INJECTION

char *f2fs_fault_name[FAULT_MAX] = {
	[FAULT_KMALLOC]		= "kmalloc",
	[FAULT_KVMALLOC]	= "kvmalloc",
	[FAULT_PAGE_ALLOC]	= "page alloc",
	[FAULT_PAGE_GET]	= "page get",
	[FAULT_ALLOC_BIO]	= "alloc bio",
	[FAULT_ALLOC_NID]	= "alloc nid",
	[FAULT_ORPHAN]		= "orphan",
	[FAULT_BLOCK]		= "no more block",
	[FAULT_DIR_DEPTH]	= "too big dir depth",
	[FAULT_EVICT_INODE]	= "evict_inode fail",
	[FAULT_TRUNCATE]	= "truncate fail",
	[FAULT_READ_IO]		= "read IO error",
	[FAULT_CHECKPOINT]	= "checkpoint error",
	[FAULT_DISCARD]		= "discard error",
	[FAULT_WRITE_IO]	= "write IO error",
};

void f2fs_build_fault_attr(struct f2fs_sb_info *sbi, unsigned int rate,
							unsigned int type)
{
	struct f2fs_fault_info *ffi = &F2FS_OPTION(sbi).fault_info;

	if (rate) {
		atomic_set(&ffi->inject_ops, 0);
		ffi->inject_rate = rate;
	}

	if (type)
		ffi->inject_type = type;

	if (!rate && !type)
		memset(ffi, 0, sizeof(struct f2fs_fault_info));
}
#endif

/* f2fs-wide shrinker description */
static struct shrinker f2fs_shrinker_info = {
	.scan_objects = f2fs_shrink_scan,
	.count_objects = f2fs_shrink_count,
	.seeks = DEFAULT_SEEKS,
};

enum {
	Opt_gc_background,
	Opt_disable_roll_forward,
	Opt_norecovery,
	Opt_discard,
	Opt_nodiscard,
	Opt_noheap,
	Opt_heap,
	Opt_user_xattr,
	Opt_nouser_xattr,
	Opt_acl,
	Opt_noacl,
	Opt_active_logs,
	Opt_disable_ext_identify,
	Opt_inline_xattr,
	Opt_noinline_xattr,
	Opt_inline_xattr_size,
	Opt_inline_data,
	Opt_inline_dentry,
	Opt_noinline_dentry,
	Opt_flush_merge,
	Opt_noflush_merge,
	Opt_nobarrier,
	Opt_fastboot,
	Opt_extent_cache,
	Opt_noextent_cache,
	Opt_noinline_data,
	Opt_data_flush,
	Opt_reserve_root,
	Opt_resgid,
	Opt_resuid,
	Opt_mode,
	Opt_io_size_bits,
	Opt_fault_injection,
	Opt_fault_type,
	Opt_lazytime,
	Opt_nolazytime,
	Opt_quota,
	Opt_noquota,
	Opt_usrquota,
	Opt_grpquota,
	Opt_prjquota,
	Opt_usrjquota,
	Opt_grpjquota,
	Opt_prjjquota,
	Opt_offusrjquota,
	Opt_offgrpjquota,
	Opt_offprjjquota,
	Opt_jqfmt_vfsold,
	Opt_jqfmt_vfsv0,
	Opt_jqfmt_vfsv1,
	Opt_whint,
	Opt_alloc,
	Opt_fsync,
	Opt_test_dummy_encryption,
	Opt_checkpoint,
	Opt_err,
};

static match_table_t f2fs_tokens = {
	{Opt_gc_background, "background_gc=%s"},
	{Opt_disable_roll_forward, "disable_roll_forward"},
	{Opt_norecovery, "norecovery"},
	{Opt_discard, "discard"},
	{Opt_nodiscard, "nodiscard"},
	{Opt_noheap, "no_heap"},
	{Opt_heap, "heap"},
	{Opt_user_xattr, "user_xattr"},
	{Opt_nouser_xattr, "nouser_xattr"},
	{Opt_acl, "acl"},
	{Opt_noacl, "noacl"},
	{Opt_active_logs, "active_logs=%u"},
	{Opt_disable_ext_identify, "disable_ext_identify"},
	{Opt_inline_xattr, "inline_xattr"},
	{Opt_noinline_xattr, "noinline_xattr"},
	{Opt_inline_xattr_size, "inline_xattr_size=%u"},
	{Opt_inline_data, "inline_data"},
	{Opt_inline_dentry, "inline_dentry"},
	{Opt_noinline_dentry, "noinline_dentry"},
	{Opt_flush_merge, "flush_merge"},
	{Opt_noflush_merge, "noflush_merge"},
	{Opt_nobarrier, "nobarrier"},
	{Opt_fastboot, "fastboot"},
	{Opt_extent_cache, "extent_cache"},
	{Opt_noextent_cache, "noextent_cache"},
	{Opt_noinline_data, "noinline_data"},
	{Opt_data_flush, "data_flush"},
	{Opt_reserve_root, "reserve_root=%u"},
	{Opt_resgid, "resgid=%u"},
	{Opt_resuid, "resuid=%u"},
	{Opt_mode, "mode=%s"},
	{Opt_io_size_bits, "io_bits=%u"},
	{Opt_fault_injection, "fault_injection=%u"},
	{Opt_fault_type, "fault_type=%u"},
	{Opt_lazytime, "lazytime"},
	{Opt_nolazytime, "nolazytime"},
	{Opt_quota, "quota"},
	{Opt_noquota, "noquota"},
	{Opt_usrquota, "usrquota"},
	{Opt_grpquota, "grpquota"},
	{Opt_prjquota, "prjquota"},
	{Opt_usrjquota, "usrjquota=%s"},
	{Opt_grpjquota, "grpjquota=%s"},
	{Opt_prjjquota, "prjjquota=%s"},
	{Opt_offusrjquota, "usrjquota="},
	{Opt_offgrpjquota, "grpjquota="},
	{Opt_offprjjquota, "prjjquota="},
	{Opt_jqfmt_vfsold, "jqfmt=vfsold"},
	{Opt_jqfmt_vfsv0, "jqfmt=vfsv0"},
	{Opt_jqfmt_vfsv1, "jqfmt=vfsv1"},
	{Opt_whint, "whint_mode=%s"},
	{Opt_alloc, "alloc_mode=%s"},
	{Opt_fsync, "fsync_mode=%s"},
	{Opt_test_dummy_encryption, "test_dummy_encryption"},
	{Opt_checkpoint, "checkpoint=%s"},
	{Opt_err, NULL},
};

void f2fs_msg(struct super_block *sb, const char *level, const char *fmt, ...)
{
	struct va_format vaf;
	va_list args;

	va_start(args, fmt);
	vaf.fmt = fmt;
	vaf.va = &args;
	printk("%sF2FS-fs (%s): %pV\n", level, sb->s_id, &vaf);
	va_end(args);
}

static inline void limit_reserve_root(struct f2fs_sb_info *sbi)
{
	block_t limit = (sbi->user_block_count << 1) / 1000;

	/* limit is 0.2% */
	if (test_opt(sbi, RESERVE_ROOT) &&
			F2FS_OPTION(sbi).root_reserved_blocks > limit) {
		F2FS_OPTION(sbi).root_reserved_blocks = limit;
		f2fs_msg(sbi->sb, KERN_INFO,
			"Reduce reserved blocks for root = %u",
			F2FS_OPTION(sbi).root_reserved_blocks);
	}
	if (!test_opt(sbi, RESERVE_ROOT) &&
		(!uid_eq(F2FS_OPTION(sbi).s_resuid,
				make_kuid(&init_user_ns, F2FS_DEF_RESUID)) ||
		!gid_eq(F2FS_OPTION(sbi).s_resgid,
				make_kgid(&init_user_ns, F2FS_DEF_RESGID))))
		f2fs_msg(sbi->sb, KERN_INFO,
			"Ignore s_resuid=%u, s_resgid=%u w/o reserve_root",
				from_kuid_munged(&init_user_ns,
					F2FS_OPTION(sbi).s_resuid),
				from_kgid_munged(&init_user_ns,
					F2FS_OPTION(sbi).s_resgid));
}

static void init_once(void *foo)
{
	struct f2fs_inode_info *fi = (struct f2fs_inode_info *) foo;

	inode_init_once(&fi->vfs_inode);
}

#ifdef CONFIG_QUOTA
static const char * const quotatypes[] = INITQFNAMES;
#define QTYPE2NAME(t) (quotatypes[t])
static int f2fs_set_qf_name(struct super_block *sb, int qtype,
							substring_t *args)
{
	struct f2fs_sb_info *sbi = F2FS_SB(sb);
	char *qname;
	int ret = -EINVAL;

	if (sb_any_quota_loaded(sb) && !F2FS_OPTION(sbi).s_qf_names[qtype]) {
		f2fs_msg(sb, KERN_ERR,
			"Cannot change journaled "
			"quota options when quota turned on");
		return -EINVAL;
	}
	if (f2fs_sb_has_quota_ino(sb)) {
		f2fs_msg(sb, KERN_INFO,
			"QUOTA feature is enabled, so ignore qf_name");
		return 0;
	}

	qname = match_strdup(args);
	if (!qname) {
		f2fs_msg(sb, KERN_ERR,
			"Not enough memory for storing quotafile name");
		return -EINVAL;
	}
	if (F2FS_OPTION(sbi).s_qf_names[qtype]) {
		if (strcmp(F2FS_OPTION(sbi).s_qf_names[qtype], qname) == 0)
			ret = 0;
		else
			f2fs_msg(sb, KERN_ERR,
				 "%s quota file already specified",
				 QTYPE2NAME(qtype));
		goto errout;
	}
	if (strchr(qname, '/')) {
		f2fs_msg(sb, KERN_ERR,
			"quotafile must be on filesystem root");
		goto errout;
	}
	F2FS_OPTION(sbi).s_qf_names[qtype] = qname;
	set_opt(sbi, QUOTA);
	return 0;
errout:
	kfree(qname);
	return ret;
}

static int f2fs_clear_qf_name(struct super_block *sb, int qtype)
{
	struct f2fs_sb_info *sbi = F2FS_SB(sb);

	if (sb_any_quota_loaded(sb) && F2FS_OPTION(sbi).s_qf_names[qtype]) {
		f2fs_msg(sb, KERN_ERR, "Cannot change journaled quota options"
			" when quota turned on");
		return -EINVAL;
	}
	kfree(F2FS_OPTION(sbi).s_qf_names[qtype]);
	F2FS_OPTION(sbi).s_qf_names[qtype] = NULL;
	return 0;
}

static int f2fs_check_quota_options(struct f2fs_sb_info *sbi)
{
	/*
	 * We do the test below only for project quotas. 'usrquota' and
	 * 'grpquota' mount options are allowed even without quota feature
	 * to support legacy quotas in quota files.
	 */
	if (test_opt(sbi, PRJQUOTA) && !f2fs_sb_has_project_quota(sbi->sb)) {
		f2fs_msg(sbi->sb, KERN_ERR, "Project quota feature not enabled. "
			 "Cannot enable project quota enforcement.");
		return -1;
	}
	if (F2FS_OPTION(sbi).s_qf_names[USRQUOTA] ||
			F2FS_OPTION(sbi).s_qf_names[GRPQUOTA] ||
			F2FS_OPTION(sbi).s_qf_names[PRJQUOTA]) {
		if (test_opt(sbi, USRQUOTA) &&
				F2FS_OPTION(sbi).s_qf_names[USRQUOTA])
			clear_opt(sbi, USRQUOTA);

		if (test_opt(sbi, GRPQUOTA) &&
				F2FS_OPTION(sbi).s_qf_names[GRPQUOTA])
			clear_opt(sbi, GRPQUOTA);

		if (test_opt(sbi, PRJQUOTA) &&
				F2FS_OPTION(sbi).s_qf_names[PRJQUOTA])
			clear_opt(sbi, PRJQUOTA);

		if (test_opt(sbi, GRPQUOTA) || test_opt(sbi, USRQUOTA) ||
				test_opt(sbi, PRJQUOTA)) {
			f2fs_msg(sbi->sb, KERN_ERR, "old and new quota "
					"format mixing");
			return -1;
		}

		if (!F2FS_OPTION(sbi).s_jquota_fmt) {
			f2fs_msg(sbi->sb, KERN_ERR, "journaled quota format "
					"not specified");
			return -1;
		}
	}

	if (f2fs_sb_has_quota_ino(sbi->sb) && F2FS_OPTION(sbi).s_jquota_fmt) {
		f2fs_msg(sbi->sb, KERN_INFO,
			"QUOTA feature is enabled, so ignore jquota_fmt");
		F2FS_OPTION(sbi).s_jquota_fmt = 0;
	}
	return 0;
}
#endif

static int parse_options(struct super_block *sb, char *options)
{
	struct f2fs_sb_info *sbi = F2FS_SB(sb);
	substring_t args[MAX_OPT_ARGS];
	char *p, *name;
	int arg = 0;
	kuid_t uid;
	kgid_t gid;
#ifdef CONFIG_QUOTA
	int ret;
#endif

	if (!options)
		return 0;

	while ((p = strsep(&options, ",")) != NULL) {
		int token;
		if (!*p)
			continue;
		/*
		 * Initialize args struct so we know whether arg was
		 * found; some options take optional arguments.
		 */
		args[0].to = args[0].from = NULL;
		token = match_token(p, f2fs_tokens, args);

		switch (token) {
		case Opt_gc_background:
			name = match_strdup(&args[0]);

			if (!name)
				return -ENOMEM;
			if (strlen(name) == 2 && !strncmp(name, "on", 2)) {
				set_opt(sbi, BG_GC);
				clear_opt(sbi, FORCE_FG_GC);
			} else if (strlen(name) == 3 && !strncmp(name, "off", 3)) {
				clear_opt(sbi, BG_GC);
				clear_opt(sbi, FORCE_FG_GC);
			} else if (strlen(name) == 4 && !strncmp(name, "sync", 4)) {
				set_opt(sbi, BG_GC);
				set_opt(sbi, FORCE_FG_GC);
			} else {
				kfree(name);
				return -EINVAL;
			}
			kfree(name);
			break;
		case Opt_disable_roll_forward:
			set_opt(sbi, DISABLE_ROLL_FORWARD);
			break;
		case Opt_norecovery:
			/* this option mounts f2fs with ro */
			set_opt(sbi, DISABLE_ROLL_FORWARD);
			if (!f2fs_readonly(sb))
				return -EINVAL;
			break;
		case Opt_discard:
			set_opt(sbi, DISCARD);
			break;
		case Opt_nodiscard:
			if (f2fs_sb_has_blkzoned(sb)) {
				f2fs_msg(sb, KERN_WARNING,
					"discard is required for zoned block devices");
				return -EINVAL;
			}
			clear_opt(sbi, DISCARD);
			break;
		case Opt_noheap:
			set_opt(sbi, NOHEAP);
			break;
		case Opt_heap:
			clear_opt(sbi, NOHEAP);
			break;
#ifdef CONFIG_F2FS_FS_XATTR
		case Opt_user_xattr:
			set_opt(sbi, XATTR_USER);
			break;
		case Opt_nouser_xattr:
			clear_opt(sbi, XATTR_USER);
			break;
		case Opt_inline_xattr:
			set_opt(sbi, INLINE_XATTR);
			break;
		case Opt_noinline_xattr:
			clear_opt(sbi, INLINE_XATTR);
			break;
		case Opt_inline_xattr_size:
			if (args->from && match_int(args, &arg))
				return -EINVAL;
			set_opt(sbi, INLINE_XATTR_SIZE);
			F2FS_OPTION(sbi).inline_xattr_size = arg;
			break;
#else
		case Opt_user_xattr:
			f2fs_msg(sb, KERN_INFO,
				"user_xattr options not supported");
			break;
		case Opt_nouser_xattr:
			f2fs_msg(sb, KERN_INFO,
				"nouser_xattr options not supported");
			break;
		case Opt_inline_xattr:
			f2fs_msg(sb, KERN_INFO,
				"inline_xattr options not supported");
			break;
		case Opt_noinline_xattr:
			f2fs_msg(sb, KERN_INFO,
				"noinline_xattr options not supported");
			break;
#endif
#ifdef CONFIG_F2FS_FS_POSIX_ACL
		case Opt_acl:
			set_opt(sbi, POSIX_ACL);
			break;
		case Opt_noacl:
			clear_opt(sbi, POSIX_ACL);
			break;
#else
		case Opt_acl:
			f2fs_msg(sb, KERN_INFO, "acl options not supported");
			break;
		case Opt_noacl:
			f2fs_msg(sb, KERN_INFO, "noacl options not supported");
			break;
#endif
		case Opt_active_logs:
			if (args->from && match_int(args, &arg))
				return -EINVAL;
			if (arg != 2 && arg != 4 && arg != NR_CURSEG_TYPE)
				return -EINVAL;
			F2FS_OPTION(sbi).active_logs = arg;
			break;
		case Opt_disable_ext_identify:
			set_opt(sbi, DISABLE_EXT_IDENTIFY);
			break;
		case Opt_inline_data:
			set_opt(sbi, INLINE_DATA);
			break;
		case Opt_inline_dentry:
			set_opt(sbi, INLINE_DENTRY);
			break;
		case Opt_noinline_dentry:
			clear_opt(sbi, INLINE_DENTRY);
			break;
		case Opt_flush_merge:
			set_opt(sbi, FLUSH_MERGE);
			break;
		case Opt_noflush_merge:
			clear_opt(sbi, FLUSH_MERGE);
			break;
		case Opt_nobarrier:
			set_opt(sbi, NOBARRIER);
			break;
		case Opt_fastboot:
			set_opt(sbi, FASTBOOT);
			break;
		case Opt_extent_cache:
			set_opt(sbi, EXTENT_CACHE);
			break;
		case Opt_noextent_cache:
			clear_opt(sbi, EXTENT_CACHE);
			break;
		case Opt_noinline_data:
			clear_opt(sbi, INLINE_DATA);
			break;
		case Opt_data_flush:
			set_opt(sbi, DATA_FLUSH);
			break;
		case Opt_reserve_root:
			if (args->from && match_int(args, &arg))
				return -EINVAL;
			if (test_opt(sbi, RESERVE_ROOT)) {
				f2fs_msg(sb, KERN_INFO,
					"Preserve previous reserve_root=%u",
					F2FS_OPTION(sbi).root_reserved_blocks);
			} else {
				F2FS_OPTION(sbi).root_reserved_blocks = arg;
				set_opt(sbi, RESERVE_ROOT);
			}
			break;
		case Opt_resuid:
			if (args->from && match_int(args, &arg))
				return -EINVAL;
			uid = make_kuid(current_user_ns(), arg);
			if (!uid_valid(uid)) {
				f2fs_msg(sb, KERN_ERR,
					"Invalid uid value %d", arg);
				return -EINVAL;
			}
			F2FS_OPTION(sbi).s_resuid = uid;
			break;
		case Opt_resgid:
			if (args->from && match_int(args, &arg))
				return -EINVAL;
			gid = make_kgid(current_user_ns(), arg);
			if (!gid_valid(gid)) {
				f2fs_msg(sb, KERN_ERR,
					"Invalid gid value %d", arg);
				return -EINVAL;
			}
			F2FS_OPTION(sbi).s_resgid = gid;
			break;
		case Opt_mode:
			name = match_strdup(&args[0]);

			if (!name)
				return -ENOMEM;
			if (strlen(name) == 8 &&
					!strncmp(name, "adaptive", 8)) {
				if (f2fs_sb_has_blkzoned(sb)) {
					f2fs_msg(sb, KERN_WARNING,
						 "adaptive mode is not allowed with "
						 "zoned block device feature");
					kfree(name);
					return -EINVAL;
				}
				set_opt_mode(sbi, F2FS_MOUNT_ADAPTIVE);
			} else if (strlen(name) == 3 &&
					!strncmp(name, "lfs", 3)) {
				set_opt_mode(sbi, F2FS_MOUNT_LFS);
			} else {
				kfree(name);
				return -EINVAL;
			}
			kfree(name);
			break;
		case Opt_io_size_bits:
			if (args->from && match_int(args, &arg))
				return -EINVAL;
			if (arg > __ilog2_u32(BIO_MAX_PAGES)) {
				f2fs_msg(sb, KERN_WARNING,
					"Not support %d, larger than %d",
					1 << arg, BIO_MAX_PAGES);
				return -EINVAL;
			}
			F2FS_OPTION(sbi).write_io_size_bits = arg;
			break;
#ifdef CONFIG_F2FS_FAULT_INJECTION
		case Opt_fault_injection:
			if (args->from && match_int(args, &arg))
				return -EINVAL;
			f2fs_build_fault_attr(sbi, arg, F2FS_ALL_FAULT_TYPE);
			set_opt(sbi, FAULT_INJECTION);
			break;

		case Opt_fault_type:
			if (args->from && match_int(args, &arg))
				return -EINVAL;
			f2fs_build_fault_attr(sbi, 0, arg);
			set_opt(sbi, FAULT_INJECTION);
			break;
#else
		case Opt_fault_injection:
			f2fs_msg(sb, KERN_INFO,
				"fault_injection options not supported");
			break;

		case Opt_fault_type:
			f2fs_msg(sb, KERN_INFO,
				"fault_type options not supported");
			break;
#endif
		case Opt_lazytime:
			sb->s_flags |= SB_LAZYTIME;
			break;
		case Opt_nolazytime:
			sb->s_flags &= ~SB_LAZYTIME;
			break;
#ifdef CONFIG_QUOTA
		case Opt_quota:
		case Opt_usrquota:
			set_opt(sbi, USRQUOTA);
			break;
		case Opt_grpquota:
			set_opt(sbi, GRPQUOTA);
			break;
		case Opt_prjquota:
			set_opt(sbi, PRJQUOTA);
			break;
		case Opt_usrjquota:
			ret = f2fs_set_qf_name(sb, USRQUOTA, &args[0]);
			if (ret)
				return ret;
			break;
		case Opt_grpjquota:
			ret = f2fs_set_qf_name(sb, GRPQUOTA, &args[0]);
			if (ret)
				return ret;
			break;
		case Opt_prjjquota:
			ret = f2fs_set_qf_name(sb, PRJQUOTA, &args[0]);
			if (ret)
				return ret;
			break;
		case Opt_offusrjquota:
			ret = f2fs_clear_qf_name(sb, USRQUOTA);
			if (ret)
				return ret;
			break;
		case Opt_offgrpjquota:
			ret = f2fs_clear_qf_name(sb, GRPQUOTA);
			if (ret)
				return ret;
			break;
		case Opt_offprjjquota:
			ret = f2fs_clear_qf_name(sb, PRJQUOTA);
			if (ret)
				return ret;
			break;
		case Opt_jqfmt_vfsold:
			F2FS_OPTION(sbi).s_jquota_fmt = QFMT_VFS_OLD;
			break;
		case Opt_jqfmt_vfsv0:
			F2FS_OPTION(sbi).s_jquota_fmt = QFMT_VFS_V0;
			break;
		case Opt_jqfmt_vfsv1:
			F2FS_OPTION(sbi).s_jquota_fmt = QFMT_VFS_V1;
			break;
		case Opt_noquota:
			clear_opt(sbi, QUOTA);
			clear_opt(sbi, USRQUOTA);
			clear_opt(sbi, GRPQUOTA);
			clear_opt(sbi, PRJQUOTA);
			break;
#else
		case Opt_quota:
		case Opt_usrquota:
		case Opt_grpquota:
		case Opt_prjquota:
		case Opt_usrjquota:
		case Opt_grpjquota:
		case Opt_prjjquota:
		case Opt_offusrjquota:
		case Opt_offgrpjquota:
		case Opt_offprjjquota:
		case Opt_jqfmt_vfsold:
		case Opt_jqfmt_vfsv0:
		case Opt_jqfmt_vfsv1:
		case Opt_noquota:
			f2fs_msg(sb, KERN_INFO,
					"quota operations not supported");
			break;
#endif
		case Opt_whint:
			name = match_strdup(&args[0]);
			if (!name)
				return -ENOMEM;
			if (strlen(name) == 10 &&
					!strncmp(name, "user-based", 10)) {
				F2FS_OPTION(sbi).whint_mode = WHINT_MODE_USER;
			} else if (strlen(name) == 3 &&
					!strncmp(name, "off", 3)) {
				F2FS_OPTION(sbi).whint_mode = WHINT_MODE_OFF;
			} else if (strlen(name) == 8 &&
					!strncmp(name, "fs-based", 8)) {
				F2FS_OPTION(sbi).whint_mode = WHINT_MODE_FS;
			} else {
				kfree(name);
				return -EINVAL;
			}
			kfree(name);
			break;
		case Opt_alloc:
			name = match_strdup(&args[0]);
			if (!name)
				return -ENOMEM;

			if (strlen(name) == 7 &&
					!strncmp(name, "default", 7)) {
				F2FS_OPTION(sbi).alloc_mode = ALLOC_MODE_DEFAULT;
			} else if (strlen(name) == 5 &&
					!strncmp(name, "reuse", 5)) {
				F2FS_OPTION(sbi).alloc_mode = ALLOC_MODE_REUSE;
			} else {
				kfree(name);
				return -EINVAL;
			}
			kfree(name);
			break;
		case Opt_fsync:
			name = match_strdup(&args[0]);
			if (!name)
				return -ENOMEM;
			if (strlen(name) == 5 &&
					!strncmp(name, "posix", 5)) {
				F2FS_OPTION(sbi).fsync_mode = FSYNC_MODE_POSIX;
			} else if (strlen(name) == 6 &&
					!strncmp(name, "strict", 6)) {
				F2FS_OPTION(sbi).fsync_mode = FSYNC_MODE_STRICT;
			} else if (strlen(name) == 9 &&
					!strncmp(name, "nobarrier", 9)) {
				F2FS_OPTION(sbi).fsync_mode =
							FSYNC_MODE_NOBARRIER;
			} else {
				kfree(name);
				return -EINVAL;
			}
			kfree(name);
			break;
		case Opt_test_dummy_encryption:
#ifdef CONFIG_F2FS_FS_ENCRYPTION
			if (!f2fs_sb_has_encrypt(sb)) {
				f2fs_msg(sb, KERN_ERR, "Encrypt feature is off");
				return -EINVAL;
			}

			F2FS_OPTION(sbi).test_dummy_encryption = true;
			f2fs_msg(sb, KERN_INFO,
					"Test dummy encryption mode enabled");
#else
			f2fs_msg(sb, KERN_INFO,
					"Test dummy encryption mount option ignored");
#endif
			break;
		case Opt_checkpoint:
			name = match_strdup(&args[0]);
			if (!name)
				return -ENOMEM;

			if (strlen(name) == 6 &&
					!strncmp(name, "enable", 6)) {
				clear_opt(sbi, DISABLE_CHECKPOINT);
			} else if (strlen(name) == 7 &&
					!strncmp(name, "disable", 7)) {
				set_opt(sbi, DISABLE_CHECKPOINT);
			} else {
				kfree(name);
				return -EINVAL;
			}
			kfree(name);
			break;
		default:
			f2fs_msg(sb, KERN_ERR,
				"Unrecognized mount option \"%s\" or missing value",
				p);
			return -EINVAL;
		}
	}
#ifdef CONFIG_QUOTA
	if (f2fs_check_quota_options(sbi))
		return -EINVAL;
#else
	if (f2fs_sb_has_quota_ino(sbi->sb) && !f2fs_readonly(sbi->sb)) {
		f2fs_msg(sbi->sb, KERN_INFO,
			 "Filesystem with quota feature cannot be mounted RDWR "
			 "without CONFIG_QUOTA");
		return -EINVAL;
	}
	if (f2fs_sb_has_project_quota(sbi->sb) && !f2fs_readonly(sbi->sb)) {
		f2fs_msg(sb, KERN_ERR,
			"Filesystem with project quota feature cannot be "
			"mounted RDWR without CONFIG_QUOTA");
		return -EINVAL;
	}
#endif

	if (F2FS_IO_SIZE_BITS(sbi) && !test_opt(sbi, LFS)) {
		f2fs_msg(sb, KERN_ERR,
				"Should set mode=lfs with %uKB-sized IO",
				F2FS_IO_SIZE_KB(sbi));
		return -EINVAL;
	}

	if (test_opt(sbi, INLINE_XATTR_SIZE)) {
		if (!f2fs_sb_has_extra_attr(sb) ||
			!f2fs_sb_has_flexible_inline_xattr(sb)) {
			f2fs_msg(sb, KERN_ERR,
					"extra_attr or flexible_inline_xattr "
					"feature is off");
			return -EINVAL;
		}
		if (!test_opt(sbi, INLINE_XATTR)) {
			f2fs_msg(sb, KERN_ERR,
					"inline_xattr_size option should be "
					"set with inline_xattr option");
			return -EINVAL;
		}
		if (!F2FS_OPTION(sbi).inline_xattr_size ||
			F2FS_OPTION(sbi).inline_xattr_size >=
					DEF_ADDRS_PER_INODE -
					F2FS_TOTAL_EXTRA_ATTR_SIZE -
					DEF_INLINE_RESERVED_SIZE -
					DEF_MIN_INLINE_SIZE) {
			f2fs_msg(sb, KERN_ERR,
					"inline xattr size is out of range");
			return -EINVAL;
		}
	}

	if (test_opt(sbi, DISABLE_CHECKPOINT) && test_opt(sbi, LFS)) {
		f2fs_msg(sb, KERN_ERR,
				"LFS not compatible with checkpoint=disable\n");
		return -EINVAL;
	}

	/* Not pass down write hints if the number of active logs is lesser
	 * than NR_CURSEG_TYPE.
	 */
	if (F2FS_OPTION(sbi).active_logs != NR_CURSEG_TYPE)
		F2FS_OPTION(sbi).whint_mode = WHINT_MODE_OFF;
	return 0;
}

static struct inode *f2fs_alloc_inode(struct super_block *sb)
{
	struct f2fs_inode_info *fi;

	fi = kmem_cache_alloc(f2fs_inode_cachep, GFP_F2FS_ZERO);
	if (!fi)
		return NULL;

	init_once((void *) fi);

	/* Initialize f2fs-specific inode info */
	atomic_set(&fi->dirty_pages, 0);
	init_rwsem(&fi->i_sem);
	INIT_LIST_HEAD(&fi->dirty_list);
	INIT_LIST_HEAD(&fi->gdirty_list);
	INIT_LIST_HEAD(&fi->inmem_ilist);
	INIT_LIST_HEAD(&fi->inmem_pages);
	mutex_init(&fi->inmem_lock);
	init_rwsem(&fi->i_gc_rwsem[READ]);
	init_rwsem(&fi->i_gc_rwsem[WRITE]);
	init_rwsem(&fi->i_mmap_sem);
	init_rwsem(&fi->i_xattr_sem);

	/* Will be used by directory only */
	fi->i_dir_level = F2FS_SB(sb)->dir_level;

	return &fi->vfs_inode;
}

static int f2fs_drop_inode(struct inode *inode)
{
	int ret;
	/*
	 * This is to avoid a deadlock condition like below.
	 * writeback_single_inode(inode)
	 *  - f2fs_write_data_page
	 *    - f2fs_gc -> iput -> evict
	 *       - inode_wait_for_writeback(inode)
	 */
	if ((!inode_unhashed(inode) && inode->i_state & I_SYNC)) {
		if (!inode->i_nlink && !is_bad_inode(inode)) {
			/* to avoid evict_inode call simultaneously */
			atomic_inc(&inode->i_count);
			spin_unlock(&inode->i_lock);

			/* some remained atomic pages should discarded */
			if (f2fs_is_atomic_file(inode))
				f2fs_drop_inmem_pages(inode);

			/* should remain fi->extent_tree for writepage */
			f2fs_destroy_extent_node(inode);

			sb_start_intwrite(inode->i_sb);
			f2fs_i_size_write(inode, 0);

			if (F2FS_HAS_BLOCKS(inode))
				f2fs_truncate(inode);

			sb_end_intwrite(inode->i_sb);

			spin_lock(&inode->i_lock);
			atomic_dec(&inode->i_count);
		}
		trace_f2fs_drop_inode(inode, 0);
		return 0;
	}
	ret = generic_drop_inode(inode);
	trace_f2fs_drop_inode(inode, ret);
	return ret;
}

int f2fs_inode_dirtied(struct inode *inode, bool sync)
{
	struct f2fs_sb_info *sbi = F2FS_I_SB(inode);
	int ret = 0;

	spin_lock(&sbi->inode_lock[DIRTY_META]);
	if (is_inode_flag_set(inode, FI_DIRTY_INODE)) {
		ret = 1;
	} else {
		set_inode_flag(inode, FI_DIRTY_INODE);
		stat_inc_dirty_inode(sbi, DIRTY_META);
	}
	if (sync && list_empty(&F2FS_I(inode)->gdirty_list)) {
		list_add_tail(&F2FS_I(inode)->gdirty_list,
				&sbi->inode_list[DIRTY_META]);
		inc_page_count(sbi, F2FS_DIRTY_IMETA);
	}
	spin_unlock(&sbi->inode_lock[DIRTY_META]);
	return ret;
}

void f2fs_inode_synced(struct inode *inode)
{
	struct f2fs_sb_info *sbi = F2FS_I_SB(inode);

	spin_lock(&sbi->inode_lock[DIRTY_META]);
	if (!is_inode_flag_set(inode, FI_DIRTY_INODE)) {
		spin_unlock(&sbi->inode_lock[DIRTY_META]);
		return;
	}
	if (!list_empty(&F2FS_I(inode)->gdirty_list)) {
		list_del_init(&F2FS_I(inode)->gdirty_list);
		dec_page_count(sbi, F2FS_DIRTY_IMETA);
	}
	clear_inode_flag(inode, FI_DIRTY_INODE);
	clear_inode_flag(inode, FI_AUTO_RECOVER);
	stat_dec_dirty_inode(F2FS_I_SB(inode), DIRTY_META);
	spin_unlock(&sbi->inode_lock[DIRTY_META]);
}

/*
 * f2fs_dirty_inode() is called from __mark_inode_dirty()
 *
 * We should call set_dirty_inode to write the dirty inode through write_inode.
 */
static void f2fs_dirty_inode(struct inode *inode, int flags)
{
	struct f2fs_sb_info *sbi = F2FS_I_SB(inode);

	if (inode->i_ino == F2FS_NODE_INO(sbi) ||
			inode->i_ino == F2FS_META_INO(sbi))
		return;

	if (flags == I_DIRTY_TIME)
		return;

	if (is_inode_flag_set(inode, FI_AUTO_RECOVER))
		clear_inode_flag(inode, FI_AUTO_RECOVER);

	f2fs_inode_dirtied(inode, false);
}

static void f2fs_i_callback(struct rcu_head *head)
{
	struct inode *inode = container_of(head, struct inode, i_rcu);
	kmem_cache_free(f2fs_inode_cachep, F2FS_I(inode));
}

static void f2fs_destroy_inode(struct inode *inode)
{
	call_rcu(&inode->i_rcu, f2fs_i_callback);
}

static void destroy_percpu_info(struct f2fs_sb_info *sbi)
{
	percpu_counter_destroy(&sbi->alloc_valid_block_count);
	percpu_counter_destroy(&sbi->total_valid_inode_count);
}

static void destroy_device_list(struct f2fs_sb_info *sbi)
{
	int i;

	for (i = 0; i < sbi->s_ndevs; i++) {
		blkdev_put(FDEV(i).bdev, FMODE_EXCL);
#ifdef CONFIG_BLK_DEV_ZONED
		kfree(FDEV(i).blkz_type);
#endif
	}
	kfree(sbi->devs);
}

static void f2fs_put_super(struct super_block *sb)
{
	struct f2fs_sb_info *sbi = F2FS_SB(sb);
	int i;
	bool dropped;

	f2fs_quota_off_umount(sb);

	/* prevent remaining shrinker jobs */
	mutex_lock(&sbi->umount_mutex);

	/*
	 * We don't need to do checkpoint when superblock is clean.
	 * But, the previous checkpoint was not done by umount, it needs to do
	 * clean checkpoint again.
	 */
	if ((is_sbi_flag_set(sbi, SBI_IS_DIRTY) ||
			!is_set_ckpt_flags(sbi, CP_UMOUNT_FLAG))) {
		struct cp_control cpc = {
			.reason = CP_UMOUNT,
		};
		f2fs_write_checkpoint(sbi, &cpc);
	}

	/* be sure to wait for any on-going discard commands */
	dropped = f2fs_wait_discard_bios(sbi);

	if ((f2fs_hw_support_discard(sbi) || f2fs_hw_should_discard(sbi)) &&
					!sbi->discard_blks && !dropped) {
		struct cp_control cpc = {
			.reason = CP_UMOUNT | CP_TRIMMED,
		};
		f2fs_write_checkpoint(sbi, &cpc);
	}

	/* f2fs_write_checkpoint can update stat informaion */
	f2fs_destroy_stats(sbi);

	/*
	 * normally superblock is clean, so we need to release this.
	 * In addition, EIO will skip do checkpoint, we need this as well.
	 */
	f2fs_release_ino_entry(sbi, true);

	f2fs_leave_shrinker(sbi);
	mutex_unlock(&sbi->umount_mutex);

	/* our cp_error case, we can wait for any writeback page */
	f2fs_flush_merged_writes(sbi);

	f2fs_wait_on_all_pages_writeback(sbi);

	f2fs_bug_on(sbi, sbi->fsync_node_num);

	iput(sbi->node_inode);
	iput(sbi->meta_inode);

	/* destroy f2fs internal modules */
	f2fs_destroy_node_manager(sbi);
	f2fs_destroy_segment_manager(sbi);

	kfree(sbi->ckpt);

	f2fs_unregister_sysfs(sbi);

	sb->s_fs_info = NULL;
	if (sbi->s_chksum_driver)
		crypto_free_shash(sbi->s_chksum_driver);
	kfree(sbi->raw_super);

	destroy_device_list(sbi);
	mempool_destroy(sbi->write_io_dummy);
#ifdef CONFIG_QUOTA
	for (i = 0; i < MAXQUOTAS; i++)
		kfree(F2FS_OPTION(sbi).s_qf_names[i]);
#endif
	destroy_percpu_info(sbi);
	for (i = 0; i < NR_PAGE_TYPE; i++)
		kfree(sbi->write_io[i]);
	kfree(sbi);
}

int f2fs_sync_fs(struct super_block *sb, int sync)
{
	struct f2fs_sb_info *sbi = F2FS_SB(sb);
	int err = 0;

	if (unlikely(f2fs_cp_error(sbi)))
		return 0;
	if (unlikely(is_sbi_flag_set(sbi, SBI_CP_DISABLED)))
		return 0;

	trace_f2fs_sync_fs(sb, sync);

	if (unlikely(is_sbi_flag_set(sbi, SBI_POR_DOING)))
		return -EAGAIN;

	if (sync) {
		struct cp_control cpc;

		cpc.reason = __get_cp_reason(sbi);

		mutex_lock(&sbi->gc_mutex);
		err = f2fs_write_checkpoint(sbi, &cpc);
		mutex_unlock(&sbi->gc_mutex);
	}
	f2fs_trace_ios(NULL, 1);

	return err;
}

static int f2fs_freeze(struct super_block *sb)
{
	if (f2fs_readonly(sb))
		return 0;

	/* IO error happened before */
	if (unlikely(f2fs_cp_error(F2FS_SB(sb))))
		return -EIO;

	/* must be clean, since sync_filesystem() was already called */
	if (is_sbi_flag_set(F2FS_SB(sb), SBI_IS_DIRTY))
		return -EINVAL;
	return 0;
}

static int f2fs_unfreeze(struct super_block *sb)
{
	return 0;
}

#ifdef CONFIG_QUOTA
static int f2fs_statfs_project(struct super_block *sb,
				kprojid_t projid, struct kstatfs *buf)
{
	struct kqid qid;
	struct dquot *dquot;
	u64 limit;
	u64 curblock;

	qid = make_kqid_projid(projid);
	dquot = dqget(sb, qid);
	if (IS_ERR(dquot))
		return PTR_ERR(dquot);
	spin_lock(&dquot->dq_dqb_lock);

	limit = (dquot->dq_dqb.dqb_bsoftlimit ?
		 dquot->dq_dqb.dqb_bsoftlimit :
		 dquot->dq_dqb.dqb_bhardlimit) >> sb->s_blocksize_bits;
	if (limit && buf->f_blocks > limit) {
		curblock = dquot->dq_dqb.dqb_curspace >> sb->s_blocksize_bits;
		buf->f_blocks = limit;
		buf->f_bfree = buf->f_bavail =
			(buf->f_blocks > curblock) ?
			 (buf->f_blocks - curblock) : 0;
	}

	limit = dquot->dq_dqb.dqb_isoftlimit ?
		dquot->dq_dqb.dqb_isoftlimit :
		dquot->dq_dqb.dqb_ihardlimit;
	if (limit && buf->f_files > limit) {
		buf->f_files = limit;
		buf->f_ffree =
			(buf->f_files > dquot->dq_dqb.dqb_curinodes) ?
			 (buf->f_files - dquot->dq_dqb.dqb_curinodes) : 0;
	}

	spin_unlock(&dquot->dq_dqb_lock);
	dqput(dquot);
	return 0;
}
#endif

static int f2fs_statfs(struct dentry *dentry, struct kstatfs *buf)
{
	struct super_block *sb = dentry->d_sb;
	struct f2fs_sb_info *sbi = F2FS_SB(sb);
	u64 id = huge_encode_dev(sb->s_bdev->bd_dev);
	block_t total_count, user_block_count, start_count;
	u64 avail_node_count;

	total_count = le64_to_cpu(sbi->raw_super->block_count);
	user_block_count = sbi->user_block_count;
	start_count = le32_to_cpu(sbi->raw_super->segment0_blkaddr);
	buf->f_type = F2FS_SUPER_MAGIC;
	buf->f_bsize = sbi->blocksize;

	buf->f_blocks = total_count - start_count;
	buf->f_bfree = user_block_count - valid_user_blocks(sbi) -
						sbi->current_reserved_blocks;
	if (unlikely(buf->f_bfree <= sbi->unusable_block_count))
		buf->f_bfree = 0;
	else
		buf->f_bfree -= sbi->unusable_block_count;

	if (buf->f_bfree > F2FS_OPTION(sbi).root_reserved_blocks)
		buf->f_bavail = buf->f_bfree -
				F2FS_OPTION(sbi).root_reserved_blocks;
	else
		buf->f_bavail = 0;

	avail_node_count = sbi->total_node_count - sbi->nquota_files -
						F2FS_RESERVED_NODE_NUM;

	if (avail_node_count > user_block_count) {
		buf->f_files = user_block_count;
		buf->f_ffree = buf->f_bavail;
	} else {
		buf->f_files = avail_node_count;
		buf->f_ffree = min(avail_node_count - valid_node_count(sbi),
					buf->f_bavail);
	}

	buf->f_namelen = F2FS_NAME_LEN;
	buf->f_fsid.val[0] = (u32)id;
	buf->f_fsid.val[1] = (u32)(id >> 32);

#ifdef CONFIG_QUOTA
	if (is_inode_flag_set(dentry->d_inode, FI_PROJ_INHERIT) &&
			sb_has_quota_limits_enabled(sb, PRJQUOTA)) {
		f2fs_statfs_project(sb, F2FS_I(dentry->d_inode)->i_projid, buf);
	}
#endif
	return 0;
}

static inline void f2fs_show_quota_options(struct seq_file *seq,
					   struct super_block *sb)
{
#ifdef CONFIG_QUOTA
	struct f2fs_sb_info *sbi = F2FS_SB(sb);

	if (F2FS_OPTION(sbi).s_jquota_fmt) {
		char *fmtname = "";

		switch (F2FS_OPTION(sbi).s_jquota_fmt) {
		case QFMT_VFS_OLD:
			fmtname = "vfsold";
			break;
		case QFMT_VFS_V0:
			fmtname = "vfsv0";
			break;
		case QFMT_VFS_V1:
			fmtname = "vfsv1";
			break;
		}
		seq_printf(seq, ",jqfmt=%s", fmtname);
	}

	if (F2FS_OPTION(sbi).s_qf_names[USRQUOTA])
		seq_show_option(seq, "usrjquota",
			F2FS_OPTION(sbi).s_qf_names[USRQUOTA]);

	if (F2FS_OPTION(sbi).s_qf_names[GRPQUOTA])
		seq_show_option(seq, "grpjquota",
			F2FS_OPTION(sbi).s_qf_names[GRPQUOTA]);

	if (F2FS_OPTION(sbi).s_qf_names[PRJQUOTA])
		seq_show_option(seq, "prjjquota",
			F2FS_OPTION(sbi).s_qf_names[PRJQUOTA]);
#endif
}

static int f2fs_show_options(struct seq_file *seq, struct dentry *root)
{
	struct f2fs_sb_info *sbi = F2FS_SB(root->d_sb);

	if (!f2fs_readonly(sbi->sb) && test_opt(sbi, BG_GC)) {
		if (test_opt(sbi, FORCE_FG_GC))
			seq_printf(seq, ",background_gc=%s", "sync");
		else
			seq_printf(seq, ",background_gc=%s", "on");
	} else {
		seq_printf(seq, ",background_gc=%s", "off");
	}
	if (test_opt(sbi, DISABLE_ROLL_FORWARD))
		seq_puts(seq, ",disable_roll_forward");
	if (test_opt(sbi, DISCARD))
		seq_puts(seq, ",discard");
	if (test_opt(sbi, NOHEAP))
		seq_puts(seq, ",no_heap");
	else
		seq_puts(seq, ",heap");
#ifdef CONFIG_F2FS_FS_XATTR
	if (test_opt(sbi, XATTR_USER))
		seq_puts(seq, ",user_xattr");
	else
		seq_puts(seq, ",nouser_xattr");
	if (test_opt(sbi, INLINE_XATTR))
		seq_puts(seq, ",inline_xattr");
	else
		seq_puts(seq, ",noinline_xattr");
	if (test_opt(sbi, INLINE_XATTR_SIZE))
		seq_printf(seq, ",inline_xattr_size=%u",
					F2FS_OPTION(sbi).inline_xattr_size);
#endif
#ifdef CONFIG_F2FS_FS_POSIX_ACL
	if (test_opt(sbi, POSIX_ACL))
		seq_puts(seq, ",acl");
	else
		seq_puts(seq, ",noacl");
#endif
	if (test_opt(sbi, DISABLE_EXT_IDENTIFY))
		seq_puts(seq, ",disable_ext_identify");
	if (test_opt(sbi, INLINE_DATA))
		seq_puts(seq, ",inline_data");
	else
		seq_puts(seq, ",noinline_data");
	if (test_opt(sbi, INLINE_DENTRY))
		seq_puts(seq, ",inline_dentry");
	else
		seq_puts(seq, ",noinline_dentry");
	if (!f2fs_readonly(sbi->sb) && test_opt(sbi, FLUSH_MERGE))
		seq_puts(seq, ",flush_merge");
	if (test_opt(sbi, NOBARRIER))
		seq_puts(seq, ",nobarrier");
	if (test_opt(sbi, FASTBOOT))
		seq_puts(seq, ",fastboot");
	if (test_opt(sbi, EXTENT_CACHE))
		seq_puts(seq, ",extent_cache");
	else
		seq_puts(seq, ",noextent_cache");
	if (test_opt(sbi, DATA_FLUSH))
		seq_puts(seq, ",data_flush");

	seq_puts(seq, ",mode=");
	if (test_opt(sbi, ADAPTIVE))
		seq_puts(seq, "adaptive");
	else if (test_opt(sbi, LFS))
		seq_puts(seq, "lfs");
	seq_printf(seq, ",active_logs=%u", F2FS_OPTION(sbi).active_logs);
	if (test_opt(sbi, RESERVE_ROOT))
		seq_printf(seq, ",reserve_root=%u,resuid=%u,resgid=%u",
				F2FS_OPTION(sbi).root_reserved_blocks,
				from_kuid_munged(&init_user_ns,
					F2FS_OPTION(sbi).s_resuid),
				from_kgid_munged(&init_user_ns,
					F2FS_OPTION(sbi).s_resgid));
	if (F2FS_IO_SIZE_BITS(sbi))
		seq_printf(seq, ",io_bits=%u",
				F2FS_OPTION(sbi).write_io_size_bits);
#ifdef CONFIG_F2FS_FAULT_INJECTION
	if (test_opt(sbi, FAULT_INJECTION)) {
		seq_printf(seq, ",fault_injection=%u",
				F2FS_OPTION(sbi).fault_info.inject_rate);
		seq_printf(seq, ",fault_type=%u",
				F2FS_OPTION(sbi).fault_info.inject_type);
	}
#endif
#ifdef CONFIG_QUOTA
	if (test_opt(sbi, QUOTA))
		seq_puts(seq, ",quota");
	if (test_opt(sbi, USRQUOTA))
		seq_puts(seq, ",usrquota");
	if (test_opt(sbi, GRPQUOTA))
		seq_puts(seq, ",grpquota");
	if (test_opt(sbi, PRJQUOTA))
		seq_puts(seq, ",prjquota");
#endif
	f2fs_show_quota_options(seq, sbi->sb);
	if (F2FS_OPTION(sbi).whint_mode == WHINT_MODE_USER)
		seq_printf(seq, ",whint_mode=%s", "user-based");
	else if (F2FS_OPTION(sbi).whint_mode == WHINT_MODE_FS)
		seq_printf(seq, ",whint_mode=%s", "fs-based");
#ifdef CONFIG_F2FS_FS_ENCRYPTION
	if (F2FS_OPTION(sbi).test_dummy_encryption)
		seq_puts(seq, ",test_dummy_encryption");
#endif

	if (F2FS_OPTION(sbi).alloc_mode == ALLOC_MODE_DEFAULT)
		seq_printf(seq, ",alloc_mode=%s", "default");
	else if (F2FS_OPTION(sbi).alloc_mode == ALLOC_MODE_REUSE)
		seq_printf(seq, ",alloc_mode=%s", "reuse");

	if (test_opt(sbi, DISABLE_CHECKPOINT))
		seq_puts(seq, ",checkpoint=disable");

	if (F2FS_OPTION(sbi).fsync_mode == FSYNC_MODE_POSIX)
		seq_printf(seq, ",fsync_mode=%s", "posix");
	else if (F2FS_OPTION(sbi).fsync_mode == FSYNC_MODE_STRICT)
		seq_printf(seq, ",fsync_mode=%s", "strict");
	else if (F2FS_OPTION(sbi).fsync_mode == FSYNC_MODE_NOBARRIER)
		seq_printf(seq, ",fsync_mode=%s", "nobarrier");
	return 0;
}

static void default_options(struct f2fs_sb_info *sbi)
{
	/* init some FS parameters */
	F2FS_OPTION(sbi).active_logs = NR_CURSEG_TYPE;
	F2FS_OPTION(sbi).inline_xattr_size = DEFAULT_INLINE_XATTR_ADDRS;
	F2FS_OPTION(sbi).whint_mode = WHINT_MODE_OFF;
	F2FS_OPTION(sbi).alloc_mode = ALLOC_MODE_DEFAULT;
	F2FS_OPTION(sbi).fsync_mode = FSYNC_MODE_POSIX;
	F2FS_OPTION(sbi).test_dummy_encryption = false;
	F2FS_OPTION(sbi).s_resuid = make_kuid(&init_user_ns, F2FS_DEF_RESUID);
	F2FS_OPTION(sbi).s_resgid = make_kgid(&init_user_ns, F2FS_DEF_RESGID);

	set_opt(sbi, BG_GC);
	set_opt(sbi, INLINE_XATTR);
	set_opt(sbi, INLINE_DATA);
	set_opt(sbi, INLINE_DENTRY);
	set_opt(sbi, EXTENT_CACHE);
	set_opt(sbi, NOHEAP);
	clear_opt(sbi, DISABLE_CHECKPOINT);
	sbi->sb->s_flags |= SB_LAZYTIME;
	set_opt(sbi, FLUSH_MERGE);
	set_opt(sbi, DISCARD);
	if (f2fs_sb_has_blkzoned(sbi->sb))
		set_opt_mode(sbi, F2FS_MOUNT_LFS);
	else
		set_opt_mode(sbi, F2FS_MOUNT_ADAPTIVE);

#ifdef CONFIG_F2FS_FS_XATTR
	set_opt(sbi, XATTR_USER);
#endif
#ifdef CONFIG_F2FS_FS_POSIX_ACL
	set_opt(sbi, POSIX_ACL);
#endif

	f2fs_build_fault_attr(sbi, 0, 0);
}

#ifdef CONFIG_QUOTA
static int f2fs_enable_quotas(struct super_block *sb);
#endif

static int f2fs_disable_checkpoint(struct f2fs_sb_info *sbi)
{
	struct cp_control cpc;
	int err;

	sbi->sb->s_flags |= SB_ACTIVE;

	mutex_lock(&sbi->gc_mutex);
	f2fs_update_time(sbi, DISABLE_TIME);

	while (!f2fs_time_over(sbi, DISABLE_TIME)) {
		err = f2fs_gc(sbi, true, false, NULL_SEGNO);
		if (err == -ENODATA)
			break;
		if (err && err != -EAGAIN) {
			mutex_unlock(&sbi->gc_mutex);
			return err;
		}
	}
	mutex_unlock(&sbi->gc_mutex);

	err = sync_filesystem(sbi->sb);
	if (err)
		return err;

	if (f2fs_disable_cp_again(sbi))
		return -EAGAIN;

	mutex_lock(&sbi->gc_mutex);
	cpc.reason = CP_PAUSE;
	set_sbi_flag(sbi, SBI_CP_DISABLED);
	f2fs_write_checkpoint(sbi, &cpc);

	sbi->unusable_block_count = 0;
	mutex_unlock(&sbi->gc_mutex);
	return 0;
}

static void f2fs_enable_checkpoint(struct f2fs_sb_info *sbi)
{
	mutex_lock(&sbi->gc_mutex);
	f2fs_dirty_to_prefree(sbi);

	clear_sbi_flag(sbi, SBI_CP_DISABLED);
	set_sbi_flag(sbi, SBI_IS_DIRTY);
	mutex_unlock(&sbi->gc_mutex);

	f2fs_sync_fs(sbi->sb, 1);
}

static int f2fs_remount(struct super_block *sb, int *flags, char *data)
{
	struct f2fs_sb_info *sbi = F2FS_SB(sb);
	struct f2fs_mount_info org_mount_opt;
	unsigned long old_sb_flags;
	int err;
	bool need_restart_gc = false;
	bool need_stop_gc = false;
	bool no_extent_cache = !test_opt(sbi, EXTENT_CACHE);
	bool disable_checkpoint = test_opt(sbi, DISABLE_CHECKPOINT);
	bool checkpoint_changed;
#ifdef CONFIG_QUOTA
	int i, j;
#endif

	/*
	 * Save the old mount options in case we
	 * need to restore them.
	 */
	org_mount_opt = sbi->mount_opt;
	old_sb_flags = sb->s_flags;

#ifdef CONFIG_QUOTA
	org_mount_opt.s_jquota_fmt = F2FS_OPTION(sbi).s_jquota_fmt;
	for (i = 0; i < MAXQUOTAS; i++) {
		if (F2FS_OPTION(sbi).s_qf_names[i]) {
			org_mount_opt.s_qf_names[i] =
				kstrdup(F2FS_OPTION(sbi).s_qf_names[i],
				GFP_KERNEL);
			if (!org_mount_opt.s_qf_names[i]) {
				for (j = 0; j < i; j++)
					kfree(org_mount_opt.s_qf_names[j]);
				return -ENOMEM;
			}
		} else {
			org_mount_opt.s_qf_names[i] = NULL;
		}
	}
#endif

	/* recover superblocks we couldn't write due to previous RO mount */
	if (!(*flags & SB_RDONLY) && is_sbi_flag_set(sbi, SBI_NEED_SB_WRITE)) {
		err = f2fs_commit_super(sbi, false);
		f2fs_msg(sb, KERN_INFO,
			"Try to recover all the superblocks, ret: %d", err);
		if (!err)
			clear_sbi_flag(sbi, SBI_NEED_SB_WRITE);
	}

	default_options(sbi);

	/* parse mount options */
	err = parse_options(sb, data);
	if (err)
		goto restore_opts;
	checkpoint_changed =
			disable_checkpoint != test_opt(sbi, DISABLE_CHECKPOINT);

	/*
	 * Previous and new state of filesystem is RO,
	 * so skip checking GC and FLUSH_MERGE conditions.
	 */
	if (f2fs_readonly(sb) && (*flags & SB_RDONLY))
		goto skip;

#ifdef CONFIG_QUOTA
	if (!f2fs_readonly(sb) && (*flags & SB_RDONLY)) {
		err = dquot_suspend(sb, -1);
		if (err < 0)
			goto restore_opts;
	} else if (f2fs_readonly(sb) && !(*flags & SB_RDONLY)) {
		/* dquot_resume needs RW */
		sb->s_flags &= ~SB_RDONLY;
		if (sb_any_quota_suspended(sb)) {
			dquot_resume(sb, -1);
		} else if (f2fs_sb_has_quota_ino(sb)) {
			err = f2fs_enable_quotas(sb);
			if (err)
				goto restore_opts;
		}
	}
#endif
	/* disallow enable/disable extent_cache dynamically */
	if (no_extent_cache == !!test_opt(sbi, EXTENT_CACHE)) {
		err = -EINVAL;
		f2fs_msg(sbi->sb, KERN_WARNING,
				"switch extent_cache option is not allowed");
		goto restore_opts;
	}

	if ((*flags & SB_RDONLY) && test_opt(sbi, DISABLE_CHECKPOINT)) {
		err = -EINVAL;
		f2fs_msg(sbi->sb, KERN_WARNING,
			"disabling checkpoint not compatible with read-only");
		goto restore_opts;
	}

	/*
	 * We stop the GC thread if FS is mounted as RO
	 * or if background_gc = off is passed in mount
	 * option. Also sync the filesystem.
	 */
	if ((*flags & SB_RDONLY) || !test_opt(sbi, BG_GC)) {
		if (sbi->gc_thread) {
			f2fs_stop_gc_thread(sbi);
			need_restart_gc = true;
		}
	} else if (!sbi->gc_thread) {
		err = f2fs_start_gc_thread(sbi);
		if (err)
			goto restore_opts;
		need_stop_gc = true;
	}

	if (*flags & SB_RDONLY ||
		F2FS_OPTION(sbi).whint_mode != org_mount_opt.whint_mode) {
		writeback_inodes_sb(sb, WB_REASON_SYNC);
		sync_inodes_sb(sb);

		set_sbi_flag(sbi, SBI_IS_DIRTY);
		set_sbi_flag(sbi, SBI_IS_CLOSE);
		f2fs_sync_fs(sb, 1);
		clear_sbi_flag(sbi, SBI_IS_CLOSE);
	}

	if (checkpoint_changed) {
		if (test_opt(sbi, DISABLE_CHECKPOINT)) {
			err = f2fs_disable_checkpoint(sbi);
			if (err)
				goto restore_gc;
		} else {
			f2fs_enable_checkpoint(sbi);
		}
	}

	/*
	 * We stop issue flush thread if FS is mounted as RO
	 * or if flush_merge is not passed in mount option.
	 */
	if ((*flags & SB_RDONLY) || !test_opt(sbi, FLUSH_MERGE)) {
		clear_opt(sbi, FLUSH_MERGE);
		f2fs_destroy_flush_cmd_control(sbi, false);
	} else {
		err = f2fs_create_flush_cmd_control(sbi);
		if (err)
			goto restore_gc;
	}
skip:
#ifdef CONFIG_QUOTA
	/* Release old quota file names */
	for (i = 0; i < MAXQUOTAS; i++)
		kfree(org_mount_opt.s_qf_names[i]);
#endif
	/* Update the POSIXACL Flag */
	sb->s_flags = (sb->s_flags & ~SB_POSIXACL) |
		(test_opt(sbi, POSIX_ACL) ? SB_POSIXACL : 0);

	limit_reserve_root(sbi);
	*flags = (*flags & ~SB_LAZYTIME) | (sb->s_flags & SB_LAZYTIME);
	return 0;
restore_gc:
	if (need_restart_gc) {
		if (f2fs_start_gc_thread(sbi))
			f2fs_msg(sbi->sb, KERN_WARNING,
				"background gc thread has stopped");
	} else if (need_stop_gc) {
		f2fs_stop_gc_thread(sbi);
	}
restore_opts:
#ifdef CONFIG_QUOTA
	F2FS_OPTION(sbi).s_jquota_fmt = org_mount_opt.s_jquota_fmt;
	for (i = 0; i < MAXQUOTAS; i++) {
		kfree(F2FS_OPTION(sbi).s_qf_names[i]);
		F2FS_OPTION(sbi).s_qf_names[i] = org_mount_opt.s_qf_names[i];
	}
#endif
	sbi->mount_opt = org_mount_opt;
	sb->s_flags = old_sb_flags;
	return err;
}

#ifdef CONFIG_QUOTA
/* Read data from quotafile */
static ssize_t f2fs_quota_read(struct super_block *sb, int type, char *data,
			       size_t len, loff_t off)
{
	struct inode *inode = sb_dqopt(sb)->files[type];
	struct address_space *mapping = inode->i_mapping;
	block_t blkidx = F2FS_BYTES_TO_BLK(off);
	int offset = off & (sb->s_blocksize - 1);
	int tocopy;
	size_t toread;
	loff_t i_size = i_size_read(inode);
	struct page *page;
	char *kaddr;

	if (off > i_size)
		return 0;

	if (off + len > i_size)
		len = i_size - off;
	toread = len;
	while (toread > 0) {
		tocopy = min_t(unsigned long, sb->s_blocksize - offset, toread);
repeat:
		page = read_cache_page_gfp(mapping, blkidx, GFP_NOFS);
		if (IS_ERR(page)) {
			if (PTR_ERR(page) == -ENOMEM) {
				congestion_wait(BLK_RW_ASYNC, HZ/50);
				goto repeat;
			}
			set_sbi_flag(F2FS_SB(sb), SBI_QUOTA_NEED_REPAIR);
			return PTR_ERR(page);
		}

		lock_page(page);

		if (unlikely(page->mapping != mapping)) {
			f2fs_put_page(page, 1);
			goto repeat;
		}
		if (unlikely(!PageUptodate(page))) {
			f2fs_put_page(page, 1);
			set_sbi_flag(F2FS_SB(sb), SBI_QUOTA_NEED_REPAIR);
			return -EIO;
		}

		kaddr = kmap_atomic(page);
		memcpy(data, kaddr + offset, tocopy);
		kunmap_atomic(kaddr);
		f2fs_put_page(page, 1);

		offset = 0;
		toread -= tocopy;
		data += tocopy;
		blkidx++;
	}
	return len;
}

/* Write to quotafile */
static ssize_t f2fs_quota_write(struct super_block *sb, int type,
				const char *data, size_t len, loff_t off)
{
	struct inode *inode = sb_dqopt(sb)->files[type];
	struct address_space *mapping = inode->i_mapping;
	const struct address_space_operations *a_ops = mapping->a_ops;
	int offset = off & (sb->s_blocksize - 1);
	size_t towrite = len;
	struct page *page;
	char *kaddr;
	int err = 0;
	int tocopy;

	while (towrite > 0) {
		tocopy = min_t(unsigned long, sb->s_blocksize - offset,
								towrite);
retry:
		err = a_ops->write_begin(NULL, mapping, off, tocopy, 0,
							&page, NULL);
		if (unlikely(err)) {
			if (err == -ENOMEM) {
				congestion_wait(BLK_RW_ASYNC, HZ/50);
				goto retry;
			}
			set_sbi_flag(F2FS_SB(sb), SBI_QUOTA_NEED_REPAIR);
			break;
		}

		kaddr = kmap_atomic(page);
		memcpy(kaddr + offset, data, tocopy);
		kunmap_atomic(kaddr);
		flush_dcache_page(page);

		a_ops->write_end(NULL, mapping, off, tocopy, tocopy,
						page, NULL);
		offset = 0;
		towrite -= tocopy;
		off += tocopy;
		data += tocopy;
		cond_resched();
	}

	if (len == towrite)
		return err;
	inode->i_mtime = inode->i_ctime = current_time(inode);
	f2fs_mark_inode_dirty_sync(inode, false);
	return len - towrite;
}

static struct dquot **f2fs_get_dquots(struct inode *inode)
{
	return F2FS_I(inode)->i_dquot;
}

static qsize_t *f2fs_get_reserved_space(struct inode *inode)
{
	return &F2FS_I(inode)->i_reserved_quota;
}

static int f2fs_quota_on_mount(struct f2fs_sb_info *sbi, int type)
{
	if (is_set_ckpt_flags(sbi, CP_QUOTA_NEED_FSCK_FLAG)) {
		f2fs_msg(sbi->sb, KERN_ERR,
			"quota sysfile may be corrupted, skip loading it");
		return 0;
	}

	return dquot_quota_on_mount(sbi->sb, F2FS_OPTION(sbi).s_qf_names[type],
					F2FS_OPTION(sbi).s_jquota_fmt, type);
}

int f2fs_enable_quota_files(struct f2fs_sb_info *sbi, bool rdonly)
{
	int enabled = 0;
	int i, err;

	if (f2fs_sb_has_quota_ino(sbi->sb) && rdonly) {
		err = f2fs_enable_quotas(sbi->sb);
		if (err) {
			f2fs_msg(sbi->sb, KERN_ERR,
					"Cannot turn on quota_ino: %d", err);
			return 0;
		}
		return 1;
	}

	for (i = 0; i < MAXQUOTAS; i++) {
		if (F2FS_OPTION(sbi).s_qf_names[i]) {
			err = f2fs_quota_on_mount(sbi, i);
			if (!err) {
				enabled = 1;
				continue;
			}
			f2fs_msg(sbi->sb, KERN_ERR,
				"Cannot turn on quotas: %d on %d", err, i);
		}
	}
	return enabled;
}

static int f2fs_quota_enable(struct super_block *sb, int type, int format_id,
			     unsigned int flags)
{
	struct inode *qf_inode;
	unsigned long qf_inum;
	int err;

	BUG_ON(!f2fs_sb_has_quota_ino(sb));

	qf_inum = f2fs_qf_ino(sb, type);
	if (!qf_inum)
		return -EPERM;

	qf_inode = f2fs_iget(sb, qf_inum);
	if (IS_ERR(qf_inode)) {
		f2fs_msg(sb, KERN_ERR,
			"Bad quota inode %u:%lu", type, qf_inum);
		return PTR_ERR(qf_inode);
	}

	/* Don't account quota for quota files to avoid recursion */
	qf_inode->i_flags |= S_NOQUOTA;
	err = dquot_enable(qf_inode, type, format_id, flags);
	iput(qf_inode);
	return err;
}

static int f2fs_enable_quotas(struct super_block *sb)
{
	int type, err = 0;
	unsigned long qf_inum;
	bool quota_mopt[MAXQUOTAS] = {
		test_opt(F2FS_SB(sb), USRQUOTA),
		test_opt(F2FS_SB(sb), GRPQUOTA),
		test_opt(F2FS_SB(sb), PRJQUOTA),
	};

	if (is_set_ckpt_flags(F2FS_SB(sb), CP_QUOTA_NEED_FSCK_FLAG)) {
		f2fs_msg(sb, KERN_ERR,
			"quota file may be corrupted, skip loading it");
		return 0;
	}

	sb_dqopt(sb)->flags |= DQUOT_QUOTA_SYS_FILE;

	for (type = 0; type < MAXQUOTAS; type++) {
		qf_inum = f2fs_qf_ino(sb, type);
		if (qf_inum) {
			err = f2fs_quota_enable(sb, type, QFMT_VFS_V1,
				DQUOT_USAGE_ENABLED |
				(quota_mopt[type] ? DQUOT_LIMITS_ENABLED : 0));
			if (err) {
				f2fs_msg(sb, KERN_ERR,
					"Failed to enable quota tracking "
					"(type=%d, err=%d). Please run "
					"fsck to fix.", type, err);
				for (type--; type >= 0; type--)
					dquot_quota_off(sb, type);
				set_sbi_flag(F2FS_SB(sb),
						SBI_QUOTA_NEED_REPAIR);
				return err;
			}
		}
	}
	return 0;
}

int f2fs_quota_sync(struct super_block *sb, int type)
{
	struct f2fs_sb_info *sbi = F2FS_SB(sb);
	struct quota_info *dqopt = sb_dqopt(sb);
	int cnt;
	int ret;

	ret = dquot_writeback_dquots(sb, type);
	if (ret)
		goto out;

	/*
	 * Now when everything is written we can discard the pagecache so
	 * that userspace sees the changes.
	 */
	for (cnt = 0; cnt < MAXQUOTAS; cnt++) {
		struct address_space *mapping;

		if (type != -1 && cnt != type)
			continue;
		if (!sb_has_quota_active(sb, cnt))
			continue;

		mapping = dqopt->files[cnt]->i_mapping;

		ret = filemap_fdatawrite(mapping);
		if (ret)
			goto out;

		/* if we are using journalled quota */
		if (is_journalled_quota(sbi))
			continue;

		ret = filemap_fdatawait(mapping);
		if (ret)
			set_sbi_flag(F2FS_SB(sb), SBI_QUOTA_NEED_REPAIR);

		inode_lock(dqopt->files[cnt]);
		truncate_inode_pages(&dqopt->files[cnt]->i_data, 0);
		inode_unlock(dqopt->files[cnt]);
	}
out:
	if (ret)
		set_sbi_flag(F2FS_SB(sb), SBI_QUOTA_NEED_REPAIR);
	return ret;
}

static int f2fs_quota_on(struct super_block *sb, int type, int format_id,
							const struct path *path)
{
	struct inode *inode;
	int err;

	err = f2fs_quota_sync(sb, type);
	if (err)
		return err;

	err = dquot_quota_on(sb, type, format_id, path);
	if (err)
		return err;

	inode = d_inode(path->dentry);

	inode_lock(inode);
	F2FS_I(inode)->i_flags |= F2FS_NOATIME_FL | F2FS_IMMUTABLE_FL;
	f2fs_set_inode_flags(inode);
	inode_unlock(inode);
	f2fs_mark_inode_dirty_sync(inode, false);

	return 0;
}

static int f2fs_quota_off(struct super_block *sb, int type)
{
	struct inode *inode = sb_dqopt(sb)->files[type];
	int err;

	if (!inode || !igrab(inode))
		return dquot_quota_off(sb, type);

	err = f2fs_quota_sync(sb, type);
	if (err)
		goto out_put;

	err = dquot_quota_off(sb, type);
	if (err || f2fs_sb_has_quota_ino(sb))
		goto out_put;

	inode_lock(inode);
	F2FS_I(inode)->i_flags &= ~(F2FS_NOATIME_FL | F2FS_IMMUTABLE_FL);
	f2fs_set_inode_flags(inode);
	inode_unlock(inode);
	f2fs_mark_inode_dirty_sync(inode, false);
out_put:
	iput(inode);
	return err;
}

void f2fs_quota_off_umount(struct super_block *sb)
{
	int type;
	int err;
<<<<<<< HEAD

	for (type = 0; type < MAXQUOTAS; type++) {
		err = f2fs_quota_off(sb, type);
		if (err) {
			int ret = dquot_quota_off(sb, type);

			f2fs_msg(sb, KERN_ERR,
				"Fail to turn off disk quota "
				"(type: %d, err: %d, ret:%d), Please "
				"run fsck to fix it.", type, err, ret);
			set_sbi_flag(F2FS_SB(sb), SBI_NEED_FSCK);
		}
	}
=======

	for (type = 0; type < MAXQUOTAS; type++) {
		err = f2fs_quota_off(sb, type);
		if (err) {
			int ret = dquot_quota_off(sb, type);

			f2fs_msg(sb, KERN_ERR,
				"Fail to turn off disk quota "
				"(type: %d, err: %d, ret:%d), Please "
				"run fsck to fix it.", type, err, ret);
			set_sbi_flag(F2FS_SB(sb), SBI_QUOTA_NEED_REPAIR);
		}
	}
}

static void f2fs_truncate_quota_inode_pages(struct super_block *sb)
{
	struct quota_info *dqopt = sb_dqopt(sb);
	int type;

	for (type = 0; type < MAXQUOTAS; type++) {
		if (!dqopt->files[type])
			continue;
		f2fs_inode_synced(dqopt->files[type]);
	}
}

static int f2fs_dquot_commit(struct dquot *dquot)
{
	int ret;

	ret = dquot_commit(dquot);
	if (ret < 0)
		set_sbi_flag(F2FS_SB(dquot->dq_sb), SBI_QUOTA_NEED_REPAIR);
	return ret;
}

static int f2fs_dquot_acquire(struct dquot *dquot)
{
	int ret;

	ret = dquot_acquire(dquot);
	if (ret < 0)
		set_sbi_flag(F2FS_SB(dquot->dq_sb), SBI_QUOTA_NEED_REPAIR);

	return ret;
}

static int f2fs_dquot_release(struct dquot *dquot)
{
	int ret;

	ret = dquot_release(dquot);
	if (ret < 0)
		set_sbi_flag(F2FS_SB(dquot->dq_sb), SBI_QUOTA_NEED_REPAIR);
	return ret;
}

static int f2fs_dquot_mark_dquot_dirty(struct dquot *dquot)
{
	struct super_block *sb = dquot->dq_sb;
	struct f2fs_sb_info *sbi = F2FS_SB(sb);
	int ret;

	ret = dquot_mark_dquot_dirty(dquot);

	/* if we are using journalled quota */
	if (is_journalled_quota(sbi))
		set_sbi_flag(sbi, SBI_QUOTA_NEED_FLUSH);

	return ret;
}

static int f2fs_dquot_commit_info(struct super_block *sb, int type)
{
	int ret;

	ret = dquot_commit_info(sb, type);
	if (ret < 0)
		set_sbi_flag(F2FS_SB(sb), SBI_QUOTA_NEED_REPAIR);
	return ret;
>>>>>>> 08b3d450
}

static int f2fs_get_projid(struct inode *inode, kprojid_t *projid)
{
	*projid = F2FS_I(inode)->i_projid;
	return 0;
}

static const struct dquot_operations f2fs_quota_operations = {
	.get_reserved_space = f2fs_get_reserved_space,
	.write_dquot	= f2fs_dquot_commit,
	.acquire_dquot	= f2fs_dquot_acquire,
	.release_dquot	= f2fs_dquot_release,
	.mark_dirty	= f2fs_dquot_mark_dquot_dirty,
	.write_info	= f2fs_dquot_commit_info,
	.alloc_dquot	= dquot_alloc,
	.destroy_dquot	= dquot_destroy,
	.get_projid	= f2fs_get_projid,
	.get_next_id	= dquot_get_next_id,
};

static const struct quotactl_ops f2fs_quotactl_ops = {
	.quota_on	= f2fs_quota_on,
	.quota_off	= f2fs_quota_off,
	.quota_sync	= f2fs_quota_sync,
	.get_state	= dquot_get_state,
	.set_info	= dquot_set_dqinfo,
	.get_dqblk	= dquot_get_dqblk,
	.set_dqblk	= dquot_set_dqblk,
	.get_nextdqblk	= dquot_get_next_dqblk,
};
#else
int f2fs_quota_sync(struct super_block *sb, int type)
{
	return 0;
}

void f2fs_quota_off_umount(struct super_block *sb)
{
}
#endif

static const struct super_operations f2fs_sops = {
	.alloc_inode	= f2fs_alloc_inode,
	.drop_inode	= f2fs_drop_inode,
	.destroy_inode	= f2fs_destroy_inode,
	.write_inode	= f2fs_write_inode,
	.dirty_inode	= f2fs_dirty_inode,
	.show_options	= f2fs_show_options,
#ifdef CONFIG_QUOTA
	.quota_read	= f2fs_quota_read,
	.quota_write	= f2fs_quota_write,
	.get_dquots	= f2fs_get_dquots,
#endif
	.evict_inode	= f2fs_evict_inode,
	.put_super	= f2fs_put_super,
	.sync_fs	= f2fs_sync_fs,
	.freeze_fs	= f2fs_freeze,
	.unfreeze_fs	= f2fs_unfreeze,
	.statfs		= f2fs_statfs,
	.remount_fs	= f2fs_remount,
};

#ifdef CONFIG_F2FS_FS_ENCRYPTION
static int f2fs_get_context(struct inode *inode, void *ctx, size_t len)
{
	return f2fs_getxattr(inode, F2FS_XATTR_INDEX_ENCRYPTION,
				F2FS_XATTR_NAME_ENCRYPTION_CONTEXT,
				ctx, len, NULL);
}

static int f2fs_set_context(struct inode *inode, const void *ctx, size_t len,
							void *fs_data)
{
	struct f2fs_sb_info *sbi = F2FS_I_SB(inode);

	/*
	 * Encrypting the root directory is not allowed because fsck
	 * expects lost+found directory to exist and remain unencrypted
	 * if LOST_FOUND feature is enabled.
	 *
	 */
	if (f2fs_sb_has_lost_found(sbi->sb) &&
			inode->i_ino == F2FS_ROOT_INO(sbi))
		return -EPERM;

	return f2fs_setxattr(inode, F2FS_XATTR_INDEX_ENCRYPTION,
				F2FS_XATTR_NAME_ENCRYPTION_CONTEXT,
				ctx, len, fs_data, XATTR_CREATE);
}

static bool f2fs_dummy_context(struct inode *inode)
{
	return DUMMY_ENCRYPTION_ENABLED(F2FS_I_SB(inode));
}

static const struct fscrypt_operations f2fs_cryptops = {
	.key_prefix	= "f2fs:",
	.get_context	= f2fs_get_context,
	.set_context	= f2fs_set_context,
	.dummy_context	= f2fs_dummy_context,
	.empty_dir	= f2fs_empty_dir,
	.max_namelen	= F2FS_NAME_LEN,
};
#endif

static struct inode *f2fs_nfs_get_inode(struct super_block *sb,
		u64 ino, u32 generation)
{
	struct f2fs_sb_info *sbi = F2FS_SB(sb);
	struct inode *inode;

	if (f2fs_check_nid_range(sbi, ino))
		return ERR_PTR(-ESTALE);

	/*
	 * f2fs_iget isn't quite right if the inode is currently unallocated!
	 * However f2fs_iget currently does appropriate checks to handle stale
	 * inodes so everything is OK.
	 */
	inode = f2fs_iget(sb, ino);
	if (IS_ERR(inode))
		return ERR_CAST(inode);
	if (unlikely(generation && inode->i_generation != generation)) {
		/* we didn't find the right inode.. */
		iput(inode);
		return ERR_PTR(-ESTALE);
	}
	return inode;
}

static struct dentry *f2fs_fh_to_dentry(struct super_block *sb, struct fid *fid,
		int fh_len, int fh_type)
{
	return generic_fh_to_dentry(sb, fid, fh_len, fh_type,
				    f2fs_nfs_get_inode);
}

static struct dentry *f2fs_fh_to_parent(struct super_block *sb, struct fid *fid,
		int fh_len, int fh_type)
{
	return generic_fh_to_parent(sb, fid, fh_len, fh_type,
				    f2fs_nfs_get_inode);
}

static const struct export_operations f2fs_export_ops = {
	.fh_to_dentry = f2fs_fh_to_dentry,
	.fh_to_parent = f2fs_fh_to_parent,
	.get_parent = f2fs_get_parent,
};

static loff_t max_file_blocks(void)
{
	loff_t result = 0;
	loff_t leaf_count = ADDRS_PER_BLOCK;

	/*
	 * note: previously, result is equal to (DEF_ADDRS_PER_INODE -
	 * DEFAULT_INLINE_XATTR_ADDRS), but now f2fs try to reserve more
	 * space in inode.i_addr, it will be more safe to reassign
	 * result as zero.
	 */

	/* two direct node blocks */
	result += (leaf_count * 2);

	/* two indirect node blocks */
	leaf_count *= NIDS_PER_BLOCK;
	result += (leaf_count * 2);

	/* one double indirect node block */
	leaf_count *= NIDS_PER_BLOCK;
	result += leaf_count;

	return result;
}

static int __f2fs_commit_super(struct buffer_head *bh,
			struct f2fs_super_block *super)
{
	lock_buffer(bh);
	if (super)
		memcpy(bh->b_data + F2FS_SUPER_OFFSET, super, sizeof(*super));
	set_buffer_dirty(bh);
	unlock_buffer(bh);

	/* it's rare case, we can do fua all the time */
	return __sync_dirty_buffer(bh, REQ_SYNC | REQ_PREFLUSH | REQ_FUA);
}

static inline bool sanity_check_area_boundary(struct f2fs_sb_info *sbi,
					struct buffer_head *bh)
{
	struct f2fs_super_block *raw_super = (struct f2fs_super_block *)
					(bh->b_data + F2FS_SUPER_OFFSET);
	struct super_block *sb = sbi->sb;
	u32 segment0_blkaddr = le32_to_cpu(raw_super->segment0_blkaddr);
	u32 cp_blkaddr = le32_to_cpu(raw_super->cp_blkaddr);
	u32 sit_blkaddr = le32_to_cpu(raw_super->sit_blkaddr);
	u32 nat_blkaddr = le32_to_cpu(raw_super->nat_blkaddr);
	u32 ssa_blkaddr = le32_to_cpu(raw_super->ssa_blkaddr);
	u32 main_blkaddr = le32_to_cpu(raw_super->main_blkaddr);
	u32 segment_count_ckpt = le32_to_cpu(raw_super->segment_count_ckpt);
	u32 segment_count_sit = le32_to_cpu(raw_super->segment_count_sit);
	u32 segment_count_nat = le32_to_cpu(raw_super->segment_count_nat);
	u32 segment_count_ssa = le32_to_cpu(raw_super->segment_count_ssa);
	u32 segment_count_main = le32_to_cpu(raw_super->segment_count_main);
	u32 segment_count = le32_to_cpu(raw_super->segment_count);
	u32 log_blocks_per_seg = le32_to_cpu(raw_super->log_blocks_per_seg);
	u64 main_end_blkaddr = main_blkaddr +
				(segment_count_main << log_blocks_per_seg);
	u64 seg_end_blkaddr = segment0_blkaddr +
				(segment_count << log_blocks_per_seg);

	if (segment0_blkaddr != cp_blkaddr) {
		f2fs_msg(sb, KERN_INFO,
			"Mismatch start address, segment0(%u) cp_blkaddr(%u)",
			segment0_blkaddr, cp_blkaddr);
		return true;
	}

	if (cp_blkaddr + (segment_count_ckpt << log_blocks_per_seg) !=
							sit_blkaddr) {
		f2fs_msg(sb, KERN_INFO,
			"Wrong CP boundary, start(%u) end(%u) blocks(%u)",
			cp_blkaddr, sit_blkaddr,
			segment_count_ckpt << log_blocks_per_seg);
		return true;
	}

	if (sit_blkaddr + (segment_count_sit << log_blocks_per_seg) !=
							nat_blkaddr) {
		f2fs_msg(sb, KERN_INFO,
			"Wrong SIT boundary, start(%u) end(%u) blocks(%u)",
			sit_blkaddr, nat_blkaddr,
			segment_count_sit << log_blocks_per_seg);
		return true;
	}

	if (nat_blkaddr + (segment_count_nat << log_blocks_per_seg) !=
							ssa_blkaddr) {
		f2fs_msg(sb, KERN_INFO,
			"Wrong NAT boundary, start(%u) end(%u) blocks(%u)",
			nat_blkaddr, ssa_blkaddr,
			segment_count_nat << log_blocks_per_seg);
		return true;
	}

	if (ssa_blkaddr + (segment_count_ssa << log_blocks_per_seg) !=
							main_blkaddr) {
		f2fs_msg(sb, KERN_INFO,
			"Wrong SSA boundary, start(%u) end(%u) blocks(%u)",
			ssa_blkaddr, main_blkaddr,
			segment_count_ssa << log_blocks_per_seg);
		return true;
	}

	if (main_end_blkaddr > seg_end_blkaddr) {
		f2fs_msg(sb, KERN_INFO,
			"Wrong MAIN_AREA boundary, start(%u) end(%u) block(%u)",
			main_blkaddr,
			segment0_blkaddr +
				(segment_count << log_blocks_per_seg),
			segment_count_main << log_blocks_per_seg);
		return true;
	} else if (main_end_blkaddr < seg_end_blkaddr) {
		int err = 0;
		char *res;

		/* fix in-memory information all the time */
		raw_super->segment_count = cpu_to_le32((main_end_blkaddr -
				segment0_blkaddr) >> log_blocks_per_seg);

		if (f2fs_readonly(sb) || bdev_read_only(sb->s_bdev)) {
			set_sbi_flag(sbi, SBI_NEED_SB_WRITE);
			res = "internally";
		} else {
			err = __f2fs_commit_super(bh, NULL);
			res = err ? "failed" : "done";
		}
		f2fs_msg(sb, KERN_INFO,
			"Fix alignment : %s, start(%u) end(%u) block(%u)",
			res, main_blkaddr,
			segment0_blkaddr +
				(segment_count << log_blocks_per_seg),
			segment_count_main << log_blocks_per_seg);
		if (err)
			return true;
	}
	return false;
}

static int sanity_check_raw_super(struct f2fs_sb_info *sbi,
				struct buffer_head *bh)
{
	block_t segment_count, segs_per_sec, secs_per_zone;
	block_t total_sections, blocks_per_seg;
	struct f2fs_super_block *raw_super = (struct f2fs_super_block *)
					(bh->b_data + F2FS_SUPER_OFFSET);
	struct super_block *sb = sbi->sb;
	unsigned int blocksize;
	size_t crc_offset = 0;
	__u32 crc = 0;

	/* Check checksum_offset and crc in superblock */
	if (le32_to_cpu(raw_super->feature) & F2FS_FEATURE_SB_CHKSUM) {
		crc_offset = le32_to_cpu(raw_super->checksum_offset);
		if (crc_offset !=
			offsetof(struct f2fs_super_block, crc)) {
			f2fs_msg(sb, KERN_INFO,
				"Invalid SB checksum offset: %zu",
				crc_offset);
			return 1;
		}
		crc = le32_to_cpu(raw_super->crc);
		if (!f2fs_crc_valid(sbi, crc, raw_super, crc_offset)) {
			f2fs_msg(sb, KERN_INFO,
				"Invalid SB checksum value: %u", crc);
			return 1;
		}
	}

	if (F2FS_SUPER_MAGIC != le32_to_cpu(raw_super->magic)) {
		f2fs_msg(sb, KERN_INFO,
			"Magic Mismatch, valid(0x%x) - read(0x%x)",
			F2FS_SUPER_MAGIC, le32_to_cpu(raw_super->magic));
		return 1;
	}

	/* Currently, support only 4KB page cache size */
	if (F2FS_BLKSIZE != PAGE_SIZE) {
		f2fs_msg(sb, KERN_INFO,
			"Invalid page_cache_size (%lu), supports only 4KB\n",
			PAGE_SIZE);
		return 1;
	}

	/* Currently, support only 4KB block size */
	blocksize = 1 << le32_to_cpu(raw_super->log_blocksize);
	if (blocksize != F2FS_BLKSIZE) {
		f2fs_msg(sb, KERN_INFO,
			"Invalid blocksize (%u), supports only 4KB\n",
			blocksize);
		return 1;
	}

	/* check log blocks per segment */
	if (le32_to_cpu(raw_super->log_blocks_per_seg) != 9) {
		f2fs_msg(sb, KERN_INFO,
			"Invalid log blocks per segment (%u)\n",
			le32_to_cpu(raw_super->log_blocks_per_seg));
		return 1;
	}

	/* Currently, support 512/1024/2048/4096 bytes sector size */
	if (le32_to_cpu(raw_super->log_sectorsize) >
				F2FS_MAX_LOG_SECTOR_SIZE ||
		le32_to_cpu(raw_super->log_sectorsize) <
				F2FS_MIN_LOG_SECTOR_SIZE) {
		f2fs_msg(sb, KERN_INFO, "Invalid log sectorsize (%u)",
			le32_to_cpu(raw_super->log_sectorsize));
		return 1;
	}
	if (le32_to_cpu(raw_super->log_sectors_per_block) +
		le32_to_cpu(raw_super->log_sectorsize) !=
			F2FS_MAX_LOG_SECTOR_SIZE) {
		f2fs_msg(sb, KERN_INFO,
			"Invalid log sectors per block(%u) log sectorsize(%u)",
			le32_to_cpu(raw_super->log_sectors_per_block),
			le32_to_cpu(raw_super->log_sectorsize));
		return 1;
	}

	segment_count = le32_to_cpu(raw_super->segment_count);
	segs_per_sec = le32_to_cpu(raw_super->segs_per_sec);
	secs_per_zone = le32_to_cpu(raw_super->secs_per_zone);
	total_sections = le32_to_cpu(raw_super->section_count);

	/* blocks_per_seg should be 512, given the above check */
	blocks_per_seg = 1 << le32_to_cpu(raw_super->log_blocks_per_seg);

	if (segment_count > F2FS_MAX_SEGMENT ||
				segment_count < F2FS_MIN_SEGMENTS) {
		f2fs_msg(sb, KERN_INFO,
			"Invalid segment count (%u)",
			segment_count);
		return 1;
	}

	if (total_sections > segment_count ||
			total_sections < F2FS_MIN_SEGMENTS ||
			segs_per_sec > segment_count || !segs_per_sec) {
		f2fs_msg(sb, KERN_INFO,
			"Invalid segment/section count (%u, %u x %u)",
			segment_count, total_sections, segs_per_sec);
		return 1;
	}

	if ((segment_count / segs_per_sec) < total_sections) {
		f2fs_msg(sb, KERN_INFO,
			"Small segment_count (%u < %u * %u)",
			segment_count, segs_per_sec, total_sections);
		return 1;
	}

	if (segment_count > (le32_to_cpu(raw_super->block_count) >> 9)) {
		f2fs_msg(sb, KERN_INFO,
			"Wrong segment_count / block_count (%u > %u)",
			segment_count, le32_to_cpu(raw_super->block_count));
		return 1;
	}

	if (secs_per_zone > total_sections || !secs_per_zone) {
		f2fs_msg(sb, KERN_INFO,
			"Wrong secs_per_zone / total_sections (%u, %u)",
			secs_per_zone, total_sections);
		return 1;
	}
	if (le32_to_cpu(raw_super->extension_count) > F2FS_MAX_EXTENSION ||
			raw_super->hot_ext_count > F2FS_MAX_EXTENSION ||
			(le32_to_cpu(raw_super->extension_count) +
			raw_super->hot_ext_count) > F2FS_MAX_EXTENSION) {
		f2fs_msg(sb, KERN_INFO,
			"Corrupted extension count (%u + %u > %u)",
			le32_to_cpu(raw_super->extension_count),
			raw_super->hot_ext_count,
			F2FS_MAX_EXTENSION);
		return 1;
	}

	if (le32_to_cpu(raw_super->cp_payload) >
				(blocks_per_seg - F2FS_CP_PACKS)) {
		f2fs_msg(sb, KERN_INFO,
			"Insane cp_payload (%u > %u)",
			le32_to_cpu(raw_super->cp_payload),
			blocks_per_seg - F2FS_CP_PACKS);
		return 1;
	}

	/* check reserved ino info */
	if (le32_to_cpu(raw_super->node_ino) != 1 ||
		le32_to_cpu(raw_super->meta_ino) != 2 ||
		le32_to_cpu(raw_super->root_ino) != 3) {
		f2fs_msg(sb, KERN_INFO,
			"Invalid Fs Meta Ino: node(%u) meta(%u) root(%u)",
			le32_to_cpu(raw_super->node_ino),
			le32_to_cpu(raw_super->meta_ino),
			le32_to_cpu(raw_super->root_ino));
		return 1;
	}

	/* check CP/SIT/NAT/SSA/MAIN_AREA area boundary */
	if (sanity_check_area_boundary(sbi, bh))
		return 1;

	return 0;
}

int f2fs_sanity_check_ckpt(struct f2fs_sb_info *sbi)
{
	unsigned int total, fsmeta;
	struct f2fs_super_block *raw_super = F2FS_RAW_SUPER(sbi);
	struct f2fs_checkpoint *ckpt = F2FS_CKPT(sbi);
	unsigned int ovp_segments, reserved_segments;
	unsigned int main_segs, blocks_per_seg;
	unsigned int sit_segs, nat_segs;
	unsigned int sit_bitmap_size, nat_bitmap_size;
	unsigned int log_blocks_per_seg;
	unsigned int segment_count_main;
	unsigned int cp_pack_start_sum, cp_payload;
	block_t user_block_count;
	int i, j;

	total = le32_to_cpu(raw_super->segment_count);
	fsmeta = le32_to_cpu(raw_super->segment_count_ckpt);
	sit_segs = le32_to_cpu(raw_super->segment_count_sit);
	fsmeta += sit_segs;
	nat_segs = le32_to_cpu(raw_super->segment_count_nat);
	fsmeta += nat_segs;
	fsmeta += le32_to_cpu(ckpt->rsvd_segment_count);
	fsmeta += le32_to_cpu(raw_super->segment_count_ssa);

	if (unlikely(fsmeta >= total))
		return 1;

	ovp_segments = le32_to_cpu(ckpt->overprov_segment_count);
	reserved_segments = le32_to_cpu(ckpt->rsvd_segment_count);

	if (unlikely(fsmeta < F2FS_MIN_SEGMENTS ||
			ovp_segments == 0 || reserved_segments == 0)) {
		f2fs_msg(sbi->sb, KERN_ERR,
			"Wrong layout: check mkfs.f2fs version");
		return 1;
	}

	user_block_count = le64_to_cpu(ckpt->user_block_count);
	segment_count_main = le32_to_cpu(raw_super->segment_count_main);
	log_blocks_per_seg = le32_to_cpu(raw_super->log_blocks_per_seg);
	if (!user_block_count || user_block_count >=
			segment_count_main << log_blocks_per_seg) {
		f2fs_msg(sbi->sb, KERN_ERR,
			"Wrong user_block_count: %u", user_block_count);
		return 1;
	}

	main_segs = le32_to_cpu(raw_super->segment_count_main);
	blocks_per_seg = sbi->blocks_per_seg;

	for (i = 0; i < NR_CURSEG_NODE_TYPE; i++) {
		if (le32_to_cpu(ckpt->cur_node_segno[i]) >= main_segs ||
			le16_to_cpu(ckpt->cur_node_blkoff[i]) >= blocks_per_seg)
			return 1;
		for (j = i + 1; j < NR_CURSEG_NODE_TYPE; j++) {
			if (le32_to_cpu(ckpt->cur_node_segno[i]) ==
				le32_to_cpu(ckpt->cur_node_segno[j])) {
				f2fs_msg(sbi->sb, KERN_ERR,
					"Node segment (%u, %u) has the same "
					"segno: %u", i, j,
					le32_to_cpu(ckpt->cur_node_segno[i]));
				return 1;
			}
		}
	}
	for (i = 0; i < NR_CURSEG_DATA_TYPE; i++) {
		if (le32_to_cpu(ckpt->cur_data_segno[i]) >= main_segs ||
			le16_to_cpu(ckpt->cur_data_blkoff[i]) >= blocks_per_seg)
			return 1;
		for (j = i + 1; j < NR_CURSEG_DATA_TYPE; j++) {
			if (le32_to_cpu(ckpt->cur_data_segno[i]) ==
				le32_to_cpu(ckpt->cur_data_segno[j])) {
				f2fs_msg(sbi->sb, KERN_ERR,
					"Data segment (%u, %u) has the same "
					"segno: %u", i, j,
					le32_to_cpu(ckpt->cur_data_segno[i]));
				return 1;
			}
		}
	}
	for (i = 0; i < NR_CURSEG_NODE_TYPE; i++) {
		for (j = i; j < NR_CURSEG_DATA_TYPE; j++) {
			if (le32_to_cpu(ckpt->cur_node_segno[i]) ==
				le32_to_cpu(ckpt->cur_data_segno[j])) {
				f2fs_msg(sbi->sb, KERN_ERR,
					"Data segment (%u) and Data segment (%u)"
					" has the same segno: %u", i, j,
					le32_to_cpu(ckpt->cur_node_segno[i]));
				return 1;
			}
		}
	}

	sit_bitmap_size = le32_to_cpu(ckpt->sit_ver_bitmap_bytesize);
	nat_bitmap_size = le32_to_cpu(ckpt->nat_ver_bitmap_bytesize);

	if (sit_bitmap_size != ((sit_segs / 2) << log_blocks_per_seg) / 8 ||
		nat_bitmap_size != ((nat_segs / 2) << log_blocks_per_seg) / 8) {
		f2fs_msg(sbi->sb, KERN_ERR,
			"Wrong bitmap size: sit: %u, nat:%u",
			sit_bitmap_size, nat_bitmap_size);
		return 1;
	}

	cp_pack_start_sum = __start_sum_addr(sbi);
	cp_payload = __cp_payload(sbi);
	if (cp_pack_start_sum < cp_payload + 1 ||
		cp_pack_start_sum > blocks_per_seg - 1 -
			NR_CURSEG_TYPE) {
		f2fs_msg(sbi->sb, KERN_ERR,
			"Wrong cp_pack_start_sum: %u",
			cp_pack_start_sum);
		return 1;
	}

	if (unlikely(f2fs_cp_error(sbi))) {
		f2fs_msg(sbi->sb, KERN_ERR, "A bug case: need to run fsck");
		return 1;
	}
	return 0;
}

static void init_sb_info(struct f2fs_sb_info *sbi)
{
	struct f2fs_super_block *raw_super = sbi->raw_super;
	int i, j;

	sbi->log_sectors_per_block =
		le32_to_cpu(raw_super->log_sectors_per_block);
	sbi->log_blocksize = le32_to_cpu(raw_super->log_blocksize);
	sbi->blocksize = 1 << sbi->log_blocksize;
	sbi->log_blocks_per_seg = le32_to_cpu(raw_super->log_blocks_per_seg);
	sbi->blocks_per_seg = 1 << sbi->log_blocks_per_seg;
	sbi->segs_per_sec = le32_to_cpu(raw_super->segs_per_sec);
	sbi->secs_per_zone = le32_to_cpu(raw_super->secs_per_zone);
	sbi->total_sections = le32_to_cpu(raw_super->section_count);
	sbi->total_node_count =
		(le32_to_cpu(raw_super->segment_count_nat) / 2)
			* sbi->blocks_per_seg * NAT_ENTRY_PER_BLOCK;
	sbi->root_ino_num = le32_to_cpu(raw_super->root_ino);
	sbi->node_ino_num = le32_to_cpu(raw_super->node_ino);
	sbi->meta_ino_num = le32_to_cpu(raw_super->meta_ino);
	sbi->cur_victim_sec = NULL_SECNO;
	sbi->max_victim_search = DEF_MAX_VICTIM_SEARCH;

	sbi->dir_level = DEF_DIR_LEVEL;
	sbi->interval_time[CP_TIME] = DEF_CP_INTERVAL;
	sbi->interval_time[REQ_TIME] = DEF_IDLE_INTERVAL;
	sbi->interval_time[DISCARD_TIME] = DEF_IDLE_INTERVAL;
	sbi->interval_time[GC_TIME] = DEF_IDLE_INTERVAL;
	sbi->interval_time[DISABLE_TIME] = DEF_DISABLE_INTERVAL;
	clear_sbi_flag(sbi, SBI_NEED_FSCK);

	for (i = 0; i < NR_COUNT_TYPE; i++)
		atomic_set(&sbi->nr_pages[i], 0);

	for (i = 0; i < META; i++)
		atomic_set(&sbi->wb_sync_req[i], 0);

	INIT_LIST_HEAD(&sbi->s_list);
	mutex_init(&sbi->umount_mutex);
	for (i = 0; i < NR_PAGE_TYPE - 1; i++)
		for (j = HOT; j < NR_TEMP_TYPE; j++)
			mutex_init(&sbi->wio_mutex[i][j]);
	init_rwsem(&sbi->io_order_lock);
	spin_lock_init(&sbi->cp_lock);

	sbi->dirty_device = 0;
	spin_lock_init(&sbi->dev_lock);

	init_rwsem(&sbi->sb_lock);
}

static int init_percpu_info(struct f2fs_sb_info *sbi)
{
	int err;

	err = percpu_counter_init(&sbi->alloc_valid_block_count, 0, GFP_KERNEL);
	if (err)
		return err;

	err = percpu_counter_init(&sbi->total_valid_inode_count, 0,
								GFP_KERNEL);
	if (err)
		percpu_counter_destroy(&sbi->alloc_valid_block_count);

	return err;
}

#ifdef CONFIG_BLK_DEV_ZONED
static int init_blkz_info(struct f2fs_sb_info *sbi, int devi)
{
	struct block_device *bdev = FDEV(devi).bdev;
	sector_t nr_sectors = bdev->bd_part->nr_sects;
	sector_t sector = 0;
	struct blk_zone *zones;
	unsigned int i, nr_zones;
	unsigned int n = 0;
	int err = -EIO;

	if (!f2fs_sb_has_blkzoned(sbi->sb))
		return 0;

	if (sbi->blocks_per_blkz && sbi->blocks_per_blkz !=
				SECTOR_TO_BLOCK(bdev_zone_sectors(bdev)))
		return -EINVAL;
	sbi->blocks_per_blkz = SECTOR_TO_BLOCK(bdev_zone_sectors(bdev));
	if (sbi->log_blocks_per_blkz && sbi->log_blocks_per_blkz !=
				__ilog2_u32(sbi->blocks_per_blkz))
		return -EINVAL;
	sbi->log_blocks_per_blkz = __ilog2_u32(sbi->blocks_per_blkz);
	FDEV(devi).nr_blkz = SECTOR_TO_BLOCK(nr_sectors) >>
					sbi->log_blocks_per_blkz;
	if (nr_sectors & (bdev_zone_sectors(bdev) - 1))
		FDEV(devi).nr_blkz++;

	FDEV(devi).blkz_type = f2fs_kmalloc(sbi, FDEV(devi).nr_blkz,
								GFP_KERNEL);
	if (!FDEV(devi).blkz_type)
		return -ENOMEM;

#define F2FS_REPORT_NR_ZONES   4096

	zones = f2fs_kzalloc(sbi,
			     array_size(F2FS_REPORT_NR_ZONES,
					sizeof(struct blk_zone)),
			     GFP_KERNEL);
	if (!zones)
		return -ENOMEM;

	/* Get block zones type */
	while (zones && sector < nr_sectors) {

		nr_zones = F2FS_REPORT_NR_ZONES;
		err = blkdev_report_zones(bdev, sector,
					  zones, &nr_zones,
					  GFP_KERNEL);
		if (err)
			break;
		if (!nr_zones) {
			err = -EIO;
			break;
		}

		for (i = 0; i < nr_zones; i++) {
			FDEV(devi).blkz_type[n] = zones[i].type;
			sector += zones[i].len;
			n++;
		}
	}

	kfree(zones);

	return err;
}
#endif

/*
 * Read f2fs raw super block.
 * Because we have two copies of super block, so read both of them
 * to get the first valid one. If any one of them is broken, we pass
 * them recovery flag back to the caller.
 */
static int read_raw_super_block(struct f2fs_sb_info *sbi,
			struct f2fs_super_block **raw_super,
			int *valid_super_block, int *recovery)
{
	struct super_block *sb = sbi->sb;
	int block;
	struct buffer_head *bh;
	struct f2fs_super_block *super;
	int err = 0;

	super = kzalloc(sizeof(struct f2fs_super_block), GFP_KERNEL);
	if (!super)
		return -ENOMEM;

	for (block = 0; block < 2; block++) {
		bh = sb_bread(sb, block);
		if (!bh) {
			f2fs_msg(sb, KERN_ERR, "Unable to read %dth superblock",
				block + 1);
			err = -EIO;
			continue;
		}

		/* sanity checking of raw super */
		if (sanity_check_raw_super(sbi, bh)) {
			f2fs_msg(sb, KERN_ERR,
				"Can't find valid F2FS filesystem in %dth superblock",
				block + 1);
			err = -EINVAL;
			brelse(bh);
			continue;
		}

		if (!*raw_super) {
			memcpy(super, bh->b_data + F2FS_SUPER_OFFSET,
							sizeof(*super));
			*valid_super_block = block;
			*raw_super = super;
		}
		brelse(bh);
	}

	/* Fail to read any one of the superblocks*/
	if (err < 0)
		*recovery = 1;

	/* No valid superblock */
	if (!*raw_super)
		kfree(super);
	else
		err = 0;

	return err;
}

int f2fs_commit_super(struct f2fs_sb_info *sbi, bool recover)
{
	struct buffer_head *bh;
	__u32 crc = 0;
	int err;

	if ((recover && f2fs_readonly(sbi->sb)) ||
				bdev_read_only(sbi->sb->s_bdev)) {
		set_sbi_flag(sbi, SBI_NEED_SB_WRITE);
		return -EROFS;
	}

	/* we should update superblock crc here */
	if (!recover && f2fs_sb_has_sb_chksum(sbi->sb)) {
		crc = f2fs_crc32(sbi, F2FS_RAW_SUPER(sbi),
				offsetof(struct f2fs_super_block, crc));
		F2FS_RAW_SUPER(sbi)->crc = cpu_to_le32(crc);
	}

	/* write back-up superblock first */
	bh = sb_bread(sbi->sb, sbi->valid_super_block ? 0 : 1);
	if (!bh)
		return -EIO;
	err = __f2fs_commit_super(bh, F2FS_RAW_SUPER(sbi));
	brelse(bh);

	/* if we are in recovery path, skip writing valid superblock */
	if (recover || err)
		return err;

	/* write current valid superblock */
	bh = sb_bread(sbi->sb, sbi->valid_super_block);
	if (!bh)
		return -EIO;
	err = __f2fs_commit_super(bh, F2FS_RAW_SUPER(sbi));
	brelse(bh);
	return err;
}

static int f2fs_scan_devices(struct f2fs_sb_info *sbi)
{
	struct f2fs_super_block *raw_super = F2FS_RAW_SUPER(sbi);
	unsigned int max_devices = MAX_DEVICES;
	int i;

	/* Initialize single device information */
	if (!RDEV(0).path[0]) {
		if (!bdev_is_zoned(sbi->sb->s_bdev))
			return 0;
		max_devices = 1;
	}

	/*
	 * Initialize multiple devices information, or single
	 * zoned block device information.
	 */
	sbi->devs = f2fs_kzalloc(sbi,
				 array_size(max_devices,
					    sizeof(struct f2fs_dev_info)),
				 GFP_KERNEL);
	if (!sbi->devs)
		return -ENOMEM;

	for (i = 0; i < max_devices; i++) {

		if (i > 0 && !RDEV(i).path[0])
			break;

		if (max_devices == 1) {
			/* Single zoned block device mount */
			FDEV(0).bdev =
				blkdev_get_by_dev(sbi->sb->s_bdev->bd_dev,
					sbi->sb->s_mode, sbi->sb->s_type);
		} else {
			/* Multi-device mount */
			memcpy(FDEV(i).path, RDEV(i).path, MAX_PATH_LEN);
			FDEV(i).total_segments =
				le32_to_cpu(RDEV(i).total_segments);
			if (i == 0) {
				FDEV(i).start_blk = 0;
				FDEV(i).end_blk = FDEV(i).start_blk +
				    (FDEV(i).total_segments <<
				    sbi->log_blocks_per_seg) - 1 +
				    le32_to_cpu(raw_super->segment0_blkaddr);
			} else {
				FDEV(i).start_blk = FDEV(i - 1).end_blk + 1;
				FDEV(i).end_blk = FDEV(i).start_blk +
					(FDEV(i).total_segments <<
					sbi->log_blocks_per_seg) - 1;
			}
			FDEV(i).bdev = blkdev_get_by_path(FDEV(i).path,
					sbi->sb->s_mode, sbi->sb->s_type);
		}
		if (IS_ERR(FDEV(i).bdev))
			return PTR_ERR(FDEV(i).bdev);

		/* to release errored devices */
		sbi->s_ndevs = i + 1;

#ifdef CONFIG_BLK_DEV_ZONED
		if (bdev_zoned_model(FDEV(i).bdev) == BLK_ZONED_HM &&
				!f2fs_sb_has_blkzoned(sbi->sb)) {
			f2fs_msg(sbi->sb, KERN_ERR,
				"Zoned block device feature not enabled\n");
			return -EINVAL;
		}
		if (bdev_zoned_model(FDEV(i).bdev) != BLK_ZONED_NONE) {
			if (init_blkz_info(sbi, i)) {
				f2fs_msg(sbi->sb, KERN_ERR,
					"Failed to initialize F2FS blkzone information");
				return -EINVAL;
			}
			if (max_devices == 1)
				break;
			f2fs_msg(sbi->sb, KERN_INFO,
				"Mount Device [%2d]: %20s, %8u, %8x - %8x (zone: %s)",
				i, FDEV(i).path,
				FDEV(i).total_segments,
				FDEV(i).start_blk, FDEV(i).end_blk,
				bdev_zoned_model(FDEV(i).bdev) == BLK_ZONED_HA ?
				"Host-aware" : "Host-managed");
			continue;
		}
#endif
		f2fs_msg(sbi->sb, KERN_INFO,
			"Mount Device [%2d]: %20s, %8u, %8x - %8x",
				i, FDEV(i).path,
				FDEV(i).total_segments,
				FDEV(i).start_blk, FDEV(i).end_blk);
	}
	f2fs_msg(sbi->sb, KERN_INFO,
			"IO Block Size: %8d KB", F2FS_IO_SIZE_KB(sbi));
	return 0;
}

static void f2fs_tuning_parameters(struct f2fs_sb_info *sbi)
{
	struct f2fs_sm_info *sm_i = SM_I(sbi);

	/* adjust parameters according to the volume size */
	if (sm_i->main_segments <= SMALL_VOLUME_SEGMENTS) {
		F2FS_OPTION(sbi).alloc_mode = ALLOC_MODE_REUSE;
		sm_i->dcc_info->discard_granularity = 1;
		sm_i->ipu_policy = 1 << F2FS_IPU_FORCE;
	}

	sbi->readdir_ra = 1;
}

static int f2fs_fill_super(struct super_block *sb, void *data, int silent)
{
	struct f2fs_sb_info *sbi;
	struct f2fs_super_block *raw_super;
	struct inode *root;
	int err;
	bool retry = true, need_fsck = false;
	char *options = NULL;
	int recovery, i, valid_super_block;
	struct curseg_info *seg_i;

try_onemore:
	err = -EINVAL;
	raw_super = NULL;
	valid_super_block = -1;
	recovery = 0;

	/* allocate memory for f2fs-specific super block info */
	sbi = kzalloc(sizeof(struct f2fs_sb_info), GFP_KERNEL);
	if (!sbi)
		return -ENOMEM;

	sbi->sb = sb;

	/* Load the checksum driver */
	sbi->s_chksum_driver = crypto_alloc_shash("crc32", 0, 0);
	if (IS_ERR(sbi->s_chksum_driver)) {
		f2fs_msg(sb, KERN_ERR, "Cannot load crc32 driver.");
		err = PTR_ERR(sbi->s_chksum_driver);
		sbi->s_chksum_driver = NULL;
		goto free_sbi;
	}

	/* set a block size */
	if (unlikely(!sb_set_blocksize(sb, F2FS_BLKSIZE))) {
		f2fs_msg(sb, KERN_ERR, "unable to set blocksize");
		goto free_sbi;
	}

	err = read_raw_super_block(sbi, &raw_super, &valid_super_block,
								&recovery);
	if (err)
		goto free_sbi;

	sb->s_fs_info = sbi;
	sbi->raw_super = raw_super;

	/* precompute checksum seed for metadata */
	if (f2fs_sb_has_inode_chksum(sb))
		sbi->s_chksum_seed = f2fs_chksum(sbi, ~0, raw_super->uuid,
						sizeof(raw_super->uuid));

	/*
	 * The BLKZONED feature indicates that the drive was formatted with
	 * zone alignment optimization. This is optional for host-aware
	 * devices, but mandatory for host-managed zoned block devices.
	 */
#ifndef CONFIG_BLK_DEV_ZONED
	if (f2fs_sb_has_blkzoned(sb)) {
		f2fs_msg(sb, KERN_ERR,
			 "Zoned block device support is not enabled\n");
		err = -EOPNOTSUPP;
		goto free_sb_buf;
	}
#endif
	default_options(sbi);
	/* parse mount options */
	options = kstrdup((const char *)data, GFP_KERNEL);
	if (data && !options) {
		err = -ENOMEM;
		goto free_sb_buf;
	}

	err = parse_options(sb, options);
	if (err)
		goto free_options;

	sbi->max_file_blocks = max_file_blocks();
	sb->s_maxbytes = sbi->max_file_blocks <<
				le32_to_cpu(raw_super->log_blocksize);
	sb->s_max_links = F2FS_LINK_MAX;
	get_random_bytes(&sbi->s_next_generation, sizeof(u32));

#ifdef CONFIG_QUOTA
	sb->dq_op = &f2fs_quota_operations;
	if (f2fs_sb_has_quota_ino(sb))
		sb->s_qcop = &dquot_quotactl_sysfile_ops;
	else
		sb->s_qcop = &f2fs_quotactl_ops;
	sb->s_quota_types = QTYPE_MASK_USR | QTYPE_MASK_GRP | QTYPE_MASK_PRJ;

	if (f2fs_sb_has_quota_ino(sbi->sb)) {
		for (i = 0; i < MAXQUOTAS; i++) {
			if (f2fs_qf_ino(sbi->sb, i))
				sbi->nquota_files++;
		}
	}
#endif

	sb->s_op = &f2fs_sops;
#ifdef CONFIG_F2FS_FS_ENCRYPTION
	sb->s_cop = &f2fs_cryptops;
#endif
	sb->s_xattr = f2fs_xattr_handlers;
	sb->s_export_op = &f2fs_export_ops;
	sb->s_magic = F2FS_SUPER_MAGIC;
	sb->s_time_gran = 1;
	sb->s_flags = (sb->s_flags & ~SB_POSIXACL) |
		(test_opt(sbi, POSIX_ACL) ? SB_POSIXACL : 0);
	memcpy(&sb->s_uuid, raw_super->uuid, sizeof(raw_super->uuid));
	sb->s_iflags |= SB_I_CGROUPWB;

	/* init f2fs-specific super block info */
	sbi->valid_super_block = valid_super_block;
	mutex_init(&sbi->gc_mutex);
	mutex_init(&sbi->writepages);
	mutex_init(&sbi->cp_mutex);
	init_rwsem(&sbi->node_write);
	init_rwsem(&sbi->node_change);

	/* disallow all the data/node/meta page writes */
	set_sbi_flag(sbi, SBI_POR_DOING);
	spin_lock_init(&sbi->stat_lock);

	/* init iostat info */
	spin_lock_init(&sbi->iostat_lock);
	sbi->iostat_enable = false;

	for (i = 0; i < NR_PAGE_TYPE; i++) {
		int n = (i == META) ? 1: NR_TEMP_TYPE;
		int j;

		sbi->write_io[i] =
			f2fs_kmalloc(sbi,
				     array_size(n,
						sizeof(struct f2fs_bio_info)),
				     GFP_KERNEL);
		if (!sbi->write_io[i]) {
			err = -ENOMEM;
			goto free_bio_info;
		}

		for (j = HOT; j < n; j++) {
			init_rwsem(&sbi->write_io[i][j].io_rwsem);
			sbi->write_io[i][j].sbi = sbi;
			sbi->write_io[i][j].bio = NULL;
			spin_lock_init(&sbi->write_io[i][j].io_lock);
			INIT_LIST_HEAD(&sbi->write_io[i][j].io_list);
		}
	}

	init_rwsem(&sbi->cp_rwsem);
	init_waitqueue_head(&sbi->cp_wait);
	init_sb_info(sbi);

	err = init_percpu_info(sbi);
	if (err)
		goto free_bio_info;

	if (F2FS_IO_SIZE(sbi) > 1) {
		sbi->write_io_dummy =
			mempool_create_page_pool(2 * (F2FS_IO_SIZE(sbi) - 1), 0);
		if (!sbi->write_io_dummy) {
			err = -ENOMEM;
			goto free_percpu;
		}
	}

	/* get an inode for meta space */
	sbi->meta_inode = f2fs_iget(sb, F2FS_META_INO(sbi));
	if (IS_ERR(sbi->meta_inode)) {
		f2fs_msg(sb, KERN_ERR, "Failed to read F2FS meta data inode");
		err = PTR_ERR(sbi->meta_inode);
		goto free_io_dummy;
	}

	err = f2fs_get_valid_checkpoint(sbi);
	if (err) {
		f2fs_msg(sb, KERN_ERR, "Failed to get valid F2FS checkpoint");
		goto free_meta_inode;
	}

	if (__is_set_ckpt_flags(F2FS_CKPT(sbi), CP_QUOTA_NEED_FSCK_FLAG))
		set_sbi_flag(sbi, SBI_QUOTA_NEED_REPAIR);

	/* Initialize device list */
	err = f2fs_scan_devices(sbi);
	if (err) {
		f2fs_msg(sb, KERN_ERR, "Failed to find devices");
		goto free_devices;
	}

	sbi->total_valid_node_count =
				le32_to_cpu(sbi->ckpt->valid_node_count);
	percpu_counter_set(&sbi->total_valid_inode_count,
				le32_to_cpu(sbi->ckpt->valid_inode_count));
	sbi->user_block_count = le64_to_cpu(sbi->ckpt->user_block_count);
	sbi->total_valid_block_count =
				le64_to_cpu(sbi->ckpt->valid_block_count);
	sbi->last_valid_block_count = sbi->total_valid_block_count;
	sbi->reserved_blocks = 0;
	sbi->current_reserved_blocks = 0;
	limit_reserve_root(sbi);

	for (i = 0; i < NR_INODE_TYPE; i++) {
		INIT_LIST_HEAD(&sbi->inode_list[i]);
		spin_lock_init(&sbi->inode_lock[i]);
	}

	f2fs_init_extent_cache_info(sbi);

	f2fs_init_ino_entry_info(sbi);

	f2fs_init_fsync_node_info(sbi);

	/* setup f2fs internal modules */
	err = f2fs_build_segment_manager(sbi);
	if (err) {
		f2fs_msg(sb, KERN_ERR,
			"Failed to initialize F2FS segment manager");
		goto free_sm;
	}
	err = f2fs_build_node_manager(sbi);
	if (err) {
		f2fs_msg(sb, KERN_ERR,
			"Failed to initialize F2FS node manager");
		goto free_nm;
	}

	/* For write statistics */
	if (sb->s_bdev->bd_part)
		sbi->sectors_written_start =
			(u64)part_stat_read(sb->s_bdev->bd_part,
					    sectors[STAT_WRITE]);

	/* Read accumulated write IO statistics if exists */
	seg_i = CURSEG_I(sbi, CURSEG_HOT_NODE);
	if (__exist_node_summaries(sbi))
		sbi->kbytes_written =
			le64_to_cpu(seg_i->journal->info.kbytes_written);

	f2fs_build_gc_manager(sbi);

	/* get an inode for node space */
	sbi->node_inode = f2fs_iget(sb, F2FS_NODE_INO(sbi));
	if (IS_ERR(sbi->node_inode)) {
		f2fs_msg(sb, KERN_ERR, "Failed to read node inode");
		err = PTR_ERR(sbi->node_inode);
		goto free_nm;
	}

	err = f2fs_build_stats(sbi);
	if (err)
		goto free_node_inode;

	/* read root inode and dentry */
	root = f2fs_iget(sb, F2FS_ROOT_INO(sbi));
	if (IS_ERR(root)) {
		f2fs_msg(sb, KERN_ERR, "Failed to read root inode");
		err = PTR_ERR(root);
		goto free_stats;
	}
	if (!S_ISDIR(root->i_mode) || !root->i_blocks ||
			!root->i_size || !root->i_nlink) {
		iput(root);
		err = -EINVAL;
		goto free_stats;
	}

	sb->s_root = d_make_root(root); /* allocate root dentry */
	if (!sb->s_root) {
		err = -ENOMEM;
		goto free_root_inode;
	}

	err = f2fs_register_sysfs(sbi);
	if (err)
		goto free_root_inode;

#ifdef CONFIG_QUOTA
	/* Enable quota usage during mount */
	if (f2fs_sb_has_quota_ino(sb) && !f2fs_readonly(sb)) {
		err = f2fs_enable_quotas(sb);
		if (err)
			f2fs_msg(sb, KERN_ERR,
				"Cannot turn on quotas: error %d", err);
	}
#endif
	/* if there are nt orphan nodes free them */
	err = f2fs_recover_orphan_inodes(sbi);
	if (err)
		goto free_meta;

	if (unlikely(is_set_ckpt_flags(sbi, CP_DISABLED_FLAG)))
		goto skip_recovery;

	/* recover fsynced data */
	if (!test_opt(sbi, DISABLE_ROLL_FORWARD)) {
		/*
		 * mount should be failed, when device has readonly mode, and
		 * previous checkpoint was not done by clean system shutdown.
		 */
		if (bdev_read_only(sb->s_bdev) &&
				!is_set_ckpt_flags(sbi, CP_UMOUNT_FLAG)) {
			err = -EROFS;
			goto free_meta;
		}

		if (need_fsck)
			set_sbi_flag(sbi, SBI_NEED_FSCK);

		if (!retry)
			goto skip_recovery;

		err = f2fs_recover_fsync_data(sbi, false);
		if (err < 0) {
			need_fsck = true;
			f2fs_msg(sb, KERN_ERR,
				"Cannot recover all fsync data errno=%d", err);
			goto free_meta;
		}
	} else {
		err = f2fs_recover_fsync_data(sbi, true);

		if (!f2fs_readonly(sb) && err > 0) {
			err = -EINVAL;
			f2fs_msg(sb, KERN_ERR,
				"Need to recover fsync data");
			goto free_meta;
		}
	}
skip_recovery:
	/* f2fs_recover_fsync_data() cleared this already */
	clear_sbi_flag(sbi, SBI_POR_DOING);

	if (test_opt(sbi, DISABLE_CHECKPOINT)) {
		err = f2fs_disable_checkpoint(sbi);
		if (err)
			goto free_meta;
	} else if (is_set_ckpt_flags(sbi, CP_DISABLED_FLAG)) {
		f2fs_enable_checkpoint(sbi);
	}

	/*
	 * If filesystem is not mounted as read-only then
	 * do start the gc_thread.
	 */
	if (test_opt(sbi, BG_GC) && !f2fs_readonly(sb)) {
		/* After POR, we can run background GC thread.*/
		err = f2fs_start_gc_thread(sbi);
		if (err)
			goto free_meta;
	}
	kfree(options);

	/* recover broken superblock */
	if (recovery) {
		err = f2fs_commit_super(sbi, true);
		f2fs_msg(sb, KERN_INFO,
			"Try to recover %dth superblock, ret: %d",
			sbi->valid_super_block ? 1 : 2, err);
	}

	f2fs_join_shrinker(sbi);

	f2fs_tuning_parameters(sbi);

	f2fs_msg(sbi->sb, KERN_NOTICE, "Mounted with checkpoint version = %llx",
				cur_cp_version(F2FS_CKPT(sbi)));
	f2fs_update_time(sbi, CP_TIME);
	f2fs_update_time(sbi, REQ_TIME);
	return 0;

free_meta:
#ifdef CONFIG_QUOTA
	f2fs_truncate_quota_inode_pages(sb);
	if (f2fs_sb_has_quota_ino(sb) && !f2fs_readonly(sb))
		f2fs_quota_off_umount(sbi->sb);
#endif
	/*
	 * Some dirty meta pages can be produced by f2fs_recover_orphan_inodes()
	 * failed by EIO. Then, iput(node_inode) can trigger balance_fs_bg()
	 * followed by f2fs_write_checkpoint() through f2fs_write_node_pages(), which
	 * falls into an infinite loop in f2fs_sync_meta_pages().
	 */
	truncate_inode_pages_final(META_MAPPING(sbi));
	f2fs_unregister_sysfs(sbi);
free_root_inode:
	dput(sb->s_root);
	sb->s_root = NULL;
free_stats:
	f2fs_destroy_stats(sbi);
free_node_inode:
	f2fs_release_ino_entry(sbi, true);
	truncate_inode_pages_final(NODE_MAPPING(sbi));
	iput(sbi->node_inode);
free_nm:
	f2fs_destroy_node_manager(sbi);
free_sm:
	f2fs_destroy_segment_manager(sbi);
free_devices:
	destroy_device_list(sbi);
	kfree(sbi->ckpt);
free_meta_inode:
	make_bad_inode(sbi->meta_inode);
	iput(sbi->meta_inode);
free_io_dummy:
	mempool_destroy(sbi->write_io_dummy);
free_percpu:
	destroy_percpu_info(sbi);
free_bio_info:
	for (i = 0; i < NR_PAGE_TYPE; i++)
		kfree(sbi->write_io[i]);
free_options:
#ifdef CONFIG_QUOTA
	for (i = 0; i < MAXQUOTAS; i++)
		kfree(F2FS_OPTION(sbi).s_qf_names[i]);
#endif
	kfree(options);
free_sb_buf:
	kfree(raw_super);
free_sbi:
	if (sbi->s_chksum_driver)
		crypto_free_shash(sbi->s_chksum_driver);
	kfree(sbi);

	/* give only one another chance */
	if (retry) {
		retry = false;
		shrink_dcache_sb(sb);
		goto try_onemore;
	}
	return err;
}

static struct dentry *f2fs_mount(struct file_system_type *fs_type, int flags,
			const char *dev_name, void *data)
{
	return mount_bdev(fs_type, flags, dev_name, data, f2fs_fill_super);
}

static void kill_f2fs_super(struct super_block *sb)
{
	if (sb->s_root) {
		struct f2fs_sb_info *sbi = F2FS_SB(sb);

		set_sbi_flag(sbi, SBI_IS_CLOSE);
		f2fs_stop_gc_thread(sbi);
		f2fs_stop_discard_thread(sbi);

		if (is_sbi_flag_set(sbi, SBI_IS_DIRTY) ||
				!is_set_ckpt_flags(sbi, CP_UMOUNT_FLAG)) {
			struct cp_control cpc = {
				.reason = CP_UMOUNT,
			};
			f2fs_write_checkpoint(sbi, &cpc);
		}

		if (is_sbi_flag_set(sbi, SBI_IS_RECOVERED) && f2fs_readonly(sb))
			sb->s_flags &= ~SB_RDONLY;
	}
	kill_block_super(sb);
}

static struct file_system_type f2fs_fs_type = {
	.owner		= THIS_MODULE,
	.name		= "f2fs",
	.mount		= f2fs_mount,
	.kill_sb	= kill_f2fs_super,
	.fs_flags	= FS_REQUIRES_DEV,
};
MODULE_ALIAS_FS("f2fs");

static int __init init_inodecache(void)
{
	f2fs_inode_cachep = kmem_cache_create("f2fs_inode_cache",
			sizeof(struct f2fs_inode_info), 0,
			SLAB_RECLAIM_ACCOUNT|SLAB_ACCOUNT, NULL);
	if (!f2fs_inode_cachep)
		return -ENOMEM;
	return 0;
}

static void destroy_inodecache(void)
{
	/*
	 * Make sure all delayed rcu free inodes are flushed before we
	 * destroy cache.
	 */
	rcu_barrier();
	kmem_cache_destroy(f2fs_inode_cachep);
}

static int __init init_f2fs_fs(void)
{
	int err;

	if (PAGE_SIZE != F2FS_BLKSIZE) {
		printk("F2FS not supported on PAGE_SIZE(%lu) != %d\n",
				PAGE_SIZE, F2FS_BLKSIZE);
		return -EINVAL;
	}

	f2fs_build_trace_ios();

	err = init_inodecache();
	if (err)
		goto fail;
	err = f2fs_create_node_manager_caches();
	if (err)
		goto free_inodecache;
	err = f2fs_create_segment_manager_caches();
	if (err)
		goto free_node_manager_caches;
	err = f2fs_create_checkpoint_caches();
	if (err)
		goto free_segment_manager_caches;
	err = f2fs_create_extent_cache();
	if (err)
		goto free_checkpoint_caches;
	err = f2fs_init_sysfs();
	if (err)
		goto free_extent_cache;
	err = register_shrinker(&f2fs_shrinker_info);
	if (err)
		goto free_sysfs;
	err = register_filesystem(&f2fs_fs_type);
	if (err)
		goto free_shrinker;
	err = f2fs_create_root_stats();
	if (err)
		goto free_filesystem;
	err = f2fs_init_post_read_processing();
	if (err)
		goto free_root_stats;
	return 0;

free_root_stats:
	f2fs_destroy_root_stats();
free_filesystem:
	unregister_filesystem(&f2fs_fs_type);
free_shrinker:
	unregister_shrinker(&f2fs_shrinker_info);
free_sysfs:
	f2fs_exit_sysfs();
free_extent_cache:
	f2fs_destroy_extent_cache();
free_checkpoint_caches:
	f2fs_destroy_checkpoint_caches();
free_segment_manager_caches:
	f2fs_destroy_segment_manager_caches();
free_node_manager_caches:
	f2fs_destroy_node_manager_caches();
free_inodecache:
	destroy_inodecache();
fail:
	return err;
}

static void __exit exit_f2fs_fs(void)
{
	f2fs_destroy_post_read_processing();
	f2fs_destroy_root_stats();
	unregister_filesystem(&f2fs_fs_type);
	unregister_shrinker(&f2fs_shrinker_info);
	f2fs_exit_sysfs();
	f2fs_destroy_extent_cache();
	f2fs_destroy_checkpoint_caches();
	f2fs_destroy_segment_manager_caches();
	f2fs_destroy_node_manager_caches();
	destroy_inodecache();
	f2fs_destroy_trace_ios();
}

module_init(init_f2fs_fs)
module_exit(exit_f2fs_fs)

MODULE_AUTHOR("Samsung Electronics's Praesto Team");
MODULE_DESCRIPTION("Flash Friendly File System");
MODULE_LICENSE("GPL");
<|MERGE_RESOLUTION|>--- conflicted
+++ resolved
@@ -2010,21 +2010,6 @@
 {
 	int type;
 	int err;
-<<<<<<< HEAD
-
-	for (type = 0; type < MAXQUOTAS; type++) {
-		err = f2fs_quota_off(sb, type);
-		if (err) {
-			int ret = dquot_quota_off(sb, type);
-
-			f2fs_msg(sb, KERN_ERR,
-				"Fail to turn off disk quota "
-				"(type: %d, err: %d, ret:%d), Please "
-				"run fsck to fix it.", type, err, ret);
-			set_sbi_flag(F2FS_SB(sb), SBI_NEED_FSCK);
-		}
-	}
-=======
 
 	for (type = 0; type < MAXQUOTAS; type++) {
 		err = f2fs_quota_off(sb, type);
@@ -2106,7 +2091,6 @@
 	if (ret < 0)
 		set_sbi_flag(F2FS_SB(sb), SBI_QUOTA_NEED_REPAIR);
 	return ret;
->>>>>>> 08b3d450
 }
 
 static int f2fs_get_projid(struct inode *inode, kprojid_t *projid)
