// SPDX-License-Identifier: GPL-2.0
/*
 * Filesystem-level keyring for fscrypt
 *
 * Copyright 2019 Google LLC
 */

/*
 * This file implements management of fscrypt master keys in the
 * filesystem-level keyring, including the ioctls:
 *
 * - FS_IOC_ADD_ENCRYPTION_KEY
 * - FS_IOC_REMOVE_ENCRYPTION_KEY
 * - FS_IOC_REMOVE_ENCRYPTION_KEY_ALL_USERS
 * - FS_IOC_GET_ENCRYPTION_KEY_STATUS
 *
 * See the "User API" section of Documentation/filesystems/fscrypt.rst for more
 * information about these ioctls.
 */

#include <crypto/skcipher.h>
#include <linux/key-type.h>
#include <linux/seq_file.h>

#include "fscrypt_private.h"

static void wipe_master_key_secret(struct fscrypt_master_key_secret *secret)
{
	fscrypt_destroy_hkdf(&secret->hkdf);
	memzero_explicit(secret, sizeof(*secret));
}

static void move_master_key_secret(struct fscrypt_master_key_secret *dst,
				   struct fscrypt_master_key_secret *src)
{
	memcpy(dst, src, sizeof(*dst));
	memzero_explicit(src, sizeof(*src));
}

static void free_master_key(struct fscrypt_master_key *mk)
{
	size_t i;

	wipe_master_key_secret(&mk->mk_secret);

	for (i = 0; i <= __FSCRYPT_MODE_MAX; i++) {
		fscrypt_destroy_prepared_key(&mk->mk_direct_keys[i]);
		fscrypt_destroy_prepared_key(&mk->mk_iv_ino_lblk_64_keys[i]);
	}

	key_put(mk->mk_users);
	kzfree(mk);
}

static inline bool valid_key_spec(const struct fscrypt_key_specifier *spec)
{
	if (spec->__reserved)
		return false;
	return master_key_spec_len(spec) != 0;
}

static int fscrypt_key_instantiate(struct key *key,
				   struct key_preparsed_payload *prep)
{
	key->payload.data[0] = (struct fscrypt_master_key *)prep->data;
	return 0;
}

static void fscrypt_key_destroy(struct key *key)
{
	free_master_key(key->payload.data[0]);
}

static void fscrypt_key_describe(const struct key *key, struct seq_file *m)
{
	seq_puts(m, key->description);

	if (key_is_positive(key)) {
		const struct fscrypt_master_key *mk = key->payload.data[0];

		if (!is_master_key_secret_present(&mk->mk_secret))
			seq_puts(m, ": secret removed");
	}
}

/*
 * Type of key in ->s_master_keys.  Each key of this type represents a master
 * key which has been added to the filesystem.  Its payload is a
 * 'struct fscrypt_master_key'.  The "." prefix in the key type name prevents
 * users from adding keys of this type via the keyrings syscalls rather than via
 * the intended method of FS_IOC_ADD_ENCRYPTION_KEY.
 */
static struct key_type key_type_fscrypt = {
	.name			= "._fscrypt",
	.instantiate		= fscrypt_key_instantiate,
	.destroy		= fscrypt_key_destroy,
	.describe		= fscrypt_key_describe,
};

static int fscrypt_user_key_instantiate(struct key *key,
					struct key_preparsed_payload *prep)
{
	/*
	 * We just charge FSCRYPT_MAX_KEY_SIZE bytes to the user's key quota for
	 * each key, regardless of the exact key size.  The amount of memory
	 * actually used is greater than the size of the raw key anyway.
	 */
	return key_payload_reserve(key, FSCRYPT_MAX_KEY_SIZE);
}

static void fscrypt_user_key_describe(const struct key *key, struct seq_file *m)
{
	seq_puts(m, key->description);
}

/*
 * Type of key in ->mk_users.  Each key of this type represents a particular
 * user who has added a particular master key.
 *
 * Note that the name of this key type really should be something like
 * ".fscrypt-user" instead of simply ".fscrypt".  But the shorter name is chosen
 * mainly for simplicity of presentation in /proc/keys when read by a non-root
 * user.  And it is expected to be rare that a key is actually added by multiple
 * users, since users should keep their encryption keys confidential.
 */
static struct key_type key_type_fscrypt_user = {
	.name			= ".fscrypt",
	.instantiate		= fscrypt_user_key_instantiate,
	.describe		= fscrypt_user_key_describe,
};

/* Search ->s_master_keys or ->mk_users */
static struct key *search_fscrypt_keyring(struct key *keyring,
					  struct key_type *type,
					  const char *description)
{
	/*
	 * We need to mark the keyring reference as "possessed" so that we
	 * acquire permission to search it, via the KEY_POS_SEARCH permission.
	 */
	key_ref_t keyref = make_key_ref(keyring, true /* possessed */);

	keyref = keyring_search(keyref, type, description, false);
	if (IS_ERR(keyref)) {
		if (PTR_ERR(keyref) == -EAGAIN || /* not found */
		    PTR_ERR(keyref) == -EKEYREVOKED) /* recently invalidated */
			keyref = ERR_PTR(-ENOKEY);
		return ERR_CAST(keyref);
	}
	return key_ref_to_ptr(keyref);
}

#define FSCRYPT_FS_KEYRING_DESCRIPTION_SIZE	\
	(CONST_STRLEN("fscrypt-") + sizeof_field(struct super_block, s_id))

#define FSCRYPT_MK_DESCRIPTION_SIZE	(2 * FSCRYPT_KEY_IDENTIFIER_SIZE + 1)

#define FSCRYPT_MK_USERS_DESCRIPTION_SIZE	\
	(CONST_STRLEN("fscrypt-") + 2 * FSCRYPT_KEY_IDENTIFIER_SIZE + \
	 CONST_STRLEN("-users") + 1)

#define FSCRYPT_MK_USER_DESCRIPTION_SIZE	\
	(2 * FSCRYPT_KEY_IDENTIFIER_SIZE + CONST_STRLEN(".uid.") + 10 + 1)

static void format_fs_keyring_description(
			char description[FSCRYPT_FS_KEYRING_DESCRIPTION_SIZE],
			const struct super_block *sb)
{
	sprintf(description, "fscrypt-%s", sb->s_id);
}

static void format_mk_description(
			char description[FSCRYPT_MK_DESCRIPTION_SIZE],
			const struct fscrypt_key_specifier *mk_spec)
{
	sprintf(description, "%*phN",
		master_key_spec_len(mk_spec), (u8 *)&mk_spec->u);
}

static void format_mk_users_keyring_description(
			char description[FSCRYPT_MK_USERS_DESCRIPTION_SIZE],
			const u8 mk_identifier[FSCRYPT_KEY_IDENTIFIER_SIZE])
{
	sprintf(description, "fscrypt-%*phN-users",
		FSCRYPT_KEY_IDENTIFIER_SIZE, mk_identifier);
}

static void format_mk_user_description(
			char description[FSCRYPT_MK_USER_DESCRIPTION_SIZE],
			const u8 mk_identifier[FSCRYPT_KEY_IDENTIFIER_SIZE])
{

	sprintf(description, "%*phN.uid.%u", FSCRYPT_KEY_IDENTIFIER_SIZE,
		mk_identifier, __kuid_val(current_fsuid()));
}

/* Create ->s_master_keys if needed.  Synchronized by fscrypt_add_key_mutex. */
static int allocate_filesystem_keyring(struct super_block *sb)
{
	char description[FSCRYPT_FS_KEYRING_DESCRIPTION_SIZE];
	struct key *keyring;

	if (sb->s_master_keys)
		return 0;

	format_fs_keyring_description(description, sb);
	keyring = keyring_alloc(description, GLOBAL_ROOT_UID, GLOBAL_ROOT_GID,
				current_cred(), KEY_POS_SEARCH |
				  KEY_USR_SEARCH | KEY_USR_READ | KEY_USR_VIEW,
				KEY_ALLOC_NOT_IN_QUOTA, NULL, NULL);
	if (IS_ERR(keyring))
		return PTR_ERR(keyring);

	/* Pairs with READ_ONCE() in fscrypt_find_master_key() */
	smp_store_release(&sb->s_master_keys, keyring);
	return 0;
}

void fscrypt_sb_free(struct super_block *sb)
{
	key_put(sb->s_master_keys);
	sb->s_master_keys = NULL;
}

/*
 * Find the specified master key in ->s_master_keys.
 * Returns ERR_PTR(-ENOKEY) if not found.
 */
struct key *fscrypt_find_master_key(struct super_block *sb,
				    const struct fscrypt_key_specifier *mk_spec)
{
	struct key *keyring;
	char description[FSCRYPT_MK_DESCRIPTION_SIZE];

	/* pairs with smp_store_release() in allocate_filesystem_keyring() */
	keyring = READ_ONCE(sb->s_master_keys);
	if (keyring == NULL)
		return ERR_PTR(-ENOKEY); /* No keyring yet, so no keys yet. */

	format_mk_description(description, mk_spec);
	return search_fscrypt_keyring(keyring, &key_type_fscrypt, description);
}

static int allocate_master_key_users_keyring(struct fscrypt_master_key *mk)
{
	char description[FSCRYPT_MK_USERS_DESCRIPTION_SIZE];
	struct key *keyring;

	format_mk_users_keyring_description(description,
					    mk->mk_spec.u.identifier);
	keyring = keyring_alloc(description, GLOBAL_ROOT_UID, GLOBAL_ROOT_GID,
				current_cred(), KEY_POS_SEARCH |
				  KEY_USR_SEARCH | KEY_USR_READ | KEY_USR_VIEW,
				KEY_ALLOC_NOT_IN_QUOTA, NULL, NULL);
	if (IS_ERR(keyring))
		return PTR_ERR(keyring);

	mk->mk_users = keyring;
	return 0;
}

/*
 * Find the current user's "key" in the master key's ->mk_users.
 * Returns ERR_PTR(-ENOKEY) if not found.
 */
static struct key *find_master_key_user(struct fscrypt_master_key *mk)
{
	char description[FSCRYPT_MK_USER_DESCRIPTION_SIZE];

	format_mk_user_description(description, mk->mk_spec.u.identifier);
	return search_fscrypt_keyring(mk->mk_users, &key_type_fscrypt_user,
				      description);
}

/*
 * Give the current user a "key" in ->mk_users.  This charges the user's quota
 * and marks the master key as added by the current user, so that it cannot be
 * removed by another user with the key.  Either the master key's key->sem must
 * be held for write, or the master key must be still undergoing initialization.
 */
static int add_master_key_user(struct fscrypt_master_key *mk)
{
	char description[FSCRYPT_MK_USER_DESCRIPTION_SIZE];
	struct key *mk_user;
	int err;

	format_mk_user_description(description, mk->mk_spec.u.identifier);
	mk_user = key_alloc(&key_type_fscrypt_user, description,
			    current_fsuid(), current_gid(), current_cred(),
			    KEY_POS_SEARCH | KEY_USR_VIEW, 0, NULL);
	if (IS_ERR(mk_user))
		return PTR_ERR(mk_user);

	err = key_instantiate_and_link(mk_user, NULL, 0, mk->mk_users, NULL);
	key_put(mk_user);
	return err;
}

/*
 * Remove the current user's "key" from ->mk_users.
 * The master key's key->sem must be held for write.
 *
 * Returns 0 if removed, -ENOKEY if not found, or another -errno code.
 */
static int remove_master_key_user(struct fscrypt_master_key *mk)
{
	struct key *mk_user;
	int err;

	mk_user = find_master_key_user(mk);
	if (IS_ERR(mk_user))
		return PTR_ERR(mk_user);
	err = key_unlink(mk->mk_users, mk_user);
	key_put(mk_user);
	return err;
}

/*
 * Allocate a new fscrypt_master_key which contains the given secret, set it as
 * the payload of a new 'struct key' of type fscrypt, and link the 'struct key'
 * into the given keyring.  Synchronized by fscrypt_add_key_mutex.
 */
static int add_new_master_key(struct fscrypt_master_key_secret *secret,
			      const struct fscrypt_key_specifier *mk_spec,
			      struct key *keyring)
{
	struct fscrypt_master_key *mk;
	char description[FSCRYPT_MK_DESCRIPTION_SIZE];
	struct key *key;
	int err;

	mk = kzalloc(sizeof(*mk), GFP_KERNEL);
	if (!mk)
		return -ENOMEM;

	mk->mk_spec = *mk_spec;

	move_master_key_secret(&mk->mk_secret, secret);
	init_rwsem(&mk->mk_secret_sem);

	refcount_set(&mk->mk_refcount, 1); /* secret is present */
	INIT_LIST_HEAD(&mk->mk_decrypted_inodes);
	spin_lock_init(&mk->mk_decrypted_inodes_lock);

	if (mk_spec->type == FSCRYPT_KEY_SPEC_TYPE_IDENTIFIER) {
		err = allocate_master_key_users_keyring(mk);
		if (err)
			goto out_free_mk;
		err = add_master_key_user(mk);
		if (err)
			goto out_free_mk;
	}

	/*
	 * Note that we don't charge this key to anyone's quota, since when
	 * ->mk_users is in use those keys are charged instead, and otherwise
	 * (when ->mk_users isn't in use) only root can add these keys.
	 */
	format_mk_description(description, mk_spec);
	key = key_alloc(&key_type_fscrypt, description,
			GLOBAL_ROOT_UID, GLOBAL_ROOT_GID, current_cred(),
			KEY_POS_SEARCH | KEY_USR_SEARCH | KEY_USR_VIEW,
			KEY_ALLOC_NOT_IN_QUOTA, NULL);
	if (IS_ERR(key)) {
		err = PTR_ERR(key);
		goto out_free_mk;
	}
	err = key_instantiate_and_link(key, mk, sizeof(*mk), keyring, NULL);
	key_put(key);
	if (err)
		goto out_free_mk;

	return 0;

out_free_mk:
	free_master_key(mk);
	return err;
}

#define KEY_DEAD	1

static int add_existing_master_key(struct fscrypt_master_key *mk,
				   struct fscrypt_master_key_secret *secret)
{
	struct key *mk_user;
	bool rekey;
	int err;

	/*
	 * If the current user is already in ->mk_users, then there's nothing to
	 * do.  (Not applicable for v1 policy keys, which have NULL ->mk_users.)
	 */
	if (mk->mk_users) {
		mk_user = find_master_key_user(mk);
		if (mk_user != ERR_PTR(-ENOKEY)) {
			if (IS_ERR(mk_user))
				return PTR_ERR(mk_user);
			key_put(mk_user);
			return 0;
		}
	}

	/* If we'll be re-adding ->mk_secret, try to take the reference. */
	rekey = !is_master_key_secret_present(&mk->mk_secret);
	if (rekey && !refcount_inc_not_zero(&mk->mk_refcount))
		return KEY_DEAD;

	/* Add the current user to ->mk_users, if applicable. */
	if (mk->mk_users) {
		err = add_master_key_user(mk);
		if (err) {
			if (rekey && refcount_dec_and_test(&mk->mk_refcount))
				return KEY_DEAD;
			return err;
		}
	}

	/* Re-add the secret if needed. */
	if (rekey) {
		down_write(&mk->mk_secret_sem);
		move_master_key_secret(&mk->mk_secret, secret);
		up_write(&mk->mk_secret_sem);
	}
	return 0;
}

static int add_master_key(struct super_block *sb,
			  struct fscrypt_master_key_secret *secret,
			  const struct fscrypt_key_specifier *mk_spec)
{
	static DEFINE_MUTEX(fscrypt_add_key_mutex);
	struct key *key;
	int err;

	mutex_lock(&fscrypt_add_key_mutex); /* serialize find + link */
retry:
	key = fscrypt_find_master_key(sb, mk_spec);
	if (IS_ERR(key)) {
		err = PTR_ERR(key);
		if (err != -ENOKEY)
			goto out_unlock;
		/* Didn't find the key in ->s_master_keys.  Add it. */
		err = allocate_filesystem_keyring(sb);
		if (err)
			goto out_unlock;
		err = add_new_master_key(secret, mk_spec, sb->s_master_keys);
	} else {
		/*
		 * Found the key in ->s_master_keys.  Re-add the secret if
		 * needed, and add the user to ->mk_users if needed.
		 */
		down_write(&key->sem);
		err = add_existing_master_key(key->payload.data[0], secret);
		up_write(&key->sem);
		if (err == KEY_DEAD) {
			/* Key being removed or needs to be removed */
			key_invalidate(key);
			key_put(key);
			goto retry;
		}
		key_put(key);
	}
out_unlock:
	mutex_unlock(&fscrypt_add_key_mutex);
	return err;
}

<<<<<<< HEAD
/* Size of software "secret" derived from hardware-wrapped key */
#define RAW_SECRET_SIZE 32
=======
static int fscrypt_provisioning_key_preparse(struct key_preparsed_payload *prep)
{
	const struct fscrypt_provisioning_key_payload *payload = prep->data;

	if (prep->datalen < sizeof(*payload) + FSCRYPT_MIN_KEY_SIZE ||
	    prep->datalen > sizeof(*payload) + FSCRYPT_MAX_KEY_SIZE)
		return -EINVAL;

	if (payload->type != FSCRYPT_KEY_SPEC_TYPE_DESCRIPTOR &&
	    payload->type != FSCRYPT_KEY_SPEC_TYPE_IDENTIFIER)
		return -EINVAL;

	if (payload->__reserved)
		return -EINVAL;

	prep->payload.data[0] = kmemdup(payload, prep->datalen, GFP_KERNEL);
	if (!prep->payload.data[0])
		return -ENOMEM;

	prep->quotalen = prep->datalen;
	return 0;
}

static void fscrypt_provisioning_key_free_preparse(
					struct key_preparsed_payload *prep)
{
	kzfree(prep->payload.data[0]);
}

static void fscrypt_provisioning_key_describe(const struct key *key,
					      struct seq_file *m)
{
	seq_puts(m, key->description);
	if (key_is_positive(key)) {
		const struct fscrypt_provisioning_key_payload *payload =
			key->payload.data[0];

		seq_printf(m, ": %u [%u]", key->datalen, payload->type);
	}
}

static void fscrypt_provisioning_key_destroy(struct key *key)
{
	kzfree(key->payload.data[0]);
}

static struct key_type key_type_fscrypt_provisioning = {
	.name			= "fscrypt-provisioning",
	.preparse		= fscrypt_provisioning_key_preparse,
	.free_preparse		= fscrypt_provisioning_key_free_preparse,
	.instantiate		= generic_key_instantiate,
	.describe		= fscrypt_provisioning_key_describe,
	.destroy		= fscrypt_provisioning_key_destroy,
};

/*
 * Retrieve the raw key from the Linux keyring key specified by 'key_id', and
 * store it into 'secret'.
 *
 * The key must be of type "fscrypt-provisioning" and must have the field
 * fscrypt_provisioning_key_payload::type set to 'type', indicating that it's
 * only usable with fscrypt with the particular KDF version identified by
 * 'type'.  We don't use the "logon" key type because there's no way to
 * completely restrict the use of such keys; they can be used by any kernel API
 * that accepts "logon" keys and doesn't require a specific service prefix.
 *
 * The ability to specify the key via Linux keyring key is intended for cases
 * where userspace needs to re-add keys after the filesystem is unmounted and
 * re-mounted.  Most users should just provide the raw key directly instead.
 */
static int get_keyring_key(u32 key_id, u32 type,
			   struct fscrypt_master_key_secret *secret)
{
	key_ref_t ref;
	struct key *key;
	const struct fscrypt_provisioning_key_payload *payload;
	int err;

	ref = lookup_user_key(key_id, 0, KEY_NEED_SEARCH);
	if (IS_ERR(ref))
		return PTR_ERR(ref);
	key = key_ref_to_ptr(ref);

	if (key->type != &key_type_fscrypt_provisioning)
		goto bad_key;
	payload = key->payload.data[0];

	/* Don't allow fscrypt v1 keys to be used as v2 keys and vice versa. */
	if (payload->type != type)
		goto bad_key;

	secret->size = key->datalen - sizeof(*payload);
	memcpy(secret->raw, payload->raw, secret->size);
	err = 0;
	goto out_put;

bad_key:
	err = -EKEYREJECTED;
out_put:
	key_ref_put(ref);
	return err;
}
>>>>>>> f0d87441

/*
 * Add a master encryption key to the filesystem, causing all files which were
 * encrypted with it to appear "unlocked" (decrypted) when accessed.
 *
 * When adding a key for use by v1 encryption policies, this ioctl is
 * privileged, and userspace must provide the 'key_descriptor'.
 *
 * When adding a key for use by v2+ encryption policies, this ioctl is
 * unprivileged.  This is needed, in general, to allow non-root users to use
 * encryption without encountering the visibility problems of process-subscribed
 * keyrings and the inability to properly remove keys.  This works by having
 * each key identified by its cryptographically secure hash --- the
 * 'key_identifier'.  The cryptographic hash ensures that a malicious user
 * cannot add the wrong key for a given identifier.  Furthermore, each added key
 * is charged to the appropriate user's quota for the keyrings service, which
 * prevents a malicious user from adding too many keys.  Finally, we forbid a
 * user from removing a key while other users have added it too, which prevents
 * a user who knows another user's key from causing a denial-of-service by
 * removing it at an inopportune time.  (We tolerate that a user who knows a key
 * can prevent other users from removing it.)
 *
 * For more details, see the "FS_IOC_ADD_ENCRYPTION_KEY" section of
 * Documentation/filesystems/fscrypt.rst.
 */
int fscrypt_ioctl_add_key(struct file *filp, void __user *_uarg)
{
	struct super_block *sb = file_inode(filp)->i_sb;
	struct fscrypt_add_key_arg __user *uarg = _uarg;
	struct fscrypt_add_key_arg arg;
	struct fscrypt_master_key_secret secret;
	u8 _kdf_key[RAW_SECRET_SIZE];
	u8 *kdf_key;
	unsigned int kdf_key_size;
	int err;

	if (copy_from_user(&arg, uarg, sizeof(arg)))
		return -EFAULT;

	if (!valid_key_spec(&arg.key_spec))
		return -EINVAL;

	if (memchr_inv(arg.__reserved, 0, sizeof(arg.__reserved)))
<<<<<<< HEAD
		return -EINVAL;

	BUILD_BUG_ON(FSCRYPT_MAX_HW_WRAPPED_KEY_SIZE <
		     FSCRYPT_MAX_KEY_SIZE);

	if (arg.raw_size < FSCRYPT_MIN_KEY_SIZE ||
	    arg.raw_size >
	    ((arg.__flags & __FSCRYPT_ADD_KEY_FLAG_HW_WRAPPED) ?
	     FSCRYPT_MAX_HW_WRAPPED_KEY_SIZE : FSCRYPT_MAX_KEY_SIZE))
=======
>>>>>>> f0d87441
		return -EINVAL;

	memset(&secret, 0, sizeof(secret));
	if (arg.key_id) {
		if (arg.raw_size != 0)
			return -EINVAL;
		err = get_keyring_key(arg.key_id, arg.key_spec.type, &secret);
		if (err)
			goto out_wipe_secret;
	} else {
		if (arg.raw_size < FSCRYPT_MIN_KEY_SIZE ||
		    arg.raw_size > FSCRYPT_MAX_KEY_SIZE)
			return -EINVAL;
		secret.size = arg.raw_size;
		err = -EFAULT;
		if (copy_from_user(secret.raw, uarg->raw, secret.size))
			goto out_wipe_secret;
	}

	switch (arg.key_spec.type) {
	case FSCRYPT_KEY_SPEC_TYPE_DESCRIPTOR:
		/*
		 * Only root can add keys that are identified by an arbitrary
		 * descriptor rather than by a cryptographic hash --- since
		 * otherwise a malicious user could add the wrong key.
		 */
		err = -EACCES;
		if (!capable(CAP_SYS_ADMIN))
			goto out_wipe_secret;

		err = -EINVAL;
		if (arg.__flags)
			goto out_wipe_secret;
		break;
	case FSCRYPT_KEY_SPEC_TYPE_IDENTIFIER:
		err = -EINVAL;
		if (arg.__flags & ~__FSCRYPT_ADD_KEY_FLAG_HW_WRAPPED)
			goto out_wipe_secret;
		if (arg.__flags & __FSCRYPT_ADD_KEY_FLAG_HW_WRAPPED) {
			kdf_key = _kdf_key;
			kdf_key_size = RAW_SECRET_SIZE;
			err = fscrypt_derive_raw_secret(sb, secret.raw,
							secret.size,
							kdf_key, kdf_key_size);
			if (err)
				goto out_wipe_secret;
			secret.is_hw_wrapped = true;
		} else {
			kdf_key = secret.raw;
			kdf_key_size = secret.size;
		}
		err = fscrypt_init_hkdf(&secret.hkdf, kdf_key, kdf_key_size);
		/*
		 * Now that the HKDF context is initialized, the raw HKDF
		 * key is no longer needed.
		 */
		memzero_explicit(kdf_key, kdf_key_size);
		if (err)
			goto out_wipe_secret;

		/* Calculate the key identifier and return it to userspace. */
		err = fscrypt_hkdf_expand(&secret.hkdf,
					  HKDF_CONTEXT_KEY_IDENTIFIER,
					  NULL, 0, arg.key_spec.u.identifier,
					  FSCRYPT_KEY_IDENTIFIER_SIZE);
		if (err)
			goto out_wipe_secret;
		err = -EFAULT;
		if (copy_to_user(uarg->key_spec.u.identifier,
				 arg.key_spec.u.identifier,
				 FSCRYPT_KEY_IDENTIFIER_SIZE))
			goto out_wipe_secret;
		break;
	default:
		WARN_ON(1);
		err = -EINVAL;
		goto out_wipe_secret;
	}

	err = add_master_key(sb, &secret, &arg.key_spec);
out_wipe_secret:
	wipe_master_key_secret(&secret);
	return err;
}
EXPORT_SYMBOL_GPL(fscrypt_ioctl_add_key);

/*
 * Verify that the current user has added a master key with the given identifier
 * (returns -ENOKEY if not).  This is needed to prevent a user from encrypting
 * their files using some other user's key which they don't actually know.
 * Cryptographically this isn't much of a problem, but the semantics of this
 * would be a bit weird, so it's best to just forbid it.
 *
 * The system administrator (CAP_FOWNER) can override this, which should be
 * enough for any use cases where encryption policies are being set using keys
 * that were chosen ahead of time but aren't available at the moment.
 *
 * Note that the key may have already removed by the time this returns, but
 * that's okay; we just care whether the key was there at some point.
 *
 * Return: 0 if the key is added, -ENOKEY if it isn't, or another -errno code
 */
int fscrypt_verify_key_added(struct super_block *sb,
			     const u8 identifier[FSCRYPT_KEY_IDENTIFIER_SIZE])
{
	struct fscrypt_key_specifier mk_spec;
	struct key *key, *mk_user;
	struct fscrypt_master_key *mk;
	int err;

	mk_spec.type = FSCRYPT_KEY_SPEC_TYPE_IDENTIFIER;
	memcpy(mk_spec.u.identifier, identifier, FSCRYPT_KEY_IDENTIFIER_SIZE);

	key = fscrypt_find_master_key(sb, &mk_spec);
	if (IS_ERR(key)) {
		err = PTR_ERR(key);
		goto out;
	}
	mk = key->payload.data[0];
	mk_user = find_master_key_user(mk);
	if (IS_ERR(mk_user)) {
		err = PTR_ERR(mk_user);
	} else {
		key_put(mk_user);
		err = 0;
	}
	key_put(key);
out:
	if (err == -ENOKEY && capable(CAP_FOWNER))
		err = 0;
	return err;
}

/*
 * Try to evict the inode's dentries from the dentry cache.  If the inode is a
 * directory, then it can have at most one dentry; however, that dentry may be
 * pinned by child dentries, so first try to evict the children too.
 */
static void shrink_dcache_inode(struct inode *inode)
{
	struct dentry *dentry;

	if (S_ISDIR(inode->i_mode)) {
		dentry = d_find_any_alias(inode);
		if (dentry) {
			shrink_dcache_parent(dentry);
			dput(dentry);
		}
	}
	d_prune_aliases(inode);
}

static void evict_dentries_for_decrypted_inodes(struct fscrypt_master_key *mk)
{
	struct fscrypt_info *ci;
	struct inode *inode;
	struct inode *toput_inode = NULL;

	spin_lock(&mk->mk_decrypted_inodes_lock);

	list_for_each_entry(ci, &mk->mk_decrypted_inodes, ci_master_key_link) {
		inode = ci->ci_inode;
		spin_lock(&inode->i_lock);
		if (inode->i_state & (I_FREEING | I_WILL_FREE | I_NEW)) {
			spin_unlock(&inode->i_lock);
			continue;
		}
		__iget(inode);
		spin_unlock(&inode->i_lock);
		spin_unlock(&mk->mk_decrypted_inodes_lock);

		shrink_dcache_inode(inode);
		iput(toput_inode);
		toput_inode = inode;

		spin_lock(&mk->mk_decrypted_inodes_lock);
	}

	spin_unlock(&mk->mk_decrypted_inodes_lock);
	iput(toput_inode);
}

static int check_for_busy_inodes(struct super_block *sb,
				 struct fscrypt_master_key *mk)
{
	struct list_head *pos;
	size_t busy_count = 0;
	unsigned long ino;

	spin_lock(&mk->mk_decrypted_inodes_lock);

	list_for_each(pos, &mk->mk_decrypted_inodes)
		busy_count++;

	if (busy_count == 0) {
		spin_unlock(&mk->mk_decrypted_inodes_lock);
		return 0;
	}

	{
		/* select an example file to show for debugging purposes */
		struct inode *inode =
			list_first_entry(&mk->mk_decrypted_inodes,
					 struct fscrypt_info,
					 ci_master_key_link)->ci_inode;
		ino = inode->i_ino;
	}
	spin_unlock(&mk->mk_decrypted_inodes_lock);

	fscrypt_warn(NULL,
		     "%s: %zu inode(s) still busy after removing key with %s %*phN, including ino %lu",
		     sb->s_id, busy_count, master_key_spec_type(&mk->mk_spec),
		     master_key_spec_len(&mk->mk_spec), (u8 *)&mk->mk_spec.u,
		     ino);
	return -EBUSY;
}

static BLOCKING_NOTIFIER_HEAD(fscrypt_key_removal_notifiers);

/*
 * Register a function to be executed when the FS_IOC_REMOVE_ENCRYPTION_KEY
 * ioctl has removed a key and is about to try evicting inodes.
 */
int fscrypt_register_key_removal_notifier(struct notifier_block *nb)
{
	return blocking_notifier_chain_register(&fscrypt_key_removal_notifiers,
						nb);
}
EXPORT_SYMBOL_GPL(fscrypt_register_key_removal_notifier);

int fscrypt_unregister_key_removal_notifier(struct notifier_block *nb)
{
	return blocking_notifier_chain_unregister(&fscrypt_key_removal_notifiers,
						  nb);
}
EXPORT_SYMBOL_GPL(fscrypt_unregister_key_removal_notifier);

static int try_to_lock_encrypted_files(struct super_block *sb,
				       struct fscrypt_master_key *mk)
{
	int err1;
	int err2;

	blocking_notifier_call_chain(&fscrypt_key_removal_notifiers, 0, NULL);

	/*
	 * An inode can't be evicted while it is dirty or has dirty pages.
	 * Thus, we first have to clean the inodes in ->mk_decrypted_inodes.
	 *
	 * Just do it the easy way: call sync_filesystem().  It's overkill, but
	 * it works, and it's more important to minimize the amount of caches we
	 * drop than the amount of data we sync.  Also, unprivileged users can
	 * already call sync_filesystem() via sys_syncfs() or sys_sync().
	 */
	down_read(&sb->s_umount);
	err1 = sync_filesystem(sb);
	up_read(&sb->s_umount);
	/* If a sync error occurs, still try to evict as much as possible. */

	/*
	 * Inodes are pinned by their dentries, so we have to evict their
	 * dentries.  shrink_dcache_sb() would suffice, but would be overkill
	 * and inappropriate for use by unprivileged users.  So instead go
	 * through the inodes' alias lists and try to evict each dentry.
	 */
	evict_dentries_for_decrypted_inodes(mk);

	/*
	 * evict_dentries_for_decrypted_inodes() already iput() each inode in
	 * the list; any inodes for which that dropped the last reference will
	 * have been evicted due to fscrypt_drop_inode() detecting the key
	 * removal and telling the VFS to evict the inode.  So to finish, we
	 * just need to check whether any inodes couldn't be evicted.
	 */
	err2 = check_for_busy_inodes(sb, mk);

	return err1 ?: err2;
}

/*
 * Try to remove an fscrypt master encryption key.
 *
 * FS_IOC_REMOVE_ENCRYPTION_KEY (all_users=false) removes the current user's
 * claim to the key, then removes the key itself if no other users have claims.
 * FS_IOC_REMOVE_ENCRYPTION_KEY_ALL_USERS (all_users=true) always removes the
 * key itself.
 *
 * To "remove the key itself", first we wipe the actual master key secret, so
 * that no more inodes can be unlocked with it.  Then we try to evict all cached
 * inodes that had been unlocked with the key.
 *
 * If all inodes were evicted, then we unlink the fscrypt_master_key from the
 * keyring.  Otherwise it remains in the keyring in the "incompletely removed"
 * state (without the actual secret key) where it tracks the list of remaining
 * inodes.  Userspace can execute the ioctl again later to retry eviction, or
 * alternatively can re-add the secret key again.
 *
 * For more details, see the "Removing keys" section of
 * Documentation/filesystems/fscrypt.rst.
 */
static int do_remove_key(struct file *filp, void __user *_uarg, bool all_users)
{
	struct super_block *sb = file_inode(filp)->i_sb;
	struct fscrypt_remove_key_arg __user *uarg = _uarg;
	struct fscrypt_remove_key_arg arg;
	struct key *key;
	struct fscrypt_master_key *mk;
	u32 status_flags = 0;
	int err;
	bool dead;

	if (copy_from_user(&arg, uarg, sizeof(arg)))
		return -EFAULT;

	if (!valid_key_spec(&arg.key_spec))
		return -EINVAL;

	if (memchr_inv(arg.__reserved, 0, sizeof(arg.__reserved)))
		return -EINVAL;

	/*
	 * Only root can add and remove keys that are identified by an arbitrary
	 * descriptor rather than by a cryptographic hash.
	 */
	if (arg.key_spec.type == FSCRYPT_KEY_SPEC_TYPE_DESCRIPTOR &&
	    !capable(CAP_SYS_ADMIN))
		return -EACCES;

	/* Find the key being removed. */
	key = fscrypt_find_master_key(sb, &arg.key_spec);
	if (IS_ERR(key))
		return PTR_ERR(key);
	mk = key->payload.data[0];

	down_write(&key->sem);

	/* If relevant, remove current user's (or all users) claim to the key */
	if (mk->mk_users && mk->mk_users->keys.nr_leaves_on_tree != 0) {
		if (all_users)
			err = keyring_clear(mk->mk_users);
		else
			err = remove_master_key_user(mk);
		if (err) {
			up_write(&key->sem);
			goto out_put_key;
		}
		if (mk->mk_users->keys.nr_leaves_on_tree != 0) {
			/*
			 * Other users have still added the key too.  We removed
			 * the current user's claim to the key, but we still
			 * can't remove the key itself.
			 */
			status_flags |=
				FSCRYPT_KEY_REMOVAL_STATUS_FLAG_OTHER_USERS;
			err = 0;
			up_write(&key->sem);
			goto out_put_key;
		}
	}

	/* No user claims remaining.  Go ahead and wipe the secret. */
	dead = false;
	if (is_master_key_secret_present(&mk->mk_secret)) {
		down_write(&mk->mk_secret_sem);
		wipe_master_key_secret(&mk->mk_secret);
		dead = refcount_dec_and_test(&mk->mk_refcount);
		up_write(&mk->mk_secret_sem);
	}
	up_write(&key->sem);
	if (dead) {
		/*
		 * No inodes reference the key, and we wiped the secret, so the
		 * key object is free to be removed from the keyring.
		 */
		key_invalidate(key);
		err = 0;
	} else {
		/* Some inodes still reference this key; try to evict them. */
		err = try_to_lock_encrypted_files(sb, mk);
		if (err == -EBUSY) {
			status_flags |=
				FSCRYPT_KEY_REMOVAL_STATUS_FLAG_FILES_BUSY;
			err = 0;
		}
	}
	/*
	 * We return 0 if we successfully did something: removed a claim to the
	 * key, wiped the secret, or tried locking the files again.  Users need
	 * to check the informational status flags if they care whether the key
	 * has been fully removed including all files locked.
	 */
out_put_key:
	key_put(key);
	if (err == 0)
		err = put_user(status_flags, &uarg->removal_status_flags);
	return err;
}

int fscrypt_ioctl_remove_key(struct file *filp, void __user *uarg)
{
	return do_remove_key(filp, uarg, false);
}
EXPORT_SYMBOL_GPL(fscrypt_ioctl_remove_key);

int fscrypt_ioctl_remove_key_all_users(struct file *filp, void __user *uarg)
{
	if (!capable(CAP_SYS_ADMIN))
		return -EACCES;
	return do_remove_key(filp, uarg, true);
}
EXPORT_SYMBOL_GPL(fscrypt_ioctl_remove_key_all_users);

/*
 * Retrieve the status of an fscrypt master encryption key.
 *
 * We set ->status to indicate whether the key is absent, present, or
 * incompletely removed.  "Incompletely removed" means that the master key
 * secret has been removed, but some files which had been unlocked with it are
 * still in use.  This field allows applications to easily determine the state
 * of an encrypted directory without using a hack such as trying to open a
 * regular file in it (which can confuse the "incompletely removed" state with
 * absent or present).
 *
 * In addition, for v2 policy keys we allow applications to determine, via
 * ->status_flags and ->user_count, whether the key has been added by the
 * current user, by other users, or by both.  Most applications should not need
 * this, since ordinarily only one user should know a given key.  However, if a
 * secret key is shared by multiple users, applications may wish to add an
 * already-present key to prevent other users from removing it.  This ioctl can
 * be used to check whether that really is the case before the work is done to
 * add the key --- which might e.g. require prompting the user for a passphrase.
 *
 * For more details, see the "FS_IOC_GET_ENCRYPTION_KEY_STATUS" section of
 * Documentation/filesystems/fscrypt.rst.
 */
int fscrypt_ioctl_get_key_status(struct file *filp, void __user *uarg)
{
	struct super_block *sb = file_inode(filp)->i_sb;
	struct fscrypt_get_key_status_arg arg;
	struct key *key;
	struct fscrypt_master_key *mk;
	int err;

	if (copy_from_user(&arg, uarg, sizeof(arg)))
		return -EFAULT;

	if (!valid_key_spec(&arg.key_spec))
		return -EINVAL;

	if (memchr_inv(arg.__reserved, 0, sizeof(arg.__reserved)))
		return -EINVAL;

	arg.status_flags = 0;
	arg.user_count = 0;
	memset(arg.__out_reserved, 0, sizeof(arg.__out_reserved));

	key = fscrypt_find_master_key(sb, &arg.key_spec);
	if (IS_ERR(key)) {
		if (key != ERR_PTR(-ENOKEY))
			return PTR_ERR(key);
		arg.status = FSCRYPT_KEY_STATUS_ABSENT;
		err = 0;
		goto out;
	}
	mk = key->payload.data[0];
	down_read(&key->sem);

	if (!is_master_key_secret_present(&mk->mk_secret)) {
		arg.status = FSCRYPT_KEY_STATUS_INCOMPLETELY_REMOVED;
		err = 0;
		goto out_release_key;
	}

	arg.status = FSCRYPT_KEY_STATUS_PRESENT;
	if (mk->mk_users) {
		struct key *mk_user;

		arg.user_count = mk->mk_users->keys.nr_leaves_on_tree;
		mk_user = find_master_key_user(mk);
		if (!IS_ERR(mk_user)) {
			arg.status_flags |=
				FSCRYPT_KEY_STATUS_FLAG_ADDED_BY_SELF;
			key_put(mk_user);
		} else if (mk_user != ERR_PTR(-ENOKEY)) {
			err = PTR_ERR(mk_user);
			goto out_release_key;
		}
	}
	err = 0;
out_release_key:
	up_read(&key->sem);
	key_put(key);
out:
	if (!err && copy_to_user(uarg, &arg, sizeof(arg)))
		err = -EFAULT;
	return err;
}
EXPORT_SYMBOL_GPL(fscrypt_ioctl_get_key_status);

int __init fscrypt_init_keyring(void)
{
	int err;

	err = register_key_type(&key_type_fscrypt);
	if (err)
		return err;

	err = register_key_type(&key_type_fscrypt_user);
	if (err)
		goto err_unregister_fscrypt;

	err = register_key_type(&key_type_fscrypt_provisioning);
	if (err)
		goto err_unregister_fscrypt_user;

	return 0;

err_unregister_fscrypt_user:
	unregister_key_type(&key_type_fscrypt_user);
err_unregister_fscrypt:
	unregister_key_type(&key_type_fscrypt);
	return err;
}<|MERGE_RESOLUTION|>--- conflicted
+++ resolved
@@ -465,16 +465,14 @@
 	return err;
 }
 
-<<<<<<< HEAD
-/* Size of software "secret" derived from hardware-wrapped key */
-#define RAW_SECRET_SIZE 32
-=======
 static int fscrypt_provisioning_key_preparse(struct key_preparsed_payload *prep)
 {
 	const struct fscrypt_provisioning_key_payload *payload = prep->data;
 
+	BUILD_BUG_ON(FSCRYPT_MAX_HW_WRAPPED_KEY_SIZE < FSCRYPT_MAX_KEY_SIZE);
+
 	if (prep->datalen < sizeof(*payload) + FSCRYPT_MIN_KEY_SIZE ||
-	    prep->datalen > sizeof(*payload) + FSCRYPT_MAX_KEY_SIZE)
+	    prep->datalen > sizeof(*payload) + FSCRYPT_MAX_HW_WRAPPED_KEY_SIZE)
 		return -EINVAL;
 
 	if (payload->type != FSCRYPT_KEY_SPEC_TYPE_DESCRIPTOR &&
@@ -571,7 +569,9 @@
 	key_ref_put(ref);
 	return err;
 }
->>>>>>> f0d87441
+
+/* Size of software "secret" derived from hardware-wrapped key */
+#define RAW_SECRET_SIZE 32
 
 /*
  * Add a master encryption key to the filesystem, causing all files which were
@@ -615,18 +615,6 @@
 		return -EINVAL;
 
 	if (memchr_inv(arg.__reserved, 0, sizeof(arg.__reserved)))
-<<<<<<< HEAD
-		return -EINVAL;
-
-	BUILD_BUG_ON(FSCRYPT_MAX_HW_WRAPPED_KEY_SIZE <
-		     FSCRYPT_MAX_KEY_SIZE);
-
-	if (arg.raw_size < FSCRYPT_MIN_KEY_SIZE ||
-	    arg.raw_size >
-	    ((arg.__flags & __FSCRYPT_ADD_KEY_FLAG_HW_WRAPPED) ?
-	     FSCRYPT_MAX_HW_WRAPPED_KEY_SIZE : FSCRYPT_MAX_KEY_SIZE))
-=======
->>>>>>> f0d87441
 		return -EINVAL;
 
 	memset(&secret, 0, sizeof(secret));
@@ -636,9 +624,15 @@
 		err = get_keyring_key(arg.key_id, arg.key_spec.type, &secret);
 		if (err)
 			goto out_wipe_secret;
+		err = -EINVAL;
+		if (!(arg.__flags & __FSCRYPT_ADD_KEY_FLAG_HW_WRAPPED) &&
+		    secret.size > FSCRYPT_MAX_KEY_SIZE)
+			goto out_wipe_secret;
 	} else {
 		if (arg.raw_size < FSCRYPT_MIN_KEY_SIZE ||
-		    arg.raw_size > FSCRYPT_MAX_KEY_SIZE)
+		    arg.raw_size >
+		    ((arg.__flags & __FSCRYPT_ADD_KEY_FLAG_HW_WRAPPED) ?
+		     FSCRYPT_MAX_HW_WRAPPED_KEY_SIZE : FSCRYPT_MAX_KEY_SIZE))
 			return -EINVAL;
 		secret.size = arg.raw_size;
 		err = -EFAULT;
