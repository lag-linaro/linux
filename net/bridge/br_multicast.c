--- conflicted
+++ resolved
@@ -442,12 +442,8 @@
 	br_multicast_sg_add_exclude_ports(star_mp, sg);
 }
 
-<<<<<<< HEAD
-static void br_multicast_fwd_src_remove(struct net_bridge_group_src *src)
-=======
 static void br_multicast_fwd_src_remove(struct net_bridge_group_src *src,
 					bool fastleave)
->>>>>>> f642729d
 {
 	struct net_bridge_port_group *p, *pg = src->pg;
 	struct net_bridge_port_group __rcu **pp;
@@ -472,11 +468,8 @@
 		    (p->flags & MDB_PG_FLAGS_PERMANENT))
 			break;
 
-<<<<<<< HEAD
-=======
 		if (fastleave)
 			p->flags |= MDB_PG_FLAGS_FAST_LEAVE;
->>>>>>> f642729d
 		br_multicast_del_pg(mp, p, pp);
 		break;
 	}
@@ -570,20 +563,12 @@
 	kfree_rcu(src, rcu);
 }
 
-<<<<<<< HEAD
-static void br_multicast_del_group_src(struct net_bridge_group_src *src)
-{
-	struct net_bridge *br = src->pg->key.port->br;
-
-	br_multicast_fwd_src_remove(src);
-=======
 void br_multicast_del_group_src(struct net_bridge_group_src *src,
 				bool fastleave)
 {
 	struct net_bridge *br = src->pg->key.port->br;
 
 	br_multicast_fwd_src_remove(src, fastleave);
->>>>>>> f642729d
 	hlist_del_init_rcu(&src->node);
 	src->pg->src_ents--;
 	hlist_add_head(&src->mcast_gc.gc_node, &br->mcast_gc_list);
@@ -613,14 +598,9 @@
 
 	rcu_assign_pointer(*pp, pg->next);
 	hlist_del_init(&pg->mglist);
-<<<<<<< HEAD
-	hlist_for_each_entry_safe(ent, tmp, &pg->src_list, node)
-		br_multicast_del_group_src(ent);
-=======
 	br_multicast_eht_clean_sets(pg);
 	hlist_for_each_entry_safe(ent, tmp, &pg->src_list, node)
 		br_multicast_del_group_src(ent, false);
->>>>>>> f642729d
 	br_mdb_notify(br->dev, mp, pg, RTM_DELMDB);
 	if (!br_multicast_is_star_g(&mp->addr)) {
 		rhashtable_remove_fast(&br->sg_port_tbl, &pg->rhnode,
@@ -677,8 +657,7 @@
 	pg->filter_mode = MCAST_INCLUDE;
 	hlist_for_each_entry_safe(src_ent, tmp, &pg->src_list, node) {
 		if (!timer_pending(&src_ent->timer)) {
-<<<<<<< HEAD
-			br_multicast_del_group_src(src_ent);
+			br_multicast_del_group_src(src_ent, false);
 			changed = true;
 		}
 	}
@@ -688,18 +667,6 @@
 	} else if (changed) {
 		struct net_bridge_mdb_entry *mp = br_mdb_ip_get(br, &pg->key.addr);
 
-=======
-			br_multicast_del_group_src(src_ent, false);
-			changed = true;
-		}
-	}
-
-	if (hlist_empty(&pg->src_list)) {
-		br_multicast_find_del_pg(br, pg);
-	} else if (changed) {
-		struct net_bridge_mdb_entry *mp = br_mdb_ip_get(br, &pg->key.addr);
-
->>>>>>> f642729d
 		if (changed && br_multicast_is_star_g(&pg->key.addr))
 			br_multicast_star_g_handle_mode(pg, MCAST_INCLUDE);
 
@@ -1117,11 +1084,7 @@
 
 	pg = src->pg;
 	if (pg->filter_mode == MCAST_INCLUDE) {
-<<<<<<< HEAD
-		br_multicast_del_group_src(src);
-=======
 		br_multicast_del_group_src(src, false);
->>>>>>> f642729d
 		if (!hlist_empty(&pg->src_list))
 			goto out;
 		br_multicast_find_del_pg(br, pg);
@@ -1133,11 +1096,7 @@
 	spin_unlock(&br->multicast_lock);
 }
 
-<<<<<<< HEAD
-static struct net_bridge_group_src *
-=======
 struct net_bridge_group_src *
->>>>>>> f642729d
 br_multicast_find_group_src(struct net_bridge_port_group *pg, struct br_ip *ip)
 {
 	struct net_bridge_group_src *ent;
@@ -1219,11 +1178,8 @@
 	p->flags = flags;
 	p->filter_mode = filter_mode;
 	p->rt_protocol = rt_protocol;
-<<<<<<< HEAD
-=======
 	p->eht_host_tree = RB_ROOT;
 	p->eht_set_tree = RB_ROOT;
->>>>>>> f642729d
 	p->mcast_gc.destroy = br_multicast_destroy_port_group;
 	INIT_HLIST_HEAD(&p->src_list);
 
@@ -1295,11 +1251,7 @@
 
 	mp = br_multicast_new_group(br, group);
 	if (IS_ERR(mp))
-<<<<<<< HEAD
-		return ERR_PTR(PTR_ERR(mp));
-=======
 		return ERR_CAST(mp);
->>>>>>> f642729d
 
 	if (!port) {
 		br_multicast_host_join(mp, true);
@@ -1315,13 +1267,8 @@
 			break;
 	}
 
-<<<<<<< HEAD
-	p = br_multicast_new_port_group(port, group, *pp, 0, src, filter_mode,
-					RTPROT_KERNEL);
-=======
 	p = br_multicast_new_port_group(port, group, *pp, 0, src,
 					filter_mode, RTPROT_KERNEL);
->>>>>>> f642729d
 	if (unlikely(!p)) {
 		p = ERR_PTR(-ENOMEM);
 		goto out;
@@ -1353,11 +1300,7 @@
 	pg = __br_multicast_add_group(br, port, group, src, filter_mode,
 				      igmpv2_mldv1, false);
 	/* NULL is considered valid for host joined groups */
-<<<<<<< HEAD
-	err = IS_ERR(pg) ? PTR_ERR(pg) : 0;
-=======
 	err = PTR_ERR_OR_ZERO(pg);
->>>>>>> f642729d
 	spin_unlock(&br->multicast_lock);
 
 	return err;
@@ -1650,63 +1593,6 @@
 	spin_unlock(&br->multicast_lock);
 }
 
-<<<<<<< HEAD
-=======
-static void br_ip4_multicast_port_query_expired(struct timer_list *t)
-{
-	struct net_bridge_port *port = from_timer(port, t, ip4_own_query.timer);
-
-	br_multicast_port_query_expired(port, &port->ip4_own_query);
-}
-
-#if IS_ENABLED(CONFIG_IPV6)
-static void br_ip6_multicast_port_query_expired(struct timer_list *t)
-{
-	struct net_bridge_port *port = from_timer(port, t, ip6_own_query.timer);
-
-	br_multicast_port_query_expired(port, &port->ip6_own_query);
-}
-#endif
-
-static void br_multicast_port_group_rexmit(struct timer_list *t)
-{
-	struct net_bridge_port_group *pg = from_timer(pg, t, rexmit_timer);
-	struct bridge_mcast_other_query *other_query = NULL;
-	struct net_bridge *br = pg->key.port->br;
-	bool need_rexmit = false;
-
-	spin_lock(&br->multicast_lock);
-	if (!netif_running(br->dev) || hlist_unhashed(&pg->mglist) ||
-	    !br_opt_get(br, BROPT_MULTICAST_ENABLED) ||
-	    !br_opt_get(br, BROPT_MULTICAST_QUERIER))
-		goto out;
-
-	if (pg->key.addr.proto == htons(ETH_P_IP))
-		other_query = &br->ip4_other_query;
-#if IS_ENABLED(CONFIG_IPV6)
-	else
-		other_query = &br->ip6_other_query;
-#endif
-
-	if (!other_query || timer_pending(&other_query->timer))
-		goto out;
-
-	if (pg->grp_query_rexmit_cnt) {
-		pg->grp_query_rexmit_cnt--;
-		__br_multicast_send_query(br, pg->key.port, pg, &pg->key.addr,
-					  &pg->key.addr, false, 1, NULL);
-	}
-	__br_multicast_send_query(br, pg->key.port, pg, &pg->key.addr,
-				  &pg->key.addr, true, 0, &need_rexmit);
-
-	if (pg->grp_query_rexmit_cnt || need_rexmit)
-		mod_timer(&pg->rexmit_timer, jiffies +
-					     br->multicast_last_member_interval);
-out:
-	spin_unlock(&br->multicast_lock);
-}
-
->>>>>>> f642729d
 static void br_mc_disabled_update(struct net_device *dev, bool value)
 {
 	struct switchdev_attr attr = {
@@ -1823,11 +1709,7 @@
 
 	hlist_for_each_entry_safe(ent, tmp, &pg->src_list, node)
 		if (ent->flags & BR_SGRP_F_DELETE) {
-<<<<<<< HEAD
-			br_multicast_del_group_src(ent);
-=======
 			br_multicast_del_group_src(ent, false);
->>>>>>> f642729d
 			deleted++;
 		}
 
@@ -1926,14 +1808,9 @@
  * INCLUDE (A)    ALLOW (B)     INCLUDE (A+B)            (B)=GMI
  * EXCLUDE (X,Y)  ALLOW (A)     EXCLUDE (X+A,Y-A)        (A)=GMI
  */
-<<<<<<< HEAD
-static bool br_multicast_isinc_allow(struct net_bridge_port_group *pg,
-				     void *srcs, u32 nsrcs, size_t src_size)
-=======
 static bool br_multicast_isinc_allow(struct net_bridge_port_group *pg, void *h_addr,
 				     void *srcs, u32 nsrcs, size_t addr_size,
 				     int grec_type)
->>>>>>> f642729d
 {
 	struct net_bridge *br = pg->key.port->br;
 	struct net_bridge_group_src *ent;
@@ -1945,11 +1822,7 @@
 	memset(&src_ip, 0, sizeof(src_ip));
 	src_ip.proto = pg->key.addr.proto;
 	for (src_idx = 0; src_idx < nsrcs; src_idx++) {
-<<<<<<< HEAD
-		memcpy(&src_ip.src, srcs, src_size);
-=======
 		memcpy(&src_ip.src, srcs + (src_idx * addr_size), addr_size);
->>>>>>> f642729d
 		ent = br_multicast_find_group_src(pg, &src_ip);
 		if (!ent) {
 			ent = br_multicast_new_group_src(pg, &src_ip);
@@ -1959,17 +1832,11 @@
 
 		if (ent)
 			__grp_src_mod_timer(ent, now + br_multicast_gmi(br));
-<<<<<<< HEAD
-		srcs += src_size;
-	}
-
-=======
 	}
 
 	if (br_multicast_eht_handle(pg, h_addr, srcs, nsrcs, addr_size, grec_type))
 		changed = true;
 
->>>>>>> f642729d
 	return changed;
 }
 
@@ -1978,14 +1845,9 @@
  *                                                       Delete (A-B)
  *                                                       Group Timer=GMI
  */
-<<<<<<< HEAD
-static void __grp_src_isexc_incl(struct net_bridge_port_group *pg,
-				 void *srcs, u32 nsrcs, size_t src_size)
-=======
 static void __grp_src_isexc_incl(struct net_bridge_port_group *pg, void *h_addr,
 				 void *srcs, u32 nsrcs, size_t addr_size,
 				 int grec_type)
->>>>>>> f642729d
 {
 	struct net_bridge_group_src *ent;
 	struct br_ip src_ip;
@@ -1997,11 +1859,7 @@
 	memset(&src_ip, 0, sizeof(src_ip));
 	src_ip.proto = pg->key.addr.proto;
 	for (src_idx = 0; src_idx < nsrcs; src_idx++) {
-<<<<<<< HEAD
-		memcpy(&src_ip.src, srcs, src_size);
-=======
 		memcpy(&src_ip.src, srcs + (src_idx * addr_size), addr_size);
->>>>>>> f642729d
 		ent = br_multicast_find_group_src(pg, &src_ip);
 		if (ent)
 			ent->flags &= ~BR_SGRP_F_DELETE;
@@ -2009,16 +1867,10 @@
 			ent = br_multicast_new_group_src(pg, &src_ip);
 		if (ent)
 			br_multicast_fwd_src_handle(ent);
-<<<<<<< HEAD
-		srcs += src_size;
-	}
-
-=======
 	}
 
 	br_multicast_eht_handle(pg, h_addr, srcs, nsrcs, addr_size, grec_type);
 
->>>>>>> f642729d
 	__grp_src_delete_marked(pg);
 }
 
@@ -2028,14 +1880,9 @@
  *                                                       Delete (Y-A)
  *                                                       Group Timer=GMI
  */
-<<<<<<< HEAD
-static bool __grp_src_isexc_excl(struct net_bridge_port_group *pg,
-				 void *srcs, u32 nsrcs, size_t src_size)
-=======
 static bool __grp_src_isexc_excl(struct net_bridge_port_group *pg, void *h_addr,
 				 void *srcs, u32 nsrcs, size_t addr_size,
 				 int grec_type)
->>>>>>> f642729d
 {
 	struct net_bridge *br = pg->key.port->br;
 	struct net_bridge_group_src *ent;
@@ -2050,11 +1897,7 @@
 	memset(&src_ip, 0, sizeof(src_ip));
 	src_ip.proto = pg->key.addr.proto;
 	for (src_idx = 0; src_idx < nsrcs; src_idx++) {
-<<<<<<< HEAD
-		memcpy(&src_ip.src, srcs, src_size);
-=======
 		memcpy(&src_ip.src, srcs + (src_idx * addr_size), addr_size);
->>>>>>> f642729d
 		ent = br_multicast_find_group_src(pg, &src_ip);
 		if (ent) {
 			ent->flags &= ~BR_SGRP_F_DELETE;
@@ -2066,53 +1909,34 @@
 				changed = true;
 			}
 		}
-<<<<<<< HEAD
-		srcs += src_size;
-	}
-
-=======
 	}
 
 	if (br_multicast_eht_handle(pg, h_addr, srcs, nsrcs, addr_size, grec_type))
 		changed = true;
 
->>>>>>> f642729d
 	if (__grp_src_delete_marked(pg))
 		changed = true;
 
 	return changed;
 }
 
-<<<<<<< HEAD
-static bool br_multicast_isexc(struct net_bridge_port_group *pg,
-			       void *srcs, u32 nsrcs, size_t src_size)
-=======
 static bool br_multicast_isexc(struct net_bridge_port_group *pg, void *h_addr,
 			       void *srcs, u32 nsrcs, size_t addr_size,
 			       int grec_type)
->>>>>>> f642729d
 {
 	struct net_bridge *br = pg->key.port->br;
 	bool changed = false;
 
 	switch (pg->filter_mode) {
 	case MCAST_INCLUDE:
-<<<<<<< HEAD
-		__grp_src_isexc_incl(pg, srcs, nsrcs, src_size);
-=======
 		__grp_src_isexc_incl(pg, h_addr, srcs, nsrcs, addr_size,
 				     grec_type);
->>>>>>> f642729d
 		br_multicast_star_g_handle_mode(pg, MCAST_EXCLUDE);
 		changed = true;
 		break;
 	case MCAST_EXCLUDE:
-<<<<<<< HEAD
-		changed = __grp_src_isexc_excl(pg, srcs, nsrcs, src_size);
-=======
 		changed = __grp_src_isexc_excl(pg, h_addr, srcs, nsrcs, addr_size,
 					       grec_type);
->>>>>>> f642729d
 		break;
 	}
 
@@ -2126,14 +1950,9 @@
  * INCLUDE (A)    TO_IN (B)     INCLUDE (A+B)            (B)=GMI
  *                                                       Send Q(G,A-B)
  */
-<<<<<<< HEAD
-static bool __grp_src_toin_incl(struct net_bridge_port_group *pg,
-				void *srcs, u32 nsrcs, size_t src_size)
-=======
 static bool __grp_src_toin_incl(struct net_bridge_port_group *pg, void *h_addr,
 				void *srcs, u32 nsrcs, size_t addr_size,
 				int grec_type)
->>>>>>> f642729d
 {
 	struct net_bridge *br = pg->key.port->br;
 	u32 src_idx, to_send = pg->src_ents;
@@ -2148,11 +1967,7 @@
 	memset(&src_ip, 0, sizeof(src_ip));
 	src_ip.proto = pg->key.addr.proto;
 	for (src_idx = 0; src_idx < nsrcs; src_idx++) {
-<<<<<<< HEAD
-		memcpy(&src_ip.src, srcs, src_size);
-=======
 		memcpy(&src_ip.src, srcs + (src_idx * addr_size), addr_size);
->>>>>>> f642729d
 		ent = br_multicast_find_group_src(pg, &src_ip);
 		if (ent) {
 			ent->flags &= ~BR_SGRP_F_SEND;
@@ -2164,17 +1979,11 @@
 		}
 		if (ent)
 			__grp_src_mod_timer(ent, now + br_multicast_gmi(br));
-<<<<<<< HEAD
-		srcs += src_size;
-	}
-
-=======
 	}
 
 	if (br_multicast_eht_handle(pg, h_addr, srcs, nsrcs, addr_size, grec_type))
 		changed = true;
 
->>>>>>> f642729d
 	if (to_send)
 		__grp_src_query_marked_and_rexmit(pg);
 
@@ -2186,14 +1995,9 @@
  *                                                       Send Q(G,X-A)
  *                                                       Send Q(G)
  */
-<<<<<<< HEAD
-static bool __grp_src_toin_excl(struct net_bridge_port_group *pg,
-				void *srcs, u32 nsrcs, size_t src_size)
-=======
 static bool __grp_src_toin_excl(struct net_bridge_port_group *pg, void *h_addr,
 				void *srcs, u32 nsrcs, size_t addr_size,
 				int grec_type)
->>>>>>> f642729d
 {
 	struct net_bridge *br = pg->key.port->br;
 	u32 src_idx, to_send = pg->src_ents;
@@ -2209,11 +2013,7 @@
 	memset(&src_ip, 0, sizeof(src_ip));
 	src_ip.proto = pg->key.addr.proto;
 	for (src_idx = 0; src_idx < nsrcs; src_idx++) {
-<<<<<<< HEAD
-		memcpy(&src_ip.src, srcs, src_size);
-=======
 		memcpy(&src_ip.src, srcs + (src_idx * addr_size), addr_size);
->>>>>>> f642729d
 		ent = br_multicast_find_group_src(pg, &src_ip);
 		if (ent) {
 			if (timer_pending(&ent->timer)) {
@@ -2227,17 +2027,11 @@
 		}
 		if (ent)
 			__grp_src_mod_timer(ent, now + br_multicast_gmi(br));
-<<<<<<< HEAD
-		srcs += src_size;
-	}
-
-=======
 	}
 
 	if (br_multicast_eht_handle(pg, h_addr, srcs, nsrcs, addr_size, grec_type))
 		changed = true;
 
->>>>>>> f642729d
 	if (to_send)
 		__grp_src_query_marked_and_rexmit(pg);
 
@@ -2246,28 +2040,14 @@
 	return changed;
 }
 
-<<<<<<< HEAD
-static bool br_multicast_toin(struct net_bridge_port_group *pg,
-			      void *srcs, u32 nsrcs, size_t src_size)
-=======
 static bool br_multicast_toin(struct net_bridge_port_group *pg, void *h_addr,
 			      void *srcs, u32 nsrcs, size_t addr_size,
 			      int grec_type)
->>>>>>> f642729d
 {
 	bool changed = false;
 
 	switch (pg->filter_mode) {
 	case MCAST_INCLUDE:
-<<<<<<< HEAD
-		changed = __grp_src_toin_incl(pg, srcs, nsrcs, src_size);
-		break;
-	case MCAST_EXCLUDE:
-		changed = __grp_src_toin_excl(pg, srcs, nsrcs, src_size);
-		break;
-	}
-
-=======
 		changed = __grp_src_toin_incl(pg, h_addr, srcs, nsrcs, addr_size,
 					      grec_type);
 		break;
@@ -2286,7 +2066,6 @@
 		changed = false;
 	}
 
->>>>>>> f642729d
 	return changed;
 }
 
@@ -2296,14 +2075,9 @@
  *                                                       Send Q(G,A*B)
  *                                                       Group Timer=GMI
  */
-<<<<<<< HEAD
-static void __grp_src_toex_incl(struct net_bridge_port_group *pg,
-				void *srcs, u32 nsrcs, size_t src_size)
-=======
 static void __grp_src_toex_incl(struct net_bridge_port_group *pg, void *h_addr,
 				void *srcs, u32 nsrcs, size_t addr_size,
 				int grec_type)
->>>>>>> f642729d
 {
 	struct net_bridge_group_src *ent;
 	u32 src_idx, to_send = 0;
@@ -2315,11 +2089,7 @@
 	memset(&src_ip, 0, sizeof(src_ip));
 	src_ip.proto = pg->key.addr.proto;
 	for (src_idx = 0; src_idx < nsrcs; src_idx++) {
-<<<<<<< HEAD
-		memcpy(&src_ip.src, srcs, src_size);
-=======
 		memcpy(&src_ip.src, srcs + (src_idx * addr_size), addr_size);
->>>>>>> f642729d
 		ent = br_multicast_find_group_src(pg, &src_ip);
 		if (ent) {
 			ent->flags = (ent->flags & ~BR_SGRP_F_DELETE) |
@@ -2330,16 +2100,10 @@
 		}
 		if (ent)
 			br_multicast_fwd_src_handle(ent);
-<<<<<<< HEAD
-		srcs += src_size;
-	}
-
-=======
 	}
 
 	br_multicast_eht_handle(pg, h_addr, srcs, nsrcs, addr_size, grec_type);
 
->>>>>>> f642729d
 	__grp_src_delete_marked(pg);
 	if (to_send)
 		__grp_src_query_marked_and_rexmit(pg);
@@ -2352,14 +2116,9 @@
  *                                                       Send Q(G,A-Y)
  *                                                       Group Timer=GMI
  */
-<<<<<<< HEAD
-static bool __grp_src_toex_excl(struct net_bridge_port_group *pg,
-				void *srcs, u32 nsrcs, size_t src_size)
-=======
 static bool __grp_src_toex_excl(struct net_bridge_port_group *pg, void *h_addr,
 				void *srcs, u32 nsrcs, size_t addr_size,
 				int grec_type)
->>>>>>> f642729d
 {
 	struct net_bridge_group_src *ent;
 	u32 src_idx, to_send = 0;
@@ -2372,11 +2131,7 @@
 	memset(&src_ip, 0, sizeof(src_ip));
 	src_ip.proto = pg->key.addr.proto;
 	for (src_idx = 0; src_idx < nsrcs; src_idx++) {
-<<<<<<< HEAD
-		memcpy(&src_ip.src, srcs, src_size);
-=======
 		memcpy(&src_ip.src, srcs + (src_idx * addr_size), addr_size);
->>>>>>> f642729d
 		ent = br_multicast_find_group_src(pg, &src_ip);
 		if (ent) {
 			ent->flags &= ~BR_SGRP_F_DELETE;
@@ -2391,17 +2146,11 @@
 			ent->flags |= BR_SGRP_F_SEND;
 			to_send++;
 		}
-<<<<<<< HEAD
-		srcs += src_size;
-	}
-
-=======
 	}
 
 	if (br_multicast_eht_handle(pg, h_addr, srcs, nsrcs, addr_size, grec_type))
 		changed = true;
 
->>>>>>> f642729d
 	if (__grp_src_delete_marked(pg))
 		changed = true;
 	if (to_send)
@@ -2410,36 +2159,23 @@
 	return changed;
 }
 
-<<<<<<< HEAD
-static bool br_multicast_toex(struct net_bridge_port_group *pg,
-			      void *srcs, u32 nsrcs, size_t src_size)
-=======
 static bool br_multicast_toex(struct net_bridge_port_group *pg, void *h_addr,
 			      void *srcs, u32 nsrcs, size_t addr_size,
 			      int grec_type)
->>>>>>> f642729d
 {
 	struct net_bridge *br = pg->key.port->br;
 	bool changed = false;
 
 	switch (pg->filter_mode) {
 	case MCAST_INCLUDE:
-<<<<<<< HEAD
-		__grp_src_toex_incl(pg, srcs, nsrcs, src_size);
-=======
 		__grp_src_toex_incl(pg, h_addr, srcs, nsrcs, addr_size,
 				    grec_type);
->>>>>>> f642729d
 		br_multicast_star_g_handle_mode(pg, MCAST_EXCLUDE);
 		changed = true;
 		break;
 	case MCAST_EXCLUDE:
-<<<<<<< HEAD
-		changed = __grp_src_toex_excl(pg, srcs, nsrcs, src_size);
-=======
 		changed = __grp_src_toex_excl(pg, h_addr, srcs, nsrcs, addr_size,
 					      grec_type);
->>>>>>> f642729d
 		break;
 	}
 
@@ -2452,20 +2188,12 @@
 /* State          Msg type      New state                Actions
  * INCLUDE (A)    BLOCK (B)     INCLUDE (A)              Send Q(G,A*B)
  */
-<<<<<<< HEAD
-static void __grp_src_block_incl(struct net_bridge_port_group *pg,
-				 void *srcs, u32 nsrcs, size_t src_size)
-{
-	struct net_bridge_group_src *ent;
-	u32 src_idx, to_send = 0;
-=======
 static bool __grp_src_block_incl(struct net_bridge_port_group *pg, void *h_addr,
 				 void *srcs, u32 nsrcs, size_t addr_size, int grec_type)
 {
 	struct net_bridge_group_src *ent;
 	u32 src_idx, to_send = 0;
 	bool changed = false;
->>>>>>> f642729d
 	struct br_ip src_ip;
 
 	hlist_for_each_entry(ent, &pg->src_list, node)
@@ -2474,49 +2202,29 @@
 	memset(&src_ip, 0, sizeof(src_ip));
 	src_ip.proto = pg->key.addr.proto;
 	for (src_idx = 0; src_idx < nsrcs; src_idx++) {
-<<<<<<< HEAD
-		memcpy(&src_ip.src, srcs, src_size);
-=======
 		memcpy(&src_ip.src, srcs + (src_idx * addr_size), addr_size);
->>>>>>> f642729d
 		ent = br_multicast_find_group_src(pg, &src_ip);
 		if (ent) {
 			ent->flags |= BR_SGRP_F_SEND;
 			to_send++;
 		}
-<<<<<<< HEAD
-		srcs += src_size;
-	}
+	}
+
+	if (br_multicast_eht_handle(pg, h_addr, srcs, nsrcs, addr_size, grec_type))
+		changed = true;
 
 	if (to_send)
 		__grp_src_query_marked_and_rexmit(pg);
 
-	if (pg->filter_mode == MCAST_INCLUDE && hlist_empty(&pg->src_list))
-		br_multicast_find_del_pg(pg->key.port->br, pg);
-=======
-	}
-
-	if (br_multicast_eht_handle(pg, h_addr, srcs, nsrcs, addr_size, grec_type))
-		changed = true;
-
-	if (to_send)
-		__grp_src_query_marked_and_rexmit(pg);
-
 	return changed;
->>>>>>> f642729d
 }
 
 /* State          Msg type      New state                Actions
  * EXCLUDE (X,Y)  BLOCK (A)     EXCLUDE (X+(A-Y),Y)      (A-X-Y)=Group Timer
  *                                                       Send Q(G,A-Y)
  */
-<<<<<<< HEAD
-static bool __grp_src_block_excl(struct net_bridge_port_group *pg,
-				 void *srcs, u32 nsrcs, size_t src_size)
-=======
 static bool __grp_src_block_excl(struct net_bridge_port_group *pg, void *h_addr,
 				 void *srcs, u32 nsrcs, size_t addr_size, int grec_type)
->>>>>>> f642729d
 {
 	struct net_bridge_group_src *ent;
 	u32 src_idx, to_send = 0;
@@ -2529,11 +2237,7 @@
 	memset(&src_ip, 0, sizeof(src_ip));
 	src_ip.proto = pg->key.addr.proto;
 	for (src_idx = 0; src_idx < nsrcs; src_idx++) {
-<<<<<<< HEAD
-		memcpy(&src_ip.src, srcs, src_size);
-=======
 		memcpy(&src_ip.src, srcs + (src_idx * addr_size), addr_size);
->>>>>>> f642729d
 		ent = br_multicast_find_group_src(pg, &src_ip);
 		if (!ent) {
 			ent = br_multicast_new_group_src(pg, &src_ip);
@@ -2546,44 +2250,24 @@
 			ent->flags |= BR_SGRP_F_SEND;
 			to_send++;
 		}
-<<<<<<< HEAD
-		srcs += src_size;
-	}
-
-=======
 	}
 
 	if (br_multicast_eht_handle(pg, h_addr, srcs, nsrcs, addr_size, grec_type))
 		changed = true;
 
->>>>>>> f642729d
 	if (to_send)
 		__grp_src_query_marked_and_rexmit(pg);
 
 	return changed;
 }
 
-<<<<<<< HEAD
-static bool br_multicast_block(struct net_bridge_port_group *pg,
-			       void *srcs, u32 nsrcs, size_t src_size)
-=======
 static bool br_multicast_block(struct net_bridge_port_group *pg, void *h_addr,
 			       void *srcs, u32 nsrcs, size_t addr_size, int grec_type)
->>>>>>> f642729d
 {
 	bool changed = false;
 
 	switch (pg->filter_mode) {
 	case MCAST_INCLUDE:
-<<<<<<< HEAD
-		__grp_src_block_incl(pg, srcs, nsrcs, src_size);
-		break;
-	case MCAST_EXCLUDE:
-		changed = __grp_src_block_excl(pg, srcs, nsrcs, src_size);
-		break;
-	}
-
-=======
 		changed = __grp_src_block_incl(pg, h_addr, srcs, nsrcs, addr_size,
 					       grec_type);
 		break;
@@ -2604,7 +2288,6 @@
 		changed = false;
 	}
 
->>>>>>> f642729d
 	return changed;
 }
 
@@ -2637,13 +2320,8 @@
 	struct igmpv3_report *ih;
 	struct igmpv3_grec *grec;
 	int i, len, num, type;
-<<<<<<< HEAD
-	bool changed = false;
-	__be32 group;
-=======
 	__be32 group, *h_addr;
 	bool changed = false;
->>>>>>> f642729d
 	int err = 0;
 	u16 nsrcs;
 
@@ -2703,34 +2381,6 @@
 		pg = br_multicast_find_port(mdst, port, src);
 		if (!pg || (pg->flags & MDB_PG_FLAGS_PERMANENT))
 			goto unlock_continue;
-<<<<<<< HEAD
-		/* reload grec */
-		grec = (void *)(skb->data + len - sizeof(*grec) - (nsrcs * 4));
-		switch (type) {
-		case IGMPV3_ALLOW_NEW_SOURCES:
-			changed = br_multicast_isinc_allow(pg, grec->grec_src,
-							   nsrcs, sizeof(__be32));
-			break;
-		case IGMPV3_MODE_IS_INCLUDE:
-			changed = br_multicast_isinc_allow(pg, grec->grec_src, nsrcs,
-							   sizeof(__be32));
-			break;
-		case IGMPV3_MODE_IS_EXCLUDE:
-			changed = br_multicast_isexc(pg, grec->grec_src, nsrcs,
-						     sizeof(__be32));
-			break;
-		case IGMPV3_CHANGE_TO_INCLUDE:
-			changed = br_multicast_toin(pg, grec->grec_src, nsrcs,
-						    sizeof(__be32));
-			break;
-		case IGMPV3_CHANGE_TO_EXCLUDE:
-			changed = br_multicast_toex(pg, grec->grec_src, nsrcs,
-						    sizeof(__be32));
-			break;
-		case IGMPV3_BLOCK_OLD_SOURCES:
-			changed = br_multicast_block(pg, grec->grec_src, nsrcs,
-						     sizeof(__be32));
-=======
 		/* reload grec and host addr */
 		grec = (void *)(skb->data + len - sizeof(*grec) - (nsrcs * 4));
 		h_addr = &ip_hdr(skb)->saddr;
@@ -2758,7 +2408,6 @@
 		case IGMPV3_BLOCK_OLD_SOURCES:
 			changed = br_multicast_block(pg, h_addr, grec->grec_src,
 						     nsrcs, sizeof(__be32), type);
->>>>>>> f642729d
 			break;
 		}
 		if (changed)
@@ -2861,33 +2510,6 @@
 		pg = br_multicast_find_port(mdst, port, src);
 		if (!pg || (pg->flags & MDB_PG_FLAGS_PERMANENT))
 			goto unlock_continue;
-<<<<<<< HEAD
-		switch (grec->grec_type) {
-		case MLD2_ALLOW_NEW_SOURCES:
-			changed = br_multicast_isinc_allow(pg, grec->grec_src,
-							   nsrcs,
-							   sizeof(struct in6_addr));
-			break;
-		case MLD2_MODE_IS_INCLUDE:
-			changed = br_multicast_isinc_allow(pg, grec->grec_src, nsrcs,
-							   sizeof(struct in6_addr));
-			break;
-		case MLD2_MODE_IS_EXCLUDE:
-			changed = br_multicast_isexc(pg, grec->grec_src, nsrcs,
-						     sizeof(struct in6_addr));
-			break;
-		case MLD2_CHANGE_TO_INCLUDE:
-			changed = br_multicast_toin(pg, grec->grec_src, nsrcs,
-						    sizeof(struct in6_addr));
-			break;
-		case MLD2_CHANGE_TO_EXCLUDE:
-			changed = br_multicast_toex(pg, grec->grec_src, nsrcs,
-						    sizeof(struct in6_addr));
-			break;
-		case MLD2_BLOCK_OLD_SOURCES:
-			changed = br_multicast_block(pg, grec->grec_src, nsrcs,
-						     sizeof(struct in6_addr));
-=======
 		h_addr = &ipv6_hdr(skb)->saddr;
 		switch (grec->grec_type) {
 		case MLD2_ALLOW_NEW_SOURCES:
@@ -2925,7 +2547,6 @@
 						     grec->grec_src, nsrcs,
 						     sizeof(struct in6_addr),
 						     grec->grec_type);
->>>>>>> f642729d
 			break;
 		}
 		if (changed)
