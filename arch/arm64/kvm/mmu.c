// SPDX-License-Identifier: GPL-2.0-only
/*
 * Copyright (C) 2012 - Virtual Open Systems and Columbia University
 * Author: Christoffer Dall <c.dall@virtualopensystems.com>
 */

#include <linux/mman.h>
#include <linux/kvm_host.h>
#include <linux/io.h>
#include <linux/hugetlb.h>
#include <linux/sched/signal.h>
#include <trace/events/kvm.h>
#include <asm/pgalloc.h>
#include <asm/cacheflush.h>
#include <asm/kvm_arm.h>
#include <asm/kvm_mmu.h>
#include <asm/kvm_ras.h>
#include <asm/kvm_asm.h>
#include <asm/kvm_emulate.h>
#include <asm/virt.h>

#include "trace.h"

static pgd_t *boot_hyp_pgd;
static pgd_t *hyp_pgd;
static pgd_t *merged_hyp_pgd;
static DEFINE_MUTEX(kvm_hyp_pgd_mutex);

static unsigned long hyp_idmap_start;
static unsigned long hyp_idmap_end;
static phys_addr_t hyp_idmap_vector;

static unsigned long io_map_base;

#define hyp_pgd_order get_order(PTRS_PER_PGD * sizeof(pgd_t))

#define KVM_S2PTE_FLAG_IS_IOMAP		(1UL << 0)
#define KVM_S2_FLAG_LOGGING_ACTIVE	(1UL << 1)

static bool is_iomap(unsigned long flags)
{
	return flags & KVM_S2PTE_FLAG_IS_IOMAP;
}

static bool memslot_is_logging(struct kvm_memory_slot *memslot)
{
	return memslot->dirty_bitmap && !(memslot->flags & KVM_MEM_READONLY);
}

/**
 * kvm_flush_remote_tlbs() - flush all VM TLB entries for v7/8
 * @kvm:	pointer to kvm structure.
 *
 * Interface to HYP function to flush all VM TLB entries
 */
void kvm_flush_remote_tlbs(struct kvm *kvm)
{
	kvm_call_hyp(__kvm_tlb_flush_vmid, &kvm->arch.mmu);
}

static void kvm_tlb_flush_vmid_ipa(struct kvm_s2_mmu *mmu, phys_addr_t ipa,
				   int level)
{
	kvm_call_hyp(__kvm_tlb_flush_vmid_ipa, mmu, ipa, level);
}

/*
 * D-Cache management functions. They take the page table entries by
 * value, as they are flushing the cache using the kernel mapping (or
 * kmap on 32bit).
 */
static void kvm_flush_dcache_pte(pte_t pte)
{
	__kvm_flush_dcache_pte(pte);
}

static void kvm_flush_dcache_pmd(pmd_t pmd)
{
	__kvm_flush_dcache_pmd(pmd);
}

static void kvm_flush_dcache_pud(pud_t pud)
{
	__kvm_flush_dcache_pud(pud);
}

static bool kvm_is_device_pfn(unsigned long pfn)
{
	return !pfn_valid(pfn);
}

/**
 * stage2_dissolve_pmd() - clear and flush huge PMD entry
 * @mmu:	pointer to mmu structure to operate on
 * @addr:	IPA
 * @pmd:	pmd pointer for IPA
 *
 * Function clears a PMD entry, flushes addr 1st and 2nd stage TLBs.
 */
static void stage2_dissolve_pmd(struct kvm_s2_mmu *mmu, phys_addr_t addr, pmd_t *pmd)
{
	if (!pmd_thp_or_huge(*pmd))
		return;

	pmd_clear(pmd);
	kvm_tlb_flush_vmid_ipa(mmu, addr, S2_PMD_LEVEL);
	put_page(virt_to_page(pmd));
}

/**
 * stage2_dissolve_pud() - clear and flush huge PUD entry
 * @mmu:	pointer to mmu structure to operate on
 * @addr:	IPA
 * @pud:	pud pointer for IPA
 *
 * Function clears a PUD entry, flushes addr 1st and 2nd stage TLBs.
 */
static void stage2_dissolve_pud(struct kvm_s2_mmu *mmu, phys_addr_t addr, pud_t *pudp)
{
	struct kvm *kvm = mmu->kvm;

	if (!stage2_pud_huge(kvm, *pudp))
		return;

	stage2_pud_clear(kvm, pudp);
	kvm_tlb_flush_vmid_ipa(mmu, addr, S2_PUD_LEVEL);
	put_page(virt_to_page(pudp));
}

static void clear_stage2_pgd_entry(struct kvm_s2_mmu *mmu, pgd_t *pgd, phys_addr_t addr)
{
	struct kvm *kvm = mmu->kvm;
	p4d_t *p4d_table __maybe_unused = stage2_p4d_offset(kvm, pgd, 0UL);
	stage2_pgd_clear(kvm, pgd);
	kvm_tlb_flush_vmid_ipa(mmu, addr, S2_NO_LEVEL_HINT);
	stage2_p4d_free(kvm, p4d_table);
	put_page(virt_to_page(pgd));
}

static void clear_stage2_p4d_entry(struct kvm_s2_mmu *mmu, p4d_t *p4d, phys_addr_t addr)
{
	struct kvm *kvm = mmu->kvm;
	pud_t *pud_table __maybe_unused = stage2_pud_offset(kvm, p4d, 0);
	stage2_p4d_clear(kvm, p4d);
	kvm_tlb_flush_vmid_ipa(mmu, addr, S2_NO_LEVEL_HINT);
	stage2_pud_free(kvm, pud_table);
	put_page(virt_to_page(p4d));
}

static void clear_stage2_pud_entry(struct kvm_s2_mmu *mmu, pud_t *pud, phys_addr_t addr)
{
	struct kvm *kvm = mmu->kvm;
	pmd_t *pmd_table __maybe_unused = stage2_pmd_offset(kvm, pud, 0);

	VM_BUG_ON(stage2_pud_huge(kvm, *pud));
	stage2_pud_clear(kvm, pud);
	kvm_tlb_flush_vmid_ipa(mmu, addr, S2_NO_LEVEL_HINT);
	stage2_pmd_free(kvm, pmd_table);
	put_page(virt_to_page(pud));
}

static void clear_stage2_pmd_entry(struct kvm_s2_mmu *mmu, pmd_t *pmd, phys_addr_t addr)
{
	pte_t *pte_table = pte_offset_kernel(pmd, 0);
	VM_BUG_ON(pmd_thp_or_huge(*pmd));
	pmd_clear(pmd);
	kvm_tlb_flush_vmid_ipa(mmu, addr, S2_NO_LEVEL_HINT);
	free_page((unsigned long)pte_table);
	put_page(virt_to_page(pmd));
}

static inline void kvm_set_pte(pte_t *ptep, pte_t new_pte)
{
	WRITE_ONCE(*ptep, new_pte);
	dsb(ishst);
}

static inline void kvm_set_pmd(pmd_t *pmdp, pmd_t new_pmd)
{
	WRITE_ONCE(*pmdp, new_pmd);
	dsb(ishst);
}

static inline void kvm_pmd_populate(pmd_t *pmdp, pte_t *ptep)
{
	kvm_set_pmd(pmdp, kvm_mk_pmd(ptep));
}

static inline void kvm_pud_populate(pud_t *pudp, pmd_t *pmdp)
{
	WRITE_ONCE(*pudp, kvm_mk_pud(pmdp));
	dsb(ishst);
}

static inline void kvm_p4d_populate(p4d_t *p4dp, pud_t *pudp)
{
	WRITE_ONCE(*p4dp, kvm_mk_p4d(pudp));
	dsb(ishst);
}

static inline void kvm_pgd_populate(pgd_t *pgdp, p4d_t *p4dp)
{
#ifndef __PAGETABLE_P4D_FOLDED
	WRITE_ONCE(*pgdp, kvm_mk_pgd(p4dp));
	dsb(ishst);
#endif
}

/*
 * Unmapping vs dcache management:
 *
 * If a guest maps certain memory pages as uncached, all writes will
 * bypass the data cache and go directly to RAM.  However, the CPUs
 * can still speculate reads (not writes) and fill cache lines with
 * data.
 *
 * Those cache lines will be *clean* cache lines though, so a
 * clean+invalidate operation is equivalent to an invalidate
 * operation, because no cache lines are marked dirty.
 *
 * Those clean cache lines could be filled prior to an uncached write
 * by the guest, and the cache coherent IO subsystem would therefore
 * end up writing old data to disk.
 *
 * This is why right after unmapping a page/section and invalidating
 * the corresponding TLBs, we call kvm_flush_dcache_p*() to make sure
 * the IO subsystem will never hit in the cache.
 *
 * This is all avoided on systems that have ARM64_HAS_STAGE2_FWB, as
 * we then fully enforce cacheability of RAM, no matter what the guest
 * does.
 */
static void unmap_stage2_ptes(struct kvm_s2_mmu *mmu, pmd_t *pmd,
		       phys_addr_t addr, phys_addr_t end)
{
	phys_addr_t start_addr = addr;
	pte_t *pte, *start_pte;

	start_pte = pte = pte_offset_kernel(pmd, addr);
	do {
		if (!pte_none(*pte)) {
			pte_t old_pte = *pte;

			kvm_set_pte(pte, __pte(0));
			kvm_tlb_flush_vmid_ipa(mmu, addr, S2_PTE_LEVEL);

			/* No need to invalidate the cache for device mappings */
			if (!kvm_is_device_pfn(pte_pfn(old_pte)))
				kvm_flush_dcache_pte(old_pte);

			put_page(virt_to_page(pte));
		}
	} while (pte++, addr += PAGE_SIZE, addr != end);

	if (stage2_pte_table_empty(mmu->kvm, start_pte))
		clear_stage2_pmd_entry(mmu, pmd, start_addr);
}

static void unmap_stage2_pmds(struct kvm_s2_mmu *mmu, pud_t *pud,
		       phys_addr_t addr, phys_addr_t end)
{
	struct kvm *kvm = mmu->kvm;
	phys_addr_t next, start_addr = addr;
	pmd_t *pmd, *start_pmd;

	start_pmd = pmd = stage2_pmd_offset(kvm, pud, addr);
	do {
		next = stage2_pmd_addr_end(kvm, addr, end);
		if (!pmd_none(*pmd)) {
			if (pmd_thp_or_huge(*pmd)) {
				pmd_t old_pmd = *pmd;

				pmd_clear(pmd);
				kvm_tlb_flush_vmid_ipa(mmu, addr, S2_PMD_LEVEL);

				kvm_flush_dcache_pmd(old_pmd);

				put_page(virt_to_page(pmd));
			} else {
				unmap_stage2_ptes(mmu, pmd, addr, next);
			}
		}
	} while (pmd++, addr = next, addr != end);

	if (stage2_pmd_table_empty(kvm, start_pmd))
		clear_stage2_pud_entry(mmu, pud, start_addr);
}

static void unmap_stage2_puds(struct kvm_s2_mmu *mmu, p4d_t *p4d,
		       phys_addr_t addr, phys_addr_t end)
{
	struct kvm *kvm = mmu->kvm;
	phys_addr_t next, start_addr = addr;
	pud_t *pud, *start_pud;

	start_pud = pud = stage2_pud_offset(kvm, p4d, addr);
	do {
		next = stage2_pud_addr_end(kvm, addr, end);
		if (!stage2_pud_none(kvm, *pud)) {
			if (stage2_pud_huge(kvm, *pud)) {
				pud_t old_pud = *pud;

				stage2_pud_clear(kvm, pud);
				kvm_tlb_flush_vmid_ipa(mmu, addr, S2_PUD_LEVEL);
				kvm_flush_dcache_pud(old_pud);
				put_page(virt_to_page(pud));
			} else {
				unmap_stage2_pmds(mmu, pud, addr, next);
			}
		}
	} while (pud++, addr = next, addr != end);

	if (stage2_pud_table_empty(kvm, start_pud))
		clear_stage2_p4d_entry(mmu, p4d, start_addr);
}

static void unmap_stage2_p4ds(struct kvm_s2_mmu *mmu, pgd_t *pgd,
		       phys_addr_t addr, phys_addr_t end)
{
	struct kvm *kvm = mmu->kvm;
	phys_addr_t next, start_addr = addr;
	p4d_t *p4d, *start_p4d;

	start_p4d = p4d = stage2_p4d_offset(kvm, pgd, addr);
	do {
		next = stage2_p4d_addr_end(kvm, addr, end);
		if (!stage2_p4d_none(kvm, *p4d))
			unmap_stage2_puds(mmu, p4d, addr, next);
	} while (p4d++, addr = next, addr != end);

	if (stage2_p4d_table_empty(kvm, start_p4d))
		clear_stage2_pgd_entry(mmu, pgd, start_addr);
}

/**
 * unmap_stage2_range -- Clear stage2 page table entries to unmap a range
 * @kvm:   The VM pointer
 * @start: The intermediate physical base address of the range to unmap
 * @size:  The size of the area to unmap
 *
 * Clear a range of stage-2 mappings, lowering the various ref-counts.  Must
 * be called while holding mmu_lock (unless for freeing the stage2 pgd before
 * destroying the VM), otherwise another faulting VCPU may come in and mess
 * with things behind our backs.
 */
static void __unmap_stage2_range(struct kvm_s2_mmu *mmu, phys_addr_t start, u64 size,
				 bool may_block)
{
	struct kvm *kvm = mmu->kvm;
	pgd_t *pgd;
	phys_addr_t addr = start, end = start + size;
	phys_addr_t next;

	assert_spin_locked(&kvm->mmu_lock);
	WARN_ON(size & ~PAGE_MASK);

	pgd = mmu->pgd + stage2_pgd_index(kvm, addr);
	do {
		/*
		 * Make sure the page table is still active, as another thread
		 * could have possibly freed the page table, while we released
		 * the lock.
		 */
		if (!READ_ONCE(mmu->pgd))
			break;
		next = stage2_pgd_addr_end(kvm, addr, end);
		if (!stage2_pgd_none(kvm, *pgd))
			unmap_stage2_p4ds(mmu, pgd, addr, next);
		/*
		 * If the range is too large, release the kvm->mmu_lock
		 * to prevent starvation and lockup detector warnings.
		 */
		if (may_block && next != end)
			cond_resched_lock(&kvm->mmu_lock);
	} while (pgd++, addr = next, addr != end);
}

static void unmap_stage2_range(struct kvm_s2_mmu *mmu, phys_addr_t start, u64 size)
{
	__unmap_stage2_range(mmu, start, size, true);
}

static void stage2_flush_ptes(struct kvm_s2_mmu *mmu, pmd_t *pmd,
			      phys_addr_t addr, phys_addr_t end)
{
	pte_t *pte;

	pte = pte_offset_kernel(pmd, addr);
	do {
		if (!pte_none(*pte) && !kvm_is_device_pfn(pte_pfn(*pte)))
			kvm_flush_dcache_pte(*pte);
	} while (pte++, addr += PAGE_SIZE, addr != end);
}

static void stage2_flush_pmds(struct kvm_s2_mmu *mmu, pud_t *pud,
			      phys_addr_t addr, phys_addr_t end)
{
	struct kvm *kvm = mmu->kvm;
	pmd_t *pmd;
	phys_addr_t next;

	pmd = stage2_pmd_offset(kvm, pud, addr);
	do {
		next = stage2_pmd_addr_end(kvm, addr, end);
		if (!pmd_none(*pmd)) {
			if (pmd_thp_or_huge(*pmd))
				kvm_flush_dcache_pmd(*pmd);
			else
				stage2_flush_ptes(mmu, pmd, addr, next);
		}
	} while (pmd++, addr = next, addr != end);
}

static void stage2_flush_puds(struct kvm_s2_mmu *mmu, p4d_t *p4d,
			      phys_addr_t addr, phys_addr_t end)
{
	struct kvm *kvm = mmu->kvm;
	pud_t *pud;
	phys_addr_t next;

	pud = stage2_pud_offset(kvm, p4d, addr);
	do {
		next = stage2_pud_addr_end(kvm, addr, end);
		if (!stage2_pud_none(kvm, *pud)) {
			if (stage2_pud_huge(kvm, *pud))
				kvm_flush_dcache_pud(*pud);
			else
				stage2_flush_pmds(mmu, pud, addr, next);
		}
	} while (pud++, addr = next, addr != end);
}

static void stage2_flush_p4ds(struct kvm_s2_mmu *mmu, pgd_t *pgd,
			      phys_addr_t addr, phys_addr_t end)
{
	struct kvm *kvm = mmu->kvm;
	p4d_t *p4d;
	phys_addr_t next;

	p4d = stage2_p4d_offset(kvm, pgd, addr);
	do {
		next = stage2_p4d_addr_end(kvm, addr, end);
		if (!stage2_p4d_none(kvm, *p4d))
			stage2_flush_puds(mmu, p4d, addr, next);
	} while (p4d++, addr = next, addr != end);
}

static void stage2_flush_memslot(struct kvm *kvm,
				 struct kvm_memory_slot *memslot)
{
	struct kvm_s2_mmu *mmu = &kvm->arch.mmu;
	phys_addr_t addr = memslot->base_gfn << PAGE_SHIFT;
	phys_addr_t end = addr + PAGE_SIZE * memslot->npages;
	phys_addr_t next;
	pgd_t *pgd;

	pgd = mmu->pgd + stage2_pgd_index(kvm, addr);
	do {
		next = stage2_pgd_addr_end(kvm, addr, end);
		if (!stage2_pgd_none(kvm, *pgd))
			stage2_flush_p4ds(mmu, pgd, addr, next);

		if (next != end)
			cond_resched_lock(&kvm->mmu_lock);
	} while (pgd++, addr = next, addr != end);
}

/**
 * stage2_flush_vm - Invalidate cache for pages mapped in stage 2
 * @kvm: The struct kvm pointer
 *
 * Go through the stage 2 page tables and invalidate any cache lines
 * backing memory already mapped to the VM.
 */
static void stage2_flush_vm(struct kvm *kvm)
{
	struct kvm_memslots *slots;
	struct kvm_memory_slot *memslot;
	int idx;

	idx = srcu_read_lock(&kvm->srcu);
	spin_lock(&kvm->mmu_lock);

	slots = kvm_memslots(kvm);
	kvm_for_each_memslot(memslot, slots)
		stage2_flush_memslot(kvm, memslot);

	spin_unlock(&kvm->mmu_lock);
	srcu_read_unlock(&kvm->srcu, idx);
}

static void clear_hyp_pgd_entry(pgd_t *pgd)
{
	p4d_t *p4d_table __maybe_unused = p4d_offset(pgd, 0UL);
	pgd_clear(pgd);
	p4d_free(NULL, p4d_table);
	put_page(virt_to_page(pgd));
}

static void clear_hyp_p4d_entry(p4d_t *p4d)
{
	pud_t *pud_table __maybe_unused = pud_offset(p4d, 0UL);
	VM_BUG_ON(p4d_huge(*p4d));
	p4d_clear(p4d);
	pud_free(NULL, pud_table);
	put_page(virt_to_page(p4d));
}

static void clear_hyp_pud_entry(pud_t *pud)
{
	pmd_t *pmd_table __maybe_unused = pmd_offset(pud, 0);
	VM_BUG_ON(pud_huge(*pud));
	pud_clear(pud);
	pmd_free(NULL, pmd_table);
	put_page(virt_to_page(pud));
}

static void clear_hyp_pmd_entry(pmd_t *pmd)
{
	pte_t *pte_table = pte_offset_kernel(pmd, 0);
	VM_BUG_ON(pmd_thp_or_huge(*pmd));
	pmd_clear(pmd);
	pte_free_kernel(NULL, pte_table);
	put_page(virt_to_page(pmd));
}

static void unmap_hyp_ptes(pmd_t *pmd, phys_addr_t addr, phys_addr_t end)
{
	pte_t *pte, *start_pte;

	start_pte = pte = pte_offset_kernel(pmd, addr);
	do {
		if (!pte_none(*pte)) {
			kvm_set_pte(pte, __pte(0));
			put_page(virt_to_page(pte));
		}
	} while (pte++, addr += PAGE_SIZE, addr != end);

	if (hyp_pte_table_empty(start_pte))
		clear_hyp_pmd_entry(pmd);
}

static void unmap_hyp_pmds(pud_t *pud, phys_addr_t addr, phys_addr_t end)
{
	phys_addr_t next;
	pmd_t *pmd, *start_pmd;

	start_pmd = pmd = pmd_offset(pud, addr);
	do {
		next = pmd_addr_end(addr, end);
		/* Hyp doesn't use huge pmds */
		if (!pmd_none(*pmd))
			unmap_hyp_ptes(pmd, addr, next);
	} while (pmd++, addr = next, addr != end);

	if (hyp_pmd_table_empty(start_pmd))
		clear_hyp_pud_entry(pud);
}

static void unmap_hyp_puds(p4d_t *p4d, phys_addr_t addr, phys_addr_t end)
{
	phys_addr_t next;
	pud_t *pud, *start_pud;

	start_pud = pud = pud_offset(p4d, addr);
	do {
		next = pud_addr_end(addr, end);
		/* Hyp doesn't use huge puds */
		if (!pud_none(*pud))
			unmap_hyp_pmds(pud, addr, next);
	} while (pud++, addr = next, addr != end);

	if (hyp_pud_table_empty(start_pud))
		clear_hyp_p4d_entry(p4d);
}

static void unmap_hyp_p4ds(pgd_t *pgd, phys_addr_t addr, phys_addr_t end)
{
	phys_addr_t next;
	p4d_t *p4d, *start_p4d;

	start_p4d = p4d = p4d_offset(pgd, addr);
	do {
		next = p4d_addr_end(addr, end);
		/* Hyp doesn't use huge p4ds */
		if (!p4d_none(*p4d))
			unmap_hyp_puds(p4d, addr, next);
	} while (p4d++, addr = next, addr != end);

	if (hyp_p4d_table_empty(start_p4d))
		clear_hyp_pgd_entry(pgd);
}

static unsigned int kvm_pgd_index(unsigned long addr, unsigned int ptrs_per_pgd)
{
	return (addr >> PGDIR_SHIFT) & (ptrs_per_pgd - 1);
}

static void __unmap_hyp_range(pgd_t *pgdp, unsigned long ptrs_per_pgd,
			      phys_addr_t start, u64 size)
{
	pgd_t *pgd;
	phys_addr_t addr = start, end = start + size;
	phys_addr_t next;

	/*
	 * We don't unmap anything from HYP, except at the hyp tear down.
	 * Hence, we don't have to invalidate the TLBs here.
	 */
	pgd = pgdp + kvm_pgd_index(addr, ptrs_per_pgd);
	do {
		next = pgd_addr_end(addr, end);
		if (!pgd_none(*pgd))
			unmap_hyp_p4ds(pgd, addr, next);
	} while (pgd++, addr = next, addr != end);
}

static void unmap_hyp_range(pgd_t *pgdp, phys_addr_t start, u64 size)
{
	__unmap_hyp_range(pgdp, PTRS_PER_PGD, start, size);
}

static void unmap_hyp_idmap_range(pgd_t *pgdp, phys_addr_t start, u64 size)
{
	__unmap_hyp_range(pgdp, __kvm_idmap_ptrs_per_pgd(), start, size);
}

/**
 * free_hyp_pgds - free Hyp-mode page tables
 *
 * Assumes hyp_pgd is a page table used strictly in Hyp-mode and
 * therefore contains either mappings in the kernel memory area (above
 * PAGE_OFFSET), or device mappings in the idmap range.
 *
 * boot_hyp_pgd should only map the idmap range, and is only used in
 * the extended idmap case.
 */
void free_hyp_pgds(void)
{
	pgd_t *id_pgd;

	mutex_lock(&kvm_hyp_pgd_mutex);

	id_pgd = boot_hyp_pgd ? boot_hyp_pgd : hyp_pgd;

	if (id_pgd) {
		/* In case we never called hyp_mmu_init() */
		if (!io_map_base)
			io_map_base = hyp_idmap_start;
		unmap_hyp_idmap_range(id_pgd, io_map_base,
				      hyp_idmap_start + PAGE_SIZE - io_map_base);
	}

	if (boot_hyp_pgd) {
		free_pages((unsigned long)boot_hyp_pgd, hyp_pgd_order);
		boot_hyp_pgd = NULL;
	}

	if (hyp_pgd) {
		unmap_hyp_range(hyp_pgd, kern_hyp_va(PAGE_OFFSET),
				(uintptr_t)high_memory - PAGE_OFFSET);

		free_pages((unsigned long)hyp_pgd, hyp_pgd_order);
		hyp_pgd = NULL;
	}
	if (merged_hyp_pgd) {
		clear_page(merged_hyp_pgd);
		free_page((unsigned long)merged_hyp_pgd);
		merged_hyp_pgd = NULL;
	}

	mutex_unlock(&kvm_hyp_pgd_mutex);
}

static void create_hyp_pte_mappings(pmd_t *pmd, unsigned long start,
				    unsigned long end, unsigned long pfn,
				    pgprot_t prot)
{
	pte_t *pte;
	unsigned long addr;

	addr = start;
	do {
		pte = pte_offset_kernel(pmd, addr);
		kvm_set_pte(pte, kvm_pfn_pte(pfn, prot));
		get_page(virt_to_page(pte));
		pfn++;
	} while (addr += PAGE_SIZE, addr != end);
}

static int create_hyp_pmd_mappings(pud_t *pud, unsigned long start,
				   unsigned long end, unsigned long pfn,
				   pgprot_t prot)
{
	pmd_t *pmd;
	pte_t *pte;
	unsigned long addr, next;

	addr = start;
	do {
		pmd = pmd_offset(pud, addr);

		BUG_ON(pmd_sect(*pmd));

		if (pmd_none(*pmd)) {
			pte = pte_alloc_one_kernel(NULL);
			if (!pte) {
				kvm_err("Cannot allocate Hyp pte\n");
				return -ENOMEM;
			}
			kvm_pmd_populate(pmd, pte);
			get_page(virt_to_page(pmd));
		}

		next = pmd_addr_end(addr, end);

		create_hyp_pte_mappings(pmd, addr, next, pfn, prot);
		pfn += (next - addr) >> PAGE_SHIFT;
	} while (addr = next, addr != end);

	return 0;
}

static int create_hyp_pud_mappings(p4d_t *p4d, unsigned long start,
				   unsigned long end, unsigned long pfn,
				   pgprot_t prot)
{
	pud_t *pud;
	pmd_t *pmd;
	unsigned long addr, next;
	int ret;

	addr = start;
	do {
		pud = pud_offset(p4d, addr);

		if (pud_none_or_clear_bad(pud)) {
			pmd = pmd_alloc_one(NULL, addr);
			if (!pmd) {
				kvm_err("Cannot allocate Hyp pmd\n");
				return -ENOMEM;
			}
			kvm_pud_populate(pud, pmd);
			get_page(virt_to_page(pud));
		}

		next = pud_addr_end(addr, end);
		ret = create_hyp_pmd_mappings(pud, addr, next, pfn, prot);
		if (ret)
			return ret;
		pfn += (next - addr) >> PAGE_SHIFT;
	} while (addr = next, addr != end);

	return 0;
}

static int create_hyp_p4d_mappings(pgd_t *pgd, unsigned long start,
				   unsigned long end, unsigned long pfn,
				   pgprot_t prot)
{
	p4d_t *p4d;
	pud_t *pud;
	unsigned long addr, next;
	int ret;

	addr = start;
	do {
		p4d = p4d_offset(pgd, addr);

		if (p4d_none(*p4d)) {
			pud = pud_alloc_one(NULL, addr);
			if (!pud) {
				kvm_err("Cannot allocate Hyp pud\n");
				return -ENOMEM;
			}
			kvm_p4d_populate(p4d, pud);
			get_page(virt_to_page(p4d));
		}

		next = p4d_addr_end(addr, end);
		ret = create_hyp_pud_mappings(p4d, addr, next, pfn, prot);
		if (ret)
			return ret;
		pfn += (next - addr) >> PAGE_SHIFT;
	} while (addr = next, addr != end);

	return 0;
}

static int __create_hyp_mappings(pgd_t *pgdp, unsigned long ptrs_per_pgd,
				 unsigned long start, unsigned long end,
				 unsigned long pfn, pgprot_t prot)
{
	pgd_t *pgd;
	p4d_t *p4d;
	unsigned long addr, next;
	int err = 0;

	mutex_lock(&kvm_hyp_pgd_mutex);
	addr = start & PAGE_MASK;
	end = PAGE_ALIGN(end);
	do {
		pgd = pgdp + kvm_pgd_index(addr, ptrs_per_pgd);

		if (pgd_none(*pgd)) {
			p4d = p4d_alloc_one(NULL, addr);
			if (!p4d) {
				kvm_err("Cannot allocate Hyp p4d\n");
				err = -ENOMEM;
				goto out;
			}
			kvm_pgd_populate(pgd, p4d);
			get_page(virt_to_page(pgd));
		}

		next = pgd_addr_end(addr, end);
		err = create_hyp_p4d_mappings(pgd, addr, next, pfn, prot);
		if (err)
			goto out;
		pfn += (next - addr) >> PAGE_SHIFT;
	} while (addr = next, addr != end);
out:
	mutex_unlock(&kvm_hyp_pgd_mutex);
	return err;
}

static phys_addr_t kvm_kaddr_to_phys(void *kaddr)
{
	if (!is_vmalloc_addr(kaddr)) {
		BUG_ON(!virt_addr_valid(kaddr));
		return __pa(kaddr);
	} else {
		return page_to_phys(vmalloc_to_page(kaddr)) +
		       offset_in_page(kaddr);
	}
}

/**
 * create_hyp_mappings - duplicate a kernel virtual address range in Hyp mode
 * @from:	The virtual kernel start address of the range
 * @to:		The virtual kernel end address of the range (exclusive)
 * @prot:	The protection to be applied to this range
 *
 * The same virtual address as the kernel virtual address is also used
 * in Hyp-mode mapping (modulo HYP_PAGE_OFFSET) to the same underlying
 * physical pages.
 */
int create_hyp_mappings(void *from, void *to, pgprot_t prot)
{
	phys_addr_t phys_addr;
	unsigned long virt_addr;
	unsigned long start = kern_hyp_va((unsigned long)from);
	unsigned long end = kern_hyp_va((unsigned long)to);

	if (is_kernel_in_hyp_mode())
		return 0;

	start = start & PAGE_MASK;
	end = PAGE_ALIGN(end);

	for (virt_addr = start; virt_addr < end; virt_addr += PAGE_SIZE) {
		int err;

		phys_addr = kvm_kaddr_to_phys(from + virt_addr - start);
		err = __create_hyp_mappings(hyp_pgd, PTRS_PER_PGD,
					    virt_addr, virt_addr + PAGE_SIZE,
					    __phys_to_pfn(phys_addr),
					    prot);
		if (err)
			return err;
	}

	return 0;
}

static int __create_hyp_private_mapping(phys_addr_t phys_addr, size_t size,
					unsigned long *haddr, pgprot_t prot)
{
	pgd_t *pgd = hyp_pgd;
	unsigned long base;
	int ret = 0;

	mutex_lock(&kvm_hyp_pgd_mutex);

	/*
	 * This assumes that we have enough space below the idmap
	 * page to allocate our VAs. If not, the check below will
	 * kick. A potential alternative would be to detect that
	 * overflow and switch to an allocation above the idmap.
	 *
	 * The allocated size is always a multiple of PAGE_SIZE.
	 */
	size = PAGE_ALIGN(size + offset_in_page(phys_addr));
	base = io_map_base - size;

	/*
	 * Verify that BIT(VA_BITS - 1) hasn't been flipped by
	 * allocating the new area, as it would indicate we've
	 * overflowed the idmap/IO address range.
	 */
	if ((base ^ io_map_base) & BIT(VA_BITS - 1))
		ret = -ENOMEM;
	else
		io_map_base = base;

	mutex_unlock(&kvm_hyp_pgd_mutex);

	if (ret)
		goto out;

	if (__kvm_cpu_uses_extended_idmap())
		pgd = boot_hyp_pgd;

	ret = __create_hyp_mappings(pgd, __kvm_idmap_ptrs_per_pgd(),
				    base, base + size,
				    __phys_to_pfn(phys_addr), prot);
	if (ret)
		goto out;

	*haddr = base + offset_in_page(phys_addr);

out:
	return ret;
}

/**
 * create_hyp_io_mappings - Map IO into both kernel and HYP
 * @phys_addr:	The physical start address which gets mapped
 * @size:	Size of the region being mapped
 * @kaddr:	Kernel VA for this mapping
 * @haddr:	HYP VA for this mapping
 */
int create_hyp_io_mappings(phys_addr_t phys_addr, size_t size,
			   void __iomem **kaddr,
			   void __iomem **haddr)
{
	unsigned long addr;
	int ret;

	*kaddr = ioremap(phys_addr, size);
	if (!*kaddr)
		return -ENOMEM;

	if (is_kernel_in_hyp_mode()) {
		*haddr = *kaddr;
		return 0;
	}

	ret = __create_hyp_private_mapping(phys_addr, size,
					   &addr, PAGE_HYP_DEVICE);
	if (ret) {
		iounmap(*kaddr);
		*kaddr = NULL;
		*haddr = NULL;
		return ret;
	}

	*haddr = (void __iomem *)addr;
	return 0;
}

/**
 * create_hyp_exec_mappings - Map an executable range into HYP
 * @phys_addr:	The physical start address which gets mapped
 * @size:	Size of the region being mapped
 * @haddr:	HYP VA for this mapping
 */
int create_hyp_exec_mappings(phys_addr_t phys_addr, size_t size,
			     void **haddr)
{
	unsigned long addr;
	int ret;

	BUG_ON(is_kernel_in_hyp_mode());

	ret = __create_hyp_private_mapping(phys_addr, size,
					   &addr, PAGE_HYP_EXEC);
	if (ret) {
		*haddr = NULL;
		return ret;
	}

	*haddr = (void *)addr;
	return 0;
}

/**
 * kvm_init_stage2_mmu - Initialise a S2 MMU strucrure
 * @kvm:	The pointer to the KVM structure
 * @mmu:	The pointer to the s2 MMU structure
 *
 * Allocates only the stage-2 HW PGD level table(s) of size defined by
 * stage2_pgd_size(mmu->kvm).
 *
 * Note we don't need locking here as this is only called when the VM is
 * created, which can only be done once.
 */
int kvm_init_stage2_mmu(struct kvm *kvm, struct kvm_s2_mmu *mmu)
{
	phys_addr_t pgd_phys;
	pgd_t *pgd;
	int cpu;

	if (mmu->pgd != NULL) {
		kvm_err("kvm_arch already initialized?\n");
		return -EINVAL;
	}

	/* Allocate the HW PGD, making sure that each page gets its own refcount */
	pgd = alloc_pages_exact(stage2_pgd_size(kvm), GFP_KERNEL | __GFP_ZERO);
	if (!pgd)
		return -ENOMEM;

	pgd_phys = virt_to_phys(pgd);
	if (WARN_ON(pgd_phys & ~kvm_vttbr_baddr_mask(kvm)))
		return -EINVAL;

	mmu->last_vcpu_ran = alloc_percpu(typeof(*mmu->last_vcpu_ran));
	if (!mmu->last_vcpu_ran) {
		free_pages_exact(pgd, stage2_pgd_size(kvm));
		return -ENOMEM;
	}

	for_each_possible_cpu(cpu)
		*per_cpu_ptr(mmu->last_vcpu_ran, cpu) = -1;

	mmu->kvm = kvm;
	mmu->pgd = pgd;
	mmu->pgd_phys = pgd_phys;
	mmu->vmid.vmid_gen = 0;

	return 0;
}

static void stage2_unmap_memslot(struct kvm *kvm,
				 struct kvm_memory_slot *memslot)
{
	hva_t hva = memslot->userspace_addr;
	phys_addr_t addr = memslot->base_gfn << PAGE_SHIFT;
	phys_addr_t size = PAGE_SIZE * memslot->npages;
	hva_t reg_end = hva + size;

	/*
	 * A memory region could potentially cover multiple VMAs, and any holes
	 * between them, so iterate over all of them to find out if we should
	 * unmap any of them.
	 *
	 *     +--------------------------------------------+
	 * +---------------+----------------+   +----------------+
	 * |   : VMA 1     |      VMA 2     |   |    VMA 3  :    |
	 * +---------------+----------------+   +----------------+
	 *     |               memory region                |
	 *     +--------------------------------------------+
	 */
	do {
		struct vm_area_struct *vma = find_vma(current->mm, hva);
		hva_t vm_start, vm_end;

		if (!vma || vma->vm_start >= reg_end)
			break;

		/*
		 * Take the intersection of this VMA with the memory region
		 */
		vm_start = max(hva, vma->vm_start);
		vm_end = min(reg_end, vma->vm_end);

		if (!(vma->vm_flags & VM_PFNMAP)) {
			gpa_t gpa = addr + (vm_start - memslot->userspace_addr);
			unmap_stage2_range(&kvm->arch.mmu, gpa, vm_end - vm_start);
		}
		hva = vm_end;
	} while (hva < reg_end);
}

/**
 * stage2_unmap_vm - Unmap Stage-2 RAM mappings
 * @kvm: The struct kvm pointer
 *
 * Go through the memregions and unmap any regular RAM
 * backing memory already mapped to the VM.
 */
void stage2_unmap_vm(struct kvm *kvm)
{
	struct kvm_memslots *slots;
	struct kvm_memory_slot *memslot;
	int idx;

	idx = srcu_read_lock(&kvm->srcu);
	mmap_read_lock(current->mm);
	spin_lock(&kvm->mmu_lock);

	slots = kvm_memslots(kvm);
	kvm_for_each_memslot(memslot, slots)
		stage2_unmap_memslot(kvm, memslot);

	spin_unlock(&kvm->mmu_lock);
	mmap_read_unlock(current->mm);
	srcu_read_unlock(&kvm->srcu, idx);
}

void kvm_free_stage2_pgd(struct kvm_s2_mmu *mmu)
{
	struct kvm *kvm = mmu->kvm;
	void *pgd = NULL;

	spin_lock(&kvm->mmu_lock);
	if (mmu->pgd) {
		unmap_stage2_range(mmu, 0, kvm_phys_size(kvm));
		pgd = READ_ONCE(mmu->pgd);
		mmu->pgd = NULL;
	}
	spin_unlock(&kvm->mmu_lock);

	/* Free the HW pgd, one page at a time */
	if (pgd) {
		free_pages_exact(pgd, stage2_pgd_size(kvm));
		free_percpu(mmu->last_vcpu_ran);
	}
}

static p4d_t *stage2_get_p4d(struct kvm_s2_mmu *mmu, struct kvm_mmu_memory_cache *cache,
			     phys_addr_t addr)
{
	struct kvm *kvm = mmu->kvm;
	pgd_t *pgd;
	p4d_t *p4d;

	pgd = mmu->pgd + stage2_pgd_index(kvm, addr);
	if (stage2_pgd_none(kvm, *pgd)) {
		if (!cache)
			return NULL;
		p4d = kvm_mmu_memory_cache_alloc(cache);
		stage2_pgd_populate(kvm, pgd, p4d);
		get_page(virt_to_page(pgd));
	}

	return stage2_p4d_offset(kvm, pgd, addr);
}

static pud_t *stage2_get_pud(struct kvm_s2_mmu *mmu, struct kvm_mmu_memory_cache *cache,
			     phys_addr_t addr)
{
	struct kvm *kvm = mmu->kvm;
	p4d_t *p4d;
	pud_t *pud;

	p4d = stage2_get_p4d(mmu, cache, addr);
	if (stage2_p4d_none(kvm, *p4d)) {
		if (!cache)
			return NULL;
		pud = kvm_mmu_memory_cache_alloc(cache);
		stage2_p4d_populate(kvm, p4d, pud);
		get_page(virt_to_page(p4d));
	}

	return stage2_pud_offset(kvm, p4d, addr);
}

static pmd_t *stage2_get_pmd(struct kvm_s2_mmu *mmu, struct kvm_mmu_memory_cache *cache,
			     phys_addr_t addr)
{
	struct kvm *kvm = mmu->kvm;
	pud_t *pud;
	pmd_t *pmd;

	pud = stage2_get_pud(mmu, cache, addr);
	if (!pud || stage2_pud_huge(kvm, *pud))
		return NULL;

	if (stage2_pud_none(kvm, *pud)) {
		if (!cache)
			return NULL;
		pmd = kvm_mmu_memory_cache_alloc(cache);
		stage2_pud_populate(kvm, pud, pmd);
		get_page(virt_to_page(pud));
	}

	return stage2_pmd_offset(kvm, pud, addr);
}

static int stage2_set_pmd_huge(struct kvm_s2_mmu *mmu,
			       struct kvm_mmu_memory_cache *cache,
			       phys_addr_t addr, const pmd_t *new_pmd)
{
	pmd_t *pmd, old_pmd;

retry:
	pmd = stage2_get_pmd(mmu, cache, addr);
	VM_BUG_ON(!pmd);

	old_pmd = *pmd;
	/*
	 * Multiple vcpus faulting on the same PMD entry, can
	 * lead to them sequentially updating the PMD with the
	 * same value. Following the break-before-make
	 * (pmd_clear() followed by tlb_flush()) process can
	 * hinder forward progress due to refaults generated
	 * on missing translations.
	 *
	 * Skip updating the page table if the entry is
	 * unchanged.
	 */
	if (pmd_val(old_pmd) == pmd_val(*new_pmd))
		return 0;

	if (pmd_present(old_pmd)) {
		/*
		 * If we already have PTE level mapping for this block,
		 * we must unmap it to avoid inconsistent TLB state and
		 * leaking the table page. We could end up in this situation
		 * if the memory slot was marked for dirty logging and was
		 * reverted, leaving PTE level mappings for the pages accessed
		 * during the period. So, unmap the PTE level mapping for this
		 * block and retry, as we could have released the upper level
		 * table in the process.
		 *
		 * Normal THP split/merge follows mmu_notifier callbacks and do
		 * get handled accordingly.
		 */
		if (!pmd_thp_or_huge(old_pmd)) {
			unmap_stage2_range(mmu, addr & S2_PMD_MASK, S2_PMD_SIZE);
			goto retry;
		}
		/*
		 * Mapping in huge pages should only happen through a
		 * fault.  If a page is merged into a transparent huge
		 * page, the individual subpages of that huge page
		 * should be unmapped through MMU notifiers before we
		 * get here.
		 *
		 * Merging of CompoundPages is not supported; they
		 * should become splitting first, unmapped, merged,
		 * and mapped back in on-demand.
		 */
		WARN_ON_ONCE(pmd_pfn(old_pmd) != pmd_pfn(*new_pmd));
		pmd_clear(pmd);
		kvm_tlb_flush_vmid_ipa(mmu, addr, S2_PMD_LEVEL);
	} else {
		get_page(virt_to_page(pmd));
	}

	kvm_set_pmd(pmd, *new_pmd);
	return 0;
}

static int stage2_set_pud_huge(struct kvm_s2_mmu *mmu,
			       struct kvm_mmu_memory_cache *cache,
			       phys_addr_t addr, const pud_t *new_pudp)
{
	struct kvm *kvm = mmu->kvm;
	pud_t *pudp, old_pud;

retry:
	pudp = stage2_get_pud(mmu, cache, addr);
	VM_BUG_ON(!pudp);

	old_pud = *pudp;

	/*
	 * A large number of vcpus faulting on the same stage 2 entry,
	 * can lead to a refault due to the stage2_pud_clear()/tlb_flush().
	 * Skip updating the page tables if there is no change.
	 */
	if (pud_val(old_pud) == pud_val(*new_pudp))
		return 0;

	if (stage2_pud_present(kvm, old_pud)) {
		/*
		 * If we already have table level mapping for this block, unmap
		 * the range for this block and retry.
		 */
		if (!stage2_pud_huge(kvm, old_pud)) {
			unmap_stage2_range(mmu, addr & S2_PUD_MASK, S2_PUD_SIZE);
			goto retry;
		}

		WARN_ON_ONCE(kvm_pud_pfn(old_pud) != kvm_pud_pfn(*new_pudp));
		stage2_pud_clear(kvm, pudp);
		kvm_tlb_flush_vmid_ipa(mmu, addr, S2_PUD_LEVEL);
	} else {
		get_page(virt_to_page(pudp));
	}

	kvm_set_pud(pudp, *new_pudp);
	return 0;
}

/*
 * stage2_get_leaf_entry - walk the stage2 VM page tables and return
 * true if a valid and present leaf-entry is found. A pointer to the
 * leaf-entry is returned in the appropriate level variable - pudpp,
 * pmdpp, ptepp.
 */
static bool stage2_get_leaf_entry(struct kvm_s2_mmu *mmu, phys_addr_t addr,
				  pud_t **pudpp, pmd_t **pmdpp, pte_t **ptepp)
{
	struct kvm *kvm = mmu->kvm;
	pud_t *pudp;
	pmd_t *pmdp;
	pte_t *ptep;

	*pudpp = NULL;
	*pmdpp = NULL;
	*ptepp = NULL;

	pudp = stage2_get_pud(mmu, NULL, addr);
	if (!pudp || stage2_pud_none(kvm, *pudp) || !stage2_pud_present(kvm, *pudp))
		return false;

	if (stage2_pud_huge(kvm, *pudp)) {
		*pudpp = pudp;
		return true;
	}

	pmdp = stage2_pmd_offset(kvm, pudp, addr);
	if (!pmdp || pmd_none(*pmdp) || !pmd_present(*pmdp))
		return false;

	if (pmd_thp_or_huge(*pmdp)) {
		*pmdpp = pmdp;
		return true;
	}

	ptep = pte_offset_kernel(pmdp, addr);
	if (!ptep || pte_none(*ptep) || !pte_present(*ptep))
		return false;

	*ptepp = ptep;
	return true;
}

<<<<<<< HEAD
static bool stage2_is_exec(struct kvm *kvm, phys_addr_t addr, unsigned long sz)
=======
static bool stage2_is_exec(struct kvm_s2_mmu *mmu, phys_addr_t addr, unsigned long sz)
>>>>>>> cb44677b
{
	pud_t *pudp;
	pmd_t *pmdp;
	pte_t *ptep;
	bool found;

	found = stage2_get_leaf_entry(mmu, addr, &pudp, &pmdp, &ptep);
	if (!found)
		return false;

	if (pudp)
		return sz <= PUD_SIZE && kvm_s2pud_exec(pudp);
	else if (pmdp)
		return sz <= PMD_SIZE && kvm_s2pmd_exec(pmdp);
	else
		return sz == PAGE_SIZE && kvm_s2pte_exec(ptep);
}

static int stage2_set_pte(struct kvm_s2_mmu *mmu,
			  struct kvm_mmu_memory_cache *cache,
			  phys_addr_t addr, const pte_t *new_pte,
			  unsigned long flags)
{
	struct kvm *kvm = mmu->kvm;
	pud_t *pud;
	pmd_t *pmd;
	pte_t *pte, old_pte;
	bool iomap = flags & KVM_S2PTE_FLAG_IS_IOMAP;
	bool logging_active = flags & KVM_S2_FLAG_LOGGING_ACTIVE;

	VM_BUG_ON(logging_active && !cache);

	/* Create stage-2 page table mapping - Levels 0 and 1 */
	pud = stage2_get_pud(mmu, cache, addr);
	if (!pud) {
		/*
		 * Ignore calls from kvm_set_spte_hva for unallocated
		 * address ranges.
		 */
		return 0;
	}

	/*
	 * While dirty page logging - dissolve huge PUD, then continue
	 * on to allocate page.
	 */
	if (logging_active)
		stage2_dissolve_pud(mmu, addr, pud);

	if (stage2_pud_none(kvm, *pud)) {
		if (!cache)
			return 0; /* ignore calls from kvm_set_spte_hva */
		pmd = kvm_mmu_memory_cache_alloc(cache);
		stage2_pud_populate(kvm, pud, pmd);
		get_page(virt_to_page(pud));
	}

	pmd = stage2_pmd_offset(kvm, pud, addr);
	if (!pmd) {
		/*
		 * Ignore calls from kvm_set_spte_hva for unallocated
		 * address ranges.
		 */
		return 0;
	}

	/*
	 * While dirty page logging - dissolve huge PMD, then continue on to
	 * allocate page.
	 */
	if (logging_active)
		stage2_dissolve_pmd(mmu, addr, pmd);

	/* Create stage-2 page mappings - Level 2 */
	if (pmd_none(*pmd)) {
		if (!cache)
			return 0; /* ignore calls from kvm_set_spte_hva */
		pte = kvm_mmu_memory_cache_alloc(cache);
		kvm_pmd_populate(pmd, pte);
		get_page(virt_to_page(pmd));
	}

	pte = pte_offset_kernel(pmd, addr);

	if (iomap && pte_present(*pte))
		return -EFAULT;

	/* Create 2nd stage page table mapping - Level 3 */
	old_pte = *pte;
	if (pte_present(old_pte)) {
		/* Skip page table update if there is no change */
		if (pte_val(old_pte) == pte_val(*new_pte))
			return 0;

		kvm_set_pte(pte, __pte(0));
		kvm_tlb_flush_vmid_ipa(mmu, addr, S2_PTE_LEVEL);
	} else {
		get_page(virt_to_page(pte));
	}

	kvm_set_pte(pte, *new_pte);
	return 0;
}

#ifndef __HAVE_ARCH_PTEP_TEST_AND_CLEAR_YOUNG
static int stage2_ptep_test_and_clear_young(pte_t *pte)
{
	if (pte_young(*pte)) {
		*pte = pte_mkold(*pte);
		return 1;
	}
	return 0;
}
#else
static int stage2_ptep_test_and_clear_young(pte_t *pte)
{
	return __ptep_test_and_clear_young(pte);
}
#endif

static int stage2_pmdp_test_and_clear_young(pmd_t *pmd)
{
	return stage2_ptep_test_and_clear_young((pte_t *)pmd);
}

static int stage2_pudp_test_and_clear_young(pud_t *pud)
{
	return stage2_ptep_test_and_clear_young((pte_t *)pud);
}

/**
 * kvm_phys_addr_ioremap - map a device range to guest IPA
 *
 * @kvm:	The KVM pointer
 * @guest_ipa:	The IPA at which to insert the mapping
 * @pa:		The physical address of the device
 * @size:	The size of the mapping
 */
int kvm_phys_addr_ioremap(struct kvm *kvm, phys_addr_t guest_ipa,
			  phys_addr_t pa, unsigned long size, bool writable)
{
	phys_addr_t addr, end;
	int ret = 0;
	unsigned long pfn;
	struct kvm_mmu_memory_cache cache = { 0, __GFP_ZERO, NULL, };

	end = (guest_ipa + size + PAGE_SIZE - 1) & PAGE_MASK;
	pfn = __phys_to_pfn(pa);

	for (addr = guest_ipa; addr < end; addr += PAGE_SIZE) {
		pte_t pte = kvm_pfn_pte(pfn, PAGE_S2_DEVICE);

		if (writable)
			pte = kvm_s2pte_mkwrite(pte);

		ret = kvm_mmu_topup_memory_cache(&cache,
						 kvm_mmu_cache_min_pages(kvm));
		if (ret)
			goto out;
		spin_lock(&kvm->mmu_lock);
		ret = stage2_set_pte(&kvm->arch.mmu, &cache, addr, &pte,
				     KVM_S2PTE_FLAG_IS_IOMAP);
		spin_unlock(&kvm->mmu_lock);
		if (ret)
			goto out;

		pfn++;
	}

out:
	kvm_mmu_free_memory_cache(&cache);
	return ret;
}

/**
 * stage2_wp_ptes - write protect PMD range
 * @pmd:	pointer to pmd entry
 * @addr:	range start address
 * @end:	range end address
 */
static void stage2_wp_ptes(pmd_t *pmd, phys_addr_t addr, phys_addr_t end)
{
	pte_t *pte;

	pte = pte_offset_kernel(pmd, addr);
	do {
		if (!pte_none(*pte)) {
			if (!kvm_s2pte_readonly(pte))
				kvm_set_s2pte_readonly(pte);
		}
	} while (pte++, addr += PAGE_SIZE, addr != end);
}

/**
 * stage2_wp_pmds - write protect PUD range
 * kvm:		kvm instance for the VM
 * @pud:	pointer to pud entry
 * @addr:	range start address
 * @end:	range end address
 */
static void stage2_wp_pmds(struct kvm_s2_mmu *mmu, pud_t *pud,
			   phys_addr_t addr, phys_addr_t end)
{
	struct kvm *kvm = mmu->kvm;
	pmd_t *pmd;
	phys_addr_t next;

	pmd = stage2_pmd_offset(kvm, pud, addr);

	do {
		next = stage2_pmd_addr_end(kvm, addr, end);
		if (!pmd_none(*pmd)) {
			if (pmd_thp_or_huge(*pmd)) {
				if (!kvm_s2pmd_readonly(pmd))
					kvm_set_s2pmd_readonly(pmd);
			} else {
				stage2_wp_ptes(pmd, addr, next);
			}
		}
	} while (pmd++, addr = next, addr != end);
}

/**
 * stage2_wp_puds - write protect P4D range
 * @p4d:	pointer to p4d entry
 * @addr:	range start address
 * @end:	range end address
 */
static void  stage2_wp_puds(struct kvm_s2_mmu *mmu, p4d_t *p4d,
			    phys_addr_t addr, phys_addr_t end)
{
	struct kvm *kvm = mmu->kvm;
	pud_t *pud;
	phys_addr_t next;

	pud = stage2_pud_offset(kvm, p4d, addr);
	do {
		next = stage2_pud_addr_end(kvm, addr, end);
		if (!stage2_pud_none(kvm, *pud)) {
			if (stage2_pud_huge(kvm, *pud)) {
				if (!kvm_s2pud_readonly(pud))
					kvm_set_s2pud_readonly(pud);
			} else {
				stage2_wp_pmds(mmu, pud, addr, next);
			}
		}
	} while (pud++, addr = next, addr != end);
}

/**
 * stage2_wp_p4ds - write protect PGD range
 * @pgd:	pointer to pgd entry
 * @addr:	range start address
 * @end:	range end address
 */
static void  stage2_wp_p4ds(struct kvm_s2_mmu *mmu, pgd_t *pgd,
			    phys_addr_t addr, phys_addr_t end)
{
	struct kvm *kvm = mmu->kvm;
	p4d_t *p4d;
	phys_addr_t next;

	p4d = stage2_p4d_offset(kvm, pgd, addr);
	do {
		next = stage2_p4d_addr_end(kvm, addr, end);
		if (!stage2_p4d_none(kvm, *p4d))
			stage2_wp_puds(mmu, p4d, addr, next);
	} while (p4d++, addr = next, addr != end);
}

/**
 * stage2_wp_range() - write protect stage2 memory region range
 * @kvm:	The KVM pointer
 * @addr:	Start address of range
 * @end:	End address of range
 */
static void stage2_wp_range(struct kvm_s2_mmu *mmu, phys_addr_t addr, phys_addr_t end)
{
	struct kvm *kvm = mmu->kvm;
	pgd_t *pgd;
	phys_addr_t next;

	pgd = mmu->pgd + stage2_pgd_index(kvm, addr);
	do {
		/*
		 * Release kvm_mmu_lock periodically if the memory region is
		 * large. Otherwise, we may see kernel panics with
		 * CONFIG_DETECT_HUNG_TASK, CONFIG_LOCKUP_DETECTOR,
		 * CONFIG_LOCKDEP. Additionally, holding the lock too long
		 * will also starve other vCPUs. We have to also make sure
		 * that the page tables are not freed while we released
		 * the lock.
		 */
		cond_resched_lock(&kvm->mmu_lock);
		if (!READ_ONCE(mmu->pgd))
			break;
		next = stage2_pgd_addr_end(kvm, addr, end);
		if (stage2_pgd_present(kvm, *pgd))
			stage2_wp_p4ds(mmu, pgd, addr, next);
	} while (pgd++, addr = next, addr != end);
}

/**
 * kvm_mmu_wp_memory_region() - write protect stage 2 entries for memory slot
 * @kvm:	The KVM pointer
 * @slot:	The memory slot to write protect
 *
 * Called to start logging dirty pages after memory region
 * KVM_MEM_LOG_DIRTY_PAGES operation is called. After this function returns
 * all present PUD, PMD and PTEs are write protected in the memory region.
 * Afterwards read of dirty page log can be called.
 *
 * Acquires kvm_mmu_lock. Called with kvm->slots_lock mutex acquired,
 * serializing operations for VM memory regions.
 */
void kvm_mmu_wp_memory_region(struct kvm *kvm, int slot)
{
	struct kvm_memslots *slots = kvm_memslots(kvm);
	struct kvm_memory_slot *memslot = id_to_memslot(slots, slot);
	phys_addr_t start, end;

	if (WARN_ON_ONCE(!memslot))
		return;

	start = memslot->base_gfn << PAGE_SHIFT;
	end = (memslot->base_gfn + memslot->npages) << PAGE_SHIFT;

	spin_lock(&kvm->mmu_lock);
	stage2_wp_range(&kvm->arch.mmu, start, end);
	spin_unlock(&kvm->mmu_lock);
	kvm_flush_remote_tlbs(kvm);
}

/**
 * kvm_mmu_write_protect_pt_masked() - write protect dirty pages
 * @kvm:	The KVM pointer
 * @slot:	The memory slot associated with mask
 * @gfn_offset:	The gfn offset in memory slot
 * @mask:	The mask of dirty pages at offset 'gfn_offset' in this memory
 *		slot to be write protected
 *
 * Walks bits set in mask write protects the associated pte's. Caller must
 * acquire kvm_mmu_lock.
 */
static void kvm_mmu_write_protect_pt_masked(struct kvm *kvm,
		struct kvm_memory_slot *slot,
		gfn_t gfn_offset, unsigned long mask)
{
	phys_addr_t base_gfn = slot->base_gfn + gfn_offset;
	phys_addr_t start = (base_gfn +  __ffs(mask)) << PAGE_SHIFT;
	phys_addr_t end = (base_gfn + __fls(mask) + 1) << PAGE_SHIFT;

	stage2_wp_range(&kvm->arch.mmu, start, end);
}

/*
 * kvm_arch_mmu_enable_log_dirty_pt_masked - enable dirty logging for selected
 * dirty pages.
 *
 * It calls kvm_mmu_write_protect_pt_masked to write protect selected pages to
 * enable dirty logging for them.
 */
void kvm_arch_mmu_enable_log_dirty_pt_masked(struct kvm *kvm,
		struct kvm_memory_slot *slot,
		gfn_t gfn_offset, unsigned long mask)
{
	kvm_mmu_write_protect_pt_masked(kvm, slot, gfn_offset, mask);
}

static void clean_dcache_guest_page(kvm_pfn_t pfn, unsigned long size)
{
	__clean_dcache_guest_page(pfn, size);
}

static void invalidate_icache_guest_page(kvm_pfn_t pfn, unsigned long size)
{
	__invalidate_icache_guest_page(pfn, size);
}

static void kvm_send_hwpoison_signal(unsigned long address, short lsb)
{
	send_sig_mceerr(BUS_MCEERR_AR, (void __user *)address, lsb, current);
}

static bool fault_supports_stage2_huge_mapping(struct kvm_memory_slot *memslot,
					       unsigned long hva,
					       unsigned long map_size)
{
	gpa_t gpa_start;
	hva_t uaddr_start, uaddr_end;
	size_t size;

	/* The memslot and the VMA are guaranteed to be aligned to PAGE_SIZE */
	if (map_size == PAGE_SIZE)
		return true;

	size = memslot->npages * PAGE_SIZE;

	gpa_start = memslot->base_gfn << PAGE_SHIFT;

	uaddr_start = memslot->userspace_addr;
	uaddr_end = uaddr_start + size;

	/*
	 * Pages belonging to memslots that don't have the same alignment
	 * within a PMD/PUD for userspace and IPA cannot be mapped with stage-2
	 * PMD/PUD entries, because we'll end up mapping the wrong pages.
	 *
	 * Consider a layout like the following:
	 *
	 *    memslot->userspace_addr:
	 *    +-----+--------------------+--------------------+---+
	 *    |abcde|fgh  Stage-1 block  |    Stage-1 block tv|xyz|
	 *    +-----+--------------------+--------------------+---+
	 *
	 *    memslot->base_gfn << PAGE_SHIFT:
	 *      +---+--------------------+--------------------+-----+
	 *      |abc|def  Stage-2 block  |    Stage-2 block   |tvxyz|
	 *      +---+--------------------+--------------------+-----+
	 *
	 * If we create those stage-2 blocks, we'll end up with this incorrect
	 * mapping:
	 *   d -> f
	 *   e -> g
	 *   f -> h
	 */
	if ((gpa_start & (map_size - 1)) != (uaddr_start & (map_size - 1)))
		return false;

	/*
	 * Next, let's make sure we're not trying to map anything not covered
	 * by the memslot. This means we have to prohibit block size mappings
	 * for the beginning and end of a non-block aligned and non-block sized
	 * memory slot (illustrated by the head and tail parts of the
	 * userspace view above containing pages 'abcde' and 'xyz',
	 * respectively).
	 *
	 * Note that it doesn't matter if we do the check using the
	 * userspace_addr or the base_gfn, as both are equally aligned (per
	 * the check above) and equally sized.
	 */
	return (hva & ~(map_size - 1)) >= uaddr_start &&
	       (hva & ~(map_size - 1)) + map_size <= uaddr_end;
}

/*
 * Check if the given hva is backed by a transparent huge page (THP) and
 * whether it can be mapped using block mapping in stage2. If so, adjust
 * the stage2 PFN and IPA accordingly. Only PMD_SIZE THPs are currently
 * supported. This will need to be updated to support other THP sizes.
 *
 * Returns the size of the mapping.
 */
static unsigned long
transparent_hugepage_adjust(struct kvm_memory_slot *memslot,
			    unsigned long hva, kvm_pfn_t *pfnp,
			    phys_addr_t *ipap)
{
	kvm_pfn_t pfn = *pfnp;

	/*
	 * Make sure the adjustment is done only for THP pages. Also make
	 * sure that the HVA and IPA are sufficiently aligned and that the
	 * block map is contained within the memslot.
	 */
	if (kvm_is_transparent_hugepage(pfn) &&
	    fault_supports_stage2_huge_mapping(memslot, hva, PMD_SIZE)) {
		/*
		 * The address we faulted on is backed by a transparent huge
		 * page.  However, because we map the compound huge page and
		 * not the individual tail page, we need to transfer the
		 * refcount to the head page.  We have to be careful that the
		 * THP doesn't start to split while we are adjusting the
		 * refcounts.
		 *
		 * We are sure this doesn't happen, because mmu_notifier_retry
		 * was successful and we are holding the mmu_lock, so if this
		 * THP is trying to split, it will be blocked in the mmu
		 * notifier before touching any of the pages, specifically
		 * before being able to call __split_huge_page_refcount().
		 *
		 * We can therefore safely transfer the refcount from PG_tail
		 * to PG_head and switch the pfn from a tail page to the head
		 * page accordingly.
		 */
		*ipap &= PMD_MASK;
		kvm_release_pfn_clean(pfn);
		pfn &= ~(PTRS_PER_PMD - 1);
		kvm_get_pfn(pfn);
		*pfnp = pfn;

		return PMD_SIZE;
	}

	/* Use page mapping if we cannot use block mapping. */
	return PAGE_SIZE;
}

static int user_mem_abort(struct kvm_vcpu *vcpu, phys_addr_t fault_ipa,
			  struct kvm_memory_slot *memslot, unsigned long hva,
			  unsigned long fault_status)
{
	int ret;
	bool write_fault, writable, force_pte = false;
	bool exec_fault, needs_exec;
	unsigned long mmu_seq;
	gfn_t gfn = fault_ipa >> PAGE_SHIFT;
	struct kvm *kvm = vcpu->kvm;
	struct kvm_mmu_memory_cache *memcache = &vcpu->arch.mmu_page_cache;
	struct vm_area_struct *vma;
	short vma_shift;
	kvm_pfn_t pfn;
	pgprot_t mem_type = PAGE_S2;
	bool logging_active = memslot_is_logging(memslot);
	unsigned long vma_pagesize, flags = 0;
	struct kvm_s2_mmu *mmu = vcpu->arch.hw_mmu;

	write_fault = kvm_is_write_fault(vcpu);
	exec_fault = kvm_vcpu_trap_is_exec_fault(vcpu);
	VM_BUG_ON(write_fault && exec_fault);

	if (fault_status == FSC_PERM && !write_fault && !exec_fault) {
		kvm_err("Unexpected L2 read permission error\n");
		return -EFAULT;
	}

	/* Let's check if we will get back a huge page backed by hugetlbfs */
	mmap_read_lock(current->mm);
	vma = find_vma_intersection(current->mm, hva, hva + 1);
	if (unlikely(!vma)) {
		kvm_err("Failed to find VMA for hva 0x%lx\n", hva);
		mmap_read_unlock(current->mm);
		return -EFAULT;
	}

	if (is_vm_hugetlb_page(vma))
		vma_shift = huge_page_shift(hstate_vma(vma));
	else
		vma_shift = PAGE_SHIFT;

	vma_pagesize = 1ULL << vma_shift;
	if (logging_active ||
	    (vma->vm_flags & VM_PFNMAP) ||
	    !fault_supports_stage2_huge_mapping(memslot, hva, vma_pagesize)) {
		force_pte = true;
		vma_pagesize = PAGE_SIZE;
		vma_shift = PAGE_SHIFT;
	}

	/*
	 * The stage2 has a minimum of 2 level table (For arm64 see
	 * kvm_arm_setup_stage2()). Hence, we are guaranteed that we can
	 * use PMD_SIZE huge mappings (even when the PMD is folded into PGD).
	 * As for PUD huge maps, we must make sure that we have at least
	 * 3 levels, i.e, PMD is not folded.
	 */
	if (vma_pagesize == PMD_SIZE ||
	    (vma_pagesize == PUD_SIZE && kvm_stage2_has_pmd(kvm)))
		gfn = (fault_ipa & huge_page_mask(hstate_vma(vma))) >> PAGE_SHIFT;
	mmap_read_unlock(current->mm);

	/* We need minimum second+third level pages */
	ret = kvm_mmu_topup_memory_cache(memcache, kvm_mmu_cache_min_pages(kvm));
	if (ret)
		return ret;

	mmu_seq = vcpu->kvm->mmu_notifier_seq;
	/*
	 * Ensure the read of mmu_notifier_seq happens before we call
	 * gfn_to_pfn_prot (which calls get_user_pages), so that we don't risk
	 * the page we just got a reference to gets unmapped before we have a
	 * chance to grab the mmu_lock, which ensure that if the page gets
	 * unmapped afterwards, the call to kvm_unmap_hva will take it away
	 * from us again properly. This smp_rmb() interacts with the smp_wmb()
	 * in kvm_mmu_notifier_invalidate_<page|range_end>.
	 */
	smp_rmb();

	pfn = gfn_to_pfn_prot(kvm, gfn, write_fault, &writable);
	if (pfn == KVM_PFN_ERR_HWPOISON) {
		kvm_send_hwpoison_signal(hva, vma_shift);
		return 0;
	}
	if (is_error_noslot_pfn(pfn))
		return -EFAULT;

	if (kvm_is_device_pfn(pfn)) {
		mem_type = PAGE_S2_DEVICE;
		flags |= KVM_S2PTE_FLAG_IS_IOMAP;
	} else if (logging_active) {
		/*
		 * Faults on pages in a memslot with logging enabled
		 * should not be mapped with huge pages (it introduces churn
		 * and performance degradation), so force a pte mapping.
		 */
		flags |= KVM_S2_FLAG_LOGGING_ACTIVE;

		/*
		 * Only actually map the page as writable if this was a write
		 * fault.
		 */
		if (!write_fault)
			writable = false;
	}

	if (exec_fault && is_iomap(flags))
		return -ENOEXEC;

	spin_lock(&kvm->mmu_lock);
	if (mmu_notifier_retry(kvm, mmu_seq))
		goto out_unlock;

	/*
	 * If we are not forced to use page mapping, check if we are
	 * backed by a THP and thus use block mapping if possible.
	 */
	if (vma_pagesize == PAGE_SIZE && !force_pte)
		vma_pagesize = transparent_hugepage_adjust(memslot, hva,
							   &pfn, &fault_ipa);
	if (writable)
		kvm_set_pfn_dirty(pfn);

	if (fault_status != FSC_PERM && !is_iomap(flags))
		clean_dcache_guest_page(pfn, vma_pagesize);

	if (exec_fault)
		invalidate_icache_guest_page(pfn, vma_pagesize);

	/*
	 * If we took an execution fault we have made the
	 * icache/dcache coherent above and should now let the s2
	 * mapping be executable.
	 *
	 * Write faults (!exec_fault && FSC_PERM) are orthogonal to
	 * execute permissions, and we preserve whatever we have.
	 */
	needs_exec = exec_fault ||
		(fault_status == FSC_PERM &&
<<<<<<< HEAD
		 stage2_is_exec(kvm, fault_ipa, vma_pagesize));
=======
		 stage2_is_exec(mmu, fault_ipa, vma_pagesize));
>>>>>>> cb44677b

	/*
	 * If PUD_SIZE == PMD_SIZE, there is no real PUD level, and
	 * all we have is a 2-level page table. Trying to map a PUD in
	 * this case would be fatally wrong.
	 */
	if (PUD_SIZE != PMD_SIZE && vma_pagesize == PUD_SIZE) {
		pud_t new_pud = kvm_pfn_pud(pfn, mem_type);

		new_pud = kvm_pud_mkhuge(new_pud);
		if (writable)
			new_pud = kvm_s2pud_mkwrite(new_pud);

		if (needs_exec)
			new_pud = kvm_s2pud_mkexec(new_pud);

		ret = stage2_set_pud_huge(mmu, memcache, fault_ipa, &new_pud);
	} else if (vma_pagesize == PMD_SIZE) {
		pmd_t new_pmd = kvm_pfn_pmd(pfn, mem_type);

		new_pmd = kvm_pmd_mkhuge(new_pmd);

		if (writable)
			new_pmd = kvm_s2pmd_mkwrite(new_pmd);

		if (needs_exec)
			new_pmd = kvm_s2pmd_mkexec(new_pmd);

		ret = stage2_set_pmd_huge(mmu, memcache, fault_ipa, &new_pmd);
	} else {
		pte_t new_pte = kvm_pfn_pte(pfn, mem_type);

		if (writable) {
			new_pte = kvm_s2pte_mkwrite(new_pte);
			mark_page_dirty(kvm, gfn);
		}

		if (needs_exec)
			new_pte = kvm_s2pte_mkexec(new_pte);

		ret = stage2_set_pte(mmu, memcache, fault_ipa, &new_pte, flags);
	}

out_unlock:
	spin_unlock(&kvm->mmu_lock);
	kvm_set_pfn_accessed(pfn);
	kvm_release_pfn_clean(pfn);
	return ret;
}

/*
 * Resolve the access fault by making the page young again.
 * Note that because the faulting entry is guaranteed not to be
 * cached in the TLB, we don't need to invalidate anything.
 * Only the HW Access Flag updates are supported for Stage 2 (no DBM),
 * so there is no need for atomic (pte|pmd)_mkyoung operations.
 */
static void handle_access_fault(struct kvm_vcpu *vcpu, phys_addr_t fault_ipa)
{
	pud_t *pud;
	pmd_t *pmd;
	pte_t *pte;
	kvm_pfn_t pfn;
	bool pfn_valid = false;

	trace_kvm_access_fault(fault_ipa);

	spin_lock(&vcpu->kvm->mmu_lock);

	if (!stage2_get_leaf_entry(vcpu->arch.hw_mmu, fault_ipa, &pud, &pmd, &pte))
		goto out;

	if (pud) {		/* HugeTLB */
		*pud = kvm_s2pud_mkyoung(*pud);
		pfn = kvm_pud_pfn(*pud);
		pfn_valid = true;
	} else	if (pmd) {	/* THP, HugeTLB */
		*pmd = pmd_mkyoung(*pmd);
		pfn = pmd_pfn(*pmd);
		pfn_valid = true;
	} else {
		*pte = pte_mkyoung(*pte);	/* Just a page... */
		pfn = pte_pfn(*pte);
		pfn_valid = true;
	}

out:
	spin_unlock(&vcpu->kvm->mmu_lock);
	if (pfn_valid)
		kvm_set_pfn_accessed(pfn);
}

/**
 * kvm_handle_guest_abort - handles all 2nd stage aborts
 * @vcpu:	the VCPU pointer
 *
 * Any abort that gets to the host is almost guaranteed to be caused by a
 * missing second stage translation table entry, which can mean that either the
 * guest simply needs more memory and we must allocate an appropriate page or it
 * can mean that the guest tried to access I/O memory, which is emulated by user
 * space. The distinction is based on the IPA causing the fault and whether this
 * memory region has been registered as standard RAM by user space.
 */
int kvm_handle_guest_abort(struct kvm_vcpu *vcpu)
{
	unsigned long fault_status;
	phys_addr_t fault_ipa;
	struct kvm_memory_slot *memslot;
	unsigned long hva;
	bool is_iabt, write_fault, writable;
	gfn_t gfn;
	int ret, idx;

	fault_status = kvm_vcpu_trap_get_fault_type(vcpu);

	fault_ipa = kvm_vcpu_get_fault_ipa(vcpu);
	is_iabt = kvm_vcpu_trap_is_iabt(vcpu);

	/* Synchronous External Abort? */
	if (kvm_vcpu_abt_issea(vcpu)) {
		/*
		 * For RAS the host kernel may handle this abort.
		 * There is no need to pass the error into the guest.
		 */
		if (kvm_handle_guest_sea(fault_ipa, kvm_vcpu_get_esr(vcpu)))
			kvm_inject_vabt(vcpu);

		return 1;
	}

	trace_kvm_guest_fault(*vcpu_pc(vcpu), kvm_vcpu_get_esr(vcpu),
			      kvm_vcpu_get_hfar(vcpu), fault_ipa);

	/* Check the stage-2 fault is trans. fault or write fault */
	if (fault_status != FSC_FAULT && fault_status != FSC_PERM &&
	    fault_status != FSC_ACCESS) {
		kvm_err("Unsupported FSC: EC=%#x xFSC=%#lx ESR_EL2=%#lx\n",
			kvm_vcpu_trap_get_class(vcpu),
			(unsigned long)kvm_vcpu_trap_get_fault(vcpu),
			(unsigned long)kvm_vcpu_get_esr(vcpu));
		return -EFAULT;
	}

	idx = srcu_read_lock(&vcpu->kvm->srcu);

	gfn = fault_ipa >> PAGE_SHIFT;
	memslot = gfn_to_memslot(vcpu->kvm, gfn);
	hva = gfn_to_hva_memslot_prot(memslot, gfn, &writable);
	write_fault = kvm_is_write_fault(vcpu);
	if (kvm_is_error_hva(hva) || (write_fault && !writable)) {
		/*
		 * The guest has put either its instructions or its page-tables
		 * somewhere it shouldn't have. Userspace won't be able to do
		 * anything about this (there's no syndrome for a start), so
		 * re-inject the abort back into the guest.
		 */
		if (is_iabt) {
			ret = -ENOEXEC;
			goto out;
		}

		if (kvm_vcpu_abt_iss1tw(vcpu)) {
			kvm_inject_dabt(vcpu, kvm_vcpu_get_hfar(vcpu));
			ret = 1;
			goto out_unlock;
		}

		/*
		 * Check for a cache maintenance operation. Since we
		 * ended-up here, we know it is outside of any memory
		 * slot. But we can't find out if that is for a device,
		 * or if the guest is just being stupid. The only thing
		 * we know for sure is that this range cannot be cached.
		 *
		 * So let's assume that the guest is just being
		 * cautious, and skip the instruction.
		 */
		if (kvm_is_error_hva(hva) && kvm_vcpu_dabt_is_cm(vcpu)) {
			kvm_skip_instr(vcpu, kvm_vcpu_trap_il_is32bit(vcpu));
			ret = 1;
			goto out_unlock;
		}

		/*
		 * The IPA is reported as [MAX:12], so we need to
		 * complement it with the bottom 12 bits from the
		 * faulting VA. This is always 12 bits, irrespective
		 * of the page size.
		 */
		fault_ipa |= kvm_vcpu_get_hfar(vcpu) & ((1 << 12) - 1);
		ret = io_mem_abort(vcpu, fault_ipa);
		goto out_unlock;
	}

	/* Userspace should not be able to register out-of-bounds IPAs */
	VM_BUG_ON(fault_ipa >= kvm_phys_size(vcpu->kvm));

	if (fault_status == FSC_ACCESS) {
		handle_access_fault(vcpu, fault_ipa);
		ret = 1;
		goto out_unlock;
	}

	ret = user_mem_abort(vcpu, fault_ipa, memslot, hva, fault_status);
	if (ret == 0)
		ret = 1;
out:
	if (ret == -ENOEXEC) {
		kvm_inject_pabt(vcpu, kvm_vcpu_get_hfar(vcpu));
		ret = 1;
	}
out_unlock:
	srcu_read_unlock(&vcpu->kvm->srcu, idx);
	return ret;
}

static int handle_hva_to_gpa(struct kvm *kvm,
			     unsigned long start,
			     unsigned long end,
			     int (*handler)(struct kvm *kvm,
					    gpa_t gpa, u64 size,
					    void *data),
			     void *data)
{
	struct kvm_memslots *slots;
	struct kvm_memory_slot *memslot;
	int ret = 0;

	slots = kvm_memslots(kvm);

	/* we only care about the pages that the guest sees */
	kvm_for_each_memslot(memslot, slots) {
		unsigned long hva_start, hva_end;
		gfn_t gpa;

		hva_start = max(start, memslot->userspace_addr);
		hva_end = min(end, memslot->userspace_addr +
					(memslot->npages << PAGE_SHIFT));
		if (hva_start >= hva_end)
			continue;

		gpa = hva_to_gfn_memslot(hva_start, memslot) << PAGE_SHIFT;
		ret |= handler(kvm, gpa, (u64)(hva_end - hva_start), data);
	}

	return ret;
}

static int kvm_unmap_hva_handler(struct kvm *kvm, gpa_t gpa, u64 size, void *data)
{
	unsigned flags = *(unsigned *)data;
	bool may_block = flags & MMU_NOTIFIER_RANGE_BLOCKABLE;

	__unmap_stage2_range(&kvm->arch.mmu, gpa, size, may_block);
	return 0;
}

int kvm_unmap_hva_range(struct kvm *kvm,
			unsigned long start, unsigned long end, unsigned flags)
{
	if (!kvm->arch.mmu.pgd)
		return 0;

	trace_kvm_unmap_hva_range(start, end);
	handle_hva_to_gpa(kvm, start, end, &kvm_unmap_hva_handler, &flags);
	return 0;
}

static int kvm_set_spte_handler(struct kvm *kvm, gpa_t gpa, u64 size, void *data)
{
	pte_t *pte = (pte_t *)data;

	WARN_ON(size != PAGE_SIZE);
	/*
	 * We can always call stage2_set_pte with KVM_S2PTE_FLAG_LOGGING_ACTIVE
	 * flag clear because MMU notifiers will have unmapped a huge PMD before
	 * calling ->change_pte() (which in turn calls kvm_set_spte_hva()) and
	 * therefore stage2_set_pte() never needs to clear out a huge PMD
	 * through this calling path.
	 */
	stage2_set_pte(&kvm->arch.mmu, NULL, gpa, pte, 0);
	return 0;
}


int kvm_set_spte_hva(struct kvm *kvm, unsigned long hva, pte_t pte)
{
	unsigned long end = hva + PAGE_SIZE;
	kvm_pfn_t pfn = pte_pfn(pte);
	pte_t stage2_pte;

	if (!kvm->arch.mmu.pgd)
		return 0;

	trace_kvm_set_spte_hva(hva);

	/*
	 * We've moved a page around, probably through CoW, so let's treat it
	 * just like a translation fault and clean the cache to the PoC.
	 */
	clean_dcache_guest_page(pfn, PAGE_SIZE);
	stage2_pte = kvm_pfn_pte(pfn, PAGE_S2);
	handle_hva_to_gpa(kvm, hva, end, &kvm_set_spte_handler, &stage2_pte);

	return 0;
}

static int kvm_age_hva_handler(struct kvm *kvm, gpa_t gpa, u64 size, void *data)
{
	pud_t *pud;
	pmd_t *pmd;
	pte_t *pte;

	WARN_ON(size != PAGE_SIZE && size != PMD_SIZE && size != PUD_SIZE);
	if (!stage2_get_leaf_entry(&kvm->arch.mmu, gpa, &pud, &pmd, &pte))
		return 0;

	if (pud)
		return stage2_pudp_test_and_clear_young(pud);
	else if (pmd)
		return stage2_pmdp_test_and_clear_young(pmd);
	else
		return stage2_ptep_test_and_clear_young(pte);
}

static int kvm_test_age_hva_handler(struct kvm *kvm, gpa_t gpa, u64 size, void *data)
{
	pud_t *pud;
	pmd_t *pmd;
	pte_t *pte;

	WARN_ON(size != PAGE_SIZE && size != PMD_SIZE && size != PUD_SIZE);
	if (!stage2_get_leaf_entry(&kvm->arch.mmu, gpa, &pud, &pmd, &pte))
		return 0;

	if (pud)
		return kvm_s2pud_young(*pud);
	else if (pmd)
		return pmd_young(*pmd);
	else
		return pte_young(*pte);
}

int kvm_age_hva(struct kvm *kvm, unsigned long start, unsigned long end)
{
	if (!kvm->arch.mmu.pgd)
		return 0;
	trace_kvm_age_hva(start, end);
	return handle_hva_to_gpa(kvm, start, end, kvm_age_hva_handler, NULL);
}

int kvm_test_age_hva(struct kvm *kvm, unsigned long hva)
{
	if (!kvm->arch.mmu.pgd)
		return 0;
	trace_kvm_test_age_hva(hva);
	return handle_hva_to_gpa(kvm, hva, hva + PAGE_SIZE,
				 kvm_test_age_hva_handler, NULL);
}

void kvm_mmu_free_memory_caches(struct kvm_vcpu *vcpu)
{
	kvm_mmu_free_memory_cache(&vcpu->arch.mmu_page_cache);
}

phys_addr_t kvm_mmu_get_httbr(void)
{
	if (__kvm_cpu_uses_extended_idmap())
		return virt_to_phys(merged_hyp_pgd);
	else
		return virt_to_phys(hyp_pgd);
}

phys_addr_t kvm_get_idmap_vector(void)
{
	return hyp_idmap_vector;
}

static int kvm_map_idmap_text(pgd_t *pgd)
{
	int err;

	/* Create the idmap in the boot page tables */
	err = 	__create_hyp_mappings(pgd, __kvm_idmap_ptrs_per_pgd(),
				      hyp_idmap_start, hyp_idmap_end,
				      __phys_to_pfn(hyp_idmap_start),
				      PAGE_HYP_EXEC);
	if (err)
		kvm_err("Failed to idmap %lx-%lx\n",
			hyp_idmap_start, hyp_idmap_end);

	return err;
}

int kvm_mmu_init(void)
{
	int err;

	hyp_idmap_start = __pa_symbol(__hyp_idmap_text_start);
	hyp_idmap_start = ALIGN_DOWN(hyp_idmap_start, PAGE_SIZE);
	hyp_idmap_end = __pa_symbol(__hyp_idmap_text_end);
	hyp_idmap_end = ALIGN(hyp_idmap_end, PAGE_SIZE);
	hyp_idmap_vector = __pa_symbol(__kvm_hyp_init);

	/*
	 * We rely on the linker script to ensure at build time that the HYP
	 * init code does not cross a page boundary.
	 */
	BUG_ON((hyp_idmap_start ^ (hyp_idmap_end - 1)) & PAGE_MASK);

	kvm_debug("IDMAP page: %lx\n", hyp_idmap_start);
	kvm_debug("HYP VA range: %lx:%lx\n",
		  kern_hyp_va(PAGE_OFFSET),
		  kern_hyp_va((unsigned long)high_memory - 1));

	if (hyp_idmap_start >= kern_hyp_va(PAGE_OFFSET) &&
	    hyp_idmap_start <  kern_hyp_va((unsigned long)high_memory - 1) &&
	    hyp_idmap_start != (unsigned long)__hyp_idmap_text_start) {
		/*
		 * The idmap page is intersecting with the VA space,
		 * it is not safe to continue further.
		 */
		kvm_err("IDMAP intersecting with HYP VA, unable to continue\n");
		err = -EINVAL;
		goto out;
	}

	hyp_pgd = (pgd_t *)__get_free_pages(GFP_KERNEL | __GFP_ZERO, hyp_pgd_order);
	if (!hyp_pgd) {
		kvm_err("Hyp mode PGD not allocated\n");
		err = -ENOMEM;
		goto out;
	}

	if (__kvm_cpu_uses_extended_idmap()) {
		boot_hyp_pgd = (pgd_t *)__get_free_pages(GFP_KERNEL | __GFP_ZERO,
							 hyp_pgd_order);
		if (!boot_hyp_pgd) {
			kvm_err("Hyp boot PGD not allocated\n");
			err = -ENOMEM;
			goto out;
		}

		err = kvm_map_idmap_text(boot_hyp_pgd);
		if (err)
			goto out;

		merged_hyp_pgd = (pgd_t *)__get_free_page(GFP_KERNEL | __GFP_ZERO);
		if (!merged_hyp_pgd) {
			kvm_err("Failed to allocate extra HYP pgd\n");
			goto out;
		}
		__kvm_extend_hypmap(boot_hyp_pgd, hyp_pgd, merged_hyp_pgd,
				    hyp_idmap_start);
	} else {
		err = kvm_map_idmap_text(hyp_pgd);
		if (err)
			goto out;
	}

	io_map_base = hyp_idmap_start;
	return 0;
out:
	free_hyp_pgds();
	return err;
}

void kvm_arch_commit_memory_region(struct kvm *kvm,
				   const struct kvm_userspace_memory_region *mem,
				   struct kvm_memory_slot *old,
				   const struct kvm_memory_slot *new,
				   enum kvm_mr_change change)
{
	/*
	 * At this point memslot has been committed and there is an
	 * allocated dirty_bitmap[], dirty pages will be tracked while the
	 * memory slot is write protected.
	 */
	if (change != KVM_MR_DELETE && mem->flags & KVM_MEM_LOG_DIRTY_PAGES) {
		/*
		 * If we're with initial-all-set, we don't need to write
		 * protect any pages because they're all reported as dirty.
		 * Huge pages and normal pages will be write protect gradually.
		 */
		if (!kvm_dirty_log_manual_protect_and_init_set(kvm)) {
			kvm_mmu_wp_memory_region(kvm, mem->slot);
		}
	}
}

int kvm_arch_prepare_memory_region(struct kvm *kvm,
				   struct kvm_memory_slot *memslot,
				   const struct kvm_userspace_memory_region *mem,
				   enum kvm_mr_change change)
{
	hva_t hva = mem->userspace_addr;
	hva_t reg_end = hva + mem->memory_size;
	bool writable = !(mem->flags & KVM_MEM_READONLY);
	int ret = 0;

	if (change != KVM_MR_CREATE && change != KVM_MR_MOVE &&
			change != KVM_MR_FLAGS_ONLY)
		return 0;

	/*
	 * Prevent userspace from creating a memory region outside of the IPA
	 * space addressable by the KVM guest IPA space.
	 */
	if (memslot->base_gfn + memslot->npages >=
	    (kvm_phys_size(kvm) >> PAGE_SHIFT))
		return -EFAULT;

	mmap_read_lock(current->mm);
	/*
	 * A memory region could potentially cover multiple VMAs, and any holes
	 * between them, so iterate over all of them to find out if we can map
	 * any of them right now.
	 *
	 *     +--------------------------------------------+
	 * +---------------+----------------+   +----------------+
	 * |   : VMA 1     |      VMA 2     |   |    VMA 3  :    |
	 * +---------------+----------------+   +----------------+
	 *     |               memory region                |
	 *     +--------------------------------------------+
	 */
	do {
		struct vm_area_struct *vma = find_vma(current->mm, hva);
		hva_t vm_start, vm_end;

		if (!vma || vma->vm_start >= reg_end)
			break;

		/*
		 * Take the intersection of this VMA with the memory region
		 */
		vm_start = max(hva, vma->vm_start);
		vm_end = min(reg_end, vma->vm_end);

		if (vma->vm_flags & VM_PFNMAP) {
			gpa_t gpa = mem->guest_phys_addr +
				    (vm_start - mem->userspace_addr);
			phys_addr_t pa;

			pa = (phys_addr_t)vma->vm_pgoff << PAGE_SHIFT;
			pa += vm_start - vma->vm_start;

			/* IO region dirty page logging not allowed */
			if (memslot->flags & KVM_MEM_LOG_DIRTY_PAGES) {
				ret = -EINVAL;
				goto out;
			}

			ret = kvm_phys_addr_ioremap(kvm, gpa, pa,
						    vm_end - vm_start,
						    writable);
			if (ret)
				break;
		}
		hva = vm_end;
	} while (hva < reg_end);

	if (change == KVM_MR_FLAGS_ONLY)
		goto out;

	spin_lock(&kvm->mmu_lock);
	if (ret)
		unmap_stage2_range(&kvm->arch.mmu, mem->guest_phys_addr, mem->memory_size);
	else
		stage2_flush_memslot(kvm, memslot);
	spin_unlock(&kvm->mmu_lock);
out:
	mmap_read_unlock(current->mm);
	return ret;
}

void kvm_arch_free_memslot(struct kvm *kvm, struct kvm_memory_slot *slot)
{
}

void kvm_arch_memslots_updated(struct kvm *kvm, u64 gen)
{
}

void kvm_arch_flush_shadow_all(struct kvm *kvm)
{
	kvm_free_stage2_pgd(&kvm->arch.mmu);
}

void kvm_arch_flush_shadow_memslot(struct kvm *kvm,
				   struct kvm_memory_slot *slot)
{
	gpa_t gpa = slot->base_gfn << PAGE_SHIFT;
	phys_addr_t size = slot->npages << PAGE_SHIFT;

	spin_lock(&kvm->mmu_lock);
	unmap_stage2_range(&kvm->arch.mmu, gpa, size);
	spin_unlock(&kvm->mmu_lock);
}

/*
 * See note at ARMv7 ARM B1.14.4 (TL;DR: S/W ops are not easily virtualized).
 *
 * Main problems:
 * - S/W ops are local to a CPU (not broadcast)
 * - We have line migration behind our back (speculation)
 * - System caches don't support S/W at all (damn!)
 *
 * In the face of the above, the best we can do is to try and convert
 * S/W ops to VA ops. Because the guest is not allowed to infer the
 * S/W to PA mapping, it can only use S/W to nuke the whole cache,
 * which is a rather good thing for us.
 *
 * Also, it is only used when turning caches on/off ("The expected
 * usage of the cache maintenance instructions that operate by set/way
 * is associated with the cache maintenance instructions associated
 * with the powerdown and powerup of caches, if this is required by
 * the implementation.").
 *
 * We use the following policy:
 *
 * - If we trap a S/W operation, we enable VM trapping to detect
 *   caches being turned on/off, and do a full clean.
 *
 * - We flush the caches on both caches being turned on and off.
 *
 * - Once the caches are enabled, we stop trapping VM ops.
 */
void kvm_set_way_flush(struct kvm_vcpu *vcpu)
{
	unsigned long hcr = *vcpu_hcr(vcpu);

	/*
	 * If this is the first time we do a S/W operation
	 * (i.e. HCR_TVM not set) flush the whole memory, and set the
	 * VM trapping.
	 *
	 * Otherwise, rely on the VM trapping to wait for the MMU +
	 * Caches to be turned off. At that point, we'll be able to
	 * clean the caches again.
	 */
	if (!(hcr & HCR_TVM)) {
		trace_kvm_set_way_flush(*vcpu_pc(vcpu),
					vcpu_has_cache_enabled(vcpu));
		stage2_flush_vm(vcpu->kvm);
		*vcpu_hcr(vcpu) = hcr | HCR_TVM;
	}
}

void kvm_toggle_cache(struct kvm_vcpu *vcpu, bool was_enabled)
{
	bool now_enabled = vcpu_has_cache_enabled(vcpu);

	/*
	 * If switching the MMU+caches on, need to invalidate the caches.
	 * If switching it off, need to clean the caches.
	 * Clean + invalidate does the trick always.
	 */
	if (now_enabled != was_enabled)
		stage2_flush_vm(vcpu->kvm);

	/* Caches are now on, stop trapping VM ops (until a S/W op) */
	if (now_enabled)
		*vcpu_hcr(vcpu) &= ~HCR_TVM;

	trace_kvm_toggle_cache(*vcpu_pc(vcpu), was_enabled, now_enabled);
}<|MERGE_RESOLUTION|>--- conflicted
+++ resolved
@@ -1330,11 +1330,7 @@
 	return true;
 }
 
-<<<<<<< HEAD
-static bool stage2_is_exec(struct kvm *kvm, phys_addr_t addr, unsigned long sz)
-=======
 static bool stage2_is_exec(struct kvm_s2_mmu *mmu, phys_addr_t addr, unsigned long sz)
->>>>>>> cb44677b
 {
 	pud_t *pudp;
 	pmd_t *pmdp;
@@ -1973,11 +1969,7 @@
 	 */
 	needs_exec = exec_fault ||
 		(fault_status == FSC_PERM &&
-<<<<<<< HEAD
-		 stage2_is_exec(kvm, fault_ipa, vma_pagesize));
-=======
 		 stage2_is_exec(mmu, fault_ipa, vma_pagesize));
->>>>>>> cb44677b
 
 	/*
 	 * If PUD_SIZE == PMD_SIZE, there is no real PUD level, and
