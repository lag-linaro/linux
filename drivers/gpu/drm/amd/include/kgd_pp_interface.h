/*
 * Copyright 2017 Advanced Micro Devices, Inc.
 *
 * Permission is hereby granted, free of charge, to any person obtaining a
 * copy of this software and associated documentation files (the "Software"),
 * to deal in the Software without restriction, including without limitation
 * the rights to use, copy, modify, merge, publish, distribute, sublicense,
 * and/or sell copies of the Software, and to permit persons to whom the
 * Software is furnished to do so, subject to the following conditions:
 *
 * The above copyright notice and this permission notice shall be included in
 * all copies or substantial portions of the Software.
 *
 * THE SOFTWARE IS PROVIDED "AS IS", WITHOUT WARRANTY OF ANY KIND, EXPRESS OR
 * IMPLIED, INCLUDING BUT NOT LIMITED TO THE WARRANTIES OF MERCHANTABILITY,
 * FITNESS FOR A PARTICULAR PURPOSE AND NONINFRINGEMENT.  IN NO EVENT SHALL
 * THE COPYRIGHT HOLDER(S) OR AUTHOR(S) BE LIABLE FOR ANY CLAIM, DAMAGES OR
 * OTHER LIABILITY, WHETHER IN AN ACTION OF CONTRACT, TORT OR OTHERWISE,
 * ARISING FROM, OUT OF OR IN CONNECTION WITH THE SOFTWARE OR THE USE OR
 * OTHER DEALINGS IN THE SOFTWARE.
 *
 */

#ifndef __KGD_PP_INTERFACE_H__
#define __KGD_PP_INTERFACE_H__

extern const struct amdgpu_ip_block_version pp_smu_ip_block;
extern const struct amdgpu_ip_block_version smu_v11_0_ip_block;
extern const struct amdgpu_ip_block_version smu_v12_0_ip_block;
extern const struct amdgpu_ip_block_version smu_v13_0_ip_block;
extern const struct amdgpu_ip_block_version smu_v14_0_ip_block;

enum smu_event_type {
	SMU_EVENT_RESET_COMPLETE = 0,
};

struct amd_vce_state {
	/* vce clocks */
	u32 evclk;
	u32 ecclk;
	/* gpu clocks */
	u32 sclk;
	u32 mclk;
	u8 clk_idx;
	u8 pstate;
};


enum amd_dpm_forced_level {
	AMD_DPM_FORCED_LEVEL_AUTO = 0x1,
	AMD_DPM_FORCED_LEVEL_MANUAL = 0x2,
	AMD_DPM_FORCED_LEVEL_LOW = 0x4,
	AMD_DPM_FORCED_LEVEL_HIGH = 0x8,
	AMD_DPM_FORCED_LEVEL_PROFILE_STANDARD = 0x10,
	AMD_DPM_FORCED_LEVEL_PROFILE_MIN_SCLK = 0x20,
	AMD_DPM_FORCED_LEVEL_PROFILE_MIN_MCLK = 0x40,
	AMD_DPM_FORCED_LEVEL_PROFILE_PEAK = 0x80,
	AMD_DPM_FORCED_LEVEL_PROFILE_EXIT = 0x100,
	AMD_DPM_FORCED_LEVEL_PERF_DETERMINISM = 0x200,
};

enum amd_pm_state_type {
	/* not used for dpm */
	POWER_STATE_TYPE_DEFAULT,
	POWER_STATE_TYPE_POWERSAVE,
	/* user selectable states */
	POWER_STATE_TYPE_BATTERY,
	POWER_STATE_TYPE_BALANCED,
	POWER_STATE_TYPE_PERFORMANCE,
	/* internal states */
	POWER_STATE_TYPE_INTERNAL_UVD,
	POWER_STATE_TYPE_INTERNAL_UVD_SD,
	POWER_STATE_TYPE_INTERNAL_UVD_HD,
	POWER_STATE_TYPE_INTERNAL_UVD_HD2,
	POWER_STATE_TYPE_INTERNAL_UVD_MVC,
	POWER_STATE_TYPE_INTERNAL_BOOT,
	POWER_STATE_TYPE_INTERNAL_THERMAL,
	POWER_STATE_TYPE_INTERNAL_ACPI,
	POWER_STATE_TYPE_INTERNAL_ULV,
	POWER_STATE_TYPE_INTERNAL_3DPERF,
};

#define AMD_MAX_VCE_LEVELS 6

enum amd_vce_level {
	AMD_VCE_LEVEL_AC_ALL = 0,     /* AC, All cases */
	AMD_VCE_LEVEL_DC_EE = 1,      /* DC, entropy encoding */
	AMD_VCE_LEVEL_DC_LL_LOW = 2,  /* DC, low latency queue, res <= 720 */
	AMD_VCE_LEVEL_DC_LL_HIGH = 3, /* DC, low latency queue, 1080 >= res > 720 */
	AMD_VCE_LEVEL_DC_GP_LOW = 4,  /* DC, general purpose queue, res <= 720 */
	AMD_VCE_LEVEL_DC_GP_HIGH = 5, /* DC, general purpose queue, 1080 >= res > 720 */
};

enum amd_fan_ctrl_mode {
	AMD_FAN_CTRL_NONE = 0,
	AMD_FAN_CTRL_MANUAL = 1,
	AMD_FAN_CTRL_AUTO = 2,
};

enum pp_clock_type {
	PP_SCLK,
	PP_MCLK,
	PP_PCIE,
	PP_SOCCLK,
	PP_FCLK,
	PP_DCEFCLK,
	PP_VCLK,
	PP_VCLK1,
	PP_DCLK,
	PP_DCLK1,
	OD_SCLK,
	OD_MCLK,
	OD_VDDC_CURVE,
	OD_RANGE,
	OD_VDDGFX_OFFSET,
	OD_CCLK,
	OD_FAN_CURVE,
	OD_ACOUSTIC_LIMIT,
	OD_ACOUSTIC_TARGET,
	OD_FAN_TARGET_TEMPERATURE,
	OD_FAN_MINIMUM_PWM,
};

enum amd_pp_sensors {
	AMDGPU_PP_SENSOR_GFX_SCLK = 0,
	AMDGPU_PP_SENSOR_CPU_CLK,
	AMDGPU_PP_SENSOR_VDDNB,
	AMDGPU_PP_SENSOR_VDDGFX,
	AMDGPU_PP_SENSOR_UVD_VCLK,
	AMDGPU_PP_SENSOR_UVD_DCLK,
	AMDGPU_PP_SENSOR_VCE_ECCLK,
	AMDGPU_PP_SENSOR_GPU_LOAD,
	AMDGPU_PP_SENSOR_MEM_LOAD,
	AMDGPU_PP_SENSOR_GFX_MCLK,
	AMDGPU_PP_SENSOR_GPU_TEMP,
	AMDGPU_PP_SENSOR_EDGE_TEMP = AMDGPU_PP_SENSOR_GPU_TEMP,
	AMDGPU_PP_SENSOR_HOTSPOT_TEMP,
	AMDGPU_PP_SENSOR_MEM_TEMP,
	AMDGPU_PP_SENSOR_VCE_POWER,
	AMDGPU_PP_SENSOR_UVD_POWER,
	AMDGPU_PP_SENSOR_GPU_AVG_POWER,
	AMDGPU_PP_SENSOR_GPU_INPUT_POWER,
	AMDGPU_PP_SENSOR_SS_APU_SHARE,
	AMDGPU_PP_SENSOR_SS_DGPU_SHARE,
	AMDGPU_PP_SENSOR_STABLE_PSTATE_SCLK,
	AMDGPU_PP_SENSOR_STABLE_PSTATE_MCLK,
	AMDGPU_PP_SENSOR_ENABLED_SMC_FEATURES_MASK,
	AMDGPU_PP_SENSOR_MIN_FAN_RPM,
	AMDGPU_PP_SENSOR_MAX_FAN_RPM,
	AMDGPU_PP_SENSOR_VCN_POWER_STATE,
	AMDGPU_PP_SENSOR_PEAK_PSTATE_SCLK,
	AMDGPU_PP_SENSOR_PEAK_PSTATE_MCLK,
};

enum amd_pp_task {
	AMD_PP_TASK_DISPLAY_CONFIG_CHANGE,
	AMD_PP_TASK_ENABLE_USER_STATE,
	AMD_PP_TASK_READJUST_POWER_STATE,
	AMD_PP_TASK_COMPLETE_INIT,
	AMD_PP_TASK_MAX
};

enum PP_SMC_POWER_PROFILE {
	PP_SMC_POWER_PROFILE_BOOTUP_DEFAULT = 0x0,
	PP_SMC_POWER_PROFILE_FULLSCREEN3D = 0x1,
	PP_SMC_POWER_PROFILE_POWERSAVING  = 0x2,
	PP_SMC_POWER_PROFILE_VIDEO        = 0x3,
	PP_SMC_POWER_PROFILE_VR           = 0x4,
	PP_SMC_POWER_PROFILE_COMPUTE      = 0x5,
	PP_SMC_POWER_PROFILE_CUSTOM       = 0x6,
	PP_SMC_POWER_PROFILE_WINDOW3D     = 0x7,
	PP_SMC_POWER_PROFILE_CAPPED	  = 0x8,
	PP_SMC_POWER_PROFILE_UNCAPPED	  = 0x9,
	PP_SMC_POWER_PROFILE_COUNT,
};

extern const char * const amdgpu_pp_profile_name[PP_SMC_POWER_PROFILE_COUNT];



enum {
	PP_GROUP_UNKNOWN = 0,
	PP_GROUP_GFX = 1,
	PP_GROUP_SYS,
	PP_GROUP_MAX
};

enum PP_OD_DPM_TABLE_COMMAND {
	PP_OD_EDIT_SCLK_VDDC_TABLE,
	PP_OD_EDIT_MCLK_VDDC_TABLE,
	PP_OD_EDIT_CCLK_VDDC_TABLE,
	PP_OD_EDIT_VDDC_CURVE,
	PP_OD_RESTORE_DEFAULT_TABLE,
	PP_OD_COMMIT_DPM_TABLE,
	PP_OD_EDIT_VDDGFX_OFFSET,
	PP_OD_EDIT_FAN_CURVE,
	PP_OD_EDIT_ACOUSTIC_LIMIT,
	PP_OD_EDIT_ACOUSTIC_TARGET,
	PP_OD_EDIT_FAN_TARGET_TEMPERATURE,
	PP_OD_EDIT_FAN_MINIMUM_PWM,
};

struct pp_states_info {
	uint32_t nums;
	uint32_t states[16];
};

enum PP_HWMON_TEMP {
	PP_TEMP_EDGE = 0,
	PP_TEMP_JUNCTION,
	PP_TEMP_MEM,
	PP_TEMP_MAX
};

enum pp_mp1_state {
	PP_MP1_STATE_NONE,
	PP_MP1_STATE_SHUTDOWN,
	PP_MP1_STATE_UNLOAD,
	PP_MP1_STATE_RESET,
};

enum pp_df_cstate {
	DF_CSTATE_DISALLOW = 0,
	DF_CSTATE_ALLOW,
};

/**
 * DOC: amdgpu_pp_power
 *
 * APU power is managed to system-level requirements through the PPT
 * (package power tracking) feature. PPT is intended to limit power to the
 * requirements of the power source and could be dynamically updated to
 * maximize APU performance within the system power budget.
 *
 * Two types of power measurement can be requested, where supported, with
 * :c:type:`enum pp_power_type <pp_power_type>`.
 */

/**
 * enum pp_power_limit_level - Used to query the power limits
 *
 * @PP_PWR_LIMIT_MIN: Minimum Power Limit
 * @PP_PWR_LIMIT_CURRENT: Current Power Limit
 * @PP_PWR_LIMIT_DEFAULT: Default Power Limit
 * @PP_PWR_LIMIT_MAX: Maximum Power Limit
 */
enum pp_power_limit_level
{
	PP_PWR_LIMIT_MIN = -1,
	PP_PWR_LIMIT_CURRENT,
	PP_PWR_LIMIT_DEFAULT,
	PP_PWR_LIMIT_MAX,
};

/**
 * enum pp_power_type - Used to specify the type of the requested power
 *
 * @PP_PWR_TYPE_SUSTAINED: manages the configurable, thermally significant
 * moving average of APU power (default ~5000 ms).
 * @PP_PWR_TYPE_FAST: manages the ~10 ms moving average of APU power,
 * where supported.
 */
enum pp_power_type
{
	PP_PWR_TYPE_SUSTAINED,
	PP_PWR_TYPE_FAST,
};

enum pp_xgmi_plpd_mode {
	XGMI_PLPD_NONE = -1,
	XGMI_PLPD_DISALLOW,
	XGMI_PLPD_DEFAULT,
	XGMI_PLPD_OPTIMIZED,
	XGMI_PLPD_COUNT,
};

#define PP_GROUP_MASK        0xF0000000
#define PP_GROUP_SHIFT       28

#define PP_BLOCK_MASK        0x0FFFFF00
#define PP_BLOCK_SHIFT       8

#define PP_BLOCK_GFX_CG         0x01
#define PP_BLOCK_GFX_MG         0x02
#define PP_BLOCK_GFX_3D         0x04
#define PP_BLOCK_GFX_RLC        0x08
#define PP_BLOCK_GFX_CP         0x10
#define PP_BLOCK_SYS_BIF        0x01
#define PP_BLOCK_SYS_MC         0x02
#define PP_BLOCK_SYS_ROM        0x04
#define PP_BLOCK_SYS_DRM        0x08
#define PP_BLOCK_SYS_HDP        0x10
#define PP_BLOCK_SYS_SDMA       0x20

#define PP_STATE_MASK           0x0000000F
#define PP_STATE_SHIFT          0
#define PP_STATE_SUPPORT_MASK   0x000000F0
#define PP_STATE_SUPPORT_SHIFT  0

#define PP_STATE_CG             0x01
#define PP_STATE_LS             0x02
#define PP_STATE_DS             0x04
#define PP_STATE_SD             0x08
#define PP_STATE_SUPPORT_CG     0x10
#define PP_STATE_SUPPORT_LS     0x20
#define PP_STATE_SUPPORT_DS     0x40
#define PP_STATE_SUPPORT_SD     0x80

#define PP_CG_MSG_ID(group, block, support, state) \
		((group) << PP_GROUP_SHIFT | (block) << PP_BLOCK_SHIFT | \
		(support) << PP_STATE_SUPPORT_SHIFT | (state) << PP_STATE_SHIFT)

#define XGMI_MODE_PSTATE_D3 0
#define XGMI_MODE_PSTATE_D0 1

#define NUM_HBM_INSTANCES 4
#define NUM_XGMI_LINKS 8
#define MAX_GFX_CLKS 8
#define MAX_CLKS 4
#define NUM_VCN 4

struct seq_file;
enum amd_pp_clock_type;
struct amd_pp_simple_clock_info;
struct amd_pp_display_configuration;
struct amd_pp_clock_info;
struct pp_display_clock_request;
struct pp_clock_levels_with_voltage;
struct pp_clock_levels_with_latency;
struct amd_pp_clocks;
struct pp_smu_wm_range_sets;
struct pp_smu_nv_clock_table;
struct dpm_clocks;

struct amd_pm_funcs {
/* export for dpm on ci and si */
	int (*pre_set_power_state)(void *handle);
	int (*set_power_state)(void *handle);
	void (*post_set_power_state)(void *handle);
	void (*display_configuration_changed)(void *handle);
	void (*print_power_state)(void *handle, void *ps);
	bool (*vblank_too_short)(void *handle);
	void (*enable_bapm)(void *handle, bool enable);
	int (*check_state_equal)(void *handle,
				void  *cps,
				void  *rps,
				bool  *equal);
/* export for sysfs */
	int (*set_fan_control_mode)(void *handle, u32 mode);
	int (*get_fan_control_mode)(void *handle, u32 *fan_mode);
	int (*set_fan_speed_pwm)(void *handle, u32 speed);
	int (*get_fan_speed_pwm)(void *handle, u32 *speed);
	int (*force_clock_level)(void *handle, enum pp_clock_type type, uint32_t mask);
	int (*print_clock_levels)(void *handle, enum pp_clock_type type, char *buf);
	int (*emit_clock_levels)(void *handle, enum pp_clock_type type, char *buf, int *offset);
	int (*force_performance_level)(void *handle, enum amd_dpm_forced_level level);
	int (*get_sclk_od)(void *handle);
	int (*set_sclk_od)(void *handle, uint32_t value);
	int (*get_mclk_od)(void *handle);
	int (*set_mclk_od)(void *handle, uint32_t value);
	int (*read_sensor)(void *handle, int idx, void *value, int *size);
	int (*get_apu_thermal_limit)(void *handle, uint32_t *limit);
	int (*set_apu_thermal_limit)(void *handle, uint32_t limit);
	enum amd_dpm_forced_level (*get_performance_level)(void *handle);
	enum amd_pm_state_type (*get_current_power_state)(void *handle);
	int (*get_fan_speed_rpm)(void *handle, uint32_t *rpm);
	int (*set_fan_speed_rpm)(void *handle, uint32_t rpm);
	int (*get_pp_num_states)(void *handle, struct pp_states_info *data);
	int (*get_pp_table)(void *handle, char **table);
	int (*set_pp_table)(void *handle, const char *buf, size_t size);
	void (*debugfs_print_current_performance_level)(void *handle, struct seq_file *m);
	int (*switch_power_profile)(void *handle, enum PP_SMC_POWER_PROFILE type, bool en);
/* export to amdgpu */
	struct amd_vce_state *(*get_vce_clock_state)(void *handle, u32 idx);
	int (*dispatch_tasks)(void *handle, enum amd_pp_task task_id,
			enum amd_pm_state_type *user_state);
	int (*load_firmware)(void *handle);
	int (*wait_for_fw_loading_complete)(void *handle);
	int (*set_powergating_by_smu)(void *handle,
				uint32_t block_type, bool gate);
	int (*set_clockgating_by_smu)(void *handle, uint32_t msg_id);
	int (*set_power_limit)(void *handle, uint32_t n);
	int (*get_power_limit)(void *handle, uint32_t *limit,
			enum pp_power_limit_level pp_limit_level,
			enum pp_power_type power_type);
	int (*get_power_profile_mode)(void *handle, char *buf);
	int (*set_power_profile_mode)(void *handle, long *input, uint32_t size);
	int (*set_fine_grain_clk_vol)(void *handle, uint32_t type, long *input, uint32_t size);
	int (*odn_edit_dpm_table)(void *handle, enum PP_OD_DPM_TABLE_COMMAND type,
				  long *input, uint32_t size);
	int (*set_mp1_state)(void *handle, enum pp_mp1_state mp1_state);
	int (*smu_i2c_bus_access)(void *handle, bool acquire);
	int (*gfx_state_change_set)(void *handle, uint32_t state);
/* export to DC */
	u32 (*get_sclk)(void *handle, bool low);
	u32 (*get_mclk)(void *handle, bool low);
	int (*display_configuration_change)(void *handle,
		const struct amd_pp_display_configuration *input);
	int (*get_display_power_level)(void *handle,
		struct amd_pp_simple_clock_info *output);
	int (*get_current_clocks)(void *handle,
		struct amd_pp_clock_info *clocks);
	int (*get_clock_by_type)(void *handle,
		enum amd_pp_clock_type type,
		struct amd_pp_clocks *clocks);
	int (*get_clock_by_type_with_latency)(void *handle,
		enum amd_pp_clock_type type,
		struct pp_clock_levels_with_latency *clocks);
	int (*get_clock_by_type_with_voltage)(void *handle,
		enum amd_pp_clock_type type,
		struct pp_clock_levels_with_voltage *clocks);
	int (*set_watermarks_for_clocks_ranges)(void *handle,
						void *clock_ranges);
	int (*display_clock_voltage_request)(void *handle,
				struct pp_display_clock_request *clock);
	int (*get_display_mode_validation_clocks)(void *handle,
		struct amd_pp_simple_clock_info *clocks);
	int (*notify_smu_enable_pwe)(void *handle);
	int (*enable_mgpu_fan_boost)(void *handle);
	int (*set_active_display_count)(void *handle, uint32_t count);
	int (*set_hard_min_dcefclk_by_freq)(void *handle, uint32_t clock);
	int (*set_hard_min_fclk_by_freq)(void *handle, uint32_t clock);
	int (*set_min_deep_sleep_dcefclk)(void *handle, uint32_t clock);
	int (*get_asic_baco_capability)(void *handle, bool *cap);
	int (*get_asic_baco_state)(void *handle, int *state);
	int (*set_asic_baco_state)(void *handle, int state);
	int (*get_ppfeature_status)(void *handle, char *buf);
	int (*set_ppfeature_status)(void *handle, uint64_t ppfeature_masks);
	int (*asic_reset_mode_2)(void *handle);
	int (*asic_reset_enable_gfx_features)(void *handle);
	int (*set_df_cstate)(void *handle, enum pp_df_cstate state);
	int (*set_xgmi_pstate)(void *handle, uint32_t pstate);
	ssize_t (*get_gpu_metrics)(void *handle, void **table);
	int (*set_watermarks_for_clock_ranges)(void *handle,
					       struct pp_smu_wm_range_sets *ranges);
	int (*display_disable_memory_clock_switch)(void *handle,
						   bool disable_memory_clock_switch);
	int (*get_max_sustainable_clocks_by_dc)(void *handle,
						struct pp_smu_nv_clock_table *max_clocks);
	int (*get_uclk_dpm_states)(void *handle,
				   unsigned int *clock_values_in_khz,
				   unsigned int *num_states);
	int (*get_dpm_clock_table)(void *handle,
				   struct dpm_clocks *clock_table);
	int (*get_smu_prv_buf_details)(void *handle, void **addr, size_t *size);
	void (*pm_compute_clocks)(void *handle);
	int (*notify_rlc_state)(void *handle, bool en);
};

struct metrics_table_header {
	uint16_t			structure_size;
	uint8_t				format_revision;
	uint8_t				content_revision;
};

/*
 * gpu_metrics_v1_0 is not recommended as it's not naturally aligned.
 * Use gpu_metrics_v1_1 or later instead.
 */
struct gpu_metrics_v1_0 {
	struct metrics_table_header	common_header;

	/* Driver attached timestamp (in ns) */
	uint64_t			system_clock_counter;

	/* Temperature */
	uint16_t			temperature_edge;
	uint16_t			temperature_hotspot;
	uint16_t			temperature_mem;
	uint16_t			temperature_vrgfx;
	uint16_t			temperature_vrsoc;
	uint16_t			temperature_vrmem;

	/* Utilization */
	uint16_t			average_gfx_activity;
	uint16_t			average_umc_activity; // memory controller
	uint16_t			average_mm_activity; // UVD or VCN

	/* Power/Energy */
	uint16_t			average_socket_power;
	uint32_t			energy_accumulator;

	/* Average clocks */
	uint16_t			average_gfxclk_frequency;
	uint16_t			average_socclk_frequency;
	uint16_t			average_uclk_frequency;
	uint16_t			average_vclk0_frequency;
	uint16_t			average_dclk0_frequency;
	uint16_t			average_vclk1_frequency;
	uint16_t			average_dclk1_frequency;

	/* Current clocks */
	uint16_t			current_gfxclk;
	uint16_t			current_socclk;
	uint16_t			current_uclk;
	uint16_t			current_vclk0;
	uint16_t			current_dclk0;
	uint16_t			current_vclk1;
	uint16_t			current_dclk1;

	/* Throttle status */
	uint32_t			throttle_status;

	/* Fans */
	uint16_t			current_fan_speed;

	/* Link width/speed */
	uint8_t				pcie_link_width;
	uint8_t				pcie_link_speed; // in 0.1 GT/s
};

struct gpu_metrics_v1_1 {
	struct metrics_table_header	common_header;

	/* Temperature */
	uint16_t			temperature_edge;
	uint16_t			temperature_hotspot;
	uint16_t			temperature_mem;
	uint16_t			temperature_vrgfx;
	uint16_t			temperature_vrsoc;
	uint16_t			temperature_vrmem;

	/* Utilization */
	uint16_t			average_gfx_activity;
	uint16_t			average_umc_activity; // memory controller
	uint16_t			average_mm_activity; // UVD or VCN

	/* Power/Energy */
	uint16_t			average_socket_power;
	uint64_t			energy_accumulator;

	/* Driver attached timestamp (in ns) */
	uint64_t			system_clock_counter;

	/* Average clocks */
	uint16_t			average_gfxclk_frequency;
	uint16_t			average_socclk_frequency;
	uint16_t			average_uclk_frequency;
	uint16_t			average_vclk0_frequency;
	uint16_t			average_dclk0_frequency;
	uint16_t			average_vclk1_frequency;
	uint16_t			average_dclk1_frequency;

	/* Current clocks */
	uint16_t			current_gfxclk;
	uint16_t			current_socclk;
	uint16_t			current_uclk;
	uint16_t			current_vclk0;
	uint16_t			current_dclk0;
	uint16_t			current_vclk1;
	uint16_t			current_dclk1;

	/* Throttle status */
	uint32_t			throttle_status;

	/* Fans */
	uint16_t			current_fan_speed;

	/* Link width/speed */
	uint16_t			pcie_link_width;
	uint16_t			pcie_link_speed; // in 0.1 GT/s

	uint16_t			padding;

	uint32_t			gfx_activity_acc;
	uint32_t			mem_activity_acc;

	uint16_t			temperature_hbm[NUM_HBM_INSTANCES];
};

struct gpu_metrics_v1_2 {
	struct metrics_table_header	common_header;

	/* Temperature */
	uint16_t			temperature_edge;
	uint16_t			temperature_hotspot;
	uint16_t			temperature_mem;
	uint16_t			temperature_vrgfx;
	uint16_t			temperature_vrsoc;
	uint16_t			temperature_vrmem;

	/* Utilization */
	uint16_t			average_gfx_activity;
	uint16_t			average_umc_activity; // memory controller
	uint16_t			average_mm_activity; // UVD or VCN

	/* Power/Energy */
	uint16_t			average_socket_power;
	uint64_t			energy_accumulator;

	/* Driver attached timestamp (in ns) */
	uint64_t			system_clock_counter;

	/* Average clocks */
	uint16_t			average_gfxclk_frequency;
	uint16_t			average_socclk_frequency;
	uint16_t			average_uclk_frequency;
	uint16_t			average_vclk0_frequency;
	uint16_t			average_dclk0_frequency;
	uint16_t			average_vclk1_frequency;
	uint16_t			average_dclk1_frequency;

	/* Current clocks */
	uint16_t			current_gfxclk;
	uint16_t			current_socclk;
	uint16_t			current_uclk;
	uint16_t			current_vclk0;
	uint16_t			current_dclk0;
	uint16_t			current_vclk1;
	uint16_t			current_dclk1;

	/* Throttle status (ASIC dependent) */
	uint32_t			throttle_status;

	/* Fans */
	uint16_t			current_fan_speed;

	/* Link width/speed */
	uint16_t			pcie_link_width;
	uint16_t			pcie_link_speed; // in 0.1 GT/s

	uint16_t			padding;

	uint32_t			gfx_activity_acc;
	uint32_t			mem_activity_acc;

	uint16_t			temperature_hbm[NUM_HBM_INSTANCES];

	/* PMFW attached timestamp (10ns resolution) */
	uint64_t			firmware_timestamp;
};

struct gpu_metrics_v1_3 {
	struct metrics_table_header	common_header;

	/* Temperature */
	uint16_t			temperature_edge;
	uint16_t			temperature_hotspot;
	uint16_t			temperature_mem;
	uint16_t			temperature_vrgfx;
	uint16_t			temperature_vrsoc;
	uint16_t			temperature_vrmem;

	/* Utilization */
	uint16_t			average_gfx_activity;
	uint16_t			average_umc_activity; // memory controller
	uint16_t			average_mm_activity; // UVD or VCN

	/* Power/Energy */
	uint16_t			average_socket_power;
	uint64_t			energy_accumulator;

	/* Driver attached timestamp (in ns) */
	uint64_t			system_clock_counter;

	/* Average clocks */
	uint16_t			average_gfxclk_frequency;
	uint16_t			average_socclk_frequency;
	uint16_t			average_uclk_frequency;
	uint16_t			average_vclk0_frequency;
	uint16_t			average_dclk0_frequency;
	uint16_t			average_vclk1_frequency;
	uint16_t			average_dclk1_frequency;

	/* Current clocks */
	uint16_t			current_gfxclk;
	uint16_t			current_socclk;
	uint16_t			current_uclk;
	uint16_t			current_vclk0;
	uint16_t			current_dclk0;
	uint16_t			current_vclk1;
	uint16_t			current_dclk1;

	/* Throttle status */
	uint32_t			throttle_status;

	/* Fans */
	uint16_t			current_fan_speed;

	/* Link width/speed */
	uint16_t			pcie_link_width;
	uint16_t			pcie_link_speed; // in 0.1 GT/s

	uint16_t			padding;

	uint32_t			gfx_activity_acc;
	uint32_t			mem_activity_acc;

	uint16_t			temperature_hbm[NUM_HBM_INSTANCES];

	/* PMFW attached timestamp (10ns resolution) */
	uint64_t			firmware_timestamp;

	/* Voltage (mV) */
	uint16_t			voltage_soc;
	uint16_t			voltage_gfx;
	uint16_t			voltage_mem;

	uint16_t			padding1;

	/* Throttle status (ASIC independent) */
	uint64_t			indep_throttle_status;
};

struct gpu_metrics_v1_4 {
	struct metrics_table_header	common_header;

	/* Temperature (Celsius) */
	uint16_t			temperature_hotspot;
	uint16_t			temperature_mem;
	uint16_t			temperature_vrsoc;

	/* Power (Watts) */
	uint16_t			curr_socket_power;

	/* Utilization (%) */
	uint16_t			average_gfx_activity;
	uint16_t			average_umc_activity; // memory controller
	uint16_t			vcn_activity[NUM_VCN];

	/* Energy (15.259uJ (2^-16) units) */
	uint64_t			energy_accumulator;

	/* Driver attached timestamp (in ns) */
	uint64_t			system_clock_counter;

	/* Throttle status */
	uint32_t			throttle_status;

	/* Clock Lock Status. Each bit corresponds to clock instance */
	uint32_t			gfxclk_lock_status;

	/* Link width (number of lanes) and speed (in 0.1 GT/s) */
	uint16_t			pcie_link_width;
	uint16_t			pcie_link_speed;

	/* XGMI bus width and bitrate (in Gbps) */
	uint16_t			xgmi_link_width;
	uint16_t			xgmi_link_speed;

	/* Utilization Accumulated (%) */
	uint32_t			gfx_activity_acc;
	uint32_t			mem_activity_acc;

	/*PCIE accumulated bandwidth (GB/sec) */
	uint64_t			pcie_bandwidth_acc;

	/*PCIE instantaneous bandwidth (GB/sec) */
	uint64_t			pcie_bandwidth_inst;

	/* PCIE L0 to recovery state transition accumulated count */
	uint64_t			pcie_l0_to_recov_count_acc;

	/* PCIE replay accumulated count */
	uint64_t			pcie_replay_count_acc;

	/* PCIE replay rollover accumulated count */
	uint64_t			pcie_replay_rover_count_acc;

	/* XGMI accumulated data transfer size(KiloBytes) */
	uint64_t			xgmi_read_data_acc[NUM_XGMI_LINKS];
	uint64_t			xgmi_write_data_acc[NUM_XGMI_LINKS];

	/* PMFW attached timestamp (10ns resolution) */
	uint64_t			firmware_timestamp;

	/* Current clocks (Mhz) */
	uint16_t			current_gfxclk[MAX_GFX_CLKS];
	uint16_t			current_socclk[MAX_CLKS];
	uint16_t			current_vclk0[MAX_CLKS];
	uint16_t			current_dclk0[MAX_CLKS];
	uint16_t			current_uclk;

	uint16_t			padding;
};

/*
 * gpu_metrics_v2_0 is not recommended as it's not naturally aligned.
 * Use gpu_metrics_v2_1 or later instead.
 */
struct gpu_metrics_v2_0 {
	struct metrics_table_header	common_header;

	/* Driver attached timestamp (in ns) */
	uint64_t			system_clock_counter;

	/* Temperature */
	uint16_t			temperature_gfx; // gfx temperature on APUs
	uint16_t			temperature_soc; // soc temperature on APUs
	uint16_t			temperature_core[8]; // CPU core temperature on APUs
	uint16_t			temperature_l3[2];

	/* Utilization */
	uint16_t			average_gfx_activity;
	uint16_t			average_mm_activity; // UVD or VCN

	/* Power/Energy */
	uint16_t			average_socket_power; // dGPU + APU power on A + A platform
	uint16_t			average_cpu_power;
	uint16_t			average_soc_power;
	uint16_t			average_gfx_power;
	uint16_t			average_core_power[8]; // CPU core power on APUs

	/* Average clocks */
	uint16_t			average_gfxclk_frequency;
	uint16_t			average_socclk_frequency;
	uint16_t			average_uclk_frequency;
	uint16_t			average_fclk_frequency;
	uint16_t			average_vclk_frequency;
	uint16_t			average_dclk_frequency;

	/* Current clocks */
	uint16_t			current_gfxclk;
	uint16_t			current_socclk;
	uint16_t			current_uclk;
	uint16_t			current_fclk;
	uint16_t			current_vclk;
	uint16_t			current_dclk;
	uint16_t			current_coreclk[8]; // CPU core clocks
	uint16_t			current_l3clk[2];

	/* Throttle status */
	uint32_t			throttle_status;

	/* Fans */
	uint16_t			fan_pwm;

	uint16_t			padding;
};

struct gpu_metrics_v2_1 {
	struct metrics_table_header	common_header;

	/* Temperature */
	uint16_t			temperature_gfx; // gfx temperature on APUs
	uint16_t			temperature_soc; // soc temperature on APUs
	uint16_t			temperature_core[8]; // CPU core temperature on APUs
	uint16_t			temperature_l3[2];

	/* Utilization */
	uint16_t			average_gfx_activity;
	uint16_t			average_mm_activity; // UVD or VCN

	/* Driver attached timestamp (in ns) */
	uint64_t			system_clock_counter;

	/* Power/Energy */
	uint16_t			average_socket_power; // dGPU + APU power on A + A platform
	uint16_t			average_cpu_power;
	uint16_t			average_soc_power;
	uint16_t			average_gfx_power;
	uint16_t			average_core_power[8]; // CPU core power on APUs

	/* Average clocks */
	uint16_t			average_gfxclk_frequency;
	uint16_t			average_socclk_frequency;
	uint16_t			average_uclk_frequency;
	uint16_t			average_fclk_frequency;
	uint16_t			average_vclk_frequency;
	uint16_t			average_dclk_frequency;

	/* Current clocks */
	uint16_t			current_gfxclk;
	uint16_t			current_socclk;
	uint16_t			current_uclk;
	uint16_t			current_fclk;
	uint16_t			current_vclk;
	uint16_t			current_dclk;
	uint16_t			current_coreclk[8]; // CPU core clocks
	uint16_t			current_l3clk[2];

	/* Throttle status */
	uint32_t			throttle_status;

	/* Fans */
	uint16_t			fan_pwm;

	uint16_t			padding[3];
};

struct gpu_metrics_v2_2 {
	struct metrics_table_header	common_header;

	/* Temperature */
	uint16_t			temperature_gfx; // gfx temperature on APUs
	uint16_t			temperature_soc; // soc temperature on APUs
	uint16_t			temperature_core[8]; // CPU core temperature on APUs
	uint16_t			temperature_l3[2];

	/* Utilization */
	uint16_t			average_gfx_activity;
	uint16_t			average_mm_activity; // UVD or VCN

	/* Driver attached timestamp (in ns) */
	uint64_t			system_clock_counter;

	/* Power/Energy */
	uint16_t			average_socket_power; // dGPU + APU power on A + A platform
	uint16_t			average_cpu_power;
	uint16_t			average_soc_power;
	uint16_t			average_gfx_power;
	uint16_t			average_core_power[8]; // CPU core power on APUs

	/* Average clocks */
	uint16_t			average_gfxclk_frequency;
	uint16_t			average_socclk_frequency;
	uint16_t			average_uclk_frequency;
	uint16_t			average_fclk_frequency;
	uint16_t			average_vclk_frequency;
	uint16_t			average_dclk_frequency;

	/* Current clocks */
	uint16_t			current_gfxclk;
	uint16_t			current_socclk;
	uint16_t			current_uclk;
	uint16_t			current_fclk;
	uint16_t			current_vclk;
	uint16_t			current_dclk;
	uint16_t			current_coreclk[8]; // CPU core clocks
	uint16_t			current_l3clk[2];

	/* Throttle status (ASIC dependent) */
	uint32_t			throttle_status;

	/* Fans */
	uint16_t			fan_pwm;

	uint16_t			padding[3];

	/* Throttle status (ASIC independent) */
	uint64_t			indep_throttle_status;
};

struct gpu_metrics_v2_3 {
	struct metrics_table_header	common_header;

	/* Temperature */
	uint16_t			temperature_gfx; // gfx temperature on APUs
	uint16_t			temperature_soc; // soc temperature on APUs
	uint16_t			temperature_core[8]; // CPU core temperature on APUs
	uint16_t			temperature_l3[2];

	/* Utilization */
	uint16_t			average_gfx_activity;
	uint16_t			average_mm_activity; // UVD or VCN

	/* Driver attached timestamp (in ns) */
	uint64_t			system_clock_counter;

	/* Power/Energy */
	uint16_t			average_socket_power; // dGPU + APU power on A + A platform
	uint16_t			average_cpu_power;
	uint16_t			average_soc_power;
	uint16_t			average_gfx_power;
	uint16_t			average_core_power[8]; // CPU core power on APUs

	/* Average clocks */
	uint16_t			average_gfxclk_frequency;
	uint16_t			average_socclk_frequency;
	uint16_t			average_uclk_frequency;
	uint16_t			average_fclk_frequency;
	uint16_t			average_vclk_frequency;
	uint16_t			average_dclk_frequency;

	/* Current clocks */
	uint16_t			current_gfxclk;
	uint16_t			current_socclk;
	uint16_t			current_uclk;
	uint16_t			current_fclk;
	uint16_t			current_vclk;
	uint16_t			current_dclk;
	uint16_t			current_coreclk[8]; // CPU core clocks
	uint16_t			current_l3clk[2];

	/* Throttle status (ASIC dependent) */
	uint32_t			throttle_status;

	/* Fans */
	uint16_t			fan_pwm;

	uint16_t			padding[3];

	/* Throttle status (ASIC independent) */
	uint64_t			indep_throttle_status;

	/* Average Temperature */
	uint16_t			average_temperature_gfx; // average gfx temperature on APUs
	uint16_t			average_temperature_soc; // average soc temperature on APUs
	uint16_t			average_temperature_core[8]; // average CPU core temperature on APUs
	uint16_t			average_temperature_l3[2];
};

struct gpu_metrics_v2_4 {
	struct metrics_table_header	common_header;

	/* Temperature (unit: centi-Celsius) */
	uint16_t			temperature_gfx;
	uint16_t			temperature_soc;
	uint16_t			temperature_core[8];
	uint16_t			temperature_l3[2];

	/* Utilization (unit: centi) */
	uint16_t			average_gfx_activity;
	uint16_t			average_mm_activity;

	/* Driver attached timestamp (in ns) */
	uint64_t			system_clock_counter;

	/* Power/Energy (unit: mW) */
	uint16_t			average_socket_power;
	uint16_t			average_cpu_power;
	uint16_t			average_soc_power;
	uint16_t			average_gfx_power;
	uint16_t			average_core_power[8];

	/* Average clocks (unit: MHz) */
	uint16_t			average_gfxclk_frequency;
	uint16_t			average_socclk_frequency;
	uint16_t			average_uclk_frequency;
	uint16_t			average_fclk_frequency;
	uint16_t			average_vclk_frequency;
	uint16_t			average_dclk_frequency;

	/* Current clocks (unit: MHz) */
	uint16_t			current_gfxclk;
	uint16_t			current_socclk;
	uint16_t			current_uclk;
	uint16_t			current_fclk;
	uint16_t			current_vclk;
	uint16_t			current_dclk;
	uint16_t			current_coreclk[8];
	uint16_t			current_l3clk[2];

	/* Throttle status (ASIC dependent) */
	uint32_t			throttle_status;

	/* Fans */
	uint16_t			fan_pwm;

	uint16_t			padding[3];

	/* Throttle status (ASIC independent) */
	uint64_t			indep_throttle_status;

	/* Average Temperature (unit: centi-Celsius) */
	uint16_t			average_temperature_gfx;
	uint16_t			average_temperature_soc;
	uint16_t			average_temperature_core[8];
	uint16_t			average_temperature_l3[2];

	/* Power/Voltage (unit: mV) */
	uint16_t			average_cpu_voltage;
	uint16_t			average_soc_voltage;
	uint16_t			average_gfx_voltage;

	/* Power/Current (unit: mA) */
	uint16_t			average_cpu_current;
	uint16_t			average_soc_current;
	uint16_t			average_gfx_current;
};

struct gpu_metrics_v3_0 {
	struct metrics_table_header	common_header;

	/* Temperature */
	/* gfx temperature on APUs */
	uint16_t			temperature_gfx;
	/* soc temperature on APUs */
	uint16_t			temperature_soc;
	/* CPU core temperature on APUs */
	uint16_t			temperature_core[16];
	/* skin temperature on APUs */
	uint16_t			temperature_skin;

	/* Utilization */
	/* time filtered GFX busy % [0-100] */
	uint16_t			average_gfx_activity;
	/* time filtered VCN busy % [0-100] */
	uint16_t			average_vcn_activity;
	/* time filtered IPU per-column busy % [0-100] */
	uint16_t			average_ipu_activity[8];
	/* time filtered per-core C0 residency % [0-100]*/
	uint16_t			average_core_c0_activity[16];
	/* time filtered DRAM read bandwidth [MB/sec] */
	uint16_t			average_dram_reads;
	/* time filtered DRAM write bandwidth [MB/sec] */
	uint16_t			average_dram_writes;
	/* time filtered IPU read bandwidth [MB/sec] */
	uint16_t			average_ipu_reads;
	/* time filtered IPU write bandwidth [MB/sec] */
	uint16_t			average_ipu_writes;

	/* Driver attached timestamp (in ns) */
	uint64_t			system_clock_counter;

	/* Power/Energy */
	/* time filtered power used for PPT/STAPM [APU+dGPU] [mW] */
	uint32_t			average_socket_power;
	/* time filtered IPU power [mW] */
	uint16_t			average_ipu_power;
	/* time filtered APU power [mW] */
	uint32_t			average_apu_power;
	/* time filtered GFX power [mW] */
	uint32_t			average_gfx_power;
	/* time filtered dGPU power [mW] */
	uint32_t			average_dgpu_power;
	/* time filtered sum of core power across all cores in the socket [mW] */
	uint32_t			average_all_core_power;
	/* calculated core power [mW] */
	uint16_t			average_core_power[16];
<<<<<<< HEAD
=======
	/* time filtered total system power [mW] */
	uint16_t			average_sys_power;
>>>>>>> 8e2f79f4
	/* maximum IRM defined STAPM power limit [mW] */
	uint16_t			stapm_power_limit;
	/* time filtered STAPM power limit [mW] */
	uint16_t			current_stapm_power_limit;

	/* time filtered clocks [MHz] */
	uint16_t			average_gfxclk_frequency;
	uint16_t			average_socclk_frequency;
	uint16_t			average_vpeclk_frequency;
	uint16_t			average_ipuclk_frequency;
	uint16_t			average_fclk_frequency;
	uint16_t			average_vclk_frequency;
	uint16_t			average_uclk_frequency;
	uint16_t			average_mpipu_frequency;

	/* Current clocks */
	/* target core frequency [MHz] */
	uint16_t			current_coreclk[16];
	/* CCLK frequency limit enforced on classic cores [MHz] */
	uint16_t			current_core_maxfreq;
	/* GFXCLK frequency limit enforced on GFX [MHz] */
	uint16_t			current_gfx_maxfreq;

	/* Throttle Residency (ASIC dependent) */
	uint32_t			throttle_residency_prochot;
	uint32_t			throttle_residency_spl;
	uint32_t			throttle_residency_fppt;
	uint32_t			throttle_residency_sppt;
	uint32_t			throttle_residency_thm_core;
	uint32_t			throttle_residency_thm_gfx;
	uint32_t			throttle_residency_thm_soc;

	/* Metrics table alpha filter time constant [us] */
	uint32_t			time_filter_alphavalue;
};
#endif<|MERGE_RESOLUTION|>--- conflicted
+++ resolved
@@ -1108,11 +1108,8 @@
 	uint32_t			average_all_core_power;
 	/* calculated core power [mW] */
 	uint16_t			average_core_power[16];
-<<<<<<< HEAD
-=======
 	/* time filtered total system power [mW] */
 	uint16_t			average_sys_power;
->>>>>>> 8e2f79f4
 	/* maximum IRM defined STAPM power limit [mW] */
 	uint16_t			stapm_power_limit;
 	/* time filtered STAPM power limit [mW] */
