# SPDX-License-Identifier: GPL-2.0-only
#
# SPI driver configuration
#
menuconfig SPI
	bool "SPI support"
	depends on HAS_IOMEM
	help
	  The "Serial Peripheral Interface" is a low level synchronous
	  protocol.  Chips that support SPI can have data transfer rates
	  up to several tens of Mbit/sec.  Chips are addressed with a
	  controller and a chipselect.  Most SPI slaves don't support
	  dynamic device discovery; some are even write-only or read-only.

	  SPI is widely used by microcontrollers to talk with sensors,
	  eeprom and flash memory, codecs and various other controller
	  chips, analog to digital (and d-to-a) converters, and more.
	  MMC and SD cards can be accessed using SPI protocol; and for
	  DataFlash cards used in MMC sockets, SPI must always be used.

	  SPI is one of a family of similar protocols using a four wire
	  interface (select, clock, data in, data out) including Microwire
	  (half duplex), SSP, SSI, and PSP.  This driver framework should
	  work with most such devices and controllers.

if SPI

config SPI_DEBUG
	bool "Debug support for SPI drivers"
	depends on DEBUG_KERNEL
	help
	  Say "yes" to enable debug messaging (like dev_dbg and pr_debug),
	  sysfs, and debugfs support in SPI controller and protocol drivers.

#
# MASTER side ... talking to discrete SPI slave chips including microcontrollers
#

config SPI_MASTER
#	bool "SPI Master Support"
	bool
	default SPI
	help
	  If your system has an master-capable SPI controller (which
	  provides the clock and chipselect), you can enable that
	  controller and the protocol drivers for the SPI slave chips
	  that are connected.

if SPI_MASTER

config SPI_MEM
	bool "SPI memory extension"
	help
	  Enable this option if you want to enable the SPI memory extension.
	  This extension is meant to simplify interaction with SPI memories
	  by providing a high-level interface to send memory-like commands.

comment "SPI Master Controller Drivers"

config SPI_ALTERA
	tristate "Altera SPI Controller"
	help
	  This is the driver for the Altera SPI Controller.

config SPI_AR934X
	tristate "Qualcomm Atheros AR934X/QCA95XX SPI controller driver"
	depends on ATH79 || COMPILE_TEST
	help
	  This enables support for the SPI controller present on the
	  Qualcomm Atheros AR934X/QCA95XX SoCs.

config SPI_ATH79
	tristate "Atheros AR71XX/AR724X/AR913X SPI controller driver"
	depends on ATH79 || COMPILE_TEST
	select SPI_BITBANG
	help
	  This enables support for the SPI controller present on the
	  Atheros AR71XX/AR724X/AR913X SoCs.

config SPI_ARMADA_3700
	tristate "Marvell Armada 3700 SPI Controller"
	depends on (ARCH_MVEBU && OF) || COMPILE_TEST
	help
	  This enables support for the SPI controller present on the
	  Marvell Armada 3700 SoCs.

config SPI_ATMEL
	tristate "Atmel SPI Controller"
	depends on ARCH_AT91 || COMPILE_TEST
	depends on OF
	help
	  This selects a driver for the Atmel SPI Controller, present on
	  many AT91 ARM chips.

config SPI_AT91_USART
	tristate "Atmel USART Controller SPI driver"
	depends on (ARCH_AT91 || COMPILE_TEST)
	depends on MFD_AT91_USART
	help
	  This selects a driver for the AT91 USART Controller as SPI Master,
	  present on AT91 and SAMA5 SoC series.

config SPI_ATMEL_QUADSPI
	tristate "Atmel Quad SPI Controller"
	depends on ARCH_AT91 || (ARM && COMPILE_TEST && !ARCH_EBSA110)
	depends on OF && HAS_IOMEM
	help
	  This enables support for the Quad SPI controller in master mode.
	  This driver does not support generic SPI. The implementation only
	  supports spi-mem interface.

config SPI_AU1550
	tristate "Au1550/Au1200/Au1300 SPI Controller"
	depends on MIPS_ALCHEMY
	select SPI_BITBANG
	help
	  If you say yes to this option, support will be included for the
	  PSC SPI controller found on Au1550, Au1200 and Au1300 series.

config SPI_AXI_SPI_ENGINE
	tristate "Analog Devices AXI SPI Engine controller"
	depends on HAS_IOMEM
	help
	  This enables support for the Analog Devices AXI SPI Engine SPI controller.
	  It is part of the SPI Engine framework that is used in some Analog Devices
	  reference designs for FPGAs.

config SPI_BCM2835
	tristate "BCM2835 SPI controller"
	depends on GPIOLIB
	depends on ARCH_BCM2835 || ARCH_BRCMSTB || COMPILE_TEST
	help
	  This selects a driver for the Broadcom BCM2835 SPI master.

	  The BCM2835 contains two types of SPI master controller; the
	  "universal SPI master", and the regular SPI controller. This driver
	  is for the regular SPI controller. Slave mode operation is not also
	  not supported.

config SPI_BCM2835AUX
	tristate "BCM2835 SPI auxiliary controller"
	depends on ((ARCH_BCM2835 || ARCH_BRCMSTB) && GPIOLIB) || COMPILE_TEST
	help
	  This selects a driver for the Broadcom BCM2835 SPI aux master.

	  The BCM2835 contains two types of SPI master controller; the
	  "universal SPI master", and the regular SPI controller.
	  This driver is for the universal/auxiliary SPI controller.

config SPI_BCM63XX
	tristate "Broadcom BCM63xx SPI controller"
	depends on BCM63XX || COMPILE_TEST
	help
	  Enable support for the SPI controller on the Broadcom BCM63xx SoCs.

config SPI_BCM63XX_HSSPI
	tristate "Broadcom BCM63XX HS SPI controller driver"
	depends on BCM63XX || ARCH_BCM_63XX || COMPILE_TEST
	help
	  This enables support for the High Speed SPI controller present on
	  newer Broadcom BCM63XX SoCs.

config SPI_BCM_QSPI
	tristate "Broadcom BSPI and MSPI controller support"
	depends on ARCH_BRCMSTB || ARCH_BCM || ARCH_BCM_IPROC || \
			BMIPS_GENERIC || COMPILE_TEST
	default ARCH_BCM_IPROC
	help
	  Enables support for the Broadcom SPI flash and MSPI controller.
	  Select this option for any one of BRCMSTB, iProc NSP and NS2 SoCs
	  based platforms. This driver works for both SPI master for spi-nor
	  flash device as well as MSPI device.

config SPI_BITBANG
	tristate "Utilities for Bitbanging SPI masters"
	help
	  With a few GPIO pins, your system can bitbang the SPI protocol.
	  Select this to get SPI support through I/O pins (GPIO, parallel
	  port, etc).  Or, some systems' SPI master controller drivers use
	  this code to manage the per-word or per-transfer accesses to the
	  hardware shift registers.

	  This is library code, and is automatically selected by drivers that
	  need it.  You only need to select this explicitly to support driver
	  modules that aren't part of this kernel tree.

config SPI_BUTTERFLY
	tristate "Parallel port adapter for AVR Butterfly (DEVELOPMENT)"
	depends on PARPORT
	select SPI_BITBANG
	help
	  This uses a custom parallel port cable to connect to an AVR
	  Butterfly <http://www.atmel.com/products/avr/butterfly>, an
	  inexpensive battery powered microcontroller evaluation board.
	  This same cable can be used to flash new firmware.

config SPI_CADENCE
	tristate "Cadence SPI controller"
	help
	  This selects the Cadence SPI controller master driver
	  used by Xilinx Zynq and ZynqMP.

config SPI_CLPS711X
	tristate "CLPS711X host SPI controller"
	depends on ARCH_CLPS711X || COMPILE_TEST
	help
	  This enables dedicated general purpose SPI/Microwire1-compatible
	  master mode interface (SSI1) for CLPS711X-based CPUs.

config SPI_COLDFIRE_QSPI
	tristate "Freescale Coldfire QSPI controller"
	depends on (M520x || M523x || M5249 || M525x || M527x || M528x || M532x)
	help
	  This enables support for the Coldfire QSPI controller in master
	  mode.

config SPI_DAVINCI
	tristate "Texas Instruments DaVinci/DA8x/OMAP-L/AM1x SoC SPI controller"
	depends on ARCH_DAVINCI || ARCH_KEYSTONE
	select SPI_BITBANG
	help
	  SPI master controller for DaVinci/DA8x/OMAP-L/AM1x SPI modules.

config SPI_DESIGNWARE
	tristate "DesignWare SPI controller core support"
	help
	  general driver for SPI controller core from DesignWare

config SPI_DW_PCI
	tristate "PCI interface driver for DW SPI core"
	depends on SPI_DESIGNWARE && PCI

config SPI_DW_MID_DMA
	bool "DMA support for DW SPI controller on Intel MID platform"
	depends on SPI_DW_PCI && DW_DMAC_PCI

config SPI_DW_MMIO
	tristate "Memory-mapped io interface driver for DW SPI core"
	depends on SPI_DESIGNWARE

config SPI_DLN2
       tristate "Diolan DLN-2 USB SPI adapter"
       depends on MFD_DLN2
       help
	 If you say yes to this option, support will be included for Diolan
	 DLN2, a USB to SPI interface.

	 This driver can also be built as a module.  If so, the module
	 will be called spi-dln2.

config SPI_EFM32
	tristate "EFM32 SPI controller"
	depends on OF && ARM && (ARCH_EFM32 || COMPILE_TEST)
	select SPI_BITBANG
	help
	  Driver for the spi controller found on Energy Micro's EFM32 SoCs.

config SPI_EP93XX
	tristate "Cirrus Logic EP93xx SPI controller"
	depends on ARCH_EP93XX || COMPILE_TEST
	help
	  This enables using the Cirrus EP93xx SPI controller in master
	  mode.

config SPI_FALCON
	bool "Falcon SPI controller support"
	depends on SOC_FALCON
	help
	  The external bus unit (EBU) found on the FALC-ON SoC has SPI
	  emulation that is designed for serial flash access. This driver
	  has only been tested with m25p80 type chips. The hardware has no
	  support for other types of SPI peripherals.

config SPI_FSI
	tristate "FSI SPI driver"
	depends on FSI
	help
	  This enables support for the driver for FSI bus attached SPI
	  controllers.

config SPI_FSL_LPSPI
	tristate "Freescale i.MX LPSPI controller"
	depends on ARCH_MXC || COMPILE_TEST
	help
	  This enables Freescale i.MX LPSPI controllers in master mode.

config SPI_FSL_QUADSPI
	tristate "Freescale QSPI controller"
	depends on ARCH_MXC || SOC_LS1021A || ARCH_LAYERSCAPE || COMPILE_TEST
	depends on HAS_IOMEM
	help
	  This enables support for the Quad SPI controller in master mode.
	  Up to four flash chips can be connected on two buses with two
	  chipselects each.
	  This controller does not support generic SPI messages. It only
	  supports the high-level SPI memory interface.

config SPI_HISI_SFC_V3XX
	tristate "HiSilicon SPI-NOR Flash Controller for Hi16XX chipsets"
	depends on (ARM64 && ACPI) || COMPILE_TEST
	depends on HAS_IOMEM
<<<<<<< HEAD
	select CONFIG_MTD_SPI_NOR
=======
>>>>>>> 778fbf41
	help
	  This enables support for HiSilicon v3xx SPI-NOR flash controller
	  found in hi16xx chipsets.

config SPI_NXP_FLEXSPI
	tristate "NXP Flex SPI controller"
	depends on ARCH_LAYERSCAPE || HAS_IOMEM
	help
	  This enables support for the Flex SPI controller in master mode.
	  Up to four slave devices can be connected on two buses with two
	  chipselects each.
	  This controller does not support generic SPI messages and only
	  supports the high-level SPI memory interface.

config SPI_GPIO
	tristate "GPIO-based bitbanging SPI Master"
	depends on GPIOLIB || COMPILE_TEST
	select SPI_BITBANG
	help
	  This simple GPIO bitbanging SPI master uses the arch-neutral GPIO
	  interface to manage MOSI, MISO, SCK, and chipselect signals.  SPI
	  slaves connected to a bus using this driver are configured as usual,
	  except that the spi_board_info.controller_data holds the GPIO number
	  for the chipselect used by this controller driver.

	  Note that this driver often won't achieve even 1 Mbit/sec speeds,
	  making it unusually slow for SPI.  If your platform can inline
	  GPIO operations, you should be able to leverage that for better
	  speed with a custom version of this driver; see the source code.

config SPI_IMG_SPFI
	tristate "IMG SPFI controller"
	depends on MIPS || COMPILE_TEST
	help
	  This enables support for the SPFI master controller found on
	  IMG SoCs.

config SPI_IMX
	tristate "Freescale i.MX SPI controllers"
	depends on ARCH_MXC || COMPILE_TEST
	select SPI_BITBANG
	help
	  This enables support for the Freescale i.MX SPI controllers.

config SPI_JCORE
	tristate "J-Core SPI Master"
	depends on OF && (SUPERH || COMPILE_TEST)
	help
	  This enables support for the SPI master controller in the J-Core
	  synthesizable, open source SoC.

config SPI_LM70_LLP
	tristate "Parallel port adapter for LM70 eval board (DEVELOPMENT)"
	depends on PARPORT
	select SPI_BITBANG
	help
	  This driver supports the NS LM70 LLP Evaluation Board,
	  which interfaces to an LM70 temperature sensor using
	  a parallel port.

config SPI_LP8841_RTC
	tristate "ICP DAS LP-8841 SPI Controller for RTC"
	depends on MACH_PXA27X_DT || COMPILE_TEST
	help
	  This driver provides an SPI master device to drive Maxim
	  DS-1302 real time clock.

	  Say N here unless you plan to run the kernel on an ICP DAS
	  LP-8x4x industrial computer.

config SPI_MPC52xx
	tristate "Freescale MPC52xx SPI (non-PSC) controller support"
	depends on PPC_MPC52xx
	help
	  This drivers supports the MPC52xx SPI controller in master SPI
	  mode.

config SPI_MPC52xx_PSC
	tristate "Freescale MPC52xx PSC SPI controller"
	depends on PPC_MPC52xx
	help
	  This enables using the Freescale MPC52xx Programmable Serial
	  Controller in master SPI mode.

config SPI_MPC512x_PSC
	tristate "Freescale MPC512x PSC SPI controller"
	depends on PPC_MPC512x
	help
	  This enables using the Freescale MPC5121 Programmable Serial
	  Controller in SPI master mode.

config SPI_FSL_LIB
	tristate
	depends on OF

config SPI_FSL_CPM
	tristate
	depends on FSL_SOC

config SPI_FSL_SPI
	tristate "Freescale SPI controller and Aeroflex Gaisler GRLIB SPI controller"
	depends on OF
	select SPI_FSL_LIB
	select SPI_FSL_CPM if FSL_SOC
	help
	  This enables using the Freescale SPI controllers in master mode.
	  MPC83xx platform uses the controller in cpu mode or CPM/QE mode.
	  MPC8569 uses the controller in QE mode, MPC8610 in cpu mode.
	  This also enables using the Aeroflex Gaisler GRLIB SPI controller in
	  master mode.

config SPI_FSL_DSPI
	tristate "Freescale DSPI controller"
	select REGMAP_MMIO
	depends on SOC_VF610 || SOC_LS1021A || ARCH_LAYERSCAPE || M5441x || COMPILE_TEST
	help
	  This enables support for the Freescale DSPI controller in master
	  mode. VF610, LS1021A and ColdFire platforms uses the controller.

config SPI_FSL_ESPI
	tristate "Freescale eSPI controller"
	depends on FSL_SOC
	help
	  This enables using the Freescale eSPI controllers in master mode.
	  From MPC8536, 85xx platform uses the controller, and all P10xx,
	  P20xx, P30xx,P40xx, P50xx uses this controller.

config SPI_MESON_SPICC
	tristate "Amlogic Meson SPICC controller"
	depends on COMMON_CLK
	depends on ARCH_MESON || COMPILE_TEST
	help
	  This enables master mode support for the SPICC (SPI communication
	  controller) available in Amlogic Meson SoCs.

config SPI_MESON_SPIFC
	tristate "Amlogic Meson SPIFC controller"
	depends on ARCH_MESON || COMPILE_TEST
	select REGMAP_MMIO
	help
	  This enables master mode support for the SPIFC (SPI flash
	  controller) available in Amlogic Meson SoCs.

config SPI_MT65XX
	tristate "MediaTek SPI controller"
	depends on ARCH_MEDIATEK || COMPILE_TEST
	help
	  This selects the MediaTek(R) SPI bus driver.
	  If you want to use MediaTek(R) SPI interface,
	  say Y or M here.If you are not sure, say N.
	  SPI drivers for Mediatek MT65XX and MT81XX series ARM SoCs.

config SPI_MT7621
	tristate "MediaTek MT7621 SPI Controller"
	depends on RALINK || COMPILE_TEST
	help
	  This selects a driver for the MediaTek MT7621 SPI Controller.

config SPI_MTK_NOR
	tristate "MediaTek SPI NOR controller"
	depends on ARCH_MEDIATEK || COMPILE_TEST
	help
	  This enables support for SPI NOR controller found on MediaTek
	  ARM SoCs. This is a controller specifically for SPI-NOR flash.
	  It can perform generic SPI transfers up to 6 bytes via generic
	  SPI interface as well as several SPI-NOR specific instructions
	  via SPI MEM interface.

config SPI_NPCM_FIU
	tristate "Nuvoton NPCM FLASH Interface Unit"
	depends on ARCH_NPCM || COMPILE_TEST
	depends on OF && HAS_IOMEM
	help
	  This enables support for the Flash Interface Unit SPI controller
	  in master mode.
	  This driver does not support generic SPI. The implementation only
	  supports spi-mem interface.

config SPI_NPCM_PSPI
	tristate "Nuvoton NPCM PSPI Controller"
	depends on ARCH_NPCM || COMPILE_TEST
	help
	  This driver provides support for Nuvoton NPCM BMC
	  Peripheral SPI controller in master mode.

config SPI_LANTIQ_SSC
	tristate "Lantiq SSC SPI controller"
	depends on LANTIQ || COMPILE_TEST
	help
	  This driver supports the Lantiq SSC SPI controller in master
	  mode. This controller is found on Intel (former Lantiq) SoCs like
	  the Danube, Falcon, xRX200, xRX300.

config SPI_OC_TINY
	tristate "OpenCores tiny SPI"
	depends on GPIOLIB || COMPILE_TEST
	select SPI_BITBANG
	help
	  This is the driver for OpenCores tiny SPI master controller.

config SPI_OCTEON
	tristate "Cavium OCTEON SPI controller"
	depends on CAVIUM_OCTEON_SOC
	help
	  SPI host driver for the hardware found on some Cavium OCTEON
	  SOCs.

config SPI_OMAP_UWIRE
	tristate "OMAP1 MicroWire"
	depends on ARCH_OMAP1
	select SPI_BITBANG
	help
	  This hooks up to the MicroWire controller on OMAP1 chips.

config SPI_OMAP24XX
	tristate "McSPI driver for OMAP"
	depends on ARCH_OMAP2PLUS || ARCH_K3 || COMPILE_TEST
	select SG_SPLIT
	help
	  SPI master controller for OMAP24XX and later Multichannel SPI
	  (McSPI) modules.

config SPI_TI_QSPI
	tristate "DRA7xxx QSPI controller support"
	depends on ARCH_OMAP2PLUS || COMPILE_TEST
	help
	  QSPI master controller for DRA7xxx used for flash devices.
	  This device supports single, dual and quad read support, while
	  it only supports single write mode.

config SPI_OMAP_100K
	tristate "OMAP SPI 100K"
	depends on ARCH_OMAP850 || ARCH_OMAP730 || COMPILE_TEST
	help
	  OMAP SPI 100K master controller for omap7xx boards.

config SPI_ORION
	tristate "Orion SPI master"
	depends on PLAT_ORION || ARCH_MVEBU || COMPILE_TEST
	help
	  This enables using the SPI master controller on the Orion
	  and MVEBU chips.

config SPI_PIC32
	tristate "Microchip PIC32 series SPI"
	depends on MACH_PIC32 || COMPILE_TEST
	help
	  SPI driver for Microchip PIC32 SPI master controller.

config SPI_PIC32_SQI
	tristate "Microchip PIC32 Quad SPI driver"
	depends on MACH_PIC32 || COMPILE_TEST
	help
	  SPI driver for PIC32 Quad SPI controller.

config SPI_PL022
	tristate "ARM AMBA PL022 SSP controller"
	depends on ARM_AMBA
	default y if MACH_U300
	default y if ARCH_REALVIEW
	default y if INTEGRATOR_IMPD1
	default y if ARCH_VERSATILE
	help
	  This selects the ARM(R) AMBA(R) PrimeCell PL022 SSP
	  controller. If you have an embedded system with an AMBA(R)
	  bus and a PL022 controller, say Y or M here.

config SPI_PPC4xx
	tristate "PPC4xx SPI Controller"
	depends on PPC32 && 4xx
	select SPI_BITBANG
	help
	  This selects a driver for the PPC4xx SPI Controller.

config SPI_PXA2XX
	tristate "PXA2xx SSP SPI master"
	depends on (ARCH_PXA || ARCH_MMP || PCI || ACPI)
	select PXA_SSP if ARCH_PXA || ARCH_MMP
	help
	  This enables using a PXA2xx or Sodaville SSP port as a SPI master
	  controller. The driver can be configured to use any SSP port and
	  additional documentation can be found a Documentation/spi/pxa2xx.rst.

config SPI_PXA2XX_PCI
	def_tristate SPI_PXA2XX && PCI && COMMON_CLK

config SPI_ROCKCHIP
	tristate "Rockchip SPI controller driver"
	help
	  This selects a driver for Rockchip SPI controller.

	  If you say yes to this option, support will be included for
	  RK3066, RK3188 and RK3288 families of SPI controller.
	  Rockchip SPI controller support DMA transport and PIO mode.
	  The main usecase of this controller is to use spi flash as boot
	  device.

config SPI_RB4XX
	tristate "Mikrotik RB4XX SPI master"
	depends on SPI_MASTER && ATH79
	help
	  SPI controller driver for the Mikrotik RB4xx series boards.

config SPI_RSPI
	tristate "Renesas RSPI/QSPI controller"
	depends on SUPERH || ARCH_RENESAS || COMPILE_TEST
	help
	  SPI driver for Renesas RSPI and QSPI blocks.

config SPI_QCOM_QSPI
	tristate "QTI QSPI controller"
	depends on ARCH_QCOM
	help
	  QSPI(Quad SPI) driver for Qualcomm QSPI controller.

config SPI_QUP
	tristate "Qualcomm SPI controller with QUP interface"
	depends on ARCH_QCOM || (ARM && COMPILE_TEST)
	help
	  Qualcomm Universal Peripheral (QUP) core is an AHB slave that
	  provides a common data path (an output FIFO and an input FIFO)
	  for serial peripheral interface (SPI) mini-core. SPI in master
	  mode supports up to 50MHz, up to four chip selects, programmable
	  data path from 4 bits to 32 bits and numerous protocol variants.

	  This driver can also be built as a module.  If so, the module
	  will be called spi_qup.

config SPI_QCOM_GENI
	tristate "Qualcomm GENI based SPI controller"
	depends on QCOM_GENI_SE
	help
	  This driver supports GENI serial engine based SPI controller in
	  master mode on the Qualcomm Technologies Inc.'s SoCs. If you say
	  yes to this option, support will be included for the built-in SPI
	  interface on the Qualcomm Technologies Inc.'s SoCs.

	  This driver can also be built as a module.  If so, the module
	  will be called spi-geni-qcom.

config SPI_S3C24XX
	tristate "Samsung S3C24XX series SPI"
	depends on ARCH_S3C24XX
	select SPI_BITBANG
	help
	  SPI driver for Samsung S3C24XX series ARM SoCs

config SPI_S3C24XX_FIQ
	bool "S3C24XX driver with FIQ pseudo-DMA"
	depends on SPI_S3C24XX
	select FIQ
	help
	  Enable FIQ support for the S3C24XX SPI driver to provide pseudo
	  DMA by using the fast-interrupt request framework, This allows
	  the driver to get DMA-like performance when there are either
	  no free DMA channels, or when doing transfers that required both
	  TX and RX data paths.

config SPI_S3C64XX
	tristate "Samsung S3C64XX series type SPI"
	depends on (PLAT_SAMSUNG || ARCH_EXYNOS || COMPILE_TEST)
	help
	  SPI driver for Samsung S3C64XX and newer SoCs.

config SPI_SC18IS602
	tristate "NXP SC18IS602/602B/603 I2C to SPI bridge"
	depends on I2C
	help
	  SPI driver for NXP SC18IS602/602B/603 I2C to SPI bridge.

config SPI_SH_MSIOF
	tristate "SuperH MSIOF SPI controller"
	depends on HAVE_CLK
	depends on ARCH_SHMOBILE || ARCH_RENESAS || COMPILE_TEST
	help
	  SPI driver for SuperH and SH Mobile MSIOF blocks.

config SPI_SH
	tristate "SuperH SPI controller"
	depends on SUPERH || COMPILE_TEST
	help
	  SPI driver for SuperH SPI blocks.

config SPI_SH_SCI
	tristate "SuperH SCI SPI controller"
	depends on SUPERH
	select SPI_BITBANG
	help
	  SPI driver for SuperH SCI blocks.

config SPI_SH_HSPI
	tristate "SuperH HSPI controller"
	depends on ARCH_RENESAS || COMPILE_TEST
	help
	  SPI driver for SuperH HSPI blocks.

config SPI_SIFIVE
	tristate "SiFive SPI controller"
	depends on HAS_IOMEM
	help
	  This exposes the SPI controller IP from SiFive.

config SPI_SIRF
	tristate "CSR SiRFprimaII SPI controller"
	depends on SIRF_DMA
	select SPI_BITBANG
	help
	  SPI driver for CSR SiRFprimaII SoCs

config SPI_SLAVE_MT27XX
	tristate "MediaTek SPI slave device"
	depends on ARCH_MEDIATEK || COMPILE_TEST
	depends on SPI_SLAVE
	help
	  This selects the MediaTek(R) SPI slave device driver.
	  If you want to use MediaTek(R) SPI slave interface,
	  say Y or M here.If you are not sure, say N.
	  SPI slave drivers for Mediatek MT27XX series ARM SoCs.

config SPI_SPRD
	tristate "Spreadtrum SPI controller"
	depends on ARCH_SPRD || COMPILE_TEST
	help
	  SPI driver for Spreadtrum SoCs.

config SPI_SPRD_ADI
	tristate "Spreadtrum ADI controller"
	depends on ARCH_SPRD || COMPILE_TEST
	depends on HWSPINLOCK || (COMPILE_TEST && !HWSPINLOCK)
	help
	  ADI driver based on SPI for Spreadtrum SoCs.

config SPI_STM32
	tristate "STMicroelectronics STM32 SPI controller"
	depends on ARCH_STM32 || COMPILE_TEST
	help
	  SPI driver for STMicroelectronics STM32 SoCs.

	  STM32 SPI controller supports DMA and PIO modes. When DMA
	  is not available, the driver automatically falls back to
	  PIO mode.

config SPI_STM32_QSPI
	tristate "STMicroelectronics STM32 QUAD SPI controller"
	depends on ARCH_STM32 || COMPILE_TEST
	depends on OF
	help
	  This enables support for the Quad SPI controller in master mode.
	  This driver does not support generic SPI. The implementation only
	  supports spi-mem interface.

config SPI_ST_SSC4
	tristate "STMicroelectronics SPI SSC-based driver"
	depends on ARCH_STI || COMPILE_TEST
	help
	  STMicroelectronics SoCs support for SPI. If you say yes to
	  this option, support will be included for the SSC driven SPI.

config SPI_SUN4I
	tristate "Allwinner A10 SoCs SPI controller"
	depends on ARCH_SUNXI || COMPILE_TEST
	help
	  SPI driver for Allwinner sun4i, sun5i and sun7i SoCs

config SPI_SUN6I
	tristate "Allwinner A31 SPI controller"
	depends on ARCH_SUNXI || COMPILE_TEST
	depends on RESET_CONTROLLER
	help
	  This enables using the SPI controller on the Allwinner A31 SoCs.

config SPI_SYNQUACER
	tristate "Socionext's SynQuacer HighSpeed SPI controller"
	depends on ARCH_SYNQUACER || COMPILE_TEST
	help
	  SPI driver for Socionext's High speed SPI controller which provides
	  various operating modes for interfacing to serial peripheral devices
	  that use the de-facto standard SPI protocol.

	  It also supports the new dual-bit and quad-bit SPI protocol.

config SPI_MXIC
	tristate "Macronix MX25F0A SPI controller"
	depends on SPI_MASTER
	help
	  This selects the Macronix MX25F0A SPI controller driver.

config SPI_MXS
	tristate "Freescale MXS SPI controller"
	depends on ARCH_MXS
	select STMP_DEVICE
	help
	  SPI driver for Freescale MXS devices.

config SPI_TEGRA114
	tristate "NVIDIA Tegra114 SPI Controller"
	depends on (ARCH_TEGRA && TEGRA20_APB_DMA) || COMPILE_TEST
	depends on RESET_CONTROLLER
	help
	  SPI driver for NVIDIA Tegra114 SPI Controller interface. This controller
	  is different than the older SoCs SPI controller and also register interface
	  get changed with this controller.

config SPI_TEGRA20_SFLASH
	tristate "Nvidia Tegra20 Serial flash Controller"
	depends on ARCH_TEGRA || COMPILE_TEST
	depends on RESET_CONTROLLER
	help
	  SPI driver for Nvidia Tegra20 Serial flash Controller interface.
	  The main usecase of this controller is to use spi flash as boot
	  device.

config SPI_TEGRA20_SLINK
	tristate "Nvidia Tegra20/Tegra30 SLINK Controller"
	depends on (ARCH_TEGRA && TEGRA20_APB_DMA) || COMPILE_TEST
	depends on RESET_CONTROLLER
	help
	  SPI driver for Nvidia Tegra20/Tegra30 SLINK Controller interface.

config SPI_THUNDERX
	tristate "Cavium ThunderX SPI controller"
	depends on PCI && 64BIT && (ARM64 || COMPILE_TEST)
	help
	  SPI host driver for the hardware found on Cavium ThunderX
	  SOCs.

config SPI_TOPCLIFF_PCH
	tristate "Intel EG20T PCH/LAPIS Semicon IOH(ML7213/ML7223/ML7831) SPI"
	depends on PCI && (X86_32 || MIPS || COMPILE_TEST)
	help
	  SPI driver for the Topcliff PCH (Platform Controller Hub) SPI bus
	  used in some x86 embedded processors.

	  This driver also supports the ML7213/ML7223/ML7831, a companion chip
	  for the Atom E6xx series and compatible with the Intel EG20T PCH.

config SPI_TXX9
	tristate "Toshiba TXx9 SPI controller"
	depends on GPIOLIB && (CPU_TX49XX || COMPILE_TEST)
	help
	  SPI driver for Toshiba TXx9 MIPS SoCs

config SPI_UNIPHIER
	tristate "Socionext UniPhier SPI Controller"
	depends on (ARCH_UNIPHIER || COMPILE_TEST) && OF
	help
	  This enables a driver for the Socionext UniPhier SoC SCSSI SPI controller.

	  UniPhier SoCs have SCSSI and MCSSI SPI controllers.
	  Every UniPhier SoC has SCSSI which supports single channel.
	  Older UniPhier Pro4/Pro5 also has MCSSI which support multiple channels.
	  This driver supports SCSSI only.

	  If your SoC supports SCSSI, say Y here.

config SPI_XCOMM
	tristate "Analog Devices AD-FMCOMMS1-EBZ SPI-I2C-bridge driver"
	depends on I2C
	help
	  Support for the SPI-I2C bridge found on the Analog Devices
	  AD-FMCOMMS1-EBZ board.

config SPI_XILINX
	tristate "Xilinx SPI controller common module"
	depends on HAS_IOMEM
	select SPI_BITBANG
	help
	  This exposes the SPI controller IP from the Xilinx EDK.

	  See the "OPB Serial Peripheral Interface (SPI) (v1.00e)"
	  Product Specification document (DS464) for hardware details.

	  Or for the DS570, see "XPS Serial Peripheral Interface (SPI) (v2.00b)"

config SPI_XLP
	tristate "Netlogic XLP SPI controller driver"
	depends on CPU_XLP || ARCH_THUNDER2 || COMPILE_TEST
	help
	  Enable support for the SPI controller on the Netlogic XLP SoCs.
	  Currently supported XLP variants are XLP8XX, XLP3XX, XLP2XX, XLP9XX
	  and XLP5XX.

	  If you have a Netlogic XLP platform say Y here.
	  If unsure, say N.

config SPI_XTENSA_XTFPGA
	tristate "Xtensa SPI controller for xtfpga"
	depends on (XTENSA && XTENSA_PLATFORM_XTFPGA) || COMPILE_TEST
	select SPI_BITBANG
	help
	  SPI driver for xtfpga SPI master controller.

	  This simple SPI master controller is built into xtfpga bitstreams
	  and is used to control daughterboard audio codec. It always transfers
	  16 bit words in SPI mode 0, automatically asserting CS on transfer
	  start and deasserting on end.

config SPI_ZYNQ_QSPI
	tristate "Xilinx Zynq QSPI controller"
	depends on ARCH_ZYNQ || COMPILE_TEST
	help
	  This enables support for the Zynq Quad SPI controller
	  in master mode.
	  This controller only supports SPI memory interface.

config SPI_ZYNQMP_GQSPI
	tristate "Xilinx ZynqMP GQSPI controller"
	depends on (SPI_MASTER && HAS_DMA) || COMPILE_TEST
	help
	  Enables Xilinx GQSPI controller driver for Zynq UltraScale+ MPSoC.

#
# Add new SPI master controllers in alphabetical order above this line
#

comment "SPI Multiplexer support"

config SPI_MUX
	tristate "SPI multiplexer support"
	select MULTIPLEXER
	help
	  This adds support for SPI multiplexers. Each SPI mux will be
	  accessible as a SPI controller, the devices behind the mux will appear
	  to be chip selects on this controller. It is still necessary to
	  select one or more specific mux-controller drivers.

#
# There are lots of SPI device types, with sensors and memory
# being probably the most widely used ones.
#
comment "SPI Protocol Masters"

config SPI_SPIDEV
	tristate "User mode SPI device driver support"
	help
	  This supports user mode SPI protocol drivers.

	  Note that this application programming interface is EXPERIMENTAL
	  and hence SUBJECT TO CHANGE WITHOUT NOTICE while it stabilizes.

config SPI_LOOPBACK_TEST
	tristate "spi loopback test framework support"
	depends on m
	help
	  This enables the SPI loopback testing framework driver

	  primarily used for development of spi_master drivers
	  and to detect regressions

config SPI_TLE62X0
	tristate "Infineon TLE62X0 (for power switching)"
	depends on SYSFS
	help
	  SPI driver for Infineon TLE62X0 series line driver chips,
	  such as the TLE6220, TLE6230 and TLE6240.  This provides a
	  sysfs interface, with each line presented as a kind of GPIO
	  exposing both switch control and diagnostic feedback.

#
# Add new SPI protocol masters in alphabetical order above this line
#

endif # SPI_MASTER

#
# SLAVE side ... listening to other SPI masters
#

config SPI_SLAVE
	bool "SPI slave protocol handlers"
	help
	  If your system has a slave-capable SPI controller, you can enable
	  slave protocol handlers.

if SPI_SLAVE

config SPI_SLAVE_TIME
	tristate "SPI slave handler reporting boot up time"
	help
	  SPI slave handler responding with the time of reception of the last
	  SPI message.

config SPI_SLAVE_SYSTEM_CONTROL
	tristate "SPI slave handler controlling system state"
	help
	  SPI slave handler to allow remote control of system reboot, power
	  off, halt, and suspend.

endif # SPI_SLAVE

endif # SPI<|MERGE_RESOLUTION|>--- conflicted
+++ resolved
@@ -299,10 +299,6 @@
 	tristate "HiSilicon SPI-NOR Flash Controller for Hi16XX chipsets"
 	depends on (ARM64 && ACPI) || COMPILE_TEST
 	depends on HAS_IOMEM
-<<<<<<< HEAD
-	select CONFIG_MTD_SPI_NOR
-=======
->>>>>>> 778fbf41
 	help
 	  This enables support for HiSilicon v3xx SPI-NOR flash controller
 	  found in hi16xx chipsets.
