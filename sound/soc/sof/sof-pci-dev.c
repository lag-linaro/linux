--- conflicted
+++ resolved
@@ -77,221 +77,7 @@
 	{},
 };
 
-<<<<<<< HEAD
-#if IS_ENABLED(CONFIG_SND_SOC_SOF_APOLLOLAKE)
-static const struct sof_dev_desc bxt_desc = {
-	.machines		= snd_soc_acpi_intel_bxt_machines,
-	.use_acpi_target_states	= true,
-	.resindex_lpe_base	= 0,
-	.resindex_pcicfg_base	= -1,
-	.resindex_imr_base	= -1,
-	.irqindex_host_ipc	= -1,
-	.resindex_dma_base	= -1,
-	.chip_info = &apl_chip_info,
-	.default_fw_path = "intel/sof",
-	.default_tplg_path = "intel/sof-tplg",
-	.default_fw_filename = "sof-apl.ri",
-	.nocodec_tplg_filename = "sof-apl-nocodec.tplg",
-	.ops = &sof_apl_ops,
-};
-#endif
-
-#if IS_ENABLED(CONFIG_SND_SOC_SOF_GEMINILAKE)
-static const struct sof_dev_desc glk_desc = {
-	.machines		= snd_soc_acpi_intel_glk_machines,
-	.use_acpi_target_states	= true,
-	.resindex_lpe_base	= 0,
-	.resindex_pcicfg_base	= -1,
-	.resindex_imr_base	= -1,
-	.irqindex_host_ipc	= -1,
-	.resindex_dma_base	= -1,
-	.chip_info = &apl_chip_info,
-	.default_fw_path = "intel/sof",
-	.default_tplg_path = "intel/sof-tplg",
-	.default_fw_filename = "sof-glk.ri",
-	.nocodec_tplg_filename = "sof-glk-nocodec.tplg",
-	.ops = &sof_apl_ops,
-};
-#endif
-
-#if IS_ENABLED(CONFIG_SND_SOC_SOF_MERRIFIELD)
-static struct snd_soc_acpi_mach sof_tng_machines[] = {
-	{
-		.id = "INT343A",
-		.drv_name = "edison",
-		.sof_fw_filename = "sof-byt.ri",
-		.sof_tplg_filename = "sof-byt.tplg",
-	},
-	{}
-};
-
-static const struct sof_dev_desc tng_desc = {
-	.machines		= sof_tng_machines,
-	.resindex_lpe_base	= 3,	/* IRAM, but subtract IRAM offset */
-	.resindex_pcicfg_base	= -1,
-	.resindex_imr_base	= 0,
-	.irqindex_host_ipc	= -1,
-	.resindex_dma_base	= -1,
-	.chip_info = &tng_chip_info,
-	.default_fw_path = "intel/sof",
-	.default_tplg_path = "intel/sof-tplg",
-	.default_fw_filename = "sof-byt.ri",
-	.nocodec_tplg_filename = "sof-byt.tplg",
-	.ops = &sof_tng_ops,
-};
-#endif
-
-#if IS_ENABLED(CONFIG_SND_SOC_SOF_CANNONLAKE)
-static const struct sof_dev_desc cnl_desc = {
-	.machines		= snd_soc_acpi_intel_cnl_machines,
-	.alt_machines		= snd_soc_acpi_intel_cnl_sdw_machines,
-	.use_acpi_target_states	= true,
-	.resindex_lpe_base	= 0,
-	.resindex_pcicfg_base	= -1,
-	.resindex_imr_base	= -1,
-	.irqindex_host_ipc	= -1,
-	.resindex_dma_base	= -1,
-	.chip_info = &cnl_chip_info,
-	.default_fw_path = "intel/sof",
-	.default_tplg_path = "intel/sof-tplg",
-	.default_fw_filename = "sof-cnl.ri",
-	.nocodec_tplg_filename = "sof-cnl-nocodec.tplg",
-	.ops = &sof_cnl_ops,
-};
-#endif
-
-#if IS_ENABLED(CONFIG_SND_SOC_SOF_COFFEELAKE)
-static const struct sof_dev_desc cfl_desc = {
-	.machines		= snd_soc_acpi_intel_cfl_machines,
-	.alt_machines		= snd_soc_acpi_intel_cfl_sdw_machines,
-	.use_acpi_target_states	= true,
-	.resindex_lpe_base	= 0,
-	.resindex_pcicfg_base	= -1,
-	.resindex_imr_base	= -1,
-	.irqindex_host_ipc	= -1,
-	.resindex_dma_base	= -1,
-	.chip_info = &cnl_chip_info,
-	.default_fw_path = "intel/sof",
-	.default_tplg_path = "intel/sof-tplg",
-	.default_fw_filename = "sof-cfl.ri",
-	.nocodec_tplg_filename = "sof-cnl-nocodec.tplg",
-	.ops = &sof_cnl_ops,
-};
-#endif
-
-#if IS_ENABLED(CONFIG_SND_SOC_SOF_COMETLAKE)
-static const struct sof_dev_desc cml_desc = {
-	.machines		= snd_soc_acpi_intel_cml_machines,
-	.alt_machines		= snd_soc_acpi_intel_cml_sdw_machines,
-	.use_acpi_target_states	= true,
-	.resindex_lpe_base	= 0,
-	.resindex_pcicfg_base	= -1,
-	.resindex_imr_base	= -1,
-	.irqindex_host_ipc	= -1,
-	.resindex_dma_base	= -1,
-	.chip_info = &cnl_chip_info,
-	.default_fw_path = "intel/sof",
-	.default_tplg_path = "intel/sof-tplg",
-	.default_fw_filename = "sof-cml.ri",
-	.nocodec_tplg_filename = "sof-cnl-nocodec.tplg",
-	.ops = &sof_cnl_ops,
-};
-#endif
-
-#if IS_ENABLED(CONFIG_SND_SOC_SOF_ICELAKE)
-static const struct sof_dev_desc icl_desc = {
-	.machines               = snd_soc_acpi_intel_icl_machines,
-	.alt_machines		= snd_soc_acpi_intel_icl_sdw_machines,
-	.use_acpi_target_states	= true,
-	.resindex_lpe_base      = 0,
-	.resindex_pcicfg_base   = -1,
-	.resindex_imr_base      = -1,
-	.irqindex_host_ipc      = -1,
-	.resindex_dma_base      = -1,
-	.chip_info = &icl_chip_info,
-	.default_fw_path = "intel/sof",
-	.default_tplg_path = "intel/sof-tplg",
-	.default_fw_filename = "sof-icl.ri",
-	.nocodec_tplg_filename = "sof-icl-nocodec.tplg",
-	.ops = &sof_cnl_ops,
-};
-#endif
-
-#if IS_ENABLED(CONFIG_SND_SOC_SOF_TIGERLAKE)
-static const struct sof_dev_desc tgl_desc = {
-	.machines               = snd_soc_acpi_intel_tgl_machines,
-	.alt_machines		= snd_soc_acpi_intel_tgl_sdw_machines,
-	.use_acpi_target_states	= true,
-	.resindex_lpe_base      = 0,
-	.resindex_pcicfg_base   = -1,
-	.resindex_imr_base      = -1,
-	.irqindex_host_ipc      = -1,
-	.resindex_dma_base      = -1,
-	.chip_info = &tgl_chip_info,
-	.default_fw_path = "intel/sof",
-	.default_tplg_path = "intel/sof-tplg",
-	.default_fw_filename = "sof-tgl.ri",
-	.nocodec_tplg_filename = "sof-tgl-nocodec.tplg",
-	.ops = &sof_tgl_ops,
-};
-
-static const struct sof_dev_desc tglh_desc = {
-	.machines               = snd_soc_acpi_intel_tgl_machines,
-	.alt_machines		= snd_soc_acpi_intel_tgl_sdw_machines,
-	.resindex_lpe_base      = 0,
-	.resindex_pcicfg_base   = -1,
-	.resindex_imr_base      = -1,
-	.irqindex_host_ipc      = -1,
-	.resindex_dma_base      = -1,
-	.chip_info = &tglh_chip_info,
-	.default_fw_path = "intel/sof",
-	.default_tplg_path = "intel/sof-tplg",
-	.default_fw_filename = "sof-tgl-h.ri",
-	.nocodec_tplg_filename = "sof-tgl-nocodec.tplg",
-	.ops = &sof_tgl_ops,
-};
-#endif
-
-#if IS_ENABLED(CONFIG_SND_SOC_SOF_ELKHARTLAKE)
-static const struct sof_dev_desc ehl_desc = {
-	.machines               = snd_soc_acpi_intel_ehl_machines,
-	.use_acpi_target_states	= true,
-	.resindex_lpe_base      = 0,
-	.resindex_pcicfg_base   = -1,
-	.resindex_imr_base      = -1,
-	.irqindex_host_ipc      = -1,
-	.resindex_dma_base      = -1,
-	.chip_info = &ehl_chip_info,
-	.default_fw_path = "intel/sof",
-	.default_tplg_path = "intel/sof-tplg",
-	.default_fw_filename = "sof-ehl.ri",
-	.nocodec_tplg_filename = "sof-ehl-nocodec.tplg",
-	.ops = &sof_cnl_ops,
-};
-#endif
-
-#if IS_ENABLED(CONFIG_SND_SOC_SOF_JASPERLAKE)
-static const struct sof_dev_desc jsl_desc = {
-	.machines               = snd_soc_acpi_intel_jsl_machines,
-	.use_acpi_target_states	= true,
-	.resindex_lpe_base      = 0,
-	.resindex_pcicfg_base   = -1,
-	.resindex_imr_base      = -1,
-	.irqindex_host_ipc      = -1,
-	.resindex_dma_base      = -1,
-	.chip_info = &jsl_chip_info,
-	.default_fw_path = "intel/sof",
-	.default_tplg_path = "intel/sof-tplg",
-	.default_fw_filename = "sof-jsl.ri",
-	.nocodec_tplg_filename = "sof-jsl-nocodec.tplg",
-	.ops = &sof_cnl_ops,
-};
-#endif
-
-static const struct dev_pm_ops sof_pci_pm = {
-=======
 const struct dev_pm_ops sof_pci_pm = {
->>>>>>> f642729d
 	.prepare = snd_sof_prepare,
 	.complete = snd_sof_complete,
 	SET_SYSTEM_SLEEP_PM_OPS(snd_sof_suspend, snd_sof_resume)
@@ -333,14 +119,6 @@
 	const struct snd_sof_dsp_ops *ops;
 	int ret;
 
-<<<<<<< HEAD
-	ret = snd_intel_dsp_driver_probe(pci);
-	if (ret != SND_INTEL_DSP_DRIVER_ANY && ret != SND_INTEL_DSP_DRIVER_SOF) {
-		dev_dbg(&pci->dev, "SOF PCI driver not selected, aborting probe\n");
-		return -ENODEV;
-	}
-=======
->>>>>>> f642729d
 	dev_dbg(&pci->dev, "PCI DSP detected");
 
 	/* get ops for platform */
@@ -445,87 +223,10 @@
 }
 EXPORT_SYMBOL_NS(sof_pci_remove, SND_SOC_SOF_PCI_DEV);
 
-<<<<<<< HEAD
-/* PCI IDs */
-static const struct pci_device_id sof_pci_ids[] = {
-#if IS_ENABLED(CONFIG_SND_SOC_SOF_MERRIFIELD)
-	{ PCI_DEVICE(0x8086, 0x119a),
-		.driver_data = (unsigned long)&tng_desc},
-#endif
-#if IS_ENABLED(CONFIG_SND_SOC_SOF_APOLLOLAKE)
-	/* BXT-P & Apollolake */
-	{ PCI_DEVICE(0x8086, 0x5a98),
-		.driver_data = (unsigned long)&bxt_desc},
-	{ PCI_DEVICE(0x8086, 0x1a98),
-		.driver_data = (unsigned long)&bxt_desc},
-#endif
-#if IS_ENABLED(CONFIG_SND_SOC_SOF_GEMINILAKE)
-	{ PCI_DEVICE(0x8086, 0x3198),
-		.driver_data = (unsigned long)&glk_desc},
-#endif
-#if IS_ENABLED(CONFIG_SND_SOC_SOF_CANNONLAKE)
-	{ PCI_DEVICE(0x8086, 0x9dc8),
-		.driver_data = (unsigned long)&cnl_desc},
-#endif
-#if IS_ENABLED(CONFIG_SND_SOC_SOF_COFFEELAKE)
-	{ PCI_DEVICE(0x8086, 0xa348),
-		.driver_data = (unsigned long)&cfl_desc},
-#endif
-#if IS_ENABLED(CONFIG_SND_SOC_SOF_ICELAKE)
-	{ PCI_DEVICE(0x8086, 0x34C8), /* ICL-LP */
-		.driver_data = (unsigned long)&icl_desc},
-	{ PCI_DEVICE(0x8086, 0x3dc8), /* ICL-H */
-		.driver_data = (unsigned long)&icl_desc},
-
-#endif
-#if IS_ENABLED(CONFIG_SND_SOC_SOF_JASPERLAKE)
-	{ PCI_DEVICE(0x8086, 0x38c8),
-		.driver_data = (unsigned long)&jsl_desc},
-	{ PCI_DEVICE(0x8086, 0x4dc8),
-		.driver_data = (unsigned long)&jsl_desc},
-#endif
-#if IS_ENABLED(CONFIG_SND_SOC_SOF_COMETLAKE)
-	{ PCI_DEVICE(0x8086, 0x02c8), /* CML-LP */
-		.driver_data = (unsigned long)&cml_desc},
-	{ PCI_DEVICE(0x8086, 0x06c8), /* CML-H */
-		.driver_data = (unsigned long)&cml_desc},
-	{ PCI_DEVICE(0x8086, 0xa3f0), /* CML-S */
-		.driver_data = (unsigned long)&cml_desc},
-#endif
-#if IS_ENABLED(CONFIG_SND_SOC_SOF_TIGERLAKE)
-	{ PCI_DEVICE(0x8086, 0xa0c8), /* TGL-LP */
-		.driver_data = (unsigned long)&tgl_desc},
-	{ PCI_DEVICE(0x8086, 0x43c8), /* TGL-H */
-		.driver_data = (unsigned long)&tglh_desc},
-
-#endif
-#if IS_ENABLED(CONFIG_SND_SOC_SOF_ELKHARTLAKE)
-	{ PCI_DEVICE(0x8086, 0x4b55),
-		.driver_data = (unsigned long)&ehl_desc},
-	{ PCI_DEVICE(0x8086, 0x4b58),
-		.driver_data = (unsigned long)&ehl_desc},
-#endif
-	{ 0, }
-};
-MODULE_DEVICE_TABLE(pci, sof_pci_ids);
-
-/* pci_driver definition */
-static struct pci_driver snd_sof_pci_driver = {
-	.name = "sof-audio-pci",
-	.id_table = sof_pci_ids,
-	.probe = sof_pci_probe,
-	.remove = sof_pci_remove,
-	.driver = {
-		.pm = &sof_pci_pm,
-	},
-};
-module_pci_driver(snd_sof_pci_driver);
-=======
 void sof_pci_shutdown(struct pci_dev *pci)
 {
 	snd_sof_device_shutdown(&pci->dev);
 }
 EXPORT_SYMBOL_NS(sof_pci_shutdown, SND_SOC_SOF_PCI_DEV);
->>>>>>> f642729d
 
 MODULE_LICENSE("Dual BSD/GPL");