--- conflicted
+++ resolved
@@ -908,11 +908,7 @@
 	}
 
 #ifdef CONFIG_DMA_API_DEBUG
-<<<<<<< HEAD
-	{
-=======
 	if (!IS_ERR(sg_table)) {
->>>>>>> 2f62f499
 		struct scatterlist *sg;
 		u64 addr;
 		int len;
