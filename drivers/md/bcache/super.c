// SPDX-License-Identifier: GPL-2.0
/*
 * bcache setup/teardown code, and some metadata io - read a superblock and
 * figure out what to do with it.
 *
 * Copyright 2010, 2011 Kent Overstreet <kent.overstreet@gmail.com>
 * Copyright 2012 Google, Inc.
 */

#include "bcache.h"
#include "btree.h"
#include "debug.h"
#include "extents.h"
#include "request.h"
#include "writeback.h"

#include <linux/blkdev.h>
#include <linux/debugfs.h>
#include <linux/genhd.h>
#include <linux/idr.h>
#include <linux/kthread.h>
#include <linux/workqueue.h>
#include <linux/module.h>
#include <linux/random.h>
#include <linux/reboot.h>
#include <linux/sysfs.h>

unsigned int bch_cutoff_writeback;
unsigned int bch_cutoff_writeback_sync;

static const char bcache_magic[] = {
	0xc6, 0x85, 0x73, 0xf6, 0x4e, 0x1a, 0x45, 0xca,
	0x82, 0x65, 0xf5, 0x7f, 0x48, 0xba, 0x6d, 0x81
};

static const char invalid_uuid[] = {
	0xa0, 0x3e, 0xf8, 0xed, 0x3e, 0xe1, 0xb8, 0x78,
	0xc8, 0x50, 0xfc, 0x5e, 0xcb, 0x16, 0xcd, 0x99
};

static struct kobject *bcache_kobj;
struct mutex bch_register_lock;
bool bcache_is_reboot;
LIST_HEAD(bch_cache_sets);
static LIST_HEAD(uncached_devices);

static int bcache_major;
static DEFINE_IDA(bcache_device_idx);
static wait_queue_head_t unregister_wait;
struct workqueue_struct *bcache_wq;
struct workqueue_struct *bch_journal_wq;


#define BTREE_MAX_PAGES		(256 * 1024 / PAGE_SIZE)
/* limitation of partitions number on single bcache device */
#define BCACHE_MINORS		128
/* limitation of bcache devices number on single system */
#define BCACHE_DEVICE_IDX_MAX	((1U << MINORBITS)/BCACHE_MINORS)

/* Superblock */

static const char *read_super(struct cache_sb *sb, struct block_device *bdev,
			      struct cache_sb_disk **res)
{
	const char *err;
	struct cache_sb_disk *s;
	struct page *page;
	unsigned int i;

	page = read_cache_page_gfp(bdev->bd_inode->i_mapping,
				   SB_OFFSET >> PAGE_SHIFT, GFP_KERNEL);
	if (IS_ERR(page))
		return "IO error";
	s = page_address(page) + offset_in_page(SB_OFFSET);

	sb->offset		= le64_to_cpu(s->offset);
	sb->version		= le64_to_cpu(s->version);

	memcpy(sb->magic,	s->magic, 16);
	memcpy(sb->uuid,	s->uuid, 16);
	memcpy(sb->set_uuid,	s->set_uuid, 16);
	memcpy(sb->label,	s->label, SB_LABEL_SIZE);

	sb->flags		= le64_to_cpu(s->flags);
	sb->seq			= le64_to_cpu(s->seq);
	sb->last_mount		= le32_to_cpu(s->last_mount);
	sb->first_bucket	= le16_to_cpu(s->first_bucket);
	sb->keys		= le16_to_cpu(s->keys);

	for (i = 0; i < SB_JOURNAL_BUCKETS; i++)
		sb->d[i] = le64_to_cpu(s->d[i]);

	pr_debug("read sb version %llu, flags %llu, seq %llu, journal size %u\n",
		 sb->version, sb->flags, sb->seq, sb->keys);

	err = "Not a bcache superblock (bad offset)";
	if (sb->offset != SB_SECTOR)
		goto err;

	err = "Not a bcache superblock (bad magic)";
	if (memcmp(sb->magic, bcache_magic, 16))
		goto err;

	err = "Too many journal buckets";
	if (sb->keys > SB_JOURNAL_BUCKETS)
		goto err;

	err = "Bad checksum";
	if (s->csum != csum_set(s))
		goto err;

	err = "Bad UUID";
	if (bch_is_zero(sb->uuid, 16))
		goto err;

	sb->block_size	= le16_to_cpu(s->block_size);

	err = "Superblock block size smaller than device block size";
	if (sb->block_size << 9 < bdev_logical_block_size(bdev))
		goto err;

	switch (sb->version) {
	case BCACHE_SB_VERSION_BDEV:
		sb->data_offset	= BDEV_DATA_START_DEFAULT;
		break;
	case BCACHE_SB_VERSION_BDEV_WITH_OFFSET:
		sb->data_offset	= le64_to_cpu(s->data_offset);

		err = "Bad data offset";
		if (sb->data_offset < BDEV_DATA_START_DEFAULT)
			goto err;

		break;
	case BCACHE_SB_VERSION_CDEV:
	case BCACHE_SB_VERSION_CDEV_WITH_UUID:
		sb->nbuckets	= le64_to_cpu(s->nbuckets);
		sb->bucket_size	= le16_to_cpu(s->bucket_size);

		sb->nr_in_set	= le16_to_cpu(s->nr_in_set);
		sb->nr_this_dev	= le16_to_cpu(s->nr_this_dev);

		err = "Too many buckets";
		if (sb->nbuckets > LONG_MAX)
			goto err;

		err = "Not enough buckets";
		if (sb->nbuckets < 1 << 7)
			goto err;

		err = "Bad block/bucket size";
		if (!is_power_of_2(sb->block_size) ||
		    sb->block_size > PAGE_SECTORS ||
		    !is_power_of_2(sb->bucket_size) ||
		    sb->bucket_size < PAGE_SECTORS)
			goto err;

		err = "Invalid superblock: device too small";
		if (get_capacity(bdev->bd_disk) <
		    sb->bucket_size * sb->nbuckets)
			goto err;

		err = "Bad UUID";
		if (bch_is_zero(sb->set_uuid, 16))
			goto err;

		err = "Bad cache device number in set";
		if (!sb->nr_in_set ||
		    sb->nr_in_set <= sb->nr_this_dev ||
		    sb->nr_in_set > MAX_CACHES_PER_SET)
			goto err;

		err = "Journal buckets not sequential";
		for (i = 0; i < sb->keys; i++)
			if (sb->d[i] != sb->first_bucket + i)
				goto err;

		err = "Too many journal buckets";
		if (sb->first_bucket + sb->keys > sb->nbuckets)
			goto err;

		err = "Invalid superblock: first bucket comes before end of super";
		if (sb->first_bucket * sb->bucket_size < 16)
			goto err;

		break;
	default:
		err = "Unsupported superblock version";
		goto err;
	}

	sb->last_mount = (u32)ktime_get_real_seconds();
	*res = s;
	return NULL;
err:
	put_page(page);
	return err;
}

static void write_bdev_super_endio(struct bio *bio)
{
	struct cached_dev *dc = bio->bi_private;

	if (bio->bi_status)
		bch_count_backing_io_errors(dc, bio);

	closure_put(&dc->sb_write);
}

static void __write_super(struct cache_sb *sb, struct cache_sb_disk *out,
		struct bio *bio)
{
	unsigned int i;

	bio->bi_opf = REQ_OP_WRITE | REQ_SYNC | REQ_META;
	bio->bi_iter.bi_sector	= SB_SECTOR;
	__bio_add_page(bio, virt_to_page(out), SB_SIZE,
			offset_in_page(out));

	out->offset		= cpu_to_le64(sb->offset);
	out->version		= cpu_to_le64(sb->version);

	memcpy(out->uuid,	sb->uuid, 16);
	memcpy(out->set_uuid,	sb->set_uuid, 16);
	memcpy(out->label,	sb->label, SB_LABEL_SIZE);

	out->flags		= cpu_to_le64(sb->flags);
	out->seq		= cpu_to_le64(sb->seq);

	out->last_mount		= cpu_to_le32(sb->last_mount);
	out->first_bucket	= cpu_to_le16(sb->first_bucket);
	out->keys		= cpu_to_le16(sb->keys);

	for (i = 0; i < sb->keys; i++)
		out->d[i] = cpu_to_le64(sb->d[i]);

	out->csum = csum_set(out);

	pr_debug("ver %llu, flags %llu, seq %llu\n",
		 sb->version, sb->flags, sb->seq);

	submit_bio(bio);
}

static void bch_write_bdev_super_unlock(struct closure *cl)
{
	struct cached_dev *dc = container_of(cl, struct cached_dev, sb_write);

	up(&dc->sb_write_mutex);
}

void bch_write_bdev_super(struct cached_dev *dc, struct closure *parent)
{
	struct closure *cl = &dc->sb_write;
	struct bio *bio = &dc->sb_bio;

	down(&dc->sb_write_mutex);
	closure_init(cl, parent);

	bio_init(bio, dc->sb_bv, 1);
	bio_set_dev(bio, dc->bdev);
	bio->bi_end_io	= write_bdev_super_endio;
	bio->bi_private = dc;

	closure_get(cl);
	/* I/O request sent to backing device */
	__write_super(&dc->sb, dc->sb_disk, bio);

	closure_return_with_destructor(cl, bch_write_bdev_super_unlock);
}

static void write_super_endio(struct bio *bio)
{
	struct cache *ca = bio->bi_private;

	/* is_read = 0 */
	bch_count_io_errors(ca, bio->bi_status, 0,
			    "writing superblock");
	closure_put(&ca->set->sb_write);
}

static void bcache_write_super_unlock(struct closure *cl)
{
	struct cache_set *c = container_of(cl, struct cache_set, sb_write);

	up(&c->sb_write_mutex);
}

void bcache_write_super(struct cache_set *c)
{
	struct closure *cl = &c->sb_write;
	struct cache *ca;
	unsigned int i;

	down(&c->sb_write_mutex);
	closure_init(cl, &c->cl);

	c->sb.seq++;

	for_each_cache(ca, c, i) {
		struct bio *bio = &ca->sb_bio;

		ca->sb.version		= BCACHE_SB_VERSION_CDEV_WITH_UUID;
		ca->sb.seq		= c->sb.seq;
		ca->sb.last_mount	= c->sb.last_mount;

		SET_CACHE_SYNC(&ca->sb, CACHE_SYNC(&c->sb));

		bio_init(bio, ca->sb_bv, 1);
		bio_set_dev(bio, ca->bdev);
		bio->bi_end_io	= write_super_endio;
		bio->bi_private = ca;

		closure_get(cl);
		__write_super(&ca->sb, ca->sb_disk, bio);
	}

	closure_return_with_destructor(cl, bcache_write_super_unlock);
}

/* UUID io */

static void uuid_endio(struct bio *bio)
{
	struct closure *cl = bio->bi_private;
	struct cache_set *c = container_of(cl, struct cache_set, uuid_write);

	cache_set_err_on(bio->bi_status, c, "accessing uuids");
	bch_bbio_free(bio, c);
	closure_put(cl);
}

static void uuid_io_unlock(struct closure *cl)
{
	struct cache_set *c = container_of(cl, struct cache_set, uuid_write);

	up(&c->uuid_write_mutex);
}

static void uuid_io(struct cache_set *c, int op, unsigned long op_flags,
		    struct bkey *k, struct closure *parent)
{
	struct closure *cl = &c->uuid_write;
	struct uuid_entry *u;
	unsigned int i;
	char buf[80];

	BUG_ON(!parent);
	down(&c->uuid_write_mutex);
	closure_init(cl, parent);

	for (i = 0; i < KEY_PTRS(k); i++) {
		struct bio *bio = bch_bbio_alloc(c);

		bio->bi_opf = REQ_SYNC | REQ_META | op_flags;
		bio->bi_iter.bi_size = KEY_SIZE(k) << 9;

		bio->bi_end_io	= uuid_endio;
		bio->bi_private = cl;
		bio_set_op_attrs(bio, op, REQ_SYNC|REQ_META|op_flags);
		bch_bio_map(bio, c->uuids);

		bch_submit_bbio(bio, c, k, i);

		if (op != REQ_OP_WRITE)
			break;
	}

	bch_extent_to_text(buf, sizeof(buf), k);
	pr_debug("%s UUIDs at %s\n", op == REQ_OP_WRITE ? "wrote" : "read", buf);

	for (u = c->uuids; u < c->uuids + c->nr_uuids; u++)
		if (!bch_is_zero(u->uuid, 16))
			pr_debug("Slot %zi: %pU: %s: 1st: %u last: %u inv: %u\n",
				 u - c->uuids, u->uuid, u->label,
				 u->first_reg, u->last_reg, u->invalidated);

	closure_return_with_destructor(cl, uuid_io_unlock);
}

static char *uuid_read(struct cache_set *c, struct jset *j, struct closure *cl)
{
	struct bkey *k = &j->uuid_bucket;

	if (__bch_btree_ptr_invalid(c, k))
		return "bad uuid pointer";

	bkey_copy(&c->uuid_bucket, k);
	uuid_io(c, REQ_OP_READ, 0, k, cl);

	if (j->version < BCACHE_JSET_VERSION_UUIDv1) {
		struct uuid_entry_v0	*u0 = (void *) c->uuids;
		struct uuid_entry	*u1 = (void *) c->uuids;
		int i;

		closure_sync(cl);

		/*
		 * Since the new uuid entry is bigger than the old, we have to
		 * convert starting at the highest memory address and work down
		 * in order to do it in place
		 */

		for (i = c->nr_uuids - 1;
		     i >= 0;
		     --i) {
			memcpy(u1[i].uuid,	u0[i].uuid, 16);
			memcpy(u1[i].label,	u0[i].label, 32);

			u1[i].first_reg		= u0[i].first_reg;
			u1[i].last_reg		= u0[i].last_reg;
			u1[i].invalidated	= u0[i].invalidated;

			u1[i].flags	= 0;
			u1[i].sectors	= 0;
		}
	}

	return NULL;
}

static int __uuid_write(struct cache_set *c)
{
	BKEY_PADDED(key) k;
	struct closure cl;
	struct cache *ca;

	closure_init_stack(&cl);
	lockdep_assert_held(&bch_register_lock);

	if (bch_bucket_alloc_set(c, RESERVE_BTREE, &k.key, 1, true))
		return 1;

	SET_KEY_SIZE(&k.key, c->sb.bucket_size);
	uuid_io(c, REQ_OP_WRITE, 0, &k.key, &cl);
	closure_sync(&cl);

	/* Only one bucket used for uuid write */
	ca = PTR_CACHE(c, &k.key, 0);
	atomic_long_add(ca->sb.bucket_size, &ca->meta_sectors_written);

	bkey_copy(&c->uuid_bucket, &k.key);
	bkey_put(c, &k.key);
	return 0;
}

int bch_uuid_write(struct cache_set *c)
{
	int ret = __uuid_write(c);

	if (!ret)
		bch_journal_meta(c, NULL);

	return ret;
}

static struct uuid_entry *uuid_find(struct cache_set *c, const char *uuid)
{
	struct uuid_entry *u;

	for (u = c->uuids;
	     u < c->uuids + c->nr_uuids; u++)
		if (!memcmp(u->uuid, uuid, 16))
			return u;

	return NULL;
}

static struct uuid_entry *uuid_find_empty(struct cache_set *c)
{
	static const char zero_uuid[16] = "\0\0\0\0\0\0\0\0\0\0\0\0\0\0\0\0";

	return uuid_find(c, zero_uuid);
}

/*
 * Bucket priorities/gens:
 *
 * For each bucket, we store on disk its
 *   8 bit gen
 *  16 bit priority
 *
 * See alloc.c for an explanation of the gen. The priority is used to implement
 * lru (and in the future other) cache replacement policies; for most purposes
 * it's just an opaque integer.
 *
 * The gens and the priorities don't have a whole lot to do with each other, and
 * it's actually the gens that must be written out at specific times - it's no
 * big deal if the priorities don't get written, if we lose them we just reuse
 * buckets in suboptimal order.
 *
 * On disk they're stored in a packed array, and in as many buckets are required
 * to fit them all. The buckets we use to store them form a list; the journal
 * header points to the first bucket, the first bucket points to the second
 * bucket, et cetera.
 *
 * This code is used by the allocation code; periodically (whenever it runs out
 * of buckets to allocate from) the allocation code will invalidate some
 * buckets, but it can't use those buckets until their new gens are safely on
 * disk.
 */

static void prio_endio(struct bio *bio)
{
	struct cache *ca = bio->bi_private;

	cache_set_err_on(bio->bi_status, ca->set, "accessing priorities");
	bch_bbio_free(bio, ca->set);
	closure_put(&ca->prio);
}

static void prio_io(struct cache *ca, uint64_t bucket, int op,
		    unsigned long op_flags)
{
	struct closure *cl = &ca->prio;
	struct bio *bio = bch_bbio_alloc(ca->set);

	closure_init_stack(cl);

	bio->bi_iter.bi_sector	= bucket * ca->sb.bucket_size;
	bio_set_dev(bio, ca->bdev);
	bio->bi_iter.bi_size	= bucket_bytes(ca);

	bio->bi_end_io	= prio_endio;
	bio->bi_private = ca;
	bio_set_op_attrs(bio, op, REQ_SYNC|REQ_META|op_flags);
	bch_bio_map(bio, ca->disk_buckets);

	closure_bio_submit(ca->set, bio, &ca->prio);
	closure_sync(cl);
}

int bch_prio_write(struct cache *ca, bool wait)
{
	int i;
	struct bucket *b;
	struct closure cl;

	pr_debug("free_prio=%zu, free_none=%zu, free_inc=%zu\n",
		 fifo_used(&ca->free[RESERVE_PRIO]),
		 fifo_used(&ca->free[RESERVE_NONE]),
		 fifo_used(&ca->free_inc));

	/*
	 * Pre-check if there are enough free buckets. In the non-blocking
	 * scenario it's better to fail early rather than starting to allocate
	 * buckets and do a cleanup later in case of failure.
	 */
	if (!wait) {
		size_t avail = fifo_used(&ca->free[RESERVE_PRIO]) +
			       fifo_used(&ca->free[RESERVE_NONE]);
		if (prio_buckets(ca) > avail)
			return -ENOMEM;
	}

	closure_init_stack(&cl);

	lockdep_assert_held(&ca->set->bucket_lock);

	ca->disk_buckets->seq++;

	atomic_long_add(ca->sb.bucket_size * prio_buckets(ca),
			&ca->meta_sectors_written);

	for (i = prio_buckets(ca) - 1; i >= 0; --i) {
		long bucket;
		struct prio_set *p = ca->disk_buckets;
		struct bucket_disk *d = p->data;
		struct bucket_disk *end = d + prios_per_bucket(ca);

		for (b = ca->buckets + i * prios_per_bucket(ca);
		     b < ca->buckets + ca->sb.nbuckets && d < end;
		     b++, d++) {
			d->prio = cpu_to_le16(b->prio);
			d->gen = b->gen;
		}

		p->next_bucket	= ca->prio_buckets[i + 1];
		p->magic	= pset_magic(&ca->sb);
		p->csum		= bch_crc64(&p->magic, bucket_bytes(ca) - 8);

		bucket = bch_bucket_alloc(ca, RESERVE_PRIO, wait);
		BUG_ON(bucket == -1);

		mutex_unlock(&ca->set->bucket_lock);
		prio_io(ca, bucket, REQ_OP_WRITE, 0);
		mutex_lock(&ca->set->bucket_lock);

		ca->prio_buckets[i] = bucket;
		atomic_dec_bug(&ca->buckets[bucket].pin);
	}

	mutex_unlock(&ca->set->bucket_lock);

	bch_journal_meta(ca->set, &cl);
	closure_sync(&cl);

	mutex_lock(&ca->set->bucket_lock);

	/*
	 * Don't want the old priorities to get garbage collected until after we
	 * finish writing the new ones, and they're journalled
	 */
	for (i = 0; i < prio_buckets(ca); i++) {
		if (ca->prio_last_buckets[i])
			__bch_bucket_free(ca,
				&ca->buckets[ca->prio_last_buckets[i]]);

		ca->prio_last_buckets[i] = ca->prio_buckets[i];
	}
	return 0;
}

static int prio_read(struct cache *ca, uint64_t bucket)
{
	struct prio_set *p = ca->disk_buckets;
	struct bucket_disk *d = p->data + prios_per_bucket(ca), *end = d;
	struct bucket *b;
	unsigned int bucket_nr = 0;
	int ret = -EIO;

	for (b = ca->buckets;
	     b < ca->buckets + ca->sb.nbuckets;
	     b++, d++) {
		if (d == end) {
			ca->prio_buckets[bucket_nr] = bucket;
			ca->prio_last_buckets[bucket_nr] = bucket;
			bucket_nr++;

			prio_io(ca, bucket, REQ_OP_READ, 0);

			if (p->csum !=
			    bch_crc64(&p->magic, bucket_bytes(ca) - 8)) {
				pr_warn("bad csum reading priorities\n");
				goto out;
			}

			if (p->magic != pset_magic(&ca->sb)) {
				pr_warn("bad magic reading priorities\n");
				goto out;
			}

			bucket = p->next_bucket;
			d = p->data;
		}

		b->prio = le16_to_cpu(d->prio);
		b->gen = b->last_gc = d->gen;
	}

	ret = 0;
out:
	return ret;
}

/* Bcache device */

static int open_dev(struct block_device *b, fmode_t mode)
{
	struct bcache_device *d = b->bd_disk->private_data;

	if (test_bit(BCACHE_DEV_CLOSING, &d->flags))
		return -ENXIO;

	closure_get(&d->cl);
	return 0;
}

static void release_dev(struct gendisk *b, fmode_t mode)
{
	struct bcache_device *d = b->private_data;

	closure_put(&d->cl);
}

static int ioctl_dev(struct block_device *b, fmode_t mode,
		     unsigned int cmd, unsigned long arg)
{
	struct bcache_device *d = b->bd_disk->private_data;

	return d->ioctl(d, mode, cmd, arg);
}

static const struct block_device_operations bcache_cached_ops = {
	.submit_bio	= cached_dev_submit_bio,
	.open		= open_dev,
	.release	= release_dev,
	.ioctl		= ioctl_dev,
	.owner		= THIS_MODULE,
};

static const struct block_device_operations bcache_flash_ops = {
	.submit_bio	= flash_dev_submit_bio,
	.open		= open_dev,
	.release	= release_dev,
	.ioctl		= ioctl_dev,
	.owner		= THIS_MODULE,
};

void bcache_device_stop(struct bcache_device *d)
{
	if (!test_and_set_bit(BCACHE_DEV_CLOSING, &d->flags))
		/*
		 * closure_fn set to
		 * - cached device: cached_dev_flush()
		 * - flash dev: flash_dev_flush()
		 */
		closure_queue(&d->cl);
}

static void bcache_device_unlink(struct bcache_device *d)
{
	lockdep_assert_held(&bch_register_lock);

	if (d->c && !test_and_set_bit(BCACHE_DEV_UNLINK_DONE, &d->flags)) {
		unsigned int i;
		struct cache *ca;

		sysfs_remove_link(&d->c->kobj, d->name);
		sysfs_remove_link(&d->kobj, "cache");

		for_each_cache(ca, d->c, i)
			bd_unlink_disk_holder(ca->bdev, d->disk);
	}
}

static void bcache_device_link(struct bcache_device *d, struct cache_set *c,
			       const char *name)
{
	unsigned int i;
	struct cache *ca;
	int ret;

	for_each_cache(ca, d->c, i)
		bd_link_disk_holder(ca->bdev, d->disk);

	snprintf(d->name, BCACHEDEVNAME_SIZE,
		 "%s%u", name, d->id);

	ret = sysfs_create_link(&d->kobj, &c->kobj, "cache");
	if (ret < 0)
		pr_err("Couldn't create device -> cache set symlink\n");

	ret = sysfs_create_link(&c->kobj, &d->kobj, d->name);
	if (ret < 0)
		pr_err("Couldn't create cache set -> device symlink\n");

	clear_bit(BCACHE_DEV_UNLINK_DONE, &d->flags);
}

static void bcache_device_detach(struct bcache_device *d)
{
	lockdep_assert_held(&bch_register_lock);

	atomic_dec(&d->c->attached_dev_nr);

	if (test_bit(BCACHE_DEV_DETACHING, &d->flags)) {
		struct uuid_entry *u = d->c->uuids + d->id;

		SET_UUID_FLASH_ONLY(u, 0);
		memcpy(u->uuid, invalid_uuid, 16);
		u->invalidated = cpu_to_le32((u32)ktime_get_real_seconds());
		bch_uuid_write(d->c);
	}

	bcache_device_unlink(d);

	d->c->devices[d->id] = NULL;
	closure_put(&d->c->caching);
	d->c = NULL;
}

static void bcache_device_attach(struct bcache_device *d, struct cache_set *c,
				 unsigned int id)
{
	d->id = id;
	d->c = c;
	c->devices[id] = d;

	if (id >= c->devices_max_used)
		c->devices_max_used = id + 1;

	closure_get(&c->caching);
}

static inline int first_minor_to_idx(int first_minor)
{
	return (first_minor/BCACHE_MINORS);
}

static inline int idx_to_first_minor(int idx)
{
	return (idx * BCACHE_MINORS);
}

static void bcache_device_free(struct bcache_device *d)
{
	struct gendisk *disk = d->disk;

	lockdep_assert_held(&bch_register_lock);

	if (disk)
		pr_info("%s stopped\n", disk->disk_name);
	else
		pr_err("bcache device (NULL gendisk) stopped\n");

	if (d->c)
		bcache_device_detach(d);

	if (disk) {
		bool disk_added = (disk->flags & GENHD_FL_UP) != 0;

		if (disk_added)
			del_gendisk(disk);

		if (disk->queue)
			blk_cleanup_queue(disk->queue);

		ida_simple_remove(&bcache_device_idx,
				  first_minor_to_idx(disk->first_minor));
		if (disk_added)
			put_disk(disk);
	}

	bioset_exit(&d->bio_split);
	kvfree(d->full_dirty_stripes);
	kvfree(d->stripe_sectors_dirty);

	closure_debug_destroy(&d->cl);
}

static int bcache_device_init(struct bcache_device *d, unsigned int block_size,
		sector_t sectors, struct block_device *cached_bdev,
		const struct block_device_operations *ops)
{
	struct request_queue *q;
	const size_t max_stripes = min_t(size_t, INT_MAX,
					 SIZE_MAX / sizeof(atomic_t));
	size_t n;
	int idx;

	if (!d->stripe_size)
		d->stripe_size = 1 << 31;

	d->nr_stripes = DIV_ROUND_UP_ULL(sectors, d->stripe_size);

	if (!d->nr_stripes || d->nr_stripes > max_stripes) {
		pr_err("nr_stripes too large or invalid: %u (start sector beyond end of disk?)\n",
			(unsigned int)d->nr_stripes);
		return -ENOMEM;
	}

	n = d->nr_stripes * sizeof(atomic_t);
	d->stripe_sectors_dirty = kvzalloc(n, GFP_KERNEL);
	if (!d->stripe_sectors_dirty)
		return -ENOMEM;

	n = BITS_TO_LONGS(d->nr_stripes) * sizeof(unsigned long);
	d->full_dirty_stripes = kvzalloc(n, GFP_KERNEL);
	if (!d->full_dirty_stripes)
		return -ENOMEM;

	idx = ida_simple_get(&bcache_device_idx, 0,
				BCACHE_DEVICE_IDX_MAX, GFP_KERNEL);
	if (idx < 0)
		return idx;

	if (bioset_init(&d->bio_split, 4, offsetof(struct bbio, bio),
			BIOSET_NEED_BVECS|BIOSET_NEED_RESCUER))
		goto err;

	d->disk = alloc_disk(BCACHE_MINORS);
	if (!d->disk)
		goto err;

	set_capacity(d->disk, sectors);
	snprintf(d->disk->disk_name, DISK_NAME_LEN, "bcache%i", idx);

	d->disk->major		= bcache_major;
	d->disk->first_minor	= idx_to_first_minor(idx);
	d->disk->fops		= ops;
	d->disk->private_data	= d;

	q = blk_alloc_queue(NUMA_NO_NODE);
	if (!q)
		return -ENOMEM;

	d->disk->queue			= q;
<<<<<<< HEAD
	q->backing_dev_info->congested_data = d;
=======
>>>>>>> 569ec0b7
	q->limits.max_hw_sectors	= UINT_MAX;
	q->limits.max_sectors		= UINT_MAX;
	q->limits.max_segment_size	= UINT_MAX;
	q->limits.max_segments		= BIO_MAX_PAGES;
	blk_queue_max_discard_sectors(q, UINT_MAX);
	q->limits.discard_granularity	= 512;
	q->limits.io_min		= block_size;
	q->limits.logical_block_size	= block_size;
	q->limits.physical_block_size	= block_size;

	if (q->limits.logical_block_size > PAGE_SIZE && cached_bdev) {
		/*
		 * This should only happen with BCACHE_SB_VERSION_BDEV.
		 * Block/page size is checked for BCACHE_SB_VERSION_CDEV.
		 */
		pr_info("%s: sb/logical block size (%u) greater than page size (%lu) falling back to device logical block size (%u)\n",
			d->disk->disk_name, q->limits.logical_block_size,
			PAGE_SIZE, bdev_logical_block_size(cached_bdev));

		/* This also adjusts physical block size/min io size if needed */
		blk_queue_logical_block_size(q, bdev_logical_block_size(cached_bdev));
	}

	blk_queue_flag_set(QUEUE_FLAG_NONROT, d->disk->queue);
	blk_queue_flag_clear(QUEUE_FLAG_ADD_RANDOM, d->disk->queue);
	blk_queue_flag_set(QUEUE_FLAG_DISCARD, d->disk->queue);

	blk_queue_write_cache(q, true, true);

	return 0;

err:
	ida_simple_remove(&bcache_device_idx, idx);
	return -ENOMEM;

}

/* Cached device */

static void calc_cached_dev_sectors(struct cache_set *c)
{
	uint64_t sectors = 0;
	struct cached_dev *dc;

	list_for_each_entry(dc, &c->cached_devs, list)
		sectors += bdev_sectors(dc->bdev);

	c->cached_dev_sectors = sectors;
}

#define BACKING_DEV_OFFLINE_TIMEOUT 5
static int cached_dev_status_update(void *arg)
{
	struct cached_dev *dc = arg;
	struct request_queue *q;

	/*
	 * If this delayed worker is stopping outside, directly quit here.
	 * dc->io_disable might be set via sysfs interface, so check it
	 * here too.
	 */
	while (!kthread_should_stop() && !dc->io_disable) {
		q = bdev_get_queue(dc->bdev);
		if (blk_queue_dying(q))
			dc->offline_seconds++;
		else
			dc->offline_seconds = 0;

		if (dc->offline_seconds >= BACKING_DEV_OFFLINE_TIMEOUT) {
			pr_err("%s: device offline for %d seconds\n",
			       dc->backing_dev_name,
			       BACKING_DEV_OFFLINE_TIMEOUT);
			pr_err("%s: disable I/O request due to backing device offline\n",
			       dc->disk.name);
			dc->io_disable = true;
			/* let others know earlier that io_disable is true */
			smp_mb();
			bcache_device_stop(&dc->disk);
			break;
		}
		schedule_timeout_interruptible(HZ);
	}

	wait_for_kthread_stop();
	return 0;
}


int bch_cached_dev_run(struct cached_dev *dc)
{
	struct bcache_device *d = &dc->disk;
	char *buf = kmemdup_nul(dc->sb.label, SB_LABEL_SIZE, GFP_KERNEL);
	char *env[] = {
		"DRIVER=bcache",
		kasprintf(GFP_KERNEL, "CACHED_UUID=%pU", dc->sb.uuid),
		kasprintf(GFP_KERNEL, "CACHED_LABEL=%s", buf ? : ""),
		NULL,
	};

	if (dc->io_disable) {
		pr_err("I/O disabled on cached dev %s\n",
		       dc->backing_dev_name);
		kfree(env[1]);
		kfree(env[2]);
		kfree(buf);
		return -EIO;
	}

	if (atomic_xchg(&dc->running, 1)) {
		kfree(env[1]);
		kfree(env[2]);
		kfree(buf);
		pr_info("cached dev %s is running already\n",
		       dc->backing_dev_name);
		return -EBUSY;
	}

	if (!d->c &&
	    BDEV_STATE(&dc->sb) != BDEV_STATE_NONE) {
		struct closure cl;

		closure_init_stack(&cl);

		SET_BDEV_STATE(&dc->sb, BDEV_STATE_STALE);
		bch_write_bdev_super(dc, &cl);
		closure_sync(&cl);
	}

	add_disk(d->disk);
	bd_link_disk_holder(dc->bdev, dc->disk.disk);
	/*
	 * won't show up in the uevent file, use udevadm monitor -e instead
	 * only class / kset properties are persistent
	 */
	kobject_uevent_env(&disk_to_dev(d->disk)->kobj, KOBJ_CHANGE, env);
	kfree(env[1]);
	kfree(env[2]);
	kfree(buf);

	if (sysfs_create_link(&d->kobj, &disk_to_dev(d->disk)->kobj, "dev") ||
	    sysfs_create_link(&disk_to_dev(d->disk)->kobj,
			      &d->kobj, "bcache")) {
		pr_err("Couldn't create bcache dev <-> disk sysfs symlinks\n");
		return -ENOMEM;
	}

	dc->status_update_thread = kthread_run(cached_dev_status_update,
					       dc, "bcache_status_update");
	if (IS_ERR(dc->status_update_thread)) {
		pr_warn("failed to create bcache_status_update kthread, continue to run without monitoring backing device status\n");
	}

	return 0;
}

/*
 * If BCACHE_DEV_RATE_DW_RUNNING is set, it means routine of the delayed
 * work dc->writeback_rate_update is running. Wait until the routine
 * quits (BCACHE_DEV_RATE_DW_RUNNING is clear), then continue to
 * cancel it. If BCACHE_DEV_RATE_DW_RUNNING is not clear after time_out
 * seconds, give up waiting here and continue to cancel it too.
 */
static void cancel_writeback_rate_update_dwork(struct cached_dev *dc)
{
	int time_out = WRITEBACK_RATE_UPDATE_SECS_MAX * HZ;

	do {
		if (!test_bit(BCACHE_DEV_RATE_DW_RUNNING,
			      &dc->disk.flags))
			break;
		time_out--;
		schedule_timeout_interruptible(1);
	} while (time_out > 0);

	if (time_out == 0)
		pr_warn("give up waiting for dc->writeback_write_update to quit\n");

	cancel_delayed_work_sync(&dc->writeback_rate_update);
}

static void cached_dev_detach_finish(struct work_struct *w)
{
	struct cached_dev *dc = container_of(w, struct cached_dev, detach);
	struct closure cl;

	closure_init_stack(&cl);

	BUG_ON(!test_bit(BCACHE_DEV_DETACHING, &dc->disk.flags));
	BUG_ON(refcount_read(&dc->count));


	if (test_and_clear_bit(BCACHE_DEV_WB_RUNNING, &dc->disk.flags))
		cancel_writeback_rate_update_dwork(dc);

	if (!IS_ERR_OR_NULL(dc->writeback_thread)) {
		kthread_stop(dc->writeback_thread);
		dc->writeback_thread = NULL;
	}

	memset(&dc->sb.set_uuid, 0, 16);
	SET_BDEV_STATE(&dc->sb, BDEV_STATE_NONE);

	bch_write_bdev_super(dc, &cl);
	closure_sync(&cl);

	mutex_lock(&bch_register_lock);

	calc_cached_dev_sectors(dc->disk.c);
	bcache_device_detach(&dc->disk);
	list_move(&dc->list, &uncached_devices);

	clear_bit(BCACHE_DEV_DETACHING, &dc->disk.flags);
	clear_bit(BCACHE_DEV_UNLINK_DONE, &dc->disk.flags);

	mutex_unlock(&bch_register_lock);

	pr_info("Caching disabled for %s\n", dc->backing_dev_name);

	/* Drop ref we took in cached_dev_detach() */
	closure_put(&dc->disk.cl);
}

void bch_cached_dev_detach(struct cached_dev *dc)
{
	lockdep_assert_held(&bch_register_lock);

	if (test_bit(BCACHE_DEV_CLOSING, &dc->disk.flags))
		return;

	if (test_and_set_bit(BCACHE_DEV_DETACHING, &dc->disk.flags))
		return;

	/*
	 * Block the device from being closed and freed until we're finished
	 * detaching
	 */
	closure_get(&dc->disk.cl);

	bch_writeback_queue(dc);

	cached_dev_put(dc);
}

int bch_cached_dev_attach(struct cached_dev *dc, struct cache_set *c,
			  uint8_t *set_uuid)
{
	uint32_t rtime = cpu_to_le32((u32)ktime_get_real_seconds());
	struct uuid_entry *u;
	struct cached_dev *exist_dc, *t;
	int ret = 0;

	if ((set_uuid && memcmp(set_uuid, c->sb.set_uuid, 16)) ||
	    (!set_uuid && memcmp(dc->sb.set_uuid, c->sb.set_uuid, 16)))
		return -ENOENT;

	if (dc->disk.c) {
		pr_err("Can't attach %s: already attached\n",
		       dc->backing_dev_name);
		return -EINVAL;
	}

	if (test_bit(CACHE_SET_STOPPING, &c->flags)) {
		pr_err("Can't attach %s: shutting down\n",
		       dc->backing_dev_name);
		return -EINVAL;
	}

	if (dc->sb.block_size < c->sb.block_size) {
		/* Will die */
		pr_err("Couldn't attach %s: block size less than set's block size\n",
		       dc->backing_dev_name);
		return -EINVAL;
	}

	/* Check whether already attached */
	list_for_each_entry_safe(exist_dc, t, &c->cached_devs, list) {
		if (!memcmp(dc->sb.uuid, exist_dc->sb.uuid, 16)) {
			pr_err("Tried to attach %s but duplicate UUID already attached\n",
				dc->backing_dev_name);

			return -EINVAL;
		}
	}

	u = uuid_find(c, dc->sb.uuid);

	if (u &&
	    (BDEV_STATE(&dc->sb) == BDEV_STATE_STALE ||
	     BDEV_STATE(&dc->sb) == BDEV_STATE_NONE)) {
		memcpy(u->uuid, invalid_uuid, 16);
		u->invalidated = cpu_to_le32((u32)ktime_get_real_seconds());
		u = NULL;
	}

	if (!u) {
		if (BDEV_STATE(&dc->sb) == BDEV_STATE_DIRTY) {
			pr_err("Couldn't find uuid for %s in set\n",
			       dc->backing_dev_name);
			return -ENOENT;
		}

		u = uuid_find_empty(c);
		if (!u) {
			pr_err("Not caching %s, no room for UUID\n",
			       dc->backing_dev_name);
			return -EINVAL;
		}
	}

	/*
	 * Deadlocks since we're called via sysfs...
	 * sysfs_remove_file(&dc->kobj, &sysfs_attach);
	 */

	if (bch_is_zero(u->uuid, 16)) {
		struct closure cl;

		closure_init_stack(&cl);

		memcpy(u->uuid, dc->sb.uuid, 16);
		memcpy(u->label, dc->sb.label, SB_LABEL_SIZE);
		u->first_reg = u->last_reg = rtime;
		bch_uuid_write(c);

		memcpy(dc->sb.set_uuid, c->sb.set_uuid, 16);
		SET_BDEV_STATE(&dc->sb, BDEV_STATE_CLEAN);

		bch_write_bdev_super(dc, &cl);
		closure_sync(&cl);
	} else {
		u->last_reg = rtime;
		bch_uuid_write(c);
	}

	bcache_device_attach(&dc->disk, c, u - c->uuids);
	list_move(&dc->list, &c->cached_devs);
	calc_cached_dev_sectors(c);

	/*
	 * dc->c must be set before dc->count != 0 - paired with the mb in
	 * cached_dev_get()
	 */
	smp_wmb();
	refcount_set(&dc->count, 1);

	/* Block writeback thread, but spawn it */
	down_write(&dc->writeback_lock);
	if (bch_cached_dev_writeback_start(dc)) {
		up_write(&dc->writeback_lock);
		pr_err("Couldn't start writeback facilities for %s\n",
		       dc->disk.disk->disk_name);
		return -ENOMEM;
	}

	if (BDEV_STATE(&dc->sb) == BDEV_STATE_DIRTY) {
		atomic_set(&dc->has_dirty, 1);
		bch_writeback_queue(dc);
	}

	bch_sectors_dirty_init(&dc->disk);

	ret = bch_cached_dev_run(dc);
	if (ret && (ret != -EBUSY)) {
		up_write(&dc->writeback_lock);
		/*
		 * bch_register_lock is held, bcache_device_stop() is not
		 * able to be directly called. The kthread and kworker
		 * created previously in bch_cached_dev_writeback_start()
		 * have to be stopped manually here.
		 */
		kthread_stop(dc->writeback_thread);
		cancel_writeback_rate_update_dwork(dc);
		pr_err("Couldn't run cached device %s\n",
		       dc->backing_dev_name);
		return ret;
	}

	bcache_device_link(&dc->disk, c, "bdev");
	atomic_inc(&c->attached_dev_nr);

	/* Allow the writeback thread to proceed */
	up_write(&dc->writeback_lock);

	pr_info("Caching %s as %s on set %pU\n",
		dc->backing_dev_name,
		dc->disk.disk->disk_name,
		dc->disk.c->sb.set_uuid);
	return 0;
}

/* when dc->disk.kobj released */
void bch_cached_dev_release(struct kobject *kobj)
{
	struct cached_dev *dc = container_of(kobj, struct cached_dev,
					     disk.kobj);
	kfree(dc);
	module_put(THIS_MODULE);
}

static void cached_dev_free(struct closure *cl)
{
	struct cached_dev *dc = container_of(cl, struct cached_dev, disk.cl);

	if (test_and_clear_bit(BCACHE_DEV_WB_RUNNING, &dc->disk.flags))
		cancel_writeback_rate_update_dwork(dc);

	if (!IS_ERR_OR_NULL(dc->writeback_thread))
		kthread_stop(dc->writeback_thread);
	if (!IS_ERR_OR_NULL(dc->status_update_thread))
		kthread_stop(dc->status_update_thread);

	mutex_lock(&bch_register_lock);

	if (atomic_read(&dc->running))
		bd_unlink_disk_holder(dc->bdev, dc->disk.disk);
	bcache_device_free(&dc->disk);
	list_del(&dc->list);

	mutex_unlock(&bch_register_lock);

	if (dc->sb_disk)
		put_page(virt_to_page(dc->sb_disk));

	if (!IS_ERR_OR_NULL(dc->bdev))
		blkdev_put(dc->bdev, FMODE_READ|FMODE_WRITE|FMODE_EXCL);

	wake_up(&unregister_wait);

	kobject_put(&dc->disk.kobj);
}

static void cached_dev_flush(struct closure *cl)
{
	struct cached_dev *dc = container_of(cl, struct cached_dev, disk.cl);
	struct bcache_device *d = &dc->disk;

	mutex_lock(&bch_register_lock);
	bcache_device_unlink(d);
	mutex_unlock(&bch_register_lock);

	bch_cache_accounting_destroy(&dc->accounting);
	kobject_del(&d->kobj);

	continue_at(cl, cached_dev_free, system_wq);
}

static int cached_dev_init(struct cached_dev *dc, unsigned int block_size)
{
	int ret;
	struct io *io;
	struct request_queue *q = bdev_get_queue(dc->bdev);

	__module_get(THIS_MODULE);
	INIT_LIST_HEAD(&dc->list);
	closure_init(&dc->disk.cl, NULL);
	set_closure_fn(&dc->disk.cl, cached_dev_flush, system_wq);
	kobject_init(&dc->disk.kobj, &bch_cached_dev_ktype);
	INIT_WORK(&dc->detach, cached_dev_detach_finish);
	sema_init(&dc->sb_write_mutex, 1);
	INIT_LIST_HEAD(&dc->io_lru);
	spin_lock_init(&dc->io_lock);
	bch_cache_accounting_init(&dc->accounting, &dc->disk.cl);

	dc->sequential_cutoff		= 4 << 20;

	for (io = dc->io; io < dc->io + RECENT_IO; io++) {
		list_add(&io->lru, &dc->io_lru);
		hlist_add_head(&io->hash, dc->io_hash + RECENT_IO);
	}

	dc->disk.stripe_size = q->limits.io_opt >> 9;

	if (dc->disk.stripe_size)
		dc->partial_stripes_expensive =
			q->limits.raid_partial_stripes_expensive;

	ret = bcache_device_init(&dc->disk, block_size,
			 dc->bdev->bd_part->nr_sects - dc->sb.data_offset,
			 dc->bdev, &bcache_cached_ops);
	if (ret)
		return ret;

	dc->disk.disk->queue->backing_dev_info->ra_pages =
		max(dc->disk.disk->queue->backing_dev_info->ra_pages,
		    q->backing_dev_info->ra_pages);

	atomic_set(&dc->io_errors, 0);
	dc->io_disable = false;
	dc->error_limit = DEFAULT_CACHED_DEV_ERROR_LIMIT;
	/* default to auto */
	dc->stop_when_cache_set_failed = BCH_CACHED_DEV_STOP_AUTO;

	bch_cached_dev_request_init(dc);
	bch_cached_dev_writeback_init(dc);
	return 0;
}

/* Cached device - bcache superblock */

static int register_bdev(struct cache_sb *sb, struct cache_sb_disk *sb_disk,
				 struct block_device *bdev,
				 struct cached_dev *dc)
{
	const char *err = "cannot allocate memory";
	struct cache_set *c;
	int ret = -ENOMEM;

	bdevname(bdev, dc->backing_dev_name);
	memcpy(&dc->sb, sb, sizeof(struct cache_sb));
	dc->bdev = bdev;
	dc->bdev->bd_holder = dc;
	dc->sb_disk = sb_disk;

	if (cached_dev_init(dc, sb->block_size << 9))
		goto err;

	err = "error creating kobject";
	if (kobject_add(&dc->disk.kobj, &part_to_dev(bdev->bd_part)->kobj,
			"bcache"))
		goto err;
	if (bch_cache_accounting_add_kobjs(&dc->accounting, &dc->disk.kobj))
		goto err;

	pr_info("registered backing device %s\n", dc->backing_dev_name);

	list_add(&dc->list, &uncached_devices);
	/* attach to a matched cache set if it exists */
	list_for_each_entry(c, &bch_cache_sets, list)
		bch_cached_dev_attach(dc, c, NULL);

	if (BDEV_STATE(&dc->sb) == BDEV_STATE_NONE ||
	    BDEV_STATE(&dc->sb) == BDEV_STATE_STALE) {
		err = "failed to run cached device";
		ret = bch_cached_dev_run(dc);
		if (ret)
			goto err;
	}

	return 0;
err:
	pr_notice("error %s: %s\n", dc->backing_dev_name, err);
	bcache_device_stop(&dc->disk);
	return ret;
}

/* Flash only volumes */

/* When d->kobj released */
void bch_flash_dev_release(struct kobject *kobj)
{
	struct bcache_device *d = container_of(kobj, struct bcache_device,
					       kobj);
	kfree(d);
}

static void flash_dev_free(struct closure *cl)
{
	struct bcache_device *d = container_of(cl, struct bcache_device, cl);

	mutex_lock(&bch_register_lock);
	atomic_long_sub(bcache_dev_sectors_dirty(d),
			&d->c->flash_dev_dirty_sectors);
	bcache_device_free(d);
	mutex_unlock(&bch_register_lock);
	kobject_put(&d->kobj);
}

static void flash_dev_flush(struct closure *cl)
{
	struct bcache_device *d = container_of(cl, struct bcache_device, cl);

	mutex_lock(&bch_register_lock);
	bcache_device_unlink(d);
	mutex_unlock(&bch_register_lock);
	kobject_del(&d->kobj);
	continue_at(cl, flash_dev_free, system_wq);
}

static int flash_dev_run(struct cache_set *c, struct uuid_entry *u)
{
	struct bcache_device *d = kzalloc(sizeof(struct bcache_device),
					  GFP_KERNEL);
	if (!d)
		return -ENOMEM;

	closure_init(&d->cl, NULL);
	set_closure_fn(&d->cl, flash_dev_flush, system_wq);

	kobject_init(&d->kobj, &bch_flash_dev_ktype);

	if (bcache_device_init(d, block_bytes(c), u->sectors,
			NULL, &bcache_flash_ops))
		goto err;

	bcache_device_attach(d, c, u - c->uuids);
	bch_sectors_dirty_init(d);
	bch_flash_dev_request_init(d);
	add_disk(d->disk);

	if (kobject_add(&d->kobj, &disk_to_dev(d->disk)->kobj, "bcache"))
		goto err;

	bcache_device_link(d, c, "volume");

	return 0;
err:
	kobject_put(&d->kobj);
	return -ENOMEM;
}

static int flash_devs_run(struct cache_set *c)
{
	int ret = 0;
	struct uuid_entry *u;

	for (u = c->uuids;
	     u < c->uuids + c->nr_uuids && !ret;
	     u++)
		if (UUID_FLASH_ONLY(u))
			ret = flash_dev_run(c, u);

	return ret;
}

int bch_flash_dev_create(struct cache_set *c, uint64_t size)
{
	struct uuid_entry *u;

	if (test_bit(CACHE_SET_STOPPING, &c->flags))
		return -EINTR;

	if (!test_bit(CACHE_SET_RUNNING, &c->flags))
		return -EPERM;

	u = uuid_find_empty(c);
	if (!u) {
		pr_err("Can't create volume, no room for UUID\n");
		return -EINVAL;
	}

	get_random_bytes(u->uuid, 16);
	memset(u->label, 0, 32);
	u->first_reg = u->last_reg = cpu_to_le32((u32)ktime_get_real_seconds());

	SET_UUID_FLASH_ONLY(u, 1);
	u->sectors = size >> 9;

	bch_uuid_write(c);

	return flash_dev_run(c, u);
}

bool bch_cached_dev_error(struct cached_dev *dc)
{
	if (!dc || test_bit(BCACHE_DEV_CLOSING, &dc->disk.flags))
		return false;

	dc->io_disable = true;
	/* make others know io_disable is true earlier */
	smp_mb();

	pr_err("stop %s: too many IO errors on backing device %s\n",
	       dc->disk.disk->disk_name, dc->backing_dev_name);

	bcache_device_stop(&dc->disk);
	return true;
}

/* Cache set */

__printf(2, 3)
bool bch_cache_set_error(struct cache_set *c, const char *fmt, ...)
{
	struct va_format vaf;
	va_list args;

	if (c->on_error != ON_ERROR_PANIC &&
	    test_bit(CACHE_SET_STOPPING, &c->flags))
		return false;

	if (test_and_set_bit(CACHE_SET_IO_DISABLE, &c->flags))
		pr_info("CACHE_SET_IO_DISABLE already set\n");

	/*
	 * XXX: we can be called from atomic context
	 * acquire_console_sem();
	 */

	va_start(args, fmt);

	vaf.fmt = fmt;
	vaf.va = &args;

	pr_err("error on %pU: %pV, disabling caching\n",
	       c->sb.set_uuid, &vaf);

	va_end(args);

	if (c->on_error == ON_ERROR_PANIC)
		panic("panic forced after error\n");

	bch_cache_set_unregister(c);
	return true;
}

/* When c->kobj released */
void bch_cache_set_release(struct kobject *kobj)
{
	struct cache_set *c = container_of(kobj, struct cache_set, kobj);

	kfree(c);
	module_put(THIS_MODULE);
}

static void cache_set_free(struct closure *cl)
{
	struct cache_set *c = container_of(cl, struct cache_set, cl);
	struct cache *ca;
	unsigned int i;

	debugfs_remove(c->debug);

	bch_open_buckets_free(c);
	bch_btree_cache_free(c);
	bch_journal_free(c);

	mutex_lock(&bch_register_lock);
	for_each_cache(ca, c, i)
		if (ca) {
			ca->set = NULL;
			c->cache[ca->sb.nr_this_dev] = NULL;
			kobject_put(&ca->kobj);
		}

	bch_bset_sort_state_free(&c->sort);
	free_pages((unsigned long) c->uuids, ilog2(bucket_pages(c)));

	if (c->moving_gc_wq)
		destroy_workqueue(c->moving_gc_wq);
	bioset_exit(&c->bio_split);
	mempool_exit(&c->fill_iter);
	mempool_exit(&c->bio_meta);
	mempool_exit(&c->search);
	kfree(c->devices);

	list_del(&c->list);
	mutex_unlock(&bch_register_lock);

	pr_info("Cache set %pU unregistered\n", c->sb.set_uuid);
	wake_up(&unregister_wait);

	closure_debug_destroy(&c->cl);
	kobject_put(&c->kobj);
}

static void cache_set_flush(struct closure *cl)
{
	struct cache_set *c = container_of(cl, struct cache_set, caching);
	struct cache *ca;
	struct btree *b;
	unsigned int i;

	bch_cache_accounting_destroy(&c->accounting);

	kobject_put(&c->internal);
	kobject_del(&c->kobj);

	if (!IS_ERR_OR_NULL(c->gc_thread))
		kthread_stop(c->gc_thread);

	if (!IS_ERR_OR_NULL(c->root))
		list_add(&c->root->list, &c->btree_cache);

	/*
	 * Avoid flushing cached nodes if cache set is retiring
	 * due to too many I/O errors detected.
	 */
	if (!test_bit(CACHE_SET_IO_DISABLE, &c->flags))
		list_for_each_entry(b, &c->btree_cache, list) {
			mutex_lock(&b->write_lock);
			if (btree_node_dirty(b))
				__bch_btree_node_write(b, NULL);
			mutex_unlock(&b->write_lock);
		}

	for_each_cache(ca, c, i)
		if (ca->alloc_thread)
			kthread_stop(ca->alloc_thread);

	if (c->journal.cur) {
		cancel_delayed_work_sync(&c->journal.work);
		/* flush last journal entry if needed */
		c->journal.work.work.func(&c->journal.work.work);
	}

	closure_return(cl);
}

/*
 * This function is only called when CACHE_SET_IO_DISABLE is set, which means
 * cache set is unregistering due to too many I/O errors. In this condition,
 * the bcache device might be stopped, it depends on stop_when_cache_set_failed
 * value and whether the broken cache has dirty data:
 *
 * dc->stop_when_cache_set_failed    dc->has_dirty   stop bcache device
 *  BCH_CACHED_STOP_AUTO               0               NO
 *  BCH_CACHED_STOP_AUTO               1               YES
 *  BCH_CACHED_DEV_STOP_ALWAYS         0               YES
 *  BCH_CACHED_DEV_STOP_ALWAYS         1               YES
 *
 * The expected behavior is, if stop_when_cache_set_failed is configured to
 * "auto" via sysfs interface, the bcache device will not be stopped if the
 * backing device is clean on the broken cache device.
 */
static void conditional_stop_bcache_device(struct cache_set *c,
					   struct bcache_device *d,
					   struct cached_dev *dc)
{
	if (dc->stop_when_cache_set_failed == BCH_CACHED_DEV_STOP_ALWAYS) {
		pr_warn("stop_when_cache_set_failed of %s is \"always\", stop it for failed cache set %pU.\n",
			d->disk->disk_name, c->sb.set_uuid);
		bcache_device_stop(d);
	} else if (atomic_read(&dc->has_dirty)) {
		/*
		 * dc->stop_when_cache_set_failed == BCH_CACHED_STOP_AUTO
		 * and dc->has_dirty == 1
		 */
		pr_warn("stop_when_cache_set_failed of %s is \"auto\" and cache is dirty, stop it to avoid potential data corruption.\n",
			d->disk->disk_name);
		/*
		 * There might be a small time gap that cache set is
		 * released but bcache device is not. Inside this time
		 * gap, regular I/O requests will directly go into
		 * backing device as no cache set attached to. This
		 * behavior may also introduce potential inconsistence
		 * data in writeback mode while cache is dirty.
		 * Therefore before calling bcache_device_stop() due
		 * to a broken cache device, dc->io_disable should be
		 * explicitly set to true.
		 */
		dc->io_disable = true;
		/* make others know io_disable is true earlier */
		smp_mb();
		bcache_device_stop(d);
	} else {
		/*
		 * dc->stop_when_cache_set_failed == BCH_CACHED_STOP_AUTO
		 * and dc->has_dirty == 0
		 */
		pr_warn("stop_when_cache_set_failed of %s is \"auto\" and cache is clean, keep it alive.\n",
			d->disk->disk_name);
	}
}

static void __cache_set_unregister(struct closure *cl)
{
	struct cache_set *c = container_of(cl, struct cache_set, caching);
	struct cached_dev *dc;
	struct bcache_device *d;
	size_t i;

	mutex_lock(&bch_register_lock);

	for (i = 0; i < c->devices_max_used; i++) {
		d = c->devices[i];
		if (!d)
			continue;

		if (!UUID_FLASH_ONLY(&c->uuids[i]) &&
		    test_bit(CACHE_SET_UNREGISTERING, &c->flags)) {
			dc = container_of(d, struct cached_dev, disk);
			bch_cached_dev_detach(dc);
			if (test_bit(CACHE_SET_IO_DISABLE, &c->flags))
				conditional_stop_bcache_device(c, d, dc);
		} else {
			bcache_device_stop(d);
		}
	}

	mutex_unlock(&bch_register_lock);

	continue_at(cl, cache_set_flush, system_wq);
}

void bch_cache_set_stop(struct cache_set *c)
{
	if (!test_and_set_bit(CACHE_SET_STOPPING, &c->flags))
		/* closure_fn set to __cache_set_unregister() */
		closure_queue(&c->caching);
}

void bch_cache_set_unregister(struct cache_set *c)
{
	set_bit(CACHE_SET_UNREGISTERING, &c->flags);
	bch_cache_set_stop(c);
}

#define alloc_bucket_pages(gfp, c)			\
	((void *) __get_free_pages(__GFP_ZERO|gfp, ilog2(bucket_pages(c))))

struct cache_set *bch_cache_set_alloc(struct cache_sb *sb)
{
	int iter_size;
	struct cache_set *c = kzalloc(sizeof(struct cache_set), GFP_KERNEL);

	if (!c)
		return NULL;

	__module_get(THIS_MODULE);
	closure_init(&c->cl, NULL);
	set_closure_fn(&c->cl, cache_set_free, system_wq);

	closure_init(&c->caching, &c->cl);
	set_closure_fn(&c->caching, __cache_set_unregister, system_wq);

	/* Maybe create continue_at_noreturn() and use it here? */
	closure_set_stopped(&c->cl);
	closure_put(&c->cl);

	kobject_init(&c->kobj, &bch_cache_set_ktype);
	kobject_init(&c->internal, &bch_cache_set_internal_ktype);

	bch_cache_accounting_init(&c->accounting, &c->cl);

	memcpy(c->sb.set_uuid, sb->set_uuid, 16);
	c->sb.block_size	= sb->block_size;
	c->sb.bucket_size	= sb->bucket_size;
	c->sb.nr_in_set		= sb->nr_in_set;
	c->sb.last_mount	= sb->last_mount;
	c->bucket_bits		= ilog2(sb->bucket_size);
	c->block_bits		= ilog2(sb->block_size);
	c->nr_uuids		= bucket_bytes(c) / sizeof(struct uuid_entry);
	c->devices_max_used	= 0;
	atomic_set(&c->attached_dev_nr, 0);
	c->btree_pages		= bucket_pages(c);
	if (c->btree_pages > BTREE_MAX_PAGES)
		c->btree_pages = max_t(int, c->btree_pages / 4,
				       BTREE_MAX_PAGES);

	sema_init(&c->sb_write_mutex, 1);
	mutex_init(&c->bucket_lock);
	init_waitqueue_head(&c->btree_cache_wait);
	spin_lock_init(&c->btree_cannibalize_lock);
	init_waitqueue_head(&c->bucket_wait);
	init_waitqueue_head(&c->gc_wait);
	sema_init(&c->uuid_write_mutex, 1);

	spin_lock_init(&c->btree_gc_time.lock);
	spin_lock_init(&c->btree_split_time.lock);
	spin_lock_init(&c->btree_read_time.lock);

	bch_moving_init_cache_set(c);

	INIT_LIST_HEAD(&c->list);
	INIT_LIST_HEAD(&c->cached_devs);
	INIT_LIST_HEAD(&c->btree_cache);
	INIT_LIST_HEAD(&c->btree_cache_freeable);
	INIT_LIST_HEAD(&c->btree_cache_freed);
	INIT_LIST_HEAD(&c->data_buckets);

	iter_size = (sb->bucket_size / sb->block_size + 1) *
		sizeof(struct btree_iter_set);

	if (!(c->devices = kcalloc(c->nr_uuids, sizeof(void *), GFP_KERNEL)) ||
	    mempool_init_slab_pool(&c->search, 32, bch_search_cache) ||
	    mempool_init_kmalloc_pool(&c->bio_meta, 2,
				sizeof(struct bbio) + sizeof(struct bio_vec) *
				bucket_pages(c)) ||
	    mempool_init_kmalloc_pool(&c->fill_iter, 1, iter_size) ||
	    bioset_init(&c->bio_split, 4, offsetof(struct bbio, bio),
			BIOSET_NEED_BVECS|BIOSET_NEED_RESCUER) ||
	    !(c->uuids = alloc_bucket_pages(GFP_KERNEL, c)) ||
	    !(c->moving_gc_wq = alloc_workqueue("bcache_gc",
						WQ_MEM_RECLAIM, 0)) ||
	    bch_journal_alloc(c) ||
	    bch_btree_cache_alloc(c) ||
	    bch_open_buckets_alloc(c) ||
	    bch_bset_sort_state_init(&c->sort, ilog2(c->btree_pages)))
		goto err;

	c->congested_read_threshold_us	= 2000;
	c->congested_write_threshold_us	= 20000;
	c->error_limit	= DEFAULT_IO_ERROR_LIMIT;
	c->idle_max_writeback_rate_enabled = 1;
	WARN_ON(test_and_clear_bit(CACHE_SET_IO_DISABLE, &c->flags));

	return c;
err:
	bch_cache_set_unregister(c);
	return NULL;
}

static int run_cache_set(struct cache_set *c)
{
	const char *err = "cannot allocate memory";
	struct cached_dev *dc, *t;
	struct cache *ca;
	struct closure cl;
	unsigned int i;
	LIST_HEAD(journal);
	struct journal_replay *l;

	closure_init_stack(&cl);

	for_each_cache(ca, c, i)
		c->nbuckets += ca->sb.nbuckets;
	set_gc_sectors(c);

	if (CACHE_SYNC(&c->sb)) {
		struct bkey *k;
		struct jset *j;

		err = "cannot allocate memory for journal";
		if (bch_journal_read(c, &journal))
			goto err;

		pr_debug("btree_journal_read() done\n");

		err = "no journal entries found";
		if (list_empty(&journal))
			goto err;

		j = &list_entry(journal.prev, struct journal_replay, list)->j;

		err = "IO error reading priorities";
		for_each_cache(ca, c, i) {
			if (prio_read(ca, j->prio_bucket[ca->sb.nr_this_dev]))
				goto err;
		}

		/*
		 * If prio_read() fails it'll call cache_set_error and we'll
		 * tear everything down right away, but if we perhaps checked
		 * sooner we could avoid journal replay.
		 */

		k = &j->btree_root;

		err = "bad btree root";
		if (__bch_btree_ptr_invalid(c, k))
			goto err;

		err = "error reading btree root";
		c->root = bch_btree_node_get(c, NULL, k,
					     j->btree_level,
					     true, NULL);
		if (IS_ERR_OR_NULL(c->root))
			goto err;

		list_del_init(&c->root->list);
		rw_unlock(true, c->root);

		err = uuid_read(c, j, &cl);
		if (err)
			goto err;

		err = "error in recovery";
		if (bch_btree_check(c))
			goto err;

		bch_journal_mark(c, &journal);
		bch_initial_gc_finish(c);
		pr_debug("btree_check() done\n");

		/*
		 * bcache_journal_next() can't happen sooner, or
		 * btree_gc_finish() will give spurious errors about last_gc >
		 * gc_gen - this is a hack but oh well.
		 */
		bch_journal_next(&c->journal);

		err = "error starting allocator thread";
		for_each_cache(ca, c, i)
			if (bch_cache_allocator_start(ca))
				goto err;

		/*
		 * First place it's safe to allocate: btree_check() and
		 * btree_gc_finish() have to run before we have buckets to
		 * allocate, and bch_bucket_alloc_set() might cause a journal
		 * entry to be written so bcache_journal_next() has to be called
		 * first.
		 *
		 * If the uuids were in the old format we have to rewrite them
		 * before the next journal entry is written:
		 */
		if (j->version < BCACHE_JSET_VERSION_UUID)
			__uuid_write(c);

		err = "bcache: replay journal failed";
		if (bch_journal_replay(c, &journal))
			goto err;
	} else {
		pr_notice("invalidating existing data\n");

		for_each_cache(ca, c, i) {
			unsigned int j;

			ca->sb.keys = clamp_t(int, ca->sb.nbuckets >> 7,
					      2, SB_JOURNAL_BUCKETS);

			for (j = 0; j < ca->sb.keys; j++)
				ca->sb.d[j] = ca->sb.first_bucket + j;
		}

		bch_initial_gc_finish(c);

		err = "error starting allocator thread";
		for_each_cache(ca, c, i)
			if (bch_cache_allocator_start(ca))
				goto err;

		mutex_lock(&c->bucket_lock);
		for_each_cache(ca, c, i)
			bch_prio_write(ca, true);
		mutex_unlock(&c->bucket_lock);

		err = "cannot allocate new UUID bucket";
		if (__uuid_write(c))
			goto err;

		err = "cannot allocate new btree root";
		c->root = __bch_btree_node_alloc(c, NULL, 0, true, NULL);
		if (IS_ERR_OR_NULL(c->root))
			goto err;

		mutex_lock(&c->root->write_lock);
		bkey_copy_key(&c->root->key, &MAX_KEY);
		bch_btree_node_write(c->root, &cl);
		mutex_unlock(&c->root->write_lock);

		bch_btree_set_root(c->root);
		rw_unlock(true, c->root);

		/*
		 * We don't want to write the first journal entry until
		 * everything is set up - fortunately journal entries won't be
		 * written until the SET_CACHE_SYNC() here:
		 */
		SET_CACHE_SYNC(&c->sb, true);

		bch_journal_next(&c->journal);
		bch_journal_meta(c, &cl);
	}

	err = "error starting gc thread";
	if (bch_gc_thread_start(c))
		goto err;

	closure_sync(&cl);
	c->sb.last_mount = (u32)ktime_get_real_seconds();
	bcache_write_super(c);

	list_for_each_entry_safe(dc, t, &uncached_devices, list)
		bch_cached_dev_attach(dc, c, NULL);

	flash_devs_run(c);

	set_bit(CACHE_SET_RUNNING, &c->flags);
	return 0;
err:
	while (!list_empty(&journal)) {
		l = list_first_entry(&journal, struct journal_replay, list);
		list_del(&l->list);
		kfree(l);
	}

	closure_sync(&cl);

	bch_cache_set_error(c, "%s", err);

	return -EIO;
}

static bool can_attach_cache(struct cache *ca, struct cache_set *c)
{
	return ca->sb.block_size	== c->sb.block_size &&
		ca->sb.bucket_size	== c->sb.bucket_size &&
		ca->sb.nr_in_set	== c->sb.nr_in_set;
}

static const char *register_cache_set(struct cache *ca)
{
	char buf[12];
	const char *err = "cannot allocate memory";
	struct cache_set *c;

	list_for_each_entry(c, &bch_cache_sets, list)
		if (!memcmp(c->sb.set_uuid, ca->sb.set_uuid, 16)) {
			if (c->cache[ca->sb.nr_this_dev])
				return "duplicate cache set member";

			if (!can_attach_cache(ca, c))
				return "cache sb does not match set";

			if (!CACHE_SYNC(&ca->sb))
				SET_CACHE_SYNC(&c->sb, false);

			goto found;
		}

	c = bch_cache_set_alloc(&ca->sb);
	if (!c)
		return err;

	err = "error creating kobject";
	if (kobject_add(&c->kobj, bcache_kobj, "%pU", c->sb.set_uuid) ||
	    kobject_add(&c->internal, &c->kobj, "internal"))
		goto err;

	if (bch_cache_accounting_add_kobjs(&c->accounting, &c->kobj))
		goto err;

	bch_debug_init_cache_set(c);

	list_add(&c->list, &bch_cache_sets);
found:
	sprintf(buf, "cache%i", ca->sb.nr_this_dev);
	if (sysfs_create_link(&ca->kobj, &c->kobj, "set") ||
	    sysfs_create_link(&c->kobj, &ca->kobj, buf))
		goto err;

	if (ca->sb.seq > c->sb.seq) {
		c->sb.version		= ca->sb.version;
		memcpy(c->sb.set_uuid, ca->sb.set_uuid, 16);
		c->sb.flags             = ca->sb.flags;
		c->sb.seq		= ca->sb.seq;
		pr_debug("set version = %llu\n", c->sb.version);
	}

	kobject_get(&ca->kobj);
	ca->set = c;
	ca->set->cache[ca->sb.nr_this_dev] = ca;
	c->cache_by_alloc[c->caches_loaded++] = ca;

	if (c->caches_loaded == c->sb.nr_in_set) {
		err = "failed to run cache set";
		if (run_cache_set(c) < 0)
			goto err;
	}

	return NULL;
err:
	bch_cache_set_unregister(c);
	return err;
}

/* Cache device */

/* When ca->kobj released */
void bch_cache_release(struct kobject *kobj)
{
	struct cache *ca = container_of(kobj, struct cache, kobj);
	unsigned int i;

	if (ca->set) {
		BUG_ON(ca->set->cache[ca->sb.nr_this_dev] != ca);
		ca->set->cache[ca->sb.nr_this_dev] = NULL;
	}

	free_pages((unsigned long) ca->disk_buckets, ilog2(bucket_pages(ca)));
	kfree(ca->prio_buckets);
	vfree(ca->buckets);

	free_heap(&ca->heap);
	free_fifo(&ca->free_inc);

	for (i = 0; i < RESERVE_NR; i++)
		free_fifo(&ca->free[i]);

	if (ca->sb_disk)
		put_page(virt_to_page(ca->sb_disk));

	if (!IS_ERR_OR_NULL(ca->bdev))
		blkdev_put(ca->bdev, FMODE_READ|FMODE_WRITE|FMODE_EXCL);

	kfree(ca);
	module_put(THIS_MODULE);
}

static int cache_alloc(struct cache *ca)
{
	size_t free;
	size_t btree_buckets;
	struct bucket *b;
	int ret = -ENOMEM;
	const char *err = NULL;

	__module_get(THIS_MODULE);
	kobject_init(&ca->kobj, &bch_cache_ktype);

	bio_init(&ca->journal.bio, ca->journal.bio.bi_inline_vecs, 8);

	/*
	 * when ca->sb.njournal_buckets is not zero, journal exists,
	 * and in bch_journal_replay(), tree node may split,
	 * so bucket of RESERVE_BTREE type is needed,
	 * the worst situation is all journal buckets are valid journal,
	 * and all the keys need to replay,
	 * so the number of  RESERVE_BTREE type buckets should be as much
	 * as journal buckets
	 */
	btree_buckets = ca->sb.njournal_buckets ?: 8;
	free = roundup_pow_of_two(ca->sb.nbuckets) >> 10;
	if (!free) {
		ret = -EPERM;
		err = "ca->sb.nbuckets is too small";
		goto err_free;
	}

	if (!init_fifo(&ca->free[RESERVE_BTREE], btree_buckets,
						GFP_KERNEL)) {
		err = "ca->free[RESERVE_BTREE] alloc failed";
		goto err_btree_alloc;
	}

	if (!init_fifo_exact(&ca->free[RESERVE_PRIO], prio_buckets(ca),
							GFP_KERNEL)) {
		err = "ca->free[RESERVE_PRIO] alloc failed";
		goto err_prio_alloc;
	}

	if (!init_fifo(&ca->free[RESERVE_MOVINGGC], free, GFP_KERNEL)) {
		err = "ca->free[RESERVE_MOVINGGC] alloc failed";
		goto err_movinggc_alloc;
	}

	if (!init_fifo(&ca->free[RESERVE_NONE], free, GFP_KERNEL)) {
		err = "ca->free[RESERVE_NONE] alloc failed";
		goto err_none_alloc;
	}

	if (!init_fifo(&ca->free_inc, free << 2, GFP_KERNEL)) {
		err = "ca->free_inc alloc failed";
		goto err_free_inc_alloc;
	}

	if (!init_heap(&ca->heap, free << 3, GFP_KERNEL)) {
		err = "ca->heap alloc failed";
		goto err_heap_alloc;
	}

	ca->buckets = vzalloc(array_size(sizeof(struct bucket),
			      ca->sb.nbuckets));
	if (!ca->buckets) {
		err = "ca->buckets alloc failed";
		goto err_buckets_alloc;
	}

	ca->prio_buckets = kzalloc(array3_size(sizeof(uint64_t),
				   prio_buckets(ca), 2),
				   GFP_KERNEL);
	if (!ca->prio_buckets) {
		err = "ca->prio_buckets alloc failed";
		goto err_prio_buckets_alloc;
	}

	ca->disk_buckets = alloc_bucket_pages(GFP_KERNEL, ca);
	if (!ca->disk_buckets) {
		err = "ca->disk_buckets alloc failed";
		goto err_disk_buckets_alloc;
	}

	ca->prio_last_buckets = ca->prio_buckets + prio_buckets(ca);

	for_each_bucket(b, ca)
		atomic_set(&b->pin, 0);
	return 0;

err_disk_buckets_alloc:
	kfree(ca->prio_buckets);
err_prio_buckets_alloc:
	vfree(ca->buckets);
err_buckets_alloc:
	free_heap(&ca->heap);
err_heap_alloc:
	free_fifo(&ca->free_inc);
err_free_inc_alloc:
	free_fifo(&ca->free[RESERVE_NONE]);
err_none_alloc:
	free_fifo(&ca->free[RESERVE_MOVINGGC]);
err_movinggc_alloc:
	free_fifo(&ca->free[RESERVE_PRIO]);
err_prio_alloc:
	free_fifo(&ca->free[RESERVE_BTREE]);
err_btree_alloc:
err_free:
	module_put(THIS_MODULE);
	if (err)
		pr_notice("error %s: %s\n", ca->cache_dev_name, err);
	return ret;
}

static int register_cache(struct cache_sb *sb, struct cache_sb_disk *sb_disk,
				struct block_device *bdev, struct cache *ca)
{
	const char *err = NULL; /* must be set for any error case */
	int ret = 0;

	bdevname(bdev, ca->cache_dev_name);
	memcpy(&ca->sb, sb, sizeof(struct cache_sb));
	ca->bdev = bdev;
	ca->bdev->bd_holder = ca;
	ca->sb_disk = sb_disk;

	if (blk_queue_discard(bdev_get_queue(bdev)))
		ca->discard = CACHE_DISCARD(&ca->sb);

	ret = cache_alloc(ca);
	if (ret != 0) {
		/*
		 * If we failed here, it means ca->kobj is not initialized yet,
		 * kobject_put() won't be called and there is no chance to
		 * call blkdev_put() to bdev in bch_cache_release(). So we
		 * explicitly call blkdev_put() here.
		 */
		blkdev_put(bdev, FMODE_READ|FMODE_WRITE|FMODE_EXCL);
		if (ret == -ENOMEM)
			err = "cache_alloc(): -ENOMEM";
		else if (ret == -EPERM)
			err = "cache_alloc(): cache device is too small";
		else
			err = "cache_alloc(): unknown error";
		goto err;
	}

	if (kobject_add(&ca->kobj,
			&part_to_dev(bdev->bd_part)->kobj,
			"bcache")) {
		err = "error calling kobject_add";
		ret = -ENOMEM;
		goto out;
	}

	mutex_lock(&bch_register_lock);
	err = register_cache_set(ca);
	mutex_unlock(&bch_register_lock);

	if (err) {
		ret = -ENODEV;
		goto out;
	}

	pr_info("registered cache device %s\n", ca->cache_dev_name);

out:
	kobject_put(&ca->kobj);

err:
	if (err)
		pr_notice("error %s: %s\n", ca->cache_dev_name, err);

	return ret;
}

/* Global interfaces/init */

static ssize_t register_bcache(struct kobject *k, struct kobj_attribute *attr,
			       const char *buffer, size_t size);
static ssize_t bch_pending_bdevs_cleanup(struct kobject *k,
					 struct kobj_attribute *attr,
					 const char *buffer, size_t size);

kobj_attribute_write(register,		register_bcache);
kobj_attribute_write(register_quiet,	register_bcache);
kobj_attribute_write(register_async,	register_bcache);
kobj_attribute_write(pendings_cleanup,	bch_pending_bdevs_cleanup);

static bool bch_is_open_backing(struct block_device *bdev)
{
	struct cache_set *c, *tc;
	struct cached_dev *dc, *t;

	list_for_each_entry_safe(c, tc, &bch_cache_sets, list)
		list_for_each_entry_safe(dc, t, &c->cached_devs, list)
			if (dc->bdev == bdev)
				return true;
	list_for_each_entry_safe(dc, t, &uncached_devices, list)
		if (dc->bdev == bdev)
			return true;
	return false;
}

static bool bch_is_open_cache(struct block_device *bdev)
{
	struct cache_set *c, *tc;
	struct cache *ca;
	unsigned int i;

	list_for_each_entry_safe(c, tc, &bch_cache_sets, list)
		for_each_cache(ca, c, i)
			if (ca->bdev == bdev)
				return true;
	return false;
}

static bool bch_is_open(struct block_device *bdev)
{
	return bch_is_open_cache(bdev) || bch_is_open_backing(bdev);
}

struct async_reg_args {
	struct delayed_work reg_work;
	char *path;
	struct cache_sb *sb;
	struct cache_sb_disk *sb_disk;
	struct block_device *bdev;
};

static void register_bdev_worker(struct work_struct *work)
{
	int fail = false;
	struct async_reg_args *args =
		container_of(work, struct async_reg_args, reg_work.work);
	struct cached_dev *dc;

	dc = kzalloc(sizeof(*dc), GFP_KERNEL);
	if (!dc) {
		fail = true;
		put_page(virt_to_page(args->sb_disk));
		blkdev_put(args->bdev, FMODE_READ | FMODE_WRITE | FMODE_EXCL);
		goto out;
	}

	mutex_lock(&bch_register_lock);
	if (register_bdev(args->sb, args->sb_disk, args->bdev, dc) < 0)
		fail = true;
	mutex_unlock(&bch_register_lock);

out:
	if (fail)
		pr_info("error %s: fail to register backing device\n",
			args->path);
	kfree(args->sb);
	kfree(args->path);
	kfree(args);
	module_put(THIS_MODULE);
}

static void register_cache_worker(struct work_struct *work)
{
	int fail = false;
	struct async_reg_args *args =
		container_of(work, struct async_reg_args, reg_work.work);
	struct cache *ca;

	ca = kzalloc(sizeof(*ca), GFP_KERNEL);
	if (!ca) {
		fail = true;
		put_page(virt_to_page(args->sb_disk));
		blkdev_put(args->bdev, FMODE_READ | FMODE_WRITE | FMODE_EXCL);
		goto out;
	}

	/* blkdev_put() will be called in bch_cache_release() */
	if (register_cache(args->sb, args->sb_disk, args->bdev, ca) != 0)
		fail = true;

out:
	if (fail)
		pr_info("error %s: fail to register cache device\n",
			args->path);
	kfree(args->sb);
	kfree(args->path);
	kfree(args);
	module_put(THIS_MODULE);
}

static void register_device_aync(struct async_reg_args *args)
{
	if (SB_IS_BDEV(args->sb))
		INIT_DELAYED_WORK(&args->reg_work, register_bdev_worker);
	else
		INIT_DELAYED_WORK(&args->reg_work, register_cache_worker);

	/* 10 jiffies is enough for a delay */
	queue_delayed_work(system_wq, &args->reg_work, 10);
}

static ssize_t register_bcache(struct kobject *k, struct kobj_attribute *attr,
			       const char *buffer, size_t size)
{
	const char *err;
	char *path = NULL;
	struct cache_sb *sb;
	struct cache_sb_disk *sb_disk;
	struct block_device *bdev;
	ssize_t ret;

	ret = -EBUSY;
	err = "failed to reference bcache module";
	if (!try_module_get(THIS_MODULE))
		goto out;

	/* For latest state of bcache_is_reboot */
	smp_mb();
	err = "bcache is in reboot";
	if (bcache_is_reboot)
		goto out_module_put;

	ret = -ENOMEM;
	err = "cannot allocate memory";
	path = kstrndup(buffer, size, GFP_KERNEL);
	if (!path)
		goto out_module_put;

	sb = kmalloc(sizeof(struct cache_sb), GFP_KERNEL);
	if (!sb)
		goto out_free_path;

	ret = -EINVAL;
	err = "failed to open device";
	bdev = blkdev_get_by_path(strim(path),
				  FMODE_READ|FMODE_WRITE|FMODE_EXCL,
				  sb);
	if (IS_ERR(bdev)) {
		if (bdev == ERR_PTR(-EBUSY)) {
			bdev = lookup_bdev(strim(path));
			mutex_lock(&bch_register_lock);
			if (!IS_ERR(bdev) && bch_is_open(bdev))
				err = "device already registered";
			else
				err = "device busy";
			mutex_unlock(&bch_register_lock);
			if (!IS_ERR(bdev))
				bdput(bdev);
			if (attr == &ksysfs_register_quiet)
				goto done;
		}
		goto out_free_sb;
	}

	err = "failed to set blocksize";
	if (set_blocksize(bdev, 4096))
		goto out_blkdev_put;

	err = read_super(sb, bdev, &sb_disk);
	if (err)
		goto out_blkdev_put;

	err = "failed to register device";
	if (attr == &ksysfs_register_async) {
		/* register in asynchronous way */
		struct async_reg_args *args =
			kzalloc(sizeof(struct async_reg_args), GFP_KERNEL);

		if (!args) {
			ret = -ENOMEM;
			err = "cannot allocate memory";
			goto out_put_sb_page;
		}

		args->path	= path;
		args->sb	= sb;
		args->sb_disk	= sb_disk;
		args->bdev	= bdev;
		register_device_aync(args);
		/* No wait and returns to user space */
		goto async_done;
	}

	if (SB_IS_BDEV(sb)) {
		struct cached_dev *dc = kzalloc(sizeof(*dc), GFP_KERNEL);

		if (!dc)
			goto out_put_sb_page;

		mutex_lock(&bch_register_lock);
		ret = register_bdev(sb, sb_disk, bdev, dc);
		mutex_unlock(&bch_register_lock);
		/* blkdev_put() will be called in cached_dev_free() */
		if (ret < 0)
			goto out_free_sb;
	} else {
		struct cache *ca = kzalloc(sizeof(*ca), GFP_KERNEL);

		if (!ca)
			goto out_put_sb_page;

		/* blkdev_put() will be called in bch_cache_release() */
		if (register_cache(sb, sb_disk, bdev, ca) != 0)
			goto out_free_sb;
	}

done:
	kfree(sb);
	kfree(path);
	module_put(THIS_MODULE);
async_done:
	return size;

out_put_sb_page:
	put_page(virt_to_page(sb_disk));
out_blkdev_put:
	blkdev_put(bdev, FMODE_READ | FMODE_WRITE | FMODE_EXCL);
out_free_sb:
	kfree(sb);
out_free_path:
	kfree(path);
	path = NULL;
out_module_put:
	module_put(THIS_MODULE);
out:
	pr_info("error %s: %s\n", path?path:"", err);
	return ret;
}


struct pdev {
	struct list_head list;
	struct cached_dev *dc;
};

static ssize_t bch_pending_bdevs_cleanup(struct kobject *k,
					 struct kobj_attribute *attr,
					 const char *buffer,
					 size_t size)
{
	LIST_HEAD(pending_devs);
	ssize_t ret = size;
	struct cached_dev *dc, *tdc;
	struct pdev *pdev, *tpdev;
	struct cache_set *c, *tc;

	mutex_lock(&bch_register_lock);
	list_for_each_entry_safe(dc, tdc, &uncached_devices, list) {
		pdev = kmalloc(sizeof(struct pdev), GFP_KERNEL);
		if (!pdev)
			break;
		pdev->dc = dc;
		list_add(&pdev->list, &pending_devs);
	}

	list_for_each_entry_safe(pdev, tpdev, &pending_devs, list) {
		list_for_each_entry_safe(c, tc, &bch_cache_sets, list) {
			char *pdev_set_uuid = pdev->dc->sb.set_uuid;
			char *set_uuid = c->sb.uuid;

			if (!memcmp(pdev_set_uuid, set_uuid, 16)) {
				list_del(&pdev->list);
				kfree(pdev);
				break;
			}
		}
	}
	mutex_unlock(&bch_register_lock);

	list_for_each_entry_safe(pdev, tpdev, &pending_devs, list) {
		pr_info("delete pdev %p\n", pdev);
		list_del(&pdev->list);
		bcache_device_stop(&pdev->dc->disk);
		kfree(pdev);
	}

	return ret;
}

static int bcache_reboot(struct notifier_block *n, unsigned long code, void *x)
{
	if (bcache_is_reboot)
		return NOTIFY_DONE;

	if (code == SYS_DOWN ||
	    code == SYS_HALT ||
	    code == SYS_POWER_OFF) {
		DEFINE_WAIT(wait);
		unsigned long start = jiffies;
		bool stopped = false;

		struct cache_set *c, *tc;
		struct cached_dev *dc, *tdc;

		mutex_lock(&bch_register_lock);

		if (bcache_is_reboot)
			goto out;

		/* New registration is rejected since now */
		bcache_is_reboot = true;
		/*
		 * Make registering caller (if there is) on other CPU
		 * core know bcache_is_reboot set to true earlier
		 */
		smp_mb();

		if (list_empty(&bch_cache_sets) &&
		    list_empty(&uncached_devices))
			goto out;

		mutex_unlock(&bch_register_lock);

		pr_info("Stopping all devices:\n");

		/*
		 * The reason bch_register_lock is not held to call
		 * bch_cache_set_stop() and bcache_device_stop() is to
		 * avoid potential deadlock during reboot, because cache
		 * set or bcache device stopping process will acqurie
		 * bch_register_lock too.
		 *
		 * We are safe here because bcache_is_reboot sets to
		 * true already, register_bcache() will reject new
		 * registration now. bcache_is_reboot also makes sure
		 * bcache_reboot() won't be re-entered on by other thread,
		 * so there is no race in following list iteration by
		 * list_for_each_entry_safe().
		 */
		list_for_each_entry_safe(c, tc, &bch_cache_sets, list)
			bch_cache_set_stop(c);

		list_for_each_entry_safe(dc, tdc, &uncached_devices, list)
			bcache_device_stop(&dc->disk);


		/*
		 * Give an early chance for other kthreads and
		 * kworkers to stop themselves
		 */
		schedule();

		/* What's a condition variable? */
		while (1) {
			long timeout = start + 10 * HZ - jiffies;

			mutex_lock(&bch_register_lock);
			stopped = list_empty(&bch_cache_sets) &&
				list_empty(&uncached_devices);

			if (timeout < 0 || stopped)
				break;

			prepare_to_wait(&unregister_wait, &wait,
					TASK_UNINTERRUPTIBLE);

			mutex_unlock(&bch_register_lock);
			schedule_timeout(timeout);
		}

		finish_wait(&unregister_wait, &wait);

		if (stopped)
			pr_info("All devices stopped\n");
		else
			pr_notice("Timeout waiting for devices to be closed\n");
out:
		mutex_unlock(&bch_register_lock);
	}

	return NOTIFY_DONE;
}

static struct notifier_block reboot = {
	.notifier_call	= bcache_reboot,
	.priority	= INT_MAX, /* before any real devices */
};

static void bcache_exit(void)
{
	bch_debug_exit();
	bch_request_exit();
	if (bcache_kobj)
		kobject_put(bcache_kobj);
	if (bcache_wq)
		destroy_workqueue(bcache_wq);
	if (bch_journal_wq)
		destroy_workqueue(bch_journal_wq);

	if (bcache_major)
		unregister_blkdev(bcache_major, "bcache");
	unregister_reboot_notifier(&reboot);
	mutex_destroy(&bch_register_lock);
}

/* Check and fixup module parameters */
static void check_module_parameters(void)
{
	if (bch_cutoff_writeback_sync == 0)
		bch_cutoff_writeback_sync = CUTOFF_WRITEBACK_SYNC;
	else if (bch_cutoff_writeback_sync > CUTOFF_WRITEBACK_SYNC_MAX) {
		pr_warn("set bch_cutoff_writeback_sync (%u) to max value %u\n",
			bch_cutoff_writeback_sync, CUTOFF_WRITEBACK_SYNC_MAX);
		bch_cutoff_writeback_sync = CUTOFF_WRITEBACK_SYNC_MAX;
	}

	if (bch_cutoff_writeback == 0)
		bch_cutoff_writeback = CUTOFF_WRITEBACK;
	else if (bch_cutoff_writeback > CUTOFF_WRITEBACK_MAX) {
		pr_warn("set bch_cutoff_writeback (%u) to max value %u\n",
			bch_cutoff_writeback, CUTOFF_WRITEBACK_MAX);
		bch_cutoff_writeback = CUTOFF_WRITEBACK_MAX;
	}

	if (bch_cutoff_writeback > bch_cutoff_writeback_sync) {
		pr_warn("set bch_cutoff_writeback (%u) to %u\n",
			bch_cutoff_writeback, bch_cutoff_writeback_sync);
		bch_cutoff_writeback = bch_cutoff_writeback_sync;
	}
}

static int __init bcache_init(void)
{
	static const struct attribute *files[] = {
		&ksysfs_register.attr,
		&ksysfs_register_quiet.attr,
#ifdef CONFIG_BCACHE_ASYNC_REGISTRAION
		&ksysfs_register_async.attr,
#endif
		&ksysfs_pendings_cleanup.attr,
		NULL
	};

	check_module_parameters();

	mutex_init(&bch_register_lock);
	init_waitqueue_head(&unregister_wait);
	register_reboot_notifier(&reboot);

	bcache_major = register_blkdev(0, "bcache");
	if (bcache_major < 0) {
		unregister_reboot_notifier(&reboot);
		mutex_destroy(&bch_register_lock);
		return bcache_major;
	}

	bcache_wq = alloc_workqueue("bcache", WQ_MEM_RECLAIM, 0);
	if (!bcache_wq)
		goto err;

	bch_journal_wq = alloc_workqueue("bch_journal", WQ_MEM_RECLAIM, 0);
	if (!bch_journal_wq)
		goto err;

	bcache_kobj = kobject_create_and_add("bcache", fs_kobj);
	if (!bcache_kobj)
		goto err;

	if (bch_request_init() ||
	    sysfs_create_files(bcache_kobj, files))
		goto err;

	bch_debug_init();
	closure_debug_init();

	bcache_is_reboot = false;

	return 0;
err:
	bcache_exit();
	return -ENOMEM;
}

/*
 * Module hooks
 */
module_exit(bcache_exit);
module_init(bcache_init);

module_param(bch_cutoff_writeback, uint, 0);
MODULE_PARM_DESC(bch_cutoff_writeback, "threshold to cutoff writeback");

module_param(bch_cutoff_writeback_sync, uint, 0);
MODULE_PARM_DESC(bch_cutoff_writeback_sync, "hard threshold to cutoff writeback");

MODULE_DESCRIPTION("Bcache: a Linux block layer cache");
MODULE_AUTHOR("Kent Overstreet <kent.overstreet@gmail.com>");
MODULE_LICENSE("GPL");<|MERGE_RESOLUTION|>--- conflicted
+++ resolved
@@ -885,10 +885,6 @@
 		return -ENOMEM;
 
 	d->disk->queue			= q;
-<<<<<<< HEAD
-	q->backing_dev_info->congested_data = d;
-=======
->>>>>>> 569ec0b7
 	q->limits.max_hw_sectors	= UINT_MAX;
 	q->limits.max_sectors		= UINT_MAX;
 	q->limits.max_segment_size	= UINT_MAX;
