--- conflicted
+++ resolved
@@ -692,11 +692,7 @@
 	 * Increment event counter and perform fixup for the pre-signal
 	 * frame.
 	 */
-<<<<<<< HEAD
-	rseq_signal_deliver(regs);
-=======
 	rseq_signal_deliver(ksig, regs);
->>>>>>> e7ad3dc9
 
 	/* Set up the stack frame */
 	if (is_ia32_frame(ksig)) {
