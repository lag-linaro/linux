// SPDX-License-Identifier: GPL-2.0
#include <dirent.h>
#include <errno.h>
#include <stdlib.h>
#include <stdio.h>
#include <string.h>
#include <linux/capability.h>
#include <linux/kernel.h>
#include <linux/mman.h>
#include <linux/string.h>
#include <linux/time64.h>
#include <sys/types.h>
#include <sys/stat.h>
#include <sys/param.h>
#include <fcntl.h>
#include <unistd.h>
#include <inttypes.h>
#include "annotate.h"
#include "build-id.h"
#include "cap.h"
#include "dso.h"
#include "util.h" // lsdir()
#include "debug.h"
#include "event.h"
#include "machine.h"
#include "map.h"
#include "symbol.h"
#include "map_symbol.h"
#include "mem-events.h"
#include "symsrc.h"
#include "strlist.h"
#include "intlist.h"
#include "namespaces.h"
#include "header.h"
#include "path.h"
#include <linux/ctype.h>
#include <linux/zalloc.h>

#include <elf.h>
#include <limits.h>
#include <symbol/kallsyms.h>
#include <sys/utsname.h>

static int dso__load_kernel_sym(struct dso *dso, struct map *map);
static int dso__load_guest_kernel_sym(struct dso *dso, struct map *map);
static bool symbol__is_idle(const char *name);

int vmlinux_path__nr_entries;
char **vmlinux_path;

struct symbol_conf symbol_conf = {
	.nanosecs		= false,
	.use_modules		= true,
	.try_vmlinux_path	= true,
	.demangle		= true,
	.demangle_kernel	= false,
	.cumulate_callchain	= true,
	.time_quantum		= 100 * NSEC_PER_MSEC, /* 100ms */
	.show_hist_headers	= true,
	.symfs			= "",
	.event_group		= true,
	.inline_name		= true,
	.res_sample		= 0,
};

static enum dso_binary_type binary_type_symtab[] = {
	DSO_BINARY_TYPE__KALLSYMS,
	DSO_BINARY_TYPE__GUEST_KALLSYMS,
	DSO_BINARY_TYPE__JAVA_JIT,
	DSO_BINARY_TYPE__DEBUGLINK,
	DSO_BINARY_TYPE__BUILD_ID_CACHE,
	DSO_BINARY_TYPE__BUILD_ID_CACHE_DEBUGINFO,
	DSO_BINARY_TYPE__FEDORA_DEBUGINFO,
	DSO_BINARY_TYPE__UBUNTU_DEBUGINFO,
	DSO_BINARY_TYPE__BUILDID_DEBUGINFO,
	DSO_BINARY_TYPE__SYSTEM_PATH_DSO,
	DSO_BINARY_TYPE__GUEST_KMODULE,
	DSO_BINARY_TYPE__GUEST_KMODULE_COMP,
	DSO_BINARY_TYPE__SYSTEM_PATH_KMODULE,
	DSO_BINARY_TYPE__SYSTEM_PATH_KMODULE_COMP,
	DSO_BINARY_TYPE__OPENEMBEDDED_DEBUGINFO,
	DSO_BINARY_TYPE__MIXEDUP_UBUNTU_DEBUGINFO,
	DSO_BINARY_TYPE__NOT_FOUND,
};

#define DSO_BINARY_TYPE__SYMTAB_CNT ARRAY_SIZE(binary_type_symtab)

static bool symbol_type__filter(char symbol_type)
{
	symbol_type = toupper(symbol_type);
	return symbol_type == 'T' || symbol_type == 'W' || symbol_type == 'D' || symbol_type == 'B';
}

static int prefix_underscores_count(const char *str)
{
	const char *tail = str;

	while (*tail == '_')
		tail++;

	return tail - str;
}

void __weak arch__symbols__fixup_end(struct symbol *p, struct symbol *c)
{
	p->end = c->start;
}

const char * __weak arch__normalize_symbol_name(const char *name)
{
	return name;
}

int __weak arch__compare_symbol_names(const char *namea, const char *nameb)
{
	return strcmp(namea, nameb);
}

int __weak arch__compare_symbol_names_n(const char *namea, const char *nameb,
					unsigned int n)
{
	return strncmp(namea, nameb, n);
}

int __weak arch__choose_best_symbol(struct symbol *syma,
				    struct symbol *symb __maybe_unused)
{
	/* Avoid "SyS" kernel syscall aliases */
	if (strlen(syma->name) >= 3 && !strncmp(syma->name, "SyS", 3))
		return SYMBOL_B;
	if (strlen(syma->name) >= 10 && !strncmp(syma->name, "compat_SyS", 10))
		return SYMBOL_B;

	return SYMBOL_A;
}

static int choose_best_symbol(struct symbol *syma, struct symbol *symb)
{
	s64 a;
	s64 b;
	size_t na, nb;

	/* Prefer a symbol with non zero length */
	a = syma->end - syma->start;
	b = symb->end - symb->start;
	if ((b == 0) && (a > 0))
		return SYMBOL_A;
	else if ((a == 0) && (b > 0))
		return SYMBOL_B;

	/* Prefer a non weak symbol over a weak one */
	a = syma->binding == STB_WEAK;
	b = symb->binding == STB_WEAK;
	if (b && !a)
		return SYMBOL_A;
	if (a && !b)
		return SYMBOL_B;

	/* Prefer a global symbol over a non global one */
	a = syma->binding == STB_GLOBAL;
	b = symb->binding == STB_GLOBAL;
	if (a && !b)
		return SYMBOL_A;
	if (b && !a)
		return SYMBOL_B;

	/* Prefer a symbol with less underscores */
	a = prefix_underscores_count(syma->name);
	b = prefix_underscores_count(symb->name);
	if (b > a)
		return SYMBOL_A;
	else if (a > b)
		return SYMBOL_B;

	/* Choose the symbol with the longest name */
	na = strlen(syma->name);
	nb = strlen(symb->name);
	if (na > nb)
		return SYMBOL_A;
	else if (na < nb)
		return SYMBOL_B;

	return arch__choose_best_symbol(syma, symb);
}

void symbols__fixup_duplicate(struct rb_root_cached *symbols)
{
	struct rb_node *nd;
	struct symbol *curr, *next;

	if (symbol_conf.allow_aliases)
		return;

	nd = rb_first_cached(symbols);

	while (nd) {
		curr = rb_entry(nd, struct symbol, rb_node);
again:
		nd = rb_next(&curr->rb_node);
		next = rb_entry(nd, struct symbol, rb_node);

		if (!nd)
			break;

		if (curr->start != next->start)
			continue;

		if (choose_best_symbol(curr, next) == SYMBOL_A) {
			rb_erase_cached(&next->rb_node, symbols);
			symbol__delete(next);
			goto again;
		} else {
			nd = rb_next(&curr->rb_node);
			rb_erase_cached(&curr->rb_node, symbols);
			symbol__delete(curr);
		}
	}
}

void symbols__fixup_end(struct rb_root_cached *symbols)
{
	struct rb_node *nd, *prevnd = rb_first_cached(symbols);
	struct symbol *curr, *prev;

	if (prevnd == NULL)
		return;

	curr = rb_entry(prevnd, struct symbol, rb_node);

	for (nd = rb_next(prevnd); nd; nd = rb_next(nd)) {
		prev = curr;
		curr = rb_entry(nd, struct symbol, rb_node);

		if (prev->end == prev->start && prev->end != curr->start)
			arch__symbols__fixup_end(prev, curr);
	}

	/* Last entry */
	if (curr->end == curr->start)
		curr->end = roundup(curr->start, 4096) + 4096;
}

void maps__fixup_end(struct maps *maps)
{
	struct map *prev = NULL, *curr;

	down_write(&maps->lock);

	maps__for_each_entry(maps, curr) {
		if (prev != NULL && !prev->end)
			prev->end = curr->start;

		prev = curr;
	}

	/*
	 * We still haven't the actual symbols, so guess the
	 * last map final address.
	 */
	if (curr && !curr->end)
		curr->end = ~0ULL;

	up_write(&maps->lock);
}

struct symbol *symbol__new(u64 start, u64 len, u8 binding, u8 type, const char *name)
{
	size_t namelen = strlen(name) + 1;
	struct symbol *sym = calloc(1, (symbol_conf.priv_size +
					sizeof(*sym) + namelen));
	if (sym == NULL)
		return NULL;

	if (symbol_conf.priv_size) {
		if (symbol_conf.init_annotation) {
			struct annotation *notes = (void *)sym;
			pthread_mutex_init(&notes->lock, NULL);
		}
		sym = ((void *)sym) + symbol_conf.priv_size;
	}

	sym->start   = start;
	sym->end     = len ? start + len : start;
	sym->type    = type;
	sym->binding = binding;
	sym->namelen = namelen - 1;

	pr_debug4("%s: %s %#" PRIx64 "-%#" PRIx64 "\n",
		  __func__, name, start, sym->end);
	memcpy(sym->name, name, namelen);

	return sym;
}

void symbol__delete(struct symbol *sym)
{
	free(((void *)sym) - symbol_conf.priv_size);
}

void symbols__delete(struct rb_root_cached *symbols)
{
	struct symbol *pos;
	struct rb_node *next = rb_first_cached(symbols);

	while (next) {
		pos = rb_entry(next, struct symbol, rb_node);
		next = rb_next(&pos->rb_node);
		rb_erase_cached(&pos->rb_node, symbols);
		symbol__delete(pos);
	}
}

void __symbols__insert(struct rb_root_cached *symbols,
		       struct symbol *sym, bool kernel)
{
	struct rb_node **p = &symbols->rb_root.rb_node;
	struct rb_node *parent = NULL;
	const u64 ip = sym->start;
	struct symbol *s;
	bool leftmost = true;

	if (kernel) {
		const char *name = sym->name;
		/*
		 * ppc64 uses function descriptors and appends a '.' to the
		 * start of every instruction address. Remove it.
		 */
		if (name[0] == '.')
			name++;
		sym->idle = symbol__is_idle(name);
	}

	while (*p != NULL) {
		parent = *p;
		s = rb_entry(parent, struct symbol, rb_node);
		if (ip < s->start)
			p = &(*p)->rb_left;
		else {
			p = &(*p)->rb_right;
			leftmost = false;
		}
	}
	rb_link_node(&sym->rb_node, parent, p);
	rb_insert_color_cached(&sym->rb_node, symbols, leftmost);
}

void symbols__insert(struct rb_root_cached *symbols, struct symbol *sym)
{
	__symbols__insert(symbols, sym, false);
}

static struct symbol *symbols__find(struct rb_root_cached *symbols, u64 ip)
{
	struct rb_node *n;

	if (symbols == NULL)
		return NULL;

	n = symbols->rb_root.rb_node;

	while (n) {
		struct symbol *s = rb_entry(n, struct symbol, rb_node);

		if (ip < s->start)
			n = n->rb_left;
		else if (ip > s->end || (ip == s->end && ip != s->start))
			n = n->rb_right;
		else
			return s;
	}

	return NULL;
}

static struct symbol *symbols__first(struct rb_root_cached *symbols)
{
	struct rb_node *n = rb_first_cached(symbols);

	if (n)
		return rb_entry(n, struct symbol, rb_node);

	return NULL;
}

static struct symbol *symbols__last(struct rb_root_cached *symbols)
{
	struct rb_node *n = rb_last(&symbols->rb_root);

	if (n)
		return rb_entry(n, struct symbol, rb_node);

	return NULL;
}

static struct symbol *symbols__next(struct symbol *sym)
{
	struct rb_node *n = rb_next(&sym->rb_node);

	if (n)
		return rb_entry(n, struct symbol, rb_node);

	return NULL;
}

static void symbols__insert_by_name(struct rb_root_cached *symbols, struct symbol *sym)
{
	struct rb_node **p = &symbols->rb_root.rb_node;
	struct rb_node *parent = NULL;
	struct symbol_name_rb_node *symn, *s;
	bool leftmost = true;

	symn = container_of(sym, struct symbol_name_rb_node, sym);

	while (*p != NULL) {
		parent = *p;
		s = rb_entry(parent, struct symbol_name_rb_node, rb_node);
		if (strcmp(sym->name, s->sym.name) < 0)
			p = &(*p)->rb_left;
		else {
			p = &(*p)->rb_right;
			leftmost = false;
		}
	}
	rb_link_node(&symn->rb_node, parent, p);
	rb_insert_color_cached(&symn->rb_node, symbols, leftmost);
}

static void symbols__sort_by_name(struct rb_root_cached *symbols,
				  struct rb_root_cached *source)
{
	struct rb_node *nd;

	for (nd = rb_first_cached(source); nd; nd = rb_next(nd)) {
		struct symbol *pos = rb_entry(nd, struct symbol, rb_node);
		symbols__insert_by_name(symbols, pos);
	}
}

int symbol__match_symbol_name(const char *name, const char *str,
			      enum symbol_tag_include includes)
{
	const char *versioning;

	if (includes == SYMBOL_TAG_INCLUDE__DEFAULT_ONLY &&
	    (versioning = strstr(name, "@@"))) {
		int len = strlen(str);

		if (len < versioning - name)
			len = versioning - name;

		return arch__compare_symbol_names_n(name, str, len);
	} else
		return arch__compare_symbol_names(name, str);
}

static struct symbol *symbols__find_by_name(struct rb_root_cached *symbols,
					    const char *name,
					    enum symbol_tag_include includes)
{
	struct rb_node *n;
	struct symbol_name_rb_node *s = NULL;

	if (symbols == NULL)
		return NULL;

	n = symbols->rb_root.rb_node;

	while (n) {
		int cmp;

		s = rb_entry(n, struct symbol_name_rb_node, rb_node);
		cmp = symbol__match_symbol_name(s->sym.name, name, includes);

		if (cmp > 0)
			n = n->rb_left;
		else if (cmp < 0)
			n = n->rb_right;
		else
			break;
	}

	if (n == NULL)
		return NULL;

	if (includes != SYMBOL_TAG_INCLUDE__DEFAULT_ONLY)
		/* return first symbol that has same name (if any) */
		for (n = rb_prev(n); n; n = rb_prev(n)) {
			struct symbol_name_rb_node *tmp;

			tmp = rb_entry(n, struct symbol_name_rb_node, rb_node);
			if (arch__compare_symbol_names(tmp->sym.name, s->sym.name))
				break;

			s = tmp;
		}

	return &s->sym;
}

void dso__reset_find_symbol_cache(struct dso *dso)
{
	dso->last_find_result.addr   = 0;
	dso->last_find_result.symbol = NULL;
}

void dso__insert_symbol(struct dso *dso, struct symbol *sym)
{
	__symbols__insert(&dso->symbols, sym, dso->kernel);

	/* update the symbol cache if necessary */
	if (dso->last_find_result.addr >= sym->start &&
	    (dso->last_find_result.addr < sym->end ||
	    sym->start == sym->end)) {
		dso->last_find_result.symbol = sym;
	}
}

void dso__delete_symbol(struct dso *dso, struct symbol *sym)
{
	rb_erase_cached(&sym->rb_node, &dso->symbols);
	symbol__delete(sym);
	dso__reset_find_symbol_cache(dso);
}

struct symbol *dso__find_symbol(struct dso *dso, u64 addr)
{
	if (dso->last_find_result.addr != addr || dso->last_find_result.symbol == NULL) {
		dso->last_find_result.addr   = addr;
		dso->last_find_result.symbol = symbols__find(&dso->symbols, addr);
	}

	return dso->last_find_result.symbol;
}

struct symbol *dso__first_symbol(struct dso *dso)
{
	return symbols__first(&dso->symbols);
}

struct symbol *dso__last_symbol(struct dso *dso)
{
	return symbols__last(&dso->symbols);
}

struct symbol *dso__next_symbol(struct symbol *sym)
{
	return symbols__next(sym);
}

struct symbol *symbol__next_by_name(struct symbol *sym)
{
	struct symbol_name_rb_node *s = container_of(sym, struct symbol_name_rb_node, sym);
	struct rb_node *n = rb_next(&s->rb_node);

	return n ? &rb_entry(n, struct symbol_name_rb_node, rb_node)->sym : NULL;
}

 /*
  * Returns first symbol that matched with @name.
  */
struct symbol *dso__find_symbol_by_name(struct dso *dso, const char *name)
{
	struct symbol *s = symbols__find_by_name(&dso->symbol_names, name,
						 SYMBOL_TAG_INCLUDE__NONE);
	if (!s)
		s = symbols__find_by_name(&dso->symbol_names, name,
					  SYMBOL_TAG_INCLUDE__DEFAULT_ONLY);
	return s;
}

void dso__sort_by_name(struct dso *dso)
{
	dso__set_sorted_by_name(dso);
	return symbols__sort_by_name(&dso->symbol_names, &dso->symbols);
}

/*
 * While we find nice hex chars, build a long_val.
 * Return number of chars processed.
 */
static int hex2u64(const char *ptr, u64 *long_val)
{
	char *p;

	*long_val = strtoull(ptr, &p, 16);

	return p - ptr;
}


int modules__parse(const char *filename, void *arg,
		   int (*process_module)(void *arg, const char *name,
					 u64 start, u64 size))
{
	char *line = NULL;
	size_t n;
	FILE *file;
	int err = 0;

	file = fopen(filename, "r");
	if (file == NULL)
		return -1;

	while (1) {
		char name[PATH_MAX];
		u64 start, size;
		char *sep, *endptr;
		ssize_t line_len;

		line_len = getline(&line, &n, file);
		if (line_len < 0) {
			if (feof(file))
				break;
			err = -1;
			goto out;
		}

		if (!line) {
			err = -1;
			goto out;
		}

		line[--line_len] = '\0'; /* \n */

		sep = strrchr(line, 'x');
		if (sep == NULL)
			continue;

		hex2u64(sep + 1, &start);

		sep = strchr(line, ' ');
		if (sep == NULL)
			continue;

		*sep = '\0';

		scnprintf(name, sizeof(name), "[%s]", line);

		size = strtoul(sep + 1, &endptr, 0);
		if (*endptr != ' ' && *endptr != '\t')
			continue;

		err = process_module(arg, name, start, size);
		if (err)
			break;
	}
out:
	free(line);
	fclose(file);
	return err;
}

/*
 * These are symbols in the kernel image, so make sure that
 * sym is from a kernel DSO.
 */
static bool symbol__is_idle(const char *name)
{
	const char * const idle_symbols[] = {
		"acpi_idle_do_entry",
		"acpi_processor_ffh_cstate_enter",
		"arch_cpu_idle",
		"cpu_idle",
		"cpu_startup_entry",
		"idle_cpu",
		"intel_idle",
		"default_idle",
		"native_safe_halt",
		"enter_idle",
		"exit_idle",
		"mwait_idle",
		"mwait_idle_with_hints",
		"mwait_idle_with_hints.constprop.0",
		"poll_idle",
		"ppc64_runlatch_off",
		"pseries_dedicated_idle_sleep",
		"psw_idle",
		"psw_idle_exit",
		NULL
	};
	int i;
	static struct strlist *idle_symbols_list;

	if (idle_symbols_list)
		return strlist__has_entry(idle_symbols_list, name);

	idle_symbols_list = strlist__new(NULL, NULL);

	for (i = 0; idle_symbols[i]; i++)
		strlist__add(idle_symbols_list, idle_symbols[i]);

	return strlist__has_entry(idle_symbols_list, name);
}

static int map__process_kallsym_symbol(void *arg, const char *name,
				       char type, u64 start)
{
	struct symbol *sym;
	struct dso *dso = arg;
	struct rb_root_cached *root = &dso->symbols;

	if (!symbol_type__filter(type))
		return 0;

	/*
	 * module symbols are not sorted so we add all
	 * symbols, setting length to 0, and rely on
	 * symbols__fixup_end() to fix it up.
	 */
	sym = symbol__new(start, 0, kallsyms2elf_binding(type), kallsyms2elf_type(type), name);
	if (sym == NULL)
		return -ENOMEM;
	/*
	 * We will pass the symbols to the filter later, in
	 * map__split_kallsyms, when we have split the maps per module
	 */
	__symbols__insert(root, sym, !strchr(name, '['));

	return 0;
}

/*
 * Loads the function entries in /proc/kallsyms into kernel_map->dso,
 * so that we can in the next step set the symbol ->end address and then
 * call kernel_maps__split_kallsyms.
 */
static int dso__load_all_kallsyms(struct dso *dso, const char *filename)
{
	return kallsyms__parse(filename, dso, map__process_kallsym_symbol);
}

static int maps__split_kallsyms_for_kcore(struct maps *kmaps, struct dso *dso)
{
	struct map *curr_map;
	struct symbol *pos;
	int count = 0;
	struct rb_root_cached old_root = dso->symbols;
	struct rb_root_cached *root = &dso->symbols;
	struct rb_node *next = rb_first_cached(root);

	if (!kmaps)
		return -1;

	*root = RB_ROOT_CACHED;

	while (next) {
		char *module;

		pos = rb_entry(next, struct symbol, rb_node);
		next = rb_next(&pos->rb_node);

		rb_erase_cached(&pos->rb_node, &old_root);
		RB_CLEAR_NODE(&pos->rb_node);
		module = strchr(pos->name, '\t');
		if (module)
			*module = '\0';

		curr_map = maps__find(kmaps, pos->start);

		if (!curr_map) {
			symbol__delete(pos);
			continue;
		}

		pos->start -= curr_map->start - curr_map->pgoff;
		if (pos->end > curr_map->end)
			pos->end = curr_map->end;
		if (pos->end)
			pos->end -= curr_map->start - curr_map->pgoff;
		symbols__insert(&curr_map->dso->symbols, pos);
		++count;
	}

	/* Symbols have been adjusted */
	dso->adjust_symbols = 1;

	return count;
}

/*
 * Split the symbols into maps, making sure there are no overlaps, i.e. the
 * kernel range is broken in several maps, named [kernel].N, as we don't have
 * the original ELF section names vmlinux have.
 */
static int maps__split_kallsyms(struct maps *kmaps, struct dso *dso, u64 delta,
				struct map *initial_map)
{
	struct machine *machine;
	struct map *curr_map = initial_map;
	struct symbol *pos;
	int count = 0, moved = 0;
	struct rb_root_cached *root = &dso->symbols;
	struct rb_node *next = rb_first_cached(root);
	int kernel_range = 0;
	bool x86_64;

	if (!kmaps)
		return -1;

	machine = kmaps->machine;

	x86_64 = machine__is(machine, "x86_64");

	while (next) {
		char *module;

		pos = rb_entry(next, struct symbol, rb_node);
		next = rb_next(&pos->rb_node);

		module = strchr(pos->name, '\t');
		if (module) {
			if (!symbol_conf.use_modules)
				goto discard_symbol;

			*module++ = '\0';

			if (strcmp(curr_map->dso->short_name, module)) {
				if (curr_map != initial_map &&
				    dso->kernel == DSO_SPACE__KERNEL_GUEST &&
				    machine__is_default_guest(machine)) {
					/*
					 * We assume all symbols of a module are
					 * continuous in * kallsyms, so curr_map
					 * points to a module and all its
					 * symbols are in its kmap. Mark it as
					 * loaded.
					 */
					dso__set_loaded(curr_map->dso);
				}

				curr_map = maps__find_by_name(kmaps, module);
				if (curr_map == NULL) {
					pr_debug("%s/proc/{kallsyms,modules} "
					         "inconsistency while looking "
						 "for \"%s\" module!\n",
						 machine->root_dir, module);
					curr_map = initial_map;
					goto discard_symbol;
				}

				if (curr_map->dso->loaded &&
				    !machine__is_default_guest(machine))
					goto discard_symbol;
			}
			/*
			 * So that we look just like we get from .ko files,
			 * i.e. not prelinked, relative to initial_map->start.
			 */
			pos->start = curr_map->map_ip(curr_map, pos->start);
			pos->end   = curr_map->map_ip(curr_map, pos->end);
		} else if (x86_64 && is_entry_trampoline(pos->name)) {
			/*
			 * These symbols are not needed anymore since the
			 * trampoline maps refer to the text section and it's
			 * symbols instead. Avoid having to deal with
			 * relocations, and the assumption that the first symbol
			 * is the start of kernel text, by simply removing the
			 * symbols at this point.
			 */
			goto discard_symbol;
		} else if (curr_map != initial_map) {
			char dso_name[PATH_MAX];
			struct dso *ndso;

			if (delta) {
				/* Kernel was relocated at boot time */
				pos->start -= delta;
				pos->end -= delta;
			}

			if (count == 0) {
				curr_map = initial_map;
				goto add_symbol;
			}

			if (dso->kernel == DSO_SPACE__KERNEL_GUEST)
				snprintf(dso_name, sizeof(dso_name),
					"[guest.kernel].%d",
					kernel_range++);
			else
				snprintf(dso_name, sizeof(dso_name),
					"[kernel].%d",
					kernel_range++);

			ndso = dso__new(dso_name);
			if (ndso == NULL)
				return -1;

			ndso->kernel = dso->kernel;

			curr_map = map__new2(pos->start, ndso);
			if (curr_map == NULL) {
				dso__put(ndso);
				return -1;
			}

			curr_map->map_ip = curr_map->unmap_ip = identity__map_ip;
			maps__insert(kmaps, curr_map);
			++kernel_range;
		} else if (delta) {
			/* Kernel was relocated at boot time */
			pos->start -= delta;
			pos->end -= delta;
		}
add_symbol:
		if (curr_map != initial_map) {
			rb_erase_cached(&pos->rb_node, root);
			symbols__insert(&curr_map->dso->symbols, pos);
			++moved;
		} else
			++count;

		continue;
discard_symbol:
		rb_erase_cached(&pos->rb_node, root);
		symbol__delete(pos);
	}

	if (curr_map != initial_map &&
	    dso->kernel == DSO_SPACE__KERNEL_GUEST &&
	    machine__is_default_guest(kmaps->machine)) {
		dso__set_loaded(curr_map->dso);
	}

	return count + moved;
}

bool symbol__restricted_filename(const char *filename,
				 const char *restricted_filename)
{
	bool restricted = false;

	if (symbol_conf.kptr_restrict) {
		char *r = realpath(filename, NULL);

		if (r != NULL) {
			restricted = strcmp(r, restricted_filename) == 0;
			free(r);
			return restricted;
		}
	}

	return restricted;
}

struct module_info {
	struct rb_node rb_node;
	char *name;
	u64 start;
};

static void add_module(struct module_info *mi, struct rb_root *modules)
{
	struct rb_node **p = &modules->rb_node;
	struct rb_node *parent = NULL;
	struct module_info *m;

	while (*p != NULL) {
		parent = *p;
		m = rb_entry(parent, struct module_info, rb_node);
		if (strcmp(mi->name, m->name) < 0)
			p = &(*p)->rb_left;
		else
			p = &(*p)->rb_right;
	}
	rb_link_node(&mi->rb_node, parent, p);
	rb_insert_color(&mi->rb_node, modules);
}

static void delete_modules(struct rb_root *modules)
{
	struct module_info *mi;
	struct rb_node *next = rb_first(modules);

	while (next) {
		mi = rb_entry(next, struct module_info, rb_node);
		next = rb_next(&mi->rb_node);
		rb_erase(&mi->rb_node, modules);
		zfree(&mi->name);
		free(mi);
	}
}

static struct module_info *find_module(const char *name,
				       struct rb_root *modules)
{
	struct rb_node *n = modules->rb_node;

	while (n) {
		struct module_info *m;
		int cmp;

		m = rb_entry(n, struct module_info, rb_node);
		cmp = strcmp(name, m->name);
		if (cmp < 0)
			n = n->rb_left;
		else if (cmp > 0)
			n = n->rb_right;
		else
			return m;
	}

	return NULL;
}

static int __read_proc_modules(void *arg, const char *name, u64 start,
			       u64 size __maybe_unused)
{
	struct rb_root *modules = arg;
	struct module_info *mi;

	mi = zalloc(sizeof(struct module_info));
	if (!mi)
		return -ENOMEM;

	mi->name = strdup(name);
	mi->start = start;

	if (!mi->name) {
		free(mi);
		return -ENOMEM;
	}

	add_module(mi, modules);

	return 0;
}

static int read_proc_modules(const char *filename, struct rb_root *modules)
{
	if (symbol__restricted_filename(filename, "/proc/modules"))
		return -1;

	if (modules__parse(filename, modules, __read_proc_modules)) {
		delete_modules(modules);
		return -1;
	}

	return 0;
}

int compare_proc_modules(const char *from, const char *to)
{
	struct rb_root from_modules = RB_ROOT;
	struct rb_root to_modules = RB_ROOT;
	struct rb_node *from_node, *to_node;
	struct module_info *from_m, *to_m;
	int ret = -1;

	if (read_proc_modules(from, &from_modules))
		return -1;

	if (read_proc_modules(to, &to_modules))
		goto out_delete_from;

	from_node = rb_first(&from_modules);
	to_node = rb_first(&to_modules);
	while (from_node) {
		if (!to_node)
			break;

		from_m = rb_entry(from_node, struct module_info, rb_node);
		to_m = rb_entry(to_node, struct module_info, rb_node);

		if (from_m->start != to_m->start ||
		    strcmp(from_m->name, to_m->name))
			break;

		from_node = rb_next(from_node);
		to_node = rb_next(to_node);
	}

	if (!from_node && !to_node)
		ret = 0;

	delete_modules(&to_modules);
out_delete_from:
	delete_modules(&from_modules);

	return ret;
}

static int do_validate_kcore_modules(const char *filename, struct maps *kmaps)
{
	struct rb_root modules = RB_ROOT;
	struct map *old_map;
	int err;

	err = read_proc_modules(filename, &modules);
	if (err)
		return err;

	maps__for_each_entry(kmaps, old_map) {
		struct module_info *mi;

		if (!__map__is_kmodule(old_map)) {
			continue;
		}

		/* Module must be in memory at the same address */
		mi = find_module(old_map->dso->short_name, &modules);
		if (!mi || mi->start != old_map->start) {
			err = -EINVAL;
			goto out;
		}
	}
out:
	delete_modules(&modules);
	return err;
}

/*
 * If kallsyms is referenced by name then we look for filename in the same
 * directory.
 */
static bool filename_from_kallsyms_filename(char *filename,
					    const char *base_name,
					    const char *kallsyms_filename)
{
	char *name;

	strcpy(filename, kallsyms_filename);
	name = strrchr(filename, '/');
	if (!name)
		return false;

	name += 1;

	if (!strcmp(name, "kallsyms")) {
		strcpy(name, base_name);
		return true;
	}

	return false;
}

static int validate_kcore_modules(const char *kallsyms_filename,
				  struct map *map)
{
	struct maps *kmaps = map__kmaps(map);
	char modules_filename[PATH_MAX];

	if (!kmaps)
		return -EINVAL;

	if (!filename_from_kallsyms_filename(modules_filename, "modules",
					     kallsyms_filename))
		return -EINVAL;

	if (do_validate_kcore_modules(modules_filename, kmaps))
		return -EINVAL;

	return 0;
}

static int validate_kcore_addresses(const char *kallsyms_filename,
				    struct map *map)
{
	struct kmap *kmap = map__kmap(map);

	if (!kmap)
		return -EINVAL;

	if (kmap->ref_reloc_sym && kmap->ref_reloc_sym->name) {
		u64 start;

		if (kallsyms__get_function_start(kallsyms_filename,
						 kmap->ref_reloc_sym->name, &start))
			return -ENOENT;
		if (start != kmap->ref_reloc_sym->addr)
			return -EINVAL;
	}

	return validate_kcore_modules(kallsyms_filename, map);
}

struct kcore_mapfn_data {
	struct dso *dso;
	struct list_head maps;
};

static int kcore_mapfn(u64 start, u64 len, u64 pgoff, void *data)
{
	struct kcore_mapfn_data *md = data;
	struct map *map;

	map = map__new2(start, md->dso);
	if (map == NULL)
		return -ENOMEM;

	map->end = map->start + len;
	map->pgoff = pgoff;

	list_add(&map->node, &md->maps);

	return 0;
}

/*
 * Merges map into maps by splitting the new map within the existing map
 * regions.
 */
int maps__merge_in(struct maps *kmaps, struct map *new_map)
{
	struct map *old_map;
	LIST_HEAD(merged);

	maps__for_each_entry(kmaps, old_map) {
		/* no overload with this one */
		if (new_map->end < old_map->start ||
		    new_map->start >= old_map->end)
			continue;

		if (new_map->start < old_map->start) {
			/*
			 * |new......
			 *       |old....
			 */
			if (new_map->end < old_map->end) {
				/*
				 * |new......|     -> |new..|
				 *       |old....| ->       |old....|
				 */
				new_map->end = old_map->start;
			} else {
				/*
				 * |new.............| -> |new..|       |new..|
				 *       |old....|    ->       |old....|
				 */
				struct map *m = map__clone(new_map);

				if (!m)
					return -ENOMEM;

				m->end = old_map->start;
				list_add_tail(&m->node, &merged);
				new_map->pgoff += old_map->end - new_map->start;
				new_map->start = old_map->end;
			}
		} else {
			/*
			 *      |new......
			 * |old....
			 */
			if (new_map->end < old_map->end) {
				/*
				 *      |new..|   -> x
				 * |old.........| -> |old.........|
				 */
				map__put(new_map);
				new_map = NULL;
				break;
			} else {
				/*
				 *      |new......| ->         |new...|
				 * |old....|        -> |old....|
				 */
				new_map->pgoff += old_map->end - new_map->start;
				new_map->start = old_map->end;
			}
		}
	}

	while (!list_empty(&merged)) {
		old_map = list_entry(merged.next, struct map, node);
		list_del_init(&old_map->node);
		maps__insert(kmaps, old_map);
		map__put(old_map);
	}

	if (new_map) {
		maps__insert(kmaps, new_map);
		map__put(new_map);
	}
	return 0;
}

static int dso__load_kcore(struct dso *dso, struct map *map,
			   const char *kallsyms_filename)
{
	struct maps *kmaps = map__kmaps(map);
	struct kcore_mapfn_data md;
	struct map *old_map, *new_map, *replacement_map = NULL, *next;
	struct machine *machine;
	bool is_64_bit;
	int err, fd;
	char kcore_filename[PATH_MAX];
	u64 stext;

	if (!kmaps)
		return -EINVAL;

	machine = kmaps->machine;

	/* This function requires that the map is the kernel map */
	if (!__map__is_kernel(map))
		return -EINVAL;

	if (!filename_from_kallsyms_filename(kcore_filename, "kcore",
					     kallsyms_filename))
		return -EINVAL;

	/* Modules and kernel must be present at their original addresses */
	if (validate_kcore_addresses(kallsyms_filename, map))
		return -EINVAL;

	md.dso = dso;
	INIT_LIST_HEAD(&md.maps);

	fd = open(kcore_filename, O_RDONLY);
	if (fd < 0) {
		pr_debug("Failed to open %s. Note /proc/kcore requires CAP_SYS_RAWIO capability to access.\n",
			 kcore_filename);
		return -EINVAL;
	}

	/* Read new maps into temporary lists */
	err = file__read_maps(fd, map->prot & PROT_EXEC, kcore_mapfn, &md,
			      &is_64_bit);
	if (err)
		goto out_err;
	dso->is_64_bit = is_64_bit;

	if (list_empty(&md.maps)) {
		err = -EINVAL;
		goto out_err;
	}

	/* Remove old maps */
	maps__for_each_entry_safe(kmaps, old_map, next) {
		/*
		 * We need to preserve eBPF maps even if they are
		 * covered by kcore, because we need to access
		 * eBPF dso for source data.
		 */
		if (old_map != map && !__map__is_bpf_prog(old_map))
			maps__remove(kmaps, old_map);
	}
	machine->trampolines_mapped = false;

	/* Find the kernel map using the '_stext' symbol */
	if (!kallsyms__get_function_start(kallsyms_filename, "_stext", &stext)) {
		list_for_each_entry(new_map, &md.maps, node) {
			if (stext >= new_map->start && stext < new_map->end) {
				replacement_map = new_map;
				break;
			}
		}
	}

	if (!replacement_map)
		replacement_map = list_entry(md.maps.next, struct map, node);

	/* Add new maps */
	while (!list_empty(&md.maps)) {
		new_map = list_entry(md.maps.next, struct map, node);
		list_del_init(&new_map->node);
		if (new_map == replacement_map) {
			map->start	= new_map->start;
			map->end	= new_map->end;
			map->pgoff	= new_map->pgoff;
			map->map_ip	= new_map->map_ip;
			map->unmap_ip	= new_map->unmap_ip;
			/* Ensure maps are correctly ordered */
			map__get(map);
			maps__remove(kmaps, map);
			maps__insert(kmaps, map);
			map__put(map);
			map__put(new_map);
		} else {
			/*
			 * Merge kcore map into existing maps,
			 * and ensure that current maps (eBPF)
			 * stay intact.
			 */
			if (maps__merge_in(kmaps, new_map))
				goto out_err;
		}
	}

	if (machine__is(machine, "x86_64")) {
		u64 addr;

		/*
		 * If one of the corresponding symbols is there, assume the
		 * entry trampoline maps are too.
		 */
		if (!kallsyms__get_function_start(kallsyms_filename,
						  ENTRY_TRAMPOLINE_NAME,
						  &addr))
			machine->trampolines_mapped = true;
	}

	/*
	 * Set the data type and long name so that kcore can be read via
	 * dso__data_read_addr().
	 */
	if (dso->kernel == DSO_SPACE__KERNEL_GUEST)
		dso->binary_type = DSO_BINARY_TYPE__GUEST_KCORE;
	else
		dso->binary_type = DSO_BINARY_TYPE__KCORE;
	dso__set_long_name(dso, strdup(kcore_filename), true);

	close(fd);

	if (map->prot & PROT_EXEC)
		pr_debug("Using %s for kernel object code\n", kcore_filename);
	else
		pr_debug("Using %s for kernel data\n", kcore_filename);

	return 0;

out_err:
	while (!list_empty(&md.maps)) {
		map = list_entry(md.maps.next, struct map, node);
		list_del_init(&map->node);
		map__put(map);
	}
	close(fd);
	return -EINVAL;
}

/*
 * If the kernel is relocated at boot time, kallsyms won't match.  Compute the
 * delta based on the relocation reference symbol.
 */
static int kallsyms__delta(struct kmap *kmap, const char *filename, u64 *delta)
{
	u64 addr;

	if (!kmap->ref_reloc_sym || !kmap->ref_reloc_sym->name)
		return 0;

	if (kallsyms__get_function_start(filename, kmap->ref_reloc_sym->name, &addr))
		return -1;

	*delta = addr - kmap->ref_reloc_sym->addr;
	return 0;
}

int __dso__load_kallsyms(struct dso *dso, const char *filename,
			 struct map *map, bool no_kcore)
{
	struct kmap *kmap = map__kmap(map);
	u64 delta = 0;

	if (symbol__restricted_filename(filename, "/proc/kallsyms"))
		return -1;

	if (!kmap || !kmap->kmaps)
		return -1;

	if (dso__load_all_kallsyms(dso, filename) < 0)
		return -1;

	if (kallsyms__delta(kmap, filename, &delta))
		return -1;

	symbols__fixup_end(&dso->symbols);
	symbols__fixup_duplicate(&dso->symbols);

	if (dso->kernel == DSO_SPACE__KERNEL_GUEST)
		dso->symtab_type = DSO_BINARY_TYPE__GUEST_KALLSYMS;
	else
		dso->symtab_type = DSO_BINARY_TYPE__KALLSYMS;

	if (!no_kcore && !dso__load_kcore(dso, map, filename))
		return maps__split_kallsyms_for_kcore(kmap->kmaps, dso);
	else
		return maps__split_kallsyms(kmap->kmaps, dso, delta, map);
}

int dso__load_kallsyms(struct dso *dso, const char *filename,
		       struct map *map)
{
	return __dso__load_kallsyms(dso, filename, map, false);
}

static int dso__load_perf_map(const char *map_path, struct dso *dso)
{
	char *line = NULL;
	size_t n;
	FILE *file;
	int nr_syms = 0;

	file = fopen(map_path, "r");
	if (file == NULL)
		goto out_failure;

	while (!feof(file)) {
		u64 start, size;
		struct symbol *sym;
		int line_len, len;

		line_len = getline(&line, &n, file);
		if (line_len < 0)
			break;

		if (!line)
			goto out_failure;

		line[--line_len] = '\0'; /* \n */

		len = hex2u64(line, &start);

		len++;
		if (len + 2 >= line_len)
			continue;

		len += hex2u64(line + len, &size);

		len++;
		if (len + 2 >= line_len)
			continue;

		sym = symbol__new(start, size, STB_GLOBAL, STT_FUNC, line + len);

		if (sym == NULL)
			goto out_delete_line;

		symbols__insert(&dso->symbols, sym);
		nr_syms++;
	}

	free(line);
	fclose(file);

	return nr_syms;

out_delete_line:
	free(line);
out_failure:
	return -1;
}

#ifdef HAVE_LIBBFD_SUPPORT
#define PACKAGE 'perf'
#include <bfd.h>

static int bfd_symbols__cmpvalue(const void *a, const void *b)
{
	const asymbol *as = *(const asymbol **)a, *bs = *(const asymbol **)b;

	if (bfd_asymbol_value(as) != bfd_asymbol_value(bs))
		return bfd_asymbol_value(as) - bfd_asymbol_value(bs);

	return bfd_asymbol_name(as)[0] - bfd_asymbol_name(bs)[0];
}

static int bfd2elf_binding(asymbol *symbol)
{
	if (symbol->flags & BSF_WEAK)
		return STB_WEAK;
	if (symbol->flags & BSF_GLOBAL)
		return STB_GLOBAL;
	if (symbol->flags & BSF_LOCAL)
		return STB_LOCAL;
	return -1;
}

int dso__load_bfd_symbols(struct dso *dso, const char *debugfile)
{
	int err = -1;
<<<<<<< HEAD
	long symbols_size, symbols_count;
=======
	long symbols_size, symbols_count, i;
>>>>>>> f642729d
	asection *section;
	asymbol **symbols, *sym;
	struct symbol *symbol;
	bfd *abfd;
<<<<<<< HEAD
	u_int i;
	u64 start, len;

	abfd = bfd_openr(dso->long_name, NULL);
=======
	u64 start, len;

	abfd = bfd_openr(debugfile, NULL);
>>>>>>> f642729d
	if (!abfd)
		return -1;

	if (!bfd_check_format(abfd, bfd_object)) {
		pr_debug2("%s: cannot read %s bfd file.\n", __func__,
			  dso->long_name);
		goto out_close;
	}

	if (bfd_get_flavour(abfd) == bfd_target_elf_flavour)
		goto out_close;

	section = bfd_get_section_by_name(abfd, ".text");
	if (section)
		dso->text_offset = section->vma - section->filepos;

<<<<<<< HEAD
	bfd_close(abfd);

	abfd = bfd_openr(debugfile, NULL);
	if (!abfd)
		return -1;

	if (!bfd_check_format(abfd, bfd_object)) {
		pr_debug2("%s: cannot read %s bfd file.\n", __func__,
			  debugfile);
		goto out_close;
	}

	if (bfd_get_flavour(abfd) == bfd_target_elf_flavour)
		goto out_close;

=======
>>>>>>> f642729d
	symbols_size = bfd_get_symtab_upper_bound(abfd);
	if (symbols_size == 0) {
		bfd_close(abfd);
		return 0;
	}

	if (symbols_size < 0)
		goto out_close;

	symbols = malloc(symbols_size);
	if (!symbols)
		goto out_close;

	symbols_count = bfd_canonicalize_symtab(abfd, symbols);
	if (symbols_count < 0)
		goto out_free;

	qsort(symbols, symbols_count, sizeof(asymbol *), bfd_symbols__cmpvalue);

#ifdef bfd_get_section
#define bfd_asymbol_section bfd_get_section
#endif
	for (i = 0; i < symbols_count; ++i) {
		sym = symbols[i];
		section = bfd_asymbol_section(sym);
		if (bfd2elf_binding(sym) < 0)
			continue;

		while (i + 1 < symbols_count &&
		       bfd_asymbol_section(symbols[i + 1]) == section &&
		       bfd2elf_binding(symbols[i + 1]) < 0)
			i++;

		if (i + 1 < symbols_count &&
		    bfd_asymbol_section(symbols[i + 1]) == section)
			len = symbols[i + 1]->value - sym->value;
		else
			len = section->size - sym->value;

		start = bfd_asymbol_value(sym) - dso->text_offset;
		symbol = symbol__new(start, len, bfd2elf_binding(sym), STT_FUNC,
				     bfd_asymbol_name(sym));
		if (!symbol)
			goto out_free;

		symbols__insert(&dso->symbols, symbol);
	}
#ifdef bfd_get_section
#undef bfd_asymbol_section
#endif

	symbols__fixup_end(&dso->symbols);
	symbols__fixup_duplicate(&dso->symbols);
	dso->adjust_symbols = 1;

	err = 0;
out_free:
	free(symbols);
out_close:
	bfd_close(abfd);
	return err;
}
#endif

static bool dso__is_compatible_symtab_type(struct dso *dso, bool kmod,
					   enum dso_binary_type type)
{
	switch (type) {
	case DSO_BINARY_TYPE__JAVA_JIT:
	case DSO_BINARY_TYPE__DEBUGLINK:
	case DSO_BINARY_TYPE__SYSTEM_PATH_DSO:
	case DSO_BINARY_TYPE__FEDORA_DEBUGINFO:
	case DSO_BINARY_TYPE__UBUNTU_DEBUGINFO:
	case DSO_BINARY_TYPE__MIXEDUP_UBUNTU_DEBUGINFO:
	case DSO_BINARY_TYPE__BUILDID_DEBUGINFO:
	case DSO_BINARY_TYPE__OPENEMBEDDED_DEBUGINFO:
		return !kmod && dso->kernel == DSO_SPACE__USER;

	case DSO_BINARY_TYPE__KALLSYMS:
	case DSO_BINARY_TYPE__VMLINUX:
	case DSO_BINARY_TYPE__KCORE:
		return dso->kernel == DSO_SPACE__KERNEL;

	case DSO_BINARY_TYPE__GUEST_KALLSYMS:
	case DSO_BINARY_TYPE__GUEST_VMLINUX:
	case DSO_BINARY_TYPE__GUEST_KCORE:
		return dso->kernel == DSO_SPACE__KERNEL_GUEST;

	case DSO_BINARY_TYPE__GUEST_KMODULE:
	case DSO_BINARY_TYPE__GUEST_KMODULE_COMP:
	case DSO_BINARY_TYPE__SYSTEM_PATH_KMODULE:
	case DSO_BINARY_TYPE__SYSTEM_PATH_KMODULE_COMP:
		/*
		 * kernel modules know their symtab type - it's set when
		 * creating a module dso in machine__addnew_module_map().
		 */
		return kmod && dso->symtab_type == type;

	case DSO_BINARY_TYPE__BUILD_ID_CACHE:
	case DSO_BINARY_TYPE__BUILD_ID_CACHE_DEBUGINFO:
		return true;

	case DSO_BINARY_TYPE__BPF_PROG_INFO:
	case DSO_BINARY_TYPE__BPF_IMAGE:
	case DSO_BINARY_TYPE__OOL:
	case DSO_BINARY_TYPE__NOT_FOUND:
	default:
		return false;
	}
}

/* Checks for the existence of the perf-<pid>.map file in two different
 * locations.  First, if the process is a separate mount namespace, check in
 * that namespace using the pid of the innermost pid namespace.  If's not in a
 * namespace, or the file can't be found there, try in the mount namespace of
 * the tracing process using our view of its pid.
 */
static int dso__find_perf_map(char *filebuf, size_t bufsz,
			      struct nsinfo **nsip)
{
	struct nscookie nsc;
	struct nsinfo *nsi;
	struct nsinfo *nnsi;
	int rc = -1;

	nsi = *nsip;

	if (nsi->need_setns) {
		snprintf(filebuf, bufsz, "/tmp/perf-%d.map", nsi->nstgid);
		nsinfo__mountns_enter(nsi, &nsc);
		rc = access(filebuf, R_OK);
		nsinfo__mountns_exit(&nsc);
		if (rc == 0)
			return rc;
	}

	nnsi = nsinfo__copy(nsi);
	if (nnsi) {
		nsinfo__put(nsi);

		nnsi->need_setns = false;
		snprintf(filebuf, bufsz, "/tmp/perf-%d.map", nnsi->tgid);
		*nsip = nnsi;
		rc = 0;
	}

	return rc;
}

int dso__load(struct dso *dso, struct map *map)
{
	char *name;
	int ret = -1;
	u_int i;
	struct machine *machine = NULL;
	char *root_dir = (char *) "";
	int ss_pos = 0;
	struct symsrc ss_[2];
	struct symsrc *syms_ss = NULL, *runtime_ss = NULL;
	bool kmod;
	bool perfmap;
	struct build_id bid;
	struct nscookie nsc;
	char newmapname[PATH_MAX];
	const char *map_path = dso->long_name;

	perfmap = strncmp(dso->name, "/tmp/perf-", 10) == 0;
	if (perfmap) {
		if (dso->nsinfo && (dso__find_perf_map(newmapname,
		    sizeof(newmapname), &dso->nsinfo) == 0)) {
			map_path = newmapname;
		}
	}

	nsinfo__mountns_enter(dso->nsinfo, &nsc);
	pthread_mutex_lock(&dso->lock);

	/* check again under the dso->lock */
	if (dso__loaded(dso)) {
		ret = 1;
		goto out;
	}

	kmod = dso->symtab_type == DSO_BINARY_TYPE__SYSTEM_PATH_KMODULE ||
		dso->symtab_type == DSO_BINARY_TYPE__SYSTEM_PATH_KMODULE_COMP ||
		dso->symtab_type == DSO_BINARY_TYPE__GUEST_KMODULE ||
		dso->symtab_type == DSO_BINARY_TYPE__GUEST_KMODULE_COMP;

	if (dso->kernel && !kmod) {
		if (dso->kernel == DSO_SPACE__KERNEL)
			ret = dso__load_kernel_sym(dso, map);
		else if (dso->kernel == DSO_SPACE__KERNEL_GUEST)
			ret = dso__load_guest_kernel_sym(dso, map);

		machine = map__kmaps(map)->machine;
		if (machine__is(machine, "x86_64"))
			machine__map_x86_64_entry_trampolines(machine, dso);
		goto out;
	}

	dso->adjust_symbols = 0;

	if (perfmap) {
		ret = dso__load_perf_map(map_path, dso);
		dso->symtab_type = ret > 0 ? DSO_BINARY_TYPE__JAVA_JIT :
					     DSO_BINARY_TYPE__NOT_FOUND;
		goto out;
	}

	if (machine)
		root_dir = machine->root_dir;

	name = malloc(PATH_MAX);
	if (!name)
		goto out;

	/*
	 * Read the build id if possible. This is required for
	 * DSO_BINARY_TYPE__BUILDID_DEBUGINFO to work
	 */
	if (!dso->has_build_id &&
	    is_regular_file(dso->long_name)) {
	    __symbol__join_symfs(name, PATH_MAX, dso->long_name);
		if (filename__read_build_id(name, &bid) > 0)
			dso__set_build_id(dso, &bid);
	}

	/*
	 * Iterate over candidate debug images.
	 * Keep track of "interesting" ones (those which have a symtab, dynsym,
	 * and/or opd section) for processing.
	 */
	for (i = 0; i < DSO_BINARY_TYPE__SYMTAB_CNT; i++) {
		struct symsrc *ss = &ss_[ss_pos];
		bool next_slot = false;
		bool is_reg;
		bool nsexit;
		int bfdrc = -1;
		int sirc = -1;

		enum dso_binary_type symtab_type = binary_type_symtab[i];

		nsexit = (symtab_type == DSO_BINARY_TYPE__BUILD_ID_CACHE ||
		    symtab_type == DSO_BINARY_TYPE__BUILD_ID_CACHE_DEBUGINFO);

		if (!dso__is_compatible_symtab_type(dso, kmod, symtab_type))
			continue;

		if (dso__read_binary_type_filename(dso, symtab_type,
						   root_dir, name, PATH_MAX))
			continue;

		if (nsexit)
			nsinfo__mountns_exit(&nsc);

		is_reg = is_regular_file(name);
#ifdef HAVE_LIBBFD_SUPPORT
		if (is_reg)
			bfdrc = dso__load_bfd_symbols(dso, name);
#endif
		if (is_reg && bfdrc < 0)
			sirc = symsrc__init(ss, dso, name, symtab_type);

		if (nsexit)
			nsinfo__mountns_enter(dso->nsinfo, &nsc);

<<<<<<< HEAD
		if (bfdrc == 0)
			break;
=======
		if (bfdrc == 0) {
			ret = 0;
			break;
		}
>>>>>>> f642729d

		if (!is_reg || sirc < 0)
			continue;

		if (!syms_ss && symsrc__has_symtab(ss)) {
			syms_ss = ss;
			next_slot = true;
			if (!dso->symsrc_filename)
				dso->symsrc_filename = strdup(name);
		}

		if (!runtime_ss && symsrc__possibly_runtime(ss)) {
			runtime_ss = ss;
			next_slot = true;
		}

		if (next_slot) {
			ss_pos++;

			if (syms_ss && runtime_ss)
				break;
		} else {
			symsrc__destroy(ss);
		}

	}

	if (!runtime_ss && !syms_ss)
		goto out_free;

	if (runtime_ss && !syms_ss) {
		syms_ss = runtime_ss;
	}

	/* We'll have to hope for the best */
	if (!runtime_ss && syms_ss)
		runtime_ss = syms_ss;

	if (syms_ss)
		ret = dso__load_sym(dso, map, syms_ss, runtime_ss, kmod);
	else
		ret = -1;

	if (ret > 0) {
		int nr_plt;

		nr_plt = dso__synthesize_plt_symbols(dso, runtime_ss);
		if (nr_plt > 0)
			ret += nr_plt;
	}

	for (; ss_pos > 0; ss_pos--)
		symsrc__destroy(&ss_[ss_pos - 1]);
out_free:
	free(name);
	if (ret < 0 && strstr(dso->name, " (deleted)") != NULL)
		ret = 0;
out:
	dso__set_loaded(dso);
	pthread_mutex_unlock(&dso->lock);
	nsinfo__mountns_exit(&nsc);

	return ret;
}

static int map__strcmp(const void *a, const void *b)
{
	const struct map *ma = *(const struct map **)a, *mb = *(const struct map **)b;
	return strcmp(ma->dso->short_name, mb->dso->short_name);
}

static int map__strcmp_name(const void *name, const void *b)
{
	const struct map *map = *(const struct map **)b;
	return strcmp(name, map->dso->short_name);
}

void __maps__sort_by_name(struct maps *maps)
{
	qsort(maps->maps_by_name, maps->nr_maps, sizeof(struct map *), map__strcmp);
}

static int map__groups__sort_by_name_from_rbtree(struct maps *maps)
{
	struct map *map;
	struct map **maps_by_name = realloc(maps->maps_by_name, maps->nr_maps * sizeof(map));
	int i = 0;

	if (maps_by_name == NULL)
		return -1;

	maps->maps_by_name = maps_by_name;
	maps->nr_maps_allocated = maps->nr_maps;

	maps__for_each_entry(maps, map)
		maps_by_name[i++] = map;

	__maps__sort_by_name(maps);
	return 0;
}

static struct map *__maps__find_by_name(struct maps *maps, const char *name)
{
	struct map **mapp;

	if (maps->maps_by_name == NULL &&
	    map__groups__sort_by_name_from_rbtree(maps))
		return NULL;

	mapp = bsearch(name, maps->maps_by_name, maps->nr_maps, sizeof(*mapp), map__strcmp_name);
	if (mapp)
		return *mapp;
	return NULL;
}

struct map *maps__find_by_name(struct maps *maps, const char *name)
{
	struct map *map;

	down_read(&maps->lock);

	if (maps->last_search_by_name && strcmp(maps->last_search_by_name->dso->short_name, name) == 0) {
		map = maps->last_search_by_name;
		goto out_unlock;
	}
	/*
	 * If we have maps->maps_by_name, then the name isn't in the rbtree,
	 * as maps->maps_by_name mirrors the rbtree when lookups by name are
	 * made.
	 */
	map = __maps__find_by_name(maps, name);
	if (map || maps->maps_by_name != NULL)
		goto out_unlock;

	/* Fallback to traversing the rbtree... */
	maps__for_each_entry(maps, map)
		if (strcmp(map->dso->short_name, name) == 0) {
			maps->last_search_by_name = map;
			goto out_unlock;
		}

	map = NULL;

out_unlock:
	up_read(&maps->lock);
	return map;
}

int dso__load_vmlinux(struct dso *dso, struct map *map,
		      const char *vmlinux, bool vmlinux_allocated)
{
	int err = -1;
	struct symsrc ss;
	char symfs_vmlinux[PATH_MAX];
	enum dso_binary_type symtab_type;

	if (vmlinux[0] == '/')
		snprintf(symfs_vmlinux, sizeof(symfs_vmlinux), "%s", vmlinux);
	else
		symbol__join_symfs(symfs_vmlinux, vmlinux);

	if (dso->kernel == DSO_SPACE__KERNEL_GUEST)
		symtab_type = DSO_BINARY_TYPE__GUEST_VMLINUX;
	else
		symtab_type = DSO_BINARY_TYPE__VMLINUX;

	if (symsrc__init(&ss, dso, symfs_vmlinux, symtab_type))
		return -1;

	err = dso__load_sym(dso, map, &ss, &ss, 0);
	symsrc__destroy(&ss);

	if (err > 0) {
		if (dso->kernel == DSO_SPACE__KERNEL_GUEST)
			dso->binary_type = DSO_BINARY_TYPE__GUEST_VMLINUX;
		else
			dso->binary_type = DSO_BINARY_TYPE__VMLINUX;
		dso__set_long_name(dso, vmlinux, vmlinux_allocated);
		dso__set_loaded(dso);
		pr_debug("Using %s for symbols\n", symfs_vmlinux);
	}

	return err;
}

int dso__load_vmlinux_path(struct dso *dso, struct map *map)
{
	int i, err = 0;
	char *filename = NULL;

	pr_debug("Looking at the vmlinux_path (%d entries long)\n",
		 vmlinux_path__nr_entries + 1);

	for (i = 0; i < vmlinux_path__nr_entries; ++i) {
		err = dso__load_vmlinux(dso, map, vmlinux_path[i], false);
		if (err > 0)
			goto out;
	}

	if (!symbol_conf.ignore_vmlinux_buildid)
		filename = dso__build_id_filename(dso, NULL, 0, false);
	if (filename != NULL) {
		err = dso__load_vmlinux(dso, map, filename, true);
		if (err > 0)
			goto out;
		free(filename);
	}
out:
	return err;
}

static bool visible_dir_filter(const char *name, struct dirent *d)
{
	if (d->d_type != DT_DIR)
		return false;
	return lsdir_no_dot_filter(name, d);
}

static int find_matching_kcore(struct map *map, char *dir, size_t dir_sz)
{
	char kallsyms_filename[PATH_MAX];
	int ret = -1;
	struct strlist *dirs;
	struct str_node *nd;

	dirs = lsdir(dir, visible_dir_filter);
	if (!dirs)
		return -1;

	strlist__for_each_entry(nd, dirs) {
		scnprintf(kallsyms_filename, sizeof(kallsyms_filename),
			  "%s/%s/kallsyms", dir, nd->s);
		if (!validate_kcore_addresses(kallsyms_filename, map)) {
			strlcpy(dir, kallsyms_filename, dir_sz);
			ret = 0;
			break;
		}
	}

	strlist__delete(dirs);

	return ret;
}

/*
 * Use open(O_RDONLY) to check readability directly instead of access(R_OK)
 * since access(R_OK) only checks with real UID/GID but open() use effective
 * UID/GID and actual capabilities (e.g. /proc/kcore requires CAP_SYS_RAWIO).
 */
static bool filename__readable(const char *file)
{
	int fd = open(file, O_RDONLY);
	if (fd < 0)
		return false;
	close(fd);
	return true;
}

static char *dso__find_kallsyms(struct dso *dso, struct map *map)
{
	struct build_id bid;
	char sbuild_id[SBUILD_ID_SIZE];
	bool is_host = false;
	char path[PATH_MAX];

	if (!dso->has_build_id) {
		/*
		 * Last resort, if we don't have a build-id and couldn't find
		 * any vmlinux file, try the running kernel kallsyms table.
		 */
		goto proc_kallsyms;
	}

	if (sysfs__read_build_id("/sys/kernel/notes", &bid) == 0)
		is_host = dso__build_id_equal(dso, &bid);

	/* Try a fast path for /proc/kallsyms if possible */
	if (is_host) {
		/*
		 * Do not check the build-id cache, unless we know we cannot use
		 * /proc/kcore or module maps don't match to /proc/kallsyms.
		 * To check readability of /proc/kcore, do not use access(R_OK)
		 * since /proc/kcore requires CAP_SYS_RAWIO to read and access
		 * can't check it.
		 */
		if (filename__readable("/proc/kcore") &&
		    !validate_kcore_addresses("/proc/kallsyms", map))
			goto proc_kallsyms;
	}

	build_id__sprintf(&dso->bid, sbuild_id);

	/* Find kallsyms in build-id cache with kcore */
	scnprintf(path, sizeof(path), "%s/%s/%s",
		  buildid_dir, DSO__NAME_KCORE, sbuild_id);

	if (!find_matching_kcore(map, path, sizeof(path)))
		return strdup(path);

	/* Use current /proc/kallsyms if possible */
	if (is_host) {
proc_kallsyms:
		return strdup("/proc/kallsyms");
	}

	/* Finally, find a cache of kallsyms */
	if (!build_id_cache__kallsyms_path(sbuild_id, path, sizeof(path))) {
		pr_err("No kallsyms or vmlinux with build-id %s was found\n",
		       sbuild_id);
		return NULL;
	}

	return strdup(path);
}

static int dso__load_kernel_sym(struct dso *dso, struct map *map)
{
	int err;
	const char *kallsyms_filename = NULL;
	char *kallsyms_allocated_filename = NULL;
	char *filename = NULL;

	/*
	 * Step 1: if the user specified a kallsyms or vmlinux filename, use
	 * it and only it, reporting errors to the user if it cannot be used.
	 *
	 * For instance, try to analyse an ARM perf.data file _without_ a
	 * build-id, or if the user specifies the wrong path to the right
	 * vmlinux file, obviously we can't fallback to another vmlinux (a
	 * x86_86 one, on the machine where analysis is being performed, say),
	 * or worse, /proc/kallsyms.
	 *
	 * If the specified file _has_ a build-id and there is a build-id
	 * section in the perf.data file, we will still do the expected
	 * validation in dso__load_vmlinux and will bail out if they don't
	 * match.
	 */
	if (symbol_conf.kallsyms_name != NULL) {
		kallsyms_filename = symbol_conf.kallsyms_name;
		goto do_kallsyms;
	}

	if (!symbol_conf.ignore_vmlinux && symbol_conf.vmlinux_name != NULL) {
		return dso__load_vmlinux(dso, map, symbol_conf.vmlinux_name, false);
	}

	/*
	 * Before checking on common vmlinux locations, check if it's
	 * stored as standard build id binary (not kallsyms) under
	 * .debug cache.
	 */
	if (!symbol_conf.ignore_vmlinux_buildid)
		filename = __dso__build_id_filename(dso, NULL, 0, false, false);
	if (filename != NULL) {
		err = dso__load_vmlinux(dso, map, filename, true);
		if (err > 0)
			return err;
		free(filename);
	}

	if (!symbol_conf.ignore_vmlinux && vmlinux_path != NULL) {
		err = dso__load_vmlinux_path(dso, map);
		if (err > 0)
			return err;
	}

	/* do not try local files if a symfs was given */
	if (symbol_conf.symfs[0] != 0)
		return -1;

	kallsyms_allocated_filename = dso__find_kallsyms(dso, map);
	if (!kallsyms_allocated_filename)
		return -1;

	kallsyms_filename = kallsyms_allocated_filename;

do_kallsyms:
	err = dso__load_kallsyms(dso, kallsyms_filename, map);
	if (err > 0)
		pr_debug("Using %s for symbols\n", kallsyms_filename);
	free(kallsyms_allocated_filename);

	if (err > 0 && !dso__is_kcore(dso)) {
		dso->binary_type = DSO_BINARY_TYPE__KALLSYMS;
		dso__set_long_name(dso, DSO__NAME_KALLSYMS, false);
		map__fixup_start(map);
		map__fixup_end(map);
	}

	return err;
}

static int dso__load_guest_kernel_sym(struct dso *dso, struct map *map)
{
	int err;
	const char *kallsyms_filename = NULL;
	struct machine *machine = map__kmaps(map)->machine;
	char path[PATH_MAX];

	if (machine__is_default_guest(machine)) {
		/*
		 * if the user specified a vmlinux filename, use it and only
		 * it, reporting errors to the user if it cannot be used.
		 * Or use file guest_kallsyms inputted by user on commandline
		 */
		if (symbol_conf.default_guest_vmlinux_name != NULL) {
			err = dso__load_vmlinux(dso, map,
						symbol_conf.default_guest_vmlinux_name,
						false);
			return err;
		}

		kallsyms_filename = symbol_conf.default_guest_kallsyms;
		if (!kallsyms_filename)
			return -1;
	} else {
		sprintf(path, "%s/proc/kallsyms", machine->root_dir);
		kallsyms_filename = path;
	}

	err = dso__load_kallsyms(dso, kallsyms_filename, map);
	if (err > 0)
		pr_debug("Using %s for symbols\n", kallsyms_filename);
	if (err > 0 && !dso__is_kcore(dso)) {
		dso->binary_type = DSO_BINARY_TYPE__GUEST_KALLSYMS;
		dso__set_long_name(dso, machine->mmap_name, false);
		map__fixup_start(map);
		map__fixup_end(map);
	}

	return err;
}

static void vmlinux_path__exit(void)
{
	while (--vmlinux_path__nr_entries >= 0)
		zfree(&vmlinux_path[vmlinux_path__nr_entries]);
	vmlinux_path__nr_entries = 0;

	zfree(&vmlinux_path);
}

static const char * const vmlinux_paths[] = {
	"vmlinux",
	"/boot/vmlinux"
};

static const char * const vmlinux_paths_upd[] = {
	"/boot/vmlinux-%s",
	"/usr/lib/debug/boot/vmlinux-%s",
	"/lib/modules/%s/build/vmlinux",
	"/usr/lib/debug/lib/modules/%s/vmlinux",
	"/usr/lib/debug/boot/vmlinux-%s.debug"
};

static int vmlinux_path__add(const char *new_entry)
{
	vmlinux_path[vmlinux_path__nr_entries] = strdup(new_entry);
	if (vmlinux_path[vmlinux_path__nr_entries] == NULL)
		return -1;
	++vmlinux_path__nr_entries;

	return 0;
}

static int vmlinux_path__init(struct perf_env *env)
{
	struct utsname uts;
	char bf[PATH_MAX];
	char *kernel_version;
	unsigned int i;

	vmlinux_path = malloc(sizeof(char *) * (ARRAY_SIZE(vmlinux_paths) +
			      ARRAY_SIZE(vmlinux_paths_upd)));
	if (vmlinux_path == NULL)
		return -1;

	for (i = 0; i < ARRAY_SIZE(vmlinux_paths); i++)
		if (vmlinux_path__add(vmlinux_paths[i]) < 0)
			goto out_fail;

	/* only try kernel version if no symfs was given */
	if (symbol_conf.symfs[0] != 0)
		return 0;

	if (env) {
		kernel_version = env->os_release;
	} else {
		if (uname(&uts) < 0)
			goto out_fail;

		kernel_version = uts.release;
	}

	for (i = 0; i < ARRAY_SIZE(vmlinux_paths_upd); i++) {
		snprintf(bf, sizeof(bf), vmlinux_paths_upd[i], kernel_version);
		if (vmlinux_path__add(bf) < 0)
			goto out_fail;
	}

	return 0;

out_fail:
	vmlinux_path__exit();
	return -1;
}

int setup_list(struct strlist **list, const char *list_str,
		      const char *list_name)
{
	if (list_str == NULL)
		return 0;

	*list = strlist__new(list_str, NULL);
	if (!*list) {
		pr_err("problems parsing %s list\n", list_name);
		return -1;
	}

	symbol_conf.has_filter = true;
	return 0;
}

int setup_intlist(struct intlist **list, const char *list_str,
		  const char *list_name)
{
	if (list_str == NULL)
		return 0;

	*list = intlist__new(list_str);
	if (!*list) {
		pr_err("problems parsing %s list\n", list_name);
		return -1;
	}
	return 0;
}

static int setup_addrlist(struct intlist **addr_list, struct strlist *sym_list)
{
	struct str_node *pos, *tmp;
	unsigned long val;
	char *sep;
	const char *end;
	int i = 0, err;

	*addr_list = intlist__new(NULL);
	if (!*addr_list)
		return -1;

	strlist__for_each_entry_safe(pos, tmp, sym_list) {
		errno = 0;
		val = strtoul(pos->s, &sep, 16);
		if (errno || (sep == pos->s))
			continue;

		if (*sep != '\0') {
			end = pos->s + strlen(pos->s) - 1;
			while (end >= sep && isspace(*end))
				end--;

			if (end >= sep)
				continue;
		}

		err = intlist__add(*addr_list, val);
		if (err)
			break;

		strlist__remove(sym_list, pos);
		i++;
	}

	if (i == 0) {
		intlist__delete(*addr_list);
		*addr_list = NULL;
	}

	return 0;
}

static bool symbol__read_kptr_restrict(void)
{
	bool value = false;
	FILE *fp = fopen("/proc/sys/kernel/kptr_restrict", "r");

	if (fp != NULL) {
		char line[8];

		if (fgets(line, sizeof(line), fp) != NULL)
			value = perf_cap__capable(CAP_SYSLOG) ?
					(atoi(line) >= 2) :
					(atoi(line) != 0);

		fclose(fp);
	}

	/* Per kernel/kallsyms.c:
	 * we also restrict when perf_event_paranoid > 1 w/o CAP_SYSLOG
	 */
	if (perf_event_paranoid() > 1 && !perf_cap__capable(CAP_SYSLOG))
		value = true;

	return value;
}

int symbol__annotation_init(void)
{
	if (symbol_conf.init_annotation)
		return 0;

	if (symbol_conf.initialized) {
		pr_err("Annotation needs to be init before symbol__init()\n");
		return -1;
	}

	symbol_conf.priv_size += sizeof(struct annotation);
	symbol_conf.init_annotation = true;
	return 0;
}

int symbol__init(struct perf_env *env)
{
	const char *symfs;

	if (symbol_conf.initialized)
		return 0;

	symbol_conf.priv_size = PERF_ALIGN(symbol_conf.priv_size, sizeof(u64));

	symbol__elf_init();

	if (symbol_conf.sort_by_name)
		symbol_conf.priv_size += (sizeof(struct symbol_name_rb_node) -
					  sizeof(struct symbol));

	if (symbol_conf.try_vmlinux_path && vmlinux_path__init(env) < 0)
		return -1;

	if (symbol_conf.field_sep && *symbol_conf.field_sep == '.') {
		pr_err("'.' is the only non valid --field-separator argument\n");
		return -1;
	}

	if (setup_list(&symbol_conf.dso_list,
		       symbol_conf.dso_list_str, "dso") < 0)
		return -1;

	if (setup_list(&symbol_conf.comm_list,
		       symbol_conf.comm_list_str, "comm") < 0)
		goto out_free_dso_list;

	if (setup_intlist(&symbol_conf.pid_list,
		       symbol_conf.pid_list_str, "pid") < 0)
		goto out_free_comm_list;

	if (setup_intlist(&symbol_conf.tid_list,
		       symbol_conf.tid_list_str, "tid") < 0)
		goto out_free_pid_list;

	if (setup_list(&symbol_conf.sym_list,
		       symbol_conf.sym_list_str, "symbol") < 0)
		goto out_free_tid_list;

	if (symbol_conf.sym_list &&
	    setup_addrlist(&symbol_conf.addr_list, symbol_conf.sym_list) < 0)
		goto out_free_sym_list;

	if (setup_list(&symbol_conf.bt_stop_list,
		       symbol_conf.bt_stop_list_str, "symbol") < 0)
		goto out_free_sym_list;

	/*
	 * A path to symbols of "/" is identical to ""
	 * reset here for simplicity.
	 */
	symfs = realpath(symbol_conf.symfs, NULL);
	if (symfs == NULL)
		symfs = symbol_conf.symfs;
	if (strcmp(symfs, "/") == 0)
		symbol_conf.symfs = "";
	if (symfs != symbol_conf.symfs)
		free((void *)symfs);

	symbol_conf.kptr_restrict = symbol__read_kptr_restrict();

	symbol_conf.initialized = true;
	return 0;

out_free_sym_list:
	strlist__delete(symbol_conf.sym_list);
	intlist__delete(symbol_conf.addr_list);
out_free_tid_list:
	intlist__delete(symbol_conf.tid_list);
out_free_pid_list:
	intlist__delete(symbol_conf.pid_list);
out_free_comm_list:
	strlist__delete(symbol_conf.comm_list);
out_free_dso_list:
	strlist__delete(symbol_conf.dso_list);
	return -1;
}

void symbol__exit(void)
{
	if (!symbol_conf.initialized)
		return;
	strlist__delete(symbol_conf.bt_stop_list);
	strlist__delete(symbol_conf.sym_list);
	strlist__delete(symbol_conf.dso_list);
	strlist__delete(symbol_conf.comm_list);
	intlist__delete(symbol_conf.tid_list);
	intlist__delete(symbol_conf.pid_list);
	intlist__delete(symbol_conf.addr_list);
	vmlinux_path__exit();
	symbol_conf.sym_list = symbol_conf.dso_list = symbol_conf.comm_list = NULL;
	symbol_conf.bt_stop_list = NULL;
	symbol_conf.initialized = false;
}

int symbol__config_symfs(const struct option *opt __maybe_unused,
			 const char *dir, int unset __maybe_unused)
{
	char *bf = NULL;
	int ret;

	symbol_conf.symfs = strdup(dir);
	if (symbol_conf.symfs == NULL)
		return -ENOMEM;

	/* skip the locally configured cache if a symfs is given, and
	 * config buildid dir to symfs/.debug
	 */
	ret = asprintf(&bf, "%s/%s", dir, ".debug");
	if (ret < 0)
		return -ENOMEM;

	set_buildid_dir(bf);

	free(bf);
	return 0;
}

struct mem_info *mem_info__get(struct mem_info *mi)
{
	if (mi)
		refcount_inc(&mi->refcnt);
	return mi;
}

void mem_info__put(struct mem_info *mi)
{
	if (mi && refcount_dec_and_test(&mi->refcnt))
		free(mi);
}

struct mem_info *mem_info__new(void)
{
	struct mem_info *mi = zalloc(sizeof(*mi));

	if (mi)
		refcount_set(&mi->refcnt, 1);
	return mi;
}<|MERGE_RESOLUTION|>--- conflicted
+++ resolved
@@ -1561,25 +1561,14 @@
 int dso__load_bfd_symbols(struct dso *dso, const char *debugfile)
 {
 	int err = -1;
-<<<<<<< HEAD
-	long symbols_size, symbols_count;
-=======
 	long symbols_size, symbols_count, i;
->>>>>>> f642729d
 	asection *section;
 	asymbol **symbols, *sym;
 	struct symbol *symbol;
 	bfd *abfd;
-<<<<<<< HEAD
-	u_int i;
 	u64 start, len;
 
-	abfd = bfd_openr(dso->long_name, NULL);
-=======
-	u64 start, len;
-
 	abfd = bfd_openr(debugfile, NULL);
->>>>>>> f642729d
 	if (!abfd)
 		return -1;
 
@@ -1596,24 +1585,6 @@
 	if (section)
 		dso->text_offset = section->vma - section->filepos;
 
-<<<<<<< HEAD
-	bfd_close(abfd);
-
-	abfd = bfd_openr(debugfile, NULL);
-	if (!abfd)
-		return -1;
-
-	if (!bfd_check_format(abfd, bfd_object)) {
-		pr_debug2("%s: cannot read %s bfd file.\n", __func__,
-			  debugfile);
-		goto out_close;
-	}
-
-	if (bfd_get_flavour(abfd) == bfd_target_elf_flavour)
-		goto out_close;
-
-=======
->>>>>>> f642729d
 	symbols_size = bfd_get_symtab_upper_bound(abfd);
 	if (symbols_size == 0) {
 		bfd_close(abfd);
@@ -1880,15 +1851,10 @@
 		if (nsexit)
 			nsinfo__mountns_enter(dso->nsinfo, &nsc);
 
-<<<<<<< HEAD
-		if (bfdrc == 0)
-			break;
-=======
 		if (bfdrc == 0) {
 			ret = 0;
 			break;
 		}
->>>>>>> f642729d
 
 		if (!is_reg || sirc < 0)
 			continue;
