// SPDX-License-Identifier: GPL-2.0
/*
* Copyright (c) 2016 MediaTek Inc.
* Author: PC Chen <pc.chen@mediatek.com>
*	Tiffany Lin <tiffany.lin@mediatek.com>
*/

#include <linux/slab.h>
#include <linux/interrupt.h>
#include <linux/irq.h>
#include <linux/module.h>
#include <linux/of_device.h>
#include <linux/of.h>
#include <media/v4l2-event.h>
#include <media/v4l2-mem2mem.h>
#include <media/videobuf2-dma-contig.h>
#include <linux/pm_runtime.h>

#include "mtk_vcodec_drv.h"
#include "mtk_vcodec_enc.h"
#include "mtk_vcodec_enc_pm.h"
#include "mtk_vcodec_intr.h"
#include "mtk_vcodec_util.h"
#include "mtk_vcodec_fw.h"

module_param(mtk_v4l2_dbg_level, int, S_IRUGO | S_IWUSR);
module_param(mtk_vcodec_dbg, bool, S_IRUGO | S_IWUSR);

static const struct mtk_video_fmt mtk_video_formats_output_mt8173[] = {
	{
		.fourcc = V4L2_PIX_FMT_NV12M,
		.type = MTK_FMT_FRAME,
		.num_planes = 2,
	},
	{
		.fourcc = V4L2_PIX_FMT_NV21M,
		.type = MTK_FMT_FRAME,
		.num_planes = 2,
	},
	{
		.fourcc = V4L2_PIX_FMT_YUV420M,
		.type = MTK_FMT_FRAME,
		.num_planes = 3,
	},
	{
		.fourcc = V4L2_PIX_FMT_YVU420M,
		.type = MTK_FMT_FRAME,
		.num_planes = 3,
	},
};

static const struct mtk_video_fmt mtk_video_formats_capture_mt8173[] =  {
	{
		.fourcc = V4L2_PIX_FMT_H264,
		.type = MTK_FMT_ENC,
		.num_planes = 1,
	},
	{
		.fourcc = V4L2_PIX_FMT_VP8,
		.type = MTK_FMT_ENC,
		.num_planes = 1,
	},
};

static const struct mtk_video_fmt mtk_video_formats_capture_mt8183[] =  {
	{
		.fourcc = V4L2_PIX_FMT_H264,
		.type = MTK_FMT_ENC,
		.num_planes = 1,
	},
};

/* Wake up context wait_queue */
static void wake_up_ctx(struct mtk_vcodec_ctx *ctx, unsigned int reason)
{
	ctx->int_cond = 1;
	ctx->int_type = reason;
	wake_up_interruptible(&ctx->queue);
}

static void clean_irq_status(unsigned int irq_status, void __iomem *addr)
{
	if (irq_status & MTK_VENC_IRQ_STATUS_PAUSE)
		writel(MTK_VENC_IRQ_STATUS_PAUSE, addr);

	if (irq_status & MTK_VENC_IRQ_STATUS_SWITCH)
		writel(MTK_VENC_IRQ_STATUS_SWITCH, addr);

	if (irq_status & MTK_VENC_IRQ_STATUS_DRAM)
		writel(MTK_VENC_IRQ_STATUS_DRAM, addr);

	if (irq_status & MTK_VENC_IRQ_STATUS_SPS)
		writel(MTK_VENC_IRQ_STATUS_SPS, addr);

	if (irq_status & MTK_VENC_IRQ_STATUS_PPS)
		writel(MTK_VENC_IRQ_STATUS_PPS, addr);

	if (irq_status & MTK_VENC_IRQ_STATUS_FRM)
		writel(MTK_VENC_IRQ_STATUS_FRM, addr);

}
static irqreturn_t mtk_vcodec_enc_irq_handler(int irq, void *priv)
{
	struct mtk_vcodec_dev *dev = priv;
	struct mtk_vcodec_ctx *ctx;
	unsigned long flags;
	void __iomem *addr;

	spin_lock_irqsave(&dev->irqlock, flags);
	ctx = dev->curr_ctx;
	spin_unlock_irqrestore(&dev->irqlock, flags);

	mtk_v4l2_debug(1, "id=%d", ctx->id);
	addr = dev->reg_base[VENC_SYS] + MTK_VENC_IRQ_ACK_OFFSET;

	ctx->irq_status = readl(dev->reg_base[VENC_SYS] +
				(MTK_VENC_IRQ_STATUS_OFFSET));

	clean_irq_status(ctx->irq_status, addr);

	wake_up_ctx(ctx, MTK_INST_IRQ_RECEIVED);
	return IRQ_HANDLED;
}

static irqreturn_t mtk_vcodec_enc_lt_irq_handler(int irq, void *priv)
{
	struct mtk_vcodec_dev *dev = priv;
	struct mtk_vcodec_ctx *ctx;
	unsigned long flags;
	void __iomem *addr;

	spin_lock_irqsave(&dev->irqlock, flags);
	ctx = dev->curr_ctx;
	spin_unlock_irqrestore(&dev->irqlock, flags);

	mtk_v4l2_debug(1, "id=%d", ctx->id);
	ctx->irq_status = readl(dev->reg_base[VENC_LT_SYS] +
				(MTK_VENC_IRQ_STATUS_OFFSET));

	addr = dev->reg_base[VENC_LT_SYS] + MTK_VENC_IRQ_ACK_OFFSET;

	clean_irq_status(ctx->irq_status, addr);

	wake_up_ctx(ctx, MTK_INST_IRQ_RECEIVED);
	return IRQ_HANDLED;
}

static int fops_vcodec_open(struct file *file)
{
	struct mtk_vcodec_dev *dev = video_drvdata(file);
	struct mtk_vcodec_ctx *ctx = NULL;
	int ret = 0;

	ctx = kzalloc(sizeof(*ctx), GFP_KERNEL);
	if (!ctx)
		return -ENOMEM;

	mutex_lock(&dev->dev_mutex);
	/*
	 * Use simple counter to uniquely identify this context. Only
	 * used for logging.
	 */
	ctx->id = dev->id_counter++;
	v4l2_fh_init(&ctx->fh, video_devdata(file));
	file->private_data = &ctx->fh;
	v4l2_fh_add(&ctx->fh);
	INIT_LIST_HEAD(&ctx->list);
	ctx->dev = dev;
	init_waitqueue_head(&ctx->queue);

	ctx->type = MTK_INST_ENCODER;
	ret = mtk_vcodec_enc_ctrls_setup(ctx);
	if (ret) {
		mtk_v4l2_err("Failed to setup controls() (%d)",
				ret);
		goto err_ctrls_setup;
	}
	ctx->m2m_ctx = v4l2_m2m_ctx_init(dev->m2m_dev_enc, ctx,
				&mtk_vcodec_enc_queue_init);
	if (IS_ERR((__force void *)ctx->m2m_ctx)) {
		ret = PTR_ERR((__force void *)ctx->m2m_ctx);
		mtk_v4l2_err("Failed to v4l2_m2m_ctx_init() (%d)",
				ret);
		goto err_m2m_ctx_init;
	}
	mtk_vcodec_enc_set_default_params(ctx);

	if (v4l2_fh_is_singular(&ctx->fh)) {
		/*
		 * load fireware to checks if it was loaded already and
		 * does nothing in that case
		 */
		ret = mtk_vcodec_fw_load_firmware(dev->fw_handler);
		if (ret < 0) {
			/*
			 * Return 0 if downloading firmware successfully,
			 * otherwise it is failed
			 */
			mtk_v4l2_err("vpu_load_firmware failed!");
			goto err_load_fw;
		}

		dev->enc_capability =
			mtk_vcodec_fw_get_venc_capa(dev->fw_handler);
		mtk_v4l2_debug(0, "encoder capability %x", dev->enc_capability);
	}

	mtk_v4l2_debug(2, "Create instance [%d]@%p m2m_ctx=%p ",
			ctx->id, ctx, ctx->m2m_ctx);

	list_add(&ctx->list, &dev->ctx_list);

	mutex_unlock(&dev->dev_mutex);
	mtk_v4l2_debug(0, "%s encoder [%d]", dev_name(&dev->plat_dev->dev),
			ctx->id);
	return ret;

	/* Deinit when failure occurred */
err_load_fw:
	v4l2_m2m_ctx_release(ctx->m2m_ctx);
err_m2m_ctx_init:
	v4l2_ctrl_handler_free(&ctx->ctrl_hdl);
err_ctrls_setup:
	v4l2_fh_del(&ctx->fh);
	v4l2_fh_exit(&ctx->fh);
	kfree(ctx);
	mutex_unlock(&dev->dev_mutex);

	return ret;
}

static int fops_vcodec_release(struct file *file)
{
	struct mtk_vcodec_dev *dev = video_drvdata(file);
	struct mtk_vcodec_ctx *ctx = fh_to_ctx(file->private_data);

	mtk_v4l2_debug(1, "[%d] encoder", ctx->id);
	mutex_lock(&dev->dev_mutex);

	mtk_vcodec_enc_release(ctx);
	v4l2_fh_del(&ctx->fh);
	v4l2_fh_exit(&ctx->fh);
	v4l2_ctrl_handler_free(&ctx->ctrl_hdl);
	v4l2_m2m_ctx_release(ctx->m2m_ctx);

	list_del_init(&ctx->list);
	kfree(ctx);
	mutex_unlock(&dev->dev_mutex);
	return 0;
}

static const struct v4l2_file_operations mtk_vcodec_fops = {
	.owner		= THIS_MODULE,
	.open		= fops_vcodec_open,
	.release	= fops_vcodec_release,
	.poll		= v4l2_m2m_fop_poll,
	.unlocked_ioctl	= video_ioctl2,
	.mmap		= v4l2_m2m_fop_mmap,
};

static int mtk_vcodec_probe(struct platform_device *pdev)
{
	struct mtk_vcodec_dev *dev;
	struct video_device *vfd_enc;
	struct resource *res;
	phandle rproc_phandle;
	enum mtk_vcodec_fw_type fw_type;
	int ret;

	dev = devm_kzalloc(&pdev->dev, sizeof(*dev), GFP_KERNEL);
	if (!dev)
		return -ENOMEM;

	INIT_LIST_HEAD(&dev->ctx_list);
	dev->plat_dev = pdev;

	if (!of_property_read_u32(pdev->dev.of_node, "mediatek,vpu",
				  &rproc_phandle)) {
		fw_type = VPU;
	} else if (!of_property_read_u32(pdev->dev.of_node, "mediatek,scp",
					 &rproc_phandle)) {
		fw_type = SCP;
	} else {
		mtk_v4l2_err("Could not get venc IPI device");
		return -ENODEV;
	}
<<<<<<< HEAD
	if (!pdev->dev.dma_parms) {
		pdev->dev.dma_parms = devm_kzalloc(&pdev->dev,
						sizeof(*pdev->dev.dma_parms),
						GFP_KERNEL);
		if (!pdev->dev.dma_parms)
			return -ENOMEM;
	}
	dma_set_max_seg_size(&pdev->dev, DMA_BIT_MASK(32));

	dev->fw_handler = mtk_vcodec_fw_select(dev, fw_type, VPU_RST_ENC);
=======
	dma_set_max_seg_size(&pdev->dev, UINT_MAX);

	dev->fw_handler = mtk_vcodec_fw_select(dev, fw_type, ENCODER);
>>>>>>> f642729d
	if (IS_ERR(dev->fw_handler))
		return PTR_ERR(dev->fw_handler);

	dev->venc_pdata = of_device_get_match_data(&pdev->dev);
	ret = mtk_vcodec_init_enc_pm(dev);
	if (ret < 0) {
		dev_err(&pdev->dev, "Failed to get mt vcodec clock source!");
		goto err_enc_pm;
	}

	res = platform_get_resource(pdev, IORESOURCE_MEM, 0);
	dev->reg_base[VENC_SYS] = devm_ioremap_resource(&pdev->dev, res);
	if (IS_ERR((__force void *)dev->reg_base[VENC_SYS])) {
		ret = PTR_ERR((__force void *)dev->reg_base[VENC_SYS]);
		goto err_res;
	}
<<<<<<< HEAD
	mtk_v4l2_debug(2, "reg[%d] base=0x%p", i, dev->reg_base[VENC_SYS]);
=======
	mtk_v4l2_debug(2, "reg[%d] base=0x%p", VENC_SYS, dev->reg_base[VENC_SYS]);
>>>>>>> f642729d

	res = platform_get_resource(pdev, IORESOURCE_IRQ, 0);
	if (res == NULL) {
		dev_err(&pdev->dev, "failed to get irq resource");
		ret = -ENOENT;
		goto err_res;
	}

	dev->enc_irq = platform_get_irq(pdev, 0);
	irq_set_status_flags(dev->enc_irq, IRQ_NOAUTOEN);
	ret = devm_request_irq(&pdev->dev, dev->enc_irq,
			       mtk_vcodec_enc_irq_handler,
			       0, pdev->name, dev);
	if (ret) {
		dev_err(&pdev->dev, "Failed to install dev->enc_irq %d (%d)",
			dev->enc_irq,
			ret);
		ret = -EINVAL;
		goto err_res;
	}

	if (dev->venc_pdata->has_lt_irq) {
		res = platform_get_resource(pdev, IORESOURCE_MEM, 1);
		dev->reg_base[VENC_LT_SYS] = devm_ioremap_resource(&pdev->dev, res);
		if (IS_ERR((__force void *)dev->reg_base[VENC_LT_SYS])) {
			ret = PTR_ERR((__force void *)dev->reg_base[VENC_LT_SYS]);
			goto err_res;
		}
<<<<<<< HEAD
		mtk_v4l2_debug(2, "reg[%d] base=0x%p", i, dev->reg_base[VENC_LT_SYS]);
=======
		mtk_v4l2_debug(2, "reg[%d] base=0x%p", VENC_LT_SYS, dev->reg_base[VENC_LT_SYS]);
>>>>>>> f642729d

		dev->enc_lt_irq = platform_get_irq(pdev, 1);
		irq_set_status_flags(dev->enc_lt_irq, IRQ_NOAUTOEN);
		ret = devm_request_irq(&pdev->dev,
				       dev->enc_lt_irq,
				       mtk_vcodec_enc_lt_irq_handler,
				       0, pdev->name, dev);
		if (ret) {
			dev_err(&pdev->dev,
				"Failed to install dev->enc_lt_irq %d (%d)",
				dev->enc_lt_irq, ret);
			ret = -EINVAL;
			goto err_res;
		}
	}

	mutex_init(&dev->enc_mutex);
	mutex_init(&dev->dev_mutex);
	spin_lock_init(&dev->irqlock);

	snprintf(dev->v4l2_dev.name, sizeof(dev->v4l2_dev.name), "%s",
		 "[MTK_V4L2_VENC]");

	ret = v4l2_device_register(&pdev->dev, &dev->v4l2_dev);
	if (ret) {
		mtk_v4l2_err("v4l2_device_register err=%d", ret);
		goto err_res;
	}

	init_waitqueue_head(&dev->queue);

	/* allocate video device for encoder and register it */
	vfd_enc = video_device_alloc();
	if (!vfd_enc) {
		mtk_v4l2_err("Failed to allocate video device");
		ret = -ENOMEM;
		goto err_enc_alloc;
	}
	vfd_enc->fops           = &mtk_vcodec_fops;
	vfd_enc->ioctl_ops      = &mtk_venc_ioctl_ops;
	vfd_enc->release        = video_device_release;
	vfd_enc->lock           = &dev->dev_mutex;
	vfd_enc->v4l2_dev       = &dev->v4l2_dev;
	vfd_enc->vfl_dir        = VFL_DIR_M2M;
	vfd_enc->device_caps	= V4L2_CAP_VIDEO_M2M_MPLANE |
					V4L2_CAP_STREAMING;

	snprintf(vfd_enc->name, sizeof(vfd_enc->name), "%s",
		 MTK_VCODEC_ENC_NAME);
	video_set_drvdata(vfd_enc, dev);
	dev->vfd_enc = vfd_enc;
	platform_set_drvdata(pdev, dev);

	dev->m2m_dev_enc = v4l2_m2m_init(&mtk_venc_m2m_ops);
	if (IS_ERR((__force void *)dev->m2m_dev_enc)) {
		mtk_v4l2_err("Failed to init mem2mem enc device");
		ret = PTR_ERR((__force void *)dev->m2m_dev_enc);
		goto err_enc_mem_init;
	}

	dev->encode_workqueue =
			alloc_ordered_workqueue(MTK_VCODEC_ENC_NAME,
						WQ_MEM_RECLAIM |
						WQ_FREEZABLE);
	if (!dev->encode_workqueue) {
		mtk_v4l2_err("Failed to create encode workqueue");
		ret = -EINVAL;
		goto err_event_workq;
	}

	ret = video_register_device(vfd_enc, VFL_TYPE_VIDEO, 1);
	if (ret) {
		mtk_v4l2_err("Failed to register video device");
		goto err_enc_reg;
	}

	mtk_v4l2_debug(0, "encoder registered as /dev/video%d",
			vfd_enc->num);

	return 0;

err_enc_reg:
	destroy_workqueue(dev->encode_workqueue);
err_event_workq:
	v4l2_m2m_release(dev->m2m_dev_enc);
err_enc_mem_init:
	video_unregister_device(vfd_enc);
err_enc_alloc:
	v4l2_device_unregister(&dev->v4l2_dev);
err_res:
	mtk_vcodec_release_enc_pm(dev);
err_enc_pm:
	mtk_vcodec_fw_release(dev->fw_handler);
	return ret;
}

static const struct mtk_vcodec_enc_pdata mt8173_pdata = {
	.chip = MTK_MT8173,
	.has_lt_irq = true,
	.capture_formats = mtk_video_formats_capture_mt8173,
	.num_capture_formats = ARRAY_SIZE(mtk_video_formats_capture_mt8173),
	.output_formats = mtk_video_formats_output_mt8173,
	.num_output_formats = ARRAY_SIZE(mtk_video_formats_output_mt8173),
	.min_bitrate = 1,
	.max_bitrate = 4000000,
};

static const struct mtk_vcodec_enc_pdata mt8183_pdata = {
	.chip = MTK_MT8183,
	.has_lt_irq = false,
	.uses_ext = true,
	.capture_formats = mtk_video_formats_capture_mt8183,
	.num_capture_formats = ARRAY_SIZE(mtk_video_formats_capture_mt8183),
	/* MT8183 supports the same output formats as MT8173 */
	.output_formats = mtk_video_formats_output_mt8173,
	.num_output_formats = ARRAY_SIZE(mtk_video_formats_output_mt8173),
	.min_bitrate = 64,
	.max_bitrate = 40000000,
};

static const struct of_device_id mtk_vcodec_enc_match[] = {
	{.compatible = "mediatek,mt8173-vcodec-enc", .data = &mt8173_pdata},
	{.compatible = "mediatek,mt8183-vcodec-enc", .data = &mt8183_pdata},
	{},
};
MODULE_DEVICE_TABLE(of, mtk_vcodec_enc_match);

static int mtk_vcodec_enc_remove(struct platform_device *pdev)
{
	struct mtk_vcodec_dev *dev = platform_get_drvdata(pdev);

	mtk_v4l2_debug_enter();
	flush_workqueue(dev->encode_workqueue);
	destroy_workqueue(dev->encode_workqueue);
	if (dev->m2m_dev_enc)
		v4l2_m2m_release(dev->m2m_dev_enc);

	if (dev->vfd_enc)
		video_unregister_device(dev->vfd_enc);

	v4l2_device_unregister(&dev->v4l2_dev);
	mtk_vcodec_release_enc_pm(dev);
	mtk_vcodec_fw_release(dev->fw_handler);
	return 0;
}

static struct platform_driver mtk_vcodec_enc_driver = {
	.probe	= mtk_vcodec_probe,
	.remove	= mtk_vcodec_enc_remove,
	.driver	= {
		.name	= MTK_VCODEC_ENC_NAME,
		.of_match_table = mtk_vcodec_enc_match,
	},
};

module_platform_driver(mtk_vcodec_enc_driver);


MODULE_LICENSE("GPL v2");
MODULE_DESCRIPTION("Mediatek video codec V4L2 encoder driver");<|MERGE_RESOLUTION|>--- conflicted
+++ resolved
@@ -284,22 +284,9 @@
 		mtk_v4l2_err("Could not get venc IPI device");
 		return -ENODEV;
 	}
-<<<<<<< HEAD
-	if (!pdev->dev.dma_parms) {
-		pdev->dev.dma_parms = devm_kzalloc(&pdev->dev,
-						sizeof(*pdev->dev.dma_parms),
-						GFP_KERNEL);
-		if (!pdev->dev.dma_parms)
-			return -ENOMEM;
-	}
-	dma_set_max_seg_size(&pdev->dev, DMA_BIT_MASK(32));
-
-	dev->fw_handler = mtk_vcodec_fw_select(dev, fw_type, VPU_RST_ENC);
-=======
 	dma_set_max_seg_size(&pdev->dev, UINT_MAX);
 
 	dev->fw_handler = mtk_vcodec_fw_select(dev, fw_type, ENCODER);
->>>>>>> f642729d
 	if (IS_ERR(dev->fw_handler))
 		return PTR_ERR(dev->fw_handler);
 
@@ -316,11 +303,7 @@
 		ret = PTR_ERR((__force void *)dev->reg_base[VENC_SYS]);
 		goto err_res;
 	}
-<<<<<<< HEAD
-	mtk_v4l2_debug(2, "reg[%d] base=0x%p", i, dev->reg_base[VENC_SYS]);
-=======
 	mtk_v4l2_debug(2, "reg[%d] base=0x%p", VENC_SYS, dev->reg_base[VENC_SYS]);
->>>>>>> f642729d
 
 	res = platform_get_resource(pdev, IORESOURCE_IRQ, 0);
 	if (res == NULL) {
@@ -349,11 +332,7 @@
 			ret = PTR_ERR((__force void *)dev->reg_base[VENC_LT_SYS]);
 			goto err_res;
 		}
-<<<<<<< HEAD
-		mtk_v4l2_debug(2, "reg[%d] base=0x%p", i, dev->reg_base[VENC_LT_SYS]);
-=======
 		mtk_v4l2_debug(2, "reg[%d] base=0x%p", VENC_LT_SYS, dev->reg_base[VENC_LT_SYS]);
->>>>>>> f642729d
 
 		dev->enc_lt_irq = platform_get_irq(pdev, 1);
 		irq_set_status_flags(dev->enc_lt_irq, IRQ_NOAUTOEN);
