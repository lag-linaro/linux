--- conflicted
+++ resolved
@@ -3278,11 +3278,7 @@
 			 struct btrfs_bio_ctrl *bio_ctrl,
 			 struct writeback_control *wbc,
 			 blk_opf_t opf,
-<<<<<<< HEAD
-			 bio_end_io_t end_io_func,
-=======
 			 btrfs_bio_end_io_t end_io_func,
->>>>>>> 884d0cd9
 			 u64 disk_bytenr, u32 offset, u64 file_offset,
 			 enum btrfs_compression_type compress_type)
 {
