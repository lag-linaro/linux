--- conflicted
+++ resolved
@@ -138,19 +138,6 @@
 	if (ret)
 		return ret;
 
-<<<<<<< HEAD
-	nouveau_bo_del_io_reserve_lru(bo);
-
-	prot = vm_get_page_prot(vma->vm_flags);
-	ret = ttm_bo_vm_fault_reserved(vmf, prot, TTM_BO_VM_NUM_PREFAULT, 1);
-	if (ret == VM_FAULT_RETRY && !(vmf->flags & FAULT_FLAG_RETRY_NOWAIT))
-		return ret;
-
-	nouveau_bo_add_io_reserve_lru(bo);
-
-	dma_resv_unlock(bo->base.resv);
-
-=======
 	ret = nouveau_ttm_fault_reserve_notify(bo);
 	if (ret)
 		goto error_unlock;
@@ -164,7 +151,6 @@
 
 error_unlock:
 	dma_resv_unlock(bo->base.resv);
->>>>>>> f642729d
 	return ret;
 }
 
@@ -240,11 +226,7 @@
 
 	if (drm->client.device.info.family >= NV_DEVICE_INFO_V0_TESLA) {
 		ttm_resource_manager_set_used(man, false);
-<<<<<<< HEAD
-		ttm_resource_manager_force_list_clean(&drm->ttm.bdev, man);
-=======
 		ttm_resource_manager_evict_all(&drm->ttm.bdev, man);
->>>>>>> f642729d
 		ttm_resource_manager_cleanup(man);
 		ttm_set_driver_manager(&drm->ttm.bdev, TTM_PL_VRAM, NULL);
 		kfree(man);
@@ -289,11 +271,7 @@
 		ttm_range_man_fini(&drm->ttm.bdev, TTM_PL_TT);
 	else {
 		ttm_resource_manager_set_used(man, false);
-<<<<<<< HEAD
-		ttm_resource_manager_force_list_clean(&drm->ttm.bdev, man);
-=======
 		ttm_resource_manager_evict_all(&drm->ttm.bdev, man);
->>>>>>> f642729d
 		ttm_resource_manager_cleanup(man);
 		ttm_set_driver_manager(&drm->ttm.bdev, TTM_PL_TT, NULL);
 		kfree(man);
