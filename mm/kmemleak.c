--- conflicted
+++ resolved
@@ -684,11 +684,7 @@
 }
 
 static int __link_object(struct kmemleak_object *object, unsigned long ptr,
-<<<<<<< HEAD
-			 size_t size, int min_count, bool is_phys)
-=======
 			 size_t size, int min_count, unsigned int objflags)
->>>>>>> de927f6c
 {
 
 	struct kmemleak_object *parent;
@@ -696,11 +692,7 @@
 	unsigned long untagged_ptr;
 	unsigned long untagged_objp;
 
-<<<<<<< HEAD
-	object->flags = OBJECT_ALLOCATED | (is_phys ? OBJECT_PHYS : 0);
-=======
 	object->flags = OBJECT_ALLOCATED | objflags;
->>>>>>> de927f6c
 	object->pointer = ptr;
 	object->size = kfence_ksize((void *)ptr) ?: size;
 	object->min_count = min_count;
