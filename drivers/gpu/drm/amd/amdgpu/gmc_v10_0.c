/*
 * Copyright 2019 Advanced Micro Devices, Inc.
 *
 * Permission is hereby granted, free of charge, to any person obtaining a
 * copy of this software and associated documentation files (the "Software"),
 * to deal in the Software without restriction, including without limitation
 * the rights to use, copy, modify, merge, publish, distribute, sublicense,
 * and/or sell copies of the Software, and to permit persons to whom the
 * Software is furnished to do so, subject to the following conditions:
 *
 * The above copyright notice and this permission notice shall be included in
 * all copies or substantial portions of the Software.
 *
 * THE SOFTWARE IS PROVIDED "AS IS", WITHOUT WARRANTY OF ANY KIND, EXPRESS OR
 * IMPLIED, INCLUDING BUT NOT LIMITED TO THE WARRANTIES OF MERCHANTABILITY,
 * FITNESS FOR A PARTICULAR PURPOSE AND NONINFRINGEMENT.  IN NO EVENT SHALL
 * THE COPYRIGHT HOLDER(S) OR AUTHOR(S) BE LIABLE FOR ANY CLAIM, DAMAGES OR
 * OTHER LIABILITY, WHETHER IN AN ACTION OF CONTRACT, TORT OR OTHERWISE,
 * ARISING FROM, OUT OF OR IN CONNECTION WITH THE SOFTWARE OR THE USE OR
 * OTHER DEALINGS IN THE SOFTWARE.
 *
 */
#include <linux/firmware.h>
#include <linux/pci.h>
#include "amdgpu.h"
#include "amdgpu_atomfirmware.h"
#include "gmc_v10_0.h"
#include "umc_v8_7.h"

<<<<<<< HEAD
#include "hdp/hdp_5_0_0_offset.h"
#include "hdp/hdp_5_0_0_sh_mask.h"
=======
>>>>>>> f642729d
#include "athub/athub_2_0_0_sh_mask.h"
#include "athub/athub_2_0_0_offset.h"
#include "dcn/dcn_2_0_0_offset.h"
#include "dcn/dcn_2_0_0_sh_mask.h"
#include "oss/osssys_5_0_0_offset.h"
#include "ivsrcid/vmc/irqsrcs_vmc_1_0.h"
#include "navi10_enum.h"

#include "soc15.h"
#include "soc15d.h"
#include "soc15_common.h"

#include "nbio_v2_3.h"

#include "gfxhub_v2_0.h"
#include "gfxhub_v2_1.h"
#include "mmhub_v2_0.h"
#include "mmhub_v2_3.h"
#include "athub_v2_0.h"
#include "athub_v2_1.h"

#if 0
static const struct soc15_reg_golden golden_settings_navi10_hdp[] =
{
	/* TODO add golden setting for hdp */
};
#endif

static int gmc_v10_0_ecc_interrupt_state(struct amdgpu_device *adev,
					 struct amdgpu_irq_src *src,
					 unsigned type,
					 enum amdgpu_interrupt_state state)
{
	return 0;
}

static int
gmc_v10_0_vm_fault_interrupt_state(struct amdgpu_device *adev,
				   struct amdgpu_irq_src *src, unsigned type,
				   enum amdgpu_interrupt_state state)
{
	switch (state) {
	case AMDGPU_IRQ_STATE_DISABLE:
		/* MM HUB */
		amdgpu_gmc_set_vm_fault_masks(adev, AMDGPU_MMHUB_0, false);
		/* GFX HUB */
		amdgpu_gmc_set_vm_fault_masks(adev, AMDGPU_GFXHUB_0, false);
		break;
	case AMDGPU_IRQ_STATE_ENABLE:
		/* MM HUB */
		amdgpu_gmc_set_vm_fault_masks(adev, AMDGPU_MMHUB_0, true);
		/* GFX HUB */
		amdgpu_gmc_set_vm_fault_masks(adev, AMDGPU_GFXHUB_0, true);
		break;
	default:
		break;
	}

	return 0;
}

static int gmc_v10_0_process_interrupt(struct amdgpu_device *adev,
				       struct amdgpu_irq_src *source,
				       struct amdgpu_iv_entry *entry)
{
	bool retry_fault = !!(entry->src_data[1] & 0x80);
	struct amdgpu_vmhub *hub = &adev->vmhub[entry->vmid_src];
	struct amdgpu_task_info task_info;
	uint32_t status = 0;
	u64 addr;

	addr = (u64)entry->src_data[0] << 12;
	addr |= ((u64)entry->src_data[1] & 0xf) << 44;

	if (retry_fault) {
		/* Returning 1 here also prevents sending the IV to the KFD */

		/* Process it onyl if it's the first fault for this address */
		if (entry->ih != &adev->irq.ih_soft &&
		    amdgpu_gmc_filter_faults(adev, addr, entry->pasid,
					     entry->timestamp))
			return 1;

		/* Delegate it to a different ring if the hardware hasn't
		 * already done it.
		 */
		if (in_interrupt()) {
			amdgpu_irq_delegate(adev, entry, 8);
			return 1;
		}

		/* Try to handle the recoverable page faults by filling page
		 * tables
		 */
		if (amdgpu_vm_handle_fault(adev, entry->pasid, addr))
			return 1;
	}

	if (!amdgpu_sriov_vf(adev)) {
		/*
		 * Issue a dummy read to wait for the status register to
		 * be updated to avoid reading an incorrect value due to
		 * the new fast GRBM interface.
		 */
		if ((entry->vmid_src == AMDGPU_GFXHUB_0) &&
		    (adev->asic_type < CHIP_SIENNA_CICHLID))
			RREG32(hub->vm_l2_pro_fault_status);

		status = RREG32(hub->vm_l2_pro_fault_status);
		WREG32_P(hub->vm_l2_pro_fault_cntl, 1, ~1);
	}

<<<<<<< HEAD
	if (printk_ratelimit()) {
		struct amdgpu_task_info task_info;

		memset(&task_info, 0, sizeof(struct amdgpu_task_info));
		amdgpu_vm_get_task_info(adev, entry->pasid, &task_info);

		dev_err(adev->dev,
			"[%s] page fault (src_id:%u ring:%u vmid:%u pasid:%u, "
			"for process %s pid %d thread %s pid %d)\n",
			entry->vmid_src ? "mmhub" : "gfxhub",
			entry->src_id, entry->ring_id, entry->vmid,
			entry->pasid, task_info.process_name, task_info.tgid,
			task_info.task_name, task_info.pid);
		dev_err(adev->dev, "  in page starting at address 0x%016llx from client %d\n",
			addr, entry->client_id);
		if (!amdgpu_sriov_vf(adev))
			hub->vmhub_funcs->print_l2_protection_fault_status(adev, status);
	}
=======
	if (!printk_ratelimit())
		return 0;

	memset(&task_info, 0, sizeof(struct amdgpu_task_info));
	amdgpu_vm_get_task_info(adev, entry->pasid, &task_info);

	dev_err(adev->dev,
		"[%s] page fault (src_id:%u ring:%u vmid:%u pasid:%u, "
		"for process %s pid %d thread %s pid %d)\n",
		entry->vmid_src ? "mmhub" : "gfxhub",
		entry->src_id, entry->ring_id, entry->vmid,
		entry->pasid, task_info.process_name, task_info.tgid,
		task_info.task_name, task_info.pid);
	dev_err(adev->dev, "  in page starting at address 0x%012llx from client %d\n",
		addr, entry->client_id);

	if (!amdgpu_sriov_vf(adev))
		hub->vmhub_funcs->print_l2_protection_fault_status(adev,
								   status);
>>>>>>> f642729d

	return 0;
}

static const struct amdgpu_irq_src_funcs gmc_v10_0_irq_funcs = {
	.set = gmc_v10_0_vm_fault_interrupt_state,
	.process = gmc_v10_0_process_interrupt,
};

static const struct amdgpu_irq_src_funcs gmc_v10_0_ecc_funcs = {
	.set = gmc_v10_0_ecc_interrupt_state,
	.process = amdgpu_umc_process_ecc_irq,
};

<<<<<<< HEAD
 static void gmc_v10_0_set_irq_funcs(struct amdgpu_device *adev)
=======
static void gmc_v10_0_set_irq_funcs(struct amdgpu_device *adev)
>>>>>>> f642729d
{
	adev->gmc.vm_fault.num_types = 1;
	adev->gmc.vm_fault.funcs = &gmc_v10_0_irq_funcs;

	if (!amdgpu_sriov_vf(adev)) {
		adev->gmc.ecc_irq.num_types = 1;
		adev->gmc.ecc_irq.funcs = &gmc_v10_0_ecc_funcs;
	}
}

/**
 * gmc_v10_0_use_invalidate_semaphore - judge whether to use semaphore
 *
 * @adev: amdgpu_device pointer
 * @vmhub: vmhub type
 *
 */
static bool gmc_v10_0_use_invalidate_semaphore(struct amdgpu_device *adev,
				       uint32_t vmhub)
{
	return ((vmhub == AMDGPU_MMHUB_0 ||
		 vmhub == AMDGPU_MMHUB_1) &&
		(!amdgpu_sriov_vf(adev)));
}

static bool gmc_v10_0_get_atc_vmid_pasid_mapping_info(
					struct amdgpu_device *adev,
					uint8_t vmid, uint16_t *p_pasid)
{
	uint32_t value;

	value = RREG32(SOC15_REG_OFFSET(ATHUB, 0, mmATC_VMID0_PASID_MAPPING)
		     + vmid);
	*p_pasid = value & ATC_VMID0_PASID_MAPPING__PASID_MASK;

	return !!(value & ATC_VMID0_PASID_MAPPING__VALID_MASK);
}

/*
 * GART
 * VMID 0 is the physical GPU addresses as used by the kernel.
 * VMIDs 1-15 are used for userspace clients and are handled
 * by the amdgpu vm/hsa code.
 */

static void gmc_v10_0_flush_vm_hub(struct amdgpu_device *adev, uint32_t vmid,
				   unsigned int vmhub, uint32_t flush_type)
{
	bool use_semaphore = gmc_v10_0_use_invalidate_semaphore(adev, vmhub);
	struct amdgpu_vmhub *hub = &adev->vmhub[vmhub];
	u32 inv_req = hub->vmhub_funcs->get_invalidate_req(vmid, flush_type);
	u32 tmp;
	/* Use register 17 for GART */
	const unsigned eng = 17;
	unsigned int i;

	spin_lock(&adev->gmc.invalidate_lock);
	/*
	 * It may lose gpuvm invalidate acknowldege state across power-gating
	 * off cycle, add semaphore acquire before invalidation and semaphore
	 * release after invalidation to avoid entering power gated state
	 * to WA the Issue
	 */

	/* TODO: It needs to continue working on debugging with semaphore for GFXHUB as well. */
	if (use_semaphore) {
		for (i = 0; i < adev->usec_timeout; i++) {
			/* a read return value of 1 means semaphore acuqire */
			tmp = RREG32_NO_KIQ(hub->vm_inv_eng0_sem +
					    hub->eng_distance * eng);
			if (tmp & 0x1)
				break;
			udelay(1);
		}

		if (i >= adev->usec_timeout)
			DRM_ERROR("Timeout waiting for sem acquire in VM flush!\n");
	}

	WREG32_NO_KIQ(hub->vm_inv_eng0_req + hub->eng_distance * eng, inv_req);

	/*
	 * Issue a dummy read to wait for the ACK register to be cleared
	 * to avoid a false ACK due to the new fast GRBM interface.
	 */
	if ((vmhub == AMDGPU_GFXHUB_0) &&
	    (adev->asic_type < CHIP_SIENNA_CICHLID))
		RREG32_NO_KIQ(hub->vm_inv_eng0_req + hub->eng_distance * eng);

	/* Wait for ACK with a delay.*/
	for (i = 0; i < adev->usec_timeout; i++) {
		tmp = RREG32_NO_KIQ(hub->vm_inv_eng0_ack +
				    hub->eng_distance * eng);
		tmp &= 1 << vmid;
		if (tmp)
			break;

		udelay(1);
	}

	/* TODO: It needs to continue working on debugging with semaphore for GFXHUB as well. */
	if (use_semaphore)
		/*
		 * add semaphore release after invalidation,
		 * write with 0 means semaphore release
		 */
		WREG32_NO_KIQ(hub->vm_inv_eng0_sem +
			      hub->eng_distance * eng, 0);

	spin_unlock(&adev->gmc.invalidate_lock);

	if (i < adev->usec_timeout)
		return;

	DRM_ERROR("Timeout waiting for VM flush ACK!\n");
}

/**
 * gmc_v10_0_flush_gpu_tlb - gart tlb flush callback
 *
 * @adev: amdgpu_device pointer
 * @vmid: vm instance to flush
 * @vmhub: vmhub type
 * @flush_type: the flush type
 *
 * Flush the TLB for the requested page table.
 */
static void gmc_v10_0_flush_gpu_tlb(struct amdgpu_device *adev, uint32_t vmid,
					uint32_t vmhub, uint32_t flush_type)
{
	struct amdgpu_ring *ring = adev->mman.buffer_funcs_ring;
	struct dma_fence *fence;
	struct amdgpu_job *job;

	int r;

	/* flush hdp cache */
	adev->hdp.funcs->flush_hdp(adev, NULL);

	/* For SRIOV run time, driver shouldn't access the register through MMIO
	 * Directly use kiq to do the vm invalidation instead
	 */
	if (adev->gfx.kiq.ring.sched.ready &&
	    (amdgpu_sriov_runtime(adev) || !amdgpu_sriov_vf(adev)) &&
	    down_read_trylock(&adev->reset_sem)) {
		struct amdgpu_vmhub *hub = &adev->vmhub[vmhub];
		const unsigned eng = 17;
		u32 inv_req = hub->vmhub_funcs->get_invalidate_req(vmid, flush_type);
		u32 req = hub->vm_inv_eng0_req + hub->eng_distance * eng;
		u32 ack = hub->vm_inv_eng0_ack + hub->eng_distance * eng;

		amdgpu_virt_kiq_reg_write_reg_wait(adev, req, ack, inv_req,
				1 << vmid);

		up_read(&adev->reset_sem);
		return;
	}

	mutex_lock(&adev->mman.gtt_window_lock);

	if (vmhub == AMDGPU_MMHUB_0) {
		gmc_v10_0_flush_vm_hub(adev, vmid, AMDGPU_MMHUB_0, 0);
		mutex_unlock(&adev->mman.gtt_window_lock);
		return;
	}

	BUG_ON(vmhub != AMDGPU_GFXHUB_0);

	if (!adev->mman.buffer_funcs_enabled ||
	    !adev->ib_pool_ready ||
	    amdgpu_in_reset(adev) ||
	    ring->sched.ready == false) {
		gmc_v10_0_flush_vm_hub(adev, vmid, AMDGPU_GFXHUB_0, 0);
		mutex_unlock(&adev->mman.gtt_window_lock);
		return;
	}

	/* The SDMA on Navi has a bug which can theoretically result in memory
	 * corruption if an invalidation happens at the same time as an VA
	 * translation. Avoid this by doing the invalidation from the SDMA
	 * itself.
	 */
	r = amdgpu_job_alloc_with_ib(adev, 16 * 4, AMDGPU_IB_POOL_IMMEDIATE,
				     &job);
	if (r)
		goto error_alloc;

	job->vm_pd_addr = amdgpu_gmc_pd_addr(adev->gart.bo);
	job->vm_needs_flush = true;
	job->ibs->ptr[job->ibs->length_dw++] = ring->funcs->nop;
	amdgpu_ring_pad_ib(ring, &job->ibs[0]);
	r = amdgpu_job_submit(job, &adev->mman.entity,
			      AMDGPU_FENCE_OWNER_UNDEFINED, &fence);
	if (r)
		goto error_submit;

	mutex_unlock(&adev->mman.gtt_window_lock);

	dma_fence_wait(fence, false);
	dma_fence_put(fence);

	return;

error_submit:
	amdgpu_job_free(job);

error_alloc:
	mutex_unlock(&adev->mman.gtt_window_lock);
	DRM_ERROR("Error flushing GPU TLB using the SDMA (%d)!\n", r);
}

/**
 * gmc_v10_0_flush_gpu_tlb_pasid - tlb flush via pasid
 *
 * @adev: amdgpu_device pointer
 * @pasid: pasid to be flush
 * @flush_type: the flush type
 * @all_hub: Used with PACKET3_INVALIDATE_TLBS_ALL_HUB()
 *
 * Flush the TLB for the requested pasid.
 */
static int gmc_v10_0_flush_gpu_tlb_pasid(struct amdgpu_device *adev,
					uint16_t pasid, uint32_t flush_type,
					bool all_hub)
{
	int vmid, i;
	signed long r;
	uint32_t seq;
	uint16_t queried_pasid;
	bool ret;
	struct amdgpu_ring *ring = &adev->gfx.kiq.ring;
	struct amdgpu_kiq *kiq = &adev->gfx.kiq;

	if (amdgpu_emu_mode == 0 && ring->sched.ready) {
		spin_lock(&adev->gfx.kiq.ring_lock);
		/* 2 dwords flush + 8 dwords fence */
		amdgpu_ring_alloc(ring, kiq->pmf->invalidate_tlbs_size + 8);
		kiq->pmf->kiq_invalidate_tlbs(ring,
					pasid, flush_type, all_hub);
		r = amdgpu_fence_emit_polling(ring, &seq, MAX_KIQ_REG_WAIT);
		if (r) {
			amdgpu_ring_undo(ring);
			spin_unlock(&adev->gfx.kiq.ring_lock);
			return -ETIME;
		}

		amdgpu_ring_commit(ring);
		spin_unlock(&adev->gfx.kiq.ring_lock);
		r = amdgpu_fence_wait_polling(ring, seq, adev->usec_timeout);
		if (r < 1) {
			dev_err(adev->dev, "wait for kiq fence error: %ld.\n", r);
			return -ETIME;
		}

		return 0;
	}

	for (vmid = 1; vmid < AMDGPU_NUM_VMID; vmid++) {

		ret = gmc_v10_0_get_atc_vmid_pasid_mapping_info(adev, vmid,
				&queried_pasid);
		if (ret	&& queried_pasid == pasid) {
			if (all_hub) {
				for (i = 0; i < adev->num_vmhubs; i++)
					gmc_v10_0_flush_gpu_tlb(adev, vmid,
							i, flush_type);
			} else {
				gmc_v10_0_flush_gpu_tlb(adev, vmid,
						AMDGPU_GFXHUB_0, flush_type);
			}
			break;
		}
	}

	return 0;
}

static uint64_t gmc_v10_0_emit_flush_gpu_tlb(struct amdgpu_ring *ring,
					     unsigned vmid, uint64_t pd_addr)
{
	bool use_semaphore = gmc_v10_0_use_invalidate_semaphore(ring->adev, ring->funcs->vmhub);
	struct amdgpu_vmhub *hub = &ring->adev->vmhub[ring->funcs->vmhub];
	uint32_t req = hub->vmhub_funcs->get_invalidate_req(vmid, 0);
	unsigned eng = ring->vm_inv_eng;

	/*
	 * It may lose gpuvm invalidate acknowldege state across power-gating
	 * off cycle, add semaphore acquire before invalidation and semaphore
	 * release after invalidation to avoid entering power gated state
	 * to WA the Issue
	 */

	/* TODO: It needs to continue working on debugging with semaphore for GFXHUB as well. */
	if (use_semaphore)
		/* a read return value of 1 means semaphore acuqire */
		amdgpu_ring_emit_reg_wait(ring,
					  hub->vm_inv_eng0_sem +
					  hub->eng_distance * eng, 0x1, 0x1);

	amdgpu_ring_emit_wreg(ring, hub->ctx0_ptb_addr_lo32 +
			      (hub->ctx_addr_distance * vmid),
			      lower_32_bits(pd_addr));

	amdgpu_ring_emit_wreg(ring, hub->ctx0_ptb_addr_hi32 +
			      (hub->ctx_addr_distance * vmid),
			      upper_32_bits(pd_addr));

	amdgpu_ring_emit_reg_write_reg_wait(ring, hub->vm_inv_eng0_req +
					    hub->eng_distance * eng,
					    hub->vm_inv_eng0_ack +
					    hub->eng_distance * eng,
					    req, 1 << vmid);

	/* TODO: It needs to continue working on debugging with semaphore for GFXHUB as well. */
	if (use_semaphore)
		/*
		 * add semaphore release after invalidation,
		 * write with 0 means semaphore release
		 */
		amdgpu_ring_emit_wreg(ring, hub->vm_inv_eng0_sem +
				      hub->eng_distance * eng, 0);

	return pd_addr;
}

static void gmc_v10_0_emit_pasid_mapping(struct amdgpu_ring *ring, unsigned vmid,
					 unsigned pasid)
{
	struct amdgpu_device *adev = ring->adev;
	uint32_t reg;

	if (ring->funcs->vmhub == AMDGPU_GFXHUB_0)
		reg = SOC15_REG_OFFSET(OSSSYS, 0, mmIH_VMID_0_LUT) + vmid;
	else
		reg = SOC15_REG_OFFSET(OSSSYS, 0, mmIH_VMID_0_LUT_MM) + vmid;

	amdgpu_ring_emit_wreg(ring, reg, pasid);
}

/*
 * PTE format on NAVI 10:
 * 63:59 reserved
 * 58 reserved and for sienna_cichlid is used for MALL noalloc
 * 57 reserved
 * 56 F
 * 55 L
 * 54 reserved
 * 53:52 SW
 * 51 T
 * 50:48 mtype
 * 47:12 4k physical page base address
 * 11:7 fragment
 * 6 write
 * 5 read
 * 4 exe
 * 3 Z
 * 2 snooped
 * 1 system
 * 0 valid
 *
 * PDE format on NAVI 10:
 * 63:59 block fragment size
 * 58:55 reserved
 * 54 P
 * 53:48 reserved
 * 47:6 physical base address of PD or PTE
 * 5:3 reserved
 * 2 C
 * 1 system
 * 0 valid
 */

static uint64_t gmc_v10_0_map_mtype(struct amdgpu_device *adev, uint32_t flags)
{
	switch (flags) {
	case AMDGPU_VM_MTYPE_DEFAULT:
		return AMDGPU_PTE_MTYPE_NV10(MTYPE_NC);
	case AMDGPU_VM_MTYPE_NC:
		return AMDGPU_PTE_MTYPE_NV10(MTYPE_NC);
	case AMDGPU_VM_MTYPE_WC:
		return AMDGPU_PTE_MTYPE_NV10(MTYPE_WC);
	case AMDGPU_VM_MTYPE_CC:
		return AMDGPU_PTE_MTYPE_NV10(MTYPE_CC);
	case AMDGPU_VM_MTYPE_UC:
		return AMDGPU_PTE_MTYPE_NV10(MTYPE_UC);
	default:
		return AMDGPU_PTE_MTYPE_NV10(MTYPE_NC);
	}
}

static void gmc_v10_0_get_vm_pde(struct amdgpu_device *adev, int level,
				 uint64_t *addr, uint64_t *flags)
{
	if (!(*flags & AMDGPU_PDE_PTE) && !(*flags & AMDGPU_PTE_SYSTEM))
		*addr = adev->vm_manager.vram_base_offset + *addr -
			adev->gmc.vram_start;
	BUG_ON(*addr & 0xFFFF00000000003FULL);

	if (!adev->gmc.translate_further)
		return;

	if (level == AMDGPU_VM_PDB1) {
		/* Set the block fragment size */
		if (!(*flags & AMDGPU_PDE_PTE))
			*flags |= AMDGPU_PDE_BFS(0x9);

	} else if (level == AMDGPU_VM_PDB0) {
		if (*flags & AMDGPU_PDE_PTE)
			*flags &= ~AMDGPU_PDE_PTE;
		else
			*flags |= AMDGPU_PTE_TF;
	}
}

static void gmc_v10_0_get_vm_pte(struct amdgpu_device *adev,
				 struct amdgpu_bo_va_mapping *mapping,
				 uint64_t *flags)
{
	*flags &= ~AMDGPU_PTE_EXECUTABLE;
	*flags |= mapping->flags & AMDGPU_PTE_EXECUTABLE;

	*flags &= ~AMDGPU_PTE_MTYPE_NV10_MASK;
	*flags |= (mapping->flags & AMDGPU_PTE_MTYPE_NV10_MASK);

	if (mapping->flags & AMDGPU_PTE_PRT) {
		*flags |= AMDGPU_PTE_PRT;
		*flags |= AMDGPU_PTE_SNOOPED;
		*flags |= AMDGPU_PTE_LOG;
		*flags |= AMDGPU_PTE_SYSTEM;
		*flags &= ~AMDGPU_PTE_VALID;
	}
}

static unsigned gmc_v10_0_get_vbios_fb_size(struct amdgpu_device *adev)
{
	u32 d1vga_control = RREG32_SOC15(DCE, 0, mmD1VGA_CONTROL);
	unsigned size;

	if (REG_GET_FIELD(d1vga_control, D1VGA_CONTROL, D1VGA_MODE_ENABLE)) {
		size = AMDGPU_VBIOS_VGA_ALLOCATION;
	} else {
		u32 viewport;
		u32 pitch;

		viewport = RREG32_SOC15(DCE, 0, mmHUBP0_DCSURF_PRI_VIEWPORT_DIMENSION);
		pitch = RREG32_SOC15(DCE, 0, mmHUBPREQ0_DCSURF_SURFACE_PITCH);
		size = (REG_GET_FIELD(viewport,
					HUBP0_DCSURF_PRI_VIEWPORT_DIMENSION, PRI_VIEWPORT_HEIGHT) *
				REG_GET_FIELD(pitch, HUBPREQ0_DCSURF_SURFACE_PITCH, PITCH) *
				4);
	}

	return size;
}

static const struct amdgpu_gmc_funcs gmc_v10_0_gmc_funcs = {
	.flush_gpu_tlb = gmc_v10_0_flush_gpu_tlb,
	.flush_gpu_tlb_pasid = gmc_v10_0_flush_gpu_tlb_pasid,
	.emit_flush_gpu_tlb = gmc_v10_0_emit_flush_gpu_tlb,
	.emit_pasid_mapping = gmc_v10_0_emit_pasid_mapping,
	.map_mtype = gmc_v10_0_map_mtype,
	.get_vm_pde = gmc_v10_0_get_vm_pde,
	.get_vm_pte = gmc_v10_0_get_vm_pte,
	.get_vbios_fb_size = gmc_v10_0_get_vbios_fb_size,
};

static void gmc_v10_0_set_gmc_funcs(struct amdgpu_device *adev)
{
	if (adev->gmc.gmc_funcs == NULL)
		adev->gmc.gmc_funcs = &gmc_v10_0_gmc_funcs;
}

static void gmc_v10_0_set_umc_funcs(struct amdgpu_device *adev)
{
	switch (adev->asic_type) {
	case CHIP_SIENNA_CICHLID:
		adev->umc.max_ras_err_cnt_per_query = UMC_V8_7_TOTAL_CHANNEL_NUM;
		adev->umc.channel_inst_num = UMC_V8_7_CHANNEL_INSTANCE_NUM;
		adev->umc.umc_inst_num = UMC_V8_7_UMC_INSTANCE_NUM;
		adev->umc.channel_offs = UMC_V8_7_PER_CHANNEL_OFFSET_SIENNA;
		adev->umc.channel_idx_tbl = &umc_v8_7_channel_idx_tbl[0][0];
		adev->umc.funcs = &umc_v8_7_funcs;
		break;
	default:
		break;
	}
}


static void gmc_v10_0_set_mmhub_funcs(struct amdgpu_device *adev)
{
<<<<<<< HEAD
	adev->mmhub.funcs = &mmhub_v2_0_funcs;
=======
	switch (adev->asic_type) {
	case CHIP_VANGOGH:
		adev->mmhub.funcs = &mmhub_v2_3_funcs;
		break;
	default:
		adev->mmhub.funcs = &mmhub_v2_0_funcs;
		break;
	}
>>>>>>> f642729d
}

static void gmc_v10_0_set_gfxhub_funcs(struct amdgpu_device *adev)
{
	switch (adev->asic_type) {
	case CHIP_SIENNA_CICHLID:
	case CHIP_NAVY_FLOUNDER:
<<<<<<< HEAD
=======
	case CHIP_VANGOGH:
	case CHIP_DIMGREY_CAVEFISH:
>>>>>>> f642729d
		adev->gfxhub.funcs = &gfxhub_v2_1_funcs;
		break;
	default:
		adev->gfxhub.funcs = &gfxhub_v2_0_funcs;
		break;
	}
}


static int gmc_v10_0_early_init(void *handle)
{
	struct amdgpu_device *adev = (struct amdgpu_device *)handle;

	gmc_v10_0_set_mmhub_funcs(adev);
	gmc_v10_0_set_gfxhub_funcs(adev);
	gmc_v10_0_set_gmc_funcs(adev);
	gmc_v10_0_set_irq_funcs(adev);
	gmc_v10_0_set_umc_funcs(adev);

	adev->gmc.shared_aperture_start = 0x2000000000000000ULL;
	adev->gmc.shared_aperture_end =
		adev->gmc.shared_aperture_start + (4ULL << 30) - 1;
	adev->gmc.private_aperture_start = 0x1000000000000000ULL;
	adev->gmc.private_aperture_end =
		adev->gmc.private_aperture_start + (4ULL << 30) - 1;

	return 0;
}

static int gmc_v10_0_late_init(void *handle)
{
	struct amdgpu_device *adev = (struct amdgpu_device *)handle;
	int r;

	r = amdgpu_gmc_allocate_vm_inv_eng(adev);
	if (r)
		return r;

	r = amdgpu_gmc_ras_late_init(adev);
	if (r)
		return r;

	return amdgpu_irq_get(adev, &adev->gmc.vm_fault, 0);
}

static void gmc_v10_0_vram_gtt_location(struct amdgpu_device *adev,
					struct amdgpu_gmc *mc)
{
	u64 base = 0;

	base = adev->gfxhub.funcs->get_fb_location(adev);

	/* add the xgmi offset of the physical node */
	base += adev->gmc.xgmi.physical_node_id * adev->gmc.xgmi.node_segment_size;

	amdgpu_gmc_vram_location(adev, &adev->gmc, base);
	amdgpu_gmc_gart_location(adev, mc);
	amdgpu_gmc_agp_location(adev, mc);

	/* base offset of vram pages */
	adev->vm_manager.vram_base_offset = adev->gfxhub.funcs->get_mc_fb_offset(adev);

	/* add the xgmi offset of the physical node */
	adev->vm_manager.vram_base_offset +=
		adev->gmc.xgmi.physical_node_id * adev->gmc.xgmi.node_segment_size;
}

/**
 * gmc_v10_0_mc_init - initialize the memory controller driver params
 *
 * @adev: amdgpu_device pointer
 *
 * Look up the amount of vram, vram width, and decide how to place
 * vram and gart within the GPU's physical address space.
 * Returns 0 for success.
 */
static int gmc_v10_0_mc_init(struct amdgpu_device *adev)
{
	int r;

	/* size in MB on si */
	adev->gmc.mc_vram_size =
		adev->nbio.funcs->get_memsize(adev) * 1024ULL * 1024ULL;
	adev->gmc.real_vram_size = adev->gmc.mc_vram_size;

	if (!(adev->flags & AMD_IS_APU)) {
		r = amdgpu_device_resize_fb_bar(adev);
		if (r)
			return r;
	}
	adev->gmc.aper_base = pci_resource_start(adev->pdev, 0);
	adev->gmc.aper_size = pci_resource_len(adev->pdev, 0);

#ifdef CONFIG_X86_64
	if (adev->flags & AMD_IS_APU) {
		adev->gmc.aper_base = adev->gfxhub.funcs->get_mc_fb_offset(adev);
		adev->gmc.aper_size = adev->gmc.real_vram_size;
	}
#endif

	/* In case the PCI BAR is larger than the actual amount of vram */
	adev->gmc.visible_vram_size = adev->gmc.aper_size;
	if (adev->gmc.visible_vram_size > adev->gmc.real_vram_size)
		adev->gmc.visible_vram_size = adev->gmc.real_vram_size;

	/* set the gart size */
	if (amdgpu_gart_size == -1) {
		switch (adev->asic_type) {
		case CHIP_NAVI10:
		case CHIP_NAVI14:
		case CHIP_NAVI12:
		case CHIP_SIENNA_CICHLID:
		case CHIP_NAVY_FLOUNDER:
		case CHIP_VANGOGH:
		case CHIP_DIMGREY_CAVEFISH:
		default:
			adev->gmc.gart_size = 512ULL << 20;
			break;
		}
	} else
		adev->gmc.gart_size = (u64)amdgpu_gart_size << 20;

	gmc_v10_0_vram_gtt_location(adev, &adev->gmc);

	return 0;
}

static int gmc_v10_0_gart_init(struct amdgpu_device *adev)
{
	int r;

	if (adev->gart.bo) {
		WARN(1, "NAVI10 PCIE GART already initialized\n");
		return 0;
	}

	/* Initialize common gart structure */
	r = amdgpu_gart_init(adev);
	if (r)
		return r;

	adev->gart.table_size = adev->gart.num_gpu_pages * 8;
	adev->gart.gart_pte_flags = AMDGPU_PTE_MTYPE_NV10(MTYPE_UC) |
				 AMDGPU_PTE_EXECUTABLE;

	return amdgpu_gart_table_vram_alloc(adev);
}

static int gmc_v10_0_sw_init(void *handle)
{
	int r, vram_width = 0, vram_type = 0, vram_vendor = 0;
	struct amdgpu_device *adev = (struct amdgpu_device *)handle;

	adev->gfxhub.funcs->init(adev);

	adev->mmhub.funcs->init(adev);

	spin_lock_init(&adev->gmc.invalidate_lock);

	if ((adev->flags & AMD_IS_APU) && amdgpu_emu_mode == 1) {
		adev->gmc.vram_type = AMDGPU_VRAM_TYPE_DDR4;
		adev->gmc.vram_width = 64;
	} else if (amdgpu_emu_mode == 1) {
		adev->gmc.vram_type = AMDGPU_VRAM_TYPE_GDDR6;
		adev->gmc.vram_width = 1 * 128; /* numchan * chansize */
	} else {
		r = amdgpu_atomfirmware_get_vram_info(adev,
				&vram_width, &vram_type, &vram_vendor);
		adev->gmc.vram_width = vram_width;

		adev->gmc.vram_type = vram_type;
		adev->gmc.vram_vendor = vram_vendor;
	}

	switch (adev->asic_type) {
	case CHIP_NAVI10:
	case CHIP_NAVI14:
	case CHIP_NAVI12:
	case CHIP_SIENNA_CICHLID:
	case CHIP_NAVY_FLOUNDER:
	case CHIP_VANGOGH:
	case CHIP_DIMGREY_CAVEFISH:
		adev->num_vmhubs = 2;
		/*
		 * To fulfill 4-level page support,
		 * vm size is 256TB (48bit), maximum size of Navi10/Navi14/Navi12,
		 * block size 512 (9bit)
		 */
		amdgpu_vm_adjust_size(adev, 256 * 1024, 9, 3, 48);
		break;
	default:
		break;
	}

	/* This interrupt is VMC page fault.*/
	r = amdgpu_irq_add_id(adev, SOC15_IH_CLIENTID_VMC,
			      VMC_1_0__SRCID__VM_FAULT,
			      &adev->gmc.vm_fault);

	if (r)
		return r;

	r = amdgpu_irq_add_id(adev, SOC15_IH_CLIENTID_UTCL2,
			      UTCL2_1_0__SRCID__FAULT,
			      &adev->gmc.vm_fault);
	if (r)
		return r;

	if (!amdgpu_sriov_vf(adev)) {
		/* interrupt sent to DF. */
		r = amdgpu_irq_add_id(adev, SOC15_IH_CLIENTID_DF, 0,
				      &adev->gmc.ecc_irq);
		if (r)
			return r;
	}

	/*
	 * Set the internal MC address mask This is the max address of the GPU's
	 * internal address space.
	 */
	adev->gmc.mc_mask = 0xffffffffffffULL; /* 48 bit MC */

	r = dma_set_mask_and_coherent(adev->dev, DMA_BIT_MASK(44));
	if (r) {
		printk(KERN_WARNING "amdgpu: No suitable DMA available.\n");
		return r;
	}

	if (adev->gmc.xgmi.supported) {
		r = adev->gfxhub.funcs->get_xgmi_info(adev);
		if (r)
			return r;
	}

	r = gmc_v10_0_mc_init(adev);
	if (r)
		return r;

	amdgpu_gmc_get_vbios_allocations(adev);

	/* Memory manager */
	r = amdgpu_bo_init(adev);
	if (r)
		return r;

	r = gmc_v10_0_gart_init(adev);
	if (r)
		return r;

	/*
	 * number of VMs
	 * VMID 0 is reserved for System
	 * amdgpu graphics/compute will use VMIDs 1-7
	 * amdkfd will use VMIDs 8-15
	 */
	adev->vm_manager.first_kfd_vmid = 8;

	amdgpu_vm_manager_init(adev);

	return 0;
}

/**
 * gmc_v8_0_gart_fini - vm fini callback
 *
 * @adev: amdgpu_device pointer
 *
 * Tears down the driver GART/VM setup (CIK).
 */
static void gmc_v10_0_gart_fini(struct amdgpu_device *adev)
{
	amdgpu_gart_table_vram_free(adev);
	amdgpu_gart_fini(adev);
}

static int gmc_v10_0_sw_fini(void *handle)
{
	struct amdgpu_device *adev = (struct amdgpu_device *)handle;

	amdgpu_vm_manager_fini(adev);
	gmc_v10_0_gart_fini(adev);
	amdgpu_gem_force_release(adev);
	amdgpu_bo_fini(adev);

	return 0;
}

static void gmc_v10_0_init_golden_registers(struct amdgpu_device *adev)
{
	switch (adev->asic_type) {
	case CHIP_NAVI10:
	case CHIP_NAVI14:
	case CHIP_NAVI12:
	case CHIP_SIENNA_CICHLID:
	case CHIP_NAVY_FLOUNDER:
	case CHIP_VANGOGH:
	case CHIP_DIMGREY_CAVEFISH:
		break;
	default:
		break;
	}
}

/**
 * gmc_v10_0_gart_enable - gart enable
 *
 * @adev: amdgpu_device pointer
 */
static int gmc_v10_0_gart_enable(struct amdgpu_device *adev)
{
	int r;
	bool value;

	if (adev->gart.bo == NULL) {
		dev_err(adev->dev, "No VRAM object for PCIE GART.\n");
		return -EINVAL;
	}

	r = amdgpu_gart_table_vram_pin(adev);
	if (r)
		return r;

	r = adev->gfxhub.funcs->gart_enable(adev);
	if (r)
		return r;

	r = adev->mmhub.funcs->gart_enable(adev);
	if (r)
		return r;

	adev->hdp.funcs->init_registers(adev);

	/* Flush HDP after it is initialized */
	adev->hdp.funcs->flush_hdp(adev, NULL);

	value = (amdgpu_vm_fault_stop == AMDGPU_VM_FAULT_STOP_ALWAYS) ?
		false : true;

	adev->gfxhub.funcs->set_fault_enable_default(adev, value);
	adev->mmhub.funcs->set_fault_enable_default(adev, value);
	gmc_v10_0_flush_gpu_tlb(adev, 0, AMDGPU_MMHUB_0, 0);
	gmc_v10_0_flush_gpu_tlb(adev, 0, AMDGPU_GFXHUB_0, 0);

	DRM_INFO("PCIE GART of %uM enabled (table at 0x%016llX).\n",
		 (unsigned)(adev->gmc.gart_size >> 20),
		 (unsigned long long)amdgpu_bo_gpu_offset(adev->gart.bo));

	adev->gart.ready = true;

	return 0;
}

static int gmc_v10_0_hw_init(void *handle)
{
	int r;
	struct amdgpu_device *adev = (struct amdgpu_device *)handle;

	/* The sequence of these two function calls matters.*/
	gmc_v10_0_init_golden_registers(adev);

	r = gmc_v10_0_gart_enable(adev);
	if (r)
		return r;

	if (adev->umc.funcs && adev->umc.funcs->init_registers)
		adev->umc.funcs->init_registers(adev);

	return 0;
}

/**
 * gmc_v10_0_gart_disable - gart disable
 *
 * @adev: amdgpu_device pointer
 *
 * This disables all VM page table.
 */
static void gmc_v10_0_gart_disable(struct amdgpu_device *adev)
{
	adev->gfxhub.funcs->gart_disable(adev);
	adev->mmhub.funcs->gart_disable(adev);
	amdgpu_gart_table_vram_unpin(adev);
}

static int gmc_v10_0_hw_fini(void *handle)
{
	struct amdgpu_device *adev = (struct amdgpu_device *)handle;

	if (amdgpu_sriov_vf(adev)) {
		/* full access mode, so don't touch any GMC register */
		DRM_DEBUG("For SRIOV client, shouldn't do anything.\n");
		return 0;
	}

	amdgpu_irq_put(adev, &adev->gmc.ecc_irq, 0);
	amdgpu_irq_put(adev, &adev->gmc.vm_fault, 0);
	gmc_v10_0_gart_disable(adev);

	return 0;
}

static int gmc_v10_0_suspend(void *handle)
{
	struct amdgpu_device *adev = (struct amdgpu_device *)handle;

	gmc_v10_0_hw_fini(adev);

	return 0;
}

static int gmc_v10_0_resume(void *handle)
{
	int r;
	struct amdgpu_device *adev = (struct amdgpu_device *)handle;

	r = gmc_v10_0_hw_init(adev);
	if (r)
		return r;

	amdgpu_vmid_reset_all(adev);

	return 0;
}

static bool gmc_v10_0_is_idle(void *handle)
{
	/* MC is always ready in GMC v10.*/
	return true;
}

static int gmc_v10_0_wait_for_idle(void *handle)
{
	/* There is no need to wait for MC idle in GMC v10.*/
	return 0;
}

static int gmc_v10_0_soft_reset(void *handle)
{
	return 0;
}

static int gmc_v10_0_set_clockgating_state(void *handle,
					   enum amd_clockgating_state state)
{
	int r;
	struct amdgpu_device *adev = (struct amdgpu_device *)handle;

	r = adev->mmhub.funcs->set_clockgating(adev, state);
	if (r)
		return r;

	if (adev->asic_type >= CHIP_SIENNA_CICHLID &&
	    adev->asic_type <= CHIP_DIMGREY_CAVEFISH)
		return athub_v2_1_set_clockgating(adev, state);
	else
		return athub_v2_0_set_clockgating(adev, state);
}

static void gmc_v10_0_get_clockgating_state(void *handle, u32 *flags)
{
	struct amdgpu_device *adev = (struct amdgpu_device *)handle;

	adev->mmhub.funcs->get_clockgating(adev, flags);

	if (adev->asic_type >= CHIP_SIENNA_CICHLID &&
	    adev->asic_type <= CHIP_DIMGREY_CAVEFISH)
		athub_v2_1_get_clockgating(adev, flags);
	else
		athub_v2_0_get_clockgating(adev, flags);
}

static int gmc_v10_0_set_powergating_state(void *handle,
					   enum amd_powergating_state state)
{
	return 0;
}

const struct amd_ip_funcs gmc_v10_0_ip_funcs = {
	.name = "gmc_v10_0",
	.early_init = gmc_v10_0_early_init,
	.late_init = gmc_v10_0_late_init,
	.sw_init = gmc_v10_0_sw_init,
	.sw_fini = gmc_v10_0_sw_fini,
	.hw_init = gmc_v10_0_hw_init,
	.hw_fini = gmc_v10_0_hw_fini,
	.suspend = gmc_v10_0_suspend,
	.resume = gmc_v10_0_resume,
	.is_idle = gmc_v10_0_is_idle,
	.wait_for_idle = gmc_v10_0_wait_for_idle,
	.soft_reset = gmc_v10_0_soft_reset,
	.set_clockgating_state = gmc_v10_0_set_clockgating_state,
	.set_powergating_state = gmc_v10_0_set_powergating_state,
	.get_clockgating_state = gmc_v10_0_get_clockgating_state,
};

const struct amdgpu_ip_block_version gmc_v10_0_ip_block =
{
	.type = AMD_IP_BLOCK_TYPE_GMC,
	.major = 10,
	.minor = 0,
	.rev = 0,
	.funcs = &gmc_v10_0_ip_funcs,
};<|MERGE_RESOLUTION|>--- conflicted
+++ resolved
@@ -27,11 +27,6 @@
 #include "gmc_v10_0.h"
 #include "umc_v8_7.h"
 
-<<<<<<< HEAD
-#include "hdp/hdp_5_0_0_offset.h"
-#include "hdp/hdp_5_0_0_sh_mask.h"
-=======
->>>>>>> f642729d
 #include "athub/athub_2_0_0_sh_mask.h"
 #include "athub/athub_2_0_0_offset.h"
 #include "dcn/dcn_2_0_0_offset.h"
@@ -144,26 +139,6 @@
 		WREG32_P(hub->vm_l2_pro_fault_cntl, 1, ~1);
 	}
 
-<<<<<<< HEAD
-	if (printk_ratelimit()) {
-		struct amdgpu_task_info task_info;
-
-		memset(&task_info, 0, sizeof(struct amdgpu_task_info));
-		amdgpu_vm_get_task_info(adev, entry->pasid, &task_info);
-
-		dev_err(adev->dev,
-			"[%s] page fault (src_id:%u ring:%u vmid:%u pasid:%u, "
-			"for process %s pid %d thread %s pid %d)\n",
-			entry->vmid_src ? "mmhub" : "gfxhub",
-			entry->src_id, entry->ring_id, entry->vmid,
-			entry->pasid, task_info.process_name, task_info.tgid,
-			task_info.task_name, task_info.pid);
-		dev_err(adev->dev, "  in page starting at address 0x%016llx from client %d\n",
-			addr, entry->client_id);
-		if (!amdgpu_sriov_vf(adev))
-			hub->vmhub_funcs->print_l2_protection_fault_status(adev, status);
-	}
-=======
 	if (!printk_ratelimit())
 		return 0;
 
@@ -183,7 +158,6 @@
 	if (!amdgpu_sriov_vf(adev))
 		hub->vmhub_funcs->print_l2_protection_fault_status(adev,
 								   status);
->>>>>>> f642729d
 
 	return 0;
 }
@@ -198,11 +172,7 @@
 	.process = amdgpu_umc_process_ecc_irq,
 };
 
-<<<<<<< HEAD
- static void gmc_v10_0_set_irq_funcs(struct amdgpu_device *adev)
-=======
 static void gmc_v10_0_set_irq_funcs(struct amdgpu_device *adev)
->>>>>>> f642729d
 {
 	adev->gmc.vm_fault.num_types = 1;
 	adev->gmc.vm_fault.funcs = &gmc_v10_0_irq_funcs;
@@ -694,9 +664,6 @@
 
 static void gmc_v10_0_set_mmhub_funcs(struct amdgpu_device *adev)
 {
-<<<<<<< HEAD
-	adev->mmhub.funcs = &mmhub_v2_0_funcs;
-=======
 	switch (adev->asic_type) {
 	case CHIP_VANGOGH:
 		adev->mmhub.funcs = &mmhub_v2_3_funcs;
@@ -705,7 +672,6 @@
 		adev->mmhub.funcs = &mmhub_v2_0_funcs;
 		break;
 	}
->>>>>>> f642729d
 }
 
 static void gmc_v10_0_set_gfxhub_funcs(struct amdgpu_device *adev)
@@ -713,11 +679,8 @@
 	switch (adev->asic_type) {
 	case CHIP_SIENNA_CICHLID:
 	case CHIP_NAVY_FLOUNDER:
-<<<<<<< HEAD
-=======
 	case CHIP_VANGOGH:
 	case CHIP_DIMGREY_CAVEFISH:
->>>>>>> f642729d
 		adev->gfxhub.funcs = &gfxhub_v2_1_funcs;
 		break;
 	default:
