--- conflicted
+++ resolved
@@ -359,9 +359,6 @@
 		wake_up(pkmap_map_wait);
 }
 EXPORT_SYMBOL(kunmap_high);
-<<<<<<< HEAD
-#endif	/* CONFIG_HIGHMEM */
-=======
 
 #ifdef CONFIG_TRANSPARENT_HUGEPAGE
 void zero_user_segments(struct page *page, unsigned start1, unsigned end1,
@@ -667,7 +664,6 @@
 }
 
 #endif
->>>>>>> 356006a6
 
 #if defined(HASHED_PAGE_VIRTUAL)
 
