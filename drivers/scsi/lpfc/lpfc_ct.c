/*******************************************************************
 * This file is part of the Emulex Linux Device Driver for         *
 * Fibre Channel Host Bus Adapters.                                *
 * Copyright (C) 2017-2020 Broadcom. All Rights Reserved. The term *
 * “Broadcom” refers to Broadcom Inc. and/or its subsidiaries.     *
 * Copyright (C) 2004-2016 Emulex.  All rights reserved.           *
 * EMULEX and SLI are trademarks of Emulex.                        *
 * www.broadcom.com                                                *
 *                                                                 *
 * This program is free software; you can redistribute it and/or   *
 * modify it under the terms of version 2 of the GNU General       *
 * Public License as published by the Free Software Foundation.    *
 * This program is distributed in the hope that it will be useful. *
 * ALL EXPRESS OR IMPLIED CONDITIONS, REPRESENTATIONS AND          *
 * WARRANTIES, INCLUDING ANY IMPLIED WARRANTY OF MERCHANTABILITY,  *
 * FITNESS FOR A PARTICULAR PURPOSE, OR NON-INFRINGEMENT, ARE      *
 * DISCLAIMED, EXCEPT TO THE EXTENT THAT SUCH DISCLAIMERS ARE HELD *
 * TO BE LEGALLY INVALID.  See the GNU General Public License for  *
 * more details, a copy of which can be found in the file COPYING  *
 * included with this package.                                     *
 *******************************************************************/

/*
 * Fibre Channel SCSI LAN Device Driver CT support: FC Generic Services FC-GS
 */

#include <linux/blkdev.h>
#include <linux/pci.h>
#include <linux/interrupt.h>
#include <linux/slab.h>
#include <linux/utsname.h>

#include <scsi/scsi.h>
#include <scsi/scsi_device.h>
#include <scsi/scsi_host.h>
#include <scsi/scsi_transport_fc.h>
#include <scsi/fc/fc_fs.h>

#include "lpfc_hw4.h"
#include "lpfc_hw.h"
#include "lpfc_sli.h"
#include "lpfc_sli4.h"
#include "lpfc_nl.h"
#include "lpfc_disc.h"
#include "lpfc.h"
#include "lpfc_scsi.h"
#include "lpfc_logmsg.h"
#include "lpfc_crtn.h"
#include "lpfc_version.h"
#include "lpfc_vport.h"
#include "lpfc_debugfs.h"

/* FDMI Port Speed definitions - FC-GS-7 */
#define HBA_PORTSPEED_1GFC		0x00000001	/* 1G FC */
#define HBA_PORTSPEED_2GFC		0x00000002	/* 2G FC */
#define HBA_PORTSPEED_4GFC		0x00000008	/* 4G FC */
#define HBA_PORTSPEED_10GFC		0x00000004	/* 10G FC */
#define HBA_PORTSPEED_8GFC		0x00000010	/* 8G FC */
#define HBA_PORTSPEED_16GFC		0x00000020	/* 16G FC */
#define HBA_PORTSPEED_32GFC		0x00000040	/* 32G FC */
#define HBA_PORTSPEED_20GFC		0x00000080	/* 20G FC */
#define HBA_PORTSPEED_40GFC		0x00000100	/* 40G FC */
#define HBA_PORTSPEED_128GFC		0x00000200	/* 128G FC */
#define HBA_PORTSPEED_64GFC		0x00000400	/* 64G FC */
#define HBA_PORTSPEED_256GFC		0x00000800	/* 256G FC */
#define HBA_PORTSPEED_UNKNOWN		0x00008000	/* Unknown */
#define HBA_PORTSPEED_10GE		0x00010000	/* 10G E */
#define HBA_PORTSPEED_40GE		0x00020000	/* 40G E */
#define HBA_PORTSPEED_100GE		0x00040000	/* 100G E */
#define HBA_PORTSPEED_25GE		0x00080000	/* 25G E */
#define HBA_PORTSPEED_50GE		0x00100000	/* 50G E */
#define HBA_PORTSPEED_400GE		0x00200000	/* 400G E */

#define FOURBYTES	4


static char *lpfc_release_version = LPFC_DRIVER_VERSION;

static void
lpfc_ct_ignore_hbq_buffer(struct lpfc_hba *phba, struct lpfc_iocbq *piocbq,
			  struct lpfc_dmabuf *mp, uint32_t size)
{
	if (!mp) {
		lpfc_printf_log(phba, KERN_INFO, LOG_ELS,
				"0146 Ignoring unsolicited CT No HBQ "
				"status = x%x\n",
				piocbq->iocb.ulpStatus);
	}
	lpfc_printf_log(phba, KERN_INFO, LOG_ELS,
			"0145 Ignoring unsolicted CT HBQ Size:%d "
			"status = x%x\n",
			size, piocbq->iocb.ulpStatus);
}

static void
lpfc_ct_unsol_buffer(struct lpfc_hba *phba, struct lpfc_iocbq *piocbq,
		     struct lpfc_dmabuf *mp, uint32_t size)
{
	lpfc_ct_ignore_hbq_buffer(phba, piocbq, mp, size);
}

/**
 * lpfc_ct_unsol_cmpl : Completion callback function for unsol ct commands
 * @phba : pointer to lpfc hba data structure.
 * @cmdiocb : pointer to lpfc command iocb data structure.
 * @rspiocb : pointer to lpfc response iocb data structure.
 *
 * This routine is the callback function for issuing unsol ct reject command.
 * The memory allocated in the reject command path is freed up here.
 **/
static void
lpfc_ct_unsol_cmpl(struct lpfc_hba *phba, struct lpfc_iocbq *cmdiocb,
		   struct lpfc_iocbq *rspiocb)
{
	struct lpfc_nodelist *ndlp;
	struct lpfc_dmabuf *mp, *bmp;

	ndlp = (struct lpfc_nodelist *)cmdiocb->context1;
	if (ndlp)
		lpfc_nlp_put(ndlp);

	mp = cmdiocb->context2;
	bmp = cmdiocb->context3;
	if (mp) {
		lpfc_mbuf_free(phba, mp->virt, mp->phys);
		kfree(mp);
		cmdiocb->context2 = NULL;
	}

	if (bmp) {
		lpfc_mbuf_free(phba, bmp->virt, bmp->phys);
		kfree(bmp);
		cmdiocb->context3 = NULL;
	}

	lpfc_sli_release_iocbq(phba, cmdiocb);
}

/**
 * lpfc_ct_reject_event : Issue reject for unhandled CT MIB commands
 * @ndlp : pointer to a node-list data structure.
 * ct_req : pointer to the CT request data structure.
 * rx_id : rx_id of the received UNSOL CT command
 * ox_id : ox_id of the UNSOL CT command
 *
 * This routine is invoked by the lpfc_ct_handle_mibreq routine for sending
 * a reject response. Reject response is sent for the unhandled commands.
 **/
static void
lpfc_ct_reject_event(struct lpfc_nodelist *ndlp,
		     struct lpfc_sli_ct_request *ct_req,
		     u16 rx_id, u16 ox_id)
{
	struct lpfc_vport *vport = ndlp->vport;
	struct lpfc_hba *phba = vport->phba;
	struct lpfc_sli_ct_request *ct_rsp;
	struct lpfc_iocbq *cmdiocbq = NULL;
	struct lpfc_dmabuf *bmp = NULL;
	struct lpfc_dmabuf *mp = NULL;
	struct ulp_bde64 *bpl;
	IOCB_t *icmd;
	u8 rc = 0;

	/* fill in BDEs for command */
	mp = kmalloc(sizeof(*mp), GFP_KERNEL);
	if (!mp) {
		rc = 1;
		goto ct_exit;
	}

	mp->virt = lpfc_mbuf_alloc(phba, MEM_PRI, &mp->phys);
	if (!mp->virt) {
		rc = 2;
		goto ct_free_mp;
	}

	/* Allocate buffer for Buffer ptr list */
	bmp = kmalloc(sizeof(*bmp), GFP_KERNEL);
	if (!bmp) {
		rc = 3;
		goto ct_free_mpvirt;
	}

	bmp->virt = lpfc_mbuf_alloc(phba, MEM_PRI, &bmp->phys);
	if (!bmp->virt) {
		rc = 4;
		goto ct_free_bmp;
	}

	INIT_LIST_HEAD(&mp->list);
	INIT_LIST_HEAD(&bmp->list);

	bpl = (struct ulp_bde64 *)bmp->virt;
	memset(bpl, 0, sizeof(struct ulp_bde64));
	bpl->addrHigh = le32_to_cpu(putPaddrHigh(mp->phys));
	bpl->addrLow = le32_to_cpu(putPaddrLow(mp->phys));
	bpl->tus.f.bdeFlags = BUFF_TYPE_BLP_64;
	bpl->tus.f.bdeSize = (LPFC_CT_PREAMBLE - 4);
	bpl->tus.w = le32_to_cpu(bpl->tus.w);

	ct_rsp = (struct lpfc_sli_ct_request *)mp->virt;
	memset(ct_rsp, 0, sizeof(struct lpfc_sli_ct_request));

	ct_rsp->RevisionId.bits.Revision = SLI_CT_REVISION;
	ct_rsp->RevisionId.bits.InId = 0;
	ct_rsp->FsType = ct_req->FsType;
	ct_rsp->FsSubType = ct_req->FsSubType;
	ct_rsp->CommandResponse.bits.Size = 0;
	ct_rsp->CommandResponse.bits.CmdRsp =
		cpu_to_be16(SLI_CT_RESPONSE_FS_RJT);
	ct_rsp->ReasonCode = SLI_CT_REQ_NOT_SUPPORTED;
	ct_rsp->Explanation = SLI_CT_NO_ADDITIONAL_EXPL;

	cmdiocbq = lpfc_sli_get_iocbq(phba);
	if (!cmdiocbq) {
		rc = 5;
		goto ct_free_bmpvirt;
	}

	icmd = &cmdiocbq->iocb;
	icmd->un.genreq64.bdl.ulpIoTag32 = 0;
	icmd->un.genreq64.bdl.addrHigh = putPaddrHigh(bmp->phys);
	icmd->un.genreq64.bdl.addrLow = putPaddrLow(bmp->phys);
	icmd->un.genreq64.bdl.bdeFlags = BUFF_TYPE_BLP_64;
	icmd->un.genreq64.bdl.bdeSize = sizeof(struct ulp_bde64);
	icmd->un.genreq64.w5.hcsw.Fctl = (LS | LA);
	icmd->un.genreq64.w5.hcsw.Dfctl = 0;
	icmd->un.genreq64.w5.hcsw.Rctl = FC_RCTL_DD_SOL_CTL;
	icmd->un.genreq64.w5.hcsw.Type = FC_TYPE_CT;
	icmd->ulpCommand = CMD_XMIT_SEQUENCE64_CX;
	icmd->ulpBdeCount = 1;
	icmd->ulpLe = 1;
	icmd->ulpClass = CLASS3;

	/* Save for completion so we can release these resources */
	cmdiocbq->context1 = lpfc_nlp_get(ndlp);
	cmdiocbq->context2 = (uint8_t *)mp;
	cmdiocbq->context3 = (uint8_t *)bmp;
	cmdiocbq->iocb_cmpl = lpfc_ct_unsol_cmpl;
	icmd->ulpContext = rx_id;  /* Xri / rx_id */
	icmd->unsli3.rcvsli3.ox_id = ox_id;
	icmd->un.ulpWord[3] =
		phba->sli4_hba.rpi_ids[ndlp->nlp_rpi];
	icmd->ulpTimeout = (3 * phba->fc_ratov);

	cmdiocbq->retry = 0;
	cmdiocbq->vport = vport;
	cmdiocbq->context_un.ndlp = NULL;
	cmdiocbq->drvrTimeout = icmd->ulpTimeout + LPFC_DRVR_TIMEOUT;

	rc = lpfc_sli_issue_iocb(phba, LPFC_ELS_RING, cmdiocbq, 0);
	if (!rc)
		return;

	rc = 6;
	lpfc_nlp_put(ndlp);
	lpfc_sli_release_iocbq(phba, cmdiocbq);
ct_free_bmpvirt:
	lpfc_mbuf_free(phba, bmp->virt, bmp->phys);
ct_free_bmp:
	kfree(bmp);
ct_free_mpvirt:
	lpfc_mbuf_free(phba, mp->virt, mp->phys);
ct_free_mp:
	kfree(mp);
ct_exit:
	lpfc_printf_vlog(vport, KERN_ERR, LOG_ELS,
			 "6440 Unsol CT: Rsp err %d Data: x%x\n",
			 rc, vport->fc_flag);
}

/**
 * lpfc_ct_handle_mibreq - Process an unsolicited CT MIB request data buffer
 * @phba: pointer to lpfc hba data structure.
 * @ctiocb: pointer to lpfc CT command iocb data structure.
 *
 * This routine is used for processing the IOCB associated with a unsolicited
 * CT MIB request. It first determines whether there is an existing ndlp that
 * matches the DID from the unsolicited IOCB. If not, it will return.
 **/
static void
lpfc_ct_handle_mibreq(struct lpfc_hba *phba, struct lpfc_iocbq *ctiocbq)
{
	struct lpfc_sli_ct_request *ct_req;
	struct lpfc_nodelist *ndlp = NULL;
	struct lpfc_vport *vport = NULL;
	IOCB_t *icmd = &ctiocbq->iocb;
	u32 mi_cmd, vpi;
	u32 did = 0;

	vpi = ctiocbq->iocb.unsli3.rcvsli3.vpi;
	vport = lpfc_find_vport_by_vpid(phba, vpi);
	if (!vport) {
		lpfc_printf_log(phba, KERN_INFO, LOG_ELS,
				"6437 Unsol CT: VPORT NULL vpi : x%x\n",
				vpi);
		return;
	}

	did = ctiocbq->iocb.un.rcvels.remoteID;
	if (icmd->ulpStatus) {
		lpfc_printf_vlog(vport, KERN_INFO, LOG_ELS,
				 "6438 Unsol CT: status:x%x/x%x did : x%x\n",
				 icmd->ulpStatus, icmd->un.ulpWord[4], did);
		return;
	}

	/* Ignore traffic received during vport shutdown */
	if (vport->fc_flag & FC_UNLOADING)
		return;

	ndlp = lpfc_findnode_did(vport, did);
	if (!ndlp) {
		lpfc_printf_vlog(vport, KERN_INFO, LOG_ELS,
				 "6439 Unsol CT: NDLP Not Found for DID : x%x",
				 did);
		return;
	}

	ct_req = ((struct lpfc_sli_ct_request *)
		 (((struct lpfc_dmabuf *)ctiocbq->context2)->virt));

	mi_cmd = ct_req->CommandResponse.bits.CmdRsp;
	lpfc_printf_vlog(vport, KERN_INFO, LOG_ELS,
			 "6442 : MI Cmd : x%x Not Supported\n", mi_cmd);
	lpfc_ct_reject_event(ndlp, ct_req,
			     ctiocbq->iocb.ulpContext,
			     ctiocbq->iocb.unsli3.rcvsli3.ox_id);
}

/**
 * lpfc_ct_unsol_event - Process an unsolicited event from a ct sli ring
 * @phba: pointer to lpfc hba data structure.
 * @pring: pointer to a SLI ring.
 * @ctiocbq: pointer to lpfc ct iocb data structure.
 *
 * This routine is used to process an unsolicited event received from a SLI
 * (Service Level Interface) ring. The actual processing of the data buffer
 * associated with the unsolicited event is done by invoking appropriate routine
 * after properly set up the iocb buffer from the SLI ring on which the
 * unsolicited event was received.
 **/
void
lpfc_ct_unsol_event(struct lpfc_hba *phba, struct lpfc_sli_ring *pring,
		    struct lpfc_iocbq *ctiocbq)
{
	struct lpfc_dmabuf *mp = NULL;
	IOCB_t *icmd = &ctiocbq->iocb;
	int i;
	struct lpfc_iocbq *iocbq;
	dma_addr_t dma_addr;
	uint32_t size;
	struct list_head head;
	struct lpfc_sli_ct_request *ct_req;
	struct lpfc_dmabuf *bdeBuf1 = ctiocbq->context2;
	struct lpfc_dmabuf *bdeBuf2 = ctiocbq->context3;

	ctiocbq->context1 = NULL;
	ctiocbq->context2 = NULL;
	ctiocbq->context3 = NULL;

	if (unlikely(icmd->ulpStatus == IOSTAT_NEED_BUFFER)) {
		lpfc_sli_hbqbuf_add_hbqs(phba, LPFC_ELS_HBQ);
	} else if ((icmd->ulpStatus == IOSTAT_LOCAL_REJECT) &&
		   ((icmd->un.ulpWord[4] & IOERR_PARAM_MASK) ==
		   IOERR_RCV_BUFFER_WAITING)) {
		/* Not enough posted buffers; Try posting more buffers */
		phba->fc_stat.NoRcvBuf++;
		if (!(phba->sli3_options & LPFC_SLI3_HBQ_ENABLED))
			lpfc_post_buffer(phba, pring, 2);
		return;
	}

	/* If there are no BDEs associated
	 * with this IOCB, there is nothing to do.
	 */
	if (icmd->ulpBdeCount == 0)
		return;

	if (phba->sli3_options & LPFC_SLI3_HBQ_ENABLED) {
		ctiocbq->context2 = bdeBuf1;
		if (icmd->ulpBdeCount == 2)
			ctiocbq->context3 = bdeBuf2;
	} else {
		dma_addr = getPaddr(icmd->un.cont64[0].addrHigh,
				    icmd->un.cont64[0].addrLow);
		ctiocbq->context2 = lpfc_sli_ringpostbuf_get(phba, pring,
							     dma_addr);
		if (icmd->ulpBdeCount == 2) {
			dma_addr = getPaddr(icmd->un.cont64[1].addrHigh,
					    icmd->un.cont64[1].addrLow);
			ctiocbq->context3 = lpfc_sli_ringpostbuf_get(phba,
								     pring,
								     dma_addr);
		}
	}

	ct_req = ((struct lpfc_sli_ct_request *)
		 (((struct lpfc_dmabuf *)ctiocbq->context2)->virt));

	if (ct_req->FsType == SLI_CT_MANAGEMENT_SERVICE &&
	    ct_req->FsSubType == SLI_CT_MIB_Subtypes) {
		lpfc_ct_handle_mibreq(phba, ctiocbq);
	} else {
		if (!lpfc_bsg_ct_unsol_event(phba, pring, ctiocbq))
			return;
	}

	if (phba->sli3_options & LPFC_SLI3_HBQ_ENABLED) {
		INIT_LIST_HEAD(&head);
		list_add_tail(&head, &ctiocbq->list);
		list_for_each_entry(iocbq, &head, list) {
			icmd = &iocbq->iocb;
			if (icmd->ulpBdeCount == 0)
				continue;
			bdeBuf1 = iocbq->context2;
			iocbq->context2 = NULL;
			size  = icmd->un.cont64[0].tus.f.bdeSize;
			lpfc_ct_unsol_buffer(phba, ctiocbq, bdeBuf1, size);
			lpfc_in_buf_free(phba, bdeBuf1);
			if (icmd->ulpBdeCount == 2) {
				bdeBuf2 = iocbq->context3;
				iocbq->context3 = NULL;
				size  = icmd->unsli3.rcvsli3.bde2.tus.f.bdeSize;
				lpfc_ct_unsol_buffer(phba, ctiocbq, bdeBuf2,
						     size);
				lpfc_in_buf_free(phba, bdeBuf2);
			}
		}
		list_del(&head);
	} else {
		INIT_LIST_HEAD(&head);
		list_add_tail(&head, &ctiocbq->list);
		list_for_each_entry(iocbq, &head, list) {
			icmd = &iocbq->iocb;
			if (icmd->ulpBdeCount == 0)
				lpfc_ct_unsol_buffer(phba, iocbq, NULL, 0);
			for (i = 0; i < icmd->ulpBdeCount; i++) {
				dma_addr = getPaddr(icmd->un.cont64[i].addrHigh,
						    icmd->un.cont64[i].addrLow);
				mp = lpfc_sli_ringpostbuf_get(phba, pring,
							      dma_addr);
				size = icmd->un.cont64[i].tus.f.bdeSize;
				lpfc_ct_unsol_buffer(phba, iocbq, mp, size);
				lpfc_in_buf_free(phba, mp);
			}
			lpfc_post_buffer(phba, pring, i);
		}
		list_del(&head);
	}
}

/**
 * lpfc_ct_handle_unsol_abort - ct upper level protocol abort handler
 * @phba: Pointer to HBA context object.
 * @dmabuf: pointer to a dmabuf that describes the FC sequence
 *
 * This function serves as the upper level protocol abort handler for CT
 * protocol.
 *
 * Return 1 if abort has been handled, 0 otherwise.
 **/
int
lpfc_ct_handle_unsol_abort(struct lpfc_hba *phba, struct hbq_dmabuf *dmabuf)
{
	int handled;

	/* CT upper level goes through BSG */
	handled = lpfc_bsg_ct_unsol_abort(phba, dmabuf);

	return handled;
}

static void
lpfc_free_ct_rsp(struct lpfc_hba *phba, struct lpfc_dmabuf *mlist)
{
	struct lpfc_dmabuf *mlast, *next_mlast;

	list_for_each_entry_safe(mlast, next_mlast, &mlist->list, list) {
		lpfc_mbuf_free(phba, mlast->virt, mlast->phys);
		list_del(&mlast->list);
		kfree(mlast);
	}
	lpfc_mbuf_free(phba, mlist->virt, mlist->phys);
	kfree(mlist);
	return;
}

static struct lpfc_dmabuf *
lpfc_alloc_ct_rsp(struct lpfc_hba *phba, int cmdcode, struct ulp_bde64 *bpl,
		  uint32_t size, int *entries)
{
	struct lpfc_dmabuf *mlist = NULL;
	struct lpfc_dmabuf *mp;
	int cnt, i = 0;

	/* We get chunks of FCELSSIZE */
	cnt = size > FCELSSIZE ? FCELSSIZE: size;

	while (size) {
		/* Allocate buffer for rsp payload */
		mp = kmalloc(sizeof(struct lpfc_dmabuf), GFP_KERNEL);
		if (!mp) {
			if (mlist)
				lpfc_free_ct_rsp(phba, mlist);
			return NULL;
		}

		INIT_LIST_HEAD(&mp->list);

		if (cmdcode == be16_to_cpu(SLI_CTNS_GID_FT) ||
		    cmdcode == be16_to_cpu(SLI_CTNS_GFF_ID))
			mp->virt = lpfc_mbuf_alloc(phba, MEM_PRI, &(mp->phys));
		else
			mp->virt = lpfc_mbuf_alloc(phba, 0, &(mp->phys));

		if (!mp->virt) {
			kfree(mp);
			if (mlist)
				lpfc_free_ct_rsp(phba, mlist);
			return NULL;
		}

		/* Queue it to a linked list */
		if (!mlist)
			mlist = mp;
		else
			list_add_tail(&mp->list, &mlist->list);

		bpl->tus.f.bdeFlags = BUFF_TYPE_BDE_64I;
		/* build buffer ptr list for IOCB */
		bpl->addrLow = le32_to_cpu(putPaddrLow(mp->phys) );
		bpl->addrHigh = le32_to_cpu(putPaddrHigh(mp->phys) );
		bpl->tus.f.bdeSize = (uint16_t) cnt;
		bpl->tus.w = le32_to_cpu(bpl->tus.w);
		bpl++;

		i++;
		size -= cnt;
	}

	*entries = i;
	return mlist;
}

int
lpfc_ct_free_iocb(struct lpfc_hba *phba, struct lpfc_iocbq *ctiocb)
{
	struct lpfc_dmabuf *buf_ptr;

	/* I/O job is complete so context is now invalid*/
	ctiocb->context_un.ndlp = NULL;
	if (ctiocb->context1) {
		buf_ptr = (struct lpfc_dmabuf *) ctiocb->context1;
		lpfc_mbuf_free(phba, buf_ptr->virt, buf_ptr->phys);
		kfree(buf_ptr);
		ctiocb->context1 = NULL;
	}
	if (ctiocb->context2) {
		lpfc_free_ct_rsp(phba, (struct lpfc_dmabuf *) ctiocb->context2);
		ctiocb->context2 = NULL;
	}

	if (ctiocb->context3) {
		buf_ptr = (struct lpfc_dmabuf *) ctiocb->context3;
		lpfc_mbuf_free(phba, buf_ptr->virt, buf_ptr->phys);
		kfree(buf_ptr);
		ctiocb->context3 = NULL;
	}
	lpfc_sli_release_iocbq(phba, ctiocb);
	return 0;
}

/*
 * lpfc_gen_req - Build and issue a GEN_REQUEST command  to the SLI Layer
 * @vport: pointer to a host virtual N_Port data structure.
 * @bmp: Pointer to BPL for SLI command
 * @inp: Pointer to data buffer for response data.
 * @outp: Pointer to data buffer that hold the CT command.
 * @cmpl: completion routine to call when command completes
 * @ndlp: Destination NPort nodelist entry
 *
 * This function as the final part for issuing a CT command.
 */
static int
lpfc_gen_req(struct lpfc_vport *vport, struct lpfc_dmabuf *bmp,
	     struct lpfc_dmabuf *inp, struct lpfc_dmabuf *outp,
	     void (*cmpl) (struct lpfc_hba *, struct lpfc_iocbq *,
		     struct lpfc_iocbq *),
	     struct lpfc_nodelist *ndlp, uint32_t usr_flg, uint32_t num_entry,
	     uint32_t tmo, uint8_t retry)
{
	struct lpfc_hba  *phba = vport->phba;
	IOCB_t *icmd;
	struct lpfc_iocbq *geniocb;
	int rc;

	/* Allocate buffer for  command iocb */
	geniocb = lpfc_sli_get_iocbq(phba);

	if (geniocb == NULL)
		return 1;

	icmd = &geniocb->iocb;
	icmd->un.genreq64.bdl.ulpIoTag32 = 0;
	icmd->un.genreq64.bdl.addrHigh = putPaddrHigh(bmp->phys);
	icmd->un.genreq64.bdl.addrLow = putPaddrLow(bmp->phys);
	icmd->un.genreq64.bdl.bdeFlags = BUFF_TYPE_BLP_64;
	icmd->un.genreq64.bdl.bdeSize = (num_entry * sizeof(struct ulp_bde64));

	if (usr_flg)
		geniocb->context3 = NULL;
	else
		geniocb->context3 = (uint8_t *) bmp;

	/* Save for completion so we can release these resources */
	geniocb->context1 = (uint8_t *) inp;
	geniocb->context2 = (uint8_t *) outp;

	/* Fill in payload, bp points to frame payload */
	icmd->ulpCommand = CMD_GEN_REQUEST64_CR;

	/* Fill in rest of iocb */
	icmd->un.genreq64.w5.hcsw.Fctl = (SI | LA);
	icmd->un.genreq64.w5.hcsw.Dfctl = 0;
	icmd->un.genreq64.w5.hcsw.Rctl = FC_RCTL_DD_UNSOL_CTL;
	icmd->un.genreq64.w5.hcsw.Type = FC_TYPE_CT;

	if (!tmo) {
		 /* FC spec states we need 3 * ratov for CT requests */
		tmo = (3 * phba->fc_ratov);
	}
	icmd->ulpTimeout = tmo;
	icmd->ulpBdeCount = 1;
	icmd->ulpLe = 1;
	icmd->ulpClass = CLASS3;
	icmd->ulpContext = ndlp->nlp_rpi;
	if (phba->sli_rev == LPFC_SLI_REV4)
		icmd->ulpContext = phba->sli4_hba.rpi_ids[ndlp->nlp_rpi];

	if (phba->sli3_options & LPFC_SLI3_NPIV_ENABLED) {
		/* For GEN_REQUEST64_CR, use the RPI */
		icmd->ulpCt_h = 0;
		icmd->ulpCt_l = 0;
	}

	/* Issue GEN REQ IOCB for NPORT <did> */
	lpfc_printf_vlog(vport, KERN_INFO, LOG_ELS,
			 "0119 Issue GEN REQ IOCB to NPORT x%x "
			 "Data: x%x x%x\n",
			 ndlp->nlp_DID, icmd->ulpIoTag,
			 vport->port_state);
	geniocb->iocb_cmpl = cmpl;
	geniocb->drvrTimeout = icmd->ulpTimeout + LPFC_DRVR_TIMEOUT;
	geniocb->vport = vport;
	geniocb->retry = retry;
	geniocb->context_un.ndlp = lpfc_nlp_get(ndlp);
	if (!geniocb->context_un.ndlp)
		goto out;
	rc = lpfc_sli_issue_iocb(phba, LPFC_ELS_RING, geniocb, 0);

	if (rc == IOCB_ERROR) {
		geniocb->context_un.ndlp = NULL;
		lpfc_nlp_put(ndlp);
<<<<<<< HEAD
		lpfc_sli_release_iocbq(phba, geniocb);
		return 1;
=======
		goto out;
>>>>>>> f642729d
	}

	return 0;
out:
	lpfc_sli_release_iocbq(phba, geniocb);
	return 1;
}

/*
 * lpfc_ct_cmd - Build and issue a CT command
 * @vport: pointer to a host virtual N_Port data structure.
 * @inmp: Pointer to data buffer for response data.
 * @bmp: Pointer to BPL for SLI command
 * @ndlp: Destination NPort nodelist entry
 * @cmpl: completion routine to call when command completes
 *
 * This function is called for issuing a CT command.
 */
static int
lpfc_ct_cmd(struct lpfc_vport *vport, struct lpfc_dmabuf *inmp,
	    struct lpfc_dmabuf *bmp, struct lpfc_nodelist *ndlp,
	    void (*cmpl) (struct lpfc_hba *, struct lpfc_iocbq *,
			  struct lpfc_iocbq *),
	    uint32_t rsp_size, uint8_t retry)
{
	struct lpfc_hba  *phba = vport->phba;
	struct ulp_bde64 *bpl = (struct ulp_bde64 *) bmp->virt;
	struct lpfc_dmabuf *outmp;
	int cnt = 0, status;
	int cmdcode = ((struct lpfc_sli_ct_request *) inmp->virt)->
		CommandResponse.bits.CmdRsp;

	bpl++;			/* Skip past ct request */

	/* Put buffer(s) for ct rsp in bpl */
	outmp = lpfc_alloc_ct_rsp(phba, cmdcode, bpl, rsp_size, &cnt);
	if (!outmp)
		return -ENOMEM;
	/*
	 * Form the CT IOCB.  The total number of BDEs in this IOCB
	 * is the single command plus response count from
	 * lpfc_alloc_ct_rsp.
	 */
	cnt += 1;
	status = lpfc_gen_req(vport, bmp, inmp, outmp, cmpl, ndlp, 0,
			      cnt, 0, retry);
	if (status) {
		lpfc_free_ct_rsp(phba, outmp);
		return -ENOMEM;
	}
	return 0;
}

struct lpfc_vport *
lpfc_find_vport_by_did(struct lpfc_hba *phba, uint32_t did) {
	struct lpfc_vport *vport_curr;
	unsigned long flags;

	spin_lock_irqsave(&phba->port_list_lock, flags);
	list_for_each_entry(vport_curr, &phba->port_list, listentry) {
		if ((vport_curr->fc_myDID) && (vport_curr->fc_myDID == did)) {
			spin_unlock_irqrestore(&phba->port_list_lock, flags);
			return vport_curr;
		}
	}
	spin_unlock_irqrestore(&phba->port_list_lock, flags);
	return NULL;
}

static void
lpfc_prep_node_fc4type(struct lpfc_vport *vport, uint32_t Did, uint8_t fc4_type)
{
	struct lpfc_nodelist *ndlp;

	if ((vport->port_type != LPFC_NPIV_PORT) ||
	    !(vport->ct_flags & FC_CT_RFF_ID) || !vport->cfg_restrict_login) {

		ndlp = lpfc_setup_disc_node(vport, Did);

		if (ndlp) {
			lpfc_debugfs_disc_trc(vport, LPFC_DISC_TRC_CT,
				"Parse GID_FTrsp: did:x%x flg:x%x x%x",
				Did, ndlp->nlp_flag, vport->fc_flag);

			/* By default, the driver expects to support FCP FC4 */
			if (fc4_type == FC_TYPE_FCP)
				ndlp->nlp_fc4_type |= NLP_FC4_FCP;

			if (fc4_type == FC_TYPE_NVME)
				ndlp->nlp_fc4_type |= NLP_FC4_NVME;

			lpfc_printf_vlog(vport, KERN_INFO, LOG_DISCOVERY,
					 "0238 Process x%06x NameServer Rsp "
					 "Data: x%x x%x x%x x%x x%x\n", Did,
					 ndlp->nlp_flag, ndlp->nlp_fc4_type,
					 ndlp->nlp_state, vport->fc_flag,
					 vport->fc_rscn_id_cnt);

			/* if ndlp needs to be discovered and prior
			 * state of ndlp hit devloss, change state to
			 * allow rediscovery.
			 */
			if (ndlp->nlp_flag & NLP_NPR_2B_DISC &&
			    ndlp->nlp_state == NLP_STE_UNUSED_NODE) {
				lpfc_nlp_set_state(vport, ndlp,
						   NLP_STE_NPR_NODE);
			}
		} else {
			lpfc_debugfs_disc_trc(vport, LPFC_DISC_TRC_CT,
				"Skip1 GID_FTrsp: did:x%x flg:x%x cnt:%d",
				Did, vport->fc_flag, vport->fc_rscn_id_cnt);

			lpfc_printf_vlog(vport, KERN_INFO, LOG_DISCOVERY,
					 "0239 Skip x%06x NameServer Rsp "
					 "Data: x%x x%x %p\n",
					 Did, vport->fc_flag,
					 vport->fc_rscn_id_cnt, ndlp);
		}
	} else {
		if (!(vport->fc_flag & FC_RSCN_MODE) ||
		    lpfc_rscn_payload_check(vport, Did)) {
			lpfc_debugfs_disc_trc(vport, LPFC_DISC_TRC_CT,
				"Query GID_FTrsp: did:x%x flg:x%x cnt:%d",
				Did, vport->fc_flag, vport->fc_rscn_id_cnt);

			/*
			 * This NPortID was previously a FCP/NVMe target,
			 * Don't even bother to send GFF_ID.
			 */
			ndlp = lpfc_findnode_did(vport, Did);
			if (ndlp &&
			    (ndlp->nlp_type &
			    (NLP_FCP_TARGET | NLP_NVME_TARGET))) {
				if (fc4_type == FC_TYPE_FCP)
					ndlp->nlp_fc4_type |= NLP_FC4_FCP;
				if (fc4_type == FC_TYPE_NVME)
					ndlp->nlp_fc4_type |= NLP_FC4_NVME;
				lpfc_setup_disc_node(vport, Did);
			} else if (lpfc_ns_cmd(vport, SLI_CTNS_GFF_ID,
				   0, Did) == 0)
				vport->num_disc_nodes++;
			else
				lpfc_setup_disc_node(vport, Did);
		} else {
			lpfc_debugfs_disc_trc(vport, LPFC_DISC_TRC_CT,
				"Skip2 GID_FTrsp: did:x%x flg:x%x cnt:%d",
				Did, vport->fc_flag, vport->fc_rscn_id_cnt);

			lpfc_printf_vlog(vport, KERN_INFO, LOG_DISCOVERY,
					 "0245 Skip x%06x NameServer Rsp "
					 "Data: x%x x%x\n", Did,
					 vport->fc_flag,
					 vport->fc_rscn_id_cnt);
		}
	}
}

static void
lpfc_ns_rsp_audit_did(struct lpfc_vport *vport, uint32_t Did, uint8_t fc4_type)
{
	struct lpfc_hba *phba = vport->phba;
	struct lpfc_nodelist *ndlp = NULL;
	char *str;

	if (phba->cfg_ns_query == LPFC_NS_QUERY_GID_FT)
		str = "GID_FT";
	else
		str = "GID_PT";
	lpfc_printf_vlog(vport, KERN_INFO, LOG_DISCOVERY,
			 "6430 Process %s rsp for %08x type %x %s %s\n",
			 str, Did, fc4_type,
			 (fc4_type == FC_TYPE_FCP) ?  "FCP" : " ",
			 (fc4_type == FC_TYPE_NVME) ?  "NVME" : " ");
	/*
	 * To conserve rpi's, filter out addresses for other
	 * vports on the same physical HBAs.
	 */
	if (Did != vport->fc_myDID &&
	    (!lpfc_find_vport_by_did(phba, Did) ||
	     vport->cfg_peer_port_login)) {
		if (!phba->nvmet_support) {
			/* FCPI/NVMEI path. Process Did */
			lpfc_prep_node_fc4type(vport, Did, fc4_type);
			return;
		}
		/* NVMET path.  NVMET only cares about NVMEI nodes. */
		list_for_each_entry(ndlp, &vport->fc_nodes, nlp_listp) {
			if (ndlp->nlp_type != NLP_NVME_INITIATOR ||
			    ndlp->nlp_state != NLP_STE_UNMAPPED_NODE)
				continue;
			spin_lock_irq(&ndlp->lock);
			if (ndlp->nlp_DID == Did)
				ndlp->nlp_flag &= ~NLP_NVMET_RECOV;
			else
				ndlp->nlp_flag |= NLP_NVMET_RECOV;
			spin_unlock_irq(&ndlp->lock);
		}
	}
}

static int
lpfc_ns_rsp(struct lpfc_vport *vport, struct lpfc_dmabuf *mp, uint8_t fc4_type,
	    uint32_t Size)
{
	struct lpfc_sli_ct_request *Response =
		(struct lpfc_sli_ct_request *) mp->virt;
	struct lpfc_dmabuf *mlast, *next_mp;
	uint32_t *ctptr = (uint32_t *) & Response->un.gid.PortType;
	uint32_t Did, CTentry;
	int Cnt;
	struct list_head head;
	struct lpfc_nodelist *ndlp = NULL;

	lpfc_set_disctmo(vport);
	vport->num_disc_nodes = 0;
	vport->fc_ns_retry = 0;


	list_add_tail(&head, &mp->list);
	list_for_each_entry_safe(mp, next_mp, &head, list) {
		mlast = mp;

		Cnt = Size  > FCELSSIZE ? FCELSSIZE : Size;

		Size -= Cnt;

		if (!ctptr) {
			ctptr = (uint32_t *) mlast->virt;
		} else
			Cnt -= 16;	/* subtract length of CT header */

		/* Loop through entire NameServer list of DIDs */
		while (Cnt >= sizeof(uint32_t)) {
			/* Get next DID from NameServer List */
			CTentry = *ctptr++;
			Did = ((be32_to_cpu(CTentry)) & Mask_DID);
			lpfc_ns_rsp_audit_did(vport, Did, fc4_type);
			if (CTentry & (cpu_to_be32(SLI_CT_LAST_ENTRY)))
				goto nsout1;

			Cnt -= sizeof(uint32_t);
		}
		ctptr = NULL;

	}

	/* All GID_FT entries processed.  If the driver is running in
	 * in target mode, put impacted nodes into recovery and drop
	 * the RPI to flush outstanding IO.
	 */
	if (vport->phba->nvmet_support) {
		list_for_each_entry(ndlp, &vport->fc_nodes, nlp_listp) {
			if (!(ndlp->nlp_flag & NLP_NVMET_RECOV))
				continue;
			lpfc_disc_state_machine(vport, ndlp, NULL,
						NLP_EVT_DEVICE_RECOVERY);
			spin_lock_irq(&ndlp->lock);
			ndlp->nlp_flag &= ~NLP_NVMET_RECOV;
			spin_unlock_irq(&ndlp->lock);
		}
	}

nsout1:
	list_del(&head);
	return 0;
}

static void
lpfc_cmpl_ct_cmd_gid_ft(struct lpfc_hba *phba, struct lpfc_iocbq *cmdiocb,
			struct lpfc_iocbq *rspiocb)
{
	struct lpfc_vport *vport = cmdiocb->vport;
	struct Scsi_Host *shost = lpfc_shost_from_vport(vport);
	IOCB_t *irsp;
	struct lpfc_dmabuf *outp;
	struct lpfc_dmabuf *inp;
	struct lpfc_sli_ct_request *CTrsp;
	struct lpfc_sli_ct_request *CTreq;
	struct lpfc_nodelist *ndlp;
	int rc, type;

	/* First save ndlp, before we overwrite it */
	ndlp = cmdiocb->context_un.ndlp;

	/* we pass cmdiocb to state machine which needs rspiocb as well */
	cmdiocb->context_un.rsp_iocb = rspiocb;
	inp = (struct lpfc_dmabuf *) cmdiocb->context1;
	outp = (struct lpfc_dmabuf *) cmdiocb->context2;
	irsp = &rspiocb->iocb;

	lpfc_debugfs_disc_trc(vport, LPFC_DISC_TRC_CT,
		 "GID_FT cmpl:     status:x%x/x%x rtry:%d",
		irsp->ulpStatus, irsp->un.ulpWord[4], vport->fc_ns_retry);

	/* Don't bother processing response if vport is being torn down. */
	if (vport->load_flag & FC_UNLOADING) {
		if (vport->fc_flag & FC_RSCN_MODE)
			lpfc_els_flush_rscn(vport);
		goto out;
	}

	if (lpfc_els_chk_latt(vport)) {
		lpfc_printf_vlog(vport, KERN_INFO, LOG_DISCOVERY,
				 "0216 Link event during NS query\n");
		if (vport->fc_flag & FC_RSCN_MODE)
			lpfc_els_flush_rscn(vport);
		lpfc_vport_set_state(vport, FC_VPORT_FAILED);
		goto out;
	}
	if (lpfc_error_lost_link(irsp)) {
		lpfc_printf_vlog(vport, KERN_INFO, LOG_DISCOVERY,
				 "0226 NS query failed due to link event\n");
		if (vport->fc_flag & FC_RSCN_MODE)
			lpfc_els_flush_rscn(vport);
		goto out;
	}

	spin_lock_irq(shost->host_lock);
	if (vport->fc_flag & FC_RSCN_DEFERRED) {
		vport->fc_flag &= ~FC_RSCN_DEFERRED;
		spin_unlock_irq(shost->host_lock);

		/* This is a GID_FT completing so the gidft_inp counter was
		 * incremented before the GID_FT was issued to the wire.
		 */
		if (vport->gidft_inp)
			vport->gidft_inp--;

		/*
		 * Skip processing the NS response
		 * Re-issue the NS cmd
		 */
		lpfc_printf_vlog(vport, KERN_INFO, LOG_ELS,
				 "0151 Process Deferred RSCN Data: x%x x%x\n",
				 vport->fc_flag, vport->fc_rscn_id_cnt);
		lpfc_els_handle_rscn(vport);

		goto out;
	}
	spin_unlock_irq(shost->host_lock);

	if (irsp->ulpStatus) {
		/* Check for retry */
		if (vport->fc_ns_retry < LPFC_MAX_NS_RETRY) {
			if (irsp->ulpStatus != IOSTAT_LOCAL_REJECT ||
			    (irsp->un.ulpWord[4] & IOERR_PARAM_MASK) !=
			    IOERR_NO_RESOURCES)
				vport->fc_ns_retry++;

			type = lpfc_get_gidft_type(vport, cmdiocb);
			if (type == 0)
				goto out;

			/* CT command is being retried */
			rc = lpfc_ns_cmd(vport, SLI_CTNS_GID_FT,
					 vport->fc_ns_retry, type);
			if (rc == 0)
				goto out;
			else { /* Unable to send NS cmd */
				if (vport->gidft_inp)
					vport->gidft_inp--;
			}
		}
		if (vport->fc_flag & FC_RSCN_MODE)
			lpfc_els_flush_rscn(vport);
		lpfc_vport_set_state(vport, FC_VPORT_FAILED);
		lpfc_printf_vlog(vport, KERN_ERR, LOG_TRACE_EVENT,
				 "0257 GID_FT Query error: 0x%x 0x%x\n",
				 irsp->ulpStatus, vport->fc_ns_retry);
	} else {
		/* Good status, continue checking */
		CTreq = (struct lpfc_sli_ct_request *) inp->virt;
		CTrsp = (struct lpfc_sli_ct_request *) outp->virt;
		if (CTrsp->CommandResponse.bits.CmdRsp ==
		    cpu_to_be16(SLI_CT_RESPONSE_FS_ACC)) {
			lpfc_printf_vlog(vport, KERN_INFO, LOG_DISCOVERY,
					 "0208 NameServer Rsp Data: x%x x%x "
					 "x%x x%x sz x%x\n",
					 vport->fc_flag,
					 CTreq->un.gid.Fc4Type,
					 vport->num_disc_nodes,
					 vport->gidft_inp,
					 irsp->un.genreq64.bdl.bdeSize);

			lpfc_ns_rsp(vport,
				    outp,
				    CTreq->un.gid.Fc4Type,
				    (uint32_t) (irsp->un.genreq64.bdl.bdeSize));
		} else if (CTrsp->CommandResponse.bits.CmdRsp ==
			   be16_to_cpu(SLI_CT_RESPONSE_FS_RJT)) {
			/* NameServer Rsp Error */
			if ((CTrsp->ReasonCode == SLI_CT_UNABLE_TO_PERFORM_REQ)
			    && (CTrsp->Explanation == SLI_CT_NO_FC4_TYPES)) {
				lpfc_printf_vlog(vport, KERN_INFO,
					LOG_DISCOVERY,
					"0269 No NameServer Entries "
					"Data: x%x x%x x%x x%x\n",
					CTrsp->CommandResponse.bits.CmdRsp,
					(uint32_t) CTrsp->ReasonCode,
					(uint32_t) CTrsp->Explanation,
					vport->fc_flag);

				lpfc_debugfs_disc_trc(vport, LPFC_DISC_TRC_CT,
				"GID_FT no entry  cmd:x%x rsn:x%x exp:x%x",
				(uint32_t)CTrsp->CommandResponse.bits.CmdRsp,
				(uint32_t) CTrsp->ReasonCode,
				(uint32_t) CTrsp->Explanation);
			} else {
				lpfc_printf_vlog(vport, KERN_INFO,
					LOG_DISCOVERY,
					"0240 NameServer Rsp Error "
					"Data: x%x x%x x%x x%x\n",
					CTrsp->CommandResponse.bits.CmdRsp,
					(uint32_t) CTrsp->ReasonCode,
					(uint32_t) CTrsp->Explanation,
					vport->fc_flag);

				lpfc_debugfs_disc_trc(vport, LPFC_DISC_TRC_CT,
				"GID_FT rsp err1  cmd:x%x rsn:x%x exp:x%x",
				(uint32_t)CTrsp->CommandResponse.bits.CmdRsp,
				(uint32_t) CTrsp->ReasonCode,
				(uint32_t) CTrsp->Explanation);
			}


		} else {
			/* NameServer Rsp Error */
			lpfc_printf_vlog(vport, KERN_ERR, LOG_TRACE_EVENT,
					"0241 NameServer Rsp Error "
					"Data: x%x x%x x%x x%x\n",
					CTrsp->CommandResponse.bits.CmdRsp,
					(uint32_t) CTrsp->ReasonCode,
					(uint32_t) CTrsp->Explanation,
					vport->fc_flag);

			lpfc_debugfs_disc_trc(vport, LPFC_DISC_TRC_CT,
				"GID_FT rsp err2  cmd:x%x rsn:x%x exp:x%x",
				(uint32_t)CTrsp->CommandResponse.bits.CmdRsp,
				(uint32_t) CTrsp->ReasonCode,
				(uint32_t) CTrsp->Explanation);
		}
		if (vport->gidft_inp)
			vport->gidft_inp--;
	}

	lpfc_printf_vlog(vport, KERN_INFO, LOG_DISCOVERY,
			 "4216 GID_FT cmpl inp %d disc %d\n",
			 vport->gidft_inp, vport->num_disc_nodes);

	/* Link up / RSCN discovery */
	if ((vport->num_disc_nodes == 0) &&
	    (vport->gidft_inp == 0)) {
		/*
		 * The driver has cycled through all Nports in the RSCN payload.
		 * Complete the handling by cleaning up and marking the
		 * current driver state.
		 */
		if (vport->port_state >= LPFC_DISC_AUTH) {
			if (vport->fc_flag & FC_RSCN_MODE) {
				lpfc_els_flush_rscn(vport);
				spin_lock_irq(shost->host_lock);
				vport->fc_flag |= FC_RSCN_MODE; /* RSCN still */
				spin_unlock_irq(shost->host_lock);
			}
			else
				lpfc_els_flush_rscn(vport);
		}

		lpfc_disc_start(vport);
	}
out:
	lpfc_ct_free_iocb(phba, cmdiocb);
	lpfc_nlp_put(ndlp);
	return;
}

static void
lpfc_cmpl_ct_cmd_gid_pt(struct lpfc_hba *phba, struct lpfc_iocbq *cmdiocb,
			struct lpfc_iocbq *rspiocb)
{
	struct lpfc_vport *vport = cmdiocb->vport;
	struct Scsi_Host *shost = lpfc_shost_from_vport(vport);
	IOCB_t *irsp;
	struct lpfc_dmabuf *outp;
	struct lpfc_dmabuf *inp;
	struct lpfc_sli_ct_request *CTrsp;
	struct lpfc_sli_ct_request *CTreq;
	struct lpfc_nodelist *ndlp;
	int rc;

	/* First save ndlp, before we overwrite it */
	ndlp = cmdiocb->context_un.ndlp;

	/* we pass cmdiocb to state machine which needs rspiocb as well */
	cmdiocb->context_un.rsp_iocb = rspiocb;
	inp = (struct lpfc_dmabuf *)cmdiocb->context1;
	outp = (struct lpfc_dmabuf *)cmdiocb->context2;
	irsp = &rspiocb->iocb;

	lpfc_debugfs_disc_trc(vport, LPFC_DISC_TRC_CT,
			      "GID_PT cmpl:     status:x%x/x%x rtry:%d",
			      irsp->ulpStatus, irsp->un.ulpWord[4],
			      vport->fc_ns_retry);

	/* Don't bother processing response if vport is being torn down. */
	if (vport->load_flag & FC_UNLOADING) {
		if (vport->fc_flag & FC_RSCN_MODE)
			lpfc_els_flush_rscn(vport);
		goto out;
	}

	if (lpfc_els_chk_latt(vport)) {
		lpfc_printf_vlog(vport, KERN_INFO, LOG_DISCOVERY,
				 "4108 Link event during NS query\n");
		if (vport->fc_flag & FC_RSCN_MODE)
			lpfc_els_flush_rscn(vport);
		lpfc_vport_set_state(vport, FC_VPORT_FAILED);
		goto out;
	}
	if (lpfc_error_lost_link(irsp)) {
		lpfc_printf_vlog(vport, KERN_INFO, LOG_DISCOVERY,
				 "4166 NS query failed due to link event\n");
		if (vport->fc_flag & FC_RSCN_MODE)
			lpfc_els_flush_rscn(vport);
		goto out;
	}

	spin_lock_irq(shost->host_lock);
	if (vport->fc_flag & FC_RSCN_DEFERRED) {
		vport->fc_flag &= ~FC_RSCN_DEFERRED;
		spin_unlock_irq(shost->host_lock);

		/* This is a GID_PT completing so the gidft_inp counter was
		 * incremented before the GID_PT was issued to the wire.
		 */
		if (vport->gidft_inp)
			vport->gidft_inp--;

		/*
		 * Skip processing the NS response
		 * Re-issue the NS cmd
		 */
		lpfc_printf_vlog(vport, KERN_INFO, LOG_ELS,
				 "4167 Process Deferred RSCN Data: x%x x%x\n",
				 vport->fc_flag, vport->fc_rscn_id_cnt);
		lpfc_els_handle_rscn(vport);

		goto out;
	}
	spin_unlock_irq(shost->host_lock);

	if (irsp->ulpStatus) {
		/* Check for retry */
		if (vport->fc_ns_retry < LPFC_MAX_NS_RETRY) {
			if (irsp->ulpStatus != IOSTAT_LOCAL_REJECT ||
			    (irsp->un.ulpWord[4] & IOERR_PARAM_MASK) !=
			    IOERR_NO_RESOURCES)
				vport->fc_ns_retry++;

			/* CT command is being retried */
			rc = lpfc_ns_cmd(vport, SLI_CTNS_GID_PT,
					 vport->fc_ns_retry, GID_PT_N_PORT);
			if (rc == 0)
				goto out;
			else { /* Unable to send NS cmd */
				if (vport->gidft_inp)
					vport->gidft_inp--;
			}
		}
		if (vport->fc_flag & FC_RSCN_MODE)
			lpfc_els_flush_rscn(vport);
		lpfc_vport_set_state(vport, FC_VPORT_FAILED);
		lpfc_printf_vlog(vport, KERN_ERR, LOG_TRACE_EVENT,
				 "4103 GID_FT Query error: 0x%x 0x%x\n",
				 irsp->ulpStatus, vport->fc_ns_retry);
	} else {
		/* Good status, continue checking */
		CTreq = (struct lpfc_sli_ct_request *)inp->virt;
		CTrsp = (struct lpfc_sli_ct_request *)outp->virt;
		if (CTrsp->CommandResponse.bits.CmdRsp ==
		    cpu_to_be16(SLI_CT_RESPONSE_FS_ACC)) {
			lpfc_printf_vlog(vport, KERN_INFO, LOG_DISCOVERY,
					 "4105 NameServer Rsp Data: x%x x%x "
					 "x%x x%x sz x%x\n",
					 vport->fc_flag,
					 CTreq->un.gid.Fc4Type,
					 vport->num_disc_nodes,
					 vport->gidft_inp,
					 irsp->un.genreq64.bdl.bdeSize);

			lpfc_ns_rsp(vport,
				    outp,
				    CTreq->un.gid.Fc4Type,
				    (uint32_t)(irsp->un.genreq64.bdl.bdeSize));
		} else if (CTrsp->CommandResponse.bits.CmdRsp ==
			   be16_to_cpu(SLI_CT_RESPONSE_FS_RJT)) {
			/* NameServer Rsp Error */
			if ((CTrsp->ReasonCode == SLI_CT_UNABLE_TO_PERFORM_REQ)
			    && (CTrsp->Explanation == SLI_CT_NO_FC4_TYPES)) {
				lpfc_printf_vlog(
					vport, KERN_INFO, LOG_DISCOVERY,
					"4106 No NameServer Entries "
					"Data: x%x x%x x%x x%x\n",
					CTrsp->CommandResponse.bits.CmdRsp,
					(uint32_t)CTrsp->ReasonCode,
					(uint32_t)CTrsp->Explanation,
					vport->fc_flag);

				lpfc_debugfs_disc_trc(
				vport, LPFC_DISC_TRC_CT,
				"GID_PT no entry  cmd:x%x rsn:x%x exp:x%x",
				(uint32_t)CTrsp->CommandResponse.bits.CmdRsp,
				(uint32_t)CTrsp->ReasonCode,
				(uint32_t)CTrsp->Explanation);
			} else {
				lpfc_printf_vlog(
					vport, KERN_INFO, LOG_DISCOVERY,
					"4107 NameServer Rsp Error "
					"Data: x%x x%x x%x x%x\n",
					CTrsp->CommandResponse.bits.CmdRsp,
					(uint32_t)CTrsp->ReasonCode,
					(uint32_t)CTrsp->Explanation,
					vport->fc_flag);

				lpfc_debugfs_disc_trc(
				vport, LPFC_DISC_TRC_CT,
				"GID_PT rsp err1  cmd:x%x rsn:x%x exp:x%x",
				(uint32_t)CTrsp->CommandResponse.bits.CmdRsp,
				(uint32_t)CTrsp->ReasonCode,
				(uint32_t)CTrsp->Explanation);
			}
		} else {
			/* NameServer Rsp Error */
			lpfc_printf_vlog(vport, KERN_ERR, LOG_TRACE_EVENT,
					 "4109 NameServer Rsp Error "
					 "Data: x%x x%x x%x x%x\n",
					 CTrsp->CommandResponse.bits.CmdRsp,
					 (uint32_t)CTrsp->ReasonCode,
					 (uint32_t)CTrsp->Explanation,
					 vport->fc_flag);

			lpfc_debugfs_disc_trc(
				vport, LPFC_DISC_TRC_CT,
				"GID_PT rsp err2  cmd:x%x rsn:x%x exp:x%x",
				(uint32_t)CTrsp->CommandResponse.bits.CmdRsp,
				(uint32_t)CTrsp->ReasonCode,
				(uint32_t)CTrsp->Explanation);
		}
		if (vport->gidft_inp)
			vport->gidft_inp--;
	}

	lpfc_printf_vlog(vport, KERN_INFO, LOG_DISCOVERY,
			 "6450 GID_PT cmpl inp %d disc %d\n",
			 vport->gidft_inp, vport->num_disc_nodes);

	/* Link up / RSCN discovery */
	if ((vport->num_disc_nodes == 0) &&
	    (vport->gidft_inp == 0)) {
		/*
		 * The driver has cycled through all Nports in the RSCN payload.
		 * Complete the handling by cleaning up and marking the
		 * current driver state.
		 */
		if (vport->port_state >= LPFC_DISC_AUTH) {
			if (vport->fc_flag & FC_RSCN_MODE) {
				lpfc_els_flush_rscn(vport);
				spin_lock_irq(shost->host_lock);
				vport->fc_flag |= FC_RSCN_MODE; /* RSCN still */
				spin_unlock_irq(shost->host_lock);
			} else {
				lpfc_els_flush_rscn(vport);
			}
		}

		lpfc_disc_start(vport);
	}
out:
	lpfc_ct_free_iocb(phba, cmdiocb);
	lpfc_nlp_put(ndlp);
}

static void
lpfc_cmpl_ct_cmd_gff_id(struct lpfc_hba *phba, struct lpfc_iocbq *cmdiocb,
			struct lpfc_iocbq *rspiocb)
{
	struct lpfc_vport *vport = cmdiocb->vport;
	struct Scsi_Host *shost = lpfc_shost_from_vport(vport);
	IOCB_t *irsp = &rspiocb->iocb;
	struct lpfc_dmabuf *inp = (struct lpfc_dmabuf *) cmdiocb->context1;
	struct lpfc_dmabuf *outp = (struct lpfc_dmabuf *) cmdiocb->context2;
	struct lpfc_sli_ct_request *CTrsp;
	int did, rc, retry;
	uint8_t fbits;
	struct lpfc_nodelist *ndlp = NULL, *free_ndlp = NULL;

	did = ((struct lpfc_sli_ct_request *) inp->virt)->un.gff.PortId;
	did = be32_to_cpu(did);

	lpfc_debugfs_disc_trc(vport, LPFC_DISC_TRC_CT,
		"GFF_ID cmpl:     status:x%x/x%x did:x%x",
		irsp->ulpStatus, irsp->un.ulpWord[4], did);

	if (irsp->ulpStatus == IOSTAT_SUCCESS) {
		/* Good status, continue checking */
		CTrsp = (struct lpfc_sli_ct_request *) outp->virt;
		fbits = CTrsp->un.gff_acc.fbits[FCP_TYPE_FEATURE_OFFSET];

		lpfc_printf_vlog(vport, KERN_INFO, LOG_DISCOVERY,
				 "6431 Process GFF_ID rsp for %08x "
				 "fbits %02x %s %s\n",
				 did, fbits,
				 (fbits & FC4_FEATURE_INIT) ? "Initiator" : " ",
				 (fbits & FC4_FEATURE_TARGET) ? "Target" : " ");

		if (CTrsp->CommandResponse.bits.CmdRsp ==
		    be16_to_cpu(SLI_CT_RESPONSE_FS_ACC)) {
			if ((fbits & FC4_FEATURE_INIT) &&
			    !(fbits & FC4_FEATURE_TARGET)) {
				lpfc_printf_vlog(vport, KERN_INFO,
						 LOG_DISCOVERY,
						 "0270 Skip x%x GFF "
						 "NameServer Rsp Data: (init) "
						 "x%x x%x\n", did, fbits,
						 vport->fc_rscn_id_cnt);
				goto out;
			}
		}
	}
	else {
		/* Check for retry */
		if (cmdiocb->retry < LPFC_MAX_NS_RETRY) {
			retry = 1;
			if (irsp->ulpStatus == IOSTAT_LOCAL_REJECT) {
				switch ((irsp->un.ulpWord[4] &
					IOERR_PARAM_MASK)) {

				case IOERR_NO_RESOURCES:
					/* We don't increment the retry
					 * count for this case.
					 */
					break;
				case IOERR_LINK_DOWN:
				case IOERR_SLI_ABORTED:
				case IOERR_SLI_DOWN:
					retry = 0;
					break;
				default:
					cmdiocb->retry++;
				}
			}
			else
				cmdiocb->retry++;

			if (retry) {
				/* CT command is being retried */
				rc = lpfc_ns_cmd(vport, SLI_CTNS_GFF_ID,
					 cmdiocb->retry, did);
				if (rc == 0) {
					/* success */
					free_ndlp = cmdiocb->context_un.ndlp;
					lpfc_ct_free_iocb(phba, cmdiocb);
					lpfc_nlp_put(free_ndlp);
					return;
				}
			}
		}
		lpfc_printf_vlog(vport, KERN_ERR, LOG_TRACE_EVENT,
				 "0267 NameServer GFF Rsp "
				 "x%x Error (%d %d) Data: x%x x%x\n",
				 did, irsp->ulpStatus, irsp->un.ulpWord[4],
				 vport->fc_flag, vport->fc_rscn_id_cnt);
	}

	/* This is a target port, unregistered port, or the GFF_ID failed */
	ndlp = lpfc_setup_disc_node(vport, did);
	if (ndlp) {
		lpfc_printf_vlog(vport, KERN_INFO, LOG_DISCOVERY,
				 "0242 Process x%x GFF "
				 "NameServer Rsp Data: x%x x%x x%x\n",
				 did, ndlp->nlp_flag, vport->fc_flag,
				 vport->fc_rscn_id_cnt);
	} else {
		lpfc_printf_vlog(vport, KERN_INFO, LOG_DISCOVERY,
				 "0243 Skip x%x GFF "
				 "NameServer Rsp Data: x%x x%x\n", did,
				 vport->fc_flag, vport->fc_rscn_id_cnt);
	}
out:
	/* Link up / RSCN discovery */
	if (vport->num_disc_nodes)
		vport->num_disc_nodes--;

	lpfc_printf_vlog(vport, KERN_INFO, LOG_DISCOVERY,
			 "6451 GFF_ID cmpl inp %d disc %d\n",
			 vport->gidft_inp, vport->num_disc_nodes);

	if (vport->num_disc_nodes == 0) {
		/*
		 * The driver has cycled through all Nports in the RSCN payload.
		 * Complete the handling by cleaning up and marking the
		 * current driver state.
		 */
		if (vport->port_state >= LPFC_DISC_AUTH) {
			if (vport->fc_flag & FC_RSCN_MODE) {
				lpfc_els_flush_rscn(vport);
				spin_lock_irq(shost->host_lock);
				vport->fc_flag |= FC_RSCN_MODE; /* RSCN still */
				spin_unlock_irq(shost->host_lock);
			}
			else
				lpfc_els_flush_rscn(vport);
		}
		lpfc_disc_start(vport);
	}

	free_ndlp = cmdiocb->context_un.ndlp;
	lpfc_ct_free_iocb(phba, cmdiocb);
	lpfc_nlp_put(free_ndlp);
	return;
}

static void
lpfc_cmpl_ct_cmd_gft_id(struct lpfc_hba *phba, struct lpfc_iocbq *cmdiocb,
				struct lpfc_iocbq *rspiocb)
{
	struct lpfc_vport *vport = cmdiocb->vport;
	IOCB_t *irsp = &rspiocb->iocb;
	struct lpfc_dmabuf *inp = (struct lpfc_dmabuf *)cmdiocb->context1;
	struct lpfc_dmabuf *outp = (struct lpfc_dmabuf *)cmdiocb->context2;
	struct lpfc_sli_ct_request *CTrsp;
	int did;
	struct lpfc_nodelist *ndlp = NULL;
	struct lpfc_nodelist *ns_ndlp = NULL;
	uint32_t fc4_data_0, fc4_data_1;

	did = ((struct lpfc_sli_ct_request *)inp->virt)->un.gft.PortId;
	did = be32_to_cpu(did);

	lpfc_debugfs_disc_trc(vport, LPFC_DISC_TRC_CT,
			      "GFT_ID cmpl: status:x%x/x%x did:x%x",
			      irsp->ulpStatus, irsp->un.ulpWord[4], did);

	/* Preserve the nameserver node to release the reference. */
	ns_ndlp = cmdiocb->context_un.ndlp;

	if (irsp->ulpStatus == IOSTAT_SUCCESS) {
		/* Good status, continue checking */
		CTrsp = (struct lpfc_sli_ct_request *)outp->virt;
		fc4_data_0 = be32_to_cpu(CTrsp->un.gft_acc.fc4_types[0]);
		fc4_data_1 = be32_to_cpu(CTrsp->un.gft_acc.fc4_types[1]);

		lpfc_printf_vlog(vport, KERN_INFO, LOG_DISCOVERY,
				 "6432 Process GFT_ID rsp for %08x "
				 "Data %08x %08x %s %s\n",
				 did, fc4_data_0, fc4_data_1,
				 (fc4_data_0 & LPFC_FC4_TYPE_BITMASK) ?
				  "FCP" : " ",
				 (fc4_data_1 & LPFC_FC4_TYPE_BITMASK) ?
				  "NVME" : " ");

		/* Lookup the NPort_ID queried in the GFT_ID and find the
		 * driver's local node.  It's an error if the driver
		 * doesn't have one.
		 */
		ndlp = lpfc_findnode_did(vport, did);
		if (ndlp) {
			/* The bitmask value for FCP and NVME FCP types is
			 * the same because they are 32 bits distant from
			 * each other in word0 and word0.
			 */
			if (fc4_data_0 & LPFC_FC4_TYPE_BITMASK)
				ndlp->nlp_fc4_type |= NLP_FC4_FCP;
			if (fc4_data_1 &  LPFC_FC4_TYPE_BITMASK)
				ndlp->nlp_fc4_type |= NLP_FC4_NVME;
			lpfc_printf_vlog(vport, KERN_INFO, LOG_DISCOVERY,
					 "3064 Setting ndlp x%px, DID x%06x "
					 "with FC4 x%08x, Data: x%08x x%08x "
					 "%d\n",
					 ndlp, did, ndlp->nlp_fc4_type,
					 FC_TYPE_FCP, FC_TYPE_NVME,
					 ndlp->nlp_state);

			if (ndlp->nlp_state == NLP_STE_REG_LOGIN_ISSUE &&
			    ndlp->nlp_fc4_type) {
				ndlp->nlp_prev_state = NLP_STE_REG_LOGIN_ISSUE;

				lpfc_nlp_set_state(vport, ndlp,
						   NLP_STE_PRLI_ISSUE);
				lpfc_issue_els_prli(vport, ndlp, 0);
			} else if (!ndlp->nlp_fc4_type) {
				/* If fc4 type is still unknown, then LOGO */
				lpfc_printf_vlog(vport, KERN_INFO,
						 LOG_DISCOVERY,
						 "6443 Sending LOGO ndlp x%px,"
						 "DID x%06x with fc4_type: "
						 "x%08x, state: %d\n",
						 ndlp, did, ndlp->nlp_fc4_type,
						 ndlp->nlp_state);
				lpfc_issue_els_logo(vport, ndlp, 0);
				ndlp->nlp_prev_state = NLP_STE_REG_LOGIN_ISSUE;
				lpfc_nlp_set_state(vport, ndlp,
						   NLP_STE_NPR_NODE);
			}
		}
	} else
		lpfc_printf_vlog(vport, KERN_ERR, LOG_TRACE_EVENT,
				 "3065 GFT_ID failed x%08x\n", irsp->ulpStatus);

	lpfc_ct_free_iocb(phba, cmdiocb);
	lpfc_nlp_put(ns_ndlp);
}

static void
lpfc_cmpl_ct(struct lpfc_hba *phba, struct lpfc_iocbq *cmdiocb,
	     struct lpfc_iocbq *rspiocb)
{
	struct lpfc_vport *vport = cmdiocb->vport;
	struct lpfc_dmabuf *inp;
	struct lpfc_dmabuf *outp;
	IOCB_t *irsp;
	struct lpfc_sli_ct_request *CTrsp;
	struct lpfc_nodelist *ndlp;
	int cmdcode, rc;
	uint8_t retry;
	uint32_t latt;

	/* First save ndlp, before we overwrite it */
	ndlp = cmdiocb->context_un.ndlp;

	/* we pass cmdiocb to state machine which needs rspiocb as well */
	cmdiocb->context_un.rsp_iocb = rspiocb;

	inp = (struct lpfc_dmabuf *) cmdiocb->context1;
	outp = (struct lpfc_dmabuf *) cmdiocb->context2;
	irsp = &rspiocb->iocb;

	cmdcode = be16_to_cpu(((struct lpfc_sli_ct_request *) inp->virt)->
					CommandResponse.bits.CmdRsp);
	CTrsp = (struct lpfc_sli_ct_request *) outp->virt;

	latt = lpfc_els_chk_latt(vport);

	/* RFT request completes status <ulpStatus> CmdRsp <CmdRsp> */
	lpfc_printf_vlog(vport, KERN_INFO, LOG_DISCOVERY,
			 "0209 CT Request completes, latt %d, "
			 "ulpStatus x%x CmdRsp x%x, Context x%x, Tag x%x\n",
			 latt, irsp->ulpStatus,
			 CTrsp->CommandResponse.bits.CmdRsp,
			 cmdiocb->iocb.ulpContext, cmdiocb->iocb.ulpIoTag);

	lpfc_debugfs_disc_trc(vport, LPFC_DISC_TRC_CT,
		"CT cmd cmpl:     status:x%x/x%x cmd:x%x",
		irsp->ulpStatus, irsp->un.ulpWord[4], cmdcode);

	if (irsp->ulpStatus) {
		lpfc_printf_vlog(vport, KERN_ERR, LOG_TRACE_EVENT,
				 "0268 NS cmd x%x Error (x%x x%x)\n",
				 cmdcode, irsp->ulpStatus, irsp->un.ulpWord[4]);

		if ((irsp->ulpStatus == IOSTAT_LOCAL_REJECT) &&
			(((irsp->un.ulpWord[4] & IOERR_PARAM_MASK) ==
			  IOERR_SLI_DOWN) ||
			 ((irsp->un.ulpWord[4] & IOERR_PARAM_MASK) ==
			  IOERR_SLI_ABORTED)))
			goto out;

		retry = cmdiocb->retry;
		if (retry >= LPFC_MAX_NS_RETRY)
			goto out;

		retry++;
		lpfc_printf_vlog(vport, KERN_INFO, LOG_DISCOVERY,
				 "0250 Retrying NS cmd %x\n", cmdcode);
		rc = lpfc_ns_cmd(vport, cmdcode, retry, 0);
		if (rc == 0)
			goto out;
	}

out:
	lpfc_ct_free_iocb(phba, cmdiocb);
	lpfc_nlp_put(ndlp);
	return;
}

static void
lpfc_cmpl_ct_cmd_rft_id(struct lpfc_hba *phba, struct lpfc_iocbq *cmdiocb,
			struct lpfc_iocbq *rspiocb)
{
	IOCB_t *irsp = &rspiocb->iocb;
	struct lpfc_vport *vport = cmdiocb->vport;

	if (irsp->ulpStatus == IOSTAT_SUCCESS) {
		struct lpfc_dmabuf *outp;
		struct lpfc_sli_ct_request *CTrsp;

		outp = (struct lpfc_dmabuf *) cmdiocb->context2;
		CTrsp = (struct lpfc_sli_ct_request *) outp->virt;
		if (CTrsp->CommandResponse.bits.CmdRsp ==
		    be16_to_cpu(SLI_CT_RESPONSE_FS_ACC))
			vport->ct_flags |= FC_CT_RFT_ID;
	}
	lpfc_cmpl_ct(phba, cmdiocb, rspiocb);
	return;
}

static void
lpfc_cmpl_ct_cmd_rnn_id(struct lpfc_hba *phba, struct lpfc_iocbq *cmdiocb,
			struct lpfc_iocbq *rspiocb)
{
	IOCB_t *irsp = &rspiocb->iocb;
	struct lpfc_vport *vport = cmdiocb->vport;

	if (irsp->ulpStatus == IOSTAT_SUCCESS) {
		struct lpfc_dmabuf *outp;
		struct lpfc_sli_ct_request *CTrsp;

		outp = (struct lpfc_dmabuf *) cmdiocb->context2;
		CTrsp = (struct lpfc_sli_ct_request *) outp->virt;
		if (CTrsp->CommandResponse.bits.CmdRsp ==
		    be16_to_cpu(SLI_CT_RESPONSE_FS_ACC))
			vport->ct_flags |= FC_CT_RNN_ID;
	}
	lpfc_cmpl_ct(phba, cmdiocb, rspiocb);
	return;
}

static void
lpfc_cmpl_ct_cmd_rspn_id(struct lpfc_hba *phba, struct lpfc_iocbq *cmdiocb,
			 struct lpfc_iocbq *rspiocb)
{
	IOCB_t *irsp = &rspiocb->iocb;
	struct lpfc_vport *vport = cmdiocb->vport;

	if (irsp->ulpStatus == IOSTAT_SUCCESS) {
		struct lpfc_dmabuf *outp;
		struct lpfc_sli_ct_request *CTrsp;

		outp = (struct lpfc_dmabuf *) cmdiocb->context2;
		CTrsp = (struct lpfc_sli_ct_request *) outp->virt;
		if (CTrsp->CommandResponse.bits.CmdRsp ==
		    be16_to_cpu(SLI_CT_RESPONSE_FS_ACC))
			vport->ct_flags |= FC_CT_RSPN_ID;
	}
	lpfc_cmpl_ct(phba, cmdiocb, rspiocb);
	return;
}

static void
lpfc_cmpl_ct_cmd_rsnn_nn(struct lpfc_hba *phba, struct lpfc_iocbq *cmdiocb,
			 struct lpfc_iocbq *rspiocb)
{
	IOCB_t *irsp = &rspiocb->iocb;
	struct lpfc_vport *vport = cmdiocb->vport;

	if (irsp->ulpStatus == IOSTAT_SUCCESS) {
		struct lpfc_dmabuf *outp;
		struct lpfc_sli_ct_request *CTrsp;

		outp = (struct lpfc_dmabuf *) cmdiocb->context2;
		CTrsp = (struct lpfc_sli_ct_request *) outp->virt;
		if (CTrsp->CommandResponse.bits.CmdRsp ==
		    be16_to_cpu(SLI_CT_RESPONSE_FS_ACC))
			vport->ct_flags |= FC_CT_RSNN_NN;
	}
	lpfc_cmpl_ct(phba, cmdiocb, rspiocb);
	return;
}

static void
lpfc_cmpl_ct_cmd_da_id(struct lpfc_hba *phba, struct lpfc_iocbq *cmdiocb,
 struct lpfc_iocbq *rspiocb)
{
	struct lpfc_vport *vport = cmdiocb->vport;

	/* even if it fails we will act as though it succeeded. */
	vport->ct_flags = 0;
	lpfc_cmpl_ct(phba, cmdiocb, rspiocb);
	return;
}

static void
lpfc_cmpl_ct_cmd_rff_id(struct lpfc_hba *phba, struct lpfc_iocbq *cmdiocb,
			struct lpfc_iocbq *rspiocb)
{
	IOCB_t *irsp = &rspiocb->iocb;
	struct lpfc_vport *vport = cmdiocb->vport;

	if (irsp->ulpStatus == IOSTAT_SUCCESS) {
		struct lpfc_dmabuf *outp;
		struct lpfc_sli_ct_request *CTrsp;

		outp = (struct lpfc_dmabuf *) cmdiocb->context2;
		CTrsp = (struct lpfc_sli_ct_request *) outp->virt;
		if (CTrsp->CommandResponse.bits.CmdRsp ==
		    be16_to_cpu(SLI_CT_RESPONSE_FS_ACC))
			vport->ct_flags |= FC_CT_RFF_ID;
	}
	lpfc_cmpl_ct(phba, cmdiocb, rspiocb);
	return;
}

/*
 * Although the symbolic port name is thought to be an integer
 * as of January 18, 2016, leave it as a string until more of
 * the record state becomes defined.
 */
int
lpfc_vport_symbolic_port_name(struct lpfc_vport *vport, char *symbol,
	size_t size)
{
	int n;

	/*
	 * Use the lpfc board number as the Symbolic Port
	 * Name object.  NPIV is not in play so this integer
	 * value is sufficient and unique per FC-ID.
	 */
	n = scnprintf(symbol, size, "%d", vport->phba->brd_no);
	return n;
}


int
lpfc_vport_symbolic_node_name(struct lpfc_vport *vport, char *symbol,
	size_t size)
{
	char fwrev[FW_REV_STR_SIZE] = {0};
	char tmp[MAXHOSTNAMELEN] = {0};

	memset(symbol, 0, size);

	scnprintf(tmp, sizeof(tmp), "Emulex %s", vport->phba->ModelName);
	if (strlcat(symbol, tmp, size) >= size)
		goto buffer_done;

	lpfc_decode_firmware_rev(vport->phba, fwrev, 0);
	scnprintf(tmp, sizeof(tmp), " FV%s", fwrev);
	if (strlcat(symbol, tmp, size) >= size)
		goto buffer_done;

	scnprintf(tmp, sizeof(tmp), " DV%s", lpfc_release_version);
	if (strlcat(symbol, tmp, size) >= size)
		goto buffer_done;

	scnprintf(tmp, sizeof(tmp), " HN:%s", vport->phba->os_host_name);
	if (strlcat(symbol, tmp, size) >= size)
		goto buffer_done;

	/* Note :- OS name is "Linux" */
	scnprintf(tmp, sizeof(tmp), " OS:%s", init_utsname()->sysname);
	strlcat(symbol, tmp, size);

buffer_done:
	return strnlen(symbol, size);

}

static uint32_t
lpfc_find_map_node(struct lpfc_vport *vport)
{
	struct lpfc_nodelist *ndlp, *next_ndlp;
	struct Scsi_Host  *shost;
	uint32_t cnt = 0;

	shost = lpfc_shost_from_vport(vport);
	spin_lock_irq(shost->host_lock);
	list_for_each_entry_safe(ndlp, next_ndlp, &vport->fc_nodes, nlp_listp) {
		if (ndlp->nlp_type & NLP_FABRIC)
			continue;
		if ((ndlp->nlp_state == NLP_STE_MAPPED_NODE) ||
		    (ndlp->nlp_state == NLP_STE_UNMAPPED_NODE))
			cnt++;
	}
	spin_unlock_irq(shost->host_lock);
	return cnt;
}

/*
 * This routine will return the FC4 Type associated with the CT
 * GID_FT command.
 */
int
lpfc_get_gidft_type(struct lpfc_vport *vport, struct lpfc_iocbq *cmdiocb)
{
	struct lpfc_sli_ct_request *CtReq;
	struct lpfc_dmabuf *mp;
	uint32_t type;

	mp = cmdiocb->context1;
	if (mp == NULL)
		return 0;
	CtReq = (struct lpfc_sli_ct_request *)mp->virt;
	type = (uint32_t)CtReq->un.gid.Fc4Type;
	if ((type != SLI_CTPT_FCP) && (type != SLI_CTPT_NVME))
		return 0;
	return type;
}

/*
 * lpfc_ns_cmd
 * Description:
 *    Issue Cmd to NameServer
 *       SLI_CTNS_GID_FT
 *       LI_CTNS_RFT_ID
 */
int
lpfc_ns_cmd(struct lpfc_vport *vport, int cmdcode,
	    uint8_t retry, uint32_t context)
{
	struct lpfc_nodelist * ndlp;
	struct lpfc_hba *phba = vport->phba;
	struct lpfc_dmabuf *mp, *bmp;
	struct lpfc_sli_ct_request *CtReq;
	struct ulp_bde64 *bpl;
	void (*cmpl) (struct lpfc_hba *, struct lpfc_iocbq *,
		      struct lpfc_iocbq *) = NULL;
	uint32_t *ptr;
	uint32_t rsp_size = 1024;
	size_t   size;
	int rc = 0;

	ndlp = lpfc_findnode_did(vport, NameServer_DID);
	if (!ndlp || ndlp->nlp_state != NLP_STE_UNMAPPED_NODE) {
		rc=1;
		goto ns_cmd_exit;
	}

	/* fill in BDEs for command */
	/* Allocate buffer for command payload */
	mp = kmalloc(sizeof(struct lpfc_dmabuf), GFP_KERNEL);
	if (!mp) {
		rc=2;
		goto ns_cmd_exit;
	}

	INIT_LIST_HEAD(&mp->list);
	mp->virt = lpfc_mbuf_alloc(phba, MEM_PRI, &(mp->phys));
	if (!mp->virt) {
		rc=3;
		goto ns_cmd_free_mp;
	}

	/* Allocate buffer for Buffer ptr list */
	bmp = kmalloc(sizeof(struct lpfc_dmabuf), GFP_KERNEL);
	if (!bmp) {
		rc=4;
		goto ns_cmd_free_mpvirt;
	}

	INIT_LIST_HEAD(&bmp->list);
	bmp->virt = lpfc_mbuf_alloc(phba, MEM_PRI, &(bmp->phys));
	if (!bmp->virt) {
		rc=5;
		goto ns_cmd_free_bmp;
	}

	/* NameServer Req */
	lpfc_printf_vlog(vport, KERN_INFO ,LOG_DISCOVERY,
			 "0236 NameServer Req Data: x%x x%x x%x x%x\n",
			 cmdcode, vport->fc_flag, vport->fc_rscn_id_cnt,
			 context);

	bpl = (struct ulp_bde64 *) bmp->virt;
	memset(bpl, 0, sizeof(struct ulp_bde64));
	bpl->addrHigh = le32_to_cpu(putPaddrHigh(mp->phys) );
	bpl->addrLow = le32_to_cpu(putPaddrLow(mp->phys) );
	bpl->tus.f.bdeFlags = 0;
	if (cmdcode == SLI_CTNS_GID_FT)
		bpl->tus.f.bdeSize = GID_REQUEST_SZ;
	else if (cmdcode == SLI_CTNS_GID_PT)
		bpl->tus.f.bdeSize = GID_REQUEST_SZ;
	else if (cmdcode == SLI_CTNS_GFF_ID)
		bpl->tus.f.bdeSize = GFF_REQUEST_SZ;
	else if (cmdcode == SLI_CTNS_GFT_ID)
		bpl->tus.f.bdeSize = GFT_REQUEST_SZ;
	else if (cmdcode == SLI_CTNS_RFT_ID)
		bpl->tus.f.bdeSize = RFT_REQUEST_SZ;
	else if (cmdcode == SLI_CTNS_RNN_ID)
		bpl->tus.f.bdeSize = RNN_REQUEST_SZ;
	else if (cmdcode == SLI_CTNS_RSPN_ID)
		bpl->tus.f.bdeSize = RSPN_REQUEST_SZ;
	else if (cmdcode == SLI_CTNS_RSNN_NN)
		bpl->tus.f.bdeSize = RSNN_REQUEST_SZ;
	else if (cmdcode == SLI_CTNS_DA_ID)
		bpl->tus.f.bdeSize = DA_ID_REQUEST_SZ;
	else if (cmdcode == SLI_CTNS_RFF_ID)
		bpl->tus.f.bdeSize = RFF_REQUEST_SZ;
	else
		bpl->tus.f.bdeSize = 0;
	bpl->tus.w = le32_to_cpu(bpl->tus.w);

	CtReq = (struct lpfc_sli_ct_request *) mp->virt;
	memset(CtReq, 0, sizeof(struct lpfc_sli_ct_request));
	CtReq->RevisionId.bits.Revision = SLI_CT_REVISION;
	CtReq->RevisionId.bits.InId = 0;
	CtReq->FsType = SLI_CT_DIRECTORY_SERVICE;
	CtReq->FsSubType = SLI_CT_DIRECTORY_NAME_SERVER;
	CtReq->CommandResponse.bits.Size = 0;
	switch (cmdcode) {
	case SLI_CTNS_GID_FT:
		CtReq->CommandResponse.bits.CmdRsp =
		    cpu_to_be16(SLI_CTNS_GID_FT);
		CtReq->un.gid.Fc4Type = context;

		if (vport->port_state < LPFC_NS_QRY)
			vport->port_state = LPFC_NS_QRY;
		lpfc_set_disctmo(vport);
		cmpl = lpfc_cmpl_ct_cmd_gid_ft;
		rsp_size = FC_MAX_NS_RSP;
		break;

	case SLI_CTNS_GID_PT:
		CtReq->CommandResponse.bits.CmdRsp =
		    cpu_to_be16(SLI_CTNS_GID_PT);
		CtReq->un.gid.PortType = context;

		if (vport->port_state < LPFC_NS_QRY)
			vport->port_state = LPFC_NS_QRY;
		lpfc_set_disctmo(vport);
		cmpl = lpfc_cmpl_ct_cmd_gid_pt;
		rsp_size = FC_MAX_NS_RSP;
		break;

	case SLI_CTNS_GFF_ID:
		CtReq->CommandResponse.bits.CmdRsp =
			cpu_to_be16(SLI_CTNS_GFF_ID);
		CtReq->un.gff.PortId = cpu_to_be32(context);
		cmpl = lpfc_cmpl_ct_cmd_gff_id;
		break;

	case SLI_CTNS_GFT_ID:
		CtReq->CommandResponse.bits.CmdRsp =
			cpu_to_be16(SLI_CTNS_GFT_ID);
		CtReq->un.gft.PortId = cpu_to_be32(context);
		cmpl = lpfc_cmpl_ct_cmd_gft_id;
		break;

	case SLI_CTNS_RFT_ID:
		vport->ct_flags &= ~FC_CT_RFT_ID;
		CtReq->CommandResponse.bits.CmdRsp =
		    cpu_to_be16(SLI_CTNS_RFT_ID);
		CtReq->un.rft.PortId = cpu_to_be32(vport->fc_myDID);

		/* Register FC4 FCP type if enabled.  */
		if (vport->cfg_enable_fc4_type == LPFC_ENABLE_BOTH ||
		    vport->cfg_enable_fc4_type == LPFC_ENABLE_FCP)
			CtReq->un.rft.fcpReg = 1;

		/* Register NVME type if enabled.  Defined LE and swapped.
		 * rsvd[0] is used as word1 because of the hard-coded
		 * word0 usage in the ct_request data structure.
		 */
		if (vport->cfg_enable_fc4_type == LPFC_ENABLE_BOTH ||
		    vport->cfg_enable_fc4_type == LPFC_ENABLE_NVME)
			CtReq->un.rft.rsvd[0] =
				cpu_to_be32(LPFC_FC4_TYPE_BITMASK);

		ptr = (uint32_t *)CtReq;
		lpfc_printf_vlog(vport, KERN_INFO, LOG_DISCOVERY,
				 "6433 Issue RFT (%s %s): %08x %08x %08x %08x "
				 "%08x %08x %08x %08x\n",
				 CtReq->un.rft.fcpReg ? "FCP" : " ",
				 CtReq->un.rft.rsvd[0] ? "NVME" : " ",
				 *ptr, *(ptr + 1), *(ptr + 2), *(ptr + 3),
				 *(ptr + 4), *(ptr + 5),
				 *(ptr + 6), *(ptr + 7));
		cmpl = lpfc_cmpl_ct_cmd_rft_id;
		break;

	case SLI_CTNS_RNN_ID:
		vport->ct_flags &= ~FC_CT_RNN_ID;
		CtReq->CommandResponse.bits.CmdRsp =
		    cpu_to_be16(SLI_CTNS_RNN_ID);
		CtReq->un.rnn.PortId = cpu_to_be32(vport->fc_myDID);
		memcpy(CtReq->un.rnn.wwnn,  &vport->fc_nodename,
		       sizeof(struct lpfc_name));
		cmpl = lpfc_cmpl_ct_cmd_rnn_id;
		break;

	case SLI_CTNS_RSPN_ID:
		vport->ct_flags &= ~FC_CT_RSPN_ID;
		CtReq->CommandResponse.bits.CmdRsp =
		    cpu_to_be16(SLI_CTNS_RSPN_ID);
		CtReq->un.rspn.PortId = cpu_to_be32(vport->fc_myDID);
		size = sizeof(CtReq->un.rspn.symbname);
		CtReq->un.rspn.len =
			lpfc_vport_symbolic_port_name(vport,
			CtReq->un.rspn.symbname, size);
		cmpl = lpfc_cmpl_ct_cmd_rspn_id;
		break;
	case SLI_CTNS_RSNN_NN:
		vport->ct_flags &= ~FC_CT_RSNN_NN;
		CtReq->CommandResponse.bits.CmdRsp =
		    cpu_to_be16(SLI_CTNS_RSNN_NN);
		memcpy(CtReq->un.rsnn.wwnn, &vport->fc_nodename,
		       sizeof(struct lpfc_name));
		size = sizeof(CtReq->un.rsnn.symbname);
		CtReq->un.rsnn.len =
			lpfc_vport_symbolic_node_name(vport,
			CtReq->un.rsnn.symbname, size);
		cmpl = lpfc_cmpl_ct_cmd_rsnn_nn;
		break;
	case SLI_CTNS_DA_ID:
		/* Implement DA_ID Nameserver request */
		CtReq->CommandResponse.bits.CmdRsp =
			cpu_to_be16(SLI_CTNS_DA_ID);
		CtReq->un.da_id.port_id = cpu_to_be32(vport->fc_myDID);
		cmpl = lpfc_cmpl_ct_cmd_da_id;
		break;
	case SLI_CTNS_RFF_ID:
		vport->ct_flags &= ~FC_CT_RFF_ID;
		CtReq->CommandResponse.bits.CmdRsp =
		    cpu_to_be16(SLI_CTNS_RFF_ID);
		CtReq->un.rff.PortId = cpu_to_be32(vport->fc_myDID);
		CtReq->un.rff.fbits = FC4_FEATURE_INIT;

		/* The driver always supports FC_TYPE_FCP.  However, the
		 * caller can specify NVME (type x28) as well.  But only
		 * these that FC4 type is supported.
		 */
		if (((vport->cfg_enable_fc4_type == LPFC_ENABLE_BOTH) ||
		     (vport->cfg_enable_fc4_type == LPFC_ENABLE_NVME)) &&
		    (context == FC_TYPE_NVME)) {
			if ((vport == phba->pport) && phba->nvmet_support) {
				CtReq->un.rff.fbits = (FC4_FEATURE_TARGET |
					FC4_FEATURE_NVME_DISC);
				lpfc_nvmet_update_targetport(phba);
			} else {
				lpfc_nvme_update_localport(vport);
			}
			CtReq->un.rff.type_code = context;

		} else if (((vport->cfg_enable_fc4_type == LPFC_ENABLE_BOTH) ||
			    (vport->cfg_enable_fc4_type == LPFC_ENABLE_FCP)) &&
			   (context == FC_TYPE_FCP))
			CtReq->un.rff.type_code = context;

		else
			goto ns_cmd_free_bmpvirt;

		ptr = (uint32_t *)CtReq;
		lpfc_printf_vlog(vport, KERN_INFO, LOG_DISCOVERY,
				 "6434 Issue RFF (%s): %08x %08x %08x %08x "
				 "%08x %08x %08x %08x\n",
				 (context == FC_TYPE_NVME) ? "NVME" : "FCP",
				 *ptr, *(ptr + 1), *(ptr + 2), *(ptr + 3),
				 *(ptr + 4), *(ptr + 5),
				 *(ptr + 6), *(ptr + 7));
		cmpl = lpfc_cmpl_ct_cmd_rff_id;
		break;
	}
	/* The lpfc_ct_cmd/lpfc_get_req shall increment ndlp reference count
	 * to hold ndlp reference for the corresponding callback function.
	 */
	if (!lpfc_ct_cmd(vport, mp, bmp, ndlp, cmpl, rsp_size, retry)) {
		/* On success, The cmpl function will free the buffers */
		lpfc_debugfs_disc_trc(vport, LPFC_DISC_TRC_CT,
			"Issue CT cmd:    cmd:x%x did:x%x",
			cmdcode, ndlp->nlp_DID, 0);
		return 0;
	}
	rc=6;

ns_cmd_free_bmpvirt:
	lpfc_mbuf_free(phba, bmp->virt, bmp->phys);
ns_cmd_free_bmp:
	kfree(bmp);
ns_cmd_free_mpvirt:
	lpfc_mbuf_free(phba, mp->virt, mp->phys);
ns_cmd_free_mp:
	kfree(mp);
ns_cmd_exit:
	lpfc_printf_vlog(vport, KERN_ERR, LOG_TRACE_EVENT,
			 "0266 Issue NameServer Req x%x err %d Data: x%x x%x\n",
			 cmdcode, rc, vport->fc_flag, vport->fc_rscn_id_cnt);
	return 1;
}

/**
 * lpfc_cmpl_ct_disc_fdmi - Handle a discovery FDMI completion
 * @phba: Pointer to HBA context object.
 * @cmdiocb: Pointer to the command IOCBQ.
 * @rspiocb: Pointer to the response IOCBQ.
 *
 * This function to handle the completion of a driver initiated FDMI
 * CT command issued during discovery.
 */
static void
lpfc_cmpl_ct_disc_fdmi(struct lpfc_hba *phba, struct lpfc_iocbq *cmdiocb,
		       struct lpfc_iocbq *rspiocb)
{
	struct lpfc_vport *vport = cmdiocb->vport;
	struct lpfc_dmabuf *inp = cmdiocb->context1;
	struct lpfc_dmabuf *outp = cmdiocb->context2;
	struct lpfc_sli_ct_request *CTcmd = inp->virt;
	struct lpfc_sli_ct_request *CTrsp = outp->virt;
	uint16_t fdmi_cmd = CTcmd->CommandResponse.bits.CmdRsp;
	uint16_t fdmi_rsp = CTrsp->CommandResponse.bits.CmdRsp;
	IOCB_t *irsp = &rspiocb->iocb;
	struct lpfc_nodelist *ndlp, *free_ndlp = NULL;
	uint32_t latt, cmd, err;

	latt = lpfc_els_chk_latt(vport);
	lpfc_debugfs_disc_trc(vport, LPFC_DISC_TRC_CT,
		"FDMI cmpl:       status:x%x/x%x latt:%d",
		irsp->ulpStatus, irsp->un.ulpWord[4], latt);

	if (latt || irsp->ulpStatus) {

		/* Look for a retryable error */
		if (irsp->ulpStatus == IOSTAT_LOCAL_REJECT) {
			switch ((irsp->un.ulpWord[4] & IOERR_PARAM_MASK)) {
			case IOERR_SLI_ABORTED:
			case IOERR_SLI_DOWN:
				/* Driver aborted this IO.  No retry as error
				 * is likely Offline->Online or some adapter
				 * error.  Recovery will try again.
				 */
				break;
			case IOERR_ABORT_IN_PROGRESS:
			case IOERR_SEQUENCE_TIMEOUT:
			case IOERR_ILLEGAL_FRAME:
			case IOERR_NO_RESOURCES:
			case IOERR_ILLEGAL_COMMAND:
				cmdiocb->retry++;
				if (cmdiocb->retry >= LPFC_FDMI_MAX_RETRY)
					break;

				/* Retry the same FDMI command */
				err = lpfc_sli_issue_iocb(phba, LPFC_ELS_RING,
							  cmdiocb, 0);
				if (err == IOCB_ERROR)
					break;
				return;
			default:
				break;
			}
		}

		lpfc_printf_vlog(vport, KERN_INFO, LOG_DISCOVERY,
				 "0229 FDMI cmd %04x failed, latt = %d "
				 "ulpStatus: x%x, rid x%x\n",
				 be16_to_cpu(fdmi_cmd), latt, irsp->ulpStatus,
				 irsp->un.ulpWord[4]);
	}

	free_ndlp = cmdiocb->context_un.ndlp;
	lpfc_ct_free_iocb(phba, cmdiocb);
	lpfc_nlp_put(free_ndlp);

	ndlp = lpfc_findnode_did(vport, FDMI_DID);
	if (!ndlp)
		return;

	/* Check for a CT LS_RJT response */
	cmd =  be16_to_cpu(fdmi_cmd);
	if (fdmi_rsp == cpu_to_be16(SLI_CT_RESPONSE_FS_RJT)) {
		/* FDMI rsp failed */
		lpfc_printf_vlog(vport, KERN_INFO, LOG_DISCOVERY,
				 "0220 FDMI cmd failed FS_RJT Data: x%x", cmd);

		/* Should we fallback to FDMI-2 / FDMI-1 ? */
		switch (cmd) {
		case SLI_MGMT_RHBA:
			if (vport->fdmi_hba_mask == LPFC_FDMI2_HBA_ATTR) {
				/* Fallback to FDMI-1 */
				vport->fdmi_hba_mask = LPFC_FDMI1_HBA_ATTR;
				vport->fdmi_port_mask = LPFC_FDMI1_PORT_ATTR;
				/* Start over */
				lpfc_fdmi_cmd(vport, ndlp, SLI_MGMT_DHBA, 0);
			}
			return;

		case SLI_MGMT_RPRT:
			if (vport->fdmi_port_mask == LPFC_FDMI2_PORT_ATTR) {
				/* Fallback to FDMI-1 */
				vport->fdmi_port_mask = LPFC_FDMI1_PORT_ATTR;
				/* Start over */
				lpfc_fdmi_cmd(vport, ndlp, cmd, 0);
				return;
			}
			if (vport->fdmi_port_mask == LPFC_FDMI2_SMART_ATTR) {
				vport->fdmi_port_mask = LPFC_FDMI2_PORT_ATTR;
				/* Retry the same command */
				lpfc_fdmi_cmd(vport, ndlp, cmd, 0);
			}
			return;

		case SLI_MGMT_RPA:
			/* No retry on Vendor RPA */
			if (phba->link_flag & LS_CT_VEN_RPA) {
				lpfc_printf_vlog(vport, KERN_ERR,
						 LOG_DISCOVERY | LOG_ELS,
						 "6460 VEN FDMI RPA failure\n");
				phba->link_flag &= ~LS_CT_VEN_RPA;
				return;
			}
			if (vport->fdmi_port_mask == LPFC_FDMI2_PORT_ATTR) {
				/* Fallback to FDMI-1 */
				vport->fdmi_hba_mask = LPFC_FDMI1_HBA_ATTR;
				vport->fdmi_port_mask = LPFC_FDMI1_PORT_ATTR;
				/* Start over */
				lpfc_fdmi_cmd(vport, ndlp, SLI_MGMT_DHBA, 0);
				return;
			}
			if (vport->fdmi_port_mask == LPFC_FDMI2_SMART_ATTR) {
				vport->fdmi_port_mask = LPFC_FDMI2_PORT_ATTR;
				/* Retry the same command */
				lpfc_fdmi_cmd(vport, ndlp, cmd, 0);
			}
			return;
		}
	}

	/*
	 * On success, need to cycle thru FDMI registration for discovery
	 * DHBA -> DPRT -> RHBA -> RPA  (physical port)
	 * DPRT -> RPRT (vports)
	 */
	switch (cmd) {
	case SLI_MGMT_RHBA:
		lpfc_fdmi_cmd(vport, ndlp, SLI_MGMT_RPA, 0);
		break;

	case SLI_MGMT_DHBA:
		lpfc_fdmi_cmd(vport, ndlp, SLI_MGMT_DPRT, 0);
		break;

	case SLI_MGMT_DPRT:
		if (vport->port_type == LPFC_PHYSICAL_PORT)
			lpfc_fdmi_cmd(vport, ndlp, SLI_MGMT_RHBA, 0);
		else
			lpfc_fdmi_cmd(vport, ndlp, SLI_MGMT_RPRT, 0);
		break;
	case SLI_MGMT_RPA:
		if (vport->port_type == LPFC_PHYSICAL_PORT &&
		    phba->cfg_enable_mi &&
		    phba->sli4_hba.pc_sli4_params.mi_ver > LPFC_MIB1_SUPPORT) {
			/* mi is only for the phyical port, no vports */
			if (phba->link_flag & LS_CT_VEN_RPA) {
				lpfc_printf_vlog(vport, KERN_INFO,
						 LOG_DISCOVERY | LOG_ELS,
						 "6449 VEN RPA Success\n");
				break;
			}

			if (lpfc_fdmi_cmd(vport, ndlp, cmd,
					  LPFC_FDMI_VENDOR_ATTR_mi) == 0)
				phba->link_flag |= LS_CT_VEN_RPA;
			lpfc_printf_vlog(vport, KERN_INFO,
					LOG_DISCOVERY | LOG_ELS,
					"6458 Send MI FDMI:%x Flag x%x\n",
					phba->sli4_hba.pc_sli4_params.mi_value,
					phba->link_flag);
		} else {
			lpfc_printf_vlog(vport, KERN_INFO,
					 LOG_DISCOVERY | LOG_ELS,
					 "6459 No FDMI VEN MI support - "
					 "RPA Success\n");
		}
		break;
	}
	return;
}


/**
 * lpfc_fdmi_change_check - Check for changed FDMI parameters
 * @vport: pointer to a host virtual N_Port data structure.
 *
 * Check how many mapped NPorts we are connected to
 * Check if our hostname changed
 * Called from hbeat timeout routine to check if any FDMI parameters
 * changed. If so, re-register those Attributes.
 */
void
lpfc_fdmi_change_check(struct lpfc_vport *vport)
{
	struct lpfc_hba *phba = vport->phba;
	struct lpfc_nodelist *ndlp;
	uint16_t cnt;

	if (!lpfc_is_link_up(phba))
		return;

	/* Must be connected to a Fabric */
	if (!(vport->fc_flag & FC_FABRIC))
		return;

	ndlp = lpfc_findnode_did(vport, FDMI_DID);
	if (!ndlp)
		return;

	/* Check if system hostname changed */
	if (strcmp(phba->os_host_name, init_utsname()->nodename)) {
		memset(phba->os_host_name, 0, sizeof(phba->os_host_name));
		scnprintf(phba->os_host_name, sizeof(phba->os_host_name), "%s",
			  init_utsname()->nodename);
		lpfc_ns_cmd(vport, SLI_CTNS_RSNN_NN, 0, 0);

		/* Since this effects multiple HBA and PORT attributes, we need
		 * de-register and go thru the whole FDMI registration cycle.
		 * DHBA -> DPRT -> RHBA -> RPA  (physical port)
		 * DPRT -> RPRT (vports)
		 */
		if (vport->port_type == LPFC_PHYSICAL_PORT)
			lpfc_fdmi_cmd(vport, ndlp, SLI_MGMT_DHBA, 0);
		else
			lpfc_fdmi_cmd(vport, ndlp, SLI_MGMT_DPRT, 0);

		/* Since this code path registers all the port attributes
		 * we can just return without further checking.
		 */
		return;
	}

	if (!(vport->fdmi_port_mask & LPFC_FDMI_PORT_ATTR_num_disc))
		return;

	/* Check if the number of mapped NPorts changed */
	cnt = lpfc_find_map_node(vport);
	if (cnt == vport->fdmi_num_disc)
		return;

	if (vport->port_type == LPFC_PHYSICAL_PORT) {
		lpfc_fdmi_cmd(vport, ndlp, SLI_MGMT_RPA,
			      LPFC_FDMI_PORT_ATTR_num_disc);
	} else {
		lpfc_fdmi_cmd(vport, ndlp, SLI_MGMT_RPRT,
			      LPFC_FDMI_PORT_ATTR_num_disc);
	}
}

/* Routines for all individual HBA attributes */
static int
lpfc_fdmi_hba_attr_wwnn(struct lpfc_vport *vport, struct lpfc_fdmi_attr_def *ad)
{
	struct lpfc_fdmi_attr_entry *ae;
	uint32_t size;

	ae = &ad->AttrValue;
	memset(ae, 0, sizeof(*ae));

	memcpy(&ae->un.AttrWWN, &vport->fc_sparam.nodeName,
	       sizeof(struct lpfc_name));
	size = FOURBYTES + sizeof(struct lpfc_name);
	ad->AttrLen = cpu_to_be16(size);
	ad->AttrType = cpu_to_be16(RHBA_NODENAME);
	return size;
}
static int
lpfc_fdmi_hba_attr_manufacturer(struct lpfc_vport *vport,
				struct lpfc_fdmi_attr_def *ad)
{
	struct lpfc_fdmi_attr_entry *ae;
	uint32_t len, size;

	ae = &ad->AttrValue;
	memset(ae, 0, sizeof(*ae));

	/* This string MUST be consistent with other FC platforms
	 * supported by Broadcom.
	 */
	strncpy(ae->un.AttrString,
		"Emulex Corporation",
		       sizeof(ae->un.AttrString));
	len = strnlen(ae->un.AttrString,
			  sizeof(ae->un.AttrString));
	len += (len & 3) ? (4 - (len & 3)) : 4;
	size = FOURBYTES + len;
	ad->AttrLen = cpu_to_be16(size);
	ad->AttrType = cpu_to_be16(RHBA_MANUFACTURER);
	return size;
}

static int
lpfc_fdmi_hba_attr_sn(struct lpfc_vport *vport, struct lpfc_fdmi_attr_def *ad)
{
	struct lpfc_hba *phba = vport->phba;
	struct lpfc_fdmi_attr_entry *ae;
	uint32_t len, size;

	ae = &ad->AttrValue;
	memset(ae, 0, sizeof(*ae));

	strncpy(ae->un.AttrString, phba->SerialNumber,
		sizeof(ae->un.AttrString));
	len = strnlen(ae->un.AttrString,
			  sizeof(ae->un.AttrString));
	len += (len & 3) ? (4 - (len & 3)) : 4;
	size = FOURBYTES + len;
	ad->AttrLen = cpu_to_be16(size);
	ad->AttrType = cpu_to_be16(RHBA_SERIAL_NUMBER);
	return size;
}

static int
lpfc_fdmi_hba_attr_model(struct lpfc_vport *vport,
			 struct lpfc_fdmi_attr_def *ad)
{
	struct lpfc_hba *phba = vport->phba;
	struct lpfc_fdmi_attr_entry *ae;
	uint32_t len, size;

	ae = &ad->AttrValue;
	memset(ae, 0, sizeof(*ae));

	strncpy(ae->un.AttrString, phba->ModelName,
		sizeof(ae->un.AttrString));
	len = strnlen(ae->un.AttrString, sizeof(ae->un.AttrString));
	len += (len & 3) ? (4 - (len & 3)) : 4;
	size = FOURBYTES + len;
	ad->AttrLen = cpu_to_be16(size);
	ad->AttrType = cpu_to_be16(RHBA_MODEL);
	return size;
}

static int
lpfc_fdmi_hba_attr_description(struct lpfc_vport *vport,
			       struct lpfc_fdmi_attr_def *ad)
{
	struct lpfc_hba *phba = vport->phba;
	struct lpfc_fdmi_attr_entry *ae;
	uint32_t len, size;

	ae = &ad->AttrValue;
	memset(ae, 0, sizeof(*ae));

	strncpy(ae->un.AttrString, phba->ModelDesc,
		sizeof(ae->un.AttrString));
	len = strnlen(ae->un.AttrString,
				  sizeof(ae->un.AttrString));
	len += (len & 3) ? (4 - (len & 3)) : 4;
	size = FOURBYTES + len;
	ad->AttrLen = cpu_to_be16(size);
	ad->AttrType = cpu_to_be16(RHBA_MODEL_DESCRIPTION);
	return size;
}

static int
lpfc_fdmi_hba_attr_hdw_ver(struct lpfc_vport *vport,
			   struct lpfc_fdmi_attr_def *ad)
{
	struct lpfc_hba *phba = vport->phba;
	lpfc_vpd_t *vp = &phba->vpd;
	struct lpfc_fdmi_attr_entry *ae;
	uint32_t i, j, incr, size;

	ae = &ad->AttrValue;
	memset(ae, 0, sizeof(*ae));

	/* Convert JEDEC ID to ascii for hardware version */
	incr = vp->rev.biuRev;
	for (i = 0; i < 8; i++) {
		j = (incr & 0xf);
		if (j <= 9)
			ae->un.AttrString[7 - i] =
			    (char)((uint8_t) 0x30 +
				   (uint8_t) j);
		else
			ae->un.AttrString[7 - i] =
			    (char)((uint8_t) 0x61 +
				   (uint8_t) (j - 10));
		incr = (incr >> 4);
	}
	size = FOURBYTES + 8;
	ad->AttrLen = cpu_to_be16(size);
	ad->AttrType = cpu_to_be16(RHBA_HARDWARE_VERSION);
	return size;
}

static int
lpfc_fdmi_hba_attr_drvr_ver(struct lpfc_vport *vport,
			    struct lpfc_fdmi_attr_def *ad)
{
	struct lpfc_fdmi_attr_entry *ae;
	uint32_t len, size;

	ae = &ad->AttrValue;
	memset(ae, 0, sizeof(*ae));

	strncpy(ae->un.AttrString, lpfc_release_version,
		sizeof(ae->un.AttrString));
	len = strnlen(ae->un.AttrString,
			  sizeof(ae->un.AttrString));
	len += (len & 3) ? (4 - (len & 3)) : 4;
	size = FOURBYTES + len;
	ad->AttrLen = cpu_to_be16(size);
	ad->AttrType = cpu_to_be16(RHBA_DRIVER_VERSION);
	return size;
}

static int
lpfc_fdmi_hba_attr_rom_ver(struct lpfc_vport *vport,
			   struct lpfc_fdmi_attr_def *ad)
{
	struct lpfc_hba *phba = vport->phba;
	struct lpfc_fdmi_attr_entry *ae;
	uint32_t len, size;

	ae = &ad->AttrValue;
	memset(ae, 0, sizeof(*ae));

	if (phba->sli_rev == LPFC_SLI_REV4)
		lpfc_decode_firmware_rev(phba, ae->un.AttrString, 1);
	else
		strncpy(ae->un.AttrString, phba->OptionROMVersion,
			sizeof(ae->un.AttrString));
	len = strnlen(ae->un.AttrString,
			  sizeof(ae->un.AttrString));
	len += (len & 3) ? (4 - (len & 3)) : 4;
	size = FOURBYTES + len;
	ad->AttrLen = cpu_to_be16(size);
	ad->AttrType = cpu_to_be16(RHBA_OPTION_ROM_VERSION);
	return size;
}

static int
lpfc_fdmi_hba_attr_fmw_ver(struct lpfc_vport *vport,
			   struct lpfc_fdmi_attr_def *ad)
{
	struct lpfc_hba *phba = vport->phba;
	struct lpfc_fdmi_attr_entry *ae;
	uint32_t len, size;

	ae = &ad->AttrValue;
	memset(ae, 0, sizeof(*ae));

	lpfc_decode_firmware_rev(phba, ae->un.AttrString, 1);
	len = strnlen(ae->un.AttrString,
			  sizeof(ae->un.AttrString));
	len += (len & 3) ? (4 - (len & 3)) : 4;
	size = FOURBYTES + len;
	ad->AttrLen = cpu_to_be16(size);
	ad->AttrType = cpu_to_be16(RHBA_FIRMWARE_VERSION);
	return size;
}

static int
lpfc_fdmi_hba_attr_os_ver(struct lpfc_vport *vport,
			  struct lpfc_fdmi_attr_def *ad)
{
	struct lpfc_fdmi_attr_entry *ae;
	uint32_t len, size;

	ae = &ad->AttrValue;
	memset(ae, 0, sizeof(*ae));

	snprintf(ae->un.AttrString, sizeof(ae->un.AttrString), "%s %s %s",
		 init_utsname()->sysname,
		 init_utsname()->release,
		 init_utsname()->version);

	len = strnlen(ae->un.AttrString, sizeof(ae->un.AttrString));
	len += (len & 3) ? (4 - (len & 3)) : 4;
	size = FOURBYTES + len;
	ad->AttrLen = cpu_to_be16(size);
	ad->AttrType = cpu_to_be16(RHBA_OS_NAME_VERSION);
	return size;
}

static int
lpfc_fdmi_hba_attr_ct_len(struct lpfc_vport *vport,
			  struct lpfc_fdmi_attr_def *ad)
{
	struct lpfc_fdmi_attr_entry *ae;
	uint32_t size;

	ae = &ad->AttrValue;

	ae->un.AttrInt =  cpu_to_be32(LPFC_MAX_CT_SIZE);
	size = FOURBYTES + sizeof(uint32_t);
	ad->AttrLen = cpu_to_be16(size);
	ad->AttrType = cpu_to_be16(RHBA_MAX_CT_PAYLOAD_LEN);
	return size;
}

static int
lpfc_fdmi_hba_attr_symbolic_name(struct lpfc_vport *vport,
				 struct lpfc_fdmi_attr_def *ad)
{
	struct lpfc_fdmi_attr_entry *ae;
	uint32_t len, size;

	ae = &ad->AttrValue;
	memset(ae, 0, sizeof(*ae));

	len = lpfc_vport_symbolic_node_name(vport,
				ae->un.AttrString, 256);
	len += (len & 3) ? (4 - (len & 3)) : 4;
	size = FOURBYTES + len;
	ad->AttrLen = cpu_to_be16(size);
	ad->AttrType = cpu_to_be16(RHBA_SYM_NODENAME);
	return size;
}

static int
lpfc_fdmi_hba_attr_vendor_info(struct lpfc_vport *vport,
			       struct lpfc_fdmi_attr_def *ad)
{
	struct lpfc_fdmi_attr_entry *ae;
	uint32_t size;

	ae = &ad->AttrValue;

	/* Nothing is defined for this currently */
	ae->un.AttrInt =  cpu_to_be32(0);
	size = FOURBYTES + sizeof(uint32_t);
	ad->AttrLen = cpu_to_be16(size);
	ad->AttrType = cpu_to_be16(RHBA_VENDOR_INFO);
	return size;
}

static int
lpfc_fdmi_hba_attr_num_ports(struct lpfc_vport *vport,
			     struct lpfc_fdmi_attr_def *ad)
{
	struct lpfc_fdmi_attr_entry *ae;
	uint32_t size;

	ae = &ad->AttrValue;

	/* Each driver instance corresponds to a single port */
	ae->un.AttrInt =  cpu_to_be32(1);
	size = FOURBYTES + sizeof(uint32_t);
	ad->AttrLen = cpu_to_be16(size);
	ad->AttrType = cpu_to_be16(RHBA_NUM_PORTS);
	return size;
}

static int
lpfc_fdmi_hba_attr_fabric_wwnn(struct lpfc_vport *vport,
			       struct lpfc_fdmi_attr_def *ad)
{
	struct lpfc_fdmi_attr_entry *ae;
	uint32_t size;

	ae = &ad->AttrValue;
	memset(ae, 0, sizeof(*ae));

	memcpy(&ae->un.AttrWWN, &vport->fabric_nodename,
	       sizeof(struct lpfc_name));
	size = FOURBYTES + sizeof(struct lpfc_name);
	ad->AttrLen = cpu_to_be16(size);
	ad->AttrType = cpu_to_be16(RHBA_FABRIC_WWNN);
	return size;
}

static int
lpfc_fdmi_hba_attr_bios_ver(struct lpfc_vport *vport,
			    struct lpfc_fdmi_attr_def *ad)
{
	struct lpfc_hba *phba = vport->phba;
	struct lpfc_fdmi_attr_entry *ae;
	uint32_t len, size;

	ae = &ad->AttrValue;
	memset(ae, 0, sizeof(*ae));

	strlcat(ae->un.AttrString, phba->BIOSVersion,
		sizeof(ae->un.AttrString));
	len = strnlen(ae->un.AttrString,
			  sizeof(ae->un.AttrString));
	len += (len & 3) ? (4 - (len & 3)) : 4;
	size = FOURBYTES + len;
	ad->AttrLen = cpu_to_be16(size);
	ad->AttrType = cpu_to_be16(RHBA_BIOS_VERSION);
	return size;
}

static int
lpfc_fdmi_hba_attr_bios_state(struct lpfc_vport *vport,
			      struct lpfc_fdmi_attr_def *ad)
{
	struct lpfc_fdmi_attr_entry *ae;
	uint32_t size;

	ae = &ad->AttrValue;

	/* Driver doesn't have access to this information */
	ae->un.AttrInt =  cpu_to_be32(0);
	size = FOURBYTES + sizeof(uint32_t);
	ad->AttrLen = cpu_to_be16(size);
	ad->AttrType = cpu_to_be16(RHBA_BIOS_STATE);
	return size;
}

static int
lpfc_fdmi_hba_attr_vendor_id(struct lpfc_vport *vport,
			     struct lpfc_fdmi_attr_def *ad)
{
	struct lpfc_fdmi_attr_entry *ae;
	uint32_t len, size;

	ae = &ad->AttrValue;
	memset(ae, 0, sizeof(*ae));

	strncpy(ae->un.AttrString, "EMULEX",
		sizeof(ae->un.AttrString));
	len = strnlen(ae->un.AttrString,
			  sizeof(ae->un.AttrString));
	len += (len & 3) ? (4 - (len & 3)) : 4;
	size = FOURBYTES + len;
	ad->AttrLen = cpu_to_be16(size);
	ad->AttrType = cpu_to_be16(RHBA_VENDOR_ID);
	return size;
}

/* Routines for all individual PORT attributes */
static int
lpfc_fdmi_port_attr_fc4type(struct lpfc_vport *vport,
			    struct lpfc_fdmi_attr_def *ad)
{
	struct lpfc_hba   *phba = vport->phba;
	struct lpfc_fdmi_attr_entry *ae;
	uint32_t size;

	ae = &ad->AttrValue;
	memset(ae, 0, sizeof(*ae));

	ae->un.AttrTypes[2] = 0x01; /* Type 0x8 - FCP */
	ae->un.AttrTypes[7] = 0x01; /* Type 0x20 - CT */

	/* Check to see if Firmware supports NVME and on physical port */
	if ((phba->sli_rev == LPFC_SLI_REV4) && (vport == phba->pport) &&
	    phba->sli4_hba.pc_sli4_params.nvme)
		ae->un.AttrTypes[6] = 0x01; /* Type 0x28 - NVME */

	size = FOURBYTES + 32;
	ad->AttrLen = cpu_to_be16(size);
	ad->AttrType = cpu_to_be16(RPRT_SUPPORTED_FC4_TYPES);
	return size;
}

static int
lpfc_fdmi_port_attr_support_speed(struct lpfc_vport *vport,
				  struct lpfc_fdmi_attr_def *ad)
{
	struct lpfc_hba   *phba = vport->phba;
	struct lpfc_fdmi_attr_entry *ae;
	uint32_t size;

	ae = &ad->AttrValue;

	ae->un.AttrInt = 0;
	if (!(phba->hba_flag & HBA_FCOE_MODE)) {
		if (phba->lmt & LMT_128Gb)
			ae->un.AttrInt |= HBA_PORTSPEED_128GFC;
		if (phba->lmt & LMT_64Gb)
			ae->un.AttrInt |= HBA_PORTSPEED_64GFC;
		if (phba->lmt & LMT_32Gb)
			ae->un.AttrInt |= HBA_PORTSPEED_32GFC;
		if (phba->lmt & LMT_16Gb)
			ae->un.AttrInt |= HBA_PORTSPEED_16GFC;
		if (phba->lmt & LMT_10Gb)
			ae->un.AttrInt |= HBA_PORTSPEED_10GFC;
		if (phba->lmt & LMT_8Gb)
			ae->un.AttrInt |= HBA_PORTSPEED_8GFC;
		if (phba->lmt & LMT_4Gb)
			ae->un.AttrInt |= HBA_PORTSPEED_4GFC;
		if (phba->lmt & LMT_2Gb)
			ae->un.AttrInt |= HBA_PORTSPEED_2GFC;
		if (phba->lmt & LMT_1Gb)
			ae->un.AttrInt |= HBA_PORTSPEED_1GFC;
	} else {
		/* FCoE links support only one speed */
		switch (phba->fc_linkspeed) {
		case LPFC_ASYNC_LINK_SPEED_10GBPS:
			ae->un.AttrInt = HBA_PORTSPEED_10GE;
			break;
		case LPFC_ASYNC_LINK_SPEED_25GBPS:
			ae->un.AttrInt = HBA_PORTSPEED_25GE;
			break;
		case LPFC_ASYNC_LINK_SPEED_40GBPS:
			ae->un.AttrInt = HBA_PORTSPEED_40GE;
			break;
		case LPFC_ASYNC_LINK_SPEED_100GBPS:
			ae->un.AttrInt = HBA_PORTSPEED_100GE;
			break;
		}
	}
	ae->un.AttrInt = cpu_to_be32(ae->un.AttrInt);
	size = FOURBYTES + sizeof(uint32_t);
	ad->AttrLen = cpu_to_be16(size);
	ad->AttrType = cpu_to_be16(RPRT_SUPPORTED_SPEED);
	return size;
}

static int
lpfc_fdmi_port_attr_speed(struct lpfc_vport *vport,
			  struct lpfc_fdmi_attr_def *ad)
{
	struct lpfc_hba   *phba = vport->phba;
	struct lpfc_fdmi_attr_entry *ae;
	uint32_t size;

	ae = &ad->AttrValue;

	if (!(phba->hba_flag & HBA_FCOE_MODE)) {
		switch (phba->fc_linkspeed) {
		case LPFC_LINK_SPEED_1GHZ:
			ae->un.AttrInt = HBA_PORTSPEED_1GFC;
			break;
		case LPFC_LINK_SPEED_2GHZ:
			ae->un.AttrInt = HBA_PORTSPEED_2GFC;
			break;
		case LPFC_LINK_SPEED_4GHZ:
			ae->un.AttrInt = HBA_PORTSPEED_4GFC;
			break;
		case LPFC_LINK_SPEED_8GHZ:
			ae->un.AttrInt = HBA_PORTSPEED_8GFC;
			break;
		case LPFC_LINK_SPEED_10GHZ:
			ae->un.AttrInt = HBA_PORTSPEED_10GFC;
			break;
		case LPFC_LINK_SPEED_16GHZ:
			ae->un.AttrInt = HBA_PORTSPEED_16GFC;
			break;
		case LPFC_LINK_SPEED_32GHZ:
			ae->un.AttrInt = HBA_PORTSPEED_32GFC;
			break;
		case LPFC_LINK_SPEED_64GHZ:
			ae->un.AttrInt = HBA_PORTSPEED_64GFC;
			break;
		case LPFC_LINK_SPEED_128GHZ:
			ae->un.AttrInt = HBA_PORTSPEED_128GFC;
			break;
		default:
			ae->un.AttrInt = HBA_PORTSPEED_UNKNOWN;
			break;
		}
	} else {
		switch (phba->fc_linkspeed) {
		case LPFC_ASYNC_LINK_SPEED_10GBPS:
			ae->un.AttrInt = HBA_PORTSPEED_10GE;
			break;
		case LPFC_ASYNC_LINK_SPEED_25GBPS:
			ae->un.AttrInt = HBA_PORTSPEED_25GE;
			break;
		case LPFC_ASYNC_LINK_SPEED_40GBPS:
			ae->un.AttrInt = HBA_PORTSPEED_40GE;
			break;
		case LPFC_ASYNC_LINK_SPEED_100GBPS:
			ae->un.AttrInt = HBA_PORTSPEED_100GE;
			break;
		default:
			ae->un.AttrInt = HBA_PORTSPEED_UNKNOWN;
			break;
		}
	}

	ae->un.AttrInt = cpu_to_be32(ae->un.AttrInt);
	size = FOURBYTES + sizeof(uint32_t);
	ad->AttrLen = cpu_to_be16(size);
	ad->AttrType = cpu_to_be16(RPRT_PORT_SPEED);
	return size;
}

static int
lpfc_fdmi_port_attr_max_frame(struct lpfc_vport *vport,
			      struct lpfc_fdmi_attr_def *ad)
{
	struct serv_parm *hsp;
	struct lpfc_fdmi_attr_entry *ae;
	uint32_t size;

	ae = &ad->AttrValue;

	hsp = (struct serv_parm *)&vport->fc_sparam;
	ae->un.AttrInt = (((uint32_t) hsp->cmn.bbRcvSizeMsb & 0x0F) << 8) |
			  (uint32_t) hsp->cmn.bbRcvSizeLsb;
	ae->un.AttrInt = cpu_to_be32(ae->un.AttrInt);
	size = FOURBYTES + sizeof(uint32_t);
	ad->AttrLen = cpu_to_be16(size);
	ad->AttrType = cpu_to_be16(RPRT_MAX_FRAME_SIZE);
	return size;
}

static int
lpfc_fdmi_port_attr_os_devname(struct lpfc_vport *vport,
			       struct lpfc_fdmi_attr_def *ad)
{
	struct Scsi_Host *shost = lpfc_shost_from_vport(vport);
	struct lpfc_fdmi_attr_entry *ae;
	uint32_t len, size;

	ae = &ad->AttrValue;
	memset(ae, 0, sizeof(*ae));

	snprintf(ae->un.AttrString, sizeof(ae->un.AttrString),
		 "/sys/class/scsi_host/host%d", shost->host_no);
	len = strnlen((char *)ae->un.AttrString,
			  sizeof(ae->un.AttrString));
	len += (len & 3) ? (4 - (len & 3)) : 4;
	size = FOURBYTES + len;
	ad->AttrLen = cpu_to_be16(size);
	ad->AttrType = cpu_to_be16(RPRT_OS_DEVICE_NAME);
	return size;
}

static int
lpfc_fdmi_port_attr_host_name(struct lpfc_vport *vport,
			      struct lpfc_fdmi_attr_def *ad)
{
	struct lpfc_fdmi_attr_entry *ae;
	uint32_t len, size;

	ae = &ad->AttrValue;
	memset(ae, 0, sizeof(*ae));

	scnprintf(ae->un.AttrString, sizeof(ae->un.AttrString), "%s",
		  vport->phba->os_host_name);

	len = strnlen(ae->un.AttrString, sizeof(ae->un.AttrString));
	len += (len & 3) ? (4 - (len & 3)) : 4;
	size = FOURBYTES + len;
	ad->AttrLen = cpu_to_be16(size);
	ad->AttrType = cpu_to_be16(RPRT_HOST_NAME);
	return size;
}

static int
lpfc_fdmi_port_attr_wwnn(struct lpfc_vport *vport,
			 struct lpfc_fdmi_attr_def *ad)
{
	struct lpfc_fdmi_attr_entry *ae;
	uint32_t size;

	ae = &ad->AttrValue;
	memset(ae, 0, sizeof(*ae));

	memcpy(&ae->un.AttrWWN, &vport->fc_sparam.nodeName,
	       sizeof(struct lpfc_name));
	size = FOURBYTES + sizeof(struct lpfc_name);
	ad->AttrLen = cpu_to_be16(size);
	ad->AttrType = cpu_to_be16(RPRT_NODENAME);
	return size;
}

static int
lpfc_fdmi_port_attr_wwpn(struct lpfc_vport *vport,
			 struct lpfc_fdmi_attr_def *ad)
{
	struct lpfc_fdmi_attr_entry *ae;
	uint32_t size;

	ae = &ad->AttrValue;
	memset(ae, 0, sizeof(*ae));

	memcpy(&ae->un.AttrWWN, &vport->fc_sparam.portName,
	       sizeof(struct lpfc_name));
	size = FOURBYTES + sizeof(struct lpfc_name);
	ad->AttrLen = cpu_to_be16(size);
	ad->AttrType = cpu_to_be16(RPRT_PORTNAME);
	return size;
}

static int
lpfc_fdmi_port_attr_symbolic_name(struct lpfc_vport *vport,
				  struct lpfc_fdmi_attr_def *ad)
{
	struct lpfc_fdmi_attr_entry *ae;
	uint32_t len, size;

	ae = &ad->AttrValue;
	memset(ae, 0, sizeof(*ae));

	len = lpfc_vport_symbolic_port_name(vport, ae->un.AttrString, 256);
	len += (len & 3) ? (4 - (len & 3)) : 4;
	size = FOURBYTES + len;
	ad->AttrLen = cpu_to_be16(size);
	ad->AttrType = cpu_to_be16(RPRT_SYM_PORTNAME);
	return size;
}

static int
lpfc_fdmi_port_attr_port_type(struct lpfc_vport *vport,
			      struct lpfc_fdmi_attr_def *ad)
{
	struct lpfc_hba *phba = vport->phba;
	struct lpfc_fdmi_attr_entry *ae;
	uint32_t size;

	ae = &ad->AttrValue;
	if (phba->fc_topology == LPFC_TOPOLOGY_LOOP)
		ae->un.AttrInt =  cpu_to_be32(LPFC_FDMI_PORTTYPE_NLPORT);
	else
		ae->un.AttrInt =  cpu_to_be32(LPFC_FDMI_PORTTYPE_NPORT);
	size = FOURBYTES + sizeof(uint32_t);
	ad->AttrLen = cpu_to_be16(size);
	ad->AttrType = cpu_to_be16(RPRT_PORT_TYPE);
	return size;
}

static int
lpfc_fdmi_port_attr_class(struct lpfc_vport *vport,
			  struct lpfc_fdmi_attr_def *ad)
{
	struct lpfc_fdmi_attr_entry *ae;
	uint32_t size;

	ae = &ad->AttrValue;
	ae->un.AttrInt = cpu_to_be32(FC_COS_CLASS2 | FC_COS_CLASS3);
	size = FOURBYTES + sizeof(uint32_t);
	ad->AttrLen = cpu_to_be16(size);
	ad->AttrType = cpu_to_be16(RPRT_SUPPORTED_CLASS);
	return size;
}

static int
lpfc_fdmi_port_attr_fabric_wwpn(struct lpfc_vport *vport,
				struct lpfc_fdmi_attr_def *ad)
{
	struct lpfc_fdmi_attr_entry *ae;
	uint32_t size;

	ae = &ad->AttrValue;
	memset(ae, 0, sizeof(*ae));

	memcpy(&ae->un.AttrWWN, &vport->fabric_portname,
	       sizeof(struct lpfc_name));
	size = FOURBYTES + sizeof(struct lpfc_name);
	ad->AttrLen = cpu_to_be16(size);
	ad->AttrType = cpu_to_be16(RPRT_FABRICNAME);
	return size;
}

static int
lpfc_fdmi_port_attr_active_fc4type(struct lpfc_vport *vport,
				   struct lpfc_fdmi_attr_def *ad)
{
	struct lpfc_fdmi_attr_entry *ae;
	uint32_t size;

	ae = &ad->AttrValue;
	memset(ae, 0, sizeof(*ae));

	ae->un.AttrTypes[2] = 0x01; /* Type 0x8 - FCP */
	ae->un.AttrTypes[7] = 0x01; /* Type 0x20 - CT */

	/* Check to see if NVME is configured or not */
	if (vport->phba->cfg_enable_fc4_type & LPFC_ENABLE_NVME)
		ae->un.AttrTypes[6] = 0x1; /* Type 0x28 - NVME */

	size = FOURBYTES + 32;
	ad->AttrLen = cpu_to_be16(size);
	ad->AttrType = cpu_to_be16(RPRT_ACTIVE_FC4_TYPES);
	return size;
}

static int
lpfc_fdmi_port_attr_port_state(struct lpfc_vport *vport,
			       struct lpfc_fdmi_attr_def *ad)
{
	struct lpfc_fdmi_attr_entry *ae;
	uint32_t size;

	ae = &ad->AttrValue;
	/* Link Up - operational */
	ae->un.AttrInt =  cpu_to_be32(LPFC_FDMI_PORTSTATE_ONLINE);
	size = FOURBYTES + sizeof(uint32_t);
	ad->AttrLen = cpu_to_be16(size);
	ad->AttrType = cpu_to_be16(RPRT_PORT_STATE);
	return size;
}

static int
lpfc_fdmi_port_attr_num_disc(struct lpfc_vport *vport,
			     struct lpfc_fdmi_attr_def *ad)
{
	struct lpfc_fdmi_attr_entry *ae;
	uint32_t size;

	ae = &ad->AttrValue;
	vport->fdmi_num_disc = lpfc_find_map_node(vport);
	ae->un.AttrInt = cpu_to_be32(vport->fdmi_num_disc);
	size = FOURBYTES + sizeof(uint32_t);
	ad->AttrLen = cpu_to_be16(size);
	ad->AttrType = cpu_to_be16(RPRT_DISC_PORT);
	return size;
}

static int
lpfc_fdmi_port_attr_nportid(struct lpfc_vport *vport,
			    struct lpfc_fdmi_attr_def *ad)
{
	struct lpfc_fdmi_attr_entry *ae;
	uint32_t size;

	ae = &ad->AttrValue;
	ae->un.AttrInt =  cpu_to_be32(vport->fc_myDID);
	size = FOURBYTES + sizeof(uint32_t);
	ad->AttrLen = cpu_to_be16(size);
	ad->AttrType = cpu_to_be16(RPRT_PORT_ID);
	return size;
}

static int
lpfc_fdmi_smart_attr_service(struct lpfc_vport *vport,
			     struct lpfc_fdmi_attr_def *ad)
{
	struct lpfc_fdmi_attr_entry *ae;
	uint32_t len, size;

	ae = &ad->AttrValue;
	memset(ae, 0, sizeof(*ae));

	strncpy(ae->un.AttrString, "Smart SAN Initiator",
		sizeof(ae->un.AttrString));
	len = strnlen(ae->un.AttrString,
			  sizeof(ae->un.AttrString));
	len += (len & 3) ? (4 - (len & 3)) : 4;
	size = FOURBYTES + len;
	ad->AttrLen = cpu_to_be16(size);
	ad->AttrType = cpu_to_be16(RPRT_SMART_SERVICE);
	return size;
}

static int
lpfc_fdmi_smart_attr_guid(struct lpfc_vport *vport,
			  struct lpfc_fdmi_attr_def *ad)
{
	struct lpfc_fdmi_attr_entry *ae;
	uint32_t size;

	ae = &ad->AttrValue;
	memset(ae, 0, sizeof(*ae));

	memcpy(&ae->un.AttrString, &vport->fc_sparam.nodeName,
	       sizeof(struct lpfc_name));
	memcpy((((uint8_t *)&ae->un.AttrString) +
		sizeof(struct lpfc_name)),
		&vport->fc_sparam.portName, sizeof(struct lpfc_name));
	size = FOURBYTES + (2 * sizeof(struct lpfc_name));
	ad->AttrLen =  cpu_to_be16(size);
	ad->AttrType = cpu_to_be16(RPRT_SMART_GUID);
	return size;
}

static int
lpfc_fdmi_smart_attr_version(struct lpfc_vport *vport,
			     struct lpfc_fdmi_attr_def *ad)
{
	struct lpfc_fdmi_attr_entry *ae;
	uint32_t len, size;

	ae = &ad->AttrValue;
	memset(ae, 0, sizeof(*ae));

	strncpy(ae->un.AttrString, "Smart SAN Version 2.0",
		sizeof(ae->un.AttrString));
	len = strnlen(ae->un.AttrString,
			  sizeof(ae->un.AttrString));
	len += (len & 3) ? (4 - (len & 3)) : 4;
	size = FOURBYTES + len;
	ad->AttrLen =  cpu_to_be16(size);
	ad->AttrType = cpu_to_be16(RPRT_SMART_VERSION);
	return size;
}

static int
lpfc_fdmi_smart_attr_model(struct lpfc_vport *vport,
			   struct lpfc_fdmi_attr_def *ad)
{
	struct lpfc_hba *phba = vport->phba;
	struct lpfc_fdmi_attr_entry *ae;
	uint32_t len, size;

	ae = &ad->AttrValue;
	memset(ae, 0, sizeof(*ae));

	strncpy(ae->un.AttrString, phba->ModelName,
		sizeof(ae->un.AttrString));
	len = strnlen(ae->un.AttrString, sizeof(ae->un.AttrString));
	len += (len & 3) ? (4 - (len & 3)) : 4;
	size = FOURBYTES + len;
	ad->AttrLen = cpu_to_be16(size);
	ad->AttrType = cpu_to_be16(RPRT_SMART_MODEL);
	return size;
}

static int
lpfc_fdmi_smart_attr_port_info(struct lpfc_vport *vport,
			       struct lpfc_fdmi_attr_def *ad)
{
	struct lpfc_fdmi_attr_entry *ae;
	uint32_t size;

	ae = &ad->AttrValue;

	/* SRIOV (type 3) is not supported */
	if (vport->vpi)
		ae->un.AttrInt =  cpu_to_be32(2);  /* NPIV */
	else
		ae->un.AttrInt =  cpu_to_be32(1);  /* Physical */
	size = FOURBYTES + sizeof(uint32_t);
	ad->AttrLen = cpu_to_be16(size);
	ad->AttrType = cpu_to_be16(RPRT_SMART_PORT_INFO);
	return size;
}

static int
lpfc_fdmi_smart_attr_qos(struct lpfc_vport *vport,
			 struct lpfc_fdmi_attr_def *ad)
{
	struct lpfc_fdmi_attr_entry *ae;
	uint32_t size;

	ae = &ad->AttrValue;
	ae->un.AttrInt =  cpu_to_be32(0);
	size = FOURBYTES + sizeof(uint32_t);
	ad->AttrLen = cpu_to_be16(size);
	ad->AttrType = cpu_to_be16(RPRT_SMART_QOS);
	return size;
}

static int
lpfc_fdmi_smart_attr_security(struct lpfc_vport *vport,
			      struct lpfc_fdmi_attr_def *ad)
{
	struct lpfc_fdmi_attr_entry *ae;
	uint32_t size;

	ae = &ad->AttrValue;
	ae->un.AttrInt =  cpu_to_be32(1);
	size = FOURBYTES + sizeof(uint32_t);
	ad->AttrLen = cpu_to_be16(size);
	ad->AttrType = cpu_to_be16(RPRT_SMART_SECURITY);
	return size;
}

static int
lpfc_fdmi_vendor_attr_mi(struct lpfc_vport *vport,
			  struct lpfc_fdmi_attr_def *ad)
{
	struct lpfc_hba *phba = vport->phba;
	struct lpfc_fdmi_attr_entry *ae;
	uint32_t len, size;
	char mibrevision[16];

	ae = (struct lpfc_fdmi_attr_entry *)&ad->AttrValue;
	memset(ae, 0, 256);
	sprintf(mibrevision, "ELXE2EM:%04d",
		phba->sli4_hba.pc_sli4_params.mi_value);
	strncpy(ae->un.AttrString, &mibrevision[0], sizeof(ae->un.AttrString));
	len = strnlen(ae->un.AttrString, sizeof(ae->un.AttrString));
	len += (len & 3) ? (4 - (len & 3)) : 4;
	size = FOURBYTES + len;
	ad->AttrLen = cpu_to_be16(size);
	ad->AttrType = cpu_to_be16(RPRT_VENDOR_MI);
	return size;
}

/* RHBA attribute jump table */
int (*lpfc_fdmi_hba_action[])
	(struct lpfc_vport *vport, struct lpfc_fdmi_attr_def *ad) = {
	/* Action routine                 Mask bit     Attribute type */
	lpfc_fdmi_hba_attr_wwnn,	  /* bit0     RHBA_NODENAME           */
	lpfc_fdmi_hba_attr_manufacturer,  /* bit1     RHBA_MANUFACTURER       */
	lpfc_fdmi_hba_attr_sn,		  /* bit2     RHBA_SERIAL_NUMBER      */
	lpfc_fdmi_hba_attr_model,	  /* bit3     RHBA_MODEL              */
	lpfc_fdmi_hba_attr_description,	  /* bit4     RHBA_MODEL_DESCRIPTION  */
	lpfc_fdmi_hba_attr_hdw_ver,	  /* bit5     RHBA_HARDWARE_VERSION   */
	lpfc_fdmi_hba_attr_drvr_ver,	  /* bit6     RHBA_DRIVER_VERSION     */
	lpfc_fdmi_hba_attr_rom_ver,	  /* bit7     RHBA_OPTION_ROM_VERSION */
	lpfc_fdmi_hba_attr_fmw_ver,	  /* bit8     RHBA_FIRMWARE_VERSION   */
	lpfc_fdmi_hba_attr_os_ver,	  /* bit9     RHBA_OS_NAME_VERSION    */
	lpfc_fdmi_hba_attr_ct_len,	  /* bit10    RHBA_MAX_CT_PAYLOAD_LEN */
	lpfc_fdmi_hba_attr_symbolic_name, /* bit11    RHBA_SYM_NODENAME       */
	lpfc_fdmi_hba_attr_vendor_info,	  /* bit12    RHBA_VENDOR_INFO        */
	lpfc_fdmi_hba_attr_num_ports,	  /* bit13    RHBA_NUM_PORTS          */
	lpfc_fdmi_hba_attr_fabric_wwnn,	  /* bit14    RHBA_FABRIC_WWNN        */
	lpfc_fdmi_hba_attr_bios_ver,	  /* bit15    RHBA_BIOS_VERSION       */
	lpfc_fdmi_hba_attr_bios_state,	  /* bit16    RHBA_BIOS_STATE         */
	lpfc_fdmi_hba_attr_vendor_id,	  /* bit17    RHBA_VENDOR_ID          */
};

/* RPA / RPRT attribute jump table */
int (*lpfc_fdmi_port_action[])
	(struct lpfc_vport *vport, struct lpfc_fdmi_attr_def *ad) = {
	/* Action routine                   Mask bit   Attribute type */
	lpfc_fdmi_port_attr_fc4type,        /* bit0   RPRT_SUPPORT_FC4_TYPES  */
	lpfc_fdmi_port_attr_support_speed,  /* bit1   RPRT_SUPPORTED_SPEED    */
	lpfc_fdmi_port_attr_speed,          /* bit2   RPRT_PORT_SPEED         */
	lpfc_fdmi_port_attr_max_frame,      /* bit3   RPRT_MAX_FRAME_SIZE     */
	lpfc_fdmi_port_attr_os_devname,     /* bit4   RPRT_OS_DEVICE_NAME     */
	lpfc_fdmi_port_attr_host_name,      /* bit5   RPRT_HOST_NAME          */
	lpfc_fdmi_port_attr_wwnn,           /* bit6   RPRT_NODENAME           */
	lpfc_fdmi_port_attr_wwpn,           /* bit7   RPRT_PORTNAME           */
	lpfc_fdmi_port_attr_symbolic_name,  /* bit8   RPRT_SYM_PORTNAME       */
	lpfc_fdmi_port_attr_port_type,      /* bit9   RPRT_PORT_TYPE          */
	lpfc_fdmi_port_attr_class,          /* bit10  RPRT_SUPPORTED_CLASS    */
	lpfc_fdmi_port_attr_fabric_wwpn,    /* bit11  RPRT_FABRICNAME         */
	lpfc_fdmi_port_attr_active_fc4type, /* bit12  RPRT_ACTIVE_FC4_TYPES   */
	lpfc_fdmi_port_attr_port_state,     /* bit13  RPRT_PORT_STATE         */
	lpfc_fdmi_port_attr_num_disc,       /* bit14  RPRT_DISC_PORT          */
	lpfc_fdmi_port_attr_nportid,        /* bit15  RPRT_PORT_ID            */
	lpfc_fdmi_smart_attr_service,       /* bit16  RPRT_SMART_SERVICE      */
	lpfc_fdmi_smart_attr_guid,          /* bit17  RPRT_SMART_GUID         */
	lpfc_fdmi_smart_attr_version,       /* bit18  RPRT_SMART_VERSION      */
	lpfc_fdmi_smart_attr_model,         /* bit19  RPRT_SMART_MODEL        */
	lpfc_fdmi_smart_attr_port_info,     /* bit20  RPRT_SMART_PORT_INFO    */
	lpfc_fdmi_smart_attr_qos,           /* bit21  RPRT_SMART_QOS          */
	lpfc_fdmi_smart_attr_security,      /* bit22  RPRT_SMART_SECURITY     */
	lpfc_fdmi_vendor_attr_mi,           /* bit23  RPRT_VENDOR_MI          */
};

/**
 * lpfc_fdmi_cmd - Build and send a FDMI cmd to the specified NPort
 * @vport: pointer to a host virtual N_Port data structure.
 * @ndlp: ndlp to send FDMI cmd to (if NULL use FDMI_DID)
 * @cmdcode: FDMI command to send
 * @new_mask: Mask of HBA or PORT Attributes to send
 *
 * Builds and sends a FDMI command using the CT subsystem.
 */
int
lpfc_fdmi_cmd(struct lpfc_vport *vport, struct lpfc_nodelist *ndlp,
	      int cmdcode, uint32_t new_mask)
{
	struct lpfc_hba *phba = vport->phba;
	struct lpfc_dmabuf *mp, *bmp;
	struct lpfc_sli_ct_request *CtReq;
	struct ulp_bde64 *bpl;
	uint32_t bit_pos;
	uint32_t size;
	uint32_t rsp_size;
	uint32_t mask;
	struct lpfc_fdmi_reg_hba *rh;
	struct lpfc_fdmi_port_entry *pe;
	struct lpfc_fdmi_reg_portattr *pab = NULL;
	struct lpfc_fdmi_attr_block *ab = NULL;
	int  (*func)(struct lpfc_vport *vport, struct lpfc_fdmi_attr_def *ad);
	void (*cmpl)(struct lpfc_hba *, struct lpfc_iocbq *,
		     struct lpfc_iocbq *);

	if (!ndlp)
		return 0;

	cmpl = lpfc_cmpl_ct_disc_fdmi; /* called from discovery */

	/* fill in BDEs for command */
	/* Allocate buffer for command payload */
	mp = kmalloc(sizeof(struct lpfc_dmabuf), GFP_KERNEL);
	if (!mp)
		goto fdmi_cmd_exit;

	mp->virt = lpfc_mbuf_alloc(phba, 0, &(mp->phys));
	if (!mp->virt)
		goto fdmi_cmd_free_mp;

	/* Allocate buffer for Buffer ptr list */
	bmp = kmalloc(sizeof(struct lpfc_dmabuf), GFP_KERNEL);
	if (!bmp)
		goto fdmi_cmd_free_mpvirt;

	bmp->virt = lpfc_mbuf_alloc(phba, 0, &(bmp->phys));
	if (!bmp->virt)
		goto fdmi_cmd_free_bmp;

	INIT_LIST_HEAD(&mp->list);
	INIT_LIST_HEAD(&bmp->list);

	/* FDMI request */
	lpfc_printf_vlog(vport, KERN_INFO, LOG_DISCOVERY,
			 "0218 FDMI Request Data: x%x x%x x%x\n",
			 vport->fc_flag, vport->port_state, cmdcode);
	CtReq = (struct lpfc_sli_ct_request *)mp->virt;

	/* First populate the CT_IU preamble */
	memset(CtReq, 0, sizeof(struct lpfc_sli_ct_request));
	CtReq->RevisionId.bits.Revision = SLI_CT_REVISION;
	CtReq->RevisionId.bits.InId = 0;

	CtReq->FsType = SLI_CT_MANAGEMENT_SERVICE;
	CtReq->FsSubType = SLI_CT_FDMI_Subtypes;

	CtReq->CommandResponse.bits.CmdRsp = cpu_to_be16(cmdcode);
	rsp_size = LPFC_BPL_SIZE;
	size = 0;

	/* Next fill in the specific FDMI cmd information */
	switch (cmdcode) {
	case SLI_MGMT_RHAT:
	case SLI_MGMT_RHBA:
		rh = (struct lpfc_fdmi_reg_hba *)&CtReq->un.PortID;
		/* HBA Identifier */
		memcpy(&rh->hi.PortName, &phba->pport->fc_sparam.portName,
		       sizeof(struct lpfc_name));

		if (cmdcode == SLI_MGMT_RHBA) {
			/* Registered Port List */
			/* One entry (port) per adapter */
			rh->rpl.EntryCnt = cpu_to_be32(1);
			memcpy(&rh->rpl.pe.PortName,
			       &phba->pport->fc_sparam.portName,
			       sizeof(struct lpfc_name));

			/* point to the HBA attribute block */
			size = 2 * sizeof(struct lpfc_name) +
				FOURBYTES;
		} else {
			size = sizeof(struct lpfc_name);
		}
		ab = (struct lpfc_fdmi_attr_block *)((uint8_t *)rh + size);
		ab->EntryCnt = 0;
		size += FOURBYTES;
		bit_pos = 0;
		if (new_mask)
			mask = new_mask;
		else
			mask = vport->fdmi_hba_mask;

		/* Mask will dictate what attributes to build in the request */
		while (mask) {
			if (mask & 0x1) {
				func = lpfc_fdmi_hba_action[bit_pos];
				size += func(vport,
					     (struct lpfc_fdmi_attr_def *)
					     ((uint8_t *)rh + size));
				ab->EntryCnt++;
				if ((size + 256) >
				    (LPFC_BPL_SIZE - LPFC_CT_PREAMBLE))
					goto hba_out;
			}
			mask = mask >> 1;
			bit_pos++;
		}
hba_out:
		ab->EntryCnt = cpu_to_be32(ab->EntryCnt);
		/* Total size */
		size = GID_REQUEST_SZ - 4 + size;
		break;

	case SLI_MGMT_RPRT:
	case SLI_MGMT_RPA:
		pab = (struct lpfc_fdmi_reg_portattr *)&CtReq->un.PortID;
		if (cmdcode == SLI_MGMT_RPRT) {
			rh = (struct lpfc_fdmi_reg_hba *)pab;
			/* HBA Identifier */
			memcpy(&rh->hi.PortName,
			       &phba->pport->fc_sparam.portName,
			       sizeof(struct lpfc_name));
			pab = (struct lpfc_fdmi_reg_portattr *)
				((uint8_t *)pab +  sizeof(struct lpfc_name));
		}

		memcpy((uint8_t *)&pab->PortName,
		       (uint8_t *)&vport->fc_sparam.portName,
		       sizeof(struct lpfc_name));
		size += sizeof(struct lpfc_name) + FOURBYTES;
		pab->ab.EntryCnt = 0;
		bit_pos = 0;
		if (new_mask)
			mask = new_mask;
		else
			mask = vport->fdmi_port_mask;

		/* Mask will dictate what attributes to build in the request */
		while (mask) {
			if (mask & 0x1) {
				func = lpfc_fdmi_port_action[bit_pos];
				size += func(vport,
					     (struct lpfc_fdmi_attr_def *)
					     ((uint8_t *)pab + size));
				pab->ab.EntryCnt++;
				if ((size + 256) >
				    (LPFC_BPL_SIZE - LPFC_CT_PREAMBLE))
					goto port_out;
			}
			mask = mask >> 1;
			bit_pos++;
		}
port_out:
		pab->ab.EntryCnt = cpu_to_be32(pab->ab.EntryCnt);
		/* Total size */
		if (cmdcode == SLI_MGMT_RPRT)
			size += sizeof(struct lpfc_name);
		size = GID_REQUEST_SZ - 4 + size;
		break;

	case SLI_MGMT_GHAT:
	case SLI_MGMT_GRPL:
		rsp_size = FC_MAX_NS_RSP;
		fallthrough;
	case SLI_MGMT_DHBA:
	case SLI_MGMT_DHAT:
		pe = (struct lpfc_fdmi_port_entry *)&CtReq->un.PortID;
		memcpy((uint8_t *)&pe->PortName,
		       (uint8_t *)&vport->fc_sparam.portName,
		       sizeof(struct lpfc_name));
		size = GID_REQUEST_SZ - 4 + sizeof(struct lpfc_name);
		break;

	case SLI_MGMT_GPAT:
	case SLI_MGMT_GPAS:
		rsp_size = FC_MAX_NS_RSP;
		fallthrough;
	case SLI_MGMT_DPRT:
	case SLI_MGMT_DPA:
		pe = (struct lpfc_fdmi_port_entry *)&CtReq->un.PortID;
		memcpy((uint8_t *)&pe->PortName,
		       (uint8_t *)&vport->fc_sparam.portName,
		       sizeof(struct lpfc_name));
		size = GID_REQUEST_SZ - 4 + sizeof(struct lpfc_name);
		break;
	case SLI_MGMT_GRHL:
		size = GID_REQUEST_SZ - 4;
		break;
	default:
		lpfc_printf_vlog(vport, KERN_WARNING, LOG_DISCOVERY,
				 "0298 FDMI cmdcode x%x not supported\n",
				 cmdcode);
		goto fdmi_cmd_free_bmpvirt;
	}
	CtReq->CommandResponse.bits.Size = cpu_to_be16(rsp_size);

	bpl = (struct ulp_bde64 *)bmp->virt;
	bpl->addrHigh = le32_to_cpu(putPaddrHigh(mp->phys));
	bpl->addrLow = le32_to_cpu(putPaddrLow(mp->phys));
	bpl->tus.f.bdeFlags = 0;
	bpl->tus.f.bdeSize = size;

	/*
	 * The lpfc_ct_cmd/lpfc_get_req shall increment ndlp reference count
	 * to hold ndlp reference for the corresponding callback function.
	 */
	if (!lpfc_ct_cmd(vport, mp, bmp, ndlp, cmpl, rsp_size, 0))
		return 0;

fdmi_cmd_free_bmpvirt:
	lpfc_mbuf_free(phba, bmp->virt, bmp->phys);
fdmi_cmd_free_bmp:
	kfree(bmp);
fdmi_cmd_free_mpvirt:
	lpfc_mbuf_free(phba, mp->virt, mp->phys);
fdmi_cmd_free_mp:
	kfree(mp);
fdmi_cmd_exit:
	/* Issue FDMI request failed */
	lpfc_printf_vlog(vport, KERN_INFO, LOG_DISCOVERY,
			 "0244 Issue FDMI request failed Data: x%x\n",
			 cmdcode);
	return 1;
}

/**
 * lpfc_delayed_disc_tmo - Timeout handler for delayed discovery timer.
 * @t: Context object of the timer.
 *
 * This function set the WORKER_DELAYED_DISC_TMO flag and wake up
 * the worker thread.
 **/
void
lpfc_delayed_disc_tmo(struct timer_list *t)
{
	struct lpfc_vport *vport = from_timer(vport, t, delayed_disc_tmo);
	struct lpfc_hba   *phba = vport->phba;
	uint32_t tmo_posted;
	unsigned long iflag;

	spin_lock_irqsave(&vport->work_port_lock, iflag);
	tmo_posted = vport->work_port_events & WORKER_DELAYED_DISC_TMO;
	if (!tmo_posted)
		vport->work_port_events |= WORKER_DELAYED_DISC_TMO;
	spin_unlock_irqrestore(&vport->work_port_lock, iflag);

	if (!tmo_posted)
		lpfc_worker_wake_up(phba);
	return;
}

/**
 * lpfc_delayed_disc_timeout_handler - Function called by worker thread to
 *      handle delayed discovery.
 * @vport: pointer to a host virtual N_Port data structure.
 *
 * This function start nport discovery of the vport.
 **/
void
lpfc_delayed_disc_timeout_handler(struct lpfc_vport *vport)
{
	struct Scsi_Host *shost = lpfc_shost_from_vport(vport);

	spin_lock_irq(shost->host_lock);
	if (!(vport->fc_flag & FC_DISC_DELAYED)) {
		spin_unlock_irq(shost->host_lock);
		return;
	}
	vport->fc_flag &= ~FC_DISC_DELAYED;
	spin_unlock_irq(shost->host_lock);

	lpfc_do_scr_ns_plogi(vport->phba, vport);
}

void
lpfc_decode_firmware_rev(struct lpfc_hba *phba, char *fwrevision, int flag)
{
	struct lpfc_sli *psli = &phba->sli;
	lpfc_vpd_t *vp = &phba->vpd;
	uint32_t b1, b2, b3, b4, i, rev;
	char c;
	uint32_t *ptr, str[4];
	uint8_t *fwname;

	if (phba->sli_rev == LPFC_SLI_REV4)
		snprintf(fwrevision, FW_REV_STR_SIZE, "%s", vp->rev.opFwName);
	else if (vp->rev.rBit) {
		if (psli->sli_flag & LPFC_SLI_ACTIVE)
			rev = vp->rev.sli2FwRev;
		else
			rev = vp->rev.sli1FwRev;

		b1 = (rev & 0x0000f000) >> 12;
		b2 = (rev & 0x00000f00) >> 8;
		b3 = (rev & 0x000000c0) >> 6;
		b4 = (rev & 0x00000030) >> 4;

		switch (b4) {
		case 0:
			c = 'N';
			break;
		case 1:
			c = 'A';
			break;
		case 2:
			c = 'B';
			break;
		case 3:
			c = 'X';
			break;
		default:
			c = 0;
			break;
		}
		b4 = (rev & 0x0000000f);

		if (psli->sli_flag & LPFC_SLI_ACTIVE)
			fwname = vp->rev.sli2FwName;
		else
			fwname = vp->rev.sli1FwName;

		for (i = 0; i < 16; i++)
			if (fwname[i] == 0x20)
				fwname[i] = 0;

		ptr = (uint32_t*)fwname;

		for (i = 0; i < 3; i++)
			str[i] = be32_to_cpu(*ptr++);

		if (c == 0) {
			if (flag)
				sprintf(fwrevision, "%d.%d%d (%s)",
					b1, b2, b3, (char *)str);
			else
				sprintf(fwrevision, "%d.%d%d", b1,
					b2, b3);
		} else {
			if (flag)
				sprintf(fwrevision, "%d.%d%d%c%d (%s)",
					b1, b2, b3, c,
					b4, (char *)str);
			else
				sprintf(fwrevision, "%d.%d%d%c%d",
					b1, b2, b3, c, b4);
		}
	} else {
		rev = vp->rev.smFwRev;

		b1 = (rev & 0xff000000) >> 24;
		b2 = (rev & 0x00f00000) >> 20;
		b3 = (rev & 0x000f0000) >> 16;
		c  = (rev & 0x0000ff00) >> 8;
		b4 = (rev & 0x000000ff);

		sprintf(fwrevision, "%d.%d%d%c%d", b1, b2, b3, c, b4);
	}
	return;
}<|MERGE_RESOLUTION|>--- conflicted
+++ resolved
@@ -662,12 +662,7 @@
 	if (rc == IOCB_ERROR) {
 		geniocb->context_un.ndlp = NULL;
 		lpfc_nlp_put(ndlp);
-<<<<<<< HEAD
-		lpfc_sli_release_iocbq(phba, geniocb);
-		return 1;
-=======
 		goto out;
->>>>>>> f642729d
 	}
 
 	return 0;
