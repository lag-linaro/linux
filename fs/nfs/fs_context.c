--- conflicted
+++ resolved
@@ -1156,17 +1156,10 @@
 
 	if (data->version != 1)
 		return generic_parse_monolithic(fc, data);
-<<<<<<< HEAD
 
 	if (in_compat_syscall())
 		nfs4_compat_mount_data_conv(data);
 
-=======
-
-	if (in_compat_syscall())
-		nfs4_compat_mount_data_conv(data);
-
->>>>>>> f642729d
 	if (data->host_addrlen > sizeof(ctx->nfs_server.address))
 		goto out_no_address;
 	if (data->host_addrlen == 0)
