--- conflicted
+++ resolved
@@ -214,11 +214,7 @@
 
 perf-$(CONFIG_LIBCAP) += cap.o
 
-<<<<<<< HEAD
-perf-y += demangle-cxx.o
-=======
 perf-$(CONFIG_CXX_DEMANGLE) += demangle-cxx.o
->>>>>>> 64d216d8
 perf-y += demangle-ocaml.o
 perf-y += demangle-java.o
 perf-y += demangle-rust.o
