// SPDX-License-Identifier: GPL-2.0-only
/*
 * Copyright (c) 2007-2009 Patrick McHardy <kaber@trash.net>
 *
 * Development of this code funded by Astaro AG (http://www.astaro.com/)
 */

#include <linux/module.h>
#include <linux/init.h>
#include <linux/list.h>
#include <linux/skbuff.h>
#include <linux/netlink.h>
#include <linux/vmalloc.h>
#include <linux/rhashtable.h>
#include <linux/audit.h>
#include <linux/netfilter.h>
#include <linux/netfilter/nfnetlink.h>
#include <linux/netfilter/nf_tables.h>
#include <net/netfilter/nf_flow_table.h>
#include <net/netfilter/nf_tables_core.h>
#include <net/netfilter/nf_tables.h>
#include <net/netfilter/nf_tables_offload.h>
#include <net/net_namespace.h>
#include <net/sock.h>

#define NFT_MODULE_AUTOLOAD_LIMIT (MODULE_NAME_LEN - sizeof("nft-expr-255-"))

unsigned int nf_tables_net_id __read_mostly;

static LIST_HEAD(nf_tables_expressions);
static LIST_HEAD(nf_tables_objects);
static LIST_HEAD(nf_tables_flowtables);
static LIST_HEAD(nf_tables_destroy_list);
static DEFINE_SPINLOCK(nf_tables_destroy_list_lock);
static u64 table_handle;

enum {
	NFT_VALIDATE_SKIP	= 0,
	NFT_VALIDATE_NEED,
	NFT_VALIDATE_DO,
};

static struct rhltable nft_objname_ht;

static u32 nft_chain_hash(const void *data, u32 len, u32 seed);
static u32 nft_chain_hash_obj(const void *data, u32 len, u32 seed);
static int nft_chain_hash_cmp(struct rhashtable_compare_arg *, const void *);

static u32 nft_objname_hash(const void *data, u32 len, u32 seed);
static u32 nft_objname_hash_obj(const void *data, u32 len, u32 seed);
static int nft_objname_hash_cmp(struct rhashtable_compare_arg *, const void *);

static const struct rhashtable_params nft_chain_ht_params = {
	.head_offset		= offsetof(struct nft_chain, rhlhead),
	.key_offset		= offsetof(struct nft_chain, name),
	.hashfn			= nft_chain_hash,
	.obj_hashfn		= nft_chain_hash_obj,
	.obj_cmpfn		= nft_chain_hash_cmp,
	.automatic_shrinking	= true,
};

static const struct rhashtable_params nft_objname_ht_params = {
	.head_offset		= offsetof(struct nft_object, rhlhead),
	.key_offset		= offsetof(struct nft_object, key),
	.hashfn			= nft_objname_hash,
	.obj_hashfn		= nft_objname_hash_obj,
	.obj_cmpfn		= nft_objname_hash_cmp,
	.automatic_shrinking	= true,
};

struct nft_audit_data {
	struct nft_table *table;
	int entries;
	int op;
	struct list_head list;
};

static const u8 nft2audit_op[NFT_MSG_MAX] = { // enum nf_tables_msg_types
	[NFT_MSG_NEWTABLE]	= AUDIT_NFT_OP_TABLE_REGISTER,
	[NFT_MSG_GETTABLE]	= AUDIT_NFT_OP_INVALID,
	[NFT_MSG_DELTABLE]	= AUDIT_NFT_OP_TABLE_UNREGISTER,
	[NFT_MSG_NEWCHAIN]	= AUDIT_NFT_OP_CHAIN_REGISTER,
	[NFT_MSG_GETCHAIN]	= AUDIT_NFT_OP_INVALID,
	[NFT_MSG_DELCHAIN]	= AUDIT_NFT_OP_CHAIN_UNREGISTER,
	[NFT_MSG_NEWRULE]	= AUDIT_NFT_OP_RULE_REGISTER,
	[NFT_MSG_GETRULE]	= AUDIT_NFT_OP_INVALID,
	[NFT_MSG_DELRULE]	= AUDIT_NFT_OP_RULE_UNREGISTER,
	[NFT_MSG_NEWSET]	= AUDIT_NFT_OP_SET_REGISTER,
	[NFT_MSG_GETSET]	= AUDIT_NFT_OP_INVALID,
	[NFT_MSG_DELSET]	= AUDIT_NFT_OP_SET_UNREGISTER,
	[NFT_MSG_NEWSETELEM]	= AUDIT_NFT_OP_SETELEM_REGISTER,
	[NFT_MSG_GETSETELEM]	= AUDIT_NFT_OP_INVALID,
	[NFT_MSG_DELSETELEM]	= AUDIT_NFT_OP_SETELEM_UNREGISTER,
	[NFT_MSG_NEWGEN]	= AUDIT_NFT_OP_GEN_REGISTER,
	[NFT_MSG_GETGEN]	= AUDIT_NFT_OP_INVALID,
	[NFT_MSG_TRACE]		= AUDIT_NFT_OP_INVALID,
	[NFT_MSG_NEWOBJ]	= AUDIT_NFT_OP_OBJ_REGISTER,
	[NFT_MSG_GETOBJ]	= AUDIT_NFT_OP_INVALID,
	[NFT_MSG_DELOBJ]	= AUDIT_NFT_OP_OBJ_UNREGISTER,
	[NFT_MSG_GETOBJ_RESET]	= AUDIT_NFT_OP_OBJ_RESET,
	[NFT_MSG_NEWFLOWTABLE]	= AUDIT_NFT_OP_FLOWTABLE_REGISTER,
	[NFT_MSG_GETFLOWTABLE]	= AUDIT_NFT_OP_INVALID,
	[NFT_MSG_DELFLOWTABLE]	= AUDIT_NFT_OP_FLOWTABLE_UNREGISTER,
};

static void nft_validate_state_update(struct net *net, u8 new_validate_state)
{
	struct nftables_pernet *nft_net = nft_pernet(net);

	switch (nft_net->validate_state) {
	case NFT_VALIDATE_SKIP:
		WARN_ON_ONCE(new_validate_state == NFT_VALIDATE_DO);
		break;
	case NFT_VALIDATE_NEED:
		break;
	case NFT_VALIDATE_DO:
		if (new_validate_state == NFT_VALIDATE_NEED)
			return;
	}

	nft_net->validate_state = new_validate_state;
}
static void nf_tables_trans_destroy_work(struct work_struct *w);
static DECLARE_WORK(trans_destroy_work, nf_tables_trans_destroy_work);

static void nft_ctx_init(struct nft_ctx *ctx,
			 struct net *net,
			 const struct sk_buff *skb,
			 const struct nlmsghdr *nlh,
			 u8 family,
			 struct nft_table *table,
			 struct nft_chain *chain,
			 const struct nlattr * const *nla)
{
	ctx->net	= net;
	ctx->family	= family;
	ctx->level	= 0;
	ctx->table	= table;
	ctx->chain	= chain;
	ctx->nla   	= nla;
	ctx->portid	= NETLINK_CB(skb).portid;
	ctx->report	= nlmsg_report(nlh);
	ctx->flags	= nlh->nlmsg_flags;
	ctx->seq	= nlh->nlmsg_seq;
}

static struct nft_trans *nft_trans_alloc_gfp(const struct nft_ctx *ctx,
					     int msg_type, u32 size, gfp_t gfp)
{
	struct nft_trans *trans;

	trans = kzalloc(sizeof(struct nft_trans) + size, gfp);
	if (trans == NULL)
		return NULL;

	trans->msg_type = msg_type;
	trans->ctx	= *ctx;

	return trans;
}

static struct nft_trans *nft_trans_alloc(const struct nft_ctx *ctx,
					 int msg_type, u32 size)
{
	return nft_trans_alloc_gfp(ctx, msg_type, size, GFP_KERNEL);
}

static void nft_trans_destroy(struct nft_trans *trans)
{
	list_del(&trans->list);
	kfree(trans);
}

static void nft_set_trans_bind(const struct nft_ctx *ctx, struct nft_set *set)
{
	struct nftables_pernet *nft_net;
	struct net *net = ctx->net;
	struct nft_trans *trans;

	if (!nft_set_is_anonymous(set))
		return;

	nft_net = nft_pernet(net);
	list_for_each_entry_reverse(trans, &nft_net->commit_list, list) {
		switch (trans->msg_type) {
		case NFT_MSG_NEWSET:
			if (nft_trans_set(trans) == set)
				nft_trans_set_bound(trans) = true;
			break;
		case NFT_MSG_NEWSETELEM:
			if (nft_trans_elem_set(trans) == set)
				nft_trans_elem_set_bound(trans) = true;
			break;
		}
	}
}

static int nft_netdev_register_hooks(struct net *net,
				     struct list_head *hook_list)
{
	struct nft_hook *hook;
	int err, j;

	j = 0;
	list_for_each_entry(hook, hook_list, list) {
		err = nf_register_net_hook(net, &hook->ops);
		if (err < 0)
			goto err_register;

		j++;
	}
	return 0;

err_register:
	list_for_each_entry(hook, hook_list, list) {
		if (j-- <= 0)
			break;

		nf_unregister_net_hook(net, &hook->ops);
	}
	return err;
}

static void nft_netdev_unregister_hooks(struct net *net,
					struct list_head *hook_list)
{
	struct nft_hook *hook;

	list_for_each_entry(hook, hook_list, list)
		nf_unregister_net_hook(net, &hook->ops);
}

static int nf_tables_register_hook(struct net *net,
				   const struct nft_table *table,
				   struct nft_chain *chain)
{
	struct nft_base_chain *basechain;
	const struct nf_hook_ops *ops;

	if (table->flags & NFT_TABLE_F_DORMANT ||
	    !nft_is_base_chain(chain))
		return 0;

	basechain = nft_base_chain(chain);
	ops = &basechain->ops;

	if (basechain->type->ops_register)
		return basechain->type->ops_register(net, ops);

	if (nft_base_chain_netdev(table->family, basechain->ops.hooknum))
		return nft_netdev_register_hooks(net, &basechain->hook_list);

	return nf_register_net_hook(net, &basechain->ops);
}

static void nf_tables_unregister_hook(struct net *net,
				      const struct nft_table *table,
				      struct nft_chain *chain)
{
	struct nft_base_chain *basechain;
	const struct nf_hook_ops *ops;

	if (table->flags & NFT_TABLE_F_DORMANT ||
	    !nft_is_base_chain(chain))
		return;
	basechain = nft_base_chain(chain);
	ops = &basechain->ops;

	if (basechain->type->ops_unregister)
		return basechain->type->ops_unregister(net, ops);

	if (nft_base_chain_netdev(table->family, basechain->ops.hooknum))
		nft_netdev_unregister_hooks(net, &basechain->hook_list);
	else
		nf_unregister_net_hook(net, &basechain->ops);
}

static void nft_trans_commit_list_add_tail(struct net *net, struct nft_trans *trans)
{
	struct nftables_pernet *nft_net = nft_pernet(net);

	list_add_tail(&trans->list, &nft_net->commit_list);
}

static int nft_trans_table_add(struct nft_ctx *ctx, int msg_type)
{
	struct nft_trans *trans;

	trans = nft_trans_alloc(ctx, msg_type, sizeof(struct nft_trans_table));
	if (trans == NULL)
		return -ENOMEM;

	if (msg_type == NFT_MSG_NEWTABLE)
		nft_activate_next(ctx->net, ctx->table);

	nft_trans_commit_list_add_tail(ctx->net, trans);
	return 0;
}

static int nft_deltable(struct nft_ctx *ctx)
{
	int err;

	err = nft_trans_table_add(ctx, NFT_MSG_DELTABLE);
	if (err < 0)
		return err;

	nft_deactivate_next(ctx->net, ctx->table);
	return err;
}

static struct nft_trans *nft_trans_chain_add(struct nft_ctx *ctx, int msg_type)
{
	struct nft_trans *trans;

	trans = nft_trans_alloc(ctx, msg_type, sizeof(struct nft_trans_chain));
	if (trans == NULL)
		return ERR_PTR(-ENOMEM);

	if (msg_type == NFT_MSG_NEWCHAIN) {
		nft_activate_next(ctx->net, ctx->chain);

		if (ctx->nla[NFTA_CHAIN_ID]) {
			nft_trans_chain_id(trans) =
				ntohl(nla_get_be32(ctx->nla[NFTA_CHAIN_ID]));
		}
	}

	nft_trans_commit_list_add_tail(ctx->net, trans);
	return trans;
}

static int nft_delchain(struct nft_ctx *ctx)
{
	struct nft_trans *trans;

	trans = nft_trans_chain_add(ctx, NFT_MSG_DELCHAIN);
	if (IS_ERR(trans))
		return PTR_ERR(trans);

	ctx->table->use--;
	nft_deactivate_next(ctx->net, ctx->chain);

	return 0;
}

static void nft_rule_expr_activate(const struct nft_ctx *ctx,
				   struct nft_rule *rule)
{
	struct nft_expr *expr;

	expr = nft_expr_first(rule);
	while (nft_expr_more(rule, expr)) {
		if (expr->ops->activate)
			expr->ops->activate(ctx, expr);

		expr = nft_expr_next(expr);
	}
}

static void nft_rule_expr_deactivate(const struct nft_ctx *ctx,
				     struct nft_rule *rule,
				     enum nft_trans_phase phase)
{
	struct nft_expr *expr;

	expr = nft_expr_first(rule);
	while (nft_expr_more(rule, expr)) {
		if (expr->ops->deactivate)
			expr->ops->deactivate(ctx, expr, phase);

		expr = nft_expr_next(expr);
	}
}

static int
nf_tables_delrule_deactivate(struct nft_ctx *ctx, struct nft_rule *rule)
{
	/* You cannot delete the same rule twice */
	if (nft_is_active_next(ctx->net, rule)) {
		nft_deactivate_next(ctx->net, rule);
		ctx->chain->use--;
		return 0;
	}
	return -ENOENT;
}

static struct nft_trans *nft_trans_rule_add(struct nft_ctx *ctx, int msg_type,
					    struct nft_rule *rule)
{
	struct nft_trans *trans;

	trans = nft_trans_alloc(ctx, msg_type, sizeof(struct nft_trans_rule));
	if (trans == NULL)
		return NULL;

	if (msg_type == NFT_MSG_NEWRULE && ctx->nla[NFTA_RULE_ID] != NULL) {
		nft_trans_rule_id(trans) =
			ntohl(nla_get_be32(ctx->nla[NFTA_RULE_ID]));
	}
	nft_trans_rule(trans) = rule;
	nft_trans_commit_list_add_tail(ctx->net, trans);

	return trans;
}

static int nft_delrule(struct nft_ctx *ctx, struct nft_rule *rule)
{
	struct nft_flow_rule *flow;
	struct nft_trans *trans;
	int err;

	trans = nft_trans_rule_add(ctx, NFT_MSG_DELRULE, rule);
	if (trans == NULL)
		return -ENOMEM;

	if (ctx->chain->flags & NFT_CHAIN_HW_OFFLOAD) {
		flow = nft_flow_rule_create(ctx->net, rule);
		if (IS_ERR(flow)) {
			nft_trans_destroy(trans);
			return PTR_ERR(flow);
		}

		nft_trans_flow_rule(trans) = flow;
	}

	err = nf_tables_delrule_deactivate(ctx, rule);
	if (err < 0) {
		nft_trans_destroy(trans);
		return err;
	}
	nft_rule_expr_deactivate(ctx, rule, NFT_TRANS_PREPARE);

	return 0;
}

static int nft_delrule_by_chain(struct nft_ctx *ctx)
{
	struct nft_rule *rule;
	int err;

	list_for_each_entry(rule, &ctx->chain->rules, list) {
		if (!nft_is_active_next(ctx->net, rule))
			continue;

		err = nft_delrule(ctx, rule);
		if (err < 0)
			return err;
	}
	return 0;
}

static int nft_trans_set_add(const struct nft_ctx *ctx, int msg_type,
			     struct nft_set *set)
{
	struct nft_trans *trans;

	trans = nft_trans_alloc(ctx, msg_type, sizeof(struct nft_trans_set));
	if (trans == NULL)
		return -ENOMEM;

	if (msg_type == NFT_MSG_NEWSET && ctx->nla[NFTA_SET_ID] != NULL) {
		nft_trans_set_id(trans) =
			ntohl(nla_get_be32(ctx->nla[NFTA_SET_ID]));
		nft_activate_next(ctx->net, set);
	}
	nft_trans_set(trans) = set;
	nft_trans_commit_list_add_tail(ctx->net, trans);

	return 0;
}

static int nft_delset(const struct nft_ctx *ctx, struct nft_set *set)
{
	int err;

	err = nft_trans_set_add(ctx, NFT_MSG_DELSET, set);
	if (err < 0)
		return err;

	nft_deactivate_next(ctx->net, set);
	ctx->table->use--;

	return err;
}

static int nft_trans_obj_add(struct nft_ctx *ctx, int msg_type,
			     struct nft_object *obj)
{
	struct nft_trans *trans;

	trans = nft_trans_alloc(ctx, msg_type, sizeof(struct nft_trans_obj));
	if (trans == NULL)
		return -ENOMEM;

	if (msg_type == NFT_MSG_NEWOBJ)
		nft_activate_next(ctx->net, obj);

	nft_trans_obj(trans) = obj;
	nft_trans_commit_list_add_tail(ctx->net, trans);

	return 0;
}

static int nft_delobj(struct nft_ctx *ctx, struct nft_object *obj)
{
	int err;

	err = nft_trans_obj_add(ctx, NFT_MSG_DELOBJ, obj);
	if (err < 0)
		return err;

	nft_deactivate_next(ctx->net, obj);
	ctx->table->use--;

	return err;
}

static int nft_trans_flowtable_add(struct nft_ctx *ctx, int msg_type,
				   struct nft_flowtable *flowtable)
{
	struct nft_trans *trans;

	trans = nft_trans_alloc(ctx, msg_type,
				sizeof(struct nft_trans_flowtable));
	if (trans == NULL)
		return -ENOMEM;

	if (msg_type == NFT_MSG_NEWFLOWTABLE)
		nft_activate_next(ctx->net, flowtable);

	nft_trans_flowtable(trans) = flowtable;
	nft_trans_commit_list_add_tail(ctx->net, trans);

	return 0;
}

static int nft_delflowtable(struct nft_ctx *ctx,
			    struct nft_flowtable *flowtable)
{
	int err;

	err = nft_trans_flowtable_add(ctx, NFT_MSG_DELFLOWTABLE, flowtable);
	if (err < 0)
		return err;

	nft_deactivate_next(ctx->net, flowtable);
	ctx->table->use--;

	return err;
}

/*
 * Tables
 */

static struct nft_table *nft_table_lookup(const struct net *net,
					  const struct nlattr *nla,
					  u8 family, u8 genmask, u32 nlpid)
{
	struct nftables_pernet *nft_net;
	struct nft_table *table;

	if (nla == NULL)
		return ERR_PTR(-EINVAL);

	nft_net = nft_pernet(net);
	list_for_each_entry_rcu(table, &nft_net->tables, list,
				lockdep_is_held(&nft_net->commit_mutex)) {
		if (!nla_strcmp(nla, table->name) &&
		    table->family == family &&
		    nft_active_genmask(table, genmask)) {
			if (nft_table_has_owner(table) &&
			    nlpid && table->nlpid != nlpid)
				return ERR_PTR(-EPERM);

			return table;
		}
	}

	return ERR_PTR(-ENOENT);
}

static struct nft_table *nft_table_lookup_byhandle(const struct net *net,
						   const struct nlattr *nla,
						   u8 genmask, u32 nlpid)
{
	struct nftables_pernet *nft_net;
	struct nft_table *table;

	nft_net = nft_pernet(net);
	list_for_each_entry(table, &nft_net->tables, list) {
		if (be64_to_cpu(nla_get_be64(nla)) == table->handle &&
		    nft_active_genmask(table, genmask)) {
			if (nft_table_has_owner(table) &&
			    nlpid && table->nlpid != nlpid)
				return ERR_PTR(-EPERM);

			return table;
		}
	}

	return ERR_PTR(-ENOENT);
}

static inline u64 nf_tables_alloc_handle(struct nft_table *table)
{
	return ++table->hgenerator;
}

static const struct nft_chain_type *chain_type[NFPROTO_NUMPROTO][NFT_CHAIN_T_MAX];

static const struct nft_chain_type *
__nft_chain_type_get(u8 family, enum nft_chain_types type)
{
	if (family >= NFPROTO_NUMPROTO ||
	    type >= NFT_CHAIN_T_MAX)
		return NULL;

	return chain_type[family][type];
}

static const struct nft_chain_type *
__nf_tables_chain_type_lookup(const struct nlattr *nla, u8 family)
{
	const struct nft_chain_type *type;
	int i;

	for (i = 0; i < NFT_CHAIN_T_MAX; i++) {
		type = __nft_chain_type_get(family, i);
		if (!type)
			continue;
		if (!nla_strcmp(nla, type->name))
			return type;
	}
	return NULL;
}

struct nft_module_request {
	struct list_head	list;
	char			module[MODULE_NAME_LEN];
	bool			done;
};

#ifdef CONFIG_MODULES
__printf(2, 3) int nft_request_module(struct net *net, const char *fmt,
				      ...)
{
	char module_name[MODULE_NAME_LEN];
	struct nftables_pernet *nft_net;
	struct nft_module_request *req;
	va_list args;
	int ret;

	va_start(args, fmt);
	ret = vsnprintf(module_name, MODULE_NAME_LEN, fmt, args);
	va_end(args);
	if (ret >= MODULE_NAME_LEN)
		return 0;

	nft_net = nft_pernet(net);
	list_for_each_entry(req, &nft_net->module_list, list) {
		if (!strcmp(req->module, module_name)) {
			if (req->done)
				return 0;

			/* A request to load this module already exists. */
			return -EAGAIN;
		}
	}

	req = kmalloc(sizeof(*req), GFP_KERNEL);
	if (!req)
		return -ENOMEM;

	req->done = false;
	strlcpy(req->module, module_name, MODULE_NAME_LEN);
	list_add_tail(&req->list, &nft_net->module_list);

	return -EAGAIN;
}
EXPORT_SYMBOL_GPL(nft_request_module);
#endif

static void lockdep_nfnl_nft_mutex_not_held(void)
{
#ifdef CONFIG_PROVE_LOCKING
	if (debug_locks)
		WARN_ON_ONCE(lockdep_nfnl_is_held(NFNL_SUBSYS_NFTABLES));
#endif
}

static const struct nft_chain_type *
nf_tables_chain_type_lookup(struct net *net, const struct nlattr *nla,
			    u8 family, bool autoload)
{
	const struct nft_chain_type *type;

	type = __nf_tables_chain_type_lookup(nla, family);
	if (type != NULL)
		return type;

	lockdep_nfnl_nft_mutex_not_held();
#ifdef CONFIG_MODULES
	if (autoload) {
		if (nft_request_module(net, "nft-chain-%u-%.*s", family,
				       nla_len(nla),
				       (const char *)nla_data(nla)) == -EAGAIN)
			return ERR_PTR(-EAGAIN);
	}
#endif
	return ERR_PTR(-ENOENT);
}

static __be16 nft_base_seq(const struct net *net)
{
	struct nftables_pernet *nft_net = nft_pernet(net);

	return htons(nft_net->base_seq & 0xffff);
}

static const struct nla_policy nft_table_policy[NFTA_TABLE_MAX + 1] = {
	[NFTA_TABLE_NAME]	= { .type = NLA_STRING,
				    .len = NFT_TABLE_MAXNAMELEN - 1 },
	[NFTA_TABLE_FLAGS]	= { .type = NLA_U32 },
	[NFTA_TABLE_HANDLE]	= { .type = NLA_U64 },
	[NFTA_TABLE_USERDATA]	= { .type = NLA_BINARY,
				    .len = NFT_USERDATA_MAXLEN }
};

static int nf_tables_fill_table_info(struct sk_buff *skb, struct net *net,
				     u32 portid, u32 seq, int event, u32 flags,
				     int family, const struct nft_table *table)
{
	struct nlmsghdr *nlh;

	event = nfnl_msg_type(NFNL_SUBSYS_NFTABLES, event);
	nlh = nfnl_msg_put(skb, portid, seq, event, flags, family,
			   NFNETLINK_V0, nft_base_seq(net));
	if (!nlh)
		goto nla_put_failure;

	if (nla_put_string(skb, NFTA_TABLE_NAME, table->name) ||
	    nla_put_be32(skb, NFTA_TABLE_FLAGS,
			 htonl(table->flags & NFT_TABLE_F_MASK)) ||
	    nla_put_be32(skb, NFTA_TABLE_USE, htonl(table->use)) ||
	    nla_put_be64(skb, NFTA_TABLE_HANDLE, cpu_to_be64(table->handle),
			 NFTA_TABLE_PAD))
		goto nla_put_failure;
	if (nft_table_has_owner(table) &&
	    nla_put_be32(skb, NFTA_TABLE_OWNER, htonl(table->nlpid)))
		goto nla_put_failure;

	if (table->udata) {
		if (nla_put(skb, NFTA_TABLE_USERDATA, table->udlen, table->udata))
			goto nla_put_failure;
	}

	nlmsg_end(skb, nlh);
	return 0;

nla_put_failure:
	nlmsg_trim(skb, nlh);
	return -1;
}

struct nftnl_skb_parms {
	bool report;
};
#define NFT_CB(skb)	(*(struct nftnl_skb_parms*)&((skb)->cb))

static void nft_notify_enqueue(struct sk_buff *skb, bool report,
			       struct list_head *notify_list)
{
	NFT_CB(skb).report = report;
	list_add_tail(&skb->list, notify_list);
}

static void nf_tables_table_notify(const struct nft_ctx *ctx, int event)
{
	struct nftables_pernet *nft_net;
	struct sk_buff *skb;
	u16 flags = 0;
	int err;

	if (!ctx->report &&
	    !nfnetlink_has_listeners(ctx->net, NFNLGRP_NFTABLES))
		return;

	skb = nlmsg_new(NLMSG_GOODSIZE, GFP_KERNEL);
	if (skb == NULL)
		goto err;

	if (ctx->flags & (NLM_F_CREATE | NLM_F_EXCL))
		flags |= ctx->flags & (NLM_F_CREATE | NLM_F_EXCL);

	err = nf_tables_fill_table_info(skb, ctx->net, ctx->portid, ctx->seq,
					event, flags, ctx->family, ctx->table);
	if (err < 0) {
		kfree_skb(skb);
		goto err;
	}

	nft_net = nft_pernet(ctx->net);
	nft_notify_enqueue(skb, ctx->report, &nft_net->notify_list);
	return;
err:
	nfnetlink_set_err(ctx->net, ctx->portid, NFNLGRP_NFTABLES, -ENOBUFS);
}

static int nf_tables_dump_tables(struct sk_buff *skb,
				 struct netlink_callback *cb)
{
	const struct nfgenmsg *nfmsg = nlmsg_data(cb->nlh);
	struct nftables_pernet *nft_net;
	const struct nft_table *table;
	unsigned int idx = 0, s_idx = cb->args[0];
	struct net *net = sock_net(skb->sk);
	int family = nfmsg->nfgen_family;

	rcu_read_lock();
	nft_net = nft_pernet(net);
	cb->seq = nft_net->base_seq;

	list_for_each_entry_rcu(table, &nft_net->tables, list) {
		if (family != NFPROTO_UNSPEC && family != table->family)
			continue;

		if (idx < s_idx)
			goto cont;
		if (idx > s_idx)
			memset(&cb->args[1], 0,
			       sizeof(cb->args) - sizeof(cb->args[0]));
		if (!nft_is_active(net, table))
			continue;
		if (nf_tables_fill_table_info(skb, net,
					      NETLINK_CB(cb->skb).portid,
					      cb->nlh->nlmsg_seq,
					      NFT_MSG_NEWTABLE, NLM_F_MULTI,
					      table->family, table) < 0)
			goto done;

		nl_dump_check_consistent(cb, nlmsg_hdr(skb));
cont:
		idx++;
	}
done:
	rcu_read_unlock();
	cb->args[0] = idx;
	return skb->len;
}

static int nft_netlink_dump_start_rcu(struct sock *nlsk, struct sk_buff *skb,
				      const struct nlmsghdr *nlh,
				      struct netlink_dump_control *c)
{
	int err;

	if (!try_module_get(THIS_MODULE))
		return -EINVAL;

	rcu_read_unlock();
	err = netlink_dump_start(nlsk, skb, nlh, c);
	rcu_read_lock();
	module_put(THIS_MODULE);

	return err;
}

/* called with rcu_read_lock held */
static int nf_tables_gettable(struct sk_buff *skb, const struct nfnl_info *info,
			      const struct nlattr * const nla[])
{
	struct netlink_ext_ack *extack = info->extack;
	u8 genmask = nft_genmask_cur(info->net);
	u8 family = info->nfmsg->nfgen_family;
	const struct nft_table *table;
	struct net *net = info->net;
	struct sk_buff *skb2;
	int err;

	if (info->nlh->nlmsg_flags & NLM_F_DUMP) {
		struct netlink_dump_control c = {
			.dump = nf_tables_dump_tables,
			.module = THIS_MODULE,
		};

		return nft_netlink_dump_start_rcu(info->sk, skb, info->nlh, &c);
	}

	table = nft_table_lookup(net, nla[NFTA_TABLE_NAME], family, genmask, 0);
	if (IS_ERR(table)) {
		NL_SET_BAD_ATTR(extack, nla[NFTA_TABLE_NAME]);
		return PTR_ERR(table);
	}

	skb2 = alloc_skb(NLMSG_GOODSIZE, GFP_ATOMIC);
	if (!skb2)
		return -ENOMEM;

	err = nf_tables_fill_table_info(skb2, net, NETLINK_CB(skb).portid,
					info->nlh->nlmsg_seq, NFT_MSG_NEWTABLE,
					0, family, table);
	if (err < 0)
		goto err_fill_table_info;

	return nfnetlink_unicast(skb2, net, NETLINK_CB(skb).portid);

err_fill_table_info:
	kfree_skb(skb2);
	return err;
}

static void nft_table_disable(struct net *net, struct nft_table *table, u32 cnt)
{
	struct nft_chain *chain;
	u32 i = 0;

	list_for_each_entry(chain, &table->chains, list) {
		if (!nft_is_active_next(net, chain))
			continue;
		if (!nft_is_base_chain(chain))
			continue;

		if (cnt && i++ == cnt)
			break;

		nf_tables_unregister_hook(net, table, chain);
	}
}

static int nf_tables_table_enable(struct net *net, struct nft_table *table)
{
	struct nft_chain *chain;
	int err, i = 0;

	list_for_each_entry(chain, &table->chains, list) {
		if (!nft_is_active_next(net, chain))
			continue;
		if (!nft_is_base_chain(chain))
			continue;

		err = nf_tables_register_hook(net, table, chain);
		if (err < 0)
			goto err_register_hooks;

		i++;
	}
	return 0;

err_register_hooks:
	if (i)
		nft_table_disable(net, table, i);
	return err;
}

static void nf_tables_table_disable(struct net *net, struct nft_table *table)
{
	table->flags &= ~NFT_TABLE_F_DORMANT;
	nft_table_disable(net, table, 0);
	table->flags |= NFT_TABLE_F_DORMANT;
}

#define __NFT_TABLE_F_INTERNAL		(NFT_TABLE_F_MASK + 1)
#define __NFT_TABLE_F_WAS_DORMANT	(__NFT_TABLE_F_INTERNAL << 0)
#define __NFT_TABLE_F_WAS_AWAKEN	(__NFT_TABLE_F_INTERNAL << 1)
#define __NFT_TABLE_F_UPDATE		(__NFT_TABLE_F_WAS_DORMANT | \
					 __NFT_TABLE_F_WAS_AWAKEN)

static int nf_tables_updtable(struct nft_ctx *ctx)
{
	struct nft_trans *trans;
	u32 flags;
	int ret;

	if (!ctx->nla[NFTA_TABLE_FLAGS])
		return 0;

	flags = ntohl(nla_get_be32(ctx->nla[NFTA_TABLE_FLAGS]));
	if (flags & ~NFT_TABLE_F_MASK)
		return -EOPNOTSUPP;

	if (flags == ctx->table->flags)
		return 0;

	if ((nft_table_has_owner(ctx->table) &&
	     !(flags & NFT_TABLE_F_OWNER)) ||
	    (!nft_table_has_owner(ctx->table) &&
	     flags & NFT_TABLE_F_OWNER))
		return -EOPNOTSUPP;

	trans = nft_trans_alloc(ctx, NFT_MSG_NEWTABLE,
				sizeof(struct nft_trans_table));
	if (trans == NULL)
		return -ENOMEM;

	if ((flags & NFT_TABLE_F_DORMANT) &&
	    !(ctx->table->flags & NFT_TABLE_F_DORMANT)) {
		ctx->table->flags |= NFT_TABLE_F_DORMANT;
		if (!(ctx->table->flags & __NFT_TABLE_F_UPDATE))
			ctx->table->flags |= __NFT_TABLE_F_WAS_AWAKEN;
	} else if (!(flags & NFT_TABLE_F_DORMANT) &&
		   ctx->table->flags & NFT_TABLE_F_DORMANT) {
		ctx->table->flags &= ~NFT_TABLE_F_DORMANT;
		if (!(ctx->table->flags & __NFT_TABLE_F_UPDATE)) {
			ret = nf_tables_table_enable(ctx->net, ctx->table);
			if (ret < 0)
				goto err_register_hooks;

			ctx->table->flags |= __NFT_TABLE_F_WAS_DORMANT;
		}
	}

	nft_trans_table_update(trans) = true;
	nft_trans_commit_list_add_tail(ctx->net, trans);

	return 0;

err_register_hooks:
	nft_trans_destroy(trans);
	return ret;
}

static u32 nft_chain_hash(const void *data, u32 len, u32 seed)
{
	const char *name = data;

	return jhash(name, strlen(name), seed);
}

static u32 nft_chain_hash_obj(const void *data, u32 len, u32 seed)
{
	const struct nft_chain *chain = data;

	return nft_chain_hash(chain->name, 0, seed);
}

static int nft_chain_hash_cmp(struct rhashtable_compare_arg *arg,
			      const void *ptr)
{
	const struct nft_chain *chain = ptr;
	const char *name = arg->key;

	return strcmp(chain->name, name);
}

static u32 nft_objname_hash(const void *data, u32 len, u32 seed)
{
	const struct nft_object_hash_key *k = data;

	seed ^= hash_ptr(k->table, 32);

	return jhash(k->name, strlen(k->name), seed);
}

static u32 nft_objname_hash_obj(const void *data, u32 len, u32 seed)
{
	const struct nft_object *obj = data;

	return nft_objname_hash(&obj->key, 0, seed);
}

static int nft_objname_hash_cmp(struct rhashtable_compare_arg *arg,
				const void *ptr)
{
	const struct nft_object_hash_key *k = arg->key;
	const struct nft_object *obj = ptr;

	if (obj->key.table != k->table)
		return -1;

	return strcmp(obj->key.name, k->name);
}

static int nf_tables_newtable(struct sk_buff *skb, const struct nfnl_info *info,
			      const struct nlattr * const nla[])
{
	struct nftables_pernet *nft_net = nft_pernet(info->net);
	struct netlink_ext_ack *extack = info->extack;
	u8 genmask = nft_genmask_next(info->net);
	u8 family = info->nfmsg->nfgen_family;
	struct net *net = info->net;
	const struct nlattr *attr;
	struct nft_table *table;
	struct nft_ctx ctx;
	u32 flags = 0;
	int err;

	lockdep_assert_held(&nft_net->commit_mutex);
	attr = nla[NFTA_TABLE_NAME];
	table = nft_table_lookup(net, attr, family, genmask,
				 NETLINK_CB(skb).portid);
	if (IS_ERR(table)) {
		if (PTR_ERR(table) != -ENOENT)
			return PTR_ERR(table);
	} else {
		if (info->nlh->nlmsg_flags & NLM_F_EXCL) {
			NL_SET_BAD_ATTR(extack, attr);
			return -EEXIST;
		}
		if (info->nlh->nlmsg_flags & NLM_F_REPLACE)
			return -EOPNOTSUPP;

		nft_ctx_init(&ctx, net, skb, info->nlh, family, table, NULL, nla);

		return nf_tables_updtable(&ctx);
	}

	if (nla[NFTA_TABLE_FLAGS]) {
		flags = ntohl(nla_get_be32(nla[NFTA_TABLE_FLAGS]));
		if (flags & ~NFT_TABLE_F_MASK)
			return -EOPNOTSUPP;
	}

	err = -ENOMEM;
	table = kzalloc(sizeof(*table), GFP_KERNEL);
	if (table == NULL)
		goto err_kzalloc;

	table->name = nla_strdup(attr, GFP_KERNEL);
	if (table->name == NULL)
		goto err_strdup;

	if (nla[NFTA_TABLE_USERDATA]) {
		table->udata = nla_memdup(nla[NFTA_TABLE_USERDATA], GFP_KERNEL);
		if (table->udata == NULL)
			goto err_table_udata;

		table->udlen = nla_len(nla[NFTA_TABLE_USERDATA]);
	}

	err = rhltable_init(&table->chains_ht, &nft_chain_ht_params);
	if (err)
		goto err_chain_ht;

	INIT_LIST_HEAD(&table->chains);
	INIT_LIST_HEAD(&table->sets);
	INIT_LIST_HEAD(&table->objects);
	INIT_LIST_HEAD(&table->flowtables);
	table->family = family;
	table->flags = flags;
	table->handle = ++table_handle;
	if (table->flags & NFT_TABLE_F_OWNER)
		table->nlpid = NETLINK_CB(skb).portid;

	nft_ctx_init(&ctx, net, skb, info->nlh, family, table, NULL, nla);
	err = nft_trans_table_add(&ctx, NFT_MSG_NEWTABLE);
	if (err < 0)
		goto err_trans;

	list_add_tail_rcu(&table->list, &nft_net->tables);
	return 0;
err_trans:
	rhltable_destroy(&table->chains_ht);
err_chain_ht:
	kfree(table->udata);
err_table_udata:
	kfree(table->name);
err_strdup:
	kfree(table);
err_kzalloc:
	return err;
}

static int nft_flush_table(struct nft_ctx *ctx)
{
	struct nft_flowtable *flowtable, *nft;
	struct nft_chain *chain, *nc;
	struct nft_object *obj, *ne;
	struct nft_set *set, *ns;
	int err;

	list_for_each_entry(chain, &ctx->table->chains, list) {
		if (!nft_is_active_next(ctx->net, chain))
			continue;

		if (nft_chain_is_bound(chain))
			continue;

		ctx->chain = chain;

		err = nft_delrule_by_chain(ctx);
		if (err < 0)
			goto out;
	}

	list_for_each_entry_safe(set, ns, &ctx->table->sets, list) {
		if (!nft_is_active_next(ctx->net, set))
			continue;

		if (nft_set_is_anonymous(set) &&
		    !list_empty(&set->bindings))
			continue;

		err = nft_delset(ctx, set);
		if (err < 0)
			goto out;
	}

	list_for_each_entry_safe(flowtable, nft, &ctx->table->flowtables, list) {
		if (!nft_is_active_next(ctx->net, flowtable))
			continue;

		err = nft_delflowtable(ctx, flowtable);
		if (err < 0)
			goto out;
	}

	list_for_each_entry_safe(obj, ne, &ctx->table->objects, list) {
		if (!nft_is_active_next(ctx->net, obj))
			continue;

		err = nft_delobj(ctx, obj);
		if (err < 0)
			goto out;
	}

	list_for_each_entry_safe(chain, nc, &ctx->table->chains, list) {
		if (!nft_is_active_next(ctx->net, chain))
			continue;

		if (nft_chain_is_bound(chain))
			continue;

		ctx->chain = chain;

		err = nft_delchain(ctx);
		if (err < 0)
			goto out;
	}

	err = nft_deltable(ctx);
out:
	return err;
}

static int nft_flush(struct nft_ctx *ctx, int family)
{
	struct nftables_pernet *nft_net = nft_pernet(ctx->net);
	const struct nlattr * const *nla = ctx->nla;
	struct nft_table *table, *nt;
	int err = 0;

	list_for_each_entry_safe(table, nt, &nft_net->tables, list) {
		if (family != AF_UNSPEC && table->family != family)
			continue;

		ctx->family = table->family;

		if (!nft_is_active_next(ctx->net, table))
			continue;

		if (nft_table_has_owner(table) && table->nlpid != ctx->portid)
			continue;

		if (nla[NFTA_TABLE_NAME] &&
		    nla_strcmp(nla[NFTA_TABLE_NAME], table->name) != 0)
			continue;

		ctx->table = table;

		err = nft_flush_table(ctx);
		if (err < 0)
			goto out;
	}
out:
	return err;
}

static int nf_tables_deltable(struct sk_buff *skb, const struct nfnl_info *info,
			      const struct nlattr * const nla[])
{
	struct netlink_ext_ack *extack = info->extack;
	u8 genmask = nft_genmask_next(info->net);
	u8 family = info->nfmsg->nfgen_family;
	struct net *net = info->net;
	const struct nlattr *attr;
	struct nft_table *table;
	struct nft_ctx ctx;

	nft_ctx_init(&ctx, net, skb, info->nlh, 0, NULL, NULL, nla);
	if (family == AF_UNSPEC ||
	    (!nla[NFTA_TABLE_NAME] && !nla[NFTA_TABLE_HANDLE]))
		return nft_flush(&ctx, family);

	if (nla[NFTA_TABLE_HANDLE]) {
		attr = nla[NFTA_TABLE_HANDLE];
		table = nft_table_lookup_byhandle(net, attr, genmask,
						  NETLINK_CB(skb).portid);
	} else {
		attr = nla[NFTA_TABLE_NAME];
		table = nft_table_lookup(net, attr, family, genmask,
					 NETLINK_CB(skb).portid);
	}

	if (IS_ERR(table)) {
		NL_SET_BAD_ATTR(extack, attr);
		return PTR_ERR(table);
	}

	if (info->nlh->nlmsg_flags & NLM_F_NONREC &&
	    table->use > 0)
		return -EBUSY;

	ctx.family = family;
	ctx.table = table;

	return nft_flush_table(&ctx);
}

static void nf_tables_table_destroy(struct nft_ctx *ctx)
{
	if (WARN_ON(ctx->table->use > 0))
		return;

	rhltable_destroy(&ctx->table->chains_ht);
	kfree(ctx->table->name);
	kfree(ctx->table->udata);
	kfree(ctx->table);
}

void nft_register_chain_type(const struct nft_chain_type *ctype)
{
	nfnl_lock(NFNL_SUBSYS_NFTABLES);
	if (WARN_ON(__nft_chain_type_get(ctype->family, ctype->type))) {
		nfnl_unlock(NFNL_SUBSYS_NFTABLES);
		return;
	}
	chain_type[ctype->family][ctype->type] = ctype;
	nfnl_unlock(NFNL_SUBSYS_NFTABLES);
}
EXPORT_SYMBOL_GPL(nft_register_chain_type);

void nft_unregister_chain_type(const struct nft_chain_type *ctype)
{
	nfnl_lock(NFNL_SUBSYS_NFTABLES);
	chain_type[ctype->family][ctype->type] = NULL;
	nfnl_unlock(NFNL_SUBSYS_NFTABLES);
}
EXPORT_SYMBOL_GPL(nft_unregister_chain_type);

/*
 * Chains
 */

static struct nft_chain *
nft_chain_lookup_byhandle(const struct nft_table *table, u64 handle, u8 genmask)
{
	struct nft_chain *chain;

	list_for_each_entry(chain, &table->chains, list) {
		if (chain->handle == handle &&
		    nft_active_genmask(chain, genmask))
			return chain;
	}

	return ERR_PTR(-ENOENT);
}

static bool lockdep_commit_lock_is_held(const struct net *net)
{
#ifdef CONFIG_PROVE_LOCKING
	struct nftables_pernet *nft_net = nft_pernet(net);

	return lockdep_is_held(&nft_net->commit_mutex);
#else
	return true;
#endif
}

static struct nft_chain *nft_chain_lookup(struct net *net,
					  struct nft_table *table,
					  const struct nlattr *nla, u8 genmask)
{
	char search[NFT_CHAIN_MAXNAMELEN + 1];
	struct rhlist_head *tmp, *list;
	struct nft_chain *chain;

	if (nla == NULL)
		return ERR_PTR(-EINVAL);

	nla_strscpy(search, nla, sizeof(search));

	WARN_ON(!rcu_read_lock_held() &&
		!lockdep_commit_lock_is_held(net));

	chain = ERR_PTR(-ENOENT);
	rcu_read_lock();
	list = rhltable_lookup(&table->chains_ht, search, nft_chain_ht_params);
	if (!list)
		goto out_unlock;

	rhl_for_each_entry_rcu(chain, tmp, list, rhlhead) {
		if (nft_active_genmask(chain, genmask))
			goto out_unlock;
	}
	chain = ERR_PTR(-ENOENT);
out_unlock:
	rcu_read_unlock();
	return chain;
}

static const struct nla_policy nft_chain_policy[NFTA_CHAIN_MAX + 1] = {
	[NFTA_CHAIN_TABLE]	= { .type = NLA_STRING,
				    .len = NFT_TABLE_MAXNAMELEN - 1 },
	[NFTA_CHAIN_HANDLE]	= { .type = NLA_U64 },
	[NFTA_CHAIN_NAME]	= { .type = NLA_STRING,
				    .len = NFT_CHAIN_MAXNAMELEN - 1 },
	[NFTA_CHAIN_HOOK]	= { .type = NLA_NESTED },
	[NFTA_CHAIN_POLICY]	= { .type = NLA_U32 },
	[NFTA_CHAIN_TYPE]	= { .type = NLA_STRING,
				    .len = NFT_MODULE_AUTOLOAD_LIMIT },
	[NFTA_CHAIN_COUNTERS]	= { .type = NLA_NESTED },
	[NFTA_CHAIN_FLAGS]	= { .type = NLA_U32 },
	[NFTA_CHAIN_ID]		= { .type = NLA_U32 },
	[NFTA_CHAIN_USERDATA]	= { .type = NLA_BINARY,
				    .len = NFT_USERDATA_MAXLEN },
};

static const struct nla_policy nft_hook_policy[NFTA_HOOK_MAX + 1] = {
	[NFTA_HOOK_HOOKNUM]	= { .type = NLA_U32 },
	[NFTA_HOOK_PRIORITY]	= { .type = NLA_U32 },
	[NFTA_HOOK_DEV]		= { .type = NLA_STRING,
				    .len = IFNAMSIZ - 1 },
};

static int nft_dump_stats(struct sk_buff *skb, struct nft_stats __percpu *stats)
{
	struct nft_stats *cpu_stats, total;
	struct nlattr *nest;
	unsigned int seq;
	u64 pkts, bytes;
	int cpu;

	if (!stats)
		return 0;

	memset(&total, 0, sizeof(total));
	for_each_possible_cpu(cpu) {
		cpu_stats = per_cpu_ptr(stats, cpu);
		do {
			seq = u64_stats_fetch_begin_irq(&cpu_stats->syncp);
			pkts = cpu_stats->pkts;
			bytes = cpu_stats->bytes;
		} while (u64_stats_fetch_retry_irq(&cpu_stats->syncp, seq));
		total.pkts += pkts;
		total.bytes += bytes;
	}
	nest = nla_nest_start_noflag(skb, NFTA_CHAIN_COUNTERS);
	if (nest == NULL)
		goto nla_put_failure;

	if (nla_put_be64(skb, NFTA_COUNTER_PACKETS, cpu_to_be64(total.pkts),
			 NFTA_COUNTER_PAD) ||
	    nla_put_be64(skb, NFTA_COUNTER_BYTES, cpu_to_be64(total.bytes),
			 NFTA_COUNTER_PAD))
		goto nla_put_failure;

	nla_nest_end(skb, nest);
	return 0;

nla_put_failure:
	return -ENOSPC;
}

static int nft_dump_basechain_hook(struct sk_buff *skb, int family,
				   const struct nft_base_chain *basechain)
{
	const struct nf_hook_ops *ops = &basechain->ops;
	struct nft_hook *hook, *first = NULL;
	struct nlattr *nest, *nest_devs;
	int n = 0;

	nest = nla_nest_start_noflag(skb, NFTA_CHAIN_HOOK);
	if (nest == NULL)
		goto nla_put_failure;
	if (nla_put_be32(skb, NFTA_HOOK_HOOKNUM, htonl(ops->hooknum)))
		goto nla_put_failure;
	if (nla_put_be32(skb, NFTA_HOOK_PRIORITY, htonl(ops->priority)))
		goto nla_put_failure;

	if (nft_base_chain_netdev(family, ops->hooknum)) {
		nest_devs = nla_nest_start_noflag(skb, NFTA_HOOK_DEVS);
		list_for_each_entry(hook, &basechain->hook_list, list) {
			if (!first)
				first = hook;

			if (nla_put_string(skb, NFTA_DEVICE_NAME,
					   hook->ops.dev->name))
				goto nla_put_failure;
			n++;
		}
		nla_nest_end(skb, nest_devs);

		if (n == 1 &&
		    nla_put_string(skb, NFTA_HOOK_DEV, first->ops.dev->name))
			goto nla_put_failure;
	}
	nla_nest_end(skb, nest);

	return 0;
nla_put_failure:
	return -1;
}

static int nf_tables_fill_chain_info(struct sk_buff *skb, struct net *net,
				     u32 portid, u32 seq, int event, u32 flags,
				     int family, const struct nft_table *table,
				     const struct nft_chain *chain)
{
	struct nlmsghdr *nlh;

	event = nfnl_msg_type(NFNL_SUBSYS_NFTABLES, event);
	nlh = nfnl_msg_put(skb, portid, seq, event, flags, family,
			   NFNETLINK_V0, nft_base_seq(net));
	if (!nlh)
		goto nla_put_failure;

	if (nla_put_string(skb, NFTA_CHAIN_TABLE, table->name))
		goto nla_put_failure;
	if (nla_put_be64(skb, NFTA_CHAIN_HANDLE, cpu_to_be64(chain->handle),
			 NFTA_CHAIN_PAD))
		goto nla_put_failure;
	if (nla_put_string(skb, NFTA_CHAIN_NAME, chain->name))
		goto nla_put_failure;

	if (nft_is_base_chain(chain)) {
		const struct nft_base_chain *basechain = nft_base_chain(chain);
		struct nft_stats __percpu *stats;

		if (nft_dump_basechain_hook(skb, family, basechain))
			goto nla_put_failure;

		if (nla_put_be32(skb, NFTA_CHAIN_POLICY,
				 htonl(basechain->policy)))
			goto nla_put_failure;

		if (nla_put_string(skb, NFTA_CHAIN_TYPE, basechain->type->name))
			goto nla_put_failure;

		stats = rcu_dereference_check(basechain->stats,
					      lockdep_commit_lock_is_held(net));
		if (nft_dump_stats(skb, stats))
			goto nla_put_failure;
	}

	if (chain->flags &&
	    nla_put_be32(skb, NFTA_CHAIN_FLAGS, htonl(chain->flags)))
		goto nla_put_failure;

	if (nla_put_be32(skb, NFTA_CHAIN_USE, htonl(chain->use)))
		goto nla_put_failure;

	if (chain->udata &&
	    nla_put(skb, NFTA_CHAIN_USERDATA, chain->udlen, chain->udata))
		goto nla_put_failure;

	nlmsg_end(skb, nlh);
	return 0;

nla_put_failure:
	nlmsg_trim(skb, nlh);
	return -1;
}

static void nf_tables_chain_notify(const struct nft_ctx *ctx, int event)
{
	struct nftables_pernet *nft_net;
	struct sk_buff *skb;
	u16 flags = 0;
	int err;

	if (!ctx->report &&
	    !nfnetlink_has_listeners(ctx->net, NFNLGRP_NFTABLES))
		return;

	skb = nlmsg_new(NLMSG_GOODSIZE, GFP_KERNEL);
	if (skb == NULL)
		goto err;

	if (ctx->flags & (NLM_F_CREATE | NLM_F_EXCL))
		flags |= ctx->flags & (NLM_F_CREATE | NLM_F_EXCL);

	err = nf_tables_fill_chain_info(skb, ctx->net, ctx->portid, ctx->seq,
					event, flags, ctx->family, ctx->table,
					ctx->chain);
	if (err < 0) {
		kfree_skb(skb);
		goto err;
	}

	nft_net = nft_pernet(ctx->net);
	nft_notify_enqueue(skb, ctx->report, &nft_net->notify_list);
	return;
err:
	nfnetlink_set_err(ctx->net, ctx->portid, NFNLGRP_NFTABLES, -ENOBUFS);
}

static int nf_tables_dump_chains(struct sk_buff *skb,
				 struct netlink_callback *cb)
{
	const struct nfgenmsg *nfmsg = nlmsg_data(cb->nlh);
	unsigned int idx = 0, s_idx = cb->args[0];
	struct net *net = sock_net(skb->sk);
	int family = nfmsg->nfgen_family;
	struct nftables_pernet *nft_net;
	const struct nft_table *table;
	const struct nft_chain *chain;

	rcu_read_lock();
	nft_net = nft_pernet(net);
	cb->seq = nft_net->base_seq;

	list_for_each_entry_rcu(table, &nft_net->tables, list) {
		if (family != NFPROTO_UNSPEC && family != table->family)
			continue;

		list_for_each_entry_rcu(chain, &table->chains, list) {
			if (idx < s_idx)
				goto cont;
			if (idx > s_idx)
				memset(&cb->args[1], 0,
				       sizeof(cb->args) - sizeof(cb->args[0]));
			if (!nft_is_active(net, chain))
				continue;
			if (nf_tables_fill_chain_info(skb, net,
						      NETLINK_CB(cb->skb).portid,
						      cb->nlh->nlmsg_seq,
						      NFT_MSG_NEWCHAIN,
						      NLM_F_MULTI,
						      table->family, table,
						      chain) < 0)
				goto done;

			nl_dump_check_consistent(cb, nlmsg_hdr(skb));
cont:
			idx++;
		}
	}
done:
	rcu_read_unlock();
	cb->args[0] = idx;
	return skb->len;
}

/* called with rcu_read_lock held */
static int nf_tables_getchain(struct sk_buff *skb, const struct nfnl_info *info,
			      const struct nlattr * const nla[])
{
	struct netlink_ext_ack *extack = info->extack;
	u8 genmask = nft_genmask_cur(info->net);
	u8 family = info->nfmsg->nfgen_family;
	const struct nft_chain *chain;
	struct net *net = info->net;
	struct nft_table *table;
	struct sk_buff *skb2;
	int err;

	if (info->nlh->nlmsg_flags & NLM_F_DUMP) {
		struct netlink_dump_control c = {
			.dump = nf_tables_dump_chains,
			.module = THIS_MODULE,
		};

		return nft_netlink_dump_start_rcu(info->sk, skb, info->nlh, &c);
	}

	table = nft_table_lookup(net, nla[NFTA_CHAIN_TABLE], family, genmask, 0);
	if (IS_ERR(table)) {
		NL_SET_BAD_ATTR(extack, nla[NFTA_CHAIN_TABLE]);
		return PTR_ERR(table);
	}

	chain = nft_chain_lookup(net, table, nla[NFTA_CHAIN_NAME], genmask);
	if (IS_ERR(chain)) {
		NL_SET_BAD_ATTR(extack, nla[NFTA_CHAIN_NAME]);
		return PTR_ERR(chain);
	}

	skb2 = alloc_skb(NLMSG_GOODSIZE, GFP_ATOMIC);
	if (!skb2)
		return -ENOMEM;

	err = nf_tables_fill_chain_info(skb2, net, NETLINK_CB(skb).portid,
					info->nlh->nlmsg_seq, NFT_MSG_NEWCHAIN,
					0, family, table, chain);
	if (err < 0)
		goto err_fill_chain_info;

	return nfnetlink_unicast(skb2, net, NETLINK_CB(skb).portid);

err_fill_chain_info:
	kfree_skb(skb2);
	return err;
}

static const struct nla_policy nft_counter_policy[NFTA_COUNTER_MAX + 1] = {
	[NFTA_COUNTER_PACKETS]	= { .type = NLA_U64 },
	[NFTA_COUNTER_BYTES]	= { .type = NLA_U64 },
};

static struct nft_stats __percpu *nft_stats_alloc(const struct nlattr *attr)
{
	struct nlattr *tb[NFTA_COUNTER_MAX+1];
	struct nft_stats __percpu *newstats;
	struct nft_stats *stats;
	int err;

	err = nla_parse_nested_deprecated(tb, NFTA_COUNTER_MAX, attr,
					  nft_counter_policy, NULL);
	if (err < 0)
		return ERR_PTR(err);

	if (!tb[NFTA_COUNTER_BYTES] || !tb[NFTA_COUNTER_PACKETS])
		return ERR_PTR(-EINVAL);

	newstats = netdev_alloc_pcpu_stats(struct nft_stats);
	if (newstats == NULL)
		return ERR_PTR(-ENOMEM);

	/* Restore old counters on this cpu, no problem. Per-cpu statistics
	 * are not exposed to userspace.
	 */
	preempt_disable();
	stats = this_cpu_ptr(newstats);
	stats->bytes = be64_to_cpu(nla_get_be64(tb[NFTA_COUNTER_BYTES]));
	stats->pkts = be64_to_cpu(nla_get_be64(tb[NFTA_COUNTER_PACKETS]));
	preempt_enable();

	return newstats;
}

static void nft_chain_stats_replace(struct nft_trans *trans)
{
	struct nft_base_chain *chain = nft_base_chain(trans->ctx.chain);

	if (!nft_trans_chain_stats(trans))
		return;

	nft_trans_chain_stats(trans) =
		rcu_replace_pointer(chain->stats, nft_trans_chain_stats(trans),
				    lockdep_commit_lock_is_held(trans->ctx.net));

	if (!nft_trans_chain_stats(trans))
		static_branch_inc(&nft_counters_enabled);
}

static void nf_tables_chain_free_chain_rules(struct nft_chain *chain)
{
	struct nft_rule_blob *g0 = rcu_dereference_raw(chain->blob_gen_0);
	struct nft_rule_blob *g1 = rcu_dereference_raw(chain->blob_gen_1);

	if (g0 != g1)
		kvfree(g1);
	kvfree(g0);

	/* should be NULL either via abort or via successful commit */
	WARN_ON_ONCE(chain->blob_next);
	kvfree(chain->blob_next);
}

void nf_tables_chain_destroy(struct nft_ctx *ctx)
{
	struct nft_chain *chain = ctx->chain;
	struct nft_hook *hook, *next;

	if (WARN_ON(chain->use > 0))
		return;

	/* no concurrent access possible anymore */
	nf_tables_chain_free_chain_rules(chain);

	if (nft_is_base_chain(chain)) {
		struct nft_base_chain *basechain = nft_base_chain(chain);

		if (nft_base_chain_netdev(ctx->family, basechain->ops.hooknum)) {
			list_for_each_entry_safe(hook, next,
						 &basechain->hook_list, list) {
				list_del_rcu(&hook->list);
				kfree_rcu(hook, rcu);
			}
		}
		module_put(basechain->type->owner);
		if (rcu_access_pointer(basechain->stats)) {
			static_branch_dec(&nft_counters_enabled);
			free_percpu(rcu_dereference_raw(basechain->stats));
		}
		kfree(chain->name);
		kfree(chain->udata);
		kfree(basechain);
	} else {
		kfree(chain->name);
		kfree(chain->udata);
		kfree(chain);
	}
}

static struct nft_hook *nft_netdev_hook_alloc(struct net *net,
					      const struct nlattr *attr)
{
	struct net_device *dev;
	char ifname[IFNAMSIZ];
	struct nft_hook *hook;
	int err;

	hook = kmalloc(sizeof(struct nft_hook), GFP_KERNEL);
	if (!hook) {
		err = -ENOMEM;
		goto err_hook_alloc;
	}

	nla_strscpy(ifname, attr, IFNAMSIZ);
	/* nf_tables_netdev_event() is called under rtnl_mutex, this is
	 * indirectly serializing all the other holders of the commit_mutex with
	 * the rtnl_mutex.
	 */
	dev = __dev_get_by_name(net, ifname);
	if (!dev) {
		err = -ENOENT;
		goto err_hook_dev;
	}
	hook->ops.dev = dev;
	hook->inactive = false;

	return hook;

err_hook_dev:
	kfree(hook);
err_hook_alloc:
	return ERR_PTR(err);
}

static struct nft_hook *nft_hook_list_find(struct list_head *hook_list,
					   const struct nft_hook *this)
{
	struct nft_hook *hook;

	list_for_each_entry(hook, hook_list, list) {
		if (this->ops.dev == hook->ops.dev)
			return hook;
	}

	return NULL;
}

static int nf_tables_parse_netdev_hooks(struct net *net,
					const struct nlattr *attr,
					struct list_head *hook_list)
{
	struct nft_hook *hook, *next;
	const struct nlattr *tmp;
	int rem, n = 0, err;

	nla_for_each_nested(tmp, attr, rem) {
		if (nla_type(tmp) != NFTA_DEVICE_NAME) {
			err = -EINVAL;
			goto err_hook;
		}

		hook = nft_netdev_hook_alloc(net, tmp);
		if (IS_ERR(hook)) {
			err = PTR_ERR(hook);
			goto err_hook;
		}
		if (nft_hook_list_find(hook_list, hook)) {
			kfree(hook);
			err = -EEXIST;
			goto err_hook;
		}
		list_add_tail(&hook->list, hook_list);
		n++;

		if (n == NFT_NETDEVICE_MAX) {
			err = -EFBIG;
			goto err_hook;
		}
	}

	return 0;

err_hook:
	list_for_each_entry_safe(hook, next, hook_list, list) {
		list_del(&hook->list);
		kfree(hook);
	}
	return err;
}

struct nft_chain_hook {
	u32				num;
	s32				priority;
	const struct nft_chain_type	*type;
	struct list_head		list;
};

static int nft_chain_parse_netdev(struct net *net,
				  struct nlattr *tb[],
				  struct list_head *hook_list)
{
	struct nft_hook *hook;
	int err;

	if (tb[NFTA_HOOK_DEV]) {
		hook = nft_netdev_hook_alloc(net, tb[NFTA_HOOK_DEV]);
		if (IS_ERR(hook))
			return PTR_ERR(hook);

		list_add_tail(&hook->list, hook_list);
	} else if (tb[NFTA_HOOK_DEVS]) {
		err = nf_tables_parse_netdev_hooks(net, tb[NFTA_HOOK_DEVS],
						   hook_list);
		if (err < 0)
			return err;

		if (list_empty(hook_list))
			return -EINVAL;
	} else {
		return -EINVAL;
	}

	return 0;
}

static int nft_chain_parse_hook(struct net *net,
				const struct nlattr * const nla[],
				struct nft_chain_hook *hook, u8 family,
				struct netlink_ext_ack *extack, bool autoload)
{
	struct nftables_pernet *nft_net = nft_pernet(net);
	struct nlattr *ha[NFTA_HOOK_MAX + 1];
	const struct nft_chain_type *type;
	int err;

	lockdep_assert_held(&nft_net->commit_mutex);
	lockdep_nfnl_nft_mutex_not_held();

	err = nla_parse_nested_deprecated(ha, NFTA_HOOK_MAX,
					  nla[NFTA_CHAIN_HOOK],
					  nft_hook_policy, NULL);
	if (err < 0)
		return err;

	if (ha[NFTA_HOOK_HOOKNUM] == NULL ||
	    ha[NFTA_HOOK_PRIORITY] == NULL)
		return -EINVAL;

	hook->num = ntohl(nla_get_be32(ha[NFTA_HOOK_HOOKNUM]));
	hook->priority = ntohl(nla_get_be32(ha[NFTA_HOOK_PRIORITY]));

	type = __nft_chain_type_get(family, NFT_CHAIN_T_DEFAULT);
	if (!type)
		return -EOPNOTSUPP;

	if (nla[NFTA_CHAIN_TYPE]) {
		type = nf_tables_chain_type_lookup(net, nla[NFTA_CHAIN_TYPE],
						   family, autoload);
		if (IS_ERR(type)) {
			NL_SET_BAD_ATTR(extack, nla[NFTA_CHAIN_TYPE]);
			return PTR_ERR(type);
		}
	}
	if (hook->num >= NFT_MAX_HOOKS || !(type->hook_mask & (1 << hook->num)))
		return -EOPNOTSUPP;

	if (type->type == NFT_CHAIN_T_NAT &&
	    hook->priority <= NF_IP_PRI_CONNTRACK)
		return -EOPNOTSUPP;

	if (!try_module_get(type->owner)) {
		if (nla[NFTA_CHAIN_TYPE])
			NL_SET_BAD_ATTR(extack, nla[NFTA_CHAIN_TYPE]);
		return -ENOENT;
	}

	hook->type = type;

	INIT_LIST_HEAD(&hook->list);
	if (nft_base_chain_netdev(family, hook->num)) {
		err = nft_chain_parse_netdev(net, ha, &hook->list);
		if (err < 0) {
			module_put(type->owner);
			return err;
		}
	} else if (ha[NFTA_HOOK_DEV] || ha[NFTA_HOOK_DEVS]) {
		module_put(type->owner);
		return -EOPNOTSUPP;
	}

	return 0;
}

static void nft_chain_release_hook(struct nft_chain_hook *hook)
{
	struct nft_hook *h, *next;

	list_for_each_entry_safe(h, next, &hook->list, list) {
		list_del(&h->list);
		kfree(h);
	}
	module_put(hook->type->owner);
}

struct nft_rules_old {
	struct rcu_head h;
	struct nft_rule_blob *blob;
};

static void nft_last_rule(struct nft_rule_blob *blob, const void *ptr)
{
	struct nft_rule_dp *prule;

	prule = (struct nft_rule_dp *)ptr;
	prule->is_last = 1;
	ptr += offsetof(struct nft_rule_dp, data);
	/* blob size does not include the trailer rule */
}

static struct nft_rule_blob *nf_tables_chain_alloc_rules(unsigned int size)
{
	struct nft_rule_blob *blob;

	/* size must include room for the last rule */
	if (size < offsetof(struct nft_rule_dp, data))
		return NULL;

	size += sizeof(struct nft_rule_blob) + sizeof(struct nft_rules_old);
	if (size > INT_MAX)
		return NULL;

	blob = kvmalloc(size, GFP_KERNEL);
	if (!blob)
		return NULL;

	blob->size = 0;
	nft_last_rule(blob, blob->data);

	return blob;
}

static void nft_basechain_hook_init(struct nf_hook_ops *ops, u8 family,
				    const struct nft_chain_hook *hook,
				    struct nft_chain *chain)
{
	ops->pf			= family;
	ops->hooknum		= hook->num;
	ops->priority		= hook->priority;
	ops->priv		= chain;
	ops->hook		= hook->type->hooks[ops->hooknum];
	ops->hook_ops_type	= NF_HOOK_OP_NF_TABLES;
}

static int nft_basechain_init(struct nft_base_chain *basechain, u8 family,
			      struct nft_chain_hook *hook, u32 flags)
{
	struct nft_chain *chain;
	struct nft_hook *h;

	basechain->type = hook->type;
	INIT_LIST_HEAD(&basechain->hook_list);
	chain = &basechain->chain;

	if (nft_base_chain_netdev(family, hook->num)) {
		list_splice_init(&hook->list, &basechain->hook_list);
		list_for_each_entry(h, &basechain->hook_list, list)
			nft_basechain_hook_init(&h->ops, family, hook, chain);

		basechain->ops.hooknum	= hook->num;
		basechain->ops.priority	= hook->priority;
	} else {
		nft_basechain_hook_init(&basechain->ops, family, hook, chain);
	}

	chain->flags |= NFT_CHAIN_BASE | flags;
	basechain->policy = NF_ACCEPT;
	if (chain->flags & NFT_CHAIN_HW_OFFLOAD &&
	    nft_chain_offload_priority(basechain) < 0)
		return -EOPNOTSUPP;

	flow_block_init(&basechain->flow_block);

	return 0;
}

static int nft_chain_add(struct nft_table *table, struct nft_chain *chain)
{
	int err;

	err = rhltable_insert_key(&table->chains_ht, chain->name,
				  &chain->rhlhead, nft_chain_ht_params);
	if (err)
		return err;

	list_add_tail_rcu(&chain->list, &table->chains);

	return 0;
}

static u64 chain_id;

static int nf_tables_addchain(struct nft_ctx *ctx, u8 family, u8 genmask,
			      u8 policy, u32 flags,
			      struct netlink_ext_ack *extack)
{
	const struct nlattr * const *nla = ctx->nla;
	struct nft_table *table = ctx->table;
	struct nft_base_chain *basechain;
	struct nft_stats __percpu *stats;
	struct net *net = ctx->net;
	char name[NFT_NAME_MAXLEN];
	struct nft_rule_blob *blob;
	struct nft_trans *trans;
	struct nft_chain *chain;
	unsigned int data_size;
	int err;

	if (table->use == UINT_MAX)
		return -EOVERFLOW;

	if (nla[NFTA_CHAIN_HOOK]) {
		struct nft_chain_hook hook;

		if (flags & NFT_CHAIN_BINDING)
			return -EOPNOTSUPP;

		err = nft_chain_parse_hook(net, nla, &hook, family, extack,
					   true);
		if (err < 0)
			return err;

		basechain = kzalloc(sizeof(*basechain), GFP_KERNEL);
		if (basechain == NULL) {
			nft_chain_release_hook(&hook);
			return -ENOMEM;
		}
		chain = &basechain->chain;

		if (nla[NFTA_CHAIN_COUNTERS]) {
			stats = nft_stats_alloc(nla[NFTA_CHAIN_COUNTERS]);
			if (IS_ERR(stats)) {
				nft_chain_release_hook(&hook);
				kfree(basechain);
				return PTR_ERR(stats);
			}
			rcu_assign_pointer(basechain->stats, stats);
			static_branch_inc(&nft_counters_enabled);
		}

		err = nft_basechain_init(basechain, family, &hook, flags);
		if (err < 0) {
			nft_chain_release_hook(&hook);
			kfree(basechain);
			return err;
		}
	} else {
		if (flags & NFT_CHAIN_BASE)
			return -EINVAL;
		if (flags & NFT_CHAIN_HW_OFFLOAD)
			return -EOPNOTSUPP;

		chain = kzalloc(sizeof(*chain), GFP_KERNEL);
		if (chain == NULL)
			return -ENOMEM;

		chain->flags = flags;
	}
	ctx->chain = chain;

	INIT_LIST_HEAD(&chain->rules);
	chain->handle = nf_tables_alloc_handle(table);
	chain->table = table;

	if (nla[NFTA_CHAIN_NAME]) {
		chain->name = nla_strdup(nla[NFTA_CHAIN_NAME], GFP_KERNEL);
	} else {
		if (!(flags & NFT_CHAIN_BINDING)) {
			err = -EINVAL;
			goto err_destroy_chain;
		}

		snprintf(name, sizeof(name), "__chain%llu", ++chain_id);
		chain->name = kstrdup(name, GFP_KERNEL);
	}

	if (!chain->name) {
		err = -ENOMEM;
		goto err_destroy_chain;
	}

	if (nla[NFTA_CHAIN_USERDATA]) {
		chain->udata = nla_memdup(nla[NFTA_CHAIN_USERDATA], GFP_KERNEL);
		if (chain->udata == NULL) {
			err = -ENOMEM;
			goto err_destroy_chain;
		}
		chain->udlen = nla_len(nla[NFTA_CHAIN_USERDATA]);
	}

	data_size = offsetof(struct nft_rule_dp, data);	/* last rule */
	blob = nf_tables_chain_alloc_rules(data_size);
	if (!blob) {
		err = -ENOMEM;
		goto err_destroy_chain;
	}

	RCU_INIT_POINTER(chain->blob_gen_0, blob);
	RCU_INIT_POINTER(chain->blob_gen_1, blob);

	err = nf_tables_register_hook(net, table, chain);
	if (err < 0)
		goto err_destroy_chain;

	trans = nft_trans_chain_add(ctx, NFT_MSG_NEWCHAIN);
	if (IS_ERR(trans)) {
		err = PTR_ERR(trans);
		goto err_unregister_hook;
	}

	nft_trans_chain_policy(trans) = NFT_CHAIN_POLICY_UNSET;
	if (nft_is_base_chain(chain))
		nft_trans_chain_policy(trans) = policy;

	err = nft_chain_add(table, chain);
	if (err < 0) {
		nft_trans_destroy(trans);
		goto err_unregister_hook;
	}

	table->use++;

	return 0;
err_unregister_hook:
	nf_tables_unregister_hook(net, table, chain);
err_destroy_chain:
	nf_tables_chain_destroy(ctx);

	return err;
}

static bool nft_hook_list_equal(struct list_head *hook_list1,
				struct list_head *hook_list2)
{
	struct nft_hook *hook;
	int n = 0, m = 0;

	n = 0;
	list_for_each_entry(hook, hook_list2, list) {
		if (!nft_hook_list_find(hook_list1, hook))
			return false;

		n++;
	}
	list_for_each_entry(hook, hook_list1, list)
		m++;

	return n == m;
}

static int nf_tables_updchain(struct nft_ctx *ctx, u8 genmask, u8 policy,
			      u32 flags, const struct nlattr *attr,
			      struct netlink_ext_ack *extack)
{
	const struct nlattr * const *nla = ctx->nla;
	struct nft_table *table = ctx->table;
	struct nft_chain *chain = ctx->chain;
	struct nft_base_chain *basechain;
	struct nft_stats *stats = NULL;
	struct nft_chain_hook hook;
	struct nf_hook_ops *ops;
	struct nft_trans *trans;
	int err;

	if (chain->flags ^ flags)
		return -EOPNOTSUPP;

	if (nla[NFTA_CHAIN_HOOK]) {
		if (!nft_is_base_chain(chain)) {
			NL_SET_BAD_ATTR(extack, attr);
			return -EEXIST;
		}
		err = nft_chain_parse_hook(ctx->net, nla, &hook, ctx->family,
					   extack, false);
		if (err < 0)
			return err;

		basechain = nft_base_chain(chain);
		if (basechain->type != hook.type) {
			nft_chain_release_hook(&hook);
			NL_SET_BAD_ATTR(extack, attr);
			return -EEXIST;
		}

		if (nft_base_chain_netdev(ctx->family, hook.num)) {
			if (!nft_hook_list_equal(&basechain->hook_list,
						 &hook.list)) {
				nft_chain_release_hook(&hook);
				NL_SET_BAD_ATTR(extack, attr);
				return -EEXIST;
			}
		} else {
			ops = &basechain->ops;
			if (ops->hooknum != hook.num ||
			    ops->priority != hook.priority) {
				nft_chain_release_hook(&hook);
				NL_SET_BAD_ATTR(extack, attr);
				return -EEXIST;
			}
		}
		nft_chain_release_hook(&hook);
	}

	if (nla[NFTA_CHAIN_HANDLE] &&
	    nla[NFTA_CHAIN_NAME]) {
		struct nft_chain *chain2;

		chain2 = nft_chain_lookup(ctx->net, table,
					  nla[NFTA_CHAIN_NAME], genmask);
		if (!IS_ERR(chain2)) {
			NL_SET_BAD_ATTR(extack, nla[NFTA_CHAIN_NAME]);
			return -EEXIST;
		}
	}

	if (nla[NFTA_CHAIN_COUNTERS]) {
		if (!nft_is_base_chain(chain))
			return -EOPNOTSUPP;

		stats = nft_stats_alloc(nla[NFTA_CHAIN_COUNTERS]);
		if (IS_ERR(stats))
			return PTR_ERR(stats);
	}

	err = -ENOMEM;
	trans = nft_trans_alloc(ctx, NFT_MSG_NEWCHAIN,
				sizeof(struct nft_trans_chain));
	if (trans == NULL)
		goto err;

	nft_trans_chain_stats(trans) = stats;
	nft_trans_chain_update(trans) = true;

	if (nla[NFTA_CHAIN_POLICY])
		nft_trans_chain_policy(trans) = policy;
	else
		nft_trans_chain_policy(trans) = -1;

	if (nla[NFTA_CHAIN_HANDLE] &&
	    nla[NFTA_CHAIN_NAME]) {
		struct nftables_pernet *nft_net = nft_pernet(ctx->net);
		struct nft_trans *tmp;
		char *name;

		err = -ENOMEM;
		name = nla_strdup(nla[NFTA_CHAIN_NAME], GFP_KERNEL);
		if (!name)
			goto err;

		err = -EEXIST;
		list_for_each_entry(tmp, &nft_net->commit_list, list) {
			if (tmp->msg_type == NFT_MSG_NEWCHAIN &&
			    tmp->ctx.table == table &&
			    nft_trans_chain_update(tmp) &&
			    nft_trans_chain_name(tmp) &&
			    strcmp(name, nft_trans_chain_name(tmp)) == 0) {
				NL_SET_BAD_ATTR(extack, nla[NFTA_CHAIN_NAME]);
				kfree(name);
				goto err;
			}
		}

		nft_trans_chain_name(trans) = name;
	}
	nft_trans_commit_list_add_tail(ctx->net, trans);

	return 0;
err:
	free_percpu(stats);
	kfree(trans);
	return err;
}

static struct nft_chain *nft_chain_lookup_byid(const struct net *net,
					       const struct nlattr *nla)
{
	struct nftables_pernet *nft_net = nft_pernet(net);
	u32 id = ntohl(nla_get_be32(nla));
	struct nft_trans *trans;

	list_for_each_entry(trans, &nft_net->commit_list, list) {
		struct nft_chain *chain = trans->ctx.chain;

		if (trans->msg_type == NFT_MSG_NEWCHAIN &&
		    id == nft_trans_chain_id(trans))
			return chain;
	}
	return ERR_PTR(-ENOENT);
}

static int nf_tables_newchain(struct sk_buff *skb, const struct nfnl_info *info,
			      const struct nlattr * const nla[])
{
	struct nftables_pernet *nft_net = nft_pernet(info->net);
	struct netlink_ext_ack *extack = info->extack;
	u8 genmask = nft_genmask_next(info->net);
	u8 family = info->nfmsg->nfgen_family;
	struct nft_chain *chain = NULL;
	struct net *net = info->net;
	const struct nlattr *attr;
	struct nft_table *table;
	u8 policy = NF_ACCEPT;
	struct nft_ctx ctx;
	u64 handle = 0;
	u32 flags = 0;

	lockdep_assert_held(&nft_net->commit_mutex);

	table = nft_table_lookup(net, nla[NFTA_CHAIN_TABLE], family, genmask,
				 NETLINK_CB(skb).portid);
	if (IS_ERR(table)) {
		NL_SET_BAD_ATTR(extack, nla[NFTA_CHAIN_TABLE]);
		return PTR_ERR(table);
	}

	chain = NULL;
	attr = nla[NFTA_CHAIN_NAME];

	if (nla[NFTA_CHAIN_HANDLE]) {
		handle = be64_to_cpu(nla_get_be64(nla[NFTA_CHAIN_HANDLE]));
		chain = nft_chain_lookup_byhandle(table, handle, genmask);
		if (IS_ERR(chain)) {
			NL_SET_BAD_ATTR(extack, nla[NFTA_CHAIN_HANDLE]);
			return PTR_ERR(chain);
		}
		attr = nla[NFTA_CHAIN_HANDLE];
	} else if (nla[NFTA_CHAIN_NAME]) {
		chain = nft_chain_lookup(net, table, attr, genmask);
		if (IS_ERR(chain)) {
			if (PTR_ERR(chain) != -ENOENT) {
				NL_SET_BAD_ATTR(extack, attr);
				return PTR_ERR(chain);
			}
			chain = NULL;
		}
	} else if (!nla[NFTA_CHAIN_ID]) {
		return -EINVAL;
	}

	if (nla[NFTA_CHAIN_POLICY]) {
		if (chain != NULL &&
		    !nft_is_base_chain(chain)) {
			NL_SET_BAD_ATTR(extack, nla[NFTA_CHAIN_POLICY]);
			return -EOPNOTSUPP;
		}

		if (chain == NULL &&
		    nla[NFTA_CHAIN_HOOK] == NULL) {
			NL_SET_BAD_ATTR(extack, nla[NFTA_CHAIN_POLICY]);
			return -EOPNOTSUPP;
		}

		policy = ntohl(nla_get_be32(nla[NFTA_CHAIN_POLICY]));
		switch (policy) {
		case NF_DROP:
		case NF_ACCEPT:
			break;
		default:
			return -EINVAL;
		}
	}

	if (nla[NFTA_CHAIN_FLAGS])
		flags = ntohl(nla_get_be32(nla[NFTA_CHAIN_FLAGS]));
	else if (chain)
		flags = chain->flags;

	if (flags & ~NFT_CHAIN_FLAGS)
		return -EOPNOTSUPP;

	nft_ctx_init(&ctx, net, skb, info->nlh, family, table, chain, nla);

	if (chain != NULL) {
		if (info->nlh->nlmsg_flags & NLM_F_EXCL) {
			NL_SET_BAD_ATTR(extack, attr);
			return -EEXIST;
		}
		if (info->nlh->nlmsg_flags & NLM_F_REPLACE)
			return -EOPNOTSUPP;

		flags |= chain->flags & NFT_CHAIN_BASE;
		return nf_tables_updchain(&ctx, genmask, policy, flags, attr,
					  extack);
	}

	return nf_tables_addchain(&ctx, family, genmask, policy, flags, extack);
}

static int nf_tables_delchain(struct sk_buff *skb, const struct nfnl_info *info,
			      const struct nlattr * const nla[])
{
	struct netlink_ext_ack *extack = info->extack;
	u8 genmask = nft_genmask_next(info->net);
	u8 family = info->nfmsg->nfgen_family;
	struct net *net = info->net;
	const struct nlattr *attr;
	struct nft_table *table;
	struct nft_chain *chain;
	struct nft_rule *rule;
	struct nft_ctx ctx;
	u64 handle;
	u32 use;
	int err;

	table = nft_table_lookup(net, nla[NFTA_CHAIN_TABLE], family, genmask,
				 NETLINK_CB(skb).portid);
	if (IS_ERR(table)) {
		NL_SET_BAD_ATTR(extack, nla[NFTA_CHAIN_TABLE]);
		return PTR_ERR(table);
	}

	if (nla[NFTA_CHAIN_HANDLE]) {
		attr = nla[NFTA_CHAIN_HANDLE];
		handle = be64_to_cpu(nla_get_be64(attr));
		chain = nft_chain_lookup_byhandle(table, handle, genmask);
	} else {
		attr = nla[NFTA_CHAIN_NAME];
		chain = nft_chain_lookup(net, table, attr, genmask);
	}
	if (IS_ERR(chain)) {
		NL_SET_BAD_ATTR(extack, attr);
		return PTR_ERR(chain);
	}

	if (info->nlh->nlmsg_flags & NLM_F_NONREC &&
	    chain->use > 0)
		return -EBUSY;

	nft_ctx_init(&ctx, net, skb, info->nlh, family, table, chain, nla);

	use = chain->use;
	list_for_each_entry(rule, &chain->rules, list) {
		if (!nft_is_active_next(net, rule))
			continue;
		use--;

		err = nft_delrule(&ctx, rule);
		if (err < 0)
			return err;
	}

	/* There are rules and elements that are still holding references to us,
	 * we cannot do a recursive removal in this case.
	 */
	if (use > 0) {
		NL_SET_BAD_ATTR(extack, attr);
		return -EBUSY;
	}

	return nft_delchain(&ctx);
}

/*
 * Expressions
 */

/**
 *	nft_register_expr - register nf_tables expr type
 *	@type: expr type
 *
 *	Registers the expr type for use with nf_tables. Returns zero on
 *	success or a negative errno code otherwise.
 */
int nft_register_expr(struct nft_expr_type *type)
{
	nfnl_lock(NFNL_SUBSYS_NFTABLES);
	if (type->family == NFPROTO_UNSPEC)
		list_add_tail_rcu(&type->list, &nf_tables_expressions);
	else
		list_add_rcu(&type->list, &nf_tables_expressions);
	nfnl_unlock(NFNL_SUBSYS_NFTABLES);
	return 0;
}
EXPORT_SYMBOL_GPL(nft_register_expr);

/**
 *	nft_unregister_expr - unregister nf_tables expr type
 *	@type: expr type
 *
 * 	Unregisters the expr typefor use with nf_tables.
 */
void nft_unregister_expr(struct nft_expr_type *type)
{
	nfnl_lock(NFNL_SUBSYS_NFTABLES);
	list_del_rcu(&type->list);
	nfnl_unlock(NFNL_SUBSYS_NFTABLES);
}
EXPORT_SYMBOL_GPL(nft_unregister_expr);

static const struct nft_expr_type *__nft_expr_type_get(u8 family,
						       struct nlattr *nla)
{
	const struct nft_expr_type *type, *candidate = NULL;

	list_for_each_entry(type, &nf_tables_expressions, list) {
		if (!nla_strcmp(nla, type->name)) {
			if (!type->family && !candidate)
				candidate = type;
			else if (type->family == family)
				candidate = type;
		}
	}
	return candidate;
}

#ifdef CONFIG_MODULES
static int nft_expr_type_request_module(struct net *net, u8 family,
					struct nlattr *nla)
{
	if (nft_request_module(net, "nft-expr-%u-%.*s", family,
			       nla_len(nla), (char *)nla_data(nla)) == -EAGAIN)
		return -EAGAIN;

	return 0;
}
#endif

static const struct nft_expr_type *nft_expr_type_get(struct net *net,
						     u8 family,
						     struct nlattr *nla)
{
	const struct nft_expr_type *type;

	if (nla == NULL)
		return ERR_PTR(-EINVAL);

	type = __nft_expr_type_get(family, nla);
	if (type != NULL && try_module_get(type->owner))
		return type;

	lockdep_nfnl_nft_mutex_not_held();
#ifdef CONFIG_MODULES
	if (type == NULL) {
		if (nft_expr_type_request_module(net, family, nla) == -EAGAIN)
			return ERR_PTR(-EAGAIN);

		if (nft_request_module(net, "nft-expr-%.*s",
				       nla_len(nla),
				       (char *)nla_data(nla)) == -EAGAIN)
			return ERR_PTR(-EAGAIN);
	}
#endif
	return ERR_PTR(-ENOENT);
}

static const struct nla_policy nft_expr_policy[NFTA_EXPR_MAX + 1] = {
	[NFTA_EXPR_NAME]	= { .type = NLA_STRING,
				    .len = NFT_MODULE_AUTOLOAD_LIMIT },
	[NFTA_EXPR_DATA]	= { .type = NLA_NESTED },
};

static int nf_tables_fill_expr_info(struct sk_buff *skb,
				    const struct nft_expr *expr)
{
	if (nla_put_string(skb, NFTA_EXPR_NAME, expr->ops->type->name))
		goto nla_put_failure;

	if (expr->ops->dump) {
		struct nlattr *data = nla_nest_start_noflag(skb,
							    NFTA_EXPR_DATA);
		if (data == NULL)
			goto nla_put_failure;
		if (expr->ops->dump(skb, expr) < 0)
			goto nla_put_failure;
		nla_nest_end(skb, data);
	}

	return skb->len;

nla_put_failure:
	return -1;
};

int nft_expr_dump(struct sk_buff *skb, unsigned int attr,
		  const struct nft_expr *expr)
{
	struct nlattr *nest;

	nest = nla_nest_start_noflag(skb, attr);
	if (!nest)
		goto nla_put_failure;
	if (nf_tables_fill_expr_info(skb, expr) < 0)
		goto nla_put_failure;
	nla_nest_end(skb, nest);
	return 0;

nla_put_failure:
	return -1;
}

struct nft_expr_info {
	const struct nft_expr_ops	*ops;
	const struct nlattr		*attr;
	struct nlattr			*tb[NFT_EXPR_MAXATTR + 1];
};

static int nf_tables_expr_parse(const struct nft_ctx *ctx,
				const struct nlattr *nla,
				struct nft_expr_info *info)
{
	const struct nft_expr_type *type;
	const struct nft_expr_ops *ops;
	struct nlattr *tb[NFTA_EXPR_MAX + 1];
	int err;

	err = nla_parse_nested_deprecated(tb, NFTA_EXPR_MAX, nla,
					  nft_expr_policy, NULL);
	if (err < 0)
		return err;

	type = nft_expr_type_get(ctx->net, ctx->family, tb[NFTA_EXPR_NAME]);
	if (IS_ERR(type))
		return PTR_ERR(type);

	if (tb[NFTA_EXPR_DATA]) {
		err = nla_parse_nested_deprecated(info->tb, type->maxattr,
						  tb[NFTA_EXPR_DATA],
						  type->policy, NULL);
		if (err < 0)
			goto err1;
	} else
		memset(info->tb, 0, sizeof(info->tb[0]) * (type->maxattr + 1));

	if (type->select_ops != NULL) {
		ops = type->select_ops(ctx,
				       (const struct nlattr * const *)info->tb);
		if (IS_ERR(ops)) {
			err = PTR_ERR(ops);
#ifdef CONFIG_MODULES
			if (err == -EAGAIN)
				if (nft_expr_type_request_module(ctx->net,
								 ctx->family,
								 tb[NFTA_EXPR_NAME]) != -EAGAIN)
					err = -ENOENT;
#endif
			goto err1;
		}
	} else
		ops = type->ops;

	info->attr = nla;
	info->ops = ops;

	return 0;

err1:
	module_put(type->owner);
	return err;
}

static int nf_tables_newexpr(const struct nft_ctx *ctx,
			     const struct nft_expr_info *expr_info,
			     struct nft_expr *expr)
{
	const struct nft_expr_ops *ops = expr_info->ops;
	int err;

	expr->ops = ops;
	if (ops->init) {
		err = ops->init(ctx, expr, (const struct nlattr **)expr_info->tb);
		if (err < 0)
			goto err1;
	}

	return 0;
err1:
	expr->ops = NULL;
	return err;
}

static void nf_tables_expr_destroy(const struct nft_ctx *ctx,
				   struct nft_expr *expr)
{
	const struct nft_expr_type *type = expr->ops->type;

	if (expr->ops->destroy)
		expr->ops->destroy(ctx, expr);
	module_put(type->owner);
}

static struct nft_expr *nft_expr_init(const struct nft_ctx *ctx,
				      const struct nlattr *nla)
{
	struct nft_expr_info expr_info;
	struct nft_expr *expr;
	struct module *owner;
	int err;

	err = nf_tables_expr_parse(ctx, nla, &expr_info);
	if (err < 0)
		goto err1;

	err = -ENOMEM;
	expr = kzalloc(expr_info.ops->size, GFP_KERNEL);
	if (expr == NULL)
		goto err2;

	err = nf_tables_newexpr(ctx, &expr_info, expr);
	if (err < 0)
		goto err3;

	return expr;
err3:
	kfree(expr);
err2:
	owner = expr_info.ops->type->owner;
	if (expr_info.ops->type->release_ops)
		expr_info.ops->type->release_ops(expr_info.ops);

	module_put(owner);
err1:
	return ERR_PTR(err);
}

int nft_expr_clone(struct nft_expr *dst, struct nft_expr *src)
{
	int err;

	if (src->ops->clone) {
		dst->ops = src->ops;
		err = src->ops->clone(dst, src);
		if (err < 0)
			return err;
	} else {
		memcpy(dst, src, src->ops->size);
	}

	__module_get(src->ops->type->owner);

	return 0;
}

void nft_expr_destroy(const struct nft_ctx *ctx, struct nft_expr *expr)
{
	nf_tables_expr_destroy(ctx, expr);
	kfree(expr);
}

/*
 * Rules
 */

static struct nft_rule *__nft_rule_lookup(const struct nft_chain *chain,
					  u64 handle)
{
	struct nft_rule *rule;

	// FIXME: this sucks
	list_for_each_entry_rcu(rule, &chain->rules, list) {
		if (handle == rule->handle)
			return rule;
	}

	return ERR_PTR(-ENOENT);
}

static struct nft_rule *nft_rule_lookup(const struct nft_chain *chain,
					const struct nlattr *nla)
{
	if (nla == NULL)
		return ERR_PTR(-EINVAL);

	return __nft_rule_lookup(chain, be64_to_cpu(nla_get_be64(nla)));
}

static const struct nla_policy nft_rule_policy[NFTA_RULE_MAX + 1] = {
	[NFTA_RULE_TABLE]	= { .type = NLA_STRING,
				    .len = NFT_TABLE_MAXNAMELEN - 1 },
	[NFTA_RULE_CHAIN]	= { .type = NLA_STRING,
				    .len = NFT_CHAIN_MAXNAMELEN - 1 },
	[NFTA_RULE_HANDLE]	= { .type = NLA_U64 },
	[NFTA_RULE_EXPRESSIONS]	= { .type = NLA_NESTED },
	[NFTA_RULE_COMPAT]	= { .type = NLA_NESTED },
	[NFTA_RULE_POSITION]	= { .type = NLA_U64 },
	[NFTA_RULE_USERDATA]	= { .type = NLA_BINARY,
				    .len = NFT_USERDATA_MAXLEN },
	[NFTA_RULE_ID]		= { .type = NLA_U32 },
	[NFTA_RULE_POSITION_ID]	= { .type = NLA_U32 },
	[NFTA_RULE_CHAIN_ID]	= { .type = NLA_U32 },
};

static int nf_tables_fill_rule_info(struct sk_buff *skb, struct net *net,
				    u32 portid, u32 seq, int event,
				    u32 flags, int family,
				    const struct nft_table *table,
				    const struct nft_chain *chain,
				    const struct nft_rule *rule, u64 handle)
{
	struct nlmsghdr *nlh;
	const struct nft_expr *expr, *next;
	struct nlattr *list;
	u16 type = nfnl_msg_type(NFNL_SUBSYS_NFTABLES, event);

	nlh = nfnl_msg_put(skb, portid, seq, type, flags, family, NFNETLINK_V0,
			   nft_base_seq(net));
	if (!nlh)
		goto nla_put_failure;

	if (nla_put_string(skb, NFTA_RULE_TABLE, table->name))
		goto nla_put_failure;
	if (nla_put_string(skb, NFTA_RULE_CHAIN, chain->name))
		goto nla_put_failure;
	if (nla_put_be64(skb, NFTA_RULE_HANDLE, cpu_to_be64(rule->handle),
			 NFTA_RULE_PAD))
		goto nla_put_failure;

	if (event != NFT_MSG_DELRULE && handle) {
		if (nla_put_be64(skb, NFTA_RULE_POSITION, cpu_to_be64(handle),
				 NFTA_RULE_PAD))
			goto nla_put_failure;
	}

	if (chain->flags & NFT_CHAIN_HW_OFFLOAD)
		nft_flow_rule_stats(chain, rule);

	list = nla_nest_start_noflag(skb, NFTA_RULE_EXPRESSIONS);
	if (list == NULL)
		goto nla_put_failure;
	nft_rule_for_each_expr(expr, next, rule) {
		if (nft_expr_dump(skb, NFTA_LIST_ELEM, expr) < 0)
			goto nla_put_failure;
	}
	nla_nest_end(skb, list);

	if (rule->udata) {
		struct nft_userdata *udata = nft_userdata(rule);
		if (nla_put(skb, NFTA_RULE_USERDATA, udata->len + 1,
			    udata->data) < 0)
			goto nla_put_failure;
	}

	nlmsg_end(skb, nlh);
	return 0;

nla_put_failure:
	nlmsg_trim(skb, nlh);
	return -1;
}

static void nf_tables_rule_notify(const struct nft_ctx *ctx,
				  const struct nft_rule *rule, int event)
{
	struct nftables_pernet *nft_net = nft_pernet(ctx->net);
	const struct nft_rule *prule;
	struct sk_buff *skb;
	u64 handle = 0;
	u16 flags = 0;
	int err;

	if (!ctx->report &&
	    !nfnetlink_has_listeners(ctx->net, NFNLGRP_NFTABLES))
		return;

	skb = nlmsg_new(NLMSG_GOODSIZE, GFP_KERNEL);
	if (skb == NULL)
		goto err;

	if (event == NFT_MSG_NEWRULE &&
	    !list_is_first(&rule->list, &ctx->chain->rules) &&
	    !list_is_last(&rule->list, &ctx->chain->rules)) {
		prule = list_prev_entry(rule, list);
		handle = prule->handle;
	}
	if (ctx->flags & (NLM_F_APPEND | NLM_F_REPLACE))
		flags |= NLM_F_APPEND;
	if (ctx->flags & (NLM_F_CREATE | NLM_F_EXCL))
		flags |= ctx->flags & (NLM_F_CREATE | NLM_F_EXCL);

	err = nf_tables_fill_rule_info(skb, ctx->net, ctx->portid, ctx->seq,
				       event, flags, ctx->family, ctx->table,
				       ctx->chain, rule, handle);
	if (err < 0) {
		kfree_skb(skb);
		goto err;
	}

	nft_notify_enqueue(skb, ctx->report, &nft_net->notify_list);
	return;
err:
	nfnetlink_set_err(ctx->net, ctx->portid, NFNLGRP_NFTABLES, -ENOBUFS);
}

struct nft_rule_dump_ctx {
	char *table;
	char *chain;
};

static int __nf_tables_dump_rules(struct sk_buff *skb,
				  unsigned int *idx,
				  struct netlink_callback *cb,
				  const struct nft_table *table,
				  const struct nft_chain *chain)
{
	struct net *net = sock_net(skb->sk);
	const struct nft_rule *rule, *prule;
	unsigned int s_idx = cb->args[0];
	u64 handle;

	prule = NULL;
	list_for_each_entry_rcu(rule, &chain->rules, list) {
		if (!nft_is_active(net, rule))
			goto cont_skip;
		if (*idx < s_idx)
			goto cont;
		if (*idx > s_idx) {
			memset(&cb->args[1], 0,
					sizeof(cb->args) - sizeof(cb->args[0]));
		}
		if (prule)
			handle = prule->handle;
		else
			handle = 0;

		if (nf_tables_fill_rule_info(skb, net, NETLINK_CB(cb->skb).portid,
					cb->nlh->nlmsg_seq,
					NFT_MSG_NEWRULE,
					NLM_F_MULTI | NLM_F_APPEND,
					table->family,
					table, chain, rule, handle) < 0)
			return 1;

		nl_dump_check_consistent(cb, nlmsg_hdr(skb));
cont:
		prule = rule;
cont_skip:
		(*idx)++;
	}
	return 0;
}

static int nf_tables_dump_rules(struct sk_buff *skb,
				struct netlink_callback *cb)
{
	const struct nfgenmsg *nfmsg = nlmsg_data(cb->nlh);
	const struct nft_rule_dump_ctx *ctx = cb->data;
	struct nft_table *table;
	const struct nft_chain *chain;
	unsigned int idx = 0;
	struct net *net = sock_net(skb->sk);
	int family = nfmsg->nfgen_family;
	struct nftables_pernet *nft_net;

	rcu_read_lock();
	nft_net = nft_pernet(net);
	cb->seq = nft_net->base_seq;

	list_for_each_entry_rcu(table, &nft_net->tables, list) {
		if (family != NFPROTO_UNSPEC && family != table->family)
			continue;

		if (ctx && ctx->table && strcmp(ctx->table, table->name) != 0)
			continue;

		if (ctx && ctx->table && ctx->chain) {
			struct rhlist_head *list, *tmp;

			list = rhltable_lookup(&table->chains_ht, ctx->chain,
					       nft_chain_ht_params);
			if (!list)
				goto done;

			rhl_for_each_entry_rcu(chain, tmp, list, rhlhead) {
				if (!nft_is_active(net, chain))
					continue;
				__nf_tables_dump_rules(skb, &idx,
						       cb, table, chain);
				break;
			}
			goto done;
		}

		list_for_each_entry_rcu(chain, &table->chains, list) {
			if (__nf_tables_dump_rules(skb, &idx, cb, table, chain))
				goto done;
		}

		if (ctx && ctx->table)
			break;
	}
done:
	rcu_read_unlock();

	cb->args[0] = idx;
	return skb->len;
}

static int nf_tables_dump_rules_start(struct netlink_callback *cb)
{
	const struct nlattr * const *nla = cb->data;
	struct nft_rule_dump_ctx *ctx = NULL;

	if (nla[NFTA_RULE_TABLE] || nla[NFTA_RULE_CHAIN]) {
		ctx = kzalloc(sizeof(*ctx), GFP_ATOMIC);
		if (!ctx)
			return -ENOMEM;

		if (nla[NFTA_RULE_TABLE]) {
			ctx->table = nla_strdup(nla[NFTA_RULE_TABLE],
							GFP_ATOMIC);
			if (!ctx->table) {
				kfree(ctx);
				return -ENOMEM;
			}
		}
		if (nla[NFTA_RULE_CHAIN]) {
			ctx->chain = nla_strdup(nla[NFTA_RULE_CHAIN],
						GFP_ATOMIC);
			if (!ctx->chain) {
				kfree(ctx->table);
				kfree(ctx);
				return -ENOMEM;
			}
		}
	}

	cb->data = ctx;
	return 0;
}

static int nf_tables_dump_rules_done(struct netlink_callback *cb)
{
	struct nft_rule_dump_ctx *ctx = cb->data;

	if (ctx) {
		kfree(ctx->table);
		kfree(ctx->chain);
		kfree(ctx);
	}
	return 0;
}

/* called with rcu_read_lock held */
static int nf_tables_getrule(struct sk_buff *skb, const struct nfnl_info *info,
			     const struct nlattr * const nla[])
{
	struct netlink_ext_ack *extack = info->extack;
	u8 genmask = nft_genmask_cur(info->net);
	u8 family = info->nfmsg->nfgen_family;
	const struct nft_chain *chain;
	const struct nft_rule *rule;
	struct net *net = info->net;
	struct nft_table *table;
	struct sk_buff *skb2;
	int err;

	if (info->nlh->nlmsg_flags & NLM_F_DUMP) {
		struct netlink_dump_control c = {
			.start= nf_tables_dump_rules_start,
			.dump = nf_tables_dump_rules,
			.done = nf_tables_dump_rules_done,
			.module = THIS_MODULE,
			.data = (void *)nla,
		};

		return nft_netlink_dump_start_rcu(info->sk, skb, info->nlh, &c);
	}

	table = nft_table_lookup(net, nla[NFTA_RULE_TABLE], family, genmask, 0);
	if (IS_ERR(table)) {
		NL_SET_BAD_ATTR(extack, nla[NFTA_RULE_TABLE]);
		return PTR_ERR(table);
	}

	chain = nft_chain_lookup(net, table, nla[NFTA_RULE_CHAIN], genmask);
	if (IS_ERR(chain)) {
		NL_SET_BAD_ATTR(extack, nla[NFTA_RULE_CHAIN]);
		return PTR_ERR(chain);
	}

	rule = nft_rule_lookup(chain, nla[NFTA_RULE_HANDLE]);
	if (IS_ERR(rule)) {
		NL_SET_BAD_ATTR(extack, nla[NFTA_RULE_HANDLE]);
		return PTR_ERR(rule);
	}

	skb2 = alloc_skb(NLMSG_GOODSIZE, GFP_ATOMIC);
	if (!skb2)
		return -ENOMEM;

	err = nf_tables_fill_rule_info(skb2, net, NETLINK_CB(skb).portid,
				       info->nlh->nlmsg_seq, NFT_MSG_NEWRULE, 0,
				       family, table, chain, rule, 0);
	if (err < 0)
		goto err_fill_rule_info;

	return nfnetlink_unicast(skb2, net, NETLINK_CB(skb).portid);

err_fill_rule_info:
	kfree_skb(skb2);
	return err;
}

static void nf_tables_rule_destroy(const struct nft_ctx *ctx,
				   struct nft_rule *rule)
{
	struct nft_expr *expr, *next;

	/*
	 * Careful: some expressions might not be initialized in case this
	 * is called on error from nf_tables_newrule().
	 */
	expr = nft_expr_first(rule);
	while (nft_expr_more(rule, expr)) {
		next = nft_expr_next(expr);
		nf_tables_expr_destroy(ctx, expr);
		expr = next;
	}
	kfree(rule);
}

void nf_tables_rule_release(const struct nft_ctx *ctx, struct nft_rule *rule)
{
	nft_rule_expr_deactivate(ctx, rule, NFT_TRANS_RELEASE);
	nf_tables_rule_destroy(ctx, rule);
}

int nft_chain_validate(const struct nft_ctx *ctx, const struct nft_chain *chain)
{
	struct nft_expr *expr, *last;
	const struct nft_data *data;
	struct nft_rule *rule;
	int err;

	if (ctx->level == NFT_JUMP_STACK_SIZE)
		return -EMLINK;

	list_for_each_entry(rule, &chain->rules, list) {
		if (!nft_is_active_next(ctx->net, rule))
			continue;

		nft_rule_for_each_expr(expr, last, rule) {
			if (!expr->ops->validate)
				continue;

			err = expr->ops->validate(ctx, expr, &data);
			if (err < 0)
				return err;
		}
	}

	return 0;
}
EXPORT_SYMBOL_GPL(nft_chain_validate);

static int nft_table_validate(struct net *net, const struct nft_table *table)
{
	struct nft_chain *chain;
	struct nft_ctx ctx = {
		.net	= net,
		.family	= table->family,
	};
	int err;

	list_for_each_entry(chain, &table->chains, list) {
		if (!nft_is_base_chain(chain))
			continue;

		ctx.chain = chain;
		err = nft_chain_validate(&ctx, chain);
		if (err < 0)
			return err;
	}

	return 0;
}

static struct nft_rule *nft_rule_lookup_byid(const struct net *net,
					     const struct nlattr *nla);

#define NFT_RULE_MAXEXPRS	128

static int nf_tables_newrule(struct sk_buff *skb, const struct nfnl_info *info,
			     const struct nlattr * const nla[])
{
	struct nftables_pernet *nft_net = nft_pernet(info->net);
	struct netlink_ext_ack *extack = info->extack;
	unsigned int size, i, n, ulen = 0, usize = 0;
	u8 genmask = nft_genmask_next(info->net);
	struct nft_rule *rule, *old_rule = NULL;
	struct nft_expr_info *expr_info = NULL;
	u8 family = info->nfmsg->nfgen_family;
	struct nft_flow_rule *flow = NULL;
	struct net *net = info->net;
	struct nft_userdata *udata;
	struct nft_table *table;
	struct nft_chain *chain;
	struct nft_trans *trans;
	u64 handle, pos_handle;
	struct nft_expr *expr;
	struct nft_ctx ctx;
	struct nlattr *tmp;
	int err, rem;

	lockdep_assert_held(&nft_net->commit_mutex);

	table = nft_table_lookup(net, nla[NFTA_RULE_TABLE], family, genmask,
				 NETLINK_CB(skb).portid);
	if (IS_ERR(table)) {
		NL_SET_BAD_ATTR(extack, nla[NFTA_RULE_TABLE]);
		return PTR_ERR(table);
	}

	if (nla[NFTA_RULE_CHAIN]) {
		chain = nft_chain_lookup(net, table, nla[NFTA_RULE_CHAIN],
					 genmask);
		if (IS_ERR(chain)) {
			NL_SET_BAD_ATTR(extack, nla[NFTA_RULE_CHAIN]);
			return PTR_ERR(chain);
		}
		if (nft_chain_is_bound(chain))
			return -EOPNOTSUPP;

	} else if (nla[NFTA_RULE_CHAIN_ID]) {
		chain = nft_chain_lookup_byid(net, nla[NFTA_RULE_CHAIN_ID]);
		if (IS_ERR(chain)) {
			NL_SET_BAD_ATTR(extack, nla[NFTA_RULE_CHAIN_ID]);
			return PTR_ERR(chain);
		}
	} else {
		return -EINVAL;
	}

	if (nla[NFTA_RULE_HANDLE]) {
		handle = be64_to_cpu(nla_get_be64(nla[NFTA_RULE_HANDLE]));
		rule = __nft_rule_lookup(chain, handle);
		if (IS_ERR(rule)) {
			NL_SET_BAD_ATTR(extack, nla[NFTA_RULE_HANDLE]);
			return PTR_ERR(rule);
		}

		if (info->nlh->nlmsg_flags & NLM_F_EXCL) {
			NL_SET_BAD_ATTR(extack, nla[NFTA_RULE_HANDLE]);
			return -EEXIST;
		}
		if (info->nlh->nlmsg_flags & NLM_F_REPLACE)
			old_rule = rule;
		else
			return -EOPNOTSUPP;
	} else {
		if (!(info->nlh->nlmsg_flags & NLM_F_CREATE) ||
		    info->nlh->nlmsg_flags & NLM_F_REPLACE)
			return -EINVAL;
		handle = nf_tables_alloc_handle(table);

		if (chain->use == UINT_MAX)
			return -EOVERFLOW;

		if (nla[NFTA_RULE_POSITION]) {
			pos_handle = be64_to_cpu(nla_get_be64(nla[NFTA_RULE_POSITION]));
			old_rule = __nft_rule_lookup(chain, pos_handle);
			if (IS_ERR(old_rule)) {
				NL_SET_BAD_ATTR(extack, nla[NFTA_RULE_POSITION]);
				return PTR_ERR(old_rule);
			}
		} else if (nla[NFTA_RULE_POSITION_ID]) {
			old_rule = nft_rule_lookup_byid(net, nla[NFTA_RULE_POSITION_ID]);
			if (IS_ERR(old_rule)) {
				NL_SET_BAD_ATTR(extack, nla[NFTA_RULE_POSITION_ID]);
				return PTR_ERR(old_rule);
			}
		}
	}

	nft_ctx_init(&ctx, net, skb, info->nlh, family, table, chain, nla);

	n = 0;
	size = 0;
	if (nla[NFTA_RULE_EXPRESSIONS]) {
		expr_info = kvmalloc_array(NFT_RULE_MAXEXPRS,
					   sizeof(struct nft_expr_info),
					   GFP_KERNEL);
		if (!expr_info)
			return -ENOMEM;

		nla_for_each_nested(tmp, nla[NFTA_RULE_EXPRESSIONS], rem) {
			err = -EINVAL;
			if (nla_type(tmp) != NFTA_LIST_ELEM)
				goto err_release_expr;
			if (n == NFT_RULE_MAXEXPRS)
				goto err_release_expr;
			err = nf_tables_expr_parse(&ctx, tmp, &expr_info[n]);
			if (err < 0) {
				NL_SET_BAD_ATTR(extack, tmp);
				goto err_release_expr;
			}
			size += expr_info[n].ops->size;
			n++;
		}
	}
	/* Check for overflow of dlen field */
	err = -EFBIG;
	if (size >= 1 << 12)
		goto err_release_expr;

	if (nla[NFTA_RULE_USERDATA]) {
		ulen = nla_len(nla[NFTA_RULE_USERDATA]);
		if (ulen > 0)
			usize = sizeof(struct nft_userdata) + ulen;
	}

	err = -ENOMEM;
	rule = kzalloc(sizeof(*rule) + size + usize, GFP_KERNEL);
	if (rule == NULL)
		goto err_release_expr;

	nft_activate_next(net, rule);

	rule->handle = handle;
	rule->dlen   = size;
	rule->udata  = ulen ? 1 : 0;

	if (ulen) {
		udata = nft_userdata(rule);
		udata->len = ulen - 1;
		nla_memcpy(udata->data, nla[NFTA_RULE_USERDATA], ulen);
	}

	expr = nft_expr_first(rule);
	for (i = 0; i < n; i++) {
		err = nf_tables_newexpr(&ctx, &expr_info[i], expr);
		if (err < 0) {
			NL_SET_BAD_ATTR(extack, expr_info[i].attr);
			goto err_release_rule;
		}

		if (expr_info[i].ops->validate)
			nft_validate_state_update(net, NFT_VALIDATE_NEED);

		expr_info[i].ops = NULL;
		expr = nft_expr_next(expr);
	}

	if (chain->flags & NFT_CHAIN_HW_OFFLOAD) {
		flow = nft_flow_rule_create(net, rule);
		if (IS_ERR(flow)) {
			err = PTR_ERR(flow);
			goto err_release_rule;
		}
	}

	if (info->nlh->nlmsg_flags & NLM_F_REPLACE) {
		err = nft_delrule(&ctx, old_rule);
		if (err < 0)
			goto err_destroy_flow_rule;

		trans = nft_trans_rule_add(&ctx, NFT_MSG_NEWRULE, rule);
		if (trans == NULL) {
			err = -ENOMEM;
			goto err_destroy_flow_rule;
		}
		list_add_tail_rcu(&rule->list, &old_rule->list);
	} else {
		trans = nft_trans_rule_add(&ctx, NFT_MSG_NEWRULE, rule);
		if (!trans) {
			err = -ENOMEM;
			goto err_destroy_flow_rule;
		}

		if (info->nlh->nlmsg_flags & NLM_F_APPEND) {
			if (old_rule)
				list_add_rcu(&rule->list, &old_rule->list);
			else
				list_add_tail_rcu(&rule->list, &chain->rules);
		 } else {
			if (old_rule)
				list_add_tail_rcu(&rule->list, &old_rule->list);
			else
				list_add_rcu(&rule->list, &chain->rules);
		}
	}
	kvfree(expr_info);
	chain->use++;

	if (flow)
		nft_trans_flow_rule(trans) = flow;

	if (nft_net->validate_state == NFT_VALIDATE_DO)
		return nft_table_validate(net, table);

	return 0;

err_destroy_flow_rule:
	if (flow)
		nft_flow_rule_destroy(flow);
err_release_rule:
	nf_tables_rule_release(&ctx, rule);
err_release_expr:
	for (i = 0; i < n; i++) {
		if (expr_info[i].ops) {
			module_put(expr_info[i].ops->type->owner);
			if (expr_info[i].ops->type->release_ops)
				expr_info[i].ops->type->release_ops(expr_info[i].ops);
		}
	}
	kvfree(expr_info);

	return err;
}

static struct nft_rule *nft_rule_lookup_byid(const struct net *net,
					     const struct nlattr *nla)
{
	struct nftables_pernet *nft_net = nft_pernet(net);
	u32 id = ntohl(nla_get_be32(nla));
	struct nft_trans *trans;

	list_for_each_entry(trans, &nft_net->commit_list, list) {
		struct nft_rule *rule = nft_trans_rule(trans);

		if (trans->msg_type == NFT_MSG_NEWRULE &&
		    id == nft_trans_rule_id(trans))
			return rule;
	}
	return ERR_PTR(-ENOENT);
}

static int nf_tables_delrule(struct sk_buff *skb, const struct nfnl_info *info,
			     const struct nlattr * const nla[])
{
	struct netlink_ext_ack *extack = info->extack;
	u8 genmask = nft_genmask_next(info->net);
	u8 family = info->nfmsg->nfgen_family;
	struct nft_chain *chain = NULL;
	struct net *net = info->net;
	struct nft_table *table;
	struct nft_rule *rule;
	struct nft_ctx ctx;
	int err = 0;

	table = nft_table_lookup(net, nla[NFTA_RULE_TABLE], family, genmask,
				 NETLINK_CB(skb).portid);
	if (IS_ERR(table)) {
		NL_SET_BAD_ATTR(extack, nla[NFTA_RULE_TABLE]);
		return PTR_ERR(table);
	}

	if (nla[NFTA_RULE_CHAIN]) {
		chain = nft_chain_lookup(net, table, nla[NFTA_RULE_CHAIN],
					 genmask);
		if (IS_ERR(chain)) {
			NL_SET_BAD_ATTR(extack, nla[NFTA_RULE_CHAIN]);
			return PTR_ERR(chain);
		}
		if (nft_chain_is_bound(chain))
			return -EOPNOTSUPP;
	}

	nft_ctx_init(&ctx, net, skb, info->nlh, family, table, chain, nla);

	if (chain) {
		if (nla[NFTA_RULE_HANDLE]) {
			rule = nft_rule_lookup(chain, nla[NFTA_RULE_HANDLE]);
			if (IS_ERR(rule)) {
				NL_SET_BAD_ATTR(extack, nla[NFTA_RULE_HANDLE]);
				return PTR_ERR(rule);
			}

			err = nft_delrule(&ctx, rule);
		} else if (nla[NFTA_RULE_ID]) {
			rule = nft_rule_lookup_byid(net, nla[NFTA_RULE_ID]);
			if (IS_ERR(rule)) {
				NL_SET_BAD_ATTR(extack, nla[NFTA_RULE_ID]);
				return PTR_ERR(rule);
			}

			err = nft_delrule(&ctx, rule);
		} else {
			err = nft_delrule_by_chain(&ctx);
		}
	} else {
		list_for_each_entry(chain, &table->chains, list) {
			if (!nft_is_active_next(net, chain))
				continue;

			ctx.chain = chain;
			err = nft_delrule_by_chain(&ctx);
			if (err < 0)
				break;
		}
	}

	return err;
}

/*
 * Sets
 */
static const struct nft_set_type *nft_set_types[] = {
	&nft_set_hash_fast_type,
	&nft_set_hash_type,
	&nft_set_rhash_type,
	&nft_set_bitmap_type,
	&nft_set_rbtree_type,
#if defined(CONFIG_X86_64) && !defined(CONFIG_UML)
	&nft_set_pipapo_avx2_type,
#endif
	&nft_set_pipapo_type,
};

#define NFT_SET_FEATURES	(NFT_SET_INTERVAL | NFT_SET_MAP | \
				 NFT_SET_TIMEOUT | NFT_SET_OBJECT | \
				 NFT_SET_EVAL)

static bool nft_set_ops_candidate(const struct nft_set_type *type, u32 flags)
{
	return (flags & type->features) == (flags & NFT_SET_FEATURES);
}

/*
 * Select a set implementation based on the data characteristics and the
 * given policy. The total memory use might not be known if no size is
 * given, in that case the amount of memory per element is used.
 */
static const struct nft_set_ops *
nft_select_set_ops(const struct nft_ctx *ctx,
		   const struct nlattr * const nla[],
		   const struct nft_set_desc *desc,
		   enum nft_set_policies policy)
{
	struct nftables_pernet *nft_net = nft_pernet(ctx->net);
	const struct nft_set_ops *ops, *bops;
	struct nft_set_estimate est, best;
	const struct nft_set_type *type;
	u32 flags = 0;
	int i;

	lockdep_assert_held(&nft_net->commit_mutex);
	lockdep_nfnl_nft_mutex_not_held();

	if (nla[NFTA_SET_FLAGS] != NULL)
		flags = ntohl(nla_get_be32(nla[NFTA_SET_FLAGS]));

	bops	    = NULL;
	best.size   = ~0;
	best.lookup = ~0;
	best.space  = ~0;

	for (i = 0; i < ARRAY_SIZE(nft_set_types); i++) {
		type = nft_set_types[i];
		ops = &type->ops;

		if (!nft_set_ops_candidate(type, flags))
			continue;
		if (!ops->estimate(desc, flags, &est))
			continue;

		switch (policy) {
		case NFT_SET_POL_PERFORMANCE:
			if (est.lookup < best.lookup)
				break;
			if (est.lookup == best.lookup &&
			    est.space < best.space)
				break;
			continue;
		case NFT_SET_POL_MEMORY:
			if (!desc->size) {
				if (est.space < best.space)
					break;
				if (est.space == best.space &&
				    est.lookup < best.lookup)
					break;
			} else if (est.size < best.size || !bops) {
				break;
			}
			continue;
		default:
			break;
		}

		bops = ops;
		best = est;
	}

	if (bops != NULL)
		return bops;

	return ERR_PTR(-EOPNOTSUPP);
}

static const struct nla_policy nft_set_policy[NFTA_SET_MAX + 1] = {
	[NFTA_SET_TABLE]		= { .type = NLA_STRING,
					    .len = NFT_TABLE_MAXNAMELEN - 1 },
	[NFTA_SET_NAME]			= { .type = NLA_STRING,
					    .len = NFT_SET_MAXNAMELEN - 1 },
	[NFTA_SET_FLAGS]		= { .type = NLA_U32 },
	[NFTA_SET_KEY_TYPE]		= { .type = NLA_U32 },
	[NFTA_SET_KEY_LEN]		= { .type = NLA_U32 },
	[NFTA_SET_DATA_TYPE]		= { .type = NLA_U32 },
	[NFTA_SET_DATA_LEN]		= { .type = NLA_U32 },
	[NFTA_SET_POLICY]		= { .type = NLA_U32 },
	[NFTA_SET_DESC]			= { .type = NLA_NESTED },
	[NFTA_SET_ID]			= { .type = NLA_U32 },
	[NFTA_SET_TIMEOUT]		= { .type = NLA_U64 },
	[NFTA_SET_GC_INTERVAL]		= { .type = NLA_U32 },
	[NFTA_SET_USERDATA]		= { .type = NLA_BINARY,
					    .len  = NFT_USERDATA_MAXLEN },
	[NFTA_SET_OBJ_TYPE]		= { .type = NLA_U32 },
	[NFTA_SET_HANDLE]		= { .type = NLA_U64 },
	[NFTA_SET_EXPR]			= { .type = NLA_NESTED },
	[NFTA_SET_EXPRESSIONS]		= { .type = NLA_NESTED },
};

static const struct nla_policy nft_set_desc_policy[NFTA_SET_DESC_MAX + 1] = {
	[NFTA_SET_DESC_SIZE]		= { .type = NLA_U32 },
	[NFTA_SET_DESC_CONCAT]		= { .type = NLA_NESTED },
};

static struct nft_set *nft_set_lookup(const struct nft_table *table,
				      const struct nlattr *nla, u8 genmask)
{
	struct nft_set *set;

	if (nla == NULL)
		return ERR_PTR(-EINVAL);

	list_for_each_entry_rcu(set, &table->sets, list) {
		if (!nla_strcmp(nla, set->name) &&
		    nft_active_genmask(set, genmask))
			return set;
	}
	return ERR_PTR(-ENOENT);
}

static struct nft_set *nft_set_lookup_byhandle(const struct nft_table *table,
					       const struct nlattr *nla,
					       u8 genmask)
{
	struct nft_set *set;

	list_for_each_entry(set, &table->sets, list) {
		if (be64_to_cpu(nla_get_be64(nla)) == set->handle &&
		    nft_active_genmask(set, genmask))
			return set;
	}
	return ERR_PTR(-ENOENT);
}

static struct nft_set *nft_set_lookup_byid(const struct net *net,
					   const struct nlattr *nla, u8 genmask)
{
	struct nftables_pernet *nft_net = nft_pernet(net);
	u32 id = ntohl(nla_get_be32(nla));
	struct nft_trans *trans;

	list_for_each_entry(trans, &nft_net->commit_list, list) {
		if (trans->msg_type == NFT_MSG_NEWSET) {
			struct nft_set *set = nft_trans_set(trans);

			if (id == nft_trans_set_id(trans) &&
			    nft_active_genmask(set, genmask))
				return set;
		}
	}
	return ERR_PTR(-ENOENT);
}

struct nft_set *nft_set_lookup_global(const struct net *net,
				      const struct nft_table *table,
				      const struct nlattr *nla_set_name,
				      const struct nlattr *nla_set_id,
				      u8 genmask)
{
	struct nft_set *set;

	set = nft_set_lookup(table, nla_set_name, genmask);
	if (IS_ERR(set)) {
		if (!nla_set_id)
			return set;

		set = nft_set_lookup_byid(net, nla_set_id, genmask);
	}
	return set;
}
EXPORT_SYMBOL_GPL(nft_set_lookup_global);

static int nf_tables_set_alloc_name(struct nft_ctx *ctx, struct nft_set *set,
				    const char *name)
{
	const struct nft_set *i;
	const char *p;
	unsigned long *inuse;
	unsigned int n = 0, min = 0;

	p = strchr(name, '%');
	if (p != NULL) {
		if (p[1] != 'd' || strchr(p + 2, '%'))
			return -EINVAL;

		inuse = (unsigned long *)get_zeroed_page(GFP_KERNEL);
		if (inuse == NULL)
			return -ENOMEM;
cont:
		list_for_each_entry(i, &ctx->table->sets, list) {
			int tmp;

			if (!nft_is_active_next(ctx->net, set))
				continue;
			if (!sscanf(i->name, name, &tmp))
				continue;
			if (tmp < min || tmp >= min + BITS_PER_BYTE * PAGE_SIZE)
				continue;

			set_bit(tmp - min, inuse);
		}

		n = find_first_zero_bit(inuse, BITS_PER_BYTE * PAGE_SIZE);
		if (n >= BITS_PER_BYTE * PAGE_SIZE) {
			min += BITS_PER_BYTE * PAGE_SIZE;
			memset(inuse, 0, PAGE_SIZE);
			goto cont;
		}
		free_page((unsigned long)inuse);
	}

	set->name = kasprintf(GFP_KERNEL, name, min + n);
	if (!set->name)
		return -ENOMEM;

	list_for_each_entry(i, &ctx->table->sets, list) {
		if (!nft_is_active_next(ctx->net, i))
			continue;
		if (!strcmp(set->name, i->name)) {
			kfree(set->name);
			set->name = NULL;
			return -ENFILE;
		}
	}
	return 0;
}

int nf_msecs_to_jiffies64(const struct nlattr *nla, u64 *result)
{
	u64 ms = be64_to_cpu(nla_get_be64(nla));
	u64 max = (u64)(~((u64)0));

	max = div_u64(max, NSEC_PER_MSEC);
	if (ms >= max)
		return -ERANGE;

	ms *= NSEC_PER_MSEC;
	*result = nsecs_to_jiffies64(ms);
	return 0;
}

__be64 nf_jiffies64_to_msecs(u64 input)
{
	return cpu_to_be64(jiffies64_to_msecs(input));
}

static int nf_tables_fill_set_concat(struct sk_buff *skb,
				     const struct nft_set *set)
{
	struct nlattr *concat, *field;
	int i;

	concat = nla_nest_start_noflag(skb, NFTA_SET_DESC_CONCAT);
	if (!concat)
		return -ENOMEM;

	for (i = 0; i < set->field_count; i++) {
		field = nla_nest_start_noflag(skb, NFTA_LIST_ELEM);
		if (!field)
			return -ENOMEM;

		if (nla_put_be32(skb, NFTA_SET_FIELD_LEN,
				 htonl(set->field_len[i])))
			return -ENOMEM;

		nla_nest_end(skb, field);
	}

	nla_nest_end(skb, concat);

	return 0;
}

static int nf_tables_fill_set(struct sk_buff *skb, const struct nft_ctx *ctx,
			      const struct nft_set *set, u16 event, u16 flags)
{
	struct nlmsghdr *nlh;
	u32 portid = ctx->portid;
	struct nlattr *nest;
	u32 seq = ctx->seq;
	int i;

	event = nfnl_msg_type(NFNL_SUBSYS_NFTABLES, event);
	nlh = nfnl_msg_put(skb, portid, seq, event, flags, ctx->family,
			   NFNETLINK_V0, nft_base_seq(ctx->net));
	if (!nlh)
		goto nla_put_failure;

	if (nla_put_string(skb, NFTA_SET_TABLE, ctx->table->name))
		goto nla_put_failure;
	if (nla_put_string(skb, NFTA_SET_NAME, set->name))
		goto nla_put_failure;
	if (nla_put_be64(skb, NFTA_SET_HANDLE, cpu_to_be64(set->handle),
			 NFTA_SET_PAD))
		goto nla_put_failure;
	if (set->flags != 0)
		if (nla_put_be32(skb, NFTA_SET_FLAGS, htonl(set->flags)))
			goto nla_put_failure;

	if (nla_put_be32(skb, NFTA_SET_KEY_TYPE, htonl(set->ktype)))
		goto nla_put_failure;
	if (nla_put_be32(skb, NFTA_SET_KEY_LEN, htonl(set->klen)))
		goto nla_put_failure;
	if (set->flags & NFT_SET_MAP) {
		if (nla_put_be32(skb, NFTA_SET_DATA_TYPE, htonl(set->dtype)))
			goto nla_put_failure;
		if (nla_put_be32(skb, NFTA_SET_DATA_LEN, htonl(set->dlen)))
			goto nla_put_failure;
	}
	if (set->flags & NFT_SET_OBJECT &&
	    nla_put_be32(skb, NFTA_SET_OBJ_TYPE, htonl(set->objtype)))
		goto nla_put_failure;

	if (set->timeout &&
	    nla_put_be64(skb, NFTA_SET_TIMEOUT,
			 nf_jiffies64_to_msecs(set->timeout),
			 NFTA_SET_PAD))
		goto nla_put_failure;
	if (set->gc_int &&
	    nla_put_be32(skb, NFTA_SET_GC_INTERVAL, htonl(set->gc_int)))
		goto nla_put_failure;

	if (set->policy != NFT_SET_POL_PERFORMANCE) {
		if (nla_put_be32(skb, NFTA_SET_POLICY, htonl(set->policy)))
			goto nla_put_failure;
	}

	if (set->udata &&
	    nla_put(skb, NFTA_SET_USERDATA, set->udlen, set->udata))
		goto nla_put_failure;

	nest = nla_nest_start_noflag(skb, NFTA_SET_DESC);
	if (!nest)
		goto nla_put_failure;
	if (set->size &&
	    nla_put_be32(skb, NFTA_SET_DESC_SIZE, htonl(set->size)))
		goto nla_put_failure;

	if (set->field_count > 1 &&
	    nf_tables_fill_set_concat(skb, set))
		goto nla_put_failure;

	nla_nest_end(skb, nest);

	if (set->num_exprs == 1) {
		nest = nla_nest_start_noflag(skb, NFTA_SET_EXPR);
		if (nf_tables_fill_expr_info(skb, set->exprs[0]) < 0)
			goto nla_put_failure;

		nla_nest_end(skb, nest);
	} else if (set->num_exprs > 1) {
		nest = nla_nest_start_noflag(skb, NFTA_SET_EXPRESSIONS);
		if (nest == NULL)
			goto nla_put_failure;

		for (i = 0; i < set->num_exprs; i++) {
			if (nft_expr_dump(skb, NFTA_LIST_ELEM,
					  set->exprs[i]) < 0)
				goto nla_put_failure;
		}
		nla_nest_end(skb, nest);
	}

	nlmsg_end(skb, nlh);
	return 0;

nla_put_failure:
	nlmsg_trim(skb, nlh);
	return -1;
}

static void nf_tables_set_notify(const struct nft_ctx *ctx,
				 const struct nft_set *set, int event,
			         gfp_t gfp_flags)
{
	struct nftables_pernet *nft_net = nft_pernet(ctx->net);
	u32 portid = ctx->portid;
	struct sk_buff *skb;
	u16 flags = 0;
	int err;

	if (!ctx->report &&
	    !nfnetlink_has_listeners(ctx->net, NFNLGRP_NFTABLES))
		return;

	skb = nlmsg_new(NLMSG_GOODSIZE, gfp_flags);
	if (skb == NULL)
		goto err;

	if (ctx->flags & (NLM_F_CREATE | NLM_F_EXCL))
		flags |= ctx->flags & (NLM_F_CREATE | NLM_F_EXCL);

	err = nf_tables_fill_set(skb, ctx, set, event, flags);
	if (err < 0) {
		kfree_skb(skb);
		goto err;
	}

	nft_notify_enqueue(skb, ctx->report, &nft_net->notify_list);
	return;
err:
	nfnetlink_set_err(ctx->net, portid, NFNLGRP_NFTABLES, -ENOBUFS);
}

static int nf_tables_dump_sets(struct sk_buff *skb, struct netlink_callback *cb)
{
	const struct nft_set *set;
	unsigned int idx, s_idx = cb->args[0];
	struct nft_table *table, *cur_table = (struct nft_table *)cb->args[2];
	struct net *net = sock_net(skb->sk);
	struct nft_ctx *ctx = cb->data, ctx_set;
	struct nftables_pernet *nft_net;

	if (cb->args[1])
		return skb->len;

	rcu_read_lock();
	nft_net = nft_pernet(net);
	cb->seq = nft_net->base_seq;

	list_for_each_entry_rcu(table, &nft_net->tables, list) {
		if (ctx->family != NFPROTO_UNSPEC &&
		    ctx->family != table->family)
			continue;

		if (ctx->table && ctx->table != table)
			continue;

		if (cur_table) {
			if (cur_table != table)
				continue;

			cur_table = NULL;
		}
		idx = 0;
		list_for_each_entry_rcu(set, &table->sets, list) {
			if (idx < s_idx)
				goto cont;
			if (!nft_is_active(net, set))
				goto cont;

			ctx_set = *ctx;
			ctx_set.table = table;
			ctx_set.family = table->family;

			if (nf_tables_fill_set(skb, &ctx_set, set,
					       NFT_MSG_NEWSET,
					       NLM_F_MULTI) < 0) {
				cb->args[0] = idx;
				cb->args[2] = (unsigned long) table;
				goto done;
			}
			nl_dump_check_consistent(cb, nlmsg_hdr(skb));
cont:
			idx++;
		}
		if (s_idx)
			s_idx = 0;
	}
	cb->args[1] = 1;
done:
	rcu_read_unlock();
	return skb->len;
}

static int nf_tables_dump_sets_start(struct netlink_callback *cb)
{
	struct nft_ctx *ctx_dump = NULL;

	ctx_dump = kmemdup(cb->data, sizeof(*ctx_dump), GFP_ATOMIC);
	if (ctx_dump == NULL)
		return -ENOMEM;

	cb->data = ctx_dump;
	return 0;
}

static int nf_tables_dump_sets_done(struct netlink_callback *cb)
{
	kfree(cb->data);
	return 0;
}

/* called with rcu_read_lock held */
static int nf_tables_getset(struct sk_buff *skb, const struct nfnl_info *info,
			    const struct nlattr * const nla[])
{
	struct netlink_ext_ack *extack = info->extack;
	u8 genmask = nft_genmask_cur(info->net);
	u8 family = info->nfmsg->nfgen_family;
	struct nft_table *table = NULL;
	struct net *net = info->net;
	const struct nft_set *set;
	struct sk_buff *skb2;
	struct nft_ctx ctx;
	int err;

	if (nla[NFTA_SET_TABLE]) {
		table = nft_table_lookup(net, nla[NFTA_SET_TABLE], family,
					 genmask, 0);
		if (IS_ERR(table)) {
			NL_SET_BAD_ATTR(extack, nla[NFTA_SET_TABLE]);
			return PTR_ERR(table);
		}
	}

	nft_ctx_init(&ctx, net, skb, info->nlh, family, table, NULL, nla);

	if (info->nlh->nlmsg_flags & NLM_F_DUMP) {
		struct netlink_dump_control c = {
			.start = nf_tables_dump_sets_start,
			.dump = nf_tables_dump_sets,
			.done = nf_tables_dump_sets_done,
			.data = &ctx,
			.module = THIS_MODULE,
		};

		return nft_netlink_dump_start_rcu(info->sk, skb, info->nlh, &c);
	}

	/* Only accept unspec with dump */
	if (info->nfmsg->nfgen_family == NFPROTO_UNSPEC)
		return -EAFNOSUPPORT;
	if (!nla[NFTA_SET_TABLE])
		return -EINVAL;

	set = nft_set_lookup(table, nla[NFTA_SET_NAME], genmask);
	if (IS_ERR(set))
		return PTR_ERR(set);

	skb2 = alloc_skb(NLMSG_GOODSIZE, GFP_ATOMIC);
	if (skb2 == NULL)
		return -ENOMEM;

	err = nf_tables_fill_set(skb2, &ctx, set, NFT_MSG_NEWSET, 0);
	if (err < 0)
		goto err_fill_set_info;

	return nfnetlink_unicast(skb2, net, NETLINK_CB(skb).portid);

err_fill_set_info:
	kfree_skb(skb2);
	return err;
}

static const struct nla_policy nft_concat_policy[NFTA_SET_FIELD_MAX + 1] = {
	[NFTA_SET_FIELD_LEN]	= { .type = NLA_U32 },
};

static int nft_set_desc_concat_parse(const struct nlattr *attr,
				     struct nft_set_desc *desc)
{
	struct nlattr *tb[NFTA_SET_FIELD_MAX + 1];
	u32 len;
	int err;

	err = nla_parse_nested_deprecated(tb, NFTA_SET_FIELD_MAX, attr,
					  nft_concat_policy, NULL);
	if (err < 0)
		return err;

	if (!tb[NFTA_SET_FIELD_LEN])
		return -EINVAL;

	len = ntohl(nla_get_be32(tb[NFTA_SET_FIELD_LEN]));

	if (len * BITS_PER_BYTE / 32 > NFT_REG32_COUNT)
		return -E2BIG;

	desc->field_len[desc->field_count++] = len;

	return 0;
}

static int nft_set_desc_concat(struct nft_set_desc *desc,
			       const struct nlattr *nla)
{
	struct nlattr *attr;
	int rem, err;

	nla_for_each_nested(attr, nla, rem) {
		if (nla_type(attr) != NFTA_LIST_ELEM)
			return -EINVAL;

		err = nft_set_desc_concat_parse(attr, desc);
		if (err < 0)
			return err;
	}

	return 0;
}

static int nf_tables_set_desc_parse(struct nft_set_desc *desc,
				    const struct nlattr *nla)
{
	struct nlattr *da[NFTA_SET_DESC_MAX + 1];
	int err;

	err = nla_parse_nested_deprecated(da, NFTA_SET_DESC_MAX, nla,
					  nft_set_desc_policy, NULL);
	if (err < 0)
		return err;

	if (da[NFTA_SET_DESC_SIZE] != NULL)
		desc->size = ntohl(nla_get_be32(da[NFTA_SET_DESC_SIZE]));
	if (da[NFTA_SET_DESC_CONCAT])
		err = nft_set_desc_concat(desc, da[NFTA_SET_DESC_CONCAT]);

	return err;
}

static int nf_tables_newset(struct sk_buff *skb, const struct nfnl_info *info,
			    const struct nlattr * const nla[])
{
	u32 ktype, dtype, flags, policy, gc_int, objtype;
	struct netlink_ext_ack *extack = info->extack;
	u8 genmask = nft_genmask_next(info->net);
	u8 family = info->nfmsg->nfgen_family;
	const struct nft_set_ops *ops;
	struct nft_expr *expr = NULL;
	struct net *net = info->net;
	struct nft_set_desc desc;
	struct nft_table *table;
	unsigned char *udata;
	struct nft_set *set;
	struct nft_ctx ctx;
	size_t alloc_size;
	u64 timeout;
	char *name;
	int err, i;
	u16 udlen;
	u64 size;

	if (nla[NFTA_SET_TABLE] == NULL ||
	    nla[NFTA_SET_NAME] == NULL ||
	    nla[NFTA_SET_KEY_LEN] == NULL ||
	    nla[NFTA_SET_ID] == NULL)
		return -EINVAL;

	memset(&desc, 0, sizeof(desc));

	ktype = NFT_DATA_VALUE;
	if (nla[NFTA_SET_KEY_TYPE] != NULL) {
		ktype = ntohl(nla_get_be32(nla[NFTA_SET_KEY_TYPE]));
		if ((ktype & NFT_DATA_RESERVED_MASK) == NFT_DATA_RESERVED_MASK)
			return -EINVAL;
	}

	desc.klen = ntohl(nla_get_be32(nla[NFTA_SET_KEY_LEN]));
	if (desc.klen == 0 || desc.klen > NFT_DATA_VALUE_MAXLEN)
		return -EINVAL;

	flags = 0;
	if (nla[NFTA_SET_FLAGS] != NULL) {
		flags = ntohl(nla_get_be32(nla[NFTA_SET_FLAGS]));
		if (flags & ~(NFT_SET_ANONYMOUS | NFT_SET_CONSTANT |
			      NFT_SET_INTERVAL | NFT_SET_TIMEOUT |
			      NFT_SET_MAP | NFT_SET_EVAL |
			      NFT_SET_OBJECT | NFT_SET_CONCAT | NFT_SET_EXPR))
			return -EOPNOTSUPP;
		/* Only one of these operations is supported */
		if ((flags & (NFT_SET_MAP | NFT_SET_OBJECT)) ==
			     (NFT_SET_MAP | NFT_SET_OBJECT))
			return -EOPNOTSUPP;
		if ((flags & (NFT_SET_EVAL | NFT_SET_OBJECT)) ==
			     (NFT_SET_EVAL | NFT_SET_OBJECT))
			return -EOPNOTSUPP;
	}

	dtype = 0;
	if (nla[NFTA_SET_DATA_TYPE] != NULL) {
		if (!(flags & NFT_SET_MAP))
			return -EINVAL;

		dtype = ntohl(nla_get_be32(nla[NFTA_SET_DATA_TYPE]));
		if ((dtype & NFT_DATA_RESERVED_MASK) == NFT_DATA_RESERVED_MASK &&
		    dtype != NFT_DATA_VERDICT)
			return -EINVAL;

		if (dtype != NFT_DATA_VERDICT) {
			if (nla[NFTA_SET_DATA_LEN] == NULL)
				return -EINVAL;
			desc.dlen = ntohl(nla_get_be32(nla[NFTA_SET_DATA_LEN]));
			if (desc.dlen == 0 || desc.dlen > NFT_DATA_VALUE_MAXLEN)
				return -EINVAL;
		} else
			desc.dlen = sizeof(struct nft_verdict);
	} else if (flags & NFT_SET_MAP)
		return -EINVAL;

	if (nla[NFTA_SET_OBJ_TYPE] != NULL) {
		if (!(flags & NFT_SET_OBJECT))
			return -EINVAL;

		objtype = ntohl(nla_get_be32(nla[NFTA_SET_OBJ_TYPE]));
		if (objtype == NFT_OBJECT_UNSPEC ||
		    objtype > NFT_OBJECT_MAX)
			return -EOPNOTSUPP;
	} else if (flags & NFT_SET_OBJECT)
		return -EINVAL;
	else
		objtype = NFT_OBJECT_UNSPEC;

	timeout = 0;
	if (nla[NFTA_SET_TIMEOUT] != NULL) {
		if (!(flags & NFT_SET_TIMEOUT))
			return -EINVAL;

		err = nf_msecs_to_jiffies64(nla[NFTA_SET_TIMEOUT], &timeout);
		if (err)
			return err;
	}
	gc_int = 0;
	if (nla[NFTA_SET_GC_INTERVAL] != NULL) {
		if (!(flags & NFT_SET_TIMEOUT))
			return -EINVAL;
		gc_int = ntohl(nla_get_be32(nla[NFTA_SET_GC_INTERVAL]));
	}

	policy = NFT_SET_POL_PERFORMANCE;
	if (nla[NFTA_SET_POLICY] != NULL)
		policy = ntohl(nla_get_be32(nla[NFTA_SET_POLICY]));

	if (nla[NFTA_SET_DESC] != NULL) {
		err = nf_tables_set_desc_parse(&desc, nla[NFTA_SET_DESC]);
		if (err < 0)
			return err;
	}

	if (nla[NFTA_SET_EXPR] || nla[NFTA_SET_EXPRESSIONS])
		desc.expr = true;

	table = nft_table_lookup(net, nla[NFTA_SET_TABLE], family, genmask,
				 NETLINK_CB(skb).portid);
	if (IS_ERR(table)) {
		NL_SET_BAD_ATTR(extack, nla[NFTA_SET_TABLE]);
		return PTR_ERR(table);
	}

	nft_ctx_init(&ctx, net, skb, info->nlh, family, table, NULL, nla);

	set = nft_set_lookup(table, nla[NFTA_SET_NAME], genmask);
	if (IS_ERR(set)) {
		if (PTR_ERR(set) != -ENOENT) {
			NL_SET_BAD_ATTR(extack, nla[NFTA_SET_NAME]);
			return PTR_ERR(set);
		}
	} else {
		if (info->nlh->nlmsg_flags & NLM_F_EXCL) {
			NL_SET_BAD_ATTR(extack, nla[NFTA_SET_NAME]);
			return -EEXIST;
		}
		if (info->nlh->nlmsg_flags & NLM_F_REPLACE)
			return -EOPNOTSUPP;

		return 0;
	}

	if (!(info->nlh->nlmsg_flags & NLM_F_CREATE))
		return -ENOENT;

	ops = nft_select_set_ops(&ctx, nla, &desc, policy);
	if (IS_ERR(ops))
		return PTR_ERR(ops);

	udlen = 0;
	if (nla[NFTA_SET_USERDATA])
		udlen = nla_len(nla[NFTA_SET_USERDATA]);

	size = 0;
	if (ops->privsize != NULL)
		size = ops->privsize(nla, &desc);
	alloc_size = sizeof(*set) + size + udlen;
	if (alloc_size < size || alloc_size > INT_MAX)
		return -ENOMEM;
	set = kvzalloc(alloc_size, GFP_KERNEL);
	if (!set)
		return -ENOMEM;

	name = nla_strdup(nla[NFTA_SET_NAME], GFP_KERNEL);
	if (!name) {
		err = -ENOMEM;
		goto err_set_name;
	}

	err = nf_tables_set_alloc_name(&ctx, set, name);
	kfree(name);
	if (err < 0)
		goto err_set_name;

	udata = NULL;
	if (udlen) {
		udata = set->data + size;
		nla_memcpy(udata, nla[NFTA_SET_USERDATA], udlen);
	}

	INIT_LIST_HEAD(&set->bindings);
	INIT_LIST_HEAD(&set->catchall_list);
	set->table = table;
	write_pnet(&set->net, net);
	set->ops = ops;
	set->ktype = ktype;
	set->klen = desc.klen;
	set->dtype = dtype;
	set->objtype = objtype;
	set->dlen = desc.dlen;
	set->flags = flags;
	set->size = desc.size;
	set->policy = policy;
	set->udlen = udlen;
	set->udata = udata;
	set->timeout = timeout;
	set->gc_int = gc_int;

	set->field_count = desc.field_count;
	for (i = 0; i < desc.field_count; i++)
		set->field_len[i] = desc.field_len[i];

	err = ops->init(set, &desc, nla);
	if (err < 0)
		goto err_set_init;

	if (nla[NFTA_SET_EXPR]) {
		expr = nft_set_elem_expr_alloc(&ctx, set, nla[NFTA_SET_EXPR]);
		if (IS_ERR(expr)) {
			err = PTR_ERR(expr);
			goto err_set_expr_alloc;
		}
		set->exprs[0] = expr;
		set->num_exprs++;
	} else if (nla[NFTA_SET_EXPRESSIONS]) {
		struct nft_expr *expr;
		struct nlattr *tmp;
		int left;

		if (!(flags & NFT_SET_EXPR)) {
			err = -EINVAL;
			goto err_set_expr_alloc;
		}
		i = 0;
		nla_for_each_nested(tmp, nla[NFTA_SET_EXPRESSIONS], left) {
			if (i == NFT_SET_EXPR_MAX) {
				err = -E2BIG;
				goto err_set_expr_alloc;
			}
			if (nla_type(tmp) != NFTA_LIST_ELEM) {
				err = -EINVAL;
				goto err_set_expr_alloc;
			}
			expr = nft_set_elem_expr_alloc(&ctx, set, tmp);
			if (IS_ERR(expr)) {
				err = PTR_ERR(expr);
				goto err_set_expr_alloc;
			}
			set->exprs[i++] = expr;
			set->num_exprs++;
		}
	}

	set->handle = nf_tables_alloc_handle(table);

	err = nft_trans_set_add(&ctx, NFT_MSG_NEWSET, set);
	if (err < 0)
		goto err_set_expr_alloc;

	list_add_tail_rcu(&set->list, &table->sets);
	table->use++;
	return 0;

err_set_expr_alloc:
	for (i = 0; i < set->num_exprs; i++)
		nft_expr_destroy(&ctx, set->exprs[i]);

	ops->destroy(set);
err_set_init:
	kfree(set->name);
err_set_name:
	kvfree(set);
	return err;
}

struct nft_set_elem_catchall {
	struct list_head	list;
	struct rcu_head		rcu;
	void			*elem;
};

static void nft_set_catchall_destroy(const struct nft_ctx *ctx,
				     struct nft_set *set)
{
	struct nft_set_elem_catchall *next, *catchall;

	list_for_each_entry_safe(catchall, next, &set->catchall_list, list) {
		list_del_rcu(&catchall->list);
		nft_set_elem_destroy(set, catchall->elem, true);
		kfree_rcu(catchall);
	}
}

static void nft_set_destroy(const struct nft_ctx *ctx, struct nft_set *set)
{
	int i;

	if (WARN_ON(set->use > 0))
		return;

	for (i = 0; i < set->num_exprs; i++)
		nft_expr_destroy(ctx, set->exprs[i]);

	set->ops->destroy(set);
	nft_set_catchall_destroy(ctx, set);
	kfree(set->name);
	kvfree(set);
}

static int nf_tables_delset(struct sk_buff *skb, const struct nfnl_info *info,
			    const struct nlattr * const nla[])
{
	struct netlink_ext_ack *extack = info->extack;
	u8 genmask = nft_genmask_next(info->net);
	u8 family = info->nfmsg->nfgen_family;
	struct net *net = info->net;
	const struct nlattr *attr;
	struct nft_table *table;
	struct nft_set *set;
	struct nft_ctx ctx;

	if (info->nfmsg->nfgen_family == NFPROTO_UNSPEC)
		return -EAFNOSUPPORT;

	table = nft_table_lookup(net, nla[NFTA_SET_TABLE], family,
				 genmask, NETLINK_CB(skb).portid);
	if (IS_ERR(table)) {
		NL_SET_BAD_ATTR(extack, nla[NFTA_SET_TABLE]);
		return PTR_ERR(table);
	}

	if (nla[NFTA_SET_HANDLE]) {
		attr = nla[NFTA_SET_HANDLE];
		set = nft_set_lookup_byhandle(table, attr, genmask);
	} else {
		attr = nla[NFTA_SET_NAME];
		set = nft_set_lookup(table, attr, genmask);
	}

	if (IS_ERR(set)) {
		NL_SET_BAD_ATTR(extack, attr);
		return PTR_ERR(set);
	}
	if (set->use ||
	    (info->nlh->nlmsg_flags & NLM_F_NONREC &&
	     atomic_read(&set->nelems) > 0)) {
		NL_SET_BAD_ATTR(extack, attr);
		return -EBUSY;
	}

	nft_ctx_init(&ctx, net, skb, info->nlh, family, table, NULL, nla);

	return nft_delset(&ctx, set);
}

static int nft_validate_register_store(const struct nft_ctx *ctx,
				       enum nft_registers reg,
				       const struct nft_data *data,
				       enum nft_data_types type,
				       unsigned int len);

static int nft_setelem_data_validate(const struct nft_ctx *ctx,
				     struct nft_set *set,
				     struct nft_set_elem *elem)
{
	const struct nft_set_ext *ext = nft_set_elem_ext(set, elem->priv);
	enum nft_registers dreg;

	dreg = nft_type_to_reg(set->dtype);
	return nft_validate_register_store(ctx, dreg, nft_set_ext_data(ext),
					   set->dtype == NFT_DATA_VERDICT ?
					   NFT_DATA_VERDICT : NFT_DATA_VALUE,
					   set->dlen);
}

static int nf_tables_bind_check_setelem(const struct nft_ctx *ctx,
					struct nft_set *set,
					const struct nft_set_iter *iter,
					struct nft_set_elem *elem)
{
	return nft_setelem_data_validate(ctx, set, elem);
}

static int nft_set_catchall_bind_check(const struct nft_ctx *ctx,
				       struct nft_set *set)
{
	u8 genmask = nft_genmask_next(ctx->net);
	struct nft_set_elem_catchall *catchall;
	struct nft_set_elem elem;
	struct nft_set_ext *ext;
	int ret = 0;

	list_for_each_entry_rcu(catchall, &set->catchall_list, list) {
		ext = nft_set_elem_ext(set, catchall->elem);
		if (!nft_set_elem_active(ext, genmask))
			continue;

		elem.priv = catchall->elem;
		ret = nft_setelem_data_validate(ctx, set, &elem);
		if (ret < 0)
			break;
	}

	return ret;
}

int nf_tables_bind_set(const struct nft_ctx *ctx, struct nft_set *set,
		       struct nft_set_binding *binding)
{
	struct nft_set_binding *i;
	struct nft_set_iter iter;

	if (set->use == UINT_MAX)
		return -EOVERFLOW;

	if (!list_empty(&set->bindings) && nft_set_is_anonymous(set))
		return -EBUSY;

	if (binding->flags & NFT_SET_MAP) {
		/* If the set is already bound to the same chain all
		 * jumps are already validated for that chain.
		 */
		list_for_each_entry(i, &set->bindings, list) {
			if (i->flags & NFT_SET_MAP &&
			    i->chain == binding->chain)
				goto bind;
		}

		iter.genmask	= nft_genmask_next(ctx->net);
		iter.skip 	= 0;
		iter.count	= 0;
		iter.err	= 0;
		iter.fn		= nf_tables_bind_check_setelem;

		set->ops->walk(ctx, set, &iter);
		if (!iter.err)
			iter.err = nft_set_catchall_bind_check(ctx, set);

		if (iter.err < 0)
			return iter.err;
	}
bind:
	binding->chain = ctx->chain;
	list_add_tail_rcu(&binding->list, &set->bindings);
	nft_set_trans_bind(ctx, set);
	set->use++;

	return 0;
}
EXPORT_SYMBOL_GPL(nf_tables_bind_set);

static void nf_tables_unbind_set(const struct nft_ctx *ctx, struct nft_set *set,
				 struct nft_set_binding *binding, bool event)
{
	list_del_rcu(&binding->list);

	if (list_empty(&set->bindings) && nft_set_is_anonymous(set)) {
		list_del_rcu(&set->list);
		if (event)
			nf_tables_set_notify(ctx, set, NFT_MSG_DELSET,
					     GFP_KERNEL);
	}
}

void nf_tables_deactivate_set(const struct nft_ctx *ctx, struct nft_set *set,
			      struct nft_set_binding *binding,
			      enum nft_trans_phase phase)
{
	switch (phase) {
	case NFT_TRANS_PREPARE:
		set->use--;
		return;
	case NFT_TRANS_ABORT:
	case NFT_TRANS_RELEASE:
		set->use--;
		fallthrough;
	default:
		nf_tables_unbind_set(ctx, set, binding,
				     phase == NFT_TRANS_COMMIT);
	}
}
EXPORT_SYMBOL_GPL(nf_tables_deactivate_set);

void nf_tables_destroy_set(const struct nft_ctx *ctx, struct nft_set *set)
{
	if (list_empty(&set->bindings) && nft_set_is_anonymous(set))
		nft_set_destroy(ctx, set);
}
EXPORT_SYMBOL_GPL(nf_tables_destroy_set);

const struct nft_set_ext_type nft_set_ext_types[] = {
	[NFT_SET_EXT_KEY]		= {
		.align	= __alignof__(u32),
	},
	[NFT_SET_EXT_DATA]		= {
		.align	= __alignof__(u32),
	},
	[NFT_SET_EXT_EXPRESSIONS]	= {
		.align	= __alignof__(struct nft_set_elem_expr),
	},
	[NFT_SET_EXT_OBJREF]		= {
		.len	= sizeof(struct nft_object *),
		.align	= __alignof__(struct nft_object *),
	},
	[NFT_SET_EXT_FLAGS]		= {
		.len	= sizeof(u8),
		.align	= __alignof__(u8),
	},
	[NFT_SET_EXT_TIMEOUT]		= {
		.len	= sizeof(u64),
		.align	= __alignof__(u64),
	},
	[NFT_SET_EXT_EXPIRATION]	= {
		.len	= sizeof(u64),
		.align	= __alignof__(u64),
	},
	[NFT_SET_EXT_USERDATA]		= {
		.len	= sizeof(struct nft_userdata),
		.align	= __alignof__(struct nft_userdata),
	},
	[NFT_SET_EXT_KEY_END]		= {
		.align	= __alignof__(u32),
	},
};

/*
 * Set elements
 */

static const struct nla_policy nft_set_elem_policy[NFTA_SET_ELEM_MAX + 1] = {
	[NFTA_SET_ELEM_KEY]		= { .type = NLA_NESTED },
	[NFTA_SET_ELEM_DATA]		= { .type = NLA_NESTED },
	[NFTA_SET_ELEM_FLAGS]		= { .type = NLA_U32 },
	[NFTA_SET_ELEM_TIMEOUT]		= { .type = NLA_U64 },
	[NFTA_SET_ELEM_EXPIRATION]	= { .type = NLA_U64 },
	[NFTA_SET_ELEM_USERDATA]	= { .type = NLA_BINARY,
					    .len = NFT_USERDATA_MAXLEN },
	[NFTA_SET_ELEM_EXPR]		= { .type = NLA_NESTED },
	[NFTA_SET_ELEM_OBJREF]		= { .type = NLA_STRING,
					    .len = NFT_OBJ_MAXNAMELEN - 1 },
	[NFTA_SET_ELEM_KEY_END]		= { .type = NLA_NESTED },
	[NFTA_SET_ELEM_EXPRESSIONS]	= { .type = NLA_NESTED },
};

static const struct nla_policy nft_set_elem_list_policy[NFTA_SET_ELEM_LIST_MAX + 1] = {
	[NFTA_SET_ELEM_LIST_TABLE]	= { .type = NLA_STRING,
					    .len = NFT_TABLE_MAXNAMELEN - 1 },
	[NFTA_SET_ELEM_LIST_SET]	= { .type = NLA_STRING,
					    .len = NFT_SET_MAXNAMELEN - 1 },
	[NFTA_SET_ELEM_LIST_ELEMENTS]	= { .type = NLA_NESTED },
	[NFTA_SET_ELEM_LIST_SET_ID]	= { .type = NLA_U32 },
};

static int nft_set_elem_expr_dump(struct sk_buff *skb,
				  const struct nft_set *set,
				  const struct nft_set_ext *ext)
{
	struct nft_set_elem_expr *elem_expr;
	u32 size, num_exprs = 0;
	struct nft_expr *expr;
	struct nlattr *nest;

	elem_expr = nft_set_ext_expr(ext);
	nft_setelem_expr_foreach(expr, elem_expr, size)
		num_exprs++;

	if (num_exprs == 1) {
		expr = nft_setelem_expr_at(elem_expr, 0);
		if (nft_expr_dump(skb, NFTA_SET_ELEM_EXPR, expr) < 0)
			return -1;

		return 0;
	} else if (num_exprs > 1) {
		nest = nla_nest_start_noflag(skb, NFTA_SET_ELEM_EXPRESSIONS);
		if (nest == NULL)
			goto nla_put_failure;

		nft_setelem_expr_foreach(expr, elem_expr, size) {
			expr = nft_setelem_expr_at(elem_expr, size);
			if (nft_expr_dump(skb, NFTA_LIST_ELEM, expr) < 0)
				goto nla_put_failure;
		}
		nla_nest_end(skb, nest);
	}
	return 0;

nla_put_failure:
	return -1;
}

static int nf_tables_fill_setelem(struct sk_buff *skb,
				  const struct nft_set *set,
				  const struct nft_set_elem *elem)
{
	const struct nft_set_ext *ext = nft_set_elem_ext(set, elem->priv);
	unsigned char *b = skb_tail_pointer(skb);
	struct nlattr *nest;

	nest = nla_nest_start_noflag(skb, NFTA_LIST_ELEM);
	if (nest == NULL)
		goto nla_put_failure;

	if (nft_set_ext_exists(ext, NFT_SET_EXT_KEY) &&
	    nft_data_dump(skb, NFTA_SET_ELEM_KEY, nft_set_ext_key(ext),
			  NFT_DATA_VALUE, set->klen) < 0)
		goto nla_put_failure;

	if (nft_set_ext_exists(ext, NFT_SET_EXT_KEY_END) &&
	    nft_data_dump(skb, NFTA_SET_ELEM_KEY_END, nft_set_ext_key_end(ext),
			  NFT_DATA_VALUE, set->klen) < 0)
		goto nla_put_failure;

	if (nft_set_ext_exists(ext, NFT_SET_EXT_DATA) &&
	    nft_data_dump(skb, NFTA_SET_ELEM_DATA, nft_set_ext_data(ext),
			  set->dtype == NFT_DATA_VERDICT ? NFT_DATA_VERDICT : NFT_DATA_VALUE,
			  set->dlen) < 0)
		goto nla_put_failure;

	if (nft_set_ext_exists(ext, NFT_SET_EXT_EXPRESSIONS) &&
	    nft_set_elem_expr_dump(skb, set, ext))
		goto nla_put_failure;

	if (nft_set_ext_exists(ext, NFT_SET_EXT_OBJREF) &&
	    nla_put_string(skb, NFTA_SET_ELEM_OBJREF,
			   (*nft_set_ext_obj(ext))->key.name) < 0)
		goto nla_put_failure;

	if (nft_set_ext_exists(ext, NFT_SET_EXT_FLAGS) &&
	    nla_put_be32(skb, NFTA_SET_ELEM_FLAGS,
		         htonl(*nft_set_ext_flags(ext))))
		goto nla_put_failure;

	if (nft_set_ext_exists(ext, NFT_SET_EXT_TIMEOUT) &&
	    nla_put_be64(skb, NFTA_SET_ELEM_TIMEOUT,
			 nf_jiffies64_to_msecs(*nft_set_ext_timeout(ext)),
			 NFTA_SET_ELEM_PAD))
		goto nla_put_failure;

	if (nft_set_ext_exists(ext, NFT_SET_EXT_EXPIRATION)) {
		u64 expires, now = get_jiffies_64();

		expires = *nft_set_ext_expiration(ext);
		if (time_before64(now, expires))
			expires -= now;
		else
			expires = 0;

		if (nla_put_be64(skb, NFTA_SET_ELEM_EXPIRATION,
				 nf_jiffies64_to_msecs(expires),
				 NFTA_SET_ELEM_PAD))
			goto nla_put_failure;
	}

	if (nft_set_ext_exists(ext, NFT_SET_EXT_USERDATA)) {
		struct nft_userdata *udata;

		udata = nft_set_ext_userdata(ext);
		if (nla_put(skb, NFTA_SET_ELEM_USERDATA,
			    udata->len + 1, udata->data))
			goto nla_put_failure;
	}

	nla_nest_end(skb, nest);
	return 0;

nla_put_failure:
	nlmsg_trim(skb, b);
	return -EMSGSIZE;
}

struct nft_set_dump_args {
	const struct netlink_callback	*cb;
	struct nft_set_iter		iter;
	struct sk_buff			*skb;
};

static int nf_tables_dump_setelem(const struct nft_ctx *ctx,
				  struct nft_set *set,
				  const struct nft_set_iter *iter,
				  struct nft_set_elem *elem)
{
	struct nft_set_dump_args *args;

	args = container_of(iter, struct nft_set_dump_args, iter);
	return nf_tables_fill_setelem(args->skb, set, elem);
}

struct nft_set_dump_ctx {
	const struct nft_set	*set;
	struct nft_ctx		ctx;
};

static int nft_set_catchall_dump(struct net *net, struct sk_buff *skb,
				 const struct nft_set *set)
{
	struct nft_set_elem_catchall *catchall;
	u8 genmask = nft_genmask_cur(net);
	struct nft_set_elem elem;
	struct nft_set_ext *ext;
	int ret = 0;

	list_for_each_entry_rcu(catchall, &set->catchall_list, list) {
		ext = nft_set_elem_ext(set, catchall->elem);
		if (!nft_set_elem_active(ext, genmask) ||
		    nft_set_elem_expired(ext))
			continue;

		elem.priv = catchall->elem;
		ret = nf_tables_fill_setelem(skb, set, &elem);
		break;
	}

	return ret;
}

static int nf_tables_dump_set(struct sk_buff *skb, struct netlink_callback *cb)
{
	struct nft_set_dump_ctx *dump_ctx = cb->data;
	struct net *net = sock_net(skb->sk);
	struct nftables_pernet *nft_net;
	struct nft_table *table;
	struct nft_set *set;
	struct nft_set_dump_args args;
	bool set_found = false;
	struct nlmsghdr *nlh;
	struct nlattr *nest;
	u32 portid, seq;
	int event;

	rcu_read_lock();
	nft_net = nft_pernet(net);
	list_for_each_entry_rcu(table, &nft_net->tables, list) {
		if (dump_ctx->ctx.family != NFPROTO_UNSPEC &&
		    dump_ctx->ctx.family != table->family)
			continue;

		if (table != dump_ctx->ctx.table)
			continue;

		list_for_each_entry_rcu(set, &table->sets, list) {
			if (set == dump_ctx->set) {
				set_found = true;
				break;
			}
		}
		break;
	}

	if (!set_found) {
		rcu_read_unlock();
		return -ENOENT;
	}

	event  = nfnl_msg_type(NFNL_SUBSYS_NFTABLES, NFT_MSG_NEWSETELEM);
	portid = NETLINK_CB(cb->skb).portid;
	seq    = cb->nlh->nlmsg_seq;

	nlh = nfnl_msg_put(skb, portid, seq, event, NLM_F_MULTI,
			   table->family, NFNETLINK_V0, nft_base_seq(net));
	if (!nlh)
		goto nla_put_failure;

	if (nla_put_string(skb, NFTA_SET_ELEM_LIST_TABLE, table->name))
		goto nla_put_failure;
	if (nla_put_string(skb, NFTA_SET_ELEM_LIST_SET, set->name))
		goto nla_put_failure;

	nest = nla_nest_start_noflag(skb, NFTA_SET_ELEM_LIST_ELEMENTS);
	if (nest == NULL)
		goto nla_put_failure;

	args.cb			= cb;
	args.skb		= skb;
	args.iter.genmask	= nft_genmask_cur(net);
	args.iter.skip		= cb->args[0];
	args.iter.count		= 0;
	args.iter.err		= 0;
	args.iter.fn		= nf_tables_dump_setelem;
	set->ops->walk(&dump_ctx->ctx, set, &args.iter);

	if (!args.iter.err && args.iter.count == cb->args[0])
		args.iter.err = nft_set_catchall_dump(net, skb, set);
	rcu_read_unlock();

	nla_nest_end(skb, nest);
	nlmsg_end(skb, nlh);

	if (args.iter.err && args.iter.err != -EMSGSIZE)
		return args.iter.err;
	if (args.iter.count == cb->args[0])
		return 0;

	cb->args[0] = args.iter.count;
	return skb->len;

nla_put_failure:
	rcu_read_unlock();
	return -ENOSPC;
}

static int nf_tables_dump_set_start(struct netlink_callback *cb)
{
	struct nft_set_dump_ctx *dump_ctx = cb->data;

	cb->data = kmemdup(dump_ctx, sizeof(*dump_ctx), GFP_ATOMIC);

	return cb->data ? 0 : -ENOMEM;
}

static int nf_tables_dump_set_done(struct netlink_callback *cb)
{
	kfree(cb->data);
	return 0;
}

static int nf_tables_fill_setelem_info(struct sk_buff *skb,
				       const struct nft_ctx *ctx, u32 seq,
				       u32 portid, int event, u16 flags,
				       const struct nft_set *set,
				       const struct nft_set_elem *elem)
{
	struct nlmsghdr *nlh;
	struct nlattr *nest;
	int err;

	event = nfnl_msg_type(NFNL_SUBSYS_NFTABLES, event);
	nlh = nfnl_msg_put(skb, portid, seq, event, flags, ctx->family,
			   NFNETLINK_V0, nft_base_seq(ctx->net));
	if (!nlh)
		goto nla_put_failure;

	if (nla_put_string(skb, NFTA_SET_TABLE, ctx->table->name))
		goto nla_put_failure;
	if (nla_put_string(skb, NFTA_SET_NAME, set->name))
		goto nla_put_failure;

	nest = nla_nest_start_noflag(skb, NFTA_SET_ELEM_LIST_ELEMENTS);
	if (nest == NULL)
		goto nla_put_failure;

	err = nf_tables_fill_setelem(skb, set, elem);
	if (err < 0)
		goto nla_put_failure;

	nla_nest_end(skb, nest);

	nlmsg_end(skb, nlh);
	return 0;

nla_put_failure:
	nlmsg_trim(skb, nlh);
	return -1;
}

static int nft_setelem_parse_flags(const struct nft_set *set,
				   const struct nlattr *attr, u32 *flags)
{
	if (attr == NULL)
		return 0;

	*flags = ntohl(nla_get_be32(attr));
	if (*flags & ~(NFT_SET_ELEM_INTERVAL_END | NFT_SET_ELEM_CATCHALL))
		return -EOPNOTSUPP;
	if (!(set->flags & NFT_SET_INTERVAL) &&
	    *flags & NFT_SET_ELEM_INTERVAL_END)
		return -EINVAL;

	return 0;
}

static int nft_setelem_parse_key(struct nft_ctx *ctx, struct nft_set *set,
				 struct nft_data *key, struct nlattr *attr)
{
	struct nft_data_desc desc;
	int err;

	err = nft_data_init(ctx, key, NFT_DATA_VALUE_MAXLEN, &desc, attr);
	if (err < 0)
		return err;

	if (desc.type != NFT_DATA_VALUE || desc.len != set->klen) {
		nft_data_release(key, desc.type);
		return -EINVAL;
	}

	return 0;
}

static int nft_setelem_parse_data(struct nft_ctx *ctx, struct nft_set *set,
				  struct nft_data_desc *desc,
				  struct nft_data *data,
				  struct nlattr *attr)
{
	int err;

	err = nft_data_init(ctx, data, NFT_DATA_VALUE_MAXLEN, desc, attr);
	if (err < 0)
		return err;

	if (desc->type != NFT_DATA_VERDICT && desc->len != set->dlen) {
		nft_data_release(data, desc->type);
		return -EINVAL;
	}

	return 0;
}

static void *nft_setelem_catchall_get(const struct net *net,
				      const struct nft_set *set)
{
	struct nft_set_elem_catchall *catchall;
	u8 genmask = nft_genmask_cur(net);
	struct nft_set_ext *ext;
	void *priv = NULL;

	list_for_each_entry_rcu(catchall, &set->catchall_list, list) {
		ext = nft_set_elem_ext(set, catchall->elem);
		if (!nft_set_elem_active(ext, genmask) ||
		    nft_set_elem_expired(ext))
			continue;

		priv = catchall->elem;
		break;
	}

	return priv;
}

static int nft_setelem_get(struct nft_ctx *ctx, struct nft_set *set,
			   struct nft_set_elem *elem, u32 flags)
{
	void *priv;

	if (!(flags & NFT_SET_ELEM_CATCHALL)) {
		priv = set->ops->get(ctx->net, set, elem, flags);
		if (IS_ERR(priv))
			return PTR_ERR(priv);
	} else {
		priv = nft_setelem_catchall_get(ctx->net, set);
		if (!priv)
			return -ENOENT;
	}
	elem->priv = priv;

	return 0;
}

static int nft_get_set_elem(struct nft_ctx *ctx, struct nft_set *set,
			    const struct nlattr *attr)
{
	struct nlattr *nla[NFTA_SET_ELEM_MAX + 1];
	struct nft_set_elem elem;
	struct sk_buff *skb;
	uint32_t flags = 0;
	int err;

	err = nla_parse_nested_deprecated(nla, NFTA_SET_ELEM_MAX, attr,
					  nft_set_elem_policy, NULL);
	if (err < 0)
		return err;

	err = nft_setelem_parse_flags(set, nla[NFTA_SET_ELEM_FLAGS], &flags);
	if (err < 0)
		return err;

	if (!nla[NFTA_SET_ELEM_KEY] && !(flags & NFT_SET_ELEM_CATCHALL))
		return -EINVAL;

	if (nla[NFTA_SET_ELEM_KEY]) {
		err = nft_setelem_parse_key(ctx, set, &elem.key.val,
					    nla[NFTA_SET_ELEM_KEY]);
		if (err < 0)
			return err;
	}

	if (nla[NFTA_SET_ELEM_KEY_END]) {
		err = nft_setelem_parse_key(ctx, set, &elem.key_end.val,
					    nla[NFTA_SET_ELEM_KEY_END]);
		if (err < 0)
			return err;
	}

	err = nft_setelem_get(ctx, set, &elem, flags);
	if (err < 0)
		return err;

	err = -ENOMEM;
	skb = nlmsg_new(NLMSG_GOODSIZE, GFP_ATOMIC);
	if (skb == NULL)
		return err;

	err = nf_tables_fill_setelem_info(skb, ctx, ctx->seq, ctx->portid,
					  NFT_MSG_NEWSETELEM, 0, set, &elem);
	if (err < 0)
		goto err_fill_setelem;

	return nfnetlink_unicast(skb, ctx->net, ctx->portid);

err_fill_setelem:
	kfree_skb(skb);
	return err;
}

/* called with rcu_read_lock held */
static int nf_tables_getsetelem(struct sk_buff *skb,
				const struct nfnl_info *info,
				const struct nlattr * const nla[])
{
	struct netlink_ext_ack *extack = info->extack;
	u8 genmask = nft_genmask_cur(info->net);
	u8 family = info->nfmsg->nfgen_family;
	struct net *net = info->net;
	struct nft_table *table;
	struct nft_set *set;
	struct nlattr *attr;
	struct nft_ctx ctx;
	int rem, err = 0;

	table = nft_table_lookup(net, nla[NFTA_SET_ELEM_LIST_TABLE], family,
				 genmask, NETLINK_CB(skb).portid);
	if (IS_ERR(table)) {
		NL_SET_BAD_ATTR(extack, nla[NFTA_SET_ELEM_LIST_TABLE]);
		return PTR_ERR(table);
	}

	set = nft_set_lookup(table, nla[NFTA_SET_ELEM_LIST_SET], genmask);
	if (IS_ERR(set))
		return PTR_ERR(set);

	nft_ctx_init(&ctx, net, skb, info->nlh, family, table, NULL, nla);

	if (info->nlh->nlmsg_flags & NLM_F_DUMP) {
		struct netlink_dump_control c = {
			.start = nf_tables_dump_set_start,
			.dump = nf_tables_dump_set,
			.done = nf_tables_dump_set_done,
			.module = THIS_MODULE,
		};
		struct nft_set_dump_ctx dump_ctx = {
			.set = set,
			.ctx = ctx,
		};

		c.data = &dump_ctx;
		return nft_netlink_dump_start_rcu(info->sk, skb, info->nlh, &c);
	}

	if (!nla[NFTA_SET_ELEM_LIST_ELEMENTS])
		return -EINVAL;

	nla_for_each_nested(attr, nla[NFTA_SET_ELEM_LIST_ELEMENTS], rem) {
		err = nft_get_set_elem(&ctx, set, attr);
		if (err < 0)
			break;
	}

	return err;
}

static void nf_tables_setelem_notify(const struct nft_ctx *ctx,
				     const struct nft_set *set,
				     const struct nft_set_elem *elem,
				     int event)
{
	struct nftables_pernet *nft_net;
	struct net *net = ctx->net;
	u32 portid = ctx->portid;
	struct sk_buff *skb;
	u16 flags = 0;
	int err;

	if (!ctx->report && !nfnetlink_has_listeners(net, NFNLGRP_NFTABLES))
		return;

	skb = nlmsg_new(NLMSG_GOODSIZE, GFP_KERNEL);
	if (skb == NULL)
		goto err;

	if (ctx->flags & (NLM_F_CREATE | NLM_F_EXCL))
		flags |= ctx->flags & (NLM_F_CREATE | NLM_F_EXCL);

	err = nf_tables_fill_setelem_info(skb, ctx, 0, portid, event, flags,
					  set, elem);
	if (err < 0) {
		kfree_skb(skb);
		goto err;
	}

	nft_net = nft_pernet(net);
	nft_notify_enqueue(skb, ctx->report, &nft_net->notify_list);
	return;
err:
	nfnetlink_set_err(net, portid, NFNLGRP_NFTABLES, -ENOBUFS);
}

static struct nft_trans *nft_trans_elem_alloc(struct nft_ctx *ctx,
					      int msg_type,
					      struct nft_set *set)
{
	struct nft_trans *trans;

	trans = nft_trans_alloc(ctx, msg_type, sizeof(struct nft_trans_elem));
	if (trans == NULL)
		return NULL;

	nft_trans_elem_set(trans) = set;
	return trans;
}

struct nft_expr *nft_set_elem_expr_alloc(const struct nft_ctx *ctx,
					 const struct nft_set *set,
					 const struct nlattr *attr)
{
	struct nft_expr *expr;
	int err;

	expr = nft_expr_init(ctx, attr);
	if (IS_ERR(expr))
		return expr;

	err = -EOPNOTSUPP;
	if (!(expr->ops->type->flags & NFT_EXPR_STATEFUL))
		goto err_set_elem_expr;

	if (expr->ops->type->flags & NFT_EXPR_GC) {
		if (set->flags & NFT_SET_TIMEOUT)
			goto err_set_elem_expr;
		if (!set->ops->gc_init)
			goto err_set_elem_expr;
		set->ops->gc_init(set);
	}

	return expr;

err_set_elem_expr:
	nft_expr_destroy(ctx, expr);
	return ERR_PTR(err);
}

void *nft_set_elem_init(const struct nft_set *set,
			const struct nft_set_ext_tmpl *tmpl,
			const u32 *key, const u32 *key_end,
			const u32 *data, u64 timeout, u64 expiration, gfp_t gfp)
{
	struct nft_set_ext *ext;
	void *elem;

	elem = kzalloc(set->ops->elemsize + tmpl->len, gfp);
	if (elem == NULL)
		return NULL;

	ext = nft_set_elem_ext(set, elem);
	nft_set_ext_init(ext, tmpl);

	if (nft_set_ext_exists(ext, NFT_SET_EXT_KEY))
		memcpy(nft_set_ext_key(ext), key, set->klen);
	if (nft_set_ext_exists(ext, NFT_SET_EXT_KEY_END))
		memcpy(nft_set_ext_key_end(ext), key_end, set->klen);
	if (nft_set_ext_exists(ext, NFT_SET_EXT_DATA))
		memcpy(nft_set_ext_data(ext), data, set->dlen);
	if (nft_set_ext_exists(ext, NFT_SET_EXT_EXPIRATION)) {
		*nft_set_ext_expiration(ext) = get_jiffies_64() + expiration;
		if (expiration == 0)
			*nft_set_ext_expiration(ext) += timeout;
	}
	if (nft_set_ext_exists(ext, NFT_SET_EXT_TIMEOUT))
		*nft_set_ext_timeout(ext) = timeout;

	return elem;
}

static void __nft_set_elem_expr_destroy(const struct nft_ctx *ctx,
					struct nft_expr *expr)
{
	if (expr->ops->destroy_clone) {
		expr->ops->destroy_clone(ctx, expr);
		module_put(expr->ops->type->owner);
	} else {
		nf_tables_expr_destroy(ctx, expr);
	}
}

static void nft_set_elem_expr_destroy(const struct nft_ctx *ctx,
				      struct nft_set_elem_expr *elem_expr)
{
	struct nft_expr *expr;
	u32 size;

	nft_setelem_expr_foreach(expr, elem_expr, size)
		__nft_set_elem_expr_destroy(ctx, expr);
}

void nft_set_elem_destroy(const struct nft_set *set, void *elem,
			  bool destroy_expr)
{
	struct nft_set_ext *ext = nft_set_elem_ext(set, elem);
	struct nft_ctx ctx = {
		.net	= read_pnet(&set->net),
		.family	= set->table->family,
	};

	nft_data_release(nft_set_ext_key(ext), NFT_DATA_VALUE);
	if (nft_set_ext_exists(ext, NFT_SET_EXT_DATA))
		nft_data_release(nft_set_ext_data(ext), set->dtype);
	if (destroy_expr && nft_set_ext_exists(ext, NFT_SET_EXT_EXPRESSIONS))
		nft_set_elem_expr_destroy(&ctx, nft_set_ext_expr(ext));

	if (nft_set_ext_exists(ext, NFT_SET_EXT_OBJREF))
		(*nft_set_ext_obj(ext))->use--;
	kfree(elem);
}
EXPORT_SYMBOL_GPL(nft_set_elem_destroy);

/* Only called from commit path, nft_setelem_data_deactivate() already deals
 * with the refcounting from the preparation phase.
 */
static void nf_tables_set_elem_destroy(const struct nft_ctx *ctx,
				       const struct nft_set *set, void *elem)
{
	struct nft_set_ext *ext = nft_set_elem_ext(set, elem);

	if (nft_set_ext_exists(ext, NFT_SET_EXT_EXPRESSIONS))
		nft_set_elem_expr_destroy(ctx, nft_set_ext_expr(ext));

	kfree(elem);
}

int nft_set_elem_expr_clone(const struct nft_ctx *ctx, struct nft_set *set,
			    struct nft_expr *expr_array[])
{
	struct nft_expr *expr;
	int err, i, k;

	for (i = 0; i < set->num_exprs; i++) {
		expr = kzalloc(set->exprs[i]->ops->size, GFP_KERNEL);
		if (!expr)
			goto err_expr;

		err = nft_expr_clone(expr, set->exprs[i]);
		if (err < 0) {
			nft_expr_destroy(ctx, expr);
			goto err_expr;
		}
		expr_array[i] = expr;
	}

	return 0;

err_expr:
	for (k = i - 1; k >= 0; k--)
		nft_expr_destroy(ctx, expr_array[k]);

	return -ENOMEM;
}

static int nft_set_elem_expr_setup(struct nft_ctx *ctx,
				   const struct nft_set_ext *ext,
				   struct nft_expr *expr_array[],
				   u32 num_exprs)
{
	struct nft_set_elem_expr *elem_expr = nft_set_ext_expr(ext);
	struct nft_expr *expr;
	int i, err;

	for (i = 0; i < num_exprs; i++) {
		expr = nft_setelem_expr_at(elem_expr, elem_expr->size);
		err = nft_expr_clone(expr, expr_array[i]);
		if (err < 0)
			goto err_elem_expr_setup;

		elem_expr->size += expr_array[i]->ops->size;
		nft_expr_destroy(ctx, expr_array[i]);
		expr_array[i] = NULL;
	}

	return 0;

err_elem_expr_setup:
	for (; i < num_exprs; i++) {
		nft_expr_destroy(ctx, expr_array[i]);
		expr_array[i] = NULL;
	}

	return -ENOMEM;
}

struct nft_set_ext *nft_set_catchall_lookup(const struct net *net,
					    const struct nft_set *set)
{
	struct nft_set_elem_catchall *catchall;
	u8 genmask = nft_genmask_cur(net);
	struct nft_set_ext *ext;

	list_for_each_entry_rcu(catchall, &set->catchall_list, list) {
		ext = nft_set_elem_ext(set, catchall->elem);
		if (nft_set_elem_active(ext, genmask) &&
		    !nft_set_elem_expired(ext))
			return ext;
	}

	return NULL;
}
EXPORT_SYMBOL_GPL(nft_set_catchall_lookup);

void *nft_set_catchall_gc(const struct nft_set *set)
{
	struct nft_set_elem_catchall *catchall, *next;
	struct nft_set_ext *ext;
	void *elem = NULL;

	list_for_each_entry_safe(catchall, next, &set->catchall_list, list) {
		ext = nft_set_elem_ext(set, catchall->elem);

		if (!nft_set_elem_expired(ext) ||
		    nft_set_elem_mark_busy(ext))
			continue;

		elem = catchall->elem;
		list_del_rcu(&catchall->list);
		kfree_rcu(catchall, rcu);
		break;
	}

	return elem;
}
EXPORT_SYMBOL_GPL(nft_set_catchall_gc);

static int nft_setelem_catchall_insert(const struct net *net,
				       struct nft_set *set,
				       const struct nft_set_elem *elem,
				       struct nft_set_ext **pext)
{
	struct nft_set_elem_catchall *catchall;
	u8 genmask = nft_genmask_next(net);
	struct nft_set_ext *ext;

	list_for_each_entry(catchall, &set->catchall_list, list) {
		ext = nft_set_elem_ext(set, catchall->elem);
		if (nft_set_elem_active(ext, genmask)) {
			*pext = ext;
			return -EEXIST;
		}
	}

	catchall = kmalloc(sizeof(*catchall), GFP_KERNEL);
	if (!catchall)
		return -ENOMEM;

	catchall->elem = elem->priv;
	list_add_tail_rcu(&catchall->list, &set->catchall_list);

	return 0;
}

static int nft_setelem_insert(const struct net *net,
			      struct nft_set *set,
			      const struct nft_set_elem *elem,
			      struct nft_set_ext **ext, unsigned int flags)
{
	int ret;

	if (flags & NFT_SET_ELEM_CATCHALL)
		ret = nft_setelem_catchall_insert(net, set, elem, ext);
	else
		ret = set->ops->insert(net, set, elem, ext);

	return ret;
}

static bool nft_setelem_is_catchall(const struct nft_set *set,
				    const struct nft_set_elem *elem)
{
	struct nft_set_ext *ext = nft_set_elem_ext(set, elem->priv);

	if (nft_set_ext_exists(ext, NFT_SET_EXT_FLAGS) &&
	    *nft_set_ext_flags(ext) & NFT_SET_ELEM_CATCHALL)
		return true;

	return false;
}

static void nft_setelem_activate(struct net *net, struct nft_set *set,
				 struct nft_set_elem *elem)
{
	struct nft_set_ext *ext = nft_set_elem_ext(set, elem->priv);

	if (nft_setelem_is_catchall(set, elem)) {
		nft_set_elem_change_active(net, set, ext);
		nft_set_elem_clear_busy(ext);
	} else {
		set->ops->activate(net, set, elem);
	}
}

static int nft_setelem_catchall_deactivate(const struct net *net,
					   struct nft_set *set,
					   struct nft_set_elem *elem)
{
	struct nft_set_elem_catchall *catchall;
	struct nft_set_ext *ext;

	list_for_each_entry(catchall, &set->catchall_list, list) {
		ext = nft_set_elem_ext(set, catchall->elem);
		if (!nft_is_active(net, ext) ||
		    nft_set_elem_mark_busy(ext))
			continue;

		kfree(elem->priv);
		elem->priv = catchall->elem;
		nft_set_elem_change_active(net, set, ext);
		return 0;
	}

	return -ENOENT;
}

static int __nft_setelem_deactivate(const struct net *net,
				    struct nft_set *set,
				    struct nft_set_elem *elem)
{
	void *priv;

	priv = set->ops->deactivate(net, set, elem);
	if (!priv)
		return -ENOENT;

	kfree(elem->priv);
	elem->priv = priv;
	set->ndeact++;

	return 0;
}

static int nft_setelem_deactivate(const struct net *net,
				  struct nft_set *set,
				  struct nft_set_elem *elem, u32 flags)
{
	int ret;

	if (flags & NFT_SET_ELEM_CATCHALL)
		ret = nft_setelem_catchall_deactivate(net, set, elem);
	else
		ret = __nft_setelem_deactivate(net, set, elem);

	return ret;
}

static void nft_setelem_catchall_remove(const struct net *net,
					const struct nft_set *set,
					const struct nft_set_elem *elem)
{
	struct nft_set_elem_catchall *catchall, *next;

	list_for_each_entry_safe(catchall, next, &set->catchall_list, list) {
		if (catchall->elem == elem->priv) {
			list_del_rcu(&catchall->list);
			kfree_rcu(catchall);
			break;
		}
	}
}

static void nft_setelem_remove(const struct net *net,
			       const struct nft_set *set,
			       const struct nft_set_elem *elem)
{
	if (nft_setelem_is_catchall(set, elem))
		nft_setelem_catchall_remove(net, set, elem);
	else
		set->ops->remove(net, set, elem);
}

static int nft_add_set_elem(struct nft_ctx *ctx, struct nft_set *set,
			    const struct nlattr *attr, u32 nlmsg_flags)
{
	struct nft_expr *expr_array[NFT_SET_EXPR_MAX] = {};
	struct nlattr *nla[NFTA_SET_ELEM_MAX + 1];
	u8 genmask = nft_genmask_next(ctx->net);
	u32 flags = 0, size = 0, num_exprs = 0;
	struct nft_set_ext_tmpl tmpl;
	struct nft_set_ext *ext, *ext2;
	struct nft_set_elem elem;
	struct nft_set_binding *binding;
	struct nft_object *obj = NULL;
	struct nft_userdata *udata;
	struct nft_data_desc desc;
	enum nft_registers dreg;
	struct nft_trans *trans;
	u64 timeout;
	u64 expiration;
	int err, i;
	u8 ulen;

	err = nla_parse_nested_deprecated(nla, NFTA_SET_ELEM_MAX, attr,
					  nft_set_elem_policy, NULL);
	if (err < 0)
		return err;

	nft_set_ext_prepare(&tmpl);

	err = nft_setelem_parse_flags(set, nla[NFTA_SET_ELEM_FLAGS], &flags);
	if (err < 0)
		return err;

	if (!nla[NFTA_SET_ELEM_KEY] && !(flags & NFT_SET_ELEM_CATCHALL))
		return -EINVAL;

	if (flags != 0)
		nft_set_ext_add(&tmpl, NFT_SET_EXT_FLAGS);

	if (set->flags & NFT_SET_MAP) {
		if (nla[NFTA_SET_ELEM_DATA] == NULL &&
		    !(flags & NFT_SET_ELEM_INTERVAL_END))
			return -EINVAL;
	} else {
		if (nla[NFTA_SET_ELEM_DATA] != NULL)
			return -EINVAL;
	}

	if ((flags & NFT_SET_ELEM_INTERVAL_END) &&
	     (nla[NFTA_SET_ELEM_DATA] ||
	      nla[NFTA_SET_ELEM_OBJREF] ||
	      nla[NFTA_SET_ELEM_TIMEOUT] ||
	      nla[NFTA_SET_ELEM_EXPIRATION] ||
	      nla[NFTA_SET_ELEM_USERDATA] ||
	      nla[NFTA_SET_ELEM_EXPR] ||
	      nla[NFTA_SET_ELEM_EXPRESSIONS]))
		return -EINVAL;

	timeout = 0;
	if (nla[NFTA_SET_ELEM_TIMEOUT] != NULL) {
		if (!(set->flags & NFT_SET_TIMEOUT))
			return -EINVAL;
		err = nf_msecs_to_jiffies64(nla[NFTA_SET_ELEM_TIMEOUT],
					    &timeout);
		if (err)
			return err;
	} else if (set->flags & NFT_SET_TIMEOUT) {
		timeout = set->timeout;
	}

	expiration = 0;
	if (nla[NFTA_SET_ELEM_EXPIRATION] != NULL) {
		if (!(set->flags & NFT_SET_TIMEOUT))
			return -EINVAL;
		err = nf_msecs_to_jiffies64(nla[NFTA_SET_ELEM_EXPIRATION],
					    &expiration);
		if (err)
			return err;
	}

	if (nla[NFTA_SET_ELEM_EXPR]) {
		struct nft_expr *expr;

		if (set->num_exprs && set->num_exprs != 1)
			return -EOPNOTSUPP;

		expr = nft_set_elem_expr_alloc(ctx, set,
					       nla[NFTA_SET_ELEM_EXPR]);
		if (IS_ERR(expr))
			return PTR_ERR(expr);

		expr_array[0] = expr;
		num_exprs = 1;

		if (set->num_exprs && set->exprs[0]->ops != expr->ops) {
			err = -EOPNOTSUPP;
			goto err_set_elem_expr;
		}
	} else if (nla[NFTA_SET_ELEM_EXPRESSIONS]) {
		struct nft_expr *expr;
		struct nlattr *tmp;
		int left;

		i = 0;
		nla_for_each_nested(tmp, nla[NFTA_SET_ELEM_EXPRESSIONS], left) {
			if (i == NFT_SET_EXPR_MAX ||
			    (set->num_exprs && set->num_exprs == i)) {
				err = -E2BIG;
				goto err_set_elem_expr;
			}
			if (nla_type(tmp) != NFTA_LIST_ELEM) {
				err = -EINVAL;
				goto err_set_elem_expr;
			}
			expr = nft_set_elem_expr_alloc(ctx, set, tmp);
			if (IS_ERR(expr)) {
				err = PTR_ERR(expr);
				goto err_set_elem_expr;
			}
			expr_array[i] = expr;
			num_exprs++;

			if (set->num_exprs && expr->ops != set->exprs[i]->ops) {
				err = -EOPNOTSUPP;
				goto err_set_elem_expr;
			}
			i++;
		}
		if (set->num_exprs && set->num_exprs != i) {
			err = -EOPNOTSUPP;
			goto err_set_elem_expr;
		}
	} else if (set->num_exprs > 0) {
		err = nft_set_elem_expr_clone(ctx, set, expr_array);
		if (err < 0)
			goto err_set_elem_expr_clone;

		num_exprs = set->num_exprs;
	}

	if (nla[NFTA_SET_ELEM_KEY]) {
		err = nft_setelem_parse_key(ctx, set, &elem.key.val,
					    nla[NFTA_SET_ELEM_KEY]);
		if (err < 0)
			goto err_set_elem_expr;

		nft_set_ext_add_length(&tmpl, NFT_SET_EXT_KEY, set->klen);
	}

	if (nla[NFTA_SET_ELEM_KEY_END]) {
		err = nft_setelem_parse_key(ctx, set, &elem.key_end.val,
					    nla[NFTA_SET_ELEM_KEY_END]);
		if (err < 0)
			goto err_parse_key;

		nft_set_ext_add_length(&tmpl, NFT_SET_EXT_KEY_END, set->klen);
	}

	if (timeout > 0) {
		nft_set_ext_add(&tmpl, NFT_SET_EXT_EXPIRATION);
		if (timeout != set->timeout)
			nft_set_ext_add(&tmpl, NFT_SET_EXT_TIMEOUT);
	}

	if (num_exprs) {
		for (i = 0; i < num_exprs; i++)
			size += expr_array[i]->ops->size;

		nft_set_ext_add_length(&tmpl, NFT_SET_EXT_EXPRESSIONS,
				       sizeof(struct nft_set_elem_expr) +
				       size);
	}

	if (nla[NFTA_SET_ELEM_OBJREF] != NULL) {
		if (!(set->flags & NFT_SET_OBJECT)) {
			err = -EINVAL;
			goto err_parse_key_end;
		}
		obj = nft_obj_lookup(ctx->net, ctx->table,
				     nla[NFTA_SET_ELEM_OBJREF],
				     set->objtype, genmask);
		if (IS_ERR(obj)) {
			err = PTR_ERR(obj);
			goto err_parse_key_end;
		}
		nft_set_ext_add(&tmpl, NFT_SET_EXT_OBJREF);
	}

	if (nla[NFTA_SET_ELEM_DATA] != NULL) {
		err = nft_setelem_parse_data(ctx, set, &desc, &elem.data.val,
					     nla[NFTA_SET_ELEM_DATA]);
		if (err < 0)
			goto err_parse_key_end;

		dreg = nft_type_to_reg(set->dtype);
		list_for_each_entry(binding, &set->bindings, list) {
			struct nft_ctx bind_ctx = {
				.net	= ctx->net,
				.family	= ctx->family,
				.table	= ctx->table,
				.chain	= (struct nft_chain *)binding->chain,
			};

			if (!(binding->flags & NFT_SET_MAP))
				continue;

			err = nft_validate_register_store(&bind_ctx, dreg,
							  &elem.data.val,
							  desc.type, desc.len);
			if (err < 0)
				goto err_parse_data;

			if (desc.type == NFT_DATA_VERDICT &&
			    (elem.data.val.verdict.code == NFT_GOTO ||
			     elem.data.val.verdict.code == NFT_JUMP))
				nft_validate_state_update(ctx->net,
							  NFT_VALIDATE_NEED);
		}

		nft_set_ext_add_length(&tmpl, NFT_SET_EXT_DATA, desc.len);
	}

	/* The full maximum length of userdata can exceed the maximum
	 * offset value (U8_MAX) for following extensions, therefor it
	 * must be the last extension added.
	 */
	ulen = 0;
	if (nla[NFTA_SET_ELEM_USERDATA] != NULL) {
		ulen = nla_len(nla[NFTA_SET_ELEM_USERDATA]);
		if (ulen > 0)
			nft_set_ext_add_length(&tmpl, NFT_SET_EXT_USERDATA,
					       ulen);
	}

	err = -ENOMEM;
	elem.priv = nft_set_elem_init(set, &tmpl, elem.key.val.data,
				      elem.key_end.val.data, elem.data.val.data,
				      timeout, expiration, GFP_KERNEL);
	if (elem.priv == NULL)
		goto err_parse_data;

	ext = nft_set_elem_ext(set, elem.priv);
	if (flags)
		*nft_set_ext_flags(ext) = flags;
	if (ulen > 0) {
		udata = nft_set_ext_userdata(ext);
		udata->len = ulen - 1;
		nla_memcpy(&udata->data, nla[NFTA_SET_ELEM_USERDATA], ulen);
	}
	if (obj) {
		*nft_set_ext_obj(ext) = obj;
		obj->use++;
	}
	err = nft_set_elem_expr_setup(ctx, ext, expr_array, num_exprs);
	if (err < 0)
		goto err_elem_expr;

	trans = nft_trans_elem_alloc(ctx, NFT_MSG_NEWSETELEM, set);
	if (trans == NULL) {
		err = -ENOMEM;
		goto err_elem_expr;
	}

	ext->genmask = nft_genmask_cur(ctx->net) | NFT_SET_ELEM_BUSY_MASK;

	err = nft_setelem_insert(ctx->net, set, &elem, &ext2, flags);
	if (err) {
		if (err == -EEXIST) {
			if (nft_set_ext_exists(ext, NFT_SET_EXT_DATA) ^
			    nft_set_ext_exists(ext2, NFT_SET_EXT_DATA) ||
			    nft_set_ext_exists(ext, NFT_SET_EXT_OBJREF) ^
			    nft_set_ext_exists(ext2, NFT_SET_EXT_OBJREF))
				goto err_element_clash;
			if ((nft_set_ext_exists(ext, NFT_SET_EXT_DATA) &&
			     nft_set_ext_exists(ext2, NFT_SET_EXT_DATA) &&
			     memcmp(nft_set_ext_data(ext),
				    nft_set_ext_data(ext2), set->dlen) != 0) ||
			    (nft_set_ext_exists(ext, NFT_SET_EXT_OBJREF) &&
			     nft_set_ext_exists(ext2, NFT_SET_EXT_OBJREF) &&
			     *nft_set_ext_obj(ext) != *nft_set_ext_obj(ext2)))
				goto err_element_clash;
			else if (!(nlmsg_flags & NLM_F_EXCL))
				err = 0;
		} else if (err == -ENOTEMPTY) {
			/* ENOTEMPTY reports overlapping between this element
			 * and an existing one.
			 */
			err = -EEXIST;
		}
		goto err_element_clash;
	}

	if (!(flags & NFT_SET_ELEM_CATCHALL) && set->size &&
	    !atomic_add_unless(&set->nelems, 1, set->size + set->ndeact)) {
		err = -ENFILE;
		goto err_set_full;
	}

	nft_trans_elem(trans) = elem;
	nft_trans_commit_list_add_tail(ctx->net, trans);
	return 0;

err_set_full:
	nft_setelem_remove(ctx->net, set, &elem);
err_element_clash:
	kfree(trans);
err_elem_expr:
	if (obj)
		obj->use--;

	nf_tables_set_elem_destroy(ctx, set, elem.priv);
err_parse_data:
	if (nla[NFTA_SET_ELEM_DATA] != NULL)
		nft_data_release(&elem.data.val, desc.type);
err_parse_key_end:
	nft_data_release(&elem.key_end.val, NFT_DATA_VALUE);
err_parse_key:
	nft_data_release(&elem.key.val, NFT_DATA_VALUE);
err_set_elem_expr:
	for (i = 0; i < num_exprs && expr_array[i]; i++)
		nft_expr_destroy(ctx, expr_array[i]);
err_set_elem_expr_clone:
	return err;
}

static int nf_tables_newsetelem(struct sk_buff *skb,
				const struct nfnl_info *info,
				const struct nlattr * const nla[])
{
	struct nftables_pernet *nft_net = nft_pernet(info->net);
	struct netlink_ext_ack *extack = info->extack;
	u8 genmask = nft_genmask_next(info->net);
	u8 family = info->nfmsg->nfgen_family;
	struct net *net = info->net;
	const struct nlattr *attr;
	struct nft_table *table;
	struct nft_set *set;
	struct nft_ctx ctx;
	int rem, err;

	if (nla[NFTA_SET_ELEM_LIST_ELEMENTS] == NULL)
		return -EINVAL;

	table = nft_table_lookup(net, nla[NFTA_SET_ELEM_LIST_TABLE], family,
				 genmask, NETLINK_CB(skb).portid);
	if (IS_ERR(table)) {
		NL_SET_BAD_ATTR(extack, nla[NFTA_SET_ELEM_LIST_TABLE]);
		return PTR_ERR(table);
	}

	set = nft_set_lookup_global(net, table, nla[NFTA_SET_ELEM_LIST_SET],
				    nla[NFTA_SET_ELEM_LIST_SET_ID], genmask);
	if (IS_ERR(set))
		return PTR_ERR(set);

	if (!list_empty(&set->bindings) && set->flags & NFT_SET_CONSTANT)
		return -EBUSY;

	nft_ctx_init(&ctx, net, skb, info->nlh, family, table, NULL, nla);

	nla_for_each_nested(attr, nla[NFTA_SET_ELEM_LIST_ELEMENTS], rem) {
		err = nft_add_set_elem(&ctx, set, attr, info->nlh->nlmsg_flags);
		if (err < 0)
			return err;
	}

	if (nft_net->validate_state == NFT_VALIDATE_DO)
		return nft_table_validate(net, table);

	return 0;
}

/**
 *	nft_data_hold - hold a nft_data item
 *
 *	@data: struct nft_data to release
 *	@type: type of data
 *
 *	Hold a nft_data item. NFT_DATA_VALUE types can be silently discarded,
 *	NFT_DATA_VERDICT bumps the reference to chains in case of NFT_JUMP and
 *	NFT_GOTO verdicts. This function must be called on active data objects
 *	from the second phase of the commit protocol.
 */
void nft_data_hold(const struct nft_data *data, enum nft_data_types type)
{
	struct nft_chain *chain;
	struct nft_rule *rule;

	if (type == NFT_DATA_VERDICT) {
		switch (data->verdict.code) {
		case NFT_JUMP:
		case NFT_GOTO:
			chain = data->verdict.chain;
			chain->use++;

			if (!nft_chain_is_bound(chain))
				break;

			chain->table->use++;
			list_for_each_entry(rule, &chain->rules, list)
				chain->use++;

			nft_chain_add(chain->table, chain);
			break;
		}
	}
}

static void nft_setelem_data_activate(const struct net *net,
				      const struct nft_set *set,
				      struct nft_set_elem *elem)
{
	const struct nft_set_ext *ext = nft_set_elem_ext(set, elem->priv);

	if (nft_set_ext_exists(ext, NFT_SET_EXT_DATA))
		nft_data_hold(nft_set_ext_data(ext), set->dtype);
	if (nft_set_ext_exists(ext, NFT_SET_EXT_OBJREF))
		(*nft_set_ext_obj(ext))->use++;
}

static void nft_setelem_data_deactivate(const struct net *net,
					const struct nft_set *set,
					struct nft_set_elem *elem)
{
	const struct nft_set_ext *ext = nft_set_elem_ext(set, elem->priv);

	if (nft_set_ext_exists(ext, NFT_SET_EXT_DATA))
		nft_data_release(nft_set_ext_data(ext), set->dtype);
	if (nft_set_ext_exists(ext, NFT_SET_EXT_OBJREF))
		(*nft_set_ext_obj(ext))->use--;
}

static int nft_del_setelem(struct nft_ctx *ctx, struct nft_set *set,
			   const struct nlattr *attr)
{
	struct nlattr *nla[NFTA_SET_ELEM_MAX + 1];
	struct nft_set_ext_tmpl tmpl;
	struct nft_set_elem elem;
	struct nft_set_ext *ext;
	struct nft_trans *trans;
	u32 flags = 0;
	int err;

	err = nla_parse_nested_deprecated(nla, NFTA_SET_ELEM_MAX, attr,
					  nft_set_elem_policy, NULL);
	if (err < 0)
		return err;

	err = nft_setelem_parse_flags(set, nla[NFTA_SET_ELEM_FLAGS], &flags);
	if (err < 0)
		return err;

	if (!nla[NFTA_SET_ELEM_KEY] && !(flags & NFT_SET_ELEM_CATCHALL))
		return -EINVAL;

	nft_set_ext_prepare(&tmpl);

	if (flags != 0)
		nft_set_ext_add(&tmpl, NFT_SET_EXT_FLAGS);

	if (nla[NFTA_SET_ELEM_KEY]) {
		err = nft_setelem_parse_key(ctx, set, &elem.key.val,
					    nla[NFTA_SET_ELEM_KEY]);
		if (err < 0)
			return err;

		nft_set_ext_add_length(&tmpl, NFT_SET_EXT_KEY, set->klen);
	}

	if (nla[NFTA_SET_ELEM_KEY_END]) {
		err = nft_setelem_parse_key(ctx, set, &elem.key_end.val,
					    nla[NFTA_SET_ELEM_KEY_END]);
		if (err < 0)
			return err;

		nft_set_ext_add_length(&tmpl, NFT_SET_EXT_KEY_END, set->klen);
	}

	err = -ENOMEM;
	elem.priv = nft_set_elem_init(set, &tmpl, elem.key.val.data,
				      elem.key_end.val.data, NULL, 0, 0,
				      GFP_KERNEL);
	if (elem.priv == NULL)
		goto fail_elem;

	ext = nft_set_elem_ext(set, elem.priv);
	if (flags)
		*nft_set_ext_flags(ext) = flags;

	trans = nft_trans_elem_alloc(ctx, NFT_MSG_DELSETELEM, set);
	if (trans == NULL)
		goto fail_trans;

	err = nft_setelem_deactivate(ctx->net, set, &elem, flags);
	if (err < 0)
		goto fail_ops;

	nft_setelem_data_deactivate(ctx->net, set, &elem);

	nft_trans_elem(trans) = elem;
	nft_trans_commit_list_add_tail(ctx->net, trans);
	return 0;

fail_ops:
	kfree(trans);
fail_trans:
	kfree(elem.priv);
fail_elem:
	nft_data_release(&elem.key.val, NFT_DATA_VALUE);
	return err;
}

static int nft_setelem_flush(const struct nft_ctx *ctx,
			     struct nft_set *set,
			     const struct nft_set_iter *iter,
			     struct nft_set_elem *elem)
{
	struct nft_trans *trans;
	int err;

	trans = nft_trans_alloc_gfp(ctx, NFT_MSG_DELSETELEM,
				    sizeof(struct nft_trans_elem), GFP_ATOMIC);
	if (!trans)
		return -ENOMEM;

	if (!set->ops->flush(ctx->net, set, elem->priv)) {
		err = -ENOENT;
		goto err1;
	}
	set->ndeact++;

	nft_setelem_data_deactivate(ctx->net, set, elem);
	nft_trans_elem_set(trans) = set;
	nft_trans_elem(trans) = *elem;
	nft_trans_commit_list_add_tail(ctx->net, trans);

	return 0;
err1:
	kfree(trans);
	return err;
}

static int __nft_set_catchall_flush(const struct nft_ctx *ctx,
				    struct nft_set *set,
				    struct nft_set_elem *elem)
{
	struct nft_trans *trans;

	trans = nft_trans_alloc_gfp(ctx, NFT_MSG_DELSETELEM,
				    sizeof(struct nft_trans_elem), GFP_KERNEL);
	if (!trans)
		return -ENOMEM;

	nft_setelem_data_deactivate(ctx->net, set, elem);
	nft_trans_elem_set(trans) = set;
	nft_trans_elem(trans) = *elem;
	nft_trans_commit_list_add_tail(ctx->net, trans);

	return 0;
}

static int nft_set_catchall_flush(const struct nft_ctx *ctx,
				  struct nft_set *set)
{
	u8 genmask = nft_genmask_next(ctx->net);
	struct nft_set_elem_catchall *catchall;
	struct nft_set_elem elem;
	struct nft_set_ext *ext;
	int ret = 0;

	list_for_each_entry_rcu(catchall, &set->catchall_list, list) {
		ext = nft_set_elem_ext(set, catchall->elem);
		if (!nft_set_elem_active(ext, genmask) ||
		    nft_set_elem_mark_busy(ext))
			continue;

		elem.priv = catchall->elem;
		ret = __nft_set_catchall_flush(ctx, set, &elem);
		if (ret < 0)
			break;
	}

	return ret;
}

static int nft_set_flush(struct nft_ctx *ctx, struct nft_set *set, u8 genmask)
{
	struct nft_set_iter iter = {
		.genmask	= genmask,
		.fn		= nft_setelem_flush,
	};

	set->ops->walk(ctx, set, &iter);
	if (!iter.err)
		iter.err = nft_set_catchall_flush(ctx, set);

	return iter.err;
}

static int nf_tables_delsetelem(struct sk_buff *skb,
				const struct nfnl_info *info,
				const struct nlattr * const nla[])
{
	struct netlink_ext_ack *extack = info->extack;
	u8 genmask = nft_genmask_next(info->net);
	u8 family = info->nfmsg->nfgen_family;
	struct net *net = info->net;
	const struct nlattr *attr;
	struct nft_table *table;
	struct nft_set *set;
	struct nft_ctx ctx;
	int rem, err = 0;

	table = nft_table_lookup(net, nla[NFTA_SET_ELEM_LIST_TABLE], family,
				 genmask, NETLINK_CB(skb).portid);
	if (IS_ERR(table)) {
		NL_SET_BAD_ATTR(extack, nla[NFTA_SET_ELEM_LIST_TABLE]);
		return PTR_ERR(table);
	}

	set = nft_set_lookup(table, nla[NFTA_SET_ELEM_LIST_SET], genmask);
	if (IS_ERR(set))
		return PTR_ERR(set);
	if (!list_empty(&set->bindings) && set->flags & NFT_SET_CONSTANT)
		return -EBUSY;

	nft_ctx_init(&ctx, net, skb, info->nlh, family, table, NULL, nla);

	if (!nla[NFTA_SET_ELEM_LIST_ELEMENTS])
		return nft_set_flush(&ctx, set, genmask);

	nla_for_each_nested(attr, nla[NFTA_SET_ELEM_LIST_ELEMENTS], rem) {
		err = nft_del_setelem(&ctx, set, attr);
		if (err < 0)
			break;
	}
	return err;
}

void nft_set_gc_batch_release(struct rcu_head *rcu)
{
	struct nft_set_gc_batch *gcb;
	unsigned int i;

	gcb = container_of(rcu, struct nft_set_gc_batch, head.rcu);
	for (i = 0; i < gcb->head.cnt; i++)
		nft_set_elem_destroy(gcb->head.set, gcb->elems[i], true);
	kfree(gcb);
}

struct nft_set_gc_batch *nft_set_gc_batch_alloc(const struct nft_set *set,
						gfp_t gfp)
{
	struct nft_set_gc_batch *gcb;

	gcb = kzalloc(sizeof(*gcb), gfp);
	if (gcb == NULL)
		return gcb;
	gcb->head.set = set;
	return gcb;
}

/*
 * Stateful objects
 */

/**
 *	nft_register_obj- register nf_tables stateful object type
 *	@obj_type: object type
 *
 *	Registers the object type for use with nf_tables. Returns zero on
 *	success or a negative errno code otherwise.
 */
int nft_register_obj(struct nft_object_type *obj_type)
{
	if (obj_type->type == NFT_OBJECT_UNSPEC)
		return -EINVAL;

	nfnl_lock(NFNL_SUBSYS_NFTABLES);
	list_add_rcu(&obj_type->list, &nf_tables_objects);
	nfnl_unlock(NFNL_SUBSYS_NFTABLES);
	return 0;
}
EXPORT_SYMBOL_GPL(nft_register_obj);

/**
 *	nft_unregister_obj - unregister nf_tables object type
 *	@obj_type: object type
 *
 * 	Unregisters the object type for use with nf_tables.
 */
void nft_unregister_obj(struct nft_object_type *obj_type)
{
	nfnl_lock(NFNL_SUBSYS_NFTABLES);
	list_del_rcu(&obj_type->list);
	nfnl_unlock(NFNL_SUBSYS_NFTABLES);
}
EXPORT_SYMBOL_GPL(nft_unregister_obj);

struct nft_object *nft_obj_lookup(const struct net *net,
				  const struct nft_table *table,
				  const struct nlattr *nla, u32 objtype,
				  u8 genmask)
{
	struct nft_object_hash_key k = { .table = table };
	char search[NFT_OBJ_MAXNAMELEN];
	struct rhlist_head *tmp, *list;
	struct nft_object *obj;

	nla_strscpy(search, nla, sizeof(search));
	k.name = search;

	WARN_ON_ONCE(!rcu_read_lock_held() &&
		     !lockdep_commit_lock_is_held(net));

	rcu_read_lock();
	list = rhltable_lookup(&nft_objname_ht, &k, nft_objname_ht_params);
	if (!list)
		goto out;

	rhl_for_each_entry_rcu(obj, tmp, list, rhlhead) {
		if (objtype == obj->ops->type->type &&
		    nft_active_genmask(obj, genmask)) {
			rcu_read_unlock();
			return obj;
		}
	}
out:
	rcu_read_unlock();
	return ERR_PTR(-ENOENT);
}
EXPORT_SYMBOL_GPL(nft_obj_lookup);

static struct nft_object *nft_obj_lookup_byhandle(const struct nft_table *table,
						  const struct nlattr *nla,
						  u32 objtype, u8 genmask)
{
	struct nft_object *obj;

	list_for_each_entry(obj, &table->objects, list) {
		if (be64_to_cpu(nla_get_be64(nla)) == obj->handle &&
		    objtype == obj->ops->type->type &&
		    nft_active_genmask(obj, genmask))
			return obj;
	}
	return ERR_PTR(-ENOENT);
}

static const struct nla_policy nft_obj_policy[NFTA_OBJ_MAX + 1] = {
	[NFTA_OBJ_TABLE]	= { .type = NLA_STRING,
				    .len = NFT_TABLE_MAXNAMELEN - 1 },
	[NFTA_OBJ_NAME]		= { .type = NLA_STRING,
				    .len = NFT_OBJ_MAXNAMELEN - 1 },
	[NFTA_OBJ_TYPE]		= { .type = NLA_U32 },
	[NFTA_OBJ_DATA]		= { .type = NLA_NESTED },
	[NFTA_OBJ_HANDLE]	= { .type = NLA_U64},
	[NFTA_OBJ_USERDATA]	= { .type = NLA_BINARY,
				    .len = NFT_USERDATA_MAXLEN },
};

static struct nft_object *nft_obj_init(const struct nft_ctx *ctx,
				       const struct nft_object_type *type,
				       const struct nlattr *attr)
{
	struct nlattr **tb;
	const struct nft_object_ops *ops;
	struct nft_object *obj;
	int err = -ENOMEM;

	tb = kmalloc_array(type->maxattr + 1, sizeof(*tb), GFP_KERNEL);
	if (!tb)
		goto err1;

	if (attr) {
		err = nla_parse_nested_deprecated(tb, type->maxattr, attr,
						  type->policy, NULL);
		if (err < 0)
			goto err2;
	} else {
		memset(tb, 0, sizeof(tb[0]) * (type->maxattr + 1));
	}

	if (type->select_ops) {
		ops = type->select_ops(ctx, (const struct nlattr * const *)tb);
		if (IS_ERR(ops)) {
			err = PTR_ERR(ops);
			goto err2;
		}
	} else {
		ops = type->ops;
	}

	err = -ENOMEM;
	obj = kzalloc(sizeof(*obj) + ops->size, GFP_KERNEL);
	if (!obj)
		goto err2;

	err = ops->init(ctx, (const struct nlattr * const *)tb, obj);
	if (err < 0)
		goto err3;

	obj->ops = ops;

	kfree(tb);
	return obj;
err3:
	kfree(obj);
err2:
	kfree(tb);
err1:
	return ERR_PTR(err);
}

static int nft_object_dump(struct sk_buff *skb, unsigned int attr,
			   struct nft_object *obj, bool reset)
{
	struct nlattr *nest;

	nest = nla_nest_start_noflag(skb, attr);
	if (!nest)
		goto nla_put_failure;
	if (obj->ops->dump(skb, obj, reset) < 0)
		goto nla_put_failure;
	nla_nest_end(skb, nest);
	return 0;

nla_put_failure:
	return -1;
}

static const struct nft_object_type *__nft_obj_type_get(u32 objtype)
{
	const struct nft_object_type *type;

	list_for_each_entry(type, &nf_tables_objects, list) {
		if (objtype == type->type)
			return type;
	}
	return NULL;
}

static const struct nft_object_type *
nft_obj_type_get(struct net *net, u32 objtype)
{
	const struct nft_object_type *type;

	type = __nft_obj_type_get(objtype);
	if (type != NULL && try_module_get(type->owner))
		return type;

	lockdep_nfnl_nft_mutex_not_held();
#ifdef CONFIG_MODULES
	if (type == NULL) {
		if (nft_request_module(net, "nft-obj-%u", objtype) == -EAGAIN)
			return ERR_PTR(-EAGAIN);
	}
#endif
	return ERR_PTR(-ENOENT);
}

static int nf_tables_updobj(const struct nft_ctx *ctx,
			    const struct nft_object_type *type,
			    const struct nlattr *attr,
			    struct nft_object *obj)
{
	struct nft_object *newobj;
	struct nft_trans *trans;
	int err;

	trans = nft_trans_alloc(ctx, NFT_MSG_NEWOBJ,
				sizeof(struct nft_trans_obj));
	if (!trans)
		return -ENOMEM;

	newobj = nft_obj_init(ctx, type, attr);
	if (IS_ERR(newobj)) {
		err = PTR_ERR(newobj);
		goto err_free_trans;
	}

	nft_trans_obj(trans) = obj;
	nft_trans_obj_update(trans) = true;
	nft_trans_obj_newobj(trans) = newobj;
	nft_trans_commit_list_add_tail(ctx->net, trans);

	return 0;

err_free_trans:
	kfree(trans);
	return err;
}

static int nf_tables_newobj(struct sk_buff *skb, const struct nfnl_info *info,
			    const struct nlattr * const nla[])
{
	struct netlink_ext_ack *extack = info->extack;
	u8 genmask = nft_genmask_next(info->net);
	u8 family = info->nfmsg->nfgen_family;
	const struct nft_object_type *type;
	struct net *net = info->net;
	struct nft_table *table;
	struct nft_object *obj;
	struct nft_ctx ctx;
	u32 objtype;
	int err;

	if (!nla[NFTA_OBJ_TYPE] ||
	    !nla[NFTA_OBJ_NAME] ||
	    !nla[NFTA_OBJ_DATA])
		return -EINVAL;

	table = nft_table_lookup(net, nla[NFTA_OBJ_TABLE], family, genmask,
				 NETLINK_CB(skb).portid);
	if (IS_ERR(table)) {
		NL_SET_BAD_ATTR(extack, nla[NFTA_OBJ_TABLE]);
		return PTR_ERR(table);
	}

	objtype = ntohl(nla_get_be32(nla[NFTA_OBJ_TYPE]));
	obj = nft_obj_lookup(net, table, nla[NFTA_OBJ_NAME], objtype, genmask);
	if (IS_ERR(obj)) {
		err = PTR_ERR(obj);
		if (err != -ENOENT) {
			NL_SET_BAD_ATTR(extack, nla[NFTA_OBJ_NAME]);
			return err;
		}
	} else {
		if (info->nlh->nlmsg_flags & NLM_F_EXCL) {
			NL_SET_BAD_ATTR(extack, nla[NFTA_OBJ_NAME]);
			return -EEXIST;
		}
		if (info->nlh->nlmsg_flags & NLM_F_REPLACE)
			return -EOPNOTSUPP;

		type = __nft_obj_type_get(objtype);
		nft_ctx_init(&ctx, net, skb, info->nlh, family, table, NULL, nla);

		return nf_tables_updobj(&ctx, type, nla[NFTA_OBJ_DATA], obj);
	}

	nft_ctx_init(&ctx, net, skb, info->nlh, family, table, NULL, nla);

	type = nft_obj_type_get(net, objtype);
	if (IS_ERR(type))
		return PTR_ERR(type);

	obj = nft_obj_init(&ctx, type, nla[NFTA_OBJ_DATA]);
	if (IS_ERR(obj)) {
		err = PTR_ERR(obj);
		goto err_init;
	}
	obj->key.table = table;
	obj->handle = nf_tables_alloc_handle(table);

	obj->key.name = nla_strdup(nla[NFTA_OBJ_NAME], GFP_KERNEL);
	if (!obj->key.name) {
		err = -ENOMEM;
		goto err_strdup;
	}

	if (nla[NFTA_OBJ_USERDATA]) {
		obj->udata = nla_memdup(nla[NFTA_OBJ_USERDATA], GFP_KERNEL);
		if (obj->udata == NULL)
			goto err_userdata;

		obj->udlen = nla_len(nla[NFTA_OBJ_USERDATA]);
	}

	err = nft_trans_obj_add(&ctx, NFT_MSG_NEWOBJ, obj);
	if (err < 0)
		goto err_trans;

	err = rhltable_insert(&nft_objname_ht, &obj->rhlhead,
			      nft_objname_ht_params);
	if (err < 0)
		goto err_obj_ht;

	list_add_tail_rcu(&obj->list, &table->objects);
	table->use++;
	return 0;
err_obj_ht:
	/* queued in transaction log */
	INIT_LIST_HEAD(&obj->list);
	return err;
err_trans:
	kfree(obj->udata);
err_userdata:
	kfree(obj->key.name);
err_strdup:
	if (obj->ops->destroy)
		obj->ops->destroy(&ctx, obj);
	kfree(obj);
err_init:
	module_put(type->owner);
	return err;
}

static int nf_tables_fill_obj_info(struct sk_buff *skb, struct net *net,
				   u32 portid, u32 seq, int event, u32 flags,
				   int family, const struct nft_table *table,
				   struct nft_object *obj, bool reset)
{
	struct nlmsghdr *nlh;

	event = nfnl_msg_type(NFNL_SUBSYS_NFTABLES, event);
	nlh = nfnl_msg_put(skb, portid, seq, event, flags, family,
			   NFNETLINK_V0, nft_base_seq(net));
	if (!nlh)
		goto nla_put_failure;

	if (nla_put_string(skb, NFTA_OBJ_TABLE, table->name) ||
	    nla_put_string(skb, NFTA_OBJ_NAME, obj->key.name) ||
	    nla_put_be32(skb, NFTA_OBJ_TYPE, htonl(obj->ops->type->type)) ||
	    nla_put_be32(skb, NFTA_OBJ_USE, htonl(obj->use)) ||
	    nft_object_dump(skb, NFTA_OBJ_DATA, obj, reset) ||
	    nla_put_be64(skb, NFTA_OBJ_HANDLE, cpu_to_be64(obj->handle),
			 NFTA_OBJ_PAD))
		goto nla_put_failure;

	if (obj->udata &&
	    nla_put(skb, NFTA_OBJ_USERDATA, obj->udlen, obj->udata))
		goto nla_put_failure;

	nlmsg_end(skb, nlh);
	return 0;

nla_put_failure:
	nlmsg_trim(skb, nlh);
	return -1;
}

struct nft_obj_filter {
	char		*table;
	u32		type;
};

static int nf_tables_dump_obj(struct sk_buff *skb, struct netlink_callback *cb)
{
	const struct nfgenmsg *nfmsg = nlmsg_data(cb->nlh);
	const struct nft_table *table;
	unsigned int idx = 0, s_idx = cb->args[0];
	struct nft_obj_filter *filter = cb->data;
	struct net *net = sock_net(skb->sk);
	int family = nfmsg->nfgen_family;
	struct nftables_pernet *nft_net;
	struct nft_object *obj;
	bool reset = false;

	if (NFNL_MSG_TYPE(cb->nlh->nlmsg_type) == NFT_MSG_GETOBJ_RESET)
		reset = true;

	rcu_read_lock();
	nft_net = nft_pernet(net);
	cb->seq = nft_net->base_seq;

	list_for_each_entry_rcu(table, &nft_net->tables, list) {
		if (family != NFPROTO_UNSPEC && family != table->family)
			continue;

		list_for_each_entry_rcu(obj, &table->objects, list) {
			if (!nft_is_active(net, obj))
				goto cont;
			if (idx < s_idx)
				goto cont;
			if (idx > s_idx)
				memset(&cb->args[1], 0,
				       sizeof(cb->args) - sizeof(cb->args[0]));
			if (filter && filter->table &&
			    strcmp(filter->table, table->name))
				goto cont;
			if (filter &&
			    filter->type != NFT_OBJECT_UNSPEC &&
			    obj->ops->type->type != filter->type)
				goto cont;
			if (reset) {
				char *buf = kasprintf(GFP_ATOMIC,
						      "%s:%u",
						      table->name,
						      nft_net->base_seq);

				audit_log_nfcfg(buf,
						family,
						obj->handle,
						AUDIT_NFT_OP_OBJ_RESET,
						GFP_ATOMIC);
				kfree(buf);
			}

			if (nf_tables_fill_obj_info(skb, net, NETLINK_CB(cb->skb).portid,
						    cb->nlh->nlmsg_seq,
						    NFT_MSG_NEWOBJ,
						    NLM_F_MULTI | NLM_F_APPEND,
						    table->family, table,
						    obj, reset) < 0)
				goto done;

			nl_dump_check_consistent(cb, nlmsg_hdr(skb));
cont:
			idx++;
		}
	}
done:
	rcu_read_unlock();

	cb->args[0] = idx;
	return skb->len;
}

static int nf_tables_dump_obj_start(struct netlink_callback *cb)
{
	const struct nlattr * const *nla = cb->data;
	struct nft_obj_filter *filter = NULL;

	if (nla[NFTA_OBJ_TABLE] || nla[NFTA_OBJ_TYPE]) {
		filter = kzalloc(sizeof(*filter), GFP_ATOMIC);
		if (!filter)
			return -ENOMEM;

		if (nla[NFTA_OBJ_TABLE]) {
			filter->table = nla_strdup(nla[NFTA_OBJ_TABLE], GFP_ATOMIC);
			if (!filter->table) {
				kfree(filter);
				return -ENOMEM;
			}
		}

		if (nla[NFTA_OBJ_TYPE])
			filter->type = ntohl(nla_get_be32(nla[NFTA_OBJ_TYPE]));
	}

	cb->data = filter;
	return 0;
}

static int nf_tables_dump_obj_done(struct netlink_callback *cb)
{
	struct nft_obj_filter *filter = cb->data;

	if (filter) {
		kfree(filter->table);
		kfree(filter);
	}

	return 0;
}

/* called with rcu_read_lock held */
static int nf_tables_getobj(struct sk_buff *skb, const struct nfnl_info *info,
			    const struct nlattr * const nla[])
{
	struct netlink_ext_ack *extack = info->extack;
	u8 genmask = nft_genmask_cur(info->net);
	u8 family = info->nfmsg->nfgen_family;
	const struct nft_table *table;
	struct net *net = info->net;
	struct nft_object *obj;
	struct sk_buff *skb2;
	bool reset = false;
	u32 objtype;
	int err;

	if (info->nlh->nlmsg_flags & NLM_F_DUMP) {
		struct netlink_dump_control c = {
			.start = nf_tables_dump_obj_start,
			.dump = nf_tables_dump_obj,
			.done = nf_tables_dump_obj_done,
			.module = THIS_MODULE,
			.data = (void *)nla,
		};

		return nft_netlink_dump_start_rcu(info->sk, skb, info->nlh, &c);
	}

	if (!nla[NFTA_OBJ_NAME] ||
	    !nla[NFTA_OBJ_TYPE])
		return -EINVAL;

	table = nft_table_lookup(net, nla[NFTA_OBJ_TABLE], family, genmask, 0);
	if (IS_ERR(table)) {
		NL_SET_BAD_ATTR(extack, nla[NFTA_OBJ_TABLE]);
		return PTR_ERR(table);
	}

	objtype = ntohl(nla_get_be32(nla[NFTA_OBJ_TYPE]));
	obj = nft_obj_lookup(net, table, nla[NFTA_OBJ_NAME], objtype, genmask);
	if (IS_ERR(obj)) {
		NL_SET_BAD_ATTR(extack, nla[NFTA_OBJ_NAME]);
		return PTR_ERR(obj);
	}

	skb2 = alloc_skb(NLMSG_GOODSIZE, GFP_ATOMIC);
	if (!skb2)
		return -ENOMEM;

	if (NFNL_MSG_TYPE(info->nlh->nlmsg_type) == NFT_MSG_GETOBJ_RESET)
		reset = true;

	if (reset) {
		const struct nftables_pernet *nft_net;
		char *buf;

		nft_net = nft_pernet(net);
		buf = kasprintf(GFP_ATOMIC, "%s:%u", table->name, nft_net->base_seq);

		audit_log_nfcfg(buf,
				family,
				obj->handle,
				AUDIT_NFT_OP_OBJ_RESET,
				GFP_ATOMIC);
		kfree(buf);
	}

	err = nf_tables_fill_obj_info(skb2, net, NETLINK_CB(skb).portid,
				      info->nlh->nlmsg_seq, NFT_MSG_NEWOBJ, 0,
				      family, table, obj, reset);
	if (err < 0)
		goto err_fill_obj_info;

	return nfnetlink_unicast(skb2, net, NETLINK_CB(skb).portid);

err_fill_obj_info:
	kfree_skb(skb2);
	return err;
}

static void nft_obj_destroy(const struct nft_ctx *ctx, struct nft_object *obj)
{
	if (obj->ops->destroy)
		obj->ops->destroy(ctx, obj);

	module_put(obj->ops->type->owner);
	kfree(obj->key.name);
	kfree(obj->udata);
	kfree(obj);
}

static int nf_tables_delobj(struct sk_buff *skb, const struct nfnl_info *info,
			    const struct nlattr * const nla[])
{
	struct netlink_ext_ack *extack = info->extack;
	u8 genmask = nft_genmask_next(info->net);
	u8 family = info->nfmsg->nfgen_family;
	struct net *net = info->net;
	const struct nlattr *attr;
	struct nft_table *table;
	struct nft_object *obj;
	struct nft_ctx ctx;
	u32 objtype;

	if (!nla[NFTA_OBJ_TYPE] ||
	    (!nla[NFTA_OBJ_NAME] && !nla[NFTA_OBJ_HANDLE]))
		return -EINVAL;

	table = nft_table_lookup(net, nla[NFTA_OBJ_TABLE], family, genmask,
				 NETLINK_CB(skb).portid);
	if (IS_ERR(table)) {
		NL_SET_BAD_ATTR(extack, nla[NFTA_OBJ_TABLE]);
		return PTR_ERR(table);
	}

	objtype = ntohl(nla_get_be32(nla[NFTA_OBJ_TYPE]));
	if (nla[NFTA_OBJ_HANDLE]) {
		attr = nla[NFTA_OBJ_HANDLE];
		obj = nft_obj_lookup_byhandle(table, attr, objtype, genmask);
	} else {
		attr = nla[NFTA_OBJ_NAME];
		obj = nft_obj_lookup(net, table, attr, objtype, genmask);
	}

	if (IS_ERR(obj)) {
		NL_SET_BAD_ATTR(extack, attr);
		return PTR_ERR(obj);
	}
	if (obj->use > 0) {
		NL_SET_BAD_ATTR(extack, attr);
		return -EBUSY;
	}

	nft_ctx_init(&ctx, net, skb, info->nlh, family, table, NULL, nla);

	return nft_delobj(&ctx, obj);
}

void nft_obj_notify(struct net *net, const struct nft_table *table,
		    struct nft_object *obj, u32 portid, u32 seq, int event,
		    u16 flags, int family, int report, gfp_t gfp)
{
	struct nftables_pernet *nft_net = nft_pernet(net);
	struct sk_buff *skb;
	int err;
	char *buf = kasprintf(gfp, "%s:%u",
			      table->name, nft_net->base_seq);

	audit_log_nfcfg(buf,
			family,
			obj->handle,
			event == NFT_MSG_NEWOBJ ?
				 AUDIT_NFT_OP_OBJ_REGISTER :
				 AUDIT_NFT_OP_OBJ_UNREGISTER,
			gfp);
	kfree(buf);

	if (!report &&
	    !nfnetlink_has_listeners(net, NFNLGRP_NFTABLES))
		return;

	skb = nlmsg_new(NLMSG_GOODSIZE, gfp);
	if (skb == NULL)
		goto err;

	err = nf_tables_fill_obj_info(skb, net, portid, seq, event,
				      flags & (NLM_F_CREATE | NLM_F_EXCL),
				      family, table, obj, false);
	if (err < 0) {
		kfree_skb(skb);
		goto err;
	}

	nft_notify_enqueue(skb, report, &nft_net->notify_list);
	return;
err:
	nfnetlink_set_err(net, portid, NFNLGRP_NFTABLES, -ENOBUFS);
}
EXPORT_SYMBOL_GPL(nft_obj_notify);

static void nf_tables_obj_notify(const struct nft_ctx *ctx,
				 struct nft_object *obj, int event)
{
	nft_obj_notify(ctx->net, ctx->table, obj, ctx->portid, ctx->seq, event,
		       ctx->flags, ctx->family, ctx->report, GFP_KERNEL);
}

/*
 * Flow tables
 */
void nft_register_flowtable_type(struct nf_flowtable_type *type)
{
	nfnl_lock(NFNL_SUBSYS_NFTABLES);
	list_add_tail_rcu(&type->list, &nf_tables_flowtables);
	nfnl_unlock(NFNL_SUBSYS_NFTABLES);
}
EXPORT_SYMBOL_GPL(nft_register_flowtable_type);

void nft_unregister_flowtable_type(struct nf_flowtable_type *type)
{
	nfnl_lock(NFNL_SUBSYS_NFTABLES);
	list_del_rcu(&type->list);
	nfnl_unlock(NFNL_SUBSYS_NFTABLES);
}
EXPORT_SYMBOL_GPL(nft_unregister_flowtable_type);

static const struct nla_policy nft_flowtable_policy[NFTA_FLOWTABLE_MAX + 1] = {
	[NFTA_FLOWTABLE_TABLE]		= { .type = NLA_STRING,
					    .len = NFT_NAME_MAXLEN - 1 },
	[NFTA_FLOWTABLE_NAME]		= { .type = NLA_STRING,
					    .len = NFT_NAME_MAXLEN - 1 },
	[NFTA_FLOWTABLE_HOOK]		= { .type = NLA_NESTED },
	[NFTA_FLOWTABLE_HANDLE]		= { .type = NLA_U64 },
	[NFTA_FLOWTABLE_FLAGS]		= { .type = NLA_U32 },
};

struct nft_flowtable *nft_flowtable_lookup(const struct nft_table *table,
					   const struct nlattr *nla, u8 genmask)
{
	struct nft_flowtable *flowtable;

	list_for_each_entry_rcu(flowtable, &table->flowtables, list) {
		if (!nla_strcmp(nla, flowtable->name) &&
		    nft_active_genmask(flowtable, genmask))
			return flowtable;
	}
	return ERR_PTR(-ENOENT);
}
EXPORT_SYMBOL_GPL(nft_flowtable_lookup);

void nf_tables_deactivate_flowtable(const struct nft_ctx *ctx,
				    struct nft_flowtable *flowtable,
				    enum nft_trans_phase phase)
{
	switch (phase) {
	case NFT_TRANS_PREPARE:
	case NFT_TRANS_ABORT:
	case NFT_TRANS_RELEASE:
		flowtable->use--;
		fallthrough;
	default:
		return;
	}
}
EXPORT_SYMBOL_GPL(nf_tables_deactivate_flowtable);

static struct nft_flowtable *
nft_flowtable_lookup_byhandle(const struct nft_table *table,
			      const struct nlattr *nla, u8 genmask)
{
       struct nft_flowtable *flowtable;

       list_for_each_entry(flowtable, &table->flowtables, list) {
               if (be64_to_cpu(nla_get_be64(nla)) == flowtable->handle &&
                   nft_active_genmask(flowtable, genmask))
                       return flowtable;
       }
       return ERR_PTR(-ENOENT);
}

struct nft_flowtable_hook {
	u32			num;
	int			priority;
	struct list_head	list;
};

static const struct nla_policy nft_flowtable_hook_policy[NFTA_FLOWTABLE_HOOK_MAX + 1] = {
	[NFTA_FLOWTABLE_HOOK_NUM]	= { .type = NLA_U32 },
	[NFTA_FLOWTABLE_HOOK_PRIORITY]	= { .type = NLA_U32 },
	[NFTA_FLOWTABLE_HOOK_DEVS]	= { .type = NLA_NESTED },
};

static int nft_flowtable_parse_hook(const struct nft_ctx *ctx,
				    const struct nlattr *attr,
				    struct nft_flowtable_hook *flowtable_hook,
				    struct nft_flowtable *flowtable, bool add)
{
	struct nlattr *tb[NFTA_FLOWTABLE_HOOK_MAX + 1];
	struct nft_hook *hook;
	int hooknum, priority;
	int err;

	INIT_LIST_HEAD(&flowtable_hook->list);

	err = nla_parse_nested_deprecated(tb, NFTA_FLOWTABLE_HOOK_MAX, attr,
					  nft_flowtable_hook_policy, NULL);
	if (err < 0)
		return err;

	if (add) {
		if (!tb[NFTA_FLOWTABLE_HOOK_NUM] ||
		    !tb[NFTA_FLOWTABLE_HOOK_PRIORITY])
			return -EINVAL;

		hooknum = ntohl(nla_get_be32(tb[NFTA_FLOWTABLE_HOOK_NUM]));
		if (hooknum != NF_NETDEV_INGRESS)
			return -EOPNOTSUPP;

		priority = ntohl(nla_get_be32(tb[NFTA_FLOWTABLE_HOOK_PRIORITY]));

		flowtable_hook->priority	= priority;
		flowtable_hook->num		= hooknum;
	} else {
		if (tb[NFTA_FLOWTABLE_HOOK_NUM]) {
			hooknum = ntohl(nla_get_be32(tb[NFTA_FLOWTABLE_HOOK_NUM]));
			if (hooknum != flowtable->hooknum)
				return -EOPNOTSUPP;
		}

		if (tb[NFTA_FLOWTABLE_HOOK_PRIORITY]) {
			priority = ntohl(nla_get_be32(tb[NFTA_FLOWTABLE_HOOK_PRIORITY]));
			if (priority != flowtable->data.priority)
				return -EOPNOTSUPP;
		}

		flowtable_hook->priority	= flowtable->data.priority;
		flowtable_hook->num		= flowtable->hooknum;
	}

	if (tb[NFTA_FLOWTABLE_HOOK_DEVS]) {
		err = nf_tables_parse_netdev_hooks(ctx->net,
						   tb[NFTA_FLOWTABLE_HOOK_DEVS],
						   &flowtable_hook->list);
		if (err < 0)
			return err;
	}

	list_for_each_entry(hook, &flowtable_hook->list, list) {
		hook->ops.pf		= NFPROTO_NETDEV;
		hook->ops.hooknum	= flowtable_hook->num;
		hook->ops.priority	= flowtable_hook->priority;
		hook->ops.priv		= &flowtable->data;
		hook->ops.hook		= flowtable->data.type->hook;
	}

	return err;
}

static const struct nf_flowtable_type *__nft_flowtable_type_get(u8 family)
{
	const struct nf_flowtable_type *type;

	list_for_each_entry(type, &nf_tables_flowtables, list) {
		if (family == type->family)
			return type;
	}
	return NULL;
}

static const struct nf_flowtable_type *
nft_flowtable_type_get(struct net *net, u8 family)
{
	const struct nf_flowtable_type *type;

	type = __nft_flowtable_type_get(family);
	if (type != NULL && try_module_get(type->owner))
		return type;

	lockdep_nfnl_nft_mutex_not_held();
#ifdef CONFIG_MODULES
	if (type == NULL) {
		if (nft_request_module(net, "nf-flowtable-%u", family) == -EAGAIN)
			return ERR_PTR(-EAGAIN);
	}
#endif
	return ERR_PTR(-ENOENT);
}

/* Only called from error and netdev event paths. */
static void nft_unregister_flowtable_hook(struct net *net,
					  struct nft_flowtable *flowtable,
					  struct nft_hook *hook)
{
	nf_unregister_net_hook(net, &hook->ops);
	flowtable->data.type->setup(&flowtable->data, hook->ops.dev,
				    FLOW_BLOCK_UNBIND);
}

static void nft_unregister_flowtable_net_hooks(struct net *net,
					       struct list_head *hook_list)
{
	struct nft_hook *hook;

	list_for_each_entry(hook, hook_list, list)
		nf_unregister_net_hook(net, &hook->ops);
}

static int nft_register_flowtable_net_hooks(struct net *net,
					    struct nft_table *table,
					    struct list_head *hook_list,
					    struct nft_flowtable *flowtable)
{
	struct nft_hook *hook, *hook2, *next;
	struct nft_flowtable *ft;
	int err, i = 0;

	list_for_each_entry(hook, hook_list, list) {
		list_for_each_entry(ft, &table->flowtables, list) {
			if (!nft_is_active_next(net, ft))
				continue;

			list_for_each_entry(hook2, &ft->hook_list, list) {
				if (hook->ops.dev == hook2->ops.dev &&
				    hook->ops.pf == hook2->ops.pf) {
					err = -EEXIST;
					goto err_unregister_net_hooks;
				}
			}
		}

		err = flowtable->data.type->setup(&flowtable->data,
						  hook->ops.dev,
						  FLOW_BLOCK_BIND);
		if (err < 0)
			goto err_unregister_net_hooks;

		err = nf_register_net_hook(net, &hook->ops);
		if (err < 0) {
			flowtable->data.type->setup(&flowtable->data,
						    hook->ops.dev,
						    FLOW_BLOCK_UNBIND);
			goto err_unregister_net_hooks;
		}

		i++;
	}

	return 0;

err_unregister_net_hooks:
	list_for_each_entry_safe(hook, next, hook_list, list) {
		if (i-- <= 0)
			break;

		nft_unregister_flowtable_hook(net, flowtable, hook);
		list_del_rcu(&hook->list);
		kfree_rcu(hook, rcu);
	}

	return err;
}

static void nft_flowtable_hooks_destroy(struct list_head *hook_list)
{
	struct nft_hook *hook, *next;

	list_for_each_entry_safe(hook, next, hook_list, list) {
		list_del_rcu(&hook->list);
		kfree_rcu(hook, rcu);
	}
}

static int nft_flowtable_update(struct nft_ctx *ctx, const struct nlmsghdr *nlh,
				struct nft_flowtable *flowtable)
{
	const struct nlattr * const *nla = ctx->nla;
	struct nft_flowtable_hook flowtable_hook;
	struct nft_hook *hook, *next;
	struct nft_trans *trans;
	bool unregister = false;
	u32 flags;
	int err;

	err = nft_flowtable_parse_hook(ctx, nla[NFTA_FLOWTABLE_HOOK],
				       &flowtable_hook, flowtable, false);
	if (err < 0)
		return err;

	list_for_each_entry_safe(hook, next, &flowtable_hook.list, list) {
		if (nft_hook_list_find(&flowtable->hook_list, hook)) {
			list_del(&hook->list);
			kfree(hook);
		}
	}

	if (nla[NFTA_FLOWTABLE_FLAGS]) {
		flags = ntohl(nla_get_be32(nla[NFTA_FLOWTABLE_FLAGS]));
		if (flags & ~NFT_FLOWTABLE_MASK)
			return -EOPNOTSUPP;
		if ((flowtable->data.flags & NFT_FLOWTABLE_HW_OFFLOAD) ^
		    (flags & NFT_FLOWTABLE_HW_OFFLOAD))
			return -EOPNOTSUPP;
	} else {
		flags = flowtable->data.flags;
	}

	err = nft_register_flowtable_net_hooks(ctx->net, ctx->table,
					       &flowtable_hook.list, flowtable);
	if (err < 0)
		goto err_flowtable_update_hook;

	trans = nft_trans_alloc(ctx, NFT_MSG_NEWFLOWTABLE,
				sizeof(struct nft_trans_flowtable));
	if (!trans) {
		unregister = true;
		err = -ENOMEM;
		goto err_flowtable_update_hook;
	}

	nft_trans_flowtable_flags(trans) = flags;
	nft_trans_flowtable(trans) = flowtable;
	nft_trans_flowtable_update(trans) = true;
	INIT_LIST_HEAD(&nft_trans_flowtable_hooks(trans));
	list_splice(&flowtable_hook.list, &nft_trans_flowtable_hooks(trans));

	nft_trans_commit_list_add_tail(ctx->net, trans);

	return 0;

err_flowtable_update_hook:
	list_for_each_entry_safe(hook, next, &flowtable_hook.list, list) {
		if (unregister)
			nft_unregister_flowtable_hook(ctx->net, flowtable, hook);
		list_del_rcu(&hook->list);
		kfree_rcu(hook, rcu);
	}

	return err;

}

static int nf_tables_newflowtable(struct sk_buff *skb,
				  const struct nfnl_info *info,
				  const struct nlattr * const nla[])
{
	struct netlink_ext_ack *extack = info->extack;
	struct nft_flowtable_hook flowtable_hook;
	u8 genmask = nft_genmask_next(info->net);
	u8 family = info->nfmsg->nfgen_family;
	const struct nf_flowtable_type *type;
	struct nft_flowtable *flowtable;
	struct nft_hook *hook, *next;
	struct net *net = info->net;
	struct nft_table *table;
	struct nft_ctx ctx;
	int err;

	if (!nla[NFTA_FLOWTABLE_TABLE] ||
	    !nla[NFTA_FLOWTABLE_NAME] ||
	    !nla[NFTA_FLOWTABLE_HOOK])
		return -EINVAL;

	table = nft_table_lookup(net, nla[NFTA_FLOWTABLE_TABLE], family,
				 genmask, NETLINK_CB(skb).portid);
	if (IS_ERR(table)) {
		NL_SET_BAD_ATTR(extack, nla[NFTA_FLOWTABLE_TABLE]);
		return PTR_ERR(table);
	}

	flowtable = nft_flowtable_lookup(table, nla[NFTA_FLOWTABLE_NAME],
					 genmask);
	if (IS_ERR(flowtable)) {
		err = PTR_ERR(flowtable);
		if (err != -ENOENT) {
			NL_SET_BAD_ATTR(extack, nla[NFTA_FLOWTABLE_NAME]);
			return err;
		}
	} else {
		if (info->nlh->nlmsg_flags & NLM_F_EXCL) {
			NL_SET_BAD_ATTR(extack, nla[NFTA_FLOWTABLE_NAME]);
			return -EEXIST;
		}

		nft_ctx_init(&ctx, net, skb, info->nlh, family, table, NULL, nla);

		return nft_flowtable_update(&ctx, info->nlh, flowtable);
	}

	nft_ctx_init(&ctx, net, skb, info->nlh, family, table, NULL, nla);

	flowtable = kzalloc(sizeof(*flowtable), GFP_KERNEL);
	if (!flowtable)
		return -ENOMEM;

	flowtable->table = table;
	flowtable->handle = nf_tables_alloc_handle(table);
	INIT_LIST_HEAD(&flowtable->hook_list);

	flowtable->name = nla_strdup(nla[NFTA_FLOWTABLE_NAME], GFP_KERNEL);
	if (!flowtable->name) {
		err = -ENOMEM;
		goto err1;
	}

	type = nft_flowtable_type_get(net, family);
	if (IS_ERR(type)) {
		err = PTR_ERR(type);
		goto err2;
	}

	if (nla[NFTA_FLOWTABLE_FLAGS]) {
		flowtable->data.flags =
			ntohl(nla_get_be32(nla[NFTA_FLOWTABLE_FLAGS]));
		if (flowtable->data.flags & ~NFT_FLOWTABLE_MASK) {
			err = -EOPNOTSUPP;
			goto err3;
		}
	}

	write_pnet(&flowtable->data.net, net);
	flowtable->data.type = type;
	err = type->init(&flowtable->data);
	if (err < 0)
		goto err3;

	err = nft_flowtable_parse_hook(&ctx, nla[NFTA_FLOWTABLE_HOOK],
				       &flowtable_hook, flowtable, true);
	if (err < 0)
		goto err4;

	list_splice(&flowtable_hook.list, &flowtable->hook_list);
	flowtable->data.priority = flowtable_hook.priority;
	flowtable->hooknum = flowtable_hook.num;

	err = nft_register_flowtable_net_hooks(ctx.net, table,
					       &flowtable->hook_list,
					       flowtable);
	if (err < 0) {
		nft_flowtable_hooks_destroy(&flowtable->hook_list);
		goto err4;
	}

	err = nft_trans_flowtable_add(&ctx, NFT_MSG_NEWFLOWTABLE, flowtable);
	if (err < 0)
		goto err5;

	list_add_tail_rcu(&flowtable->list, &table->flowtables);
	table->use++;

	return 0;
err5:
	list_for_each_entry_safe(hook, next, &flowtable->hook_list, list) {
		nft_unregister_flowtable_hook(net, flowtable, hook);
		list_del_rcu(&hook->list);
		kfree_rcu(hook, rcu);
	}
err4:
	flowtable->data.type->free(&flowtable->data);
err3:
	module_put(type->owner);
err2:
	kfree(flowtable->name);
err1:
	kfree(flowtable);
	return err;
}

static void nft_flowtable_hook_release(struct nft_flowtable_hook *flowtable_hook)
{
	struct nft_hook *this, *next;

	list_for_each_entry_safe(this, next, &flowtable_hook->list, list) {
		list_del(&this->list);
		kfree(this);
	}
}

static int nft_delflowtable_hook(struct nft_ctx *ctx,
				 struct nft_flowtable *flowtable)
{
	const struct nlattr * const *nla = ctx->nla;
	struct nft_flowtable_hook flowtable_hook;
	struct nft_hook *this, *hook;
	struct nft_trans *trans;
	int err;

	err = nft_flowtable_parse_hook(ctx, nla[NFTA_FLOWTABLE_HOOK],
				       &flowtable_hook, flowtable, false);
	if (err < 0)
		return err;

	list_for_each_entry(this, &flowtable_hook.list, list) {
		hook = nft_hook_list_find(&flowtable->hook_list, this);
		if (!hook) {
			err = -ENOENT;
			goto err_flowtable_del_hook;
		}
		hook->inactive = true;
	}

	trans = nft_trans_alloc(ctx, NFT_MSG_DELFLOWTABLE,
				sizeof(struct nft_trans_flowtable));
	if (!trans) {
		err = -ENOMEM;
		goto err_flowtable_del_hook;
	}

	nft_trans_flowtable(trans) = flowtable;
	nft_trans_flowtable_update(trans) = true;
	INIT_LIST_HEAD(&nft_trans_flowtable_hooks(trans));
	nft_flowtable_hook_release(&flowtable_hook);

	nft_trans_commit_list_add_tail(ctx->net, trans);

	return 0;

err_flowtable_del_hook:
	list_for_each_entry(this, &flowtable_hook.list, list) {
		hook = nft_hook_list_find(&flowtable->hook_list, this);
		if (!hook)
			break;

		hook->inactive = false;
	}
	nft_flowtable_hook_release(&flowtable_hook);

	return err;
}

static int nf_tables_delflowtable(struct sk_buff *skb,
				  const struct nfnl_info *info,
				  const struct nlattr * const nla[])
{
	struct netlink_ext_ack *extack = info->extack;
	u8 genmask = nft_genmask_next(info->net);
	u8 family = info->nfmsg->nfgen_family;
	struct nft_flowtable *flowtable;
	struct net *net = info->net;
	const struct nlattr *attr;
	struct nft_table *table;
	struct nft_ctx ctx;

	if (!nla[NFTA_FLOWTABLE_TABLE] ||
	    (!nla[NFTA_FLOWTABLE_NAME] &&
	     !nla[NFTA_FLOWTABLE_HANDLE]))
		return -EINVAL;

	table = nft_table_lookup(net, nla[NFTA_FLOWTABLE_TABLE], family,
				 genmask, NETLINK_CB(skb).portid);
	if (IS_ERR(table)) {
		NL_SET_BAD_ATTR(extack, nla[NFTA_FLOWTABLE_TABLE]);
		return PTR_ERR(table);
	}

	if (nla[NFTA_FLOWTABLE_HANDLE]) {
		attr = nla[NFTA_FLOWTABLE_HANDLE];
		flowtable = nft_flowtable_lookup_byhandle(table, attr, genmask);
	} else {
		attr = nla[NFTA_FLOWTABLE_NAME];
		flowtable = nft_flowtable_lookup(table, attr, genmask);
	}

	if (IS_ERR(flowtable)) {
		NL_SET_BAD_ATTR(extack, attr);
		return PTR_ERR(flowtable);
	}

	nft_ctx_init(&ctx, net, skb, info->nlh, family, table, NULL, nla);

	if (nla[NFTA_FLOWTABLE_HOOK])
		return nft_delflowtable_hook(&ctx, flowtable);

	if (flowtable->use > 0) {
		NL_SET_BAD_ATTR(extack, attr);
		return -EBUSY;
	}

	return nft_delflowtable(&ctx, flowtable);
}

static int nf_tables_fill_flowtable_info(struct sk_buff *skb, struct net *net,
					 u32 portid, u32 seq, int event,
					 u32 flags, int family,
					 struct nft_flowtable *flowtable,
					 struct list_head *hook_list)
{
	struct nlattr *nest, *nest_devs;
	struct nft_hook *hook;
	struct nlmsghdr *nlh;

	event = nfnl_msg_type(NFNL_SUBSYS_NFTABLES, event);
	nlh = nfnl_msg_put(skb, portid, seq, event, flags, family,
			   NFNETLINK_V0, nft_base_seq(net));
	if (!nlh)
		goto nla_put_failure;

	if (nla_put_string(skb, NFTA_FLOWTABLE_TABLE, flowtable->table->name) ||
	    nla_put_string(skb, NFTA_FLOWTABLE_NAME, flowtable->name) ||
	    nla_put_be32(skb, NFTA_FLOWTABLE_USE, htonl(flowtable->use)) ||
	    nla_put_be64(skb, NFTA_FLOWTABLE_HANDLE, cpu_to_be64(flowtable->handle),
			 NFTA_FLOWTABLE_PAD) ||
	    nla_put_be32(skb, NFTA_FLOWTABLE_FLAGS, htonl(flowtable->data.flags)))
		goto nla_put_failure;

	nest = nla_nest_start_noflag(skb, NFTA_FLOWTABLE_HOOK);
	if (!nest)
		goto nla_put_failure;
	if (nla_put_be32(skb, NFTA_FLOWTABLE_HOOK_NUM, htonl(flowtable->hooknum)) ||
	    nla_put_be32(skb, NFTA_FLOWTABLE_HOOK_PRIORITY, htonl(flowtable->data.priority)))
		goto nla_put_failure;

	nest_devs = nla_nest_start_noflag(skb, NFTA_FLOWTABLE_HOOK_DEVS);
	if (!nest_devs)
		goto nla_put_failure;

	list_for_each_entry_rcu(hook, hook_list, list) {
		if (nla_put_string(skb, NFTA_DEVICE_NAME, hook->ops.dev->name))
			goto nla_put_failure;
	}
	nla_nest_end(skb, nest_devs);
	nla_nest_end(skb, nest);

	nlmsg_end(skb, nlh);
	return 0;

nla_put_failure:
	nlmsg_trim(skb, nlh);
	return -1;
}

struct nft_flowtable_filter {
	char		*table;
};

static int nf_tables_dump_flowtable(struct sk_buff *skb,
				    struct netlink_callback *cb)
{
	const struct nfgenmsg *nfmsg = nlmsg_data(cb->nlh);
	struct nft_flowtable_filter *filter = cb->data;
	unsigned int idx = 0, s_idx = cb->args[0];
	struct net *net = sock_net(skb->sk);
	int family = nfmsg->nfgen_family;
	struct nft_flowtable *flowtable;
	struct nftables_pernet *nft_net;
	const struct nft_table *table;

	rcu_read_lock();
	nft_net = nft_pernet(net);
	cb->seq = nft_net->base_seq;

	list_for_each_entry_rcu(table, &nft_net->tables, list) {
		if (family != NFPROTO_UNSPEC && family != table->family)
			continue;

		list_for_each_entry_rcu(flowtable, &table->flowtables, list) {
			if (!nft_is_active(net, flowtable))
				goto cont;
			if (idx < s_idx)
				goto cont;
			if (idx > s_idx)
				memset(&cb->args[1], 0,
				       sizeof(cb->args) - sizeof(cb->args[0]));
			if (filter && filter->table &&
			    strcmp(filter->table, table->name))
				goto cont;

			if (nf_tables_fill_flowtable_info(skb, net, NETLINK_CB(cb->skb).portid,
							  cb->nlh->nlmsg_seq,
							  NFT_MSG_NEWFLOWTABLE,
							  NLM_F_MULTI | NLM_F_APPEND,
							  table->family,
							  flowtable,
							  &flowtable->hook_list) < 0)
				goto done;

			nl_dump_check_consistent(cb, nlmsg_hdr(skb));
cont:
			idx++;
		}
	}
done:
	rcu_read_unlock();

	cb->args[0] = idx;
	return skb->len;
}

static int nf_tables_dump_flowtable_start(struct netlink_callback *cb)
{
	const struct nlattr * const *nla = cb->data;
	struct nft_flowtable_filter *filter = NULL;

	if (nla[NFTA_FLOWTABLE_TABLE]) {
		filter = kzalloc(sizeof(*filter), GFP_ATOMIC);
		if (!filter)
			return -ENOMEM;

		filter->table = nla_strdup(nla[NFTA_FLOWTABLE_TABLE],
					   GFP_ATOMIC);
		if (!filter->table) {
			kfree(filter);
			return -ENOMEM;
		}
	}

	cb->data = filter;
	return 0;
}

static int nf_tables_dump_flowtable_done(struct netlink_callback *cb)
{
	struct nft_flowtable_filter *filter = cb->data;

	if (!filter)
		return 0;

	kfree(filter->table);
	kfree(filter);

	return 0;
}

/* called with rcu_read_lock held */
static int nf_tables_getflowtable(struct sk_buff *skb,
				  const struct nfnl_info *info,
				  const struct nlattr * const nla[])
{
	u8 genmask = nft_genmask_cur(info->net);
	u8 family = info->nfmsg->nfgen_family;
	struct nft_flowtable *flowtable;
	const struct nft_table *table;
	struct net *net = info->net;
	struct sk_buff *skb2;
	int err;

	if (info->nlh->nlmsg_flags & NLM_F_DUMP) {
		struct netlink_dump_control c = {
			.start = nf_tables_dump_flowtable_start,
			.dump = nf_tables_dump_flowtable,
			.done = nf_tables_dump_flowtable_done,
			.module = THIS_MODULE,
			.data = (void *)nla,
		};

		return nft_netlink_dump_start_rcu(info->sk, skb, info->nlh, &c);
	}

	if (!nla[NFTA_FLOWTABLE_NAME])
		return -EINVAL;

	table = nft_table_lookup(net, nla[NFTA_FLOWTABLE_TABLE], family,
				 genmask, 0);
	if (IS_ERR(table))
		return PTR_ERR(table);

	flowtable = nft_flowtable_lookup(table, nla[NFTA_FLOWTABLE_NAME],
					 genmask);
	if (IS_ERR(flowtable))
		return PTR_ERR(flowtable);

	skb2 = alloc_skb(NLMSG_GOODSIZE, GFP_ATOMIC);
	if (!skb2)
		return -ENOMEM;

	err = nf_tables_fill_flowtable_info(skb2, net, NETLINK_CB(skb).portid,
					    info->nlh->nlmsg_seq,
					    NFT_MSG_NEWFLOWTABLE, 0, family,
					    flowtable, &flowtable->hook_list);
	if (err < 0)
		goto err_fill_flowtable_info;

	return nfnetlink_unicast(skb2, net, NETLINK_CB(skb).portid);

err_fill_flowtable_info:
	kfree_skb(skb2);
	return err;
}

static void nf_tables_flowtable_notify(struct nft_ctx *ctx,
				       struct nft_flowtable *flowtable,
				       struct list_head *hook_list,
				       int event)
{
	struct nftables_pernet *nft_net = nft_pernet(ctx->net);
	struct sk_buff *skb;
	u16 flags = 0;
	int err;

	if (!ctx->report &&
	    !nfnetlink_has_listeners(ctx->net, NFNLGRP_NFTABLES))
		return;

	skb = nlmsg_new(NLMSG_GOODSIZE, GFP_KERNEL);
	if (skb == NULL)
		goto err;

	if (ctx->flags & (NLM_F_CREATE | NLM_F_EXCL))
		flags |= ctx->flags & (NLM_F_CREATE | NLM_F_EXCL);

	err = nf_tables_fill_flowtable_info(skb, ctx->net, ctx->portid,
					    ctx->seq, event, flags,
					    ctx->family, flowtable, hook_list);
	if (err < 0) {
		kfree_skb(skb);
		goto err;
	}

	nft_notify_enqueue(skb, ctx->report, &nft_net->notify_list);
	return;
err:
	nfnetlink_set_err(ctx->net, ctx->portid, NFNLGRP_NFTABLES, -ENOBUFS);
}

static void nf_tables_flowtable_destroy(struct nft_flowtable *flowtable)
{
	struct nft_hook *hook, *next;

	flowtable->data.type->free(&flowtable->data);
	list_for_each_entry_safe(hook, next, &flowtable->hook_list, list) {
		flowtable->data.type->setup(&flowtable->data, hook->ops.dev,
					    FLOW_BLOCK_UNBIND);
		list_del_rcu(&hook->list);
		kfree(hook);
	}
	kfree(flowtable->name);
	module_put(flowtable->data.type->owner);
	kfree(flowtable);
}

static int nf_tables_fill_gen_info(struct sk_buff *skb, struct net *net,
				   u32 portid, u32 seq)
{
	struct nftables_pernet *nft_net = nft_pernet(net);
	struct nlmsghdr *nlh;
	char buf[TASK_COMM_LEN];
	int event = nfnl_msg_type(NFNL_SUBSYS_NFTABLES, NFT_MSG_NEWGEN);

	nlh = nfnl_msg_put(skb, portid, seq, event, 0, AF_UNSPEC,
			   NFNETLINK_V0, nft_base_seq(net));
	if (!nlh)
		goto nla_put_failure;

	if (nla_put_be32(skb, NFTA_GEN_ID, htonl(nft_net->base_seq)) ||
	    nla_put_be32(skb, NFTA_GEN_PROC_PID, htonl(task_pid_nr(current))) ||
	    nla_put_string(skb, NFTA_GEN_PROC_NAME, get_task_comm(buf, current)))
		goto nla_put_failure;

	nlmsg_end(skb, nlh);
	return 0;

nla_put_failure:
	nlmsg_trim(skb, nlh);
	return -EMSGSIZE;
}

static void nft_flowtable_event(unsigned long event, struct net_device *dev,
				struct nft_flowtable *flowtable)
{
	struct nft_hook *hook;

	list_for_each_entry(hook, &flowtable->hook_list, list) {
		if (hook->ops.dev != dev)
			continue;

		/* flow_offload_netdev_event() cleans up entries for us. */
		nft_unregister_flowtable_hook(dev_net(dev), flowtable, hook);
		list_del_rcu(&hook->list);
		kfree_rcu(hook, rcu);
		break;
	}
}

static int nf_tables_flowtable_event(struct notifier_block *this,
				     unsigned long event, void *ptr)
{
	struct net_device *dev = netdev_notifier_info_to_dev(ptr);
	struct nft_flowtable *flowtable;
	struct nftables_pernet *nft_net;
	struct nft_table *table;
	struct net *net;

	if (event != NETDEV_UNREGISTER)
		return 0;

	net = dev_net(dev);
	nft_net = nft_pernet(net);
	mutex_lock(&nft_net->commit_mutex);
	list_for_each_entry(table, &nft_net->tables, list) {
		list_for_each_entry(flowtable, &table->flowtables, list) {
			nft_flowtable_event(event, dev, flowtable);
		}
	}
	mutex_unlock(&nft_net->commit_mutex);

	return NOTIFY_DONE;
}

static struct notifier_block nf_tables_flowtable_notifier = {
	.notifier_call	= nf_tables_flowtable_event,
};

static void nf_tables_gen_notify(struct net *net, struct sk_buff *skb,
				 int event)
{
	struct nlmsghdr *nlh = nlmsg_hdr(skb);
	struct sk_buff *skb2;
	int err;

	if (!nlmsg_report(nlh) &&
	    !nfnetlink_has_listeners(net, NFNLGRP_NFTABLES))
		return;

	skb2 = nlmsg_new(NLMSG_GOODSIZE, GFP_KERNEL);
	if (skb2 == NULL)
		goto err;

	err = nf_tables_fill_gen_info(skb2, net, NETLINK_CB(skb).portid,
				      nlh->nlmsg_seq);
	if (err < 0) {
		kfree_skb(skb2);
		goto err;
	}

	nfnetlink_send(skb2, net, NETLINK_CB(skb).portid, NFNLGRP_NFTABLES,
		       nlmsg_report(nlh), GFP_KERNEL);
	return;
err:
	nfnetlink_set_err(net, NETLINK_CB(skb).portid, NFNLGRP_NFTABLES,
			  -ENOBUFS);
}

static int nf_tables_getgen(struct sk_buff *skb, const struct nfnl_info *info,
			    const struct nlattr * const nla[])
{
	struct sk_buff *skb2;
	int err;

	skb2 = alloc_skb(NLMSG_GOODSIZE, GFP_ATOMIC);
	if (skb2 == NULL)
		return -ENOMEM;

	err = nf_tables_fill_gen_info(skb2, info->net, NETLINK_CB(skb).portid,
				      info->nlh->nlmsg_seq);
	if (err < 0)
		goto err_fill_gen_info;

	return nfnetlink_unicast(skb2, info->net, NETLINK_CB(skb).portid);

err_fill_gen_info:
	kfree_skb(skb2);
	return err;
}

static const struct nfnl_callback nf_tables_cb[NFT_MSG_MAX] = {
	[NFT_MSG_NEWTABLE] = {
		.call		= nf_tables_newtable,
		.type		= NFNL_CB_BATCH,
		.attr_count	= NFTA_TABLE_MAX,
		.policy		= nft_table_policy,
	},
	[NFT_MSG_GETTABLE] = {
		.call		= nf_tables_gettable,
		.type		= NFNL_CB_RCU,
		.attr_count	= NFTA_TABLE_MAX,
		.policy		= nft_table_policy,
	},
	[NFT_MSG_DELTABLE] = {
		.call		= nf_tables_deltable,
		.type		= NFNL_CB_BATCH,
		.attr_count	= NFTA_TABLE_MAX,
		.policy		= nft_table_policy,
	},
	[NFT_MSG_NEWCHAIN] = {
		.call		= nf_tables_newchain,
		.type		= NFNL_CB_BATCH,
		.attr_count	= NFTA_CHAIN_MAX,
		.policy		= nft_chain_policy,
	},
	[NFT_MSG_GETCHAIN] = {
		.call		= nf_tables_getchain,
		.type		= NFNL_CB_RCU,
		.attr_count	= NFTA_CHAIN_MAX,
		.policy		= nft_chain_policy,
	},
	[NFT_MSG_DELCHAIN] = {
		.call		= nf_tables_delchain,
		.type		= NFNL_CB_BATCH,
		.attr_count	= NFTA_CHAIN_MAX,
		.policy		= nft_chain_policy,
	},
	[NFT_MSG_NEWRULE] = {
		.call		= nf_tables_newrule,
		.type		= NFNL_CB_BATCH,
		.attr_count	= NFTA_RULE_MAX,
		.policy		= nft_rule_policy,
	},
	[NFT_MSG_GETRULE] = {
		.call		= nf_tables_getrule,
		.type		= NFNL_CB_RCU,
		.attr_count	= NFTA_RULE_MAX,
		.policy		= nft_rule_policy,
	},
	[NFT_MSG_DELRULE] = {
		.call		= nf_tables_delrule,
		.type		= NFNL_CB_BATCH,
		.attr_count	= NFTA_RULE_MAX,
		.policy		= nft_rule_policy,
	},
	[NFT_MSG_NEWSET] = {
		.call		= nf_tables_newset,
		.type		= NFNL_CB_BATCH,
		.attr_count	= NFTA_SET_MAX,
		.policy		= nft_set_policy,
	},
	[NFT_MSG_GETSET] = {
		.call		= nf_tables_getset,
		.type		= NFNL_CB_RCU,
		.attr_count	= NFTA_SET_MAX,
		.policy		= nft_set_policy,
	},
	[NFT_MSG_DELSET] = {
		.call		= nf_tables_delset,
		.type		= NFNL_CB_BATCH,
		.attr_count	= NFTA_SET_MAX,
		.policy		= nft_set_policy,
	},
	[NFT_MSG_NEWSETELEM] = {
		.call		= nf_tables_newsetelem,
		.type		= NFNL_CB_BATCH,
		.attr_count	= NFTA_SET_ELEM_LIST_MAX,
		.policy		= nft_set_elem_list_policy,
	},
	[NFT_MSG_GETSETELEM] = {
		.call		= nf_tables_getsetelem,
		.type		= NFNL_CB_RCU,
		.attr_count	= NFTA_SET_ELEM_LIST_MAX,
		.policy		= nft_set_elem_list_policy,
	},
	[NFT_MSG_DELSETELEM] = {
		.call		= nf_tables_delsetelem,
		.type		= NFNL_CB_BATCH,
		.attr_count	= NFTA_SET_ELEM_LIST_MAX,
		.policy		= nft_set_elem_list_policy,
	},
	[NFT_MSG_GETGEN] = {
		.call		= nf_tables_getgen,
		.type		= NFNL_CB_RCU,
	},
	[NFT_MSG_NEWOBJ] = {
		.call		= nf_tables_newobj,
		.type		= NFNL_CB_BATCH,
		.attr_count	= NFTA_OBJ_MAX,
		.policy		= nft_obj_policy,
	},
	[NFT_MSG_GETOBJ] = {
		.call		= nf_tables_getobj,
		.type		= NFNL_CB_RCU,
		.attr_count	= NFTA_OBJ_MAX,
		.policy		= nft_obj_policy,
	},
	[NFT_MSG_DELOBJ] = {
		.call		= nf_tables_delobj,
		.type		= NFNL_CB_BATCH,
		.attr_count	= NFTA_OBJ_MAX,
		.policy		= nft_obj_policy,
	},
	[NFT_MSG_GETOBJ_RESET] = {
		.call		= nf_tables_getobj,
		.type		= NFNL_CB_RCU,
		.attr_count	= NFTA_OBJ_MAX,
		.policy		= nft_obj_policy,
	},
	[NFT_MSG_NEWFLOWTABLE] = {
		.call		= nf_tables_newflowtable,
		.type		= NFNL_CB_BATCH,
		.attr_count	= NFTA_FLOWTABLE_MAX,
		.policy		= nft_flowtable_policy,
	},
	[NFT_MSG_GETFLOWTABLE] = {
		.call		= nf_tables_getflowtable,
		.type		= NFNL_CB_RCU,
		.attr_count	= NFTA_FLOWTABLE_MAX,
		.policy		= nft_flowtable_policy,
	},
	[NFT_MSG_DELFLOWTABLE] = {
		.call		= nf_tables_delflowtable,
		.type		= NFNL_CB_BATCH,
		.attr_count	= NFTA_FLOWTABLE_MAX,
		.policy		= nft_flowtable_policy,
	},
};

static int nf_tables_validate(struct net *net)
{
	struct nftables_pernet *nft_net = nft_pernet(net);
	struct nft_table *table;

	switch (nft_net->validate_state) {
	case NFT_VALIDATE_SKIP:
		break;
	case NFT_VALIDATE_NEED:
		nft_validate_state_update(net, NFT_VALIDATE_DO);
		fallthrough;
	case NFT_VALIDATE_DO:
		list_for_each_entry(table, &nft_net->tables, list) {
			if (nft_table_validate(net, table) < 0)
				return -EAGAIN;
		}
		break;
	}

	return 0;
}

/* a drop policy has to be deferred until all rules have been activated,
 * otherwise a large ruleset that contains a drop-policy base chain will
 * cause all packets to get dropped until the full transaction has been
 * processed.
 *
 * We defer the drop policy until the transaction has been finalized.
 */
static void nft_chain_commit_drop_policy(struct nft_trans *trans)
{
	struct nft_base_chain *basechain;

	if (nft_trans_chain_policy(trans) != NF_DROP)
		return;

	if (!nft_is_base_chain(trans->ctx.chain))
		return;

	basechain = nft_base_chain(trans->ctx.chain);
	basechain->policy = NF_DROP;
}

static void nft_chain_commit_update(struct nft_trans *trans)
{
	struct nft_base_chain *basechain;

	if (nft_trans_chain_name(trans)) {
		rhltable_remove(&trans->ctx.table->chains_ht,
				&trans->ctx.chain->rhlhead,
				nft_chain_ht_params);
		swap(trans->ctx.chain->name, nft_trans_chain_name(trans));
		rhltable_insert_key(&trans->ctx.table->chains_ht,
				    trans->ctx.chain->name,
				    &trans->ctx.chain->rhlhead,
				    nft_chain_ht_params);
	}

	if (!nft_is_base_chain(trans->ctx.chain))
		return;

	nft_chain_stats_replace(trans);

	basechain = nft_base_chain(trans->ctx.chain);

	switch (nft_trans_chain_policy(trans)) {
	case NF_DROP:
	case NF_ACCEPT:
		basechain->policy = nft_trans_chain_policy(trans);
		break;
	}
}

static void nft_obj_commit_update(struct nft_trans *trans)
{
	struct nft_object *newobj;
	struct nft_object *obj;

	obj = nft_trans_obj(trans);
	newobj = nft_trans_obj_newobj(trans);

	if (obj->ops->update)
		obj->ops->update(obj, newobj);

	kfree(newobj);
}

static void nft_commit_release(struct nft_trans *trans)
{
	switch (trans->msg_type) {
	case NFT_MSG_DELTABLE:
		nf_tables_table_destroy(&trans->ctx);
		break;
	case NFT_MSG_NEWCHAIN:
		free_percpu(nft_trans_chain_stats(trans));
		kfree(nft_trans_chain_name(trans));
		break;
	case NFT_MSG_DELCHAIN:
		nf_tables_chain_destroy(&trans->ctx);
		break;
	case NFT_MSG_DELRULE:
		nf_tables_rule_destroy(&trans->ctx, nft_trans_rule(trans));
		break;
	case NFT_MSG_DELSET:
		nft_set_destroy(&trans->ctx, nft_trans_set(trans));
		break;
	case NFT_MSG_DELSETELEM:
		nf_tables_set_elem_destroy(&trans->ctx,
					   nft_trans_elem_set(trans),
					   nft_trans_elem(trans).priv);
		break;
	case NFT_MSG_DELOBJ:
		nft_obj_destroy(&trans->ctx, nft_trans_obj(trans));
		break;
	case NFT_MSG_DELFLOWTABLE:
		if (nft_trans_flowtable_update(trans))
			nft_flowtable_hooks_destroy(&nft_trans_flowtable_hooks(trans));
		else
			nf_tables_flowtable_destroy(nft_trans_flowtable(trans));
		break;
	}

	if (trans->put_net)
		put_net(trans->ctx.net);

	kfree(trans);
}

static void nf_tables_trans_destroy_work(struct work_struct *w)
{
	struct nft_trans *trans, *next;
	LIST_HEAD(head);

	spin_lock(&nf_tables_destroy_list_lock);
	list_splice_init(&nf_tables_destroy_list, &head);
	spin_unlock(&nf_tables_destroy_list_lock);

	if (list_empty(&head))
		return;

	synchronize_rcu();

	list_for_each_entry_safe(trans, next, &head, list) {
		list_del(&trans->list);
		nft_commit_release(trans);
	}
}

void nf_tables_trans_destroy_flush_work(void)
{
	flush_work(&trans_destroy_work);
}
EXPORT_SYMBOL_GPL(nf_tables_trans_destroy_flush_work);

static int nf_tables_commit_chain_prepare(struct net *net, struct nft_chain *chain)
{
	const struct nft_expr *expr, *last;
	struct nft_regs_track track = {};
	unsigned int size, data_size;
	void *data, *data_boundary;
	struct nft_rule_dp *prule;
	struct nft_rule *rule;
<<<<<<< HEAD
	int i;
=======
>>>>>>> b15e3bc7

	/* already handled or inactive chain? */
	if (chain->blob_next || !nft_is_active_next(net, chain))
		return 0;

	rule = list_entry(&chain->rules, struct nft_rule, list);

	data_size = 0;
	list_for_each_entry_continue(rule, &chain->rules, list) {
		if (nft_is_active_next(net, rule)) {
			data_size += sizeof(*prule) + rule->dlen;
			if (data_size > INT_MAX)
				return -ENOMEM;
		}
	}
	data_size += offsetof(struct nft_rule_dp, data);	/* last rule */

	chain->blob_next = nf_tables_chain_alloc_rules(data_size);
	if (!chain->blob_next)
		return -ENOMEM;

	data = (void *)chain->blob_next->data;
	data_boundary = data + data_size;
	size = 0;

	list_for_each_entry_continue(rule, &chain->rules, list) {
		if (!nft_is_active_next(net, rule))
			continue;

		prule = (struct nft_rule_dp *)data;
		data += offsetof(struct nft_rule_dp, data);
		if (WARN_ON_ONCE(data > data_boundary))
			return -ENOMEM;

		size = 0;
<<<<<<< HEAD
		track.last = last;
=======
		track.last = nft_expr_last(rule);
>>>>>>> b15e3bc7
		nft_rule_for_each_expr(expr, last, rule) {
			track.cur = expr;

			if (expr->ops->reduce &&
			    expr->ops->reduce(&track, expr)) {
				expr = track.cur;
				continue;
			}

			if (WARN_ON_ONCE(data + expr->ops->size > data_boundary))
				return -ENOMEM;

			memcpy(data + size, expr, expr->ops->size);
			size += expr->ops->size;
		}
		if (WARN_ON_ONCE(size >= 1 << 12))
			return -ENOMEM;

		prule->handle = rule->handle;
		prule->dlen = size;
		prule->is_last = 0;

		data += size;
		size = 0;
		chain->blob_next->size += (unsigned long)(data - (void *)prule);
	}

	prule = (struct nft_rule_dp *)data;
	data += offsetof(struct nft_rule_dp, data);
	if (WARN_ON_ONCE(data > data_boundary))
		return -ENOMEM;

	nft_last_rule(chain->blob_next, prule);

	return 0;
}

static void nf_tables_commit_chain_prepare_cancel(struct net *net)
{
	struct nftables_pernet *nft_net = nft_pernet(net);
	struct nft_trans *trans, *next;

	list_for_each_entry_safe(trans, next, &nft_net->commit_list, list) {
		struct nft_chain *chain = trans->ctx.chain;

		if (trans->msg_type == NFT_MSG_NEWRULE ||
		    trans->msg_type == NFT_MSG_DELRULE) {
			kvfree(chain->blob_next);
			chain->blob_next = NULL;
		}
	}
}

static void __nf_tables_commit_chain_free_rules_old(struct rcu_head *h)
{
	struct nft_rules_old *o = container_of(h, struct nft_rules_old, h);

	kvfree(o->blob);
}

static void nf_tables_commit_chain_free_rules_old(struct nft_rule_blob *blob)
{
	struct nft_rules_old *old;

	/* rcu_head is after end marker */
	old = (void *)blob + sizeof(*blob) + blob->size;
	old->blob = blob;

	call_rcu(&old->h, __nf_tables_commit_chain_free_rules_old);
}

static void nf_tables_commit_chain(struct net *net, struct nft_chain *chain)
{
	struct nft_rule_blob *g0, *g1;
	bool next_genbit;

	next_genbit = nft_gencursor_next(net);

	g0 = rcu_dereference_protected(chain->blob_gen_0,
				       lockdep_commit_lock_is_held(net));
	g1 = rcu_dereference_protected(chain->blob_gen_1,
				       lockdep_commit_lock_is_held(net));

	/* No changes to this chain? */
	if (chain->blob_next == NULL) {
		/* chain had no change in last or next generation */
		if (g0 == g1)
			return;
		/*
		 * chain had no change in this generation; make sure next
		 * one uses same rules as current generation.
		 */
		if (next_genbit) {
			rcu_assign_pointer(chain->blob_gen_1, g0);
			nf_tables_commit_chain_free_rules_old(g1);
		} else {
			rcu_assign_pointer(chain->blob_gen_0, g1);
			nf_tables_commit_chain_free_rules_old(g0);
		}

		return;
	}

	if (next_genbit)
		rcu_assign_pointer(chain->blob_gen_1, chain->blob_next);
	else
		rcu_assign_pointer(chain->blob_gen_0, chain->blob_next);

	chain->blob_next = NULL;

	if (g0 == g1)
		return;

	if (next_genbit)
		nf_tables_commit_chain_free_rules_old(g1);
	else
		nf_tables_commit_chain_free_rules_old(g0);
}

static void nft_obj_del(struct nft_object *obj)
{
	rhltable_remove(&nft_objname_ht, &obj->rhlhead, nft_objname_ht_params);
	list_del_rcu(&obj->list);
}

void nft_chain_del(struct nft_chain *chain)
{
	struct nft_table *table = chain->table;

	WARN_ON_ONCE(rhltable_remove(&table->chains_ht, &chain->rhlhead,
				     nft_chain_ht_params));
	list_del_rcu(&chain->list);
}

static void nft_flowtable_hooks_del(struct nft_flowtable *flowtable,
				    struct list_head *hook_list)
{
	struct nft_hook *hook, *next;

	list_for_each_entry_safe(hook, next, &flowtable->hook_list, list) {
		if (hook->inactive)
			list_move(&hook->list, hook_list);
	}
}

static void nf_tables_module_autoload_cleanup(struct net *net)
{
	struct nftables_pernet *nft_net = nft_pernet(net);
	struct nft_module_request *req, *next;

	WARN_ON_ONCE(!list_empty(&nft_net->commit_list));
	list_for_each_entry_safe(req, next, &nft_net->module_list, list) {
		WARN_ON_ONCE(!req->done);
		list_del(&req->list);
		kfree(req);
	}
}

static void nf_tables_commit_release(struct net *net)
{
	struct nftables_pernet *nft_net = nft_pernet(net);
	struct nft_trans *trans;

	/* all side effects have to be made visible.
	 * For example, if a chain named 'foo' has been deleted, a
	 * new transaction must not find it anymore.
	 *
	 * Memory reclaim happens asynchronously from work queue
	 * to prevent expensive synchronize_rcu() in commit phase.
	 */
	if (list_empty(&nft_net->commit_list)) {
		nf_tables_module_autoload_cleanup(net);
		mutex_unlock(&nft_net->commit_mutex);
		return;
	}

	trans = list_last_entry(&nft_net->commit_list,
				struct nft_trans, list);
	get_net(trans->ctx.net);
	WARN_ON_ONCE(trans->put_net);

	trans->put_net = true;
	spin_lock(&nf_tables_destroy_list_lock);
	list_splice_tail_init(&nft_net->commit_list, &nf_tables_destroy_list);
	spin_unlock(&nf_tables_destroy_list_lock);

	nf_tables_module_autoload_cleanup(net);
	schedule_work(&trans_destroy_work);

	mutex_unlock(&nft_net->commit_mutex);
}

static void nft_commit_notify(struct net *net, u32 portid)
{
	struct nftables_pernet *nft_net = nft_pernet(net);
	struct sk_buff *batch_skb = NULL, *nskb, *skb;
	unsigned char *data;
	int len;

	list_for_each_entry_safe(skb, nskb, &nft_net->notify_list, list) {
		if (!batch_skb) {
new_batch:
			batch_skb = skb;
			len = NLMSG_GOODSIZE - skb->len;
			list_del(&skb->list);
			continue;
		}
		len -= skb->len;
		if (len > 0 && NFT_CB(skb).report == NFT_CB(batch_skb).report) {
			data = skb_put(batch_skb, skb->len);
			memcpy(data, skb->data, skb->len);
			list_del(&skb->list);
			kfree_skb(skb);
			continue;
		}
		nfnetlink_send(batch_skb, net, portid, NFNLGRP_NFTABLES,
			       NFT_CB(batch_skb).report, GFP_KERNEL);
		goto new_batch;
	}

	if (batch_skb) {
		nfnetlink_send(batch_skb, net, portid, NFNLGRP_NFTABLES,
			       NFT_CB(batch_skb).report, GFP_KERNEL);
	}

	WARN_ON_ONCE(!list_empty(&nft_net->notify_list));
}

static int nf_tables_commit_audit_alloc(struct list_head *adl,
					struct nft_table *table)
{
	struct nft_audit_data *adp;

	list_for_each_entry(adp, adl, list) {
		if (adp->table == table)
			return 0;
	}
	adp = kzalloc(sizeof(*adp), GFP_KERNEL);
	if (!adp)
		return -ENOMEM;
	adp->table = table;
	list_add(&adp->list, adl);
	return 0;
}

static void nf_tables_commit_audit_free(struct list_head *adl)
{
	struct nft_audit_data *adp, *adn;

	list_for_each_entry_safe(adp, adn, adl, list) {
		list_del(&adp->list);
		kfree(adp);
	}
}

static void nf_tables_commit_audit_collect(struct list_head *adl,
					   struct nft_table *table, u32 op)
{
	struct nft_audit_data *adp;

	list_for_each_entry(adp, adl, list) {
		if (adp->table == table)
			goto found;
	}
	WARN_ONCE(1, "table=%s not expected in commit list", table->name);
	return;
found:
	adp->entries++;
	if (!adp->op || adp->op > op)
		adp->op = op;
}

#define AUNFTABLENAMELEN (NFT_TABLE_MAXNAMELEN + 22)

static void nf_tables_commit_audit_log(struct list_head *adl, u32 generation)
{
	struct nft_audit_data *adp, *adn;
	char aubuf[AUNFTABLENAMELEN];

	list_for_each_entry_safe(adp, adn, adl, list) {
		snprintf(aubuf, AUNFTABLENAMELEN, "%s:%u", adp->table->name,
			 generation);
		audit_log_nfcfg(aubuf, adp->table->family, adp->entries,
				nft2audit_op[adp->op], GFP_KERNEL);
		list_del(&adp->list);
		kfree(adp);
	}
}

static int nf_tables_commit(struct net *net, struct sk_buff *skb)
{
	struct nftables_pernet *nft_net = nft_pernet(net);
	struct nft_trans *trans, *next;
	struct nft_trans_elem *te;
	struct nft_chain *chain;
	struct nft_table *table;
	LIST_HEAD(adl);
	int err;

	if (list_empty(&nft_net->commit_list)) {
		mutex_unlock(&nft_net->commit_mutex);
		return 0;
	}

	/* 0. Validate ruleset, otherwise roll back for error reporting. */
	if (nf_tables_validate(net) < 0)
		return -EAGAIN;

	err = nft_flow_rule_offload_commit(net);
	if (err < 0)
		return err;

	/* 1.  Allocate space for next generation rules_gen_X[] */
	list_for_each_entry_safe(trans, next, &nft_net->commit_list, list) {
		int ret;

		ret = nf_tables_commit_audit_alloc(&adl, trans->ctx.table);
		if (ret) {
			nf_tables_commit_chain_prepare_cancel(net);
			nf_tables_commit_audit_free(&adl);
			return ret;
		}
		if (trans->msg_type == NFT_MSG_NEWRULE ||
		    trans->msg_type == NFT_MSG_DELRULE) {
			chain = trans->ctx.chain;

			ret = nf_tables_commit_chain_prepare(net, chain);
			if (ret < 0) {
				nf_tables_commit_chain_prepare_cancel(net);
				nf_tables_commit_audit_free(&adl);
				return ret;
			}
		}
	}

	/* step 2.  Make rules_gen_X visible to packet path */
	list_for_each_entry(table, &nft_net->tables, list) {
		list_for_each_entry(chain, &table->chains, list)
			nf_tables_commit_chain(net, chain);
	}

	/*
	 * Bump generation counter, invalidate any dump in progress.
	 * Cannot fail after this point.
	 */
	while (++nft_net->base_seq == 0)
		;

	/* step 3. Start new generation, rules_gen_X now in use. */
	net->nft.gencursor = nft_gencursor_next(net);

	list_for_each_entry_safe(trans, next, &nft_net->commit_list, list) {
		nf_tables_commit_audit_collect(&adl, trans->ctx.table,
					       trans->msg_type);
		switch (trans->msg_type) {
		case NFT_MSG_NEWTABLE:
			if (nft_trans_table_update(trans)) {
				if (!(trans->ctx.table->flags & __NFT_TABLE_F_UPDATE)) {
					nft_trans_destroy(trans);
					break;
				}
				if (trans->ctx.table->flags & NFT_TABLE_F_DORMANT)
					nf_tables_table_disable(net, trans->ctx.table);

				trans->ctx.table->flags &= ~__NFT_TABLE_F_UPDATE;
			} else {
				nft_clear(net, trans->ctx.table);
			}
			nf_tables_table_notify(&trans->ctx, NFT_MSG_NEWTABLE);
			nft_trans_destroy(trans);
			break;
		case NFT_MSG_DELTABLE:
			list_del_rcu(&trans->ctx.table->list);
			nf_tables_table_notify(&trans->ctx, NFT_MSG_DELTABLE);
			break;
		case NFT_MSG_NEWCHAIN:
			if (nft_trans_chain_update(trans)) {
				nft_chain_commit_update(trans);
				nf_tables_chain_notify(&trans->ctx, NFT_MSG_NEWCHAIN);
				/* trans destroyed after rcu grace period */
			} else {
				nft_chain_commit_drop_policy(trans);
				nft_clear(net, trans->ctx.chain);
				nf_tables_chain_notify(&trans->ctx, NFT_MSG_NEWCHAIN);
				nft_trans_destroy(trans);
			}
			break;
		case NFT_MSG_DELCHAIN:
			nft_chain_del(trans->ctx.chain);
			nf_tables_chain_notify(&trans->ctx, NFT_MSG_DELCHAIN);
			nf_tables_unregister_hook(trans->ctx.net,
						  trans->ctx.table,
						  trans->ctx.chain);
			break;
		case NFT_MSG_NEWRULE:
			nft_clear(trans->ctx.net, nft_trans_rule(trans));
			nf_tables_rule_notify(&trans->ctx,
					      nft_trans_rule(trans),
					      NFT_MSG_NEWRULE);
			nft_trans_destroy(trans);
			break;
		case NFT_MSG_DELRULE:
			list_del_rcu(&nft_trans_rule(trans)->list);
			nf_tables_rule_notify(&trans->ctx,
					      nft_trans_rule(trans),
					      NFT_MSG_DELRULE);
			nft_rule_expr_deactivate(&trans->ctx,
						 nft_trans_rule(trans),
						 NFT_TRANS_COMMIT);
			break;
		case NFT_MSG_NEWSET:
			nft_clear(net, nft_trans_set(trans));
			/* This avoids hitting -EBUSY when deleting the table
			 * from the transaction.
			 */
			if (nft_set_is_anonymous(nft_trans_set(trans)) &&
			    !list_empty(&nft_trans_set(trans)->bindings))
				trans->ctx.table->use--;

			nf_tables_set_notify(&trans->ctx, nft_trans_set(trans),
					     NFT_MSG_NEWSET, GFP_KERNEL);
			nft_trans_destroy(trans);
			break;
		case NFT_MSG_DELSET:
			list_del_rcu(&nft_trans_set(trans)->list);
			nf_tables_set_notify(&trans->ctx, nft_trans_set(trans),
					     NFT_MSG_DELSET, GFP_KERNEL);
			break;
		case NFT_MSG_NEWSETELEM:
			te = (struct nft_trans_elem *)trans->data;

			nft_setelem_activate(net, te->set, &te->elem);
			nf_tables_setelem_notify(&trans->ctx, te->set,
						 &te->elem,
						 NFT_MSG_NEWSETELEM);
			nft_trans_destroy(trans);
			break;
		case NFT_MSG_DELSETELEM:
			te = (struct nft_trans_elem *)trans->data;

			nf_tables_setelem_notify(&trans->ctx, te->set,
						 &te->elem,
						 NFT_MSG_DELSETELEM);
			nft_setelem_remove(net, te->set, &te->elem);
			if (!nft_setelem_is_catchall(te->set, &te->elem)) {
				atomic_dec(&te->set->nelems);
				te->set->ndeact--;
			}
			break;
		case NFT_MSG_NEWOBJ:
			if (nft_trans_obj_update(trans)) {
				nft_obj_commit_update(trans);
				nf_tables_obj_notify(&trans->ctx,
						     nft_trans_obj(trans),
						     NFT_MSG_NEWOBJ);
			} else {
				nft_clear(net, nft_trans_obj(trans));
				nf_tables_obj_notify(&trans->ctx,
						     nft_trans_obj(trans),
						     NFT_MSG_NEWOBJ);
				nft_trans_destroy(trans);
			}
			break;
		case NFT_MSG_DELOBJ:
			nft_obj_del(nft_trans_obj(trans));
			nf_tables_obj_notify(&trans->ctx, nft_trans_obj(trans),
					     NFT_MSG_DELOBJ);
			break;
		case NFT_MSG_NEWFLOWTABLE:
			if (nft_trans_flowtable_update(trans)) {
				nft_trans_flowtable(trans)->data.flags =
					nft_trans_flowtable_flags(trans);
				nf_tables_flowtable_notify(&trans->ctx,
							   nft_trans_flowtable(trans),
							   &nft_trans_flowtable_hooks(trans),
							   NFT_MSG_NEWFLOWTABLE);
				list_splice(&nft_trans_flowtable_hooks(trans),
					    &nft_trans_flowtable(trans)->hook_list);
			} else {
				nft_clear(net, nft_trans_flowtable(trans));
				nf_tables_flowtable_notify(&trans->ctx,
							   nft_trans_flowtable(trans),
							   &nft_trans_flowtable(trans)->hook_list,
							   NFT_MSG_NEWFLOWTABLE);
			}
			nft_trans_destroy(trans);
			break;
		case NFT_MSG_DELFLOWTABLE:
			if (nft_trans_flowtable_update(trans)) {
				nft_flowtable_hooks_del(nft_trans_flowtable(trans),
							&nft_trans_flowtable_hooks(trans));
				nf_tables_flowtable_notify(&trans->ctx,
							   nft_trans_flowtable(trans),
							   &nft_trans_flowtable_hooks(trans),
							   NFT_MSG_DELFLOWTABLE);
				nft_unregister_flowtable_net_hooks(net,
								   &nft_trans_flowtable_hooks(trans));
			} else {
				list_del_rcu(&nft_trans_flowtable(trans)->list);
				nf_tables_flowtable_notify(&trans->ctx,
							   nft_trans_flowtable(trans),
							   &nft_trans_flowtable(trans)->hook_list,
							   NFT_MSG_DELFLOWTABLE);
				nft_unregister_flowtable_net_hooks(net,
						&nft_trans_flowtable(trans)->hook_list);
			}
			break;
		}
	}

	nft_commit_notify(net, NETLINK_CB(skb).portid);
	nf_tables_gen_notify(net, skb, NFT_MSG_NEWGEN);
	nf_tables_commit_audit_log(&adl, nft_net->base_seq);
	nf_tables_commit_release(net);

	return 0;
}

static void nf_tables_module_autoload(struct net *net)
{
	struct nftables_pernet *nft_net = nft_pernet(net);
	struct nft_module_request *req, *next;
	LIST_HEAD(module_list);

	list_splice_init(&nft_net->module_list, &module_list);
	mutex_unlock(&nft_net->commit_mutex);
	list_for_each_entry_safe(req, next, &module_list, list) {
		request_module("%s", req->module);
		req->done = true;
	}
	mutex_lock(&nft_net->commit_mutex);
	list_splice(&module_list, &nft_net->module_list);
}

static void nf_tables_abort_release(struct nft_trans *trans)
{
	switch (trans->msg_type) {
	case NFT_MSG_NEWTABLE:
		nf_tables_table_destroy(&trans->ctx);
		break;
	case NFT_MSG_NEWCHAIN:
		nf_tables_chain_destroy(&trans->ctx);
		break;
	case NFT_MSG_NEWRULE:
		nf_tables_rule_destroy(&trans->ctx, nft_trans_rule(trans));
		break;
	case NFT_MSG_NEWSET:
		nft_set_destroy(&trans->ctx, nft_trans_set(trans));
		break;
	case NFT_MSG_NEWSETELEM:
		nft_set_elem_destroy(nft_trans_elem_set(trans),
				     nft_trans_elem(trans).priv, true);
		break;
	case NFT_MSG_NEWOBJ:
		nft_obj_destroy(&trans->ctx, nft_trans_obj(trans));
		break;
	case NFT_MSG_NEWFLOWTABLE:
		if (nft_trans_flowtable_update(trans))
			nft_flowtable_hooks_destroy(&nft_trans_flowtable_hooks(trans));
		else
			nf_tables_flowtable_destroy(nft_trans_flowtable(trans));
		break;
	}
	kfree(trans);
}

static int __nf_tables_abort(struct net *net, enum nfnl_abort_action action)
{
	struct nftables_pernet *nft_net = nft_pernet(net);
	struct nft_trans *trans, *next;
	struct nft_trans_elem *te;
	struct nft_hook *hook;

	if (action == NFNL_ABORT_VALIDATE &&
	    nf_tables_validate(net) < 0)
		return -EAGAIN;

	list_for_each_entry_safe_reverse(trans, next, &nft_net->commit_list,
					 list) {
		switch (trans->msg_type) {
		case NFT_MSG_NEWTABLE:
			if (nft_trans_table_update(trans)) {
				if (!(trans->ctx.table->flags & __NFT_TABLE_F_UPDATE)) {
					nft_trans_destroy(trans);
					break;
				}
				if (trans->ctx.table->flags & __NFT_TABLE_F_WAS_DORMANT) {
					nf_tables_table_disable(net, trans->ctx.table);
					trans->ctx.table->flags |= NFT_TABLE_F_DORMANT;
				} else if (trans->ctx.table->flags & __NFT_TABLE_F_WAS_AWAKEN) {
					trans->ctx.table->flags &= ~NFT_TABLE_F_DORMANT;
				}
				trans->ctx.table->flags &= ~__NFT_TABLE_F_UPDATE;
				nft_trans_destroy(trans);
			} else {
				list_del_rcu(&trans->ctx.table->list);
			}
			break;
		case NFT_MSG_DELTABLE:
			nft_clear(trans->ctx.net, trans->ctx.table);
			nft_trans_destroy(trans);
			break;
		case NFT_MSG_NEWCHAIN:
			if (nft_trans_chain_update(trans)) {
				free_percpu(nft_trans_chain_stats(trans));
				kfree(nft_trans_chain_name(trans));
				nft_trans_destroy(trans);
			} else {
				if (nft_chain_is_bound(trans->ctx.chain)) {
					nft_trans_destroy(trans);
					break;
				}
				trans->ctx.table->use--;
				nft_chain_del(trans->ctx.chain);
				nf_tables_unregister_hook(trans->ctx.net,
							  trans->ctx.table,
							  trans->ctx.chain);
			}
			break;
		case NFT_MSG_DELCHAIN:
			trans->ctx.table->use++;
			nft_clear(trans->ctx.net, trans->ctx.chain);
			nft_trans_destroy(trans);
			break;
		case NFT_MSG_NEWRULE:
			trans->ctx.chain->use--;
			list_del_rcu(&nft_trans_rule(trans)->list);
			nft_rule_expr_deactivate(&trans->ctx,
						 nft_trans_rule(trans),
						 NFT_TRANS_ABORT);
			if (trans->ctx.chain->flags & NFT_CHAIN_HW_OFFLOAD)
				nft_flow_rule_destroy(nft_trans_flow_rule(trans));
			break;
		case NFT_MSG_DELRULE:
			trans->ctx.chain->use++;
			nft_clear(trans->ctx.net, nft_trans_rule(trans));
			nft_rule_expr_activate(&trans->ctx, nft_trans_rule(trans));
			if (trans->ctx.chain->flags & NFT_CHAIN_HW_OFFLOAD)
				nft_flow_rule_destroy(nft_trans_flow_rule(trans));

			nft_trans_destroy(trans);
			break;
		case NFT_MSG_NEWSET:
			trans->ctx.table->use--;
			if (nft_trans_set_bound(trans)) {
				nft_trans_destroy(trans);
				break;
			}
			list_del_rcu(&nft_trans_set(trans)->list);
			break;
		case NFT_MSG_DELSET:
			trans->ctx.table->use++;
			nft_clear(trans->ctx.net, nft_trans_set(trans));
			nft_trans_destroy(trans);
			break;
		case NFT_MSG_NEWSETELEM:
			if (nft_trans_elem_set_bound(trans)) {
				nft_trans_destroy(trans);
				break;
			}
			te = (struct nft_trans_elem *)trans->data;
			nft_setelem_remove(net, te->set, &te->elem);
			if (!nft_setelem_is_catchall(te->set, &te->elem))
				atomic_dec(&te->set->nelems);
			break;
		case NFT_MSG_DELSETELEM:
			te = (struct nft_trans_elem *)trans->data;

			nft_setelem_data_activate(net, te->set, &te->elem);
			nft_setelem_activate(net, te->set, &te->elem);
			if (!nft_setelem_is_catchall(te->set, &te->elem))
				te->set->ndeact--;

			nft_trans_destroy(trans);
			break;
		case NFT_MSG_NEWOBJ:
			if (nft_trans_obj_update(trans)) {
				kfree(nft_trans_obj_newobj(trans));
				nft_trans_destroy(trans);
			} else {
				trans->ctx.table->use--;
				nft_obj_del(nft_trans_obj(trans));
			}
			break;
		case NFT_MSG_DELOBJ:
			trans->ctx.table->use++;
			nft_clear(trans->ctx.net, nft_trans_obj(trans));
			nft_trans_destroy(trans);
			break;
		case NFT_MSG_NEWFLOWTABLE:
			if (nft_trans_flowtable_update(trans)) {
				nft_unregister_flowtable_net_hooks(net,
						&nft_trans_flowtable_hooks(trans));
			} else {
				trans->ctx.table->use--;
				list_del_rcu(&nft_trans_flowtable(trans)->list);
				nft_unregister_flowtable_net_hooks(net,
						&nft_trans_flowtable(trans)->hook_list);
			}
			break;
		case NFT_MSG_DELFLOWTABLE:
			if (nft_trans_flowtable_update(trans)) {
				list_for_each_entry(hook, &nft_trans_flowtable(trans)->hook_list, list)
					hook->inactive = false;
			} else {
				trans->ctx.table->use++;
				nft_clear(trans->ctx.net, nft_trans_flowtable(trans));
			}
			nft_trans_destroy(trans);
			break;
		}
	}

	synchronize_rcu();

	list_for_each_entry_safe_reverse(trans, next,
					 &nft_net->commit_list, list) {
		list_del(&trans->list);
		nf_tables_abort_release(trans);
	}

	if (action == NFNL_ABORT_AUTOLOAD)
		nf_tables_module_autoload(net);
	else
		nf_tables_module_autoload_cleanup(net);

	return 0;
}

static void nf_tables_cleanup(struct net *net)
{
	nft_validate_state_update(net, NFT_VALIDATE_SKIP);
}

static int nf_tables_abort(struct net *net, struct sk_buff *skb,
			   enum nfnl_abort_action action)
{
	struct nftables_pernet *nft_net = nft_pernet(net);
	int ret = __nf_tables_abort(net, action);

	mutex_unlock(&nft_net->commit_mutex);

	return ret;
}

static bool nf_tables_valid_genid(struct net *net, u32 genid)
{
	struct nftables_pernet *nft_net = nft_pernet(net);
	bool genid_ok;

	mutex_lock(&nft_net->commit_mutex);

	genid_ok = genid == 0 || nft_net->base_seq == genid;
	if (!genid_ok)
		mutex_unlock(&nft_net->commit_mutex);

	/* else, commit mutex has to be released by commit or abort function */
	return genid_ok;
}

static const struct nfnetlink_subsystem nf_tables_subsys = {
	.name		= "nf_tables",
	.subsys_id	= NFNL_SUBSYS_NFTABLES,
	.cb_count	= NFT_MSG_MAX,
	.cb		= nf_tables_cb,
	.commit		= nf_tables_commit,
	.abort		= nf_tables_abort,
	.cleanup	= nf_tables_cleanup,
	.valid_genid	= nf_tables_valid_genid,
	.owner		= THIS_MODULE,
};

int nft_chain_validate_dependency(const struct nft_chain *chain,
				  enum nft_chain_types type)
{
	const struct nft_base_chain *basechain;

	if (nft_is_base_chain(chain)) {
		basechain = nft_base_chain(chain);
		if (basechain->type->type != type)
			return -EOPNOTSUPP;
	}
	return 0;
}
EXPORT_SYMBOL_GPL(nft_chain_validate_dependency);

int nft_chain_validate_hooks(const struct nft_chain *chain,
			     unsigned int hook_flags)
{
	struct nft_base_chain *basechain;

	if (nft_is_base_chain(chain)) {
		basechain = nft_base_chain(chain);

		if ((1 << basechain->ops.hooknum) & hook_flags)
			return 0;

		return -EOPNOTSUPP;
	}

	return 0;
}
EXPORT_SYMBOL_GPL(nft_chain_validate_hooks);

/*
 * Loop detection - walk through the ruleset beginning at the destination chain
 * of a new jump until either the source chain is reached (loop) or all
 * reachable chains have been traversed.
 *
 * The loop check is performed whenever a new jump verdict is added to an
 * expression or verdict map or a verdict map is bound to a new chain.
 */

static int nf_tables_check_loops(const struct nft_ctx *ctx,
				 const struct nft_chain *chain);

static int nft_check_loops(const struct nft_ctx *ctx,
			   const struct nft_set_ext *ext)
{
	const struct nft_data *data;
	int ret;

	data = nft_set_ext_data(ext);
	switch (data->verdict.code) {
	case NFT_JUMP:
	case NFT_GOTO:
		ret = nf_tables_check_loops(ctx, data->verdict.chain);
		break;
	default:
		ret = 0;
		break;
	}

	return ret;
}

static int nf_tables_loop_check_setelem(const struct nft_ctx *ctx,
					struct nft_set *set,
					const struct nft_set_iter *iter,
					struct nft_set_elem *elem)
{
	const struct nft_set_ext *ext = nft_set_elem_ext(set, elem->priv);

	if (nft_set_ext_exists(ext, NFT_SET_EXT_FLAGS) &&
	    *nft_set_ext_flags(ext) & NFT_SET_ELEM_INTERVAL_END)
		return 0;

	return nft_check_loops(ctx, ext);
}

static int nft_set_catchall_loops(const struct nft_ctx *ctx,
				  struct nft_set *set)
{
	u8 genmask = nft_genmask_next(ctx->net);
	struct nft_set_elem_catchall *catchall;
	struct nft_set_ext *ext;
	int ret = 0;

	list_for_each_entry_rcu(catchall, &set->catchall_list, list) {
		ext = nft_set_elem_ext(set, catchall->elem);
		if (!nft_set_elem_active(ext, genmask))
			continue;

		ret = nft_check_loops(ctx, ext);
		if (ret < 0)
			return ret;
	}

	return ret;
}

static int nf_tables_check_loops(const struct nft_ctx *ctx,
				 const struct nft_chain *chain)
{
	const struct nft_rule *rule;
	const struct nft_expr *expr, *last;
	struct nft_set *set;
	struct nft_set_binding *binding;
	struct nft_set_iter iter;

	if (ctx->chain == chain)
		return -ELOOP;

	list_for_each_entry(rule, &chain->rules, list) {
		nft_rule_for_each_expr(expr, last, rule) {
			struct nft_immediate_expr *priv;
			const struct nft_data *data;
			int err;

			if (strcmp(expr->ops->type->name, "immediate"))
				continue;

			priv = nft_expr_priv(expr);
			if (priv->dreg != NFT_REG_VERDICT)
				continue;

			data = &priv->data;
			switch (data->verdict.code) {
			case NFT_JUMP:
			case NFT_GOTO:
				err = nf_tables_check_loops(ctx,
							data->verdict.chain);
				if (err < 0)
					return err;
				break;
			default:
				break;
			}
		}
	}

	list_for_each_entry(set, &ctx->table->sets, list) {
		if (!nft_is_active_next(ctx->net, set))
			continue;
		if (!(set->flags & NFT_SET_MAP) ||
		    set->dtype != NFT_DATA_VERDICT)
			continue;

		list_for_each_entry(binding, &set->bindings, list) {
			if (!(binding->flags & NFT_SET_MAP) ||
			    binding->chain != chain)
				continue;

			iter.genmask	= nft_genmask_next(ctx->net);
			iter.skip 	= 0;
			iter.count	= 0;
			iter.err	= 0;
			iter.fn		= nf_tables_loop_check_setelem;

			set->ops->walk(ctx, set, &iter);
			if (!iter.err)
				iter.err = nft_set_catchall_loops(ctx, set);

			if (iter.err < 0)
				return iter.err;
		}
	}

	return 0;
}

/**
 *	nft_parse_u32_check - fetch u32 attribute and check for maximum value
 *
 *	@attr: netlink attribute to fetch value from
 *	@max: maximum value to be stored in dest
 *	@dest: pointer to the variable
 *
 *	Parse, check and store a given u32 netlink attribute into variable.
 *	This function returns -ERANGE if the value goes over maximum value.
 *	Otherwise a 0 is returned and the attribute value is stored in the
 *	destination variable.
 */
int nft_parse_u32_check(const struct nlattr *attr, int max, u32 *dest)
{
	u32 val;

	val = ntohl(nla_get_be32(attr));
	if (val > max)
		return -ERANGE;

	*dest = val;
	return 0;
}
EXPORT_SYMBOL_GPL(nft_parse_u32_check);

static unsigned int nft_parse_register(const struct nlattr *attr)
{
	unsigned int reg;

	reg = ntohl(nla_get_be32(attr));
	switch (reg) {
	case NFT_REG_VERDICT...NFT_REG_4:
		return reg * NFT_REG_SIZE / NFT_REG32_SIZE;
	default:
		return reg + NFT_REG_SIZE / NFT_REG32_SIZE - NFT_REG32_00;
	}
}

/**
 *	nft_dump_register - dump a register value to a netlink attribute
 *
 *	@skb: socket buffer
 *	@attr: attribute number
 *	@reg: register number
 *
 *	Construct a netlink attribute containing the register number. For
 *	compatibility reasons, register numbers being a multiple of 4 are
 *	translated to the corresponding 128 bit register numbers.
 */
int nft_dump_register(struct sk_buff *skb, unsigned int attr, unsigned int reg)
{
	if (reg % (NFT_REG_SIZE / NFT_REG32_SIZE) == 0)
		reg = reg / (NFT_REG_SIZE / NFT_REG32_SIZE);
	else
		reg = reg - NFT_REG_SIZE / NFT_REG32_SIZE + NFT_REG32_00;

	return nla_put_be32(skb, attr, htonl(reg));
}
EXPORT_SYMBOL_GPL(nft_dump_register);

static int nft_validate_register_load(enum nft_registers reg, unsigned int len)
{
	if (reg < NFT_REG_1 * NFT_REG_SIZE / NFT_REG32_SIZE)
		return -EINVAL;
	if (len == 0)
		return -EINVAL;
	if (reg * NFT_REG32_SIZE + len > sizeof_field(struct nft_regs, data))
		return -ERANGE;

	return 0;
}

int nft_parse_register_load(const struct nlattr *attr, u8 *sreg, u32 len)
{
	u32 reg;
	int err;

	reg = nft_parse_register(attr);
	err = nft_validate_register_load(reg, len);
	if (err < 0)
		return err;

	*sreg = reg;
	return 0;
}
EXPORT_SYMBOL_GPL(nft_parse_register_load);

static int nft_validate_register_store(const struct nft_ctx *ctx,
				       enum nft_registers reg,
				       const struct nft_data *data,
				       enum nft_data_types type,
				       unsigned int len)
{
	int err;

	switch (reg) {
	case NFT_REG_VERDICT:
		if (type != NFT_DATA_VERDICT)
			return -EINVAL;

		if (data != NULL &&
		    (data->verdict.code == NFT_GOTO ||
		     data->verdict.code == NFT_JUMP)) {
			err = nf_tables_check_loops(ctx, data->verdict.chain);
			if (err < 0)
				return err;
		}

		return 0;
	default:
		if (reg < NFT_REG_1 * NFT_REG_SIZE / NFT_REG32_SIZE)
			return -EINVAL;
		if (len == 0)
			return -EINVAL;
		if (reg * NFT_REG32_SIZE + len >
		    sizeof_field(struct nft_regs, data))
			return -ERANGE;

		if (data != NULL && type != NFT_DATA_VALUE)
			return -EINVAL;
		return 0;
	}
}

int nft_parse_register_store(const struct nft_ctx *ctx,
			     const struct nlattr *attr, u8 *dreg,
			     const struct nft_data *data,
			     enum nft_data_types type, unsigned int len)
{
	int err;
	u32 reg;

	reg = nft_parse_register(attr);
	err = nft_validate_register_store(ctx, reg, data, type, len);
	if (err < 0)
		return err;

	*dreg = reg;
	return 0;
}
EXPORT_SYMBOL_GPL(nft_parse_register_store);

static const struct nla_policy nft_verdict_policy[NFTA_VERDICT_MAX + 1] = {
	[NFTA_VERDICT_CODE]	= { .type = NLA_U32 },
	[NFTA_VERDICT_CHAIN]	= { .type = NLA_STRING,
				    .len = NFT_CHAIN_MAXNAMELEN - 1 },
	[NFTA_VERDICT_CHAIN_ID]	= { .type = NLA_U32 },
};

static int nft_verdict_init(const struct nft_ctx *ctx, struct nft_data *data,
			    struct nft_data_desc *desc, const struct nlattr *nla)
{
	u8 genmask = nft_genmask_next(ctx->net);
	struct nlattr *tb[NFTA_VERDICT_MAX + 1];
	struct nft_chain *chain;
	int err;

	err = nla_parse_nested_deprecated(tb, NFTA_VERDICT_MAX, nla,
					  nft_verdict_policy, NULL);
	if (err < 0)
		return err;

	if (!tb[NFTA_VERDICT_CODE])
		return -EINVAL;
	data->verdict.code = ntohl(nla_get_be32(tb[NFTA_VERDICT_CODE]));

	switch (data->verdict.code) {
	default:
		switch (data->verdict.code & NF_VERDICT_MASK) {
		case NF_ACCEPT:
		case NF_DROP:
		case NF_QUEUE:
			break;
		default:
			return -EINVAL;
		}
		fallthrough;
	case NFT_CONTINUE:
	case NFT_BREAK:
	case NFT_RETURN:
		break;
	case NFT_JUMP:
	case NFT_GOTO:
		if (tb[NFTA_VERDICT_CHAIN]) {
			chain = nft_chain_lookup(ctx->net, ctx->table,
						 tb[NFTA_VERDICT_CHAIN],
						 genmask);
		} else if (tb[NFTA_VERDICT_CHAIN_ID]) {
			chain = nft_chain_lookup_byid(ctx->net,
						      tb[NFTA_VERDICT_CHAIN_ID]);
			if (IS_ERR(chain))
				return PTR_ERR(chain);
		} else {
			return -EINVAL;
		}

		if (IS_ERR(chain))
			return PTR_ERR(chain);
		if (nft_is_base_chain(chain))
			return -EOPNOTSUPP;

		chain->use++;
		data->verdict.chain = chain;
		break;
	}

	desc->len = sizeof(data->verdict);
	desc->type = NFT_DATA_VERDICT;
	return 0;
}

static void nft_verdict_uninit(const struct nft_data *data)
{
	struct nft_chain *chain;
	struct nft_rule *rule;

	switch (data->verdict.code) {
	case NFT_JUMP:
	case NFT_GOTO:
		chain = data->verdict.chain;
		chain->use--;

		if (!nft_chain_is_bound(chain))
			break;

		chain->table->use--;
		list_for_each_entry(rule, &chain->rules, list)
			chain->use--;

		nft_chain_del(chain);
		break;
	}
}

int nft_verdict_dump(struct sk_buff *skb, int type, const struct nft_verdict *v)
{
	struct nlattr *nest;

	nest = nla_nest_start_noflag(skb, type);
	if (!nest)
		goto nla_put_failure;

	if (nla_put_be32(skb, NFTA_VERDICT_CODE, htonl(v->code)))
		goto nla_put_failure;

	switch (v->code) {
	case NFT_JUMP:
	case NFT_GOTO:
		if (nla_put_string(skb, NFTA_VERDICT_CHAIN,
				   v->chain->name))
			goto nla_put_failure;
	}
	nla_nest_end(skb, nest);
	return 0;

nla_put_failure:
	return -1;
}

static int nft_value_init(const struct nft_ctx *ctx,
			  struct nft_data *data, unsigned int size,
			  struct nft_data_desc *desc, const struct nlattr *nla)
{
	unsigned int len;

	len = nla_len(nla);
	if (len == 0)
		return -EINVAL;
	if (len > size)
		return -EOVERFLOW;

	nla_memcpy(data->data, nla, len);
	desc->type = NFT_DATA_VALUE;
	desc->len  = len;
	return 0;
}

static int nft_value_dump(struct sk_buff *skb, const struct nft_data *data,
			  unsigned int len)
{
	return nla_put(skb, NFTA_DATA_VALUE, len, data->data);
}

static const struct nla_policy nft_data_policy[NFTA_DATA_MAX + 1] = {
	[NFTA_DATA_VALUE]	= { .type = NLA_BINARY },
	[NFTA_DATA_VERDICT]	= { .type = NLA_NESTED },
};

/**
 *	nft_data_init - parse nf_tables data netlink attributes
 *
 *	@ctx: context of the expression using the data
 *	@data: destination struct nft_data
 *	@size: maximum data length
 *	@desc: data description
 *	@nla: netlink attribute containing data
 *
 *	Parse the netlink data attributes and initialize a struct nft_data.
 *	The type and length of data are returned in the data description.
 *
 *	The caller can indicate that it only wants to accept data of type
 *	NFT_DATA_VALUE by passing NULL for the ctx argument.
 */
int nft_data_init(const struct nft_ctx *ctx,
		  struct nft_data *data, unsigned int size,
		  struct nft_data_desc *desc, const struct nlattr *nla)
{
	struct nlattr *tb[NFTA_DATA_MAX + 1];
	int err;

	err = nla_parse_nested_deprecated(tb, NFTA_DATA_MAX, nla,
					  nft_data_policy, NULL);
	if (err < 0)
		return err;

	if (tb[NFTA_DATA_VALUE])
		return nft_value_init(ctx, data, size, desc,
				      tb[NFTA_DATA_VALUE]);
	if (tb[NFTA_DATA_VERDICT] && ctx != NULL)
		return nft_verdict_init(ctx, data, desc, tb[NFTA_DATA_VERDICT]);
	return -EINVAL;
}
EXPORT_SYMBOL_GPL(nft_data_init);

/**
 *	nft_data_release - release a nft_data item
 *
 *	@data: struct nft_data to release
 *	@type: type of data
 *
 *	Release a nft_data item. NFT_DATA_VALUE types can be silently discarded,
 *	all others need to be released by calling this function.
 */
void nft_data_release(const struct nft_data *data, enum nft_data_types type)
{
	if (type < NFT_DATA_VERDICT)
		return;
	switch (type) {
	case NFT_DATA_VERDICT:
		return nft_verdict_uninit(data);
	default:
		WARN_ON(1);
	}
}
EXPORT_SYMBOL_GPL(nft_data_release);

int nft_data_dump(struct sk_buff *skb, int attr, const struct nft_data *data,
		  enum nft_data_types type, unsigned int len)
{
	struct nlattr *nest;
	int err;

	nest = nla_nest_start_noflag(skb, attr);
	if (nest == NULL)
		return -1;

	switch (type) {
	case NFT_DATA_VALUE:
		err = nft_value_dump(skb, data, len);
		break;
	case NFT_DATA_VERDICT:
		err = nft_verdict_dump(skb, NFTA_DATA_VERDICT, &data->verdict);
		break;
	default:
		err = -EINVAL;
		WARN_ON(1);
	}

	nla_nest_end(skb, nest);
	return err;
}
EXPORT_SYMBOL_GPL(nft_data_dump);

int __nft_release_basechain(struct nft_ctx *ctx)
{
	struct nft_rule *rule, *nr;

	if (WARN_ON(!nft_is_base_chain(ctx->chain)))
		return 0;

	nf_tables_unregister_hook(ctx->net, ctx->chain->table, ctx->chain);
	list_for_each_entry_safe(rule, nr, &ctx->chain->rules, list) {
		list_del(&rule->list);
		ctx->chain->use--;
		nf_tables_rule_release(ctx, rule);
	}
	nft_chain_del(ctx->chain);
	ctx->table->use--;
	nf_tables_chain_destroy(ctx);

	return 0;
}
EXPORT_SYMBOL_GPL(__nft_release_basechain);

static void __nft_release_hook(struct net *net, struct nft_table *table)
{
	struct nft_chain *chain;

	list_for_each_entry(chain, &table->chains, list)
		nf_tables_unregister_hook(net, table, chain);
}

static void __nft_release_hooks(struct net *net)
{
	struct nftables_pernet *nft_net = nft_pernet(net);
	struct nft_table *table;

	list_for_each_entry(table, &nft_net->tables, list) {
		if (nft_table_has_owner(table))
			continue;

		__nft_release_hook(net, table);
	}
}

static void __nft_release_table(struct net *net, struct nft_table *table)
{
	struct nft_flowtable *flowtable, *nf;
	struct nft_chain *chain, *nc;
	struct nft_object *obj, *ne;
	struct nft_rule *rule, *nr;
	struct nft_set *set, *ns;
	struct nft_ctx ctx = {
		.net	= net,
		.family	= NFPROTO_NETDEV,
	};

	ctx.family = table->family;
	ctx.table = table;
	list_for_each_entry(chain, &table->chains, list) {
		ctx.chain = chain;
		list_for_each_entry_safe(rule, nr, &chain->rules, list) {
			list_del(&rule->list);
			chain->use--;
			nf_tables_rule_release(&ctx, rule);
		}
	}
	list_for_each_entry_safe(flowtable, nf, &table->flowtables, list) {
		list_del(&flowtable->list);
		table->use--;
		nf_tables_flowtable_destroy(flowtable);
	}
	list_for_each_entry_safe(set, ns, &table->sets, list) {
		list_del(&set->list);
		table->use--;
		nft_set_destroy(&ctx, set);
	}
	list_for_each_entry_safe(obj, ne, &table->objects, list) {
		nft_obj_del(obj);
		table->use--;
		nft_obj_destroy(&ctx, obj);
	}
	list_for_each_entry_safe(chain, nc, &table->chains, list) {
		ctx.chain = chain;
		nft_chain_del(chain);
		table->use--;
		nf_tables_chain_destroy(&ctx);
	}
	nf_tables_table_destroy(&ctx);
}

static void __nft_release_tables(struct net *net)
{
	struct nftables_pernet *nft_net = nft_pernet(net);
	struct nft_table *table, *nt;

	list_for_each_entry_safe(table, nt, &nft_net->tables, list) {
		if (nft_table_has_owner(table))
			continue;

		list_del(&table->list);

		__nft_release_table(net, table);
	}
}

static int nft_rcv_nl_event(struct notifier_block *this, unsigned long event,
			    void *ptr)
{
	struct nft_table *table, *to_delete[8];
	struct nftables_pernet *nft_net;
	struct netlink_notify *n = ptr;
	struct net *net = n->net;
	unsigned int deleted;
	bool restart = false;

	if (event != NETLINK_URELEASE || n->protocol != NETLINK_NETFILTER)
		return NOTIFY_DONE;

	nft_net = nft_pernet(net);
	deleted = 0;
	mutex_lock(&nft_net->commit_mutex);
again:
	list_for_each_entry(table, &nft_net->tables, list) {
		if (nft_table_has_owner(table) &&
		    n->portid == table->nlpid) {
			__nft_release_hook(net, table);
			list_del_rcu(&table->list);
			to_delete[deleted++] = table;
			if (deleted >= ARRAY_SIZE(to_delete))
				break;
		}
	}
	if (deleted) {
		restart = deleted >= ARRAY_SIZE(to_delete);
		synchronize_rcu();
		while (deleted)
			__nft_release_table(net, to_delete[--deleted]);

		if (restart)
			goto again;
	}
	mutex_unlock(&nft_net->commit_mutex);

	return NOTIFY_DONE;
}

static struct notifier_block nft_nl_notifier = {
	.notifier_call  = nft_rcv_nl_event,
};

static int __net_init nf_tables_init_net(struct net *net)
{
	struct nftables_pernet *nft_net = nft_pernet(net);

	INIT_LIST_HEAD(&nft_net->tables);
	INIT_LIST_HEAD(&nft_net->commit_list);
	INIT_LIST_HEAD(&nft_net->module_list);
	INIT_LIST_HEAD(&nft_net->notify_list);
	mutex_init(&nft_net->commit_mutex);
	nft_net->base_seq = 1;
	nft_net->validate_state = NFT_VALIDATE_SKIP;

	return 0;
}

static void __net_exit nf_tables_pre_exit_net(struct net *net)
{
	__nft_release_hooks(net);
}

static void __net_exit nf_tables_exit_net(struct net *net)
{
	struct nftables_pernet *nft_net = nft_pernet(net);

	mutex_lock(&nft_net->commit_mutex);
	if (!list_empty(&nft_net->commit_list))
		__nf_tables_abort(net, NFNL_ABORT_NONE);
	__nft_release_tables(net);
	mutex_unlock(&nft_net->commit_mutex);
	WARN_ON_ONCE(!list_empty(&nft_net->tables));
	WARN_ON_ONCE(!list_empty(&nft_net->module_list));
	WARN_ON_ONCE(!list_empty(&nft_net->notify_list));
}

static struct pernet_operations nf_tables_net_ops = {
	.init		= nf_tables_init_net,
	.pre_exit	= nf_tables_pre_exit_net,
	.exit		= nf_tables_exit_net,
	.id		= &nf_tables_net_id,
	.size		= sizeof(struct nftables_pernet),
};

static int __init nf_tables_module_init(void)
{
	int err;

	err = register_pernet_subsys(&nf_tables_net_ops);
	if (err < 0)
		return err;

	err = nft_chain_filter_init();
	if (err < 0)
		goto err_chain_filter;

	err = nf_tables_core_module_init();
	if (err < 0)
		goto err_core_module;

	err = register_netdevice_notifier(&nf_tables_flowtable_notifier);
	if (err < 0)
		goto err_netdev_notifier;

	err = rhltable_init(&nft_objname_ht, &nft_objname_ht_params);
	if (err < 0)
		goto err_rht_objname;

	err = nft_offload_init();
	if (err < 0)
		goto err_offload;

	err = netlink_register_notifier(&nft_nl_notifier);
	if (err < 0)
		goto err_netlink_notifier;

	/* must be last */
	err = nfnetlink_subsys_register(&nf_tables_subsys);
	if (err < 0)
		goto err_nfnl_subsys;

	nft_chain_route_init();

	return err;

err_nfnl_subsys:
	netlink_unregister_notifier(&nft_nl_notifier);
err_netlink_notifier:
	nft_offload_exit();
err_offload:
	rhltable_destroy(&nft_objname_ht);
err_rht_objname:
	unregister_netdevice_notifier(&nf_tables_flowtable_notifier);
err_netdev_notifier:
	nf_tables_core_module_exit();
err_core_module:
	nft_chain_filter_fini();
err_chain_filter:
	unregister_pernet_subsys(&nf_tables_net_ops);
	return err;
}

static void __exit nf_tables_module_exit(void)
{
	nfnetlink_subsys_unregister(&nf_tables_subsys);
	netlink_unregister_notifier(&nft_nl_notifier);
	nft_offload_exit();
	unregister_netdevice_notifier(&nf_tables_flowtable_notifier);
	nft_chain_filter_fini();
	nft_chain_route_fini();
	unregister_pernet_subsys(&nf_tables_net_ops);
	cancel_work_sync(&trans_destroy_work);
	rcu_barrier();
	rhltable_destroy(&nft_objname_ht);
	nf_tables_core_module_exit();
}

module_init(nf_tables_module_init);
module_exit(nf_tables_module_exit);

MODULE_LICENSE("GPL");
MODULE_AUTHOR("Patrick McHardy <kaber@trash.net>");
MODULE_ALIAS_NFNL_SUBSYS(NFNL_SUBSYS_NFTABLES);<|MERGE_RESOLUTION|>--- conflicted
+++ resolved
@@ -8264,10 +8264,6 @@
 	void *data, *data_boundary;
 	struct nft_rule_dp *prule;
 	struct nft_rule *rule;
-<<<<<<< HEAD
-	int i;
-=======
->>>>>>> b15e3bc7
 
 	/* already handled or inactive chain? */
 	if (chain->blob_next || !nft_is_active_next(net, chain))
@@ -8303,11 +8299,7 @@
 			return -ENOMEM;
 
 		size = 0;
-<<<<<<< HEAD
-		track.last = last;
-=======
 		track.last = nft_expr_last(rule);
->>>>>>> b15e3bc7
 		nft_rule_for_each_expr(expr, last, rule) {
 			track.cur = expr;
 
