# SPDX-License-Identifier: GPL-2.0
#
# Makefile for Kernel-based Virtual Machine module
#

ccflags-y += -I $(srctree)/$(src)

KVM=../../../virt/kvm

obj-$(CONFIG_KVM) += kvm.o
obj-$(CONFIG_KVM) += hyp/

kvm-y := $(KVM)/kvm_main.o $(KVM)/coalesced_mmio.o $(KVM)/eventfd.o \
	 $(KVM)/vfio.o $(KVM)/irqchip.o \
	 arm.o mmu.o mmio.o psci.o perf.o hypercalls.o pvtime.o \
<<<<<<< HEAD
	 inject_fault.o regmap.o va_layout.o handle_exit.o \
=======
	 inject_fault.o va_layout.o handle_exit.o \
>>>>>>> f642729d
	 guest.o debug.o reset.o sys_regs.o \
	 vgic-sys-reg-v3.o fpsimd.o pmu.o \
	 arch_timer.o trng.o\
	 vgic/vgic.o vgic/vgic-init.o \
	 vgic/vgic-irqfd.o vgic/vgic-v2.o \
	 vgic/vgic-v3.o vgic/vgic-v4.o \
	 vgic/vgic-mmio.o vgic/vgic-mmio-v2.o \
	 vgic/vgic-mmio-v3.o vgic/vgic-kvm-device.o \
	 vgic/vgic-its.o vgic/vgic-debug.o

kvm-$(CONFIG_HW_PERF_EVENTS)  += pmu-emul.o<|MERGE_RESOLUTION|>--- conflicted
+++ resolved
@@ -13,11 +13,7 @@
 kvm-y := $(KVM)/kvm_main.o $(KVM)/coalesced_mmio.o $(KVM)/eventfd.o \
 	 $(KVM)/vfio.o $(KVM)/irqchip.o \
 	 arm.o mmu.o mmio.o psci.o perf.o hypercalls.o pvtime.o \
-<<<<<<< HEAD
-	 inject_fault.o regmap.o va_layout.o handle_exit.o \
-=======
 	 inject_fault.o va_layout.o handle_exit.o \
->>>>>>> f642729d
 	 guest.o debug.o reset.o sys_regs.o \
 	 vgic-sys-reg-v3.o fpsimd.o pmu.o \
 	 arch_timer.o trng.o\
