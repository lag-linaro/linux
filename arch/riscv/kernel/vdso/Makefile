# SPDX-License-Identifier: GPL-2.0-only
# Copied from arch/tile/kernel/vdso/Makefile

# Absolute relocation type $(ARCH_REL_TYPE_ABS) needs to be defined before
# the inclusion of generic Makefile.
ARCH_REL_TYPE_ABS := R_RISCV_32|R_RISCV_64|R_RISCV_JUMP_SLOT
include $(srctree)/lib/vdso/Makefile
# Symbols present in the vdso
vdso-syms  = rt_sigreturn
ifdef CONFIG_64BIT
vdso-syms += vgettimeofday
endif
vdso-syms += getcpu
vdso-syms += flush_icache

# Files to link into the vdso
obj-vdso = $(patsubst %, %.o, $(vdso-syms)) note.o

ccflags-y := -fno-stack-protector

ifneq ($(c-gettimeofday-y),)
  CFLAGS_vgettimeofday.o += -fPIC -include $(c-gettimeofday-y)
endif

# Build rules
targets := $(obj-vdso) vdso.so vdso.so.dbg vdso.lds vdso-dummy.o
obj-vdso := $(addprefix $(obj)/, $(obj-vdso))

obj-y += vdso.o vdso-syms.o
CPPFLAGS_vdso.lds += -P -C -U$(ARCH)

# Disable -pg to prevent insert call site
CFLAGS_REMOVE_vgettimeofday.o = $(CC_FLAGS_FTRACE) -Os

# Disable profiling and instrumentation for VDSO code
GCOV_PROFILE := n
KCOV_INSTRUMENT := n
KASAN_SANITIZE := n

# Force dependency
$(obj)/vdso.o: $(obj)/vdso.so

# link rule for the .so file, .lds has to be first
SYSCFLAGS_vdso.so.dbg = $(c_flags)
$(obj)/vdso.so.dbg: $(src)/vdso.lds $(obj-vdso) FORCE
	$(call if_changed,vdsold)
SYSCFLAGS_vdso.so.dbg = -shared -s -Wl,-soname=linux-vdso.so.1 \
	-Wl,--build-id=sha1 -Wl,--hash-style=both

# We also create a special relocatable object that should mirror the symbol
# table and layout of the linked DSO. With ld --just-symbols we can then
# refer to these symbols in the kernel code rather than hand-coded addresses.
<<<<<<< HEAD

SYSCFLAGS_vdso.so.dbg = -shared -s -Wl,-soname=linux-vdso.so.1 \
	-Wl,--build-id=sha1 -Wl,--hash-style=both
$(obj)/vdso-dummy.o: $(src)/vdso.lds $(obj)/rt_sigreturn.o FORCE
	$(call if_changed,vdsold)

LDFLAGS_vdso-syms.o := -r --just-symbols
$(obj)/vdso-syms.o: $(obj)/vdso-dummy.o FORCE
	$(call if_changed,ld)
=======
$(obj)/vdso-syms.S: $(obj)/vdso.so FORCE
	$(call if_changed,so2s)
>>>>>>> f642729d

# strip rule for the .so file
$(obj)/%.so: OBJCOPYFLAGS := -S
$(obj)/%.so: $(obj)/%.so.dbg FORCE
	$(call if_changed,objcopy)

# actual build commands
# The DSO images are built using a special linker script
# Add -lgcc so rv32 gets static muldi3 and lshrdi3 definitions.
# Make sure only to export the intended __vdso_xxx symbol offsets.
quiet_cmd_vdsold = VDSOLD  $@
      cmd_vdsold = $(CC) $(KBUILD_CFLAGS) $(call cc-option, -no-pie) -nostdlib -nostartfiles $(SYSCFLAGS_$(@F)) \
                           -Wl,-T,$(filter-out FORCE,$^) -o $@.tmp && \
                   $(CROSS_COMPILE)objcopy \
                           $(patsubst %, -G __vdso_%, $(vdso-syms)) $@.tmp $@ && \
                   rm $@.tmp

# Extracts symbol offsets from the VDSO, converting them into an assembly file
# that contains the same symbols at the same offsets.
quiet_cmd_so2s = SO2S    $@
      cmd_so2s = $(NM) -D $< | $(srctree)/$(src)/so2s.sh > $@

# install commands for the unstripped file
quiet_cmd_vdso_install = INSTALL $@
      cmd_vdso_install = cp $(obj)/$@.dbg $(MODLIB)/vdso/$@

vdso.so: $(obj)/vdso.so.dbg
	@mkdir -p $(MODLIB)/vdso
	$(call cmd,vdso_install)

vdso_install: vdso.so<|MERGE_RESOLUTION|>--- conflicted
+++ resolved
@@ -50,20 +50,8 @@
 # We also create a special relocatable object that should mirror the symbol
 # table and layout of the linked DSO. With ld --just-symbols we can then
 # refer to these symbols in the kernel code rather than hand-coded addresses.
-<<<<<<< HEAD
-
-SYSCFLAGS_vdso.so.dbg = -shared -s -Wl,-soname=linux-vdso.so.1 \
-	-Wl,--build-id=sha1 -Wl,--hash-style=both
-$(obj)/vdso-dummy.o: $(src)/vdso.lds $(obj)/rt_sigreturn.o FORCE
-	$(call if_changed,vdsold)
-
-LDFLAGS_vdso-syms.o := -r --just-symbols
-$(obj)/vdso-syms.o: $(obj)/vdso-dummy.o FORCE
-	$(call if_changed,ld)
-=======
 $(obj)/vdso-syms.S: $(obj)/vdso.so FORCE
 	$(call if_changed,so2s)
->>>>>>> f642729d
 
 # strip rule for the .so file
 $(obj)/%.so: OBJCOPYFLAGS := -S
