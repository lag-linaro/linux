/* SPDX-License-Identifier: GPL-2.0-or-later */
/*
 *  PowerPC version
 *    Copyright (C) 1995-1996 Gary Thomas (gdt@linuxppc.org)
 *  Rewritten by Cort Dougan (cort@cs.nmt.edu) for PReP
 *    Copyright (C) 1996 Cort Dougan <cort@cs.nmt.edu>
 *  Adapted for Power Macintosh by Paul Mackerras.
 *  Low-level exception handlers and MMU support
 *  rewritten by Paul Mackerras.
 *    Copyright (C) 1996 Paul Mackerras.
 *
 *  This file contains low-level assembler routines for managing
 *  the PowerPC MMU hash table.  (PPC 8xx processors don't use a
 *  hash table, so this file is not used on them.)
 */

#include <linux/pgtable.h>
#include <linux/init.h>
#include <asm/reg.h>
#include <asm/page.h>
#include <asm/cputable.h>
#include <asm/ppc_asm.h>
#include <asm/thread_info.h>
#include <asm/asm-offsets.h>
#include <asm/export.h>
#include <asm/feature-fixups.h>
#include <asm/code-patching-asm.h>

#ifdef CONFIG_PTE_64BIT
#define PTE_FLAGS_OFFSET	4	/* offset of PTE flags, in bytes */
#else
#define PTE_FLAGS_OFFSET	0
#endif

/*
 * Load a PTE into the hash table, if possible.
 * The address is in r4, and r3 contains an access flag:
 * _PAGE_RW (0x400) if a write.
 * r9 contains the SRR1 value, from which we use the MSR_PR bit.
 * SPRG_THREAD contains the physical address of the current task's thread.
 *
 * Returns to the caller if the access is illegal or there is no
 * mapping for the address.  Otherwise it places an appropriate PTE
 * in the hash table and returns from the exception.
 * Uses r0, r3 - r6, r8, r10, ctr, lr.
 */
	.text
_GLOBAL(hash_page)
#ifdef CONFIG_SMP
	lis	r8, (mmu_hash_lock - PAGE_OFFSET)@h
	ori	r8, r8, (mmu_hash_lock - PAGE_OFFSET)@l
	lis	r0,0x0fff
	b	10f
11:	lwz	r6,0(r8)
	cmpwi	0,r6,0
	bne	11b
10:	lwarx	r6,0,r8
	cmpwi	0,r6,0
	bne-	11b
	stwcx.	r0,0,r8
	bne-	10b
	isync
#endif
	/* Get PTE (linux-style) and check access */
	lis	r0, TASK_SIZE@h		/* check if kernel address */
	cmplw	0,r4,r0
	mfspr	r8,SPRN_SPRG_THREAD	/* current task's THREAD (phys) */
	ori	r3,r3,_PAGE_USER|_PAGE_PRESENT /* test low addresses as user */
	lwz	r5,PGDIR(r8)		/* virt page-table root */
	blt+	112f			/* assume user more likely */
	lis	r5,swapper_pg_dir@ha	/* if kernel address, use */
	addi	r5,r5,swapper_pg_dir@l	/* kernel page table */
	rlwimi	r3,r9,32-12,29,29	/* MSR_PR -> _PAGE_USER */
112:	tophys(r5, r5)
#ifndef CONFIG_PTE_64BIT
	rlwimi	r5,r4,12,20,29		/* insert top 10 bits of address */
	lwz	r8,0(r5)		/* get pmd entry */
	rlwinm.	r8,r8,0,0,19		/* extract address of pte page */
#else
	rlwinm	r8,r4,13,19,29		/* Compute pgdir/pmd offset */
	lwzx	r8,r8,r5		/* Get L1 entry */
	rlwinm.	r8,r8,0,0,20		/* extract pt base address */
#endif
#ifdef CONFIG_SMP
	beq-	.Lhash_page_out		/* return if no mapping */
#else
	/* XXX it seems like the 601 will give a machine fault on the
	   rfi if its alignment is wrong (bottom 4 bits of address are
	   8 or 0xc) and we have had a not-taken conditional branch
	   to the address following the rfi. */
	beqlr-
#endif
#ifndef CONFIG_PTE_64BIT
	rlwimi	r8,r4,22,20,29		/* insert next 10 bits of address */
#else
	rlwimi	r8,r4,23,20,28		/* compute pte address */
	/*
	 * If PTE_64BIT is set, the low word is the flags word; use that
	 * word for locking since it contains all the interesting bits.
	 */
	addi	r8,r8,PTE_FLAGS_OFFSET
#endif

	/*
	 * Update the linux PTE atomically.  We do the lwarx up-front
	 * because almost always, there won't be a permission violation
	 * and there won't already be an HPTE, and thus we will have
	 * to update the PTE to set _PAGE_HASHPTE.  -- paulus.
	 */
.Lretry:
	lwarx	r6,0,r8			/* get linux-style pte, flag word */
#ifdef CONFIG_PPC_KUAP
	mfsrin	r5,r4
	rlwinm	r0,r9,28,_PAGE_RW	/* MSR[PR] => _PAGE_RW */
	rlwinm	r5,r5,12,_PAGE_RW	/* Ks => _PAGE_RW */
	andc	r5,r5,r0		/* Ks & ~MSR[PR] */
	andc	r5,r6,r5		/* Clear _PAGE_RW when Ks = 1 && MSR[PR] = 0 */
	andc.	r5,r3,r5		/* check access & ~permission */
#else
	andc.	r5,r3,r6		/* check access & ~permission */
#endif
	rlwinm	r0,r3,32-3,24,24	/* _PAGE_RW access -> _PAGE_DIRTY */
	ori	r0,r0,_PAGE_ACCESSED|_PAGE_HASHPTE
#ifdef CONFIG_SMP
	bne-	.Lhash_page_out		/* return if access not permitted */
#else
	bnelr-
#endif
	or	r5,r0,r6		/* set accessed/dirty bits */
#ifdef CONFIG_PTE_64BIT
#ifdef CONFIG_SMP
	subf	r10,r6,r8		/* create false data dependency */
	subi	r10,r10,PTE_FLAGS_OFFSET
	lwzx	r10,r6,r10		/* Get upper PTE word */
#else
	lwz	r10,-PTE_FLAGS_OFFSET(r8)
#endif /* CONFIG_SMP */
#endif /* CONFIG_PTE_64BIT */
	stwcx.	r5,0,r8			/* attempt to update PTE */
	bne-	.Lretry			/* retry if someone got there first */

	mfsrin	r3,r4			/* get segment reg for segment */
#ifndef CONFIG_VMAP_STACK
	mfctr	r0
	stw	r0,_CTR(r11)
#endif
	bl	create_hpte		/* add the hash table entry */

#ifdef CONFIG_SMP
	eieio
	lis	r8, (mmu_hash_lock - PAGE_OFFSET)@ha
	li	r0,0
	stw	r0, (mmu_hash_lock - PAGE_OFFSET)@l(r8)
#endif

#ifdef CONFIG_VMAP_STACK
	b	fast_hash_page_return
#else
	/* Return from the exception */
	lwz	r5,_CTR(r11)
	mtctr	r5
	lwz	r0,GPR0(r11)
	lwz	r8,GPR8(r11)
	b	fast_exception_return
#endif

#ifdef CONFIG_SMP
.Lhash_page_out:
	eieio
	lis	r8, (mmu_hash_lock - PAGE_OFFSET)@ha
	li	r0,0
	stw	r0, (mmu_hash_lock - PAGE_OFFSET)@l(r8)
	blr
#endif /* CONFIG_SMP */
_ASM_NOKPROBE_SYMBOL(hash_page)

/*
 * Add an entry for a particular page to the hash table.
 *
 * add_hash_page(unsigned context, unsigned long va, unsigned long pmdval)
 *
 * We assume any necessary modifications to the pte (e.g. setting
 * the accessed bit) have already been done and that there is actually
 * a hash table in use (i.e. we're not on a 603).
 */
_GLOBAL(add_hash_page)
	mflr	r0
	stw	r0,4(r1)

#ifdef CONFIG_SMP
	lwz	r8,TASK_CPU(r2)		/* to go in mmu_hash_lock */
	oris	r8,r8,12
#endif /* CONFIG_SMP */

	/*
	 * We disable interrupts here, even on UP, because we don't
	 * want to race with hash_page, and because we want the
	 * _PAGE_HASHPTE bit to be a reliable indication of whether
	 * the HPTE exists (or at least whether one did once).
	 * We also turn off the MMU for data accesses so that we
	 * we can't take a hash table miss (assuming the code is
	 * covered by a BAT).  -- paulus
	 */
	mfmsr	r9
	rlwinm	r0,r9,0,17,15		/* clear bit 16 (MSR_EE) */
	rlwinm	r0,r0,0,28,26		/* clear MSR_DR */
	mtmsr	r0
	isync

#ifdef CONFIG_SMP
	lis	r6, (mmu_hash_lock - PAGE_OFFSET)@ha
	addi	r6, r6, (mmu_hash_lock - PAGE_OFFSET)@l
10:	lwarx	r0,0,r6			/* take the mmu_hash_lock */
	cmpi	0,r0,0
	bne-	11f
	stwcx.	r8,0,r6
	beq+	12f
11:	lwz	r0,0(r6)
	cmpi	0,r0,0
	beq	10b
	b	11b
12:	isync
#endif

	/*
	 * Fetch the linux pte and test and set _PAGE_HASHPTE atomically.
	 * If _PAGE_HASHPTE was already set, we don't replace the existing
	 * HPTE, so we just unlock and return.
	 */
	mr	r8,r5
#ifndef CONFIG_PTE_64BIT
	rlwimi	r8,r4,22,20,29
#else
	rlwimi	r8,r4,23,20,28
	addi	r8,r8,PTE_FLAGS_OFFSET
#endif
1:	lwarx	r6,0,r8
	andi.	r0,r6,_PAGE_HASHPTE
	bne	9f			/* if HASHPTE already set, done */
#ifdef CONFIG_PTE_64BIT
#ifdef CONFIG_SMP
	subf	r10,r6,r8		/* create false data dependency */
	subi	r10,r10,PTE_FLAGS_OFFSET
	lwzx	r10,r6,r10		/* Get upper PTE word */
#else
	lwz	r10,-PTE_FLAGS_OFFSET(r8)
#endif /* CONFIG_SMP */
#endif /* CONFIG_PTE_64BIT */
	ori	r5,r6,_PAGE_HASHPTE
	stwcx.	r5,0,r8
	bne-	1b

	/* Convert context and va to VSID */
	mulli	r3,r3,897*16		/* multiply context by context skew */
	rlwinm	r0,r4,4,28,31		/* get ESID (top 4 bits of va) */
	mulli	r0,r0,0x111		/* multiply by ESID skew */
	add	r3,r3,r0		/* note create_hpte trims to 24 bits */

	bl	create_hpte

9:
#ifdef CONFIG_SMP
	lis	r6, (mmu_hash_lock - PAGE_OFFSET)@ha
	addi	r6, r6, (mmu_hash_lock - PAGE_OFFSET)@l
	eieio
	li	r0,0
	stw	r0,0(r6)		/* clear mmu_hash_lock */
#endif

	/* reenable interrupts and DR */
	mtmsr	r9
	isync

	lwz	r0,4(r1)
	mtlr	r0
	blr
_ASM_NOKPROBE_SYMBOL(add_hash_page)

/*
 * This routine adds a hardware PTE to the hash table.
 * It is designed to be called with the MMU either on or off.
 * r3 contains the VSID, r4 contains the virtual address,
 * r5 contains the linux PTE, r6 contains the old value of the
 * linux PTE (before setting _PAGE_HASHPTE). r10 contains the
 * upper half of the PTE if CONFIG_PTE_64BIT.
 * On SMP, the caller should have the mmu_hash_lock held.
 * We assume that the caller has (or will) set the _PAGE_HASHPTE
 * bit in the linux PTE in memory.  The value passed in r6 should
 * be the old linux PTE value; if it doesn't have _PAGE_HASHPTE set
 * this routine will skip the search for an existing HPTE.
 * This procedure modifies r0, r3 - r6, r8, cr0.
 *  -- paulus.
 *
 * For speed, 4 of the instructions get patched once the size and
 * physical address of the hash table are known.  These definitions
 * of Hash_base and Hash_bits below are for the early hash table.
 */
Hash_base = early_hash
Hash_bits = 12				/* e.g. 256kB hash table */
Hash_msk = (((1 << Hash_bits) - 1) * 64)

/* defines for the PTE format for 32-bit PPCs */
#define HPTE_SIZE	8
#define PTEG_SIZE	64
#define LG_PTEG_SIZE	6
#define LDPTEu		lwzu
#define LDPTE		lwz
#define STPTE		stw
#define CMPPTE		cmpw
#define PTE_H		0x40
#define PTE_V		0x80000000
#define TST_V(r)	rlwinm. r,r,0,0,0
#define SET_V(r)	oris r,r,PTE_V@h
#define CLR_V(r,t)	rlwinm r,r,0,1,31

#define HASH_LEFT	31-(LG_PTEG_SIZE+Hash_bits-1)
#define HASH_RIGHT	31-LG_PTEG_SIZE

__REF
_GLOBAL(create_hpte)
	/* Convert linux-style PTE (r5) to low word of PPC-style PTE (r8) */
	rlwinm	r8,r5,32-9,30,30	/* _PAGE_RW -> PP msb */
	rlwinm	r0,r5,32-6,30,30	/* _PAGE_DIRTY -> PP msb */
	and	r8,r8,r0		/* writable if _RW & _DIRTY */
	rlwimi	r5,r5,32-1,30,30	/* _PAGE_USER -> PP msb */
	rlwimi	r5,r5,32-2,31,31	/* _PAGE_USER -> PP lsb */
	ori	r8,r8,0xe04		/* clear out reserved bits */
	andc	r8,r5,r8		/* PP = user? (rw&dirty? 1: 3): 0 */
BEGIN_FTR_SECTION
	rlwinm	r8,r8,0,~_PAGE_COHERENT	/* clear M (coherence not required) */
END_FTR_SECTION_IFCLR(CPU_FTR_NEED_COHERENT)
#ifdef CONFIG_PTE_64BIT
	/* Put the XPN bits into the PTE */
	rlwimi	r8,r10,8,20,22
	rlwimi	r8,r10,2,29,29
#endif

	/* Construct the high word of the PPC-style PTE (r5) */
	rlwinm	r5,r3,7,1,24		/* put VSID in 0x7fffff80 bits */
	rlwimi	r5,r4,10,26,31		/* put in API (abbrev page index) */
	SET_V(r5)			/* set V (valid) bit */

	patch_site	0f, patch__hash_page_A0
	patch_site	1f, patch__hash_page_A1
	patch_site	2f, patch__hash_page_A2
	/* Get the address of the primary PTE group in the hash table (r3) */
0:	lis	r0, (Hash_base - PAGE_OFFSET)@h	/* base address of hash table */
1:	rlwimi	r0,r3,LG_PTEG_SIZE,HASH_LEFT,HASH_RIGHT    /* VSID -> hash */
2:	rlwinm	r3,r4,20+LG_PTEG_SIZE,HASH_LEFT,HASH_RIGHT /* PI -> hash */
	xor	r3,r3,r0		/* make primary hash */
	li	r0,8			/* PTEs/group */

	/*
	 * Test the _PAGE_HASHPTE bit in the old linux PTE, and skip the search
	 * if it is clear, meaning that the HPTE isn't there already...
	 */
	andi.	r6,r6,_PAGE_HASHPTE
	beq+	10f			/* no PTE: go look for an empty slot */
	tlbie	r4

	/* Search the primary PTEG for a PTE whose 1st (d)word matches r5 */
	mtctr	r0
	addi	r4,r3,-HPTE_SIZE
1:	LDPTEu	r6,HPTE_SIZE(r4)	/* get next PTE */
	CMPPTE	0,r6,r5
	bdnzf	2,1b			/* loop while ctr != 0 && !cr0.eq */
	beq+	.Lfound_slot

	patch_site	0f, patch__hash_page_B
	/* Search the secondary PTEG for a matching PTE */
	ori	r5,r5,PTE_H		/* set H (secondary hash) bit */
0:	xoris	r4,r3,Hash_msk>>16	/* compute secondary hash */
	xori	r4,r4,(-PTEG_SIZE & 0xffff)
	addi	r4,r4,-HPTE_SIZE
	mtctr	r0
2:	LDPTEu	r6,HPTE_SIZE(r4)
	CMPPTE	0,r6,r5
	bdnzf	2,2b
	beq+	.Lfound_slot
	xori	r5,r5,PTE_H		/* clear H bit again */

	/* Search the primary PTEG for an empty slot */
10:	mtctr	r0
	addi	r4,r3,-HPTE_SIZE	/* search primary PTEG */
1:	LDPTEu	r6,HPTE_SIZE(r4)	/* get next PTE */
	TST_V(r6)			/* test valid bit */
	bdnzf	2,1b			/* loop while ctr != 0 && !cr0.eq */
	beq+	.Lfound_empty

	patch_site	0f, patch__hash_page_C
	/* Search the secondary PTEG for an empty slot */
	ori	r5,r5,PTE_H		/* set H (secondary hash) bit */
0:	xoris	r4,r3,Hash_msk>>16	/* compute secondary hash */
	xori	r4,r4,(-PTEG_SIZE & 0xffff)
	addi	r4,r4,-HPTE_SIZE
	mtctr	r0
2:	LDPTEu	r6,HPTE_SIZE(r4)
	TST_V(r6)
	bdnzf	2,2b
	beq+	.Lfound_empty
	xori	r5,r5,PTE_H		/* clear H bit again */

	/*
	 * Choose an arbitrary slot in the primary PTEG to overwrite.
	 * Since both the primary and secondary PTEGs are full, and we
	 * have no information that the PTEs in the primary PTEG are
	 * more important or useful than those in the secondary PTEG,
	 * and we know there is a definite (although small) speed
	 * advantage to putting the PTE in the primary PTEG, we always
	 * put the PTE in the primary PTEG.
	 */

	lis	r4, (next_slot - PAGE_OFFSET)@ha	/* get next evict slot */
	lwz	r6, (next_slot - PAGE_OFFSET)@l(r4)
	addi	r6,r6,HPTE_SIZE			/* search for candidate */
	andi.	r6,r6,7*HPTE_SIZE
	stw	r6,next_slot@l(r4)
	add	r4,r3,r6

#ifndef CONFIG_SMP
	/* Store PTE in PTEG */
.Lfound_empty:
	STPTE	r5,0(r4)
.Lfound_slot:
	STPTE	r8,HPTE_SIZE/2(r4)

#else /* CONFIG_SMP */
/*
 * Between the tlbie above and updating the hash table entry below,
 * another CPU could read the hash table entry and put it in its TLB.
 * There are 3 cases:
 * 1. using an empty slot
 * 2. updating an earlier entry to change permissions (i.e. enable write)
 * 3. taking over the PTE for an unrelated address
 *
 * In each case it doesn't really matter if the other CPUs have the old
 * PTE in their TLB.  So we don't need to bother with another tlbie here,
 * which is convenient as we've overwritten the register that had the
 * address. :-)  The tlbie above is mainly to make sure that this CPU comes
 * and gets the new PTE from the hash table.
 *
 * We do however have to make sure that the PTE is never in an invalid
 * state with the V bit set.
 */
.Lfound_empty:
.Lfound_slot:
	CLR_V(r5,r0)		/* clear V (valid) bit in PTE */
	STPTE	r5,0(r4)
	sync
	TLBSYNC
	STPTE	r8,HPTE_SIZE/2(r4) /* put in correct RPN, WIMG, PP bits */
	sync
	SET_V(r5)
	STPTE	r5,0(r4)	/* finally set V bit in PTE */
#endif /* CONFIG_SMP */

	sync		/* make sure pte updates get to memory */
	blr
	.previous
_ASM_NOKPROBE_SYMBOL(create_hpte)

	.section .bss
	.align	2
next_slot:
	.space	4
	.previous

/*
 * Flush the entry for a particular page from the hash table.
 *
 * flush_hash_pages(unsigned context, unsigned long va, unsigned long pmdval,
 *		    int count)
 *
 * We assume that there is a hash table in use (Hash != 0).
 */
__REF
_GLOBAL(flush_hash_pages)
	/*
	 * We disable interrupts here, even on UP, because we want
	 * the _PAGE_HASHPTE bit to be a reliable indication of
	 * whether the HPTE exists (or at least whether one did once).
	 * We also turn off the MMU for data accesses so that we
	 * we can't take a hash table miss (assuming the code is
	 * covered by a BAT).  -- paulus
	 */
	mfmsr	r10
	rlwinm	r0,r10,0,17,15		/* clear bit 16 (MSR_EE) */
	rlwinm	r0,r0,0,28,26		/* clear MSR_DR */
	mtmsr	r0
	isync

	/* First find a PTE in the range that has _PAGE_HASHPTE set */
#ifndef CONFIG_PTE_64BIT
	rlwimi	r5,r4,22,20,29
#else
	rlwimi	r5,r4,23,20,28
	addi	r5,r5,PTE_FLAGS_OFFSET
#endif
1:	lwz	r0,0(r5)
	cmpwi	cr1,r6,1
	andi.	r0,r0,_PAGE_HASHPTE
	bne	2f
	ble	cr1,19f
	addi	r4,r4,0x1000
	addi	r5,r5,PTE_SIZE
	addi	r6,r6,-1
	b	1b

	/* Convert context and va to VSID */
2:	mulli	r3,r3,897*16		/* multiply context by context skew */
	rlwinm	r0,r4,4,28,31		/* get ESID (top 4 bits of va) */
	mulli	r0,r0,0x111		/* multiply by ESID skew */
	add	r3,r3,r0		/* note code below trims to 24 bits */

	/* Construct the high word of the PPC-style PTE (r11) */
	rlwinm	r11,r3,7,1,24		/* put VSID in 0x7fffff80 bits */
	rlwimi	r11,r4,10,26,31		/* put in API (abbrev page index) */
	SET_V(r11)			/* set V (valid) bit */

#ifdef CONFIG_SMP
	lis	r9, (mmu_hash_lock - PAGE_OFFSET)@ha
	addi	r9, r9, (mmu_hash_lock - PAGE_OFFSET)@l
	tophys	(r8, r2)
	lwz	r8, TASK_CPU(r8)
	oris	r8,r8,9
10:	lwarx	r0,0,r9
	cmpi	0,r0,0
	bne-	11f
	stwcx.	r8,0,r9
	beq+	12f
11:	lwz	r0,0(r9)
	cmpi	0,r0,0
	beq	10b
	b	11b
12:	isync
#endif

	/*
	 * Check the _PAGE_HASHPTE bit in the linux PTE.  If it is
	 * already clear, we're done (for this pte).  If not,
	 * clear it (atomically) and proceed.  -- paulus.
	 */
33:	lwarx	r8,0,r5			/* fetch the pte flags word */
	andi.	r0,r8,_PAGE_HASHPTE
	beq	8f			/* done if HASHPTE is already clear */
	rlwinm	r8,r8,0,31,29		/* clear HASHPTE bit */
	stwcx.	r8,0,r5			/* update the pte */
	bne-	33b

	patch_site	0f, patch__flush_hash_A0
	patch_site	1f, patch__flush_hash_A1
	patch_site	2f, patch__flush_hash_A2
	/* Get the address of the primary PTE group in the hash table (r3) */
0:	lis	r8, (Hash_base - PAGE_OFFSET)@h	/* base address of hash table */
1:	rlwimi	r8,r3,LG_PTEG_SIZE,HASH_LEFT,HASH_RIGHT    /* VSID -> hash */
2:	rlwinm	r0,r4,20+LG_PTEG_SIZE,HASH_LEFT,HASH_RIGHT /* PI -> hash */
	xor	r8,r0,r8		/* make primary hash */

	/* Search the primary PTEG for a PTE whose 1st (d)word matches r5 */
	li	r0,8			/* PTEs/group */
	mtctr	r0
	addi	r12,r8,-HPTE_SIZE
1:	LDPTEu	r0,HPTE_SIZE(r12)	/* get next PTE */
	CMPPTE	0,r0,r11
	bdnzf	2,1b			/* loop while ctr != 0 && !cr0.eq */
	beq+	3f

	patch_site	0f, patch__flush_hash_B
	/* Search the secondary PTEG for a matching PTE */
	ori	r11,r11,PTE_H		/* set H (secondary hash) bit */
	li	r0,8			/* PTEs/group */
0:	xoris	r12,r8,Hash_msk>>16	/* compute secondary hash */
	xori	r12,r12,(-PTEG_SIZE & 0xffff)
	addi	r12,r12,-HPTE_SIZE
	mtctr	r0
2:	LDPTEu	r0,HPTE_SIZE(r12)
	CMPPTE	0,r0,r11
	bdnzf	2,2b
	xori	r11,r11,PTE_H		/* clear H again */
	bne-	4f			/* should rarely fail to find it */

3:	li	r0,0
	STPTE	r0,0(r12)		/* invalidate entry */
4:	sync
	tlbie	r4			/* in hw tlb too */
	sync

8:	ble	cr1,9f			/* if all ptes checked */
81:	addi	r6,r6,-1
	addi	r5,r5,PTE_SIZE
	addi	r4,r4,0x1000
	lwz	r0,0(r5)		/* check next pte */
	cmpwi	cr1,r6,1
	andi.	r0,r0,_PAGE_HASHPTE
	bne	33b
	bgt	cr1,81b

9:
#ifdef CONFIG_SMP
	TLBSYNC
	li	r0,0
	stw	r0,0(r9)		/* clear mmu_hash_lock */
#endif

19:	mtmsr	r10
	isync
	blr
	.previous
EXPORT_SYMBOL(flush_hash_pages)
<<<<<<< HEAD
_ASM_NOKPROBE_SYMBOL(flush_hash_pages)

/*
 * Flush an entry from the TLB
 */
_GLOBAL(_tlbie)
#ifdef CONFIG_SMP
	lwz	r8,TASK_CPU(r2)
	oris	r8,r8,11
	mfmsr	r10
	rlwinm	r0,r10,0,17,15		/* clear bit 16 (MSR_EE) */
	rlwinm	r0,r0,0,28,26		/* clear DR */
	mtmsr	r0
	isync
	lis	r9,mmu_hash_lock@h
	ori	r9,r9,mmu_hash_lock@l
	tophys(r9,r9)
10:	lwarx	r7,0,r9
	cmpwi	0,r7,0
	bne-	10b
	stwcx.	r8,0,r9
	bne-	10b
	eieio
	tlbie	r3
	sync
	TLBSYNC
	li	r0,0
	stw	r0,0(r9)		/* clear mmu_hash_lock */
	mtmsr	r10
	isync
#else /* CONFIG_SMP */
	tlbie	r3
	sync
#endif /* CONFIG_SMP */
	blr
_ASM_NOKPROBE_SYMBOL(_tlbie)

/*
 * Flush the entire TLB. 603/603e only
 */
_GLOBAL(_tlbia)
#if defined(CONFIG_SMP)
	lwz	r8,TASK_CPU(r2)
	oris	r8,r8,10
	mfmsr	r10
	rlwinm	r0,r10,0,17,15		/* clear bit 16 (MSR_EE) */
	rlwinm	r0,r0,0,28,26		/* clear DR */
	mtmsr	r0
	isync
	lis	r9,mmu_hash_lock@h
	ori	r9,r9,mmu_hash_lock@l
	tophys(r9,r9)
10:	lwarx	r7,0,r9
	cmpwi	0,r7,0
	bne-	10b
	stwcx.	r8,0,r9
	bne-	10b
#endif /* CONFIG_SMP */
	li	r5, 32
	lis	r4, KERNELBASE@h
	mtctr	r5
	sync
0:	tlbie	r4
	addi	r4, r4, 0x1000
	bdnz	0b
	sync
#ifdef CONFIG_SMP
	TLBSYNC
	li	r0,0
	stw	r0,0(r9)		/* clear mmu_hash_lock */
	mtmsr	r10
	isync
#endif /* CONFIG_SMP */
	blr
_ASM_NOKPROBE_SYMBOL(_tlbia)
=======
_ASM_NOKPROBE_SYMBOL(flush_hash_pages)
>>>>>>> f642729d
<|MERGE_RESOLUTION|>--- conflicted
+++ resolved
@@ -607,82 +607,4 @@
 	blr
 	.previous
 EXPORT_SYMBOL(flush_hash_pages)
-<<<<<<< HEAD
-_ASM_NOKPROBE_SYMBOL(flush_hash_pages)
-
-/*
- * Flush an entry from the TLB
- */
-_GLOBAL(_tlbie)
-#ifdef CONFIG_SMP
-	lwz	r8,TASK_CPU(r2)
-	oris	r8,r8,11
-	mfmsr	r10
-	rlwinm	r0,r10,0,17,15		/* clear bit 16 (MSR_EE) */
-	rlwinm	r0,r0,0,28,26		/* clear DR */
-	mtmsr	r0
-	isync
-	lis	r9,mmu_hash_lock@h
-	ori	r9,r9,mmu_hash_lock@l
-	tophys(r9,r9)
-10:	lwarx	r7,0,r9
-	cmpwi	0,r7,0
-	bne-	10b
-	stwcx.	r8,0,r9
-	bne-	10b
-	eieio
-	tlbie	r3
-	sync
-	TLBSYNC
-	li	r0,0
-	stw	r0,0(r9)		/* clear mmu_hash_lock */
-	mtmsr	r10
-	isync
-#else /* CONFIG_SMP */
-	tlbie	r3
-	sync
-#endif /* CONFIG_SMP */
-	blr
-_ASM_NOKPROBE_SYMBOL(_tlbie)
-
-/*
- * Flush the entire TLB. 603/603e only
- */
-_GLOBAL(_tlbia)
-#if defined(CONFIG_SMP)
-	lwz	r8,TASK_CPU(r2)
-	oris	r8,r8,10
-	mfmsr	r10
-	rlwinm	r0,r10,0,17,15		/* clear bit 16 (MSR_EE) */
-	rlwinm	r0,r0,0,28,26		/* clear DR */
-	mtmsr	r0
-	isync
-	lis	r9,mmu_hash_lock@h
-	ori	r9,r9,mmu_hash_lock@l
-	tophys(r9,r9)
-10:	lwarx	r7,0,r9
-	cmpwi	0,r7,0
-	bne-	10b
-	stwcx.	r8,0,r9
-	bne-	10b
-#endif /* CONFIG_SMP */
-	li	r5, 32
-	lis	r4, KERNELBASE@h
-	mtctr	r5
-	sync
-0:	tlbie	r4
-	addi	r4, r4, 0x1000
-	bdnz	0b
-	sync
-#ifdef CONFIG_SMP
-	TLBSYNC
-	li	r0,0
-	stw	r0,0(r9)		/* clear mmu_hash_lock */
-	mtmsr	r10
-	isync
-#endif /* CONFIG_SMP */
-	blr
-_ASM_NOKPROBE_SYMBOL(_tlbia)
-=======
-_ASM_NOKPROBE_SYMBOL(flush_hash_pages)
->>>>>>> f642729d
+_ASM_NOKPROBE_SYMBOL(flush_hash_pages)