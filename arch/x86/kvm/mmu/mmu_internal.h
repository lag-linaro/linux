--- conflicted
+++ resolved
@@ -12,11 +12,7 @@
 extern bool dbg;
 
 #define pgprintk(x...) do { if (dbg) printk(x); } while (0)
-<<<<<<< HEAD
-#define rmap_printk(x...) do { if (dbg) printk(x); } while (0)
-=======
 #define rmap_printk(fmt, args...) do { if (dbg) printk("%s: " fmt, __func__, ## args); } while (0)
->>>>>>> f642729d
 #define MMU_WARN_ON(x) WARN_ON(x)
 #else
 #define pgprintk(x...) do { } while (0)
@@ -60,16 +56,12 @@
 	/* Number of writes since the last time traversal visited this page.  */
 	atomic_t write_flooding_count;
 
-<<<<<<< HEAD
-	bool tdp_mmu_page;
-=======
 #ifdef CONFIG_X86_64
 	bool tdp_mmu_page;
 
 	/* Used for freeing the page asyncronously if it is a TDP MMU page. */
 	struct rcu_head rcu_head;
 #endif
->>>>>>> f642729d
 };
 
 extern struct kmem_cache *mmu_page_header_cache;
@@ -89,14 +81,6 @@
 static inline bool kvm_vcpu_ad_need_write_protect(struct kvm_vcpu *vcpu)
 {
 	/*
-<<<<<<< HEAD
-	 * When using the EPT page-modification log, the GPAs in the log
-	 * would come from L2 rather than L1.  Therefore, we need to rely
-	 * on write protection to record dirty pages.  This also bypasses
-	 * PML, since writes now result in a vmexit.
-	 */
-	return vcpu->arch.mmu == &vcpu->arch.guest_mmu;
-=======
 	 * When using the EPT page-modification log, the GPAs in the CPU dirty
 	 * log would come from L2 rather than L1.  Therefore, we need to rely
 	 * on write protection to record dirty pages, which bypasses PML, since
@@ -106,7 +90,6 @@
 	 */
 	return vcpu->arch.mmu == &vcpu->arch.guest_mmu &&
 	       kvm_x86_ops.cpu_dirty_log_size;
->>>>>>> f642729d
 }
 
 bool is_nx_huge_page_enabled(void);
@@ -158,11 +141,8 @@
 #define SET_SPTE_NEED_REMOTE_TLB_FLUSH	BIT(1)
 #define SET_SPTE_SPURIOUS		BIT(2)
 
-<<<<<<< HEAD
-=======
 int kvm_mmu_max_mapping_level(struct kvm *kvm, struct kvm_memory_slot *slot,
 			      gfn_t gfn, kvm_pfn_t pfn, int max_level);
->>>>>>> f642729d
 int kvm_mmu_hugepage_adjust(struct kvm_vcpu *vcpu, gfn_t gfn,
 			    int max_level, kvm_pfn_t *pfnp,
 			    bool huge_page_disallowed, int *req_level);
