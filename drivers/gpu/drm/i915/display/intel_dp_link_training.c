--- conflicted
+++ resolved
@@ -734,9 +734,6 @@
 		    "[CONNECTOR:%d:%s] Link Training %s at link rate = %d, lane count = %d, at %s",
 		    intel_connector->base.base.id,
 		    intel_connector->base.name,
-<<<<<<< HEAD
-		    intel_dp->link_rate, intel_dp->lane_count);
-=======
 		    ret ? "passed" : "failed",
 		    crtc_state->port_clock, crtc_state->lane_count,
 		    intel_dp_phy_name(dp_phy, phy_name, sizeof(phy_name)));
@@ -748,27 +745,19 @@
 						     const struct intel_crtc_state *crtc_state)
 {
 	struct intel_connector *intel_connector = intel_dp->attached_connector;
->>>>>>> f642729d
 
 	if (intel_dp->hobl_active) {
 		drm_dbg_kms(&dp_to_i915(intel_dp)->drm,
 			    "Link Training failed with HOBL active, not enabling it from now on");
 		intel_dp->hobl_failed = true;
 	} else if (intel_dp_get_link_train_fallback_values(intel_dp,
-<<<<<<< HEAD
-							   intel_dp->link_rate,
-							   intel_dp->lane_count)) {
-=======
 							   crtc_state->port_clock,
 							   crtc_state->lane_count)) {
->>>>>>> f642729d
 		return;
 	}
 
 	/* Schedule a Hotplug Uevent to userspace to start modeset */
 	schedule_work(&intel_connector->modeset_retry_work);
-<<<<<<< HEAD
-=======
 }
 
 /* Perform the link training on all LTTPRs and the DPRX on a link. */
@@ -822,5 +811,4 @@
 
 	if (!intel_dp_link_train_all_phys(intel_dp, crtc_state, lttpr_count))
 		intel_dp_schedule_fallback_link_training(intel_dp, crtc_state);
->>>>>>> f642729d
 }