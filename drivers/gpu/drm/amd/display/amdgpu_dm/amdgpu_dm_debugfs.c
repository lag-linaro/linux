/*
 * Copyright 2018 Advanced Micro Devices, Inc.
 *
 * Permission is hereby granted, free of charge, to any person obtaining a
 * copy of this software and associated documentation files (the "Software"),
 * to deal in the Software without restriction, including without limitation
 * the rights to use, copy, modify, merge, publish, distribute, sublicense,
 * and/or sell copies of the Software, and to permit persons to whom the
 * Software is furnished to do so, subject to the following conditions:
 *
 * The above copyright notice and this permission notice shall be included in
 * all copies or substantial portions of the Software.
 *
 * THE SOFTWARE IS PROVIDED "AS IS", WITHOUT WARRANTY OF ANY KIND, EXPRESS OR
 * IMPLIED, INCLUDING BUT NOT LIMITED TO THE WARRANTIES OF MERCHANTABILITY,
 * FITNESS FOR A PARTICULAR PURPOSE AND NONINFRINGEMENT.  IN NO EVENT SHALL
 * THE COPYRIGHT HOLDER(S) OR AUTHOR(S) BE LIABLE FOR ANY CLAIM, DAMAGES OR
 * OTHER LIABILITY, WHETHER IN AN ACTION OF CONTRACT, TORT OR OTHERWISE,
 * ARISING FROM, OUT OF OR IN CONNECTION WITH THE SOFTWARE OR THE USE OR
 * OTHER DEALINGS IN THE SOFTWARE.
 *
 * Authors: AMD
 *
 */

#include <linux/uaccess.h>

#include <drm/drm_debugfs.h>

#include "dc.h"
#include "amdgpu.h"
#include "amdgpu_dm.h"
#include "amdgpu_dm_debugfs.h"
#include "dm_helpers.h"
#include "dmub/dmub_srv.h"
#include "resource.h"
#include "dsc.h"
#include "dc_link_dp.h"

struct dmub_debugfs_trace_header {
	uint32_t entry_count;
	uint32_t reserved[3];
};

struct dmub_debugfs_trace_entry {
	uint32_t trace_code;
	uint32_t tick_count;
	uint32_t param0;
	uint32_t param1;
};

static inline const char *yesno(bool v)
{
	return v ? "yes" : "no";
}

/* parse_write_buffer_into_params - Helper function to parse debugfs write buffer into an array
 *
 * Function takes in attributes passed to debugfs write entry
 * and writes into param array.
 * The user passes max_param_num to identify maximum number of
 * parameters that could be parsed.
 *
 */
static int parse_write_buffer_into_params(char *wr_buf, uint32_t wr_buf_size,
					  long *param, const char __user *buf,
					  int max_param_num,
					  uint8_t *param_nums)
{
	char *wr_buf_ptr = NULL;
	uint32_t wr_buf_count = 0;
	int r;
	char *sub_str = NULL;
	const char delimiter[3] = {' ', '\n', '\0'};
	uint8_t param_index = 0;

	*param_nums = 0;

	wr_buf_ptr = wr_buf;

	r = copy_from_user(wr_buf_ptr, buf, wr_buf_size);

		/* r is bytes not be copied */
	if (r >= wr_buf_size) {
		DRM_DEBUG_DRIVER("user data not be read\n");
		return -EINVAL;
	}

	/* check number of parameters. isspace could not differ space and \n */
	while ((*wr_buf_ptr != 0xa) && (wr_buf_count < wr_buf_size)) {
		/* skip space*/
		while (isspace(*wr_buf_ptr) && (wr_buf_count < wr_buf_size)) {
			wr_buf_ptr++;
			wr_buf_count++;
			}

		if (wr_buf_count == wr_buf_size)
			break;

		/* skip non-space*/
		while ((!isspace(*wr_buf_ptr)) && (wr_buf_count < wr_buf_size)) {
			wr_buf_ptr++;
			wr_buf_count++;
		}

		(*param_nums)++;

		if (wr_buf_count == wr_buf_size)
			break;
	}

	if (*param_nums > max_param_num)
		*param_nums = max_param_num;

	wr_buf_ptr = wr_buf; /* reset buf pointer */
	wr_buf_count = 0; /* number of char already checked */

	while (isspace(*wr_buf_ptr) && (wr_buf_count < wr_buf_size)) {
		wr_buf_ptr++;
		wr_buf_count++;
	}

	while (param_index < *param_nums) {
		/* after strsep, wr_buf_ptr will be moved to after space */
		sub_str = strsep(&wr_buf_ptr, delimiter);

		r = kstrtol(sub_str, 16, &(param[param_index]));

		if (r)
			DRM_DEBUG_DRIVER("string to int convert error code: %d\n", r);

		param_index++;
	}

	return 0;
}

/* function description
 * get/ set DP configuration: lane_count, link_rate, spread_spectrum
 *
 * valid lane count value: 1, 2, 4
 * valid link rate value:
 * 06h = 1.62Gbps per lane
 * 0Ah = 2.7Gbps per lane
 * 0Ch = 3.24Gbps per lane
 * 14h = 5.4Gbps per lane
 * 1Eh = 8.1Gbps per lane
 *
 * debugfs is located at /sys/kernel/debug/dri/0/DP-x/link_settings
 *
 * --- to get dp configuration
 *
 * cat link_settings
 *
 * It will list current, verified, reported, preferred dp configuration.
 * current -- for current video mode
 * verified --- maximum configuration which pass link training
 * reported --- DP rx report caps (DPCD register offset 0, 1 2)
 * preferred --- user force settings
 *
 * --- set (or force) dp configuration
 *
 * echo <lane_count>  <link_rate> > link_settings
 *
 * for example, to force to  2 lane, 2.7GHz,
 * echo 4 0xa > link_settings
 *
 * spread_spectrum could not be changed dynamically.
 *
 * in case invalid lane count, link rate are force, no hw programming will be
 * done. please check link settings after force operation to see if HW get
 * programming.
 *
 * cat link_settings
 *
 * check current and preferred settings.
 *
 */
static ssize_t dp_link_settings_read(struct file *f, char __user *buf,
				 size_t size, loff_t *pos)
{
	struct amdgpu_dm_connector *connector = file_inode(f)->i_private;
	struct dc_link *link = connector->dc_link;
	char *rd_buf = NULL;
	char *rd_buf_ptr = NULL;
	const uint32_t rd_buf_size = 100;
	uint32_t result = 0;
	uint8_t str_len = 0;
	int r;

	if (*pos & 3 || size & 3)
		return -EINVAL;

	rd_buf = kcalloc(rd_buf_size, sizeof(char), GFP_KERNEL);
	if (!rd_buf)
		return 0;

	rd_buf_ptr = rd_buf;

	str_len = strlen("Current:  %d  %d  %d  ");
	snprintf(rd_buf_ptr, str_len, "Current:  %d  %d  %d  ",
			link->cur_link_settings.lane_count,
			link->cur_link_settings.link_rate,
			link->cur_link_settings.link_spread);
	rd_buf_ptr += str_len;

	str_len = strlen("Verified:  %d  %d  %d  ");
	snprintf(rd_buf_ptr, str_len, "Verified:  %d  %d  %d  ",
			link->verified_link_cap.lane_count,
			link->verified_link_cap.link_rate,
			link->verified_link_cap.link_spread);
	rd_buf_ptr += str_len;

	str_len = strlen("Reported:  %d  %d  %d  ");
	snprintf(rd_buf_ptr, str_len, "Reported:  %d  %d  %d  ",
			link->reported_link_cap.lane_count,
			link->reported_link_cap.link_rate,
			link->reported_link_cap.link_spread);
	rd_buf_ptr += str_len;

	str_len = strlen("Preferred:  %d  %d  %d  ");
	snprintf(rd_buf_ptr, str_len, "Preferred:  %d  %d  %d\n",
			link->preferred_link_setting.lane_count,
			link->preferred_link_setting.link_rate,
			link->preferred_link_setting.link_spread);

	while (size) {
		if (*pos >= rd_buf_size)
			break;

		r = put_user(*(rd_buf + result), buf);
		if (r)
			return r; /* r = -EFAULT */

		buf += 1;
		size -= 1;
		*pos += 1;
		result += 1;
	}

	kfree(rd_buf);
	return result;
}

static ssize_t dp_link_settings_write(struct file *f, const char __user *buf,
				 size_t size, loff_t *pos)
{
	struct amdgpu_dm_connector *connector = file_inode(f)->i_private;
	struct dc_link *link = connector->dc_link;
	struct dc *dc = (struct dc *)link->dc;
	struct dc_link_settings prefer_link_settings;
	char *wr_buf = NULL;
	const uint32_t wr_buf_size = 40;
	/* 0: lane_count; 1: link_rate */
	int max_param_num = 2;
	uint8_t param_nums = 0;
	long param[2];
	bool valid_input = false;

	if (size == 0)
		return -EINVAL;

	wr_buf = kcalloc(wr_buf_size, sizeof(char), GFP_KERNEL);
	if (!wr_buf)
		return -ENOSPC;

	if (parse_write_buffer_into_params(wr_buf, size,
					   (long *)param, buf,
					   max_param_num,
					   &param_nums)) {
		kfree(wr_buf);
		return -EINVAL;
	}

	if (param_nums <= 0) {
		kfree(wr_buf);
		DRM_DEBUG_DRIVER("user data not be read\n");
		return -EINVAL;
	}

	switch (param[0]) {
	case LANE_COUNT_ONE:
	case LANE_COUNT_TWO:
	case LANE_COUNT_FOUR:
		valid_input = true;
		break;
	default:
		break;
	}

	switch (param[1]) {
	case LINK_RATE_LOW:
	case LINK_RATE_HIGH:
	case LINK_RATE_RBR2:
	case LINK_RATE_HIGH2:
	case LINK_RATE_HIGH3:
		valid_input = true;
		break;
	default:
		break;
	}

	if (!valid_input) {
		kfree(wr_buf);
		DRM_DEBUG_DRIVER("Invalid Input value No HW will be programmed\n");
		return size;
	}

	/* save user force lane_count, link_rate to preferred settings
	 * spread spectrum will not be changed
	 */
	prefer_link_settings.link_spread = link->cur_link_settings.link_spread;
	prefer_link_settings.lane_count = param[0];
	prefer_link_settings.link_rate = param[1];

	dc_link_set_preferred_link_settings(dc, &prefer_link_settings, link);

	kfree(wr_buf);
	return size;
}

/* function: get current DP PHY settings: voltage swing, pre-emphasis,
 * post-cursor2 (defined by VESA DP specification)
 *
 * valid values
 * voltage swing: 0,1,2,3
 * pre-emphasis : 0,1,2,3
 * post cursor2 : 0,1,2,3
 *
 *
 * how to use this debugfs
 *
 * debugfs is located at /sys/kernel/debug/dri/0/DP-x
 *
 * there will be directories, like DP-1, DP-2,DP-3, etc. for DP display
 *
 * To figure out which DP-x is the display for DP to be check,
 * cd DP-x
 * ls -ll
 * There should be debugfs file, like link_settings, phy_settings.
 * cat link_settings
 * from lane_count, link_rate to figure which DP-x is for display to be worked
 * on
 *
 * To get current DP PHY settings,
 * cat phy_settings
 *
 * To change DP PHY settings,
 * echo <voltage_swing> <pre-emphasis> <post_cursor2> > phy_settings
 * for examle, to change voltage swing to 2, pre-emphasis to 3, post_cursor2 to
 * 0,
 * echo 2 3 0 > phy_settings
 *
 * To check if change be applied, get current phy settings by
 * cat phy_settings
 *
 * In case invalid values are set by user, like
 * echo 1 4 0 > phy_settings
 *
 * HW will NOT be programmed by these settings.
 * cat phy_settings will show the previous valid settings.
 */
static ssize_t dp_phy_settings_read(struct file *f, char __user *buf,
				 size_t size, loff_t *pos)
{
	struct amdgpu_dm_connector *connector = file_inode(f)->i_private;
	struct dc_link *link = connector->dc_link;
	char *rd_buf = NULL;
	const uint32_t rd_buf_size = 20;
	uint32_t result = 0;
	int r;

	if (*pos & 3 || size & 3)
		return -EINVAL;

	rd_buf = kcalloc(rd_buf_size, sizeof(char), GFP_KERNEL);
	if (!rd_buf)
		return -EINVAL;

	snprintf(rd_buf, rd_buf_size, "  %d  %d  %d  ",
			link->cur_lane_setting.VOLTAGE_SWING,
			link->cur_lane_setting.PRE_EMPHASIS,
			link->cur_lane_setting.POST_CURSOR2);

	while (size) {
		if (*pos >= rd_buf_size)
			break;

		r = put_user((*(rd_buf + result)), buf);
		if (r)
			return r; /* r = -EFAULT */

		buf += 1;
		size -= 1;
		*pos += 1;
		result += 1;
	}

	kfree(rd_buf);
	return result;
}

static ssize_t dp_phy_settings_write(struct file *f, const char __user *buf,
				 size_t size, loff_t *pos)
{
	struct amdgpu_dm_connector *connector = file_inode(f)->i_private;
	struct dc_link *link = connector->dc_link;
	struct dc *dc = (struct dc *)link->dc;
	char *wr_buf = NULL;
	uint32_t wr_buf_size = 40;
	long param[3];
	bool use_prefer_link_setting;
	struct link_training_settings link_lane_settings;
	int max_param_num = 3;
	uint8_t param_nums = 0;
	int r = 0;


	if (size == 0)
		return -EINVAL;

	wr_buf = kcalloc(wr_buf_size, sizeof(char), GFP_KERNEL);
	if (!wr_buf)
		return -ENOSPC;

	if (parse_write_buffer_into_params(wr_buf, size,
					   (long *)param, buf,
					   max_param_num,
					   &param_nums)) {
		kfree(wr_buf);
		return -EINVAL;
	}

	if (param_nums <= 0) {
		kfree(wr_buf);
		DRM_DEBUG_DRIVER("user data not be read\n");
		return -EINVAL;
	}

	if ((param[0] > VOLTAGE_SWING_MAX_LEVEL) ||
			(param[1] > PRE_EMPHASIS_MAX_LEVEL) ||
			(param[2] > POST_CURSOR2_MAX_LEVEL)) {
		kfree(wr_buf);
		DRM_DEBUG_DRIVER("Invalid Input No HW will be programmed\n");
		return size;
	}

	/* get link settings: lane count, link rate */
	use_prefer_link_setting =
		((link->preferred_link_setting.link_rate != LINK_RATE_UNKNOWN) &&
		(link->test_pattern_enabled));

	memset(&link_lane_settings, 0, sizeof(link_lane_settings));

	if (use_prefer_link_setting) {
		link_lane_settings.link_settings.lane_count =
				link->preferred_link_setting.lane_count;
		link_lane_settings.link_settings.link_rate =
				link->preferred_link_setting.link_rate;
		link_lane_settings.link_settings.link_spread =
				link->preferred_link_setting.link_spread;
	} else {
		link_lane_settings.link_settings.lane_count =
				link->cur_link_settings.lane_count;
		link_lane_settings.link_settings.link_rate =
				link->cur_link_settings.link_rate;
		link_lane_settings.link_settings.link_spread =
				link->cur_link_settings.link_spread;
	}

	/* apply phy settings from user */
	for (r = 0; r < link_lane_settings.link_settings.lane_count; r++) {
		link_lane_settings.lane_settings[r].VOLTAGE_SWING =
				(enum dc_voltage_swing) (param[0]);
		link_lane_settings.lane_settings[r].PRE_EMPHASIS =
				(enum dc_pre_emphasis) (param[1]);
		link_lane_settings.lane_settings[r].POST_CURSOR2 =
				(enum dc_post_cursor2) (param[2]);
	}

	/* program ASIC registers and DPCD registers */
	dc_link_set_drive_settings(dc, &link_lane_settings, link);

	kfree(wr_buf);
	return size;
}

/* function description
 *
 * set PHY layer or Link layer test pattern
 * PHY test pattern is used for PHY SI check.
 * Link layer test will not affect PHY SI.
 *
 * Reset Test Pattern:
 * 0 = DP_TEST_PATTERN_VIDEO_MODE
 *
 * PHY test pattern supported:
 * 1 = DP_TEST_PATTERN_D102
 * 2 = DP_TEST_PATTERN_SYMBOL_ERROR
 * 3 = DP_TEST_PATTERN_PRBS7
 * 4 = DP_TEST_PATTERN_80BIT_CUSTOM
 * 5 = DP_TEST_PATTERN_CP2520_1
 * 6 = DP_TEST_PATTERN_CP2520_2 = DP_TEST_PATTERN_HBR2_COMPLIANCE_EYE
 * 7 = DP_TEST_PATTERN_CP2520_3
 *
 * DP PHY Link Training Patterns
 * 8 = DP_TEST_PATTERN_TRAINING_PATTERN1
 * 9 = DP_TEST_PATTERN_TRAINING_PATTERN2
 * a = DP_TEST_PATTERN_TRAINING_PATTERN3
 * b = DP_TEST_PATTERN_TRAINING_PATTERN4
 *
 * DP Link Layer Test pattern
 * c = DP_TEST_PATTERN_COLOR_SQUARES
 * d = DP_TEST_PATTERN_COLOR_SQUARES_CEA
 * e = DP_TEST_PATTERN_VERTICAL_BARS
 * f = DP_TEST_PATTERN_HORIZONTAL_BARS
 * 10= DP_TEST_PATTERN_COLOR_RAMP
 *
 * debugfs phy_test_pattern is located at /syskernel/debug/dri/0/DP-x
 *
 * --- set test pattern
 * echo <test pattern #> > test_pattern
 *
 * If test pattern # is not supported, NO HW programming will be done.
 * for DP_TEST_PATTERN_80BIT_CUSTOM, it needs extra 10 bytes of data
 * for the user pattern. input 10 bytes data are separated by space
 *
 * echo 0x4 0x11 0x22 0x33 0x44 0x55 0x66 0x77 0x88 0x99 0xaa > test_pattern
 *
 * --- reset test pattern
 * echo 0 > test_pattern
 *
 * --- HPD detection is disabled when set PHY test pattern
 *
 * when PHY test pattern (pattern # within [1,7]) is set, HPD pin of HW ASIC
 * is disable. User could unplug DP display from DP connected and plug scope to
 * check test pattern PHY SI.
 * If there is need unplug scope and plug DP display back, do steps below:
 * echo 0 > phy_test_pattern
 * unplug scope
 * plug DP display.
 *
 * "echo 0 > phy_test_pattern" will re-enable HPD pin again so that video sw
 * driver could detect "unplug scope" and "plug DP display"
 */
static ssize_t dp_phy_test_pattern_debugfs_write(struct file *f, const char __user *buf,
				 size_t size, loff_t *pos)
{
	struct amdgpu_dm_connector *connector = file_inode(f)->i_private;
	struct dc_link *link = connector->dc_link;
	char *wr_buf = NULL;
	uint32_t wr_buf_size = 100;
	long param[11] = {0x0};
	int max_param_num = 11;
	enum dp_test_pattern test_pattern = DP_TEST_PATTERN_UNSUPPORTED;
	bool disable_hpd = false;
	bool valid_test_pattern = false;
	uint8_t param_nums = 0;
	/* init with default 80bit custom pattern */
	uint8_t custom_pattern[10] = {
			0x1f, 0x7c, 0xf0, 0xc1, 0x07,
			0x1f, 0x7c, 0xf0, 0xc1, 0x07
			};
	struct dc_link_settings prefer_link_settings = {LANE_COUNT_UNKNOWN,
			LINK_RATE_UNKNOWN, LINK_SPREAD_DISABLED};
	struct dc_link_settings cur_link_settings = {LANE_COUNT_UNKNOWN,
			LINK_RATE_UNKNOWN, LINK_SPREAD_DISABLED};
	struct link_training_settings link_training_settings;
	int i;

	if (size == 0)
		return -EINVAL;

	wr_buf = kcalloc(wr_buf_size, sizeof(char), GFP_KERNEL);
	if (!wr_buf)
		return -ENOSPC;

	if (parse_write_buffer_into_params(wr_buf, size,
					   (long *)param, buf,
					   max_param_num,
					   &param_nums)) {
		kfree(wr_buf);
		return -EINVAL;
	}

	if (param_nums <= 0) {
		kfree(wr_buf);
		DRM_DEBUG_DRIVER("user data not be read\n");
		return -EINVAL;
	}


	test_pattern = param[0];

	switch (test_pattern) {
	case DP_TEST_PATTERN_VIDEO_MODE:
	case DP_TEST_PATTERN_COLOR_SQUARES:
	case DP_TEST_PATTERN_COLOR_SQUARES_CEA:
	case DP_TEST_PATTERN_VERTICAL_BARS:
	case DP_TEST_PATTERN_HORIZONTAL_BARS:
	case DP_TEST_PATTERN_COLOR_RAMP:
		valid_test_pattern = true;
		break;

	case DP_TEST_PATTERN_D102:
	case DP_TEST_PATTERN_SYMBOL_ERROR:
	case DP_TEST_PATTERN_PRBS7:
	case DP_TEST_PATTERN_80BIT_CUSTOM:
	case DP_TEST_PATTERN_HBR2_COMPLIANCE_EYE:
	case DP_TEST_PATTERN_TRAINING_PATTERN4:
		disable_hpd = true;
		valid_test_pattern = true;
		break;

	default:
		valid_test_pattern = false;
		test_pattern = DP_TEST_PATTERN_UNSUPPORTED;
		break;
	}

	if (!valid_test_pattern) {
		kfree(wr_buf);
		DRM_DEBUG_DRIVER("Invalid Test Pattern Parameters\n");
		return size;
	}

	if (test_pattern == DP_TEST_PATTERN_80BIT_CUSTOM) {
		for (i = 0; i < 10; i++) {
			if ((uint8_t) param[i + 1] != 0x0)
				break;
		}

		if (i < 10) {
			/* not use default value */
			for (i = 0; i < 10; i++)
				custom_pattern[i] = (uint8_t) param[i + 1];
		}
	}

	/* Usage: set DP physical test pattern using debugfs with normal DP
	 * panel. Then plug out DP panel and connect a scope to measure
	 * For normal video mode and test pattern generated from CRCT,
	 * they are visibile to user. So do not disable HPD.
	 * Video Mode is also set to clear the test pattern, so enable HPD
	 * because it might have been disabled after a test pattern was set.
	 * AUX depends on HPD * sequence dependent, do not move!
	 */
	if (!disable_hpd)
		dc_link_enable_hpd(link);

	prefer_link_settings.lane_count = link->verified_link_cap.lane_count;
	prefer_link_settings.link_rate = link->verified_link_cap.link_rate;
	prefer_link_settings.link_spread = link->verified_link_cap.link_spread;

	cur_link_settings.lane_count = link->cur_link_settings.lane_count;
	cur_link_settings.link_rate = link->cur_link_settings.link_rate;
	cur_link_settings.link_spread = link->cur_link_settings.link_spread;

	link_training_settings.link_settings = cur_link_settings;


	if (test_pattern != DP_TEST_PATTERN_VIDEO_MODE) {
		if (prefer_link_settings.lane_count != LANE_COUNT_UNKNOWN &&
			prefer_link_settings.link_rate !=  LINK_RATE_UNKNOWN &&
			(prefer_link_settings.lane_count != cur_link_settings.lane_count ||
			prefer_link_settings.link_rate != cur_link_settings.link_rate))
			link_training_settings.link_settings = prefer_link_settings;
	}

	for (i = 0; i < (unsigned int)(link_training_settings.link_settings.lane_count); i++)
		link_training_settings.lane_settings[i] = link->cur_lane_setting;

	dc_link_set_test_pattern(
		link,
		test_pattern,
		DP_TEST_PATTERN_COLOR_SPACE_RGB,
		&link_training_settings,
		custom_pattern,
		10);

	/* Usage: Set DP physical test pattern using AMDDP with normal DP panel
	 * Then plug out DP panel and connect a scope to measure DP PHY signal.
	 * Need disable interrupt to avoid SW driver disable DP output. This is
	 * done after the test pattern is set.
	 */
	if (valid_test_pattern && disable_hpd)
		dc_link_disable_hpd(link);

	kfree(wr_buf);

	return size;
}

/*
 * Returns the DMCUB tracebuffer contents.
 * Example usage: cat /sys/kernel/debug/dri/0/amdgpu_dm_dmub_tracebuffer
 */
static int dmub_tracebuffer_show(struct seq_file *m, void *data)
{
	struct amdgpu_device *adev = m->private;
	struct dmub_srv_fb_info *fb_info = adev->dm.dmub_fb_info;
	struct dmub_debugfs_trace_entry *entries;
	uint8_t *tbuf_base;
	uint32_t tbuf_size, max_entries, num_entries, i;

	if (!fb_info)
		return 0;

	tbuf_base = (uint8_t *)fb_info->fb[DMUB_WINDOW_5_TRACEBUFF].cpu_addr;
	if (!tbuf_base)
		return 0;

	tbuf_size = fb_info->fb[DMUB_WINDOW_5_TRACEBUFF].size;
	max_entries = (tbuf_size - sizeof(struct dmub_debugfs_trace_header)) /
		      sizeof(struct dmub_debugfs_trace_entry);

	num_entries =
		((struct dmub_debugfs_trace_header *)tbuf_base)->entry_count;

	num_entries = min(num_entries, max_entries);

	entries = (struct dmub_debugfs_trace_entry
			   *)(tbuf_base +
			      sizeof(struct dmub_debugfs_trace_header));

	for (i = 0; i < num_entries; ++i) {
		struct dmub_debugfs_trace_entry *entry = &entries[i];

		seq_printf(m,
			   "trace_code=%u tick_count=%u param0=%u param1=%u\n",
			   entry->trace_code, entry->tick_count, entry->param0,
			   entry->param1);
	}

	return 0;
}

/*
 * Returns the DMCUB firmware state contents.
 * Example usage: cat /sys/kernel/debug/dri/0/amdgpu_dm_dmub_fw_state
 */
static int dmub_fw_state_show(struct seq_file *m, void *data)
{
	struct amdgpu_device *adev = m->private;
	struct dmub_srv_fb_info *fb_info = adev->dm.dmub_fb_info;
	uint8_t *state_base;
	uint32_t state_size;

	if (!fb_info)
		return 0;

	state_base = (uint8_t *)fb_info->fb[DMUB_WINDOW_6_FW_STATE].cpu_addr;
	if (!state_base)
		return 0;

	state_size = fb_info->fb[DMUB_WINDOW_6_FW_STATE].size;

	return seq_write(m, state_base, state_size);
}

/*
 * Returns the current and maximum output bpc for the connector.
 * Example usage: cat /sys/kernel/debug/dri/0/DP-1/output_bpc
 */
static int output_bpc_show(struct seq_file *m, void *data)
{
	struct drm_connector *connector = m->private;
	struct drm_device *dev = connector->dev;
	struct drm_crtc *crtc = NULL;
	struct dm_crtc_state *dm_crtc_state = NULL;
	int res = -ENODEV;
	unsigned int bpc;

	mutex_lock(&dev->mode_config.mutex);
	drm_modeset_lock(&dev->mode_config.connection_mutex, NULL);

	if (connector->state == NULL)
		goto unlock;

	crtc = connector->state->crtc;
	if (crtc == NULL)
		goto unlock;

	drm_modeset_lock(&crtc->mutex, NULL);
	if (crtc->state == NULL)
		goto unlock;

	dm_crtc_state = to_dm_crtc_state(crtc->state);
	if (dm_crtc_state->stream == NULL)
		goto unlock;

	switch (dm_crtc_state->stream->timing.display_color_depth) {
	case COLOR_DEPTH_666:
		bpc = 6;
		break;
	case COLOR_DEPTH_888:
		bpc = 8;
		break;
	case COLOR_DEPTH_101010:
		bpc = 10;
		break;
	case COLOR_DEPTH_121212:
		bpc = 12;
		break;
	case COLOR_DEPTH_161616:
		bpc = 16;
		break;
	default:
		goto unlock;
	}

	seq_printf(m, "Current: %u\n", bpc);
	seq_printf(m, "Maximum: %u\n", connector->display_info.bpc);
	res = 0;

unlock:
	if (crtc)
		drm_modeset_unlock(&crtc->mutex);

	drm_modeset_unlock(&dev->mode_config.connection_mutex);
	mutex_unlock(&dev->mode_config.mutex);

	return res;
}

#ifdef CONFIG_DRM_AMD_DC_HDCP
/*
 * Returns the HDCP capability of the Display (1.4 for now).
 *
 * NOTE* Not all HDMI displays report their HDCP caps even when they are capable.
 * Since its rare for a display to not be HDCP 1.4 capable, we set HDMI as always capable.
 *
 * Example usage: cat /sys/kernel/debug/dri/0/DP-1/hdcp_sink_capability
 *		or cat /sys/kernel/debug/dri/0/HDMI-A-1/hdcp_sink_capability
 */
static int hdcp_sink_capability_show(struct seq_file *m, void *data)
{
	struct drm_connector *connector = m->private;
	struct amdgpu_dm_connector *aconnector = to_amdgpu_dm_connector(connector);
	bool hdcp_cap, hdcp2_cap;

	if (connector->status != connector_status_connected)
		return -ENODEV;

	seq_printf(m, "%s:%d HDCP version: ", connector->name, connector->base.id);

	hdcp_cap = dc_link_is_hdcp14(aconnector->dc_link, aconnector->dc_sink->sink_signal);
	hdcp2_cap = dc_link_is_hdcp22(aconnector->dc_link, aconnector->dc_sink->sink_signal);


	if (hdcp_cap)
		seq_printf(m, "%s ", "HDCP1.4");
	if (hdcp2_cap)
		seq_printf(m, "%s ", "HDCP2.2");

	if (!hdcp_cap && !hdcp2_cap)
		seq_printf(m, "%s ", "None");

	seq_puts(m, "\n");

	return 0;
}
#endif
/* function description
 *
 * generic SDP message access for testing
 *
 * debugfs sdp_message is located at /syskernel/debug/dri/0/DP-x
 *
 * SDP header
 * Hb0 : Secondary-Data Packet ID
 * Hb1 : Secondary-Data Packet type
 * Hb2 : Secondary-Data-packet-specific header, Byte 0
 * Hb3 : Secondary-Data-packet-specific header, Byte 1
 *
 * for using custom sdp message: input 4 bytes SDP header and 32 bytes raw data
 */
static ssize_t dp_sdp_message_debugfs_write(struct file *f, const char __user *buf,
				 size_t size, loff_t *pos)
{
	int r;
	uint8_t data[36];
	struct amdgpu_dm_connector *connector = file_inode(f)->i_private;
	struct dm_crtc_state *acrtc_state;
	uint32_t write_size = 36;

	if (connector->base.status != connector_status_connected)
		return -ENODEV;

	if (size == 0)
		return 0;

	acrtc_state = to_dm_crtc_state(connector->base.state->crtc->state);

	r = copy_from_user(data, buf, write_size);

	write_size -= r;

	dc_stream_send_dp_sdp(acrtc_state->stream, data, write_size);

	return write_size;
}

static ssize_t dp_dpcd_address_write(struct file *f, const char __user *buf,
				 size_t size, loff_t *pos)
{
	int r;
	struct amdgpu_dm_connector *connector = file_inode(f)->i_private;

	if (size < sizeof(connector->debugfs_dpcd_address))
		return -EINVAL;

	r = copy_from_user(&connector->debugfs_dpcd_address,
			buf, sizeof(connector->debugfs_dpcd_address));

	return size - r;
}

static ssize_t dp_dpcd_size_write(struct file *f, const char __user *buf,
				 size_t size, loff_t *pos)
{
	int r;
	struct amdgpu_dm_connector *connector = file_inode(f)->i_private;

	if (size < sizeof(connector->debugfs_dpcd_size))
		return -EINVAL;

	r = copy_from_user(&connector->debugfs_dpcd_size,
			buf, sizeof(connector->debugfs_dpcd_size));

	if (connector->debugfs_dpcd_size > 256)
		connector->debugfs_dpcd_size = 0;

	return size - r;
}

static ssize_t dp_dpcd_data_write(struct file *f, const char __user *buf,
				 size_t size, loff_t *pos)
{
	int r;
	char *data;
	struct amdgpu_dm_connector *connector = file_inode(f)->i_private;
	struct dc_link *link = connector->dc_link;
	uint32_t write_size = connector->debugfs_dpcd_size;

	if (!write_size || size < write_size)
		return -EINVAL;

	data = kzalloc(write_size, GFP_KERNEL);
	if (!data)
		return 0;

	r = copy_from_user(data, buf, write_size);

	dm_helpers_dp_write_dpcd(link->ctx, link,
			connector->debugfs_dpcd_address, data, write_size - r);
	kfree(data);
	return write_size - r;
}

static ssize_t dp_dpcd_data_read(struct file *f, char __user *buf,
				 size_t size, loff_t *pos)
{
	int r;
	char *data;
	struct amdgpu_dm_connector *connector = file_inode(f)->i_private;
	struct dc_link *link = connector->dc_link;
	uint32_t read_size = connector->debugfs_dpcd_size;

	if (!read_size || size < read_size)
		return 0;

	data = kzalloc(read_size, GFP_KERNEL);
	if (!data)
		return 0;

	dm_helpers_dp_read_dpcd(link->ctx, link,
			connector->debugfs_dpcd_address, data, read_size);

	r = copy_to_user(buf, data, read_size);

	kfree(data);
	return read_size - r;
}

/* function: Read link's DSC & FEC capabilities
 *
 *
 * Access it with the following command (you need to specify
 * connector like DP-1):
 *
 *	cat /sys/kernel/debug/dri/0/DP-X/dp_dsc_fec_support
 *
 */
static int dp_dsc_fec_support_show(struct seq_file *m, void *data)
{
	struct drm_connector *connector = m->private;
	struct drm_modeset_acquire_ctx ctx;
	struct drm_device *dev = connector->dev;
	struct amdgpu_dm_connector *aconnector = to_amdgpu_dm_connector(connector);
	int ret = 0;
	bool try_again = false;
	bool is_fec_supported = false;
	bool is_dsc_supported = false;
	struct dpcd_caps dpcd_caps;

	drm_modeset_acquire_init(&ctx, DRM_MODESET_ACQUIRE_INTERRUPTIBLE);
	do {
		try_again = false;
		ret = drm_modeset_lock(&dev->mode_config.connection_mutex, &ctx);
		if (ret) {
			if (ret == -EDEADLK) {
				ret = drm_modeset_backoff(&ctx);
				if (!ret) {
					try_again = true;
					continue;
				}
			}
			break;
		}
		if (connector->status != connector_status_connected) {
			ret = -ENODEV;
			break;
		}
		dpcd_caps = aconnector->dc_link->dpcd_caps;
		if (aconnector->port) {
			/* aconnector sets dsc_aux during get_modes call
			 * if MST connector has it means it can either
			 * enable DSC on the sink device or on MST branch
			 * its connected to.
			 */
			if (aconnector->dsc_aux) {
				is_fec_supported = true;
				is_dsc_supported = true;
			}
		} else {
			is_fec_supported = dpcd_caps.fec_cap.raw & 0x1;
			is_dsc_supported = dpcd_caps.dsc_caps.dsc_basic_caps.raw[0] & 0x1;
		}
	} while (try_again);

	drm_modeset_drop_locks(&ctx);
	drm_modeset_acquire_fini(&ctx);

	seq_printf(m, "FEC_Sink_Support: %s\n", yesno(is_fec_supported));
	seq_printf(m, "DSC_Sink_Support: %s\n", yesno(is_dsc_supported));

	return ret;
}

/* function: Trigger virtual HPD redetection on connector
 *
 * This function will perform link rediscovery, link disable
 * and enable, and dm connector state update.
 *
 * Retrigger HPD on an existing connector by echoing 1 into
 * its respectful "trigger_hotplug" debugfs entry:
 *
 *	echo 1 > /sys/kernel/debug/dri/0/DP-X/trigger_hotplug
 *
 * This function can perform HPD unplug:
 *
 *	echo 0 > /sys/kernel/debug/dri/0/DP-X/trigger_hotplug
 *
 */
<<<<<<< HEAD
static ssize_t dp_trigger_hotplug(struct file *f, const char __user *buf,
=======
static ssize_t trigger_hotplug(struct file *f, const char __user *buf,
>>>>>>> f642729d
							size_t size, loff_t *pos)
{
	struct amdgpu_dm_connector *aconnector = file_inode(f)->i_private;
	struct drm_connector *connector = &aconnector->base;
	struct dc_link *link = NULL;
	struct drm_device *dev = connector->dev;
	enum dc_connection_type new_connection_type = dc_connection_none;
	char *wr_buf = NULL;
	uint32_t wr_buf_size = 42;
	int max_param_num = 1;
	long param[1] = {0};
	uint8_t param_nums = 0;

	if (!aconnector || !aconnector->dc_link)
		return -EINVAL;

	if (size == 0)
		return -EINVAL;

	wr_buf = kcalloc(wr_buf_size, sizeof(char), GFP_KERNEL);

	if (!wr_buf) {
		DRM_DEBUG_DRIVER("no memory to allocate write buffer\n");
		return -ENOSPC;
	}

	if (parse_write_buffer_into_params(wr_buf, size,
						(long *)param, buf,
						max_param_num,
						&param_nums)) {
		kfree(wr_buf);
		return -EINVAL;
	}

	if (param_nums <= 0) {
		DRM_DEBUG_DRIVER("user data not be read\n");
		kfree(wr_buf);
		return -EINVAL;
	}

	if (param[0] == 1) {
		mutex_lock(&aconnector->hpd_lock);

		if (!dc_link_detect_sink(aconnector->dc_link, &new_connection_type) &&
			new_connection_type != dc_connection_none)
			goto unlock;

		if (!dc_link_detect(aconnector->dc_link, DETECT_REASON_HPD))
			goto unlock;

		amdgpu_dm_update_connector_after_detect(aconnector);

		drm_modeset_lock_all(dev);
		dm_restore_drm_connector_state(dev, connector);
		drm_modeset_unlock_all(dev);

		drm_kms_helper_hotplug_event(dev);
	} else if (param[0] == 0) {
		if (!aconnector->dc_link)
			goto unlock;

		link = aconnector->dc_link;

		if (link->local_sink) {
			dc_sink_release(link->local_sink);
			link->local_sink = NULL;
		}

		link->dpcd_sink_count = 0;
		link->type = dc_connection_none;
		link->dongle_max_pix_clk = 0;

		amdgpu_dm_update_connector_after_detect(aconnector);

		drm_modeset_lock_all(dev);
		dm_restore_drm_connector_state(dev, connector);
		drm_modeset_unlock_all(dev);

		drm_kms_helper_hotplug_event(dev);
	}

unlock:
	mutex_unlock(&aconnector->hpd_lock);

	kfree(wr_buf);
	return size;
}

/* function: read DSC status on the connector
 *
 * The read function: dp_dsc_clock_en_read
 * returns current status of DSC clock on the connector.
 * The return is a boolean flag: 1 or 0.
 *
 * Access it with the following command (you need to specify
 * connector like DP-1):
 *
 *	cat /sys/kernel/debug/dri/0/DP-X/dsc_clock_en
 *
 * Expected output:
 * 1 - means that DSC is currently enabled
 * 0 - means that DSC is disabled
 */
static ssize_t dp_dsc_clock_en_read(struct file *f, char __user *buf,
				    size_t size, loff_t *pos)
{
	char *rd_buf = NULL;
	char *rd_buf_ptr = NULL;
	struct amdgpu_dm_connector *aconnector = file_inode(f)->i_private;
	struct display_stream_compressor *dsc;
	struct dcn_dsc_state dsc_state = {0};
	const uint32_t rd_buf_size = 10;
	struct pipe_ctx *pipe_ctx;
	ssize_t result = 0;
	int i, r, str_len = 30;

	rd_buf = kcalloc(rd_buf_size, sizeof(char), GFP_KERNEL);

	if (!rd_buf)
		return -ENOMEM;

	rd_buf_ptr = rd_buf;

	for (i = 0; i < MAX_PIPES; i++) {
		pipe_ctx = &aconnector->dc_link->dc->current_state->res_ctx.pipe_ctx[i];
			if (pipe_ctx && pipe_ctx->stream &&
			    pipe_ctx->stream->link == aconnector->dc_link)
				break;
	}

	if (!pipe_ctx)
		return -ENXIO;

	dsc = pipe_ctx->stream_res.dsc;
	if (dsc)
		dsc->funcs->dsc_read_state(dsc, &dsc_state);

	snprintf(rd_buf_ptr, str_len,
		"%d\n",
		dsc_state.dsc_clock_en);
	rd_buf_ptr += str_len;

	while (size) {
		if (*pos >= rd_buf_size)
			break;

		r = put_user(*(rd_buf + result), buf);
		if (r)
			return r; /* r = -EFAULT */

		buf += 1;
		size -= 1;
		*pos += 1;
		result += 1;
	}

	kfree(rd_buf);
	return result;
}

/* function: write force DSC on the connector
 *
 * The write function: dp_dsc_clock_en_write
 * enables to force DSC on the connector.
 * User can write to either force enable or force disable DSC
 * on the next modeset or set it to driver default
 *
 * Accepted inputs:
 * 0 - default DSC enablement policy
 * 1 - force enable DSC on the connector
 * 2 - force disable DSC on the connector (might cause fail in atomic_check)
 *
 * Writing DSC settings is done with the following command:
 * - To force enable DSC (you need to specify
 * connector like DP-1):
 *
 *	echo 0x1 > /sys/kernel/debug/dri/0/DP-X/dsc_clock_en
 *
 * - To return to default state set the flag to zero and
 * let driver deal with DSC automatically
 * (you need to specify connector like DP-1):
 *
 *	echo 0x0 > /sys/kernel/debug/dri/0/DP-X/dsc_clock_en
 *
 */
static ssize_t dp_dsc_clock_en_write(struct file *f, const char __user *buf,
				     size_t size, loff_t *pos)
{
	struct amdgpu_dm_connector *aconnector = file_inode(f)->i_private;
<<<<<<< HEAD
=======
	struct drm_connector *connector = &aconnector->base;
	struct drm_device *dev = connector->dev;
	struct drm_crtc *crtc = NULL;
	struct dm_crtc_state *dm_crtc_state = NULL;
>>>>>>> f642729d
	struct pipe_ctx *pipe_ctx;
	int i;
	char *wr_buf = NULL;
	uint32_t wr_buf_size = 42;
	int max_param_num = 1;
	long param[1] = {0};
	uint8_t param_nums = 0;

	if (size == 0)
		return -EINVAL;

	wr_buf = kcalloc(wr_buf_size, sizeof(char), GFP_KERNEL);

	if (!wr_buf) {
		DRM_DEBUG_DRIVER("no memory to allocate write buffer\n");
		return -ENOSPC;
	}

	if (parse_write_buffer_into_params(wr_buf, size,
					    (long *)param, buf,
					    max_param_num,
					    &param_nums)) {
		kfree(wr_buf);
		return -EINVAL;
	}

	if (param_nums <= 0) {
		DRM_DEBUG_DRIVER("user data not be read\n");
		kfree(wr_buf);
		return -EINVAL;
	}

	for (i = 0; i < MAX_PIPES; i++) {
		pipe_ctx = &aconnector->dc_link->dc->current_state->res_ctx.pipe_ctx[i];
			if (pipe_ctx && pipe_ctx->stream &&
			    pipe_ctx->stream->link == aconnector->dc_link)
				break;
	}

	if (!pipe_ctx || !pipe_ctx->stream)
		goto done;

<<<<<<< HEAD
=======
	// Get CRTC state
	mutex_lock(&dev->mode_config.mutex);
	drm_modeset_lock(&dev->mode_config.connection_mutex, NULL);

	if (connector->state == NULL)
		goto unlock;

	crtc = connector->state->crtc;
	if (crtc == NULL)
		goto unlock;

	drm_modeset_lock(&crtc->mutex, NULL);
	if (crtc->state == NULL)
		goto unlock;

	dm_crtc_state = to_dm_crtc_state(crtc->state);
	if (dm_crtc_state->stream == NULL)
		goto unlock;

>>>>>>> f642729d
	if (param[0] == 1)
		aconnector->dsc_settings.dsc_force_enable = DSC_CLK_FORCE_ENABLE;
	else if (param[0] == 2)
		aconnector->dsc_settings.dsc_force_enable = DSC_CLK_FORCE_DISABLE;
	else
		aconnector->dsc_settings.dsc_force_enable = DSC_CLK_FORCE_DEFAULT;

<<<<<<< HEAD
=======
	dm_crtc_state->dsc_force_changed = true;

unlock:
	if (crtc)
		drm_modeset_unlock(&crtc->mutex);
	drm_modeset_unlock(&dev->mode_config.connection_mutex);
	mutex_unlock(&dev->mode_config.mutex);

>>>>>>> f642729d
done:
	kfree(wr_buf);
	return size;
}

/* function: read DSC slice width parameter on the connector
 *
 * The read function: dp_dsc_slice_width_read
 * returns dsc slice width used in the current configuration
 * The return is an integer: 0 or other positive number
 *
 * Access the status with the following command:
 *
 *	cat /sys/kernel/debug/dri/0/DP-X/dsc_slice_width
 *
 * 0 - means that DSC is disabled
 *
 * Any other number more than zero represents the
 * slice width currently used by DSC in pixels
 *
 */
static ssize_t dp_dsc_slice_width_read(struct file *f, char __user *buf,
				    size_t size, loff_t *pos)
{
	char *rd_buf = NULL;
	char *rd_buf_ptr = NULL;
	struct amdgpu_dm_connector *aconnector = file_inode(f)->i_private;
	struct display_stream_compressor *dsc;
	struct dcn_dsc_state dsc_state = {0};
	const uint32_t rd_buf_size = 100;
	struct pipe_ctx *pipe_ctx;
	ssize_t result = 0;
	int i, r, str_len = 30;

	rd_buf = kcalloc(rd_buf_size, sizeof(char), GFP_KERNEL);

	if (!rd_buf)
		return -ENOMEM;

	rd_buf_ptr = rd_buf;

	for (i = 0; i < MAX_PIPES; i++) {
		pipe_ctx = &aconnector->dc_link->dc->current_state->res_ctx.pipe_ctx[i];
			if (pipe_ctx && pipe_ctx->stream &&
			    pipe_ctx->stream->link == aconnector->dc_link)
				break;
	}

	if (!pipe_ctx)
		return -ENXIO;

	dsc = pipe_ctx->stream_res.dsc;
	if (dsc)
		dsc->funcs->dsc_read_state(dsc, &dsc_state);

	snprintf(rd_buf_ptr, str_len,
		"%d\n",
		dsc_state.dsc_slice_width);
	rd_buf_ptr += str_len;

	while (size) {
		if (*pos >= rd_buf_size)
			break;

		r = put_user(*(rd_buf + result), buf);
		if (r)
			return r; /* r = -EFAULT */

		buf += 1;
		size -= 1;
		*pos += 1;
		result += 1;
	}

	kfree(rd_buf);
	return result;
}

/* function: write DSC slice width parameter
 *
 * The write function: dp_dsc_slice_width_write
 * overwrites automatically generated DSC configuration
 * of slice width.
 *
 * The user has to write the slice width divisible by the
 * picture width.
 *
 * Also the user has to write width in hexidecimal
 * rather than in decimal.
 *
 * Writing DSC settings is done with the following command:
 * - To force overwrite slice width: (example sets to 1920 pixels)
 *
 *	echo 0x780 > /sys/kernel/debug/dri/0/DP-X/dsc_slice_width
 *
 *  - To stop overwriting and let driver find the optimal size,
 * set the width to zero:
 *
 *	echo 0x0 > /sys/kernel/debug/dri/0/DP-X/dsc_slice_width
 *
 */
static ssize_t dp_dsc_slice_width_write(struct file *f, const char __user *buf,
				     size_t size, loff_t *pos)
{
	struct amdgpu_dm_connector *aconnector = file_inode(f)->i_private;
	struct pipe_ctx *pipe_ctx;
<<<<<<< HEAD
=======
	struct drm_connector *connector = &aconnector->base;
	struct drm_device *dev = connector->dev;
	struct drm_crtc *crtc = NULL;
	struct dm_crtc_state *dm_crtc_state = NULL;
>>>>>>> f642729d
	int i;
	char *wr_buf = NULL;
	uint32_t wr_buf_size = 42;
	int max_param_num = 1;
	long param[1] = {0};
	uint8_t param_nums = 0;

	if (size == 0)
		return -EINVAL;

	wr_buf = kcalloc(wr_buf_size, sizeof(char), GFP_KERNEL);

	if (!wr_buf) {
		DRM_DEBUG_DRIVER("no memory to allocate write buffer\n");
		return -ENOSPC;
	}

	if (parse_write_buffer_into_params(wr_buf, size,
					    (long *)param, buf,
					    max_param_num,
					    &param_nums)) {
		kfree(wr_buf);
		return -EINVAL;
	}

	if (param_nums <= 0) {
		DRM_DEBUG_DRIVER("user data not be read\n");
		kfree(wr_buf);
		return -EINVAL;
	}

	for (i = 0; i < MAX_PIPES; i++) {
		pipe_ctx = &aconnector->dc_link->dc->current_state->res_ctx.pipe_ctx[i];
			if (pipe_ctx && pipe_ctx->stream &&
			    pipe_ctx->stream->link == aconnector->dc_link)
				break;
	}

	if (!pipe_ctx || !pipe_ctx->stream)
		goto done;

<<<<<<< HEAD
=======
	// Safely get CRTC state
	mutex_lock(&dev->mode_config.mutex);
	drm_modeset_lock(&dev->mode_config.connection_mutex, NULL);

	if (connector->state == NULL)
		goto unlock;

	crtc = connector->state->crtc;
	if (crtc == NULL)
		goto unlock;

	drm_modeset_lock(&crtc->mutex, NULL);
	if (crtc->state == NULL)
		goto unlock;

	dm_crtc_state = to_dm_crtc_state(crtc->state);
	if (dm_crtc_state->stream == NULL)
		goto unlock;

>>>>>>> f642729d
	if (param[0] > 0)
		aconnector->dsc_settings.dsc_num_slices_h = DIV_ROUND_UP(
					pipe_ctx->stream->timing.h_addressable,
					param[0]);
	else
		aconnector->dsc_settings.dsc_num_slices_h = 0;

<<<<<<< HEAD
=======
	dm_crtc_state->dsc_force_changed = true;

unlock:
	if (crtc)
		drm_modeset_unlock(&crtc->mutex);
	drm_modeset_unlock(&dev->mode_config.connection_mutex);
	mutex_unlock(&dev->mode_config.mutex);

>>>>>>> f642729d
done:
	kfree(wr_buf);
	return size;
}

/* function: read DSC slice height parameter on the connector
 *
 * The read function: dp_dsc_slice_height_read
 * returns dsc slice height used in the current configuration
 * The return is an integer: 0 or other positive number
 *
 * Access the status with the following command:
 *
 *	cat /sys/kernel/debug/dri/0/DP-X/dsc_slice_height
 *
 * 0 - means that DSC is disabled
 *
 * Any other number more than zero represents the
 * slice height currently used by DSC in pixels
 *
 */
static ssize_t dp_dsc_slice_height_read(struct file *f, char __user *buf,
				    size_t size, loff_t *pos)
{
	char *rd_buf = NULL;
	char *rd_buf_ptr = NULL;
	struct amdgpu_dm_connector *aconnector = file_inode(f)->i_private;
	struct display_stream_compressor *dsc;
	struct dcn_dsc_state dsc_state = {0};
	const uint32_t rd_buf_size = 100;
	struct pipe_ctx *pipe_ctx;
	ssize_t result = 0;
	int i, r, str_len = 30;

	rd_buf = kcalloc(rd_buf_size, sizeof(char), GFP_KERNEL);

	if (!rd_buf)
		return -ENOMEM;

	rd_buf_ptr = rd_buf;

	for (i = 0; i < MAX_PIPES; i++) {
		pipe_ctx = &aconnector->dc_link->dc->current_state->res_ctx.pipe_ctx[i];
			if (pipe_ctx && pipe_ctx->stream &&
			    pipe_ctx->stream->link == aconnector->dc_link)
				break;
	}

	if (!pipe_ctx)
		return -ENXIO;

	dsc = pipe_ctx->stream_res.dsc;
	if (dsc)
		dsc->funcs->dsc_read_state(dsc, &dsc_state);

	snprintf(rd_buf_ptr, str_len,
		"%d\n",
		dsc_state.dsc_slice_height);
	rd_buf_ptr += str_len;

	while (size) {
		if (*pos >= rd_buf_size)
			break;

		r = put_user(*(rd_buf + result), buf);
		if (r)
			return r; /* r = -EFAULT */

		buf += 1;
		size -= 1;
		*pos += 1;
		result += 1;
	}

	kfree(rd_buf);
	return result;
}

/* function: write DSC slice height parameter
 *
 * The write function: dp_dsc_slice_height_write
 * overwrites automatically generated DSC configuration
 * of slice height.
 *
 * The user has to write the slice height divisible by the
 * picture height.
 *
 * Also the user has to write height in hexidecimal
 * rather than in decimal.
 *
 * Writing DSC settings is done with the following command:
 * - To force overwrite slice height (example sets to 128 pixels):
 *
 *	echo 0x80 > /sys/kernel/debug/dri/0/DP-X/dsc_slice_height
 *
 *  - To stop overwriting and let driver find the optimal size,
 * set the height to zero:
 *
 *	echo 0x0 > /sys/kernel/debug/dri/0/DP-X/dsc_slice_height
 *
 */
static ssize_t dp_dsc_slice_height_write(struct file *f, const char __user *buf,
				     size_t size, loff_t *pos)
{
	struct amdgpu_dm_connector *aconnector = file_inode(f)->i_private;
<<<<<<< HEAD
=======
	struct drm_connector *connector = &aconnector->base;
	struct drm_device *dev = connector->dev;
	struct drm_crtc *crtc = NULL;
	struct dm_crtc_state *dm_crtc_state = NULL;
>>>>>>> f642729d
	struct pipe_ctx *pipe_ctx;
	int i;
	char *wr_buf = NULL;
	uint32_t wr_buf_size = 42;
	int max_param_num = 1;
	uint8_t param_nums = 0;
	long param[1] = {0};

	if (size == 0)
		return -EINVAL;

	wr_buf = kcalloc(wr_buf_size, sizeof(char), GFP_KERNEL);

	if (!wr_buf) {
		DRM_DEBUG_DRIVER("no memory to allocate write buffer\n");
		return -ENOSPC;
	}

	if (parse_write_buffer_into_params(wr_buf, size,
					    (long *)param, buf,
					    max_param_num,
					    &param_nums)) {
		kfree(wr_buf);
		return -EINVAL;
	}

	if (param_nums <= 0) {
		DRM_DEBUG_DRIVER("user data not be read\n");
		kfree(wr_buf);
		return -EINVAL;
	}

	for (i = 0; i < MAX_PIPES; i++) {
		pipe_ctx = &aconnector->dc_link->dc->current_state->res_ctx.pipe_ctx[i];
			if (pipe_ctx && pipe_ctx->stream &&
			    pipe_ctx->stream->link == aconnector->dc_link)
				break;
	}

	if (!pipe_ctx || !pipe_ctx->stream)
		goto done;

<<<<<<< HEAD
=======
	// Get CRTC state
	mutex_lock(&dev->mode_config.mutex);
	drm_modeset_lock(&dev->mode_config.connection_mutex, NULL);

	if (connector->state == NULL)
		goto unlock;

	crtc = connector->state->crtc;
	if (crtc == NULL)
		goto unlock;

	drm_modeset_lock(&crtc->mutex, NULL);
	if (crtc->state == NULL)
		goto unlock;

	dm_crtc_state = to_dm_crtc_state(crtc->state);
	if (dm_crtc_state->stream == NULL)
		goto unlock;

>>>>>>> f642729d
	if (param[0] > 0)
		aconnector->dsc_settings.dsc_num_slices_v = DIV_ROUND_UP(
					pipe_ctx->stream->timing.v_addressable,
					param[0]);
	else
		aconnector->dsc_settings.dsc_num_slices_v = 0;

<<<<<<< HEAD
=======
	dm_crtc_state->dsc_force_changed = true;

unlock:
	if (crtc)
		drm_modeset_unlock(&crtc->mutex);
	drm_modeset_unlock(&dev->mode_config.connection_mutex);
	mutex_unlock(&dev->mode_config.mutex);

>>>>>>> f642729d
done:
	kfree(wr_buf);
	return size;
}

/* function: read DSC target rate on the connector in bits per pixel
 *
 * The read function: dp_dsc_bits_per_pixel_read
 * returns target rate of compression in bits per pixel
 * The return is an integer: 0 or other positive integer
 *
 * Access it with the following command:
 *
 *	cat /sys/kernel/debug/dri/0/DP-X/dsc_bits_per_pixel
 *
 *  0 - means that DSC is disabled
 */
static ssize_t dp_dsc_bits_per_pixel_read(struct file *f, char __user *buf,
				    size_t size, loff_t *pos)
{
	char *rd_buf = NULL;
	char *rd_buf_ptr = NULL;
	struct amdgpu_dm_connector *aconnector = file_inode(f)->i_private;
	struct display_stream_compressor *dsc;
	struct dcn_dsc_state dsc_state = {0};
	const uint32_t rd_buf_size = 100;
	struct pipe_ctx *pipe_ctx;
	ssize_t result = 0;
	int i, r, str_len = 30;

	rd_buf = kcalloc(rd_buf_size, sizeof(char), GFP_KERNEL);

	if (!rd_buf)
		return -ENOMEM;

	rd_buf_ptr = rd_buf;

	for (i = 0; i < MAX_PIPES; i++) {
		pipe_ctx = &aconnector->dc_link->dc->current_state->res_ctx.pipe_ctx[i];
			if (pipe_ctx && pipe_ctx->stream &&
			    pipe_ctx->stream->link == aconnector->dc_link)
				break;
	}

	if (!pipe_ctx)
		return -ENXIO;

	dsc = pipe_ctx->stream_res.dsc;
	if (dsc)
		dsc->funcs->dsc_read_state(dsc, &dsc_state);

	snprintf(rd_buf_ptr, str_len,
		"%d\n",
		dsc_state.dsc_bits_per_pixel);
	rd_buf_ptr += str_len;

	while (size) {
		if (*pos >= rd_buf_size)
			break;

		r = put_user(*(rd_buf + result), buf);
		if (r)
			return r; /* r = -EFAULT */

		buf += 1;
		size -= 1;
		*pos += 1;
		result += 1;
	}

	kfree(rd_buf);
	return result;
}

/* function: write DSC target rate in bits per pixel
 *
 * The write function: dp_dsc_bits_per_pixel_write
 * overwrites automatically generated DSC configuration
 * of DSC target bit rate.
 *
 * Also the user has to write bpp in hexidecimal
 * rather than in decimal.
 *
 * Writing DSC settings is done with the following command:
 * - To force overwrite rate (example sets to 256 bpp x 1/16):
 *
 *	echo 0x100 > /sys/kernel/debug/dri/0/DP-X/dsc_bits_per_pixel
 *
 *  - To stop overwriting and let driver find the optimal rate,
 * set the rate to zero:
 *
 *	echo 0x0 > /sys/kernel/debug/dri/0/DP-X/dsc_bits_per_pixel
 *
 */
static ssize_t dp_dsc_bits_per_pixel_write(struct file *f, const char __user *buf,
				     size_t size, loff_t *pos)
{
	struct amdgpu_dm_connector *aconnector = file_inode(f)->i_private;
<<<<<<< HEAD
=======
	struct drm_connector *connector = &aconnector->base;
	struct drm_device *dev = connector->dev;
	struct drm_crtc *crtc = NULL;
	struct dm_crtc_state *dm_crtc_state = NULL;
>>>>>>> f642729d
	struct pipe_ctx *pipe_ctx;
	int i;
	char *wr_buf = NULL;
	uint32_t wr_buf_size = 42;
	int max_param_num = 1;
	uint8_t param_nums = 0;
	long param[1] = {0};

	if (size == 0)
		return -EINVAL;

	wr_buf = kcalloc(wr_buf_size, sizeof(char), GFP_KERNEL);

	if (!wr_buf) {
		DRM_DEBUG_DRIVER("no memory to allocate write buffer\n");
		return -ENOSPC;
	}

	if (parse_write_buffer_into_params(wr_buf, size,
					    (long *)param, buf,
					    max_param_num,
					    &param_nums)) {
		kfree(wr_buf);
		return -EINVAL;
	}

	if (param_nums <= 0) {
		DRM_DEBUG_DRIVER("user data not be read\n");
		kfree(wr_buf);
		return -EINVAL;
	}

	for (i = 0; i < MAX_PIPES; i++) {
		pipe_ctx = &aconnector->dc_link->dc->current_state->res_ctx.pipe_ctx[i];
			if (pipe_ctx && pipe_ctx->stream &&
			    pipe_ctx->stream->link == aconnector->dc_link)
				break;
	}

	if (!pipe_ctx || !pipe_ctx->stream)
		goto done;

<<<<<<< HEAD
	aconnector->dsc_settings.dsc_bits_per_pixel = param[0];

=======
	// Get CRTC state
	mutex_lock(&dev->mode_config.mutex);
	drm_modeset_lock(&dev->mode_config.connection_mutex, NULL);

	if (connector->state == NULL)
		goto unlock;

	crtc = connector->state->crtc;
	if (crtc == NULL)
		goto unlock;

	drm_modeset_lock(&crtc->mutex, NULL);
	if (crtc->state == NULL)
		goto unlock;

	dm_crtc_state = to_dm_crtc_state(crtc->state);
	if (dm_crtc_state->stream == NULL)
		goto unlock;

	aconnector->dsc_settings.dsc_bits_per_pixel = param[0];

	dm_crtc_state->dsc_force_changed = true;

unlock:
	if (crtc)
		drm_modeset_unlock(&crtc->mutex);
	drm_modeset_unlock(&dev->mode_config.connection_mutex);
	mutex_unlock(&dev->mode_config.mutex);

>>>>>>> f642729d
done:
	kfree(wr_buf);
	return size;
}

/* function: read DSC picture width parameter on the connector
 *
 * The read function: dp_dsc_pic_width_read
 * returns dsc picture width used in the current configuration
 * It is the same as h_addressable of the current
 * display's timing
 * The return is an integer: 0 or other positive integer
 * If 0 then DSC is disabled.
 *
 * Access it with the following command:
 *
 *	cat /sys/kernel/debug/dri/0/DP-X/dsc_pic_width
 *
 * 0 - means that DSC is disabled
 */
static ssize_t dp_dsc_pic_width_read(struct file *f, char __user *buf,
				    size_t size, loff_t *pos)
{
	char *rd_buf = NULL;
	char *rd_buf_ptr = NULL;
	struct amdgpu_dm_connector *aconnector = file_inode(f)->i_private;
	struct display_stream_compressor *dsc;
	struct dcn_dsc_state dsc_state = {0};
	const uint32_t rd_buf_size = 100;
	struct pipe_ctx *pipe_ctx;
	ssize_t result = 0;
	int i, r, str_len = 30;

	rd_buf = kcalloc(rd_buf_size, sizeof(char), GFP_KERNEL);

	if (!rd_buf)
		return -ENOMEM;

	rd_buf_ptr = rd_buf;

	for (i = 0; i < MAX_PIPES; i++) {
		pipe_ctx = &aconnector->dc_link->dc->current_state->res_ctx.pipe_ctx[i];
			if (pipe_ctx && pipe_ctx->stream &&
			    pipe_ctx->stream->link == aconnector->dc_link)
				break;
	}

	if (!pipe_ctx)
		return -ENXIO;

	dsc = pipe_ctx->stream_res.dsc;
	if (dsc)
		dsc->funcs->dsc_read_state(dsc, &dsc_state);

	snprintf(rd_buf_ptr, str_len,
		"%d\n",
		dsc_state.dsc_pic_width);
	rd_buf_ptr += str_len;

	while (size) {
		if (*pos >= rd_buf_size)
			break;

		r = put_user(*(rd_buf + result), buf);
		if (r)
			return r; /* r = -EFAULT */

		buf += 1;
		size -= 1;
		*pos += 1;
		result += 1;
	}

	kfree(rd_buf);
	return result;
}

static ssize_t dp_dsc_pic_height_read(struct file *f, char __user *buf,
				    size_t size, loff_t *pos)
{
	char *rd_buf = NULL;
	char *rd_buf_ptr = NULL;
	struct amdgpu_dm_connector *aconnector = file_inode(f)->i_private;
	struct display_stream_compressor *dsc;
	struct dcn_dsc_state dsc_state = {0};
	const uint32_t rd_buf_size = 100;
	struct pipe_ctx *pipe_ctx;
	ssize_t result = 0;
	int i, r, str_len = 30;

	rd_buf = kcalloc(rd_buf_size, sizeof(char), GFP_KERNEL);

	if (!rd_buf)
		return -ENOMEM;

	rd_buf_ptr = rd_buf;

	for (i = 0; i < MAX_PIPES; i++) {
		pipe_ctx = &aconnector->dc_link->dc->current_state->res_ctx.pipe_ctx[i];
			if (pipe_ctx && pipe_ctx->stream &&
			    pipe_ctx->stream->link == aconnector->dc_link)
				break;
	}

	if (!pipe_ctx)
		return -ENXIO;

	dsc = pipe_ctx->stream_res.dsc;
	if (dsc)
		dsc->funcs->dsc_read_state(dsc, &dsc_state);

	snprintf(rd_buf_ptr, str_len,
		"%d\n",
		dsc_state.dsc_pic_height);
	rd_buf_ptr += str_len;

	while (size) {
		if (*pos >= rd_buf_size)
			break;

		r = put_user(*(rd_buf + result), buf);
		if (r)
			return r; /* r = -EFAULT */

		buf += 1;
		size -= 1;
		*pos += 1;
		result += 1;
	}

	kfree(rd_buf);
	return result;
}

/* function: read DSC chunk size parameter on the connector
 *
 * The read function: dp_dsc_chunk_size_read
 * returns dsc chunk size set in the current configuration
 * The value is calculated automatically by DSC code
 * and depends on slice parameters and bpp target rate
 * The return is an integer: 0 or other positive integer
 * If 0 then DSC is disabled.
 *
 * Access it with the following command:
 *
 *	cat /sys/kernel/debug/dri/0/DP-X/dsc_chunk_size
 *
 * 0 - means that DSC is disabled
 */
static ssize_t dp_dsc_chunk_size_read(struct file *f, char __user *buf,
				    size_t size, loff_t *pos)
{
	char *rd_buf = NULL;
	char *rd_buf_ptr = NULL;
	struct amdgpu_dm_connector *aconnector = file_inode(f)->i_private;
	struct display_stream_compressor *dsc;
	struct dcn_dsc_state dsc_state = {0};
	const uint32_t rd_buf_size = 100;
	struct pipe_ctx *pipe_ctx;
	ssize_t result = 0;
	int i, r, str_len = 30;

	rd_buf = kcalloc(rd_buf_size, sizeof(char), GFP_KERNEL);

	if (!rd_buf)
		return -ENOMEM;

	rd_buf_ptr = rd_buf;

	for (i = 0; i < MAX_PIPES; i++) {
		pipe_ctx = &aconnector->dc_link->dc->current_state->res_ctx.pipe_ctx[i];
			if (pipe_ctx && pipe_ctx->stream &&
			    pipe_ctx->stream->link == aconnector->dc_link)
				break;
	}

	if (!pipe_ctx)
		return -ENXIO;

	dsc = pipe_ctx->stream_res.dsc;
	if (dsc)
		dsc->funcs->dsc_read_state(dsc, &dsc_state);

	snprintf(rd_buf_ptr, str_len,
		"%d\n",
		dsc_state.dsc_chunk_size);
	rd_buf_ptr += str_len;

	while (size) {
		if (*pos >= rd_buf_size)
			break;

		r = put_user(*(rd_buf + result), buf);
		if (r)
			return r; /* r = -EFAULT */

		buf += 1;
		size -= 1;
		*pos += 1;
		result += 1;
	}

	kfree(rd_buf);
	return result;
}

/* function: read DSC slice bpg offset on the connector
 *
 * The read function: dp_dsc_slice_bpg_offset_read
 * returns dsc bpg slice offset set in the current configuration
 * The value is calculated automatically by DSC code
 * and depends on slice parameters and bpp target rate
 * The return is an integer: 0 or other positive integer
 * If 0 then DSC is disabled.
 *
 * Access it with the following command:
 *
 *	cat /sys/kernel/debug/dri/0/DP-X/dsc_slice_bpg_offset
 *
 * 0 - means that DSC is disabled
 */
static ssize_t dp_dsc_slice_bpg_offset_read(struct file *f, char __user *buf,
				    size_t size, loff_t *pos)
{
	char *rd_buf = NULL;
	char *rd_buf_ptr = NULL;
	struct amdgpu_dm_connector *aconnector = file_inode(f)->i_private;
	struct display_stream_compressor *dsc;
	struct dcn_dsc_state dsc_state = {0};
	const uint32_t rd_buf_size = 100;
	struct pipe_ctx *pipe_ctx;
	ssize_t result = 0;
	int i, r, str_len = 30;

	rd_buf = kcalloc(rd_buf_size, sizeof(char), GFP_KERNEL);

	if (!rd_buf)
		return -ENOMEM;

	rd_buf_ptr = rd_buf;

	for (i = 0; i < MAX_PIPES; i++) {
		pipe_ctx = &aconnector->dc_link->dc->current_state->res_ctx.pipe_ctx[i];
			if (pipe_ctx && pipe_ctx->stream &&
			    pipe_ctx->stream->link == aconnector->dc_link)
				break;
	}

	if (!pipe_ctx)
		return -ENXIO;

	dsc = pipe_ctx->stream_res.dsc;
	if (dsc)
		dsc->funcs->dsc_read_state(dsc, &dsc_state);

	snprintf(rd_buf_ptr, str_len,
		"%d\n",
		dsc_state.dsc_slice_bpg_offset);
	rd_buf_ptr += str_len;

	while (size) {
		if (*pos >= rd_buf_size)
			break;

		r = put_user(*(rd_buf + result), buf);
		if (r)
			return r; /* r = -EFAULT */

		buf += 1;
		size -= 1;
		*pos += 1;
		result += 1;
	}

	kfree(rd_buf);
	return result;
}

DEFINE_SHOW_ATTRIBUTE(dp_dsc_fec_support);
DEFINE_SHOW_ATTRIBUTE(dmub_fw_state);
DEFINE_SHOW_ATTRIBUTE(dmub_tracebuffer);
DEFINE_SHOW_ATTRIBUTE(output_bpc);
#ifdef CONFIG_DRM_AMD_DC_HDCP
DEFINE_SHOW_ATTRIBUTE(hdcp_sink_capability);
#endif

static const struct file_operations dp_dsc_clock_en_debugfs_fops = {
	.owner = THIS_MODULE,
	.read = dp_dsc_clock_en_read,
	.write = dp_dsc_clock_en_write,
	.llseek = default_llseek
};

static const struct file_operations dp_dsc_slice_width_debugfs_fops = {
	.owner = THIS_MODULE,
	.read = dp_dsc_slice_width_read,
	.write = dp_dsc_slice_width_write,
	.llseek = default_llseek
};

static const struct file_operations dp_dsc_slice_height_debugfs_fops = {
	.owner = THIS_MODULE,
	.read = dp_dsc_slice_height_read,
	.write = dp_dsc_slice_height_write,
	.llseek = default_llseek
};

static const struct file_operations dp_dsc_bits_per_pixel_debugfs_fops = {
	.owner = THIS_MODULE,
	.read = dp_dsc_bits_per_pixel_read,
	.write = dp_dsc_bits_per_pixel_write,
	.llseek = default_llseek
};

static const struct file_operations dp_dsc_pic_width_debugfs_fops = {
	.owner = THIS_MODULE,
	.read = dp_dsc_pic_width_read,
	.llseek = default_llseek
};

static const struct file_operations dp_dsc_pic_height_debugfs_fops = {
	.owner = THIS_MODULE,
	.read = dp_dsc_pic_height_read,
	.llseek = default_llseek
};

static const struct file_operations dp_dsc_chunk_size_debugfs_fops = {
	.owner = THIS_MODULE,
	.read = dp_dsc_chunk_size_read,
	.llseek = default_llseek
};

static const struct file_operations dp_dsc_slice_bpg_offset_debugfs_fops = {
	.owner = THIS_MODULE,
	.read = dp_dsc_slice_bpg_offset_read,
	.llseek = default_llseek
};

<<<<<<< HEAD
static const struct file_operations dp_trigger_hotplug_debugfs_fops = {
	.owner = THIS_MODULE,
	.write = dp_trigger_hotplug,
=======
static const struct file_operations trigger_hotplug_debugfs_fops = {
	.owner = THIS_MODULE,
	.write = trigger_hotplug,
>>>>>>> f642729d
	.llseek = default_llseek
};

static const struct file_operations dp_link_settings_debugfs_fops = {
	.owner = THIS_MODULE,
	.read = dp_link_settings_read,
	.write = dp_link_settings_write,
	.llseek = default_llseek
};

static const struct file_operations dp_phy_settings_debugfs_fop = {
	.owner = THIS_MODULE,
	.read = dp_phy_settings_read,
	.write = dp_phy_settings_write,
	.llseek = default_llseek
};

static const struct file_operations dp_phy_test_pattern_fops = {
	.owner = THIS_MODULE,
	.write = dp_phy_test_pattern_debugfs_write,
	.llseek = default_llseek
};

static const struct file_operations sdp_message_fops = {
	.owner = THIS_MODULE,
	.write = dp_sdp_message_debugfs_write,
	.llseek = default_llseek
};

static const struct file_operations dp_dpcd_address_debugfs_fops = {
	.owner = THIS_MODULE,
	.write = dp_dpcd_address_write,
	.llseek = default_llseek
};

static const struct file_operations dp_dpcd_size_debugfs_fops = {
	.owner = THIS_MODULE,
	.write = dp_dpcd_size_write,
	.llseek = default_llseek
};

static const struct file_operations dp_dpcd_data_debugfs_fops = {
	.owner = THIS_MODULE,
	.read = dp_dpcd_data_read,
	.write = dp_dpcd_data_write,
	.llseek = default_llseek
};

static const struct {
	char *name;
	const struct file_operations *fops;
} dp_debugfs_entries[] = {
		{"link_settings", &dp_link_settings_debugfs_fops},
		{"trigger_hotplug", &dp_trigger_hotplug_debugfs_fops},
		{"phy_settings", &dp_phy_settings_debugfs_fop},
		{"test_pattern", &dp_phy_test_pattern_fops},
#ifdef CONFIG_DRM_AMD_DC_HDCP
		{"hdcp_sink_capability", &hdcp_sink_capability_fops},
#endif
		{"sdp_message", &sdp_message_fops},
		{"aux_dpcd_address", &dp_dpcd_address_debugfs_fops},
		{"aux_dpcd_size", &dp_dpcd_size_debugfs_fops},
		{"aux_dpcd_data", &dp_dpcd_data_debugfs_fops},
		{"dsc_clock_en", &dp_dsc_clock_en_debugfs_fops},
		{"dsc_slice_width", &dp_dsc_slice_width_debugfs_fops},
		{"dsc_slice_height", &dp_dsc_slice_height_debugfs_fops},
		{"dsc_bits_per_pixel", &dp_dsc_bits_per_pixel_debugfs_fops},
		{"dsc_pic_width", &dp_dsc_pic_width_debugfs_fops},
		{"dsc_pic_height", &dp_dsc_pic_height_debugfs_fops},
		{"dsc_chunk_size", &dp_dsc_chunk_size_debugfs_fops},
		{"dsc_slice_bpg", &dp_dsc_slice_bpg_offset_debugfs_fops},
		{"dp_dsc_fec_support", &dp_dsc_fec_support_fops}
};

#ifdef CONFIG_DRM_AMD_DC_HDCP
static const struct {
	char *name;
	const struct file_operations *fops;
} hdmi_debugfs_entries[] = {
		{"hdcp_sink_capability", &hdcp_sink_capability_fops}
};
#endif
/*
 * Force YUV420 output if available from the given mode
 */
static int force_yuv420_output_set(void *data, u64 val)
{
	struct amdgpu_dm_connector *connector = data;

	connector->force_yuv420_output = (bool)val;

	return 0;
}

/*
 * Check if YUV420 is forced when available from the given mode
 */
static int force_yuv420_output_get(void *data, u64 *val)
{
	struct amdgpu_dm_connector *connector = data;

	*val = connector->force_yuv420_output;

	return 0;
}

DEFINE_DEBUGFS_ATTRIBUTE(force_yuv420_output_fops, force_yuv420_output_get,
			 force_yuv420_output_set, "%llu\n");

/*
 *  Read PSR state
 */
static int psr_get(void *data, u64 *val)
{
	struct amdgpu_dm_connector *connector = data;
	struct dc_link *link = connector->dc_link;
	enum dc_psr_state state = PSR_STATE0;

	dc_link_get_psr_state(link, &state);

	*val = state;

	return 0;
}


DEFINE_DEBUGFS_ATTRIBUTE(psr_fops, psr_get, NULL, "%llu\n");

void connector_debugfs_init(struct amdgpu_dm_connector *connector)
{
	int i;
	struct dentry *dir = connector->base.debugfs_entry;

	if (connector->base.connector_type == DRM_MODE_CONNECTOR_DisplayPort ||
	    connector->base.connector_type == DRM_MODE_CONNECTOR_eDP) {
		for (i = 0; i < ARRAY_SIZE(dp_debugfs_entries); i++) {
			debugfs_create_file(dp_debugfs_entries[i].name,
					    0644, dir, connector,
					    dp_debugfs_entries[i].fops);
		}
	}
	if (connector->base.connector_type == DRM_MODE_CONNECTOR_eDP)
		debugfs_create_file_unsafe("psr_state", 0444, dir, connector, &psr_fops);

	debugfs_create_file_unsafe("force_yuv420_output", 0644, dir, connector,
				   &force_yuv420_output_fops);

	debugfs_create_file("output_bpc", 0644, dir, connector,
			    &output_bpc_fops);

	debugfs_create_file("trigger_hotplug", 0644, dir, connector,
			    &trigger_hotplug_debugfs_fops);

	connector->debugfs_dpcd_address = 0;
	connector->debugfs_dpcd_size = 0;

#ifdef CONFIG_DRM_AMD_DC_HDCP
	if (connector->base.connector_type == DRM_MODE_CONNECTOR_HDMIA) {
		for (i = 0; i < ARRAY_SIZE(hdmi_debugfs_entries); i++) {
			debugfs_create_file(hdmi_debugfs_entries[i].name,
					    0644, dir, connector,
					    hdmi_debugfs_entries[i].fops);
		}
	}
#endif
}

/*
 * Writes DTN log state to the user supplied buffer.
 * Example usage: cat /sys/kernel/debug/dri/0/amdgpu_dm_dtn_log
 */
static ssize_t dtn_log_read(
	struct file *f,
	char __user *buf,
	size_t size,
	loff_t *pos)
{
	struct amdgpu_device *adev = file_inode(f)->i_private;
	struct dc *dc = adev->dm.dc;
	struct dc_log_buffer_ctx log_ctx = { 0 };
	ssize_t result = 0;

	if (!buf || !size)
		return -EINVAL;

	if (!dc->hwss.log_hw_state)
		return 0;

	dc->hwss.log_hw_state(dc, &log_ctx);

	if (*pos < log_ctx.pos) {
		size_t to_copy = log_ctx.pos - *pos;

		to_copy = min(to_copy, size);

		if (!copy_to_user(buf, log_ctx.buf + *pos, to_copy)) {
			*pos += to_copy;
			result = to_copy;
		}
	}

	kfree(log_ctx.buf);

	return result;
}

/*
 * Writes DTN log state to dmesg when triggered via a write.
 * Example usage: echo 1 > /sys/kernel/debug/dri/0/amdgpu_dm_dtn_log
 */
static ssize_t dtn_log_write(
	struct file *f,
	const char __user *buf,
	size_t size,
	loff_t *pos)
{
	struct amdgpu_device *adev = file_inode(f)->i_private;
	struct dc *dc = adev->dm.dc;

	/* Write triggers log output via dmesg. */
	if (size == 0)
		return 0;

	if (dc->hwss.log_hw_state)
		dc->hwss.log_hw_state(dc, NULL);

	return size;
}

/*
 * Backlight at this moment.  Read only.
 * As written to display, taking ABM and backlight lut into account.
 * Ranges from 0x0 to 0x10000 (= 100% PWM)
 */
static int current_backlight_read(struct seq_file *m, void *data)
{
	struct drm_info_node *node = (struct drm_info_node *)m->private;
	struct drm_device *dev = node->minor->dev;
	struct amdgpu_device *adev = drm_to_adev(dev);
	struct amdgpu_display_manager *dm = &adev->dm;

	unsigned int backlight = dc_link_get_backlight_level(dm->backlight_link);

	seq_printf(m, "0x%x\n", backlight);
	return 0;
}

/*
 * Backlight value that is being approached.  Read only.
 * As written to display, taking ABM and backlight lut into account.
 * Ranges from 0x0 to 0x10000 (= 100% PWM)
 */
static int target_backlight_read(struct seq_file *m, void *data)
{
	struct drm_info_node *node = (struct drm_info_node *)m->private;
	struct drm_device *dev = node->minor->dev;
	struct amdgpu_device *adev = drm_to_adev(dev);
	struct amdgpu_display_manager *dm = &adev->dm;

	unsigned int backlight = dc_link_get_target_backlight_pwm(dm->backlight_link);

	seq_printf(m, "0x%x\n", backlight);
	return 0;
}

static int mst_topo(struct seq_file *m, void *unused)
{
	struct drm_info_node *node = (struct drm_info_node *)m->private;
	struct drm_device *dev = node->minor->dev;
	struct drm_connector *connector;
	struct drm_connector_list_iter conn_iter;
	struct amdgpu_dm_connector *aconnector;

	drm_connector_list_iter_begin(dev, &conn_iter);
	drm_for_each_connector_iter(connector, &conn_iter) {
		if (connector->connector_type != DRM_MODE_CONNECTOR_DisplayPort)
			continue;

		aconnector = to_amdgpu_dm_connector(connector);

		seq_printf(m, "\nMST topology for connector %d\n", aconnector->connector_id);
		drm_dp_mst_dump_topology(m, &aconnector->mst_mgr);
	}
	drm_connector_list_iter_end(&conn_iter);

	return 0;
}

static const struct drm_info_list amdgpu_dm_debugfs_list[] = {
	{"amdgpu_current_backlight_pwm", &current_backlight_read},
	{"amdgpu_target_backlight_pwm", &target_backlight_read},
	{"amdgpu_mst_topology", &mst_topo},
};

/*
 * Sets the force_timing_sync debug optino from the given string.
 * All connected displays will be force synchronized immediately.
 * Usage: echo 1 > /sys/kernel/debug/dri/0/amdgpu_dm_force_timing_sync
 */
static int force_timing_sync_set(void *data, u64 val)
{
	struct amdgpu_device *adev = data;

	adev->dm.force_timing_sync = (bool)val;

	amdgpu_dm_trigger_timing_sync(adev_to_drm(adev));

	return 0;
}

/*
 * Gets the force_timing_sync debug option value into the given buffer.
 * Usage: cat /sys/kernel/debug/dri/0/amdgpu_dm_force_timing_sync
 */
static int force_timing_sync_get(void *data, u64 *val)
{
	struct amdgpu_device *adev = data;

	*val = adev->dm.force_timing_sync;

	return 0;
}

DEFINE_DEBUGFS_ATTRIBUTE(force_timing_sync_ops, force_timing_sync_get,
			 force_timing_sync_set, "%llu\n");

/*
 * Sets the DC visual confirm debug option from the given string.
 * Example usage: echo 1 > /sys/kernel/debug/dri/0/amdgpu_visual_confirm
 */
static int visual_confirm_set(void *data, u64 val)
{
	struct amdgpu_device *adev = data;

	adev->dm.dc->debug.visual_confirm = (enum visual_confirm)val;

	return 0;
}

/*
 * Reads the DC visual confirm debug option value into the given buffer.
 * Example usage: cat /sys/kernel/debug/dri/0/amdgpu_dm_visual_confirm
 */
static int visual_confirm_get(void *data, u64 *val)
{
	struct amdgpu_device *adev = data;

	*val = adev->dm.dc->debug.visual_confirm;

	return 0;
}

DEFINE_DEBUGFS_ATTRIBUTE(visual_confirm_fops, visual_confirm_get,
			 visual_confirm_set, "%llu\n");

int dtn_debugfs_init(struct amdgpu_device *adev)
{
	static const struct file_operations dtn_log_fops = {
		.owner = THIS_MODULE,
		.read = dtn_log_read,
		.write = dtn_log_write,
		.llseek = default_llseek
	};

	struct drm_minor *minor = adev_to_drm(adev)->primary;
	struct dentry *root = minor->debugfs_root;
	int ret;

	ret = amdgpu_debugfs_add_files(adev, amdgpu_dm_debugfs_list,
				ARRAY_SIZE(amdgpu_dm_debugfs_list));
	if (ret)
		return ret;

	debugfs_create_file("amdgpu_dm_dtn_log", 0644, root, adev,
			    &dtn_log_fops);

	debugfs_create_file_unsafe("amdgpu_dm_visual_confirm", 0644, root, adev,
				   &visual_confirm_fops);

	debugfs_create_file_unsafe("amdgpu_dm_dmub_tracebuffer", 0644, root,
				   adev, &dmub_tracebuffer_fops);

	debugfs_create_file_unsafe("amdgpu_dm_dmub_fw_state", 0644, root,
				   adev, &dmub_fw_state_fops);

	debugfs_create_file_unsafe("amdgpu_dm_force_timing_sync", 0644, root,
				   adev, &force_timing_sync_ops);

	return 0;
}<|MERGE_RESOLUTION|>--- conflicted
+++ resolved
@@ -1063,11 +1063,7 @@
  *	echo 0 > /sys/kernel/debug/dri/0/DP-X/trigger_hotplug
  *
  */
-<<<<<<< HEAD
-static ssize_t dp_trigger_hotplug(struct file *f, const char __user *buf,
-=======
 static ssize_t trigger_hotplug(struct file *f, const char __user *buf,
->>>>>>> f642729d
 							size_t size, loff_t *pos)
 {
 	struct amdgpu_dm_connector *aconnector = file_inode(f)->i_private;
@@ -1257,13 +1253,10 @@
 				     size_t size, loff_t *pos)
 {
 	struct amdgpu_dm_connector *aconnector = file_inode(f)->i_private;
-<<<<<<< HEAD
-=======
 	struct drm_connector *connector = &aconnector->base;
 	struct drm_device *dev = connector->dev;
 	struct drm_crtc *crtc = NULL;
 	struct dm_crtc_state *dm_crtc_state = NULL;
->>>>>>> f642729d
 	struct pipe_ctx *pipe_ctx;
 	int i;
 	char *wr_buf = NULL;
@@ -1306,8 +1299,6 @@
 	if (!pipe_ctx || !pipe_ctx->stream)
 		goto done;
 
-<<<<<<< HEAD
-=======
 	// Get CRTC state
 	mutex_lock(&dev->mode_config.mutex);
 	drm_modeset_lock(&dev->mode_config.connection_mutex, NULL);
@@ -1327,7 +1318,6 @@
 	if (dm_crtc_state->stream == NULL)
 		goto unlock;
 
->>>>>>> f642729d
 	if (param[0] == 1)
 		aconnector->dsc_settings.dsc_force_enable = DSC_CLK_FORCE_ENABLE;
 	else if (param[0] == 2)
@@ -1335,8 +1325,6 @@
 	else
 		aconnector->dsc_settings.dsc_force_enable = DSC_CLK_FORCE_DEFAULT;
 
-<<<<<<< HEAD
-=======
 	dm_crtc_state->dsc_force_changed = true;
 
 unlock:
@@ -1345,7 +1333,6 @@
 	drm_modeset_unlock(&dev->mode_config.connection_mutex);
 	mutex_unlock(&dev->mode_config.mutex);
 
->>>>>>> f642729d
 done:
 	kfree(wr_buf);
 	return size;
@@ -1452,13 +1439,10 @@
 {
 	struct amdgpu_dm_connector *aconnector = file_inode(f)->i_private;
 	struct pipe_ctx *pipe_ctx;
-<<<<<<< HEAD
-=======
 	struct drm_connector *connector = &aconnector->base;
 	struct drm_device *dev = connector->dev;
 	struct drm_crtc *crtc = NULL;
 	struct dm_crtc_state *dm_crtc_state = NULL;
->>>>>>> f642729d
 	int i;
 	char *wr_buf = NULL;
 	uint32_t wr_buf_size = 42;
@@ -1500,8 +1484,6 @@
 	if (!pipe_ctx || !pipe_ctx->stream)
 		goto done;
 
-<<<<<<< HEAD
-=======
 	// Safely get CRTC state
 	mutex_lock(&dev->mode_config.mutex);
 	drm_modeset_lock(&dev->mode_config.connection_mutex, NULL);
@@ -1521,7 +1503,6 @@
 	if (dm_crtc_state->stream == NULL)
 		goto unlock;
 
->>>>>>> f642729d
 	if (param[0] > 0)
 		aconnector->dsc_settings.dsc_num_slices_h = DIV_ROUND_UP(
 					pipe_ctx->stream->timing.h_addressable,
@@ -1529,8 +1510,6 @@
 	else
 		aconnector->dsc_settings.dsc_num_slices_h = 0;
 
-<<<<<<< HEAD
-=======
 	dm_crtc_state->dsc_force_changed = true;
 
 unlock:
@@ -1539,7 +1518,6 @@
 	drm_modeset_unlock(&dev->mode_config.connection_mutex);
 	mutex_unlock(&dev->mode_config.mutex);
 
->>>>>>> f642729d
 done:
 	kfree(wr_buf);
 	return size;
@@ -1645,13 +1623,10 @@
 				     size_t size, loff_t *pos)
 {
 	struct amdgpu_dm_connector *aconnector = file_inode(f)->i_private;
-<<<<<<< HEAD
-=======
 	struct drm_connector *connector = &aconnector->base;
 	struct drm_device *dev = connector->dev;
 	struct drm_crtc *crtc = NULL;
 	struct dm_crtc_state *dm_crtc_state = NULL;
->>>>>>> f642729d
 	struct pipe_ctx *pipe_ctx;
 	int i;
 	char *wr_buf = NULL;
@@ -1694,8 +1669,6 @@
 	if (!pipe_ctx || !pipe_ctx->stream)
 		goto done;
 
-<<<<<<< HEAD
-=======
 	// Get CRTC state
 	mutex_lock(&dev->mode_config.mutex);
 	drm_modeset_lock(&dev->mode_config.connection_mutex, NULL);
@@ -1715,7 +1688,6 @@
 	if (dm_crtc_state->stream == NULL)
 		goto unlock;
 
->>>>>>> f642729d
 	if (param[0] > 0)
 		aconnector->dsc_settings.dsc_num_slices_v = DIV_ROUND_UP(
 					pipe_ctx->stream->timing.v_addressable,
@@ -1723,8 +1695,6 @@
 	else
 		aconnector->dsc_settings.dsc_num_slices_v = 0;
 
-<<<<<<< HEAD
-=======
 	dm_crtc_state->dsc_force_changed = true;
 
 unlock:
@@ -1733,7 +1703,6 @@
 	drm_modeset_unlock(&dev->mode_config.connection_mutex);
 	mutex_unlock(&dev->mode_config.mutex);
 
->>>>>>> f642729d
 done:
 	kfree(wr_buf);
 	return size;
@@ -1832,13 +1801,10 @@
 				     size_t size, loff_t *pos)
 {
 	struct amdgpu_dm_connector *aconnector = file_inode(f)->i_private;
-<<<<<<< HEAD
-=======
 	struct drm_connector *connector = &aconnector->base;
 	struct drm_device *dev = connector->dev;
 	struct drm_crtc *crtc = NULL;
 	struct dm_crtc_state *dm_crtc_state = NULL;
->>>>>>> f642729d
 	struct pipe_ctx *pipe_ctx;
 	int i;
 	char *wr_buf = NULL;
@@ -1881,10 +1847,6 @@
 	if (!pipe_ctx || !pipe_ctx->stream)
 		goto done;
 
-<<<<<<< HEAD
-	aconnector->dsc_settings.dsc_bits_per_pixel = param[0];
-
-=======
 	// Get CRTC state
 	mutex_lock(&dev->mode_config.mutex);
 	drm_modeset_lock(&dev->mode_config.connection_mutex, NULL);
@@ -1914,7 +1876,6 @@
 	drm_modeset_unlock(&dev->mode_config.connection_mutex);
 	mutex_unlock(&dev->mode_config.mutex);
 
->>>>>>> f642729d
 done:
 	kfree(wr_buf);
 	return size;
@@ -2253,15 +2214,9 @@
 	.llseek = default_llseek
 };
 
-<<<<<<< HEAD
-static const struct file_operations dp_trigger_hotplug_debugfs_fops = {
-	.owner = THIS_MODULE,
-	.write = dp_trigger_hotplug,
-=======
 static const struct file_operations trigger_hotplug_debugfs_fops = {
 	.owner = THIS_MODULE,
 	.write = trigger_hotplug,
->>>>>>> f642729d
 	.llseek = default_llseek
 };
 
@@ -2315,7 +2270,6 @@
 	const struct file_operations *fops;
 } dp_debugfs_entries[] = {
 		{"link_settings", &dp_link_settings_debugfs_fops},
-		{"trigger_hotplug", &dp_trigger_hotplug_debugfs_fops},
 		{"phy_settings", &dp_phy_settings_debugfs_fop},
 		{"test_pattern", &dp_phy_test_pattern_fops},
 #ifdef CONFIG_DRM_AMD_DC_HDCP
