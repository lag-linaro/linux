--- conflicted
+++ resolved
@@ -230,10 +230,7 @@
 		break;
 	case BPF_MAP_TYPE_SK_STORAGE:
 	case BPF_MAP_TYPE_INODE_STORAGE:
-<<<<<<< HEAD
-=======
 	case BPF_MAP_TYPE_TASK_STORAGE:
->>>>>>> f642729d
 		btf_key_type_id = 1;
 		btf_value_type_id = 3;
 		value_size = 8;
