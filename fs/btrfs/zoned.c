--- conflicted
+++ resolved
@@ -1436,7 +1436,7 @@
 			goto out;
 		} else if (map->num_stripes == num_conventional) {
 			cache->alloc_offset = last_alloc;
-			cache->zone_is_active = 1;
+			set_bit(BLOCK_GROUP_FLAG_ZONE_IS_ACTIVE, &cache->runtime_flags);
 			goto out;
 		}
 	}
@@ -1507,16 +1507,6 @@
 		goto out;
 	}
 
-<<<<<<< HEAD
-=======
-	if (test_bit(BLOCK_GROUP_FLAG_ZONE_IS_ACTIVE, &cache->runtime_flags)) {
-		btrfs_get_block_group(cache);
-		spin_lock(&fs_info->zone_active_bgs_lock);
-		list_add_tail(&cache->active_bg_list, &fs_info->zone_active_bgs);
-		spin_unlock(&fs_info->zone_active_bgs_lock);
-	}
-
->>>>>>> 2307f9b0
 out:
 	if (cache->alloc_offset > fs_info->zone_size) {
 		btrfs_err(fs_info,
@@ -1543,7 +1533,7 @@
 
 	if (!ret) {
 		cache->meta_write_pointer = cache->alloc_offset + cache->start;
-		if (cache->zone_is_active) {
+		if (test_bit(BLOCK_GROUP_FLAG_ZONE_IS_ACTIVE, &cache->runtime_flags)) {
 			btrfs_get_block_group(cache);
 			spin_lock(&fs_info->zone_active_bgs_lock);
 			list_add_tail(&cache->active_bg_list,
