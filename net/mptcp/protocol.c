// SPDX-License-Identifier: GPL-2.0
/* Multipath TCP
 *
 * Copyright (c) 2017 - 2019, Intel Corporation.
 */

#define pr_fmt(fmt) "MPTCP: " fmt

#include <linux/kernel.h>
#include <linux/module.h>
#include <linux/netdevice.h>
#include <linux/sched/signal.h>
#include <linux/atomic.h>
#include <net/sock.h>
#include <net/inet_common.h>
#include <net/inet_hashtables.h>
#include <net/protocol.h>
#include <net/tcp.h>
#include <net/tcp_states.h>
#if IS_ENABLED(CONFIG_MPTCP_IPV6)
#include <net/transp_v6.h>
#endif
#include <net/mptcp.h>
#include <net/xfrm.h>
#include "protocol.h"
#include "mib.h"

#define CREATE_TRACE_POINTS
#include <trace/events/mptcp.h>

#if IS_ENABLED(CONFIG_MPTCP_IPV6)
struct mptcp6_sock {
	struct mptcp_sock msk;
	struct ipv6_pinfo np;
};
#endif

struct mptcp_skb_cb {
	u64 map_seq;
	u64 end_seq;
	u32 offset;
	u8  has_rxtstamp:1;
};

#define MPTCP_SKB_CB(__skb)	((struct mptcp_skb_cb *)&((__skb)->cb[0]))

enum {
	MPTCP_CMSG_TS = BIT(0),
};

static struct percpu_counter mptcp_sockets_allocated;

static void __mptcp_destroy_sock(struct sock *sk);
static void __mptcp_check_send_data_fin(struct sock *sk);

DEFINE_PER_CPU(struct mptcp_delegated_action, mptcp_delegated_actions);
static struct net_device mptcp_napi_dev;

/* If msk has an initial subflow socket, and the MP_CAPABLE handshake has not
 * completed yet or has failed, return the subflow socket.
 * Otherwise return NULL.
 */
struct socket *__mptcp_nmpc_socket(const struct mptcp_sock *msk)
{
	if (!msk->subflow || READ_ONCE(msk->can_ack))
		return NULL;

	return msk->subflow;
}

/* Returns end sequence number of the receiver's advertised window */
static u64 mptcp_wnd_end(const struct mptcp_sock *msk)
{
	return READ_ONCE(msk->wnd_end);
}

static bool mptcp_is_tcpsk(struct sock *sk)
{
	struct socket *sock = sk->sk_socket;

	if (unlikely(sk->sk_prot == &tcp_prot)) {
		/* we are being invoked after mptcp_accept() has
		 * accepted a non-mp-capable flow: sk is a tcp_sk,
		 * not an mptcp one.
		 *
		 * Hand the socket over to tcp so all further socket ops
		 * bypass mptcp.
		 */
		sock->ops = &inet_stream_ops;
		return true;
#if IS_ENABLED(CONFIG_MPTCP_IPV6)
	} else if (unlikely(sk->sk_prot == &tcpv6_prot)) {
		sock->ops = &inet6_stream_ops;
		return true;
#endif
	}

	return false;
}

static int __mptcp_socket_create(struct mptcp_sock *msk)
{
	struct mptcp_subflow_context *subflow;
	struct sock *sk = (struct sock *)msk;
	struct socket *ssock;
	int err;

	err = mptcp_subflow_create_socket(sk, &ssock);
	if (err)
		return err;

	msk->first = ssock->sk;
	msk->subflow = ssock;
	subflow = mptcp_subflow_ctx(ssock->sk);
	list_add(&subflow->node, &msk->conn_list);
	sock_hold(ssock->sk);
	subflow->request_mptcp = 1;
	mptcp_sock_graft(msk->first, sk->sk_socket);

	return 0;
}

static void mptcp_drop(struct sock *sk, struct sk_buff *skb)
{
	sk_drops_add(sk, skb);
	__kfree_skb(skb);
}

static void mptcp_rmem_charge(struct sock *sk, int size)
{
	mptcp_sk(sk)->rmem_fwd_alloc -= size;
}

static bool mptcp_try_coalesce(struct sock *sk, struct sk_buff *to,
			       struct sk_buff *from)
{
	bool fragstolen;
	int delta;

	if (MPTCP_SKB_CB(from)->offset ||
	    !skb_try_coalesce(to, from, &fragstolen, &delta))
		return false;

	pr_debug("colesced seq %llx into %llx new len %d new end seq %llx",
		 MPTCP_SKB_CB(from)->map_seq, MPTCP_SKB_CB(to)->map_seq,
		 to->len, MPTCP_SKB_CB(from)->end_seq);
	MPTCP_SKB_CB(to)->end_seq = MPTCP_SKB_CB(from)->end_seq;
	kfree_skb_partial(from, fragstolen);
	atomic_add(delta, &sk->sk_rmem_alloc);
	mptcp_rmem_charge(sk, delta);
	return true;
}

static bool mptcp_ooo_try_coalesce(struct mptcp_sock *msk, struct sk_buff *to,
				   struct sk_buff *from)
{
	if (MPTCP_SKB_CB(from)->map_seq != MPTCP_SKB_CB(to)->end_seq)
		return false;

	return mptcp_try_coalesce((struct sock *)msk, to, from);
}

static void __mptcp_rmem_reclaim(struct sock *sk, int amount)
{
	amount >>= SK_MEM_QUANTUM_SHIFT;
	mptcp_sk(sk)->rmem_fwd_alloc -= amount << SK_MEM_QUANTUM_SHIFT;
	__sk_mem_reduce_allocated(sk, amount);
}

static void mptcp_rmem_uncharge(struct sock *sk, int size)
{
	struct mptcp_sock *msk = mptcp_sk(sk);
	int reclaimable;

	msk->rmem_fwd_alloc += size;
	reclaimable = msk->rmem_fwd_alloc - sk_unused_reserved_mem(sk);

	/* see sk_mem_uncharge() for the rationale behind the following schema */
	if (unlikely(reclaimable >= SK_RECLAIM_THRESHOLD))
		__mptcp_rmem_reclaim(sk, SK_RECLAIM_CHUNK);
}

static void mptcp_rfree(struct sk_buff *skb)
{
	unsigned int len = skb->truesize;
	struct sock *sk = skb->sk;

	atomic_sub(len, &sk->sk_rmem_alloc);
	mptcp_rmem_uncharge(sk, len);
}

static void mptcp_set_owner_r(struct sk_buff *skb, struct sock *sk)
{
	skb_orphan(skb);
	skb->sk = sk;
	skb->destructor = mptcp_rfree;
	atomic_add(skb->truesize, &sk->sk_rmem_alloc);
	mptcp_rmem_charge(sk, skb->truesize);
}

/* "inspired" by tcp_data_queue_ofo(), main differences:
 * - use mptcp seqs
 * - don't cope with sacks
 */
static void mptcp_data_queue_ofo(struct mptcp_sock *msk, struct sk_buff *skb)
{
	struct sock *sk = (struct sock *)msk;
	struct rb_node **p, *parent;
	u64 seq, end_seq, max_seq;
	struct sk_buff *skb1;

	seq = MPTCP_SKB_CB(skb)->map_seq;
	end_seq = MPTCP_SKB_CB(skb)->end_seq;
	max_seq = READ_ONCE(msk->rcv_wnd_sent);

	pr_debug("msk=%p seq=%llx limit=%llx empty=%d", msk, seq, max_seq,
		 RB_EMPTY_ROOT(&msk->out_of_order_queue));
	if (after64(end_seq, max_seq)) {
		/* out of window */
		mptcp_drop(sk, skb);
		pr_debug("oow by %lld, rcv_wnd_sent %llu\n",
			 (unsigned long long)end_seq - (unsigned long)max_seq,
			 (unsigned long long)msk->rcv_wnd_sent);
		MPTCP_INC_STATS(sock_net(sk), MPTCP_MIB_NODSSWINDOW);
		return;
	}

	p = &msk->out_of_order_queue.rb_node;
	MPTCP_INC_STATS(sock_net(sk), MPTCP_MIB_OFOQUEUE);
	if (RB_EMPTY_ROOT(&msk->out_of_order_queue)) {
		rb_link_node(&skb->rbnode, NULL, p);
		rb_insert_color(&skb->rbnode, &msk->out_of_order_queue);
		msk->ooo_last_skb = skb;
		goto end;
	}

	/* with 2 subflows, adding at end of ooo queue is quite likely
	 * Use of ooo_last_skb avoids the O(Log(N)) rbtree lookup.
	 */
	if (mptcp_ooo_try_coalesce(msk, msk->ooo_last_skb, skb)) {
		MPTCP_INC_STATS(sock_net(sk), MPTCP_MIB_OFOMERGE);
		MPTCP_INC_STATS(sock_net(sk), MPTCP_MIB_OFOQUEUETAIL);
		return;
	}

	/* Can avoid an rbtree lookup if we are adding skb after ooo_last_skb */
	if (!before64(seq, MPTCP_SKB_CB(msk->ooo_last_skb)->end_seq)) {
		MPTCP_INC_STATS(sock_net(sk), MPTCP_MIB_OFOQUEUETAIL);
		parent = &msk->ooo_last_skb->rbnode;
		p = &parent->rb_right;
		goto insert;
	}

	/* Find place to insert this segment. Handle overlaps on the way. */
	parent = NULL;
	while (*p) {
		parent = *p;
		skb1 = rb_to_skb(parent);
		if (before64(seq, MPTCP_SKB_CB(skb1)->map_seq)) {
			p = &parent->rb_left;
			continue;
		}
		if (before64(seq, MPTCP_SKB_CB(skb1)->end_seq)) {
			if (!after64(end_seq, MPTCP_SKB_CB(skb1)->end_seq)) {
				/* All the bits are present. Drop. */
				mptcp_drop(sk, skb);
				MPTCP_INC_STATS(sock_net(sk), MPTCP_MIB_DUPDATA);
				return;
			}
			if (after64(seq, MPTCP_SKB_CB(skb1)->map_seq)) {
				/* partial overlap:
				 *     |     skb      |
				 *  |     skb1    |
				 * continue traversing
				 */
			} else {
				/* skb's seq == skb1's seq and skb covers skb1.
				 * Replace skb1 with skb.
				 */
				rb_replace_node(&skb1->rbnode, &skb->rbnode,
						&msk->out_of_order_queue);
				mptcp_drop(sk, skb1);
				MPTCP_INC_STATS(sock_net(sk), MPTCP_MIB_DUPDATA);
				goto merge_right;
			}
		} else if (mptcp_ooo_try_coalesce(msk, skb1, skb)) {
			MPTCP_INC_STATS(sock_net(sk), MPTCP_MIB_OFOMERGE);
			return;
		}
		p = &parent->rb_right;
	}

insert:
	/* Insert segment into RB tree. */
	rb_link_node(&skb->rbnode, parent, p);
	rb_insert_color(&skb->rbnode, &msk->out_of_order_queue);

merge_right:
	/* Remove other segments covered by skb. */
	while ((skb1 = skb_rb_next(skb)) != NULL) {
		if (before64(end_seq, MPTCP_SKB_CB(skb1)->end_seq))
			break;
		rb_erase(&skb1->rbnode, &msk->out_of_order_queue);
		mptcp_drop(sk, skb1);
		MPTCP_INC_STATS(sock_net(sk), MPTCP_MIB_DUPDATA);
	}
	/* If there is no skb after us, we are the last_skb ! */
	if (!skb1)
		msk->ooo_last_skb = skb;

end:
	skb_condense(skb);
	mptcp_set_owner_r(skb, sk);
}

static bool mptcp_rmem_schedule(struct sock *sk, struct sock *ssk, int size)
{
	struct mptcp_sock *msk = mptcp_sk(sk);
	int amt, amount;

	if (size < msk->rmem_fwd_alloc)
		return true;

	amt = sk_mem_pages(size);
	amount = amt << SK_MEM_QUANTUM_SHIFT;
	msk->rmem_fwd_alloc += amount;
	if (!__sk_mem_raise_allocated(sk, size, amt, SK_MEM_RECV)) {
		if (ssk->sk_forward_alloc < amount) {
			msk->rmem_fwd_alloc -= amount;
			return false;
		}

		ssk->sk_forward_alloc -= amount;
	}
	return true;
}

static bool __mptcp_move_skb(struct mptcp_sock *msk, struct sock *ssk,
			     struct sk_buff *skb, unsigned int offset,
			     size_t copy_len)
{
	struct mptcp_subflow_context *subflow = mptcp_subflow_ctx(ssk);
	struct sock *sk = (struct sock *)msk;
	struct sk_buff *tail;
	bool has_rxtstamp;

	__skb_unlink(skb, &ssk->sk_receive_queue);

	skb_ext_reset(skb);
	skb_orphan(skb);

	/* try to fetch required memory from subflow */
	if (!mptcp_rmem_schedule(sk, ssk, skb->truesize))
		goto drop;

	has_rxtstamp = TCP_SKB_CB(skb)->has_rxtstamp;

	/* the skb map_seq accounts for the skb offset:
	 * mptcp_subflow_get_mapped_dsn() is based on the current tp->copied_seq
	 * value
	 */
	MPTCP_SKB_CB(skb)->map_seq = mptcp_subflow_get_mapped_dsn(subflow);
	MPTCP_SKB_CB(skb)->end_seq = MPTCP_SKB_CB(skb)->map_seq + copy_len;
	MPTCP_SKB_CB(skb)->offset = offset;
	MPTCP_SKB_CB(skb)->has_rxtstamp = has_rxtstamp;

	if (MPTCP_SKB_CB(skb)->map_seq == msk->ack_seq) {
		/* in sequence */
		WRITE_ONCE(msk->ack_seq, msk->ack_seq + copy_len);
		tail = skb_peek_tail(&sk->sk_receive_queue);
		if (tail && mptcp_try_coalesce(sk, tail, skb))
			return true;

		mptcp_set_owner_r(skb, sk);
		__skb_queue_tail(&sk->sk_receive_queue, skb);
		return true;
	} else if (after64(MPTCP_SKB_CB(skb)->map_seq, msk->ack_seq)) {
		mptcp_data_queue_ofo(msk, skb);
		return false;
	}

	/* old data, keep it simple and drop the whole pkt, sender
	 * will retransmit as needed, if needed.
	 */
	MPTCP_INC_STATS(sock_net(sk), MPTCP_MIB_DUPDATA);
drop:
	mptcp_drop(sk, skb);
	return false;
}

static void mptcp_stop_timer(struct sock *sk)
{
	struct inet_connection_sock *icsk = inet_csk(sk);

	sk_stop_timer(sk, &icsk->icsk_retransmit_timer);
	mptcp_sk(sk)->timer_ival = 0;
}

static void mptcp_close_wake_up(struct sock *sk)
{
	if (sock_flag(sk, SOCK_DEAD))
		return;

	sk->sk_state_change(sk);
	if (sk->sk_shutdown == SHUTDOWN_MASK ||
	    sk->sk_state == TCP_CLOSE)
		sk_wake_async(sk, SOCK_WAKE_WAITD, POLL_HUP);
	else
		sk_wake_async(sk, SOCK_WAKE_WAITD, POLL_IN);
}

static bool mptcp_pending_data_fin_ack(struct sock *sk)
{
	struct mptcp_sock *msk = mptcp_sk(sk);

	return !__mptcp_check_fallback(msk) &&
	       ((1 << sk->sk_state) &
		(TCPF_FIN_WAIT1 | TCPF_CLOSING | TCPF_LAST_ACK)) &&
	       msk->write_seq == READ_ONCE(msk->snd_una);
}

static void mptcp_check_data_fin_ack(struct sock *sk)
{
	struct mptcp_sock *msk = mptcp_sk(sk);

	/* Look for an acknowledged DATA_FIN */
	if (mptcp_pending_data_fin_ack(sk)) {
		WRITE_ONCE(msk->snd_data_fin_enable, 0);

		switch (sk->sk_state) {
		case TCP_FIN_WAIT1:
			inet_sk_state_store(sk, TCP_FIN_WAIT2);
			break;
		case TCP_CLOSING:
		case TCP_LAST_ACK:
			inet_sk_state_store(sk, TCP_CLOSE);
			break;
		}

		mptcp_close_wake_up(sk);
	}
}

static bool mptcp_pending_data_fin(struct sock *sk, u64 *seq)
{
	struct mptcp_sock *msk = mptcp_sk(sk);

	if (READ_ONCE(msk->rcv_data_fin) &&
	    ((1 << sk->sk_state) &
	     (TCPF_ESTABLISHED | TCPF_FIN_WAIT1 | TCPF_FIN_WAIT2))) {
		u64 rcv_data_fin_seq = READ_ONCE(msk->rcv_data_fin_seq);

		if (msk->ack_seq == rcv_data_fin_seq) {
			if (seq)
				*seq = rcv_data_fin_seq;

			return true;
		}
	}

	return false;
}

static void mptcp_set_datafin_timeout(const struct sock *sk)
{
	struct inet_connection_sock *icsk = inet_csk(sk);

	mptcp_sk(sk)->timer_ival = min(TCP_RTO_MAX,
				       TCP_RTO_MIN << icsk->icsk_retransmits);
}

static void __mptcp_set_timeout(struct sock *sk, long tout)
{
	mptcp_sk(sk)->timer_ival = tout > 0 ? tout : TCP_RTO_MIN;
}

static long mptcp_timeout_from_subflow(const struct mptcp_subflow_context *subflow)
{
	const struct sock *ssk = mptcp_subflow_tcp_sock(subflow);

	return inet_csk(ssk)->icsk_pending && !subflow->stale_count ?
	       inet_csk(ssk)->icsk_timeout - jiffies : 0;
}

static void mptcp_set_timeout(struct sock *sk)
{
	struct mptcp_subflow_context *subflow;
	long tout = 0;

	mptcp_for_each_subflow(mptcp_sk(sk), subflow)
		tout = max(tout, mptcp_timeout_from_subflow(subflow));
	__mptcp_set_timeout(sk, tout);
}

static bool tcp_can_send_ack(const struct sock *ssk)
{
	return !((1 << inet_sk_state_load(ssk)) &
	       (TCPF_SYN_SENT | TCPF_SYN_RECV | TCPF_TIME_WAIT | TCPF_CLOSE | TCPF_LISTEN));
}

void mptcp_subflow_send_ack(struct sock *ssk)
{
	bool slow;

	slow = lock_sock_fast(ssk);
	if (tcp_can_send_ack(ssk))
		tcp_send_ack(ssk);
	unlock_sock_fast(ssk, slow);
}

static void mptcp_send_ack(struct mptcp_sock *msk)
{
	struct mptcp_subflow_context *subflow;

	mptcp_for_each_subflow(msk, subflow)
		mptcp_subflow_send_ack(mptcp_subflow_tcp_sock(subflow));
}

static void mptcp_subflow_cleanup_rbuf(struct sock *ssk)
{
	bool slow;

	slow = lock_sock_fast(ssk);
	if (tcp_can_send_ack(ssk))
		tcp_cleanup_rbuf(ssk, 1);
	unlock_sock_fast(ssk, slow);
}

static bool mptcp_subflow_could_cleanup(const struct sock *ssk, bool rx_empty)
{
	const struct inet_connection_sock *icsk = inet_csk(ssk);
	u8 ack_pending = READ_ONCE(icsk->icsk_ack.pending);
	const struct tcp_sock *tp = tcp_sk(ssk);

	return (ack_pending & ICSK_ACK_SCHED) &&
		((READ_ONCE(tp->rcv_nxt) - READ_ONCE(tp->rcv_wup) >
		  READ_ONCE(icsk->icsk_ack.rcv_mss)) ||
		 (rx_empty && ack_pending &
			      (ICSK_ACK_PUSHED2 | ICSK_ACK_PUSHED)));
}

static void mptcp_cleanup_rbuf(struct mptcp_sock *msk)
{
	int old_space = READ_ONCE(msk->old_wspace);
	struct mptcp_subflow_context *subflow;
	struct sock *sk = (struct sock *)msk;
	int space =  __mptcp_space(sk);
	bool cleanup, rx_empty;

	cleanup = (space > 0) && (space >= (old_space << 1));
	rx_empty = !__mptcp_rmem(sk);

	mptcp_for_each_subflow(msk, subflow) {
		struct sock *ssk = mptcp_subflow_tcp_sock(subflow);

		if (cleanup || mptcp_subflow_could_cleanup(ssk, rx_empty))
			mptcp_subflow_cleanup_rbuf(ssk);
	}
}

static bool mptcp_check_data_fin(struct sock *sk)
{
	struct mptcp_sock *msk = mptcp_sk(sk);
	u64 rcv_data_fin_seq;
	bool ret = false;

	if (__mptcp_check_fallback(msk))
		return ret;

	/* Need to ack a DATA_FIN received from a peer while this side
	 * of the connection is in ESTABLISHED, FIN_WAIT1, or FIN_WAIT2.
	 * msk->rcv_data_fin was set when parsing the incoming options
	 * at the subflow level and the msk lock was not held, so this
	 * is the first opportunity to act on the DATA_FIN and change
	 * the msk state.
	 *
	 * If we are caught up to the sequence number of the incoming
	 * DATA_FIN, send the DATA_ACK now and do state transition.  If
	 * not caught up, do nothing and let the recv code send DATA_ACK
	 * when catching up.
	 */

	if (mptcp_pending_data_fin(sk, &rcv_data_fin_seq)) {
		WRITE_ONCE(msk->ack_seq, msk->ack_seq + 1);
		WRITE_ONCE(msk->rcv_data_fin, 0);

		sk->sk_shutdown |= RCV_SHUTDOWN;
		smp_mb__before_atomic(); /* SHUTDOWN must be visible first */

		switch (sk->sk_state) {
		case TCP_ESTABLISHED:
			inet_sk_state_store(sk, TCP_CLOSE_WAIT);
			break;
		case TCP_FIN_WAIT1:
			inet_sk_state_store(sk, TCP_CLOSING);
			break;
		case TCP_FIN_WAIT2:
			inet_sk_state_store(sk, TCP_CLOSE);
			break;
		default:
			/* Other states not expected */
			WARN_ON_ONCE(1);
			break;
		}

		ret = true;
		mptcp_send_ack(msk);
		mptcp_close_wake_up(sk);
	}
	return ret;
}

static bool __mptcp_move_skbs_from_subflow(struct mptcp_sock *msk,
					   struct sock *ssk,
					   unsigned int *bytes)
{
	struct mptcp_subflow_context *subflow = mptcp_subflow_ctx(ssk);
	struct sock *sk = (struct sock *)msk;
	unsigned int moved = 0;
	bool more_data_avail;
	struct tcp_sock *tp;
	bool done = false;
	int sk_rbuf;

	sk_rbuf = READ_ONCE(sk->sk_rcvbuf);

	if (!(sk->sk_userlocks & SOCK_RCVBUF_LOCK)) {
		int ssk_rbuf = READ_ONCE(ssk->sk_rcvbuf);

		if (unlikely(ssk_rbuf > sk_rbuf)) {
			WRITE_ONCE(sk->sk_rcvbuf, ssk_rbuf);
			sk_rbuf = ssk_rbuf;
		}
	}

	pr_debug("msk=%p ssk=%p", msk, ssk);
	tp = tcp_sk(ssk);
	do {
		u32 map_remaining, offset;
		u32 seq = tp->copied_seq;
		struct sk_buff *skb;
		bool fin;

		/* try to move as much data as available */
		map_remaining = subflow->map_data_len -
				mptcp_subflow_get_map_offset(subflow);

		skb = skb_peek(&ssk->sk_receive_queue);
		if (!skb) {
			/* if no data is found, a racing workqueue/recvmsg
			 * already processed the new data, stop here or we
			 * can enter an infinite loop
			 */
			if (!moved)
				done = true;
			break;
		}

		if (__mptcp_check_fallback(msk)) {
			/* if we are running under the workqueue, TCP could have
			 * collapsed skbs between dummy map creation and now
			 * be sure to adjust the size
			 */
			map_remaining = skb->len;
			subflow->map_data_len = skb->len;
		}

		offset = seq - TCP_SKB_CB(skb)->seq;
		fin = TCP_SKB_CB(skb)->tcp_flags & TCPHDR_FIN;
		if (fin) {
			done = true;
			seq++;
		}

		if (offset < skb->len) {
			size_t len = skb->len - offset;

			if (tp->urg_data)
				done = true;

			if (__mptcp_move_skb(msk, ssk, skb, offset, len))
				moved += len;
			seq += len;

			if (WARN_ON_ONCE(map_remaining < len))
				break;
		} else {
			WARN_ON_ONCE(!fin);
			sk_eat_skb(ssk, skb);
			done = true;
		}

		WRITE_ONCE(tp->copied_seq, seq);
		more_data_avail = mptcp_subflow_data_available(ssk);

		if (atomic_read(&sk->sk_rmem_alloc) > sk_rbuf) {
			done = true;
			break;
		}
	} while (more_data_avail);

	*bytes += moved;
	return done;
}

static bool __mptcp_ofo_queue(struct mptcp_sock *msk)
{
	struct sock *sk = (struct sock *)msk;
	struct sk_buff *skb, *tail;
	bool moved = false;
	struct rb_node *p;
	u64 end_seq;

	p = rb_first(&msk->out_of_order_queue);
	pr_debug("msk=%p empty=%d", msk, RB_EMPTY_ROOT(&msk->out_of_order_queue));
	while (p) {
		skb = rb_to_skb(p);
		if (after64(MPTCP_SKB_CB(skb)->map_seq, msk->ack_seq))
			break;

		p = rb_next(p);
		rb_erase(&skb->rbnode, &msk->out_of_order_queue);

		if (unlikely(!after64(MPTCP_SKB_CB(skb)->end_seq,
				      msk->ack_seq))) {
			mptcp_drop(sk, skb);
			MPTCP_INC_STATS(sock_net(sk), MPTCP_MIB_DUPDATA);
			continue;
		}

		end_seq = MPTCP_SKB_CB(skb)->end_seq;
		tail = skb_peek_tail(&sk->sk_receive_queue);
		if (!tail || !mptcp_ooo_try_coalesce(msk, tail, skb)) {
			int delta = msk->ack_seq - MPTCP_SKB_CB(skb)->map_seq;

			/* skip overlapping data, if any */
			pr_debug("uncoalesced seq=%llx ack seq=%llx delta=%d",
				 MPTCP_SKB_CB(skb)->map_seq, msk->ack_seq,
				 delta);
			MPTCP_SKB_CB(skb)->offset += delta;
			__skb_queue_tail(&sk->sk_receive_queue, skb);
		}
		msk->ack_seq = end_seq;
		moved = true;
	}
	return moved;
}

/* In most cases we will be able to lock the mptcp socket.  If its already
 * owned, we need to defer to the work queue to avoid ABBA deadlock.
 */
static bool move_skbs_to_msk(struct mptcp_sock *msk, struct sock *ssk)
{
	struct sock *sk = (struct sock *)msk;
	unsigned int moved = 0;

	__mptcp_move_skbs_from_subflow(msk, ssk, &moved);
	__mptcp_ofo_queue(msk);
	if (unlikely(ssk->sk_err)) {
		if (!sock_owned_by_user(sk))
			__mptcp_error_report(sk);
		else
			set_bit(MPTCP_ERROR_REPORT,  &msk->flags);
	}

	/* If the moves have caught up with the DATA_FIN sequence number
	 * it's time to ack the DATA_FIN and change socket state, but
	 * this is not a good place to change state. Let the workqueue
	 * do it.
	 */
	if (mptcp_pending_data_fin(sk, NULL))
		mptcp_schedule_work(sk);
	return moved > 0;
}

void mptcp_data_ready(struct sock *sk, struct sock *ssk)
{
	struct mptcp_subflow_context *subflow = mptcp_subflow_ctx(ssk);
	struct mptcp_sock *msk = mptcp_sk(sk);
	int sk_rbuf, ssk_rbuf;

	/* The peer can send data while we are shutting down this
	 * subflow at msk destruction time, but we must avoid enqueuing
	 * more data to the msk receive queue
	 */
	if (unlikely(subflow->disposable))
		return;

	ssk_rbuf = READ_ONCE(ssk->sk_rcvbuf);
	sk_rbuf = READ_ONCE(sk->sk_rcvbuf);
	if (unlikely(ssk_rbuf > sk_rbuf))
		sk_rbuf = ssk_rbuf;

	/* over limit? can't append more skbs to msk, Also, no need to wake-up*/
	if (__mptcp_rmem(sk) > sk_rbuf) {
		MPTCP_INC_STATS(sock_net(sk), MPTCP_MIB_RCVPRUNED);
		return;
	}

	/* Wake-up the reader only for in-sequence data */
	mptcp_data_lock(sk);
	if (move_skbs_to_msk(msk, ssk))
		sk->sk_data_ready(sk);

	mptcp_data_unlock(sk);
}

static bool mptcp_do_flush_join_list(struct mptcp_sock *msk)
{
	struct mptcp_subflow_context *subflow;
	bool ret = false;

	if (likely(list_empty(&msk->join_list)))
		return false;

	spin_lock_bh(&msk->join_list_lock);
	list_for_each_entry(subflow, &msk->join_list, node) {
		u32 sseq = READ_ONCE(subflow->setsockopt_seq);

		mptcp_propagate_sndbuf((struct sock *)msk, mptcp_subflow_tcp_sock(subflow));
		if (READ_ONCE(msk->setsockopt_seq) != sseq)
			ret = true;
	}
	list_splice_tail_init(&msk->join_list, &msk->conn_list);
	spin_unlock_bh(&msk->join_list_lock);

	return ret;
}

void __mptcp_flush_join_list(struct mptcp_sock *msk)
{
	if (likely(!mptcp_do_flush_join_list(msk)))
		return;

	if (!test_and_set_bit(MPTCP_WORK_SYNC_SETSOCKOPT, &msk->flags))
		mptcp_schedule_work((struct sock *)msk);
}

static void mptcp_flush_join_list(struct mptcp_sock *msk)
{
	bool sync_needed = test_and_clear_bit(MPTCP_WORK_SYNC_SETSOCKOPT, &msk->flags);

	might_sleep();

	if (!mptcp_do_flush_join_list(msk) && !sync_needed)
		return;

	mptcp_sockopt_sync_all(msk);
}

static bool mptcp_timer_pending(struct sock *sk)
{
	return timer_pending(&inet_csk(sk)->icsk_retransmit_timer);
}

static void mptcp_reset_timer(struct sock *sk)
{
	struct inet_connection_sock *icsk = inet_csk(sk);
	unsigned long tout;

	/* prevent rescheduling on close */
	if (unlikely(inet_sk_state_load(sk) == TCP_CLOSE))
		return;

	tout = mptcp_sk(sk)->timer_ival;
	sk_reset_timer(sk, &icsk->icsk_retransmit_timer, jiffies + tout);
}

bool mptcp_schedule_work(struct sock *sk)
{
	if (inet_sk_state_load(sk) != TCP_CLOSE &&
	    schedule_work(&mptcp_sk(sk)->work)) {
		/* each subflow already holds a reference to the sk, and the
		 * workqueue is invoked by a subflow, so sk can't go away here.
		 */
		sock_hold(sk);
		return true;
	}
	return false;
}

void mptcp_subflow_eof(struct sock *sk)
{
	if (!test_and_set_bit(MPTCP_WORK_EOF, &mptcp_sk(sk)->flags))
		mptcp_schedule_work(sk);
}

static void mptcp_check_for_eof(struct mptcp_sock *msk)
{
	struct mptcp_subflow_context *subflow;
	struct sock *sk = (struct sock *)msk;
	int receivers = 0;

	mptcp_for_each_subflow(msk, subflow)
		receivers += !subflow->rx_eof;
	if (receivers)
		return;

	if (!(sk->sk_shutdown & RCV_SHUTDOWN)) {
		/* hopefully temporary hack: propagate shutdown status
		 * to msk, when all subflows agree on it
		 */
		sk->sk_shutdown |= RCV_SHUTDOWN;

		smp_mb__before_atomic(); /* SHUTDOWN must be visible first */
		sk->sk_data_ready(sk);
	}

	switch (sk->sk_state) {
	case TCP_ESTABLISHED:
		inet_sk_state_store(sk, TCP_CLOSE_WAIT);
		break;
	case TCP_FIN_WAIT1:
		inet_sk_state_store(sk, TCP_CLOSING);
		break;
	case TCP_FIN_WAIT2:
		inet_sk_state_store(sk, TCP_CLOSE);
		break;
	default:
		return;
	}
	mptcp_close_wake_up(sk);
}

static struct sock *mptcp_subflow_recv_lookup(const struct mptcp_sock *msk)
{
	struct mptcp_subflow_context *subflow;
	struct sock *sk = (struct sock *)msk;

	sock_owned_by_me(sk);

	mptcp_for_each_subflow(msk, subflow) {
		if (READ_ONCE(subflow->data_avail))
			return mptcp_subflow_tcp_sock(subflow);
	}

	return NULL;
}

static bool mptcp_skb_can_collapse_to(u64 write_seq,
				      const struct sk_buff *skb,
				      const struct mptcp_ext *mpext)
{
	if (!tcp_skb_can_collapse_to(skb))
		return false;

	/* can collapse only if MPTCP level sequence is in order and this
	 * mapping has not been xmitted yet
	 */
	return mpext && mpext->data_seq + mpext->data_len == write_seq &&
	       !mpext->frozen;
}

/* we can append data to the given data frag if:
 * - there is space available in the backing page_frag
 * - the data frag tail matches the current page_frag free offset
 * - the data frag end sequence number matches the current write seq
 */
static bool mptcp_frag_can_collapse_to(const struct mptcp_sock *msk,
				       const struct page_frag *pfrag,
				       const struct mptcp_data_frag *df)
{
	return df && pfrag->page == df->page &&
		pfrag->size - pfrag->offset > 0 &&
		pfrag->offset == (df->offset + df->data_len) &&
		df->data_seq + df->data_len == msk->write_seq;
}

<<<<<<< HEAD
static int mptcp_wmem_with_overhead(int size)
{
	return size + ((sizeof(struct mptcp_data_frag) * size) >> PAGE_SHIFT);
}

static void __mptcp_wmem_reserve(struct sock *sk, int size)
{
	int amount = mptcp_wmem_with_overhead(size);
	struct mptcp_sock *msk = mptcp_sk(sk);

	WARN_ON_ONCE(msk->wmem_reserved);
	if (WARN_ON_ONCE(amount < 0))
		amount = 0;

	if (amount <= sk->sk_forward_alloc)
		goto reserve;

	/* under memory pressure try to reserve at most a single page
	 * otherwise try to reserve the full estimate and fallback
	 * to a single page before entering the error path
	 */
	if ((tcp_under_memory_pressure(sk) && amount > PAGE_SIZE) ||
	    !sk_wmem_schedule(sk, amount)) {
		if (amount <= PAGE_SIZE)
			goto nomem;

		amount = PAGE_SIZE;
		if (!sk_wmem_schedule(sk, amount))
			goto nomem;
	}

reserve:
	msk->wmem_reserved = amount;
	sk->sk_forward_alloc -= amount;
	return;

nomem:
	/* we will wait for memory on next allocation */
	msk->wmem_reserved = -1;
}

static void __mptcp_update_wmem(struct sock *sk)
{
	struct mptcp_sock *msk = mptcp_sk(sk);

	lockdep_assert_held_once(&sk->sk_lock.slock);

	if (!msk->wmem_reserved)
		return;

	if (msk->wmem_reserved < 0)
		msk->wmem_reserved = 0;
	if (msk->wmem_reserved > 0) {
		sk->sk_forward_alloc += msk->wmem_reserved;
		msk->wmem_reserved = 0;
	}
}

static bool mptcp_wmem_alloc(struct sock *sk, int size)
{
	struct mptcp_sock *msk = mptcp_sk(sk);

	/* check for pre-existing error condition */
	if (msk->wmem_reserved < 0)
		return false;

	if (msk->wmem_reserved >= size)
		goto account;

	mptcp_data_lock(sk);
	if (!sk_wmem_schedule(sk, size)) {
		mptcp_data_unlock(sk);
		return false;
	}

	sk->sk_forward_alloc -= size;
	msk->wmem_reserved += size;
	mptcp_data_unlock(sk);

account:
	msk->wmem_reserved -= size;
	return true;
}

static void mptcp_wmem_uncharge(struct sock *sk, int size)
{
	struct mptcp_sock *msk = mptcp_sk(sk);

	if (msk->wmem_reserved < 0)
		msk->wmem_reserved = 0;
	msk->wmem_reserved += size;
}

=======
>>>>>>> 7df621a3
static void __mptcp_mem_reclaim_partial(struct sock *sk)
{
	int reclaimable = mptcp_sk(sk)->rmem_fwd_alloc - sk_unused_reserved_mem(sk);

	lockdep_assert_held_once(&sk->sk_lock.slock);

	__mptcp_rmem_reclaim(sk, reclaimable - 1);
	sk_mem_reclaim_partial(sk);
}

static void mptcp_mem_reclaim_partial(struct sock *sk)
{
	mptcp_data_lock(sk);
	__mptcp_mem_reclaim_partial(sk);
	mptcp_data_unlock(sk);
}

static void dfrag_uncharge(struct sock *sk, int len)
{
	sk_mem_uncharge(sk, len);
	sk_wmem_queued_add(sk, -len);
}

static void dfrag_clear(struct sock *sk, struct mptcp_data_frag *dfrag)
{
	int len = dfrag->data_len + dfrag->overhead;

	list_del(&dfrag->list);
	dfrag_uncharge(sk, len);
	put_page(dfrag->page);
}

static void __mptcp_clean_una(struct sock *sk)
{
	struct mptcp_sock *msk = mptcp_sk(sk);
	struct mptcp_data_frag *dtmp, *dfrag;
	bool cleaned = false;
	u64 snd_una;

	/* on fallback we just need to ignore snd_una, as this is really
	 * plain TCP
	 */
	if (__mptcp_check_fallback(msk))
		msk->snd_una = READ_ONCE(msk->snd_nxt);

	snd_una = msk->snd_una;
	list_for_each_entry_safe(dfrag, dtmp, &msk->rtx_queue, list) {
		if (after64(dfrag->data_seq + dfrag->data_len, snd_una))
			break;

		if (unlikely(dfrag == msk->first_pending)) {
			/* in recovery mode can see ack after the current snd head */
			if (WARN_ON_ONCE(!msk->recovery))
				break;

			WRITE_ONCE(msk->first_pending, mptcp_send_next(sk));
		}

		dfrag_clear(sk, dfrag);
		cleaned = true;
	}

	dfrag = mptcp_rtx_head(sk);
	if (dfrag && after64(snd_una, dfrag->data_seq)) {
		u64 delta = snd_una - dfrag->data_seq;

		/* prevent wrap around in recovery mode */
		if (unlikely(delta > dfrag->already_sent)) {
			if (WARN_ON_ONCE(!msk->recovery))
				goto out;
			if (WARN_ON_ONCE(delta > dfrag->data_len))
				goto out;
			dfrag->already_sent += delta - dfrag->already_sent;
		}

		dfrag->data_seq += delta;
		dfrag->offset += delta;
		dfrag->data_len -= delta;
		dfrag->already_sent -= delta;

		dfrag_uncharge(sk, delta);
		cleaned = true;
	}

	/* all retransmitted data acked, recovery completed */
	if (unlikely(msk->recovery) && after64(msk->snd_una, msk->recovery_snd_nxt))
		msk->recovery = false;

out:
	if (cleaned && tcp_under_memory_pressure(sk))
		__mptcp_mem_reclaim_partial(sk);

	if (snd_una == READ_ONCE(msk->snd_nxt) &&
	    snd_una == READ_ONCE(msk->write_seq)) {
		if (mptcp_timer_pending(sk) && !mptcp_data_fin_enabled(msk))
			mptcp_stop_timer(sk);
	} else {
		mptcp_reset_timer(sk);
	}
}

static void __mptcp_clean_una_wakeup(struct sock *sk)
{
	lockdep_assert_held_once(&sk->sk_lock.slock);

	__mptcp_clean_una(sk);
	mptcp_write_space(sk);
}

static void mptcp_clean_una_wakeup(struct sock *sk)
{
	mptcp_data_lock(sk);
	__mptcp_clean_una_wakeup(sk);
	mptcp_data_unlock(sk);
}

static void mptcp_enter_memory_pressure(struct sock *sk)
{
	struct mptcp_subflow_context *subflow;
	struct mptcp_sock *msk = mptcp_sk(sk);
	bool first = true;

	sk_stream_moderate_sndbuf(sk);
	mptcp_for_each_subflow(msk, subflow) {
		struct sock *ssk = mptcp_subflow_tcp_sock(subflow);

		if (first)
			tcp_enter_memory_pressure(ssk);
		sk_stream_moderate_sndbuf(ssk);
		first = false;
	}
}

/* ensure we get enough memory for the frag hdr, beyond some minimal amount of
 * data
 */
static bool mptcp_page_frag_refill(struct sock *sk, struct page_frag *pfrag)
{
	if (likely(skb_page_frag_refill(32U + sizeof(struct mptcp_data_frag),
					pfrag, sk->sk_allocation)))
		return true;

	mptcp_enter_memory_pressure(sk);
	return false;
}

static struct mptcp_data_frag *
mptcp_carve_data_frag(const struct mptcp_sock *msk, struct page_frag *pfrag,
		      int orig_offset)
{
	int offset = ALIGN(orig_offset, sizeof(long));
	struct mptcp_data_frag *dfrag;

	dfrag = (struct mptcp_data_frag *)(page_to_virt(pfrag->page) + offset);
	dfrag->data_len = 0;
	dfrag->data_seq = msk->write_seq;
	dfrag->overhead = offset - orig_offset + sizeof(struct mptcp_data_frag);
	dfrag->offset = offset + sizeof(struct mptcp_data_frag);
	dfrag->already_sent = 0;
	dfrag->page = pfrag->page;

	return dfrag;
}

struct mptcp_sendmsg_info {
	int mss_now;
	int size_goal;
	u16 limit;
	u16 sent;
	unsigned int flags;
	bool data_lock_held;
};

static int mptcp_check_allowed_size(struct mptcp_sock *msk, u64 data_seq,
				    int avail_size)
{
	u64 window_end = mptcp_wnd_end(msk);

	if (__mptcp_check_fallback(msk))
		return avail_size;

	if (!before64(data_seq + avail_size, window_end)) {
		u64 allowed_size = window_end - data_seq;

		return min_t(unsigned int, allowed_size, avail_size);
	}

	return avail_size;
}

static bool __mptcp_add_ext(struct sk_buff *skb, gfp_t gfp)
{
	struct skb_ext *mpext = __skb_ext_alloc(gfp);

	if (!mpext)
		return false;
	__skb_ext_set(skb, SKB_EXT_MPTCP, mpext);
	return true;
}

static struct sk_buff *__mptcp_do_alloc_tx_skb(struct sock *sk, gfp_t gfp)
{
	struct sk_buff *skb;

	skb = alloc_skb_fclone(MAX_TCP_HEADER, gfp);
	if (likely(skb)) {
		if (likely(__mptcp_add_ext(skb, gfp))) {
			skb_reserve(skb, MAX_TCP_HEADER);
<<<<<<< HEAD
			skb->reserved_tailroom = skb->end - skb->tail;
=======
			skb->ip_summed = CHECKSUM_PARTIAL;
>>>>>>> 7df621a3
			INIT_LIST_HEAD(&skb->tcp_tsorted_anchor);
			return skb;
		}
		__kfree_skb(skb);
	} else {
		mptcp_enter_memory_pressure(sk);
	}
	return NULL;
}

static struct sk_buff *__mptcp_alloc_tx_skb(struct sock *sk, struct sock *ssk, gfp_t gfp)
{
	struct sk_buff *skb;

	skb = __mptcp_do_alloc_tx_skb(sk, gfp);
	if (!skb)
		return NULL;

	if (likely(sk_wmem_schedule(ssk, skb->truesize))) {
		tcp_skb_entail(ssk, skb);
		return skb;
	}
	kfree_skb(skb);
	return NULL;
}

static struct sk_buff *mptcp_alloc_tx_skb(struct sock *sk, struct sock *ssk, bool data_lock_held)
{
	gfp_t gfp = data_lock_held ? GFP_ATOMIC : sk->sk_allocation;

	if (unlikely(tcp_under_memory_pressure(sk))) {
		if (data_lock_held)
			__mptcp_mem_reclaim_partial(sk);
		else
			mptcp_mem_reclaim_partial(sk);
	}
	return __mptcp_alloc_tx_skb(sk, ssk, gfp);
}

/* note: this always recompute the csum on the whole skb, even
 * if we just appended a single frag. More status info needed
 */
static void mptcp_update_data_checksum(struct sk_buff *skb, int added)
{
	struct mptcp_ext *mpext = mptcp_get_ext(skb);
	__wsum csum = ~csum_unfold(mpext->csum);
	int offset = skb->len - added;

	mpext->csum = csum_fold(csum_block_add(csum, skb_checksum(skb, offset, added, 0), offset));
}

static int mptcp_sendmsg_frag(struct sock *sk, struct sock *ssk,
			      struct mptcp_data_frag *dfrag,
			      struct mptcp_sendmsg_info *info)
{
	u64 data_seq = dfrag->data_seq + info->sent;
	int offset = dfrag->offset + info->sent;
	struct mptcp_sock *msk = mptcp_sk(sk);
	bool zero_window_probe = false;
	struct mptcp_ext *mpext = NULL;
	bool can_coalesce = false;
	bool reuse_skb = true;
	struct sk_buff *skb;
	size_t copy;
	int i;

	pr_debug("msk=%p ssk=%p sending dfrag at seq=%llu len=%u already sent=%u",
		 msk, ssk, dfrag->data_seq, dfrag->data_len, info->sent);

	if (WARN_ON_ONCE(info->sent > info->limit ||
			 info->limit > dfrag->data_len))
		return 0;

	/* compute send limit */
	info->mss_now = tcp_send_mss(ssk, &info->size_goal, info->flags);
	copy = info->size_goal;

	skb = tcp_write_queue_tail(ssk);
	if (skb && copy > skb->len) {
		/* Limit the write to the size available in the
		 * current skb, if any, so that we create at most a new skb.
		 * Explicitly tells TCP internals to avoid collapsing on later
		 * queue management operation, to avoid breaking the ext <->
		 * SSN association set here
		 */
		mpext = skb_ext_find(skb, SKB_EXT_MPTCP);
		if (!mptcp_skb_can_collapse_to(data_seq, skb, mpext)) {
			TCP_SKB_CB(skb)->eor = 1;
			goto alloc_skb;
		}

		i = skb_shinfo(skb)->nr_frags;
		can_coalesce = skb_can_coalesce(skb, i, dfrag->page, offset);
		if (!can_coalesce && i >= sysctl_max_skb_frags) {
			tcp_mark_push(tcp_sk(ssk), skb);
			goto alloc_skb;
		}

		copy -= skb->len;
	} else {
alloc_skb:
		skb = mptcp_alloc_tx_skb(sk, ssk, info->data_lock_held);
		if (!skb)
			return -ENOMEM;

		i = skb_shinfo(skb)->nr_frags;
		reuse_skb = false;
		mpext = skb_ext_find(skb, SKB_EXT_MPTCP);
	}

	/* Zero window and all data acked? Probe. */
	copy = mptcp_check_allowed_size(msk, data_seq, copy);
	if (copy == 0) {
		u64 snd_una = READ_ONCE(msk->snd_una);

		if (snd_una != msk->snd_nxt) {
<<<<<<< HEAD
			tcp_remove_empty_skb(ssk, tcp_write_queue_tail(ssk));
=======
			tcp_remove_empty_skb(ssk);
>>>>>>> 7df621a3
			return 0;
		}

		zero_window_probe = true;
		data_seq = snd_una - 1;
		copy = 1;

		/* all mptcp-level data is acked, no skbs should be present into the
		 * ssk write queue
		 */
		WARN_ON_ONCE(reuse_skb);
	}

	copy = min_t(size_t, copy, info->limit - info->sent);
	if (!sk_wmem_schedule(ssk, copy)) {
<<<<<<< HEAD
		tcp_remove_empty_skb(ssk, tcp_write_queue_tail(ssk));
=======
		tcp_remove_empty_skb(ssk);
>>>>>>> 7df621a3
		return -ENOMEM;
	}

	if (can_coalesce) {
		skb_frag_size_add(&skb_shinfo(skb)->frags[i - 1], copy);
	} else {
		get_page(dfrag->page);
		skb_fill_page_desc(skb, i, dfrag->page, offset, copy);
	}

	skb->len += copy;
	skb->data_len += copy;
	skb->truesize += copy;
	sk_wmem_queued_add(ssk, copy);
	sk_mem_charge(ssk, copy);
<<<<<<< HEAD
	skb->ip_summed = CHECKSUM_PARTIAL;
=======
>>>>>>> 7df621a3
	WRITE_ONCE(tcp_sk(ssk)->write_seq, tcp_sk(ssk)->write_seq + copy);
	TCP_SKB_CB(skb)->end_seq += copy;
	tcp_skb_pcount_set(skb, 0);

	/* on skb reuse we just need to update the DSS len */
	if (reuse_skb) {
		TCP_SKB_CB(skb)->tcp_flags &= ~TCPHDR_PSH;
		mpext->data_len += copy;
		WARN_ON_ONCE(zero_window_probe);
		goto out;
	}

	memset(mpext, 0, sizeof(*mpext));
	mpext->data_seq = data_seq;
	mpext->subflow_seq = mptcp_subflow_ctx(ssk)->rel_write_seq;
	mpext->data_len = copy;
	mpext->use_map = 1;
	mpext->dsn64 = 1;

	pr_debug("data_seq=%llu subflow_seq=%u data_len=%u dsn64=%d",
		 mpext->data_seq, mpext->subflow_seq, mpext->data_len,
		 mpext->dsn64);

	if (zero_window_probe) {
		mptcp_subflow_ctx(ssk)->rel_write_seq += copy;
		mpext->frozen = 1;
		if (READ_ONCE(msk->csum_enabled))
			mptcp_update_data_checksum(skb, copy);
		tcp_push_pending_frames(ssk);
		return 0;
	}
out:
	if (READ_ONCE(msk->csum_enabled))
		mptcp_update_data_checksum(skb, copy);
	mptcp_subflow_ctx(ssk)->rel_write_seq += copy;
	return copy;
}

#define MPTCP_SEND_BURST_SIZE		((1 << 16) - \
					 sizeof(struct tcphdr) - \
					 MAX_TCP_OPTION_SPACE - \
					 sizeof(struct ipv6hdr) - \
					 sizeof(struct frag_hdr))

struct subflow_send_info {
	struct sock *ssk;
	u64 ratio;
};

void mptcp_subflow_set_active(struct mptcp_subflow_context *subflow)
{
	if (!subflow->stale)
		return;

	subflow->stale = 0;
	MPTCP_INC_STATS(sock_net(mptcp_subflow_tcp_sock(subflow)), MPTCP_MIB_SUBFLOWRECOVER);
}

bool mptcp_subflow_active(struct mptcp_subflow_context *subflow)
{
	if (unlikely(subflow->stale)) {
		u32 rcv_tstamp = READ_ONCE(tcp_sk(mptcp_subflow_tcp_sock(subflow))->rcv_tstamp);

		if (subflow->stale_rcv_tstamp == rcv_tstamp)
			return false;

		mptcp_subflow_set_active(subflow);
	}
	return __mptcp_subflow_active(subflow);
}

/* implement the mptcp packet scheduler;
 * returns the subflow that will transmit the next DSS
 * additionally updates the rtx timeout
 */
static struct sock *mptcp_subflow_get_send(struct mptcp_sock *msk)
{
	struct subflow_send_info send_info[2];
	struct mptcp_subflow_context *subflow;
	struct sock *sk = (struct sock *)msk;
	int i, nr_active = 0;
	struct sock *ssk;
	long tout = 0;
	u64 ratio;
	u32 pace;

	sock_owned_by_me(sk);

	if (__mptcp_check_fallback(msk)) {
		if (!msk->first)
			return NULL;
		return sk_stream_memory_free(msk->first) ? msk->first : NULL;
	}

	/* re-use last subflow, if the burst allow that */
	if (msk->last_snd && msk->snd_burst > 0 &&
	    sk_stream_memory_free(msk->last_snd) &&
	    mptcp_subflow_active(mptcp_subflow_ctx(msk->last_snd))) {
		mptcp_set_timeout(sk);
		return msk->last_snd;
	}

	/* pick the subflow with the lower wmem/wspace ratio */
	for (i = 0; i < 2; ++i) {
		send_info[i].ssk = NULL;
		send_info[i].ratio = -1;
	}
	mptcp_for_each_subflow(msk, subflow) {
		trace_mptcp_subflow_get_send(subflow);
		ssk =  mptcp_subflow_tcp_sock(subflow);
		if (!mptcp_subflow_active(subflow))
			continue;

		tout = max(tout, mptcp_timeout_from_subflow(subflow));
		nr_active += !subflow->backup;
		if (!sk_stream_memory_free(subflow->tcp_sock) || !tcp_sk(ssk)->snd_wnd)
			continue;

		pace = READ_ONCE(ssk->sk_pacing_rate);
		if (!pace)
			continue;

		ratio = div_u64((u64)READ_ONCE(ssk->sk_wmem_queued) << 32,
				pace);
		if (ratio < send_info[subflow->backup].ratio) {
			send_info[subflow->backup].ssk = ssk;
			send_info[subflow->backup].ratio = ratio;
		}
	}
	__mptcp_set_timeout(sk, tout);

	/* pick the best backup if no other subflow is active */
	if (!nr_active)
		send_info[0].ssk = send_info[1].ssk;

	if (send_info[0].ssk) {
		msk->last_snd = send_info[0].ssk;
		msk->snd_burst = min_t(int, MPTCP_SEND_BURST_SIZE,
				       tcp_sk(msk->last_snd)->snd_wnd);
		return msk->last_snd;
	}

	return NULL;
}

static void mptcp_push_release(struct sock *ssk, struct mptcp_sendmsg_info *info)
{
	tcp_push(ssk, 0, info->mss_now, tcp_sk(ssk)->nonagle, info->size_goal);
	release_sock(ssk);
}

static void mptcp_update_post_push(struct mptcp_sock *msk,
				   struct mptcp_data_frag *dfrag,
				   u32 sent)
{
	u64 snd_nxt_new = dfrag->data_seq;

	dfrag->already_sent += sent;

	msk->snd_burst -= sent;

	snd_nxt_new += dfrag->already_sent;

	/* snd_nxt_new can be smaller than snd_nxt in case mptcp
	 * is recovering after a failover. In that event, this re-sends
	 * old segments.
	 *
	 * Thus compute snd_nxt_new candidate based on
	 * the dfrag->data_seq that was sent and the data
	 * that has been handed to the subflow for transmission
	 * and skip update in case it was old dfrag.
	 */
	if (likely(after64(snd_nxt_new, msk->snd_nxt)))
		msk->snd_nxt = snd_nxt_new;
}

static void mptcp_check_and_set_pending(struct sock *sk)
{
	if (mptcp_send_head(sk) &&
	    !test_bit(MPTCP_PUSH_PENDING, &mptcp_sk(sk)->flags))
		set_bit(MPTCP_PUSH_PENDING, &mptcp_sk(sk)->flags);
}

void __mptcp_push_pending(struct sock *sk, unsigned int flags)
{
	struct sock *prev_ssk = NULL, *ssk = NULL;
	struct mptcp_sock *msk = mptcp_sk(sk);
	struct mptcp_sendmsg_info info = {
				.flags = flags,
	};
	struct mptcp_data_frag *dfrag;
	int len, copied = 0;

	while ((dfrag = mptcp_send_head(sk))) {
		info.sent = dfrag->already_sent;
		info.limit = dfrag->data_len;
		len = dfrag->data_len - dfrag->already_sent;
		while (len > 0) {
			int ret = 0;

			prev_ssk = ssk;
			mptcp_flush_join_list(msk);
			ssk = mptcp_subflow_get_send(msk);

			/* First check. If the ssk has changed since
			 * the last round, release prev_ssk
			 */
			if (ssk != prev_ssk && prev_ssk)
				mptcp_push_release(prev_ssk, &info);
			if (!ssk)
				goto out;

			/* Need to lock the new subflow only if different
			 * from the previous one, otherwise we are still
			 * helding the relevant lock
			 */
			if (ssk != prev_ssk)
				lock_sock(ssk);

			ret = mptcp_sendmsg_frag(sk, ssk, dfrag, &info);
			if (ret <= 0) {
				mptcp_push_release(ssk, &info);
				goto out;
			}

			info.sent += ret;
			copied += ret;
			len -= ret;

			mptcp_update_post_push(msk, dfrag, ret);
		}
		WRITE_ONCE(msk->first_pending, mptcp_send_next(sk));
	}

	/* at this point we held the socket lock for the last subflow we used */
	if (ssk)
		mptcp_push_release(ssk, &info);

out:
	/* ensure the rtx timer is running */
	if (!mptcp_timer_pending(sk))
		mptcp_reset_timer(sk);
	if (copied)
		__mptcp_check_send_data_fin(sk);
}

static void __mptcp_subflow_push_pending(struct sock *sk, struct sock *ssk)
{
	struct mptcp_sock *msk = mptcp_sk(sk);
	struct mptcp_sendmsg_info info = {
		.data_lock_held = true,
	};
	struct mptcp_data_frag *dfrag;
	struct sock *xmit_ssk;
	int len, copied = 0;
	bool first = true;

	info.flags = 0;
	while ((dfrag = mptcp_send_head(sk))) {
		info.sent = dfrag->already_sent;
		info.limit = dfrag->data_len;
		len = dfrag->data_len - dfrag->already_sent;
		while (len > 0) {
			int ret = 0;

			/* the caller already invoked the packet scheduler,
			 * check for a different subflow usage only after
			 * spooling the first chunk of data
			 */
			xmit_ssk = first ? ssk : mptcp_subflow_get_send(mptcp_sk(sk));
			if (!xmit_ssk)
				goto out;
			if (xmit_ssk != ssk) {
				mptcp_subflow_delegate(mptcp_subflow_ctx(xmit_ssk));
				goto out;
			}

			ret = mptcp_sendmsg_frag(sk, ssk, dfrag, &info);
			if (ret <= 0)
				goto out;

			info.sent += ret;
			copied += ret;
			len -= ret;
			first = false;

			mptcp_update_post_push(msk, dfrag, ret);
		}
		WRITE_ONCE(msk->first_pending, mptcp_send_next(sk));
	}

out:
	/* __mptcp_alloc_tx_skb could have released some wmem and we are
	 * not going to flush it via release_sock()
	 */
	if (copied) {
		tcp_push(ssk, 0, info.mss_now, tcp_sk(ssk)->nonagle,
			 info.size_goal);
		if (!mptcp_timer_pending(sk))
			mptcp_reset_timer(sk);

		if (msk->snd_data_fin_enable &&
		    msk->snd_nxt + 1 == msk->write_seq)
			mptcp_schedule_work(sk);
	}
}

static void mptcp_set_nospace(struct sock *sk)
{
	/* enable autotune */
	set_bit(SOCK_NOSPACE, &sk->sk_socket->flags);

	/* will be cleared on avail space */
	set_bit(MPTCP_NOSPACE, &mptcp_sk(sk)->flags);
}

static int mptcp_sendmsg(struct sock *sk, struct msghdr *msg, size_t len)
{
	struct mptcp_sock *msk = mptcp_sk(sk);
	struct page_frag *pfrag;
	size_t copied = 0;
	int ret = 0;
	long timeo;

	/* we don't support FASTOPEN yet */
	if (msg->msg_flags & MSG_FASTOPEN)
		return -EOPNOTSUPP;

	/* silently ignore everything else */
	msg->msg_flags &= MSG_MORE | MSG_DONTWAIT | MSG_NOSIGNAL;

	lock_sock(sk);

	timeo = sock_sndtimeo(sk, msg->msg_flags & MSG_DONTWAIT);

	if ((1 << sk->sk_state) & ~(TCPF_ESTABLISHED | TCPF_CLOSE_WAIT)) {
		ret = sk_stream_wait_connect(sk, &timeo);
		if (ret)
			goto out;
	}

	pfrag = sk_page_frag(sk);

	while (msg_data_left(msg)) {
		int total_ts, frag_truesize = 0;
		struct mptcp_data_frag *dfrag;
		bool dfrag_collapsed;
		size_t psize, offset;

		if (sk->sk_err || (sk->sk_shutdown & SEND_SHUTDOWN)) {
			ret = -EPIPE;
			goto out;
		}

		/* reuse tail pfrag, if possible, or carve a new one from the
		 * page allocator
		 */
		dfrag = mptcp_pending_tail(sk);
		dfrag_collapsed = mptcp_frag_can_collapse_to(msk, pfrag, dfrag);
		if (!dfrag_collapsed) {
			if (!sk_stream_memory_free(sk))
				goto wait_for_memory;

			if (!mptcp_page_frag_refill(sk, pfrag))
				goto wait_for_memory;

			dfrag = mptcp_carve_data_frag(msk, pfrag, pfrag->offset);
			frag_truesize = dfrag->overhead;
		}

		/* we do not bound vs wspace, to allow a single packet.
		 * memory accounting will prevent execessive memory usage
		 * anyway
		 */
		offset = dfrag->offset + dfrag->data_len;
		psize = pfrag->size - offset;
		psize = min_t(size_t, psize, msg_data_left(msg));
		total_ts = psize + frag_truesize;

		if (!sk_wmem_schedule(sk, total_ts))
			goto wait_for_memory;

		if (copy_page_from_iter(dfrag->page, offset, psize,
					&msg->msg_iter) != psize) {
			ret = -EFAULT;
			goto out;
		}

		/* data successfully copied into the write queue */
		sk->sk_forward_alloc -= total_ts;
		copied += psize;
		dfrag->data_len += psize;
		frag_truesize += psize;
		pfrag->offset += frag_truesize;
		WRITE_ONCE(msk->write_seq, msk->write_seq + psize);

		/* charge data on mptcp pending queue to the msk socket
		 * Note: we charge such data both to sk and ssk
		 */
		sk_wmem_queued_add(sk, frag_truesize);
		if (!dfrag_collapsed) {
			get_page(dfrag->page);
			list_add_tail(&dfrag->list, &msk->rtx_queue);
			if (!msk->first_pending)
				WRITE_ONCE(msk->first_pending, dfrag);
		}
		pr_debug("msk=%p dfrag at seq=%llu len=%u sent=%u new=%d", msk,
			 dfrag->data_seq, dfrag->data_len, dfrag->already_sent,
			 !dfrag_collapsed);

		continue;

wait_for_memory:
		mptcp_set_nospace(sk);
		__mptcp_push_pending(sk, msg->msg_flags);
		ret = sk_stream_wait_memory(sk, &timeo);
		if (ret)
			goto out;
	}

	if (copied)
		__mptcp_push_pending(sk, msg->msg_flags);

out:
	release_sock(sk);
	return copied ? : ret;
}

static int __mptcp_recvmsg_mskq(struct mptcp_sock *msk,
				struct msghdr *msg,
				size_t len, int flags,
				struct scm_timestamping_internal *tss,
				int *cmsg_flags)
{
	struct sk_buff *skb, *tmp;
	int copied = 0;

	skb_queue_walk_safe(&msk->receive_queue, skb, tmp) {
		u32 offset = MPTCP_SKB_CB(skb)->offset;
		u32 data_len = skb->len - offset;
		u32 count = min_t(size_t, len - copied, data_len);
		int err;

		if (!(flags & MSG_TRUNC)) {
			err = skb_copy_datagram_msg(skb, offset, msg, count);
			if (unlikely(err < 0)) {
				if (!copied)
					return err;
				break;
			}
		}

		if (MPTCP_SKB_CB(skb)->has_rxtstamp) {
			tcp_update_recv_tstamps(skb, tss);
			*cmsg_flags |= MPTCP_CMSG_TS;
		}

		copied += count;

		if (count < data_len) {
			if (!(flags & MSG_PEEK))
				MPTCP_SKB_CB(skb)->offset += count;
			break;
		}

		if (!(flags & MSG_PEEK)) {
			/* we will bulk release the skb memory later */
			skb->destructor = NULL;
			WRITE_ONCE(msk->rmem_released, msk->rmem_released + skb->truesize);
			__skb_unlink(skb, &msk->receive_queue);
			__kfree_skb(skb);
		}

		if (copied >= len)
			break;
	}

	return copied;
}

/* receive buffer autotuning.  See tcp_rcv_space_adjust for more information.
 *
 * Only difference: Use highest rtt estimate of the subflows in use.
 */
static void mptcp_rcv_space_adjust(struct mptcp_sock *msk, int copied)
{
	struct mptcp_subflow_context *subflow;
	struct sock *sk = (struct sock *)msk;
	u32 time, advmss = 1;
	u64 rtt_us, mstamp;

	sock_owned_by_me(sk);

	if (copied <= 0)
		return;

	msk->rcvq_space.copied += copied;

	mstamp = div_u64(tcp_clock_ns(), NSEC_PER_USEC);
	time = tcp_stamp_us_delta(mstamp, msk->rcvq_space.time);

	rtt_us = msk->rcvq_space.rtt_us;
	if (rtt_us && time < (rtt_us >> 3))
		return;

	rtt_us = 0;
	mptcp_for_each_subflow(msk, subflow) {
		const struct tcp_sock *tp;
		u64 sf_rtt_us;
		u32 sf_advmss;

		tp = tcp_sk(mptcp_subflow_tcp_sock(subflow));

		sf_rtt_us = READ_ONCE(tp->rcv_rtt_est.rtt_us);
		sf_advmss = READ_ONCE(tp->advmss);

		rtt_us = max(sf_rtt_us, rtt_us);
		advmss = max(sf_advmss, advmss);
	}

	msk->rcvq_space.rtt_us = rtt_us;
	if (time < (rtt_us >> 3) || rtt_us == 0)
		return;

	if (msk->rcvq_space.copied <= msk->rcvq_space.space)
		goto new_measure;

	if (sock_net(sk)->ipv4.sysctl_tcp_moderate_rcvbuf &&
	    !(sk->sk_userlocks & SOCK_RCVBUF_LOCK)) {
		int rcvmem, rcvbuf;
		u64 rcvwin, grow;

		rcvwin = ((u64)msk->rcvq_space.copied << 1) + 16 * advmss;

		grow = rcvwin * (msk->rcvq_space.copied - msk->rcvq_space.space);

		do_div(grow, msk->rcvq_space.space);
		rcvwin += (grow << 1);

		rcvmem = SKB_TRUESIZE(advmss + MAX_TCP_HEADER);
		while (tcp_win_from_space(sk, rcvmem) < advmss)
			rcvmem += 128;

		do_div(rcvwin, advmss);
		rcvbuf = min_t(u64, rcvwin * rcvmem,
			       sock_net(sk)->ipv4.sysctl_tcp_rmem[2]);

		if (rcvbuf > sk->sk_rcvbuf) {
			u32 window_clamp;

			window_clamp = tcp_win_from_space(sk, rcvbuf);
			WRITE_ONCE(sk->sk_rcvbuf, rcvbuf);

			/* Make subflows follow along.  If we do not do this, we
			 * get drops at subflow level if skbs can't be moved to
			 * the mptcp rx queue fast enough (announced rcv_win can
			 * exceed ssk->sk_rcvbuf).
			 */
			mptcp_for_each_subflow(msk, subflow) {
				struct sock *ssk;
				bool slow;

				ssk = mptcp_subflow_tcp_sock(subflow);
				slow = lock_sock_fast(ssk);
				WRITE_ONCE(ssk->sk_rcvbuf, rcvbuf);
				tcp_sk(ssk)->window_clamp = window_clamp;
				tcp_cleanup_rbuf(ssk, 1);
				unlock_sock_fast(ssk, slow);
			}
		}
	}

	msk->rcvq_space.space = msk->rcvq_space.copied;
new_measure:
	msk->rcvq_space.copied = 0;
	msk->rcvq_space.time = mstamp;
}

static void __mptcp_update_rmem(struct sock *sk)
{
	struct mptcp_sock *msk = mptcp_sk(sk);

	if (!msk->rmem_released)
		return;

	atomic_sub(msk->rmem_released, &sk->sk_rmem_alloc);
	mptcp_rmem_uncharge(sk, msk->rmem_released);
	WRITE_ONCE(msk->rmem_released, 0);
}

static void __mptcp_splice_receive_queue(struct sock *sk)
{
	struct mptcp_sock *msk = mptcp_sk(sk);

	skb_queue_splice_tail_init(&sk->sk_receive_queue, &msk->receive_queue);
}

static bool __mptcp_move_skbs(struct mptcp_sock *msk)
{
	struct sock *sk = (struct sock *)msk;
	unsigned int moved = 0;
	bool ret, done;

	mptcp_flush_join_list(msk);
	do {
		struct sock *ssk = mptcp_subflow_recv_lookup(msk);
		bool slowpath;

		/* we can have data pending in the subflows only if the msk
		 * receive buffer was full at subflow_data_ready() time,
		 * that is an unlikely slow path.
		 */
		if (likely(!ssk))
			break;

		slowpath = lock_sock_fast(ssk);
		mptcp_data_lock(sk);
		__mptcp_update_rmem(sk);
		done = __mptcp_move_skbs_from_subflow(msk, ssk, &moved);
		mptcp_data_unlock(sk);

		if (unlikely(ssk->sk_err))
			__mptcp_error_report(sk);
		unlock_sock_fast(ssk, slowpath);
	} while (!done);

	/* acquire the data lock only if some input data is pending */
	ret = moved > 0;
	if (!RB_EMPTY_ROOT(&msk->out_of_order_queue) ||
	    !skb_queue_empty_lockless(&sk->sk_receive_queue)) {
		mptcp_data_lock(sk);
		__mptcp_update_rmem(sk);
		ret |= __mptcp_ofo_queue(msk);
		__mptcp_splice_receive_queue(sk);
		mptcp_data_unlock(sk);
	}
	if (ret)
		mptcp_check_data_fin((struct sock *)msk);
	return !skb_queue_empty(&msk->receive_queue);
}

static int mptcp_recvmsg(struct sock *sk, struct msghdr *msg, size_t len,
			 int nonblock, int flags, int *addr_len)
{
	struct mptcp_sock *msk = mptcp_sk(sk);
	struct scm_timestamping_internal tss;
	int copied = 0, cmsg_flags = 0;
	int target;
	long timeo;

	/* MSG_ERRQUEUE is really a no-op till we support IP_RECVERR */
	if (unlikely(flags & MSG_ERRQUEUE))
		return inet_recv_error(sk, msg, len, addr_len);

	lock_sock(sk);
	if (unlikely(sk->sk_state == TCP_LISTEN)) {
		copied = -ENOTCONN;
		goto out_err;
	}

	timeo = sock_rcvtimeo(sk, nonblock);

	len = min_t(size_t, len, INT_MAX);
	target = sock_rcvlowat(sk, flags & MSG_WAITALL, len);

	while (copied < len) {
		int bytes_read;

		bytes_read = __mptcp_recvmsg_mskq(msk, msg, len - copied, flags, &tss, &cmsg_flags);
		if (unlikely(bytes_read < 0)) {
			if (!copied)
				copied = bytes_read;
			goto out_err;
		}

		copied += bytes_read;

		/* be sure to advertise window change */
		mptcp_cleanup_rbuf(msk);

		if (skb_queue_empty(&msk->receive_queue) && __mptcp_move_skbs(msk))
			continue;

		/* only the master socket status is relevant here. The exit
		 * conditions mirror closely tcp_recvmsg()
		 */
		if (copied >= target)
			break;

		if (copied) {
			if (sk->sk_err ||
			    sk->sk_state == TCP_CLOSE ||
			    (sk->sk_shutdown & RCV_SHUTDOWN) ||
			    !timeo ||
			    signal_pending(current))
				break;
		} else {
			if (sk->sk_err) {
				copied = sock_error(sk);
				break;
			}

			if (test_and_clear_bit(MPTCP_WORK_EOF, &msk->flags))
				mptcp_check_for_eof(msk);

			if (sk->sk_shutdown & RCV_SHUTDOWN) {
				/* race breaker: the shutdown could be after the
				 * previous receive queue check
				 */
				if (__mptcp_move_skbs(msk))
					continue;
				break;
			}

			if (sk->sk_state == TCP_CLOSE) {
				copied = -ENOTCONN;
				break;
			}

			if (!timeo) {
				copied = -EAGAIN;
				break;
			}

			if (signal_pending(current)) {
				copied = sock_intr_errno(timeo);
				break;
			}
		}

		pr_debug("block timeout %ld", timeo);
		sk_wait_data(sk, &timeo, NULL);
	}

out_err:
	if (cmsg_flags && copied >= 0) {
		if (cmsg_flags & MPTCP_CMSG_TS)
			tcp_recv_timestamp(msg, sk, &tss);
	}

	pr_debug("msk=%p rx queue empty=%d:%d copied=%d",
		 msk, skb_queue_empty_lockless(&sk->sk_receive_queue),
		 skb_queue_empty(&msk->receive_queue), copied);
	if (!(flags & MSG_PEEK))
		mptcp_rcv_space_adjust(msk, copied);

	release_sock(sk);
	return copied;
}

static void mptcp_retransmit_timer(struct timer_list *t)
{
	struct inet_connection_sock *icsk = from_timer(icsk, t,
						       icsk_retransmit_timer);
	struct sock *sk = &icsk->icsk_inet.sk;
	struct mptcp_sock *msk = mptcp_sk(sk);

	bh_lock_sock(sk);
	if (!sock_owned_by_user(sk)) {
		/* we need a process context to retransmit */
		if (!test_and_set_bit(MPTCP_WORK_RTX, &msk->flags))
			mptcp_schedule_work(sk);
	} else {
		/* delegate our work to tcp_release_cb() */
		set_bit(MPTCP_RETRANSMIT, &msk->flags);
	}
	bh_unlock_sock(sk);
	sock_put(sk);
}

static void mptcp_timeout_timer(struct timer_list *t)
{
	struct sock *sk = from_timer(sk, t, sk_timer);

	mptcp_schedule_work(sk);
	sock_put(sk);
}

/* Find an idle subflow.  Return NULL if there is unacked data at tcp
 * level.
 *
 * A backup subflow is returned only if that is the only kind available.
 */
static struct sock *mptcp_subflow_get_retrans(struct mptcp_sock *msk)
{
	struct sock *backup = NULL, *pick = NULL;
	struct mptcp_subflow_context *subflow;
	int min_stale_count = INT_MAX;

	sock_owned_by_me((const struct sock *)msk);

	if (__mptcp_check_fallback(msk))
		return NULL;

	mptcp_for_each_subflow(msk, subflow) {
		struct sock *ssk = mptcp_subflow_tcp_sock(subflow);

		if (!__mptcp_subflow_active(subflow))
			continue;

		/* still data outstanding at TCP level? skip this */
		if (!tcp_rtx_and_write_queues_empty(ssk)) {
			mptcp_pm_subflow_chk_stale(msk, ssk);
			min_stale_count = min_t(int, min_stale_count, subflow->stale_count);
			continue;
		}

		if (subflow->backup) {
			if (!backup)
				backup = ssk;
			continue;
		}

		if (!pick)
			pick = ssk;
	}

	if (pick)
		return pick;

	/* use backup only if there are no progresses anywhere */
	return min_stale_count > 1 ? backup : NULL;
}

static void mptcp_dispose_initial_subflow(struct mptcp_sock *msk)
{
	if (msk->subflow) {
		iput(SOCK_INODE(msk->subflow));
		msk->subflow = NULL;
	}
}

bool __mptcp_retransmit_pending_data(struct sock *sk)
{
	struct mptcp_data_frag *cur, *rtx_head;
	struct mptcp_sock *msk = mptcp_sk(sk);

	if (__mptcp_check_fallback(mptcp_sk(sk)))
		return false;

	if (tcp_rtx_and_write_queues_empty(sk))
		return false;

	/* the closing socket has some data untransmitted and/or unacked:
	 * some data in the mptcp rtx queue has not really xmitted yet.
	 * keep it simple and re-inject the whole mptcp level rtx queue
	 */
	mptcp_data_lock(sk);
	__mptcp_clean_una_wakeup(sk);
	rtx_head = mptcp_rtx_head(sk);
	if (!rtx_head) {
		mptcp_data_unlock(sk);
		return false;
	}

	msk->recovery_snd_nxt = msk->snd_nxt;
	msk->recovery = true;
	mptcp_data_unlock(sk);

	msk->first_pending = rtx_head;
	msk->snd_burst = 0;

	/* be sure to clear the "sent status" on all re-injected fragments */
	list_for_each_entry(cur, &msk->rtx_queue, list) {
		if (!cur->already_sent)
			break;
		cur->already_sent = 0;
	}

	return true;
}

/* subflow sockets can be either outgoing (connect) or incoming
 * (accept).
 *
 * Outgoing subflows use in-kernel sockets.
 * Incoming subflows do not have their own 'struct socket' allocated,
 * so we need to use tcp_close() after detaching them from the mptcp
 * parent socket.
 */
static void __mptcp_close_ssk(struct sock *sk, struct sock *ssk,
			      struct mptcp_subflow_context *subflow)
{
	struct mptcp_sock *msk = mptcp_sk(sk);
	bool need_push;

	list_del(&subflow->node);

	lock_sock_nested(ssk, SINGLE_DEPTH_NESTING);

	/* if we are invoked by the msk cleanup code, the subflow is
	 * already orphaned
	 */
	if (ssk->sk_socket)
		sock_orphan(ssk);

	need_push = __mptcp_retransmit_pending_data(sk);
	subflow->disposable = 1;

	/* if ssk hit tcp_done(), tcp_cleanup_ulp() cleared the related ops
	 * the ssk has been already destroyed, we just need to release the
	 * reference owned by msk;
	 */
	if (!inet_csk(ssk)->icsk_ulp_ops) {
		kfree_rcu(subflow, rcu);
	} else {
		/* otherwise tcp will dispose of the ssk and subflow ctx */
		__tcp_close(ssk, 0);

		/* close acquired an extra ref */
		__sock_put(ssk);
	}
	release_sock(ssk);

	sock_put(ssk);

	if (ssk == msk->last_snd)
		msk->last_snd = NULL;

	if (ssk == msk->first)
		msk->first = NULL;

	if (msk->subflow && ssk == msk->subflow->sk)
		mptcp_dispose_initial_subflow(msk);

	if (need_push)
		__mptcp_push_pending(sk, 0);
}

void mptcp_close_ssk(struct sock *sk, struct sock *ssk,
		     struct mptcp_subflow_context *subflow)
{
	if (sk->sk_state == TCP_ESTABLISHED)
		mptcp_event(MPTCP_EVENT_SUB_CLOSED, mptcp_sk(sk), ssk, GFP_KERNEL);
	__mptcp_close_ssk(sk, ssk, subflow);
}

static unsigned int mptcp_sync_mss(struct sock *sk, u32 pmtu)
{
	return 0;
}

static void __mptcp_close_subflow(struct mptcp_sock *msk)
{
	struct mptcp_subflow_context *subflow, *tmp;

	might_sleep();

	list_for_each_entry_safe(subflow, tmp, &msk->conn_list, node) {
		struct sock *ssk = mptcp_subflow_tcp_sock(subflow);

		if (inet_sk_state_load(ssk) != TCP_CLOSE)
			continue;

		/* 'subflow_data_ready' will re-sched once rx queue is empty */
		if (!skb_queue_empty_lockless(&ssk->sk_receive_queue))
			continue;

		mptcp_close_ssk((struct sock *)msk, ssk, subflow);
	}
}

static bool mptcp_check_close_timeout(const struct sock *sk)
{
	s32 delta = tcp_jiffies32 - inet_csk(sk)->icsk_mtup.probe_timestamp;
	struct mptcp_subflow_context *subflow;

	if (delta >= TCP_TIMEWAIT_LEN)
		return true;

	/* if all subflows are in closed status don't bother with additional
	 * timeout
	 */
	mptcp_for_each_subflow(mptcp_sk(sk), subflow) {
		if (inet_sk_state_load(mptcp_subflow_tcp_sock(subflow)) !=
		    TCP_CLOSE)
			return false;
	}
	return true;
}

static void mptcp_check_fastclose(struct mptcp_sock *msk)
{
	struct mptcp_subflow_context *subflow, *tmp;
	struct sock *sk = &msk->sk.icsk_inet.sk;

	if (likely(!READ_ONCE(msk->rcv_fastclose)))
		return;

	mptcp_token_destroy(msk);

	list_for_each_entry_safe(subflow, tmp, &msk->conn_list, node) {
		struct sock *tcp_sk = mptcp_subflow_tcp_sock(subflow);
		bool slow;

		slow = lock_sock_fast(tcp_sk);
		if (tcp_sk->sk_state != TCP_CLOSE) {
			tcp_send_active_reset(tcp_sk, GFP_ATOMIC);
			tcp_set_state(tcp_sk, TCP_CLOSE);
		}
		unlock_sock_fast(tcp_sk, slow);
	}

	inet_sk_state_store(sk, TCP_CLOSE);
	sk->sk_shutdown = SHUTDOWN_MASK;
	smp_mb__before_atomic(); /* SHUTDOWN must be visible first */
	set_bit(MPTCP_WORK_CLOSE_SUBFLOW, &msk->flags);

	mptcp_close_wake_up(sk);
}

static void __mptcp_retrans(struct sock *sk)
{
	struct mptcp_sock *msk = mptcp_sk(sk);
	struct mptcp_sendmsg_info info = {};
	struct mptcp_data_frag *dfrag;
	size_t copied = 0;
	struct sock *ssk;
	int ret;

	mptcp_clean_una_wakeup(sk);

	/* first check ssk: need to kick "stale" logic */
	ssk = mptcp_subflow_get_retrans(msk);
	dfrag = mptcp_rtx_head(sk);
	if (!dfrag) {
		if (mptcp_data_fin_enabled(msk)) {
			struct inet_connection_sock *icsk = inet_csk(sk);

			icsk->icsk_retransmits++;
			mptcp_set_datafin_timeout(sk);
			mptcp_send_ack(msk);

			goto reset_timer;
		}

		if (!mptcp_send_head(sk))
			return;

		goto reset_timer;
	}

	if (!ssk)
		goto reset_timer;

	lock_sock(ssk);

	/* limit retransmission to the bytes already sent on some subflows */
	info.sent = 0;
	info.limit = READ_ONCE(msk->csum_enabled) ? dfrag->data_len : dfrag->already_sent;
	while (info.sent < info.limit) {
		ret = mptcp_sendmsg_frag(sk, ssk, dfrag, &info);
		if (ret <= 0)
			break;

		MPTCP_INC_STATS(sock_net(sk), MPTCP_MIB_RETRANSSEGS);
		copied += ret;
		info.sent += ret;
	}
	if (copied) {
		dfrag->already_sent = max(dfrag->already_sent, info.sent);
		tcp_push(ssk, 0, info.mss_now, tcp_sk(ssk)->nonagle,
			 info.size_goal);
	}

	release_sock(ssk);

reset_timer:
	mptcp_check_and_set_pending(sk);

	if (!mptcp_timer_pending(sk))
		mptcp_reset_timer(sk);
}

static void mptcp_worker(struct work_struct *work)
{
	struct mptcp_sock *msk = container_of(work, struct mptcp_sock, work);
	struct sock *sk = &msk->sk.icsk_inet.sk;
	int state;

	lock_sock(sk);
	state = sk->sk_state;
	if (unlikely(state == TCP_CLOSE))
		goto unlock;

	mptcp_check_data_fin_ack(sk);
	mptcp_flush_join_list(msk);

	mptcp_check_fastclose(msk);

	if (msk->pm.status)
		mptcp_pm_nl_work(msk);

	if (test_and_clear_bit(MPTCP_WORK_EOF, &msk->flags))
		mptcp_check_for_eof(msk);

	__mptcp_check_send_data_fin(sk);
	mptcp_check_data_fin(sk);

	/* There is no point in keeping around an orphaned sk timedout or
	 * closed, but we need the msk around to reply to incoming DATA_FIN,
	 * even if it is orphaned and in FIN_WAIT2 state
	 */
	if (sock_flag(sk, SOCK_DEAD) &&
	    (mptcp_check_close_timeout(sk) || sk->sk_state == TCP_CLOSE)) {
		inet_sk_state_store(sk, TCP_CLOSE);
		__mptcp_destroy_sock(sk);
		goto unlock;
	}

	if (test_and_clear_bit(MPTCP_WORK_CLOSE_SUBFLOW, &msk->flags))
		__mptcp_close_subflow(msk);

	if (test_and_clear_bit(MPTCP_WORK_RTX, &msk->flags))
		__mptcp_retrans(sk);

unlock:
	release_sock(sk);
	sock_put(sk);
}

static int __mptcp_init_sock(struct sock *sk)
{
	struct mptcp_sock *msk = mptcp_sk(sk);

	spin_lock_init(&msk->join_list_lock);

	INIT_LIST_HEAD(&msk->conn_list);
	INIT_LIST_HEAD(&msk->join_list);
	INIT_LIST_HEAD(&msk->rtx_queue);
	INIT_WORK(&msk->work, mptcp_worker);
	__skb_queue_head_init(&msk->receive_queue);
	msk->out_of_order_queue = RB_ROOT;
	msk->first_pending = NULL;
	msk->rmem_fwd_alloc = 0;
	WRITE_ONCE(msk->rmem_released, 0);
	msk->timer_ival = TCP_RTO_MIN;

	msk->first = NULL;
	inet_csk(sk)->icsk_sync_mss = mptcp_sync_mss;
	WRITE_ONCE(msk->csum_enabled, mptcp_is_checksum_enabled(sock_net(sk)));
	msk->recovery = false;

	mptcp_pm_data_init(msk);

	/* re-use the csk retrans timer for MPTCP-level retrans */
	timer_setup(&msk->sk.icsk_retransmit_timer, mptcp_retransmit_timer, 0);
	timer_setup(&sk->sk_timer, mptcp_timeout_timer, 0);

	return 0;
}

static int mptcp_init_sock(struct sock *sk)
{
	struct inet_connection_sock *icsk = inet_csk(sk);
	struct net *net = sock_net(sk);
	int ret;

	ret = __mptcp_init_sock(sk);
	if (ret)
		return ret;

	if (!mptcp_is_enabled(net))
		return -ENOPROTOOPT;

	if (unlikely(!net->mib.mptcp_statistics) && !mptcp_mib_alloc(net))
		return -ENOMEM;

	ret = __mptcp_socket_create(mptcp_sk(sk));
	if (ret)
		return ret;

	/* fetch the ca name; do it outside __mptcp_init_sock(), so that clone will
	 * propagate the correct value
	 */
	tcp_assign_congestion_control(sk);
	strcpy(mptcp_sk(sk)->ca_name, icsk->icsk_ca_ops->name);

	/* no need to keep a reference to the ops, the name will suffice */
	tcp_cleanup_congestion_control(sk);
	icsk->icsk_ca_ops = NULL;

	sk_sockets_allocated_inc(sk);
	sk->sk_rcvbuf = sock_net(sk)->ipv4.sysctl_tcp_rmem[1];
	sk->sk_sndbuf = sock_net(sk)->ipv4.sysctl_tcp_wmem[1];

	return 0;
}

static void __mptcp_clear_xmit(struct sock *sk)
{
	struct mptcp_sock *msk = mptcp_sk(sk);
	struct mptcp_data_frag *dtmp, *dfrag;

	WRITE_ONCE(msk->first_pending, NULL);
	list_for_each_entry_safe(dfrag, dtmp, &msk->rtx_queue, list)
		dfrag_clear(sk, dfrag);
}

static void mptcp_cancel_work(struct sock *sk)
{
	struct mptcp_sock *msk = mptcp_sk(sk);

	if (cancel_work_sync(&msk->work))
		__sock_put(sk);
}

void mptcp_subflow_shutdown(struct sock *sk, struct sock *ssk, int how)
{
	lock_sock(ssk);

	switch (ssk->sk_state) {
	case TCP_LISTEN:
		if (!(how & RCV_SHUTDOWN))
			break;
		fallthrough;
	case TCP_SYN_SENT:
		tcp_disconnect(ssk, O_NONBLOCK);
		break;
	default:
		if (__mptcp_check_fallback(mptcp_sk(sk))) {
			pr_debug("Fallback");
			ssk->sk_shutdown |= how;
			tcp_shutdown(ssk, how);
		} else {
			pr_debug("Sending DATA_FIN on subflow %p", ssk);
			tcp_send_ack(ssk);
			if (!mptcp_timer_pending(sk))
				mptcp_reset_timer(sk);
		}
		break;
	}

	release_sock(ssk);
}

static const unsigned char new_state[16] = {
	/* current state:     new state:      action:	*/
	[0 /* (Invalid) */] = TCP_CLOSE,
	[TCP_ESTABLISHED]   = TCP_FIN_WAIT1 | TCP_ACTION_FIN,
	[TCP_SYN_SENT]      = TCP_CLOSE,
	[TCP_SYN_RECV]      = TCP_FIN_WAIT1 | TCP_ACTION_FIN,
	[TCP_FIN_WAIT1]     = TCP_FIN_WAIT1,
	[TCP_FIN_WAIT2]     = TCP_FIN_WAIT2,
	[TCP_TIME_WAIT]     = TCP_CLOSE,	/* should not happen ! */
	[TCP_CLOSE]         = TCP_CLOSE,
	[TCP_CLOSE_WAIT]    = TCP_LAST_ACK  | TCP_ACTION_FIN,
	[TCP_LAST_ACK]      = TCP_LAST_ACK,
	[TCP_LISTEN]        = TCP_CLOSE,
	[TCP_CLOSING]       = TCP_CLOSING,
	[TCP_NEW_SYN_RECV]  = TCP_CLOSE,	/* should not happen ! */
};

static int mptcp_close_state(struct sock *sk)
{
	int next = (int)new_state[sk->sk_state];
	int ns = next & TCP_STATE_MASK;

	inet_sk_state_store(sk, ns);

	return next & TCP_ACTION_FIN;
}

static void __mptcp_check_send_data_fin(struct sock *sk)
{
	struct mptcp_subflow_context *subflow;
	struct mptcp_sock *msk = mptcp_sk(sk);

	pr_debug("msk=%p snd_data_fin_enable=%d pending=%d snd_nxt=%llu write_seq=%llu",
		 msk, msk->snd_data_fin_enable, !!mptcp_send_head(sk),
		 msk->snd_nxt, msk->write_seq);

	/* we still need to enqueue subflows or not really shutting down,
	 * skip this
	 */
	if (!msk->snd_data_fin_enable || msk->snd_nxt + 1 != msk->write_seq ||
	    mptcp_send_head(sk))
		return;

	WRITE_ONCE(msk->snd_nxt, msk->write_seq);

	/* fallback socket will not get data_fin/ack, can move to the next
	 * state now
	 */
	if (__mptcp_check_fallback(msk)) {
		if ((1 << sk->sk_state) & (TCPF_CLOSING | TCPF_LAST_ACK)) {
			inet_sk_state_store(sk, TCP_CLOSE);
			mptcp_close_wake_up(sk);
		} else if (sk->sk_state == TCP_FIN_WAIT1) {
			inet_sk_state_store(sk, TCP_FIN_WAIT2);
		}
	}

	mptcp_flush_join_list(msk);
	mptcp_for_each_subflow(msk, subflow) {
		struct sock *tcp_sk = mptcp_subflow_tcp_sock(subflow);

		mptcp_subflow_shutdown(sk, tcp_sk, SEND_SHUTDOWN);
	}
}

static void __mptcp_wr_shutdown(struct sock *sk)
{
	struct mptcp_sock *msk = mptcp_sk(sk);

	pr_debug("msk=%p snd_data_fin_enable=%d shutdown=%x state=%d pending=%d",
		 msk, msk->snd_data_fin_enable, sk->sk_shutdown, sk->sk_state,
		 !!mptcp_send_head(sk));

	/* will be ignored by fallback sockets */
	WRITE_ONCE(msk->write_seq, msk->write_seq + 1);
	WRITE_ONCE(msk->snd_data_fin_enable, 1);

	__mptcp_check_send_data_fin(sk);
}

static void __mptcp_destroy_sock(struct sock *sk)
{
	struct mptcp_subflow_context *subflow, *tmp;
	struct mptcp_sock *msk = mptcp_sk(sk);
	LIST_HEAD(conn_list);

	pr_debug("msk=%p", msk);

	might_sleep();

	/* be sure to always acquire the join list lock, to sync vs
	 * mptcp_finish_join().
	 */
	spin_lock_bh(&msk->join_list_lock);
	list_splice_tail_init(&msk->join_list, &msk->conn_list);
	spin_unlock_bh(&msk->join_list_lock);
	list_splice_init(&msk->conn_list, &conn_list);

	sk_stop_timer(sk, &msk->sk.icsk_retransmit_timer);
	sk_stop_timer(sk, &sk->sk_timer);
	msk->pm.status = 0;

	list_for_each_entry_safe(subflow, tmp, &conn_list, node) {
		struct sock *ssk = mptcp_subflow_tcp_sock(subflow);
		__mptcp_close_ssk(sk, ssk, subflow);
	}

	sk->sk_prot->destroy(sk);

	WARN_ON_ONCE(msk->rmem_fwd_alloc);
	WARN_ON_ONCE(msk->rmem_released);
	sk_stream_kill_queues(sk);
	xfrm_sk_free_policy(sk);

	sk_refcnt_debug_release(sk);
	mptcp_dispose_initial_subflow(msk);
	sock_put(sk);
}

static void mptcp_close(struct sock *sk, long timeout)
{
	struct mptcp_subflow_context *subflow;
	bool do_cancel_work = false;

	lock_sock(sk);
	sk->sk_shutdown = SHUTDOWN_MASK;

	if ((1 << sk->sk_state) & (TCPF_LISTEN | TCPF_CLOSE)) {
		inet_sk_state_store(sk, TCP_CLOSE);
		goto cleanup;
	}

	if (mptcp_close_state(sk))
		__mptcp_wr_shutdown(sk);

	sk_stream_wait_close(sk, timeout);

cleanup:
	/* orphan all the subflows */
	inet_csk(sk)->icsk_mtup.probe_timestamp = tcp_jiffies32;
	mptcp_for_each_subflow(mptcp_sk(sk), subflow) {
		struct sock *ssk = mptcp_subflow_tcp_sock(subflow);
		bool slow = lock_sock_fast_nested(ssk);

		sock_orphan(ssk);
		unlock_sock_fast(ssk, slow);
	}
	sock_orphan(sk);

	sock_hold(sk);
	pr_debug("msk=%p state=%d", sk, sk->sk_state);
	if (sk->sk_state == TCP_CLOSE) {
		__mptcp_destroy_sock(sk);
		do_cancel_work = true;
	} else {
		sk_reset_timer(sk, &sk->sk_timer, jiffies + TCP_TIMEWAIT_LEN);
	}
	release_sock(sk);
	if (do_cancel_work)
		mptcp_cancel_work(sk);

	if (mptcp_sk(sk)->token)
		mptcp_event(MPTCP_EVENT_CLOSED, mptcp_sk(sk), NULL, GFP_KERNEL);

	sock_put(sk);
}

static void mptcp_copy_inaddrs(struct sock *msk, const struct sock *ssk)
{
#if IS_ENABLED(CONFIG_MPTCP_IPV6)
	const struct ipv6_pinfo *ssk6 = inet6_sk(ssk);
	struct ipv6_pinfo *msk6 = inet6_sk(msk);

	msk->sk_v6_daddr = ssk->sk_v6_daddr;
	msk->sk_v6_rcv_saddr = ssk->sk_v6_rcv_saddr;

	if (msk6 && ssk6) {
		msk6->saddr = ssk6->saddr;
		msk6->flow_label = ssk6->flow_label;
	}
#endif

	inet_sk(msk)->inet_num = inet_sk(ssk)->inet_num;
	inet_sk(msk)->inet_dport = inet_sk(ssk)->inet_dport;
	inet_sk(msk)->inet_sport = inet_sk(ssk)->inet_sport;
	inet_sk(msk)->inet_daddr = inet_sk(ssk)->inet_daddr;
	inet_sk(msk)->inet_saddr = inet_sk(ssk)->inet_saddr;
	inet_sk(msk)->inet_rcv_saddr = inet_sk(ssk)->inet_rcv_saddr;
}

static int mptcp_disconnect(struct sock *sk, int flags)
{
	struct mptcp_subflow_context *subflow;
	struct mptcp_sock *msk = mptcp_sk(sk);

	mptcp_do_flush_join_list(msk);

	mptcp_for_each_subflow(msk, subflow) {
		struct sock *ssk = mptcp_subflow_tcp_sock(subflow);

		lock_sock(ssk);
		tcp_disconnect(ssk, flags);
		release_sock(ssk);
	}
	return 0;
}

#if IS_ENABLED(CONFIG_MPTCP_IPV6)
static struct ipv6_pinfo *mptcp_inet6_sk(const struct sock *sk)
{
	unsigned int offset = sizeof(struct mptcp6_sock) - sizeof(struct ipv6_pinfo);

	return (struct ipv6_pinfo *)(((u8 *)sk) + offset);
}
#endif

struct sock *mptcp_sk_clone(const struct sock *sk,
			    const struct mptcp_options_received *mp_opt,
			    struct request_sock *req)
{
	struct mptcp_subflow_request_sock *subflow_req = mptcp_subflow_rsk(req);
	struct sock *nsk = sk_clone_lock(sk, GFP_ATOMIC);
	struct mptcp_sock *msk;
	u64 ack_seq;

	if (!nsk)
		return NULL;

#if IS_ENABLED(CONFIG_MPTCP_IPV6)
	if (nsk->sk_family == AF_INET6)
		inet_sk(nsk)->pinet6 = mptcp_inet6_sk(nsk);
#endif

	__mptcp_init_sock(nsk);

	msk = mptcp_sk(nsk);
	msk->local_key = subflow_req->local_key;
	msk->token = subflow_req->token;
	msk->subflow = NULL;
	WRITE_ONCE(msk->fully_established, false);
	if (mp_opt->suboptions & OPTION_MPTCP_CSUMREQD)
		WRITE_ONCE(msk->csum_enabled, true);

	msk->write_seq = subflow_req->idsn + 1;
	msk->snd_nxt = msk->write_seq;
	msk->snd_una = msk->write_seq;
	msk->wnd_end = msk->snd_nxt + req->rsk_rcv_wnd;
	msk->setsockopt_seq = mptcp_sk(sk)->setsockopt_seq;

	if (mp_opt->suboptions & OPTIONS_MPTCP_MPC) {
		msk->can_ack = true;
		msk->remote_key = mp_opt->sndr_key;
		mptcp_crypto_key_sha(msk->remote_key, NULL, &ack_seq);
		ack_seq++;
		WRITE_ONCE(msk->ack_seq, ack_seq);
		WRITE_ONCE(msk->rcv_wnd_sent, ack_seq);
	}

	sock_reset_flag(nsk, SOCK_RCU_FREE);
	/* will be fully established after successful MPC subflow creation */
	inet_sk_state_store(nsk, TCP_SYN_RECV);

	security_inet_csk_clone(nsk, req);
	bh_unlock_sock(nsk);

	/* keep a single reference */
	__sock_put(nsk);
	return nsk;
}

void mptcp_rcv_space_init(struct mptcp_sock *msk, const struct sock *ssk)
{
	const struct tcp_sock *tp = tcp_sk(ssk);

	msk->rcvq_space.copied = 0;
	msk->rcvq_space.rtt_us = 0;

	msk->rcvq_space.time = tp->tcp_mstamp;

	/* initial rcv_space offering made to peer */
	msk->rcvq_space.space = min_t(u32, tp->rcv_wnd,
				      TCP_INIT_CWND * tp->advmss);
	if (msk->rcvq_space.space == 0)
		msk->rcvq_space.space = TCP_INIT_CWND * TCP_MSS_DEFAULT;

	WRITE_ONCE(msk->wnd_end, msk->snd_nxt + tcp_sk(ssk)->snd_wnd);
}

static struct sock *mptcp_accept(struct sock *sk, int flags, int *err,
				 bool kern)
{
	struct mptcp_sock *msk = mptcp_sk(sk);
	struct socket *listener;
	struct sock *newsk;

	listener = __mptcp_nmpc_socket(msk);
	if (WARN_ON_ONCE(!listener)) {
		*err = -EINVAL;
		return NULL;
	}

	pr_debug("msk=%p, listener=%p", msk, mptcp_subflow_ctx(listener->sk));
	newsk = inet_csk_accept(listener->sk, flags, err, kern);
	if (!newsk)
		return NULL;

	pr_debug("msk=%p, subflow is mptcp=%d", msk, sk_is_mptcp(newsk));
	if (sk_is_mptcp(newsk)) {
		struct mptcp_subflow_context *subflow;
		struct sock *new_mptcp_sock;

		subflow = mptcp_subflow_ctx(newsk);
		new_mptcp_sock = subflow->conn;

		/* is_mptcp should be false if subflow->conn is missing, see
		 * subflow_syn_recv_sock()
		 */
		if (WARN_ON_ONCE(!new_mptcp_sock)) {
			tcp_sk(newsk)->is_mptcp = 0;
			return newsk;
		}

		/* acquire the 2nd reference for the owning socket */
		sock_hold(new_mptcp_sock);
		newsk = new_mptcp_sock;
		MPTCP_INC_STATS(sock_net(sk), MPTCP_MIB_MPCAPABLEPASSIVEACK);
	} else {
		MPTCP_INC_STATS(sock_net(sk),
				MPTCP_MIB_MPCAPABLEPASSIVEFALLBACK);
	}

	return newsk;
}

void mptcp_destroy_common(struct mptcp_sock *msk)
{
	struct sock *sk = (struct sock *)msk;

	__mptcp_clear_xmit(sk);

	/* move to sk_receive_queue, sk_stream_kill_queues will purge it */
	skb_queue_splice_tail_init(&msk->receive_queue, &sk->sk_receive_queue);
	__skb_queue_purge(&sk->sk_receive_queue);
	skb_rbtree_purge(&msk->out_of_order_queue);

	/* move all the rx fwd alloc into the sk_mem_reclaim_final in
	 * inet_sock_destruct() will dispose it
	 */
	sk->sk_forward_alloc += msk->rmem_fwd_alloc;
	msk->rmem_fwd_alloc = 0;
	mptcp_token_destroy(msk);
	mptcp_pm_free_anno_list(msk);
}

static void mptcp_destroy(struct sock *sk)
{
	struct mptcp_sock *msk = mptcp_sk(sk);

	mptcp_destroy_common(msk);
	sk_sockets_allocated_dec(sk);
}

void __mptcp_data_acked(struct sock *sk)
{
	if (!sock_owned_by_user(sk))
		__mptcp_clean_una(sk);
	else
		set_bit(MPTCP_CLEAN_UNA, &mptcp_sk(sk)->flags);

	if (mptcp_pending_data_fin_ack(sk))
		mptcp_schedule_work(sk);
}

void __mptcp_check_push(struct sock *sk, struct sock *ssk)
{
	if (!mptcp_send_head(sk))
		return;

	if (!sock_owned_by_user(sk)) {
		struct sock *xmit_ssk = mptcp_subflow_get_send(mptcp_sk(sk));

		if (xmit_ssk == ssk)
			__mptcp_subflow_push_pending(sk, ssk);
		else if (xmit_ssk)
			mptcp_subflow_delegate(mptcp_subflow_ctx(xmit_ssk));
	} else {
		set_bit(MPTCP_PUSH_PENDING, &mptcp_sk(sk)->flags);
	}
}

/* processes deferred events and flush wmem */
static void mptcp_release_cb(struct sock *sk)
{
	for (;;) {
		unsigned long flags = 0;

		if (test_and_clear_bit(MPTCP_PUSH_PENDING, &mptcp_sk(sk)->flags))
			flags |= BIT(MPTCP_PUSH_PENDING);
		if (test_and_clear_bit(MPTCP_RETRANSMIT, &mptcp_sk(sk)->flags))
			flags |= BIT(MPTCP_RETRANSMIT);
		if (!flags)
			break;

		/* the following actions acquire the subflow socket lock
		 *
		 * 1) can't be invoked in atomic scope
		 * 2) must avoid ABBA deadlock with msk socket spinlock: the RX
		 *    datapath acquires the msk socket spinlock while helding
		 *    the subflow socket lock
		 */

		spin_unlock_bh(&sk->sk_lock.slock);
		if (flags & BIT(MPTCP_PUSH_PENDING))
			__mptcp_push_pending(sk, 0);
		if (flags & BIT(MPTCP_RETRANSMIT))
			__mptcp_retrans(sk);

		cond_resched();
		spin_lock_bh(&sk->sk_lock.slock);
	}

	/* be sure to set the current sk state before tacking actions
	 * depending on sk_state
	 */
	if (test_and_clear_bit(MPTCP_CONNECTED, &mptcp_sk(sk)->flags))
		__mptcp_set_connected(sk);
	if (test_and_clear_bit(MPTCP_CLEAN_UNA, &mptcp_sk(sk)->flags))
		__mptcp_clean_una_wakeup(sk);
	if (test_and_clear_bit(MPTCP_ERROR_REPORT, &mptcp_sk(sk)->flags))
		__mptcp_error_report(sk);

	__mptcp_update_rmem(sk);
}

void mptcp_subflow_process_delegated(struct sock *ssk)
{
	struct mptcp_subflow_context *subflow = mptcp_subflow_ctx(ssk);
	struct sock *sk = subflow->conn;

	mptcp_data_lock(sk);
	if (!sock_owned_by_user(sk))
		__mptcp_subflow_push_pending(sk, ssk);
	else
		set_bit(MPTCP_PUSH_PENDING, &mptcp_sk(sk)->flags);
	mptcp_data_unlock(sk);
	mptcp_subflow_delegated_done(subflow);
}

static int mptcp_hash(struct sock *sk)
{
	/* should never be called,
	 * we hash the TCP subflows not the master socket
	 */
	WARN_ON_ONCE(1);
	return 0;
}

static void mptcp_unhash(struct sock *sk)
{
	/* called from sk_common_release(), but nothing to do here */
}

static int mptcp_get_port(struct sock *sk, unsigned short snum)
{
	struct mptcp_sock *msk = mptcp_sk(sk);
	struct socket *ssock;

	ssock = __mptcp_nmpc_socket(msk);
	pr_debug("msk=%p, subflow=%p", msk, ssock);
	if (WARN_ON_ONCE(!ssock))
		return -EINVAL;

	return inet_csk_get_port(ssock->sk, snum);
}

void mptcp_finish_connect(struct sock *ssk)
{
	struct mptcp_subflow_context *subflow;
	struct mptcp_sock *msk;
	struct sock *sk;
	u64 ack_seq;

	subflow = mptcp_subflow_ctx(ssk);
	sk = subflow->conn;
	msk = mptcp_sk(sk);

	pr_debug("msk=%p, token=%u", sk, subflow->token);

	mptcp_crypto_key_sha(subflow->remote_key, NULL, &ack_seq);
	ack_seq++;
	subflow->map_seq = ack_seq;
	subflow->map_subflow_seq = 1;

	/* the socket is not connected yet, no msk/subflow ops can access/race
	 * accessing the field below
	 */
	WRITE_ONCE(msk->remote_key, subflow->remote_key);
	WRITE_ONCE(msk->local_key, subflow->local_key);
	WRITE_ONCE(msk->write_seq, subflow->idsn + 1);
	WRITE_ONCE(msk->snd_nxt, msk->write_seq);
	WRITE_ONCE(msk->ack_seq, ack_seq);
	WRITE_ONCE(msk->rcv_wnd_sent, ack_seq);
	WRITE_ONCE(msk->can_ack, 1);
	WRITE_ONCE(msk->snd_una, msk->write_seq);

	mptcp_pm_new_connection(msk, ssk, 0);

	mptcp_rcv_space_init(msk, ssk);
}

void mptcp_sock_graft(struct sock *sk, struct socket *parent)
{
	write_lock_bh(&sk->sk_callback_lock);
	rcu_assign_pointer(sk->sk_wq, &parent->wq);
	sk_set_socket(sk, parent);
	sk->sk_uid = SOCK_INODE(parent)->i_uid;
	write_unlock_bh(&sk->sk_callback_lock);
}

bool mptcp_finish_join(struct sock *ssk)
{
	struct mptcp_subflow_context *subflow = mptcp_subflow_ctx(ssk);
	struct mptcp_sock *msk = mptcp_sk(subflow->conn);
	struct sock *parent = (void *)msk;
	struct socket *parent_sock;
	bool ret;

	pr_debug("msk=%p, subflow=%p", msk, subflow);

	/* mptcp socket already closing? */
	if (!mptcp_is_fully_established(parent)) {
		subflow->reset_reason = MPTCP_RST_EMPTCP;
		return false;
	}

	if (!msk->pm.server_side)
		goto out;

	if (!mptcp_pm_allow_new_subflow(msk)) {
		subflow->reset_reason = MPTCP_RST_EPROHIBIT;
		return false;
	}

	/* active connections are already on conn_list, and we can't acquire
	 * msk lock here.
	 * use the join list lock as synchronization point and double-check
	 * msk status to avoid racing with __mptcp_destroy_sock()
	 */
	spin_lock_bh(&msk->join_list_lock);
	ret = inet_sk_state_load(parent) == TCP_ESTABLISHED;
	if (ret && !WARN_ON_ONCE(!list_empty(&subflow->node))) {
		list_add_tail(&subflow->node, &msk->join_list);
		sock_hold(ssk);
	}
	spin_unlock_bh(&msk->join_list_lock);
	if (!ret) {
		subflow->reset_reason = MPTCP_RST_EPROHIBIT;
		return false;
	}

	/* attach to msk socket only after we are sure he will deal with us
	 * at close time
	 */
	parent_sock = READ_ONCE(parent->sk_socket);
	if (parent_sock && !ssk->sk_socket)
		mptcp_sock_graft(ssk, parent_sock);
	subflow->map_seq = READ_ONCE(msk->ack_seq);
out:
	mptcp_event(MPTCP_EVENT_SUB_ESTABLISHED, msk, ssk, GFP_ATOMIC);
	return true;
}

static void mptcp_shutdown(struct sock *sk, int how)
{
	pr_debug("sk=%p, how=%d", sk, how);

	if ((how & SEND_SHUTDOWN) && mptcp_close_state(sk))
		__mptcp_wr_shutdown(sk);
}

static int mptcp_forward_alloc_get(const struct sock *sk)
{
	return sk->sk_forward_alloc + mptcp_sk(sk)->rmem_fwd_alloc;
}

static struct proto mptcp_prot = {
	.name		= "MPTCP",
	.owner		= THIS_MODULE,
	.init		= mptcp_init_sock,
	.disconnect	= mptcp_disconnect,
	.close		= mptcp_close,
	.accept		= mptcp_accept,
	.setsockopt	= mptcp_setsockopt,
	.getsockopt	= mptcp_getsockopt,
	.shutdown	= mptcp_shutdown,
	.destroy	= mptcp_destroy,
	.sendmsg	= mptcp_sendmsg,
	.recvmsg	= mptcp_recvmsg,
	.release_cb	= mptcp_release_cb,
	.hash		= mptcp_hash,
	.unhash		= mptcp_unhash,
	.get_port	= mptcp_get_port,
	.forward_alloc_get	= mptcp_forward_alloc_get,
	.sockets_allocated	= &mptcp_sockets_allocated,
	.memory_allocated	= &tcp_memory_allocated,
	.memory_pressure	= &tcp_memory_pressure,
	.sysctl_wmem_offset	= offsetof(struct net, ipv4.sysctl_tcp_wmem),
	.sysctl_rmem_offset	= offsetof(struct net, ipv4.sysctl_tcp_rmem),
	.sysctl_mem	= sysctl_tcp_mem,
	.obj_size	= sizeof(struct mptcp_sock),
	.slab_flags	= SLAB_TYPESAFE_BY_RCU,
	.no_autobind	= true,
};

static int mptcp_bind(struct socket *sock, struct sockaddr *uaddr, int addr_len)
{
	struct mptcp_sock *msk = mptcp_sk(sock->sk);
	struct socket *ssock;
	int err;

	lock_sock(sock->sk);
	ssock = __mptcp_nmpc_socket(msk);
	if (!ssock) {
		err = -EINVAL;
		goto unlock;
	}

	err = ssock->ops->bind(ssock, uaddr, addr_len);
	if (!err)
		mptcp_copy_inaddrs(sock->sk, ssock->sk);

unlock:
	release_sock(sock->sk);
	return err;
}

static void mptcp_subflow_early_fallback(struct mptcp_sock *msk,
					 struct mptcp_subflow_context *subflow)
{
	subflow->request_mptcp = 0;
	__mptcp_do_fallback(msk);
}

static int mptcp_stream_connect(struct socket *sock, struct sockaddr *uaddr,
				int addr_len, int flags)
{
	struct mptcp_sock *msk = mptcp_sk(sock->sk);
	struct mptcp_subflow_context *subflow;
	struct socket *ssock;
	int err;

	lock_sock(sock->sk);
	if (sock->state != SS_UNCONNECTED && msk->subflow) {
		/* pending connection or invalid state, let existing subflow
		 * cope with that
		 */
		ssock = msk->subflow;
		goto do_connect;
	}

	ssock = __mptcp_nmpc_socket(msk);
	if (!ssock) {
		err = -EINVAL;
		goto unlock;
	}

	mptcp_token_destroy(msk);
	inet_sk_state_store(sock->sk, TCP_SYN_SENT);
	subflow = mptcp_subflow_ctx(ssock->sk);
#ifdef CONFIG_TCP_MD5SIG
	/* no MPTCP if MD5SIG is enabled on this socket or we may run out of
	 * TCP option space.
	 */
	if (rcu_access_pointer(tcp_sk(ssock->sk)->md5sig_info))
		mptcp_subflow_early_fallback(msk, subflow);
#endif
	if (subflow->request_mptcp && mptcp_token_new_connect(ssock->sk)) {
		MPTCP_INC_STATS(sock_net(ssock->sk), MPTCP_MIB_TOKENFALLBACKINIT);
		mptcp_subflow_early_fallback(msk, subflow);
	}
	if (likely(!__mptcp_check_fallback(msk)))
		MPTCP_INC_STATS(sock_net(sock->sk), MPTCP_MIB_MPCAPABLEACTIVE);

do_connect:
	err = ssock->ops->connect(ssock, uaddr, addr_len, flags);
	sock->state = ssock->state;

	/* on successful connect, the msk state will be moved to established by
	 * subflow_finish_connect()
	 */
	if (!err || err == -EINPROGRESS)
		mptcp_copy_inaddrs(sock->sk, ssock->sk);
	else
		inet_sk_state_store(sock->sk, inet_sk_state_load(ssock->sk));

unlock:
	release_sock(sock->sk);
	return err;
}

static int mptcp_listen(struct socket *sock, int backlog)
{
	struct mptcp_sock *msk = mptcp_sk(sock->sk);
	struct socket *ssock;
	int err;

	pr_debug("msk=%p", msk);

	lock_sock(sock->sk);
	ssock = __mptcp_nmpc_socket(msk);
	if (!ssock) {
		err = -EINVAL;
		goto unlock;
	}

	mptcp_token_destroy(msk);
	inet_sk_state_store(sock->sk, TCP_LISTEN);
	sock_set_flag(sock->sk, SOCK_RCU_FREE);

	err = ssock->ops->listen(ssock, backlog);
	inet_sk_state_store(sock->sk, inet_sk_state_load(ssock->sk));
	if (!err)
		mptcp_copy_inaddrs(sock->sk, ssock->sk);

unlock:
	release_sock(sock->sk);
	return err;
}

static int mptcp_stream_accept(struct socket *sock, struct socket *newsock,
			       int flags, bool kern)
{
	struct mptcp_sock *msk = mptcp_sk(sock->sk);
	struct socket *ssock;
	int err;

	pr_debug("msk=%p", msk);

	lock_sock(sock->sk);
	if (sock->sk->sk_state != TCP_LISTEN)
		goto unlock_fail;

	ssock = __mptcp_nmpc_socket(msk);
	if (!ssock)
		goto unlock_fail;

	clear_bit(MPTCP_DATA_READY, &msk->flags);
	sock_hold(ssock->sk);
	release_sock(sock->sk);

	err = ssock->ops->accept(sock, newsock, flags, kern);
	if (err == 0 && !mptcp_is_tcpsk(newsock->sk)) {
		struct mptcp_sock *msk = mptcp_sk(newsock->sk);
		struct mptcp_subflow_context *subflow;
		struct sock *newsk = newsock->sk;

		lock_sock(newsk);

		/* PM/worker can now acquire the first subflow socket
		 * lock without racing with listener queue cleanup,
		 * we can notify it, if needed.
		 *
		 * Even if remote has reset the initial subflow by now
		 * the refcnt is still at least one.
		 */
		subflow = mptcp_subflow_ctx(msk->first);
		list_add(&subflow->node, &msk->conn_list);
		sock_hold(msk->first);
		if (mptcp_is_fully_established(newsk))
			mptcp_pm_fully_established(msk, msk->first, GFP_KERNEL);

		mptcp_copy_inaddrs(newsk, msk->first);
		mptcp_rcv_space_init(msk, msk->first);
		mptcp_propagate_sndbuf(newsk, msk->first);

		/* set ssk->sk_socket of accept()ed flows to mptcp socket.
		 * This is needed so NOSPACE flag can be set from tcp stack.
		 */
		mptcp_flush_join_list(msk);
		mptcp_for_each_subflow(msk, subflow) {
			struct sock *ssk = mptcp_subflow_tcp_sock(subflow);

			if (!ssk->sk_socket)
				mptcp_sock_graft(ssk, newsock);
		}
		release_sock(newsk);
	}

	if (inet_csk_listen_poll(ssock->sk))
		set_bit(MPTCP_DATA_READY, &msk->flags);
	sock_put(ssock->sk);
	return err;

unlock_fail:
	release_sock(sock->sk);
	return -EINVAL;
}

static __poll_t mptcp_check_readable(struct mptcp_sock *msk)
{
	/* Concurrent splices from sk_receive_queue into receive_queue will
	 * always show at least one non-empty queue when checked in this order.
	 */
	if (skb_queue_empty_lockless(&((struct sock *)msk)->sk_receive_queue) &&
	    skb_queue_empty_lockless(&msk->receive_queue))
		return 0;

	return EPOLLIN | EPOLLRDNORM;
}

static __poll_t mptcp_check_writeable(struct mptcp_sock *msk)
{
	struct sock *sk = (struct sock *)msk;

	if (unlikely(sk->sk_shutdown & SEND_SHUTDOWN))
		return EPOLLOUT | EPOLLWRNORM;

	if (sk_stream_is_writeable(sk))
		return EPOLLOUT | EPOLLWRNORM;

	mptcp_set_nospace(sk);
	smp_mb__after_atomic(); /* msk->flags is changed by write_space cb */
	if (sk_stream_is_writeable(sk))
		return EPOLLOUT | EPOLLWRNORM;

	return 0;
}

static __poll_t mptcp_poll(struct file *file, struct socket *sock,
			   struct poll_table_struct *wait)
{
	struct sock *sk = sock->sk;
	struct mptcp_sock *msk;
	__poll_t mask = 0;
	int state;

	msk = mptcp_sk(sk);
	sock_poll_wait(file, sock, wait);

	state = inet_sk_state_load(sk);
	pr_debug("msk=%p state=%d flags=%lx", msk, state, msk->flags);
	if (state == TCP_LISTEN)
		return test_bit(MPTCP_DATA_READY, &msk->flags) ? EPOLLIN | EPOLLRDNORM : 0;

	if (state != TCP_SYN_SENT && state != TCP_SYN_RECV) {
		mask |= mptcp_check_readable(msk);
		mask |= mptcp_check_writeable(msk);
	}
	if (sk->sk_shutdown == SHUTDOWN_MASK || state == TCP_CLOSE)
		mask |= EPOLLHUP;
	if (sk->sk_shutdown & RCV_SHUTDOWN)
		mask |= EPOLLIN | EPOLLRDNORM | EPOLLRDHUP;

	/* This barrier is coupled with smp_wmb() in tcp_reset() */
	smp_rmb();
	if (sk->sk_err)
		mask |= EPOLLERR;

	return mask;
}

static const struct proto_ops mptcp_stream_ops = {
	.family		   = PF_INET,
	.owner		   = THIS_MODULE,
	.release	   = inet_release,
	.bind		   = mptcp_bind,
	.connect	   = mptcp_stream_connect,
	.socketpair	   = sock_no_socketpair,
	.accept		   = mptcp_stream_accept,
	.getname	   = inet_getname,
	.poll		   = mptcp_poll,
	.ioctl		   = inet_ioctl,
	.gettstamp	   = sock_gettstamp,
	.listen		   = mptcp_listen,
	.shutdown	   = inet_shutdown,
	.setsockopt	   = sock_common_setsockopt,
	.getsockopt	   = sock_common_getsockopt,
	.sendmsg	   = inet_sendmsg,
	.recvmsg	   = inet_recvmsg,
	.mmap		   = sock_no_mmap,
	.sendpage	   = inet_sendpage,
};

static struct inet_protosw mptcp_protosw = {
	.type		= SOCK_STREAM,
	.protocol	= IPPROTO_MPTCP,
	.prot		= &mptcp_prot,
	.ops		= &mptcp_stream_ops,
	.flags		= INET_PROTOSW_ICSK,
};

static int mptcp_napi_poll(struct napi_struct *napi, int budget)
{
	struct mptcp_delegated_action *delegated;
	struct mptcp_subflow_context *subflow;
	int work_done = 0;

	delegated = container_of(napi, struct mptcp_delegated_action, napi);
	while ((subflow = mptcp_subflow_delegated_next(delegated)) != NULL) {
		struct sock *ssk = mptcp_subflow_tcp_sock(subflow);

		bh_lock_sock_nested(ssk);
		if (!sock_owned_by_user(ssk) &&
		    mptcp_subflow_has_delegated_action(subflow))
			mptcp_subflow_process_delegated(ssk);
		/* ... elsewhere tcp_release_cb_override already processed
		 * the action or will do at next release_sock().
		 * In both case must dequeue the subflow here - on the same
		 * CPU that scheduled it.
		 */
		bh_unlock_sock(ssk);
		sock_put(ssk);

		if (++work_done == budget)
			return budget;
	}

	/* always provide a 0 'work_done' argument, so that napi_complete_done
	 * will not try accessing the NULL napi->dev ptr
	 */
	napi_complete_done(napi, 0);
	return work_done;
}

void __init mptcp_proto_init(void)
{
	struct mptcp_delegated_action *delegated;
	int cpu;

	mptcp_prot.h.hashinfo = tcp_prot.h.hashinfo;

	if (percpu_counter_init(&mptcp_sockets_allocated, 0, GFP_KERNEL))
		panic("Failed to allocate MPTCP pcpu counter\n");

	init_dummy_netdev(&mptcp_napi_dev);
	for_each_possible_cpu(cpu) {
		delegated = per_cpu_ptr(&mptcp_delegated_actions, cpu);
		INIT_LIST_HEAD(&delegated->head);
		netif_tx_napi_add(&mptcp_napi_dev, &delegated->napi, mptcp_napi_poll,
				  NAPI_POLL_WEIGHT);
		napi_enable(&delegated->napi);
	}

	mptcp_subflow_init();
	mptcp_pm_init();
	mptcp_token_init();

	if (proto_register(&mptcp_prot, 1) != 0)
		panic("Failed to register MPTCP proto.\n");

	inet_register_protosw(&mptcp_protosw);

	BUILD_BUG_ON(sizeof(struct mptcp_skb_cb) > sizeof_field(struct sk_buff, cb));
}

#if IS_ENABLED(CONFIG_MPTCP_IPV6)
static const struct proto_ops mptcp_v6_stream_ops = {
	.family		   = PF_INET6,
	.owner		   = THIS_MODULE,
	.release	   = inet6_release,
	.bind		   = mptcp_bind,
	.connect	   = mptcp_stream_connect,
	.socketpair	   = sock_no_socketpair,
	.accept		   = mptcp_stream_accept,
	.getname	   = inet6_getname,
	.poll		   = mptcp_poll,
	.ioctl		   = inet6_ioctl,
	.gettstamp	   = sock_gettstamp,
	.listen		   = mptcp_listen,
	.shutdown	   = inet_shutdown,
	.setsockopt	   = sock_common_setsockopt,
	.getsockopt	   = sock_common_getsockopt,
	.sendmsg	   = inet6_sendmsg,
	.recvmsg	   = inet6_recvmsg,
	.mmap		   = sock_no_mmap,
	.sendpage	   = inet_sendpage,
#ifdef CONFIG_COMPAT
	.compat_ioctl	   = inet6_compat_ioctl,
#endif
};

static struct proto mptcp_v6_prot;

static void mptcp_v6_destroy(struct sock *sk)
{
	mptcp_destroy(sk);
	inet6_destroy_sock(sk);
}

static struct inet_protosw mptcp_v6_protosw = {
	.type		= SOCK_STREAM,
	.protocol	= IPPROTO_MPTCP,
	.prot		= &mptcp_v6_prot,
	.ops		= &mptcp_v6_stream_ops,
	.flags		= INET_PROTOSW_ICSK,
};

int __init mptcp_proto_v6_init(void)
{
	int err;

	mptcp_v6_prot = mptcp_prot;
	strcpy(mptcp_v6_prot.name, "MPTCPv6");
	mptcp_v6_prot.slab = NULL;
	mptcp_v6_prot.destroy = mptcp_v6_destroy;
	mptcp_v6_prot.obj_size = sizeof(struct mptcp6_sock);

	err = proto_register(&mptcp_v6_prot, 1);
	if (err)
		return err;

	err = inet6_register_protosw(&mptcp_v6_protosw);
	if (err)
		proto_unregister(&mptcp_v6_prot);

	return err;
}
#endif<|MERGE_RESOLUTION|>--- conflicted
+++ resolved
@@ -966,102 +966,6 @@
 		df->data_seq + df->data_len == msk->write_seq;
 }
 
-<<<<<<< HEAD
-static int mptcp_wmem_with_overhead(int size)
-{
-	return size + ((sizeof(struct mptcp_data_frag) * size) >> PAGE_SHIFT);
-}
-
-static void __mptcp_wmem_reserve(struct sock *sk, int size)
-{
-	int amount = mptcp_wmem_with_overhead(size);
-	struct mptcp_sock *msk = mptcp_sk(sk);
-
-	WARN_ON_ONCE(msk->wmem_reserved);
-	if (WARN_ON_ONCE(amount < 0))
-		amount = 0;
-
-	if (amount <= sk->sk_forward_alloc)
-		goto reserve;
-
-	/* under memory pressure try to reserve at most a single page
-	 * otherwise try to reserve the full estimate and fallback
-	 * to a single page before entering the error path
-	 */
-	if ((tcp_under_memory_pressure(sk) && amount > PAGE_SIZE) ||
-	    !sk_wmem_schedule(sk, amount)) {
-		if (amount <= PAGE_SIZE)
-			goto nomem;
-
-		amount = PAGE_SIZE;
-		if (!sk_wmem_schedule(sk, amount))
-			goto nomem;
-	}
-
-reserve:
-	msk->wmem_reserved = amount;
-	sk->sk_forward_alloc -= amount;
-	return;
-
-nomem:
-	/* we will wait for memory on next allocation */
-	msk->wmem_reserved = -1;
-}
-
-static void __mptcp_update_wmem(struct sock *sk)
-{
-	struct mptcp_sock *msk = mptcp_sk(sk);
-
-	lockdep_assert_held_once(&sk->sk_lock.slock);
-
-	if (!msk->wmem_reserved)
-		return;
-
-	if (msk->wmem_reserved < 0)
-		msk->wmem_reserved = 0;
-	if (msk->wmem_reserved > 0) {
-		sk->sk_forward_alloc += msk->wmem_reserved;
-		msk->wmem_reserved = 0;
-	}
-}
-
-static bool mptcp_wmem_alloc(struct sock *sk, int size)
-{
-	struct mptcp_sock *msk = mptcp_sk(sk);
-
-	/* check for pre-existing error condition */
-	if (msk->wmem_reserved < 0)
-		return false;
-
-	if (msk->wmem_reserved >= size)
-		goto account;
-
-	mptcp_data_lock(sk);
-	if (!sk_wmem_schedule(sk, size)) {
-		mptcp_data_unlock(sk);
-		return false;
-	}
-
-	sk->sk_forward_alloc -= size;
-	msk->wmem_reserved += size;
-	mptcp_data_unlock(sk);
-
-account:
-	msk->wmem_reserved -= size;
-	return true;
-}
-
-static void mptcp_wmem_uncharge(struct sock *sk, int size)
-{
-	struct mptcp_sock *msk = mptcp_sk(sk);
-
-	if (msk->wmem_reserved < 0)
-		msk->wmem_reserved = 0;
-	msk->wmem_reserved += size;
-}
-
-=======
->>>>>>> 7df621a3
 static void __mptcp_mem_reclaim_partial(struct sock *sk)
 {
 	int reclaimable = mptcp_sk(sk)->rmem_fwd_alloc - sk_unused_reserved_mem(sk);
@@ -1270,11 +1174,7 @@
 	if (likely(skb)) {
 		if (likely(__mptcp_add_ext(skb, gfp))) {
 			skb_reserve(skb, MAX_TCP_HEADER);
-<<<<<<< HEAD
-			skb->reserved_tailroom = skb->end - skb->tail;
-=======
 			skb->ip_summed = CHECKSUM_PARTIAL;
->>>>>>> 7df621a3
 			INIT_LIST_HEAD(&skb->tcp_tsorted_anchor);
 			return skb;
 		}
@@ -1391,11 +1291,7 @@
 		u64 snd_una = READ_ONCE(msk->snd_una);
 
 		if (snd_una != msk->snd_nxt) {
-<<<<<<< HEAD
-			tcp_remove_empty_skb(ssk, tcp_write_queue_tail(ssk));
-=======
 			tcp_remove_empty_skb(ssk);
->>>>>>> 7df621a3
 			return 0;
 		}
 
@@ -1411,11 +1307,7 @@
 
 	copy = min_t(size_t, copy, info->limit - info->sent);
 	if (!sk_wmem_schedule(ssk, copy)) {
-<<<<<<< HEAD
-		tcp_remove_empty_skb(ssk, tcp_write_queue_tail(ssk));
-=======
 		tcp_remove_empty_skb(ssk);
->>>>>>> 7df621a3
 		return -ENOMEM;
 	}
 
@@ -1431,10 +1323,6 @@
 	skb->truesize += copy;
 	sk_wmem_queued_add(ssk, copy);
 	sk_mem_charge(ssk, copy);
-<<<<<<< HEAD
-	skb->ip_summed = CHECKSUM_PARTIAL;
-=======
->>>>>>> 7df621a3
 	WRITE_ONCE(tcp_sk(ssk)->write_seq, tcp_sk(ssk)->write_seq + copy);
 	TCP_SKB_CB(skb)->end_seq += copy;
 	tcp_skb_pcount_set(skb, 0);
