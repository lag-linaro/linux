/*
 * Copyright © 2016 Intel Corporation
 *
 * Permission is hereby granted, free of charge, to any person obtaining a
 * copy of this software and associated documentation files (the "Software"),
 * to deal in the Software without restriction, including without limitation
 * the rights to use, copy, modify, merge, publish, distribute, sublicense,
 * and/or sell copies of the Software, and to permit persons to whom the
 * Software is furnished to do so, subject to the following conditions:
 *
 * The above copyright notice and this permission notice (including the next
 * paragraph) shall be included in all copies or substantial portions of the
 * Software.
 *
 * THE SOFTWARE IS PROVIDED "AS IS", WITHOUT WARRANTY OF ANY KIND, EXPRESS OR
 * IMPLIED, INCLUDING BUT NOT LIMITED TO THE WARRANTIES OF MERCHANTABILITY,
 * FITNESS FOR A PARTICULAR PURPOSE AND NONINFRINGEMENT.  IN NO EVENT SHALL
 * THE AUTHORS OR COPYRIGHT HOLDERS BE LIABLE FOR ANY CLAIM, DAMAGES OR OTHER
 * LIABILITY, WHETHER IN AN ACTION OF CONTRACT, TORT OR OTHERWISE, ARISING
 * FROM, OUT OF OR IN CONNECTION WITH THE SOFTWARE OR THE USE OR OTHER DEALINGS
 * IN THE SOFTWARE.
 *
 */

#include <linux/pm_domain.h>
#include <linux/pm_runtime.h>
#include <linux/iommu.h>

#include <drm/drm_managed.h>

#include "gt/intel_gt.h"
#include "gt/intel_gt_requests.h"
#include "gt/mock_engine.h"
#include "intel_memory_region.h"

#include "mock_request.h"
#include "mock_gem_device.h"
#include "mock_gtt.h"
#include "mock_uncore.h"
#include "mock_region.h"

#include "gem/selftests/mock_context.h"
#include "gem/selftests/mock_gem_object.h"

void mock_device_flush(struct drm_i915_private *i915)
{
	struct intel_gt *gt = &i915->gt;
	struct intel_engine_cs *engine;
	enum intel_engine_id id;

	do {
		for_each_engine(engine, gt, id)
			mock_engine_flush(engine);
	} while (intel_gt_retire_requests_timeout(gt, MAX_SCHEDULE_TIMEOUT));
}

static void mock_device_release(struct drm_device *dev)
{
	struct drm_i915_private *i915 = to_i915(dev);

	if (!i915->do_release)
		goto out;

	mock_device_flush(i915);
	intel_gt_driver_remove(&i915->gt);

	i915_gem_driver_release__contexts(i915);

	i915_gem_drain_workqueue(i915);
	i915_gem_drain_freed_objects(i915);

	mock_fini_ggtt(&i915->ggtt);
	destroy_workqueue(i915->wq);

	intel_gt_driver_late_release(&i915->gt);
	intel_memory_regions_driver_release(i915);

	drm_mode_config_cleanup(&i915->drm);

out:
	i915_params_free(&i915->params);
}

static struct drm_driver mock_driver = {
	.name = "mock",
	.driver_features = DRIVER_GEM,
	.release = mock_device_release,

	.gem_close_object = i915_gem_close_object,
	.gem_free_object_unlocked = i915_gem_free_object,
};

static void release_dev(struct device *dev)
{
	struct pci_dev *pdev = to_pci_dev(dev);

	kfree(pdev);
}

static int pm_domain_resume(struct device *dev)
{
	return pm_generic_runtime_resume(dev);
}

static int pm_domain_suspend(struct device *dev)
{
	return pm_generic_runtime_suspend(dev);
}

static struct dev_pm_domain pm_domain = {
	.ops = {
		.runtime_suspend = pm_domain_suspend,
		.runtime_resume = pm_domain_resume,
	},
};

struct drm_i915_private *mock_gem_device(void)
{
#if IS_ENABLED(CONFIG_IOMMU_API) && defined(CONFIG_INTEL_IOMMU)
	static struct dev_iommu fake_iommu = { .priv = (void *)-1 };
#endif
	struct drm_i915_private *i915;
	struct pci_dev *pdev;
<<<<<<< HEAD
	int err;
=======
>>>>>>> 0d2e90f4

	pdev = kzalloc(sizeof(*pdev), GFP_KERNEL);
	if (!pdev)
		return NULL;
	device_initialize(&pdev->dev);
	pdev->class = PCI_BASE_CLASS_DISPLAY << 16;
	pdev->dev.release = release_dev;
	dev_set_name(&pdev->dev, "mock");
	dma_coerce_mask_and_coherent(&pdev->dev, DMA_BIT_MASK(64));

#if IS_ENABLED(CONFIG_IOMMU_API) && defined(CONFIG_INTEL_IOMMU)
	/* HACK to disable iommu for the fake device; force identity mapping */
	pdev->dev.iommu = &fake_iommu;
#endif
	if (!devres_open_group(&pdev->dev, NULL, GFP_KERNEL)) {
		put_device(&pdev->dev);
		return NULL;
	}

	i915 = devm_drm_dev_alloc(&pdev->dev, &mock_driver,
				  struct drm_i915_private, drm);
	if (IS_ERR(i915)) {
		pr_err("Failed to allocate mock GEM device: err=%ld\n", PTR_ERR(i915));
		devres_release_group(&pdev->dev, NULL);
		put_device(&pdev->dev);

		return NULL;
	}

	pci_set_drvdata(pdev, i915);
	i915->drm.pdev = pdev;

	dev_pm_domain_set(&pdev->dev, &pm_domain);
	pm_runtime_enable(&pdev->dev);
	pm_runtime_dont_use_autosuspend(&pdev->dev);
	if (pm_runtime_enabled(&pdev->dev))
		WARN_ON(pm_runtime_get_sync(&pdev->dev));


	i915_params_copy(&i915->params, &i915_modparams);

	intel_runtime_pm_init_early(&i915->runtime_pm);

	/* Using the global GTT may ask questions about KMS users, so prepare */
	drm_mode_config_init(&i915->drm);

	mkwrite_device_info(i915)->gen = -1;

	mkwrite_device_info(i915)->page_sizes =
		I915_GTT_PAGE_SIZE_4K |
		I915_GTT_PAGE_SIZE_64K |
		I915_GTT_PAGE_SIZE_2M;

	mkwrite_device_info(i915)->memory_regions = REGION_SMEM;
	intel_memory_regions_hw_probe(i915);

	mock_uncore_init(&i915->uncore, i915);

	i915_gem_init__mm(i915);
	intel_gt_init_early(&i915->gt, i915);
	atomic_inc(&i915->gt.wakeref.count); /* disable; no hw support */
	i915->gt.awake = -ENODEV;

	i915->wq = alloc_ordered_workqueue("mock", 0);
	if (!i915->wq)
		goto err_drv;

	mock_init_contexts(i915);

	mock_init_ggtt(i915, &i915->ggtt);
	i915->gt.vm = i915_vm_get(&i915->ggtt.vm);

	mkwrite_device_info(i915)->platform_engine_mask = BIT(0);
	i915->gt.info.engine_mask = BIT(0);

	i915->gt.engine[RCS0] = mock_engine(i915, "mock", RCS0);
	if (!i915->gt.engine[RCS0])
		goto err_unlock;

	if (mock_engine_init(i915->gt.engine[RCS0]))
		goto err_context;

	__clear_bit(I915_WEDGED, &i915->gt.reset.flags);
	intel_engines_driver_register(i915);

	i915->do_release = true;

	return i915;

err_context:
	intel_gt_driver_remove(&i915->gt);
err_unlock:
	destroy_workqueue(i915->wq);
err_drv:
	intel_gt_driver_late_release(&i915->gt);
	intel_memory_regions_driver_release(i915);
	drm_mode_config_cleanup(&i915->drm);
	mock_destroy_device(i915);

	return NULL;
}

void mock_destroy_device(struct drm_i915_private *i915)
{
	struct device *dev = i915->drm.dev;

	devres_release_group(dev, NULL);
	put_device(dev);
}<|MERGE_RESOLUTION|>--- conflicted
+++ resolved
@@ -121,10 +121,6 @@
 #endif
 	struct drm_i915_private *i915;
 	struct pci_dev *pdev;
-<<<<<<< HEAD
-	int err;
-=======
->>>>>>> 0d2e90f4
 
 	pdev = kzalloc(sizeof(*pdev), GFP_KERNEL);
 	if (!pdev)
