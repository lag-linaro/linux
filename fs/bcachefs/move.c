// SPDX-License-Identifier: GPL-2.0

#include "bcachefs.h"
#include "alloc_background.h"
#include "alloc_foreground.h"
#include "backpointers.h"
#include "bkey_buf.h"
#include "btree_gc.h"
#include "btree_update.h"
#include "btree_update_interior.h"
#include "btree_write_buffer.h"
#include "disk_groups.h"
#include "ec.h"
#include "errcode.h"
#include "error.h"
#include "inode.h"
#include "io_read.h"
#include "io_write.h"
#include "journal_reclaim.h"
#include "keylist.h"
#include "move.h"
#include "replicas.h"
#include "snapshot.h"
#include "super-io.h"
#include "trace.h"

#include <linux/ioprio.h>
#include <linux/kthread.h>

static void trace_move_extent2(struct bch_fs *c, struct bkey_s_c k)
{
	if (trace_move_extent_enabled()) {
		struct printbuf buf = PRINTBUF;

		bch2_bkey_val_to_text(&buf, c, k);
		trace_move_extent(c, buf.buf);
		printbuf_exit(&buf);
	}
}

static void trace_move_extent_read2(struct bch_fs *c, struct bkey_s_c k)
{
	if (trace_move_extent_read_enabled()) {
		struct printbuf buf = PRINTBUF;

		bch2_bkey_val_to_text(&buf, c, k);
		trace_move_extent_read(c, buf.buf);
		printbuf_exit(&buf);
	}
}

<<<<<<< HEAD
static void trace_move_extent_alloc_mem_fail2(struct bch_fs *c, struct bkey_s_c k)
{
	if (trace_move_extent_alloc_mem_fail_enabled()) {
		struct printbuf buf = PRINTBUF;

		bch2_bkey_val_to_text(&buf, c, k);
		trace_move_extent_alloc_mem_fail(c, buf.buf);
		printbuf_exit(&buf);
	}
}

=======
>>>>>>> 8e2f79f4
struct moving_io {
	struct list_head		read_list;
	struct list_head		io_list;
	struct move_bucket_in_flight	*b;
	struct closure			cl;
	bool				read_completed;

	unsigned			read_sectors;
	unsigned			write_sectors;

	struct bch_read_bio		rbio;

	struct data_update		write;
	/* Must be last since it is variable size */
	struct bio_vec			bi_inline_vecs[0];
};

static void move_free(struct moving_io *io)
{
	struct moving_context *ctxt = io->write.ctxt;

	if (io->b)
		atomic_dec(&io->b->count);

	bch2_data_update_exit(&io->write);

	mutex_lock(&ctxt->lock);
	list_del(&io->io_list);
	wake_up(&ctxt->wait);
	mutex_unlock(&ctxt->lock);

	kfree(io);
}

static void move_write_done(struct bch_write_op *op)
{
	struct moving_io *io = container_of(op, struct moving_io, write.op);
	struct moving_context *ctxt = io->write.ctxt;

	if (io->write.op.error)
		ctxt->write_error = true;

	atomic_sub(io->write_sectors, &io->write.ctxt->write_sectors);
	atomic_dec(&io->write.ctxt->write_ios);
	move_free(io);
	closure_put(&ctxt->cl);
}

static void move_write(struct moving_io *io)
{
	if (unlikely(io->rbio.bio.bi_status || io->rbio.hole)) {
		move_free(io);
		return;
	}

	closure_get(&io->write.ctxt->cl);
	atomic_add(io->write_sectors, &io->write.ctxt->write_sectors);
	atomic_inc(&io->write.ctxt->write_ios);

	bch2_data_update_read_done(&io->write, io->rbio.pick.crc);
}

struct moving_io *bch2_moving_ctxt_next_pending_write(struct moving_context *ctxt)
{
	struct moving_io *io =
		list_first_entry_or_null(&ctxt->reads, struct moving_io, read_list);

	return io && io->read_completed ? io : NULL;
}

static void move_read_endio(struct bio *bio)
{
	struct moving_io *io = container_of(bio, struct moving_io, rbio.bio);
	struct moving_context *ctxt = io->write.ctxt;

	atomic_sub(io->read_sectors, &ctxt->read_sectors);
	atomic_dec(&ctxt->read_ios);
	io->read_completed = true;

	wake_up(&ctxt->wait);
	closure_put(&ctxt->cl);
}

void bch2_moving_ctxt_do_pending_writes(struct moving_context *ctxt)
{
	struct moving_io *io;

	while ((io = bch2_moving_ctxt_next_pending_write(ctxt))) {
		bch2_trans_unlock_long(ctxt->trans);
		list_del(&io->read_list);
		move_write(io);
	}
}

void bch2_move_ctxt_wait_for_io(struct moving_context *ctxt)
{
	unsigned sectors_pending = atomic_read(&ctxt->write_sectors);

	move_ctxt_wait_event(ctxt,
		!atomic_read(&ctxt->write_sectors) ||
		atomic_read(&ctxt->write_sectors) != sectors_pending);
}

static void bch2_moving_ctxt_flush_all(struct moving_context *ctxt)
{
	move_ctxt_wait_event(ctxt, list_empty(&ctxt->reads));
	bch2_trans_unlock_long(ctxt->trans);
	closure_sync(&ctxt->cl);
}

void bch2_moving_ctxt_exit(struct moving_context *ctxt)
{
	struct bch_fs *c = ctxt->trans->c;

<<<<<<< HEAD
	move_ctxt_wait_event(ctxt, list_empty(&ctxt->reads));
	closure_sync(&ctxt->cl);
=======
	bch2_moving_ctxt_flush_all(ctxt);
>>>>>>> 8e2f79f4

	EBUG_ON(atomic_read(&ctxt->write_sectors));
	EBUG_ON(atomic_read(&ctxt->write_ios));
	EBUG_ON(atomic_read(&ctxt->read_sectors));
	EBUG_ON(atomic_read(&ctxt->read_ios));

	mutex_lock(&c->moving_context_lock);
	list_del(&ctxt->list);
	mutex_unlock(&c->moving_context_lock);

	bch2_trans_put(ctxt->trans);
	memset(ctxt, 0, sizeof(*ctxt));
}

void bch2_moving_ctxt_init(struct moving_context *ctxt,
			   struct bch_fs *c,
			   struct bch_ratelimit *rate,
			   struct bch_move_stats *stats,
			   struct write_point_specifier wp,
			   bool wait_on_copygc)
{
	memset(ctxt, 0, sizeof(*ctxt));

	ctxt->trans	= bch2_trans_get(c);
	ctxt->fn	= (void *) _RET_IP_;
	ctxt->rate	= rate;
	ctxt->stats	= stats;
	ctxt->wp	= wp;
	ctxt->wait_on_copygc = wait_on_copygc;

	closure_init_stack(&ctxt->cl);

	mutex_init(&ctxt->lock);
	INIT_LIST_HEAD(&ctxt->reads);
	INIT_LIST_HEAD(&ctxt->ios);
	init_waitqueue_head(&ctxt->wait);

	mutex_lock(&c->moving_context_lock);
	list_add(&ctxt->list, &c->moving_context_list);
	mutex_unlock(&c->moving_context_lock);
}

void bch2_move_stats_exit(struct bch_move_stats *stats, struct bch_fs *c)
{
	trace_move_data(c, stats);
}

void bch2_move_stats_init(struct bch_move_stats *stats, char *name)
{
	memset(stats, 0, sizeof(*stats));
	stats->data_type = BCH_DATA_user;
	scnprintf(stats->name, sizeof(stats->name), "%s", name);
}

<<<<<<< HEAD
static int bch2_extent_drop_ptrs(struct btree_trans *trans,
				 struct btree_iter *iter,
				 struct bkey_s_c k,
				 struct data_update_opts data_opts)
{
	struct bch_fs *c = trans->c;
	struct bkey_i *n;
	int ret;

	n = bch2_bkey_make_mut_noupdate(trans, k);
	ret = PTR_ERR_OR_ZERO(n);
	if (ret)
		return ret;

	while (data_opts.kill_ptrs) {
		unsigned i = 0, drop = __fls(data_opts.kill_ptrs);
		struct bch_extent_ptr *ptr;

		bch2_bkey_drop_ptrs(bkey_i_to_s(n), ptr, i++ == drop);
		data_opts.kill_ptrs ^= 1U << drop;
	}

	/*
	 * If the new extent no longer has any pointers, bch2_extent_normalize()
	 * will do the appropriate thing with it (turning it into a
	 * KEY_TYPE_error key, or just a discard if it was a cached extent)
	 */
	bch2_extent_normalize(c, bkey_i_to_s(n));

	/*
	 * Since we're not inserting through an extent iterator
	 * (BTREE_ITER_ALL_SNAPSHOTS iterators aren't extent iterators),
	 * we aren't using the extent overwrite path to delete, we're
	 * just using the normal key deletion path:
	 */
	if (bkey_deleted(&n->k))
		n->k.size = 0;

	return bch2_trans_relock(trans) ?:
		bch2_trans_update(trans, iter, n, BTREE_UPDATE_INTERNAL_SNAPSHOT_NODE) ?:
		bch2_trans_commit(trans, NULL, NULL, BTREE_INSERT_NOFAIL);
}

=======
>>>>>>> 8e2f79f4
int bch2_move_extent(struct moving_context *ctxt,
		     struct move_bucket_in_flight *bucket_in_flight,
		     struct btree_iter *iter,
		     struct bkey_s_c k,
		     struct bch_io_opts io_opts,
		     struct data_update_opts data_opts)
{
	struct btree_trans *trans = ctxt->trans;
	struct bch_fs *c = trans->c;
	struct bkey_ptrs_c ptrs = bch2_bkey_ptrs_c(k);
	struct moving_io *io;
	const union bch_extent_entry *entry;
	struct extent_ptr_decoded p;
	unsigned sectors = k.k->size, pages;
	int ret = -ENOMEM;

	if (ctxt->stats)
		ctxt->stats->pos = BBPOS(iter->btree_id, iter->pos);
	trace_move_extent2(c, k);

	bch2_data_update_opts_normalize(k, &data_opts);

	if (!data_opts.rewrite_ptrs &&
	    !data_opts.extra_replicas) {
		if (data_opts.kill_ptrs)
			return bch2_extent_drop_ptrs(trans, iter, k, data_opts);
		return 0;
	}

	/*
	 * Before memory allocations & taking nocow locks in
	 * bch2_data_update_init():
	 */
	bch2_trans_unlock(trans);

	/* write path might have to decompress data: */
	bkey_for_each_ptr_decode(k.k, ptrs, p, entry)
		sectors = max_t(unsigned, sectors, p.crc.uncompressed_size);

	pages = DIV_ROUND_UP(sectors, PAGE_SECTORS);
	io = kzalloc(sizeof(struct moving_io) +
		     sizeof(struct bio_vec) * pages, GFP_KERNEL);
	if (!io)
		goto err;

	INIT_LIST_HEAD(&io->io_list);
	io->write.ctxt		= ctxt;
	io->read_sectors	= k.k->size;
	io->write_sectors	= k.k->size;

	bio_init(&io->write.op.wbio.bio, NULL, io->bi_inline_vecs, pages, 0);
	bio_set_prio(&io->write.op.wbio.bio,
		     IOPRIO_PRIO_VALUE(IOPRIO_CLASS_IDLE, 0));

	if (bch2_bio_alloc_pages(&io->write.op.wbio.bio, sectors << 9,
				 GFP_KERNEL))
		goto err_free;

	io->rbio.c		= c;
	io->rbio.opts		= io_opts;
	bio_init(&io->rbio.bio, NULL, io->bi_inline_vecs, pages, 0);
	io->rbio.bio.bi_vcnt = pages;
	bio_set_prio(&io->rbio.bio, IOPRIO_PRIO_VALUE(IOPRIO_CLASS_IDLE, 0));
	io->rbio.bio.bi_iter.bi_size = sectors << 9;

	io->rbio.bio.bi_opf		= REQ_OP_READ;
	io->rbio.bio.bi_iter.bi_sector	= bkey_start_offset(k.k);
	io->rbio.bio.bi_end_io		= move_read_endio;

<<<<<<< HEAD
	ret = bch2_data_update_init(trans, ctxt, &io->write, ctxt->wp,
				    io_opts, data_opts, iter->btree_id, k);
	if (ret && ret != -BCH_ERR_unwritten_extent_update)
		goto err_free_pages;

	if (ret == -BCH_ERR_unwritten_extent_update) {
		bch2_update_unwritten_extent(trans, &io->write);
		move_free(io);
		return 0;
	}

	BUG_ON(ret);

=======
	ret = bch2_data_update_init(trans, iter, ctxt, &io->write, ctxt->wp,
				    io_opts, data_opts, iter->btree_id, k);
	if (ret)
		goto err_free_pages;

>>>>>>> 8e2f79f4
	io->write.op.end_io = move_write_done;

	if (ctxt->rate)
		bch2_ratelimit_increment(ctxt->rate, k.k->size);

	if (ctxt->stats) {
		atomic64_inc(&ctxt->stats->keys_moved);
		atomic64_add(k.k->size, &ctxt->stats->sectors_moved);
	}

	if (bucket_in_flight) {
		io->b = bucket_in_flight;
		atomic_inc(&io->b->count);
	}

	this_cpu_add(c->counters[BCH_COUNTER_io_move], k.k->size);
	this_cpu_add(c->counters[BCH_COUNTER_move_extent_read], k.k->size);
	trace_move_extent_read2(c, k);

	mutex_lock(&ctxt->lock);
	atomic_add(io->read_sectors, &ctxt->read_sectors);
	atomic_inc(&ctxt->read_ios);

	list_add_tail(&io->read_list, &ctxt->reads);
	list_add_tail(&io->io_list, &ctxt->ios);
	mutex_unlock(&ctxt->lock);

	/*
	 * dropped by move_read_endio() - guards against use after free of
	 * ctxt when doing wakeup
	 */
	closure_get(&ctxt->cl);
	bch2_read_extent(trans, &io->rbio,
			 bkey_start_pos(k.k),
			 iter->btree_id, k, 0,
			 BCH_READ_NODECODE|
			 BCH_READ_LAST_FRAGMENT);
	return 0;
err_free_pages:
	bio_free_pages(&io->write.op.wbio.bio);
err_free:
	kfree(io);
err:
	if (ret == -BCH_ERR_data_update_done)
		return 0;

	if (bch2_err_matches(ret, EROFS) ||
	    bch2_err_matches(ret, BCH_ERR_transaction_restart))
		return ret;

	this_cpu_inc(c->counters[BCH_COUNTER_move_extent_start_fail]);
	if (trace_move_extent_start_fail_enabled()) {
		struct printbuf buf = PRINTBUF;

		bch2_bkey_val_to_text(&buf, c, k);
		prt_str(&buf, ": ");
		prt_str(&buf, bch2_err_str(ret));
		trace_move_extent_start_fail(c, buf.buf);
		printbuf_exit(&buf);
	}
	return ret;
}

struct bch_io_opts *bch2_move_get_io_opts(struct btree_trans *trans,
			  struct per_snapshot_io_opts *io_opts,
			  struct bkey_s_c extent_k)
{
	struct bch_fs *c = trans->c;
	u32 restart_count = trans->restart_count;
	int ret = 0;

	if (io_opts->cur_inum != extent_k.k->p.inode) {
		struct btree_iter iter;
		struct bkey_s_c k;

		io_opts->d.nr = 0;

		for_each_btree_key(trans, iter, BTREE_ID_inodes, POS(0, extent_k.k->p.inode),
				   BTREE_ITER_ALL_SNAPSHOTS, k, ret) {
			if (k.k->p.offset != extent_k.k->p.inode)
				break;

			if (!bkey_is_inode(k.k))
				continue;

			struct bch_inode_unpacked inode;
			BUG_ON(bch2_inode_unpack(k, &inode));

			struct snapshot_io_opts_entry e = { .snapshot = k.k->p.snapshot };
			bch2_inode_opts_get(&e.io_opts, trans->c, &inode);

			ret = darray_push(&io_opts->d, e);
			if (ret)
				break;
		}
		bch2_trans_iter_exit(trans, &iter);
		io_opts->cur_inum = extent_k.k->p.inode;
	}

	ret = ret ?: trans_was_restarted(trans, restart_count);
	if (ret)
		return ERR_PTR(ret);

	if (extent_k.k->p.snapshot) {
		struct snapshot_io_opts_entry *i;
		darray_for_each(io_opts->d, i)
			if (bch2_snapshot_is_ancestor(c, extent_k.k->p.snapshot, i->snapshot))
				return &i->io_opts;
	}

	return &io_opts->fs_io_opts;
}

int bch2_move_get_io_opts_one(struct btree_trans *trans,
			      struct bch_io_opts *io_opts,
			      struct bkey_s_c extent_k)
{
	struct btree_iter iter;
	struct bkey_s_c k;
	int ret;

	/* reflink btree? */
	if (!extent_k.k->p.inode) {
		*io_opts = bch2_opts_to_inode_opts(trans->c->opts);
		return 0;
	}

	k = bch2_bkey_get_iter(trans, &iter, BTREE_ID_inodes,
			       SPOS(0, extent_k.k->p.inode, extent_k.k->p.snapshot),
			       BTREE_ITER_CACHED);
	ret = bkey_err(k);
	if (bch2_err_matches(ret, BCH_ERR_transaction_restart))
		return ret;

	if (!ret && bkey_is_inode(k.k)) {
		struct bch_inode_unpacked inode;
		bch2_inode_unpack(k, &inode);
		bch2_inode_opts_get(io_opts, trans->c, &inode);
	} else {
		*io_opts = bch2_opts_to_inode_opts(trans->c->opts);
	}

	bch2_trans_iter_exit(trans, &iter);
	return 0;
}

int bch2_move_ratelimit(struct moving_context *ctxt)
{
	struct bch_fs *c = ctxt->trans->c;
<<<<<<< HEAD
	u64 delay;

	if (ctxt->wait_on_copygc && !c->copygc_running) {
		bch2_trans_unlock_long(ctxt->trans);
=======
	bool is_kthread = current->flags & PF_KTHREAD;
	u64 delay;

	if (ctxt->wait_on_copygc && c->copygc_running) {
		bch2_moving_ctxt_flush_all(ctxt);
>>>>>>> 8e2f79f4
		wait_event_killable(c->copygc_running_wq,
				    !c->copygc_running ||
				    (is_kthread && kthread_should_stop()));
	}

	do {
		delay = ctxt->rate ? bch2_ratelimit_delay(ctxt->rate) : 0;

<<<<<<< HEAD

		if (delay) {
			if (delay > HZ / 10)
				bch2_trans_unlock_long(ctxt->trans);
			else
				bch2_trans_unlock(ctxt->trans);
			set_current_state(TASK_INTERRUPTIBLE);
		}

		if ((current->flags & PF_KTHREAD) && kthread_should_stop()) {
			__set_current_state(TASK_RUNNING);
=======
		if (is_kthread && kthread_should_stop())
>>>>>>> 8e2f79f4
			return 1;

		if (delay)
			move_ctxt_wait_event_timeout(ctxt,
					freezing(current) ||
					(is_kthread && kthread_should_stop()),
					delay);

		if (unlikely(freezing(current))) {
<<<<<<< HEAD
			move_ctxt_wait_event(ctxt, list_empty(&ctxt->reads));
=======
			bch2_moving_ctxt_flush_all(ctxt);
>>>>>>> 8e2f79f4
			try_to_freeze();
		}
	} while (delay);

	/*
	 * XXX: these limits really ought to be per device, SSDs and hard drives
	 * will want different limits
	 */
	move_ctxt_wait_event(ctxt,
		atomic_read(&ctxt->write_sectors) < c->opts.move_bytes_in_flight >> 9 &&
		atomic_read(&ctxt->read_sectors) < c->opts.move_bytes_in_flight >> 9 &&
		atomic_read(&ctxt->write_ios) < c->opts.move_ios_in_flight &&
		atomic_read(&ctxt->read_ios) < c->opts.move_ios_in_flight);

	return 0;
}

static int bch2_move_data_btree(struct moving_context *ctxt,
				struct bpos start,
				struct bpos end,
				move_pred_fn pred, void *arg,
				enum btree_id btree_id)
{
	struct btree_trans *trans = ctxt->trans;
	struct bch_fs *c = trans->c;
	struct per_snapshot_io_opts snapshot_io_opts;
	struct bch_io_opts *io_opts;
	struct bkey_buf sk;
	struct btree_iter iter;
	struct bkey_s_c k;
	struct data_update_opts data_opts;
	int ret = 0, ret2;

	per_snapshot_io_opts_init(&snapshot_io_opts, c);
	bch2_bkey_buf_init(&sk);

	if (ctxt->stats) {
		ctxt->stats->data_type	= BCH_DATA_user;
		ctxt->stats->pos	= BBPOS(btree_id, start);
	}

	bch2_trans_iter_init(trans, &iter, btree_id, start,
			     BTREE_ITER_PREFETCH|
			     BTREE_ITER_ALL_SNAPSHOTS);

	if (ctxt->rate)
		bch2_ratelimit_reset(ctxt->rate);

	while (!bch2_move_ratelimit(ctxt)) {
		bch2_trans_begin(trans);

		k = bch2_btree_iter_peek(&iter);
		if (!k.k)
			break;

		ret = bkey_err(k);
		if (bch2_err_matches(ret, BCH_ERR_transaction_restart))
			continue;
		if (ret)
			break;

		if (bkey_ge(bkey_start_pos(k.k), end))
			break;

		if (ctxt->stats)
			ctxt->stats->pos = BBPOS(iter.btree_id, iter.pos);

		if (!bkey_extent_is_direct_data(k.k))
			goto next_nondata;

		io_opts = bch2_move_get_io_opts(trans, &snapshot_io_opts, k);
		ret = PTR_ERR_OR_ZERO(io_opts);
		if (ret)
			continue;

		memset(&data_opts, 0, sizeof(data_opts));
		if (!pred(c, arg, k, io_opts, &data_opts))
			goto next;

		/*
		 * The iterator gets unlocked by __bch2_read_extent - need to
		 * save a copy of @k elsewhere:
		 */
		bch2_bkey_buf_reassemble(&sk, c, k);
		k = bkey_i_to_s_c(sk.k);

		ret2 = bch2_move_extent(ctxt, NULL, &iter, k, *io_opts, data_opts);
		if (ret2) {
			if (bch2_err_matches(ret2, BCH_ERR_transaction_restart))
				continue;

			if (ret2 == -ENOMEM) {
				/* memory allocation failure, wait for some IO to finish */
				bch2_move_ctxt_wait_for_io(ctxt);
				continue;
			}

			/* XXX signal failure */
			goto next;
		}
next:
		if (ctxt->stats)
			atomic64_add(k.k->size, &ctxt->stats->sectors_seen);
next_nondata:
		bch2_btree_iter_advance(&iter);
	}

	bch2_trans_iter_exit(trans, &iter);
	bch2_bkey_buf_exit(&sk, c);
	per_snapshot_io_opts_exit(&snapshot_io_opts);

	return ret;
}

int __bch2_move_data(struct moving_context *ctxt,
		     struct bbpos start,
		     struct bbpos end,
		     move_pred_fn pred, void *arg)
{
	struct bch_fs *c = ctxt->trans->c;
	enum btree_id id;
	int ret = 0;

	for (id = start.btree;
	     id <= min_t(unsigned, end.btree, btree_id_nr_alive(c) - 1);
	     id++) {
		ctxt->stats->pos = BBPOS(id, POS_MIN);

		if (!btree_type_has_ptrs(id) ||
		    !bch2_btree_id_root(c, id)->b)
			continue;

		ret = bch2_move_data_btree(ctxt,
				       id == start.btree ? start.pos : POS_MIN,
				       id == end.btree   ? end.pos   : POS_MAX,
				       pred, arg, id);
		if (ret)
			break;
	}

	return ret;
}

int bch2_move_data(struct bch_fs *c,
		   struct bbpos start,
		   struct bbpos end,
		   struct bch_ratelimit *rate,
		   struct bch_move_stats *stats,
		   struct write_point_specifier wp,
		   bool wait_on_copygc,
		   move_pred_fn pred, void *arg)
{

	struct moving_context ctxt;
	int ret;

	bch2_moving_ctxt_init(&ctxt, c, rate, stats, wp, wait_on_copygc);
	ret = __bch2_move_data(&ctxt, start, end, pred, arg);
	bch2_moving_ctxt_exit(&ctxt);

	return ret;
}

int __bch2_evacuate_bucket(struct moving_context *ctxt,
			   struct move_bucket_in_flight *bucket_in_flight,
			   struct bpos bucket, int gen,
			   struct data_update_opts _data_opts)
{
	struct btree_trans *trans = ctxt->trans;
	struct bch_fs *c = trans->c;
<<<<<<< HEAD
=======
	bool is_kthread = current->flags & PF_KTHREAD;
>>>>>>> 8e2f79f4
	struct bch_io_opts io_opts = bch2_opts_to_inode_opts(c->opts);
	struct btree_iter iter;
	struct bkey_buf sk;
	struct bch_backpointer bp;
	struct bch_alloc_v4 a_convert;
	const struct bch_alloc_v4 *a;
	struct bkey_s_c k;
	struct data_update_opts data_opts;
	unsigned dirty_sectors, bucket_size;
	u64 fragmentation;
	struct bpos bp_pos = POS_MIN;
	int ret = 0;

	trace_bucket_evacuate(c, &bucket);

	bch2_bkey_buf_init(&sk);

	/*
	 * We're not run in a context that handles transaction restarts:
	 */
	bch2_trans_begin(trans);

	bch2_trans_iter_init(trans, &iter, BTREE_ID_alloc,
			     bucket, BTREE_ITER_CACHED);
	ret = lockrestart_do(trans,
			bkey_err(k = bch2_btree_iter_peek_slot(&iter)));
	bch2_trans_iter_exit(trans, &iter);

	if (ret) {
		bch_err_msg(c, ret, "looking up alloc key");
		goto err;
	}

	a = bch2_alloc_to_v4(k, &a_convert);
	dirty_sectors = a->dirty_sectors;
	bucket_size = bch_dev_bkey_exists(c, bucket.inode)->mi.bucket_size;
	fragmentation = a->fragmentation_lru;

	ret = bch2_btree_write_buffer_flush(trans);
	if (ret) {
		bch_err_msg(c, ret, "flushing btree write buffer");
		goto err;
	}

	while (!(ret = bch2_move_ratelimit(ctxt))) {
<<<<<<< HEAD
=======
		if (is_kthread && kthread_should_stop())
			break;

>>>>>>> 8e2f79f4
		bch2_trans_begin(trans);

		ret = bch2_get_next_backpointer(trans, bucket, gen,
						&bp_pos, &bp,
						BTREE_ITER_CACHED);
		if (bch2_err_matches(ret, BCH_ERR_transaction_restart))
			continue;
		if (ret)
			goto err;
		if (bkey_eq(bp_pos, POS_MAX))
			break;

		if (!bp.level) {
			const struct bch_extent_ptr *ptr;
			unsigned i = 0;

			k = bch2_backpointer_get_key(trans, &iter, bp_pos, bp, 0);
			ret = bkey_err(k);
			if (bch2_err_matches(ret, BCH_ERR_transaction_restart))
				continue;
			if (ret)
				goto err;
			if (!k.k)
				goto next;

			bch2_bkey_buf_reassemble(&sk, c, k);
			k = bkey_i_to_s_c(sk.k);

			ret = bch2_move_get_io_opts_one(trans, &io_opts, k);
			if (ret) {
				bch2_trans_iter_exit(trans, &iter);
				continue;
			}

			data_opts = _data_opts;
			data_opts.target	= io_opts.background_target;
			data_opts.rewrite_ptrs = 0;

			bkey_for_each_ptr(bch2_bkey_ptrs_c(k), ptr) {
				if (ptr->dev == bucket.inode) {
					data_opts.rewrite_ptrs |= 1U << i;
					if (ptr->cached) {
						bch2_trans_iter_exit(trans, &iter);
						goto next;
					}
				}
				i++;
			}

			ret = bch2_move_extent(ctxt, bucket_in_flight,
					       &iter, k, io_opts, data_opts);
			bch2_trans_iter_exit(trans, &iter);

			if (bch2_err_matches(ret, BCH_ERR_transaction_restart))
				continue;
			if (ret == -ENOMEM) {
				/* memory allocation failure, wait for some IO to finish */
				bch2_move_ctxt_wait_for_io(ctxt);
				continue;
			}
			if (ret)
				goto err;

			if (ctxt->stats)
				atomic64_add(k.k->size, &ctxt->stats->sectors_seen);
		} else {
			struct btree *b;

			b = bch2_backpointer_get_node(trans, &iter, bp_pos, bp);
			ret = PTR_ERR_OR_ZERO(b);
			if (ret == -BCH_ERR_backpointer_to_overwritten_btree_node)
				continue;
			if (bch2_err_matches(ret, BCH_ERR_transaction_restart))
				continue;
			if (ret)
				goto err;
			if (!b)
				goto next;

			ret = bch2_btree_node_rewrite(trans, &iter, b, 0);
			bch2_trans_iter_exit(trans, &iter);

			if (bch2_err_matches(ret, BCH_ERR_transaction_restart))
				continue;
			if (ret)
				goto err;

			if (ctxt->rate)
				bch2_ratelimit_increment(ctxt->rate,
							 c->opts.btree_node_size >> 9);
			if (ctxt->stats) {
				atomic64_add(c->opts.btree_node_size >> 9, &ctxt->stats->sectors_seen);
				atomic64_add(c->opts.btree_node_size >> 9, &ctxt->stats->sectors_moved);
			}
		}
next:
		bp_pos = bpos_nosnap_successor(bp_pos);
	}

	trace_evacuate_bucket(c, &bucket, dirty_sectors, bucket_size, fragmentation, ret);
err:
	bch2_bkey_buf_exit(&sk, c);
	return ret;
}

int bch2_evacuate_bucket(struct bch_fs *c,
			 struct bpos bucket, int gen,
			 struct data_update_opts data_opts,
			 struct bch_ratelimit *rate,
			 struct bch_move_stats *stats,
			 struct write_point_specifier wp,
			 bool wait_on_copygc)
{
	struct moving_context ctxt;
	int ret;

	bch2_moving_ctxt_init(&ctxt, c, rate, stats, wp, wait_on_copygc);
	ret = __bch2_evacuate_bucket(&ctxt, NULL, bucket, gen, data_opts);
	bch2_moving_ctxt_exit(&ctxt);

	return ret;
}

typedef bool (*move_btree_pred)(struct bch_fs *, void *,
				struct btree *, struct bch_io_opts *,
				struct data_update_opts *);

static int bch2_move_btree(struct bch_fs *c,
			   enum btree_id start_btree_id, struct bpos start_pos,
			   enum btree_id end_btree_id,   struct bpos end_pos,
			   move_btree_pred pred, void *arg,
			   struct bch_move_stats *stats)
{
	bool kthread = (current->flags & PF_KTHREAD) != 0;
	struct bch_io_opts io_opts = bch2_opts_to_inode_opts(c->opts);
	struct moving_context ctxt;
	struct btree_trans *trans;
	struct btree_iter iter;
	struct btree *b;
	enum btree_id id;
	struct data_update_opts data_opts;
	int ret = 0;

	bch2_moving_ctxt_init(&ctxt, c, NULL, stats,
			      writepoint_ptr(&c->btree_write_point),
			      true);
	trans = ctxt.trans;

	stats->data_type = BCH_DATA_btree;

	for (id = start_btree_id;
	     id <= min_t(unsigned, end_btree_id, btree_id_nr_alive(c) - 1);
	     id++) {
		stats->pos = BBPOS(id, POS_MIN);

		if (!bch2_btree_id_root(c, id)->b)
			continue;

		bch2_trans_node_iter_init(trans, &iter, id, POS_MIN, 0, 0,
					  BTREE_ITER_PREFETCH);
retry:
		ret = 0;
		while (bch2_trans_begin(trans),
		       (b = bch2_btree_iter_peek_node(&iter)) &&
		       !(ret = PTR_ERR_OR_ZERO(b))) {
			if (kthread && kthread_should_stop())
				break;

			if ((cmp_int(id, end_btree_id) ?:
			     bpos_cmp(b->key.k.p, end_pos)) > 0)
				break;

			stats->pos = BBPOS(iter.btree_id, iter.pos);

			if (!pred(c, arg, b, &io_opts, &data_opts))
				goto next;

			ret = bch2_btree_node_rewrite(trans, &iter, b, 0) ?: ret;
			if (bch2_err_matches(ret, BCH_ERR_transaction_restart))
				continue;
			if (ret)
				break;
next:
			bch2_btree_iter_next_node(&iter);
		}
		if (bch2_err_matches(ret, BCH_ERR_transaction_restart))
			goto retry;

		bch2_trans_iter_exit(trans, &iter);

		if (kthread && kthread_should_stop())
			break;
	}

	bch_err_fn(c, ret);
	bch2_moving_ctxt_exit(&ctxt);
	bch2_btree_interior_updates_flush(c);

	return ret;
}

static bool rereplicate_pred(struct bch_fs *c, void *arg,
			     struct bkey_s_c k,
			     struct bch_io_opts *io_opts,
			     struct data_update_opts *data_opts)
{
	unsigned nr_good = bch2_bkey_durability(c, k);
	unsigned replicas = bkey_is_btree_ptr(k.k)
		? c->opts.metadata_replicas
		: io_opts->data_replicas;

	if (!nr_good || nr_good >= replicas)
		return false;

	data_opts->target		= 0;
	data_opts->extra_replicas	= replicas - nr_good;
	data_opts->btree_insert_flags	= 0;
	return true;
}

static bool migrate_pred(struct bch_fs *c, void *arg,
			 struct bkey_s_c k,
			 struct bch_io_opts *io_opts,
			 struct data_update_opts *data_opts)
{
	struct bkey_ptrs_c ptrs = bch2_bkey_ptrs_c(k);
	const struct bch_extent_ptr *ptr;
	struct bch_ioctl_data *op = arg;
	unsigned i = 0;

	data_opts->rewrite_ptrs		= 0;
	data_opts->target		= 0;
	data_opts->extra_replicas	= 0;
	data_opts->btree_insert_flags	= 0;

	bkey_for_each_ptr(ptrs, ptr) {
		if (ptr->dev == op->migrate.dev)
			data_opts->rewrite_ptrs |= 1U << i;
		i++;
	}

	return data_opts->rewrite_ptrs != 0;
}

static bool rereplicate_btree_pred(struct bch_fs *c, void *arg,
				   struct btree *b,
				   struct bch_io_opts *io_opts,
				   struct data_update_opts *data_opts)
{
	return rereplicate_pred(c, arg, bkey_i_to_s_c(&b->key), io_opts, data_opts);
}

static bool migrate_btree_pred(struct bch_fs *c, void *arg,
			       struct btree *b,
			       struct bch_io_opts *io_opts,
			       struct data_update_opts *data_opts)
{
	return migrate_pred(c, arg, bkey_i_to_s_c(&b->key), io_opts, data_opts);
}

static bool bformat_needs_redo(struct bkey_format *f)
{
	unsigned i;

	for (i = 0; i < f->nr_fields; i++) {
		unsigned unpacked_bits = bch2_bkey_format_current.bits_per_field[i];
		u64 unpacked_mask = ~((~0ULL << 1) << (unpacked_bits - 1));
		u64 field_offset = le64_to_cpu(f->field_offset[i]);

		if (f->bits_per_field[i] > unpacked_bits)
			return true;

		if ((f->bits_per_field[i] == unpacked_bits) && field_offset)
			return true;

		if (((field_offset + ((1ULL << f->bits_per_field[i]) - 1)) &
		     unpacked_mask) <
		    field_offset)
			return true;
	}

	return false;
}

static bool rewrite_old_nodes_pred(struct bch_fs *c, void *arg,
				   struct btree *b,
				   struct bch_io_opts *io_opts,
				   struct data_update_opts *data_opts)
{
	if (b->version_ondisk != c->sb.version ||
	    btree_node_need_rewrite(b) ||
	    bformat_needs_redo(&b->format)) {
		data_opts->target		= 0;
		data_opts->extra_replicas	= 0;
		data_opts->btree_insert_flags	= 0;
		return true;
	}

	return false;
}

int bch2_scan_old_btree_nodes(struct bch_fs *c, struct bch_move_stats *stats)
{
	int ret;

	ret = bch2_move_btree(c,
			      0,		POS_MIN,
			      BTREE_ID_NR,	SPOS_MAX,
			      rewrite_old_nodes_pred, c, stats);
	if (!ret) {
		mutex_lock(&c->sb_lock);
		c->disk_sb.sb->compat[0] |= cpu_to_le64(1ULL << BCH_COMPAT_extents_above_btree_updates_done);
		c->disk_sb.sb->compat[0] |= cpu_to_le64(1ULL << BCH_COMPAT_bformat_overflow_done);
		c->disk_sb.sb->version_min = c->disk_sb.sb->version;
		bch2_write_super(c);
		mutex_unlock(&c->sb_lock);
	}

	bch_err_fn(c, ret);
	return ret;
}

int bch2_data_job(struct bch_fs *c,
		  struct bch_move_stats *stats,
		  struct bch_ioctl_data op)
{
	int ret = 0;

	switch (op.op) {
	case BCH_DATA_OP_REREPLICATE:
		bch2_move_stats_init(stats, "rereplicate");
		stats->data_type = BCH_DATA_journal;
		ret = bch2_journal_flush_device_pins(&c->journal, -1);

		ret = bch2_move_btree(c,
				      op.start_btree,	op.start_pos,
				      op.end_btree,	op.end_pos,
				      rereplicate_btree_pred, c, stats) ?: ret;
		ret = bch2_replicas_gc2(c) ?: ret;

		ret = bch2_move_data(c,
				     (struct bbpos) { op.start_btree,	op.start_pos },
				     (struct bbpos) { op.end_btree,	op.end_pos },
				     NULL,
				     stats,
				     writepoint_hashed((unsigned long) current),
				     true,
				     rereplicate_pred, c) ?: ret;
		ret = bch2_replicas_gc2(c) ?: ret;

		bch2_move_stats_exit(stats, c);
		break;
	case BCH_DATA_OP_MIGRATE:
		if (op.migrate.dev >= c->sb.nr_devices)
			return -EINVAL;

		bch2_move_stats_init(stats, "migrate");
		stats->data_type = BCH_DATA_journal;
		ret = bch2_journal_flush_device_pins(&c->journal, op.migrate.dev);

		ret = bch2_move_btree(c,
				      op.start_btree,	op.start_pos,
				      op.end_btree,	op.end_pos,
				      migrate_btree_pred, &op, stats) ?: ret;
		ret = bch2_replicas_gc2(c) ?: ret;

		ret = bch2_move_data(c,
				     (struct bbpos) { op.start_btree,	op.start_pos },
				     (struct bbpos) { op.end_btree,	op.end_pos },
				     NULL,
				     stats,
				     writepoint_hashed((unsigned long) current),
				     true,
				     migrate_pred, &op) ?: ret;
		ret = bch2_replicas_gc2(c) ?: ret;

		bch2_move_stats_exit(stats, c);
		break;
	case BCH_DATA_OP_REWRITE_OLD_NODES:
		bch2_move_stats_init(stats, "rewrite_old_nodes");
		ret = bch2_scan_old_btree_nodes(c, stats);
		bch2_move_stats_exit(stats, c);
		break;
	default:
		ret = -EINVAL;
	}

	return ret;
}

void bch2_move_stats_to_text(struct printbuf *out, struct bch_move_stats *stats)
{
	prt_printf(out, "%s: data type=%s pos=",
		   stats->name,
		   bch2_data_types[stats->data_type]);
	bch2_bbpos_to_text(out, stats->pos);
	prt_newline(out);
	printbuf_indent_add(out, 2);
<<<<<<< HEAD

	prt_str(out, "keys moved:  ");
	prt_u64(out, atomic64_read(&stats->keys_moved));
	prt_newline(out);

	prt_str(out, "keys raced:  ");
	prt_u64(out, atomic64_read(&stats->keys_raced));
	prt_newline(out);

	prt_str(out, "bytes seen:  ");
	prt_human_readable_u64(out, atomic64_read(&stats->sectors_seen) << 9);
	prt_newline(out);

	prt_str(out, "bytes moved: ");
	prt_human_readable_u64(out, atomic64_read(&stats->sectors_moved) << 9);
	prt_newline(out);

	prt_str(out, "bytes raced: ");
	prt_human_readable_u64(out, atomic64_read(&stats->sectors_raced) << 9);
	prt_newline(out);

=======

	prt_str(out, "keys moved:  ");
	prt_u64(out, atomic64_read(&stats->keys_moved));
	prt_newline(out);

	prt_str(out, "keys raced:  ");
	prt_u64(out, atomic64_read(&stats->keys_raced));
	prt_newline(out);

	prt_str(out, "bytes seen:  ");
	prt_human_readable_u64(out, atomic64_read(&stats->sectors_seen) << 9);
	prt_newline(out);

	prt_str(out, "bytes moved: ");
	prt_human_readable_u64(out, atomic64_read(&stats->sectors_moved) << 9);
	prt_newline(out);

	prt_str(out, "bytes raced: ");
	prt_human_readable_u64(out, atomic64_read(&stats->sectors_raced) << 9);
	prt_newline(out);

>>>>>>> 8e2f79f4
	printbuf_indent_sub(out, 2);
}

static void bch2_moving_ctxt_to_text(struct printbuf *out, struct bch_fs *c, struct moving_context *ctxt)
{
	struct moving_io *io;

	bch2_move_stats_to_text(out, ctxt->stats);
	printbuf_indent_add(out, 2);

	prt_printf(out, "reads: ios %u/%u sectors %u/%u",
		   atomic_read(&ctxt->read_ios),
		   c->opts.move_ios_in_flight,
		   atomic_read(&ctxt->read_sectors),
		   c->opts.move_bytes_in_flight >> 9);
	prt_newline(out);

	prt_printf(out, "writes: ios %u/%u sectors %u/%u",
		   atomic_read(&ctxt->write_ios),
		   c->opts.move_ios_in_flight,
		   atomic_read(&ctxt->write_sectors),
		   c->opts.move_bytes_in_flight >> 9);
	prt_newline(out);

	printbuf_indent_add(out, 2);

	mutex_lock(&ctxt->lock);
	list_for_each_entry(io, &ctxt->ios, io_list)
		bch2_write_op_to_text(out, &io->write.op);
	mutex_unlock(&ctxt->lock);

	printbuf_indent_sub(out, 4);
}

void bch2_fs_moving_ctxts_to_text(struct printbuf *out, struct bch_fs *c)
{
	struct moving_context *ctxt;

	mutex_lock(&c->moving_context_lock);
	list_for_each_entry(ctxt, &c->moving_context_list, list)
		bch2_moving_ctxt_to_text(out, c, ctxt);
	mutex_unlock(&c->moving_context_lock);
}

void bch2_fs_move_init(struct bch_fs *c)
{
	INIT_LIST_HEAD(&c->moving_context_list);
	mutex_init(&c->moving_context_lock);
}<|MERGE_RESOLUTION|>--- conflicted
+++ resolved
@@ -49,20 +49,6 @@
 	}
 }
 
-<<<<<<< HEAD
-static void trace_move_extent_alloc_mem_fail2(struct bch_fs *c, struct bkey_s_c k)
-{
-	if (trace_move_extent_alloc_mem_fail_enabled()) {
-		struct printbuf buf = PRINTBUF;
-
-		bch2_bkey_val_to_text(&buf, c, k);
-		trace_move_extent_alloc_mem_fail(c, buf.buf);
-		printbuf_exit(&buf);
-	}
-}
-
-=======
->>>>>>> 8e2f79f4
 struct moving_io {
 	struct list_head		read_list;
 	struct list_head		io_list;
@@ -177,12 +163,7 @@
 {
 	struct bch_fs *c = ctxt->trans->c;
 
-<<<<<<< HEAD
-	move_ctxt_wait_event(ctxt, list_empty(&ctxt->reads));
-	closure_sync(&ctxt->cl);
-=======
 	bch2_moving_ctxt_flush_all(ctxt);
->>>>>>> 8e2f79f4
 
 	EBUG_ON(atomic_read(&ctxt->write_sectors));
 	EBUG_ON(atomic_read(&ctxt->write_ios));
@@ -237,52 +218,6 @@
 	scnprintf(stats->name, sizeof(stats->name), "%s", name);
 }
 
-<<<<<<< HEAD
-static int bch2_extent_drop_ptrs(struct btree_trans *trans,
-				 struct btree_iter *iter,
-				 struct bkey_s_c k,
-				 struct data_update_opts data_opts)
-{
-	struct bch_fs *c = trans->c;
-	struct bkey_i *n;
-	int ret;
-
-	n = bch2_bkey_make_mut_noupdate(trans, k);
-	ret = PTR_ERR_OR_ZERO(n);
-	if (ret)
-		return ret;
-
-	while (data_opts.kill_ptrs) {
-		unsigned i = 0, drop = __fls(data_opts.kill_ptrs);
-		struct bch_extent_ptr *ptr;
-
-		bch2_bkey_drop_ptrs(bkey_i_to_s(n), ptr, i++ == drop);
-		data_opts.kill_ptrs ^= 1U << drop;
-	}
-
-	/*
-	 * If the new extent no longer has any pointers, bch2_extent_normalize()
-	 * will do the appropriate thing with it (turning it into a
-	 * KEY_TYPE_error key, or just a discard if it was a cached extent)
-	 */
-	bch2_extent_normalize(c, bkey_i_to_s(n));
-
-	/*
-	 * Since we're not inserting through an extent iterator
-	 * (BTREE_ITER_ALL_SNAPSHOTS iterators aren't extent iterators),
-	 * we aren't using the extent overwrite path to delete, we're
-	 * just using the normal key deletion path:
-	 */
-	if (bkey_deleted(&n->k))
-		n->k.size = 0;
-
-	return bch2_trans_relock(trans) ?:
-		bch2_trans_update(trans, iter, n, BTREE_UPDATE_INTERNAL_SNAPSHOT_NODE) ?:
-		bch2_trans_commit(trans, NULL, NULL, BTREE_INSERT_NOFAIL);
-}
-
-=======
->>>>>>> 8e2f79f4
 int bch2_move_extent(struct moving_context *ctxt,
 		     struct move_bucket_in_flight *bucket_in_flight,
 		     struct btree_iter *iter,
@@ -352,27 +287,11 @@
 	io->rbio.bio.bi_iter.bi_sector	= bkey_start_offset(k.k);
 	io->rbio.bio.bi_end_io		= move_read_endio;
 
-<<<<<<< HEAD
-	ret = bch2_data_update_init(trans, ctxt, &io->write, ctxt->wp,
-				    io_opts, data_opts, iter->btree_id, k);
-	if (ret && ret != -BCH_ERR_unwritten_extent_update)
-		goto err_free_pages;
-
-	if (ret == -BCH_ERR_unwritten_extent_update) {
-		bch2_update_unwritten_extent(trans, &io->write);
-		move_free(io);
-		return 0;
-	}
-
-	BUG_ON(ret);
-
-=======
 	ret = bch2_data_update_init(trans, iter, ctxt, &io->write, ctxt->wp,
 				    io_opts, data_opts, iter->btree_id, k);
 	if (ret)
 		goto err_free_pages;
 
->>>>>>> 8e2f79f4
 	io->write.op.end_io = move_write_done;
 
 	if (ctxt->rate)
@@ -522,18 +441,11 @@
 int bch2_move_ratelimit(struct moving_context *ctxt)
 {
 	struct bch_fs *c = ctxt->trans->c;
-<<<<<<< HEAD
-	u64 delay;
-
-	if (ctxt->wait_on_copygc && !c->copygc_running) {
-		bch2_trans_unlock_long(ctxt->trans);
-=======
 	bool is_kthread = current->flags & PF_KTHREAD;
 	u64 delay;
 
 	if (ctxt->wait_on_copygc && c->copygc_running) {
 		bch2_moving_ctxt_flush_all(ctxt);
->>>>>>> 8e2f79f4
 		wait_event_killable(c->copygc_running_wq,
 				    !c->copygc_running ||
 				    (is_kthread && kthread_should_stop()));
@@ -542,21 +454,7 @@
 	do {
 		delay = ctxt->rate ? bch2_ratelimit_delay(ctxt->rate) : 0;
 
-<<<<<<< HEAD
-
-		if (delay) {
-			if (delay > HZ / 10)
-				bch2_trans_unlock_long(ctxt->trans);
-			else
-				bch2_trans_unlock(ctxt->trans);
-			set_current_state(TASK_INTERRUPTIBLE);
-		}
-
-		if ((current->flags & PF_KTHREAD) && kthread_should_stop()) {
-			__set_current_state(TASK_RUNNING);
-=======
 		if (is_kthread && kthread_should_stop())
->>>>>>> 8e2f79f4
 			return 1;
 
 		if (delay)
@@ -566,11 +464,7 @@
 					delay);
 
 		if (unlikely(freezing(current))) {
-<<<<<<< HEAD
-			move_ctxt_wait_event(ctxt, list_empty(&ctxt->reads));
-=======
 			bch2_moving_ctxt_flush_all(ctxt);
->>>>>>> 8e2f79f4
 			try_to_freeze();
 		}
 	} while (delay);
@@ -741,10 +635,7 @@
 {
 	struct btree_trans *trans = ctxt->trans;
 	struct bch_fs *c = trans->c;
-<<<<<<< HEAD
-=======
 	bool is_kthread = current->flags & PF_KTHREAD;
->>>>>>> 8e2f79f4
 	struct bch_io_opts io_opts = bch2_opts_to_inode_opts(c->opts);
 	struct btree_iter iter;
 	struct bkey_buf sk;
@@ -790,12 +681,9 @@
 	}
 
 	while (!(ret = bch2_move_ratelimit(ctxt))) {
-<<<<<<< HEAD
-=======
 		if (is_kthread && kthread_should_stop())
 			break;
 
->>>>>>> 8e2f79f4
 		bch2_trans_begin(trans);
 
 		ret = bch2_get_next_backpointer(trans, bucket, gen,
@@ -1194,7 +1082,6 @@
 	bch2_bbpos_to_text(out, stats->pos);
 	prt_newline(out);
 	printbuf_indent_add(out, 2);
-<<<<<<< HEAD
 
 	prt_str(out, "keys moved:  ");
 	prt_u64(out, atomic64_read(&stats->keys_moved));
@@ -1216,29 +1103,6 @@
 	prt_human_readable_u64(out, atomic64_read(&stats->sectors_raced) << 9);
 	prt_newline(out);
 
-=======
-
-	prt_str(out, "keys moved:  ");
-	prt_u64(out, atomic64_read(&stats->keys_moved));
-	prt_newline(out);
-
-	prt_str(out, "keys raced:  ");
-	prt_u64(out, atomic64_read(&stats->keys_raced));
-	prt_newline(out);
-
-	prt_str(out, "bytes seen:  ");
-	prt_human_readable_u64(out, atomic64_read(&stats->sectors_seen) << 9);
-	prt_newline(out);
-
-	prt_str(out, "bytes moved: ");
-	prt_human_readable_u64(out, atomic64_read(&stats->sectors_moved) << 9);
-	prt_newline(out);
-
-	prt_str(out, "bytes raced: ");
-	prt_human_readable_u64(out, atomic64_read(&stats->sectors_raced) << 9);
-	prt_newline(out);
-
->>>>>>> 8e2f79f4
 	printbuf_indent_sub(out, 2);
 }
 
