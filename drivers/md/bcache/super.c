--- conflicted
+++ resolved
@@ -829,13 +829,8 @@
 }
 
 static int bcache_device_init(struct bcache_device *d, unsigned int block_size,
-<<<<<<< HEAD
-			      sector_t sectors, make_request_fn make_request_fn,
-			      struct block_device *cached_bdev)
-=======
 		sector_t sectors, struct block_device *cached_bdev,
 		const struct block_device_operations *ops)
->>>>>>> 547bbf7d
 {
 	struct request_queue *q;
 	const size_t max_stripes = min_t(size_t, INT_MAX,
@@ -1368,11 +1363,7 @@
 
 	ret = bcache_device_init(&dc->disk, block_size,
 			 dc->bdev->bd_part->nr_sects - dc->sb.data_offset,
-<<<<<<< HEAD
-			 cached_dev_make_request, dc->bdev);
-=======
 			 dc->bdev, &bcache_cached_ops);
->>>>>>> 547bbf7d
 	if (ret)
 		return ret;
 
@@ -1485,11 +1476,7 @@
 	kobject_init(&d->kobj, &bch_flash_dev_ktype);
 
 	if (bcache_device_init(d, block_bytes(c), u->sectors,
-<<<<<<< HEAD
-			flash_dev_make_request, NULL))
-=======
 			NULL, &bcache_flash_ops))
->>>>>>> 547bbf7d
 		goto err;
 
 	bcache_device_attach(d, c, u - c->uuids);
