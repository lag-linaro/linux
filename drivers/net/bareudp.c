// SPDX-License-Identifier: GPL-2.0
/* Bareudp: UDP  tunnel encasulation for different Payload types like
 * MPLS, NSH, IP, etc.
 * Copyright (c) 2019 Nokia, Inc.
 * Authors:  Martin Varghese, <martin.varghese@nokia.com>
 */

#define pr_fmt(fmt) KBUILD_MODNAME ": " fmt

#include <linux/kernel.h>
#include <linux/module.h>
#include <linux/etherdevice.h>
#include <linux/hash.h>
#include <net/dst_metadata.h>
#include <net/gro_cells.h>
#include <net/rtnetlink.h>
#include <net/protocol.h>
#include <net/ip6_tunnel.h>
#include <net/ip_tunnels.h>
#include <net/udp_tunnel.h>
#include <net/bareudp.h>

#define BAREUDP_BASE_HLEN sizeof(struct udphdr)
#define BAREUDP_IPV4_HLEN (sizeof(struct iphdr) + \
			   sizeof(struct udphdr))
#define BAREUDP_IPV6_HLEN (sizeof(struct ipv6hdr) + \
			   sizeof(struct udphdr))

static bool log_ecn_error = true;
module_param(log_ecn_error, bool, 0644);
MODULE_PARM_DESC(log_ecn_error, "Log packets received with corrupted ECN");

/* per-network namespace private data for this module */

static unsigned int bareudp_net_id;

struct bareudp_net {
	struct list_head        bareudp_list;
};

/* Pseudo network device */
struct bareudp_dev {
	struct net         *net;        /* netns for packet i/o */
	struct net_device  *dev;        /* netdev for bareudp tunnel */
	__be16		   ethertype;
	__be16             port;
	u16	           sport_min;
	bool               multi_proto_mode;
	bool               rx_collect_metadata;
	struct socket      __rcu *sock;
	struct list_head   next;        /* bareudp node  on namespace list */
	struct gro_cells   gro_cells;
};

static int bareudp_udp_encap_recv(struct sock *sk, struct sk_buff *skb)
{
	struct metadata_dst *tun_dst = NULL;
	struct pcpu_sw_netstats *stats;
	struct bareudp_dev *bareudp;
	unsigned short family;
	unsigned int len;
	__be16 proto;
	void *oiph;
	int err;

	bareudp = rcu_dereference_sk_user_data(sk);
	if (!bareudp)
		goto drop;

	if (skb->protocol ==  htons(ETH_P_IP))
		family = AF_INET;
	else
		family = AF_INET6;

	if (bareudp->ethertype == htons(ETH_P_IP)) {
		struct iphdr *iphdr;

		iphdr = (struct iphdr *)(skb->data + BAREUDP_BASE_HLEN);
		if (iphdr->version == 4) {
			proto = bareudp->ethertype;
		} else if (bareudp->multi_proto_mode && (iphdr->version == 6)) {
			proto = htons(ETH_P_IPV6);
		} else {
			bareudp->dev->stats.rx_dropped++;
			goto drop;
		}
	} else if (bareudp->ethertype == htons(ETH_P_MPLS_UC)) {
		struct iphdr *tunnel_hdr;

		tunnel_hdr = (struct iphdr *)skb_network_header(skb);
		if (tunnel_hdr->version == 4) {
			if (!ipv4_is_multicast(tunnel_hdr->daddr)) {
				proto = bareudp->ethertype;
			} else if (bareudp->multi_proto_mode &&
				   ipv4_is_multicast(tunnel_hdr->daddr)) {
				proto = htons(ETH_P_MPLS_MC);
			} else {
				bareudp->dev->stats.rx_dropped++;
				goto drop;
			}
		} else {
			int addr_type;
			struct ipv6hdr *tunnel_hdr_v6;

			tunnel_hdr_v6 = (struct ipv6hdr *)skb_network_header(skb);
			addr_type =
			ipv6_addr_type((struct in6_addr *)&tunnel_hdr_v6->daddr);
			if (!(addr_type & IPV6_ADDR_MULTICAST)) {
				proto = bareudp->ethertype;
			} else if (bareudp->multi_proto_mode &&
				   (addr_type & IPV6_ADDR_MULTICAST)) {
				proto = htons(ETH_P_MPLS_MC);
			} else {
				bareudp->dev->stats.rx_dropped++;
				goto drop;
			}
		}
	} else {
		proto = bareudp->ethertype;
	}

	if (iptunnel_pull_header(skb, BAREUDP_BASE_HLEN,
				 proto,
				 !net_eq(bareudp->net,
				 dev_net(bareudp->dev)))) {
		bareudp->dev->stats.rx_dropped++;
		goto drop;
	}
	if (bareudp->rx_collect_metadata) {
		tun_dst = udp_tun_rx_dst(skb, family, TUNNEL_KEY, 0, 0);
		if (!tun_dst) {
			bareudp->dev->stats.rx_dropped++;
			goto drop;
		}
		skb_dst_set(skb, &tun_dst->dst);
	}
	skb->dev = bareudp->dev;
	oiph = skb_network_header(skb);
	skb_reset_network_header(skb);

	if (!IS_ENABLED(CONFIG_IPV6) || family == AF_INET)
		err = IP_ECN_decapsulate(oiph, skb);
	else
		err = IP6_ECN_decapsulate(oiph, skb);

	if (unlikely(err)) {
		if (log_ecn_error) {
			if  (!IS_ENABLED(CONFIG_IPV6) || family == AF_INET)
				net_info_ratelimited("non-ECT from %pI4 "
						     "with TOS=%#x\n",
						     &((struct iphdr *)oiph)->saddr,
						     ((struct iphdr *)oiph)->tos);
			else
				net_info_ratelimited("non-ECT from %pI6\n",
						     &((struct ipv6hdr *)oiph)->saddr);
		}
		if (err > 1) {
			++bareudp->dev->stats.rx_frame_errors;
			++bareudp->dev->stats.rx_errors;
			goto drop;
		}
	}

	len = skb->len;
	err = gro_cells_receive(&bareudp->gro_cells, skb);
	if (likely(err == NET_RX_SUCCESS)) {
		stats = this_cpu_ptr(bareudp->dev->tstats);
		u64_stats_update_begin(&stats->syncp);
		stats->rx_packets++;
		stats->rx_bytes += len;
		u64_stats_update_end(&stats->syncp);
	}
	return 0;
drop:
	/* Consume bad packet */
	kfree_skb(skb);

	return 0;
}

static int bareudp_err_lookup(struct sock *sk, struct sk_buff *skb)
{
	return 0;
}

static int bareudp_init(struct net_device *dev)
{
	struct bareudp_dev *bareudp = netdev_priv(dev);
	int err;

	dev->tstats = netdev_alloc_pcpu_stats(struct pcpu_sw_netstats);
	if (!dev->tstats)
		return -ENOMEM;

	err = gro_cells_init(&bareudp->gro_cells, dev);
	if (err) {
		free_percpu(dev->tstats);
		return err;
	}
	return 0;
}

static void bareudp_uninit(struct net_device *dev)
{
	struct bareudp_dev *bareudp = netdev_priv(dev);

	gro_cells_destroy(&bareudp->gro_cells);
	free_percpu(dev->tstats);
}

static struct socket *bareudp_create_sock(struct net *net, __be16 port)
{
	struct udp_port_cfg udp_conf;
	struct socket *sock;
	int err;

	memset(&udp_conf, 0, sizeof(udp_conf));
#if IS_ENABLED(CONFIG_IPV6)
	udp_conf.family = AF_INET6;
#else
	udp_conf.family = AF_INET;
#endif
	udp_conf.local_udp_port = port;
	/* Open UDP socket */
	err = udp_sock_create(net, &udp_conf, &sock);
	if (err < 0)
		return ERR_PTR(err);

	return sock;
}

/* Create new listen socket if needed */
static int bareudp_socket_create(struct bareudp_dev *bareudp, __be16 port)
{
	struct udp_tunnel_sock_cfg tunnel_cfg;
	struct socket *sock;

	sock = bareudp_create_sock(bareudp->net, port);
	if (IS_ERR(sock))
		return PTR_ERR(sock);

	/* Mark socket as an encapsulation socket */
	memset(&tunnel_cfg, 0, sizeof(tunnel_cfg));
	tunnel_cfg.sk_user_data = bareudp;
	tunnel_cfg.encap_type = 1;
	tunnel_cfg.encap_rcv = bareudp_udp_encap_recv;
	tunnel_cfg.encap_err_lookup = bareudp_err_lookup;
	tunnel_cfg.encap_destroy = NULL;
	setup_udp_tunnel_sock(bareudp->net, sock, &tunnel_cfg);

	/* As the setup_udp_tunnel_sock does not call udp_encap_enable if the
	 * socket type is v6 an explicit call to udp_encap_enable is needed.
	 */
	if (sock->sk->sk_family == AF_INET6)
		udp_encap_enable();

	rcu_assign_pointer(bareudp->sock, sock);
	return 0;
}

static int bareudp_open(struct net_device *dev)
{
	struct bareudp_dev *bareudp = netdev_priv(dev);
	int ret = 0;

	ret =  bareudp_socket_create(bareudp, bareudp->port);
	return ret;
}

static void bareudp_sock_release(struct bareudp_dev *bareudp)
{
	struct socket *sock;

	sock = bareudp->sock;
	rcu_assign_pointer(bareudp->sock, NULL);
	synchronize_net();
	udp_tunnel_sock_release(sock);
}

static int bareudp_stop(struct net_device *dev)
{
	struct bareudp_dev *bareudp = netdev_priv(dev);

	bareudp_sock_release(bareudp);
	return 0;
}

static int bareudp_xmit_skb(struct sk_buff *skb, struct net_device *dev,
			    struct bareudp_dev *bareudp,
			    const struct ip_tunnel_info *info)
{
	bool xnet = !net_eq(bareudp->net, dev_net(bareudp->dev));
	bool use_cache = ip_tunnel_dst_cache_usable(skb, info);
	struct socket *sock = rcu_dereference(bareudp->sock);
	bool udp_sum = !!(info->key.tun_flags & TUNNEL_CSUM);
	const struct ip_tunnel_key *key = &info->key;
	struct rtable *rt;
	__be16 sport, df;
	int min_headroom;
	__u8 tos, ttl;
	__be32 saddr;
	int err;

	if (!sock)
		return -ESHUTDOWN;

	rt = ip_route_output_tunnel(skb, dev, bareudp->net, &saddr, info,
				    IPPROTO_UDP, use_cache);

	if (IS_ERR(rt))
		return PTR_ERR(rt);

	skb_tunnel_check_pmtu(skb, &rt->dst,
			      BAREUDP_IPV4_HLEN + info->options_len);

	sport = udp_flow_src_port(bareudp->net, skb,
				  bareudp->sport_min, USHRT_MAX,
				  true);
	tos = ip_tunnel_ecn_encap(key->tos, ip_hdr(skb), skb);
	ttl = key->ttl;
	df = key->tun_flags & TUNNEL_DONT_FRAGMENT ? htons(IP_DF) : 0;
	skb_scrub_packet(skb, xnet);

	err = -ENOSPC;
	if (!skb_pull(skb, skb_network_offset(skb)))
		goto free_dst;

	min_headroom = LL_RESERVED_SPACE(rt->dst.dev) + rt->dst.header_len +
		BAREUDP_BASE_HLEN + info->options_len + sizeof(struct iphdr);

	err = skb_cow_head(skb, min_headroom);
	if (unlikely(err))
		goto free_dst;

	err = udp_tunnel_handle_offloads(skb, udp_sum);
	if (err)
		goto free_dst;

	skb_set_inner_protocol(skb, bareudp->ethertype);
	udp_tunnel_xmit_skb(rt, sock->sk, skb, saddr, info->key.u.ipv4.dst,
			    tos, ttl, df, sport, bareudp->port,
			    !net_eq(bareudp->net, dev_net(bareudp->dev)),
			    !(info->key.tun_flags & TUNNEL_CSUM));
	return 0;

free_dst:
	dst_release(&rt->dst);
	return err;
}

static int bareudp6_xmit_skb(struct sk_buff *skb, struct net_device *dev,
			     struct bareudp_dev *bareudp,
			     const struct ip_tunnel_info *info)
{
	bool xnet = !net_eq(bareudp->net, dev_net(bareudp->dev));
	bool use_cache = ip_tunnel_dst_cache_usable(skb, info);
	struct socket *sock  = rcu_dereference(bareudp->sock);
	bool udp_sum = !!(info->key.tun_flags & TUNNEL_CSUM);
	const struct ip_tunnel_key *key = &info->key;
	struct dst_entry *dst = NULL;
	struct in6_addr saddr, daddr;
	int min_headroom;
	__u8 prio, ttl;
	__be16 sport;
	int err;

	if (!sock)
		return -ESHUTDOWN;

	dst = ip6_dst_lookup_tunnel(skb, dev, bareudp->net, sock, &saddr, info,
				    IPPROTO_UDP, use_cache);
	if (IS_ERR(dst))
		return PTR_ERR(dst);

	skb_tunnel_check_pmtu(skb, dst, BAREUDP_IPV6_HLEN + info->options_len);

	sport = udp_flow_src_port(bareudp->net, skb,
				  bareudp->sport_min, USHRT_MAX,
				  true);
	prio = ip_tunnel_ecn_encap(key->tos, ip_hdr(skb), skb);
	ttl = key->ttl;

	skb_scrub_packet(skb, xnet);

	err = -ENOSPC;
	if (!skb_pull(skb, skb_network_offset(skb)))
		goto free_dst;

	min_headroom = LL_RESERVED_SPACE(dst->dev) + dst->header_len +
		BAREUDP_BASE_HLEN + info->options_len + sizeof(struct iphdr);

	err = skb_cow_head(skb, min_headroom);
	if (unlikely(err))
		goto free_dst;

	err = udp_tunnel_handle_offloads(skb, udp_sum);
	if (err)
		goto free_dst;

	daddr = info->key.u.ipv6.dst;
	udp_tunnel6_xmit_skb(dst, sock->sk, skb, dev,
			     &saddr, &daddr, prio, ttl,
			     info->key.label, sport, bareudp->port,
			     !(info->key.tun_flags & TUNNEL_CSUM));
	return 0;

free_dst:
	dst_release(dst);
	return err;
}

static netdev_tx_t bareudp_xmit(struct sk_buff *skb, struct net_device *dev)
{
	struct bareudp_dev *bareudp = netdev_priv(dev);
	struct ip_tunnel_info *info = NULL;
	int err;

	if (skb->protocol != bareudp->ethertype) {
		if (!bareudp->multi_proto_mode ||
		    (skb->protocol !=  htons(ETH_P_MPLS_MC) &&
		     skb->protocol !=  htons(ETH_P_IPV6))) {
			err = -EINVAL;
			goto tx_error;
		}
	}

	info = skb_tunnel_info(skb);
	if (unlikely(!info || !(info->mode & IP_TUNNEL_INFO_TX))) {
		err = -EINVAL;
		goto tx_error;
	}

	rcu_read_lock();
	if (IS_ENABLED(CONFIG_IPV6) && info->mode & IP_TUNNEL_INFO_IPV6)
		err = bareudp6_xmit_skb(skb, dev, bareudp, info);
	else
		err = bareudp_xmit_skb(skb, dev, bareudp, info);

	rcu_read_unlock();

	if (likely(!err))
		return NETDEV_TX_OK;
tx_error:
	dev_kfree_skb(skb);

	if (err == -ELOOP)
		dev->stats.collisions++;
	else if (err == -ENETUNREACH)
		dev->stats.tx_carrier_errors++;

	dev->stats.tx_errors++;
	return NETDEV_TX_OK;
}

static int bareudp_fill_metadata_dst(struct net_device *dev,
				     struct sk_buff *skb)
{
	struct ip_tunnel_info *info = skb_tunnel_info(skb);
	struct bareudp_dev *bareudp = netdev_priv(dev);
	bool use_cache;

	use_cache = ip_tunnel_dst_cache_usable(skb, info);

	if (!IS_ENABLED(CONFIG_IPV6) || ip_tunnel_info_af(info) == AF_INET) {
		struct rtable *rt;
		__be32 saddr;

		rt = ip_route_output_tunnel(skb, dev, bareudp->net, &saddr,
					    info, IPPROTO_UDP, use_cache);
		if (IS_ERR(rt))
			return PTR_ERR(rt);

		ip_rt_put(rt);
		info->key.u.ipv4.src = saddr;
	} else if (ip_tunnel_info_af(info) == AF_INET6) {
		struct dst_entry *dst;
		struct in6_addr saddr;
		struct socket *sock = rcu_dereference(bareudp->sock);

		dst = ip6_dst_lookup_tunnel(skb, dev, bareudp->net, sock,
					    &saddr, info, IPPROTO_UDP,
					    use_cache);
		if (IS_ERR(dst))
			return PTR_ERR(dst);

		dst_release(dst);
		info->key.u.ipv6.src = saddr;
	} else {
		return -EINVAL;
	}

	info->key.tp_src = udp_flow_src_port(bareudp->net, skb,
					     bareudp->sport_min,
			USHRT_MAX, true);
	info->key.tp_dst = bareudp->port;
	return 0;
}

static const struct net_device_ops bareudp_netdev_ops = {
	.ndo_init               = bareudp_init,
	.ndo_uninit             = bareudp_uninit,
	.ndo_open               = bareudp_open,
	.ndo_stop               = bareudp_stop,
	.ndo_start_xmit         = bareudp_xmit,
	.ndo_get_stats64        = ip_tunnel_get_stats64,
	.ndo_fill_metadata_dst  = bareudp_fill_metadata_dst,
};

static const struct nla_policy bareudp_policy[IFLA_BAREUDP_MAX + 1] = {
	[IFLA_BAREUDP_PORT]                = { .type = NLA_U16 },
	[IFLA_BAREUDP_ETHERTYPE]	   = { .type = NLA_U16 },
	[IFLA_BAREUDP_SRCPORT_MIN]         = { .type = NLA_U16 },
	[IFLA_BAREUDP_MULTIPROTO_MODE]     = { .type = NLA_FLAG },
};

/* Info for udev, that this is a virtual tunnel endpoint */
static struct device_type bareudp_type = {
	.name = "bareudp",
};

/* Initialize the device structure. */
static void bareudp_setup(struct net_device *dev)
{
	dev->netdev_ops = &bareudp_netdev_ops;
	dev->needs_free_netdev = true;
	SET_NETDEV_DEVTYPE(dev, &bareudp_type);
	dev->features    |= NETIF_F_SG | NETIF_F_HW_CSUM;
	dev->features    |= NETIF_F_RXCSUM;
	dev->features    |= NETIF_F_GSO_SOFTWARE;
	dev->hw_features |= NETIF_F_SG | NETIF_F_HW_CSUM | NETIF_F_RXCSUM;
	dev->hw_features |= NETIF_F_GSO_SOFTWARE;
	dev->hard_header_len = 0;
	dev->addr_len = 0;
	dev->mtu = ETH_DATA_LEN;
	dev->min_mtu = IPV4_MIN_MTU;
	dev->max_mtu = IP_MAX_MTU - BAREUDP_BASE_HLEN;
	dev->type = ARPHRD_NONE;
	netif_keep_dst(dev);
	dev->priv_flags |= IFF_NO_QUEUE;
	dev->flags = IFF_POINTOPOINT | IFF_NOARP | IFF_MULTICAST;
}

static int bareudp_validate(struct nlattr *tb[], struct nlattr *data[],
			    struct netlink_ext_ack *extack)
{
	if (!data) {
		NL_SET_ERR_MSG(extack,
			       "Not enough attributes provided to perform the operation");
		return -EINVAL;
	}
	return 0;
}

static int bareudp2info(struct nlattr *data[], struct bareudp_conf *conf,
			struct netlink_ext_ack *extack)
{
	memset(conf, 0, sizeof(*conf));

	if (!data[IFLA_BAREUDP_PORT]) {
		NL_SET_ERR_MSG(extack, "port not specified");
		return -EINVAL;
	}
	if (!data[IFLA_BAREUDP_ETHERTYPE]) {
		NL_SET_ERR_MSG(extack, "ethertype not specified");
		return -EINVAL;
	}

	if (data[IFLA_BAREUDP_PORT])
		conf->port =  nla_get_u16(data[IFLA_BAREUDP_PORT]);

	if (data[IFLA_BAREUDP_ETHERTYPE])
		conf->ethertype =  nla_get_u16(data[IFLA_BAREUDP_ETHERTYPE]);

	if (data[IFLA_BAREUDP_SRCPORT_MIN])
		conf->sport_min =  nla_get_u16(data[IFLA_BAREUDP_SRCPORT_MIN]);

	if (data[IFLA_BAREUDP_MULTIPROTO_MODE])
		conf->multi_proto_mode = true;

<<<<<<< HEAD
=======
	if (data[IFLA_BAREUDP_RX_COLLECT_METADATA])
		conf->rx_collect_metadata = true;

>>>>>>> 8fb49c01
	return 0;
}

static struct bareudp_dev *bareudp_find_dev(struct bareudp_net *bn,
					    const struct bareudp_conf *conf)
{
	struct bareudp_dev *bareudp, *t = NULL;

	list_for_each_entry(bareudp, &bn->bareudp_list, next) {
		if (conf->port == bareudp->port)
			t = bareudp;
	}
	return t;
}

static int bareudp_configure(struct net *net, struct net_device *dev,
			     struct bareudp_conf *conf)
{
	struct bareudp_net *bn = net_generic(net, bareudp_net_id);
	struct bareudp_dev *t, *bareudp = netdev_priv(dev);
	int err;

	bareudp->net = net;
	bareudp->dev = dev;
	t = bareudp_find_dev(bn, conf);
	if (t)
		return -EBUSY;

	if (conf->multi_proto_mode &&
	    (conf->ethertype != htons(ETH_P_MPLS_UC) &&
	     conf->ethertype != htons(ETH_P_IP)))
		return -EINVAL;

	bareudp->port = conf->port;
	bareudp->ethertype = conf->ethertype;
	bareudp->sport_min = conf->sport_min;
	bareudp->multi_proto_mode = conf->multi_proto_mode;
	bareudp->rx_collect_metadata = conf->rx_collect_metadata;

	err = register_netdevice(dev);
	if (err)
		return err;

	list_add(&bareudp->next, &bn->bareudp_list);
	return 0;
}

static int bareudp_link_config(struct net_device *dev,
			       struct nlattr *tb[])
{
	int err;

	if (tb[IFLA_MTU]) {
		err = dev_set_mtu(dev, nla_get_u32(tb[IFLA_MTU]));
		if (err)
			return err;
	}
	return 0;
}

static int bareudp_newlink(struct net *net, struct net_device *dev,
			   struct nlattr *tb[], struct nlattr *data[],
			   struct netlink_ext_ack *extack)
{
	struct bareudp_conf conf;
	int err;

	err = bareudp2info(data, &conf, extack);
	if (err)
		return err;

	err = bareudp_configure(net, dev, &conf);
	if (err)
		return err;

	err = bareudp_link_config(dev, tb);
	if (err)
		return err;

	return 0;
}

static void bareudp_dellink(struct net_device *dev, struct list_head *head)
{
	struct bareudp_dev *bareudp = netdev_priv(dev);

	list_del(&bareudp->next);
	unregister_netdevice_queue(dev, head);
}

static size_t bareudp_get_size(const struct net_device *dev)
{
	return  nla_total_size(sizeof(__be16)) +  /* IFLA_BAREUDP_PORT */
		nla_total_size(sizeof(__be16)) +  /* IFLA_BAREUDP_ETHERTYPE */
		nla_total_size(sizeof(__u16))  +  /* IFLA_BAREUDP_SRCPORT_MIN */
		nla_total_size(0)              +  /* IFLA_BAREUDP_MULTIPROTO_MODE */
		nla_total_size(0)              +  /* IFLA_BAREUDP_RX_COLLECT_METADATA */
		0;
}

static int bareudp_fill_info(struct sk_buff *skb, const struct net_device *dev)
{
	struct bareudp_dev *bareudp = netdev_priv(dev);

	if (nla_put_be16(skb, IFLA_BAREUDP_PORT, bareudp->port))
		goto nla_put_failure;
	if (nla_put_be16(skb, IFLA_BAREUDP_ETHERTYPE, bareudp->ethertype))
		goto nla_put_failure;
	if (nla_put_u16(skb, IFLA_BAREUDP_SRCPORT_MIN, bareudp->sport_min))
		goto nla_put_failure;
	if (bareudp->multi_proto_mode &&
	    nla_put_flag(skb, IFLA_BAREUDP_MULTIPROTO_MODE))
		goto nla_put_failure;
	if (bareudp->rx_collect_metadata &&
	    nla_put_flag(skb, IFLA_BAREUDP_RX_COLLECT_METADATA))
		goto nla_put_failure;

	return 0;

nla_put_failure:
	return -EMSGSIZE;
}

static struct rtnl_link_ops bareudp_link_ops __read_mostly = {
	.kind           = "bareudp",
	.maxtype        = IFLA_BAREUDP_MAX,
	.policy         = bareudp_policy,
	.priv_size      = sizeof(struct bareudp_dev),
	.setup          = bareudp_setup,
	.validate       = bareudp_validate,
	.newlink        = bareudp_newlink,
	.dellink        = bareudp_dellink,
	.get_size       = bareudp_get_size,
	.fill_info      = bareudp_fill_info,
};

struct net_device *bareudp_dev_create(struct net *net, const char *name,
				      u8 name_assign_type,
				      struct bareudp_conf *conf)
{
	struct nlattr *tb[IFLA_MAX + 1];
	struct net_device *dev;
	LIST_HEAD(list_kill);
	int err;

	memset(tb, 0, sizeof(tb));
	dev = rtnl_create_link(net, name, name_assign_type,
			       &bareudp_link_ops, tb, NULL);
	if (IS_ERR(dev))
		return dev;

	err = bareudp_configure(net, dev, conf);
	if (err) {
		free_netdev(dev);
		return ERR_PTR(err);
	}
	err = dev_set_mtu(dev, IP_MAX_MTU - BAREUDP_BASE_HLEN);
	if (err)
		goto err;

	err = rtnl_configure_link(dev, NULL);
	if (err < 0)
		goto err;

	return dev;
err:
	bareudp_dellink(dev, &list_kill);
	unregister_netdevice_many(&list_kill);
	return ERR_PTR(err);
}
EXPORT_SYMBOL_GPL(bareudp_dev_create);

static __net_init int bareudp_init_net(struct net *net)
{
	struct bareudp_net *bn = net_generic(net, bareudp_net_id);

	INIT_LIST_HEAD(&bn->bareudp_list);
	return 0;
}

static void bareudp_destroy_tunnels(struct net *net, struct list_head *head)
{
	struct bareudp_net *bn = net_generic(net, bareudp_net_id);
	struct bareudp_dev *bareudp, *next;

	list_for_each_entry_safe(bareudp, next, &bn->bareudp_list, next)
		unregister_netdevice_queue(bareudp->dev, head);
}

static void __net_exit bareudp_exit_batch_net(struct list_head *net_list)
{
	struct net *net;
	LIST_HEAD(list);

	rtnl_lock();
	list_for_each_entry(net, net_list, exit_list)
		bareudp_destroy_tunnels(net, &list);

	/* unregister the devices gathered above */
	unregister_netdevice_many(&list);
	rtnl_unlock();
}

static struct pernet_operations bareudp_net_ops = {
	.init = bareudp_init_net,
	.exit_batch = bareudp_exit_batch_net,
	.id   = &bareudp_net_id,
	.size = sizeof(struct bareudp_net),
};

static int __init bareudp_init_module(void)
{
	int rc;

	rc = register_pernet_subsys(&bareudp_net_ops);
	if (rc)
		goto out1;

	rc = rtnl_link_register(&bareudp_link_ops);
	if (rc)
		goto out2;

	return 0;
out2:
	unregister_pernet_subsys(&bareudp_net_ops);
out1:
	return rc;
}
late_initcall(bareudp_init_module);

static void __exit bareudp_cleanup_module(void)
{
	rtnl_link_unregister(&bareudp_link_ops);
	unregister_pernet_subsys(&bareudp_net_ops);
}
module_exit(bareudp_cleanup_module);

MODULE_ALIAS_RTNL_LINK("bareudp");
MODULE_LICENSE("GPL");
MODULE_AUTHOR("Martin Varghese <martin.varghese@nokia.com>");
MODULE_DESCRIPTION("Interface driver for UDP encapsulated traffic");<|MERGE_RESOLUTION|>--- conflicted
+++ resolved
@@ -577,12 +577,9 @@
 	if (data[IFLA_BAREUDP_MULTIPROTO_MODE])
 		conf->multi_proto_mode = true;
 
-<<<<<<< HEAD
-=======
 	if (data[IFLA_BAREUDP_RX_COLLECT_METADATA])
 		conf->rx_collect_metadata = true;
 
->>>>>>> 8fb49c01
 	return 0;
 }
 
