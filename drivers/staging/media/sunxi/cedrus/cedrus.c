// SPDX-License-Identifier: GPL-2.0
/*
 * Cedrus VPU driver
 *
 * Copyright (C) 2016 Florent Revest <florent.revest@free-electrons.com>
 * Copyright (C) 2018 Paul Kocialkowski <paul.kocialkowski@bootlin.com>
 * Copyright (C) 2018 Bootlin
 *
 * Based on the vim2m driver, that is:
 *
 * Copyright (c) 2009-2010 Samsung Electronics Co., Ltd.
 * Pawel Osciak, <pawel@osciak.com>
 * Marek Szyprowski, <m.szyprowski@samsung.com>
 */

#include <linux/platform_device.h>
#include <linux/module.h>
#include <linux/of.h>
#include <linux/pm.h>

#include <media/v4l2-device.h>
#include <media/v4l2-ioctl.h>
#include <media/v4l2-ctrls.h>
#include <media/v4l2-mem2mem.h>

#include "cedrus.h"
#include "cedrus_video.h"
#include "cedrus_dec.h"
#include "cedrus_hw.h"

static const struct cedrus_control cedrus_controls[] = {
	{
		.cfg = {
			.id	= V4L2_CID_MPEG_VIDEO_MPEG2_SLICE_PARAMS,
		},
		.codec		= CEDRUS_CODEC_MPEG2,
	},
	{
		.cfg = {
			.id	= V4L2_CID_MPEG_VIDEO_MPEG2_QUANTIZATION,
		},
		.codec		= CEDRUS_CODEC_MPEG2,
	},
	{
		.cfg = {
			.id	= V4L2_CID_STATELESS_H264_DECODE_PARAMS,
		},
		.codec		= CEDRUS_CODEC_H264,
	},
	{
		.cfg = {
			.id	= V4L2_CID_STATELESS_H264_SLICE_PARAMS,
		},
		.codec		= CEDRUS_CODEC_H264,
	},
	{
		.cfg = {
			.id	= V4L2_CID_STATELESS_H264_SPS,
		},
		.codec		= CEDRUS_CODEC_H264,
	},
	{
		.cfg = {
			.id	= V4L2_CID_STATELESS_H264_PPS,
		},
		.codec		= CEDRUS_CODEC_H264,
	},
	{
		.cfg = {
			.id	= V4L2_CID_STATELESS_H264_SCALING_MATRIX,
		},
		.codec		= CEDRUS_CODEC_H264,
<<<<<<< HEAD
		.required	= false,
	},
	{
		.cfg = {
			.id	= V4L2_CID_MPEG_VIDEO_H264_PRED_WEIGHTS,
		},
		.codec		= CEDRUS_CODEC_H264,
		.required	= false,
=======
>>>>>>> f642729d
	},
	{
		.cfg = {
			.id	= V4L2_CID_STATELESS_H264_PRED_WEIGHTS,
		},
		.codec		= CEDRUS_CODEC_H264,
	},
	{
		.cfg = {
			.id	= V4L2_CID_STATELESS_H264_DECODE_MODE,
			.max	= V4L2_STATELESS_H264_DECODE_MODE_SLICE_BASED,
			.def	= V4L2_STATELESS_H264_DECODE_MODE_SLICE_BASED,
		},
		.codec		= CEDRUS_CODEC_H264,
	},
	{
		.cfg = {
			.id	= V4L2_CID_STATELESS_H264_START_CODE,
			.max	= V4L2_STATELESS_H264_START_CODE_NONE,
			.def	= V4L2_STATELESS_H264_START_CODE_NONE,
		},
		.codec		= CEDRUS_CODEC_H264,
	},
	/*
	 * We only expose supported profiles information,
	 * and not levels as it's not clear what is supported
	 * for each hardware/core version.
	 * In any case, TRY/S_FMT will clamp the format resolution
	 * to the maximum supported.
	 */
	{
		.cfg = {
			.id	= V4L2_CID_MPEG_VIDEO_H264_PROFILE,
			.min	= V4L2_MPEG_VIDEO_H264_PROFILE_BASELINE,
			.def	= V4L2_MPEG_VIDEO_H264_PROFILE_MAIN,
			.max	= V4L2_MPEG_VIDEO_H264_PROFILE_HIGH,
			.menu_skip_mask =
				BIT(V4L2_MPEG_VIDEO_H264_PROFILE_EXTENDED),
		},
		.codec		= CEDRUS_CODEC_H264,
	},
	{
		.cfg = {
			.id	= V4L2_CID_MPEG_VIDEO_HEVC_SPS,
		},
		.codec		= CEDRUS_CODEC_H265,
	},
	{
		.cfg = {
			.id	= V4L2_CID_MPEG_VIDEO_HEVC_PPS,
		},
		.codec		= CEDRUS_CODEC_H265,
	},
	{
		.cfg = {
			.id	= V4L2_CID_MPEG_VIDEO_HEVC_SLICE_PARAMS,
		},
		.codec		= CEDRUS_CODEC_H265,
	},
	{
		.cfg = {
			.id	= V4L2_CID_MPEG_VIDEO_HEVC_DECODE_MODE,
			.max	= V4L2_MPEG_VIDEO_HEVC_DECODE_MODE_SLICE_BASED,
			.def	= V4L2_MPEG_VIDEO_HEVC_DECODE_MODE_SLICE_BASED,
		},
		.codec		= CEDRUS_CODEC_H265,
	},
	{
		.cfg = {
			.id	= V4L2_CID_MPEG_VIDEO_HEVC_START_CODE,
			.max	= V4L2_MPEG_VIDEO_HEVC_START_CODE_NONE,
			.def	= V4L2_MPEG_VIDEO_HEVC_START_CODE_NONE,
		},
		.codec		= CEDRUS_CODEC_H265,
	},
	{
		.cfg = {
			.id		= V4L2_CID_MPEG_VIDEO_VP8_FRAME_HEADER,
		},
		.codec		= CEDRUS_CODEC_VP8,
	},
};

#define CEDRUS_CONTROLS_COUNT	ARRAY_SIZE(cedrus_controls)

void *cedrus_find_control_data(struct cedrus_ctx *ctx, u32 id)
{
	unsigned int i;

	for (i = 0; ctx->ctrls[i]; i++)
		if (ctx->ctrls[i]->id == id)
			return ctx->ctrls[i]->p_cur.p;

	return NULL;
}

static int cedrus_init_ctrls(struct cedrus_dev *dev, struct cedrus_ctx *ctx)
{
	struct v4l2_ctrl_handler *hdl = &ctx->hdl;
	struct v4l2_ctrl *ctrl;
	unsigned int ctrl_size;
	unsigned int i;

	v4l2_ctrl_handler_init(hdl, CEDRUS_CONTROLS_COUNT);
	if (hdl->error) {
		v4l2_err(&dev->v4l2_dev,
			 "Failed to initialize control handler\n");
		return hdl->error;
	}

	ctrl_size = sizeof(ctrl) * CEDRUS_CONTROLS_COUNT + 1;

	ctx->ctrls = kzalloc(ctrl_size, GFP_KERNEL);
	if (!ctx->ctrls)
		return -ENOMEM;

	for (i = 0; i < CEDRUS_CONTROLS_COUNT; i++) {
		ctrl = v4l2_ctrl_new_custom(hdl, &cedrus_controls[i].cfg,
					    NULL);
		if (hdl->error) {
			v4l2_err(&dev->v4l2_dev,
				 "Failed to create new custom control\n");

			v4l2_ctrl_handler_free(hdl);
			kfree(ctx->ctrls);
			return hdl->error;
		}

		ctx->ctrls[i] = ctrl;
	}

	ctx->fh.ctrl_handler = hdl;
	v4l2_ctrl_handler_setup(hdl);

	return 0;
}

static int cedrus_request_validate(struct media_request *req)
{
	struct media_request_object *obj;
	struct cedrus_ctx *ctx = NULL;
	unsigned int count;

	list_for_each_entry(obj, &req->objects, list) {
		struct vb2_buffer *vb;

		if (vb2_request_object_is_buffer(obj)) {
			vb = container_of(obj, struct vb2_buffer, req_obj);
			ctx = vb2_get_drv_priv(vb->vb2_queue);

			break;
		}
	}

	if (!ctx)
		return -ENOENT;

	count = vb2_request_buffer_cnt(req);
	if (!count) {
		v4l2_info(&ctx->dev->v4l2_dev,
			  "No buffer was provided with the request\n");
		return -ENOENT;
	} else if (count > 1) {
		v4l2_info(&ctx->dev->v4l2_dev,
			  "More than one buffer was provided with the request\n");
		return -EINVAL;
	}

	return vb2_request_validate(req);
}

static int cedrus_open(struct file *file)
{
	struct cedrus_dev *dev = video_drvdata(file);
	struct cedrus_ctx *ctx = NULL;
	int ret;

	if (mutex_lock_interruptible(&dev->dev_mutex))
		return -ERESTARTSYS;

	ctx = kzalloc(sizeof(*ctx), GFP_KERNEL);
	if (!ctx) {
		mutex_unlock(&dev->dev_mutex);
		return -ENOMEM;
	}

	v4l2_fh_init(&ctx->fh, video_devdata(file));
	file->private_data = &ctx->fh;
	ctx->dev = dev;

	ret = cedrus_init_ctrls(dev, ctx);
	if (ret)
		goto err_free;

	ctx->fh.m2m_ctx = v4l2_m2m_ctx_init(dev->m2m_dev, ctx,
					    &cedrus_queue_init);
	if (IS_ERR(ctx->fh.m2m_ctx)) {
		ret = PTR_ERR(ctx->fh.m2m_ctx);
		goto err_ctrls;
	}
	ctx->dst_fmt.pixelformat = V4L2_PIX_FMT_SUNXI_TILED_NV12;
	cedrus_prepare_format(&ctx->dst_fmt);
	ctx->src_fmt.pixelformat = V4L2_PIX_FMT_MPEG2_SLICE;
	/*
	 * TILED_NV12 has more strict requirements, so copy the width and
	 * height to src_fmt to ensure that is matches the dst_fmt resolution.
	 */
	ctx->src_fmt.width = ctx->dst_fmt.width;
	ctx->src_fmt.height = ctx->dst_fmt.height;
	cedrus_prepare_format(&ctx->src_fmt);

	v4l2_fh_add(&ctx->fh);

	mutex_unlock(&dev->dev_mutex);

	return 0;

err_ctrls:
	v4l2_ctrl_handler_free(&ctx->hdl);
err_free:
	kfree(ctx);
	mutex_unlock(&dev->dev_mutex);

	return ret;
}

static int cedrus_release(struct file *file)
{
	struct cedrus_dev *dev = video_drvdata(file);
	struct cedrus_ctx *ctx = container_of(file->private_data,
					      struct cedrus_ctx, fh);

	mutex_lock(&dev->dev_mutex);

	v4l2_fh_del(&ctx->fh);
	v4l2_m2m_ctx_release(ctx->fh.m2m_ctx);

	v4l2_ctrl_handler_free(&ctx->hdl);
	kfree(ctx->ctrls);

	v4l2_fh_exit(&ctx->fh);

	kfree(ctx);

	mutex_unlock(&dev->dev_mutex);

	return 0;
}

static const struct v4l2_file_operations cedrus_fops = {
	.owner		= THIS_MODULE,
	.open		= cedrus_open,
	.release	= cedrus_release,
	.poll		= v4l2_m2m_fop_poll,
	.unlocked_ioctl	= video_ioctl2,
	.mmap		= v4l2_m2m_fop_mmap,
};

static const struct video_device cedrus_video_device = {
	.name		= CEDRUS_NAME,
	.vfl_dir	= VFL_DIR_M2M,
	.fops		= &cedrus_fops,
	.ioctl_ops	= &cedrus_ioctl_ops,
	.minor		= -1,
	.release	= video_device_release_empty,
	.device_caps	= V4L2_CAP_VIDEO_M2M | V4L2_CAP_STREAMING,
};

static const struct v4l2_m2m_ops cedrus_m2m_ops = {
	.device_run	= cedrus_device_run,
};

static const struct media_device_ops cedrus_m2m_media_ops = {
	.req_validate	= cedrus_request_validate,
	.req_queue	= v4l2_m2m_request_queue,
};

static int cedrus_probe(struct platform_device *pdev)
{
	struct cedrus_dev *dev;
	struct video_device *vfd;
	int ret;

	dev = devm_kzalloc(&pdev->dev, sizeof(*dev), GFP_KERNEL);
	if (!dev)
		return -ENOMEM;

	dev->vfd = cedrus_video_device;
	dev->dev = &pdev->dev;
	dev->pdev = pdev;

	ret = cedrus_hw_probe(dev);
	if (ret) {
		dev_err(&pdev->dev, "Failed to probe hardware\n");
		return ret;
	}

	dev->dec_ops[CEDRUS_CODEC_MPEG2] = &cedrus_dec_ops_mpeg2;
	dev->dec_ops[CEDRUS_CODEC_H264] = &cedrus_dec_ops_h264;
	dev->dec_ops[CEDRUS_CODEC_H265] = &cedrus_dec_ops_h265;
	dev->dec_ops[CEDRUS_CODEC_VP8] = &cedrus_dec_ops_vp8;

	mutex_init(&dev->dev_mutex);

	ret = v4l2_device_register(&pdev->dev, &dev->v4l2_dev);
	if (ret) {
		dev_err(&pdev->dev, "Failed to register V4L2 device\n");
		return ret;
	}

	vfd = &dev->vfd;
	vfd->lock = &dev->dev_mutex;
	vfd->v4l2_dev = &dev->v4l2_dev;

	snprintf(vfd->name, sizeof(vfd->name), "%s", cedrus_video_device.name);
	video_set_drvdata(vfd, dev);

	dev->m2m_dev = v4l2_m2m_init(&cedrus_m2m_ops);
	if (IS_ERR(dev->m2m_dev)) {
		v4l2_err(&dev->v4l2_dev,
			 "Failed to initialize V4L2 M2M device\n");
		ret = PTR_ERR(dev->m2m_dev);

		goto err_v4l2;
	}

	dev->mdev.dev = &pdev->dev;
	strscpy(dev->mdev.model, CEDRUS_NAME, sizeof(dev->mdev.model));
	strscpy(dev->mdev.bus_info, "platform:" CEDRUS_NAME,
		sizeof(dev->mdev.bus_info));

	media_device_init(&dev->mdev);
	dev->mdev.ops = &cedrus_m2m_media_ops;
	dev->v4l2_dev.mdev = &dev->mdev;

	ret = video_register_device(vfd, VFL_TYPE_VIDEO, 0);
	if (ret) {
		v4l2_err(&dev->v4l2_dev, "Failed to register video device\n");
		goto err_m2m;
	}

	v4l2_info(&dev->v4l2_dev,
		  "Device registered as /dev/video%d\n", vfd->num);

	ret = v4l2_m2m_register_media_controller(dev->m2m_dev, vfd,
						 MEDIA_ENT_F_PROC_VIDEO_DECODER);
	if (ret) {
		v4l2_err(&dev->v4l2_dev,
			 "Failed to initialize V4L2 M2M media controller\n");
		goto err_video;
	}

	ret = media_device_register(&dev->mdev);
	if (ret) {
		v4l2_err(&dev->v4l2_dev, "Failed to register media device\n");
		goto err_m2m_mc;
	}

	platform_set_drvdata(pdev, dev);

	return 0;

err_m2m_mc:
	v4l2_m2m_unregister_media_controller(dev->m2m_dev);
err_video:
	video_unregister_device(&dev->vfd);
err_m2m:
	v4l2_m2m_release(dev->m2m_dev);
err_v4l2:
	v4l2_device_unregister(&dev->v4l2_dev);

	return ret;
}

static int cedrus_remove(struct platform_device *pdev)
{
	struct cedrus_dev *dev = platform_get_drvdata(pdev);

	if (media_devnode_is_registered(dev->mdev.devnode)) {
		media_device_unregister(&dev->mdev);
		v4l2_m2m_unregister_media_controller(dev->m2m_dev);
		media_device_cleanup(&dev->mdev);
	}

	v4l2_m2m_release(dev->m2m_dev);
	video_unregister_device(&dev->vfd);
	v4l2_device_unregister(&dev->v4l2_dev);

	cedrus_hw_remove(dev);

	return 0;
}

static const struct cedrus_variant sun4i_a10_cedrus_variant = {
	.capabilities	= CEDRUS_CAPABILITY_MPEG2_DEC |
			  CEDRUS_CAPABILITY_H264_DEC |
			  CEDRUS_CAPABILITY_VP8_DEC,
	.mod_rate	= 320000000,
};

static const struct cedrus_variant sun5i_a13_cedrus_variant = {
	.capabilities	= CEDRUS_CAPABILITY_MPEG2_DEC |
			  CEDRUS_CAPABILITY_H264_DEC |
			  CEDRUS_CAPABILITY_VP8_DEC,
	.mod_rate	= 320000000,
};

static const struct cedrus_variant sun7i_a20_cedrus_variant = {
	.capabilities	= CEDRUS_CAPABILITY_MPEG2_DEC |
			  CEDRUS_CAPABILITY_H264_DEC |
			  CEDRUS_CAPABILITY_VP8_DEC,
	.mod_rate	= 320000000,
};

static const struct cedrus_variant sun8i_a33_cedrus_variant = {
	.capabilities	= CEDRUS_CAPABILITY_UNTILED |
			  CEDRUS_CAPABILITY_MPEG2_DEC |
			  CEDRUS_CAPABILITY_H264_DEC |
			  CEDRUS_CAPABILITY_VP8_DEC,
	.mod_rate	= 320000000,
};

static const struct cedrus_variant sun8i_h3_cedrus_variant = {
	.capabilities	= CEDRUS_CAPABILITY_UNTILED |
			  CEDRUS_CAPABILITY_MPEG2_DEC |
			  CEDRUS_CAPABILITY_H264_DEC |
			  CEDRUS_CAPABILITY_H265_DEC |
			  CEDRUS_CAPABILITY_VP8_DEC,
	.mod_rate	= 402000000,
};

static const struct cedrus_variant sun8i_v3s_cedrus_variant = {
	.capabilities	= CEDRUS_CAPABILITY_UNTILED |
			  CEDRUS_CAPABILITY_H264_DEC,
	.mod_rate	= 297000000,
};

static const struct cedrus_variant sun8i_r40_cedrus_variant = {
	.capabilities	= CEDRUS_CAPABILITY_UNTILED |
			  CEDRUS_CAPABILITY_MPEG2_DEC |
			  CEDRUS_CAPABILITY_H264_DEC |
			  CEDRUS_CAPABILITY_VP8_DEC,
	.mod_rate	= 297000000,
};

static const struct cedrus_variant sun50i_a64_cedrus_variant = {
	.capabilities	= CEDRUS_CAPABILITY_UNTILED |
			  CEDRUS_CAPABILITY_MPEG2_DEC |
			  CEDRUS_CAPABILITY_H264_DEC |
			  CEDRUS_CAPABILITY_H265_DEC |
			  CEDRUS_CAPABILITY_VP8_DEC,
	.mod_rate	= 402000000,
};

static const struct cedrus_variant sun50i_h5_cedrus_variant = {
	.capabilities	= CEDRUS_CAPABILITY_UNTILED |
			  CEDRUS_CAPABILITY_MPEG2_DEC |
			  CEDRUS_CAPABILITY_H264_DEC |
			  CEDRUS_CAPABILITY_H265_DEC |
			  CEDRUS_CAPABILITY_VP8_DEC,
	.mod_rate	= 402000000,
};

static const struct cedrus_variant sun50i_h6_cedrus_variant = {
	.capabilities	= CEDRUS_CAPABILITY_UNTILED |
			  CEDRUS_CAPABILITY_MPEG2_DEC |
			  CEDRUS_CAPABILITY_H264_DEC |
			  CEDRUS_CAPABILITY_H265_DEC |
			  CEDRUS_CAPABILITY_VP8_DEC,
	.mod_rate	= 600000000,
};

static const struct of_device_id cedrus_dt_match[] = {
	{
		.compatible = "allwinner,sun4i-a10-video-engine",
		.data = &sun4i_a10_cedrus_variant,
	},
	{
		.compatible = "allwinner,sun5i-a13-video-engine",
		.data = &sun5i_a13_cedrus_variant,
	},
	{
		.compatible = "allwinner,sun7i-a20-video-engine",
		.data = &sun7i_a20_cedrus_variant,
	},
	{
		.compatible = "allwinner,sun8i-a33-video-engine",
		.data = &sun8i_a33_cedrus_variant,
	},
	{
		.compatible = "allwinner,sun8i-h3-video-engine",
		.data = &sun8i_h3_cedrus_variant,
	},
	{
		.compatible = "allwinner,sun8i-v3s-video-engine",
		.data = &sun8i_v3s_cedrus_variant,
	},
	{
		.compatible = "allwinner,sun8i-r40-video-engine",
		.data = &sun8i_r40_cedrus_variant,
	},
	{
		.compatible = "allwinner,sun50i-a64-video-engine",
		.data = &sun50i_a64_cedrus_variant,
	},
	{
		.compatible = "allwinner,sun50i-h5-video-engine",
		.data = &sun50i_h5_cedrus_variant,
	},
	{
		.compatible = "allwinner,sun50i-h6-video-engine",
		.data = &sun50i_h6_cedrus_variant,
	},
	{ /* sentinel */ }
};
MODULE_DEVICE_TABLE(of, cedrus_dt_match);

static const struct dev_pm_ops cedrus_dev_pm_ops = {
	SET_RUNTIME_PM_OPS(cedrus_hw_suspend,
			   cedrus_hw_resume, NULL)
};

static struct platform_driver cedrus_driver = {
	.probe		= cedrus_probe,
	.remove		= cedrus_remove,
	.driver		= {
		.name		= CEDRUS_NAME,
		.of_match_table	= of_match_ptr(cedrus_dt_match),
		.pm		= &cedrus_dev_pm_ops,
	},
};
module_platform_driver(cedrus_driver);

MODULE_LICENSE("GPL v2");
MODULE_AUTHOR("Florent Revest <florent.revest@free-electrons.com>");
MODULE_AUTHOR("Paul Kocialkowski <paul.kocialkowski@bootlin.com>");
MODULE_AUTHOR("Maxime Ripard <maxime.ripard@bootlin.com>");
MODULE_DESCRIPTION("Cedrus VPU driver");<|MERGE_RESOLUTION|>--- conflicted
+++ resolved
@@ -70,17 +70,6 @@
 			.id	= V4L2_CID_STATELESS_H264_SCALING_MATRIX,
 		},
 		.codec		= CEDRUS_CODEC_H264,
-<<<<<<< HEAD
-		.required	= false,
-	},
-	{
-		.cfg = {
-			.id	= V4L2_CID_MPEG_VIDEO_H264_PRED_WEIGHTS,
-		},
-		.codec		= CEDRUS_CODEC_H264,
-		.required	= false,
-=======
->>>>>>> f642729d
 	},
 	{
 		.cfg = {
