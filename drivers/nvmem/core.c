// SPDX-License-Identifier: GPL-2.0
/*
 * nvmem framework core.
 *
 * Copyright (C) 2015 Srinivas Kandagatla <srinivas.kandagatla@linaro.org>
 * Copyright (C) 2013 Maxime Ripard <maxime.ripard@free-electrons.com>
 */

#include <linux/device.h>
#include <linux/export.h>
#include <linux/fs.h>
#include <linux/idr.h>
#include <linux/init.h>
#include <linux/kref.h>
#include <linux/module.h>
#include <linux/nvmem-consumer.h>
#include <linux/nvmem-provider.h>
#include <linux/gpio/consumer.h>
#include <linux/of.h>
#include <linux/slab.h>

struct nvmem_device {
	struct module		*owner;
	struct device		dev;
	int			stride;
	int			word_size;
	int			id;
	struct kref		refcnt;
	size_t			size;
	bool			read_only;
	bool			root_only;
	int			flags;
	enum nvmem_type		type;
	struct bin_attribute	eeprom;
	struct device		*base_dev;
	struct list_head	cells;
	const struct nvmem_keepout *keepout;
	unsigned int		nkeepout;
	nvmem_reg_read_t	reg_read;
	nvmem_reg_write_t	reg_write;
	nvmem_cell_post_process_t cell_post_process;
	struct gpio_desc	*wp_gpio;
	void *priv;
};

#define to_nvmem_device(d) container_of(d, struct nvmem_device, dev)

#define FLAG_COMPAT		BIT(0)
struct nvmem_cell_entry {
	const char		*name;
	int			offset;
	int			bytes;
	int			bit_offset;
	int			nbits;
	struct device_node	*np;
	struct nvmem_device	*nvmem;
	struct list_head	node;
};

struct nvmem_cell {
	struct nvmem_cell_entry *entry;
	const char		*id;
	int			index;
};

static DEFINE_MUTEX(nvmem_mutex);
static DEFINE_IDA(nvmem_ida);

static DEFINE_MUTEX(nvmem_cell_mutex);
static LIST_HEAD(nvmem_cell_tables);

static DEFINE_MUTEX(nvmem_lookup_mutex);
static LIST_HEAD(nvmem_lookup_list);

static BLOCKING_NOTIFIER_HEAD(nvmem_notifier);

static int __nvmem_reg_read(struct nvmem_device *nvmem, unsigned int offset,
			    void *val, size_t bytes)
{
	if (nvmem->reg_read)
		return nvmem->reg_read(nvmem->priv, offset, val, bytes);

	return -EINVAL;
}

static int __nvmem_reg_write(struct nvmem_device *nvmem, unsigned int offset,
			     void *val, size_t bytes)
{
	int ret;

	if (nvmem->reg_write) {
		gpiod_set_value_cansleep(nvmem->wp_gpio, 0);
		ret = nvmem->reg_write(nvmem->priv, offset, val, bytes);
		gpiod_set_value_cansleep(nvmem->wp_gpio, 1);
		return ret;
	}

	return -EINVAL;
}

static int nvmem_access_with_keepouts(struct nvmem_device *nvmem,
				      unsigned int offset, void *val,
				      size_t bytes, int write)
{

	unsigned int end = offset + bytes;
	unsigned int kend, ksize;
	const struct nvmem_keepout *keepout = nvmem->keepout;
	const struct nvmem_keepout *keepoutend = keepout + nvmem->nkeepout;
	int rc;

	/*
	 * Skip all keepouts before the range being accessed.
	 * Keepouts are sorted.
	 */
	while ((keepout < keepoutend) && (keepout->end <= offset))
		keepout++;

	while ((offset < end) && (keepout < keepoutend)) {
		/* Access the valid portion before the keepout. */
		if (offset < keepout->start) {
			kend = min(end, keepout->start);
			ksize = kend - offset;
			if (write)
				rc = __nvmem_reg_write(nvmem, offset, val, ksize);
			else
				rc = __nvmem_reg_read(nvmem, offset, val, ksize);

			if (rc)
				return rc;

			offset += ksize;
			val += ksize;
		}

		/*
		 * Now we're aligned to the start of this keepout zone. Go
		 * through it.
		 */
		kend = min(end, keepout->end);
		ksize = kend - offset;
		if (!write)
			memset(val, keepout->value, ksize);

		val += ksize;
		offset += ksize;
		keepout++;
	}

	/*
	 * If we ran out of keepouts but there's still stuff to do, send it
	 * down directly
	 */
	if (offset < end) {
		ksize = end - offset;
		if (write)
			return __nvmem_reg_write(nvmem, offset, val, ksize);
		else
			return __nvmem_reg_read(nvmem, offset, val, ksize);
	}

	return 0;
}

static int nvmem_reg_read(struct nvmem_device *nvmem, unsigned int offset,
			  void *val, size_t bytes)
{
	if (!nvmem->nkeepout)
		return __nvmem_reg_read(nvmem, offset, val, bytes);

	return nvmem_access_with_keepouts(nvmem, offset, val, bytes, false);
}

static int nvmem_reg_write(struct nvmem_device *nvmem, unsigned int offset,
			   void *val, size_t bytes)
{
	if (!nvmem->nkeepout)
		return __nvmem_reg_write(nvmem, offset, val, bytes);

	return nvmem_access_with_keepouts(nvmem, offset, val, bytes, true);
}

#ifdef CONFIG_NVMEM_SYSFS
static const char * const nvmem_type_str[] = {
	[NVMEM_TYPE_UNKNOWN] = "Unknown",
	[NVMEM_TYPE_EEPROM] = "EEPROM",
	[NVMEM_TYPE_OTP] = "OTP",
	[NVMEM_TYPE_BATTERY_BACKED] = "Battery backed",
	[NVMEM_TYPE_FRAM] = "FRAM",
};

#ifdef CONFIG_DEBUG_LOCK_ALLOC
static struct lock_class_key eeprom_lock_key;
#endif

static ssize_t type_show(struct device *dev,
			 struct device_attribute *attr, char *buf)
{
	struct nvmem_device *nvmem = to_nvmem_device(dev);

	return sprintf(buf, "%s\n", nvmem_type_str[nvmem->type]);
}

static DEVICE_ATTR_RO(type);

static struct attribute *nvmem_attrs[] = {
	&dev_attr_type.attr,
	NULL,
};

static ssize_t bin_attr_nvmem_read(struct file *filp, struct kobject *kobj,
				   struct bin_attribute *attr, char *buf,
				   loff_t pos, size_t count)
{
	struct device *dev;
	struct nvmem_device *nvmem;
	int rc;

	if (attr->private)
		dev = attr->private;
	else
		dev = kobj_to_dev(kobj);
	nvmem = to_nvmem_device(dev);

	/* Stop the user from reading */
	if (pos >= nvmem->size)
		return 0;

	if (!IS_ALIGNED(pos, nvmem->stride))
		return -EINVAL;

	if (count < nvmem->word_size)
		return -EINVAL;

	if (pos + count > nvmem->size)
		count = nvmem->size - pos;

	count = round_down(count, nvmem->word_size);

	if (!nvmem->reg_read)
		return -EPERM;

	rc = nvmem_reg_read(nvmem, pos, buf, count);

	if (rc)
		return rc;

	return count;
}

static ssize_t bin_attr_nvmem_write(struct file *filp, struct kobject *kobj,
				    struct bin_attribute *attr, char *buf,
				    loff_t pos, size_t count)
{
	struct device *dev;
	struct nvmem_device *nvmem;
	int rc;

	if (attr->private)
		dev = attr->private;
	else
		dev = kobj_to_dev(kobj);
	nvmem = to_nvmem_device(dev);

	/* Stop the user from writing */
	if (pos >= nvmem->size)
		return -EFBIG;

	if (!IS_ALIGNED(pos, nvmem->stride))
		return -EINVAL;

	if (count < nvmem->word_size)
		return -EINVAL;

	if (pos + count > nvmem->size)
		count = nvmem->size - pos;

	count = round_down(count, nvmem->word_size);

	if (!nvmem->reg_write)
		return -EPERM;

	rc = nvmem_reg_write(nvmem, pos, buf, count);

	if (rc)
		return rc;

	return count;
}

static umode_t nvmem_bin_attr_get_umode(struct nvmem_device *nvmem)
{
	umode_t mode = 0400;

	if (!nvmem->root_only)
		mode |= 0044;

	if (!nvmem->read_only)
		mode |= 0200;

	if (!nvmem->reg_write)
		mode &= ~0200;

	if (!nvmem->reg_read)
		mode &= ~0444;

	return mode;
}

static umode_t nvmem_bin_attr_is_visible(struct kobject *kobj,
					 struct bin_attribute *attr, int i)
{
	struct device *dev = kobj_to_dev(kobj);
	struct nvmem_device *nvmem = to_nvmem_device(dev);

	attr->size = nvmem->size;

	return nvmem_bin_attr_get_umode(nvmem);
}

/* default read/write permissions */
static struct bin_attribute bin_attr_rw_nvmem = {
	.attr	= {
		.name	= "nvmem",
		.mode	= 0644,
	},
	.read	= bin_attr_nvmem_read,
	.write	= bin_attr_nvmem_write,
};

static struct bin_attribute *nvmem_bin_attributes[] = {
	&bin_attr_rw_nvmem,
	NULL,
};

static const struct attribute_group nvmem_bin_group = {
	.bin_attrs	= nvmem_bin_attributes,
	.attrs		= nvmem_attrs,
	.is_bin_visible = nvmem_bin_attr_is_visible,
};

static const struct attribute_group *nvmem_dev_groups[] = {
	&nvmem_bin_group,
	NULL,
};

static struct bin_attribute bin_attr_nvmem_eeprom_compat = {
	.attr	= {
		.name	= "eeprom",
	},
	.read	= bin_attr_nvmem_read,
	.write	= bin_attr_nvmem_write,
};

/*
 * nvmem_setup_compat() - Create an additional binary entry in
 * drivers sys directory, to be backwards compatible with the older
 * drivers/misc/eeprom drivers.
 */
static int nvmem_sysfs_setup_compat(struct nvmem_device *nvmem,
				    const struct nvmem_config *config)
{
	int rval;

	if (!config->compat)
		return 0;

	if (!config->base_dev)
		return -EINVAL;

	if (config->type == NVMEM_TYPE_FRAM)
		bin_attr_nvmem_eeprom_compat.attr.name = "fram";

	nvmem->eeprom = bin_attr_nvmem_eeprom_compat;
	nvmem->eeprom.attr.mode = nvmem_bin_attr_get_umode(nvmem);
	nvmem->eeprom.size = nvmem->size;
#ifdef CONFIG_DEBUG_LOCK_ALLOC
	nvmem->eeprom.attr.key = &eeprom_lock_key;
#endif
	nvmem->eeprom.private = &nvmem->dev;
	nvmem->base_dev = config->base_dev;

	rval = device_create_bin_file(nvmem->base_dev, &nvmem->eeprom);
	if (rval) {
		dev_err(&nvmem->dev,
			"Failed to create eeprom binary file %d\n", rval);
		return rval;
	}

	nvmem->flags |= FLAG_COMPAT;

	return 0;
}

static void nvmem_sysfs_remove_compat(struct nvmem_device *nvmem,
			      const struct nvmem_config *config)
{
	if (config->compat)
		device_remove_bin_file(nvmem->base_dev, &nvmem->eeprom);
}

#else /* CONFIG_NVMEM_SYSFS */

static int nvmem_sysfs_setup_compat(struct nvmem_device *nvmem,
				    const struct nvmem_config *config)
{
	return -ENOSYS;
}
static void nvmem_sysfs_remove_compat(struct nvmem_device *nvmem,
				      const struct nvmem_config *config)
{
}

#endif /* CONFIG_NVMEM_SYSFS */

static void nvmem_release(struct device *dev)
{
	struct nvmem_device *nvmem = to_nvmem_device(dev);

	ida_free(&nvmem_ida, nvmem->id);
	gpiod_put(nvmem->wp_gpio);
	kfree(nvmem);
}

static const struct device_type nvmem_provider_type = {
	.release	= nvmem_release,
};

static struct bus_type nvmem_bus_type = {
	.name		= "nvmem",
};

static void nvmem_cell_entry_drop(struct nvmem_cell_entry *cell)
{
	blocking_notifier_call_chain(&nvmem_notifier, NVMEM_CELL_REMOVE, cell);
	mutex_lock(&nvmem_mutex);
	list_del(&cell->node);
	mutex_unlock(&nvmem_mutex);
	of_node_put(cell->np);
	kfree_const(cell->name);
	kfree(cell);
}

static void nvmem_device_remove_all_cells(const struct nvmem_device *nvmem)
{
	struct nvmem_cell_entry *cell, *p;

	list_for_each_entry_safe(cell, p, &nvmem->cells, node)
		nvmem_cell_entry_drop(cell);
}

static void nvmem_cell_entry_add(struct nvmem_cell_entry *cell)
{
	mutex_lock(&nvmem_mutex);
	list_add_tail(&cell->node, &cell->nvmem->cells);
	mutex_unlock(&nvmem_mutex);
	blocking_notifier_call_chain(&nvmem_notifier, NVMEM_CELL_ADD, cell);
}

static int nvmem_cell_info_to_nvmem_cell_entry_nodup(struct nvmem_device *nvmem,
						     const struct nvmem_cell_info *info,
						     struct nvmem_cell_entry *cell)
{
	cell->nvmem = nvmem;
	cell->offset = info->offset;
	cell->bytes = info->bytes;
	cell->name = info->name;

	cell->bit_offset = info->bit_offset;
	cell->nbits = info->nbits;
	cell->np = info->np;

	if (cell->nbits)
		cell->bytes = DIV_ROUND_UP(cell->nbits + cell->bit_offset,
					   BITS_PER_BYTE);

	if (!IS_ALIGNED(cell->offset, nvmem->stride)) {
		dev_err(&nvmem->dev,
			"cell %s unaligned to nvmem stride %d\n",
			cell->name ?: "<unknown>", nvmem->stride);
		return -EINVAL;
	}

	return 0;
}

static int nvmem_cell_info_to_nvmem_cell_entry(struct nvmem_device *nvmem,
					       const struct nvmem_cell_info *info,
					       struct nvmem_cell_entry *cell)
{
	int err;

	err = nvmem_cell_info_to_nvmem_cell_entry_nodup(nvmem, info, cell);
	if (err)
		return err;

	cell->name = kstrdup_const(info->name, GFP_KERNEL);
	if (!cell->name)
		return -ENOMEM;

	return 0;
}

/**
 * nvmem_add_one_cell() - Add one cell information to an nvmem device
 *
 * @nvmem: nvmem device to add cells to.
 * @info: nvmem cell info to add to the device
 *
 * Return: 0 or negative error code on failure.
 */
int nvmem_add_one_cell(struct nvmem_device *nvmem,
		       const struct nvmem_cell_info *info)
{
	struct nvmem_cell_entry *cell;
	int rval;

	cell = kzalloc(sizeof(*cell), GFP_KERNEL);
	if (!cell)
		return -ENOMEM;

	rval = nvmem_cell_info_to_nvmem_cell_entry(nvmem, info, cell);
	if (rval) {
		kfree(cell);
		return rval;
	}

	nvmem_cell_entry_add(cell);

	return 0;
}
EXPORT_SYMBOL_GPL(nvmem_add_one_cell);

/**
 * nvmem_add_cells() - Add cell information to an nvmem device
 *
 * @nvmem: nvmem device to add cells to.
 * @info: nvmem cell info to add to the device
 * @ncells: number of cells in info
 *
 * Return: 0 or negative error code on failure.
 */
static int nvmem_add_cells(struct nvmem_device *nvmem,
		    const struct nvmem_cell_info *info,
		    int ncells)
{
	int i, rval;

	for (i = 0; i < ncells; i++) {
		rval = nvmem_add_one_cell(nvmem, &info[i]);
		if (rval)
			return rval;
	}

	return 0;
}

/**
 * nvmem_register_notifier() - Register a notifier block for nvmem events.
 *
 * @nb: notifier block to be called on nvmem events.
 *
 * Return: 0 on success, negative error number on failure.
 */
int nvmem_register_notifier(struct notifier_block *nb)
{
	return blocking_notifier_chain_register(&nvmem_notifier, nb);
}
EXPORT_SYMBOL_GPL(nvmem_register_notifier);

/**
 * nvmem_unregister_notifier() - Unregister a notifier block for nvmem events.
 *
 * @nb: notifier block to be unregistered.
 *
 * Return: 0 on success, negative error number on failure.
 */
int nvmem_unregister_notifier(struct notifier_block *nb)
{
	return blocking_notifier_chain_unregister(&nvmem_notifier, nb);
}
EXPORT_SYMBOL_GPL(nvmem_unregister_notifier);

static int nvmem_add_cells_from_table(struct nvmem_device *nvmem)
{
	const struct nvmem_cell_info *info;
	struct nvmem_cell_table *table;
	struct nvmem_cell_entry *cell;
	int rval = 0, i;

	mutex_lock(&nvmem_cell_mutex);
	list_for_each_entry(table, &nvmem_cell_tables, node) {
		if (strcmp(nvmem_dev_name(nvmem), table->nvmem_name) == 0) {
			for (i = 0; i < table->ncells; i++) {
				info = &table->cells[i];

				cell = kzalloc(sizeof(*cell), GFP_KERNEL);
				if (!cell) {
					rval = -ENOMEM;
					goto out;
				}

				rval = nvmem_cell_info_to_nvmem_cell_entry(nvmem, info, cell);
				if (rval) {
					kfree(cell);
					goto out;
				}

				nvmem_cell_entry_add(cell);
			}
		}
	}

out:
	mutex_unlock(&nvmem_cell_mutex);
	return rval;
}

static struct nvmem_cell_entry *
nvmem_find_cell_entry_by_name(struct nvmem_device *nvmem, const char *cell_id)
{
	struct nvmem_cell_entry *iter, *cell = NULL;

	mutex_lock(&nvmem_mutex);
	list_for_each_entry(iter, &nvmem->cells, node) {
		if (strcmp(cell_id, iter->name) == 0) {
			cell = iter;
			break;
		}
	}
	mutex_unlock(&nvmem_mutex);

	return cell;
}

static int nvmem_validate_keepouts(struct nvmem_device *nvmem)
{
	unsigned int cur = 0;
	const struct nvmem_keepout *keepout = nvmem->keepout;
	const struct nvmem_keepout *keepoutend = keepout + nvmem->nkeepout;

	while (keepout < keepoutend) {
		/* Ensure keepouts are sorted and don't overlap. */
		if (keepout->start < cur) {
			dev_err(&nvmem->dev,
				"Keepout regions aren't sorted or overlap.\n");

			return -ERANGE;
		}

		if (keepout->end < keepout->start) {
			dev_err(&nvmem->dev,
				"Invalid keepout region.\n");

			return -EINVAL;
		}

		/*
		 * Validate keepouts (and holes between) don't violate
		 * word_size constraints.
		 */
		if ((keepout->end - keepout->start < nvmem->word_size) ||
		    ((keepout->start != cur) &&
		     (keepout->start - cur < nvmem->word_size))) {

			dev_err(&nvmem->dev,
				"Keepout regions violate word_size constraints.\n");

			return -ERANGE;
		}

		/* Validate keepouts don't violate stride (alignment). */
		if (!IS_ALIGNED(keepout->start, nvmem->stride) ||
		    !IS_ALIGNED(keepout->end, nvmem->stride)) {

			dev_err(&nvmem->dev,
				"Keepout regions violate stride.\n");

			return -EINVAL;
		}

		cur = keepout->end;
		keepout++;
	}

	return 0;
}

static int nvmem_add_cells_from_of(struct nvmem_device *nvmem)
{
	struct device *dev = &nvmem->dev;
	struct device_node *child;
	const __be32 *addr;
	int len, ret;

	for_each_child_of_node(dev->of_node, child) {
		struct nvmem_cell_info info = {0};

		addr = of_get_property(child, "reg", &len);
		if (!addr)
			continue;
		if (len < 2 * sizeof(u32)) {
			dev_err(dev, "nvmem: invalid reg on %pOF\n", child);
			of_node_put(child);
			return -EINVAL;
		}

		info.offset = be32_to_cpup(addr++);
		info.bytes = be32_to_cpup(addr);
		info.name = kasprintf(GFP_KERNEL, "%pOFn", child);

		addr = of_get_property(child, "bits", &len);
		if (addr && len == (2 * sizeof(u32))) {
			info.bit_offset = be32_to_cpup(addr++);
			info.nbits = be32_to_cpup(addr);
		}

		info.np = of_node_get(child);

		ret = nvmem_add_one_cell(nvmem, &info);
		kfree(info.name);
		if (ret) {
			of_node_put(child);
			return ret;
		}
	}

	return 0;
}

/**
 * nvmem_register() - Register a nvmem device for given nvmem_config.
 * Also creates a binary entry in /sys/bus/nvmem/devices/dev-name/nvmem
 *
 * @config: nvmem device configuration with which nvmem device is created.
 *
 * Return: Will be an ERR_PTR() on error or a valid pointer to nvmem_device
 * on success.
 */

struct nvmem_device *nvmem_register(const struct nvmem_config *config)
{
	struct nvmem_device *nvmem;
	int rval;

	if (!config->dev)
		return ERR_PTR(-EINVAL);

	if (!config->reg_read && !config->reg_write)
		return ERR_PTR(-EINVAL);

	nvmem = kzalloc(sizeof(*nvmem), GFP_KERNEL);
	if (!nvmem)
		return ERR_PTR(-ENOMEM);

	rval = ida_alloc(&nvmem_ida, GFP_KERNEL);
	if (rval < 0) {
		kfree(nvmem);
		return ERR_PTR(rval);
	}

	nvmem->id = rval;

	nvmem->dev.type = &nvmem_provider_type;
	nvmem->dev.bus = &nvmem_bus_type;
	nvmem->dev.parent = config->dev;

	device_initialize(&nvmem->dev);

	if (!config->ignore_wp)
		nvmem->wp_gpio = gpiod_get_optional(config->dev, "wp",
						    GPIOD_OUT_HIGH);
	if (IS_ERR(nvmem->wp_gpio)) {
		rval = PTR_ERR(nvmem->wp_gpio);
		nvmem->wp_gpio = NULL;
		goto err_put_device;
	}

	kref_init(&nvmem->refcnt);
	INIT_LIST_HEAD(&nvmem->cells);

	nvmem->owner = config->owner;
	if (!nvmem->owner && config->dev->driver)
		nvmem->owner = config->dev->driver->owner;
	nvmem->stride = config->stride ?: 1;
	nvmem->word_size = config->word_size ?: 1;
	nvmem->size = config->size;
	nvmem->root_only = config->root_only;
	nvmem->priv = config->priv;
	nvmem->type = config->type;
	nvmem->reg_read = config->reg_read;
	nvmem->reg_write = config->reg_write;
	nvmem->cell_post_process = config->cell_post_process;
	nvmem->keepout = config->keepout;
	nvmem->nkeepout = config->nkeepout;
	if (config->of_node)
		nvmem->dev.of_node = config->of_node;
	else if (!config->no_of_node)
		nvmem->dev.of_node = config->dev->of_node;

	switch (config->id) {
	case NVMEM_DEVID_NONE:
		rval = dev_set_name(&nvmem->dev, "%s", config->name);
		break;
	case NVMEM_DEVID_AUTO:
		rval = dev_set_name(&nvmem->dev, "%s%d", config->name, nvmem->id);
		break;
	default:
		rval = dev_set_name(&nvmem->dev, "%s%d",
			     config->name ? : "nvmem",
			     config->name ? config->id : nvmem->id);
		break;
	}

	if (rval)
		goto err_put_device;

	nvmem->read_only = device_property_present(config->dev, "read-only") ||
			   config->read_only || !nvmem->reg_write;

#ifdef CONFIG_NVMEM_SYSFS
	nvmem->dev.groups = nvmem_dev_groups;
#endif

	if (nvmem->nkeepout) {
		rval = nvmem_validate_keepouts(nvmem);
		if (rval)
			goto err_put_device;
	}

	if (config->compat) {
		rval = nvmem_sysfs_setup_compat(nvmem, config);
		if (rval)
			goto err_put_device;
	}

	if (config->cells) {
		rval = nvmem_add_cells(nvmem, config->cells, config->ncells);
		if (rval)
			goto err_remove_cells;
	}

	rval = nvmem_add_cells_from_table(nvmem);
	if (rval)
		goto err_remove_cells;

	rval = nvmem_add_cells_from_of(nvmem);
	if (rval)
		goto err_remove_cells;

	dev_dbg(&nvmem->dev, "Registering nvmem device %s\n", config->name);

	rval = device_add(&nvmem->dev);
	if (rval)
		goto err_remove_cells;

	blocking_notifier_call_chain(&nvmem_notifier, NVMEM_ADD, nvmem);

	return nvmem;

err_remove_cells:
	nvmem_device_remove_all_cells(nvmem);
	if (config->compat)
		nvmem_sysfs_remove_compat(nvmem, config);
err_put_device:
	put_device(&nvmem->dev);

	return ERR_PTR(rval);
}
EXPORT_SYMBOL_GPL(nvmem_register);

static void nvmem_device_release(struct kref *kref)
{
	struct nvmem_device *nvmem;

	nvmem = container_of(kref, struct nvmem_device, refcnt);

	blocking_notifier_call_chain(&nvmem_notifier, NVMEM_REMOVE, nvmem);

	if (nvmem->flags & FLAG_COMPAT)
		device_remove_bin_file(nvmem->base_dev, &nvmem->eeprom);

	nvmem_device_remove_all_cells(nvmem);
	device_unregister(&nvmem->dev);
}

/**
 * nvmem_unregister() - Unregister previously registered nvmem device
 *
 * @nvmem: Pointer to previously registered nvmem device.
 */
void nvmem_unregister(struct nvmem_device *nvmem)
{
	if (nvmem)
		kref_put(&nvmem->refcnt, nvmem_device_release);
}
EXPORT_SYMBOL_GPL(nvmem_unregister);

static void devm_nvmem_unregister(void *nvmem)
{
	nvmem_unregister(nvmem);
}

/**
 * devm_nvmem_register() - Register a managed nvmem device for given
 * nvmem_config.
 * Also creates a binary entry in /sys/bus/nvmem/devices/dev-name/nvmem
 *
 * @dev: Device that uses the nvmem device.
 * @config: nvmem device configuration with which nvmem device is created.
 *
 * Return: Will be an ERR_PTR() on error or a valid pointer to nvmem_device
 * on success.
 */
struct nvmem_device *devm_nvmem_register(struct device *dev,
					 const struct nvmem_config *config)
{
	struct nvmem_device *nvmem;
	int ret;

	nvmem = nvmem_register(config);
	if (IS_ERR(nvmem))
		return nvmem;

	ret = devm_add_action_or_reset(dev, devm_nvmem_unregister, nvmem);
	if (ret)
		return ERR_PTR(ret);

	return nvmem;
}
EXPORT_SYMBOL_GPL(devm_nvmem_register);

static struct nvmem_device *__nvmem_device_get(void *data,
			int (*match)(struct device *dev, const void *data))
{
	struct nvmem_device *nvmem = NULL;
	struct device *dev;

	mutex_lock(&nvmem_mutex);
	dev = bus_find_device(&nvmem_bus_type, NULL, data, match);
	if (dev)
		nvmem = to_nvmem_device(dev);
	mutex_unlock(&nvmem_mutex);
	if (!nvmem)
		return ERR_PTR(-EPROBE_DEFER);

	if (!try_module_get(nvmem->owner)) {
		dev_err(&nvmem->dev,
			"could not increase module refcount for cell %s\n",
			nvmem_dev_name(nvmem));

		put_device(&nvmem->dev);
		return ERR_PTR(-EINVAL);
	}

	kref_get(&nvmem->refcnt);

	return nvmem;
}

static void __nvmem_device_put(struct nvmem_device *nvmem)
{
	put_device(&nvmem->dev);
	module_put(nvmem->owner);
	kref_put(&nvmem->refcnt, nvmem_device_release);
}

#if IS_ENABLED(CONFIG_OF)
/**
 * of_nvmem_device_get() - Get nvmem device from a given id
 *
 * @np: Device tree node that uses the nvmem device.
 * @id: nvmem name from nvmem-names property.
 *
 * Return: ERR_PTR() on error or a valid pointer to a struct nvmem_device
 * on success.
 */
struct nvmem_device *of_nvmem_device_get(struct device_node *np, const char *id)
{

	struct device_node *nvmem_np;
	struct nvmem_device *nvmem;
	int index = 0;

	if (id)
		index = of_property_match_string(np, "nvmem-names", id);

	nvmem_np = of_parse_phandle(np, "nvmem", index);
	if (!nvmem_np)
		return ERR_PTR(-ENOENT);

	nvmem = __nvmem_device_get(nvmem_np, device_match_of_node);
	of_node_put(nvmem_np);
	return nvmem;
}
EXPORT_SYMBOL_GPL(of_nvmem_device_get);
#endif

/**
 * nvmem_device_get() - Get nvmem device from a given id
 *
 * @dev: Device that uses the nvmem device.
 * @dev_name: name of the requested nvmem device.
 *
 * Return: ERR_PTR() on error or a valid pointer to a struct nvmem_device
 * on success.
 */
struct nvmem_device *nvmem_device_get(struct device *dev, const char *dev_name)
{
	if (dev->of_node) { /* try dt first */
		struct nvmem_device *nvmem;

		nvmem = of_nvmem_device_get(dev->of_node, dev_name);

		if (!IS_ERR(nvmem) || PTR_ERR(nvmem) == -EPROBE_DEFER)
			return nvmem;

	}

	return __nvmem_device_get((void *)dev_name, device_match_name);
}
EXPORT_SYMBOL_GPL(nvmem_device_get);

/**
 * nvmem_device_find() - Find nvmem device with matching function
 *
 * @data: Data to pass to match function
 * @match: Callback function to check device
 *
 * Return: ERR_PTR() on error or a valid pointer to a struct nvmem_device
 * on success.
 */
struct nvmem_device *nvmem_device_find(void *data,
			int (*match)(struct device *dev, const void *data))
{
	return __nvmem_device_get(data, match);
}
EXPORT_SYMBOL_GPL(nvmem_device_find);

static int devm_nvmem_device_match(struct device *dev, void *res, void *data)
{
	struct nvmem_device **nvmem = res;

	if (WARN_ON(!nvmem || !*nvmem))
		return 0;

	return *nvmem == data;
}

static void devm_nvmem_device_release(struct device *dev, void *res)
{
	nvmem_device_put(*(struct nvmem_device **)res);
}

/**
 * devm_nvmem_device_put() - put alredy got nvmem device
 *
 * @dev: Device that uses the nvmem device.
 * @nvmem: pointer to nvmem device allocated by devm_nvmem_cell_get(),
 * that needs to be released.
 */
void devm_nvmem_device_put(struct device *dev, struct nvmem_device *nvmem)
{
	int ret;

	ret = devres_release(dev, devm_nvmem_device_release,
			     devm_nvmem_device_match, nvmem);

	WARN_ON(ret);
}
EXPORT_SYMBOL_GPL(devm_nvmem_device_put);

/**
 * nvmem_device_put() - put alredy got nvmem device
 *
 * @nvmem: pointer to nvmem device that needs to be released.
 */
void nvmem_device_put(struct nvmem_device *nvmem)
{
	__nvmem_device_put(nvmem);
}
EXPORT_SYMBOL_GPL(nvmem_device_put);

/**
 * devm_nvmem_device_get() - Get nvmem cell of device form a given id
 *
 * @dev: Device that requests the nvmem device.
 * @id: name id for the requested nvmem device.
 *
 * Return: ERR_PTR() on error or a valid pointer to a struct nvmem_cell
 * on success.  The nvmem_cell will be freed by the automatically once the
 * device is freed.
 */
struct nvmem_device *devm_nvmem_device_get(struct device *dev, const char *id)
{
	struct nvmem_device **ptr, *nvmem;

	ptr = devres_alloc(devm_nvmem_device_release, sizeof(*ptr), GFP_KERNEL);
	if (!ptr)
		return ERR_PTR(-ENOMEM);

	nvmem = nvmem_device_get(dev, id);
	if (!IS_ERR(nvmem)) {
		*ptr = nvmem;
		devres_add(dev, ptr);
	} else {
		devres_free(ptr);
	}

	return nvmem;
}
EXPORT_SYMBOL_GPL(devm_nvmem_device_get);

static struct nvmem_cell *nvmem_create_cell(struct nvmem_cell_entry *entry,
					    const char *id, int index)
{
	struct nvmem_cell *cell;
	const char *name = NULL;

	cell = kzalloc(sizeof(*cell), GFP_KERNEL);
	if (!cell)
		return ERR_PTR(-ENOMEM);

	if (id) {
		name = kstrdup_const(id, GFP_KERNEL);
		if (!name) {
			kfree(cell);
			return ERR_PTR(-ENOMEM);
		}
	}

	cell->id = name;
	cell->entry = entry;
	cell->index = index;

	return cell;
}

static struct nvmem_cell *
nvmem_cell_get_from_lookup(struct device *dev, const char *con_id)
{
	struct nvmem_cell_entry *cell_entry;
	struct nvmem_cell *cell = ERR_PTR(-ENOENT);
	struct nvmem_cell_lookup *lookup;
	struct nvmem_device *nvmem;
	const char *dev_id;

	if (!dev)
		return ERR_PTR(-EINVAL);

	dev_id = dev_name(dev);

	mutex_lock(&nvmem_lookup_mutex);

	list_for_each_entry(lookup, &nvmem_lookup_list, node) {
		if ((strcmp(lookup->dev_id, dev_id) == 0) &&
		    (strcmp(lookup->con_id, con_id) == 0)) {
			/* This is the right entry. */
			nvmem = __nvmem_device_get((void *)lookup->nvmem_name,
						   device_match_name);
			if (IS_ERR(nvmem)) {
				/* Provider may not be registered yet. */
				cell = ERR_CAST(nvmem);
				break;
			}

			cell_entry = nvmem_find_cell_entry_by_name(nvmem,
								   lookup->cell_name);
			if (!cell_entry) {
				__nvmem_device_put(nvmem);
				cell = ERR_PTR(-ENOENT);
			} else {
				cell = nvmem_create_cell(cell_entry, con_id, 0);
				if (IS_ERR(cell))
					__nvmem_device_put(nvmem);
			}
			break;
		}
	}

	mutex_unlock(&nvmem_lookup_mutex);
	return cell;
}

#if IS_ENABLED(CONFIG_OF)
static struct nvmem_cell_entry *
nvmem_find_cell_entry_by_node(struct nvmem_device *nvmem, struct device_node *np)
{
	struct nvmem_cell_entry *iter, *cell = NULL;

	mutex_lock(&nvmem_mutex);
	list_for_each_entry(iter, &nvmem->cells, node) {
		if (np == iter->np) {
			cell = iter;
			break;
		}
	}
	mutex_unlock(&nvmem_mutex);

	return cell;
}

/**
 * of_nvmem_cell_get() - Get a nvmem cell from given device node and cell id
 *
 * @np: Device tree node that uses the nvmem cell.
 * @id: nvmem cell name from nvmem-cell-names property, or NULL
 *      for the cell at index 0 (the lone cell with no accompanying
 *      nvmem-cell-names property).
 *
 * Return: Will be an ERR_PTR() on error or a valid pointer
 * to a struct nvmem_cell.  The nvmem_cell will be freed by the
 * nvmem_cell_put().
 */
struct nvmem_cell *of_nvmem_cell_get(struct device_node *np, const char *id)
{
	struct device_node *cell_np, *nvmem_np;
	struct nvmem_device *nvmem;
	struct nvmem_cell_entry *cell_entry;
	struct nvmem_cell *cell;
	struct of_phandle_args cell_spec;
	int index = 0;
	int cell_index = 0;
	int ret;

	/* if cell name exists, find index to the name */
	if (id)
		index = of_property_match_string(np, "nvmem-cell-names", id);

	ret = of_parse_phandle_with_optional_args(np, "nvmem-cells",
						  "#nvmem-cell-cells",
						  index, &cell_spec);
	if (ret)
<<<<<<< HEAD
		return ERR_PTR(ret);

	if (cell_spec.args_count > 1)
		return ERR_PTR(-EINVAL);

	cell_np = cell_spec.np;
	if (cell_spec.args_count)
		cell_index = cell_spec.args[0];
=======
		return ERR_PTR(-ENOENT);
>>>>>>> 8455cbb2

	if (cell_spec.args_count > 1)
		return ERR_PTR(-EINVAL);

	cell_np = cell_spec.np;
	if (cell_spec.args_count)
		cell_index = cell_spec.args[0];

	nvmem_np = of_get_parent(cell_np);
	if (!nvmem_np) {
		of_node_put(cell_np);
		return ERR_PTR(-EINVAL);
	}

	nvmem = __nvmem_device_get(nvmem_np, device_match_of_node);
	of_node_put(nvmem_np);
	if (IS_ERR(nvmem)) {
		of_node_put(cell_np);
		return ERR_CAST(nvmem);
	}

	cell_entry = nvmem_find_cell_entry_by_node(nvmem, cell_np);
	of_node_put(cell_np);
	if (!cell_entry) {
		__nvmem_device_put(nvmem);
		return ERR_PTR(-ENOENT);
	}

	cell = nvmem_create_cell(cell_entry, id, cell_index);
	if (IS_ERR(cell))
		__nvmem_device_put(nvmem);

	return cell;
}
EXPORT_SYMBOL_GPL(of_nvmem_cell_get);
#endif

/**
 * nvmem_cell_get() - Get nvmem cell of device form a given cell name
 *
 * @dev: Device that requests the nvmem cell.
 * @id: nvmem cell name to get (this corresponds with the name from the
 *      nvmem-cell-names property for DT systems and with the con_id from
 *      the lookup entry for non-DT systems).
 *
 * Return: Will be an ERR_PTR() on error or a valid pointer
 * to a struct nvmem_cell.  The nvmem_cell will be freed by the
 * nvmem_cell_put().
 */
struct nvmem_cell *nvmem_cell_get(struct device *dev, const char *id)
{
	struct nvmem_cell *cell;

	if (dev->of_node) { /* try dt first */
		cell = of_nvmem_cell_get(dev->of_node, id);
		if (!IS_ERR(cell) || PTR_ERR(cell) == -EPROBE_DEFER)
			return cell;
	}

	/* NULL cell id only allowed for device tree; invalid otherwise */
	if (!id)
		return ERR_PTR(-EINVAL);

	return nvmem_cell_get_from_lookup(dev, id);
}
EXPORT_SYMBOL_GPL(nvmem_cell_get);

static void devm_nvmem_cell_release(struct device *dev, void *res)
{
	nvmem_cell_put(*(struct nvmem_cell **)res);
}

/**
 * devm_nvmem_cell_get() - Get nvmem cell of device form a given id
 *
 * @dev: Device that requests the nvmem cell.
 * @id: nvmem cell name id to get.
 *
 * Return: Will be an ERR_PTR() on error or a valid pointer
 * to a struct nvmem_cell.  The nvmem_cell will be freed by the
 * automatically once the device is freed.
 */
struct nvmem_cell *devm_nvmem_cell_get(struct device *dev, const char *id)
{
	struct nvmem_cell **ptr, *cell;

	ptr = devres_alloc(devm_nvmem_cell_release, sizeof(*ptr), GFP_KERNEL);
	if (!ptr)
		return ERR_PTR(-ENOMEM);

	cell = nvmem_cell_get(dev, id);
	if (!IS_ERR(cell)) {
		*ptr = cell;
		devres_add(dev, ptr);
	} else {
		devres_free(ptr);
	}

	return cell;
}
EXPORT_SYMBOL_GPL(devm_nvmem_cell_get);

static int devm_nvmem_cell_match(struct device *dev, void *res, void *data)
{
	struct nvmem_cell **c = res;

	if (WARN_ON(!c || !*c))
		return 0;

	return *c == data;
}

/**
 * devm_nvmem_cell_put() - Release previously allocated nvmem cell
 * from devm_nvmem_cell_get.
 *
 * @dev: Device that requests the nvmem cell.
 * @cell: Previously allocated nvmem cell by devm_nvmem_cell_get().
 */
void devm_nvmem_cell_put(struct device *dev, struct nvmem_cell *cell)
{
	int ret;

	ret = devres_release(dev, devm_nvmem_cell_release,
				devm_nvmem_cell_match, cell);

	WARN_ON(ret);
}
EXPORT_SYMBOL(devm_nvmem_cell_put);

/**
 * nvmem_cell_put() - Release previously allocated nvmem cell.
 *
 * @cell: Previously allocated nvmem cell by nvmem_cell_get().
 */
void nvmem_cell_put(struct nvmem_cell *cell)
{
	struct nvmem_device *nvmem = cell->entry->nvmem;

	if (cell->id)
		kfree_const(cell->id);

	kfree(cell);
	__nvmem_device_put(nvmem);
}
EXPORT_SYMBOL_GPL(nvmem_cell_put);

static void nvmem_shift_read_buffer_in_place(struct nvmem_cell_entry *cell, void *buf)
{
	u8 *p, *b;
	int i, extra, bit_offset = cell->bit_offset;

	p = b = buf;
	if (bit_offset) {
		/* First shift */
		*b++ >>= bit_offset;

		/* setup rest of the bytes if any */
		for (i = 1; i < cell->bytes; i++) {
			/* Get bits from next byte and shift them towards msb */
			*p |= *b << (BITS_PER_BYTE - bit_offset);

			p = b;
			*b++ >>= bit_offset;
		}
	} else {
		/* point to the msb */
		p += cell->bytes - 1;
	}

	/* result fits in less bytes */
	extra = cell->bytes - DIV_ROUND_UP(cell->nbits, BITS_PER_BYTE);
	while (--extra >= 0)
		*p-- = 0;

	/* clear msb bits if any leftover in the last byte */
	if (cell->nbits % BITS_PER_BYTE)
		*p &= GENMASK((cell->nbits % BITS_PER_BYTE) - 1, 0);
}

static int __nvmem_cell_read(struct nvmem_device *nvmem,
			     struct nvmem_cell_entry *cell,
			     void *buf, size_t *len, const char *id, int index)
{
	int rc;

	rc = nvmem_reg_read(nvmem, cell->offset, buf, cell->bytes);

	if (rc)
		return rc;

	/* shift bits in-place */
	if (cell->bit_offset || cell->nbits)
		nvmem_shift_read_buffer_in_place(cell, buf);

	if (nvmem->cell_post_process) {
		rc = nvmem->cell_post_process(nvmem->priv, id, index,
					      cell->offset, buf, cell->bytes);
		if (rc)
			return rc;
	}

	if (len)
		*len = cell->bytes;

	return 0;
}

/**
 * nvmem_cell_read() - Read a given nvmem cell
 *
 * @cell: nvmem cell to be read.
 * @len: pointer to length of cell which will be populated on successful read;
 *	 can be NULL.
 *
 * Return: ERR_PTR() on error or a valid pointer to a buffer on success. The
 * buffer should be freed by the consumer with a kfree().
 */
void *nvmem_cell_read(struct nvmem_cell *cell, size_t *len)
{
	struct nvmem_device *nvmem = cell->entry->nvmem;
	u8 *buf;
	int rc;

	if (!nvmem)
		return ERR_PTR(-EINVAL);

	buf = kzalloc(cell->entry->bytes, GFP_KERNEL);
	if (!buf)
		return ERR_PTR(-ENOMEM);

	rc = __nvmem_cell_read(nvmem, cell->entry, buf, len, cell->id, cell->index);
	if (rc) {
		kfree(buf);
		return ERR_PTR(rc);
	}

	return buf;
}
EXPORT_SYMBOL_GPL(nvmem_cell_read);

static void *nvmem_cell_prepare_write_buffer(struct nvmem_cell_entry *cell,
					     u8 *_buf, int len)
{
	struct nvmem_device *nvmem = cell->nvmem;
	int i, rc, nbits, bit_offset = cell->bit_offset;
	u8 v, *p, *buf, *b, pbyte, pbits;

	nbits = cell->nbits;
	buf = kzalloc(cell->bytes, GFP_KERNEL);
	if (!buf)
		return ERR_PTR(-ENOMEM);

	memcpy(buf, _buf, len);
	p = b = buf;

	if (bit_offset) {
		pbyte = *b;
		*b <<= bit_offset;

		/* setup the first byte with lsb bits from nvmem */
		rc = nvmem_reg_read(nvmem, cell->offset, &v, 1);
		if (rc)
			goto err;
		*b++ |= GENMASK(bit_offset - 1, 0) & v;

		/* setup rest of the byte if any */
		for (i = 1; i < cell->bytes; i++) {
			/* Get last byte bits and shift them towards lsb */
			pbits = pbyte >> (BITS_PER_BYTE - 1 - bit_offset);
			pbyte = *b;
			p = b;
			*b <<= bit_offset;
			*b++ |= pbits;
		}
	}

	/* if it's not end on byte boundary */
	if ((nbits + bit_offset) % BITS_PER_BYTE) {
		/* setup the last byte with msb bits from nvmem */
		rc = nvmem_reg_read(nvmem,
				    cell->offset + cell->bytes - 1, &v, 1);
		if (rc)
			goto err;
		*p |= GENMASK(7, (nbits + bit_offset) % BITS_PER_BYTE) & v;

	}

	return buf;
err:
	kfree(buf);
	return ERR_PTR(rc);
}

static int __nvmem_cell_entry_write(struct nvmem_cell_entry *cell, void *buf, size_t len)
{
	struct nvmem_device *nvmem = cell->nvmem;
	int rc;

	if (!nvmem || nvmem->read_only ||
	    (cell->bit_offset == 0 && len != cell->bytes))
		return -EINVAL;

	if (cell->bit_offset || cell->nbits) {
		buf = nvmem_cell_prepare_write_buffer(cell, buf, len);
		if (IS_ERR(buf))
			return PTR_ERR(buf);
	}

	rc = nvmem_reg_write(nvmem, cell->offset, buf, cell->bytes);

	/* free the tmp buffer */
	if (cell->bit_offset || cell->nbits)
		kfree(buf);

	if (rc)
		return rc;

	return len;
}

/**
 * nvmem_cell_write() - Write to a given nvmem cell
 *
 * @cell: nvmem cell to be written.
 * @buf: Buffer to be written.
 * @len: length of buffer to be written to nvmem cell.
 *
 * Return: length of bytes written or negative on failure.
 */
int nvmem_cell_write(struct nvmem_cell *cell, void *buf, size_t len)
{
	return __nvmem_cell_entry_write(cell->entry, buf, len);
}

EXPORT_SYMBOL_GPL(nvmem_cell_write);

static int nvmem_cell_read_common(struct device *dev, const char *cell_id,
				  void *val, size_t count)
{
	struct nvmem_cell *cell;
	void *buf;
	size_t len;

	cell = nvmem_cell_get(dev, cell_id);
	if (IS_ERR(cell))
		return PTR_ERR(cell);

	buf = nvmem_cell_read(cell, &len);
	if (IS_ERR(buf)) {
		nvmem_cell_put(cell);
		return PTR_ERR(buf);
	}
	if (len != count) {
		kfree(buf);
		nvmem_cell_put(cell);
		return -EINVAL;
	}
	memcpy(val, buf, count);
	kfree(buf);
	nvmem_cell_put(cell);

	return 0;
}

/**
 * nvmem_cell_read_u8() - Read a cell value as a u8
 *
 * @dev: Device that requests the nvmem cell.
 * @cell_id: Name of nvmem cell to read.
 * @val: pointer to output value.
 *
 * Return: 0 on success or negative errno.
 */
int nvmem_cell_read_u8(struct device *dev, const char *cell_id, u8 *val)
{
	return nvmem_cell_read_common(dev, cell_id, val, sizeof(*val));
}
EXPORT_SYMBOL_GPL(nvmem_cell_read_u8);

/**
 * nvmem_cell_read_u16() - Read a cell value as a u16
 *
 * @dev: Device that requests the nvmem cell.
 * @cell_id: Name of nvmem cell to read.
 * @val: pointer to output value.
 *
 * Return: 0 on success or negative errno.
 */
int nvmem_cell_read_u16(struct device *dev, const char *cell_id, u16 *val)
{
	return nvmem_cell_read_common(dev, cell_id, val, sizeof(*val));
}
EXPORT_SYMBOL_GPL(nvmem_cell_read_u16);

/**
 * nvmem_cell_read_u32() - Read a cell value as a u32
 *
 * @dev: Device that requests the nvmem cell.
 * @cell_id: Name of nvmem cell to read.
 * @val: pointer to output value.
 *
 * Return: 0 on success or negative errno.
 */
int nvmem_cell_read_u32(struct device *dev, const char *cell_id, u32 *val)
{
	return nvmem_cell_read_common(dev, cell_id, val, sizeof(*val));
}
EXPORT_SYMBOL_GPL(nvmem_cell_read_u32);

/**
 * nvmem_cell_read_u64() - Read a cell value as a u64
 *
 * @dev: Device that requests the nvmem cell.
 * @cell_id: Name of nvmem cell to read.
 * @val: pointer to output value.
 *
 * Return: 0 on success or negative errno.
 */
int nvmem_cell_read_u64(struct device *dev, const char *cell_id, u64 *val)
{
	return nvmem_cell_read_common(dev, cell_id, val, sizeof(*val));
}
EXPORT_SYMBOL_GPL(nvmem_cell_read_u64);

static const void *nvmem_cell_read_variable_common(struct device *dev,
						   const char *cell_id,
						   size_t max_len, size_t *len)
{
	struct nvmem_cell *cell;
	int nbits;
	void *buf;

	cell = nvmem_cell_get(dev, cell_id);
	if (IS_ERR(cell))
		return cell;

	nbits = cell->entry->nbits;
	buf = nvmem_cell_read(cell, len);
	nvmem_cell_put(cell);
	if (IS_ERR(buf))
		return buf;

	/*
	 * If nbits is set then nvmem_cell_read() can significantly exaggerate
	 * the length of the real data. Throw away the extra junk.
	 */
	if (nbits)
		*len = DIV_ROUND_UP(nbits, 8);

	if (*len > max_len) {
		kfree(buf);
		return ERR_PTR(-ERANGE);
	}

	return buf;
}

/**
 * nvmem_cell_read_variable_le_u32() - Read up to 32-bits of data as a little endian number.
 *
 * @dev: Device that requests the nvmem cell.
 * @cell_id: Name of nvmem cell to read.
 * @val: pointer to output value.
 *
 * Return: 0 on success or negative errno.
 */
int nvmem_cell_read_variable_le_u32(struct device *dev, const char *cell_id,
				    u32 *val)
{
	size_t len;
	const u8 *buf;
	int i;

	buf = nvmem_cell_read_variable_common(dev, cell_id, sizeof(*val), &len);
	if (IS_ERR(buf))
		return PTR_ERR(buf);

	/* Copy w/ implicit endian conversion */
	*val = 0;
	for (i = 0; i < len; i++)
		*val |= buf[i] << (8 * i);

	kfree(buf);

	return 0;
}
EXPORT_SYMBOL_GPL(nvmem_cell_read_variable_le_u32);

/**
 * nvmem_cell_read_variable_le_u64() - Read up to 64-bits of data as a little endian number.
 *
 * @dev: Device that requests the nvmem cell.
 * @cell_id: Name of nvmem cell to read.
 * @val: pointer to output value.
 *
 * Return: 0 on success or negative errno.
 */
int nvmem_cell_read_variable_le_u64(struct device *dev, const char *cell_id,
				    u64 *val)
{
	size_t len;
	const u8 *buf;
	int i;

	buf = nvmem_cell_read_variable_common(dev, cell_id, sizeof(*val), &len);
	if (IS_ERR(buf))
		return PTR_ERR(buf);

	/* Copy w/ implicit endian conversion */
	*val = 0;
	for (i = 0; i < len; i++)
		*val |= (uint64_t)buf[i] << (8 * i);

	kfree(buf);

	return 0;
}
EXPORT_SYMBOL_GPL(nvmem_cell_read_variable_le_u64);

/**
 * nvmem_device_cell_read() - Read a given nvmem device and cell
 *
 * @nvmem: nvmem device to read from.
 * @info: nvmem cell info to be read.
 * @buf: buffer pointer which will be populated on successful read.
 *
 * Return: length of successful bytes read on success and negative
 * error code on error.
 */
ssize_t nvmem_device_cell_read(struct nvmem_device *nvmem,
			   struct nvmem_cell_info *info, void *buf)
{
	struct nvmem_cell_entry cell;
	int rc;
	ssize_t len;

	if (!nvmem)
		return -EINVAL;

	rc = nvmem_cell_info_to_nvmem_cell_entry_nodup(nvmem, info, &cell);
	if (rc)
		return rc;

	rc = __nvmem_cell_read(nvmem, &cell, buf, &len, NULL, 0);
	if (rc)
		return rc;

	return len;
}
EXPORT_SYMBOL_GPL(nvmem_device_cell_read);

/**
 * nvmem_device_cell_write() - Write cell to a given nvmem device
 *
 * @nvmem: nvmem device to be written to.
 * @info: nvmem cell info to be written.
 * @buf: buffer to be written to cell.
 *
 * Return: length of bytes written or negative error code on failure.
 */
int nvmem_device_cell_write(struct nvmem_device *nvmem,
			    struct nvmem_cell_info *info, void *buf)
{
	struct nvmem_cell_entry cell;
	int rc;

	if (!nvmem)
		return -EINVAL;

	rc = nvmem_cell_info_to_nvmem_cell_entry_nodup(nvmem, info, &cell);
	if (rc)
		return rc;

	return __nvmem_cell_entry_write(&cell, buf, cell.bytes);
}
EXPORT_SYMBOL_GPL(nvmem_device_cell_write);

/**
 * nvmem_device_read() - Read from a given nvmem device
 *
 * @nvmem: nvmem device to read from.
 * @offset: offset in nvmem device.
 * @bytes: number of bytes to read.
 * @buf: buffer pointer which will be populated on successful read.
 *
 * Return: length of successful bytes read on success and negative
 * error code on error.
 */
int nvmem_device_read(struct nvmem_device *nvmem,
		      unsigned int offset,
		      size_t bytes, void *buf)
{
	int rc;

	if (!nvmem)
		return -EINVAL;

	rc = nvmem_reg_read(nvmem, offset, buf, bytes);

	if (rc)
		return rc;

	return bytes;
}
EXPORT_SYMBOL_GPL(nvmem_device_read);

/**
 * nvmem_device_write() - Write cell to a given nvmem device
 *
 * @nvmem: nvmem device to be written to.
 * @offset: offset in nvmem device.
 * @bytes: number of bytes to write.
 * @buf: buffer to be written.
 *
 * Return: length of bytes written or negative error code on failure.
 */
int nvmem_device_write(struct nvmem_device *nvmem,
		       unsigned int offset,
		       size_t bytes, void *buf)
{
	int rc;

	if (!nvmem)
		return -EINVAL;

	rc = nvmem_reg_write(nvmem, offset, buf, bytes);

	if (rc)
		return rc;


	return bytes;
}
EXPORT_SYMBOL_GPL(nvmem_device_write);

/**
 * nvmem_add_cell_table() - register a table of cell info entries
 *
 * @table: table of cell info entries
 */
void nvmem_add_cell_table(struct nvmem_cell_table *table)
{
	mutex_lock(&nvmem_cell_mutex);
	list_add_tail(&table->node, &nvmem_cell_tables);
	mutex_unlock(&nvmem_cell_mutex);
}
EXPORT_SYMBOL_GPL(nvmem_add_cell_table);

/**
 * nvmem_del_cell_table() - remove a previously registered cell info table
 *
 * @table: table of cell info entries
 */
void nvmem_del_cell_table(struct nvmem_cell_table *table)
{
	mutex_lock(&nvmem_cell_mutex);
	list_del(&table->node);
	mutex_unlock(&nvmem_cell_mutex);
}
EXPORT_SYMBOL_GPL(nvmem_del_cell_table);

/**
 * nvmem_add_cell_lookups() - register a list of cell lookup entries
 *
 * @entries: array of cell lookup entries
 * @nentries: number of cell lookup entries in the array
 */
void nvmem_add_cell_lookups(struct nvmem_cell_lookup *entries, size_t nentries)
{
	int i;

	mutex_lock(&nvmem_lookup_mutex);
	for (i = 0; i < nentries; i++)
		list_add_tail(&entries[i].node, &nvmem_lookup_list);
	mutex_unlock(&nvmem_lookup_mutex);
}
EXPORT_SYMBOL_GPL(nvmem_add_cell_lookups);

/**
 * nvmem_del_cell_lookups() - remove a list of previously added cell lookup
 *                            entries
 *
 * @entries: array of cell lookup entries
 * @nentries: number of cell lookup entries in the array
 */
void nvmem_del_cell_lookups(struct nvmem_cell_lookup *entries, size_t nentries)
{
	int i;

	mutex_lock(&nvmem_lookup_mutex);
	for (i = 0; i < nentries; i++)
		list_del(&entries[i].node);
	mutex_unlock(&nvmem_lookup_mutex);
}
EXPORT_SYMBOL_GPL(nvmem_del_cell_lookups);

/**
 * nvmem_dev_name() - Get the name of a given nvmem device.
 *
 * @nvmem: nvmem device.
 *
 * Return: name of the nvmem device.
 */
const char *nvmem_dev_name(struct nvmem_device *nvmem)
{
	return dev_name(&nvmem->dev);
}
EXPORT_SYMBOL_GPL(nvmem_dev_name);

static int __init nvmem_init(void)
{
	return bus_register(&nvmem_bus_type);
}

static void __exit nvmem_exit(void)
{
	bus_unregister(&nvmem_bus_type);
}

subsys_initcall(nvmem_init);
module_exit(nvmem_exit);

MODULE_AUTHOR("Srinivas Kandagatla <srinivas.kandagatla@linaro.org");
MODULE_AUTHOR("Maxime Ripard <maxime.ripard@free-electrons.com");
MODULE_DESCRIPTION("nvmem Driver Core");
MODULE_LICENSE("GPL v2");<|MERGE_RESOLUTION|>--- conflicted
+++ resolved
@@ -1231,18 +1231,7 @@
 						  "#nvmem-cell-cells",
 						  index, &cell_spec);
 	if (ret)
-<<<<<<< HEAD
-		return ERR_PTR(ret);
-
-	if (cell_spec.args_count > 1)
-		return ERR_PTR(-EINVAL);
-
-	cell_np = cell_spec.np;
-	if (cell_spec.args_count)
-		cell_index = cell_spec.args[0];
-=======
 		return ERR_PTR(-ENOENT);
->>>>>>> 8455cbb2
 
 	if (cell_spec.args_count > 1)
 		return ERR_PTR(-EINVAL);
