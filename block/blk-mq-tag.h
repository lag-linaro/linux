--- conflicted
+++ resolved
@@ -73,42 +73,6 @@
 /*
  * For shared tag users, we track the number of currently active users
  * and attempt to provide a fair share of the tag depth for each of them.
-<<<<<<< HEAD
- */
-static inline bool hctx_may_queue(struct blk_mq_hw_ctx *hctx,
-				  struct sbitmap_queue *bt)
-{
-	unsigned int depth, users;
-
-	if (!hctx || !(hctx->flags & BLK_MQ_F_TAG_SHARED))
-		return true;
-	if (!test_bit(BLK_MQ_S_TAG_ACTIVE, &hctx->state))
-		return true;
-
-	/*
-	 * Don't try dividing an ant
-	 */
-	if (bt->sb.depth == 1)
-		return true;
-
-	users = atomic_read(&hctx->tags->active_queues);
-	if (!users)
-		return true;
-
-	/*
-	 * Allow at least some tags
-	 */
-	depth = max((bt->sb.depth + users - 1) / users, 4U);
-	return atomic_read(&hctx->nr_active) < depth;
-}
-
-/*
- * This helper should only be used for flush request to share tag
- * with the request cloned from, and both the two requests can't be
- * in flight at the same time. The caller has to make sure the tag
- * can't be freed.
-=======
->>>>>>> 569ec0b7
  */
 static inline bool hctx_may_queue(struct blk_mq_hw_ctx *hctx,
 				  struct sbitmap_queue *bt)
