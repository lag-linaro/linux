// SPDX-License-Identifier: GPL-2.0
/* Copyright (c) 2017-2019 The Linux Foundation. All rights reserved. */


#include "msm_gem.h"
#include "msm_mmu.h"
#include "msm_gpu_trace.h"
#include "a6xx_gpu.h"
#include "a6xx_gmu.xml.h"

#include <linux/bitfield.h>
#include <linux/devfreq.h>
#include <linux/nvmem-consumer.h>
#include <linux/soc/qcom/llcc-qcom.h>

#define GPU_PAS_ID 13

static inline bool _a6xx_check_idle(struct msm_gpu *gpu)
{
	struct adreno_gpu *adreno_gpu = to_adreno_gpu(gpu);
	struct a6xx_gpu *a6xx_gpu = to_a6xx_gpu(adreno_gpu);

	/* Check that the GMU is idle */
	if (!a6xx_gmu_isidle(&a6xx_gpu->gmu))
		return false;

	/* Check tha the CX master is idle */
	if (gpu_read(gpu, REG_A6XX_RBBM_STATUS) &
			~A6XX_RBBM_STATUS_CP_AHB_BUSY_CX_MASTER)
		return false;

	return !(gpu_read(gpu, REG_A6XX_RBBM_INT_0_STATUS) &
		A6XX_RBBM_INT_0_MASK_RBBM_HANG_DETECT);
}

static bool a6xx_idle(struct msm_gpu *gpu, struct msm_ringbuffer *ring)
{
	/* wait for CP to drain ringbuffer: */
	if (!adreno_idle(gpu, ring))
		return false;

	if (spin_until(_a6xx_check_idle(gpu))) {
		DRM_ERROR("%s: %ps: timeout waiting for GPU to idle: status %8.8X irq %8.8X rptr/wptr %d/%d\n",
			gpu->name, __builtin_return_address(0),
			gpu_read(gpu, REG_A6XX_RBBM_STATUS),
			gpu_read(gpu, REG_A6XX_RBBM_INT_0_STATUS),
			gpu_read(gpu, REG_A6XX_CP_RB_RPTR),
			gpu_read(gpu, REG_A6XX_CP_RB_WPTR));
		return false;
	}

	return true;
}

static void a6xx_flush(struct msm_gpu *gpu, struct msm_ringbuffer *ring)
{
	struct adreno_gpu *adreno_gpu = to_adreno_gpu(gpu);
	struct a6xx_gpu *a6xx_gpu = to_a6xx_gpu(adreno_gpu);
	uint32_t wptr;
	unsigned long flags;

	/* Expanded APRIV doesn't need to issue the WHERE_AM_I opcode */
	if (a6xx_gpu->has_whereami && !adreno_gpu->base.hw_apriv) {
		struct a6xx_gpu *a6xx_gpu = to_a6xx_gpu(adreno_gpu);

		OUT_PKT7(ring, CP_WHERE_AM_I, 2);
		OUT_RING(ring, lower_32_bits(shadowptr(a6xx_gpu, ring)));
		OUT_RING(ring, upper_32_bits(shadowptr(a6xx_gpu, ring)));
	}

<<<<<<< HEAD
	spin_lock_irqsave(&ring->lock, flags);
=======
	spin_lock_irqsave(&ring->preempt_lock, flags);
>>>>>>> f642729d

	/* Copy the shadow to the actual register */
	ring->cur = ring->next;

	/* Make sure to wrap wptr if we need to */
	wptr = get_wptr(ring);

	spin_unlock_irqrestore(&ring->preempt_lock, flags);

	/* Make sure everything is posted before making a decision */
	mb();

	gpu_write(gpu, REG_A6XX_CP_RB_WPTR, wptr);
}

static void get_stats_counter(struct msm_ringbuffer *ring, u32 counter,
		u64 iova)
{
	OUT_PKT7(ring, CP_REG_TO_MEM, 3);
	OUT_RING(ring, CP_REG_TO_MEM_0_REG(counter) |
		CP_REG_TO_MEM_0_CNT(2) |
		CP_REG_TO_MEM_0_64B);
	OUT_RING(ring, lower_32_bits(iova));
	OUT_RING(ring, upper_32_bits(iova));
}

static void a6xx_set_pagetable(struct a6xx_gpu *a6xx_gpu,
		struct msm_ringbuffer *ring, struct msm_file_private *ctx)
{
	phys_addr_t ttbr;
	u32 asid;
	u64 memptr = rbmemptr(ring, ttbr0);

	if (ctx == a6xx_gpu->cur_ctx)
		return;

	if (msm_iommu_pagetable_params(ctx->aspace->mmu, &ttbr, &asid))
		return;

	/* Execute the table update */
	OUT_PKT7(ring, CP_SMMU_TABLE_UPDATE, 4);
	OUT_RING(ring, CP_SMMU_TABLE_UPDATE_0_TTBR0_LO(lower_32_bits(ttbr)));

	OUT_RING(ring,
		CP_SMMU_TABLE_UPDATE_1_TTBR0_HI(upper_32_bits(ttbr)) |
		CP_SMMU_TABLE_UPDATE_1_ASID(asid));
	OUT_RING(ring, CP_SMMU_TABLE_UPDATE_2_CONTEXTIDR(0));
	OUT_RING(ring, CP_SMMU_TABLE_UPDATE_3_CONTEXTBANK(0));

	/*
	 * Write the new TTBR0 to the memstore. This is good for debugging.
	 */
	OUT_PKT7(ring, CP_MEM_WRITE, 4);
	OUT_RING(ring, CP_MEM_WRITE_0_ADDR_LO(lower_32_bits(memptr)));
	OUT_RING(ring, CP_MEM_WRITE_1_ADDR_HI(upper_32_bits(memptr)));
	OUT_RING(ring, lower_32_bits(ttbr));
	OUT_RING(ring, (asid << 16) | upper_32_bits(ttbr));

	/*
	 * And finally, trigger a uche flush to be sure there isn't anything
	 * lingering in that part of the GPU
	 */

	OUT_PKT7(ring, CP_EVENT_WRITE, 1);
	OUT_RING(ring, 0x31);

	a6xx_gpu->cur_ctx = ctx;
}

static void a6xx_submit(struct msm_gpu *gpu, struct msm_gem_submit *submit)
{
	unsigned int index = submit->seqno % MSM_GPU_SUBMIT_STATS_COUNT;
	struct msm_drm_private *priv = gpu->dev->dev_private;
	struct adreno_gpu *adreno_gpu = to_adreno_gpu(gpu);
	struct a6xx_gpu *a6xx_gpu = to_a6xx_gpu(adreno_gpu);
	struct msm_ringbuffer *ring = submit->ring;
	unsigned int i;

	a6xx_set_pagetable(a6xx_gpu, ring, submit->queue->ctx);

	get_stats_counter(ring, REG_A6XX_RBBM_PERFCTR_CP_0_LO,
		rbmemptr_stats(ring, index, cpcycles_start));

	/*
	 * For PM4 the GMU register offsets are calculated from the base of the
	 * GPU registers so we need to add 0x1a800 to the register value on A630
	 * to get the right value from PM4.
	 */
	get_stats_counter(ring, REG_A6XX_GMU_ALWAYS_ON_COUNTER_L + 0x1a800,
		rbmemptr_stats(ring, index, alwayson_start));

	/* Invalidate CCU depth and color */
	OUT_PKT7(ring, CP_EVENT_WRITE, 1);
	OUT_RING(ring, CP_EVENT_WRITE_0_EVENT(PC_CCU_INVALIDATE_DEPTH));

	OUT_PKT7(ring, CP_EVENT_WRITE, 1);
	OUT_RING(ring, CP_EVENT_WRITE_0_EVENT(PC_CCU_INVALIDATE_COLOR));

	/* Submit the commands */
	for (i = 0; i < submit->nr_cmds; i++) {
		switch (submit->cmd[i].type) {
		case MSM_SUBMIT_CMD_IB_TARGET_BUF:
			break;
		case MSM_SUBMIT_CMD_CTX_RESTORE_BUF:
			if (priv->lastctx == submit->queue->ctx)
				break;
			fallthrough;
		case MSM_SUBMIT_CMD_BUF:
			OUT_PKT7(ring, CP_INDIRECT_BUFFER_PFE, 3);
			OUT_RING(ring, lower_32_bits(submit->cmd[i].iova));
			OUT_RING(ring, upper_32_bits(submit->cmd[i].iova));
			OUT_RING(ring, submit->cmd[i].size);
			break;
		}
	}

	get_stats_counter(ring, REG_A6XX_RBBM_PERFCTR_CP_0_LO,
		rbmemptr_stats(ring, index, cpcycles_end));
	get_stats_counter(ring, REG_A6XX_GMU_ALWAYS_ON_COUNTER_L + 0x1a800,
		rbmemptr_stats(ring, index, alwayson_end));

	/* Write the fence to the scratch register */
	OUT_PKT4(ring, REG_A6XX_CP_SCRATCH_REG(2), 1);
	OUT_RING(ring, submit->seqno);

	/*
	 * Execute a CACHE_FLUSH_TS event. This will ensure that the
	 * timestamp is written to the memory and then triggers the interrupt
	 */
	OUT_PKT7(ring, CP_EVENT_WRITE, 4);
	OUT_RING(ring, CP_EVENT_WRITE_0_EVENT(CACHE_FLUSH_TS) |
		CP_EVENT_WRITE_0_IRQ);
	OUT_RING(ring, lower_32_bits(rbmemptr(ring, fence)));
	OUT_RING(ring, upper_32_bits(rbmemptr(ring, fence)));
	OUT_RING(ring, submit->seqno);

	trace_msm_gpu_submit_flush(submit,
		gmu_read64(&a6xx_gpu->gmu, REG_A6XX_GMU_ALWAYS_ON_COUNTER_L,
			REG_A6XX_GMU_ALWAYS_ON_COUNTER_H));

	a6xx_flush(gpu, ring);
}

const struct adreno_reglist a630_hwcg[] = {
	{REG_A6XX_RBBM_CLOCK_CNTL_SP0, 0x22222222},
	{REG_A6XX_RBBM_CLOCK_CNTL_SP1, 0x22222222},
	{REG_A6XX_RBBM_CLOCK_CNTL_SP2, 0x22222222},
	{REG_A6XX_RBBM_CLOCK_CNTL_SP3, 0x22222222},
	{REG_A6XX_RBBM_CLOCK_CNTL2_SP0, 0x02022220},
	{REG_A6XX_RBBM_CLOCK_CNTL2_SP1, 0x02022220},
	{REG_A6XX_RBBM_CLOCK_CNTL2_SP2, 0x02022220},
	{REG_A6XX_RBBM_CLOCK_CNTL2_SP3, 0x02022220},
	{REG_A6XX_RBBM_CLOCK_DELAY_SP0, 0x00000080},
	{REG_A6XX_RBBM_CLOCK_DELAY_SP1, 0x00000080},
	{REG_A6XX_RBBM_CLOCK_DELAY_SP2, 0x00000080},
	{REG_A6XX_RBBM_CLOCK_DELAY_SP3, 0x00000080},
	{REG_A6XX_RBBM_CLOCK_HYST_SP0, 0x0000f3cf},
	{REG_A6XX_RBBM_CLOCK_HYST_SP1, 0x0000f3cf},
	{REG_A6XX_RBBM_CLOCK_HYST_SP2, 0x0000f3cf},
	{REG_A6XX_RBBM_CLOCK_HYST_SP3, 0x0000f3cf},
	{REG_A6XX_RBBM_CLOCK_CNTL_TP0, 0x02222222},
	{REG_A6XX_RBBM_CLOCK_CNTL_TP1, 0x02222222},
	{REG_A6XX_RBBM_CLOCK_CNTL_TP2, 0x02222222},
	{REG_A6XX_RBBM_CLOCK_CNTL_TP3, 0x02222222},
	{REG_A6XX_RBBM_CLOCK_CNTL2_TP0, 0x22222222},
	{REG_A6XX_RBBM_CLOCK_CNTL2_TP1, 0x22222222},
	{REG_A6XX_RBBM_CLOCK_CNTL2_TP2, 0x22222222},
	{REG_A6XX_RBBM_CLOCK_CNTL2_TP3, 0x22222222},
	{REG_A6XX_RBBM_CLOCK_CNTL3_TP0, 0x22222222},
	{REG_A6XX_RBBM_CLOCK_CNTL3_TP1, 0x22222222},
	{REG_A6XX_RBBM_CLOCK_CNTL3_TP2, 0x22222222},
	{REG_A6XX_RBBM_CLOCK_CNTL3_TP3, 0x22222222},
	{REG_A6XX_RBBM_CLOCK_CNTL4_TP0, 0x00022222},
	{REG_A6XX_RBBM_CLOCK_CNTL4_TP1, 0x00022222},
	{REG_A6XX_RBBM_CLOCK_CNTL4_TP2, 0x00022222},
	{REG_A6XX_RBBM_CLOCK_CNTL4_TP3, 0x00022222},
	{REG_A6XX_RBBM_CLOCK_HYST_TP0, 0x77777777},
	{REG_A6XX_RBBM_CLOCK_HYST_TP1, 0x77777777},
	{REG_A6XX_RBBM_CLOCK_HYST_TP2, 0x77777777},
	{REG_A6XX_RBBM_CLOCK_HYST_TP3, 0x77777777},
	{REG_A6XX_RBBM_CLOCK_HYST2_TP0, 0x77777777},
	{REG_A6XX_RBBM_CLOCK_HYST2_TP1, 0x77777777},
	{REG_A6XX_RBBM_CLOCK_HYST2_TP2, 0x77777777},
	{REG_A6XX_RBBM_CLOCK_HYST2_TP3, 0x77777777},
	{REG_A6XX_RBBM_CLOCK_HYST3_TP0, 0x77777777},
	{REG_A6XX_RBBM_CLOCK_HYST3_TP1, 0x77777777},
	{REG_A6XX_RBBM_CLOCK_HYST3_TP2, 0x77777777},
	{REG_A6XX_RBBM_CLOCK_HYST3_TP3, 0x77777777},
	{REG_A6XX_RBBM_CLOCK_HYST4_TP0, 0x00077777},
	{REG_A6XX_RBBM_CLOCK_HYST4_TP1, 0x00077777},
	{REG_A6XX_RBBM_CLOCK_HYST4_TP2, 0x00077777},
	{REG_A6XX_RBBM_CLOCK_HYST4_TP3, 0x00077777},
	{REG_A6XX_RBBM_CLOCK_DELAY_TP0, 0x11111111},
	{REG_A6XX_RBBM_CLOCK_DELAY_TP1, 0x11111111},
	{REG_A6XX_RBBM_CLOCK_DELAY_TP2, 0x11111111},
	{REG_A6XX_RBBM_CLOCK_DELAY_TP3, 0x11111111},
	{REG_A6XX_RBBM_CLOCK_DELAY2_TP0, 0x11111111},
	{REG_A6XX_RBBM_CLOCK_DELAY2_TP1, 0x11111111},
	{REG_A6XX_RBBM_CLOCK_DELAY2_TP2, 0x11111111},
	{REG_A6XX_RBBM_CLOCK_DELAY2_TP3, 0x11111111},
	{REG_A6XX_RBBM_CLOCK_DELAY3_TP0, 0x11111111},
	{REG_A6XX_RBBM_CLOCK_DELAY3_TP1, 0x11111111},
	{REG_A6XX_RBBM_CLOCK_DELAY3_TP2, 0x11111111},
	{REG_A6XX_RBBM_CLOCK_DELAY3_TP3, 0x11111111},
	{REG_A6XX_RBBM_CLOCK_DELAY4_TP0, 0x00011111},
	{REG_A6XX_RBBM_CLOCK_DELAY4_TP1, 0x00011111},
	{REG_A6XX_RBBM_CLOCK_DELAY4_TP2, 0x00011111},
	{REG_A6XX_RBBM_CLOCK_DELAY4_TP3, 0x00011111},
	{REG_A6XX_RBBM_CLOCK_CNTL_UCHE, 0x22222222},
	{REG_A6XX_RBBM_CLOCK_CNTL2_UCHE, 0x22222222},
	{REG_A6XX_RBBM_CLOCK_CNTL3_UCHE, 0x22222222},
	{REG_A6XX_RBBM_CLOCK_CNTL4_UCHE, 0x00222222},
	{REG_A6XX_RBBM_CLOCK_HYST_UCHE, 0x00000004},
	{REG_A6XX_RBBM_CLOCK_DELAY_UCHE, 0x00000002},
	{REG_A6XX_RBBM_CLOCK_CNTL_RB0, 0x22222222},
	{REG_A6XX_RBBM_CLOCK_CNTL_RB1, 0x22222222},
	{REG_A6XX_RBBM_CLOCK_CNTL_RB2, 0x22222222},
	{REG_A6XX_RBBM_CLOCK_CNTL_RB3, 0x22222222},
	{REG_A6XX_RBBM_CLOCK_CNTL2_RB0, 0x00002222},
	{REG_A6XX_RBBM_CLOCK_CNTL2_RB1, 0x00002222},
	{REG_A6XX_RBBM_CLOCK_CNTL2_RB2, 0x00002222},
	{REG_A6XX_RBBM_CLOCK_CNTL2_RB3, 0x00002222},
	{REG_A6XX_RBBM_CLOCK_CNTL_CCU0, 0x00002220},
	{REG_A6XX_RBBM_CLOCK_CNTL_CCU1, 0x00002220},
	{REG_A6XX_RBBM_CLOCK_CNTL_CCU2, 0x00002220},
	{REG_A6XX_RBBM_CLOCK_CNTL_CCU3, 0x00002220},
	{REG_A6XX_RBBM_CLOCK_HYST_RB_CCU0, 0x00040f00},
	{REG_A6XX_RBBM_CLOCK_HYST_RB_CCU1, 0x00040f00},
	{REG_A6XX_RBBM_CLOCK_HYST_RB_CCU2, 0x00040f00},
	{REG_A6XX_RBBM_CLOCK_HYST_RB_CCU3, 0x00040f00},
	{REG_A6XX_RBBM_CLOCK_CNTL_RAC, 0x05022022},
	{REG_A6XX_RBBM_CLOCK_CNTL2_RAC, 0x00005555},
	{REG_A6XX_RBBM_CLOCK_DELAY_RAC, 0x00000011},
	{REG_A6XX_RBBM_CLOCK_HYST_RAC, 0x00445044},
	{REG_A6XX_RBBM_CLOCK_CNTL_TSE_RAS_RBBM, 0x04222222},
	{REG_A6XX_RBBM_CLOCK_MODE_GPC, 0x00222222},
	{REG_A6XX_RBBM_CLOCK_MODE_VFD, 0x00002222},
	{REG_A6XX_RBBM_CLOCK_HYST_TSE_RAS_RBBM, 0x00000000},
	{REG_A6XX_RBBM_CLOCK_HYST_GPC, 0x04104004},
	{REG_A6XX_RBBM_CLOCK_HYST_VFD, 0x00000000},
	{REG_A6XX_RBBM_CLOCK_DELAY_HLSQ, 0x00000000},
	{REG_A6XX_RBBM_CLOCK_DELAY_TSE_RAS_RBBM, 0x00004000},
	{REG_A6XX_RBBM_CLOCK_DELAY_GPC, 0x00000200},
	{REG_A6XX_RBBM_CLOCK_DELAY_VFD, 0x00002222},
	{REG_A6XX_RBBM_CLOCK_DELAY_HLSQ_2, 0x00000002},
	{REG_A6XX_RBBM_CLOCK_MODE_HLSQ, 0x00002222},
	{REG_A6XX_RBBM_CLOCK_CNTL_GMU_GX, 0x00000222},
	{REG_A6XX_RBBM_CLOCK_DELAY_GMU_GX, 0x00000111},
	{REG_A6XX_RBBM_CLOCK_HYST_GMU_GX, 0x00000555},
	{},
};

const struct adreno_reglist a640_hwcg[] = {
	{REG_A6XX_RBBM_CLOCK_CNTL_SP0, 0x02222222},
	{REG_A6XX_RBBM_CLOCK_CNTL2_SP0, 0x02222220},
	{REG_A6XX_RBBM_CLOCK_DELAY_SP0, 0x00000080},
	{REG_A6XX_RBBM_CLOCK_HYST_SP0, 0x0000F3CF},
	{REG_A6XX_RBBM_CLOCK_CNTL_TP0, 0x02222222},
	{REG_A6XX_RBBM_CLOCK_CNTL2_TP0, 0x22222222},
	{REG_A6XX_RBBM_CLOCK_CNTL3_TP0, 0x22222222},
	{REG_A6XX_RBBM_CLOCK_CNTL4_TP0, 0x00022222},
	{REG_A6XX_RBBM_CLOCK_DELAY_TP0, 0x11111111},
	{REG_A6XX_RBBM_CLOCK_DELAY2_TP0, 0x11111111},
	{REG_A6XX_RBBM_CLOCK_DELAY3_TP0, 0x11111111},
	{REG_A6XX_RBBM_CLOCK_DELAY4_TP0, 0x00011111},
	{REG_A6XX_RBBM_CLOCK_HYST_TP0, 0x77777777},
	{REG_A6XX_RBBM_CLOCK_HYST2_TP0, 0x77777777},
	{REG_A6XX_RBBM_CLOCK_HYST3_TP0, 0x77777777},
	{REG_A6XX_RBBM_CLOCK_HYST4_TP0, 0x00077777},
	{REG_A6XX_RBBM_CLOCK_CNTL_RB0, 0x22222222},
	{REG_A6XX_RBBM_CLOCK_CNTL2_RB0, 0x01002222},
	{REG_A6XX_RBBM_CLOCK_CNTL_CCU0, 0x00002220},
	{REG_A6XX_RBBM_CLOCK_HYST_RB_CCU0, 0x00040F00},
	{REG_A6XX_RBBM_CLOCK_CNTL_RAC, 0x05222022},
	{REG_A6XX_RBBM_CLOCK_CNTL2_RAC, 0x00005555},
	{REG_A6XX_RBBM_CLOCK_DELAY_RAC, 0x00000011},
	{REG_A6XX_RBBM_CLOCK_HYST_RAC, 0x00445044},
	{REG_A6XX_RBBM_CLOCK_CNTL_TSE_RAS_RBBM, 0x04222222},
	{REG_A6XX_RBBM_CLOCK_MODE_VFD, 0x00002222},
	{REG_A6XX_RBBM_CLOCK_MODE_GPC, 0x00222222},
	{REG_A6XX_RBBM_CLOCK_DELAY_HLSQ_2, 0x00000002},
	{REG_A6XX_RBBM_CLOCK_MODE_HLSQ, 0x00002222},
	{REG_A6XX_RBBM_CLOCK_DELAY_TSE_RAS_RBBM, 0x00004000},
	{REG_A6XX_RBBM_CLOCK_DELAY_VFD, 0x00002222},
	{REG_A6XX_RBBM_CLOCK_DELAY_GPC, 0x00000200},
	{REG_A6XX_RBBM_CLOCK_DELAY_HLSQ, 0x00000000},
	{REG_A6XX_RBBM_CLOCK_HYST_TSE_RAS_RBBM, 0x00000000},
	{REG_A6XX_RBBM_CLOCK_HYST_VFD, 0x00000000},
	{REG_A6XX_RBBM_CLOCK_HYST_GPC, 0x04104004},
	{REG_A6XX_RBBM_CLOCK_HYST_HLSQ, 0x00000000},
	{REG_A6XX_RBBM_CLOCK_CNTL_TEX_FCHE, 0x00000222},
	{REG_A6XX_RBBM_CLOCK_DELAY_TEX_FCHE, 0x00000111},
	{REG_A6XX_RBBM_CLOCK_HYST_TEX_FCHE, 0x00000000},
	{REG_A6XX_RBBM_CLOCK_CNTL_UCHE, 0x22222222},
	{REG_A6XX_RBBM_CLOCK_HYST_UCHE, 0x00000004},
	{REG_A6XX_RBBM_CLOCK_DELAY_UCHE, 0x00000002},
	{REG_A6XX_RBBM_ISDB_CNT, 0x00000182},
	{REG_A6XX_RBBM_RAC_THRESHOLD_CNT, 0x00000000},
	{REG_A6XX_RBBM_SP_HYST_CNT, 0x00000000},
	{REG_A6XX_RBBM_CLOCK_CNTL_GMU_GX, 0x00000222},
	{REG_A6XX_RBBM_CLOCK_DELAY_GMU_GX, 0x00000111},
	{REG_A6XX_RBBM_CLOCK_HYST_GMU_GX, 0x00000555},
	{},
};

const struct adreno_reglist a650_hwcg[] = {
	{REG_A6XX_RBBM_CLOCK_CNTL_SP0, 0x02222222},
	{REG_A6XX_RBBM_CLOCK_CNTL2_SP0, 0x02222220},
	{REG_A6XX_RBBM_CLOCK_DELAY_SP0, 0x00000080},
	{REG_A6XX_RBBM_CLOCK_HYST_SP0, 0x0000F3CF},
	{REG_A6XX_RBBM_CLOCK_CNTL_TP0, 0x02222222},
	{REG_A6XX_RBBM_CLOCK_CNTL2_TP0, 0x22222222},
	{REG_A6XX_RBBM_CLOCK_CNTL3_TP0, 0x22222222},
	{REG_A6XX_RBBM_CLOCK_CNTL4_TP0, 0x00022222},
	{REG_A6XX_RBBM_CLOCK_DELAY_TP0, 0x11111111},
	{REG_A6XX_RBBM_CLOCK_DELAY2_TP0, 0x11111111},
	{REG_A6XX_RBBM_CLOCK_DELAY3_TP0, 0x11111111},
	{REG_A6XX_RBBM_CLOCK_DELAY4_TP0, 0x00011111},
	{REG_A6XX_RBBM_CLOCK_HYST_TP0, 0x77777777},
	{REG_A6XX_RBBM_CLOCK_HYST2_TP0, 0x77777777},
	{REG_A6XX_RBBM_CLOCK_HYST3_TP0, 0x77777777},
	{REG_A6XX_RBBM_CLOCK_HYST4_TP0, 0x00077777},
	{REG_A6XX_RBBM_CLOCK_CNTL_RB0, 0x22222222},
	{REG_A6XX_RBBM_CLOCK_CNTL2_RB0, 0x01002222},
	{REG_A6XX_RBBM_CLOCK_CNTL_CCU0, 0x00002220},
	{REG_A6XX_RBBM_CLOCK_HYST_RB_CCU0, 0x00040F00},
	{REG_A6XX_RBBM_CLOCK_CNTL_RAC, 0x25222022},
	{REG_A6XX_RBBM_CLOCK_CNTL2_RAC, 0x00005555},
	{REG_A6XX_RBBM_CLOCK_DELAY_RAC, 0x00000011},
	{REG_A6XX_RBBM_CLOCK_HYST_RAC, 0x00445044},
	{REG_A6XX_RBBM_CLOCK_CNTL_TSE_RAS_RBBM, 0x04222222},
	{REG_A6XX_RBBM_CLOCK_MODE_VFD, 0x00002222},
	{REG_A6XX_RBBM_CLOCK_MODE_GPC, 0x00222222},
	{REG_A6XX_RBBM_CLOCK_DELAY_HLSQ_2, 0x00000002},
	{REG_A6XX_RBBM_CLOCK_MODE_HLSQ, 0x00002222},
	{REG_A6XX_RBBM_CLOCK_DELAY_TSE_RAS_RBBM, 0x00004000},
	{REG_A6XX_RBBM_CLOCK_DELAY_VFD, 0x00002222},
	{REG_A6XX_RBBM_CLOCK_DELAY_GPC, 0x00000200},
	{REG_A6XX_RBBM_CLOCK_DELAY_HLSQ, 0x00000000},
	{REG_A6XX_RBBM_CLOCK_HYST_TSE_RAS_RBBM, 0x00000000},
	{REG_A6XX_RBBM_CLOCK_HYST_VFD, 0x00000000},
	{REG_A6XX_RBBM_CLOCK_HYST_GPC, 0x04104004},
	{REG_A6XX_RBBM_CLOCK_HYST_HLSQ, 0x00000000},
	{REG_A6XX_RBBM_CLOCK_CNTL_TEX_FCHE, 0x00000222},
	{REG_A6XX_RBBM_CLOCK_DELAY_TEX_FCHE, 0x00000111},
	{REG_A6XX_RBBM_CLOCK_HYST_TEX_FCHE, 0x00000777},
	{REG_A6XX_RBBM_CLOCK_CNTL_UCHE, 0x22222222},
	{REG_A6XX_RBBM_CLOCK_HYST_UCHE, 0x00000004},
	{REG_A6XX_RBBM_CLOCK_DELAY_UCHE, 0x00000002},
	{REG_A6XX_RBBM_ISDB_CNT, 0x00000182},
	{REG_A6XX_RBBM_RAC_THRESHOLD_CNT, 0x00000000},
	{REG_A6XX_RBBM_SP_HYST_CNT, 0x00000000},
	{REG_A6XX_RBBM_CLOCK_CNTL_GMU_GX, 0x00000222},
	{REG_A6XX_RBBM_CLOCK_DELAY_GMU_GX, 0x00000111},
	{REG_A6XX_RBBM_CLOCK_HYST_GMU_GX, 0x00000555},
	{},
};

static void a6xx_set_hwcg(struct msm_gpu *gpu, bool state)
{
	struct adreno_gpu *adreno_gpu = to_adreno_gpu(gpu);
	struct a6xx_gpu *a6xx_gpu = to_a6xx_gpu(adreno_gpu);
	struct a6xx_gmu *gmu = &a6xx_gpu->gmu;
	const struct adreno_reglist *reg;
	unsigned int i;
	u32 val, clock_cntl_on;

	if (!adreno_gpu->info->hwcg)
		return;

	if (adreno_is_a630(adreno_gpu))
		clock_cntl_on = 0x8aa8aa02;
	else
		clock_cntl_on = 0x8aa8aa82;

	val = gpu_read(gpu, REG_A6XX_RBBM_CLOCK_CNTL);

	/* Don't re-program the registers if they are already correct */
	if ((!state && !val) || (state && (val == clock_cntl_on)))
		return;

	/* Disable SP clock before programming HWCG registers */
	gmu_rmw(gmu, REG_A6XX_GPU_GMU_GX_SPTPRAC_CLOCK_CONTROL, 1, 0);

	for (i = 0; (reg = &adreno_gpu->info->hwcg[i], reg->offset); i++)
		gpu_write(gpu, reg->offset, state ? reg->value : 0);

	/* Enable SP clock */
	gmu_rmw(gmu, REG_A6XX_GPU_GMU_GX_SPTPRAC_CLOCK_CONTROL, 0, 1);

	gpu_write(gpu, REG_A6XX_RBBM_CLOCK_CNTL, state ? clock_cntl_on : 0);
}

static void a6xx_set_ubwc_config(struct msm_gpu *gpu)
{
	struct adreno_gpu *adreno_gpu = to_adreno_gpu(gpu);
	u32 lower_bit = 2;
	u32 amsbc = 0;
	u32 rgb565_predicator = 0;
	u32 uavflagprd_inv = 0;

	/* a618 is using the hw default values */
	if (adreno_is_a618(adreno_gpu))
		return;

	if (adreno_is_a640(adreno_gpu))
		amsbc = 1;

	if (adreno_is_a650(adreno_gpu)) {
		/* TODO: get ddr type from bootloader and use 2 for LPDDR4 */
		lower_bit = 3;
		amsbc = 1;
		rgb565_predicator = 1;
		uavflagprd_inv = 2;
	}

	gpu_write(gpu, REG_A6XX_RB_NC_MODE_CNTL,
		rgb565_predicator << 11 | amsbc << 4 | lower_bit << 1);
	gpu_write(gpu, REG_A6XX_TPL1_NC_MODE_CNTL, lower_bit << 1);
	gpu_write(gpu, REG_A6XX_SP_NC_MODE_CNTL,
		uavflagprd_inv >> 4 | lower_bit << 1);
	gpu_write(gpu, REG_A6XX_UCHE_MODE_CNTL, lower_bit << 21);
}

static int a6xx_cp_init(struct msm_gpu *gpu)
{
	struct msm_ringbuffer *ring = gpu->rb[0];

	OUT_PKT7(ring, CP_ME_INIT, 8);

	OUT_RING(ring, 0x0000002f);

	/* Enable multiple hardware contexts */
	OUT_RING(ring, 0x00000003);

	/* Enable error detection */
	OUT_RING(ring, 0x20000000);

	/* Don't enable header dump */
	OUT_RING(ring, 0x00000000);
	OUT_RING(ring, 0x00000000);

	/* No workarounds enabled */
	OUT_RING(ring, 0x00000000);

	/* Pad rest of the cmds with 0's */
	OUT_RING(ring, 0x00000000);
	OUT_RING(ring, 0x00000000);

	a6xx_flush(gpu, ring);
	return a6xx_idle(gpu, ring) ? 0 : -EINVAL;
}

static void a6xx_ucode_check_version(struct a6xx_gpu *a6xx_gpu,
		struct drm_gem_object *obj)
{
<<<<<<< HEAD
	u32 *buf = msm_gem_get_vaddr_active(obj);
=======
	u32 *buf = msm_gem_get_vaddr(obj);
>>>>>>> f642729d

	if (IS_ERR(buf))
		return;

	/*
	 * If the lowest nibble is 0xa that is an indication that this microcode
	 * has been patched. The actual version is in dword [3] but we only care
	 * about the patchlevel which is the lowest nibble of dword [3]
	 *
	 * Otherwise check that the firmware is greater than or equal to 1.90
	 * which was the first version that had this fix built in
	 */
	if (((buf[0] & 0xf) == 0xa) && (buf[2] & 0xf) >= 1)
		a6xx_gpu->has_whereami = true;
	else if ((buf[0] & 0xfff) > 0x190)
		a6xx_gpu->has_whereami = true;

	msm_gem_put_vaddr(obj);
}

static int a6xx_ucode_init(struct msm_gpu *gpu)
{
	struct adreno_gpu *adreno_gpu = to_adreno_gpu(gpu);
	struct a6xx_gpu *a6xx_gpu = to_a6xx_gpu(adreno_gpu);

	if (!a6xx_gpu->sqe_bo) {
		a6xx_gpu->sqe_bo = adreno_fw_create_bo(gpu,
			adreno_gpu->fw[ADRENO_FW_SQE], &a6xx_gpu->sqe_iova);

		if (IS_ERR(a6xx_gpu->sqe_bo)) {
			int ret = PTR_ERR(a6xx_gpu->sqe_bo);

			a6xx_gpu->sqe_bo = NULL;
			DRM_DEV_ERROR(&gpu->pdev->dev,
				"Could not allocate SQE ucode: %d\n", ret);

			return ret;
		}

		msm_gem_object_set_name(a6xx_gpu->sqe_bo, "sqefw");
		a6xx_ucode_check_version(a6xx_gpu, a6xx_gpu->sqe_bo);
	}

	gpu_write64(gpu, REG_A6XX_CP_SQE_INSTR_BASE_LO,
		REG_A6XX_CP_SQE_INSTR_BASE_HI, a6xx_gpu->sqe_iova);

	return 0;
}

static int a6xx_zap_shader_init(struct msm_gpu *gpu)
{
	static bool loaded;
	int ret;

	if (loaded)
		return 0;

	ret = adreno_zap_shader_load(gpu, GPU_PAS_ID);

	loaded = !ret;
	return ret;
}

#define A6XX_INT_MASK (A6XX_RBBM_INT_0_MASK_CP_AHB_ERROR | \
	  A6XX_RBBM_INT_0_MASK_RBBM_ATB_ASYNCFIFO_OVERFLOW | \
	  A6XX_RBBM_INT_0_MASK_CP_HW_ERROR | \
	  A6XX_RBBM_INT_0_MASK_CP_IB2 | \
	  A6XX_RBBM_INT_0_MASK_CP_IB1 | \
	  A6XX_RBBM_INT_0_MASK_CP_RB | \
	  A6XX_RBBM_INT_0_MASK_CP_CACHE_FLUSH_TS | \
	  A6XX_RBBM_INT_0_MASK_RBBM_ATB_BUS_OVERFLOW | \
	  A6XX_RBBM_INT_0_MASK_RBBM_HANG_DETECT | \
	  A6XX_RBBM_INT_0_MASK_UCHE_OOB_ACCESS | \
	  A6XX_RBBM_INT_0_MASK_UCHE_TRAP_INTR)

static int a6xx_hw_init(struct msm_gpu *gpu)
{
	struct adreno_gpu *adreno_gpu = to_adreno_gpu(gpu);
	struct a6xx_gpu *a6xx_gpu = to_a6xx_gpu(adreno_gpu);
	int ret;

	/* Make sure the GMU keeps the GPU on while we set it up */
	a6xx_gmu_set_oob(&a6xx_gpu->gmu, GMU_OOB_GPU_SET);

	gpu_write(gpu, REG_A6XX_RBBM_SECVID_TSB_CNTL, 0);

	/*
	 * Disable the trusted memory range - we don't actually supported secure
	 * memory rendering at this point in time and we don't want to block off
	 * part of the virtual memory space.
	 */
	gpu_write64(gpu, REG_A6XX_RBBM_SECVID_TSB_TRUSTED_BASE_LO,
		REG_A6XX_RBBM_SECVID_TSB_TRUSTED_BASE_HI, 0x00000000);
	gpu_write(gpu, REG_A6XX_RBBM_SECVID_TSB_TRUSTED_SIZE, 0x00000000);

	/* Turn on 64 bit addressing for all blocks */
	gpu_write(gpu, REG_A6XX_CP_ADDR_MODE_CNTL, 0x1);
	gpu_write(gpu, REG_A6XX_VSC_ADDR_MODE_CNTL, 0x1);
	gpu_write(gpu, REG_A6XX_GRAS_ADDR_MODE_CNTL, 0x1);
	gpu_write(gpu, REG_A6XX_RB_ADDR_MODE_CNTL, 0x1);
	gpu_write(gpu, REG_A6XX_PC_ADDR_MODE_CNTL, 0x1);
	gpu_write(gpu, REG_A6XX_HLSQ_ADDR_MODE_CNTL, 0x1);
	gpu_write(gpu, REG_A6XX_VFD_ADDR_MODE_CNTL, 0x1);
	gpu_write(gpu, REG_A6XX_VPC_ADDR_MODE_CNTL, 0x1);
	gpu_write(gpu, REG_A6XX_UCHE_ADDR_MODE_CNTL, 0x1);
	gpu_write(gpu, REG_A6XX_SP_ADDR_MODE_CNTL, 0x1);
	gpu_write(gpu, REG_A6XX_TPL1_ADDR_MODE_CNTL, 0x1);
	gpu_write(gpu, REG_A6XX_RBBM_SECVID_TSB_ADDR_MODE_CNTL, 0x1);

	/* enable hardware clockgating */
	a6xx_set_hwcg(gpu, true);

	/* VBIF/GBIF start*/
	if (adreno_is_a640(adreno_gpu) || adreno_is_a650(adreno_gpu)) {
		gpu_write(gpu, REG_A6XX_GBIF_QSB_SIDE0, 0x00071620);
		gpu_write(gpu, REG_A6XX_GBIF_QSB_SIDE1, 0x00071620);
		gpu_write(gpu, REG_A6XX_GBIF_QSB_SIDE2, 0x00071620);
		gpu_write(gpu, REG_A6XX_GBIF_QSB_SIDE3, 0x00071620);
		gpu_write(gpu, REG_A6XX_GBIF_QSB_SIDE3, 0x00071620);
		gpu_write(gpu, REG_A6XX_RBBM_GBIF_CLIENT_QOS_CNTL, 0x3);
	} else {
		gpu_write(gpu, REG_A6XX_RBBM_VBIF_CLIENT_QOS_CNTL, 0x3);
	}

	if (adreno_is_a630(adreno_gpu))
		gpu_write(gpu, REG_A6XX_VBIF_GATE_OFF_WRREQ_EN, 0x00000009);

	/* Make all blocks contribute to the GPU BUSY perf counter */
	gpu_write(gpu, REG_A6XX_RBBM_PERFCTR_GPU_BUSY_MASKED, 0xffffffff);

	/* Disable L2 bypass in the UCHE */
	gpu_write(gpu, REG_A6XX_UCHE_WRITE_RANGE_MAX_LO, 0xffffffc0);
	gpu_write(gpu, REG_A6XX_UCHE_WRITE_RANGE_MAX_HI, 0x0001ffff);
	gpu_write(gpu, REG_A6XX_UCHE_TRAP_BASE_LO, 0xfffff000);
	gpu_write(gpu, REG_A6XX_UCHE_TRAP_BASE_HI, 0x0001ffff);
	gpu_write(gpu, REG_A6XX_UCHE_WRITE_THRU_BASE_LO, 0xfffff000);
	gpu_write(gpu, REG_A6XX_UCHE_WRITE_THRU_BASE_HI, 0x0001ffff);

	if (!adreno_is_a650(adreno_gpu)) {
		/* Set the GMEM VA range [0x100000:0x100000 + gpu->gmem - 1] */
		gpu_write64(gpu, REG_A6XX_UCHE_GMEM_RANGE_MIN_LO,
			REG_A6XX_UCHE_GMEM_RANGE_MIN_HI, 0x00100000);

		gpu_write64(gpu, REG_A6XX_UCHE_GMEM_RANGE_MAX_LO,
			REG_A6XX_UCHE_GMEM_RANGE_MAX_HI,
			0x00100000 + adreno_gpu->gmem - 1);
	}

	gpu_write(gpu, REG_A6XX_UCHE_FILTER_CNTL, 0x804);
	gpu_write(gpu, REG_A6XX_UCHE_CACHE_WAYS, 0x4);

	if (adreno_is_a640(adreno_gpu) || adreno_is_a650(adreno_gpu))
		gpu_write(gpu, REG_A6XX_CP_ROQ_THRESHOLDS_2, 0x02000140);
	else
		gpu_write(gpu, REG_A6XX_CP_ROQ_THRESHOLDS_2, 0x010000c0);
	gpu_write(gpu, REG_A6XX_CP_ROQ_THRESHOLDS_1, 0x8040362c);

	/* Setting the mem pool size */
	gpu_write(gpu, REG_A6XX_CP_MEM_POOL_SIZE, 128);

	/* Setting the primFifo thresholds default values */
	if (adreno_is_a650(adreno_gpu))
		gpu_write(gpu, REG_A6XX_PC_DBG_ECO_CNTL, 0x00300000);
	else if (adreno_is_a640(adreno_gpu))
		gpu_write(gpu, REG_A6XX_PC_DBG_ECO_CNTL, 0x00200000);
	else
		gpu_write(gpu, REG_A6XX_PC_DBG_ECO_CNTL, (0x300 << 11));

	/* Set the AHB default slave response to "ERROR" */
	gpu_write(gpu, REG_A6XX_CP_AHB_CNTL, 0x1);

	/* Turn on performance counters */
	gpu_write(gpu, REG_A6XX_RBBM_PERFCTR_CNTL, 0x1);

	/* Select CP0 to always count cycles */
	gpu_write(gpu, REG_A6XX_CP_PERFCTR_CP_SEL_0, PERF_CP_ALWAYS_COUNT);

	a6xx_set_ubwc_config(gpu);

	/* Enable fault detection */
	gpu_write(gpu, REG_A6XX_RBBM_INTERFACE_HANG_INT_CNTL,
		(1 << 30) | 0x1fffff);

	gpu_write(gpu, REG_A6XX_UCHE_CLIENT_PF, 1);

	/* Set weights for bicubic filtering */
	if (adreno_is_a650(adreno_gpu)) {
		gpu_write(gpu, REG_A6XX_TPL1_BICUBIC_WEIGHTS_TABLE_0, 0);
		gpu_write(gpu, REG_A6XX_TPL1_BICUBIC_WEIGHTS_TABLE_1,
			0x3fe05ff4);
		gpu_write(gpu, REG_A6XX_TPL1_BICUBIC_WEIGHTS_TABLE_2,
			0x3fa0ebee);
		gpu_write(gpu, REG_A6XX_TPL1_BICUBIC_WEIGHTS_TABLE_3,
			0x3f5193ed);
		gpu_write(gpu, REG_A6XX_TPL1_BICUBIC_WEIGHTS_TABLE_4,
			0x3f0243f0);
	}

	/* Protect registers from the CP */
	gpu_write(gpu, REG_A6XX_CP_PROTECT_CNTL, 0x00000003);

	gpu_write(gpu, REG_A6XX_CP_PROTECT(0),
		A6XX_PROTECT_RDONLY(0x600, 0x51));
	gpu_write(gpu, REG_A6XX_CP_PROTECT(1), A6XX_PROTECT_RW(0xae50, 0x2));
	gpu_write(gpu, REG_A6XX_CP_PROTECT(2), A6XX_PROTECT_RW(0x9624, 0x13));
	gpu_write(gpu, REG_A6XX_CP_PROTECT(3), A6XX_PROTECT_RW(0x8630, 0x8));
	gpu_write(gpu, REG_A6XX_CP_PROTECT(4), A6XX_PROTECT_RW(0x9e70, 0x1));
	gpu_write(gpu, REG_A6XX_CP_PROTECT(5), A6XX_PROTECT_RW(0x9e78, 0x187));
	gpu_write(gpu, REG_A6XX_CP_PROTECT(6), A6XX_PROTECT_RW(0xf000, 0x810));
	gpu_write(gpu, REG_A6XX_CP_PROTECT(7),
		A6XX_PROTECT_RDONLY(0xfc00, 0x3));
	gpu_write(gpu, REG_A6XX_CP_PROTECT(8), A6XX_PROTECT_RW(0x50e, 0x0));
	gpu_write(gpu, REG_A6XX_CP_PROTECT(9), A6XX_PROTECT_RDONLY(0x50f, 0x0));
	gpu_write(gpu, REG_A6XX_CP_PROTECT(10), A6XX_PROTECT_RW(0x510, 0x0));
	gpu_write(gpu, REG_A6XX_CP_PROTECT(11),
		A6XX_PROTECT_RDONLY(0x0, 0x4f9));
	gpu_write(gpu, REG_A6XX_CP_PROTECT(12),
		A6XX_PROTECT_RDONLY(0x501, 0xa));
	gpu_write(gpu, REG_A6XX_CP_PROTECT(13),
		A6XX_PROTECT_RDONLY(0x511, 0x44));
	gpu_write(gpu, REG_A6XX_CP_PROTECT(14), A6XX_PROTECT_RW(0xe00, 0xe));
	gpu_write(gpu, REG_A6XX_CP_PROTECT(15), A6XX_PROTECT_RW(0x8e00, 0x0));
	gpu_write(gpu, REG_A6XX_CP_PROTECT(16), A6XX_PROTECT_RW(0x8e50, 0xf));
	gpu_write(gpu, REG_A6XX_CP_PROTECT(17), A6XX_PROTECT_RW(0xbe02, 0x0));
	gpu_write(gpu, REG_A6XX_CP_PROTECT(18),
		A6XX_PROTECT_RW(0xbe20, 0x11f3));
	gpu_write(gpu, REG_A6XX_CP_PROTECT(19), A6XX_PROTECT_RW(0x800, 0x82));
	gpu_write(gpu, REG_A6XX_CP_PROTECT(20), A6XX_PROTECT_RW(0x8a0, 0x8));
	gpu_write(gpu, REG_A6XX_CP_PROTECT(21), A6XX_PROTECT_RW(0x8ab, 0x19));
	gpu_write(gpu, REG_A6XX_CP_PROTECT(22), A6XX_PROTECT_RW(0x900, 0x4d));
	gpu_write(gpu, REG_A6XX_CP_PROTECT(23), A6XX_PROTECT_RW(0x98d, 0x76));
	gpu_write(gpu, REG_A6XX_CP_PROTECT(24),
			A6XX_PROTECT_RDONLY(0x980, 0x4));
	gpu_write(gpu, REG_A6XX_CP_PROTECT(25), A6XX_PROTECT_RW(0xa630, 0x0));

	/* Enable expanded apriv for targets that support it */
	if (gpu->hw_apriv) {
		gpu_write(gpu, REG_A6XX_CP_APRIV_CNTL,
			(1 << 6) | (1 << 5) | (1 << 3) | (1 << 2) | (1 << 1));
	}

	/* Enable interrupts */
	gpu_write(gpu, REG_A6XX_RBBM_INT_0_MASK, A6XX_INT_MASK);

	ret = adreno_hw_init(gpu);
	if (ret)
		goto out;

	ret = a6xx_ucode_init(gpu);
	if (ret)
		goto out;

	/* Set the ringbuffer address */
	gpu_write64(gpu, REG_A6XX_CP_RB_BASE, REG_A6XX_CP_RB_BASE_HI,
		gpu->rb[0]->iova);

	/* Targets that support extended APRIV can use the RPTR shadow from
	 * hardware but all the other ones need to disable the feature. Targets
	 * that support the WHERE_AM_I opcode can use that instead
	 */
	if (adreno_gpu->base.hw_apriv)
		gpu_write(gpu, REG_A6XX_CP_RB_CNTL, MSM_GPU_RB_CNTL_DEFAULT);
	else
		gpu_write(gpu, REG_A6XX_CP_RB_CNTL,
			MSM_GPU_RB_CNTL_DEFAULT | AXXX_CP_RB_CNTL_NO_UPDATE);

	/*
	 * Expanded APRIV and targets that support WHERE_AM_I both need a
	 * privileged buffer to store the RPTR shadow
	 */

	if (adreno_gpu->base.hw_apriv || a6xx_gpu->has_whereami) {
		if (!a6xx_gpu->shadow_bo) {
			a6xx_gpu->shadow = msm_gem_kernel_new_locked(gpu->dev,
				sizeof(u32) * gpu->nr_rings,
				MSM_BO_UNCACHED | MSM_BO_MAP_PRIV,
				gpu->aspace, &a6xx_gpu->shadow_bo,
				&a6xx_gpu->shadow_iova);

			if (IS_ERR(a6xx_gpu->shadow))
				return PTR_ERR(a6xx_gpu->shadow);
		}

		gpu_write64(gpu, REG_A6XX_CP_RB_RPTR_ADDR_LO,
			REG_A6XX_CP_RB_RPTR_ADDR_HI,
			shadowptr(a6xx_gpu, gpu->rb[0]));
	}

	/* Always come up on rb 0 */
	a6xx_gpu->cur_ring = gpu->rb[0];

	a6xx_gpu->cur_ctx = NULL;

	/* Enable the SQE_to start the CP engine */
	gpu_write(gpu, REG_A6XX_CP_SQE_CNTL, 1);

	ret = a6xx_cp_init(gpu);
	if (ret)
		goto out;

	/*
	 * Try to load a zap shader into the secure world. If successful
	 * we can use the CP to switch out of secure mode. If not then we
	 * have no resource but to try to switch ourselves out manually. If we
	 * guessed wrong then access to the RBBM_SECVID_TRUST_CNTL register will
	 * be blocked and a permissions violation will soon follow.
	 */
	ret = a6xx_zap_shader_init(gpu);
	if (!ret) {
		OUT_PKT7(gpu->rb[0], CP_SET_SECURE_MODE, 1);
		OUT_RING(gpu->rb[0], 0x00000000);

		a6xx_flush(gpu, gpu->rb[0]);
		if (!a6xx_idle(gpu, gpu->rb[0]))
			return -EINVAL;
	} else if (ret == -ENODEV) {
		/*
		 * This device does not use zap shader (but print a warning
		 * just in case someone got their dt wrong.. hopefully they
		 * have a debug UART to realize the error of their ways...
		 * if you mess this up you are about to crash horribly)
		 */
		dev_warn_once(gpu->dev->dev,
			"Zap shader not enabled - using SECVID_TRUST_CNTL instead\n");
		gpu_write(gpu, REG_A6XX_RBBM_SECVID_TRUST_CNTL, 0x0);
		ret = 0;
	} else {
		return ret;
	}

out:
	/*
	 * Tell the GMU that we are done touching the GPU and it can start power
	 * management
	 */
	a6xx_gmu_clear_oob(&a6xx_gpu->gmu, GMU_OOB_GPU_SET);

	if (a6xx_gpu->gmu.legacy) {
		/* Take the GMU out of its special boot mode */
		a6xx_gmu_clear_oob(&a6xx_gpu->gmu, GMU_OOB_BOOT_SLUMBER);
	}

	return ret;
}

static void a6xx_dump(struct msm_gpu *gpu)
{
	DRM_DEV_INFO(&gpu->pdev->dev, "status:   %08x\n",
			gpu_read(gpu, REG_A6XX_RBBM_STATUS));
	adreno_dump(gpu);
}

#define VBIF_RESET_ACK_TIMEOUT	100
#define VBIF_RESET_ACK_MASK	0x00f0

static void a6xx_recover(struct msm_gpu *gpu)
{
	struct adreno_gpu *adreno_gpu = to_adreno_gpu(gpu);
	struct a6xx_gpu *a6xx_gpu = to_a6xx_gpu(adreno_gpu);
	int i;

	adreno_dump_info(gpu);

	for (i = 0; i < 8; i++)
		DRM_DEV_INFO(&gpu->pdev->dev, "CP_SCRATCH_REG%d: %u\n", i,
			gpu_read(gpu, REG_A6XX_CP_SCRATCH_REG(i)));

	if (hang_debug)
		a6xx_dump(gpu);

	/*
	 * Turn off keep alive that might have been enabled by the hang
	 * interrupt
	 */
	gmu_write(&a6xx_gpu->gmu, REG_A6XX_GMU_GMU_PWR_COL_KEEPALIVE, 0);

	gpu->funcs->pm_suspend(gpu);
	gpu->funcs->pm_resume(gpu);

	msm_gpu_hw_init(gpu);
}

static int a6xx_fault_handler(void *arg, unsigned long iova, int flags)
{
	struct msm_gpu *gpu = arg;

	pr_warn_ratelimited("*** gpu fault: iova=%08lx, flags=%d (%u,%u,%u,%u)\n",
			iova, flags,
			gpu_read(gpu, REG_A6XX_CP_SCRATCH_REG(4)),
			gpu_read(gpu, REG_A6XX_CP_SCRATCH_REG(5)),
			gpu_read(gpu, REG_A6XX_CP_SCRATCH_REG(6)),
			gpu_read(gpu, REG_A6XX_CP_SCRATCH_REG(7)));

	return -EFAULT;
}

static void a6xx_cp_hw_err_irq(struct msm_gpu *gpu)
{
	u32 status = gpu_read(gpu, REG_A6XX_CP_INTERRUPT_STATUS);

	if (status & A6XX_CP_INT_CP_OPCODE_ERROR) {
		u32 val;

		gpu_write(gpu, REG_A6XX_CP_SQE_STAT_ADDR, 1);
		val = gpu_read(gpu, REG_A6XX_CP_SQE_STAT_DATA);
		dev_err_ratelimited(&gpu->pdev->dev,
			"CP | opcode error | possible opcode=0x%8.8X\n",
			val);
	}

	if (status & A6XX_CP_INT_CP_UCODE_ERROR)
		dev_err_ratelimited(&gpu->pdev->dev,
			"CP ucode error interrupt\n");

	if (status & A6XX_CP_INT_CP_HW_FAULT_ERROR)
		dev_err_ratelimited(&gpu->pdev->dev, "CP | HW fault | status=0x%8.8X\n",
			gpu_read(gpu, REG_A6XX_CP_HW_FAULT));

	if (status & A6XX_CP_INT_CP_REGISTER_PROTECTION_ERROR) {
		u32 val = gpu_read(gpu, REG_A6XX_CP_PROTECT_STATUS);

		dev_err_ratelimited(&gpu->pdev->dev,
			"CP | protected mode error | %s | addr=0x%8.8X | status=0x%8.8X\n",
			val & (1 << 20) ? "READ" : "WRITE",
			(val & 0x3ffff), val);
	}

	if (status & A6XX_CP_INT_CP_AHB_ERROR)
		dev_err_ratelimited(&gpu->pdev->dev, "CP AHB error interrupt\n");

	if (status & A6XX_CP_INT_CP_VSD_PARITY_ERROR)
		dev_err_ratelimited(&gpu->pdev->dev, "CP VSD decoder parity error\n");

	if (status & A6XX_CP_INT_CP_ILLEGAL_INSTR_ERROR)
		dev_err_ratelimited(&gpu->pdev->dev, "CP illegal instruction error\n");

}

static void a6xx_fault_detect_irq(struct msm_gpu *gpu)
{
	struct adreno_gpu *adreno_gpu = to_adreno_gpu(gpu);
	struct a6xx_gpu *a6xx_gpu = to_a6xx_gpu(adreno_gpu);
	struct msm_ringbuffer *ring = gpu->funcs->active_ring(gpu);

	/*
	 * Force the GPU to stay on until after we finish
	 * collecting information
	 */
	gmu_write(&a6xx_gpu->gmu, REG_A6XX_GMU_GMU_PWR_COL_KEEPALIVE, 1);

	DRM_DEV_ERROR(&gpu->pdev->dev,
		"gpu fault ring %d fence %x status %8.8X rb %4.4x/%4.4x ib1 %16.16llX/%4.4x ib2 %16.16llX/%4.4x\n",
		ring ? ring->id : -1, ring ? ring->seqno : 0,
		gpu_read(gpu, REG_A6XX_RBBM_STATUS),
		gpu_read(gpu, REG_A6XX_CP_RB_RPTR),
		gpu_read(gpu, REG_A6XX_CP_RB_WPTR),
		gpu_read64(gpu, REG_A6XX_CP_IB1_BASE, REG_A6XX_CP_IB1_BASE_HI),
		gpu_read(gpu, REG_A6XX_CP_IB1_REM_SIZE),
		gpu_read64(gpu, REG_A6XX_CP_IB2_BASE, REG_A6XX_CP_IB2_BASE_HI),
		gpu_read(gpu, REG_A6XX_CP_IB2_REM_SIZE));

	/* Turn off the hangcheck timer to keep it from bothering us */
	del_timer(&gpu->hangcheck_timer);

	kthread_queue_work(gpu->worker, &gpu->recover_work);
}

static irqreturn_t a6xx_irq(struct msm_gpu *gpu)
{
	u32 status = gpu_read(gpu, REG_A6XX_RBBM_INT_0_STATUS);

	gpu_write(gpu, REG_A6XX_RBBM_INT_CLEAR_CMD, status);

	if (status & A6XX_RBBM_INT_0_MASK_RBBM_HANG_DETECT)
		a6xx_fault_detect_irq(gpu);

	if (status & A6XX_RBBM_INT_0_MASK_CP_AHB_ERROR)
		dev_err_ratelimited(&gpu->pdev->dev, "CP | AHB bus error\n");

	if (status & A6XX_RBBM_INT_0_MASK_CP_HW_ERROR)
		a6xx_cp_hw_err_irq(gpu);

	if (status & A6XX_RBBM_INT_0_MASK_RBBM_ATB_ASYNCFIFO_OVERFLOW)
		dev_err_ratelimited(&gpu->pdev->dev, "RBBM | ATB ASYNC overflow\n");

	if (status & A6XX_RBBM_INT_0_MASK_RBBM_ATB_BUS_OVERFLOW)
		dev_err_ratelimited(&gpu->pdev->dev, "RBBM | ATB bus overflow\n");

	if (status & A6XX_RBBM_INT_0_MASK_UCHE_OOB_ACCESS)
		dev_err_ratelimited(&gpu->pdev->dev, "UCHE | Out of bounds access\n");

	if (status & A6XX_RBBM_INT_0_MASK_CP_CACHE_FLUSH_TS)
		msm_gpu_retire(gpu);

	return IRQ_HANDLED;
}

<<<<<<< HEAD
=======
static void a6xx_llc_rmw(struct a6xx_gpu *a6xx_gpu, u32 reg, u32 mask, u32 or)
{
	return msm_rmw(a6xx_gpu->llc_mmio + (reg << 2), mask, or);
}

static void a6xx_llc_write(struct a6xx_gpu *a6xx_gpu, u32 reg, u32 value)
{
	return msm_writel(value, a6xx_gpu->llc_mmio + (reg << 2));
}

static void a6xx_llc_deactivate(struct a6xx_gpu *a6xx_gpu)
{
	llcc_slice_deactivate(a6xx_gpu->llc_slice);
	llcc_slice_deactivate(a6xx_gpu->htw_llc_slice);
}

static void a6xx_llc_activate(struct a6xx_gpu *a6xx_gpu)
{
	struct adreno_gpu *adreno_gpu = &a6xx_gpu->base;
	struct msm_gpu *gpu = &adreno_gpu->base;
	u32 cntl1_regval = 0;

	if (IS_ERR(a6xx_gpu->llc_mmio))
		return;

	if (!llcc_slice_activate(a6xx_gpu->llc_slice)) {
		u32 gpu_scid = llcc_get_slice_id(a6xx_gpu->llc_slice);

		gpu_scid &= 0x1f;
		cntl1_regval = (gpu_scid << 0) | (gpu_scid << 5) | (gpu_scid << 10) |
			       (gpu_scid << 15) | (gpu_scid << 20);
	}

	/*
	 * For targets with a MMU500, activate the slice but don't program the
	 * register.  The XBL will take care of that.
	 */
	if (!llcc_slice_activate(a6xx_gpu->htw_llc_slice)) {
		if (!a6xx_gpu->have_mmu500) {
			u32 gpuhtw_scid = llcc_get_slice_id(a6xx_gpu->htw_llc_slice);

			gpuhtw_scid &= 0x1f;
			cntl1_regval |= FIELD_PREP(GENMASK(29, 25), gpuhtw_scid);
		}
	}

	if (cntl1_regval) {
		/*
		 * Program the slice IDs for the various GPU blocks and GPU MMU
		 * pagetables
		 */
		if (a6xx_gpu->have_mmu500)
			gpu_rmw(gpu, REG_A6XX_GBIF_SCACHE_CNTL1, GENMASK(24, 0),
				cntl1_regval);
		else {
			a6xx_llc_write(a6xx_gpu,
				REG_A6XX_CX_MISC_SYSTEM_CACHE_CNTL_1, cntl1_regval);

			/*
			 * Program cacheability overrides to not allocate cache
			 * lines on a write miss
			 */
			a6xx_llc_rmw(a6xx_gpu,
				REG_A6XX_CX_MISC_SYSTEM_CACHE_CNTL_0, 0xF, 0x03);
		}
	}
}

static void a6xx_llc_slices_destroy(struct a6xx_gpu *a6xx_gpu)
{
	llcc_slice_putd(a6xx_gpu->llc_slice);
	llcc_slice_putd(a6xx_gpu->htw_llc_slice);
}

static void a6xx_llc_slices_init(struct platform_device *pdev,
		struct a6xx_gpu *a6xx_gpu)
{
	struct device_node *phandle;

	a6xx_gpu->llc_mmio = msm_ioremap(pdev, "cx_mem", "gpu_cx");
	if (IS_ERR(a6xx_gpu->llc_mmio))
		return;

	/*
	 * There is a different programming path for targets with an mmu500
	 * attached, so detect if that is the case
	 */
	phandle = of_parse_phandle(pdev->dev.of_node, "iommus", 0);
	a6xx_gpu->have_mmu500 = (phandle &&
		of_device_is_compatible(phandle, "arm,mmu-500"));
	of_node_put(phandle);

	a6xx_gpu->llc_slice = llcc_slice_getd(LLCC_GPU);
	a6xx_gpu->htw_llc_slice = llcc_slice_getd(LLCC_GPUHTW);

	if (IS_ERR_OR_NULL(a6xx_gpu->llc_slice) && IS_ERR_OR_NULL(a6xx_gpu->htw_llc_slice))
		a6xx_gpu->llc_mmio = ERR_PTR(-EINVAL);
}

>>>>>>> f642729d
static int a6xx_pm_resume(struct msm_gpu *gpu)
{
	struct adreno_gpu *adreno_gpu = to_adreno_gpu(gpu);
	struct a6xx_gpu *a6xx_gpu = to_a6xx_gpu(adreno_gpu);
	int ret;

	gpu->needs_hw_init = true;

	trace_msm_gpu_resume(0);

	ret = a6xx_gmu_resume(a6xx_gpu);
	if (ret)
		return ret;

	msm_gpu_resume_devfreq(gpu);

	a6xx_llc_activate(a6xx_gpu);

	return 0;
}

static int a6xx_pm_suspend(struct msm_gpu *gpu)
{
	struct adreno_gpu *adreno_gpu = to_adreno_gpu(gpu);
	struct a6xx_gpu *a6xx_gpu = to_a6xx_gpu(adreno_gpu);
	int i, ret;

	trace_msm_gpu_suspend(0);

	a6xx_llc_deactivate(a6xx_gpu);

	trace_msm_gpu_suspend(0);

	devfreq_suspend_device(gpu->devfreq.devfreq);

	ret = a6xx_gmu_stop(a6xx_gpu);
	if (ret)
		return ret;

	if (adreno_gpu->base.hw_apriv || a6xx_gpu->has_whereami)
		for (i = 0; i < gpu->nr_rings; i++)
			a6xx_gpu->shadow[i] = 0;

	return 0;
}

static int a6xx_get_timestamp(struct msm_gpu *gpu, uint64_t *value)
{
	struct adreno_gpu *adreno_gpu = to_adreno_gpu(gpu);
	struct a6xx_gpu *a6xx_gpu = to_a6xx_gpu(adreno_gpu);
	static DEFINE_MUTEX(perfcounter_oob);

	mutex_lock(&perfcounter_oob);

	/* Force the GPU power on so we can read this register */
	a6xx_gmu_set_oob(&a6xx_gpu->gmu, GMU_OOB_PERFCOUNTER_SET);

	*value = gpu_read64(gpu, REG_A6XX_RBBM_PERFCTR_CP_0_LO,
		REG_A6XX_RBBM_PERFCTR_CP_0_HI);

	a6xx_gmu_clear_oob(&a6xx_gpu->gmu, GMU_OOB_PERFCOUNTER_SET);
	mutex_unlock(&perfcounter_oob);
	return 0;
}

static struct msm_ringbuffer *a6xx_active_ring(struct msm_gpu *gpu)
{
	struct adreno_gpu *adreno_gpu = to_adreno_gpu(gpu);
	struct a6xx_gpu *a6xx_gpu = to_a6xx_gpu(adreno_gpu);

	return a6xx_gpu->cur_ring;
}

static void a6xx_destroy(struct msm_gpu *gpu)
{
	struct adreno_gpu *adreno_gpu = to_adreno_gpu(gpu);
	struct a6xx_gpu *a6xx_gpu = to_a6xx_gpu(adreno_gpu);

	if (a6xx_gpu->sqe_bo) {
		msm_gem_unpin_iova(a6xx_gpu->sqe_bo, gpu->aspace);
		drm_gem_object_put(a6xx_gpu->sqe_bo);
	}

	if (a6xx_gpu->shadow_bo) {
		msm_gem_unpin_iova(a6xx_gpu->shadow_bo, gpu->aspace);
		drm_gem_object_put(a6xx_gpu->shadow_bo);
	}

<<<<<<< HEAD
=======
	a6xx_llc_slices_destroy(a6xx_gpu);

>>>>>>> f642729d
	a6xx_gmu_remove(a6xx_gpu);

	adreno_gpu_cleanup(adreno_gpu);

	if (a6xx_gpu->opp_table)
		dev_pm_opp_put_supported_hw(a6xx_gpu->opp_table);

	kfree(a6xx_gpu);
}

static unsigned long a6xx_gpu_busy(struct msm_gpu *gpu)
{
	struct adreno_gpu *adreno_gpu = to_adreno_gpu(gpu);
	struct a6xx_gpu *a6xx_gpu = to_a6xx_gpu(adreno_gpu);
	u64 busy_cycles, busy_time;


	/* Only read the gpu busy if the hardware is already active */
	if (pm_runtime_get_if_in_use(a6xx_gpu->gmu.dev) == 0)
		return 0;

	busy_cycles = gmu_read64(&a6xx_gpu->gmu,
			REG_A6XX_GMU_CX_GMU_POWER_COUNTER_XOCLK_0_L,
			REG_A6XX_GMU_CX_GMU_POWER_COUNTER_XOCLK_0_H);

	busy_time = (busy_cycles - gpu->devfreq.busy_cycles) * 10;
	do_div(busy_time, 192);

	gpu->devfreq.busy_cycles = busy_cycles;

	pm_runtime_put(a6xx_gpu->gmu.dev);

	if (WARN_ON(busy_time > ~0LU))
		return ~0LU;

	return (unsigned long)busy_time;
}

static struct msm_gem_address_space *
<<<<<<< HEAD
=======
a6xx_create_address_space(struct msm_gpu *gpu, struct platform_device *pdev)
{
	struct adreno_gpu *adreno_gpu = to_adreno_gpu(gpu);
	struct a6xx_gpu *a6xx_gpu = to_a6xx_gpu(adreno_gpu);
	struct iommu_domain *iommu;
	struct msm_mmu *mmu;
	struct msm_gem_address_space *aspace;
	u64 start, size;

	iommu = iommu_domain_alloc(&platform_bus_type);
	if (!iommu)
		return NULL;

	/*
	 * This allows GPU to set the bus attributes required to use system
	 * cache on behalf of the iommu page table walker.
	 */
	if (!IS_ERR_OR_NULL(a6xx_gpu->htw_llc_slice))
		adreno_set_llc_attributes(iommu);

	mmu = msm_iommu_new(&pdev->dev, iommu);
	if (IS_ERR(mmu)) {
		iommu_domain_free(iommu);
		return ERR_CAST(mmu);
	}

	/*
	 * Use the aperture start or SZ_16M, whichever is greater. This will
	 * ensure that we align with the allocated pagetable range while still
	 * allowing room in the lower 32 bits for GMEM and whatnot
	 */
	start = max_t(u64, SZ_16M, iommu->geometry.aperture_start);
	size = iommu->geometry.aperture_end - start + 1;

	aspace = msm_gem_address_space_create(mmu, "gpu",
		start & GENMASK_ULL(48, 0), size);

	if (IS_ERR(aspace) && !IS_ERR(mmu))
		mmu->funcs->destroy(mmu);

	return aspace;
}

static struct msm_gem_address_space *
>>>>>>> f642729d
a6xx_create_private_address_space(struct msm_gpu *gpu)
{
	struct msm_mmu *mmu;

	mmu = msm_iommu_pagetable_create(gpu->aspace->mmu);

	if (IS_ERR(mmu))
		return ERR_CAST(mmu);

	return msm_gem_address_space_create(mmu,
		"gpu", 0x100000000ULL, 0x1ffffffffULL);
}

static uint32_t a6xx_get_rptr(struct msm_gpu *gpu, struct msm_ringbuffer *ring)
{
	struct adreno_gpu *adreno_gpu = to_adreno_gpu(gpu);
	struct a6xx_gpu *a6xx_gpu = to_a6xx_gpu(adreno_gpu);

	if (adreno_gpu->base.hw_apriv || a6xx_gpu->has_whereami)
		return a6xx_gpu->shadow[ring->id];

	return ring->memptrs->rptr = gpu_read(gpu, REG_A6XX_CP_RB_RPTR);
}

<<<<<<< HEAD
=======
static u32 a618_get_speed_bin(u32 fuse)
{
	if (fuse == 0)
		return 0;
	else if (fuse == 169)
		return 1;
	else if (fuse == 174)
		return 2;

	return UINT_MAX;
}

static u32 fuse_to_supp_hw(struct device *dev, u32 revn, u32 fuse)
{
	u32 val = UINT_MAX;

	if (revn == 618)
		val = a618_get_speed_bin(fuse);

	if (val == UINT_MAX) {
		DRM_DEV_ERROR(dev,
			"missing support for speed-bin: %u. Some OPPs may not be supported by hardware",
			fuse);
		return UINT_MAX;
	}

	return (1 << val);
}

static int a6xx_set_supported_hw(struct device *dev, struct a6xx_gpu *a6xx_gpu,
		u32 revn)
{
	struct opp_table *opp_table;
	struct nvmem_cell *cell;
	u32 supp_hw = UINT_MAX;
	void *buf;

	cell = nvmem_cell_get(dev, "speed_bin");
	/*
	 * -ENOENT means that the platform doesn't support speedbin which is
	 * fine
	 */
	if (PTR_ERR(cell) == -ENOENT)
		return 0;
	else if (IS_ERR(cell)) {
		DRM_DEV_ERROR(dev,
				"failed to read speed-bin. Some OPPs may not be supported by hardware");
		goto done;
	}

	buf = nvmem_cell_read(cell, NULL);
	if (IS_ERR(buf)) {
		nvmem_cell_put(cell);
		DRM_DEV_ERROR(dev,
				"failed to read speed-bin. Some OPPs may not be supported by hardware");
		goto done;
	}

	supp_hw = fuse_to_supp_hw(dev, revn, *((u32 *) buf));

	kfree(buf);
	nvmem_cell_put(cell);

done:
	opp_table = dev_pm_opp_set_supported_hw(dev, &supp_hw, 1);
	if (IS_ERR(opp_table))
		return PTR_ERR(opp_table);

	a6xx_gpu->opp_table = opp_table;
	return 0;
}

>>>>>>> f642729d
static const struct adreno_gpu_funcs funcs = {
	.base = {
		.get_param = adreno_get_param,
		.hw_init = a6xx_hw_init,
		.pm_suspend = a6xx_pm_suspend,
		.pm_resume = a6xx_pm_resume,
		.recover = a6xx_recover,
		.submit = a6xx_submit,
		.active_ring = a6xx_active_ring,
		.irq = a6xx_irq,
		.destroy = a6xx_destroy,
#if defined(CONFIG_DRM_MSM_GPU_STATE)
		.show = a6xx_show,
#endif
		.gpu_busy = a6xx_gpu_busy,
		.gpu_get_freq = a6xx_gmu_get_freq,
		.gpu_set_freq = a6xx_gmu_set_freq,
#if defined(CONFIG_DRM_MSM_GPU_STATE)
		.gpu_state_get = a6xx_gpu_state_get,
		.gpu_state_put = a6xx_gpu_state_put,
#endif
<<<<<<< HEAD
		.create_address_space = adreno_iommu_create_address_space,
=======
		.create_address_space = a6xx_create_address_space,
>>>>>>> f642729d
		.create_private_address_space = a6xx_create_private_address_space,
		.get_rptr = a6xx_get_rptr,
	},
	.get_timestamp = a6xx_get_timestamp,
};

struct msm_gpu *a6xx_gpu_init(struct drm_device *dev)
{
	struct msm_drm_private *priv = dev->dev_private;
	struct platform_device *pdev = priv->gpu_pdev;
	struct adreno_platform_config *config = pdev->dev.platform_data;
	const struct adreno_info *info;
	struct device_node *node;
	struct a6xx_gpu *a6xx_gpu;
	struct adreno_gpu *adreno_gpu;
	struct msm_gpu *gpu;
	int ret;

	a6xx_gpu = kzalloc(sizeof(*a6xx_gpu), GFP_KERNEL);
	if (!a6xx_gpu)
		return ERR_PTR(-ENOMEM);

	adreno_gpu = &a6xx_gpu->base;
	gpu = &adreno_gpu->base;

	adreno_gpu->registers = NULL;

	/*
	 * We need to know the platform type before calling into adreno_gpu_init
	 * so that the hw_apriv flag can be correctly set. Snoop into the info
	 * and grab the revision number
	 */
	info = adreno_info(config->rev);

	if (info && info->revn == 650)
		adreno_gpu->base.hw_apriv = true;

	a6xx_llc_slices_init(pdev, a6xx_gpu);

	ret = a6xx_set_supported_hw(&pdev->dev, a6xx_gpu, info->revn);
	if (ret) {
		a6xx_destroy(&(a6xx_gpu->base.base));
		return ERR_PTR(ret);
	}

	ret = adreno_gpu_init(dev, pdev, adreno_gpu, &funcs, 1);
	if (ret) {
		a6xx_destroy(&(a6xx_gpu->base.base));
		return ERR_PTR(ret);
	}

	/* Check if there is a GMU phandle and set it up */
	node = of_parse_phandle(pdev->dev.of_node, "qcom,gmu", 0);

	/* FIXME: How do we gracefully handle this? */
	BUG_ON(!node);

	ret = a6xx_gmu_init(a6xx_gpu, node);
	if (ret) {
		a6xx_destroy(&(a6xx_gpu->base.base));
		return ERR_PTR(ret);
	}

	if (gpu->aspace)
		msm_mmu_set_fault_handler(gpu->aspace->mmu, gpu,
				a6xx_fault_handler);

	return gpu;
}<|MERGE_RESOLUTION|>--- conflicted
+++ resolved
@@ -68,11 +68,7 @@
 		OUT_RING(ring, upper_32_bits(shadowptr(a6xx_gpu, ring)));
 	}
 
-<<<<<<< HEAD
-	spin_lock_irqsave(&ring->lock, flags);
-=======
 	spin_lock_irqsave(&ring->preempt_lock, flags);
->>>>>>> f642729d
 
 	/* Copy the shadow to the actual register */
 	ring->cur = ring->next;
@@ -529,11 +525,7 @@
 static void a6xx_ucode_check_version(struct a6xx_gpu *a6xx_gpu,
 		struct drm_gem_object *obj)
 {
-<<<<<<< HEAD
-	u32 *buf = msm_gem_get_vaddr_active(obj);
-=======
 	u32 *buf = msm_gem_get_vaddr(obj);
->>>>>>> f642729d
 
 	if (IS_ERR(buf))
 		return;
@@ -1031,8 +1023,6 @@
 	return IRQ_HANDLED;
 }
 
-<<<<<<< HEAD
-=======
 static void a6xx_llc_rmw(struct a6xx_gpu *a6xx_gpu, u32 reg, u32 mask, u32 or)
 {
 	return msm_rmw(a6xx_gpu->llc_mmio + (reg << 2), mask, or);
@@ -1132,7 +1122,6 @@
 		a6xx_gpu->llc_mmio = ERR_PTR(-EINVAL);
 }
 
->>>>>>> f642729d
 static int a6xx_pm_resume(struct msm_gpu *gpu)
 {
 	struct adreno_gpu *adreno_gpu = to_adreno_gpu(gpu);
@@ -1164,8 +1153,6 @@
 
 	a6xx_llc_deactivate(a6xx_gpu);
 
-	trace_msm_gpu_suspend(0);
-
 	devfreq_suspend_device(gpu->devfreq.devfreq);
 
 	ret = a6xx_gmu_stop(a6xx_gpu);
@@ -1221,11 +1208,8 @@
 		drm_gem_object_put(a6xx_gpu->shadow_bo);
 	}
 
-<<<<<<< HEAD
-=======
 	a6xx_llc_slices_destroy(a6xx_gpu);
 
->>>>>>> f642729d
 	a6xx_gmu_remove(a6xx_gpu);
 
 	adreno_gpu_cleanup(adreno_gpu);
@@ -1265,8 +1249,6 @@
 }
 
 static struct msm_gem_address_space *
-<<<<<<< HEAD
-=======
 a6xx_create_address_space(struct msm_gpu *gpu, struct platform_device *pdev)
 {
 	struct adreno_gpu *adreno_gpu = to_adreno_gpu(gpu);
@@ -1311,7 +1293,6 @@
 }
 
 static struct msm_gem_address_space *
->>>>>>> f642729d
 a6xx_create_private_address_space(struct msm_gpu *gpu)
 {
 	struct msm_mmu *mmu;
@@ -1336,8 +1317,6 @@
 	return ring->memptrs->rptr = gpu_read(gpu, REG_A6XX_CP_RB_RPTR);
 }
 
-<<<<<<< HEAD
-=======
 static u32 a618_get_speed_bin(u32 fuse)
 {
 	if (fuse == 0)
@@ -1410,7 +1389,6 @@
 	return 0;
 }
 
->>>>>>> f642729d
 static const struct adreno_gpu_funcs funcs = {
 	.base = {
 		.get_param = adreno_get_param,
@@ -1432,11 +1410,7 @@
 		.gpu_state_get = a6xx_gpu_state_get,
 		.gpu_state_put = a6xx_gpu_state_put,
 #endif
-<<<<<<< HEAD
-		.create_address_space = adreno_iommu_create_address_space,
-=======
 		.create_address_space = a6xx_create_address_space,
->>>>>>> f642729d
 		.create_private_address_space = a6xx_create_private_address_space,
 		.get_rptr = a6xx_get_rptr,
 	},
