// SPDX-License-Identifier: GPL-2.0 OR BSD-3-Clause
/*
 * Copyright (C) 2012-2014, 2018-2020 Intel Corporation
 * Copyright (C) 2013-2015 Intel Mobile Communications GmbH
 * Copyright (C) 2016-2017 Intel Deutschland GmbH
 */
#include <linux/ieee80211.h>
#include <linux/etherdevice.h>
#include <linux/tcp.h>
#include <net/ip.h>
#include <net/ipv6.h>

#include "iwl-trans.h"
#include "iwl-eeprom-parse.h"
#include "mvm.h"
#include "sta.h"

static void
iwl_mvm_bar_check_trigger(struct iwl_mvm *mvm, const u8 *addr,
			  u16 tid, u16 ssn)
{
	struct iwl_fw_dbg_trigger_tlv *trig;
	struct iwl_fw_dbg_trigger_ba *ba_trig;

	trig = iwl_fw_dbg_trigger_on(&mvm->fwrt, NULL, FW_DBG_TRIGGER_BA);
	if (!trig)
		return;

	ba_trig = (void *)trig->data;

	if (!(le16_to_cpu(ba_trig->tx_bar) & BIT(tid)))
		return;

	iwl_fw_dbg_collect_trig(&mvm->fwrt, trig,
				"BAR sent to %pM, tid %d, ssn %d",
				addr, tid, ssn);
}

#define OPT_HDR(type, skb, off) \
	(type *)(skb_network_header(skb) + (off))

static u16 iwl_mvm_tx_csum(struct iwl_mvm *mvm, struct sk_buff *skb,
			   struct ieee80211_hdr *hdr,
			   struct ieee80211_tx_info *info,
			   u16 offload_assist)
{
#if IS_ENABLED(CONFIG_INET)
	u16 mh_len = ieee80211_hdrlen(hdr->frame_control);
	u8 protocol = 0;

	/* Do not compute checksum if already computed */
	if (skb->ip_summed != CHECKSUM_PARTIAL)
		goto out;

	/* We do not expect to be requested to csum stuff we do not support */
	if (WARN_ONCE(!(mvm->hw->netdev_features & IWL_TX_CSUM_NETIF_FLAGS) ||
		      (skb->protocol != htons(ETH_P_IP) &&
		       skb->protocol != htons(ETH_P_IPV6)),
		      "No support for requested checksum\n")) {
		skb_checksum_help(skb);
		goto out;
	}

	if (skb->protocol == htons(ETH_P_IP)) {
		protocol = ip_hdr(skb)->protocol;
	} else {
#if IS_ENABLED(CONFIG_IPV6)
		struct ipv6hdr *ipv6h =
			(struct ipv6hdr *)skb_network_header(skb);
		unsigned int off = sizeof(*ipv6h);

		protocol = ipv6h->nexthdr;
		while (protocol != NEXTHDR_NONE && ipv6_ext_hdr(protocol)) {
			struct ipv6_opt_hdr *hp;

			/* only supported extension headers */
			if (protocol != NEXTHDR_ROUTING &&
			    protocol != NEXTHDR_HOP &&
			    protocol != NEXTHDR_DEST) {
				skb_checksum_help(skb);
				goto out;
			}

			hp = OPT_HDR(struct ipv6_opt_hdr, skb, off);
			protocol = hp->nexthdr;
			off += ipv6_optlen(hp);
		}
		/* if we get here - protocol now should be TCP/UDP */
#endif
	}

	if (protocol != IPPROTO_TCP && protocol != IPPROTO_UDP) {
		WARN_ON_ONCE(1);
		skb_checksum_help(skb);
		goto out;
	}

	/* enable L4 csum */
	offload_assist |= BIT(TX_CMD_OFFLD_L4_EN);

	/*
	 * Set offset to IP header (snap).
	 * We don't support tunneling so no need to take care of inner header.
	 * Size is in words.
	 */
	offload_assist |= (4 << TX_CMD_OFFLD_IP_HDR);

	/* Do IPv4 csum for AMSDU only (no IP csum for Ipv6) */
	if (skb->protocol == htons(ETH_P_IP) &&
	    (offload_assist & BIT(TX_CMD_OFFLD_AMSDU))) {
		ip_hdr(skb)->check = 0;
		offload_assist |= BIT(TX_CMD_OFFLD_L3_EN);
	}

	/* reset UDP/TCP header csum */
	if (protocol == IPPROTO_TCP)
		tcp_hdr(skb)->check = 0;
	else
		udp_hdr(skb)->check = 0;

	/*
	 * mac header len should include IV, size is in words unless
	 * the IV is added by the firmware like in WEP.
	 * In new Tx API, the IV is always added by the firmware.
	 */
	if (!iwl_mvm_has_new_tx_api(mvm) && info->control.hw_key &&
	    info->control.hw_key->cipher != WLAN_CIPHER_SUITE_WEP40 &&
	    info->control.hw_key->cipher != WLAN_CIPHER_SUITE_WEP104)
		mh_len += info->control.hw_key->iv_len;
	mh_len /= 2;
	offload_assist |= mh_len << TX_CMD_OFFLD_MH_SIZE;

out:
#endif
	return offload_assist;
}

/*
 * Sets most of the Tx cmd's fields
 */
void iwl_mvm_set_tx_cmd(struct iwl_mvm *mvm, struct sk_buff *skb,
			struct iwl_tx_cmd *tx_cmd,
			struct ieee80211_tx_info *info, u8 sta_id)
{
	struct ieee80211_hdr *hdr = (void *)skb->data;
	__le16 fc = hdr->frame_control;
	u32 tx_flags = le32_to_cpu(tx_cmd->tx_flags);
	u32 len = skb->len + FCS_LEN;
	u16 offload_assist = 0;
	u8 ac;

	if (!(info->flags & IEEE80211_TX_CTL_NO_ACK) ||
	    (ieee80211_is_probe_resp(fc) &&
	     !is_multicast_ether_addr(hdr->addr1)))
		tx_flags |= TX_CMD_FLG_ACK;
	else
		tx_flags &= ~TX_CMD_FLG_ACK;

	if (ieee80211_is_probe_resp(fc))
		tx_flags |= TX_CMD_FLG_TSF;

	if (ieee80211_has_morefrags(fc))
		tx_flags |= TX_CMD_FLG_MORE_FRAG;

	if (ieee80211_is_data_qos(fc)) {
		u8 *qc = ieee80211_get_qos_ctl(hdr);
		tx_cmd->tid_tspec = qc[0] & 0xf;
		tx_flags &= ~TX_CMD_FLG_SEQ_CTL;
		if (*qc & IEEE80211_QOS_CTL_A_MSDU_PRESENT)
			offload_assist |= BIT(TX_CMD_OFFLD_AMSDU);
	} else if (ieee80211_is_back_req(fc)) {
		struct ieee80211_bar *bar = (void *)skb->data;
		u16 control = le16_to_cpu(bar->control);
		u16 ssn = le16_to_cpu(bar->start_seq_num);

		tx_flags |= TX_CMD_FLG_ACK | TX_CMD_FLG_BAR;
		tx_cmd->tid_tspec = (control &
				     IEEE80211_BAR_CTRL_TID_INFO_MASK) >>
			IEEE80211_BAR_CTRL_TID_INFO_SHIFT;
		WARN_ON_ONCE(tx_cmd->tid_tspec >= IWL_MAX_TID_COUNT);
		iwl_mvm_bar_check_trigger(mvm, bar->ra, tx_cmd->tid_tspec,
					  ssn);
	} else {
		if (ieee80211_is_data(fc))
			tx_cmd->tid_tspec = IWL_TID_NON_QOS;
		else
			tx_cmd->tid_tspec = IWL_MAX_TID_COUNT;

		if (info->flags & IEEE80211_TX_CTL_ASSIGN_SEQ)
			tx_flags |= TX_CMD_FLG_SEQ_CTL;
		else
			tx_flags &= ~TX_CMD_FLG_SEQ_CTL;
	}

	/* Default to 0 (BE) when tid_spec is set to IWL_MAX_TID_COUNT */
	if (tx_cmd->tid_tspec < IWL_MAX_TID_COUNT)
		ac = tid_to_mac80211_ac[tx_cmd->tid_tspec];
	else
		ac = tid_to_mac80211_ac[0];

	tx_flags |= iwl_mvm_bt_coex_tx_prio(mvm, hdr, info, ac) <<
			TX_CMD_FLG_BT_PRIO_POS;

	if (ieee80211_is_mgmt(fc)) {
		if (ieee80211_is_assoc_req(fc) || ieee80211_is_reassoc_req(fc))
			tx_cmd->pm_frame_timeout = cpu_to_le16(PM_FRAME_ASSOC);
		else if (ieee80211_is_action(fc))
			tx_cmd->pm_frame_timeout = cpu_to_le16(PM_FRAME_NONE);
		else
			tx_cmd->pm_frame_timeout = cpu_to_le16(PM_FRAME_MGMT);

		/* The spec allows Action frames in A-MPDU, we don't support
		 * it
		 */
		WARN_ON_ONCE(info->flags & IEEE80211_TX_CTL_AMPDU);
	} else if (info->control.flags & IEEE80211_TX_CTRL_PORT_CTRL_PROTO) {
		tx_cmd->pm_frame_timeout = cpu_to_le16(PM_FRAME_MGMT);
	} else {
		tx_cmd->pm_frame_timeout = cpu_to_le16(PM_FRAME_NONE);
	}

	if (ieee80211_is_data(fc) && len > mvm->rts_threshold &&
	    !is_multicast_ether_addr(hdr->addr1))
		tx_flags |= TX_CMD_FLG_PROT_REQUIRE;

	if (fw_has_capa(&mvm->fw->ucode_capa,
			IWL_UCODE_TLV_CAPA_TXPOWER_INSERTION_SUPPORT) &&
	    ieee80211_action_contains_tpc(skb))
		tx_flags |= TX_CMD_FLG_WRITE_TX_POWER;

	tx_cmd->tx_flags = cpu_to_le32(tx_flags);
	/* Total # bytes to be transmitted - PCIe code will adjust for A-MSDU */
	tx_cmd->len = cpu_to_le16((u16)skb->len);
	tx_cmd->life_time = cpu_to_le32(TX_CMD_LIFE_TIME_INFINITE);
	tx_cmd->sta_id = sta_id;

	/* padding is inserted later in transport */
	if (ieee80211_hdrlen(fc) % 4 &&
	    !(offload_assist & BIT(TX_CMD_OFFLD_AMSDU)))
		offload_assist |= BIT(TX_CMD_OFFLD_PAD);

	tx_cmd->offload_assist |=
		cpu_to_le16(iwl_mvm_tx_csum(mvm, skb, hdr, info,
					    offload_assist));
}

static u32 iwl_mvm_get_tx_ant(struct iwl_mvm *mvm,
			      struct ieee80211_tx_info *info,
			      struct ieee80211_sta *sta, __le16 fc)
{
	if (info->band == NL80211_BAND_2GHZ &&
	    !iwl_mvm_bt_coex_is_shared_ant_avail(mvm))
		return mvm->cfg->non_shared_ant << RATE_MCS_ANT_POS;

	if (sta && ieee80211_is_data(fc)) {
		struct iwl_mvm_sta *mvmsta = iwl_mvm_sta_from_mac80211(sta);

		return BIT(mvmsta->tx_ant) << RATE_MCS_ANT_POS;
	}

	return BIT(mvm->mgmt_last_antenna_idx) << RATE_MCS_ANT_POS;
}

static u32 iwl_mvm_get_tx_rate(struct iwl_mvm *mvm,
			       struct ieee80211_tx_info *info,
			       struct ieee80211_sta *sta, __le16 fc)
{
	int rate_idx = -1;
	u8 rate_plcp;
	u32 rate_flags = 0;
	struct iwl_mvm_sta *mvmsta = iwl_mvm_sta_from_mac80211(sta);

	/* info->control is only relevant for non HW rate control */
	if (!ieee80211_hw_check(mvm->hw, HAS_RATE_CONTROL)) {
		/* HT rate doesn't make sense for a non data frame */
		WARN_ONCE(info->control.rates[0].flags & IEEE80211_TX_RC_MCS &&
			  !ieee80211_is_data(fc),
			  "Got a HT rate (flags:0x%x/mcs:%d/fc:0x%x/state:%d) for a non data frame\n",
			  info->control.rates[0].flags,
			  info->control.rates[0].idx,
			  le16_to_cpu(fc), mvmsta->sta_state);

		rate_idx = info->control.rates[0].idx;
	}

	/* if the rate isn't a well known legacy rate, take the lowest one */
	if (rate_idx < 0 || rate_idx >= IWL_RATE_COUNT_LEGACY)
		rate_idx = rate_lowest_index(
				&mvm->nvm_data->bands[info->band], sta);

	/*
	 * For non 2 GHZ band, remap mac80211 rate
	 * indices into driver indices
	 */
	if (info->band != NL80211_BAND_2GHZ)
		rate_idx += IWL_FIRST_OFDM_RATE;

	/* For 2.4 GHZ band, check that there is no need to remap */
	BUILD_BUG_ON(IWL_FIRST_CCK_RATE != 0);

	/* Get PLCP rate for tx_cmd->rate_n_flags */
	rate_plcp = iwl_mvm_mac80211_idx_to_hwrate(rate_idx);

	/* Set CCK flag as needed */
	if ((rate_idx >= IWL_FIRST_CCK_RATE) && (rate_idx <= IWL_LAST_CCK_RATE))
		rate_flags |= RATE_MCS_CCK_MSK;

	return (u32)rate_plcp | rate_flags;
}

static u32 iwl_mvm_get_tx_rate_n_flags(struct iwl_mvm *mvm,
				       struct ieee80211_tx_info *info,
				       struct ieee80211_sta *sta, __le16 fc)
{
	return iwl_mvm_get_tx_rate(mvm, info, sta, fc) |
		iwl_mvm_get_tx_ant(mvm, info, sta, fc);
}

/*
 * Sets the fields in the Tx cmd that are rate related
 */
void iwl_mvm_set_tx_cmd_rate(struct iwl_mvm *mvm, struct iwl_tx_cmd *tx_cmd,
			    struct ieee80211_tx_info *info,
			    struct ieee80211_sta *sta, __le16 fc)
{
	/* Set retry limit on RTS packets */
	tx_cmd->rts_retry_limit = IWL_RTS_DFAULT_RETRY_LIMIT;

	/* Set retry limit on DATA packets and Probe Responses*/
	if (ieee80211_is_probe_resp(fc)) {
		tx_cmd->data_retry_limit = IWL_MGMT_DFAULT_RETRY_LIMIT;
		tx_cmd->rts_retry_limit =
			min(tx_cmd->data_retry_limit, tx_cmd->rts_retry_limit);
	} else if (ieee80211_is_back_req(fc)) {
		tx_cmd->data_retry_limit = IWL_BAR_DFAULT_RETRY_LIMIT;
	} else {
		tx_cmd->data_retry_limit = IWL_DEFAULT_TX_RETRY;
	}

	/*
	 * for data packets, rate info comes from the table inside the fw. This
	 * table is controlled by LINK_QUALITY commands
	 */

	if (ieee80211_is_data(fc) && sta) {
		struct iwl_mvm_sta *mvmsta = iwl_mvm_sta_from_mac80211(sta);

		if (mvmsta->sta_state >= IEEE80211_STA_AUTHORIZED) {
			tx_cmd->initial_rate_index = 0;
			tx_cmd->tx_flags |= cpu_to_le32(TX_CMD_FLG_STA_RATE);
			return;
		}
	} else if (ieee80211_is_back_req(fc)) {
		tx_cmd->tx_flags |=
			cpu_to_le32(TX_CMD_FLG_ACK | TX_CMD_FLG_BAR);
	}

	/* Set the rate in the TX cmd */
	tx_cmd->rate_n_flags =
		cpu_to_le32(iwl_mvm_get_tx_rate_n_flags(mvm, info, sta, fc));
}

static inline void iwl_mvm_set_tx_cmd_pn(struct ieee80211_tx_info *info,
					 u8 *crypto_hdr)
{
	struct ieee80211_key_conf *keyconf = info->control.hw_key;
	u64 pn;

	pn = atomic64_inc_return(&keyconf->tx_pn);
	crypto_hdr[0] = pn;
	crypto_hdr[2] = 0;
	crypto_hdr[3] = 0x20 | (keyconf->keyidx << 6);
	crypto_hdr[1] = pn >> 8;
	crypto_hdr[4] = pn >> 16;
	crypto_hdr[5] = pn >> 24;
	crypto_hdr[6] = pn >> 32;
	crypto_hdr[7] = pn >> 40;
}

/*
 * Sets the fields in the Tx cmd that are crypto related
 */
static void iwl_mvm_set_tx_cmd_crypto(struct iwl_mvm *mvm,
				      struct ieee80211_tx_info *info,
				      struct iwl_tx_cmd *tx_cmd,
				      struct sk_buff *skb_frag,
				      int hdrlen)
{
	struct ieee80211_key_conf *keyconf = info->control.hw_key;
	u8 *crypto_hdr = skb_frag->data + hdrlen;
	enum iwl_tx_cmd_sec_ctrl type = TX_CMD_SEC_CCM;
	u64 pn;

	switch (keyconf->cipher) {
	case WLAN_CIPHER_SUITE_CCMP:
		iwl_mvm_set_tx_cmd_ccmp(info, tx_cmd);
		iwl_mvm_set_tx_cmd_pn(info, crypto_hdr);
		break;

	case WLAN_CIPHER_SUITE_TKIP:
		tx_cmd->sec_ctl = TX_CMD_SEC_TKIP;
		pn = atomic64_inc_return(&keyconf->tx_pn);
		ieee80211_tkip_add_iv(crypto_hdr, keyconf, pn);
		ieee80211_get_tkip_p2k(keyconf, skb_frag, tx_cmd->key);
		break;

	case WLAN_CIPHER_SUITE_WEP104:
		tx_cmd->sec_ctl |= TX_CMD_SEC_KEY128;
		fallthrough;
	case WLAN_CIPHER_SUITE_WEP40:
		tx_cmd->sec_ctl |= TX_CMD_SEC_WEP |
			((keyconf->keyidx << TX_CMD_SEC_WEP_KEY_IDX_POS) &
			  TX_CMD_SEC_WEP_KEY_IDX_MSK);

		memcpy(&tx_cmd->key[3], keyconf->key, keyconf->keylen);
		break;
	case WLAN_CIPHER_SUITE_GCMP:
	case WLAN_CIPHER_SUITE_GCMP_256:
		type = TX_CMD_SEC_GCMP;
		fallthrough;
	case WLAN_CIPHER_SUITE_CCMP_256:
		/* TODO: Taking the key from the table might introduce a race
		 * when PTK rekeying is done, having an old packets with a PN
		 * based on the old key but the message encrypted with a new
		 * one.
		 * Need to handle this.
		 */
		tx_cmd->sec_ctl |= type | TX_CMD_SEC_KEY_FROM_TABLE;
		tx_cmd->key[0] = keyconf->hw_key_idx;
		iwl_mvm_set_tx_cmd_pn(info, crypto_hdr);
		break;
	default:
		tx_cmd->sec_ctl |= TX_CMD_SEC_EXT;
	}
}

/*
 * Allocates and sets the Tx cmd the driver data pointers in the skb
 */
static struct iwl_device_tx_cmd *
iwl_mvm_set_tx_params(struct iwl_mvm *mvm, struct sk_buff *skb,
		      struct ieee80211_tx_info *info, int hdrlen,
		      struct ieee80211_sta *sta, u8 sta_id)
{
	struct ieee80211_hdr *hdr = (struct ieee80211_hdr *)skb->data;
	struct iwl_device_tx_cmd *dev_cmd;
	struct iwl_tx_cmd *tx_cmd;

	dev_cmd = iwl_trans_alloc_tx_cmd(mvm->trans);

	if (unlikely(!dev_cmd))
		return NULL;

	dev_cmd->hdr.cmd = TX_CMD;

	if (iwl_mvm_has_new_tx_api(mvm)) {
		u16 offload_assist = 0;
		u32 rate_n_flags = 0;
		u16 flags = 0;
		struct iwl_mvm_sta *mvmsta = sta ?
			iwl_mvm_sta_from_mac80211(sta) : NULL;

		if (ieee80211_is_data_qos(hdr->frame_control)) {
			u8 *qc = ieee80211_get_qos_ctl(hdr);

			if (*qc & IEEE80211_QOS_CTL_A_MSDU_PRESENT)
				offload_assist |= BIT(TX_CMD_OFFLD_AMSDU);
		}

		offload_assist = iwl_mvm_tx_csum(mvm, skb, hdr, info,
						 offload_assist);

		/* padding is inserted later in transport */
		if (ieee80211_hdrlen(hdr->frame_control) % 4 &&
		    !(offload_assist & BIT(TX_CMD_OFFLD_AMSDU)))
			offload_assist |= BIT(TX_CMD_OFFLD_PAD);

		if (!info->control.hw_key)
			flags |= IWL_TX_FLAGS_ENCRYPT_DIS;

		/*
		 * For data packets rate info comes from the fw. Only
		 * set rate/antenna during connection establishment or in case
		 * no station is given.
		 */
		if (!sta || !ieee80211_is_data(hdr->frame_control) ||
		    mvmsta->sta_state < IEEE80211_STA_AUTHORIZED) {
			flags |= IWL_TX_FLAGS_CMD_RATE;
			rate_n_flags =
				iwl_mvm_get_tx_rate_n_flags(mvm, info, sta,
							    hdr->frame_control);
		}

		if (mvm->trans->trans_cfg->device_family >=
		    IWL_DEVICE_FAMILY_AX210) {
			struct iwl_tx_cmd_gen3 *cmd = (void *)dev_cmd->payload;

			cmd->offload_assist |= cpu_to_le32(offload_assist);

			/* Total # bytes to be transmitted */
			cmd->len = cpu_to_le16((u16)skb->len);

			/* Copy MAC header from skb into command buffer */
			memcpy(cmd->hdr, hdr, hdrlen);

			cmd->flags = cpu_to_le16(flags);
			cmd->rate_n_flags = cpu_to_le32(rate_n_flags);
		} else {
			struct iwl_tx_cmd_gen2 *cmd = (void *)dev_cmd->payload;

			cmd->offload_assist |= cpu_to_le16(offload_assist);

			/* Total # bytes to be transmitted */
			cmd->len = cpu_to_le16((u16)skb->len);

			/* Copy MAC header from skb into command buffer */
			memcpy(cmd->hdr, hdr, hdrlen);

			cmd->flags = cpu_to_le32(flags);
			cmd->rate_n_flags = cpu_to_le32(rate_n_flags);
		}
		goto out;
	}

	tx_cmd = (struct iwl_tx_cmd *)dev_cmd->payload;

	if (info->control.hw_key)
		iwl_mvm_set_tx_cmd_crypto(mvm, info, tx_cmd, skb, hdrlen);

	iwl_mvm_set_tx_cmd(mvm, skb, tx_cmd, info, sta_id);

	iwl_mvm_set_tx_cmd_rate(mvm, tx_cmd, info, sta, hdr->frame_control);

	/* Copy MAC header from skb into command buffer */
	memcpy(tx_cmd->hdr, hdr, hdrlen);

out:
	return dev_cmd;
}

static void iwl_mvm_skb_prepare_status(struct sk_buff *skb,
				       struct iwl_device_tx_cmd *cmd)
{
	struct ieee80211_tx_info *skb_info = IEEE80211_SKB_CB(skb);

	memset(&skb_info->status, 0, sizeof(skb_info->status));
	memset(skb_info->driver_data, 0, sizeof(skb_info->driver_data));

	skb_info->driver_data[1] = cmd;
}

static int iwl_mvm_get_ctrl_vif_queue(struct iwl_mvm *mvm,
				      struct ieee80211_tx_info *info,
				      struct ieee80211_hdr *hdr)
{
	struct iwl_mvm_vif *mvmvif =
		iwl_mvm_vif_from_mac80211(info->control.vif);
	__le16 fc = hdr->frame_control;

	switch (info->control.vif->type) {
	case NL80211_IFTYPE_AP:
	case NL80211_IFTYPE_ADHOC:
		/*
		 * Non-bufferable frames use the broadcast station, thus they
		 * use the probe queue.
		 * Also take care of the case where we send a deauth to a
		 * station that we don't have, or similarly an association
		 * response (with non-success status) for a station we can't
		 * accept.
		 * Also, disassociate frames might happen, particular with
		 * reason 7 ("Class 3 frame received from nonassociated STA").
		 */
		if (ieee80211_is_mgmt(fc) &&
		    (!ieee80211_is_bufferable_mmpdu(fc) ||
		     ieee80211_is_deauth(fc) || ieee80211_is_disassoc(fc)))
			return mvm->probe_queue;

		if (!ieee80211_has_order(fc) && !ieee80211_is_probe_req(fc) &&
		    is_multicast_ether_addr(hdr->addr1))
			return mvmvif->cab_queue;

		WARN_ONCE(info->control.vif->type != NL80211_IFTYPE_ADHOC,
			  "fc=0x%02x", le16_to_cpu(fc));
		return mvm->probe_queue;
	case NL80211_IFTYPE_P2P_DEVICE:
		if (ieee80211_is_mgmt(fc))
			return mvm->p2p_dev_queue;

		WARN_ON_ONCE(1);
		return mvm->p2p_dev_queue;
	default:
		WARN_ONCE(1, "Not a ctrl vif, no available queue\n");
		return -1;
	}
}

static void iwl_mvm_probe_resp_set_noa(struct iwl_mvm *mvm,
				       struct sk_buff *skb)
{
	struct ieee80211_tx_info *info = IEEE80211_SKB_CB(skb);
	struct iwl_mvm_vif *mvmvif =
		iwl_mvm_vif_from_mac80211(info->control.vif);
	struct ieee80211_mgmt *mgmt = (struct ieee80211_mgmt *)skb->data;
	int base_len = (u8 *)mgmt->u.probe_resp.variable - (u8 *)mgmt;
	struct iwl_probe_resp_data *resp_data;
	u8 *ie, *pos;
	u8 match[] = {
		(WLAN_OUI_WFA >> 16) & 0xff,
		(WLAN_OUI_WFA >> 8) & 0xff,
		WLAN_OUI_WFA & 0xff,
		WLAN_OUI_TYPE_WFA_P2P,
	};

	rcu_read_lock();

	resp_data = rcu_dereference(mvmvif->probe_resp_data);
	if (!resp_data)
		goto out;

	if (!resp_data->notif.noa_active)
		goto out;

	ie = (u8 *)cfg80211_find_ie_match(WLAN_EID_VENDOR_SPECIFIC,
					  mgmt->u.probe_resp.variable,
					  skb->len - base_len,
					  match, 4, 2);
	if (!ie) {
		IWL_DEBUG_TX(mvm, "probe resp doesn't have P2P IE\n");
		goto out;
	}

	if (skb_tailroom(skb) < resp_data->noa_len) {
		if (pskb_expand_head(skb, 0, resp_data->noa_len, GFP_ATOMIC)) {
			IWL_ERR(mvm,
				"Failed to reallocate probe resp\n");
			goto out;
		}
	}

	pos = skb_put(skb, resp_data->noa_len);

	*pos++ = WLAN_EID_VENDOR_SPECIFIC;
	/* Set length of IE body (not including ID and length itself) */
	*pos++ = resp_data->noa_len - 2;
	*pos++ = (WLAN_OUI_WFA >> 16) & 0xff;
	*pos++ = (WLAN_OUI_WFA >> 8) & 0xff;
	*pos++ = WLAN_OUI_WFA & 0xff;
	*pos++ = WLAN_OUI_TYPE_WFA_P2P;

	memcpy(pos, &resp_data->notif.noa_attr,
	       resp_data->noa_len - sizeof(struct ieee80211_vendor_ie));

out:
	rcu_read_unlock();
}

int iwl_mvm_tx_skb_non_sta(struct iwl_mvm *mvm, struct sk_buff *skb)
{
	struct ieee80211_hdr *hdr = (struct ieee80211_hdr *)skb->data;
	struct ieee80211_tx_info info;
	struct iwl_device_tx_cmd *dev_cmd;
	u8 sta_id;
	int hdrlen = ieee80211_hdrlen(hdr->frame_control);
	__le16 fc = hdr->frame_control;
	bool offchannel = IEEE80211_SKB_CB(skb)->flags &
		IEEE80211_TX_CTL_TX_OFFCHAN;
	int queue = -1;

	if (IWL_MVM_NON_TRANSMITTING_AP && ieee80211_is_probe_resp(fc))
		return -1;

	memcpy(&info, skb->cb, sizeof(info));

	if (WARN_ON_ONCE(skb->len > IEEE80211_MAX_DATA_LEN + hdrlen))
		return -1;

	if (WARN_ON_ONCE(info.flags & IEEE80211_TX_CTL_AMPDU))
		return -1;

	if (info.control.vif) {
		struct iwl_mvm_vif *mvmvif =
			iwl_mvm_vif_from_mac80211(info.control.vif);

		if (info.control.vif->type == NL80211_IFTYPE_P2P_DEVICE ||
		    info.control.vif->type == NL80211_IFTYPE_AP ||
		    info.control.vif->type == NL80211_IFTYPE_ADHOC) {
			if (!ieee80211_is_data(hdr->frame_control))
				sta_id = mvmvif->bcast_sta.sta_id;
			else
				sta_id = mvmvif->mcast_sta.sta_id;

			queue = iwl_mvm_get_ctrl_vif_queue(mvm, &info, hdr);
		} else if (info.control.vif->type == NL80211_IFTYPE_MONITOR) {
			queue = mvm->snif_queue;
			sta_id = mvm->snif_sta.sta_id;
		} else if (info.control.vif->type == NL80211_IFTYPE_STATION &&
			   offchannel) {
			/*
			 * IWL_MVM_OFFCHANNEL_QUEUE is used for ROC packets
			 * that can be used in 2 different types of vifs, P2P &
			 * STATION.
			 * P2P uses the offchannel queue.
			 * STATION (HS2.0) uses the auxiliary context of the FW,
			 * and hence needs to be sent on the aux queue.
			 */
			sta_id = mvm->aux_sta.sta_id;
			queue = mvm->aux_queue;
		}
	}

	if (queue < 0) {
		IWL_ERR(mvm, "No queue was found. Dropping TX\n");
		return -1;
	}

	if (unlikely(ieee80211_is_probe_resp(fc)))
		iwl_mvm_probe_resp_set_noa(mvm, skb);

	IWL_DEBUG_TX(mvm, "station Id %d, queue=%d\n", sta_id, queue);

	dev_cmd = iwl_mvm_set_tx_params(mvm, skb, &info, hdrlen, NULL, sta_id);
	if (!dev_cmd)
		return -1;

	/* From now on, we cannot access info->control */
	iwl_mvm_skb_prepare_status(skb, dev_cmd);

	if (iwl_trans_tx(mvm->trans, skb, dev_cmd, queue)) {
		iwl_trans_free_tx_cmd(mvm->trans, dev_cmd);
		return -1;
	}

	return 0;
}

unsigned int iwl_mvm_max_amsdu_size(struct iwl_mvm *mvm,
				    struct ieee80211_sta *sta, unsigned int tid)
{
	struct iwl_mvm_sta *mvmsta = iwl_mvm_sta_from_mac80211(sta);
	enum nl80211_band band = mvmsta->vif->bss_conf.chandef.chan->band;
	u8 ac = tid_to_mac80211_ac[tid];
	unsigned int txf;
	int lmac = iwl_mvm_get_lmac_id(mvm->fw, band);

	/* For HE redirect to trigger based fifos */
	if (sta->he_cap.has_he && !WARN_ON(!iwl_mvm_has_new_tx_api(mvm)))
		ac += 4;

	txf = iwl_mvm_mac_ac_to_tx_fifo(mvm, ac);

	/*
	 * Don't send an AMSDU that will be longer than the TXF.
	 * Add a security margin of 256 for the TX command + headers.
	 * We also want to have the start of the next packet inside the
	 * fifo to be able to send bursts.
	 */
	return min_t(unsigned int, mvmsta->max_amsdu_len,
		     mvm->fwrt.smem_cfg.lmac[lmac].txfifo_size[txf] - 256);
}

#ifdef CONFIG_INET

static int
iwl_mvm_tx_tso_segment(struct sk_buff *skb, unsigned int num_subframes,
		       netdev_features_t netdev_flags,
		       struct sk_buff_head *mpdus_skb)
{
	struct sk_buff *tmp, *next;
	struct ieee80211_hdr *hdr = (void *)skb->data;
	char cb[sizeof(skb->cb)];
	u16 i = 0;
	unsigned int tcp_payload_len;
	unsigned int mss = skb_shinfo(skb)->gso_size;
	bool ipv4 = (skb->protocol == htons(ETH_P_IP));
	bool qos = ieee80211_is_data_qos(hdr->frame_control);
	u16 ip_base_id = ipv4 ? ntohs(ip_hdr(skb)->id) : 0;

	skb_shinfo(skb)->gso_size = num_subframes * mss;
	memcpy(cb, skb->cb, sizeof(cb));

	next = skb_gso_segment(skb, netdev_flags);
	skb_shinfo(skb)->gso_size = mss;
	skb_shinfo(skb)->gso_type = ipv4 ? SKB_GSO_TCPV4 : SKB_GSO_TCPV6;
	if (WARN_ON_ONCE(IS_ERR(next)))
		return -EINVAL;
	else if (next)
		consume_skb(skb);

	skb_list_walk_safe(next, tmp, next) {
		memcpy(tmp->cb, cb, sizeof(tmp->cb));
		/*
		 * Compute the length of all the data added for the A-MSDU.
		 * This will be used to compute the length to write in the TX
		 * command. We have: SNAP + IP + TCP for n -1 subframes and
		 * ETH header for n subframes.
		 */
		tcp_payload_len = skb_tail_pointer(tmp) -
			skb_transport_header(tmp) -
			tcp_hdrlen(tmp) + tmp->data_len;

		if (ipv4)
			ip_hdr(tmp)->id = htons(ip_base_id + i * num_subframes);

		if (tcp_payload_len > mss) {
			skb_shinfo(tmp)->gso_size = mss;
			skb_shinfo(tmp)->gso_type = ipv4 ? SKB_GSO_TCPV4 :
							   SKB_GSO_TCPV6;
		} else {
			if (qos) {
				u8 *qc;

				if (ipv4)
					ip_send_check(ip_hdr(tmp));

				qc = ieee80211_get_qos_ctl((void *)tmp->data);
				*qc &= ~IEEE80211_QOS_CTL_A_MSDU_PRESENT;
			}
			skb_shinfo(tmp)->gso_size = 0;
		}

		skb_mark_not_on_list(tmp);
		__skb_queue_tail(mpdus_skb, tmp);
		i++;
	}

	return 0;
}

static int iwl_mvm_tx_tso(struct iwl_mvm *mvm, struct sk_buff *skb,
			  struct ieee80211_tx_info *info,
			  struct ieee80211_sta *sta,
			  struct sk_buff_head *mpdus_skb)
{
	struct iwl_mvm_sta *mvmsta = iwl_mvm_sta_from_mac80211(sta);
	struct ieee80211_hdr *hdr = (void *)skb->data;
	unsigned int mss = skb_shinfo(skb)->gso_size;
	unsigned int num_subframes, tcp_payload_len, subf_len, max_amsdu_len;
	u16 snap_ip_tcp, pad;
	netdev_features_t netdev_flags = NETIF_F_CSUM_MASK | NETIF_F_SG;
	u8 tid;

	snap_ip_tcp = 8 + skb_transport_header(skb) - skb_network_header(skb) +
		tcp_hdrlen(skb);

	if (!mvmsta->max_amsdu_len ||
	    !ieee80211_is_data_qos(hdr->frame_control) ||
	    !mvmsta->amsdu_enabled)
		return iwl_mvm_tx_tso_segment(skb, 1, netdev_flags, mpdus_skb);

	/*
	 * Do not build AMSDU for IPv6 with extension headers.
	 * ask stack to segment and checkum the generated MPDUs for us.
	 */
	if (skb->protocol == htons(ETH_P_IPV6) &&
	    ((struct ipv6hdr *)skb_network_header(skb))->nexthdr !=
	    IPPROTO_TCP) {
		netdev_flags &= ~NETIF_F_CSUM_MASK;
		return iwl_mvm_tx_tso_segment(skb, 1, netdev_flags, mpdus_skb);
	}

	tid = ieee80211_get_tid(hdr);
	if (WARN_ON_ONCE(tid >= IWL_MAX_TID_COUNT))
		return -EINVAL;

	/*
	 * No need to lock amsdu_in_ampdu_allowed since it can't be modified
	 * during an BA session.
	 */
	if ((info->flags & IEEE80211_TX_CTL_AMPDU &&
	     !mvmsta->tid_data[tid].amsdu_in_ampdu_allowed) ||
	    !(mvmsta->amsdu_enabled & BIT(tid)))
		return iwl_mvm_tx_tso_segment(skb, 1, netdev_flags, mpdus_skb);

	/*
	 * Take the min of ieee80211 station and mvm station
	 */
	max_amsdu_len =
		min_t(unsigned int, sta->max_amsdu_len,
		      iwl_mvm_max_amsdu_size(mvm, sta, tid));

	/*
	 * Limit A-MSDU in A-MPDU to 4095 bytes when VHT is not
	 * supported. This is a spec requirement (IEEE 802.11-2015
	 * section 8.7.3 NOTE 3).
	 */
	if (info->flags & IEEE80211_TX_CTL_AMPDU &&
	    !sta->vht_cap.vht_supported)
		max_amsdu_len = min_t(unsigned int, max_amsdu_len, 4095);

	/* Sub frame header + SNAP + IP header + TCP header + MSS */
	subf_len = sizeof(struct ethhdr) + snap_ip_tcp + mss;
	pad = (4 - subf_len) & 0x3;

	/*
	 * If we have N subframes in the A-MSDU, then the A-MSDU's size is
	 * N * subf_len + (N - 1) * pad.
	 */
	num_subframes = (max_amsdu_len + pad) / (subf_len + pad);

	if (sta->max_amsdu_subframes &&
	    num_subframes > sta->max_amsdu_subframes)
		num_subframes = sta->max_amsdu_subframes;

	tcp_payload_len = skb_tail_pointer(skb) - skb_transport_header(skb) -
		tcp_hdrlen(skb) + skb->data_len;

	/*
	 * Make sure we have enough TBs for the A-MSDU:
	 *	2 for each subframe
	 *	1 more for each fragment
	 *	1 more for the potential data in the header
	 */
	if ((num_subframes * 2 + skb_shinfo(skb)->nr_frags + 1) >
	    mvm->trans->max_skb_frags)
		num_subframes = 1;

	if (num_subframes > 1)
		*ieee80211_get_qos_ctl(hdr) |= IEEE80211_QOS_CTL_A_MSDU_PRESENT;

	/* This skb fits in one single A-MSDU */
	if (num_subframes * mss >= tcp_payload_len) {
		__skb_queue_tail(mpdus_skb, skb);
		return 0;
	}

	/*
	 * Trick the segmentation function to make it
	 * create SKBs that can fit into one A-MSDU.
	 */
	return iwl_mvm_tx_tso_segment(skb, num_subframes, netdev_flags,
				      mpdus_skb);
}
#else /* CONFIG_INET */
static int iwl_mvm_tx_tso(struct iwl_mvm *mvm, struct sk_buff *skb,
			  struct ieee80211_tx_info *info,
			  struct ieee80211_sta *sta,
			  struct sk_buff_head *mpdus_skb)
{
	/* Impossible to get TSO with CONFIG_INET */
	WARN_ON(1);

	return -1;
}
#endif

/* Check if there are any timed-out TIDs on a given shared TXQ */
static bool iwl_mvm_txq_should_update(struct iwl_mvm *mvm, int txq_id)
{
	unsigned long queue_tid_bitmap = mvm->queue_info[txq_id].tid_bitmap;
	unsigned long now = jiffies;
	int tid;

	if (WARN_ON(iwl_mvm_has_new_tx_api(mvm)))
		return false;

	for_each_set_bit(tid, &queue_tid_bitmap, IWL_MAX_TID_COUNT + 1) {
		if (time_before(mvm->queue_info[txq_id].last_frame_time[tid] +
				IWL_MVM_DQA_QUEUE_TIMEOUT, now))
			return true;
	}

	return false;
}

static void iwl_mvm_tx_airtime(struct iwl_mvm *mvm,
			       struct iwl_mvm_sta *mvmsta,
			       int airtime)
{
	int mac = mvmsta->mac_id_n_color & FW_CTXT_ID_MSK;
	struct iwl_mvm_tcm_mac *mdata;

	if (mac >= NUM_MAC_INDEX_DRIVER)
		return;

	mdata = &mvm->tcm.data[mac];

	if (mvm->tcm.paused)
		return;

	if (time_after(jiffies, mvm->tcm.ts + MVM_TCM_PERIOD))
		schedule_delayed_work(&mvm->tcm.work, 0);

	mdata->tx.airtime += airtime;
}

static int iwl_mvm_tx_pkt_queued(struct iwl_mvm *mvm,
				 struct iwl_mvm_sta *mvmsta, int tid)
{
	u32 ac = tid_to_mac80211_ac[tid];
	int mac = mvmsta->mac_id_n_color & FW_CTXT_ID_MSK;
	struct iwl_mvm_tcm_mac *mdata;

	if (mac >= NUM_MAC_INDEX_DRIVER)
		return -EINVAL;

	mdata = &mvm->tcm.data[mac];

	mdata->tx.pkts[ac]++;

	return 0;
}

/*
 * Sets the fields in the Tx cmd that are crypto related.
 *
 * This function must be called with BHs disabled.
 */
static int iwl_mvm_tx_mpdu(struct iwl_mvm *mvm, struct sk_buff *skb,
			   struct ieee80211_tx_info *info,
			   struct ieee80211_sta *sta)
{
	struct ieee80211_hdr *hdr = (struct ieee80211_hdr *)skb->data;
	struct iwl_mvm_sta *mvmsta;
	struct iwl_device_tx_cmd *dev_cmd;
	__le16 fc;
	u16 seq_number = 0;
	u8 tid = IWL_MAX_TID_COUNT;
	u16 txq_id;
	bool is_ampdu = false;
	int hdrlen;

	mvmsta = iwl_mvm_sta_from_mac80211(sta);
	fc = hdr->frame_control;
	hdrlen = ieee80211_hdrlen(fc);

	if (IWL_MVM_NON_TRANSMITTING_AP && ieee80211_is_probe_resp(fc))
		return -1;

	if (WARN_ON_ONCE(!mvmsta))
		return -1;

	if (WARN_ON_ONCE(mvmsta->sta_id == IWL_MVM_INVALID_STA))
		return -1;

	if (unlikely(ieee80211_is_probe_resp(fc)))
		iwl_mvm_probe_resp_set_noa(mvm, skb);

	dev_cmd = iwl_mvm_set_tx_params(mvm, skb, info, hdrlen,
					sta, mvmsta->sta_id);
	if (!dev_cmd)
		goto drop;

	/*
	 * we handle that entirely ourselves -- for uAPSD the firmware
	 * will always send a notification, and for PS-Poll responses
	 * we'll notify mac80211 when getting frame status
	 */
	info->flags &= ~IEEE80211_TX_STATUS_EOSP;

	spin_lock(&mvmsta->lock);

	/* nullfunc frames should go to the MGMT queue regardless of QOS,
	 * the condition of !ieee80211_is_qos_nullfunc(fc) keeps the default
	 * assignment of MGMT TID
	 */
	if (ieee80211_is_data_qos(fc) && !ieee80211_is_qos_nullfunc(fc)) {
		tid = ieee80211_get_tid(hdr);
		if (WARN_ONCE(tid >= IWL_MAX_TID_COUNT, "Invalid TID %d", tid))
			goto drop_unlock_sta;

		is_ampdu = info->flags & IEEE80211_TX_CTL_AMPDU;
		if (WARN_ONCE(is_ampdu &&
			      mvmsta->tid_data[tid].state != IWL_AGG_ON,
			      "Invalid internal agg state %d for TID %d",
			       mvmsta->tid_data[tid].state, tid))
			goto drop_unlock_sta;

		seq_number = mvmsta->tid_data[tid].seq_number;
		seq_number &= IEEE80211_SCTL_SEQ;

		if (!iwl_mvm_has_new_tx_api(mvm)) {
			struct iwl_tx_cmd *tx_cmd = (void *)dev_cmd->payload;

			hdr->seq_ctrl &= cpu_to_le16(IEEE80211_SCTL_FRAG);
			hdr->seq_ctrl |= cpu_to_le16(seq_number);
			/* update the tx_cmd hdr as it was already copied */
			tx_cmd->hdr->seq_ctrl = hdr->seq_ctrl;
		}
	} else if (ieee80211_is_data(fc) && !ieee80211_is_data_qos(fc)) {
		tid = IWL_TID_NON_QOS;
	}

	txq_id = mvmsta->tid_data[tid].txq_id;

	WARN_ON_ONCE(info->flags & IEEE80211_TX_CTL_SEND_AFTER_DTIM);

	if (WARN_ONCE(txq_id == IWL_MVM_INVALID_QUEUE, "Invalid TXQ id")) {
		iwl_trans_free_tx_cmd(mvm->trans, dev_cmd);
		spin_unlock(&mvmsta->lock);
		return -1;
	}

	if (!iwl_mvm_has_new_tx_api(mvm)) {
		/* Keep track of the time of the last frame for this RA/TID */
		mvm->queue_info[txq_id].last_frame_time[tid] = jiffies;

		/*
		 * If we have timed-out TIDs - schedule the worker that will
		 * reconfig the queues and update them
		 *
		 * Note that the no lock is taken here in order to not serialize
		 * the TX flow. This isn't dangerous because scheduling
		 * mvm->add_stream_wk can't ruin the state, and if we DON'T
		 * schedule it due to some race condition then next TX we get
		 * here we will.
		 */
		if (unlikely(mvm->queue_info[txq_id].status ==
			     IWL_MVM_QUEUE_SHARED &&
			     iwl_mvm_txq_should_update(mvm, txq_id)))
			schedule_work(&mvm->add_stream_wk);
	}

	IWL_DEBUG_TX(mvm, "TX to [%d|%d] Q:%d - seq: 0x%x len %d\n",
		     mvmsta->sta_id, tid, txq_id,
		     IEEE80211_SEQ_TO_SN(seq_number), skb->len);

	/* From now on, we cannot access info->control */
	iwl_mvm_skb_prepare_status(skb, dev_cmd);

	if (iwl_trans_tx(mvm->trans, skb, dev_cmd, txq_id))
		goto drop_unlock_sta;

	if (tid < IWL_MAX_TID_COUNT && !ieee80211_has_morefrags(fc))
		mvmsta->tid_data[tid].seq_number = seq_number + 0x10;

	spin_unlock(&mvmsta->lock);

	if (iwl_mvm_tx_pkt_queued(mvm, mvmsta,
				  tid == IWL_MAX_TID_COUNT ? 0 : tid))
		goto drop;

	return 0;

drop_unlock_sta:
	iwl_trans_free_tx_cmd(mvm->trans, dev_cmd);
	spin_unlock(&mvmsta->lock);
drop:
	IWL_DEBUG_TX(mvm, "TX to [%d|%d] dropped\n", mvmsta->sta_id, tid);
	return -1;
}

int iwl_mvm_tx_skb_sta(struct iwl_mvm *mvm, struct sk_buff *skb,
		       struct ieee80211_sta *sta)
{
	struct iwl_mvm_sta *mvmsta = iwl_mvm_sta_from_mac80211(sta);
	struct ieee80211_tx_info info;
	struct sk_buff_head mpdus_skbs;
	unsigned int payload_len;
	int ret;

	if (WARN_ON_ONCE(!mvmsta))
		return -1;

	if (WARN_ON_ONCE(mvmsta->sta_id == IWL_MVM_INVALID_STA))
		return -1;

	memcpy(&info, skb->cb, sizeof(info));

	if (!skb_is_gso(skb))
		return iwl_mvm_tx_mpdu(mvm, skb, &info, sta);

	payload_len = skb_tail_pointer(skb) - skb_transport_header(skb) -
		tcp_hdrlen(skb) + skb->data_len;

	if (payload_len <= skb_shinfo(skb)->gso_size)
		return iwl_mvm_tx_mpdu(mvm, skb, &info, sta);

	__skb_queue_head_init(&mpdus_skbs);

	ret = iwl_mvm_tx_tso(mvm, skb, &info, sta, &mpdus_skbs);
	if (ret)
		return ret;

	if (WARN_ON(skb_queue_empty(&mpdus_skbs)))
		return ret;

	while (!skb_queue_empty(&mpdus_skbs)) {
		skb = __skb_dequeue(&mpdus_skbs);

		ret = iwl_mvm_tx_mpdu(mvm, skb, &info, sta);
		if (ret) {
			__skb_queue_purge(&mpdus_skbs);
			return ret;
		}
	}

	return 0;
}

static void iwl_mvm_check_ratid_empty(struct iwl_mvm *mvm,
				      struct ieee80211_sta *sta, u8 tid)
{
	struct iwl_mvm_sta *mvmsta = iwl_mvm_sta_from_mac80211(sta);
	struct iwl_mvm_tid_data *tid_data = &mvmsta->tid_data[tid];
	struct ieee80211_vif *vif = mvmsta->vif;
	u16 normalized_ssn;

	lockdep_assert_held(&mvmsta->lock);

	if ((tid_data->state == IWL_AGG_ON ||
	     tid_data->state == IWL_EMPTYING_HW_QUEUE_DELBA) &&
	    iwl_mvm_tid_queued(mvm, tid_data) == 0) {
		/*
		 * Now that this aggregation or DQA queue is empty tell
		 * mac80211 so it knows we no longer have frames buffered for
		 * the station on this TID (for the TIM bitmap calculation.)
		 */
		ieee80211_sta_set_buffered(sta, tid, false);
	}

	/*
	 * In 22000 HW, the next_reclaimed index is only 8 bit, so we'll need
	 * to align the wrap around of ssn so we compare relevant values.
	 */
	normalized_ssn = tid_data->ssn;
	if (mvm->trans->trans_cfg->gen2)
		normalized_ssn &= 0xff;

	if (normalized_ssn != tid_data->next_reclaimed)
		return;

	switch (tid_data->state) {
	case IWL_EMPTYING_HW_QUEUE_ADDBA:
		IWL_DEBUG_TX_QUEUES(mvm,
				    "Can continue addBA flow ssn = next_recl = %d\n",
				    tid_data->next_reclaimed);
		tid_data->state = IWL_AGG_STARTING;
		ieee80211_start_tx_ba_cb_irqsafe(vif, sta->addr, tid);
		break;

	case IWL_EMPTYING_HW_QUEUE_DELBA:
		IWL_DEBUG_TX_QUEUES(mvm,
				    "Can continue DELBA flow ssn = next_recl = %d\n",
				    tid_data->next_reclaimed);
		tid_data->state = IWL_AGG_OFF;
		ieee80211_stop_tx_ba_cb_irqsafe(vif, sta->addr, tid);
		break;

	default:
		break;
	}
}

#ifdef CONFIG_IWLWIFI_DEBUG
const char *iwl_mvm_get_tx_fail_reason(u32 status)
{
#define TX_STATUS_FAIL(x) case TX_STATUS_FAIL_ ## x: return #x
#define TX_STATUS_POSTPONE(x) case TX_STATUS_POSTPONE_ ## x: return #x

	switch (status & TX_STATUS_MSK) {
	case TX_STATUS_SUCCESS:
		return "SUCCESS";
	TX_STATUS_POSTPONE(DELAY);
	TX_STATUS_POSTPONE(FEW_BYTES);
	TX_STATUS_POSTPONE(BT_PRIO);
	TX_STATUS_POSTPONE(QUIET_PERIOD);
	TX_STATUS_POSTPONE(CALC_TTAK);
	TX_STATUS_FAIL(INTERNAL_CROSSED_RETRY);
	TX_STATUS_FAIL(SHORT_LIMIT);
	TX_STATUS_FAIL(LONG_LIMIT);
	TX_STATUS_FAIL(UNDERRUN);
	TX_STATUS_FAIL(DRAIN_FLOW);
	TX_STATUS_FAIL(RFKILL_FLUSH);
	TX_STATUS_FAIL(LIFE_EXPIRE);
	TX_STATUS_FAIL(DEST_PS);
	TX_STATUS_FAIL(HOST_ABORTED);
	TX_STATUS_FAIL(BT_RETRY);
	TX_STATUS_FAIL(STA_INVALID);
	TX_STATUS_FAIL(FRAG_DROPPED);
	TX_STATUS_FAIL(TID_DISABLE);
	TX_STATUS_FAIL(FIFO_FLUSHED);
	TX_STATUS_FAIL(SMALL_CF_POLL);
	TX_STATUS_FAIL(FW_DROP);
	TX_STATUS_FAIL(STA_COLOR_MISMATCH);
	}

	return "UNKNOWN";

#undef TX_STATUS_FAIL
#undef TX_STATUS_POSTPONE
}
#endif /* CONFIG_IWLWIFI_DEBUG */

void iwl_mvm_hwrate_to_tx_rate(u32 rate_n_flags,
			       enum nl80211_band band,
			       struct ieee80211_tx_rate *r)
{
	if (rate_n_flags & RATE_HT_MCS_GF_MSK)
		r->flags |= IEEE80211_TX_RC_GREEN_FIELD;
	switch (rate_n_flags & RATE_MCS_CHAN_WIDTH_MSK) {
	case RATE_MCS_CHAN_WIDTH_20:
		break;
	case RATE_MCS_CHAN_WIDTH_40:
		r->flags |= IEEE80211_TX_RC_40_MHZ_WIDTH;
		break;
	case RATE_MCS_CHAN_WIDTH_80:
		r->flags |= IEEE80211_TX_RC_80_MHZ_WIDTH;
		break;
	case RATE_MCS_CHAN_WIDTH_160:
		r->flags |= IEEE80211_TX_RC_160_MHZ_WIDTH;
		break;
	}
	if (rate_n_flags & RATE_MCS_SGI_MSK)
		r->flags |= IEEE80211_TX_RC_SHORT_GI;
	if (rate_n_flags & RATE_MCS_HT_MSK) {
		r->flags |= IEEE80211_TX_RC_MCS;
		r->idx = rate_n_flags & RATE_HT_MCS_INDEX_MSK;
	} else if (rate_n_flags & RATE_MCS_VHT_MSK) {
		ieee80211_rate_set_vht(
			r, rate_n_flags & RATE_VHT_MCS_RATE_CODE_MSK,
			((rate_n_flags & RATE_VHT_MCS_NSS_MSK) >>
						RATE_VHT_MCS_NSS_POS) + 1);
		r->flags |= IEEE80211_TX_RC_VHT_MCS;
	} else {
		r->idx = iwl_mvm_legacy_rate_to_mac80211_idx(rate_n_flags,
							     band);
	}
}

/*
 * translate ucode response to mac80211 tx status control values
 */
static void iwl_mvm_hwrate_to_tx_status(u32 rate_n_flags,
					struct ieee80211_tx_info *info)
{
	struct ieee80211_tx_rate *r = &info->status.rates[0];

	info->status.antenna =
		((rate_n_flags & RATE_MCS_ANT_ABC_MSK) >> RATE_MCS_ANT_POS);
	iwl_mvm_hwrate_to_tx_rate(rate_n_flags, info->band, r);
}

static void iwl_mvm_tx_status_check_trigger(struct iwl_mvm *mvm,
					    u32 status, __le16 frame_control)
{
	struct iwl_fw_dbg_trigger_tlv *trig;
	struct iwl_fw_dbg_trigger_tx_status *status_trig;
	int i;

	if ((status & TX_STATUS_MSK) != TX_STATUS_SUCCESS) {
		enum iwl_fw_ini_time_point tp =
			IWL_FW_INI_TIME_POINT_TX_FAILED;

		if (ieee80211_is_action(frame_control))
			tp = IWL_FW_INI_TIME_POINT_TX_WFD_ACTION_FRAME_FAILED;

		iwl_dbg_tlv_time_point(&mvm->fwrt,
				       tp, NULL);
		return;
	}

	trig = iwl_fw_dbg_trigger_on(&mvm->fwrt, NULL,
				     FW_DBG_TRIGGER_TX_STATUS);
	if (!trig)
		return;

	status_trig = (void *)trig->data;

	for (i = 0; i < ARRAY_SIZE(status_trig->statuses); i++) {
		/* don't collect on status 0 */
		if (!status_trig->statuses[i].status)
			break;

		if (status_trig->statuses[i].status != (status & TX_STATUS_MSK))
			continue;

		iwl_fw_dbg_collect_trig(&mvm->fwrt, trig,
					"Tx status %d was received",
					status & TX_STATUS_MSK);
		break;
	}
}

/*
 * iwl_mvm_get_scd_ssn - returns the SSN of the SCD
 * @tx_resp: the Tx response from the fw (agg or non-agg)
 *
 * When the fw sends an AMPDU, it fetches the MPDUs one after the other. Since
 * it can't know that everything will go well until the end of the AMPDU, it
 * can't know in advance the number of MPDUs that will be sent in the current
 * batch. This is why it writes the agg Tx response while it fetches the MPDUs.
 * Hence, it can't know in advance what the SSN of the SCD will be at the end
 * of the batch. This is why the SSN of the SCD is written at the end of the
 * whole struct at a variable offset. This function knows how to cope with the
 * variable offset and returns the SSN of the SCD.
 */
static inline u32 iwl_mvm_get_scd_ssn(struct iwl_mvm *mvm,
				      struct iwl_mvm_tx_resp *tx_resp)
{
	return le32_to_cpup((__le32 *)iwl_mvm_get_agg_status(mvm, tx_resp) +
			    tx_resp->frame_count) & 0xfff;
}

static void iwl_mvm_rx_tx_cmd_single(struct iwl_mvm *mvm,
				     struct iwl_rx_packet *pkt)
{
	struct ieee80211_sta *sta;
	u16 sequence = le16_to_cpu(pkt->hdr.sequence);
	int txq_id = SEQ_TO_QUEUE(sequence);
	/* struct iwl_mvm_tx_resp_v3 is almost the same */
	struct iwl_mvm_tx_resp *tx_resp = (void *)pkt->data;
	int sta_id = IWL_MVM_TX_RES_GET_RA(tx_resp->ra_tid);
	int tid = IWL_MVM_TX_RES_GET_TID(tx_resp->ra_tid);
	struct agg_tx_status *agg_status =
		iwl_mvm_get_agg_status(mvm, tx_resp);
	u32 status = le16_to_cpu(agg_status->status);
	u16 ssn = iwl_mvm_get_scd_ssn(mvm, tx_resp);
	struct sk_buff_head skbs;
	u8 skb_freed = 0;
	u8 lq_color;
	u16 next_reclaimed, seq_ctl;
	bool is_ndp = false;

	__skb_queue_head_init(&skbs);

	if (iwl_mvm_has_new_tx_api(mvm))
		txq_id = le16_to_cpu(tx_resp->tx_queue);

	seq_ctl = le16_to_cpu(tx_resp->seq_ctl);

	/* we can free until ssn % q.n_bd not inclusive */
	iwl_trans_reclaim(mvm->trans, txq_id, ssn, &skbs);

	while (!skb_queue_empty(&skbs)) {
		struct sk_buff *skb = __skb_dequeue(&skbs);
		struct ieee80211_tx_info *info = IEEE80211_SKB_CB(skb);
		struct ieee80211_hdr *hdr = (void *)skb->data;
		bool flushed = false;

		skb_freed++;

		iwl_trans_free_tx_cmd(mvm->trans, info->driver_data[1]);

		memset(&info->status, 0, sizeof(info->status));

		/* inform mac80211 about what happened with the frame */
		switch (status & TX_STATUS_MSK) {
		case TX_STATUS_SUCCESS:
		case TX_STATUS_DIRECT_DONE:
			info->flags |= IEEE80211_TX_STAT_ACK;
			break;
		case TX_STATUS_FAIL_FIFO_FLUSHED:
		case TX_STATUS_FAIL_DRAIN_FLOW:
			flushed = true;
			break;
		case TX_STATUS_FAIL_DEST_PS:
			/* the FW should have stopped the queue and not
			 * return this status
			 */
			WARN_ON(1);
			info->flags |= IEEE80211_TX_STAT_TX_FILTERED;
			break;
		default:
			break;
		}

		if ((status & TX_STATUS_MSK) != TX_STATUS_SUCCESS &&
		    ieee80211_is_mgmt(hdr->frame_control))
			iwl_mvm_toggle_tx_ant(mvm, &mvm->mgmt_last_antenna_idx);

		/*
		 * If we are freeing multiple frames, mark all the frames
		 * but the first one as acked, since they were acknowledged
		 * before
		 * */
		if (skb_freed > 1)
			info->flags |= IEEE80211_TX_STAT_ACK;

		iwl_mvm_tx_status_check_trigger(mvm, status, hdr->frame_control);

		info->status.rates[0].count = tx_resp->failure_frame + 1;
		iwl_mvm_hwrate_to_tx_status(le32_to_cpu(tx_resp->initial_rate),
					    info);
		info->status.status_driver_data[1] =
			(void *)(uintptr_t)le32_to_cpu(tx_resp->initial_rate);

		/* Single frame failure in an AMPDU queue => send BAR */
		if (info->flags & IEEE80211_TX_CTL_AMPDU &&
		    !(info->flags & IEEE80211_TX_STAT_ACK) &&
		    !(info->flags & IEEE80211_TX_STAT_TX_FILTERED) && !flushed)
			info->flags |= IEEE80211_TX_STAT_AMPDU_NO_BACK;
		info->flags &= ~IEEE80211_TX_CTL_AMPDU;

		/* W/A FW bug: seq_ctl is wrong upon failure / BAR frame */
		if (ieee80211_is_back_req(hdr->frame_control))
			seq_ctl = 0;
		else if (status != TX_STATUS_SUCCESS)
			seq_ctl = le16_to_cpu(hdr->seq_ctrl);

		if (unlikely(!seq_ctl)) {
			struct ieee80211_hdr *hdr = (void *)skb->data;

			/*
			 * If it is an NDP, we can't update next_reclaim since
			 * its sequence control is 0. Note that for that same
			 * reason, NDPs are never sent to A-MPDU'able queues
			 * so that we can never have more than one freed frame
			 * for a single Tx resonse (see WARN_ON below).
			 */
			if (ieee80211_is_qos_nullfunc(hdr->frame_control))
				is_ndp = true;
		}

		/*
		 * TODO: this is not accurate if we are freeing more than one
		 * packet.
		 */
		info->status.tx_time =
			le16_to_cpu(tx_resp->wireless_media_time);
		BUILD_BUG_ON(ARRAY_SIZE(info->status.status_driver_data) < 1);
		lq_color = TX_RES_RATE_TABLE_COL_GET(tx_resp->tlc_info);
		info->status.status_driver_data[0] =
			RS_DRV_DATA_PACK(lq_color, tx_resp->reduced_tpc);

		ieee80211_tx_status(mvm->hw, skb);
	}

	/* This is an aggregation queue or might become one, so we use
	 * the ssn since: ssn = wifi seq_num % 256.
	 * The seq_ctl is the sequence control of the packet to which
	 * this Tx response relates. But if there is a hole in the
	 * bitmap of the BA we received, this Tx response may allow to
	 * reclaim the hole and all the subsequent packets that were
	 * already acked. In that case, seq_ctl != ssn, and the next
	 * packet to be reclaimed will be ssn and not seq_ctl. In that
	 * case, several packets will be reclaimed even if
	 * frame_count = 1.
	 *
	 * The ssn is the index (% 256) of the latest packet that has
	 * treated (acked / dropped) + 1.
	 */
	next_reclaimed = ssn;

	IWL_DEBUG_TX_REPLY(mvm,
			   "TXQ %d status %s (0x%08x)\n",
			   txq_id, iwl_mvm_get_tx_fail_reason(status), status);

	IWL_DEBUG_TX_REPLY(mvm,
			   "\t\t\t\tinitial_rate 0x%x retries %d, idx=%d ssn=%d next_reclaimed=0x%x seq_ctl=0x%x\n",
			   le32_to_cpu(tx_resp->initial_rate),
			   tx_resp->failure_frame, SEQ_TO_INDEX(sequence),
			   ssn, next_reclaimed, seq_ctl);

	rcu_read_lock();

	sta = rcu_dereference(mvm->fw_id_to_mac_id[sta_id]);
	/*
	 * sta can't be NULL otherwise it'd mean that the sta has been freed in
	 * the firmware while we still have packets for it in the Tx queues.
	 */
	if (WARN_ON_ONCE(!sta))
		goto out;

	if (!IS_ERR(sta)) {
		struct iwl_mvm_sta *mvmsta = iwl_mvm_sta_from_mac80211(sta);

		iwl_mvm_tx_airtime(mvm, mvmsta,
				   le16_to_cpu(tx_resp->wireless_media_time));

		if ((status & TX_STATUS_MSK) != TX_STATUS_SUCCESS &&
		    mvmsta->sta_state < IEEE80211_STA_AUTHORIZED)
			iwl_mvm_toggle_tx_ant(mvm, &mvmsta->tx_ant);

		if (sta->wme && tid != IWL_MGMT_TID) {
			struct iwl_mvm_tid_data *tid_data =
				&mvmsta->tid_data[tid];
			bool send_eosp_ndp = false;

			spin_lock_bh(&mvmsta->lock);

			if (!is_ndp) {
				tid_data->next_reclaimed = next_reclaimed;
				IWL_DEBUG_TX_REPLY(mvm,
						   "Next reclaimed packet:%d\n",
						   next_reclaimed);
			} else {
				IWL_DEBUG_TX_REPLY(mvm,
						   "NDP - don't update next_reclaimed\n");
			}

			iwl_mvm_check_ratid_empty(mvm, sta, tid);

			if (mvmsta->sleep_tx_count) {
				mvmsta->sleep_tx_count--;
				if (mvmsta->sleep_tx_count &&
				    !iwl_mvm_tid_queued(mvm, tid_data)) {
					/*
					 * The number of frames in the queue
					 * dropped to 0 even if we sent less
					 * frames than we thought we had on the
					 * Tx queue.
					 * This means we had holes in the BA
					 * window that we just filled, ask
					 * mac80211 to send EOSP since the
					 * firmware won't know how to do that.
					 * Send NDP and the firmware will send
					 * EOSP notification that will trigger
					 * a call to ieee80211_sta_eosp().
					 */
					send_eosp_ndp = true;
				}
			}

			spin_unlock_bh(&mvmsta->lock);
			if (send_eosp_ndp) {
				iwl_mvm_sta_modify_sleep_tx_count(mvm, sta,
					IEEE80211_FRAME_RELEASE_UAPSD,
					1, tid, false, false);
				mvmsta->sleep_tx_count = 0;
				ieee80211_send_eosp_nullfunc(sta, tid);
			}
		}

		if (mvmsta->next_status_eosp) {
			mvmsta->next_status_eosp = false;
			ieee80211_sta_eosp(sta);
		}
	}
out:
	rcu_read_unlock();
}

#ifdef CONFIG_IWLWIFI_DEBUG
#define AGG_TX_STATE_(x) case AGG_TX_STATE_ ## x: return #x
static const char *iwl_get_agg_tx_status(u16 status)
{
	switch (status & AGG_TX_STATE_STATUS_MSK) {
	AGG_TX_STATE_(TRANSMITTED);
	AGG_TX_STATE_(UNDERRUN);
	AGG_TX_STATE_(BT_PRIO);
	AGG_TX_STATE_(FEW_BYTES);
	AGG_TX_STATE_(ABORT);
	AGG_TX_STATE_(TX_ON_AIR_DROP);
	AGG_TX_STATE_(LAST_SENT_TRY_CNT);
	AGG_TX_STATE_(LAST_SENT_BT_KILL);
	AGG_TX_STATE_(SCD_QUERY);
	AGG_TX_STATE_(TEST_BAD_CRC32);
	AGG_TX_STATE_(RESPONSE);
	AGG_TX_STATE_(DUMP_TX);
	AGG_TX_STATE_(DELAY_TX);
	}

	return "UNKNOWN";
}

static void iwl_mvm_rx_tx_cmd_agg_dbg(struct iwl_mvm *mvm,
				      struct iwl_rx_packet *pkt)
{
	struct iwl_mvm_tx_resp *tx_resp = (void *)pkt->data;
	struct agg_tx_status *frame_status =
		iwl_mvm_get_agg_status(mvm, tx_resp);
	int i;
	bool tirgger_timepoint = false;

	for (i = 0; i < tx_resp->frame_count; i++) {
		u16 fstatus = le16_to_cpu(frame_status[i].status);
		/* In case one frame wasn't transmitted trigger time point */
		tirgger_timepoint |= ((fstatus & AGG_TX_STATE_STATUS_MSK) !=
				      AGG_TX_STATE_TRANSMITTED);
		IWL_DEBUG_TX_REPLY(mvm,
				   "status %s (0x%04x), try-count (%d) seq (0x%x)\n",
				   iwl_get_agg_tx_status(fstatus),
				   fstatus & AGG_TX_STATE_STATUS_MSK,
				   (fstatus & AGG_TX_STATE_TRY_CNT_MSK) >>
					AGG_TX_STATE_TRY_CNT_POS,
				   le16_to_cpu(frame_status[i].sequence));
	}

	if (tirgger_timepoint)
		iwl_dbg_tlv_time_point(&mvm->fwrt,
				       IWL_FW_INI_TIME_POINT_TX_FAILED, NULL);

}
#else
static void iwl_mvm_rx_tx_cmd_agg_dbg(struct iwl_mvm *mvm,
				      struct iwl_rx_packet *pkt)
{}
#endif /* CONFIG_IWLWIFI_DEBUG */

static void iwl_mvm_rx_tx_cmd_agg(struct iwl_mvm *mvm,
				  struct iwl_rx_packet *pkt)
{
	struct iwl_mvm_tx_resp *tx_resp = (void *)pkt->data;
	int sta_id = IWL_MVM_TX_RES_GET_RA(tx_resp->ra_tid);
	int tid = IWL_MVM_TX_RES_GET_TID(tx_resp->ra_tid);
	u16 sequence = le16_to_cpu(pkt->hdr.sequence);
	struct iwl_mvm_sta *mvmsta;
	int queue = SEQ_TO_QUEUE(sequence);
	struct ieee80211_sta *sta;

	if (WARN_ON_ONCE(queue < IWL_MVM_DQA_MIN_DATA_QUEUE &&
			 (queue != IWL_MVM_DQA_BSS_CLIENT_QUEUE)))
		return;

	iwl_mvm_rx_tx_cmd_agg_dbg(mvm, pkt);

	rcu_read_lock();

	mvmsta = iwl_mvm_sta_from_staid_rcu(mvm, sta_id);

	sta = rcu_dereference(mvm->fw_id_to_mac_id[sta_id]);
	if (WARN_ON_ONCE(!sta || !sta->wme)) {
		rcu_read_unlock();
		return;
	}

	if (!WARN_ON_ONCE(!mvmsta)) {
		mvmsta->tid_data[tid].rate_n_flags =
			le32_to_cpu(tx_resp->initial_rate);
		mvmsta->tid_data[tid].tx_time =
			le16_to_cpu(tx_resp->wireless_media_time);
		mvmsta->tid_data[tid].lq_color =
			TX_RES_RATE_TABLE_COL_GET(tx_resp->tlc_info);
		iwl_mvm_tx_airtime(mvm, mvmsta,
				   le16_to_cpu(tx_resp->wireless_media_time));
	}

	rcu_read_unlock();
}

void iwl_mvm_rx_tx_cmd(struct iwl_mvm *mvm, struct iwl_rx_cmd_buffer *rxb)
{
	struct iwl_rx_packet *pkt = rxb_addr(rxb);
	struct iwl_mvm_tx_resp *tx_resp = (void *)pkt->data;

	if (tx_resp->frame_count == 1)
		iwl_mvm_rx_tx_cmd_single(mvm, pkt);
	else
		iwl_mvm_rx_tx_cmd_agg(mvm, pkt);
}

static void iwl_mvm_tx_reclaim(struct iwl_mvm *mvm, int sta_id, int tid,
			       int txq, int index,
			       struct ieee80211_tx_info *tx_info, u32 rate,
			       bool is_flush)
{
	struct sk_buff_head reclaimed_skbs;
	struct iwl_mvm_tid_data *tid_data = NULL;
	struct ieee80211_sta *sta;
	struct iwl_mvm_sta *mvmsta = NULL;
	struct sk_buff *skb;
	int freed;

	if (WARN_ONCE(sta_id >= mvm->fw->ucode_capa.num_stations ||
		      tid > IWL_MAX_TID_COUNT,
		      "sta_id %d tid %d", sta_id, tid))
		return;

	rcu_read_lock();

	sta = rcu_dereference(mvm->fw_id_to_mac_id[sta_id]);

	/* Reclaiming frames for a station that has been deleted ? */
	if (WARN_ON_ONCE(!sta)) {
		rcu_read_unlock();
		return;
	}

	__skb_queue_head_init(&reclaimed_skbs);

	/*
	 * Release all TFDs before the SSN, i.e. all TFDs in front of
	 * block-ack window (we assume that they've been successfully
	 * transmitted ... if not, it's too late anyway).
	 */
	iwl_trans_reclaim(mvm->trans, txq, index, &reclaimed_skbs);

	skb_queue_walk(&reclaimed_skbs, skb) {
		struct ieee80211_tx_info *info = IEEE80211_SKB_CB(skb);

		iwl_trans_free_tx_cmd(mvm->trans, info->driver_data[1]);

		memset(&info->status, 0, sizeof(info->status));
		/* Packet was transmitted successfully, failures come as single
		 * frames because before failing a frame the firmware transmits
		 * it without aggregation at least once.
		 */
<<<<<<< HEAD
		info->flags |= IEEE80211_TX_STAT_ACK;
=======
		if (!is_flush)
			info->flags |= IEEE80211_TX_STAT_ACK;
>>>>>>> f642729d
	}

	/*
	 * It's possible to get a BA response after invalidating the rcu (rcu is
	 * invalidated in order to prevent new Tx from being sent, but there may
	 * be some frames already in-flight).
	 * In this case we just want to reclaim, and could skip all the
	 * sta-dependent stuff since it's in the middle of being removed
	 * anyways.
	 */
	if (IS_ERR(sta))
		goto out;

	mvmsta = iwl_mvm_sta_from_mac80211(sta);
	tid_data = &mvmsta->tid_data[tid];

	if (tid_data->txq_id != txq) {
		IWL_ERR(mvm,
			"invalid reclaim request: Q %d, tid %d\n",
			tid_data->txq_id, tid);
		rcu_read_unlock();
		return;
	}

	spin_lock_bh(&mvmsta->lock);

	tid_data->next_reclaimed = index;

	iwl_mvm_check_ratid_empty(mvm, sta, tid);

	freed = 0;

	/* pack lq color from tid_data along the reduced txp */
	tx_info->status.status_driver_data[0] =
		RS_DRV_DATA_PACK(tid_data->lq_color,
				 tx_info->status.status_driver_data[0]);
	tx_info->status.status_driver_data[1] = (void *)(uintptr_t)rate;

	skb_queue_walk(&reclaimed_skbs, skb) {
		struct ieee80211_hdr *hdr = (void *)skb->data;
		struct ieee80211_tx_info *info = IEEE80211_SKB_CB(skb);

<<<<<<< HEAD
		if (ieee80211_is_data_qos(hdr->frame_control))
			freed++;
		else
			WARN_ON_ONCE(tid != IWL_MAX_TID_COUNT);
=======
		if (!is_flush) {
			if (ieee80211_is_data_qos(hdr->frame_control))
				freed++;
			else
				WARN_ON_ONCE(tid != IWL_MAX_TID_COUNT);
		}
>>>>>>> f642729d

		/* this is the first skb we deliver in this batch */
		/* put the rate scaling data there */
		if (freed == 1) {
			info->flags |= IEEE80211_TX_STAT_AMPDU;
			memcpy(&info->status, &tx_info->status,
			       sizeof(tx_info->status));
			iwl_mvm_hwrate_to_tx_status(rate, info);
		}
	}

	spin_unlock_bh(&mvmsta->lock);

	/* We got a BA notif with 0 acked or scd_ssn didn't progress which is
	 * possible (i.e. first MPDU in the aggregation wasn't acked)
	 * Still it's important to update RS about sent vs. acked.
	 */
	if (!is_flush && skb_queue_empty(&reclaimed_skbs)) {
		struct ieee80211_chanctx_conf *chanctx_conf = NULL;

		if (mvmsta->vif)
			chanctx_conf =
				rcu_dereference(mvmsta->vif->chanctx_conf);

		if (WARN_ON_ONCE(!chanctx_conf))
			goto out;

		tx_info->band = chanctx_conf->def.chan->band;
		iwl_mvm_hwrate_to_tx_status(rate, tx_info);

		if (!iwl_mvm_has_tlc_offload(mvm)) {
			IWL_DEBUG_TX_REPLY(mvm,
					   "No reclaim. Update rs directly\n");
			iwl_mvm_rs_tx_status(mvm, sta, tid, tx_info, false);
		}
	}

out:
	rcu_read_unlock();

	while (!skb_queue_empty(&reclaimed_skbs)) {
		skb = __skb_dequeue(&reclaimed_skbs);
		ieee80211_tx_status(mvm->hw, skb);
	}
}

void iwl_mvm_rx_ba_notif(struct iwl_mvm *mvm, struct iwl_rx_cmd_buffer *rxb)
{
	struct iwl_rx_packet *pkt = rxb_addr(rxb);
	unsigned int pkt_len = iwl_rx_packet_payload_len(pkt);
	int sta_id, tid, txq, index;
	struct ieee80211_tx_info ba_info = {};
	struct iwl_mvm_ba_notif *ba_notif;
	struct iwl_mvm_tid_data *tid_data;
	struct iwl_mvm_sta *mvmsta;

	ba_info.flags = IEEE80211_TX_STAT_AMPDU;

	if (iwl_mvm_has_new_tx_api(mvm)) {
		struct iwl_mvm_compressed_ba_notif *ba_res =
			(void *)pkt->data;
		u8 lq_color = TX_RES_RATE_TABLE_COL_GET(ba_res->tlc_rate_info);
		u16 tfd_cnt;
		int i;

		if (unlikely(sizeof(*ba_res) > pkt_len))
			return;

		sta_id = ba_res->sta_id;
		ba_info.status.ampdu_ack_len = (u8)le16_to_cpu(ba_res->done);
		ba_info.status.ampdu_len = (u8)le16_to_cpu(ba_res->txed);
		ba_info.status.tx_time =
			(u16)le32_to_cpu(ba_res->wireless_time);
		ba_info.status.status_driver_data[0] =
			(void *)(uintptr_t)ba_res->reduced_txp;

		tfd_cnt = le16_to_cpu(ba_res->tfd_cnt);
		if (!tfd_cnt || struct_size(ba_res, tfd, tfd_cnt) > pkt_len)
			return;

		rcu_read_lock();

		mvmsta = iwl_mvm_sta_from_staid_rcu(mvm, sta_id);
		/*
		 * It's possible to get a BA response after invalidating the rcu
		 * (rcu is invalidated in order to prevent new Tx from being
		 * sent, but there may be some frames already in-flight).
		 * In this case we just want to reclaim, and could skip all the
		 * sta-dependent stuff since it's in the middle of being removed
		 * anyways.
		 */

		/* Free per TID */
		for (i = 0; i < tfd_cnt; i++) {
			struct iwl_mvm_compressed_ba_tfd *ba_tfd =
				&ba_res->tfd[i];

			tid = ba_tfd->tid;
			if (tid == IWL_MGMT_TID)
				tid = IWL_MAX_TID_COUNT;

			if (mvmsta)
				mvmsta->tid_data[i].lq_color = lq_color;

			iwl_mvm_tx_reclaim(mvm, sta_id, tid,
					   (int)(le16_to_cpu(ba_tfd->q_num)),
					   le16_to_cpu(ba_tfd->tfd_index),
					   &ba_info,
					   le32_to_cpu(ba_res->tx_rate), false);
		}

		if (mvmsta)
			iwl_mvm_tx_airtime(mvm, mvmsta,
					   le32_to_cpu(ba_res->wireless_time));
		rcu_read_unlock();

		IWL_DEBUG_TX_REPLY(mvm,
				   "BA_NOTIFICATION Received from sta_id = %d, flags %x, sent:%d, acked:%d\n",
				   sta_id, le32_to_cpu(ba_res->flags),
				   le16_to_cpu(ba_res->txed),
				   le16_to_cpu(ba_res->done));
		return;
	}

	ba_notif = (void *)pkt->data;
	sta_id = ba_notif->sta_id;
	tid = ba_notif->tid;
	/* "flow" corresponds to Tx queue */
	txq = le16_to_cpu(ba_notif->scd_flow);
	/* "ssn" is start of block-ack Tx window, corresponds to index
	 * (in Tx queue's circular buffer) of first TFD/frame in window */
	index = le16_to_cpu(ba_notif->scd_ssn);

	rcu_read_lock();
	mvmsta = iwl_mvm_sta_from_staid_rcu(mvm, sta_id);
	if (WARN_ON_ONCE(!mvmsta)) {
		rcu_read_unlock();
		return;
	}

	tid_data = &mvmsta->tid_data[tid];

	ba_info.status.ampdu_ack_len = ba_notif->txed_2_done;
	ba_info.status.ampdu_len = ba_notif->txed;
	ba_info.status.tx_time = tid_data->tx_time;
	ba_info.status.status_driver_data[0] =
		(void *)(uintptr_t)ba_notif->reduced_txp;

	rcu_read_unlock();

	iwl_mvm_tx_reclaim(mvm, sta_id, tid, txq, index, &ba_info,
			   tid_data->rate_n_flags, false);

	IWL_DEBUG_TX_REPLY(mvm,
			   "BA_NOTIFICATION Received from %pM, sta_id = %d\n",
			   ba_notif->sta_addr, ba_notif->sta_id);

	IWL_DEBUG_TX_REPLY(mvm,
			   "TID = %d, SeqCtl = %d, bitmap = 0x%llx, scd_flow = %d, scd_ssn = %d sent:%d, acked:%d\n",
			   ba_notif->tid, le16_to_cpu(ba_notif->seq_ctl),
			   le64_to_cpu(ba_notif->bitmap), txq, index,
			   ba_notif->txed, ba_notif->txed_2_done);

	IWL_DEBUG_TX_REPLY(mvm, "reduced txp from ba notif %d\n",
			   ba_notif->reduced_txp);
}

/*
 * Note that there are transports that buffer frames before they reach
 * the firmware. This means that after flush_tx_path is called, the
 * queue might not be empty. The race-free way to handle this is to:
 * 1) set the station as draining
 * 2) flush the Tx path
 * 3) wait for the transport queues to be empty
 */
int iwl_mvm_flush_tx_path(struct iwl_mvm *mvm, u32 tfd_msk)
{
	int ret;
	struct iwl_tx_path_flush_cmd_v1 flush_cmd = {
		.queues_ctl = cpu_to_le32(tfd_msk),
		.flush_ctl = cpu_to_le16(DUMP_TX_FIFO_FLUSH),
	};

	WARN_ON(iwl_mvm_has_new_tx_api(mvm));
	ret = iwl_mvm_send_cmd_pdu(mvm, TXPATH_FLUSH, 0,
				   sizeof(flush_cmd), &flush_cmd);
	if (ret)
		IWL_ERR(mvm, "Failed to send flush command (%d)\n", ret);
	return ret;
}

int iwl_mvm_flush_sta_tids(struct iwl_mvm *mvm, u32 sta_id, u16 tids)
{
	int ret;
	struct iwl_tx_path_flush_cmd_rsp *rsp;
	struct iwl_tx_path_flush_cmd flush_cmd = {
		.sta_id = cpu_to_le32(sta_id),
		.tid_mask = cpu_to_le16(tids),
	};

	struct iwl_host_cmd cmd = {
		.id = TXPATH_FLUSH,
		.len = { sizeof(flush_cmd), },
		.data = { &flush_cmd, },
	};

	WARN_ON(!iwl_mvm_has_new_tx_api(mvm));

	if (iwl_fw_lookup_notif_ver(mvm->fw, LONG_GROUP, TXPATH_FLUSH, 0) > 0)
		cmd.flags |= CMD_WANT_SKB;

	IWL_DEBUG_TX_QUEUES(mvm, "flush for sta id %d tid mask 0x%x\n",
			    sta_id, tids);

	ret = iwl_mvm_send_cmd(mvm, &cmd);

	if (ret) {
		IWL_ERR(mvm, "Failed to send flush command (%d)\n", ret);
		return ret;
	}

	if (cmd.flags & CMD_WANT_SKB) {
		int i;
		int num_flushed_queues;

		if (WARN_ON_ONCE(iwl_rx_packet_payload_len(cmd.resp_pkt) != sizeof(*rsp))) {
			ret = -EIO;
			goto free_rsp;
		}

		rsp = (void *)cmd.resp_pkt->data;

		if (WARN_ONCE(le16_to_cpu(rsp->sta_id) != sta_id,
			      "sta_id %d != rsp_sta_id %d",
			      sta_id, le16_to_cpu(rsp->sta_id))) {
			ret = -EIO;
			goto free_rsp;
		}

		num_flushed_queues = le16_to_cpu(rsp->num_flushed_queues);
		if (WARN_ONCE(num_flushed_queues > IWL_TX_FLUSH_QUEUE_RSP,
			      "num_flushed_queues %d", num_flushed_queues)) {
			ret = -EIO;
			goto free_rsp;
		}

		for (i = 0; i < num_flushed_queues; i++) {
			struct ieee80211_tx_info tx_info = {};
			struct iwl_flush_queue_info *queue_info = &rsp->queues[i];
			int tid = le16_to_cpu(queue_info->tid);
			int read_before = le16_to_cpu(queue_info->read_before_flush);
			int read_after = le16_to_cpu(queue_info->read_after_flush);
			int queue_num = le16_to_cpu(queue_info->queue_num);

			if (tid == IWL_MGMT_TID)
				tid = IWL_MAX_TID_COUNT;

			IWL_DEBUG_TX_QUEUES(mvm,
					    "tid %d queue_id %d read-before %d read-after %d\n",
					    tid, queue_num, read_before, read_after);

			iwl_mvm_tx_reclaim(mvm, sta_id, tid, queue_num, read_after,
					   &tx_info, 0, true);
		}
free_rsp:
		iwl_free_resp(&cmd);
	}
	return ret;
}

int iwl_mvm_flush_sta(struct iwl_mvm *mvm, void *sta, bool internal)
{
	struct iwl_mvm_int_sta *int_sta = sta;
	struct iwl_mvm_sta *mvm_sta = sta;

	BUILD_BUG_ON(offsetof(struct iwl_mvm_int_sta, sta_id) !=
		     offsetof(struct iwl_mvm_sta, sta_id));

	if (iwl_mvm_has_new_tx_api(mvm))
<<<<<<< HEAD
		return iwl_mvm_flush_sta_tids(mvm, mvm_sta->sta_id, 0xffff, 0);

	if (internal)
		return iwl_mvm_flush_tx_path(mvm, int_sta->tfd_queue_msk, 0);

	return iwl_mvm_flush_tx_path(mvm, mvm_sta->tfd_queue_msk, 0);
=======
		return iwl_mvm_flush_sta_tids(mvm, mvm_sta->sta_id, 0xffff);

	if (internal)
		return iwl_mvm_flush_tx_path(mvm, int_sta->tfd_queue_msk);

	return iwl_mvm_flush_tx_path(mvm, mvm_sta->tfd_queue_msk);
>>>>>>> f642729d
}<|MERGE_RESOLUTION|>--- conflicted
+++ resolved
@@ -1775,12 +1775,8 @@
 		 * frames because before failing a frame the firmware transmits
 		 * it without aggregation at least once.
 		 */
-<<<<<<< HEAD
-		info->flags |= IEEE80211_TX_STAT_ACK;
-=======
 		if (!is_flush)
 			info->flags |= IEEE80211_TX_STAT_ACK;
->>>>>>> f642729d
 	}
 
 	/*
@@ -1823,19 +1819,12 @@
 		struct ieee80211_hdr *hdr = (void *)skb->data;
 		struct ieee80211_tx_info *info = IEEE80211_SKB_CB(skb);
 
-<<<<<<< HEAD
-		if (ieee80211_is_data_qos(hdr->frame_control))
-			freed++;
-		else
-			WARN_ON_ONCE(tid != IWL_MAX_TID_COUNT);
-=======
 		if (!is_flush) {
 			if (ieee80211_is_data_qos(hdr->frame_control))
 				freed++;
 			else
 				WARN_ON_ONCE(tid != IWL_MAX_TID_COUNT);
 		}
->>>>>>> f642729d
 
 		/* this is the first skb we deliver in this batch */
 		/* put the rate scaling data there */
@@ -2115,19 +2104,10 @@
 		     offsetof(struct iwl_mvm_sta, sta_id));
 
 	if (iwl_mvm_has_new_tx_api(mvm))
-<<<<<<< HEAD
-		return iwl_mvm_flush_sta_tids(mvm, mvm_sta->sta_id, 0xffff, 0);
-
-	if (internal)
-		return iwl_mvm_flush_tx_path(mvm, int_sta->tfd_queue_msk, 0);
-
-	return iwl_mvm_flush_tx_path(mvm, mvm_sta->tfd_queue_msk, 0);
-=======
 		return iwl_mvm_flush_sta_tids(mvm, mvm_sta->sta_id, 0xffff);
 
 	if (internal)
 		return iwl_mvm_flush_tx_path(mvm, int_sta->tfd_queue_msk);
 
 	return iwl_mvm_flush_tx_path(mvm, mvm_sta->tfd_queue_msk);
->>>>>>> f642729d
 }