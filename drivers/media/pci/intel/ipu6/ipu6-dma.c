--- conflicted
+++ resolved
@@ -130,11 +130,7 @@
 	vaddr = info->vaddr + offset;
 	clflush_cache_range(vaddr, size);
 }
-<<<<<<< HEAD
-EXPORT_SYMBOL_NS_GPL(ipu6_dma_sync_single, INTEL_IPU6);
-=======
 EXPORT_SYMBOL_NS_GPL(ipu6_dma_sync_single, "INTEL_IPU6");
->>>>>>> e96372b1
 
 void ipu6_dma_sync_sg(struct ipu6_bus_device *sys, struct scatterlist *sglist,
 		      int nents)
@@ -145,21 +141,13 @@
 	for_each_sg(sglist, sg, nents, i)
 		clflush_cache_range(sg_virt(sg), sg->length);
 }
-<<<<<<< HEAD
-EXPORT_SYMBOL_NS_GPL(ipu6_dma_sync_sg, INTEL_IPU6);
-=======
 EXPORT_SYMBOL_NS_GPL(ipu6_dma_sync_sg, "INTEL_IPU6");
->>>>>>> e96372b1
 
 void ipu6_dma_sync_sgtable(struct ipu6_bus_device *sys, struct sg_table *sgt)
 {
 	ipu6_dma_sync_sg(sys, sgt->sgl, sgt->orig_nents);
 }
-<<<<<<< HEAD
-EXPORT_SYMBOL_NS_GPL(ipu6_dma_sync_sgtable, INTEL_IPU6);
-=======
 EXPORT_SYMBOL_NS_GPL(ipu6_dma_sync_sgtable, "INTEL_IPU6");
->>>>>>> e96372b1
 
 void *ipu6_dma_alloc(struct ipu6_bus_device *sys, size_t size,
 		     dma_addr_t *dma_handle, gfp_t gfp,
@@ -251,11 +239,7 @@
 
 	return NULL;
 }
-<<<<<<< HEAD
-EXPORT_SYMBOL_NS_GPL(ipu6_dma_alloc, INTEL_IPU6);
-=======
 EXPORT_SYMBOL_NS_GPL(ipu6_dma_alloc, "INTEL_IPU6");
->>>>>>> e96372b1
 
 void ipu6_dma_free(struct ipu6_bus_device *sys, size_t size, void *vaddr,
 		   dma_addr_t dma_handle, unsigned long attrs)
@@ -308,11 +292,7 @@
 
 	kfree(info);
 }
-<<<<<<< HEAD
-EXPORT_SYMBOL_NS_GPL(ipu6_dma_free, INTEL_IPU6);
-=======
 EXPORT_SYMBOL_NS_GPL(ipu6_dma_free, "INTEL_IPU6");
->>>>>>> e96372b1
 
 int ipu6_dma_mmap(struct ipu6_bus_device *sys, struct vm_area_struct *vma,
 		  void *addr, dma_addr_t iova, size_t size,
@@ -389,11 +369,7 @@
 	mmu->tlb_invalidate(mmu);
 	__free_iova(&mmu->dmap->iovad, iova);
 }
-<<<<<<< HEAD
-EXPORT_SYMBOL_NS_GPL(ipu6_dma_unmap_sg, INTEL_IPU6);
-=======
 EXPORT_SYMBOL_NS_GPL(ipu6_dma_unmap_sg, "INTEL_IPU6");
->>>>>>> e96372b1
 
 int ipu6_dma_map_sg(struct ipu6_bus_device *sys, struct scatterlist *sglist,
 		    int nents, enum dma_data_direction dir,
@@ -458,11 +434,7 @@
 
 	return 0;
 }
-<<<<<<< HEAD
-EXPORT_SYMBOL_NS_GPL(ipu6_dma_map_sg, INTEL_IPU6);
-=======
 EXPORT_SYMBOL_NS_GPL(ipu6_dma_map_sg, "INTEL_IPU6");
->>>>>>> e96372b1
 
 int ipu6_dma_map_sgtable(struct ipu6_bus_device *sys, struct sg_table *sgt,
 			 enum dma_data_direction dir, unsigned long attrs)
@@ -477,22 +449,14 @@
 
 	return 0;
 }
-<<<<<<< HEAD
-EXPORT_SYMBOL_NS_GPL(ipu6_dma_map_sgtable, INTEL_IPU6);
-=======
 EXPORT_SYMBOL_NS_GPL(ipu6_dma_map_sgtable, "INTEL_IPU6");
->>>>>>> e96372b1
 
 void ipu6_dma_unmap_sgtable(struct ipu6_bus_device *sys, struct sg_table *sgt,
 			    enum dma_data_direction dir, unsigned long attrs)
 {
 	ipu6_dma_unmap_sg(sys, sgt->sgl, sgt->nents, dir, attrs);
 }
-<<<<<<< HEAD
-EXPORT_SYMBOL_NS_GPL(ipu6_dma_unmap_sgtable, INTEL_IPU6);
-=======
 EXPORT_SYMBOL_NS_GPL(ipu6_dma_unmap_sgtable, "INTEL_IPU6");
->>>>>>> e96372b1
 
 /*
  * Create scatter-list for the already allocated DMA buffer
