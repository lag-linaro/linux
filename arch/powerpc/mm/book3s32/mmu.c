// SPDX-License-Identifier: GPL-2.0-or-later
/*
 * This file contains the routines for handling the MMU on those
 * PowerPC implementations where the MMU substantially follows the
 * architecture specification.  This includes the 6xx, 7xx, 7xxx,
 * and 8260 implementations but excludes the 8xx and 4xx.
 *  -- paulus
 *
 *  Derived from arch/ppc/mm/init.c:
 *    Copyright (C) 1995-1996 Gary Thomas (gdt@linuxppc.org)
 *
 *  Modifications by Paul Mackerras (PowerMac) (paulus@cs.anu.edu.au)
 *  and Cort Dougan (PReP) (cort@cs.nmt.edu)
 *    Copyright (C) 1996 Paul Mackerras
 *
 *  Derived from "arch/i386/mm/init.c"
 *    Copyright (C) 1991, 1992, 1993, 1994  Linus Torvalds
 */

#include <linux/kernel.h>
#include <linux/mm.h>
#include <linux/init.h>
#include <linux/highmem.h>
#include <linux/memblock.h>

#include <asm/prom.h>
#include <asm/mmu.h>
#include <asm/machdep.h>
#include <asm/code-patching.h>
#include <asm/sections.h>

#include <mm/mmu_decl.h>

u8 __initdata early_hash[SZ_256K] __aligned(SZ_256K) = {0};

<<<<<<< HEAD
struct hash_pte *Hash;
static unsigned long Hash_size, Hash_mask;
unsigned long _SDR1;
static unsigned int hash_mb, hash_mb2;
=======
static struct hash_pte __initdata *Hash = (struct hash_pte *)early_hash;
static unsigned long __initdata Hash_size, Hash_mask;
static unsigned int __initdata hash_mb, hash_mb2;
unsigned long __initdata _SDR1;
>>>>>>> f642729d

struct ppc_bat BATS[8][2];	/* 8 pairs of IBAT, DBAT */

static struct batrange {	/* stores address ranges mapped by BATs */
	unsigned long start;
	unsigned long limit;
	phys_addr_t phys;
} bat_addrs[8];

#ifdef CONFIG_SMP
unsigned long mmu_hash_lock;
#endif

/*
 * Return PA for this VA if it is mapped by a BAT, or 0
 */
phys_addr_t v_block_mapped(unsigned long va)
{
	int b;
	for (b = 0; b < ARRAY_SIZE(bat_addrs); ++b)
		if (va >= bat_addrs[b].start && va < bat_addrs[b].limit)
			return bat_addrs[b].phys + (va - bat_addrs[b].start);
	return 0;
}

/*
 * Return VA for a given PA or 0 if not mapped
 */
unsigned long p_block_mapped(phys_addr_t pa)
{
	int b;
	for (b = 0; b < ARRAY_SIZE(bat_addrs); ++b)
		if (pa >= bat_addrs[b].phys
	    	    && pa < (bat_addrs[b].limit-bat_addrs[b].start)
		              +bat_addrs[b].phys)
			return bat_addrs[b].start+(pa-bat_addrs[b].phys);
	return 0;
}

static int find_free_bat(void)
{
	int b;
	int n = mmu_has_feature(MMU_FTR_USE_HIGH_BATS) ? 8 : 4;

	for (b = 0; b < n; b++) {
		struct ppc_bat *bat = BATS[b];

		if (!(bat[1].batu & 3))
			return b;
	}
	return -1;
}

/*
 * This function calculates the size of the larger block usable to map the
 * beginning of an area based on the start address and size of that area:
 * - max block size is 256 on 6xx.
 * - base address must be aligned to the block size. So the maximum block size
 *   is identified by the lowest bit set to 1 in the base address (for instance
 *   if base is 0x16000000, max size is 0x02000000).
 * - block size has to be a power of two. This is calculated by finding the
 *   highest bit set to 1.
 */
static unsigned int block_size(unsigned long base, unsigned long top)
{
	unsigned int max_size = SZ_256M;
	unsigned int base_shift = (ffs(base) - 1) & 31;
	unsigned int block_shift = (fls(top - base) - 1) & 31;

	return min3(max_size, 1U << base_shift, 1U << block_shift);
}

/*
 * Set up one of the IBAT (block address translation) register pairs.
 * The parameters are not checked; in particular size must be a power
 * of 2 between 128k and 256M.
 */
static void setibat(int index, unsigned long virt, phys_addr_t phys,
		    unsigned int size, pgprot_t prot)
{
	unsigned int bl = (size >> 17) - 1;
	int wimgxpp;
	struct ppc_bat *bat = BATS[index];
	unsigned long flags = pgprot_val(prot);

	if (!cpu_has_feature(CPU_FTR_NEED_COHERENT))
		flags &= ~_PAGE_COHERENT;

	wimgxpp = (flags & _PAGE_COHERENT) | (_PAGE_EXEC ? BPP_RX : BPP_XX);
	bat[0].batu = virt | (bl << 2) | 2; /* Vs=1, Vp=0 */
	bat[0].batl = BAT_PHYS_ADDR(phys) | wimgxpp;
	if (flags & _PAGE_USER)
		bat[0].batu |= 1;	/* Vp = 1 */
}

static void clearibat(int index)
{
	struct ppc_bat *bat = BATS[index];

	bat[0].batu = 0;
	bat[0].batl = 0;
}

static unsigned long __init __mmu_mapin_ram(unsigned long base, unsigned long top)
{
	int idx;

	while ((idx = find_free_bat()) != -1 && base != top) {
		unsigned int size = block_size(base, top);

		if (size < 128 << 10)
			break;
		setbat(idx, PAGE_OFFSET + base, base, size, PAGE_KERNEL_X);
		base += size;
	}

	return base;
}

unsigned long __init mmu_mapin_ram(unsigned long base, unsigned long top)
{
	unsigned long done;
	unsigned long border = (unsigned long)__init_begin - PAGE_OFFSET;


	if (debug_pagealloc_enabled() || __map_without_bats) {
		pr_debug_once("Read-Write memory mapped without BATs\n");
		if (base >= border)
			return base;
		if (top >= border)
			top = border;
	}

	if (!strict_kernel_rwx_enabled() || base >= border || top <= border)
		return __mmu_mapin_ram(base, top);

	done = __mmu_mapin_ram(base, border);
	if (done != border)
		return done;

	return __mmu_mapin_ram(border, top);
}

static bool is_module_segment(unsigned long addr)
{
	if (!IS_ENABLED(CONFIG_MODULES))
		return false;
#ifdef MODULES_VADDR
	if (addr < ALIGN_DOWN(MODULES_VADDR, SZ_256M))
		return false;
	if (addr > ALIGN(MODULES_END, SZ_256M) - 1)
		return false;
#else
	if (addr < ALIGN_DOWN(VMALLOC_START, SZ_256M))
		return false;
	if (addr > ALIGN(VMALLOC_END, SZ_256M) - 1)
		return false;
#endif
	return true;
}

void mmu_mark_initmem_nx(void)
{
	int nb = mmu_has_feature(MMU_FTR_USE_HIGH_BATS) ? 8 : 4;
	int i;
	unsigned long base = (unsigned long)_stext - PAGE_OFFSET;
	unsigned long top = (unsigned long)_etext - PAGE_OFFSET;
	unsigned long border = (unsigned long)__init_begin - PAGE_OFFSET;
	unsigned long size;

	for (i = 0; i < nb - 1 && base < top && top - base > (128 << 10);) {
		size = block_size(base, top);
		setibat(i++, PAGE_OFFSET + base, base, size, PAGE_KERNEL_TEXT);
		base += size;
	}
	if (base < top) {
		size = block_size(base, top);
		size = max(size, 128UL << 10);
		if ((top - base) > size) {
			size <<= 1;
			if (strict_kernel_rwx_enabled() && base + size > border)
				pr_warn("Some RW data is getting mapped X. "
					"Adjust CONFIG_DATA_SHIFT to avoid that.\n");
		}
		setibat(i++, PAGE_OFFSET + base, base, size, PAGE_KERNEL_TEXT);
		base += size;
	}
	for (; i < nb; i++)
		clearibat(i);

	update_bats();

	for (i = TASK_SIZE >> 28; i < 16; i++) {
		/* Do not set NX on VM space for modules */
		if (is_module_segment(i << 28))
			continue;

		mtsr(mfsr(i << 28) | 0x10000000, i << 28);
	}
}

void mmu_mark_rodata_ro(void)
{
	int nb = mmu_has_feature(MMU_FTR_USE_HIGH_BATS) ? 8 : 4;
	int i;

	for (i = 0; i < nb; i++) {
		struct ppc_bat *bat = BATS[i];

		if (bat_addrs[i].start < (unsigned long)__init_begin)
			bat[1].batl = (bat[1].batl & ~BPP_RW) | BPP_RX;
	}

	update_bats();
}

/*
 * Set up one of the I/D BAT (block address translation) register pairs.
 * The parameters are not checked; in particular size must be a power
 * of 2 between 128k and 256M.
 * On 603+, only set IBAT when _PAGE_EXEC is set
 */
void __init setbat(int index, unsigned long virt, phys_addr_t phys,
		   unsigned int size, pgprot_t prot)
{
	unsigned int bl;
	int wimgxpp;
	struct ppc_bat *bat;
	unsigned long flags = pgprot_val(prot);

	if (index == -1)
		index = find_free_bat();
	if (index == -1) {
		pr_err("%s: no BAT available for mapping 0x%llx\n", __func__,
		       (unsigned long long)phys);
		return;
	}
	bat = BATS[index];

	if ((flags & _PAGE_NO_CACHE) ||
	    (cpu_has_feature(CPU_FTR_NEED_COHERENT) == 0))
		flags &= ~_PAGE_COHERENT;

	bl = (size >> 17) - 1;
	/* Do DBAT first */
	wimgxpp = flags & (_PAGE_WRITETHRU | _PAGE_NO_CACHE
			   | _PAGE_COHERENT | _PAGE_GUARDED);
	wimgxpp |= (flags & _PAGE_RW)? BPP_RW: BPP_RX;
	bat[1].batu = virt | (bl << 2) | 2; /* Vs=1, Vp=0 */
	bat[1].batl = BAT_PHYS_ADDR(phys) | wimgxpp;
	if (flags & _PAGE_USER)
		bat[1].batu |= 1; 	/* Vp = 1 */
	if (flags & _PAGE_GUARDED) {
		/* G bit must be zero in IBATs */
		flags &= ~_PAGE_EXEC;
	}
	if (flags & _PAGE_EXEC)
		bat[0] = bat[1];
	else
		bat[0].batu = bat[0].batl = 0;

	bat_addrs[index].start = virt;
	bat_addrs[index].limit = virt + ((bl + 1) << 17) - 1;
	bat_addrs[index].phys = phys;
}

/*
 * Preload a translation in the hash table
 */
static void hash_preload(struct mm_struct *mm, unsigned long ea)
{
	pmd_t *pmd;

	if (!mmu_has_feature(MMU_FTR_HPTE_TABLE))
		return;
	pmd = pmd_off(mm, ea);
	if (!pmd_none(*pmd))
		add_hash_page(mm->context.id, ea, pmd_val(*pmd));
}

/*
 * This is called at the end of handling a user page fault, when the
 * fault has been handled by updating a PTE in the linux page tables.
 * We use it to preload an HPTE into the hash table corresponding to
 * the updated linux PTE.
 *
 * This must always be called with the pte lock held.
 */
void update_mmu_cache(struct vm_area_struct *vma, unsigned long address,
		      pte_t *ptep)
{
	if (!mmu_has_feature(MMU_FTR_HPTE_TABLE))
		return;
	/*
	 * We don't need to worry about _PAGE_PRESENT here because we are
	 * called with either mm->page_table_lock held or ptl lock held
	 */

	/* We only want HPTEs for linux PTEs that have _PAGE_ACCESSED set */
	if (!pte_young(*ptep) || address >= TASK_SIZE)
		return;

	/* We have to test for regs NULL since init will get here first thing at boot */
	if (!current->thread.regs)
		return;

	/* We also avoid filling the hash if not coming from a fault */
	if (TRAP(current->thread.regs) != 0x300 && TRAP(current->thread.regs) != 0x400)
		return;

	hash_preload(vma->vm_mm, address);
}

/*
 * Initialize the hash table and patch the instructions in hashtable.S.
 */
void __init MMU_init_hw(void)
{
	unsigned int n_hpteg, lg_n_hpteg;

	if (!mmu_has_feature(MMU_FTR_HPTE_TABLE))
		return;

	if ( ppc_md.progress ) ppc_md.progress("hash:enter", 0x105);

#define LG_HPTEG_SIZE	6		/* 64 bytes per HPTEG */
#define SDR1_LOW_BITS	((n_hpteg - 1) >> 10)
#define MIN_N_HPTEG	1024		/* min 64kB hash table */

	/*
	 * Allow 1 HPTE (1/8 HPTEG) for each page of memory.
	 * This is less than the recommended amount, but then
	 * Linux ain't AIX.
	 */
	n_hpteg = total_memory / (PAGE_SIZE * 8);
	if (n_hpteg < MIN_N_HPTEG)
		n_hpteg = MIN_N_HPTEG;
	lg_n_hpteg = __ilog2(n_hpteg);
	if (n_hpteg & (n_hpteg - 1)) {
		++lg_n_hpteg;		/* round up if not power of 2 */
		n_hpteg = 1 << lg_n_hpteg;
	}
	Hash_size = n_hpteg << LG_HPTEG_SIZE;

	/*
	 * Find some memory for the hash table.
	 */
	if ( ppc_md.progress ) ppc_md.progress("hash:find piece", 0x322);
	Hash = memblock_alloc(Hash_size, Hash_size);
	if (!Hash)
		panic("%s: Failed to allocate %lu bytes align=0x%lx\n",
		      __func__, Hash_size, Hash_size);
	_SDR1 = __pa(Hash) | SDR1_LOW_BITS;

	pr_info("Total memory = %lldMB; using %ldkB for hash table\n",
		(unsigned long long)(total_memory >> 20), Hash_size >> 10);


	Hash_mask = n_hpteg - 1;
	hash_mb2 = hash_mb = 32 - LG_HPTEG_SIZE - lg_n_hpteg;
	if (lg_n_hpteg > 16)
		hash_mb2 = 16 - LG_HPTEG_SIZE;
}

void __init MMU_init_hw_patch(void)
{
	unsigned int hmask = Hash_mask >> (16 - LG_HPTEG_SIZE);
	unsigned int hash = (unsigned int)Hash - PAGE_OFFSET;

	if (!mmu_has_feature(MMU_FTR_HPTE_TABLE))
		return;

	if (ppc_md.progress)
		ppc_md.progress("hash:patch", 0x345);
	if (ppc_md.progress)
		ppc_md.progress("hash:done", 0x205);

	/* WARNING: Make sure nothing can trigger a KASAN check past this point */

	/*
	 * Patch up the instructions in hashtable.S:create_hpte
	 */
	modify_instruction_site(&patch__hash_page_A0, 0xffff, hash >> 16);
	modify_instruction_site(&patch__hash_page_A1, 0x7c0, hash_mb << 6);
	modify_instruction_site(&patch__hash_page_A2, 0x7c0, hash_mb2 << 6);
	modify_instruction_site(&patch__hash_page_B, 0xffff, hmask);
	modify_instruction_site(&patch__hash_page_C, 0xffff, hmask);

	/*
	 * Patch up the instructions in hashtable.S:flush_hash_page
	 */
	modify_instruction_site(&patch__flush_hash_A0, 0xffff, hash >> 16);
	modify_instruction_site(&patch__flush_hash_A1, 0x7c0, hash_mb << 6);
	modify_instruction_site(&patch__flush_hash_A2, 0x7c0, hash_mb2 << 6);
	modify_instruction_site(&patch__flush_hash_B, 0xffff, hmask);
}

void setup_initial_memory_limit(phys_addr_t first_memblock_base,
				phys_addr_t first_memblock_size)
{
	/* We don't currently support the first MEMBLOCK not mapping 0
	 * physical on those processors
	 */
	BUG_ON(first_memblock_base != 0);

	memblock_set_current_limit(min_t(u64, first_memblock_size, SZ_256M));
}

void __init print_system_hash_info(void)
{
	pr_info("Hash_size         = 0x%lx\n", Hash_size);
	if (Hash_mask)
		pr_info("Hash_mask         = 0x%lx\n", Hash_mask);
}

#ifdef CONFIG_PPC_KUEP
void __init setup_kuep(bool disabled)
{
	pr_info("Activating Kernel Userspace Execution Prevention\n");

	if (disabled)
		pr_warn("KUEP cannot be disabled yet on 6xx when compiled in\n");
}
#endif

#ifdef CONFIG_PPC_KUAP
void __init setup_kuap(bool disabled)
{
	pr_info("Activating Kernel Userspace Access Protection\n");

	if (disabled)
		pr_warn("KUAP cannot be disabled yet on 6xx when compiled in\n");
}
#endif

void __init early_init_mmu(void)
{
}<|MERGE_RESOLUTION|>--- conflicted
+++ resolved
@@ -33,17 +33,10 @@
 
 u8 __initdata early_hash[SZ_256K] __aligned(SZ_256K) = {0};
 
-<<<<<<< HEAD
-struct hash_pte *Hash;
-static unsigned long Hash_size, Hash_mask;
-unsigned long _SDR1;
-static unsigned int hash_mb, hash_mb2;
-=======
 static struct hash_pte __initdata *Hash = (struct hash_pte *)early_hash;
 static unsigned long __initdata Hash_size, Hash_mask;
 static unsigned int __initdata hash_mb, hash_mb2;
 unsigned long __initdata _SDR1;
->>>>>>> f642729d
 
 struct ppc_bat BATS[8][2];	/* 8 pairs of IBAT, DBAT */
 
