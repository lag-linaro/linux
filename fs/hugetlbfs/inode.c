--- conflicted
+++ resolved
@@ -1128,11 +1128,7 @@
 		hugetlb_set_folio_subpool(src, NULL);
 	}
 
-<<<<<<< HEAD
-	folio_migrate_copy(dst, src);
-=======
 	folio_migrate_flags(dst, src);
->>>>>>> e6f9f50b
 
 	return MIGRATEPAGE_SUCCESS;
 }
