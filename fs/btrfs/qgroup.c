// SPDX-License-Identifier: GPL-2.0
/*
 * Copyright (C) 2011 STRATO.  All rights reserved.
 */

#include <linux/sched.h>
#include <linux/pagemap.h>
#include <linux/writeback.h>
#include <linux/blkdev.h>
#include <linux/rbtree.h>
#include <linux/slab.h>
#include <linux/workqueue.h>
#include <linux/btrfs.h>
#include <linux/sched/mm.h>

#include "ctree.h"
#include "transaction.h"
#include "disk-io.h"
#include "locking.h"
#include "ulist.h"
#include "backref.h"
#include "extent_io.h"
#include "qgroup.h"
#include "block-group.h"
#include "sysfs.h"
#include "tree-mod-log.h"
#include "fs.h"
#include "accessors.h"
#include "extent-tree.h"
#include "root-tree.h"
#include "tree-checker.h"

enum btrfs_qgroup_mode btrfs_qgroup_mode(const struct btrfs_fs_info *fs_info)
{
	if (!test_bit(BTRFS_FS_QUOTA_ENABLED, &fs_info->flags))
		return BTRFS_QGROUP_MODE_DISABLED;
	if (fs_info->qgroup_flags & BTRFS_QGROUP_STATUS_FLAG_SIMPLE_MODE)
		return BTRFS_QGROUP_MODE_SIMPLE;
	return BTRFS_QGROUP_MODE_FULL;
}

bool btrfs_qgroup_enabled(const struct btrfs_fs_info *fs_info)
{
	return btrfs_qgroup_mode(fs_info) != BTRFS_QGROUP_MODE_DISABLED;
}

bool btrfs_qgroup_full_accounting(const struct btrfs_fs_info *fs_info)
{
	return btrfs_qgroup_mode(fs_info) == BTRFS_QGROUP_MODE_FULL;
}

/*
 * Helpers to access qgroup reservation
 *
 * Callers should ensure the lock context and type are valid
 */

static u64 qgroup_rsv_total(const struct btrfs_qgroup *qgroup)
{
	u64 ret = 0;
	int i;

	for (i = 0; i < BTRFS_QGROUP_RSV_LAST; i++)
		ret += qgroup->rsv.values[i];

	return ret;
}

#ifdef CONFIG_BTRFS_DEBUG
static const char *qgroup_rsv_type_str(enum btrfs_qgroup_rsv_type type)
{
	if (type == BTRFS_QGROUP_RSV_DATA)
		return "data";
	if (type == BTRFS_QGROUP_RSV_META_PERTRANS)
		return "meta_pertrans";
	if (type == BTRFS_QGROUP_RSV_META_PREALLOC)
		return "meta_prealloc";
	return NULL;
}
#endif

static void qgroup_rsv_add(struct btrfs_fs_info *fs_info,
			   struct btrfs_qgroup *qgroup, u64 num_bytes,
			   enum btrfs_qgroup_rsv_type type)
{
	trace_qgroup_update_reserve(fs_info, qgroup, num_bytes, type);
	qgroup->rsv.values[type] += num_bytes;
}

static void qgroup_rsv_release(struct btrfs_fs_info *fs_info,
			       struct btrfs_qgroup *qgroup, u64 num_bytes,
			       enum btrfs_qgroup_rsv_type type)
{
	trace_qgroup_update_reserve(fs_info, qgroup, -(s64)num_bytes, type);
	if (qgroup->rsv.values[type] >= num_bytes) {
		qgroup->rsv.values[type] -= num_bytes;
		return;
	}
#ifdef CONFIG_BTRFS_DEBUG
	WARN_RATELIMIT(1,
		"qgroup %llu %s reserved space underflow, have %llu to free %llu",
		qgroup->qgroupid, qgroup_rsv_type_str(type),
		qgroup->rsv.values[type], num_bytes);
#endif
	qgroup->rsv.values[type] = 0;
}

static void qgroup_rsv_add_by_qgroup(struct btrfs_fs_info *fs_info,
				     struct btrfs_qgroup *dest,
				     const struct btrfs_qgroup *src)
{
	int i;

	for (i = 0; i < BTRFS_QGROUP_RSV_LAST; i++)
		qgroup_rsv_add(fs_info, dest, src->rsv.values[i], i);
}

static void qgroup_rsv_release_by_qgroup(struct btrfs_fs_info *fs_info,
					 struct btrfs_qgroup *dest,
					 const struct btrfs_qgroup *src)
{
	int i;

	for (i = 0; i < BTRFS_QGROUP_RSV_LAST; i++)
		qgroup_rsv_release(fs_info, dest, src->rsv.values[i], i);
}

static void btrfs_qgroup_update_old_refcnt(struct btrfs_qgroup *qg, u64 seq,
					   int mod)
{
	if (qg->old_refcnt < seq)
		qg->old_refcnt = seq;
	qg->old_refcnt += mod;
}

static void btrfs_qgroup_update_new_refcnt(struct btrfs_qgroup *qg, u64 seq,
					   int mod)
{
	if (qg->new_refcnt < seq)
		qg->new_refcnt = seq;
	qg->new_refcnt += mod;
}

static inline u64 btrfs_qgroup_get_old_refcnt(const struct btrfs_qgroup *qg, u64 seq)
{
	if (qg->old_refcnt < seq)
		return 0;
	return qg->old_refcnt - seq;
}

static inline u64 btrfs_qgroup_get_new_refcnt(const struct btrfs_qgroup *qg, u64 seq)
{
	if (qg->new_refcnt < seq)
		return 0;
	return qg->new_refcnt - seq;
}

static int
qgroup_rescan_init(struct btrfs_fs_info *fs_info, u64 progress_objectid,
		   int init_flags);
static void qgroup_rescan_zero_tracking(struct btrfs_fs_info *fs_info);

/* must be called with qgroup_ioctl_lock held */
static struct btrfs_qgroup *find_qgroup_rb(const struct btrfs_fs_info *fs_info,
					   u64 qgroupid)
{
	struct rb_node *n = fs_info->qgroup_tree.rb_node;
	struct btrfs_qgroup *qgroup;

	while (n) {
		qgroup = rb_entry(n, struct btrfs_qgroup, node);
		if (qgroup->qgroupid < qgroupid)
			n = n->rb_left;
		else if (qgroup->qgroupid > qgroupid)
			n = n->rb_right;
		else
			return qgroup;
	}
	return NULL;
}

/*
 * Add qgroup to the filesystem's qgroup tree.
 *
 * Must be called with qgroup_lock held and @prealloc preallocated.
 *
 * The control on the lifespan of @prealloc would be transferred to this
 * function, thus caller should no longer touch @prealloc.
 */
static struct btrfs_qgroup *add_qgroup_rb(struct btrfs_fs_info *fs_info,
					  struct btrfs_qgroup *prealloc,
					  u64 qgroupid)
{
	struct rb_node **p = &fs_info->qgroup_tree.rb_node;
	struct rb_node *parent = NULL;
	struct btrfs_qgroup *qgroup;

	/* Caller must have pre-allocated @prealloc. */
	ASSERT(prealloc);

	while (*p) {
		parent = *p;
		qgroup = rb_entry(parent, struct btrfs_qgroup, node);

		if (qgroup->qgroupid < qgroupid) {
			p = &(*p)->rb_left;
		} else if (qgroup->qgroupid > qgroupid) {
			p = &(*p)->rb_right;
		} else {
			kfree(prealloc);
			return qgroup;
		}
	}

	qgroup = prealloc;
	qgroup->qgroupid = qgroupid;
	INIT_LIST_HEAD(&qgroup->groups);
	INIT_LIST_HEAD(&qgroup->members);
	INIT_LIST_HEAD(&qgroup->dirty);
	INIT_LIST_HEAD(&qgroup->iterator);
	INIT_LIST_HEAD(&qgroup->nested_iterator);

	rb_link_node(&qgroup->node, parent, p);
	rb_insert_color(&qgroup->node, &fs_info->qgroup_tree);

	return qgroup;
}

static void __del_qgroup_rb(struct btrfs_fs_info *fs_info,
			    struct btrfs_qgroup *qgroup)
{
	struct btrfs_qgroup_list *list;

	list_del(&qgroup->dirty);
	while (!list_empty(&qgroup->groups)) {
		list = list_first_entry(&qgroup->groups,
					struct btrfs_qgroup_list, next_group);
		list_del(&list->next_group);
		list_del(&list->next_member);
		kfree(list);
	}

	while (!list_empty(&qgroup->members)) {
		list = list_first_entry(&qgroup->members,
					struct btrfs_qgroup_list, next_member);
		list_del(&list->next_group);
		list_del(&list->next_member);
		kfree(list);
	}
}

/* must be called with qgroup_lock held */
static int del_qgroup_rb(struct btrfs_fs_info *fs_info, u64 qgroupid)
{
	struct btrfs_qgroup *qgroup = find_qgroup_rb(fs_info, qgroupid);

	if (!qgroup)
		return -ENOENT;

	rb_erase(&qgroup->node, &fs_info->qgroup_tree);
	__del_qgroup_rb(fs_info, qgroup);
	return 0;
}

/*
 * Add relation specified by two qgroups.
 *
 * Must be called with qgroup_lock held, the ownership of @prealloc is
 * transferred to this function and caller should not touch it anymore.
 *
 * Return: 0        on success
 *         -ENOENT  if one of the qgroups is NULL
 *         <0       other errors
 */
static int __add_relation_rb(struct btrfs_qgroup_list *prealloc,
			     struct btrfs_qgroup *member,
			     struct btrfs_qgroup *parent)
{
	if (!member || !parent) {
		kfree(prealloc);
		return -ENOENT;
	}

	prealloc->group = parent;
	prealloc->member = member;
	list_add_tail(&prealloc->next_group, &member->groups);
	list_add_tail(&prealloc->next_member, &parent->members);

	return 0;
}

/*
 * Add relation specified by two qgroup ids.
 *
 * Must be called with qgroup_lock held.
 *
 * Return: 0        on success
 *         -ENOENT  if one of the ids does not exist
 *         <0       other errors
 */
static int add_relation_rb(struct btrfs_fs_info *fs_info,
			   struct btrfs_qgroup_list *prealloc,
			   u64 memberid, u64 parentid)
{
	struct btrfs_qgroup *member;
	struct btrfs_qgroup *parent;

	member = find_qgroup_rb(fs_info, memberid);
	parent = find_qgroup_rb(fs_info, parentid);

	return __add_relation_rb(prealloc, member, parent);
}

/* Must be called with qgroup_lock held */
static int del_relation_rb(struct btrfs_fs_info *fs_info,
			   u64 memberid, u64 parentid)
{
	struct btrfs_qgroup *member;
	struct btrfs_qgroup *parent;
	struct btrfs_qgroup_list *list;

	member = find_qgroup_rb(fs_info, memberid);
	parent = find_qgroup_rb(fs_info, parentid);
	if (!member || !parent)
		return -ENOENT;

	list_for_each_entry(list, &member->groups, next_group) {
		if (list->group == parent) {
			list_del(&list->next_group);
			list_del(&list->next_member);
			kfree(list);
			return 0;
		}
	}
	return -ENOENT;
}

#ifdef CONFIG_BTRFS_FS_RUN_SANITY_TESTS
int btrfs_verify_qgroup_counts(const struct btrfs_fs_info *fs_info, u64 qgroupid,
			       u64 rfer, u64 excl)
{
	struct btrfs_qgroup *qgroup;

	qgroup = find_qgroup_rb(fs_info, qgroupid);
	if (!qgroup)
		return -EINVAL;
	if (qgroup->rfer != rfer || qgroup->excl != excl)
		return -EINVAL;
	return 0;
}
#endif

static void qgroup_mark_inconsistent(struct btrfs_fs_info *fs_info)
{
	if (btrfs_qgroup_mode(fs_info) == BTRFS_QGROUP_MODE_SIMPLE)
		return;
	fs_info->qgroup_flags |= (BTRFS_QGROUP_STATUS_FLAG_INCONSISTENT |
				  BTRFS_QGROUP_RUNTIME_FLAG_CANCEL_RESCAN |
				  BTRFS_QGROUP_RUNTIME_FLAG_NO_ACCOUNTING);
}

static void qgroup_read_enable_gen(struct btrfs_fs_info *fs_info,
				   struct extent_buffer *leaf, int slot,
				   struct btrfs_qgroup_status_item *ptr)
{
	ASSERT(btrfs_fs_incompat(fs_info, SIMPLE_QUOTA));
	ASSERT(btrfs_item_size(leaf, slot) >= sizeof(*ptr));
	fs_info->qgroup_enable_gen = btrfs_qgroup_status_enable_gen(leaf, ptr);
}

/*
 * The full config is read in one go, only called from open_ctree()
 * It doesn't use any locking, as at this point we're still single-threaded
 */
int btrfs_read_qgroup_config(struct btrfs_fs_info *fs_info)
{
	struct btrfs_key key;
	struct btrfs_key found_key;
	struct btrfs_root *quota_root = fs_info->quota_root;
	struct btrfs_path *path = NULL;
	struct extent_buffer *l;
	int slot;
	int ret = 0;
	u64 flags = 0;
	u64 rescan_progress = 0;

	if (!fs_info->quota_root)
		return 0;

	fs_info->qgroup_ulist = ulist_alloc(GFP_KERNEL);
	if (!fs_info->qgroup_ulist) {
		ret = -ENOMEM;
		goto out;
	}

	path = btrfs_alloc_path();
	if (!path) {
		ret = -ENOMEM;
		goto out;
	}

	ret = btrfs_sysfs_add_qgroups(fs_info);
	if (ret < 0)
		goto out;
	/* default this to quota off, in case no status key is found */
	fs_info->qgroup_flags = 0;

	/*
	 * pass 1: read status, all qgroup infos and limits
	 */
	key.objectid = 0;
	key.type = 0;
	key.offset = 0;
	ret = btrfs_search_slot_for_read(quota_root, &key, path, 1, 1);
	if (ret)
		goto out;

	while (1) {
		struct btrfs_qgroup *qgroup;

		slot = path->slots[0];
		l = path->nodes[0];
		btrfs_item_key_to_cpu(l, &found_key, slot);

		if (found_key.type == BTRFS_QGROUP_STATUS_KEY) {
			struct btrfs_qgroup_status_item *ptr;

			ptr = btrfs_item_ptr(l, slot,
					     struct btrfs_qgroup_status_item);

			if (btrfs_qgroup_status_version(l, ptr) !=
			    BTRFS_QGROUP_STATUS_VERSION) {
				btrfs_err(fs_info,
				 "old qgroup version, quota disabled");
				goto out;
			}
			fs_info->qgroup_flags = btrfs_qgroup_status_flags(l, ptr);
			if (fs_info->qgroup_flags & BTRFS_QGROUP_STATUS_FLAG_SIMPLE_MODE) {
				qgroup_read_enable_gen(fs_info, l, slot, ptr);
			} else if (btrfs_qgroup_status_generation(l, ptr) != fs_info->generation) {
				qgroup_mark_inconsistent(fs_info);
				btrfs_err(fs_info,
					"qgroup generation mismatch, marked as inconsistent");
			}
			rescan_progress = btrfs_qgroup_status_rescan(l, ptr);
			goto next1;
		}

		if (found_key.type != BTRFS_QGROUP_INFO_KEY &&
		    found_key.type != BTRFS_QGROUP_LIMIT_KEY)
			goto next1;

		qgroup = find_qgroup_rb(fs_info, found_key.offset);
		if ((qgroup && found_key.type == BTRFS_QGROUP_INFO_KEY) ||
		    (!qgroup && found_key.type == BTRFS_QGROUP_LIMIT_KEY)) {
			btrfs_err(fs_info, "inconsistent qgroup config");
			qgroup_mark_inconsistent(fs_info);
		}
		if (!qgroup) {
			struct btrfs_qgroup *prealloc;
			struct btrfs_root *tree_root = fs_info->tree_root;

			prealloc = kzalloc(sizeof(*prealloc), GFP_KERNEL);
			if (!prealloc) {
				ret = -ENOMEM;
				goto out;
			}
			qgroup = add_qgroup_rb(fs_info, prealloc, found_key.offset);
			/*
			 * If a qgroup exists for a subvolume ID, it is possible
			 * that subvolume has been deleted, in which case
			 * re-using that ID would lead to incorrect accounting.
			 *
			 * Ensure that we skip any such subvol ids.
			 *
			 * We don't need to lock because this is only called
			 * during mount before we start doing things like creating
			 * subvolumes.
			 */
			if (is_fstree(qgroup->qgroupid) &&
			    qgroup->qgroupid > tree_root->free_objectid)
				/*
				 * Don't need to check against BTRFS_LAST_FREE_OBJECTID,
				 * as it will get checked on the next call to
				 * btrfs_get_free_objectid.
				 */
				tree_root->free_objectid = qgroup->qgroupid + 1;
		}
		ret = btrfs_sysfs_add_one_qgroup(fs_info, qgroup);
		if (ret < 0)
			goto out;

		switch (found_key.type) {
		case BTRFS_QGROUP_INFO_KEY: {
			struct btrfs_qgroup_info_item *ptr;

			ptr = btrfs_item_ptr(l, slot,
					     struct btrfs_qgroup_info_item);
			qgroup->rfer = btrfs_qgroup_info_rfer(l, ptr);
			qgroup->rfer_cmpr = btrfs_qgroup_info_rfer_cmpr(l, ptr);
			qgroup->excl = btrfs_qgroup_info_excl(l, ptr);
			qgroup->excl_cmpr = btrfs_qgroup_info_excl_cmpr(l, ptr);
			/* generation currently unused */
			break;
		}
		case BTRFS_QGROUP_LIMIT_KEY: {
			struct btrfs_qgroup_limit_item *ptr;

			ptr = btrfs_item_ptr(l, slot,
					     struct btrfs_qgroup_limit_item);
			qgroup->lim_flags = btrfs_qgroup_limit_flags(l, ptr);
			qgroup->max_rfer = btrfs_qgroup_limit_max_rfer(l, ptr);
			qgroup->max_excl = btrfs_qgroup_limit_max_excl(l, ptr);
			qgroup->rsv_rfer = btrfs_qgroup_limit_rsv_rfer(l, ptr);
			qgroup->rsv_excl = btrfs_qgroup_limit_rsv_excl(l, ptr);
			break;
		}
		}
next1:
		ret = btrfs_next_item(quota_root, path);
		if (ret < 0)
			goto out;
		if (ret)
			break;
	}
	btrfs_release_path(path);

	/*
	 * pass 2: read all qgroup relations
	 */
	key.objectid = 0;
	key.type = BTRFS_QGROUP_RELATION_KEY;
	key.offset = 0;
	ret = btrfs_search_slot_for_read(quota_root, &key, path, 1, 0);
	if (ret)
		goto out;
	while (1) {
		struct btrfs_qgroup_list *list = NULL;

		slot = path->slots[0];
		l = path->nodes[0];
		btrfs_item_key_to_cpu(l, &found_key, slot);

		if (found_key.type != BTRFS_QGROUP_RELATION_KEY)
			goto next2;

		if (found_key.objectid > found_key.offset) {
			/* parent <- member, not needed to build config */
			/* FIXME should we omit the key completely? */
			goto next2;
		}

		list = kzalloc(sizeof(*list), GFP_KERNEL);
		if (!list) {
			ret = -ENOMEM;
			goto out;
		}
		ret = add_relation_rb(fs_info, list, found_key.objectid,
				      found_key.offset);
		list = NULL;
		if (ret == -ENOENT) {
			btrfs_warn(fs_info,
				"orphan qgroup relation 0x%llx->0x%llx",
				found_key.objectid, found_key.offset);
			ret = 0;	/* ignore the error */
		}
		if (ret)
			goto out;
next2:
		ret = btrfs_next_item(quota_root, path);
		if (ret < 0)
			goto out;
		if (ret)
			break;
	}
out:
	btrfs_free_path(path);
	fs_info->qgroup_flags |= flags;
	if (ret >= 0) {
		if (fs_info->qgroup_flags & BTRFS_QGROUP_STATUS_FLAG_ON)
			set_bit(BTRFS_FS_QUOTA_ENABLED, &fs_info->flags);
		if (fs_info->qgroup_flags & BTRFS_QGROUP_STATUS_FLAG_RESCAN)
			ret = qgroup_rescan_init(fs_info, rescan_progress, 0);
	} else {
		ulist_free(fs_info->qgroup_ulist);
		fs_info->qgroup_ulist = NULL;
		fs_info->qgroup_flags &= ~BTRFS_QGROUP_STATUS_FLAG_RESCAN;
		btrfs_sysfs_del_qgroups(fs_info);
	}

	return ret < 0 ? ret : 0;
}

/*
 * Called in close_ctree() when quota is still enabled.  This verifies we don't
 * leak some reserved space.
 *
 * Return false if no reserved space is left.
 * Return true if some reserved space is leaked.
 */
bool btrfs_check_quota_leak(const struct btrfs_fs_info *fs_info)
{
	struct rb_node *node;
	bool ret = false;

	if (btrfs_qgroup_mode(fs_info) == BTRFS_QGROUP_MODE_DISABLED)
		return ret;
	/*
	 * Since we're unmounting, there is no race and no need to grab qgroup
	 * lock.  And here we don't go post-order to provide a more user
	 * friendly sorted result.
	 */
	for (node = rb_first(&fs_info->qgroup_tree); node; node = rb_next(node)) {
		struct btrfs_qgroup *qgroup;
		int i;

		qgroup = rb_entry(node, struct btrfs_qgroup, node);
		for (i = 0; i < BTRFS_QGROUP_RSV_LAST; i++) {
			if (qgroup->rsv.values[i]) {
				ret = true;
				btrfs_warn(fs_info,
		"qgroup %hu/%llu has unreleased space, type %d rsv %llu",
				   btrfs_qgroup_level(qgroup->qgroupid),
				   btrfs_qgroup_subvolid(qgroup->qgroupid),
				   i, qgroup->rsv.values[i]);
			}
		}
	}
	return ret;
}

/*
 * This is called from close_ctree() or open_ctree() or btrfs_quota_disable(),
 * first two are in single-threaded paths.And for the third one, we have set
 * quota_root to be null with qgroup_lock held before, so it is safe to clean
 * up the in-memory structures without qgroup_lock held.
 */
void btrfs_free_qgroup_config(struct btrfs_fs_info *fs_info)
{
	struct rb_node *n;
	struct btrfs_qgroup *qgroup;

	while ((n = rb_first(&fs_info->qgroup_tree))) {
		qgroup = rb_entry(n, struct btrfs_qgroup, node);
		rb_erase(n, &fs_info->qgroup_tree);
		__del_qgroup_rb(fs_info, qgroup);
		btrfs_sysfs_del_one_qgroup(fs_info, qgroup);
		kfree(qgroup);
	}
	/*
	 * We call btrfs_free_qgroup_config() when unmounting
	 * filesystem and disabling quota, so we set qgroup_ulist
	 * to be null here to avoid double free.
	 */
	ulist_free(fs_info->qgroup_ulist);
	fs_info->qgroup_ulist = NULL;
	btrfs_sysfs_del_qgroups(fs_info);
}

static int add_qgroup_relation_item(struct btrfs_trans_handle *trans, u64 src,
				    u64 dst)
{
	int ret;
	struct btrfs_root *quota_root = trans->fs_info->quota_root;
	struct btrfs_path *path;
	struct btrfs_key key;

	path = btrfs_alloc_path();
	if (!path)
		return -ENOMEM;

	key.objectid = src;
	key.type = BTRFS_QGROUP_RELATION_KEY;
	key.offset = dst;

	ret = btrfs_insert_empty_item(trans, quota_root, path, &key, 0);

	btrfs_mark_buffer_dirty(trans, path->nodes[0]);

	btrfs_free_path(path);
	return ret;
}

static int del_qgroup_relation_item(struct btrfs_trans_handle *trans, u64 src,
				    u64 dst)
{
	int ret;
	struct btrfs_root *quota_root = trans->fs_info->quota_root;
	struct btrfs_path *path;
	struct btrfs_key key;

	path = btrfs_alloc_path();
	if (!path)
		return -ENOMEM;

	key.objectid = src;
	key.type = BTRFS_QGROUP_RELATION_KEY;
	key.offset = dst;

	ret = btrfs_search_slot(trans, quota_root, &key, path, -1, 1);
	if (ret < 0)
		goto out;

	if (ret > 0) {
		ret = -ENOENT;
		goto out;
	}

	ret = btrfs_del_item(trans, quota_root, path);
out:
	btrfs_free_path(path);
	return ret;
}

static int add_qgroup_item(struct btrfs_trans_handle *trans,
			   struct btrfs_root *quota_root, u64 qgroupid)
{
	int ret;
	struct btrfs_path *path;
	struct btrfs_qgroup_info_item *qgroup_info;
	struct btrfs_qgroup_limit_item *qgroup_limit;
	struct extent_buffer *leaf;
	struct btrfs_key key;

	if (btrfs_is_testing(quota_root->fs_info))
		return 0;

	path = btrfs_alloc_path();
	if (!path)
		return -ENOMEM;

	key.objectid = 0;
	key.type = BTRFS_QGROUP_INFO_KEY;
	key.offset = qgroupid;

	/*
	 * Avoid a transaction abort by catching -EEXIST here. In that
	 * case, we proceed by re-initializing the existing structure
	 * on disk.
	 */

	ret = btrfs_insert_empty_item(trans, quota_root, path, &key,
				      sizeof(*qgroup_info));
	if (ret && ret != -EEXIST)
		goto out;

	leaf = path->nodes[0];
	qgroup_info = btrfs_item_ptr(leaf, path->slots[0],
				 struct btrfs_qgroup_info_item);
	btrfs_set_qgroup_info_generation(leaf, qgroup_info, trans->transid);
	btrfs_set_qgroup_info_rfer(leaf, qgroup_info, 0);
	btrfs_set_qgroup_info_rfer_cmpr(leaf, qgroup_info, 0);
	btrfs_set_qgroup_info_excl(leaf, qgroup_info, 0);
	btrfs_set_qgroup_info_excl_cmpr(leaf, qgroup_info, 0);

	btrfs_mark_buffer_dirty(trans, leaf);

	btrfs_release_path(path);

	key.type = BTRFS_QGROUP_LIMIT_KEY;
	ret = btrfs_insert_empty_item(trans, quota_root, path, &key,
				      sizeof(*qgroup_limit));
	if (ret && ret != -EEXIST)
		goto out;

	leaf = path->nodes[0];
	qgroup_limit = btrfs_item_ptr(leaf, path->slots[0],
				  struct btrfs_qgroup_limit_item);
	btrfs_set_qgroup_limit_flags(leaf, qgroup_limit, 0);
	btrfs_set_qgroup_limit_max_rfer(leaf, qgroup_limit, 0);
	btrfs_set_qgroup_limit_max_excl(leaf, qgroup_limit, 0);
	btrfs_set_qgroup_limit_rsv_rfer(leaf, qgroup_limit, 0);
	btrfs_set_qgroup_limit_rsv_excl(leaf, qgroup_limit, 0);

	btrfs_mark_buffer_dirty(trans, leaf);

	ret = 0;
out:
	btrfs_free_path(path);
	return ret;
}

static int del_qgroup_item(struct btrfs_trans_handle *trans, u64 qgroupid)
{
	int ret;
	struct btrfs_root *quota_root = trans->fs_info->quota_root;
	struct btrfs_path *path;
	struct btrfs_key key;

	path = btrfs_alloc_path();
	if (!path)
		return -ENOMEM;

	key.objectid = 0;
	key.type = BTRFS_QGROUP_INFO_KEY;
	key.offset = qgroupid;
	ret = btrfs_search_slot(trans, quota_root, &key, path, -1, 1);
	if (ret < 0)
		goto out;

	if (ret > 0) {
		ret = -ENOENT;
		goto out;
	}

	ret = btrfs_del_item(trans, quota_root, path);
	if (ret)
		goto out;

	btrfs_release_path(path);

	key.type = BTRFS_QGROUP_LIMIT_KEY;
	ret = btrfs_search_slot(trans, quota_root, &key, path, -1, 1);
	if (ret < 0)
		goto out;

	if (ret > 0) {
		ret = -ENOENT;
		goto out;
	}

	ret = btrfs_del_item(trans, quota_root, path);

out:
	btrfs_free_path(path);
	return ret;
}

static int update_qgroup_limit_item(struct btrfs_trans_handle *trans,
				    struct btrfs_qgroup *qgroup)
{
	struct btrfs_root *quota_root = trans->fs_info->quota_root;
	struct btrfs_path *path;
	struct btrfs_key key;
	struct extent_buffer *l;
	struct btrfs_qgroup_limit_item *qgroup_limit;
	int ret;
	int slot;

	key.objectid = 0;
	key.type = BTRFS_QGROUP_LIMIT_KEY;
	key.offset = qgroup->qgroupid;

	path = btrfs_alloc_path();
	if (!path)
		return -ENOMEM;

	ret = btrfs_search_slot(trans, quota_root, &key, path, 0, 1);
	if (ret > 0)
		ret = -ENOENT;

	if (ret)
		goto out;

	l = path->nodes[0];
	slot = path->slots[0];
	qgroup_limit = btrfs_item_ptr(l, slot, struct btrfs_qgroup_limit_item);
	btrfs_set_qgroup_limit_flags(l, qgroup_limit, qgroup->lim_flags);
	btrfs_set_qgroup_limit_max_rfer(l, qgroup_limit, qgroup->max_rfer);
	btrfs_set_qgroup_limit_max_excl(l, qgroup_limit, qgroup->max_excl);
	btrfs_set_qgroup_limit_rsv_rfer(l, qgroup_limit, qgroup->rsv_rfer);
	btrfs_set_qgroup_limit_rsv_excl(l, qgroup_limit, qgroup->rsv_excl);

	btrfs_mark_buffer_dirty(trans, l);

out:
	btrfs_free_path(path);
	return ret;
}

static int update_qgroup_info_item(struct btrfs_trans_handle *trans,
				   struct btrfs_qgroup *qgroup)
{
	struct btrfs_fs_info *fs_info = trans->fs_info;
	struct btrfs_root *quota_root = fs_info->quota_root;
	struct btrfs_path *path;
	struct btrfs_key key;
	struct extent_buffer *l;
	struct btrfs_qgroup_info_item *qgroup_info;
	int ret;
	int slot;

	if (btrfs_is_testing(fs_info))
		return 0;

	key.objectid = 0;
	key.type = BTRFS_QGROUP_INFO_KEY;
	key.offset = qgroup->qgroupid;

	path = btrfs_alloc_path();
	if (!path)
		return -ENOMEM;

	ret = btrfs_search_slot(trans, quota_root, &key, path, 0, 1);
	if (ret > 0)
		ret = -ENOENT;

	if (ret)
		goto out;

	l = path->nodes[0];
	slot = path->slots[0];
	qgroup_info = btrfs_item_ptr(l, slot, struct btrfs_qgroup_info_item);
	btrfs_set_qgroup_info_generation(l, qgroup_info, trans->transid);
	btrfs_set_qgroup_info_rfer(l, qgroup_info, qgroup->rfer);
	btrfs_set_qgroup_info_rfer_cmpr(l, qgroup_info, qgroup->rfer_cmpr);
	btrfs_set_qgroup_info_excl(l, qgroup_info, qgroup->excl);
	btrfs_set_qgroup_info_excl_cmpr(l, qgroup_info, qgroup->excl_cmpr);

	btrfs_mark_buffer_dirty(trans, l);

out:
	btrfs_free_path(path);
	return ret;
}

static int update_qgroup_status_item(struct btrfs_trans_handle *trans)
{
	struct btrfs_fs_info *fs_info = trans->fs_info;
	struct btrfs_root *quota_root = fs_info->quota_root;
	struct btrfs_path *path;
	struct btrfs_key key;
	struct extent_buffer *l;
	struct btrfs_qgroup_status_item *ptr;
	int ret;
	int slot;

	key.objectid = 0;
	key.type = BTRFS_QGROUP_STATUS_KEY;
	key.offset = 0;

	path = btrfs_alloc_path();
	if (!path)
		return -ENOMEM;

	ret = btrfs_search_slot(trans, quota_root, &key, path, 0, 1);
	if (ret > 0)
		ret = -ENOENT;

	if (ret)
		goto out;

	l = path->nodes[0];
	slot = path->slots[0];
	ptr = btrfs_item_ptr(l, slot, struct btrfs_qgroup_status_item);
	btrfs_set_qgroup_status_flags(l, ptr, fs_info->qgroup_flags &
				      BTRFS_QGROUP_STATUS_FLAGS_MASK);
	btrfs_set_qgroup_status_generation(l, ptr, trans->transid);
	btrfs_set_qgroup_status_rescan(l, ptr,
				fs_info->qgroup_rescan_progress.objectid);

	btrfs_mark_buffer_dirty(trans, l);

out:
	btrfs_free_path(path);
	return ret;
}

/*
 * called with qgroup_lock held
 */
static int btrfs_clean_quota_tree(struct btrfs_trans_handle *trans,
				  struct btrfs_root *root)
{
	struct btrfs_path *path;
	struct btrfs_key key;
	struct extent_buffer *leaf = NULL;
	int ret;
	int nr = 0;

	path = btrfs_alloc_path();
	if (!path)
		return -ENOMEM;

	key.objectid = 0;
	key.offset = 0;
	key.type = 0;

	while (1) {
		ret = btrfs_search_slot(trans, root, &key, path, -1, 1);
		if (ret < 0)
			goto out;
		leaf = path->nodes[0];
		nr = btrfs_header_nritems(leaf);
		if (!nr)
			break;
		/*
		 * delete the leaf one by one
		 * since the whole tree is going
		 * to be deleted.
		 */
		path->slots[0] = 0;
		ret = btrfs_del_items(trans, root, path, 0, nr);
		if (ret)
			goto out;

		btrfs_release_path(path);
	}
	ret = 0;
out:
	btrfs_free_path(path);
	return ret;
}

int btrfs_quota_enable(struct btrfs_fs_info *fs_info,
		       struct btrfs_ioctl_quota_ctl_args *quota_ctl_args)
{
	struct btrfs_root *quota_root;
	struct btrfs_root *tree_root = fs_info->tree_root;
	struct btrfs_path *path = NULL;
	struct btrfs_qgroup_status_item *ptr;
	struct extent_buffer *leaf;
	struct btrfs_key key;
	struct btrfs_key found_key;
	struct btrfs_qgroup *qgroup = NULL;
	struct btrfs_qgroup *prealloc = NULL;
	struct btrfs_trans_handle *trans = NULL;
	struct ulist *ulist = NULL;
	const bool simple = (quota_ctl_args->cmd == BTRFS_QUOTA_CTL_ENABLE_SIMPLE_QUOTA);
	int ret = 0;
	int slot;

	/*
	 * We need to have subvol_sem write locked, to prevent races between
	 * concurrent tasks trying to enable quotas, because we will unlock
	 * and relock qgroup_ioctl_lock before setting fs_info->quota_root
	 * and before setting BTRFS_FS_QUOTA_ENABLED.
	 */
	lockdep_assert_held_write(&fs_info->subvol_sem);

	if (btrfs_fs_incompat(fs_info, EXTENT_TREE_V2)) {
		btrfs_err(fs_info,
			  "qgroups are currently unsupported in extent tree v2");
		return -EINVAL;
	}

	mutex_lock(&fs_info->qgroup_ioctl_lock);
	if (fs_info->quota_root)
		goto out;

	ulist = ulist_alloc(GFP_KERNEL);
	if (!ulist) {
		ret = -ENOMEM;
		goto out;
	}

	ret = btrfs_sysfs_add_qgroups(fs_info);
	if (ret < 0)
		goto out;

	/*
	 * Unlock qgroup_ioctl_lock before starting the transaction. This is to
	 * avoid lock acquisition inversion problems (reported by lockdep) between
	 * qgroup_ioctl_lock and the vfs freeze semaphores, acquired when we
	 * start a transaction.
	 * After we started the transaction lock qgroup_ioctl_lock again and
	 * check if someone else created the quota root in the meanwhile. If so,
	 * just return success and release the transaction handle.
	 *
	 * Also we don't need to worry about someone else calling
	 * btrfs_sysfs_add_qgroups() after we unlock and getting an error because
	 * that function returns 0 (success) when the sysfs entries already exist.
	 */
	mutex_unlock(&fs_info->qgroup_ioctl_lock);

	/*
	 * 1 for quota root item
	 * 1 for BTRFS_QGROUP_STATUS item
	 *
	 * Yet we also need 2*n items for a QGROUP_INFO/QGROUP_LIMIT items
	 * per subvolume. However those are not currently reserved since it
	 * would be a lot of overkill.
	 */
	trans = btrfs_start_transaction(tree_root, 2);

	mutex_lock(&fs_info->qgroup_ioctl_lock);
	if (IS_ERR(trans)) {
		ret = PTR_ERR(trans);
		trans = NULL;
		goto out;
	}

	if (fs_info->quota_root)
		goto out;

	fs_info->qgroup_ulist = ulist;
	ulist = NULL;

	/*
	 * initially create the quota tree
	 */
	quota_root = btrfs_create_tree(trans, BTRFS_QUOTA_TREE_OBJECTID);
	if (IS_ERR(quota_root)) {
		ret =  PTR_ERR(quota_root);
		btrfs_abort_transaction(trans, ret);
		goto out;
	}

	path = btrfs_alloc_path();
	if (!path) {
		ret = -ENOMEM;
		btrfs_abort_transaction(trans, ret);
		goto out_free_root;
	}

	key.objectid = 0;
	key.type = BTRFS_QGROUP_STATUS_KEY;
	key.offset = 0;

	ret = btrfs_insert_empty_item(trans, quota_root, path, &key,
				      sizeof(*ptr));
	if (ret) {
		btrfs_abort_transaction(trans, ret);
		goto out_free_path;
	}

	leaf = path->nodes[0];
	ptr = btrfs_item_ptr(leaf, path->slots[0],
				 struct btrfs_qgroup_status_item);
	btrfs_set_qgroup_status_generation(leaf, ptr, trans->transid);
	btrfs_set_qgroup_status_version(leaf, ptr, BTRFS_QGROUP_STATUS_VERSION);
	fs_info->qgroup_flags = BTRFS_QGROUP_STATUS_FLAG_ON;
	if (simple) {
		fs_info->qgroup_flags |= BTRFS_QGROUP_STATUS_FLAG_SIMPLE_MODE;
		btrfs_set_qgroup_status_enable_gen(leaf, ptr, trans->transid);
	} else {
		fs_info->qgroup_flags |= BTRFS_QGROUP_STATUS_FLAG_INCONSISTENT;
	}
	btrfs_set_qgroup_status_flags(leaf, ptr, fs_info->qgroup_flags &
				      BTRFS_QGROUP_STATUS_FLAGS_MASK);
	btrfs_set_qgroup_status_rescan(leaf, ptr, 0);

	btrfs_mark_buffer_dirty(trans, leaf);

	key.objectid = 0;
	key.type = BTRFS_ROOT_REF_KEY;
	key.offset = 0;

	btrfs_release_path(path);
	ret = btrfs_search_slot_for_read(tree_root, &key, path, 1, 0);
	if (ret > 0)
		goto out_add_root;
	if (ret < 0) {
		btrfs_abort_transaction(trans, ret);
		goto out_free_path;
	}

	while (1) {
		slot = path->slots[0];
		leaf = path->nodes[0];
		btrfs_item_key_to_cpu(leaf, &found_key, slot);

		if (found_key.type == BTRFS_ROOT_REF_KEY) {

			/* Release locks on tree_root before we access quota_root */
			btrfs_release_path(path);

			/* We should not have a stray @prealloc pointer. */
			ASSERT(prealloc == NULL);
			prealloc = kzalloc(sizeof(*prealloc), GFP_NOFS);
			if (!prealloc) {
				ret = -ENOMEM;
				btrfs_abort_transaction(trans, ret);
				goto out_free_path;
			}

			ret = add_qgroup_item(trans, quota_root,
					      found_key.offset);
			if (ret) {
				btrfs_abort_transaction(trans, ret);
				goto out_free_path;
			}

			qgroup = add_qgroup_rb(fs_info, prealloc, found_key.offset);
			prealloc = NULL;
			if (IS_ERR(qgroup)) {
				ret = PTR_ERR(qgroup);
				btrfs_abort_transaction(trans, ret);
				goto out_free_path;
			}
			ret = btrfs_sysfs_add_one_qgroup(fs_info, qgroup);
			if (ret < 0) {
				btrfs_abort_transaction(trans, ret);
				goto out_free_path;
			}
			ret = btrfs_search_slot_for_read(tree_root, &found_key,
							 path, 1, 0);
			if (ret < 0) {
				btrfs_abort_transaction(trans, ret);
				goto out_free_path;
			}
			if (ret > 0) {
				/*
				 * Shouldn't happen, but in case it does we
				 * don't need to do the btrfs_next_item, just
				 * continue.
				 */
				continue;
			}
		}
		ret = btrfs_next_item(tree_root, path);
		if (ret < 0) {
			btrfs_abort_transaction(trans, ret);
			goto out_free_path;
		}
		if (ret)
			break;
	}

out_add_root:
	btrfs_release_path(path);
	ret = add_qgroup_item(trans, quota_root, BTRFS_FS_TREE_OBJECTID);
	if (ret) {
		btrfs_abort_transaction(trans, ret);
		goto out_free_path;
	}

	ASSERT(prealloc == NULL);
	prealloc = kzalloc(sizeof(*prealloc), GFP_NOFS);
	if (!prealloc) {
		ret = -ENOMEM;
		goto out_free_path;
	}
	qgroup = add_qgroup_rb(fs_info, prealloc, BTRFS_FS_TREE_OBJECTID);
	prealloc = NULL;
	ret = btrfs_sysfs_add_one_qgroup(fs_info, qgroup);
	if (ret < 0) {
		btrfs_abort_transaction(trans, ret);
		goto out_free_path;
	}

	fs_info->qgroup_enable_gen = trans->transid;

	mutex_unlock(&fs_info->qgroup_ioctl_lock);
	/*
	 * Commit the transaction while not holding qgroup_ioctl_lock, to avoid
	 * a deadlock with tasks concurrently doing other qgroup operations, such
	 * adding/removing qgroups or adding/deleting qgroup relations for example,
	 * because all qgroup operations first start or join a transaction and then
	 * lock the qgroup_ioctl_lock mutex.
	 * We are safe from a concurrent task trying to enable quotas, by calling
	 * this function, since we are serialized by fs_info->subvol_sem.
	 */
	ret = btrfs_commit_transaction(trans);
	trans = NULL;
	mutex_lock(&fs_info->qgroup_ioctl_lock);
	if (ret)
		goto out_free_path;

	/*
	 * Set quota enabled flag after committing the transaction, to avoid
	 * deadlocks on fs_info->qgroup_ioctl_lock with concurrent snapshot
	 * creation.
	 */
	spin_lock(&fs_info->qgroup_lock);
	fs_info->quota_root = quota_root;
	set_bit(BTRFS_FS_QUOTA_ENABLED, &fs_info->flags);
	if (simple)
		btrfs_set_fs_incompat(fs_info, SIMPLE_QUOTA);
	spin_unlock(&fs_info->qgroup_lock);

	/* Skip rescan for simple qgroups. */
	if (btrfs_qgroup_mode(fs_info) == BTRFS_QGROUP_MODE_SIMPLE)
		goto out_free_path;

	ret = qgroup_rescan_init(fs_info, 0, 1);
	if (!ret) {
	        qgroup_rescan_zero_tracking(fs_info);
		fs_info->qgroup_rescan_running = true;
	        btrfs_queue_work(fs_info->qgroup_rescan_workers,
	                         &fs_info->qgroup_rescan_work);
	} else {
		/*
		 * We have set both BTRFS_FS_QUOTA_ENABLED and
		 * BTRFS_QGROUP_STATUS_FLAG_ON, so we can only fail with
		 * -EINPROGRESS. That can happen because someone started the
		 * rescan worker by calling quota rescan ioctl before we
		 * attempted to initialize the rescan worker. Failure due to
		 * quotas disabled in the meanwhile is not possible, because
		 * we are holding a write lock on fs_info->subvol_sem, which
		 * is also acquired when disabling quotas.
		 * Ignore such error, and any other error would need to undo
		 * everything we did in the transaction we just committed.
		 */
		ASSERT(ret == -EINPROGRESS);
		ret = 0;
	}

out_free_path:
	btrfs_free_path(path);
out_free_root:
	if (ret)
		btrfs_put_root(quota_root);
out:
	if (ret) {
		ulist_free(fs_info->qgroup_ulist);
		fs_info->qgroup_ulist = NULL;
		btrfs_sysfs_del_qgroups(fs_info);
	}
	mutex_unlock(&fs_info->qgroup_ioctl_lock);
	if (ret && trans)
		btrfs_end_transaction(trans);
	else if (trans)
		ret = btrfs_end_transaction(trans);
	ulist_free(ulist);
	kfree(prealloc);
	return ret;
}

/*
 * It is possible to have outstanding ordered extents which reserved bytes
 * before we disabled. We need to fully flush delalloc, ordered extents, and a
 * commit to ensure that we don't leak such reservations, only to have them
 * come back if we re-enable.
 *
 * - enable simple quotas
 * - reserve space
 * - release it, store rsv_bytes in OE
 * - disable quotas
 * - enable simple quotas (qgroup rsv are all 0)
 * - OE finishes
 * - run delayed refs
 * - free rsv_bytes, resulting in miscounting or even underflow
 */
static int flush_reservations(struct btrfs_fs_info *fs_info)
{
	int ret;

	ret = btrfs_start_delalloc_roots(fs_info, LONG_MAX, false);
	if (ret)
		return ret;
	btrfs_wait_ordered_roots(fs_info, U64_MAX, NULL);

	return btrfs_commit_current_transaction(fs_info->tree_root);
}

int btrfs_quota_disable(struct btrfs_fs_info *fs_info)
{
	struct btrfs_root *quota_root = NULL;
	struct btrfs_trans_handle *trans = NULL;
	int ret = 0;

	/*
	 * We need to have subvol_sem write locked to prevent races with
	 * snapshot creation.
	 */
	lockdep_assert_held_write(&fs_info->subvol_sem);

	/*
	 * Relocation will mess with backrefs, so make sure we have the
	 * cleaner_mutex held to protect us from relocate.
	 */
	lockdep_assert_held(&fs_info->cleaner_mutex);

	mutex_lock(&fs_info->qgroup_ioctl_lock);
	if (!fs_info->quota_root)
		goto out;

	/*
	 * Unlock the qgroup_ioctl_lock mutex before waiting for the rescan worker to
	 * complete. Otherwise we can deadlock because btrfs_remove_qgroup() needs
	 * to lock that mutex while holding a transaction handle and the rescan
	 * worker needs to commit a transaction.
	 */
	mutex_unlock(&fs_info->qgroup_ioctl_lock);

	/*
	 * Request qgroup rescan worker to complete and wait for it. This wait
	 * must be done before transaction start for quota disable since it may
	 * deadlock with transaction by the qgroup rescan worker.
	 */
	clear_bit(BTRFS_FS_QUOTA_ENABLED, &fs_info->flags);
	btrfs_qgroup_wait_for_completion(fs_info, false);

	/*
	 * We have nothing held here and no trans handle, just return the error
	 * if there is one.
	 */
	ret = flush_reservations(fs_info);
	if (ret)
		return ret;

	/*
	 * 1 For the root item
	 *
	 * We should also reserve enough items for the quota tree deletion in
	 * btrfs_clean_quota_tree but this is not done.
	 *
	 * Also, we must always start a transaction without holding the mutex
	 * qgroup_ioctl_lock, see btrfs_quota_enable().
	 */
	trans = btrfs_start_transaction(fs_info->tree_root, 1);

	mutex_lock(&fs_info->qgroup_ioctl_lock);
	if (IS_ERR(trans)) {
		ret = PTR_ERR(trans);
		trans = NULL;
		set_bit(BTRFS_FS_QUOTA_ENABLED, &fs_info->flags);
		goto out;
	}

	if (!fs_info->quota_root)
		goto out;

	spin_lock(&fs_info->qgroup_lock);
	quota_root = fs_info->quota_root;
	fs_info->quota_root = NULL;
	fs_info->qgroup_flags &= ~BTRFS_QGROUP_STATUS_FLAG_ON;
	fs_info->qgroup_flags &= ~BTRFS_QGROUP_STATUS_FLAG_SIMPLE_MODE;
	fs_info->qgroup_drop_subtree_thres = BTRFS_MAX_LEVEL;
	spin_unlock(&fs_info->qgroup_lock);

	btrfs_free_qgroup_config(fs_info);

	ret = btrfs_clean_quota_tree(trans, quota_root);
	if (ret) {
		btrfs_abort_transaction(trans, ret);
		goto out;
	}

	ret = btrfs_del_root(trans, &quota_root->root_key);
	if (ret) {
		btrfs_abort_transaction(trans, ret);
		goto out;
	}

	spin_lock(&fs_info->trans_lock);
	list_del(&quota_root->dirty_list);
	spin_unlock(&fs_info->trans_lock);

	btrfs_tree_lock(quota_root->node);
	btrfs_clear_buffer_dirty(trans, quota_root->node);
	btrfs_tree_unlock(quota_root->node);
<<<<<<< HEAD
	btrfs_free_tree_block(trans, btrfs_root_id(quota_root),
			      quota_root->node, 0, 1);

=======
	ret = btrfs_free_tree_block(trans, btrfs_root_id(quota_root),
				    quota_root->node, 0, 1);
	if (ret < 0)
		btrfs_abort_transaction(trans, ret);
>>>>>>> 80d54c42

out:
	btrfs_put_root(quota_root);
	mutex_unlock(&fs_info->qgroup_ioctl_lock);
	if (ret && trans)
		btrfs_end_transaction(trans);
	else if (trans)
		ret = btrfs_commit_transaction(trans);
	return ret;
}

static void qgroup_dirty(struct btrfs_fs_info *fs_info,
			 struct btrfs_qgroup *qgroup)
{
	if (list_empty(&qgroup->dirty))
		list_add(&qgroup->dirty, &fs_info->dirty_qgroups);
}

static void qgroup_iterator_add(struct list_head *head, struct btrfs_qgroup *qgroup)
{
	if (!list_empty(&qgroup->iterator))
		return;

	list_add_tail(&qgroup->iterator, head);
}

static void qgroup_iterator_clean(struct list_head *head)
{
	while (!list_empty(head)) {
		struct btrfs_qgroup *qgroup;

		qgroup = list_first_entry(head, struct btrfs_qgroup, iterator);
		list_del_init(&qgroup->iterator);
	}
}

/*
 * The easy accounting, we're updating qgroup relationship whose child qgroup
 * only has exclusive extents.
 *
 * In this case, all exclusive extents will also be exclusive for parent, so
 * excl/rfer just get added/removed.
 *
 * So is qgroup reservation space, which should also be added/removed to
 * parent.
 * Or when child tries to release reservation space, parent will underflow its
 * reservation (for relationship adding case).
 *
 * Caller should hold fs_info->qgroup_lock.
 */
static int __qgroup_excl_accounting(struct btrfs_fs_info *fs_info, u64 ref_root,
				    struct btrfs_qgroup *src, int sign)
{
	struct btrfs_qgroup *qgroup;
	struct btrfs_qgroup *cur;
	LIST_HEAD(qgroup_list);
	u64 num_bytes = src->excl;
	int ret = 0;

	qgroup = find_qgroup_rb(fs_info, ref_root);
	if (!qgroup)
		goto out;

	qgroup_iterator_add(&qgroup_list, qgroup);
	list_for_each_entry(cur, &qgroup_list, iterator) {
		struct btrfs_qgroup_list *glist;

		qgroup->rfer += sign * num_bytes;
		qgroup->rfer_cmpr += sign * num_bytes;

		WARN_ON(sign < 0 && qgroup->excl < num_bytes);
		qgroup->excl += sign * num_bytes;
		qgroup->excl_cmpr += sign * num_bytes;

		if (sign > 0)
			qgroup_rsv_add_by_qgroup(fs_info, qgroup, src);
		else
			qgroup_rsv_release_by_qgroup(fs_info, qgroup, src);
		qgroup_dirty(fs_info, qgroup);

		/* Append parent qgroups to @qgroup_list. */
		list_for_each_entry(glist, &qgroup->groups, next_group)
			qgroup_iterator_add(&qgroup_list, glist->group);
	}
	ret = 0;
out:
	qgroup_iterator_clean(&qgroup_list);
	return ret;
}


/*
 * Quick path for updating qgroup with only excl refs.
 *
 * In that case, just update all parent will be enough.
 * Or we needs to do a full rescan.
 * Caller should also hold fs_info->qgroup_lock.
 *
 * Return 0 for quick update, return >0 for need to full rescan
 * and mark INCONSISTENT flag.
 * Return < 0 for other error.
 */
static int quick_update_accounting(struct btrfs_fs_info *fs_info,
				   u64 src, u64 dst, int sign)
{
	struct btrfs_qgroup *qgroup;
	int ret = 1;

	qgroup = find_qgroup_rb(fs_info, src);
	if (!qgroup)
		goto out;
	if (qgroup->excl == qgroup->rfer) {
		ret = __qgroup_excl_accounting(fs_info, dst, qgroup, sign);
		if (ret < 0)
			goto out;
		ret = 0;
	}
out:
	if (ret)
		fs_info->qgroup_flags |= BTRFS_QGROUP_STATUS_FLAG_INCONSISTENT;
	return ret;
}

/*
 * Add relation between @src and @dst qgroup. The @prealloc is allocated by the
 * callers and transferred here (either used or freed on error).
 */
int btrfs_add_qgroup_relation(struct btrfs_trans_handle *trans, u64 src, u64 dst,
			      struct btrfs_qgroup_list *prealloc)
{
	struct btrfs_fs_info *fs_info = trans->fs_info;
	struct btrfs_qgroup *parent;
	struct btrfs_qgroup *member;
	struct btrfs_qgroup_list *list;
	int ret = 0;

	ASSERT(prealloc);

	/* Check the level of src and dst first */
	if (btrfs_qgroup_level(src) >= btrfs_qgroup_level(dst))
		return -EINVAL;

	mutex_lock(&fs_info->qgroup_ioctl_lock);
	if (!fs_info->quota_root) {
		ret = -ENOTCONN;
		goto out;
	}
	member = find_qgroup_rb(fs_info, src);
	parent = find_qgroup_rb(fs_info, dst);
	if (!member || !parent) {
		ret = -EINVAL;
		goto out;
	}

	/* check if such qgroup relation exist firstly */
	list_for_each_entry(list, &member->groups, next_group) {
		if (list->group == parent) {
			ret = -EEXIST;
			goto out;
		}
	}

	ret = add_qgroup_relation_item(trans, src, dst);
	if (ret)
		goto out;

	ret = add_qgroup_relation_item(trans, dst, src);
	if (ret) {
		del_qgroup_relation_item(trans, src, dst);
		goto out;
	}

	spin_lock(&fs_info->qgroup_lock);
	ret = __add_relation_rb(prealloc, member, parent);
	prealloc = NULL;
	if (ret < 0) {
		spin_unlock(&fs_info->qgroup_lock);
		goto out;
	}
	ret = quick_update_accounting(fs_info, src, dst, 1);
	spin_unlock(&fs_info->qgroup_lock);
out:
	kfree(prealloc);
	mutex_unlock(&fs_info->qgroup_ioctl_lock);
	return ret;
}

static int __del_qgroup_relation(struct btrfs_trans_handle *trans, u64 src,
				 u64 dst)
{
	struct btrfs_fs_info *fs_info = trans->fs_info;
	struct btrfs_qgroup *parent;
	struct btrfs_qgroup *member;
	struct btrfs_qgroup_list *list;
	bool found = false;
	int ret = 0;
	int ret2;

	if (!fs_info->quota_root) {
		ret = -ENOTCONN;
		goto out;
	}

	member = find_qgroup_rb(fs_info, src);
	parent = find_qgroup_rb(fs_info, dst);
	/*
	 * The parent/member pair doesn't exist, then try to delete the dead
	 * relation items only.
	 */
	if (!member || !parent)
		goto delete_item;

	/* check if such qgroup relation exist firstly */
	list_for_each_entry(list, &member->groups, next_group) {
		if (list->group == parent) {
			found = true;
			break;
		}
	}

delete_item:
	ret = del_qgroup_relation_item(trans, src, dst);
	if (ret < 0 && ret != -ENOENT)
		goto out;
	ret2 = del_qgroup_relation_item(trans, dst, src);
	if (ret2 < 0 && ret2 != -ENOENT)
		goto out;

	/* At least one deletion succeeded, return 0 */
	if (!ret || !ret2)
		ret = 0;

	if (found) {
		spin_lock(&fs_info->qgroup_lock);
		del_relation_rb(fs_info, src, dst);
		ret = quick_update_accounting(fs_info, src, dst, -1);
		spin_unlock(&fs_info->qgroup_lock);
	}
out:
	return ret;
}

int btrfs_del_qgroup_relation(struct btrfs_trans_handle *trans, u64 src,
			      u64 dst)
{
	struct btrfs_fs_info *fs_info = trans->fs_info;
	int ret = 0;

	mutex_lock(&fs_info->qgroup_ioctl_lock);
	ret = __del_qgroup_relation(trans, src, dst);
	mutex_unlock(&fs_info->qgroup_ioctl_lock);

	return ret;
}

int btrfs_create_qgroup(struct btrfs_trans_handle *trans, u64 qgroupid)
{
	struct btrfs_fs_info *fs_info = trans->fs_info;
	struct btrfs_root *quota_root;
	struct btrfs_qgroup *qgroup;
	struct btrfs_qgroup *prealloc = NULL;
	int ret = 0;

	if (btrfs_qgroup_mode(fs_info) == BTRFS_QGROUP_MODE_DISABLED)
		return 0;

	mutex_lock(&fs_info->qgroup_ioctl_lock);
	if (!fs_info->quota_root) {
		ret = -ENOTCONN;
		goto out;
	}
	quota_root = fs_info->quota_root;
	qgroup = find_qgroup_rb(fs_info, qgroupid);
	if (qgroup) {
		ret = -EEXIST;
		goto out;
	}

	prealloc = kzalloc(sizeof(*prealloc), GFP_NOFS);
	if (!prealloc) {
		ret = -ENOMEM;
		goto out;
	}

	ret = add_qgroup_item(trans, quota_root, qgroupid);
	if (ret)
		goto out;

	spin_lock(&fs_info->qgroup_lock);
	qgroup = add_qgroup_rb(fs_info, prealloc, qgroupid);
	spin_unlock(&fs_info->qgroup_lock);
	prealloc = NULL;

	ret = btrfs_sysfs_add_one_qgroup(fs_info, qgroup);
out:
	mutex_unlock(&fs_info->qgroup_ioctl_lock);
	kfree(prealloc);
	return ret;
}

/*
 * Return 0 if we can not delete the qgroup (not empty or has children etc).
 * Return >0 if we can delete the qgroup.
 * Return <0 for other errors during tree search.
 */
static int can_delete_qgroup(struct btrfs_fs_info *fs_info, struct btrfs_qgroup *qgroup)
{
	struct btrfs_key key;
	struct btrfs_path *path;
	int ret;

	/*
	 * Squota would never be inconsistent, but there can still be case
	 * where a dropped subvolume still has qgroup numbers, and squota
	 * relies on such qgroup for future accounting.
	 *
	 * So for squota, do not allow dropping any non-zero qgroup.
	 */
	if (btrfs_qgroup_mode(fs_info) == BTRFS_QGROUP_MODE_SIMPLE &&
	    (qgroup->rfer || qgroup->excl || qgroup->excl_cmpr || qgroup->rfer_cmpr))
		return 0;

	/* For higher level qgroup, we can only delete it if it has no child. */
	if (btrfs_qgroup_level(qgroup->qgroupid)) {
		if (!list_empty(&qgroup->members))
			return 0;
		return 1;
	}

	/*
	 * For level-0 qgroups, we can only delete it if it has no subvolume
	 * for it.
	 * This means even a subvolume is unlinked but not yet fully dropped,
	 * we can not delete the qgroup.
	 */
	key.objectid = qgroup->qgroupid;
	key.type = BTRFS_ROOT_ITEM_KEY;
	key.offset = -1ULL;
	path = btrfs_alloc_path();
	if (!path)
		return -ENOMEM;

	ret = btrfs_find_root(fs_info->tree_root, &key, path, NULL, NULL);
	btrfs_free_path(path);
	/*
	 * The @ret from btrfs_find_root() exactly matches our definition for
	 * the return value, thus can be returned directly.
	 */
	return ret;
}

int btrfs_remove_qgroup(struct btrfs_trans_handle *trans, u64 qgroupid)
{
	struct btrfs_fs_info *fs_info = trans->fs_info;
	struct btrfs_qgroup *qgroup;
	struct btrfs_qgroup_list *list;
	int ret = 0;

	mutex_lock(&fs_info->qgroup_ioctl_lock);
	if (!fs_info->quota_root) {
		ret = -ENOTCONN;
		goto out;
	}

	qgroup = find_qgroup_rb(fs_info, qgroupid);
	if (!qgroup) {
		ret = -ENOENT;
		goto out;
	}

	ret = can_delete_qgroup(fs_info, qgroup);
	if (ret < 0)
		goto out;
	if (ret == 0) {
		ret = -EBUSY;
		goto out;
	}

	/* Check if there are no children of this qgroup */
	if (!list_empty(&qgroup->members)) {
		ret = -EBUSY;
		goto out;
	}

	ret = del_qgroup_item(trans, qgroupid);
	if (ret && ret != -ENOENT)
		goto out;

	while (!list_empty(&qgroup->groups)) {
		list = list_first_entry(&qgroup->groups,
					struct btrfs_qgroup_list, next_group);
		ret = __del_qgroup_relation(trans, qgroupid,
					    list->group->qgroupid);
		if (ret)
			goto out;
	}

	spin_lock(&fs_info->qgroup_lock);
	/*
	 * Warn on reserved space. The subvolume should has no child nor
	 * corresponding subvolume.
	 * Thus its reserved space should all be zero, no matter if qgroup
	 * is consistent or the mode.
	 */
	WARN_ON(qgroup->rsv.values[BTRFS_QGROUP_RSV_DATA] ||
		qgroup->rsv.values[BTRFS_QGROUP_RSV_META_PREALLOC] ||
		qgroup->rsv.values[BTRFS_QGROUP_RSV_META_PERTRANS]);
	/*
	 * The same for rfer/excl numbers, but that's only if our qgroup is
	 * consistent and if it's in regular qgroup mode.
	 * For simple mode it's not as accurate thus we can hit non-zero values
	 * very frequently.
	 */
	if (btrfs_qgroup_mode(fs_info) == BTRFS_QGROUP_MODE_FULL &&
	    !(fs_info->qgroup_flags & BTRFS_QGROUP_STATUS_FLAG_INCONSISTENT)) {
		if (WARN_ON(qgroup->rfer || qgroup->excl ||
			    qgroup->rfer_cmpr || qgroup->excl_cmpr)) {
			btrfs_warn_rl(fs_info,
"to be deleted qgroup %u/%llu has non-zero numbers, rfer %llu rfer_cmpr %llu excl %llu excl_cmpr %llu",
				      btrfs_qgroup_level(qgroup->qgroupid),
				      btrfs_qgroup_subvolid(qgroup->qgroupid),
				      qgroup->rfer, qgroup->rfer_cmpr,
				      qgroup->excl, qgroup->excl_cmpr);
			qgroup_mark_inconsistent(fs_info);
		}
	}
	del_qgroup_rb(fs_info, qgroupid);
	spin_unlock(&fs_info->qgroup_lock);

	/*
	 * Remove the qgroup from sysfs now without holding the qgroup_lock
	 * spinlock, since the sysfs_remove_group() function needs to take
	 * the mutex kernfs_mutex through kernfs_remove_by_name_ns().
	 */
	btrfs_sysfs_del_one_qgroup(fs_info, qgroup);
	kfree(qgroup);
out:
	mutex_unlock(&fs_info->qgroup_ioctl_lock);
	return ret;
}

int btrfs_qgroup_cleanup_dropped_subvolume(struct btrfs_fs_info *fs_info, u64 subvolid)
{
	struct btrfs_trans_handle *trans;
	int ret;

	if (!is_fstree(subvolid) || !btrfs_qgroup_enabled(fs_info) || !fs_info->quota_root)
		return 0;

	/*
	 * Commit current transaction to make sure all the rfer/excl numbers
	 * get updated.
	 */
	trans = btrfs_start_transaction(fs_info->quota_root, 0);
	if (IS_ERR(trans))
		return PTR_ERR(trans);

	ret = btrfs_commit_transaction(trans);
	if (ret < 0)
		return ret;

	/* Start new trans to delete the qgroup info and limit items. */
	trans = btrfs_start_transaction(fs_info->quota_root, 2);
	if (IS_ERR(trans))
		return PTR_ERR(trans);
	ret = btrfs_remove_qgroup(trans, subvolid);
	btrfs_end_transaction(trans);
	/*
	 * It's squota and the subvolume still has numbers needed for future
	 * accounting, in this case we can not delete it.  Just skip it.
	 */
	if (ret == -EBUSY)
		ret = 0;
	return ret;
}

int btrfs_limit_qgroup(struct btrfs_trans_handle *trans, u64 qgroupid,
		       struct btrfs_qgroup_limit *limit)
{
	struct btrfs_fs_info *fs_info = trans->fs_info;
	struct btrfs_qgroup *qgroup;
	int ret = 0;
	/* Sometimes we would want to clear the limit on this qgroup.
	 * To meet this requirement, we treat the -1 as a special value
	 * which tell kernel to clear the limit on this qgroup.
	 */
	const u64 CLEAR_VALUE = -1;

	mutex_lock(&fs_info->qgroup_ioctl_lock);
	if (!fs_info->quota_root) {
		ret = -ENOTCONN;
		goto out;
	}

	qgroup = find_qgroup_rb(fs_info, qgroupid);
	if (!qgroup) {
		ret = -ENOENT;
		goto out;
	}

	spin_lock(&fs_info->qgroup_lock);
	if (limit->flags & BTRFS_QGROUP_LIMIT_MAX_RFER) {
		if (limit->max_rfer == CLEAR_VALUE) {
			qgroup->lim_flags &= ~BTRFS_QGROUP_LIMIT_MAX_RFER;
			limit->flags &= ~BTRFS_QGROUP_LIMIT_MAX_RFER;
			qgroup->max_rfer = 0;
		} else {
			qgroup->max_rfer = limit->max_rfer;
		}
	}
	if (limit->flags & BTRFS_QGROUP_LIMIT_MAX_EXCL) {
		if (limit->max_excl == CLEAR_VALUE) {
			qgroup->lim_flags &= ~BTRFS_QGROUP_LIMIT_MAX_EXCL;
			limit->flags &= ~BTRFS_QGROUP_LIMIT_MAX_EXCL;
			qgroup->max_excl = 0;
		} else {
			qgroup->max_excl = limit->max_excl;
		}
	}
	if (limit->flags & BTRFS_QGROUP_LIMIT_RSV_RFER) {
		if (limit->rsv_rfer == CLEAR_VALUE) {
			qgroup->lim_flags &= ~BTRFS_QGROUP_LIMIT_RSV_RFER;
			limit->flags &= ~BTRFS_QGROUP_LIMIT_RSV_RFER;
			qgroup->rsv_rfer = 0;
		} else {
			qgroup->rsv_rfer = limit->rsv_rfer;
		}
	}
	if (limit->flags & BTRFS_QGROUP_LIMIT_RSV_EXCL) {
		if (limit->rsv_excl == CLEAR_VALUE) {
			qgroup->lim_flags &= ~BTRFS_QGROUP_LIMIT_RSV_EXCL;
			limit->flags &= ~BTRFS_QGROUP_LIMIT_RSV_EXCL;
			qgroup->rsv_excl = 0;
		} else {
			qgroup->rsv_excl = limit->rsv_excl;
		}
	}
	qgroup->lim_flags |= limit->flags;

	spin_unlock(&fs_info->qgroup_lock);

	ret = update_qgroup_limit_item(trans, qgroup);
	if (ret) {
		qgroup_mark_inconsistent(fs_info);
		btrfs_info(fs_info, "unable to update quota limit for %llu",
		       qgroupid);
	}

out:
	mutex_unlock(&fs_info->qgroup_ioctl_lock);
	return ret;
}

/*
 * Inform qgroup to trace one dirty extent, its info is recorded in @record.
 * So qgroup can account it at transaction committing time.
 *
 * No lock version, caller must acquire delayed ref lock and allocated memory,
 * then call btrfs_qgroup_trace_extent_post() after exiting lock context.
 *
 * Return 0 for success insert
 * Return >0 for existing record, caller can free @record safely.
 * Error is not possible
 */
int btrfs_qgroup_trace_extent_nolock(struct btrfs_fs_info *fs_info,
				struct btrfs_delayed_ref_root *delayed_refs,
				struct btrfs_qgroup_extent_record *record)
{
	struct rb_node **p = &delayed_refs->dirty_extent_root.rb_node;
	struct rb_node *parent_node = NULL;
	struct btrfs_qgroup_extent_record *entry;
	u64 bytenr = record->bytenr;

	if (!btrfs_qgroup_full_accounting(fs_info))
		return 1;

	lockdep_assert_held(&delayed_refs->lock);
	trace_btrfs_qgroup_trace_extent(fs_info, record);

	while (*p) {
		parent_node = *p;
		entry = rb_entry(parent_node, struct btrfs_qgroup_extent_record,
				 node);
		if (bytenr < entry->bytenr) {
			p = &(*p)->rb_left;
		} else if (bytenr > entry->bytenr) {
			p = &(*p)->rb_right;
		} else {
			if (record->data_rsv && !entry->data_rsv) {
				entry->data_rsv = record->data_rsv;
				entry->data_rsv_refroot =
					record->data_rsv_refroot;
			}
			return 1;
		}
	}

	rb_link_node(&record->node, parent_node, p);
	rb_insert_color(&record->node, &delayed_refs->dirty_extent_root);
	return 0;
}

/*
 * Post handler after qgroup_trace_extent_nolock().
 *
 * NOTE: Current qgroup does the expensive backref walk at transaction
 * committing time with TRANS_STATE_COMMIT_DOING, this blocks incoming
 * new transaction.
 * This is designed to allow btrfs_find_all_roots() to get correct new_roots
 * result.
 *
 * However for old_roots there is no need to do backref walk at that time,
 * since we search commit roots to walk backref and result will always be
 * correct.
 *
 * Due to the nature of no lock version, we can't do backref there.
 * So we must call btrfs_qgroup_trace_extent_post() after exiting
 * spinlock context.
 *
 * TODO: If we can fix and prove btrfs_find_all_roots() can get correct result
 * using current root, then we can move all expensive backref walk out of
 * transaction committing, but not now as qgroup accounting will be wrong again.
 */
int btrfs_qgroup_trace_extent_post(struct btrfs_trans_handle *trans,
				   struct btrfs_qgroup_extent_record *qrecord)
{
	struct btrfs_backref_walk_ctx ctx = { 0 };
	int ret;

	if (!btrfs_qgroup_full_accounting(trans->fs_info))
		return 0;
	/*
	 * We are always called in a context where we are already holding a
	 * transaction handle. Often we are called when adding a data delayed
	 * reference from btrfs_truncate_inode_items() (truncating or unlinking),
	 * in which case we will be holding a write lock on extent buffer from a
	 * subvolume tree. In this case we can't allow btrfs_find_all_roots() to
	 * acquire fs_info->commit_root_sem, because that is a higher level lock
	 * that must be acquired before locking any extent buffers.
	 *
	 * So we want btrfs_find_all_roots() to not acquire the commit_root_sem
	 * but we can't pass it a non-NULL transaction handle, because otherwise
	 * it would not use commit roots and would lock extent buffers, causing
	 * a deadlock if it ends up trying to read lock the same extent buffer
	 * that was previously write locked at btrfs_truncate_inode_items().
	 *
	 * So pass a NULL transaction handle to btrfs_find_all_roots() and
	 * explicitly tell it to not acquire the commit_root_sem - if we are
	 * holding a transaction handle we don't need its protection.
	 */
	ASSERT(trans != NULL);

	if (trans->fs_info->qgroup_flags & BTRFS_QGROUP_RUNTIME_FLAG_NO_ACCOUNTING)
		return 0;

	ctx.bytenr = qrecord->bytenr;
	ctx.fs_info = trans->fs_info;

	ret = btrfs_find_all_roots(&ctx, true);
	if (ret < 0) {
		qgroup_mark_inconsistent(trans->fs_info);
		btrfs_warn(trans->fs_info,
"error accounting new delayed refs extent (err code: %d), quota inconsistent",
			ret);
		return 0;
	}

	/*
	 * Here we don't need to get the lock of
	 * trans->transaction->delayed_refs, since inserted qrecord won't
	 * be deleted, only qrecord->node may be modified (new qrecord insert)
	 *
	 * So modifying qrecord->old_roots is safe here
	 */
	qrecord->old_roots = ctx.roots;
	return 0;
}

/*
 * Inform qgroup to trace one dirty extent, specified by @bytenr and
 * @num_bytes.
 * So qgroup can account it at commit trans time.
 *
 * Better encapsulated version, with memory allocation and backref walk for
 * commit roots.
 * So this can sleep.
 *
 * Return 0 if the operation is done.
 * Return <0 for error, like memory allocation failure or invalid parameter
 * (NULL trans)
 */
int btrfs_qgroup_trace_extent(struct btrfs_trans_handle *trans, u64 bytenr,
			      u64 num_bytes)
{
	struct btrfs_fs_info *fs_info = trans->fs_info;
	struct btrfs_qgroup_extent_record *record;
	struct btrfs_delayed_ref_root *delayed_refs;
	int ret;

	if (!btrfs_qgroup_full_accounting(fs_info) || bytenr == 0 || num_bytes == 0)
		return 0;
	record = kzalloc(sizeof(*record), GFP_NOFS);
	if (!record)
		return -ENOMEM;

	delayed_refs = &trans->transaction->delayed_refs;
	record->bytenr = bytenr;
	record->num_bytes = num_bytes;
	record->old_roots = NULL;

	spin_lock(&delayed_refs->lock);
	ret = btrfs_qgroup_trace_extent_nolock(fs_info, delayed_refs, record);
	spin_unlock(&delayed_refs->lock);
	if (ret > 0) {
		kfree(record);
		return 0;
	}
	return btrfs_qgroup_trace_extent_post(trans, record);
}

/*
 * Inform qgroup to trace all leaf items of data
 *
 * Return 0 for success
 * Return <0 for error(ENOMEM)
 */
int btrfs_qgroup_trace_leaf_items(struct btrfs_trans_handle *trans,
				  struct extent_buffer *eb)
{
	struct btrfs_fs_info *fs_info = trans->fs_info;
	int nr = btrfs_header_nritems(eb);
	int i, extent_type, ret;
	struct btrfs_key key;
	struct btrfs_file_extent_item *fi;
	u64 bytenr, num_bytes;

	/* We can be called directly from walk_up_proc() */
	if (!btrfs_qgroup_full_accounting(fs_info))
		return 0;

	for (i = 0; i < nr; i++) {
		btrfs_item_key_to_cpu(eb, &key, i);

		if (key.type != BTRFS_EXTENT_DATA_KEY)
			continue;

		fi = btrfs_item_ptr(eb, i, struct btrfs_file_extent_item);
		/* filter out non qgroup-accountable extents  */
		extent_type = btrfs_file_extent_type(eb, fi);

		if (extent_type == BTRFS_FILE_EXTENT_INLINE)
			continue;

		bytenr = btrfs_file_extent_disk_bytenr(eb, fi);
		if (!bytenr)
			continue;

		num_bytes = btrfs_file_extent_disk_num_bytes(eb, fi);

		ret = btrfs_qgroup_trace_extent(trans, bytenr, num_bytes);
		if (ret)
			return ret;
	}
	cond_resched();
	return 0;
}

/*
 * Walk up the tree from the bottom, freeing leaves and any interior
 * nodes which have had all slots visited. If a node (leaf or
 * interior) is freed, the node above it will have it's slot
 * incremented. The root node will never be freed.
 *
 * At the end of this function, we should have a path which has all
 * slots incremented to the next position for a search. If we need to
 * read a new node it will be NULL and the node above it will have the
 * correct slot selected for a later read.
 *
 * If we increment the root nodes slot counter past the number of
 * elements, 1 is returned to signal completion of the search.
 */
static int adjust_slots_upwards(struct btrfs_path *path, int root_level)
{
	int level = 0;
	int nr, slot;
	struct extent_buffer *eb;

	if (root_level == 0)
		return 1;

	while (level <= root_level) {
		eb = path->nodes[level];
		nr = btrfs_header_nritems(eb);
		path->slots[level]++;
		slot = path->slots[level];
		if (slot >= nr || level == 0) {
			/*
			 * Don't free the root -  we will detect this
			 * condition after our loop and return a
			 * positive value for caller to stop walking the tree.
			 */
			if (level != root_level) {
				btrfs_tree_unlock_rw(eb, path->locks[level]);
				path->locks[level] = 0;

				free_extent_buffer(eb);
				path->nodes[level] = NULL;
				path->slots[level] = 0;
			}
		} else {
			/*
			 * We have a valid slot to walk back down
			 * from. Stop here so caller can process these
			 * new nodes.
			 */
			break;
		}

		level++;
	}

	eb = path->nodes[root_level];
	if (path->slots[root_level] >= btrfs_header_nritems(eb))
		return 1;

	return 0;
}

/*
 * Helper function to trace a subtree tree block swap.
 *
 * The swap will happen in highest tree block, but there may be a lot of
 * tree blocks involved.
 *
 * For example:
 *  OO = Old tree blocks
 *  NN = New tree blocks allocated during balance
 *
 *           File tree (257)                  Reloc tree for 257
 * L2              OO                                NN
 *               /    \                            /    \
 * L1          OO      OO (a)                    OO      NN (a)
 *            / \     / \                       / \     / \
 * L0       OO   OO OO   OO                   OO   OO NN   NN
 *                  (b)  (c)                          (b)  (c)
 *
 * When calling qgroup_trace_extent_swap(), we will pass:
 * @src_eb = OO(a)
 * @dst_path = [ nodes[1] = NN(a), nodes[0] = NN(c) ]
 * @dst_level = 0
 * @root_level = 1
 *
 * In that case, qgroup_trace_extent_swap() will search from OO(a) to
 * reach OO(c), then mark both OO(c) and NN(c) as qgroup dirty.
 *
 * The main work of qgroup_trace_extent_swap() can be split into 3 parts:
 *
 * 1) Tree search from @src_eb
 *    It should acts as a simplified btrfs_search_slot().
 *    The key for search can be extracted from @dst_path->nodes[dst_level]
 *    (first key).
 *
 * 2) Mark the final tree blocks in @src_path and @dst_path qgroup dirty
 *    NOTE: In above case, OO(a) and NN(a) won't be marked qgroup dirty.
 *    They should be marked during previous (@dst_level = 1) iteration.
 *
 * 3) Mark file extents in leaves dirty
 *    We don't have good way to pick out new file extents only.
 *    So we still follow the old method by scanning all file extents in
 *    the leave.
 *
 * This function can free us from keeping two paths, thus later we only need
 * to care about how to iterate all new tree blocks in reloc tree.
 */
static int qgroup_trace_extent_swap(struct btrfs_trans_handle* trans,
				    struct extent_buffer *src_eb,
				    struct btrfs_path *dst_path,
				    int dst_level, int root_level,
				    bool trace_leaf)
{
	struct btrfs_key key;
	struct btrfs_path *src_path;
	struct btrfs_fs_info *fs_info = trans->fs_info;
	u32 nodesize = fs_info->nodesize;
	int cur_level = root_level;
	int ret;

	BUG_ON(dst_level > root_level);
	/* Level mismatch */
	if (btrfs_header_level(src_eb) != root_level)
		return -EINVAL;

	src_path = btrfs_alloc_path();
	if (!src_path) {
		ret = -ENOMEM;
		goto out;
	}

	if (dst_level)
		btrfs_node_key_to_cpu(dst_path->nodes[dst_level], &key, 0);
	else
		btrfs_item_key_to_cpu(dst_path->nodes[dst_level], &key, 0);

	/* For src_path */
	atomic_inc(&src_eb->refs);
	src_path->nodes[root_level] = src_eb;
	src_path->slots[root_level] = dst_path->slots[root_level];
	src_path->locks[root_level] = 0;

	/* A simplified version of btrfs_search_slot() */
	while (cur_level >= dst_level) {
		struct btrfs_key src_key;
		struct btrfs_key dst_key;

		if (src_path->nodes[cur_level] == NULL) {
			struct extent_buffer *eb;
			int parent_slot;

			eb = src_path->nodes[cur_level + 1];
			parent_slot = src_path->slots[cur_level + 1];

			eb = btrfs_read_node_slot(eb, parent_slot);
			if (IS_ERR(eb)) {
				ret = PTR_ERR(eb);
				goto out;
			}

			src_path->nodes[cur_level] = eb;

			btrfs_tree_read_lock(eb);
			src_path->locks[cur_level] = BTRFS_READ_LOCK;
		}

		src_path->slots[cur_level] = dst_path->slots[cur_level];
		if (cur_level) {
			btrfs_node_key_to_cpu(dst_path->nodes[cur_level],
					&dst_key, dst_path->slots[cur_level]);
			btrfs_node_key_to_cpu(src_path->nodes[cur_level],
					&src_key, src_path->slots[cur_level]);
		} else {
			btrfs_item_key_to_cpu(dst_path->nodes[cur_level],
					&dst_key, dst_path->slots[cur_level]);
			btrfs_item_key_to_cpu(src_path->nodes[cur_level],
					&src_key, src_path->slots[cur_level]);
		}
		/* Content mismatch, something went wrong */
		if (btrfs_comp_cpu_keys(&dst_key, &src_key)) {
			ret = -ENOENT;
			goto out;
		}
		cur_level--;
	}

	/*
	 * Now both @dst_path and @src_path have been populated, record the tree
	 * blocks for qgroup accounting.
	 */
	ret = btrfs_qgroup_trace_extent(trans, src_path->nodes[dst_level]->start,
					nodesize);
	if (ret < 0)
		goto out;
	ret = btrfs_qgroup_trace_extent(trans, dst_path->nodes[dst_level]->start,
					nodesize);
	if (ret < 0)
		goto out;

	/* Record leaf file extents */
	if (dst_level == 0 && trace_leaf) {
		ret = btrfs_qgroup_trace_leaf_items(trans, src_path->nodes[0]);
		if (ret < 0)
			goto out;
		ret = btrfs_qgroup_trace_leaf_items(trans, dst_path->nodes[0]);
	}
out:
	btrfs_free_path(src_path);
	return ret;
}

/*
 * Helper function to do recursive generation-aware depth-first search, to
 * locate all new tree blocks in a subtree of reloc tree.
 *
 * E.g. (OO = Old tree blocks, NN = New tree blocks, whose gen == last_snapshot)
 *         reloc tree
 * L2         NN (a)
 *          /    \
 * L1    OO        NN (b)
 *      /  \      /  \
 * L0  OO  OO    OO  NN
 *               (c) (d)
 * If we pass:
 * @dst_path = [ nodes[1] = NN(b), nodes[0] = NULL ],
 * @cur_level = 1
 * @root_level = 1
 *
 * We will iterate through tree blocks NN(b), NN(d) and info qgroup to trace
 * above tree blocks along with their counter parts in file tree.
 * While during search, old tree blocks OO(c) will be skipped as tree block swap
 * won't affect OO(c).
 */
static int qgroup_trace_new_subtree_blocks(struct btrfs_trans_handle* trans,
					   struct extent_buffer *src_eb,
					   struct btrfs_path *dst_path,
					   int cur_level, int root_level,
					   u64 last_snapshot, bool trace_leaf)
{
	struct btrfs_fs_info *fs_info = trans->fs_info;
	struct extent_buffer *eb;
	bool need_cleanup = false;
	int ret = 0;
	int i;

	/* Level sanity check */
	if (cur_level < 0 || cur_level >= BTRFS_MAX_LEVEL - 1 ||
	    root_level < 0 || root_level >= BTRFS_MAX_LEVEL - 1 ||
	    root_level < cur_level) {
		btrfs_err_rl(fs_info,
			"%s: bad levels, cur_level=%d root_level=%d",
			__func__, cur_level, root_level);
		return -EUCLEAN;
	}

	/* Read the tree block if needed */
	if (dst_path->nodes[cur_level] == NULL) {
		int parent_slot;
		u64 child_gen;

		/*
		 * dst_path->nodes[root_level] must be initialized before
		 * calling this function.
		 */
		if (cur_level == root_level) {
			btrfs_err_rl(fs_info,
	"%s: dst_path->nodes[%d] not initialized, root_level=%d cur_level=%d",
				__func__, root_level, root_level, cur_level);
			return -EUCLEAN;
		}

		/*
		 * We need to get child blockptr/gen from parent before we can
		 * read it.
		  */
		eb = dst_path->nodes[cur_level + 1];
		parent_slot = dst_path->slots[cur_level + 1];
		child_gen = btrfs_node_ptr_generation(eb, parent_slot);

		/* This node is old, no need to trace */
		if (child_gen < last_snapshot)
			goto out;

		eb = btrfs_read_node_slot(eb, parent_slot);
		if (IS_ERR(eb)) {
			ret = PTR_ERR(eb);
			goto out;
		}

		dst_path->nodes[cur_level] = eb;
		dst_path->slots[cur_level] = 0;

		btrfs_tree_read_lock(eb);
		dst_path->locks[cur_level] = BTRFS_READ_LOCK;
		need_cleanup = true;
	}

	/* Now record this tree block and its counter part for qgroups */
	ret = qgroup_trace_extent_swap(trans, src_eb, dst_path, cur_level,
				       root_level, trace_leaf);
	if (ret < 0)
		goto cleanup;

	eb = dst_path->nodes[cur_level];

	if (cur_level > 0) {
		/* Iterate all child tree blocks */
		for (i = 0; i < btrfs_header_nritems(eb); i++) {
			/* Skip old tree blocks as they won't be swapped */
			if (btrfs_node_ptr_generation(eb, i) < last_snapshot)
				continue;
			dst_path->slots[cur_level] = i;

			/* Recursive call (at most 7 times) */
			ret = qgroup_trace_new_subtree_blocks(trans, src_eb,
					dst_path, cur_level - 1, root_level,
					last_snapshot, trace_leaf);
			if (ret < 0)
				goto cleanup;
		}
	}

cleanup:
	if (need_cleanup) {
		/* Clean up */
		btrfs_tree_unlock_rw(dst_path->nodes[cur_level],
				     dst_path->locks[cur_level]);
		free_extent_buffer(dst_path->nodes[cur_level]);
		dst_path->nodes[cur_level] = NULL;
		dst_path->slots[cur_level] = 0;
		dst_path->locks[cur_level] = 0;
	}
out:
	return ret;
}

static int qgroup_trace_subtree_swap(struct btrfs_trans_handle *trans,
				struct extent_buffer *src_eb,
				struct extent_buffer *dst_eb,
				u64 last_snapshot, bool trace_leaf)
{
	struct btrfs_fs_info *fs_info = trans->fs_info;
	struct btrfs_path *dst_path = NULL;
	int level;
	int ret;

	if (!btrfs_qgroup_full_accounting(fs_info))
		return 0;

	/* Wrong parameter order */
	if (btrfs_header_generation(src_eb) > btrfs_header_generation(dst_eb)) {
		btrfs_err_rl(fs_info,
		"%s: bad parameter order, src_gen=%llu dst_gen=%llu", __func__,
			     btrfs_header_generation(src_eb),
			     btrfs_header_generation(dst_eb));
		return -EUCLEAN;
	}

	if (!extent_buffer_uptodate(src_eb) || !extent_buffer_uptodate(dst_eb)) {
		ret = -EIO;
		goto out;
	}

	level = btrfs_header_level(dst_eb);
	dst_path = btrfs_alloc_path();
	if (!dst_path) {
		ret = -ENOMEM;
		goto out;
	}
	/* For dst_path */
	atomic_inc(&dst_eb->refs);
	dst_path->nodes[level] = dst_eb;
	dst_path->slots[level] = 0;
	dst_path->locks[level] = 0;

	/* Do the generation aware breadth-first search */
	ret = qgroup_trace_new_subtree_blocks(trans, src_eb, dst_path, level,
					      level, last_snapshot, trace_leaf);
	if (ret < 0)
		goto out;
	ret = 0;

out:
	btrfs_free_path(dst_path);
	if (ret < 0)
		qgroup_mark_inconsistent(fs_info);
	return ret;
}

/*
 * Inform qgroup to trace a whole subtree, including all its child tree
 * blocks and data.
 * The root tree block is specified by @root_eb.
 *
 * Normally used by relocation(tree block swap) and subvolume deletion.
 *
 * Return 0 for success
 * Return <0 for error(ENOMEM or tree search error)
 */
int btrfs_qgroup_trace_subtree(struct btrfs_trans_handle *trans,
			       struct extent_buffer *root_eb,
			       u64 root_gen, int root_level)
{
	struct btrfs_fs_info *fs_info = trans->fs_info;
	int ret = 0;
	int level;
	u8 drop_subptree_thres;
	struct extent_buffer *eb = root_eb;
	struct btrfs_path *path = NULL;

	ASSERT(0 <= root_level && root_level < BTRFS_MAX_LEVEL);
	ASSERT(root_eb != NULL);

	if (!btrfs_qgroup_full_accounting(fs_info))
		return 0;

	spin_lock(&fs_info->qgroup_lock);
	drop_subptree_thres = fs_info->qgroup_drop_subtree_thres;
	spin_unlock(&fs_info->qgroup_lock);

	/*
	 * This function only gets called for snapshot drop, if we hit a high
	 * node here, it means we are going to change ownership for quite a lot
	 * of extents, which will greatly slow down btrfs_commit_transaction().
	 *
	 * So here if we find a high tree here, we just skip the accounting and
	 * mark qgroup inconsistent.
	 */
	if (root_level >= drop_subptree_thres) {
		qgroup_mark_inconsistent(fs_info);
		return 0;
	}

	if (!extent_buffer_uptodate(root_eb)) {
		struct btrfs_tree_parent_check check = {
			.has_first_key = false,
			.transid = root_gen,
			.level = root_level
		};

		ret = btrfs_read_extent_buffer(root_eb, &check);
		if (ret)
			goto out;
	}

	if (root_level == 0) {
		ret = btrfs_qgroup_trace_leaf_items(trans, root_eb);
		goto out;
	}

	path = btrfs_alloc_path();
	if (!path)
		return -ENOMEM;

	/*
	 * Walk down the tree.  Missing extent blocks are filled in as
	 * we go. Metadata is accounted every time we read a new
	 * extent block.
	 *
	 * When we reach a leaf, we account for file extent items in it,
	 * walk back up the tree (adjusting slot pointers as we go)
	 * and restart the search process.
	 */
	atomic_inc(&root_eb->refs);	/* For path */
	path->nodes[root_level] = root_eb;
	path->slots[root_level] = 0;
	path->locks[root_level] = 0; /* so release_path doesn't try to unlock */
walk_down:
	level = root_level;
	while (level >= 0) {
		if (path->nodes[level] == NULL) {
			int parent_slot;
			u64 child_bytenr;

			/*
			 * We need to get child blockptr from parent before we
			 * can read it.
			  */
			eb = path->nodes[level + 1];
			parent_slot = path->slots[level + 1];
			child_bytenr = btrfs_node_blockptr(eb, parent_slot);

			eb = btrfs_read_node_slot(eb, parent_slot);
			if (IS_ERR(eb)) {
				ret = PTR_ERR(eb);
				goto out;
			}

			path->nodes[level] = eb;
			path->slots[level] = 0;

			btrfs_tree_read_lock(eb);
			path->locks[level] = BTRFS_READ_LOCK;

			ret = btrfs_qgroup_trace_extent(trans, child_bytenr,
							fs_info->nodesize);
			if (ret)
				goto out;
		}

		if (level == 0) {
			ret = btrfs_qgroup_trace_leaf_items(trans,
							    path->nodes[level]);
			if (ret)
				goto out;

			/* Nonzero return here means we completed our search */
			ret = adjust_slots_upwards(path, root_level);
			if (ret)
				break;

			/* Restart search with new slots */
			goto walk_down;
		}

		level--;
	}

	ret = 0;
out:
	btrfs_free_path(path);

	return ret;
}

static void qgroup_iterator_nested_add(struct list_head *head, struct btrfs_qgroup *qgroup)
{
	if (!list_empty(&qgroup->nested_iterator))
		return;

	list_add_tail(&qgroup->nested_iterator, head);
}

static void qgroup_iterator_nested_clean(struct list_head *head)
{
	while (!list_empty(head)) {
		struct btrfs_qgroup *qgroup;

		qgroup = list_first_entry(head, struct btrfs_qgroup, nested_iterator);
		list_del_init(&qgroup->nested_iterator);
	}
}

#define UPDATE_NEW	0
#define UPDATE_OLD	1
/*
 * Walk all of the roots that points to the bytenr and adjust their refcnts.
 */
static void qgroup_update_refcnt(struct btrfs_fs_info *fs_info,
				 struct ulist *roots, struct list_head *qgroups,
				 u64 seq, int update_old)
{
	struct ulist_node *unode;
	struct ulist_iterator uiter;
	struct btrfs_qgroup *qg;

	if (!roots)
		return;
	ULIST_ITER_INIT(&uiter);
	while ((unode = ulist_next(roots, &uiter))) {
		LIST_HEAD(tmp);

		qg = find_qgroup_rb(fs_info, unode->val);
		if (!qg)
			continue;

		qgroup_iterator_nested_add(qgroups, qg);
		qgroup_iterator_add(&tmp, qg);
		list_for_each_entry(qg, &tmp, iterator) {
			struct btrfs_qgroup_list *glist;

			if (update_old)
				btrfs_qgroup_update_old_refcnt(qg, seq, 1);
			else
				btrfs_qgroup_update_new_refcnt(qg, seq, 1);

			list_for_each_entry(glist, &qg->groups, next_group) {
				qgroup_iterator_nested_add(qgroups, glist->group);
				qgroup_iterator_add(&tmp, glist->group);
			}
		}
		qgroup_iterator_clean(&tmp);
	}
}

/*
 * Update qgroup rfer/excl counters.
 * Rfer update is easy, codes can explain themselves.
 *
 * Excl update is tricky, the update is split into 2 parts.
 * Part 1: Possible exclusive <-> sharing detect:
 *	|	A	|	!A	|
 *  -------------------------------------
 *  B	|	*	|	-	|
 *  -------------------------------------
 *  !B	|	+	|	**	|
 *  -------------------------------------
 *
 * Conditions:
 * A:	cur_old_roots < nr_old_roots	(not exclusive before)
 * !A:	cur_old_roots == nr_old_roots	(possible exclusive before)
 * B:	cur_new_roots < nr_new_roots	(not exclusive now)
 * !B:	cur_new_roots == nr_new_roots	(possible exclusive now)
 *
 * Results:
 * +: Possible sharing -> exclusive	-: Possible exclusive -> sharing
 * *: Definitely not changed.		**: Possible unchanged.
 *
 * For !A and !B condition, the exception is cur_old/new_roots == 0 case.
 *
 * To make the logic clear, we first use condition A and B to split
 * combination into 4 results.
 *
 * Then, for result "+" and "-", check old/new_roots == 0 case, as in them
 * only on variant maybe 0.
 *
 * Lastly, check result **, since there are 2 variants maybe 0, split them
 * again(2x2).
 * But this time we don't need to consider other things, the codes and logic
 * is easy to understand now.
 */
static void qgroup_update_counters(struct btrfs_fs_info *fs_info,
				   struct list_head *qgroups, u64 nr_old_roots,
				   u64 nr_new_roots, u64 num_bytes, u64 seq)
{
	struct btrfs_qgroup *qg;

	list_for_each_entry(qg, qgroups, nested_iterator) {
		u64 cur_new_count, cur_old_count;
		bool dirty = false;

		cur_old_count = btrfs_qgroup_get_old_refcnt(qg, seq);
		cur_new_count = btrfs_qgroup_get_new_refcnt(qg, seq);

		trace_qgroup_update_counters(fs_info, qg, cur_old_count,
					     cur_new_count);

		/* Rfer update part */
		if (cur_old_count == 0 && cur_new_count > 0) {
			qg->rfer += num_bytes;
			qg->rfer_cmpr += num_bytes;
			dirty = true;
		}
		if (cur_old_count > 0 && cur_new_count == 0) {
			qg->rfer -= num_bytes;
			qg->rfer_cmpr -= num_bytes;
			dirty = true;
		}

		/* Excl update part */
		/* Exclusive/none -> shared case */
		if (cur_old_count == nr_old_roots &&
		    cur_new_count < nr_new_roots) {
			/* Exclusive -> shared */
			if (cur_old_count != 0) {
				qg->excl -= num_bytes;
				qg->excl_cmpr -= num_bytes;
				dirty = true;
			}
		}

		/* Shared -> exclusive/none case */
		if (cur_old_count < nr_old_roots &&
		    cur_new_count == nr_new_roots) {
			/* Shared->exclusive */
			if (cur_new_count != 0) {
				qg->excl += num_bytes;
				qg->excl_cmpr += num_bytes;
				dirty = true;
			}
		}

		/* Exclusive/none -> exclusive/none case */
		if (cur_old_count == nr_old_roots &&
		    cur_new_count == nr_new_roots) {
			if (cur_old_count == 0) {
				/* None -> exclusive/none */

				if (cur_new_count != 0) {
					/* None -> exclusive */
					qg->excl += num_bytes;
					qg->excl_cmpr += num_bytes;
					dirty = true;
				}
				/* None -> none, nothing changed */
			} else {
				/* Exclusive -> exclusive/none */

				if (cur_new_count == 0) {
					/* Exclusive -> none */
					qg->excl -= num_bytes;
					qg->excl_cmpr -= num_bytes;
					dirty = true;
				}
				/* Exclusive -> exclusive, nothing changed */
			}
		}

		if (dirty)
			qgroup_dirty(fs_info, qg);
	}
}

/*
 * Check if the @roots potentially is a list of fs tree roots
 *
 * Return 0 for definitely not a fs/subvol tree roots ulist
 * Return 1 for possible fs/subvol tree roots in the list (considering an empty
 *          one as well)
 */
static int maybe_fs_roots(struct ulist *roots)
{
	struct ulist_node *unode;
	struct ulist_iterator uiter;

	/* Empty one, still possible for fs roots */
	if (!roots || roots->nnodes == 0)
		return 1;

	ULIST_ITER_INIT(&uiter);
	unode = ulist_next(roots, &uiter);
	if (!unode)
		return 1;

	/*
	 * If it contains fs tree roots, then it must belong to fs/subvol
	 * trees.
	 * If it contains a non-fs tree, it won't be shared with fs/subvol trees.
	 */
	return is_fstree(unode->val);
}

int btrfs_qgroup_account_extent(struct btrfs_trans_handle *trans, u64 bytenr,
				u64 num_bytes, struct ulist *old_roots,
				struct ulist *new_roots)
{
	struct btrfs_fs_info *fs_info = trans->fs_info;
	LIST_HEAD(qgroups);
	u64 seq;
	u64 nr_new_roots = 0;
	u64 nr_old_roots = 0;
	int ret = 0;

	/*
	 * If quotas get disabled meanwhile, the resources need to be freed and
	 * we can't just exit here.
	 */
	if (!btrfs_qgroup_full_accounting(fs_info) ||
	    fs_info->qgroup_flags & BTRFS_QGROUP_RUNTIME_FLAG_NO_ACCOUNTING)
		goto out_free;

	if (new_roots) {
		if (!maybe_fs_roots(new_roots))
			goto out_free;
		nr_new_roots = new_roots->nnodes;
	}
	if (old_roots) {
		if (!maybe_fs_roots(old_roots))
			goto out_free;
		nr_old_roots = old_roots->nnodes;
	}

	/* Quick exit, either not fs tree roots, or won't affect any qgroup */
	if (nr_old_roots == 0 && nr_new_roots == 0)
		goto out_free;

	trace_btrfs_qgroup_account_extent(fs_info, trans->transid, bytenr,
					num_bytes, nr_old_roots, nr_new_roots);

	mutex_lock(&fs_info->qgroup_rescan_lock);
	if (fs_info->qgroup_flags & BTRFS_QGROUP_STATUS_FLAG_RESCAN) {
		if (fs_info->qgroup_rescan_progress.objectid <= bytenr) {
			mutex_unlock(&fs_info->qgroup_rescan_lock);
			ret = 0;
			goto out_free;
		}
	}
	mutex_unlock(&fs_info->qgroup_rescan_lock);

	spin_lock(&fs_info->qgroup_lock);
	seq = fs_info->qgroup_seq;

	/* Update old refcnts using old_roots */
	qgroup_update_refcnt(fs_info, old_roots, &qgroups, seq, UPDATE_OLD);

	/* Update new refcnts using new_roots */
	qgroup_update_refcnt(fs_info, new_roots, &qgroups, seq, UPDATE_NEW);

	qgroup_update_counters(fs_info, &qgroups, nr_old_roots, nr_new_roots,
			       num_bytes, seq);

	/*
	 * We're done using the iterator, release all its qgroups while holding
	 * fs_info->qgroup_lock so that we don't race with btrfs_remove_qgroup()
	 * and trigger use-after-free accesses to qgroups.
	 */
	qgroup_iterator_nested_clean(&qgroups);

	/*
	 * Bump qgroup_seq to avoid seq overlap
	 */
	fs_info->qgroup_seq += max(nr_old_roots, nr_new_roots) + 1;
	spin_unlock(&fs_info->qgroup_lock);
out_free:
	ulist_free(old_roots);
	ulist_free(new_roots);
	return ret;
}

int btrfs_qgroup_account_extents(struct btrfs_trans_handle *trans)
{
	struct btrfs_fs_info *fs_info = trans->fs_info;
	struct btrfs_qgroup_extent_record *record;
	struct btrfs_delayed_ref_root *delayed_refs;
	struct ulist *new_roots = NULL;
	struct rb_node *node;
	u64 num_dirty_extents = 0;
	u64 qgroup_to_skip;
	int ret = 0;

	if (btrfs_qgroup_mode(fs_info) == BTRFS_QGROUP_MODE_SIMPLE)
		return 0;

	delayed_refs = &trans->transaction->delayed_refs;
	qgroup_to_skip = delayed_refs->qgroup_to_skip;
	while ((node = rb_first(&delayed_refs->dirty_extent_root))) {
		record = rb_entry(node, struct btrfs_qgroup_extent_record,
				  node);

		num_dirty_extents++;
		trace_btrfs_qgroup_account_extents(fs_info, record);

		if (!ret && !(fs_info->qgroup_flags &
			      BTRFS_QGROUP_RUNTIME_FLAG_NO_ACCOUNTING)) {
			struct btrfs_backref_walk_ctx ctx = { 0 };

			ctx.bytenr = record->bytenr;
			ctx.fs_info = fs_info;

			/*
			 * Old roots should be searched when inserting qgroup
			 * extent record.
			 *
			 * But for INCONSISTENT (NO_ACCOUNTING) -> rescan case,
			 * we may have some record inserted during
			 * NO_ACCOUNTING (thus no old_roots populated), but
			 * later we start rescan, which clears NO_ACCOUNTING,
			 * leaving some inserted records without old_roots
			 * populated.
			 *
			 * Those cases are rare and should not cause too much
			 * time spent during commit_transaction().
			 */
			if (!record->old_roots) {
				/* Search commit root to find old_roots */
				ret = btrfs_find_all_roots(&ctx, false);
				if (ret < 0)
					goto cleanup;
				record->old_roots = ctx.roots;
				ctx.roots = NULL;
			}

			/*
			 * Use BTRFS_SEQ_LAST as time_seq to do special search,
			 * which doesn't lock tree or delayed_refs and search
			 * current root. It's safe inside commit_transaction().
			 */
			ctx.trans = trans;
			ctx.time_seq = BTRFS_SEQ_LAST;
			ret = btrfs_find_all_roots(&ctx, false);
			if (ret < 0)
				goto cleanup;
			new_roots = ctx.roots;
			if (qgroup_to_skip) {
				ulist_del(new_roots, qgroup_to_skip, 0);
				ulist_del(record->old_roots, qgroup_to_skip,
					  0);
			}
			ret = btrfs_qgroup_account_extent(trans, record->bytenr,
							  record->num_bytes,
							  record->old_roots,
							  new_roots);
			record->old_roots = NULL;
			new_roots = NULL;
		}
		/* Free the reserved data space */
		btrfs_qgroup_free_refroot(fs_info,
				record->data_rsv_refroot,
				record->data_rsv,
				BTRFS_QGROUP_RSV_DATA);
cleanup:
		ulist_free(record->old_roots);
		ulist_free(new_roots);
		new_roots = NULL;
		rb_erase(node, &delayed_refs->dirty_extent_root);
		kfree(record);

	}
	trace_qgroup_num_dirty_extents(fs_info, trans->transid,
				       num_dirty_extents);
	return ret;
}

/*
 * Writes all changed qgroups to disk.
 * Called by the transaction commit path and the qgroup assign ioctl.
 */
int btrfs_run_qgroups(struct btrfs_trans_handle *trans)
{
	struct btrfs_fs_info *fs_info = trans->fs_info;
	int ret = 0;

	/*
	 * In case we are called from the qgroup assign ioctl, assert that we
	 * are holding the qgroup_ioctl_lock, otherwise we can race with a quota
	 * disable operation (ioctl) and access a freed quota root.
	 */
	if (trans->transaction->state != TRANS_STATE_COMMIT_DOING)
		lockdep_assert_held(&fs_info->qgroup_ioctl_lock);

	if (!fs_info->quota_root)
		return ret;

	spin_lock(&fs_info->qgroup_lock);
	while (!list_empty(&fs_info->dirty_qgroups)) {
		struct btrfs_qgroup *qgroup;
		qgroup = list_first_entry(&fs_info->dirty_qgroups,
					  struct btrfs_qgroup, dirty);
		list_del_init(&qgroup->dirty);
		spin_unlock(&fs_info->qgroup_lock);
		ret = update_qgroup_info_item(trans, qgroup);
		if (ret)
			qgroup_mark_inconsistent(fs_info);
		ret = update_qgroup_limit_item(trans, qgroup);
		if (ret)
			qgroup_mark_inconsistent(fs_info);
		spin_lock(&fs_info->qgroup_lock);
	}
	if (btrfs_qgroup_enabled(fs_info))
		fs_info->qgroup_flags |= BTRFS_QGROUP_STATUS_FLAG_ON;
	else
		fs_info->qgroup_flags &= ~BTRFS_QGROUP_STATUS_FLAG_ON;
	spin_unlock(&fs_info->qgroup_lock);

	ret = update_qgroup_status_item(trans);
	if (ret)
		qgroup_mark_inconsistent(fs_info);

	return ret;
}

int btrfs_qgroup_check_inherit(struct btrfs_fs_info *fs_info,
			       struct btrfs_qgroup_inherit *inherit,
			       size_t size)
{
	if (inherit->flags & ~BTRFS_QGROUP_INHERIT_FLAGS_SUPP)
		return -EOPNOTSUPP;
	if (size < sizeof(*inherit) || size > PAGE_SIZE)
		return -EINVAL;

	/*
	 * In the past we allowed btrfs_qgroup_inherit to specify to copy
	 * rfer/excl numbers directly from other qgroups.  This behavior has
	 * been disabled in userspace for a very long time, but here we should
	 * also disable it in kernel, as this behavior is known to mark qgroup
	 * inconsistent, and a rescan would wipe out the changes anyway.
	 *
	 * Reject any btrfs_qgroup_inherit with num_ref_copies or num_excl_copies.
	 */
	if (inherit->num_ref_copies > 0 || inherit->num_excl_copies > 0)
		return -EINVAL;

	if (size != struct_size(inherit, qgroups, inherit->num_qgroups))
		return -EINVAL;

	/*
	 * Skip the inherit source qgroups check if qgroup is not enabled.
	 * Qgroup can still be later enabled causing problems, but in that case
	 * btrfs_qgroup_inherit() would just ignore those invalid ones.
	 */
	if (!btrfs_qgroup_enabled(fs_info))
		return 0;

	/*
	 * Now check all the remaining qgroups, they should all:
	 *
	 * - Exist
	 * - Be higher level qgroups.
	 */
	for (int i = 0; i < inherit->num_qgroups; i++) {
		struct btrfs_qgroup *qgroup;
		u64 qgroupid = inherit->qgroups[i];

		if (btrfs_qgroup_level(qgroupid) == 0)
			return -EINVAL;

		spin_lock(&fs_info->qgroup_lock);
		qgroup = find_qgroup_rb(fs_info, qgroupid);
		if (!qgroup) {
			spin_unlock(&fs_info->qgroup_lock);
			return -ENOENT;
		}
		spin_unlock(&fs_info->qgroup_lock);
	}
	return 0;
}

static int qgroup_auto_inherit(struct btrfs_fs_info *fs_info,
			       u64 inode_rootid,
			       struct btrfs_qgroup_inherit **inherit)
{
	int i = 0;
	u64 num_qgroups = 0;
	struct btrfs_qgroup *inode_qg;
	struct btrfs_qgroup_list *qg_list;
	struct btrfs_qgroup_inherit *res;
	size_t struct_sz;
	u64 *qgids;

	if (*inherit)
		return -EEXIST;

	inode_qg = find_qgroup_rb(fs_info, inode_rootid);
	if (!inode_qg)
		return -ENOENT;

	num_qgroups = list_count_nodes(&inode_qg->groups);

	if (!num_qgroups)
		return 0;

	struct_sz = struct_size(res, qgroups, num_qgroups);
	if (struct_sz == SIZE_MAX)
		return -ERANGE;

	res = kzalloc(struct_sz, GFP_NOFS);
	if (!res)
		return -ENOMEM;
	res->num_qgroups = num_qgroups;
	qgids = res->qgroups;

	list_for_each_entry(qg_list, &inode_qg->groups, next_group)
		qgids[i++] = qg_list->group->qgroupid;

	*inherit = res;
	return 0;
}

/*
 * Check if we can skip rescan when inheriting qgroups.  If @src has a single
 * @parent, and that @parent is owning all its bytes exclusively, we can skip
 * the full rescan, by just adding nodesize to the @parent's excl/rfer.
 *
 * Return <0 for fatal errors (like srcid/parentid has no qgroup).
 * Return 0 if a quick inherit is done.
 * Return >0 if a quick inherit is not possible, and a full rescan is needed.
 */
static int qgroup_snapshot_quick_inherit(struct btrfs_fs_info *fs_info,
					 u64 srcid, u64 parentid)
{
	struct btrfs_qgroup *src;
	struct btrfs_qgroup *parent;
	struct btrfs_qgroup_list *list;
	int nr_parents = 0;

	src = find_qgroup_rb(fs_info, srcid);
	if (!src)
		return -ENOENT;
	parent = find_qgroup_rb(fs_info, parentid);
	if (!parent)
		return -ENOENT;

	/*
	 * Source has no parent qgroup, but our new qgroup would have one.
	 * Qgroup numbers would become inconsistent.
	 */
	if (list_empty(&src->groups))
		return 1;

	list_for_each_entry(list, &src->groups, next_group) {
		/* The parent is not the same, quick update is not possible. */
		if (list->group->qgroupid != parentid)
			return 1;
		nr_parents++;
		/*
		 * More than one parent qgroup, we can't be sure about accounting
		 * consistency.
		 */
		if (nr_parents > 1)
			return 1;
	}

	/*
	 * The parent is not exclusively owning all its bytes.  We're not sure
	 * if the source has any bytes not fully owned by the parent.
	 */
	if (parent->excl != parent->rfer)
		return 1;

	parent->excl += fs_info->nodesize;
	parent->rfer += fs_info->nodesize;
	return 0;
}

/*
 * Copy the accounting information between qgroups. This is necessary
 * when a snapshot or a subvolume is created. Throwing an error will
 * cause a transaction abort so we take extra care here to only error
 * when a readonly fs is a reasonable outcome.
 */
int btrfs_qgroup_inherit(struct btrfs_trans_handle *trans, u64 srcid,
			 u64 objectid, u64 inode_rootid,
			 struct btrfs_qgroup_inherit *inherit)
{
	int ret = 0;
	u64 *i_qgroups;
	bool committing = false;
	struct btrfs_fs_info *fs_info = trans->fs_info;
	struct btrfs_root *quota_root;
	struct btrfs_qgroup *srcgroup;
	struct btrfs_qgroup *dstgroup;
	struct btrfs_qgroup *prealloc;
	struct btrfs_qgroup_list **qlist_prealloc = NULL;
	bool free_inherit = false;
	bool need_rescan = false;
	u32 level_size = 0;
	u64 nums;

	prealloc = kzalloc(sizeof(*prealloc), GFP_NOFS);
	if (!prealloc)
		return -ENOMEM;

	/*
	 * There are only two callers of this function.
	 *
	 * One in create_subvol() in the ioctl context, which needs to hold
	 * the qgroup_ioctl_lock.
	 *
	 * The other one in create_pending_snapshot() where no other qgroup
	 * code can modify the fs as they all need to either start a new trans
	 * or hold a trans handler, thus we don't need to hold
	 * qgroup_ioctl_lock.
	 * This would avoid long and complex lock chain and make lockdep happy.
	 */
	spin_lock(&fs_info->trans_lock);
	if (trans->transaction->state == TRANS_STATE_COMMIT_DOING)
		committing = true;
	spin_unlock(&fs_info->trans_lock);

	if (!committing)
		mutex_lock(&fs_info->qgroup_ioctl_lock);
	if (!btrfs_qgroup_enabled(fs_info))
		goto out;

	quota_root = fs_info->quota_root;
	if (!quota_root) {
		ret = -EINVAL;
		goto out;
	}

	if (btrfs_qgroup_mode(fs_info) == BTRFS_QGROUP_MODE_SIMPLE && !inherit) {
		ret = qgroup_auto_inherit(fs_info, inode_rootid, &inherit);
		if (ret)
			goto out;
		free_inherit = true;
	}

	if (inherit) {
		i_qgroups = (u64 *)(inherit + 1);
		nums = inherit->num_qgroups + 2 * inherit->num_ref_copies +
		       2 * inherit->num_excl_copies;
		for (int i = 0; i < nums; i++) {
			srcgroup = find_qgroup_rb(fs_info, *i_qgroups);

			/*
			 * Zero out invalid groups so we can ignore
			 * them later.
			 */
			if (!srcgroup ||
			    ((srcgroup->qgroupid >> 48) <= (objectid >> 48)))
				*i_qgroups = 0ULL;

			++i_qgroups;
		}
	}

	/*
	 * create a tracking group for the subvol itself
	 */
	ret = add_qgroup_item(trans, quota_root, objectid);
	if (ret)
		goto out;

	/*
	 * add qgroup to all inherited groups
	 */
	if (inherit) {
		i_qgroups = (u64 *)(inherit + 1);
		for (int i = 0; i < inherit->num_qgroups; i++, i_qgroups++) {
			if (*i_qgroups == 0)
				continue;
			ret = add_qgroup_relation_item(trans, objectid,
						       *i_qgroups);
			if (ret && ret != -EEXIST)
				goto out;
			ret = add_qgroup_relation_item(trans, *i_qgroups,
						       objectid);
			if (ret && ret != -EEXIST)
				goto out;
		}
		ret = 0;

		qlist_prealloc = kcalloc(inherit->num_qgroups,
					 sizeof(struct btrfs_qgroup_list *),
					 GFP_NOFS);
		if (!qlist_prealloc) {
			ret = -ENOMEM;
			goto out;
		}
		for (int i = 0; i < inherit->num_qgroups; i++) {
			qlist_prealloc[i] = kzalloc(sizeof(struct btrfs_qgroup_list),
						    GFP_NOFS);
			if (!qlist_prealloc[i]) {
				ret = -ENOMEM;
				goto out;
			}
		}
	}

	spin_lock(&fs_info->qgroup_lock);

	dstgroup = add_qgroup_rb(fs_info, prealloc, objectid);
	prealloc = NULL;

	if (inherit && inherit->flags & BTRFS_QGROUP_INHERIT_SET_LIMITS) {
		dstgroup->lim_flags = inherit->lim.flags;
		dstgroup->max_rfer = inherit->lim.max_rfer;
		dstgroup->max_excl = inherit->lim.max_excl;
		dstgroup->rsv_rfer = inherit->lim.rsv_rfer;
		dstgroup->rsv_excl = inherit->lim.rsv_excl;

		qgroup_dirty(fs_info, dstgroup);
	}

	if (srcid && btrfs_qgroup_mode(fs_info) == BTRFS_QGROUP_MODE_FULL) {
		srcgroup = find_qgroup_rb(fs_info, srcid);
		if (!srcgroup)
			goto unlock;

		/*
		 * We call inherit after we clone the root in order to make sure
		 * our counts don't go crazy, so at this point the only
		 * difference between the two roots should be the root node.
		 */
		level_size = fs_info->nodesize;
		dstgroup->rfer = srcgroup->rfer;
		dstgroup->rfer_cmpr = srcgroup->rfer_cmpr;
		dstgroup->excl = level_size;
		dstgroup->excl_cmpr = level_size;
		srcgroup->excl = level_size;
		srcgroup->excl_cmpr = level_size;

		/* inherit the limit info */
		dstgroup->lim_flags = srcgroup->lim_flags;
		dstgroup->max_rfer = srcgroup->max_rfer;
		dstgroup->max_excl = srcgroup->max_excl;
		dstgroup->rsv_rfer = srcgroup->rsv_rfer;
		dstgroup->rsv_excl = srcgroup->rsv_excl;

		qgroup_dirty(fs_info, dstgroup);
		qgroup_dirty(fs_info, srcgroup);

		/*
		 * If the source qgroup has parent but the new one doesn't,
		 * we need a full rescan.
		 */
		if (!inherit && !list_empty(&srcgroup->groups))
			need_rescan = true;
	}

	if (!inherit)
		goto unlock;

	i_qgroups = (u64 *)(inherit + 1);
	for (int i = 0; i < inherit->num_qgroups; i++) {
		if (*i_qgroups) {
			ret = add_relation_rb(fs_info, qlist_prealloc[i], objectid,
					      *i_qgroups);
			qlist_prealloc[i] = NULL;
			if (ret)
				goto unlock;
		}
		if (srcid) {
			/* Check if we can do a quick inherit. */
			ret = qgroup_snapshot_quick_inherit(fs_info, srcid, *i_qgroups);
			if (ret < 0)
				goto unlock;
			if (ret > 0)
				need_rescan = true;
			ret = 0;
		}
		++i_qgroups;
	}

	for (int i = 0; i < inherit->num_ref_copies; i++, i_qgroups += 2) {
		struct btrfs_qgroup *src;
		struct btrfs_qgroup *dst;

		if (!i_qgroups[0] || !i_qgroups[1])
			continue;

		src = find_qgroup_rb(fs_info, i_qgroups[0]);
		dst = find_qgroup_rb(fs_info, i_qgroups[1]);

		if (!src || !dst) {
			ret = -EINVAL;
			goto unlock;
		}

		dst->rfer = src->rfer - level_size;
		dst->rfer_cmpr = src->rfer_cmpr - level_size;

		/* Manually tweaking numbers certainly needs a rescan */
		need_rescan = true;
	}
	for (int i = 0; i < inherit->num_excl_copies; i++, i_qgroups += 2) {
		struct btrfs_qgroup *src;
		struct btrfs_qgroup *dst;

		if (!i_qgroups[0] || !i_qgroups[1])
			continue;

		src = find_qgroup_rb(fs_info, i_qgroups[0]);
		dst = find_qgroup_rb(fs_info, i_qgroups[1]);

		if (!src || !dst) {
			ret = -EINVAL;
			goto unlock;
		}

		dst->excl = src->excl + level_size;
		dst->excl_cmpr = src->excl_cmpr + level_size;
		need_rescan = true;
	}

unlock:
	spin_unlock(&fs_info->qgroup_lock);
	if (!ret)
		ret = btrfs_sysfs_add_one_qgroup(fs_info, dstgroup);
out:
	if (!committing)
		mutex_unlock(&fs_info->qgroup_ioctl_lock);
	if (need_rescan)
		qgroup_mark_inconsistent(fs_info);
	if (qlist_prealloc) {
		for (int i = 0; i < inherit->num_qgroups; i++)
			kfree(qlist_prealloc[i]);
		kfree(qlist_prealloc);
	}
	if (free_inherit)
		kfree(inherit);
	kfree(prealloc);
	return ret;
}

static bool qgroup_check_limits(const struct btrfs_qgroup *qg, u64 num_bytes)
{
	if ((qg->lim_flags & BTRFS_QGROUP_LIMIT_MAX_RFER) &&
	    qgroup_rsv_total(qg) + (s64)qg->rfer + num_bytes > qg->max_rfer)
		return false;

	if ((qg->lim_flags & BTRFS_QGROUP_LIMIT_MAX_EXCL) &&
	    qgroup_rsv_total(qg) + (s64)qg->excl + num_bytes > qg->max_excl)
		return false;

	return true;
}

static int qgroup_reserve(struct btrfs_root *root, u64 num_bytes, bool enforce,
			  enum btrfs_qgroup_rsv_type type)
{
	struct btrfs_qgroup *qgroup;
	struct btrfs_fs_info *fs_info = root->fs_info;
	u64 ref_root = btrfs_root_id(root);
	int ret = 0;
	LIST_HEAD(qgroup_list);

	if (!is_fstree(ref_root))
		return 0;

	if (num_bytes == 0)
		return 0;

	if (test_bit(BTRFS_FS_QUOTA_OVERRIDE, &fs_info->flags) &&
	    capable(CAP_SYS_RESOURCE))
		enforce = false;

	spin_lock(&fs_info->qgroup_lock);
	if (!fs_info->quota_root)
		goto out;

	qgroup = find_qgroup_rb(fs_info, ref_root);
	if (!qgroup)
		goto out;

	qgroup_iterator_add(&qgroup_list, qgroup);
	list_for_each_entry(qgroup, &qgroup_list, iterator) {
		struct btrfs_qgroup_list *glist;

		if (enforce && !qgroup_check_limits(qgroup, num_bytes)) {
			ret = -EDQUOT;
			goto out;
		}

		list_for_each_entry(glist, &qgroup->groups, next_group)
			qgroup_iterator_add(&qgroup_list, glist->group);
	}

	ret = 0;
	/*
	 * no limits exceeded, now record the reservation into all qgroups
	 */
	list_for_each_entry(qgroup, &qgroup_list, iterator)
		qgroup_rsv_add(fs_info, qgroup, num_bytes, type);

out:
	qgroup_iterator_clean(&qgroup_list);
	spin_unlock(&fs_info->qgroup_lock);
	return ret;
}

/*
 * Free @num_bytes of reserved space with @type for qgroup.  (Normally level 0
 * qgroup).
 *
 * Will handle all higher level qgroup too.
 *
 * NOTE: If @num_bytes is (u64)-1, this means to free all bytes of this qgroup.
 * This special case is only used for META_PERTRANS type.
 */
void btrfs_qgroup_free_refroot(struct btrfs_fs_info *fs_info,
			       u64 ref_root, u64 num_bytes,
			       enum btrfs_qgroup_rsv_type type)
{
	struct btrfs_qgroup *qgroup;
	LIST_HEAD(qgroup_list);

	if (!is_fstree(ref_root))
		return;

	if (num_bytes == 0)
		return;

	if (num_bytes == (u64)-1 && type != BTRFS_QGROUP_RSV_META_PERTRANS) {
		WARN(1, "%s: Invalid type to free", __func__);
		return;
	}
	spin_lock(&fs_info->qgroup_lock);

	if (!fs_info->quota_root)
		goto out;

	qgroup = find_qgroup_rb(fs_info, ref_root);
	if (!qgroup)
		goto out;

	if (num_bytes == (u64)-1)
		/*
		 * We're freeing all pertrans rsv, get reserved value from
		 * level 0 qgroup as real num_bytes to free.
		 */
		num_bytes = qgroup->rsv.values[type];

	qgroup_iterator_add(&qgroup_list, qgroup);
	list_for_each_entry(qgroup, &qgroup_list, iterator) {
		struct btrfs_qgroup_list *glist;

		qgroup_rsv_release(fs_info, qgroup, num_bytes, type);
		list_for_each_entry(glist, &qgroup->groups, next_group) {
			qgroup_iterator_add(&qgroup_list, glist->group);
		}
	}
out:
	qgroup_iterator_clean(&qgroup_list);
	spin_unlock(&fs_info->qgroup_lock);
}

/*
 * Check if the leaf is the last leaf. Which means all node pointers
 * are at their last position.
 */
static bool is_last_leaf(struct btrfs_path *path)
{
	int i;

	for (i = 1; i < BTRFS_MAX_LEVEL && path->nodes[i]; i++) {
		if (path->slots[i] != btrfs_header_nritems(path->nodes[i]) - 1)
			return false;
	}
	return true;
}

/*
 * returns < 0 on error, 0 when more leafs are to be scanned.
 * returns 1 when done.
 */
static int qgroup_rescan_leaf(struct btrfs_trans_handle *trans,
			      struct btrfs_path *path)
{
	struct btrfs_fs_info *fs_info = trans->fs_info;
	struct btrfs_root *extent_root;
	struct btrfs_key found;
	struct extent_buffer *scratch_leaf = NULL;
	u64 num_bytes;
	bool done;
	int slot;
	int ret;

	if (!btrfs_qgroup_full_accounting(fs_info))
		return 1;

	mutex_lock(&fs_info->qgroup_rescan_lock);
	extent_root = btrfs_extent_root(fs_info,
				fs_info->qgroup_rescan_progress.objectid);
	ret = btrfs_search_slot_for_read(extent_root,
					 &fs_info->qgroup_rescan_progress,
					 path, 1, 0);

	btrfs_debug(fs_info,
		"current progress key (%llu %u %llu), search_slot ret %d",
		fs_info->qgroup_rescan_progress.objectid,
		fs_info->qgroup_rescan_progress.type,
		fs_info->qgroup_rescan_progress.offset, ret);

	if (ret) {
		/*
		 * The rescan is about to end, we will not be scanning any
		 * further blocks. We cannot unset the RESCAN flag here, because
		 * we want to commit the transaction if everything went well.
		 * To make the live accounting work in this phase, we set our
		 * scan progress pointer such that every real extent objectid
		 * will be smaller.
		 */
		fs_info->qgroup_rescan_progress.objectid = (u64)-1;
		btrfs_release_path(path);
		mutex_unlock(&fs_info->qgroup_rescan_lock);
		return ret;
	}
	done = is_last_leaf(path);

	btrfs_item_key_to_cpu(path->nodes[0], &found,
			      btrfs_header_nritems(path->nodes[0]) - 1);
	fs_info->qgroup_rescan_progress.objectid = found.objectid + 1;

	scratch_leaf = btrfs_clone_extent_buffer(path->nodes[0]);
	if (!scratch_leaf) {
		ret = -ENOMEM;
		mutex_unlock(&fs_info->qgroup_rescan_lock);
		goto out;
	}
	slot = path->slots[0];
	btrfs_release_path(path);
	mutex_unlock(&fs_info->qgroup_rescan_lock);

	for (; slot < btrfs_header_nritems(scratch_leaf); ++slot) {
		struct btrfs_backref_walk_ctx ctx = { 0 };

		btrfs_item_key_to_cpu(scratch_leaf, &found, slot);
		if (found.type != BTRFS_EXTENT_ITEM_KEY &&
		    found.type != BTRFS_METADATA_ITEM_KEY)
			continue;
		if (found.type == BTRFS_METADATA_ITEM_KEY)
			num_bytes = fs_info->nodesize;
		else
			num_bytes = found.offset;

		ctx.bytenr = found.objectid;
		ctx.fs_info = fs_info;

		ret = btrfs_find_all_roots(&ctx, false);
		if (ret < 0)
			goto out;
		/* For rescan, just pass old_roots as NULL */
		ret = btrfs_qgroup_account_extent(trans, found.objectid,
						  num_bytes, NULL, ctx.roots);
		if (ret < 0)
			goto out;
	}
out:
	if (scratch_leaf)
		free_extent_buffer(scratch_leaf);

	if (done && !ret) {
		ret = 1;
		fs_info->qgroup_rescan_progress.objectid = (u64)-1;
	}
	return ret;
}

static bool rescan_should_stop(struct btrfs_fs_info *fs_info)
{
	if (btrfs_fs_closing(fs_info))
		return true;
	if (test_bit(BTRFS_FS_STATE_REMOUNTING, &fs_info->fs_state))
		return true;
	if (!btrfs_qgroup_enabled(fs_info))
		return true;
	if (fs_info->qgroup_flags & BTRFS_QGROUP_RUNTIME_FLAG_CANCEL_RESCAN)
		return true;
	return false;
}

static void btrfs_qgroup_rescan_worker(struct btrfs_work *work)
{
	struct btrfs_fs_info *fs_info = container_of(work, struct btrfs_fs_info,
						     qgroup_rescan_work);
	struct btrfs_path *path;
	struct btrfs_trans_handle *trans = NULL;
	int ret = 0;
	bool stopped = false;
	bool did_leaf_rescans = false;

	if (btrfs_qgroup_mode(fs_info) == BTRFS_QGROUP_MODE_SIMPLE)
		return;

	path = btrfs_alloc_path();
	if (!path) {
		ret = -ENOMEM;
		goto out;
	}
	/*
	 * Rescan should only search for commit root, and any later difference
	 * should be recorded by qgroup
	 */
	path->search_commit_root = 1;
	path->skip_locking = 1;

	while (!ret && !(stopped = rescan_should_stop(fs_info))) {
		trans = btrfs_start_transaction(fs_info->fs_root, 0);
		if (IS_ERR(trans)) {
			ret = PTR_ERR(trans);
			break;
		}

		ret = qgroup_rescan_leaf(trans, path);
		did_leaf_rescans = true;

		if (ret > 0)
			btrfs_commit_transaction(trans);
		else
			btrfs_end_transaction(trans);
	}

out:
	btrfs_free_path(path);

	mutex_lock(&fs_info->qgroup_rescan_lock);
	if (ret > 0 &&
	    fs_info->qgroup_flags & BTRFS_QGROUP_STATUS_FLAG_INCONSISTENT) {
		fs_info->qgroup_flags &= ~BTRFS_QGROUP_STATUS_FLAG_INCONSISTENT;
	} else if (ret < 0 || stopped) {
		fs_info->qgroup_flags |= BTRFS_QGROUP_STATUS_FLAG_INCONSISTENT;
	}
	mutex_unlock(&fs_info->qgroup_rescan_lock);

	/*
	 * Only update status, since the previous part has already updated the
	 * qgroup info, and only if we did any actual work. This also prevents
	 * race with a concurrent quota disable, which has already set
	 * fs_info->quota_root to NULL and cleared BTRFS_FS_QUOTA_ENABLED at
	 * btrfs_quota_disable().
	 */
	if (did_leaf_rescans) {
		trans = btrfs_start_transaction(fs_info->quota_root, 1);
		if (IS_ERR(trans)) {
			ret = PTR_ERR(trans);
			trans = NULL;
			btrfs_err(fs_info,
				  "fail to start transaction for status update: %d",
				  ret);
		}
	} else {
		trans = NULL;
	}

	mutex_lock(&fs_info->qgroup_rescan_lock);
	if (!stopped ||
	    fs_info->qgroup_flags & BTRFS_QGROUP_RUNTIME_FLAG_CANCEL_RESCAN)
		fs_info->qgroup_flags &= ~BTRFS_QGROUP_STATUS_FLAG_RESCAN;
	if (trans) {
		int ret2 = update_qgroup_status_item(trans);

		if (ret2 < 0) {
			ret = ret2;
			btrfs_err(fs_info, "fail to update qgroup status: %d", ret);
		}
	}
	fs_info->qgroup_rescan_running = false;
	fs_info->qgroup_flags &= ~BTRFS_QGROUP_RUNTIME_FLAG_CANCEL_RESCAN;
	complete_all(&fs_info->qgroup_rescan_completion);
	mutex_unlock(&fs_info->qgroup_rescan_lock);

	if (!trans)
		return;

	btrfs_end_transaction(trans);

	if (stopped) {
		btrfs_info(fs_info, "qgroup scan paused");
	} else if (fs_info->qgroup_flags & BTRFS_QGROUP_RUNTIME_FLAG_CANCEL_RESCAN) {
		btrfs_info(fs_info, "qgroup scan cancelled");
	} else if (ret >= 0) {
		btrfs_info(fs_info, "qgroup scan completed%s",
			ret > 0 ? " (inconsistency flag cleared)" : "");
	} else {
		btrfs_err(fs_info, "qgroup scan failed with %d", ret);
	}
}

/*
 * Checks that (a) no rescan is running and (b) quota is enabled. Allocates all
 * memory required for the rescan context.
 */
static int
qgroup_rescan_init(struct btrfs_fs_info *fs_info, u64 progress_objectid,
		   int init_flags)
{
	int ret = 0;

	if (btrfs_qgroup_mode(fs_info) == BTRFS_QGROUP_MODE_SIMPLE) {
		btrfs_warn(fs_info, "qgroup rescan init failed, running in simple mode");
		return -EINVAL;
	}

	if (!init_flags) {
		/* we're resuming qgroup rescan at mount time */
		if (!(fs_info->qgroup_flags &
		      BTRFS_QGROUP_STATUS_FLAG_RESCAN)) {
			btrfs_debug(fs_info,
			"qgroup rescan init failed, qgroup rescan is not queued");
			ret = -EINVAL;
		} else if (!(fs_info->qgroup_flags &
			     BTRFS_QGROUP_STATUS_FLAG_ON)) {
			btrfs_debug(fs_info,
			"qgroup rescan init failed, qgroup is not enabled");
			ret = -ENOTCONN;
		}

		if (ret)
			return ret;
	}

	mutex_lock(&fs_info->qgroup_rescan_lock);

	if (init_flags) {
		if (fs_info->qgroup_flags & BTRFS_QGROUP_STATUS_FLAG_RESCAN) {
			ret = -EINPROGRESS;
		} else if (!(fs_info->qgroup_flags &
			     BTRFS_QGROUP_STATUS_FLAG_ON)) {
			btrfs_debug(fs_info,
			"qgroup rescan init failed, qgroup is not enabled");
			ret = -ENOTCONN;
		} else if (btrfs_qgroup_mode(fs_info) == BTRFS_QGROUP_MODE_DISABLED) {
			/* Quota disable is in progress */
			ret = -EBUSY;
		}

		if (ret) {
			mutex_unlock(&fs_info->qgroup_rescan_lock);
			return ret;
		}
		fs_info->qgroup_flags |= BTRFS_QGROUP_STATUS_FLAG_RESCAN;
	}

	memset(&fs_info->qgroup_rescan_progress, 0,
		sizeof(fs_info->qgroup_rescan_progress));
	fs_info->qgroup_flags &= ~(BTRFS_QGROUP_RUNTIME_FLAG_CANCEL_RESCAN |
				   BTRFS_QGROUP_RUNTIME_FLAG_NO_ACCOUNTING);
	fs_info->qgroup_rescan_progress.objectid = progress_objectid;
	init_completion(&fs_info->qgroup_rescan_completion);
	mutex_unlock(&fs_info->qgroup_rescan_lock);

	btrfs_init_work(&fs_info->qgroup_rescan_work,
			btrfs_qgroup_rescan_worker, NULL);
	return 0;
}

static void
qgroup_rescan_zero_tracking(struct btrfs_fs_info *fs_info)
{
	struct rb_node *n;
	struct btrfs_qgroup *qgroup;

	spin_lock(&fs_info->qgroup_lock);
	/* clear all current qgroup tracking information */
	for (n = rb_first(&fs_info->qgroup_tree); n; n = rb_next(n)) {
		qgroup = rb_entry(n, struct btrfs_qgroup, node);
		qgroup->rfer = 0;
		qgroup->rfer_cmpr = 0;
		qgroup->excl = 0;
		qgroup->excl_cmpr = 0;
		qgroup_dirty(fs_info, qgroup);
	}
	spin_unlock(&fs_info->qgroup_lock);
}

int
btrfs_qgroup_rescan(struct btrfs_fs_info *fs_info)
{
	int ret = 0;

	ret = qgroup_rescan_init(fs_info, 0, 1);
	if (ret)
		return ret;

	/*
	 * We have set the rescan_progress to 0, which means no more
	 * delayed refs will be accounted by btrfs_qgroup_account_ref.
	 * However, btrfs_qgroup_account_ref may be right after its call
	 * to btrfs_find_all_roots, in which case it would still do the
	 * accounting.
	 * To solve this, we're committing the transaction, which will
	 * ensure we run all delayed refs and only after that, we are
	 * going to clear all tracking information for a clean start.
	 */

	ret = btrfs_commit_current_transaction(fs_info->fs_root);
	if (ret) {
		fs_info->qgroup_flags &= ~BTRFS_QGROUP_STATUS_FLAG_RESCAN;
		return ret;
	}

	qgroup_rescan_zero_tracking(fs_info);

	mutex_lock(&fs_info->qgroup_rescan_lock);
	fs_info->qgroup_rescan_running = true;
	btrfs_queue_work(fs_info->qgroup_rescan_workers,
			 &fs_info->qgroup_rescan_work);
	mutex_unlock(&fs_info->qgroup_rescan_lock);

	return 0;
}

int btrfs_qgroup_wait_for_completion(struct btrfs_fs_info *fs_info,
				     bool interruptible)
{
	int running;
	int ret = 0;

	mutex_lock(&fs_info->qgroup_rescan_lock);
	running = fs_info->qgroup_rescan_running;
	mutex_unlock(&fs_info->qgroup_rescan_lock);

	if (!running)
		return 0;

	if (interruptible)
		ret = wait_for_completion_interruptible(
					&fs_info->qgroup_rescan_completion);
	else
		wait_for_completion(&fs_info->qgroup_rescan_completion);

	return ret;
}

/*
 * this is only called from open_ctree where we're still single threaded, thus
 * locking is omitted here.
 */
void
btrfs_qgroup_rescan_resume(struct btrfs_fs_info *fs_info)
{
	if (fs_info->qgroup_flags & BTRFS_QGROUP_STATUS_FLAG_RESCAN) {
		mutex_lock(&fs_info->qgroup_rescan_lock);
		fs_info->qgroup_rescan_running = true;
		btrfs_queue_work(fs_info->qgroup_rescan_workers,
				 &fs_info->qgroup_rescan_work);
		mutex_unlock(&fs_info->qgroup_rescan_lock);
	}
}

#define rbtree_iterate_from_safe(node, next, start)				\
       for (node = start; node && ({ next = rb_next(node); 1;}); node = next)

static int qgroup_unreserve_range(struct btrfs_inode *inode,
				  struct extent_changeset *reserved, u64 start,
				  u64 len)
{
	struct rb_node *node;
	struct rb_node *next;
	struct ulist_node *entry;
	int ret = 0;

	node = reserved->range_changed.root.rb_node;
	if (!node)
		return 0;
	while (node) {
		entry = rb_entry(node, struct ulist_node, rb_node);
		if (entry->val < start)
			node = node->rb_right;
		else
			node = node->rb_left;
	}

	if (entry->val > start && rb_prev(&entry->rb_node))
		entry = rb_entry(rb_prev(&entry->rb_node), struct ulist_node,
				 rb_node);

	rbtree_iterate_from_safe(node, next, &entry->rb_node) {
		u64 entry_start;
		u64 entry_end;
		u64 entry_len;
		int clear_ret;

		entry = rb_entry(node, struct ulist_node, rb_node);
		entry_start = entry->val;
		entry_end = entry->aux;
		entry_len = entry_end - entry_start + 1;

		if (entry_start >= start + len)
			break;
		if (entry_start + entry_len <= start)
			continue;
		/*
		 * Now the entry is in [start, start + len), revert the
		 * EXTENT_QGROUP_RESERVED bit.
		 */
		clear_ret = clear_extent_bits(&inode->io_tree, entry_start,
					      entry_end, EXTENT_QGROUP_RESERVED);
		if (!ret && clear_ret < 0)
			ret = clear_ret;

		ulist_del(&reserved->range_changed, entry->val, entry->aux);
		if (likely(reserved->bytes_changed >= entry_len)) {
			reserved->bytes_changed -= entry_len;
		} else {
			WARN_ON(1);
			reserved->bytes_changed = 0;
		}
	}

	return ret;
}

/*
 * Try to free some space for qgroup.
 *
 * For qgroup, there are only 3 ways to free qgroup space:
 * - Flush nodatacow write
 *   Any nodatacow write will free its reserved data space at run_delalloc_range().
 *   In theory, we should only flush nodatacow inodes, but it's not yet
 *   possible, so we need to flush the whole root.
 *
 * - Wait for ordered extents
 *   When ordered extents are finished, their reserved metadata is finally
 *   converted to per_trans status, which can be freed by later commit
 *   transaction.
 *
 * - Commit transaction
 *   This would free the meta_per_trans space.
 *   In theory this shouldn't provide much space, but any more qgroup space
 *   is needed.
 */
static int try_flush_qgroup(struct btrfs_root *root)
{
	int ret;

	/* Can't hold an open transaction or we run the risk of deadlocking. */
	ASSERT(current->journal_info == NULL);
	if (WARN_ON(current->journal_info))
		return 0;

	/*
	 * We don't want to run flush again and again, so if there is a running
	 * one, we won't try to start a new flush, but exit directly.
	 */
	if (test_and_set_bit(BTRFS_ROOT_QGROUP_FLUSHING, &root->state)) {
		wait_event(root->qgroup_flush_wait,
			!test_bit(BTRFS_ROOT_QGROUP_FLUSHING, &root->state));
		return 0;
	}

	ret = btrfs_start_delalloc_snapshot(root, true);
	if (ret < 0)
		goto out;
	btrfs_wait_ordered_extents(root, U64_MAX, NULL);

	ret = btrfs_commit_current_transaction(root);
out:
	clear_bit(BTRFS_ROOT_QGROUP_FLUSHING, &root->state);
	wake_up(&root->qgroup_flush_wait);
	return ret;
}

static int qgroup_reserve_data(struct btrfs_inode *inode,
			struct extent_changeset **reserved_ret, u64 start,
			u64 len)
{
	struct btrfs_root *root = inode->root;
	struct extent_changeset *reserved;
	bool new_reserved = false;
	u64 orig_reserved;
	u64 to_reserve;
	int ret;

	if (btrfs_qgroup_mode(root->fs_info) == BTRFS_QGROUP_MODE_DISABLED ||
	    !is_fstree(btrfs_root_id(root)) || len == 0)
		return 0;

	/* @reserved parameter is mandatory for qgroup */
	if (WARN_ON(!reserved_ret))
		return -EINVAL;
	if (!*reserved_ret) {
		new_reserved = true;
		*reserved_ret = extent_changeset_alloc();
		if (!*reserved_ret)
			return -ENOMEM;
	}
	reserved = *reserved_ret;
	/* Record already reserved space */
	orig_reserved = reserved->bytes_changed;
	ret = set_record_extent_bits(&inode->io_tree, start,
			start + len -1, EXTENT_QGROUP_RESERVED, reserved);

	/* Newly reserved space */
	to_reserve = reserved->bytes_changed - orig_reserved;
	trace_btrfs_qgroup_reserve_data(&inode->vfs_inode, start, len,
					to_reserve, QGROUP_RESERVE);
	if (ret < 0)
		goto out;
	ret = qgroup_reserve(root, to_reserve, true, BTRFS_QGROUP_RSV_DATA);
	if (ret < 0)
		goto cleanup;

	return ret;

cleanup:
	qgroup_unreserve_range(inode, reserved, start, len);
out:
	if (new_reserved) {
		extent_changeset_free(reserved);
		*reserved_ret = NULL;
	}
	return ret;
}

/*
 * Reserve qgroup space for range [start, start + len).
 *
 * This function will either reserve space from related qgroups or do nothing
 * if the range is already reserved.
 *
 * Return 0 for successful reservation
 * Return <0 for error (including -EQUOT)
 *
 * NOTE: This function may sleep for memory allocation, dirty page flushing and
 *	 commit transaction. So caller should not hold any dirty page locked.
 */
int btrfs_qgroup_reserve_data(struct btrfs_inode *inode,
			struct extent_changeset **reserved_ret, u64 start,
			u64 len)
{
	int ret;

	ret = qgroup_reserve_data(inode, reserved_ret, start, len);
	if (ret <= 0 && ret != -EDQUOT)
		return ret;

	ret = try_flush_qgroup(inode->root);
	if (ret < 0)
		return ret;
	return qgroup_reserve_data(inode, reserved_ret, start, len);
}

/* Free ranges specified by @reserved, normally in error path */
static int qgroup_free_reserved_data(struct btrfs_inode *inode,
				     struct extent_changeset *reserved,
				     u64 start, u64 len, u64 *freed_ret)
{
	struct btrfs_root *root = inode->root;
	struct ulist_node *unode;
	struct ulist_iterator uiter;
	struct extent_changeset changeset;
	u64 freed = 0;
	int ret;

	extent_changeset_init(&changeset);
	len = round_up(start + len, root->fs_info->sectorsize);
	start = round_down(start, root->fs_info->sectorsize);

	ULIST_ITER_INIT(&uiter);
	while ((unode = ulist_next(&reserved->range_changed, &uiter))) {
		u64 range_start = unode->val;
		/* unode->aux is the inclusive end */
		u64 range_len = unode->aux - range_start + 1;
		u64 free_start;
		u64 free_len;

		extent_changeset_release(&changeset);

		/* Only free range in range [start, start + len) */
		if (range_start >= start + len ||
		    range_start + range_len <= start)
			continue;
		free_start = max(range_start, start);
		free_len = min(start + len, range_start + range_len) -
			   free_start;
		/*
		 * TODO: To also modify reserved->ranges_reserved to reflect
		 * the modification.
		 *
		 * However as long as we free qgroup reserved according to
		 * EXTENT_QGROUP_RESERVED, we won't double free.
		 * So not need to rush.
		 */
		ret = clear_record_extent_bits(&inode->io_tree, free_start,
				free_start + free_len - 1,
				EXTENT_QGROUP_RESERVED, &changeset);
		if (ret < 0)
			goto out;
		freed += changeset.bytes_changed;
	}
	btrfs_qgroup_free_refroot(root->fs_info, btrfs_root_id(root), freed,
				  BTRFS_QGROUP_RSV_DATA);
	if (freed_ret)
		*freed_ret = freed;
	ret = 0;
out:
	extent_changeset_release(&changeset);
	return ret;
}

static int __btrfs_qgroup_release_data(struct btrfs_inode *inode,
			struct extent_changeset *reserved, u64 start, u64 len,
			u64 *released, int free)
{
	struct extent_changeset changeset;
	int trace_op = QGROUP_RELEASE;
	int ret;

	if (btrfs_qgroup_mode(inode->root->fs_info) == BTRFS_QGROUP_MODE_DISABLED) {
		extent_changeset_init(&changeset);
		return clear_record_extent_bits(&inode->io_tree, start,
						start + len - 1,
						EXTENT_QGROUP_RESERVED, &changeset);
	}

	/* In release case, we shouldn't have @reserved */
	WARN_ON(!free && reserved);
	if (free && reserved)
		return qgroup_free_reserved_data(inode, reserved, start, len, released);
	extent_changeset_init(&changeset);
	ret = clear_record_extent_bits(&inode->io_tree, start, start + len -1,
				       EXTENT_QGROUP_RESERVED, &changeset);
	if (ret < 0)
		goto out;

	if (free)
		trace_op = QGROUP_FREE;
	trace_btrfs_qgroup_release_data(&inode->vfs_inode, start, len,
					changeset.bytes_changed, trace_op);
	if (free)
		btrfs_qgroup_free_refroot(inode->root->fs_info,
				btrfs_root_id(inode->root),
				changeset.bytes_changed, BTRFS_QGROUP_RSV_DATA);
	if (released)
		*released = changeset.bytes_changed;
out:
	extent_changeset_release(&changeset);
	return ret;
}

/*
 * Free a reserved space range from io_tree and related qgroups
 *
 * Should be called when a range of pages get invalidated before reaching disk.
 * Or for error cleanup case.
 * if @reserved is given, only reserved range in [@start, @start + @len) will
 * be freed.
 *
 * For data written to disk, use btrfs_qgroup_release_data().
 *
 * NOTE: This function may sleep for memory allocation.
 */
int btrfs_qgroup_free_data(struct btrfs_inode *inode,
			   struct extent_changeset *reserved,
			   u64 start, u64 len, u64 *freed)
{
	return __btrfs_qgroup_release_data(inode, reserved, start, len, freed, 1);
}

/*
 * Release a reserved space range from io_tree only.
 *
 * Should be called when a range of pages get written to disk and corresponding
 * FILE_EXTENT is inserted into corresponding root.
 *
 * Since new qgroup accounting framework will only update qgroup numbers at
 * commit_transaction() time, its reserved space shouldn't be freed from
 * related qgroups.
 *
 * But we should release the range from io_tree, to allow further write to be
 * COWed.
 *
 * NOTE: This function may sleep for memory allocation.
 */
int btrfs_qgroup_release_data(struct btrfs_inode *inode, u64 start, u64 len, u64 *released)
{
	return __btrfs_qgroup_release_data(inode, NULL, start, len, released, 0);
}

static void add_root_meta_rsv(struct btrfs_root *root, int num_bytes,
			      enum btrfs_qgroup_rsv_type type)
{
	if (type != BTRFS_QGROUP_RSV_META_PREALLOC &&
	    type != BTRFS_QGROUP_RSV_META_PERTRANS)
		return;
	if (num_bytes == 0)
		return;

	spin_lock(&root->qgroup_meta_rsv_lock);
	if (type == BTRFS_QGROUP_RSV_META_PREALLOC)
		root->qgroup_meta_rsv_prealloc += num_bytes;
	else
		root->qgroup_meta_rsv_pertrans += num_bytes;
	spin_unlock(&root->qgroup_meta_rsv_lock);
}

static int sub_root_meta_rsv(struct btrfs_root *root, int num_bytes,
			     enum btrfs_qgroup_rsv_type type)
{
	if (type != BTRFS_QGROUP_RSV_META_PREALLOC &&
	    type != BTRFS_QGROUP_RSV_META_PERTRANS)
		return 0;
	if (num_bytes == 0)
		return 0;

	spin_lock(&root->qgroup_meta_rsv_lock);
	if (type == BTRFS_QGROUP_RSV_META_PREALLOC) {
		num_bytes = min_t(u64, root->qgroup_meta_rsv_prealloc,
				  num_bytes);
		root->qgroup_meta_rsv_prealloc -= num_bytes;
	} else {
		num_bytes = min_t(u64, root->qgroup_meta_rsv_pertrans,
				  num_bytes);
		root->qgroup_meta_rsv_pertrans -= num_bytes;
	}
	spin_unlock(&root->qgroup_meta_rsv_lock);
	return num_bytes;
}

int btrfs_qgroup_reserve_meta(struct btrfs_root *root, int num_bytes,
			      enum btrfs_qgroup_rsv_type type, bool enforce)
{
	struct btrfs_fs_info *fs_info = root->fs_info;
	int ret;

	if (btrfs_qgroup_mode(fs_info) == BTRFS_QGROUP_MODE_DISABLED ||
	    !is_fstree(btrfs_root_id(root)) || num_bytes == 0)
		return 0;

	BUG_ON(num_bytes != round_down(num_bytes, fs_info->nodesize));
	trace_qgroup_meta_reserve(root, (s64)num_bytes, type);
	ret = qgroup_reserve(root, num_bytes, enforce, type);
	if (ret < 0)
		return ret;
	/*
	 * Record what we have reserved into root.
	 *
	 * To avoid quota disabled->enabled underflow.
	 * In that case, we may try to free space we haven't reserved
	 * (since quota was disabled), so record what we reserved into root.
	 * And ensure later release won't underflow this number.
	 */
	add_root_meta_rsv(root, num_bytes, type);
	return ret;
}

int __btrfs_qgroup_reserve_meta(struct btrfs_root *root, int num_bytes,
				enum btrfs_qgroup_rsv_type type, bool enforce,
				bool noflush)
{
	int ret;

	ret = btrfs_qgroup_reserve_meta(root, num_bytes, type, enforce);
	if ((ret <= 0 && ret != -EDQUOT) || noflush)
		return ret;

	ret = try_flush_qgroup(root);
	if (ret < 0)
		return ret;
	return btrfs_qgroup_reserve_meta(root, num_bytes, type, enforce);
}

/*
 * Per-transaction meta reservation should be all freed at transaction commit
 * time
 */
void btrfs_qgroup_free_meta_all_pertrans(struct btrfs_root *root)
{
	struct btrfs_fs_info *fs_info = root->fs_info;

	if (btrfs_qgroup_mode(fs_info) == BTRFS_QGROUP_MODE_DISABLED ||
	    !is_fstree(btrfs_root_id(root)))
		return;

	/* TODO: Update trace point to handle such free */
	trace_qgroup_meta_free_all_pertrans(root);
	/* Special value -1 means to free all reserved space */
	btrfs_qgroup_free_refroot(fs_info, btrfs_root_id(root), (u64)-1,
				  BTRFS_QGROUP_RSV_META_PERTRANS);
}

void __btrfs_qgroup_free_meta(struct btrfs_root *root, int num_bytes,
			      enum btrfs_qgroup_rsv_type type)
{
	struct btrfs_fs_info *fs_info = root->fs_info;

	if (btrfs_qgroup_mode(fs_info) == BTRFS_QGROUP_MODE_DISABLED ||
	    !is_fstree(btrfs_root_id(root)))
		return;

	/*
	 * reservation for META_PREALLOC can happen before quota is enabled,
	 * which can lead to underflow.
	 * Here ensure we will only free what we really have reserved.
	 */
	num_bytes = sub_root_meta_rsv(root, num_bytes, type);
	BUG_ON(num_bytes != round_down(num_bytes, fs_info->nodesize));
	trace_qgroup_meta_reserve(root, -(s64)num_bytes, type);
	btrfs_qgroup_free_refroot(fs_info, btrfs_root_id(root), num_bytes, type);
}

static void qgroup_convert_meta(struct btrfs_fs_info *fs_info, u64 ref_root,
				int num_bytes)
{
	struct btrfs_qgroup *qgroup;
	LIST_HEAD(qgroup_list);

	if (num_bytes == 0)
		return;
	if (!fs_info->quota_root)
		return;

	spin_lock(&fs_info->qgroup_lock);
	qgroup = find_qgroup_rb(fs_info, ref_root);
	if (!qgroup)
		goto out;

	qgroup_iterator_add(&qgroup_list, qgroup);
	list_for_each_entry(qgroup, &qgroup_list, iterator) {
		struct btrfs_qgroup_list *glist;

		qgroup_rsv_release(fs_info, qgroup, num_bytes,
				BTRFS_QGROUP_RSV_META_PREALLOC);
		if (!sb_rdonly(fs_info->sb))
			qgroup_rsv_add(fs_info, qgroup, num_bytes,
				       BTRFS_QGROUP_RSV_META_PERTRANS);

		list_for_each_entry(glist, &qgroup->groups, next_group)
			qgroup_iterator_add(&qgroup_list, glist->group);
	}
out:
	qgroup_iterator_clean(&qgroup_list);
	spin_unlock(&fs_info->qgroup_lock);
}

/*
 * Convert @num_bytes of META_PREALLOCATED reservation to META_PERTRANS.
 *
 * This is called when preallocated meta reservation needs to be used.
 * Normally after btrfs_join_transaction() call.
 */
void btrfs_qgroup_convert_reserved_meta(struct btrfs_root *root, int num_bytes)
{
	struct btrfs_fs_info *fs_info = root->fs_info;

	if (btrfs_qgroup_mode(fs_info) == BTRFS_QGROUP_MODE_DISABLED ||
	    !is_fstree(btrfs_root_id(root)))
		return;
	/* Same as btrfs_qgroup_free_meta_prealloc() */
	num_bytes = sub_root_meta_rsv(root, num_bytes,
				      BTRFS_QGROUP_RSV_META_PREALLOC);
	trace_qgroup_meta_convert(root, num_bytes);
	qgroup_convert_meta(fs_info, btrfs_root_id(root), num_bytes);
	if (!sb_rdonly(fs_info->sb))
		add_root_meta_rsv(root, num_bytes, BTRFS_QGROUP_RSV_META_PERTRANS);
}

/*
 * Check qgroup reserved space leaking, normally at destroy inode
 * time
 */
void btrfs_qgroup_check_reserved_leak(struct btrfs_inode *inode)
{
	struct extent_changeset changeset;
	struct ulist_node *unode;
	struct ulist_iterator iter;
	int ret;

	extent_changeset_init(&changeset);
	ret = clear_record_extent_bits(&inode->io_tree, 0, (u64)-1,
			EXTENT_QGROUP_RESERVED, &changeset);

	WARN_ON(ret < 0);
	if (WARN_ON(changeset.bytes_changed)) {
		ULIST_ITER_INIT(&iter);
		while ((unode = ulist_next(&changeset.range_changed, &iter))) {
			btrfs_warn(inode->root->fs_info,
		"leaking qgroup reserved space, ino: %llu, start: %llu, end: %llu",
				btrfs_ino(inode), unode->val, unode->aux);
		}
		btrfs_qgroup_free_refroot(inode->root->fs_info,
				btrfs_root_id(inode->root),
				changeset.bytes_changed, BTRFS_QGROUP_RSV_DATA);

	}
	extent_changeset_release(&changeset);
}

void btrfs_qgroup_init_swapped_blocks(
	struct btrfs_qgroup_swapped_blocks *swapped_blocks)
{
	int i;

	spin_lock_init(&swapped_blocks->lock);
	for (i = 0; i < BTRFS_MAX_LEVEL; i++)
		swapped_blocks->blocks[i] = RB_ROOT;
	swapped_blocks->swapped = false;
}

/*
 * Delete all swapped blocks record of @root.
 * Every record here means we skipped a full subtree scan for qgroup.
 *
 * Gets called when committing one transaction.
 */
void btrfs_qgroup_clean_swapped_blocks(struct btrfs_root *root)
{
	struct btrfs_qgroup_swapped_blocks *swapped_blocks;
	int i;

	swapped_blocks = &root->swapped_blocks;

	spin_lock(&swapped_blocks->lock);
	if (!swapped_blocks->swapped)
		goto out;
	for (i = 0; i < BTRFS_MAX_LEVEL; i++) {
		struct rb_root *cur_root = &swapped_blocks->blocks[i];
		struct btrfs_qgroup_swapped_block *entry;
		struct btrfs_qgroup_swapped_block *next;

		rbtree_postorder_for_each_entry_safe(entry, next, cur_root,
						     node)
			kfree(entry);
		swapped_blocks->blocks[i] = RB_ROOT;
	}
	swapped_blocks->swapped = false;
out:
	spin_unlock(&swapped_blocks->lock);
}

/*
 * Add subtree roots record into @subvol_root.
 *
 * @subvol_root:	tree root of the subvolume tree get swapped
 * @bg:			block group under balance
 * @subvol_parent/slot:	pointer to the subtree root in subvolume tree
 * @reloc_parent/slot:	pointer to the subtree root in reloc tree
 *			BOTH POINTERS ARE BEFORE TREE SWAP
 * @last_snapshot:	last snapshot generation of the subvolume tree
 */
int btrfs_qgroup_add_swapped_blocks(struct btrfs_trans_handle *trans,
		struct btrfs_root *subvol_root,
		struct btrfs_block_group *bg,
		struct extent_buffer *subvol_parent, int subvol_slot,
		struct extent_buffer *reloc_parent, int reloc_slot,
		u64 last_snapshot)
{
	struct btrfs_fs_info *fs_info = subvol_root->fs_info;
	struct btrfs_qgroup_swapped_blocks *blocks = &subvol_root->swapped_blocks;
	struct btrfs_qgroup_swapped_block *block;
	struct rb_node **cur;
	struct rb_node *parent = NULL;
	int level = btrfs_header_level(subvol_parent) - 1;
	int ret = 0;

	if (!btrfs_qgroup_full_accounting(fs_info))
		return 0;

	if (btrfs_node_ptr_generation(subvol_parent, subvol_slot) >
	    btrfs_node_ptr_generation(reloc_parent, reloc_slot)) {
		btrfs_err_rl(fs_info,
		"%s: bad parameter order, subvol_gen=%llu reloc_gen=%llu",
			__func__,
			btrfs_node_ptr_generation(subvol_parent, subvol_slot),
			btrfs_node_ptr_generation(reloc_parent, reloc_slot));
		return -EUCLEAN;
	}

	block = kmalloc(sizeof(*block), GFP_NOFS);
	if (!block) {
		ret = -ENOMEM;
		goto out;
	}

	/*
	 * @reloc_parent/slot is still before swap, while @block is going to
	 * record the bytenr after swap, so we do the swap here.
	 */
	block->subvol_bytenr = btrfs_node_blockptr(reloc_parent, reloc_slot);
	block->subvol_generation = btrfs_node_ptr_generation(reloc_parent,
							     reloc_slot);
	block->reloc_bytenr = btrfs_node_blockptr(subvol_parent, subvol_slot);
	block->reloc_generation = btrfs_node_ptr_generation(subvol_parent,
							    subvol_slot);
	block->last_snapshot = last_snapshot;
	block->level = level;

	/*
	 * If we have bg == NULL, we're called from btrfs_recover_relocation(),
	 * no one else can modify tree blocks thus we qgroup will not change
	 * no matter the value of trace_leaf.
	 */
	if (bg && bg->flags & BTRFS_BLOCK_GROUP_DATA)
		block->trace_leaf = true;
	else
		block->trace_leaf = false;
	btrfs_node_key_to_cpu(reloc_parent, &block->first_key, reloc_slot);

	/* Insert @block into @blocks */
	spin_lock(&blocks->lock);
	cur = &blocks->blocks[level].rb_node;
	while (*cur) {
		struct btrfs_qgroup_swapped_block *entry;

		parent = *cur;
		entry = rb_entry(parent, struct btrfs_qgroup_swapped_block,
				 node);

		if (entry->subvol_bytenr < block->subvol_bytenr) {
			cur = &(*cur)->rb_left;
		} else if (entry->subvol_bytenr > block->subvol_bytenr) {
			cur = &(*cur)->rb_right;
		} else {
			if (entry->subvol_generation !=
					block->subvol_generation ||
			    entry->reloc_bytenr != block->reloc_bytenr ||
			    entry->reloc_generation !=
					block->reloc_generation) {
				/*
				 * Duplicated but mismatch entry found.
				 * Shouldn't happen.
				 *
				 * Marking qgroup inconsistent should be enough
				 * for end users.
				 */
				WARN_ON(IS_ENABLED(CONFIG_BTRFS_DEBUG));
				ret = -EEXIST;
			}
			kfree(block);
			goto out_unlock;
		}
	}
	rb_link_node(&block->node, parent, cur);
	rb_insert_color(&block->node, &blocks->blocks[level]);
	blocks->swapped = true;
out_unlock:
	spin_unlock(&blocks->lock);
out:
	if (ret < 0)
		qgroup_mark_inconsistent(fs_info);
	return ret;
}

/*
 * Check if the tree block is a subtree root, and if so do the needed
 * delayed subtree trace for qgroup.
 *
 * This is called during btrfs_cow_block().
 */
int btrfs_qgroup_trace_subtree_after_cow(struct btrfs_trans_handle *trans,
					 struct btrfs_root *root,
					 struct extent_buffer *subvol_eb)
{
	struct btrfs_fs_info *fs_info = root->fs_info;
	struct btrfs_tree_parent_check check = { 0 };
	struct btrfs_qgroup_swapped_blocks *blocks = &root->swapped_blocks;
	struct btrfs_qgroup_swapped_block *block;
	struct extent_buffer *reloc_eb = NULL;
	struct rb_node *node;
	bool found = false;
	bool swapped = false;
	int level = btrfs_header_level(subvol_eb);
	int ret = 0;
	int i;

	if (!btrfs_qgroup_full_accounting(fs_info))
		return 0;
	if (!is_fstree(btrfs_root_id(root)) || !root->reloc_root)
		return 0;

	spin_lock(&blocks->lock);
	if (!blocks->swapped) {
		spin_unlock(&blocks->lock);
		return 0;
	}
	node = blocks->blocks[level].rb_node;

	while (node) {
		block = rb_entry(node, struct btrfs_qgroup_swapped_block, node);
		if (block->subvol_bytenr < subvol_eb->start) {
			node = node->rb_left;
		} else if (block->subvol_bytenr > subvol_eb->start) {
			node = node->rb_right;
		} else {
			found = true;
			break;
		}
	}
	if (!found) {
		spin_unlock(&blocks->lock);
		goto out;
	}
	/* Found one, remove it from @blocks first and update blocks->swapped */
	rb_erase(&block->node, &blocks->blocks[level]);
	for (i = 0; i < BTRFS_MAX_LEVEL; i++) {
		if (RB_EMPTY_ROOT(&blocks->blocks[i])) {
			swapped = true;
			break;
		}
	}
	blocks->swapped = swapped;
	spin_unlock(&blocks->lock);

	check.level = block->level;
	check.transid = block->reloc_generation;
	check.has_first_key = true;
	memcpy(&check.first_key, &block->first_key, sizeof(check.first_key));

	/* Read out reloc subtree root */
	reloc_eb = read_tree_block(fs_info, block->reloc_bytenr, &check);
	if (IS_ERR(reloc_eb)) {
		ret = PTR_ERR(reloc_eb);
		reloc_eb = NULL;
		goto free_out;
	}
	if (!extent_buffer_uptodate(reloc_eb)) {
		ret = -EIO;
		goto free_out;
	}

	ret = qgroup_trace_subtree_swap(trans, reloc_eb, subvol_eb,
			block->last_snapshot, block->trace_leaf);
free_out:
	kfree(block);
	free_extent_buffer(reloc_eb);
out:
	if (ret < 0) {
		btrfs_err_rl(fs_info,
			     "failed to account subtree at bytenr %llu: %d",
			     subvol_eb->start, ret);
		qgroup_mark_inconsistent(fs_info);
	}
	return ret;
}

void btrfs_qgroup_destroy_extent_records(struct btrfs_transaction *trans)
{
	struct btrfs_qgroup_extent_record *entry;
	struct btrfs_qgroup_extent_record *next;
	struct rb_root *root;

	root = &trans->delayed_refs.dirty_extent_root;
	rbtree_postorder_for_each_entry_safe(entry, next, root, node) {
		ulist_free(entry->old_roots);
		kfree(entry);
	}
	*root = RB_ROOT;
}

void btrfs_free_squota_rsv(struct btrfs_fs_info *fs_info, u64 root, u64 rsv_bytes)
{
	if (btrfs_qgroup_mode(fs_info) != BTRFS_QGROUP_MODE_SIMPLE)
		return;

	if (!is_fstree(root))
		return;

	btrfs_qgroup_free_refroot(fs_info, root, rsv_bytes, BTRFS_QGROUP_RSV_DATA);
}

int btrfs_record_squota_delta(struct btrfs_fs_info *fs_info,
			      const struct btrfs_squota_delta *delta)
{
	int ret;
	struct btrfs_qgroup *qgroup;
	struct btrfs_qgroup *qg;
	LIST_HEAD(qgroup_list);
	u64 root = delta->root;
	u64 num_bytes = delta->num_bytes;
	const int sign = (delta->is_inc ? 1 : -1);

	if (btrfs_qgroup_mode(fs_info) != BTRFS_QGROUP_MODE_SIMPLE)
		return 0;

	if (!is_fstree(root))
		return 0;

	/* If the extent predates enabling quotas, don't count it. */
	if (delta->generation < fs_info->qgroup_enable_gen)
		return 0;

	spin_lock(&fs_info->qgroup_lock);
	qgroup = find_qgroup_rb(fs_info, root);
	if (!qgroup) {
		ret = -ENOENT;
		goto out;
	}

	ret = 0;
	qgroup_iterator_add(&qgroup_list, qgroup);
	list_for_each_entry(qg, &qgroup_list, iterator) {
		struct btrfs_qgroup_list *glist;

		qg->excl += num_bytes * sign;
		qg->rfer += num_bytes * sign;
		qgroup_dirty(fs_info, qg);

		list_for_each_entry(glist, &qg->groups, next_group)
			qgroup_iterator_add(&qgroup_list, glist->group);
	}
	qgroup_iterator_clean(&qgroup_list);

out:
	spin_unlock(&fs_info->qgroup_lock);
	return ret;
}<|MERGE_RESOLUTION|>--- conflicted
+++ resolved
@@ -1431,16 +1431,10 @@
 	btrfs_tree_lock(quota_root->node);
 	btrfs_clear_buffer_dirty(trans, quota_root->node);
 	btrfs_tree_unlock(quota_root->node);
-<<<<<<< HEAD
-	btrfs_free_tree_block(trans, btrfs_root_id(quota_root),
-			      quota_root->node, 0, 1);
-
-=======
 	ret = btrfs_free_tree_block(trans, btrfs_root_id(quota_root),
 				    quota_root->node, 0, 1);
 	if (ret < 0)
 		btrfs_abort_transaction(trans, ret);
->>>>>>> 80d54c42
 
 out:
 	btrfs_put_root(quota_root);
