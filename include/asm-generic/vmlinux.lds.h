--- conflicted
+++ resolved
@@ -507,11 +507,8 @@
 		*(TEXT_MAIN .text.fixup)				\
 		*(.text.unlikely .text.unlikely.*)			\
 		*(.text.unknown .text.unknown.*)			\
-<<<<<<< HEAD
 		*(TEXT_CFI_MAIN) 					\
-=======
 		NOINSTR_TEXT						\
->>>>>>> 78fec161
 		*(.text..refcount)					\
 		*(.text..ftrace)					\
 		*(.ref.text)						\
