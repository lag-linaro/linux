/* SPDX-License-Identifier: GPL-2.0-only */
/*
 * arch/arm64/include/asm/cpucaps.h
 *
 * Copyright (C) 2016 ARM Ltd.
 */
#ifndef __ASM_CPUCAPS_H
#define __ASM_CPUCAPS_H

#define ARM64_WORKAROUND_CLEAN_CACHE		0
#define ARM64_WORKAROUND_DEVICE_LOAD_ACQUIRE	1
#define ARM64_WORKAROUND_845719			2
#define ARM64_HAS_SYSREG_GIC_CPUIF		3
#define ARM64_HAS_PAN				4
#define ARM64_HAS_LSE_ATOMICS			5
#define ARM64_WORKAROUND_CAVIUM_23154		6
#define ARM64_WORKAROUND_834220			7
#define ARM64_HAS_NO_HW_PREFETCH		8
#define ARM64_HAS_UAO				9
#define ARM64_ALT_PAN_NOT_UAO			10
#define ARM64_HAS_VIRT_HOST_EXTN		11
#define ARM64_WORKAROUND_CAVIUM_27456		12
#define ARM64_HAS_32BIT_EL0			13
#define ARM64_HARDEN_EL2_VECTORS		14
#define ARM64_MTE				15
#define ARM64_HAS_NO_FPSIMD			16
#define ARM64_WORKAROUND_REPEAT_TLBI		17
#define ARM64_WORKAROUND_QCOM_FALKOR_E1003	18
#define ARM64_WORKAROUND_858921			19
#define ARM64_WORKAROUND_CAVIUM_30115		20
#define ARM64_HAS_DCPOP				21
#define ARM64_SVE				22
#define ARM64_UNMAP_KERNEL_AT_EL0		23
#define ARM64_HARDEN_BRANCH_PREDICTOR		24
#define ARM64_HAS_RAS_EXTN			25
#define ARM64_WORKAROUND_843419			26
#define ARM64_HAS_CACHE_IDC			27
#define ARM64_HAS_CACHE_DIC			28
#define ARM64_HW_DBM				29
#define ARM64_SSBD				30
#define ARM64_MISMATCHED_CACHE_TYPE		31
#define ARM64_HAS_STAGE2_FWB			32
#define ARM64_HAS_CRC32				33
#define ARM64_SSBS				34
#define ARM64_WORKAROUND_1418040		35
#define ARM64_HAS_SB				36
#define ARM64_WORKAROUND_SPECULATIVE_AT		37
#define ARM64_HAS_ADDRESS_AUTH_ARCH		38
#define ARM64_HAS_ADDRESS_AUTH_IMP_DEF		39
#define ARM64_HAS_GENERIC_AUTH_ARCH		40
#define ARM64_HAS_GENERIC_AUTH_IMP_DEF		41
#define ARM64_HAS_IRQ_PRIO_MASKING		42
#define ARM64_HAS_DCPODP			43
#define ARM64_WORKAROUND_1463225		44
#define ARM64_WORKAROUND_CAVIUM_TX2_219_TVM	45
#define ARM64_WORKAROUND_CAVIUM_TX2_219_PRFM	46
#define ARM64_WORKAROUND_1542419		47
#define ARM64_HAS_E0PD				48
#define ARM64_HAS_RNG				49
#define ARM64_HAS_AMU_EXTN			50
#define ARM64_HAS_ADDRESS_AUTH			51
#define ARM64_HAS_GENERIC_AUTH			52
#define ARM64_HAS_32BIT_EL1			53
#define ARM64_BTI				54
<<<<<<< HEAD
#define ARM64_HAS_ARMv8_4_TTL			55
=======
#define ARM64_HAS_CNP				55
>>>>>>> 879435a5

#define ARM64_NCAPS				56

#endif /* __ASM_CPUCAPS_H */<|MERGE_RESOLUTION|>--- conflicted
+++ resolved
@@ -62,12 +62,9 @@
 #define ARM64_HAS_GENERIC_AUTH			52
 #define ARM64_HAS_32BIT_EL1			53
 #define ARM64_BTI				54
-<<<<<<< HEAD
 #define ARM64_HAS_ARMv8_4_TTL			55
-=======
-#define ARM64_HAS_CNP				55
->>>>>>> 879435a5
+#define ARM64_HAS_CNP				56
 
-#define ARM64_NCAPS				56
+#define ARM64_NCAPS				57
 
 #endif /* __ASM_CPUCAPS_H */