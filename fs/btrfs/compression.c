// SPDX-License-Identifier: GPL-2.0
/*
 * Copyright (C) 2008 Oracle.  All rights reserved.
 */

#include <linux/kernel.h>
#include <linux/bio.h>
#include <linux/file.h>
#include <linux/fs.h>
#include <linux/pagemap.h>
#include <linux/highmem.h>
#include <linux/time.h>
#include <linux/init.h>
#include <linux/string.h>
#include <linux/backing-dev.h>
#include <linux/writeback.h>
#include <linux/slab.h>
#include <linux/sched/mm.h>
#include <linux/log2.h>
#include <crypto/hash.h>
#include "misc.h"
#include "ctree.h"
#include "disk-io.h"
#include "transaction.h"
#include "btrfs_inode.h"
#include "volumes.h"
#include "ordered-data.h"
#include "compression.h"
#include "extent_io.h"
#include "extent_map.h"
#include "zoned.h"

static const char* const btrfs_compress_types[] = { "", "zlib", "lzo", "zstd" };

const char* btrfs_compress_type2str(enum btrfs_compression_type type)
{
	switch (type) {
	case BTRFS_COMPRESS_ZLIB:
	case BTRFS_COMPRESS_LZO:
	case BTRFS_COMPRESS_ZSTD:
	case BTRFS_COMPRESS_NONE:
		return btrfs_compress_types[type];
	default:
		break;
	}

	return NULL;
}

bool btrfs_compress_is_valid_type(const char *str, size_t len)
{
	int i;

	for (i = 1; i < ARRAY_SIZE(btrfs_compress_types); i++) {
		size_t comp_len = strlen(btrfs_compress_types[i]);

		if (len < comp_len)
			continue;

		if (!strncmp(btrfs_compress_types[i], str, comp_len))
			return true;
	}
	return false;
}

static int compression_compress_pages(int type, struct list_head *ws,
               struct address_space *mapping, u64 start, struct page **pages,
               unsigned long *out_pages, unsigned long *total_in,
               unsigned long *total_out)
{
	switch (type) {
	case BTRFS_COMPRESS_ZLIB:
		return zlib_compress_pages(ws, mapping, start, pages,
				out_pages, total_in, total_out);
	case BTRFS_COMPRESS_LZO:
		return lzo_compress_pages(ws, mapping, start, pages,
				out_pages, total_in, total_out);
	case BTRFS_COMPRESS_ZSTD:
		return zstd_compress_pages(ws, mapping, start, pages,
				out_pages, total_in, total_out);
	case BTRFS_COMPRESS_NONE:
	default:
		/*
		 * This can happen when compression races with remount setting
		 * it to 'no compress', while caller doesn't call
		 * inode_need_compress() to check if we really need to
		 * compress.
		 *
		 * Not a big deal, just need to inform caller that we
		 * haven't allocated any pages yet.
		 */
		*out_pages = 0;
		return -E2BIG;
	}
}

static int compression_decompress_bio(int type, struct list_head *ws,
		struct compressed_bio *cb)
{
	switch (type) {
	case BTRFS_COMPRESS_ZLIB: return zlib_decompress_bio(ws, cb);
	case BTRFS_COMPRESS_LZO:  return lzo_decompress_bio(ws, cb);
	case BTRFS_COMPRESS_ZSTD: return zstd_decompress_bio(ws, cb);
	case BTRFS_COMPRESS_NONE:
	default:
		/*
		 * This can't happen, the type is validated several times
		 * before we get here.
		 */
		BUG();
	}
}

static int compression_decompress(int type, struct list_head *ws,
               unsigned char *data_in, struct page *dest_page,
               unsigned long start_byte, size_t srclen, size_t destlen)
{
	switch (type) {
	case BTRFS_COMPRESS_ZLIB: return zlib_decompress(ws, data_in, dest_page,
						start_byte, srclen, destlen);
	case BTRFS_COMPRESS_LZO:  return lzo_decompress(ws, data_in, dest_page,
						start_byte, srclen, destlen);
	case BTRFS_COMPRESS_ZSTD: return zstd_decompress(ws, data_in, dest_page,
						start_byte, srclen, destlen);
	case BTRFS_COMPRESS_NONE:
	default:
		/*
		 * This can't happen, the type is validated several times
		 * before we get here.
		 */
		BUG();
	}
}

static int btrfs_decompress_bio(struct compressed_bio *cb);

static inline int compressed_bio_size(struct btrfs_fs_info *fs_info,
				      unsigned long disk_size)
{
	return sizeof(struct compressed_bio) +
		(DIV_ROUND_UP(disk_size, fs_info->sectorsize)) * fs_info->csum_size;
}

static int check_compressed_csum(struct btrfs_inode *inode, struct bio *bio,
				 u64 disk_start)
{
	struct btrfs_fs_info *fs_info = inode->root->fs_info;
	SHASH_DESC_ON_STACK(shash, fs_info->csum_shash);
	const u32 csum_size = fs_info->csum_size;
	const u32 sectorsize = fs_info->sectorsize;
	struct page *page;
	unsigned long i;
	char *kaddr;
	u8 csum[BTRFS_CSUM_SIZE];
	struct compressed_bio *cb = bio->bi_private;
	u8 *cb_sum = cb->sums;

	if (!fs_info->csum_root || (inode->flags & BTRFS_INODE_NODATASUM))
		return 0;

	shash->tfm = fs_info->csum_shash;

	for (i = 0; i < cb->nr_pages; i++) {
		u32 pg_offset;
		u32 bytes_left = PAGE_SIZE;
		page = cb->compressed_pages[i];

		/* Determine the remaining bytes inside the page first */
		if (i == cb->nr_pages - 1)
			bytes_left = cb->compressed_len - i * PAGE_SIZE;

		/* Hash through the page sector by sector */
		for (pg_offset = 0; pg_offset < bytes_left;
		     pg_offset += sectorsize) {
			kaddr = kmap_atomic(page);
			crypto_shash_digest(shash, kaddr + pg_offset,
					    sectorsize, csum);
			kunmap_atomic(kaddr);

			if (memcmp(&csum, cb_sum, csum_size) != 0) {
				btrfs_print_data_csum_error(inode, disk_start,
						csum, cb_sum, cb->mirror_num);
				if (btrfs_io_bio(bio)->device)
					btrfs_dev_stat_inc_and_print(
						btrfs_io_bio(bio)->device,
						BTRFS_DEV_STAT_CORRUPTION_ERRS);
				return -EIO;
			}
			cb_sum += csum_size;
			disk_start += sectorsize;
		}
	}
	return 0;
}

/* when we finish reading compressed pages from the disk, we
 * decompress them and then run the bio end_io routines on the
 * decompressed pages (in the inode address space).
 *
 * This allows the checksumming and other IO error handling routines
 * to work normally
 *
 * The compressed pages are freed here, and it must be run
 * in process context
 */
static void end_compressed_bio_read(struct bio *bio)
{
	struct compressed_bio *cb = bio->bi_private;
	struct inode *inode;
	struct page *page;
	unsigned long index;
	unsigned int mirror = btrfs_io_bio(bio)->mirror_num;
	int ret = 0;

	if (bio->bi_status)
		cb->errors = 1;

	/* if there are more bios still pending for this compressed
	 * extent, just exit
	 */
	if (!refcount_dec_and_test(&cb->pending_bios))
		goto out;

	/*
	 * Record the correct mirror_num in cb->orig_bio so that
	 * read-repair can work properly.
	 */
	btrfs_io_bio(cb->orig_bio)->mirror_num = mirror;
	cb->mirror_num = mirror;

	/*
	 * Some IO in this cb have failed, just skip checksum as there
	 * is no way it could be correct.
	 */
	if (cb->errors == 1)
		goto csum_failed;

	inode = cb->inode;
	ret = check_compressed_csum(BTRFS_I(inode), bio,
				    bio->bi_iter.bi_sector << 9);
	if (ret)
		goto csum_failed;

	/* ok, we're the last bio for this extent, lets start
	 * the decompression.
	 */
	ret = btrfs_decompress_bio(cb);

csum_failed:
	if (ret)
		cb->errors = 1;

	/* release the compressed pages */
	index = 0;
	for (index = 0; index < cb->nr_pages; index++) {
		page = cb->compressed_pages[index];
		page->mapping = NULL;
		put_page(page);
	}

	/* do io completion on the original bio */
	if (cb->errors) {
		bio_io_error(cb->orig_bio);
	} else {
		struct bio_vec *bvec;
		struct bvec_iter_all iter_all;

		/*
		 * we have verified the checksum already, set page
		 * checked so the end_io handlers know about it
		 */
		ASSERT(!bio_flagged(bio, BIO_CLONED));
		bio_for_each_segment_all(bvec, cb->orig_bio, iter_all)
			SetPageChecked(bvec->bv_page);

		bio_endio(cb->orig_bio);
	}

	/* finally free the cb struct */
	kfree(cb->compressed_pages);
	kfree(cb);
out:
	bio_put(bio);
}

/*
 * Clear the writeback bits on all of the file
 * pages for a compressed write
 */
static noinline void end_compressed_writeback(struct inode *inode,
					      const struct compressed_bio *cb)
{
	unsigned long index = cb->start >> PAGE_SHIFT;
	unsigned long end_index = (cb->start + cb->len - 1) >> PAGE_SHIFT;
	struct page *pages[16];
	unsigned long nr_pages = end_index - index + 1;
	int i;
	int ret;

	if (cb->errors)
		mapping_set_error(inode->i_mapping, -EIO);

	while (nr_pages > 0) {
		ret = find_get_pages_contig(inode->i_mapping, index,
				     min_t(unsigned long,
				     nr_pages, ARRAY_SIZE(pages)), pages);
		if (ret == 0) {
			nr_pages -= 1;
			index += 1;
			continue;
		}
		for (i = 0; i < ret; i++) {
			if (cb->errors)
				SetPageError(pages[i]);
			end_page_writeback(pages[i]);
			put_page(pages[i]);
		}
		nr_pages -= ret;
		index += ret;
	}
	/* the inode may be gone now */
}

/*
 * do the cleanup once all the compressed pages hit the disk.
 * This will clear writeback on the file pages and free the compressed
 * pages.
 *
 * This also calls the writeback end hooks for the file pages so that
 * metadata and checksums can be updated in the file.
 */
static void end_compressed_bio_write(struct bio *bio)
{
	struct compressed_bio *cb = bio->bi_private;
	struct inode *inode;
	struct page *page;
	unsigned long index;

	if (bio->bi_status)
		cb->errors = 1;

	/* if there are more bios still pending for this compressed
	 * extent, just exit
	 */
	if (!refcount_dec_and_test(&cb->pending_bios))
		goto out;

	/* ok, we're the last bio for this extent, step one is to
	 * call back into the FS and do all the end_io operations
	 */
	inode = cb->inode;
<<<<<<< HEAD
	cb->compressed_pages[0]->mapping = cb->inode->i_mapping;
	btrfs_record_physical_zoned(inode, cb->start, bio);
	btrfs_writepage_endio_finish_ordered(cb->compressed_pages[0],
=======
	btrfs_writepage_endio_finish_ordered(BTRFS_I(inode), NULL,
>>>>>>> 72ed0f40
			cb->start, cb->start + cb->len - 1,
			bio->bi_status == BLK_STS_OK);

	end_compressed_writeback(inode, cb);
	/* note, our inode could be gone now */

	/*
	 * release the compressed pages, these came from alloc_page and
	 * are not attached to the inode at all
	 */
	index = 0;
	for (index = 0; index < cb->nr_pages; index++) {
		page = cb->compressed_pages[index];
		page->mapping = NULL;
		put_page(page);
	}

	/* finally free the cb struct */
	kfree(cb->compressed_pages);
	kfree(cb);
out:
	bio_put(bio);
}

/*
 * worker function to build and submit bios for previously compressed pages.
 * The corresponding pages in the inode should be marked for writeback
 * and the compressed pages should have a reference on them for dropping
 * when the IO is complete.
 *
 * This also checksums the file bytes and gets things ready for
 * the end io hooks.
 */
blk_status_t btrfs_submit_compressed_write(struct btrfs_inode *inode, u64 start,
				 unsigned long len, u64 disk_start,
				 unsigned long compressed_len,
				 struct page **compressed_pages,
				 unsigned long nr_pages,
				 unsigned int write_flags,
				 struct cgroup_subsys_state *blkcg_css)
{
	struct btrfs_fs_info *fs_info = inode->root->fs_info;
	struct bio *bio = NULL;
	struct compressed_bio *cb;
	unsigned long bytes_left;
	int pg_index = 0;
	struct page *page;
	u64 first_byte = disk_start;
	blk_status_t ret;
	int skip_sum = inode->flags & BTRFS_INODE_NODATASUM;
	const bool use_append = btrfs_use_zone_append(inode, disk_start);
	const unsigned int bio_op = use_append ? REQ_OP_ZONE_APPEND : REQ_OP_WRITE;

	WARN_ON(!PAGE_ALIGNED(start));
	cb = kmalloc(compressed_bio_size(fs_info, compressed_len), GFP_NOFS);
	if (!cb)
		return BLK_STS_RESOURCE;
	refcount_set(&cb->pending_bios, 0);
	cb->errors = 0;
	cb->inode = &inode->vfs_inode;
	cb->start = start;
	cb->len = len;
	cb->mirror_num = 0;
	cb->compressed_pages = compressed_pages;
	cb->compressed_len = compressed_len;
	cb->orig_bio = NULL;
	cb->nr_pages = nr_pages;

	bio = btrfs_bio_alloc(first_byte);
	bio->bi_opf = bio_op | write_flags;
	bio->bi_private = cb;
	bio->bi_end_io = end_compressed_bio_write;

	if (use_append) {
		struct btrfs_device *device;

		device = btrfs_zoned_get_device(fs_info, disk_start, PAGE_SIZE);
		if (IS_ERR(device)) {
			kfree(cb);
			bio_put(bio);
			return BLK_STS_NOTSUPP;
		}

		bio_set_dev(bio, device->bdev);
	}

	if (blkcg_css) {
		bio->bi_opf |= REQ_CGROUP_PUNT;
		kthread_associate_blkcg(blkcg_css);
	}
	refcount_set(&cb->pending_bios, 1);

	/* create and submit bios for the compressed pages */
	bytes_left = compressed_len;
	for (pg_index = 0; pg_index < cb->nr_pages; pg_index++) {
		int submit = 0;
		int len;

		page = compressed_pages[pg_index];
		page->mapping = inode->vfs_inode.i_mapping;
		if (bio->bi_iter.bi_size)
			submit = btrfs_bio_fits_in_stripe(page, PAGE_SIZE, bio,
							  0);

		if (pg_index == 0 && use_append)
			len = bio_add_zone_append_page(bio, page, PAGE_SIZE, 0);
		else
			len = bio_add_page(bio, page, PAGE_SIZE, 0);

		page->mapping = NULL;
		if (submit || len < PAGE_SIZE) {
			/*
			 * inc the count before we submit the bio so
			 * we know the end IO handler won't happen before
			 * we inc the count.  Otherwise, the cb might get
			 * freed before we're done setting it up
			 */
			refcount_inc(&cb->pending_bios);
			ret = btrfs_bio_wq_end_io(fs_info, bio,
						  BTRFS_WQ_ENDIO_DATA);
			BUG_ON(ret); /* -ENOMEM */

			if (!skip_sum) {
				ret = btrfs_csum_one_bio(inode, bio, start, 1);
				BUG_ON(ret); /* -ENOMEM */
			}

			ret = btrfs_map_bio(fs_info, bio, 0);
			if (ret) {
				bio->bi_status = ret;
				bio_endio(bio);
			}

			bio = btrfs_bio_alloc(first_byte);
			bio->bi_opf = bio_op | write_flags;
			bio->bi_private = cb;
			bio->bi_end_io = end_compressed_bio_write;
			if (blkcg_css)
				bio->bi_opf |= REQ_CGROUP_PUNT;
			/*
			 * Use bio_add_page() to ensure the bio has at least one
			 * page.
			 */
			bio_add_page(bio, page, PAGE_SIZE, 0);
		}
		if (bytes_left < PAGE_SIZE) {
			btrfs_info(fs_info,
					"bytes left %lu compress len %lu nr %lu",
			       bytes_left, cb->compressed_len, cb->nr_pages);
		}
		bytes_left -= PAGE_SIZE;
		first_byte += PAGE_SIZE;
		cond_resched();
	}

	ret = btrfs_bio_wq_end_io(fs_info, bio, BTRFS_WQ_ENDIO_DATA);
	BUG_ON(ret); /* -ENOMEM */

	if (!skip_sum) {
		ret = btrfs_csum_one_bio(inode, bio, start, 1);
		BUG_ON(ret); /* -ENOMEM */
	}

	ret = btrfs_map_bio(fs_info, bio, 0);
	if (ret) {
		bio->bi_status = ret;
		bio_endio(bio);
	}

	if (blkcg_css)
		kthread_associate_blkcg(NULL);

	return 0;
}

static u64 bio_end_offset(struct bio *bio)
{
	struct bio_vec *last = bio_last_bvec_all(bio);

	return page_offset(last->bv_page) + last->bv_len + last->bv_offset;
}

static noinline int add_ra_bio_pages(struct inode *inode,
				     u64 compressed_end,
				     struct compressed_bio *cb)
{
	unsigned long end_index;
	unsigned long pg_index;
	u64 last_offset;
	u64 isize = i_size_read(inode);
	int ret;
	struct page *page;
	unsigned long nr_pages = 0;
	struct extent_map *em;
	struct address_space *mapping = inode->i_mapping;
	struct extent_map_tree *em_tree;
	struct extent_io_tree *tree;
	u64 end;
	int misses = 0;

	last_offset = bio_end_offset(cb->orig_bio);
	em_tree = &BTRFS_I(inode)->extent_tree;
	tree = &BTRFS_I(inode)->io_tree;

	if (isize == 0)
		return 0;

	end_index = (i_size_read(inode) - 1) >> PAGE_SHIFT;

	while (last_offset < compressed_end) {
		pg_index = last_offset >> PAGE_SHIFT;

		if (pg_index > end_index)
			break;

		page = xa_load(&mapping->i_pages, pg_index);
		if (page && !xa_is_value(page)) {
			misses++;
			if (misses > 4)
				break;
			goto next;
		}

		page = __page_cache_alloc(mapping_gfp_constraint(mapping,
								 ~__GFP_FS));
		if (!page)
			break;

		if (add_to_page_cache_lru(page, mapping, pg_index, GFP_NOFS)) {
			put_page(page);
			goto next;
		}

		/*
		 * at this point, we have a locked page in the page cache
		 * for these bytes in the file.  But, we have to make
		 * sure they map to this compressed extent on disk.
		 */
		ret = set_page_extent_mapped(page);
		if (ret < 0) {
			unlock_page(page);
			put_page(page);
			break;
		}

		end = last_offset + PAGE_SIZE - 1;
		lock_extent(tree, last_offset, end);
		read_lock(&em_tree->lock);
		em = lookup_extent_mapping(em_tree, last_offset,
					   PAGE_SIZE);
		read_unlock(&em_tree->lock);

		if (!em || last_offset < em->start ||
		    (last_offset + PAGE_SIZE > extent_map_end(em)) ||
		    (em->block_start >> 9) != cb->orig_bio->bi_iter.bi_sector) {
			free_extent_map(em);
			unlock_extent(tree, last_offset, end);
			unlock_page(page);
			put_page(page);
			break;
		}
		free_extent_map(em);

		if (page->index == end_index) {
			size_t zero_offset = offset_in_page(isize);

			if (zero_offset) {
				int zeros;
				zeros = PAGE_SIZE - zero_offset;
				memzero_page(page, zero_offset, zeros);
				flush_dcache_page(page);
			}
		}

		ret = bio_add_page(cb->orig_bio, page,
				   PAGE_SIZE, 0);

		if (ret == PAGE_SIZE) {
			nr_pages++;
			put_page(page);
		} else {
			unlock_extent(tree, last_offset, end);
			unlock_page(page);
			put_page(page);
			break;
		}
next:
		last_offset += PAGE_SIZE;
	}
	return 0;
}

/*
 * for a compressed read, the bio we get passed has all the inode pages
 * in it.  We don't actually do IO on those pages but allocate new ones
 * to hold the compressed pages on disk.
 *
 * bio->bi_iter.bi_sector points to the compressed extent on disk
 * bio->bi_io_vec points to all of the inode pages
 *
 * After the compressed pages are read, we copy the bytes into the
 * bio we were passed and then call the bio end_io calls
 */
blk_status_t btrfs_submit_compressed_read(struct inode *inode, struct bio *bio,
				 int mirror_num, unsigned long bio_flags)
{
	struct btrfs_fs_info *fs_info = btrfs_sb(inode->i_sb);
	struct extent_map_tree *em_tree;
	struct compressed_bio *cb;
	unsigned long compressed_len;
	unsigned long nr_pages;
	unsigned long pg_index;
	struct page *page;
	struct bio *comp_bio;
	u64 cur_disk_byte = bio->bi_iter.bi_sector << 9;
	u64 em_len;
	u64 em_start;
	struct extent_map *em;
	blk_status_t ret = BLK_STS_RESOURCE;
	int faili = 0;
	u8 *sums;

	em_tree = &BTRFS_I(inode)->extent_tree;

	/* we need the actual starting offset of this extent in the file */
	read_lock(&em_tree->lock);
	em = lookup_extent_mapping(em_tree,
				   page_offset(bio_first_page_all(bio)),
				   fs_info->sectorsize);
	read_unlock(&em_tree->lock);
	if (!em)
		return BLK_STS_IOERR;

	compressed_len = em->block_len;
	cb = kmalloc(compressed_bio_size(fs_info, compressed_len), GFP_NOFS);
	if (!cb)
		goto out;

	refcount_set(&cb->pending_bios, 0);
	cb->errors = 0;
	cb->inode = inode;
	cb->mirror_num = mirror_num;
	sums = cb->sums;

	cb->start = em->orig_start;
	em_len = em->len;
	em_start = em->start;

	free_extent_map(em);
	em = NULL;

	cb->len = bio->bi_iter.bi_size;
	cb->compressed_len = compressed_len;
	cb->compress_type = extent_compress_type(bio_flags);
	cb->orig_bio = bio;

	nr_pages = DIV_ROUND_UP(compressed_len, PAGE_SIZE);
	cb->compressed_pages = kcalloc(nr_pages, sizeof(struct page *),
				       GFP_NOFS);
	if (!cb->compressed_pages)
		goto fail1;

	for (pg_index = 0; pg_index < nr_pages; pg_index++) {
		cb->compressed_pages[pg_index] = alloc_page(GFP_NOFS |
							      __GFP_HIGHMEM);
		if (!cb->compressed_pages[pg_index]) {
			faili = pg_index - 1;
			ret = BLK_STS_RESOURCE;
			goto fail2;
		}
	}
	faili = nr_pages - 1;
	cb->nr_pages = nr_pages;

	add_ra_bio_pages(inode, em_start + em_len, cb);

	/* include any pages we added in add_ra-bio_pages */
	cb->len = bio->bi_iter.bi_size;

	comp_bio = btrfs_bio_alloc(cur_disk_byte);
	comp_bio->bi_opf = REQ_OP_READ;
	comp_bio->bi_private = cb;
	comp_bio->bi_end_io = end_compressed_bio_read;
	refcount_set(&cb->pending_bios, 1);

	for (pg_index = 0; pg_index < nr_pages; pg_index++) {
		u32 pg_len = PAGE_SIZE;
		int submit = 0;

		/*
		 * To handle subpage case, we need to make sure the bio only
		 * covers the range we need.
		 *
		 * If we're at the last page, truncate the length to only cover
		 * the remaining part.
		 */
		if (pg_index == nr_pages - 1)
			pg_len = min_t(u32, PAGE_SIZE,
					compressed_len - pg_index * PAGE_SIZE);

		page = cb->compressed_pages[pg_index];
		page->mapping = inode->i_mapping;
		page->index = em_start >> PAGE_SHIFT;

		if (comp_bio->bi_iter.bi_size)
			submit = btrfs_bio_fits_in_stripe(page, pg_len,
							  comp_bio, 0);

		page->mapping = NULL;
		if (submit || bio_add_page(comp_bio, page, pg_len, 0) < pg_len) {
			unsigned int nr_sectors;

			ret = btrfs_bio_wq_end_io(fs_info, comp_bio,
						  BTRFS_WQ_ENDIO_DATA);
			BUG_ON(ret); /* -ENOMEM */

			/*
			 * inc the count before we submit the bio so
			 * we know the end IO handler won't happen before
			 * we inc the count.  Otherwise, the cb might get
			 * freed before we're done setting it up
			 */
			refcount_inc(&cb->pending_bios);

			ret = btrfs_lookup_bio_sums(inode, comp_bio, sums);
			BUG_ON(ret); /* -ENOMEM */

			nr_sectors = DIV_ROUND_UP(comp_bio->bi_iter.bi_size,
						  fs_info->sectorsize);
			sums += fs_info->csum_size * nr_sectors;

			ret = btrfs_map_bio(fs_info, comp_bio, mirror_num);
			if (ret) {
				comp_bio->bi_status = ret;
				bio_endio(comp_bio);
			}

			comp_bio = btrfs_bio_alloc(cur_disk_byte);
			comp_bio->bi_opf = REQ_OP_READ;
			comp_bio->bi_private = cb;
			comp_bio->bi_end_io = end_compressed_bio_read;

			bio_add_page(comp_bio, page, pg_len, 0);
		}
		cur_disk_byte += pg_len;
	}

	ret = btrfs_bio_wq_end_io(fs_info, comp_bio, BTRFS_WQ_ENDIO_DATA);
	BUG_ON(ret); /* -ENOMEM */

	ret = btrfs_lookup_bio_sums(inode, comp_bio, sums);
	BUG_ON(ret); /* -ENOMEM */

	ret = btrfs_map_bio(fs_info, comp_bio, mirror_num);
	if (ret) {
		comp_bio->bi_status = ret;
		bio_endio(comp_bio);
	}

	return 0;

fail2:
	while (faili >= 0) {
		__free_page(cb->compressed_pages[faili]);
		faili--;
	}

	kfree(cb->compressed_pages);
fail1:
	kfree(cb);
out:
	free_extent_map(em);
	return ret;
}

/*
 * Heuristic uses systematic sampling to collect data from the input data
 * range, the logic can be tuned by the following constants:
 *
 * @SAMPLING_READ_SIZE - how many bytes will be copied from for each sample
 * @SAMPLING_INTERVAL  - range from which the sampled data can be collected
 */
#define SAMPLING_READ_SIZE	(16)
#define SAMPLING_INTERVAL	(256)

/*
 * For statistical analysis of the input data we consider bytes that form a
 * Galois Field of 256 objects. Each object has an attribute count, ie. how
 * many times the object appeared in the sample.
 */
#define BUCKET_SIZE		(256)

/*
 * The size of the sample is based on a statistical sampling rule of thumb.
 * The common way is to perform sampling tests as long as the number of
 * elements in each cell is at least 5.
 *
 * Instead of 5, we choose 32 to obtain more accurate results.
 * If the data contain the maximum number of symbols, which is 256, we obtain a
 * sample size bound by 8192.
 *
 * For a sample of at most 8KB of data per data range: 16 consecutive bytes
 * from up to 512 locations.
 */
#define MAX_SAMPLE_SIZE		(BTRFS_MAX_UNCOMPRESSED *		\
				 SAMPLING_READ_SIZE / SAMPLING_INTERVAL)

struct bucket_item {
	u32 count;
};

struct heuristic_ws {
	/* Partial copy of input data */
	u8 *sample;
	u32 sample_size;
	/* Buckets store counters for each byte value */
	struct bucket_item *bucket;
	/* Sorting buffer */
	struct bucket_item *bucket_b;
	struct list_head list;
};

static struct workspace_manager heuristic_wsm;

static void free_heuristic_ws(struct list_head *ws)
{
	struct heuristic_ws *workspace;

	workspace = list_entry(ws, struct heuristic_ws, list);

	kvfree(workspace->sample);
	kfree(workspace->bucket);
	kfree(workspace->bucket_b);
	kfree(workspace);
}

static struct list_head *alloc_heuristic_ws(unsigned int level)
{
	struct heuristic_ws *ws;

	ws = kzalloc(sizeof(*ws), GFP_KERNEL);
	if (!ws)
		return ERR_PTR(-ENOMEM);

	ws->sample = kvmalloc(MAX_SAMPLE_SIZE, GFP_KERNEL);
	if (!ws->sample)
		goto fail;

	ws->bucket = kcalloc(BUCKET_SIZE, sizeof(*ws->bucket), GFP_KERNEL);
	if (!ws->bucket)
		goto fail;

	ws->bucket_b = kcalloc(BUCKET_SIZE, sizeof(*ws->bucket_b), GFP_KERNEL);
	if (!ws->bucket_b)
		goto fail;

	INIT_LIST_HEAD(&ws->list);
	return &ws->list;
fail:
	free_heuristic_ws(&ws->list);
	return ERR_PTR(-ENOMEM);
}

const struct btrfs_compress_op btrfs_heuristic_compress = {
	.workspace_manager = &heuristic_wsm,
};

static const struct btrfs_compress_op * const btrfs_compress_op[] = {
	/* The heuristic is represented as compression type 0 */
	&btrfs_heuristic_compress,
	&btrfs_zlib_compress,
	&btrfs_lzo_compress,
	&btrfs_zstd_compress,
};

static struct list_head *alloc_workspace(int type, unsigned int level)
{
	switch (type) {
	case BTRFS_COMPRESS_NONE: return alloc_heuristic_ws(level);
	case BTRFS_COMPRESS_ZLIB: return zlib_alloc_workspace(level);
	case BTRFS_COMPRESS_LZO:  return lzo_alloc_workspace(level);
	case BTRFS_COMPRESS_ZSTD: return zstd_alloc_workspace(level);
	default:
		/*
		 * This can't happen, the type is validated several times
		 * before we get here.
		 */
		BUG();
	}
}

static void free_workspace(int type, struct list_head *ws)
{
	switch (type) {
	case BTRFS_COMPRESS_NONE: return free_heuristic_ws(ws);
	case BTRFS_COMPRESS_ZLIB: return zlib_free_workspace(ws);
	case BTRFS_COMPRESS_LZO:  return lzo_free_workspace(ws);
	case BTRFS_COMPRESS_ZSTD: return zstd_free_workspace(ws);
	default:
		/*
		 * This can't happen, the type is validated several times
		 * before we get here.
		 */
		BUG();
	}
}

static void btrfs_init_workspace_manager(int type)
{
	struct workspace_manager *wsm;
	struct list_head *workspace;

	wsm = btrfs_compress_op[type]->workspace_manager;
	INIT_LIST_HEAD(&wsm->idle_ws);
	spin_lock_init(&wsm->ws_lock);
	atomic_set(&wsm->total_ws, 0);
	init_waitqueue_head(&wsm->ws_wait);

	/*
	 * Preallocate one workspace for each compression type so we can
	 * guarantee forward progress in the worst case
	 */
	workspace = alloc_workspace(type, 0);
	if (IS_ERR(workspace)) {
		pr_warn(
	"BTRFS: cannot preallocate compression workspace, will try later\n");
	} else {
		atomic_set(&wsm->total_ws, 1);
		wsm->free_ws = 1;
		list_add(workspace, &wsm->idle_ws);
	}
}

static void btrfs_cleanup_workspace_manager(int type)
{
	struct workspace_manager *wsman;
	struct list_head *ws;

	wsman = btrfs_compress_op[type]->workspace_manager;
	while (!list_empty(&wsman->idle_ws)) {
		ws = wsman->idle_ws.next;
		list_del(ws);
		free_workspace(type, ws);
		atomic_dec(&wsman->total_ws);
	}
}

/*
 * This finds an available workspace or allocates a new one.
 * If it's not possible to allocate a new one, waits until there's one.
 * Preallocation makes a forward progress guarantees and we do not return
 * errors.
 */
struct list_head *btrfs_get_workspace(int type, unsigned int level)
{
	struct workspace_manager *wsm;
	struct list_head *workspace;
	int cpus = num_online_cpus();
	unsigned nofs_flag;
	struct list_head *idle_ws;
	spinlock_t *ws_lock;
	atomic_t *total_ws;
	wait_queue_head_t *ws_wait;
	int *free_ws;

	wsm = btrfs_compress_op[type]->workspace_manager;
	idle_ws	 = &wsm->idle_ws;
	ws_lock	 = &wsm->ws_lock;
	total_ws = &wsm->total_ws;
	ws_wait	 = &wsm->ws_wait;
	free_ws	 = &wsm->free_ws;

again:
	spin_lock(ws_lock);
	if (!list_empty(idle_ws)) {
		workspace = idle_ws->next;
		list_del(workspace);
		(*free_ws)--;
		spin_unlock(ws_lock);
		return workspace;

	}
	if (atomic_read(total_ws) > cpus) {
		DEFINE_WAIT(wait);

		spin_unlock(ws_lock);
		prepare_to_wait(ws_wait, &wait, TASK_UNINTERRUPTIBLE);
		if (atomic_read(total_ws) > cpus && !*free_ws)
			schedule();
		finish_wait(ws_wait, &wait);
		goto again;
	}
	atomic_inc(total_ws);
	spin_unlock(ws_lock);

	/*
	 * Allocation helpers call vmalloc that can't use GFP_NOFS, so we have
	 * to turn it off here because we might get called from the restricted
	 * context of btrfs_compress_bio/btrfs_compress_pages
	 */
	nofs_flag = memalloc_nofs_save();
	workspace = alloc_workspace(type, level);
	memalloc_nofs_restore(nofs_flag);

	if (IS_ERR(workspace)) {
		atomic_dec(total_ws);
		wake_up(ws_wait);

		/*
		 * Do not return the error but go back to waiting. There's a
		 * workspace preallocated for each type and the compression
		 * time is bounded so we get to a workspace eventually. This
		 * makes our caller's life easier.
		 *
		 * To prevent silent and low-probability deadlocks (when the
		 * initial preallocation fails), check if there are any
		 * workspaces at all.
		 */
		if (atomic_read(total_ws) == 0) {
			static DEFINE_RATELIMIT_STATE(_rs,
					/* once per minute */ 60 * HZ,
					/* no burst */ 1);

			if (__ratelimit(&_rs)) {
				pr_warn("BTRFS: no compression workspaces, low memory, retrying\n");
			}
		}
		goto again;
	}
	return workspace;
}

static struct list_head *get_workspace(int type, int level)
{
	switch (type) {
	case BTRFS_COMPRESS_NONE: return btrfs_get_workspace(type, level);
	case BTRFS_COMPRESS_ZLIB: return zlib_get_workspace(level);
	case BTRFS_COMPRESS_LZO:  return btrfs_get_workspace(type, level);
	case BTRFS_COMPRESS_ZSTD: return zstd_get_workspace(level);
	default:
		/*
		 * This can't happen, the type is validated several times
		 * before we get here.
		 */
		BUG();
	}
}

/*
 * put a workspace struct back on the list or free it if we have enough
 * idle ones sitting around
 */
void btrfs_put_workspace(int type, struct list_head *ws)
{
	struct workspace_manager *wsm;
	struct list_head *idle_ws;
	spinlock_t *ws_lock;
	atomic_t *total_ws;
	wait_queue_head_t *ws_wait;
	int *free_ws;

	wsm = btrfs_compress_op[type]->workspace_manager;
	idle_ws	 = &wsm->idle_ws;
	ws_lock	 = &wsm->ws_lock;
	total_ws = &wsm->total_ws;
	ws_wait	 = &wsm->ws_wait;
	free_ws	 = &wsm->free_ws;

	spin_lock(ws_lock);
	if (*free_ws <= num_online_cpus()) {
		list_add(ws, idle_ws);
		(*free_ws)++;
		spin_unlock(ws_lock);
		goto wake;
	}
	spin_unlock(ws_lock);

	free_workspace(type, ws);
	atomic_dec(total_ws);
wake:
	cond_wake_up(ws_wait);
}

static void put_workspace(int type, struct list_head *ws)
{
	switch (type) {
	case BTRFS_COMPRESS_NONE: return btrfs_put_workspace(type, ws);
	case BTRFS_COMPRESS_ZLIB: return btrfs_put_workspace(type, ws);
	case BTRFS_COMPRESS_LZO:  return btrfs_put_workspace(type, ws);
	case BTRFS_COMPRESS_ZSTD: return zstd_put_workspace(ws);
	default:
		/*
		 * This can't happen, the type is validated several times
		 * before we get here.
		 */
		BUG();
	}
}

/*
 * Adjust @level according to the limits of the compression algorithm or
 * fallback to default
 */
static unsigned int btrfs_compress_set_level(int type, unsigned level)
{
	const struct btrfs_compress_op *ops = btrfs_compress_op[type];

	if (level == 0)
		level = ops->default_level;
	else
		level = min(level, ops->max_level);

	return level;
}

/*
 * Given an address space and start and length, compress the bytes into @pages
 * that are allocated on demand.
 *
 * @type_level is encoded algorithm and level, where level 0 means whatever
 * default the algorithm chooses and is opaque here;
 * - compression algo are 0-3
 * - the level are bits 4-7
 *
 * @out_pages is an in/out parameter, holds maximum number of pages to allocate
 * and returns number of actually allocated pages
 *
 * @total_in is used to return the number of bytes actually read.  It
 * may be smaller than the input length if we had to exit early because we
 * ran out of room in the pages array or because we cross the
 * max_out threshold.
 *
 * @total_out is an in/out parameter, must be set to the input length and will
 * be also used to return the total number of compressed bytes
 *
 * @max_out tells us the max number of bytes that we're allowed to
 * stuff into pages
 */
int btrfs_compress_pages(unsigned int type_level, struct address_space *mapping,
			 u64 start, struct page **pages,
			 unsigned long *out_pages,
			 unsigned long *total_in,
			 unsigned long *total_out)
{
	int type = btrfs_compress_type(type_level);
	int level = btrfs_compress_level(type_level);
	struct list_head *workspace;
	int ret;

	level = btrfs_compress_set_level(type, level);
	workspace = get_workspace(type, level);
	ret = compression_compress_pages(type, workspace, mapping, start, pages,
					 out_pages, total_in, total_out);
	put_workspace(type, workspace);
	return ret;
}

/*
 * pages_in is an array of pages with compressed data.
 *
 * disk_start is the starting logical offset of this array in the file
 *
 * orig_bio contains the pages from the file that we want to decompress into
 *
 * srclen is the number of bytes in pages_in
 *
 * The basic idea is that we have a bio that was created by readpages.
 * The pages in the bio are for the uncompressed data, and they may not
 * be contiguous.  They all correspond to the range of bytes covered by
 * the compressed extent.
 */
static int btrfs_decompress_bio(struct compressed_bio *cb)
{
	struct list_head *workspace;
	int ret;
	int type = cb->compress_type;

	workspace = get_workspace(type, 0);
	ret = compression_decompress_bio(type, workspace, cb);
	put_workspace(type, workspace);

	return ret;
}

/*
 * a less complex decompression routine.  Our compressed data fits in a
 * single page, and we want to read a single page out of it.
 * start_byte tells us the offset into the compressed data we're interested in
 */
int btrfs_decompress(int type, unsigned char *data_in, struct page *dest_page,
		     unsigned long start_byte, size_t srclen, size_t destlen)
{
	struct list_head *workspace;
	int ret;

	workspace = get_workspace(type, 0);
	ret = compression_decompress(type, workspace, data_in, dest_page,
				     start_byte, srclen, destlen);
	put_workspace(type, workspace);

	return ret;
}

void __init btrfs_init_compress(void)
{
	btrfs_init_workspace_manager(BTRFS_COMPRESS_NONE);
	btrfs_init_workspace_manager(BTRFS_COMPRESS_ZLIB);
	btrfs_init_workspace_manager(BTRFS_COMPRESS_LZO);
	zstd_init_workspace_manager();
}

void __cold btrfs_exit_compress(void)
{
	btrfs_cleanup_workspace_manager(BTRFS_COMPRESS_NONE);
	btrfs_cleanup_workspace_manager(BTRFS_COMPRESS_ZLIB);
	btrfs_cleanup_workspace_manager(BTRFS_COMPRESS_LZO);
	zstd_cleanup_workspace_manager();
}

/*
 * Copy uncompressed data from working buffer to pages.
 *
 * buf_start is the byte offset we're of the start of our workspace buffer.
 *
 * total_out is the last byte of the buffer
 */
int btrfs_decompress_buf2page(const char *buf, unsigned long buf_start,
			      unsigned long total_out, u64 disk_start,
			      struct bio *bio)
{
	unsigned long buf_offset;
	unsigned long current_buf_start;
	unsigned long start_byte;
	unsigned long prev_start_byte;
	unsigned long working_bytes = total_out - buf_start;
	unsigned long bytes;
	struct bio_vec bvec = bio_iter_iovec(bio, bio->bi_iter);

	/*
	 * start byte is the first byte of the page we're currently
	 * copying into relative to the start of the compressed data.
	 */
	start_byte = page_offset(bvec.bv_page) - disk_start;

	/* we haven't yet hit data corresponding to this page */
	if (total_out <= start_byte)
		return 1;

	/*
	 * the start of the data we care about is offset into
	 * the middle of our working buffer
	 */
	if (total_out > start_byte && buf_start < start_byte) {
		buf_offset = start_byte - buf_start;
		working_bytes -= buf_offset;
	} else {
		buf_offset = 0;
	}
	current_buf_start = buf_start;

	/* copy bytes from the working buffer into the pages */
	while (working_bytes > 0) {
		bytes = min_t(unsigned long, bvec.bv_len,
				PAGE_SIZE - (buf_offset % PAGE_SIZE));
		bytes = min(bytes, working_bytes);

		memcpy_to_page(bvec.bv_page, bvec.bv_offset, buf + buf_offset,
			       bytes);
		flush_dcache_page(bvec.bv_page);

		buf_offset += bytes;
		working_bytes -= bytes;
		current_buf_start += bytes;

		/* check if we need to pick another page */
		bio_advance(bio, bytes);
		if (!bio->bi_iter.bi_size)
			return 0;
		bvec = bio_iter_iovec(bio, bio->bi_iter);
		prev_start_byte = start_byte;
		start_byte = page_offset(bvec.bv_page) - disk_start;

		/*
		 * We need to make sure we're only adjusting
		 * our offset into compression working buffer when
		 * we're switching pages.  Otherwise we can incorrectly
		 * keep copying when we were actually done.
		 */
		if (start_byte != prev_start_byte) {
			/*
			 * make sure our new page is covered by this
			 * working buffer
			 */
			if (total_out <= start_byte)
				return 1;

			/*
			 * the next page in the biovec might not be adjacent
			 * to the last page, but it might still be found
			 * inside this working buffer. bump our offset pointer
			 */
			if (total_out > start_byte &&
			    current_buf_start < start_byte) {
				buf_offset = start_byte - buf_start;
				working_bytes = total_out - start_byte;
				current_buf_start = buf_start + buf_offset;
			}
		}
	}

	return 1;
}

/*
 * Shannon Entropy calculation
 *
 * Pure byte distribution analysis fails to determine compressibility of data.
 * Try calculating entropy to estimate the average minimum number of bits
 * needed to encode the sampled data.
 *
 * For convenience, return the percentage of needed bits, instead of amount of
 * bits directly.
 *
 * @ENTROPY_LVL_ACEPTABLE - below that threshold, sample has low byte entropy
 *			    and can be compressible with high probability
 *
 * @ENTROPY_LVL_HIGH - data are not compressible with high probability
 *
 * Use of ilog2() decreases precision, we lower the LVL to 5 to compensate.
 */
#define ENTROPY_LVL_ACEPTABLE		(65)
#define ENTROPY_LVL_HIGH		(80)

/*
 * For increasead precision in shannon_entropy calculation,
 * let's do pow(n, M) to save more digits after comma:
 *
 * - maximum int bit length is 64
 * - ilog2(MAX_SAMPLE_SIZE)	-> 13
 * - 13 * 4 = 52 < 64		-> M = 4
 *
 * So use pow(n, 4).
 */
static inline u32 ilog2_w(u64 n)
{
	return ilog2(n * n * n * n);
}

static u32 shannon_entropy(struct heuristic_ws *ws)
{
	const u32 entropy_max = 8 * ilog2_w(2);
	u32 entropy_sum = 0;
	u32 p, p_base, sz_base;
	u32 i;

	sz_base = ilog2_w(ws->sample_size);
	for (i = 0; i < BUCKET_SIZE && ws->bucket[i].count > 0; i++) {
		p = ws->bucket[i].count;
		p_base = ilog2_w(p);
		entropy_sum += p * (sz_base - p_base);
	}

	entropy_sum /= ws->sample_size;
	return entropy_sum * 100 / entropy_max;
}

#define RADIX_BASE		4U
#define COUNTERS_SIZE		(1U << RADIX_BASE)

static u8 get4bits(u64 num, int shift) {
	u8 low4bits;

	num >>= shift;
	/* Reverse order */
	low4bits = (COUNTERS_SIZE - 1) - (num % COUNTERS_SIZE);
	return low4bits;
}

/*
 * Use 4 bits as radix base
 * Use 16 u32 counters for calculating new position in buf array
 *
 * @array     - array that will be sorted
 * @array_buf - buffer array to store sorting results
 *              must be equal in size to @array
 * @num       - array size
 */
static void radix_sort(struct bucket_item *array, struct bucket_item *array_buf,
		       int num)
{
	u64 max_num;
	u64 buf_num;
	u32 counters[COUNTERS_SIZE];
	u32 new_addr;
	u32 addr;
	int bitlen;
	int shift;
	int i;

	/*
	 * Try avoid useless loop iterations for small numbers stored in big
	 * counters.  Example: 48 33 4 ... in 64bit array
	 */
	max_num = array[0].count;
	for (i = 1; i < num; i++) {
		buf_num = array[i].count;
		if (buf_num > max_num)
			max_num = buf_num;
	}

	buf_num = ilog2(max_num);
	bitlen = ALIGN(buf_num, RADIX_BASE * 2);

	shift = 0;
	while (shift < bitlen) {
		memset(counters, 0, sizeof(counters));

		for (i = 0; i < num; i++) {
			buf_num = array[i].count;
			addr = get4bits(buf_num, shift);
			counters[addr]++;
		}

		for (i = 1; i < COUNTERS_SIZE; i++)
			counters[i] += counters[i - 1];

		for (i = num - 1; i >= 0; i--) {
			buf_num = array[i].count;
			addr = get4bits(buf_num, shift);
			counters[addr]--;
			new_addr = counters[addr];
			array_buf[new_addr] = array[i];
		}

		shift += RADIX_BASE;

		/*
		 * Normal radix expects to move data from a temporary array, to
		 * the main one.  But that requires some CPU time. Avoid that
		 * by doing another sort iteration to original array instead of
		 * memcpy()
		 */
		memset(counters, 0, sizeof(counters));

		for (i = 0; i < num; i ++) {
			buf_num = array_buf[i].count;
			addr = get4bits(buf_num, shift);
			counters[addr]++;
		}

		for (i = 1; i < COUNTERS_SIZE; i++)
			counters[i] += counters[i - 1];

		for (i = num - 1; i >= 0; i--) {
			buf_num = array_buf[i].count;
			addr = get4bits(buf_num, shift);
			counters[addr]--;
			new_addr = counters[addr];
			array[new_addr] = array_buf[i];
		}

		shift += RADIX_BASE;
	}
}

/*
 * Size of the core byte set - how many bytes cover 90% of the sample
 *
 * There are several types of structured binary data that use nearly all byte
 * values. The distribution can be uniform and counts in all buckets will be
 * nearly the same (eg. encrypted data). Unlikely to be compressible.
 *
 * Other possibility is normal (Gaussian) distribution, where the data could
 * be potentially compressible, but we have to take a few more steps to decide
 * how much.
 *
 * @BYTE_CORE_SET_LOW  - main part of byte values repeated frequently,
 *                       compression algo can easy fix that
 * @BYTE_CORE_SET_HIGH - data have uniform distribution and with high
 *                       probability is not compressible
 */
#define BYTE_CORE_SET_LOW		(64)
#define BYTE_CORE_SET_HIGH		(200)

static int byte_core_set_size(struct heuristic_ws *ws)
{
	u32 i;
	u32 coreset_sum = 0;
	const u32 core_set_threshold = ws->sample_size * 90 / 100;
	struct bucket_item *bucket = ws->bucket;

	/* Sort in reverse order */
	radix_sort(ws->bucket, ws->bucket_b, BUCKET_SIZE);

	for (i = 0; i < BYTE_CORE_SET_LOW; i++)
		coreset_sum += bucket[i].count;

	if (coreset_sum > core_set_threshold)
		return i;

	for (; i < BYTE_CORE_SET_HIGH && bucket[i].count > 0; i++) {
		coreset_sum += bucket[i].count;
		if (coreset_sum > core_set_threshold)
			break;
	}

	return i;
}

/*
 * Count byte values in buckets.
 * This heuristic can detect textual data (configs, xml, json, html, etc).
 * Because in most text-like data byte set is restricted to limited number of
 * possible characters, and that restriction in most cases makes data easy to
 * compress.
 *
 * @BYTE_SET_THRESHOLD - consider all data within this byte set size:
 *	less - compressible
 *	more - need additional analysis
 */
#define BYTE_SET_THRESHOLD		(64)

static u32 byte_set_size(const struct heuristic_ws *ws)
{
	u32 i;
	u32 byte_set_size = 0;

	for (i = 0; i < BYTE_SET_THRESHOLD; i++) {
		if (ws->bucket[i].count > 0)
			byte_set_size++;
	}

	/*
	 * Continue collecting count of byte values in buckets.  If the byte
	 * set size is bigger then the threshold, it's pointless to continue,
	 * the detection technique would fail for this type of data.
	 */
	for (; i < BUCKET_SIZE; i++) {
		if (ws->bucket[i].count > 0) {
			byte_set_size++;
			if (byte_set_size > BYTE_SET_THRESHOLD)
				return byte_set_size;
		}
	}

	return byte_set_size;
}

static bool sample_repeated_patterns(struct heuristic_ws *ws)
{
	const u32 half_of_sample = ws->sample_size / 2;
	const u8 *data = ws->sample;

	return memcmp(&data[0], &data[half_of_sample], half_of_sample) == 0;
}

static void heuristic_collect_sample(struct inode *inode, u64 start, u64 end,
				     struct heuristic_ws *ws)
{
	struct page *page;
	u64 index, index_end;
	u32 i, curr_sample_pos;
	u8 *in_data;

	/*
	 * Compression handles the input data by chunks of 128KiB
	 * (defined by BTRFS_MAX_UNCOMPRESSED)
	 *
	 * We do the same for the heuristic and loop over the whole range.
	 *
	 * MAX_SAMPLE_SIZE - calculated under assumption that heuristic will
	 * process no more than BTRFS_MAX_UNCOMPRESSED at a time.
	 */
	if (end - start > BTRFS_MAX_UNCOMPRESSED)
		end = start + BTRFS_MAX_UNCOMPRESSED;

	index = start >> PAGE_SHIFT;
	index_end = end >> PAGE_SHIFT;

	/* Don't miss unaligned end */
	if (!IS_ALIGNED(end, PAGE_SIZE))
		index_end++;

	curr_sample_pos = 0;
	while (index < index_end) {
		page = find_get_page(inode->i_mapping, index);
		in_data = kmap_local_page(page);
		/* Handle case where the start is not aligned to PAGE_SIZE */
		i = start % PAGE_SIZE;
		while (i < PAGE_SIZE - SAMPLING_READ_SIZE) {
			/* Don't sample any garbage from the last page */
			if (start > end - SAMPLING_READ_SIZE)
				break;
			memcpy(&ws->sample[curr_sample_pos], &in_data[i],
					SAMPLING_READ_SIZE);
			i += SAMPLING_INTERVAL;
			start += SAMPLING_INTERVAL;
			curr_sample_pos += SAMPLING_READ_SIZE;
		}
		kunmap_local(in_data);
		put_page(page);

		index++;
	}

	ws->sample_size = curr_sample_pos;
}

/*
 * Compression heuristic.
 *
 * For now is's a naive and optimistic 'return true', we'll extend the logic to
 * quickly (compared to direct compression) detect data characteristics
 * (compressible/uncompressible) to avoid wasting CPU time on uncompressible
 * data.
 *
 * The following types of analysis can be performed:
 * - detect mostly zero data
 * - detect data with low "byte set" size (text, etc)
 * - detect data with low/high "core byte" set
 *
 * Return non-zero if the compression should be done, 0 otherwise.
 */
int btrfs_compress_heuristic(struct inode *inode, u64 start, u64 end)
{
	struct list_head *ws_list = get_workspace(0, 0);
	struct heuristic_ws *ws;
	u32 i;
	u8 byte;
	int ret = 0;

	ws = list_entry(ws_list, struct heuristic_ws, list);

	heuristic_collect_sample(inode, start, end, ws);

	if (sample_repeated_patterns(ws)) {
		ret = 1;
		goto out;
	}

	memset(ws->bucket, 0, sizeof(*ws->bucket)*BUCKET_SIZE);

	for (i = 0; i < ws->sample_size; i++) {
		byte = ws->sample[i];
		ws->bucket[byte].count++;
	}

	i = byte_set_size(ws);
	if (i < BYTE_SET_THRESHOLD) {
		ret = 2;
		goto out;
	}

	i = byte_core_set_size(ws);
	if (i <= BYTE_CORE_SET_LOW) {
		ret = 3;
		goto out;
	}

	if (i >= BYTE_CORE_SET_HIGH) {
		ret = 0;
		goto out;
	}

	i = shannon_entropy(ws);
	if (i <= ENTROPY_LVL_ACEPTABLE) {
		ret = 4;
		goto out;
	}

	/*
	 * For the levels below ENTROPY_LVL_HIGH, additional analysis would be
	 * needed to give green light to compression.
	 *
	 * For now just assume that compression at that level is not worth the
	 * resources because:
	 *
	 * 1. it is possible to defrag the data later
	 *
	 * 2. the data would turn out to be hardly compressible, eg. 150 byte
	 * values, every bucket has counter at level ~54. The heuristic would
	 * be confused. This can happen when data have some internal repeated
	 * patterns like "abbacbbc...". This can be detected by analyzing
	 * pairs of bytes, which is too costly.
	 */
	if (i < ENTROPY_LVL_HIGH) {
		ret = 5;
		goto out;
	} else {
		ret = 0;
		goto out;
	}

out:
	put_workspace(0, ws_list);
	return ret;
}

/*
 * Convert the compression suffix (eg. after "zlib" starting with ":") to
 * level, unrecognized string will set the default level
 */
unsigned int btrfs_compress_str2level(unsigned int type, const char *str)
{
	unsigned int level = 0;
	int ret;

	if (!type)
		return 0;

	if (str[0] == ':') {
		ret = kstrtouint(str + 1, 10, &level);
		if (ret)
			level = 0;
	}

	level = btrfs_compress_set_level(type, level);

	return level;
}<|MERGE_RESOLUTION|>--- conflicted
+++ resolved
@@ -349,13 +349,8 @@
 	 * call back into the FS and do all the end_io operations
 	 */
 	inode = cb->inode;
-<<<<<<< HEAD
-	cb->compressed_pages[0]->mapping = cb->inode->i_mapping;
 	btrfs_record_physical_zoned(inode, cb->start, bio);
-	btrfs_writepage_endio_finish_ordered(cb->compressed_pages[0],
-=======
 	btrfs_writepage_endio_finish_ordered(BTRFS_I(inode), NULL,
->>>>>>> 72ed0f40
 			cb->start, cb->start + cb->len - 1,
 			bio->bi_status == BLK_STS_OK);
 
