--- conflicted
+++ resolved
@@ -287,13 +287,8 @@
 	if (link && link->dpcd_sink_ext_caps.bits.oled == 1) {
 		if (!read_default_bl_aux(link, &default_backlight))
 			default_backlight = 150000;
-<<<<<<< HEAD
-		// if > 5000, it might be wrong readback
-		if (default_backlight > 5000000)
-=======
 		// if < 1 nits or > 5000, it might be wrong readback
 		if (default_backlight < 1000 || default_backlight > 5000000)
->>>>>>> de927f6c
 			default_backlight = 150000;
 
 		return edp_set_backlight_level_nits(link, true,
