--- conflicted
+++ resolved
@@ -181,14 +181,9 @@
 			      unsigned int direction, int blk_size);
 	int (*write16_hook)(struct tmio_mmc_host *host, int addr);
 	void (*reset)(struct tmio_mmc_host *host);
-<<<<<<< HEAD
-	bool (*check_retune)(struct tmio_mmc_host *host);
-	void (*fixup_request)(struct tmio_mmc_host *host, struct mmc_request *mrq);
-=======
 	bool (*check_retune)(struct tmio_mmc_host *host, struct mmc_request *mrq);
 	void (*fixup_request)(struct tmio_mmc_host *host, struct mmc_request *mrq);
 	unsigned int (*get_timeout_cycles)(struct tmio_mmc_host *host);
->>>>>>> f642729d
 
 	void (*prepare_hs400_tuning)(struct tmio_mmc_host *host);
 	void (*hs400_downgrade)(struct tmio_mmc_host *host);
