// SPDX-License-Identifier: GPL-2.0
/*
 * Copyright (C) 2007 Oracle.  All rights reserved.
 */

#include <crypto/hash.h>
#include <linux/kernel.h>
#include <linux/bio.h>
#include <linux/file.h>
#include <linux/fs.h>
#include <linux/pagemap.h>
#include <linux/highmem.h>
#include <linux/time.h>
#include <linux/init.h>
#include <linux/string.h>
#include <linux/backing-dev.h>
#include <linux/writeback.h>
#include <linux/compat.h>
#include <linux/xattr.h>
#include <linux/posix_acl.h>
#include <linux/falloc.h>
#include <linux/slab.h>
#include <linux/ratelimit.h>
#include <linux/btrfs.h>
#include <linux/blkdev.h>
#include <linux/posix_acl_xattr.h>
#include <linux/uio.h>
#include <linux/magic.h>
#include <linux/iversion.h>
#include <linux/swap.h>
#include <linux/migrate.h>
#include <linux/sched/mm.h>
#include <linux/iomap.h>
#include <asm/unaligned.h>
#include "misc.h"
#include "ctree.h"
#include "disk-io.h"
#include "transaction.h"
#include "btrfs_inode.h"
#include "print-tree.h"
#include "ordered-data.h"
#include "xattr.h"
#include "tree-log.h"
#include "volumes.h"
#include "compression.h"
#include "locking.h"
#include "free-space-cache.h"
#include "props.h"
#include "qgroup.h"
#include "delalloc-space.h"
#include "block-group.h"
#include "space-info.h"
#include "zoned.h"

struct btrfs_iget_args {
	u64 ino;
	struct btrfs_root *root;
};

struct btrfs_dio_data {
	u64 reserve;
	loff_t length;
	ssize_t submitted;
	struct extent_changeset *data_reserved;
<<<<<<< HEAD
	bool sync;
=======
>>>>>>> f642729d
};

static const struct inode_operations btrfs_dir_inode_operations;
static const struct inode_operations btrfs_symlink_inode_operations;
static const struct inode_operations btrfs_special_inode_operations;
static const struct inode_operations btrfs_file_inode_operations;
static const struct address_space_operations btrfs_aops;
static const struct file_operations btrfs_dir_file_operations;

static struct kmem_cache *btrfs_inode_cachep;
struct kmem_cache *btrfs_trans_handle_cachep;
struct kmem_cache *btrfs_path_cachep;
struct kmem_cache *btrfs_free_space_cachep;
struct kmem_cache *btrfs_free_space_bitmap_cachep;

static int btrfs_setsize(struct inode *inode, struct iattr *attr);
static int btrfs_truncate(struct inode *inode, bool skip_writeback);
static int btrfs_finish_ordered_io(struct btrfs_ordered_extent *ordered_extent);
static noinline int cow_file_range(struct btrfs_inode *inode,
				   struct page *locked_page,
				   u64 start, u64 end, int *page_started,
				   unsigned long *nr_written, int unlock);
static struct extent_map *create_io_em(struct btrfs_inode *inode, u64 start,
				       u64 len, u64 orig_start, u64 block_start,
				       u64 block_len, u64 orig_block_len,
				       u64 ram_bytes, int compress_type,
				       int type);

static void __endio_write_update_ordered(struct btrfs_inode *inode,
					 const u64 offset, const u64 bytes,
					 const bool uptodate);

/*
 * btrfs_inode_lock - lock inode i_rwsem based on arguments passed
 *
 * ilock_flags can have the following bit set:
 *
 * BTRFS_ILOCK_SHARED - acquire a shared lock on the inode
 * BTRFS_ILOCK_TRY - try to acquire the lock, if fails on first attempt
 *		     return -EAGAIN
 */
int btrfs_inode_lock(struct inode *inode, unsigned int ilock_flags)
{
	if (ilock_flags & BTRFS_ILOCK_SHARED) {
		if (ilock_flags & BTRFS_ILOCK_TRY) {
			if (!inode_trylock_shared(inode))
				return -EAGAIN;
			else
				return 0;
		}
		inode_lock_shared(inode);
	} else {
		if (ilock_flags & BTRFS_ILOCK_TRY) {
			if (!inode_trylock(inode))
				return -EAGAIN;
			else
				return 0;
		}
		inode_lock(inode);
	}
	return 0;
}

/*
 * btrfs_inode_unlock - unock inode i_rwsem
 *
 * ilock_flags should contain the same bits set as passed to btrfs_inode_lock()
 * to decide whether the lock acquired is shared or exclusive.
 */
void btrfs_inode_unlock(struct inode *inode, unsigned int ilock_flags)
{
	if (ilock_flags & BTRFS_ILOCK_SHARED)
		inode_unlock_shared(inode);
	else
		inode_unlock(inode);
}

/*
 * Cleanup all submitted ordered extents in specified range to handle errors
 * from the btrfs_run_delalloc_range() callback.
 *
 * NOTE: caller must ensure that when an error happens, it can not call
 * extent_clear_unlock_delalloc() to clear both the bits EXTENT_DO_ACCOUNTING
 * and EXTENT_DELALLOC simultaneously, because that causes the reserved metadata
 * to be released, which we want to happen only when finishing the ordered
 * extent (btrfs_finish_ordered_io()).
 */
static inline void btrfs_cleanup_ordered_extents(struct btrfs_inode *inode,
						 struct page *locked_page,
						 u64 offset, u64 bytes)
{
	unsigned long index = offset >> PAGE_SHIFT;
	unsigned long end_index = (offset + bytes - 1) >> PAGE_SHIFT;
	u64 page_start = page_offset(locked_page);
	u64 page_end = page_start + PAGE_SIZE - 1;

	struct page *page;

	while (index <= end_index) {
		page = find_get_page(inode->vfs_inode.i_mapping, index);
		index++;
		if (!page)
			continue;
		ClearPagePrivate2(page);
		put_page(page);
	}

	/*
	 * In case this page belongs to the delalloc range being instantiated
	 * then skip it, since the first page of a range is going to be
	 * properly cleaned up by the caller of run_delalloc_range
	 */
	if (page_start >= offset && page_end <= (offset + bytes - 1)) {
		offset += PAGE_SIZE;
		bytes -= PAGE_SIZE;
	}

	return __endio_write_update_ordered(inode, offset, bytes, false);
}

static int btrfs_dirty_inode(struct inode *inode);

static int btrfs_init_inode_security(struct btrfs_trans_handle *trans,
				     struct inode *inode,  struct inode *dir,
				     const struct qstr *qstr)
{
	int err;

	err = btrfs_init_acl(trans, inode, dir);
	if (!err)
		err = btrfs_xattr_security_init(trans, inode, dir, qstr);
	return err;
}

/*
 * this does all the hard work for inserting an inline extent into
 * the btree.  The caller should have done a btrfs_drop_extents so that
 * no overlapping inline items exist in the btree
 */
static int insert_inline_extent(struct btrfs_trans_handle *trans,
				struct btrfs_path *path, bool extent_inserted,
				struct btrfs_root *root, struct inode *inode,
				u64 start, size_t size, size_t compressed_size,
				int compress_type,
				struct page **compressed_pages)
{
	struct extent_buffer *leaf;
	struct page *page = NULL;
	char *kaddr;
	unsigned long ptr;
	struct btrfs_file_extent_item *ei;
	int ret;
	size_t cur_size = size;
	unsigned long offset;

	ASSERT((compressed_size > 0 && compressed_pages) ||
	       (compressed_size == 0 && !compressed_pages));

	if (compressed_size && compressed_pages)
		cur_size = compressed_size;

	if (!extent_inserted) {
		struct btrfs_key key;
		size_t datasize;

		key.objectid = btrfs_ino(BTRFS_I(inode));
		key.offset = start;
		key.type = BTRFS_EXTENT_DATA_KEY;

		datasize = btrfs_file_extent_calc_inline_size(cur_size);
		ret = btrfs_insert_empty_item(trans, root, path, &key,
					      datasize);
		if (ret)
			goto fail;
	}
	leaf = path->nodes[0];
	ei = btrfs_item_ptr(leaf, path->slots[0],
			    struct btrfs_file_extent_item);
	btrfs_set_file_extent_generation(leaf, ei, trans->transid);
	btrfs_set_file_extent_type(leaf, ei, BTRFS_FILE_EXTENT_INLINE);
	btrfs_set_file_extent_encryption(leaf, ei, 0);
	btrfs_set_file_extent_other_encoding(leaf, ei, 0);
	btrfs_set_file_extent_ram_bytes(leaf, ei, size);
	ptr = btrfs_file_extent_inline_start(ei);

	if (compress_type != BTRFS_COMPRESS_NONE) {
		struct page *cpage;
		int i = 0;
		while (compressed_size > 0) {
			cpage = compressed_pages[i];
			cur_size = min_t(unsigned long, compressed_size,
				       PAGE_SIZE);

			kaddr = kmap_atomic(cpage);
			write_extent_buffer(leaf, kaddr, ptr, cur_size);
			kunmap_atomic(kaddr);

			i++;
			ptr += cur_size;
			compressed_size -= cur_size;
		}
		btrfs_set_file_extent_compression(leaf, ei,
						  compress_type);
	} else {
		page = find_get_page(inode->i_mapping,
				     start >> PAGE_SHIFT);
		btrfs_set_file_extent_compression(leaf, ei, 0);
		kaddr = kmap_atomic(page);
		offset = offset_in_page(start);
		write_extent_buffer(leaf, kaddr + offset, ptr, size);
		kunmap_atomic(kaddr);
		put_page(page);
	}
	btrfs_mark_buffer_dirty(leaf);
	btrfs_release_path(path);

	/*
	 * We align size to sectorsize for inline extents just for simplicity
	 * sake.
	 */
	size = ALIGN(size, root->fs_info->sectorsize);
	ret = btrfs_inode_set_file_extent_range(BTRFS_I(inode), start, size);
	if (ret)
		goto fail;

	/*
	 * we're an inline extent, so nobody can
	 * extend the file past i_size without locking
	 * a page we already have locked.
	 *
	 * We must do any isize and inode updates
	 * before we unlock the pages.  Otherwise we
	 * could end up racing with unlink.
	 */
	BTRFS_I(inode)->disk_i_size = inode->i_size;
fail:
	return ret;
}


/*
 * conditionally insert an inline extent into the file.  This
 * does the checks required to make sure the data is small enough
 * to fit as an inline extent.
 */
static noinline int cow_file_range_inline(struct btrfs_inode *inode, u64 start,
					  u64 end, size_t compressed_size,
					  int compress_type,
					  struct page **compressed_pages)
{
	struct btrfs_drop_extents_args drop_args = { 0 };
	struct btrfs_root *root = inode->root;
	struct btrfs_fs_info *fs_info = root->fs_info;
	struct btrfs_trans_handle *trans;
	u64 isize = i_size_read(&inode->vfs_inode);
	u64 actual_end = min(end + 1, isize);
	u64 inline_len = actual_end - start;
	u64 aligned_end = ALIGN(end, fs_info->sectorsize);
	u64 data_len = inline_len;
	int ret;
	struct btrfs_path *path;

	if (compressed_size)
		data_len = compressed_size;

	if (start > 0 ||
	    actual_end > fs_info->sectorsize ||
	    data_len > BTRFS_MAX_INLINE_DATA_SIZE(fs_info) ||
	    (!compressed_size &&
	    (actual_end & (fs_info->sectorsize - 1)) == 0) ||
	    end + 1 < isize ||
	    data_len > fs_info->max_inline) {
		return 1;
	}

	path = btrfs_alloc_path();
	if (!path)
		return -ENOMEM;

	trans = btrfs_join_transaction(root);
	if (IS_ERR(trans)) {
		btrfs_free_path(path);
		return PTR_ERR(trans);
	}
	trans->block_rsv = &inode->block_rsv;

	drop_args.path = path;
	drop_args.start = start;
	drop_args.end = aligned_end;
	drop_args.drop_cache = true;
	drop_args.replace_extent = true;

	if (compressed_size && compressed_pages)
		drop_args.extent_item_size = btrfs_file_extent_calc_inline_size(
		   compressed_size);
	else
		drop_args.extent_item_size = btrfs_file_extent_calc_inline_size(
		    inline_len);

	ret = btrfs_drop_extents(trans, root, inode, &drop_args);
	if (ret) {
		btrfs_abort_transaction(trans, ret);
		goto out;
	}

	if (isize > actual_end)
		inline_len = min_t(u64, isize, actual_end);
	ret = insert_inline_extent(trans, path, drop_args.extent_inserted,
				   root, &inode->vfs_inode, start,
				   inline_len, compressed_size,
				   compress_type, compressed_pages);
	if (ret && ret != -ENOSPC) {
		btrfs_abort_transaction(trans, ret);
		goto out;
	} else if (ret == -ENOSPC) {
		ret = 1;
		goto out;
	}

	btrfs_update_inode_bytes(inode, inline_len, drop_args.bytes_found);
	ret = btrfs_update_inode(trans, root, inode);
	if (ret && ret != -ENOSPC) {
		btrfs_abort_transaction(trans, ret);
		goto out;
	} else if (ret == -ENOSPC) {
		ret = 1;
		goto out;
	}

	set_bit(BTRFS_INODE_NEEDS_FULL_SYNC, &inode->runtime_flags);
out:
	/*
	 * Don't forget to free the reserved space, as for inlined extent
	 * it won't count as data extent, free them directly here.
	 * And at reserve time, it's always aligned to page size, so
	 * just free one page here.
	 */
	btrfs_qgroup_free_data(inode, NULL, 0, PAGE_SIZE);
	btrfs_free_path(path);
	btrfs_end_transaction(trans);
	return ret;
}

struct async_extent {
	u64 start;
	u64 ram_size;
	u64 compressed_size;
	struct page **pages;
	unsigned long nr_pages;
	int compress_type;
	struct list_head list;
};

struct async_chunk {
	struct inode *inode;
	struct page *locked_page;
	u64 start;
	u64 end;
	unsigned int write_flags;
	struct list_head extents;
	struct cgroup_subsys_state *blkcg_css;
	struct btrfs_work work;
	atomic_t *pending;
};

struct async_cow {
	/* Number of chunks in flight; must be first in the structure */
	atomic_t num_chunks;
	struct async_chunk chunks[];
};

static noinline int add_async_extent(struct async_chunk *cow,
				     u64 start, u64 ram_size,
				     u64 compressed_size,
				     struct page **pages,
				     unsigned long nr_pages,
				     int compress_type)
{
	struct async_extent *async_extent;

	async_extent = kmalloc(sizeof(*async_extent), GFP_NOFS);
	BUG_ON(!async_extent); /* -ENOMEM */
	async_extent->start = start;
	async_extent->ram_size = ram_size;
	async_extent->compressed_size = compressed_size;
	async_extent->pages = pages;
	async_extent->nr_pages = nr_pages;
	async_extent->compress_type = compress_type;
	list_add_tail(&async_extent->list, &cow->extents);
	return 0;
}

/*
 * Check if the inode has flags compatible with compression
 */
static inline bool inode_can_compress(struct btrfs_inode *inode)
{
	if (inode->flags & BTRFS_INODE_NODATACOW ||
	    inode->flags & BTRFS_INODE_NODATASUM)
		return false;
	return true;
}

/*
 * Check if the inode needs to be submitted to compression, based on mount
 * options, defragmentation, properties or heuristics.
 */
static inline int inode_need_compress(struct btrfs_inode *inode, u64 start,
				      u64 end)
{
	struct btrfs_fs_info *fs_info = inode->root->fs_info;

	if (!inode_can_compress(inode)) {
		WARN(IS_ENABLED(CONFIG_BTRFS_DEBUG),
			KERN_ERR "BTRFS: unexpected compression for ino %llu\n",
			btrfs_ino(inode));
		return 0;
	}
	/* force compress */
	if (btrfs_test_opt(fs_info, FORCE_COMPRESS))
		return 1;
	/* defrag ioctl */
	if (inode->defrag_compress)
		return 1;
	/* bad compression ratios */
	if (inode->flags & BTRFS_INODE_NOCOMPRESS)
		return 0;
	if (btrfs_test_opt(fs_info, COMPRESS) ||
	    inode->flags & BTRFS_INODE_COMPRESS ||
	    inode->prop_compress)
		return btrfs_compress_heuristic(&inode->vfs_inode, start, end);
	return 0;
}

static inline void inode_should_defrag(struct btrfs_inode *inode,
		u64 start, u64 end, u64 num_bytes, u64 small_write)
{
	/* If this is a small write inside eof, kick off a defrag */
	if (num_bytes < small_write &&
	    (start > 0 || end + 1 < inode->disk_i_size))
		btrfs_add_inode_defrag(NULL, inode);
}

/*
 * we create compressed extents in two phases.  The first
 * phase compresses a range of pages that have already been
 * locked (both pages and state bits are locked).
 *
 * This is done inside an ordered work queue, and the compression
 * is spread across many cpus.  The actual IO submission is step
 * two, and the ordered work queue takes care of making sure that
 * happens in the same order things were put onto the queue by
 * writepages and friends.
 *
 * If this code finds it can't get good compression, it puts an
 * entry onto the work queue to write the uncompressed bytes.  This
 * makes sure that both compressed inodes and uncompressed inodes
 * are written in the same order that the flusher thread sent them
 * down.
 */
static noinline int compress_file_range(struct async_chunk *async_chunk)
{
	struct inode *inode = async_chunk->inode;
	struct btrfs_fs_info *fs_info = btrfs_sb(inode->i_sb);
	u64 blocksize = fs_info->sectorsize;
	u64 start = async_chunk->start;
	u64 end = async_chunk->end;
	u64 actual_end;
	u64 i_size;
	int ret = 0;
	struct page **pages = NULL;
	unsigned long nr_pages;
	unsigned long total_compressed = 0;
	unsigned long total_in = 0;
	int i;
	int will_compress;
	int compress_type = fs_info->compress_type;
	int compressed_extents = 0;
	int redirty = 0;

	inode_should_defrag(BTRFS_I(inode), start, end, end - start + 1,
			SZ_16K);

	/*
	 * We need to save i_size before now because it could change in between
	 * us evaluating the size and assigning it.  This is because we lock and
	 * unlock the page in truncate and fallocate, and then modify the i_size
	 * later on.
	 *
	 * The barriers are to emulate READ_ONCE, remove that once i_size_read
	 * does that for us.
	 */
	barrier();
	i_size = i_size_read(inode);
	barrier();
	actual_end = min_t(u64, i_size, end + 1);
again:
	will_compress = 0;
	nr_pages = (end >> PAGE_SHIFT) - (start >> PAGE_SHIFT) + 1;
	BUILD_BUG_ON((BTRFS_MAX_COMPRESSED % PAGE_SIZE) != 0);
	nr_pages = min_t(unsigned long, nr_pages,
			BTRFS_MAX_COMPRESSED / PAGE_SIZE);

	/*
	 * we don't want to send crud past the end of i_size through
	 * compression, that's just a waste of CPU time.  So, if the
	 * end of the file is before the start of our current
	 * requested range of bytes, we bail out to the uncompressed
	 * cleanup code that can deal with all of this.
	 *
	 * It isn't really the fastest way to fix things, but this is a
	 * very uncommon corner.
	 */
	if (actual_end <= start)
		goto cleanup_and_bail_uncompressed;

	total_compressed = actual_end - start;

	/*
	 * skip compression for a small file range(<=blocksize) that
	 * isn't an inline extent, since it doesn't save disk space at all.
	 */
	if (total_compressed <= blocksize &&
	   (start > 0 || end + 1 < BTRFS_I(inode)->disk_i_size))
		goto cleanup_and_bail_uncompressed;

	total_compressed = min_t(unsigned long, total_compressed,
			BTRFS_MAX_UNCOMPRESSED);
	total_in = 0;
	ret = 0;

	/*
	 * we do compression for mount -o compress and when the
	 * inode has not been flagged as nocompress.  This flag can
	 * change at any time if we discover bad compression ratios.
	 */
	if (inode_need_compress(BTRFS_I(inode), start, end)) {
		WARN_ON(pages);
		pages = kcalloc(nr_pages, sizeof(struct page *), GFP_NOFS);
		if (!pages) {
			/* just bail out to the uncompressed code */
			nr_pages = 0;
			goto cont;
		}

		if (BTRFS_I(inode)->defrag_compress)
			compress_type = BTRFS_I(inode)->defrag_compress;
		else if (BTRFS_I(inode)->prop_compress)
			compress_type = BTRFS_I(inode)->prop_compress;

		/*
		 * we need to call clear_page_dirty_for_io on each
		 * page in the range.  Otherwise applications with the file
		 * mmap'd can wander in and change the page contents while
		 * we are compressing them.
		 *
		 * If the compression fails for any reason, we set the pages
		 * dirty again later on.
		 *
		 * Note that the remaining part is redirtied, the start pointer
		 * has moved, the end is the original one.
		 */
		if (!redirty) {
			extent_range_clear_dirty_for_io(inode, start, end);
			redirty = 1;
		}

		/* Compression level is applied here and only here */
		ret = btrfs_compress_pages(
			compress_type | (fs_info->compress_level << 4),
					   inode->i_mapping, start,
					   pages,
					   &nr_pages,
					   &total_in,
					   &total_compressed);

		if (!ret) {
			unsigned long offset = offset_in_page(total_compressed);
			struct page *page = pages[nr_pages - 1];
			char *kaddr;

			/* zero the tail end of the last page, we might be
			 * sending it down to disk
			 */
			if (offset) {
				kaddr = kmap_atomic(page);
				memset(kaddr + offset, 0,
				       PAGE_SIZE - offset);
				kunmap_atomic(kaddr);
			}
			will_compress = 1;
		}
	}
cont:
	if (start == 0) {
		/* lets try to make an inline extent */
		if (ret || total_in < actual_end) {
			/* we didn't compress the entire range, try
			 * to make an uncompressed inline extent.
			 */
			ret = cow_file_range_inline(BTRFS_I(inode), start, end,
						    0, BTRFS_COMPRESS_NONE,
						    NULL);
		} else {
			/* try making a compressed inline extent */
			ret = cow_file_range_inline(BTRFS_I(inode), start, end,
						    total_compressed,
						    compress_type, pages);
		}
		if (ret <= 0) {
			unsigned long clear_flags = EXTENT_DELALLOC |
				EXTENT_DELALLOC_NEW | EXTENT_DEFRAG |
				EXTENT_DO_ACCOUNTING;
			unsigned long page_error_op;

			page_error_op = ret < 0 ? PAGE_SET_ERROR : 0;

			/*
			 * inline extent creation worked or returned error,
			 * we don't need to create any more async work items.
			 * Unlock and free up our temp pages.
			 *
			 * We use DO_ACCOUNTING here because we need the
			 * delalloc_release_metadata to be done _after_ we drop
			 * our outstanding extent for clearing delalloc for this
			 * range.
			 */
			extent_clear_unlock_delalloc(BTRFS_I(inode), start, end,
						     NULL,
						     clear_flags,
						     PAGE_UNLOCK |
						     PAGE_START_WRITEBACK |
						     page_error_op |
						     PAGE_END_WRITEBACK);

			/*
			 * Ensure we only free the compressed pages if we have
			 * them allocated, as we can still reach here with
			 * inode_need_compress() == false.
			 */
			if (pages) {
				for (i = 0; i < nr_pages; i++) {
					WARN_ON(pages[i]->mapping);
					put_page(pages[i]);
				}
				kfree(pages);
			}
			return 0;
		}
	}

	if (will_compress) {
		/*
		 * we aren't doing an inline extent round the compressed size
		 * up to a block size boundary so the allocator does sane
		 * things
		 */
		total_compressed = ALIGN(total_compressed, blocksize);

		/*
		 * one last check to make sure the compression is really a
		 * win, compare the page count read with the blocks on disk,
		 * compression must free at least one sector size
		 */
		total_in = ALIGN(total_in, PAGE_SIZE);
		if (total_compressed + blocksize <= total_in) {
			compressed_extents++;

			/*
			 * The async work queues will take care of doing actual
			 * allocation on disk for these compressed pages, and
			 * will submit them to the elevator.
			 */
			add_async_extent(async_chunk, start, total_in,
					total_compressed, pages, nr_pages,
					compress_type);

			if (start + total_in < end) {
				start += total_in;
				pages = NULL;
				cond_resched();
				goto again;
			}
			return compressed_extents;
		}
	}
	if (pages) {
		/*
		 * the compression code ran but failed to make things smaller,
		 * free any pages it allocated and our page pointer array
		 */
		for (i = 0; i < nr_pages; i++) {
			WARN_ON(pages[i]->mapping);
			put_page(pages[i]);
		}
		kfree(pages);
		pages = NULL;
		total_compressed = 0;
		nr_pages = 0;

		/* flag the file so we don't compress in the future */
		if (!btrfs_test_opt(fs_info, FORCE_COMPRESS) &&
		    !(BTRFS_I(inode)->prop_compress)) {
			BTRFS_I(inode)->flags |= BTRFS_INODE_NOCOMPRESS;
		}
	}
cleanup_and_bail_uncompressed:
	/*
	 * No compression, but we still need to write the pages in the file
	 * we've been given so far.  redirty the locked page if it corresponds
	 * to our extent and set things up for the async work queue to run
	 * cow_file_range to do the normal delalloc dance.
	 */
	if (async_chunk->locked_page &&
	    (page_offset(async_chunk->locked_page) >= start &&
	     page_offset(async_chunk->locked_page)) <= end) {
		__set_page_dirty_nobuffers(async_chunk->locked_page);
		/* unlocked later on in the async handlers */
	}

	if (redirty)
		extent_range_redirty_for_io(inode, start, end);
	add_async_extent(async_chunk, start, end - start + 1, 0, NULL, 0,
			 BTRFS_COMPRESS_NONE);
	compressed_extents++;

	return compressed_extents;
}

static void free_async_extent_pages(struct async_extent *async_extent)
{
	int i;

	if (!async_extent->pages)
		return;

	for (i = 0; i < async_extent->nr_pages; i++) {
		WARN_ON(async_extent->pages[i]->mapping);
		put_page(async_extent->pages[i]);
	}
	kfree(async_extent->pages);
	async_extent->nr_pages = 0;
	async_extent->pages = NULL;
}

/*
 * phase two of compressed writeback.  This is the ordered portion
 * of the code, which only gets called in the order the work was
 * queued.  We walk all the async extents created by compress_file_range
 * and send them down to the disk.
 */
static noinline void submit_compressed_extents(struct async_chunk *async_chunk)
{
	struct btrfs_inode *inode = BTRFS_I(async_chunk->inode);
	struct btrfs_fs_info *fs_info = inode->root->fs_info;
	struct async_extent *async_extent;
	u64 alloc_hint = 0;
	struct btrfs_key ins;
	struct extent_map *em;
	struct btrfs_root *root = inode->root;
	struct extent_io_tree *io_tree = &inode->io_tree;
	int ret = 0;

again:
	while (!list_empty(&async_chunk->extents)) {
		async_extent = list_entry(async_chunk->extents.next,
					  struct async_extent, list);
		list_del(&async_extent->list);

retry:
		lock_extent(io_tree, async_extent->start,
			    async_extent->start + async_extent->ram_size - 1);
		/* did the compression code fall back to uncompressed IO? */
		if (!async_extent->pages) {
			int page_started = 0;
			unsigned long nr_written = 0;

			/* allocate blocks */
			ret = cow_file_range(inode, async_chunk->locked_page,
					     async_extent->start,
					     async_extent->start +
					     async_extent->ram_size - 1,
					     &page_started, &nr_written, 0);

			/* JDM XXX */

			/*
			 * if page_started, cow_file_range inserted an
			 * inline extent and took care of all the unlocking
			 * and IO for us.  Otherwise, we need to submit
			 * all those pages down to the drive.
			 */
			if (!page_started && !ret)
				extent_write_locked_range(&inode->vfs_inode,
						  async_extent->start,
						  async_extent->start +
						  async_extent->ram_size - 1,
						  WB_SYNC_ALL);
			else if (ret && async_chunk->locked_page)
				unlock_page(async_chunk->locked_page);
			kfree(async_extent);
			cond_resched();
			continue;
		}

		ret = btrfs_reserve_extent(root, async_extent->ram_size,
					   async_extent->compressed_size,
					   async_extent->compressed_size,
					   0, alloc_hint, &ins, 1, 1);
		if (ret) {
			free_async_extent_pages(async_extent);

			if (ret == -ENOSPC) {
				unlock_extent(io_tree, async_extent->start,
					      async_extent->start +
					      async_extent->ram_size - 1);

				/*
				 * we need to redirty the pages if we decide to
				 * fallback to uncompressed IO, otherwise we
				 * will not submit these pages down to lower
				 * layers.
				 */
				extent_range_redirty_for_io(&inode->vfs_inode,
						async_extent->start,
						async_extent->start +
						async_extent->ram_size - 1);

				goto retry;
			}
			goto out_free;
		}
		/*
		 * here we're doing allocation and writeback of the
		 * compressed pages
		 */
		em = create_io_em(inode, async_extent->start,
				  async_extent->ram_size, /* len */
				  async_extent->start, /* orig_start */
				  ins.objectid, /* block_start */
				  ins.offset, /* block_len */
				  ins.offset, /* orig_block_len */
				  async_extent->ram_size, /* ram_bytes */
				  async_extent->compress_type,
				  BTRFS_ORDERED_COMPRESSED);
		if (IS_ERR(em))
			/* ret value is not necessary due to void function */
			goto out_free_reserve;
		free_extent_map(em);

		ret = btrfs_add_ordered_extent_compress(inode,
						async_extent->start,
						ins.objectid,
						async_extent->ram_size,
						ins.offset,
						async_extent->compress_type);
		if (ret) {
			btrfs_drop_extent_cache(inode, async_extent->start,
						async_extent->start +
						async_extent->ram_size - 1, 0);
			goto out_free_reserve;
		}
		btrfs_dec_block_group_reservations(fs_info, ins.objectid);

		/*
		 * clear dirty, set writeback and unlock the pages.
		 */
		extent_clear_unlock_delalloc(inode, async_extent->start,
				async_extent->start +
				async_extent->ram_size - 1,
				NULL, EXTENT_LOCKED | EXTENT_DELALLOC,
				PAGE_UNLOCK | PAGE_START_WRITEBACK);
		if (btrfs_submit_compressed_write(inode, async_extent->start,
				    async_extent->ram_size,
				    ins.objectid,
				    ins.offset, async_extent->pages,
				    async_extent->nr_pages,
				    async_chunk->write_flags,
				    async_chunk->blkcg_css)) {
			struct page *p = async_extent->pages[0];
			const u64 start = async_extent->start;
			const u64 end = start + async_extent->ram_size - 1;

			p->mapping = inode->vfs_inode.i_mapping;
			btrfs_writepage_endio_finish_ordered(p, start, end, 0);

			p->mapping = NULL;
			extent_clear_unlock_delalloc(inode, start, end, NULL, 0,
						     PAGE_END_WRITEBACK |
						     PAGE_SET_ERROR);
			free_async_extent_pages(async_extent);
		}
		alloc_hint = ins.objectid + ins.offset;
		kfree(async_extent);
		cond_resched();
	}
	return;
out_free_reserve:
	btrfs_dec_block_group_reservations(fs_info, ins.objectid);
	btrfs_free_reserved_extent(fs_info, ins.objectid, ins.offset, 1);
out_free:
	extent_clear_unlock_delalloc(inode, async_extent->start,
				     async_extent->start +
				     async_extent->ram_size - 1,
				     NULL, EXTENT_LOCKED | EXTENT_DELALLOC |
				     EXTENT_DELALLOC_NEW |
				     EXTENT_DEFRAG | EXTENT_DO_ACCOUNTING,
				     PAGE_UNLOCK | PAGE_START_WRITEBACK |
				     PAGE_END_WRITEBACK | PAGE_SET_ERROR);
	free_async_extent_pages(async_extent);
	kfree(async_extent);
	goto again;
}

static u64 get_extent_allocation_hint(struct btrfs_inode *inode, u64 start,
				      u64 num_bytes)
{
	struct extent_map_tree *em_tree = &inode->extent_tree;
	struct extent_map *em;
	u64 alloc_hint = 0;

	read_lock(&em_tree->lock);
	em = search_extent_mapping(em_tree, start, num_bytes);
	if (em) {
		/*
		 * if block start isn't an actual block number then find the
		 * first block in this inode and use that as a hint.  If that
		 * block is also bogus then just don't worry about it.
		 */
		if (em->block_start >= EXTENT_MAP_LAST_BYTE) {
			free_extent_map(em);
			em = search_extent_mapping(em_tree, 0, 0);
			if (em && em->block_start < EXTENT_MAP_LAST_BYTE)
				alloc_hint = em->block_start;
			if (em)
				free_extent_map(em);
		} else {
			alloc_hint = em->block_start;
			free_extent_map(em);
		}
	}
	read_unlock(&em_tree->lock);

	return alloc_hint;
}

/*
 * when extent_io.c finds a delayed allocation range in the file,
 * the call backs end up in this code.  The basic idea is to
 * allocate extents on disk for the range, and create ordered data structs
 * in ram to track those extents.
 *
 * locked_page is the page that writepage had locked already.  We use
 * it to make sure we don't do extra locks or unlocks.
 *
 * *page_started is set to one if we unlock locked_page and do everything
 * required to start IO on it.  It may be clean and already done with
 * IO when we return.
 */
static noinline int cow_file_range(struct btrfs_inode *inode,
				   struct page *locked_page,
				   u64 start, u64 end, int *page_started,
				   unsigned long *nr_written, int unlock)
{
	struct btrfs_root *root = inode->root;
	struct btrfs_fs_info *fs_info = root->fs_info;
	u64 alloc_hint = 0;
	u64 num_bytes;
	unsigned long ram_size;
	u64 cur_alloc_size = 0;
	u64 min_alloc_size;
	u64 blocksize = fs_info->sectorsize;
	struct btrfs_key ins;
	struct extent_map *em;
	unsigned clear_bits;
	unsigned long page_ops;
	bool extent_reserved = false;
	int ret = 0;

	if (btrfs_is_free_space_inode(inode)) {
		WARN_ON_ONCE(1);
		ret = -EINVAL;
		goto out_unlock;
	}

	num_bytes = ALIGN(end - start + 1, blocksize);
	num_bytes = max(blocksize,  num_bytes);
	ASSERT(num_bytes <= btrfs_super_total_bytes(fs_info->super_copy));

	inode_should_defrag(inode, start, end, num_bytes, SZ_64K);

	if (start == 0) {
		/* lets try to make an inline extent */
		ret = cow_file_range_inline(inode, start, end, 0,
					    BTRFS_COMPRESS_NONE, NULL);
		if (ret == 0) {
			/*
			 * We use DO_ACCOUNTING here because we need the
			 * delalloc_release_metadata to be run _after_ we drop
			 * our outstanding extent for clearing delalloc for this
			 * range.
			 */
			extent_clear_unlock_delalloc(inode, start, end, NULL,
				     EXTENT_LOCKED | EXTENT_DELALLOC |
				     EXTENT_DELALLOC_NEW | EXTENT_DEFRAG |
				     EXTENT_DO_ACCOUNTING, PAGE_UNLOCK |
				     PAGE_START_WRITEBACK | PAGE_END_WRITEBACK);
			*nr_written = *nr_written +
			     (end - start + PAGE_SIZE) / PAGE_SIZE;
			*page_started = 1;
			goto out;
		} else if (ret < 0) {
			goto out_unlock;
		}
	}

	alloc_hint = get_extent_allocation_hint(inode, start, num_bytes);
	btrfs_drop_extent_cache(inode, start, start + num_bytes - 1, 0);

	/*
	 * Relocation relies on the relocated extents to have exactly the same
	 * size as the original extents. Normally writeback for relocation data
	 * extents follows a NOCOW path because relocation preallocates the
	 * extents. However, due to an operation such as scrub turning a block
	 * group to RO mode, it may fallback to COW mode, so we must make sure
	 * an extent allocated during COW has exactly the requested size and can
	 * not be split into smaller extents, otherwise relocation breaks and
	 * fails during the stage where it updates the bytenr of file extent
	 * items.
	 */
	if (root->root_key.objectid == BTRFS_DATA_RELOC_TREE_OBJECTID)
		min_alloc_size = num_bytes;
	else
		min_alloc_size = fs_info->sectorsize;

	while (num_bytes > 0) {
		cur_alloc_size = num_bytes;
		ret = btrfs_reserve_extent(root, cur_alloc_size, cur_alloc_size,
					   min_alloc_size, 0, alloc_hint,
					   &ins, 1, 1);
		if (ret < 0)
			goto out_unlock;
		cur_alloc_size = ins.offset;
		extent_reserved = true;

		ram_size = ins.offset;
		em = create_io_em(inode, start, ins.offset, /* len */
				  start, /* orig_start */
				  ins.objectid, /* block_start */
				  ins.offset, /* block_len */
				  ins.offset, /* orig_block_len */
				  ram_size, /* ram_bytes */
				  BTRFS_COMPRESS_NONE, /* compress_type */
				  BTRFS_ORDERED_REGULAR /* type */);
		if (IS_ERR(em)) {
			ret = PTR_ERR(em);
			goto out_reserve;
		}
		free_extent_map(em);

		ret = btrfs_add_ordered_extent(inode, start, ins.objectid,
					       ram_size, cur_alloc_size,
					       BTRFS_ORDERED_REGULAR);
		if (ret)
			goto out_drop_extent_cache;

		if (root->root_key.objectid ==
		    BTRFS_DATA_RELOC_TREE_OBJECTID) {
			ret = btrfs_reloc_clone_csums(inode, start,
						      cur_alloc_size);
			/*
			 * Only drop cache here, and process as normal.
			 *
			 * We must not allow extent_clear_unlock_delalloc()
			 * at out_unlock label to free meta of this ordered
			 * extent, as its meta should be freed by
			 * btrfs_finish_ordered_io().
			 *
			 * So we must continue until @start is increased to
			 * skip current ordered extent.
			 */
			if (ret)
				btrfs_drop_extent_cache(inode, start,
						start + ram_size - 1, 0);
		}

		btrfs_dec_block_group_reservations(fs_info, ins.objectid);

		/* we're not doing compressed IO, don't unlock the first
		 * page (which the caller expects to stay locked), don't
		 * clear any dirty bits and don't set any writeback bits
		 *
		 * Do set the Private2 bit so we know this page was properly
		 * setup for writepage
		 */
		page_ops = unlock ? PAGE_UNLOCK : 0;
		page_ops |= PAGE_SET_PRIVATE2;

		extent_clear_unlock_delalloc(inode, start, start + ram_size - 1,
					     locked_page,
					     EXTENT_LOCKED | EXTENT_DELALLOC,
					     page_ops);
		if (num_bytes < cur_alloc_size)
			num_bytes = 0;
		else
			num_bytes -= cur_alloc_size;
		alloc_hint = ins.objectid + ins.offset;
		start += cur_alloc_size;
		extent_reserved = false;

		/*
		 * btrfs_reloc_clone_csums() error, since start is increased
		 * extent_clear_unlock_delalloc() at out_unlock label won't
		 * free metadata of current ordered extent, we're OK to exit.
		 */
		if (ret)
			goto out_unlock;
	}
out:
	return ret;

out_drop_extent_cache:
	btrfs_drop_extent_cache(inode, start, start + ram_size - 1, 0);
out_reserve:
	btrfs_dec_block_group_reservations(fs_info, ins.objectid);
	btrfs_free_reserved_extent(fs_info, ins.objectid, ins.offset, 1);
out_unlock:
	clear_bits = EXTENT_LOCKED | EXTENT_DELALLOC | EXTENT_DELALLOC_NEW |
		EXTENT_DEFRAG | EXTENT_CLEAR_META_RESV;
	page_ops = PAGE_UNLOCK | PAGE_START_WRITEBACK | PAGE_END_WRITEBACK;
	/*
	 * If we reserved an extent for our delalloc range (or a subrange) and
	 * failed to create the respective ordered extent, then it means that
	 * when we reserved the extent we decremented the extent's size from
	 * the data space_info's bytes_may_use counter and incremented the
	 * space_info's bytes_reserved counter by the same amount. We must make
	 * sure extent_clear_unlock_delalloc() does not try to decrement again
	 * the data space_info's bytes_may_use counter, therefore we do not pass
	 * it the flag EXTENT_CLEAR_DATA_RESV.
	 */
	if (extent_reserved) {
		extent_clear_unlock_delalloc(inode, start,
					     start + cur_alloc_size - 1,
					     locked_page,
					     clear_bits,
					     page_ops);
		start += cur_alloc_size;
		if (start >= end)
			goto out;
	}
	extent_clear_unlock_delalloc(inode, start, end, locked_page,
				     clear_bits | EXTENT_CLEAR_DATA_RESV,
				     page_ops);
	goto out;
}

/*
 * work queue call back to started compression on a file and pages
 */
static noinline void async_cow_start(struct btrfs_work *work)
{
	struct async_chunk *async_chunk;
	int compressed_extents;

	async_chunk = container_of(work, struct async_chunk, work);

	compressed_extents = compress_file_range(async_chunk);
	if (compressed_extents == 0) {
		btrfs_add_delayed_iput(async_chunk->inode);
		async_chunk->inode = NULL;
	}
}

/*
 * work queue call back to submit previously compressed pages
 */
static noinline void async_cow_submit(struct btrfs_work *work)
{
	struct async_chunk *async_chunk = container_of(work, struct async_chunk,
						     work);
	struct btrfs_fs_info *fs_info = btrfs_work_owner(work);
	unsigned long nr_pages;

	nr_pages = (async_chunk->end - async_chunk->start + PAGE_SIZE) >>
		PAGE_SHIFT;

	/* atomic_sub_return implies a barrier */
	if (atomic_sub_return(nr_pages, &fs_info->async_delalloc_pages) <
	    5 * SZ_1M)
		cond_wake_up_nomb(&fs_info->async_submit_wait);

	/*
	 * ->inode could be NULL if async_chunk_start has failed to compress,
	 * in which case we don't have anything to submit, yet we need to
	 * always adjust ->async_delalloc_pages as its paired with the init
	 * happening in cow_file_range_async
	 */
	if (async_chunk->inode)
		submit_compressed_extents(async_chunk);
}

static noinline void async_cow_free(struct btrfs_work *work)
{
	struct async_chunk *async_chunk;

	async_chunk = container_of(work, struct async_chunk, work);
	if (async_chunk->inode)
		btrfs_add_delayed_iput(async_chunk->inode);
	if (async_chunk->blkcg_css)
		css_put(async_chunk->blkcg_css);
	/*
	 * Since the pointer to 'pending' is at the beginning of the array of
	 * async_chunk's, freeing it ensures the whole array has been freed.
	 */
	if (atomic_dec_and_test(async_chunk->pending))
		kvfree(async_chunk->pending);
}

static int cow_file_range_async(struct btrfs_inode *inode,
				struct writeback_control *wbc,
				struct page *locked_page,
				u64 start, u64 end, int *page_started,
				unsigned long *nr_written)
{
	struct btrfs_fs_info *fs_info = inode->root->fs_info;
	struct cgroup_subsys_state *blkcg_css = wbc_blkcg_css(wbc);
	struct async_cow *ctx;
	struct async_chunk *async_chunk;
	unsigned long nr_pages;
	u64 cur_end;
	u64 num_chunks = DIV_ROUND_UP(end - start, SZ_512K);
	int i;
	bool should_compress;
	unsigned nofs_flag;
	const unsigned int write_flags = wbc_to_write_flags(wbc);

	unlock_extent(&inode->io_tree, start, end);

	if (inode->flags & BTRFS_INODE_NOCOMPRESS &&
	    !btrfs_test_opt(fs_info, FORCE_COMPRESS)) {
		num_chunks = 1;
		should_compress = false;
	} else {
		should_compress = true;
	}

	nofs_flag = memalloc_nofs_save();
	ctx = kvmalloc(struct_size(ctx, chunks, num_chunks), GFP_KERNEL);
	memalloc_nofs_restore(nofs_flag);

	if (!ctx) {
		unsigned clear_bits = EXTENT_LOCKED | EXTENT_DELALLOC |
			EXTENT_DELALLOC_NEW | EXTENT_DEFRAG |
			EXTENT_DO_ACCOUNTING;
		unsigned long page_ops = PAGE_UNLOCK | PAGE_START_WRITEBACK |
					 PAGE_END_WRITEBACK | PAGE_SET_ERROR;

		extent_clear_unlock_delalloc(inode, start, end, locked_page,
					     clear_bits, page_ops);
		return -ENOMEM;
	}

	async_chunk = ctx->chunks;
	atomic_set(&ctx->num_chunks, num_chunks);

	for (i = 0; i < num_chunks; i++) {
		if (should_compress)
			cur_end = min(end, start + SZ_512K - 1);
		else
			cur_end = end;

		/*
		 * igrab is called higher up in the call chain, take only the
		 * lightweight reference for the callback lifetime
		 */
		ihold(&inode->vfs_inode);
		async_chunk[i].pending = &ctx->num_chunks;
		async_chunk[i].inode = &inode->vfs_inode;
		async_chunk[i].start = start;
		async_chunk[i].end = cur_end;
		async_chunk[i].write_flags = write_flags;
		INIT_LIST_HEAD(&async_chunk[i].extents);

		/*
		 * The locked_page comes all the way from writepage and its
		 * the original page we were actually given.  As we spread
		 * this large delalloc region across multiple async_chunk
		 * structs, only the first struct needs a pointer to locked_page
		 *
		 * This way we don't need racey decisions about who is supposed
		 * to unlock it.
		 */
		if (locked_page) {
			/*
			 * Depending on the compressibility, the pages might or
			 * might not go through async.  We want all of them to
			 * be accounted against wbc once.  Let's do it here
			 * before the paths diverge.  wbc accounting is used
			 * only for foreign writeback detection and doesn't
			 * need full accuracy.  Just account the whole thing
			 * against the first page.
			 */
			wbc_account_cgroup_owner(wbc, locked_page,
						 cur_end - start);
			async_chunk[i].locked_page = locked_page;
			locked_page = NULL;
		} else {
			async_chunk[i].locked_page = NULL;
		}

		if (blkcg_css != blkcg_root_css) {
			css_get(blkcg_css);
			async_chunk[i].blkcg_css = blkcg_css;
		} else {
			async_chunk[i].blkcg_css = NULL;
		}

		btrfs_init_work(&async_chunk[i].work, async_cow_start,
				async_cow_submit, async_cow_free);

		nr_pages = DIV_ROUND_UP(cur_end - start, PAGE_SIZE);
		atomic_add(nr_pages, &fs_info->async_delalloc_pages);

		btrfs_queue_work(fs_info->delalloc_workers, &async_chunk[i].work);

		*nr_written += nr_pages;
		start = cur_end + 1;
	}
	*page_started = 1;
	return 0;
}

static noinline int run_delalloc_zoned(struct btrfs_inode *inode,
				       struct page *locked_page, u64 start,
				       u64 end, int *page_started,
				       unsigned long *nr_written)
{
	int ret;

	ret = cow_file_range(inode, locked_page, start, end, page_started,
			     nr_written, 0);
	if (ret)
		return ret;

	if (*page_started)
		return 0;

	__set_page_dirty_nobuffers(locked_page);
	account_page_redirty(locked_page);
	extent_write_locked_range(&inode->vfs_inode, start, end, WB_SYNC_ALL);
	*page_started = 1;

	return 0;
}

static noinline int csum_exist_in_range(struct btrfs_fs_info *fs_info,
					u64 bytenr, u64 num_bytes)
{
	int ret;
	struct btrfs_ordered_sum *sums;
	LIST_HEAD(list);

	ret = btrfs_lookup_csums_range(fs_info->csum_root, bytenr,
				       bytenr + num_bytes - 1, &list, 0);
	if (ret == 0 && list_empty(&list))
		return 0;

	while (!list_empty(&list)) {
		sums = list_entry(list.next, struct btrfs_ordered_sum, list);
		list_del(&sums->list);
		kfree(sums);
	}
	if (ret < 0)
		return ret;
	return 1;
}

static int fallback_to_cow(struct btrfs_inode *inode, struct page *locked_page,
			   const u64 start, const u64 end,
			   int *page_started, unsigned long *nr_written)
{
	const bool is_space_ino = btrfs_is_free_space_inode(inode);
	const bool is_reloc_ino = (inode->root->root_key.objectid ==
				   BTRFS_DATA_RELOC_TREE_OBJECTID);
	const u64 range_bytes = end + 1 - start;
	struct extent_io_tree *io_tree = &inode->io_tree;
	u64 range_start = start;
	u64 count;

	/*
	 * If EXTENT_NORESERVE is set it means that when the buffered write was
	 * made we had not enough available data space and therefore we did not
	 * reserve data space for it, since we though we could do NOCOW for the
	 * respective file range (either there is prealloc extent or the inode
	 * has the NOCOW bit set).
	 *
	 * However when we need to fallback to COW mode (because for example the
	 * block group for the corresponding extent was turned to RO mode by a
	 * scrub or relocation) we need to do the following:
	 *
	 * 1) We increment the bytes_may_use counter of the data space info.
	 *    If COW succeeds, it allocates a new data extent and after doing
	 *    that it decrements the space info's bytes_may_use counter and
	 *    increments its bytes_reserved counter by the same amount (we do
	 *    this at btrfs_add_reserved_bytes()). So we need to increment the
	 *    bytes_may_use counter to compensate (when space is reserved at
	 *    buffered write time, the bytes_may_use counter is incremented);
	 *
	 * 2) We clear the EXTENT_NORESERVE bit from the range. We do this so
	 *    that if the COW path fails for any reason, it decrements (through
	 *    extent_clear_unlock_delalloc()) the bytes_may_use counter of the
	 *    data space info, which we incremented in the step above.
	 *
	 * If we need to fallback to cow and the inode corresponds to a free
	 * space cache inode or an inode of the data relocation tree, we must
	 * also increment bytes_may_use of the data space_info for the same
	 * reason. Space caches and relocated data extents always get a prealloc
	 * extent for them, however scrub or balance may have set the block
	 * group that contains that extent to RO mode and therefore force COW
	 * when starting writeback.
	 */
	count = count_range_bits(io_tree, &range_start, end, range_bytes,
				 EXTENT_NORESERVE, 0);
	if (count > 0 || is_space_ino || is_reloc_ino) {
		u64 bytes = count;
		struct btrfs_fs_info *fs_info = inode->root->fs_info;
		struct btrfs_space_info *sinfo = fs_info->data_sinfo;

		if (is_space_ino || is_reloc_ino)
			bytes = range_bytes;

		spin_lock(&sinfo->lock);
		btrfs_space_info_update_bytes_may_use(fs_info, sinfo, bytes);
		spin_unlock(&sinfo->lock);

		if (count > 0)
			clear_extent_bit(io_tree, start, end, EXTENT_NORESERVE,
					 0, 0, NULL);
	}

	return cow_file_range(inode, locked_page, start, end, page_started,
			      nr_written, 1);
}

/*
 * when nowcow writeback call back.  This checks for snapshots or COW copies
 * of the extents that exist in the file, and COWs the file as required.
 *
 * If no cow copies or snapshots exist, we write directly to the existing
 * blocks on disk
 */
static noinline int run_delalloc_nocow(struct btrfs_inode *inode,
				       struct page *locked_page,
				       const u64 start, const u64 end,
				       int *page_started, int force,
				       unsigned long *nr_written)
{
	struct btrfs_fs_info *fs_info = inode->root->fs_info;
	struct btrfs_root *root = inode->root;
	struct btrfs_path *path;
	u64 cow_start = (u64)-1;
	u64 cur_offset = start;
	int ret;
	bool check_prev = true;
	const bool freespace_inode = btrfs_is_free_space_inode(inode);
	u64 ino = btrfs_ino(inode);
	bool nocow = false;
	u64 disk_bytenr = 0;

	path = btrfs_alloc_path();
	if (!path) {
		extent_clear_unlock_delalloc(inode, start, end, locked_page,
					     EXTENT_LOCKED | EXTENT_DELALLOC |
					     EXTENT_DO_ACCOUNTING |
					     EXTENT_DEFRAG, PAGE_UNLOCK |
					     PAGE_START_WRITEBACK |
					     PAGE_END_WRITEBACK);
		return -ENOMEM;
	}

	while (1) {
		struct btrfs_key found_key;
		struct btrfs_file_extent_item *fi;
		struct extent_buffer *leaf;
		u64 extent_end;
		u64 extent_offset;
		u64 num_bytes = 0;
		u64 disk_num_bytes;
		u64 ram_bytes;
		int extent_type;

		nocow = false;

		ret = btrfs_lookup_file_extent(NULL, root, path, ino,
					       cur_offset, 0);
		if (ret < 0)
			goto error;

		/*
		 * If there is no extent for our range when doing the initial
		 * search, then go back to the previous slot as it will be the
		 * one containing the search offset
		 */
		if (ret > 0 && path->slots[0] > 0 && check_prev) {
			leaf = path->nodes[0];
			btrfs_item_key_to_cpu(leaf, &found_key,
					      path->slots[0] - 1);
			if (found_key.objectid == ino &&
			    found_key.type == BTRFS_EXTENT_DATA_KEY)
				path->slots[0]--;
		}
		check_prev = false;
next_slot:
		/* Go to next leaf if we have exhausted the current one */
		leaf = path->nodes[0];
		if (path->slots[0] >= btrfs_header_nritems(leaf)) {
			ret = btrfs_next_leaf(root, path);
			if (ret < 0) {
				if (cow_start != (u64)-1)
					cur_offset = cow_start;
				goto error;
			}
			if (ret > 0)
				break;
			leaf = path->nodes[0];
		}

		btrfs_item_key_to_cpu(leaf, &found_key, path->slots[0]);

		/* Didn't find anything for our INO */
		if (found_key.objectid > ino)
			break;
		/*
		 * Keep searching until we find an EXTENT_ITEM or there are no
		 * more extents for this inode
		 */
		if (WARN_ON_ONCE(found_key.objectid < ino) ||
		    found_key.type < BTRFS_EXTENT_DATA_KEY) {
			path->slots[0]++;
			goto next_slot;
		}

		/* Found key is not EXTENT_DATA_KEY or starts after req range */
		if (found_key.type > BTRFS_EXTENT_DATA_KEY ||
		    found_key.offset > end)
			break;

		/*
		 * If the found extent starts after requested offset, then
		 * adjust extent_end to be right before this extent begins
		 */
		if (found_key.offset > cur_offset) {
			extent_end = found_key.offset;
			extent_type = 0;
			goto out_check;
		}

		/*
		 * Found extent which begins before our range and potentially
		 * intersect it
		 */
		fi = btrfs_item_ptr(leaf, path->slots[0],
				    struct btrfs_file_extent_item);
		extent_type = btrfs_file_extent_type(leaf, fi);

		ram_bytes = btrfs_file_extent_ram_bytes(leaf, fi);
		if (extent_type == BTRFS_FILE_EXTENT_REG ||
		    extent_type == BTRFS_FILE_EXTENT_PREALLOC) {
			disk_bytenr = btrfs_file_extent_disk_bytenr(leaf, fi);
			extent_offset = btrfs_file_extent_offset(leaf, fi);
			extent_end = found_key.offset +
				btrfs_file_extent_num_bytes(leaf, fi);
			disk_num_bytes =
				btrfs_file_extent_disk_num_bytes(leaf, fi);
			/*
			 * If the extent we got ends before our current offset,
			 * skip to the next extent.
			 */
			if (extent_end <= cur_offset) {
				path->slots[0]++;
				goto next_slot;
			}
			/* Skip holes */
			if (disk_bytenr == 0)
				goto out_check;
			/* Skip compressed/encrypted/encoded extents */
			if (btrfs_file_extent_compression(leaf, fi) ||
			    btrfs_file_extent_encryption(leaf, fi) ||
			    btrfs_file_extent_other_encoding(leaf, fi))
				goto out_check;
			/*
			 * If extent is created before the last volume's snapshot
			 * this implies the extent is shared, hence we can't do
			 * nocow. This is the same check as in
			 * btrfs_cross_ref_exist but without calling
			 * btrfs_search_slot.
			 */
			if (!freespace_inode &&
			    btrfs_file_extent_generation(leaf, fi) <=
			    btrfs_root_last_snapshot(&root->root_item))
				goto out_check;
			if (extent_type == BTRFS_FILE_EXTENT_REG && !force)
				goto out_check;

			/*
			 * The following checks can be expensive, as they need to
			 * take other locks and do btree or rbtree searches, so
			 * release the path to avoid blocking other tasks for too
			 * long.
			 */
			btrfs_release_path(path);

			ret = btrfs_cross_ref_exist(root, ino,
						    found_key.offset -
						    extent_offset, disk_bytenr, false);
			if (ret) {
				/*
				 * ret could be -EIO if the above fails to read
				 * metadata.
				 */
				if (ret < 0) {
					if (cow_start != (u64)-1)
						cur_offset = cow_start;
					goto error;
				}

				WARN_ON_ONCE(freespace_inode);
				goto out_check;
			}
			disk_bytenr += extent_offset;
			disk_bytenr += cur_offset - found_key.offset;
			num_bytes = min(end + 1, extent_end) - cur_offset;
			/*
			 * If there are pending snapshots for this root, we
			 * fall into common COW way
			 */
			if (!freespace_inode && atomic_read(&root->snapshot_force_cow))
				goto out_check;
			/*
			 * force cow if csum exists in the range.
			 * this ensure that csum for a given extent are
			 * either valid or do not exist.
			 */
			ret = csum_exist_in_range(fs_info, disk_bytenr,
						  num_bytes);
			if (ret) {
				/*
				 * ret could be -EIO if the above fails to read
				 * metadata.
				 */
				if (ret < 0) {
					if (cow_start != (u64)-1)
						cur_offset = cow_start;
					goto error;
				}
				WARN_ON_ONCE(freespace_inode);
				goto out_check;
			}
			/* If the extent's block group is RO, we must COW */
			if (!btrfs_inc_nocow_writers(fs_info, disk_bytenr))
				goto out_check;
			nocow = true;
		} else if (extent_type == BTRFS_FILE_EXTENT_INLINE) {
			extent_end = found_key.offset + ram_bytes;
			extent_end = ALIGN(extent_end, fs_info->sectorsize);
			/* Skip extents outside of our requested range */
			if (extent_end <= start) {
				path->slots[0]++;
				goto next_slot;
			}
		} else {
			/* If this triggers then we have a memory corruption */
			BUG();
		}
out_check:
		/*
		 * If nocow is false then record the beginning of the range
		 * that needs to be COWed
		 */
		if (!nocow) {
			if (cow_start == (u64)-1)
				cow_start = cur_offset;
			cur_offset = extent_end;
			if (cur_offset > end)
				break;
			if (!path->nodes[0])
				continue;
			path->slots[0]++;
			goto next_slot;
		}

		/*
		 * COW range from cow_start to found_key.offset - 1. As the key
		 * will contain the beginning of the first extent that can be
		 * NOCOW, following one which needs to be COW'ed
		 */
		if (cow_start != (u64)-1) {
			ret = fallback_to_cow(inode, locked_page,
					      cow_start, found_key.offset - 1,
					      page_started, nr_written);
			if (ret)
				goto error;
			cow_start = (u64)-1;
		}

		if (extent_type == BTRFS_FILE_EXTENT_PREALLOC) {
			u64 orig_start = found_key.offset - extent_offset;
			struct extent_map *em;

			em = create_io_em(inode, cur_offset, num_bytes,
					  orig_start,
					  disk_bytenr, /* block_start */
					  num_bytes, /* block_len */
					  disk_num_bytes, /* orig_block_len */
					  ram_bytes, BTRFS_COMPRESS_NONE,
					  BTRFS_ORDERED_PREALLOC);
			if (IS_ERR(em)) {
				ret = PTR_ERR(em);
				goto error;
			}
			free_extent_map(em);
			ret = btrfs_add_ordered_extent(inode, cur_offset,
						       disk_bytenr, num_bytes,
						       num_bytes,
						       BTRFS_ORDERED_PREALLOC);
			if (ret) {
				btrfs_drop_extent_cache(inode, cur_offset,
							cur_offset + num_bytes - 1,
							0);
				goto error;
			}
		} else {
			ret = btrfs_add_ordered_extent(inode, cur_offset,
						       disk_bytenr, num_bytes,
						       num_bytes,
						       BTRFS_ORDERED_NOCOW);
			if (ret)
				goto error;
		}

		if (nocow)
			btrfs_dec_nocow_writers(fs_info, disk_bytenr);
		nocow = false;

		if (root->root_key.objectid ==
		    BTRFS_DATA_RELOC_TREE_OBJECTID)
			/*
			 * Error handled later, as we must prevent
			 * extent_clear_unlock_delalloc() in error handler
			 * from freeing metadata of created ordered extent.
			 */
			ret = btrfs_reloc_clone_csums(inode, cur_offset,
						      num_bytes);

		extent_clear_unlock_delalloc(inode, cur_offset,
					     cur_offset + num_bytes - 1,
					     locked_page, EXTENT_LOCKED |
					     EXTENT_DELALLOC |
					     EXTENT_CLEAR_DATA_RESV,
					     PAGE_UNLOCK | PAGE_SET_PRIVATE2);

		cur_offset = extent_end;

		/*
		 * btrfs_reloc_clone_csums() error, now we're OK to call error
		 * handler, as metadata for created ordered extent will only
		 * be freed by btrfs_finish_ordered_io().
		 */
		if (ret)
			goto error;
		if (cur_offset > end)
			break;
	}
	btrfs_release_path(path);

	if (cur_offset <= end && cow_start == (u64)-1)
		cow_start = cur_offset;

	if (cow_start != (u64)-1) {
		cur_offset = end;
		ret = fallback_to_cow(inode, locked_page, cow_start, end,
				      page_started, nr_written);
		if (ret)
			goto error;
	}

error:
	if (nocow)
		btrfs_dec_nocow_writers(fs_info, disk_bytenr);

	if (ret && cur_offset < end)
		extent_clear_unlock_delalloc(inode, cur_offset, end,
					     locked_page, EXTENT_LOCKED |
					     EXTENT_DELALLOC | EXTENT_DEFRAG |
					     EXTENT_DO_ACCOUNTING, PAGE_UNLOCK |
					     PAGE_START_WRITEBACK |
					     PAGE_END_WRITEBACK);
	btrfs_free_path(path);
	return ret;
}

static inline int need_force_cow(struct btrfs_inode *inode, u64 start, u64 end)
{

	if (!(inode->flags & BTRFS_INODE_NODATACOW) &&
	    !(inode->flags & BTRFS_INODE_PREALLOC))
		return 0;

	/*
	 * @defrag_bytes is a hint value, no spinlock held here,
	 * if is not zero, it means the file is defragging.
	 * Force cow if given extent needs to be defragged.
	 */
	if (inode->defrag_bytes &&
	    test_range_bit(&inode->io_tree, start, end, EXTENT_DEFRAG, 0, NULL))
		return 1;

	return 0;
}

/*
 * Function to process delayed allocation (create CoW) for ranges which are
 * being touched for the first time.
 */
int btrfs_run_delalloc_range(struct btrfs_inode *inode, struct page *locked_page,
		u64 start, u64 end, int *page_started, unsigned long *nr_written,
		struct writeback_control *wbc)
{
	int ret;
	int force_cow = need_force_cow(inode, start, end);
	const bool zoned = btrfs_is_zoned(inode->root->fs_info);

	if (inode->flags & BTRFS_INODE_NODATACOW && !force_cow) {
		ASSERT(!zoned);
		ret = run_delalloc_nocow(inode, locked_page, start, end,
					 page_started, 1, nr_written);
	} else if (inode->flags & BTRFS_INODE_PREALLOC && !force_cow) {
		ASSERT(!zoned);
		ret = run_delalloc_nocow(inode, locked_page, start, end,
					 page_started, 0, nr_written);
	} else if (!inode_can_compress(inode) ||
		   !inode_need_compress(inode, start, end)) {
		if (zoned)
			ret = run_delalloc_zoned(inode, locked_page, start, end,
						 page_started, nr_written);
		else
			ret = cow_file_range(inode, locked_page, start, end,
					     page_started, nr_written, 1);
	} else {
		set_bit(BTRFS_INODE_HAS_ASYNC_EXTENT, &inode->runtime_flags);
		ret = cow_file_range_async(inode, wbc, locked_page, start, end,
					   page_started, nr_written);
	}
	if (ret)
		btrfs_cleanup_ordered_extents(inode, locked_page, start,
					      end - start + 1);
	return ret;
}

void btrfs_split_delalloc_extent(struct inode *inode,
				 struct extent_state *orig, u64 split)
{
	u64 size;

	/* not delalloc, ignore it */
	if (!(orig->state & EXTENT_DELALLOC))
		return;

	size = orig->end - orig->start + 1;
	if (size > BTRFS_MAX_EXTENT_SIZE) {
		u32 num_extents;
		u64 new_size;

		/*
		 * See the explanation in btrfs_merge_delalloc_extent, the same
		 * applies here, just in reverse.
		 */
		new_size = orig->end - split + 1;
		num_extents = count_max_extents(new_size);
		new_size = split - orig->start;
		num_extents += count_max_extents(new_size);
		if (count_max_extents(size) >= num_extents)
			return;
	}

	spin_lock(&BTRFS_I(inode)->lock);
	btrfs_mod_outstanding_extents(BTRFS_I(inode), 1);
	spin_unlock(&BTRFS_I(inode)->lock);
}

/*
 * Handle merged delayed allocation extents so we can keep track of new extents
 * that are just merged onto old extents, such as when we are doing sequential
 * writes, so we can properly account for the metadata space we'll need.
 */
void btrfs_merge_delalloc_extent(struct inode *inode, struct extent_state *new,
				 struct extent_state *other)
{
	u64 new_size, old_size;
	u32 num_extents;

	/* not delalloc, ignore it */
	if (!(other->state & EXTENT_DELALLOC))
		return;

	if (new->start > other->start)
		new_size = new->end - other->start + 1;
	else
		new_size = other->end - new->start + 1;

	/* we're not bigger than the max, unreserve the space and go */
	if (new_size <= BTRFS_MAX_EXTENT_SIZE) {
		spin_lock(&BTRFS_I(inode)->lock);
		btrfs_mod_outstanding_extents(BTRFS_I(inode), -1);
		spin_unlock(&BTRFS_I(inode)->lock);
		return;
	}

	/*
	 * We have to add up either side to figure out how many extents were
	 * accounted for before we merged into one big extent.  If the number of
	 * extents we accounted for is <= the amount we need for the new range
	 * then we can return, otherwise drop.  Think of it like this
	 *
	 * [ 4k][MAX_SIZE]
	 *
	 * So we've grown the extent by a MAX_SIZE extent, this would mean we
	 * need 2 outstanding extents, on one side we have 1 and the other side
	 * we have 1 so they are == and we can return.  But in this case
	 *
	 * [MAX_SIZE+4k][MAX_SIZE+4k]
	 *
	 * Each range on their own accounts for 2 extents, but merged together
	 * they are only 3 extents worth of accounting, so we need to drop in
	 * this case.
	 */
	old_size = other->end - other->start + 1;
	num_extents = count_max_extents(old_size);
	old_size = new->end - new->start + 1;
	num_extents += count_max_extents(old_size);
	if (count_max_extents(new_size) >= num_extents)
		return;

	spin_lock(&BTRFS_I(inode)->lock);
	btrfs_mod_outstanding_extents(BTRFS_I(inode), -1);
	spin_unlock(&BTRFS_I(inode)->lock);
}

static void btrfs_add_delalloc_inodes(struct btrfs_root *root,
				      struct inode *inode)
{
	struct btrfs_fs_info *fs_info = btrfs_sb(inode->i_sb);

	spin_lock(&root->delalloc_lock);
	if (list_empty(&BTRFS_I(inode)->delalloc_inodes)) {
		list_add_tail(&BTRFS_I(inode)->delalloc_inodes,
			      &root->delalloc_inodes);
		set_bit(BTRFS_INODE_IN_DELALLOC_LIST,
			&BTRFS_I(inode)->runtime_flags);
		root->nr_delalloc_inodes++;
		if (root->nr_delalloc_inodes == 1) {
			spin_lock(&fs_info->delalloc_root_lock);
			BUG_ON(!list_empty(&root->delalloc_root));
			list_add_tail(&root->delalloc_root,
				      &fs_info->delalloc_roots);
			spin_unlock(&fs_info->delalloc_root_lock);
		}
	}
	spin_unlock(&root->delalloc_lock);
}


void __btrfs_del_delalloc_inode(struct btrfs_root *root,
				struct btrfs_inode *inode)
{
	struct btrfs_fs_info *fs_info = root->fs_info;

	if (!list_empty(&inode->delalloc_inodes)) {
		list_del_init(&inode->delalloc_inodes);
		clear_bit(BTRFS_INODE_IN_DELALLOC_LIST,
			  &inode->runtime_flags);
		root->nr_delalloc_inodes--;
		if (!root->nr_delalloc_inodes) {
			ASSERT(list_empty(&root->delalloc_inodes));
			spin_lock(&fs_info->delalloc_root_lock);
			BUG_ON(list_empty(&root->delalloc_root));
			list_del_init(&root->delalloc_root);
			spin_unlock(&fs_info->delalloc_root_lock);
		}
	}
}

static void btrfs_del_delalloc_inode(struct btrfs_root *root,
				     struct btrfs_inode *inode)
{
	spin_lock(&root->delalloc_lock);
	__btrfs_del_delalloc_inode(root, inode);
	spin_unlock(&root->delalloc_lock);
}

/*
 * Properly track delayed allocation bytes in the inode and to maintain the
 * list of inodes that have pending delalloc work to be done.
 */
void btrfs_set_delalloc_extent(struct inode *inode, struct extent_state *state,
			       unsigned *bits)
{
	struct btrfs_fs_info *fs_info = btrfs_sb(inode->i_sb);

	if ((*bits & EXTENT_DEFRAG) && !(*bits & EXTENT_DELALLOC))
		WARN_ON(1);
	/*
	 * set_bit and clear bit hooks normally require _irqsave/restore
	 * but in this case, we are only testing for the DELALLOC
	 * bit, which is only set or cleared with irqs on
	 */
	if (!(state->state & EXTENT_DELALLOC) && (*bits & EXTENT_DELALLOC)) {
		struct btrfs_root *root = BTRFS_I(inode)->root;
		u64 len = state->end + 1 - state->start;
		u32 num_extents = count_max_extents(len);
		bool do_list = !btrfs_is_free_space_inode(BTRFS_I(inode));

		spin_lock(&BTRFS_I(inode)->lock);
		btrfs_mod_outstanding_extents(BTRFS_I(inode), num_extents);
		spin_unlock(&BTRFS_I(inode)->lock);

		/* For sanity tests */
		if (btrfs_is_testing(fs_info))
			return;

		percpu_counter_add_batch(&fs_info->delalloc_bytes, len,
					 fs_info->delalloc_batch);
		spin_lock(&BTRFS_I(inode)->lock);
		BTRFS_I(inode)->delalloc_bytes += len;
		if (*bits & EXTENT_DEFRAG)
			BTRFS_I(inode)->defrag_bytes += len;
		if (do_list && !test_bit(BTRFS_INODE_IN_DELALLOC_LIST,
					 &BTRFS_I(inode)->runtime_flags))
			btrfs_add_delalloc_inodes(root, inode);
		spin_unlock(&BTRFS_I(inode)->lock);
	}

	if (!(state->state & EXTENT_DELALLOC_NEW) &&
	    (*bits & EXTENT_DELALLOC_NEW)) {
		spin_lock(&BTRFS_I(inode)->lock);
		BTRFS_I(inode)->new_delalloc_bytes += state->end + 1 -
			state->start;
		spin_unlock(&BTRFS_I(inode)->lock);
	}
}

/*
 * Once a range is no longer delalloc this function ensures that proper
 * accounting happens.
 */
void btrfs_clear_delalloc_extent(struct inode *vfs_inode,
				 struct extent_state *state, unsigned *bits)
{
	struct btrfs_inode *inode = BTRFS_I(vfs_inode);
	struct btrfs_fs_info *fs_info = btrfs_sb(vfs_inode->i_sb);
	u64 len = state->end + 1 - state->start;
	u32 num_extents = count_max_extents(len);

	if ((state->state & EXTENT_DEFRAG) && (*bits & EXTENT_DEFRAG)) {
		spin_lock(&inode->lock);
		inode->defrag_bytes -= len;
		spin_unlock(&inode->lock);
	}

	/*
	 * set_bit and clear bit hooks normally require _irqsave/restore
	 * but in this case, we are only testing for the DELALLOC
	 * bit, which is only set or cleared with irqs on
	 */
	if ((state->state & EXTENT_DELALLOC) && (*bits & EXTENT_DELALLOC)) {
		struct btrfs_root *root = inode->root;
		bool do_list = !btrfs_is_free_space_inode(inode);

		spin_lock(&inode->lock);
		btrfs_mod_outstanding_extents(inode, -num_extents);
		spin_unlock(&inode->lock);

		/*
		 * We don't reserve metadata space for space cache inodes so we
		 * don't need to call delalloc_release_metadata if there is an
		 * error.
		 */
		if (*bits & EXTENT_CLEAR_META_RESV &&
		    root != fs_info->tree_root)
			btrfs_delalloc_release_metadata(inode, len, false);

		/* For sanity tests. */
		if (btrfs_is_testing(fs_info))
			return;

		if (root->root_key.objectid != BTRFS_DATA_RELOC_TREE_OBJECTID &&
		    do_list && !(state->state & EXTENT_NORESERVE) &&
		    (*bits & EXTENT_CLEAR_DATA_RESV))
			btrfs_free_reserved_data_space_noquota(fs_info, len);

		percpu_counter_add_batch(&fs_info->delalloc_bytes, -len,
					 fs_info->delalloc_batch);
		spin_lock(&inode->lock);
		inode->delalloc_bytes -= len;
		if (do_list && inode->delalloc_bytes == 0 &&
		    test_bit(BTRFS_INODE_IN_DELALLOC_LIST,
					&inode->runtime_flags))
			btrfs_del_delalloc_inode(root, inode);
		spin_unlock(&inode->lock);
	}

	if ((state->state & EXTENT_DELALLOC_NEW) &&
	    (*bits & EXTENT_DELALLOC_NEW)) {
		spin_lock(&inode->lock);
		ASSERT(inode->new_delalloc_bytes >= len);
		inode->new_delalloc_bytes -= len;
		if (*bits & EXTENT_ADD_INODE_BYTES)
			inode_add_bytes(&inode->vfs_inode, len);
		spin_unlock(&inode->lock);
	}
}

/*
 * btrfs_bio_fits_in_stripe - Checks whether the size of the given bio will fit
 * in a chunk's stripe. This function ensures that bios do not span a
 * stripe/chunk
 *
 * @page - The page we are about to add to the bio
 * @size - size we want to add to the bio
 * @bio - bio we want to ensure is smaller than a stripe
 * @bio_flags - flags of the bio
 *
 * return 1 if page cannot be added to the bio
 * return 0 if page can be added to the bio
 * return error otherwise
 */
int btrfs_bio_fits_in_stripe(struct page *page, size_t size, struct bio *bio,
			     unsigned long bio_flags)
{
	struct inode *inode = page->mapping->host;
	struct btrfs_fs_info *fs_info = btrfs_sb(inode->i_sb);
	u64 logical = bio->bi_iter.bi_sector << 9;
	struct extent_map *em;
	u64 length = 0;
	u64 map_length;
	int ret = 0;
	struct btrfs_io_geometry geom;

	if (bio_flags & EXTENT_BIO_COMPRESSED)
		return 0;

	length = bio->bi_iter.bi_size;
	map_length = length;
	em = btrfs_get_chunk_map(fs_info, logical, map_length);
	if (IS_ERR(em))
		return PTR_ERR(em);
	ret = btrfs_get_io_geometry(fs_info, em, btrfs_op(bio), logical,
				    map_length, &geom);
	if (ret < 0)
		goto out;

	if (geom.len < length + size)
		ret = 1;
out:
	free_extent_map(em);
	return ret;
}

/*
 * in order to insert checksums into the metadata in large chunks,
 * we wait until bio submission time.   All the pages in the bio are
 * checksummed and sums are attached onto the ordered extent record.
 *
 * At IO completion time the cums attached on the ordered extent record
 * are inserted into the btree
 */
static blk_status_t btrfs_submit_bio_start(struct inode *inode, struct bio *bio,
					   u64 dio_file_offset)
{
	return btrfs_csum_one_bio(BTRFS_I(inode), bio, 0, 0);
}

bool btrfs_bio_fits_in_ordered_extent(struct page *page, struct bio *bio,
				      unsigned int size)
{
	struct btrfs_inode *inode = BTRFS_I(page->mapping->host);
	struct btrfs_fs_info *fs_info = inode->root->fs_info;
	struct btrfs_ordered_extent *ordered;
	u64 len = bio->bi_iter.bi_size + size;
	bool ret = true;

	ASSERT(btrfs_is_zoned(fs_info));
	ASSERT(fs_info->max_zone_append_size > 0);
	ASSERT(bio_op(bio) == REQ_OP_ZONE_APPEND);

	/* Ordered extent not yet created, so we're good */
	ordered = btrfs_lookup_ordered_extent(inode, page_offset(page));
	if (!ordered)
		return ret;

	if ((bio->bi_iter.bi_sector << SECTOR_SHIFT) + len >
	    ordered->disk_bytenr + ordered->disk_num_bytes)
		ret = false;

	btrfs_put_ordered_extent(ordered);

	return ret;
}

static blk_status_t extract_ordered_extent(struct btrfs_inode *inode,
					   struct bio *bio, loff_t file_offset)
{
	struct btrfs_ordered_extent *ordered;
	struct extent_map *em = NULL, *em_new = NULL;
	struct extent_map_tree *em_tree = &inode->extent_tree;
	u64 start = (u64)bio->bi_iter.bi_sector << SECTOR_SHIFT;
	u64 len = bio->bi_iter.bi_size;
	u64 end = start + len;
	u64 ordered_end;
	u64 pre, post;
	int ret = 0;

	ordered = btrfs_lookup_ordered_extent(inode, file_offset);
	if (WARN_ON_ONCE(!ordered))
		return BLK_STS_IOERR;

	/* No need to split */
	if (ordered->disk_num_bytes == len)
		goto out;

	/* We cannot split once end_bio'd ordered extent */
	if (WARN_ON_ONCE(ordered->bytes_left != ordered->disk_num_bytes)) {
		ret = -EINVAL;
		goto out;
	}

	/* We cannot split a compressed ordered extent */
	if (WARN_ON_ONCE(ordered->disk_num_bytes != ordered->num_bytes)) {
		ret = -EINVAL;
		goto out;
	}

	ordered_end = ordered->disk_bytenr + ordered->disk_num_bytes;
	/* bio must be in one ordered extent */
	if (WARN_ON_ONCE(start < ordered->disk_bytenr || end > ordered_end)) {
		ret = -EINVAL;
		goto out;
	}

	/* Checksum list should be empty */
	if (WARN_ON_ONCE(!list_empty(&ordered->list))) {
		ret = -EINVAL;
		goto out;
	}

	pre = start - ordered->disk_bytenr;
	post = ordered_end - end;

	ret = btrfs_split_ordered_extent(ordered, pre, post);
	if (ret)
		goto out;

	read_lock(&em_tree->lock);
	em = lookup_extent_mapping(em_tree, ordered->file_offset, len);
	if (!em) {
		read_unlock(&em_tree->lock);
		ret = -EIO;
		goto out;
	}
	read_unlock(&em_tree->lock);

	ASSERT(!test_bit(EXTENT_FLAG_COMPRESSED, &em->flags));
	/*
	 * We cannot reuse em_new here but have to create a new one, as
	 * unpin_extent_cache() expects the start of the extent map to be the
	 * logical offset of the file, which does not hold true anymore after
	 * splitting.
	 */
	em_new = create_io_em(inode, em->start + pre, len,
			      em->start + pre, em->block_start + pre, len,
			      len, len, BTRFS_COMPRESS_NONE,
			      BTRFS_ORDERED_REGULAR);
	if (IS_ERR(em_new)) {
		ret = PTR_ERR(em_new);
		goto out;
	}
	free_extent_map(em_new);

out:
	free_extent_map(em);
	btrfs_put_ordered_extent(ordered);

	return errno_to_blk_status(ret);
}

/*
 * extent_io.c submission hook. This does the right thing for csum calculation
 * on write, or reading the csums from the tree before a read.
 *
 * Rules about async/sync submit,
 * a) read:				sync submit
 *
 * b) write without checksum:		sync submit
 *
 * c) write with checksum:
 *    c-1) if bio is issued by fsync:	sync submit
 *         (sync_writers != 0)
 *
 *    c-2) if root is reloc root:	sync submit
 *         (only in case of buffered IO)
 *
 *    c-3) otherwise:			async submit
 */
blk_status_t btrfs_submit_data_bio(struct inode *inode, struct bio *bio,
				   int mirror_num, unsigned long bio_flags)

{
	struct btrfs_fs_info *fs_info = btrfs_sb(inode->i_sb);
	struct btrfs_root *root = BTRFS_I(inode)->root;
	enum btrfs_wq_endio_type metadata = BTRFS_WQ_ENDIO_DATA;
	blk_status_t ret = 0;
	int skip_sum;
	int async = !atomic_read(&BTRFS_I(inode)->sync_writers);

	skip_sum = (BTRFS_I(inode)->flags & BTRFS_INODE_NODATASUM) ||
		   !fs_info->csum_root;

	if (btrfs_is_free_space_inode(BTRFS_I(inode)))
		metadata = BTRFS_WQ_ENDIO_FREE_SPACE;

	if (bio_op(bio) == REQ_OP_ZONE_APPEND) {
		struct page *page = bio_first_bvec_all(bio)->bv_page;
		loff_t file_offset = page_offset(page);

		ret = extract_ordered_extent(BTRFS_I(inode), bio, file_offset);
		if (ret)
			goto out;
	}

	if (btrfs_op(bio) != BTRFS_MAP_WRITE) {
		ret = btrfs_bio_wq_end_io(fs_info, bio, metadata);
		if (ret)
			goto out;

		if (bio_flags & EXTENT_BIO_COMPRESSED) {
			ret = btrfs_submit_compressed_read(inode, bio,
							   mirror_num,
							   bio_flags);
			goto out;
		} else {
			/*
			 * Lookup bio sums does extra checks around whether we
			 * need to csum or not, which is why we ignore skip_sum
			 * here.
			 */
			ret = btrfs_lookup_bio_sums(inode, bio, NULL);
			if (ret)
				goto out;
		}
		goto mapit;
	} else if (async && !skip_sum) {
		/* csum items have already been cloned */
		if (root->root_key.objectid == BTRFS_DATA_RELOC_TREE_OBJECTID)
			goto mapit;
		/* we're doing a write, do the async checksumming */
		ret = btrfs_wq_submit_bio(inode, bio, mirror_num, bio_flags,
					  0, btrfs_submit_bio_start);
		goto out;
	} else if (!skip_sum) {
		ret = btrfs_csum_one_bio(BTRFS_I(inode), bio, 0, 0);
		if (ret)
			goto out;
	}

mapit:
	ret = btrfs_map_bio(fs_info, bio, mirror_num);

out:
	if (ret) {
		bio->bi_status = ret;
		bio_endio(bio);
	}
	return ret;
}

/*
 * given a list of ordered sums record them in the inode.  This happens
 * at IO completion time based on sums calculated at bio submission time.
 */
static int add_pending_csums(struct btrfs_trans_handle *trans,
			     struct list_head *list)
{
	struct btrfs_ordered_sum *sum;
	int ret;

	list_for_each_entry(sum, list, list) {
		trans->adding_csums = true;
		ret = btrfs_csum_file_blocks(trans, trans->fs_info->csum_root, sum);
		trans->adding_csums = false;
		if (ret)
			return ret;
	}
	return 0;
}

static int btrfs_find_new_delalloc_bytes(struct btrfs_inode *inode,
					 const u64 start,
					 const u64 len,
					 struct extent_state **cached_state)
{
	u64 search_start = start;
	const u64 end = start + len - 1;

	while (search_start < end) {
		const u64 search_len = end - search_start + 1;
		struct extent_map *em;
		u64 em_len;
		int ret = 0;

		em = btrfs_get_extent(inode, NULL, 0, search_start, search_len);
		if (IS_ERR(em))
			return PTR_ERR(em);

		if (em->block_start != EXTENT_MAP_HOLE)
			goto next;

		em_len = em->len;
		if (em->start < search_start)
			em_len -= search_start - em->start;
		if (em_len > search_len)
			em_len = search_len;

		ret = set_extent_bit(&inode->io_tree, search_start,
				     search_start + em_len - 1,
				     EXTENT_DELALLOC_NEW, 0, NULL, cached_state,
				     GFP_NOFS, NULL);
next:
		search_start = extent_map_end(em);
		free_extent_map(em);
		if (ret)
			return ret;
	}
	return 0;
}

int btrfs_set_extent_delalloc(struct btrfs_inode *inode, u64 start, u64 end,
			      unsigned int extra_bits,
			      struct extent_state **cached_state)
{
	WARN_ON(PAGE_ALIGNED(end));

	if (start >= i_size_read(&inode->vfs_inode) &&
	    !(inode->flags & BTRFS_INODE_PREALLOC)) {
		/*
		 * There can't be any extents following eof in this case so just
		 * set the delalloc new bit for the range directly.
		 */
		extra_bits |= EXTENT_DELALLOC_NEW;
	} else {
		int ret;

		ret = btrfs_find_new_delalloc_bytes(inode, start,
						    end + 1 - start,
						    cached_state);
		if (ret)
			return ret;
	}

	return set_extent_delalloc(&inode->io_tree, start, end, extra_bits,
				   cached_state);
}

/* see btrfs_writepage_start_hook for details on why this is required */
struct btrfs_writepage_fixup {
	struct page *page;
	struct inode *inode;
	struct btrfs_work work;
};

static void btrfs_writepage_fixup_worker(struct btrfs_work *work)
{
	struct btrfs_writepage_fixup *fixup;
	struct btrfs_ordered_extent *ordered;
	struct extent_state *cached_state = NULL;
	struct extent_changeset *data_reserved = NULL;
	struct page *page;
	struct btrfs_inode *inode;
	u64 page_start;
	u64 page_end;
	int ret = 0;
	bool free_delalloc_space = true;

	fixup = container_of(work, struct btrfs_writepage_fixup, work);
	page = fixup->page;
	inode = BTRFS_I(fixup->inode);
	page_start = page_offset(page);
	page_end = page_offset(page) + PAGE_SIZE - 1;

	/*
	 * This is similar to page_mkwrite, we need to reserve the space before
	 * we take the page lock.
	 */
	ret = btrfs_delalloc_reserve_space(inode, &data_reserved, page_start,
					   PAGE_SIZE);
again:
	lock_page(page);

	/*
	 * Before we queued this fixup, we took a reference on the page.
	 * page->mapping may go NULL, but it shouldn't be moved to a different
	 * address space.
	 */
	if (!page->mapping || !PageDirty(page) || !PageChecked(page)) {
		/*
		 * Unfortunately this is a little tricky, either
		 *
		 * 1) We got here and our page had already been dealt with and
		 *    we reserved our space, thus ret == 0, so we need to just
		 *    drop our space reservation and bail.  This can happen the
		 *    first time we come into the fixup worker, or could happen
		 *    while waiting for the ordered extent.
		 * 2) Our page was already dealt with, but we happened to get an
		 *    ENOSPC above from the btrfs_delalloc_reserve_space.  In
		 *    this case we obviously don't have anything to release, but
		 *    because the page was already dealt with we don't want to
		 *    mark the page with an error, so make sure we're resetting
		 *    ret to 0.  This is why we have this check _before_ the ret
		 *    check, because we do not want to have a surprise ENOSPC
		 *    when the page was already properly dealt with.
		 */
		if (!ret) {
			btrfs_delalloc_release_extents(inode, PAGE_SIZE);
			btrfs_delalloc_release_space(inode, data_reserved,
						     page_start, PAGE_SIZE,
						     true);
		}
		ret = 0;
		goto out_page;
	}

	/*
	 * We can't mess with the page state unless it is locked, so now that
	 * it is locked bail if we failed to make our space reservation.
	 */
	if (ret)
		goto out_page;

	lock_extent_bits(&inode->io_tree, page_start, page_end, &cached_state);

	/* already ordered? We're done */
	if (PagePrivate2(page))
		goto out_reserved;

	ordered = btrfs_lookup_ordered_range(inode, page_start, PAGE_SIZE);
	if (ordered) {
		unlock_extent_cached(&inode->io_tree, page_start, page_end,
				     &cached_state);
		unlock_page(page);
		btrfs_start_ordered_extent(ordered, 1);
		btrfs_put_ordered_extent(ordered);
		goto again;
	}

	ret = btrfs_set_extent_delalloc(inode, page_start, page_end, 0,
					&cached_state);
	if (ret)
		goto out_reserved;

	/*
	 * Everything went as planned, we're now the owner of a dirty page with
	 * delayed allocation bits set and space reserved for our COW
	 * destination.
	 *
	 * The page was dirty when we started, nothing should have cleaned it.
	 */
	BUG_ON(!PageDirty(page));
	free_delalloc_space = false;
out_reserved:
	btrfs_delalloc_release_extents(inode, PAGE_SIZE);
	if (free_delalloc_space)
		btrfs_delalloc_release_space(inode, data_reserved, page_start,
					     PAGE_SIZE, true);
	unlock_extent_cached(&inode->io_tree, page_start, page_end,
			     &cached_state);
out_page:
	if (ret) {
		/*
		 * We hit ENOSPC or other errors.  Update the mapping and page
		 * to reflect the errors and clean the page.
		 */
		mapping_set_error(page->mapping, ret);
		end_extent_writepage(page, ret, page_start, page_end);
		clear_page_dirty_for_io(page);
		SetPageError(page);
	}
	ClearPageChecked(page);
	unlock_page(page);
	put_page(page);
	kfree(fixup);
	extent_changeset_free(data_reserved);
	/*
	 * As a precaution, do a delayed iput in case it would be the last iput
	 * that could need flushing space. Recursing back to fixup worker would
	 * deadlock.
	 */
	btrfs_add_delayed_iput(&inode->vfs_inode);
}

/*
 * There are a few paths in the higher layers of the kernel that directly
 * set the page dirty bit without asking the filesystem if it is a
 * good idea.  This causes problems because we want to make sure COW
 * properly happens and the data=ordered rules are followed.
 *
 * In our case any range that doesn't have the ORDERED bit set
 * hasn't been properly setup for IO.  We kick off an async process
 * to fix it up.  The async helper will wait for ordered extents, set
 * the delalloc bit and make it safe to write the page.
 */
int btrfs_writepage_cow_fixup(struct page *page, u64 start, u64 end)
{
	struct inode *inode = page->mapping->host;
	struct btrfs_fs_info *fs_info = btrfs_sb(inode->i_sb);
	struct btrfs_writepage_fixup *fixup;

	/* this page is properly in the ordered list */
	if (TestClearPagePrivate2(page))
		return 0;

	/*
	 * PageChecked is set below when we create a fixup worker for this page,
	 * don't try to create another one if we're already PageChecked()
	 *
	 * The extent_io writepage code will redirty the page if we send back
	 * EAGAIN.
	 */
	if (PageChecked(page))
		return -EAGAIN;

	fixup = kzalloc(sizeof(*fixup), GFP_NOFS);
	if (!fixup)
		return -EAGAIN;

	/*
	 * We are already holding a reference to this inode from
	 * write_cache_pages.  We need to hold it because the space reservation
	 * takes place outside of the page lock, and we can't trust
	 * page->mapping outside of the page lock.
	 */
	ihold(inode);
	SetPageChecked(page);
	get_page(page);
	btrfs_init_work(&fixup->work, btrfs_writepage_fixup_worker, NULL, NULL);
	fixup->page = page;
	fixup->inode = inode;
	btrfs_queue_work(fs_info->fixup_workers, &fixup->work);

	return -EAGAIN;
}

static int insert_reserved_file_extent(struct btrfs_trans_handle *trans,
				       struct btrfs_inode *inode, u64 file_pos,
				       struct btrfs_file_extent_item *stack_fi,
				       const bool update_inode_bytes,
				       u64 qgroup_reserved)
{
	struct btrfs_root *root = inode->root;
	const u64 sectorsize = root->fs_info->sectorsize;
	struct btrfs_path *path;
	struct extent_buffer *leaf;
	struct btrfs_key ins;
	u64 disk_num_bytes = btrfs_stack_file_extent_disk_num_bytes(stack_fi);
	u64 disk_bytenr = btrfs_stack_file_extent_disk_bytenr(stack_fi);
	u64 num_bytes = btrfs_stack_file_extent_num_bytes(stack_fi);
	u64 ram_bytes = btrfs_stack_file_extent_ram_bytes(stack_fi);
	struct btrfs_drop_extents_args drop_args = { 0 };
	int ret;

	path = btrfs_alloc_path();
	if (!path)
		return -ENOMEM;

	/*
	 * we may be replacing one extent in the tree with another.
	 * The new extent is pinned in the extent map, and we don't want
	 * to drop it from the cache until it is completely in the btree.
	 *
	 * So, tell btrfs_drop_extents to leave this extent in the cache.
	 * the caller is expected to unpin it and allow it to be merged
	 * with the others.
	 */
	drop_args.path = path;
	drop_args.start = file_pos;
	drop_args.end = file_pos + num_bytes;
	drop_args.replace_extent = true;
	drop_args.extent_item_size = sizeof(*stack_fi);
	ret = btrfs_drop_extents(trans, root, inode, &drop_args);
	if (ret)
		goto out;

	if (!drop_args.extent_inserted) {
		ins.objectid = btrfs_ino(inode);
		ins.offset = file_pos;
		ins.type = BTRFS_EXTENT_DATA_KEY;

		ret = btrfs_insert_empty_item(trans, root, path, &ins,
					      sizeof(*stack_fi));
		if (ret)
			goto out;
	}
	leaf = path->nodes[0];
	btrfs_set_stack_file_extent_generation(stack_fi, trans->transid);
	write_extent_buffer(leaf, stack_fi,
			btrfs_item_ptr_offset(leaf, path->slots[0]),
			sizeof(struct btrfs_file_extent_item));

	btrfs_mark_buffer_dirty(leaf);
	btrfs_release_path(path);

	/*
	 * If we dropped an inline extent here, we know the range where it is
	 * was not marked with the EXTENT_DELALLOC_NEW bit, so we update the
	 * number of bytes only for that range contaning the inline extent.
	 * The remaining of the range will be processed when clearning the
	 * EXTENT_DELALLOC_BIT bit through the ordered extent completion.
	 */
	if (file_pos == 0 && !IS_ALIGNED(drop_args.bytes_found, sectorsize)) {
		u64 inline_size = round_down(drop_args.bytes_found, sectorsize);

		inline_size = drop_args.bytes_found - inline_size;
		btrfs_update_inode_bytes(inode, sectorsize, inline_size);
		drop_args.bytes_found -= inline_size;
		num_bytes -= sectorsize;
	}

	if (update_inode_bytes)
		btrfs_update_inode_bytes(inode, num_bytes, drop_args.bytes_found);

	ins.objectid = disk_bytenr;
	ins.offset = disk_num_bytes;
	ins.type = BTRFS_EXTENT_ITEM_KEY;

	ret = btrfs_inode_set_file_extent_range(inode, file_pos, ram_bytes);
	if (ret)
		goto out;

	ret = btrfs_alloc_reserved_file_extent(trans, root, btrfs_ino(inode),
					       file_pos, qgroup_reserved, &ins);
out:
	btrfs_free_path(path);

	return ret;
}

static void btrfs_release_delalloc_bytes(struct btrfs_fs_info *fs_info,
					 u64 start, u64 len)
{
	struct btrfs_block_group *cache;

	cache = btrfs_lookup_block_group(fs_info, start);
	ASSERT(cache);

	spin_lock(&cache->lock);
	cache->delalloc_bytes -= len;
	spin_unlock(&cache->lock);

	btrfs_put_block_group(cache);
}

static int insert_ordered_extent_file_extent(struct btrfs_trans_handle *trans,
					     struct btrfs_ordered_extent *oe)
{
	struct btrfs_file_extent_item stack_fi;
	u64 logical_len;
	bool update_inode_bytes;

	memset(&stack_fi, 0, sizeof(stack_fi));
	btrfs_set_stack_file_extent_type(&stack_fi, BTRFS_FILE_EXTENT_REG);
	btrfs_set_stack_file_extent_disk_bytenr(&stack_fi, oe->disk_bytenr);
	btrfs_set_stack_file_extent_disk_num_bytes(&stack_fi,
						   oe->disk_num_bytes);
	if (test_bit(BTRFS_ORDERED_TRUNCATED, &oe->flags))
		logical_len = oe->truncated_len;
	else
		logical_len = oe->num_bytes;
	btrfs_set_stack_file_extent_num_bytes(&stack_fi, logical_len);
	btrfs_set_stack_file_extent_ram_bytes(&stack_fi, logical_len);
	btrfs_set_stack_file_extent_compression(&stack_fi, oe->compress_type);
	/* Encryption and other encoding is reserved and all 0 */

<<<<<<< HEAD
	return insert_reserved_file_extent(trans, BTRFS_I(oe->inode),
					   oe->file_offset, &stack_fi,
					   oe->qgroup_rsv);
=======
	/*
	 * For delalloc, when completing an ordered extent we update the inode's
	 * bytes when clearing the range in the inode's io tree, so pass false
	 * as the argument 'update_inode_bytes' to insert_reserved_file_extent(),
	 * except if the ordered extent was truncated.
	 */
	update_inode_bytes = test_bit(BTRFS_ORDERED_DIRECT, &oe->flags) ||
			     test_bit(BTRFS_ORDERED_TRUNCATED, &oe->flags);

	return insert_reserved_file_extent(trans, BTRFS_I(oe->inode),
					   oe->file_offset, &stack_fi,
					   update_inode_bytes, oe->qgroup_rsv);
>>>>>>> f642729d
}

/*
 * As ordered data IO finishes, this gets called so we can finish
 * an ordered extent if the range of bytes in the file it covers are
 * fully written.
 */
static int btrfs_finish_ordered_io(struct btrfs_ordered_extent *ordered_extent)
{
	struct btrfs_inode *inode = BTRFS_I(ordered_extent->inode);
	struct btrfs_root *root = inode->root;
	struct btrfs_fs_info *fs_info = root->fs_info;
	struct btrfs_trans_handle *trans = NULL;
	struct extent_io_tree *io_tree = &inode->io_tree;
	struct extent_state *cached_state = NULL;
	u64 start, end;
	int compress_type = 0;
	int ret = 0;
	u64 logical_len = ordered_extent->num_bytes;
	bool freespace_inode;
	bool truncated = false;
	bool clear_reserved_extent = true;
	unsigned int clear_bits = EXTENT_DEFRAG;

	start = ordered_extent->file_offset;
	end = start + ordered_extent->num_bytes - 1;

	if (!test_bit(BTRFS_ORDERED_NOCOW, &ordered_extent->flags) &&
	    !test_bit(BTRFS_ORDERED_PREALLOC, &ordered_extent->flags) &&
	    !test_bit(BTRFS_ORDERED_DIRECT, &ordered_extent->flags))
		clear_bits |= EXTENT_DELALLOC_NEW;

	freespace_inode = btrfs_is_free_space_inode(inode);

	if (test_bit(BTRFS_ORDERED_IOERR, &ordered_extent->flags)) {
		ret = -EIO;
		goto out;
	}

	if (ordered_extent->disk)
		btrfs_rewrite_logical_zoned(ordered_extent);

	btrfs_free_io_failure_record(inode, start, end);

	if (test_bit(BTRFS_ORDERED_TRUNCATED, &ordered_extent->flags)) {
		truncated = true;
		logical_len = ordered_extent->truncated_len;
		/* Truncated the entire extent, don't bother adding */
		if (!logical_len)
			goto out;
	}

	if (test_bit(BTRFS_ORDERED_NOCOW, &ordered_extent->flags)) {
		BUG_ON(!list_empty(&ordered_extent->list)); /* Logic error */

		btrfs_inode_safe_disk_i_size_write(inode, 0);
		if (freespace_inode)
			trans = btrfs_join_transaction_spacecache(root);
		else
			trans = btrfs_join_transaction(root);
		if (IS_ERR(trans)) {
			ret = PTR_ERR(trans);
			trans = NULL;
			goto out;
		}
		trans->block_rsv = &inode->block_rsv;
		ret = btrfs_update_inode_fallback(trans, root, inode);
		if (ret) /* -ENOMEM or corruption */
			btrfs_abort_transaction(trans, ret);
		goto out;
	}

	clear_bits |= EXTENT_LOCKED;
	lock_extent_bits(io_tree, start, end, &cached_state);

	if (freespace_inode)
		trans = btrfs_join_transaction_spacecache(root);
	else
		trans = btrfs_join_transaction(root);
	if (IS_ERR(trans)) {
		ret = PTR_ERR(trans);
		trans = NULL;
		goto out;
	}

	trans->block_rsv = &inode->block_rsv;

	if (test_bit(BTRFS_ORDERED_COMPRESSED, &ordered_extent->flags))
		compress_type = ordered_extent->compress_type;
	if (test_bit(BTRFS_ORDERED_PREALLOC, &ordered_extent->flags)) {
		BUG_ON(compress_type);
		ret = btrfs_mark_extent_written(trans, inode,
						ordered_extent->file_offset,
						ordered_extent->file_offset +
						logical_len);
	} else {
		BUG_ON(root == fs_info->tree_root);
		ret = insert_ordered_extent_file_extent(trans, ordered_extent);
		if (!ret) {
			clear_reserved_extent = false;
			btrfs_release_delalloc_bytes(fs_info,
						ordered_extent->disk_bytenr,
						ordered_extent->disk_num_bytes);
		}
	}
	unpin_extent_cache(&inode->extent_tree, ordered_extent->file_offset,
			   ordered_extent->num_bytes, trans->transid);
	if (ret < 0) {
		btrfs_abort_transaction(trans, ret);
		goto out;
	}

	ret = add_pending_csums(trans, &ordered_extent->list);
	if (ret) {
		btrfs_abort_transaction(trans, ret);
		goto out;
	}

	/*
	 * If this is a new delalloc range, clear its new delalloc flag to
	 * update the inode's number of bytes. This needs to be done first
	 * before updating the inode item.
	 */
	if ((clear_bits & EXTENT_DELALLOC_NEW) &&
	    !test_bit(BTRFS_ORDERED_TRUNCATED, &ordered_extent->flags))
		clear_extent_bit(&inode->io_tree, start, end,
				 EXTENT_DELALLOC_NEW | EXTENT_ADD_INODE_BYTES,
				 0, 0, &cached_state);

	btrfs_inode_safe_disk_i_size_write(inode, 0);
	ret = btrfs_update_inode_fallback(trans, root, inode);
	if (ret) { /* -ENOMEM or corruption */
		btrfs_abort_transaction(trans, ret);
		goto out;
	}
	ret = 0;
out:
	clear_extent_bit(&inode->io_tree, start, end, clear_bits,
			 (clear_bits & EXTENT_LOCKED) ? 1 : 0, 0,
			 &cached_state);

	if (trans)
		btrfs_end_transaction(trans);

	if (ret || truncated) {
		u64 unwritten_start = start;

		if (truncated)
			unwritten_start += logical_len;
		clear_extent_uptodate(io_tree, unwritten_start, end, NULL);

		/* Drop the cache for the part of the extent we didn't write. */
		btrfs_drop_extent_cache(inode, unwritten_start, end, 0);

		/*
		 * If the ordered extent had an IOERR or something else went
		 * wrong we need to return the space for this ordered extent
		 * back to the allocator.  We only free the extent in the
		 * truncated case if we didn't write out the extent at all.
		 *
		 * If we made it past insert_reserved_file_extent before we
		 * errored out then we don't need to do this as the accounting
		 * has already been done.
		 */
		if ((ret || !logical_len) &&
		    clear_reserved_extent &&
		    !test_bit(BTRFS_ORDERED_NOCOW, &ordered_extent->flags) &&
		    !test_bit(BTRFS_ORDERED_PREALLOC, &ordered_extent->flags)) {
			/*
			 * Discard the range before returning it back to the
			 * free space pool
			 */
			if (ret && btrfs_test_opt(fs_info, DISCARD_SYNC))
				btrfs_discard_extent(fs_info,
						ordered_extent->disk_bytenr,
						ordered_extent->disk_num_bytes,
						NULL);
			btrfs_free_reserved_extent(fs_info,
					ordered_extent->disk_bytenr,
					ordered_extent->disk_num_bytes, 1);
		}
	}

	/*
	 * This needs to be done to make sure anybody waiting knows we are done
	 * updating everything for this ordered extent.
	 */
	btrfs_remove_ordered_extent(BTRFS_I(inode), ordered_extent);

	/* once for us */
	btrfs_put_ordered_extent(ordered_extent);
	/* once for the tree */
	btrfs_put_ordered_extent(ordered_extent);

	return ret;
}

static void finish_ordered_fn(struct btrfs_work *work)
{
	struct btrfs_ordered_extent *ordered_extent;
	ordered_extent = container_of(work, struct btrfs_ordered_extent, work);
	btrfs_finish_ordered_io(ordered_extent);
}

void btrfs_writepage_endio_finish_ordered(struct page *page, u64 start,
					  u64 end, int uptodate)
{
	struct btrfs_inode *inode = BTRFS_I(page->mapping->host);
	struct btrfs_fs_info *fs_info = inode->root->fs_info;
	struct btrfs_ordered_extent *ordered_extent = NULL;
	struct btrfs_workqueue *wq;

	trace_btrfs_writepage_end_io_hook(page, start, end, uptodate);

	ClearPagePrivate2(page);
	if (!btrfs_dec_test_ordered_pending(inode, &ordered_extent, start,
					    end - start + 1, uptodate))
		return;

	if (btrfs_is_free_space_inode(inode))
		wq = fs_info->endio_freespace_worker;
	else
		wq = fs_info->endio_write_workers;

	btrfs_init_work(&ordered_extent->work, finish_ordered_fn, NULL, NULL);
	btrfs_queue_work(wq, &ordered_extent->work);
}

/*
 * check_data_csum - verify checksum of one sector of uncompressed data
 * @inode:	inode
 * @io_bio:	btrfs_io_bio which contains the csum
 * @bio_offset:	offset to the beginning of the bio (in bytes)
 * @page:	page where is the data to be verified
 * @pgoff:	offset inside the page
 *
 * The length of such check is always one sector size.
 */
static int check_data_csum(struct inode *inode, struct btrfs_io_bio *io_bio,
			   u32 bio_offset, struct page *page, u32 pgoff)
{
	struct btrfs_fs_info *fs_info = btrfs_sb(inode->i_sb);
	SHASH_DESC_ON_STACK(shash, fs_info->csum_shash);
	char *kaddr;
	u32 len = fs_info->sectorsize;
	const u32 csum_size = fs_info->csum_size;
	unsigned int offset_sectors;
	u8 *csum_expected;
	u8 csum[BTRFS_CSUM_SIZE];

	ASSERT(pgoff + len <= PAGE_SIZE);

	offset_sectors = bio_offset >> fs_info->sectorsize_bits;
	csum_expected = ((u8 *)io_bio->csum) + offset_sectors * csum_size;

	kaddr = kmap_atomic(page);
	shash->tfm = fs_info->csum_shash;

	crypto_shash_digest(shash, kaddr + pgoff, len, csum);

	if (memcmp(csum, csum_expected, csum_size))
		goto zeroit;

	kunmap_atomic(kaddr);
	return 0;
zeroit:
	btrfs_print_data_csum_error(BTRFS_I(inode), page_offset(page) + pgoff,
				    csum, csum_expected, io_bio->mirror_num);
	if (io_bio->device)
		btrfs_dev_stat_inc_and_print(io_bio->device,
					     BTRFS_DEV_STAT_CORRUPTION_ERRS);
	memset(kaddr + pgoff, 1, len);
	flush_dcache_page(page);
	kunmap_atomic(kaddr);
	return -EIO;
}

/*
 * When reads are done, we need to check csums to verify the data is correct.
 * if there's a match, we allow the bio to finish.  If not, the code in
 * extent_io.c will try to find good copies for us.
 *
 * @bio_offset:	offset to the beginning of the bio (in bytes)
 * @start:	file offset of the range start
 * @end:	file offset of the range end (inclusive)
 * @mirror:	mirror number
 */
<<<<<<< HEAD
int btrfs_verify_data_csum(struct btrfs_io_bio *io_bio, u64 phy_offset,
=======
int btrfs_verify_data_csum(struct btrfs_io_bio *io_bio, u32 bio_offset,
>>>>>>> f642729d
			   struct page *page, u64 start, u64 end, int mirror)
{
	struct inode *inode = page->mapping->host;
	struct extent_io_tree *io_tree = &BTRFS_I(inode)->io_tree;
	struct btrfs_root *root = BTRFS_I(inode)->root;
	const u32 sectorsize = root->fs_info->sectorsize;
	u32 pg_off;

	if (PageChecked(page)) {
		ClearPageChecked(page);
		return 0;
	}

	if (BTRFS_I(inode)->flags & BTRFS_INODE_NODATASUM)
		return 0;

	if (!root->fs_info->csum_root)
		return 0;

	if (root->root_key.objectid == BTRFS_DATA_RELOC_TREE_OBJECTID &&
	    test_range_bit(io_tree, start, end, EXTENT_NODATASUM, 1, NULL)) {
		clear_extent_bits(io_tree, start, end, EXTENT_NODATASUM);
		return 0;
	}

	ASSERT(page_offset(page) <= start &&
	       end <= page_offset(page) + PAGE_SIZE - 1);
	for (pg_off = offset_in_page(start);
	     pg_off < offset_in_page(end);
	     pg_off += sectorsize, bio_offset += sectorsize) {
		int ret;

		ret = check_data_csum(inode, io_bio, bio_offset, page, pg_off);
		if (ret < 0)
			return -EIO;
	}
	return 0;
}

/*
 * btrfs_add_delayed_iput - perform a delayed iput on @inode
 *
 * @inode: The inode we want to perform iput on
 *
 * This function uses the generic vfs_inode::i_count to track whether we should
 * just decrement it (in case it's > 1) or if this is the last iput then link
 * the inode to the delayed iput machinery. Delayed iputs are processed at
 * transaction commit time/superblock commit/cleaner kthread.
 */
void btrfs_add_delayed_iput(struct inode *inode)
{
	struct btrfs_fs_info *fs_info = btrfs_sb(inode->i_sb);
	struct btrfs_inode *binode = BTRFS_I(inode);

	if (atomic_add_unless(&inode->i_count, -1, 1))
		return;

	atomic_inc(&fs_info->nr_delayed_iputs);
	spin_lock(&fs_info->delayed_iput_lock);
	ASSERT(list_empty(&binode->delayed_iput));
	list_add_tail(&binode->delayed_iput, &fs_info->delayed_iputs);
	spin_unlock(&fs_info->delayed_iput_lock);
	if (!test_bit(BTRFS_FS_CLEANER_RUNNING, &fs_info->flags))
		wake_up_process(fs_info->cleaner_kthread);
}

static void run_delayed_iput_locked(struct btrfs_fs_info *fs_info,
				    struct btrfs_inode *inode)
{
	list_del_init(&inode->delayed_iput);
	spin_unlock(&fs_info->delayed_iput_lock);
	iput(&inode->vfs_inode);
	if (atomic_dec_and_test(&fs_info->nr_delayed_iputs))
		wake_up(&fs_info->delayed_iputs_wait);
	spin_lock(&fs_info->delayed_iput_lock);
}

static void btrfs_run_delayed_iput(struct btrfs_fs_info *fs_info,
				   struct btrfs_inode *inode)
{
	if (!list_empty(&inode->delayed_iput)) {
		spin_lock(&fs_info->delayed_iput_lock);
		if (!list_empty(&inode->delayed_iput))
			run_delayed_iput_locked(fs_info, inode);
		spin_unlock(&fs_info->delayed_iput_lock);
	}
}

void btrfs_run_delayed_iputs(struct btrfs_fs_info *fs_info)
{

	spin_lock(&fs_info->delayed_iput_lock);
	while (!list_empty(&fs_info->delayed_iputs)) {
		struct btrfs_inode *inode;

		inode = list_first_entry(&fs_info->delayed_iputs,
				struct btrfs_inode, delayed_iput);
		run_delayed_iput_locked(fs_info, inode);
	}
	spin_unlock(&fs_info->delayed_iput_lock);
}

/**
 * Wait for flushing all delayed iputs
 *
 * @fs_info:  the filesystem
 *
 * This will wait on any delayed iputs that are currently running with KILLABLE
 * set.  Once they are all done running we will return, unless we are killed in
 * which case we return EINTR. This helps in user operations like fallocate etc
 * that might get blocked on the iputs.
 *
 * Return EINTR if we were killed, 0 if nothing's pending
 */
int btrfs_wait_on_delayed_iputs(struct btrfs_fs_info *fs_info)
{
	int ret = wait_event_killable(fs_info->delayed_iputs_wait,
			atomic_read(&fs_info->nr_delayed_iputs) == 0);
	if (ret)
		return -EINTR;
	return 0;
}

/*
 * This creates an orphan entry for the given inode in case something goes wrong
 * in the middle of an unlink.
 */
int btrfs_orphan_add(struct btrfs_trans_handle *trans,
		     struct btrfs_inode *inode)
{
	int ret;

	ret = btrfs_insert_orphan_item(trans, inode->root, btrfs_ino(inode));
	if (ret && ret != -EEXIST) {
		btrfs_abort_transaction(trans, ret);
		return ret;
	}

	return 0;
}

/*
 * We have done the delete so we can go ahead and remove the orphan item for
 * this particular inode.
 */
static int btrfs_orphan_del(struct btrfs_trans_handle *trans,
			    struct btrfs_inode *inode)
{
	return btrfs_del_orphan_item(trans, inode->root, btrfs_ino(inode));
}

/*
 * this cleans up any orphans that may be left on the list from the last use
 * of this root.
 */
int btrfs_orphan_cleanup(struct btrfs_root *root)
{
	struct btrfs_fs_info *fs_info = root->fs_info;
	struct btrfs_path *path;
	struct extent_buffer *leaf;
	struct btrfs_key key, found_key;
	struct btrfs_trans_handle *trans;
	struct inode *inode;
	u64 last_objectid = 0;
	int ret = 0, nr_unlink = 0;

	if (cmpxchg(&root->orphan_cleanup_state, 0, ORPHAN_CLEANUP_STARTED))
		return 0;

	path = btrfs_alloc_path();
	if (!path) {
		ret = -ENOMEM;
		goto out;
	}
	path->reada = READA_BACK;

	key.objectid = BTRFS_ORPHAN_OBJECTID;
	key.type = BTRFS_ORPHAN_ITEM_KEY;
	key.offset = (u64)-1;

	while (1) {
		ret = btrfs_search_slot(NULL, root, &key, path, 0, 0);
		if (ret < 0)
			goto out;

		/*
		 * if ret == 0 means we found what we were searching for, which
		 * is weird, but possible, so only screw with path if we didn't
		 * find the key and see if we have stuff that matches
		 */
		if (ret > 0) {
			ret = 0;
			if (path->slots[0] == 0)
				break;
			path->slots[0]--;
		}

		/* pull out the item */
		leaf = path->nodes[0];
		btrfs_item_key_to_cpu(leaf, &found_key, path->slots[0]);

		/* make sure the item matches what we want */
		if (found_key.objectid != BTRFS_ORPHAN_OBJECTID)
			break;
		if (found_key.type != BTRFS_ORPHAN_ITEM_KEY)
			break;

		/* release the path since we're done with it */
		btrfs_release_path(path);

		/*
		 * this is where we are basically btrfs_lookup, without the
		 * crossing root thing.  we store the inode number in the
		 * offset of the orphan item.
		 */

		if (found_key.offset == last_objectid) {
			btrfs_err(fs_info,
				  "Error removing orphan entry, stopping orphan cleanup");
			ret = -EINVAL;
			goto out;
		}

		last_objectid = found_key.offset;

		found_key.objectid = found_key.offset;
		found_key.type = BTRFS_INODE_ITEM_KEY;
		found_key.offset = 0;
		inode = btrfs_iget(fs_info->sb, last_objectid, root);
		ret = PTR_ERR_OR_ZERO(inode);
		if (ret && ret != -ENOENT)
			goto out;

		if (ret == -ENOENT && root == fs_info->tree_root) {
			struct btrfs_root *dead_root;
			int is_dead_root = 0;

			/*
			 * this is an orphan in the tree root. Currently these
			 * could come from 2 sources:
			 *  a) a snapshot deletion in progress
			 *  b) a free space cache inode
			 * We need to distinguish those two, as the snapshot
			 * orphan must not get deleted.
			 * find_dead_roots already ran before us, so if this
			 * is a snapshot deletion, we should find the root
			 * in the fs_roots radix tree.
			 */

			spin_lock(&fs_info->fs_roots_radix_lock);
			dead_root = radix_tree_lookup(&fs_info->fs_roots_radix,
							 (unsigned long)found_key.objectid);
			if (dead_root && btrfs_root_refs(&dead_root->root_item) == 0)
				is_dead_root = 1;
			spin_unlock(&fs_info->fs_roots_radix_lock);

			if (is_dead_root) {
				/* prevent this orphan from being found again */
				key.offset = found_key.objectid - 1;
				continue;
			}

		}

		/*
		 * If we have an inode with links, there are a couple of
		 * possibilities. Old kernels (before v3.12) used to create an
		 * orphan item for truncate indicating that there were possibly
		 * extent items past i_size that needed to be deleted. In v3.12,
		 * truncate was changed to update i_size in sync with the extent
		 * items, but the (useless) orphan item was still created. Since
		 * v4.18, we don't create the orphan item for truncate at all.
		 *
		 * So, this item could mean that we need to do a truncate, but
		 * only if this filesystem was last used on a pre-v3.12 kernel
		 * and was not cleanly unmounted. The odds of that are quite
		 * slim, and it's a pain to do the truncate now, so just delete
		 * the orphan item.
		 *
		 * It's also possible that this orphan item was supposed to be
		 * deleted but wasn't. The inode number may have been reused,
		 * but either way, we can delete the orphan item.
		 */
		if (ret == -ENOENT || inode->i_nlink) {
			if (!ret)
				iput(inode);
			trans = btrfs_start_transaction(root, 1);
			if (IS_ERR(trans)) {
				ret = PTR_ERR(trans);
				goto out;
			}
			btrfs_debug(fs_info, "auto deleting %Lu",
				    found_key.objectid);
			ret = btrfs_del_orphan_item(trans, root,
						    found_key.objectid);
			btrfs_end_transaction(trans);
			if (ret)
				goto out;
			continue;
		}

		nr_unlink++;

		/* this will do delete_inode and everything for us */
		iput(inode);
	}
	/* release the path since we're done with it */
	btrfs_release_path(path);

	root->orphan_cleanup_state = ORPHAN_CLEANUP_DONE;

	if (test_bit(BTRFS_ROOT_ORPHAN_ITEM_INSERTED, &root->state)) {
		trans = btrfs_join_transaction(root);
		if (!IS_ERR(trans))
			btrfs_end_transaction(trans);
	}

	if (nr_unlink)
		btrfs_debug(fs_info, "unlinked %d orphans", nr_unlink);

out:
	if (ret)
		btrfs_err(fs_info, "could not do orphan cleanup %d", ret);
	btrfs_free_path(path);
	return ret;
}

/*
 * very simple check to peek ahead in the leaf looking for xattrs.  If we
 * don't find any xattrs, we know there can't be any acls.
 *
 * slot is the slot the inode is in, objectid is the objectid of the inode
 */
static noinline int acls_after_inode_item(struct extent_buffer *leaf,
					  int slot, u64 objectid,
					  int *first_xattr_slot)
{
	u32 nritems = btrfs_header_nritems(leaf);
	struct btrfs_key found_key;
	static u64 xattr_access = 0;
	static u64 xattr_default = 0;
	int scanned = 0;

	if (!xattr_access) {
		xattr_access = btrfs_name_hash(XATTR_NAME_POSIX_ACL_ACCESS,
					strlen(XATTR_NAME_POSIX_ACL_ACCESS));
		xattr_default = btrfs_name_hash(XATTR_NAME_POSIX_ACL_DEFAULT,
					strlen(XATTR_NAME_POSIX_ACL_DEFAULT));
	}

	slot++;
	*first_xattr_slot = -1;
	while (slot < nritems) {
		btrfs_item_key_to_cpu(leaf, &found_key, slot);

		/* we found a different objectid, there must not be acls */
		if (found_key.objectid != objectid)
			return 0;

		/* we found an xattr, assume we've got an acl */
		if (found_key.type == BTRFS_XATTR_ITEM_KEY) {
			if (*first_xattr_slot == -1)
				*first_xattr_slot = slot;
			if (found_key.offset == xattr_access ||
			    found_key.offset == xattr_default)
				return 1;
		}

		/*
		 * we found a key greater than an xattr key, there can't
		 * be any acls later on
		 */
		if (found_key.type > BTRFS_XATTR_ITEM_KEY)
			return 0;

		slot++;
		scanned++;

		/*
		 * it goes inode, inode backrefs, xattrs, extents,
		 * so if there are a ton of hard links to an inode there can
		 * be a lot of backrefs.  Don't waste time searching too hard,
		 * this is just an optimization
		 */
		if (scanned >= 8)
			break;
	}
	/* we hit the end of the leaf before we found an xattr or
	 * something larger than an xattr.  We have to assume the inode
	 * has acls
	 */
	if (*first_xattr_slot == -1)
		*first_xattr_slot = slot;
	return 1;
}

/*
 * read an inode from the btree into the in-memory inode
 */
static int btrfs_read_locked_inode(struct inode *inode,
				   struct btrfs_path *in_path)
{
	struct btrfs_fs_info *fs_info = btrfs_sb(inode->i_sb);
	struct btrfs_path *path = in_path;
	struct extent_buffer *leaf;
	struct btrfs_inode_item *inode_item;
	struct btrfs_root *root = BTRFS_I(inode)->root;
	struct btrfs_key location;
	unsigned long ptr;
	int maybe_acls;
	u32 rdev;
	int ret;
	bool filled = false;
	int first_xattr_slot;

	ret = btrfs_fill_inode(inode, &rdev);
	if (!ret)
		filled = true;

	if (!path) {
		path = btrfs_alloc_path();
		if (!path)
			return -ENOMEM;
	}

	memcpy(&location, &BTRFS_I(inode)->location, sizeof(location));

	ret = btrfs_lookup_inode(NULL, root, path, &location, 0);
	if (ret) {
		if (path != in_path)
			btrfs_free_path(path);
		return ret;
	}

	leaf = path->nodes[0];

	if (filled)
		goto cache_index;

	inode_item = btrfs_item_ptr(leaf, path->slots[0],
				    struct btrfs_inode_item);
	inode->i_mode = btrfs_inode_mode(leaf, inode_item);
	set_nlink(inode, btrfs_inode_nlink(leaf, inode_item));
	i_uid_write(inode, btrfs_inode_uid(leaf, inode_item));
	i_gid_write(inode, btrfs_inode_gid(leaf, inode_item));
	btrfs_i_size_write(BTRFS_I(inode), btrfs_inode_size(leaf, inode_item));
	btrfs_inode_set_file_extent_range(BTRFS_I(inode), 0,
			round_up(i_size_read(inode), fs_info->sectorsize));

	inode->i_atime.tv_sec = btrfs_timespec_sec(leaf, &inode_item->atime);
	inode->i_atime.tv_nsec = btrfs_timespec_nsec(leaf, &inode_item->atime);

	inode->i_mtime.tv_sec = btrfs_timespec_sec(leaf, &inode_item->mtime);
	inode->i_mtime.tv_nsec = btrfs_timespec_nsec(leaf, &inode_item->mtime);

	inode->i_ctime.tv_sec = btrfs_timespec_sec(leaf, &inode_item->ctime);
	inode->i_ctime.tv_nsec = btrfs_timespec_nsec(leaf, &inode_item->ctime);

	BTRFS_I(inode)->i_otime.tv_sec =
		btrfs_timespec_sec(leaf, &inode_item->otime);
	BTRFS_I(inode)->i_otime.tv_nsec =
		btrfs_timespec_nsec(leaf, &inode_item->otime);

	inode_set_bytes(inode, btrfs_inode_nbytes(leaf, inode_item));
	BTRFS_I(inode)->generation = btrfs_inode_generation(leaf, inode_item);
	BTRFS_I(inode)->last_trans = btrfs_inode_transid(leaf, inode_item);

	inode_set_iversion_queried(inode,
				   btrfs_inode_sequence(leaf, inode_item));
	inode->i_generation = BTRFS_I(inode)->generation;
	inode->i_rdev = 0;
	rdev = btrfs_inode_rdev(leaf, inode_item);

	BTRFS_I(inode)->index_cnt = (u64)-1;
	BTRFS_I(inode)->flags = btrfs_inode_flags(leaf, inode_item);

cache_index:
	/*
	 * If we were modified in the current generation and evicted from memory
	 * and then re-read we need to do a full sync since we don't have any
	 * idea about which extents were modified before we were evicted from
	 * cache.
	 *
	 * This is required for both inode re-read from disk and delayed inode
	 * in delayed_nodes_tree.
	 */
	if (BTRFS_I(inode)->last_trans == fs_info->generation)
		set_bit(BTRFS_INODE_NEEDS_FULL_SYNC,
			&BTRFS_I(inode)->runtime_flags);

	/*
	 * We don't persist the id of the transaction where an unlink operation
	 * against the inode was last made. So here we assume the inode might
	 * have been evicted, and therefore the exact value of last_unlink_trans
	 * lost, and set it to last_trans to avoid metadata inconsistencies
	 * between the inode and its parent if the inode is fsync'ed and the log
	 * replayed. For example, in the scenario:
	 *
	 * touch mydir/foo
	 * ln mydir/foo mydir/bar
	 * sync
	 * unlink mydir/bar
	 * echo 2 > /proc/sys/vm/drop_caches   # evicts inode
	 * xfs_io -c fsync mydir/foo
	 * <power failure>
	 * mount fs, triggers fsync log replay
	 *
	 * We must make sure that when we fsync our inode foo we also log its
	 * parent inode, otherwise after log replay the parent still has the
	 * dentry with the "bar" name but our inode foo has a link count of 1
	 * and doesn't have an inode ref with the name "bar" anymore.
	 *
	 * Setting last_unlink_trans to last_trans is a pessimistic approach,
	 * but it guarantees correctness at the expense of occasional full
	 * transaction commits on fsync if our inode is a directory, or if our
	 * inode is not a directory, logging its parent unnecessarily.
	 */
	BTRFS_I(inode)->last_unlink_trans = BTRFS_I(inode)->last_trans;

	/*
	 * Same logic as for last_unlink_trans. We don't persist the generation
	 * of the last transaction where this inode was used for a reflink
	 * operation, so after eviction and reloading the inode we must be
	 * pessimistic and assume the last transaction that modified the inode.
	 */
	BTRFS_I(inode)->last_reflink_trans = BTRFS_I(inode)->last_trans;

	path->slots[0]++;
	if (inode->i_nlink != 1 ||
	    path->slots[0] >= btrfs_header_nritems(leaf))
		goto cache_acl;

	btrfs_item_key_to_cpu(leaf, &location, path->slots[0]);
	if (location.objectid != btrfs_ino(BTRFS_I(inode)))
		goto cache_acl;

	ptr = btrfs_item_ptr_offset(leaf, path->slots[0]);
	if (location.type == BTRFS_INODE_REF_KEY) {
		struct btrfs_inode_ref *ref;

		ref = (struct btrfs_inode_ref *)ptr;
		BTRFS_I(inode)->dir_index = btrfs_inode_ref_index(leaf, ref);
	} else if (location.type == BTRFS_INODE_EXTREF_KEY) {
		struct btrfs_inode_extref *extref;

		extref = (struct btrfs_inode_extref *)ptr;
		BTRFS_I(inode)->dir_index = btrfs_inode_extref_index(leaf,
								     extref);
	}
cache_acl:
	/*
	 * try to precache a NULL acl entry for files that don't have
	 * any xattrs or acls
	 */
	maybe_acls = acls_after_inode_item(leaf, path->slots[0],
			btrfs_ino(BTRFS_I(inode)), &first_xattr_slot);
	if (first_xattr_slot != -1) {
		path->slots[0] = first_xattr_slot;
		ret = btrfs_load_inode_props(inode, path);
		if (ret)
			btrfs_err(fs_info,
				  "error loading props for ino %llu (root %llu): %d",
				  btrfs_ino(BTRFS_I(inode)),
				  root->root_key.objectid, ret);
	}
	if (path != in_path)
		btrfs_free_path(path);

	if (!maybe_acls)
		cache_no_acl(inode);

	switch (inode->i_mode & S_IFMT) {
	case S_IFREG:
		inode->i_mapping->a_ops = &btrfs_aops;
		inode->i_fop = &btrfs_file_operations;
		inode->i_op = &btrfs_file_inode_operations;
		break;
	case S_IFDIR:
		inode->i_fop = &btrfs_dir_file_operations;
		inode->i_op = &btrfs_dir_inode_operations;
		break;
	case S_IFLNK:
		inode->i_op = &btrfs_symlink_inode_operations;
		inode_nohighmem(inode);
		inode->i_mapping->a_ops = &btrfs_aops;
		break;
	default:
		inode->i_op = &btrfs_special_inode_operations;
		init_special_inode(inode, inode->i_mode, rdev);
		break;
	}

	btrfs_sync_inode_flags_to_i_flags(inode);
	return 0;
}

/*
 * given a leaf and an inode, copy the inode fields into the leaf
 */
static void fill_inode_item(struct btrfs_trans_handle *trans,
			    struct extent_buffer *leaf,
			    struct btrfs_inode_item *item,
			    struct inode *inode)
{
	struct btrfs_map_token token;

	btrfs_init_map_token(&token, leaf);

	btrfs_set_token_inode_uid(&token, item, i_uid_read(inode));
	btrfs_set_token_inode_gid(&token, item, i_gid_read(inode));
	btrfs_set_token_inode_size(&token, item, BTRFS_I(inode)->disk_i_size);
	btrfs_set_token_inode_mode(&token, item, inode->i_mode);
	btrfs_set_token_inode_nlink(&token, item, inode->i_nlink);

	btrfs_set_token_timespec_sec(&token, &item->atime,
				     inode->i_atime.tv_sec);
	btrfs_set_token_timespec_nsec(&token, &item->atime,
				      inode->i_atime.tv_nsec);

	btrfs_set_token_timespec_sec(&token, &item->mtime,
				     inode->i_mtime.tv_sec);
	btrfs_set_token_timespec_nsec(&token, &item->mtime,
				      inode->i_mtime.tv_nsec);

	btrfs_set_token_timespec_sec(&token, &item->ctime,
				     inode->i_ctime.tv_sec);
	btrfs_set_token_timespec_nsec(&token, &item->ctime,
				      inode->i_ctime.tv_nsec);

	btrfs_set_token_timespec_sec(&token, &item->otime,
				     BTRFS_I(inode)->i_otime.tv_sec);
	btrfs_set_token_timespec_nsec(&token, &item->otime,
				      BTRFS_I(inode)->i_otime.tv_nsec);

	btrfs_set_token_inode_nbytes(&token, item, inode_get_bytes(inode));
	btrfs_set_token_inode_generation(&token, item,
					 BTRFS_I(inode)->generation);
	btrfs_set_token_inode_sequence(&token, item, inode_peek_iversion(inode));
	btrfs_set_token_inode_transid(&token, item, trans->transid);
	btrfs_set_token_inode_rdev(&token, item, inode->i_rdev);
	btrfs_set_token_inode_flags(&token, item, BTRFS_I(inode)->flags);
	btrfs_set_token_inode_block_group(&token, item, 0);
}

/*
 * copy everything in the in-memory inode into the btree.
 */
static noinline int btrfs_update_inode_item(struct btrfs_trans_handle *trans,
				struct btrfs_root *root,
				struct btrfs_inode *inode)
{
	struct btrfs_inode_item *inode_item;
	struct btrfs_path *path;
	struct extent_buffer *leaf;
	int ret;

	path = btrfs_alloc_path();
	if (!path)
		return -ENOMEM;

	ret = btrfs_lookup_inode(trans, root, path, &inode->location, 1);
	if (ret) {
		if (ret > 0)
			ret = -ENOENT;
		goto failed;
	}

	leaf = path->nodes[0];
	inode_item = btrfs_item_ptr(leaf, path->slots[0],
				    struct btrfs_inode_item);

	fill_inode_item(trans, leaf, inode_item, &inode->vfs_inode);
	btrfs_mark_buffer_dirty(leaf);
	btrfs_set_inode_last_trans(trans, inode);
	ret = 0;
failed:
	btrfs_free_path(path);
	return ret;
}

/*
 * copy everything in the in-memory inode into the btree.
 */
noinline int btrfs_update_inode(struct btrfs_trans_handle *trans,
				struct btrfs_root *root,
				struct btrfs_inode *inode)
{
	struct btrfs_fs_info *fs_info = root->fs_info;
	int ret;

	/*
	 * If the inode is a free space inode, we can deadlock during commit
	 * if we put it into the delayed code.
	 *
	 * The data relocation inode should also be directly updated
	 * without delay
	 */
	if (!btrfs_is_free_space_inode(inode)
	    && root->root_key.objectid != BTRFS_DATA_RELOC_TREE_OBJECTID
	    && !test_bit(BTRFS_FS_LOG_RECOVERING, &fs_info->flags)) {
		btrfs_update_root_times(trans, root);

		ret = btrfs_delayed_update_inode(trans, root, inode);
		if (!ret)
			btrfs_set_inode_last_trans(trans, inode);
		return ret;
	}

	return btrfs_update_inode_item(trans, root, inode);
}

int btrfs_update_inode_fallback(struct btrfs_trans_handle *trans,
				struct btrfs_root *root, struct btrfs_inode *inode)
{
	int ret;

	ret = btrfs_update_inode(trans, root, inode);
	if (ret == -ENOSPC)
		return btrfs_update_inode_item(trans, root, inode);
	return ret;
}

/*
 * unlink helper that gets used here in inode.c and in the tree logging
 * recovery code.  It remove a link in a directory with a given name, and
 * also drops the back refs in the inode to the directory
 */
static int __btrfs_unlink_inode(struct btrfs_trans_handle *trans,
				struct btrfs_root *root,
				struct btrfs_inode *dir,
				struct btrfs_inode *inode,
				const char *name, int name_len)
{
	struct btrfs_fs_info *fs_info = root->fs_info;
	struct btrfs_path *path;
	int ret = 0;
	struct btrfs_dir_item *di;
	u64 index;
	u64 ino = btrfs_ino(inode);
	u64 dir_ino = btrfs_ino(dir);

	path = btrfs_alloc_path();
	if (!path) {
		ret = -ENOMEM;
		goto out;
	}

	di = btrfs_lookup_dir_item(trans, root, path, dir_ino,
				    name, name_len, -1);
	if (IS_ERR_OR_NULL(di)) {
		ret = di ? PTR_ERR(di) : -ENOENT;
		goto err;
	}
	ret = btrfs_delete_one_dir_name(trans, root, path, di);
	if (ret)
		goto err;
	btrfs_release_path(path);

	/*
	 * If we don't have dir index, we have to get it by looking up
	 * the inode ref, since we get the inode ref, remove it directly,
	 * it is unnecessary to do delayed deletion.
	 *
	 * But if we have dir index, needn't search inode ref to get it.
	 * Since the inode ref is close to the inode item, it is better
	 * that we delay to delete it, and just do this deletion when
	 * we update the inode item.
	 */
	if (inode->dir_index) {
		ret = btrfs_delayed_delete_inode_ref(inode);
		if (!ret) {
			index = inode->dir_index;
			goto skip_backref;
		}
	}

	ret = btrfs_del_inode_ref(trans, root, name, name_len, ino,
				  dir_ino, &index);
	if (ret) {
		btrfs_info(fs_info,
			"failed to delete reference to %.*s, inode %llu parent %llu",
			name_len, name, ino, dir_ino);
		btrfs_abort_transaction(trans, ret);
		goto err;
	}
skip_backref:
	ret = btrfs_delete_delayed_dir_index(trans, dir, index);
	if (ret) {
		btrfs_abort_transaction(trans, ret);
		goto err;
	}

	ret = btrfs_del_inode_ref_in_log(trans, root, name, name_len, inode,
			dir_ino);
	if (ret != 0 && ret != -ENOENT) {
		btrfs_abort_transaction(trans, ret);
		goto err;
	}

	ret = btrfs_del_dir_entries_in_log(trans, root, name, name_len, dir,
			index);
	if (ret == -ENOENT)
		ret = 0;
	else if (ret)
		btrfs_abort_transaction(trans, ret);

	/*
	 * If we have a pending delayed iput we could end up with the final iput
	 * being run in btrfs-cleaner context.  If we have enough of these built
	 * up we can end up burning a lot of time in btrfs-cleaner without any
	 * way to throttle the unlinks.  Since we're currently holding a ref on
	 * the inode we can run the delayed iput here without any issues as the
	 * final iput won't be done until after we drop the ref we're currently
	 * holding.
	 */
	btrfs_run_delayed_iput(fs_info, inode);
err:
	btrfs_free_path(path);
	if (ret)
		goto out;

	btrfs_i_size_write(dir, dir->vfs_inode.i_size - name_len * 2);
	inode_inc_iversion(&inode->vfs_inode);
	inode_inc_iversion(&dir->vfs_inode);
	inode->vfs_inode.i_ctime = dir->vfs_inode.i_mtime =
		dir->vfs_inode.i_ctime = current_time(&inode->vfs_inode);
	ret = btrfs_update_inode(trans, root, dir);
out:
	return ret;
}

int btrfs_unlink_inode(struct btrfs_trans_handle *trans,
		       struct btrfs_root *root,
		       struct btrfs_inode *dir, struct btrfs_inode *inode,
		       const char *name, int name_len)
{
	int ret;
	ret = __btrfs_unlink_inode(trans, root, dir, inode, name, name_len);
	if (!ret) {
		drop_nlink(&inode->vfs_inode);
		ret = btrfs_update_inode(trans, root, inode);
	}
	return ret;
}

/*
 * helper to start transaction for unlink and rmdir.
 *
 * unlink and rmdir are special in btrfs, they do not always free space, so
 * if we cannot make our reservations the normal way try and see if there is
 * plenty of slack room in the global reserve to migrate, otherwise we cannot
 * allow the unlink to occur.
 */
static struct btrfs_trans_handle *__unlink_start_trans(struct inode *dir)
{
	struct btrfs_root *root = BTRFS_I(dir)->root;

	/*
	 * 1 for the possible orphan item
	 * 1 for the dir item
	 * 1 for the dir index
	 * 1 for the inode ref
	 * 1 for the inode
	 */
	return btrfs_start_transaction_fallback_global_rsv(root, 5);
}

static int btrfs_unlink(struct inode *dir, struct dentry *dentry)
{
	struct btrfs_root *root = BTRFS_I(dir)->root;
	struct btrfs_trans_handle *trans;
	struct inode *inode = d_inode(dentry);
	int ret;

	trans = __unlink_start_trans(dir);
	if (IS_ERR(trans))
		return PTR_ERR(trans);

	btrfs_record_unlink_dir(trans, BTRFS_I(dir), BTRFS_I(d_inode(dentry)),
			0);

	ret = btrfs_unlink_inode(trans, root, BTRFS_I(dir),
			BTRFS_I(d_inode(dentry)), dentry->d_name.name,
			dentry->d_name.len);
	if (ret)
		goto out;

	if (inode->i_nlink == 0) {
		ret = btrfs_orphan_add(trans, BTRFS_I(inode));
		if (ret)
			goto out;
	}

out:
	btrfs_end_transaction(trans);
	btrfs_btree_balance_dirty(root->fs_info);
	return ret;
}

static int btrfs_unlink_subvol(struct btrfs_trans_handle *trans,
			       struct inode *dir, struct dentry *dentry)
{
	struct btrfs_root *root = BTRFS_I(dir)->root;
	struct btrfs_inode *inode = BTRFS_I(d_inode(dentry));
	struct btrfs_path *path;
	struct extent_buffer *leaf;
	struct btrfs_dir_item *di;
	struct btrfs_key key;
	const char *name = dentry->d_name.name;
	int name_len = dentry->d_name.len;
	u64 index;
	int ret;
	u64 objectid;
	u64 dir_ino = btrfs_ino(BTRFS_I(dir));

	if (btrfs_ino(inode) == BTRFS_FIRST_FREE_OBJECTID) {
		objectid = inode->root->root_key.objectid;
	} else if (btrfs_ino(inode) == BTRFS_EMPTY_SUBVOL_DIR_OBJECTID) {
		objectid = inode->location.objectid;
	} else {
		WARN_ON(1);
		return -EINVAL;
	}

	path = btrfs_alloc_path();
	if (!path)
		return -ENOMEM;

	di = btrfs_lookup_dir_item(trans, root, path, dir_ino,
				   name, name_len, -1);
	if (IS_ERR_OR_NULL(di)) {
		ret = di ? PTR_ERR(di) : -ENOENT;
		goto out;
	}

	leaf = path->nodes[0];
	btrfs_dir_item_key_to_cpu(leaf, di, &key);
	WARN_ON(key.type != BTRFS_ROOT_ITEM_KEY || key.objectid != objectid);
	ret = btrfs_delete_one_dir_name(trans, root, path, di);
	if (ret) {
		btrfs_abort_transaction(trans, ret);
		goto out;
	}
	btrfs_release_path(path);

	/*
	 * This is a placeholder inode for a subvolume we didn't have a
	 * reference to at the time of the snapshot creation.  In the meantime
	 * we could have renamed the real subvol link into our snapshot, so
	 * depending on btrfs_del_root_ref to return -ENOENT here is incorret.
	 * Instead simply lookup the dir_index_item for this entry so we can
	 * remove it.  Otherwise we know we have a ref to the root and we can
	 * call btrfs_del_root_ref, and it _shouldn't_ fail.
	 */
	if (btrfs_ino(inode) == BTRFS_EMPTY_SUBVOL_DIR_OBJECTID) {
		di = btrfs_search_dir_index_item(root, path, dir_ino,
						 name, name_len);
		if (IS_ERR_OR_NULL(di)) {
			if (!di)
				ret = -ENOENT;
			else
				ret = PTR_ERR(di);
			btrfs_abort_transaction(trans, ret);
			goto out;
		}

		leaf = path->nodes[0];
		btrfs_item_key_to_cpu(leaf, &key, path->slots[0]);
		index = key.offset;
		btrfs_release_path(path);
	} else {
		ret = btrfs_del_root_ref(trans, objectid,
					 root->root_key.objectid, dir_ino,
					 &index, name, name_len);
		if (ret) {
			btrfs_abort_transaction(trans, ret);
			goto out;
		}
	}

	ret = btrfs_delete_delayed_dir_index(trans, BTRFS_I(dir), index);
	if (ret) {
		btrfs_abort_transaction(trans, ret);
		goto out;
	}

	btrfs_i_size_write(BTRFS_I(dir), dir->i_size - name_len * 2);
	inode_inc_iversion(dir);
	dir->i_mtime = dir->i_ctime = current_time(dir);
	ret = btrfs_update_inode_fallback(trans, root, BTRFS_I(dir));
	if (ret)
		btrfs_abort_transaction(trans, ret);
out:
	btrfs_free_path(path);
	return ret;
}

/*
 * Helper to check if the subvolume references other subvolumes or if it's
 * default.
 */
static noinline int may_destroy_subvol(struct btrfs_root *root)
{
	struct btrfs_fs_info *fs_info = root->fs_info;
	struct btrfs_path *path;
	struct btrfs_dir_item *di;
	struct btrfs_key key;
	u64 dir_id;
	int ret;

	path = btrfs_alloc_path();
	if (!path)
		return -ENOMEM;

	/* Make sure this root isn't set as the default subvol */
	dir_id = btrfs_super_root_dir(fs_info->super_copy);
	di = btrfs_lookup_dir_item(NULL, fs_info->tree_root, path,
				   dir_id, "default", 7, 0);
	if (di && !IS_ERR(di)) {
		btrfs_dir_item_key_to_cpu(path->nodes[0], di, &key);
		if (key.objectid == root->root_key.objectid) {
			ret = -EPERM;
			btrfs_err(fs_info,
				  "deleting default subvolume %llu is not allowed",
				  key.objectid);
			goto out;
		}
		btrfs_release_path(path);
	}

	key.objectid = root->root_key.objectid;
	key.type = BTRFS_ROOT_REF_KEY;
	key.offset = (u64)-1;

	ret = btrfs_search_slot(NULL, fs_info->tree_root, &key, path, 0, 0);
	if (ret < 0)
		goto out;
	BUG_ON(ret == 0);

	ret = 0;
	if (path->slots[0] > 0) {
		path->slots[0]--;
		btrfs_item_key_to_cpu(path->nodes[0], &key, path->slots[0]);
		if (key.objectid == root->root_key.objectid &&
		    key.type == BTRFS_ROOT_REF_KEY)
			ret = -ENOTEMPTY;
	}
out:
	btrfs_free_path(path);
	return ret;
}

/* Delete all dentries for inodes belonging to the root */
static void btrfs_prune_dentries(struct btrfs_root *root)
{
	struct btrfs_fs_info *fs_info = root->fs_info;
	struct rb_node *node;
	struct rb_node *prev;
	struct btrfs_inode *entry;
	struct inode *inode;
	u64 objectid = 0;

	if (!test_bit(BTRFS_FS_STATE_ERROR, &fs_info->fs_state))
		WARN_ON(btrfs_root_refs(&root->root_item) != 0);

	spin_lock(&root->inode_lock);
again:
	node = root->inode_tree.rb_node;
	prev = NULL;
	while (node) {
		prev = node;
		entry = rb_entry(node, struct btrfs_inode, rb_node);

		if (objectid < btrfs_ino(entry))
			node = node->rb_left;
		else if (objectid > btrfs_ino(entry))
			node = node->rb_right;
		else
			break;
	}
	if (!node) {
		while (prev) {
			entry = rb_entry(prev, struct btrfs_inode, rb_node);
			if (objectid <= btrfs_ino(entry)) {
				node = prev;
				break;
			}
			prev = rb_next(prev);
		}
	}
	while (node) {
		entry = rb_entry(node, struct btrfs_inode, rb_node);
		objectid = btrfs_ino(entry) + 1;
		inode = igrab(&entry->vfs_inode);
		if (inode) {
			spin_unlock(&root->inode_lock);
			if (atomic_read(&inode->i_count) > 1)
				d_prune_aliases(inode);
			/*
			 * btrfs_drop_inode will have it removed from the inode
			 * cache when its usage count hits zero.
			 */
			iput(inode);
			cond_resched();
			spin_lock(&root->inode_lock);
			goto again;
		}

		if (cond_resched_lock(&root->inode_lock))
			goto again;

		node = rb_next(node);
	}
	spin_unlock(&root->inode_lock);
}

int btrfs_delete_subvolume(struct inode *dir, struct dentry *dentry)
{
	struct btrfs_fs_info *fs_info = btrfs_sb(dentry->d_sb);
	struct btrfs_root *root = BTRFS_I(dir)->root;
	struct inode *inode = d_inode(dentry);
	struct btrfs_root *dest = BTRFS_I(inode)->root;
	struct btrfs_trans_handle *trans;
	struct btrfs_block_rsv block_rsv;
	u64 root_flags;
	int ret;

	/*
	 * Don't allow to delete a subvolume with send in progress. This is
	 * inside the inode lock so the error handling that has to drop the bit
	 * again is not run concurrently.
	 */
	spin_lock(&dest->root_item_lock);
	if (dest->send_in_progress) {
		spin_unlock(&dest->root_item_lock);
		btrfs_warn(fs_info,
			   "attempt to delete subvolume %llu during send",
			   dest->root_key.objectid);
		return -EPERM;
	}
	root_flags = btrfs_root_flags(&dest->root_item);
	btrfs_set_root_flags(&dest->root_item,
			     root_flags | BTRFS_ROOT_SUBVOL_DEAD);
	spin_unlock(&dest->root_item_lock);

	down_write(&fs_info->subvol_sem);

	ret = may_destroy_subvol(dest);
	if (ret)
		goto out_up_write;

	btrfs_init_block_rsv(&block_rsv, BTRFS_BLOCK_RSV_TEMP);
	/*
	 * One for dir inode,
	 * two for dir entries,
	 * two for root ref/backref.
	 */
	ret = btrfs_subvolume_reserve_metadata(root, &block_rsv, 5, true);
	if (ret)
		goto out_up_write;

	trans = btrfs_start_transaction(root, 0);
	if (IS_ERR(trans)) {
		ret = PTR_ERR(trans);
		goto out_release;
	}
	trans->block_rsv = &block_rsv;
	trans->bytes_reserved = block_rsv.size;

	btrfs_record_snapshot_destroy(trans, BTRFS_I(dir));

	ret = btrfs_unlink_subvol(trans, dir, dentry);
	if (ret) {
		btrfs_abort_transaction(trans, ret);
		goto out_end_trans;
	}

	btrfs_record_root_in_trans(trans, dest);

	memset(&dest->root_item.drop_progress, 0,
		sizeof(dest->root_item.drop_progress));
	btrfs_set_root_drop_level(&dest->root_item, 0);
	btrfs_set_root_refs(&dest->root_item, 0);

	if (!test_and_set_bit(BTRFS_ROOT_ORPHAN_ITEM_INSERTED, &dest->state)) {
		ret = btrfs_insert_orphan_item(trans,
					fs_info->tree_root,
					dest->root_key.objectid);
		if (ret) {
			btrfs_abort_transaction(trans, ret);
			goto out_end_trans;
		}
	}

	ret = btrfs_uuid_tree_remove(trans, dest->root_item.uuid,
				  BTRFS_UUID_KEY_SUBVOL,
				  dest->root_key.objectid);
	if (ret && ret != -ENOENT) {
		btrfs_abort_transaction(trans, ret);
		goto out_end_trans;
	}
	if (!btrfs_is_empty_uuid(dest->root_item.received_uuid)) {
		ret = btrfs_uuid_tree_remove(trans,
					  dest->root_item.received_uuid,
					  BTRFS_UUID_KEY_RECEIVED_SUBVOL,
					  dest->root_key.objectid);
		if (ret && ret != -ENOENT) {
			btrfs_abort_transaction(trans, ret);
			goto out_end_trans;
		}
	}

	free_anon_bdev(dest->anon_dev);
	dest->anon_dev = 0;
out_end_trans:
	trans->block_rsv = NULL;
	trans->bytes_reserved = 0;
	ret = btrfs_end_transaction(trans);
	inode->i_flags |= S_DEAD;
out_release:
	btrfs_subvolume_release_metadata(root, &block_rsv);
out_up_write:
	up_write(&fs_info->subvol_sem);
	if (ret) {
		spin_lock(&dest->root_item_lock);
		root_flags = btrfs_root_flags(&dest->root_item);
		btrfs_set_root_flags(&dest->root_item,
				root_flags & ~BTRFS_ROOT_SUBVOL_DEAD);
		spin_unlock(&dest->root_item_lock);
	} else {
		d_invalidate(dentry);
		btrfs_prune_dentries(dest);
		ASSERT(dest->send_in_progress == 0);
	}

	return ret;
}

static int btrfs_rmdir(struct inode *dir, struct dentry *dentry)
{
	struct inode *inode = d_inode(dentry);
	int err = 0;
	struct btrfs_root *root = BTRFS_I(dir)->root;
	struct btrfs_trans_handle *trans;
	u64 last_unlink_trans;

	if (inode->i_size > BTRFS_EMPTY_DIR_SIZE)
		return -ENOTEMPTY;
	if (btrfs_ino(BTRFS_I(inode)) == BTRFS_FIRST_FREE_OBJECTID)
		return btrfs_delete_subvolume(dir, dentry);

	trans = __unlink_start_trans(dir);
	if (IS_ERR(trans))
		return PTR_ERR(trans);

	if (unlikely(btrfs_ino(BTRFS_I(inode)) == BTRFS_EMPTY_SUBVOL_DIR_OBJECTID)) {
		err = btrfs_unlink_subvol(trans, dir, dentry);
		goto out;
	}

	err = btrfs_orphan_add(trans, BTRFS_I(inode));
	if (err)
		goto out;

	last_unlink_trans = BTRFS_I(inode)->last_unlink_trans;

	/* now the directory is empty */
	err = btrfs_unlink_inode(trans, root, BTRFS_I(dir),
			BTRFS_I(d_inode(dentry)), dentry->d_name.name,
			dentry->d_name.len);
	if (!err) {
		btrfs_i_size_write(BTRFS_I(inode), 0);
		/*
		 * Propagate the last_unlink_trans value of the deleted dir to
		 * its parent directory. This is to prevent an unrecoverable
		 * log tree in the case we do something like this:
		 * 1) create dir foo
		 * 2) create snapshot under dir foo
		 * 3) delete the snapshot
		 * 4) rmdir foo
		 * 5) mkdir foo
		 * 6) fsync foo or some file inside foo
		 */
		if (last_unlink_trans >= trans->transid)
			BTRFS_I(dir)->last_unlink_trans = last_unlink_trans;
	}
out:
	btrfs_end_transaction(trans);
	btrfs_btree_balance_dirty(root->fs_info);

	return err;
}

/*
 * Return this if we need to call truncate_block for the last bit of the
 * truncate.
 */
#define NEED_TRUNCATE_BLOCK 1

/*
 * this can truncate away extent items, csum items and directory items.
 * It starts at a high offset and removes keys until it can't find
 * any higher than new_size
 *
 * csum items that cross the new i_size are truncated to the new size
 * as well.
 *
 * min_type is the minimum key type to truncate down to.  If set to 0, this
 * will kill all the items on this inode, including the INODE_ITEM_KEY.
 */
int btrfs_truncate_inode_items(struct btrfs_trans_handle *trans,
			       struct btrfs_root *root,
			       struct btrfs_inode *inode,
			       u64 new_size, u32 min_type)
{
	struct btrfs_fs_info *fs_info = root->fs_info;
	struct btrfs_path *path;
	struct extent_buffer *leaf;
	struct btrfs_file_extent_item *fi;
	struct btrfs_key key;
	struct btrfs_key found_key;
	u64 extent_start = 0;
	u64 extent_num_bytes = 0;
	u64 extent_offset = 0;
	u64 item_end = 0;
	u64 last_size = new_size;
	u32 found_type = (u8)-1;
	int found_extent;
	int del_item;
	int pending_del_nr = 0;
	int pending_del_slot = 0;
	int extent_type = -1;
	int ret;
	u64 ino = btrfs_ino(inode);
	u64 bytes_deleted = 0;
	bool be_nice = false;
	bool should_throttle = false;
	const u64 lock_start = ALIGN_DOWN(new_size, fs_info->sectorsize);
	struct extent_state *cached_state = NULL;

	BUG_ON(new_size > 0 && min_type != BTRFS_EXTENT_DATA_KEY);

	/*
	 * For non-free space inodes and non-shareable roots, we want to back
	 * off from time to time.  This means all inodes in subvolume roots,
	 * reloc roots, and data reloc roots.
	 */
	if (!btrfs_is_free_space_inode(inode) &&
	    test_bit(BTRFS_ROOT_SHAREABLE, &root->state))
		be_nice = true;

	path = btrfs_alloc_path();
	if (!path)
		return -ENOMEM;
	path->reada = READA_BACK;

	if (root->root_key.objectid != BTRFS_TREE_LOG_OBJECTID) {
		lock_extent_bits(&inode->io_tree, lock_start, (u64)-1,
				 &cached_state);

		/*
		 * We want to drop from the next block forward in case this
		 * new size is not block aligned since we will be keeping the
		 * last block of the extent just the way it is.
		 */
		btrfs_drop_extent_cache(inode, ALIGN(new_size,
					fs_info->sectorsize),
					(u64)-1, 0);
	}

	/*
	 * This function is also used to drop the items in the log tree before
	 * we relog the inode, so if root != BTRFS_I(inode)->root, it means
	 * it is used to drop the logged items. So we shouldn't kill the delayed
	 * items.
	 */
	if (min_type == 0 && root == inode->root)
		btrfs_kill_delayed_inode_items(inode);

	key.objectid = ino;
	key.offset = (u64)-1;
	key.type = (u8)-1;

search_again:
	/*
	 * with a 16K leaf size and 128MB extents, you can actually queue
	 * up a huge file in a single leaf.  Most of the time that
	 * bytes_deleted is > 0, it will be huge by the time we get here
	 */
	if (be_nice && bytes_deleted > SZ_32M &&
	    btrfs_should_end_transaction(trans)) {
		ret = -EAGAIN;
		goto out;
	}

	ret = btrfs_search_slot(trans, root, &key, path, -1, 1);
	if (ret < 0)
		goto out;

	if (ret > 0) {
		ret = 0;
		/* there are no items in the tree for us to truncate, we're
		 * done
		 */
		if (path->slots[0] == 0)
			goto out;
		path->slots[0]--;
	}

	while (1) {
		u64 clear_start = 0, clear_len = 0;

		fi = NULL;
		leaf = path->nodes[0];
		btrfs_item_key_to_cpu(leaf, &found_key, path->slots[0]);
		found_type = found_key.type;

		if (found_key.objectid != ino)
			break;

		if (found_type < min_type)
			break;

		item_end = found_key.offset;
		if (found_type == BTRFS_EXTENT_DATA_KEY) {
			fi = btrfs_item_ptr(leaf, path->slots[0],
					    struct btrfs_file_extent_item);
			extent_type = btrfs_file_extent_type(leaf, fi);
			if (extent_type != BTRFS_FILE_EXTENT_INLINE) {
				item_end +=
				    btrfs_file_extent_num_bytes(leaf, fi);

				trace_btrfs_truncate_show_fi_regular(
					inode, leaf, fi, found_key.offset);
			} else if (extent_type == BTRFS_FILE_EXTENT_INLINE) {
				item_end += btrfs_file_extent_ram_bytes(leaf,
									fi);

				trace_btrfs_truncate_show_fi_inline(
					inode, leaf, fi, path->slots[0],
					found_key.offset);
			}
			item_end--;
		}
		if (found_type > min_type) {
			del_item = 1;
		} else {
			if (item_end < new_size)
				break;
			if (found_key.offset >= new_size)
				del_item = 1;
			else
				del_item = 0;
		}
		found_extent = 0;
		/* FIXME, shrink the extent if the ref count is only 1 */
		if (found_type != BTRFS_EXTENT_DATA_KEY)
			goto delete;

		if (extent_type != BTRFS_FILE_EXTENT_INLINE) {
			u64 num_dec;

			clear_start = found_key.offset;
			extent_start = btrfs_file_extent_disk_bytenr(leaf, fi);
			if (!del_item) {
				u64 orig_num_bytes =
					btrfs_file_extent_num_bytes(leaf, fi);
				extent_num_bytes = ALIGN(new_size -
						found_key.offset,
						fs_info->sectorsize);
				clear_start = ALIGN(new_size, fs_info->sectorsize);
				btrfs_set_file_extent_num_bytes(leaf, fi,
							 extent_num_bytes);
				num_dec = (orig_num_bytes -
					   extent_num_bytes);
				if (test_bit(BTRFS_ROOT_SHAREABLE,
					     &root->state) &&
				    extent_start != 0)
					inode_sub_bytes(&inode->vfs_inode,
							num_dec);
				btrfs_mark_buffer_dirty(leaf);
			} else {
				extent_num_bytes =
					btrfs_file_extent_disk_num_bytes(leaf,
									 fi);
				extent_offset = found_key.offset -
					btrfs_file_extent_offset(leaf, fi);

				/* FIXME blocksize != 4096 */
				num_dec = btrfs_file_extent_num_bytes(leaf, fi);
				if (extent_start != 0) {
					found_extent = 1;
					if (test_bit(BTRFS_ROOT_SHAREABLE,
						     &root->state))
						inode_sub_bytes(&inode->vfs_inode,
								num_dec);
				}
			}
			clear_len = num_dec;
		} else if (extent_type == BTRFS_FILE_EXTENT_INLINE) {
			/*
			 * we can't truncate inline items that have had
			 * special encodings
			 */
			if (!del_item &&
			    btrfs_file_extent_encryption(leaf, fi) == 0 &&
			    btrfs_file_extent_other_encoding(leaf, fi) == 0 &&
			    btrfs_file_extent_compression(leaf, fi) == 0) {
				u32 size = (u32)(new_size - found_key.offset);

				btrfs_set_file_extent_ram_bytes(leaf, fi, size);
				size = btrfs_file_extent_calc_inline_size(size);
				btrfs_truncate_item(path, size, 1);
			} else if (!del_item) {
				/*
				 * We have to bail so the last_size is set to
				 * just before this extent.
				 */
				ret = NEED_TRUNCATE_BLOCK;
				break;
			} else {
				/*
				 * Inline extents are special, we just treat
				 * them as a full sector worth in the file
				 * extent tree just for simplicity sake.
				 */
				clear_len = fs_info->sectorsize;
			}

			if (test_bit(BTRFS_ROOT_SHAREABLE, &root->state))
				inode_sub_bytes(&inode->vfs_inode,
						item_end + 1 - new_size);
		}
delete:
		/*
		 * We use btrfs_truncate_inode_items() to clean up log trees for
		 * multiple fsyncs, and in this case we don't want to clear the
		 * file extent range because it's just the log.
		 */
		if (root == inode->root) {
			ret = btrfs_inode_clear_file_extent_range(inode,
						  clear_start, clear_len);
			if (ret) {
				btrfs_abort_transaction(trans, ret);
				break;
			}
		}

		if (del_item)
			last_size = found_key.offset;
		else
			last_size = new_size;
		if (del_item) {
			if (!pending_del_nr) {
				/* no pending yet, add ourselves */
				pending_del_slot = path->slots[0];
				pending_del_nr = 1;
			} else if (pending_del_nr &&
				   path->slots[0] + 1 == pending_del_slot) {
				/* hop on the pending chunk */
				pending_del_nr++;
				pending_del_slot = path->slots[0];
			} else {
				BUG();
			}
		} else {
			break;
		}
		should_throttle = false;

		if (found_extent &&
		    root->root_key.objectid != BTRFS_TREE_LOG_OBJECTID) {
			struct btrfs_ref ref = { 0 };

			bytes_deleted += extent_num_bytes;

			btrfs_init_generic_ref(&ref, BTRFS_DROP_DELAYED_REF,
					extent_start, extent_num_bytes, 0);
			ref.real_root = root->root_key.objectid;
			btrfs_init_data_ref(&ref, btrfs_header_owner(leaf),
					ino, extent_offset);
			ret = btrfs_free_extent(trans, &ref);
			if (ret) {
				btrfs_abort_transaction(trans, ret);
				break;
			}
			if (be_nice) {
				if (btrfs_should_throttle_delayed_refs(trans))
					should_throttle = true;
			}
		}

		if (found_type == BTRFS_INODE_ITEM_KEY)
			break;

		if (path->slots[0] == 0 ||
		    path->slots[0] != pending_del_slot ||
		    should_throttle) {
			if (pending_del_nr) {
				ret = btrfs_del_items(trans, root, path,
						pending_del_slot,
						pending_del_nr);
				if (ret) {
					btrfs_abort_transaction(trans, ret);
					break;
				}
				pending_del_nr = 0;
			}
			btrfs_release_path(path);

			/*
			 * We can generate a lot of delayed refs, so we need to
			 * throttle every once and a while and make sure we're
			 * adding enough space to keep up with the work we are
			 * generating.  Since we hold a transaction here we
			 * can't flush, and we don't want to FLUSH_LIMIT because
			 * we could have generated too many delayed refs to
			 * actually allocate, so just bail if we're short and
			 * let the normal reservation dance happen higher up.
			 */
			if (should_throttle) {
				ret = btrfs_delayed_refs_rsv_refill(fs_info,
							BTRFS_RESERVE_NO_FLUSH);
				if (ret) {
					ret = -EAGAIN;
					break;
				}
			}
			goto search_again;
		} else {
			path->slots[0]--;
		}
	}
out:
	if (ret >= 0 && pending_del_nr) {
		int err;

		err = btrfs_del_items(trans, root, path, pending_del_slot,
				      pending_del_nr);
		if (err) {
			btrfs_abort_transaction(trans, err);
			ret = err;
		}
	}
	if (root->root_key.objectid != BTRFS_TREE_LOG_OBJECTID) {
		ASSERT(last_size >= new_size);
		if (!ret && last_size > new_size)
			last_size = new_size;
		btrfs_inode_safe_disk_i_size_write(inode, last_size);
		unlock_extent_cached(&inode->io_tree, lock_start, (u64)-1,
				     &cached_state);
	}

	btrfs_free_path(path);
	return ret;
}

/*
 * btrfs_truncate_block - read, zero a chunk and write a block
 * @inode - inode that we're zeroing
 * @from - the offset to start zeroing
 * @len - the length to zero, 0 to zero the entire range respective to the
 *	offset
 * @front - zero up to the offset instead of from the offset on
 *
 * This will find the block for the "from" offset and cow the block and zero the
 * part we want to zero.  This is used with truncate and hole punching.
 */
int btrfs_truncate_block(struct btrfs_inode *inode, loff_t from, loff_t len,
			 int front)
{
	struct btrfs_fs_info *fs_info = inode->root->fs_info;
	struct address_space *mapping = inode->vfs_inode.i_mapping;
	struct extent_io_tree *io_tree = &inode->io_tree;
	struct btrfs_ordered_extent *ordered;
	struct extent_state *cached_state = NULL;
	struct extent_changeset *data_reserved = NULL;
	char *kaddr;
	bool only_release_metadata = false;
	u32 blocksize = fs_info->sectorsize;
	pgoff_t index = from >> PAGE_SHIFT;
	unsigned offset = from & (blocksize - 1);
	struct page *page;
	gfp_t mask = btrfs_alloc_write_mask(mapping);
	size_t write_bytes = blocksize;
	int ret = 0;
	u64 block_start;
	u64 block_end;

	if (IS_ALIGNED(offset, blocksize) &&
	    (!len || IS_ALIGNED(len, blocksize)))
		goto out;

	block_start = round_down(from, blocksize);
	block_end = block_start + blocksize - 1;

	ret = btrfs_check_data_free_space(inode, &data_reserved, block_start,
					  blocksize);
	if (ret < 0) {
		if (btrfs_check_nocow_lock(inode, block_start, &write_bytes) > 0) {
			/* For nocow case, no need to reserve data space */
			only_release_metadata = true;
		} else {
			goto out;
		}
	}
	ret = btrfs_delalloc_reserve_metadata(inode, blocksize);
	if (ret < 0) {
		if (!only_release_metadata)
			btrfs_free_reserved_data_space(inode, data_reserved,
						       block_start, blocksize);
		goto out;
	}
again:
	page = find_or_create_page(mapping, index, mask);
	if (!page) {
		btrfs_delalloc_release_space(inode, data_reserved, block_start,
					     blocksize, true);
		btrfs_delalloc_release_extents(inode, blocksize);
		ret = -ENOMEM;
		goto out;
	}
	ret = set_page_extent_mapped(page);
	if (ret < 0)
		goto out_unlock;

	if (!PageUptodate(page)) {
		ret = btrfs_readpage(NULL, page);
		lock_page(page);
		if (page->mapping != mapping) {
			unlock_page(page);
			put_page(page);
			goto again;
		}
		if (!PageUptodate(page)) {
			ret = -EIO;
			goto out_unlock;
		}
	}
	wait_on_page_writeback(page);

	lock_extent_bits(io_tree, block_start, block_end, &cached_state);

	ordered = btrfs_lookup_ordered_extent(inode, block_start);
	if (ordered) {
		unlock_extent_cached(io_tree, block_start, block_end,
				     &cached_state);
		unlock_page(page);
		put_page(page);
		btrfs_start_ordered_extent(ordered, 1);
		btrfs_put_ordered_extent(ordered);
		goto again;
	}

	clear_extent_bit(&inode->io_tree, block_start, block_end,
			 EXTENT_DELALLOC | EXTENT_DO_ACCOUNTING | EXTENT_DEFRAG,
			 0, 0, &cached_state);

	ret = btrfs_set_extent_delalloc(inode, block_start, block_end, 0,
					&cached_state);
	if (ret) {
		unlock_extent_cached(io_tree, block_start, block_end,
				     &cached_state);
		goto out_unlock;
	}

	if (offset != blocksize) {
		if (!len)
			len = blocksize - offset;
		kaddr = kmap(page);
		if (front)
			memset(kaddr + (block_start - page_offset(page)),
				0, offset);
		else
			memset(kaddr + (block_start - page_offset(page)) +  offset,
				0, len);
		flush_dcache_page(page);
		kunmap(page);
	}
	ClearPageChecked(page);
	set_page_dirty(page);
	unlock_extent_cached(io_tree, block_start, block_end, &cached_state);

	if (only_release_metadata)
		set_extent_bit(&inode->io_tree, block_start, block_end,
			       EXTENT_NORESERVE, 0, NULL, NULL, GFP_NOFS, NULL);

out_unlock:
	if (ret) {
		if (only_release_metadata)
			btrfs_delalloc_release_metadata(inode, blocksize, true);
		else
			btrfs_delalloc_release_space(inode, data_reserved,
					block_start, blocksize, true);
	}
	btrfs_delalloc_release_extents(inode, blocksize);
	unlock_page(page);
	put_page(page);
out:
	if (only_release_metadata)
		btrfs_check_nocow_unlock(inode);
	extent_changeset_free(data_reserved);
	return ret;
}

static int maybe_insert_hole(struct btrfs_root *root, struct btrfs_inode *inode,
			     u64 offset, u64 len)
{
	struct btrfs_fs_info *fs_info = root->fs_info;
	struct btrfs_trans_handle *trans;
	struct btrfs_drop_extents_args drop_args = { 0 };
	int ret;

	/*
	 * Still need to make sure the inode looks like it's been updated so
	 * that any holes get logged if we fsync.
	 */
	if (btrfs_fs_incompat(fs_info, NO_HOLES)) {
		inode->last_trans = fs_info->generation;
		inode->last_sub_trans = root->log_transid;
		inode->last_log_commit = root->last_log_commit;
		return 0;
	}

	/*
	 * 1 - for the one we're dropping
	 * 1 - for the one we're adding
	 * 1 - for updating the inode.
	 */
	trans = btrfs_start_transaction(root, 3);
	if (IS_ERR(trans))
		return PTR_ERR(trans);

	drop_args.start = offset;
	drop_args.end = offset + len;
	drop_args.drop_cache = true;

	ret = btrfs_drop_extents(trans, root, inode, &drop_args);
	if (ret) {
		btrfs_abort_transaction(trans, ret);
		btrfs_end_transaction(trans);
		return ret;
	}

	ret = btrfs_insert_file_extent(trans, root, btrfs_ino(inode),
			offset, 0, 0, len, 0, len, 0, 0, 0);
	if (ret) {
		btrfs_abort_transaction(trans, ret);
	} else {
		btrfs_update_inode_bytes(inode, 0, drop_args.bytes_found);
		btrfs_update_inode(trans, root, inode);
	}
	btrfs_end_transaction(trans);
	return ret;
}

/*
 * This function puts in dummy file extents for the area we're creating a hole
 * for.  So if we are truncating this file to a larger size we need to insert
 * these file extents so that btrfs_get_extent will return a EXTENT_MAP_HOLE for
 * the range between oldsize and size
 */
int btrfs_cont_expand(struct btrfs_inode *inode, loff_t oldsize, loff_t size)
{
	struct btrfs_root *root = inode->root;
	struct btrfs_fs_info *fs_info = root->fs_info;
	struct extent_io_tree *io_tree = &inode->io_tree;
	struct extent_map *em = NULL;
	struct extent_state *cached_state = NULL;
	struct extent_map_tree *em_tree = &inode->extent_tree;
	u64 hole_start = ALIGN(oldsize, fs_info->sectorsize);
	u64 block_end = ALIGN(size, fs_info->sectorsize);
	u64 last_byte;
	u64 cur_offset;
	u64 hole_size;
	int err = 0;

	/*
	 * If our size started in the middle of a block we need to zero out the
	 * rest of the block before we expand the i_size, otherwise we could
	 * expose stale data.
	 */
	err = btrfs_truncate_block(inode, oldsize, 0, 0);
	if (err)
		return err;

	if (size <= hole_start)
		return 0;

	btrfs_lock_and_flush_ordered_range(inode, hole_start, block_end - 1,
					   &cached_state);
	cur_offset = hole_start;
	while (1) {
		em = btrfs_get_extent(inode, NULL, 0, cur_offset,
				      block_end - cur_offset);
		if (IS_ERR(em)) {
			err = PTR_ERR(em);
			em = NULL;
			break;
		}
		last_byte = min(extent_map_end(em), block_end);
		last_byte = ALIGN(last_byte, fs_info->sectorsize);
		hole_size = last_byte - cur_offset;

		if (!test_bit(EXTENT_FLAG_PREALLOC, &em->flags)) {
			struct extent_map *hole_em;

			err = maybe_insert_hole(root, inode, cur_offset,
						hole_size);
			if (err)
				break;

			err = btrfs_inode_set_file_extent_range(inode,
							cur_offset, hole_size);
			if (err)
				break;

			btrfs_drop_extent_cache(inode, cur_offset,
						cur_offset + hole_size - 1, 0);
			hole_em = alloc_extent_map();
			if (!hole_em) {
				set_bit(BTRFS_INODE_NEEDS_FULL_SYNC,
					&inode->runtime_flags);
				goto next;
			}
			hole_em->start = cur_offset;
			hole_em->len = hole_size;
			hole_em->orig_start = cur_offset;

			hole_em->block_start = EXTENT_MAP_HOLE;
			hole_em->block_len = 0;
			hole_em->orig_block_len = 0;
			hole_em->ram_bytes = hole_size;
			hole_em->compress_type = BTRFS_COMPRESS_NONE;
			hole_em->generation = fs_info->generation;

			while (1) {
				write_lock(&em_tree->lock);
				err = add_extent_mapping(em_tree, hole_em, 1);
				write_unlock(&em_tree->lock);
				if (err != -EEXIST)
					break;
				btrfs_drop_extent_cache(inode, cur_offset,
							cur_offset +
							hole_size - 1, 0);
			}
			free_extent_map(hole_em);
		} else {
			err = btrfs_inode_set_file_extent_range(inode,
							cur_offset, hole_size);
			if (err)
				break;
		}
next:
		free_extent_map(em);
		em = NULL;
		cur_offset = last_byte;
		if (cur_offset >= block_end)
			break;
	}
	free_extent_map(em);
	unlock_extent_cached(io_tree, hole_start, block_end - 1, &cached_state);
	return err;
}

static int btrfs_setsize(struct inode *inode, struct iattr *attr)
{
	struct btrfs_root *root = BTRFS_I(inode)->root;
	struct btrfs_trans_handle *trans;
	loff_t oldsize = i_size_read(inode);
	loff_t newsize = attr->ia_size;
	int mask = attr->ia_valid;
	int ret;

	/*
	 * The regular truncate() case without ATTR_CTIME and ATTR_MTIME is a
	 * special case where we need to update the times despite not having
	 * these flags set.  For all other operations the VFS set these flags
	 * explicitly if it wants a timestamp update.
	 */
	if (newsize != oldsize) {
		inode_inc_iversion(inode);
		if (!(mask & (ATTR_CTIME | ATTR_MTIME)))
			inode->i_ctime = inode->i_mtime =
				current_time(inode);
	}

	if (newsize > oldsize) {
		/*
		 * Don't do an expanding truncate while snapshotting is ongoing.
		 * This is to ensure the snapshot captures a fully consistent
		 * state of this file - if the snapshot captures this expanding
		 * truncation, it must capture all writes that happened before
		 * this truncation.
		 */
		btrfs_drew_write_lock(&root->snapshot_lock);
		ret = btrfs_cont_expand(BTRFS_I(inode), oldsize, newsize);
		if (ret) {
			btrfs_drew_write_unlock(&root->snapshot_lock);
			return ret;
		}

		trans = btrfs_start_transaction(root, 1);
		if (IS_ERR(trans)) {
			btrfs_drew_write_unlock(&root->snapshot_lock);
			return PTR_ERR(trans);
		}

		i_size_write(inode, newsize);
		btrfs_inode_safe_disk_i_size_write(BTRFS_I(inode), 0);
		pagecache_isize_extended(inode, oldsize, newsize);
		ret = btrfs_update_inode(trans, root, BTRFS_I(inode));
		btrfs_drew_write_unlock(&root->snapshot_lock);
		btrfs_end_transaction(trans);
	} else {
		struct btrfs_fs_info *fs_info = btrfs_sb(inode->i_sb);

		if (btrfs_is_zoned(fs_info)) {
			ret = btrfs_wait_ordered_range(inode,
					ALIGN(newsize, fs_info->sectorsize),
					(u64)-1);
			if (ret)
				return ret;
		}

		/*
		 * We're truncating a file that used to have good data down to
		 * zero. Make sure any new writes to the file get on disk
		 * on close.
		 */
		if (newsize == 0)
			set_bit(BTRFS_INODE_FLUSH_ON_CLOSE,
				&BTRFS_I(inode)->runtime_flags);

		truncate_setsize(inode, newsize);

		inode_dio_wait(inode);

		ret = btrfs_truncate(inode, newsize == oldsize);
		if (ret && inode->i_nlink) {
			int err;

			/*
			 * Truncate failed, so fix up the in-memory size. We
			 * adjusted disk_i_size down as we removed extents, so
			 * wait for disk_i_size to be stable and then update the
			 * in-memory size to match.
			 */
			err = btrfs_wait_ordered_range(inode, 0, (u64)-1);
			if (err)
				return err;
			i_size_write(inode, BTRFS_I(inode)->disk_i_size);
		}
	}

	return ret;
}

static int btrfs_setattr(struct user_namespace *mnt_userns, struct dentry *dentry,
			 struct iattr *attr)
{
	struct inode *inode = d_inode(dentry);
	struct btrfs_root *root = BTRFS_I(inode)->root;
	int err;

	if (btrfs_root_readonly(root))
		return -EROFS;

	err = setattr_prepare(&init_user_ns, dentry, attr);
	if (err)
		return err;

	if (S_ISREG(inode->i_mode) && (attr->ia_valid & ATTR_SIZE)) {
		err = btrfs_setsize(inode, attr);
		if (err)
			return err;
	}

	if (attr->ia_valid) {
		setattr_copy(&init_user_ns, inode, attr);
		inode_inc_iversion(inode);
		err = btrfs_dirty_inode(inode);

		if (!err && attr->ia_valid & ATTR_MODE)
			err = posix_acl_chmod(&init_user_ns, inode,
					      inode->i_mode);
	}

	return err;
}

/*
 * While truncating the inode pages during eviction, we get the VFS calling
 * btrfs_invalidatepage() against each page of the inode. This is slow because
 * the calls to btrfs_invalidatepage() result in a huge amount of calls to
 * lock_extent_bits() and clear_extent_bit(), which keep merging and splitting
 * extent_state structures over and over, wasting lots of time.
 *
 * Therefore if the inode is being evicted, let btrfs_invalidatepage() skip all
 * those expensive operations on a per page basis and do only the ordered io
 * finishing, while we release here the extent_map and extent_state structures,
 * without the excessive merging and splitting.
 */
static void evict_inode_truncate_pages(struct inode *inode)
{
	struct extent_io_tree *io_tree = &BTRFS_I(inode)->io_tree;
	struct extent_map_tree *map_tree = &BTRFS_I(inode)->extent_tree;
	struct rb_node *node;

	ASSERT(inode->i_state & I_FREEING);
	truncate_inode_pages_final(&inode->i_data);

	write_lock(&map_tree->lock);
	while (!RB_EMPTY_ROOT(&map_tree->map.rb_root)) {
		struct extent_map *em;

		node = rb_first_cached(&map_tree->map);
		em = rb_entry(node, struct extent_map, rb_node);
		clear_bit(EXTENT_FLAG_PINNED, &em->flags);
		clear_bit(EXTENT_FLAG_LOGGING, &em->flags);
		remove_extent_mapping(map_tree, em);
		free_extent_map(em);
		if (need_resched()) {
			write_unlock(&map_tree->lock);
			cond_resched();
			write_lock(&map_tree->lock);
		}
	}
	write_unlock(&map_tree->lock);

	/*
	 * Keep looping until we have no more ranges in the io tree.
	 * We can have ongoing bios started by readahead that have
	 * their endio callback (extent_io.c:end_bio_extent_readpage)
	 * still in progress (unlocked the pages in the bio but did not yet
	 * unlocked the ranges in the io tree). Therefore this means some
	 * ranges can still be locked and eviction started because before
	 * submitting those bios, which are executed by a separate task (work
	 * queue kthread), inode references (inode->i_count) were not taken
	 * (which would be dropped in the end io callback of each bio).
	 * Therefore here we effectively end up waiting for those bios and
	 * anyone else holding locked ranges without having bumped the inode's
	 * reference count - if we don't do it, when they access the inode's
	 * io_tree to unlock a range it may be too late, leading to an
	 * use-after-free issue.
	 */
	spin_lock(&io_tree->lock);
	while (!RB_EMPTY_ROOT(&io_tree->state)) {
		struct extent_state *state;
		struct extent_state *cached_state = NULL;
		u64 start;
		u64 end;
		unsigned state_flags;

		node = rb_first(&io_tree->state);
		state = rb_entry(node, struct extent_state, rb_node);
		start = state->start;
		end = state->end;
		state_flags = state->state;
		spin_unlock(&io_tree->lock);

		lock_extent_bits(io_tree, start, end, &cached_state);

		/*
		 * If still has DELALLOC flag, the extent didn't reach disk,
		 * and its reserved space won't be freed by delayed_ref.
		 * So we need to free its reserved space here.
		 * (Refer to comment in btrfs_invalidatepage, case 2)
		 *
		 * Note, end is the bytenr of last byte, so we need + 1 here.
		 */
		if (state_flags & EXTENT_DELALLOC)
			btrfs_qgroup_free_data(BTRFS_I(inode), NULL, start,
					       end - start + 1);

		clear_extent_bit(io_tree, start, end,
				 EXTENT_LOCKED | EXTENT_DELALLOC |
				 EXTENT_DO_ACCOUNTING | EXTENT_DEFRAG, 1, 1,
				 &cached_state);

		cond_resched();
		spin_lock(&io_tree->lock);
	}
	spin_unlock(&io_tree->lock);
}

static struct btrfs_trans_handle *evict_refill_and_join(struct btrfs_root *root,
							struct btrfs_block_rsv *rsv)
{
	struct btrfs_fs_info *fs_info = root->fs_info;
	struct btrfs_block_rsv *global_rsv = &fs_info->global_block_rsv;
	struct btrfs_trans_handle *trans;
	u64 delayed_refs_extra = btrfs_calc_insert_metadata_size(fs_info, 1);
	int ret;

	/*
	 * Eviction should be taking place at some place safe because of our
	 * delayed iputs.  However the normal flushing code will run delayed
	 * iputs, so we cannot use FLUSH_ALL otherwise we'll deadlock.
	 *
	 * We reserve the delayed_refs_extra here again because we can't use
	 * btrfs_start_transaction(root, 0) for the same deadlocky reason as
	 * above.  We reserve our extra bit here because we generate a ton of
	 * delayed refs activity by truncating.
	 *
	 * If we cannot make our reservation we'll attempt to steal from the
	 * global reserve, because we really want to be able to free up space.
	 */
	ret = btrfs_block_rsv_refill(root, rsv, rsv->size + delayed_refs_extra,
				     BTRFS_RESERVE_FLUSH_EVICT);
	if (ret) {
		/*
		 * Try to steal from the global reserve if there is space for
		 * it.
		 */
		if (btrfs_check_space_for_delayed_refs(fs_info) ||
		    btrfs_block_rsv_migrate(global_rsv, rsv, rsv->size, 0)) {
			btrfs_warn(fs_info,
				   "could not allocate space for delete; will truncate on mount");
			return ERR_PTR(-ENOSPC);
		}
		delayed_refs_extra = 0;
	}

	trans = btrfs_join_transaction(root);
	if (IS_ERR(trans))
		return trans;

	if (delayed_refs_extra) {
		trans->block_rsv = &fs_info->trans_block_rsv;
		trans->bytes_reserved = delayed_refs_extra;
		btrfs_block_rsv_migrate(rsv, trans->block_rsv,
					delayed_refs_extra, 1);
	}
	return trans;
}

void btrfs_evict_inode(struct inode *inode)
{
	struct btrfs_fs_info *fs_info = btrfs_sb(inode->i_sb);
	struct btrfs_trans_handle *trans;
	struct btrfs_root *root = BTRFS_I(inode)->root;
	struct btrfs_block_rsv *rsv;
	int ret;

	trace_btrfs_inode_evict(inode);

	if (!root) {
		clear_inode(inode);
		return;
	}

	evict_inode_truncate_pages(inode);

	if (inode->i_nlink &&
	    ((btrfs_root_refs(&root->root_item) != 0 &&
	      root->root_key.objectid != BTRFS_ROOT_TREE_OBJECTID) ||
	     btrfs_is_free_space_inode(BTRFS_I(inode))))
		goto no_delete;

	if (is_bad_inode(inode))
		goto no_delete;

	btrfs_free_io_failure_record(BTRFS_I(inode), 0, (u64)-1);

	if (test_bit(BTRFS_FS_LOG_RECOVERING, &fs_info->flags))
		goto no_delete;

	if (inode->i_nlink > 0) {
		BUG_ON(btrfs_root_refs(&root->root_item) != 0 &&
		       root->root_key.objectid != BTRFS_ROOT_TREE_OBJECTID);
		goto no_delete;
	}

	ret = btrfs_commit_inode_delayed_inode(BTRFS_I(inode));
	if (ret)
		goto no_delete;

	rsv = btrfs_alloc_block_rsv(fs_info, BTRFS_BLOCK_RSV_TEMP);
	if (!rsv)
		goto no_delete;
	rsv->size = btrfs_calc_metadata_size(fs_info, 1);
	rsv->failfast = 1;

	btrfs_i_size_write(BTRFS_I(inode), 0);

	while (1) {
		trans = evict_refill_and_join(root, rsv);
		if (IS_ERR(trans))
			goto free_rsv;

		trans->block_rsv = rsv;

		ret = btrfs_truncate_inode_items(trans, root, BTRFS_I(inode),
						 0, 0);
		trans->block_rsv = &fs_info->trans_block_rsv;
		btrfs_end_transaction(trans);
		btrfs_btree_balance_dirty(fs_info);
		if (ret && ret != -ENOSPC && ret != -EAGAIN)
			goto free_rsv;
		else if (!ret)
			break;
	}

	/*
	 * Errors here aren't a big deal, it just means we leave orphan items in
	 * the tree. They will be cleaned up on the next mount. If the inode
	 * number gets reused, cleanup deletes the orphan item without doing
	 * anything, and unlink reuses the existing orphan item.
	 *
	 * If it turns out that we are dropping too many of these, we might want
	 * to add a mechanism for retrying these after a commit.
	 */
	trans = evict_refill_and_join(root, rsv);
	if (!IS_ERR(trans)) {
		trans->block_rsv = rsv;
		btrfs_orphan_del(trans, BTRFS_I(inode));
		trans->block_rsv = &fs_info->trans_block_rsv;
		btrfs_end_transaction(trans);
	}

free_rsv:
	btrfs_free_block_rsv(fs_info, rsv);
no_delete:
	/*
	 * If we didn't successfully delete, the orphan item will still be in
	 * the tree and we'll retry on the next mount. Again, we might also want
	 * to retry these periodically in the future.
	 */
	btrfs_remove_delayed_node(BTRFS_I(inode));
	clear_inode(inode);
}

/*
 * Return the key found in the dir entry in the location pointer, fill @type
 * with BTRFS_FT_*, and return 0.
 *
 * If no dir entries were found, returns -ENOENT.
 * If found a corrupted location in dir entry, returns -EUCLEAN.
 */
static int btrfs_inode_by_name(struct inode *dir, struct dentry *dentry,
			       struct btrfs_key *location, u8 *type)
{
	const char *name = dentry->d_name.name;
	int namelen = dentry->d_name.len;
	struct btrfs_dir_item *di;
	struct btrfs_path *path;
	struct btrfs_root *root = BTRFS_I(dir)->root;
	int ret = 0;

	path = btrfs_alloc_path();
	if (!path)
		return -ENOMEM;

	di = btrfs_lookup_dir_item(NULL, root, path, btrfs_ino(BTRFS_I(dir)),
			name, namelen, 0);
	if (IS_ERR_OR_NULL(di)) {
		ret = di ? PTR_ERR(di) : -ENOENT;
		goto out;
	}

	btrfs_dir_item_key_to_cpu(path->nodes[0], di, location);
	if (location->type != BTRFS_INODE_ITEM_KEY &&
	    location->type != BTRFS_ROOT_ITEM_KEY) {
		ret = -EUCLEAN;
		btrfs_warn(root->fs_info,
"%s gets something invalid in DIR_ITEM (name %s, directory ino %llu, location(%llu %u %llu))",
			   __func__, name, btrfs_ino(BTRFS_I(dir)),
			   location->objectid, location->type, location->offset);
	}
	if (!ret)
		*type = btrfs_dir_type(path->nodes[0], di);
out:
	btrfs_free_path(path);
	return ret;
}

/*
 * when we hit a tree root in a directory, the btrfs part of the inode
 * needs to be changed to reflect the root directory of the tree root.  This
 * is kind of like crossing a mount point.
 */
static int fixup_tree_root_location(struct btrfs_fs_info *fs_info,
				    struct inode *dir,
				    struct dentry *dentry,
				    struct btrfs_key *location,
				    struct btrfs_root **sub_root)
{
	struct btrfs_path *path;
	struct btrfs_root *new_root;
	struct btrfs_root_ref *ref;
	struct extent_buffer *leaf;
	struct btrfs_key key;
	int ret;
	int err = 0;

	path = btrfs_alloc_path();
	if (!path) {
		err = -ENOMEM;
		goto out;
	}

	err = -ENOENT;
	key.objectid = BTRFS_I(dir)->root->root_key.objectid;
	key.type = BTRFS_ROOT_REF_KEY;
	key.offset = location->objectid;

	ret = btrfs_search_slot(NULL, fs_info->tree_root, &key, path, 0, 0);
	if (ret) {
		if (ret < 0)
			err = ret;
		goto out;
	}

	leaf = path->nodes[0];
	ref = btrfs_item_ptr(leaf, path->slots[0], struct btrfs_root_ref);
	if (btrfs_root_ref_dirid(leaf, ref) != btrfs_ino(BTRFS_I(dir)) ||
	    btrfs_root_ref_name_len(leaf, ref) != dentry->d_name.len)
		goto out;

	ret = memcmp_extent_buffer(leaf, dentry->d_name.name,
				   (unsigned long)(ref + 1),
				   dentry->d_name.len);
	if (ret)
		goto out;

	btrfs_release_path(path);

	new_root = btrfs_get_fs_root(fs_info, location->objectid, true);
	if (IS_ERR(new_root)) {
		err = PTR_ERR(new_root);
		goto out;
	}

	*sub_root = new_root;
	location->objectid = btrfs_root_dirid(&new_root->root_item);
	location->type = BTRFS_INODE_ITEM_KEY;
	location->offset = 0;
	err = 0;
out:
	btrfs_free_path(path);
	return err;
}

static void inode_tree_add(struct inode *inode)
{
	struct btrfs_root *root = BTRFS_I(inode)->root;
	struct btrfs_inode *entry;
	struct rb_node **p;
	struct rb_node *parent;
	struct rb_node *new = &BTRFS_I(inode)->rb_node;
	u64 ino = btrfs_ino(BTRFS_I(inode));

	if (inode_unhashed(inode))
		return;
	parent = NULL;
	spin_lock(&root->inode_lock);
	p = &root->inode_tree.rb_node;
	while (*p) {
		parent = *p;
		entry = rb_entry(parent, struct btrfs_inode, rb_node);

		if (ino < btrfs_ino(entry))
			p = &parent->rb_left;
		else if (ino > btrfs_ino(entry))
			p = &parent->rb_right;
		else {
			WARN_ON(!(entry->vfs_inode.i_state &
				  (I_WILL_FREE | I_FREEING)));
			rb_replace_node(parent, new, &root->inode_tree);
			RB_CLEAR_NODE(parent);
			spin_unlock(&root->inode_lock);
			return;
		}
	}
	rb_link_node(new, parent, p);
	rb_insert_color(new, &root->inode_tree);
	spin_unlock(&root->inode_lock);
}

static void inode_tree_del(struct btrfs_inode *inode)
{
	struct btrfs_root *root = inode->root;
	int empty = 0;

	spin_lock(&root->inode_lock);
	if (!RB_EMPTY_NODE(&inode->rb_node)) {
		rb_erase(&inode->rb_node, &root->inode_tree);
		RB_CLEAR_NODE(&inode->rb_node);
		empty = RB_EMPTY_ROOT(&root->inode_tree);
	}
	spin_unlock(&root->inode_lock);

	if (empty && btrfs_root_refs(&root->root_item) == 0) {
		spin_lock(&root->inode_lock);
		empty = RB_EMPTY_ROOT(&root->inode_tree);
		spin_unlock(&root->inode_lock);
		if (empty)
			btrfs_add_dead_root(root);
	}
}


static int btrfs_init_locked_inode(struct inode *inode, void *p)
{
	struct btrfs_iget_args *args = p;

	inode->i_ino = args->ino;
	BTRFS_I(inode)->location.objectid = args->ino;
	BTRFS_I(inode)->location.type = BTRFS_INODE_ITEM_KEY;
	BTRFS_I(inode)->location.offset = 0;
	BTRFS_I(inode)->root = btrfs_grab_root(args->root);
	BUG_ON(args->root && !BTRFS_I(inode)->root);
	return 0;
}

static int btrfs_find_actor(struct inode *inode, void *opaque)
{
	struct btrfs_iget_args *args = opaque;

	return args->ino == BTRFS_I(inode)->location.objectid &&
		args->root == BTRFS_I(inode)->root;
}

static struct inode *btrfs_iget_locked(struct super_block *s, u64 ino,
				       struct btrfs_root *root)
{
	struct inode *inode;
	struct btrfs_iget_args args;
	unsigned long hashval = btrfs_inode_hash(ino, root);

	args.ino = ino;
	args.root = root;

	inode = iget5_locked(s, hashval, btrfs_find_actor,
			     btrfs_init_locked_inode,
			     (void *)&args);
	return inode;
}

/*
 * Get an inode object given its inode number and corresponding root.
 * Path can be preallocated to prevent recursing back to iget through
 * allocator. NULL is also valid but may require an additional allocation
 * later.
 */
struct inode *btrfs_iget_path(struct super_block *s, u64 ino,
			      struct btrfs_root *root, struct btrfs_path *path)
{
	struct inode *inode;

	inode = btrfs_iget_locked(s, ino, root);
	if (!inode)
		return ERR_PTR(-ENOMEM);

	if (inode->i_state & I_NEW) {
		int ret;

		ret = btrfs_read_locked_inode(inode, path);
		if (!ret) {
			inode_tree_add(inode);
			unlock_new_inode(inode);
		} else {
			iget_failed(inode);
			/*
			 * ret > 0 can come from btrfs_search_slot called by
			 * btrfs_read_locked_inode, this means the inode item
			 * was not found.
			 */
			if (ret > 0)
				ret = -ENOENT;
			inode = ERR_PTR(ret);
		}
	}

	return inode;
}

struct inode *btrfs_iget(struct super_block *s, u64 ino, struct btrfs_root *root)
{
	return btrfs_iget_path(s, ino, root, NULL);
}

static struct inode *new_simple_dir(struct super_block *s,
				    struct btrfs_key *key,
				    struct btrfs_root *root)
{
	struct inode *inode = new_inode(s);

	if (!inode)
		return ERR_PTR(-ENOMEM);

	BTRFS_I(inode)->root = btrfs_grab_root(root);
	memcpy(&BTRFS_I(inode)->location, key, sizeof(*key));
	set_bit(BTRFS_INODE_DUMMY, &BTRFS_I(inode)->runtime_flags);

	inode->i_ino = BTRFS_EMPTY_SUBVOL_DIR_OBJECTID;
	/*
	 * We only need lookup, the rest is read-only and there's no inode
	 * associated with the dentry
	 */
	inode->i_op = &simple_dir_inode_operations;
	inode->i_opflags &= ~IOP_XATTR;
	inode->i_fop = &simple_dir_operations;
	inode->i_mode = S_IFDIR | S_IRUGO | S_IWUSR | S_IXUGO;
	inode->i_mtime = current_time(inode);
	inode->i_atime = inode->i_mtime;
	inode->i_ctime = inode->i_mtime;
	BTRFS_I(inode)->i_otime = inode->i_mtime;

	return inode;
}

static inline u8 btrfs_inode_type(struct inode *inode)
{
	/*
	 * Compile-time asserts that generic FT_* types still match
	 * BTRFS_FT_* types
	 */
	BUILD_BUG_ON(BTRFS_FT_UNKNOWN != FT_UNKNOWN);
	BUILD_BUG_ON(BTRFS_FT_REG_FILE != FT_REG_FILE);
	BUILD_BUG_ON(BTRFS_FT_DIR != FT_DIR);
	BUILD_BUG_ON(BTRFS_FT_CHRDEV != FT_CHRDEV);
	BUILD_BUG_ON(BTRFS_FT_BLKDEV != FT_BLKDEV);
	BUILD_BUG_ON(BTRFS_FT_FIFO != FT_FIFO);
	BUILD_BUG_ON(BTRFS_FT_SOCK != FT_SOCK);
	BUILD_BUG_ON(BTRFS_FT_SYMLINK != FT_SYMLINK);

	return fs_umode_to_ftype(inode->i_mode);
}

struct inode *btrfs_lookup_dentry(struct inode *dir, struct dentry *dentry)
{
	struct btrfs_fs_info *fs_info = btrfs_sb(dir->i_sb);
	struct inode *inode;
	struct btrfs_root *root = BTRFS_I(dir)->root;
	struct btrfs_root *sub_root = root;
	struct btrfs_key location;
	u8 di_type = 0;
	int ret = 0;

	if (dentry->d_name.len > BTRFS_NAME_LEN)
		return ERR_PTR(-ENAMETOOLONG);

	ret = btrfs_inode_by_name(dir, dentry, &location, &di_type);
	if (ret < 0)
		return ERR_PTR(ret);

	if (location.type == BTRFS_INODE_ITEM_KEY) {
		inode = btrfs_iget(dir->i_sb, location.objectid, root);
		if (IS_ERR(inode))
			return inode;

		/* Do extra check against inode mode with di_type */
		if (btrfs_inode_type(inode) != di_type) {
			btrfs_crit(fs_info,
"inode mode mismatch with dir: inode mode=0%o btrfs type=%u dir type=%u",
				  inode->i_mode, btrfs_inode_type(inode),
				  di_type);
			iput(inode);
			return ERR_PTR(-EUCLEAN);
		}
		return inode;
	}

	ret = fixup_tree_root_location(fs_info, dir, dentry,
				       &location, &sub_root);
	if (ret < 0) {
		if (ret != -ENOENT)
			inode = ERR_PTR(ret);
		else
			inode = new_simple_dir(dir->i_sb, &location, sub_root);
	} else {
		inode = btrfs_iget(dir->i_sb, location.objectid, sub_root);
	}
	if (root != sub_root)
		btrfs_put_root(sub_root);

	if (!IS_ERR(inode) && root != sub_root) {
		down_read(&fs_info->cleanup_work_sem);
		if (!sb_rdonly(inode->i_sb))
			ret = btrfs_orphan_cleanup(sub_root);
		up_read(&fs_info->cleanup_work_sem);
		if (ret) {
			iput(inode);
			inode = ERR_PTR(ret);
		}
	}

	return inode;
}

static int btrfs_dentry_delete(const struct dentry *dentry)
{
	struct btrfs_root *root;
	struct inode *inode = d_inode(dentry);

	if (!inode && !IS_ROOT(dentry))
		inode = d_inode(dentry->d_parent);

	if (inode) {
		root = BTRFS_I(inode)->root;
		if (btrfs_root_refs(&root->root_item) == 0)
			return 1;

		if (btrfs_ino(BTRFS_I(inode)) == BTRFS_EMPTY_SUBVOL_DIR_OBJECTID)
			return 1;
	}
	return 0;
}

static struct dentry *btrfs_lookup(struct inode *dir, struct dentry *dentry,
				   unsigned int flags)
{
	struct inode *inode = btrfs_lookup_dentry(dir, dentry);

	if (inode == ERR_PTR(-ENOENT))
		inode = NULL;
	return d_splice_alias(inode, dentry);
}

/*
 * All this infrastructure exists because dir_emit can fault, and we are holding
 * the tree lock when doing readdir.  For now just allocate a buffer and copy
 * our information into that, and then dir_emit from the buffer.  This is
 * similar to what NFS does, only we don't keep the buffer around in pagecache
 * because I'm afraid I'll mess that up.  Long term we need to make filldir do
 * copy_to_user_inatomic so we don't have to worry about page faulting under the
 * tree lock.
 */
static int btrfs_opendir(struct inode *inode, struct file *file)
{
	struct btrfs_file_private *private;

	private = kzalloc(sizeof(struct btrfs_file_private), GFP_KERNEL);
	if (!private)
		return -ENOMEM;
	private->filldir_buf = kzalloc(PAGE_SIZE, GFP_KERNEL);
	if (!private->filldir_buf) {
		kfree(private);
		return -ENOMEM;
	}
	file->private_data = private;
	return 0;
}

struct dir_entry {
	u64 ino;
	u64 offset;
	unsigned type;
	int name_len;
};

static int btrfs_filldir(void *addr, int entries, struct dir_context *ctx)
{
	while (entries--) {
		struct dir_entry *entry = addr;
		char *name = (char *)(entry + 1);

		ctx->pos = get_unaligned(&entry->offset);
		if (!dir_emit(ctx, name, get_unaligned(&entry->name_len),
					 get_unaligned(&entry->ino),
					 get_unaligned(&entry->type)))
			return 1;
		addr += sizeof(struct dir_entry) +
			get_unaligned(&entry->name_len);
		ctx->pos++;
	}
	return 0;
}

static int btrfs_real_readdir(struct file *file, struct dir_context *ctx)
{
	struct inode *inode = file_inode(file);
	struct btrfs_root *root = BTRFS_I(inode)->root;
	struct btrfs_file_private *private = file->private_data;
	struct btrfs_dir_item *di;
	struct btrfs_key key;
	struct btrfs_key found_key;
	struct btrfs_path *path;
	void *addr;
	struct list_head ins_list;
	struct list_head del_list;
	int ret;
	struct extent_buffer *leaf;
	int slot;
	char *name_ptr;
	int name_len;
	int entries = 0;
	int total_len = 0;
	bool put = false;
	struct btrfs_key location;

	if (!dir_emit_dots(file, ctx))
		return 0;

	path = btrfs_alloc_path();
	if (!path)
		return -ENOMEM;

	addr = private->filldir_buf;
	path->reada = READA_FORWARD;

	INIT_LIST_HEAD(&ins_list);
	INIT_LIST_HEAD(&del_list);
	put = btrfs_readdir_get_delayed_items(inode, &ins_list, &del_list);

again:
	key.type = BTRFS_DIR_INDEX_KEY;
	key.offset = ctx->pos;
	key.objectid = btrfs_ino(BTRFS_I(inode));

	ret = btrfs_search_slot(NULL, root, &key, path, 0, 0);
	if (ret < 0)
		goto err;

	while (1) {
		struct dir_entry *entry;

		leaf = path->nodes[0];
		slot = path->slots[0];
		if (slot >= btrfs_header_nritems(leaf)) {
			ret = btrfs_next_leaf(root, path);
			if (ret < 0)
				goto err;
			else if (ret > 0)
				break;
			continue;
		}

		btrfs_item_key_to_cpu(leaf, &found_key, slot);

		if (found_key.objectid != key.objectid)
			break;
		if (found_key.type != BTRFS_DIR_INDEX_KEY)
			break;
		if (found_key.offset < ctx->pos)
			goto next;
		if (btrfs_should_delete_dir_index(&del_list, found_key.offset))
			goto next;
		di = btrfs_item_ptr(leaf, slot, struct btrfs_dir_item);
		name_len = btrfs_dir_name_len(leaf, di);
		if ((total_len + sizeof(struct dir_entry) + name_len) >=
		    PAGE_SIZE) {
			btrfs_release_path(path);
			ret = btrfs_filldir(private->filldir_buf, entries, ctx);
			if (ret)
				goto nopos;
			addr = private->filldir_buf;
			entries = 0;
			total_len = 0;
			goto again;
		}

		entry = addr;
		put_unaligned(name_len, &entry->name_len);
		name_ptr = (char *)(entry + 1);
		read_extent_buffer(leaf, name_ptr, (unsigned long)(di + 1),
				   name_len);
		put_unaligned(fs_ftype_to_dtype(btrfs_dir_type(leaf, di)),
				&entry->type);
		btrfs_dir_item_key_to_cpu(leaf, di, &location);
		put_unaligned(location.objectid, &entry->ino);
		put_unaligned(found_key.offset, &entry->offset);
		entries++;
		addr += sizeof(struct dir_entry) + name_len;
		total_len += sizeof(struct dir_entry) + name_len;
next:
		path->slots[0]++;
	}
	btrfs_release_path(path);

	ret = btrfs_filldir(private->filldir_buf, entries, ctx);
	if (ret)
		goto nopos;

	ret = btrfs_readdir_delayed_dir_index(ctx, &ins_list);
	if (ret)
		goto nopos;

	/*
	 * Stop new entries from being returned after we return the last
	 * entry.
	 *
	 * New directory entries are assigned a strictly increasing
	 * offset.  This means that new entries created during readdir
	 * are *guaranteed* to be seen in the future by that readdir.
	 * This has broken buggy programs which operate on names as
	 * they're returned by readdir.  Until we re-use freed offsets
	 * we have this hack to stop new entries from being returned
	 * under the assumption that they'll never reach this huge
	 * offset.
	 *
	 * This is being careful not to overflow 32bit loff_t unless the
	 * last entry requires it because doing so has broken 32bit apps
	 * in the past.
	 */
	if (ctx->pos >= INT_MAX)
		ctx->pos = LLONG_MAX;
	else
		ctx->pos = INT_MAX;
nopos:
	ret = 0;
err:
	if (put)
		btrfs_readdir_put_delayed_items(inode, &ins_list, &del_list);
	btrfs_free_path(path);
	return ret;
}

/*
 * This is somewhat expensive, updating the tree every time the
 * inode changes.  But, it is most likely to find the inode in cache.
 * FIXME, needs more benchmarking...there are no reasons other than performance
 * to keep or drop this code.
 */
static int btrfs_dirty_inode(struct inode *inode)
{
	struct btrfs_fs_info *fs_info = btrfs_sb(inode->i_sb);
	struct btrfs_root *root = BTRFS_I(inode)->root;
	struct btrfs_trans_handle *trans;
	int ret;

	if (test_bit(BTRFS_INODE_DUMMY, &BTRFS_I(inode)->runtime_flags))
		return 0;

	trans = btrfs_join_transaction(root);
	if (IS_ERR(trans))
		return PTR_ERR(trans);

	ret = btrfs_update_inode(trans, root, BTRFS_I(inode));
	if (ret && (ret == -ENOSPC || ret == -EDQUOT)) {
		/* whoops, lets try again with the full transaction */
		btrfs_end_transaction(trans);
		trans = btrfs_start_transaction(root, 1);
		if (IS_ERR(trans))
			return PTR_ERR(trans);

		ret = btrfs_update_inode(trans, root, BTRFS_I(inode));
	}
	btrfs_end_transaction(trans);
	if (BTRFS_I(inode)->delayed_node)
		btrfs_balance_delayed_items(fs_info);

	return ret;
}

/*
 * This is a copy of file_update_time.  We need this so we can return error on
 * ENOSPC for updating the inode in the case of file write and mmap writes.
 */
static int btrfs_update_time(struct inode *inode, struct timespec64 *now,
			     int flags)
{
	struct btrfs_root *root = BTRFS_I(inode)->root;
	bool dirty = flags & ~S_VERSION;

	if (btrfs_root_readonly(root))
		return -EROFS;

	if (flags & S_VERSION)
		dirty |= inode_maybe_inc_iversion(inode, dirty);
	if (flags & S_CTIME)
		inode->i_ctime = *now;
	if (flags & S_MTIME)
		inode->i_mtime = *now;
	if (flags & S_ATIME)
		inode->i_atime = *now;
	return dirty ? btrfs_dirty_inode(inode) : 0;
}

/*
 * find the highest existing sequence number in a directory
 * and then set the in-memory index_cnt variable to reflect
 * free sequence numbers
 */
static int btrfs_set_inode_index_count(struct btrfs_inode *inode)
{
	struct btrfs_root *root = inode->root;
	struct btrfs_key key, found_key;
	struct btrfs_path *path;
	struct extent_buffer *leaf;
	int ret;

	key.objectid = btrfs_ino(inode);
	key.type = BTRFS_DIR_INDEX_KEY;
	key.offset = (u64)-1;

	path = btrfs_alloc_path();
	if (!path)
		return -ENOMEM;

	ret = btrfs_search_slot(NULL, root, &key, path, 0, 0);
	if (ret < 0)
		goto out;
	/* FIXME: we should be able to handle this */
	if (ret == 0)
		goto out;
	ret = 0;

	/*
	 * MAGIC NUMBER EXPLANATION:
	 * since we search a directory based on f_pos we have to start at 2
	 * since '.' and '..' have f_pos of 0 and 1 respectively, so everybody
	 * else has to start at 2
	 */
	if (path->slots[0] == 0) {
		inode->index_cnt = 2;
		goto out;
	}

	path->slots[0]--;

	leaf = path->nodes[0];
	btrfs_item_key_to_cpu(leaf, &found_key, path->slots[0]);

	if (found_key.objectid != btrfs_ino(inode) ||
	    found_key.type != BTRFS_DIR_INDEX_KEY) {
		inode->index_cnt = 2;
		goto out;
	}

	inode->index_cnt = found_key.offset + 1;
out:
	btrfs_free_path(path);
	return ret;
}

/*
 * helper to find a free sequence number in a given directory.  This current
 * code is very simple, later versions will do smarter things in the btree
 */
int btrfs_set_inode_index(struct btrfs_inode *dir, u64 *index)
{
	int ret = 0;

	if (dir->index_cnt == (u64)-1) {
		ret = btrfs_inode_delayed_dir_index_count(dir);
		if (ret) {
			ret = btrfs_set_inode_index_count(dir);
			if (ret)
				return ret;
		}
	}

	*index = dir->index_cnt;
	dir->index_cnt++;

	return ret;
}

static int btrfs_insert_inode_locked(struct inode *inode)
{
	struct btrfs_iget_args args;

	args.ino = BTRFS_I(inode)->location.objectid;
	args.root = BTRFS_I(inode)->root;

	return insert_inode_locked4(inode,
		   btrfs_inode_hash(inode->i_ino, BTRFS_I(inode)->root),
		   btrfs_find_actor, &args);
}

/*
 * Inherit flags from the parent inode.
 *
 * Currently only the compression flags and the cow flags are inherited.
 */
static void btrfs_inherit_iflags(struct inode *inode, struct inode *dir)
{
	unsigned int flags;

	if (!dir)
		return;

	flags = BTRFS_I(dir)->flags;

	if (flags & BTRFS_INODE_NOCOMPRESS) {
		BTRFS_I(inode)->flags &= ~BTRFS_INODE_COMPRESS;
		BTRFS_I(inode)->flags |= BTRFS_INODE_NOCOMPRESS;
	} else if (flags & BTRFS_INODE_COMPRESS) {
		BTRFS_I(inode)->flags &= ~BTRFS_INODE_NOCOMPRESS;
		BTRFS_I(inode)->flags |= BTRFS_INODE_COMPRESS;
	}

	if (flags & BTRFS_INODE_NODATACOW) {
		BTRFS_I(inode)->flags |= BTRFS_INODE_NODATACOW;
		if (S_ISREG(inode->i_mode))
			BTRFS_I(inode)->flags |= BTRFS_INODE_NODATASUM;
	}

	btrfs_sync_inode_flags_to_i_flags(inode);
}

static struct inode *btrfs_new_inode(struct btrfs_trans_handle *trans,
				     struct btrfs_root *root,
				     struct inode *dir,
				     const char *name, int name_len,
				     u64 ref_objectid, u64 objectid,
				     umode_t mode, u64 *index)
{
	struct btrfs_fs_info *fs_info = root->fs_info;
	struct inode *inode;
	struct btrfs_inode_item *inode_item;
	struct btrfs_key *location;
	struct btrfs_path *path;
	struct btrfs_inode_ref *ref;
	struct btrfs_key key[2];
	u32 sizes[2];
	int nitems = name ? 2 : 1;
	unsigned long ptr;
	unsigned int nofs_flag;
	int ret;

	path = btrfs_alloc_path();
	if (!path)
		return ERR_PTR(-ENOMEM);

	nofs_flag = memalloc_nofs_save();
	inode = new_inode(fs_info->sb);
	memalloc_nofs_restore(nofs_flag);
	if (!inode) {
		btrfs_free_path(path);
		return ERR_PTR(-ENOMEM);
	}

	/*
	 * O_TMPFILE, set link count to 0, so that after this point,
	 * we fill in an inode item with the correct link count.
	 */
	if (!name)
		set_nlink(inode, 0);

	/*
	 * we have to initialize this early, so we can reclaim the inode
	 * number if we fail afterwards in this function.
	 */
	inode->i_ino = objectid;

	if (dir && name) {
		trace_btrfs_inode_request(dir);

		ret = btrfs_set_inode_index(BTRFS_I(dir), index);
		if (ret) {
			btrfs_free_path(path);
			iput(inode);
			return ERR_PTR(ret);
		}
	} else if (dir) {
		*index = 0;
	}
	/*
	 * index_cnt is ignored for everything but a dir,
	 * btrfs_set_inode_index_count has an explanation for the magic
	 * number
	 */
	BTRFS_I(inode)->index_cnt = 2;
	BTRFS_I(inode)->dir_index = *index;
	BTRFS_I(inode)->root = btrfs_grab_root(root);
	BTRFS_I(inode)->generation = trans->transid;
	inode->i_generation = BTRFS_I(inode)->generation;

	/*
	 * We could have gotten an inode number from somebody who was fsynced
	 * and then removed in this same transaction, so let's just set full
	 * sync since it will be a full sync anyway and this will blow away the
	 * old info in the log.
	 */
	set_bit(BTRFS_INODE_NEEDS_FULL_SYNC, &BTRFS_I(inode)->runtime_flags);

	key[0].objectid = objectid;
	key[0].type = BTRFS_INODE_ITEM_KEY;
	key[0].offset = 0;

	sizes[0] = sizeof(struct btrfs_inode_item);

	if (name) {
		/*
		 * Start new inodes with an inode_ref. This is slightly more
		 * efficient for small numbers of hard links since they will
		 * be packed into one item. Extended refs will kick in if we
		 * add more hard links than can fit in the ref item.
		 */
		key[1].objectid = objectid;
		key[1].type = BTRFS_INODE_REF_KEY;
		key[1].offset = ref_objectid;

		sizes[1] = name_len + sizeof(*ref);
	}

	location = &BTRFS_I(inode)->location;
	location->objectid = objectid;
	location->offset = 0;
	location->type = BTRFS_INODE_ITEM_KEY;

	ret = btrfs_insert_inode_locked(inode);
	if (ret < 0) {
		iput(inode);
		goto fail;
	}

	ret = btrfs_insert_empty_items(trans, root, path, key, sizes, nitems);
	if (ret != 0)
		goto fail_unlock;

	inode_init_owner(&init_user_ns, inode, dir, mode);
	inode_set_bytes(inode, 0);

	inode->i_mtime = current_time(inode);
	inode->i_atime = inode->i_mtime;
	inode->i_ctime = inode->i_mtime;
	BTRFS_I(inode)->i_otime = inode->i_mtime;

	inode_item = btrfs_item_ptr(path->nodes[0], path->slots[0],
				  struct btrfs_inode_item);
	memzero_extent_buffer(path->nodes[0], (unsigned long)inode_item,
			     sizeof(*inode_item));
	fill_inode_item(trans, path->nodes[0], inode_item, inode);

	if (name) {
		ref = btrfs_item_ptr(path->nodes[0], path->slots[0] + 1,
				     struct btrfs_inode_ref);
		btrfs_set_inode_ref_name_len(path->nodes[0], ref, name_len);
		btrfs_set_inode_ref_index(path->nodes[0], ref, *index);
		ptr = (unsigned long)(ref + 1);
		write_extent_buffer(path->nodes[0], name, ptr, name_len);
	}

	btrfs_mark_buffer_dirty(path->nodes[0]);
	btrfs_free_path(path);

	btrfs_inherit_iflags(inode, dir);

	if (S_ISREG(mode)) {
		if (btrfs_test_opt(fs_info, NODATASUM))
			BTRFS_I(inode)->flags |= BTRFS_INODE_NODATASUM;
		if (btrfs_test_opt(fs_info, NODATACOW))
			BTRFS_I(inode)->flags |= BTRFS_INODE_NODATACOW |
				BTRFS_INODE_NODATASUM;
	}

	inode_tree_add(inode);

	trace_btrfs_inode_new(inode);
	btrfs_set_inode_last_trans(trans, BTRFS_I(inode));

	btrfs_update_root_times(trans, root);

	ret = btrfs_inode_inherit_props(trans, inode, dir);
	if (ret)
		btrfs_err(fs_info,
			  "error inheriting props for ino %llu (root %llu): %d",
			btrfs_ino(BTRFS_I(inode)), root->root_key.objectid, ret);

	return inode;

fail_unlock:
	discard_new_inode(inode);
fail:
	if (dir && name)
		BTRFS_I(dir)->index_cnt--;
	btrfs_free_path(path);
	return ERR_PTR(ret);
}

/*
 * utility function to add 'inode' into 'parent_inode' with
 * a give name and a given sequence number.
 * if 'add_backref' is true, also insert a backref from the
 * inode to the parent directory.
 */
int btrfs_add_link(struct btrfs_trans_handle *trans,
		   struct btrfs_inode *parent_inode, struct btrfs_inode *inode,
		   const char *name, int name_len, int add_backref, u64 index)
{
	int ret = 0;
	struct btrfs_key key;
	struct btrfs_root *root = parent_inode->root;
	u64 ino = btrfs_ino(inode);
	u64 parent_ino = btrfs_ino(parent_inode);

	if (unlikely(ino == BTRFS_FIRST_FREE_OBJECTID)) {
		memcpy(&key, &inode->root->root_key, sizeof(key));
	} else {
		key.objectid = ino;
		key.type = BTRFS_INODE_ITEM_KEY;
		key.offset = 0;
	}

	if (unlikely(ino == BTRFS_FIRST_FREE_OBJECTID)) {
		ret = btrfs_add_root_ref(trans, key.objectid,
					 root->root_key.objectid, parent_ino,
					 index, name, name_len);
	} else if (add_backref) {
		ret = btrfs_insert_inode_ref(trans, root, name, name_len, ino,
					     parent_ino, index);
	}

	/* Nothing to clean up yet */
	if (ret)
		return ret;

	ret = btrfs_insert_dir_item(trans, name, name_len, parent_inode, &key,
				    btrfs_inode_type(&inode->vfs_inode), index);
	if (ret == -EEXIST || ret == -EOVERFLOW)
		goto fail_dir_item;
	else if (ret) {
		btrfs_abort_transaction(trans, ret);
		return ret;
	}

	btrfs_i_size_write(parent_inode, parent_inode->vfs_inode.i_size +
			   name_len * 2);
	inode_inc_iversion(&parent_inode->vfs_inode);
	/*
	 * If we are replaying a log tree, we do not want to update the mtime
	 * and ctime of the parent directory with the current time, since the
	 * log replay procedure is responsible for setting them to their correct
	 * values (the ones it had when the fsync was done).
	 */
	if (!test_bit(BTRFS_FS_LOG_RECOVERING, &root->fs_info->flags)) {
		struct timespec64 now = current_time(&parent_inode->vfs_inode);

		parent_inode->vfs_inode.i_mtime = now;
		parent_inode->vfs_inode.i_ctime = now;
	}
	ret = btrfs_update_inode(trans, root, parent_inode);
	if (ret)
		btrfs_abort_transaction(trans, ret);
	return ret;

fail_dir_item:
	if (unlikely(ino == BTRFS_FIRST_FREE_OBJECTID)) {
		u64 local_index;
		int err;
		err = btrfs_del_root_ref(trans, key.objectid,
					 root->root_key.objectid, parent_ino,
					 &local_index, name, name_len);
		if (err)
			btrfs_abort_transaction(trans, err);
	} else if (add_backref) {
		u64 local_index;
		int err;

		err = btrfs_del_inode_ref(trans, root, name, name_len,
					  ino, parent_ino, &local_index);
		if (err)
			btrfs_abort_transaction(trans, err);
	}

	/* Return the original error code */
	return ret;
}

static int btrfs_add_nondir(struct btrfs_trans_handle *trans,
			    struct btrfs_inode *dir, struct dentry *dentry,
			    struct btrfs_inode *inode, int backref, u64 index)
{
	int err = btrfs_add_link(trans, dir, inode,
				 dentry->d_name.name, dentry->d_name.len,
				 backref, index);
	if (err > 0)
		err = -EEXIST;
	return err;
}

static int btrfs_mknod(struct user_namespace *mnt_userns, struct inode *dir,
		       struct dentry *dentry, umode_t mode, dev_t rdev)
{
	struct btrfs_fs_info *fs_info = btrfs_sb(dir->i_sb);
	struct btrfs_trans_handle *trans;
	struct btrfs_root *root = BTRFS_I(dir)->root;
	struct inode *inode = NULL;
	int err;
	u64 objectid;
	u64 index = 0;

	/*
	 * 2 for inode item and ref
	 * 2 for dir items
	 * 1 for xattr if selinux is on
	 */
	trans = btrfs_start_transaction(root, 5);
	if (IS_ERR(trans))
		return PTR_ERR(trans);

	err = btrfs_get_free_objectid(root, &objectid);
	if (err)
		goto out_unlock;

	inode = btrfs_new_inode(trans, root, dir, dentry->d_name.name,
			dentry->d_name.len, btrfs_ino(BTRFS_I(dir)), objectid,
			mode, &index);
	if (IS_ERR(inode)) {
		err = PTR_ERR(inode);
		inode = NULL;
		goto out_unlock;
	}

	/*
	* If the active LSM wants to access the inode during
	* d_instantiate it needs these. Smack checks to see
	* if the filesystem supports xattrs by looking at the
	* ops vector.
	*/
	inode->i_op = &btrfs_special_inode_operations;
	init_special_inode(inode, inode->i_mode, rdev);

	err = btrfs_init_inode_security(trans, inode, dir, &dentry->d_name);
	if (err)
		goto out_unlock;

	err = btrfs_add_nondir(trans, BTRFS_I(dir), dentry, BTRFS_I(inode),
			0, index);
	if (err)
		goto out_unlock;

	btrfs_update_inode(trans, root, BTRFS_I(inode));
	d_instantiate_new(dentry, inode);

out_unlock:
	btrfs_end_transaction(trans);
	btrfs_btree_balance_dirty(fs_info);
	if (err && inode) {
		inode_dec_link_count(inode);
		discard_new_inode(inode);
	}
	return err;
}

static int btrfs_create(struct user_namespace *mnt_userns, struct inode *dir,
			struct dentry *dentry, umode_t mode, bool excl)
{
	struct btrfs_fs_info *fs_info = btrfs_sb(dir->i_sb);
	struct btrfs_trans_handle *trans;
	struct btrfs_root *root = BTRFS_I(dir)->root;
	struct inode *inode = NULL;
	int err;
	u64 objectid;
	u64 index = 0;

	/*
	 * 2 for inode item and ref
	 * 2 for dir items
	 * 1 for xattr if selinux is on
	 */
	trans = btrfs_start_transaction(root, 5);
	if (IS_ERR(trans))
		return PTR_ERR(trans);

	err = btrfs_get_free_objectid(root, &objectid);
	if (err)
		goto out_unlock;

	inode = btrfs_new_inode(trans, root, dir, dentry->d_name.name,
			dentry->d_name.len, btrfs_ino(BTRFS_I(dir)), objectid,
			mode, &index);
	if (IS_ERR(inode)) {
		err = PTR_ERR(inode);
		inode = NULL;
		goto out_unlock;
	}
	/*
	* If the active LSM wants to access the inode during
	* d_instantiate it needs these. Smack checks to see
	* if the filesystem supports xattrs by looking at the
	* ops vector.
	*/
	inode->i_fop = &btrfs_file_operations;
	inode->i_op = &btrfs_file_inode_operations;
	inode->i_mapping->a_ops = &btrfs_aops;

	err = btrfs_init_inode_security(trans, inode, dir, &dentry->d_name);
	if (err)
		goto out_unlock;

	err = btrfs_update_inode(trans, root, BTRFS_I(inode));
	if (err)
		goto out_unlock;

	err = btrfs_add_nondir(trans, BTRFS_I(dir), dentry, BTRFS_I(inode),
			0, index);
	if (err)
		goto out_unlock;

	d_instantiate_new(dentry, inode);

out_unlock:
	btrfs_end_transaction(trans);
	if (err && inode) {
		inode_dec_link_count(inode);
		discard_new_inode(inode);
	}
	btrfs_btree_balance_dirty(fs_info);
	return err;
}

static int btrfs_link(struct dentry *old_dentry, struct inode *dir,
		      struct dentry *dentry)
{
	struct btrfs_trans_handle *trans = NULL;
	struct btrfs_root *root = BTRFS_I(dir)->root;
	struct inode *inode = d_inode(old_dentry);
	struct btrfs_fs_info *fs_info = btrfs_sb(inode->i_sb);
	u64 index;
	int err;
	int drop_inode = 0;

	/* do not allow sys_link's with other subvols of the same device */
	if (root->root_key.objectid != BTRFS_I(inode)->root->root_key.objectid)
		return -EXDEV;

	if (inode->i_nlink >= BTRFS_LINK_MAX)
		return -EMLINK;

	err = btrfs_set_inode_index(BTRFS_I(dir), &index);
	if (err)
		goto fail;

	/*
	 * 2 items for inode and inode ref
	 * 2 items for dir items
	 * 1 item for parent inode
	 * 1 item for orphan item deletion if O_TMPFILE
	 */
	trans = btrfs_start_transaction(root, inode->i_nlink ? 5 : 6);
	if (IS_ERR(trans)) {
		err = PTR_ERR(trans);
		trans = NULL;
		goto fail;
	}

	/* There are several dir indexes for this inode, clear the cache. */
	BTRFS_I(inode)->dir_index = 0ULL;
	inc_nlink(inode);
	inode_inc_iversion(inode);
	inode->i_ctime = current_time(inode);
	ihold(inode);
	set_bit(BTRFS_INODE_COPY_EVERYTHING, &BTRFS_I(inode)->runtime_flags);

	err = btrfs_add_nondir(trans, BTRFS_I(dir), dentry, BTRFS_I(inode),
			1, index);

	if (err) {
		drop_inode = 1;
	} else {
		struct dentry *parent = dentry->d_parent;

		err = btrfs_update_inode(trans, root, BTRFS_I(inode));
		if (err)
			goto fail;
		if (inode->i_nlink == 1) {
			/*
			 * If new hard link count is 1, it's a file created
			 * with open(2) O_TMPFILE flag.
			 */
			err = btrfs_orphan_del(trans, BTRFS_I(inode));
			if (err)
				goto fail;
		}
		d_instantiate(dentry, inode);
		btrfs_log_new_name(trans, BTRFS_I(inode), NULL, parent);
	}

fail:
	if (trans)
		btrfs_end_transaction(trans);
	if (drop_inode) {
		inode_dec_link_count(inode);
		iput(inode);
	}
	btrfs_btree_balance_dirty(fs_info);
	return err;
}

static int btrfs_mkdir(struct user_namespace *mnt_userns, struct inode *dir,
		       struct dentry *dentry, umode_t mode)
{
	struct btrfs_fs_info *fs_info = btrfs_sb(dir->i_sb);
	struct inode *inode = NULL;
	struct btrfs_trans_handle *trans;
	struct btrfs_root *root = BTRFS_I(dir)->root;
	int err = 0;
	u64 objectid = 0;
	u64 index = 0;

	/*
	 * 2 items for inode and ref
	 * 2 items for dir items
	 * 1 for xattr if selinux is on
	 */
	trans = btrfs_start_transaction(root, 5);
	if (IS_ERR(trans))
		return PTR_ERR(trans);

	err = btrfs_get_free_objectid(root, &objectid);
	if (err)
		goto out_fail;

	inode = btrfs_new_inode(trans, root, dir, dentry->d_name.name,
			dentry->d_name.len, btrfs_ino(BTRFS_I(dir)), objectid,
			S_IFDIR | mode, &index);
	if (IS_ERR(inode)) {
		err = PTR_ERR(inode);
		inode = NULL;
		goto out_fail;
	}

	/* these must be set before we unlock the inode */
	inode->i_op = &btrfs_dir_inode_operations;
	inode->i_fop = &btrfs_dir_file_operations;

	err = btrfs_init_inode_security(trans, inode, dir, &dentry->d_name);
	if (err)
		goto out_fail;

	btrfs_i_size_write(BTRFS_I(inode), 0);
	err = btrfs_update_inode(trans, root, BTRFS_I(inode));
	if (err)
		goto out_fail;

	err = btrfs_add_link(trans, BTRFS_I(dir), BTRFS_I(inode),
			dentry->d_name.name,
			dentry->d_name.len, 0, index);
	if (err)
		goto out_fail;

	d_instantiate_new(dentry, inode);

out_fail:
	btrfs_end_transaction(trans);
	if (err && inode) {
		inode_dec_link_count(inode);
		discard_new_inode(inode);
	}
	btrfs_btree_balance_dirty(fs_info);
	return err;
}

static noinline int uncompress_inline(struct btrfs_path *path,
				      struct page *page,
				      size_t pg_offset, u64 extent_offset,
				      struct btrfs_file_extent_item *item)
{
	int ret;
	struct extent_buffer *leaf = path->nodes[0];
	char *tmp;
	size_t max_size;
	unsigned long inline_size;
	unsigned long ptr;
	int compress_type;

	WARN_ON(pg_offset != 0);
	compress_type = btrfs_file_extent_compression(leaf, item);
	max_size = btrfs_file_extent_ram_bytes(leaf, item);
	inline_size = btrfs_file_extent_inline_item_len(leaf,
					btrfs_item_nr(path->slots[0]));
	tmp = kmalloc(inline_size, GFP_NOFS);
	if (!tmp)
		return -ENOMEM;
	ptr = btrfs_file_extent_inline_start(item);

	read_extent_buffer(leaf, tmp, ptr, inline_size);

	max_size = min_t(unsigned long, PAGE_SIZE, max_size);
	ret = btrfs_decompress(compress_type, tmp, page,
			       extent_offset, inline_size, max_size);

	/*
	 * decompression code contains a memset to fill in any space between the end
	 * of the uncompressed data and the end of max_size in case the decompressed
	 * data ends up shorter than ram_bytes.  That doesn't cover the hole between
	 * the end of an inline extent and the beginning of the next block, so we
	 * cover that region here.
	 */

	if (max_size + pg_offset < PAGE_SIZE) {
		char *map = kmap(page);
		memset(map + pg_offset + max_size, 0, PAGE_SIZE - max_size - pg_offset);
		kunmap(page);
	}
	kfree(tmp);
	return ret;
}

/**
 * btrfs_get_extent - Lookup the first extent overlapping a range in a file.
 * @inode:	file to search in
 * @page:	page to read extent data into if the extent is inline
 * @pg_offset:	offset into @page to copy to
 * @start:	file offset
 * @len:	length of range starting at @start
 *
 * This returns the first &struct extent_map which overlaps with the given
 * range, reading it from the B-tree and caching it if necessary. Note that
 * there may be more extents which overlap the given range after the returned
 * extent_map.
 *
 * If @page is not NULL and the extent is inline, this also reads the extent
 * data directly into the page and marks the extent up to date in the io_tree.
 *
 * Return: ERR_PTR on error, non-NULL extent_map on success.
 */
struct extent_map *btrfs_get_extent(struct btrfs_inode *inode,
				    struct page *page, size_t pg_offset,
				    u64 start, u64 len)
{
	struct btrfs_fs_info *fs_info = inode->root->fs_info;
	int ret = 0;
	u64 extent_start = 0;
	u64 extent_end = 0;
	u64 objectid = btrfs_ino(inode);
	int extent_type = -1;
	struct btrfs_path *path = NULL;
	struct btrfs_root *root = inode->root;
	struct btrfs_file_extent_item *item;
	struct extent_buffer *leaf;
	struct btrfs_key found_key;
	struct extent_map *em = NULL;
	struct extent_map_tree *em_tree = &inode->extent_tree;
	struct extent_io_tree *io_tree = &inode->io_tree;

	read_lock(&em_tree->lock);
	em = lookup_extent_mapping(em_tree, start, len);
	read_unlock(&em_tree->lock);

	if (em) {
		if (em->start > start || em->start + em->len <= start)
			free_extent_map(em);
		else if (em->block_start == EXTENT_MAP_INLINE && page)
			free_extent_map(em);
		else
			goto out;
	}
	em = alloc_extent_map();
	if (!em) {
		ret = -ENOMEM;
		goto out;
	}
	em->start = EXTENT_MAP_HOLE;
	em->orig_start = EXTENT_MAP_HOLE;
	em->len = (u64)-1;
	em->block_len = (u64)-1;

	path = btrfs_alloc_path();
	if (!path) {
		ret = -ENOMEM;
		goto out;
	}

	/* Chances are we'll be called again, so go ahead and do readahead */
	path->reada = READA_FORWARD;

	/*
	 * The same explanation in load_free_space_cache applies here as well,
	 * we only read when we're loading the free space cache, and at that
	 * point the commit_root has everything we need.
	 */
	if (btrfs_is_free_space_inode(inode)) {
		path->search_commit_root = 1;
		path->skip_locking = 1;
	}

	path->recurse = btrfs_is_free_space_inode(inode);

	ret = btrfs_lookup_file_extent(NULL, root, path, objectid, start, 0);
	if (ret < 0) {
		goto out;
	} else if (ret > 0) {
		if (path->slots[0] == 0)
			goto not_found;
		path->slots[0]--;
		ret = 0;
	}

	leaf = path->nodes[0];
	item = btrfs_item_ptr(leaf, path->slots[0],
			      struct btrfs_file_extent_item);
	btrfs_item_key_to_cpu(leaf, &found_key, path->slots[0]);
	if (found_key.objectid != objectid ||
	    found_key.type != BTRFS_EXTENT_DATA_KEY) {
		/*
		 * If we backup past the first extent we want to move forward
		 * and see if there is an extent in front of us, otherwise we'll
		 * say there is a hole for our whole search range which can
		 * cause problems.
		 */
		extent_end = start;
		goto next;
	}

	extent_type = btrfs_file_extent_type(leaf, item);
	extent_start = found_key.offset;
	extent_end = btrfs_file_extent_end(path);
	if (extent_type == BTRFS_FILE_EXTENT_REG ||
	    extent_type == BTRFS_FILE_EXTENT_PREALLOC) {
		/* Only regular file could have regular/prealloc extent */
		if (!S_ISREG(inode->vfs_inode.i_mode)) {
			ret = -EUCLEAN;
			btrfs_crit(fs_info,
		"regular/prealloc extent found for non-regular inode %llu",
				   btrfs_ino(inode));
			goto out;
		}
		trace_btrfs_get_extent_show_fi_regular(inode, leaf, item,
						       extent_start);
	} else if (extent_type == BTRFS_FILE_EXTENT_INLINE) {
		trace_btrfs_get_extent_show_fi_inline(inode, leaf, item,
						      path->slots[0],
						      extent_start);
	}
next:
	if (start >= extent_end) {
		path->slots[0]++;
		if (path->slots[0] >= btrfs_header_nritems(leaf)) {
			ret = btrfs_next_leaf(root, path);
			if (ret < 0)
				goto out;
			else if (ret > 0)
				goto not_found;

			leaf = path->nodes[0];
		}
		btrfs_item_key_to_cpu(leaf, &found_key, path->slots[0]);
		if (found_key.objectid != objectid ||
		    found_key.type != BTRFS_EXTENT_DATA_KEY)
			goto not_found;
		if (start + len <= found_key.offset)
			goto not_found;
		if (start > found_key.offset)
			goto next;

		/* New extent overlaps with existing one */
		em->start = start;
		em->orig_start = start;
		em->len = found_key.offset - start;
		em->block_start = EXTENT_MAP_HOLE;
		goto insert;
	}

	btrfs_extent_item_to_extent_map(inode, path, item, !page, em);

	if (extent_type == BTRFS_FILE_EXTENT_REG ||
	    extent_type == BTRFS_FILE_EXTENT_PREALLOC) {
		goto insert;
	} else if (extent_type == BTRFS_FILE_EXTENT_INLINE) {
		unsigned long ptr;
		char *map;
		size_t size;
		size_t extent_offset;
		size_t copy_size;

		if (!page)
			goto out;

		size = btrfs_file_extent_ram_bytes(leaf, item);
		extent_offset = page_offset(page) + pg_offset - extent_start;
		copy_size = min_t(u64, PAGE_SIZE - pg_offset,
				  size - extent_offset);
		em->start = extent_start + extent_offset;
		em->len = ALIGN(copy_size, fs_info->sectorsize);
		em->orig_block_len = em->len;
		em->orig_start = em->start;
		ptr = btrfs_file_extent_inline_start(item) + extent_offset;

		if (!PageUptodate(page)) {
			if (btrfs_file_extent_compression(leaf, item) !=
			    BTRFS_COMPRESS_NONE) {
				ret = uncompress_inline(path, page, pg_offset,
							extent_offset, item);
				if (ret)
					goto out;
			} else {
				map = kmap(page);
				read_extent_buffer(leaf, map + pg_offset, ptr,
						   copy_size);
				if (pg_offset + copy_size < PAGE_SIZE) {
					memset(map + pg_offset + copy_size, 0,
					       PAGE_SIZE - pg_offset -
					       copy_size);
				}
				kunmap(page);
			}
			flush_dcache_page(page);
		}
		set_extent_uptodate(io_tree, em->start,
				    extent_map_end(em) - 1, NULL, GFP_NOFS);
		goto insert;
	}
not_found:
	em->start = start;
	em->orig_start = start;
	em->len = len;
	em->block_start = EXTENT_MAP_HOLE;
insert:
	ret = 0;
	btrfs_release_path(path);
	if (em->start > start || extent_map_end(em) <= start) {
		btrfs_err(fs_info,
			  "bad extent! em: [%llu %llu] passed [%llu %llu]",
			  em->start, em->len, start, len);
		ret = -EIO;
		goto out;
	}

	write_lock(&em_tree->lock);
	ret = btrfs_add_extent_mapping(fs_info, em_tree, &em, start, len);
	write_unlock(&em_tree->lock);
out:
	btrfs_free_path(path);

	trace_btrfs_get_extent(root, inode, em);

	if (ret) {
		free_extent_map(em);
		return ERR_PTR(ret);
	}
	return em;
}

struct extent_map *btrfs_get_extent_fiemap(struct btrfs_inode *inode,
					   u64 start, u64 len)
{
	struct extent_map *em;
	struct extent_map *hole_em = NULL;
	u64 delalloc_start = start;
	u64 end;
	u64 delalloc_len;
	u64 delalloc_end;
	int err = 0;

	em = btrfs_get_extent(inode, NULL, 0, start, len);
	if (IS_ERR(em))
		return em;
	/*
	 * If our em maps to:
	 * - a hole or
	 * - a pre-alloc extent,
	 * there might actually be delalloc bytes behind it.
	 */
	if (em->block_start != EXTENT_MAP_HOLE &&
	    !test_bit(EXTENT_FLAG_PREALLOC, &em->flags))
		return em;
	else
		hole_em = em;

	/* check to see if we've wrapped (len == -1 or similar) */
	end = start + len;
	if (end < start)
		end = (u64)-1;
	else
		end -= 1;

	em = NULL;

	/* ok, we didn't find anything, lets look for delalloc */
	delalloc_len = count_range_bits(&inode->io_tree, &delalloc_start,
				 end, len, EXTENT_DELALLOC, 1);
	delalloc_end = delalloc_start + delalloc_len;
	if (delalloc_end < delalloc_start)
		delalloc_end = (u64)-1;

	/*
	 * We didn't find anything useful, return the original results from
	 * get_extent()
	 */
	if (delalloc_start > end || delalloc_end <= start) {
		em = hole_em;
		hole_em = NULL;
		goto out;
	}

	/*
	 * Adjust the delalloc_start to make sure it doesn't go backwards from
	 * the start they passed in
	 */
	delalloc_start = max(start, delalloc_start);
	delalloc_len = delalloc_end - delalloc_start;

	if (delalloc_len > 0) {
		u64 hole_start;
		u64 hole_len;
		const u64 hole_end = extent_map_end(hole_em);

		em = alloc_extent_map();
		if (!em) {
			err = -ENOMEM;
			goto out;
		}

		ASSERT(hole_em);
		/*
		 * When btrfs_get_extent can't find anything it returns one
		 * huge hole
		 *
		 * Make sure what it found really fits our range, and adjust to
		 * make sure it is based on the start from the caller
		 */
		if (hole_end <= start || hole_em->start > end) {
		       free_extent_map(hole_em);
		       hole_em = NULL;
		} else {
		       hole_start = max(hole_em->start, start);
		       hole_len = hole_end - hole_start;
		}

		if (hole_em && delalloc_start > hole_start) {
			/*
			 * Our hole starts before our delalloc, so we have to
			 * return just the parts of the hole that go until the
			 * delalloc starts
			 */
			em->len = min(hole_len, delalloc_start - hole_start);
			em->start = hole_start;
			em->orig_start = hole_start;
			/*
			 * Don't adjust block start at all, it is fixed at
			 * EXTENT_MAP_HOLE
			 */
			em->block_start = hole_em->block_start;
			em->block_len = hole_len;
			if (test_bit(EXTENT_FLAG_PREALLOC, &hole_em->flags))
				set_bit(EXTENT_FLAG_PREALLOC, &em->flags);
		} else {
			/*
			 * Hole is out of passed range or it starts after
			 * delalloc range
			 */
			em->start = delalloc_start;
			em->len = delalloc_len;
			em->orig_start = delalloc_start;
			em->block_start = EXTENT_MAP_DELALLOC;
			em->block_len = delalloc_len;
		}
	} else {
		return hole_em;
	}
out:

	free_extent_map(hole_em);
	if (err) {
		free_extent_map(em);
		return ERR_PTR(err);
	}
	return em;
}

static struct extent_map *btrfs_create_dio_extent(struct btrfs_inode *inode,
						  const u64 start,
						  const u64 len,
						  const u64 orig_start,
						  const u64 block_start,
						  const u64 block_len,
						  const u64 orig_block_len,
						  const u64 ram_bytes,
						  const int type)
{
	struct extent_map *em = NULL;
	int ret;

	if (type != BTRFS_ORDERED_NOCOW) {
		em = create_io_em(inode, start, len, orig_start, block_start,
				  block_len, orig_block_len, ram_bytes,
				  BTRFS_COMPRESS_NONE, /* compress_type */
				  type);
		if (IS_ERR(em))
			goto out;
	}
	ret = btrfs_add_ordered_extent_dio(inode, start, block_start, len,
					   block_len, type);
	if (ret) {
		if (em) {
			free_extent_map(em);
			btrfs_drop_extent_cache(inode, start, start + len - 1, 0);
		}
		em = ERR_PTR(ret);
	}
 out:

	return em;
}

static struct extent_map *btrfs_new_extent_direct(struct btrfs_inode *inode,
						  u64 start, u64 len)
{
	struct btrfs_root *root = inode->root;
	struct btrfs_fs_info *fs_info = root->fs_info;
	struct extent_map *em;
	struct btrfs_key ins;
	u64 alloc_hint;
	int ret;

	alloc_hint = get_extent_allocation_hint(inode, start, len);
	ret = btrfs_reserve_extent(root, len, len, fs_info->sectorsize,
				   0, alloc_hint, &ins, 1, 1);
	if (ret)
		return ERR_PTR(ret);

	em = btrfs_create_dio_extent(inode, start, ins.offset, start,
				     ins.objectid, ins.offset, ins.offset,
				     ins.offset, BTRFS_ORDERED_REGULAR);
	btrfs_dec_block_group_reservations(fs_info, ins.objectid);
	if (IS_ERR(em))
		btrfs_free_reserved_extent(fs_info, ins.objectid, ins.offset,
					   1);

	return em;
}

/*
 * Check if we can do nocow write into the range [@offset, @offset + @len)
 *
 * @offset:	File offset
 * @len:	The length to write, will be updated to the nocow writeable
 *		range
 * @orig_start:	(optional) Return the original file offset of the file extent
 * @orig_len:	(optional) Return the original on-disk length of the file extent
 * @ram_bytes:	(optional) Return the ram_bytes of the file extent
 * @strict:	if true, omit optimizations that might force us into unnecessary
 *		cow. e.g., don't trust generation number.
 *
 * Return:
 * >0	and update @len if we can do nocow write
 *  0	if we can't do nocow write
 * <0	if error happened
 *
 * NOTE: This only checks the file extents, caller is responsible to wait for
 *	 any ordered extents.
 */
noinline int can_nocow_extent(struct inode *inode, u64 offset, u64 *len,
			      u64 *orig_start, u64 *orig_block_len,
			      u64 *ram_bytes, bool strict)
{
	struct btrfs_fs_info *fs_info = btrfs_sb(inode->i_sb);
	struct btrfs_path *path;
	int ret;
	struct extent_buffer *leaf;
	struct btrfs_root *root = BTRFS_I(inode)->root;
	struct extent_io_tree *io_tree = &BTRFS_I(inode)->io_tree;
	struct btrfs_file_extent_item *fi;
	struct btrfs_key key;
	u64 disk_bytenr;
	u64 backref_offset;
	u64 extent_end;
	u64 num_bytes;
	int slot;
	int found_type;
	bool nocow = (BTRFS_I(inode)->flags & BTRFS_INODE_NODATACOW);

	path = btrfs_alloc_path();
	if (!path)
		return -ENOMEM;

	ret = btrfs_lookup_file_extent(NULL, root, path,
			btrfs_ino(BTRFS_I(inode)), offset, 0);
	if (ret < 0)
		goto out;

	slot = path->slots[0];
	if (ret == 1) {
		if (slot == 0) {
			/* can't find the item, must cow */
			ret = 0;
			goto out;
		}
		slot--;
	}
	ret = 0;
	leaf = path->nodes[0];
	btrfs_item_key_to_cpu(leaf, &key, slot);
	if (key.objectid != btrfs_ino(BTRFS_I(inode)) ||
	    key.type != BTRFS_EXTENT_DATA_KEY) {
		/* not our file or wrong item type, must cow */
		goto out;
	}

	if (key.offset > offset) {
		/* Wrong offset, must cow */
		goto out;
	}

	fi = btrfs_item_ptr(leaf, slot, struct btrfs_file_extent_item);
	found_type = btrfs_file_extent_type(leaf, fi);
	if (found_type != BTRFS_FILE_EXTENT_REG &&
	    found_type != BTRFS_FILE_EXTENT_PREALLOC) {
		/* not a regular extent, must cow */
		goto out;
	}

	if (!nocow && found_type == BTRFS_FILE_EXTENT_REG)
		goto out;

	extent_end = key.offset + btrfs_file_extent_num_bytes(leaf, fi);
	if (extent_end <= offset)
		goto out;

	disk_bytenr = btrfs_file_extent_disk_bytenr(leaf, fi);
	if (disk_bytenr == 0)
		goto out;

	if (btrfs_file_extent_compression(leaf, fi) ||
	    btrfs_file_extent_encryption(leaf, fi) ||
	    btrfs_file_extent_other_encoding(leaf, fi))
		goto out;

	/*
	 * Do the same check as in btrfs_cross_ref_exist but without the
	 * unnecessary search.
	 */
	if (!strict &&
	    (btrfs_file_extent_generation(leaf, fi) <=
	     btrfs_root_last_snapshot(&root->root_item)))
		goto out;

	backref_offset = btrfs_file_extent_offset(leaf, fi);

	if (orig_start) {
		*orig_start = key.offset - backref_offset;
		*orig_block_len = btrfs_file_extent_disk_num_bytes(leaf, fi);
		*ram_bytes = btrfs_file_extent_ram_bytes(leaf, fi);
	}

	if (btrfs_extent_readonly(fs_info, disk_bytenr))
		goto out;

	num_bytes = min(offset + *len, extent_end) - offset;
	if (!nocow && found_type == BTRFS_FILE_EXTENT_PREALLOC) {
		u64 range_end;

		range_end = round_up(offset + num_bytes,
				     root->fs_info->sectorsize) - 1;
		ret = test_range_bit(io_tree, offset, range_end,
				     EXTENT_DELALLOC, 0, NULL);
		if (ret) {
			ret = -EAGAIN;
			goto out;
		}
	}

	btrfs_release_path(path);

	/*
	 * look for other files referencing this extent, if we
	 * find any we must cow
	 */

	ret = btrfs_cross_ref_exist(root, btrfs_ino(BTRFS_I(inode)),
				    key.offset - backref_offset, disk_bytenr,
				    strict);
	if (ret) {
		ret = 0;
		goto out;
	}

	/*
	 * adjust disk_bytenr and num_bytes to cover just the bytes
	 * in this extent we are about to write.  If there
	 * are any csums in that range we have to cow in order
	 * to keep the csums correct
	 */
	disk_bytenr += backref_offset;
	disk_bytenr += offset - key.offset;
	if (csum_exist_in_range(fs_info, disk_bytenr, num_bytes))
		goto out;
	/*
	 * all of the above have passed, it is safe to overwrite this extent
	 * without cow
	 */
	*len = num_bytes;
	ret = 1;
out:
	btrfs_free_path(path);
	return ret;
}

static int lock_extent_direct(struct inode *inode, u64 lockstart, u64 lockend,
			      struct extent_state **cached_state, bool writing)
{
	struct btrfs_ordered_extent *ordered;
	int ret = 0;

	while (1) {
		lock_extent_bits(&BTRFS_I(inode)->io_tree, lockstart, lockend,
				 cached_state);
		/*
		 * We're concerned with the entire range that we're going to be
		 * doing DIO to, so we need to make sure there's no ordered
		 * extents in this range.
		 */
		ordered = btrfs_lookup_ordered_range(BTRFS_I(inode), lockstart,
						     lockend - lockstart + 1);

		/*
		 * We need to make sure there are no buffered pages in this
		 * range either, we could have raced between the invalidate in
		 * generic_file_direct_write and locking the extent.  The
		 * invalidate needs to happen so that reads after a write do not
		 * get stale data.
		 */
		if (!ordered &&
		    (!writing || !filemap_range_has_page(inode->i_mapping,
							 lockstart, lockend)))
			break;

		unlock_extent_cached(&BTRFS_I(inode)->io_tree, lockstart, lockend,
				     cached_state);

		if (ordered) {
			/*
			 * If we are doing a DIO read and the ordered extent we
			 * found is for a buffered write, we can not wait for it
			 * to complete and retry, because if we do so we can
			 * deadlock with concurrent buffered writes on page
			 * locks. This happens only if our DIO read covers more
			 * than one extent map, if at this point has already
			 * created an ordered extent for a previous extent map
			 * and locked its range in the inode's io tree, and a
			 * concurrent write against that previous extent map's
			 * range and this range started (we unlock the ranges
			 * in the io tree only when the bios complete and
			 * buffered writes always lock pages before attempting
			 * to lock range in the io tree).
			 */
			if (writing ||
			    test_bit(BTRFS_ORDERED_DIRECT, &ordered->flags))
				btrfs_start_ordered_extent(ordered, 1);
			else
				ret = -ENOTBLK;
			btrfs_put_ordered_extent(ordered);
		} else {
			/*
			 * We could trigger writeback for this range (and wait
			 * for it to complete) and then invalidate the pages for
			 * this range (through invalidate_inode_pages2_range()),
			 * but that can lead us to a deadlock with a concurrent
			 * call to readahead (a buffered read or a defrag call
			 * triggered a readahead) on a page lock due to an
			 * ordered dio extent we created before but did not have
			 * yet a corresponding bio submitted (whence it can not
			 * complete), which makes readahead wait for that
			 * ordered extent to complete while holding a lock on
			 * that page.
			 */
			ret = -ENOTBLK;
		}

		if (ret)
			break;

		cond_resched();
	}

	return ret;
}

/* The callers of this must take lock_extent() */
static struct extent_map *create_io_em(struct btrfs_inode *inode, u64 start,
				       u64 len, u64 orig_start, u64 block_start,
				       u64 block_len, u64 orig_block_len,
				       u64 ram_bytes, int compress_type,
				       int type)
{
	struct extent_map_tree *em_tree;
	struct extent_map *em;
	int ret;

	ASSERT(type == BTRFS_ORDERED_PREALLOC ||
	       type == BTRFS_ORDERED_COMPRESSED ||
	       type == BTRFS_ORDERED_NOCOW ||
	       type == BTRFS_ORDERED_REGULAR);

	em_tree = &inode->extent_tree;
	em = alloc_extent_map();
	if (!em)
		return ERR_PTR(-ENOMEM);

	em->start = start;
	em->orig_start = orig_start;
	em->len = len;
	em->block_len = block_len;
	em->block_start = block_start;
	em->orig_block_len = orig_block_len;
	em->ram_bytes = ram_bytes;
	em->generation = -1;
	set_bit(EXTENT_FLAG_PINNED, &em->flags);
	if (type == BTRFS_ORDERED_PREALLOC) {
		set_bit(EXTENT_FLAG_FILLING, &em->flags);
	} else if (type == BTRFS_ORDERED_COMPRESSED) {
		set_bit(EXTENT_FLAG_COMPRESSED, &em->flags);
		em->compress_type = compress_type;
	}

	do {
		btrfs_drop_extent_cache(inode, em->start,
					em->start + em->len - 1, 0);
		write_lock(&em_tree->lock);
		ret = add_extent_mapping(em_tree, em, 1);
		write_unlock(&em_tree->lock);
		/*
		 * The caller has taken lock_extent(), who could race with us
		 * to add em?
		 */
	} while (ret == -EEXIST);

	if (ret) {
		free_extent_map(em);
		return ERR_PTR(ret);
	}

	/* em got 2 refs now, callers needs to do free_extent_map once. */
	return em;
}


static int btrfs_get_blocks_direct_write(struct extent_map **map,
					 struct inode *inode,
					 struct btrfs_dio_data *dio_data,
					 u64 start, u64 len)
{
	struct btrfs_fs_info *fs_info = btrfs_sb(inode->i_sb);
	struct extent_map *em = *map;
	int ret = 0;

	/*
	 * We don't allocate a new extent in the following cases
	 *
	 * 1) The inode is marked as NODATACOW. In this case we'll just use the
	 * existing extent.
	 * 2) The extent is marked as PREALLOC. We're good to go here and can
	 * just use the extent.
	 *
	 */
	if (test_bit(EXTENT_FLAG_PREALLOC, &em->flags) ||
	    ((BTRFS_I(inode)->flags & BTRFS_INODE_NODATACOW) &&
	     em->block_start != EXTENT_MAP_HOLE)) {
		int type;
		u64 block_start, orig_start, orig_block_len, ram_bytes;

		if (test_bit(EXTENT_FLAG_PREALLOC, &em->flags))
			type = BTRFS_ORDERED_PREALLOC;
		else
			type = BTRFS_ORDERED_NOCOW;
		len = min(len, em->len - (start - em->start));
		block_start = em->block_start + (start - em->start);

		if (can_nocow_extent(inode, start, &len, &orig_start,
				     &orig_block_len, &ram_bytes, false) == 1 &&
		    btrfs_inc_nocow_writers(fs_info, block_start)) {
			struct extent_map *em2;

			em2 = btrfs_create_dio_extent(BTRFS_I(inode), start, len,
						      orig_start, block_start,
						      len, orig_block_len,
						      ram_bytes, type);
			btrfs_dec_nocow_writers(fs_info, block_start);
			if (type == BTRFS_ORDERED_PREALLOC) {
				free_extent_map(em);
				*map = em = em2;
			}

			if (em2 && IS_ERR(em2)) {
				ret = PTR_ERR(em2);
				goto out;
			}
			/*
			 * For inode marked NODATACOW or extent marked PREALLOC,
			 * use the existing or preallocated extent, so does not
			 * need to adjust btrfs_space_info's bytes_may_use.
			 */
			btrfs_free_reserved_data_space_noquota(fs_info, len);
			goto skip_cow;
		}
	}

	/* this will cow the extent */
	free_extent_map(em);
	*map = em = btrfs_new_extent_direct(BTRFS_I(inode), start, len);
	if (IS_ERR(em)) {
		ret = PTR_ERR(em);
		goto out;
	}

	len = min(len, em->len - (start - em->start));

skip_cow:
	/*
	 * Need to update the i_size under the extent lock so buffered
	 * readers will get the updated i_size when we unlock.
	 */
	if (start + len > i_size_read(inode))
		i_size_write(inode, start + len);

	dio_data->reserve -= len;
out:
	return ret;
}

static int btrfs_dio_iomap_begin(struct inode *inode, loff_t start,
		loff_t length, unsigned int flags, struct iomap *iomap,
		struct iomap *srcmap)
{
	struct btrfs_fs_info *fs_info = btrfs_sb(inode->i_sb);
	struct extent_map *em;
	struct extent_state *cached_state = NULL;
	struct btrfs_dio_data *dio_data = NULL;
	u64 lockstart, lockend;
	const bool write = !!(flags & IOMAP_WRITE);
	int ret = 0;
	u64 len = length;
	bool unlock_extents = false;
<<<<<<< HEAD
	bool sync = (current->journal_info == BTRFS_DIO_SYNC_STUB);

	/*
	 * We used current->journal_info here to see if we were sync, but
	 * there's a lot of tests in the enospc machinery to not do flushing if
	 * we have a journal_info set, so we need to clear this out and re-set
	 * it in iomap_end.
	 */
	ASSERT(current->journal_info == NULL ||
	       current->journal_info == BTRFS_DIO_SYNC_STUB);
	current->journal_info = NULL;
=======
>>>>>>> f642729d

	if (!write)
		len = min_t(u64, len, fs_info->sectorsize);

	lockstart = start;
	lockend = start + len - 1;

	/*
	 * The generic stuff only does filemap_write_and_wait_range, which
	 * isn't enough if we've written compressed pages to this area, so we
	 * need to flush the dirty pages again to make absolutely sure that any
	 * outstanding dirty pages are on disk.
	 */
	if (test_bit(BTRFS_INODE_HAS_ASYNC_EXTENT,
		     &BTRFS_I(inode)->runtime_flags)) {
		ret = filemap_fdatawrite_range(inode->i_mapping, start,
					       start + length - 1);
		if (ret)
			return ret;
<<<<<<< HEAD
	}

	dio_data = kzalloc(sizeof(*dio_data), GFP_NOFS);
	if (!dio_data)
		return -ENOMEM;

	dio_data->sync = sync;
	dio_data->length = length;
	if (write) {
		dio_data->reserve = round_up(length, fs_info->sectorsize);
		ret = btrfs_delalloc_reserve_space(BTRFS_I(inode),
				&dio_data->data_reserved,
				start, dio_data->reserve);
		if (ret) {
			extent_changeset_free(dio_data->data_reserved);
			kfree(dio_data);
			return ret;
		}
=======
>>>>>>> f642729d
	}
	iomap->private = dio_data;


	dio_data = kzalloc(sizeof(*dio_data), GFP_NOFS);
	if (!dio_data)
		return -ENOMEM;

	dio_data->length = length;
	if (write) {
		dio_data->reserve = round_up(length, fs_info->sectorsize);
		ret = btrfs_delalloc_reserve_space(BTRFS_I(inode),
				&dio_data->data_reserved,
				start, dio_data->reserve);
		if (ret) {
			extent_changeset_free(dio_data->data_reserved);
			kfree(dio_data);
			return ret;
		}
	}
	iomap->private = dio_data;


	/*
	 * If this errors out it's because we couldn't invalidate pagecache for
	 * this range and we need to fallback to buffered.
	 */
	if (lock_extent_direct(inode, lockstart, lockend, &cached_state, write)) {
		ret = -ENOTBLK;
		goto err;
	}

	em = btrfs_get_extent(BTRFS_I(inode), NULL, 0, start, len);
	if (IS_ERR(em)) {
		ret = PTR_ERR(em);
		goto unlock_err;
	}

	/*
	 * Ok for INLINE and COMPRESSED extents we need to fallback on buffered
	 * io.  INLINE is special, and we could probably kludge it in here, but
	 * it's still buffered so for safety lets just fall back to the generic
	 * buffered path.
	 *
	 * For COMPRESSED we _have_ to read the entire extent in so we can
	 * decompress it, so there will be buffering required no matter what we
	 * do, so go ahead and fallback to buffered.
	 *
	 * We return -ENOTBLK because that's what makes DIO go ahead and go back
	 * to buffered IO.  Don't blame me, this is the price we pay for using
	 * the generic code.
	 */
	if (test_bit(EXTENT_FLAG_COMPRESSED, &em->flags) ||
	    em->block_start == EXTENT_MAP_INLINE) {
		free_extent_map(em);
		ret = -ENOTBLK;
		goto unlock_err;
	}

	len = min(len, em->len - (start - em->start));
	if (write) {
		ret = btrfs_get_blocks_direct_write(&em, inode, dio_data,
						    start, len);
		if (ret < 0)
			goto unlock_err;
		unlock_extents = true;
		/* Recalc len in case the new em is smaller than requested */
		len = min(len, em->len - (start - em->start));
	} else {
		/*
		 * We need to unlock only the end area that we aren't using.
		 * The rest is going to be unlocked by the endio routine.
		 */
		lockstart = start + len;
		if (lockstart < lockend)
			unlock_extents = true;
<<<<<<< HEAD
	}

	if (unlock_extents)
		unlock_extent_cached(&BTRFS_I(inode)->io_tree,
				     lockstart, lockend, &cached_state);
	else
		free_extent_state(cached_state);

	/*
	 * Translate extent map information to iomap.
	 * We trim the extents (and move the addr) even though iomap code does
	 * that, since we have locked only the parts we are performing I/O in.
	 */
	if ((em->block_start == EXTENT_MAP_HOLE) ||
	    (test_bit(EXTENT_FLAG_PREALLOC, &em->flags) && !write)) {
		iomap->addr = IOMAP_NULL_ADDR;
		iomap->type = IOMAP_HOLE;
	} else {
		iomap->addr = em->block_start + (start - em->start);
		iomap->type = IOMAP_MAPPED;
=======
>>>>>>> f642729d
	}
	iomap->offset = start;
	iomap->bdev = fs_info->fs_devices->latest_bdev;
	iomap->length = len;

	if (unlock_extents)
		unlock_extent_cached(&BTRFS_I(inode)->io_tree,
				     lockstart, lockend, &cached_state);
	else
		free_extent_state(cached_state);

	/*
	 * Translate extent map information to iomap.
	 * We trim the extents (and move the addr) even though iomap code does
	 * that, since we have locked only the parts we are performing I/O in.
	 */
	if ((em->block_start == EXTENT_MAP_HOLE) ||
	    (test_bit(EXTENT_FLAG_PREALLOC, &em->flags) && !write)) {
		iomap->addr = IOMAP_NULL_ADDR;
		iomap->type = IOMAP_HOLE;
	} else {
		iomap->addr = em->block_start + (start - em->start);
		iomap->type = IOMAP_MAPPED;
	}
	iomap->offset = start;
	iomap->bdev = fs_info->fs_devices->latest_bdev;
	iomap->length = len;

	if (write && btrfs_use_zone_append(BTRFS_I(inode), em))
		iomap->flags |= IOMAP_F_ZONE_APPEND;

	free_extent_map(em);

	return 0;

unlock_err:
	unlock_extent_cached(&BTRFS_I(inode)->io_tree, lockstart, lockend,
			     &cached_state);
err:
	if (dio_data) {
		btrfs_delalloc_release_space(BTRFS_I(inode),
				dio_data->data_reserved, start,
				dio_data->reserve, true);
		btrfs_delalloc_release_extents(BTRFS_I(inode), dio_data->reserve);
		extent_changeset_free(dio_data->data_reserved);
		kfree(dio_data);
	}
	return ret;
}

static int btrfs_dio_iomap_end(struct inode *inode, loff_t pos, loff_t length,
		ssize_t written, unsigned int flags, struct iomap *iomap)
{
	int ret = 0;
	struct btrfs_dio_data *dio_data = iomap->private;
	size_t submitted = dio_data->submitted;
	const bool write = !!(flags & IOMAP_WRITE);

	if (!write && (iomap->type == IOMAP_HOLE)) {
		/* If reading from a hole, unlock and return */
		unlock_extent(&BTRFS_I(inode)->io_tree, pos, pos + length - 1);
		goto out;
	}

	if (submitted < length) {
		pos += submitted;
		length -= submitted;
		if (write)
			__endio_write_update_ordered(BTRFS_I(inode), pos,
					length, false);
		else
			unlock_extent(&BTRFS_I(inode)->io_tree, pos,
				      pos + length - 1);
		ret = -ENOTBLK;
	}

	if (write) {
		if (dio_data->reserve)
			btrfs_delalloc_release_space(BTRFS_I(inode),
					dio_data->data_reserved, pos,
					dio_data->reserve, true);
		btrfs_delalloc_release_extents(BTRFS_I(inode), dio_data->length);
		extent_changeset_free(dio_data->data_reserved);
	}
out:
<<<<<<< HEAD
	/*
	 * We're all done, we can re-set the current->journal_info now safely
	 * for our endio.
	 */
	if (dio_data->sync) {
		ASSERT(current->journal_info == NULL);
		current->journal_info = BTRFS_DIO_SYNC_STUB;
	}
=======
>>>>>>> f642729d
	kfree(dio_data);
	iomap->private = NULL;

	return ret;
}

static void btrfs_dio_private_put(struct btrfs_dio_private *dip)
{
	/*
	 * This implies a barrier so that stores to dio_bio->bi_status before
	 * this and loads of dio_bio->bi_status after this are fully ordered.
	 */
	if (!refcount_dec_and_test(&dip->refs))
		return;

	if (btrfs_op(dip->dio_bio) == BTRFS_MAP_WRITE) {
		__endio_write_update_ordered(BTRFS_I(dip->inode),
					     dip->logical_offset,
					     dip->bytes,
					     !dip->dio_bio->bi_status);
	} else {
		unlock_extent(&BTRFS_I(dip->inode)->io_tree,
			      dip->logical_offset,
			      dip->logical_offset + dip->bytes - 1);
	}

	bio_endio(dip->dio_bio);
	kfree(dip);
}

static blk_status_t submit_dio_repair_bio(struct inode *inode, struct bio *bio,
					  int mirror_num,
					  unsigned long bio_flags)
{
	struct btrfs_dio_private *dip = bio->bi_private;
	struct btrfs_fs_info *fs_info = btrfs_sb(inode->i_sb);
	blk_status_t ret;

	BUG_ON(bio_op(bio) == REQ_OP_WRITE);

	ret = btrfs_bio_wq_end_io(fs_info, bio, BTRFS_WQ_ENDIO_DATA);
	if (ret)
		return ret;

	refcount_inc(&dip->refs);
	ret = btrfs_map_bio(fs_info, bio, mirror_num);
	if (ret)
		refcount_dec(&dip->refs);
	return ret;
}

static blk_status_t btrfs_check_read_dio_bio(struct inode *inode,
					     struct btrfs_io_bio *io_bio,
					     const bool uptodate)
{
	struct btrfs_fs_info *fs_info = BTRFS_I(inode)->root->fs_info;
	const u32 sectorsize = fs_info->sectorsize;
	struct extent_io_tree *failure_tree = &BTRFS_I(inode)->io_failure_tree;
	struct extent_io_tree *io_tree = &BTRFS_I(inode)->io_tree;
	const bool csum = !(BTRFS_I(inode)->flags & BTRFS_INODE_NODATASUM);
	struct bio_vec bvec;
	struct bvec_iter iter;
	u64 start = io_bio->logical;
	u32 bio_offset = 0;
	blk_status_t err = BLK_STS_OK;

	__bio_for_each_segment(bvec, &io_bio->bio, iter, io_bio->iter) {
		unsigned int i, nr_sectors, pgoff;

		nr_sectors = BTRFS_BYTES_TO_BLKS(fs_info, bvec.bv_len);
		pgoff = bvec.bv_offset;
		for (i = 0; i < nr_sectors; i++) {
			ASSERT(pgoff < PAGE_SIZE);
			if (uptodate &&
			    (!csum || !check_data_csum(inode, io_bio,
					bio_offset, bvec.bv_page, pgoff))) {
				clean_io_failure(fs_info, failure_tree, io_tree,
						 start, bvec.bv_page,
						 btrfs_ino(BTRFS_I(inode)),
						 pgoff);
			} else {
				blk_status_t status;

				ASSERT((start - io_bio->logical) < UINT_MAX);
				status = btrfs_submit_read_repair(inode,
							&io_bio->bio,
							start - io_bio->logical,
							bvec.bv_page, pgoff,
							start,
							start + sectorsize - 1,
							io_bio->mirror_num,
							submit_dio_repair_bio);
				if (status)
					err = status;
			}
			start += sectorsize;
			ASSERT(bio_offset + sectorsize > bio_offset);
			bio_offset += sectorsize;
			pgoff += sectorsize;
		}
	}
	return err;
}

static void __endio_write_update_ordered(struct btrfs_inode *inode,
					 const u64 offset, const u64 bytes,
					 const bool uptodate)
{
	struct btrfs_fs_info *fs_info = inode->root->fs_info;
	struct btrfs_ordered_extent *ordered = NULL;
	struct btrfs_workqueue *wq;
	u64 ordered_offset = offset;
	u64 ordered_bytes = bytes;
	u64 last_offset;

	if (btrfs_is_free_space_inode(inode))
		wq = fs_info->endio_freespace_worker;
	else
		wq = fs_info->endio_write_workers;

	while (ordered_offset < offset + bytes) {
		last_offset = ordered_offset;
		if (btrfs_dec_test_first_ordered_pending(inode, &ordered,
							 &ordered_offset,
							 ordered_bytes,
							 uptodate)) {
			btrfs_init_work(&ordered->work, finish_ordered_fn, NULL,
					NULL);
			btrfs_queue_work(wq, &ordered->work);
		}

		/* No ordered extent found in the range, exit */
		if (ordered_offset == last_offset)
			return;
		/*
		 * Our bio might span multiple ordered extents. In this case
		 * we keep going until we have accounted the whole dio.
		 */
		if (ordered_offset < offset + bytes) {
			ordered_bytes = offset + bytes - ordered_offset;
			ordered = NULL;
		}
	}
}

static blk_status_t btrfs_submit_bio_start_direct_io(struct inode *inode,
						     struct bio *bio,
						     u64 dio_file_offset)
{
	return btrfs_csum_one_bio(BTRFS_I(inode), bio, dio_file_offset, 1);
}

static void btrfs_end_dio_bio(struct bio *bio)
{
	struct btrfs_dio_private *dip = bio->bi_private;
	blk_status_t err = bio->bi_status;

	if (err)
		btrfs_warn(BTRFS_I(dip->inode)->root->fs_info,
			   "direct IO failed ino %llu rw %d,%u sector %#Lx len %u err no %d",
			   btrfs_ino(BTRFS_I(dip->inode)), bio_op(bio),
			   bio->bi_opf, bio->bi_iter.bi_sector,
			   bio->bi_iter.bi_size, err);

	if (bio_op(bio) == REQ_OP_READ) {
		err = btrfs_check_read_dio_bio(dip->inode, btrfs_io_bio(bio),
					       !err);
	}

	if (err)
		dip->dio_bio->bi_status = err;

	btrfs_record_physical_zoned(dip->inode, dip->logical_offset, bio);

	bio_put(bio);
	btrfs_dio_private_put(dip);
}

static inline blk_status_t btrfs_submit_dio_bio(struct bio *bio,
		struct inode *inode, u64 file_offset, int async_submit)
{
	struct btrfs_fs_info *fs_info = btrfs_sb(inode->i_sb);
	struct btrfs_dio_private *dip = bio->bi_private;
	bool write = btrfs_op(bio) == BTRFS_MAP_WRITE;
	blk_status_t ret;

	/* Check btrfs_submit_bio_hook() for rules about async submit. */
	if (async_submit)
		async_submit = !atomic_read(&BTRFS_I(inode)->sync_writers);

	if (!write) {
		ret = btrfs_bio_wq_end_io(fs_info, bio, BTRFS_WQ_ENDIO_DATA);
		if (ret)
			goto err;
	}

	if (BTRFS_I(inode)->flags & BTRFS_INODE_NODATASUM)
		goto map;

	if (write && async_submit) {
		ret = btrfs_wq_submit_bio(inode, bio, 0, 0, file_offset,
					  btrfs_submit_bio_start_direct_io);
		goto err;
	} else if (write) {
		/*
		 * If we aren't doing async submit, calculate the csum of the
		 * bio now.
		 */
		ret = btrfs_csum_one_bio(BTRFS_I(inode), bio, file_offset, 1);
		if (ret)
			goto err;
	} else {
		u64 csum_offset;

		csum_offset = file_offset - dip->logical_offset;
		csum_offset >>= fs_info->sectorsize_bits;
		csum_offset *= fs_info->csum_size;
		btrfs_io_bio(bio)->csum = dip->csums + csum_offset;
	}
map:
	ret = btrfs_map_bio(fs_info, bio, 0);
err:
	return ret;
}

/*
 * If this succeeds, the btrfs_dio_private is responsible for cleaning up locked
 * or ordered extents whether or not we submit any bios.
 */
static struct btrfs_dio_private *btrfs_create_dio_private(struct bio *dio_bio,
							  struct inode *inode,
							  loff_t file_offset)
{
	const bool write = (btrfs_op(dio_bio) == BTRFS_MAP_WRITE);
	const bool csum = !(BTRFS_I(inode)->flags & BTRFS_INODE_NODATASUM);
	size_t dip_size;
	struct btrfs_dio_private *dip;

	dip_size = sizeof(*dip);
	if (!write && csum) {
		struct btrfs_fs_info *fs_info = btrfs_sb(inode->i_sb);
		size_t nblocks;

		nblocks = dio_bio->bi_iter.bi_size >> fs_info->sectorsize_bits;
		dip_size += fs_info->csum_size * nblocks;
	}

	dip = kzalloc(dip_size, GFP_NOFS);
	if (!dip)
		return NULL;

	dip->inode = inode;
	dip->logical_offset = file_offset;
	dip->bytes = dio_bio->bi_iter.bi_size;
	dip->disk_bytenr = dio_bio->bi_iter.bi_sector << 9;
	dip->dio_bio = dio_bio;
	refcount_set(&dip->refs, 1);
	return dip;
}

static blk_qc_t btrfs_submit_direct(struct inode *inode, struct iomap *iomap,
		struct bio *dio_bio, loff_t file_offset)
{
	const bool write = (btrfs_op(dio_bio) == BTRFS_MAP_WRITE);
	struct btrfs_fs_info *fs_info = btrfs_sb(inode->i_sb);
	const bool raid56 = (btrfs_data_alloc_profile(fs_info) &
			     BTRFS_BLOCK_GROUP_RAID56_MASK);
	struct btrfs_dio_private *dip;
	struct bio *bio;
	u64 start_sector;
	int async_submit = 0;
	u64 submit_len;
	int clone_offset = 0;
	int clone_len;
	u64 logical;
	int ret;
	blk_status_t status;
	struct btrfs_io_geometry geom;
	struct btrfs_dio_data *dio_data = iomap->private;
<<<<<<< HEAD
=======
	struct extent_map *em = NULL;
>>>>>>> f642729d

	dip = btrfs_create_dio_private(dio_bio, inode, file_offset);
	if (!dip) {
		if (!write) {
			unlock_extent(&BTRFS_I(inode)->io_tree, file_offset,
				file_offset + dio_bio->bi_iter.bi_size - 1);
		}
		dio_bio->bi_status = BLK_STS_RESOURCE;
		bio_endio(dio_bio);
		return BLK_QC_T_NONE;
	}

	if (!write) {
		/*
		 * Load the csums up front to reduce csum tree searches and
		 * contention when submitting bios.
		 *
		 * If we have csums disabled this will do nothing.
		 */
		status = btrfs_lookup_bio_sums(inode, dio_bio, dip->csums);
		if (status != BLK_STS_OK)
			goto out_err;
	}

	start_sector = dio_bio->bi_iter.bi_sector;
	submit_len = dio_bio->bi_iter.bi_size;

	do {
		logical = start_sector << 9;
		em = btrfs_get_chunk_map(fs_info, logical, submit_len);
		if (IS_ERR(em)) {
			status = errno_to_blk_status(PTR_ERR(em));
			em = NULL;
			goto out_err_em;
		}
		ret = btrfs_get_io_geometry(fs_info, em, btrfs_op(dio_bio),
					    logical, submit_len, &geom);
		if (ret) {
			status = errno_to_blk_status(ret);
			goto out_err_em;
		}
		ASSERT(geom.len <= INT_MAX);

		clone_len = min_t(int, submit_len, geom.len);

		/*
		 * This will never fail as it's passing GPF_NOFS and
		 * the allocation is backed by btrfs_bioset.
		 */
		bio = btrfs_bio_clone_partial(dio_bio, clone_offset, clone_len);
		bio->bi_private = dip;
		bio->bi_end_io = btrfs_end_dio_bio;
		btrfs_io_bio(bio)->logical = file_offset;

		WARN_ON_ONCE(write && btrfs_is_zoned(fs_info) &&
			     fs_info->max_zone_append_size &&
			     bio_op(bio) != REQ_OP_ZONE_APPEND);

		if (bio_op(bio) == REQ_OP_ZONE_APPEND) {
			status = extract_ordered_extent(BTRFS_I(inode), bio,
							file_offset);
			if (status) {
				bio_put(bio);
				goto out_err;
			}
		}

		ASSERT(submit_len >= clone_len);
		submit_len -= clone_len;

		/*
		 * Increase the count before we submit the bio so we know
		 * the end IO handler won't happen before we increase the
		 * count. Otherwise, the dip might get freed before we're
		 * done setting it up.
		 *
		 * We transfer the initial reference to the last bio, so we
		 * don't need to increment the reference count for the last one.
		 */
		if (submit_len > 0) {
			refcount_inc(&dip->refs);
			/*
			 * If we are submitting more than one bio, submit them
			 * all asynchronously. The exception is RAID 5 or 6, as
			 * asynchronous checksums make it difficult to collect
			 * full stripe writes.
			 */
			if (!raid56)
				async_submit = 1;
		}

		status = btrfs_submit_dio_bio(bio, inode, file_offset,
						async_submit);
		if (status) {
			bio_put(bio);
			if (submit_len > 0)
				refcount_dec(&dip->refs);
			goto out_err_em;
		}

		dio_data->submitted += clone_len;
		clone_offset += clone_len;
		start_sector += clone_len >> 9;
		file_offset += clone_len;

		free_extent_map(em);
	} while (submit_len > 0);
	return BLK_QC_T_NONE;

out_err_em:
	free_extent_map(em);
out_err:
	dip->dio_bio->bi_status = status;
	btrfs_dio_private_put(dip);
<<<<<<< HEAD
	return BLK_QC_T_NONE;
}

static ssize_t check_direct_IO(struct btrfs_fs_info *fs_info,
			       const struct iov_iter *iter, loff_t offset)
{
	int seg;
	int i;
	unsigned int blocksize_mask = fs_info->sectorsize - 1;
	ssize_t retval = -EINVAL;
=======
>>>>>>> f642729d

	return BLK_QC_T_NONE;
}

<<<<<<< HEAD
static inline int btrfs_maybe_fsync_end_io(struct kiocb *iocb, ssize_t size,
					   int error, unsigned flags)
{
	/*
	 * Now if we're still in the context of our submitter we know we can't
	 * safely run generic_write_sync(), so clear our flag here so that the
	 * caller knows to follow up with a sync.
	 */
	if (current->journal_info == BTRFS_DIO_SYNC_STUB) {
		current->journal_info = NULL;
		return error;
	}

	if (error)
		return error;

	if (size) {
		iocb->ki_flags |= IOCB_DSYNC;
		return generic_write_sync(iocb, size);
	}

	return 0;
}

static const struct iomap_ops btrfs_dio_iomap_ops = {
	.iomap_begin            = btrfs_dio_iomap_begin,
	.iomap_end              = btrfs_dio_iomap_end,
};

static const struct iomap_dio_ops btrfs_dio_ops = {
	.submit_io		= btrfs_submit_direct,
};

static const struct iomap_dio_ops btrfs_sync_dops = {
	.submit_io		= btrfs_submit_direct,
	.end_io			= btrfs_maybe_fsync_end_io,
};

ssize_t btrfs_direct_IO(struct kiocb *iocb, struct iov_iter *iter)
{
	struct file *file = iocb->ki_filp;
	struct inode *inode = file->f_mapping->host;
	struct btrfs_fs_info *fs_info = btrfs_sb(inode->i_sb);
	struct extent_changeset *data_reserved = NULL;
	loff_t offset = iocb->ki_pos;
	size_t count = 0;
	bool relock = false;
	ssize_t ret;

	if (check_direct_IO(fs_info, iter, offset))
		return 0;

	count = iov_iter_count(iter);
	if (iov_iter_rw(iter) == WRITE) {
		/*
		 * If the write DIO is beyond the EOF, we need update
		 * the isize, but it is protected by i_mutex. So we can
		 * not unlock the i_mutex at this case.
		 */
		if (offset + count <= inode->i_size) {
			inode_unlock(inode);
			relock = true;
		}
		down_read(&BTRFS_I(inode)->dio_sem);
	}

	/*
	 * We have are actually a sync iocb, so we need our fancy endio to know
	 * if we need to sync.
	 */
	if (current->journal_info)
		ret = iomap_dio_rw(iocb, iter, &btrfs_dio_iomap_ops,
				   &btrfs_sync_dops, is_sync_kiocb(iocb));
	else
		ret = iomap_dio_rw(iocb, iter, &btrfs_dio_iomap_ops,
				   &btrfs_dio_ops, is_sync_kiocb(iocb));

	if (ret == -ENOTBLK)
		ret = 0;

	if (iov_iter_rw(iter) == WRITE)
		up_read(&BTRFS_I(inode)->dio_sem);

	if (relock)
		inode_lock(inode);
=======
const struct iomap_ops btrfs_dio_iomap_ops = {
	.iomap_begin            = btrfs_dio_iomap_begin,
	.iomap_end              = btrfs_dio_iomap_end,
};
>>>>>>> f642729d

const struct iomap_dio_ops btrfs_dio_ops = {
	.submit_io		= btrfs_submit_direct,
};

static int btrfs_fiemap(struct inode *inode, struct fiemap_extent_info *fieinfo,
			u64 start, u64 len)
{
	int	ret;

	ret = fiemap_prep(inode, fieinfo, start, &len, 0);
	if (ret)
		return ret;

	return extent_fiemap(BTRFS_I(inode), fieinfo, start, len);
}

int btrfs_readpage(struct file *file, struct page *page)
{
	struct btrfs_inode *inode = BTRFS_I(page->mapping->host);
	u64 start = page_offset(page);
	u64 end = start + PAGE_SIZE - 1;
	unsigned long bio_flags = 0;
	struct bio *bio = NULL;
	int ret;

	btrfs_lock_and_flush_ordered_range(inode, start, end, NULL);

	ret = btrfs_do_readpage(page, NULL, &bio, &bio_flags, 0, NULL);
	if (bio)
		ret = submit_one_bio(bio, 0, bio_flags);
	return ret;
}

static int btrfs_writepage(struct page *page, struct writeback_control *wbc)
{
	struct inode *inode = page->mapping->host;
	int ret;

	if (current->flags & PF_MEMALLOC) {
		redirty_page_for_writepage(wbc, page);
		unlock_page(page);
		return 0;
	}

	/*
	 * If we are under memory pressure we will call this directly from the
	 * VM, we need to make sure we have the inode referenced for the ordered
	 * extent.  If not just return like we didn't do anything.
	 */
	if (!igrab(inode)) {
		redirty_page_for_writepage(wbc, page);
		return AOP_WRITEPAGE_ACTIVATE;
	}
	ret = extent_write_full_page(page, wbc);
	btrfs_add_delayed_iput(inode);
	return ret;
}

static int btrfs_writepages(struct address_space *mapping,
			    struct writeback_control *wbc)
{
	return extent_writepages(mapping, wbc);
}

static void btrfs_readahead(struct readahead_control *rac)
{
	extent_readahead(rac);
}

static int __btrfs_releasepage(struct page *page, gfp_t gfp_flags)
{
	int ret = try_release_extent_mapping(page, gfp_flags);
	if (ret == 1)
		clear_page_extent_mapped(page);
	return ret;
}

static int btrfs_releasepage(struct page *page, gfp_t gfp_flags)
{
	if (PageWriteback(page) || PageDirty(page))
		return 0;
	return __btrfs_releasepage(page, gfp_flags);
}

#ifdef CONFIG_MIGRATION
static int btrfs_migratepage(struct address_space *mapping,
			     struct page *newpage, struct page *page,
			     enum migrate_mode mode)
{
	int ret;

	ret = migrate_page_move_mapping(mapping, newpage, page, 0);
	if (ret != MIGRATEPAGE_SUCCESS)
		return ret;

	if (page_has_private(page))
		attach_page_private(newpage, detach_page_private(page));

	if (PagePrivate2(page)) {
		ClearPagePrivate2(page);
		SetPagePrivate2(newpage);
	}

	if (mode != MIGRATE_SYNC_NO_COPY)
		migrate_page_copy(newpage, page);
	else
		migrate_page_states(newpage, page);
	return MIGRATEPAGE_SUCCESS;
}
#endif

static void btrfs_invalidatepage(struct page *page, unsigned int offset,
				 unsigned int length)
{
	struct btrfs_inode *inode = BTRFS_I(page->mapping->host);
	struct extent_io_tree *tree = &inode->io_tree;
	struct btrfs_ordered_extent *ordered;
	struct extent_state *cached_state = NULL;
	u64 page_start = page_offset(page);
	u64 page_end = page_start + PAGE_SIZE - 1;
	u64 start;
	u64 end;
	int inode_evicting = inode->vfs_inode.i_state & I_FREEING;
<<<<<<< HEAD
=======
	bool found_ordered = false;
	bool completed_ordered = false;
>>>>>>> f642729d

	/*
	 * we have the page locked, so new writeback can't start,
	 * and the dirty bit won't be cleared while we are here.
	 *
	 * Wait for IO on this page so that we can safely clear
	 * the PagePrivate2 bit and do ordered accounting
	 */
	wait_on_page_writeback(page);

	if (offset) {
		btrfs_releasepage(page, GFP_NOFS);
		return;
	}

	if (!inode_evicting)
		lock_extent_bits(tree, page_start, page_end, &cached_state);

	start = page_start;
<<<<<<< HEAD
=======
again:
>>>>>>> f642729d
	ordered = btrfs_lookup_ordered_range(inode, start, page_end - start + 1);
	if (ordered) {
		found_ordered = true;
		end = min(page_end,
			  ordered->file_offset + ordered->num_bytes - 1);
		/*
		 * IO on this page will never be started, so we need to account
		 * for any ordered extents now. Don't clear EXTENT_DELALLOC_NEW
		 * here, must leave that up for the ordered extent completion.
		 */
		if (!inode_evicting)
			clear_extent_bit(tree, start, end,
					 EXTENT_DELALLOC |
					 EXTENT_LOCKED | EXTENT_DO_ACCOUNTING |
					 EXTENT_DEFRAG, 1, 0, &cached_state);
		/*
		 * whoever cleared the private bit is responsible
		 * for the finish_ordered_io
		 */
		if (TestClearPagePrivate2(page)) {
			struct btrfs_ordered_inode_tree *tree;
			u64 new_len;

			tree = &inode->ordered_tree;

			spin_lock_irq(&tree->lock);
			set_bit(BTRFS_ORDERED_TRUNCATED, &ordered->flags);
			new_len = start - ordered->file_offset;
			if (new_len < ordered->truncated_len)
				ordered->truncated_len = new_len;
			spin_unlock_irq(&tree->lock);

			if (btrfs_dec_test_ordered_pending(inode, &ordered,
							   start,
							   end - start + 1, 1)) {
				btrfs_finish_ordered_io(ordered);
				completed_ordered = true;
			}
		}
		btrfs_put_ordered_extent(ordered);
		if (!inode_evicting) {
			cached_state = NULL;
			lock_extent_bits(tree, start, end,
					 &cached_state);
		}

		start = end + 1;
		if (start < page_end)
			goto again;
	}

	/*
	 * Qgroup reserved space handler
	 * Page here will be either
	 * 1) Already written to disk or ordered extent already submitted
	 *    Then its QGROUP_RESERVED bit in io_tree is already cleaned.
	 *    Qgroup will be handled by its qgroup_record then.
	 *    btrfs_qgroup_free_data() call will do nothing here.
	 *
	 * 2) Not written to disk yet
	 *    Then btrfs_qgroup_free_data() call will clear the QGROUP_RESERVED
	 *    bit of its io_tree, and free the qgroup reserved data space.
	 *    Since the IO will never happen for this page.
	 */
	btrfs_qgroup_free_data(inode, NULL, page_start, PAGE_SIZE);
	if (!inode_evicting) {
		bool delete = true;

		/*
		 * If there's an ordered extent for this range and we have not
		 * finished it ourselves, we must leave EXTENT_DELALLOC_NEW set
		 * in the range for the ordered extent completion. We must also
		 * not delete the range, otherwise we would lose that bit (and
		 * any other bits set in the range). Make sure EXTENT_UPTODATE
		 * is cleared if we don't delete, otherwise it can lead to
		 * corruptions if the i_size is extented later.
		 */
		if (found_ordered && !completed_ordered)
			delete = false;
		clear_extent_bit(tree, page_start, page_end, EXTENT_LOCKED |
				 EXTENT_DELALLOC | EXTENT_UPTODATE |
				 EXTENT_DO_ACCOUNTING | EXTENT_DEFRAG, 1,
				 delete, &cached_state);

		__btrfs_releasepage(page, GFP_NOFS);
	}

	ClearPageChecked(page);
	clear_page_extent_mapped(page);
}

/*
 * btrfs_page_mkwrite() is not allowed to change the file size as it gets
 * called from a page fault handler when a page is first dirtied. Hence we must
 * be careful to check for EOF conditions here. We set the page up correctly
 * for a written page which means we get ENOSPC checking when writing into
 * holes and correct delalloc and unwritten extent mapping on filesystems that
 * support these features.
 *
 * We are not allowed to take the i_mutex here so we have to play games to
 * protect against truncate races as the page could now be beyond EOF.  Because
 * truncate_setsize() writes the inode size before removing pages, once we have
 * the page lock we can determine safely if the page is beyond EOF. If it is not
 * beyond EOF, then the page is guaranteed safe against truncation until we
 * unlock the page.
 */
vm_fault_t btrfs_page_mkwrite(struct vm_fault *vmf)
{
	struct page *page = vmf->page;
	struct inode *inode = file_inode(vmf->vma->vm_file);
	struct btrfs_fs_info *fs_info = btrfs_sb(inode->i_sb);
	struct extent_io_tree *io_tree = &BTRFS_I(inode)->io_tree;
	struct btrfs_ordered_extent *ordered;
	struct extent_state *cached_state = NULL;
	struct extent_changeset *data_reserved = NULL;
	char *kaddr;
	unsigned long zero_start;
	loff_t size;
	vm_fault_t ret;
	int ret2;
	int reserved = 0;
	u64 reserved_space;
	u64 page_start;
	u64 page_end;
	u64 end;

	reserved_space = PAGE_SIZE;

	sb_start_pagefault(inode->i_sb);
	page_start = page_offset(page);
	page_end = page_start + PAGE_SIZE - 1;
	end = page_end;

	/*
	 * Reserving delalloc space after obtaining the page lock can lead to
	 * deadlock. For example, if a dirty page is locked by this function
	 * and the call to btrfs_delalloc_reserve_space() ends up triggering
	 * dirty page write out, then the btrfs_writepage() function could
	 * end up waiting indefinitely to get a lock on the page currently
	 * being processed by btrfs_page_mkwrite() function.
	 */
	ret2 = btrfs_delalloc_reserve_space(BTRFS_I(inode), &data_reserved,
					    page_start, reserved_space);
	if (!ret2) {
		ret2 = file_update_time(vmf->vma->vm_file);
		reserved = 1;
	}
	if (ret2) {
		ret = vmf_error(ret2);
		if (reserved)
			goto out;
		goto out_noreserve;
	}

	ret = VM_FAULT_NOPAGE; /* make the VM retry the fault */
again:
	lock_page(page);
	size = i_size_read(inode);

	if ((page->mapping != inode->i_mapping) ||
	    (page_start >= size)) {
		/* page got truncated out from underneath us */
		goto out_unlock;
	}
	wait_on_page_writeback(page);

	lock_extent_bits(io_tree, page_start, page_end, &cached_state);
	ret2 = set_page_extent_mapped(page);
	if (ret2 < 0) {
		ret = vmf_error(ret2);
		unlock_extent_cached(io_tree, page_start, page_end, &cached_state);
		goto out_unlock;
	}

	/*
	 * we can't set the delalloc bits if there are pending ordered
	 * extents.  Drop our locks and wait for them to finish
	 */
	ordered = btrfs_lookup_ordered_range(BTRFS_I(inode), page_start,
			PAGE_SIZE);
	if (ordered) {
		unlock_extent_cached(io_tree, page_start, page_end,
				     &cached_state);
		unlock_page(page);
		btrfs_start_ordered_extent(ordered, 1);
		btrfs_put_ordered_extent(ordered);
		goto again;
	}

	if (page->index == ((size - 1) >> PAGE_SHIFT)) {
		reserved_space = round_up(size - page_start,
					  fs_info->sectorsize);
		if (reserved_space < PAGE_SIZE) {
			end = page_start + reserved_space - 1;
			btrfs_delalloc_release_space(BTRFS_I(inode),
					data_reserved, page_start,
					PAGE_SIZE - reserved_space, true);
		}
	}

	/*
	 * page_mkwrite gets called when the page is firstly dirtied after it's
	 * faulted in, but write(2) could also dirty a page and set delalloc
	 * bits, thus in this case for space account reason, we still need to
	 * clear any delalloc bits within this page range since we have to
	 * reserve data&meta space before lock_page() (see above comments).
	 */
	clear_extent_bit(&BTRFS_I(inode)->io_tree, page_start, end,
			  EXTENT_DELALLOC | EXTENT_DO_ACCOUNTING |
			  EXTENT_DEFRAG, 0, 0, &cached_state);

	ret2 = btrfs_set_extent_delalloc(BTRFS_I(inode), page_start, end, 0,
					&cached_state);
	if (ret2) {
		unlock_extent_cached(io_tree, page_start, page_end,
				     &cached_state);
		ret = VM_FAULT_SIGBUS;
		goto out_unlock;
	}

	/* page is wholly or partially inside EOF */
	if (page_start + PAGE_SIZE > size)
		zero_start = offset_in_page(size);
	else
		zero_start = PAGE_SIZE;

	if (zero_start != PAGE_SIZE) {
		kaddr = kmap(page);
		memset(kaddr + zero_start, 0, PAGE_SIZE - zero_start);
		flush_dcache_page(page);
		kunmap(page);
	}
	ClearPageChecked(page);
	set_page_dirty(page);
	SetPageUptodate(page);

	BTRFS_I(inode)->last_trans = fs_info->generation;
	BTRFS_I(inode)->last_sub_trans = BTRFS_I(inode)->root->log_transid;
	BTRFS_I(inode)->last_log_commit = BTRFS_I(inode)->root->last_log_commit;

	unlock_extent_cached(io_tree, page_start, page_end, &cached_state);

	btrfs_delalloc_release_extents(BTRFS_I(inode), PAGE_SIZE);
	sb_end_pagefault(inode->i_sb);
	extent_changeset_free(data_reserved);
	return VM_FAULT_LOCKED;

out_unlock:
	unlock_page(page);
out:
	btrfs_delalloc_release_extents(BTRFS_I(inode), PAGE_SIZE);
	btrfs_delalloc_release_space(BTRFS_I(inode), data_reserved, page_start,
				     reserved_space, (ret != 0));
out_noreserve:
	sb_end_pagefault(inode->i_sb);
	extent_changeset_free(data_reserved);
	return ret;
}

static int btrfs_truncate(struct inode *inode, bool skip_writeback)
{
	struct btrfs_fs_info *fs_info = btrfs_sb(inode->i_sb);
	struct btrfs_root *root = BTRFS_I(inode)->root;
	struct btrfs_block_rsv *rsv;
	int ret;
	struct btrfs_trans_handle *trans;
	u64 mask = fs_info->sectorsize - 1;
	u64 min_size = btrfs_calc_metadata_size(fs_info, 1);

	if (!skip_writeback) {
		ret = btrfs_wait_ordered_range(inode, inode->i_size & (~mask),
					       (u64)-1);
		if (ret)
			return ret;
	}

	/*
	 * Yes ladies and gentlemen, this is indeed ugly.  We have a couple of
	 * things going on here:
	 *
	 * 1) We need to reserve space to update our inode.
	 *
	 * 2) We need to have something to cache all the space that is going to
	 * be free'd up by the truncate operation, but also have some slack
	 * space reserved in case it uses space during the truncate (thank you
	 * very much snapshotting).
	 *
	 * And we need these to be separate.  The fact is we can use a lot of
	 * space doing the truncate, and we have no earthly idea how much space
	 * we will use, so we need the truncate reservation to be separate so it
	 * doesn't end up using space reserved for updating the inode.  We also
	 * need to be able to stop the transaction and start a new one, which
	 * means we need to be able to update the inode several times, and we
	 * have no idea of knowing how many times that will be, so we can't just
	 * reserve 1 item for the entirety of the operation, so that has to be
	 * done separately as well.
	 *
	 * So that leaves us with
	 *
	 * 1) rsv - for the truncate reservation, which we will steal from the
	 * transaction reservation.
	 * 2) fs_info->trans_block_rsv - this will have 1 items worth left for
	 * updating the inode.
	 */
	rsv = btrfs_alloc_block_rsv(fs_info, BTRFS_BLOCK_RSV_TEMP);
	if (!rsv)
		return -ENOMEM;
	rsv->size = min_size;
	rsv->failfast = 1;

	/*
	 * 1 for the truncate slack space
	 * 1 for updating the inode.
	 */
	trans = btrfs_start_transaction(root, 2);
	if (IS_ERR(trans)) {
		ret = PTR_ERR(trans);
		goto out;
	}

	/* Migrate the slack space for the truncate to our reserve */
	ret = btrfs_block_rsv_migrate(&fs_info->trans_block_rsv, rsv,
				      min_size, false);
	BUG_ON(ret);

	/*
	 * So if we truncate and then write and fsync we normally would just
	 * write the extents that changed, which is a problem if we need to
	 * first truncate that entire inode.  So set this flag so we write out
	 * all of the extents in the inode to the sync log so we're completely
	 * safe.
	 */
	set_bit(BTRFS_INODE_NEEDS_FULL_SYNC, &BTRFS_I(inode)->runtime_flags);
	trans->block_rsv = rsv;

	while (1) {
		ret = btrfs_truncate_inode_items(trans, root, BTRFS_I(inode),
						 inode->i_size,
						 BTRFS_EXTENT_DATA_KEY);
		trans->block_rsv = &fs_info->trans_block_rsv;
		if (ret != -ENOSPC && ret != -EAGAIN)
			break;

		ret = btrfs_update_inode(trans, root, BTRFS_I(inode));
		if (ret)
			break;

		btrfs_end_transaction(trans);
		btrfs_btree_balance_dirty(fs_info);

		trans = btrfs_start_transaction(root, 2);
		if (IS_ERR(trans)) {
			ret = PTR_ERR(trans);
			trans = NULL;
			break;
		}

		btrfs_block_rsv_release(fs_info, rsv, -1, NULL);
		ret = btrfs_block_rsv_migrate(&fs_info->trans_block_rsv,
					      rsv, min_size, false);
		BUG_ON(ret);	/* shouldn't happen */
		trans->block_rsv = rsv;
	}

	/*
	 * We can't call btrfs_truncate_block inside a trans handle as we could
	 * deadlock with freeze, if we got NEED_TRUNCATE_BLOCK then we know
	 * we've truncated everything except the last little bit, and can do
	 * btrfs_truncate_block and then update the disk_i_size.
	 */
	if (ret == NEED_TRUNCATE_BLOCK) {
		btrfs_end_transaction(trans);
		btrfs_btree_balance_dirty(fs_info);

		ret = btrfs_truncate_block(BTRFS_I(inode), inode->i_size, 0, 0);
		if (ret)
			goto out;
		trans = btrfs_start_transaction(root, 1);
		if (IS_ERR(trans)) {
			ret = PTR_ERR(trans);
			goto out;
		}
		btrfs_inode_safe_disk_i_size_write(BTRFS_I(inode), 0);
	}

	if (trans) {
		int ret2;

		trans->block_rsv = &fs_info->trans_block_rsv;
		ret2 = btrfs_update_inode(trans, root, BTRFS_I(inode));
		if (ret2 && !ret)
			ret = ret2;

		ret2 = btrfs_end_transaction(trans);
		if (ret2 && !ret)
			ret = ret2;
		btrfs_btree_balance_dirty(fs_info);
	}
out:
	btrfs_free_block_rsv(fs_info, rsv);

	return ret;
}

/*
 * create a new subvolume directory/inode (helper for the ioctl).
 */
int btrfs_create_subvol_root(struct btrfs_trans_handle *trans,
			     struct btrfs_root *new_root,
			     struct btrfs_root *parent_root)
{
	struct inode *inode;
	int err;
	u64 index = 0;
	u64 ino;

	err = btrfs_get_free_objectid(new_root, &ino);
	if (err < 0)
		return err;

	inode = btrfs_new_inode(trans, new_root, NULL, "..", 2, ino, ino,
				S_IFDIR | (~current_umask() & S_IRWXUGO),
				&index);
	if (IS_ERR(inode))
		return PTR_ERR(inode);
	inode->i_op = &btrfs_dir_inode_operations;
	inode->i_fop = &btrfs_dir_file_operations;

	set_nlink(inode, 1);
	btrfs_i_size_write(BTRFS_I(inode), 0);
	unlock_new_inode(inode);

	err = btrfs_subvol_inherit_props(trans, new_root, parent_root);
	if (err)
		btrfs_err(new_root->fs_info,
			  "error inheriting subvolume %llu properties: %d",
			  new_root->root_key.objectid, err);

	err = btrfs_update_inode(trans, new_root, BTRFS_I(inode));

	iput(inode);
	return err;
}

struct inode *btrfs_alloc_inode(struct super_block *sb)
{
	struct btrfs_fs_info *fs_info = btrfs_sb(sb);
	struct btrfs_inode *ei;
	struct inode *inode;

	ei = kmem_cache_alloc(btrfs_inode_cachep, GFP_KERNEL);
	if (!ei)
		return NULL;

	ei->root = NULL;
	ei->generation = 0;
	ei->last_trans = 0;
	ei->last_sub_trans = 0;
	ei->logged_trans = 0;
	ei->delalloc_bytes = 0;
	ei->new_delalloc_bytes = 0;
	ei->defrag_bytes = 0;
	ei->disk_i_size = 0;
	ei->flags = 0;
	ei->csum_bytes = 0;
	ei->index_cnt = (u64)-1;
	ei->dir_index = 0;
	ei->last_unlink_trans = 0;
	ei->last_reflink_trans = 0;
	ei->last_log_commit = 0;

	spin_lock_init(&ei->lock);
	ei->outstanding_extents = 0;
	if (sb->s_magic != BTRFS_TEST_MAGIC)
		btrfs_init_metadata_block_rsv(fs_info, &ei->block_rsv,
					      BTRFS_BLOCK_RSV_DELALLOC);
	ei->runtime_flags = 0;
	ei->prop_compress = BTRFS_COMPRESS_NONE;
	ei->defrag_compress = BTRFS_COMPRESS_NONE;

	ei->delayed_node = NULL;

	ei->i_otime.tv_sec = 0;
	ei->i_otime.tv_nsec = 0;

	inode = &ei->vfs_inode;
	extent_map_tree_init(&ei->extent_tree);
	extent_io_tree_init(fs_info, &ei->io_tree, IO_TREE_INODE_IO, inode);
	extent_io_tree_init(fs_info, &ei->io_failure_tree,
			    IO_TREE_INODE_IO_FAILURE, inode);
	extent_io_tree_init(fs_info, &ei->file_extent_tree,
			    IO_TREE_INODE_FILE_EXTENT, inode);
	ei->io_tree.track_uptodate = true;
	ei->io_failure_tree.track_uptodate = true;
	atomic_set(&ei->sync_writers, 0);
	mutex_init(&ei->log_mutex);
	btrfs_ordered_inode_tree_init(&ei->ordered_tree);
	INIT_LIST_HEAD(&ei->delalloc_inodes);
	INIT_LIST_HEAD(&ei->delayed_iput);
	RB_CLEAR_NODE(&ei->rb_node);

	return inode;
}

#ifdef CONFIG_BTRFS_FS_RUN_SANITY_TESTS
void btrfs_test_destroy_inode(struct inode *inode)
{
	btrfs_drop_extent_cache(BTRFS_I(inode), 0, (u64)-1, 0);
	kmem_cache_free(btrfs_inode_cachep, BTRFS_I(inode));
}
#endif

void btrfs_free_inode(struct inode *inode)
{
	kmem_cache_free(btrfs_inode_cachep, BTRFS_I(inode));
}

void btrfs_destroy_inode(struct inode *vfs_inode)
{
	struct btrfs_ordered_extent *ordered;
	struct btrfs_inode *inode = BTRFS_I(vfs_inode);
	struct btrfs_root *root = inode->root;

	WARN_ON(!hlist_empty(&vfs_inode->i_dentry));
	WARN_ON(vfs_inode->i_data.nrpages);
	WARN_ON(inode->block_rsv.reserved);
	WARN_ON(inode->block_rsv.size);
	WARN_ON(inode->outstanding_extents);
	WARN_ON(inode->delalloc_bytes);
	WARN_ON(inode->new_delalloc_bytes);
	WARN_ON(inode->csum_bytes);
	WARN_ON(inode->defrag_bytes);

	/*
	 * This can happen where we create an inode, but somebody else also
	 * created the same inode and we need to destroy the one we already
	 * created.
	 */
	if (!root)
		return;

	while (1) {
		ordered = btrfs_lookup_first_ordered_extent(inode, (u64)-1);
		if (!ordered)
			break;
		else {
			btrfs_err(root->fs_info,
				  "found ordered extent %llu %llu on inode cleanup",
				  ordered->file_offset, ordered->num_bytes);
			btrfs_remove_ordered_extent(inode, ordered);
			btrfs_put_ordered_extent(ordered);
			btrfs_put_ordered_extent(ordered);
		}
	}
	btrfs_qgroup_check_reserved_leak(inode);
	inode_tree_del(inode);
	btrfs_drop_extent_cache(inode, 0, (u64)-1, 0);
	btrfs_inode_clear_file_extent_range(inode, 0, (u64)-1);
	btrfs_put_root(inode->root);
}

int btrfs_drop_inode(struct inode *inode)
{
	struct btrfs_root *root = BTRFS_I(inode)->root;

	if (root == NULL)
		return 1;

	/* the snap/subvol tree is on deleting */
	if (btrfs_root_refs(&root->root_item) == 0)
		return 1;
	else
		return generic_drop_inode(inode);
}

static void init_once(void *foo)
{
	struct btrfs_inode *ei = (struct btrfs_inode *) foo;

	inode_init_once(&ei->vfs_inode);
}

void __cold btrfs_destroy_cachep(void)
{
	/*
	 * Make sure all delayed rcu free inodes are flushed before we
	 * destroy cache.
	 */
	rcu_barrier();
	kmem_cache_destroy(btrfs_inode_cachep);
	kmem_cache_destroy(btrfs_trans_handle_cachep);
	kmem_cache_destroy(btrfs_path_cachep);
	kmem_cache_destroy(btrfs_free_space_cachep);
	kmem_cache_destroy(btrfs_free_space_bitmap_cachep);
}

int __init btrfs_init_cachep(void)
{
	btrfs_inode_cachep = kmem_cache_create("btrfs_inode",
			sizeof(struct btrfs_inode), 0,
			SLAB_RECLAIM_ACCOUNT | SLAB_MEM_SPREAD | SLAB_ACCOUNT,
			init_once);
	if (!btrfs_inode_cachep)
		goto fail;

	btrfs_trans_handle_cachep = kmem_cache_create("btrfs_trans_handle",
			sizeof(struct btrfs_trans_handle), 0,
			SLAB_TEMPORARY | SLAB_MEM_SPREAD, NULL);
	if (!btrfs_trans_handle_cachep)
		goto fail;

	btrfs_path_cachep = kmem_cache_create("btrfs_path",
			sizeof(struct btrfs_path), 0,
			SLAB_MEM_SPREAD, NULL);
	if (!btrfs_path_cachep)
		goto fail;

	btrfs_free_space_cachep = kmem_cache_create("btrfs_free_space",
			sizeof(struct btrfs_free_space), 0,
			SLAB_MEM_SPREAD, NULL);
	if (!btrfs_free_space_cachep)
		goto fail;

	btrfs_free_space_bitmap_cachep = kmem_cache_create("btrfs_free_space_bitmap",
							PAGE_SIZE, PAGE_SIZE,
							SLAB_RED_ZONE, NULL);
	if (!btrfs_free_space_bitmap_cachep)
		goto fail;

	return 0;
fail:
	btrfs_destroy_cachep();
	return -ENOMEM;
}

static int btrfs_getattr(struct user_namespace *mnt_userns,
			 const struct path *path, struct kstat *stat,
			 u32 request_mask, unsigned int flags)
{
	u64 delalloc_bytes;
	u64 inode_bytes;
	struct inode *inode = d_inode(path->dentry);
	u32 blocksize = inode->i_sb->s_blocksize;
	u32 bi_flags = BTRFS_I(inode)->flags;

	stat->result_mask |= STATX_BTIME;
	stat->btime.tv_sec = BTRFS_I(inode)->i_otime.tv_sec;
	stat->btime.tv_nsec = BTRFS_I(inode)->i_otime.tv_nsec;
	if (bi_flags & BTRFS_INODE_APPEND)
		stat->attributes |= STATX_ATTR_APPEND;
	if (bi_flags & BTRFS_INODE_COMPRESS)
		stat->attributes |= STATX_ATTR_COMPRESSED;
	if (bi_flags & BTRFS_INODE_IMMUTABLE)
		stat->attributes |= STATX_ATTR_IMMUTABLE;
	if (bi_flags & BTRFS_INODE_NODUMP)
		stat->attributes |= STATX_ATTR_NODUMP;

	stat->attributes_mask |= (STATX_ATTR_APPEND |
				  STATX_ATTR_COMPRESSED |
				  STATX_ATTR_IMMUTABLE |
				  STATX_ATTR_NODUMP);

	generic_fillattr(&init_user_ns, inode, stat);
	stat->dev = BTRFS_I(inode)->root->anon_dev;

	spin_lock(&BTRFS_I(inode)->lock);
	delalloc_bytes = BTRFS_I(inode)->new_delalloc_bytes;
	inode_bytes = inode_get_bytes(inode);
	spin_unlock(&BTRFS_I(inode)->lock);
	stat->blocks = (ALIGN(inode_bytes, blocksize) +
			ALIGN(delalloc_bytes, blocksize)) >> 9;
	return 0;
}

static int btrfs_rename_exchange(struct inode *old_dir,
			      struct dentry *old_dentry,
			      struct inode *new_dir,
			      struct dentry *new_dentry)
{
	struct btrfs_fs_info *fs_info = btrfs_sb(old_dir->i_sb);
	struct btrfs_trans_handle *trans;
	struct btrfs_root *root = BTRFS_I(old_dir)->root;
	struct btrfs_root *dest = BTRFS_I(new_dir)->root;
	struct inode *new_inode = new_dentry->d_inode;
	struct inode *old_inode = old_dentry->d_inode;
	struct timespec64 ctime = current_time(old_inode);
	u64 old_ino = btrfs_ino(BTRFS_I(old_inode));
	u64 new_ino = btrfs_ino(BTRFS_I(new_inode));
	u64 old_idx = 0;
	u64 new_idx = 0;
	int ret;
	int ret2;
	bool root_log_pinned = false;
	bool dest_log_pinned = false;

	/* we only allow rename subvolume link between subvolumes */
	if (old_ino != BTRFS_FIRST_FREE_OBJECTID && root != dest)
		return -EXDEV;

	/* close the race window with snapshot create/destroy ioctl */
	if (old_ino == BTRFS_FIRST_FREE_OBJECTID ||
	    new_ino == BTRFS_FIRST_FREE_OBJECTID)
		down_read(&fs_info->subvol_sem);

	/*
	 * We want to reserve the absolute worst case amount of items.  So if
	 * both inodes are subvols and we need to unlink them then that would
	 * require 4 item modifications, but if they are both normal inodes it
	 * would require 5 item modifications, so we'll assume their normal
	 * inodes.  So 5 * 2 is 10, plus 2 for the new links, so 12 total items
	 * should cover the worst case number of items we'll modify.
	 */
	trans = btrfs_start_transaction(root, 12);
	if (IS_ERR(trans)) {
		ret = PTR_ERR(trans);
		goto out_notrans;
	}

	if (dest != root)
		btrfs_record_root_in_trans(trans, dest);

	/*
	 * We need to find a free sequence number both in the source and
	 * in the destination directory for the exchange.
	 */
	ret = btrfs_set_inode_index(BTRFS_I(new_dir), &old_idx);
	if (ret)
		goto out_fail;
	ret = btrfs_set_inode_index(BTRFS_I(old_dir), &new_idx);
	if (ret)
		goto out_fail;

	BTRFS_I(old_inode)->dir_index = 0ULL;
	BTRFS_I(new_inode)->dir_index = 0ULL;

	/* Reference for the source. */
	if (old_ino == BTRFS_FIRST_FREE_OBJECTID) {
		/* force full log commit if subvolume involved. */
		btrfs_set_log_full_commit(trans);
	} else {
		btrfs_pin_log_trans(root);
		root_log_pinned = true;
		ret = btrfs_insert_inode_ref(trans, dest,
					     new_dentry->d_name.name,
					     new_dentry->d_name.len,
					     old_ino,
					     btrfs_ino(BTRFS_I(new_dir)),
					     old_idx);
		if (ret)
			goto out_fail;
	}

	/* And now for the dest. */
	if (new_ino == BTRFS_FIRST_FREE_OBJECTID) {
		/* force full log commit if subvolume involved. */
		btrfs_set_log_full_commit(trans);
	} else {
		btrfs_pin_log_trans(dest);
		dest_log_pinned = true;
		ret = btrfs_insert_inode_ref(trans, root,
					     old_dentry->d_name.name,
					     old_dentry->d_name.len,
					     new_ino,
					     btrfs_ino(BTRFS_I(old_dir)),
					     new_idx);
		if (ret)
			goto out_fail;
	}

	/* Update inode version and ctime/mtime. */
	inode_inc_iversion(old_dir);
	inode_inc_iversion(new_dir);
	inode_inc_iversion(old_inode);
	inode_inc_iversion(new_inode);
	old_dir->i_ctime = old_dir->i_mtime = ctime;
	new_dir->i_ctime = new_dir->i_mtime = ctime;
	old_inode->i_ctime = ctime;
	new_inode->i_ctime = ctime;

	if (old_dentry->d_parent != new_dentry->d_parent) {
		btrfs_record_unlink_dir(trans, BTRFS_I(old_dir),
				BTRFS_I(old_inode), 1);
		btrfs_record_unlink_dir(trans, BTRFS_I(new_dir),
				BTRFS_I(new_inode), 1);
	}

	/* src is a subvolume */
	if (old_ino == BTRFS_FIRST_FREE_OBJECTID) {
		ret = btrfs_unlink_subvol(trans, old_dir, old_dentry);
	} else { /* src is an inode */
		ret = __btrfs_unlink_inode(trans, root, BTRFS_I(old_dir),
					   BTRFS_I(old_dentry->d_inode),
					   old_dentry->d_name.name,
					   old_dentry->d_name.len);
		if (!ret)
			ret = btrfs_update_inode(trans, root, BTRFS_I(old_inode));
	}
	if (ret) {
		btrfs_abort_transaction(trans, ret);
		goto out_fail;
	}

	/* dest is a subvolume */
	if (new_ino == BTRFS_FIRST_FREE_OBJECTID) {
		ret = btrfs_unlink_subvol(trans, new_dir, new_dentry);
	} else { /* dest is an inode */
		ret = __btrfs_unlink_inode(trans, dest, BTRFS_I(new_dir),
					   BTRFS_I(new_dentry->d_inode),
					   new_dentry->d_name.name,
					   new_dentry->d_name.len);
		if (!ret)
			ret = btrfs_update_inode(trans, dest, BTRFS_I(new_inode));
	}
	if (ret) {
		btrfs_abort_transaction(trans, ret);
		goto out_fail;
	}

	ret = btrfs_add_link(trans, BTRFS_I(new_dir), BTRFS_I(old_inode),
			     new_dentry->d_name.name,
			     new_dentry->d_name.len, 0, old_idx);
	if (ret) {
		btrfs_abort_transaction(trans, ret);
		goto out_fail;
	}

	ret = btrfs_add_link(trans, BTRFS_I(old_dir), BTRFS_I(new_inode),
			     old_dentry->d_name.name,
			     old_dentry->d_name.len, 0, new_idx);
	if (ret) {
		btrfs_abort_transaction(trans, ret);
		goto out_fail;
	}

	if (old_inode->i_nlink == 1)
		BTRFS_I(old_inode)->dir_index = old_idx;
	if (new_inode->i_nlink == 1)
		BTRFS_I(new_inode)->dir_index = new_idx;

	if (root_log_pinned) {
		btrfs_log_new_name(trans, BTRFS_I(old_inode), BTRFS_I(old_dir),
				   new_dentry->d_parent);
		btrfs_end_log_trans(root);
		root_log_pinned = false;
	}
	if (dest_log_pinned) {
		btrfs_log_new_name(trans, BTRFS_I(new_inode), BTRFS_I(new_dir),
				   old_dentry->d_parent);
		btrfs_end_log_trans(dest);
		dest_log_pinned = false;
	}
out_fail:
	/*
	 * If we have pinned a log and an error happened, we unpin tasks
	 * trying to sync the log and force them to fallback to a transaction
	 * commit if the log currently contains any of the inodes involved in
	 * this rename operation (to ensure we do not persist a log with an
	 * inconsistent state for any of these inodes or leading to any
	 * inconsistencies when replayed). If the transaction was aborted, the
	 * abortion reason is propagated to userspace when attempting to commit
	 * the transaction. If the log does not contain any of these inodes, we
	 * allow the tasks to sync it.
	 */
	if (ret && (root_log_pinned || dest_log_pinned)) {
		if (btrfs_inode_in_log(BTRFS_I(old_dir), fs_info->generation) ||
		    btrfs_inode_in_log(BTRFS_I(new_dir), fs_info->generation) ||
		    btrfs_inode_in_log(BTRFS_I(old_inode), fs_info->generation) ||
		    (new_inode &&
		     btrfs_inode_in_log(BTRFS_I(new_inode), fs_info->generation)))
			btrfs_set_log_full_commit(trans);

		if (root_log_pinned) {
			btrfs_end_log_trans(root);
			root_log_pinned = false;
		}
		if (dest_log_pinned) {
			btrfs_end_log_trans(dest);
			dest_log_pinned = false;
		}
	}
	ret2 = btrfs_end_transaction(trans);
	ret = ret ? ret : ret2;
out_notrans:
	if (new_ino == BTRFS_FIRST_FREE_OBJECTID ||
	    old_ino == BTRFS_FIRST_FREE_OBJECTID)
		up_read(&fs_info->subvol_sem);

	return ret;
}

static int btrfs_whiteout_for_rename(struct btrfs_trans_handle *trans,
				     struct btrfs_root *root,
				     struct inode *dir,
				     struct dentry *dentry)
{
	int ret;
	struct inode *inode;
	u64 objectid;
	u64 index;

	ret = btrfs_get_free_objectid(root, &objectid);
	if (ret)
		return ret;

	inode = btrfs_new_inode(trans, root, dir,
				dentry->d_name.name,
				dentry->d_name.len,
				btrfs_ino(BTRFS_I(dir)),
				objectid,
				S_IFCHR | WHITEOUT_MODE,
				&index);

	if (IS_ERR(inode)) {
		ret = PTR_ERR(inode);
		return ret;
	}

	inode->i_op = &btrfs_special_inode_operations;
	init_special_inode(inode, inode->i_mode,
		WHITEOUT_DEV);

	ret = btrfs_init_inode_security(trans, inode, dir,
				&dentry->d_name);
	if (ret)
		goto out;

	ret = btrfs_add_nondir(trans, BTRFS_I(dir), dentry,
				BTRFS_I(inode), 0, index);
	if (ret)
		goto out;

	ret = btrfs_update_inode(trans, root, BTRFS_I(inode));
out:
	unlock_new_inode(inode);
	if (ret)
		inode_dec_link_count(inode);
	iput(inode);

	return ret;
}

static int btrfs_rename(struct inode *old_dir, struct dentry *old_dentry,
			   struct inode *new_dir, struct dentry *new_dentry,
			   unsigned int flags)
{
	struct btrfs_fs_info *fs_info = btrfs_sb(old_dir->i_sb);
	struct btrfs_trans_handle *trans;
	unsigned int trans_num_items;
	struct btrfs_root *root = BTRFS_I(old_dir)->root;
	struct btrfs_root *dest = BTRFS_I(new_dir)->root;
	struct inode *new_inode = d_inode(new_dentry);
	struct inode *old_inode = d_inode(old_dentry);
	u64 index = 0;
	int ret;
	int ret2;
	u64 old_ino = btrfs_ino(BTRFS_I(old_inode));
	bool log_pinned = false;

	if (btrfs_ino(BTRFS_I(new_dir)) == BTRFS_EMPTY_SUBVOL_DIR_OBJECTID)
		return -EPERM;

	/* we only allow rename subvolume link between subvolumes */
	if (old_ino != BTRFS_FIRST_FREE_OBJECTID && root != dest)
		return -EXDEV;

	if (old_ino == BTRFS_EMPTY_SUBVOL_DIR_OBJECTID ||
	    (new_inode && btrfs_ino(BTRFS_I(new_inode)) == BTRFS_FIRST_FREE_OBJECTID))
		return -ENOTEMPTY;

	if (S_ISDIR(old_inode->i_mode) && new_inode &&
	    new_inode->i_size > BTRFS_EMPTY_DIR_SIZE)
		return -ENOTEMPTY;


	/* check for collisions, even if the  name isn't there */
	ret = btrfs_check_dir_item_collision(dest, new_dir->i_ino,
			     new_dentry->d_name.name,
			     new_dentry->d_name.len);

	if (ret) {
		if (ret == -EEXIST) {
			/* we shouldn't get
			 * eexist without a new_inode */
			if (WARN_ON(!new_inode)) {
				return ret;
			}
		} else {
			/* maybe -EOVERFLOW */
			return ret;
		}
	}
	ret = 0;

	/*
	 * we're using rename to replace one file with another.  Start IO on it
	 * now so  we don't add too much work to the end of the transaction
	 */
	if (new_inode && S_ISREG(old_inode->i_mode) && new_inode->i_size)
		filemap_flush(old_inode->i_mapping);

	/* close the racy window with snapshot create/destroy ioctl */
	if (old_ino == BTRFS_FIRST_FREE_OBJECTID)
		down_read(&fs_info->subvol_sem);
	/*
	 * We want to reserve the absolute worst case amount of items.  So if
	 * both inodes are subvols and we need to unlink them then that would
	 * require 4 item modifications, but if they are both normal inodes it
	 * would require 5 item modifications, so we'll assume they are normal
	 * inodes.  So 5 * 2 is 10, plus 1 for the new link, so 11 total items
	 * should cover the worst case number of items we'll modify.
	 * If our rename has the whiteout flag, we need more 5 units for the
	 * new inode (1 inode item, 1 inode ref, 2 dir items and 1 xattr item
	 * when selinux is enabled).
	 */
	trans_num_items = 11;
	if (flags & RENAME_WHITEOUT)
		trans_num_items += 5;
	trans = btrfs_start_transaction(root, trans_num_items);
	if (IS_ERR(trans)) {
		ret = PTR_ERR(trans);
		goto out_notrans;
	}

	if (dest != root)
		btrfs_record_root_in_trans(trans, dest);

	ret = btrfs_set_inode_index(BTRFS_I(new_dir), &index);
	if (ret)
		goto out_fail;

	BTRFS_I(old_inode)->dir_index = 0ULL;
	if (unlikely(old_ino == BTRFS_FIRST_FREE_OBJECTID)) {
		/* force full log commit if subvolume involved. */
		btrfs_set_log_full_commit(trans);
	} else {
		btrfs_pin_log_trans(root);
		log_pinned = true;
		ret = btrfs_insert_inode_ref(trans, dest,
					     new_dentry->d_name.name,
					     new_dentry->d_name.len,
					     old_ino,
					     btrfs_ino(BTRFS_I(new_dir)), index);
		if (ret)
			goto out_fail;
	}

	inode_inc_iversion(old_dir);
	inode_inc_iversion(new_dir);
	inode_inc_iversion(old_inode);
	old_dir->i_ctime = old_dir->i_mtime =
	new_dir->i_ctime = new_dir->i_mtime =
	old_inode->i_ctime = current_time(old_dir);

	if (old_dentry->d_parent != new_dentry->d_parent)
		btrfs_record_unlink_dir(trans, BTRFS_I(old_dir),
				BTRFS_I(old_inode), 1);

	if (unlikely(old_ino == BTRFS_FIRST_FREE_OBJECTID)) {
		ret = btrfs_unlink_subvol(trans, old_dir, old_dentry);
	} else {
		ret = __btrfs_unlink_inode(trans, root, BTRFS_I(old_dir),
					BTRFS_I(d_inode(old_dentry)),
					old_dentry->d_name.name,
					old_dentry->d_name.len);
		if (!ret)
			ret = btrfs_update_inode(trans, root, BTRFS_I(old_inode));
	}
	if (ret) {
		btrfs_abort_transaction(trans, ret);
		goto out_fail;
	}

	if (new_inode) {
		inode_inc_iversion(new_inode);
		new_inode->i_ctime = current_time(new_inode);
		if (unlikely(btrfs_ino(BTRFS_I(new_inode)) ==
			     BTRFS_EMPTY_SUBVOL_DIR_OBJECTID)) {
			ret = btrfs_unlink_subvol(trans, new_dir, new_dentry);
			BUG_ON(new_inode->i_nlink == 0);
		} else {
			ret = btrfs_unlink_inode(trans, dest, BTRFS_I(new_dir),
						 BTRFS_I(d_inode(new_dentry)),
						 new_dentry->d_name.name,
						 new_dentry->d_name.len);
		}
		if (!ret && new_inode->i_nlink == 0)
			ret = btrfs_orphan_add(trans,
					BTRFS_I(d_inode(new_dentry)));
		if (ret) {
			btrfs_abort_transaction(trans, ret);
			goto out_fail;
		}
	}

	ret = btrfs_add_link(trans, BTRFS_I(new_dir), BTRFS_I(old_inode),
			     new_dentry->d_name.name,
			     new_dentry->d_name.len, 0, index);
	if (ret) {
		btrfs_abort_transaction(trans, ret);
		goto out_fail;
	}

	if (old_inode->i_nlink == 1)
		BTRFS_I(old_inode)->dir_index = index;

	if (log_pinned) {
		btrfs_log_new_name(trans, BTRFS_I(old_inode), BTRFS_I(old_dir),
				   new_dentry->d_parent);
		btrfs_end_log_trans(root);
		log_pinned = false;
	}

	if (flags & RENAME_WHITEOUT) {
		ret = btrfs_whiteout_for_rename(trans, root, old_dir,
						old_dentry);

		if (ret) {
			btrfs_abort_transaction(trans, ret);
			goto out_fail;
		}
	}
out_fail:
	/*
	 * If we have pinned the log and an error happened, we unpin tasks
	 * trying to sync the log and force them to fallback to a transaction
	 * commit if the log currently contains any of the inodes involved in
	 * this rename operation (to ensure we do not persist a log with an
	 * inconsistent state for any of these inodes or leading to any
	 * inconsistencies when replayed). If the transaction was aborted, the
	 * abortion reason is propagated to userspace when attempting to commit
	 * the transaction. If the log does not contain any of these inodes, we
	 * allow the tasks to sync it.
	 */
	if (ret && log_pinned) {
		if (btrfs_inode_in_log(BTRFS_I(old_dir), fs_info->generation) ||
		    btrfs_inode_in_log(BTRFS_I(new_dir), fs_info->generation) ||
		    btrfs_inode_in_log(BTRFS_I(old_inode), fs_info->generation) ||
		    (new_inode &&
		     btrfs_inode_in_log(BTRFS_I(new_inode), fs_info->generation)))
			btrfs_set_log_full_commit(trans);

		btrfs_end_log_trans(root);
		log_pinned = false;
	}
	ret2 = btrfs_end_transaction(trans);
	ret = ret ? ret : ret2;
out_notrans:
	if (old_ino == BTRFS_FIRST_FREE_OBJECTID)
		up_read(&fs_info->subvol_sem);

	return ret;
}

static int btrfs_rename2(struct user_namespace *mnt_userns, struct inode *old_dir,
			 struct dentry *old_dentry, struct inode *new_dir,
			 struct dentry *new_dentry, unsigned int flags)
{
	if (flags & ~(RENAME_NOREPLACE | RENAME_EXCHANGE | RENAME_WHITEOUT))
		return -EINVAL;

	if (flags & RENAME_EXCHANGE)
		return btrfs_rename_exchange(old_dir, old_dentry, new_dir,
					  new_dentry);

	return btrfs_rename(old_dir, old_dentry, new_dir, new_dentry, flags);
}

struct btrfs_delalloc_work {
	struct inode *inode;
	struct completion completion;
	struct list_head list;
	struct btrfs_work work;
};

static void btrfs_run_delalloc_work(struct btrfs_work *work)
{
	struct btrfs_delalloc_work *delalloc_work;
	struct inode *inode;

	delalloc_work = container_of(work, struct btrfs_delalloc_work,
				     work);
	inode = delalloc_work->inode;
	filemap_flush(inode->i_mapping);
	if (test_bit(BTRFS_INODE_HAS_ASYNC_EXTENT,
				&BTRFS_I(inode)->runtime_flags))
		filemap_flush(inode->i_mapping);

	iput(inode);
	complete(&delalloc_work->completion);
}

static struct btrfs_delalloc_work *btrfs_alloc_delalloc_work(struct inode *inode)
{
	struct btrfs_delalloc_work *work;

	work = kmalloc(sizeof(*work), GFP_NOFS);
	if (!work)
		return NULL;

	init_completion(&work->completion);
	INIT_LIST_HEAD(&work->list);
	work->inode = inode;
	btrfs_init_work(&work->work, btrfs_run_delalloc_work, NULL, NULL);

	return work;
}

/*
 * some fairly slow code that needs optimization. This walks the list
 * of all the inodes with pending delalloc and forces them to disk.
 */
<<<<<<< HEAD
static int start_delalloc_inodes(struct btrfs_root *root, u64 *nr, bool snapshot)
=======
static int start_delalloc_inodes(struct btrfs_root *root,
				 struct writeback_control *wbc, bool snapshot,
				 bool in_reclaim_context)
>>>>>>> f642729d
{
	struct btrfs_inode *binode;
	struct inode *inode;
	struct btrfs_delalloc_work *work, *next;
	struct list_head works;
	struct list_head splice;
	int ret = 0;
	bool full_flush = wbc->nr_to_write == LONG_MAX;

	INIT_LIST_HEAD(&works);
	INIT_LIST_HEAD(&splice);

	mutex_lock(&root->delalloc_mutex);
	spin_lock(&root->delalloc_lock);
	list_splice_init(&root->delalloc_inodes, &splice);
	while (!list_empty(&splice)) {
		binode = list_entry(splice.next, struct btrfs_inode,
				    delalloc_inodes);

		list_move_tail(&binode->delalloc_inodes,
			       &root->delalloc_inodes);

		if (in_reclaim_context &&
		    test_bit(BTRFS_INODE_NO_DELALLOC_FLUSH, &binode->runtime_flags))
			continue;

		inode = igrab(&binode->vfs_inode);
		if (!inode) {
			cond_resched_lock(&root->delalloc_lock);
			continue;
		}
		spin_unlock(&root->delalloc_lock);

		if (snapshot)
			set_bit(BTRFS_INODE_SNAPSHOT_FLUSH,
				&binode->runtime_flags);
		if (full_flush) {
			work = btrfs_alloc_delalloc_work(inode);
			if (!work) {
				iput(inode);
				ret = -ENOMEM;
				goto out;
			}
			list_add_tail(&work->list, &works);
			btrfs_queue_work(root->fs_info->flush_workers,
					 &work->work);
		} else {
			ret = sync_inode(inode, wbc);
			if (!ret &&
			    test_bit(BTRFS_INODE_HAS_ASYNC_EXTENT,
				     &BTRFS_I(inode)->runtime_flags))
				ret = sync_inode(inode, wbc);
			btrfs_add_delayed_iput(inode);
			if (ret || wbc->nr_to_write <= 0)
				goto out;
		}
<<<<<<< HEAD
		list_add_tail(&work->list, &works);
		btrfs_queue_work(root->fs_info->flush_workers,
				 &work->work);
		if (*nr != U64_MAX) {
			(*nr)--;
			if (*nr == 0)
				goto out;
		}
=======
>>>>>>> f642729d
		cond_resched();
		spin_lock(&root->delalloc_lock);
	}
	spin_unlock(&root->delalloc_lock);

out:
	list_for_each_entry_safe(work, next, &works, list) {
		list_del_init(&work->list);
		wait_for_completion(&work->completion);
		kfree(work);
	}

	if (!list_empty(&splice)) {
		spin_lock(&root->delalloc_lock);
		list_splice_tail(&splice, &root->delalloc_inodes);
		spin_unlock(&root->delalloc_lock);
	}
	mutex_unlock(&root->delalloc_mutex);
	return ret;
}

int btrfs_start_delalloc_snapshot(struct btrfs_root *root)
{
	struct writeback_control wbc = {
		.nr_to_write = LONG_MAX,
		.sync_mode = WB_SYNC_NONE,
		.range_start = 0,
		.range_end = LLONG_MAX,
	};
	struct btrfs_fs_info *fs_info = root->fs_info;
<<<<<<< HEAD
	u64 nr = U64_MAX;
=======
>>>>>>> f642729d

	if (test_bit(BTRFS_FS_STATE_ERROR, &fs_info->fs_state))
		return -EROFS;

<<<<<<< HEAD
	return start_delalloc_inodes(root, &nr, true);
}

int btrfs_start_delalloc_roots(struct btrfs_fs_info *fs_info, u64 nr)
=======
	return start_delalloc_inodes(root, &wbc, true, false);
}

int btrfs_start_delalloc_roots(struct btrfs_fs_info *fs_info, long nr,
			       bool in_reclaim_context)
>>>>>>> f642729d
{
	struct writeback_control wbc = {
		.nr_to_write = nr,
		.sync_mode = WB_SYNC_NONE,
		.range_start = 0,
		.range_end = LLONG_MAX,
	};
	struct btrfs_root *root;
	struct list_head splice;
	int ret;

	if (test_bit(BTRFS_FS_STATE_ERROR, &fs_info->fs_state))
		return -EROFS;

	INIT_LIST_HEAD(&splice);

	mutex_lock(&fs_info->delalloc_root_mutex);
	spin_lock(&fs_info->delalloc_root_lock);
	list_splice_init(&fs_info->delalloc_roots, &splice);
	while (!list_empty(&splice)) {
		/*
		 * Reset nr_to_write here so we know that we're doing a full
		 * flush.
		 */
		if (nr == LONG_MAX)
			wbc.nr_to_write = LONG_MAX;

		root = list_first_entry(&splice, struct btrfs_root,
					delalloc_root);
		root = btrfs_grab_root(root);
		BUG_ON(!root);
		list_move_tail(&root->delalloc_root,
			       &fs_info->delalloc_roots);
		spin_unlock(&fs_info->delalloc_root_lock);

<<<<<<< HEAD
		ret = start_delalloc_inodes(root, &nr, false);
=======
		ret = start_delalloc_inodes(root, &wbc, false, in_reclaim_context);
>>>>>>> f642729d
		btrfs_put_root(root);
		if (ret < 0 || wbc.nr_to_write <= 0)
			goto out;
		spin_lock(&fs_info->delalloc_root_lock);
	}
	spin_unlock(&fs_info->delalloc_root_lock);

	ret = 0;
out:
	if (!list_empty(&splice)) {
		spin_lock(&fs_info->delalloc_root_lock);
		list_splice_tail(&splice, &fs_info->delalloc_roots);
		spin_unlock(&fs_info->delalloc_root_lock);
	}
	mutex_unlock(&fs_info->delalloc_root_mutex);
	return ret;
}

static int btrfs_symlink(struct user_namespace *mnt_userns, struct inode *dir,
			 struct dentry *dentry, const char *symname)
{
	struct btrfs_fs_info *fs_info = btrfs_sb(dir->i_sb);
	struct btrfs_trans_handle *trans;
	struct btrfs_root *root = BTRFS_I(dir)->root;
	struct btrfs_path *path;
	struct btrfs_key key;
	struct inode *inode = NULL;
	int err;
	u64 objectid;
	u64 index = 0;
	int name_len;
	int datasize;
	unsigned long ptr;
	struct btrfs_file_extent_item *ei;
	struct extent_buffer *leaf;

	name_len = strlen(symname);
	if (name_len > BTRFS_MAX_INLINE_DATA_SIZE(fs_info))
		return -ENAMETOOLONG;

	/*
	 * 2 items for inode item and ref
	 * 2 items for dir items
	 * 1 item for updating parent inode item
	 * 1 item for the inline extent item
	 * 1 item for xattr if selinux is on
	 */
	trans = btrfs_start_transaction(root, 7);
	if (IS_ERR(trans))
		return PTR_ERR(trans);

	err = btrfs_get_free_objectid(root, &objectid);
	if (err)
		goto out_unlock;

	inode = btrfs_new_inode(trans, root, dir, dentry->d_name.name,
				dentry->d_name.len, btrfs_ino(BTRFS_I(dir)),
				objectid, S_IFLNK|S_IRWXUGO, &index);
	if (IS_ERR(inode)) {
		err = PTR_ERR(inode);
		inode = NULL;
		goto out_unlock;
	}

	/*
	* If the active LSM wants to access the inode during
	* d_instantiate it needs these. Smack checks to see
	* if the filesystem supports xattrs by looking at the
	* ops vector.
	*/
	inode->i_fop = &btrfs_file_operations;
	inode->i_op = &btrfs_file_inode_operations;
	inode->i_mapping->a_ops = &btrfs_aops;

	err = btrfs_init_inode_security(trans, inode, dir, &dentry->d_name);
	if (err)
		goto out_unlock;

	path = btrfs_alloc_path();
	if (!path) {
		err = -ENOMEM;
		goto out_unlock;
	}
	key.objectid = btrfs_ino(BTRFS_I(inode));
	key.offset = 0;
	key.type = BTRFS_EXTENT_DATA_KEY;
	datasize = btrfs_file_extent_calc_inline_size(name_len);
	err = btrfs_insert_empty_item(trans, root, path, &key,
				      datasize);
	if (err) {
		btrfs_free_path(path);
		goto out_unlock;
	}
	leaf = path->nodes[0];
	ei = btrfs_item_ptr(leaf, path->slots[0],
			    struct btrfs_file_extent_item);
	btrfs_set_file_extent_generation(leaf, ei, trans->transid);
	btrfs_set_file_extent_type(leaf, ei,
				   BTRFS_FILE_EXTENT_INLINE);
	btrfs_set_file_extent_encryption(leaf, ei, 0);
	btrfs_set_file_extent_compression(leaf, ei, 0);
	btrfs_set_file_extent_other_encoding(leaf, ei, 0);
	btrfs_set_file_extent_ram_bytes(leaf, ei, name_len);

	ptr = btrfs_file_extent_inline_start(ei);
	write_extent_buffer(leaf, symname, ptr, name_len);
	btrfs_mark_buffer_dirty(leaf);
	btrfs_free_path(path);

	inode->i_op = &btrfs_symlink_inode_operations;
	inode_nohighmem(inode);
	inode_set_bytes(inode, name_len);
	btrfs_i_size_write(BTRFS_I(inode), name_len);
	err = btrfs_update_inode(trans, root, BTRFS_I(inode));
	/*
	 * Last step, add directory indexes for our symlink inode. This is the
	 * last step to avoid extra cleanup of these indexes if an error happens
	 * elsewhere above.
	 */
	if (!err)
		err = btrfs_add_nondir(trans, BTRFS_I(dir), dentry,
				BTRFS_I(inode), 0, index);
	if (err)
		goto out_unlock;

	d_instantiate_new(dentry, inode);

out_unlock:
	btrfs_end_transaction(trans);
	if (err && inode) {
		inode_dec_link_count(inode);
		discard_new_inode(inode);
	}
	btrfs_btree_balance_dirty(fs_info);
	return err;
}

static struct btrfs_trans_handle *insert_prealloc_file_extent(
				       struct btrfs_trans_handle *trans_in,
<<<<<<< HEAD
				       struct inode *inode, struct btrfs_key *ins,
=======
				       struct btrfs_inode *inode,
				       struct btrfs_key *ins,
>>>>>>> f642729d
				       u64 file_offset)
{
	struct btrfs_file_extent_item stack_fi;
	struct btrfs_replace_extent_info extent_info;
	struct btrfs_trans_handle *trans = trans_in;
	struct btrfs_path *path;
	u64 start = ins->objectid;
	u64 len = ins->offset;
	int ret;

	memset(&stack_fi, 0, sizeof(stack_fi));

	btrfs_set_stack_file_extent_type(&stack_fi, BTRFS_FILE_EXTENT_PREALLOC);
	btrfs_set_stack_file_extent_disk_bytenr(&stack_fi, start);
	btrfs_set_stack_file_extent_disk_num_bytes(&stack_fi, len);
	btrfs_set_stack_file_extent_num_bytes(&stack_fi, len);
	btrfs_set_stack_file_extent_ram_bytes(&stack_fi, len);
	btrfs_set_stack_file_extent_compression(&stack_fi, BTRFS_COMPRESS_NONE);
	/* Encryption and other encoding is reserved and all 0 */

	ret = btrfs_qgroup_release_data(inode, file_offset, len);
	if (ret < 0)
		return ERR_PTR(ret);

	if (trans) {
<<<<<<< HEAD
		ret = insert_reserved_file_extent(trans, BTRFS_I(inode),
						  file_offset, &stack_fi, ret);
=======
		ret = insert_reserved_file_extent(trans, inode,
						  file_offset, &stack_fi,
						  true, ret);
>>>>>>> f642729d
		if (ret)
			return ERR_PTR(ret);
		return trans;
	}

	extent_info.disk_offset = start;
	extent_info.disk_len = len;
	extent_info.data_offset = 0;
	extent_info.data_len = len;
	extent_info.file_offset = file_offset;
	extent_info.extent_buf = (char *)&stack_fi;
	extent_info.is_new_extent = true;
	extent_info.qgroup_reserved = ret;
	extent_info.insertions = 0;

	path = btrfs_alloc_path();
	if (!path)
		return ERR_PTR(-ENOMEM);

<<<<<<< HEAD
	ret = btrfs_replace_file_extents(inode, path, file_offset,
=======
	ret = btrfs_replace_file_extents(&inode->vfs_inode, path, file_offset,
>>>>>>> f642729d
				     file_offset + len - 1, &extent_info,
				     &trans);
	btrfs_free_path(path);
	if (ret)
		return ERR_PTR(ret);

	return trans;
}

static int __btrfs_prealloc_file_range(struct inode *inode, int mode,
				       u64 start, u64 num_bytes, u64 min_size,
				       loff_t actual_len, u64 *alloc_hint,
				       struct btrfs_trans_handle *trans)
{
	struct btrfs_fs_info *fs_info = btrfs_sb(inode->i_sb);
	struct extent_map_tree *em_tree = &BTRFS_I(inode)->extent_tree;
	struct extent_map *em;
	struct btrfs_root *root = BTRFS_I(inode)->root;
	struct btrfs_key ins;
	u64 cur_offset = start;
	u64 clear_offset = start;
	u64 i_size;
	u64 cur_bytes;
	u64 last_alloc = (u64)-1;
	int ret = 0;
	bool own_trans = true;
	u64 end = start + num_bytes - 1;

	if (trans)
		own_trans = false;
	while (num_bytes > 0) {
		cur_bytes = min_t(u64, num_bytes, SZ_256M);
		cur_bytes = max(cur_bytes, min_size);
		/*
		 * If we are severely fragmented we could end up with really
		 * small allocations, so if the allocator is returning small
		 * chunks lets make its job easier by only searching for those
		 * sized chunks.
		 */
		cur_bytes = min(cur_bytes, last_alloc);
		ret = btrfs_reserve_extent(root, cur_bytes, cur_bytes,
				min_size, 0, *alloc_hint, &ins, 1, 0);
		if (ret)
			break;

		/*
		 * We've reserved this space, and thus converted it from
		 * ->bytes_may_use to ->bytes_reserved.  Any error that happens
		 * from here on out we will only need to clear our reservation
		 * for the remaining unreserved area, so advance our
		 * clear_offset by our extent size.
		 */
		clear_offset += ins.offset;

		last_alloc = ins.offset;
<<<<<<< HEAD
		trans = insert_prealloc_file_extent(trans, inode, &ins, cur_offset);
=======
		trans = insert_prealloc_file_extent(trans, BTRFS_I(inode),
						    &ins, cur_offset);
		/*
		 * Now that we inserted the prealloc extent we can finally
		 * decrement the number of reservations in the block group.
		 * If we did it before, we could race with relocation and have
		 * relocation miss the reserved extent, making it fail later.
		 */
		btrfs_dec_block_group_reservations(fs_info, ins.objectid);
>>>>>>> f642729d
		if (IS_ERR(trans)) {
			ret = PTR_ERR(trans);
			btrfs_free_reserved_extent(fs_info, ins.objectid,
						   ins.offset, 0);
			break;
		}

		btrfs_drop_extent_cache(BTRFS_I(inode), cur_offset,
					cur_offset + ins.offset -1, 0);

		em = alloc_extent_map();
		if (!em) {
			set_bit(BTRFS_INODE_NEEDS_FULL_SYNC,
				&BTRFS_I(inode)->runtime_flags);
			goto next;
		}

		em->start = cur_offset;
		em->orig_start = cur_offset;
		em->len = ins.offset;
		em->block_start = ins.objectid;
		em->block_len = ins.offset;
		em->orig_block_len = ins.offset;
		em->ram_bytes = ins.offset;
		set_bit(EXTENT_FLAG_PREALLOC, &em->flags);
		em->generation = trans->transid;

		while (1) {
			write_lock(&em_tree->lock);
			ret = add_extent_mapping(em_tree, em, 1);
			write_unlock(&em_tree->lock);
			if (ret != -EEXIST)
				break;
			btrfs_drop_extent_cache(BTRFS_I(inode), cur_offset,
						cur_offset + ins.offset - 1,
						0);
		}
		free_extent_map(em);
next:
		num_bytes -= ins.offset;
		cur_offset += ins.offset;
		*alloc_hint = ins.objectid + ins.offset;

		inode_inc_iversion(inode);
		inode->i_ctime = current_time(inode);
		BTRFS_I(inode)->flags |= BTRFS_INODE_PREALLOC;
		if (!(mode & FALLOC_FL_KEEP_SIZE) &&
		    (actual_len > inode->i_size) &&
		    (cur_offset > inode->i_size)) {
			if (cur_offset > actual_len)
				i_size = actual_len;
			else
				i_size = cur_offset;
			i_size_write(inode, i_size);
			btrfs_inode_safe_disk_i_size_write(BTRFS_I(inode), 0);
		}

		ret = btrfs_update_inode(trans, root, BTRFS_I(inode));

		if (ret) {
			btrfs_abort_transaction(trans, ret);
			if (own_trans)
				btrfs_end_transaction(trans);
			break;
		}

		if (own_trans) {
			btrfs_end_transaction(trans);
			trans = NULL;
		}
	}
	if (clear_offset < end)
		btrfs_free_reserved_data_space(BTRFS_I(inode), NULL, clear_offset,
			end - clear_offset + 1);
	return ret;
}

int btrfs_prealloc_file_range(struct inode *inode, int mode,
			      u64 start, u64 num_bytes, u64 min_size,
			      loff_t actual_len, u64 *alloc_hint)
{
	return __btrfs_prealloc_file_range(inode, mode, start, num_bytes,
					   min_size, actual_len, alloc_hint,
					   NULL);
}

int btrfs_prealloc_file_range_trans(struct inode *inode,
				    struct btrfs_trans_handle *trans, int mode,
				    u64 start, u64 num_bytes, u64 min_size,
				    loff_t actual_len, u64 *alloc_hint)
{
	return __btrfs_prealloc_file_range(inode, mode, start, num_bytes,
					   min_size, actual_len, alloc_hint, trans);
}

static int btrfs_set_page_dirty(struct page *page)
{
	return __set_page_dirty_nobuffers(page);
}

static int btrfs_permission(struct user_namespace *mnt_userns,
			    struct inode *inode, int mask)
{
	struct btrfs_root *root = BTRFS_I(inode)->root;
	umode_t mode = inode->i_mode;

	if (mask & MAY_WRITE &&
	    (S_ISREG(mode) || S_ISDIR(mode) || S_ISLNK(mode))) {
		if (btrfs_root_readonly(root))
			return -EROFS;
		if (BTRFS_I(inode)->flags & BTRFS_INODE_READONLY)
			return -EACCES;
	}
	return generic_permission(&init_user_ns, inode, mask);
}

static int btrfs_tmpfile(struct user_namespace *mnt_userns, struct inode *dir,
			 struct dentry *dentry, umode_t mode)
{
	struct btrfs_fs_info *fs_info = btrfs_sb(dir->i_sb);
	struct btrfs_trans_handle *trans;
	struct btrfs_root *root = BTRFS_I(dir)->root;
	struct inode *inode = NULL;
	u64 objectid;
	u64 index;
	int ret = 0;

	/*
	 * 5 units required for adding orphan entry
	 */
	trans = btrfs_start_transaction(root, 5);
	if (IS_ERR(trans))
		return PTR_ERR(trans);

	ret = btrfs_get_free_objectid(root, &objectid);
	if (ret)
		goto out;

	inode = btrfs_new_inode(trans, root, dir, NULL, 0,
			btrfs_ino(BTRFS_I(dir)), objectid, mode, &index);
	if (IS_ERR(inode)) {
		ret = PTR_ERR(inode);
		inode = NULL;
		goto out;
	}

	inode->i_fop = &btrfs_file_operations;
	inode->i_op = &btrfs_file_inode_operations;

	inode->i_mapping->a_ops = &btrfs_aops;

	ret = btrfs_init_inode_security(trans, inode, dir, NULL);
	if (ret)
		goto out;

	ret = btrfs_update_inode(trans, root, BTRFS_I(inode));
	if (ret)
		goto out;
	ret = btrfs_orphan_add(trans, BTRFS_I(inode));
	if (ret)
		goto out;

	/*
	 * We set number of links to 0 in btrfs_new_inode(), and here we set
	 * it to 1 because d_tmpfile() will issue a warning if the count is 0,
	 * through:
	 *
	 *    d_tmpfile() -> inode_dec_link_count() -> drop_nlink()
	 */
	set_nlink(inode, 1);
	d_tmpfile(dentry, inode);
	unlock_new_inode(inode);
	mark_inode_dirty(inode);
out:
	btrfs_end_transaction(trans);
	if (ret && inode)
		discard_new_inode(inode);
	btrfs_btree_balance_dirty(fs_info);
	return ret;
}

void btrfs_set_range_writeback(struct extent_io_tree *tree, u64 start, u64 end)
{
	struct inode *inode = tree->private_data;
	unsigned long index = start >> PAGE_SHIFT;
	unsigned long end_index = end >> PAGE_SHIFT;
	struct page *page;

	while (index <= end_index) {
		page = find_get_page(inode->i_mapping, index);
		ASSERT(page); /* Pages should be in the extent_io_tree */
		set_page_writeback(page);
		put_page(page);
		index++;
	}
}

#ifdef CONFIG_SWAP
/*
 * Add an entry indicating a block group or device which is pinned by a
 * swapfile. Returns 0 on success, 1 if there is already an entry for it, or a
 * negative errno on failure.
 */
static int btrfs_add_swapfile_pin(struct inode *inode, void *ptr,
				  bool is_block_group)
{
	struct btrfs_fs_info *fs_info = BTRFS_I(inode)->root->fs_info;
	struct btrfs_swapfile_pin *sp, *entry;
	struct rb_node **p;
	struct rb_node *parent = NULL;

	sp = kmalloc(sizeof(*sp), GFP_NOFS);
	if (!sp)
		return -ENOMEM;
	sp->ptr = ptr;
	sp->inode = inode;
	sp->is_block_group = is_block_group;
	sp->bg_extent_count = 1;

	spin_lock(&fs_info->swapfile_pins_lock);
	p = &fs_info->swapfile_pins.rb_node;
	while (*p) {
		parent = *p;
		entry = rb_entry(parent, struct btrfs_swapfile_pin, node);
		if (sp->ptr < entry->ptr ||
		    (sp->ptr == entry->ptr && sp->inode < entry->inode)) {
			p = &(*p)->rb_left;
		} else if (sp->ptr > entry->ptr ||
			   (sp->ptr == entry->ptr && sp->inode > entry->inode)) {
			p = &(*p)->rb_right;
		} else {
			if (is_block_group)
				entry->bg_extent_count++;
			spin_unlock(&fs_info->swapfile_pins_lock);
			kfree(sp);
			return 1;
		}
	}
	rb_link_node(&sp->node, parent, p);
	rb_insert_color(&sp->node, &fs_info->swapfile_pins);
	spin_unlock(&fs_info->swapfile_pins_lock);
	return 0;
}

/* Free all of the entries pinned by this swapfile. */
static void btrfs_free_swapfile_pins(struct inode *inode)
{
	struct btrfs_fs_info *fs_info = BTRFS_I(inode)->root->fs_info;
	struct btrfs_swapfile_pin *sp;
	struct rb_node *node, *next;

	spin_lock(&fs_info->swapfile_pins_lock);
	node = rb_first(&fs_info->swapfile_pins);
	while (node) {
		next = rb_next(node);
		sp = rb_entry(node, struct btrfs_swapfile_pin, node);
		if (sp->inode == inode) {
			rb_erase(&sp->node, &fs_info->swapfile_pins);
			if (sp->is_block_group) {
				btrfs_dec_block_group_swap_extents(sp->ptr,
							   sp->bg_extent_count);
				btrfs_put_block_group(sp->ptr);
			}
			kfree(sp);
		}
		node = next;
	}
	spin_unlock(&fs_info->swapfile_pins_lock);
}

struct btrfs_swap_info {
	u64 start;
	u64 block_start;
	u64 block_len;
	u64 lowest_ppage;
	u64 highest_ppage;
	unsigned long nr_pages;
	int nr_extents;
};

static int btrfs_add_swap_extent(struct swap_info_struct *sis,
				 struct btrfs_swap_info *bsi)
{
	unsigned long nr_pages;
	u64 first_ppage, first_ppage_reported, next_ppage;
	int ret;

	first_ppage = ALIGN(bsi->block_start, PAGE_SIZE) >> PAGE_SHIFT;
	next_ppage = ALIGN_DOWN(bsi->block_start + bsi->block_len,
				PAGE_SIZE) >> PAGE_SHIFT;

	if (first_ppage >= next_ppage)
		return 0;
	nr_pages = next_ppage - first_ppage;

	first_ppage_reported = first_ppage;
	if (bsi->start == 0)
		first_ppage_reported++;
	if (bsi->lowest_ppage > first_ppage_reported)
		bsi->lowest_ppage = first_ppage_reported;
	if (bsi->highest_ppage < (next_ppage - 1))
		bsi->highest_ppage = next_ppage - 1;

	ret = add_swap_extent(sis, bsi->nr_pages, nr_pages, first_ppage);
	if (ret < 0)
		return ret;
	bsi->nr_extents += ret;
	bsi->nr_pages += nr_pages;
	return 0;
}

static void btrfs_swap_deactivate(struct file *file)
{
	struct inode *inode = file_inode(file);

	btrfs_free_swapfile_pins(inode);
	atomic_dec(&BTRFS_I(inode)->root->nr_swapfiles);
}

static int btrfs_swap_activate(struct swap_info_struct *sis, struct file *file,
			       sector_t *span)
{
	struct inode *inode = file_inode(file);
	struct btrfs_root *root = BTRFS_I(inode)->root;
	struct btrfs_fs_info *fs_info = root->fs_info;
	struct extent_io_tree *io_tree = &BTRFS_I(inode)->io_tree;
	struct extent_state *cached_state = NULL;
	struct extent_map *em = NULL;
	struct btrfs_device *device = NULL;
	struct btrfs_swap_info bsi = {
		.lowest_ppage = (sector_t)-1ULL,
	};
	int ret = 0;
	u64 isize;
	u64 start;

	/*
	 * If the swap file was just created, make sure delalloc is done. If the
	 * file changes again after this, the user is doing something stupid and
	 * we don't really care.
	 */
	ret = btrfs_wait_ordered_range(inode, 0, (u64)-1);
	if (ret)
		return ret;

	/*
	 * The inode is locked, so these flags won't change after we check them.
	 */
	if (BTRFS_I(inode)->flags & BTRFS_INODE_COMPRESS) {
		btrfs_warn(fs_info, "swapfile must not be compressed");
		return -EINVAL;
	}
	if (!(BTRFS_I(inode)->flags & BTRFS_INODE_NODATACOW)) {
		btrfs_warn(fs_info, "swapfile must not be copy-on-write");
		return -EINVAL;
	}
	if (!(BTRFS_I(inode)->flags & BTRFS_INODE_NODATASUM)) {
		btrfs_warn(fs_info, "swapfile must not be checksummed");
		return -EINVAL;
	}

	/*
	 * Balance or device remove/replace/resize can move stuff around from
	 * under us. The exclop protection makes sure they aren't running/won't
	 * run concurrently while we are mapping the swap extents, and
	 * fs_info->swapfile_pins prevents them from running while the swap
	 * file is active and moving the extents. Note that this also prevents
	 * a concurrent device add which isn't actually necessary, but it's not
	 * really worth the trouble to allow it.
	 */
	if (!btrfs_exclop_start(fs_info, BTRFS_EXCLOP_SWAP_ACTIVATE)) {
		btrfs_warn(fs_info,
	   "cannot activate swapfile while exclusive operation is running");
		return -EBUSY;
	}

	/*
	 * Prevent snapshot creation while we are activating the swap file.
	 * We do not want to race with snapshot creation. If snapshot creation
	 * already started before we bumped nr_swapfiles from 0 to 1 and
	 * completes before the first write into the swap file after it is
	 * activated, than that write would fallback to COW.
	 */
	if (!btrfs_drew_try_write_lock(&root->snapshot_lock)) {
		btrfs_exclop_finish(fs_info);
		btrfs_warn(fs_info,
	   "cannot activate swapfile because snapshot creation is in progress");
		return -EINVAL;
	}
	/*
	 * Snapshots can create extents which require COW even if NODATACOW is
	 * set. We use this counter to prevent snapshots. We must increment it
	 * before walking the extents because we don't want a concurrent
	 * snapshot to run after we've already checked the extents.
	 */
	atomic_inc(&root->nr_swapfiles);

	isize = ALIGN_DOWN(inode->i_size, fs_info->sectorsize);

	lock_extent_bits(io_tree, 0, isize - 1, &cached_state);
	start = 0;
	while (start < isize) {
		u64 logical_block_start, physical_block_start;
		struct btrfs_block_group *bg;
		u64 len = isize - start;

		em = btrfs_get_extent(BTRFS_I(inode), NULL, 0, start, len);
		if (IS_ERR(em)) {
			ret = PTR_ERR(em);
			goto out;
		}

		if (em->block_start == EXTENT_MAP_HOLE) {
			btrfs_warn(fs_info, "swapfile must not have holes");
			ret = -EINVAL;
			goto out;
		}
		if (em->block_start == EXTENT_MAP_INLINE) {
			/*
			 * It's unlikely we'll ever actually find ourselves
			 * here, as a file small enough to fit inline won't be
			 * big enough to store more than the swap header, but in
			 * case something changes in the future, let's catch it
			 * here rather than later.
			 */
			btrfs_warn(fs_info, "swapfile must not be inline");
			ret = -EINVAL;
			goto out;
		}
		if (test_bit(EXTENT_FLAG_COMPRESSED, &em->flags)) {
			btrfs_warn(fs_info, "swapfile must not be compressed");
			ret = -EINVAL;
			goto out;
		}

		logical_block_start = em->block_start + (start - em->start);
		len = min(len, em->len - (start - em->start));
		free_extent_map(em);
		em = NULL;

		ret = can_nocow_extent(inode, start, &len, NULL, NULL, NULL, true);
		if (ret < 0) {
			goto out;
		} else if (ret) {
			ret = 0;
		} else {
			btrfs_warn(fs_info,
				   "swapfile must not be copy-on-write");
			ret = -EINVAL;
			goto out;
		}

		em = btrfs_get_chunk_map(fs_info, logical_block_start, len);
		if (IS_ERR(em)) {
			ret = PTR_ERR(em);
			goto out;
		}

		if (em->map_lookup->type & BTRFS_BLOCK_GROUP_PROFILE_MASK) {
			btrfs_warn(fs_info,
				   "swapfile must have single data profile");
			ret = -EINVAL;
			goto out;
		}

		if (device == NULL) {
			device = em->map_lookup->stripes[0].dev;
			ret = btrfs_add_swapfile_pin(inode, device, false);
			if (ret == 1)
				ret = 0;
			else if (ret)
				goto out;
		} else if (device != em->map_lookup->stripes[0].dev) {
			btrfs_warn(fs_info, "swapfile must be on one device");
			ret = -EINVAL;
			goto out;
		}

		physical_block_start = (em->map_lookup->stripes[0].physical +
					(logical_block_start - em->start));
		len = min(len, em->len - (logical_block_start - em->start));
		free_extent_map(em);
		em = NULL;

		bg = btrfs_lookup_block_group(fs_info, logical_block_start);
		if (!bg) {
			btrfs_warn(fs_info,
			   "could not find block group containing swapfile");
			ret = -EINVAL;
			goto out;
		}

		if (!btrfs_inc_block_group_swap_extents(bg)) {
			btrfs_warn(fs_info,
			   "block group for swapfile at %llu is read-only%s",
			   bg->start,
			   atomic_read(&fs_info->scrubs_running) ?
				       " (scrub running)" : "");
			btrfs_put_block_group(bg);
			ret = -EINVAL;
			goto out;
		}

		ret = btrfs_add_swapfile_pin(inode, bg, true);
		if (ret) {
			btrfs_put_block_group(bg);
			if (ret == 1)
				ret = 0;
			else
				goto out;
		}

		if (bsi.block_len &&
		    bsi.block_start + bsi.block_len == physical_block_start) {
			bsi.block_len += len;
		} else {
			if (bsi.block_len) {
				ret = btrfs_add_swap_extent(sis, &bsi);
				if (ret)
					goto out;
			}
			bsi.start = start;
			bsi.block_start = physical_block_start;
			bsi.block_len = len;
		}

		start += len;
	}

	if (bsi.block_len)
		ret = btrfs_add_swap_extent(sis, &bsi);

out:
	if (!IS_ERR_OR_NULL(em))
		free_extent_map(em);

	unlock_extent_cached(io_tree, 0, isize - 1, &cached_state);

	if (ret)
		btrfs_swap_deactivate(file);

<<<<<<< HEAD
=======
	btrfs_drew_write_unlock(&root->snapshot_lock);

>>>>>>> f642729d
	btrfs_exclop_finish(fs_info);

	if (ret)
		return ret;

	if (device)
		sis->bdev = device->bdev;
	*span = bsi.highest_ppage - bsi.lowest_ppage + 1;
	sis->max = bsi.nr_pages;
	sis->pages = bsi.nr_pages - 1;
	sis->highest_bit = bsi.nr_pages - 1;
	return bsi.nr_extents;
}
#else
static void btrfs_swap_deactivate(struct file *file)
{
}

static int btrfs_swap_activate(struct swap_info_struct *sis, struct file *file,
			       sector_t *span)
{
	return -EOPNOTSUPP;
}
#endif

/*
 * Update the number of bytes used in the VFS' inode. When we replace extents in
 * a range (clone, dedupe, fallocate's zero range), we must update the number of
 * bytes used by the inode in an atomic manner, so that concurrent stat(2) calls
 * always get a correct value.
 */
void btrfs_update_inode_bytes(struct btrfs_inode *inode,
			      const u64 add_bytes,
			      const u64 del_bytes)
{
	if (add_bytes == del_bytes)
		return;

	spin_lock(&inode->lock);
	if (del_bytes > 0)
		inode_sub_bytes(&inode->vfs_inode, del_bytes);
	if (add_bytes > 0)
		inode_add_bytes(&inode->vfs_inode, add_bytes);
	spin_unlock(&inode->lock);
}

static const struct inode_operations btrfs_dir_inode_operations = {
	.getattr	= btrfs_getattr,
	.lookup		= btrfs_lookup,
	.create		= btrfs_create,
	.unlink		= btrfs_unlink,
	.link		= btrfs_link,
	.mkdir		= btrfs_mkdir,
	.rmdir		= btrfs_rmdir,
	.rename		= btrfs_rename2,
	.symlink	= btrfs_symlink,
	.setattr	= btrfs_setattr,
	.mknod		= btrfs_mknod,
	.listxattr	= btrfs_listxattr,
	.permission	= btrfs_permission,
	.get_acl	= btrfs_get_acl,
	.set_acl	= btrfs_set_acl,
	.update_time	= btrfs_update_time,
	.tmpfile        = btrfs_tmpfile,
};

static const struct file_operations btrfs_dir_file_operations = {
	.llseek		= generic_file_llseek,
	.read		= generic_read_dir,
	.iterate_shared	= btrfs_real_readdir,
	.open		= btrfs_opendir,
	.unlocked_ioctl	= btrfs_ioctl,
#ifdef CONFIG_COMPAT
	.compat_ioctl	= btrfs_compat_ioctl,
#endif
	.release        = btrfs_release_file,
	.fsync		= btrfs_sync_file,
};

/*
 * btrfs doesn't support the bmap operation because swapfiles
 * use bmap to make a mapping of extents in the file.  They assume
 * these extents won't change over the life of the file and they
 * use the bmap result to do IO directly to the drive.
 *
 * the btrfs bmap call would return logical addresses that aren't
 * suitable for IO and they also will change frequently as COW
 * operations happen.  So, swapfile + btrfs == corruption.
 *
 * For now we're avoiding this by dropping bmap.
 */
static const struct address_space_operations btrfs_aops = {
	.readpage	= btrfs_readpage,
	.writepage	= btrfs_writepage,
	.writepages	= btrfs_writepages,
	.readahead	= btrfs_readahead,
	.direct_IO	= noop_direct_IO,
	.invalidatepage = btrfs_invalidatepage,
	.releasepage	= btrfs_releasepage,
#ifdef CONFIG_MIGRATION
	.migratepage	= btrfs_migratepage,
#endif
	.set_page_dirty	= btrfs_set_page_dirty,
	.error_remove_page = generic_error_remove_page,
	.swap_activate	= btrfs_swap_activate,
	.swap_deactivate = btrfs_swap_deactivate,
};

static const struct inode_operations btrfs_file_inode_operations = {
	.getattr	= btrfs_getattr,
	.setattr	= btrfs_setattr,
	.listxattr      = btrfs_listxattr,
	.permission	= btrfs_permission,
	.fiemap		= btrfs_fiemap,
	.get_acl	= btrfs_get_acl,
	.set_acl	= btrfs_set_acl,
	.update_time	= btrfs_update_time,
};
static const struct inode_operations btrfs_special_inode_operations = {
	.getattr	= btrfs_getattr,
	.setattr	= btrfs_setattr,
	.permission	= btrfs_permission,
	.listxattr	= btrfs_listxattr,
	.get_acl	= btrfs_get_acl,
	.set_acl	= btrfs_set_acl,
	.update_time	= btrfs_update_time,
};
static const struct inode_operations btrfs_symlink_inode_operations = {
	.get_link	= page_get_link,
	.getattr	= btrfs_getattr,
	.setattr	= btrfs_setattr,
	.permission	= btrfs_permission,
	.listxattr	= btrfs_listxattr,
	.update_time	= btrfs_update_time,
};

const struct dentry_operations btrfs_dentry_operations = {
	.d_delete	= btrfs_dentry_delete,
};<|MERGE_RESOLUTION|>--- conflicted
+++ resolved
@@ -62,10 +62,6 @@
 	loff_t length;
 	ssize_t submitted;
 	struct extent_changeset *data_reserved;
-<<<<<<< HEAD
-	bool sync;
-=======
->>>>>>> f642729d
 };
 
 static const struct inode_operations btrfs_dir_inode_operations;
@@ -2856,11 +2852,6 @@
 	btrfs_set_stack_file_extent_compression(&stack_fi, oe->compress_type);
 	/* Encryption and other encoding is reserved and all 0 */
 
-<<<<<<< HEAD
-	return insert_reserved_file_extent(trans, BTRFS_I(oe->inode),
-					   oe->file_offset, &stack_fi,
-					   oe->qgroup_rsv);
-=======
 	/*
 	 * For delalloc, when completing an ordered extent we update the inode's
 	 * bytes when clearing the range in the inode's io tree, so pass false
@@ -2873,7 +2864,6 @@
 	return insert_reserved_file_extent(trans, BTRFS_I(oe->inode),
 					   oe->file_offset, &stack_fi,
 					   update_inode_bytes, oe->qgroup_rsv);
->>>>>>> f642729d
 }
 
 /*
@@ -3061,7 +3051,7 @@
 	 * This needs to be done to make sure anybody waiting knows we are done
 	 * updating everything for this ordered extent.
 	 */
-	btrfs_remove_ordered_extent(BTRFS_I(inode), ordered_extent);
+	btrfs_remove_ordered_extent(inode, ordered_extent);
 
 	/* once for us */
 	btrfs_put_ordered_extent(ordered_extent);
@@ -3161,11 +3151,7 @@
  * @end:	file offset of the range end (inclusive)
  * @mirror:	mirror number
  */
-<<<<<<< HEAD
-int btrfs_verify_data_csum(struct btrfs_io_bio *io_bio, u64 phy_offset,
-=======
 int btrfs_verify_data_csum(struct btrfs_io_bio *io_bio, u32 bio_offset,
->>>>>>> f642729d
 			   struct page *page, u64 start, u64 end, int mirror)
 {
 	struct inode *inode = page->mapping->host;
@@ -6928,8 +6914,6 @@
 		path->search_commit_root = 1;
 		path->skip_locking = 1;
 	}
-
-	path->recurse = btrfs_is_free_space_inode(inode);
 
 	ret = btrfs_lookup_file_extent(NULL, root, path, objectid, start, 0);
 	if (ret < 0) {
@@ -7676,20 +7660,6 @@
 	int ret = 0;
 	u64 len = length;
 	bool unlock_extents = false;
-<<<<<<< HEAD
-	bool sync = (current->journal_info == BTRFS_DIO_SYNC_STUB);
-
-	/*
-	 * We used current->journal_info here to see if we were sync, but
-	 * there's a lot of tests in the enospc machinery to not do flushing if
-	 * we have a journal_info set, so we need to clear this out and re-set
-	 * it in iomap_end.
-	 */
-	ASSERT(current->journal_info == NULL ||
-	       current->journal_info == BTRFS_DIO_SYNC_STUB);
-	current->journal_info = NULL;
-=======
->>>>>>> f642729d
 
 	if (!write)
 		len = min_t(u64, len, fs_info->sectorsize);
@@ -7709,30 +7679,7 @@
 					       start + length - 1);
 		if (ret)
 			return ret;
-<<<<<<< HEAD
-	}
-
-	dio_data = kzalloc(sizeof(*dio_data), GFP_NOFS);
-	if (!dio_data)
-		return -ENOMEM;
-
-	dio_data->sync = sync;
-	dio_data->length = length;
-	if (write) {
-		dio_data->reserve = round_up(length, fs_info->sectorsize);
-		ret = btrfs_delalloc_reserve_space(BTRFS_I(inode),
-				&dio_data->data_reserved,
-				start, dio_data->reserve);
-		if (ret) {
-			extent_changeset_free(dio_data->data_reserved);
-			kfree(dio_data);
-			return ret;
-		}
-=======
->>>>>>> f642729d
-	}
-	iomap->private = dio_data;
-
+	}
 
 	dio_data = kzalloc(sizeof(*dio_data), GFP_NOFS);
 	if (!dio_data)
@@ -7806,33 +7753,7 @@
 		lockstart = start + len;
 		if (lockstart < lockend)
 			unlock_extents = true;
-<<<<<<< HEAD
-	}
-
-	if (unlock_extents)
-		unlock_extent_cached(&BTRFS_I(inode)->io_tree,
-				     lockstart, lockend, &cached_state);
-	else
-		free_extent_state(cached_state);
-
-	/*
-	 * Translate extent map information to iomap.
-	 * We trim the extents (and move the addr) even though iomap code does
-	 * that, since we have locked only the parts we are performing I/O in.
-	 */
-	if ((em->block_start == EXTENT_MAP_HOLE) ||
-	    (test_bit(EXTENT_FLAG_PREALLOC, &em->flags) && !write)) {
-		iomap->addr = IOMAP_NULL_ADDR;
-		iomap->type = IOMAP_HOLE;
-	} else {
-		iomap->addr = em->block_start + (start - em->start);
-		iomap->type = IOMAP_MAPPED;
-=======
->>>>>>> f642729d
-	}
-	iomap->offset = start;
-	iomap->bdev = fs_info->fs_devices->latest_bdev;
-	iomap->length = len;
+	}
 
 	if (unlock_extents)
 		unlock_extent_cached(&BTRFS_I(inode)->io_tree,
@@ -7914,17 +7835,6 @@
 		extent_changeset_free(dio_data->data_reserved);
 	}
 out:
-<<<<<<< HEAD
-	/*
-	 * We're all done, we can re-set the current->journal_info now safely
-	 * for our endio.
-	 */
-	if (dio_data->sync) {
-		ASSERT(current->journal_info == NULL);
-		current->journal_info = BTRFS_DIO_SYNC_STUB;
-	}
-=======
->>>>>>> f642729d
 	kfree(dio_data);
 	iomap->private = NULL;
 
@@ -8204,10 +8114,7 @@
 	blk_status_t status;
 	struct btrfs_io_geometry geom;
 	struct btrfs_dio_data *dio_data = iomap->private;
-<<<<<<< HEAD
-=======
 	struct extent_map *em = NULL;
->>>>>>> f642729d
 
 	dip = btrfs_create_dio_private(dio_bio, inode, file_offset);
 	if (!dip) {
@@ -8322,115 +8229,14 @@
 out_err:
 	dip->dio_bio->bi_status = status;
 	btrfs_dio_private_put(dip);
-<<<<<<< HEAD
+
 	return BLK_QC_T_NONE;
 }
 
-static ssize_t check_direct_IO(struct btrfs_fs_info *fs_info,
-			       const struct iov_iter *iter, loff_t offset)
-{
-	int seg;
-	int i;
-	unsigned int blocksize_mask = fs_info->sectorsize - 1;
-	ssize_t retval = -EINVAL;
-=======
->>>>>>> f642729d
-
-	return BLK_QC_T_NONE;
-}
-
-<<<<<<< HEAD
-static inline int btrfs_maybe_fsync_end_io(struct kiocb *iocb, ssize_t size,
-					   int error, unsigned flags)
-{
-	/*
-	 * Now if we're still in the context of our submitter we know we can't
-	 * safely run generic_write_sync(), so clear our flag here so that the
-	 * caller knows to follow up with a sync.
-	 */
-	if (current->journal_info == BTRFS_DIO_SYNC_STUB) {
-		current->journal_info = NULL;
-		return error;
-	}
-
-	if (error)
-		return error;
-
-	if (size) {
-		iocb->ki_flags |= IOCB_DSYNC;
-		return generic_write_sync(iocb, size);
-	}
-
-	return 0;
-}
-
-static const struct iomap_ops btrfs_dio_iomap_ops = {
-	.iomap_begin            = btrfs_dio_iomap_begin,
-	.iomap_end              = btrfs_dio_iomap_end,
-};
-
-static const struct iomap_dio_ops btrfs_dio_ops = {
-	.submit_io		= btrfs_submit_direct,
-};
-
-static const struct iomap_dio_ops btrfs_sync_dops = {
-	.submit_io		= btrfs_submit_direct,
-	.end_io			= btrfs_maybe_fsync_end_io,
-};
-
-ssize_t btrfs_direct_IO(struct kiocb *iocb, struct iov_iter *iter)
-{
-	struct file *file = iocb->ki_filp;
-	struct inode *inode = file->f_mapping->host;
-	struct btrfs_fs_info *fs_info = btrfs_sb(inode->i_sb);
-	struct extent_changeset *data_reserved = NULL;
-	loff_t offset = iocb->ki_pos;
-	size_t count = 0;
-	bool relock = false;
-	ssize_t ret;
-
-	if (check_direct_IO(fs_info, iter, offset))
-		return 0;
-
-	count = iov_iter_count(iter);
-	if (iov_iter_rw(iter) == WRITE) {
-		/*
-		 * If the write DIO is beyond the EOF, we need update
-		 * the isize, but it is protected by i_mutex. So we can
-		 * not unlock the i_mutex at this case.
-		 */
-		if (offset + count <= inode->i_size) {
-			inode_unlock(inode);
-			relock = true;
-		}
-		down_read(&BTRFS_I(inode)->dio_sem);
-	}
-
-	/*
-	 * We have are actually a sync iocb, so we need our fancy endio to know
-	 * if we need to sync.
-	 */
-	if (current->journal_info)
-		ret = iomap_dio_rw(iocb, iter, &btrfs_dio_iomap_ops,
-				   &btrfs_sync_dops, is_sync_kiocb(iocb));
-	else
-		ret = iomap_dio_rw(iocb, iter, &btrfs_dio_iomap_ops,
-				   &btrfs_dio_ops, is_sync_kiocb(iocb));
-
-	if (ret == -ENOTBLK)
-		ret = 0;
-
-	if (iov_iter_rw(iter) == WRITE)
-		up_read(&BTRFS_I(inode)->dio_sem);
-
-	if (relock)
-		inode_lock(inode);
-=======
 const struct iomap_ops btrfs_dio_iomap_ops = {
 	.iomap_begin            = btrfs_dio_iomap_begin,
 	.iomap_end              = btrfs_dio_iomap_end,
 };
->>>>>>> f642729d
 
 const struct iomap_dio_ops btrfs_dio_ops = {
 	.submit_io		= btrfs_submit_direct,
@@ -8555,11 +8361,8 @@
 	u64 start;
 	u64 end;
 	int inode_evicting = inode->vfs_inode.i_state & I_FREEING;
-<<<<<<< HEAD
-=======
 	bool found_ordered = false;
 	bool completed_ordered = false;
->>>>>>> f642729d
 
 	/*
 	 * we have the page locked, so new writeback can't start,
@@ -8579,10 +8382,7 @@
 		lock_extent_bits(tree, page_start, page_end, &cached_state);
 
 	start = page_start;
-<<<<<<< HEAD
-=======
 again:
->>>>>>> f642729d
 	ordered = btrfs_lookup_ordered_range(inode, start, page_end - start + 1);
 	if (ordered) {
 		found_ordered = true;
@@ -9794,13 +9594,9 @@
  * some fairly slow code that needs optimization. This walks the list
  * of all the inodes with pending delalloc and forces them to disk.
  */
-<<<<<<< HEAD
-static int start_delalloc_inodes(struct btrfs_root *root, u64 *nr, bool snapshot)
-=======
 static int start_delalloc_inodes(struct btrfs_root *root,
 				 struct writeback_control *wbc, bool snapshot,
 				 bool in_reclaim_context)
->>>>>>> f642729d
 {
 	struct btrfs_inode *binode;
 	struct inode *inode;
@@ -9857,17 +9653,6 @@
 			if (ret || wbc->nr_to_write <= 0)
 				goto out;
 		}
-<<<<<<< HEAD
-		list_add_tail(&work->list, &works);
-		btrfs_queue_work(root->fs_info->flush_workers,
-				 &work->work);
-		if (*nr != U64_MAX) {
-			(*nr)--;
-			if (*nr == 0)
-				goto out;
-		}
-=======
->>>>>>> f642729d
 		cond_resched();
 		spin_lock(&root->delalloc_lock);
 	}
@@ -9898,26 +9683,15 @@
 		.range_end = LLONG_MAX,
 	};
 	struct btrfs_fs_info *fs_info = root->fs_info;
-<<<<<<< HEAD
-	u64 nr = U64_MAX;
-=======
->>>>>>> f642729d
 
 	if (test_bit(BTRFS_FS_STATE_ERROR, &fs_info->fs_state))
 		return -EROFS;
 
-<<<<<<< HEAD
-	return start_delalloc_inodes(root, &nr, true);
-}
-
-int btrfs_start_delalloc_roots(struct btrfs_fs_info *fs_info, u64 nr)
-=======
 	return start_delalloc_inodes(root, &wbc, true, false);
 }
 
 int btrfs_start_delalloc_roots(struct btrfs_fs_info *fs_info, long nr,
 			       bool in_reclaim_context)
->>>>>>> f642729d
 {
 	struct writeback_control wbc = {
 		.nr_to_write = nr,
@@ -9953,11 +9727,7 @@
 			       &fs_info->delalloc_roots);
 		spin_unlock(&fs_info->delalloc_root_lock);
 
-<<<<<<< HEAD
-		ret = start_delalloc_inodes(root, &nr, false);
-=======
 		ret = start_delalloc_inodes(root, &wbc, false, in_reclaim_context);
->>>>>>> f642729d
 		btrfs_put_root(root);
 		if (ret < 0 || wbc.nr_to_write <= 0)
 			goto out;
@@ -10097,12 +9867,8 @@
 
 static struct btrfs_trans_handle *insert_prealloc_file_extent(
 				       struct btrfs_trans_handle *trans_in,
-<<<<<<< HEAD
-				       struct inode *inode, struct btrfs_key *ins,
-=======
 				       struct btrfs_inode *inode,
 				       struct btrfs_key *ins,
->>>>>>> f642729d
 				       u64 file_offset)
 {
 	struct btrfs_file_extent_item stack_fi;
@@ -10128,14 +9894,9 @@
 		return ERR_PTR(ret);
 
 	if (trans) {
-<<<<<<< HEAD
-		ret = insert_reserved_file_extent(trans, BTRFS_I(inode),
-						  file_offset, &stack_fi, ret);
-=======
 		ret = insert_reserved_file_extent(trans, inode,
 						  file_offset, &stack_fi,
 						  true, ret);
->>>>>>> f642729d
 		if (ret)
 			return ERR_PTR(ret);
 		return trans;
@@ -10155,11 +9916,7 @@
 	if (!path)
 		return ERR_PTR(-ENOMEM);
 
-<<<<<<< HEAD
-	ret = btrfs_replace_file_extents(inode, path, file_offset,
-=======
 	ret = btrfs_replace_file_extents(&inode->vfs_inode, path, file_offset,
->>>>>>> f642729d
 				     file_offset + len - 1, &extent_info,
 				     &trans);
 	btrfs_free_path(path);
@@ -10215,9 +9972,6 @@
 		clear_offset += ins.offset;
 
 		last_alloc = ins.offset;
-<<<<<<< HEAD
-		trans = insert_prealloc_file_extent(trans, inode, &ins, cur_offset);
-=======
 		trans = insert_prealloc_file_extent(trans, BTRFS_I(inode),
 						    &ins, cur_offset);
 		/*
@@ -10227,7 +9981,6 @@
 		 * relocation miss the reserved extent, making it fail later.
 		 */
 		btrfs_dec_block_group_reservations(fs_info, ins.objectid);
->>>>>>> f642729d
 		if (IS_ERR(trans)) {
 			ret = PTR_ERR(trans);
 			btrfs_free_reserved_extent(fs_info, ins.objectid,
@@ -10769,11 +10522,8 @@
 	if (ret)
 		btrfs_swap_deactivate(file);
 
-<<<<<<< HEAD
-=======
 	btrfs_drew_write_unlock(&root->snapshot_lock);
 
->>>>>>> f642729d
 	btrfs_exclop_finish(fs_info);
 
 	if (ret)
