/*
 * Copyright 2008 Advanced Micro Devices, Inc.
 * Copyright 2008 Red Hat Inc.
 * Copyright 2009 Jerome Glisse.
 *
 * Permission is hereby granted, free of charge, to any person obtaining a
 * copy of this software and associated documentation files (the "Software"),
 * to deal in the Software without restriction, including without limitation
 * the rights to use, copy, modify, merge, publish, distribute, sublicense,
 * and/or sell copies of the Software, and to permit persons to whom the
 * Software is furnished to do so, subject to the following conditions:
 *
 * The above copyright notice and this permission notice shall be included in
 * all copies or substantial portions of the Software.
 *
 * THE SOFTWARE IS PROVIDED "AS IS", WITHOUT WARRANTY OF ANY KIND, EXPRESS OR
 * IMPLIED, INCLUDING BUT NOT LIMITED TO THE WARRANTIES OF MERCHANTABILITY,
 * FITNESS FOR A PARTICULAR PURPOSE AND NONINFRINGEMENT.  IN NO EVENT SHALL
 * THE COPYRIGHT HOLDER(S) OR AUTHOR(S) BE LIABLE FOR ANY CLAIM, DAMAGES OR
 * OTHER LIABILITY, WHETHER IN AN ACTION OF CONTRACT, TORT OR OTHERWISE,
 * ARISING FROM, OUT OF OR IN CONNECTION WITH THE SOFTWARE OR THE USE OR
 * OTHER DEALINGS IN THE SOFTWARE.
 *
 * Authors: Dave Airlie
 *          Alex Deucher
 *          Jerome Glisse
 */

#include <linux/aperture.h>
#include <linux/power_supply.h>
#include <linux/kthread.h>
#include <linux/module.h>
#include <linux/console.h>
#include <linux/slab.h>
#include <linux/iommu.h>
#include <linux/pci.h>
#include <linux/pci-p2pdma.h>
#include <linux/apple-gmux.h>

#include <drm/drm_atomic_helper.h>
#include <drm/drm_client_event.h>
#include <drm/drm_crtc_helper.h>
#include <drm/drm_probe_helper.h>
#include <drm/amdgpu_drm.h>
#include <linux/device.h>
#include <linux/vgaarb.h>
#include <linux/vga_switcheroo.h>
#include <linux/efi.h>
#include "amdgpu.h"
#include "amdgpu_trace.h"
#include "amdgpu_i2c.h"
#include "atom.h"
#include "amdgpu_atombios.h"
#include "amdgpu_atomfirmware.h"
#include "amd_pcie.h"
#ifdef CONFIG_DRM_AMDGPU_SI
#include "si.h"
#endif
#ifdef CONFIG_DRM_AMDGPU_CIK
#include "cik.h"
#endif
#include "vi.h"
#include "soc15.h"
#include "nv.h"
#include "bif/bif_4_1_d.h"
#include <linux/firmware.h>
#include "amdgpu_vf_error.h"

#include "amdgpu_amdkfd.h"
#include "amdgpu_pm.h"

#include "amdgpu_xgmi.h"
#include "amdgpu_ras.h"
#include "amdgpu_pmu.h"
#include "amdgpu_fru_eeprom.h"
#include "amdgpu_reset.h"
#include "amdgpu_virt.h"
#include "amdgpu_dev_coredump.h"

#include <linux/suspend.h>
#include <drm/task_barrier.h>
#include <linux/pm_runtime.h>

#include <drm/drm_drv.h>

#if IS_ENABLED(CONFIG_X86)
#include <asm/intel-family.h>
#endif

MODULE_FIRMWARE("amdgpu/vega10_gpu_info.bin");
MODULE_FIRMWARE("amdgpu/vega12_gpu_info.bin");
MODULE_FIRMWARE("amdgpu/raven_gpu_info.bin");
MODULE_FIRMWARE("amdgpu/picasso_gpu_info.bin");
MODULE_FIRMWARE("amdgpu/raven2_gpu_info.bin");
MODULE_FIRMWARE("amdgpu/arcturus_gpu_info.bin");
MODULE_FIRMWARE("amdgpu/navi12_gpu_info.bin");

#define AMDGPU_RESUME_MS		2000
#define AMDGPU_MAX_RETRY_LIMIT		2
#define AMDGPU_RETRY_SRIOV_RESET(r) ((r) == -EBUSY || (r) == -ETIMEDOUT || (r) == -EINVAL)
#define AMDGPU_PCIE_INDEX_FALLBACK (0x38 >> 2)
#define AMDGPU_PCIE_INDEX_HI_FALLBACK (0x44 >> 2)
#define AMDGPU_PCIE_DATA_FALLBACK (0x3C >> 2)

static const struct drm_driver amdgpu_kms_driver;

const char *amdgpu_asic_name[] = {
	"TAHITI",
	"PITCAIRN",
	"VERDE",
	"OLAND",
	"HAINAN",
	"BONAIRE",
	"KAVERI",
	"KABINI",
	"HAWAII",
	"MULLINS",
	"TOPAZ",
	"TONGA",
	"FIJI",
	"CARRIZO",
	"STONEY",
	"POLARIS10",
	"POLARIS11",
	"POLARIS12",
	"VEGAM",
	"VEGA10",
	"VEGA12",
	"VEGA20",
	"RAVEN",
	"ARCTURUS",
	"RENOIR",
	"ALDEBARAN",
	"NAVI10",
	"CYAN_SKILLFISH",
	"NAVI14",
	"NAVI12",
	"SIENNA_CICHLID",
	"NAVY_FLOUNDER",
	"VANGOGH",
	"DIMGREY_CAVEFISH",
	"BEIGE_GOBY",
	"YELLOW_CARP",
	"IP DISCOVERY",
	"LAST",
};

#define AMDGPU_IP_BLK_MASK_ALL GENMASK(AMD_IP_BLOCK_TYPE_NUM  - 1, 0)
/*
 * Default init level where all blocks are expected to be initialized. This is
 * the level of initialization expected by default and also after a full reset
 * of the device.
 */
struct amdgpu_init_level amdgpu_init_default = {
	.level = AMDGPU_INIT_LEVEL_DEFAULT,
	.hwini_ip_block_mask = AMDGPU_IP_BLK_MASK_ALL,
};

struct amdgpu_init_level amdgpu_init_recovery = {
	.level = AMDGPU_INIT_LEVEL_RESET_RECOVERY,
	.hwini_ip_block_mask = AMDGPU_IP_BLK_MASK_ALL,
};

/*
 * Minimal blocks needed to be initialized before a XGMI hive can be reset. This
 * is used for cases like reset on initialization where the entire hive needs to
 * be reset before first use.
 */
struct amdgpu_init_level amdgpu_init_minimal_xgmi = {
	.level = AMDGPU_INIT_LEVEL_MINIMAL_XGMI,
	.hwini_ip_block_mask =
		BIT(AMD_IP_BLOCK_TYPE_GMC) | BIT(AMD_IP_BLOCK_TYPE_SMC) |
		BIT(AMD_IP_BLOCK_TYPE_COMMON) | BIT(AMD_IP_BLOCK_TYPE_IH) |
		BIT(AMD_IP_BLOCK_TYPE_PSP)
};

static inline bool amdgpu_ip_member_of_hwini(struct amdgpu_device *adev,
					     enum amd_ip_block_type block)
{
	return (adev->init_lvl->hwini_ip_block_mask & (1U << block)) != 0;
}

void amdgpu_set_init_level(struct amdgpu_device *adev,
			   enum amdgpu_init_lvl_id lvl)
{
	switch (lvl) {
	case AMDGPU_INIT_LEVEL_MINIMAL_XGMI:
		adev->init_lvl = &amdgpu_init_minimal_xgmi;
		break;
	case AMDGPU_INIT_LEVEL_RESET_RECOVERY:
		adev->init_lvl = &amdgpu_init_recovery;
		break;
	case AMDGPU_INIT_LEVEL_DEFAULT:
		fallthrough;
	default:
		adev->init_lvl = &amdgpu_init_default;
		break;
	}
}

static inline void amdgpu_device_stop_pending_resets(struct amdgpu_device *adev);

/**
 * DOC: pcie_replay_count
 *
 * The amdgpu driver provides a sysfs API for reporting the total number
 * of PCIe replays (NAKs)
 * The file pcie_replay_count is used for this and returns the total
 * number of replays as a sum of the NAKs generated and NAKs received
 */

static ssize_t amdgpu_device_get_pcie_replay_count(struct device *dev,
		struct device_attribute *attr, char *buf)
{
	struct drm_device *ddev = dev_get_drvdata(dev);
	struct amdgpu_device *adev = drm_to_adev(ddev);
	uint64_t cnt = amdgpu_asic_get_pcie_replay_count(adev);

	return sysfs_emit(buf, "%llu\n", cnt);
}

static DEVICE_ATTR(pcie_replay_count, 0444,
		amdgpu_device_get_pcie_replay_count, NULL);

static ssize_t amdgpu_sysfs_reg_state_get(struct file *f, struct kobject *kobj,
					  struct bin_attribute *attr, char *buf,
					  loff_t ppos, size_t count)
{
	struct device *dev = kobj_to_dev(kobj);
	struct drm_device *ddev = dev_get_drvdata(dev);
	struct amdgpu_device *adev = drm_to_adev(ddev);
	ssize_t bytes_read;

	switch (ppos) {
	case AMDGPU_SYS_REG_STATE_XGMI:
		bytes_read = amdgpu_asic_get_reg_state(
			adev, AMDGPU_REG_STATE_TYPE_XGMI, buf, count);
		break;
	case AMDGPU_SYS_REG_STATE_WAFL:
		bytes_read = amdgpu_asic_get_reg_state(
			adev, AMDGPU_REG_STATE_TYPE_WAFL, buf, count);
		break;
	case AMDGPU_SYS_REG_STATE_PCIE:
		bytes_read = amdgpu_asic_get_reg_state(
			adev, AMDGPU_REG_STATE_TYPE_PCIE, buf, count);
		break;
	case AMDGPU_SYS_REG_STATE_USR:
		bytes_read = amdgpu_asic_get_reg_state(
			adev, AMDGPU_REG_STATE_TYPE_USR, buf, count);
		break;
	case AMDGPU_SYS_REG_STATE_USR_1:
		bytes_read = amdgpu_asic_get_reg_state(
			adev, AMDGPU_REG_STATE_TYPE_USR_1, buf, count);
		break;
	default:
		return -EINVAL;
	}

	return bytes_read;
}

BIN_ATTR(reg_state, 0444, amdgpu_sysfs_reg_state_get, NULL,
	 AMDGPU_SYS_REG_STATE_END);

int amdgpu_reg_state_sysfs_init(struct amdgpu_device *adev)
{
	int ret;

	if (!amdgpu_asic_get_reg_state_supported(adev))
		return 0;

	ret = sysfs_create_bin_file(&adev->dev->kobj, &bin_attr_reg_state);

	return ret;
}

void amdgpu_reg_state_sysfs_fini(struct amdgpu_device *adev)
{
	if (!amdgpu_asic_get_reg_state_supported(adev))
		return;
	sysfs_remove_bin_file(&adev->dev->kobj, &bin_attr_reg_state);
}

int amdgpu_ip_block_suspend(struct amdgpu_ip_block *ip_block)
{
	int r;

	if (ip_block->version->funcs->suspend) {
		r = ip_block->version->funcs->suspend(ip_block);
		if (r) {
			dev_err(ip_block->adev->dev,
				"suspend of IP block <%s> failed %d\n",
				ip_block->version->funcs->name, r);
			return r;
		}
	}

	ip_block->status.hw = false;
	return 0;
}

int amdgpu_ip_block_resume(struct amdgpu_ip_block *ip_block)
{
	int r;

	if (ip_block->version->funcs->resume) {
		r = ip_block->version->funcs->resume(ip_block);
		if (r) {
			dev_err(ip_block->adev->dev,
				"resume of IP block <%s> failed %d\n",
				ip_block->version->funcs->name, r);
			return r;
		}
	}

	ip_block->status.hw = true;
	return 0;
}

/**
 * DOC: board_info
 *
 * The amdgpu driver provides a sysfs API for giving board related information.
 * It provides the form factor information in the format
 *
 *   type : form factor
 *
 * Possible form factor values
 *
 * - "cem"		- PCIE CEM card
 * - "oam"		- Open Compute Accelerator Module
 * - "unknown"	- Not known
 *
 */

static ssize_t amdgpu_device_get_board_info(struct device *dev,
					    struct device_attribute *attr,
					    char *buf)
{
	struct drm_device *ddev = dev_get_drvdata(dev);
	struct amdgpu_device *adev = drm_to_adev(ddev);
	enum amdgpu_pkg_type pkg_type = AMDGPU_PKG_TYPE_CEM;
	const char *pkg;

	if (adev->smuio.funcs && adev->smuio.funcs->get_pkg_type)
		pkg_type = adev->smuio.funcs->get_pkg_type(adev);

	switch (pkg_type) {
	case AMDGPU_PKG_TYPE_CEM:
		pkg = "cem";
		break;
	case AMDGPU_PKG_TYPE_OAM:
		pkg = "oam";
		break;
	default:
		pkg = "unknown";
		break;
	}

	return sysfs_emit(buf, "%s : %s\n", "type", pkg);
}

static DEVICE_ATTR(board_info, 0444, amdgpu_device_get_board_info, NULL);

static struct attribute *amdgpu_board_attrs[] = {
	&dev_attr_board_info.attr,
	NULL,
};

static umode_t amdgpu_board_attrs_is_visible(struct kobject *kobj,
					     struct attribute *attr, int n)
{
	struct device *dev = kobj_to_dev(kobj);
	struct drm_device *ddev = dev_get_drvdata(dev);
	struct amdgpu_device *adev = drm_to_adev(ddev);

	if (adev->flags & AMD_IS_APU)
		return 0;

	return attr->mode;
}

static const struct attribute_group amdgpu_board_attrs_group = {
	.attrs = amdgpu_board_attrs,
	.is_visible = amdgpu_board_attrs_is_visible
};

static void amdgpu_device_get_pcie_info(struct amdgpu_device *adev);


/**
 * amdgpu_device_supports_px - Is the device a dGPU with ATPX power control
 *
 * @dev: drm_device pointer
 *
 * Returns true if the device is a dGPU with ATPX power control,
 * otherwise return false.
 */
bool amdgpu_device_supports_px(struct drm_device *dev)
{
	struct amdgpu_device *adev = drm_to_adev(dev);

	if ((adev->flags & AMD_IS_PX) && !amdgpu_is_atpx_hybrid())
		return true;
	return false;
}

/**
 * amdgpu_device_supports_boco - Is the device a dGPU with ACPI power resources
 *
 * @dev: drm_device pointer
 *
 * Returns true if the device is a dGPU with ACPI power control,
 * otherwise return false.
 */
bool amdgpu_device_supports_boco(struct drm_device *dev)
{
	struct amdgpu_device *adev = drm_to_adev(dev);

	if (!IS_ENABLED(CONFIG_HOTPLUG_PCI_PCIE))
		return false;

	if (adev->has_pr3 ||
	    ((adev->flags & AMD_IS_PX) && amdgpu_is_atpx_hybrid()))
		return true;
	return false;
}

/**
 * amdgpu_device_supports_baco - Does the device support BACO
 *
 * @dev: drm_device pointer
 *
 * Return:
 * 1 if the device supporte BACO;
 * 3 if the device support MACO (only works if BACO is supported)
 * otherwise return 0.
 */
int amdgpu_device_supports_baco(struct drm_device *dev)
{
	struct amdgpu_device *adev = drm_to_adev(dev);

	return amdgpu_asic_supports_baco(adev);
}

void amdgpu_device_detect_runtime_pm_mode(struct amdgpu_device *adev)
{
	struct drm_device *dev;
	int bamaco_support;

	dev = adev_to_drm(adev);

	adev->pm.rpm_mode = AMDGPU_RUNPM_NONE;
	bamaco_support = amdgpu_device_supports_baco(dev);

	switch (amdgpu_runtime_pm) {
	case 2:
		if (bamaco_support & MACO_SUPPORT) {
			adev->pm.rpm_mode = AMDGPU_RUNPM_BAMACO;
			dev_info(adev->dev, "Forcing BAMACO for runtime pm\n");
		} else if (bamaco_support == BACO_SUPPORT) {
			adev->pm.rpm_mode = AMDGPU_RUNPM_BACO;
			dev_info(adev->dev, "Requested mode BAMACO not available,fallback to use BACO\n");
		}
		break;
	case 1:
		if (bamaco_support & BACO_SUPPORT) {
			adev->pm.rpm_mode = AMDGPU_RUNPM_BACO;
			dev_info(adev->dev, "Forcing BACO for runtime pm\n");
		}
		break;
	case -1:
	case -2:
		if (amdgpu_device_supports_px(dev)) { /* enable PX as runtime mode */
			adev->pm.rpm_mode = AMDGPU_RUNPM_PX;
			dev_info(adev->dev, "Using ATPX for runtime pm\n");
		} else if (amdgpu_device_supports_boco(dev)) { /* enable boco as runtime mode */
			adev->pm.rpm_mode = AMDGPU_RUNPM_BOCO;
			dev_info(adev->dev, "Using BOCO for runtime pm\n");
		} else {
			if (!bamaco_support)
				goto no_runtime_pm;

			switch (adev->asic_type) {
			case CHIP_VEGA20:
			case CHIP_ARCTURUS:
				/* BACO are not supported on vega20 and arctrus */
				break;
			case CHIP_VEGA10:
				/* enable BACO as runpm mode if noretry=0 */
				if (!adev->gmc.noretry)
					adev->pm.rpm_mode = AMDGPU_RUNPM_BACO;
				break;
			default:
				/* enable BACO as runpm mode on CI+ */
				adev->pm.rpm_mode = AMDGPU_RUNPM_BACO;
				break;
			}

			if (adev->pm.rpm_mode == AMDGPU_RUNPM_BACO) {
				if (bamaco_support & MACO_SUPPORT) {
					adev->pm.rpm_mode = AMDGPU_RUNPM_BAMACO;
					dev_info(adev->dev, "Using BAMACO for runtime pm\n");
				} else {
					dev_info(adev->dev, "Using BACO for runtime pm\n");
				}
			}
		}
		break;
	case 0:
		dev_info(adev->dev, "runtime pm is manually disabled\n");
		break;
	default:
		break;
	}

no_runtime_pm:
	if (adev->pm.rpm_mode == AMDGPU_RUNPM_NONE)
		dev_info(adev->dev, "Runtime PM not available\n");
}
/**
 * amdgpu_device_supports_smart_shift - Is the device dGPU with
 * smart shift support
 *
 * @dev: drm_device pointer
 *
 * Returns true if the device is a dGPU with Smart Shift support,
 * otherwise returns false.
 */
bool amdgpu_device_supports_smart_shift(struct drm_device *dev)
{
	return (amdgpu_device_supports_boco(dev) &&
		amdgpu_acpi_is_power_shift_control_supported());
}

/*
 * VRAM access helper functions
 */

/**
 * amdgpu_device_mm_access - access vram by MM_INDEX/MM_DATA
 *
 * @adev: amdgpu_device pointer
 * @pos: offset of the buffer in vram
 * @buf: virtual address of the buffer in system memory
 * @size: read/write size, sizeof(@buf) must > @size
 * @write: true - write to vram, otherwise - read from vram
 */
void amdgpu_device_mm_access(struct amdgpu_device *adev, loff_t pos,
			     void *buf, size_t size, bool write)
{
	unsigned long flags;
	uint32_t hi = ~0, tmp = 0;
	uint32_t *data = buf;
	uint64_t last;
	int idx;

	if (!drm_dev_enter(adev_to_drm(adev), &idx))
		return;

	BUG_ON(!IS_ALIGNED(pos, 4) || !IS_ALIGNED(size, 4));

	spin_lock_irqsave(&adev->mmio_idx_lock, flags);
	for (last = pos + size; pos < last; pos += 4) {
		tmp = pos >> 31;

		WREG32_NO_KIQ(mmMM_INDEX, ((uint32_t)pos) | 0x80000000);
		if (tmp != hi) {
			WREG32_NO_KIQ(mmMM_INDEX_HI, tmp);
			hi = tmp;
		}
		if (write)
			WREG32_NO_KIQ(mmMM_DATA, *data++);
		else
			*data++ = RREG32_NO_KIQ(mmMM_DATA);
	}

	spin_unlock_irqrestore(&adev->mmio_idx_lock, flags);
	drm_dev_exit(idx);
}

/**
 * amdgpu_device_aper_access - access vram by vram aperature
 *
 * @adev: amdgpu_device pointer
 * @pos: offset of the buffer in vram
 * @buf: virtual address of the buffer in system memory
 * @size: read/write size, sizeof(@buf) must > @size
 * @write: true - write to vram, otherwise - read from vram
 *
 * The return value means how many bytes have been transferred.
 */
size_t amdgpu_device_aper_access(struct amdgpu_device *adev, loff_t pos,
				 void *buf, size_t size, bool write)
{
#ifdef CONFIG_64BIT
	void __iomem *addr;
	size_t count = 0;
	uint64_t last;

	if (!adev->mman.aper_base_kaddr)
		return 0;

	last = min(pos + size, adev->gmc.visible_vram_size);
	if (last > pos) {
		addr = adev->mman.aper_base_kaddr + pos;
		count = last - pos;

		if (write) {
			memcpy_toio(addr, buf, count);
			/* Make sure HDP write cache flush happens without any reordering
			 * after the system memory contents are sent over PCIe device
			 */
			mb();
			amdgpu_device_flush_hdp(adev, NULL);
		} else {
			amdgpu_device_invalidate_hdp(adev, NULL);
			/* Make sure HDP read cache is invalidated before issuing a read
			 * to the PCIe device
			 */
			mb();
			memcpy_fromio(buf, addr, count);
		}

	}

	return count;
#else
	return 0;
#endif
}

/**
 * amdgpu_device_vram_access - read/write a buffer in vram
 *
 * @adev: amdgpu_device pointer
 * @pos: offset of the buffer in vram
 * @buf: virtual address of the buffer in system memory
 * @size: read/write size, sizeof(@buf) must > @size
 * @write: true - write to vram, otherwise - read from vram
 */
void amdgpu_device_vram_access(struct amdgpu_device *adev, loff_t pos,
			       void *buf, size_t size, bool write)
{
	size_t count;

	/* try to using vram apreature to access vram first */
	count = amdgpu_device_aper_access(adev, pos, buf, size, write);
	size -= count;
	if (size) {
		/* using MM to access rest vram */
		pos += count;
		buf += count;
		amdgpu_device_mm_access(adev, pos, buf, size, write);
	}
}

/*
 * register access helper functions.
 */

/* Check if hw access should be skipped because of hotplug or device error */
bool amdgpu_device_skip_hw_access(struct amdgpu_device *adev)
{
	if (adev->no_hw_access)
		return true;

#ifdef CONFIG_LOCKDEP
	/*
	 * This is a bit complicated to understand, so worth a comment. What we assert
	 * here is that the GPU reset is not running on another thread in parallel.
	 *
	 * For this we trylock the read side of the reset semaphore, if that succeeds
	 * we know that the reset is not running in paralell.
	 *
	 * If the trylock fails we assert that we are either already holding the read
	 * side of the lock or are the reset thread itself and hold the write side of
	 * the lock.
	 */
	if (in_task()) {
		if (down_read_trylock(&adev->reset_domain->sem))
			up_read(&adev->reset_domain->sem);
		else
			lockdep_assert_held(&adev->reset_domain->sem);
	}
#endif
	return false;
}

/**
 * amdgpu_device_rreg - read a memory mapped IO or indirect register
 *
 * @adev: amdgpu_device pointer
 * @reg: dword aligned register offset
 * @acc_flags: access flags which require special behavior
 *
 * Returns the 32 bit value from the offset specified.
 */
uint32_t amdgpu_device_rreg(struct amdgpu_device *adev,
			    uint32_t reg, uint32_t acc_flags)
{
	uint32_t ret;

	if (amdgpu_device_skip_hw_access(adev))
		return 0;

	if ((reg * 4) < adev->rmmio_size) {
		if (!(acc_flags & AMDGPU_REGS_NO_KIQ) &&
		    amdgpu_sriov_runtime(adev) &&
		    down_read_trylock(&adev->reset_domain->sem)) {
			ret = amdgpu_kiq_rreg(adev, reg, 0);
			up_read(&adev->reset_domain->sem);
		} else {
			ret = readl(((void __iomem *)adev->rmmio) + (reg * 4));
		}
	} else {
		ret = adev->pcie_rreg(adev, reg * 4);
	}

	trace_amdgpu_device_rreg(adev->pdev->device, reg, ret);

	return ret;
}

/*
 * MMIO register read with bytes helper functions
 * @offset:bytes offset from MMIO start
 */

/**
 * amdgpu_mm_rreg8 - read a memory mapped IO register
 *
 * @adev: amdgpu_device pointer
 * @offset: byte aligned register offset
 *
 * Returns the 8 bit value from the offset specified.
 */
uint8_t amdgpu_mm_rreg8(struct amdgpu_device *adev, uint32_t offset)
{
	if (amdgpu_device_skip_hw_access(adev))
		return 0;

	if (offset < adev->rmmio_size)
		return (readb(adev->rmmio + offset));
	BUG();
}


/**
 * amdgpu_device_xcc_rreg - read a memory mapped IO or indirect register with specific XCC
 *
 * @adev: amdgpu_device pointer
 * @reg: dword aligned register offset
 * @acc_flags: access flags which require special behavior
 * @xcc_id: xcc accelerated compute core id
 *
 * Returns the 32 bit value from the offset specified.
 */
uint32_t amdgpu_device_xcc_rreg(struct amdgpu_device *adev,
				uint32_t reg, uint32_t acc_flags,
				uint32_t xcc_id)
{
	uint32_t ret, rlcg_flag;

	if (amdgpu_device_skip_hw_access(adev))
		return 0;

	if ((reg * 4) < adev->rmmio_size) {
		if (amdgpu_sriov_vf(adev) &&
		    !amdgpu_sriov_runtime(adev) &&
		    adev->gfx.rlc.rlcg_reg_access_supported &&
		    amdgpu_virt_get_rlcg_reg_access_flag(adev, acc_flags,
							 GC_HWIP, false,
							 &rlcg_flag)) {
			ret = amdgpu_virt_rlcg_reg_rw(adev, reg, 0, rlcg_flag, GET_INST(GC, xcc_id));
		} else if (!(acc_flags & AMDGPU_REGS_NO_KIQ) &&
		    amdgpu_sriov_runtime(adev) &&
		    down_read_trylock(&adev->reset_domain->sem)) {
			ret = amdgpu_kiq_rreg(adev, reg, xcc_id);
			up_read(&adev->reset_domain->sem);
		} else {
			ret = readl(((void __iomem *)adev->rmmio) + (reg * 4));
		}
	} else {
		ret = adev->pcie_rreg(adev, reg * 4);
	}

	return ret;
}

/*
 * MMIO register write with bytes helper functions
 * @offset:bytes offset from MMIO start
 * @value: the value want to be written to the register
 */

/**
 * amdgpu_mm_wreg8 - read a memory mapped IO register
 *
 * @adev: amdgpu_device pointer
 * @offset: byte aligned register offset
 * @value: 8 bit value to write
 *
 * Writes the value specified to the offset specified.
 */
void amdgpu_mm_wreg8(struct amdgpu_device *adev, uint32_t offset, uint8_t value)
{
	if (amdgpu_device_skip_hw_access(adev))
		return;

	if (offset < adev->rmmio_size)
		writeb(value, adev->rmmio + offset);
	else
		BUG();
}

/**
 * amdgpu_device_wreg - write to a memory mapped IO or indirect register
 *
 * @adev: amdgpu_device pointer
 * @reg: dword aligned register offset
 * @v: 32 bit value to write to the register
 * @acc_flags: access flags which require special behavior
 *
 * Writes the value specified to the offset specified.
 */
void amdgpu_device_wreg(struct amdgpu_device *adev,
			uint32_t reg, uint32_t v,
			uint32_t acc_flags)
{
	if (amdgpu_device_skip_hw_access(adev))
		return;

	if ((reg * 4) < adev->rmmio_size) {
		if (!(acc_flags & AMDGPU_REGS_NO_KIQ) &&
		    amdgpu_sriov_runtime(adev) &&
		    down_read_trylock(&adev->reset_domain->sem)) {
			amdgpu_kiq_wreg(adev, reg, v, 0);
			up_read(&adev->reset_domain->sem);
		} else {
			writel(v, ((void __iomem *)adev->rmmio) + (reg * 4));
		}
	} else {
		adev->pcie_wreg(adev, reg * 4, v);
	}

	trace_amdgpu_device_wreg(adev->pdev->device, reg, v);
}

/**
 * amdgpu_mm_wreg_mmio_rlc -  write register either with direct/indirect mmio or with RLC path if in range
 *
 * @adev: amdgpu_device pointer
 * @reg: mmio/rlc register
 * @v: value to write
 * @xcc_id: xcc accelerated compute core id
 *
 * this function is invoked only for the debugfs register access
 */
void amdgpu_mm_wreg_mmio_rlc(struct amdgpu_device *adev,
			     uint32_t reg, uint32_t v,
			     uint32_t xcc_id)
{
	if (amdgpu_device_skip_hw_access(adev))
		return;

	if (amdgpu_sriov_fullaccess(adev) &&
	    adev->gfx.rlc.funcs &&
	    adev->gfx.rlc.funcs->is_rlcg_access_range) {
		if (adev->gfx.rlc.funcs->is_rlcg_access_range(adev, reg))
			return amdgpu_sriov_wreg(adev, reg, v, 0, 0, xcc_id);
	} else if ((reg * 4) >= adev->rmmio_size) {
		adev->pcie_wreg(adev, reg * 4, v);
	} else {
		writel(v, ((void __iomem *)adev->rmmio) + (reg * 4));
	}
}

/**
 * amdgpu_device_xcc_wreg - write to a memory mapped IO or indirect register with specific XCC
 *
 * @adev: amdgpu_device pointer
 * @reg: dword aligned register offset
 * @v: 32 bit value to write to the register
 * @acc_flags: access flags which require special behavior
 * @xcc_id: xcc accelerated compute core id
 *
 * Writes the value specified to the offset specified.
 */
void amdgpu_device_xcc_wreg(struct amdgpu_device *adev,
			uint32_t reg, uint32_t v,
			uint32_t acc_flags, uint32_t xcc_id)
{
	uint32_t rlcg_flag;

	if (amdgpu_device_skip_hw_access(adev))
		return;

	if ((reg * 4) < adev->rmmio_size) {
		if (amdgpu_sriov_vf(adev) &&
		    !amdgpu_sriov_runtime(adev) &&
		    adev->gfx.rlc.rlcg_reg_access_supported &&
		    amdgpu_virt_get_rlcg_reg_access_flag(adev, acc_flags,
							 GC_HWIP, true,
							 &rlcg_flag)) {
			amdgpu_virt_rlcg_reg_rw(adev, reg, v, rlcg_flag, GET_INST(GC, xcc_id));
		} else if (!(acc_flags & AMDGPU_REGS_NO_KIQ) &&
		    amdgpu_sriov_runtime(adev) &&
		    down_read_trylock(&adev->reset_domain->sem)) {
			amdgpu_kiq_wreg(adev, reg, v, xcc_id);
			up_read(&adev->reset_domain->sem);
		} else {
			writel(v, ((void __iomem *)adev->rmmio) + (reg * 4));
		}
	} else {
		adev->pcie_wreg(adev, reg * 4, v);
	}
}

/**
 * amdgpu_device_indirect_rreg - read an indirect register
 *
 * @adev: amdgpu_device pointer
 * @reg_addr: indirect register address to read from
 *
 * Returns the value of indirect register @reg_addr
 */
u32 amdgpu_device_indirect_rreg(struct amdgpu_device *adev,
				u32 reg_addr)
{
	unsigned long flags, pcie_index, pcie_data;
	void __iomem *pcie_index_offset;
	void __iomem *pcie_data_offset;
	u32 r;

	pcie_index = adev->nbio.funcs->get_pcie_index_offset(adev);
	pcie_data = adev->nbio.funcs->get_pcie_data_offset(adev);

	spin_lock_irqsave(&adev->pcie_idx_lock, flags);
	pcie_index_offset = (void __iomem *)adev->rmmio + pcie_index * 4;
	pcie_data_offset = (void __iomem *)adev->rmmio + pcie_data * 4;

	writel(reg_addr, pcie_index_offset);
	readl(pcie_index_offset);
	r = readl(pcie_data_offset);
	spin_unlock_irqrestore(&adev->pcie_idx_lock, flags);

	return r;
}

u32 amdgpu_device_indirect_rreg_ext(struct amdgpu_device *adev,
				    u64 reg_addr)
{
	unsigned long flags, pcie_index, pcie_index_hi, pcie_data;
	u32 r;
	void __iomem *pcie_index_offset;
	void __iomem *pcie_index_hi_offset;
	void __iomem *pcie_data_offset;

	if (unlikely(!adev->nbio.funcs)) {
		pcie_index = AMDGPU_PCIE_INDEX_FALLBACK;
		pcie_data = AMDGPU_PCIE_DATA_FALLBACK;
	} else {
		pcie_index = adev->nbio.funcs->get_pcie_index_offset(adev);
		pcie_data = adev->nbio.funcs->get_pcie_data_offset(adev);
	}

	if (reg_addr >> 32) {
		if (unlikely(!adev->nbio.funcs))
			pcie_index_hi = AMDGPU_PCIE_INDEX_HI_FALLBACK;
		else
			pcie_index_hi = adev->nbio.funcs->get_pcie_index_hi_offset(adev);
	} else {
		pcie_index_hi = 0;
	}

	spin_lock_irqsave(&adev->pcie_idx_lock, flags);
	pcie_index_offset = (void __iomem *)adev->rmmio + pcie_index * 4;
	pcie_data_offset = (void __iomem *)adev->rmmio + pcie_data * 4;
	if (pcie_index_hi != 0)
		pcie_index_hi_offset = (void __iomem *)adev->rmmio +
				pcie_index_hi * 4;

	writel(reg_addr, pcie_index_offset);
	readl(pcie_index_offset);
	if (pcie_index_hi != 0) {
		writel((reg_addr >> 32) & 0xff, pcie_index_hi_offset);
		readl(pcie_index_hi_offset);
	}
	r = readl(pcie_data_offset);

	/* clear the high bits */
	if (pcie_index_hi != 0) {
		writel(0, pcie_index_hi_offset);
		readl(pcie_index_hi_offset);
	}

	spin_unlock_irqrestore(&adev->pcie_idx_lock, flags);

	return r;
}

/**
 * amdgpu_device_indirect_rreg64 - read a 64bits indirect register
 *
 * @adev: amdgpu_device pointer
 * @reg_addr: indirect register address to read from
 *
 * Returns the value of indirect register @reg_addr
 */
u64 amdgpu_device_indirect_rreg64(struct amdgpu_device *adev,
				  u32 reg_addr)
{
	unsigned long flags, pcie_index, pcie_data;
	void __iomem *pcie_index_offset;
	void __iomem *pcie_data_offset;
	u64 r;

	pcie_index = adev->nbio.funcs->get_pcie_index_offset(adev);
	pcie_data = adev->nbio.funcs->get_pcie_data_offset(adev);

	spin_lock_irqsave(&adev->pcie_idx_lock, flags);
	pcie_index_offset = (void __iomem *)adev->rmmio + pcie_index * 4;
	pcie_data_offset = (void __iomem *)adev->rmmio + pcie_data * 4;

	/* read low 32 bits */
	writel(reg_addr, pcie_index_offset);
	readl(pcie_index_offset);
	r = readl(pcie_data_offset);
	/* read high 32 bits */
	writel(reg_addr + 4, pcie_index_offset);
	readl(pcie_index_offset);
	r |= ((u64)readl(pcie_data_offset) << 32);
	spin_unlock_irqrestore(&adev->pcie_idx_lock, flags);

	return r;
}

u64 amdgpu_device_indirect_rreg64_ext(struct amdgpu_device *adev,
				  u64 reg_addr)
{
	unsigned long flags, pcie_index, pcie_data;
	unsigned long pcie_index_hi = 0;
	void __iomem *pcie_index_offset;
	void __iomem *pcie_index_hi_offset;
	void __iomem *pcie_data_offset;
	u64 r;

	pcie_index = adev->nbio.funcs->get_pcie_index_offset(adev);
	pcie_data = adev->nbio.funcs->get_pcie_data_offset(adev);
	if ((reg_addr >> 32) && (adev->nbio.funcs->get_pcie_index_hi_offset))
		pcie_index_hi = adev->nbio.funcs->get_pcie_index_hi_offset(adev);

	spin_lock_irqsave(&adev->pcie_idx_lock, flags);
	pcie_index_offset = (void __iomem *)adev->rmmio + pcie_index * 4;
	pcie_data_offset = (void __iomem *)adev->rmmio + pcie_data * 4;
	if (pcie_index_hi != 0)
		pcie_index_hi_offset = (void __iomem *)adev->rmmio +
			pcie_index_hi * 4;

	/* read low 32 bits */
	writel(reg_addr, pcie_index_offset);
	readl(pcie_index_offset);
	if (pcie_index_hi != 0) {
		writel((reg_addr >> 32) & 0xff, pcie_index_hi_offset);
		readl(pcie_index_hi_offset);
	}
	r = readl(pcie_data_offset);
	/* read high 32 bits */
	writel(reg_addr + 4, pcie_index_offset);
	readl(pcie_index_offset);
	if (pcie_index_hi != 0) {
		writel((reg_addr >> 32) & 0xff, pcie_index_hi_offset);
		readl(pcie_index_hi_offset);
	}
	r |= ((u64)readl(pcie_data_offset) << 32);

	/* clear the high bits */
	if (pcie_index_hi != 0) {
		writel(0, pcie_index_hi_offset);
		readl(pcie_index_hi_offset);
	}

	spin_unlock_irqrestore(&adev->pcie_idx_lock, flags);

	return r;
}

/**
 * amdgpu_device_indirect_wreg - write an indirect register address
 *
 * @adev: amdgpu_device pointer
 * @reg_addr: indirect register offset
 * @reg_data: indirect register data
 *
 */
void amdgpu_device_indirect_wreg(struct amdgpu_device *adev,
				 u32 reg_addr, u32 reg_data)
{
	unsigned long flags, pcie_index, pcie_data;
	void __iomem *pcie_index_offset;
	void __iomem *pcie_data_offset;

	pcie_index = adev->nbio.funcs->get_pcie_index_offset(adev);
	pcie_data = adev->nbio.funcs->get_pcie_data_offset(adev);

	spin_lock_irqsave(&adev->pcie_idx_lock, flags);
	pcie_index_offset = (void __iomem *)adev->rmmio + pcie_index * 4;
	pcie_data_offset = (void __iomem *)adev->rmmio + pcie_data * 4;

	writel(reg_addr, pcie_index_offset);
	readl(pcie_index_offset);
	writel(reg_data, pcie_data_offset);
	readl(pcie_data_offset);
	spin_unlock_irqrestore(&adev->pcie_idx_lock, flags);
}

void amdgpu_device_indirect_wreg_ext(struct amdgpu_device *adev,
				     u64 reg_addr, u32 reg_data)
{
	unsigned long flags, pcie_index, pcie_index_hi, pcie_data;
	void __iomem *pcie_index_offset;
	void __iomem *pcie_index_hi_offset;
	void __iomem *pcie_data_offset;

	pcie_index = adev->nbio.funcs->get_pcie_index_offset(adev);
	pcie_data = adev->nbio.funcs->get_pcie_data_offset(adev);
	if ((reg_addr >> 32) && (adev->nbio.funcs->get_pcie_index_hi_offset))
		pcie_index_hi = adev->nbio.funcs->get_pcie_index_hi_offset(adev);
	else
		pcie_index_hi = 0;

	spin_lock_irqsave(&adev->pcie_idx_lock, flags);
	pcie_index_offset = (void __iomem *)adev->rmmio + pcie_index * 4;
	pcie_data_offset = (void __iomem *)adev->rmmio + pcie_data * 4;
	if (pcie_index_hi != 0)
		pcie_index_hi_offset = (void __iomem *)adev->rmmio +
				pcie_index_hi * 4;

	writel(reg_addr, pcie_index_offset);
	readl(pcie_index_offset);
	if (pcie_index_hi != 0) {
		writel((reg_addr >> 32) & 0xff, pcie_index_hi_offset);
		readl(pcie_index_hi_offset);
	}
	writel(reg_data, pcie_data_offset);
	readl(pcie_data_offset);

	/* clear the high bits */
	if (pcie_index_hi != 0) {
		writel(0, pcie_index_hi_offset);
		readl(pcie_index_hi_offset);
	}

	spin_unlock_irqrestore(&adev->pcie_idx_lock, flags);
}

/**
 * amdgpu_device_indirect_wreg64 - write a 64bits indirect register address
 *
 * @adev: amdgpu_device pointer
 * @reg_addr: indirect register offset
 * @reg_data: indirect register data
 *
 */
void amdgpu_device_indirect_wreg64(struct amdgpu_device *adev,
				   u32 reg_addr, u64 reg_data)
{
	unsigned long flags, pcie_index, pcie_data;
	void __iomem *pcie_index_offset;
	void __iomem *pcie_data_offset;

	pcie_index = adev->nbio.funcs->get_pcie_index_offset(adev);
	pcie_data = adev->nbio.funcs->get_pcie_data_offset(adev);

	spin_lock_irqsave(&adev->pcie_idx_lock, flags);
	pcie_index_offset = (void __iomem *)adev->rmmio + pcie_index * 4;
	pcie_data_offset = (void __iomem *)adev->rmmio + pcie_data * 4;

	/* write low 32 bits */
	writel(reg_addr, pcie_index_offset);
	readl(pcie_index_offset);
	writel((u32)(reg_data & 0xffffffffULL), pcie_data_offset);
	readl(pcie_data_offset);
	/* write high 32 bits */
	writel(reg_addr + 4, pcie_index_offset);
	readl(pcie_index_offset);
	writel((u32)(reg_data >> 32), pcie_data_offset);
	readl(pcie_data_offset);
	spin_unlock_irqrestore(&adev->pcie_idx_lock, flags);
}

void amdgpu_device_indirect_wreg64_ext(struct amdgpu_device *adev,
				   u64 reg_addr, u64 reg_data)
{
	unsigned long flags, pcie_index, pcie_data;
	unsigned long pcie_index_hi = 0;
	void __iomem *pcie_index_offset;
	void __iomem *pcie_index_hi_offset;
	void __iomem *pcie_data_offset;

	pcie_index = adev->nbio.funcs->get_pcie_index_offset(adev);
	pcie_data = adev->nbio.funcs->get_pcie_data_offset(adev);
	if ((reg_addr >> 32) && (adev->nbio.funcs->get_pcie_index_hi_offset))
		pcie_index_hi = adev->nbio.funcs->get_pcie_index_hi_offset(adev);

	spin_lock_irqsave(&adev->pcie_idx_lock, flags);
	pcie_index_offset = (void __iomem *)adev->rmmio + pcie_index * 4;
	pcie_data_offset = (void __iomem *)adev->rmmio + pcie_data * 4;
	if (pcie_index_hi != 0)
		pcie_index_hi_offset = (void __iomem *)adev->rmmio +
				pcie_index_hi * 4;

	/* write low 32 bits */
	writel(reg_addr, pcie_index_offset);
	readl(pcie_index_offset);
	if (pcie_index_hi != 0) {
		writel((reg_addr >> 32) & 0xff, pcie_index_hi_offset);
		readl(pcie_index_hi_offset);
	}
	writel((u32)(reg_data & 0xffffffffULL), pcie_data_offset);
	readl(pcie_data_offset);
	/* write high 32 bits */
	writel(reg_addr + 4, pcie_index_offset);
	readl(pcie_index_offset);
	if (pcie_index_hi != 0) {
		writel((reg_addr >> 32) & 0xff, pcie_index_hi_offset);
		readl(pcie_index_hi_offset);
	}
	writel((u32)(reg_data >> 32), pcie_data_offset);
	readl(pcie_data_offset);

	/* clear the high bits */
	if (pcie_index_hi != 0) {
		writel(0, pcie_index_hi_offset);
		readl(pcie_index_hi_offset);
	}

	spin_unlock_irqrestore(&adev->pcie_idx_lock, flags);
}

/**
 * amdgpu_device_get_rev_id - query device rev_id
 *
 * @adev: amdgpu_device pointer
 *
 * Return device rev_id
 */
u32 amdgpu_device_get_rev_id(struct amdgpu_device *adev)
{
	return adev->nbio.funcs->get_rev_id(adev);
}

/**
 * amdgpu_invalid_rreg - dummy reg read function
 *
 * @adev: amdgpu_device pointer
 * @reg: offset of register
 *
 * Dummy register read function.  Used for register blocks
 * that certain asics don't have (all asics).
 * Returns the value in the register.
 */
static uint32_t amdgpu_invalid_rreg(struct amdgpu_device *adev, uint32_t reg)
{
	DRM_ERROR("Invalid callback to read register 0x%04X\n", reg);
	BUG();
	return 0;
}

static uint32_t amdgpu_invalid_rreg_ext(struct amdgpu_device *adev, uint64_t reg)
{
	DRM_ERROR("Invalid callback to read register 0x%llX\n", reg);
	BUG();
	return 0;
}

/**
 * amdgpu_invalid_wreg - dummy reg write function
 *
 * @adev: amdgpu_device pointer
 * @reg: offset of register
 * @v: value to write to the register
 *
 * Dummy register read function.  Used for register blocks
 * that certain asics don't have (all asics).
 */
static void amdgpu_invalid_wreg(struct amdgpu_device *adev, uint32_t reg, uint32_t v)
{
	DRM_ERROR("Invalid callback to write register 0x%04X with 0x%08X\n",
		  reg, v);
	BUG();
}

static void amdgpu_invalid_wreg_ext(struct amdgpu_device *adev, uint64_t reg, uint32_t v)
{
	DRM_ERROR("Invalid callback to write register 0x%llX with 0x%08X\n",
		  reg, v);
	BUG();
}

/**
 * amdgpu_invalid_rreg64 - dummy 64 bit reg read function
 *
 * @adev: amdgpu_device pointer
 * @reg: offset of register
 *
 * Dummy register read function.  Used for register blocks
 * that certain asics don't have (all asics).
 * Returns the value in the register.
 */
static uint64_t amdgpu_invalid_rreg64(struct amdgpu_device *adev, uint32_t reg)
{
	DRM_ERROR("Invalid callback to read 64 bit register 0x%04X\n", reg);
	BUG();
	return 0;
}

static uint64_t amdgpu_invalid_rreg64_ext(struct amdgpu_device *adev, uint64_t reg)
{
	DRM_ERROR("Invalid callback to read register 0x%llX\n", reg);
	BUG();
	return 0;
}

/**
 * amdgpu_invalid_wreg64 - dummy reg write function
 *
 * @adev: amdgpu_device pointer
 * @reg: offset of register
 * @v: value to write to the register
 *
 * Dummy register read function.  Used for register blocks
 * that certain asics don't have (all asics).
 */
static void amdgpu_invalid_wreg64(struct amdgpu_device *adev, uint32_t reg, uint64_t v)
{
	DRM_ERROR("Invalid callback to write 64 bit register 0x%04X with 0x%08llX\n",
		  reg, v);
	BUG();
}

static void amdgpu_invalid_wreg64_ext(struct amdgpu_device *adev, uint64_t reg, uint64_t v)
{
	DRM_ERROR("Invalid callback to write 64 bit register 0x%llX with 0x%08llX\n",
		  reg, v);
	BUG();
}

/**
 * amdgpu_block_invalid_rreg - dummy reg read function
 *
 * @adev: amdgpu_device pointer
 * @block: offset of instance
 * @reg: offset of register
 *
 * Dummy register read function.  Used for register blocks
 * that certain asics don't have (all asics).
 * Returns the value in the register.
 */
static uint32_t amdgpu_block_invalid_rreg(struct amdgpu_device *adev,
					  uint32_t block, uint32_t reg)
{
	DRM_ERROR("Invalid callback to read register 0x%04X in block 0x%04X\n",
		  reg, block);
	BUG();
	return 0;
}

/**
 * amdgpu_block_invalid_wreg - dummy reg write function
 *
 * @adev: amdgpu_device pointer
 * @block: offset of instance
 * @reg: offset of register
 * @v: value to write to the register
 *
 * Dummy register read function.  Used for register blocks
 * that certain asics don't have (all asics).
 */
static void amdgpu_block_invalid_wreg(struct amdgpu_device *adev,
				      uint32_t block,
				      uint32_t reg, uint32_t v)
{
	DRM_ERROR("Invalid block callback to write register 0x%04X in block 0x%04X with 0x%08X\n",
		  reg, block, v);
	BUG();
}

/**
 * amdgpu_device_asic_init - Wrapper for atom asic_init
 *
 * @adev: amdgpu_device pointer
 *
 * Does any asic specific work and then calls atom asic init.
 */
static int amdgpu_device_asic_init(struct amdgpu_device *adev)
{
	int ret;

	amdgpu_asic_pre_asic_init(adev);

	if (amdgpu_ip_version(adev, GC_HWIP, 0) == IP_VERSION(9, 4, 3) ||
	    amdgpu_ip_version(adev, GC_HWIP, 0) == IP_VERSION(9, 4, 4) ||
	    amdgpu_ip_version(adev, GC_HWIP, 0) >= IP_VERSION(11, 0, 0)) {
		amdgpu_psp_wait_for_bootloader(adev);
		ret = amdgpu_atomfirmware_asic_init(adev, true);
		return ret;
	} else {
		return amdgpu_atom_asic_init(adev->mode_info.atom_context);
	}

	return 0;
}

/**
 * amdgpu_device_mem_scratch_init - allocate the VRAM scratch page
 *
 * @adev: amdgpu_device pointer
 *
 * Allocates a scratch page of VRAM for use by various things in the
 * driver.
 */
static int amdgpu_device_mem_scratch_init(struct amdgpu_device *adev)
{
	return amdgpu_bo_create_kernel(adev, AMDGPU_GPU_PAGE_SIZE, PAGE_SIZE,
				       AMDGPU_GEM_DOMAIN_VRAM |
				       AMDGPU_GEM_DOMAIN_GTT,
				       &adev->mem_scratch.robj,
				       &adev->mem_scratch.gpu_addr,
				       (void **)&adev->mem_scratch.ptr);
}

/**
 * amdgpu_device_mem_scratch_fini - Free the VRAM scratch page
 *
 * @adev: amdgpu_device pointer
 *
 * Frees the VRAM scratch page.
 */
static void amdgpu_device_mem_scratch_fini(struct amdgpu_device *adev)
{
	amdgpu_bo_free_kernel(&adev->mem_scratch.robj, NULL, NULL);
}

/**
 * amdgpu_device_program_register_sequence - program an array of registers.
 *
 * @adev: amdgpu_device pointer
 * @registers: pointer to the register array
 * @array_size: size of the register array
 *
 * Programs an array or registers with and or masks.
 * This is a helper for setting golden registers.
 */
void amdgpu_device_program_register_sequence(struct amdgpu_device *adev,
					     const u32 *registers,
					     const u32 array_size)
{
	u32 tmp, reg, and_mask, or_mask;
	int i;

	if (array_size % 3)
		return;

	for (i = 0; i < array_size; i += 3) {
		reg = registers[i + 0];
		and_mask = registers[i + 1];
		or_mask = registers[i + 2];

		if (and_mask == 0xffffffff) {
			tmp = or_mask;
		} else {
			tmp = RREG32(reg);
			tmp &= ~and_mask;
			if (adev->family >= AMDGPU_FAMILY_AI)
				tmp |= (or_mask & and_mask);
			else
				tmp |= or_mask;
		}
		WREG32(reg, tmp);
	}
}

/**
 * amdgpu_device_pci_config_reset - reset the GPU
 *
 * @adev: amdgpu_device pointer
 *
 * Resets the GPU using the pci config reset sequence.
 * Only applicable to asics prior to vega10.
 */
void amdgpu_device_pci_config_reset(struct amdgpu_device *adev)
{
	pci_write_config_dword(adev->pdev, 0x7c, AMDGPU_ASIC_RESET_DATA);
}

/**
 * amdgpu_device_pci_reset - reset the GPU using generic PCI means
 *
 * @adev: amdgpu_device pointer
 *
 * Resets the GPU using generic pci reset interfaces (FLR, SBR, etc.).
 */
int amdgpu_device_pci_reset(struct amdgpu_device *adev)
{
	return pci_reset_function(adev->pdev);
}

/*
 * amdgpu_device_wb_*()
 * Writeback is the method by which the GPU updates special pages in memory
 * with the status of certain GPU events (fences, ring pointers,etc.).
 */

/**
 * amdgpu_device_wb_fini - Disable Writeback and free memory
 *
 * @adev: amdgpu_device pointer
 *
 * Disables Writeback and frees the Writeback memory (all asics).
 * Used at driver shutdown.
 */
static void amdgpu_device_wb_fini(struct amdgpu_device *adev)
{
	if (adev->wb.wb_obj) {
		amdgpu_bo_free_kernel(&adev->wb.wb_obj,
				      &adev->wb.gpu_addr,
				      (void **)&adev->wb.wb);
		adev->wb.wb_obj = NULL;
	}
}

/**
 * amdgpu_device_wb_init - Init Writeback driver info and allocate memory
 *
 * @adev: amdgpu_device pointer
 *
 * Initializes writeback and allocates writeback memory (all asics).
 * Used at driver startup.
 * Returns 0 on success or an -error on failure.
 */
static int amdgpu_device_wb_init(struct amdgpu_device *adev)
{
	int r;

	if (adev->wb.wb_obj == NULL) {
		/* AMDGPU_MAX_WB * sizeof(uint32_t) * 8 = AMDGPU_MAX_WB 256bit slots */
		r = amdgpu_bo_create_kernel(adev, AMDGPU_MAX_WB * sizeof(uint32_t) * 8,
					    PAGE_SIZE, AMDGPU_GEM_DOMAIN_GTT,
					    &adev->wb.wb_obj, &adev->wb.gpu_addr,
					    (void **)&adev->wb.wb);
		if (r) {
			dev_warn(adev->dev, "(%d) create WB bo failed\n", r);
			return r;
		}

		adev->wb.num_wb = AMDGPU_MAX_WB;
		memset(&adev->wb.used, 0, sizeof(adev->wb.used));

		/* clear wb memory */
		memset((char *)adev->wb.wb, 0, AMDGPU_MAX_WB * sizeof(uint32_t) * 8);
	}

	return 0;
}

/**
 * amdgpu_device_wb_get - Allocate a wb entry
 *
 * @adev: amdgpu_device pointer
 * @wb: wb index
 *
 * Allocate a wb slot for use by the driver (all asics).
 * Returns 0 on success or -EINVAL on failure.
 */
int amdgpu_device_wb_get(struct amdgpu_device *adev, u32 *wb)
{
	unsigned long flags, offset;

	spin_lock_irqsave(&adev->wb.lock, flags);
	offset = find_first_zero_bit(adev->wb.used, adev->wb.num_wb);
	if (offset < adev->wb.num_wb) {
		__set_bit(offset, adev->wb.used);
		spin_unlock_irqrestore(&adev->wb.lock, flags);
		*wb = offset << 3; /* convert to dw offset */
		return 0;
	} else {
		spin_unlock_irqrestore(&adev->wb.lock, flags);
		return -EINVAL;
	}
}

/**
 * amdgpu_device_wb_free - Free a wb entry
 *
 * @adev: amdgpu_device pointer
 * @wb: wb index
 *
 * Free a wb slot allocated for use by the driver (all asics)
 */
void amdgpu_device_wb_free(struct amdgpu_device *adev, u32 wb)
{
	unsigned long flags;

	wb >>= 3;
	spin_lock_irqsave(&adev->wb.lock, flags);
	if (wb < adev->wb.num_wb)
		__clear_bit(wb, adev->wb.used);
	spin_unlock_irqrestore(&adev->wb.lock, flags);
}

/**
 * amdgpu_device_resize_fb_bar - try to resize FB BAR
 *
 * @adev: amdgpu_device pointer
 *
 * Try to resize FB BAR to make all VRAM CPU accessible. We try very hard not
 * to fail, but if any of the BARs is not accessible after the size we abort
 * driver loading by returning -ENODEV.
 */
int amdgpu_device_resize_fb_bar(struct amdgpu_device *adev)
{
	int rbar_size = pci_rebar_bytes_to_size(adev->gmc.real_vram_size);
	struct pci_bus *root;
	struct resource *res;
	unsigned int i;
	u16 cmd;
	int r;

	if (!IS_ENABLED(CONFIG_PHYS_ADDR_T_64BIT))
		return 0;

	/* Bypass for VF */
	if (amdgpu_sriov_vf(adev))
		return 0;

	/* PCI_EXT_CAP_ID_VNDR extended capability is located at 0x100 */
	if (!pci_find_ext_capability(adev->pdev, PCI_EXT_CAP_ID_VNDR))
		DRM_WARN("System can't access extended configuration space, please check!!\n");

	/* skip if the bios has already enabled large BAR */
	if (adev->gmc.real_vram_size &&
	    (pci_resource_len(adev->pdev, 0) >= adev->gmc.real_vram_size))
		return 0;

	/* Check if the root BUS has 64bit memory resources */
	root = adev->pdev->bus;
	while (root->parent)
		root = root->parent;

	pci_bus_for_each_resource(root, res, i) {
		if (res && res->flags & (IORESOURCE_MEM | IORESOURCE_MEM_64) &&
		    res->start > 0x100000000ull)
			break;
	}

	/* Trying to resize is pointless without a root hub window above 4GB */
	if (!res)
		return 0;

	/* Limit the BAR size to what is available */
	rbar_size = min(fls(pci_rebar_get_possible_sizes(adev->pdev, 0)) - 1,
			rbar_size);

	/* Disable memory decoding while we change the BAR addresses and size */
	pci_read_config_word(adev->pdev, PCI_COMMAND, &cmd);
	pci_write_config_word(adev->pdev, PCI_COMMAND,
			      cmd & ~PCI_COMMAND_MEMORY);

	/* Free the VRAM and doorbell BAR, we most likely need to move both. */
	amdgpu_doorbell_fini(adev);
	if (adev->asic_type >= CHIP_BONAIRE)
		pci_release_resource(adev->pdev, 2);

	pci_release_resource(adev->pdev, 0);

	r = pci_resize_resource(adev->pdev, 0, rbar_size);
	if (r == -ENOSPC)
		DRM_INFO("Not enough PCI address space for a large BAR.");
	else if (r && r != -ENOTSUPP)
		DRM_ERROR("Problem resizing BAR0 (%d).", r);

	pci_assign_unassigned_bus_resources(adev->pdev->bus);

	/* When the doorbell or fb BAR isn't available we have no chance of
	 * using the device.
	 */
	r = amdgpu_doorbell_init(adev);
	if (r || (pci_resource_flags(adev->pdev, 0) & IORESOURCE_UNSET))
		return -ENODEV;

	pci_write_config_word(adev->pdev, PCI_COMMAND, cmd);

	return 0;
}

static bool amdgpu_device_read_bios(struct amdgpu_device *adev)
{
	if (hweight32(adev->aid_mask) && (adev->flags & AMD_IS_APU))
		return false;

	return true;
}

/*
 * GPU helpers function.
 */
/**
 * amdgpu_device_need_post - check if the hw need post or not
 *
 * @adev: amdgpu_device pointer
 *
 * Check if the asic has been initialized (all asics) at driver startup
 * or post is needed if  hw reset is performed.
 * Returns true if need or false if not.
 */
bool amdgpu_device_need_post(struct amdgpu_device *adev)
{
	uint32_t reg;

	if (amdgpu_sriov_vf(adev))
		return false;

	if (!amdgpu_device_read_bios(adev))
		return false;

	if (amdgpu_passthrough(adev)) {
		/* for FIJI: In whole GPU pass-through virtualization case, after VM reboot
		 * some old smc fw still need driver do vPost otherwise gpu hang, while
		 * those smc fw version above 22.15 doesn't have this flaw, so we force
		 * vpost executed for smc version below 22.15
		 */
		if (adev->asic_type == CHIP_FIJI) {
			int err;
			uint32_t fw_ver;

			err = request_firmware(&adev->pm.fw, "amdgpu/fiji_smc.bin", adev->dev);
			/* force vPost if error occured */
			if (err)
				return true;

			fw_ver = *((uint32_t *)adev->pm.fw->data + 69);
			release_firmware(adev->pm.fw);
			if (fw_ver < 0x00160e00)
				return true;
		}
	}

	/* Don't post if we need to reset whole hive on init */
	if (adev->init_lvl->level == AMDGPU_INIT_LEVEL_MINIMAL_XGMI)
		return false;

	if (adev->has_hw_reset) {
		adev->has_hw_reset = false;
		return true;
	}

	/* bios scratch used on CIK+ */
	if (adev->asic_type >= CHIP_BONAIRE)
		return amdgpu_atombios_scratch_need_asic_init(adev);

	/* check MEM_SIZE for older asics */
	reg = amdgpu_asic_get_config_memsize(adev);

	if ((reg != 0) && (reg != 0xffffffff))
		return false;

	return true;
}

/*
 * Check whether seamless boot is supported.
 *
 * So far we only support seamless boot on DCE 3.0 or later.
 * If users report that it works on older ASICS as well, we may
 * loosen this.
 */
bool amdgpu_device_seamless_boot_supported(struct amdgpu_device *adev)
{
	switch (amdgpu_seamless) {
	case -1:
		break;
	case 1:
		return true;
	case 0:
		return false;
	default:
		DRM_ERROR("Invalid value for amdgpu.seamless: %d\n",
			  amdgpu_seamless);
		return false;
	}

	if (!(adev->flags & AMD_IS_APU))
		return false;

	if (adev->mman.keep_stolen_vga_memory)
		return false;

	return amdgpu_ip_version(adev, DCE_HWIP, 0) >= IP_VERSION(3, 0, 0);
}

/*
 * Intel hosts such as Rocket Lake, Alder Lake, Raptor Lake and Sapphire Rapids
 * don't support dynamic speed switching. Until we have confirmation from Intel
 * that a specific host supports it, it's safer that we keep it disabled for all.
 *
 * https://edc.intel.com/content/www/us/en/design/products/platforms/details/raptor-lake-s/13th-generation-core-processors-datasheet-volume-1-of-2/005/pci-express-support/
 * https://gitlab.freedesktop.org/drm/amd/-/issues/2663
 */
static bool amdgpu_device_pcie_dynamic_switching_supported(struct amdgpu_device *adev)
{
#if IS_ENABLED(CONFIG_X86)
	struct cpuinfo_x86 *c = &cpu_data(0);

	/* eGPU change speeds based on USB4 fabric conditions */
	if (dev_is_removable(adev->dev))
		return true;

	if (c->x86_vendor == X86_VENDOR_INTEL)
		return false;
#endif
	return true;
}

/**
 * amdgpu_device_should_use_aspm - check if the device should program ASPM
 *
 * @adev: amdgpu_device pointer
 *
 * Confirm whether the module parameter and pcie bridge agree that ASPM should
 * be set for this device.
 *
 * Returns true if it should be used or false if not.
 */
bool amdgpu_device_should_use_aspm(struct amdgpu_device *adev)
{
	switch (amdgpu_aspm) {
	case -1:
		break;
	case 0:
		return false;
	case 1:
		return true;
	default:
		return false;
	}
	if (adev->flags & AMD_IS_APU)
		return false;
	if (!(adev->pm.pp_feature & PP_PCIE_DPM_MASK))
		return false;
	return pcie_aspm_enabled(adev->pdev);
}

/* if we get transitioned to only one device, take VGA back */
/**
 * amdgpu_device_vga_set_decode - enable/disable vga decode
 *
 * @pdev: PCI device pointer
 * @state: enable/disable vga decode
 *
 * Enable/disable vga decode (all asics).
 * Returns VGA resource flags.
 */
static unsigned int amdgpu_device_vga_set_decode(struct pci_dev *pdev,
		bool state)
{
	struct amdgpu_device *adev = drm_to_adev(pci_get_drvdata(pdev));

	amdgpu_asic_set_vga_state(adev, state);
	if (state)
		return VGA_RSRC_LEGACY_IO | VGA_RSRC_LEGACY_MEM |
		       VGA_RSRC_NORMAL_IO | VGA_RSRC_NORMAL_MEM;
	else
		return VGA_RSRC_NORMAL_IO | VGA_RSRC_NORMAL_MEM;
}

/**
 * amdgpu_device_check_block_size - validate the vm block size
 *
 * @adev: amdgpu_device pointer
 *
 * Validates the vm block size specified via module parameter.
 * The vm block size defines number of bits in page table versus page directory,
 * a page is 4KB so we have 12 bits offset, minimum 9 bits in the
 * page table and the remaining bits are in the page directory.
 */
static void amdgpu_device_check_block_size(struct amdgpu_device *adev)
{
	/* defines number of bits in page table versus page directory,
	 * a page is 4KB so we have 12 bits offset, minimum 9 bits in the
	 * page table and the remaining bits are in the page directory
	 */
	if (amdgpu_vm_block_size == -1)
		return;

	if (amdgpu_vm_block_size < 9) {
		dev_warn(adev->dev, "VM page table size (%d) too small\n",
			 amdgpu_vm_block_size);
		amdgpu_vm_block_size = -1;
	}
}

/**
 * amdgpu_device_check_vm_size - validate the vm size
 *
 * @adev: amdgpu_device pointer
 *
 * Validates the vm size in GB specified via module parameter.
 * The VM size is the size of the GPU virtual memory space in GB.
 */
static void amdgpu_device_check_vm_size(struct amdgpu_device *adev)
{
	/* no need to check the default value */
	if (amdgpu_vm_size == -1)
		return;

	if (amdgpu_vm_size < 1) {
		dev_warn(adev->dev, "VM size (%d) too small, min is 1GB\n",
			 amdgpu_vm_size);
		amdgpu_vm_size = -1;
	}
}

static void amdgpu_device_check_smu_prv_buffer_size(struct amdgpu_device *adev)
{
	struct sysinfo si;
	bool is_os_64 = (sizeof(void *) == 8);
	uint64_t total_memory;
	uint64_t dram_size_seven_GB = 0x1B8000000;
	uint64_t dram_size_three_GB = 0xB8000000;

	if (amdgpu_smu_memory_pool_size == 0)
		return;

	if (!is_os_64) {
		DRM_WARN("Not 64-bit OS, feature not supported\n");
		goto def_value;
	}
	si_meminfo(&si);
	total_memory = (uint64_t)si.totalram * si.mem_unit;

	if ((amdgpu_smu_memory_pool_size == 1) ||
		(amdgpu_smu_memory_pool_size == 2)) {
		if (total_memory < dram_size_three_GB)
			goto def_value1;
	} else if ((amdgpu_smu_memory_pool_size == 4) ||
		(amdgpu_smu_memory_pool_size == 8)) {
		if (total_memory < dram_size_seven_GB)
			goto def_value1;
	} else {
		DRM_WARN("Smu memory pool size not supported\n");
		goto def_value;
	}
	adev->pm.smu_prv_buffer_size = amdgpu_smu_memory_pool_size << 28;

	return;

def_value1:
	DRM_WARN("No enough system memory\n");
def_value:
	adev->pm.smu_prv_buffer_size = 0;
}

static int amdgpu_device_init_apu_flags(struct amdgpu_device *adev)
{
	if (!(adev->flags & AMD_IS_APU) ||
	    adev->asic_type < CHIP_RAVEN)
		return 0;

	switch (adev->asic_type) {
	case CHIP_RAVEN:
		if (adev->pdev->device == 0x15dd)
			adev->apu_flags |= AMD_APU_IS_RAVEN;
		if (adev->pdev->device == 0x15d8)
			adev->apu_flags |= AMD_APU_IS_PICASSO;
		break;
	case CHIP_RENOIR:
		if ((adev->pdev->device == 0x1636) ||
		    (adev->pdev->device == 0x164c))
			adev->apu_flags |= AMD_APU_IS_RENOIR;
		else
			adev->apu_flags |= AMD_APU_IS_GREEN_SARDINE;
		break;
	case CHIP_VANGOGH:
		adev->apu_flags |= AMD_APU_IS_VANGOGH;
		break;
	case CHIP_YELLOW_CARP:
		break;
	case CHIP_CYAN_SKILLFISH:
		if ((adev->pdev->device == 0x13FE) ||
		    (adev->pdev->device == 0x143F))
			adev->apu_flags |= AMD_APU_IS_CYAN_SKILLFISH2;
		break;
	default:
		break;
	}

	return 0;
}

/**
 * amdgpu_device_check_arguments - validate module params
 *
 * @adev: amdgpu_device pointer
 *
 * Validates certain module parameters and updates
 * the associated values used by the driver (all asics).
 */
static int amdgpu_device_check_arguments(struct amdgpu_device *adev)
{
	int i;

	if (amdgpu_sched_jobs < 4) {
		dev_warn(adev->dev, "sched jobs (%d) must be at least 4\n",
			 amdgpu_sched_jobs);
		amdgpu_sched_jobs = 4;
	} else if (!is_power_of_2(amdgpu_sched_jobs)) {
		dev_warn(adev->dev, "sched jobs (%d) must be a power of 2\n",
			 amdgpu_sched_jobs);
		amdgpu_sched_jobs = roundup_pow_of_two(amdgpu_sched_jobs);
	}

	if (amdgpu_gart_size != -1 && amdgpu_gart_size < 32) {
		/* gart size must be greater or equal to 32M */
		dev_warn(adev->dev, "gart size (%d) too small\n",
			 amdgpu_gart_size);
		amdgpu_gart_size = -1;
	}

	if (amdgpu_gtt_size != -1 && amdgpu_gtt_size < 32) {
		/* gtt size must be greater or equal to 32M */
		dev_warn(adev->dev, "gtt size (%d) too small\n",
				 amdgpu_gtt_size);
		amdgpu_gtt_size = -1;
	}

	/* valid range is between 4 and 9 inclusive */
	if (amdgpu_vm_fragment_size != -1 &&
	    (amdgpu_vm_fragment_size > 9 || amdgpu_vm_fragment_size < 4)) {
		dev_warn(adev->dev, "valid range is between 4 and 9\n");
		amdgpu_vm_fragment_size = -1;
	}

	if (amdgpu_sched_hw_submission < 2) {
		dev_warn(adev->dev, "sched hw submission jobs (%d) must be at least 2\n",
			 amdgpu_sched_hw_submission);
		amdgpu_sched_hw_submission = 2;
	} else if (!is_power_of_2(amdgpu_sched_hw_submission)) {
		dev_warn(adev->dev, "sched hw submission jobs (%d) must be a power of 2\n",
			 amdgpu_sched_hw_submission);
		amdgpu_sched_hw_submission = roundup_pow_of_two(amdgpu_sched_hw_submission);
	}

	if (amdgpu_reset_method < -1 || amdgpu_reset_method > 4) {
		dev_warn(adev->dev, "invalid option for reset method, reverting to default\n");
		amdgpu_reset_method = -1;
	}

	amdgpu_device_check_smu_prv_buffer_size(adev);

	amdgpu_device_check_vm_size(adev);

	amdgpu_device_check_block_size(adev);

	adev->firmware.load_type = amdgpu_ucode_get_load_type(adev, amdgpu_fw_load_type);

	for (i = 0; i < MAX_XCP; i++)
		adev->enforce_isolation[i] = !!enforce_isolation;

	return 0;
}

/**
 * amdgpu_switcheroo_set_state - set switcheroo state
 *
 * @pdev: pci dev pointer
 * @state: vga_switcheroo state
 *
 * Callback for the switcheroo driver.  Suspends or resumes
 * the asics before or after it is powered up using ACPI methods.
 */
static void amdgpu_switcheroo_set_state(struct pci_dev *pdev,
					enum vga_switcheroo_state state)
{
	struct drm_device *dev = pci_get_drvdata(pdev);
	int r;

	if (amdgpu_device_supports_px(dev) && state == VGA_SWITCHEROO_OFF)
		return;

	if (state == VGA_SWITCHEROO_ON) {
		pr_info("switched on\n");
		/* don't suspend or resume card normally */
		dev->switch_power_state = DRM_SWITCH_POWER_CHANGING;

		pci_set_power_state(pdev, PCI_D0);
		amdgpu_device_load_pci_state(pdev);
		r = pci_enable_device(pdev);
		if (r)
			DRM_WARN("pci_enable_device failed (%d)\n", r);
		amdgpu_device_resume(dev, true);

		dev->switch_power_state = DRM_SWITCH_POWER_ON;
	} else {
		pr_info("switched off\n");
		dev->switch_power_state = DRM_SWITCH_POWER_CHANGING;
		amdgpu_device_prepare(dev);
		amdgpu_device_suspend(dev, true);
		amdgpu_device_cache_pci_state(pdev);
		/* Shut down the device */
		pci_disable_device(pdev);
		pci_set_power_state(pdev, PCI_D3cold);
		dev->switch_power_state = DRM_SWITCH_POWER_OFF;
	}
}

/**
 * amdgpu_switcheroo_can_switch - see if switcheroo state can change
 *
 * @pdev: pci dev pointer
 *
 * Callback for the switcheroo driver.  Check of the switcheroo
 * state can be changed.
 * Returns true if the state can be changed, false if not.
 */
static bool amdgpu_switcheroo_can_switch(struct pci_dev *pdev)
{
	struct drm_device *dev = pci_get_drvdata(pdev);

       /*
	* FIXME: open_count is protected by drm_global_mutex but that would lead to
	* locking inversion with the driver load path. And the access here is
	* completely racy anyway. So don't bother with locking for now.
	*/
	return atomic_read(&dev->open_count) == 0;
}

static const struct vga_switcheroo_client_ops amdgpu_switcheroo_ops = {
	.set_gpu_state = amdgpu_switcheroo_set_state,
	.reprobe = NULL,
	.can_switch = amdgpu_switcheroo_can_switch,
};

/**
 * amdgpu_device_ip_set_clockgating_state - set the CG state
 *
 * @dev: amdgpu_device pointer
 * @block_type: Type of hardware IP (SMU, GFX, UVD, etc.)
 * @state: clockgating state (gate or ungate)
 *
 * Sets the requested clockgating state for all instances of
 * the hardware IP specified.
 * Returns the error code from the last instance.
 */
int amdgpu_device_ip_set_clockgating_state(void *dev,
					   enum amd_ip_block_type block_type,
					   enum amd_clockgating_state state)
{
	struct amdgpu_device *adev = dev;
	int i, r = 0;

	for (i = 0; i < adev->num_ip_blocks; i++) {
		if (!adev->ip_blocks[i].status.valid)
			continue;
		if (adev->ip_blocks[i].version->type != block_type)
			continue;
		if (!adev->ip_blocks[i].version->funcs->set_clockgating_state)
			continue;
		r = adev->ip_blocks[i].version->funcs->set_clockgating_state(
			(void *)adev, state);
		if (r)
			DRM_ERROR("set_clockgating_state of IP block <%s> failed %d\n",
				  adev->ip_blocks[i].version->funcs->name, r);
	}
	return r;
}

/**
 * amdgpu_device_ip_set_powergating_state - set the PG state
 *
 * @dev: amdgpu_device pointer
 * @block_type: Type of hardware IP (SMU, GFX, UVD, etc.)
 * @state: powergating state (gate or ungate)
 *
 * Sets the requested powergating state for all instances of
 * the hardware IP specified.
 * Returns the error code from the last instance.
 */
int amdgpu_device_ip_set_powergating_state(void *dev,
					   enum amd_ip_block_type block_type,
					   enum amd_powergating_state state)
{
	struct amdgpu_device *adev = dev;
	int i, r = 0;

	for (i = 0; i < adev->num_ip_blocks; i++) {
		if (!adev->ip_blocks[i].status.valid)
			continue;
		if (adev->ip_blocks[i].version->type != block_type)
			continue;
		if (!adev->ip_blocks[i].version->funcs->set_powergating_state)
			continue;
		r = adev->ip_blocks[i].version->funcs->set_powergating_state(
			(void *)adev, state);
		if (r)
			DRM_ERROR("set_powergating_state of IP block <%s> failed %d\n",
				  adev->ip_blocks[i].version->funcs->name, r);
	}
	return r;
}

/**
 * amdgpu_device_ip_get_clockgating_state - get the CG state
 *
 * @adev: amdgpu_device pointer
 * @flags: clockgating feature flags
 *
 * Walks the list of IPs on the device and updates the clockgating
 * flags for each IP.
 * Updates @flags with the feature flags for each hardware IP where
 * clockgating is enabled.
 */
void amdgpu_device_ip_get_clockgating_state(struct amdgpu_device *adev,
					    u64 *flags)
{
	int i;

	for (i = 0; i < adev->num_ip_blocks; i++) {
		if (!adev->ip_blocks[i].status.valid)
			continue;
		if (adev->ip_blocks[i].version->funcs->get_clockgating_state)
			adev->ip_blocks[i].version->funcs->get_clockgating_state((void *)adev, flags);
	}
}

/**
 * amdgpu_device_ip_wait_for_idle - wait for idle
 *
 * @adev: amdgpu_device pointer
 * @block_type: Type of hardware IP (SMU, GFX, UVD, etc.)
 *
 * Waits for the request hardware IP to be idle.
 * Returns 0 for success or a negative error code on failure.
 */
int amdgpu_device_ip_wait_for_idle(struct amdgpu_device *adev,
				   enum amd_ip_block_type block_type)
{
	int i, r;

	for (i = 0; i < adev->num_ip_blocks; i++) {
		if (!adev->ip_blocks[i].status.valid)
			continue;
		if (adev->ip_blocks[i].version->type == block_type) {
			if (adev->ip_blocks[i].version->funcs->wait_for_idle) {
				r = adev->ip_blocks[i].version->funcs->wait_for_idle(
								&adev->ip_blocks[i]);
				if (r)
					return r;
			}
			break;
		}
	}
	return 0;

}

/**
 * amdgpu_device_ip_is_valid - is the hardware IP enabled
 *
 * @adev: amdgpu_device pointer
 * @block_type: Type of hardware IP (SMU, GFX, UVD, etc.)
 *
 * Check if the hardware IP is enable or not.
 * Returns true if it the IP is enable, false if not.
 */
bool amdgpu_device_ip_is_valid(struct amdgpu_device *adev,
			       enum amd_ip_block_type block_type)
{
	int i;

	for (i = 0; i < adev->num_ip_blocks; i++) {
		if (adev->ip_blocks[i].version->type == block_type)
			return adev->ip_blocks[i].status.valid;
	}
	return false;

}

/**
 * amdgpu_device_ip_get_ip_block - get a hw IP pointer
 *
 * @adev: amdgpu_device pointer
 * @type: Type of hardware IP (SMU, GFX, UVD, etc.)
 *
 * Returns a pointer to the hardware IP block structure
 * if it exists for the asic, otherwise NULL.
 */
struct amdgpu_ip_block *
amdgpu_device_ip_get_ip_block(struct amdgpu_device *adev,
			      enum amd_ip_block_type type)
{
	int i;

	for (i = 0; i < adev->num_ip_blocks; i++)
		if (adev->ip_blocks[i].version->type == type)
			return &adev->ip_blocks[i];

	return NULL;
}

/**
 * amdgpu_device_ip_block_version_cmp
 *
 * @adev: amdgpu_device pointer
 * @type: enum amd_ip_block_type
 * @major: major version
 * @minor: minor version
 *
 * return 0 if equal or greater
 * return 1 if smaller or the ip_block doesn't exist
 */
int amdgpu_device_ip_block_version_cmp(struct amdgpu_device *adev,
				       enum amd_ip_block_type type,
				       u32 major, u32 minor)
{
	struct amdgpu_ip_block *ip_block = amdgpu_device_ip_get_ip_block(adev, type);

	if (ip_block && ((ip_block->version->major > major) ||
			((ip_block->version->major == major) &&
			(ip_block->version->minor >= minor))))
		return 0;

	return 1;
}

/**
 * amdgpu_device_ip_block_add
 *
 * @adev: amdgpu_device pointer
 * @ip_block_version: pointer to the IP to add
 *
 * Adds the IP block driver information to the collection of IPs
 * on the asic.
 */
int amdgpu_device_ip_block_add(struct amdgpu_device *adev,
			       const struct amdgpu_ip_block_version *ip_block_version)
{
	if (!ip_block_version)
		return -EINVAL;

	switch (ip_block_version->type) {
	case AMD_IP_BLOCK_TYPE_VCN:
		if (adev->harvest_ip_mask & AMD_HARVEST_IP_VCN_MASK)
			return 0;
		break;
	case AMD_IP_BLOCK_TYPE_JPEG:
		if (adev->harvest_ip_mask & AMD_HARVEST_IP_JPEG_MASK)
			return 0;
		break;
	default:
		break;
	}

	DRM_INFO("add ip block number %d <%s>\n", adev->num_ip_blocks,
		  ip_block_version->funcs->name);

	adev->ip_blocks[adev->num_ip_blocks].adev = adev;

	adev->ip_blocks[adev->num_ip_blocks++].version = ip_block_version;

	return 0;
}

/**
 * amdgpu_device_enable_virtual_display - enable virtual display feature
 *
 * @adev: amdgpu_device pointer
 *
 * Enabled the virtual display feature if the user has enabled it via
 * the module parameter virtual_display.  This feature provides a virtual
 * display hardware on headless boards or in virtualized environments.
 * This function parses and validates the configuration string specified by
 * the user and configues the virtual display configuration (number of
 * virtual connectors, crtcs, etc.) specified.
 */
static void amdgpu_device_enable_virtual_display(struct amdgpu_device *adev)
{
	adev->enable_virtual_display = false;

	if (amdgpu_virtual_display) {
		const char *pci_address_name = pci_name(adev->pdev);
		char *pciaddstr, *pciaddstr_tmp, *pciaddname_tmp, *pciaddname;

		pciaddstr = kstrdup(amdgpu_virtual_display, GFP_KERNEL);
		pciaddstr_tmp = pciaddstr;
		while ((pciaddname_tmp = strsep(&pciaddstr_tmp, ";"))) {
			pciaddname = strsep(&pciaddname_tmp, ",");
			if (!strcmp("all", pciaddname)
			    || !strcmp(pci_address_name, pciaddname)) {
				long num_crtc;
				int res = -1;

				adev->enable_virtual_display = true;

				if (pciaddname_tmp)
					res = kstrtol(pciaddname_tmp, 10,
						      &num_crtc);

				if (!res) {
					if (num_crtc < 1)
						num_crtc = 1;
					if (num_crtc > 6)
						num_crtc = 6;
					adev->mode_info.num_crtc = num_crtc;
				} else {
					adev->mode_info.num_crtc = 1;
				}
				break;
			}
		}

		DRM_INFO("virtual display string:%s, %s:virtual_display:%d, num_crtc:%d\n",
			 amdgpu_virtual_display, pci_address_name,
			 adev->enable_virtual_display, adev->mode_info.num_crtc);

		kfree(pciaddstr);
	}
}

void amdgpu_device_set_sriov_virtual_display(struct amdgpu_device *adev)
{
	if (amdgpu_sriov_vf(adev) && !adev->enable_virtual_display) {
		adev->mode_info.num_crtc = 1;
		adev->enable_virtual_display = true;
		DRM_INFO("virtual_display:%d, num_crtc:%d\n",
			 adev->enable_virtual_display, adev->mode_info.num_crtc);
	}
}

/**
 * amdgpu_device_parse_gpu_info_fw - parse gpu info firmware
 *
 * @adev: amdgpu_device pointer
 *
 * Parses the asic configuration parameters specified in the gpu info
 * firmware and makes them availale to the driver for use in configuring
 * the asic.
 * Returns 0 on success, -EINVAL on failure.
 */
static int amdgpu_device_parse_gpu_info_fw(struct amdgpu_device *adev)
{
	const char *chip_name;
	int err;
	const struct gpu_info_firmware_header_v1_0 *hdr;

	adev->firmware.gpu_info_fw = NULL;

	if (adev->mman.discovery_bin)
		return 0;

	switch (adev->asic_type) {
	default:
		return 0;
	case CHIP_VEGA10:
		chip_name = "vega10";
		break;
	case CHIP_VEGA12:
		chip_name = "vega12";
		break;
	case CHIP_RAVEN:
		if (adev->apu_flags & AMD_APU_IS_RAVEN2)
			chip_name = "raven2";
		else if (adev->apu_flags & AMD_APU_IS_PICASSO)
			chip_name = "picasso";
		else
			chip_name = "raven";
		break;
	case CHIP_ARCTURUS:
		chip_name = "arcturus";
		break;
	case CHIP_NAVI12:
		chip_name = "navi12";
		break;
	}

	err = amdgpu_ucode_request(adev, &adev->firmware.gpu_info_fw,
				   "amdgpu/%s_gpu_info.bin", chip_name);
	if (err) {
		dev_err(adev->dev,
			"Failed to get gpu_info firmware \"%s_gpu_info.bin\"\n",
			chip_name);
		goto out;
	}

	hdr = (const struct gpu_info_firmware_header_v1_0 *)adev->firmware.gpu_info_fw->data;
	amdgpu_ucode_print_gpu_info_hdr(&hdr->header);

	switch (hdr->version_major) {
	case 1:
	{
		const struct gpu_info_firmware_v1_0 *gpu_info_fw =
			(const struct gpu_info_firmware_v1_0 *)(adev->firmware.gpu_info_fw->data +
								le32_to_cpu(hdr->header.ucode_array_offset_bytes));

		/*
		 * Should be droped when DAL no longer needs it.
		 */
		if (adev->asic_type == CHIP_NAVI12)
			goto parse_soc_bounding_box;

		adev->gfx.config.max_shader_engines = le32_to_cpu(gpu_info_fw->gc_num_se);
		adev->gfx.config.max_cu_per_sh = le32_to_cpu(gpu_info_fw->gc_num_cu_per_sh);
		adev->gfx.config.max_sh_per_se = le32_to_cpu(gpu_info_fw->gc_num_sh_per_se);
		adev->gfx.config.max_backends_per_se = le32_to_cpu(gpu_info_fw->gc_num_rb_per_se);
		adev->gfx.config.max_texture_channel_caches =
			le32_to_cpu(gpu_info_fw->gc_num_tccs);
		adev->gfx.config.max_gprs = le32_to_cpu(gpu_info_fw->gc_num_gprs);
		adev->gfx.config.max_gs_threads = le32_to_cpu(gpu_info_fw->gc_num_max_gs_thds);
		adev->gfx.config.gs_vgt_table_depth = le32_to_cpu(gpu_info_fw->gc_gs_table_depth);
		adev->gfx.config.gs_prim_buffer_depth = le32_to_cpu(gpu_info_fw->gc_gsprim_buff_depth);
		adev->gfx.config.double_offchip_lds_buf =
			le32_to_cpu(gpu_info_fw->gc_double_offchip_lds_buffer);
		adev->gfx.cu_info.wave_front_size = le32_to_cpu(gpu_info_fw->gc_wave_size);
		adev->gfx.cu_info.max_waves_per_simd =
			le32_to_cpu(gpu_info_fw->gc_max_waves_per_simd);
		adev->gfx.cu_info.max_scratch_slots_per_cu =
			le32_to_cpu(gpu_info_fw->gc_max_scratch_slots_per_cu);
		adev->gfx.cu_info.lds_size = le32_to_cpu(gpu_info_fw->gc_lds_size);
		if (hdr->version_minor >= 1) {
			const struct gpu_info_firmware_v1_1 *gpu_info_fw =
				(const struct gpu_info_firmware_v1_1 *)(adev->firmware.gpu_info_fw->data +
									le32_to_cpu(hdr->header.ucode_array_offset_bytes));
			adev->gfx.config.num_sc_per_sh =
				le32_to_cpu(gpu_info_fw->num_sc_per_sh);
			adev->gfx.config.num_packer_per_sc =
				le32_to_cpu(gpu_info_fw->num_packer_per_sc);
		}

parse_soc_bounding_box:
		/*
		 * soc bounding box info is not integrated in disocovery table,
		 * we always need to parse it from gpu info firmware if needed.
		 */
		if (hdr->version_minor == 2) {
			const struct gpu_info_firmware_v1_2 *gpu_info_fw =
				(const struct gpu_info_firmware_v1_2 *)(adev->firmware.gpu_info_fw->data +
									le32_to_cpu(hdr->header.ucode_array_offset_bytes));
			adev->dm.soc_bounding_box = &gpu_info_fw->soc_bounding_box;
		}
		break;
	}
	default:
		dev_err(adev->dev,
			"Unsupported gpu_info table %d\n", hdr->header.ucode_version);
		err = -EINVAL;
		goto out;
	}
out:
	return err;
}

/**
 * amdgpu_device_ip_early_init - run early init for hardware IPs
 *
 * @adev: amdgpu_device pointer
 *
 * Early initialization pass for hardware IPs.  The hardware IPs that make
 * up each asic are discovered each IP's early_init callback is run.  This
 * is the first stage in initializing the asic.
 * Returns 0 on success, negative error code on failure.
 */
static int amdgpu_device_ip_early_init(struct amdgpu_device *adev)
{
	struct amdgpu_ip_block *ip_block;
	struct pci_dev *parent;
	int i, r;
	bool total;

	amdgpu_device_enable_virtual_display(adev);

	if (amdgpu_sriov_vf(adev)) {
		r = amdgpu_virt_request_full_gpu(adev, true);
		if (r)
			return r;
	}

	switch (adev->asic_type) {
#ifdef CONFIG_DRM_AMDGPU_SI
	case CHIP_VERDE:
	case CHIP_TAHITI:
	case CHIP_PITCAIRN:
	case CHIP_OLAND:
	case CHIP_HAINAN:
		adev->family = AMDGPU_FAMILY_SI;
		r = si_set_ip_blocks(adev);
		if (r)
			return r;
		break;
#endif
#ifdef CONFIG_DRM_AMDGPU_CIK
	case CHIP_BONAIRE:
	case CHIP_HAWAII:
	case CHIP_KAVERI:
	case CHIP_KABINI:
	case CHIP_MULLINS:
		if (adev->flags & AMD_IS_APU)
			adev->family = AMDGPU_FAMILY_KV;
		else
			adev->family = AMDGPU_FAMILY_CI;

		r = cik_set_ip_blocks(adev);
		if (r)
			return r;
		break;
#endif
	case CHIP_TOPAZ:
	case CHIP_TONGA:
	case CHIP_FIJI:
	case CHIP_POLARIS10:
	case CHIP_POLARIS11:
	case CHIP_POLARIS12:
	case CHIP_VEGAM:
	case CHIP_CARRIZO:
	case CHIP_STONEY:
		if (adev->flags & AMD_IS_APU)
			adev->family = AMDGPU_FAMILY_CZ;
		else
			adev->family = AMDGPU_FAMILY_VI;

		r = vi_set_ip_blocks(adev);
		if (r)
			return r;
		break;
	default:
		r = amdgpu_discovery_set_ip_blocks(adev);
		if (r)
			return r;
		break;
	}

	if (amdgpu_has_atpx() &&
	    (amdgpu_is_atpx_hybrid() ||
	     amdgpu_has_atpx_dgpu_power_cntl()) &&
	    ((adev->flags & AMD_IS_APU) == 0) &&
	    !dev_is_removable(&adev->pdev->dev))
		adev->flags |= AMD_IS_PX;

	if (!(adev->flags & AMD_IS_APU)) {
		parent = pcie_find_root_port(adev->pdev);
		adev->has_pr3 = parent ? pci_pr3_present(parent) : false;
	}


	adev->pm.pp_feature = amdgpu_pp_feature_mask;
	if (amdgpu_sriov_vf(adev) || sched_policy == KFD_SCHED_POLICY_NO_HWS)
		adev->pm.pp_feature &= ~PP_GFXOFF_MASK;
	if (amdgpu_sriov_vf(adev) && adev->asic_type == CHIP_SIENNA_CICHLID)
		adev->pm.pp_feature &= ~PP_OVERDRIVE_MASK;
	if (!amdgpu_device_pcie_dynamic_switching_supported(adev))
		adev->pm.pp_feature &= ~PP_PCIE_DPM_MASK;

	total = true;
	for (i = 0; i < adev->num_ip_blocks; i++) {
		ip_block = &adev->ip_blocks[i];

		if ((amdgpu_ip_block_mask & (1 << i)) == 0) {
			DRM_WARN("disabled ip block: %d <%s>\n",
				  i, adev->ip_blocks[i].version->funcs->name);
			adev->ip_blocks[i].status.valid = false;
		} else if (ip_block->version->funcs->early_init) {
			r = ip_block->version->funcs->early_init(ip_block);
			if (r == -ENOENT) {
				adev->ip_blocks[i].status.valid = false;
			} else if (r) {
				DRM_ERROR("early_init of IP block <%s> failed %d\n",
					  adev->ip_blocks[i].version->funcs->name, r);
				total = false;
			} else {
				adev->ip_blocks[i].status.valid = true;
			}
		} else {
			adev->ip_blocks[i].status.valid = true;
		}
		/* get the vbios after the asic_funcs are set up */
		if (adev->ip_blocks[i].version->type == AMD_IP_BLOCK_TYPE_COMMON) {
			r = amdgpu_device_parse_gpu_info_fw(adev);
			if (r)
				return r;

			/* Read BIOS */
			if (amdgpu_device_read_bios(adev)) {
				if (!amdgpu_get_bios(adev))
					return -EINVAL;

				r = amdgpu_atombios_init(adev);
				if (r) {
					dev_err(adev->dev, "amdgpu_atombios_init failed\n");
					amdgpu_vf_error_put(adev, AMDGIM_ERROR_VF_ATOMBIOS_INIT_FAIL, 0, 0);
					return r;
				}
			}

			/*get pf2vf msg info at it's earliest time*/
			if (amdgpu_sriov_vf(adev))
				amdgpu_virt_init_data_exchange(adev);

		}
	}
	if (!total)
		return -ENODEV;

	ip_block = amdgpu_device_ip_get_ip_block(adev, AMD_IP_BLOCK_TYPE_GFX);
	if (ip_block->status.valid != false)
		amdgpu_amdkfd_device_probe(adev);

	adev->cg_flags &= amdgpu_cg_mask;
	adev->pg_flags &= amdgpu_pg_mask;

	return 0;
}

static int amdgpu_device_ip_hw_init_phase1(struct amdgpu_device *adev)
{
	int i, r;

	for (i = 0; i < adev->num_ip_blocks; i++) {
		if (!adev->ip_blocks[i].status.sw)
			continue;
		if (adev->ip_blocks[i].status.hw)
			continue;
		if (!amdgpu_ip_member_of_hwini(
			    adev, adev->ip_blocks[i].version->type))
			continue;
		if (adev->ip_blocks[i].version->type == AMD_IP_BLOCK_TYPE_COMMON ||
		    (amdgpu_sriov_vf(adev) && (adev->ip_blocks[i].version->type == AMD_IP_BLOCK_TYPE_PSP)) ||
		    adev->ip_blocks[i].version->type == AMD_IP_BLOCK_TYPE_IH) {
			r = adev->ip_blocks[i].version->funcs->hw_init(&adev->ip_blocks[i]);
			if (r) {
				DRM_ERROR("hw_init of IP block <%s> failed %d\n",
					  adev->ip_blocks[i].version->funcs->name, r);
				return r;
			}
			adev->ip_blocks[i].status.hw = true;
		}
	}

	return 0;
}

static int amdgpu_device_ip_hw_init_phase2(struct amdgpu_device *adev)
{
	int i, r;

	for (i = 0; i < adev->num_ip_blocks; i++) {
		if (!adev->ip_blocks[i].status.sw)
			continue;
		if (adev->ip_blocks[i].status.hw)
			continue;
		if (!amdgpu_ip_member_of_hwini(
			    adev, adev->ip_blocks[i].version->type))
			continue;
		r = adev->ip_blocks[i].version->funcs->hw_init(&adev->ip_blocks[i]);
		if (r) {
			DRM_ERROR("hw_init of IP block <%s> failed %d\n",
				  adev->ip_blocks[i].version->funcs->name, r);
			return r;
		}
		adev->ip_blocks[i].status.hw = true;
	}

	return 0;
}

static int amdgpu_device_fw_loading(struct amdgpu_device *adev)
{
	int r = 0;
	int i;
	uint32_t smu_version;

	if (adev->asic_type >= CHIP_VEGA10) {
		for (i = 0; i < adev->num_ip_blocks; i++) {
			if (adev->ip_blocks[i].version->type != AMD_IP_BLOCK_TYPE_PSP)
				continue;

			if (!amdgpu_ip_member_of_hwini(adev,
						       AMD_IP_BLOCK_TYPE_PSP))
				break;

			if (!adev->ip_blocks[i].status.sw)
				continue;

			/* no need to do the fw loading again if already done*/
			if (adev->ip_blocks[i].status.hw == true)
				break;

			if (amdgpu_in_reset(adev) || adev->in_suspend) {
				r = amdgpu_ip_block_resume(&adev->ip_blocks[i]);
				if (r)
					return r;
			} else {
				r = adev->ip_blocks[i].version->funcs->hw_init(&adev->ip_blocks[i]);
				if (r) {
					DRM_ERROR("hw_init of IP block <%s> failed %d\n",
							  adev->ip_blocks[i].version->funcs->name, r);
					return r;
				}
				adev->ip_blocks[i].status.hw = true;
			}
			break;
		}
	}

	if (!amdgpu_sriov_vf(adev) || adev->asic_type == CHIP_TONGA)
		r = amdgpu_pm_load_smu_firmware(adev, &smu_version);

	return r;
}

static int amdgpu_device_init_schedulers(struct amdgpu_device *adev)
{
	long timeout;
	int r, i;

	for (i = 0; i < AMDGPU_MAX_RINGS; ++i) {
		struct amdgpu_ring *ring = adev->rings[i];

		/* No need to setup the GPU scheduler for rings that don't need it */
		if (!ring || ring->no_scheduler)
			continue;

		switch (ring->funcs->type) {
		case AMDGPU_RING_TYPE_GFX:
			timeout = adev->gfx_timeout;
			break;
		case AMDGPU_RING_TYPE_COMPUTE:
			timeout = adev->compute_timeout;
			break;
		case AMDGPU_RING_TYPE_SDMA:
			timeout = adev->sdma_timeout;
			break;
		default:
			timeout = adev->video_timeout;
			break;
		}

		r = drm_sched_init(&ring->sched, &amdgpu_sched_ops, NULL,
				   DRM_SCHED_PRIORITY_COUNT,
				   ring->num_hw_submission, 0,
				   timeout, adev->reset_domain->wq,
				   ring->sched_score, ring->name,
				   adev->dev);
		if (r) {
			DRM_ERROR("Failed to create scheduler on ring %s.\n",
				  ring->name);
			return r;
		}
		r = amdgpu_uvd_entity_init(adev, ring);
		if (r) {
			DRM_ERROR("Failed to create UVD scheduling entity on ring %s.\n",
				  ring->name);
			return r;
		}
		r = amdgpu_vce_entity_init(adev, ring);
		if (r) {
			DRM_ERROR("Failed to create VCE scheduling entity on ring %s.\n",
				  ring->name);
			return r;
		}
	}

	amdgpu_xcp_update_partition_sched_list(adev);

	return 0;
}


/**
 * amdgpu_device_ip_init - run init for hardware IPs
 *
 * @adev: amdgpu_device pointer
 *
 * Main initialization pass for hardware IPs.  The list of all the hardware
 * IPs that make up the asic is walked and the sw_init and hw_init callbacks
 * are run.  sw_init initializes the software state associated with each IP
 * and hw_init initializes the hardware associated with each IP.
 * Returns 0 on success, negative error code on failure.
 */
static int amdgpu_device_ip_init(struct amdgpu_device *adev)
{
	bool init_badpage;
	int i, r;

	r = amdgpu_ras_init(adev);
	if (r)
		return r;

	for (i = 0; i < adev->num_ip_blocks; i++) {
		if (!adev->ip_blocks[i].status.valid)
			continue;
		if (adev->ip_blocks[i].version->funcs->sw_init) {
			r = adev->ip_blocks[i].version->funcs->sw_init(&adev->ip_blocks[i]);
			if (r) {
				DRM_ERROR("sw_init of IP block <%s> failed %d\n",
					  adev->ip_blocks[i].version->funcs->name, r);
				goto init_failed;
			}
		}
		adev->ip_blocks[i].status.sw = true;

		if (!amdgpu_ip_member_of_hwini(
			    adev, adev->ip_blocks[i].version->type))
			continue;

		if (adev->ip_blocks[i].version->type == AMD_IP_BLOCK_TYPE_COMMON) {
			/* need to do common hw init early so everything is set up for gmc */
			r = adev->ip_blocks[i].version->funcs->hw_init(&adev->ip_blocks[i]);
			if (r) {
				DRM_ERROR("hw_init %d failed %d\n", i, r);
				goto init_failed;
			}
			adev->ip_blocks[i].status.hw = true;
		} else if (adev->ip_blocks[i].version->type == AMD_IP_BLOCK_TYPE_GMC) {
			/* need to do gmc hw init early so we can allocate gpu mem */
			/* Try to reserve bad pages early */
			if (amdgpu_sriov_vf(adev))
				amdgpu_virt_exchange_data(adev);

			r = amdgpu_device_mem_scratch_init(adev);
			if (r) {
				DRM_ERROR("amdgpu_mem_scratch_init failed %d\n", r);
				goto init_failed;
			}
			r = adev->ip_blocks[i].version->funcs->hw_init(&adev->ip_blocks[i]);
			if (r) {
				DRM_ERROR("hw_init %d failed %d\n", i, r);
				goto init_failed;
			}
			r = amdgpu_device_wb_init(adev);
			if (r) {
				DRM_ERROR("amdgpu_device_wb_init failed %d\n", r);
				goto init_failed;
			}
			adev->ip_blocks[i].status.hw = true;

			/* right after GMC hw init, we create CSA */
			if (adev->gfx.mcbp) {
				r = amdgpu_allocate_static_csa(adev, &adev->virt.csa_obj,
							       AMDGPU_GEM_DOMAIN_VRAM |
							       AMDGPU_GEM_DOMAIN_GTT,
							       AMDGPU_CSA_SIZE);
				if (r) {
					DRM_ERROR("allocate CSA failed %d\n", r);
					goto init_failed;
				}
			}

			r = amdgpu_seq64_init(adev);
			if (r) {
				DRM_ERROR("allocate seq64 failed %d\n", r);
				goto init_failed;
			}
		}
	}

	if (amdgpu_sriov_vf(adev))
		amdgpu_virt_init_data_exchange(adev);

	r = amdgpu_ib_pool_init(adev);
	if (r) {
		dev_err(adev->dev, "IB initialization failed (%d).\n", r);
		amdgpu_vf_error_put(adev, AMDGIM_ERROR_VF_IB_INIT_FAIL, 0, r);
		goto init_failed;
	}

	r = amdgpu_ucode_create_bo(adev); /* create ucode bo when sw_init complete*/
	if (r)
		goto init_failed;

	r = amdgpu_device_ip_hw_init_phase1(adev);
	if (r)
		goto init_failed;

	r = amdgpu_device_fw_loading(adev);
	if (r)
		goto init_failed;

	r = amdgpu_device_ip_hw_init_phase2(adev);
	if (r)
		goto init_failed;

	/*
	 * retired pages will be loaded from eeprom and reserved here,
	 * it should be called after amdgpu_device_ip_hw_init_phase2  since
	 * for some ASICs the RAS EEPROM code relies on SMU fully functioning
	 * for I2C communication which only true at this point.
	 *
	 * amdgpu_ras_recovery_init may fail, but the upper only cares the
	 * failure from bad gpu situation and stop amdgpu init process
	 * accordingly. For other failed cases, it will still release all
	 * the resource and print error message, rather than returning one
	 * negative value to upper level.
	 *
	 * Note: theoretically, this should be called before all vram allocations
	 * to protect retired page from abusing
	 */
	init_badpage = (adev->init_lvl->level != AMDGPU_INIT_LEVEL_MINIMAL_XGMI);
	r = amdgpu_ras_recovery_init(adev, init_badpage);
	if (r)
		goto init_failed;

	/**
	 * In case of XGMI grab extra reference for reset domain for this device
	 */
	if (adev->gmc.xgmi.num_physical_nodes > 1) {
		if (amdgpu_xgmi_add_device(adev) == 0) {
			if (!amdgpu_sriov_vf(adev)) {
				struct amdgpu_hive_info *hive = amdgpu_get_xgmi_hive(adev);

				if (WARN_ON(!hive)) {
					r = -ENOENT;
					goto init_failed;
				}

				if (!hive->reset_domain ||
				    !amdgpu_reset_get_reset_domain(hive->reset_domain)) {
					r = -ENOENT;
					amdgpu_put_xgmi_hive(hive);
					goto init_failed;
				}

				/* Drop the early temporary reset domain we created for device */
				amdgpu_reset_put_reset_domain(adev->reset_domain);
				adev->reset_domain = hive->reset_domain;
				amdgpu_put_xgmi_hive(hive);
			}
		}
	}

	r = amdgpu_device_init_schedulers(adev);
	if (r)
		goto init_failed;

	if (adev->mman.buffer_funcs_ring->sched.ready)
		amdgpu_ttm_set_buffer_funcs_status(adev, true);

	/* Don't init kfd if whole hive need to be reset during init */
	if (adev->init_lvl->level != AMDGPU_INIT_LEVEL_MINIMAL_XGMI) {
		kgd2kfd_init_zone_device(adev);
		amdgpu_amdkfd_device_init(adev);
	}

	amdgpu_fru_get_product_info(adev);

init_failed:

	return r;
}

/**
 * amdgpu_device_fill_reset_magic - writes reset magic to gart pointer
 *
 * @adev: amdgpu_device pointer
 *
 * Writes a reset magic value to the gart pointer in VRAM.  The driver calls
 * this function before a GPU reset.  If the value is retained after a
 * GPU reset, VRAM has not been lost.  Some GPU resets may destry VRAM contents.
 */
static void amdgpu_device_fill_reset_magic(struct amdgpu_device *adev)
{
	memcpy(adev->reset_magic, adev->gart.ptr, AMDGPU_RESET_MAGIC_NUM);
}

/**
 * amdgpu_device_check_vram_lost - check if vram is valid
 *
 * @adev: amdgpu_device pointer
 *
 * Checks the reset magic value written to the gart pointer in VRAM.
 * The driver calls this after a GPU reset to see if the contents of
 * VRAM is lost or now.
 * returns true if vram is lost, false if not.
 */
static bool amdgpu_device_check_vram_lost(struct amdgpu_device *adev)
{
	if (memcmp(adev->gart.ptr, adev->reset_magic,
			AMDGPU_RESET_MAGIC_NUM))
		return true;

	if (!amdgpu_in_reset(adev))
		return false;

	/*
	 * For all ASICs with baco/mode1 reset, the VRAM is
	 * always assumed to be lost.
	 */
	switch (amdgpu_asic_reset_method(adev)) {
	case AMD_RESET_METHOD_BACO:
	case AMD_RESET_METHOD_MODE1:
		return true;
	default:
		return false;
	}
}

/**
 * amdgpu_device_set_cg_state - set clockgating for amdgpu device
 *
 * @adev: amdgpu_device pointer
 * @state: clockgating state (gate or ungate)
 *
 * The list of all the hardware IPs that make up the asic is walked and the
 * set_clockgating_state callbacks are run.
 * Late initialization pass enabling clockgating for hardware IPs.
 * Fini or suspend, pass disabling clockgating for hardware IPs.
 * Returns 0 on success, negative error code on failure.
 */

int amdgpu_device_set_cg_state(struct amdgpu_device *adev,
			       enum amd_clockgating_state state)
{
	int i, j, r;

	if (amdgpu_emu_mode == 1)
		return 0;

	for (j = 0; j < adev->num_ip_blocks; j++) {
		i = state == AMD_CG_STATE_GATE ? j : adev->num_ip_blocks - j - 1;
		if (!adev->ip_blocks[i].status.late_initialized)
			continue;
		/* skip CG for GFX, SDMA on S0ix */
		if (adev->in_s0ix &&
		    (adev->ip_blocks[i].version->type == AMD_IP_BLOCK_TYPE_GFX ||
		     adev->ip_blocks[i].version->type == AMD_IP_BLOCK_TYPE_SDMA))
			continue;
		/* skip CG for VCE/UVD, it's handled specially */
		if (adev->ip_blocks[i].version->type != AMD_IP_BLOCK_TYPE_UVD &&
		    adev->ip_blocks[i].version->type != AMD_IP_BLOCK_TYPE_VCE &&
		    adev->ip_blocks[i].version->type != AMD_IP_BLOCK_TYPE_VCN &&
		    adev->ip_blocks[i].version->type != AMD_IP_BLOCK_TYPE_JPEG &&
		    adev->ip_blocks[i].version->funcs->set_clockgating_state) {
			/* enable clockgating to save power */
			r = adev->ip_blocks[i].version->funcs->set_clockgating_state((void *)adev,
										     state);
			if (r) {
				DRM_ERROR("set_clockgating_state(gate) of IP block <%s> failed %d\n",
					  adev->ip_blocks[i].version->funcs->name, r);
				return r;
			}
		}
	}

	return 0;
}

int amdgpu_device_set_pg_state(struct amdgpu_device *adev,
			       enum amd_powergating_state state)
{
	int i, j, r;

	if (amdgpu_emu_mode == 1)
		return 0;

	for (j = 0; j < adev->num_ip_blocks; j++) {
		i = state == AMD_PG_STATE_GATE ? j : adev->num_ip_blocks - j - 1;
		if (!adev->ip_blocks[i].status.late_initialized)
			continue;
		/* skip PG for GFX, SDMA on S0ix */
		if (adev->in_s0ix &&
		    (adev->ip_blocks[i].version->type == AMD_IP_BLOCK_TYPE_GFX ||
		     adev->ip_blocks[i].version->type == AMD_IP_BLOCK_TYPE_SDMA))
			continue;
		/* skip CG for VCE/UVD, it's handled specially */
		if (adev->ip_blocks[i].version->type != AMD_IP_BLOCK_TYPE_UVD &&
		    adev->ip_blocks[i].version->type != AMD_IP_BLOCK_TYPE_VCE &&
		    adev->ip_blocks[i].version->type != AMD_IP_BLOCK_TYPE_VCN &&
		    adev->ip_blocks[i].version->type != AMD_IP_BLOCK_TYPE_JPEG &&
		    adev->ip_blocks[i].version->funcs->set_powergating_state) {
			/* enable powergating to save power */
			r = adev->ip_blocks[i].version->funcs->set_powergating_state((void *)adev,
											state);
			if (r) {
				DRM_ERROR("set_powergating_state(gate) of IP block <%s> failed %d\n",
					  adev->ip_blocks[i].version->funcs->name, r);
				return r;
			}
		}
	}
	return 0;
}

static int amdgpu_device_enable_mgpu_fan_boost(void)
{
	struct amdgpu_gpu_instance *gpu_ins;
	struct amdgpu_device *adev;
	int i, ret = 0;

	mutex_lock(&mgpu_info.mutex);

	/*
	 * MGPU fan boost feature should be enabled
	 * only when there are two or more dGPUs in
	 * the system
	 */
	if (mgpu_info.num_dgpu < 2)
		goto out;

	for (i = 0; i < mgpu_info.num_dgpu; i++) {
		gpu_ins = &(mgpu_info.gpu_ins[i]);
		adev = gpu_ins->adev;
		if (!(adev->flags & AMD_IS_APU) &&
		    !gpu_ins->mgpu_fan_enabled) {
			ret = amdgpu_dpm_enable_mgpu_fan_boost(adev);
			if (ret)
				break;

			gpu_ins->mgpu_fan_enabled = 1;
		}
	}

out:
	mutex_unlock(&mgpu_info.mutex);

	return ret;
}

/**
 * amdgpu_device_ip_late_init - run late init for hardware IPs
 *
 * @adev: amdgpu_device pointer
 *
 * Late initialization pass for hardware IPs.  The list of all the hardware
 * IPs that make up the asic is walked and the late_init callbacks are run.
 * late_init covers any special initialization that an IP requires
 * after all of the have been initialized or something that needs to happen
 * late in the init process.
 * Returns 0 on success, negative error code on failure.
 */
static int amdgpu_device_ip_late_init(struct amdgpu_device *adev)
{
	struct amdgpu_gpu_instance *gpu_instance;
	int i = 0, r;

	for (i = 0; i < adev->num_ip_blocks; i++) {
		if (!adev->ip_blocks[i].status.hw)
			continue;
		if (adev->ip_blocks[i].version->funcs->late_init) {
			r = adev->ip_blocks[i].version->funcs->late_init(&adev->ip_blocks[i]);
			if (r) {
				DRM_ERROR("late_init of IP block <%s> failed %d\n",
					  adev->ip_blocks[i].version->funcs->name, r);
				return r;
			}
		}
		adev->ip_blocks[i].status.late_initialized = true;
	}

	r = amdgpu_ras_late_init(adev);
	if (r) {
		DRM_ERROR("amdgpu_ras_late_init failed %d", r);
		return r;
	}

	if (!amdgpu_reset_in_recovery(adev))
		amdgpu_ras_set_error_query_ready(adev, true);

	amdgpu_device_set_cg_state(adev, AMD_CG_STATE_GATE);
	amdgpu_device_set_pg_state(adev, AMD_PG_STATE_GATE);

	amdgpu_device_fill_reset_magic(adev);

	r = amdgpu_device_enable_mgpu_fan_boost();
	if (r)
		DRM_ERROR("enable mgpu fan boost failed (%d).\n", r);

	/* For passthrough configuration on arcturus and aldebaran, enable special handling SBR */
	if (amdgpu_passthrough(adev) &&
	    ((adev->asic_type == CHIP_ARCTURUS && adev->gmc.xgmi.num_physical_nodes > 1) ||
	     adev->asic_type == CHIP_ALDEBARAN))
		amdgpu_dpm_handle_passthrough_sbr(adev, true);

	if (adev->gmc.xgmi.num_physical_nodes > 1) {
		mutex_lock(&mgpu_info.mutex);

		/*
		 * Reset device p-state to low as this was booted with high.
		 *
		 * This should be performed only after all devices from the same
		 * hive get initialized.
		 *
		 * However, it's unknown how many device in the hive in advance.
		 * As this is counted one by one during devices initializations.
		 *
		 * So, we wait for all XGMI interlinked devices initialized.
		 * This may bring some delays as those devices may come from
		 * different hives. But that should be OK.
		 */
		if (mgpu_info.num_dgpu == adev->gmc.xgmi.num_physical_nodes) {
			for (i = 0; i < mgpu_info.num_gpu; i++) {
				gpu_instance = &(mgpu_info.gpu_ins[i]);
				if (gpu_instance->adev->flags & AMD_IS_APU)
					continue;

				r = amdgpu_xgmi_set_pstate(gpu_instance->adev,
						AMDGPU_XGMI_PSTATE_MIN);
				if (r) {
					DRM_ERROR("pstate setting failed (%d).\n", r);
					break;
				}
			}
		}

		mutex_unlock(&mgpu_info.mutex);
	}

	return 0;
}

static void amdgpu_ip_block_hw_fini(struct amdgpu_ip_block *ip_block)
{
	int r;

	if (!ip_block->version->funcs->hw_fini) {
		DRM_ERROR("hw_fini of IP block <%s> not defined\n",
			  ip_block->version->funcs->name);
	} else {
		r = ip_block->version->funcs->hw_fini(ip_block);
		/* XXX handle errors */
		if (r) {
			DRM_DEBUG("hw_fini of IP block <%s> failed %d\n",
				  ip_block->version->funcs->name, r);
		}
	}

	ip_block->status.hw = false;
}

/**
 * amdgpu_device_smu_fini_early - smu hw_fini wrapper
 *
 * @adev: amdgpu_device pointer
 *
 * For ASICs need to disable SMC first
 */
static void amdgpu_device_smu_fini_early(struct amdgpu_device *adev)
{
	int i;

	if (amdgpu_ip_version(adev, GC_HWIP, 0) > IP_VERSION(9, 0, 0))
		return;

	for (i = 0; i < adev->num_ip_blocks; i++) {
		if (!adev->ip_blocks[i].status.hw)
			continue;
		if (adev->ip_blocks[i].version->type == AMD_IP_BLOCK_TYPE_SMC) {
			amdgpu_ip_block_hw_fini(&adev->ip_blocks[i]);
			break;
		}
	}
}

static int amdgpu_device_ip_fini_early(struct amdgpu_device *adev)
{
	int i, r;

	for (i = 0; i < adev->num_ip_blocks; i++) {
		if (!adev->ip_blocks[i].version->funcs->early_fini)
			continue;

		r = adev->ip_blocks[i].version->funcs->early_fini(&adev->ip_blocks[i]);
		if (r) {
			DRM_DEBUG("early_fini of IP block <%s> failed %d\n",
				  adev->ip_blocks[i].version->funcs->name, r);
		}
	}

	amdgpu_device_set_pg_state(adev, AMD_PG_STATE_UNGATE);
	amdgpu_device_set_cg_state(adev, AMD_CG_STATE_UNGATE);

	amdgpu_amdkfd_suspend(adev, false);

	/* Workaroud for ASICs need to disable SMC first */
	amdgpu_device_smu_fini_early(adev);

	for (i = adev->num_ip_blocks - 1; i >= 0; i--) {
		if (!adev->ip_blocks[i].status.hw)
			continue;

		amdgpu_ip_block_hw_fini(&adev->ip_blocks[i]);
	}

	if (amdgpu_sriov_vf(adev)) {
		if (amdgpu_virt_release_full_gpu(adev, false))
			DRM_ERROR("failed to release exclusive mode on fini\n");
	}

	return 0;
}

/**
 * amdgpu_device_ip_fini - run fini for hardware IPs
 *
 * @adev: amdgpu_device pointer
 *
 * Main teardown pass for hardware IPs.  The list of all the hardware
 * IPs that make up the asic is walked and the hw_fini and sw_fini callbacks
 * are run.  hw_fini tears down the hardware associated with each IP
 * and sw_fini tears down any software state associated with each IP.
 * Returns 0 on success, negative error code on failure.
 */
static int amdgpu_device_ip_fini(struct amdgpu_device *adev)
{
	int i, r;

	if (amdgpu_sriov_vf(adev) && adev->virt.ras_init_done)
		amdgpu_virt_release_ras_err_handler_data(adev);

	if (adev->gmc.xgmi.num_physical_nodes > 1)
		amdgpu_xgmi_remove_device(adev);

	amdgpu_amdkfd_device_fini_sw(adev);

	for (i = adev->num_ip_blocks - 1; i >= 0; i--) {
		if (!adev->ip_blocks[i].status.sw)
			continue;

		if (adev->ip_blocks[i].version->type == AMD_IP_BLOCK_TYPE_GMC) {
			amdgpu_ucode_free_bo(adev);
			amdgpu_free_static_csa(&adev->virt.csa_obj);
			amdgpu_device_wb_fini(adev);
			amdgpu_device_mem_scratch_fini(adev);
			amdgpu_ib_pool_fini(adev);
			amdgpu_seq64_fini(adev);
		}
		if (adev->ip_blocks[i].version->funcs->sw_fini) {
			r = adev->ip_blocks[i].version->funcs->sw_fini(&adev->ip_blocks[i]);
			/* XXX handle errors */
			if (r) {
				DRM_DEBUG("sw_fini of IP block <%s> failed %d\n",
					  adev->ip_blocks[i].version->funcs->name, r);
			}
		}
		adev->ip_blocks[i].status.sw = false;
		adev->ip_blocks[i].status.valid = false;
	}

	for (i = adev->num_ip_blocks - 1; i >= 0; i--) {
		if (!adev->ip_blocks[i].status.late_initialized)
			continue;
		if (adev->ip_blocks[i].version->funcs->late_fini)
			adev->ip_blocks[i].version->funcs->late_fini(&adev->ip_blocks[i]);
		adev->ip_blocks[i].status.late_initialized = false;
	}

	amdgpu_ras_fini(adev);

	return 0;
}

/**
 * amdgpu_device_delayed_init_work_handler - work handler for IB tests
 *
 * @work: work_struct.
 */
static void amdgpu_device_delayed_init_work_handler(struct work_struct *work)
{
	struct amdgpu_device *adev =
		container_of(work, struct amdgpu_device, delayed_init_work.work);
	int r;

	r = amdgpu_ib_ring_tests(adev);
	if (r)
		DRM_ERROR("ib ring test failed (%d).\n", r);
}

static void amdgpu_device_delay_enable_gfx_off(struct work_struct *work)
{
	struct amdgpu_device *adev =
		container_of(work, struct amdgpu_device, gfx.gfx_off_delay_work.work);

	WARN_ON_ONCE(adev->gfx.gfx_off_state);
	WARN_ON_ONCE(adev->gfx.gfx_off_req_count);

	if (!amdgpu_dpm_set_powergating_by_smu(adev, AMD_IP_BLOCK_TYPE_GFX, true))
		adev->gfx.gfx_off_state = true;
}

/**
 * amdgpu_device_ip_suspend_phase1 - run suspend for hardware IPs (phase 1)
 *
 * @adev: amdgpu_device pointer
 *
 * Main suspend function for hardware IPs.  The list of all the hardware
 * IPs that make up the asic is walked, clockgating is disabled and the
 * suspend callbacks are run.  suspend puts the hardware and software state
 * in each IP into a state suitable for suspend.
 * Returns 0 on success, negative error code on failure.
 */
static int amdgpu_device_ip_suspend_phase1(struct amdgpu_device *adev)
{
	int i, r;

	amdgpu_device_set_pg_state(adev, AMD_PG_STATE_UNGATE);
	amdgpu_device_set_cg_state(adev, AMD_CG_STATE_UNGATE);

	/*
	 * Per PMFW team's suggestion, driver needs to handle gfxoff
	 * and df cstate features disablement for gpu reset(e.g. Mode1Reset)
	 * scenario. Add the missing df cstate disablement here.
	 */
	if (amdgpu_dpm_set_df_cstate(adev, DF_CSTATE_DISALLOW))
		dev_warn(adev->dev, "Failed to disallow df cstate");

	for (i = adev->num_ip_blocks - 1; i >= 0; i--) {
		if (!adev->ip_blocks[i].status.valid)
			continue;

		/* displays are handled separately */
		if (adev->ip_blocks[i].version->type != AMD_IP_BLOCK_TYPE_DCE)
			continue;

		/* XXX handle errors */
		r = amdgpu_ip_block_suspend(&adev->ip_blocks[i]);
		if (r)
			return r;
	}

	return 0;
}

/**
 * amdgpu_device_ip_suspend_phase2 - run suspend for hardware IPs (phase 2)
 *
 * @adev: amdgpu_device pointer
 *
 * Main suspend function for hardware IPs.  The list of all the hardware
 * IPs that make up the asic is walked, clockgating is disabled and the
 * suspend callbacks are run.  suspend puts the hardware and software state
 * in each IP into a state suitable for suspend.
 * Returns 0 on success, negative error code on failure.
 */
static int amdgpu_device_ip_suspend_phase2(struct amdgpu_device *adev)
{
	int i, r;

	if (adev->in_s0ix)
		amdgpu_dpm_gfx_state_change(adev, sGpuChangeState_D3Entry);

	for (i = adev->num_ip_blocks - 1; i >= 0; i--) {
		if (!adev->ip_blocks[i].status.valid)
			continue;
		/* displays are handled in phase1 */
		if (adev->ip_blocks[i].version->type == AMD_IP_BLOCK_TYPE_DCE)
			continue;
		/* PSP lost connection when err_event_athub occurs */
		if (amdgpu_ras_intr_triggered() &&
		    adev->ip_blocks[i].version->type == AMD_IP_BLOCK_TYPE_PSP) {
			adev->ip_blocks[i].status.hw = false;
			continue;
		}

		/* skip unnecessary suspend if we do not initialize them yet */
		if (!amdgpu_ip_member_of_hwini(
			    adev, adev->ip_blocks[i].version->type))
			continue;

		/* skip suspend of gfx/mes and psp for S0ix
		 * gfx is in gfxoff state, so on resume it will exit gfxoff just
		 * like at runtime. PSP is also part of the always on hardware
		 * so no need to suspend it.
		 */
		if (adev->in_s0ix &&
		    (adev->ip_blocks[i].version->type == AMD_IP_BLOCK_TYPE_PSP ||
		     adev->ip_blocks[i].version->type == AMD_IP_BLOCK_TYPE_GFX ||
		     adev->ip_blocks[i].version->type == AMD_IP_BLOCK_TYPE_MES))
			continue;

		/* SDMA 5.x+ is part of GFX power domain so it's covered by GFXOFF */
		if (adev->in_s0ix &&
		    (amdgpu_ip_version(adev, SDMA0_HWIP, 0) >=
		     IP_VERSION(5, 0, 0)) &&
		    (adev->ip_blocks[i].version->type ==
		     AMD_IP_BLOCK_TYPE_SDMA))
			continue;

		/* Once swPSP provides the IMU, RLC FW binaries to TOS during cold-boot.
		 * These are in TMR, hence are expected to be reused by PSP-TOS to reload
		 * from this location and RLC Autoload automatically also gets loaded
		 * from here based on PMFW -> PSP message during re-init sequence.
		 * Therefore, the psp suspend & resume should be skipped to avoid destroy
		 * the TMR and reload FWs again for IMU enabled APU ASICs.
		 */
		if (amdgpu_in_reset(adev) &&
		    (adev->flags & AMD_IS_APU) && adev->gfx.imu.funcs &&
		    adev->ip_blocks[i].version->type == AMD_IP_BLOCK_TYPE_PSP)
			continue;

		/* XXX handle errors */
		r = amdgpu_ip_block_suspend(&adev->ip_blocks[i]);
		adev->ip_blocks[i].status.hw = false;

		/* handle putting the SMC in the appropriate state */
		if (!amdgpu_sriov_vf(adev)) {
			if (adev->ip_blocks[i].version->type == AMD_IP_BLOCK_TYPE_SMC) {
				r = amdgpu_dpm_set_mp1_state(adev, adev->mp1_state);
				if (r) {
					DRM_ERROR("SMC failed to set mp1 state %d, %d\n",
							adev->mp1_state, r);
					return r;
				}
			}
		}
	}

	return 0;
}

/**
 * amdgpu_device_ip_suspend - run suspend for hardware IPs
 *
 * @adev: amdgpu_device pointer
 *
 * Main suspend function for hardware IPs.  The list of all the hardware
 * IPs that make up the asic is walked, clockgating is disabled and the
 * suspend callbacks are run.  suspend puts the hardware and software state
 * in each IP into a state suitable for suspend.
 * Returns 0 on success, negative error code on failure.
 */
int amdgpu_device_ip_suspend(struct amdgpu_device *adev)
{
	int r;

	if (amdgpu_sriov_vf(adev)) {
		amdgpu_virt_fini_data_exchange(adev);
		amdgpu_virt_request_full_gpu(adev, false);
	}

	amdgpu_ttm_set_buffer_funcs_status(adev, false);

	r = amdgpu_device_ip_suspend_phase1(adev);
	if (r)
		return r;
	r = amdgpu_device_ip_suspend_phase2(adev);

	if (amdgpu_sriov_vf(adev))
		amdgpu_virt_release_full_gpu(adev, false);

	return r;
}

static int amdgpu_device_ip_reinit_early_sriov(struct amdgpu_device *adev)
{
	int i, r;

	static enum amd_ip_block_type ip_order[] = {
		AMD_IP_BLOCK_TYPE_COMMON,
		AMD_IP_BLOCK_TYPE_GMC,
		AMD_IP_BLOCK_TYPE_PSP,
		AMD_IP_BLOCK_TYPE_IH,
	};

	for (i = 0; i < adev->num_ip_blocks; i++) {
		int j;
		struct amdgpu_ip_block *block;

		block = &adev->ip_blocks[i];
		block->status.hw = false;

		for (j = 0; j < ARRAY_SIZE(ip_order); j++) {

			if (block->version->type != ip_order[j] ||
				!block->status.valid)
				continue;

			r = block->version->funcs->hw_init(&adev->ip_blocks[i]);
			if (r) {
				dev_err(adev->dev, "RE-INIT-early: %s failed\n",
					 block->version->funcs->name);
				return r;
			}
			block->status.hw = true;
		}
	}

	return 0;
}

static int amdgpu_device_ip_reinit_late_sriov(struct amdgpu_device *adev)
{
	struct amdgpu_ip_block *block;
	int i, r = 0;

	static enum amd_ip_block_type ip_order[] = {
		AMD_IP_BLOCK_TYPE_SMC,
		AMD_IP_BLOCK_TYPE_DCE,
		AMD_IP_BLOCK_TYPE_GFX,
		AMD_IP_BLOCK_TYPE_SDMA,
		AMD_IP_BLOCK_TYPE_MES,
		AMD_IP_BLOCK_TYPE_UVD,
		AMD_IP_BLOCK_TYPE_VCE,
		AMD_IP_BLOCK_TYPE_VCN,
		AMD_IP_BLOCK_TYPE_JPEG
	};

	for (i = 0; i < ARRAY_SIZE(ip_order); i++) {
		block = amdgpu_device_ip_get_ip_block(adev, ip_order[i]);

		if (!block)
			continue;

		if (block->status.valid && !block->status.hw) {
			if (block->version->type == AMD_IP_BLOCK_TYPE_SMC) {
				r = amdgpu_ip_block_resume(block);
			} else {
				r = block->version->funcs->hw_init(block);
<<<<<<< HEAD
			}

			if (r) {
				dev_err(adev->dev, "RE-INIT-late: %s failed\n",
					 block->version->funcs->name);
				break;
			}
=======
			}

			if (r) {
				dev_err(adev->dev, "RE-INIT-late: %s failed\n",
					 block->version->funcs->name);
				break;
			}
>>>>>>> 2737dee1
			block->status.hw = true;
		}
	}

	return r;
}

/**
 * amdgpu_device_ip_resume_phase1 - run resume for hardware IPs
 *
 * @adev: amdgpu_device pointer
 *
 * First resume function for hardware IPs.  The list of all the hardware
 * IPs that make up the asic is walked and the resume callbacks are run for
 * COMMON, GMC, and IH.  resume puts the hardware into a functional state
 * after a suspend and updates the software state as necessary.  This
 * function is also used for restoring the GPU after a GPU reset.
 * Returns 0 on success, negative error code on failure.
 */
static int amdgpu_device_ip_resume_phase1(struct amdgpu_device *adev)
{
	int i, r;

	for (i = 0; i < adev->num_ip_blocks; i++) {
		if (!adev->ip_blocks[i].status.valid || adev->ip_blocks[i].status.hw)
			continue;
		if (adev->ip_blocks[i].version->type == AMD_IP_BLOCK_TYPE_COMMON ||
		    adev->ip_blocks[i].version->type == AMD_IP_BLOCK_TYPE_GMC ||
		    adev->ip_blocks[i].version->type == AMD_IP_BLOCK_TYPE_IH ||
		    (adev->ip_blocks[i].version->type == AMD_IP_BLOCK_TYPE_PSP && amdgpu_sriov_vf(adev))) {

			r = amdgpu_ip_block_resume(&adev->ip_blocks[i]);
			if (r)
				return r;
		}
	}

	return 0;
}

/**
 * amdgpu_device_ip_resume_phase2 - run resume for hardware IPs
 *
 * @adev: amdgpu_device pointer
 *
 * Second resume function for hardware IPs.  The list of all the hardware
 * IPs that make up the asic is walked and the resume callbacks are run for
 * all blocks except COMMON, GMC, and IH.  resume puts the hardware into a
 * functional state after a suspend and updates the software state as
 * necessary.  This function is also used for restoring the GPU after a GPU
 * reset.
 * Returns 0 on success, negative error code on failure.
 */
static int amdgpu_device_ip_resume_phase2(struct amdgpu_device *adev)
{
	int i, r;

	for (i = 0; i < adev->num_ip_blocks; i++) {
		if (!adev->ip_blocks[i].status.valid || adev->ip_blocks[i].status.hw)
			continue;
		if (adev->ip_blocks[i].version->type == AMD_IP_BLOCK_TYPE_COMMON ||
		    adev->ip_blocks[i].version->type == AMD_IP_BLOCK_TYPE_GMC ||
		    adev->ip_blocks[i].version->type == AMD_IP_BLOCK_TYPE_IH ||
		    adev->ip_blocks[i].version->type == AMD_IP_BLOCK_TYPE_DCE ||
		    adev->ip_blocks[i].version->type == AMD_IP_BLOCK_TYPE_PSP)
			continue;
		r = amdgpu_ip_block_resume(&adev->ip_blocks[i]);
		if (r)
			return r;
	}

	return 0;
}

/**
 * amdgpu_device_ip_resume_phase3 - run resume for hardware IPs
 *
 * @adev: amdgpu_device pointer
 *
 * Third resume function for hardware IPs.  The list of all the hardware
 * IPs that make up the asic is walked and the resume callbacks are run for
 * all DCE.  resume puts the hardware into a functional state after a suspend
 * and updates the software state as necessary.  This function is also used
 * for restoring the GPU after a GPU reset.
 *
 * Returns 0 on success, negative error code on failure.
 */
static int amdgpu_device_ip_resume_phase3(struct amdgpu_device *adev)
{
	int i, r;

	for (i = 0; i < adev->num_ip_blocks; i++) {
		if (!adev->ip_blocks[i].status.valid || adev->ip_blocks[i].status.hw)
			continue;
		if (adev->ip_blocks[i].version->type == AMD_IP_BLOCK_TYPE_DCE) {
			r = amdgpu_ip_block_resume(&adev->ip_blocks[i]);
			if (r)
				return r;
		}
	}

	return 0;
}

/**
 * amdgpu_device_ip_resume - run resume for hardware IPs
 *
 * @adev: amdgpu_device pointer
 *
 * Main resume function for hardware IPs.  The hardware IPs
 * are split into two resume functions because they are
 * also used in recovering from a GPU reset and some additional
 * steps need to be take between them.  In this case (S3/S4) they are
 * run sequentially.
 * Returns 0 on success, negative error code on failure.
 */
static int amdgpu_device_ip_resume(struct amdgpu_device *adev)
{
	int r;

	r = amdgpu_device_ip_resume_phase1(adev);
	if (r)
		return r;

	r = amdgpu_device_fw_loading(adev);
	if (r)
		return r;

	r = amdgpu_device_ip_resume_phase2(adev);

	if (adev->mman.buffer_funcs_ring->sched.ready)
		amdgpu_ttm_set_buffer_funcs_status(adev, true);

	if (r)
		return r;

	amdgpu_fence_driver_hw_init(adev);

	r = amdgpu_device_ip_resume_phase3(adev);

	return r;
}

/**
 * amdgpu_device_detect_sriov_bios - determine if the board supports SR-IOV
 *
 * @adev: amdgpu_device pointer
 *
 * Query the VBIOS data tables to determine if the board supports SR-IOV.
 */
static void amdgpu_device_detect_sriov_bios(struct amdgpu_device *adev)
{
	if (amdgpu_sriov_vf(adev)) {
		if (adev->is_atom_fw) {
			if (amdgpu_atomfirmware_gpu_virtualization_supported(adev))
				adev->virt.caps |= AMDGPU_SRIOV_CAPS_SRIOV_VBIOS;
		} else {
			if (amdgpu_atombios_has_gpu_virtualization_table(adev))
				adev->virt.caps |= AMDGPU_SRIOV_CAPS_SRIOV_VBIOS;
		}

		if (!(adev->virt.caps & AMDGPU_SRIOV_CAPS_SRIOV_VBIOS))
			amdgpu_vf_error_put(adev, AMDGIM_ERROR_VF_NO_VBIOS, 0, 0);
	}
}

/**
 * amdgpu_device_asic_has_dc_support - determine if DC supports the asic
 *
 * @asic_type: AMD asic type
 *
 * Check if there is DC (new modesetting infrastructre) support for an asic.
 * returns true if DC has support, false if not.
 */
bool amdgpu_device_asic_has_dc_support(enum amd_asic_type asic_type)
{
	switch (asic_type) {
#ifdef CONFIG_DRM_AMDGPU_SI
	case CHIP_HAINAN:
#endif
	case CHIP_TOPAZ:
		/* chips with no display hardware */
		return false;
#if defined(CONFIG_DRM_AMD_DC)
	case CHIP_TAHITI:
	case CHIP_PITCAIRN:
	case CHIP_VERDE:
	case CHIP_OLAND:
		/*
		 * We have systems in the wild with these ASICs that require
		 * LVDS and VGA support which is not supported with DC.
		 *
		 * Fallback to the non-DC driver here by default so as not to
		 * cause regressions.
		 */
#if defined(CONFIG_DRM_AMD_DC_SI)
		return amdgpu_dc > 0;
#else
		return false;
#endif
	case CHIP_BONAIRE:
	case CHIP_KAVERI:
	case CHIP_KABINI:
	case CHIP_MULLINS:
		/*
		 * We have systems in the wild with these ASICs that require
		 * VGA support which is not supported with DC.
		 *
		 * Fallback to the non-DC driver here by default so as not to
		 * cause regressions.
		 */
		return amdgpu_dc > 0;
	default:
		return amdgpu_dc != 0;
#else
	default:
		if (amdgpu_dc > 0)
			DRM_INFO_ONCE("Display Core has been requested via kernel parameter but isn't supported by ASIC, ignoring\n");
		return false;
#endif
	}
}

/**
 * amdgpu_device_has_dc_support - check if dc is supported
 *
 * @adev: amdgpu_device pointer
 *
 * Returns true for supported, false for not supported
 */
bool amdgpu_device_has_dc_support(struct amdgpu_device *adev)
{
	if (adev->enable_virtual_display ||
	    (adev->harvest_ip_mask & AMD_HARVEST_IP_DMU_MASK))
		return false;

	return amdgpu_device_asic_has_dc_support(adev->asic_type);
}

static void amdgpu_device_xgmi_reset_func(struct work_struct *__work)
{
	struct amdgpu_device *adev =
		container_of(__work, struct amdgpu_device, xgmi_reset_work);
	struct amdgpu_hive_info *hive = amdgpu_get_xgmi_hive(adev);

	/* It's a bug to not have a hive within this function */
	if (WARN_ON(!hive))
		return;

	/*
	 * Use task barrier to synchronize all xgmi reset works across the
	 * hive. task_barrier_enter and task_barrier_exit will block
	 * until all the threads running the xgmi reset works reach
	 * those points. task_barrier_full will do both blocks.
	 */
	if (amdgpu_asic_reset_method(adev) == AMD_RESET_METHOD_BACO) {

		task_barrier_enter(&hive->tb);
		adev->asic_reset_res = amdgpu_device_baco_enter(adev_to_drm(adev));

		if (adev->asic_reset_res)
			goto fail;

		task_barrier_exit(&hive->tb);
		adev->asic_reset_res = amdgpu_device_baco_exit(adev_to_drm(adev));

		if (adev->asic_reset_res)
			goto fail;

		amdgpu_ras_reset_error_count(adev, AMDGPU_RAS_BLOCK__MMHUB);
	} else {

		task_barrier_full(&hive->tb);
		adev->asic_reset_res =  amdgpu_asic_reset(adev);
	}

fail:
	if (adev->asic_reset_res)
		DRM_WARN("ASIC reset failed with error, %d for drm dev, %s",
			 adev->asic_reset_res, adev_to_drm(adev)->unique);
	amdgpu_put_xgmi_hive(hive);
}

static int amdgpu_device_get_job_timeout_settings(struct amdgpu_device *adev)
{
	char *input = amdgpu_lockup_timeout;
	char *timeout_setting = NULL;
	int index = 0;
	long timeout;
	int ret = 0;

	/*
	 * By default timeout for non compute jobs is 10000
	 * and 60000 for compute jobs.
	 * In SR-IOV or passthrough mode, timeout for compute
	 * jobs are 60000 by default.
	 */
	adev->gfx_timeout = msecs_to_jiffies(10000);
	adev->sdma_timeout = adev->video_timeout = adev->gfx_timeout;
	if (amdgpu_sriov_vf(adev))
		adev->compute_timeout = amdgpu_sriov_is_pp_one_vf(adev) ?
					msecs_to_jiffies(60000) : msecs_to_jiffies(10000);
	else
		adev->compute_timeout =  msecs_to_jiffies(60000);

	if (strnlen(input, AMDGPU_MAX_TIMEOUT_PARAM_LENGTH)) {
		while ((timeout_setting = strsep(&input, ",")) &&
				strnlen(timeout_setting, AMDGPU_MAX_TIMEOUT_PARAM_LENGTH)) {
			ret = kstrtol(timeout_setting, 0, &timeout);
			if (ret)
				return ret;

			if (timeout == 0) {
				index++;
				continue;
			} else if (timeout < 0) {
				timeout = MAX_SCHEDULE_TIMEOUT;
				dev_warn(adev->dev, "lockup timeout disabled");
				add_taint(TAINT_SOFTLOCKUP, LOCKDEP_STILL_OK);
			} else {
				timeout = msecs_to_jiffies(timeout);
			}

			switch (index++) {
			case 0:
				adev->gfx_timeout = timeout;
				break;
			case 1:
				adev->compute_timeout = timeout;
				break;
			case 2:
				adev->sdma_timeout = timeout;
				break;
			case 3:
				adev->video_timeout = timeout;
				break;
			default:
				break;
			}
		}
		/*
		 * There is only one value specified and
		 * it should apply to all non-compute jobs.
		 */
		if (index == 1) {
			adev->sdma_timeout = adev->video_timeout = adev->gfx_timeout;
			if (amdgpu_sriov_vf(adev) || amdgpu_passthrough(adev))
				adev->compute_timeout = adev->gfx_timeout;
		}
	}

	return ret;
}

/**
 * amdgpu_device_check_iommu_direct_map - check if RAM direct mapped to GPU
 *
 * @adev: amdgpu_device pointer
 *
 * RAM direct mapped to GPU if IOMMU is not enabled or is pass through mode
 */
static void amdgpu_device_check_iommu_direct_map(struct amdgpu_device *adev)
{
	struct iommu_domain *domain;

	domain = iommu_get_domain_for_dev(adev->dev);
	if (!domain || domain->type == IOMMU_DOMAIN_IDENTITY)
		adev->ram_is_direct_mapped = true;
}

#if defined(CONFIG_HSA_AMD_P2P)
/**
 * amdgpu_device_check_iommu_remap - Check if DMA remapping is enabled.
 *
 * @adev: amdgpu_device pointer
 *
 * return if IOMMU remapping bar address
 */
static bool amdgpu_device_check_iommu_remap(struct amdgpu_device *adev)
{
	struct iommu_domain *domain;

	domain = iommu_get_domain_for_dev(adev->dev);
	if (domain && (domain->type == IOMMU_DOMAIN_DMA ||
		domain->type ==	IOMMU_DOMAIN_DMA_FQ))
		return true;

	return false;
}
#endif

static const struct attribute *amdgpu_dev_attributes[] = {
	&dev_attr_pcie_replay_count.attr,
	NULL
};

static void amdgpu_device_set_mcbp(struct amdgpu_device *adev)
{
	if (amdgpu_mcbp == 1)
		adev->gfx.mcbp = true;
	else if (amdgpu_mcbp == 0)
		adev->gfx.mcbp = false;

	if (amdgpu_sriov_vf(adev))
		adev->gfx.mcbp = true;

	if (adev->gfx.mcbp)
		DRM_INFO("MCBP is enabled\n");
}

/**
 * amdgpu_device_init - initialize the driver
 *
 * @adev: amdgpu_device pointer
 * @flags: driver flags
 *
 * Initializes the driver info and hw (all asics).
 * Returns 0 for success or an error on failure.
 * Called at driver startup.
 */
int amdgpu_device_init(struct amdgpu_device *adev,
		       uint32_t flags)
{
	struct drm_device *ddev = adev_to_drm(adev);
	struct pci_dev *pdev = adev->pdev;
	int r, i;
	bool px = false;
	u32 max_MBps;
	int tmp;

	adev->shutdown = false;
	adev->flags = flags;

	if (amdgpu_force_asic_type >= 0 && amdgpu_force_asic_type < CHIP_LAST)
		adev->asic_type = amdgpu_force_asic_type;
	else
		adev->asic_type = flags & AMD_ASIC_MASK;

	adev->usec_timeout = AMDGPU_MAX_USEC_TIMEOUT;
	if (amdgpu_emu_mode == 1)
		adev->usec_timeout *= 10;
	adev->gmc.gart_size = 512 * 1024 * 1024;
	adev->accel_working = false;
	adev->num_rings = 0;
	RCU_INIT_POINTER(adev->gang_submit, dma_fence_get_stub());
	adev->mman.buffer_funcs = NULL;
	adev->mman.buffer_funcs_ring = NULL;
	adev->vm_manager.vm_pte_funcs = NULL;
	adev->vm_manager.vm_pte_num_scheds = 0;
	adev->gmc.gmc_funcs = NULL;
	adev->harvest_ip_mask = 0x0;
	adev->fence_context = dma_fence_context_alloc(AMDGPU_MAX_RINGS);
	bitmap_zero(adev->gfx.pipe_reserve_bitmap, AMDGPU_MAX_COMPUTE_QUEUES);

	adev->smc_rreg = &amdgpu_invalid_rreg;
	adev->smc_wreg = &amdgpu_invalid_wreg;
	adev->pcie_rreg = &amdgpu_invalid_rreg;
	adev->pcie_wreg = &amdgpu_invalid_wreg;
	adev->pcie_rreg_ext = &amdgpu_invalid_rreg_ext;
	adev->pcie_wreg_ext = &amdgpu_invalid_wreg_ext;
	adev->pciep_rreg = &amdgpu_invalid_rreg;
	adev->pciep_wreg = &amdgpu_invalid_wreg;
	adev->pcie_rreg64 = &amdgpu_invalid_rreg64;
	adev->pcie_wreg64 = &amdgpu_invalid_wreg64;
	adev->pcie_rreg64_ext = &amdgpu_invalid_rreg64_ext;
	adev->pcie_wreg64_ext = &amdgpu_invalid_wreg64_ext;
	adev->uvd_ctx_rreg = &amdgpu_invalid_rreg;
	adev->uvd_ctx_wreg = &amdgpu_invalid_wreg;
	adev->didt_rreg = &amdgpu_invalid_rreg;
	adev->didt_wreg = &amdgpu_invalid_wreg;
	adev->gc_cac_rreg = &amdgpu_invalid_rreg;
	adev->gc_cac_wreg = &amdgpu_invalid_wreg;
	adev->audio_endpt_rreg = &amdgpu_block_invalid_rreg;
	adev->audio_endpt_wreg = &amdgpu_block_invalid_wreg;

	DRM_INFO("initializing kernel modesetting (%s 0x%04X:0x%04X 0x%04X:0x%04X 0x%02X).\n",
		 amdgpu_asic_name[adev->asic_type], pdev->vendor, pdev->device,
		 pdev->subsystem_vendor, pdev->subsystem_device, pdev->revision);

	/* mutex initialization are all done here so we
	 * can recall function without having locking issues
	 */
	mutex_init(&adev->firmware.mutex);
	mutex_init(&adev->pm.mutex);
	mutex_init(&adev->gfx.gpu_clock_mutex);
	mutex_init(&adev->srbm_mutex);
	mutex_init(&adev->gfx.pipe_reserve_mutex);
	mutex_init(&adev->gfx.gfx_off_mutex);
	mutex_init(&adev->gfx.partition_mutex);
	mutex_init(&adev->grbm_idx_mutex);
	mutex_init(&adev->mn_lock);
	mutex_init(&adev->virt.vf_errors.lock);
	mutex_init(&adev->virt.rlcg_reg_lock);
	hash_init(adev->mn_hash);
	mutex_init(&adev->psp.mutex);
	mutex_init(&adev->notifier_lock);
	mutex_init(&adev->pm.stable_pstate_ctx_lock);
	mutex_init(&adev->benchmark_mutex);
	mutex_init(&adev->gfx.reset_sem_mutex);
	/* Initialize the mutex for cleaner shader isolation between GFX and compute processes */
	mutex_init(&adev->enforce_isolation_mutex);
	mutex_init(&adev->gfx.kfd_sch_mutex);

	amdgpu_device_init_apu_flags(adev);

	r = amdgpu_device_check_arguments(adev);
	if (r)
		return r;

	spin_lock_init(&adev->mmio_idx_lock);
	spin_lock_init(&adev->smc_idx_lock);
	spin_lock_init(&adev->pcie_idx_lock);
	spin_lock_init(&adev->uvd_ctx_idx_lock);
	spin_lock_init(&adev->didt_idx_lock);
	spin_lock_init(&adev->gc_cac_idx_lock);
	spin_lock_init(&adev->se_cac_idx_lock);
	spin_lock_init(&adev->audio_endpt_idx_lock);
	spin_lock_init(&adev->mm_stats.lock);
	spin_lock_init(&adev->wb.lock);

	INIT_LIST_HEAD(&adev->reset_list);

	INIT_LIST_HEAD(&adev->ras_list);

	INIT_LIST_HEAD(&adev->pm.od_kobj_list);

	INIT_DELAYED_WORK(&adev->delayed_init_work,
			  amdgpu_device_delayed_init_work_handler);
	INIT_DELAYED_WORK(&adev->gfx.gfx_off_delay_work,
			  amdgpu_device_delay_enable_gfx_off);
	/*
	 * Initialize the enforce_isolation work structures for each XCP
	 * partition.  This work handler is responsible for enforcing shader
	 * isolation on AMD GPUs.  It counts the number of emitted fences for
	 * each GFX and compute ring.  If there are any fences, it schedules
	 * the `enforce_isolation_work` to be run after a delay.  If there are
	 * no fences, it signals the Kernel Fusion Driver (KFD) to resume the
	 * runqueue.
	 */
	for (i = 0; i < MAX_XCP; i++) {
		INIT_DELAYED_WORK(&adev->gfx.enforce_isolation[i].work,
				  amdgpu_gfx_enforce_isolation_handler);
		adev->gfx.enforce_isolation[i].adev = adev;
		adev->gfx.enforce_isolation[i].xcp_id = i;
	}

	INIT_WORK(&adev->xgmi_reset_work, amdgpu_device_xgmi_reset_func);

	adev->gfx.gfx_off_req_count = 1;
	adev->gfx.gfx_off_residency = 0;
	adev->gfx.gfx_off_entrycount = 0;
	adev->pm.ac_power = power_supply_is_system_supplied() > 0;

	atomic_set(&adev->throttling_logging_enabled, 1);
	/*
	 * If throttling continues, logging will be performed every minute
	 * to avoid log flooding. "-1" is subtracted since the thermal
	 * throttling interrupt comes every second. Thus, the total logging
	 * interval is 59 seconds(retelimited printk interval) + 1(waiting
	 * for throttling interrupt) = 60 seconds.
	 */
	ratelimit_state_init(&adev->throttling_logging_rs, (60 - 1) * HZ, 1);
	ratelimit_state_init(&adev->virt.ras_telemetry_rs, 5 * HZ, 1);

	ratelimit_set_flags(&adev->throttling_logging_rs, RATELIMIT_MSG_ON_RELEASE);
	ratelimit_set_flags(&adev->virt.ras_telemetry_rs, RATELIMIT_MSG_ON_RELEASE);

	/* Registers mapping */
	/* TODO: block userspace mapping of io register */
	if (adev->asic_type >= CHIP_BONAIRE) {
		adev->rmmio_base = pci_resource_start(adev->pdev, 5);
		adev->rmmio_size = pci_resource_len(adev->pdev, 5);
	} else {
		adev->rmmio_base = pci_resource_start(adev->pdev, 2);
		adev->rmmio_size = pci_resource_len(adev->pdev, 2);
	}

	for (i = 0; i < AMD_IP_BLOCK_TYPE_NUM; i++)
		atomic_set(&adev->pm.pwr_state[i], POWER_STATE_UNKNOWN);

	adev->rmmio = ioremap(adev->rmmio_base, adev->rmmio_size);
	if (!adev->rmmio)
		return -ENOMEM;

	DRM_INFO("register mmio base: 0x%08X\n", (uint32_t)adev->rmmio_base);
	DRM_INFO("register mmio size: %u\n", (unsigned int)adev->rmmio_size);

	/*
	 * Reset domain needs to be present early, before XGMI hive discovered
	 * (if any) and intitialized to use reset sem and in_gpu reset flag
	 * early on during init and before calling to RREG32.
	 */
	adev->reset_domain = amdgpu_reset_create_reset_domain(SINGLE_DEVICE, "amdgpu-reset-dev");
	if (!adev->reset_domain)
		return -ENOMEM;

	/* detect hw virtualization here */
	amdgpu_detect_virtualization(adev);

	amdgpu_device_get_pcie_info(adev);

	r = amdgpu_device_get_job_timeout_settings(adev);
	if (r) {
		dev_err(adev->dev, "invalid lockup_timeout parameter syntax\n");
		return r;
	}

	amdgpu_device_set_mcbp(adev);

	/*
	 * By default, use default mode where all blocks are expected to be
	 * initialized. At present a 'swinit' of blocks is required to be
	 * completed before the need for a different level is detected.
	 */
	amdgpu_set_init_level(adev, AMDGPU_INIT_LEVEL_DEFAULT);
	/* early init functions */
	r = amdgpu_device_ip_early_init(adev);
	if (r)
		return r;

	/* Get rid of things like offb */
	r = aperture_remove_conflicting_pci_devices(adev->pdev, amdgpu_kms_driver.name);
	if (r)
		return r;

	/* Enable TMZ based on IP_VERSION */
	amdgpu_gmc_tmz_set(adev);

	if (amdgpu_sriov_vf(adev) &&
	    amdgpu_ip_version(adev, GC_HWIP, 0) >= IP_VERSION(10, 3, 0))
		/* VF MMIO access (except mailbox range) from CPU
		 * will be blocked during sriov runtime
		 */
		adev->virt.caps |= AMDGPU_VF_MMIO_ACCESS_PROTECT;

	amdgpu_gmc_noretry_set(adev);
	/* Need to get xgmi info early to decide the reset behavior*/
	if (adev->gmc.xgmi.supported) {
		r = adev->gfxhub.funcs->get_xgmi_info(adev);
		if (r)
			return r;
	}

	/* enable PCIE atomic ops */
	if (amdgpu_sriov_vf(adev)) {
		if (adev->virt.fw_reserve.p_pf2vf)
			adev->have_atomics_support = ((struct amd_sriov_msg_pf2vf_info *)
						      adev->virt.fw_reserve.p_pf2vf)->pcie_atomic_ops_support_flags ==
				(PCI_EXP_DEVCAP2_ATOMIC_COMP32 | PCI_EXP_DEVCAP2_ATOMIC_COMP64);
	/* APUs w/ gfx9 onwards doesn't reply on PCIe atomics, rather it is a
	 * internal path natively support atomics, set have_atomics_support to true.
	 */
	} else if ((adev->flags & AMD_IS_APU) &&
		   (amdgpu_ip_version(adev, GC_HWIP, 0) >
		    IP_VERSION(9, 0, 0))) {
		adev->have_atomics_support = true;
	} else {
		adev->have_atomics_support =
			!pci_enable_atomic_ops_to_root(adev->pdev,
					  PCI_EXP_DEVCAP2_ATOMIC_COMP32 |
					  PCI_EXP_DEVCAP2_ATOMIC_COMP64);
	}

	if (!adev->have_atomics_support)
		dev_info(adev->dev, "PCIE atomic ops is not supported\n");

	/* doorbell bar mapping and doorbell index init*/
	amdgpu_doorbell_init(adev);

	if (amdgpu_emu_mode == 1) {
		/* post the asic on emulation mode */
		emu_soc_asic_init(adev);
		goto fence_driver_init;
	}

	amdgpu_reset_init(adev);

	/* detect if we are with an SRIOV vbios */
	if (adev->bios)
		amdgpu_device_detect_sriov_bios(adev);

	/* check if we need to reset the asic
	 *  E.g., driver was not cleanly unloaded previously, etc.
	 */
	if (!amdgpu_sriov_vf(adev) && amdgpu_asic_need_reset_on_init(adev)) {
		if (adev->gmc.xgmi.num_physical_nodes) {
			dev_info(adev->dev, "Pending hive reset.\n");
			amdgpu_set_init_level(adev,
					      AMDGPU_INIT_LEVEL_MINIMAL_XGMI);
		} else if (amdgpu_ip_version(adev, MP1_HWIP, 0) == IP_VERSION(13, 0, 10) &&
				   !amdgpu_device_has_display_hardware(adev)) {
					r = psp_gpu_reset(adev);
		} else {
				tmp = amdgpu_reset_method;
				/* It should do a default reset when loading or reloading the driver,
				 * regardless of the module parameter reset_method.
				 */
				amdgpu_reset_method = AMD_RESET_METHOD_NONE;
				r = amdgpu_asic_reset(adev);
				amdgpu_reset_method = tmp;
		}

		if (r) {
		  dev_err(adev->dev, "asic reset on init failed\n");
		  goto failed;
		}
	}

	/* Post card if necessary */
	if (amdgpu_device_need_post(adev)) {
		if (!adev->bios) {
			dev_err(adev->dev, "no vBIOS found\n");
			r = -EINVAL;
			goto failed;
		}
		DRM_INFO("GPU posting now...\n");
		r = amdgpu_device_asic_init(adev);
		if (r) {
			dev_err(adev->dev, "gpu post error!\n");
			goto failed;
		}
	}

	if (adev->bios) {
		if (adev->is_atom_fw) {
			/* Initialize clocks */
			r = amdgpu_atomfirmware_get_clock_info(adev);
			if (r) {
				dev_err(adev->dev, "amdgpu_atomfirmware_get_clock_info failed\n");
				amdgpu_vf_error_put(adev, AMDGIM_ERROR_VF_ATOMBIOS_GET_CLOCK_FAIL, 0, 0);
				goto failed;
			}
		} else {
			/* Initialize clocks */
			r = amdgpu_atombios_get_clock_info(adev);
			if (r) {
				dev_err(adev->dev, "amdgpu_atombios_get_clock_info failed\n");
				amdgpu_vf_error_put(adev, AMDGIM_ERROR_VF_ATOMBIOS_GET_CLOCK_FAIL, 0, 0);
				goto failed;
			}
			/* init i2c buses */
			if (!amdgpu_device_has_dc_support(adev))
				amdgpu_atombios_i2c_init(adev);
		}
	}

fence_driver_init:
	/* Fence driver */
	r = amdgpu_fence_driver_sw_init(adev);
	if (r) {
		dev_err(adev->dev, "amdgpu_fence_driver_sw_init failed\n");
		amdgpu_vf_error_put(adev, AMDGIM_ERROR_VF_FENCE_INIT_FAIL, 0, 0);
		goto failed;
	}

	/* init the mode config */
	drm_mode_config_init(adev_to_drm(adev));

	r = amdgpu_device_ip_init(adev);
	if (r) {
		dev_err(adev->dev, "amdgpu_device_ip_init failed\n");
		amdgpu_vf_error_put(adev, AMDGIM_ERROR_VF_AMDGPU_INIT_FAIL, 0, 0);
		goto release_ras_con;
	}

	amdgpu_fence_driver_hw_init(adev);

	dev_info(adev->dev,
		"SE %d, SH per SE %d, CU per SH %d, active_cu_number %d\n",
			adev->gfx.config.max_shader_engines,
			adev->gfx.config.max_sh_per_se,
			adev->gfx.config.max_cu_per_sh,
			adev->gfx.cu_info.number);

	adev->accel_working = true;

	amdgpu_vm_check_compute_bug(adev);

	/* Initialize the buffer migration limit. */
	if (amdgpu_moverate >= 0)
		max_MBps = amdgpu_moverate;
	else
		max_MBps = 8; /* Allow 8 MB/s. */
	/* Get a log2 for easy divisions. */
	adev->mm_stats.log2_max_MBps = ilog2(max(1u, max_MBps));

	/*
	 * Register gpu instance before amdgpu_device_enable_mgpu_fan_boost.
	 * Otherwise the mgpu fan boost feature will be skipped due to the
	 * gpu instance is counted less.
	 */
	amdgpu_register_gpu_instance(adev);

	/* enable clockgating, etc. after ib tests, etc. since some blocks require
	 * explicit gating rather than handling it automatically.
	 */
	if (adev->init_lvl->level != AMDGPU_INIT_LEVEL_MINIMAL_XGMI) {
		r = amdgpu_device_ip_late_init(adev);
		if (r) {
			dev_err(adev->dev, "amdgpu_device_ip_late_init failed\n");
			amdgpu_vf_error_put(adev, AMDGIM_ERROR_VF_AMDGPU_LATE_INIT_FAIL, 0, r);
			goto release_ras_con;
		}
		/* must succeed. */
		amdgpu_ras_resume(adev);
		queue_delayed_work(system_wq, &adev->delayed_init_work,
				   msecs_to_jiffies(AMDGPU_RESUME_MS));
	}

	if (amdgpu_sriov_vf(adev)) {
		amdgpu_virt_release_full_gpu(adev, true);
		flush_delayed_work(&adev->delayed_init_work);
	}

	/*
	 * Place those sysfs registering after `late_init`. As some of those
	 * operations performed in `late_init` might affect the sysfs
	 * interfaces creating.
	 */
	r = amdgpu_atombios_sysfs_init(adev);
	if (r)
		drm_err(&adev->ddev,
			"registering atombios sysfs failed (%d).\n", r);

	r = amdgpu_pm_sysfs_init(adev);
	if (r)
		DRM_ERROR("registering pm sysfs failed (%d).\n", r);

	r = amdgpu_ucode_sysfs_init(adev);
	if (r) {
		adev->ucode_sysfs_en = false;
		DRM_ERROR("Creating firmware sysfs failed (%d).\n", r);
	} else
		adev->ucode_sysfs_en = true;

	r = sysfs_create_files(&adev->dev->kobj, amdgpu_dev_attributes);
	if (r)
		dev_err(adev->dev, "Could not create amdgpu device attr\n");

	r = devm_device_add_group(adev->dev, &amdgpu_board_attrs_group);
	if (r)
		dev_err(adev->dev,
			"Could not create amdgpu board attributes\n");

	amdgpu_fru_sysfs_init(adev);
	amdgpu_reg_state_sysfs_init(adev);
	amdgpu_xcp_cfg_sysfs_init(adev);

	if (IS_ENABLED(CONFIG_PERF_EVENTS))
		r = amdgpu_pmu_init(adev);
	if (r)
		dev_err(adev->dev, "amdgpu_pmu_init failed\n");

	/* Have stored pci confspace at hand for restore in sudden PCI error */
	if (amdgpu_device_cache_pci_state(adev->pdev))
		pci_restore_state(pdev);

	/* if we have > 1 VGA cards, then disable the amdgpu VGA resources */
	/* this will fail for cards that aren't VGA class devices, just
	 * ignore it
	 */
	if ((adev->pdev->class >> 8) == PCI_CLASS_DISPLAY_VGA)
		vga_client_register(adev->pdev, amdgpu_device_vga_set_decode);

	px = amdgpu_device_supports_px(ddev);

	if (px || (!dev_is_removable(&adev->pdev->dev) &&
				apple_gmux_detect(NULL, NULL)))
		vga_switcheroo_register_client(adev->pdev,
					       &amdgpu_switcheroo_ops, px);

	if (px)
		vga_switcheroo_init_domain_pm_ops(adev->dev, &adev->vga_pm_domain);

	if (adev->init_lvl->level == AMDGPU_INIT_LEVEL_MINIMAL_XGMI)
		amdgpu_xgmi_reset_on_init(adev);

	amdgpu_device_check_iommu_direct_map(adev);

	return 0;

release_ras_con:
	if (amdgpu_sriov_vf(adev))
		amdgpu_virt_release_full_gpu(adev, true);

	/* failed in exclusive mode due to timeout */
	if (amdgpu_sriov_vf(adev) &&
		!amdgpu_sriov_runtime(adev) &&
		amdgpu_virt_mmio_blocked(adev) &&
		!amdgpu_virt_wait_reset(adev)) {
		dev_err(adev->dev, "VF exclusive mode timeout\n");
		/* Don't send request since VF is inactive. */
		adev->virt.caps &= ~AMDGPU_SRIOV_CAPS_RUNTIME;
		adev->virt.ops = NULL;
		r = -EAGAIN;
	}
	amdgpu_release_ras_context(adev);

failed:
	amdgpu_vf_error_trans_all(adev);

	return r;
}

static void amdgpu_device_unmap_mmio(struct amdgpu_device *adev)
{

	/* Clear all CPU mappings pointing to this device */
	unmap_mapping_range(adev->ddev.anon_inode->i_mapping, 0, 0, 1);

	/* Unmap all mapped bars - Doorbell, registers and VRAM */
	amdgpu_doorbell_fini(adev);

	iounmap(adev->rmmio);
	adev->rmmio = NULL;
	if (adev->mman.aper_base_kaddr)
		iounmap(adev->mman.aper_base_kaddr);
	adev->mman.aper_base_kaddr = NULL;

	/* Memory manager related */
	if (!adev->gmc.xgmi.connected_to_cpu && !adev->gmc.is_app_apu) {
		arch_phys_wc_del(adev->gmc.vram_mtrr);
		arch_io_free_memtype_wc(adev->gmc.aper_base, adev->gmc.aper_size);
	}
}

/**
 * amdgpu_device_fini_hw - tear down the driver
 *
 * @adev: amdgpu_device pointer
 *
 * Tear down the driver info (all asics).
 * Called at driver shutdown.
 */
void amdgpu_device_fini_hw(struct amdgpu_device *adev)
{
	dev_info(adev->dev, "amdgpu: finishing device.\n");
	flush_delayed_work(&adev->delayed_init_work);

	if (adev->mman.initialized)
		drain_workqueue(adev->mman.bdev.wq);
	adev->shutdown = true;

	/* make sure IB test finished before entering exclusive mode
	 * to avoid preemption on IB test
	 */
	if (amdgpu_sriov_vf(adev)) {
		amdgpu_virt_request_full_gpu(adev, false);
		amdgpu_virt_fini_data_exchange(adev);
	}

	/* disable all interrupts */
	amdgpu_irq_disable_all(adev);
	if (adev->mode_info.mode_config_initialized) {
		if (!drm_drv_uses_atomic_modeset(adev_to_drm(adev)))
			drm_helper_force_disable_all(adev_to_drm(adev));
		else
			drm_atomic_helper_shutdown(adev_to_drm(adev));
	}
	amdgpu_fence_driver_hw_fini(adev);

	if (adev->pm.sysfs_initialized)
		amdgpu_pm_sysfs_fini(adev);
	if (adev->ucode_sysfs_en)
		amdgpu_ucode_sysfs_fini(adev);
	sysfs_remove_files(&adev->dev->kobj, amdgpu_dev_attributes);
	amdgpu_fru_sysfs_fini(adev);

	amdgpu_reg_state_sysfs_fini(adev);
	amdgpu_xcp_cfg_sysfs_fini(adev);

	/* disable ras feature must before hw fini */
	amdgpu_ras_pre_fini(adev);

	amdgpu_ttm_set_buffer_funcs_status(adev, false);

	amdgpu_device_ip_fini_early(adev);

	amdgpu_irq_fini_hw(adev);

	if (adev->mman.initialized)
		ttm_device_clear_dma_mappings(&adev->mman.bdev);

	amdgpu_gart_dummy_page_fini(adev);

	if (drm_dev_is_unplugged(adev_to_drm(adev)))
		amdgpu_device_unmap_mmio(adev);

}

void amdgpu_device_fini_sw(struct amdgpu_device *adev)
{
	int idx;
	bool px;

	amdgpu_device_ip_fini(adev);
	amdgpu_fence_driver_sw_fini(adev);
	amdgpu_ucode_release(&adev->firmware.gpu_info_fw);
	adev->accel_working = false;
	dma_fence_put(rcu_dereference_protected(adev->gang_submit, true));

	amdgpu_reset_fini(adev);

	/* free i2c buses */
	if (!amdgpu_device_has_dc_support(adev))
		amdgpu_i2c_fini(adev);

	if (amdgpu_emu_mode != 1)
		amdgpu_atombios_fini(adev);

	kfree(adev->bios);
	adev->bios = NULL;

	kfree(adev->fru_info);
	adev->fru_info = NULL;

	px = amdgpu_device_supports_px(adev_to_drm(adev));

	if (px || (!dev_is_removable(&adev->pdev->dev) &&
				apple_gmux_detect(NULL, NULL)))
		vga_switcheroo_unregister_client(adev->pdev);

	if (px)
		vga_switcheroo_fini_domain_pm_ops(adev->dev);

	if ((adev->pdev->class >> 8) == PCI_CLASS_DISPLAY_VGA)
		vga_client_unregister(adev->pdev);

	if (drm_dev_enter(adev_to_drm(adev), &idx)) {

		iounmap(adev->rmmio);
		adev->rmmio = NULL;
		amdgpu_doorbell_fini(adev);
		drm_dev_exit(idx);
	}

	if (IS_ENABLED(CONFIG_PERF_EVENTS))
		amdgpu_pmu_fini(adev);
	if (adev->mman.discovery_bin)
		amdgpu_discovery_fini(adev);

	amdgpu_reset_put_reset_domain(adev->reset_domain);
	adev->reset_domain = NULL;

	kfree(adev->pci_state);

}

/**
 * amdgpu_device_evict_resources - evict device resources
 * @adev: amdgpu device object
 *
 * Evicts all ttm device resources(vram BOs, gart table) from the lru list
 * of the vram memory type. Mainly used for evicting device resources
 * at suspend time.
 *
 */
static int amdgpu_device_evict_resources(struct amdgpu_device *adev)
{
	int ret;

	/* No need to evict vram on APUs for suspend to ram or s2idle */
	if ((adev->in_s3 || adev->in_s0ix) && (adev->flags & AMD_IS_APU))
		return 0;

	ret = amdgpu_ttm_evict_resources(adev, TTM_PL_VRAM);
	if (ret)
		DRM_WARN("evicting device resources failed\n");
	return ret;
}

/*
 * Suspend & resume.
 */
/**
 * amdgpu_device_prepare - prepare for device suspend
 *
 * @dev: drm dev pointer
 *
 * Prepare to put the hw in the suspend state (all asics).
 * Returns 0 for success or an error on failure.
 * Called at driver suspend.
 */
int amdgpu_device_prepare(struct drm_device *dev)
{
	struct amdgpu_device *adev = drm_to_adev(dev);
	int i, r;

	amdgpu_choose_low_power_state(adev);

	if (dev->switch_power_state == DRM_SWITCH_POWER_OFF)
		return 0;

	/* Evict the majority of BOs before starting suspend sequence */
	r = amdgpu_device_evict_resources(adev);
	if (r)
		goto unprepare;

	flush_delayed_work(&adev->gfx.gfx_off_delay_work);

	for (i = 0; i < adev->num_ip_blocks; i++) {
		if (!adev->ip_blocks[i].status.valid)
			continue;
		if (!adev->ip_blocks[i].version->funcs->prepare_suspend)
			continue;
		r = adev->ip_blocks[i].version->funcs->prepare_suspend(&adev->ip_blocks[i]);
		if (r)
			goto unprepare;
	}

	return 0;

unprepare:
	adev->in_s0ix = adev->in_s3 = false;

	return r;
}

/**
 * amdgpu_device_suspend - initiate device suspend
 *
 * @dev: drm dev pointer
 * @notify_clients: notify in-kernel DRM clients
 *
 * Puts the hw in the suspend state (all asics).
 * Returns 0 for success or an error on failure.
 * Called at driver suspend.
 */
int amdgpu_device_suspend(struct drm_device *dev, bool notify_clients)
{
	struct amdgpu_device *adev = drm_to_adev(dev);
	int r = 0;

	if (dev->switch_power_state == DRM_SWITCH_POWER_OFF)
		return 0;

	adev->in_suspend = true;

	if (amdgpu_sriov_vf(adev)) {
		amdgpu_virt_fini_data_exchange(adev);
		r = amdgpu_virt_request_full_gpu(adev, false);
		if (r)
			return r;
	}

	if (amdgpu_acpi_smart_shift_update(dev, AMDGPU_SS_DEV_D3))
		DRM_WARN("smart shift update failed\n");

	if (notify_clients)
		drm_client_dev_suspend(adev_to_drm(adev), false);

	cancel_delayed_work_sync(&adev->delayed_init_work);

	amdgpu_ras_suspend(adev);

	amdgpu_device_ip_suspend_phase1(adev);

	if (!adev->in_s0ix)
		amdgpu_amdkfd_suspend(adev, adev->in_runpm);

	r = amdgpu_device_evict_resources(adev);
	if (r)
		return r;

	amdgpu_ttm_set_buffer_funcs_status(adev, false);

	amdgpu_fence_driver_hw_fini(adev);

	amdgpu_device_ip_suspend_phase2(adev);

	if (amdgpu_sriov_vf(adev))
		amdgpu_virt_release_full_gpu(adev, false);

	r = amdgpu_dpm_notify_rlc_state(adev, false);
	if (r)
		return r;

	return 0;
}

/**
 * amdgpu_device_resume - initiate device resume
 *
 * @dev: drm dev pointer
 * @notify_clients: notify in-kernel DRM clients
 *
 * Bring the hw back to operating state (all asics).
 * Returns 0 for success or an error on failure.
 * Called at driver resume.
 */
int amdgpu_device_resume(struct drm_device *dev, bool notify_clients)
{
	struct amdgpu_device *adev = drm_to_adev(dev);
	int r = 0;

	if (amdgpu_sriov_vf(adev)) {
		r = amdgpu_virt_request_full_gpu(adev, true);
		if (r)
			return r;
	}

	if (dev->switch_power_state == DRM_SWITCH_POWER_OFF)
		return 0;

	if (adev->in_s0ix)
		amdgpu_dpm_gfx_state_change(adev, sGpuChangeState_D0Entry);

	/* post card */
	if (amdgpu_device_need_post(adev)) {
		r = amdgpu_device_asic_init(adev);
		if (r)
			dev_err(adev->dev, "amdgpu asic init failed\n");
	}

	r = amdgpu_device_ip_resume(adev);

	if (r) {
		dev_err(adev->dev, "amdgpu_device_ip_resume failed (%d).\n", r);
		goto exit;
	}

	if (!adev->in_s0ix) {
		r = amdgpu_amdkfd_resume(adev, adev->in_runpm);
		if (r)
			goto exit;
	}

	r = amdgpu_device_ip_late_init(adev);
	if (r)
		goto exit;

	queue_delayed_work(system_wq, &adev->delayed_init_work,
			   msecs_to_jiffies(AMDGPU_RESUME_MS));
exit:
	if (amdgpu_sriov_vf(adev)) {
		amdgpu_virt_init_data_exchange(adev);
		amdgpu_virt_release_full_gpu(adev, true);
	}

	if (r)
		return r;

	/* Make sure IB tests flushed */
	flush_delayed_work(&adev->delayed_init_work);

	if (notify_clients)
		drm_client_dev_resume(adev_to_drm(adev), false);

	amdgpu_ras_resume(adev);

	if (adev->mode_info.num_crtc) {
		/*
		 * Most of the connector probing functions try to acquire runtime pm
		 * refs to ensure that the GPU is powered on when connector polling is
		 * performed. Since we're calling this from a runtime PM callback,
		 * trying to acquire rpm refs will cause us to deadlock.
		 *
		 * Since we're guaranteed to be holding the rpm lock, it's safe to
		 * temporarily disable the rpm helpers so this doesn't deadlock us.
		 */
#ifdef CONFIG_PM
		dev->dev->power.disable_depth++;
#endif
		if (!adev->dc_enabled)
			drm_helper_hpd_irq_event(dev);
		else
			drm_kms_helper_hotplug_event(dev);
#ifdef CONFIG_PM
		dev->dev->power.disable_depth--;
#endif
	}
	adev->in_suspend = false;

	if (adev->enable_mes)
		amdgpu_mes_self_test(adev);

	if (amdgpu_acpi_smart_shift_update(dev, AMDGPU_SS_DEV_D0))
		DRM_WARN("smart shift update failed\n");

	return 0;
}

/**
 * amdgpu_device_ip_check_soft_reset - did soft reset succeed
 *
 * @adev: amdgpu_device pointer
 *
 * The list of all the hardware IPs that make up the asic is walked and
 * the check_soft_reset callbacks are run.  check_soft_reset determines
 * if the asic is still hung or not.
 * Returns true if any of the IPs are still in a hung state, false if not.
 */
static bool amdgpu_device_ip_check_soft_reset(struct amdgpu_device *adev)
{
	int i;
	bool asic_hang = false;

	if (amdgpu_sriov_vf(adev))
		return true;

	if (amdgpu_asic_need_full_reset(adev))
		return true;

	for (i = 0; i < adev->num_ip_blocks; i++) {
		if (!adev->ip_blocks[i].status.valid)
			continue;
		if (adev->ip_blocks[i].version->funcs->check_soft_reset)
			adev->ip_blocks[i].status.hang =
				adev->ip_blocks[i].version->funcs->check_soft_reset(
					&adev->ip_blocks[i]);
		if (adev->ip_blocks[i].status.hang) {
			dev_info(adev->dev, "IP block:%s is hung!\n", adev->ip_blocks[i].version->funcs->name);
			asic_hang = true;
		}
	}
	return asic_hang;
}

/**
 * amdgpu_device_ip_pre_soft_reset - prepare for soft reset
 *
 * @adev: amdgpu_device pointer
 *
 * The list of all the hardware IPs that make up the asic is walked and the
 * pre_soft_reset callbacks are run if the block is hung.  pre_soft_reset
 * handles any IP specific hardware or software state changes that are
 * necessary for a soft reset to succeed.
 * Returns 0 on success, negative error code on failure.
 */
static int amdgpu_device_ip_pre_soft_reset(struct amdgpu_device *adev)
{
	int i, r = 0;

	for (i = 0; i < adev->num_ip_blocks; i++) {
		if (!adev->ip_blocks[i].status.valid)
			continue;
		if (adev->ip_blocks[i].status.hang &&
		    adev->ip_blocks[i].version->funcs->pre_soft_reset) {
			r = adev->ip_blocks[i].version->funcs->pre_soft_reset(&adev->ip_blocks[i]);
			if (r)
				return r;
		}
	}

	return 0;
}

/**
 * amdgpu_device_ip_need_full_reset - check if a full asic reset is needed
 *
 * @adev: amdgpu_device pointer
 *
 * Some hardware IPs cannot be soft reset.  If they are hung, a full gpu
 * reset is necessary to recover.
 * Returns true if a full asic reset is required, false if not.
 */
static bool amdgpu_device_ip_need_full_reset(struct amdgpu_device *adev)
{
	int i;

	if (amdgpu_asic_need_full_reset(adev))
		return true;

	for (i = 0; i < adev->num_ip_blocks; i++) {
		if (!adev->ip_blocks[i].status.valid)
			continue;
		if ((adev->ip_blocks[i].version->type == AMD_IP_BLOCK_TYPE_GMC) ||
		    (adev->ip_blocks[i].version->type == AMD_IP_BLOCK_TYPE_SMC) ||
		    (adev->ip_blocks[i].version->type == AMD_IP_BLOCK_TYPE_ACP) ||
		    (adev->ip_blocks[i].version->type == AMD_IP_BLOCK_TYPE_DCE) ||
		     adev->ip_blocks[i].version->type == AMD_IP_BLOCK_TYPE_PSP) {
			if (adev->ip_blocks[i].status.hang) {
				dev_info(adev->dev, "Some block need full reset!\n");
				return true;
			}
		}
	}
	return false;
}

/**
 * amdgpu_device_ip_soft_reset - do a soft reset
 *
 * @adev: amdgpu_device pointer
 *
 * The list of all the hardware IPs that make up the asic is walked and the
 * soft_reset callbacks are run if the block is hung.  soft_reset handles any
 * IP specific hardware or software state changes that are necessary to soft
 * reset the IP.
 * Returns 0 on success, negative error code on failure.
 */
static int amdgpu_device_ip_soft_reset(struct amdgpu_device *adev)
{
	int i, r = 0;

	for (i = 0; i < adev->num_ip_blocks; i++) {
		if (!adev->ip_blocks[i].status.valid)
			continue;
		if (adev->ip_blocks[i].status.hang &&
		    adev->ip_blocks[i].version->funcs->soft_reset) {
			r = adev->ip_blocks[i].version->funcs->soft_reset(&adev->ip_blocks[i]);
			if (r)
				return r;
		}
	}

	return 0;
}

/**
 * amdgpu_device_ip_post_soft_reset - clean up from soft reset
 *
 * @adev: amdgpu_device pointer
 *
 * The list of all the hardware IPs that make up the asic is walked and the
 * post_soft_reset callbacks are run if the asic was hung.  post_soft_reset
 * handles any IP specific hardware or software state changes that are
 * necessary after the IP has been soft reset.
 * Returns 0 on success, negative error code on failure.
 */
static int amdgpu_device_ip_post_soft_reset(struct amdgpu_device *adev)
{
	int i, r = 0;

	for (i = 0; i < adev->num_ip_blocks; i++) {
		if (!adev->ip_blocks[i].status.valid)
			continue;
		if (adev->ip_blocks[i].status.hang &&
		    adev->ip_blocks[i].version->funcs->post_soft_reset)
			r = adev->ip_blocks[i].version->funcs->post_soft_reset(&adev->ip_blocks[i]);
		if (r)
			return r;
	}

	return 0;
}

/**
 * amdgpu_device_reset_sriov - reset ASIC for SR-IOV vf
 *
 * @adev: amdgpu_device pointer
 * @reset_context: amdgpu reset context pointer
 *
 * do VF FLR and reinitialize Asic
 * return 0 means succeeded otherwise failed
 */
static int amdgpu_device_reset_sriov(struct amdgpu_device *adev,
				     struct amdgpu_reset_context *reset_context)
{
	int r;
	struct amdgpu_hive_info *hive = NULL;

	if (test_bit(AMDGPU_HOST_FLR, &reset_context->flags)) {
		if (!amdgpu_ras_get_fed_status(adev))
			amdgpu_virt_ready_to_reset(adev);
		amdgpu_virt_wait_reset(adev);
		clear_bit(AMDGPU_HOST_FLR, &reset_context->flags);
		r = amdgpu_virt_request_full_gpu(adev, true);
	} else {
		r = amdgpu_virt_reset_gpu(adev);
	}
	if (r)
		return r;

	amdgpu_ras_set_fed(adev, false);
	amdgpu_irq_gpu_reset_resume_helper(adev);

	/* some sw clean up VF needs to do before recover */
	amdgpu_virt_post_reset(adev);

	/* Resume IP prior to SMC */
	r = amdgpu_device_ip_reinit_early_sriov(adev);
	if (r)
		return r;

	amdgpu_virt_init_data_exchange(adev);

	r = amdgpu_device_fw_loading(adev);
	if (r)
		return r;

	/* now we are okay to resume SMC/CP/SDMA */
	r = amdgpu_device_ip_reinit_late_sriov(adev);
	if (r)
		return r;

	hive = amdgpu_get_xgmi_hive(adev);
	/* Update PSP FW topology after reset */
	if (hive && adev->gmc.xgmi.num_physical_nodes > 1)
		r = amdgpu_xgmi_update_topology(hive, adev);
	if (hive)
		amdgpu_put_xgmi_hive(hive);
	if (r)
		return r;

	r = amdgpu_ib_ring_tests(adev);
	if (r)
		return r;

	if (adev->virt.gim_feature & AMDGIM_FEATURE_GIM_FLR_VRAMLOST)
		amdgpu_inc_vram_lost(adev);

	/* need to be called during full access so we can't do it later like
	 * bare-metal does.
	 */
	amdgpu_amdkfd_post_reset(adev);
	amdgpu_virt_release_full_gpu(adev, true);

	/* Aldebaran and gfx_11_0_3 support ras in SRIOV, so need resume ras during reset */
	if (amdgpu_ip_version(adev, GC_HWIP, 0) == IP_VERSION(9, 4, 2) ||
	    amdgpu_ip_version(adev, GC_HWIP, 0) == IP_VERSION(9, 4, 3) ||
	    amdgpu_ip_version(adev, GC_HWIP, 0) == IP_VERSION(9, 4, 4) ||
	    amdgpu_ip_version(adev, GC_HWIP, 0) == IP_VERSION(11, 0, 3))
		amdgpu_ras_resume(adev);

	amdgpu_virt_ras_telemetry_post_reset(adev);

	return 0;
}

/**
 * amdgpu_device_has_job_running - check if there is any job in mirror list
 *
 * @adev: amdgpu_device pointer
 *
 * check if there is any job in mirror list
 */
bool amdgpu_device_has_job_running(struct amdgpu_device *adev)
{
	int i;
	struct drm_sched_job *job;

	for (i = 0; i < AMDGPU_MAX_RINGS; ++i) {
		struct amdgpu_ring *ring = adev->rings[i];

		if (!amdgpu_ring_sched_ready(ring))
			continue;

		spin_lock(&ring->sched.job_list_lock);
		job = list_first_entry_or_null(&ring->sched.pending_list,
					       struct drm_sched_job, list);
		spin_unlock(&ring->sched.job_list_lock);
		if (job)
			return true;
	}
	return false;
}

/**
 * amdgpu_device_should_recover_gpu - check if we should try GPU recovery
 *
 * @adev: amdgpu_device pointer
 *
 * Check amdgpu_gpu_recovery and SRIOV status to see if we should try to recover
 * a hung GPU.
 */
bool amdgpu_device_should_recover_gpu(struct amdgpu_device *adev)
{

	if (amdgpu_gpu_recovery == 0)
		goto disabled;

	/* Skip soft reset check in fatal error mode */
	if (!amdgpu_ras_is_poison_mode_supported(adev))
		return true;

	if (amdgpu_sriov_vf(adev))
		return true;

	if (amdgpu_gpu_recovery == -1) {
		switch (adev->asic_type) {
#ifdef CONFIG_DRM_AMDGPU_SI
		case CHIP_VERDE:
		case CHIP_TAHITI:
		case CHIP_PITCAIRN:
		case CHIP_OLAND:
		case CHIP_HAINAN:
#endif
#ifdef CONFIG_DRM_AMDGPU_CIK
		case CHIP_KAVERI:
		case CHIP_KABINI:
		case CHIP_MULLINS:
#endif
		case CHIP_CARRIZO:
		case CHIP_STONEY:
		case CHIP_CYAN_SKILLFISH:
			goto disabled;
		default:
			break;
		}
	}

	return true;

disabled:
		dev_info(adev->dev, "GPU recovery disabled.\n");
		return false;
}

int amdgpu_device_mode1_reset(struct amdgpu_device *adev)
{
	u32 i;
	int ret = 0;

	amdgpu_atombios_scratch_regs_engine_hung(adev, true);

	dev_info(adev->dev, "GPU mode1 reset\n");

	/* Cache the state before bus master disable. The saved config space
	 * values are used in other cases like restore after mode-2 reset.
	 */
	amdgpu_device_cache_pci_state(adev->pdev);

	/* disable BM */
	pci_clear_master(adev->pdev);

	if (amdgpu_dpm_is_mode1_reset_supported(adev)) {
		dev_info(adev->dev, "GPU smu mode1 reset\n");
		ret = amdgpu_dpm_mode1_reset(adev);
	} else {
		dev_info(adev->dev, "GPU psp mode1 reset\n");
		ret = psp_gpu_reset(adev);
	}

	if (ret)
		goto mode1_reset_failed;

	amdgpu_device_load_pci_state(adev->pdev);
	ret = amdgpu_psp_wait_for_bootloader(adev);
	if (ret)
		goto mode1_reset_failed;

	/* wait for asic to come out of reset */
	for (i = 0; i < adev->usec_timeout; i++) {
		u32 memsize = adev->nbio.funcs->get_memsize(adev);

		if (memsize != 0xffffffff)
			break;
		udelay(1);
	}

	if (i >= adev->usec_timeout) {
		ret = -ETIMEDOUT;
		goto mode1_reset_failed;
	}

	amdgpu_atombios_scratch_regs_engine_hung(adev, false);

	return 0;

mode1_reset_failed:
	dev_err(adev->dev, "GPU mode1 reset failed\n");
	return ret;
}

int amdgpu_device_pre_asic_reset(struct amdgpu_device *adev,
				 struct amdgpu_reset_context *reset_context)
{
	int i, r = 0;
	struct amdgpu_job *job = NULL;
	struct amdgpu_device *tmp_adev = reset_context->reset_req_dev;
	bool need_full_reset =
		test_bit(AMDGPU_NEED_FULL_RESET, &reset_context->flags);

	if (reset_context->reset_req_dev == adev)
		job = reset_context->job;

	if (amdgpu_sriov_vf(adev))
		amdgpu_virt_pre_reset(adev);

	amdgpu_fence_driver_isr_toggle(adev, true);

	/* block all schedulers and reset given job's ring */
	for (i = 0; i < AMDGPU_MAX_RINGS; ++i) {
		struct amdgpu_ring *ring = adev->rings[i];

		if (!amdgpu_ring_sched_ready(ring))
			continue;

		/* Clear job fence from fence drv to avoid force_completion
		 * leave NULL and vm flush fence in fence drv
		 */
		amdgpu_fence_driver_clear_job_fences(ring);

		/* after all hw jobs are reset, hw fence is meaningless, so force_completion */
		amdgpu_fence_driver_force_completion(ring);
	}

	amdgpu_fence_driver_isr_toggle(adev, false);

	if (job && job->vm)
		drm_sched_increase_karma(&job->base);

	r = amdgpu_reset_prepare_hwcontext(adev, reset_context);
	/* If reset handler not implemented, continue; otherwise return */
	if (r == -EOPNOTSUPP)
		r = 0;
	else
		return r;

	/* Don't suspend on bare metal if we are not going to HW reset the ASIC */
	if (!amdgpu_sriov_vf(adev)) {

		if (!need_full_reset)
			need_full_reset = amdgpu_device_ip_need_full_reset(adev);

		if (!need_full_reset && amdgpu_gpu_recovery &&
		    amdgpu_device_ip_check_soft_reset(adev)) {
			amdgpu_device_ip_pre_soft_reset(adev);
			r = amdgpu_device_ip_soft_reset(adev);
			amdgpu_device_ip_post_soft_reset(adev);
			if (r || amdgpu_device_ip_check_soft_reset(adev)) {
				dev_info(adev->dev, "soft reset failed, will fallback to full reset!\n");
				need_full_reset = true;
			}
		}

		if (!test_bit(AMDGPU_SKIP_COREDUMP, &reset_context->flags)) {
			dev_info(tmp_adev->dev, "Dumping IP State\n");
			/* Trigger ip dump before we reset the asic */
			for (i = 0; i < tmp_adev->num_ip_blocks; i++)
				if (tmp_adev->ip_blocks[i].version->funcs->dump_ip_state)
					tmp_adev->ip_blocks[i].version->funcs
						->dump_ip_state((void *)&tmp_adev->ip_blocks[i]);
			dev_info(tmp_adev->dev, "Dumping IP State Completed\n");
		}

		if (need_full_reset)
			r = amdgpu_device_ip_suspend(adev);
		if (need_full_reset)
			set_bit(AMDGPU_NEED_FULL_RESET, &reset_context->flags);
		else
			clear_bit(AMDGPU_NEED_FULL_RESET,
				  &reset_context->flags);
	}

	return r;
}

int amdgpu_device_reinit_after_reset(struct amdgpu_reset_context *reset_context)
{
	struct list_head *device_list_handle;
	bool full_reset, vram_lost = false;
	struct amdgpu_device *tmp_adev;
	int r, init_level;

	device_list_handle = reset_context->reset_device_list;

	if (!device_list_handle)
		return -EINVAL;

	full_reset = test_bit(AMDGPU_NEED_FULL_RESET, &reset_context->flags);

	/**
	 * If it's reset on init, it's default init level, otherwise keep level
	 * as recovery level.
	 */
	if (reset_context->method == AMD_RESET_METHOD_ON_INIT)
			init_level = AMDGPU_INIT_LEVEL_DEFAULT;
	else
			init_level = AMDGPU_INIT_LEVEL_RESET_RECOVERY;

	r = 0;
	list_for_each_entry(tmp_adev, device_list_handle, reset_list) {
		amdgpu_set_init_level(tmp_adev, init_level);
		if (full_reset) {
			/* post card */
			amdgpu_ras_set_fed(tmp_adev, false);
			r = amdgpu_device_asic_init(tmp_adev);
			if (r) {
				dev_warn(tmp_adev->dev, "asic atom init failed!");
			} else {
				dev_info(tmp_adev->dev, "GPU reset succeeded, trying to resume\n");

				r = amdgpu_device_ip_resume_phase1(tmp_adev);
				if (r)
					goto out;

				vram_lost = amdgpu_device_check_vram_lost(tmp_adev);

				if (!test_bit(AMDGPU_SKIP_COREDUMP, &reset_context->flags))
					amdgpu_coredump(tmp_adev, false, vram_lost, reset_context->job);

				if (vram_lost) {
					DRM_INFO("VRAM is lost due to GPU reset!\n");
					amdgpu_inc_vram_lost(tmp_adev);
				}

				r = amdgpu_device_fw_loading(tmp_adev);
				if (r)
					return r;

				r = amdgpu_xcp_restore_partition_mode(
					tmp_adev->xcp_mgr);
				if (r)
					goto out;

				r = amdgpu_device_ip_resume_phase2(tmp_adev);
				if (r)
					goto out;

				if (tmp_adev->mman.buffer_funcs_ring->sched.ready)
					amdgpu_ttm_set_buffer_funcs_status(tmp_adev, true);

				r = amdgpu_device_ip_resume_phase3(tmp_adev);
				if (r)
					goto out;

				if (vram_lost)
					amdgpu_device_fill_reset_magic(tmp_adev);

				/*
				 * Add this ASIC as tracked as reset was already
				 * complete successfully.
				 */
				amdgpu_register_gpu_instance(tmp_adev);

				if (!reset_context->hive &&
				    tmp_adev->gmc.xgmi.num_physical_nodes > 1)
					amdgpu_xgmi_add_device(tmp_adev);

				r = amdgpu_device_ip_late_init(tmp_adev);
				if (r)
					goto out;

				drm_client_dev_resume(adev_to_drm(tmp_adev), false);

				/*
				 * The GPU enters bad state once faulty pages
				 * by ECC has reached the threshold, and ras
				 * recovery is scheduled next. So add one check
				 * here to break recovery if it indeed exceeds
				 * bad page threshold, and remind user to
				 * retire this GPU or setting one bigger
				 * bad_page_threshold value to fix this once
				 * probing driver again.
				 */
				if (!amdgpu_ras_is_rma(tmp_adev)) {
					/* must succeed. */
					amdgpu_ras_resume(tmp_adev);
				} else {
					r = -EINVAL;
					goto out;
				}

				/* Update PSP FW topology after reset */
				if (reset_context->hive &&
				    tmp_adev->gmc.xgmi.num_physical_nodes > 1)
					r = amdgpu_xgmi_update_topology(
						reset_context->hive, tmp_adev);
			}
		}

out:
		if (!r) {
			/* IP init is complete now, set level as default */
			amdgpu_set_init_level(tmp_adev,
					      AMDGPU_INIT_LEVEL_DEFAULT);
			amdgpu_irq_gpu_reset_resume_helper(tmp_adev);
			r = amdgpu_ib_ring_tests(tmp_adev);
			if (r) {
				dev_err(tmp_adev->dev, "ib ring test failed (%d).\n", r);
				r = -EAGAIN;
				goto end;
			}
		}

		if (r)
			tmp_adev->asic_reset_res = r;
	}

end:
	return r;
}

int amdgpu_do_asic_reset(struct list_head *device_list_handle,
			 struct amdgpu_reset_context *reset_context)
{
	struct amdgpu_device *tmp_adev = NULL;
	bool need_full_reset, skip_hw_reset;
	int r = 0;

	/* Try reset handler method first */
	tmp_adev = list_first_entry(device_list_handle, struct amdgpu_device,
				    reset_list);

	reset_context->reset_device_list = device_list_handle;
	r = amdgpu_reset_perform_reset(tmp_adev, reset_context);
	/* If reset handler not implemented, continue; otherwise return */
	if (r == -EOPNOTSUPP)
		r = 0;
	else
		return r;

	/* Reset handler not implemented, use the default method */
	need_full_reset =
		test_bit(AMDGPU_NEED_FULL_RESET, &reset_context->flags);
	skip_hw_reset = test_bit(AMDGPU_SKIP_HW_RESET, &reset_context->flags);

	/*
	 * ASIC reset has to be done on all XGMI hive nodes ASAP
	 * to allow proper links negotiation in FW (within 1 sec)
	 */
	if (!skip_hw_reset && need_full_reset) {
		list_for_each_entry(tmp_adev, device_list_handle, reset_list) {
			/* For XGMI run all resets in parallel to speed up the process */
			if (tmp_adev->gmc.xgmi.num_physical_nodes > 1) {
				if (!queue_work(system_unbound_wq,
						&tmp_adev->xgmi_reset_work))
					r = -EALREADY;
			} else
				r = amdgpu_asic_reset(tmp_adev);

			if (r) {
				dev_err(tmp_adev->dev,
					"ASIC reset failed with error, %d for drm dev, %s",
					r, adev_to_drm(tmp_adev)->unique);
				goto out;
			}
		}

		/* For XGMI wait for all resets to complete before proceed */
		if (!r) {
			list_for_each_entry(tmp_adev, device_list_handle,
					    reset_list) {
				if (tmp_adev->gmc.xgmi.num_physical_nodes > 1) {
					flush_work(&tmp_adev->xgmi_reset_work);
					r = tmp_adev->asic_reset_res;
					if (r)
						break;
				}
			}
		}
	}

	if (!r && amdgpu_ras_intr_triggered()) {
		list_for_each_entry(tmp_adev, device_list_handle, reset_list) {
			amdgpu_ras_reset_error_count(tmp_adev,
						     AMDGPU_RAS_BLOCK__MMHUB);
		}

		amdgpu_ras_intr_cleared();
	}

	r = amdgpu_device_reinit_after_reset(reset_context);
	if (r == -EAGAIN)
		set_bit(AMDGPU_NEED_FULL_RESET, &reset_context->flags);
	else
		clear_bit(AMDGPU_NEED_FULL_RESET, &reset_context->flags);

out:
	return r;
}

static void amdgpu_device_set_mp1_state(struct amdgpu_device *adev)
{

	switch (amdgpu_asic_reset_method(adev)) {
	case AMD_RESET_METHOD_MODE1:
		adev->mp1_state = PP_MP1_STATE_SHUTDOWN;
		break;
	case AMD_RESET_METHOD_MODE2:
		adev->mp1_state = PP_MP1_STATE_RESET;
		break;
	default:
		adev->mp1_state = PP_MP1_STATE_NONE;
		break;
	}
}

static void amdgpu_device_unset_mp1_state(struct amdgpu_device *adev)
{
	amdgpu_vf_error_trans_all(adev);
	adev->mp1_state = PP_MP1_STATE_NONE;
}

static void amdgpu_device_resume_display_audio(struct amdgpu_device *adev)
{
	struct pci_dev *p = NULL;

	p = pci_get_domain_bus_and_slot(pci_domain_nr(adev->pdev->bus),
			adev->pdev->bus->number, 1);
	if (p) {
		pm_runtime_enable(&(p->dev));
		pm_runtime_resume(&(p->dev));
	}

	pci_dev_put(p);
}

static int amdgpu_device_suspend_display_audio(struct amdgpu_device *adev)
{
	enum amd_reset_method reset_method;
	struct pci_dev *p = NULL;
	u64 expires;

	/*
	 * For now, only BACO and mode1 reset are confirmed
	 * to suffer the audio issue without proper suspended.
	 */
	reset_method = amdgpu_asic_reset_method(adev);
	if ((reset_method != AMD_RESET_METHOD_BACO) &&
	     (reset_method != AMD_RESET_METHOD_MODE1))
		return -EINVAL;

	p = pci_get_domain_bus_and_slot(pci_domain_nr(adev->pdev->bus),
			adev->pdev->bus->number, 1);
	if (!p)
		return -ENODEV;

	expires = pm_runtime_autosuspend_expiration(&(p->dev));
	if (!expires)
		/*
		 * If we cannot get the audio device autosuspend delay,
		 * a fixed 4S interval will be used. Considering 3S is
		 * the audio controller default autosuspend delay setting.
		 * 4S used here is guaranteed to cover that.
		 */
		expires = ktime_get_mono_fast_ns() + NSEC_PER_SEC * 4ULL;

	while (!pm_runtime_status_suspended(&(p->dev))) {
		if (!pm_runtime_suspend(&(p->dev)))
			break;

		if (expires < ktime_get_mono_fast_ns()) {
			dev_warn(adev->dev, "failed to suspend display audio\n");
			pci_dev_put(p);
			/* TODO: abort the succeeding gpu reset? */
			return -ETIMEDOUT;
		}
	}

	pm_runtime_disable(&(p->dev));

	pci_dev_put(p);
	return 0;
}

static inline void amdgpu_device_stop_pending_resets(struct amdgpu_device *adev)
{
	struct amdgpu_ras *con = amdgpu_ras_get_context(adev);

#if defined(CONFIG_DEBUG_FS)
	if (!amdgpu_sriov_vf(adev))
		cancel_work(&adev->reset_work);
#endif

	if (adev->kfd.dev)
		cancel_work(&adev->kfd.reset_work);

	if (amdgpu_sriov_vf(adev))
		cancel_work(&adev->virt.flr_work);

	if (con && adev->ras_enabled)
		cancel_work(&con->recovery_work);

}

static int amdgpu_device_health_check(struct list_head *device_list_handle)
{
	struct amdgpu_device *tmp_adev;
	int ret = 0;
	u32 status;

	list_for_each_entry(tmp_adev, device_list_handle, reset_list) {
		pci_read_config_dword(tmp_adev->pdev, PCI_COMMAND, &status);
		if (PCI_POSSIBLE_ERROR(status)) {
			dev_err(tmp_adev->dev, "device lost from bus!");
			ret = -ENODEV;
		}
	}

	return ret;
}

/**
 * amdgpu_device_gpu_recover - reset the asic and recover scheduler
 *
 * @adev: amdgpu_device pointer
 * @job: which job trigger hang
 * @reset_context: amdgpu reset context pointer
 *
 * Attempt to reset the GPU if it has hung (all asics).
 * Attempt to do soft-reset or full-reset and reinitialize Asic
 * Returns 0 for success or an error on failure.
 */

int amdgpu_device_gpu_recover(struct amdgpu_device *adev,
			      struct amdgpu_job *job,
			      struct amdgpu_reset_context *reset_context)
{
	struct list_head device_list, *device_list_handle =  NULL;
	bool job_signaled = false;
	struct amdgpu_hive_info *hive = NULL;
	struct amdgpu_device *tmp_adev = NULL;
	int i, r = 0;
	bool need_emergency_restart = false;
	bool audio_suspended = false;
	int retry_limit = AMDGPU_MAX_RETRY_LIMIT;

	/*
	 * Special case: RAS triggered and full reset isn't supported
	 */
	need_emergency_restart = amdgpu_ras_need_emergency_restart(adev);

	/*
	 * Flush RAM to disk so that after reboot
	 * the user can read log and see why the system rebooted.
	 */
	if (need_emergency_restart && amdgpu_ras_get_context(adev) &&
		amdgpu_ras_get_context(adev)->reboot) {
		DRM_WARN("Emergency reboot.");

		ksys_sync_helper();
		emergency_restart();
	}

	dev_info(adev->dev, "GPU %s begin!\n",
		need_emergency_restart ? "jobs stop":"reset");

	if (!amdgpu_sriov_vf(adev))
		hive = amdgpu_get_xgmi_hive(adev);
	if (hive)
		mutex_lock(&hive->hive_lock);

	reset_context->job = job;
	reset_context->hive = hive;
	/*
	 * Build list of devices to reset.
	 * In case we are in XGMI hive mode, resort the device list
	 * to put adev in the 1st position.
	 */
	INIT_LIST_HEAD(&device_list);
	if (!amdgpu_sriov_vf(adev) && (adev->gmc.xgmi.num_physical_nodes > 1) && hive) {
		list_for_each_entry(tmp_adev, &hive->device_list, gmc.xgmi.head) {
			list_add_tail(&tmp_adev->reset_list, &device_list);
			if (adev->shutdown)
				tmp_adev->shutdown = true;
		}
		if (!list_is_first(&adev->reset_list, &device_list))
			list_rotate_to_front(&adev->reset_list, &device_list);
		device_list_handle = &device_list;
	} else {
		list_add_tail(&adev->reset_list, &device_list);
		device_list_handle = &device_list;
	}

	if (!amdgpu_sriov_vf(adev)) {
		r = amdgpu_device_health_check(device_list_handle);
		if (r)
			goto end_reset;
	}

	/* We need to lock reset domain only once both for XGMI and single device */
	tmp_adev = list_first_entry(device_list_handle, struct amdgpu_device,
				    reset_list);
	amdgpu_device_lock_reset_domain(tmp_adev->reset_domain);

	/* block all schedulers and reset given job's ring */
	list_for_each_entry(tmp_adev, device_list_handle, reset_list) {

		amdgpu_device_set_mp1_state(tmp_adev);

		/*
		 * Try to put the audio codec into suspend state
		 * before gpu reset started.
		 *
		 * Due to the power domain of the graphics device
		 * is shared with AZ power domain. Without this,
		 * we may change the audio hardware from behind
		 * the audio driver's back. That will trigger
		 * some audio codec errors.
		 */
		if (!amdgpu_device_suspend_display_audio(tmp_adev))
			audio_suspended = true;

		amdgpu_ras_set_error_query_ready(tmp_adev, false);

		cancel_delayed_work_sync(&tmp_adev->delayed_init_work);

		amdgpu_amdkfd_pre_reset(tmp_adev, reset_context);

		/*
		 * Mark these ASICs to be reseted as untracked first
		 * And add them back after reset completed
		 */
		amdgpu_unregister_gpu_instance(tmp_adev);

		drm_client_dev_suspend(adev_to_drm(tmp_adev), false);

		/* disable ras on ALL IPs */
		if (!need_emergency_restart &&
		      amdgpu_device_ip_need_full_reset(tmp_adev))
			amdgpu_ras_suspend(tmp_adev);

		for (i = 0; i < AMDGPU_MAX_RINGS; ++i) {
			struct amdgpu_ring *ring = tmp_adev->rings[i];

			if (!amdgpu_ring_sched_ready(ring))
				continue;

			drm_sched_stop(&ring->sched, job ? &job->base : NULL);

			if (need_emergency_restart)
				amdgpu_job_stop_all_jobs_on_sched(&ring->sched);
		}
		atomic_inc(&tmp_adev->gpu_reset_counter);
	}

	if (need_emergency_restart)
		goto skip_sched_resume;

	/*
	 * Must check guilty signal here since after this point all old
	 * HW fences are force signaled.
	 *
	 * job->base holds a reference to parent fence
	 */
	if (job && dma_fence_is_signaled(&job->hw_fence)) {
		job_signaled = true;
		dev_info(adev->dev, "Guilty job already signaled, skipping HW reset");
		goto skip_hw_reset;
	}

retry:	/* Rest of adevs pre asic reset from XGMI hive. */
	list_for_each_entry(tmp_adev, device_list_handle, reset_list) {
		r = amdgpu_device_pre_asic_reset(tmp_adev, reset_context);
		/*TODO Should we stop ?*/
		if (r) {
			dev_err(tmp_adev->dev, "GPU pre asic reset failed with err, %d for drm dev, %s ",
				  r, adev_to_drm(tmp_adev)->unique);
			tmp_adev->asic_reset_res = r;
		}
	}

	/* Actual ASIC resets if needed.*/
	/* Host driver will handle XGMI hive reset for SRIOV */
	if (amdgpu_sriov_vf(adev)) {
		if (amdgpu_ras_get_fed_status(adev) || amdgpu_virt_rcvd_ras_interrupt(adev)) {
			dev_dbg(adev->dev, "Detected RAS error, wait for FLR completion\n");
			amdgpu_ras_set_fed(adev, true);
			set_bit(AMDGPU_HOST_FLR, &reset_context->flags);
		}

		r = amdgpu_device_reset_sriov(adev, reset_context);
		if (AMDGPU_RETRY_SRIOV_RESET(r) && (retry_limit--) > 0) {
			amdgpu_virt_release_full_gpu(adev, true);
			goto retry;
		}
		if (r)
			adev->asic_reset_res = r;
	} else {
		r = amdgpu_do_asic_reset(device_list_handle, reset_context);
		if (r && r == -EAGAIN)
			goto retry;
	}

	list_for_each_entry(tmp_adev, device_list_handle, reset_list) {
		/*
		 * Drop any pending non scheduler resets queued before reset is done.
		 * Any reset scheduled after this point would be valid. Scheduler resets
		 * were already dropped during drm_sched_stop and no new ones can come
		 * in before drm_sched_start.
		 */
		amdgpu_device_stop_pending_resets(tmp_adev);
	}

skip_hw_reset:

	/* Post ASIC reset for all devs .*/
	list_for_each_entry(tmp_adev, device_list_handle, reset_list) {

		for (i = 0; i < AMDGPU_MAX_RINGS; ++i) {
			struct amdgpu_ring *ring = tmp_adev->rings[i];

			if (!amdgpu_ring_sched_ready(ring))
				continue;

			drm_sched_start(&ring->sched, 0);
		}

		if (!drm_drv_uses_atomic_modeset(adev_to_drm(tmp_adev)) && !job_signaled)
			drm_helper_resume_force_mode(adev_to_drm(tmp_adev));

		if (tmp_adev->asic_reset_res)
			r = tmp_adev->asic_reset_res;

		tmp_adev->asic_reset_res = 0;

		if (r) {
			/* bad news, how to tell it to userspace ?
			 * for ras error, we should report GPU bad status instead of
			 * reset failure
			 */
			if (reset_context->src != AMDGPU_RESET_SRC_RAS ||
			    !amdgpu_ras_eeprom_check_err_threshold(tmp_adev))
				dev_info(tmp_adev->dev, "GPU reset(%d) failed\n",
					atomic_read(&tmp_adev->gpu_reset_counter));
			amdgpu_vf_error_put(tmp_adev, AMDGIM_ERROR_VF_GPU_RESET_FAIL, 0, r);
		} else {
			dev_info(tmp_adev->dev, "GPU reset(%d) succeeded!\n", atomic_read(&tmp_adev->gpu_reset_counter));
			if (amdgpu_acpi_smart_shift_update(adev_to_drm(tmp_adev), AMDGPU_SS_DEV_D0))
				DRM_WARN("smart shift update failed\n");
		}
	}

skip_sched_resume:
	list_for_each_entry(tmp_adev, device_list_handle, reset_list) {
		/* unlock kfd: SRIOV would do it separately */
		if (!need_emergency_restart && !amdgpu_sriov_vf(tmp_adev))
			amdgpu_amdkfd_post_reset(tmp_adev);

		/* kfd_post_reset will do nothing if kfd device is not initialized,
		 * need to bring up kfd here if it's not be initialized before
		 */
		if (!adev->kfd.init_complete)
			amdgpu_amdkfd_device_init(adev);

		if (audio_suspended)
			amdgpu_device_resume_display_audio(tmp_adev);

		amdgpu_device_unset_mp1_state(tmp_adev);

		amdgpu_ras_set_error_query_ready(tmp_adev, true);
	}

	tmp_adev = list_first_entry(device_list_handle, struct amdgpu_device,
					    reset_list);
	amdgpu_device_unlock_reset_domain(tmp_adev->reset_domain);

end_reset:
	if (hive) {
		mutex_unlock(&hive->hive_lock);
		amdgpu_put_xgmi_hive(hive);
	}

	if (r)
		dev_info(adev->dev, "GPU reset end with ret = %d\n", r);

	atomic_set(&adev->reset_domain->reset_res, r);
	return r;
}

/**
 * amdgpu_device_partner_bandwidth - find the bandwidth of appropriate partner
 *
 * @adev: amdgpu_device pointer
 * @speed: pointer to the speed of the link
 * @width: pointer to the width of the link
 *
 * Evaluate the hierarchy to find the speed and bandwidth capabilities of the
 * first physical partner to an AMD dGPU.
 * This will exclude any virtual switches and links.
 */
static void amdgpu_device_partner_bandwidth(struct amdgpu_device *adev,
					    enum pci_bus_speed *speed,
					    enum pcie_link_width *width)
{
	struct pci_dev *parent = adev->pdev;

	if (!speed || !width)
		return;

	*speed = PCI_SPEED_UNKNOWN;
	*width = PCIE_LNK_WIDTH_UNKNOWN;

	if (amdgpu_device_pcie_dynamic_switching_supported(adev)) {
		while ((parent = pci_upstream_bridge(parent))) {
			/* skip upstream/downstream switches internal to dGPU*/
			if (parent->vendor == PCI_VENDOR_ID_ATI)
				continue;
			*speed = pcie_get_speed_cap(parent);
			*width = pcie_get_width_cap(parent);
			break;
		}
	} else {
		/* use the current speeds rather than max if switching is not supported */
		pcie_bandwidth_available(adev->pdev, NULL, speed, width);
	}
}

/**
 * amdgpu_device_get_pcie_info - fence pcie info about the PCIE slot
 *
 * @adev: amdgpu_device pointer
 *
 * Fetchs and stores in the driver the PCIE capabilities (gen speed
 * and lanes) of the slot the device is in. Handles APUs and
 * virtualized environments where PCIE config space may not be available.
 */
static void amdgpu_device_get_pcie_info(struct amdgpu_device *adev)
{
	struct pci_dev *pdev;
	enum pci_bus_speed speed_cap, platform_speed_cap;
	enum pcie_link_width platform_link_width;

	if (amdgpu_pcie_gen_cap)
		adev->pm.pcie_gen_mask = amdgpu_pcie_gen_cap;

	if (amdgpu_pcie_lane_cap)
		adev->pm.pcie_mlw_mask = amdgpu_pcie_lane_cap;

	/* covers APUs as well */
	if (pci_is_root_bus(adev->pdev->bus) && !amdgpu_passthrough(adev)) {
		if (adev->pm.pcie_gen_mask == 0)
			adev->pm.pcie_gen_mask = AMDGPU_DEFAULT_PCIE_GEN_MASK;
		if (adev->pm.pcie_mlw_mask == 0)
			adev->pm.pcie_mlw_mask = AMDGPU_DEFAULT_PCIE_MLW_MASK;
		return;
	}

	if (adev->pm.pcie_gen_mask && adev->pm.pcie_mlw_mask)
		return;

	amdgpu_device_partner_bandwidth(adev, &platform_speed_cap,
					&platform_link_width);

	if (adev->pm.pcie_gen_mask == 0) {
		/* asic caps */
		pdev = adev->pdev;
		speed_cap = pcie_get_speed_cap(pdev);
		if (speed_cap == PCI_SPEED_UNKNOWN) {
			adev->pm.pcie_gen_mask |= (CAIL_ASIC_PCIE_LINK_SPEED_SUPPORT_GEN1 |
						  CAIL_ASIC_PCIE_LINK_SPEED_SUPPORT_GEN2 |
						  CAIL_ASIC_PCIE_LINK_SPEED_SUPPORT_GEN3);
		} else {
			if (speed_cap == PCIE_SPEED_32_0GT)
				adev->pm.pcie_gen_mask |= (CAIL_ASIC_PCIE_LINK_SPEED_SUPPORT_GEN1 |
							  CAIL_ASIC_PCIE_LINK_SPEED_SUPPORT_GEN2 |
							  CAIL_ASIC_PCIE_LINK_SPEED_SUPPORT_GEN3 |
							  CAIL_ASIC_PCIE_LINK_SPEED_SUPPORT_GEN4 |
							  CAIL_ASIC_PCIE_LINK_SPEED_SUPPORT_GEN5);
			else if (speed_cap == PCIE_SPEED_16_0GT)
				adev->pm.pcie_gen_mask |= (CAIL_ASIC_PCIE_LINK_SPEED_SUPPORT_GEN1 |
							  CAIL_ASIC_PCIE_LINK_SPEED_SUPPORT_GEN2 |
							  CAIL_ASIC_PCIE_LINK_SPEED_SUPPORT_GEN3 |
							  CAIL_ASIC_PCIE_LINK_SPEED_SUPPORT_GEN4);
			else if (speed_cap == PCIE_SPEED_8_0GT)
				adev->pm.pcie_gen_mask |= (CAIL_ASIC_PCIE_LINK_SPEED_SUPPORT_GEN1 |
							  CAIL_ASIC_PCIE_LINK_SPEED_SUPPORT_GEN2 |
							  CAIL_ASIC_PCIE_LINK_SPEED_SUPPORT_GEN3);
			else if (speed_cap == PCIE_SPEED_5_0GT)
				adev->pm.pcie_gen_mask |= (CAIL_ASIC_PCIE_LINK_SPEED_SUPPORT_GEN1 |
							  CAIL_ASIC_PCIE_LINK_SPEED_SUPPORT_GEN2);
			else
				adev->pm.pcie_gen_mask |= CAIL_ASIC_PCIE_LINK_SPEED_SUPPORT_GEN1;
		}
		/* platform caps */
		if (platform_speed_cap == PCI_SPEED_UNKNOWN) {
			adev->pm.pcie_gen_mask |= (CAIL_PCIE_LINK_SPEED_SUPPORT_GEN1 |
						   CAIL_PCIE_LINK_SPEED_SUPPORT_GEN2);
		} else {
			if (platform_speed_cap == PCIE_SPEED_32_0GT)
				adev->pm.pcie_gen_mask |= (CAIL_PCIE_LINK_SPEED_SUPPORT_GEN1 |
							   CAIL_PCIE_LINK_SPEED_SUPPORT_GEN2 |
							   CAIL_PCIE_LINK_SPEED_SUPPORT_GEN3 |
							   CAIL_PCIE_LINK_SPEED_SUPPORT_GEN4 |
							   CAIL_PCIE_LINK_SPEED_SUPPORT_GEN5);
			else if (platform_speed_cap == PCIE_SPEED_16_0GT)
				adev->pm.pcie_gen_mask |= (CAIL_PCIE_LINK_SPEED_SUPPORT_GEN1 |
							   CAIL_PCIE_LINK_SPEED_SUPPORT_GEN2 |
							   CAIL_PCIE_LINK_SPEED_SUPPORT_GEN3 |
							   CAIL_PCIE_LINK_SPEED_SUPPORT_GEN4);
			else if (platform_speed_cap == PCIE_SPEED_8_0GT)
				adev->pm.pcie_gen_mask |= (CAIL_PCIE_LINK_SPEED_SUPPORT_GEN1 |
							   CAIL_PCIE_LINK_SPEED_SUPPORT_GEN2 |
							   CAIL_PCIE_LINK_SPEED_SUPPORT_GEN3);
			else if (platform_speed_cap == PCIE_SPEED_5_0GT)
				adev->pm.pcie_gen_mask |= (CAIL_PCIE_LINK_SPEED_SUPPORT_GEN1 |
							   CAIL_PCIE_LINK_SPEED_SUPPORT_GEN2);
			else
				adev->pm.pcie_gen_mask |= CAIL_PCIE_LINK_SPEED_SUPPORT_GEN1;

		}
	}
	if (adev->pm.pcie_mlw_mask == 0) {
		if (platform_link_width == PCIE_LNK_WIDTH_UNKNOWN) {
			adev->pm.pcie_mlw_mask |= AMDGPU_DEFAULT_PCIE_MLW_MASK;
		} else {
			switch (platform_link_width) {
			case PCIE_LNK_X32:
				adev->pm.pcie_mlw_mask = (CAIL_PCIE_LINK_WIDTH_SUPPORT_X32 |
							  CAIL_PCIE_LINK_WIDTH_SUPPORT_X16 |
							  CAIL_PCIE_LINK_WIDTH_SUPPORT_X12 |
							  CAIL_PCIE_LINK_WIDTH_SUPPORT_X8 |
							  CAIL_PCIE_LINK_WIDTH_SUPPORT_X4 |
							  CAIL_PCIE_LINK_WIDTH_SUPPORT_X2 |
							  CAIL_PCIE_LINK_WIDTH_SUPPORT_X1);
				break;
			case PCIE_LNK_X16:
				adev->pm.pcie_mlw_mask = (CAIL_PCIE_LINK_WIDTH_SUPPORT_X16 |
							  CAIL_PCIE_LINK_WIDTH_SUPPORT_X12 |
							  CAIL_PCIE_LINK_WIDTH_SUPPORT_X8 |
							  CAIL_PCIE_LINK_WIDTH_SUPPORT_X4 |
							  CAIL_PCIE_LINK_WIDTH_SUPPORT_X2 |
							  CAIL_PCIE_LINK_WIDTH_SUPPORT_X1);
				break;
			case PCIE_LNK_X12:
				adev->pm.pcie_mlw_mask = (CAIL_PCIE_LINK_WIDTH_SUPPORT_X12 |
							  CAIL_PCIE_LINK_WIDTH_SUPPORT_X8 |
							  CAIL_PCIE_LINK_WIDTH_SUPPORT_X4 |
							  CAIL_PCIE_LINK_WIDTH_SUPPORT_X2 |
							  CAIL_PCIE_LINK_WIDTH_SUPPORT_X1);
				break;
			case PCIE_LNK_X8:
				adev->pm.pcie_mlw_mask = (CAIL_PCIE_LINK_WIDTH_SUPPORT_X8 |
							  CAIL_PCIE_LINK_WIDTH_SUPPORT_X4 |
							  CAIL_PCIE_LINK_WIDTH_SUPPORT_X2 |
							  CAIL_PCIE_LINK_WIDTH_SUPPORT_X1);
				break;
			case PCIE_LNK_X4:
				adev->pm.pcie_mlw_mask = (CAIL_PCIE_LINK_WIDTH_SUPPORT_X4 |
							  CAIL_PCIE_LINK_WIDTH_SUPPORT_X2 |
							  CAIL_PCIE_LINK_WIDTH_SUPPORT_X1);
				break;
			case PCIE_LNK_X2:
				adev->pm.pcie_mlw_mask = (CAIL_PCIE_LINK_WIDTH_SUPPORT_X2 |
							  CAIL_PCIE_LINK_WIDTH_SUPPORT_X1);
				break;
			case PCIE_LNK_X1:
				adev->pm.pcie_mlw_mask = CAIL_PCIE_LINK_WIDTH_SUPPORT_X1;
				break;
			default:
				break;
			}
		}
	}
}

/**
 * amdgpu_device_is_peer_accessible - Check peer access through PCIe BAR
 *
 * @adev: amdgpu_device pointer
 * @peer_adev: amdgpu_device pointer for peer device trying to access @adev
 *
 * Return true if @peer_adev can access (DMA) @adev through the PCIe
 * BAR, i.e. @adev is "large BAR" and the BAR matches the DMA mask of
 * @peer_adev.
 */
bool amdgpu_device_is_peer_accessible(struct amdgpu_device *adev,
				      struct amdgpu_device *peer_adev)
{
#ifdef CONFIG_HSA_AMD_P2P
	bool p2p_access =
		!adev->gmc.xgmi.connected_to_cpu &&
		!(pci_p2pdma_distance(adev->pdev, peer_adev->dev, false) < 0);
	if (!p2p_access)
		dev_info(adev->dev, "PCIe P2P access from peer device %s is not supported by the chipset\n",
			pci_name(peer_adev->pdev));

	bool is_large_bar = adev->gmc.visible_vram_size &&
		adev->gmc.real_vram_size == adev->gmc.visible_vram_size;
	bool p2p_addressable = amdgpu_device_check_iommu_remap(peer_adev);

	if (!p2p_addressable) {
		uint64_t address_mask = peer_adev->dev->dma_mask ?
			~*peer_adev->dev->dma_mask : ~((1ULL << 32) - 1);
		resource_size_t aper_limit =
			adev->gmc.aper_base + adev->gmc.aper_size - 1;

		p2p_addressable = !(adev->gmc.aper_base & address_mask ||
				     aper_limit & address_mask);
	}
	return pcie_p2p && is_large_bar && p2p_access && p2p_addressable;
#else
	return false;
#endif
}

int amdgpu_device_baco_enter(struct drm_device *dev)
{
	struct amdgpu_device *adev = drm_to_adev(dev);
	struct amdgpu_ras *ras = amdgpu_ras_get_context(adev);

	if (!amdgpu_device_supports_baco(dev))
		return -ENOTSUPP;

	if (ras && adev->ras_enabled &&
	    adev->nbio.funcs->enable_doorbell_interrupt)
		adev->nbio.funcs->enable_doorbell_interrupt(adev, false);

	return amdgpu_dpm_baco_enter(adev);
}

int amdgpu_device_baco_exit(struct drm_device *dev)
{
	struct amdgpu_device *adev = drm_to_adev(dev);
	struct amdgpu_ras *ras = amdgpu_ras_get_context(adev);
	int ret = 0;

	if (!amdgpu_device_supports_baco(dev))
		return -ENOTSUPP;

	ret = amdgpu_dpm_baco_exit(adev);
	if (ret)
		return ret;

	if (ras && adev->ras_enabled &&
	    adev->nbio.funcs->enable_doorbell_interrupt)
		adev->nbio.funcs->enable_doorbell_interrupt(adev, true);

	if (amdgpu_passthrough(adev) && adev->nbio.funcs &&
	    adev->nbio.funcs->clear_doorbell_interrupt)
		adev->nbio.funcs->clear_doorbell_interrupt(adev);

	return 0;
}

/**
 * amdgpu_pci_error_detected - Called when a PCI error is detected.
 * @pdev: PCI device struct
 * @state: PCI channel state
 *
 * Description: Called when a PCI error is detected.
 *
 * Return: PCI_ERS_RESULT_NEED_RESET or PCI_ERS_RESULT_DISCONNECT.
 */
pci_ers_result_t amdgpu_pci_error_detected(struct pci_dev *pdev, pci_channel_state_t state)
{
	struct drm_device *dev = pci_get_drvdata(pdev);
	struct amdgpu_device *adev = drm_to_adev(dev);
	int i;

	DRM_INFO("PCI error: detected callback, state(%d)!!\n", state);

	if (adev->gmc.xgmi.num_physical_nodes > 1) {
		DRM_WARN("No support for XGMI hive yet...");
		return PCI_ERS_RESULT_DISCONNECT;
	}

	adev->pci_channel_state = state;

	switch (state) {
	case pci_channel_io_normal:
		return PCI_ERS_RESULT_CAN_RECOVER;
	/* Fatal error, prepare for slot reset */
	case pci_channel_io_frozen:
		/*
		 * Locking adev->reset_domain->sem will prevent any external access
		 * to GPU during PCI error recovery
		 */
		amdgpu_device_lock_reset_domain(adev->reset_domain);
		amdgpu_device_set_mp1_state(adev);

		/*
		 * Block any work scheduling as we do for regular GPU reset
		 * for the duration of the recovery
		 */
		for (i = 0; i < AMDGPU_MAX_RINGS; ++i) {
			struct amdgpu_ring *ring = adev->rings[i];

			if (!amdgpu_ring_sched_ready(ring))
				continue;

			drm_sched_stop(&ring->sched, NULL);
		}
		atomic_inc(&adev->gpu_reset_counter);
		return PCI_ERS_RESULT_NEED_RESET;
	case pci_channel_io_perm_failure:
		/* Permanent error, prepare for device removal */
		return PCI_ERS_RESULT_DISCONNECT;
	}

	return PCI_ERS_RESULT_NEED_RESET;
}

/**
 * amdgpu_pci_mmio_enabled - Enable MMIO and dump debug registers
 * @pdev: pointer to PCI device
 */
pci_ers_result_t amdgpu_pci_mmio_enabled(struct pci_dev *pdev)
{

	DRM_INFO("PCI error: mmio enabled callback!!\n");

	/* TODO - dump whatever for debugging purposes */

	/* This called only if amdgpu_pci_error_detected returns
	 * PCI_ERS_RESULT_CAN_RECOVER. Read/write to the device still
	 * works, no need to reset slot.
	 */

	return PCI_ERS_RESULT_RECOVERED;
}

/**
 * amdgpu_pci_slot_reset - Called when PCI slot has been reset.
 * @pdev: PCI device struct
 *
 * Description: This routine is called by the pci error recovery
 * code after the PCI slot has been reset, just before we
 * should resume normal operations.
 */
pci_ers_result_t amdgpu_pci_slot_reset(struct pci_dev *pdev)
{
	struct drm_device *dev = pci_get_drvdata(pdev);
	struct amdgpu_device *adev = drm_to_adev(dev);
	int r, i;
	struct amdgpu_reset_context reset_context;
	u32 memsize;
	struct list_head device_list;

	/* PCI error slot reset should be skipped During RAS recovery */
	if ((amdgpu_ip_version(adev, GC_HWIP, 0) == IP_VERSION(9, 4, 3) ||
	    amdgpu_ip_version(adev, GC_HWIP, 0) == IP_VERSION(9, 4, 4)) &&
	    amdgpu_ras_in_recovery(adev))
		return PCI_ERS_RESULT_RECOVERED;

	DRM_INFO("PCI error: slot reset callback!!\n");

	memset(&reset_context, 0, sizeof(reset_context));

	INIT_LIST_HEAD(&device_list);
	list_add_tail(&adev->reset_list, &device_list);

	/* wait for asic to come out of reset */
	msleep(500);

	/* Restore PCI confspace */
	amdgpu_device_load_pci_state(pdev);

	/* confirm  ASIC came out of reset */
	for (i = 0; i < adev->usec_timeout; i++) {
		memsize = amdgpu_asic_get_config_memsize(adev);

		if (memsize != 0xffffffff)
			break;
		udelay(1);
	}
	if (memsize == 0xffffffff) {
		r = -ETIME;
		goto out;
	}

	reset_context.method = AMD_RESET_METHOD_NONE;
	reset_context.reset_req_dev = adev;
	set_bit(AMDGPU_NEED_FULL_RESET, &reset_context.flags);
	set_bit(AMDGPU_SKIP_HW_RESET, &reset_context.flags);

	adev->no_hw_access = true;
	r = amdgpu_device_pre_asic_reset(adev, &reset_context);
	adev->no_hw_access = false;
	if (r)
		goto out;

	r = amdgpu_do_asic_reset(&device_list, &reset_context);

out:
	if (!r) {
		if (amdgpu_device_cache_pci_state(adev->pdev))
			pci_restore_state(adev->pdev);

		DRM_INFO("PCIe error recovery succeeded\n");
	} else {
		DRM_ERROR("PCIe error recovery failed, err:%d", r);
		amdgpu_device_unset_mp1_state(adev);
		amdgpu_device_unlock_reset_domain(adev->reset_domain);
	}

	return r ? PCI_ERS_RESULT_DISCONNECT : PCI_ERS_RESULT_RECOVERED;
}

/**
 * amdgpu_pci_resume() - resume normal ops after PCI reset
 * @pdev: pointer to PCI device
 *
 * Called when the error recovery driver tells us that its
 * OK to resume normal operation.
 */
void amdgpu_pci_resume(struct pci_dev *pdev)
{
	struct drm_device *dev = pci_get_drvdata(pdev);
	struct amdgpu_device *adev = drm_to_adev(dev);
	int i;


	DRM_INFO("PCI error: resume callback!!\n");

	/* Only continue execution for the case of pci_channel_io_frozen */
	if (adev->pci_channel_state != pci_channel_io_frozen)
		return;

	for (i = 0; i < AMDGPU_MAX_RINGS; ++i) {
		struct amdgpu_ring *ring = adev->rings[i];

		if (!amdgpu_ring_sched_ready(ring))
			continue;

		drm_sched_start(&ring->sched, 0);
	}

	amdgpu_device_unset_mp1_state(adev);
	amdgpu_device_unlock_reset_domain(adev->reset_domain);
}

bool amdgpu_device_cache_pci_state(struct pci_dev *pdev)
{
	struct drm_device *dev = pci_get_drvdata(pdev);
	struct amdgpu_device *adev = drm_to_adev(dev);
	int r;

	if (amdgpu_sriov_vf(adev))
		return false;

	r = pci_save_state(pdev);
	if (!r) {
		kfree(adev->pci_state);

		adev->pci_state = pci_store_saved_state(pdev);

		if (!adev->pci_state) {
			DRM_ERROR("Failed to store PCI saved state");
			return false;
		}
	} else {
		DRM_WARN("Failed to save PCI state, err:%d\n", r);
		return false;
	}

	return true;
}

bool amdgpu_device_load_pci_state(struct pci_dev *pdev)
{
	struct drm_device *dev = pci_get_drvdata(pdev);
	struct amdgpu_device *adev = drm_to_adev(dev);
	int r;

	if (!adev->pci_state)
		return false;

	r = pci_load_saved_state(pdev, adev->pci_state);

	if (!r) {
		pci_restore_state(pdev);
	} else {
		DRM_WARN("Failed to load PCI state, err:%d\n", r);
		return false;
	}

	return true;
}

void amdgpu_device_flush_hdp(struct amdgpu_device *adev,
		struct amdgpu_ring *ring)
{
#ifdef CONFIG_X86_64
	if ((adev->flags & AMD_IS_APU) && !amdgpu_passthrough(adev))
		return;
#endif
	if (adev->gmc.xgmi.connected_to_cpu)
		return;

	if (ring && ring->funcs->emit_hdp_flush)
		amdgpu_ring_emit_hdp_flush(ring);
	else
		amdgpu_asic_flush_hdp(adev, ring);
}

void amdgpu_device_invalidate_hdp(struct amdgpu_device *adev,
		struct amdgpu_ring *ring)
{
#ifdef CONFIG_X86_64
	if ((adev->flags & AMD_IS_APU) && !amdgpu_passthrough(adev))
		return;
#endif
	if (adev->gmc.xgmi.connected_to_cpu)
		return;

	amdgpu_asic_invalidate_hdp(adev, ring);
}

int amdgpu_in_reset(struct amdgpu_device *adev)
{
	return atomic_read(&adev->reset_domain->in_gpu_reset);
}

/**
 * amdgpu_device_halt() - bring hardware to some kind of halt state
 *
 * @adev: amdgpu_device pointer
 *
 * Bring hardware to some kind of halt state so that no one can touch it
 * any more. It will help to maintain error context when error occurred.
 * Compare to a simple hang, the system will keep stable at least for SSH
 * access. Then it should be trivial to inspect the hardware state and
 * see what's going on. Implemented as following:
 *
 * 1. drm_dev_unplug() makes device inaccessible to user space(IOCTLs, etc),
 *    clears all CPU mappings to device, disallows remappings through page faults
 * 2. amdgpu_irq_disable_all() disables all interrupts
 * 3. amdgpu_fence_driver_hw_fini() signals all HW fences
 * 4. set adev->no_hw_access to avoid potential crashes after setp 5
 * 5. amdgpu_device_unmap_mmio() clears all MMIO mappings
 * 6. pci_disable_device() and pci_wait_for_pending_transaction()
 *    flush any in flight DMA operations
 */
void amdgpu_device_halt(struct amdgpu_device *adev)
{
	struct pci_dev *pdev = adev->pdev;
	struct drm_device *ddev = adev_to_drm(adev);

	amdgpu_xcp_dev_unplug(adev);
	drm_dev_unplug(ddev);

	amdgpu_irq_disable_all(adev);

	amdgpu_fence_driver_hw_fini(adev);

	adev->no_hw_access = true;

	amdgpu_device_unmap_mmio(adev);

	pci_disable_device(pdev);
	pci_wait_for_pending_transaction(pdev);
}

u32 amdgpu_device_pcie_port_rreg(struct amdgpu_device *adev,
				u32 reg)
{
	unsigned long flags, address, data;
	u32 r;

	address = adev->nbio.funcs->get_pcie_port_index_offset(adev);
	data = adev->nbio.funcs->get_pcie_port_data_offset(adev);

	spin_lock_irqsave(&adev->pcie_idx_lock, flags);
	WREG32(address, reg * 4);
	(void)RREG32(address);
	r = RREG32(data);
	spin_unlock_irqrestore(&adev->pcie_idx_lock, flags);
	return r;
}

void amdgpu_device_pcie_port_wreg(struct amdgpu_device *adev,
				u32 reg, u32 v)
{
	unsigned long flags, address, data;

	address = adev->nbio.funcs->get_pcie_port_index_offset(adev);
	data = adev->nbio.funcs->get_pcie_port_data_offset(adev);

	spin_lock_irqsave(&adev->pcie_idx_lock, flags);
	WREG32(address, reg * 4);
	(void)RREG32(address);
	WREG32(data, v);
	(void)RREG32(data);
	spin_unlock_irqrestore(&adev->pcie_idx_lock, flags);
}

/**
 * amdgpu_device_get_gang - return a reference to the current gang
 * @adev: amdgpu_device pointer
 *
 * Returns: A new reference to the current gang leader.
 */
struct dma_fence *amdgpu_device_get_gang(struct amdgpu_device *adev)
{
	struct dma_fence *fence;

	rcu_read_lock();
	fence = dma_fence_get_rcu_safe(&adev->gang_submit);
	rcu_read_unlock();
	return fence;
}

/**
 * amdgpu_device_switch_gang - switch to a new gang
 * @adev: amdgpu_device pointer
 * @gang: the gang to switch to
 *
 * Try to switch to a new gang.
 * Returns: NULL if we switched to the new gang or a reference to the current
 * gang leader.
 */
struct dma_fence *amdgpu_device_switch_gang(struct amdgpu_device *adev,
					    struct dma_fence *gang)
{
	struct dma_fence *old = NULL;

	do {
		dma_fence_put(old);
		old = amdgpu_device_get_gang(adev);
		if (old == gang)
			break;

		if (!dma_fence_is_signaled(old))
			return old;

	} while (cmpxchg((struct dma_fence __force **)&adev->gang_submit,
			 old, gang) != old);

	dma_fence_put(old);
	return NULL;
}

bool amdgpu_device_has_display_hardware(struct amdgpu_device *adev)
{
	switch (adev->asic_type) {
#ifdef CONFIG_DRM_AMDGPU_SI
	case CHIP_HAINAN:
#endif
	case CHIP_TOPAZ:
		/* chips with no display hardware */
		return false;
#ifdef CONFIG_DRM_AMDGPU_SI
	case CHIP_TAHITI:
	case CHIP_PITCAIRN:
	case CHIP_VERDE:
	case CHIP_OLAND:
#endif
#ifdef CONFIG_DRM_AMDGPU_CIK
	case CHIP_BONAIRE:
	case CHIP_HAWAII:
	case CHIP_KAVERI:
	case CHIP_KABINI:
	case CHIP_MULLINS:
#endif
	case CHIP_TONGA:
	case CHIP_FIJI:
	case CHIP_POLARIS10:
	case CHIP_POLARIS11:
	case CHIP_POLARIS12:
	case CHIP_VEGAM:
	case CHIP_CARRIZO:
	case CHIP_STONEY:
		/* chips with display hardware */
		return true;
	default:
		/* IP discovery */
		if (!amdgpu_ip_version(adev, DCE_HWIP, 0) ||
		    (adev->harvest_ip_mask & AMD_HARVEST_IP_DMU_MASK))
			return false;
		return true;
	}
}

uint32_t amdgpu_device_wait_on_rreg(struct amdgpu_device *adev,
		uint32_t inst, uint32_t reg_addr, char reg_name[],
		uint32_t expected_value, uint32_t mask)
{
	uint32_t ret = 0;
	uint32_t old_ = 0;
	uint32_t tmp_ = RREG32(reg_addr);
	uint32_t loop = adev->usec_timeout;

	while ((tmp_ & (mask)) != (expected_value)) {
		if (old_ != tmp_) {
			loop = adev->usec_timeout;
			old_ = tmp_;
		} else
			udelay(1);
		tmp_ = RREG32(reg_addr);
		loop--;
		if (!loop) {
			DRM_WARN("Register(%d) [%s] failed to reach value 0x%08x != 0x%08xn",
				  inst, reg_name, (uint32_t)expected_value,
				  (uint32_t)(tmp_ & (mask)));
			ret = -ETIMEDOUT;
			break;
		}
	}
	return ret;
}

ssize_t amdgpu_get_soft_full_reset_mask(struct amdgpu_ring *ring)
{
	ssize_t size = 0;

	if (!ring || !ring->adev)
		return size;

	if (amdgpu_device_should_recover_gpu(ring->adev))
		size |= AMDGPU_RESET_TYPE_FULL;

	if (unlikely(!ring->adev->debug_disable_soft_recovery) &&
	    !amdgpu_sriov_vf(ring->adev) && ring->funcs->soft_recovery)
		size |= AMDGPU_RESET_TYPE_SOFT_RESET;

	return size;
}

ssize_t amdgpu_show_reset_mask(char *buf, uint32_t supported_reset)
{
	ssize_t size = 0;

	if (supported_reset == 0) {
		size += sysfs_emit_at(buf, size, "unsupported");
		size += sysfs_emit_at(buf, size, "\n");
		return size;

	}

	if (supported_reset & AMDGPU_RESET_TYPE_SOFT_RESET)
		size += sysfs_emit_at(buf, size, "soft ");

	if (supported_reset & AMDGPU_RESET_TYPE_PER_QUEUE)
		size += sysfs_emit_at(buf, size, "queue ");

	if (supported_reset & AMDGPU_RESET_TYPE_PER_PIPE)
		size += sysfs_emit_at(buf, size, "pipe ");

	if (supported_reset & AMDGPU_RESET_TYPE_FULL)
		size += sysfs_emit_at(buf, size, "full ");

	size += sysfs_emit_at(buf, size, "\n");
	return size;
}<|MERGE_RESOLUTION|>--- conflicted
+++ resolved
@@ -3713,7 +3713,6 @@
 				r = amdgpu_ip_block_resume(block);
 			} else {
 				r = block->version->funcs->hw_init(block);
-<<<<<<< HEAD
 			}
 
 			if (r) {
@@ -3721,15 +3720,6 @@
 					 block->version->funcs->name);
 				break;
 			}
-=======
-			}
-
-			if (r) {
-				dev_err(adev->dev, "RE-INIT-late: %s failed\n",
-					 block->version->funcs->name);
-				break;
-			}
->>>>>>> 2737dee1
 			block->status.hw = true;
 		}
 	}
