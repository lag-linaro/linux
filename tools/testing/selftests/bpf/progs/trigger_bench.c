// SPDX-License-Identifier: GPL-2.0
// Copyright (c) 2020 Facebook
#include <linux/bpf.h>
#include <asm/unistd.h>
#include <bpf/bpf_helpers.h>
#include <bpf/bpf_tracing.h>
#include "bpf_misc.h"

char _license[] SEC("license") = "GPL";

#define CPU_MASK 255
#define MAX_CPUS (CPU_MASK + 1) /* should match MAX_BUCKETS in benchs/bench_trigger.c */
<<<<<<< HEAD

/* matches struct counter in bench.h */
struct counter {
	long value;
} __attribute__((aligned(128)));

struct counter hits[MAX_CPUS];

static __always_inline void inc_counter(void)
{
	int cpu = bpf_get_smp_processor_id();

	__sync_add_and_fetch(&hits[cpu & CPU_MASK].value, 1);
}
=======
>>>>>>> 1613e604

/* matches struct counter in bench.h */
struct counter {
	long value;
} __attribute__((aligned(128)));

struct counter hits[MAX_CPUS];

static __always_inline void inc_counter(void)
{
	int cpu = bpf_get_smp_processor_id();

	__sync_add_and_fetch(&hits[cpu & CPU_MASK].value, 1);
}

SEC("?uprobe")
int bench_trigger_uprobe(void *ctx)
{
	inc_counter();
	return 0;
}

const volatile int batch_iters = 0;

SEC("?raw_tp")
int trigger_count(void *ctx)
{
<<<<<<< HEAD
	if (id == __NR_getpgid)
		inc_counter();
=======
	int i;

	for (i = 0; i < batch_iters; i++)
		inc_counter();

>>>>>>> 1613e604
	return 0;
}

SEC("?raw_tp")
int trigger_driver(void *ctx)
{
	int i;

	for (i = 0; i < batch_iters; i++)
		(void)bpf_get_numa_node_id(); /* attach point for benchmarking */

	return 0;
}

extern int bpf_modify_return_test_tp(int nonce) __ksym __weak;

SEC("?raw_tp")
int trigger_driver_kfunc(void *ctx)
{
	int i;

	for (i = 0; i < batch_iters; i++)
		(void)bpf_modify_return_test_tp(0); /* attach point for benchmarking */

	return 0;
}

SEC("?kprobe/bpf_get_numa_node_id")
int bench_trigger_kprobe(void *ctx)
{
	inc_counter();
	return 0;
}

SEC("?kretprobe/bpf_get_numa_node_id")
int bench_trigger_kretprobe(void *ctx)
{
	inc_counter();
	return 0;
}

SEC("?kprobe.multi/bpf_get_numa_node_id")
int bench_trigger_kprobe_multi(void *ctx)
{
	inc_counter();
	return 0;
}

SEC("?kretprobe.multi/bpf_get_numa_node_id")
int bench_trigger_kretprobe_multi(void *ctx)
{
	inc_counter();
	return 0;
}

SEC("?fentry/bpf_get_numa_node_id")
int bench_trigger_fentry(void *ctx)
{
	inc_counter();
	return 0;
}

SEC("?fexit/bpf_get_numa_node_id")
int bench_trigger_fexit(void *ctx)
{
	inc_counter();
	return 0;
}

SEC("?fmod_ret/bpf_modify_return_test_tp")
int bench_trigger_fmodret(void *ctx)
{
	inc_counter();
<<<<<<< HEAD
	return 0;
=======
	return -22;
>>>>>>> 1613e604
}

SEC("?tp/bpf_test_run/bpf_trigger_tp")
int bench_trigger_tp(void *ctx)
{
	inc_counter();
<<<<<<< HEAD
	return -22;
=======
	return 0;
>>>>>>> 1613e604
}

SEC("?raw_tp/bpf_trigger_tp")
int bench_trigger_rawtp(void *ctx)
{
	inc_counter();
	return 0;
}<|MERGE_RESOLUTION|>--- conflicted
+++ resolved
@@ -10,23 +10,6 @@
 
 #define CPU_MASK 255
 #define MAX_CPUS (CPU_MASK + 1) /* should match MAX_BUCKETS in benchs/bench_trigger.c */
-<<<<<<< HEAD
-
-/* matches struct counter in bench.h */
-struct counter {
-	long value;
-} __attribute__((aligned(128)));
-
-struct counter hits[MAX_CPUS];
-
-static __always_inline void inc_counter(void)
-{
-	int cpu = bpf_get_smp_processor_id();
-
-	__sync_add_and_fetch(&hits[cpu & CPU_MASK].value, 1);
-}
-=======
->>>>>>> 1613e604
 
 /* matches struct counter in bench.h */
 struct counter {
@@ -54,16 +37,11 @@
 SEC("?raw_tp")
 int trigger_count(void *ctx)
 {
-<<<<<<< HEAD
-	if (id == __NR_getpgid)
-		inc_counter();
-=======
 	int i;
 
 	for (i = 0; i < batch_iters; i++)
 		inc_counter();
 
->>>>>>> 1613e604
 	return 0;
 }
 
@@ -137,22 +115,14 @@
 int bench_trigger_fmodret(void *ctx)
 {
 	inc_counter();
-<<<<<<< HEAD
-	return 0;
-=======
 	return -22;
->>>>>>> 1613e604
 }
 
 SEC("?tp/bpf_test_run/bpf_trigger_tp")
 int bench_trigger_tp(void *ctx)
 {
 	inc_counter();
-<<<<<<< HEAD
-	return -22;
-=======
 	return 0;
->>>>>>> 1613e604
 }
 
 SEC("?raw_tp/bpf_trigger_tp")
