--- conflicted
+++ resolved
@@ -2,10 +2,6 @@
 	tristate "Software RDMA over TCP/IP (iWARP) driver"
 	depends on INET && INFINIBAND && LIBCRC32C
 	depends on INFINIBAND_VIRT_DMA
-<<<<<<< HEAD
-	select DMA_VIRT_OPS
-=======
->>>>>>> 356006a6
 	help
 	This driver implements the iWARP RDMA transport over
 	the Linux TCP/IP network stack. It enables a system with a
