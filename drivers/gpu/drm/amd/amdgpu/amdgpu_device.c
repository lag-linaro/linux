/*
 * Copyright 2008 Advanced Micro Devices, Inc.
 * Copyright 2008 Red Hat Inc.
 * Copyright 2009 Jerome Glisse.
 *
 * Permission is hereby granted, free of charge, to any person obtaining a
 * copy of this software and associated documentation files (the "Software"),
 * to deal in the Software without restriction, including without limitation
 * the rights to use, copy, modify, merge, publish, distribute, sublicense,
 * and/or sell copies of the Software, and to permit persons to whom the
 * Software is furnished to do so, subject to the following conditions:
 *
 * The above copyright notice and this permission notice shall be included in
 * all copies or substantial portions of the Software.
 *
 * THE SOFTWARE IS PROVIDED "AS IS", WITHOUT WARRANTY OF ANY KIND, EXPRESS OR
 * IMPLIED, INCLUDING BUT NOT LIMITED TO THE WARRANTIES OF MERCHANTABILITY,
 * FITNESS FOR A PARTICULAR PURPOSE AND NONINFRINGEMENT.  IN NO EVENT SHALL
 * THE COPYRIGHT HOLDER(S) OR AUTHOR(S) BE LIABLE FOR ANY CLAIM, DAMAGES OR
 * OTHER LIABILITY, WHETHER IN AN ACTION OF CONTRACT, TORT OR OTHERWISE,
 * ARISING FROM, OUT OF OR IN CONNECTION WITH THE SOFTWARE OR THE USE OR
 * OTHER DEALINGS IN THE SOFTWARE.
 *
 * Authors: Dave Airlie
 *          Alex Deucher
 *          Jerome Glisse
 */
#include <linux/power_supply.h>
#include <linux/kthread.h>
#include <linux/module.h>
#include <linux/console.h>
#include <linux/slab.h>

#include <drm/drm_atomic_helper.h>
#include <drm/drm_probe_helper.h>
#include <drm/amdgpu_drm.h>
#include <linux/vgaarb.h>
#include <linux/vga_switcheroo.h>
#include <linux/efi.h>
#include "amdgpu.h"
#include "amdgpu_trace.h"
#include "amdgpu_i2c.h"
#include "atom.h"
#include "amdgpu_atombios.h"
#include "amdgpu_atomfirmware.h"
#include "amd_pcie.h"
#ifdef CONFIG_DRM_AMDGPU_SI
#include "si.h"
#endif
#ifdef CONFIG_DRM_AMDGPU_CIK
#include "cik.h"
#endif
#include "vi.h"
#include "soc15.h"
#include "nv.h"
#include "bif/bif_4_1_d.h"
#include <linux/pci.h>
#include <linux/firmware.h>
#include "amdgpu_vf_error.h"

#include "amdgpu_amdkfd.h"
#include "amdgpu_pm.h"

#include "amdgpu_xgmi.h"
#include "amdgpu_ras.h"
#include "amdgpu_pmu.h"
#include "amdgpu_fru_eeprom.h"

#include <linux/suspend.h>
#include <drm/task_barrier.h>
#include <linux/pm_runtime.h>

MODULE_FIRMWARE("amdgpu/vega10_gpu_info.bin");
MODULE_FIRMWARE("amdgpu/vega12_gpu_info.bin");
MODULE_FIRMWARE("amdgpu/raven_gpu_info.bin");
MODULE_FIRMWARE("amdgpu/picasso_gpu_info.bin");
MODULE_FIRMWARE("amdgpu/raven2_gpu_info.bin");
MODULE_FIRMWARE("amdgpu/arcturus_gpu_info.bin");
MODULE_FIRMWARE("amdgpu/renoir_gpu_info.bin");
MODULE_FIRMWARE("amdgpu/navi10_gpu_info.bin");
MODULE_FIRMWARE("amdgpu/navi14_gpu_info.bin");
MODULE_FIRMWARE("amdgpu/navi12_gpu_info.bin");
MODULE_FIRMWARE("amdgpu/vangogh_gpu_info.bin");

#define AMDGPU_RESUME_MS		2000

const char *amdgpu_asic_name[] = {
	"TAHITI",
	"PITCAIRN",
	"VERDE",
	"OLAND",
	"HAINAN",
	"BONAIRE",
	"KAVERI",
	"KABINI",
	"HAWAII",
	"MULLINS",
	"TOPAZ",
	"TONGA",
	"FIJI",
	"CARRIZO",
	"STONEY",
	"POLARIS10",
	"POLARIS11",
	"POLARIS12",
	"VEGAM",
	"VEGA10",
	"VEGA12",
	"VEGA20",
	"RAVEN",
	"ARCTURUS",
	"RENOIR",
	"NAVI10",
	"NAVI14",
	"NAVI12",
	"SIENNA_CICHLID",
	"NAVY_FLOUNDER",
	"VANGOGH",
	"DIMGREY_CAVEFISH",
	"LAST",
};

/**
 * DOC: pcie_replay_count
 *
 * The amdgpu driver provides a sysfs API for reporting the total number
 * of PCIe replays (NAKs)
 * The file pcie_replay_count is used for this and returns the total
 * number of replays as a sum of the NAKs generated and NAKs received
 */

static ssize_t amdgpu_device_get_pcie_replay_count(struct device *dev,
		struct device_attribute *attr, char *buf)
{
	struct drm_device *ddev = dev_get_drvdata(dev);
	struct amdgpu_device *adev = drm_to_adev(ddev);
	uint64_t cnt = amdgpu_asic_get_pcie_replay_count(adev);

	return snprintf(buf, PAGE_SIZE, "%llu\n", cnt);
}

static DEVICE_ATTR(pcie_replay_count, S_IRUGO,
		amdgpu_device_get_pcie_replay_count, NULL);

static void amdgpu_device_get_pcie_info(struct amdgpu_device *adev);

/**
 * DOC: product_name
 *
 * The amdgpu driver provides a sysfs API for reporting the product name
 * for the device
 * The file serial_number is used for this and returns the product name
 * as returned from the FRU.
 * NOTE: This is only available for certain server cards
 */

static ssize_t amdgpu_device_get_product_name(struct device *dev,
		struct device_attribute *attr, char *buf)
{
	struct drm_device *ddev = dev_get_drvdata(dev);
	struct amdgpu_device *adev = drm_to_adev(ddev);

	return snprintf(buf, PAGE_SIZE, "%s\n", adev->product_name);
}

static DEVICE_ATTR(product_name, S_IRUGO,
		amdgpu_device_get_product_name, NULL);

/**
 * DOC: product_number
 *
 * The amdgpu driver provides a sysfs API for reporting the part number
 * for the device
 * The file serial_number is used for this and returns the part number
 * as returned from the FRU.
 * NOTE: This is only available for certain server cards
 */

static ssize_t amdgpu_device_get_product_number(struct device *dev,
		struct device_attribute *attr, char *buf)
{
	struct drm_device *ddev = dev_get_drvdata(dev);
	struct amdgpu_device *adev = drm_to_adev(ddev);

	return snprintf(buf, PAGE_SIZE, "%s\n", adev->product_number);
}

static DEVICE_ATTR(product_number, S_IRUGO,
		amdgpu_device_get_product_number, NULL);

/**
 * DOC: serial_number
 *
 * The amdgpu driver provides a sysfs API for reporting the serial number
 * for the device
 * The file serial_number is used for this and returns the serial number
 * as returned from the FRU.
 * NOTE: This is only available for certain server cards
 */

static ssize_t amdgpu_device_get_serial_number(struct device *dev,
		struct device_attribute *attr, char *buf)
{
	struct drm_device *ddev = dev_get_drvdata(dev);
	struct amdgpu_device *adev = drm_to_adev(ddev);

	return snprintf(buf, PAGE_SIZE, "%s\n", adev->serial);
}

static DEVICE_ATTR(serial_number, S_IRUGO,
		amdgpu_device_get_serial_number, NULL);

/**
 * amdgpu_device_supports_atpx - Is the device a dGPU with HG/PX power control
 *
 * @dev: drm_device pointer
 *
 * Returns true if the device is a dGPU with HG/PX power control,
 * otherwise return false.
 */
bool amdgpu_device_supports_atpx(struct drm_device *dev)
{
	struct amdgpu_device *adev = drm_to_adev(dev);

	if (adev->flags & AMD_IS_PX)
		return true;
	return false;
}

/**
 * amdgpu_device_supports_boco - Is the device a dGPU with ACPI power resources
 *
 * @dev: drm_device pointer
 *
 * Returns true if the device is a dGPU with HG/PX power control,
 * otherwise return false.
 */
bool amdgpu_device_supports_boco(struct drm_device *dev)
{
	struct amdgpu_device *adev = drm_to_adev(dev);

	if (adev->has_pr3)
		return true;
	return false;
}

/**
 * amdgpu_device_supports_baco - Does the device support BACO
 *
 * @dev: drm_device pointer
 *
 * Returns true if the device supporte BACO,
 * otherwise return false.
 */
bool amdgpu_device_supports_baco(struct drm_device *dev)
{
	struct amdgpu_device *adev = drm_to_adev(dev);

	return amdgpu_asic_supports_baco(adev);
}

/*
 * VRAM access helper functions
 */

/**
 * amdgpu_device_vram_access - read/write a buffer in vram
 *
 * @adev: amdgpu_device pointer
 * @pos: offset of the buffer in vram
 * @buf: virtual address of the buffer in system memory
 * @size: read/write size, sizeof(@buf) must > @size
 * @write: true - write to vram, otherwise - read from vram
 */
void amdgpu_device_vram_access(struct amdgpu_device *adev, loff_t pos,
			       uint32_t *buf, size_t size, bool write)
{
	unsigned long flags;
	uint32_t hi = ~0;
	uint64_t last;


#ifdef CONFIG_64BIT
	last = min(pos + size, adev->gmc.visible_vram_size);
	if (last > pos) {
		void __iomem *addr = adev->mman.aper_base_kaddr + pos;
		size_t count = last - pos;

		if (write) {
			memcpy_toio(addr, buf, count);
			mb();
			amdgpu_asic_flush_hdp(adev, NULL);
		} else {
			amdgpu_asic_invalidate_hdp(adev, NULL);
			mb();
			memcpy_fromio(buf, addr, count);
		}

		if (count == size)
			return;

		pos += count;
		buf += count / 4;
		size -= count;
	}
#endif

	spin_lock_irqsave(&adev->mmio_idx_lock, flags);
	for (last = pos + size; pos < last; pos += 4) {
		uint32_t tmp = pos >> 31;

		WREG32_NO_KIQ(mmMM_INDEX, ((uint32_t)pos) | 0x80000000);
		if (tmp != hi) {
			WREG32_NO_KIQ(mmMM_INDEX_HI, tmp);
			hi = tmp;
		}
		if (write)
			WREG32_NO_KIQ(mmMM_DATA, *buf++);
		else
			*buf++ = RREG32_NO_KIQ(mmMM_DATA);
	}
	spin_unlock_irqrestore(&adev->mmio_idx_lock, flags);
}

/*
 * register access helper functions.
 */
/**
 * amdgpu_device_rreg - read a memory mapped IO or indirect register
 *
 * @adev: amdgpu_device pointer
 * @reg: dword aligned register offset
 * @acc_flags: access flags which require special behavior
 *
 * Returns the 32 bit value from the offset specified.
 */
uint32_t amdgpu_device_rreg(struct amdgpu_device *adev,
			    uint32_t reg, uint32_t acc_flags)
{
	uint32_t ret;

	if (adev->in_pci_err_recovery)
		return 0;

	if ((reg * 4) < adev->rmmio_size) {
		if (!(acc_flags & AMDGPU_REGS_NO_KIQ) &&
		    amdgpu_sriov_runtime(adev) &&
		    down_read_trylock(&adev->reset_sem)) {
			ret = amdgpu_kiq_rreg(adev, reg);
			up_read(&adev->reset_sem);
		} else {
			ret = readl(((void __iomem *)adev->rmmio) + (reg * 4));
		}
	} else {
		ret = adev->pcie_rreg(adev, reg * 4);
	}

	trace_amdgpu_device_rreg(adev->pdev->device, reg, ret);

	return ret;
}

/*
 * MMIO register read with bytes helper functions
 * @offset:bytes offset from MMIO start
 *
*/

/**
 * amdgpu_mm_rreg8 - read a memory mapped IO register
 *
 * @adev: amdgpu_device pointer
 * @offset: byte aligned register offset
 *
 * Returns the 8 bit value from the offset specified.
 */
uint8_t amdgpu_mm_rreg8(struct amdgpu_device *adev, uint32_t offset)
{
	if (adev->in_pci_err_recovery)
		return 0;

	if (offset < adev->rmmio_size)
		return (readb(adev->rmmio + offset));
	BUG();
}

/*
 * MMIO register write with bytes helper functions
 * @offset:bytes offset from MMIO start
 * @value: the value want to be written to the register
 *
*/
/**
 * amdgpu_mm_wreg8 - read a memory mapped IO register
 *
 * @adev: amdgpu_device pointer
 * @offset: byte aligned register offset
 * @value: 8 bit value to write
 *
 * Writes the value specified to the offset specified.
 */
void amdgpu_mm_wreg8(struct amdgpu_device *adev, uint32_t offset, uint8_t value)
{
	if (adev->in_pci_err_recovery)
		return;

	if (offset < adev->rmmio_size)
		writeb(value, adev->rmmio + offset);
	else
		BUG();
}

/**
 * amdgpu_device_wreg - write to a memory mapped IO or indirect register
 *
 * @adev: amdgpu_device pointer
 * @reg: dword aligned register offset
 * @v: 32 bit value to write to the register
 * @acc_flags: access flags which require special behavior
 *
 * Writes the value specified to the offset specified.
 */
void amdgpu_device_wreg(struct amdgpu_device *adev,
			uint32_t reg, uint32_t v,
			uint32_t acc_flags)
{
	if (adev->in_pci_err_recovery)
		return;
<<<<<<< HEAD

	if ((reg * 4) < adev->rmmio_size) {
		if (!(acc_flags & AMDGPU_REGS_NO_KIQ) &&
		    amdgpu_sriov_runtime(adev) &&
		    down_read_trylock(&adev->reset_sem)) {
			amdgpu_kiq_wreg(adev, reg, v);
			up_read(&adev->reset_sem);
		} else {
			writel(v, ((void __iomem *)adev->rmmio) + (reg * 4));
		}
	} else {
		adev->pcie_wreg(adev, reg * 4, v);
	}

=======

	if ((reg * 4) < adev->rmmio_size) {
		if (!(acc_flags & AMDGPU_REGS_NO_KIQ) &&
		    amdgpu_sriov_runtime(adev) &&
		    down_read_trylock(&adev->reset_sem)) {
			amdgpu_kiq_wreg(adev, reg, v);
			up_read(&adev->reset_sem);
		} else {
			writel(v, ((void __iomem *)adev->rmmio) + (reg * 4));
		}
	} else {
		adev->pcie_wreg(adev, reg * 4, v);
	}

>>>>>>> f642729d
	trace_amdgpu_device_wreg(adev->pdev->device, reg, v);
}

/*
 * amdgpu_mm_wreg_mmio_rlc -  write register either with mmio or with RLC path if in range
 *
 * this function is invoked only the debugfs register access
 * */
void amdgpu_mm_wreg_mmio_rlc(struct amdgpu_device *adev,
			     uint32_t reg, uint32_t v)
{
	if (adev->in_pci_err_recovery)
		return;

	if (amdgpu_sriov_fullaccess(adev) &&
	    adev->gfx.rlc.funcs &&
	    adev->gfx.rlc.funcs->is_rlcg_access_range) {
		if (adev->gfx.rlc.funcs->is_rlcg_access_range(adev, reg))
			return adev->gfx.rlc.funcs->rlcg_wreg(adev, reg, v);
	} else {
		writel(v, ((void __iomem *)adev->rmmio) + (reg * 4));
	}
}

/**
 * amdgpu_io_rreg - read an IO register
 *
 * @adev: amdgpu_device pointer
 * @reg: dword aligned register offset
 *
 * Returns the 32 bit value from the offset specified.
 */
u32 amdgpu_io_rreg(struct amdgpu_device *adev, u32 reg)
{
	if (adev->in_pci_err_recovery)
		return 0;

	if ((reg * 4) < adev->rio_mem_size)
		return ioread32(adev->rio_mem + (reg * 4));
	else {
		iowrite32((reg * 4), adev->rio_mem + (mmMM_INDEX * 4));
		return ioread32(adev->rio_mem + (mmMM_DATA * 4));
	}
}

/**
 * amdgpu_io_wreg - write to an IO register
 *
 * @adev: amdgpu_device pointer
 * @reg: dword aligned register offset
 * @v: 32 bit value to write to the register
 *
 * Writes the value specified to the offset specified.
 */
void amdgpu_io_wreg(struct amdgpu_device *adev, u32 reg, u32 v)
{
	if (adev->in_pci_err_recovery)
		return;

	if ((reg * 4) < adev->rio_mem_size)
		iowrite32(v, adev->rio_mem + (reg * 4));
	else {
		iowrite32((reg * 4), adev->rio_mem + (mmMM_INDEX * 4));
		iowrite32(v, adev->rio_mem + (mmMM_DATA * 4));
	}
}

/**
 * amdgpu_mm_rdoorbell - read a doorbell dword
 *
 * @adev: amdgpu_device pointer
 * @index: doorbell index
 *
 * Returns the value in the doorbell aperture at the
 * requested doorbell index (CIK).
 */
u32 amdgpu_mm_rdoorbell(struct amdgpu_device *adev, u32 index)
{
	if (adev->in_pci_err_recovery)
		return 0;

	if (index < adev->doorbell.num_doorbells) {
		return readl(adev->doorbell.ptr + index);
	} else {
		DRM_ERROR("reading beyond doorbell aperture: 0x%08x!\n", index);
		return 0;
	}
}

/**
 * amdgpu_mm_wdoorbell - write a doorbell dword
 *
 * @adev: amdgpu_device pointer
 * @index: doorbell index
 * @v: value to write
 *
 * Writes @v to the doorbell aperture at the
 * requested doorbell index (CIK).
 */
void amdgpu_mm_wdoorbell(struct amdgpu_device *adev, u32 index, u32 v)
{
	if (adev->in_pci_err_recovery)
		return;

	if (index < adev->doorbell.num_doorbells) {
		writel(v, adev->doorbell.ptr + index);
	} else {
		DRM_ERROR("writing beyond doorbell aperture: 0x%08x!\n", index);
	}
}

/**
 * amdgpu_mm_rdoorbell64 - read a doorbell Qword
 *
 * @adev: amdgpu_device pointer
 * @index: doorbell index
 *
 * Returns the value in the doorbell aperture at the
 * requested doorbell index (VEGA10+).
 */
u64 amdgpu_mm_rdoorbell64(struct amdgpu_device *adev, u32 index)
{
	if (adev->in_pci_err_recovery)
		return 0;

	if (index < adev->doorbell.num_doorbells) {
		return atomic64_read((atomic64_t *)(adev->doorbell.ptr + index));
	} else {
		DRM_ERROR("reading beyond doorbell aperture: 0x%08x!\n", index);
		return 0;
	}
}

/**
 * amdgpu_mm_wdoorbell64 - write a doorbell Qword
 *
 * @adev: amdgpu_device pointer
 * @index: doorbell index
 * @v: value to write
 *
 * Writes @v to the doorbell aperture at the
 * requested doorbell index (VEGA10+).
 */
void amdgpu_mm_wdoorbell64(struct amdgpu_device *adev, u32 index, u64 v)
{
	if (adev->in_pci_err_recovery)
		return;

	if (index < adev->doorbell.num_doorbells) {
		atomic64_set((atomic64_t *)(adev->doorbell.ptr + index), v);
	} else {
		DRM_ERROR("writing beyond doorbell aperture: 0x%08x!\n", index);
	}
}

/**
 * amdgpu_device_indirect_rreg - read an indirect register
 *
 * @adev: amdgpu_device pointer
 * @pcie_index: mmio register offset
 * @pcie_data: mmio register offset
<<<<<<< HEAD
=======
 * @reg_addr: indirect register address to read from
>>>>>>> f642729d
 *
 * Returns the value of indirect register @reg_addr
 */
u32 amdgpu_device_indirect_rreg(struct amdgpu_device *adev,
				u32 pcie_index, u32 pcie_data,
				u32 reg_addr)
{
	unsigned long flags;
	u32 r;
	void __iomem *pcie_index_offset;
	void __iomem *pcie_data_offset;

	spin_lock_irqsave(&adev->pcie_idx_lock, flags);
	pcie_index_offset = (void __iomem *)adev->rmmio + pcie_index * 4;
	pcie_data_offset = (void __iomem *)adev->rmmio + pcie_data * 4;

	writel(reg_addr, pcie_index_offset);
	readl(pcie_index_offset);
	r = readl(pcie_data_offset);
	spin_unlock_irqrestore(&adev->pcie_idx_lock, flags);

	return r;
}

/**
 * amdgpu_device_indirect_rreg64 - read a 64bits indirect register
 *
 * @adev: amdgpu_device pointer
 * @pcie_index: mmio register offset
 * @pcie_data: mmio register offset
<<<<<<< HEAD
=======
 * @reg_addr: indirect register address to read from
>>>>>>> f642729d
 *
 * Returns the value of indirect register @reg_addr
 */
u64 amdgpu_device_indirect_rreg64(struct amdgpu_device *adev,
				  u32 pcie_index, u32 pcie_data,
				  u32 reg_addr)
{
	unsigned long flags;
	u64 r;
	void __iomem *pcie_index_offset;
	void __iomem *pcie_data_offset;

	spin_lock_irqsave(&adev->pcie_idx_lock, flags);
	pcie_index_offset = (void __iomem *)adev->rmmio + pcie_index * 4;
	pcie_data_offset = (void __iomem *)adev->rmmio + pcie_data * 4;

	/* read low 32 bits */
	writel(reg_addr, pcie_index_offset);
	readl(pcie_index_offset);
	r = readl(pcie_data_offset);
	/* read high 32 bits */
	writel(reg_addr + 4, pcie_index_offset);
	readl(pcie_index_offset);
	r |= ((u64)readl(pcie_data_offset) << 32);
	spin_unlock_irqrestore(&adev->pcie_idx_lock, flags);

	return r;
}

/**
 * amdgpu_device_indirect_wreg - write an indirect register address
 *
 * @adev: amdgpu_device pointer
 * @pcie_index: mmio register offset
 * @pcie_data: mmio register offset
 * @reg_addr: indirect register offset
 * @reg_data: indirect register data
 *
 */
void amdgpu_device_indirect_wreg(struct amdgpu_device *adev,
				 u32 pcie_index, u32 pcie_data,
				 u32 reg_addr, u32 reg_data)
{
	unsigned long flags;
	void __iomem *pcie_index_offset;
	void __iomem *pcie_data_offset;

	spin_lock_irqsave(&adev->pcie_idx_lock, flags);
	pcie_index_offset = (void __iomem *)adev->rmmio + pcie_index * 4;
	pcie_data_offset = (void __iomem *)adev->rmmio + pcie_data * 4;

	writel(reg_addr, pcie_index_offset);
	readl(pcie_index_offset);
	writel(reg_data, pcie_data_offset);
	readl(pcie_data_offset);
	spin_unlock_irqrestore(&adev->pcie_idx_lock, flags);
}

/**
 * amdgpu_device_indirect_wreg64 - write a 64bits indirect register address
 *
 * @adev: amdgpu_device pointer
 * @pcie_index: mmio register offset
 * @pcie_data: mmio register offset
 * @reg_addr: indirect register offset
 * @reg_data: indirect register data
 *
 */
void amdgpu_device_indirect_wreg64(struct amdgpu_device *adev,
				   u32 pcie_index, u32 pcie_data,
				   u32 reg_addr, u64 reg_data)
{
	unsigned long flags;
	void __iomem *pcie_index_offset;
	void __iomem *pcie_data_offset;

	spin_lock_irqsave(&adev->pcie_idx_lock, flags);
	pcie_index_offset = (void __iomem *)adev->rmmio + pcie_index * 4;
	pcie_data_offset = (void __iomem *)adev->rmmio + pcie_data * 4;

	/* write low 32 bits */
	writel(reg_addr, pcie_index_offset);
	readl(pcie_index_offset);
	writel((u32)(reg_data & 0xffffffffULL), pcie_data_offset);
	readl(pcie_data_offset);
	/* write high 32 bits */
	writel(reg_addr + 4, pcie_index_offset);
	readl(pcie_index_offset);
	writel((u32)(reg_data >> 32), pcie_data_offset);
	readl(pcie_data_offset);
	spin_unlock_irqrestore(&adev->pcie_idx_lock, flags);
}

/**
 * amdgpu_invalid_rreg - dummy reg read function
 *
 * @adev: amdgpu_device pointer
 * @reg: offset of register
 *
 * Dummy register read function.  Used for register blocks
 * that certain asics don't have (all asics).
 * Returns the value in the register.
 */
static uint32_t amdgpu_invalid_rreg(struct amdgpu_device *adev, uint32_t reg)
{
	DRM_ERROR("Invalid callback to read register 0x%04X\n", reg);
	BUG();
	return 0;
}

/**
 * amdgpu_invalid_wreg - dummy reg write function
 *
 * @adev: amdgpu_device pointer
 * @reg: offset of register
 * @v: value to write to the register
 *
 * Dummy register read function.  Used for register blocks
 * that certain asics don't have (all asics).
 */
static void amdgpu_invalid_wreg(struct amdgpu_device *adev, uint32_t reg, uint32_t v)
{
	DRM_ERROR("Invalid callback to write register 0x%04X with 0x%08X\n",
		  reg, v);
	BUG();
}

/**
 * amdgpu_invalid_rreg64 - dummy 64 bit reg read function
 *
 * @adev: amdgpu_device pointer
 * @reg: offset of register
 *
 * Dummy register read function.  Used for register blocks
 * that certain asics don't have (all asics).
 * Returns the value in the register.
 */
static uint64_t amdgpu_invalid_rreg64(struct amdgpu_device *adev, uint32_t reg)
{
	DRM_ERROR("Invalid callback to read 64 bit register 0x%04X\n", reg);
	BUG();
	return 0;
}

/**
 * amdgpu_invalid_wreg64 - dummy reg write function
 *
 * @adev: amdgpu_device pointer
 * @reg: offset of register
 * @v: value to write to the register
 *
 * Dummy register read function.  Used for register blocks
 * that certain asics don't have (all asics).
 */
static void amdgpu_invalid_wreg64(struct amdgpu_device *adev, uint32_t reg, uint64_t v)
{
	DRM_ERROR("Invalid callback to write 64 bit register 0x%04X with 0x%08llX\n",
		  reg, v);
	BUG();
}

/**
 * amdgpu_block_invalid_rreg - dummy reg read function
 *
 * @adev: amdgpu_device pointer
 * @block: offset of instance
 * @reg: offset of register
 *
 * Dummy register read function.  Used for register blocks
 * that certain asics don't have (all asics).
 * Returns the value in the register.
 */
static uint32_t amdgpu_block_invalid_rreg(struct amdgpu_device *adev,
					  uint32_t block, uint32_t reg)
{
	DRM_ERROR("Invalid callback to read register 0x%04X in block 0x%04X\n",
		  reg, block);
	BUG();
	return 0;
}

/**
 * amdgpu_block_invalid_wreg - dummy reg write function
 *
 * @adev: amdgpu_device pointer
 * @block: offset of instance
 * @reg: offset of register
 * @v: value to write to the register
 *
 * Dummy register read function.  Used for register blocks
 * that certain asics don't have (all asics).
 */
static void amdgpu_block_invalid_wreg(struct amdgpu_device *adev,
				      uint32_t block,
				      uint32_t reg, uint32_t v)
{
	DRM_ERROR("Invalid block callback to write register 0x%04X in block 0x%04X with 0x%08X\n",
		  reg, block, v);
	BUG();
}

/**
 * amdgpu_device_asic_init - Wrapper for atom asic_init
 *
<<<<<<< HEAD
 * @dev: drm_device pointer
=======
 * @adev: amdgpu_device pointer
>>>>>>> f642729d
 *
 * Does any asic specific work and then calls atom asic init.
 */
static int amdgpu_device_asic_init(struct amdgpu_device *adev)
{
	amdgpu_asic_pre_asic_init(adev);

	return amdgpu_atom_asic_init(adev->mode_info.atom_context);
}

/**
 * amdgpu_device_vram_scratch_init - allocate the VRAM scratch page
 *
 * @adev: amdgpu_device pointer
 *
 * Allocates a scratch page of VRAM for use by various things in the
 * driver.
 */
static int amdgpu_device_vram_scratch_init(struct amdgpu_device *adev)
{
	return amdgpu_bo_create_kernel(adev, AMDGPU_GPU_PAGE_SIZE,
				       PAGE_SIZE, AMDGPU_GEM_DOMAIN_VRAM,
				       &adev->vram_scratch.robj,
				       &adev->vram_scratch.gpu_addr,
				       (void **)&adev->vram_scratch.ptr);
}

/**
 * amdgpu_device_vram_scratch_fini - Free the VRAM scratch page
 *
 * @adev: amdgpu_device pointer
 *
 * Frees the VRAM scratch page.
 */
static void amdgpu_device_vram_scratch_fini(struct amdgpu_device *adev)
{
	amdgpu_bo_free_kernel(&adev->vram_scratch.robj, NULL, NULL);
}

/**
 * amdgpu_device_program_register_sequence - program an array of registers.
 *
 * @adev: amdgpu_device pointer
 * @registers: pointer to the register array
 * @array_size: size of the register array
 *
 * Programs an array or registers with and and or masks.
 * This is a helper for setting golden registers.
 */
void amdgpu_device_program_register_sequence(struct amdgpu_device *adev,
					     const u32 *registers,
					     const u32 array_size)
{
	u32 tmp, reg, and_mask, or_mask;
	int i;

	if (array_size % 3)
		return;

	for (i = 0; i < array_size; i +=3) {
		reg = registers[i + 0];
		and_mask = registers[i + 1];
		or_mask = registers[i + 2];

		if (and_mask == 0xffffffff) {
			tmp = or_mask;
		} else {
			tmp = RREG32(reg);
			tmp &= ~and_mask;
			if (adev->family >= AMDGPU_FAMILY_AI)
				tmp |= (or_mask & and_mask);
			else
				tmp |= or_mask;
		}
		WREG32(reg, tmp);
	}
}

/**
 * amdgpu_device_pci_config_reset - reset the GPU
 *
 * @adev: amdgpu_device pointer
 *
 * Resets the GPU using the pci config reset sequence.
 * Only applicable to asics prior to vega10.
 */
void amdgpu_device_pci_config_reset(struct amdgpu_device *adev)
{
	pci_write_config_dword(adev->pdev, 0x7c, AMDGPU_ASIC_RESET_DATA);
}

/**
 * amdgpu_device_pci_reset - reset the GPU using generic PCI means
 *
 * @adev: amdgpu_device pointer
 *
 * Resets the GPU using generic pci reset interfaces (FLR, SBR, etc.).
 */
int amdgpu_device_pci_reset(struct amdgpu_device *adev)
{
	return pci_reset_function(adev->pdev);
}

/*
 * GPU doorbell aperture helpers function.
 */
/**
 * amdgpu_device_doorbell_init - Init doorbell driver information.
 *
 * @adev: amdgpu_device pointer
 *
 * Init doorbell driver information (CIK)
 * Returns 0 on success, error on failure.
 */
static int amdgpu_device_doorbell_init(struct amdgpu_device *adev)
{

	/* No doorbell on SI hardware generation */
	if (adev->asic_type < CHIP_BONAIRE) {
		adev->doorbell.base = 0;
		adev->doorbell.size = 0;
		adev->doorbell.num_doorbells = 0;
		adev->doorbell.ptr = NULL;
		return 0;
	}

	if (pci_resource_flags(adev->pdev, 2) & IORESOURCE_UNSET)
		return -EINVAL;

	amdgpu_asic_init_doorbell_index(adev);

	/* doorbell bar mapping */
	adev->doorbell.base = pci_resource_start(adev->pdev, 2);
	adev->doorbell.size = pci_resource_len(adev->pdev, 2);

	adev->doorbell.num_doorbells = min_t(u32, adev->doorbell.size / sizeof(u32),
					     adev->doorbell_index.max_assignment+1);
	if (adev->doorbell.num_doorbells == 0)
		return -EINVAL;

	/* For Vega, reserve and map two pages on doorbell BAR since SDMA
	 * paging queue doorbell use the second page. The
	 * AMDGPU_DOORBELL64_MAX_ASSIGNMENT definition assumes all the
	 * doorbells are in the first page. So with paging queue enabled,
	 * the max num_doorbells should + 1 page (0x400 in dword)
	 */
	if (adev->asic_type >= CHIP_VEGA10)
		adev->doorbell.num_doorbells += 0x400;

	adev->doorbell.ptr = ioremap(adev->doorbell.base,
				     adev->doorbell.num_doorbells *
				     sizeof(u32));
	if (adev->doorbell.ptr == NULL)
		return -ENOMEM;

	return 0;
}

/**
 * amdgpu_device_doorbell_fini - Tear down doorbell driver information.
 *
 * @adev: amdgpu_device pointer
 *
 * Tear down doorbell driver information (CIK)
 */
static void amdgpu_device_doorbell_fini(struct amdgpu_device *adev)
{
	iounmap(adev->doorbell.ptr);
	adev->doorbell.ptr = NULL;
}



/*
 * amdgpu_device_wb_*()
 * Writeback is the method by which the GPU updates special pages in memory
 * with the status of certain GPU events (fences, ring pointers,etc.).
 */

/**
 * amdgpu_device_wb_fini - Disable Writeback and free memory
 *
 * @adev: amdgpu_device pointer
 *
 * Disables Writeback and frees the Writeback memory (all asics).
 * Used at driver shutdown.
 */
static void amdgpu_device_wb_fini(struct amdgpu_device *adev)
{
	if (adev->wb.wb_obj) {
		amdgpu_bo_free_kernel(&adev->wb.wb_obj,
				      &adev->wb.gpu_addr,
				      (void **)&adev->wb.wb);
		adev->wb.wb_obj = NULL;
	}
}

/**
 * amdgpu_device_wb_init- Init Writeback driver info and allocate memory
 *
 * @adev: amdgpu_device pointer
 *
 * Initializes writeback and allocates writeback memory (all asics).
 * Used at driver startup.
 * Returns 0 on success or an -error on failure.
 */
static int amdgpu_device_wb_init(struct amdgpu_device *adev)
{
	int r;

	if (adev->wb.wb_obj == NULL) {
		/* AMDGPU_MAX_WB * sizeof(uint32_t) * 8 = AMDGPU_MAX_WB 256bit slots */
		r = amdgpu_bo_create_kernel(adev, AMDGPU_MAX_WB * sizeof(uint32_t) * 8,
					    PAGE_SIZE, AMDGPU_GEM_DOMAIN_GTT,
					    &adev->wb.wb_obj, &adev->wb.gpu_addr,
					    (void **)&adev->wb.wb);
		if (r) {
			dev_warn(adev->dev, "(%d) create WB bo failed\n", r);
			return r;
		}

		adev->wb.num_wb = AMDGPU_MAX_WB;
		memset(&adev->wb.used, 0, sizeof(adev->wb.used));

		/* clear wb memory */
		memset((char *)adev->wb.wb, 0, AMDGPU_MAX_WB * sizeof(uint32_t) * 8);
	}

	return 0;
}

/**
 * amdgpu_device_wb_get - Allocate a wb entry
 *
 * @adev: amdgpu_device pointer
 * @wb: wb index
 *
 * Allocate a wb slot for use by the driver (all asics).
 * Returns 0 on success or -EINVAL on failure.
 */
int amdgpu_device_wb_get(struct amdgpu_device *adev, u32 *wb)
{
	unsigned long offset = find_first_zero_bit(adev->wb.used, adev->wb.num_wb);

	if (offset < adev->wb.num_wb) {
		__set_bit(offset, adev->wb.used);
		*wb = offset << 3; /* convert to dw offset */
		return 0;
	} else {
		return -EINVAL;
	}
}

/**
 * amdgpu_device_wb_free - Free a wb entry
 *
 * @adev: amdgpu_device pointer
 * @wb: wb index
 *
 * Free a wb slot allocated for use by the driver (all asics)
 */
void amdgpu_device_wb_free(struct amdgpu_device *adev, u32 wb)
{
	wb >>= 3;
	if (wb < adev->wb.num_wb)
		__clear_bit(wb, adev->wb.used);
}

/**
 * amdgpu_device_resize_fb_bar - try to resize FB BAR
 *
 * @adev: amdgpu_device pointer
 *
 * Try to resize FB BAR to make all VRAM CPU accessible. We try very hard not
 * to fail, but if any of the BARs is not accessible after the size we abort
 * driver loading by returning -ENODEV.
 */
int amdgpu_device_resize_fb_bar(struct amdgpu_device *adev)
{
	int rbar_size = pci_rebar_bytes_to_size(adev->gmc.real_vram_size);
	struct pci_bus *root;
	struct resource *res;
	unsigned i;
	u16 cmd;
	int r;

	/* Bypass for VF */
	if (amdgpu_sriov_vf(adev))
		return 0;

	/* skip if the bios has already enabled large BAR */
	if (adev->gmc.real_vram_size &&
	    (pci_resource_len(adev->pdev, 0) >= adev->gmc.real_vram_size))
		return 0;

	/* Check if the root BUS has 64bit memory resources */
	root = adev->pdev->bus;
	while (root->parent)
		root = root->parent;

	pci_bus_for_each_resource(root, res, i) {
		if (res && res->flags & (IORESOURCE_MEM | IORESOURCE_MEM_64) &&
		    res->start > 0x100000000ull)
			break;
	}

	/* Trying to resize is pointless without a root hub window above 4GB */
	if (!res)
		return 0;

	/* Limit the BAR size to what is available */
	rbar_size = min(fls(pci_rebar_get_possible_sizes(adev->pdev, 0)) - 1,
			rbar_size);

	/* Disable memory decoding while we change the BAR addresses and size */
	pci_read_config_word(adev->pdev, PCI_COMMAND, &cmd);
	pci_write_config_word(adev->pdev, PCI_COMMAND,
			      cmd & ~PCI_COMMAND_MEMORY);

	/* Free the VRAM and doorbell BAR, we most likely need to move both. */
	amdgpu_device_doorbell_fini(adev);
	if (adev->asic_type >= CHIP_BONAIRE)
		pci_release_resource(adev->pdev, 2);

	pci_release_resource(adev->pdev, 0);

	r = pci_resize_resource(adev->pdev, 0, rbar_size);
	if (r == -ENOSPC)
		DRM_INFO("Not enough PCI address space for a large BAR.");
	else if (r && r != -ENOTSUPP)
		DRM_ERROR("Problem resizing BAR0 (%d).", r);

	pci_assign_unassigned_bus_resources(adev->pdev->bus);

	/* When the doorbell or fb BAR isn't available we have no chance of
	 * using the device.
	 */
	r = amdgpu_device_doorbell_init(adev);
	if (r || (pci_resource_flags(adev->pdev, 0) & IORESOURCE_UNSET))
		return -ENODEV;

	pci_write_config_word(adev->pdev, PCI_COMMAND, cmd);

	return 0;
}

/*
 * GPU helpers function.
 */
/**
 * amdgpu_device_need_post - check if the hw need post or not
 *
 * @adev: amdgpu_device pointer
 *
 * Check if the asic has been initialized (all asics) at driver startup
 * or post is needed if  hw reset is performed.
 * Returns true if need or false if not.
 */
bool amdgpu_device_need_post(struct amdgpu_device *adev)
{
	uint32_t reg;

	if (amdgpu_sriov_vf(adev))
		return false;

	if (amdgpu_passthrough(adev)) {
		/* for FIJI: In whole GPU pass-through virtualization case, after VM reboot
		 * some old smc fw still need driver do vPost otherwise gpu hang, while
		 * those smc fw version above 22.15 doesn't have this flaw, so we force
		 * vpost executed for smc version below 22.15
		 */
		if (adev->asic_type == CHIP_FIJI) {
			int err;
			uint32_t fw_ver;
			err = request_firmware(&adev->pm.fw, "amdgpu/fiji_smc.bin", adev->dev);
			/* force vPost if error occured */
			if (err)
				return true;

			fw_ver = *((uint32_t *)adev->pm.fw->data + 69);
			if (fw_ver < 0x00160e00)
				return true;
		}
	}

	if (adev->has_hw_reset) {
		adev->has_hw_reset = false;
		return true;
	}

	/* bios scratch used on CIK+ */
	if (adev->asic_type >= CHIP_BONAIRE)
		return amdgpu_atombios_scratch_need_asic_init(adev);

	/* check MEM_SIZE for older asics */
	reg = amdgpu_asic_get_config_memsize(adev);

	if ((reg != 0) && (reg != 0xffffffff))
		return false;

	return true;
}

/* if we get transitioned to only one device, take VGA back */
/**
 * amdgpu_device_vga_set_decode - enable/disable vga decode
 *
 * @cookie: amdgpu_device pointer
 * @state: enable/disable vga decode
 *
 * Enable/disable vga decode (all asics).
 * Returns VGA resource flags.
 */
static unsigned int amdgpu_device_vga_set_decode(void *cookie, bool state)
{
	struct amdgpu_device *adev = cookie;
	amdgpu_asic_set_vga_state(adev, state);
	if (state)
		return VGA_RSRC_LEGACY_IO | VGA_RSRC_LEGACY_MEM |
		       VGA_RSRC_NORMAL_IO | VGA_RSRC_NORMAL_MEM;
	else
		return VGA_RSRC_NORMAL_IO | VGA_RSRC_NORMAL_MEM;
}

/**
 * amdgpu_device_check_block_size - validate the vm block size
 *
 * @adev: amdgpu_device pointer
 *
 * Validates the vm block size specified via module parameter.
 * The vm block size defines number of bits in page table versus page directory,
 * a page is 4KB so we have 12 bits offset, minimum 9 bits in the
 * page table and the remaining bits are in the page directory.
 */
static void amdgpu_device_check_block_size(struct amdgpu_device *adev)
{
	/* defines number of bits in page table versus page directory,
	 * a page is 4KB so we have 12 bits offset, minimum 9 bits in the
	 * page table and the remaining bits are in the page directory */
	if (amdgpu_vm_block_size == -1)
		return;

	if (amdgpu_vm_block_size < 9) {
		dev_warn(adev->dev, "VM page table size (%d) too small\n",
			 amdgpu_vm_block_size);
		amdgpu_vm_block_size = -1;
	}
}

/**
 * amdgpu_device_check_vm_size - validate the vm size
 *
 * @adev: amdgpu_device pointer
 *
 * Validates the vm size in GB specified via module parameter.
 * The VM size is the size of the GPU virtual memory space in GB.
 */
static void amdgpu_device_check_vm_size(struct amdgpu_device *adev)
{
	/* no need to check the default value */
	if (amdgpu_vm_size == -1)
		return;

	if (amdgpu_vm_size < 1) {
		dev_warn(adev->dev, "VM size (%d) too small, min is 1GB\n",
			 amdgpu_vm_size);
		amdgpu_vm_size = -1;
	}
}

static void amdgpu_device_check_smu_prv_buffer_size(struct amdgpu_device *adev)
{
	struct sysinfo si;
	bool is_os_64 = (sizeof(void *) == 8);
	uint64_t total_memory;
	uint64_t dram_size_seven_GB = 0x1B8000000;
	uint64_t dram_size_three_GB = 0xB8000000;

	if (amdgpu_smu_memory_pool_size == 0)
		return;

	if (!is_os_64) {
		DRM_WARN("Not 64-bit OS, feature not supported\n");
		goto def_value;
	}
	si_meminfo(&si);
	total_memory = (uint64_t)si.totalram * si.mem_unit;

	if ((amdgpu_smu_memory_pool_size == 1) ||
		(amdgpu_smu_memory_pool_size == 2)) {
		if (total_memory < dram_size_three_GB)
			goto def_value1;
	} else if ((amdgpu_smu_memory_pool_size == 4) ||
		(amdgpu_smu_memory_pool_size == 8)) {
		if (total_memory < dram_size_seven_GB)
			goto def_value1;
	} else {
		DRM_WARN("Smu memory pool size not supported\n");
		goto def_value;
	}
	adev->pm.smu_prv_buffer_size = amdgpu_smu_memory_pool_size << 28;

	return;

def_value1:
	DRM_WARN("No enough system memory\n");
def_value:
	adev->pm.smu_prv_buffer_size = 0;
}

/**
 * amdgpu_device_check_arguments - validate module params
 *
 * @adev: amdgpu_device pointer
 *
 * Validates certain module parameters and updates
 * the associated values used by the driver (all asics).
 */
static int amdgpu_device_check_arguments(struct amdgpu_device *adev)
{
	if (amdgpu_sched_jobs < 4) {
		dev_warn(adev->dev, "sched jobs (%d) must be at least 4\n",
			 amdgpu_sched_jobs);
		amdgpu_sched_jobs = 4;
	} else if (!is_power_of_2(amdgpu_sched_jobs)){
		dev_warn(adev->dev, "sched jobs (%d) must be a power of 2\n",
			 amdgpu_sched_jobs);
		amdgpu_sched_jobs = roundup_pow_of_two(amdgpu_sched_jobs);
	}

	if (amdgpu_gart_size != -1 && amdgpu_gart_size < 32) {
		/* gart size must be greater or equal to 32M */
		dev_warn(adev->dev, "gart size (%d) too small\n",
			 amdgpu_gart_size);
		amdgpu_gart_size = -1;
	}

	if (amdgpu_gtt_size != -1 && amdgpu_gtt_size < 32) {
		/* gtt size must be greater or equal to 32M */
		dev_warn(adev->dev, "gtt size (%d) too small\n",
				 amdgpu_gtt_size);
		amdgpu_gtt_size = -1;
	}

	/* valid range is between 4 and 9 inclusive */
	if (amdgpu_vm_fragment_size != -1 &&
	    (amdgpu_vm_fragment_size > 9 || amdgpu_vm_fragment_size < 4)) {
		dev_warn(adev->dev, "valid range is between 4 and 9\n");
		amdgpu_vm_fragment_size = -1;
	}

	if (amdgpu_sched_hw_submission < 2) {
		dev_warn(adev->dev, "sched hw submission jobs (%d) must be at least 2\n",
			 amdgpu_sched_hw_submission);
		amdgpu_sched_hw_submission = 2;
	} else if (!is_power_of_2(amdgpu_sched_hw_submission)) {
		dev_warn(adev->dev, "sched hw submission jobs (%d) must be a power of 2\n",
			 amdgpu_sched_hw_submission);
		amdgpu_sched_hw_submission = roundup_pow_of_two(amdgpu_sched_hw_submission);
	}

	amdgpu_device_check_smu_prv_buffer_size(adev);

	amdgpu_device_check_vm_size(adev);

	amdgpu_device_check_block_size(adev);

	adev->firmware.load_type = amdgpu_ucode_get_load_type(adev, amdgpu_fw_load_type);

	amdgpu_gmc_tmz_set(adev);

<<<<<<< HEAD
	if (amdgpu_num_kcq == -1) {
		amdgpu_num_kcq = 8;
	} else if (amdgpu_num_kcq > 8 || amdgpu_num_kcq < 0) {
		amdgpu_num_kcq = 8;
		dev_warn(adev->dev, "set kernel compute queue number to 8 due to invalid parameter provided by user\n");
	}

=======
>>>>>>> f642729d
	amdgpu_gmc_noretry_set(adev);

	return 0;
}

/**
 * amdgpu_switcheroo_set_state - set switcheroo state
 *
 * @pdev: pci dev pointer
 * @state: vga_switcheroo state
 *
 * Callback for the switcheroo driver.  Suspends or resumes the
 * the asics before or after it is powered up using ACPI methods.
 */
static void amdgpu_switcheroo_set_state(struct pci_dev *pdev,
					enum vga_switcheroo_state state)
{
	struct drm_device *dev = pci_get_drvdata(pdev);
	int r;

	if (amdgpu_device_supports_atpx(dev) && state == VGA_SWITCHEROO_OFF)
		return;

	if (state == VGA_SWITCHEROO_ON) {
		pr_info("switched on\n");
		/* don't suspend or resume card normally */
		dev->switch_power_state = DRM_SWITCH_POWER_CHANGING;

<<<<<<< HEAD
		pci_set_power_state(dev->pdev, PCI_D0);
		amdgpu_device_load_pci_state(dev->pdev);
		r = pci_enable_device(dev->pdev);
=======
		pci_set_power_state(pdev, PCI_D0);
		amdgpu_device_load_pci_state(pdev);
		r = pci_enable_device(pdev);
>>>>>>> f642729d
		if (r)
			DRM_WARN("pci_enable_device failed (%d)\n", r);
		amdgpu_device_resume(dev, true);

		dev->switch_power_state = DRM_SWITCH_POWER_ON;
	} else {
		pr_info("switched off\n");
		dev->switch_power_state = DRM_SWITCH_POWER_CHANGING;
		amdgpu_device_suspend(dev, true);
<<<<<<< HEAD
		amdgpu_device_cache_pci_state(dev->pdev);
=======
		amdgpu_device_cache_pci_state(pdev);
>>>>>>> f642729d
		/* Shut down the device */
		pci_disable_device(pdev);
		pci_set_power_state(pdev, PCI_D3cold);
		dev->switch_power_state = DRM_SWITCH_POWER_OFF;
	}
}

/**
 * amdgpu_switcheroo_can_switch - see if switcheroo state can change
 *
 * @pdev: pci dev pointer
 *
 * Callback for the switcheroo driver.  Check of the switcheroo
 * state can be changed.
 * Returns true if the state can be changed, false if not.
 */
static bool amdgpu_switcheroo_can_switch(struct pci_dev *pdev)
{
	struct drm_device *dev = pci_get_drvdata(pdev);

	/*
	* FIXME: open_count is protected by drm_global_mutex but that would lead to
	* locking inversion with the driver load path. And the access here is
	* completely racy anyway. So don't bother with locking for now.
	*/
	return atomic_read(&dev->open_count) == 0;
}

static const struct vga_switcheroo_client_ops amdgpu_switcheroo_ops = {
	.set_gpu_state = amdgpu_switcheroo_set_state,
	.reprobe = NULL,
	.can_switch = amdgpu_switcheroo_can_switch,
};

/**
 * amdgpu_device_ip_set_clockgating_state - set the CG state
 *
 * @dev: amdgpu_device pointer
 * @block_type: Type of hardware IP (SMU, GFX, UVD, etc.)
 * @state: clockgating state (gate or ungate)
 *
 * Sets the requested clockgating state for all instances of
 * the hardware IP specified.
 * Returns the error code from the last instance.
 */
int amdgpu_device_ip_set_clockgating_state(void *dev,
					   enum amd_ip_block_type block_type,
					   enum amd_clockgating_state state)
{
	struct amdgpu_device *adev = dev;
	int i, r = 0;

	for (i = 0; i < adev->num_ip_blocks; i++) {
		if (!adev->ip_blocks[i].status.valid)
			continue;
		if (adev->ip_blocks[i].version->type != block_type)
			continue;
		if (!adev->ip_blocks[i].version->funcs->set_clockgating_state)
			continue;
		r = adev->ip_blocks[i].version->funcs->set_clockgating_state(
			(void *)adev, state);
		if (r)
			DRM_ERROR("set_clockgating_state of IP block <%s> failed %d\n",
				  adev->ip_blocks[i].version->funcs->name, r);
	}
	return r;
}

/**
 * amdgpu_device_ip_set_powergating_state - set the PG state
 *
 * @dev: amdgpu_device pointer
 * @block_type: Type of hardware IP (SMU, GFX, UVD, etc.)
 * @state: powergating state (gate or ungate)
 *
 * Sets the requested powergating state for all instances of
 * the hardware IP specified.
 * Returns the error code from the last instance.
 */
int amdgpu_device_ip_set_powergating_state(void *dev,
					   enum amd_ip_block_type block_type,
					   enum amd_powergating_state state)
{
	struct amdgpu_device *adev = dev;
	int i, r = 0;

	for (i = 0; i < adev->num_ip_blocks; i++) {
		if (!adev->ip_blocks[i].status.valid)
			continue;
		if (adev->ip_blocks[i].version->type != block_type)
			continue;
		if (!adev->ip_blocks[i].version->funcs->set_powergating_state)
			continue;
		r = adev->ip_blocks[i].version->funcs->set_powergating_state(
			(void *)adev, state);
		if (r)
			DRM_ERROR("set_powergating_state of IP block <%s> failed %d\n",
				  adev->ip_blocks[i].version->funcs->name, r);
	}
	return r;
}

/**
 * amdgpu_device_ip_get_clockgating_state - get the CG state
 *
 * @adev: amdgpu_device pointer
 * @flags: clockgating feature flags
 *
 * Walks the list of IPs on the device and updates the clockgating
 * flags for each IP.
 * Updates @flags with the feature flags for each hardware IP where
 * clockgating is enabled.
 */
void amdgpu_device_ip_get_clockgating_state(struct amdgpu_device *adev,
					    u32 *flags)
{
	int i;

	for (i = 0; i < adev->num_ip_blocks; i++) {
		if (!adev->ip_blocks[i].status.valid)
			continue;
		if (adev->ip_blocks[i].version->funcs->get_clockgating_state)
			adev->ip_blocks[i].version->funcs->get_clockgating_state((void *)adev, flags);
	}
}

/**
 * amdgpu_device_ip_wait_for_idle - wait for idle
 *
 * @adev: amdgpu_device pointer
 * @block_type: Type of hardware IP (SMU, GFX, UVD, etc.)
 *
 * Waits for the request hardware IP to be idle.
 * Returns 0 for success or a negative error code on failure.
 */
int amdgpu_device_ip_wait_for_idle(struct amdgpu_device *adev,
				   enum amd_ip_block_type block_type)
{
	int i, r;

	for (i = 0; i < adev->num_ip_blocks; i++) {
		if (!adev->ip_blocks[i].status.valid)
			continue;
		if (adev->ip_blocks[i].version->type == block_type) {
			r = adev->ip_blocks[i].version->funcs->wait_for_idle((void *)adev);
			if (r)
				return r;
			break;
		}
	}
	return 0;

}

/**
 * amdgpu_device_ip_is_idle - is the hardware IP idle
 *
 * @adev: amdgpu_device pointer
 * @block_type: Type of hardware IP (SMU, GFX, UVD, etc.)
 *
 * Check if the hardware IP is idle or not.
 * Returns true if it the IP is idle, false if not.
 */
bool amdgpu_device_ip_is_idle(struct amdgpu_device *adev,
			      enum amd_ip_block_type block_type)
{
	int i;

	for (i = 0; i < adev->num_ip_blocks; i++) {
		if (!adev->ip_blocks[i].status.valid)
			continue;
		if (adev->ip_blocks[i].version->type == block_type)
			return adev->ip_blocks[i].version->funcs->is_idle((void *)adev);
	}
	return true;

}

/**
 * amdgpu_device_ip_get_ip_block - get a hw IP pointer
 *
 * @adev: amdgpu_device pointer
 * @type: Type of hardware IP (SMU, GFX, UVD, etc.)
 *
 * Returns a pointer to the hardware IP block structure
 * if it exists for the asic, otherwise NULL.
 */
struct amdgpu_ip_block *
amdgpu_device_ip_get_ip_block(struct amdgpu_device *adev,
			      enum amd_ip_block_type type)
{
	int i;

	for (i = 0; i < adev->num_ip_blocks; i++)
		if (adev->ip_blocks[i].version->type == type)
			return &adev->ip_blocks[i];

	return NULL;
}

/**
 * amdgpu_device_ip_block_version_cmp
 *
 * @adev: amdgpu_device pointer
 * @type: enum amd_ip_block_type
 * @major: major version
 * @minor: minor version
 *
 * return 0 if equal or greater
 * return 1 if smaller or the ip_block doesn't exist
 */
int amdgpu_device_ip_block_version_cmp(struct amdgpu_device *adev,
				       enum amd_ip_block_type type,
				       u32 major, u32 minor)
{
	struct amdgpu_ip_block *ip_block = amdgpu_device_ip_get_ip_block(adev, type);

	if (ip_block && ((ip_block->version->major > major) ||
			((ip_block->version->major == major) &&
			(ip_block->version->minor >= minor))))
		return 0;

	return 1;
}

/**
 * amdgpu_device_ip_block_add
 *
 * @adev: amdgpu_device pointer
 * @ip_block_version: pointer to the IP to add
 *
 * Adds the IP block driver information to the collection of IPs
 * on the asic.
 */
int amdgpu_device_ip_block_add(struct amdgpu_device *adev,
			       const struct amdgpu_ip_block_version *ip_block_version)
{
	if (!ip_block_version)
		return -EINVAL;

	DRM_INFO("add ip block number %d <%s>\n", adev->num_ip_blocks,
		  ip_block_version->funcs->name);

	adev->ip_blocks[adev->num_ip_blocks++].version = ip_block_version;

	return 0;
}

/**
 * amdgpu_device_enable_virtual_display - enable virtual display feature
 *
 * @adev: amdgpu_device pointer
 *
 * Enabled the virtual display feature if the user has enabled it via
 * the module parameter virtual_display.  This feature provides a virtual
 * display hardware on headless boards or in virtualized environments.
 * This function parses and validates the configuration string specified by
 * the user and configues the virtual display configuration (number of
 * virtual connectors, crtcs, etc.) specified.
 */
static void amdgpu_device_enable_virtual_display(struct amdgpu_device *adev)
{
	adev->enable_virtual_display = false;

	if (amdgpu_virtual_display) {
<<<<<<< HEAD
		struct drm_device *ddev = adev_to_drm(adev);
		const char *pci_address_name = pci_name(ddev->pdev);
=======
		const char *pci_address_name = pci_name(adev->pdev);
>>>>>>> f642729d
		char *pciaddstr, *pciaddstr_tmp, *pciaddname_tmp, *pciaddname;

		pciaddstr = kstrdup(amdgpu_virtual_display, GFP_KERNEL);
		pciaddstr_tmp = pciaddstr;
		while ((pciaddname_tmp = strsep(&pciaddstr_tmp, ";"))) {
			pciaddname = strsep(&pciaddname_tmp, ",");
			if (!strcmp("all", pciaddname)
			    || !strcmp(pci_address_name, pciaddname)) {
				long num_crtc;
				int res = -1;

				adev->enable_virtual_display = true;

				if (pciaddname_tmp)
					res = kstrtol(pciaddname_tmp, 10,
						      &num_crtc);

				if (!res) {
					if (num_crtc < 1)
						num_crtc = 1;
					if (num_crtc > 6)
						num_crtc = 6;
					adev->mode_info.num_crtc = num_crtc;
				} else {
					adev->mode_info.num_crtc = 1;
				}
				break;
			}
		}

		DRM_INFO("virtual display string:%s, %s:virtual_display:%d, num_crtc:%d\n",
			 amdgpu_virtual_display, pci_address_name,
			 adev->enable_virtual_display, adev->mode_info.num_crtc);

		kfree(pciaddstr);
	}
}

/**
 * amdgpu_device_parse_gpu_info_fw - parse gpu info firmware
 *
 * @adev: amdgpu_device pointer
 *
 * Parses the asic configuration parameters specified in the gpu info
 * firmware and makes them availale to the driver for use in configuring
 * the asic.
 * Returns 0 on success, -EINVAL on failure.
 */
static int amdgpu_device_parse_gpu_info_fw(struct amdgpu_device *adev)
{
	const char *chip_name;
	char fw_name[40];
	int err;
	const struct gpu_info_firmware_header_v1_0 *hdr;

	adev->firmware.gpu_info_fw = NULL;

	if (adev->mman.discovery_bin) {
		amdgpu_discovery_get_gfx_info(adev);

		/*
		 * FIXME: The bounding box is still needed by Navi12, so
		 * temporarily read it from gpu_info firmware. Should be droped
		 * when DAL no longer needs it.
		 */
		if (adev->asic_type != CHIP_NAVI12)
			return 0;
	}

	switch (adev->asic_type) {
#ifdef CONFIG_DRM_AMDGPU_SI
	case CHIP_VERDE:
	case CHIP_TAHITI:
	case CHIP_PITCAIRN:
	case CHIP_OLAND:
	case CHIP_HAINAN:
#endif
#ifdef CONFIG_DRM_AMDGPU_CIK
	case CHIP_BONAIRE:
	case CHIP_HAWAII:
	case CHIP_KAVERI:
	case CHIP_KABINI:
	case CHIP_MULLINS:
#endif
	case CHIP_TOPAZ:
	case CHIP_TONGA:
	case CHIP_FIJI:
	case CHIP_POLARIS10:
	case CHIP_POLARIS11:
	case CHIP_POLARIS12:
	case CHIP_VEGAM:
	case CHIP_CARRIZO:
	case CHIP_STONEY:
	case CHIP_VEGA20:
	case CHIP_SIENNA_CICHLID:
	case CHIP_NAVY_FLOUNDER:
	case CHIP_DIMGREY_CAVEFISH:
	default:
		return 0;
	case CHIP_VEGA10:
		chip_name = "vega10";
		break;
	case CHIP_VEGA12:
		chip_name = "vega12";
		break;
	case CHIP_RAVEN:
		if (adev->apu_flags & AMD_APU_IS_RAVEN2)
			chip_name = "raven2";
		else if (adev->apu_flags & AMD_APU_IS_PICASSO)
			chip_name = "picasso";
		else
			chip_name = "raven";
		break;
	case CHIP_ARCTURUS:
		chip_name = "arcturus";
		break;
	case CHIP_RENOIR:
		if (adev->apu_flags & AMD_APU_IS_RENOIR)
			chip_name = "renoir";
		else
			chip_name = "green_sardine";
		break;
	case CHIP_NAVI10:
		chip_name = "navi10";
		break;
	case CHIP_NAVI14:
		chip_name = "navi14";
		break;
	case CHIP_NAVI12:
		chip_name = "navi12";
		break;
	case CHIP_VANGOGH:
		chip_name = "vangogh";
		break;
	}

	snprintf(fw_name, sizeof(fw_name), "amdgpu/%s_gpu_info.bin", chip_name);
	err = request_firmware(&adev->firmware.gpu_info_fw, fw_name, adev->dev);
	if (err) {
		dev_err(adev->dev,
			"Failed to load gpu_info firmware \"%s\"\n",
			fw_name);
		goto out;
	}
	err = amdgpu_ucode_validate(adev->firmware.gpu_info_fw);
	if (err) {
		dev_err(adev->dev,
			"Failed to validate gpu_info firmware \"%s\"\n",
			fw_name);
		goto out;
	}

	hdr = (const struct gpu_info_firmware_header_v1_0 *)adev->firmware.gpu_info_fw->data;
	amdgpu_ucode_print_gpu_info_hdr(&hdr->header);

	switch (hdr->version_major) {
	case 1:
	{
		const struct gpu_info_firmware_v1_0 *gpu_info_fw =
			(const struct gpu_info_firmware_v1_0 *)(adev->firmware.gpu_info_fw->data +
								le32_to_cpu(hdr->header.ucode_array_offset_bytes));

		/*
		 * Should be droped when DAL no longer needs it.
		 */
		if (adev->asic_type == CHIP_NAVI12)
			goto parse_soc_bounding_box;

		adev->gfx.config.max_shader_engines = le32_to_cpu(gpu_info_fw->gc_num_se);
		adev->gfx.config.max_cu_per_sh = le32_to_cpu(gpu_info_fw->gc_num_cu_per_sh);
		adev->gfx.config.max_sh_per_se = le32_to_cpu(gpu_info_fw->gc_num_sh_per_se);
		adev->gfx.config.max_backends_per_se = le32_to_cpu(gpu_info_fw->gc_num_rb_per_se);
		adev->gfx.config.max_texture_channel_caches =
			le32_to_cpu(gpu_info_fw->gc_num_tccs);
		adev->gfx.config.max_gprs = le32_to_cpu(gpu_info_fw->gc_num_gprs);
		adev->gfx.config.max_gs_threads = le32_to_cpu(gpu_info_fw->gc_num_max_gs_thds);
		adev->gfx.config.gs_vgt_table_depth = le32_to_cpu(gpu_info_fw->gc_gs_table_depth);
		adev->gfx.config.gs_prim_buffer_depth = le32_to_cpu(gpu_info_fw->gc_gsprim_buff_depth);
		adev->gfx.config.double_offchip_lds_buf =
			le32_to_cpu(gpu_info_fw->gc_double_offchip_lds_buffer);
		adev->gfx.cu_info.wave_front_size = le32_to_cpu(gpu_info_fw->gc_wave_size);
		adev->gfx.cu_info.max_waves_per_simd =
			le32_to_cpu(gpu_info_fw->gc_max_waves_per_simd);
		adev->gfx.cu_info.max_scratch_slots_per_cu =
			le32_to_cpu(gpu_info_fw->gc_max_scratch_slots_per_cu);
		adev->gfx.cu_info.lds_size = le32_to_cpu(gpu_info_fw->gc_lds_size);
		if (hdr->version_minor >= 1) {
			const struct gpu_info_firmware_v1_1 *gpu_info_fw =
				(const struct gpu_info_firmware_v1_1 *)(adev->firmware.gpu_info_fw->data +
									le32_to_cpu(hdr->header.ucode_array_offset_bytes));
			adev->gfx.config.num_sc_per_sh =
				le32_to_cpu(gpu_info_fw->num_sc_per_sh);
			adev->gfx.config.num_packer_per_sc =
				le32_to_cpu(gpu_info_fw->num_packer_per_sc);
		}

parse_soc_bounding_box:
		/*
		 * soc bounding box info is not integrated in disocovery table,
		 * we always need to parse it from gpu info firmware if needed.
		 */
		if (hdr->version_minor == 2) {
			const struct gpu_info_firmware_v1_2 *gpu_info_fw =
				(const struct gpu_info_firmware_v1_2 *)(adev->firmware.gpu_info_fw->data +
									le32_to_cpu(hdr->header.ucode_array_offset_bytes));
			adev->dm.soc_bounding_box = &gpu_info_fw->soc_bounding_box;
		}
		break;
	}
	default:
		dev_err(adev->dev,
			"Unsupported gpu_info table %d\n", hdr->header.ucode_version);
		err = -EINVAL;
		goto out;
	}
out:
	return err;
}

/**
 * amdgpu_device_ip_early_init - run early init for hardware IPs
 *
 * @adev: amdgpu_device pointer
 *
 * Early initialization pass for hardware IPs.  The hardware IPs that make
 * up each asic are discovered each IP's early_init callback is run.  This
 * is the first stage in initializing the asic.
 * Returns 0 on success, negative error code on failure.
 */
static int amdgpu_device_ip_early_init(struct amdgpu_device *adev)
{
	int i, r;

	amdgpu_device_enable_virtual_display(adev);

	if (amdgpu_sriov_vf(adev)) {
		r = amdgpu_virt_request_full_gpu(adev, true);
		if (r)
			return r;
	}

	switch (adev->asic_type) {
#ifdef CONFIG_DRM_AMDGPU_SI
	case CHIP_VERDE:
	case CHIP_TAHITI:
	case CHIP_PITCAIRN:
	case CHIP_OLAND:
	case CHIP_HAINAN:
		adev->family = AMDGPU_FAMILY_SI;
		r = si_set_ip_blocks(adev);
		if (r)
			return r;
		break;
#endif
#ifdef CONFIG_DRM_AMDGPU_CIK
	case CHIP_BONAIRE:
	case CHIP_HAWAII:
	case CHIP_KAVERI:
	case CHIP_KABINI:
	case CHIP_MULLINS:
		if (adev->flags & AMD_IS_APU)
			adev->family = AMDGPU_FAMILY_KV;
		else
			adev->family = AMDGPU_FAMILY_CI;

		r = cik_set_ip_blocks(adev);
		if (r)
			return r;
		break;
#endif
	case CHIP_TOPAZ:
	case CHIP_TONGA:
	case CHIP_FIJI:
	case CHIP_POLARIS10:
	case CHIP_POLARIS11:
	case CHIP_POLARIS12:
	case CHIP_VEGAM:
	case CHIP_CARRIZO:
	case CHIP_STONEY:
		if (adev->flags & AMD_IS_APU)
			adev->family = AMDGPU_FAMILY_CZ;
		else
			adev->family = AMDGPU_FAMILY_VI;

		r = vi_set_ip_blocks(adev);
		if (r)
			return r;
		break;
	case CHIP_VEGA10:
	case CHIP_VEGA12:
	case CHIP_VEGA20:
	case CHIP_RAVEN:
	case CHIP_ARCTURUS:
	case CHIP_RENOIR:
		if (adev->flags & AMD_IS_APU)
			adev->family = AMDGPU_FAMILY_RV;
		else
			adev->family = AMDGPU_FAMILY_AI;

		r = soc15_set_ip_blocks(adev);
		if (r)
			return r;
		break;
	case  CHIP_NAVI10:
	case  CHIP_NAVI14:
	case  CHIP_NAVI12:
	case  CHIP_SIENNA_CICHLID:
	case  CHIP_NAVY_FLOUNDER:
	case  CHIP_DIMGREY_CAVEFISH:
	case CHIP_VANGOGH:
		if (adev->asic_type == CHIP_VANGOGH)
			adev->family = AMDGPU_FAMILY_VGH;
		else
			adev->family = AMDGPU_FAMILY_NV;

		r = nv_set_ip_blocks(adev);
		if (r)
			return r;
		break;
	default:
		/* FIXME: not supported yet */
		return -EINVAL;
	}

	amdgpu_amdkfd_device_probe(adev);

	adev->pm.pp_feature = amdgpu_pp_feature_mask;
	if (amdgpu_sriov_vf(adev) || sched_policy == KFD_SCHED_POLICY_NO_HWS)
		adev->pm.pp_feature &= ~PP_GFXOFF_MASK;

	for (i = 0; i < adev->num_ip_blocks; i++) {
		if ((amdgpu_ip_block_mask & (1 << i)) == 0) {
			DRM_ERROR("disabled ip block: %d <%s>\n",
				  i, adev->ip_blocks[i].version->funcs->name);
			adev->ip_blocks[i].status.valid = false;
		} else {
			if (adev->ip_blocks[i].version->funcs->early_init) {
				r = adev->ip_blocks[i].version->funcs->early_init((void *)adev);
				if (r == -ENOENT) {
					adev->ip_blocks[i].status.valid = false;
				} else if (r) {
					DRM_ERROR("early_init of IP block <%s> failed %d\n",
						  adev->ip_blocks[i].version->funcs->name, r);
					return r;
				} else {
					adev->ip_blocks[i].status.valid = true;
				}
			} else {
				adev->ip_blocks[i].status.valid = true;
			}
		}
		/* get the vbios after the asic_funcs are set up */
		if (adev->ip_blocks[i].version->type == AMD_IP_BLOCK_TYPE_COMMON) {
			r = amdgpu_device_parse_gpu_info_fw(adev);
			if (r)
				return r;

			/* Read BIOS */
			if (!amdgpu_get_bios(adev))
				return -EINVAL;

			r = amdgpu_atombios_init(adev);
			if (r) {
				dev_err(adev->dev, "amdgpu_atombios_init failed\n");
				amdgpu_vf_error_put(adev, AMDGIM_ERROR_VF_ATOMBIOS_INIT_FAIL, 0, 0);
				return r;
			}
		}
	}

	adev->cg_flags &= amdgpu_cg_mask;
	adev->pg_flags &= amdgpu_pg_mask;

	return 0;
}

static int amdgpu_device_ip_hw_init_phase1(struct amdgpu_device *adev)
{
	int i, r;

	for (i = 0; i < adev->num_ip_blocks; i++) {
		if (!adev->ip_blocks[i].status.sw)
			continue;
		if (adev->ip_blocks[i].status.hw)
			continue;
		if (adev->ip_blocks[i].version->type == AMD_IP_BLOCK_TYPE_COMMON ||
		    (amdgpu_sriov_vf(adev) && (adev->ip_blocks[i].version->type == AMD_IP_BLOCK_TYPE_PSP)) ||
		    adev->ip_blocks[i].version->type == AMD_IP_BLOCK_TYPE_IH) {
			r = adev->ip_blocks[i].version->funcs->hw_init(adev);
			if (r) {
				DRM_ERROR("hw_init of IP block <%s> failed %d\n",
					  adev->ip_blocks[i].version->funcs->name, r);
				return r;
			}
			adev->ip_blocks[i].status.hw = true;
		}
	}

	return 0;
}

static int amdgpu_device_ip_hw_init_phase2(struct amdgpu_device *adev)
{
	int i, r;

	for (i = 0; i < adev->num_ip_blocks; i++) {
		if (!adev->ip_blocks[i].status.sw)
			continue;
		if (adev->ip_blocks[i].status.hw)
			continue;
		r = adev->ip_blocks[i].version->funcs->hw_init(adev);
		if (r) {
			DRM_ERROR("hw_init of IP block <%s> failed %d\n",
				  adev->ip_blocks[i].version->funcs->name, r);
			return r;
		}
		adev->ip_blocks[i].status.hw = true;
	}

	return 0;
}

static int amdgpu_device_fw_loading(struct amdgpu_device *adev)
{
	int r = 0;
	int i;
	uint32_t smu_version;

	if (adev->asic_type >= CHIP_VEGA10) {
		for (i = 0; i < adev->num_ip_blocks; i++) {
			if (adev->ip_blocks[i].version->type != AMD_IP_BLOCK_TYPE_PSP)
				continue;

			/* no need to do the fw loading again if already done*/
			if (adev->ip_blocks[i].status.hw == true)
				break;

			if (amdgpu_in_reset(adev) || adev->in_suspend) {
				r = adev->ip_blocks[i].version->funcs->resume(adev);
				if (r) {
					DRM_ERROR("resume of IP block <%s> failed %d\n",
							  adev->ip_blocks[i].version->funcs->name, r);
					return r;
				}
			} else {
				r = adev->ip_blocks[i].version->funcs->hw_init(adev);
				if (r) {
					DRM_ERROR("hw_init of IP block <%s> failed %d\n",
							  adev->ip_blocks[i].version->funcs->name, r);
					return r;
				}
			}

			adev->ip_blocks[i].status.hw = true;
			break;
		}
	}

	if (!amdgpu_sriov_vf(adev) || adev->asic_type == CHIP_TONGA)
		r = amdgpu_pm_load_smu_firmware(adev, &smu_version);

	return r;
}

/**
 * amdgpu_device_ip_init - run init for hardware IPs
 *
 * @adev: amdgpu_device pointer
 *
 * Main initialization pass for hardware IPs.  The list of all the hardware
 * IPs that make up the asic is walked and the sw_init and hw_init callbacks
 * are run.  sw_init initializes the software state associated with each IP
 * and hw_init initializes the hardware associated with each IP.
 * Returns 0 on success, negative error code on failure.
 */
static int amdgpu_device_ip_init(struct amdgpu_device *adev)
{
	int i, r;

	r = amdgpu_ras_init(adev);
	if (r)
		return r;

	for (i = 0; i < adev->num_ip_blocks; i++) {
		if (!adev->ip_blocks[i].status.valid)
			continue;
		r = adev->ip_blocks[i].version->funcs->sw_init((void *)adev);
		if (r) {
			DRM_ERROR("sw_init of IP block <%s> failed %d\n",
				  adev->ip_blocks[i].version->funcs->name, r);
			goto init_failed;
		}
		adev->ip_blocks[i].status.sw = true;

		/* need to do gmc hw init early so we can allocate gpu mem */
		if (adev->ip_blocks[i].version->type == AMD_IP_BLOCK_TYPE_GMC) {
			r = amdgpu_device_vram_scratch_init(adev);
			if (r) {
				DRM_ERROR("amdgpu_vram_scratch_init failed %d\n", r);
				goto init_failed;
			}
			r = adev->ip_blocks[i].version->funcs->hw_init((void *)adev);
			if (r) {
				DRM_ERROR("hw_init %d failed %d\n", i, r);
				goto init_failed;
			}
			r = amdgpu_device_wb_init(adev);
			if (r) {
				DRM_ERROR("amdgpu_device_wb_init failed %d\n", r);
				goto init_failed;
			}
			adev->ip_blocks[i].status.hw = true;

			/* right after GMC hw init, we create CSA */
			if (amdgpu_mcbp || amdgpu_sriov_vf(adev)) {
				r = amdgpu_allocate_static_csa(adev, &adev->virt.csa_obj,
								AMDGPU_GEM_DOMAIN_VRAM,
								AMDGPU_CSA_SIZE);
				if (r) {
					DRM_ERROR("allocate CSA failed %d\n", r);
					goto init_failed;
				}
			}
		}
	}

	if (amdgpu_sriov_vf(adev))
		amdgpu_virt_init_data_exchange(adev);

	r = amdgpu_ib_pool_init(adev);
	if (r) {
		dev_err(adev->dev, "IB initialization failed (%d).\n", r);
		amdgpu_vf_error_put(adev, AMDGIM_ERROR_VF_IB_INIT_FAIL, 0, r);
		goto init_failed;
	}

	r = amdgpu_ucode_create_bo(adev); /* create ucode bo when sw_init complete*/
	if (r)
		goto init_failed;

	r = amdgpu_device_ip_hw_init_phase1(adev);
	if (r)
		goto init_failed;

	r = amdgpu_device_fw_loading(adev);
	if (r)
		goto init_failed;

	r = amdgpu_device_ip_hw_init_phase2(adev);
	if (r)
		goto init_failed;

	/*
	 * retired pages will be loaded from eeprom and reserved here,
	 * it should be called after amdgpu_device_ip_hw_init_phase2  since
	 * for some ASICs the RAS EEPROM code relies on SMU fully functioning
	 * for I2C communication which only true at this point.
	 *
	 * amdgpu_ras_recovery_init may fail, but the upper only cares the
	 * failure from bad gpu situation and stop amdgpu init process
	 * accordingly. For other failed cases, it will still release all
	 * the resource and print error message, rather than returning one
	 * negative value to upper level.
	 *
	 * Note: theoretically, this should be called before all vram allocations
	 * to protect retired page from abusing
	 */
	r = amdgpu_ras_recovery_init(adev);
	if (r)
		goto init_failed;

	if (adev->gmc.xgmi.num_physical_nodes > 1)
		amdgpu_xgmi_add_device(adev);
	amdgpu_amdkfd_device_init(adev);

	amdgpu_fru_get_product_info(adev);

init_failed:
	if (amdgpu_sriov_vf(adev))
		amdgpu_virt_release_full_gpu(adev, true);

	return r;
}

/**
 * amdgpu_device_fill_reset_magic - writes reset magic to gart pointer
 *
 * @adev: amdgpu_device pointer
 *
 * Writes a reset magic value to the gart pointer in VRAM.  The driver calls
 * this function before a GPU reset.  If the value is retained after a
 * GPU reset, VRAM has not been lost.  Some GPU resets may destry VRAM contents.
 */
static void amdgpu_device_fill_reset_magic(struct amdgpu_device *adev)
{
	memcpy(adev->reset_magic, adev->gart.ptr, AMDGPU_RESET_MAGIC_NUM);
}

/**
 * amdgpu_device_check_vram_lost - check if vram is valid
 *
 * @adev: amdgpu_device pointer
 *
 * Checks the reset magic value written to the gart pointer in VRAM.
 * The driver calls this after a GPU reset to see if the contents of
 * VRAM is lost or now.
 * returns true if vram is lost, false if not.
 */
static bool amdgpu_device_check_vram_lost(struct amdgpu_device *adev)
{
	if (memcmp(adev->gart.ptr, adev->reset_magic,
			AMDGPU_RESET_MAGIC_NUM))
		return true;

	if (!amdgpu_in_reset(adev))
		return false;

	/*
	 * For all ASICs with baco/mode1 reset, the VRAM is
	 * always assumed to be lost.
	 */
	switch (amdgpu_asic_reset_method(adev)) {
	case AMD_RESET_METHOD_BACO:
	case AMD_RESET_METHOD_MODE1:
		return true;
	default:
		return false;
	}
}

/**
 * amdgpu_device_set_cg_state - set clockgating for amdgpu device
 *
 * @adev: amdgpu_device pointer
 * @state: clockgating state (gate or ungate)
 *
 * The list of all the hardware IPs that make up the asic is walked and the
 * set_clockgating_state callbacks are run.
 * Late initialization pass enabling clockgating for hardware IPs.
 * Fini or suspend, pass disabling clockgating for hardware IPs.
 * Returns 0 on success, negative error code on failure.
 */

static int amdgpu_device_set_cg_state(struct amdgpu_device *adev,
						enum amd_clockgating_state state)
{
	int i, j, r;

	if (amdgpu_emu_mode == 1)
		return 0;

	for (j = 0; j < adev->num_ip_blocks; j++) {
		i = state == AMD_CG_STATE_GATE ? j : adev->num_ip_blocks - j - 1;
		if (!adev->ip_blocks[i].status.late_initialized)
			continue;
		/* skip CG for VCE/UVD, it's handled specially */
		if (adev->ip_blocks[i].version->type != AMD_IP_BLOCK_TYPE_UVD &&
		    adev->ip_blocks[i].version->type != AMD_IP_BLOCK_TYPE_VCE &&
		    adev->ip_blocks[i].version->type != AMD_IP_BLOCK_TYPE_VCN &&
		    adev->ip_blocks[i].version->type != AMD_IP_BLOCK_TYPE_JPEG &&
		    adev->ip_blocks[i].version->funcs->set_clockgating_state) {
			/* enable clockgating to save power */
			r = adev->ip_blocks[i].version->funcs->set_clockgating_state((void *)adev,
										     state);
			if (r) {
				DRM_ERROR("set_clockgating_state(gate) of IP block <%s> failed %d\n",
					  adev->ip_blocks[i].version->funcs->name, r);
				return r;
			}
		}
	}

	return 0;
}

static int amdgpu_device_set_pg_state(struct amdgpu_device *adev, enum amd_powergating_state state)
{
	int i, j, r;

	if (amdgpu_emu_mode == 1)
		return 0;

	for (j = 0; j < adev->num_ip_blocks; j++) {
		i = state == AMD_PG_STATE_GATE ? j : adev->num_ip_blocks - j - 1;
		if (!adev->ip_blocks[i].status.late_initialized)
			continue;
		/* skip CG for VCE/UVD, it's handled specially */
		if (adev->ip_blocks[i].version->type != AMD_IP_BLOCK_TYPE_UVD &&
		    adev->ip_blocks[i].version->type != AMD_IP_BLOCK_TYPE_VCE &&
		    adev->ip_blocks[i].version->type != AMD_IP_BLOCK_TYPE_VCN &&
		    adev->ip_blocks[i].version->type != AMD_IP_BLOCK_TYPE_JPEG &&
		    adev->ip_blocks[i].version->funcs->set_powergating_state) {
			/* enable powergating to save power */
			r = adev->ip_blocks[i].version->funcs->set_powergating_state((void *)adev,
											state);
			if (r) {
				DRM_ERROR("set_powergating_state(gate) of IP block <%s> failed %d\n",
					  adev->ip_blocks[i].version->funcs->name, r);
				return r;
			}
		}
	}
	return 0;
}

static int amdgpu_device_enable_mgpu_fan_boost(void)
{
	struct amdgpu_gpu_instance *gpu_ins;
	struct amdgpu_device *adev;
	int i, ret = 0;

	mutex_lock(&mgpu_info.mutex);

	/*
	 * MGPU fan boost feature should be enabled
	 * only when there are two or more dGPUs in
	 * the system
	 */
	if (mgpu_info.num_dgpu < 2)
		goto out;

	for (i = 0; i < mgpu_info.num_dgpu; i++) {
		gpu_ins = &(mgpu_info.gpu_ins[i]);
		adev = gpu_ins->adev;
		if (!(adev->flags & AMD_IS_APU) &&
		    !gpu_ins->mgpu_fan_enabled) {
			ret = amdgpu_dpm_enable_mgpu_fan_boost(adev);
			if (ret)
				break;

			gpu_ins->mgpu_fan_enabled = 1;
		}
	}

out:
	mutex_unlock(&mgpu_info.mutex);

	return ret;
}

/**
 * amdgpu_device_ip_late_init - run late init for hardware IPs
 *
 * @adev: amdgpu_device pointer
 *
 * Late initialization pass for hardware IPs.  The list of all the hardware
 * IPs that make up the asic is walked and the late_init callbacks are run.
 * late_init covers any special initialization that an IP requires
 * after all of the have been initialized or something that needs to happen
 * late in the init process.
 * Returns 0 on success, negative error code on failure.
 */
static int amdgpu_device_ip_late_init(struct amdgpu_device *adev)
{
	struct amdgpu_gpu_instance *gpu_instance;
	int i = 0, r;

	for (i = 0; i < adev->num_ip_blocks; i++) {
		if (!adev->ip_blocks[i].status.hw)
			continue;
		if (adev->ip_blocks[i].version->funcs->late_init) {
			r = adev->ip_blocks[i].version->funcs->late_init((void *)adev);
			if (r) {
				DRM_ERROR("late_init of IP block <%s> failed %d\n",
					  adev->ip_blocks[i].version->funcs->name, r);
				return r;
			}
		}
		adev->ip_blocks[i].status.late_initialized = true;
	}

	amdgpu_ras_set_error_query_ready(adev, true);

	amdgpu_device_set_cg_state(adev, AMD_CG_STATE_GATE);
	amdgpu_device_set_pg_state(adev, AMD_PG_STATE_GATE);

	amdgpu_device_fill_reset_magic(adev);

	r = amdgpu_device_enable_mgpu_fan_boost();
	if (r)
		DRM_ERROR("enable mgpu fan boost failed (%d).\n", r);


	if (adev->gmc.xgmi.num_physical_nodes > 1) {
		mutex_lock(&mgpu_info.mutex);

		/*
		 * Reset device p-state to low as this was booted with high.
		 *
		 * This should be performed only after all devices from the same
		 * hive get initialized.
		 *
		 * However, it's unknown how many device in the hive in advance.
		 * As this is counted one by one during devices initializations.
		 *
		 * So, we wait for all XGMI interlinked devices initialized.
		 * This may bring some delays as those devices may come from
		 * different hives. But that should be OK.
		 */
		if (mgpu_info.num_dgpu == adev->gmc.xgmi.num_physical_nodes) {
			for (i = 0; i < mgpu_info.num_gpu; i++) {
				gpu_instance = &(mgpu_info.gpu_ins[i]);
				if (gpu_instance->adev->flags & AMD_IS_APU)
					continue;

				r = amdgpu_xgmi_set_pstate(gpu_instance->adev,
						AMDGPU_XGMI_PSTATE_MIN);
				if (r) {
					DRM_ERROR("pstate setting failed (%d).\n", r);
					break;
				}
			}
		}

		mutex_unlock(&mgpu_info.mutex);
	}

	return 0;
}

/**
 * amdgpu_device_ip_fini - run fini for hardware IPs
 *
 * @adev: amdgpu_device pointer
 *
 * Main teardown pass for hardware IPs.  The list of all the hardware
 * IPs that make up the asic is walked and the hw_fini and sw_fini callbacks
 * are run.  hw_fini tears down the hardware associated with each IP
 * and sw_fini tears down any software state associated with each IP.
 * Returns 0 on success, negative error code on failure.
 */
static int amdgpu_device_ip_fini(struct amdgpu_device *adev)
{
	int i, r;

	if (amdgpu_sriov_vf(adev) && adev->virt.ras_init_done)
		amdgpu_virt_release_ras_err_handler_data(adev);

	amdgpu_ras_pre_fini(adev);

	if (adev->gmc.xgmi.num_physical_nodes > 1)
		amdgpu_xgmi_remove_device(adev);

	amdgpu_device_set_pg_state(adev, AMD_PG_STATE_UNGATE);
	amdgpu_device_set_cg_state(adev, AMD_CG_STATE_UNGATE);

	amdgpu_amdkfd_device_fini(adev);

	/* need to disable SMC first */
	for (i = 0; i < adev->num_ip_blocks; i++) {
		if (!adev->ip_blocks[i].status.hw)
			continue;
		if (adev->ip_blocks[i].version->type == AMD_IP_BLOCK_TYPE_SMC) {
			r = adev->ip_blocks[i].version->funcs->hw_fini((void *)adev);
			/* XXX handle errors */
			if (r) {
				DRM_DEBUG("hw_fini of IP block <%s> failed %d\n",
					  adev->ip_blocks[i].version->funcs->name, r);
			}
			adev->ip_blocks[i].status.hw = false;
			break;
		}
	}

	for (i = adev->num_ip_blocks - 1; i >= 0; i--) {
		if (!adev->ip_blocks[i].status.hw)
			continue;

		r = adev->ip_blocks[i].version->funcs->hw_fini((void *)adev);
		/* XXX handle errors */
		if (r) {
			DRM_DEBUG("hw_fini of IP block <%s> failed %d\n",
				  adev->ip_blocks[i].version->funcs->name, r);
		}

		adev->ip_blocks[i].status.hw = false;
	}


	for (i = adev->num_ip_blocks - 1; i >= 0; i--) {
		if (!adev->ip_blocks[i].status.sw)
			continue;

		if (adev->ip_blocks[i].version->type == AMD_IP_BLOCK_TYPE_GMC) {
			amdgpu_ucode_free_bo(adev);
			amdgpu_free_static_csa(&adev->virt.csa_obj);
			amdgpu_device_wb_fini(adev);
			amdgpu_device_vram_scratch_fini(adev);
			amdgpu_ib_pool_fini(adev);
		}

		r = adev->ip_blocks[i].version->funcs->sw_fini((void *)adev);
		/* XXX handle errors */
		if (r) {
			DRM_DEBUG("sw_fini of IP block <%s> failed %d\n",
				  adev->ip_blocks[i].version->funcs->name, r);
		}
		adev->ip_blocks[i].status.sw = false;
		adev->ip_blocks[i].status.valid = false;
	}

	for (i = adev->num_ip_blocks - 1; i >= 0; i--) {
		if (!adev->ip_blocks[i].status.late_initialized)
			continue;
		if (adev->ip_blocks[i].version->funcs->late_fini)
			adev->ip_blocks[i].version->funcs->late_fini((void *)adev);
		adev->ip_blocks[i].status.late_initialized = false;
	}

	amdgpu_ras_fini(adev);

	if (amdgpu_sriov_vf(adev))
		if (amdgpu_virt_release_full_gpu(adev, false))
			DRM_ERROR("failed to release exclusive mode on fini\n");

	return 0;
}

/**
 * amdgpu_device_delayed_init_work_handler - work handler for IB tests
 *
 * @work: work_struct.
 */
static void amdgpu_device_delayed_init_work_handler(struct work_struct *work)
{
	struct amdgpu_device *adev =
		container_of(work, struct amdgpu_device, delayed_init_work.work);
	int r;

	r = amdgpu_ib_ring_tests(adev);
	if (r)
		DRM_ERROR("ib ring test failed (%d).\n", r);
}

static void amdgpu_device_delay_enable_gfx_off(struct work_struct *work)
{
	struct amdgpu_device *adev =
		container_of(work, struct amdgpu_device, gfx.gfx_off_delay_work.work);

	mutex_lock(&adev->gfx.gfx_off_mutex);
	if (!adev->gfx.gfx_off_state && !adev->gfx.gfx_off_req_count) {
		if (!amdgpu_dpm_set_powergating_by_smu(adev, AMD_IP_BLOCK_TYPE_GFX, true))
			adev->gfx.gfx_off_state = true;
	}
	mutex_unlock(&adev->gfx.gfx_off_mutex);
}

/**
 * amdgpu_device_ip_suspend_phase1 - run suspend for hardware IPs (phase 1)
 *
 * @adev: amdgpu_device pointer
 *
 * Main suspend function for hardware IPs.  The list of all the hardware
 * IPs that make up the asic is walked, clockgating is disabled and the
 * suspend callbacks are run.  suspend puts the hardware and software state
 * in each IP into a state suitable for suspend.
 * Returns 0 on success, negative error code on failure.
 */
static int amdgpu_device_ip_suspend_phase1(struct amdgpu_device *adev)
{
	int i, r;

	if (adev->in_poweroff_reboot_com ||
	    !amdgpu_acpi_is_s0ix_supported(adev) || amdgpu_in_reset(adev)) {
		amdgpu_device_set_pg_state(adev, AMD_PG_STATE_UNGATE);
		amdgpu_device_set_cg_state(adev, AMD_CG_STATE_UNGATE);
	}

	for (i = adev->num_ip_blocks - 1; i >= 0; i--) {
		if (!adev->ip_blocks[i].status.valid)
			continue;

		/* displays are handled separately */
		if (adev->ip_blocks[i].version->type != AMD_IP_BLOCK_TYPE_DCE)
			continue;

		/* XXX handle errors */
		r = adev->ip_blocks[i].version->funcs->suspend(adev);
		/* XXX handle errors */
		if (r) {
			DRM_ERROR("suspend of IP block <%s> failed %d\n",
				  adev->ip_blocks[i].version->funcs->name, r);
			return r;
		}

		adev->ip_blocks[i].status.hw = false;
	}

	return 0;
}

/**
 * amdgpu_device_ip_suspend_phase2 - run suspend for hardware IPs (phase 2)
 *
 * @adev: amdgpu_device pointer
 *
 * Main suspend function for hardware IPs.  The list of all the hardware
 * IPs that make up the asic is walked, clockgating is disabled and the
 * suspend callbacks are run.  suspend puts the hardware and software state
 * in each IP into a state suitable for suspend.
 * Returns 0 on success, negative error code on failure.
 */
static int amdgpu_device_ip_suspend_phase2(struct amdgpu_device *adev)
{
	int i, r;

	for (i = adev->num_ip_blocks - 1; i >= 0; i--) {
		if (!adev->ip_blocks[i].status.valid)
			continue;
		/* displays are handled in phase1 */
		if (adev->ip_blocks[i].version->type == AMD_IP_BLOCK_TYPE_DCE)
			continue;
		/* PSP lost connection when err_event_athub occurs */
		if (amdgpu_ras_intr_triggered() &&
		    adev->ip_blocks[i].version->type == AMD_IP_BLOCK_TYPE_PSP) {
			adev->ip_blocks[i].status.hw = false;
			continue;
		}
		/* XXX handle errors */
		r = adev->ip_blocks[i].version->funcs->suspend(adev);
		/* XXX handle errors */
		if (r) {
			DRM_ERROR("suspend of IP block <%s> failed %d\n",
				  adev->ip_blocks[i].version->funcs->name, r);
		}
		adev->ip_blocks[i].status.hw = false;
		/* handle putting the SMC in the appropriate state */
		if(!amdgpu_sriov_vf(adev)){
			if (adev->ip_blocks[i].version->type == AMD_IP_BLOCK_TYPE_SMC) {
				r = amdgpu_dpm_set_mp1_state(adev, adev->mp1_state);
				if (r) {
					DRM_ERROR("SMC failed to set mp1 state %d, %d\n",
							adev->mp1_state, r);
					return r;
				}
			}
		}
		adev->ip_blocks[i].status.hw = false;
	}

	return 0;
}

/**
 * amdgpu_device_ip_suspend - run suspend for hardware IPs
 *
 * @adev: amdgpu_device pointer
 *
 * Main suspend function for hardware IPs.  The list of all the hardware
 * IPs that make up the asic is walked, clockgating is disabled and the
 * suspend callbacks are run.  suspend puts the hardware and software state
 * in each IP into a state suitable for suspend.
 * Returns 0 on success, negative error code on failure.
 */
int amdgpu_device_ip_suspend(struct amdgpu_device *adev)
{
	int r;

	if (amdgpu_sriov_vf(adev))
		amdgpu_virt_request_full_gpu(adev, false);

	r = amdgpu_device_ip_suspend_phase1(adev);
	if (r)
		return r;
	r = amdgpu_device_ip_suspend_phase2(adev);

	if (amdgpu_sriov_vf(adev))
		amdgpu_virt_release_full_gpu(adev, false);

	return r;
}

static int amdgpu_device_ip_reinit_early_sriov(struct amdgpu_device *adev)
{
	int i, r;

	static enum amd_ip_block_type ip_order[] = {
		AMD_IP_BLOCK_TYPE_GMC,
		AMD_IP_BLOCK_TYPE_COMMON,
		AMD_IP_BLOCK_TYPE_PSP,
		AMD_IP_BLOCK_TYPE_IH,
	};

	for (i = 0; i < ARRAY_SIZE(ip_order); i++) {
		int j;
		struct amdgpu_ip_block *block;

		block = &adev->ip_blocks[i];
		block->status.hw = false;

		for (j = 0; j < ARRAY_SIZE(ip_order); j++) {

			if (block->version->type != ip_order[j] ||
				!block->status.valid)
				continue;

			r = block->version->funcs->hw_init(adev);
			DRM_INFO("RE-INIT-early: %s %s\n", block->version->funcs->name, r?"failed":"succeeded");
			if (r)
				return r;
			block->status.hw = true;
		}
	}

	return 0;
}

static int amdgpu_device_ip_reinit_late_sriov(struct amdgpu_device *adev)
{
	int i, r;

	static enum amd_ip_block_type ip_order[] = {
		AMD_IP_BLOCK_TYPE_SMC,
		AMD_IP_BLOCK_TYPE_DCE,
		AMD_IP_BLOCK_TYPE_GFX,
		AMD_IP_BLOCK_TYPE_SDMA,
		AMD_IP_BLOCK_TYPE_UVD,
		AMD_IP_BLOCK_TYPE_VCE,
		AMD_IP_BLOCK_TYPE_VCN
	};

	for (i = 0; i < ARRAY_SIZE(ip_order); i++) {
		int j;
		struct amdgpu_ip_block *block;

		for (j = 0; j < adev->num_ip_blocks; j++) {
			block = &adev->ip_blocks[j];

			if (block->version->type != ip_order[i] ||
				!block->status.valid ||
				block->status.hw)
				continue;

			if (block->version->type == AMD_IP_BLOCK_TYPE_SMC)
				r = block->version->funcs->resume(adev);
			else
				r = block->version->funcs->hw_init(adev);

			DRM_INFO("RE-INIT-late: %s %s\n", block->version->funcs->name, r?"failed":"succeeded");
			if (r)
				return r;
			block->status.hw = true;
		}
	}

	return 0;
}

/**
 * amdgpu_device_ip_resume_phase1 - run resume for hardware IPs
 *
 * @adev: amdgpu_device pointer
 *
 * First resume function for hardware IPs.  The list of all the hardware
 * IPs that make up the asic is walked and the resume callbacks are run for
 * COMMON, GMC, and IH.  resume puts the hardware into a functional state
 * after a suspend and updates the software state as necessary.  This
 * function is also used for restoring the GPU after a GPU reset.
 * Returns 0 on success, negative error code on failure.
 */
static int amdgpu_device_ip_resume_phase1(struct amdgpu_device *adev)
{
	int i, r;

	for (i = 0; i < adev->num_ip_blocks; i++) {
		if (!adev->ip_blocks[i].status.valid || adev->ip_blocks[i].status.hw)
			continue;
		if (adev->ip_blocks[i].version->type == AMD_IP_BLOCK_TYPE_COMMON ||
		    adev->ip_blocks[i].version->type == AMD_IP_BLOCK_TYPE_GMC ||
		    adev->ip_blocks[i].version->type == AMD_IP_BLOCK_TYPE_IH) {

			r = adev->ip_blocks[i].version->funcs->resume(adev);
			if (r) {
				DRM_ERROR("resume of IP block <%s> failed %d\n",
					  adev->ip_blocks[i].version->funcs->name, r);
				return r;
			}
			adev->ip_blocks[i].status.hw = true;
		}
	}

	return 0;
}

/**
 * amdgpu_device_ip_resume_phase2 - run resume for hardware IPs
 *
 * @adev: amdgpu_device pointer
 *
 * First resume function for hardware IPs.  The list of all the hardware
 * IPs that make up the asic is walked and the resume callbacks are run for
 * all blocks except COMMON, GMC, and IH.  resume puts the hardware into a
 * functional state after a suspend and updates the software state as
 * necessary.  This function is also used for restoring the GPU after a GPU
 * reset.
 * Returns 0 on success, negative error code on failure.
 */
static int amdgpu_device_ip_resume_phase2(struct amdgpu_device *adev)
{
	int i, r;

	for (i = 0; i < adev->num_ip_blocks; i++) {
		if (!adev->ip_blocks[i].status.valid || adev->ip_blocks[i].status.hw)
			continue;
		if (adev->ip_blocks[i].version->type == AMD_IP_BLOCK_TYPE_COMMON ||
		    adev->ip_blocks[i].version->type == AMD_IP_BLOCK_TYPE_GMC ||
		    adev->ip_blocks[i].version->type == AMD_IP_BLOCK_TYPE_IH ||
		    adev->ip_blocks[i].version->type == AMD_IP_BLOCK_TYPE_PSP)
			continue;
		r = adev->ip_blocks[i].version->funcs->resume(adev);
		if (r) {
			DRM_ERROR("resume of IP block <%s> failed %d\n",
				  adev->ip_blocks[i].version->funcs->name, r);
			return r;
		}
		adev->ip_blocks[i].status.hw = true;
	}

	return 0;
}

/**
 * amdgpu_device_ip_resume - run resume for hardware IPs
 *
 * @adev: amdgpu_device pointer
 *
 * Main resume function for hardware IPs.  The hardware IPs
 * are split into two resume functions because they are
 * are also used in in recovering from a GPU reset and some additional
 * steps need to be take between them.  In this case (S3/S4) they are
 * run sequentially.
 * Returns 0 on success, negative error code on failure.
 */
static int amdgpu_device_ip_resume(struct amdgpu_device *adev)
{
	int r;

	r = amdgpu_device_ip_resume_phase1(adev);
	if (r)
		return r;

	r = amdgpu_device_fw_loading(adev);
	if (r)
		return r;

	r = amdgpu_device_ip_resume_phase2(adev);

	return r;
}

/**
 * amdgpu_device_detect_sriov_bios - determine if the board supports SR-IOV
 *
 * @adev: amdgpu_device pointer
 *
 * Query the VBIOS data tables to determine if the board supports SR-IOV.
 */
static void amdgpu_device_detect_sriov_bios(struct amdgpu_device *adev)
{
	if (amdgpu_sriov_vf(adev)) {
		if (adev->is_atom_fw) {
			if (amdgpu_atomfirmware_gpu_supports_virtualization(adev))
				adev->virt.caps |= AMDGPU_SRIOV_CAPS_SRIOV_VBIOS;
		} else {
			if (amdgpu_atombios_has_gpu_virtualization_table(adev))
				adev->virt.caps |= AMDGPU_SRIOV_CAPS_SRIOV_VBIOS;
		}

		if (!(adev->virt.caps & AMDGPU_SRIOV_CAPS_SRIOV_VBIOS))
			amdgpu_vf_error_put(adev, AMDGIM_ERROR_VF_NO_VBIOS, 0, 0);
	}
}

/**
 * amdgpu_device_asic_has_dc_support - determine if DC supports the asic
 *
 * @asic_type: AMD asic type
 *
 * Check if there is DC (new modesetting infrastructre) support for an asic.
 * returns true if DC has support, false if not.
 */
bool amdgpu_device_asic_has_dc_support(enum amd_asic_type asic_type)
{
	switch (asic_type) {
#if defined(CONFIG_DRM_AMD_DC)
#if defined(CONFIG_DRM_AMD_DC_SI)
	case CHIP_TAHITI:
	case CHIP_PITCAIRN:
	case CHIP_VERDE:
	case CHIP_OLAND:
#endif
	case CHIP_BONAIRE:
	case CHIP_KAVERI:
	case CHIP_KABINI:
	case CHIP_MULLINS:
		/*
		 * We have systems in the wild with these ASICs that require
		 * LVDS and VGA support which is not supported with DC.
		 *
		 * Fallback to the non-DC driver here by default so as not to
		 * cause regressions.
		 */
		return amdgpu_dc > 0;
	case CHIP_HAWAII:
	case CHIP_CARRIZO:
	case CHIP_STONEY:
	case CHIP_POLARIS10:
	case CHIP_POLARIS11:
	case CHIP_POLARIS12:
	case CHIP_VEGAM:
	case CHIP_TONGA:
	case CHIP_FIJI:
	case CHIP_VEGA10:
	case CHIP_VEGA12:
	case CHIP_VEGA20:
#if defined(CONFIG_DRM_AMD_DC_DCN)
	case CHIP_RAVEN:
	case CHIP_NAVI10:
	case CHIP_NAVI14:
	case CHIP_NAVI12:
	case CHIP_RENOIR:
	case CHIP_SIENNA_CICHLID:
	case CHIP_NAVY_FLOUNDER:
	case CHIP_DIMGREY_CAVEFISH:
	case CHIP_VANGOGH:
#endif
		return amdgpu_dc != 0;
#endif
	default:
		if (amdgpu_dc > 0)
			DRM_INFO_ONCE("Display Core has been requested via kernel parameter "
					 "but isn't supported by ASIC, ignoring\n");
		return false;
	}
}

/**
 * amdgpu_device_has_dc_support - check if dc is supported
 *
 * @adev: amdgpu_device pointer
 *
 * Returns true for supported, false for not supported
 */
bool amdgpu_device_has_dc_support(struct amdgpu_device *adev)
{
	if (amdgpu_sriov_vf(adev) || adev->enable_virtual_display)
		return false;

	return amdgpu_device_asic_has_dc_support(adev->asic_type);
}


static void amdgpu_device_xgmi_reset_func(struct work_struct *__work)
{
	struct amdgpu_device *adev =
		container_of(__work, struct amdgpu_device, xgmi_reset_work);
	struct amdgpu_hive_info *hive = amdgpu_get_xgmi_hive(adev);

	/* It's a bug to not have a hive within this function */
	if (WARN_ON(!hive))
		return;

	/*
	 * Use task barrier to synchronize all xgmi reset works across the
	 * hive. task_barrier_enter and task_barrier_exit will block
	 * until all the threads running the xgmi reset works reach
	 * those points. task_barrier_full will do both blocks.
	 */
	if (amdgpu_asic_reset_method(adev) == AMD_RESET_METHOD_BACO) {

		task_barrier_enter(&hive->tb);
		adev->asic_reset_res = amdgpu_device_baco_enter(adev_to_drm(adev));

		if (adev->asic_reset_res)
			goto fail;

		task_barrier_exit(&hive->tb);
		adev->asic_reset_res = amdgpu_device_baco_exit(adev_to_drm(adev));

		if (adev->asic_reset_res)
			goto fail;

		if (adev->mmhub.funcs && adev->mmhub.funcs->reset_ras_error_count)
			adev->mmhub.funcs->reset_ras_error_count(adev);
	} else {

		task_barrier_full(&hive->tb);
		adev->asic_reset_res =  amdgpu_asic_reset(adev);
	}

fail:
	if (adev->asic_reset_res)
		DRM_WARN("ASIC reset failed with error, %d for drm dev, %s",
			 adev->asic_reset_res, adev_to_drm(adev)->unique);
	amdgpu_put_xgmi_hive(hive);
}

static int amdgpu_device_get_job_timeout_settings(struct amdgpu_device *adev)
{
	char *input = amdgpu_lockup_timeout;
	char *timeout_setting = NULL;
	int index = 0;
	long timeout;
	int ret = 0;

	/*
	 * By default timeout for non compute jobs is 10000.
	 * And there is no timeout enforced on compute jobs.
	 * In SR-IOV or passthrough mode, timeout for compute
	 * jobs are 60000 by default.
	 */
	adev->gfx_timeout = msecs_to_jiffies(10000);
	adev->sdma_timeout = adev->video_timeout = adev->gfx_timeout;
	if (amdgpu_sriov_vf(adev))
		adev->compute_timeout = amdgpu_sriov_is_pp_one_vf(adev) ?
					msecs_to_jiffies(60000) : msecs_to_jiffies(10000);
	else if (amdgpu_passthrough(adev))
		adev->compute_timeout =  msecs_to_jiffies(60000);
	else
		adev->compute_timeout = MAX_SCHEDULE_TIMEOUT;

	if (strnlen(input, AMDGPU_MAX_TIMEOUT_PARAM_LENGTH)) {
		while ((timeout_setting = strsep(&input, ",")) &&
				strnlen(timeout_setting, AMDGPU_MAX_TIMEOUT_PARAM_LENGTH)) {
			ret = kstrtol(timeout_setting, 0, &timeout);
			if (ret)
				return ret;

			if (timeout == 0) {
				index++;
				continue;
			} else if (timeout < 0) {
				timeout = MAX_SCHEDULE_TIMEOUT;
			} else {
				timeout = msecs_to_jiffies(timeout);
			}

			switch (index++) {
			case 0:
				adev->gfx_timeout = timeout;
				break;
			case 1:
				adev->compute_timeout = timeout;
				break;
			case 2:
				adev->sdma_timeout = timeout;
				break;
			case 3:
				adev->video_timeout = timeout;
				break;
			default:
				break;
			}
		}
		/*
		 * There is only one value specified and
		 * it should apply to all non-compute jobs.
		 */
		if (index == 1) {
			adev->sdma_timeout = adev->video_timeout = adev->gfx_timeout;
			if (amdgpu_sriov_vf(adev) || amdgpu_passthrough(adev))
				adev->compute_timeout = adev->gfx_timeout;
		}
	}

	return ret;
}

static const struct attribute *amdgpu_dev_attributes[] = {
	&dev_attr_product_name.attr,
	&dev_attr_product_number.attr,
	&dev_attr_serial_number.attr,
	&dev_attr_pcie_replay_count.attr,
	NULL
};


/**
 * amdgpu_device_init - initialize the driver
 *
 * @adev: amdgpu_device pointer
 * @flags: driver flags
 *
 * Initializes the driver info and hw (all asics).
 * Returns 0 for success or an error on failure.
 * Called at driver startup.
 */
int amdgpu_device_init(struct amdgpu_device *adev,
		       uint32_t flags)
{
	struct drm_device *ddev = adev_to_drm(adev);
	struct pci_dev *pdev = adev->pdev;
	int r, i;
	bool atpx = false;
	u32 max_MBps;

	adev->shutdown = false;
	adev->flags = flags;

	if (amdgpu_force_asic_type >= 0 && amdgpu_force_asic_type < CHIP_LAST)
		adev->asic_type = amdgpu_force_asic_type;
	else
		adev->asic_type = flags & AMD_ASIC_MASK;

	adev->usec_timeout = AMDGPU_MAX_USEC_TIMEOUT;
	if (amdgpu_emu_mode == 1)
		adev->usec_timeout *= 10;
	adev->gmc.gart_size = 512 * 1024 * 1024;
	adev->accel_working = false;
	adev->num_rings = 0;
	adev->mman.buffer_funcs = NULL;
	adev->mman.buffer_funcs_ring = NULL;
	adev->vm_manager.vm_pte_funcs = NULL;
	adev->vm_manager.vm_pte_num_scheds = 0;
	adev->gmc.gmc_funcs = NULL;
	adev->fence_context = dma_fence_context_alloc(AMDGPU_MAX_RINGS);
	bitmap_zero(adev->gfx.pipe_reserve_bitmap, AMDGPU_MAX_COMPUTE_QUEUES);

	adev->smc_rreg = &amdgpu_invalid_rreg;
	adev->smc_wreg = &amdgpu_invalid_wreg;
	adev->pcie_rreg = &amdgpu_invalid_rreg;
	adev->pcie_wreg = &amdgpu_invalid_wreg;
	adev->pciep_rreg = &amdgpu_invalid_rreg;
	adev->pciep_wreg = &amdgpu_invalid_wreg;
	adev->pcie_rreg64 = &amdgpu_invalid_rreg64;
	adev->pcie_wreg64 = &amdgpu_invalid_wreg64;
	adev->uvd_ctx_rreg = &amdgpu_invalid_rreg;
	adev->uvd_ctx_wreg = &amdgpu_invalid_wreg;
	adev->didt_rreg = &amdgpu_invalid_rreg;
	adev->didt_wreg = &amdgpu_invalid_wreg;
	adev->gc_cac_rreg = &amdgpu_invalid_rreg;
	adev->gc_cac_wreg = &amdgpu_invalid_wreg;
	adev->audio_endpt_rreg = &amdgpu_block_invalid_rreg;
	adev->audio_endpt_wreg = &amdgpu_block_invalid_wreg;

	DRM_INFO("initializing kernel modesetting (%s 0x%04X:0x%04X 0x%04X:0x%04X 0x%02X).\n",
		 amdgpu_asic_name[adev->asic_type], pdev->vendor, pdev->device,
		 pdev->subsystem_vendor, pdev->subsystem_device, pdev->revision);

	/* mutex initialization are all done here so we
	 * can recall function without having locking issues */
	atomic_set(&adev->irq.ih.lock, 0);
	mutex_init(&adev->firmware.mutex);
	mutex_init(&adev->pm.mutex);
	mutex_init(&adev->gfx.gpu_clock_mutex);
	mutex_init(&adev->srbm_mutex);
	mutex_init(&adev->gfx.pipe_reserve_mutex);
	mutex_init(&adev->gfx.gfx_off_mutex);
	mutex_init(&adev->grbm_idx_mutex);
	mutex_init(&adev->mn_lock);
	mutex_init(&adev->virt.vf_errors.lock);
	hash_init(adev->mn_hash);
	atomic_set(&adev->in_gpu_reset, 0);
	init_rwsem(&adev->reset_sem);
	mutex_init(&adev->psp.mutex);
	mutex_init(&adev->notifier_lock);

	r = amdgpu_device_check_arguments(adev);
	if (r)
		return r;

	spin_lock_init(&adev->mmio_idx_lock);
	spin_lock_init(&adev->smc_idx_lock);
	spin_lock_init(&adev->pcie_idx_lock);
	spin_lock_init(&adev->uvd_ctx_idx_lock);
	spin_lock_init(&adev->didt_idx_lock);
	spin_lock_init(&adev->gc_cac_idx_lock);
	spin_lock_init(&adev->se_cac_idx_lock);
	spin_lock_init(&adev->audio_endpt_idx_lock);
	spin_lock_init(&adev->mm_stats.lock);

	INIT_LIST_HEAD(&adev->shadow_list);
	mutex_init(&adev->shadow_list_lock);

	INIT_DELAYED_WORK(&adev->delayed_init_work,
			  amdgpu_device_delayed_init_work_handler);
	INIT_DELAYED_WORK(&adev->gfx.gfx_off_delay_work,
			  amdgpu_device_delay_enable_gfx_off);

	INIT_WORK(&adev->xgmi_reset_work, amdgpu_device_xgmi_reset_func);

	adev->gfx.gfx_off_req_count = 1;
	adev->pm.ac_power = power_supply_is_system_supplied() > 0;

	atomic_set(&adev->throttling_logging_enabled, 1);
	/*
	 * If throttling continues, logging will be performed every minute
	 * to avoid log flooding. "-1" is subtracted since the thermal
	 * throttling interrupt comes every second. Thus, the total logging
	 * interval is 59 seconds(retelimited printk interval) + 1(waiting
	 * for throttling interrupt) = 60 seconds.
	 */
	ratelimit_state_init(&adev->throttling_logging_rs, (60 - 1) * HZ, 1);
	ratelimit_set_flags(&adev->throttling_logging_rs, RATELIMIT_MSG_ON_RELEASE);

	/* Registers mapping */
	/* TODO: block userspace mapping of io register */
	if (adev->asic_type >= CHIP_BONAIRE) {
		adev->rmmio_base = pci_resource_start(adev->pdev, 5);
		adev->rmmio_size = pci_resource_len(adev->pdev, 5);
	} else {
		adev->rmmio_base = pci_resource_start(adev->pdev, 2);
		adev->rmmio_size = pci_resource_len(adev->pdev, 2);
	}

	adev->rmmio = ioremap(adev->rmmio_base, adev->rmmio_size);
	if (adev->rmmio == NULL) {
		return -ENOMEM;
	}
	DRM_INFO("register mmio base: 0x%08X\n", (uint32_t)adev->rmmio_base);
	DRM_INFO("register mmio size: %u\n", (unsigned)adev->rmmio_size);

	/* io port mapping */
	for (i = 0; i < DEVICE_COUNT_RESOURCE; i++) {
		if (pci_resource_flags(adev->pdev, i) & IORESOURCE_IO) {
			adev->rio_mem_size = pci_resource_len(adev->pdev, i);
			adev->rio_mem = pci_iomap(adev->pdev, i, adev->rio_mem_size);
			break;
		}
	}
	if (adev->rio_mem == NULL)
		DRM_INFO("PCI I/O BAR is not found.\n");

	/* enable PCIE atomic ops */
	r = pci_enable_atomic_ops_to_root(adev->pdev,
					  PCI_EXP_DEVCAP2_ATOMIC_COMP32 |
					  PCI_EXP_DEVCAP2_ATOMIC_COMP64);
	if (r) {
		adev->have_atomics_support = false;
		DRM_INFO("PCIE atomic ops is not supported\n");
	} else {
		adev->have_atomics_support = true;
	}

	amdgpu_device_get_pcie_info(adev);

	if (amdgpu_mcbp)
		DRM_INFO("MCBP is enabled\n");

	if (amdgpu_mes && adev->asic_type >= CHIP_NAVI10)
		adev->enable_mes = true;

	/* detect hw virtualization here */
	amdgpu_detect_virtualization(adev);

	r = amdgpu_device_get_job_timeout_settings(adev);
	if (r) {
		dev_err(adev->dev, "invalid lockup_timeout parameter syntax\n");
		goto failed_unmap;
	}

	/* early init functions */
	r = amdgpu_device_ip_early_init(adev);
	if (r)
		goto failed_unmap;

	/* doorbell bar mapping and doorbell index init*/
	amdgpu_device_doorbell_init(adev);

	/* if we have > 1 VGA cards, then disable the amdgpu VGA resources */
	/* this will fail for cards that aren't VGA class devices, just
	 * ignore it */
	if ((adev->pdev->class >> 8) == PCI_CLASS_DISPLAY_VGA)
		vga_client_register(adev->pdev, adev, NULL, amdgpu_device_vga_set_decode);

	if (amdgpu_device_supports_atpx(ddev))
		atpx = true;
	if (amdgpu_has_atpx() &&
	    (amdgpu_is_atpx_hybrid() ||
	     amdgpu_has_atpx_dgpu_power_cntl()) &&
	    !pci_is_thunderbolt_attached(adev->pdev))
		vga_switcheroo_register_client(adev->pdev,
					       &amdgpu_switcheroo_ops, atpx);
	if (atpx)
		vga_switcheroo_init_domain_pm_ops(adev->dev, &adev->vga_pm_domain);

	if (amdgpu_emu_mode == 1) {
		/* post the asic on emulation mode */
		emu_soc_asic_init(adev);
		goto fence_driver_init;
	}

	/* detect if we are with an SRIOV vbios */
	amdgpu_device_detect_sriov_bios(adev);

	/* check if we need to reset the asic
	 *  E.g., driver was not cleanly unloaded previously, etc.
	 */
	if (!amdgpu_sriov_vf(adev) && amdgpu_asic_need_reset_on_init(adev)) {
		r = amdgpu_asic_reset(adev);
		if (r) {
			dev_err(adev->dev, "asic reset on init failed\n");
			goto failed;
		}
	}

<<<<<<< HEAD
	pci_enable_pcie_error_reporting(adev->ddev.pdev);
=======
	pci_enable_pcie_error_reporting(adev->pdev);
>>>>>>> f642729d

	/* Post card if necessary */
	if (amdgpu_device_need_post(adev)) {
		if (!adev->bios) {
			dev_err(adev->dev, "no vBIOS found\n");
			r = -EINVAL;
			goto failed;
		}
		DRM_INFO("GPU posting now...\n");
		r = amdgpu_device_asic_init(adev);
		if (r) {
			dev_err(adev->dev, "gpu post error!\n");
			goto failed;
		}
	}

	if (adev->is_atom_fw) {
		/* Initialize clocks */
		r = amdgpu_atomfirmware_get_clock_info(adev);
		if (r) {
			dev_err(adev->dev, "amdgpu_atomfirmware_get_clock_info failed\n");
			amdgpu_vf_error_put(adev, AMDGIM_ERROR_VF_ATOMBIOS_GET_CLOCK_FAIL, 0, 0);
			goto failed;
		}
	} else {
		/* Initialize clocks */
		r = amdgpu_atombios_get_clock_info(adev);
		if (r) {
			dev_err(adev->dev, "amdgpu_atombios_get_clock_info failed\n");
			amdgpu_vf_error_put(adev, AMDGIM_ERROR_VF_ATOMBIOS_GET_CLOCK_FAIL, 0, 0);
			goto failed;
		}
		/* init i2c buses */
		if (!amdgpu_device_has_dc_support(adev))
			amdgpu_atombios_i2c_init(adev);
	}

fence_driver_init:
	/* Fence driver */
	r = amdgpu_fence_driver_init(adev);
	if (r) {
		dev_err(adev->dev, "amdgpu_fence_driver_init failed\n");
		amdgpu_vf_error_put(adev, AMDGIM_ERROR_VF_FENCE_INIT_FAIL, 0, 0);
		goto failed;
	}

	/* init the mode config */
	drm_mode_config_init(adev_to_drm(adev));

	r = amdgpu_device_ip_init(adev);
	if (r) {
		/* failed in exclusive mode due to timeout */
		if (amdgpu_sriov_vf(adev) &&
		    !amdgpu_sriov_runtime(adev) &&
		    amdgpu_virt_mmio_blocked(adev) &&
		    !amdgpu_virt_wait_reset(adev)) {
			dev_err(adev->dev, "VF exclusive mode timeout\n");
			/* Don't send request since VF is inactive. */
			adev->virt.caps &= ~AMDGPU_SRIOV_CAPS_RUNTIME;
			adev->virt.ops = NULL;
			r = -EAGAIN;
			goto failed;
		}
		dev_err(adev->dev, "amdgpu_device_ip_init failed\n");
		amdgpu_vf_error_put(adev, AMDGIM_ERROR_VF_AMDGPU_INIT_FAIL, 0, 0);
		goto failed;
	}

	dev_info(adev->dev,
		"SE %d, SH per SE %d, CU per SH %d, active_cu_number %d\n",
			adev->gfx.config.max_shader_engines,
			adev->gfx.config.max_sh_per_se,
			adev->gfx.config.max_cu_per_sh,
			adev->gfx.cu_info.number);

	adev->accel_working = true;

	amdgpu_vm_check_compute_bug(adev);

	/* Initialize the buffer migration limit. */
	if (amdgpu_moverate >= 0)
		max_MBps = amdgpu_moverate;
	else
		max_MBps = 8; /* Allow 8 MB/s. */
	/* Get a log2 for easy divisions. */
	adev->mm_stats.log2_max_MBps = ilog2(max(1u, max_MBps));

	amdgpu_fbdev_init(adev);

	r = amdgpu_pm_sysfs_init(adev);
	if (r) {
		adev->pm_sysfs_en = false;
		DRM_ERROR("registering pm debugfs failed (%d).\n", r);
	} else
		adev->pm_sysfs_en = true;

	r = amdgpu_ucode_sysfs_init(adev);
	if (r) {
		adev->ucode_sysfs_en = false;
		DRM_ERROR("Creating firmware sysfs failed (%d).\n", r);
	} else
		adev->ucode_sysfs_en = true;

	if ((amdgpu_testing & 1)) {
		if (adev->accel_working)
			amdgpu_test_moves(adev);
		else
			DRM_INFO("amdgpu: acceleration disabled, skipping move tests\n");
	}
	if (amdgpu_benchmarking) {
		if (adev->accel_working)
			amdgpu_benchmark(adev, amdgpu_benchmarking);
		else
			DRM_INFO("amdgpu: acceleration disabled, skipping benchmarks\n");
	}

	/*
	 * Register gpu instance before amdgpu_device_enable_mgpu_fan_boost.
	 * Otherwise the mgpu fan boost feature will be skipped due to the
	 * gpu instance is counted less.
	 */
	amdgpu_register_gpu_instance(adev);

	/* enable clockgating, etc. after ib tests, etc. since some blocks require
	 * explicit gating rather than handling it automatically.
	 */
	r = amdgpu_device_ip_late_init(adev);
	if (r) {
		dev_err(adev->dev, "amdgpu_device_ip_late_init failed\n");
		amdgpu_vf_error_put(adev, AMDGIM_ERROR_VF_AMDGPU_LATE_INIT_FAIL, 0, r);
		goto failed;
	}

	/* must succeed. */
	amdgpu_ras_resume(adev);

	queue_delayed_work(system_wq, &adev->delayed_init_work,
			   msecs_to_jiffies(AMDGPU_RESUME_MS));

	if (amdgpu_sriov_vf(adev))
		flush_delayed_work(&adev->delayed_init_work);

	r = sysfs_create_files(&adev->dev->kobj, amdgpu_dev_attributes);
	if (r)
		dev_err(adev->dev, "Could not create amdgpu device attr\n");

	if (IS_ENABLED(CONFIG_PERF_EVENTS))
		r = amdgpu_pmu_init(adev);
	if (r)
		dev_err(adev->dev, "amdgpu_pmu_init failed\n");

	/* Have stored pci confspace at hand for restore in sudden PCI error */
	if (amdgpu_device_cache_pci_state(adev->pdev))
		pci_restore_state(pdev);

	return 0;

failed:
	amdgpu_vf_error_trans_all(adev);
	if (atpx)
		vga_switcheroo_fini_domain_pm_ops(adev->dev);

failed_unmap:
	iounmap(adev->rmmio);
	adev->rmmio = NULL;

	return r;
}

/**
 * amdgpu_device_fini - tear down the driver
 *
 * @adev: amdgpu_device pointer
 *
 * Tear down the driver info (all asics).
 * Called at driver shutdown.
 */
void amdgpu_device_fini(struct amdgpu_device *adev)
{
	dev_info(adev->dev, "amdgpu: finishing device.\n");
	flush_delayed_work(&adev->delayed_init_work);
	adev->shutdown = true;

	kfree(adev->pci_state);

	/* make sure IB test finished before entering exclusive mode
	 * to avoid preemption on IB test
	 * */
	if (amdgpu_sriov_vf(adev)) {
		amdgpu_virt_request_full_gpu(adev, false);
		amdgpu_virt_fini_data_exchange(adev);
	}

	/* disable all interrupts */
	amdgpu_irq_disable_all(adev);
	if (adev->mode_info.mode_config_initialized){
		if (!amdgpu_device_has_dc_support(adev))
			drm_helper_force_disable_all(adev_to_drm(adev));
		else
			drm_atomic_helper_shutdown(adev_to_drm(adev));
	}
	amdgpu_fence_driver_fini(adev);
	if (adev->pm_sysfs_en)
		amdgpu_pm_sysfs_fini(adev);
	amdgpu_fbdev_fini(adev);
	amdgpu_device_ip_fini(adev);
	release_firmware(adev->firmware.gpu_info_fw);
	adev->firmware.gpu_info_fw = NULL;
	adev->accel_working = false;
	/* free i2c buses */
	if (!amdgpu_device_has_dc_support(adev))
		amdgpu_i2c_fini(adev);

	if (amdgpu_emu_mode != 1)
		amdgpu_atombios_fini(adev);

	kfree(adev->bios);
	adev->bios = NULL;
	if (amdgpu_has_atpx() &&
	    (amdgpu_is_atpx_hybrid() ||
	     amdgpu_has_atpx_dgpu_power_cntl()) &&
	    !pci_is_thunderbolt_attached(adev->pdev))
		vga_switcheroo_unregister_client(adev->pdev);
<<<<<<< HEAD
	if (amdgpu_device_supports_boco(adev_to_drm(adev)))
=======
	if (amdgpu_device_supports_atpx(adev_to_drm(adev)))
>>>>>>> f642729d
		vga_switcheroo_fini_domain_pm_ops(adev->dev);
	if ((adev->pdev->class >> 8) == PCI_CLASS_DISPLAY_VGA)
		vga_client_register(adev->pdev, NULL, NULL, NULL);
	if (adev->rio_mem)
		pci_iounmap(adev->pdev, adev->rio_mem);
	adev->rio_mem = NULL;
	iounmap(adev->rmmio);
	adev->rmmio = NULL;
	amdgpu_device_doorbell_fini(adev);

	if (adev->ucode_sysfs_en)
		amdgpu_ucode_sysfs_fini(adev);

	sysfs_remove_files(&adev->dev->kobj, amdgpu_dev_attributes);
	if (IS_ENABLED(CONFIG_PERF_EVENTS))
		amdgpu_pmu_fini(adev);
	if (adev->mman.discovery_bin)
		amdgpu_discovery_fini(adev);
}


/*
 * Suspend & resume.
 */
/**
 * amdgpu_device_suspend - initiate device suspend
 *
 * @dev: drm dev pointer
 * @fbcon : notify the fbdev of suspend
 *
 * Puts the hw in the suspend state (all asics).
 * Returns 0 for success or an error on failure.
 * Called at driver suspend.
 */
int amdgpu_device_suspend(struct drm_device *dev, bool fbcon)
{
	struct amdgpu_device *adev;
	struct drm_crtc *crtc;
	struct drm_connector *connector;
	struct drm_connector_list_iter iter;
	int r;

	adev = drm_to_adev(dev);

	if (dev->switch_power_state == DRM_SWITCH_POWER_OFF)
		return 0;

	adev->in_suspend = true;
	drm_kms_helper_poll_disable(dev);

	if (fbcon)
		amdgpu_fbdev_set_suspend(adev, 1);

	cancel_delayed_work_sync(&adev->delayed_init_work);

	if (!amdgpu_device_has_dc_support(adev)) {
		/* turn off display hw */
		drm_modeset_lock_all(dev);
		drm_connector_list_iter_begin(dev, &iter);
		drm_for_each_connector_iter(connector, &iter)
			drm_helper_connector_dpms(connector,
						  DRM_MODE_DPMS_OFF);
		drm_connector_list_iter_end(&iter);
		drm_modeset_unlock_all(dev);
			/* unpin the front buffers and cursors */
		list_for_each_entry(crtc, &dev->mode_config.crtc_list, head) {
			struct amdgpu_crtc *amdgpu_crtc = to_amdgpu_crtc(crtc);
			struct drm_framebuffer *fb = crtc->primary->fb;
			struct amdgpu_bo *robj;

			if (amdgpu_crtc->cursor_bo && !adev->enable_virtual_display) {
				struct amdgpu_bo *aobj = gem_to_amdgpu_bo(amdgpu_crtc->cursor_bo);
				r = amdgpu_bo_reserve(aobj, true);
				if (r == 0) {
					amdgpu_bo_unpin(aobj);
					amdgpu_bo_unreserve(aobj);
				}
			}

			if (fb == NULL || fb->obj[0] == NULL) {
				continue;
			}
			robj = gem_to_amdgpu_bo(fb->obj[0]);
			/* don't unpin kernel fb objects */
			if (!amdgpu_fbdev_robj_is_fb(adev, robj)) {
				r = amdgpu_bo_reserve(robj, true);
				if (r == 0) {
					amdgpu_bo_unpin(robj);
					amdgpu_bo_unreserve(robj);
				}
			}
		}
	}

	amdgpu_ras_suspend(adev);

	r = amdgpu_device_ip_suspend_phase1(adev);

	amdgpu_amdkfd_suspend(adev, adev->in_runpm);

	/* evict vram memory */
	amdgpu_bo_evict_vram(adev);

	amdgpu_fence_driver_suspend(adev);

	if (adev->in_poweroff_reboot_com ||
	    !amdgpu_acpi_is_s0ix_supported(adev) || amdgpu_in_reset(adev))
		r = amdgpu_device_ip_suspend_phase2(adev);
	else
		amdgpu_gfx_state_change_set(adev, sGpuChangeState_D3Entry);
	/* evict remaining vram memory
	 * This second call to evict vram is to evict the gart page table
	 * using the CPU.
	 */
	amdgpu_bo_evict_vram(adev);

	return 0;
}

/**
 * amdgpu_device_resume - initiate device resume
 *
 * @dev: drm dev pointer
 * @fbcon : notify the fbdev of resume
 *
 * Bring the hw back to operating state (all asics).
 * Returns 0 for success or an error on failure.
 * Called at driver resume.
 */
int amdgpu_device_resume(struct drm_device *dev, bool fbcon)
{
	struct drm_connector *connector;
	struct drm_connector_list_iter iter;
	struct amdgpu_device *adev = drm_to_adev(dev);
	struct drm_crtc *crtc;
	int r = 0;

	if (dev->switch_power_state == DRM_SWITCH_POWER_OFF)
		return 0;

	if (amdgpu_acpi_is_s0ix_supported(adev))
		amdgpu_gfx_state_change_set(adev, sGpuChangeState_D0Entry);

	/* post card */
	if (amdgpu_device_need_post(adev)) {
		r = amdgpu_device_asic_init(adev);
		if (r)
			dev_err(adev->dev, "amdgpu asic init failed\n");
	}

	r = amdgpu_device_ip_resume(adev);
	if (r) {
		dev_err(adev->dev, "amdgpu_device_ip_resume failed (%d).\n", r);
		return r;
	}
	amdgpu_fence_driver_resume(adev);


	r = amdgpu_device_ip_late_init(adev);
	if (r)
		return r;

	queue_delayed_work(system_wq, &adev->delayed_init_work,
			   msecs_to_jiffies(AMDGPU_RESUME_MS));

	if (!amdgpu_device_has_dc_support(adev)) {
		/* pin cursors */
		list_for_each_entry(crtc, &dev->mode_config.crtc_list, head) {
			struct amdgpu_crtc *amdgpu_crtc = to_amdgpu_crtc(crtc);

			if (amdgpu_crtc->cursor_bo && !adev->enable_virtual_display) {
				struct amdgpu_bo *aobj = gem_to_amdgpu_bo(amdgpu_crtc->cursor_bo);
				r = amdgpu_bo_reserve(aobj, true);
				if (r == 0) {
					r = amdgpu_bo_pin(aobj, AMDGPU_GEM_DOMAIN_VRAM);
					if (r != 0)
						dev_err(adev->dev, "Failed to pin cursor BO (%d)\n", r);
					amdgpu_crtc->cursor_addr = amdgpu_bo_gpu_offset(aobj);
					amdgpu_bo_unreserve(aobj);
				}
			}
		}
	}
	r = amdgpu_amdkfd_resume(adev, adev->in_runpm);
	if (r)
		return r;

	/* Make sure IB tests flushed */
	flush_delayed_work(&adev->delayed_init_work);

	/* blat the mode back in */
	if (fbcon) {
		if (!amdgpu_device_has_dc_support(adev)) {
			/* pre DCE11 */
			drm_helper_resume_force_mode(dev);

			/* turn on display hw */
			drm_modeset_lock_all(dev);

			drm_connector_list_iter_begin(dev, &iter);
			drm_for_each_connector_iter(connector, &iter)
				drm_helper_connector_dpms(connector,
							  DRM_MODE_DPMS_ON);
			drm_connector_list_iter_end(&iter);

			drm_modeset_unlock_all(dev);
		}
		amdgpu_fbdev_set_suspend(adev, 0);
	}

	drm_kms_helper_poll_enable(dev);

	amdgpu_ras_resume(adev);

	/*
	 * Most of the connector probing functions try to acquire runtime pm
	 * refs to ensure that the GPU is powered on when connector polling is
	 * performed. Since we're calling this from a runtime PM callback,
	 * trying to acquire rpm refs will cause us to deadlock.
	 *
	 * Since we're guaranteed to be holding the rpm lock, it's safe to
	 * temporarily disable the rpm helpers so this doesn't deadlock us.
	 */
#ifdef CONFIG_PM
	dev->dev->power.disable_depth++;
#endif
	if (!amdgpu_device_has_dc_support(adev))
		drm_helper_hpd_irq_event(dev);
	else
		drm_kms_helper_hotplug_event(dev);
#ifdef CONFIG_PM
	dev->dev->power.disable_depth--;
#endif
	adev->in_suspend = false;

	return 0;
}

/**
 * amdgpu_device_ip_check_soft_reset - did soft reset succeed
 *
 * @adev: amdgpu_device pointer
 *
 * The list of all the hardware IPs that make up the asic is walked and
 * the check_soft_reset callbacks are run.  check_soft_reset determines
 * if the asic is still hung or not.
 * Returns true if any of the IPs are still in a hung state, false if not.
 */
static bool amdgpu_device_ip_check_soft_reset(struct amdgpu_device *adev)
{
	int i;
	bool asic_hang = false;

	if (amdgpu_sriov_vf(adev))
		return true;

	if (amdgpu_asic_need_full_reset(adev))
		return true;

	for (i = 0; i < adev->num_ip_blocks; i++) {
		if (!adev->ip_blocks[i].status.valid)
			continue;
		if (adev->ip_blocks[i].version->funcs->check_soft_reset)
			adev->ip_blocks[i].status.hang =
				adev->ip_blocks[i].version->funcs->check_soft_reset(adev);
		if (adev->ip_blocks[i].status.hang) {
			dev_info(adev->dev, "IP block:%s is hung!\n", adev->ip_blocks[i].version->funcs->name);
			asic_hang = true;
		}
	}
	return asic_hang;
}

/**
 * amdgpu_device_ip_pre_soft_reset - prepare for soft reset
 *
 * @adev: amdgpu_device pointer
 *
 * The list of all the hardware IPs that make up the asic is walked and the
 * pre_soft_reset callbacks are run if the block is hung.  pre_soft_reset
 * handles any IP specific hardware or software state changes that are
 * necessary for a soft reset to succeed.
 * Returns 0 on success, negative error code on failure.
 */
static int amdgpu_device_ip_pre_soft_reset(struct amdgpu_device *adev)
{
	int i, r = 0;

	for (i = 0; i < adev->num_ip_blocks; i++) {
		if (!adev->ip_blocks[i].status.valid)
			continue;
		if (adev->ip_blocks[i].status.hang &&
		    adev->ip_blocks[i].version->funcs->pre_soft_reset) {
			r = adev->ip_blocks[i].version->funcs->pre_soft_reset(adev);
			if (r)
				return r;
		}
	}

	return 0;
}

/**
 * amdgpu_device_ip_need_full_reset - check if a full asic reset is needed
 *
 * @adev: amdgpu_device pointer
 *
 * Some hardware IPs cannot be soft reset.  If they are hung, a full gpu
 * reset is necessary to recover.
 * Returns true if a full asic reset is required, false if not.
 */
static bool amdgpu_device_ip_need_full_reset(struct amdgpu_device *adev)
{
	int i;

	if (amdgpu_asic_need_full_reset(adev))
		return true;

	for (i = 0; i < adev->num_ip_blocks; i++) {
		if (!adev->ip_blocks[i].status.valid)
			continue;
		if ((adev->ip_blocks[i].version->type == AMD_IP_BLOCK_TYPE_GMC) ||
		    (adev->ip_blocks[i].version->type == AMD_IP_BLOCK_TYPE_SMC) ||
		    (adev->ip_blocks[i].version->type == AMD_IP_BLOCK_TYPE_ACP) ||
		    (adev->ip_blocks[i].version->type == AMD_IP_BLOCK_TYPE_DCE) ||
		     adev->ip_blocks[i].version->type == AMD_IP_BLOCK_TYPE_PSP) {
			if (adev->ip_blocks[i].status.hang) {
				dev_info(adev->dev, "Some block need full reset!\n");
				return true;
			}
		}
	}
	return false;
}

/**
 * amdgpu_device_ip_soft_reset - do a soft reset
 *
 * @adev: amdgpu_device pointer
 *
 * The list of all the hardware IPs that make up the asic is walked and the
 * soft_reset callbacks are run if the block is hung.  soft_reset handles any
 * IP specific hardware or software state changes that are necessary to soft
 * reset the IP.
 * Returns 0 on success, negative error code on failure.
 */
static int amdgpu_device_ip_soft_reset(struct amdgpu_device *adev)
{
	int i, r = 0;

	for (i = 0; i < adev->num_ip_blocks; i++) {
		if (!adev->ip_blocks[i].status.valid)
			continue;
		if (adev->ip_blocks[i].status.hang &&
		    adev->ip_blocks[i].version->funcs->soft_reset) {
			r = adev->ip_blocks[i].version->funcs->soft_reset(adev);
			if (r)
				return r;
		}
	}

	return 0;
}

/**
 * amdgpu_device_ip_post_soft_reset - clean up from soft reset
 *
 * @adev: amdgpu_device pointer
 *
 * The list of all the hardware IPs that make up the asic is walked and the
 * post_soft_reset callbacks are run if the asic was hung.  post_soft_reset
 * handles any IP specific hardware or software state changes that are
 * necessary after the IP has been soft reset.
 * Returns 0 on success, negative error code on failure.
 */
static int amdgpu_device_ip_post_soft_reset(struct amdgpu_device *adev)
{
	int i, r = 0;

	for (i = 0; i < adev->num_ip_blocks; i++) {
		if (!adev->ip_blocks[i].status.valid)
			continue;
		if (adev->ip_blocks[i].status.hang &&
		    adev->ip_blocks[i].version->funcs->post_soft_reset)
			r = adev->ip_blocks[i].version->funcs->post_soft_reset(adev);
		if (r)
			return r;
	}

	return 0;
}

/**
 * amdgpu_device_recover_vram - Recover some VRAM contents
 *
 * @adev: amdgpu_device pointer
 *
 * Restores the contents of VRAM buffers from the shadows in GTT.  Used to
 * restore things like GPUVM page tables after a GPU reset where
 * the contents of VRAM might be lost.
 *
 * Returns:
 * 0 on success, negative error code on failure.
 */
static int amdgpu_device_recover_vram(struct amdgpu_device *adev)
{
	struct dma_fence *fence = NULL, *next = NULL;
	struct amdgpu_bo *shadow;
	long r = 1, tmo;

	if (amdgpu_sriov_runtime(adev))
		tmo = msecs_to_jiffies(8000);
	else
		tmo = msecs_to_jiffies(100);

	dev_info(adev->dev, "recover vram bo from shadow start\n");
	mutex_lock(&adev->shadow_list_lock);
	list_for_each_entry(shadow, &adev->shadow_list, shadow_list) {

		/* No need to recover an evicted BO */
		if (shadow->tbo.mem.mem_type != TTM_PL_TT ||
		    shadow->tbo.mem.start == AMDGPU_BO_INVALID_OFFSET ||
		    shadow->parent->tbo.mem.mem_type != TTM_PL_VRAM)
			continue;

		r = amdgpu_bo_restore_shadow(shadow, &next);
		if (r)
			break;

		if (fence) {
			tmo = dma_fence_wait_timeout(fence, false, tmo);
			dma_fence_put(fence);
			fence = next;
			if (tmo == 0) {
				r = -ETIMEDOUT;
				break;
			} else if (tmo < 0) {
				r = tmo;
				break;
			}
		} else {
			fence = next;
		}
	}
	mutex_unlock(&adev->shadow_list_lock);

	if (fence)
		tmo = dma_fence_wait_timeout(fence, false, tmo);
	dma_fence_put(fence);

	if (r < 0 || tmo <= 0) {
		dev_err(adev->dev, "recover vram bo from shadow failed, r is %ld, tmo is %ld\n", r, tmo);
		return -EIO;
	}

	dev_info(adev->dev, "recover vram bo from shadow done\n");
	return 0;
}


/**
 * amdgpu_device_reset_sriov - reset ASIC for SR-IOV vf
 *
 * @adev: amdgpu_device pointer
 * @from_hypervisor: request from hypervisor
 *
 * do VF FLR and reinitialize Asic
 * return 0 means succeeded otherwise failed
 */
static int amdgpu_device_reset_sriov(struct amdgpu_device *adev,
				     bool from_hypervisor)
{
	int r;

	if (from_hypervisor)
		r = amdgpu_virt_request_full_gpu(adev, true);
	else
		r = amdgpu_virt_reset_gpu(adev);
	if (r)
		return r;

	amdgpu_amdkfd_pre_reset(adev);

	/* Resume IP prior to SMC */
	r = amdgpu_device_ip_reinit_early_sriov(adev);
	if (r)
		goto error;

	amdgpu_virt_init_data_exchange(adev);
	/* we need recover gart prior to run SMC/CP/SDMA resume */
	amdgpu_gtt_mgr_recover(ttm_manager_type(&adev->mman.bdev, TTM_PL_TT));

	r = amdgpu_device_fw_loading(adev);
	if (r)
		return r;

	/* now we are okay to resume SMC/CP/SDMA */
	r = amdgpu_device_ip_reinit_late_sriov(adev);
	if (r)
		goto error;

	amdgpu_irq_gpu_reset_resume_helper(adev);
	r = amdgpu_ib_ring_tests(adev);
	amdgpu_amdkfd_post_reset(adev);

error:
	amdgpu_virt_release_full_gpu(adev, true);
	if (!r && adev->virt.gim_feature & AMDGIM_FEATURE_GIM_FLR_VRAMLOST) {
		amdgpu_inc_vram_lost(adev);
		r = amdgpu_device_recover_vram(adev);
	}

	return r;
}

/**
 * amdgpu_device_has_job_running - check if there is any job in mirror list
 *
<<<<<<< HEAD
 * @adev: amdgpu device pointer
=======
 * @adev: amdgpu_device pointer
>>>>>>> f642729d
 *
 * check if there is any job in mirror list
 */
bool amdgpu_device_has_job_running(struct amdgpu_device *adev)
{
	int i;
	struct drm_sched_job *job;

	for (i = 0; i < AMDGPU_MAX_RINGS; ++i) {
		struct amdgpu_ring *ring = adev->rings[i];

		if (!ring || !ring->sched.thread)
			continue;

		spin_lock(&ring->sched.job_list_lock);
<<<<<<< HEAD
		job = list_first_entry_or_null(&ring->sched.ring_mirror_list,
				struct drm_sched_job, node);
=======
		job = list_first_entry_or_null(&ring->sched.pending_list,
					       struct drm_sched_job, list);
>>>>>>> f642729d
		spin_unlock(&ring->sched.job_list_lock);
		if (job)
			return true;
	}
	return false;
}

/**
 * amdgpu_device_should_recover_gpu - check if we should try GPU recovery
 *
 * @adev: amdgpu_device pointer
 *
 * Check amdgpu_gpu_recovery and SRIOV status to see if we should try to recover
 * a hung GPU.
 */
bool amdgpu_device_should_recover_gpu(struct amdgpu_device *adev)
{
	if (!amdgpu_device_ip_check_soft_reset(adev)) {
		dev_info(adev->dev, "Timeout, but no hardware hang detected.\n");
		return false;
	}

	if (amdgpu_gpu_recovery == 0)
		goto disabled;

	if (amdgpu_sriov_vf(adev))
		return true;

	if (amdgpu_gpu_recovery == -1) {
		switch (adev->asic_type) {
		case CHIP_BONAIRE:
		case CHIP_HAWAII:
		case CHIP_TOPAZ:
		case CHIP_TONGA:
		case CHIP_FIJI:
		case CHIP_POLARIS10:
		case CHIP_POLARIS11:
		case CHIP_POLARIS12:
		case CHIP_VEGAM:
		case CHIP_VEGA20:
		case CHIP_VEGA10:
		case CHIP_VEGA12:
		case CHIP_RAVEN:
		case CHIP_ARCTURUS:
		case CHIP_RENOIR:
		case CHIP_NAVI10:
		case CHIP_NAVI14:
		case CHIP_NAVI12:
		case CHIP_SIENNA_CICHLID:
		case CHIP_NAVY_FLOUNDER:
		case CHIP_DIMGREY_CAVEFISH:
			break;
		default:
			goto disabled;
		}
	}

	return true;

disabled:
		dev_info(adev->dev, "GPU recovery disabled.\n");
		return false;
}


static int amdgpu_device_pre_asic_reset(struct amdgpu_device *adev,
					struct amdgpu_job *job,
					bool *need_full_reset_arg)
{
	int i, r = 0;
	bool need_full_reset  = *need_full_reset_arg;

	amdgpu_debugfs_wait_dump(adev);

	if (amdgpu_sriov_vf(adev)) {
		/* stop the data exchange thread */
		amdgpu_virt_fini_data_exchange(adev);
	}

	/* block all schedulers and reset given job's ring */
	for (i = 0; i < AMDGPU_MAX_RINGS; ++i) {
		struct amdgpu_ring *ring = adev->rings[i];

		if (!ring || !ring->sched.thread)
			continue;

		/* after all hw jobs are reset, hw fence is meaningless, so force_completion */
		amdgpu_fence_driver_force_completion(ring);
	}

	if(job)
		drm_sched_increase_karma(&job->base);

	/* Don't suspend on bare metal if we are not going to HW reset the ASIC */
	if (!amdgpu_sriov_vf(adev)) {

		if (!need_full_reset)
			need_full_reset = amdgpu_device_ip_need_full_reset(adev);

		if (!need_full_reset) {
			amdgpu_device_ip_pre_soft_reset(adev);
			r = amdgpu_device_ip_soft_reset(adev);
			amdgpu_device_ip_post_soft_reset(adev);
			if (r || amdgpu_device_ip_check_soft_reset(adev)) {
				dev_info(adev->dev, "soft reset failed, will fallback to full reset!\n");
				need_full_reset = true;
			}
		}

		if (need_full_reset)
			r = amdgpu_device_ip_suspend(adev);

		*need_full_reset_arg = need_full_reset;
	}

	return r;
}

static int amdgpu_do_asic_reset(struct amdgpu_hive_info *hive,
			       struct list_head *device_list_handle,
			       bool *need_full_reset_arg,
			       bool skip_hw_reset)
{
	struct amdgpu_device *tmp_adev = NULL;
	bool need_full_reset = *need_full_reset_arg, vram_lost = false;
	int r = 0;

	/*
	 * ASIC reset has to be done on all HGMI hive nodes ASAP
	 * to allow proper links negotiation in FW (within 1 sec)
	 */
	if (!skip_hw_reset && need_full_reset) {
		list_for_each_entry(tmp_adev, device_list_handle, gmc.xgmi.head) {
			/* For XGMI run all resets in parallel to speed up the process */
			if (tmp_adev->gmc.xgmi.num_physical_nodes > 1) {
				if (!queue_work(system_unbound_wq, &tmp_adev->xgmi_reset_work))
					r = -EALREADY;
			} else
				r = amdgpu_asic_reset(tmp_adev);

			if (r) {
				dev_err(tmp_adev->dev, "ASIC reset failed with error, %d for drm dev, %s",
					 r, adev_to_drm(tmp_adev)->unique);
				break;
			}
		}

		/* For XGMI wait for all resets to complete before proceed */
		if (!r) {
			list_for_each_entry(tmp_adev, device_list_handle,
					    gmc.xgmi.head) {
				if (tmp_adev->gmc.xgmi.num_physical_nodes > 1) {
					flush_work(&tmp_adev->xgmi_reset_work);
					r = tmp_adev->asic_reset_res;
					if (r)
						break;
				}
			}
		}
	}

	if (!r && amdgpu_ras_intr_triggered()) {
		list_for_each_entry(tmp_adev, device_list_handle, gmc.xgmi.head) {
			if (tmp_adev->mmhub.funcs &&
			    tmp_adev->mmhub.funcs->reset_ras_error_count)
				tmp_adev->mmhub.funcs->reset_ras_error_count(tmp_adev);
		}

		amdgpu_ras_intr_cleared();
	}

	list_for_each_entry(tmp_adev, device_list_handle, gmc.xgmi.head) {
		if (need_full_reset) {
			/* post card */
			if (amdgpu_device_asic_init(tmp_adev))
				dev_warn(tmp_adev->dev, "asic atom init failed!");

			if (!r) {
				dev_info(tmp_adev->dev, "GPU reset succeeded, trying to resume\n");
				r = amdgpu_device_ip_resume_phase1(tmp_adev);
				if (r)
					goto out;

				vram_lost = amdgpu_device_check_vram_lost(tmp_adev);
				if (vram_lost) {
					DRM_INFO("VRAM is lost due to GPU reset!\n");
					amdgpu_inc_vram_lost(tmp_adev);
				}

				r = amdgpu_gtt_mgr_recover(ttm_manager_type(&tmp_adev->mman.bdev, TTM_PL_TT));
				if (r)
					goto out;

				r = amdgpu_device_fw_loading(tmp_adev);
				if (r)
					return r;

				r = amdgpu_device_ip_resume_phase2(tmp_adev);
				if (r)
					goto out;

				if (vram_lost)
					amdgpu_device_fill_reset_magic(tmp_adev);

				/*
				 * Add this ASIC as tracked as reset was already
				 * complete successfully.
				 */
				amdgpu_register_gpu_instance(tmp_adev);

				r = amdgpu_device_ip_late_init(tmp_adev);
				if (r)
					goto out;

				amdgpu_fbdev_set_suspend(tmp_adev, 0);

				/*
				 * The GPU enters bad state once faulty pages
				 * by ECC has reached the threshold, and ras
				 * recovery is scheduled next. So add one check
				 * here to break recovery if it indeed exceeds
				 * bad page threshold, and remind user to
				 * retire this GPU or setting one bigger
				 * bad_page_threshold value to fix this once
				 * probing driver again.
				 */
				if (!amdgpu_ras_check_err_threshold(tmp_adev)) {
					/* must succeed. */
					amdgpu_ras_resume(tmp_adev);
				} else {
					r = -EINVAL;
					goto out;
				}

				/* Update PSP FW topology after reset */
				if (hive && tmp_adev->gmc.xgmi.num_physical_nodes > 1)
					r = amdgpu_xgmi_update_topology(hive, tmp_adev);
			}
		}

out:
		if (!r) {
			amdgpu_irq_gpu_reset_resume_helper(tmp_adev);
			r = amdgpu_ib_ring_tests(tmp_adev);
			if (r) {
				dev_err(tmp_adev->dev, "ib ring test failed (%d).\n", r);
				r = amdgpu_device_ip_suspend(tmp_adev);
				need_full_reset = true;
				r = -EAGAIN;
				goto end;
			}
		}

		if (!r)
			r = amdgpu_device_recover_vram(tmp_adev);
		else
			tmp_adev->asic_reset_res = r;
	}

end:
	*need_full_reset_arg = need_full_reset;
	return r;
}

static bool amdgpu_device_lock_adev(struct amdgpu_device *adev,
				struct amdgpu_hive_info *hive)
{
	if (atomic_cmpxchg(&adev->in_gpu_reset, 0, 1) != 0)
		return false;

	if (hive) {
		down_write_nest_lock(&adev->reset_sem, &hive->hive_lock);
	} else {
		down_write(&adev->reset_sem);
	}

	atomic_inc(&adev->gpu_reset_counter);
	switch (amdgpu_asic_reset_method(adev)) {
	case AMD_RESET_METHOD_MODE1:
		adev->mp1_state = PP_MP1_STATE_SHUTDOWN;
		break;
	case AMD_RESET_METHOD_MODE2:
		adev->mp1_state = PP_MP1_STATE_RESET;
		break;
	default:
		adev->mp1_state = PP_MP1_STATE_NONE;
		break;
	}

	return true;
}

static void amdgpu_device_unlock_adev(struct amdgpu_device *adev)
{
	amdgpu_vf_error_trans_all(adev);
	adev->mp1_state = PP_MP1_STATE_NONE;
	atomic_set(&adev->in_gpu_reset, 0);
	up_write(&adev->reset_sem);
<<<<<<< HEAD
=======
}

/*
 * to lockup a list of amdgpu devices in a hive safely, if not a hive
 * with multiple nodes, it will be similar as amdgpu_device_lock_adev.
 *
 * unlock won't require roll back.
 */
static int amdgpu_device_lock_hive_adev(struct amdgpu_device *adev, struct amdgpu_hive_info *hive)
{
	struct amdgpu_device *tmp_adev = NULL;

	if (adev->gmc.xgmi.num_physical_nodes > 1) {
		if (!hive) {
			dev_err(adev->dev, "Hive is NULL while device has multiple xgmi nodes");
			return -ENODEV;
		}
		list_for_each_entry(tmp_adev, &hive->device_list, gmc.xgmi.head) {
			if (!amdgpu_device_lock_adev(tmp_adev, hive))
				goto roll_back;
		}
	} else if (!amdgpu_device_lock_adev(adev, hive))
		return -EAGAIN;

	return 0;
roll_back:
	if (!list_is_first(&tmp_adev->gmc.xgmi.head, &hive->device_list)) {
		/*
		 * if the lockup iteration break in the middle of a hive,
		 * it may means there may has a race issue,
		 * or a hive device locked up independently.
		 * we may be in trouble and may not, so will try to roll back
		 * the lock and give out a warnning.
		 */
		dev_warn(tmp_adev->dev, "Hive lock iteration broke in the middle. Rolling back to unlock");
		list_for_each_entry_continue_reverse(tmp_adev, &hive->device_list, gmc.xgmi.head) {
			amdgpu_device_unlock_adev(tmp_adev);
		}
	}
	return -EAGAIN;
>>>>>>> f642729d
}

static void amdgpu_device_resume_display_audio(struct amdgpu_device *adev)
{
	struct pci_dev *p = NULL;

	p = pci_get_domain_bus_and_slot(pci_domain_nr(adev->pdev->bus),
			adev->pdev->bus->number, 1);
	if (p) {
		pm_runtime_enable(&(p->dev));
		pm_runtime_resume(&(p->dev));
	}
}

static int amdgpu_device_suspend_display_audio(struct amdgpu_device *adev)
{
	enum amd_reset_method reset_method;
	struct pci_dev *p = NULL;
	u64 expires;

	/*
	 * For now, only BACO and mode1 reset are confirmed
	 * to suffer the audio issue without proper suspended.
	 */
	reset_method = amdgpu_asic_reset_method(adev);
	if ((reset_method != AMD_RESET_METHOD_BACO) &&
	     (reset_method != AMD_RESET_METHOD_MODE1))
		return -EINVAL;

	p = pci_get_domain_bus_and_slot(pci_domain_nr(adev->pdev->bus),
			adev->pdev->bus->number, 1);
	if (!p)
		return -ENODEV;

	expires = pm_runtime_autosuspend_expiration(&(p->dev));
	if (!expires)
		/*
		 * If we cannot get the audio device autosuspend delay,
		 * a fixed 4S interval will be used. Considering 3S is
		 * the audio controller default autosuspend delay setting.
		 * 4S used here is guaranteed to cover that.
		 */
		expires = ktime_get_mono_fast_ns() + NSEC_PER_SEC * 4ULL;

	while (!pm_runtime_status_suspended(&(p->dev))) {
		if (!pm_runtime_suspend(&(p->dev)))
			break;

		if (expires < ktime_get_mono_fast_ns()) {
			dev_warn(adev->dev, "failed to suspend display audio\n");
			/* TODO: abort the succeeding gpu reset? */
			return -ETIMEDOUT;
		}
	}

	pm_runtime_disable(&(p->dev));

	return 0;
}

/**
 * amdgpu_device_gpu_recover - reset the asic and recover scheduler
 *
 * @adev: amdgpu_device pointer
 * @job: which job trigger hang
 *
 * Attempt to reset the GPU if it has hung (all asics).
 * Attempt to do soft-reset or full-reset and reinitialize Asic
 * Returns 0 for success or an error on failure.
 */

int amdgpu_device_gpu_recover(struct amdgpu_device *adev,
			      struct amdgpu_job *job)
{
	struct list_head device_list, *device_list_handle =  NULL;
	bool need_full_reset = false;
	bool job_signaled = false;
	struct amdgpu_hive_info *hive = NULL;
	struct amdgpu_device *tmp_adev = NULL;
	int i, r = 0;
	bool need_emergency_restart = false;
	bool audio_suspended = false;

	/*
	 * Special case: RAS triggered and full reset isn't supported
	 */
	need_emergency_restart = amdgpu_ras_need_emergency_restart(adev);

	/*
	 * Flush RAM to disk so that after reboot
	 * the user can read log and see why the system rebooted.
	 */
	if (need_emergency_restart && amdgpu_ras_get_context(adev)->reboot) {
		DRM_WARN("Emergency reboot.");

		ksys_sync_helper();
		emergency_restart();
	}

	dev_info(adev->dev, "GPU %s begin!\n",
		need_emergency_restart ? "jobs stop":"reset");

	/*
	 * Here we trylock to avoid chain of resets executing from
	 * either trigger by jobs on different adevs in XGMI hive or jobs on
	 * different schedulers for same device while this TO handler is running.
	 * We always reset all schedulers for device and all devices for XGMI
	 * hive so that should take care of them too.
	 */
	hive = amdgpu_get_xgmi_hive(adev);
	if (hive) {
		if (atomic_cmpxchg(&hive->in_reset, 0, 1) != 0) {
			DRM_INFO("Bailing on TDR for s_job:%llx, hive: %llx as another already in progress",
				job ? job->base.id : -1, hive->hive_id);
			amdgpu_put_xgmi_hive(hive);
<<<<<<< HEAD
			return 0;
		}
		mutex_lock(&hive->hive_lock);
=======
			if (job)
				drm_sched_increase_karma(&job->base);
			return 0;
		}
		mutex_lock(&hive->hive_lock);
	}

	/*
	 * lock the device before we try to operate the linked list
	 * if didn't get the device lock, don't touch the linked list since
	 * others may iterating it.
	 */
	r = amdgpu_device_lock_hive_adev(adev, hive);
	if (r) {
		dev_info(adev->dev, "Bailing on TDR for s_job:%llx, as another already in progress",
					job ? job->base.id : -1);

		/* even we skipped this reset, still need to set the job to guilty */
		if (job)
			drm_sched_increase_karma(&job->base);
		goto skip_recovery;
>>>>>>> f642729d
	}

	/*
	 * Build list of devices to reset.
	 * In case we are in XGMI hive mode, resort the device list
	 * to put adev in the 1st position.
	 */
	INIT_LIST_HEAD(&device_list);
	if (adev->gmc.xgmi.num_physical_nodes > 1) {
		if (!list_is_first(&adev->gmc.xgmi.head, &hive->device_list))
			list_rotate_to_front(&adev->gmc.xgmi.head, &hive->device_list);
		device_list_handle = &hive->device_list;
	} else {
		list_add_tail(&adev->gmc.xgmi.head, &device_list);
		device_list_handle = &device_list;
	}

	/* block all schedulers and reset given job's ring */
	list_for_each_entry(tmp_adev, device_list_handle, gmc.xgmi.head) {
<<<<<<< HEAD
		if (!amdgpu_device_lock_adev(tmp_adev, hive)) {
			dev_info(tmp_adev->dev, "Bailing on TDR for s_job:%llx, as another already in progress",
				  job ? job->base.id : -1);
			r = 0;
			goto skip_recovery;
		}

=======
>>>>>>> f642729d
		/*
		 * Try to put the audio codec into suspend state
		 * before gpu reset started.
		 *
		 * Due to the power domain of the graphics device
		 * is shared with AZ power domain. Without this,
		 * we may change the audio hardware from behind
		 * the audio driver's back. That will trigger
		 * some audio codec errors.
		 */
		if (!amdgpu_device_suspend_display_audio(tmp_adev))
			audio_suspended = true;

		amdgpu_ras_set_error_query_ready(tmp_adev, false);

		cancel_delayed_work_sync(&tmp_adev->delayed_init_work);

		if (!amdgpu_sriov_vf(tmp_adev))
			amdgpu_amdkfd_pre_reset(tmp_adev);

		/*
		 * Mark these ASICs to be reseted as untracked first
		 * And add them back after reset completed
		 */
		amdgpu_unregister_gpu_instance(tmp_adev);

		amdgpu_fbdev_set_suspend(tmp_adev, 1);

		/* disable ras on ALL IPs */
		if (!need_emergency_restart &&
		      amdgpu_device_ip_need_full_reset(tmp_adev))
			amdgpu_ras_suspend(tmp_adev);

		for (i = 0; i < AMDGPU_MAX_RINGS; ++i) {
			struct amdgpu_ring *ring = tmp_adev->rings[i];

			if (!ring || !ring->sched.thread)
				continue;

			drm_sched_stop(&ring->sched, job ? &job->base : NULL);

			if (need_emergency_restart)
				amdgpu_job_stop_all_jobs_on_sched(&ring->sched);
		}
	}

	if (need_emergency_restart)
		goto skip_sched_resume;

	/*
	 * Must check guilty signal here since after this point all old
	 * HW fences are force signaled.
	 *
	 * job->base holds a reference to parent fence
	 */
	if (job && job->base.s_fence->parent &&
	    dma_fence_is_signaled(job->base.s_fence->parent)) {
		job_signaled = true;
		dev_info(adev->dev, "Guilty job already signaled, skipping HW reset");
		goto skip_hw_reset;
	}

retry:	/* Rest of adevs pre asic reset from XGMI hive. */
	list_for_each_entry(tmp_adev, device_list_handle, gmc.xgmi.head) {
		r = amdgpu_device_pre_asic_reset(tmp_adev,
						 (tmp_adev == adev) ? job : NULL,
						 &need_full_reset);
		/*TODO Should we stop ?*/
		if (r) {
			dev_err(tmp_adev->dev, "GPU pre asic reset failed with err, %d for drm dev, %s ",
				  r, adev_to_drm(tmp_adev)->unique);
			tmp_adev->asic_reset_res = r;
		}
	}

	/* Actual ASIC resets if needed.*/
	/* TODO Implement XGMI hive reset logic for SRIOV */
	if (amdgpu_sriov_vf(adev)) {
		r = amdgpu_device_reset_sriov(adev, job ? false : true);
		if (r)
			adev->asic_reset_res = r;
	} else {
		r  = amdgpu_do_asic_reset(hive, device_list_handle, &need_full_reset, false);
		if (r && r == -EAGAIN)
			goto retry;
	}

skip_hw_reset:

	/* Post ASIC reset for all devs .*/
	list_for_each_entry(tmp_adev, device_list_handle, gmc.xgmi.head) {

		for (i = 0; i < AMDGPU_MAX_RINGS; ++i) {
			struct amdgpu_ring *ring = tmp_adev->rings[i];

			if (!ring || !ring->sched.thread)
				continue;

			/* No point to resubmit jobs if we didn't HW reset*/
			if (!tmp_adev->asic_reset_res && !job_signaled)
				drm_sched_resubmit_jobs(&ring->sched);

			drm_sched_start(&ring->sched, !tmp_adev->asic_reset_res);
		}

		if (!amdgpu_device_has_dc_support(tmp_adev) && !job_signaled) {
			drm_helper_resume_force_mode(adev_to_drm(tmp_adev));
		}

		tmp_adev->asic_reset_res = 0;

		if (r) {
			/* bad news, how to tell it to userspace ? */
			dev_info(tmp_adev->dev, "GPU reset(%d) failed\n", atomic_read(&tmp_adev->gpu_reset_counter));
			amdgpu_vf_error_put(tmp_adev, AMDGIM_ERROR_VF_GPU_RESET_FAIL, 0, r);
		} else {
			dev_info(tmp_adev->dev, "GPU reset(%d) succeeded!\n", atomic_read(&tmp_adev->gpu_reset_counter));
		}
	}

skip_sched_resume:
	list_for_each_entry(tmp_adev, device_list_handle, gmc.xgmi.head) {
		/*unlock kfd: SRIOV would do it separately */
		if (!need_emergency_restart && !amdgpu_sriov_vf(tmp_adev))
	                amdgpu_amdkfd_post_reset(tmp_adev);
		if (audio_suspended)
			amdgpu_device_resume_display_audio(tmp_adev);
		amdgpu_device_unlock_adev(tmp_adev);
	}

skip_recovery:
	if (hive) {
		atomic_set(&hive->in_reset, 0);
		mutex_unlock(&hive->hive_lock);
		amdgpu_put_xgmi_hive(hive);
	}

	if (r && r != -EAGAIN)
		dev_info(adev->dev, "GPU reset end with ret = %d\n", r);
	return r;
}

/**
 * amdgpu_device_get_pcie_info - fence pcie info about the PCIE slot
 *
 * @adev: amdgpu_device pointer
 *
 * Fetchs and stores in the driver the PCIE capabilities (gen speed
 * and lanes) of the slot the device is in. Handles APUs and
 * virtualized environments where PCIE config space may not be available.
 */
static void amdgpu_device_get_pcie_info(struct amdgpu_device *adev)
{
	struct pci_dev *pdev;
	enum pci_bus_speed speed_cap, platform_speed_cap;
	enum pcie_link_width platform_link_width;

	if (amdgpu_pcie_gen_cap)
		adev->pm.pcie_gen_mask = amdgpu_pcie_gen_cap;

	if (amdgpu_pcie_lane_cap)
		adev->pm.pcie_mlw_mask = amdgpu_pcie_lane_cap;

	/* covers APUs as well */
	if (pci_is_root_bus(adev->pdev->bus)) {
		if (adev->pm.pcie_gen_mask == 0)
			adev->pm.pcie_gen_mask = AMDGPU_DEFAULT_PCIE_GEN_MASK;
		if (adev->pm.pcie_mlw_mask == 0)
			adev->pm.pcie_mlw_mask = AMDGPU_DEFAULT_PCIE_MLW_MASK;
		return;
	}

	if (adev->pm.pcie_gen_mask && adev->pm.pcie_mlw_mask)
		return;

	pcie_bandwidth_available(adev->pdev, NULL,
				 &platform_speed_cap, &platform_link_width);

	if (adev->pm.pcie_gen_mask == 0) {
		/* asic caps */
		pdev = adev->pdev;
		speed_cap = pcie_get_speed_cap(pdev);
		if (speed_cap == PCI_SPEED_UNKNOWN) {
			adev->pm.pcie_gen_mask |= (CAIL_ASIC_PCIE_LINK_SPEED_SUPPORT_GEN1 |
						  CAIL_ASIC_PCIE_LINK_SPEED_SUPPORT_GEN2 |
						  CAIL_ASIC_PCIE_LINK_SPEED_SUPPORT_GEN3);
		} else {
			if (speed_cap == PCIE_SPEED_32_0GT)
				adev->pm.pcie_gen_mask |= (CAIL_ASIC_PCIE_LINK_SPEED_SUPPORT_GEN1 |
							  CAIL_ASIC_PCIE_LINK_SPEED_SUPPORT_GEN2 |
							  CAIL_ASIC_PCIE_LINK_SPEED_SUPPORT_GEN3 |
							  CAIL_ASIC_PCIE_LINK_SPEED_SUPPORT_GEN4 |
							  CAIL_ASIC_PCIE_LINK_SPEED_SUPPORT_GEN5);
			else if (speed_cap == PCIE_SPEED_16_0GT)
				adev->pm.pcie_gen_mask |= (CAIL_ASIC_PCIE_LINK_SPEED_SUPPORT_GEN1 |
							  CAIL_ASIC_PCIE_LINK_SPEED_SUPPORT_GEN2 |
							  CAIL_ASIC_PCIE_LINK_SPEED_SUPPORT_GEN3 |
							  CAIL_ASIC_PCIE_LINK_SPEED_SUPPORT_GEN4);
			else if (speed_cap == PCIE_SPEED_8_0GT)
				adev->pm.pcie_gen_mask |= (CAIL_ASIC_PCIE_LINK_SPEED_SUPPORT_GEN1 |
							  CAIL_ASIC_PCIE_LINK_SPEED_SUPPORT_GEN2 |
							  CAIL_ASIC_PCIE_LINK_SPEED_SUPPORT_GEN3);
			else if (speed_cap == PCIE_SPEED_5_0GT)
				adev->pm.pcie_gen_mask |= (CAIL_ASIC_PCIE_LINK_SPEED_SUPPORT_GEN1 |
							  CAIL_ASIC_PCIE_LINK_SPEED_SUPPORT_GEN2);
			else
				adev->pm.pcie_gen_mask |= CAIL_ASIC_PCIE_LINK_SPEED_SUPPORT_GEN1;
		}
		/* platform caps */
		if (platform_speed_cap == PCI_SPEED_UNKNOWN) {
			adev->pm.pcie_gen_mask |= (CAIL_PCIE_LINK_SPEED_SUPPORT_GEN1 |
						   CAIL_PCIE_LINK_SPEED_SUPPORT_GEN2);
		} else {
			if (platform_speed_cap == PCIE_SPEED_32_0GT)
				adev->pm.pcie_gen_mask |= (CAIL_PCIE_LINK_SPEED_SUPPORT_GEN1 |
							   CAIL_PCIE_LINK_SPEED_SUPPORT_GEN2 |
							   CAIL_PCIE_LINK_SPEED_SUPPORT_GEN3 |
							   CAIL_PCIE_LINK_SPEED_SUPPORT_GEN4 |
							   CAIL_PCIE_LINK_SPEED_SUPPORT_GEN5);
			else if (platform_speed_cap == PCIE_SPEED_16_0GT)
				adev->pm.pcie_gen_mask |= (CAIL_PCIE_LINK_SPEED_SUPPORT_GEN1 |
							   CAIL_PCIE_LINK_SPEED_SUPPORT_GEN2 |
							   CAIL_PCIE_LINK_SPEED_SUPPORT_GEN3 |
							   CAIL_PCIE_LINK_SPEED_SUPPORT_GEN4);
			else if (platform_speed_cap == PCIE_SPEED_8_0GT)
				adev->pm.pcie_gen_mask |= (CAIL_PCIE_LINK_SPEED_SUPPORT_GEN1 |
							   CAIL_PCIE_LINK_SPEED_SUPPORT_GEN2 |
							   CAIL_PCIE_LINK_SPEED_SUPPORT_GEN3);
			else if (platform_speed_cap == PCIE_SPEED_5_0GT)
				adev->pm.pcie_gen_mask |= (CAIL_PCIE_LINK_SPEED_SUPPORT_GEN1 |
							   CAIL_PCIE_LINK_SPEED_SUPPORT_GEN2);
			else
				adev->pm.pcie_gen_mask |= CAIL_PCIE_LINK_SPEED_SUPPORT_GEN1;

		}
	}
	if (adev->pm.pcie_mlw_mask == 0) {
		if (platform_link_width == PCIE_LNK_WIDTH_UNKNOWN) {
			adev->pm.pcie_mlw_mask |= AMDGPU_DEFAULT_PCIE_MLW_MASK;
		} else {
			switch (platform_link_width) {
			case PCIE_LNK_X32:
				adev->pm.pcie_mlw_mask = (CAIL_PCIE_LINK_WIDTH_SUPPORT_X32 |
							  CAIL_PCIE_LINK_WIDTH_SUPPORT_X16 |
							  CAIL_PCIE_LINK_WIDTH_SUPPORT_X12 |
							  CAIL_PCIE_LINK_WIDTH_SUPPORT_X8 |
							  CAIL_PCIE_LINK_WIDTH_SUPPORT_X4 |
							  CAIL_PCIE_LINK_WIDTH_SUPPORT_X2 |
							  CAIL_PCIE_LINK_WIDTH_SUPPORT_X1);
				break;
			case PCIE_LNK_X16:
				adev->pm.pcie_mlw_mask = (CAIL_PCIE_LINK_WIDTH_SUPPORT_X16 |
							  CAIL_PCIE_LINK_WIDTH_SUPPORT_X12 |
							  CAIL_PCIE_LINK_WIDTH_SUPPORT_X8 |
							  CAIL_PCIE_LINK_WIDTH_SUPPORT_X4 |
							  CAIL_PCIE_LINK_WIDTH_SUPPORT_X2 |
							  CAIL_PCIE_LINK_WIDTH_SUPPORT_X1);
				break;
			case PCIE_LNK_X12:
				adev->pm.pcie_mlw_mask = (CAIL_PCIE_LINK_WIDTH_SUPPORT_X12 |
							  CAIL_PCIE_LINK_WIDTH_SUPPORT_X8 |
							  CAIL_PCIE_LINK_WIDTH_SUPPORT_X4 |
							  CAIL_PCIE_LINK_WIDTH_SUPPORT_X2 |
							  CAIL_PCIE_LINK_WIDTH_SUPPORT_X1);
				break;
			case PCIE_LNK_X8:
				adev->pm.pcie_mlw_mask = (CAIL_PCIE_LINK_WIDTH_SUPPORT_X8 |
							  CAIL_PCIE_LINK_WIDTH_SUPPORT_X4 |
							  CAIL_PCIE_LINK_WIDTH_SUPPORT_X2 |
							  CAIL_PCIE_LINK_WIDTH_SUPPORT_X1);
				break;
			case PCIE_LNK_X4:
				adev->pm.pcie_mlw_mask = (CAIL_PCIE_LINK_WIDTH_SUPPORT_X4 |
							  CAIL_PCIE_LINK_WIDTH_SUPPORT_X2 |
							  CAIL_PCIE_LINK_WIDTH_SUPPORT_X1);
				break;
			case PCIE_LNK_X2:
				adev->pm.pcie_mlw_mask = (CAIL_PCIE_LINK_WIDTH_SUPPORT_X2 |
							  CAIL_PCIE_LINK_WIDTH_SUPPORT_X1);
				break;
			case PCIE_LNK_X1:
				adev->pm.pcie_mlw_mask = CAIL_PCIE_LINK_WIDTH_SUPPORT_X1;
				break;
			default:
				break;
			}
		}
	}
}

int amdgpu_device_baco_enter(struct drm_device *dev)
{
	struct amdgpu_device *adev = drm_to_adev(dev);
	struct amdgpu_ras *ras = amdgpu_ras_get_context(adev);

	if (!amdgpu_device_supports_baco(adev_to_drm(adev)))
		return -ENOTSUPP;

	if (ras && ras->supported && adev->nbio.funcs->enable_doorbell_interrupt)
		adev->nbio.funcs->enable_doorbell_interrupt(adev, false);

	return amdgpu_dpm_baco_enter(adev);
}

int amdgpu_device_baco_exit(struct drm_device *dev)
{
	struct amdgpu_device *adev = drm_to_adev(dev);
	struct amdgpu_ras *ras = amdgpu_ras_get_context(adev);
	int ret = 0;

	if (!amdgpu_device_supports_baco(adev_to_drm(adev)))
		return -ENOTSUPP;

	ret = amdgpu_dpm_baco_exit(adev);
	if (ret)
		return ret;

	if (ras && ras->supported && adev->nbio.funcs->enable_doorbell_interrupt)
		adev->nbio.funcs->enable_doorbell_interrupt(adev, true);

	return 0;
}

static void amdgpu_cancel_all_tdr(struct amdgpu_device *adev)
{
	int i;

	for (i = 0; i < AMDGPU_MAX_RINGS; ++i) {
		struct amdgpu_ring *ring = adev->rings[i];

		if (!ring || !ring->sched.thread)
			continue;

		cancel_delayed_work_sync(&ring->sched.work_tdr);
	}
}

/**
 * amdgpu_pci_error_detected - Called when a PCI error is detected.
 * @pdev: PCI device struct
 * @state: PCI channel state
 *
 * Description: Called when a PCI error is detected.
 *
 * Return: PCI_ERS_RESULT_NEED_RESET or PCI_ERS_RESULT_DISCONNECT.
 */
pci_ers_result_t amdgpu_pci_error_detected(struct pci_dev *pdev, pci_channel_state_t state)
{
	struct drm_device *dev = pci_get_drvdata(pdev);
	struct amdgpu_device *adev = drm_to_adev(dev);
	int i;

	DRM_INFO("PCI error: detected callback, state(%d)!!\n", state);

	if (adev->gmc.xgmi.num_physical_nodes > 1) {
		DRM_WARN("No support for XGMI hive yet...");
		return PCI_ERS_RESULT_DISCONNECT;
	}

	switch (state) {
	case pci_channel_io_normal:
		return PCI_ERS_RESULT_CAN_RECOVER;
	/* Fatal error, prepare for slot reset */
<<<<<<< HEAD
	case pci_channel_io_frozen:		
		/*		
=======
	case pci_channel_io_frozen:
		/*
>>>>>>> f642729d
		 * Cancel and wait for all TDRs in progress if failing to
		 * set  adev->in_gpu_reset in amdgpu_device_lock_adev
		 *
		 * Locking adev->reset_sem will prevent any external access
		 * to GPU during PCI error recovery
		 */
		while (!amdgpu_device_lock_adev(adev, NULL))
			amdgpu_cancel_all_tdr(adev);

		/*
		 * Block any work scheduling as we do for regular GPU reset
		 * for the duration of the recovery
		 */
		for (i = 0; i < AMDGPU_MAX_RINGS; ++i) {
			struct amdgpu_ring *ring = adev->rings[i];

			if (!ring || !ring->sched.thread)
				continue;

			drm_sched_stop(&ring->sched, NULL);
		}
		return PCI_ERS_RESULT_NEED_RESET;
	case pci_channel_io_perm_failure:
		/* Permanent error, prepare for device removal */
		return PCI_ERS_RESULT_DISCONNECT;
	}

	return PCI_ERS_RESULT_NEED_RESET;
}

/**
 * amdgpu_pci_mmio_enabled - Enable MMIO and dump debug registers
 * @pdev: pointer to PCI device
 */
pci_ers_result_t amdgpu_pci_mmio_enabled(struct pci_dev *pdev)
{

	DRM_INFO("PCI error: mmio enabled callback!!\n");

	/* TODO - dump whatever for debugging purposes */

	/* This called only if amdgpu_pci_error_detected returns
	 * PCI_ERS_RESULT_CAN_RECOVER. Read/write to the device still
	 * works, no need to reset slot.
	 */

	return PCI_ERS_RESULT_RECOVERED;
}

/**
 * amdgpu_pci_slot_reset - Called when PCI slot has been reset.
 * @pdev: PCI device struct
 *
 * Description: This routine is called by the pci error recovery
 * code after the PCI slot has been reset, just before we
 * should resume normal operations.
 */
pci_ers_result_t amdgpu_pci_slot_reset(struct pci_dev *pdev)
{
	struct drm_device *dev = pci_get_drvdata(pdev);
	struct amdgpu_device *adev = drm_to_adev(dev);
	int r, i;
	bool need_full_reset = true;
	u32 memsize;
	struct list_head device_list;

	DRM_INFO("PCI error: slot reset callback!!\n");

	INIT_LIST_HEAD(&device_list);
	list_add_tail(&adev->gmc.xgmi.head, &device_list);

	/* wait for asic to come out of reset */
	msleep(500);

	/* Restore PCI confspace */
	amdgpu_device_load_pci_state(pdev);

	/* confirm  ASIC came out of reset */
	for (i = 0; i < adev->usec_timeout; i++) {
		memsize = amdgpu_asic_get_config_memsize(adev);

		if (memsize != 0xffffffff)
			break;
		udelay(1);
	}
	if (memsize == 0xffffffff) {
		r = -ETIME;
		goto out;
	}

<<<<<<< HEAD
	adev->in_pci_err_recovery = true;	
=======
	adev->in_pci_err_recovery = true;
>>>>>>> f642729d
	r = amdgpu_device_pre_asic_reset(adev, NULL, &need_full_reset);
	adev->in_pci_err_recovery = false;
	if (r)
		goto out;

	r = amdgpu_do_asic_reset(NULL, &device_list, &need_full_reset, true);

out:
	if (!r) {
		if (amdgpu_device_cache_pci_state(adev->pdev))
			pci_restore_state(adev->pdev);

		DRM_INFO("PCIe error recovery succeeded\n");
	} else {
		DRM_ERROR("PCIe error recovery failed, err:%d", r);
		amdgpu_device_unlock_adev(adev);
	}

	return r ? PCI_ERS_RESULT_DISCONNECT : PCI_ERS_RESULT_RECOVERED;
}

/**
 * amdgpu_pci_resume() - resume normal ops after PCI reset
 * @pdev: pointer to PCI device
 *
 * Called when the error recovery driver tells us that its
<<<<<<< HEAD
 * OK to resume normal operation. Use completion to allow
 * halted scsi ops to resume.
=======
 * OK to resume normal operation.
>>>>>>> f642729d
 */
void amdgpu_pci_resume(struct pci_dev *pdev)
{
	struct drm_device *dev = pci_get_drvdata(pdev);
	struct amdgpu_device *adev = drm_to_adev(dev);
	int i;


	DRM_INFO("PCI error: resume callback!!\n");

	for (i = 0; i < AMDGPU_MAX_RINGS; ++i) {
		struct amdgpu_ring *ring = adev->rings[i];

		if (!ring || !ring->sched.thread)
			continue;


		drm_sched_resubmit_jobs(&ring->sched);
		drm_sched_start(&ring->sched, true);
	}

	amdgpu_device_unlock_adev(adev);
}

bool amdgpu_device_cache_pci_state(struct pci_dev *pdev)
{
	struct drm_device *dev = pci_get_drvdata(pdev);
	struct amdgpu_device *adev = drm_to_adev(dev);
	int r;

	r = pci_save_state(pdev);
	if (!r) {
		kfree(adev->pci_state);

		adev->pci_state = pci_store_saved_state(pdev);

		if (!adev->pci_state) {
			DRM_ERROR("Failed to store PCI saved state");
			return false;
		}
	} else {
		DRM_WARN("Failed to save PCI state, err:%d\n", r);
		return false;
	}

	return true;
}

bool amdgpu_device_load_pci_state(struct pci_dev *pdev)
{
	struct drm_device *dev = pci_get_drvdata(pdev);
	struct amdgpu_device *adev = drm_to_adev(dev);
	int r;

	if (!adev->pci_state)
		return false;

	r = pci_load_saved_state(pdev, adev->pci_state);

	if (!r) {
		pci_restore_state(pdev);
	} else {
		DRM_WARN("Failed to load PCI state, err:%d\n", r);
		return false;
	}

	return true;
}

<|MERGE_RESOLUTION|>--- conflicted
+++ resolved
@@ -426,7 +426,6 @@
 {
 	if (adev->in_pci_err_recovery)
 		return;
-<<<<<<< HEAD
 
 	if ((reg * 4) < adev->rmmio_size) {
 		if (!(acc_flags & AMDGPU_REGS_NO_KIQ) &&
@@ -441,22 +440,6 @@
 		adev->pcie_wreg(adev, reg * 4, v);
 	}
 
-=======
-
-	if ((reg * 4) < adev->rmmio_size) {
-		if (!(acc_flags & AMDGPU_REGS_NO_KIQ) &&
-		    amdgpu_sriov_runtime(adev) &&
-		    down_read_trylock(&adev->reset_sem)) {
-			amdgpu_kiq_wreg(adev, reg, v);
-			up_read(&adev->reset_sem);
-		} else {
-			writel(v, ((void __iomem *)adev->rmmio) + (reg * 4));
-		}
-	} else {
-		adev->pcie_wreg(adev, reg * 4, v);
-	}
-
->>>>>>> f642729d
 	trace_amdgpu_device_wreg(adev->pdev->device, reg, v);
 }
 
@@ -618,10 +601,7 @@
  * @adev: amdgpu_device pointer
  * @pcie_index: mmio register offset
  * @pcie_data: mmio register offset
-<<<<<<< HEAD
-=======
  * @reg_addr: indirect register address to read from
->>>>>>> f642729d
  *
  * Returns the value of indirect register @reg_addr
  */
@@ -652,10 +632,7 @@
  * @adev: amdgpu_device pointer
  * @pcie_index: mmio register offset
  * @pcie_data: mmio register offset
-<<<<<<< HEAD
-=======
  * @reg_addr: indirect register address to read from
->>>>>>> f642729d
  *
  * Returns the value of indirect register @reg_addr
  */
@@ -860,11 +837,7 @@
 /**
  * amdgpu_device_asic_init - Wrapper for atom asic_init
  *
-<<<<<<< HEAD
- * @dev: drm_device pointer
-=======
- * @adev: amdgpu_device pointer
->>>>>>> f642729d
+ * @adev: amdgpu_device pointer
  *
  * Does any asic specific work and then calls atom asic init.
  */
@@ -1436,16 +1409,6 @@
 
 	amdgpu_gmc_tmz_set(adev);
 
-<<<<<<< HEAD
-	if (amdgpu_num_kcq == -1) {
-		amdgpu_num_kcq = 8;
-	} else if (amdgpu_num_kcq > 8 || amdgpu_num_kcq < 0) {
-		amdgpu_num_kcq = 8;
-		dev_warn(adev->dev, "set kernel compute queue number to 8 due to invalid parameter provided by user\n");
-	}
-
-=======
->>>>>>> f642729d
 	amdgpu_gmc_noretry_set(adev);
 
 	return 0;
@@ -1474,15 +1437,9 @@
 		/* don't suspend or resume card normally */
 		dev->switch_power_state = DRM_SWITCH_POWER_CHANGING;
 
-<<<<<<< HEAD
-		pci_set_power_state(dev->pdev, PCI_D0);
-		amdgpu_device_load_pci_state(dev->pdev);
-		r = pci_enable_device(dev->pdev);
-=======
 		pci_set_power_state(pdev, PCI_D0);
 		amdgpu_device_load_pci_state(pdev);
 		r = pci_enable_device(pdev);
->>>>>>> f642729d
 		if (r)
 			DRM_WARN("pci_enable_device failed (%d)\n", r);
 		amdgpu_device_resume(dev, true);
@@ -1492,11 +1449,7 @@
 		pr_info("switched off\n");
 		dev->switch_power_state = DRM_SWITCH_POWER_CHANGING;
 		amdgpu_device_suspend(dev, true);
-<<<<<<< HEAD
-		amdgpu_device_cache_pci_state(dev->pdev);
-=======
 		amdgpu_device_cache_pci_state(pdev);
->>>>>>> f642729d
 		/* Shut down the device */
 		pci_disable_device(pdev);
 		pci_set_power_state(pdev, PCI_D3cold);
@@ -1762,12 +1715,7 @@
 	adev->enable_virtual_display = false;
 
 	if (amdgpu_virtual_display) {
-<<<<<<< HEAD
-		struct drm_device *ddev = adev_to_drm(adev);
-		const char *pci_address_name = pci_name(ddev->pdev);
-=======
 		const char *pci_address_name = pci_name(adev->pdev);
->>>>>>> f642729d
 		char *pciaddstr, *pciaddstr_tmp, *pciaddname_tmp, *pciaddname;
 
 		pciaddstr = kstrdup(amdgpu_virtual_display, GFP_KERNEL);
@@ -3464,11 +3412,7 @@
 		}
 	}
 
-<<<<<<< HEAD
-	pci_enable_pcie_error_reporting(adev->ddev.pdev);
-=======
 	pci_enable_pcie_error_reporting(adev->pdev);
->>>>>>> f642729d
 
 	/* Post card if necessary */
 	if (amdgpu_device_need_post(adev)) {
@@ -3692,11 +3636,7 @@
 	     amdgpu_has_atpx_dgpu_power_cntl()) &&
 	    !pci_is_thunderbolt_attached(adev->pdev))
 		vga_switcheroo_unregister_client(adev->pdev);
-<<<<<<< HEAD
-	if (amdgpu_device_supports_boco(adev_to_drm(adev)))
-=======
 	if (amdgpu_device_supports_atpx(adev_to_drm(adev)))
->>>>>>> f642729d
 		vga_switcheroo_fini_domain_pm_ops(adev->dev);
 	if ((adev->pdev->class >> 8) == PCI_CLASS_DISPLAY_VGA)
 		vga_client_register(adev->pdev, NULL, NULL, NULL);
@@ -4215,11 +4155,7 @@
 /**
  * amdgpu_device_has_job_running - check if there is any job in mirror list
  *
-<<<<<<< HEAD
- * @adev: amdgpu device pointer
-=======
- * @adev: amdgpu_device pointer
->>>>>>> f642729d
+ * @adev: amdgpu_device pointer
  *
  * check if there is any job in mirror list
  */
@@ -4235,13 +4171,8 @@
 			continue;
 
 		spin_lock(&ring->sched.job_list_lock);
-<<<<<<< HEAD
-		job = list_first_entry_or_null(&ring->sched.ring_mirror_list,
-				struct drm_sched_job, node);
-=======
 		job = list_first_entry_or_null(&ring->sched.pending_list,
 					       struct drm_sched_job, list);
->>>>>>> f642729d
 		spin_unlock(&ring->sched.job_list_lock);
 		if (job)
 			return true;
@@ -4540,8 +4471,6 @@
 	adev->mp1_state = PP_MP1_STATE_NONE;
 	atomic_set(&adev->in_gpu_reset, 0);
 	up_write(&adev->reset_sem);
-<<<<<<< HEAD
-=======
 }
 
 /*
@@ -4582,7 +4511,6 @@
 		}
 	}
 	return -EAGAIN;
->>>>>>> f642729d
 }
 
 static void amdgpu_device_resume_display_audio(struct amdgpu_device *adev)
@@ -4698,11 +4626,6 @@
 			DRM_INFO("Bailing on TDR for s_job:%llx, hive: %llx as another already in progress",
 				job ? job->base.id : -1, hive->hive_id);
 			amdgpu_put_xgmi_hive(hive);
-<<<<<<< HEAD
-			return 0;
-		}
-		mutex_lock(&hive->hive_lock);
-=======
 			if (job)
 				drm_sched_increase_karma(&job->base);
 			return 0;
@@ -4724,7 +4647,6 @@
 		if (job)
 			drm_sched_increase_karma(&job->base);
 		goto skip_recovery;
->>>>>>> f642729d
 	}
 
 	/*
@@ -4744,16 +4666,6 @@
 
 	/* block all schedulers and reset given job's ring */
 	list_for_each_entry(tmp_adev, device_list_handle, gmc.xgmi.head) {
-<<<<<<< HEAD
-		if (!amdgpu_device_lock_adev(tmp_adev, hive)) {
-			dev_info(tmp_adev->dev, "Bailing on TDR for s_job:%llx, as another already in progress",
-				  job ? job->base.id : -1);
-			r = 0;
-			goto skip_recovery;
-		}
-
-=======
->>>>>>> f642729d
 		/*
 		 * Try to put the audio codec into suspend state
 		 * before gpu reset started.
@@ -5117,13 +5029,8 @@
 	case pci_channel_io_normal:
 		return PCI_ERS_RESULT_CAN_RECOVER;
 	/* Fatal error, prepare for slot reset */
-<<<<<<< HEAD
-	case pci_channel_io_frozen:		
-		/*		
-=======
 	case pci_channel_io_frozen:
 		/*
->>>>>>> f642729d
 		 * Cancel and wait for all TDRs in progress if failing to
 		 * set  adev->in_gpu_reset in amdgpu_device_lock_adev
 		 *
@@ -5214,11 +5121,7 @@
 		goto out;
 	}
 
-<<<<<<< HEAD
-	adev->in_pci_err_recovery = true;	
-=======
 	adev->in_pci_err_recovery = true;
->>>>>>> f642729d
 	r = amdgpu_device_pre_asic_reset(adev, NULL, &need_full_reset);
 	adev->in_pci_err_recovery = false;
 	if (r)
@@ -5245,12 +5148,7 @@
  * @pdev: pointer to PCI device
  *
  * Called when the error recovery driver tells us that its
-<<<<<<< HEAD
- * OK to resume normal operation. Use completion to allow
- * halted scsi ops to resume.
-=======
  * OK to resume normal operation.
->>>>>>> f642729d
  */
 void amdgpu_pci_resume(struct pci_dev *pdev)
 {
