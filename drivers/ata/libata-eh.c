--- conflicted
+++ resolved
@@ -1246,21 +1246,12 @@
 
 	/*
 	 * If the device is still enabled, transition it to standby power mode
-<<<<<<< HEAD
-	 * (i.e. spin down HDDs).
-	 */
-	if (ata_dev_enabled(dev))
-		ata_dev_power_set_standby(dev);
-
-	ata_dev_disable(dev);
-=======
 	 * (i.e. spin down HDDs) and disable it.
 	 */
 	if (ata_dev_enabled(dev)) {
 		ata_dev_power_set_standby(dev);
 		ata_eh_dev_disable(dev);
 	}
->>>>>>> 73a00b4c
 
 	spin_lock_irqsave(ap->lock, flags);
 
