/*
 * Helper macros to support writing architecture specific
 * linker scripts.
 *
 * A minimal linker scripts has following content:
 * [This is a sample, architectures may have special requiriements]
 *
 * OUTPUT_FORMAT(...)
 * OUTPUT_ARCH(...)
 * ENTRY(...)
 * SECTIONS
 * {
 *	. = START;
 *	__init_begin = .;
 *	HEAD_TEXT_SECTION
 *	INIT_TEXT_SECTION(PAGE_SIZE)
 *	INIT_DATA_SECTION(...)
 *	PERCPU_SECTION(CACHELINE_SIZE)
 *	__init_end = .;
 *
 *	_stext = .;
 *	TEXT_SECTION = 0
 *	_etext = .;
 *
 *      _sdata = .;
 *	RO_DATA(PAGE_SIZE)
 *	RW_DATA(...)
 *	_edata = .;
 *
 *	EXCEPTION_TABLE(...)
 *
 *	BSS_SECTION(0, 0, 0)
 *	_end = .;
 *
 *	STABS_DEBUG
 *	DWARF_DEBUG
 *	ELF_DETAILS
 *
 *	DISCARDS		// must be the last
 * }
 *
 * [__init_begin, __init_end] is the init section that may be freed after init
 * 	// __init_begin and __init_end should be page aligned, so that we can
 *	// free the whole .init memory
 * [_stext, _etext] is the text section
 * [_sdata, _edata] is the data section
 *
 * Some of the included output section have their own set of constants.
 * Examples are: [__initramfs_start, __initramfs_end] for initramfs and
 *               [__nosave_begin, __nosave_end] for the nosave data
 */

#ifndef LOAD_OFFSET
#define LOAD_OFFSET 0
#endif

/*
 * Only some architectures want to have the .notes segment visible in
 * a separate PT_NOTE ELF Program Header. When this happens, it needs
 * to be visible in both the kernel text's PT_LOAD and the PT_NOTE
 * Program Headers. In this case, though, the PT_LOAD needs to be made
 * the default again so that all the following sections don't also end
 * up in the PT_NOTE Program Header.
 */
#ifdef EMITS_PT_NOTE
#define NOTES_HEADERS		:text :note
#define NOTES_HEADERS_RESTORE	__restore_ph : { *(.__restore_ph) } :text
#else
#define NOTES_HEADERS
#define NOTES_HEADERS_RESTORE
#endif

/*
 * Some architectures have non-executable read-only exception tables.
 * They can be added to the RO_DATA segment by specifying their desired
 * alignment.
 */
#ifdef RO_EXCEPTION_TABLE_ALIGN
#define RO_EXCEPTION_TABLE	EXCEPTION_TABLE(RO_EXCEPTION_TABLE_ALIGN)
#else
#define RO_EXCEPTION_TABLE
#endif

/* Align . to a 8 byte boundary equals to maximum function alignment. */
#define ALIGN_FUNCTION()  . = ALIGN(8)

/*
 * LD_DEAD_CODE_DATA_ELIMINATION option enables -fdata-sections, which
 * generates .data.identifier sections, which need to be pulled in with
 * .data. We don't want to pull in .data..other sections, which Linux
 * has defined. Same for text and bss.
 *
 * With LTO_CLANG, the linker also splits sections by default, so we need
 * these macros to combine the sections during the final link.
 *
 * RODATA_MAIN is not used because existing code already defines .rodata.x
 * sections to be brought in with rodata.
 */
#if defined(CONFIG_LD_DEAD_CODE_DATA_ELIMINATION) || defined(CONFIG_LTO_CLANG)
#define TEXT_MAIN .text .text.[0-9a-zA-Z_]*
#define DATA_MAIN .data .data.[0-9a-zA-Z_]* .data..L* .data..compoundliteral*
#define SDATA_MAIN .sdata .sdata.[0-9a-zA-Z_]*
#define RODATA_MAIN .rodata .rodata.[0-9a-zA-Z_]* .rodata..L*
#define BSS_MAIN .bss .bss.[0-9a-zA-Z_]* .bss..compoundliteral*
#define SBSS_MAIN .sbss .sbss.[0-9a-zA-Z_]*
#else
#define TEXT_MAIN .text
#define DATA_MAIN .data
#define SDATA_MAIN .sdata
#define RODATA_MAIN .rodata
#define BSS_MAIN .bss
#define SBSS_MAIN .sbss
#endif

/*
 * GCC 4.5 and later have a 32 bytes section alignment for structures.
 * Except GCC 4.9, that feels the need to align on 64 bytes.
 */
#if __GNUC__ == 4 && __GNUC_MINOR__ == 9
#define STRUCT_ALIGNMENT 64
#else
#define STRUCT_ALIGNMENT 32
#endif
#define STRUCT_ALIGN() . = ALIGN(STRUCT_ALIGNMENT)

/*
 * The order of the sched class addresses are important, as they are
 * used to determine the order of the priority of each sched class in
 * relation to each other.
 */
#define SCHED_DATA				\
	STRUCT_ALIGN();				\
	__begin_sched_classes = .;		\
	*(__idle_sched_class)			\
	*(__fair_sched_class)			\
	*(__rt_sched_class)			\
	*(__dl_sched_class)			\
	*(__stop_sched_class)			\
	__end_sched_classes = .;

/* The actual configuration determine if the init/exit sections
 * are handled as text/data or they can be discarded (which
 * often happens at runtime)
 */
#ifdef CONFIG_HOTPLUG_CPU
#define CPU_KEEP(sec)    *(.cpu##sec)
#define CPU_DISCARD(sec)
#else
#define CPU_KEEP(sec)
#define CPU_DISCARD(sec) *(.cpu##sec)
#endif

#if defined(CONFIG_MEMORY_HOTPLUG)
#define MEM_KEEP(sec)    *(.mem##sec)
#define MEM_DISCARD(sec)
#else
#define MEM_KEEP(sec)
#define MEM_DISCARD(sec) *(.mem##sec)
#endif

#ifdef CONFIG_FTRACE_MCOUNT_RECORD
/*
 * The ftrace call sites are logged to a section whose name depends on the
 * compiler option used. A given kernel image will only use one, AKA
 * FTRACE_CALLSITE_SECTION. We capture all of them here to avoid header
 * dependencies for FTRACE_CALLSITE_SECTION's definition.
 *
 * Need to also make ftrace_stub_graph point to ftrace_stub
 * so that the same stub location may have different protocols
 * and not mess up with C verifiers.
 */
#define MCOUNT_REC()	. = ALIGN(8);				\
			__start_mcount_loc = .;			\
			KEEP(*(__mcount_loc))			\
			KEEP(*(__patchable_function_entries))	\
			__stop_mcount_loc = .;			\
			ftrace_stub_graph = ftrace_stub;
#else
# ifdef CONFIG_FUNCTION_TRACER
#  define MCOUNT_REC()	ftrace_stub_graph = ftrace_stub;
# else
#  define MCOUNT_REC()
# endif
#endif

#ifdef CONFIG_TRACE_BRANCH_PROFILING
#define LIKELY_PROFILE()	__start_annotated_branch_profile = .;	\
				KEEP(*(_ftrace_annotated_branch))	\
				__stop_annotated_branch_profile = .;
#else
#define LIKELY_PROFILE()
#endif

#ifdef CONFIG_PROFILE_ALL_BRANCHES
#define BRANCH_PROFILE()	__start_branch_profile = .;		\
				KEEP(*(_ftrace_branch))			\
				__stop_branch_profile = .;
#else
#define BRANCH_PROFILE()
#endif

#ifdef CONFIG_KPROBES
#define KPROBE_BLACKLIST()	. = ALIGN(8);				      \
				__start_kprobe_blacklist = .;		      \
				KEEP(*(_kprobe_blacklist))		      \
				__stop_kprobe_blacklist = .;
#else
#define KPROBE_BLACKLIST()
#endif

#ifdef CONFIG_FUNCTION_ERROR_INJECTION
#define ERROR_INJECT_WHITELIST()	STRUCT_ALIGN();			      \
			__start_error_injection_whitelist = .;		      \
			KEEP(*(_error_injection_whitelist))		      \
			__stop_error_injection_whitelist = .;
#else
#define ERROR_INJECT_WHITELIST()
#endif

#ifdef CONFIG_EVENT_TRACING
#define FTRACE_EVENTS()	. = ALIGN(8);					\
			__start_ftrace_events = .;			\
			KEEP(*(_ftrace_events))				\
			__stop_ftrace_events = .;			\
			__start_ftrace_eval_maps = .;			\
			KEEP(*(_ftrace_eval_map))			\
			__stop_ftrace_eval_maps = .;
#else
#define FTRACE_EVENTS()
#endif

#ifdef CONFIG_TRACING
#define TRACE_PRINTKS()	 __start___trace_bprintk_fmt = .;      \
			 KEEP(*(__trace_printk_fmt)) /* Trace_printk fmt' pointer */ \
			 __stop___trace_bprintk_fmt = .;
#define TRACEPOINT_STR() __start___tracepoint_str = .;	\
			 KEEP(*(__tracepoint_str)) /* Trace_printk fmt' pointer */ \
			 __stop___tracepoint_str = .;
#else
#define TRACE_PRINTKS()
#define TRACEPOINT_STR()
#endif

#ifdef CONFIG_FTRACE_SYSCALLS
#define TRACE_SYSCALLS() . = ALIGN(8);					\
			 __start_syscalls_metadata = .;			\
			 KEEP(*(__syscalls_metadata))			\
			 __stop_syscalls_metadata = .;
#else
#define TRACE_SYSCALLS()
#endif

#ifdef CONFIG_BPF_EVENTS
#define BPF_RAW_TP() STRUCT_ALIGN();					\
			 __start__bpf_raw_tp = .;			\
			 KEEP(*(__bpf_raw_tp_map))			\
			 __stop__bpf_raw_tp = .;
#else
#define BPF_RAW_TP()
#endif

#ifdef CONFIG_SERIAL_EARLYCON
#define EARLYCON_TABLE() . = ALIGN(8);				\
			 __earlycon_table = .;			\
			 KEEP(*(__earlycon_table))		\
			 __earlycon_table_end = .;
#else
#define EARLYCON_TABLE()
#endif

#ifdef CONFIG_SECURITY
#define LSM_TABLE()	. = ALIGN(8);					\
			__start_lsm_info = .;				\
			KEEP(*(.lsm_info.init))				\
			__end_lsm_info = .;
#define EARLY_LSM_TABLE()	. = ALIGN(8);				\
			__start_early_lsm_info = .;			\
			KEEP(*(.early_lsm_info.init))			\
			__end_early_lsm_info = .;
#else
#define LSM_TABLE()
#define EARLY_LSM_TABLE()
#endif

#define ___OF_TABLE(cfg, name)	_OF_TABLE_##cfg(name)
#define __OF_TABLE(cfg, name)	___OF_TABLE(cfg, name)
#define OF_TABLE(cfg, name)	__OF_TABLE(IS_ENABLED(cfg), name)
#define _OF_TABLE_0(name)
#define _OF_TABLE_1(name)						\
	. = ALIGN(8);							\
	__##name##_of_table = .;					\
	KEEP(*(__##name##_of_table))					\
	KEEP(*(__##name##_of_table_end))

#define TIMER_OF_TABLES()	OF_TABLE(CONFIG_TIMER_OF, timer)
#define IRQCHIP_OF_MATCH_TABLE() OF_TABLE(CONFIG_IRQCHIP, irqchip)
#define CLK_OF_TABLES()		OF_TABLE(CONFIG_COMMON_CLK, clk)
#define RESERVEDMEM_OF_TABLES()	OF_TABLE(CONFIG_OF_RESERVED_MEM, reservedmem)
#define CPU_METHOD_OF_TABLES()	OF_TABLE(CONFIG_SMP, cpu_method)
#define CPUIDLE_METHOD_OF_TABLES() OF_TABLE(CONFIG_CPU_IDLE, cpuidle_method)

#ifdef CONFIG_ACPI
#define ACPI_PROBE_TABLE(name)						\
	. = ALIGN(8);							\
	__##name##_acpi_probe_table = .;				\
	KEEP(*(__##name##_acpi_probe_table))				\
	__##name##_acpi_probe_table_end = .;
#else
#define ACPI_PROBE_TABLE(name)
#endif

#ifdef CONFIG_THERMAL
#define THERMAL_TABLE(name)						\
	. = ALIGN(8);							\
	__##name##_thermal_table = .;					\
	KEEP(*(__##name##_thermal_table))				\
	__##name##_thermal_table_end = .;
#else
#define THERMAL_TABLE(name)
#endif

#ifdef CONFIG_DTPM
#define DTPM_TABLE()							\
	. = ALIGN(8);							\
	__dtpm_table = .;						\
	KEEP(*(__dtpm_table))						\
	__dtpm_table_end = .;
#else
#define DTPM_TABLE()
#endif

#define KERNEL_DTB()							\
	STRUCT_ALIGN();							\
	__dtb_start = .;						\
	KEEP(*(.dtb.init.rodata))					\
	__dtb_end = .;

/*
 * .data section
 */
#define DATA_DATA							\
	*(.xiptext)							\
	*(DATA_MAIN)							\
	*(.ref.data)							\
	*(.data..shared_aligned) /* percpu related */			\
	MEM_KEEP(init.data*)						\
	MEM_KEEP(exit.data*)						\
	*(.data.unlikely)						\
	__start_once = .;						\
	*(.data.once)							\
	__end_once = .;							\
	STRUCT_ALIGN();							\
	*(__tracepoints)						\
	/* implement dynamic printk debug */				\
	. = ALIGN(8);							\
	__start___dyndbg = .;						\
	KEEP(*(__dyndbg))						\
	__stop___dyndbg = .;						\
	LIKELY_PROFILE()		       				\
	BRANCH_PROFILE()						\
	TRACE_PRINTKS()							\
	BPF_RAW_TP()							\
	TRACEPOINT_STR()

/*
 * Data section helpers
 */
#define NOSAVE_DATA							\
	. = ALIGN(PAGE_SIZE);						\
	__nosave_begin = .;						\
	*(.data..nosave)						\
	. = ALIGN(PAGE_SIZE);						\
	__nosave_end = .;

#define PAGE_ALIGNED_DATA(page_align)					\
	. = ALIGN(page_align);						\
	*(.data..page_aligned)						\
	. = ALIGN(page_align);

#define READ_MOSTLY_DATA(align)						\
	. = ALIGN(align);						\
	*(.data..read_mostly)						\
	. = ALIGN(align);

#define CACHELINE_ALIGNED_DATA(align)					\
	. = ALIGN(align);						\
	*(.data..cacheline_aligned)

#define INIT_TASK_DATA(align)						\
	. = ALIGN(align);						\
	__start_init_task = .;						\
	init_thread_union = .;						\
	init_stack = .;							\
	KEEP(*(.data..init_task))					\
	KEEP(*(.data..init_thread_info))				\
	. = __start_init_task + THREAD_SIZE;				\
	__end_init_task = .;

#define JUMP_TABLE_DATA							\
	. = ALIGN(8);							\
	__start___jump_table = .;					\
	KEEP(*(__jump_table))						\
	__stop___jump_table = .;

#define STATIC_CALL_DATA						\
	. = ALIGN(8);							\
	__start_static_call_sites = .;					\
	KEEP(*(.static_call_sites))					\
	__stop_static_call_sites = .;					\
	__start_static_call_tramp_key = .;				\
	KEEP(*(.static_call_tramp_key))					\
	__stop_static_call_tramp_key = .;

/*
 * Allow architectures to handle ro_after_init data on their
 * own by defining an empty RO_AFTER_INIT_DATA.
 */
#ifndef RO_AFTER_INIT_DATA
#define RO_AFTER_INIT_DATA						\
	. = ALIGN(8);							\
	__start_ro_after_init = .;					\
	*(.data..ro_after_init)						\
	JUMP_TABLE_DATA							\
	STATIC_CALL_DATA						\
	__end_ro_after_init = .;
#endif

/*
 * Read only Data
 */
#define RO_DATA(align)							\
	. = ALIGN((align));						\
	.rodata           : AT(ADDR(.rodata) - LOAD_OFFSET) {		\
		__start_rodata = .;					\
		*(.rodata) *(.rodata.*)					\
		SCHED_DATA						\
		RO_AFTER_INIT_DATA	/* Read only after init */	\
		. = ALIGN(8);						\
		__start___tracepoints_ptrs = .;				\
		KEEP(*(__tracepoints_ptrs)) /* Tracepoints: pointer array */ \
		__stop___tracepoints_ptrs = .;				\
		*(__tracepoints_strings)/* Tracepoints: strings */	\
	}								\
									\
	.rodata1          : AT(ADDR(.rodata1) - LOAD_OFFSET) {		\
		*(.rodata1)						\
	}								\
									\
	/* PCI quirks */						\
	.pci_fixup        : AT(ADDR(.pci_fixup) - LOAD_OFFSET) {	\
		__start_pci_fixups_early = .;				\
		KEEP(*(.pci_fixup_early))				\
		__end_pci_fixups_early = .;				\
		__start_pci_fixups_header = .;				\
		KEEP(*(.pci_fixup_header))				\
		__end_pci_fixups_header = .;				\
		__start_pci_fixups_final = .;				\
		KEEP(*(.pci_fixup_final))				\
		__end_pci_fixups_final = .;				\
		__start_pci_fixups_enable = .;				\
		KEEP(*(.pci_fixup_enable))				\
		__end_pci_fixups_enable = .;				\
		__start_pci_fixups_resume = .;				\
		KEEP(*(.pci_fixup_resume))				\
		__end_pci_fixups_resume = .;				\
		__start_pci_fixups_resume_early = .;			\
		KEEP(*(.pci_fixup_resume_early))			\
		__end_pci_fixups_resume_early = .;			\
		__start_pci_fixups_suspend = .;				\
		KEEP(*(.pci_fixup_suspend))				\
		__end_pci_fixups_suspend = .;				\
		__start_pci_fixups_suspend_late = .;			\
		KEEP(*(.pci_fixup_suspend_late))			\
		__end_pci_fixups_suspend_late = .;			\
	}								\
									\
	/* Built-in firmware blobs */					\
	.builtin_fw : AT(ADDR(.builtin_fw) - LOAD_OFFSET) ALIGN(8) {	\
		__start_builtin_fw = .;					\
		KEEP(*(.builtin_fw))					\
		__end_builtin_fw = .;					\
	}								\
									\
	TRACEDATA							\
									\
	/* Kernel symbol table: Normal symbols */			\
	__ksymtab         : AT(ADDR(__ksymtab) - LOAD_OFFSET) {		\
		__start___ksymtab = .;					\
		KEEP(*(SORT(___ksymtab+*)))				\
		__stop___ksymtab = .;					\
	}								\
									\
	/* Kernel symbol table: GPL-only symbols */			\
	__ksymtab_gpl     : AT(ADDR(__ksymtab_gpl) - LOAD_OFFSET) {	\
		__start___ksymtab_gpl = .;				\
		KEEP(*(SORT(___ksymtab_gpl+*)))				\
		__stop___ksymtab_gpl = .;				\
	}								\
									\
	/* Kernel symbol table: Normal unused symbols */		\
	__ksymtab_unused  : AT(ADDR(__ksymtab_unused) - LOAD_OFFSET) {	\
		__start___ksymtab_unused = .;				\
		KEEP(*(SORT(___ksymtab_unused+*)))			\
		__stop___ksymtab_unused = .;				\
	}								\
									\
	/* Kernel symbol table: GPL-only unused symbols */		\
	__ksymtab_unused_gpl : AT(ADDR(__ksymtab_unused_gpl) - LOAD_OFFSET) { \
		__start___ksymtab_unused_gpl = .;			\
		KEEP(*(SORT(___ksymtab_unused_gpl+*)))			\
		__stop___ksymtab_unused_gpl = .;			\
	}								\
									\
	/* Kernel symbol table: GPL-future-only symbols */		\
	__ksymtab_gpl_future : AT(ADDR(__ksymtab_gpl_future) - LOAD_OFFSET) { \
		__start___ksymtab_gpl_future = .;			\
		KEEP(*(SORT(___ksymtab_gpl_future+*)))			\
		__stop___ksymtab_gpl_future = .;			\
	}								\
									\
	/* Kernel symbol table: Normal symbols */			\
	__kcrctab         : AT(ADDR(__kcrctab) - LOAD_OFFSET) {		\
		__start___kcrctab = .;					\
		KEEP(*(SORT(___kcrctab+*)))				\
		__stop___kcrctab = .;					\
	}								\
									\
	/* Kernel symbol table: GPL-only symbols */			\
	__kcrctab_gpl     : AT(ADDR(__kcrctab_gpl) - LOAD_OFFSET) {	\
		__start___kcrctab_gpl = .;				\
		KEEP(*(SORT(___kcrctab_gpl+*)))				\
		__stop___kcrctab_gpl = .;				\
	}								\
									\
	/* Kernel symbol table: Normal unused symbols */		\
	__kcrctab_unused  : AT(ADDR(__kcrctab_unused) - LOAD_OFFSET) {	\
		__start___kcrctab_unused = .;				\
		KEEP(*(SORT(___kcrctab_unused+*)))			\
		__stop___kcrctab_unused = .;				\
	}								\
									\
	/* Kernel symbol table: GPL-only unused symbols */		\
	__kcrctab_unused_gpl : AT(ADDR(__kcrctab_unused_gpl) - LOAD_OFFSET) { \
		__start___kcrctab_unused_gpl = .;			\
		KEEP(*(SORT(___kcrctab_unused_gpl+*)))			\
		__stop___kcrctab_unused_gpl = .;			\
	}								\
									\
	/* Kernel symbol table: GPL-future-only symbols */		\
	__kcrctab_gpl_future : AT(ADDR(__kcrctab_gpl_future) - LOAD_OFFSET) { \
		__start___kcrctab_gpl_future = .;			\
		KEEP(*(SORT(___kcrctab_gpl_future+*)))			\
		__stop___kcrctab_gpl_future = .;			\
	}								\
									\
	/* Kernel symbol table: strings */				\
        __ksymtab_strings : AT(ADDR(__ksymtab_strings) - LOAD_OFFSET) {	\
		*(__ksymtab_strings)					\
	}								\
									\
	/* __*init sections */						\
	__init_rodata : AT(ADDR(__init_rodata) - LOAD_OFFSET) {		\
		*(.ref.rodata)						\
		MEM_KEEP(init.rodata)					\
		MEM_KEEP(exit.rodata)					\
	}								\
									\
	/* Built-in module parameters. */				\
	__param : AT(ADDR(__param) - LOAD_OFFSET) {			\
		__start___param = .;					\
		KEEP(*(__param))					\
		__stop___param = .;					\
	}								\
									\
	/* Built-in module versions. */					\
	__modver : AT(ADDR(__modver) - LOAD_OFFSET) {			\
		__start___modver = .;					\
		KEEP(*(__modver))					\
		__stop___modver = .;					\
	}								\
									\
	RO_EXCEPTION_TABLE						\
	NOTES								\
	BTF								\
									\
	. = ALIGN((align));						\
	__end_rodata = .;


/*
 * .text..L.cfi.jumptable.* contain Control-Flow Integrity (CFI)
 * jump table entries.
 */
#ifdef CONFIG_CFI_CLANG
#define TEXT_CFI_JT							\
		. = ALIGN(PMD_SIZE);					\
		__cfi_jt_start = .;					\
		*(.text..L.cfi.jumptable .text..L.cfi.jumptable.*)	\
		. = ALIGN(PMD_SIZE);					\
		__cfi_jt_end = .;
#else
#define TEXT_CFI_JT
#endif

/*
 * Non-instrumentable text section
 */
#define NOINSTR_TEXT							\
		ALIGN_FUNCTION();					\
		__noinstr_text_start = .;				\
		*(.noinstr.text)					\
		__noinstr_text_end = .;

/*
 * .text section. Map to function alignment to avoid address changes
 * during second ld run in second ld pass when generating System.map
 *
 * TEXT_MAIN here will match .text.fixup and .text.unlikely if dead
 * code elimination is enabled, so these sections should be converted
 * to use ".." first.
 */
#define TEXT_TEXT							\
		ALIGN_FUNCTION();					\
		*(.text.hot .text.hot.*)				\
		*(TEXT_MAIN .text.fixup)				\
		*(.text.unlikely .text.unlikely.*)			\
		*(.text.unknown .text.unknown.*)			\
		NOINSTR_TEXT						\
		*(.text..refcount)					\
		*(.ref.text)						\
<<<<<<< HEAD
		TEXT_CFI_JT						\
=======
		*(.text.asan.* .text.tsan.*)				\
>>>>>>> 2c5bd949
	MEM_KEEP(init.text*)						\
	MEM_KEEP(exit.text*)						\


/* sched.text is aling to function alignment to secure we have same
 * address even at second ld pass when generating System.map */
#define SCHED_TEXT							\
		ALIGN_FUNCTION();					\
		__sched_text_start = .;					\
		*(.sched.text)						\
		__sched_text_end = .;

/* spinlock.text is aling to function alignment to secure we have same
 * address even at second ld pass when generating System.map */
#define LOCK_TEXT							\
		ALIGN_FUNCTION();					\
		__lock_text_start = .;					\
		*(.spinlock.text)					\
		__lock_text_end = .;

#define CPUIDLE_TEXT							\
		ALIGN_FUNCTION();					\
		__cpuidle_text_start = .;				\
		*(.cpuidle.text)					\
		__cpuidle_text_end = .;

#define KPROBES_TEXT							\
		ALIGN_FUNCTION();					\
		__kprobes_text_start = .;				\
		*(.kprobes.text)					\
		__kprobes_text_end = .;

#define ENTRY_TEXT							\
		ALIGN_FUNCTION();					\
		__entry_text_start = .;					\
		*(.entry.text)						\
		__entry_text_end = .;

#define IRQENTRY_TEXT							\
		ALIGN_FUNCTION();					\
		__irqentry_text_start = .;				\
		*(.irqentry.text)					\
		__irqentry_text_end = .;

#define SOFTIRQENTRY_TEXT						\
		ALIGN_FUNCTION();					\
		__softirqentry_text_start = .;				\
		*(.softirqentry.text)					\
		__softirqentry_text_end = .;

#define STATIC_CALL_TEXT						\
		ALIGN_FUNCTION();					\
		__static_call_text_start = .;				\
		*(.static_call.text)					\
		__static_call_text_end = .;

/* Section used for early init (in .S files) */
#define HEAD_TEXT  KEEP(*(.head.text))

#define HEAD_TEXT_SECTION							\
	.head.text : AT(ADDR(.head.text) - LOAD_OFFSET) {		\
		HEAD_TEXT						\
	}

/*
 * Exception table
 */
#define EXCEPTION_TABLE(align)						\
	. = ALIGN(align);						\
	__ex_table : AT(ADDR(__ex_table) - LOAD_OFFSET) {		\
		__start___ex_table = .;					\
		KEEP(*(__ex_table))					\
		__stop___ex_table = .;					\
	}

/*
 * .BTF
 */
#ifdef CONFIG_DEBUG_INFO_BTF
#define BTF								\
	.BTF : AT(ADDR(.BTF) - LOAD_OFFSET) {				\
		__start_BTF = .;					\
		KEEP(*(.BTF))						\
		__stop_BTF = .;						\
	}								\
	. = ALIGN(4);							\
	.BTF_ids : AT(ADDR(.BTF_ids) - LOAD_OFFSET) {			\
		*(.BTF_ids)						\
	}
#else
#define BTF
#endif

/*
 * Init task
 */
#define INIT_TASK_DATA_SECTION(align)					\
	. = ALIGN(align);						\
	.data..init_task :  AT(ADDR(.data..init_task) - LOAD_OFFSET) {	\
		INIT_TASK_DATA(align)					\
	}

#ifdef CONFIG_CONSTRUCTORS
#define KERNEL_CTORS()	. = ALIGN(8);			   \
			__ctors_start = .;		   \
			KEEP(*(SORT(.ctors.*)))		   \
			KEEP(*(.ctors))			   \
			KEEP(*(SORT(.init_array.*)))	   \
			KEEP(*(.init_array))		   \
			__ctors_end = .;
#else
#define KERNEL_CTORS()
#endif

/* init and exit section handling */
#define INIT_DATA							\
	KEEP(*(SORT(___kentry+*)))					\
	*(.init.data init.data.*)					\
	MEM_DISCARD(init.data*)						\
	KERNEL_CTORS()							\
	MCOUNT_REC()							\
	*(.init.rodata .init.rodata.*)					\
	FTRACE_EVENTS()							\
	TRACE_SYSCALLS()						\
	KPROBE_BLACKLIST()						\
	ERROR_INJECT_WHITELIST()					\
	MEM_DISCARD(init.rodata)					\
	CLK_OF_TABLES()							\
	RESERVEDMEM_OF_TABLES()						\
	TIMER_OF_TABLES()						\
	CPU_METHOD_OF_TABLES()						\
	CPUIDLE_METHOD_OF_TABLES()					\
	KERNEL_DTB()							\
	IRQCHIP_OF_MATCH_TABLE()					\
	ACPI_PROBE_TABLE(irqchip)					\
	ACPI_PROBE_TABLE(timer)						\
	THERMAL_TABLE(governor)						\
	DTPM_TABLE()							\
	EARLYCON_TABLE()						\
	LSM_TABLE()							\
	EARLY_LSM_TABLE()						\
	KUNIT_TABLE()

#define INIT_TEXT							\
	*(.init.text .init.text.*)					\
	*(.text.startup)						\
	MEM_DISCARD(init.text*)

#define EXIT_DATA							\
	*(.exit.data .exit.data.*)					\
	*(.fini_array .fini_array.*)					\
	*(.dtors .dtors.*)						\
	MEM_DISCARD(exit.data*)						\
	MEM_DISCARD(exit.rodata*)

#define EXIT_TEXT							\
	*(.exit.text)							\
	*(.text.exit)							\
	MEM_DISCARD(exit.text)

#define EXIT_CALL							\
	*(.exitcall.exit)

/*
 * bss (Block Started by Symbol) - uninitialized data
 * zeroed during startup
 */
#define SBSS(sbss_align)						\
	. = ALIGN(sbss_align);						\
	.sbss : AT(ADDR(.sbss) - LOAD_OFFSET) {				\
		*(.dynsbss)						\
		*(SBSS_MAIN)						\
		*(.scommon)						\
	}

/*
 * Allow archectures to redefine BSS_FIRST_SECTIONS to add extra
 * sections to the front of bss.
 */
#ifndef BSS_FIRST_SECTIONS
#define BSS_FIRST_SECTIONS
#endif

#define BSS(bss_align)							\
	. = ALIGN(bss_align);						\
	.bss : AT(ADDR(.bss) - LOAD_OFFSET) {				\
		BSS_FIRST_SECTIONS					\
		. = ALIGN(PAGE_SIZE);					\
		*(.bss..page_aligned)					\
		. = ALIGN(PAGE_SIZE);					\
		*(.dynbss)						\
		*(BSS_MAIN)						\
		*(COMMON)						\
	}

/*
 * Keep .eh_frame with CFI.
 */
#ifdef CONFIG_CFI_CLANG
#define EH_FRAME .eh_frame : { *(.eh_frame) }
#else
#define EH_FRAME
#endif

/*
 * DWARF debug sections.
 * Symbols in the DWARF debugging sections are relative to
 * the beginning of the section so we begin them at 0.
 */
#define DWARF_DEBUG							\
		EH_FRAME						\
		/* DWARF 1 */						\
		.debug          0 : { *(.debug) }			\
		.line           0 : { *(.line) }			\
		/* GNU DWARF 1 extensions */				\
		.debug_srcinfo  0 : { *(.debug_srcinfo) }		\
		.debug_sfnames  0 : { *(.debug_sfnames) }		\
		/* DWARF 1.1 and DWARF 2 */				\
		.debug_aranges  0 : { *(.debug_aranges) }		\
		.debug_pubnames 0 : { *(.debug_pubnames) }		\
		/* DWARF 2 */						\
		.debug_info     0 : { *(.debug_info			\
				.gnu.linkonce.wi.*) }			\
		.debug_abbrev   0 : { *(.debug_abbrev) }		\
		.debug_line     0 : { *(.debug_line) }			\
		.debug_frame    0 : { *(.debug_frame) }			\
		.debug_str      0 : { *(.debug_str) }			\
		.debug_loc      0 : { *(.debug_loc) }			\
		.debug_macinfo  0 : { *(.debug_macinfo) }		\
		.debug_pubtypes 0 : { *(.debug_pubtypes) }		\
		/* DWARF 3 */						\
		.debug_ranges	0 : { *(.debug_ranges) }		\
		/* SGI/MIPS DWARF 2 extensions */			\
		.debug_weaknames 0 : { *(.debug_weaknames) }		\
		.debug_funcnames 0 : { *(.debug_funcnames) }		\
		.debug_typenames 0 : { *(.debug_typenames) }		\
		.debug_varnames  0 : { *(.debug_varnames) }		\
		/* GNU DWARF 2 extensions */				\
		.debug_gnu_pubnames 0 : { *(.debug_gnu_pubnames) }	\
		.debug_gnu_pubtypes 0 : { *(.debug_gnu_pubtypes) }	\
		/* DWARF 4 */						\
		.debug_types	0 : { *(.debug_types) }			\
		/* DWARF 5 */						\
		.debug_addr	0 : { *(.debug_addr) }			\
		.debug_line_str	0 : { *(.debug_line_str) }		\
		.debug_loclists	0 : { *(.debug_loclists) }		\
		.debug_macro	0 : { *(.debug_macro) }			\
		.debug_names	0 : { *(.debug_names) }			\
		.debug_rnglists	0 : { *(.debug_rnglists) }		\
		.debug_str_offsets	0 : { *(.debug_str_offsets) }

/* Stabs debugging sections. */
#define STABS_DEBUG							\
		.stab 0 : { *(.stab) }					\
		.stabstr 0 : { *(.stabstr) }				\
		.stab.excl 0 : { *(.stab.excl) }			\
		.stab.exclstr 0 : { *(.stab.exclstr) }			\
		.stab.index 0 : { *(.stab.index) }			\
		.stab.indexstr 0 : { *(.stab.indexstr) }

/* Required sections not related to debugging. */
#define ELF_DETAILS							\
		.comment 0 : { *(.comment) }				\
		.symtab 0 : { *(.symtab) }				\
		.strtab 0 : { *(.strtab) }				\
		.shstrtab 0 : { *(.shstrtab) }

#ifdef CONFIG_GENERIC_BUG
#define BUG_TABLE							\
	. = ALIGN(8);							\
	__bug_table : AT(ADDR(__bug_table) - LOAD_OFFSET) {		\
		__start___bug_table = .;				\
		KEEP(*(__bug_table))					\
		__stop___bug_table = .;					\
	}
#else
#define BUG_TABLE
#endif

#ifdef CONFIG_UNWINDER_ORC
#define ORC_UNWIND_TABLE						\
	. = ALIGN(4);							\
	.orc_unwind_ip : AT(ADDR(.orc_unwind_ip) - LOAD_OFFSET) {	\
		__start_orc_unwind_ip = .;				\
		KEEP(*(.orc_unwind_ip))					\
		__stop_orc_unwind_ip = .;				\
	}								\
	. = ALIGN(2);							\
	.orc_unwind : AT(ADDR(.orc_unwind) - LOAD_OFFSET) {		\
		__start_orc_unwind = .;					\
		KEEP(*(.orc_unwind))					\
		__stop_orc_unwind = .;					\
	}								\
	. = ALIGN(4);							\
	.orc_lookup : AT(ADDR(.orc_lookup) - LOAD_OFFSET) {		\
		orc_lookup = .;						\
		. += (((SIZEOF(.text) + LOOKUP_BLOCK_SIZE - 1) /	\
			LOOKUP_BLOCK_SIZE) + 1) * 4;			\
		orc_lookup_end = .;					\
	}
#else
#define ORC_UNWIND_TABLE
#endif

#ifdef CONFIG_PM_TRACE
#define TRACEDATA							\
	. = ALIGN(4);							\
	.tracedata : AT(ADDR(.tracedata) - LOAD_OFFSET) {		\
		__tracedata_start = .;					\
		KEEP(*(.tracedata))					\
		__tracedata_end = .;					\
	}
#else
#define TRACEDATA
#endif

#define NOTES								\
	.notes : AT(ADDR(.notes) - LOAD_OFFSET) {			\
		__start_notes = .;					\
		KEEP(*(.note.*))					\
		__stop_notes = .;					\
	} NOTES_HEADERS							\
	NOTES_HEADERS_RESTORE

#define INIT_SETUP(initsetup_align)					\
		. = ALIGN(initsetup_align);				\
		__setup_start = .;					\
		KEEP(*(.init.setup))					\
		__setup_end = .;

#define INIT_CALLS_LEVEL(level)						\
		__initcall##level##_start = .;				\
		KEEP(*(.initcall##level##.init))			\
		KEEP(*(.initcall##level##s.init))			\

#define INIT_CALLS							\
		__initcall_start = .;					\
		KEEP(*(.initcallearly.init))				\
		INIT_CALLS_LEVEL(0)					\
		INIT_CALLS_LEVEL(1)					\
		INIT_CALLS_LEVEL(2)					\
		INIT_CALLS_LEVEL(3)					\
		INIT_CALLS_LEVEL(4)					\
		INIT_CALLS_LEVEL(5)					\
		INIT_CALLS_LEVEL(rootfs)				\
		INIT_CALLS_LEVEL(6)					\
		INIT_CALLS_LEVEL(7)					\
		__initcall_end = .;

#define CON_INITCALL							\
		__con_initcall_start = .;				\
		KEEP(*(.con_initcall.init))				\
		__con_initcall_end = .;

/* Alignment must be consistent with (kunit_suite *) in include/kunit/test.h */
#define KUNIT_TABLE()							\
		. = ALIGN(8);						\
		__kunit_suites_start = .;				\
		KEEP(*(.kunit_test_suites))				\
		__kunit_suites_end = .;

#ifdef CONFIG_BLK_DEV_INITRD
#define INIT_RAM_FS							\
	. = ALIGN(4);							\
	__initramfs_start = .;						\
	KEEP(*(.init.ramfs))						\
	. = ALIGN(8);							\
	KEEP(*(.init.ramfs.info))
#else
#define INIT_RAM_FS
#endif

/*
 * Memory encryption operates on a page basis. Since we need to clear
 * the memory encryption mask for this section, it needs to be aligned
 * on a page boundary and be a page-size multiple in length.
 *
 * Note: We use a separate section so that only this section gets
 * decrypted to avoid exposing more than we wish.
 */
#ifdef CONFIG_AMD_MEM_ENCRYPT
#define PERCPU_DECRYPTED_SECTION					\
	. = ALIGN(PAGE_SIZE);						\
	*(.data..decrypted)						\
	*(.data..percpu..decrypted)					\
	. = ALIGN(PAGE_SIZE);
#else
#define PERCPU_DECRYPTED_SECTION
#endif


/*
 * Default discarded sections.
 *
 * Some archs want to discard exit text/data at runtime rather than
 * link time due to cross-section references such as alt instructions,
 * bug table, eh_frame, etc.  DISCARDS must be the last of output
 * section definitions so that such archs put those in earlier section
 * definitions.
 */
#ifdef RUNTIME_DISCARD_EXIT
#define EXIT_DISCARDS
#else
#define EXIT_DISCARDS							\
	EXIT_TEXT							\
	EXIT_DATA
#endif

/*
 * Clang's -fprofile-arcs, -fsanitize=kernel-address, and
 * -fsanitize=thread produce unwanted sections (.eh_frame
 * and .init_array.*), but CONFIG_CONSTRUCTORS wants to
 * keep any .init_array.* sections.
 * https://bugs.llvm.org/show_bug.cgi?id=46478
 */
#if defined(CONFIG_GCOV_KERNEL) || defined(CONFIG_KASAN_GENERIC) || defined(CONFIG_KCSAN)
# ifdef CONFIG_CONSTRUCTORS
#  define SANITIZER_DISCARDS						\
	*(.eh_frame)
# else
#  define SANITIZER_DISCARDS						\
	*(.init_array) *(.init_array.*)					\
	*(.eh_frame)
# endif
#else
# define SANITIZER_DISCARDS
#endif

#define COMMON_DISCARDS							\
	SANITIZER_DISCARDS						\
	*(.discard)							\
	*(.discard.*)							\
	*(.modinfo)							\
	/* ld.bfd warns about .gnu.version* even when not emitted */	\
	*(.gnu.version*)						\

#define DISCARDS							\
	/DISCARD/ : {							\
	EXIT_DISCARDS							\
	EXIT_CALL							\
	COMMON_DISCARDS							\
	}

/**
 * PERCPU_INPUT - the percpu input sections
 * @cacheline: cacheline size
 *
 * The core percpu section names and core symbols which do not rely
 * directly upon load addresses.
 *
 * @cacheline is used to align subsections to avoid false cacheline
 * sharing between subsections for different purposes.
 */
#define PERCPU_INPUT(cacheline)						\
	__per_cpu_start = .;						\
	*(.data..percpu..first)						\
	. = ALIGN(PAGE_SIZE);						\
	*(.data..percpu..page_aligned)					\
	. = ALIGN(cacheline);						\
	*(.data..percpu..read_mostly)					\
	. = ALIGN(cacheline);						\
	*(.data..percpu)						\
	*(.data..percpu..shared_aligned)				\
	PERCPU_DECRYPTED_SECTION					\
	__per_cpu_end = .;

/**
 * PERCPU_VADDR - define output section for percpu area
 * @cacheline: cacheline size
 * @vaddr: explicit base address (optional)
 * @phdr: destination PHDR (optional)
 *
 * Macro which expands to output section for percpu area.
 *
 * @cacheline is used to align subsections to avoid false cacheline
 * sharing between subsections for different purposes.
 *
 * If @vaddr is not blank, it specifies explicit base address and all
 * percpu symbols will be offset from the given address.  If blank,
 * @vaddr always equals @laddr + LOAD_OFFSET.
 *
 * @phdr defines the output PHDR to use if not blank.  Be warned that
 * output PHDR is sticky.  If @phdr is specified, the next output
 * section in the linker script will go there too.  @phdr should have
 * a leading colon.
 *
 * Note that this macros defines __per_cpu_load as an absolute symbol.
 * If there is no need to put the percpu section at a predetermined
 * address, use PERCPU_SECTION.
 */
#define PERCPU_VADDR(cacheline, vaddr, phdr)				\
	__per_cpu_load = .;						\
	.data..percpu vaddr : AT(__per_cpu_load - LOAD_OFFSET) {	\
		PERCPU_INPUT(cacheline)					\
	} phdr								\
	. = __per_cpu_load + SIZEOF(.data..percpu);

/**
 * PERCPU_SECTION - define output section for percpu area, simple version
 * @cacheline: cacheline size
 *
 * Align to PAGE_SIZE and outputs output section for percpu area.  This
 * macro doesn't manipulate @vaddr or @phdr and __per_cpu_load and
 * __per_cpu_start will be identical.
 *
 * This macro is equivalent to ALIGN(PAGE_SIZE); PERCPU_VADDR(@cacheline,,)
 * except that __per_cpu_load is defined as a relative symbol against
 * .data..percpu which is required for relocatable x86_32 configuration.
 */
#define PERCPU_SECTION(cacheline)					\
	. = ALIGN(PAGE_SIZE);						\
	.data..percpu	: AT(ADDR(.data..percpu) - LOAD_OFFSET) {	\
		__per_cpu_load = .;					\
		PERCPU_INPUT(cacheline)					\
	}


/*
 * Definition of the high level *_SECTION macros
 * They will fit only a subset of the architectures
 */


/*
 * Writeable data.
 * All sections are combined in a single .data section.
 * The sections following CONSTRUCTORS are arranged so their
 * typical alignment matches.
 * A cacheline is typical/always less than a PAGE_SIZE so
 * the sections that has this restriction (or similar)
 * is located before the ones requiring PAGE_SIZE alignment.
 * NOSAVE_DATA starts and ends with a PAGE_SIZE alignment which
 * matches the requirement of PAGE_ALIGNED_DATA.
 *
 * use 0 as page_align if page_aligned data is not used */
#define RW_DATA(cacheline, pagealigned, inittask)			\
	. = ALIGN(PAGE_SIZE);						\
	.data : AT(ADDR(.data) - LOAD_OFFSET) {				\
		INIT_TASK_DATA(inittask)				\
		NOSAVE_DATA						\
		PAGE_ALIGNED_DATA(pagealigned)				\
		CACHELINE_ALIGNED_DATA(cacheline)			\
		READ_MOSTLY_DATA(cacheline)				\
		DATA_DATA						\
		CONSTRUCTORS						\
	}								\
	BUG_TABLE							\

#define INIT_TEXT_SECTION(inittext_align)				\
	. = ALIGN(inittext_align);					\
	.init.text : AT(ADDR(.init.text) - LOAD_OFFSET) {		\
		_sinittext = .;						\
		INIT_TEXT						\
		_einittext = .;						\
	}

#define INIT_DATA_SECTION(initsetup_align)				\
	.init.data : AT(ADDR(.init.data) - LOAD_OFFSET) {		\
		INIT_DATA						\
		INIT_SETUP(initsetup_align)				\
		INIT_CALLS						\
		CON_INITCALL						\
		INIT_RAM_FS						\
	}

#define BSS_SECTION(sbss_align, bss_align, stop_align)			\
	. = ALIGN(sbss_align);						\
	__bss_start = .;						\
	SBSS(sbss_align)						\
	BSS(bss_align)							\
	. = ALIGN(stop_align);						\
	__bss_stop = .;<|MERGE_RESOLUTION|>--- conflicted
+++ resolved
@@ -628,11 +628,8 @@
 		NOINSTR_TEXT						\
 		*(.text..refcount)					\
 		*(.ref.text)						\
-<<<<<<< HEAD
+		*(.text.asan.* .text.tsan.*)				\
 		TEXT_CFI_JT						\
-=======
-		*(.text.asan.* .text.tsan.*)				\
->>>>>>> 2c5bd949
 	MEM_KEEP(init.text*)						\
 	MEM_KEEP(exit.text*)						\
 
