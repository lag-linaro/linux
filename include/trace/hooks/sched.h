/* SPDX-License-Identifier: GPL-2.0 */
#undef TRACE_SYSTEM
#define TRACE_SYSTEM sched
#define TRACE_INCLUDE_PATH trace/hooks
#if !defined(_TRACE_HOOK_SCHED_H) || defined(TRACE_HEADER_MULTI_READ)
#define _TRACE_HOOK_SCHED_H
#include <trace/hooks/vendor_hooks.h>
/*
 * Following tracepoints are not exported in tracefs and provide a
 * mechanism for vendor modules to hook and extend functionality
 */
#ifdef __GENKSYMS__
struct cgroup_taskset;
struct cgroup_subsys_state;
struct cpufreq_policy;
struct em_perf_domain;
enum uclamp_id;
struct sched_entity;
struct task_struct;
struct uclamp_se;
#else
/* Including ../kernel/cgroup/cgroup-internal.h breaks builds. */
struct cgroup_taskset;
/* struct cgroup_subsys_state */
#include <linux/cgroup-defs.h>
/* struct cpufreq_policy */
#include <linux/cpufreq.h>
/* struct em_perf_domain */
#include <linux/energy_model.h>
/* enum uclamp_id, struct sched_entity, struct task_struct, struct uclamp_se */
#include <linux/sched.h>
/* Only defined with CONFIG_UCLAMP_TASK, so declare unconditionally. */
struct uclamp_se;
#endif /* __GENKSYMS__ */
DECLARE_RESTRICTED_HOOK(android_rvh_select_task_rq_fair,
	TP_PROTO(struct task_struct *p, int prev_cpu, int sd_flag, int wake_flags, int *new_cpu),
	TP_ARGS(p, prev_cpu, sd_flag, wake_flags, new_cpu), 1);

DECLARE_RESTRICTED_HOOK(android_rvh_select_task_rq_rt,
	TP_PROTO(struct task_struct *p, int prev_cpu, int sd_flag, int wake_flags, int *new_cpu),
	TP_ARGS(p, prev_cpu, sd_flag, wake_flags, new_cpu), 1);

DECLARE_RESTRICTED_HOOK(android_rvh_select_task_rq_dl,
	TP_PROTO(struct task_struct *p, int prev_cpu, int sd_flag, int wake_flags, int *new_cpu),
	TP_ARGS(p, prev_cpu, sd_flag, wake_flags, new_cpu), 1);

DECLARE_RESTRICTED_HOOK(android_rvh_select_fallback_rq,
	TP_PROTO(int cpu, struct task_struct *p, int *new_cpu),
	TP_ARGS(cpu, p, new_cpu), 1);

struct rq;
DECLARE_HOOK(android_vh_scheduler_tick,
	TP_PROTO(struct rq *rq),
	TP_ARGS(rq));

DECLARE_RESTRICTED_HOOK(android_rvh_enqueue_task,
	TP_PROTO(struct rq *rq, struct task_struct *p, int flags),
	TP_ARGS(rq, p, flags), 1);

DECLARE_RESTRICTED_HOOK(android_rvh_dequeue_task,
	TP_PROTO(struct rq *rq, struct task_struct *p, int flags),
	TP_ARGS(rq, p, flags), 1);

DECLARE_RESTRICTED_HOOK(android_rvh_can_migrate_task,
	TP_PROTO(struct task_struct *p, int dst_cpu, int *can_migrate),
	TP_ARGS(p, dst_cpu, can_migrate), 1);

DECLARE_RESTRICTED_HOOK(android_rvh_find_lowest_rq,
	TP_PROTO(struct task_struct *p, struct cpumask *local_cpu_mask,
			int ret, int *lowest_cpu),
	TP_ARGS(p, local_cpu_mask, ret, lowest_cpu), 1);

DECLARE_RESTRICTED_HOOK(android_rvh_prepare_prio_fork,
	TP_PROTO(struct task_struct *p),
	TP_ARGS(p), 1);

DECLARE_RESTRICTED_HOOK(android_rvh_finish_prio_fork,
	TP_PROTO(struct task_struct *p),
	TP_ARGS(p), 1);

DECLARE_RESTRICTED_HOOK(android_rvh_rtmutex_prepare_setprio,
	TP_PROTO(struct task_struct *p, struct task_struct *pi_task),
	TP_ARGS(p, pi_task), 1);

DECLARE_RESTRICTED_HOOK(android_rvh_set_user_nice,
	TP_PROTO(struct task_struct *p, long *nice, bool *allowed),
	TP_ARGS(p, nice, allowed), 1);

DECLARE_RESTRICTED_HOOK(android_rvh_setscheduler,
	TP_PROTO(struct task_struct *p),
	TP_ARGS(p), 1);

struct sched_group;
DECLARE_RESTRICTED_HOOK(android_rvh_find_busiest_group,
	TP_PROTO(struct sched_group *busiest, struct rq *dst_rq, int *out_balance),
		TP_ARGS(busiest, dst_rq, out_balance), 1);

DECLARE_HOOK(android_vh_dump_throttled_rt_tasks,
	TP_PROTO(int cpu, u64 clock, ktime_t rt_period, u64 rt_runtime,
			s64 rt_period_timer_expires),
	TP_ARGS(cpu, clock, rt_period, rt_runtime, rt_period_timer_expires));

DECLARE_HOOK(android_vh_jiffies_update,
	TP_PROTO(void *unused),
	TP_ARGS(unused));

struct rq_flags;
DECLARE_RESTRICTED_HOOK(android_rvh_sched_newidle_balance,
	TP_PROTO(struct rq *this_rq, struct rq_flags *rf,
		 int *pulled_task, int *done),
	TP_ARGS(this_rq, rf, pulled_task, done), 1);

DECLARE_RESTRICTED_HOOK(android_rvh_sched_nohz_balancer_kick,
	TP_PROTO(struct rq *rq, unsigned int *flags, int *done),
	TP_ARGS(rq, flags, done), 1);

DECLARE_RESTRICTED_HOOK(android_rvh_sched_rebalance_domains,
	TP_PROTO(struct rq *rq, int *continue_balancing),
	TP_ARGS(rq, continue_balancing), 1);

DECLARE_RESTRICTED_HOOK(android_rvh_find_busiest_queue,
	TP_PROTO(int dst_cpu, struct sched_group *group,
		 struct cpumask *env_cpus, struct rq **busiest,
		 int *done),
	TP_ARGS(dst_cpu, group, env_cpus, busiest, done), 1);

DECLARE_RESTRICTED_HOOK(android_rvh_migrate_queued_task,
	TP_PROTO(struct rq *rq, struct rq_flags *rf,
		 struct task_struct *p, int new_cpu,
		 int *detached),
	TP_ARGS(rq, rf, p, new_cpu, detached), 1);

DECLARE_RESTRICTED_HOOK(android_rvh_resume_cpus,
	TP_PROTO(struct cpumask *cpus, int *err),
	TP_ARGS(cpus, err), 1);

DECLARE_RESTRICTED_HOOK(android_rvh_find_energy_efficient_cpu,
	TP_PROTO(struct task_struct *p, int prev_cpu, int sync, int *new_cpu),
	TP_ARGS(p, prev_cpu, sync, new_cpu), 1);

DECLARE_RESTRICTED_HOOK(android_rvh_set_iowait,
	TP_PROTO(struct task_struct *p, int *should_iowait_boost),
	TP_ARGS(p, should_iowait_boost), 1);

DECLARE_RESTRICTED_HOOK(android_rvh_cpu_overutilized,
	TP_PROTO(int cpu, int *overutilized),
	TP_ARGS(cpu, overutilized), 1);

DECLARE_RESTRICTED_HOOK(android_rvh_sched_setaffinity,
	TP_PROTO(struct task_struct *p, const struct cpumask *in_mask, int *retval),
	TP_ARGS(p, in_mask, retval), 1);

DECLARE_RESTRICTED_HOOK(android_rvh_update_cpus_allowed,
	TP_PROTO(struct task_struct *p, cpumask_var_t cpus_requested,
		 const struct cpumask *new_mask, int *ret),
	TP_ARGS(p, cpus_requested, new_mask, ret), 1);

DECLARE_RESTRICTED_HOOK(android_rvh_set_task_cpu,
	TP_PROTO(struct task_struct *p, unsigned int new_cpu),
	TP_ARGS(p, new_cpu), 1);

DECLARE_RESTRICTED_HOOK(android_rvh_try_to_wake_up,
	TP_PROTO(struct task_struct *p),
	TP_ARGS(p), 1);

DECLARE_RESTRICTED_HOOK(android_rvh_try_to_wake_up_success,
	TP_PROTO(struct task_struct *p),
	TP_ARGS(p), 1);

DECLARE_RESTRICTED_HOOK(android_rvh_sched_fork,
	TP_PROTO(struct task_struct *p),
	TP_ARGS(p), 1);

DECLARE_RESTRICTED_HOOK(android_rvh_wake_up_new_task,
	TP_PROTO(struct task_struct *p),
	TP_ARGS(p), 1);

DECLARE_RESTRICTED_HOOK(android_rvh_new_task_stats,
	TP_PROTO(struct task_struct *p),
	TP_ARGS(p), 1);

DECLARE_RESTRICTED_HOOK(android_rvh_flush_task,
	TP_PROTO(struct task_struct *prev),
	TP_ARGS(prev), 1);

DECLARE_RESTRICTED_HOOK(android_rvh_tick_entry,
	TP_PROTO(struct rq *rq),
	TP_ARGS(rq), 1);

DECLARE_RESTRICTED_HOOK(android_rvh_schedule,
	TP_PROTO(struct task_struct *prev, struct task_struct *next, struct rq *rq),
	TP_ARGS(prev, next, rq), 1);

DECLARE_RESTRICTED_HOOK(android_rvh_sched_cpu_starting,
	TP_PROTO(int cpu),
	TP_ARGS(cpu), 1);

DECLARE_RESTRICTED_HOOK(android_rvh_sched_cpu_dying,
	TP_PROTO(int cpu),
	TP_ARGS(cpu), 1);

DECLARE_RESTRICTED_HOOK(android_rvh_account_irq,
	TP_PROTO(struct task_struct *curr, int cpu, s64 delta),
	TP_ARGS(curr, cpu, delta), 1);

DECLARE_RESTRICTED_HOOK(android_rvh_place_entity,
	TP_PROTO(struct cfs_rq *cfs_rq, struct sched_entity *se, int initial, u64 vruntime),
	TP_ARGS(cfs_rq, se, initial, vruntime), 1);

DECLARE_RESTRICTED_HOOK(android_rvh_build_perf_domains,
	TP_PROTO(bool *eas_check),
	TP_ARGS(eas_check), 1);

DECLARE_RESTRICTED_HOOK(android_rvh_update_cpu_capacity,
	TP_PROTO(int cpu, unsigned long *capacity),
	TP_ARGS(cpu, capacity), 1);

DECLARE_RESTRICTED_HOOK(android_rvh_update_misfit_status,
	TP_PROTO(struct task_struct *p, struct rq *rq, bool *need_update),
	TP_ARGS(p, rq, need_update), 1);

DECLARE_RESTRICTED_HOOK(android_rvh_cpu_cgroup_attach,
	TP_PROTO(struct cgroup_taskset *tset),
	TP_ARGS(tset), 1);

DECLARE_RESTRICTED_HOOK(android_rvh_cpu_cgroup_can_attach,
	TP_PROTO(struct cgroup_taskset *tset, int *retval),
	TP_ARGS(tset, retval), 1);

DECLARE_RESTRICTED_HOOK(android_rvh_cpu_cgroup_online,
	TP_PROTO(struct cgroup_subsys_state *css),
	TP_ARGS(css), 1);

DECLARE_RESTRICTED_HOOK(android_rvh_sched_fork_init,
	TP_PROTO(struct task_struct *p),
	TP_ARGS(p), 1);

DECLARE_RESTRICTED_HOOK(android_rvh_ttwu_cond,
	TP_PROTO(bool *cond),
	TP_ARGS(cond), 1);

DECLARE_RESTRICTED_HOOK(android_rvh_schedule_bug,
	TP_PROTO(struct task_struct *p),
	TP_ARGS(p), 1);

DECLARE_RESTRICTED_HOOK(android_rvh_sched_exec,
	TP_PROTO(bool *cond),
	TP_ARGS(cond), 1);

DECLARE_HOOK(android_vh_map_util_freq,
	TP_PROTO(unsigned long util, unsigned long freq,
		unsigned long cap, unsigned long *next_freq, struct cpufreq_policy *policy,
		bool *need_freq_update),
	TP_ARGS(util, freq, cap, next_freq, policy, need_freq_update));

DECLARE_HOOK(android_vh_update_next_freq,
	TP_PROTO(struct cpufreq_policy *policy, unsigned int old_next_freq,
		unsigned int *new_next_freq, s64 delta_ns),
	TP_ARGS(policy, old_next_freq, new_next_freq, delta_ns));

DECLARE_HOOK(android_vh_sugov_get_util,
	TP_PROTO(unsigned int cpu, unsigned long *ret),
	TP_ARGS(cpu, ret));

DECLARE_HOOK(android_vh_em_cpu_energy,
	TP_PROTO(struct em_perf_domain *pd,
		unsigned long max_util, unsigned long sum_util,
		unsigned long *energy),
	TP_ARGS(pd, max_util, sum_util, energy));

DECLARE_RESTRICTED_HOOK(android_rvh_sched_balance_rt,
	TP_PROTO(struct rq *rq, struct task_struct *p, int *done),
	TP_ARGS(rq, p, done), 1);

DECLARE_RESTRICTED_HOOK(android_rvh_dequeue_task_idle,
	TP_PROTO(struct task_struct *p),
	TP_ARGS(p), 1);

struct cfs_rq;
DECLARE_RESTRICTED_HOOK(android_rvh_pick_next_entity,
	TP_PROTO(struct cfs_rq *cfs_rq, struct sched_entity *curr,
		 struct sched_entity **se),
	TP_ARGS(cfs_rq, curr, se), 1);

DECLARE_RESTRICTED_HOOK(android_rvh_check_preempt_wakeup,
	TP_PROTO(struct rq *rq, struct task_struct *p, bool *preempt, bool *nopreempt,
			int wake_flags, struct sched_entity *se, struct sched_entity *pse,
			int next_buddy_marked, unsigned int granularity),
	TP_ARGS(rq, p, preempt, nopreempt, wake_flags, se, pse, next_buddy_marked,
			granularity), 1);

DECLARE_HOOK(android_vh_do_wake_up_sync,
	TP_PROTO(struct wait_queue_head *wq_head, int *done),
	TP_ARGS(wq_head, done));

DECLARE_HOOK(android_vh_set_wake_flags,
	TP_PROTO(int *wake_flags, unsigned int *mode),
	TP_ARGS(wake_flags, mode));

DECLARE_RESTRICTED_HOOK(android_rvh_uclamp_eff_get,
	TP_PROTO(struct task_struct *p, enum uclamp_id clamp_id,
		 struct uclamp_se *uclamp_max, struct uclamp_se *uclamp_eff, int *ret),
	TP_ARGS(p, clamp_id, uclamp_max, uclamp_eff, ret), 1);

DECLARE_RESTRICTED_HOOK(android_rvh_uclamp_task_util,
	TP_PROTO(unsigned long task_util, unsigned long min_util,
		 unsigned long max_util, unsigned long *ret),
	TP_ARGS(task_util, min_util, max_util, ret), 1);

DECLARE_RESTRICTED_HOOK(android_rvh_uclamp_rq_util_with,
	TP_PROTO(unsigned long util, unsigned long min_util,
		 unsigned long max_util, unsigned long *ret),
	TP_ARGS(util, min_util, max_util, ret), 1);

DECLARE_HOOK(android_vh_build_sched_domains,
	TP_PROTO(bool has_asym),
	TP_ARGS(has_asym));
DECLARE_RESTRICTED_HOOK(android_rvh_check_preempt_tick,
	TP_PROTO(struct task_struct *p, unsigned long *ideal_runtime, bool *skip_preempt,
			unsigned long delta_exec, struct cfs_rq *cfs_rq, struct sched_entity *curr,
			unsigned int granularity),
	TP_ARGS(p, ideal_runtime, skip_preempt, delta_exec, cfs_rq, curr, granularity), 1);
DECLARE_RESTRICTED_HOOK(android_rvh_check_preempt_wakeup_ignore,
	TP_PROTO(struct task_struct *p, bool *ignore),
	TP_ARGS(p, ignore), 1);
DECLARE_RESTRICTED_HOOK(android_rvh_replace_next_task_fair,
	TP_PROTO(struct rq *rq, struct task_struct **p, struct sched_entity **se, bool *repick,
			bool simple, struct task_struct *prev),
	TP_ARGS(rq, p, se, repick, simple, prev), 1);

DECLARE_RESTRICTED_HOOK(android_rvh_util_est_update,
	TP_PROTO(struct cfs_rq *cfs_rq, struct task_struct *p, bool task_sleep, int *ret),
	TP_ARGS(cfs_rq, p, task_sleep, ret), 1);

DECLARE_HOOK(android_vh_account_task_time,
	TP_PROTO(struct task_struct *p, struct rq *rq, int user_tick),
	TP_ARGS(p, rq, user_tick));

DECLARE_HOOK(android_vh_irqtime_account_process_tick,
	TP_PROTO(struct task_struct *p, struct rq *rq, int user_tick, int ticks),
	TP_ARGS(p, rq, user_tick, ticks));

DECLARE_RESTRICTED_HOOK(android_rvh_post_init_entity_util_avg,
	TP_PROTO(struct sched_entity *se),
	TP_ARGS(se), 1);

DECLARE_RESTRICTED_HOOK(android_rvh_set_cpus_allowed_comm,
	TP_PROTO(struct task_struct *p, const struct cpumask *new_mask),
	TP_ARGS(p, new_mask), 1);

DECLARE_HOOK(android_vh_sched_setaffinity_early,
	TP_PROTO(struct task_struct *p, const struct cpumask *new_mask, int *retval),
	TP_ARGS(p, new_mask, retval));

DECLARE_RESTRICTED_HOOK(android_rvh_cpumask_any_and_distribute,
	TP_PROTO(struct task_struct *p, const struct cpumask *cpu_valid_mask ,
		const struct cpumask *new_mask, int *dest_cpu),
	TP_ARGS(p, cpu_valid_mask, new_mask, dest_cpu), 1);

DECLARE_HOOK(android_vh_free_task,
	TP_PROTO(struct task_struct *p),
	TP_ARGS(p));

DECLARE_RESTRICTED_HOOK(android_rvh_after_enqueue_task,
	TP_PROTO(struct rq *rq, struct task_struct *p),
	TP_ARGS(rq, p), 1);

DECLARE_RESTRICTED_HOOK(android_rvh_after_dequeue_task,
	TP_PROTO(struct rq *rq, struct task_struct *p),
	TP_ARGS(rq, p), 1);

struct cfs_rq;
struct rq_flags;
DECLARE_RESTRICTED_HOOK(android_rvh_enqueue_entity,
	TP_PROTO(struct cfs_rq *cfs, struct sched_entity *se),
	TP_ARGS(cfs, se), 1);

DECLARE_RESTRICTED_HOOK(android_rvh_dequeue_entity,
	TP_PROTO(struct cfs_rq *cfs, struct sched_entity *se),
	TP_ARGS(cfs, se), 1);

DECLARE_RESTRICTED_HOOK(android_rvh_entity_tick,
	TP_PROTO(struct cfs_rq *cfs_rq, struct sched_entity *se),
	TP_ARGS(cfs_rq, se), 1);

DECLARE_RESTRICTED_HOOK(android_rvh_enqueue_task_fair,
	TP_PROTO(struct rq *rq, struct task_struct *p, int flags),
	TP_ARGS(rq, p, flags), 1);

DECLARE_RESTRICTED_HOOK(android_rvh_dequeue_task_fair,
	TP_PROTO(struct rq *rq, struct task_struct *p, int flags),
	TP_ARGS(rq, p, flags), 1);

DECLARE_HOOK(android_vh_prepare_update_load_avg_se,
	TP_PROTO(struct sched_entity *se, int flags),
	TP_ARGS(se, flags));

DECLARE_HOOK(android_vh_finish_update_load_avg_se,
	TP_PROTO(struct sched_entity *se, int flags),
	TP_ARGS(se, flags));

DECLARE_HOOK(android_vh_dup_task_struct,
	TP_PROTO(struct task_struct *tsk, struct task_struct *orig),
	TP_ARGS(tsk, orig));

DECLARE_HOOK(android_vh_set_task_comm,
	TP_PROTO(struct task_struct *p),
	TP_ARGS(p));

DECLARE_RESTRICTED_HOOK(android_rvh_find_new_ilb,
	TP_PROTO(struct cpumask *nohz_idle_cpus_mask, int *ilb),
	TP_ARGS(nohz_idle_cpus_mask, ilb), 1);

DECLARE_RESTRICTED_HOOK(android_rvh_force_compatible_pre,
	TP_PROTO(void *unused),
	TP_ARGS(unused), 1);

DECLARE_RESTRICTED_HOOK(android_rvh_force_compatible_post,
	TP_PROTO(void *unused),
	TP_ARGS(unused), 1);

DECLARE_HOOK(android_vh_setscheduler_uclamp,
	TP_PROTO(struct task_struct *tsk, int clamp_id, unsigned int value),
	TP_ARGS(tsk, clamp_id, value));

DECLARE_RESTRICTED_HOOK(android_rvh_attach_entity_load_avg,
	TP_PROTO(struct cfs_rq *cfs_rq, struct sched_entity *se),
	TP_ARGS(cfs_rq, se), 1);

DECLARE_RESTRICTED_HOOK(android_rvh_detach_entity_load_avg,
	TP_PROTO(struct cfs_rq *cfs_rq, struct sched_entity *se),
	TP_ARGS(cfs_rq, se), 1);

DECLARE_RESTRICTED_HOOK(android_rvh_update_load_avg,
	TP_PROTO(u64 now, struct cfs_rq *cfs_rq, struct sched_entity *se),
	TP_ARGS(now, cfs_rq, se), 1);

DECLARE_RESTRICTED_HOOK(android_rvh_remove_entity_load_avg,
	TP_PROTO(struct cfs_rq *cfs_rq, struct sched_entity *se),
	TP_ARGS(cfs_rq, se), 1);

DECLARE_RESTRICTED_HOOK(android_rvh_update_blocked_fair,
	TP_PROTO(struct rq *rq),
	TP_ARGS(rq), 1);

DECLARE_RESTRICTED_HOOK(android_rvh_update_rt_rq_load_avg,
	TP_PROTO(u64 now, struct rq *rq, struct task_struct *tsk, int running),
	TP_ARGS(now, rq, tsk, running), 1);

<<<<<<< HEAD
=======
DECLARE_RESTRICTED_HOOK(android_rvh_update_rq_clock_pelt,
	TP_PROTO(struct rq *rq, s64 delta, bool *ret),
	TP_ARGS(rq, delta, ret), 1);

>>>>>>> f677cbf0
/* macro versions of hooks are no longer required */

#endif /* _TRACE_HOOK_SCHED_H */
/* This part must be outside protection */
#include <trace/define_trace.h><|MERGE_RESOLUTION|>--- conflicted
+++ resolved
@@ -447,13 +447,10 @@
 	TP_PROTO(u64 now, struct rq *rq, struct task_struct *tsk, int running),
 	TP_ARGS(now, rq, tsk, running), 1);
 
-<<<<<<< HEAD
-=======
 DECLARE_RESTRICTED_HOOK(android_rvh_update_rq_clock_pelt,
 	TP_PROTO(struct rq *rq, s64 delta, bool *ret),
 	TP_ARGS(rq, delta, ret), 1);
 
->>>>>>> f677cbf0
 /* macro versions of hooks are no longer required */
 
 #endif /* _TRACE_HOOK_SCHED_H */
