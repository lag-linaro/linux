// SPDX-License-Identifier: GPL-2.0-only
/*
 * Copyright (c) 2015-2021, Linaro Limited
 * Copyright (c) 2016, EPAM Systems
 */

#define pr_fmt(fmt) KBUILD_MODNAME ": " fmt

<<<<<<< HEAD
#include <linux/arm-smccc.h>
=======
>>>>>>> df0cc57e
#include <linux/crash_dump.h>
#include <linux/errno.h>
#include <linux/io.h>
#include <linux/mm.h>
#include <linux/module.h>
#include <linux/slab.h>
#include <linux/string.h>
#include <linux/tee_drv.h>
#include <linux/types.h>
#include <linux/workqueue.h>
#include "optee_private.h"

int optee_pool_op_alloc_helper(struct tee_shm_pool_mgr *poolm,
			       struct tee_shm *shm, size_t size,
			       int (*shm_register)(struct tee_context *ctx,
						   struct tee_shm *shm,
						   struct page **pages,
						   size_t num_pages,
						   unsigned long start))
{
	unsigned int order = get_order(size);
	struct page *page;
	int rc = 0;

	page = alloc_pages(GFP_KERNEL | __GFP_ZERO, order);
	if (!page)
		return -ENOMEM;

	shm->kaddr = page_address(page);
	shm->paddr = page_to_phys(page);
	shm->size = PAGE_SIZE << order;

	if (shm_register) {
		unsigned int nr_pages = 1 << order, i;
		struct page **pages;

		pages = kcalloc(nr_pages, sizeof(*pages), GFP_KERNEL);
		if (!pages) {
			rc = -ENOMEM;
			goto err;
		}

		for (i = 0; i < nr_pages; i++)
			pages[i] = page + i;

		shm->flags |= TEE_SHM_REGISTER;
		rc = shm_register(shm->ctx, shm, pages, nr_pages,
				  (unsigned long)shm->kaddr);
		kfree(pages);
		if (rc)
			goto err;
	}

	return 0;

err:
	__free_pages(page, order);
	return rc;
}

static void optee_bus_scan(struct work_struct *work)
{
	WARN_ON(optee_enumerate_devices(PTA_CMD_GET_DEVICES_SUPP));
}

int optee_open(struct tee_context *ctx, bool cap_memref_null)
{
	struct optee_context_data *ctxdata;
	struct tee_device *teedev = ctx->teedev;
	struct optee *optee = tee_get_drvdata(teedev);

	ctxdata = kzalloc(sizeof(*ctxdata), GFP_KERNEL);
	if (!ctxdata)
		return -ENOMEM;

	if (teedev == optee->supp_teedev) {
		bool busy = true;

		mutex_lock(&optee->supp.mutex);
		if (!optee->supp.ctx) {
			busy = false;
			optee->supp.ctx = ctx;
		}
		mutex_unlock(&optee->supp.mutex);
		if (busy) {
			kfree(ctxdata);
			return -EBUSY;
		}

		if (!optee->scan_bus_done) {
			INIT_WORK(&optee->scan_bus_work, optee_bus_scan);
			optee->scan_bus_wq = create_workqueue("optee_bus_scan");
			if (!optee->scan_bus_wq) {
				kfree(ctxdata);
				return -ECHILD;
			}
			queue_work(optee->scan_bus_wq, &optee->scan_bus_work);
			optee->scan_bus_done = true;
		}
	}
	mutex_init(&ctxdata->mutex);
	INIT_LIST_HEAD(&ctxdata->sess_list);

	ctx->cap_memref_null = cap_memref_null;
	ctx->data = ctxdata;
	return 0;
}

static void optee_release_helper(struct tee_context *ctx,
				 int (*close_session)(struct tee_context *ctx,
						      u32 session))
{
	struct optee_context_data *ctxdata = ctx->data;
	struct optee_session *sess;
	struct optee_session *sess_tmp;

	if (!ctxdata)
		return;

<<<<<<< HEAD
	shm = tee_shm_alloc(ctx, sizeof(struct optee_msg_arg),
			    TEE_SHM_MAPPED | TEE_SHM_PRIV);
	if (!IS_ERR(shm)) {
		arg = tee_shm_get_va(shm, 0);
		/*
		 * If va2pa fails for some reason, we can't call into
		 * secure world, only free the memory. Secure OS will leak
		 * sessions and finally refuse more sessions, but we will
		 * at least let normal world reclaim its memory.
		 */
		if (!IS_ERR(arg))
			if (tee_shm_va2pa(shm, arg, &parg))
				arg = NULL; /* prevent usage of parg below */
	}

=======
>>>>>>> df0cc57e
	list_for_each_entry_safe(sess, sess_tmp, &ctxdata->sess_list,
				 list_node) {
		list_del(&sess->list_node);
		close_session(ctx, sess->session_id);
		kfree(sess);
	}
	kfree(ctxdata);
	ctx->data = NULL;
}

void optee_release(struct tee_context *ctx)
{
	optee_release_helper(ctx, optee_close_session_helper);
}

void optee_release_supp(struct tee_context *ctx)
{
	struct optee *optee = tee_get_drvdata(ctx->teedev);

	optee_release_helper(ctx, optee_close_session_helper);
	if (optee->scan_bus_wq) {
		destroy_workqueue(optee->scan_bus_wq);
		optee->scan_bus_wq = NULL;
	}
	optee_supp_release(&optee->supp);
}

<<<<<<< HEAD
/* optee_remove - Device Removal Routine
 * @pdev: platform device information struct
 *
 * optee_remove is called by platform subsystem to alert the driver
 * that it should release the device
 */

static int optee_remove(struct platform_device *pdev)
{
	struct optee *optee = platform_get_drvdata(pdev);

	/* Unregister OP-TEE specific client devices on TEE bus */
	optee_unregister_devices();

	/*
	 * Ask OP-TEE to free all cached shared memory objects to decrease
	 * reference counters and also avoid wild pointers in secure world
	 * into the old shared memory range.
	 */
	optee_disable_shm_cache(optee);
=======
void optee_remove_common(struct optee *optee)
{
	/* Unregister OP-TEE specific client devices on TEE bus */
	optee_unregister_devices();
>>>>>>> df0cc57e

	/*
	 * The two devices have to be unregistered before we can free the
	 * other resources.
	 */
	tee_device_unregister(optee->supp_teedev);
	tee_device_unregister(optee->teedev);

	tee_shm_pool_free(optee->pool);
	optee_wait_queue_exit(&optee->wait_queue);
	optee_supp_uninit(&optee->supp);
	mutex_destroy(&optee->call_queue.mutex);
}

<<<<<<< HEAD
/* optee_shutdown - Device Removal Routine
 * @pdev: platform device information struct
 *
 * platform_shutdown is called by the platform subsystem to alert
 * the driver that a shutdown, reboot, or kexec is happening and
 * device must be disabled.
 */
static void optee_shutdown(struct platform_device *pdev)
{
	optee_disable_shm_cache(platform_get_drvdata(pdev));
}

static int optee_probe(struct platform_device *pdev)
{
	optee_invoke_fn *invoke_fn;
	struct tee_shm_pool *pool = ERR_PTR(-EINVAL);
	struct optee *optee = NULL;
	void *memremaped_shm = NULL;
	struct tee_device *teedev;
	u32 sec_caps;
	int rc;

	/*
	 * The kernel may have crashed at the same time that all available
	 * secure world threads were suspended and we cannot reschedule the
	 * suspended threads without access to the crashed kernel's wait_queue.
	 * Therefore, we cannot reliably initialize the OP-TEE driver in the
	 * kdump kernel.
	 */
	if (is_kdump_kernel())
		return -ENODEV;

	invoke_fn = get_invoke_func(&pdev->dev);
	if (IS_ERR(invoke_fn))
		return PTR_ERR(invoke_fn);

	if (!optee_msg_api_uid_is_optee_api(invoke_fn)) {
		pr_warn("api uid mismatch\n");
		return -EINVAL;
	}

	optee_msg_get_os_revision(invoke_fn);

	if (!optee_msg_api_revision_is_compatible(invoke_fn)) {
		pr_warn("api revision mismatch\n");
		return -EINVAL;
	}

	if (!optee_msg_exchange_capabilities(invoke_fn, &sec_caps)) {
		pr_warn("capabilities mismatch\n");
		return -EINVAL;
	}

	/*
	 * Try to use dynamic shared memory if possible
	 */
	if (sec_caps & OPTEE_SMC_SEC_CAP_DYNAMIC_SHM)
		pool = optee_config_dyn_shm();
=======
static int smc_abi_rc;
static int ffa_abi_rc;
>>>>>>> df0cc57e

static int optee_core_init(void)
{
	/*
	 * The kernel may have crashed at the same time that all available
	 * secure world threads were suspended and we cannot reschedule the
	 * suspended threads without access to the crashed kernel's wait_queue.
	 * Therefore, we cannot reliably initialize the OP-TEE driver in the
	 * kdump kernel.
	 */
	if (is_kdump_kernel())
		return -ENODEV;

	smc_abi_rc = optee_smc_abi_register();
	ffa_abi_rc = optee_ffa_abi_register();

<<<<<<< HEAD
	teedev = tee_device_alloc(&optee_desc, NULL, pool, optee);
	if (IS_ERR(teedev)) {
		rc = PTR_ERR(teedev);
		goto err;
	}
	optee->teedev = teedev;

	teedev = tee_device_alloc(&optee_supp_desc, NULL, pool, optee);
	if (IS_ERR(teedev)) {
		rc = PTR_ERR(teedev);
		goto err;
	}
	optee->supp_teedev = teedev;

	rc = tee_device_register(optee->teedev);
	if (rc)
		goto err;

	rc = tee_device_register(optee->supp_teedev);
	if (rc)
		goto err;

	mutex_init(&optee->call_queue.mutex);
	INIT_LIST_HEAD(&optee->call_queue.waiters);
	optee_wait_queue_init(&optee->wait_queue);
	optee_supp_init(&optee->supp);
	optee->memremaped_shm = memremaped_shm;
	optee->pool = pool;

	/*
	 * Ensure that there are no pre-existing shm objects before enabling
	 * the shm cache so that there's no chance of receiving an invalid
	 * address during shutdown. This could occur, for example, if we're
	 * kexec booting from an older kernel that did not properly cleanup the
	 * shm cache.
	 */
	optee_disable_unmapped_shm_cache(optee);

	optee_enable_shm_cache(optee);

	if (optee->sec_caps & OPTEE_SMC_SEC_CAP_DYNAMIC_SHM)
		pr_info("dynamic shared memory is enabled\n");

	platform_set_drvdata(pdev, optee);

	rc = optee_enumerate_devices(PTA_CMD_GET_DEVICES);
	if (rc) {
		optee_remove(pdev);
		return rc;
	}

	pr_info("initialized driver\n");
=======
	/* If both failed there's no point with this module */
	if (smc_abi_rc && ffa_abi_rc)
		return smc_abi_rc;
>>>>>>> df0cc57e
	return 0;
}
module_init(optee_core_init);

<<<<<<< HEAD
static const struct of_device_id optee_dt_match[] = {
	{ .compatible = "linaro,optee-tz" },
	{},
};
MODULE_DEVICE_TABLE(of, optee_dt_match);

static struct platform_driver optee_driver = {
	.probe  = optee_probe,
	.remove = optee_remove,
	.shutdown = optee_shutdown,
	.driver = {
		.name = "optee",
		.of_match_table = optee_dt_match,
	},
};
module_platform_driver(optee_driver);
=======
static void optee_core_exit(void)
{
	if (!smc_abi_rc)
		optee_smc_abi_unregister();
	if (!ffa_abi_rc)
		optee_ffa_abi_unregister();
}
module_exit(optee_core_exit);
>>>>>>> df0cc57e

MODULE_AUTHOR("Linaro");
MODULE_DESCRIPTION("OP-TEE driver");
MODULE_VERSION("1.0");
MODULE_LICENSE("GPL v2");
MODULE_ALIAS("platform:optee");<|MERGE_RESOLUTION|>--- conflicted
+++ resolved
@@ -6,10 +6,6 @@
 
 #define pr_fmt(fmt) KBUILD_MODNAME ": " fmt
 
-<<<<<<< HEAD
-#include <linux/arm-smccc.h>
-=======
->>>>>>> df0cc57e
 #include <linux/crash_dump.h>
 #include <linux/errno.h>
 #include <linux/io.h>
@@ -129,24 +125,6 @@
 	if (!ctxdata)
 		return;
 
-<<<<<<< HEAD
-	shm = tee_shm_alloc(ctx, sizeof(struct optee_msg_arg),
-			    TEE_SHM_MAPPED | TEE_SHM_PRIV);
-	if (!IS_ERR(shm)) {
-		arg = tee_shm_get_va(shm, 0);
-		/*
-		 * If va2pa fails for some reason, we can't call into
-		 * secure world, only free the memory. Secure OS will leak
-		 * sessions and finally refuse more sessions, but we will
-		 * at least let normal world reclaim its memory.
-		 */
-		if (!IS_ERR(arg))
-			if (tee_shm_va2pa(shm, arg, &parg))
-				arg = NULL; /* prevent usage of parg below */
-	}
-
-=======
->>>>>>> df0cc57e
 	list_for_each_entry_safe(sess, sess_tmp, &ctxdata->sess_list,
 				 list_node) {
 		list_del(&sess->list_node);
@@ -174,33 +152,10 @@
 	optee_supp_release(&optee->supp);
 }
 
-<<<<<<< HEAD
-/* optee_remove - Device Removal Routine
- * @pdev: platform device information struct
- *
- * optee_remove is called by platform subsystem to alert the driver
- * that it should release the device
- */
-
-static int optee_remove(struct platform_device *pdev)
-{
-	struct optee *optee = platform_get_drvdata(pdev);
-
+void optee_remove_common(struct optee *optee)
+{
 	/* Unregister OP-TEE specific client devices on TEE bus */
 	optee_unregister_devices();
-
-	/*
-	 * Ask OP-TEE to free all cached shared memory objects to decrease
-	 * reference counters and also avoid wild pointers in secure world
-	 * into the old shared memory range.
-	 */
-	optee_disable_shm_cache(optee);
-=======
-void optee_remove_common(struct optee *optee)
-{
-	/* Unregister OP-TEE specific client devices on TEE bus */
-	optee_unregister_devices();
->>>>>>> df0cc57e
 
 	/*
 	 * The two devices have to be unregistered before we can free the
@@ -215,29 +170,11 @@
 	mutex_destroy(&optee->call_queue.mutex);
 }
 
-<<<<<<< HEAD
-/* optee_shutdown - Device Removal Routine
- * @pdev: platform device information struct
- *
- * platform_shutdown is called by the platform subsystem to alert
- * the driver that a shutdown, reboot, or kexec is happening and
- * device must be disabled.
- */
-static void optee_shutdown(struct platform_device *pdev)
-{
-	optee_disable_shm_cache(platform_get_drvdata(pdev));
-}
-
-static int optee_probe(struct platform_device *pdev)
-{
-	optee_invoke_fn *invoke_fn;
-	struct tee_shm_pool *pool = ERR_PTR(-EINVAL);
-	struct optee *optee = NULL;
-	void *memremaped_shm = NULL;
-	struct tee_device *teedev;
-	u32 sec_caps;
-	int rc;
-
+static int smc_abi_rc;
+static int ffa_abi_rc;
+
+static int optee_core_init(void)
+{
 	/*
 	 * The kernel may have crashed at the same time that all available
 	 * secure world threads were suspended and we cannot reschedule the
@@ -248,132 +185,16 @@
 	if (is_kdump_kernel())
 		return -ENODEV;
 
-	invoke_fn = get_invoke_func(&pdev->dev);
-	if (IS_ERR(invoke_fn))
-		return PTR_ERR(invoke_fn);
-
-	if (!optee_msg_api_uid_is_optee_api(invoke_fn)) {
-		pr_warn("api uid mismatch\n");
-		return -EINVAL;
-	}
-
-	optee_msg_get_os_revision(invoke_fn);
-
-	if (!optee_msg_api_revision_is_compatible(invoke_fn)) {
-		pr_warn("api revision mismatch\n");
-		return -EINVAL;
-	}
-
-	if (!optee_msg_exchange_capabilities(invoke_fn, &sec_caps)) {
-		pr_warn("capabilities mismatch\n");
-		return -EINVAL;
-	}
-
-	/*
-	 * Try to use dynamic shared memory if possible
-	 */
-	if (sec_caps & OPTEE_SMC_SEC_CAP_DYNAMIC_SHM)
-		pool = optee_config_dyn_shm();
-=======
-static int smc_abi_rc;
-static int ffa_abi_rc;
->>>>>>> df0cc57e
-
-static int optee_core_init(void)
-{
-	/*
-	 * The kernel may have crashed at the same time that all available
-	 * secure world threads were suspended and we cannot reschedule the
-	 * suspended threads without access to the crashed kernel's wait_queue.
-	 * Therefore, we cannot reliably initialize the OP-TEE driver in the
-	 * kdump kernel.
-	 */
-	if (is_kdump_kernel())
-		return -ENODEV;
-
 	smc_abi_rc = optee_smc_abi_register();
 	ffa_abi_rc = optee_ffa_abi_register();
 
-<<<<<<< HEAD
-	teedev = tee_device_alloc(&optee_desc, NULL, pool, optee);
-	if (IS_ERR(teedev)) {
-		rc = PTR_ERR(teedev);
-		goto err;
-	}
-	optee->teedev = teedev;
-
-	teedev = tee_device_alloc(&optee_supp_desc, NULL, pool, optee);
-	if (IS_ERR(teedev)) {
-		rc = PTR_ERR(teedev);
-		goto err;
-	}
-	optee->supp_teedev = teedev;
-
-	rc = tee_device_register(optee->teedev);
-	if (rc)
-		goto err;
-
-	rc = tee_device_register(optee->supp_teedev);
-	if (rc)
-		goto err;
-
-	mutex_init(&optee->call_queue.mutex);
-	INIT_LIST_HEAD(&optee->call_queue.waiters);
-	optee_wait_queue_init(&optee->wait_queue);
-	optee_supp_init(&optee->supp);
-	optee->memremaped_shm = memremaped_shm;
-	optee->pool = pool;
-
-	/*
-	 * Ensure that there are no pre-existing shm objects before enabling
-	 * the shm cache so that there's no chance of receiving an invalid
-	 * address during shutdown. This could occur, for example, if we're
-	 * kexec booting from an older kernel that did not properly cleanup the
-	 * shm cache.
-	 */
-	optee_disable_unmapped_shm_cache(optee);
-
-	optee_enable_shm_cache(optee);
-
-	if (optee->sec_caps & OPTEE_SMC_SEC_CAP_DYNAMIC_SHM)
-		pr_info("dynamic shared memory is enabled\n");
-
-	platform_set_drvdata(pdev, optee);
-
-	rc = optee_enumerate_devices(PTA_CMD_GET_DEVICES);
-	if (rc) {
-		optee_remove(pdev);
-		return rc;
-	}
-
-	pr_info("initialized driver\n");
-=======
 	/* If both failed there's no point with this module */
 	if (smc_abi_rc && ffa_abi_rc)
 		return smc_abi_rc;
->>>>>>> df0cc57e
 	return 0;
 }
 module_init(optee_core_init);
 
-<<<<<<< HEAD
-static const struct of_device_id optee_dt_match[] = {
-	{ .compatible = "linaro,optee-tz" },
-	{},
-};
-MODULE_DEVICE_TABLE(of, optee_dt_match);
-
-static struct platform_driver optee_driver = {
-	.probe  = optee_probe,
-	.remove = optee_remove,
-	.shutdown = optee_shutdown,
-	.driver = {
-		.name = "optee",
-		.of_match_table = optee_dt_match,
-	},
-};
-module_platform_driver(optee_driver);
-=======
 static void optee_core_exit(void)
 {
 	if (!smc_abi_rc)
@@ -382,7 +203,6 @@
 		optee_ffa_abi_unregister();
 }
 module_exit(optee_core_exit);
->>>>>>> df0cc57e
 
 MODULE_AUTHOR("Linaro");
 MODULE_DESCRIPTION("OP-TEE driver");
