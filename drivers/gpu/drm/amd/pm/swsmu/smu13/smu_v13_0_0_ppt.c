/*
 * Copyright 2021 Advanced Micro Devices, Inc.
 *
 * Permission is hereby granted, free of charge, to any person obtaining a
 * copy of this software and associated documentation files (the "Software"),
 * to deal in the Software without restriction, including without limitation
 * the rights to use, copy, modify, merge, publish, distribute, sublicense,
 * and/or sell copies of the Software, and to permit persons to whom the
 * Software is furnished to do so, subject to the following conditions:
 *
 * The above copyright notice and this permission notice shall be included in
 * all copies or substantial portions of the Software.
 *
 * THE SOFTWARE IS PROVIDED "AS IS", WITHOUT WARRANTY OF ANY KIND, EXPRESS OR
 * IMPLIED, INCLUDING BUT NOT LIMITED TO THE WARRANTIES OF MERCHANTABILITY,
 * FITNESS FOR A PARTICULAR PURPOSE AND NONINFRINGEMENT.  IN NO EVENT SHALL
 * THE COPYRIGHT HOLDER(S) OR AUTHOR(S) BE LIABLE FOR ANY CLAIM, DAMAGES OR
 * OTHER LIABILITY, WHETHER IN AN ACTION OF CONTRACT, TORT OR OTHERWISE,
 * ARISING FROM, OUT OF OR IN CONNECTION WITH THE SOFTWARE OR THE USE OR
 * OTHER DEALINGS IN THE SOFTWARE.
 *
 */

#define SWSMU_CODE_LAYER_L2

#include <linux/firmware.h>
#include <linux/pci.h>
#include <linux/i2c.h>
#include "amdgpu.h"
#include "amdgpu_smu.h"
#include "atomfirmware.h"
#include "amdgpu_atomfirmware.h"
#include "amdgpu_atombios.h"
#include "smu_v13_0.h"
#include "smu13_driver_if_v13_0_0.h"
#include "soc15_common.h"
#include "atom.h"
#include "smu_v13_0_0_ppt.h"
#include "smu_v13_0_0_pptable.h"
#include "smu_v13_0_0_ppsmc.h"
#include "nbio/nbio_4_3_0_offset.h"
#include "nbio/nbio_4_3_0_sh_mask.h"
#include "mp/mp_13_0_0_offset.h"
#include "mp/mp_13_0_0_sh_mask.h"

#include "asic_reg/mp/mp_13_0_0_sh_mask.h"
#include "smu_cmn.h"
#include "amdgpu_ras.h"

/*
 * DO NOT use these for err/warn/info/debug messages.
 * Use dev_err, dev_warn, dev_info and dev_dbg instead.
 * They are more MGPU friendly.
 */
#undef pr_err
#undef pr_warn
#undef pr_info
#undef pr_debug

#define to_amdgpu_device(x) (container_of(x, struct amdgpu_device, pm.smu_i2c))

#define FEATURE_MASK(feature) (1ULL << feature)
#define SMC_DPM_FEATURE ( \
	FEATURE_MASK(FEATURE_DPM_GFXCLK_BIT)     | \
	FEATURE_MASK(FEATURE_DPM_UCLK_BIT)	 | \
	FEATURE_MASK(FEATURE_DPM_LINK_BIT)       | \
	FEATURE_MASK(FEATURE_DPM_SOCCLK_BIT)     | \
	FEATURE_MASK(FEATURE_DPM_FCLK_BIT)	 | \
	FEATURE_MASK(FEATURE_DPM_MP0CLK_BIT))

#define MP0_MP1_DATA_REGION_SIZE_COMBOPPTABLE	0x4000

#define mmMP1_SMN_C2PMSG_66                                                                            0x0282
#define mmMP1_SMN_C2PMSG_66_BASE_IDX                                                                   0

#define mmMP1_SMN_C2PMSG_82                                                                            0x0292
#define mmMP1_SMN_C2PMSG_82_BASE_IDX                                                                   0

#define mmMP1_SMN_C2PMSG_90                                                                            0x029a
#define mmMP1_SMN_C2PMSG_90_BASE_IDX                                                                   0

#define mmMP1_SMN_C2PMSG_75                                                                            0x028b
#define mmMP1_SMN_C2PMSG_75_BASE_IDX                                                                   0

#define mmMP1_SMN_C2PMSG_53                                                                            0x0275
#define mmMP1_SMN_C2PMSG_53_BASE_IDX                                                                   0

#define mmMP1_SMN_C2PMSG_54                                                                            0x0276
#define mmMP1_SMN_C2PMSG_54_BASE_IDX                                                                   0

#define DEBUGSMC_MSG_Mode1Reset	2

/*
 * SMU_v13_0_10 supports ECCTABLE since version 80.34.0,
 * use this to check ECCTABLE feature whether support
 */
#define SUPPORT_ECCTABLE_SMU_13_0_10_VERSION 0x00502200

#define PP_OD_FEATURE_GFXCLK_FMIN			0
#define PP_OD_FEATURE_GFXCLK_FMAX			1
#define PP_OD_FEATURE_UCLK_FMIN				2
#define PP_OD_FEATURE_UCLK_FMAX				3
#define PP_OD_FEATURE_GFX_VF_CURVE			4

#define LINK_SPEED_MAX					3

static struct cmn2asic_msg_mapping smu_v13_0_0_message_map[SMU_MSG_MAX_COUNT] = {
	MSG_MAP(TestMessage,			PPSMC_MSG_TestMessage,                 1),
	MSG_MAP(GetSmuVersion,			PPSMC_MSG_GetSmuVersion,               1),
	MSG_MAP(GetDriverIfVersion,		PPSMC_MSG_GetDriverIfVersion,          1),
	MSG_MAP(SetAllowedFeaturesMaskLow,	PPSMC_MSG_SetAllowedFeaturesMaskLow,   0),
	MSG_MAP(SetAllowedFeaturesMaskHigh,	PPSMC_MSG_SetAllowedFeaturesMaskHigh,  0),
	MSG_MAP(EnableAllSmuFeatures,		PPSMC_MSG_EnableAllSmuFeatures,        0),
	MSG_MAP(DisableAllSmuFeatures,		PPSMC_MSG_DisableAllSmuFeatures,       0),
	MSG_MAP(EnableSmuFeaturesLow,		PPSMC_MSG_EnableSmuFeaturesLow,        1),
	MSG_MAP(EnableSmuFeaturesHigh,		PPSMC_MSG_EnableSmuFeaturesHigh,       1),
	MSG_MAP(DisableSmuFeaturesLow,		PPSMC_MSG_DisableSmuFeaturesLow,       1),
	MSG_MAP(DisableSmuFeaturesHigh,		PPSMC_MSG_DisableSmuFeaturesHigh,      1),
	MSG_MAP(GetEnabledSmuFeaturesLow,       PPSMC_MSG_GetRunningSmuFeaturesLow,    1),
	MSG_MAP(GetEnabledSmuFeaturesHigh,	PPSMC_MSG_GetRunningSmuFeaturesHigh,   1),
	MSG_MAP(SetWorkloadMask,		PPSMC_MSG_SetWorkloadMask,             1),
	MSG_MAP(SetPptLimit,			PPSMC_MSG_SetPptLimit,                 0),
	MSG_MAP(SetDriverDramAddrHigh,		PPSMC_MSG_SetDriverDramAddrHigh,       1),
	MSG_MAP(SetDriverDramAddrLow,		PPSMC_MSG_SetDriverDramAddrLow,        1),
	MSG_MAP(SetToolsDramAddrHigh,		PPSMC_MSG_SetToolsDramAddrHigh,        0),
	MSG_MAP(SetToolsDramAddrLow,		PPSMC_MSG_SetToolsDramAddrLow,         0),
	MSG_MAP(TransferTableSmu2Dram,		PPSMC_MSG_TransferTableSmu2Dram,       1),
	MSG_MAP(TransferTableDram2Smu,		PPSMC_MSG_TransferTableDram2Smu,       0),
	MSG_MAP(UseDefaultPPTable,		PPSMC_MSG_UseDefaultPPTable,           0),
	MSG_MAP(RunDcBtc,			PPSMC_MSG_RunDcBtc,                    0),
	MSG_MAP(EnterBaco,			PPSMC_MSG_EnterBaco,                   0),
	MSG_MAP(ExitBaco,			PPSMC_MSG_ExitBaco,                    0),
	MSG_MAP(SetSoftMinByFreq,		PPSMC_MSG_SetSoftMinByFreq,            1),
	MSG_MAP(SetSoftMaxByFreq,		PPSMC_MSG_SetSoftMaxByFreq,            1),
	MSG_MAP(SetHardMinByFreq,		PPSMC_MSG_SetHardMinByFreq,            1),
	MSG_MAP(SetHardMaxByFreq,		PPSMC_MSG_SetHardMaxByFreq,            0),
	MSG_MAP(GetMinDpmFreq,			PPSMC_MSG_GetMinDpmFreq,               1),
	MSG_MAP(GetMaxDpmFreq,			PPSMC_MSG_GetMaxDpmFreq,               1),
	MSG_MAP(GetDpmFreqByIndex,		PPSMC_MSG_GetDpmFreqByIndex,           1),
	MSG_MAP(PowerUpVcn,			PPSMC_MSG_PowerUpVcn,                  0),
	MSG_MAP(PowerDownVcn,			PPSMC_MSG_PowerDownVcn,                0),
	MSG_MAP(PowerUpJpeg,			PPSMC_MSG_PowerUpJpeg,                 0),
	MSG_MAP(PowerDownJpeg,			PPSMC_MSG_PowerDownJpeg,               0),
	MSG_MAP(GetDcModeMaxDpmFreq,		PPSMC_MSG_GetDcModeMaxDpmFreq,         1),
	MSG_MAP(OverridePcieParameters,		PPSMC_MSG_OverridePcieParameters,      0),
	MSG_MAP(DramLogSetDramAddrHigh,		PPSMC_MSG_DramLogSetDramAddrHigh,      0),
	MSG_MAP(DramLogSetDramAddrLow,		PPSMC_MSG_DramLogSetDramAddrLow,       0),
	MSG_MAP(DramLogSetDramSize,		PPSMC_MSG_DramLogSetDramSize,          0),
	MSG_MAP(AllowGfxOff,			PPSMC_MSG_AllowGfxOff,                 0),
	MSG_MAP(DisallowGfxOff,			PPSMC_MSG_DisallowGfxOff,              0),
	MSG_MAP(SetMGpuFanBoostLimitRpm,	PPSMC_MSG_SetMGpuFanBoostLimitRpm,     0),
	MSG_MAP(GetPptLimit,			PPSMC_MSG_GetPptLimit,                 0),
	MSG_MAP(NotifyPowerSource,		PPSMC_MSG_NotifyPowerSource,           0),
	MSG_MAP(Mode1Reset,			PPSMC_MSG_Mode1Reset,                  0),
	MSG_MAP(Mode2Reset,			PPSMC_MSG_Mode2Reset,	       		   0),
	MSG_MAP(PrepareMp1ForUnload,		PPSMC_MSG_PrepareMp1ForUnload,         0),
	MSG_MAP(DFCstateControl,		PPSMC_MSG_SetExternalClientDfCstateAllow, 0),
	MSG_MAP(ArmD3,				PPSMC_MSG_ArmD3,                       0),
	MSG_MAP(SetNumBadMemoryPagesRetired,	PPSMC_MSG_SetNumBadMemoryPagesRetired,   0),
	MSG_MAP(SetBadMemoryPagesRetiredFlagsPerChannel,
			    PPSMC_MSG_SetBadMemoryPagesRetiredFlagsPerChannel,   0),
	MSG_MAP(AllowGpo,			PPSMC_MSG_SetGpoAllow,           0),
	MSG_MAP(AllowIHHostInterrupt,		PPSMC_MSG_AllowIHHostInterrupt,       0),
	MSG_MAP(ReenableAcDcInterrupt,		PPSMC_MSG_ReenableAcDcInterrupt,       0),
};

static struct cmn2asic_mapping smu_v13_0_0_clk_map[SMU_CLK_COUNT] = {
	CLK_MAP(GFXCLK,		PPCLK_GFXCLK),
	CLK_MAP(SCLK,		PPCLK_GFXCLK),
	CLK_MAP(SOCCLK,		PPCLK_SOCCLK),
	CLK_MAP(FCLK,		PPCLK_FCLK),
	CLK_MAP(UCLK,		PPCLK_UCLK),
	CLK_MAP(MCLK,		PPCLK_UCLK),
	CLK_MAP(VCLK,		PPCLK_VCLK_0),
	CLK_MAP(VCLK1,		PPCLK_VCLK_1),
	CLK_MAP(DCLK,		PPCLK_DCLK_0),
	CLK_MAP(DCLK1,		PPCLK_DCLK_1),
};

static struct cmn2asic_mapping smu_v13_0_0_feature_mask_map[SMU_FEATURE_COUNT] = {
	FEA_MAP(FW_DATA_READ),
	FEA_MAP(DPM_GFXCLK),
	FEA_MAP(DPM_GFX_POWER_OPTIMIZER),
	FEA_MAP(DPM_UCLK),
	FEA_MAP(DPM_FCLK),
	FEA_MAP(DPM_SOCCLK),
	FEA_MAP(DPM_MP0CLK),
	FEA_MAP(DPM_LINK),
	FEA_MAP(DPM_DCN),
	FEA_MAP(VMEMP_SCALING),
	FEA_MAP(VDDIO_MEM_SCALING),
	FEA_MAP(DS_GFXCLK),
	FEA_MAP(DS_SOCCLK),
	FEA_MAP(DS_FCLK),
	FEA_MAP(DS_LCLK),
	FEA_MAP(DS_DCFCLK),
	FEA_MAP(DS_UCLK),
	FEA_MAP(GFX_ULV),
	FEA_MAP(FW_DSTATE),
	FEA_MAP(GFXOFF),
	FEA_MAP(BACO),
	FEA_MAP(MM_DPM),
	FEA_MAP(SOC_MPCLK_DS),
	FEA_MAP(BACO_MPCLK_DS),
	FEA_MAP(THROTTLERS),
	FEA_MAP(SMARTSHIFT),
	FEA_MAP(GTHR),
	FEA_MAP(ACDC),
	FEA_MAP(VR0HOT),
	FEA_MAP(FW_CTF),
	FEA_MAP(FAN_CONTROL),
	FEA_MAP(GFX_DCS),
	FEA_MAP(GFX_READ_MARGIN),
	FEA_MAP(LED_DISPLAY),
	FEA_MAP(GFXCLK_SPREAD_SPECTRUM),
	FEA_MAP(OUT_OF_BAND_MONITOR),
	FEA_MAP(OPTIMIZED_VMIN),
	FEA_MAP(GFX_IMU),
	FEA_MAP(BOOT_TIME_CAL),
	FEA_MAP(GFX_PCC_DFLL),
	FEA_MAP(SOC_CG),
	FEA_MAP(DF_CSTATE),
	FEA_MAP(GFX_EDC),
	FEA_MAP(BOOT_POWER_OPT),
	FEA_MAP(CLOCK_POWER_DOWN_BYPASS),
	FEA_MAP(DS_VCN),
	FEA_MAP(BACO_CG),
	FEA_MAP(MEM_TEMP_READ),
	FEA_MAP(ATHUB_MMHUB_PG),
	FEA_MAP(SOC_PCC),
	[SMU_FEATURE_DPM_VCLK_BIT] = {1, FEATURE_MM_DPM_BIT},
	[SMU_FEATURE_DPM_DCLK_BIT] = {1, FEATURE_MM_DPM_BIT},
	[SMU_FEATURE_PPT_BIT] = {1, FEATURE_THROTTLERS_BIT},
};

static struct cmn2asic_mapping smu_v13_0_0_table_map[SMU_TABLE_COUNT] = {
	TAB_MAP(PPTABLE),
	TAB_MAP(WATERMARKS),
	TAB_MAP(AVFS_PSM_DEBUG),
	TAB_MAP(PMSTATUSLOG),
	TAB_MAP(SMU_METRICS),
	TAB_MAP(DRIVER_SMU_CONFIG),
	TAB_MAP(ACTIVITY_MONITOR_COEFF),
	[SMU_TABLE_COMBO_PPTABLE] = {1, TABLE_COMBO_PPTABLE},
	TAB_MAP(I2C_COMMANDS),
	TAB_MAP(ECCINFO),
	TAB_MAP(OVERDRIVE),
};

static struct cmn2asic_mapping smu_v13_0_0_pwr_src_map[SMU_POWER_SOURCE_COUNT] = {
	PWR_MAP(AC),
	PWR_MAP(DC),
};

static struct cmn2asic_mapping smu_v13_0_0_workload_map[PP_SMC_POWER_PROFILE_COUNT] = {
	WORKLOAD_MAP(PP_SMC_POWER_PROFILE_BOOTUP_DEFAULT,	WORKLOAD_PPLIB_DEFAULT_BIT),
	WORKLOAD_MAP(PP_SMC_POWER_PROFILE_FULLSCREEN3D,		WORKLOAD_PPLIB_FULL_SCREEN_3D_BIT),
	WORKLOAD_MAP(PP_SMC_POWER_PROFILE_POWERSAVING,		WORKLOAD_PPLIB_POWER_SAVING_BIT),
	WORKLOAD_MAP(PP_SMC_POWER_PROFILE_VIDEO,		WORKLOAD_PPLIB_VIDEO_BIT),
	WORKLOAD_MAP(PP_SMC_POWER_PROFILE_VR,			WORKLOAD_PPLIB_VR_BIT),
	WORKLOAD_MAP(PP_SMC_POWER_PROFILE_COMPUTE,		WORKLOAD_PPLIB_COMPUTE_BIT),
	WORKLOAD_MAP(PP_SMC_POWER_PROFILE_CUSTOM,		WORKLOAD_PPLIB_CUSTOM_BIT),
	WORKLOAD_MAP(PP_SMC_POWER_PROFILE_WINDOW3D,		WORKLOAD_PPLIB_WINDOW_3D_BIT),
};

static const uint8_t smu_v13_0_0_throttler_map[] = {
	[THROTTLER_PPT0_BIT]		= (SMU_THROTTLER_PPT0_BIT),
	[THROTTLER_PPT1_BIT]		= (SMU_THROTTLER_PPT1_BIT),
	[THROTTLER_PPT2_BIT]		= (SMU_THROTTLER_PPT2_BIT),
	[THROTTLER_PPT3_BIT]		= (SMU_THROTTLER_PPT3_BIT),
	[THROTTLER_TDC_GFX_BIT]		= (SMU_THROTTLER_TDC_GFX_BIT),
	[THROTTLER_TDC_SOC_BIT]		= (SMU_THROTTLER_TDC_SOC_BIT),
	[THROTTLER_TEMP_EDGE_BIT]	= (SMU_THROTTLER_TEMP_EDGE_BIT),
	[THROTTLER_TEMP_HOTSPOT_BIT]	= (SMU_THROTTLER_TEMP_HOTSPOT_BIT),
	[THROTTLER_TEMP_MEM_BIT]	= (SMU_THROTTLER_TEMP_MEM_BIT),
	[THROTTLER_TEMP_VR_GFX_BIT]	= (SMU_THROTTLER_TEMP_VR_GFX_BIT),
	[THROTTLER_TEMP_VR_SOC_BIT]	= (SMU_THROTTLER_TEMP_VR_SOC_BIT),
	[THROTTLER_TEMP_VR_MEM0_BIT]	= (SMU_THROTTLER_TEMP_VR_MEM0_BIT),
	[THROTTLER_TEMP_VR_MEM1_BIT]	= (SMU_THROTTLER_TEMP_VR_MEM1_BIT),
	[THROTTLER_TEMP_LIQUID0_BIT]	= (SMU_THROTTLER_TEMP_LIQUID0_BIT),
	[THROTTLER_TEMP_LIQUID1_BIT]	= (SMU_THROTTLER_TEMP_LIQUID1_BIT),
	[THROTTLER_GFX_APCC_PLUS_BIT]	= (SMU_THROTTLER_APCC_BIT),
	[THROTTLER_FIT_BIT]		= (SMU_THROTTLER_FIT_BIT),
};

static int
smu_v13_0_0_get_allowed_feature_mask(struct smu_context *smu,
				  uint32_t *feature_mask, uint32_t num)
{
	struct amdgpu_device *adev = smu->adev;
	u32 smu_version;

	if (num > 2)
		return -EINVAL;

	memset(feature_mask, 0xff, sizeof(uint32_t) * num);

	if (!(adev->pm.pp_feature & PP_SCLK_DPM_MASK)) {
		*(uint64_t *)feature_mask &= ~FEATURE_MASK(FEATURE_DPM_GFXCLK_BIT);
		*(uint64_t *)feature_mask &= ~FEATURE_MASK(FEATURE_GFX_IMU_BIT);
	}

	if (!(adev->pg_flags & AMD_PG_SUPPORT_ATHUB) ||
	    !(adev->pg_flags & AMD_PG_SUPPORT_MMHUB))
		*(uint64_t *)feature_mask &= ~FEATURE_MASK(FEATURE_ATHUB_MMHUB_PG_BIT);

	if (!(adev->pm.pp_feature & PP_SOCCLK_DPM_MASK))
		*(uint64_t *)feature_mask &= ~FEATURE_MASK(FEATURE_DPM_SOCCLK_BIT);

	/* PMFW 78.58 contains a critical fix for gfxoff feature */
	smu_cmn_get_smc_version(smu, NULL, &smu_version);
	if ((smu_version < 0x004e3a00) ||
	     !(adev->pm.pp_feature & PP_GFXOFF_MASK))
		*(uint64_t *)feature_mask &= ~FEATURE_MASK(FEATURE_GFXOFF_BIT);

	if (!(adev->pm.pp_feature & PP_MCLK_DPM_MASK)) {
		*(uint64_t *)feature_mask &= ~FEATURE_MASK(FEATURE_DPM_UCLK_BIT);
		*(uint64_t *)feature_mask &= ~FEATURE_MASK(FEATURE_VMEMP_SCALING_BIT);
		*(uint64_t *)feature_mask &= ~FEATURE_MASK(FEATURE_VDDIO_MEM_SCALING_BIT);
	}

	if (!(adev->pm.pp_feature & PP_SCLK_DEEP_SLEEP_MASK))
		*(uint64_t *)feature_mask &= ~FEATURE_MASK(FEATURE_DS_GFXCLK_BIT);

	if (!(adev->pm.pp_feature & PP_PCIE_DPM_MASK)) {
		*(uint64_t *)feature_mask &= ~FEATURE_MASK(FEATURE_DPM_LINK_BIT);
		*(uint64_t *)feature_mask &= ~FEATURE_MASK(FEATURE_DS_LCLK_BIT);
	}

	if (!(adev->pm.pp_feature & PP_ULV_MASK))
		*(uint64_t *)feature_mask &= ~FEATURE_MASK(FEATURE_GFX_ULV_BIT);

	return 0;
}

static int smu_v13_0_0_check_powerplay_table(struct smu_context *smu)
{
	struct smu_table_context *table_context = &smu->smu_table;
	struct smu_13_0_0_powerplay_table *powerplay_table =
		table_context->power_play_table;
	struct smu_baco_context *smu_baco = &smu->smu_baco;
<<<<<<< HEAD
=======
	PPTable_t *pptable = smu->smu_table.driver_pptable;
#if 0
>>>>>>> ef35c7ba
	PPTable_t *pptable = smu->smu_table.driver_pptable;
#if 0
	const OverDriveLimits_t * const overdrive_upperlimits =
				&pptable->SkuTable.OverDriveLimitsBasicMax;
	const OverDriveLimits_t * const overdrive_lowerlimits =
				&pptable->SkuTable.OverDriveLimitsMin;
#endif

	if (powerplay_table->platform_caps & SMU_13_0_0_PP_PLATFORM_CAP_HARDWAREDC)
		smu->dc_controlled_by_gpio = true;

	if (powerplay_table->platform_caps & SMU_13_0_0_PP_PLATFORM_CAP_BACO ||
	    powerplay_table->platform_caps & SMU_13_0_0_PP_PLATFORM_CAP_MACO)
		smu_baco->platform_support = true;

	if (powerplay_table->platform_caps & SMU_13_0_0_PP_PLATFORM_CAP_MACO)
		smu_baco->maco_support = true;

	/*
	 * We are in the transition to a new OD mechanism.
	 * Disable the OD feature support for SMU13 temporarily.
	 * TODO: get this reverted when new OD mechanism online
	 */
#if 0
	if (!overdrive_lowerlimits->FeatureCtrlMask ||
	    !overdrive_upperlimits->FeatureCtrlMask)
		smu->od_enabled = false;

	/*
	 * Instead of having its own buffer space and get overdrive_table copied,
	 * smu->od_settings just points to the actual overdrive_table
	 */
	smu->od_settings = &powerplay_table->overdrive_table;
#else
	smu->od_enabled = false;
#endif

	table_context->thermal_controller_type =
		powerplay_table->thermal_controller_type;

	smu->adev->pm.no_fan =
		!(pptable->SkuTable.FeaturesToRun[0] & (1 << FEATURE_FAN_CONTROL_BIT));

	return 0;
}

static int smu_v13_0_0_store_powerplay_table(struct smu_context *smu)
{
	struct smu_table_context *table_context = &smu->smu_table;
	struct smu_13_0_0_powerplay_table *powerplay_table =
		table_context->power_play_table;

	memcpy(table_context->driver_pptable, &powerplay_table->smc_pptable,
	       sizeof(PPTable_t));

	return 0;
}

#ifndef atom_smc_dpm_info_table_13_0_0
struct atom_smc_dpm_info_table_13_0_0 {
	struct atom_common_table_header table_header;
	BoardTable_t BoardTable;
};
#endif

static int smu_v13_0_0_append_powerplay_table(struct smu_context *smu)
{
	struct smu_table_context *table_context = &smu->smu_table;
	PPTable_t *smc_pptable = table_context->driver_pptable;
	struct atom_smc_dpm_info_table_13_0_0 *smc_dpm_table;
	BoardTable_t *BoardTable = &smc_pptable->BoardTable;
	int index, ret;

	index = get_index_into_master_table(atom_master_list_of_data_tables_v2_1,
					    smc_dpm_info);

	ret = amdgpu_atombios_get_data_table(smu->adev, index, NULL, NULL, NULL,
					     (uint8_t **)&smc_dpm_table);
	if (ret)
		return ret;

	memcpy(BoardTable, &smc_dpm_table->BoardTable, sizeof(BoardTable_t));

	return 0;
}

static int smu_v13_0_0_get_pptable_from_pmfw(struct smu_context *smu,
					     void **table,
					     uint32_t *size)
{
	struct smu_table_context *smu_table = &smu->smu_table;
	void *combo_pptable = smu_table->combo_pptable;
	int ret = 0;

	ret = smu_cmn_get_combo_pptable(smu);
	if (ret)
		return ret;

	*table = combo_pptable;
	*size = sizeof(struct smu_13_0_0_powerplay_table);

	return 0;
}

static int smu_v13_0_0_setup_pptable(struct smu_context *smu)
{
	struct smu_table_context *smu_table = &smu->smu_table;
	struct amdgpu_device *adev = smu->adev;
	int ret = 0;

	if (amdgpu_sriov_vf(smu->adev))
		return 0;

	ret = smu_v13_0_0_get_pptable_from_pmfw(smu,
						&smu_table->power_play_table,
						&smu_table->power_play_table_size);
	if (ret)
		return ret;

	ret = smu_v13_0_0_store_powerplay_table(smu);
	if (ret)
		return ret;

	/*
	 * With SCPM enabled, the operation below will be handled
	 * by PSP. Driver involvment is unnecessary and useless.
	 */
	if (!adev->scpm_enabled) {
		ret = smu_v13_0_0_append_powerplay_table(smu);
		if (ret)
			return ret;
	}

	ret = smu_v13_0_0_check_powerplay_table(smu);
	if (ret)
		return ret;

	return ret;
}

static int smu_v13_0_0_tables_init(struct smu_context *smu)
{
	struct smu_table_context *smu_table = &smu->smu_table;
	struct smu_table *tables = smu_table->tables;

	SMU_TABLE_INIT(tables, SMU_TABLE_PPTABLE, sizeof(PPTable_t),
		       PAGE_SIZE, AMDGPU_GEM_DOMAIN_VRAM);
	SMU_TABLE_INIT(tables, SMU_TABLE_WATERMARKS, sizeof(Watermarks_t),
		       PAGE_SIZE, AMDGPU_GEM_DOMAIN_VRAM);
	SMU_TABLE_INIT(tables, SMU_TABLE_SMU_METRICS, sizeof(SmuMetricsExternal_t),
		       PAGE_SIZE, AMDGPU_GEM_DOMAIN_VRAM);
	SMU_TABLE_INIT(tables, SMU_TABLE_I2C_COMMANDS, sizeof(SwI2cRequest_t),
		       PAGE_SIZE, AMDGPU_GEM_DOMAIN_VRAM);
	SMU_TABLE_INIT(tables, SMU_TABLE_OVERDRIVE, sizeof(OverDriveTableExternal_t),
		       PAGE_SIZE, AMDGPU_GEM_DOMAIN_VRAM);
	SMU_TABLE_INIT(tables, SMU_TABLE_PMSTATUSLOG, SMU13_TOOL_SIZE,
		       PAGE_SIZE, AMDGPU_GEM_DOMAIN_VRAM);
	SMU_TABLE_INIT(tables, SMU_TABLE_ACTIVITY_MONITOR_COEFF,
		       sizeof(DpmActivityMonitorCoeffIntExternal_t), PAGE_SIZE,
		       AMDGPU_GEM_DOMAIN_VRAM);
	SMU_TABLE_INIT(tables, SMU_TABLE_COMBO_PPTABLE, MP0_MP1_DATA_REGION_SIZE_COMBOPPTABLE,
			PAGE_SIZE, AMDGPU_GEM_DOMAIN_VRAM);
	SMU_TABLE_INIT(tables, SMU_TABLE_ECCINFO, sizeof(EccInfoTable_t),
			PAGE_SIZE, AMDGPU_GEM_DOMAIN_VRAM);

	smu_table->metrics_table = kzalloc(sizeof(SmuMetricsExternal_t), GFP_KERNEL);
	if (!smu_table->metrics_table)
		goto err0_out;
	smu_table->metrics_time = 0;

	smu_table->gpu_metrics_table_size = sizeof(struct gpu_metrics_v1_3);
	smu_table->gpu_metrics_table = kzalloc(smu_table->gpu_metrics_table_size, GFP_KERNEL);
	if (!smu_table->gpu_metrics_table)
		goto err1_out;

	smu_table->watermarks_table = kzalloc(sizeof(Watermarks_t), GFP_KERNEL);
	if (!smu_table->watermarks_table)
		goto err2_out;

	smu_table->ecc_table = kzalloc(tables[SMU_TABLE_ECCINFO].size, GFP_KERNEL);
	if (!smu_table->ecc_table)
		goto err3_out;

	return 0;

err3_out:
	kfree(smu_table->watermarks_table);
err2_out:
	kfree(smu_table->gpu_metrics_table);
err1_out:
	kfree(smu_table->metrics_table);
err0_out:
	return -ENOMEM;
}

static int smu_v13_0_0_allocate_dpm_context(struct smu_context *smu)
{
	struct smu_dpm_context *smu_dpm = &smu->smu_dpm;

	smu_dpm->dpm_context = kzalloc(sizeof(struct smu_13_0_dpm_context),
				       GFP_KERNEL);
	if (!smu_dpm->dpm_context)
		return -ENOMEM;

	smu_dpm->dpm_context_size = sizeof(struct smu_13_0_dpm_context);

	return 0;
}

static int smu_v13_0_0_init_smc_tables(struct smu_context *smu)
{
	int ret = 0;

	ret = smu_v13_0_0_tables_init(smu);
	if (ret)
		return ret;

	ret = smu_v13_0_0_allocate_dpm_context(smu);
	if (ret)
		return ret;

	return smu_v13_0_init_smc_tables(smu);
}

static int smu_v13_0_0_set_default_dpm_table(struct smu_context *smu)
{
	struct smu_13_0_dpm_context *dpm_context = smu->smu_dpm.dpm_context;
	struct smu_table_context *table_context = &smu->smu_table;
	PPTable_t *pptable = table_context->driver_pptable;
	SkuTable_t *skutable = &pptable->SkuTable;
	struct smu_13_0_dpm_table *dpm_table;
	struct smu_13_0_pcie_table *pcie_table;
	uint32_t link_level;
	int ret = 0;

	/* socclk dpm table setup */
	dpm_table = &dpm_context->dpm_tables.soc_table;
	if (smu_cmn_feature_is_enabled(smu, SMU_FEATURE_DPM_SOCCLK_BIT)) {
		ret = smu_v13_0_set_single_dpm_table(smu,
						     SMU_SOCCLK,
						     dpm_table);
		if (ret)
			return ret;
	} else {
		dpm_table->count = 1;
		dpm_table->dpm_levels[0].value = smu->smu_table.boot_values.socclk / 100;
		dpm_table->dpm_levels[0].enabled = true;
		dpm_table->min = dpm_table->dpm_levels[0].value;
		dpm_table->max = dpm_table->dpm_levels[0].value;
	}

	/* gfxclk dpm table setup */
	dpm_table = &dpm_context->dpm_tables.gfx_table;
	if (smu_cmn_feature_is_enabled(smu, SMU_FEATURE_DPM_GFXCLK_BIT)) {
		ret = smu_v13_0_set_single_dpm_table(smu,
						     SMU_GFXCLK,
						     dpm_table);
		if (ret)
			return ret;

		/*
		 * Update the reported maximum shader clock to the value
		 * which can be guarded to be achieved on all cards. This
		 * is aligned with Window setting. And considering that value
		 * might be not the peak frequency the card can achieve, it
		 * is normal some real-time clock frequency can overtake this
		 * labelled maximum clock frequency(for example in pp_dpm_sclk
		 * sysfs output).
		 */
		if (skutable->DriverReportedClocks.GameClockAc &&
		    (dpm_table->dpm_levels[dpm_table->count - 1].value >
		    skutable->DriverReportedClocks.GameClockAc)) {
			dpm_table->dpm_levels[dpm_table->count - 1].value =
				skutable->DriverReportedClocks.GameClockAc;
			dpm_table->max = skutable->DriverReportedClocks.GameClockAc;
		}
	} else {
		dpm_table->count = 1;
		dpm_table->dpm_levels[0].value = smu->smu_table.boot_values.gfxclk / 100;
		dpm_table->dpm_levels[0].enabled = true;
		dpm_table->min = dpm_table->dpm_levels[0].value;
		dpm_table->max = dpm_table->dpm_levels[0].value;
	}

	/* uclk dpm table setup */
	dpm_table = &dpm_context->dpm_tables.uclk_table;
	if (smu_cmn_feature_is_enabled(smu, SMU_FEATURE_DPM_UCLK_BIT)) {
		ret = smu_v13_0_set_single_dpm_table(smu,
						     SMU_UCLK,
						     dpm_table);
		if (ret)
			return ret;
	} else {
		dpm_table->count = 1;
		dpm_table->dpm_levels[0].value = smu->smu_table.boot_values.uclk / 100;
		dpm_table->dpm_levels[0].enabled = true;
		dpm_table->min = dpm_table->dpm_levels[0].value;
		dpm_table->max = dpm_table->dpm_levels[0].value;
	}

	/* fclk dpm table setup */
	dpm_table = &dpm_context->dpm_tables.fclk_table;
	if (smu_cmn_feature_is_enabled(smu, SMU_FEATURE_DPM_FCLK_BIT)) {
		ret = smu_v13_0_set_single_dpm_table(smu,
						     SMU_FCLK,
						     dpm_table);
		if (ret)
			return ret;
	} else {
		dpm_table->count = 1;
		dpm_table->dpm_levels[0].value = smu->smu_table.boot_values.fclk / 100;
		dpm_table->dpm_levels[0].enabled = true;
		dpm_table->min = dpm_table->dpm_levels[0].value;
		dpm_table->max = dpm_table->dpm_levels[0].value;
	}

	/* vclk dpm table setup */
	dpm_table = &dpm_context->dpm_tables.vclk_table;
	if (smu_cmn_feature_is_enabled(smu, SMU_FEATURE_DPM_VCLK_BIT)) {
		ret = smu_v13_0_set_single_dpm_table(smu,
						     SMU_VCLK,
						     dpm_table);
		if (ret)
			return ret;
	} else {
		dpm_table->count = 1;
		dpm_table->dpm_levels[0].value = smu->smu_table.boot_values.vclk / 100;
		dpm_table->dpm_levels[0].enabled = true;
		dpm_table->min = dpm_table->dpm_levels[0].value;
		dpm_table->max = dpm_table->dpm_levels[0].value;
	}

	/* dclk dpm table setup */
	dpm_table = &dpm_context->dpm_tables.dclk_table;
	if (smu_cmn_feature_is_enabled(smu, SMU_FEATURE_DPM_DCLK_BIT)) {
		ret = smu_v13_0_set_single_dpm_table(smu,
						     SMU_DCLK,
						     dpm_table);
		if (ret)
			return ret;
	} else {
		dpm_table->count = 1;
		dpm_table->dpm_levels[0].value = smu->smu_table.boot_values.dclk / 100;
		dpm_table->dpm_levels[0].enabled = true;
		dpm_table->min = dpm_table->dpm_levels[0].value;
		dpm_table->max = dpm_table->dpm_levels[0].value;
	}

	/* lclk dpm table setup */
	pcie_table = &dpm_context->dpm_tables.pcie_table;
	pcie_table->num_of_link_levels = 0;
	for (link_level = 0; link_level < NUM_LINK_LEVELS; link_level++) {
		if (!skutable->PcieGenSpeed[link_level] &&
		    !skutable->PcieLaneCount[link_level] &&
		    !skutable->LclkFreq[link_level])
			continue;

		pcie_table->pcie_gen[pcie_table->num_of_link_levels] =
					skutable->PcieGenSpeed[link_level];
		pcie_table->pcie_lane[pcie_table->num_of_link_levels] =
					skutable->PcieLaneCount[link_level];
		pcie_table->clk_freq[pcie_table->num_of_link_levels] =
					skutable->LclkFreq[link_level];
		pcie_table->num_of_link_levels++;
	}

	return 0;
}

static bool smu_v13_0_0_is_dpm_running(struct smu_context *smu)
{
	int ret = 0;
	uint64_t feature_enabled;

	ret = smu_cmn_get_enabled_mask(smu, &feature_enabled);
	if (ret)
		return false;

	return !!(feature_enabled & SMC_DPM_FEATURE);
}

static void smu_v13_0_0_dump_pptable(struct smu_context *smu)
{
       struct smu_table_context *table_context = &smu->smu_table;
       PPTable_t *pptable = table_context->driver_pptable;
       SkuTable_t *skutable = &pptable->SkuTable;

       dev_info(smu->adev->dev, "Dumped PPTable:\n");

       dev_info(smu->adev->dev, "Version = 0x%08x\n", skutable->Version);
       dev_info(smu->adev->dev, "FeaturesToRun[0] = 0x%08x\n", skutable->FeaturesToRun[0]);
       dev_info(smu->adev->dev, "FeaturesToRun[1] = 0x%08x\n", skutable->FeaturesToRun[1]);
}

static int smu_v13_0_0_system_features_control(struct smu_context *smu,
						  bool en)
{
	return smu_v13_0_system_features_control(smu, en);
}

static uint32_t smu_v13_0_get_throttler_status(SmuMetrics_t *metrics)
{
	uint32_t throttler_status = 0;
	int i;

	for (i = 0; i < THROTTLER_COUNT; i++)
		throttler_status |=
			(metrics->ThrottlingPercentage[i] ? 1U << i : 0);

	return throttler_status;
}

#define SMU_13_0_0_BUSY_THRESHOLD	15
static int smu_v13_0_0_get_smu_metrics_data(struct smu_context *smu,
					    MetricsMember_t member,
					    uint32_t *value)
{
	struct smu_table_context *smu_table = &smu->smu_table;
	SmuMetrics_t *metrics =
		&(((SmuMetricsExternal_t *)(smu_table->metrics_table))->SmuMetrics);
	int ret = 0;

	ret = smu_cmn_get_metrics_table(smu,
					NULL,
					false);
	if (ret)
		return ret;

	switch (member) {
	case METRICS_CURR_GFXCLK:
		*value = metrics->CurrClock[PPCLK_GFXCLK];
		break;
	case METRICS_CURR_SOCCLK:
		*value = metrics->CurrClock[PPCLK_SOCCLK];
		break;
	case METRICS_CURR_UCLK:
		*value = metrics->CurrClock[PPCLK_UCLK];
		break;
	case METRICS_CURR_VCLK:
		*value = metrics->CurrClock[PPCLK_VCLK_0];
		break;
	case METRICS_CURR_VCLK1:
		*value = metrics->CurrClock[PPCLK_VCLK_1];
		break;
	case METRICS_CURR_DCLK:
		*value = metrics->CurrClock[PPCLK_DCLK_0];
		break;
	case METRICS_CURR_DCLK1:
		*value = metrics->CurrClock[PPCLK_DCLK_1];
		break;
	case METRICS_CURR_FCLK:
		*value = metrics->CurrClock[PPCLK_FCLK];
		break;
	case METRICS_AVERAGE_GFXCLK:
		if (metrics->AverageGfxActivity <= SMU_13_0_0_BUSY_THRESHOLD)
			*value = metrics->AverageGfxclkFrequencyPostDs;
		else
			*value = metrics->AverageGfxclkFrequencyPreDs;
		break;
	case METRICS_AVERAGE_FCLK:
		if (metrics->AverageUclkActivity <= SMU_13_0_0_BUSY_THRESHOLD)
			*value = metrics->AverageFclkFrequencyPostDs;
		else
			*value = metrics->AverageFclkFrequencyPreDs;
		break;
	case METRICS_AVERAGE_UCLK:
		if (metrics->AverageUclkActivity <= SMU_13_0_0_BUSY_THRESHOLD)
			*value = metrics->AverageMemclkFrequencyPostDs;
		else
			*value = metrics->AverageMemclkFrequencyPreDs;
		break;
	case METRICS_AVERAGE_VCLK:
		*value = metrics->AverageVclk0Frequency;
		break;
	case METRICS_AVERAGE_DCLK:
		*value = metrics->AverageDclk0Frequency;
		break;
	case METRICS_AVERAGE_VCLK1:
		*value = metrics->AverageVclk1Frequency;
		break;
	case METRICS_AVERAGE_DCLK1:
		*value = metrics->AverageDclk1Frequency;
		break;
	case METRICS_AVERAGE_GFXACTIVITY:
		*value = metrics->AverageGfxActivity;
		break;
	case METRICS_AVERAGE_MEMACTIVITY:
		*value = metrics->AverageUclkActivity;
		break;
	case METRICS_AVERAGE_SOCKETPOWER:
		*value = metrics->AverageSocketPower << 8;
		break;
	case METRICS_TEMPERATURE_EDGE:
		*value = metrics->AvgTemperature[TEMP_EDGE] *
			SMU_TEMPERATURE_UNITS_PER_CENTIGRADES;
		break;
	case METRICS_TEMPERATURE_HOTSPOT:
		*value = metrics->AvgTemperature[TEMP_HOTSPOT] *
			SMU_TEMPERATURE_UNITS_PER_CENTIGRADES;
		break;
	case METRICS_TEMPERATURE_MEM:
		*value = metrics->AvgTemperature[TEMP_MEM] *
			SMU_TEMPERATURE_UNITS_PER_CENTIGRADES;
		break;
	case METRICS_TEMPERATURE_VRGFX:
		*value = metrics->AvgTemperature[TEMP_VR_GFX] *
			SMU_TEMPERATURE_UNITS_PER_CENTIGRADES;
		break;
	case METRICS_TEMPERATURE_VRSOC:
		*value = metrics->AvgTemperature[TEMP_VR_SOC] *
			SMU_TEMPERATURE_UNITS_PER_CENTIGRADES;
		break;
	case METRICS_THROTTLER_STATUS:
		*value = smu_v13_0_get_throttler_status(metrics);
		break;
	case METRICS_CURR_FANSPEED:
		*value = metrics->AvgFanRpm;
		break;
	case METRICS_CURR_FANPWM:
		*value = metrics->AvgFanPwm;
		break;
	case METRICS_VOLTAGE_VDDGFX:
		*value = metrics->AvgVoltage[SVI_PLANE_GFX];
		break;
	case METRICS_PCIE_RATE:
		*value = metrics->PcieRate;
		break;
	case METRICS_PCIE_WIDTH:
		*value = metrics->PcieWidth;
		break;
	default:
		*value = UINT_MAX;
		break;
	}

	return ret;
}

static int smu_v13_0_0_get_dpm_ultimate_freq(struct smu_context *smu,
					     enum smu_clk_type clk_type,
					     uint32_t *min,
					     uint32_t *max)
{
	struct smu_13_0_dpm_context *dpm_context =
		smu->smu_dpm.dpm_context;
	struct smu_13_0_dpm_table *dpm_table;

	switch (clk_type) {
	case SMU_MCLK:
	case SMU_UCLK:
		/* uclk dpm table */
		dpm_table = &dpm_context->dpm_tables.uclk_table;
		break;
	case SMU_GFXCLK:
	case SMU_SCLK:
		/* gfxclk dpm table */
		dpm_table = &dpm_context->dpm_tables.gfx_table;
		break;
	case SMU_SOCCLK:
		/* socclk dpm table */
		dpm_table = &dpm_context->dpm_tables.soc_table;
		break;
	case SMU_FCLK:
		/* fclk dpm table */
		dpm_table = &dpm_context->dpm_tables.fclk_table;
		break;
	case SMU_VCLK:
	case SMU_VCLK1:
		/* vclk dpm table */
		dpm_table = &dpm_context->dpm_tables.vclk_table;
		break;
	case SMU_DCLK:
	case SMU_DCLK1:
		/* dclk dpm table */
		dpm_table = &dpm_context->dpm_tables.dclk_table;
		break;
	default:
		dev_err(smu->adev->dev, "Unsupported clock type!\n");
		return -EINVAL;
	}

	if (min)
		*min = dpm_table->min;
	if (max)
		*max = dpm_table->max;

	return 0;
}

static int smu_v13_0_0_read_sensor(struct smu_context *smu,
				   enum amd_pp_sensors sensor,
				   void *data,
				   uint32_t *size)
{
	struct smu_table_context *table_context = &smu->smu_table;
	PPTable_t *smc_pptable = table_context->driver_pptable;
	int ret = 0;

	switch (sensor) {
	case AMDGPU_PP_SENSOR_MAX_FAN_RPM:
		*(uint16_t *)data = smc_pptable->SkuTable.FanMaximumRpm;
		*size = 4;
		break;
	case AMDGPU_PP_SENSOR_MEM_LOAD:
		ret = smu_v13_0_0_get_smu_metrics_data(smu,
						       METRICS_AVERAGE_MEMACTIVITY,
						       (uint32_t *)data);
		*size = 4;
		break;
	case AMDGPU_PP_SENSOR_GPU_LOAD:
		ret = smu_v13_0_0_get_smu_metrics_data(smu,
						       METRICS_AVERAGE_GFXACTIVITY,
						       (uint32_t *)data);
		*size = 4;
		break;
	case AMDGPU_PP_SENSOR_GPU_AVG_POWER:
		ret = smu_v13_0_0_get_smu_metrics_data(smu,
						       METRICS_AVERAGE_SOCKETPOWER,
						       (uint32_t *)data);
		*size = 4;
		break;
	case AMDGPU_PP_SENSOR_HOTSPOT_TEMP:
		ret = smu_v13_0_0_get_smu_metrics_data(smu,
						       METRICS_TEMPERATURE_HOTSPOT,
						       (uint32_t *)data);
		*size = 4;
		break;
	case AMDGPU_PP_SENSOR_EDGE_TEMP:
		ret = smu_v13_0_0_get_smu_metrics_data(smu,
						       METRICS_TEMPERATURE_EDGE,
						       (uint32_t *)data);
		*size = 4;
		break;
	case AMDGPU_PP_SENSOR_MEM_TEMP:
		ret = smu_v13_0_0_get_smu_metrics_data(smu,
						       METRICS_TEMPERATURE_MEM,
						       (uint32_t *)data);
		*size = 4;
		break;
	case AMDGPU_PP_SENSOR_GFX_MCLK:
		ret = smu_v13_0_0_get_smu_metrics_data(smu,
						       METRICS_CURR_UCLK,
						       (uint32_t *)data);
		*(uint32_t *)data *= 100;
		*size = 4;
		break;
	case AMDGPU_PP_SENSOR_GFX_SCLK:
		ret = smu_v13_0_0_get_smu_metrics_data(smu,
						       METRICS_AVERAGE_GFXCLK,
						       (uint32_t *)data);
		*(uint32_t *)data *= 100;
		*size = 4;
		break;
	case AMDGPU_PP_SENSOR_VDDGFX:
		ret = smu_v13_0_0_get_smu_metrics_data(smu,
						       METRICS_VOLTAGE_VDDGFX,
						       (uint32_t *)data);
		*size = 4;
		break;
	case AMDGPU_PP_SENSOR_GPU_INPUT_POWER:
	default:
		ret = -EOPNOTSUPP;
		break;
	}

	return ret;
}

static int smu_v13_0_0_get_current_clk_freq_by_table(struct smu_context *smu,
						     enum smu_clk_type clk_type,
						     uint32_t *value)
{
	MetricsMember_t member_type;
	int clk_id = 0;

	clk_id = smu_cmn_to_asic_specific_index(smu,
						CMN2ASIC_MAPPING_CLK,
						clk_type);
	if (clk_id < 0)
		return -EINVAL;

	switch (clk_id) {
	case PPCLK_GFXCLK:
		member_type = METRICS_AVERAGE_GFXCLK;
		break;
	case PPCLK_UCLK:
		member_type = METRICS_CURR_UCLK;
		break;
	case PPCLK_FCLK:
		member_type = METRICS_CURR_FCLK;
		break;
	case PPCLK_SOCCLK:
		member_type = METRICS_CURR_SOCCLK;
		break;
	case PPCLK_VCLK_0:
		member_type = METRICS_AVERAGE_VCLK;
		break;
	case PPCLK_DCLK_0:
		member_type = METRICS_AVERAGE_DCLK;
		break;
	case PPCLK_VCLK_1:
		member_type = METRICS_AVERAGE_VCLK1;
		break;
	case PPCLK_DCLK_1:
		member_type = METRICS_AVERAGE_DCLK1;
		break;
	default:
		return -EINVAL;
	}

	return smu_v13_0_0_get_smu_metrics_data(smu,
						member_type,
						value);
}

static bool smu_v13_0_0_is_od_feature_supported(struct smu_context *smu,
						int od_feature_bit)
{
	PPTable_t *pptable = smu->smu_table.driver_pptable;
	const OverDriveLimits_t * const overdrive_upperlimits =
				&pptable->SkuTable.OverDriveLimitsBasicMax;

	return overdrive_upperlimits->FeatureCtrlMask & (1U << od_feature_bit);
}

static void smu_v13_0_0_get_od_setting_limits(struct smu_context *smu,
					      int od_feature_bit,
					      int32_t *min,
					      int32_t *max)
{
	PPTable_t *pptable = smu->smu_table.driver_pptable;
	const OverDriveLimits_t * const overdrive_upperlimits =
				&pptable->SkuTable.OverDriveLimitsBasicMax;
	const OverDriveLimits_t * const overdrive_lowerlimits =
				&pptable->SkuTable.OverDriveLimitsMin;
	int32_t od_min_setting, od_max_setting;

	switch (od_feature_bit) {
	case PP_OD_FEATURE_GFXCLK_FMIN:
		od_min_setting = overdrive_lowerlimits->GfxclkFmin;
		od_max_setting = overdrive_upperlimits->GfxclkFmin;
		break;
	case PP_OD_FEATURE_GFXCLK_FMAX:
		od_min_setting = overdrive_lowerlimits->GfxclkFmax;
		od_max_setting = overdrive_upperlimits->GfxclkFmax;
		break;
	case PP_OD_FEATURE_UCLK_FMIN:
		od_min_setting = overdrive_lowerlimits->UclkFmin;
		od_max_setting = overdrive_upperlimits->UclkFmin;
		break;
	case PP_OD_FEATURE_UCLK_FMAX:
		od_min_setting = overdrive_lowerlimits->UclkFmax;
		od_max_setting = overdrive_upperlimits->UclkFmax;
		break;
	case PP_OD_FEATURE_GFX_VF_CURVE:
		od_min_setting = overdrive_lowerlimits->VoltageOffsetPerZoneBoundary;
		od_max_setting = overdrive_upperlimits->VoltageOffsetPerZoneBoundary;
		break;
	default:
		od_min_setting = od_max_setting = INT_MAX;
		break;
	}

	if (min)
		*min = od_min_setting;
	if (max)
		*max = od_max_setting;
}

static void smu_v13_0_0_dump_od_table(struct smu_context *smu,
				      OverDriveTableExternal_t *od_table)
{
	struct amdgpu_device *adev = smu->adev;

	dev_dbg(adev->dev, "OD: Gfxclk: (%d, %d)\n", od_table->OverDriveTable.GfxclkFmin,
						     od_table->OverDriveTable.GfxclkFmax);
	dev_dbg(adev->dev, "OD: Uclk: (%d, %d)\n", od_table->OverDriveTable.UclkFmin,
						   od_table->OverDriveTable.UclkFmax);
}

static int smu_v13_0_0_get_overdrive_table(struct smu_context *smu,
					   OverDriveTableExternal_t *od_table)
{
	int ret = 0;

	ret = smu_cmn_update_table(smu,
				   SMU_TABLE_OVERDRIVE,
				   0,
				   (void *)od_table,
				   false);
	if (ret)
		dev_err(smu->adev->dev, "Failed to get overdrive table!\n");

	return ret;
}

static int smu_v13_0_0_upload_overdrive_table(struct smu_context *smu,
					      OverDriveTableExternal_t *od_table)
{
	int ret = 0;

	ret = smu_cmn_update_table(smu,
				   SMU_TABLE_OVERDRIVE,
				   0,
				   (void *)od_table,
				   true);
	if (ret)
		dev_err(smu->adev->dev, "Failed to upload overdrive table!\n");

	return ret;
}

static int smu_v13_0_0_print_clk_levels(struct smu_context *smu,
					enum smu_clk_type clk_type,
					char *buf)
{
	struct smu_dpm_context *smu_dpm = &smu->smu_dpm;
	struct smu_13_0_dpm_context *dpm_context = smu_dpm->dpm_context;
	OverDriveTableExternal_t *od_table =
		(OverDriveTableExternal_t *)smu->smu_table.overdrive_table;
	struct smu_13_0_dpm_table *single_dpm_table;
	struct smu_13_0_pcie_table *pcie_table;
	uint32_t gen_speed, lane_width;
	int i, curr_freq, size = 0;
	int32_t min_value, max_value;
	int ret = 0;

	smu_cmn_get_sysfs_buf(&buf, &size);

	if (amdgpu_ras_intr_triggered()) {
		size += sysfs_emit_at(buf, size, "unavailable\n");
		return size;
	}

	switch (clk_type) {
	case SMU_SCLK:
		single_dpm_table = &(dpm_context->dpm_tables.gfx_table);
		break;
	case SMU_MCLK:
		single_dpm_table = &(dpm_context->dpm_tables.uclk_table);
		break;
	case SMU_SOCCLK:
		single_dpm_table = &(dpm_context->dpm_tables.soc_table);
		break;
	case SMU_FCLK:
		single_dpm_table = &(dpm_context->dpm_tables.fclk_table);
		break;
	case SMU_VCLK:
	case SMU_VCLK1:
		single_dpm_table = &(dpm_context->dpm_tables.vclk_table);
		break;
	case SMU_DCLK:
	case SMU_DCLK1:
		single_dpm_table = &(dpm_context->dpm_tables.dclk_table);
		break;
	default:
		break;
	}

	switch (clk_type) {
	case SMU_SCLK:
	case SMU_MCLK:
	case SMU_SOCCLK:
	case SMU_FCLK:
	case SMU_VCLK:
	case SMU_VCLK1:
	case SMU_DCLK:
	case SMU_DCLK1:
		ret = smu_v13_0_0_get_current_clk_freq_by_table(smu, clk_type, &curr_freq);
		if (ret) {
			dev_err(smu->adev->dev, "Failed to get current clock freq!");
			return ret;
		}

		if (single_dpm_table->is_fine_grained) {
			/*
			 * For fine grained dpms, there are only two dpm levels:
			 *   - level 0 -> min clock freq
			 *   - level 1 -> max clock freq
			 * And the current clock frequency can be any value between them.
			 * So, if the current clock frequency is not at level 0 or level 1,
			 * we will fake it as three dpm levels:
			 *   - level 0 -> min clock freq
			 *   - level 1 -> current actual clock freq
			 *   - level 2 -> max clock freq
			 */
			if ((single_dpm_table->dpm_levels[0].value != curr_freq) &&
			     (single_dpm_table->dpm_levels[1].value != curr_freq)) {
				size += sysfs_emit_at(buf, size, "0: %uMhz\n",
						single_dpm_table->dpm_levels[0].value);
				size += sysfs_emit_at(buf, size, "1: %uMhz *\n",
						curr_freq);
				size += sysfs_emit_at(buf, size, "2: %uMhz\n",
						single_dpm_table->dpm_levels[1].value);
			} else {
				size += sysfs_emit_at(buf, size, "0: %uMhz %s\n",
						single_dpm_table->dpm_levels[0].value,
						single_dpm_table->dpm_levels[0].value == curr_freq ? "*" : "");
				size += sysfs_emit_at(buf, size, "1: %uMhz %s\n",
						single_dpm_table->dpm_levels[1].value,
						single_dpm_table->dpm_levels[1].value == curr_freq ? "*" : "");
			}
		} else {
			for (i = 0; i < single_dpm_table->count; i++)
				size += sysfs_emit_at(buf, size, "%d: %uMhz %s\n",
						i, single_dpm_table->dpm_levels[i].value,
						single_dpm_table->dpm_levels[i].value == curr_freq ? "*" : "");
		}
		break;
	case SMU_PCIE:
		ret = smu_v13_0_0_get_smu_metrics_data(smu,
						       METRICS_PCIE_RATE,
						       &gen_speed);
		if (ret)
			return ret;

		ret = smu_v13_0_0_get_smu_metrics_data(smu,
						       METRICS_PCIE_WIDTH,
						       &lane_width);
		if (ret)
			return ret;

		pcie_table = &(dpm_context->dpm_tables.pcie_table);
		for (i = 0; i < pcie_table->num_of_link_levels; i++)
			size += sysfs_emit_at(buf, size, "%d: %s %s %dMhz %s\n", i,
					(pcie_table->pcie_gen[i] == 0) ? "2.5GT/s," :
					(pcie_table->pcie_gen[i] == 1) ? "5.0GT/s," :
					(pcie_table->pcie_gen[i] == 2) ? "8.0GT/s," :
					(pcie_table->pcie_gen[i] == 3) ? "16.0GT/s," : "",
					(pcie_table->pcie_lane[i] == 1) ? "x1" :
					(pcie_table->pcie_lane[i] == 2) ? "x2" :
					(pcie_table->pcie_lane[i] == 3) ? "x4" :
					(pcie_table->pcie_lane[i] == 4) ? "x8" :
					(pcie_table->pcie_lane[i] == 5) ? "x12" :
					(pcie_table->pcie_lane[i] == 6) ? "x16" : "",
					pcie_table->clk_freq[i],
					(gen_speed == DECODE_GEN_SPEED(pcie_table->pcie_gen[i])) &&
					(lane_width == DECODE_LANE_WIDTH(pcie_table->pcie_lane[i])) ?
					"*" : "");
		break;

	case SMU_OD_SCLK:
		if (!smu_v13_0_0_is_od_feature_supported(smu,
							 PP_OD_FEATURE_GFXCLK_BIT))
			break;

		size += sysfs_emit_at(buf, size, "OD_SCLK:\n");
		size += sysfs_emit_at(buf, size, "0: %uMhz\n1: %uMhz\n",
					od_table->OverDriveTable.GfxclkFmin,
					od_table->OverDriveTable.GfxclkFmax);
		break;

	case SMU_OD_MCLK:
		if (!smu_v13_0_0_is_od_feature_supported(smu,
							 PP_OD_FEATURE_UCLK_BIT))
			break;

		size += sysfs_emit_at(buf, size, "OD_MCLK:\n");
		size += sysfs_emit_at(buf, size, "0: %uMhz\n1: %uMHz\n",
					od_table->OverDriveTable.UclkFmin,
					od_table->OverDriveTable.UclkFmax);
		break;

	case SMU_OD_VDDC_CURVE:
		if (!smu_v13_0_0_is_od_feature_supported(smu,
							 PP_OD_FEATURE_GFX_VF_CURVE_BIT))
			break;

		size += sysfs_emit_at(buf, size, "OD_VDDC_CURVE:\n");
		for (i = 0; i < PP_NUM_OD_VF_CURVE_POINTS; i++)
			size += sysfs_emit_at(buf, size, "%d: %dmv\n",
						i,
						od_table->OverDriveTable.VoltageOffsetPerZoneBoundary[i]);
		break;

	case SMU_OD_RANGE:
		if (!smu_v13_0_0_is_od_feature_supported(smu, PP_OD_FEATURE_GFXCLK_BIT) &&
		    !smu_v13_0_0_is_od_feature_supported(smu, PP_OD_FEATURE_UCLK_BIT) &&
		    !smu_v13_0_0_is_od_feature_supported(smu, PP_OD_FEATURE_GFX_VF_CURVE_BIT))
			break;

		size += sysfs_emit_at(buf, size, "%s:\n", "OD_RANGE");

		if (smu_v13_0_0_is_od_feature_supported(smu, PP_OD_FEATURE_GFXCLK_BIT)) {
			smu_v13_0_0_get_od_setting_limits(smu,
							  PP_OD_FEATURE_GFXCLK_FMIN,
							  &min_value,
							  NULL);
			smu_v13_0_0_get_od_setting_limits(smu,
							  PP_OD_FEATURE_GFXCLK_FMAX,
							  NULL,
							  &max_value);
			size += sysfs_emit_at(buf, size, "SCLK: %7uMhz %10uMhz\n",
					      min_value, max_value);
		}

		if (smu_v13_0_0_is_od_feature_supported(smu, PP_OD_FEATURE_UCLK_BIT)) {
			smu_v13_0_0_get_od_setting_limits(smu,
							  PP_OD_FEATURE_UCLK_FMIN,
							  &min_value,
							  NULL);
			smu_v13_0_0_get_od_setting_limits(smu,
							  PP_OD_FEATURE_UCLK_FMAX,
							  NULL,
							  &max_value);
			size += sysfs_emit_at(buf, size, "MCLK: %7uMhz %10uMhz\n",
					      min_value, max_value);
		}

		if (smu_v13_0_0_is_od_feature_supported(smu, PP_OD_FEATURE_GFX_VF_CURVE_BIT)) {
			smu_v13_0_0_get_od_setting_limits(smu,
							  PP_OD_FEATURE_GFX_VF_CURVE,
							  &min_value,
							  &max_value);
			size += sysfs_emit_at(buf, size, "VDDC_CURVE: %7dmv %10dmv\n",
					      min_value, max_value);
		}
		break;

	default:
		break;
	}

	return size;
}

static int smu_v13_0_0_od_edit_dpm_table(struct smu_context *smu,
					 enum PP_OD_DPM_TABLE_COMMAND type,
					 long input[],
					 uint32_t size)
{
	struct smu_table_context *table_context = &smu->smu_table;
	OverDriveTableExternal_t *od_table =
		(OverDriveTableExternal_t *)table_context->overdrive_table;
	struct amdgpu_device *adev = smu->adev;
	uint32_t offset_of_voltageoffset;
	int32_t minimum, maximum;
	uint32_t feature_ctrlmask;
	int i, ret = 0;

	switch (type) {
	case PP_OD_EDIT_SCLK_VDDC_TABLE:
		if (!smu_v13_0_0_is_od_feature_supported(smu, PP_OD_FEATURE_GFXCLK_BIT)) {
			dev_warn(adev->dev, "GFXCLK_LIMITS setting not supported!\n");
			return -ENOTSUPP;
		}

		for (i = 0; i < size; i += 2) {
			if (i + 2 > size) {
				dev_info(adev->dev, "invalid number of input parameters %d\n", size);
				return -EINVAL;
			}

			switch (input[i]) {
			case 0:
				smu_v13_0_0_get_od_setting_limits(smu,
								  PP_OD_FEATURE_GFXCLK_FMIN,
								  &minimum,
								  &maximum);
				if (input[i + 1] < minimum ||
				    input[i + 1] > maximum) {
					dev_info(adev->dev, "GfxclkFmin (%ld) must be within [%u, %u]!\n",
						input[i + 1], minimum, maximum);
					return -EINVAL;
				}

				od_table->OverDriveTable.GfxclkFmin = input[i + 1];
				od_table->OverDriveTable.FeatureCtrlMask |= 1U << PP_OD_FEATURE_GFXCLK_BIT;
				break;

			case 1:
				smu_v13_0_0_get_od_setting_limits(smu,
								  PP_OD_FEATURE_GFXCLK_FMAX,
								  &minimum,
								  &maximum);
				if (input[i + 1] < minimum ||
				    input[i + 1] > maximum) {
					dev_info(adev->dev, "GfxclkFmax (%ld) must be within [%u, %u]!\n",
						input[i + 1], minimum, maximum);
					return -EINVAL;
				}

				od_table->OverDriveTable.GfxclkFmax = input[i + 1];
				od_table->OverDriveTable.FeatureCtrlMask |= 1U << PP_OD_FEATURE_GFXCLK_BIT;
				break;

			default:
				dev_info(adev->dev, "Invalid SCLK_VDDC_TABLE index: %ld\n", input[i]);
				dev_info(adev->dev, "Supported indices: [0:min,1:max]\n");
				return -EINVAL;
			}
		}

		if (od_table->OverDriveTable.GfxclkFmin > od_table->OverDriveTable.GfxclkFmax) {
			dev_err(adev->dev,
				"Invalid setting: GfxclkFmin(%u) is bigger than GfxclkFmax(%u)\n",
				(uint32_t)od_table->OverDriveTable.GfxclkFmin,
				(uint32_t)od_table->OverDriveTable.GfxclkFmax);
			return -EINVAL;
		}
		break;

	case PP_OD_EDIT_MCLK_VDDC_TABLE:
		if (!smu_v13_0_0_is_od_feature_supported(smu, PP_OD_FEATURE_UCLK_BIT)) {
			dev_warn(adev->dev, "UCLK_LIMITS setting not supported!\n");
			return -ENOTSUPP;
		}

		for (i = 0; i < size; i += 2) {
			if (i + 2 > size) {
				dev_info(adev->dev, "invalid number of input parameters %d\n", size);
				return -EINVAL;
			}

			switch (input[i]) {
			case 0:
				smu_v13_0_0_get_od_setting_limits(smu,
								  PP_OD_FEATURE_UCLK_FMIN,
								  &minimum,
								  &maximum);
				if (input[i + 1] < minimum ||
				    input[i + 1] > maximum) {
					dev_info(adev->dev, "UclkFmin (%ld) must be within [%u, %u]!\n",
						input[i + 1], minimum, maximum);
					return -EINVAL;
				}

				od_table->OverDriveTable.UclkFmin = input[i + 1];
				od_table->OverDriveTable.FeatureCtrlMask |= 1U << PP_OD_FEATURE_UCLK_BIT;
				break;

			case 1:
				smu_v13_0_0_get_od_setting_limits(smu,
								  PP_OD_FEATURE_UCLK_FMAX,
								  &minimum,
								  &maximum);
				if (input[i + 1] < minimum ||
				    input[i + 1] > maximum) {
					dev_info(adev->dev, "UclkFmax (%ld) must be within [%u, %u]!\n",
						input[i + 1], minimum, maximum);
					return -EINVAL;
				}

				od_table->OverDriveTable.UclkFmax = input[i + 1];
				od_table->OverDriveTable.FeatureCtrlMask |= 1U << PP_OD_FEATURE_UCLK_BIT;
				break;

			default:
				dev_info(adev->dev, "Invalid MCLK_VDDC_TABLE index: %ld\n", input[i]);
				dev_info(adev->dev, "Supported indices: [0:min,1:max]\n");
				return -EINVAL;
			}
		}

		if (od_table->OverDriveTable.UclkFmin > od_table->OverDriveTable.UclkFmax) {
			dev_err(adev->dev,
				"Invalid setting: UclkFmin(%u) is bigger than UclkFmax(%u)\n",
				(uint32_t)od_table->OverDriveTable.UclkFmin,
				(uint32_t)od_table->OverDriveTable.UclkFmax);
			return -EINVAL;
		}
		break;

	case PP_OD_EDIT_VDDC_CURVE:
		if (!smu_v13_0_0_is_od_feature_supported(smu, PP_OD_FEATURE_GFX_VF_CURVE_BIT)) {
			dev_warn(adev->dev, "VF curve setting not supported!\n");
			return -ENOTSUPP;
		}

		if (input[0] >= PP_NUM_OD_VF_CURVE_POINTS ||
		    input[0] < 0)
			return -EINVAL;

		smu_v13_0_0_get_od_setting_limits(smu,
						  PP_OD_FEATURE_GFX_VF_CURVE,
						  &minimum,
						  &maximum);
		if (input[1] < minimum ||
		    input[1] > maximum) {
			dev_info(adev->dev, "Voltage offset (%ld) must be within [%d, %d]!\n",
				 input[1], minimum, maximum);
			return -EINVAL;
		}

		od_table->OverDriveTable.VoltageOffsetPerZoneBoundary[input[0]] = input[1];
		od_table->OverDriveTable.FeatureCtrlMask |= 1U << PP_OD_FEATURE_GFX_VF_CURVE_BIT;
		break;

	case PP_OD_RESTORE_DEFAULT_TABLE:
		feature_ctrlmask = od_table->OverDriveTable.FeatureCtrlMask;
		memcpy(od_table,
		       table_context->boot_overdrive_table,
		       sizeof(OverDriveTableExternal_t));
		od_table->OverDriveTable.FeatureCtrlMask = feature_ctrlmask;
		fallthrough;

	case PP_OD_COMMIT_DPM_TABLE:
		/*
		 * The member below instructs PMFW the settings focused in
		 * this single operation.
		 * `uint32_t FeatureCtrlMask;`
		 * It does not contain actual informations about user's custom
		 * settings. Thus we do not cache it.
		 */
		offset_of_voltageoffset = offsetof(OverDriveTable_t, VoltageOffsetPerZoneBoundary);
		if (memcmp((u8 *)od_table + offset_of_voltageoffset,
			   table_context->user_overdrive_table + offset_of_voltageoffset,
			   sizeof(OverDriveTableExternal_t) - offset_of_voltageoffset)) {
			smu_v13_0_0_dump_od_table(smu, od_table);

			ret = smu_v13_0_0_upload_overdrive_table(smu, od_table);
			if (ret) {
				dev_err(adev->dev, "Failed to upload overdrive table!\n");
				return ret;
			}

			od_table->OverDriveTable.FeatureCtrlMask = 0;
			memcpy(table_context->user_overdrive_table + offset_of_voltageoffset,
			       (u8 *)od_table + offset_of_voltageoffset,
			       sizeof(OverDriveTableExternal_t) - offset_of_voltageoffset);

			if (!memcmp(table_context->user_overdrive_table,
				    table_context->boot_overdrive_table,
				    sizeof(OverDriveTableExternal_t)))
				smu->user_dpm_profile.user_od = false;
			else
				smu->user_dpm_profile.user_od = true;
		}
		break;

	default:
		return -ENOSYS;
	}

	return ret;
}

static int smu_v13_0_0_force_clk_levels(struct smu_context *smu,
					enum smu_clk_type clk_type,
					uint32_t mask)
{
	struct smu_dpm_context *smu_dpm = &smu->smu_dpm;
	struct smu_13_0_dpm_context *dpm_context = smu_dpm->dpm_context;
	struct smu_13_0_dpm_table *single_dpm_table;
	uint32_t soft_min_level, soft_max_level;
	uint32_t min_freq, max_freq;
	int ret = 0;

	soft_min_level = mask ? (ffs(mask) - 1) : 0;
	soft_max_level = mask ? (fls(mask) - 1) : 0;

	switch (clk_type) {
	case SMU_GFXCLK:
	case SMU_SCLK:
		single_dpm_table = &(dpm_context->dpm_tables.gfx_table);
		break;
	case SMU_MCLK:
	case SMU_UCLK:
		single_dpm_table = &(dpm_context->dpm_tables.uclk_table);
		break;
	case SMU_SOCCLK:
		single_dpm_table = &(dpm_context->dpm_tables.soc_table);
		break;
	case SMU_FCLK:
		single_dpm_table = &(dpm_context->dpm_tables.fclk_table);
		break;
	case SMU_VCLK:
	case SMU_VCLK1:
		single_dpm_table = &(dpm_context->dpm_tables.vclk_table);
		break;
	case SMU_DCLK:
	case SMU_DCLK1:
		single_dpm_table = &(dpm_context->dpm_tables.dclk_table);
		break;
	default:
		break;
	}

	switch (clk_type) {
	case SMU_GFXCLK:
	case SMU_SCLK:
	case SMU_MCLK:
	case SMU_UCLK:
	case SMU_SOCCLK:
	case SMU_FCLK:
	case SMU_VCLK:
	case SMU_VCLK1:
	case SMU_DCLK:
	case SMU_DCLK1:
		if (single_dpm_table->is_fine_grained) {
			/* There is only 2 levels for fine grained DPM */
			soft_max_level = (soft_max_level >= 1 ? 1 : 0);
			soft_min_level = (soft_min_level >= 1 ? 1 : 0);
		} else {
			if ((soft_max_level >= single_dpm_table->count) ||
			    (soft_min_level >= single_dpm_table->count))
				return -EINVAL;
		}

		min_freq = single_dpm_table->dpm_levels[soft_min_level].value;
		max_freq = single_dpm_table->dpm_levels[soft_max_level].value;

		ret = smu_v13_0_set_soft_freq_limited_range(smu,
							    clk_type,
							    min_freq,
							    max_freq);
		break;
	case SMU_DCEFCLK:
	case SMU_PCIE:
	default:
		break;
	}

	return ret;
}

static const struct smu_temperature_range smu13_thermal_policy[] = {
	{-273150,  99000, 99000, -273150, 99000, 99000, -273150, 99000, 99000},
	{ 120000, 120000, 120000, 120000, 120000, 120000, 120000, 120000, 120000},
};

static int smu_v13_0_0_get_thermal_temperature_range(struct smu_context *smu,
						     struct smu_temperature_range *range)
{
	struct smu_table_context *table_context = &smu->smu_table;
	struct smu_13_0_0_powerplay_table *powerplay_table =
		table_context->power_play_table;
	PPTable_t *pptable = smu->smu_table.driver_pptable;

	if (amdgpu_sriov_vf(smu->adev))
		return 0;

	if (!range)
		return -EINVAL;

	memcpy(range, &smu13_thermal_policy[0], sizeof(struct smu_temperature_range));

	range->max = pptable->SkuTable.TemperatureLimit[TEMP_EDGE] *
		SMU_TEMPERATURE_UNITS_PER_CENTIGRADES;
	range->edge_emergency_max = (pptable->SkuTable.TemperatureLimit[TEMP_EDGE] + CTF_OFFSET_EDGE) *
		SMU_TEMPERATURE_UNITS_PER_CENTIGRADES;
	range->hotspot_crit_max = pptable->SkuTable.TemperatureLimit[TEMP_HOTSPOT] *
		SMU_TEMPERATURE_UNITS_PER_CENTIGRADES;
	range->hotspot_emergency_max = (pptable->SkuTable.TemperatureLimit[TEMP_HOTSPOT] + CTF_OFFSET_HOTSPOT) *
		SMU_TEMPERATURE_UNITS_PER_CENTIGRADES;
	range->mem_crit_max = pptable->SkuTable.TemperatureLimit[TEMP_MEM] *
		SMU_TEMPERATURE_UNITS_PER_CENTIGRADES;
	range->mem_emergency_max = (pptable->SkuTable.TemperatureLimit[TEMP_MEM] + CTF_OFFSET_MEM)*
		SMU_TEMPERATURE_UNITS_PER_CENTIGRADES;
	range->software_shutdown_temp = powerplay_table->software_shutdown_temp;
	range->software_shutdown_temp_offset = pptable->SkuTable.FanAbnormalTempLimitOffset;

	return 0;
}

#define MAX(a, b)	((a) > (b) ? (a) : (b))
static ssize_t smu_v13_0_0_get_gpu_metrics(struct smu_context *smu,
					   void **table)
{
	struct smu_table_context *smu_table = &smu->smu_table;
	struct gpu_metrics_v1_3 *gpu_metrics =
		(struct gpu_metrics_v1_3 *)smu_table->gpu_metrics_table;
	SmuMetricsExternal_t metrics_ext;
	SmuMetrics_t *metrics = &metrics_ext.SmuMetrics;
	int ret = 0;

	ret = smu_cmn_get_metrics_table(smu,
					&metrics_ext,
					true);
	if (ret)
		return ret;

	smu_cmn_init_soft_gpu_metrics(gpu_metrics, 1, 3);

	gpu_metrics->temperature_edge = metrics->AvgTemperature[TEMP_EDGE];
	gpu_metrics->temperature_hotspot = metrics->AvgTemperature[TEMP_HOTSPOT];
	gpu_metrics->temperature_mem = metrics->AvgTemperature[TEMP_MEM];
	gpu_metrics->temperature_vrgfx = metrics->AvgTemperature[TEMP_VR_GFX];
	gpu_metrics->temperature_vrsoc = metrics->AvgTemperature[TEMP_VR_SOC];
	gpu_metrics->temperature_vrmem = MAX(metrics->AvgTemperature[TEMP_VR_MEM0],
					     metrics->AvgTemperature[TEMP_VR_MEM1]);

	gpu_metrics->average_gfx_activity = metrics->AverageGfxActivity;
	gpu_metrics->average_umc_activity = metrics->AverageUclkActivity;
	gpu_metrics->average_mm_activity = MAX(metrics->Vcn0ActivityPercentage,
					       metrics->Vcn1ActivityPercentage);

	gpu_metrics->average_socket_power = metrics->AverageSocketPower;
	gpu_metrics->energy_accumulator = metrics->EnergyAccumulator;

	if (metrics->AverageGfxActivity <= SMU_13_0_0_BUSY_THRESHOLD)
		gpu_metrics->average_gfxclk_frequency = metrics->AverageGfxclkFrequencyPostDs;
	else
		gpu_metrics->average_gfxclk_frequency = metrics->AverageGfxclkFrequencyPreDs;

	if (metrics->AverageUclkActivity <= SMU_13_0_0_BUSY_THRESHOLD)
		gpu_metrics->average_uclk_frequency = metrics->AverageMemclkFrequencyPostDs;
	else
		gpu_metrics->average_uclk_frequency = metrics->AverageMemclkFrequencyPreDs;

	gpu_metrics->average_vclk0_frequency = metrics->AverageVclk0Frequency;
	gpu_metrics->average_dclk0_frequency = metrics->AverageDclk0Frequency;
	gpu_metrics->average_vclk1_frequency = metrics->AverageVclk1Frequency;
	gpu_metrics->average_dclk1_frequency = metrics->AverageDclk1Frequency;

	gpu_metrics->current_gfxclk = gpu_metrics->average_gfxclk_frequency;
	gpu_metrics->current_socclk = metrics->CurrClock[PPCLK_SOCCLK];
	gpu_metrics->current_uclk = metrics->CurrClock[PPCLK_UCLK];
	gpu_metrics->current_vclk0 = metrics->CurrClock[PPCLK_VCLK_0];
	gpu_metrics->current_dclk0 = metrics->CurrClock[PPCLK_DCLK_0];
	gpu_metrics->current_vclk1 = metrics->CurrClock[PPCLK_VCLK_1];
	gpu_metrics->current_dclk1 = metrics->CurrClock[PPCLK_DCLK_1];

	gpu_metrics->throttle_status =
			smu_v13_0_get_throttler_status(metrics);
	gpu_metrics->indep_throttle_status =
			smu_cmn_get_indep_throttler_status(gpu_metrics->throttle_status,
							   smu_v13_0_0_throttler_map);

	gpu_metrics->current_fan_speed = metrics->AvgFanRpm;

	gpu_metrics->pcie_link_width = metrics->PcieWidth;
	if ((metrics->PcieRate - 1) > LINK_SPEED_MAX)
		gpu_metrics->pcie_link_speed = pcie_gen_to_speed(1);
	else
		gpu_metrics->pcie_link_speed = pcie_gen_to_speed(metrics->PcieRate);

	gpu_metrics->system_clock_counter = ktime_get_boottime_ns();

	gpu_metrics->voltage_gfx = metrics->AvgVoltage[SVI_PLANE_GFX];
	gpu_metrics->voltage_soc = metrics->AvgVoltage[SVI_PLANE_SOC];
	gpu_metrics->voltage_mem = metrics->AvgVoltage[SVI_PLANE_VMEMP];

	*table = (void *)gpu_metrics;

	return sizeof(struct gpu_metrics_v1_3);
}

static int smu_v13_0_0_set_default_od_settings(struct smu_context *smu)
{
	OverDriveTableExternal_t *od_table =
		(OverDriveTableExternal_t *)smu->smu_table.overdrive_table;
	OverDriveTableExternal_t *boot_od_table =
		(OverDriveTableExternal_t *)smu->smu_table.boot_overdrive_table;
	OverDriveTableExternal_t *user_od_table =
		(OverDriveTableExternal_t *)smu->smu_table.user_overdrive_table;
	OverDriveTableExternal_t user_od_table_bak;
	int ret = 0;
	int i;

	ret = smu_v13_0_0_get_overdrive_table(smu, boot_od_table);
	if (ret)
		return ret;

	smu_v13_0_0_dump_od_table(smu, boot_od_table);

	memcpy(od_table,
	       boot_od_table,
	       sizeof(OverDriveTableExternal_t));

	/*
	 * For S3/S4/Runpm resume, we need to setup those overdrive tables again,
	 * but we have to preserve user defined values in "user_od_table".
	 */
	if (!smu->adev->in_suspend) {
		memcpy(user_od_table,
		       boot_od_table,
		       sizeof(OverDriveTableExternal_t));
		smu->user_dpm_profile.user_od = false;
	} else if (smu->user_dpm_profile.user_od) {
		memcpy(&user_od_table_bak,
		       user_od_table,
		       sizeof(OverDriveTableExternal_t));
		memcpy(user_od_table,
		       boot_od_table,
		       sizeof(OverDriveTableExternal_t));
		user_od_table->OverDriveTable.GfxclkFmin =
				user_od_table_bak.OverDriveTable.GfxclkFmin;
		user_od_table->OverDriveTable.GfxclkFmax =
				user_od_table_bak.OverDriveTable.GfxclkFmax;
		user_od_table->OverDriveTable.UclkFmin =
				user_od_table_bak.OverDriveTable.UclkFmin;
		user_od_table->OverDriveTable.UclkFmax =
				user_od_table_bak.OverDriveTable.UclkFmax;
		for (i = 0; i < PP_NUM_OD_VF_CURVE_POINTS; i++)
			user_od_table->OverDriveTable.VoltageOffsetPerZoneBoundary[i] =
				user_od_table_bak.OverDriveTable.VoltageOffsetPerZoneBoundary[i];
	}

	return 0;
}

static int smu_v13_0_0_restore_user_od_settings(struct smu_context *smu)
{
	struct smu_table_context *table_context = &smu->smu_table;
	OverDriveTableExternal_t *od_table = table_context->overdrive_table;
	OverDriveTableExternal_t *user_od_table = table_context->user_overdrive_table;
	int res;

	user_od_table->OverDriveTable.FeatureCtrlMask = 1U << PP_OD_FEATURE_GFXCLK_BIT |
							1U << PP_OD_FEATURE_UCLK_BIT |
							1U << PP_OD_FEATURE_GFX_VF_CURVE_BIT;
	res = smu_v13_0_0_upload_overdrive_table(smu, user_od_table);
	user_od_table->OverDriveTable.FeatureCtrlMask = 0;
	if (res == 0)
		memcpy(od_table, user_od_table, sizeof(OverDriveTableExternal_t));

	return res;
}

static int smu_v13_0_0_populate_umd_state_clk(struct smu_context *smu)
{
	struct smu_13_0_dpm_context *dpm_context =
				smu->smu_dpm.dpm_context;
	struct smu_13_0_dpm_table *gfx_table =
				&dpm_context->dpm_tables.gfx_table;
	struct smu_13_0_dpm_table *mem_table =
				&dpm_context->dpm_tables.uclk_table;
	struct smu_13_0_dpm_table *soc_table =
				&dpm_context->dpm_tables.soc_table;
	struct smu_13_0_dpm_table *vclk_table =
				&dpm_context->dpm_tables.vclk_table;
	struct smu_13_0_dpm_table *dclk_table =
				&dpm_context->dpm_tables.dclk_table;
	struct smu_13_0_dpm_table *fclk_table =
				&dpm_context->dpm_tables.fclk_table;
	struct smu_umd_pstate_table *pstate_table =
				&smu->pstate_table;
	struct smu_table_context *table_context = &smu->smu_table;
	PPTable_t *pptable = table_context->driver_pptable;
	DriverReportedClocks_t driver_clocks =
			pptable->SkuTable.DriverReportedClocks;

	pstate_table->gfxclk_pstate.min = gfx_table->min;
	if (driver_clocks.GameClockAc &&
	    (driver_clocks.GameClockAc < gfx_table->max))
		pstate_table->gfxclk_pstate.peak = driver_clocks.GameClockAc;
	else
		pstate_table->gfxclk_pstate.peak = gfx_table->max;

	pstate_table->uclk_pstate.min = mem_table->min;
	pstate_table->uclk_pstate.peak = mem_table->max;

	pstate_table->socclk_pstate.min = soc_table->min;
	pstate_table->socclk_pstate.peak = soc_table->max;

	pstate_table->vclk_pstate.min = vclk_table->min;
	pstate_table->vclk_pstate.peak = vclk_table->max;

	pstate_table->dclk_pstate.min = dclk_table->min;
	pstate_table->dclk_pstate.peak = dclk_table->max;

	pstate_table->fclk_pstate.min = fclk_table->min;
	pstate_table->fclk_pstate.peak = fclk_table->max;

	if (driver_clocks.BaseClockAc &&
	    driver_clocks.BaseClockAc < gfx_table->max)
		pstate_table->gfxclk_pstate.standard = driver_clocks.BaseClockAc;
	else
		pstate_table->gfxclk_pstate.standard = gfx_table->max;
	pstate_table->uclk_pstate.standard = mem_table->max;
	pstate_table->socclk_pstate.standard = soc_table->min;
	pstate_table->vclk_pstate.standard = vclk_table->min;
	pstate_table->dclk_pstate.standard = dclk_table->min;
	pstate_table->fclk_pstate.standard = fclk_table->min;

	return 0;
}

static void smu_v13_0_0_get_unique_id(struct smu_context *smu)
{
	struct smu_table_context *smu_table = &smu->smu_table;
	SmuMetrics_t *metrics =
		&(((SmuMetricsExternal_t *)(smu_table->metrics_table))->SmuMetrics);
	struct amdgpu_device *adev = smu->adev;
	uint32_t upper32 = 0, lower32 = 0;
	int ret;

	ret = smu_cmn_get_metrics_table(smu, NULL, false);
	if (ret)
		goto out;

	upper32 = metrics->PublicSerialNumberUpper;
	lower32 = metrics->PublicSerialNumberLower;

out:
	adev->unique_id = ((uint64_t)upper32 << 32) | lower32;
	if (adev->serial[0] == '\0')
		sprintf(adev->serial, "%016llx", adev->unique_id);
}

static int smu_v13_0_0_get_fan_speed_pwm(struct smu_context *smu,
					 uint32_t *speed)
{
	int ret;

	if (!speed)
		return -EINVAL;

	ret = smu_v13_0_0_get_smu_metrics_data(smu,
					       METRICS_CURR_FANPWM,
					       speed);
	if (ret) {
		dev_err(smu->adev->dev, "Failed to get fan speed(PWM)!");
		return ret;
	}

	/* Convert the PMFW output which is in percent to pwm(255) based */
	*speed = MIN(*speed * 255 / 100, 255);

	return 0;
}

static int smu_v13_0_0_get_fan_speed_rpm(struct smu_context *smu,
					 uint32_t *speed)
{
	if (!speed)
		return -EINVAL;

	return smu_v13_0_0_get_smu_metrics_data(smu,
						METRICS_CURR_FANSPEED,
						speed);
}

static int smu_v13_0_0_enable_mgpu_fan_boost(struct smu_context *smu)
{
	struct smu_table_context *table_context = &smu->smu_table;
	PPTable_t *pptable = table_context->driver_pptable;
	SkuTable_t *skutable = &pptable->SkuTable;

	/*
	 * Skip the MGpuFanBoost setting for those ASICs
	 * which do not support it
	 */
	if (skutable->MGpuAcousticLimitRpmThreshold == 0)
		return 0;

	return smu_cmn_send_smc_msg_with_param(smu,
					       SMU_MSG_SetMGpuFanBoostLimitRpm,
					       0,
					       NULL);
}

static int smu_v13_0_0_get_power_limit(struct smu_context *smu,
				       uint32_t *current_power_limit,
				       uint32_t *default_power_limit,
				       uint32_t *max_power_limit)
{
	struct smu_table_context *table_context = &smu->smu_table;
	struct smu_13_0_0_powerplay_table *powerplay_table =
		(struct smu_13_0_0_powerplay_table *)table_context->power_play_table;
	PPTable_t *pptable = table_context->driver_pptable;
	SkuTable_t *skutable = &pptable->SkuTable;
	uint32_t power_limit, od_percent;

	if (smu_v13_0_get_current_power_limit(smu, &power_limit))
		power_limit = smu->adev->pm.ac_power ?
			      skutable->SocketPowerLimitAc[PPT_THROTTLER_PPT0] :
			      skutable->SocketPowerLimitDc[PPT_THROTTLER_PPT0];

	if (current_power_limit)
		*current_power_limit = power_limit;
	if (default_power_limit)
		*default_power_limit = power_limit;

	if (max_power_limit) {
		if (smu->od_enabled) {
			od_percent = le32_to_cpu(powerplay_table->overdrive_table.max[SMU_13_0_0_ODSETTING_POWERPERCENTAGE]);

			dev_dbg(smu->adev->dev, "ODSETTING_POWERPERCENTAGE: %d (default: %d)\n", od_percent, power_limit);

			power_limit *= (100 + od_percent);
			power_limit /= 100;
		}
		*max_power_limit = power_limit;
	}

	return 0;
}

static int smu_v13_0_0_get_power_profile_mode(struct smu_context *smu,
					      char *buf)
{
	DpmActivityMonitorCoeffIntExternal_t activity_monitor_external;
	DpmActivityMonitorCoeffInt_t *activity_monitor =
		&(activity_monitor_external.DpmActivityMonitorCoeffInt);
	static const char *title[] = {
			"PROFILE_INDEX(NAME)",
			"CLOCK_TYPE(NAME)",
			"FPS",
			"MinActiveFreqType",
			"MinActiveFreq",
			"BoosterFreqType",
			"BoosterFreq",
			"PD_Data_limit_c",
			"PD_Data_error_coeff",
			"PD_Data_error_rate_coeff"};
	int16_t workload_type = 0;
	uint32_t i, size = 0;
	int result = 0;

	if (!buf)
		return -EINVAL;

	size += sysfs_emit_at(buf, size, "%16s %s %s %s %s %s %s %s %s %s\n",
			title[0], title[1], title[2], title[3], title[4], title[5],
			title[6], title[7], title[8], title[9]);

	for (i = 0; i < PP_SMC_POWER_PROFILE_COUNT; i++) {
		/* conv PP_SMC_POWER_PROFILE* to WORKLOAD_PPLIB_*_BIT */
		workload_type = smu_cmn_to_asic_specific_index(smu,
							       CMN2ASIC_MAPPING_WORKLOAD,
							       i);
		if (workload_type == -ENOTSUPP)
			continue;
		else if (workload_type < 0)
			return -EINVAL;

		result = smu_cmn_update_table(smu,
					      SMU_TABLE_ACTIVITY_MONITOR_COEFF,
					      workload_type,
					      (void *)(&activity_monitor_external),
					      false);
		if (result) {
			dev_err(smu->adev->dev, "[%s] Failed to get activity monitor!", __func__);
			return result;
		}

		size += sysfs_emit_at(buf, size, "%2d %14s%s:\n",
			i, amdgpu_pp_profile_name[i], (i == smu->power_profile_mode) ? "*" : " ");

		size += sysfs_emit_at(buf, size, "%19s %d(%13s) %7d %7d %7d %7d %7d %7d %7d %7d\n",
			" ",
			0,
			"GFXCLK",
			activity_monitor->Gfx_FPS,
			activity_monitor->Gfx_MinActiveFreqType,
			activity_monitor->Gfx_MinActiveFreq,
			activity_monitor->Gfx_BoosterFreqType,
			activity_monitor->Gfx_BoosterFreq,
			activity_monitor->Gfx_PD_Data_limit_c,
			activity_monitor->Gfx_PD_Data_error_coeff,
			activity_monitor->Gfx_PD_Data_error_rate_coeff);

		size += sysfs_emit_at(buf, size, "%19s %d(%13s) %7d %7d %7d %7d %7d %7d %7d %7d\n",
			" ",
			1,
			"FCLK",
			activity_monitor->Fclk_FPS,
			activity_monitor->Fclk_MinActiveFreqType,
			activity_monitor->Fclk_MinActiveFreq,
			activity_monitor->Fclk_BoosterFreqType,
			activity_monitor->Fclk_BoosterFreq,
			activity_monitor->Fclk_PD_Data_limit_c,
			activity_monitor->Fclk_PD_Data_error_coeff,
			activity_monitor->Fclk_PD_Data_error_rate_coeff);
	}

	return size;
}

static int smu_v13_0_0_set_power_profile_mode(struct smu_context *smu,
					      long *input,
					      uint32_t size)
{
	DpmActivityMonitorCoeffIntExternal_t activity_monitor_external;
	DpmActivityMonitorCoeffInt_t *activity_monitor =
		&(activity_monitor_external.DpmActivityMonitorCoeffInt);
	int workload_type, ret = 0;

	smu->power_profile_mode = input[size];

	if (smu->power_profile_mode >= PP_SMC_POWER_PROFILE_COUNT) {
		dev_err(smu->adev->dev, "Invalid power profile mode %d\n", smu->power_profile_mode);
		return -EINVAL;
	}

	if (smu->power_profile_mode == PP_SMC_POWER_PROFILE_CUSTOM) {
		ret = smu_cmn_update_table(smu,
					   SMU_TABLE_ACTIVITY_MONITOR_COEFF,
					   WORKLOAD_PPLIB_CUSTOM_BIT,
					   (void *)(&activity_monitor_external),
					   false);
		if (ret) {
			dev_err(smu->adev->dev, "[%s] Failed to get activity monitor!", __func__);
			return ret;
		}

		switch (input[0]) {
		case 0: /* Gfxclk */
			activity_monitor->Gfx_FPS = input[1];
			activity_monitor->Gfx_MinActiveFreqType = input[2];
			activity_monitor->Gfx_MinActiveFreq = input[3];
			activity_monitor->Gfx_BoosterFreqType = input[4];
			activity_monitor->Gfx_BoosterFreq = input[5];
			activity_monitor->Gfx_PD_Data_limit_c = input[6];
			activity_monitor->Gfx_PD_Data_error_coeff = input[7];
			activity_monitor->Gfx_PD_Data_error_rate_coeff = input[8];
			break;
		case 1: /* Fclk */
			activity_monitor->Fclk_FPS = input[1];
			activity_monitor->Fclk_MinActiveFreqType = input[2];
			activity_monitor->Fclk_MinActiveFreq = input[3];
			activity_monitor->Fclk_BoosterFreqType = input[4];
			activity_monitor->Fclk_BoosterFreq = input[5];
			activity_monitor->Fclk_PD_Data_limit_c = input[6];
			activity_monitor->Fclk_PD_Data_error_coeff = input[7];
			activity_monitor->Fclk_PD_Data_error_rate_coeff = input[8];
			break;
		}

		ret = smu_cmn_update_table(smu,
					   SMU_TABLE_ACTIVITY_MONITOR_COEFF,
					   WORKLOAD_PPLIB_CUSTOM_BIT,
					   (void *)(&activity_monitor_external),
					   true);
		if (ret) {
			dev_err(smu->adev->dev, "[%s] Failed to set activity monitor!", __func__);
			return ret;
		}
	}

	if (smu->power_profile_mode == PP_SMC_POWER_PROFILE_COMPUTE &&
		(((smu->adev->pdev->device == 0x744C) && (smu->adev->pdev->revision == 0xC8)) ||
		((smu->adev->pdev->device == 0x744C) && (smu->adev->pdev->revision == 0xCC)))) {
		ret = smu_cmn_update_table(smu,
					   SMU_TABLE_ACTIVITY_MONITOR_COEFF,
					   WORKLOAD_PPLIB_COMPUTE_BIT,
					   (void *)(&activity_monitor_external),
					   false);
		if (ret) {
			dev_err(smu->adev->dev, "[%s] Failed to get activity monitor!", __func__);
			return ret;
		}

		ret = smu_cmn_update_table(smu,
					   SMU_TABLE_ACTIVITY_MONITOR_COEFF,
					   WORKLOAD_PPLIB_CUSTOM_BIT,
					   (void *)(&activity_monitor_external),
					   true);
		if (ret) {
			dev_err(smu->adev->dev, "[%s] Failed to set activity monitor!", __func__);
			return ret;
		}

		workload_type = smu_cmn_to_asic_specific_index(smu,
						       CMN2ASIC_MAPPING_WORKLOAD,
						       PP_SMC_POWER_PROFILE_CUSTOM);
	} else {
		/* conv PP_SMC_POWER_PROFILE* to WORKLOAD_PPLIB_*_BIT */
		workload_type = smu_cmn_to_asic_specific_index(smu,
						       CMN2ASIC_MAPPING_WORKLOAD,
						       smu->power_profile_mode);
	}

	if (workload_type < 0)
		return -EINVAL;

	return smu_cmn_send_smc_msg_with_param(smu,
					       SMU_MSG_SetWorkloadMask,
					       1 << workload_type,
					       NULL);
}

static int smu_v13_0_0_baco_enter(struct smu_context *smu)
{
	struct smu_baco_context *smu_baco = &smu->smu_baco;
	struct amdgpu_device *adev = smu->adev;

	if (adev->in_runpm && smu_cmn_is_audio_func_enabled(adev))
		return smu_v13_0_baco_set_armd3_sequence(smu,
				(smu_baco->maco_support && amdgpu_runtime_pm != 1) ?
					BACO_SEQ_BAMACO : BACO_SEQ_BACO);
	else
		return smu_v13_0_baco_enter(smu);
}

static int smu_v13_0_0_baco_exit(struct smu_context *smu)
{
	struct amdgpu_device *adev = smu->adev;

	if (adev->in_runpm && smu_cmn_is_audio_func_enabled(adev)) {
		/* Wait for PMFW handling for the Dstate change */
		usleep_range(10000, 11000);
		return smu_v13_0_baco_set_armd3_sequence(smu, BACO_SEQ_ULPS);
	} else {
		return smu_v13_0_baco_exit(smu);
	}
}

static bool smu_v13_0_0_is_mode1_reset_supported(struct smu_context *smu)
{
	struct amdgpu_device *adev = smu->adev;
	u32 smu_version;

	/* SRIOV does not support SMU mode1 reset */
	if (amdgpu_sriov_vf(adev))
		return false;

	/* PMFW support is available since 78.41 */
	smu_cmn_get_smc_version(smu, NULL, &smu_version);
	if (smu_version < 0x004e2900)
		return false;

	return true;
}

static int smu_v13_0_0_i2c_xfer(struct i2c_adapter *i2c_adap,
				   struct i2c_msg *msg, int num_msgs)
{
	struct amdgpu_smu_i2c_bus *smu_i2c = i2c_get_adapdata(i2c_adap);
	struct amdgpu_device *adev = smu_i2c->adev;
	struct smu_context *smu = adev->powerplay.pp_handle;
	struct smu_table_context *smu_table = &smu->smu_table;
	struct smu_table *table = &smu_table->driver_table;
	SwI2cRequest_t *req, *res = (SwI2cRequest_t *)table->cpu_addr;
	int i, j, r, c;
	u16 dir;

	if (!adev->pm.dpm_enabled)
		return -EBUSY;

	req = kzalloc(sizeof(*req), GFP_KERNEL);
	if (!req)
		return -ENOMEM;

	req->I2CcontrollerPort = smu_i2c->port;
	req->I2CSpeed = I2C_SPEED_FAST_400K;
	req->SlaveAddress = msg[0].addr << 1; /* wants an 8-bit address */
	dir = msg[0].flags & I2C_M_RD;

	for (c = i = 0; i < num_msgs; i++) {
		for (j = 0; j < msg[i].len; j++, c++) {
			SwI2cCmd_t *cmd = &req->SwI2cCmds[c];

			if (!(msg[i].flags & I2C_M_RD)) {
				/* write */
				cmd->CmdConfig |= CMDCONFIG_READWRITE_MASK;
				cmd->ReadWriteData = msg[i].buf[j];
			}

			if ((dir ^ msg[i].flags) & I2C_M_RD) {
				/* The direction changes.
				 */
				dir = msg[i].flags & I2C_M_RD;
				cmd->CmdConfig |= CMDCONFIG_RESTART_MASK;
			}

			req->NumCmds++;

			/*
			 * Insert STOP if we are at the last byte of either last
			 * message for the transaction or the client explicitly
			 * requires a STOP at this particular message.
			 */
			if ((j == msg[i].len - 1) &&
			    ((i == num_msgs - 1) || (msg[i].flags & I2C_M_STOP))) {
				cmd->CmdConfig &= ~CMDCONFIG_RESTART_MASK;
				cmd->CmdConfig |= CMDCONFIG_STOP_MASK;
			}
		}
	}
	mutex_lock(&adev->pm.mutex);
	r = smu_cmn_update_table(smu, SMU_TABLE_I2C_COMMANDS, 0, req, true);
	if (r)
		goto fail;

	for (c = i = 0; i < num_msgs; i++) {
		if (!(msg[i].flags & I2C_M_RD)) {
			c += msg[i].len;
			continue;
		}
		for (j = 0; j < msg[i].len; j++, c++) {
			SwI2cCmd_t *cmd = &res->SwI2cCmds[c];

			msg[i].buf[j] = cmd->ReadWriteData;
		}
	}
	r = num_msgs;
fail:
	mutex_unlock(&adev->pm.mutex);
	kfree(req);
	return r;
}

static u32 smu_v13_0_0_i2c_func(struct i2c_adapter *adap)
{
	return I2C_FUNC_I2C | I2C_FUNC_SMBUS_EMUL;
}

static const struct i2c_algorithm smu_v13_0_0_i2c_algo = {
	.master_xfer = smu_v13_0_0_i2c_xfer,
	.functionality = smu_v13_0_0_i2c_func,
};

static const struct i2c_adapter_quirks smu_v13_0_0_i2c_control_quirks = {
	.flags = I2C_AQ_COMB | I2C_AQ_COMB_SAME_ADDR | I2C_AQ_NO_ZERO_LEN,
	.max_read_len  = MAX_SW_I2C_COMMANDS,
	.max_write_len = MAX_SW_I2C_COMMANDS,
	.max_comb_1st_msg_len = 2,
	.max_comb_2nd_msg_len = MAX_SW_I2C_COMMANDS - 2,
};

static int smu_v13_0_0_i2c_control_init(struct smu_context *smu)
{
	struct amdgpu_device *adev = smu->adev;
	int res, i;

	for (i = 0; i < MAX_SMU_I2C_BUSES; i++) {
		struct amdgpu_smu_i2c_bus *smu_i2c = &adev->pm.smu_i2c[i];
		struct i2c_adapter *control = &smu_i2c->adapter;

		smu_i2c->adev = adev;
		smu_i2c->port = i;
		mutex_init(&smu_i2c->mutex);
		control->owner = THIS_MODULE;
		control->class = I2C_CLASS_SPD;
		control->dev.parent = &adev->pdev->dev;
		control->algo = &smu_v13_0_0_i2c_algo;
		snprintf(control->name, sizeof(control->name), "AMDGPU SMU %d", i);
		control->quirks = &smu_v13_0_0_i2c_control_quirks;
		i2c_set_adapdata(control, smu_i2c);

		res = i2c_add_adapter(control);
		if (res) {
			DRM_ERROR("Failed to register hw i2c, err: %d\n", res);
			goto Out_err;
		}
	}

	/* assign the buses used for the FRU EEPROM and RAS EEPROM */
	/* XXX ideally this would be something in a vbios data table */
	adev->pm.ras_eeprom_i2c_bus = &adev->pm.smu_i2c[1].adapter;
	adev->pm.fru_eeprom_i2c_bus = &adev->pm.smu_i2c[0].adapter;

	return 0;
Out_err:
	for ( ; i >= 0; i--) {
		struct amdgpu_smu_i2c_bus *smu_i2c = &adev->pm.smu_i2c[i];
		struct i2c_adapter *control = &smu_i2c->adapter;

		i2c_del_adapter(control);
	}
	return res;
}

static void smu_v13_0_0_i2c_control_fini(struct smu_context *smu)
{
	struct amdgpu_device *adev = smu->adev;
	int i;

	for (i = 0; i < MAX_SMU_I2C_BUSES; i++) {
		struct amdgpu_smu_i2c_bus *smu_i2c = &adev->pm.smu_i2c[i];
		struct i2c_adapter *control = &smu_i2c->adapter;

		i2c_del_adapter(control);
	}
	adev->pm.ras_eeprom_i2c_bus = NULL;
	adev->pm.fru_eeprom_i2c_bus = NULL;
}

static int smu_v13_0_0_set_mp1_state(struct smu_context *smu,
				     enum pp_mp1_state mp1_state)
{
	int ret;

	switch (mp1_state) {
	case PP_MP1_STATE_UNLOAD:
		ret = smu_cmn_set_mp1_state(smu, mp1_state);
		break;
	default:
		/* Ignore others */
		ret = 0;
	}

	return ret;
}

static int smu_v13_0_0_set_df_cstate(struct smu_context *smu,
				     enum pp_df_cstate state)
{
	return smu_cmn_send_smc_msg_with_param(smu,
					       SMU_MSG_DFCstateControl,
					       state,
					       NULL);
}

static void smu_v13_0_0_set_mode1_reset_param(struct smu_context *smu,
						uint32_t supported_version,
						uint32_t *param)
{
	uint32_t smu_version;
	struct amdgpu_device *adev = smu->adev;
	struct amdgpu_ras *ras = amdgpu_ras_get_context(adev);

	smu_cmn_get_smc_version(smu, NULL, &smu_version);

	if ((smu_version >= supported_version) &&
			ras && atomic_read(&ras->in_recovery))
		/* Set RAS fatal error reset flag */
		*param = 1 << 16;
	else
		*param = 0;
}

static int smu_v13_0_0_mode1_reset(struct smu_context *smu)
{
	int ret;
	uint32_t param;
	struct amdgpu_device *adev = smu->adev;

	switch (adev->ip_versions[MP1_HWIP][0]) {
	case IP_VERSION(13, 0, 0):
		/* SMU 13_0_0 PMFW supports RAS fatal error reset from 78.77 */
		smu_v13_0_0_set_mode1_reset_param(smu, 0x004e4d00, &param);

		ret = smu_cmn_send_smc_msg_with_param(smu,
						SMU_MSG_Mode1Reset, param, NULL);
		break;

	case IP_VERSION(13, 0, 10):
		/* SMU 13_0_10 PMFW supports RAS fatal error reset from 80.28 */
		smu_v13_0_0_set_mode1_reset_param(smu, 0x00501c00, &param);

		ret = smu_cmn_send_debug_smc_msg_with_param(smu,
						DEBUGSMC_MSG_Mode1Reset, param);
		break;

	default:
		ret = smu_cmn_send_smc_msg(smu, SMU_MSG_Mode1Reset, NULL);
		break;
	}

	if (!ret)
		msleep(SMU13_MODE1_RESET_WAIT_TIME_IN_MS);

	return ret;
}

static int smu_v13_0_0_mode2_reset(struct smu_context *smu)
{
	int ret;
	struct amdgpu_device *adev = smu->adev;

	if (adev->ip_versions[MP1_HWIP][0] == IP_VERSION(13, 0, 10))
		ret = smu_cmn_send_smc_msg(smu, SMU_MSG_Mode2Reset, NULL);
	else
		return -EOPNOTSUPP;

	return ret;
}

static int smu_v13_0_0_enable_gfx_features(struct smu_context *smu)
{
	struct amdgpu_device *adev = smu->adev;

	if (adev->ip_versions[MP1_HWIP][0] == IP_VERSION(13, 0, 10))
		return smu_cmn_send_smc_msg_with_param(smu, SMU_MSG_EnableAllSmuFeatures,
										   FEATURE_PWR_GFX, NULL);
	else
		return -EOPNOTSUPP;
}

static void smu_v13_0_0_set_smu_mailbox_registers(struct smu_context *smu)
{
	struct amdgpu_device *adev = smu->adev;

	smu->param_reg = SOC15_REG_OFFSET(MP1, 0, mmMP1_SMN_C2PMSG_82);
	smu->msg_reg = SOC15_REG_OFFSET(MP1, 0, mmMP1_SMN_C2PMSG_66);
	smu->resp_reg = SOC15_REG_OFFSET(MP1, 0, mmMP1_SMN_C2PMSG_90);

	smu->debug_param_reg = SOC15_REG_OFFSET(MP1, 0, mmMP1_SMN_C2PMSG_53);
	smu->debug_msg_reg = SOC15_REG_OFFSET(MP1, 0, mmMP1_SMN_C2PMSG_75);
	smu->debug_resp_reg = SOC15_REG_OFFSET(MP1, 0, mmMP1_SMN_C2PMSG_54);
}

static int smu_v13_0_0_smu_send_bad_mem_page_num(struct smu_context *smu,
		uint32_t size)
{
	int ret = 0;

	/* message SMU to update the bad page number on SMUBUS */
	ret = smu_cmn_send_smc_msg_with_param(smu,
					  SMU_MSG_SetNumBadMemoryPagesRetired,
					  size, NULL);
	if (ret)
		dev_err(smu->adev->dev,
			  "[%s] failed to message SMU to update bad memory pages number\n",
			  __func__);

	return ret;
}

static int smu_v13_0_0_send_bad_mem_channel_flag(struct smu_context *smu,
		uint32_t size)
{
	int ret = 0;

	/* message SMU to update the bad channel info on SMUBUS */
	ret = smu_cmn_send_smc_msg_with_param(smu,
				  SMU_MSG_SetBadMemoryPagesRetiredFlagsPerChannel,
				  size, NULL);
	if (ret)
		dev_err(smu->adev->dev,
			  "[%s] failed to message SMU to update bad memory pages channel info\n",
			  __func__);

	return ret;
}

static int smu_v13_0_0_check_ecc_table_support(struct smu_context *smu)
{
	struct amdgpu_device *adev = smu->adev;
	uint32_t if_version = 0xff, smu_version = 0xff;
	int ret = 0;

	ret = smu_cmn_get_smc_version(smu, &if_version, &smu_version);
	if (ret)
		return -EOPNOTSUPP;

	if ((adev->ip_versions[MP1_HWIP][0] == IP_VERSION(13, 0, 10)) &&
		(smu_version >= SUPPORT_ECCTABLE_SMU_13_0_10_VERSION))
		return ret;
	else
		return -EOPNOTSUPP;
}

static ssize_t smu_v13_0_0_get_ecc_info(struct smu_context *smu,
									void *table)
{
	struct smu_table_context *smu_table = &smu->smu_table;
	struct amdgpu_device *adev = smu->adev;
	EccInfoTable_t *ecc_table = NULL;
	struct ecc_info_per_ch *ecc_info_per_channel = NULL;
	int i, ret = 0;
	struct umc_ecc_info *eccinfo = (struct umc_ecc_info *)table;

	ret = smu_v13_0_0_check_ecc_table_support(smu);
	if (ret)
		return ret;

	ret = smu_cmn_update_table(smu,
					SMU_TABLE_ECCINFO,
					0,
					smu_table->ecc_table,
					false);
	if (ret) {
		dev_info(adev->dev, "Failed to export SMU ecc table!\n");
		return ret;
	}

	ecc_table = (EccInfoTable_t *)smu_table->ecc_table;

	for (i = 0; i < ARRAY_SIZE(ecc_table->EccInfo); i++) {
		ecc_info_per_channel = &(eccinfo->ecc[i]);
		ecc_info_per_channel->ce_count_lo_chip =
				ecc_table->EccInfo[i].ce_count_lo_chip;
		ecc_info_per_channel->ce_count_hi_chip =
				ecc_table->EccInfo[i].ce_count_hi_chip;
		ecc_info_per_channel->mca_umc_status =
				ecc_table->EccInfo[i].mca_umc_status;
		ecc_info_per_channel->mca_umc_addr =
				ecc_table->EccInfo[i].mca_umc_addr;
	}

	return ret;
}

static const struct pptable_funcs smu_v13_0_0_ppt_funcs = {
	.get_allowed_feature_mask = smu_v13_0_0_get_allowed_feature_mask,
	.set_default_dpm_table = smu_v13_0_0_set_default_dpm_table,
	.i2c_init = smu_v13_0_0_i2c_control_init,
	.i2c_fini = smu_v13_0_0_i2c_control_fini,
	.is_dpm_running = smu_v13_0_0_is_dpm_running,
	.dump_pptable = smu_v13_0_0_dump_pptable,
	.init_microcode = smu_v13_0_init_microcode,
	.load_microcode = smu_v13_0_load_microcode,
	.fini_microcode = smu_v13_0_fini_microcode,
	.init_smc_tables = smu_v13_0_0_init_smc_tables,
	.fini_smc_tables = smu_v13_0_fini_smc_tables,
	.init_power = smu_v13_0_init_power,
	.fini_power = smu_v13_0_fini_power,
	.check_fw_status = smu_v13_0_check_fw_status,
	.setup_pptable = smu_v13_0_0_setup_pptable,
	.check_fw_version = smu_v13_0_check_fw_version,
	.write_pptable = smu_cmn_write_pptable,
	.set_driver_table_location = smu_v13_0_set_driver_table_location,
	.system_features_control = smu_v13_0_0_system_features_control,
	.set_allowed_mask = smu_v13_0_set_allowed_mask,
	.get_enabled_mask = smu_cmn_get_enabled_mask,
	.dpm_set_vcn_enable = smu_v13_0_set_vcn_enable,
	.dpm_set_jpeg_enable = smu_v13_0_set_jpeg_enable,
	.get_dpm_ultimate_freq = smu_v13_0_0_get_dpm_ultimate_freq,
	.get_vbios_bootup_values = smu_v13_0_get_vbios_bootup_values,
	.read_sensor = smu_v13_0_0_read_sensor,
	.feature_is_enabled = smu_cmn_feature_is_enabled,
	.print_clk_levels = smu_v13_0_0_print_clk_levels,
	.force_clk_levels = smu_v13_0_0_force_clk_levels,
	.update_pcie_parameters = smu_v13_0_update_pcie_parameters,
	.get_thermal_temperature_range = smu_v13_0_0_get_thermal_temperature_range,
	.register_irq_handler = smu_v13_0_register_irq_handler,
	.enable_thermal_alert = smu_v13_0_enable_thermal_alert,
	.disable_thermal_alert = smu_v13_0_disable_thermal_alert,
	.notify_memory_pool_location = smu_v13_0_notify_memory_pool_location,
	.get_gpu_metrics = smu_v13_0_0_get_gpu_metrics,
	.set_soft_freq_limited_range = smu_v13_0_set_soft_freq_limited_range,
	.set_default_od_settings = smu_v13_0_0_set_default_od_settings,
	.restore_user_od_settings = smu_v13_0_0_restore_user_od_settings,
	.od_edit_dpm_table = smu_v13_0_0_od_edit_dpm_table,
	.init_pptable_microcode = smu_v13_0_init_pptable_microcode,
	.populate_umd_state_clk = smu_v13_0_0_populate_umd_state_clk,
	.set_performance_level = smu_v13_0_set_performance_level,
	.gfx_off_control = smu_v13_0_gfx_off_control,
	.get_unique_id = smu_v13_0_0_get_unique_id,
	.get_fan_speed_pwm = smu_v13_0_0_get_fan_speed_pwm,
	.get_fan_speed_rpm = smu_v13_0_0_get_fan_speed_rpm,
	.set_fan_speed_pwm = smu_v13_0_set_fan_speed_pwm,
	.set_fan_speed_rpm = smu_v13_0_set_fan_speed_rpm,
	.get_fan_control_mode = smu_v13_0_get_fan_control_mode,
	.set_fan_control_mode = smu_v13_0_set_fan_control_mode,
	.enable_mgpu_fan_boost = smu_v13_0_0_enable_mgpu_fan_boost,
	.get_power_limit = smu_v13_0_0_get_power_limit,
	.set_power_limit = smu_v13_0_set_power_limit,
	.set_power_source = smu_v13_0_set_power_source,
	.get_power_profile_mode = smu_v13_0_0_get_power_profile_mode,
	.set_power_profile_mode = smu_v13_0_0_set_power_profile_mode,
	.run_btc = smu_v13_0_run_btc,
	.get_pp_feature_mask = smu_cmn_get_pp_feature_mask,
	.set_pp_feature_mask = smu_cmn_set_pp_feature_mask,
	.set_tool_table_location = smu_v13_0_set_tool_table_location,
	.deep_sleep_control = smu_v13_0_deep_sleep_control,
	.gfx_ulv_control = smu_v13_0_gfx_ulv_control,
	.baco_is_support = smu_v13_0_baco_is_support,
	.baco_get_state = smu_v13_0_baco_get_state,
	.baco_set_state = smu_v13_0_baco_set_state,
	.baco_enter = smu_v13_0_0_baco_enter,
	.baco_exit = smu_v13_0_0_baco_exit,
	.mode1_reset_is_support = smu_v13_0_0_is_mode1_reset_supported,
	.mode1_reset = smu_v13_0_0_mode1_reset,
	.mode2_reset = smu_v13_0_0_mode2_reset,
	.enable_gfx_features = smu_v13_0_0_enable_gfx_features,
	.set_mp1_state = smu_v13_0_0_set_mp1_state,
	.set_df_cstate = smu_v13_0_0_set_df_cstate,
	.send_hbm_bad_pages_num = smu_v13_0_0_smu_send_bad_mem_page_num,
	.send_hbm_bad_channel_flag = smu_v13_0_0_send_bad_mem_channel_flag,
	.gpo_control = smu_v13_0_gpo_control,
	.get_ecc_info = smu_v13_0_0_get_ecc_info,
};

void smu_v13_0_0_set_ppt_funcs(struct smu_context *smu)
{
	smu->ppt_funcs = &smu_v13_0_0_ppt_funcs;
	smu->message_map = smu_v13_0_0_message_map;
	smu->clock_map = smu_v13_0_0_clk_map;
	smu->feature_map = smu_v13_0_0_feature_mask_map;
	smu->table_map = smu_v13_0_0_table_map;
	smu->pwr_src_map = smu_v13_0_0_pwr_src_map;
	smu->workload_map = smu_v13_0_0_workload_map;
	smu->smc_driver_if_version = SMU13_0_0_DRIVER_IF_VERSION;
	smu_v13_0_0_set_smu_mailbox_registers(smu);
}<|MERGE_RESOLUTION|>--- conflicted
+++ resolved
@@ -339,11 +339,6 @@
 	struct smu_13_0_0_powerplay_table *powerplay_table =
 		table_context->power_play_table;
 	struct smu_baco_context *smu_baco = &smu->smu_baco;
-<<<<<<< HEAD
-=======
-	PPTable_t *pptable = smu->smu_table.driver_pptable;
-#if 0
->>>>>>> ef35c7ba
 	PPTable_t *pptable = smu->smu_table.driver_pptable;
 #if 0
 	const OverDriveLimits_t * const overdrive_upperlimits =
