/* SPDX-License-Identifier: GPL-2.0 */
/*
 * Definitions for Marvell PPv2 network controller for Armada 375 SoC.
 *
 * Copyright (C) 2014 Marvell
 *
 * Marcin Wojtas <mw@semihalf.com>
 */
#ifndef _MVPP2_H_
#define _MVPP2_H_

#include <linux/interrupt.h>
#include <linux/kernel.h>
#include <linux/netdevice.h>
#include <linux/net_tstamp.h>
#include <linux/phy.h>
#include <linux/phylink.h>
#include <net/flow_offload.h>
#include <net/page_pool.h>
#include <linux/bpf.h>
#include <net/xdp.h>

/* The PacketOffset field is measured in units of 32 bytes and is 3 bits wide,
 * so the maximum offset is 7 * 32 = 224
 */
#define MVPP2_SKB_HEADROOM	min(max(XDP_PACKET_HEADROOM, NET_SKB_PAD), 224)

#define MVPP2_XDP_PASS		0
#define MVPP2_XDP_DROPPED	BIT(0)
#define MVPP2_XDP_TX		BIT(1)
#define MVPP2_XDP_REDIR		BIT(2)

/* Fifo Registers */
#define MVPP2_RX_DATA_FIFO_SIZE_REG(port)	(0x00 + 4 * (port))
#define MVPP2_RX_ATTR_FIFO_SIZE_REG(port)	(0x20 + 4 * (port))
#define MVPP2_RX_MIN_PKT_SIZE_REG		0x60
#define MVPP2_RX_FIFO_INIT_REG			0x64
#define MVPP22_TX_FIFO_THRESH_REG(port)		(0x8840 + 4 * (port))
#define MVPP22_TX_FIFO_SIZE_REG(port)		(0x8860 + 4 * (port))

/* RX DMA Top Registers */
#define MVPP2_RX_CTRL_REG(port)			(0x140 + 4 * (port))
#define     MVPP2_RX_LOW_LATENCY_PKT_SIZE(s)	(((s) & 0xfff) << 16)
#define     MVPP2_RX_USE_PSEUDO_FOR_CSUM_MASK	BIT(31)
#define MVPP2_POOL_BUF_SIZE_REG(pool)		(0x180 + 4 * (pool))
#define     MVPP2_POOL_BUF_SIZE_OFFSET		5
#define MVPP2_RXQ_CONFIG_REG(rxq)		(0x800 + 4 * (rxq))
#define     MVPP2_SNOOP_PKT_SIZE_MASK		0x1ff
#define     MVPP2_SNOOP_BUF_HDR_MASK		BIT(9)
#define     MVPP2_RXQ_POOL_SHORT_OFFS		20
#define     MVPP21_RXQ_POOL_SHORT_MASK		0x700000
#define     MVPP22_RXQ_POOL_SHORT_MASK		0xf00000
#define     MVPP2_RXQ_POOL_LONG_OFFS		24
#define     MVPP21_RXQ_POOL_LONG_MASK		0x7000000
#define     MVPP22_RXQ_POOL_LONG_MASK		0xf000000
#define     MVPP2_RXQ_PACKET_OFFSET_OFFS	28
#define     MVPP2_RXQ_PACKET_OFFSET_MASK	0x70000000
#define     MVPP2_RXQ_DISABLE_MASK		BIT(31)

/* Top Registers */
#define MVPP2_MH_REG(port)			(0x5040 + 4 * (port))
#define MVPP2_DSA_EXTENDED			BIT(5)

/* Parser Registers */
#define MVPP2_PRS_INIT_LOOKUP_REG		0x1000
#define     MVPP2_PRS_PORT_LU_MAX		0xf
#define     MVPP2_PRS_PORT_LU_MASK(port)	(0xff << ((port) * 4))
#define     MVPP2_PRS_PORT_LU_VAL(port, val)	((val) << ((port) * 4))
#define MVPP2_PRS_INIT_OFFS_REG(port)		(0x1004 + ((port) & 4))
#define     MVPP2_PRS_INIT_OFF_MASK(port)	(0x3f << (((port) % 4) * 8))
#define     MVPP2_PRS_INIT_OFF_VAL(port, val)	((val) << (((port) % 4) * 8))
#define MVPP2_PRS_MAX_LOOP_REG(port)		(0x100c + ((port) & 4))
#define     MVPP2_PRS_MAX_LOOP_MASK(port)	(0xff << (((port) % 4) * 8))
#define     MVPP2_PRS_MAX_LOOP_VAL(port, val)	((val) << (((port) % 4) * 8))
#define MVPP2_PRS_TCAM_IDX_REG			0x1100
#define MVPP2_PRS_TCAM_DATA_REG(idx)		(0x1104 + (idx) * 4)
#define     MVPP2_PRS_TCAM_INV_MASK		BIT(31)
#define MVPP2_PRS_SRAM_IDX_REG			0x1200
#define MVPP2_PRS_SRAM_DATA_REG(idx)		(0x1204 + (idx) * 4)
#define MVPP2_PRS_TCAM_CTRL_REG			0x1230
#define     MVPP2_PRS_TCAM_EN_MASK		BIT(0)
#define MVPP2_PRS_TCAM_HIT_IDX_REG		0x1240
#define MVPP2_PRS_TCAM_HIT_CNT_REG		0x1244
#define     MVPP2_PRS_TCAM_HIT_CNT_MASK		GENMASK(15, 0)

/* RSS Registers */
#define MVPP22_RSS_INDEX			0x1500
#define     MVPP22_RSS_INDEX_TABLE_ENTRY(idx)	(idx)
#define     MVPP22_RSS_INDEX_TABLE(idx)		((idx) << 8)
#define     MVPP22_RSS_INDEX_QUEUE(idx)		((idx) << 16)
#define MVPP22_RXQ2RSS_TABLE			0x1504
#define     MVPP22_RSS_TABLE_POINTER(p)		(p)
#define MVPP22_RSS_TABLE_ENTRY			0x1508
#define MVPP22_RSS_WIDTH			0x150c

/* Classifier Registers */
#define MVPP2_CLS_MODE_REG			0x1800
#define     MVPP2_CLS_MODE_ACTIVE_MASK		BIT(0)
#define MVPP2_CLS_PORT_WAY_REG			0x1810
#define     MVPP2_CLS_PORT_WAY_MASK(port)	(1 << (port))
#define MVPP2_CLS_LKP_INDEX_REG			0x1814
#define     MVPP2_CLS_LKP_INDEX_WAY_OFFS	6
#define MVPP2_CLS_LKP_TBL_REG			0x1818
#define     MVPP2_CLS_LKP_TBL_RXQ_MASK		0xff
#define     MVPP2_CLS_LKP_FLOW_PTR(flow)	((flow) << 16)
#define     MVPP2_CLS_LKP_TBL_LOOKUP_EN_MASK	BIT(25)
#define MVPP2_CLS_FLOW_INDEX_REG		0x1820
#define MVPP2_CLS_FLOW_TBL0_REG			0x1824
#define     MVPP2_CLS_FLOW_TBL0_LAST		BIT(0)
#define     MVPP2_CLS_FLOW_TBL0_ENG_MASK	0x7
#define     MVPP2_CLS_FLOW_TBL0_OFFS		1
#define     MVPP2_CLS_FLOW_TBL0_ENG(x)		((x) << 1)
#define     MVPP2_CLS_FLOW_TBL0_PORT_ID_MASK	0xff
#define     MVPP2_CLS_FLOW_TBL0_PORT_ID(port)	((port) << 4)
#define     MVPP2_CLS_FLOW_TBL0_PORT_ID_SEL	BIT(23)
#define MVPP2_CLS_FLOW_TBL1_REG			0x1828
#define     MVPP2_CLS_FLOW_TBL1_N_FIELDS_MASK	0x7
#define     MVPP2_CLS_FLOW_TBL1_N_FIELDS(x)	(x)
#define     MVPP2_CLS_FLOW_TBL1_LU_TYPE(lu)	(((lu) & 0x3f) << 3)
#define     MVPP2_CLS_FLOW_TBL1_PRIO_MASK	0x3f
#define     MVPP2_CLS_FLOW_TBL1_PRIO(x)		((x) << 9)
#define     MVPP2_CLS_FLOW_TBL1_SEQ_MASK	0x7
#define     MVPP2_CLS_FLOW_TBL1_SEQ(x)		((x) << 15)
#define MVPP2_CLS_FLOW_TBL2_REG			0x182c
#define     MVPP2_CLS_FLOW_TBL2_FLD_MASK	0x3f
#define     MVPP2_CLS_FLOW_TBL2_FLD_OFFS(n)	((n) * 6)
#define     MVPP2_CLS_FLOW_TBL2_FLD(n, x)	((x) << ((n) * 6))
#define MVPP2_CLS_OVERSIZE_RXQ_LOW_REG(port)	(0x1980 + ((port) * 4))
#define     MVPP2_CLS_OVERSIZE_RXQ_LOW_BITS	3
#define     MVPP2_CLS_OVERSIZE_RXQ_LOW_MASK	0x7
#define MVPP2_CLS_SWFWD_P2HQ_REG(port)		(0x19b0 + ((port) * 4))
#define MVPP2_CLS_SWFWD_PCTRL_REG		0x19d0
#define     MVPP2_CLS_SWFWD_PCTRL_MASK(port)	(1 << (port))

/* Classifier C2 engine Registers */
#define MVPP22_CLS_C2_TCAM_IDX			0x1b00
#define MVPP22_CLS_C2_TCAM_DATA0		0x1b10
#define MVPP22_CLS_C2_TCAM_DATA1		0x1b14
#define MVPP22_CLS_C2_TCAM_DATA2		0x1b18
#define MVPP22_CLS_C2_TCAM_DATA3		0x1b1c
#define MVPP22_CLS_C2_TCAM_DATA4		0x1b20
#define     MVPP22_CLS_C2_LU_TYPE(lu)		((lu) & 0x3f)
#define     MVPP22_CLS_C2_PORT_ID(port)		((port) << 8)
#define     MVPP22_CLS_C2_PORT_MASK		(0xff << 8)
#define MVPP22_CLS_C2_TCAM_INV			0x1b24
#define     MVPP22_CLS_C2_TCAM_INV_BIT		BIT(31)
#define MVPP22_CLS_C2_HIT_CTR			0x1b50
#define MVPP22_CLS_C2_ACT			0x1b60
#define     MVPP22_CLS_C2_ACT_RSS_EN(act)	(((act) & 0x3) << 19)
#define     MVPP22_CLS_C2_ACT_FWD(act)		(((act) & 0x7) << 13)
#define     MVPP22_CLS_C2_ACT_QHIGH(act)	(((act) & 0x3) << 11)
#define     MVPP22_CLS_C2_ACT_QLOW(act)		(((act) & 0x3) << 9)
#define     MVPP22_CLS_C2_ACT_COLOR(act)	((act) & 0x7)
#define MVPP22_CLS_C2_ATTR0			0x1b64
#define     MVPP22_CLS_C2_ATTR0_QHIGH(qh)	(((qh) & 0x1f) << 24)
#define     MVPP22_CLS_C2_ATTR0_QHIGH_MASK	0x1f
#define     MVPP22_CLS_C2_ATTR0_QHIGH_OFFS	24
#define     MVPP22_CLS_C2_ATTR0_QLOW(ql)	(((ql) & 0x7) << 21)
#define     MVPP22_CLS_C2_ATTR0_QLOW_MASK	0x7
#define     MVPP22_CLS_C2_ATTR0_QLOW_OFFS	21
#define MVPP22_CLS_C2_ATTR1			0x1b68
#define MVPP22_CLS_C2_ATTR2			0x1b6c
#define     MVPP22_CLS_C2_ATTR2_RSS_EN		BIT(30)
#define MVPP22_CLS_C2_ATTR3			0x1b70
#define MVPP22_CLS_C2_TCAM_CTRL			0x1b90
#define     MVPP22_CLS_C2_TCAM_BYPASS_FIFO	BIT(0)

/* Descriptor Manager Top Registers */
#define MVPP2_RXQ_NUM_REG			0x2040
#define MVPP2_RXQ_DESC_ADDR_REG			0x2044
#define     MVPP22_DESC_ADDR_OFFS		8
#define MVPP2_RXQ_DESC_SIZE_REG			0x2048
#define     MVPP2_RXQ_DESC_SIZE_MASK		0x3ff0
#define MVPP2_RXQ_STATUS_UPDATE_REG(rxq)	(0x3000 + 4 * (rxq))
#define     MVPP2_RXQ_NUM_PROCESSED_OFFSET	0
#define     MVPP2_RXQ_NUM_NEW_OFFSET		16
#define MVPP2_RXQ_STATUS_REG(rxq)		(0x3400 + 4 * (rxq))
#define     MVPP2_RXQ_OCCUPIED_MASK		0x3fff
#define     MVPP2_RXQ_NON_OCCUPIED_OFFSET	16
#define     MVPP2_RXQ_NON_OCCUPIED_MASK		0x3fff0000
#define MVPP2_RXQ_THRESH_REG			0x204c
#define     MVPP2_OCCUPIED_THRESH_OFFSET	0
#define     MVPP2_OCCUPIED_THRESH_MASK		0x3fff
#define MVPP2_RXQ_INDEX_REG			0x2050
#define MVPP2_TXQ_NUM_REG			0x2080
#define MVPP2_TXQ_DESC_ADDR_REG			0x2084
#define MVPP2_TXQ_DESC_SIZE_REG			0x2088
#define     MVPP2_TXQ_DESC_SIZE_MASK		0x3ff0
#define MVPP2_TXQ_THRESH_REG			0x2094
#define	    MVPP2_TXQ_THRESH_OFFSET		16
#define	    MVPP2_TXQ_THRESH_MASK		0x3fff
#define MVPP2_AGGR_TXQ_UPDATE_REG		0x2090
#define MVPP2_TXQ_INDEX_REG			0x2098
#define MVPP2_TXQ_PREF_BUF_REG			0x209c
#define     MVPP2_PREF_BUF_PTR(desc)		((desc) & 0xfff)
#define     MVPP2_PREF_BUF_SIZE_4		(BIT(12) | BIT(13))
#define     MVPP2_PREF_BUF_SIZE_16		(BIT(12) | BIT(14))
#define     MVPP2_PREF_BUF_THRESH(val)		((val) << 17)
#define     MVPP2_TXQ_DRAIN_EN_MASK		BIT(31)
#define MVPP2_TXQ_PENDING_REG			0x20a0
#define     MVPP2_TXQ_PENDING_MASK		0x3fff
#define MVPP2_TXQ_INT_STATUS_REG		0x20a4
#define MVPP2_TXQ_SENT_REG(txq)			(0x3c00 + 4 * (txq))
#define     MVPP2_TRANSMITTED_COUNT_OFFSET	16
#define     MVPP2_TRANSMITTED_COUNT_MASK	0x3fff0000
#define MVPP2_TXQ_RSVD_REQ_REG			0x20b0
#define     MVPP2_TXQ_RSVD_REQ_Q_OFFSET		16
#define MVPP2_TXQ_RSVD_RSLT_REG			0x20b4
#define     MVPP2_TXQ_RSVD_RSLT_MASK		0x3fff
#define MVPP2_TXQ_RSVD_CLR_REG			0x20b8
#define     MVPP2_TXQ_RSVD_CLR_OFFSET		16
#define MVPP2_AGGR_TXQ_DESC_ADDR_REG(cpu)	(0x2100 + 4 * (cpu))
#define     MVPP22_AGGR_TXQ_DESC_ADDR_OFFS	8
#define MVPP2_AGGR_TXQ_DESC_SIZE_REG(cpu)	(0x2140 + 4 * (cpu))
#define     MVPP2_AGGR_TXQ_DESC_SIZE_MASK	0x3ff0
#define MVPP2_AGGR_TXQ_STATUS_REG(cpu)		(0x2180 + 4 * (cpu))
#define     MVPP2_AGGR_TXQ_PENDING_MASK		0x3fff
#define MVPP2_AGGR_TXQ_INDEX_REG(cpu)		(0x21c0 + 4 * (cpu))

/* MBUS bridge registers */
#define MVPP2_WIN_BASE(w)			(0x4000 + ((w) << 2))
#define MVPP2_WIN_SIZE(w)			(0x4020 + ((w) << 2))
#define MVPP2_WIN_REMAP(w)			(0x4040 + ((w) << 2))
#define MVPP2_BASE_ADDR_ENABLE			0x4060

/* AXI Bridge Registers */
#define MVPP22_AXI_BM_WR_ATTR_REG		0x4100
#define MVPP22_AXI_BM_RD_ATTR_REG		0x4104
#define MVPP22_AXI_AGGRQ_DESCR_RD_ATTR_REG	0x4110
#define MVPP22_AXI_TXQ_DESCR_WR_ATTR_REG	0x4114
#define MVPP22_AXI_TXQ_DESCR_RD_ATTR_REG	0x4118
#define MVPP22_AXI_RXQ_DESCR_WR_ATTR_REG	0x411c
#define MVPP22_AXI_RX_DATA_WR_ATTR_REG		0x4120
#define MVPP22_AXI_TX_DATA_RD_ATTR_REG		0x4130
#define MVPP22_AXI_RD_NORMAL_CODE_REG		0x4150
#define MVPP22_AXI_RD_SNOOP_CODE_REG		0x4154
#define MVPP22_AXI_WR_NORMAL_CODE_REG		0x4160
#define MVPP22_AXI_WR_SNOOP_CODE_REG		0x4164

/* Values for AXI Bridge registers */
#define MVPP22_AXI_ATTR_CACHE_OFFS		0
#define MVPP22_AXI_ATTR_DOMAIN_OFFS		12

#define MVPP22_AXI_CODE_CACHE_OFFS		0
#define MVPP22_AXI_CODE_DOMAIN_OFFS		4

#define MVPP22_AXI_CODE_CACHE_NON_CACHE		0x3
#define MVPP22_AXI_CODE_CACHE_WR_CACHE		0x7
#define MVPP22_AXI_CODE_CACHE_RD_CACHE		0xb

#define MVPP22_AXI_CODE_DOMAIN_OUTER_DOM	2
#define MVPP22_AXI_CODE_DOMAIN_SYSTEM		3

/* Interrupt Cause and Mask registers */
#define MVPP2_ISR_TX_THRESHOLD_REG(port)	(0x5140 + 4 * (port))
#define     MVPP2_MAX_ISR_TX_THRESHOLD		0xfffff0

#define MVPP2_ISR_RX_THRESHOLD_REG(rxq)		(0x5200 + 4 * (rxq))
#define     MVPP2_MAX_ISR_RX_THRESHOLD		0xfffff0
#define MVPP21_ISR_RXQ_GROUP_REG(port)		(0x5400 + 4 * (port))

#define MVPP22_ISR_RXQ_GROUP_INDEX_REG		0x5400
#define MVPP22_ISR_RXQ_GROUP_INDEX_SUBGROUP_MASK 0xf
#define MVPP22_ISR_RXQ_GROUP_INDEX_GROUP_MASK	0x380
#define MVPP22_ISR_RXQ_GROUP_INDEX_GROUP_OFFSET	7

#define MVPP22_ISR_RXQ_GROUP_INDEX_SUBGROUP_MASK 0xf
#define MVPP22_ISR_RXQ_GROUP_INDEX_GROUP_MASK	0x380

#define MVPP22_ISR_RXQ_SUB_GROUP_CONFIG_REG	0x5404
#define MVPP22_ISR_RXQ_SUB_GROUP_STARTQ_MASK	0x1f
#define MVPP22_ISR_RXQ_SUB_GROUP_SIZE_MASK	0xf00
#define MVPP22_ISR_RXQ_SUB_GROUP_SIZE_OFFSET	8

#define MVPP2_ISR_ENABLE_REG(port)		(0x5420 + 4 * (port))
#define     MVPP2_ISR_ENABLE_INTERRUPT(mask)	((mask) & 0xffff)
#define     MVPP2_ISR_DISABLE_INTERRUPT(mask)	(((mask) << 16) & 0xffff0000)
#define MVPP2_ISR_RX_TX_CAUSE_REG(port)		(0x5480 + 4 * (port))
#define     MVPP2_CAUSE_RXQ_OCCUP_DESC_ALL_MASK(version) \
					((version) == MVPP21 ? 0xffff : 0xff)
#define     MVPP2_CAUSE_TXQ_OCCUP_DESC_ALL_MASK	0xff0000
#define     MVPP2_CAUSE_TXQ_OCCUP_DESC_ALL_OFFSET	16
#define     MVPP2_CAUSE_RX_FIFO_OVERRUN_MASK	BIT(24)
#define     MVPP2_CAUSE_FCS_ERR_MASK		BIT(25)
#define     MVPP2_CAUSE_TX_FIFO_UNDERRUN_MASK	BIT(26)
#define     MVPP2_CAUSE_TX_EXCEPTION_SUM_MASK	BIT(29)
#define     MVPP2_CAUSE_RX_EXCEPTION_SUM_MASK	BIT(30)
#define     MVPP2_CAUSE_MISC_SUM_MASK		BIT(31)
#define MVPP2_ISR_RX_TX_MASK_REG(port)		(0x54a0 + 4 * (port))
#define MVPP2_ISR_PON_RX_TX_MASK_REG		0x54bc
#define     MVPP2_PON_CAUSE_RXQ_OCCUP_DESC_ALL_MASK	0xffff
#define     MVPP2_PON_CAUSE_TXP_OCCUP_DESC_ALL_MASK	0x3fc00000
#define     MVPP2_PON_CAUSE_MISC_SUM_MASK		BIT(31)
#define MVPP2_ISR_MISC_CAUSE_REG		0x55b0

/* Buffer Manager registers */
#define MVPP2_BM_POOL_BASE_REG(pool)		(0x6000 + ((pool) * 4))
#define     MVPP2_BM_POOL_BASE_ADDR_MASK	0xfffff80
#define MVPP2_BM_POOL_SIZE_REG(pool)		(0x6040 + ((pool) * 4))
#define     MVPP2_BM_POOL_SIZE_MASK		0xfff0
#define MVPP2_BM_POOL_READ_PTR_REG(pool)	(0x6080 + ((pool) * 4))
#define     MVPP2_BM_POOL_GET_READ_PTR_MASK	0xfff0
#define MVPP2_BM_POOL_PTRS_NUM_REG(pool)	(0x60c0 + ((pool) * 4))
#define     MVPP2_BM_POOL_PTRS_NUM_MASK		0xfff0
#define MVPP2_BM_BPPI_READ_PTR_REG(pool)	(0x6100 + ((pool) * 4))
#define MVPP2_BM_BPPI_PTRS_NUM_REG(pool)	(0x6140 + ((pool) * 4))
#define     MVPP2_BM_BPPI_PTR_NUM_MASK		0x7ff
#define MVPP22_BM_POOL_PTRS_NUM_MASK		0xfff8
#define     MVPP2_BM_BPPI_PREFETCH_FULL_MASK	BIT(16)
#define MVPP2_BM_POOL_CTRL_REG(pool)		(0x6200 + ((pool) * 4))
#define     MVPP2_BM_START_MASK			BIT(0)
#define     MVPP2_BM_STOP_MASK			BIT(1)
#define     MVPP2_BM_STATE_MASK			BIT(4)
#define     MVPP2_BM_LOW_THRESH_OFFS		8
#define     MVPP2_BM_LOW_THRESH_MASK		0x7f00
#define     MVPP2_BM_LOW_THRESH_VALUE(val)	((val) << \
						MVPP2_BM_LOW_THRESH_OFFS)
#define     MVPP2_BM_HIGH_THRESH_OFFS		16
#define     MVPP2_BM_HIGH_THRESH_MASK		0x7f0000
#define     MVPP2_BM_HIGH_THRESH_VALUE(val)	((val) << \
						MVPP2_BM_HIGH_THRESH_OFFS)
#define MVPP2_BM_INTR_CAUSE_REG(pool)		(0x6240 + ((pool) * 4))
#define     MVPP2_BM_RELEASED_DELAY_MASK	BIT(0)
#define     MVPP2_BM_ALLOC_FAILED_MASK		BIT(1)
#define     MVPP2_BM_BPPE_EMPTY_MASK		BIT(2)
#define     MVPP2_BM_BPPE_FULL_MASK		BIT(3)
#define     MVPP2_BM_AVAILABLE_BP_LOW_MASK	BIT(4)
#define MVPP2_BM_INTR_MASK_REG(pool)		(0x6280 + ((pool) * 4))
#define MVPP2_BM_PHY_ALLOC_REG(pool)		(0x6400 + ((pool) * 4))
#define     MVPP2_BM_PHY_ALLOC_GRNTD_MASK	BIT(0)
#define MVPP2_BM_VIRT_ALLOC_REG			0x6440
#define MVPP22_BM_ADDR_HIGH_ALLOC		0x6444
#define     MVPP22_BM_ADDR_HIGH_PHYS_MASK	0xff
#define     MVPP22_BM_ADDR_HIGH_VIRT_MASK	0xff00
#define     MVPP22_BM_ADDR_HIGH_VIRT_SHIFT	8
#define MVPP2_BM_PHY_RLS_REG(pool)		(0x6480 + ((pool) * 4))
#define     MVPP2_BM_PHY_RLS_MC_BUFF_MASK	BIT(0)
#define     MVPP2_BM_PHY_RLS_PRIO_EN_MASK	BIT(1)
#define     MVPP2_BM_PHY_RLS_GRNTD_MASK		BIT(2)
#define MVPP2_BM_VIRT_RLS_REG			0x64c0
#define MVPP22_BM_ADDR_HIGH_RLS_REG		0x64c4
#define     MVPP22_BM_ADDR_HIGH_PHYS_RLS_MASK	0xff
#define     MVPP22_BM_ADDR_HIGH_VIRT_RLS_MASK	0xff00
#define     MVPP22_BM_ADDR_HIGH_VIRT_RLS_SHIFT	8

/* Packet Processor per-port counters */
#define MVPP2_OVERRUN_ETH_DROP			0x7000
#define MVPP2_CLS_ETH_DROP			0x7020

/* Hit counters registers */
#define MVPP2_CTRS_IDX				0x7040
#define     MVPP22_CTRS_TX_CTR(port, txq)	((txq) | ((port) << 3) | BIT(7))
#define MVPP2_TX_DESC_ENQ_CTR			0x7100
#define MVPP2_TX_DESC_ENQ_TO_DDR_CTR		0x7104
#define MVPP2_TX_BUFF_ENQ_TO_DDR_CTR		0x7108
#define MVPP2_TX_DESC_ENQ_HW_FWD_CTR		0x710c
#define MVPP2_RX_DESC_ENQ_CTR			0x7120
#define MVPP2_TX_PKTS_DEQ_CTR			0x7130
#define MVPP2_TX_PKTS_FULL_QUEUE_DROP_CTR	0x7200
#define MVPP2_TX_PKTS_EARLY_DROP_CTR		0x7204
#define MVPP2_TX_PKTS_BM_DROP_CTR		0x7208
#define MVPP2_TX_PKTS_BM_MC_DROP_CTR		0x720c
#define MVPP2_RX_PKTS_FULL_QUEUE_DROP_CTR	0x7220
#define MVPP2_RX_PKTS_EARLY_DROP_CTR		0x7224
#define MVPP2_RX_PKTS_BM_DROP_CTR		0x7228
#define MVPP2_CLS_DEC_TBL_HIT_CTR		0x7700
#define MVPP2_CLS_FLOW_TBL_HIT_CTR		0x7704

/* TX Scheduler registers */
#define MVPP2_TXP_SCHED_PORT_INDEX_REG		0x8000
#define MVPP2_TXP_SCHED_Q_CMD_REG		0x8004
#define     MVPP2_TXP_SCHED_ENQ_MASK		0xff
#define     MVPP2_TXP_SCHED_DISQ_OFFSET		8
#define MVPP2_TXP_SCHED_CMD_1_REG		0x8010
#define MVPP2_TXP_SCHED_FIXED_PRIO_REG		0x8014
#define MVPP2_TXP_SCHED_PERIOD_REG		0x8018
#define MVPP2_TXP_SCHED_MTU_REG			0x801c
#define     MVPP2_TXP_MTU_MAX			0x7FFFF
#define MVPP2_TXP_SCHED_REFILL_REG		0x8020
#define     MVPP2_TXP_REFILL_TOKENS_ALL_MASK	0x7ffff
#define     MVPP2_TXP_REFILL_PERIOD_ALL_MASK	0x3ff00000
#define     MVPP2_TXP_REFILL_PERIOD_MASK(v)	((v) << 20)
#define MVPP2_TXP_SCHED_TOKEN_SIZE_REG		0x8024
#define     MVPP2_TXP_TOKEN_SIZE_MAX		0xffffffff
#define MVPP2_TXQ_SCHED_REFILL_REG(q)		(0x8040 + ((q) << 2))
#define     MVPP2_TXQ_REFILL_TOKENS_ALL_MASK	0x7ffff
#define     MVPP2_TXQ_REFILL_PERIOD_ALL_MASK	0x3ff00000
#define     MVPP2_TXQ_REFILL_PERIOD_MASK(v)	((v) << 20)
#define MVPP2_TXQ_SCHED_TOKEN_SIZE_REG(q)	(0x8060 + ((q) << 2))
#define     MVPP2_TXQ_TOKEN_SIZE_MAX		0x7fffffff
#define MVPP2_TXQ_SCHED_TOKEN_CNTR_REG(q)	(0x8080 + ((q) << 2))
#define     MVPP2_TXQ_TOKEN_CNTR_MAX		0xffffffff

/* TX general registers */
#define MVPP2_TX_SNOOP_REG			0x8800
#define MVPP2_TX_PORT_FLUSH_REG			0x8810
#define     MVPP2_TX_PORT_FLUSH_MASK(port)	(1 << (port))

/* LMS registers */
#define MVPP2_SRC_ADDR_MIDDLE			0x24
#define MVPP2_SRC_ADDR_HIGH			0x28
#define MVPP2_PHY_AN_CFG0_REG			0x34
#define     MVPP2_PHY_AN_STOP_SMI0_MASK		BIT(7)
#define MVPP2_MNG_EXTENDED_GLOBAL_CTRL_REG	0x305c
#define     MVPP2_EXT_GLOBAL_CTRL_DEFAULT	0x27

/* Per-port registers */
#define MVPP2_GMAC_CTRL_0_REG			0x0
#define     MVPP2_GMAC_PORT_EN_MASK		BIT(0)
#define     MVPP2_GMAC_PORT_TYPE_MASK		BIT(1)
#define     MVPP2_GMAC_MAX_RX_SIZE_OFFS		2
#define     MVPP2_GMAC_MAX_RX_SIZE_MASK		0x7ffc
#define     MVPP2_GMAC_MIB_CNTR_EN_MASK		BIT(15)
#define MVPP2_GMAC_CTRL_1_REG			0x4
#define     MVPP2_GMAC_PERIODIC_XON_EN_MASK	BIT(1)
#define     MVPP2_GMAC_GMII_LB_EN_MASK		BIT(5)
#define     MVPP2_GMAC_PCS_LB_EN_BIT		6
#define     MVPP2_GMAC_PCS_LB_EN_MASK		BIT(6)
#define     MVPP2_GMAC_SA_LOW_OFFS		7
#define MVPP2_GMAC_CTRL_2_REG			0x8
#define     MVPP2_GMAC_INBAND_AN_MASK		BIT(0)
#define     MVPP2_GMAC_FLOW_CTRL_MASK		GENMASK(2, 1)
#define     MVPP2_GMAC_PCS_ENABLE_MASK		BIT(3)
#define     MVPP2_GMAC_INTERNAL_CLK_MASK	BIT(4)
#define     MVPP2_GMAC_DISABLE_PADDING		BIT(5)
#define     MVPP2_GMAC_PORT_RESET_MASK		BIT(6)
#define MVPP2_GMAC_AUTONEG_CONFIG		0xc
#define     MVPP2_GMAC_FORCE_LINK_DOWN		BIT(0)
#define     MVPP2_GMAC_FORCE_LINK_PASS		BIT(1)
#define     MVPP2_GMAC_IN_BAND_AUTONEG		BIT(2)
#define     MVPP2_GMAC_IN_BAND_AUTONEG_BYPASS	BIT(3)
#define     MVPP2_GMAC_IN_BAND_RESTART_AN	BIT(4)
#define     MVPP2_GMAC_CONFIG_MII_SPEED		BIT(5)
#define     MVPP2_GMAC_CONFIG_GMII_SPEED	BIT(6)
#define     MVPP2_GMAC_AN_SPEED_EN		BIT(7)
#define     MVPP2_GMAC_FC_ADV_EN		BIT(9)
#define     MVPP2_GMAC_FC_ADV_ASM_EN		BIT(10)
#define     MVPP2_GMAC_FLOW_CTRL_AUTONEG	BIT(11)
#define     MVPP2_GMAC_CONFIG_FULL_DUPLEX	BIT(12)
#define     MVPP2_GMAC_AN_DUPLEX_EN		BIT(13)
#define MVPP2_GMAC_STATUS0			0x10
#define     MVPP2_GMAC_STATUS0_LINK_UP		BIT(0)
#define     MVPP2_GMAC_STATUS0_GMII_SPEED	BIT(1)
#define     MVPP2_GMAC_STATUS0_MII_SPEED	BIT(2)
#define     MVPP2_GMAC_STATUS0_FULL_DUPLEX	BIT(3)
#define     MVPP2_GMAC_STATUS0_RX_PAUSE		BIT(4)
#define     MVPP2_GMAC_STATUS0_TX_PAUSE		BIT(5)
#define     MVPP2_GMAC_STATUS0_AN_COMPLETE	BIT(11)
#define MVPP2_GMAC_PORT_FIFO_CFG_1_REG		0x1c
#define     MVPP2_GMAC_TX_FIFO_MIN_TH_OFFS	6
#define     MVPP2_GMAC_TX_FIFO_MIN_TH_ALL_MASK	0x1fc0
#define     MVPP2_GMAC_TX_FIFO_MIN_TH_MASK(v)	(((v) << 6) & \
					MVPP2_GMAC_TX_FIFO_MIN_TH_ALL_MASK)
#define MVPP22_GMAC_INT_STAT			0x20
#define     MVPP22_GMAC_INT_STAT_LINK		BIT(1)
#define MVPP22_GMAC_INT_MASK			0x24
#define     MVPP22_GMAC_INT_MASK_LINK_STAT	BIT(1)
#define MVPP22_GMAC_CTRL_4_REG			0x90
#define     MVPP22_CTRL4_EXT_PIN_GMII_SEL	BIT(0)
#define     MVPP22_CTRL4_RX_FC_EN		BIT(3)
#define     MVPP22_CTRL4_TX_FC_EN		BIT(4)
#define     MVPP22_CTRL4_DP_CLK_SEL		BIT(5)
#define     MVPP22_CTRL4_SYNC_BYPASS_DIS	BIT(6)
#define     MVPP22_CTRL4_QSGMII_BYPASS_ACTIVE	BIT(7)
#define MVPP22_GMAC_INT_SUM_STAT		0xa0
#define	    MVPP22_GMAC_INT_SUM_STAT_INTERNAL	BIT(1)
#define	    MVPP22_GMAC_INT_SUM_STAT_PTP	BIT(2)
#define MVPP22_GMAC_INT_SUM_MASK		0xa4
#define     MVPP22_GMAC_INT_SUM_MASK_LINK_STAT	BIT(1)
#define	    MVPP22_GMAC_INT_SUM_MASK_PTP	BIT(2)

/* Per-port XGMAC registers. PPv2.2 only, only for GOP port 0,
 * relative to port->base.
 */
#define MVPP22_XLG_CTRL0_REG			0x100
#define     MVPP22_XLG_CTRL0_PORT_EN		BIT(0)
#define     MVPP22_XLG_CTRL0_MAC_RESET_DIS	BIT(1)
#define     MVPP22_XLG_CTRL0_FORCE_LINK_DOWN	BIT(2)
#define     MVPP22_XLG_CTRL0_FORCE_LINK_PASS	BIT(3)
#define     MVPP22_XLG_CTRL0_RX_FLOW_CTRL_EN	BIT(7)
#define     MVPP22_XLG_CTRL0_TX_FLOW_CTRL_EN	BIT(8)
#define     MVPP22_XLG_CTRL0_MIB_CNT_DIS	BIT(14)
#define MVPP22_XLG_CTRL1_REG			0x104
#define     MVPP22_XLG_CTRL1_FRAMESIZELIMIT_OFFS	0
#define     MVPP22_XLG_CTRL1_FRAMESIZELIMIT_MASK	0x1fff
#define MVPP22_XLG_STATUS			0x10c
#define     MVPP22_XLG_STATUS_LINK_UP		BIT(0)
#define MVPP22_XLG_INT_STAT			0x114
#define     MVPP22_XLG_INT_STAT_LINK		BIT(1)
#define MVPP22_XLG_INT_MASK			0x118
#define     MVPP22_XLG_INT_MASK_LINK		BIT(1)
#define MVPP22_XLG_CTRL3_REG			0x11c
#define     MVPP22_XLG_CTRL3_MACMODESELECT_MASK	(7 << 13)
#define     MVPP22_XLG_CTRL3_MACMODESELECT_GMAC	(0 << 13)
#define     MVPP22_XLG_CTRL3_MACMODESELECT_10G	(1 << 13)
#define MVPP22_XLG_EXT_INT_STAT			0x158
#define     MVPP22_XLG_EXT_INT_STAT_XLG		BIT(1)
#define     MVPP22_XLG_EXT_INT_STAT_PTP		BIT(7)
#define MVPP22_XLG_EXT_INT_MASK			0x15c
#define     MVPP22_XLG_EXT_INT_MASK_XLG		BIT(1)
#define     MVPP22_XLG_EXT_INT_MASK_GIG		BIT(2)
#define     MVPP22_XLG_EXT_INT_MASK_PTP		BIT(7)
#define MVPP22_XLG_CTRL4_REG			0x184
#define     MVPP22_XLG_CTRL4_FWD_FC		BIT(5)
#define     MVPP22_XLG_CTRL4_FWD_PFC		BIT(6)
#define     MVPP22_XLG_CTRL4_MACMODSELECT_GMAC	BIT(12)
#define     MVPP22_XLG_CTRL4_EN_IDLE_CHECK	BIT(14)

/* SMI registers. PPv2.2 only, relative to priv->iface_base. */
#define MVPP22_SMI_MISC_CFG_REG			0x1204
#define     MVPP22_SMI_POLLING_EN		BIT(10)

/* TAI registers, PPv2.2 only, relative to priv->iface_base */
#define MVPP22_TAI_INT_CAUSE			0x1400
#define MVPP22_TAI_INT_MASK			0x1404
#define MVPP22_TAI_CR0				0x1408
#define MVPP22_TAI_CR1				0x140c
#define MVPP22_TAI_TCFCR0			0x1410
#define MVPP22_TAI_TCFCR1			0x1414
#define MVPP22_TAI_TCFCR2			0x1418
#define MVPP22_TAI_FATWR			0x141c
#define MVPP22_TAI_TOD_STEP_NANO_CR		0x1420
#define MVPP22_TAI_TOD_STEP_FRAC_HIGH		0x1424
#define MVPP22_TAI_TOD_STEP_FRAC_LOW		0x1428
#define MVPP22_TAI_TAPDC_HIGH			0x142c
#define MVPP22_TAI_TAPDC_LOW			0x1430
#define MVPP22_TAI_TGTOD_SEC_HIGH		0x1434
#define MVPP22_TAI_TGTOD_SEC_MED		0x1438
#define MVPP22_TAI_TGTOD_SEC_LOW		0x143c
#define MVPP22_TAI_TGTOD_NANO_HIGH		0x1440
#define MVPP22_TAI_TGTOD_NANO_LOW		0x1444
#define MVPP22_TAI_TGTOD_FRAC_HIGH		0x1448
#define MVPP22_TAI_TGTOD_FRAC_LOW		0x144c
#define MVPP22_TAI_TLV_SEC_HIGH			0x1450
#define MVPP22_TAI_TLV_SEC_MED			0x1454
#define MVPP22_TAI_TLV_SEC_LOW			0x1458
#define MVPP22_TAI_TLV_NANO_HIGH		0x145c
#define MVPP22_TAI_TLV_NANO_LOW			0x1460
#define MVPP22_TAI_TLV_FRAC_HIGH		0x1464
#define MVPP22_TAI_TLV_FRAC_LOW			0x1468
#define MVPP22_TAI_TCV0_SEC_HIGH		0x146c
#define MVPP22_TAI_TCV0_SEC_MED			0x1470
#define MVPP22_TAI_TCV0_SEC_LOW			0x1474
#define MVPP22_TAI_TCV0_NANO_HIGH		0x1478
#define MVPP22_TAI_TCV0_NANO_LOW		0x147c
#define MVPP22_TAI_TCV0_FRAC_HIGH		0x1480
#define MVPP22_TAI_TCV0_FRAC_LOW		0x1484
#define MVPP22_TAI_TCV1_SEC_HIGH		0x1488
#define MVPP22_TAI_TCV1_SEC_MED			0x148c
#define MVPP22_TAI_TCV1_SEC_LOW			0x1490
#define MVPP22_TAI_TCV1_NANO_HIGH		0x1494
#define MVPP22_TAI_TCV1_NANO_LOW		0x1498
#define MVPP22_TAI_TCV1_FRAC_HIGH		0x149c
#define MVPP22_TAI_TCV1_FRAC_LOW		0x14a0
#define MVPP22_TAI_TCSR				0x14a4
#define MVPP22_TAI_TUC_LSB			0x14a8
#define MVPP22_TAI_GFM_SEC_HIGH			0x14ac
#define MVPP22_TAI_GFM_SEC_MED			0x14b0
#define MVPP22_TAI_GFM_SEC_LOW			0x14b4
#define MVPP22_TAI_GFM_NANO_HIGH		0x14b8
#define MVPP22_TAI_GFM_NANO_LOW			0x14bc
#define MVPP22_TAI_GFM_FRAC_HIGH		0x14c0
#define MVPP22_TAI_GFM_FRAC_LOW			0x14c4
#define MVPP22_TAI_PCLK_DA_HIGH			0x14c8
#define MVPP22_TAI_PCLK_DA_LOW			0x14cc
#define MVPP22_TAI_CTCR				0x14d0
#define MVPP22_TAI_PCLK_CCC_HIGH		0x14d4
#define MVPP22_TAI_PCLK_CCC_LOW			0x14d8
#define MVPP22_TAI_DTC_HIGH			0x14dc
#define MVPP22_TAI_DTC_LOW			0x14e0
#define MVPP22_TAI_CCC_HIGH			0x14e4
#define MVPP22_TAI_CCC_LOW			0x14e8
#define MVPP22_TAI_ICICE			0x14f4
#define MVPP22_TAI_ICICC_LOW			0x14f8
#define MVPP22_TAI_TUC_MSB			0x14fc

#define MVPP22_GMAC_BASE(port)		(0x7000 + (port) * 0x1000 + 0xe00)

#define MVPP2_CAUSE_TXQ_SENT_DESC_ALL_MASK	0xff

/* Descriptor ring Macros */
#define MVPP2_QUEUE_NEXT_DESC(q, index) \
	(((index) < (q)->last_desc) ? ((index) + 1) : 0)

/* XPCS registers. PPv2.2 only */
#define MVPP22_MPCS_BASE(port)			(0x7000 + (port) * 0x1000)
#define MVPP22_MPCS_CTRL			0x14
#define     MVPP22_MPCS_CTRL_FWD_ERR_CONN	BIT(10)
#define MVPP22_MPCS_CLK_RESET			0x14c
#define     MAC_CLK_RESET_SD_TX			BIT(0)
#define     MAC_CLK_RESET_SD_RX			BIT(1)
#define     MAC_CLK_RESET_MAC			BIT(2)
#define     MVPP22_MPCS_CLK_RESET_DIV_RATIO(n)	((n) << 4)
#define     MVPP22_MPCS_CLK_RESET_DIV_SET	BIT(11)

/* XPCS registers. PPv2.2 only */
#define MVPP22_XPCS_BASE(port)			(0x7400 + (port) * 0x1000)
#define MVPP22_XPCS_CFG0			0x0
#define     MVPP22_XPCS_CFG0_RESET_DIS		BIT(0)
#define     MVPP22_XPCS_CFG0_PCS_MODE(n)	((n) << 3)
#define     MVPP22_XPCS_CFG0_ACTIVE_LANE(n)	((n) << 5)

/* PTP registers. PPv2.2 only */
#define MVPP22_PTP_BASE(port)			(0x7800 + (port * 0x1000))
#define MVPP22_PTP_INT_CAUSE			0x00
#define     MVPP22_PTP_INT_CAUSE_QUEUE1		BIT(6)
#define     MVPP22_PTP_INT_CAUSE_QUEUE0		BIT(5)
#define MVPP22_PTP_INT_MASK			0x04
#define     MVPP22_PTP_INT_MASK_QUEUE1		BIT(6)
#define     MVPP22_PTP_INT_MASK_QUEUE0		BIT(5)
#define MVPP22_PTP_GCR				0x08
#define     MVPP22_PTP_GCR_RX_RESET		BIT(13)
#define     MVPP22_PTP_GCR_TX_RESET		BIT(1)
#define     MVPP22_PTP_GCR_TSU_ENABLE		BIT(0)
#define MVPP22_PTP_TX_Q0_R0			0x0c
#define MVPP22_PTP_TX_Q0_R1			0x10
#define MVPP22_PTP_TX_Q0_R2			0x14
#define MVPP22_PTP_TX_Q1_R0			0x18
#define MVPP22_PTP_TX_Q1_R1			0x1c
#define MVPP22_PTP_TX_Q1_R2			0x20
#define MVPP22_PTP_TPCR				0x24
#define MVPP22_PTP_V1PCR			0x28
#define MVPP22_PTP_V2PCR			0x2c
#define MVPP22_PTP_Y1731PCR			0x30
#define MVPP22_PTP_NTPTSPCR			0x34
#define MVPP22_PTP_NTPRXPCR			0x38
#define MVPP22_PTP_NTPTXPCR			0x3c
#define MVPP22_PTP_WAMPPCR			0x40
#define MVPP22_PTP_NAPCR			0x44
#define MVPP22_PTP_FAPCR			0x48
#define MVPP22_PTP_CAPCR			0x50
#define MVPP22_PTP_ATAPCR			0x54
#define MVPP22_PTP_ACTAPCR			0x58
#define MVPP22_PTP_CATAPCR			0x5c
#define MVPP22_PTP_CACTAPCR			0x60
#define MVPP22_PTP_AITAPCR			0x64
#define MVPP22_PTP_CAITAPCR			0x68
#define MVPP22_PTP_CITAPCR			0x6c
#define MVPP22_PTP_NTP_OFF_HIGH			0x70
#define MVPP22_PTP_NTP_OFF_LOW			0x74
#define MVPP22_PTP_TX_PIPE_STATUS_DELAY		0x78

/* System controller registers. Accessed through a regmap. */
#define GENCONF_SOFT_RESET1				0x1108
#define     GENCONF_SOFT_RESET1_GOP			BIT(6)
#define GENCONF_PORT_CTRL0				0x1110
#define     GENCONF_PORT_CTRL0_BUS_WIDTH_SELECT		BIT(1)
#define     GENCONF_PORT_CTRL0_RX_DATA_SAMPLE		BIT(29)
#define     GENCONF_PORT_CTRL0_CLK_DIV_PHASE_CLR	BIT(31)
#define GENCONF_PORT_CTRL1				0x1114
#define     GENCONF_PORT_CTRL1_EN(p)			BIT(p)
#define     GENCONF_PORT_CTRL1_RESET(p)			(BIT(p) << 28)
#define GENCONF_CTRL0					0x1120
#define     GENCONF_CTRL0_PORT0_RGMII			BIT(0)
#define     GENCONF_CTRL0_PORT1_RGMII_MII		BIT(1)
#define     GENCONF_CTRL0_PORT1_RGMII			BIT(2)

/* Various constants */

/* Coalescing */
#define MVPP2_TXDONE_COAL_PKTS_THRESH	64
#define MVPP2_TXDONE_HRTIMER_PERIOD_NS	1000000UL
#define MVPP2_TXDONE_COAL_USEC		1000
#define MVPP2_RX_COAL_PKTS		32
#define MVPP2_RX_COAL_USEC		64

/* The two bytes Marvell header. Either contains a special value used
 * by Marvell switches when a specific hardware mode is enabled (not
 * supported by this driver) or is filled automatically by zeroes on
 * the RX side. Those two bytes being at the front of the Ethernet
 * header, they allow to have the IP header aligned on a 4 bytes
 * boundary automatically: the hardware skips those two bytes on its
 * own.
 */
#define MVPP2_MH_SIZE			2
#define MVPP2_ETH_TYPE_LEN		2
#define MVPP2_PPPOE_HDR_SIZE		8
#define MVPP2_VLAN_TAG_LEN		4
#define MVPP2_VLAN_TAG_EDSA_LEN		8

/* Lbtd 802.3 type */
#define MVPP2_IP_LBDT_TYPE		0xfffa

#define MVPP2_TX_CSUM_MAX_SIZE		9800

/* Timeout constants */
#define MVPP2_TX_DISABLE_TIMEOUT_MSEC	1000
#define MVPP2_TX_PENDING_TIMEOUT_MSEC	1000

#define MVPP2_TX_MTU_MAX		0x7ffff

/* Maximum number of T-CONTs of PON port */
#define MVPP2_MAX_TCONT			16

/* Maximum number of supported ports */
#define MVPP2_MAX_PORTS			4

/* Loopback port index */
#define MVPP2_LOOPBACK_PORT_INDEX	3

/* Maximum number of TXQs used by single port */
#define MVPP2_MAX_TXQ			8

/* MVPP2_MAX_TSO_SEGS is the maximum number of fragments to allow in the GSO
 * skb. As we need a maxium of two descriptors per fragments (1 header, 1 data),
 * multiply this value by two to count the maximum number of skb descs needed.
 */
#define MVPP2_MAX_TSO_SEGS		300
#define MVPP2_MAX_SKB_DESCS		(MVPP2_MAX_TSO_SEGS * 2 + MAX_SKB_FRAGS)

/* Max number of RXQs per port */
#define MVPP2_PORT_MAX_RXQ		32

/* Max number of Rx descriptors */
#define MVPP2_MAX_RXD_MAX		1024
#define MVPP2_MAX_RXD_DFLT		128

/* Max number of Tx descriptors */
#define MVPP2_MAX_TXD_MAX		2048
#define MVPP2_MAX_TXD_DFLT		1024

/* Amount of Tx descriptors that can be reserved at once by CPU */
#define MVPP2_CPU_DESC_CHUNK		64

/* Max number of Tx descriptors in each aggregated queue */
#define MVPP2_AGGR_TXQ_SIZE		256

/* Descriptor aligned size */
#define MVPP2_DESC_ALIGNED_SIZE		32

/* Descriptor alignment mask */
#define MVPP2_TX_DESC_ALIGN		(MVPP2_DESC_ALIGNED_SIZE - 1)

/* RX FIFO constants */
#define MVPP2_RX_FIFO_PORT_DATA_SIZE_44KB	0xb000
#define MVPP2_RX_FIFO_PORT_DATA_SIZE_32KB	0x8000
#define MVPP2_RX_FIFO_PORT_DATA_SIZE_8KB	0x2000
#define MVPP2_RX_FIFO_PORT_DATA_SIZE_4KB	0x1000
#define MVPP2_RX_FIFO_PORT_ATTR_SIZE(data_size)	((data_size) >> 6)
#define MVPP2_RX_FIFO_PORT_ATTR_SIZE_4KB	0x40
#define MVPP2_RX_FIFO_PORT_MIN_PKT		0x80

/* TX FIFO constants */
#define MVPP22_TX_FIFO_DATA_SIZE_16KB		16
#define MVPP22_TX_FIFO_DATA_SIZE_10KB		10
#define MVPP22_TX_FIFO_DATA_SIZE_3KB		3
#define MVPP2_TX_FIFO_THRESHOLD_MIN		256 /* Bytes */
#define MVPP2_TX_FIFO_THRESHOLD(kb)	\
		((kb) * 1024 - MVPP2_TX_FIFO_THRESHOLD_MIN)

/* RX buffer constants */
#define MVPP2_SKB_SHINFO_SIZE \
	SKB_DATA_ALIGN(sizeof(struct skb_shared_info))

#define MVPP2_RX_PKT_SIZE(mtu) \
	ALIGN((mtu) + MVPP2_MH_SIZE + MVPP2_VLAN_TAG_LEN + \
	      ETH_HLEN + ETH_FCS_LEN, cache_line_size())

#define MVPP2_RX_BUF_SIZE(pkt_size)	((pkt_size) + MVPP2_SKB_HEADROOM)
#define MVPP2_RX_TOTAL_SIZE(buf_size)	((buf_size) + MVPP2_SKB_SHINFO_SIZE)
#define MVPP2_RX_MAX_PKT_SIZE(total_size) \
	((total_size) - MVPP2_SKB_HEADROOM - MVPP2_SKB_SHINFO_SIZE)

#define MVPP2_MAX_RX_BUF_SIZE	(PAGE_SIZE - MVPP2_SKB_SHINFO_SIZE - MVPP2_SKB_HEADROOM)

#define MVPP2_BIT_TO_BYTE(bit)		((bit) / 8)
#define MVPP2_BIT_TO_WORD(bit)		((bit) / 32)
#define MVPP2_BIT_IN_WORD(bit)		((bit) % 32)

#define MVPP2_N_PRS_FLOWS		52
#define MVPP2_N_RFS_ENTRIES_PER_FLOW	4

/* There are 7 supported high-level flows */
#define MVPP2_N_RFS_RULES		(MVPP2_N_RFS_ENTRIES_PER_FLOW * 7)

/* RSS constants */
#define MVPP22_N_RSS_TABLES		8
#define MVPP22_RSS_TABLE_ENTRIES	32

/* IPv6 max L3 address size */
#define MVPP2_MAX_L3_ADDR_SIZE		16

/* Port flags */
#define MVPP2_F_LOOPBACK		BIT(0)
#define MVPP2_F_DT_COMPAT		BIT(1)

/* Marvell tag types */
enum mvpp2_tag_type {
	MVPP2_TAG_TYPE_NONE = 0,
	MVPP2_TAG_TYPE_MH   = 1,
	MVPP2_TAG_TYPE_DSA  = 2,
	MVPP2_TAG_TYPE_EDSA = 3,
	MVPP2_TAG_TYPE_VLAN = 4,
	MVPP2_TAG_TYPE_LAST = 5
};

/* L2 cast enum */
enum mvpp2_prs_l2_cast {
	MVPP2_PRS_L2_UNI_CAST,
	MVPP2_PRS_L2_MULTI_CAST,
};

/* L3 cast enum */
enum mvpp2_prs_l3_cast {
	MVPP2_PRS_L3_UNI_CAST,
	MVPP2_PRS_L3_MULTI_CAST,
	MVPP2_PRS_L3_BROAD_CAST
};

/* PTP descriptor constants. The low bits of the descriptor are stored
 * separately from the high bits.
 */
#define MVPP22_PTP_DESC_MASK_LOW	0xfff

/* PTPAction */
enum mvpp22_ptp_action {
	MVPP22_PTP_ACTION_NONE = 0,
	MVPP22_PTP_ACTION_FORWARD = 1,
	MVPP22_PTP_ACTION_CAPTURE = 3,
	/* The following have not been verified */
	MVPP22_PTP_ACTION_ADDTIME = 4,
	MVPP22_PTP_ACTION_ADDCORRECTEDTIME = 5,
	MVPP22_PTP_ACTION_CAPTUREADDTIME = 6,
	MVPP22_PTP_ACTION_CAPTUREADDCORRECTEDTIME = 7,
	MVPP22_PTP_ACTION_ADDINGRESSTIME = 8,
	MVPP22_PTP_ACTION_CAPTUREADDINGRESSTIME = 9,
	MVPP22_PTP_ACTION_CAPTUREINGRESSTIME = 10,
};

/* PTPPacketFormat */
enum mvpp22_ptp_packet_format {
	MVPP22_PTP_PKT_FMT_PTPV2 = 0,
	MVPP22_PTP_PKT_FMT_PTPV1 = 1,
	MVPP22_PTP_PKT_FMT_Y1731 = 2,
	MVPP22_PTP_PKT_FMT_NTPTS = 3,
	MVPP22_PTP_PKT_FMT_NTPRX = 4,
	MVPP22_PTP_PKT_FMT_NTPTX = 5,
	MVPP22_PTP_PKT_FMT_TWAMP = 6,
};

#define MVPP22_PTP_ACTION(x)		(((x) & 15) << 0)
#define MVPP22_PTP_PACKETFORMAT(x)	(((x) & 7) << 4)
#define MVPP22_PTP_MACTIMESTAMPINGEN	BIT(11)
#define MVPP22_PTP_TIMESTAMPENTRYID(x)	(((x) & 31) << 12)
#define MVPP22_PTP_TIMESTAMPQUEUESELECT	BIT(18)

/* BM constants */
#define MVPP2_BM_JUMBO_BUF_NUM		512
#define MVPP2_BM_LONG_BUF_NUM		1024
#define MVPP2_BM_SHORT_BUF_NUM		2048
#define MVPP2_BM_POOL_SIZE_MAX		(16*1024 - MVPP2_BM_POOL_PTR_ALIGN/4)
#define MVPP2_BM_POOL_PTR_ALIGN		128
#define MVPP2_BM_MAX_POOLS		8

/* BM cookie (32 bits) definition */
#define MVPP2_BM_COOKIE_POOL_OFFS	8
#define MVPP2_BM_COOKIE_CPU_OFFS	24

#define MVPP2_BM_SHORT_FRAME_SIZE	704	/* frame size 128 */
#define MVPP2_BM_LONG_FRAME_SIZE	2240	/* frame size 1664 */
#define MVPP2_BM_JUMBO_FRAME_SIZE	10432	/* frame size 9856 */
/* BM short pool packet size
 * These value assure that for SWF the total number
 * of bytes allocated for each buffer will be 512
 */
#define MVPP2_BM_SHORT_PKT_SIZE	MVPP2_RX_MAX_PKT_SIZE(MVPP2_BM_SHORT_FRAME_SIZE)
#define MVPP2_BM_LONG_PKT_SIZE	MVPP2_RX_MAX_PKT_SIZE(MVPP2_BM_LONG_FRAME_SIZE)
#define MVPP2_BM_JUMBO_PKT_SIZE	MVPP2_RX_MAX_PKT_SIZE(MVPP2_BM_JUMBO_FRAME_SIZE)

#define MVPP21_ADDR_SPACE_SZ		0
#define MVPP22_ADDR_SPACE_SZ		SZ_64K

#define MVPP2_MAX_THREADS		9
#define MVPP2_MAX_QVECS			MVPP2_MAX_THREADS

/* GMAC MIB Counters register definitions */
#define MVPP21_MIB_COUNTERS_OFFSET		0x1000
#define MVPP21_MIB_COUNTERS_PORT_SZ		0x400
#define MVPP22_MIB_COUNTERS_OFFSET		0x0
#define MVPP22_MIB_COUNTERS_PORT_SZ		0x100

#define MVPP2_MIB_GOOD_OCTETS_RCVD		0x0
#define MVPP2_MIB_BAD_OCTETS_RCVD		0x8
#define MVPP2_MIB_CRC_ERRORS_SENT		0xc
#define MVPP2_MIB_UNICAST_FRAMES_RCVD		0x10
#define MVPP2_MIB_BROADCAST_FRAMES_RCVD		0x18
#define MVPP2_MIB_MULTICAST_FRAMES_RCVD		0x1c
#define MVPP2_MIB_FRAMES_64_OCTETS		0x20
#define MVPP2_MIB_FRAMES_65_TO_127_OCTETS	0x24
#define MVPP2_MIB_FRAMES_128_TO_255_OCTETS	0x28
#define MVPP2_MIB_FRAMES_256_TO_511_OCTETS	0x2c
#define MVPP2_MIB_FRAMES_512_TO_1023_OCTETS	0x30
#define MVPP2_MIB_FRAMES_1024_TO_MAX_OCTETS	0x34
#define MVPP2_MIB_GOOD_OCTETS_SENT		0x38
#define MVPP2_MIB_UNICAST_FRAMES_SENT		0x40
#define MVPP2_MIB_MULTICAST_FRAMES_SENT		0x48
#define MVPP2_MIB_BROADCAST_FRAMES_SENT		0x4c
#define MVPP2_MIB_FC_SENT			0x54
#define MVPP2_MIB_FC_RCVD			0x58
#define MVPP2_MIB_RX_FIFO_OVERRUN		0x5c
#define MVPP2_MIB_UNDERSIZE_RCVD		0x60
#define MVPP2_MIB_FRAGMENTS_RCVD		0x64
#define MVPP2_MIB_OVERSIZE_RCVD			0x68
#define MVPP2_MIB_JABBER_RCVD			0x6c
#define MVPP2_MIB_MAC_RCV_ERROR			0x70
#define MVPP2_MIB_BAD_CRC_EVENT			0x74
#define MVPP2_MIB_COLLISION			0x78
#define MVPP2_MIB_LATE_COLLISION		0x7c

#define MVPP2_MIB_COUNTERS_STATS_DELAY		(1 * HZ)

#define MVPP2_DESC_DMA_MASK	DMA_BIT_MASK(40)

struct mvpp2_tai;

/* Definitions */
struct mvpp2_dbgfs_entries;

struct mvpp2_rss_table {
	u32 indir[MVPP22_RSS_TABLE_ENTRIES];
};

/* Shared Packet Processor resources */
struct mvpp2 {
	/* Shared registers' base addresses */
	void __iomem *lms_base;
	void __iomem *iface_base;

	/* On PPv2.2, each "software thread" can access the base
	 * register through a separate address space, each 64 KB apart
	 * from each other. Typically, such address spaces will be
	 * used per CPU.
	 */
	void __iomem *swth_base[MVPP2_MAX_THREADS];

	/* On PPv2.2, some port control registers are located into the system
	 * controller space. These registers are accessible through a regmap.
	 */
	struct regmap *sysctrl_base;

	/* Common clocks */
	struct clk *pp_clk;
	struct clk *gop_clk;
	struct clk *mg_clk;
	struct clk *mg_core_clk;
	struct clk *axi_clk;

	/* List of pointers to port structures */
	int port_count;
	struct mvpp2_port *port_list[MVPP2_MAX_PORTS];
<<<<<<< HEAD
=======
	/* Map of enabled ports */
	unsigned long port_map;

>>>>>>> 356006a6
	struct mvpp2_tai *tai;

	/* Number of Tx threads used */
	unsigned int nthreads;
	/* Map of threads needing locking */
	unsigned long lock_map;

	/* Aggregated TXQs */
	struct mvpp2_tx_queue *aggr_txqs;

	/* Are we using page_pool with per-cpu pools? */
	int percpu_pools;

	/* BM pools */
	struct mvpp2_bm_pool *bm_pools;

	/* PRS shadow table */
	struct mvpp2_prs_shadow *prs_shadow;
	/* PRS auxiliary table for double vlan entries control */
	bool *prs_double_vlans;

	/* Tclk value */
	u32 tclk;

	/* HW version */
	enum { MVPP21, MVPP22 } hw_version;

	/* Maximum number of RXQs per port */
	unsigned int max_port_rxqs;

	/* Workqueue to gather hardware statistics */
	char queue_name[30];
	struct workqueue_struct *stats_queue;

	/* Debugfs root entry */
	struct dentry *dbgfs_dir;

	/* Debugfs entries private data */
	struct mvpp2_dbgfs_entries *dbgfs_entries;

	/* RSS Indirection tables */
	struct mvpp2_rss_table *rss_tables[MVPP22_N_RSS_TABLES];

	/* page_pool allocator */
	struct page_pool *page_pool[MVPP2_PORT_MAX_RXQ];
};

struct mvpp2_pcpu_stats {
	struct	u64_stats_sync syncp;
	u64	rx_packets;
	u64	rx_bytes;
	u64	tx_packets;
	u64	tx_bytes;
	/* XDP */
	u64	xdp_redirect;
	u64	xdp_pass;
	u64	xdp_drop;
	u64	xdp_xmit;
	u64	xdp_xmit_err;
	u64	xdp_tx;
	u64	xdp_tx_err;
};

/* Per-CPU port control */
struct mvpp2_port_pcpu {
	struct hrtimer tx_done_timer;
	struct net_device *dev;
	bool timer_scheduled;
};

struct mvpp2_queue_vector {
	int irq;
	struct napi_struct napi;
	enum { MVPP2_QUEUE_VECTOR_SHARED, MVPP2_QUEUE_VECTOR_PRIVATE } type;
	int sw_thread_id;
	u16 sw_thread_mask;
	int first_rxq;
	int nrxqs;
	u32 pending_cause_rx;
	struct mvpp2_port *port;
	struct cpumask *mask;
};

/* Internal represention of a Flow Steering rule */
struct mvpp2_rfs_rule {
	/* Rule location inside the flow*/
	int loc;

	/* Flow type, such as TCP_V4_FLOW, IP6_FLOW, etc. */
	int flow_type;

	/* Index of the C2 TCAM entry handling this rule */
	int c2_index;

	/* Header fields that needs to be extracted to match this flow */
	u16 hek_fields;

	/* CLS engine : only c2 is supported for now. */
	u8 engine;

	/* TCAM key and mask for C2-based steering. These fields should be
	 * encapsulated in a union should we add more engines.
	 */
	u64 c2_tcam;
	u64 c2_tcam_mask;

	struct flow_rule *flow;
};

struct mvpp2_ethtool_fs {
	struct mvpp2_rfs_rule rule;
	struct ethtool_rxnfc rxnfc;
};

struct mvpp2_hwtstamp_queue {
	struct sk_buff *skb[32];
	u8 next;
};

struct mvpp2_port {
	u8 id;

	/* Index of the port from the "group of ports" complex point
	 * of view. This is specific to PPv2.2.
	 */
	int gop_id;

	int port_irq;

	struct mvpp2 *priv;

	/* Firmware node associated to the port */
	struct fwnode_handle *fwnode;

	/* Is a PHY always connected to the port */
	bool has_phy;

	/* Per-port registers' base address */
	void __iomem *base;
	void __iomem *stats_base;

	struct mvpp2_rx_queue **rxqs;
	unsigned int nrxqs;
	struct mvpp2_tx_queue **txqs;
	unsigned int ntxqs;
	struct net_device *dev;

	struct bpf_prog *xdp_prog;

	int pkt_size;

	/* Per-CPU port control */
	struct mvpp2_port_pcpu __percpu *pcpu;

	/* Protect the BM refills and the Tx paths when a thread is used on more
	 * than a single CPU.
	 */
	spinlock_t bm_lock[MVPP2_MAX_THREADS];
	spinlock_t tx_lock[MVPP2_MAX_THREADS];

	/* Flags */
	unsigned long flags;

	u16 tx_ring_size;
	u16 rx_ring_size;
	struct mvpp2_pcpu_stats __percpu *stats;
	u64 *ethtool_stats;

	unsigned long state;

	/* Per-port work and its lock to gather hardware statistics */
	struct mutex gather_stats_lock;
	struct delayed_work stats_work;

	struct device_node *of_node;

	phy_interface_t phy_interface;
	struct phylink *phylink;
	struct phylink_config phylink_config;
	struct phylink_pcs phylink_pcs;
	struct phy *comphy;

	struct mvpp2_bm_pool *pool_long;
	struct mvpp2_bm_pool *pool_short;

	/* Index of first port's physical RXQ */
	u8 first_rxq;

	struct mvpp2_queue_vector qvecs[MVPP2_MAX_QVECS];
	unsigned int nqvecs;
	bool has_tx_irqs;

	u32 tx_time_coal;

	/* List of steering rules active on that port */
	struct mvpp2_ethtool_fs *rfs_rules[MVPP2_N_RFS_ENTRIES_PER_FLOW];
	int n_rfs_rules;

	/* Each port has its own view of the rss contexts, so that it can number
	 * them from 0
	 */
	int rss_ctx[MVPP22_N_RSS_TABLES];

	bool hwtstamp;
	bool rx_hwtstamp;
	enum hwtstamp_tx_types tx_hwtstamp_type;
	struct mvpp2_hwtstamp_queue tx_hwtstamp_queue[2];
};

/* The mvpp2_tx_desc and mvpp2_rx_desc structures describe the
 * layout of the transmit and reception DMA descriptors, and their
 * layout is therefore defined by the hardware design
 */

#define MVPP2_TXD_L3_OFF_SHIFT		0
#define MVPP2_TXD_IP_HLEN_SHIFT		8
#define MVPP2_TXD_L4_CSUM_FRAG		BIT(13)
#define MVPP2_TXD_L4_CSUM_NOT		BIT(14)
#define MVPP2_TXD_IP_CSUM_DISABLE	BIT(15)
#define MVPP2_TXD_PADDING_DISABLE	BIT(23)
#define MVPP2_TXD_L4_UDP		BIT(24)
#define MVPP2_TXD_L3_IP6		BIT(26)
#define MVPP2_TXD_L_DESC		BIT(28)
#define MVPP2_TXD_F_DESC		BIT(29)

#define MVPP2_RXD_ERR_SUMMARY		BIT(15)
#define MVPP2_RXD_ERR_CODE_MASK		(BIT(13) | BIT(14))
#define MVPP2_RXD_ERR_CRC		0x0
#define MVPP2_RXD_ERR_OVERRUN		BIT(13)
#define MVPP2_RXD_ERR_RESOURCE		(BIT(13) | BIT(14))
#define MVPP2_RXD_BM_POOL_ID_OFFS	16
#define MVPP2_RXD_BM_POOL_ID_MASK	(BIT(16) | BIT(17) | BIT(18))
#define MVPP2_RXD_HWF_SYNC		BIT(21)
#define MVPP2_RXD_L4_CSUM_OK		BIT(22)
#define MVPP2_RXD_IP4_HEADER_ERR	BIT(24)
#define MVPP2_RXD_L4_TCP		BIT(25)
#define MVPP2_RXD_L4_UDP		BIT(26)
#define MVPP2_RXD_L3_IP4		BIT(28)
#define MVPP2_RXD_L3_IP6		BIT(30)
#define MVPP2_RXD_BUF_HDR		BIT(31)

/* HW TX descriptor for PPv2.1 */
struct mvpp21_tx_desc {
	__le32 command;		/* Options used by HW for packet transmitting.*/
	u8  packet_offset;	/* the offset from the buffer beginning	*/
	u8  phys_txq;		/* destination queue ID			*/
	__le16 data_size;	/* data size of transmitted packet in bytes */
	__le32 buf_dma_addr;	/* physical addr of transmitted buffer	*/
	__le32 buf_cookie;	/* cookie for access to TX buffer in tx path */
	__le32 reserved1[3];	/* hw_cmd (for future use, BM, PON, PNC) */
	__le32 reserved2;	/* reserved (for future use)		*/
};

/* HW RX descriptor for PPv2.1 */
struct mvpp21_rx_desc {
	__le32 status;		/* info about received packet		*/
	__le16 reserved1;	/* parser_info (for future use, PnC)	*/
	__le16 data_size;	/* size of received packet in bytes	*/
	__le32 buf_dma_addr;	/* physical address of the buffer	*/
	__le32 buf_cookie;	/* cookie for access to RX buffer in rx path */
	__le16 reserved2;	/* gem_port_id (for future use, PON)	*/
	__le16 reserved3;	/* csum_l4 (for future use, PnC)	*/
	u8  reserved4;		/* bm_qset (for future use, BM)		*/
	u8  reserved5;
	__le16 reserved6;	/* classify_info (for future use, PnC)	*/
	__le32 reserved7;	/* flow_id (for future use, PnC) */
	__le32 reserved8;
};

/* HW TX descriptor for PPv2.2 */
struct mvpp22_tx_desc {
	__le32 command;
	u8  packet_offset;
	u8  phys_txq;
	__le16 data_size;
	__le32 ptp_descriptor;
	__le32 reserved2;
	__le64 buf_dma_addr_ptp;
	__le64 buf_cookie_misc;
};

/* HW RX descriptor for PPv2.2 */
struct mvpp22_rx_desc {
	__le32 status;
	__le16 reserved1;
	__le16 data_size;
	__le32 reserved2;
	__le32 timestamp;
	__le64 buf_dma_addr_key_hash;
	__le64 buf_cookie_misc;
};

/* Opaque type used by the driver to manipulate the HW TX and RX
 * descriptors
 */
struct mvpp2_tx_desc {
	union {
		struct mvpp21_tx_desc pp21;
		struct mvpp22_tx_desc pp22;
	};
};

struct mvpp2_rx_desc {
	union {
		struct mvpp21_rx_desc pp21;
		struct mvpp22_rx_desc pp22;
	};
};

enum mvpp2_tx_buf_type {
	MVPP2_TYPE_SKB,
	MVPP2_TYPE_XDP_TX,
	MVPP2_TYPE_XDP_NDO,
};

struct mvpp2_txq_pcpu_buf {
	enum mvpp2_tx_buf_type type;

	/* Transmitted SKB */
	union {
		struct xdp_frame *xdpf;
		struct sk_buff *skb;
	};

	/* Physical address of transmitted buffer */
	dma_addr_t dma;

	/* Size transmitted */
	size_t size;
};

/* Per-CPU Tx queue control */
struct mvpp2_txq_pcpu {
	unsigned int thread;

	/* Number of Tx DMA descriptors in the descriptor ring */
	int size;

	/* Number of currently used Tx DMA descriptor in the
	 * descriptor ring
	 */
	int count;

	int wake_threshold;
	int stop_threshold;

	/* Number of Tx DMA descriptors reserved for each CPU */
	int reserved_num;

	/* Infos about transmitted buffers */
	struct mvpp2_txq_pcpu_buf *buffs;

	/* Index of last TX DMA descriptor that was inserted */
	int txq_put_index;

	/* Index of the TX DMA descriptor to be cleaned up */
	int txq_get_index;

	/* DMA buffer for TSO headers */
	char *tso_headers;
	dma_addr_t tso_headers_dma;
};

struct mvpp2_tx_queue {
	/* Physical number of this Tx queue */
	u8 id;

	/* Logical number of this Tx queue */
	u8 log_id;

	/* Number of Tx DMA descriptors in the descriptor ring */
	int size;

	/* Number of currently used Tx DMA descriptor in the descriptor ring */
	int count;

	/* Per-CPU control of physical Tx queues */
	struct mvpp2_txq_pcpu __percpu *pcpu;

	u32 done_pkts_coal;

	/* Virtual address of thex Tx DMA descriptors array */
	struct mvpp2_tx_desc *descs;

	/* DMA address of the Tx DMA descriptors array */
	dma_addr_t descs_dma;

	/* Index of the last Tx DMA descriptor */
	int last_desc;

	/* Index of the next Tx DMA descriptor to process */
	int next_desc_to_proc;
};

struct mvpp2_rx_queue {
	/* RX queue number, in the range 0-31 for physical RXQs */
	u8 id;

	/* Num of rx descriptors in the rx descriptor ring */
	int size;

	u32 pkts_coal;
	u32 time_coal;

	/* Virtual address of the RX DMA descriptors array */
	struct mvpp2_rx_desc *descs;

	/* DMA address of the RX DMA descriptors array */
	dma_addr_t descs_dma;

	/* Index of the last RX DMA descriptor */
	int last_desc;

	/* Index of the next RX DMA descriptor to process */
	int next_desc_to_proc;

	/* ID of port to which physical RXQ is mapped */
	int port;

	/* Port's logic RXQ number to which physical RXQ is mapped */
	int logic_rxq;

	/* XDP memory accounting */
	struct xdp_rxq_info xdp_rxq_short;
	struct xdp_rxq_info xdp_rxq_long;
};

struct mvpp2_bm_pool {
	/* Pool number in the range 0-7 */
	int id;

	/* Buffer Pointers Pool External (BPPE) size */
	int size;
	/* BPPE size in bytes */
	int size_bytes;
	/* Number of buffers for this pool */
	int buf_num;
	/* Pool buffer size */
	int buf_size;
	/* Packet size */
	int pkt_size;
	int frag_size;

	/* BPPE virtual base address */
	u32 *virt_addr;
	/* BPPE DMA base address */
	dma_addr_t dma_addr;

	/* Ports using BM pool */
	u32 port_map;
};

#define IS_TSO_HEADER(txq_pcpu, addr) \
	((addr) >= (txq_pcpu)->tso_headers_dma && \
	 (addr) < (txq_pcpu)->tso_headers_dma + \
	 (txq_pcpu)->size * TSO_HEADER_SIZE)

#define MVPP2_DRIVER_NAME "mvpp2"
#define MVPP2_DRIVER_VERSION "1.0"

void mvpp2_write(struct mvpp2 *priv, u32 offset, u32 data);
u32 mvpp2_read(struct mvpp2 *priv, u32 offset);

void mvpp2_dbgfs_init(struct mvpp2 *priv, const char *name);

void mvpp2_dbgfs_cleanup(struct mvpp2 *priv);

#ifdef CONFIG_MVPP2_PTP
int mvpp22_tai_probe(struct device *dev, struct mvpp2 *priv);
void mvpp22_tai_tstamp(struct mvpp2_tai *tai, u32 tstamp,
		       struct skb_shared_hwtstamps *hwtstamp);
void mvpp22_tai_start(struct mvpp2_tai *tai);
void mvpp22_tai_stop(struct mvpp2_tai *tai);
int mvpp22_tai_ptp_clock_index(struct mvpp2_tai *tai);
#else
static inline int mvpp22_tai_probe(struct device *dev, struct mvpp2 *priv)
{
	return 0;
}
static inline void mvpp22_tai_tstamp(struct mvpp2_tai *tai, u32 tstamp,
				     struct skb_shared_hwtstamps *hwtstamp)
{
}
static inline void mvpp22_tai_start(struct mvpp2_tai *tai)
{
}
static inline void mvpp22_tai_stop(struct mvpp2_tai *tai)
{
}
static inline int mvpp22_tai_ptp_clock_index(struct mvpp2_tai *tai)
{
	return -1;
}
#endif

static inline bool mvpp22_rx_hwtstamping(struct mvpp2_port *port)
{
	return IS_ENABLED(CONFIG_MVPP2_PTP) && port->rx_hwtstamp;
}
#endif<|MERGE_RESOLUTION|>--- conflicted
+++ resolved
@@ -948,12 +948,9 @@
 	/* List of pointers to port structures */
 	int port_count;
 	struct mvpp2_port *port_list[MVPP2_MAX_PORTS];
-<<<<<<< HEAD
-=======
 	/* Map of enabled ports */
 	unsigned long port_map;
 
->>>>>>> 356006a6
 	struct mvpp2_tai *tai;
 
 	/* Number of Tx threads used */
