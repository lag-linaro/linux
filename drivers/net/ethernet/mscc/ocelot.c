--- conflicted
+++ resolved
@@ -442,25 +442,6 @@
 void ocelot_port_add_txtstamp_skb(struct ocelot *ocelot, int port,
 				  struct sk_buff *clone)
 {
-<<<<<<< HEAD
-	struct skb_shared_info *shinfo = skb_shinfo(skb);
-	struct ocelot *ocelot = ocelot_port->ocelot;
-
-	if (ocelot->ptp && shinfo->tx_flags & SKBTX_HW_TSTAMP &&
-	    ocelot_port->ptp_cmd == IFH_REW_OP_TWO_STEP_PTP) {
-		spin_lock(&ocelot_port->ts_id_lock);
-
-		shinfo->tx_flags |= SKBTX_IN_PROGRESS;
-		/* Store timestamp ID in cb[0] of sk_buff */
-		skb->cb[0] = ocelot_port->ts_id;
-		ocelot_port->ts_id = (ocelot_port->ts_id + 1) % 4;
-		skb_queue_tail(&ocelot_port->tx_skbs, skb);
-
-		spin_unlock(&ocelot_port->ts_id_lock);
-		return 0;
-	}
-	return -ENODATA;
-=======
 	struct ocelot_port *ocelot_port = ocelot->ports[port];
 
 	spin_lock(&ocelot_port->ts_id_lock);
@@ -472,7 +453,6 @@
 	skb_queue_tail(&ocelot_port->tx_skbs, clone);
 
 	spin_unlock(&ocelot_port->ts_id_lock);
->>>>>>> 7c91d020
 }
 EXPORT_SYMBOL(ocelot_port_add_txtstamp_skb);
 
