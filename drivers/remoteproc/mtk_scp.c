// SPDX-License-Identifier: GPL-2.0
//
// Copyright (c) 2019 MediaTek Inc.

#include <asm/barrier.h>
#include <linux/clk.h>
#include <linux/dma-mapping.h>
#include <linux/err.h>
#include <linux/interrupt.h>
#include <linux/kernel.h>
#include <linux/module.h>
#include <linux/of_address.h>
#include <linux/of_platform.h>
#include <linux/of_reserved_mem.h>
#include <linux/platform_device.h>
#include <linux/remoteproc.h>
#include <linux/remoteproc/mtk_scp.h>
#include <linux/rpmsg/mtk_rpmsg.h>

#include "mtk_common.h"
#include "remoteproc_internal.h"

#define MAX_CODE_SIZE 0x500000
#define SECTION_NAME_IPI_BUFFER ".ipi_buffer"

/**
 * scp_get() - get a reference to SCP.
 *
 * @pdev:	the platform device of the module requesting SCP platform
 *		device for using SCP API.
 *
 * Return: Return NULL if failed.  otherwise reference to SCP.
 **/
struct mtk_scp *scp_get(struct platform_device *pdev)
{
	struct device *dev = &pdev->dev;
	struct device_node *scp_node;
	struct platform_device *scp_pdev;

	scp_node = of_parse_phandle(dev->of_node, "mediatek,scp", 0);
	if (!scp_node) {
		dev_err(dev, "can't get SCP node\n");
		return NULL;
	}

	scp_pdev = of_find_device_by_node(scp_node);
	of_node_put(scp_node);

	if (WARN_ON(!scp_pdev)) {
		dev_err(dev, "SCP pdev failed\n");
		return NULL;
	}

	return platform_get_drvdata(scp_pdev);
}
EXPORT_SYMBOL_GPL(scp_get);

/**
 * scp_put() - "free" the SCP
 *
 * @scp:	mtk_scp structure from scp_get().
 **/
void scp_put(struct mtk_scp *scp)
{
	put_device(scp->dev);
}
EXPORT_SYMBOL_GPL(scp_put);

static void scp_wdt_handler(struct mtk_scp *scp, u32 scp_to_host)
{
	dev_err(scp->dev, "SCP watchdog timeout! 0x%x", scp_to_host);
	rproc_report_crash(scp->rproc, RPROC_WATCHDOG);
}

static void scp_init_ipi_handler(void *data, unsigned int len, void *priv)
{
	struct mtk_scp *scp = (struct mtk_scp *)priv;
	struct scp_run *run = (struct scp_run *)data;

	scp->run.signaled = run->signaled;
	strscpy(scp->run.fw_ver, run->fw_ver, SCP_FW_VER_LEN);
	scp->run.dec_capability = run->dec_capability;
	scp->run.enc_capability = run->enc_capability;
	wake_up_interruptible(&scp->run.wq);
}

static void scp_ipi_handler(struct mtk_scp *scp)
{
	struct mtk_share_obj __iomem *rcv_obj = scp->recv_buf;
	struct scp_ipi_desc *ipi_desc = scp->ipi_desc;
	u8 tmp_data[SCP_SHARE_BUFFER_SIZE];
	scp_ipi_handler_t handler;
	u32 id = readl(&rcv_obj->id);
	u32 len = readl(&rcv_obj->len);

	if (len > SCP_SHARE_BUFFER_SIZE) {
		dev_err(scp->dev, "ipi message too long (len %d, max %d)", len,
			SCP_SHARE_BUFFER_SIZE);
		return;
	}
	if (id >= SCP_IPI_MAX) {
		dev_err(scp->dev, "No such ipi id = %d\n", id);
		return;
	}

	scp_ipi_lock(scp, id);
	handler = ipi_desc[id].handler;
	if (!handler) {
		dev_err(scp->dev, "No such ipi id = %d\n", id);
		scp_ipi_unlock(scp, id);
		return;
	}

	memcpy_fromio(tmp_data, &rcv_obj->share_buf, len);
	handler(tmp_data, len, ipi_desc[id].priv);
	scp_ipi_unlock(scp, id);

	scp->ipi_id_ack[id] = true;
	wake_up(&scp->ack_wq);
}

static int scp_elf_read_ipi_buf_addr(struct mtk_scp *scp,
				     const struct firmware *fw,
				     size_t *offset);

static int scp_ipi_init(struct mtk_scp *scp, const struct firmware *fw)
{
	int ret;
	size_t offset;

<<<<<<< HEAD
	/* shared buffer initialization */
	scp->recv_buf =
		(struct mtk_share_obj __iomem *)(scp->sram_base + recv_offset);
	scp->send_buf =
		(struct mtk_share_obj __iomem *)(scp->sram_base + send_offset);
=======
	/* read the ipi buf addr from FW itself first */
	ret = scp_elf_read_ipi_buf_addr(scp, fw, &offset);
	if (ret) {
		/* use default ipi buf addr if the FW doesn't have it */
		offset = scp->data->ipi_buf_offset;
		if (!offset)
			return ret;
	}
	dev_info(scp->dev, "IPI buf addr %#010zx\n", offset);

	scp->recv_buf = (struct mtk_share_obj __iomem *)
			(scp->sram_base + offset);
	scp->send_buf = (struct mtk_share_obj __iomem *)
			(scp->sram_base + offset + sizeof(*scp->recv_buf));
>>>>>>> f642729d
	memset_io(scp->recv_buf, 0, sizeof(*scp->recv_buf));
	memset_io(scp->send_buf, 0, sizeof(*scp->send_buf));

	return 0;
}

static void mt8183_scp_reset_assert(struct mtk_scp *scp)
{
	u32 val;

	val = readl(scp->reg_base + MT8183_SW_RSTN);
	val &= ~MT8183_SW_RSTN_BIT;
	writel(val, scp->reg_base + MT8183_SW_RSTN);
}

static void mt8183_scp_reset_deassert(struct mtk_scp *scp)
{
	u32 val;

	val = readl(scp->reg_base + MT8183_SW_RSTN);
	val |= MT8183_SW_RSTN_BIT;
	writel(val, scp->reg_base + MT8183_SW_RSTN);
}

static void mt8192_scp_reset_assert(struct mtk_scp *scp)
{
	writel(1, scp->reg_base + MT8192_CORE0_SW_RSTN_SET);
}

static void mt8192_scp_reset_deassert(struct mtk_scp *scp)
{
	writel(1, scp->reg_base + MT8192_CORE0_SW_RSTN_CLR);
}

static void mt8183_scp_irq_handler(struct mtk_scp *scp)
{
	u32 scp_to_host;

	scp_to_host = readl(scp->reg_base + MT8183_SCP_TO_HOST);
	if (scp_to_host & MT8183_SCP_IPC_INT_BIT)
		scp_ipi_handler(scp);
	else
		scp_wdt_handler(scp, scp_to_host);

	/* SCP won't send another interrupt until we set SCP_TO_HOST to 0. */
	writel(MT8183_SCP_IPC_INT_BIT | MT8183_SCP_WDT_INT_BIT,
	       scp->reg_base + MT8183_SCP_TO_HOST);
}

static void mt8192_scp_irq_handler(struct mtk_scp *scp)
{
	u32 scp_to_host;

	scp_to_host = readl(scp->reg_base + MT8192_SCP2APMCU_IPC_SET);

<<<<<<< HEAD
	if (scp_to_host & MT8192_SCP_IPC_INT_BIT)
		scp_ipi_handler(scp);
	else
		scp_wdt_handler(scp, scp_to_host);

	/*
	 * SCP won't send another interrupt until we clear
	 * MT8192_SCP2APMCU_IPC.
	 */
	writel(MT8192_SCP_IPC_INT_BIT,
	       scp->reg_base + MT8192_SCP2APMCU_IPC_CLR);
=======
	if (scp_to_host & MT8192_SCP_IPC_INT_BIT) {
		scp_ipi_handler(scp);

		/*
		 * SCP won't send another interrupt until we clear
		 * MT8192_SCP2APMCU_IPC.
		 */
		writel(MT8192_SCP_IPC_INT_BIT,
		       scp->reg_base + MT8192_SCP2APMCU_IPC_CLR);
	} else {
		scp_wdt_handler(scp, scp_to_host);
		writel(1, scp->reg_base + MT8192_CORE0_WDT_IRQ);
	}
>>>>>>> f642729d
}

static irqreturn_t scp_irq_handler(int irq, void *priv)
{
	struct mtk_scp *scp = priv;
	int ret;

	ret = clk_prepare_enable(scp->clk);
	if (ret) {
		dev_err(scp->dev, "failed to enable clocks\n");
		return IRQ_NONE;
	}

	scp->data->scp_irq_handler(scp);

	clk_disable_unprepare(scp->clk);

	return IRQ_HANDLED;
}

static int scp_elf_load_segments(struct rproc *rproc, const struct firmware *fw)
{
	struct device *dev = &rproc->dev;
	struct elf32_hdr *ehdr;
	struct elf32_phdr *phdr;
	int i, ret = 0;
	const u8 *elf_data = fw->data;

	ehdr = (struct elf32_hdr *)elf_data;
	phdr = (struct elf32_phdr *)(elf_data + ehdr->e_phoff);

	/* go through the available ELF segments */
	for (i = 0; i < ehdr->e_phnum; i++, phdr++) {
		u32 da = phdr->p_paddr;
		u32 memsz = phdr->p_memsz;
		u32 filesz = phdr->p_filesz;
		u32 offset = phdr->p_offset;
		void __iomem *ptr;

		dev_dbg(dev, "phdr: type %d da 0x%x memsz 0x%x filesz 0x%x\n",
			phdr->p_type, da, memsz, filesz);

		if (phdr->p_type != PT_LOAD)
			continue;
		if (!filesz)
			continue;

		if (filesz > memsz) {
			dev_err(dev, "bad phdr filesz 0x%x memsz 0x%x\n",
				filesz, memsz);
			ret = -EINVAL;
			break;
		}

		if (offset + filesz > fw->size) {
			dev_err(dev, "truncated fw: need 0x%x avail 0x%zx\n",
				offset + filesz, fw->size);
			ret = -EINVAL;
			break;
		}

		/* grab the kernel address for this device address */
		ptr = (void __iomem *)rproc_da_to_va(rproc, da, memsz);
		if (!ptr) {
			dev_err(dev, "bad phdr da 0x%x mem 0x%x\n", da, memsz);
			ret = -EINVAL;
			break;
		}

		/* put the segment where the remote processor expects it */
		scp_memcpy_aligned(ptr, elf_data + phdr->p_offset, filesz);
	}

	return ret;
}

<<<<<<< HEAD
static int mt8183_scp_before_load(struct mtk_scp *scp)
{
=======
static int scp_elf_read_ipi_buf_addr(struct mtk_scp *scp,
				     const struct firmware *fw,
				     size_t *offset)
{
	struct elf32_hdr *ehdr;
	struct elf32_shdr *shdr, *shdr_strtab;
	int i;
	const u8 *elf_data = fw->data;
	const char *strtab;

	ehdr = (struct elf32_hdr *)elf_data;
	shdr = (struct elf32_shdr *)(elf_data + ehdr->e_shoff);
	shdr_strtab = shdr + ehdr->e_shstrndx;
	strtab = (const char *)(elf_data + shdr_strtab->sh_offset);

	for (i = 0; i < ehdr->e_shnum; i++, shdr++) {
		if (strcmp(strtab + shdr->sh_name,
			   SECTION_NAME_IPI_BUFFER) == 0) {
			*offset = shdr->sh_addr;
			return 0;
		}
	}

	return -ENOENT;
}

static int mt8183_scp_before_load(struct mtk_scp *scp)
{
>>>>>>> f642729d
	/* Clear SCP to host interrupt */
	writel(MT8183_SCP_IPC_INT_BIT, scp->reg_base + MT8183_SCP_TO_HOST);

	/* Reset clocks before loading FW */
	writel(0x0, scp->reg_base + MT8183_SCP_CLK_SW_SEL);
	writel(0x0, scp->reg_base + MT8183_SCP_CLK_DIV_SEL);

	/* Initialize TCM before loading FW. */
	writel(0x0, scp->reg_base + MT8183_SCP_L1_SRAM_PD);
	writel(0x0, scp->reg_base + MT8183_SCP_TCM_TAIL_SRAM_PD);

	/* Turn on the power of SCP's SRAM before using it. */
	writel(0x0, scp->reg_base + MT8183_SCP_SRAM_PDN);

	/*
	 * Set I-cache and D-cache size before loading SCP FW.
	 * SCP SRAM logical address may change when cache size setting differs.
	 */
	writel(MT8183_SCP_CACHE_CON_WAYEN | MT8183_SCP_CACHESIZE_8KB,
	       scp->reg_base + MT8183_SCP_CACHE_CON);
	writel(MT8183_SCP_CACHESIZE_8KB, scp->reg_base + MT8183_SCP_DCACHE_CON);

	return 0;
}

<<<<<<< HEAD
static void mt8192_power_on_sram(void *addr)
=======
static void mt8192_power_on_sram(void __iomem *addr)
>>>>>>> f642729d
{
	int i;

	for (i = 31; i >= 0; i--)
		writel(GENMASK(i, 0), addr);
	writel(0, addr);
}

<<<<<<< HEAD
static void mt8192_power_off_sram(void *addr)
=======
static void mt8192_power_off_sram(void __iomem *addr)
>>>>>>> f642729d
{
	int i;

	writel(0, addr);
	for (i = 0; i < 32; i++)
		writel(GENMASK(i, 0), addr);
}

static int mt8192_scp_before_load(struct mtk_scp *scp)
{
	/* clear SPM interrupt, SCP2SPM_IPC_CLR */
	writel(0xff, scp->reg_base + MT8192_SCP2SPM_IPC_CLR);

	writel(1, scp->reg_base + MT8192_CORE0_SW_RSTN_SET);

	/* enable SRAM clock */
	mt8192_power_on_sram(scp->reg_base + MT8192_L2TCM_SRAM_PD_0);
	mt8192_power_on_sram(scp->reg_base + MT8192_L2TCM_SRAM_PD_1);
	mt8192_power_on_sram(scp->reg_base + MT8192_L2TCM_SRAM_PD_2);
	mt8192_power_on_sram(scp->reg_base + MT8192_L1TCM_SRAM_PDN);
	mt8192_power_on_sram(scp->reg_base + MT8192_CPU0_SRAM_PD);

<<<<<<< HEAD
=======
	/* enable MPU for all memory regions */
	writel(0xff, scp->reg_base + MT8192_CORE0_MEM_ATT_PREDEF);

>>>>>>> f642729d
	return 0;
}

static int scp_load(struct rproc *rproc, const struct firmware *fw)
{
	struct mtk_scp *scp = rproc->priv;
	struct device *dev = scp->dev;
	int ret;

	ret = clk_prepare_enable(scp->clk);
	if (ret) {
		dev_err(dev, "failed to enable clocks\n");
		return ret;
	}

	/* Hold SCP in reset while loading FW. */
	scp->data->scp_reset_assert(scp);

	ret = scp->data->scp_before_load(scp);
	if (ret < 0)
<<<<<<< HEAD
		return ret;
=======
		goto leave;
>>>>>>> f642729d

	ret = scp_elf_load_segments(rproc, fw);
leave:
	clk_disable_unprepare(scp->clk);

	return ret;
}

static int scp_parse_fw(struct rproc *rproc, const struct firmware *fw)
{
	struct mtk_scp *scp = rproc->priv;
	struct device *dev = scp->dev;
	int ret;

	ret = clk_prepare_enable(scp->clk);
	if (ret) {
		dev_err(dev, "failed to enable clocks\n");
		return ret;
	}

	ret = scp_ipi_init(scp, fw);
	clk_disable_unprepare(scp->clk);
	return ret;
}

static int scp_start(struct rproc *rproc)
{
	struct mtk_scp *scp = (struct mtk_scp *)rproc->priv;
	struct device *dev = scp->dev;
	struct scp_run *run = &scp->run;
	int ret;

	ret = clk_prepare_enable(scp->clk);
	if (ret) {
		dev_err(dev, "failed to enable clocks\n");
		return ret;
	}

	run->signaled = false;

	scp->data->scp_reset_deassert(scp);

	ret = wait_event_interruptible_timeout(
					run->wq,
					run->signaled,
					msecs_to_jiffies(2000));

	if (ret == 0) {
		dev_err(dev, "wait SCP initialization timeout!\n");
		ret = -ETIME;
		goto stop;
	}
	if (ret == -ERESTARTSYS) {
		dev_err(dev, "wait SCP interrupted by a signal!\n");
		goto stop;
	}

	clk_disable_unprepare(scp->clk);
	dev_info(dev, "SCP is ready. FW version %s\n", run->fw_ver);

	return 0;

stop:
	scp->data->scp_reset_assert(scp);
	clk_disable_unprepare(scp->clk);
	return ret;
}

static void *mt8183_scp_da_to_va(struct mtk_scp *scp, u64 da, size_t len)
{
	int offset;

	if (da < scp->sram_size) {
		offset = da;
		if (offset >= 0 && (offset + len) <= scp->sram_size)
			return (void __force *)scp->sram_base + offset;
	} else if (scp->dram_size) {
<<<<<<< HEAD
=======
		offset = da - scp->dma_addr;
		if (offset >= 0 && (offset + len) <= scp->dram_size)
			return scp->cpu_addr + offset;
	}

	return NULL;
}

static void *mt8192_scp_da_to_va(struct mtk_scp *scp, u64 da, size_t len)
{
	int offset;

	if (da >= scp->sram_phys &&
	    (da + len) <= scp->sram_phys + scp->sram_size) {
		offset = da - scp->sram_phys;
		return (void __force *)scp->sram_base + offset;
	}

	/* optional memory region */
	if (scp->l1tcm_size &&
	    da >= scp->l1tcm_phys &&
	    (da + len) <= scp->l1tcm_phys + scp->l1tcm_size) {
		offset = da - scp->l1tcm_phys;
		return (void __force *)scp->l1tcm_base + offset;
	}

	/* optional memory region */
	if (scp->dram_size &&
	    da >= scp->dma_addr &&
	    (da + len) <= scp->dma_addr + scp->dram_size) {
>>>>>>> f642729d
		offset = da - scp->dma_addr;
		return scp->cpu_addr + offset;
	}

	return NULL;
}

<<<<<<< HEAD
=======
static void *scp_da_to_va(struct rproc *rproc, u64 da, size_t len)
{
	struct mtk_scp *scp = (struct mtk_scp *)rproc->priv;

	return scp->data->scp_da_to_va(scp, da, len);
}

>>>>>>> f642729d
static void mt8183_scp_stop(struct mtk_scp *scp)
{
	/* Disable SCP watchdog */
	writel(0, scp->reg_base + MT8183_WDT_CFG);
}

static void mt8192_scp_stop(struct mtk_scp *scp)
{
	/* Disable SRAM clock */
	mt8192_power_off_sram(scp->reg_base + MT8192_L2TCM_SRAM_PD_0);
	mt8192_power_off_sram(scp->reg_base + MT8192_L2TCM_SRAM_PD_1);
	mt8192_power_off_sram(scp->reg_base + MT8192_L2TCM_SRAM_PD_2);
	mt8192_power_off_sram(scp->reg_base + MT8192_L1TCM_SRAM_PDN);
	mt8192_power_off_sram(scp->reg_base + MT8192_CPU0_SRAM_PD);

	/* Disable SCP watchdog */
	writel(0, scp->reg_base + MT8192_CORE0_WDT_CFG);
}

static int scp_stop(struct rproc *rproc)
{
	struct mtk_scp *scp = (struct mtk_scp *)rproc->priv;
	int ret;

	ret = clk_prepare_enable(scp->clk);
	if (ret) {
		dev_err(scp->dev, "failed to enable clocks\n");
		return ret;
	}

	scp->data->scp_reset_assert(scp);
	scp->data->scp_stop(scp);
	clk_disable_unprepare(scp->clk);

	return 0;
}

static const struct rproc_ops scp_ops = {
	.start		= scp_start,
	.stop		= scp_stop,
	.load		= scp_load,
	.da_to_va	= scp_da_to_va,
	.parse_fw	= scp_parse_fw,
};

/**
 * scp_get_device() - get device struct of SCP
 *
 * @scp:	mtk_scp structure
 **/
struct device *scp_get_device(struct mtk_scp *scp)
{
	return scp->dev;
}
EXPORT_SYMBOL_GPL(scp_get_device);

/**
 * scp_get_rproc() - get rproc struct of SCP
 *
 * @scp:	mtk_scp structure
 **/
struct rproc *scp_get_rproc(struct mtk_scp *scp)
{
	return scp->rproc;
}
EXPORT_SYMBOL_GPL(scp_get_rproc);

/**
 * scp_get_vdec_hw_capa() - get video decoder hardware capability
 *
 * @scp:	mtk_scp structure
 *
 * Return: video decoder hardware capability
 **/
unsigned int scp_get_vdec_hw_capa(struct mtk_scp *scp)
{
	return scp->run.dec_capability;
}
EXPORT_SYMBOL_GPL(scp_get_vdec_hw_capa);

/**
 * scp_get_venc_hw_capa() - get video encoder hardware capability
 *
 * @scp:	mtk_scp structure
 *
 * Return: video encoder hardware capability
 **/
unsigned int scp_get_venc_hw_capa(struct mtk_scp *scp)
{
	return scp->run.enc_capability;
}
EXPORT_SYMBOL_GPL(scp_get_venc_hw_capa);

/**
 * scp_mapping_dm_addr() - Mapping SRAM/DRAM to kernel virtual address
 *
 * @scp:	mtk_scp structure
 * @mem_addr:	SCP views memory address
 *
 * Mapping the SCP's SRAM address /
 * DMEM (Data Extended Memory) memory address /
 * Working buffer memory address to
 * kernel virtual address.
 *
 * Return: Return ERR_PTR(-EINVAL) if mapping failed,
 * otherwise the mapped kernel virtual address
 **/
void *scp_mapping_dm_addr(struct mtk_scp *scp, u32 mem_addr)
{
	void *ptr;

	ptr = scp_da_to_va(scp->rproc, mem_addr, 0);
	if (!ptr)
		return ERR_PTR(-EINVAL);

	return ptr;
}
EXPORT_SYMBOL_GPL(scp_mapping_dm_addr);

static int scp_map_memory_region(struct mtk_scp *scp)
{
	int ret;

	ret = of_reserved_mem_device_init(scp->dev);

	/* reserved memory is optional. */
	if (ret == -ENODEV) {
		dev_info(scp->dev, "skipping reserved memory initialization.");
		return 0;
	}

	if (ret) {
		dev_err(scp->dev, "failed to assign memory-region: %d\n", ret);
		return -ENOMEM;
	}

	/* Reserved SCP code size */
	scp->dram_size = MAX_CODE_SIZE;
	scp->cpu_addr = dma_alloc_coherent(scp->dev, scp->dram_size,
					   &scp->dma_addr, GFP_KERNEL);
	if (!scp->cpu_addr)
		return -ENOMEM;

	return 0;
}

static void scp_unmap_memory_region(struct mtk_scp *scp)
{
	if (scp->dram_size == 0)
		return;

	dma_free_coherent(scp->dev, scp->dram_size, scp->cpu_addr,
			  scp->dma_addr);
	of_reserved_mem_device_release(scp->dev);
}

static int scp_register_ipi(struct platform_device *pdev, u32 id,
			    ipi_handler_t handler, void *priv)
{
	struct mtk_scp *scp = platform_get_drvdata(pdev);

	return scp_ipi_register(scp, id, handler, priv);
}

static void scp_unregister_ipi(struct platform_device *pdev, u32 id)
{
	struct mtk_scp *scp = platform_get_drvdata(pdev);

	scp_ipi_unregister(scp, id);
}

static int scp_send_ipi(struct platform_device *pdev, u32 id, void *buf,
			unsigned int len, unsigned int wait)
{
	struct mtk_scp *scp = platform_get_drvdata(pdev);

	return scp_ipi_send(scp, id, buf, len, wait);
}

static struct mtk_rpmsg_info mtk_scp_rpmsg_info = {
	.send_ipi = scp_send_ipi,
	.register_ipi = scp_register_ipi,
	.unregister_ipi = scp_unregister_ipi,
	.ns_ipi_id = SCP_IPI_NS_SERVICE,
};

static void scp_add_rpmsg_subdev(struct mtk_scp *scp)
{
	scp->rpmsg_subdev =
		mtk_rpmsg_create_rproc_subdev(to_platform_device(scp->dev),
					      &mtk_scp_rpmsg_info);
	if (scp->rpmsg_subdev)
		rproc_add_subdev(scp->rproc, scp->rpmsg_subdev);
}

static void scp_remove_rpmsg_subdev(struct mtk_scp *scp)
{
	if (scp->rpmsg_subdev) {
		rproc_remove_subdev(scp->rproc, scp->rpmsg_subdev);
		mtk_rpmsg_destroy_rproc_subdev(scp->rpmsg_subdev);
		scp->rpmsg_subdev = NULL;
	}
}

static int scp_probe(struct platform_device *pdev)
{
	struct device *dev = &pdev->dev;
	struct device_node *np = dev->of_node;
	struct mtk_scp *scp;
	struct rproc *rproc;
	struct resource *res;
	char *fw_name = "scp.img";
	int ret, i;

	rproc = rproc_alloc(dev,
			    np->name,
			    &scp_ops,
			    fw_name,
			    sizeof(*scp));
	if (!rproc) {
		dev_err(dev, "unable to allocate remoteproc\n");
		return -ENOMEM;
	}

	scp = (struct mtk_scp *)rproc->priv;
	scp->rproc = rproc;
	scp->dev = dev;
	scp->data = of_device_get_match_data(dev);
	platform_set_drvdata(pdev, scp);

	res = platform_get_resource_byname(pdev, IORESOURCE_MEM, "sram");
	scp->sram_base = devm_ioremap_resource(dev, res);
	if (IS_ERR((__force void *)scp->sram_base)) {
		dev_err(dev, "Failed to parse and map sram memory\n");
		ret = PTR_ERR((__force void *)scp->sram_base);
		goto free_rproc;
	}
	scp->sram_size = resource_size(res);
	scp->sram_phys = res->start;

	/* l1tcm is an optional memory region */
	res = platform_get_resource_byname(pdev, IORESOURCE_MEM, "l1tcm");
	scp->l1tcm_base = devm_ioremap_resource(dev, res);
	if (IS_ERR((__force void *)scp->l1tcm_base)) {
		ret = PTR_ERR((__force void *)scp->l1tcm_base);
		if (ret != -EINVAL) {
			dev_err(dev, "Failed to map l1tcm memory\n");
			goto free_rproc;
		}
	} else {
		scp->l1tcm_size = resource_size(res);
		scp->l1tcm_phys = res->start;
	}

	mutex_init(&scp->send_lock);
	for (i = 0; i < SCP_IPI_MAX; i++)
		mutex_init(&scp->ipi_desc[i].lock);

	scp->reg_base = devm_platform_ioremap_resource_byname(pdev, "cfg");
	if (IS_ERR((__force void *)scp->reg_base)) {
		dev_err(dev, "Failed to parse and map cfg memory\n");
		ret = PTR_ERR((__force void *)scp->reg_base);
		goto destroy_mutex;
	}

	ret = scp_map_memory_region(scp);
	if (ret)
		goto destroy_mutex;

	scp->clk = devm_clk_get(dev, "main");
	if (IS_ERR(scp->clk)) {
		dev_err(dev, "Failed to get clock\n");
		ret = PTR_ERR(scp->clk);
		goto release_dev_mem;
	}

	/* register SCP initialization IPI */
	ret = scp_ipi_register(scp, SCP_IPI_INIT, scp_init_ipi_handler, scp);
	if (ret) {
		dev_err(dev, "Failed to register IPI_SCP_INIT\n");
		goto release_dev_mem;
	}

	init_waitqueue_head(&scp->run.wq);
	init_waitqueue_head(&scp->ack_wq);

	scp_add_rpmsg_subdev(scp);

	ret = devm_request_threaded_irq(dev, platform_get_irq(pdev, 0), NULL,
					scp_irq_handler, IRQF_ONESHOT,
					pdev->name, scp);

	if (ret) {
		dev_err(dev, "failed to request irq\n");
		goto remove_subdev;
	}

	ret = rproc_add(rproc);
	if (ret)
		goto remove_subdev;

	return 0;

remove_subdev:
	scp_remove_rpmsg_subdev(scp);
	scp_ipi_unregister(scp, SCP_IPI_INIT);
release_dev_mem:
	scp_unmap_memory_region(scp);
destroy_mutex:
	for (i = 0; i < SCP_IPI_MAX; i++)
		mutex_destroy(&scp->ipi_desc[i].lock);
	mutex_destroy(&scp->send_lock);
free_rproc:
	rproc_free(rproc);

	return ret;
}

static int scp_remove(struct platform_device *pdev)
{
	struct mtk_scp *scp = platform_get_drvdata(pdev);
	int i;

	rproc_del(scp->rproc);
	scp_remove_rpmsg_subdev(scp);
	scp_ipi_unregister(scp, SCP_IPI_INIT);
	scp_unmap_memory_region(scp);
	for (i = 0; i < SCP_IPI_MAX; i++)
		mutex_destroy(&scp->ipi_desc[i].lock);
	mutex_destroy(&scp->send_lock);
	rproc_free(scp->rproc);

	return 0;
}

static const struct mtk_scp_of_data mt8183_of_data = {
	.scp_before_load = mt8183_scp_before_load,
	.scp_irq_handler = mt8183_scp_irq_handler,
	.scp_reset_assert = mt8183_scp_reset_assert,
	.scp_reset_deassert = mt8183_scp_reset_deassert,
	.scp_stop = mt8183_scp_stop,
<<<<<<< HEAD
	.host_to_scp_reg = MT8183_HOST_TO_SCP,
	.host_to_scp_int_bit = MT8183_HOST_IPC_INT_BIT,
=======
	.scp_da_to_va = mt8183_scp_da_to_va,
	.host_to_scp_reg = MT8183_HOST_TO_SCP,
	.host_to_scp_int_bit = MT8183_HOST_IPC_INT_BIT,
	.ipi_buf_offset = 0x7bdb0,
>>>>>>> f642729d
};

static const struct mtk_scp_of_data mt8192_of_data = {
	.scp_before_load = mt8192_scp_before_load,
	.scp_irq_handler = mt8192_scp_irq_handler,
	.scp_reset_assert = mt8192_scp_reset_assert,
	.scp_reset_deassert = mt8192_scp_reset_deassert,
	.scp_stop = mt8192_scp_stop,
<<<<<<< HEAD
=======
	.scp_da_to_va = mt8192_scp_da_to_va,
>>>>>>> f642729d
	.host_to_scp_reg = MT8192_GIPC_IN_SET,
	.host_to_scp_int_bit = MT8192_HOST_IPC_INT_BIT,
};

static const struct of_device_id mtk_scp_of_match[] = {
	{ .compatible = "mediatek,mt8183-scp", .data = &mt8183_of_data },
	{ .compatible = "mediatek,mt8192-scp", .data = &mt8192_of_data },
	{},
};
MODULE_DEVICE_TABLE(of, mtk_scp_of_match);

static struct platform_driver mtk_scp_driver = {
	.probe = scp_probe,
	.remove = scp_remove,
	.driver = {
		.name = "mtk-scp",
		.of_match_table = mtk_scp_of_match,
	},
};

module_platform_driver(mtk_scp_driver);

MODULE_LICENSE("GPL v2");
MODULE_DESCRIPTION("MediaTek SCP control driver");<|MERGE_RESOLUTION|>--- conflicted
+++ resolved
@@ -128,13 +128,6 @@
 	int ret;
 	size_t offset;
 
-<<<<<<< HEAD
-	/* shared buffer initialization */
-	scp->recv_buf =
-		(struct mtk_share_obj __iomem *)(scp->sram_base + recv_offset);
-	scp->send_buf =
-		(struct mtk_share_obj __iomem *)(scp->sram_base + send_offset);
-=======
 	/* read the ipi buf addr from FW itself first */
 	ret = scp_elf_read_ipi_buf_addr(scp, fw, &offset);
 	if (ret) {
@@ -149,7 +142,6 @@
 			(scp->sram_base + offset);
 	scp->send_buf = (struct mtk_share_obj __iomem *)
 			(scp->sram_base + offset + sizeof(*scp->recv_buf));
->>>>>>> f642729d
 	memset_io(scp->recv_buf, 0, sizeof(*scp->recv_buf));
 	memset_io(scp->send_buf, 0, sizeof(*scp->send_buf));
 
@@ -205,19 +197,6 @@
 
 	scp_to_host = readl(scp->reg_base + MT8192_SCP2APMCU_IPC_SET);
 
-<<<<<<< HEAD
-	if (scp_to_host & MT8192_SCP_IPC_INT_BIT)
-		scp_ipi_handler(scp);
-	else
-		scp_wdt_handler(scp, scp_to_host);
-
-	/*
-	 * SCP won't send another interrupt until we clear
-	 * MT8192_SCP2APMCU_IPC.
-	 */
-	writel(MT8192_SCP_IPC_INT_BIT,
-	       scp->reg_base + MT8192_SCP2APMCU_IPC_CLR);
-=======
 	if (scp_to_host & MT8192_SCP_IPC_INT_BIT) {
 		scp_ipi_handler(scp);
 
@@ -231,7 +210,6 @@
 		scp_wdt_handler(scp, scp_to_host);
 		writel(1, scp->reg_base + MT8192_CORE0_WDT_IRQ);
 	}
->>>>>>> f642729d
 }
 
 static irqreturn_t scp_irq_handler(int irq, void *priv)
@@ -308,10 +286,6 @@
 	return ret;
 }
 
-<<<<<<< HEAD
-static int mt8183_scp_before_load(struct mtk_scp *scp)
-{
-=======
 static int scp_elf_read_ipi_buf_addr(struct mtk_scp *scp,
 				     const struct firmware *fw,
 				     size_t *offset)
@@ -340,7 +314,6 @@
 
 static int mt8183_scp_before_load(struct mtk_scp *scp)
 {
->>>>>>> f642729d
 	/* Clear SCP to host interrupt */
 	writel(MT8183_SCP_IPC_INT_BIT, scp->reg_base + MT8183_SCP_TO_HOST);
 
@@ -366,11 +339,7 @@
 	return 0;
 }
 
-<<<<<<< HEAD
-static void mt8192_power_on_sram(void *addr)
-=======
 static void mt8192_power_on_sram(void __iomem *addr)
->>>>>>> f642729d
 {
 	int i;
 
@@ -379,11 +348,7 @@
 	writel(0, addr);
 }
 
-<<<<<<< HEAD
-static void mt8192_power_off_sram(void *addr)
-=======
 static void mt8192_power_off_sram(void __iomem *addr)
->>>>>>> f642729d
 {
 	int i;
 
@@ -406,12 +371,9 @@
 	mt8192_power_on_sram(scp->reg_base + MT8192_L1TCM_SRAM_PDN);
 	mt8192_power_on_sram(scp->reg_base + MT8192_CPU0_SRAM_PD);
 
-<<<<<<< HEAD
-=======
 	/* enable MPU for all memory regions */
 	writel(0xff, scp->reg_base + MT8192_CORE0_MEM_ATT_PREDEF);
 
->>>>>>> f642729d
 	return 0;
 }
 
@@ -432,11 +394,7 @@
 
 	ret = scp->data->scp_before_load(scp);
 	if (ret < 0)
-<<<<<<< HEAD
-		return ret;
-=======
 		goto leave;
->>>>>>> f642729d
 
 	ret = scp_elf_load_segments(rproc, fw);
 leave:
@@ -514,8 +472,6 @@
 		if (offset >= 0 && (offset + len) <= scp->sram_size)
 			return (void __force *)scp->sram_base + offset;
 	} else if (scp->dram_size) {
-<<<<<<< HEAD
-=======
 		offset = da - scp->dma_addr;
 		if (offset >= 0 && (offset + len) <= scp->dram_size)
 			return scp->cpu_addr + offset;
@@ -546,7 +502,6 @@
 	if (scp->dram_size &&
 	    da >= scp->dma_addr &&
 	    (da + len) <= scp->dma_addr + scp->dram_size) {
->>>>>>> f642729d
 		offset = da - scp->dma_addr;
 		return scp->cpu_addr + offset;
 	}
@@ -554,8 +509,6 @@
 	return NULL;
 }
 
-<<<<<<< HEAD
-=======
 static void *scp_da_to_va(struct rproc *rproc, u64 da, size_t len)
 {
 	struct mtk_scp *scp = (struct mtk_scp *)rproc->priv;
@@ -563,7 +516,6 @@
 	return scp->data->scp_da_to_va(scp, da, len);
 }
 
->>>>>>> f642729d
 static void mt8183_scp_stop(struct mtk_scp *scp)
 {
 	/* Disable SCP watchdog */
@@ -905,15 +857,10 @@
 	.scp_reset_assert = mt8183_scp_reset_assert,
 	.scp_reset_deassert = mt8183_scp_reset_deassert,
 	.scp_stop = mt8183_scp_stop,
-<<<<<<< HEAD
-	.host_to_scp_reg = MT8183_HOST_TO_SCP,
-	.host_to_scp_int_bit = MT8183_HOST_IPC_INT_BIT,
-=======
 	.scp_da_to_va = mt8183_scp_da_to_va,
 	.host_to_scp_reg = MT8183_HOST_TO_SCP,
 	.host_to_scp_int_bit = MT8183_HOST_IPC_INT_BIT,
 	.ipi_buf_offset = 0x7bdb0,
->>>>>>> f642729d
 };
 
 static const struct mtk_scp_of_data mt8192_of_data = {
@@ -922,10 +869,7 @@
 	.scp_reset_assert = mt8192_scp_reset_assert,
 	.scp_reset_deassert = mt8192_scp_reset_deassert,
 	.scp_stop = mt8192_scp_stop,
-<<<<<<< HEAD
-=======
 	.scp_da_to_va = mt8192_scp_da_to_va,
->>>>>>> f642729d
 	.host_to_scp_reg = MT8192_GIPC_IN_SET,
 	.host_to_scp_int_bit = MT8192_HOST_IPC_INT_BIT,
 };
