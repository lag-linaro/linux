--- conflicted
+++ resolved
@@ -614,16 +614,10 @@
 
 	prop->dram_pci_bar_size = pci_resource_len(pdev, DDR_BAR_ID);
 
-	rc = hl_pci_init(hdev, mmPSOC_GLOBAL_CONF_CPU_BOOT_STATUS,
-			mmCPU_BOOT_ERR0, GOYA_BOOT_FIT_REQ_TIMEOUT_USEC);
+	rc = hl_pci_init(hdev);
 	if (rc)
 		goto free_queue_props;
 
-<<<<<<< HEAD
-	/* Goya Firmware does not support security */
-	prop->fw_security_disabled = true;
-	dev_info(hdev->dev, "firmware-level security is disabled\n");
-=======
 	/* Before continuing in the initialization, we need to read the preboot
 	 * version to determine whether we run with a security-enabled firmware
 	 */
@@ -641,7 +635,6 @@
 			"H/W state is dirty, must reset before initializing\n");
 		hdev->asic_funcs->hw_fini(hdev, true);
 	}
->>>>>>> f642729d
 
 	if (!hdev->pldm) {
 		val = RREG32(mmPSOC_GLOBAL_CONF_BOOT_STRAP_PINS);
@@ -2733,12 +2726,8 @@
 	vma->vm_flags |= VM_IO | VM_PFNMAP | VM_DONTEXPAND | VM_DONTDUMP |
 			VM_DONTCOPY | VM_NORESERVE;
 
-<<<<<<< HEAD
-	rc = dma_mmap_coherent(hdev->dev, vma, cpu_addr, dma_addr, size);
-=======
 	rc = dma_mmap_coherent(hdev->dev, vma, cpu_addr,
 				(dma_addr - HOST_PHYS_BASE), size);
->>>>>>> f642729d
 	if (rc)
 		dev_err(hdev->dev, "dma_mmap_coherent error %d", rc);
 
@@ -4624,11 +4613,7 @@
 static int goya_unmask_irq(struct hl_device *hdev, u16 event_type)
 {
 	struct cpucp_packet pkt;
-<<<<<<< HEAD
-	long result;
-=======
 	u64 result;
->>>>>>> f642729d
 	int rc;
 
 	memset(&pkt, 0, sizeof(pkt));
@@ -5175,11 +5160,7 @@
 	if (!(goya->hw_cap_initialized & HW_CAP_CPU_Q))
 		return 0;
 
-<<<<<<< HEAD
-	rc = hl_fw_cpucp_info_get(hdev);
-=======
 	rc = hl_fw_cpucp_info_get(hdev, mmCPU_BOOT_DEV_STS0, mmCPU_BOOT_ERR0);
->>>>>>> f642729d
 	if (rc)
 		return rc;
 
@@ -5214,13 +5195,8 @@
 	/* clock gating not supported in Goya */
 }
 
-<<<<<<< HEAD
-static bool goya_is_device_idle(struct hl_device *hdev, u64 *mask,
-				struct seq_file *s)
-=======
 static bool goya_is_device_idle(struct hl_device *hdev, u64 *mask_arr,
 					u8 mask_len, struct seq_file *s)
->>>>>>> f642729d
 {
 	const char *fmt = "%-5d%-9s%#-14x%#-16x%#x\n";
 	const char *dma_fmt = "%-5d%-9s%#-14x%#x\n";
@@ -5244,14 +5220,8 @@
 				IS_DMA_IDLE(dma_core_sts0);
 		is_idle &= is_eng_idle;
 
-<<<<<<< HEAD
-		if (mask)
-			*mask |= ((u64) !is_eng_idle) <<
-						(GOYA_ENGINE_ID_DMA_0 + i);
-=======
 		if (mask && !is_eng_idle)
 			set_bit(GOYA_ENGINE_ID_DMA_0 + i, mask);
->>>>>>> f642729d
 		if (s)
 			seq_printf(s, dma_fmt, i, is_eng_idle ? "Y" : "N",
 					qm_glbl_sts0, dma_core_sts0);
@@ -5273,14 +5243,8 @@
 				IS_TPC_IDLE(tpc_cfg_sts);
 		is_idle &= is_eng_idle;
 
-<<<<<<< HEAD
-		if (mask)
-			*mask |= ((u64) !is_eng_idle) <<
-						(GOYA_ENGINE_ID_TPC_0 + i);
-=======
 		if (mask && !is_eng_idle)
 			set_bit(GOYA_ENGINE_ID_TPC_0 + i, mask);
->>>>>>> f642729d
 		if (s)
 			seq_printf(s, fmt, i, is_eng_idle ? "Y" : "N",
 				qm_glbl_sts0, cmdq_glbl_sts0, tpc_cfg_sts);
@@ -5299,13 +5263,8 @@
 			IS_MME_IDLE(mme_arch_sts);
 	is_idle &= is_eng_idle;
 
-<<<<<<< HEAD
-	if (mask)
-		*mask |= ((u64) !is_eng_idle) << GOYA_ENGINE_ID_MME_0;
-=======
 	if (mask && !is_eng_idle)
 		set_bit(GOYA_ENGINE_ID_MME_0, mask);
->>>>>>> f642729d
 	if (s) {
 		seq_printf(s, fmt, 0, is_eng_idle ? "Y" : "N", qm_glbl_sts0,
 				cmdq_glbl_sts0, mme_arch_sts);
