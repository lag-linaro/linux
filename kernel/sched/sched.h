/* SPDX-License-Identifier: GPL-2.0 */
/*
 * Scheduler internal types and methods:
 */
#ifndef _KERNEL_SCHED_SCHED_H
#define _KERNEL_SCHED_SCHED_H

#include <linux/sched/affinity.h>
#include <linux/sched/autogroup.h>
#include <linux/sched/cpufreq.h>
#include <linux/sched/deadline.h>
#include <linux/sched.h>
#include <linux/sched/loadavg.h>
#include <linux/sched/mm.h>
#include <linux/sched/rseq_api.h>
#include <linux/sched/signal.h>
#include <linux/sched/smt.h>
#include <linux/sched/stat.h>
#include <linux/sched/sysctl.h>
#include <linux/sched/task_flags.h>
#include <linux/sched/task.h>
#include <linux/sched/topology.h>

#include <linux/atomic.h>
#include <linux/bitmap.h>
#include <linux/bug.h>
#include <linux/capability.h>
#include <linux/cgroup_api.h>
#include <linux/cgroup.h>
#include <linux/context_tracking.h>
#include <linux/cpufreq.h>
#include <linux/cpumask_api.h>
#include <linux/ctype.h>
#include <linux/file.h>
#include <linux/fs_api.h>
#include <linux/hrtimer_api.h>
#include <linux/interrupt.h>
#include <linux/irq_work.h>
#include <linux/jiffies.h>
#include <linux/kref_api.h>
#include <linux/kthread.h>
#include <linux/ktime_api.h>
#include <linux/lockdep_api.h>
#include <linux/lockdep.h>
#include <linux/minmax.h>
#include <linux/mm.h>
#include <linux/module.h>
#include <linux/mutex_api.h>
#include <linux/plist.h>
#include <linux/poll.h>
#include <linux/proc_fs.h>
#include <linux/profile.h>
#include <linux/psi.h>
#include <linux/rcupdate.h>
#include <linux/seq_file.h>
#include <linux/seqlock.h>
#include <linux/softirq.h>
#include <linux/spinlock_api.h>
#include <linux/static_key.h>
#include <linux/stop_machine.h>
#include <linux/syscalls_api.h>
#include <linux/syscalls.h>
#include <linux/tick.h>
#include <linux/topology.h>
#include <linux/types.h>
#include <linux/u64_stats_sync_api.h>
#include <linux/uaccess.h>
#include <linux/wait_api.h>
#include <linux/wait_bit.h>
#include <linux/workqueue_api.h>

#include <trace/events/power.h>
#include <trace/events/sched.h>

#include "../workqueue_internal.h"

#ifdef CONFIG_CGROUP_SCHED
#include <linux/cgroup.h>
#include <linux/psi.h>
#endif

#ifdef CONFIG_SCHED_DEBUG
# include <linux/static_key.h>
#endif

#ifdef CONFIG_PARAVIRT
# include <asm/paravirt.h>
# include <asm/paravirt_api_clock.h>
#endif

#include "cpupri.h"
#include "cpudeadline.h"

#ifdef CONFIG_SCHED_DEBUG
# define SCHED_WARN_ON(x)      WARN_ONCE(x, #x)
#else
# define SCHED_WARN_ON(x)      ({ (void)(x), 0; })
#endif

struct rq;
struct cpuidle_state;

/* task_struct::on_rq states: */
#define TASK_ON_RQ_QUEUED	1
#define TASK_ON_RQ_MIGRATING	2

extern __read_mostly int scheduler_running;

extern unsigned long calc_load_update;
extern atomic_long_t calc_load_tasks;

extern unsigned int sysctl_sched_child_runs_first;

extern void calc_global_load_tick(struct rq *this_rq);
extern long calc_load_fold_active(struct rq *this_rq, long adjust);

extern void call_trace_sched_update_nr_running(struct rq *rq, int count);

extern unsigned int sysctl_sched_rt_period;
extern int sysctl_sched_rt_runtime;
extern int sched_rr_timeslice;

/*
 * Helpers for converting nanosecond timing to jiffy resolution
 */
#define NS_TO_JIFFIES(TIME)	((unsigned long)(TIME) / (NSEC_PER_SEC / HZ))

/*
 * Increase resolution of nice-level calculations for 64-bit architectures.
 * The extra resolution improves shares distribution and load balancing of
 * low-weight task groups (eg. nice +19 on an autogroup), deeper taskgroup
 * hierarchies, especially on larger systems. This is not a user-visible change
 * and does not change the user-interface for setting shares/weights.
 *
 * We increase resolution only if we have enough bits to allow this increased
 * resolution (i.e. 64-bit). The costs for increasing resolution when 32-bit
 * are pretty high and the returns do not justify the increased costs.
 *
 * Really only required when CONFIG_FAIR_GROUP_SCHED=y is also set, but to
 * increase coverage and consistency always enable it on 64-bit platforms.
 */
#ifdef CONFIG_64BIT
# define NICE_0_LOAD_SHIFT	(SCHED_FIXEDPOINT_SHIFT + SCHED_FIXEDPOINT_SHIFT)
# define scale_load(w)		((w) << SCHED_FIXEDPOINT_SHIFT)
# define scale_load_down(w) \
({ \
	unsigned long __w = (w); \
	if (__w) \
		__w = max(2UL, __w >> SCHED_FIXEDPOINT_SHIFT); \
	__w; \
})
#else
# define NICE_0_LOAD_SHIFT	(SCHED_FIXEDPOINT_SHIFT)
# define scale_load(w)		(w)
# define scale_load_down(w)	(w)
#endif

/*
 * Task weight (visible to users) and its load (invisible to users) have
 * independent resolution, but they should be well calibrated. We use
 * scale_load() and scale_load_down(w) to convert between them. The
 * following must be true:
 *
 *  scale_load(sched_prio_to_weight[NICE_TO_PRIO(0)-MAX_RT_PRIO]) == NICE_0_LOAD
 *
 */
#define NICE_0_LOAD		(1L << NICE_0_LOAD_SHIFT)

/*
 * Single value that decides SCHED_DEADLINE internal math precision.
 * 10 -> just above 1us
 * 9  -> just above 0.5us
 */
#define DL_SCALE		10

/*
 * Single value that denotes runtime == period, ie unlimited time.
 */
#define RUNTIME_INF		((u64)~0ULL)

static inline int idle_policy(int policy)
{
	return policy == SCHED_IDLE;
}
static inline int fair_policy(int policy)
{
	return policy == SCHED_NORMAL || policy == SCHED_BATCH;
}

static inline int rt_policy(int policy)
{
	return policy == SCHED_FIFO || policy == SCHED_RR;
}

static inline int dl_policy(int policy)
{
	return policy == SCHED_DEADLINE;
}
static inline bool valid_policy(int policy)
{
	return idle_policy(policy) || fair_policy(policy) ||
		rt_policy(policy) || dl_policy(policy);
}

static inline int task_has_idle_policy(struct task_struct *p)
{
	return idle_policy(p->policy);
}

static inline int task_has_rt_policy(struct task_struct *p)
{
	return rt_policy(p->policy);
}

static inline int task_has_dl_policy(struct task_struct *p)
{
	return dl_policy(p->policy);
}

#define cap_scale(v, s) ((v)*(s) >> SCHED_CAPACITY_SHIFT)

static inline void update_avg(u64 *avg, u64 sample)
{
	s64 diff = sample - *avg;
	*avg += diff / 8;
}

/*
 * Shifting a value by an exponent greater *or equal* to the size of said value
 * is UB; cap at size-1.
 */
#define shr_bound(val, shift)							\
	(val >> min_t(typeof(shift), shift, BITS_PER_TYPE(typeof(val)) - 1))

/*
 * !! For sched_setattr_nocheck() (kernel) only !!
 *
 * This is actually gross. :(
 *
 * It is used to make schedutil kworker(s) higher priority than SCHED_DEADLINE
 * tasks, but still be able to sleep. We need this on platforms that cannot
 * atomically change clock frequency. Remove once fast switching will be
 * available on such platforms.
 *
 * SUGOV stands for SchedUtil GOVernor.
 */
#define SCHED_FLAG_SUGOV	0x10000000

#define SCHED_DL_FLAGS (SCHED_FLAG_RECLAIM | SCHED_FLAG_DL_OVERRUN | SCHED_FLAG_SUGOV)

static inline bool dl_entity_is_special(struct sched_dl_entity *dl_se)
{
#ifdef CONFIG_CPU_FREQ_GOV_SCHEDUTIL
	return unlikely(dl_se->flags & SCHED_FLAG_SUGOV);
#else
	return false;
#endif
}

/*
 * Tells if entity @a should preempt entity @b.
 */
static inline bool
dl_entity_preempt(struct sched_dl_entity *a, struct sched_dl_entity *b)
{
	return dl_entity_is_special(a) ||
	       dl_time_before(a->deadline, b->deadline);
}

/*
 * This is the priority-queue data structure of the RT scheduling class:
 */
struct rt_prio_array {
	DECLARE_BITMAP(bitmap, MAX_RT_PRIO+1); /* include 1 bit for delimiter */
	struct list_head queue[MAX_RT_PRIO];
};

struct rt_bandwidth {
	/* nests inside the rq lock: */
	raw_spinlock_t		rt_runtime_lock;
	ktime_t			rt_period;
	u64			rt_runtime;
	struct hrtimer		rt_period_timer;
	unsigned int		rt_period_active;
};

void __dl_clear_params(struct task_struct *p);

struct dl_bandwidth {
	raw_spinlock_t		dl_runtime_lock;
	u64			dl_runtime;
	u64			dl_period;
};

static inline int dl_bandwidth_enabled(void)
{
	return sysctl_sched_rt_runtime >= 0;
}

/*
 * To keep the bandwidth of -deadline tasks under control
 * we need some place where:
 *  - store the maximum -deadline bandwidth of each cpu;
 *  - cache the fraction of bandwidth that is currently allocated in
 *    each root domain;
 *
 * This is all done in the data structure below. It is similar to the
 * one used for RT-throttling (rt_bandwidth), with the main difference
 * that, since here we are only interested in admission control, we
 * do not decrease any runtime while the group "executes", neither we
 * need a timer to replenish it.
 *
 * With respect to SMP, bandwidth is given on a per root domain basis,
 * meaning that:
 *  - bw (< 100%) is the deadline bandwidth of each CPU;
 *  - total_bw is the currently allocated bandwidth in each root domain;
 */
struct dl_bw {
	raw_spinlock_t		lock;
	u64			bw;
	u64			total_bw;
};

extern void init_dl_bw(struct dl_bw *dl_b);
extern int  sched_dl_global_validate(void);
extern void sched_dl_do_global(void);
extern int  sched_dl_overflow(struct task_struct *p, int policy, const struct sched_attr *attr);
extern void __setparam_dl(struct task_struct *p, const struct sched_attr *attr);
extern void __getparam_dl(struct task_struct *p, struct sched_attr *attr);
extern bool __checkparam_dl(const struct sched_attr *attr);
extern bool dl_param_changed(struct task_struct *p, const struct sched_attr *attr);
extern int  dl_cpuset_cpumask_can_shrink(const struct cpumask *cur, const struct cpumask *trial);
extern int  dl_cpu_busy(int cpu, struct task_struct *p);

#ifdef CONFIG_CGROUP_SCHED

struct cfs_rq;
struct rt_rq;

extern struct list_head task_groups;

struct cfs_bandwidth {
#ifdef CONFIG_CFS_BANDWIDTH
	raw_spinlock_t		lock;
	ktime_t			period;
	u64			quota;
	u64			runtime;
	u64			burst;
	u64			runtime_snap;
	s64			hierarchical_quota;

	u8			idle;
	u8			period_active;
	u8			slack_started;
	struct hrtimer		period_timer;
	struct hrtimer		slack_timer;
	struct list_head	throttled_cfs_rq;

	/* Statistics: */
	int			nr_periods;
	int			nr_throttled;
	int			nr_burst;
	u64			throttled_time;
	u64			burst_time;
#endif
};

/* Task group related information */
struct task_group {
	struct cgroup_subsys_state css;

#ifdef CONFIG_FAIR_GROUP_SCHED
	/* schedulable entities of this group on each CPU */
	struct sched_entity	**se;
	/* runqueue "owned" by this group on each CPU */
	struct cfs_rq		**cfs_rq;
	unsigned long		shares;

	/* A positive value indicates that this is a SCHED_IDLE group. */
	int			idle;

#ifdef	CONFIG_SMP
	/*
	 * load_avg can be heavily contended at clock tick time, so put
	 * it in its own cacheline separated from the fields above which
	 * will also be accessed at each tick.
	 */
	atomic_long_t		load_avg ____cacheline_aligned;
#endif
#endif

#ifdef CONFIG_RT_GROUP_SCHED
	struct sched_rt_entity	**rt_se;
	struct rt_rq		**rt_rq;

	struct rt_bandwidth	rt_bandwidth;
#endif

	struct rcu_head		rcu;
	struct list_head	list;

	struct task_group	*parent;
	struct list_head	siblings;
	struct list_head	children;

#ifdef CONFIG_SCHED_AUTOGROUP
	struct autogroup	*autogroup;
#endif

	struct cfs_bandwidth	cfs_bandwidth;

#ifdef CONFIG_UCLAMP_TASK_GROUP
	/* The two decimal precision [%] value requested from user-space */
	unsigned int		uclamp_pct[UCLAMP_CNT];
	/* Clamp values requested for a task group */
	struct uclamp_se	uclamp_req[UCLAMP_CNT];
	/* Effective clamp values used for a task group */
	struct uclamp_se	uclamp[UCLAMP_CNT];
#endif

};

#ifdef CONFIG_FAIR_GROUP_SCHED
#define ROOT_TASK_GROUP_LOAD	NICE_0_LOAD

/*
 * A weight of 0 or 1 can cause arithmetics problems.
 * A weight of a cfs_rq is the sum of weights of which entities
 * are queued on this cfs_rq, so a weight of a entity should not be
 * too large, so as the shares value of a task group.
 * (The default weight is 1024 - so there's no practical
 *  limitation from this.)
 */
#define MIN_SHARES		(1UL <<  1)
#define MAX_SHARES		(1UL << 18)
#endif

typedef int (*tg_visitor)(struct task_group *, void *);

extern int walk_tg_tree_from(struct task_group *from,
			     tg_visitor down, tg_visitor up, void *data);

/*
 * Iterate the full tree, calling @down when first entering a node and @up when
 * leaving it for the final time.
 *
 * Caller must hold rcu_lock or sufficient equivalent.
 */
static inline int walk_tg_tree(tg_visitor down, tg_visitor up, void *data)
{
	return walk_tg_tree_from(&root_task_group, down, up, data);
}

extern int tg_nop(struct task_group *tg, void *data);

extern void free_fair_sched_group(struct task_group *tg);
extern int alloc_fair_sched_group(struct task_group *tg, struct task_group *parent);
extern void online_fair_sched_group(struct task_group *tg);
extern void unregister_fair_sched_group(struct task_group *tg);
extern void init_tg_cfs_entry(struct task_group *tg, struct cfs_rq *cfs_rq,
			struct sched_entity *se, int cpu,
			struct sched_entity *parent);
extern void init_cfs_bandwidth(struct cfs_bandwidth *cfs_b);

extern void __refill_cfs_bandwidth_runtime(struct cfs_bandwidth *cfs_b);
extern void start_cfs_bandwidth(struct cfs_bandwidth *cfs_b);
extern void unthrottle_cfs_rq(struct cfs_rq *cfs_rq);

extern void init_tg_rt_entry(struct task_group *tg, struct rt_rq *rt_rq,
		struct sched_rt_entity *rt_se, int cpu,
		struct sched_rt_entity *parent);
extern int sched_group_set_rt_runtime(struct task_group *tg, long rt_runtime_us);
extern int sched_group_set_rt_period(struct task_group *tg, u64 rt_period_us);
extern long sched_group_rt_runtime(struct task_group *tg);
extern long sched_group_rt_period(struct task_group *tg);
extern int sched_rt_can_attach(struct task_group *tg, struct task_struct *tsk);

extern struct task_group *sched_create_group(struct task_group *parent);
extern void sched_online_group(struct task_group *tg,
			       struct task_group *parent);
extern void sched_destroy_group(struct task_group *tg);
extern void sched_release_group(struct task_group *tg);

extern void sched_move_task(struct task_struct *tsk);

#ifdef CONFIG_FAIR_GROUP_SCHED
extern int sched_group_set_shares(struct task_group *tg, unsigned long shares);

extern int sched_group_set_idle(struct task_group *tg, long idle);

#ifdef CONFIG_SMP
extern void set_task_rq_fair(struct sched_entity *se,
			     struct cfs_rq *prev, struct cfs_rq *next);
#else /* !CONFIG_SMP */
static inline void set_task_rq_fair(struct sched_entity *se,
			     struct cfs_rq *prev, struct cfs_rq *next) { }
#endif /* CONFIG_SMP */
#endif /* CONFIG_FAIR_GROUP_SCHED */

#else /* CONFIG_CGROUP_SCHED */

struct cfs_bandwidth { };

#endif	/* CONFIG_CGROUP_SCHED */

<<<<<<< HEAD
=======
extern void unregister_rt_sched_group(struct task_group *tg);
extern void free_rt_sched_group(struct task_group *tg);
extern int alloc_rt_sched_group(struct task_group *tg, struct task_group *parent);

>>>>>>> 7365df19
/*
 * u64_u32_load/u64_u32_store
 *
 * Use a copy of a u64 value to protect against data race. This is only
 * applicable for 32-bits architectures.
 */
#ifdef CONFIG_64BIT
# define u64_u32_load_copy(var, copy)       var
# define u64_u32_store_copy(var, copy, val) (var = val)
#else
# define u64_u32_load_copy(var, copy)					\
({									\
	u64 __val, __val_copy;						\
	do {								\
		__val_copy = copy;					\
		/*							\
		 * paired with u64_u32_store_copy(), ordering access	\
		 * to var and copy.					\
		 */							\
		smp_rmb();						\
		__val = var;						\
	} while (__val != __val_copy);					\
	__val;								\
})
# define u64_u32_store_copy(var, copy, val)				\
do {									\
	typeof(val) __val = (val);					\
	var = __val;							\
	/*								\
	 * paired with u64_u32_load_copy(), ordering access to var and	\
	 * copy.							\
	 */								\
	smp_wmb();							\
	copy = __val;							\
} while (0)
#endif
# define u64_u32_load(var)      u64_u32_load_copy(var, var##_copy)
# define u64_u32_store(var, val) u64_u32_store_copy(var, var##_copy, val)

/* CFS-related fields in a runqueue */
struct cfs_rq {
	struct load_weight	load;
	unsigned int		nr_running;
	unsigned int		h_nr_running;      /* SCHED_{NORMAL,BATCH,IDLE} */
	unsigned int		idle_nr_running;   /* SCHED_IDLE */
	unsigned int		idle_h_nr_running; /* SCHED_IDLE */

	u64			exec_clock;
	u64			min_vruntime;
#ifdef CONFIG_SCHED_CORE
	unsigned int		forceidle_seq;
	u64			min_vruntime_fi;
#endif

#ifndef CONFIG_64BIT
	u64			min_vruntime_copy;
#endif

	struct rb_root_cached	tasks_timeline;

	/*
	 * 'curr' points to currently running entity on this cfs_rq.
	 * It is set to NULL otherwise (i.e when none are currently running).
	 */
	struct sched_entity	*curr;
	struct sched_entity	*next;
	struct sched_entity	*last;
	struct sched_entity	*skip;

#ifdef	CONFIG_SCHED_DEBUG
	unsigned int		nr_spread_over;
#endif

#ifdef CONFIG_SMP
	/*
	 * CFS load tracking
	 */
	struct sched_avg	avg;
#ifndef CONFIG_64BIT
	u64			last_update_time_copy;
#endif
	struct {
		raw_spinlock_t	lock ____cacheline_aligned;
		int		nr;
		unsigned long	load_avg;
		unsigned long	util_avg;
		unsigned long	runnable_avg;
	} removed;

#ifdef CONFIG_FAIR_GROUP_SCHED
	unsigned long		tg_load_avg_contrib;
	long			propagate;
	long			prop_runnable_sum;

	/*
	 *   h_load = weight * f(tg)
	 *
	 * Where f(tg) is the recursive weight fraction assigned to
	 * this group.
	 */
	unsigned long		h_load;
	u64			last_h_load_update;
	struct sched_entity	*h_load_next;
#endif /* CONFIG_FAIR_GROUP_SCHED */
#endif /* CONFIG_SMP */

#ifdef CONFIG_FAIR_GROUP_SCHED
	struct rq		*rq;	/* CPU runqueue to which this cfs_rq is attached */

	/*
	 * leaf cfs_rqs are those that hold tasks (lowest schedulable entity in
	 * a hierarchy). Non-leaf lrqs hold other higher schedulable entities
	 * (like users, containers etc.)
	 *
	 * leaf_cfs_rq_list ties together list of leaf cfs_rq's in a CPU.
	 * This list is used during load balance.
	 */
	int			on_list;
	struct list_head	leaf_cfs_rq_list;
	struct task_group	*tg;	/* group that "owns" this runqueue */

	/* Locally cached copy of our task_group's idle value */
	int			idle;

#ifdef CONFIG_CFS_BANDWIDTH
	int			runtime_enabled;
	s64			runtime_remaining;

	u64			throttled_pelt_idle;
#ifndef CONFIG_64BIT
	u64                     throttled_pelt_idle_copy;
#endif
	u64			throttled_clock;
	u64			throttled_clock_pelt;
	u64			throttled_clock_pelt_time;
	int			throttled;
	int			throttle_count;
	struct list_head	throttled_list;
#endif /* CONFIG_CFS_BANDWIDTH */
#endif /* CONFIG_FAIR_GROUP_SCHED */
};

static inline int rt_bandwidth_enabled(void)
{
	return sysctl_sched_rt_runtime >= 0;
}

/* RT IPI pull logic requires IRQ_WORK */
#if defined(CONFIG_IRQ_WORK) && defined(CONFIG_SMP)
# define HAVE_RT_PUSH_IPI
#endif

/* Real-Time classes' related field in a runqueue: */
struct rt_rq {
	struct rt_prio_array	active;
	unsigned int		rt_nr_running;
	unsigned int		rr_nr_running;
#if defined CONFIG_SMP || defined CONFIG_RT_GROUP_SCHED
	struct {
		int		curr; /* highest queued rt task prio */
#ifdef CONFIG_SMP
		int		next; /* next highest */
#endif
	} highest_prio;
#endif
#ifdef CONFIG_SMP
	unsigned int		rt_nr_migratory;
	unsigned int		rt_nr_total;
	int			overloaded;
	struct plist_head	pushable_tasks;

#endif /* CONFIG_SMP */
	int			rt_queued;

	int			rt_throttled;
	u64			rt_time;
	u64			rt_runtime;
	/* Nests inside the rq lock: */
	raw_spinlock_t		rt_runtime_lock;

#ifdef CONFIG_RT_GROUP_SCHED
	unsigned int		rt_nr_boosted;

	struct rq		*rq;
	struct task_group	*tg;
#endif
};

static inline bool rt_rq_is_runnable(struct rt_rq *rt_rq)
{
	return rt_rq->rt_queued && rt_rq->rt_nr_running;
}

/* Deadline class' related fields in a runqueue */
struct dl_rq {
	/* runqueue is an rbtree, ordered by deadline */
	struct rb_root_cached	root;

	unsigned int		dl_nr_running;

#ifdef CONFIG_SMP
	/*
	 * Deadline values of the currently executing and the
	 * earliest ready task on this rq. Caching these facilitates
	 * the decision whether or not a ready but not running task
	 * should migrate somewhere else.
	 */
	struct {
		u64		curr;
		u64		next;
	} earliest_dl;

	unsigned int		dl_nr_migratory;
	int			overloaded;

	/*
	 * Tasks on this rq that can be pushed away. They are kept in
	 * an rb-tree, ordered by tasks' deadlines, with caching
	 * of the leftmost (earliest deadline) element.
	 */
	struct rb_root_cached	pushable_dl_tasks_root;
#else
	struct dl_bw		dl_bw;
#endif
	/*
	 * "Active utilization" for this runqueue: increased when a
	 * task wakes up (becomes TASK_RUNNING) and decreased when a
	 * task blocks
	 */
	u64			running_bw;

	/*
	 * Utilization of the tasks "assigned" to this runqueue (including
	 * the tasks that are in runqueue and the tasks that executed on this
	 * CPU and blocked). Increased when a task moves to this runqueue, and
	 * decreased when the task moves away (migrates, changes scheduling
	 * policy, or terminates).
	 * This is needed to compute the "inactive utilization" for the
	 * runqueue (inactive utilization = this_bw - running_bw).
	 */
	u64			this_bw;
	u64			extra_bw;

	/*
	 * Inverse of the fraction of CPU utilization that can be reclaimed
	 * by the GRUB algorithm.
	 */
	u64			bw_ratio;
};

#ifdef CONFIG_FAIR_GROUP_SCHED
/* An entity is a task if it doesn't "own" a runqueue */
#define entity_is_task(se)	(!se->my_q)

static inline void se_update_runnable(struct sched_entity *se)
{
	if (!entity_is_task(se))
		se->runnable_weight = se->my_q->h_nr_running;
}

static inline long se_runnable(struct sched_entity *se)
{
	if (entity_is_task(se))
		return !!se->on_rq;
	else
		return se->runnable_weight;
}

#else
#define entity_is_task(se)	1

static inline void se_update_runnable(struct sched_entity *se) {}

static inline long se_runnable(struct sched_entity *se)
{
	return !!se->on_rq;
}
#endif

#ifdef CONFIG_SMP
/*
 * XXX we want to get rid of these helpers and use the full load resolution.
 */
static inline long se_weight(struct sched_entity *se)
{
	return scale_load_down(se->load.weight);
}


static inline bool sched_asym_prefer(int a, int b)
{
	return arch_asym_cpu_priority(a) > arch_asym_cpu_priority(b);
}

struct perf_domain {
	struct em_perf_domain *em_pd;
	struct perf_domain *next;
	struct rcu_head rcu;
};

/* Scheduling group status flags */
#define SG_OVERLOAD		0x1 /* More than one runnable task on a CPU. */
#define SG_OVERUTILIZED		0x2 /* One or more CPUs are over-utilized. */

/*
 * We add the notion of a root-domain which will be used to define per-domain
 * variables. Each exclusive cpuset essentially defines an island domain by
 * fully partitioning the member CPUs from any other cpuset. Whenever a new
 * exclusive cpuset is created, we also create and attach a new root-domain
 * object.
 *
 */
struct root_domain {
	atomic_t		refcount;
	atomic_t		rto_count;
	struct rcu_head		rcu;
	cpumask_var_t		span;
	cpumask_var_t		online;

	/*
	 * Indicate pullable load on at least one CPU, e.g:
	 * - More than one runnable task
	 * - Running task is misfit
	 */
	int			overload;

	/* Indicate one or more cpus over-utilized (tipping point) */
	int			overutilized;

	/*
	 * The bit corresponding to a CPU gets set here if such CPU has more
	 * than one runnable -deadline task (as it is below for RT tasks).
	 */
	cpumask_var_t		dlo_mask;
	atomic_t		dlo_count;
	struct dl_bw		dl_bw;
	struct cpudl		cpudl;

	/*
	 * Indicate whether a root_domain's dl_bw has been checked or
	 * updated. It's monotonously increasing value.
	 *
	 * Also, some corner cases, like 'wrap around' is dangerous, but given
	 * that u64 is 'big enough'. So that shouldn't be a concern.
	 */
	u64 visit_gen;

#ifdef HAVE_RT_PUSH_IPI
	/*
	 * For IPI pull requests, loop across the rto_mask.
	 */
	struct irq_work		rto_push_work;
	raw_spinlock_t		rto_lock;
	/* These are only updated and read within rto_lock */
	int			rto_loop;
	int			rto_cpu;
	/* These atomics are updated outside of a lock */
	atomic_t		rto_loop_next;
	atomic_t		rto_loop_start;
#endif
	/*
	 * The "RT overload" flag: it gets set if a CPU has more than
	 * one runnable RT task.
	 */
	cpumask_var_t		rto_mask;
	struct cpupri		cpupri;

	unsigned long		max_cpu_capacity;

	/*
	 * NULL-terminated list of performance domains intersecting with the
	 * CPUs of the rd. Protected by RCU.
	 */
	struct perf_domain __rcu *pd;
};

extern void init_defrootdomain(void);
extern int sched_init_domains(const struct cpumask *cpu_map);
extern void rq_attach_root(struct rq *rq, struct root_domain *rd);
extern void sched_get_rd(struct root_domain *rd);
extern void sched_put_rd(struct root_domain *rd);

#ifdef HAVE_RT_PUSH_IPI
extern void rto_push_irq_work_func(struct irq_work *work);
#endif
#endif /* CONFIG_SMP */

#ifdef CONFIG_UCLAMP_TASK
/*
 * struct uclamp_bucket - Utilization clamp bucket
 * @value: utilization clamp value for tasks on this clamp bucket
 * @tasks: number of RUNNABLE tasks on this clamp bucket
 *
 * Keep track of how many tasks are RUNNABLE for a given utilization
 * clamp value.
 */
struct uclamp_bucket {
	unsigned long value : bits_per(SCHED_CAPACITY_SCALE);
	unsigned long tasks : BITS_PER_LONG - bits_per(SCHED_CAPACITY_SCALE);
};

/*
 * struct uclamp_rq - rq's utilization clamp
 * @value: currently active clamp values for a rq
 * @bucket: utilization clamp buckets affecting a rq
 *
 * Keep track of RUNNABLE tasks on a rq to aggregate their clamp values.
 * A clamp value is affecting a rq when there is at least one task RUNNABLE
 * (or actually running) with that value.
 *
 * There are up to UCLAMP_CNT possible different clamp values, currently there
 * are only two: minimum utilization and maximum utilization.
 *
 * All utilization clamping values are MAX aggregated, since:
 * - for util_min: we want to run the CPU at least at the max of the minimum
 *   utilization required by its currently RUNNABLE tasks.
 * - for util_max: we want to allow the CPU to run up to the max of the
 *   maximum utilization allowed by its currently RUNNABLE tasks.
 *
 * Since on each system we expect only a limited number of different
 * utilization clamp values (UCLAMP_BUCKETS), use a simple array to track
 * the metrics required to compute all the per-rq utilization clamp values.
 */
struct uclamp_rq {
	unsigned int value;
	struct uclamp_bucket bucket[UCLAMP_BUCKETS];
};

DECLARE_STATIC_KEY_FALSE(sched_uclamp_used);
#endif /* CONFIG_UCLAMP_TASK */

/*
 * This is the main, per-CPU runqueue data structure.
 *
 * Locking rule: those places that want to lock multiple runqueues
 * (such as the load balancing or the thread migration code), lock
 * acquire operations must be ordered by ascending &runqueue.
 */
struct rq {
	/* runqueue lock: */
	raw_spinlock_t		__lock;

	/*
	 * nr_running and cpu_load should be in the same cacheline because
	 * remote CPUs use both these fields when doing load calculation.
	 */
	unsigned int		nr_running;
#ifdef CONFIG_NUMA_BALANCING
	unsigned int		nr_numa_running;
	unsigned int		nr_preferred_running;
	unsigned int		numa_migrate_on;
#endif
#ifdef CONFIG_NO_HZ_COMMON
#ifdef CONFIG_SMP
	unsigned long		last_blocked_load_update_tick;
	unsigned int		has_blocked_load;
	call_single_data_t	nohz_csd;
#endif /* CONFIG_SMP */
	unsigned int		nohz_tick_stopped;
	atomic_t		nohz_flags;
#endif /* CONFIG_NO_HZ_COMMON */

#ifdef CONFIG_SMP
	unsigned int		ttwu_pending;
#endif
	u64			nr_switches;

#ifdef CONFIG_UCLAMP_TASK
	/* Utilization clamp values based on CPU's RUNNABLE tasks */
	struct uclamp_rq	uclamp[UCLAMP_CNT] ____cacheline_aligned;
	unsigned int		uclamp_flags;
#define UCLAMP_FLAG_IDLE 0x01
#endif

	struct cfs_rq		cfs;
	struct rt_rq		rt;
	struct dl_rq		dl;

#ifdef CONFIG_FAIR_GROUP_SCHED
	/* list of leaf cfs_rq on this CPU: */
	struct list_head	leaf_cfs_rq_list;
	struct list_head	*tmp_alone_branch;
#endif /* CONFIG_FAIR_GROUP_SCHED */

	/*
	 * This is part of a global counter where only the total sum
	 * over all CPUs matters. A task can increase this counter on
	 * one CPU and if it got migrated afterwards it may decrease
	 * it on another CPU. Always updated under the runqueue lock:
	 */
	unsigned int		nr_uninterruptible;

	struct task_struct __rcu	*curr;
	struct task_struct	*idle;
	struct task_struct	*stop;
	unsigned long		next_balance;
	struct mm_struct	*prev_mm;

	unsigned int		clock_update_flags;
	u64			clock;
	/* Ensure that all clocks are in the same cache line */
	u64			clock_task ____cacheline_aligned;
	u64			clock_pelt;
	unsigned long		lost_idle_time;
	u64			clock_pelt_idle;
	u64			clock_idle;
#ifndef CONFIG_64BIT
	u64			clock_pelt_idle_copy;
	u64			clock_idle_copy;
#endif

	atomic_t		nr_iowait;

#ifdef CONFIG_SCHED_DEBUG
	u64 last_seen_need_resched_ns;
	int ticks_without_resched;
#endif

#ifdef CONFIG_MEMBARRIER
	int membarrier_state;
#endif

#ifdef CONFIG_SMP
	struct root_domain		*rd;
	struct sched_domain __rcu	*sd;

	unsigned long		cpu_capacity;
	unsigned long		cpu_capacity_orig;

	struct callback_head	*balance_callback;

	unsigned char		nohz_idle_balance;
	unsigned char		idle_balance;

	unsigned long		misfit_task_load;

	/* For active balancing */
	int			active_balance;
	int			push_cpu;
	struct cpu_stop_work	active_balance_work;

	/* CPU of this runqueue: */
	int			cpu;
	int			online;

	struct list_head cfs_tasks;

	struct sched_avg	avg_rt;
	struct sched_avg	avg_dl;
#ifdef CONFIG_HAVE_SCHED_AVG_IRQ
	struct sched_avg	avg_irq;
#endif
#ifdef CONFIG_SCHED_THERMAL_PRESSURE
	struct sched_avg	avg_thermal;
#endif
	u64			idle_stamp;
	u64			avg_idle;

	unsigned long		wake_stamp;
	u64			wake_avg_idle;

	/* This is used to determine avg_idle's max value */
	u64			max_idle_balance_cost;

#ifdef CONFIG_HOTPLUG_CPU
	struct rcuwait		hotplug_wait;
#endif
#endif /* CONFIG_SMP */

#ifdef CONFIG_IRQ_TIME_ACCOUNTING
	u64			prev_irq_time;
#endif
#ifdef CONFIG_PARAVIRT
	u64			prev_steal_time;
#endif
#ifdef CONFIG_PARAVIRT_TIME_ACCOUNTING
	u64			prev_steal_time_rq;
#endif

	/* calc_load related fields */
	unsigned long		calc_load_update;
	long			calc_load_active;

#ifdef CONFIG_SCHED_HRTICK
#ifdef CONFIG_SMP
	call_single_data_t	hrtick_csd;
#endif
	struct hrtimer		hrtick_timer;
	ktime_t 		hrtick_time;
#endif

#ifdef CONFIG_SCHEDSTATS
	/* latency stats */
	struct sched_info	rq_sched_info;
	unsigned long long	rq_cpu_time;
	/* could above be rq->cfs_rq.exec_clock + rq->rt_rq.rt_runtime ? */

	/* sys_sched_yield() stats */
	unsigned int		yld_count;

	/* schedule() stats */
	unsigned int		sched_count;
	unsigned int		sched_goidle;

	/* try_to_wake_up() stats */
	unsigned int		ttwu_count;
	unsigned int		ttwu_local;
#endif

#ifdef CONFIG_CPU_IDLE
	/* Must be inspected within a rcu lock section */
	struct cpuidle_state	*idle_state;
#endif

#ifdef CONFIG_SMP
	unsigned int		nr_pinned;
#endif
	unsigned int		push_busy;
	struct cpu_stop_work	push_work;

#ifdef CONFIG_SCHED_CORE
	/* per rq */
	struct rq		*core;
	struct task_struct	*core_pick;
	unsigned int		core_enabled;
	unsigned int		core_sched_seq;
	struct rb_root		core_tree;

	/* shared state -- careful with sched_core_cpu_deactivate() */
	unsigned int		core_task_seq;
	unsigned int		core_pick_seq;
	unsigned long		core_cookie;
	unsigned int		core_forceidle_count;
	unsigned int		core_forceidle_seq;
	unsigned int		core_forceidle_occupation;
	u64			core_forceidle_start;
#endif
};

#ifdef CONFIG_FAIR_GROUP_SCHED

/* CPU runqueue to which this cfs_rq is attached */
static inline struct rq *rq_of(struct cfs_rq *cfs_rq)
{
	return cfs_rq->rq;
}

#else

static inline struct rq *rq_of(struct cfs_rq *cfs_rq)
{
	return container_of(cfs_rq, struct rq, cfs);
}
#endif

static inline int cpu_of(struct rq *rq)
{
#ifdef CONFIG_SMP
	return rq->cpu;
#else
	return 0;
#endif
}

#define MDF_PUSH	0x01

static inline bool is_migration_disabled(struct task_struct *p)
{
#ifdef CONFIG_SMP
	return p->migration_disabled;
#else
	return false;
#endif
}

struct sched_group;
#ifdef CONFIG_SCHED_CORE
static inline struct cpumask *sched_group_span(struct sched_group *sg);

DECLARE_STATIC_KEY_FALSE(__sched_core_enabled);

static inline bool sched_core_enabled(struct rq *rq)
{
	return static_branch_unlikely(&__sched_core_enabled) && rq->core_enabled;
}

static inline bool sched_core_disabled(void)
{
	return !static_branch_unlikely(&__sched_core_enabled);
}

/*
 * Be careful with this function; not for general use. The return value isn't
 * stable unless you actually hold a relevant rq->__lock.
 */
static inline raw_spinlock_t *rq_lockp(struct rq *rq)
{
	if (sched_core_enabled(rq))
		return &rq->core->__lock;

	return &rq->__lock;
}

static inline raw_spinlock_t *__rq_lockp(struct rq *rq)
{
	if (rq->core_enabled)
		return &rq->core->__lock;

	return &rq->__lock;
}

bool cfs_prio_less(struct task_struct *a, struct task_struct *b, bool fi);

/*
 * Helpers to check if the CPU's core cookie matches with the task's cookie
 * when core scheduling is enabled.
 * A special case is that the task's cookie always matches with CPU's core
 * cookie if the CPU is in an idle core.
 */
static inline bool sched_cpu_cookie_match(struct rq *rq, struct task_struct *p)
{
	/* Ignore cookie match if core scheduler is not enabled on the CPU. */
	if (!sched_core_enabled(rq))
		return true;

	return rq->core->core_cookie == p->core_cookie;
}

static inline bool sched_core_cookie_match(struct rq *rq, struct task_struct *p)
{
	bool idle_core = true;
	int cpu;

	/* Ignore cookie match if core scheduler is not enabled on the CPU. */
	if (!sched_core_enabled(rq))
		return true;

	for_each_cpu(cpu, cpu_smt_mask(cpu_of(rq))) {
		if (!available_idle_cpu(cpu)) {
			idle_core = false;
			break;
		}
	}

	/*
	 * A CPU in an idle core is always the best choice for tasks with
	 * cookies.
	 */
	return idle_core || rq->core->core_cookie == p->core_cookie;
}

static inline bool sched_group_cookie_match(struct rq *rq,
					    struct task_struct *p,
					    struct sched_group *group)
{
	int cpu;

	/* Ignore cookie match if core scheduler is not enabled on the CPU. */
	if (!sched_core_enabled(rq))
		return true;

	for_each_cpu_and(cpu, sched_group_span(group), p->cpus_ptr) {
		if (sched_core_cookie_match(rq, p))
			return true;
	}
	return false;
}

static inline bool sched_core_enqueued(struct task_struct *p)
{
	return !RB_EMPTY_NODE(&p->core_node);
}

extern void sched_core_enqueue(struct rq *rq, struct task_struct *p);
extern void sched_core_dequeue(struct rq *rq, struct task_struct *p, int flags);

extern void sched_core_get(void);
extern void sched_core_put(void);

#else /* !CONFIG_SCHED_CORE */

static inline bool sched_core_enabled(struct rq *rq)
{
	return false;
}

static inline bool sched_core_disabled(void)
{
	return true;
}

static inline raw_spinlock_t *rq_lockp(struct rq *rq)
{
	return &rq->__lock;
}

static inline raw_spinlock_t *__rq_lockp(struct rq *rq)
{
	return &rq->__lock;
}

static inline bool sched_cpu_cookie_match(struct rq *rq, struct task_struct *p)
{
	return true;
}

static inline bool sched_core_cookie_match(struct rq *rq, struct task_struct *p)
{
	return true;
}

static inline bool sched_group_cookie_match(struct rq *rq,
					    struct task_struct *p,
					    struct sched_group *group)
{
	return true;
}
#endif /* CONFIG_SCHED_CORE */

static inline void lockdep_assert_rq_held(struct rq *rq)
{
	lockdep_assert_held(__rq_lockp(rq));
}

extern void raw_spin_rq_lock_nested(struct rq *rq, int subclass);
extern bool raw_spin_rq_trylock(struct rq *rq);
extern void raw_spin_rq_unlock(struct rq *rq);

static inline void raw_spin_rq_lock(struct rq *rq)
{
	raw_spin_rq_lock_nested(rq, 0);
}

static inline void raw_spin_rq_lock_irq(struct rq *rq)
{
	local_irq_disable();
	raw_spin_rq_lock(rq);
}

static inline void raw_spin_rq_unlock_irq(struct rq *rq)
{
	raw_spin_rq_unlock(rq);
	local_irq_enable();
}

static inline unsigned long _raw_spin_rq_lock_irqsave(struct rq *rq)
{
	unsigned long flags;
	local_irq_save(flags);
	raw_spin_rq_lock(rq);
	return flags;
}

static inline void raw_spin_rq_unlock_irqrestore(struct rq *rq, unsigned long flags)
{
	raw_spin_rq_unlock(rq);
	local_irq_restore(flags);
}

#define raw_spin_rq_lock_irqsave(rq, flags)	\
do {						\
	flags = _raw_spin_rq_lock_irqsave(rq);	\
} while (0)

#ifdef CONFIG_SCHED_SMT
extern void __update_idle_core(struct rq *rq);

static inline void update_idle_core(struct rq *rq)
{
	if (static_branch_unlikely(&sched_smt_present))
		__update_idle_core(rq);
}

#else
static inline void update_idle_core(struct rq *rq) { }
#endif

DECLARE_PER_CPU_SHARED_ALIGNED(struct rq, runqueues);

#define cpu_rq(cpu)		(&per_cpu(runqueues, (cpu)))
#define this_rq()		this_cpu_ptr(&runqueues)
#define task_rq(p)		cpu_rq(task_cpu(p))
#define cpu_curr(cpu)		(cpu_rq(cpu)->curr)
#define raw_rq()		raw_cpu_ptr(&runqueues)

#ifdef CONFIG_FAIR_GROUP_SCHED
static inline struct task_struct *task_of(struct sched_entity *se)
{
	SCHED_WARN_ON(!entity_is_task(se));
	return container_of(se, struct task_struct, se);
}

static inline struct cfs_rq *task_cfs_rq(struct task_struct *p)
{
	return p->se.cfs_rq;
}

/* runqueue on which this entity is (to be) queued */
static inline struct cfs_rq *cfs_rq_of(struct sched_entity *se)
{
	return se->cfs_rq;
}

/* runqueue "owned" by this group */
static inline struct cfs_rq *group_cfs_rq(struct sched_entity *grp)
{
	return grp->my_q;
}

#else

static inline struct task_struct *task_of(struct sched_entity *se)
{
	return container_of(se, struct task_struct, se);
}

static inline struct cfs_rq *task_cfs_rq(struct task_struct *p)
{
	return &task_rq(p)->cfs;
}

static inline struct cfs_rq *cfs_rq_of(struct sched_entity *se)
{
	struct task_struct *p = task_of(se);
	struct rq *rq = task_rq(p);

	return &rq->cfs;
}

/* runqueue "owned" by this group */
static inline struct cfs_rq *group_cfs_rq(struct sched_entity *grp)
{
	return NULL;
}
#endif

extern void update_rq_clock(struct rq *rq);

/*
 * rq::clock_update_flags bits
 *
 * %RQCF_REQ_SKIP - will request skipping of clock update on the next
 *  call to __schedule(). This is an optimisation to avoid
 *  neighbouring rq clock updates.
 *
 * %RQCF_ACT_SKIP - is set from inside of __schedule() when skipping is
 *  in effect and calls to update_rq_clock() are being ignored.
 *
 * %RQCF_UPDATED - is a debug flag that indicates whether a call has been
 *  made to update_rq_clock() since the last time rq::lock was pinned.
 *
 * If inside of __schedule(), clock_update_flags will have been
 * shifted left (a left shift is a cheap operation for the fast path
 * to promote %RQCF_REQ_SKIP to %RQCF_ACT_SKIP), so you must use,
 *
 *	if (rq-clock_update_flags >= RQCF_UPDATED)
 *
 * to check if %RQCF_UPDATED is set. It'll never be shifted more than
 * one position though, because the next rq_unpin_lock() will shift it
 * back.
 */
#define RQCF_REQ_SKIP		0x01
#define RQCF_ACT_SKIP		0x02
#define RQCF_UPDATED		0x04

static inline void assert_clock_updated(struct rq *rq)
{
	/*
	 * The only reason for not seeing a clock update since the
	 * last rq_pin_lock() is if we're currently skipping updates.
	 */
	SCHED_WARN_ON(rq->clock_update_flags < RQCF_ACT_SKIP);
}

static inline u64 rq_clock(struct rq *rq)
{
	lockdep_assert_rq_held(rq);
	assert_clock_updated(rq);

	return rq->clock;
}

static inline u64 rq_clock_task(struct rq *rq)
{
	lockdep_assert_rq_held(rq);
	assert_clock_updated(rq);

	return rq->clock_task;
}

/**
 * By default the decay is the default pelt decay period.
 * The decay shift can change the decay period in
 * multiples of 32.
 *  Decay shift		Decay period(ms)
 *	0			32
 *	1			64
 *	2			128
 *	3			256
 *	4			512
 */
extern int sched_thermal_decay_shift;

static inline u64 rq_clock_thermal(struct rq *rq)
{
	return rq_clock_task(rq) >> sched_thermal_decay_shift;
}

static inline void rq_clock_skip_update(struct rq *rq)
{
	lockdep_assert_rq_held(rq);
	rq->clock_update_flags |= RQCF_REQ_SKIP;
}

/*
 * See rt task throttling, which is the only time a skip
 * request is canceled.
 */
static inline void rq_clock_cancel_skipupdate(struct rq *rq)
{
	lockdep_assert_rq_held(rq);
	rq->clock_update_flags &= ~RQCF_REQ_SKIP;
}

struct rq_flags {
	unsigned long flags;
	struct pin_cookie cookie;
#ifdef CONFIG_SCHED_DEBUG
	/*
	 * A copy of (rq::clock_update_flags & RQCF_UPDATED) for the
	 * current pin context is stashed here in case it needs to be
	 * restored in rq_repin_lock().
	 */
	unsigned int clock_update_flags;
#endif
};

extern struct callback_head balance_push_callback;

/*
 * Lockdep annotation that avoids accidental unlocks; it's like a
 * sticky/continuous lockdep_assert_held().
 *
 * This avoids code that has access to 'struct rq *rq' (basically everything in
 * the scheduler) from accidentally unlocking the rq if they do not also have a
 * copy of the (on-stack) 'struct rq_flags rf'.
 *
 * Also see Documentation/locking/lockdep-design.rst.
 */
static inline void rq_pin_lock(struct rq *rq, struct rq_flags *rf)
{
	rf->cookie = lockdep_pin_lock(__rq_lockp(rq));

#ifdef CONFIG_SCHED_DEBUG
	rq->clock_update_flags &= (RQCF_REQ_SKIP|RQCF_ACT_SKIP);
	rf->clock_update_flags = 0;
#ifdef CONFIG_SMP
	SCHED_WARN_ON(rq->balance_callback && rq->balance_callback != &balance_push_callback);
#endif
#endif
}

static inline void rq_unpin_lock(struct rq *rq, struct rq_flags *rf)
{
#ifdef CONFIG_SCHED_DEBUG
	if (rq->clock_update_flags > RQCF_ACT_SKIP)
		rf->clock_update_flags = RQCF_UPDATED;
#endif

	lockdep_unpin_lock(__rq_lockp(rq), rf->cookie);
}

static inline void rq_repin_lock(struct rq *rq, struct rq_flags *rf)
{
	lockdep_repin_lock(__rq_lockp(rq), rf->cookie);

#ifdef CONFIG_SCHED_DEBUG
	/*
	 * Restore the value we stashed in @rf for this pin context.
	 */
	rq->clock_update_flags |= rf->clock_update_flags;
#endif
}

struct rq *__task_rq_lock(struct task_struct *p, struct rq_flags *rf)
	__acquires(rq->lock);

struct rq *task_rq_lock(struct task_struct *p, struct rq_flags *rf)
	__acquires(p->pi_lock)
	__acquires(rq->lock);

static inline void __task_rq_unlock(struct rq *rq, struct rq_flags *rf)
	__releases(rq->lock)
{
	rq_unpin_lock(rq, rf);
	raw_spin_rq_unlock(rq);
}

static inline void
task_rq_unlock(struct rq *rq, struct task_struct *p, struct rq_flags *rf)
	__releases(rq->lock)
	__releases(p->pi_lock)
{
	rq_unpin_lock(rq, rf);
	raw_spin_rq_unlock(rq);
	raw_spin_unlock_irqrestore(&p->pi_lock, rf->flags);
}

static inline void
rq_lock_irqsave(struct rq *rq, struct rq_flags *rf)
	__acquires(rq->lock)
{
	raw_spin_rq_lock_irqsave(rq, rf->flags);
	rq_pin_lock(rq, rf);
}

static inline void
rq_lock_irq(struct rq *rq, struct rq_flags *rf)
	__acquires(rq->lock)
{
	raw_spin_rq_lock_irq(rq);
	rq_pin_lock(rq, rf);
}

static inline void
rq_lock(struct rq *rq, struct rq_flags *rf)
	__acquires(rq->lock)
{
	raw_spin_rq_lock(rq);
	rq_pin_lock(rq, rf);
}

static inline void
rq_unlock_irqrestore(struct rq *rq, struct rq_flags *rf)
	__releases(rq->lock)
{
	rq_unpin_lock(rq, rf);
	raw_spin_rq_unlock_irqrestore(rq, rf->flags);
}

static inline void
rq_unlock_irq(struct rq *rq, struct rq_flags *rf)
	__releases(rq->lock)
{
	rq_unpin_lock(rq, rf);
	raw_spin_rq_unlock_irq(rq);
}

static inline void
rq_unlock(struct rq *rq, struct rq_flags *rf)
	__releases(rq->lock)
{
	rq_unpin_lock(rq, rf);
	raw_spin_rq_unlock(rq);
}

static inline struct rq *
this_rq_lock_irq(struct rq_flags *rf)
	__acquires(rq->lock)
{
	struct rq *rq;

	local_irq_disable();
	rq = this_rq();
	rq_lock(rq, rf);
	return rq;
}

#ifdef CONFIG_NUMA
enum numa_topology_type {
	NUMA_DIRECT,
	NUMA_GLUELESS_MESH,
	NUMA_BACKPLANE,
};
extern enum numa_topology_type sched_numa_topology_type;
extern int sched_max_numa_distance;
extern bool find_numa_distance(int distance);
extern void sched_init_numa(int offline_node);
extern void sched_update_numa(int cpu, bool online);
extern void sched_domains_numa_masks_set(unsigned int cpu);
extern void sched_domains_numa_masks_clear(unsigned int cpu);
extern int sched_numa_find_closest(const struct cpumask *cpus, int cpu);
#else
static inline void sched_init_numa(int offline_node) { }
static inline void sched_update_numa(int cpu, bool online) { }
static inline void sched_domains_numa_masks_set(unsigned int cpu) { }
static inline void sched_domains_numa_masks_clear(unsigned int cpu) { }
static inline int sched_numa_find_closest(const struct cpumask *cpus, int cpu)
{
	return nr_cpu_ids;
}
#endif

#ifdef CONFIG_NUMA_BALANCING
/* The regions in numa_faults array from task_struct */
enum numa_faults_stats {
	NUMA_MEM = 0,
	NUMA_CPU,
	NUMA_MEMBUF,
	NUMA_CPUBUF
};
extern void sched_setnuma(struct task_struct *p, int node);
extern int migrate_task_to(struct task_struct *p, int cpu);
extern int migrate_swap(struct task_struct *p, struct task_struct *t,
			int cpu, int scpu);
extern void init_numa_balancing(unsigned long clone_flags, struct task_struct *p);
#else
static inline void
init_numa_balancing(unsigned long clone_flags, struct task_struct *p)
{
}
#endif /* CONFIG_NUMA_BALANCING */

#ifdef CONFIG_SMP

static inline void
queue_balance_callback(struct rq *rq,
		       struct callback_head *head,
		       void (*func)(struct rq *rq))
{
	lockdep_assert_rq_held(rq);

	/*
	 * Don't (re)queue an already queued item; nor queue anything when
	 * balance_push() is active, see the comment with
	 * balance_push_callback.
	 */
	if (unlikely(head->next || rq->balance_callback == &balance_push_callback))
		return;

	head->func = (void (*)(struct callback_head *))func;
	head->next = rq->balance_callback;
	rq->balance_callback = head;
}

#define rcu_dereference_check_sched_domain(p) \
	rcu_dereference_check((p), \
			      lockdep_is_held(&sched_domains_mutex))

/*
 * The domain tree (rq->sd) is protected by RCU's quiescent state transition.
 * See destroy_sched_domains: call_rcu for details.
 *
 * The domain tree of any CPU may only be accessed from within
 * preempt-disabled sections.
 */
#define for_each_domain(cpu, __sd) \
	for (__sd = rcu_dereference_check_sched_domain(cpu_rq(cpu)->sd); \
			__sd; __sd = __sd->parent)

/**
 * highest_flag_domain - Return highest sched_domain containing flag.
 * @cpu:	The CPU whose highest level of sched domain is to
 *		be returned.
 * @flag:	The flag to check for the highest sched_domain
 *		for the given CPU.
 *
 * Returns the highest sched_domain of a CPU which contains the given flag.
 */
static inline struct sched_domain *highest_flag_domain(int cpu, int flag)
{
	struct sched_domain *sd, *hsd = NULL;

	for_each_domain(cpu, sd) {
		if (!(sd->flags & flag))
			break;
		hsd = sd;
	}

	return hsd;
}

static inline struct sched_domain *lowest_flag_domain(int cpu, int flag)
{
	struct sched_domain *sd;

	for_each_domain(cpu, sd) {
		if (sd->flags & flag)
			break;
	}

	return sd;
}

DECLARE_PER_CPU(struct sched_domain __rcu *, sd_llc);
DECLARE_PER_CPU(int, sd_llc_size);
DECLARE_PER_CPU(int, sd_llc_id);
DECLARE_PER_CPU(struct sched_domain_shared __rcu *, sd_llc_shared);
DECLARE_PER_CPU(struct sched_domain __rcu *, sd_numa);
DECLARE_PER_CPU(struct sched_domain __rcu *, sd_asym_packing);
DECLARE_PER_CPU(struct sched_domain __rcu *, sd_asym_cpucapacity);
extern struct static_key_false sched_asym_cpucapacity;

static __always_inline bool sched_asym_cpucap_active(void)
{
	return static_branch_unlikely(&sched_asym_cpucapacity);
}

struct sched_group_capacity {
	atomic_t		ref;
	/*
	 * CPU capacity of this group, SCHED_CAPACITY_SCALE being max capacity
	 * for a single CPU.
	 */
	unsigned long		capacity;
	unsigned long		min_capacity;		/* Min per-CPU capacity in group */
	unsigned long		max_capacity;		/* Max per-CPU capacity in group */
	unsigned long		next_update;
	int			imbalance;		/* XXX unrelated to capacity but shared group state */

#ifdef CONFIG_SCHED_DEBUG
	int			id;
#endif

	unsigned long		cpumask[];		/* Balance mask */
};

struct sched_group {
	struct sched_group	*next;			/* Must be a circular list */
	atomic_t		ref;

	unsigned int		group_weight;
	struct sched_group_capacity *sgc;
	int			asym_prefer_cpu;	/* CPU of highest priority in group */
	int			flags;

	/*
	 * The CPUs this group covers.
	 *
	 * NOTE: this field is variable length. (Allocated dynamically
	 * by attaching extra space to the end of the structure,
	 * depending on how many CPUs the kernel has booted up with)
	 */
	unsigned long		cpumask[];
};

static inline struct cpumask *sched_group_span(struct sched_group *sg)
{
	return to_cpumask(sg->cpumask);
}

/*
 * See build_balance_mask().
 */
static inline struct cpumask *group_balance_mask(struct sched_group *sg)
{
	return to_cpumask(sg->sgc->cpumask);
}

extern int group_balance_cpu(struct sched_group *sg);

#ifdef CONFIG_SCHED_DEBUG
void update_sched_domain_debugfs(void);
void dirty_sched_domain_sysctl(int cpu);
#else
static inline void update_sched_domain_debugfs(void)
{
}
static inline void dirty_sched_domain_sysctl(int cpu)
{
}
#endif

extern int sched_update_scaling(void);
#endif /* CONFIG_SMP */

#include "stats.h"

#if defined(CONFIG_SCHED_CORE) && defined(CONFIG_SCHEDSTATS)

extern void __sched_core_account_forceidle(struct rq *rq);

static inline void sched_core_account_forceidle(struct rq *rq)
{
	if (schedstat_enabled())
		__sched_core_account_forceidle(rq);
}

extern void __sched_core_tick(struct rq *rq);

static inline void sched_core_tick(struct rq *rq)
{
	if (sched_core_enabled(rq) && schedstat_enabled())
		__sched_core_tick(rq);
}

#else

static inline void sched_core_account_forceidle(struct rq *rq) {}

static inline void sched_core_tick(struct rq *rq) {}

#endif /* CONFIG_SCHED_CORE && CONFIG_SCHEDSTATS */

#ifdef CONFIG_CGROUP_SCHED

/*
 * Return the group to which this tasks belongs.
 *
 * We cannot use task_css() and friends because the cgroup subsystem
 * changes that value before the cgroup_subsys::attach() method is called,
 * therefore we cannot pin it and might observe the wrong value.
 *
 * The same is true for autogroup's p->signal->autogroup->tg, the autogroup
 * core changes this before calling sched_move_task().
 *
 * Instead we use a 'copy' which is updated from sched_move_task() while
 * holding both task_struct::pi_lock and rq::lock.
 */
static inline struct task_group *task_group(struct task_struct *p)
{
	return p->sched_task_group;
}

/* Change a task's cfs_rq and parent entity if it moves across CPUs/groups */
static inline void set_task_rq(struct task_struct *p, unsigned int cpu)
{
#if defined(CONFIG_FAIR_GROUP_SCHED) || defined(CONFIG_RT_GROUP_SCHED)
	struct task_group *tg = task_group(p);
#endif

#ifdef CONFIG_FAIR_GROUP_SCHED
	set_task_rq_fair(&p->se, p->se.cfs_rq, tg->cfs_rq[cpu]);
	p->se.cfs_rq = tg->cfs_rq[cpu];
	p->se.parent = tg->se[cpu];
	p->se.depth = tg->se[cpu] ? tg->se[cpu]->depth + 1 : 0;
#endif

#ifdef CONFIG_RT_GROUP_SCHED
	p->rt.rt_rq  = tg->rt_rq[cpu];
	p->rt.parent = tg->rt_se[cpu];
#endif
}

#else /* CONFIG_CGROUP_SCHED */

static inline void set_task_rq(struct task_struct *p, unsigned int cpu) { }
static inline struct task_group *task_group(struct task_struct *p)
{
	return NULL;
}

#endif /* CONFIG_CGROUP_SCHED */

static inline void __set_task_cpu(struct task_struct *p, unsigned int cpu)
{
	set_task_rq(p, cpu);
#ifdef CONFIG_SMP
	/*
	 * After ->cpu is set up to a new value, task_rq_lock(p, ...) can be
	 * successfully executed on another CPU. We must ensure that updates of
	 * per-task data have been completed by this moment.
	 */
	smp_wmb();
	WRITE_ONCE(task_thread_info(p)->cpu, cpu);
	p->wake_cpu = cpu;
#endif
}

/*
 * Tunables that become constants when CONFIG_SCHED_DEBUG is off:
 */
#ifdef CONFIG_SCHED_DEBUG
# define const_debug __read_mostly
#else
# define const_debug const
#endif

#define SCHED_FEAT(name, enabled)	\
	__SCHED_FEAT_##name ,

enum {
#include "features.h"
	__SCHED_FEAT_NR,
};

#undef SCHED_FEAT

#ifdef CONFIG_SCHED_DEBUG

/*
 * To support run-time toggling of sched features, all the translation units
 * (but core.c) reference the sysctl_sched_features defined in core.c.
 */
extern const_debug unsigned int sysctl_sched_features;

#ifdef CONFIG_JUMP_LABEL
#define SCHED_FEAT(name, enabled)					\
static __always_inline bool static_branch_##name(struct static_key *key) \
{									\
	return static_key_##enabled(key);				\
}

#include "features.h"
#undef SCHED_FEAT

extern struct static_key sched_feat_keys[__SCHED_FEAT_NR];
#define sched_feat(x) (static_branch_##x(&sched_feat_keys[__SCHED_FEAT_##x]))

#else /* !CONFIG_JUMP_LABEL */

#define sched_feat(x) (sysctl_sched_features & (1UL << __SCHED_FEAT_##x))

#endif /* CONFIG_JUMP_LABEL */

#else /* !SCHED_DEBUG */

/*
 * Each translation unit has its own copy of sysctl_sched_features to allow
 * constants propagation at compile time and compiler optimization based on
 * features default.
 */
#define SCHED_FEAT(name, enabled)	\
	(1UL << __SCHED_FEAT_##name) * enabled |
static const_debug __maybe_unused unsigned int sysctl_sched_features =
#include "features.h"
	0;
#undef SCHED_FEAT

#define sched_feat(x) !!(sysctl_sched_features & (1UL << __SCHED_FEAT_##x))

#endif /* SCHED_DEBUG */

extern struct static_key_false sched_numa_balancing;
extern struct static_key_false sched_schedstats;

static inline u64 global_rt_period(void)
{
	return (u64)sysctl_sched_rt_period * NSEC_PER_USEC;
}

static inline u64 global_rt_runtime(void)
{
	if (sysctl_sched_rt_runtime < 0)
		return RUNTIME_INF;

	return (u64)sysctl_sched_rt_runtime * NSEC_PER_USEC;
}

static inline int task_current(struct rq *rq, struct task_struct *p)
{
	return rq->curr == p;
}

static inline int task_on_cpu(struct rq *rq, struct task_struct *p)
{
#ifdef CONFIG_SMP
	return p->on_cpu;
#else
	return task_current(rq, p);
#endif
}

static inline int task_on_rq_queued(struct task_struct *p)
{
	return p->on_rq == TASK_ON_RQ_QUEUED;
}

static inline int task_on_rq_migrating(struct task_struct *p)
{
	return READ_ONCE(p->on_rq) == TASK_ON_RQ_MIGRATING;
}

/* Wake flags. The first three directly map to some SD flag value */
#define WF_EXEC     0x02 /* Wakeup after exec; maps to SD_BALANCE_EXEC */
#define WF_FORK     0x04 /* Wakeup after fork; maps to SD_BALANCE_FORK */
#define WF_TTWU     0x08 /* Wakeup;            maps to SD_BALANCE_WAKE */

#define WF_SYNC     0x10 /* Waker goes to sleep after wakeup */
#define WF_MIGRATED 0x20 /* Internal use, task got migrated */

#ifdef CONFIG_SMP
static_assert(WF_EXEC == SD_BALANCE_EXEC);
static_assert(WF_FORK == SD_BALANCE_FORK);
static_assert(WF_TTWU == SD_BALANCE_WAKE);
#endif

/*
 * To aid in avoiding the subversion of "niceness" due to uneven distribution
 * of tasks with abnormal "nice" values across CPUs the contribution that
 * each task makes to its run queue's load is weighted according to its
 * scheduling class and "nice" value. For SCHED_NORMAL tasks this is just a
 * scaled version of the new time slice allocation that they receive on time
 * slice expiry etc.
 */

#define WEIGHT_IDLEPRIO		3
#define WMULT_IDLEPRIO		1431655765

extern const int		sched_prio_to_weight[40];
extern const u32		sched_prio_to_wmult[40];

/*
 * {de,en}queue flags:
 *
 * DEQUEUE_SLEEP  - task is no longer runnable
 * ENQUEUE_WAKEUP - task just became runnable
 *
 * SAVE/RESTORE - an otherwise spurious dequeue/enqueue, done to ensure tasks
 *                are in a known state which allows modification. Such pairs
 *                should preserve as much state as possible.
 *
 * MOVE - paired with SAVE/RESTORE, explicitly does not preserve the location
 *        in the runqueue.
 *
 * ENQUEUE_HEAD      - place at front of runqueue (tail if not specified)
 * ENQUEUE_REPLENISH - CBS (replenish runtime and postpone deadline)
 * ENQUEUE_MIGRATED  - the task was migrated during wakeup
 *
 */

#define DEQUEUE_SLEEP		0x01
#define DEQUEUE_SAVE		0x02 /* Matches ENQUEUE_RESTORE */
#define DEQUEUE_MOVE		0x04 /* Matches ENQUEUE_MOVE */
#define DEQUEUE_NOCLOCK		0x08 /* Matches ENQUEUE_NOCLOCK */

#define ENQUEUE_WAKEUP		0x01
#define ENQUEUE_RESTORE		0x02
#define ENQUEUE_MOVE		0x04
#define ENQUEUE_NOCLOCK		0x08

#define ENQUEUE_HEAD		0x10
#define ENQUEUE_REPLENISH	0x20
#ifdef CONFIG_SMP
#define ENQUEUE_MIGRATED	0x40
#else
#define ENQUEUE_MIGRATED	0x00
#endif

#define RETRY_TASK		((void *)-1UL)

struct sched_class {

#ifdef CONFIG_UCLAMP_TASK
	int uclamp_enabled;
#endif

	void (*enqueue_task) (struct rq *rq, struct task_struct *p, int flags);
	void (*dequeue_task) (struct rq *rq, struct task_struct *p, int flags);
	void (*yield_task)   (struct rq *rq);
	bool (*yield_to_task)(struct rq *rq, struct task_struct *p);

	void (*check_preempt_curr)(struct rq *rq, struct task_struct *p, int flags);

	struct task_struct *(*pick_next_task)(struct rq *rq);

	void (*put_prev_task)(struct rq *rq, struct task_struct *p);
	void (*set_next_task)(struct rq *rq, struct task_struct *p, bool first);

#ifdef CONFIG_SMP
	int (*balance)(struct rq *rq, struct task_struct *prev, struct rq_flags *rf);
	int  (*select_task_rq)(struct task_struct *p, int task_cpu, int flags);

	struct task_struct * (*pick_task)(struct rq *rq);

	void (*migrate_task_rq)(struct task_struct *p, int new_cpu);

	void (*task_woken)(struct rq *this_rq, struct task_struct *task);

	void (*set_cpus_allowed)(struct task_struct *p,
				 const struct cpumask *newmask,
				 u32 flags);

	void (*rq_online)(struct rq *rq);
	void (*rq_offline)(struct rq *rq);

	struct rq *(*find_lock_rq)(struct task_struct *p, struct rq *rq);
#endif

	void (*task_tick)(struct rq *rq, struct task_struct *p, int queued);
	void (*task_fork)(struct task_struct *p);
	void (*task_dead)(struct task_struct *p);

	/*
	 * The switched_from() call is allowed to drop rq->lock, therefore we
	 * cannot assume the switched_from/switched_to pair is serialized by
	 * rq->lock. They are however serialized by p->pi_lock.
	 */
	void (*switched_from)(struct rq *this_rq, struct task_struct *task);
	void (*switched_to)  (struct rq *this_rq, struct task_struct *task);
	void (*prio_changed) (struct rq *this_rq, struct task_struct *task,
			      int oldprio);

	unsigned int (*get_rr_interval)(struct rq *rq,
					struct task_struct *task);

	void (*update_curr)(struct rq *rq);

#ifdef CONFIG_FAIR_GROUP_SCHED
	void (*task_change_group)(struct task_struct *p);
#endif
};

static inline void put_prev_task(struct rq *rq, struct task_struct *prev)
{
	WARN_ON_ONCE(rq->curr != prev);
	prev->sched_class->put_prev_task(rq, prev);
}

static inline void set_next_task(struct rq *rq, struct task_struct *next)
{
	next->sched_class->set_next_task(rq, next, false);
}


/*
 * Helper to define a sched_class instance; each one is placed in a separate
 * section which is ordered by the linker script:
 *
 *   include/asm-generic/vmlinux.lds.h
 *
 * *CAREFUL* they are laid out in *REVERSE* order!!!
 *
 * Also enforce alignment on the instance, not the type, to guarantee layout.
 */
#define DEFINE_SCHED_CLASS(name) \
const struct sched_class name##_sched_class \
	__aligned(__alignof__(struct sched_class)) \
	__section("__" #name "_sched_class")

/* Defined in include/asm-generic/vmlinux.lds.h */
extern struct sched_class __sched_class_highest[];
extern struct sched_class __sched_class_lowest[];

#define for_class_range(class, _from, _to) \
	for (class = (_from); class < (_to); class++)

#define for_each_class(class) \
	for_class_range(class, __sched_class_highest, __sched_class_lowest)

#define sched_class_above(_a, _b)	((_a) < (_b))

extern const struct sched_class stop_sched_class;
extern const struct sched_class dl_sched_class;
extern const struct sched_class rt_sched_class;
extern const struct sched_class fair_sched_class;
extern const struct sched_class idle_sched_class;

static inline bool sched_stop_runnable(struct rq *rq)
{
	return rq->stop && task_on_rq_queued(rq->stop);
}

static inline bool sched_dl_runnable(struct rq *rq)
{
	return rq->dl.dl_nr_running > 0;
}

static inline bool sched_rt_runnable(struct rq *rq)
{
	return rq->rt.rt_queued > 0;
}

static inline bool sched_fair_runnable(struct rq *rq)
{
	return rq->cfs.nr_running > 0;
}

extern struct task_struct *pick_next_task_fair(struct rq *rq, struct task_struct *prev, struct rq_flags *rf);
extern struct task_struct *pick_next_task_idle(struct rq *rq);

#define SCA_CHECK		0x01
#define SCA_MIGRATE_DISABLE	0x02
#define SCA_MIGRATE_ENABLE	0x04
#define SCA_USER		0x08

#ifdef CONFIG_SMP

extern void update_group_capacity(struct sched_domain *sd, int cpu);

extern void trigger_load_balance(struct rq *rq);

extern void set_cpus_allowed_common(struct task_struct *p, const struct cpumask *new_mask, u32 flags);

static inline struct task_struct *get_push_task(struct rq *rq)
{
	struct task_struct *p = rq->curr;

	lockdep_assert_rq_held(rq);

	if (rq->push_busy)
		return NULL;

	if (p->nr_cpus_allowed == 1)
		return NULL;

	if (p->migration_disabled)
		return NULL;

	rq->push_busy = true;
	return get_task_struct(p);
}

extern int push_cpu_stop(void *arg);

#endif

#ifdef CONFIG_CPU_IDLE
static inline void idle_set_state(struct rq *rq,
				  struct cpuidle_state *idle_state)
{
	rq->idle_state = idle_state;
}

static inline struct cpuidle_state *idle_get_state(struct rq *rq)
{
	SCHED_WARN_ON(!rcu_read_lock_held());

	return rq->idle_state;
}
#else
static inline void idle_set_state(struct rq *rq,
				  struct cpuidle_state *idle_state)
{
}

static inline struct cpuidle_state *idle_get_state(struct rq *rq)
{
	return NULL;
}
#endif

extern void schedule_idle(void);

extern void sysrq_sched_debug_show(void);
extern void sched_init_granularity(void);
extern void update_max_interval(void);

extern void init_sched_dl_class(void);
extern void init_sched_rt_class(void);
extern void init_sched_fair_class(void);

extern void reweight_task(struct task_struct *p, int prio);

extern void resched_curr(struct rq *rq);
extern void resched_cpu(int cpu);

extern struct rt_bandwidth def_rt_bandwidth;
extern void init_rt_bandwidth(struct rt_bandwidth *rt_b, u64 period, u64 runtime);
extern bool sched_rt_bandwidth_account(struct rt_rq *rt_rq);

extern void init_dl_bandwidth(struct dl_bandwidth *dl_b, u64 period, u64 runtime);
extern void init_dl_task_timer(struct sched_dl_entity *dl_se);
extern void init_dl_inactive_task_timer(struct sched_dl_entity *dl_se);

#define BW_SHIFT		20
#define BW_UNIT			(1 << BW_SHIFT)
#define RATIO_SHIFT		8
#define MAX_BW_BITS		(64 - BW_SHIFT)
#define MAX_BW			((1ULL << MAX_BW_BITS) - 1)
unsigned long to_ratio(u64 period, u64 runtime);

extern void init_entity_runnable_average(struct sched_entity *se);
extern void post_init_entity_util_avg(struct task_struct *p);

#ifdef CONFIG_NO_HZ_FULL
extern bool sched_can_stop_tick(struct rq *rq);
extern int __init sched_tick_offload_init(void);

/*
 * Tick may be needed by tasks in the runqueue depending on their policy and
 * requirements. If tick is needed, lets send the target an IPI to kick it out of
 * nohz mode if necessary.
 */
static inline void sched_update_tick_dependency(struct rq *rq)
{
	int cpu = cpu_of(rq);

	if (!tick_nohz_full_cpu(cpu))
		return;

	if (sched_can_stop_tick(rq))
		tick_nohz_dep_clear_cpu(cpu, TICK_DEP_BIT_SCHED);
	else
		tick_nohz_dep_set_cpu(cpu, TICK_DEP_BIT_SCHED);
}
#else
static inline int sched_tick_offload_init(void) { return 0; }
static inline void sched_update_tick_dependency(struct rq *rq) { }
#endif

static inline void add_nr_running(struct rq *rq, unsigned count)
{
	unsigned prev_nr = rq->nr_running;

	rq->nr_running = prev_nr + count;
	if (trace_sched_update_nr_running_tp_enabled()) {
		call_trace_sched_update_nr_running(rq, count);
	}

#ifdef CONFIG_SMP
	if (prev_nr < 2 && rq->nr_running >= 2) {
		if (!READ_ONCE(rq->rd->overload))
			WRITE_ONCE(rq->rd->overload, 1);
	}
#endif

	sched_update_tick_dependency(rq);
}

static inline void sub_nr_running(struct rq *rq, unsigned count)
{
	rq->nr_running -= count;
	if (trace_sched_update_nr_running_tp_enabled()) {
		call_trace_sched_update_nr_running(rq, -count);
	}

	/* Check if we still need preemption */
	sched_update_tick_dependency(rq);
}

extern void activate_task(struct rq *rq, struct task_struct *p, int flags);
extern void deactivate_task(struct rq *rq, struct task_struct *p, int flags);

extern void check_preempt_curr(struct rq *rq, struct task_struct *p, int flags);

#ifdef CONFIG_PREEMPT_RT
#define SCHED_NR_MIGRATE_BREAK 8
#else
#define SCHED_NR_MIGRATE_BREAK 32
#endif

extern const_debug unsigned int sysctl_sched_nr_migrate;
extern const_debug unsigned int sysctl_sched_migration_cost;

#ifdef CONFIG_SCHED_DEBUG
extern unsigned int sysctl_sched_latency;
extern unsigned int sysctl_sched_min_granularity;
extern unsigned int sysctl_sched_idle_min_granularity;
extern unsigned int sysctl_sched_wakeup_granularity;
extern int sysctl_resched_latency_warn_ms;
extern int sysctl_resched_latency_warn_once;

extern unsigned int sysctl_sched_tunable_scaling;

extern unsigned int sysctl_numa_balancing_scan_delay;
extern unsigned int sysctl_numa_balancing_scan_period_min;
extern unsigned int sysctl_numa_balancing_scan_period_max;
extern unsigned int sysctl_numa_balancing_scan_size;
#endif

#ifdef CONFIG_SCHED_HRTICK

/*
 * Use hrtick when:
 *  - enabled by features
 *  - hrtimer is actually high res
 */
static inline int hrtick_enabled(struct rq *rq)
{
	if (!cpu_active(cpu_of(rq)))
		return 0;
	return hrtimer_is_hres_active(&rq->hrtick_timer);
}

static inline int hrtick_enabled_fair(struct rq *rq)
{
	if (!sched_feat(HRTICK))
		return 0;
	return hrtick_enabled(rq);
}

static inline int hrtick_enabled_dl(struct rq *rq)
{
	if (!sched_feat(HRTICK_DL))
		return 0;
	return hrtick_enabled(rq);
}

void hrtick_start(struct rq *rq, u64 delay);

#else

static inline int hrtick_enabled_fair(struct rq *rq)
{
	return 0;
}

static inline int hrtick_enabled_dl(struct rq *rq)
{
	return 0;
}

static inline int hrtick_enabled(struct rq *rq)
{
	return 0;
}

#endif /* CONFIG_SCHED_HRTICK */

#ifndef arch_scale_freq_tick
static __always_inline
void arch_scale_freq_tick(void)
{
}
#endif

#ifndef arch_scale_freq_capacity
/**
 * arch_scale_freq_capacity - get the frequency scale factor of a given CPU.
 * @cpu: the CPU in question.
 *
 * Return: the frequency scale factor normalized against SCHED_CAPACITY_SCALE, i.e.
 *
 *     f_curr
 *     ------ * SCHED_CAPACITY_SCALE
 *     f_max
 */
static __always_inline
unsigned long arch_scale_freq_capacity(int cpu)
{
	return SCHED_CAPACITY_SCALE;
}
#endif

#ifdef CONFIG_SCHED_DEBUG
/*
 * In double_lock_balance()/double_rq_lock(), we use raw_spin_rq_lock() to
 * acquire rq lock instead of rq_lock(). So at the end of these two functions
 * we need to call double_rq_clock_clear_update() to clear RQCF_UPDATED of
 * rq->clock_update_flags to avoid the WARN_DOUBLE_CLOCK warning.
 */
static inline void double_rq_clock_clear_update(struct rq *rq1, struct rq *rq2)
{
	rq1->clock_update_flags &= (RQCF_REQ_SKIP|RQCF_ACT_SKIP);
	/* rq1 == rq2 for !CONFIG_SMP, so just clear RQCF_UPDATED once. */
#ifdef CONFIG_SMP
	rq2->clock_update_flags &= (RQCF_REQ_SKIP|RQCF_ACT_SKIP);
#endif
}
#else
static inline void double_rq_clock_clear_update(struct rq *rq1, struct rq *rq2) {}
#endif

#ifdef CONFIG_SMP

static inline bool rq_order_less(struct rq *rq1, struct rq *rq2)
{
#ifdef CONFIG_SCHED_CORE
	/*
	 * In order to not have {0,2},{1,3} turn into into an AB-BA,
	 * order by core-id first and cpu-id second.
	 *
	 * Notably:
	 *
	 *	double_rq_lock(0,3); will take core-0, core-1 lock
	 *	double_rq_lock(1,2); will take core-1, core-0 lock
	 *
	 * when only cpu-id is considered.
	 */
	if (rq1->core->cpu < rq2->core->cpu)
		return true;
	if (rq1->core->cpu > rq2->core->cpu)
		return false;

	/*
	 * __sched_core_flip() relies on SMT having cpu-id lock order.
	 */
#endif
	return rq1->cpu < rq2->cpu;
}

extern void double_rq_lock(struct rq *rq1, struct rq *rq2);

#ifdef CONFIG_PREEMPTION

/*
 * fair double_lock_balance: Safely acquires both rq->locks in a fair
 * way at the expense of forcing extra atomic operations in all
 * invocations.  This assures that the double_lock is acquired using the
 * same underlying policy as the spinlock_t on this architecture, which
 * reduces latency compared to the unfair variant below.  However, it
 * also adds more overhead and therefore may reduce throughput.
 */
static inline int _double_lock_balance(struct rq *this_rq, struct rq *busiest)
	__releases(this_rq->lock)
	__acquires(busiest->lock)
	__acquires(this_rq->lock)
{
	raw_spin_rq_unlock(this_rq);
	double_rq_lock(this_rq, busiest);

	return 1;
}

#else
/*
 * Unfair double_lock_balance: Optimizes throughput at the expense of
 * latency by eliminating extra atomic operations when the locks are
 * already in proper order on entry.  This favors lower CPU-ids and will
 * grant the double lock to lower CPUs over higher ids under contention,
 * regardless of entry order into the function.
 */
static inline int _double_lock_balance(struct rq *this_rq, struct rq *busiest)
	__releases(this_rq->lock)
	__acquires(busiest->lock)
	__acquires(this_rq->lock)
{
	if (__rq_lockp(this_rq) == __rq_lockp(busiest) ||
	    likely(raw_spin_rq_trylock(busiest))) {
		double_rq_clock_clear_update(this_rq, busiest);
		return 0;
	}

	if (rq_order_less(this_rq, busiest)) {
		raw_spin_rq_lock_nested(busiest, SINGLE_DEPTH_NESTING);
		double_rq_clock_clear_update(this_rq, busiest);
		return 0;
	}

	raw_spin_rq_unlock(this_rq);
	double_rq_lock(this_rq, busiest);

	return 1;
}

#endif /* CONFIG_PREEMPTION */

/*
 * double_lock_balance - lock the busiest runqueue, this_rq is locked already.
 */
static inline int double_lock_balance(struct rq *this_rq, struct rq *busiest)
{
	lockdep_assert_irqs_disabled();

	return _double_lock_balance(this_rq, busiest);
}

static inline void double_unlock_balance(struct rq *this_rq, struct rq *busiest)
	__releases(busiest->lock)
{
	if (__rq_lockp(this_rq) != __rq_lockp(busiest))
		raw_spin_rq_unlock(busiest);
	lock_set_subclass(&__rq_lockp(this_rq)->dep_map, 0, _RET_IP_);
}

static inline void double_lock(spinlock_t *l1, spinlock_t *l2)
{
	if (l1 > l2)
		swap(l1, l2);

	spin_lock(l1);
	spin_lock_nested(l2, SINGLE_DEPTH_NESTING);
}

static inline void double_lock_irq(spinlock_t *l1, spinlock_t *l2)
{
	if (l1 > l2)
		swap(l1, l2);

	spin_lock_irq(l1);
	spin_lock_nested(l2, SINGLE_DEPTH_NESTING);
}

static inline void double_raw_lock(raw_spinlock_t *l1, raw_spinlock_t *l2)
{
	if (l1 > l2)
		swap(l1, l2);

	raw_spin_lock(l1);
	raw_spin_lock_nested(l2, SINGLE_DEPTH_NESTING);
}

/*
 * double_rq_unlock - safely unlock two runqueues
 *
 * Note this does not restore interrupts like task_rq_unlock,
 * you need to do so manually after calling.
 */
static inline void double_rq_unlock(struct rq *rq1, struct rq *rq2)
	__releases(rq1->lock)
	__releases(rq2->lock)
{
	if (__rq_lockp(rq1) != __rq_lockp(rq2))
		raw_spin_rq_unlock(rq2);
	else
		__release(rq2->lock);
	raw_spin_rq_unlock(rq1);
}

extern void set_rq_online (struct rq *rq);
extern void set_rq_offline(struct rq *rq);
extern bool sched_smp_initialized;

#else /* CONFIG_SMP */

/*
 * double_rq_lock - safely lock two runqueues
 *
 * Note this does not disable interrupts like task_rq_lock,
 * you need to do so manually before calling.
 */
static inline void double_rq_lock(struct rq *rq1, struct rq *rq2)
	__acquires(rq1->lock)
	__acquires(rq2->lock)
{
	WARN_ON_ONCE(!irqs_disabled());
	WARN_ON_ONCE(rq1 != rq2);
	raw_spin_rq_lock(rq1);
	__acquire(rq2->lock);	/* Fake it out ;) */
	double_rq_clock_clear_update(rq1, rq2);
}

/*
 * double_rq_unlock - safely unlock two runqueues
 *
 * Note this does not restore interrupts like task_rq_unlock,
 * you need to do so manually after calling.
 */
static inline void double_rq_unlock(struct rq *rq1, struct rq *rq2)
	__releases(rq1->lock)
	__releases(rq2->lock)
{
	WARN_ON_ONCE(rq1 != rq2);
	raw_spin_rq_unlock(rq1);
	__release(rq2->lock);
}

#endif

extern struct sched_entity *__pick_first_entity(struct cfs_rq *cfs_rq);
extern struct sched_entity *__pick_last_entity(struct cfs_rq *cfs_rq);

#ifdef	CONFIG_SCHED_DEBUG
extern bool sched_debug_verbose;

extern void print_cfs_stats(struct seq_file *m, int cpu);
extern void print_rt_stats(struct seq_file *m, int cpu);
extern void print_dl_stats(struct seq_file *m, int cpu);
extern void print_cfs_rq(struct seq_file *m, int cpu, struct cfs_rq *cfs_rq);
extern void print_rt_rq(struct seq_file *m, int cpu, struct rt_rq *rt_rq);
extern void print_dl_rq(struct seq_file *m, int cpu, struct dl_rq *dl_rq);

extern void resched_latency_warn(int cpu, u64 latency);
#ifdef CONFIG_NUMA_BALANCING
extern void
show_numa_stats(struct task_struct *p, struct seq_file *m);
extern void
print_numa_stats(struct seq_file *m, int node, unsigned long tsf,
	unsigned long tpf, unsigned long gsf, unsigned long gpf);
#endif /* CONFIG_NUMA_BALANCING */
#else
static inline void resched_latency_warn(int cpu, u64 latency) {}
#endif /* CONFIG_SCHED_DEBUG */

extern void init_cfs_rq(struct cfs_rq *cfs_rq);
extern void init_rt_rq(struct rt_rq *rt_rq);
extern void init_dl_rq(struct dl_rq *dl_rq);

extern void cfs_bandwidth_usage_inc(void);
extern void cfs_bandwidth_usage_dec(void);

#ifdef CONFIG_NO_HZ_COMMON
#define NOHZ_BALANCE_KICK_BIT	0
#define NOHZ_STATS_KICK_BIT	1
#define NOHZ_NEWILB_KICK_BIT	2
#define NOHZ_NEXT_KICK_BIT	3

/* Run rebalance_domains() */
#define NOHZ_BALANCE_KICK	BIT(NOHZ_BALANCE_KICK_BIT)
/* Update blocked load */
#define NOHZ_STATS_KICK		BIT(NOHZ_STATS_KICK_BIT)
/* Update blocked load when entering idle */
#define NOHZ_NEWILB_KICK	BIT(NOHZ_NEWILB_KICK_BIT)
/* Update nohz.next_balance */
#define NOHZ_NEXT_KICK		BIT(NOHZ_NEXT_KICK_BIT)

#define NOHZ_KICK_MASK	(NOHZ_BALANCE_KICK | NOHZ_STATS_KICK | NOHZ_NEXT_KICK)

#define nohz_flags(cpu)	(&cpu_rq(cpu)->nohz_flags)

extern void nohz_balance_exit_idle(struct rq *rq);
#else
static inline void nohz_balance_exit_idle(struct rq *rq) { }
#endif

#if defined(CONFIG_SMP) && defined(CONFIG_NO_HZ_COMMON)
extern void nohz_run_idle_balance(int cpu);
#else
static inline void nohz_run_idle_balance(int cpu) { }
#endif

#ifdef CONFIG_IRQ_TIME_ACCOUNTING
struct irqtime {
	u64			total;
	u64			tick_delta;
	u64			irq_start_time;
	struct u64_stats_sync	sync;
};

DECLARE_PER_CPU(struct irqtime, cpu_irqtime);

/*
 * Returns the irqtime minus the softirq time computed by ksoftirqd.
 * Otherwise ksoftirqd's sum_exec_runtime is subtracted its own runtime
 * and never move forward.
 */
static inline u64 irq_time_read(int cpu)
{
	struct irqtime *irqtime = &per_cpu(cpu_irqtime, cpu);
	unsigned int seq;
	u64 total;

	do {
		seq = __u64_stats_fetch_begin(&irqtime->sync);
		total = irqtime->total;
	} while (__u64_stats_fetch_retry(&irqtime->sync, seq));

	return total;
}
#endif /* CONFIG_IRQ_TIME_ACCOUNTING */

#ifdef CONFIG_CPU_FREQ
DECLARE_PER_CPU(struct update_util_data __rcu *, cpufreq_update_util_data);

/**
 * cpufreq_update_util - Take a note about CPU utilization changes.
 * @rq: Runqueue to carry out the update for.
 * @flags: Update reason flags.
 *
 * This function is called by the scheduler on the CPU whose utilization is
 * being updated.
 *
 * It can only be called from RCU-sched read-side critical sections.
 *
 * The way cpufreq is currently arranged requires it to evaluate the CPU
 * performance state (frequency/voltage) on a regular basis to prevent it from
 * being stuck in a completely inadequate performance level for too long.
 * That is not guaranteed to happen if the updates are only triggered from CFS
 * and DL, though, because they may not be coming in if only RT tasks are
 * active all the time (or there are RT tasks only).
 *
 * As a workaround for that issue, this function is called periodically by the
 * RT sched class to trigger extra cpufreq updates to prevent it from stalling,
 * but that really is a band-aid.  Going forward it should be replaced with
 * solutions targeted more specifically at RT tasks.
 */
static inline void cpufreq_update_util(struct rq *rq, unsigned int flags)
{
	struct update_util_data *data;

	data = rcu_dereference_sched(*per_cpu_ptr(&cpufreq_update_util_data,
						  cpu_of(rq)));
	if (data)
		data->func(data, rq_clock(rq), flags);
}
#else
static inline void cpufreq_update_util(struct rq *rq, unsigned int flags) {}
#endif /* CONFIG_CPU_FREQ */

#ifdef arch_scale_freq_capacity
# ifndef arch_scale_freq_invariant
#  define arch_scale_freq_invariant()	true
# endif
#else
# define arch_scale_freq_invariant()	false
#endif

#ifdef CONFIG_SMP
static inline unsigned long capacity_orig_of(int cpu)
{
	return cpu_rq(cpu)->cpu_capacity_orig;
}

/**
 * enum cpu_util_type - CPU utilization type
 * @FREQUENCY_UTIL:	Utilization used to select frequency
 * @ENERGY_UTIL:	Utilization used during energy calculation
 *
 * The utilization signals of all scheduling classes (CFS/RT/DL) and IRQ time
 * need to be aggregated differently depending on the usage made of them. This
 * enum is used within effective_cpu_util() to differentiate the types of
 * utilization expected by the callers, and adjust the aggregation accordingly.
 */
enum cpu_util_type {
	FREQUENCY_UTIL,
	ENERGY_UTIL,
};

unsigned long effective_cpu_util(int cpu, unsigned long util_cfs,
				 enum cpu_util_type type,
				 struct task_struct *p);

/*
 * Verify the fitness of task @p to run on @cpu taking into account the
 * CPU original capacity and the runtime/deadline ratio of the task.
 *
 * The function will return true if the original capacity of @cpu is
 * greater than or equal to task's deadline density right shifted by
 * (BW_SHIFT - SCHED_CAPACITY_SHIFT) and false otherwise.
 */
static inline bool dl_task_fits_capacity(struct task_struct *p, int cpu)
{
	unsigned long cap = arch_scale_cpu_capacity(cpu);

	return cap >= p->dl.dl_density >> (BW_SHIFT - SCHED_CAPACITY_SHIFT);
}

static inline unsigned long cpu_bw_dl(struct rq *rq)
{
	return (rq->dl.running_bw * SCHED_CAPACITY_SCALE) >> BW_SHIFT;
}

static inline unsigned long cpu_util_dl(struct rq *rq)
{
	return READ_ONCE(rq->avg_dl.util_avg);
}

/**
 * cpu_util_cfs() - Estimates the amount of CPU capacity used by CFS tasks.
 * @cpu: the CPU to get the utilization for.
 *
 * The unit of the return value must be the same as the one of CPU capacity
 * so that CPU utilization can be compared with CPU capacity.
 *
 * CPU utilization is the sum of running time of runnable tasks plus the
 * recent utilization of currently non-runnable tasks on that CPU.
 * It represents the amount of CPU capacity currently used by CFS tasks in
 * the range [0..max CPU capacity] with max CPU capacity being the CPU
 * capacity at f_max.
 *
 * The estimated CPU utilization is defined as the maximum between CPU
 * utilization and sum of the estimated utilization of the currently
 * runnable tasks on that CPU. It preserves a utilization "snapshot" of
 * previously-executed tasks, which helps better deduce how busy a CPU will
 * be when a long-sleeping task wakes up. The contribution to CPU utilization
 * of such a task would be significantly decayed at this point of time.
 *
 * CPU utilization can be higher than the current CPU capacity
 * (f_curr/f_max * max CPU capacity) or even the max CPU capacity because
 * of rounding errors as well as task migrations or wakeups of new tasks.
 * CPU utilization has to be capped to fit into the [0..max CPU capacity]
 * range. Otherwise a group of CPUs (CPU0 util = 121% + CPU1 util = 80%)
 * could be seen as over-utilized even though CPU1 has 20% of spare CPU
 * capacity. CPU utilization is allowed to overshoot current CPU capacity
 * though since this is useful for predicting the CPU capacity required
 * after task migrations (scheduler-driven DVFS).
 *
 * Return: (Estimated) utilization for the specified CPU.
 */
static inline unsigned long cpu_util_cfs(int cpu)
{
	struct cfs_rq *cfs_rq;
	unsigned long util;

	cfs_rq = &cpu_rq(cpu)->cfs;
	util = READ_ONCE(cfs_rq->avg.util_avg);

	if (sched_feat(UTIL_EST)) {
		util = max_t(unsigned long, util,
			     READ_ONCE(cfs_rq->avg.util_est.enqueued));
	}

	return min(util, capacity_orig_of(cpu));
}

static inline unsigned long cpu_util_rt(struct rq *rq)
{
	return READ_ONCE(rq->avg_rt.util_avg);
}
#endif

#ifdef CONFIG_UCLAMP_TASK
unsigned long uclamp_eff_value(struct task_struct *p, enum uclamp_id clamp_id);

/**
 * uclamp_rq_util_with - clamp @util with @rq and @p effective uclamp values.
 * @rq:		The rq to clamp against. Must not be NULL.
 * @util:	The util value to clamp.
 * @p:		The task to clamp against. Can be NULL if you want to clamp
 *		against @rq only.
 *
 * Clamps the passed @util to the max(@rq, @p) effective uclamp values.
 *
 * If sched_uclamp_used static key is disabled, then just return the util
 * without any clamping since uclamp aggregation at the rq level in the fast
 * path is disabled, rendering this operation a NOP.
 *
 * Use uclamp_eff_value() if you don't care about uclamp values at rq level. It
 * will return the correct effective uclamp value of the task even if the
 * static key is disabled.
 */
static __always_inline
unsigned long uclamp_rq_util_with(struct rq *rq, unsigned long util,
				  struct task_struct *p)
{
	unsigned long min_util = 0;
	unsigned long max_util = 0;

	if (!static_branch_likely(&sched_uclamp_used))
		return util;

	if (p) {
		min_util = uclamp_eff_value(p, UCLAMP_MIN);
		max_util = uclamp_eff_value(p, UCLAMP_MAX);

		/*
		 * Ignore last runnable task's max clamp, as this task will
		 * reset it. Similarly, no need to read the rq's min clamp.
		 */
		if (rq->uclamp_flags & UCLAMP_FLAG_IDLE)
			goto out;
	}

	min_util = max_t(unsigned long, min_util, READ_ONCE(rq->uclamp[UCLAMP_MIN].value));
	max_util = max_t(unsigned long, max_util, READ_ONCE(rq->uclamp[UCLAMP_MAX].value));
out:
	/*
	 * Since CPU's {min,max}_util clamps are MAX aggregated considering
	 * RUNNABLE tasks with _different_ clamps, we can end up with an
	 * inversion. Fix it now when the clamps are applied.
	 */
	if (unlikely(min_util >= max_util))
		return min_util;

	return clamp(util, min_util, max_util);
}

/* Is the rq being capped/throttled by uclamp_max? */
static inline bool uclamp_rq_is_capped(struct rq *rq)
{
	unsigned long rq_util;
	unsigned long max_util;

	if (!static_branch_likely(&sched_uclamp_used))
		return false;

	rq_util = cpu_util_cfs(cpu_of(rq)) + cpu_util_rt(rq);
	max_util = READ_ONCE(rq->uclamp[UCLAMP_MAX].value);

	return max_util != SCHED_CAPACITY_SCALE && rq_util >= max_util;
}

/*
 * When uclamp is compiled in, the aggregation at rq level is 'turned off'
 * by default in the fast path and only gets turned on once userspace performs
 * an operation that requires it.
 *
 * Returns true if userspace opted-in to use uclamp and aggregation at rq level
 * hence is active.
 */
static inline bool uclamp_is_used(void)
{
	return static_branch_likely(&sched_uclamp_used);
}
#else /* CONFIG_UCLAMP_TASK */
static inline
unsigned long uclamp_rq_util_with(struct rq *rq, unsigned long util,
				  struct task_struct *p)
{
	return util;
}

static inline bool uclamp_rq_is_capped(struct rq *rq) { return false; }

static inline bool uclamp_is_used(void)
{
	return false;
}
#endif /* CONFIG_UCLAMP_TASK */

#ifdef CONFIG_HAVE_SCHED_AVG_IRQ
static inline unsigned long cpu_util_irq(struct rq *rq)
{
	return rq->avg_irq.util_avg;
}

static inline
unsigned long scale_irq_capacity(unsigned long util, unsigned long irq, unsigned long max)
{
	util *= (max - irq);
	util /= max;

	return util;

}
#else
static inline unsigned long cpu_util_irq(struct rq *rq)
{
	return 0;
}

static inline
unsigned long scale_irq_capacity(unsigned long util, unsigned long irq, unsigned long max)
{
	return util;
}
#endif

#if defined(CONFIG_ENERGY_MODEL) && defined(CONFIG_CPU_FREQ_GOV_SCHEDUTIL)

#define perf_domain_span(pd) (to_cpumask(((pd)->em_pd->cpus)))

DECLARE_STATIC_KEY_FALSE(sched_energy_present);

static inline bool sched_energy_enabled(void)
{
	return static_branch_unlikely(&sched_energy_present);
}

#else /* ! (CONFIG_ENERGY_MODEL && CONFIG_CPU_FREQ_GOV_SCHEDUTIL) */

#define perf_domain_span(pd) NULL
static inline bool sched_energy_enabled(void) { return false; }

#endif /* CONFIG_ENERGY_MODEL && CONFIG_CPU_FREQ_GOV_SCHEDUTIL */

#ifdef CONFIG_MEMBARRIER
/*
 * The scheduler provides memory barriers required by membarrier between:
 * - prior user-space memory accesses and store to rq->membarrier_state,
 * - store to rq->membarrier_state and following user-space memory accesses.
 * In the same way it provides those guarantees around store to rq->curr.
 */
static inline void membarrier_switch_mm(struct rq *rq,
					struct mm_struct *prev_mm,
					struct mm_struct *next_mm)
{
	int membarrier_state;

	if (prev_mm == next_mm)
		return;

	membarrier_state = atomic_read(&next_mm->membarrier_state);
	if (READ_ONCE(rq->membarrier_state) == membarrier_state)
		return;

	WRITE_ONCE(rq->membarrier_state, membarrier_state);
}
#else
static inline void membarrier_switch_mm(struct rq *rq,
					struct mm_struct *prev_mm,
					struct mm_struct *next_mm)
{
}
#endif

#ifdef CONFIG_SMP
static inline bool is_per_cpu_kthread(struct task_struct *p)
{
	if (!(p->flags & PF_KTHREAD))
		return false;

	if (p->nr_cpus_allowed != 1)
		return false;

	return true;
}
#endif

extern void swake_up_all_locked(struct swait_queue_head *q);
extern void __prepare_to_swait(struct swait_queue_head *q, struct swait_queue *wait);

#ifdef CONFIG_PREEMPT_DYNAMIC
extern int preempt_dynamic_mode;
extern int sched_dynamic_mode(const char *str);
extern void sched_dynamic_update(int mode);
#endif

static inline void update_current_exec_runtime(struct task_struct *curr,
						u64 now, u64 delta_exec)
{
	curr->se.sum_exec_runtime += delta_exec;
	account_group_exec_runtime(curr, delta_exec);

	curr->se.exec_start = now;
	cgroup_account_cputime(curr, delta_exec);
}

#endif /* _KERNEL_SCHED_SCHED_H */<|MERGE_RESOLUTION|>--- conflicted
+++ resolved
@@ -503,13 +503,10 @@
 
 #endif	/* CONFIG_CGROUP_SCHED */
 
-<<<<<<< HEAD
-=======
 extern void unregister_rt_sched_group(struct task_group *tg);
 extern void free_rt_sched_group(struct task_group *tg);
 extern int alloc_rt_sched_group(struct task_group *tg, struct task_group *parent);
 
->>>>>>> 7365df19
 /*
  * u64_u32_load/u64_u32_store
  *
