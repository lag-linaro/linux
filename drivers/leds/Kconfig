# SPDX-License-Identifier: GPL-2.0-only
config LEDS_GPIO_REGISTER
	bool
	help
	  This option provides the function gpio_led_register_device.
	  As this function is used by arch code it must not be compiled as a
	  module.

menuconfig NEW_LEDS
	bool "LED Support"
	help
	  Say Y to enable Linux LED support.  This allows control of supported
	  LEDs from both userspace and optionally, by kernel events (triggers).

if NEW_LEDS

config LEDS_CLASS
	tristate "LED Class Support"
	help
	  This option enables the LED sysfs class in /sys/class/leds.  You'll
	  need this to do anything useful with LEDs.  If unsure, say N.

config LEDS_CLASS_FLASH
	tristate "LED Flash Class Support"
	depends on LEDS_CLASS
	help
	  This option enables the flash LED sysfs class in /sys/class/leds.
	  It wraps LED Class and adds flash LEDs specific sysfs attributes
	  and kernel internal API to it. You'll need this to provide support
	  for the flash related features of a LED device. It can be built
	  as a module.

config LEDS_CLASS_MULTICOLOR
	tristate "LED Multicolor Class Support"
	depends on LEDS_CLASS
	help
	  This option enables the multicolor LED sysfs class in /sys/class/leds.
	  It wraps LED class and adds multicolor LED specific sysfs attributes
	  and kernel internal API to it. You'll need this to provide support
	  for multicolor LEDs that are grouped together. This class is not
	  intended for single color LEDs. It can be built as a module.

config LEDS_BRIGHTNESS_HW_CHANGED
	bool "LED Class brightness_hw_changed attribute support"
	depends on LEDS_CLASS
	help
	  This option enables support for the brightness_hw_changed attribute
	  for LED sysfs class devices under /sys/class/leds.

	  See Documentation/ABI/testing/sysfs-class-led for details.

comment "LED drivers"

config LEDS_88PM860X
	tristate "LED Support for Marvell 88PM860x PMIC"
	depends on LEDS_CLASS
	depends on MFD_88PM860X
	help
	  This option enables support for on-chip LED drivers found on Marvell
	  Semiconductor 88PM8606 PMIC.

config LEDS_AAT1290
	tristate "LED support for the AAT1290"
	depends on LEDS_CLASS_FLASH
	depends on V4L2_FLASH_LED_CLASS || !V4L2_FLASH_LED_CLASS
	depends on GPIOLIB || COMPILE_TEST
	depends on OF
	depends on PINCTRL
	help
	  This option enables support for the LEDs on the AAT1290.

config LEDS_AN30259A
	tristate "LED support for Panasonic AN30259A"
	depends on LEDS_CLASS && I2C && OF
	help
	  This option enables support for the AN30259A 3-channel
	  LED driver.

	  To compile this driver as a module, choose M here: the module
	  will be called leds-an30259a.

config LEDS_APU
	tristate "Front panel LED support for PC Engines APU/APU2/APU3 boards"
	depends on LEDS_CLASS
	depends on X86 && DMI
	help
	  This driver makes the PC Engines APU1 front panel LEDs
	  accessible from userspace programs through the LED subsystem.

	  If you're looking for APU2/3, use the pcengines-apu2 driver.
	  (symbol CONFIG_PCENGINES_APU2)

	  To compile this driver as a module, choose M here: the
	  module will be called leds-apu.

config LEDS_ARIEL
	tristate "Dell Wyse 3020 status LED support"
	depends on LEDS_CLASS
	depends on (MACH_MMP3_DT && MFD_ENE_KB3930) || COMPILE_TEST
	help
	  This driver adds support for controlling the front panel status
	  LEDs on Dell Wyse 3020 (Ariel) board via the KB3930 Embedded
	  Controller.

	  Say Y to if your machine is a Dell Wyse 3020 thin client.

config LEDS_AS3645A
	tristate "AS3645A and LM3555 LED flash controllers support"
	depends on I2C && LEDS_CLASS_FLASH
	depends on V4L2_FLASH_LED_CLASS || !V4L2_FLASH_LED_CLASS
	help
	  Enable LED flash class support for AS3645A LED flash
	  controller. V4L2 flash API is provided as well if
	  CONFIG_V4L2_FLASH_API is enabled.

config LEDS_AW2013
	tristate "LED support for Awinic AW2013"
	depends on LEDS_CLASS && I2C && OF
	help
	  This option enables support for the AW2013 3-channel
	  LED driver.

	  To compile this driver as a module, choose M here: the module
	  will be called leds-aw2013.

config LEDS_BCM6328
	tristate "LED Support for Broadcom BCM6328"
	depends on LEDS_CLASS
	depends on HAS_IOMEM
	depends on OF
	help
	  This option enables support for LEDs connected to the BCM6328
	  LED HW controller accessed via MMIO registers.

config LEDS_BCM6358
	tristate "LED Support for Broadcom BCM6358"
	depends on LEDS_CLASS
	depends on HAS_IOMEM
	depends on OF
	help
	  This option enables support for LEDs connected to the BCM6358
	  LED HW controller accessed via MMIO registers.

config LEDS_CPCAP
	tristate "LED Support for Motorola CPCAP"
	depends on LEDS_CLASS
	depends on MFD_CPCAP
	depends on OF
	help
	  This option enables support for LEDs offered by Motorola's
	  CPCAP PMIC.

config LEDS_CR0014114
	tristate "LED Support for Crane CR0014114"
	depends on LEDS_CLASS
	depends on SPI
	depends on OF
	help
	  This option enables support for CR0014114 LED Board which
	  is widely used in vending machines produced by
	  Crane Merchandising Systems.

	  To compile this driver as a module, choose M here: the module
	  will be called leds-cr0014114.

config LEDS_EL15203000
	tristate "LED Support for Crane EL15203000"
	depends on LEDS_CLASS
	depends on SPI
	depends on OF
	help
	  This option enables support for EL15203000 LED Board
	  (aka RED LED board) which is widely used in coffee vending
	  machines produced by Crane Merchandising Systems.

	  To compile this driver as a module, choose M here: the module
	  will be called leds-el15203000.

config LEDS_TURRIS_OMNIA
	tristate "LED support for CZ.NIC's Turris Omnia"
	depends on LEDS_CLASS_MULTICOLOR
	depends on I2C
	depends on MACH_ARMADA_38X || COMPILE_TEST
	depends on OF
	help
	  This option enables basic support for the LEDs found on the front
	  side of CZ.NIC's Turris Omnia router. There are 12 RGB LEDs on the
	  front panel.

config LEDS_LM3530
	tristate "LCD Backlight driver for LM3530"
	depends on LEDS_CLASS
	depends on I2C
	help
	  This option enables support for the LCD backlight using
	  LM3530 ambient light sensor chip. This ALS chip can be
	  controlled manually or using PWM input or using ambient
	  light automatically.

config LEDS_LM3532
	tristate "LCD Backlight driver for LM3532"
	depends on LEDS_CLASS
	depends on I2C
	help
	  This option enables support for the LCD backlight using
	  LM3532 ambient light sensor chip. This ALS chip can be
	  controlled manually or using PWM input or using ambient
	  light automatically.

config LEDS_LM3533
	tristate "LED support for LM3533"
	depends on LEDS_CLASS
	depends on MFD_LM3533
	help
	  This option enables support for the LEDs on National Semiconductor /
	  TI LM3533 Lighting Power chips.

	  The LEDs can be controlled directly, through PWM input, or by the
	  ambient-light-sensor interface. The chip supports
	  hardware-accelerated blinking with maximum on and off periods of 9.8
	  and 77 seconds respectively.

config LEDS_LM3642
	tristate "LED support for LM3642 Chip"
	depends on LEDS_CLASS && I2C
	select REGMAP_I2C
	help
	  This option enables support for LEDs connected to LM3642.
	  The LM3642 is a 4MHz fixed-frequency synchronous boost
	  converter plus 1.5A constant current driver for a high-current
	  white LED.

config LEDS_LM3692X
	tristate "LED support for LM3692x Chips"
	depends on LEDS_CLASS && I2C && OF
	select REGMAP_I2C
	help
	  This option enables support for the TI LM3692x family
	  of white LED string drivers used for backlighting.

config LEDS_LM3601X
	tristate "LED support for LM3601x Chips"
	depends on LEDS_CLASS && I2C
	depends on LEDS_CLASS_FLASH
	select REGMAP_I2C
	help
	  This option enables support for the TI LM3601x family
	  of flash, torch and indicator classes.

config LEDS_LOCOMO
	tristate "LED Support for Locomo device"
	depends on LEDS_CLASS
	depends on SHARP_LOCOMO
	help
	  This option enables support for the LEDs on Sharp Locomo.
	  Zaurus models SL-5500 and SL-5600.

config LEDS_MIKROTIK_RB532
	tristate "LED Support for Mikrotik Routerboard 532"
	depends on LEDS_CLASS
	depends on MIKROTIK_RB532
	help
	  This option enables support for the so called "User LED" of
	  Mikrotik's Routerboard 532.

config LEDS_MT6323
	tristate "LED Support for Mediatek MT6323 PMIC"
	depends on LEDS_CLASS
	depends on MFD_MT6397
	help
	  This option enables support for on-chip LED drivers found on
	  Mediatek MT6323 PMIC.

config LEDS_S3C24XX
	tristate "LED Support for Samsung S3C24XX GPIO LEDs"
	depends on LEDS_CLASS
	depends on ARCH_S3C24XX || COMPILE_TEST
	help
	  This option enables support for LEDs connected to GPIO lines
	  on Samsung S3C24XX series CPUs, such as the S3C2410 and S3C2440.

config LEDS_NET48XX
	tristate "LED Support for Soekris net48xx series Error LED"
	depends on LEDS_CLASS
	depends on SCx200_GPIO
	help
	  This option enables support for the Soekris net4801 and net4826 error
	  LED.

config LEDS_FSG
	tristate "LED Support for the Freecom FSG-3"
	depends on LEDS_CLASS
	depends on MACH_FSG
	help
	  This option enables support for the LEDs on the Freecom FSG-3.

config LEDS_WRAP
	tristate "LED Support for the WRAP series LEDs"
	depends on LEDS_CLASS
	depends on SCx200_GPIO
	help
	  This option enables support for the PCEngines WRAP programmable LEDs.

config LEDS_COBALT_QUBE
	tristate "LED Support for the Cobalt Qube series front LED"
	depends on LEDS_CLASS
	depends on MIPS_COBALT || COMPILE_TEST
	help
	  This option enables support for the front LED on Cobalt Qube series

config LEDS_COBALT_RAQ
	bool "LED Support for the Cobalt Raq series"
	depends on LEDS_CLASS=y && (MIPS_COBALT || COMPILE_TEST)
	select LEDS_TRIGGERS
	help
	  This option enables support for the Cobalt Raq series LEDs.

config LEDS_SUNFIRE
	tristate "LED support for SunFire servers."
	depends on LEDS_CLASS
	depends on SPARC64
	select LEDS_TRIGGERS
	help
	  This option enables support for the Left, Middle, and Right
	  LEDs on the I/O and CPU boards of SunFire UltraSPARC servers.

config LEDS_IPAQ_MICRO
	tristate "LED Support for the Compaq iPAQ h3xxx"
	depends on LEDS_CLASS
	depends on MFD_IPAQ_MICRO
	help
	  Choose this option if you want to use the notification LED on
	  Compaq/HP iPAQ h3100 and h3600.

config LEDS_HP6XX
	tristate "LED Support for the HP Jornada 6xx"
	depends on LEDS_CLASS
	depends on SH_HP6XX
	help
	  This option enables LED support for the handheld
	  HP Jornada 620/660/680/690.

config LEDS_PCA9532
	tristate "LED driver for PCA9532 dimmer"
	depends on LEDS_CLASS
	depends on I2C && INPUT
	help
	  This option enables support for NXP pca9532
	  LED controller. It is generally only useful
	  as a platform driver

config LEDS_PCA9532_GPIO
	bool "Enable GPIO support for PCA9532"
	depends on LEDS_PCA9532
	depends on GPIOLIB
	help
	  Allow unused pins on PCA9532 to be used as gpio.

	  To use a pin as gpio pca9532_type in pca9532_platform data needs to
	  set to PCA9532_TYPE_GPIO.

config LEDS_GPIO
	tristate "LED Support for GPIO connected LEDs"
	depends on LEDS_CLASS
	depends on GPIOLIB || COMPILE_TEST
	help
	  This option enables support for the LEDs connected to GPIO
	  outputs. To be useful the particular board must have LEDs
	  and they must be connected to the GPIO lines.  The LEDs must be
	  defined as platform devices and/or OpenFirmware platform devices.
	  The code to use these bindings can be selected below.

config LEDS_LP3944
	tristate "LED Support for N.S. LP3944 (Fun Light) I2C chip"
	depends on LEDS_CLASS
	depends on I2C
	help
	  This option enables support for LEDs connected to the National
	  Semiconductor LP3944 Lighting Management Unit (LMU) also known as
	  Fun Light Chip.

	  To compile this driver as a module, choose M here: the
	  module will be called leds-lp3944.

config LEDS_LP3952
	tristate "LED Support for TI LP3952 2 channel LED driver"
	depends on LEDS_CLASS
	depends on I2C
	depends on GPIOLIB
	select REGMAP_I2C
	help
	  This option enables support for LEDs connected to the Texas
	  Instruments LP3952 LED driver.

	  To compile this driver as a module, choose M here: the
	  module will be called leds-lp3952.

config LEDS_LP50XX
	tristate "LED Support for TI LP5036/30/24/18/12/9 LED driver chip"
	depends on LEDS_CLASS && REGMAP_I2C
	depends on LEDS_CLASS_MULTICOLOR || !LEDS_CLASS_MULTICOLOR
	help
	  If you say yes here you get support for the Texas Instruments
	  LP5036, LP5030, LP5024, LP5018, LP5012 and LP5009 LED driver.

	  To compile this driver as a module, choose M here: the
	  module will be called leds-lp50xx.

config LEDS_LP55XX_COMMON
	tristate "Common Driver for TI/National LP5521/5523/55231/5562/8501"
	depends on LEDS_CLASS
	depends on LEDS_CLASS_MULTICOLOR || !LEDS_CLASS_MULTICOLOR
	depends on OF
	depends on I2C
	select FW_LOADER
	select FW_LOADER_USER_HELPER
	help
	  This option supports common operations for LP5521/5523/55231/5562/8501
	  devices.

config LEDS_LP5521
	tristate "LED Support for N.S. LP5521 LED driver chip"
	depends on LEDS_CLASS && I2C
	depends on LEDS_LP55XX_COMMON
	help
	  If you say yes here you get support for the National Semiconductor
	  LP5521 LED driver. It is 3 channel chip with programmable engines.
	  Driver provides direct control via LED class and interface for
	  programming the engines.

config LEDS_LP5523
	tristate "LED Support for TI/National LP5523/55231 LED driver chip"
	depends on LEDS_CLASS && I2C
	depends on LEDS_LP55XX_COMMON
	help
	  If you say yes here you get support for TI/National Semiconductor
	  LP5523/55231 LED driver.
	  It is 9 channel chip with programmable engines.
	  Driver provides direct control via LED class and interface for
	  programming the engines.

config LEDS_LP5562
	tristate "LED Support for TI LP5562 LED driver chip"
	depends on LEDS_CLASS && I2C
	depends on LEDS_LP55XX_COMMON
	help
	  If you say yes here you get support for TI LP5562 LED driver.
	  It is 4 channels chip with programmable engines.
	  Driver provides direct control via LED class and interface for
	  programming the engines.

config LEDS_LP8501
	tristate "LED Support for TI LP8501 LED driver chip"
	depends on LEDS_CLASS && I2C
	depends on LEDS_LP55XX_COMMON
	help
	  If you say yes here you get support for TI LP8501 LED driver.
	  It is 9 channel chip with programmable engines.
	  Driver provides direct control via LED class and interface for
	  programming the engines.
	  It is similar as LP5523, but output power selection is available.
	  And register layout and engine program schemes are different.

config LEDS_LP8788
	tristate "LED support for the TI LP8788 PMIC"
	depends on LEDS_CLASS
	depends on MFD_LP8788
	help
	  This option enables support for the Keyboard LEDs on the LP8788 PMIC.

config LEDS_LP8860
	tristate "LED support for the TI LP8860 4 channel LED driver"
	depends on LEDS_CLASS && I2C && OF
	select REGMAP_I2C
	help
	  If you say yes here you get support for the TI LP8860 4 channel
	  LED driver.
	  This option enables support for the display cluster LEDs
	  on the LP8860 4 channel LED driver using the I2C communication
	  bus.

config LEDS_CLEVO_MAIL
	tristate "Mail LED on Clevo notebook"
	depends on LEDS_CLASS
	depends on X86 && SERIO_I8042 && DMI
	help
	  This driver makes the mail LED accessible from userspace
	  programs through the leds subsystem. This LED have three
	  known mode: off, blink at 0.5Hz and blink at 1Hz.

	  The driver supports two kinds of interface: using ledtrig-timer
	  or through /sys/class/leds/clevo::mail/brightness. As this LED
	  cannot change it's brightness it blinks instead. The brightness
	  value 0 means off, 1..127 means blink at 0.5Hz and 128..255 means
	  blink at 1Hz.

	  This module can drive the mail LED for the following notebooks:

	        Clevo D400P
	        Clevo D410J
	        Clevo D410V
	        Clevo D400V/D470V (not tested, but might work)
	        Clevo M540N
	        Clevo M5x0N (not tested, but might work)
	        Positivo Mobile (Clevo M5x0V)

	  If your model is not listed here you can try the "nodetect"
	  module parameter.

	  To compile this driver as a module, choose M here: the
	  module will be called leds-clevo-mail.

config LEDS_PCA955X
	tristate "LED Support for PCA955x I2C chips"
	depends on LEDS_CLASS
	depends on I2C
	help
	  This option enables support for LEDs connected to PCA955x
	  LED driver chips accessed via the I2C bus.  Supported
	  devices include PCA9550, PCA9551, PCA9552, and PCA9553.

config LEDS_PCA955X_GPIO
	bool "Enable GPIO support for PCA955X"
	depends on LEDS_PCA955X
	depends on GPIOLIB
	help
	  Allow unused pins on PCA955X to be used as gpio.

	  To use a pin as gpio the pin type should be set to
	  PCA955X_TYPE_GPIO in the device tree.


config LEDS_PCA963X
	tristate "LED support for PCA963x I2C chip"
	depends on LEDS_CLASS
	depends on I2C
	help
	  This option enables support for LEDs connected to the PCA963x
	  LED driver chip accessed via the I2C bus. Supported
	  devices include PCA9633 and PCA9634

config LEDS_WM831X_STATUS
	tristate "LED support for status LEDs on WM831x PMICs"
	depends on LEDS_CLASS
	depends on MFD_WM831X
	help
	  This option enables support for the status LEDs of the WM831x
	  series of PMICs.

config LEDS_WM8350
	tristate "LED Support for WM8350 AudioPlus PMIC"
	depends on LEDS_CLASS
	depends on MFD_WM8350
	help
	  This option enables support for LEDs driven by the Wolfson
	  Microelectronics WM8350 AudioPlus PMIC.

config LEDS_DA903X
	tristate "LED Support for DA9030/DA9034 PMIC"
	depends on LEDS_CLASS
	depends on PMIC_DA903X
	help
	  This option enables support for on-chip LED drivers found
	  on Dialog Semiconductor DA9030/DA9034 PMICs.

config LEDS_DA9052
	tristate "Dialog DA9052/DA9053 LEDS"
	depends on LEDS_CLASS
	depends on PMIC_DA9052
	help
	  This option enables support for on-chip LED drivers found
	  on Dialog Semiconductor DA9052-BC and DA9053-AA/Bx PMICs.

config LEDS_DAC124S085
	tristate "LED Support for DAC124S085 SPI DAC"
	depends on LEDS_CLASS
	depends on SPI
	help
	  This option enables support for DAC124S085 SPI DAC from NatSemi,
	  which can be used to control up to four LEDs.

config LEDS_PWM
	tristate "PWM driven LED Support"
	depends on LEDS_CLASS
	depends on PWM
	help
	  This option enables support for pwm driven LEDs

config LEDS_REGULATOR
	tristate "REGULATOR driven LED support"
	depends on LEDS_CLASS
	depends on REGULATOR
	help
	  This option enables support for regulator driven LEDs.

config LEDS_BD2802
	tristate "LED driver for BD2802 RGB LED"
	depends on LEDS_CLASS
	depends on I2C
	help
	  This option enables support for BD2802GU RGB LED driver chips
	  accessed via the I2C bus.

config LEDS_INTEL_SS4200
	tristate "LED driver for Intel NAS SS4200 series"
	depends on LEDS_CLASS
	depends on PCI && DMI
	depends on X86
	help
	  This option enables support for the Intel SS4200 series of
	  Network Attached Storage servers. You may control the hard
	  drive or power LEDs on the front panel. Using this driver
	  can stop the front LED from blinking after startup.

config LEDS_LT3593
	tristate "LED driver for LT3593 controllers"
	depends on LEDS_CLASS
	depends on GPIOLIB || COMPILE_TEST
	depends on OF
	help
	  This option enables support for LEDs driven by a Linear Technology
	  LT3593 controller. This controller uses a special one-wire pulse
	  coding protocol to set the brightness.

config LEDS_ADP5520
	tristate "LED Support for ADP5520/ADP5501 PMIC"
	depends on LEDS_CLASS
	depends on PMIC_ADP5520
	help
	  This option enables support for on-chip LED drivers found
	  on Analog Devices ADP5520/ADP5501 PMICs.

	  To compile this driver as a module, choose M here: the module will
	  be called leds-adp5520.

config LEDS_MC13783
	tristate "LED Support for MC13XXX PMIC"
	depends on LEDS_CLASS
	depends on MFD_MC13XXX
	help
	  This option enables support for on-chip LED drivers found
	  on Freescale Semiconductor MC13783/MC13892/MC34708 PMIC.

config LEDS_NS2
	tristate "LED support for Network Space v2 GPIO LEDs"
	depends on LEDS_CLASS
	depends on MACH_KIRKWOOD || MACH_ARMADA_370 || COMPILE_TEST
	default y
	help
	  This option enables support for the dual-GPIO LEDs found on the
	  following LaCie/Seagate boards:

		Network Space v2 (and parents: Max, Mini)
		Internet Space v2
		d2 Network v2
		n090401 (Seagate NAS 4-Bay)

config LEDS_NETXBIG
	tristate "LED support for Big Network series LEDs"
	depends on LEDS_CLASS
	depends on MACH_KIRKWOOD || COMPILE_TEST
	depends on OF_GPIO
	default y
	help
	  This option enables support for LEDs found on the LaCie 2Big
	  and 5Big Network v2 boards. The LEDs are wired to a CPLD and are
	  controlled through a GPIO extension bus.

config LEDS_ASIC3
	bool "LED support for the HTC ASIC3"
	depends on LEDS_CLASS=y
	depends on MFD_ASIC3
	default y
	help
	  This option enables support for the LEDs on the HTC ASIC3. The HTC
	  ASIC3 LED GPIOs are inputs, not outputs, thus the leds-gpio driver
	  cannot be used. This driver supports hardware blinking with an on+off
	  period from 62ms to 125s. Say Y to enable LEDs on the HP iPAQ hx4700.

config LEDS_TCA6507
	tristate "LED Support for TCA6507 I2C chip"
	depends on LEDS_CLASS && I2C
	help
	  This option enables support for LEDs connected to TC6507
	  LED driver chips accessed via the I2C bus.
	  Driver support brightness control and hardware-assisted blinking.

config LEDS_TLC591XX
	tristate "LED driver for TLC59108 and TLC59116 controllers"
	depends on LEDS_CLASS && I2C
	select REGMAP_I2C
	help
	  This option enables support for Texas Instruments TLC59108
	  and TLC59116 LED controllers.

config LEDS_MAX77650
	tristate "LED support for Maxim MAX77650 PMIC"
	depends on LEDS_CLASS && MFD_MAX77650
	help
	  LEDs driver for MAX77650 family of PMICs from Maxim Integrated.

config LEDS_MAX77693
	tristate "LED support for MAX77693 Flash"
	depends on LEDS_CLASS_FLASH
	depends on V4L2_FLASH_LED_CLASS || !V4L2_FLASH_LED_CLASS
	depends on MFD_MAX77693
	depends on OF
	help
	  This option enables support for the flash part of the MAX77693
	  multifunction device. It has build in control for two leds in flash
	  and torch mode.

config LEDS_MAX8997
	tristate "LED support for MAX8997 PMIC"
	depends on LEDS_CLASS && MFD_MAX8997
	help
	  This option enables support for on-chip LED drivers on
	  MAXIM MAX8997 PMIC.

config LEDS_LM355x
	tristate "LED support for LM3554 and LM3556 chips"
	depends on LEDS_CLASS && I2C
	select REGMAP_I2C
	help
	  This option enables support for LEDs connected to LM3554
	  and LM3556. It includes Torch, Flash and Indicator functions.

config LEDS_OT200
	tristate "LED support for the Bachmann OT200"
	depends on LEDS_CLASS && HAS_IOMEM && (X86_32 || COMPILE_TEST)
	help
	  This option enables support for the LEDs on the Bachmann OT200.
	  Say Y to enable LEDs on the Bachmann OT200.

config LEDS_MENF21BMC
	tristate "LED support for the MEN 14F021P00 BMC"
	depends on LEDS_CLASS && MFD_MENF21BMC
	help
	  Say Y here to include support for the MEN 14F021P00 BMC LEDs.

	  This driver can also be built as a module. If so the module
	  will be called leds-menf21bmc.

config LEDS_KTD2692
	tristate "LED support for KTD2692 flash LED controller"
	depends on LEDS_CLASS_FLASH && OF
	depends on GPIOLIB || COMPILE_TEST
	help
	  This option enables support for KTD2692 LED flash connected
	  through ExpressWire interface.

	  Say Y to enable this driver.

config LEDS_IS31FL319X
	tristate "LED Support for ISSI IS31FL319x I2C LED controller family"
	depends on LEDS_CLASS && I2C && OF
	select REGMAP_I2C
	help
	  This option enables support for LEDs connected to ISSI IS31FL319x
	  fancy LED driver chips accessed via the I2C bus.
	  Driver supports individual PWM brightness control for each channel.

	  This driver can also be built as a module. If so the module will be
	  called leds-is31fl319x.

config LEDS_IS31FL32XX
	tristate "LED support for ISSI IS31FL32XX I2C LED controller family"
	depends on LEDS_CLASS && I2C && OF
	help
	  Say Y here to include support for ISSI IS31FL32XX and Si-En SN32xx
	  LED controllers. They are I2C devices with multiple constant-current
	  channels, each with independent 256-level PWM control.

config LEDS_SC27XX_BLTC
	tristate "LED support for the SC27xx breathing light controller"
	depends on LEDS_CLASS && MFD_SC27XX_PMIC
	depends on OF
	help
	  Say Y here to include support for the SC27xx breathing light controller
	  LEDs.

	  This driver can also be built as a module. If so the module will be
	  called leds-sc27xx-bltc.

comment "LED driver for blink(1) USB RGB LED is under Special HID drivers (HID_THINGM)"

config LEDS_BLINKM
	tristate "LED support for the BlinkM I2C RGB LED"
	depends on LEDS_CLASS
	depends on I2C
	help
	  This option enables support for the BlinkM RGB LED connected
	  through I2C. Say Y to enable support for the BlinkM LED.

config LEDS_POWERNV
	tristate "LED support for PowerNV Platform"
	depends on LEDS_CLASS
	depends on PPC_POWERNV
	depends on OF
	help
	  This option enables support for the system LEDs present on
	  PowerNV platforms. Say 'y' to enable this support in kernel.
	  To compile this driver as a module, choose 'm' here: the module
	  will be called leds-powernv.

config LEDS_SYSCON
	bool "LED support for LEDs on system controllers"
	depends on LEDS_CLASS=y
	depends on MFD_SYSCON
	depends on OF
	help
	  This option enables support for the LEDs on syscon type
	  devices. This will only work with device tree enabled
	  devices.

config LEDS_PM8058
	tristate "LED Support for the Qualcomm PM8058 PMIC"
	depends on MFD_PM8XXX
	depends on LEDS_CLASS
	help
	  Choose this option if you want to use the LED drivers in
	  the Qualcomm PM8058 PMIC.

config LEDS_MLXCPLD
	tristate "LED support for the Mellanox boards"
	depends on X86 && DMI
	depends on LEDS_CLASS
	help
	  This option enables support for the LEDs on the Mellanox
	  boards. Say Y to enable these.

config LEDS_MLXREG
	tristate "LED support for the Mellanox switches management control"
	depends on LEDS_CLASS
	help
	  This option enables support for the LEDs on the Mellanox Ethernet and
	  InfiniBand switches. The driver can be activated by the platform device
	  device add call. Say Y to enable these. To compile this driver as a
	  module, choose 'M' here: the module will be called leds-mlxreg.

config LEDS_USER
	tristate "Userspace LED support"
	depends on LEDS_CLASS
	help
	  This option enables support for userspace LEDs. Say 'y' to enable this
	  support in kernel. To compile this driver as a module, choose 'm' here:
	  the module will be called uleds.

config LEDS_NIC78BX
	tristate "LED support for NI PXI NIC78bx devices"
	depends on LEDS_CLASS
	depends on X86 && ACPI
	help
	  This option enables support for the User1 and User2 LEDs on NI
	  PXI NIC78bx devices.

	  To compile this driver as a module, choose M here: the module
	  will be called leds-nic78bx.

config LEDS_SPI_BYTE
	tristate "LED support for SPI LED controller with a single byte"
	depends on LEDS_CLASS
	depends on SPI
	depends on OF
	help
	  This option enables support for LED controller which use a single byte
	  for controlling the brightness. Currently the following controller is
	  supported: Ubiquiti airCube ISP microcontroller based LED controller.

config LEDS_TI_LMU_COMMON
	tristate "LED driver for TI LMU"
	depends on LEDS_CLASS
	depends on REGMAP
	help
	  Say Y to enable the LED driver for TI LMU devices.
	  This supports common features between the TI LM3532, LM3631, LM3632,
	  LM3633, LM3695 and LM3697.

config LEDS_LM3697
	tristate "LED driver for LM3697"
	depends on LEDS_TI_LMU_COMMON
	depends on I2C && OF
	help
	  Say Y to enable the LM3697 LED driver for TI LMU devices.
	  This supports the LED device LM3697.

config LEDS_LM36274
	tristate "LED driver for LM36274"
	depends on LEDS_TI_LMU_COMMON
	depends on MFD_TI_LMU
	help
	  Say Y to enable the LM36274 LED driver for TI LMU devices.
	  This supports the LED device LM36274.

config LEDS_TPS6105X
	tristate "LED support for TI TPS6105X"
	depends on LEDS_CLASS
	depends on TPS6105X
	default y if TPS6105X
	help
	  This driver supports TPS61050/TPS61052 LED chips.
	  It is a single boost converter primarily for white LEDs and
	  audio amplifiers.

config LEDS_IP30
	tristate "LED support for SGI Octane machines"
	depends on LEDS_CLASS
	depends on SGI_MFD_IOC3 || COMPILE_TEST
	help
	  This option enables support for the Red and White LEDs of
	  SGI Octane machines.

	  To compile this driver as a module, choose M here: the module
	  will be called leds-ip30.

config LEDS_SGM3140
	tristate "LED support for the SGM3140"
	depends on LEDS_CLASS_FLASH
	depends on V4L2_FLASH_LED_CLASS || !V4L2_FLASH_LED_CLASS
	help
	  This option enables support for the SGM3140 500mA Buck/Boost Charge
	  Pump LED Driver.

config LEDS_ACER_A500
	tristate "Power button LED support for Acer Iconia Tab A500"
	depends on LEDS_CLASS && MFD_ACER_A500_EC
	help
	  This option enables support for the Power Button LED of
	  Acer Iconia Tab A500.

<<<<<<< HEAD
=======
comment "Flash and Torch LED drivers"
source "drivers/leds/flash/Kconfig"

>>>>>>> f642729d
comment "LED Triggers"
source "drivers/leds/trigger/Kconfig"

comment "LED Blink"
source "drivers/leds/blink/Kconfig"

endif # NEW_LEDS<|MERGE_RESOLUTION|>--- conflicted
+++ resolved
@@ -928,12 +928,9 @@
 	  This option enables support for the Power Button LED of
 	  Acer Iconia Tab A500.
 
-<<<<<<< HEAD
-=======
 comment "Flash and Torch LED drivers"
 source "drivers/leds/flash/Kconfig"
 
->>>>>>> f642729d
 comment "LED Triggers"
 source "drivers/leds/trigger/Kconfig"
 
