// SPDX-License-Identifier: GPL-2.0-only
/*
 * Copyright (C) 2015 Broadcom
 */

/**
 * DOC: VC4 CRTC module
 *
 * In VC4, the Pixel Valve is what most closely corresponds to the
 * DRM's concept of a CRTC.  The PV generates video timings from the
 * encoder's clock plus its configuration.  It pulls scaled pixels from
 * the HVS at that timing, and feeds it to the encoder.
 *
 * However, the DRM CRTC also collects the configuration of all the
 * DRM planes attached to it.  As a result, the CRTC is also
 * responsible for writing the display list for the HVS channel that
 * the CRTC will use.
 *
 * The 2835 has 3 different pixel valves.  pv0 in the audio power
 * domain feeds DSI0 or DPI, while pv1 feeds DS1 or SMI.  pv2 in the
 * image domain can feed either HDMI or the SDTV controller.  The
 * pixel valve chooses from the CPRMAN clocks (HSM for HDMI, VEC for
 * SDTV, etc.) according to which output type is chosen in the mux.
 *
 * For power management, the pixel valve's registers are all clocked
 * by the AXI clock, while the timings and FIFOs make use of the
 * output-specific clock.  Since the encoders also directly consume
 * the CPRMAN clocks, and know what timings they need, they are the
 * ones that set the clock.
 */

#include <linux/clk.h>
#include <linux/component.h>
#include <linux/of_device.h>

#include <drm/drm_atomic.h>
#include <drm/drm_atomic_helper.h>
#include <drm/drm_atomic_uapi.h>
#include <drm/drm_fb_cma_helper.h>
#include <drm/drm_print.h>
#include <drm/drm_probe_helper.h>
#include <drm/drm_vblank.h>

#include "vc4_drv.h"
#include "vc4_regs.h"

#define HVS_FIFO_LATENCY_PIX	6

#define CRTC_WRITE(offset, val) writel(val, vc4_crtc->regs + (offset))
#define CRTC_READ(offset) readl(vc4_crtc->regs + (offset))

static const struct debugfs_reg32 crtc_regs[] = {
	VC4_REG32(PV_CONTROL),
	VC4_REG32(PV_V_CONTROL),
	VC4_REG32(PV_VSYNCD_EVEN),
	VC4_REG32(PV_HORZA),
	VC4_REG32(PV_HORZB),
	VC4_REG32(PV_VERTA),
	VC4_REG32(PV_VERTB),
	VC4_REG32(PV_VERTA_EVEN),
	VC4_REG32(PV_VERTB_EVEN),
	VC4_REG32(PV_INTEN),
	VC4_REG32(PV_INTSTAT),
	VC4_REG32(PV_STAT),
	VC4_REG32(PV_HACT_ACT),
};

static unsigned int
vc4_crtc_get_cob_allocation(struct vc4_dev *vc4, unsigned int channel)
{
	u32 dispbase = HVS_READ(SCALER_DISPBASEX(channel));
	/* Top/base are supposed to be 4-pixel aligned, but the
	 * Raspberry Pi firmware fills the low bits (which are
	 * presumably ignored).
	 */
	u32 top = VC4_GET_FIELD(dispbase, SCALER_DISPBASEX_TOP) & ~3;
	u32 base = VC4_GET_FIELD(dispbase, SCALER_DISPBASEX_BASE) & ~3;

	return top - base + 4;
}

static bool vc4_crtc_get_scanout_position(struct drm_crtc *crtc,
					  bool in_vblank_irq,
					  int *vpos, int *hpos,
					  ktime_t *stime, ktime_t *etime,
					  const struct drm_display_mode *mode)
{
	struct drm_device *dev = crtc->dev;
	struct vc4_dev *vc4 = to_vc4_dev(dev);
	struct vc4_crtc *vc4_crtc = to_vc4_crtc(crtc);
	struct vc4_crtc_state *vc4_crtc_state = to_vc4_crtc_state(crtc->state);
	unsigned int cob_size;
	u32 val;
	int fifo_lines;
	int vblank_lines;
	bool ret = false;

	/* preempt_disable_rt() should go right here in PREEMPT_RT patchset. */

	/* Get optional system timestamp before query. */
	if (stime)
		*stime = ktime_get();

	/*
	 * Read vertical scanline which is currently composed for our
	 * pixelvalve by the HVS, and also the scaler status.
	 */
	val = HVS_READ(SCALER_DISPSTATX(vc4_crtc_state->assigned_channel));

	/* Get optional system timestamp after query. */
	if (etime)
		*etime = ktime_get();

	/* preempt_enable_rt() should go right here in PREEMPT_RT patchset. */

	/* Vertical position of hvs composed scanline. */
	*vpos = VC4_GET_FIELD(val, SCALER_DISPSTATX_LINE);
	*hpos = 0;

	if (mode->flags & DRM_MODE_FLAG_INTERLACE) {
		*vpos /= 2;

		/* Use hpos to correct for field offset in interlaced mode. */
		if (VC4_GET_FIELD(val, SCALER_DISPSTATX_FRAME_COUNT) % 2)
			*hpos += mode->crtc_htotal / 2;
	}

	cob_size = vc4_crtc_get_cob_allocation(vc4, vc4_crtc_state->assigned_channel);
	/* This is the offset we need for translating hvs -> pv scanout pos. */
	fifo_lines = cob_size / mode->crtc_hdisplay;

	if (fifo_lines > 0)
		ret = true;

	/* HVS more than fifo_lines into frame for compositing? */
	if (*vpos > fifo_lines) {
		/*
		 * We are in active scanout and can get some meaningful results
		 * from HVS. The actual PV scanout can not trail behind more
		 * than fifo_lines as that is the fifo's capacity. Assume that
		 * in active scanout the HVS and PV work in lockstep wrt. HVS
		 * refilling the fifo and PV consuming from the fifo, ie.
		 * whenever the PV consumes and frees up a scanline in the
		 * fifo, the HVS will immediately refill it, therefore
		 * incrementing vpos. Therefore we choose HVS read position -
		 * fifo size in scanlines as a estimate of the real scanout
		 * position of the PV.
		 */
		*vpos -= fifo_lines + 1;

		return ret;
	}

	/*
	 * Less: This happens when we are in vblank and the HVS, after getting
	 * the VSTART restart signal from the PV, just started refilling its
	 * fifo with new lines from the top-most lines of the new framebuffers.
	 * The PV does not scan out in vblank, so does not remove lines from
	 * the fifo, so the fifo will be full quickly and the HVS has to pause.
	 * We can't get meaningful readings wrt. scanline position of the PV
	 * and need to make things up in a approximative but consistent way.
	 */
	vblank_lines = mode->vtotal - mode->vdisplay;

	if (in_vblank_irq) {
		/*
		 * Assume the irq handler got called close to first
		 * line of vblank, so PV has about a full vblank
		 * scanlines to go, and as a base timestamp use the
		 * one taken at entry into vblank irq handler, so it
		 * is not affected by random delays due to lock
		 * contention on event_lock or vblank_time lock in
		 * the core.
		 */
		*vpos = -vblank_lines;

		if (stime)
			*stime = vc4_crtc->t_vblank;
		if (etime)
			*etime = vc4_crtc->t_vblank;

		/*
		 * If the HVS fifo is not yet full then we know for certain
		 * we are at the very beginning of vblank, as the hvs just
		 * started refilling, and the stime and etime timestamps
		 * truly correspond to start of vblank.
		 *
		 * Unfortunately there's no way to report this to upper levels
		 * and make it more useful.
		 */
	} else {
		/*
		 * No clue where we are inside vblank. Return a vpos of zero,
		 * which will cause calling code to just return the etime
		 * timestamp uncorrected. At least this is no worse than the
		 * standard fallback.
		 */
		*vpos = 0;
	}

	return ret;
}

void vc4_crtc_destroy(struct drm_crtc *crtc)
{
	drm_crtc_cleanup(crtc);
}

static u32 vc4_get_fifo_full_level(struct vc4_crtc *vc4_crtc, u32 format)
{
	const struct vc4_crtc_data *crtc_data = vc4_crtc_to_vc4_crtc_data(vc4_crtc);
	const struct vc4_pv_data *pv_data = vc4_crtc_to_vc4_pv_data(vc4_crtc);
	u32 fifo_len_bytes = pv_data->fifo_depth;

	/*
	 * Pixels are pulled from the HVS if the number of bytes is
	 * lower than the FIFO full level.
	 *
	 * The latency of the pixel fetch mechanism is 6 pixels, so we
	 * need to convert those 6 pixels in bytes, depending on the
	 * format, and then subtract that from the length of the FIFO
	 * to make sure we never end up in a situation where the FIFO
	 * is full.
	 */
	switch (format) {
	case PV_CONTROL_FORMAT_DSIV_16:
	case PV_CONTROL_FORMAT_DSIC_16:
		return fifo_len_bytes - 2 * HVS_FIFO_LATENCY_PIX;
	case PV_CONTROL_FORMAT_DSIV_18:
		return fifo_len_bytes - 14;
	case PV_CONTROL_FORMAT_24:
	case PV_CONTROL_FORMAT_DSIV_24:
	default:
		/*
		 * For some reason, the pixelvalve4 doesn't work with
		 * the usual formula and will only work with 32.
		 */
		if (crtc_data->hvs_output == 5)
			return 32;

		return fifo_len_bytes - 3 * HVS_FIFO_LATENCY_PIX;
	}
}

static u32 vc4_crtc_get_fifo_full_level_bits(struct vc4_crtc *vc4_crtc,
					     u32 format)
{
	u32 level = vc4_get_fifo_full_level(vc4_crtc, format);
	u32 ret = 0;

	ret |= VC4_SET_FIELD((level >> 6),
			     PV5_CONTROL_FIFO_LEVEL_HIGH);

	return ret | VC4_SET_FIELD(level & 0x3f,
				   PV_CONTROL_FIFO_LEVEL);
}

/*
 * Returns the encoder attached to the CRTC.
 *
 * VC4 can only scan out to one encoder at a time, while the DRM core
 * allows drivers to push pixels to more than one encoder from the
 * same CRTC.
 */
static struct drm_encoder *vc4_get_crtc_encoder(struct drm_crtc *crtc)
{
	struct drm_connector *connector;
	struct drm_connector_list_iter conn_iter;

	drm_connector_list_iter_begin(crtc->dev, &conn_iter);
	drm_for_each_connector_iter(connector, &conn_iter) {
		if (connector->state->crtc == crtc) {
			drm_connector_list_iter_end(&conn_iter);
			return connector->encoder;
		}
	}
	drm_connector_list_iter_end(&conn_iter);

	return NULL;
}

static void vc4_crtc_pixelvalve_reset(struct drm_crtc *crtc)
{
	struct vc4_crtc *vc4_crtc = to_vc4_crtc(crtc);

	/* The PV needs to be disabled before it can be flushed */
	CRTC_WRITE(PV_CONTROL, CRTC_READ(PV_CONTROL) & ~PV_CONTROL_EN);
	CRTC_WRITE(PV_CONTROL, CRTC_READ(PV_CONTROL) | PV_CONTROL_FIFO_CLR);
}

static void vc4_crtc_config_pv(struct drm_crtc *crtc)
{
	struct drm_device *dev = crtc->dev;
	struct vc4_dev *vc4 = to_vc4_dev(dev);
	struct drm_encoder *encoder = vc4_get_crtc_encoder(crtc);
	struct vc4_encoder *vc4_encoder = to_vc4_encoder(encoder);
	struct vc4_crtc *vc4_crtc = to_vc4_crtc(crtc);
	const struct vc4_pv_data *pv_data = vc4_crtc_to_vc4_pv_data(vc4_crtc);
	struct drm_crtc_state *state = crtc->state;
	struct drm_display_mode *mode = &state->adjusted_mode;
	bool interlace = mode->flags & DRM_MODE_FLAG_INTERLACE;
	u32 pixel_rep = (mode->flags & DRM_MODE_FLAG_DBLCLK) ? 2 : 1;
	bool is_dsi = (vc4_encoder->type == VC4_ENCODER_TYPE_DSI0 ||
		       vc4_encoder->type == VC4_ENCODER_TYPE_DSI1);
	u32 format = is_dsi ? PV_CONTROL_FORMAT_DSIV_24 : PV_CONTROL_FORMAT_24;
	u8 ppc = pv_data->pixels_per_clock;
	bool debug_dump_regs = false;
<<<<<<< HEAD

	if (debug_dump_regs) {
		struct drm_printer p = drm_info_printer(&vc4_crtc->pdev->dev);
		dev_info(&vc4_crtc->pdev->dev, "CRTC %d regs before:\n",
			 drm_crtc_index(crtc));
		drm_print_regset32(&p, &vc4_crtc->regset);
	}

=======

	if (debug_dump_regs) {
		struct drm_printer p = drm_info_printer(&vc4_crtc->pdev->dev);
		dev_info(&vc4_crtc->pdev->dev, "CRTC %d regs before:\n",
			 drm_crtc_index(crtc));
		drm_print_regset32(&p, &vc4_crtc->regset);
	}

>>>>>>> f642729d
	vc4_crtc_pixelvalve_reset(crtc);

	CRTC_WRITE(PV_HORZA,
		   VC4_SET_FIELD((mode->htotal - mode->hsync_end) * pixel_rep / ppc,
				 PV_HORZA_HBP) |
		   VC4_SET_FIELD((mode->hsync_end - mode->hsync_start) * pixel_rep / ppc,
				 PV_HORZA_HSYNC));

	CRTC_WRITE(PV_HORZB,
		   VC4_SET_FIELD((mode->hsync_start - mode->hdisplay) * pixel_rep / ppc,
				 PV_HORZB_HFP) |
		   VC4_SET_FIELD(mode->hdisplay * pixel_rep / ppc,
				 PV_HORZB_HACTIVE));

	CRTC_WRITE(PV_VERTA,
		   VC4_SET_FIELD(mode->crtc_vtotal - mode->crtc_vsync_end,
				 PV_VERTA_VBP) |
		   VC4_SET_FIELD(mode->crtc_vsync_end - mode->crtc_vsync_start,
				 PV_VERTA_VSYNC));
	CRTC_WRITE(PV_VERTB,
		   VC4_SET_FIELD(mode->crtc_vsync_start - mode->crtc_vdisplay,
				 PV_VERTB_VFP) |
		   VC4_SET_FIELD(mode->crtc_vdisplay, PV_VERTB_VACTIVE));

	if (interlace) {
		CRTC_WRITE(PV_VERTA_EVEN,
			   VC4_SET_FIELD(mode->crtc_vtotal -
					 mode->crtc_vsync_end - 1,
					 PV_VERTA_VBP) |
			   VC4_SET_FIELD(mode->crtc_vsync_end -
					 mode->crtc_vsync_start,
					 PV_VERTA_VSYNC));
		CRTC_WRITE(PV_VERTB_EVEN,
			   VC4_SET_FIELD(mode->crtc_vsync_start -
					 mode->crtc_vdisplay,
					 PV_VERTB_VFP) |
			   VC4_SET_FIELD(mode->crtc_vdisplay, PV_VERTB_VACTIVE));

		/* We set up first field even mode for HDMI.  VEC's
		 * NTSC mode would want first field odd instead, once
		 * we support it (to do so, set ODD_FIRST and put the
		 * delay in VSYNCD_EVEN instead).
		 */
		CRTC_WRITE(PV_V_CONTROL,
			   PV_VCONTROL_CONTINUOUS |
			   (is_dsi ? PV_VCONTROL_DSI : 0) |
			   PV_VCONTROL_INTERLACE |
			   VC4_SET_FIELD(mode->htotal * pixel_rep / 2,
					 PV_VCONTROL_ODD_DELAY));
		CRTC_WRITE(PV_VSYNCD_EVEN, 0);
	} else {
		CRTC_WRITE(PV_V_CONTROL,
			   PV_VCONTROL_CONTINUOUS |
			   (is_dsi ? PV_VCONTROL_DSI : 0));
	}

	if (is_dsi)
		CRTC_WRITE(PV_HACT_ACT, mode->hdisplay * pixel_rep);

	if (vc4->hvs->hvs5)
		CRTC_WRITE(PV_MUX_CFG,
			   VC4_SET_FIELD(PV_MUX_CFG_RGB_PIXEL_MUX_MODE_NO_SWAP,
					 PV_MUX_CFG_RGB_PIXEL_MUX_MODE));

	CRTC_WRITE(PV_CONTROL, PV_CONTROL_FIFO_CLR |
		   vc4_crtc_get_fifo_full_level_bits(vc4_crtc, format) |
		   VC4_SET_FIELD(format, PV_CONTROL_FORMAT) |
		   VC4_SET_FIELD(pixel_rep - 1, PV_CONTROL_PIXEL_REP) |
		   PV_CONTROL_CLR_AT_START |
		   PV_CONTROL_TRIGGER_UNDERFLOW |
		   PV_CONTROL_WAIT_HSTART |
		   VC4_SET_FIELD(vc4_encoder->clock_select,
				 PV_CONTROL_CLK_SELECT));

	if (debug_dump_regs) {
		struct drm_printer p = drm_info_printer(&vc4_crtc->pdev->dev);
		dev_info(&vc4_crtc->pdev->dev, "CRTC %d regs after:\n",
			 drm_crtc_index(crtc));
		drm_print_regset32(&p, &vc4_crtc->regset);
	}
}

static void require_hvs_enabled(struct drm_device *dev)
{
	struct vc4_dev *vc4 = to_vc4_dev(dev);

	WARN_ON_ONCE((HVS_READ(SCALER_DISPCTRL) & SCALER_DISPCTRL_ENABLE) !=
		     SCALER_DISPCTRL_ENABLE);
}

<<<<<<< HEAD
static int vc4_crtc_disable(struct drm_crtc *crtc, unsigned int channel)
{
	struct drm_encoder *encoder = vc4_get_crtc_encoder(crtc);
	struct vc4_encoder *vc4_encoder = to_vc4_encoder(encoder);
	struct vc4_crtc *vc4_crtc = to_vc4_crtc(crtc);
	struct drm_device *dev = crtc->dev;
	int ret;

	CRTC_WRITE(PV_V_CONTROL,
		   CRTC_READ(PV_V_CONTROL) & ~PV_VCONTROL_VIDEN);
	ret = wait_for(!(CRTC_READ(PV_V_CONTROL) & PV_VCONTROL_VIDEN), 1);
	WARN_ONCE(ret, "Timeout waiting for !PV_VCONTROL_VIDEN\n");

	/*
	 * This delay is needed to avoid to get a pixel stuck in an
	 * unflushable FIFO between the pixelvalve and the HDMI
	 * controllers on the BCM2711.
	 *
	 * Timing is fairly sensitive here, so mdelay is the safest
	 * approach.
	 *
	 * If it was to be reworked, the stuck pixel happens on a
	 * BCM2711 when changing mode with a good probability, so a
	 * script that changes mode on a regular basis should trigger
	 * the bug after less than 10 attempts. It manifests itself with
	 * every pixels being shifted by one to the right, and thus the
	 * last pixel of a line actually being displayed as the first
	 * pixel on the next line.
	 */
	mdelay(20);

	if (vc4_encoder && vc4_encoder->post_crtc_disable)
		vc4_encoder->post_crtc_disable(encoder);

	vc4_crtc_pixelvalve_reset(crtc);
	vc4_hvs_stop_channel(dev, channel);

	if (vc4_encoder && vc4_encoder->post_crtc_powerdown)
		vc4_encoder->post_crtc_powerdown(encoder);

	return 0;
}

int vc4_crtc_disable_at_boot(struct drm_crtc *crtc)
{
	struct drm_device *drm = crtc->dev;
	struct vc4_crtc *vc4_crtc = to_vc4_crtc(crtc);
	int channel;

	if (!(of_device_is_compatible(vc4_crtc->pdev->dev.of_node,
				      "brcm,bcm2711-pixelvalve2") ||
	      of_device_is_compatible(vc4_crtc->pdev->dev.of_node,
				      "brcm,bcm2711-pixelvalve4")))
		return 0;

	if (!(CRTC_READ(PV_CONTROL) & PV_CONTROL_EN))
		return 0;

	if (!(CRTC_READ(PV_V_CONTROL) & PV_VCONTROL_VIDEN))
		return 0;

	channel = vc4_hvs_get_fifo_from_output(drm, vc4_crtc->data->hvs_output);
	if (channel < 0)
		return 0;

	return vc4_crtc_disable(crtc, channel);
}

static void vc4_crtc_atomic_disable(struct drm_crtc *crtc,
				    struct drm_crtc_state *old_state)
{
	struct vc4_crtc_state *old_vc4_state = to_vc4_crtc_state(old_state);
	struct drm_device *dev = crtc->dev;

=======
static int vc4_crtc_disable(struct drm_crtc *crtc,
			    struct drm_atomic_state *state,
			    unsigned int channel)
{
	struct drm_encoder *encoder = vc4_get_crtc_encoder(crtc);
	struct vc4_encoder *vc4_encoder = to_vc4_encoder(encoder);
	struct vc4_crtc *vc4_crtc = to_vc4_crtc(crtc);
	struct drm_device *dev = crtc->dev;
	int ret;

	CRTC_WRITE(PV_V_CONTROL,
		   CRTC_READ(PV_V_CONTROL) & ~PV_VCONTROL_VIDEN);
	ret = wait_for(!(CRTC_READ(PV_V_CONTROL) & PV_VCONTROL_VIDEN), 1);
	WARN_ONCE(ret, "Timeout waiting for !PV_VCONTROL_VIDEN\n");

	/*
	 * This delay is needed to avoid to get a pixel stuck in an
	 * unflushable FIFO between the pixelvalve and the HDMI
	 * controllers on the BCM2711.
	 *
	 * Timing is fairly sensitive here, so mdelay is the safest
	 * approach.
	 *
	 * If it was to be reworked, the stuck pixel happens on a
	 * BCM2711 when changing mode with a good probability, so a
	 * script that changes mode on a regular basis should trigger
	 * the bug after less than 10 attempts. It manifests itself with
	 * every pixels being shifted by one to the right, and thus the
	 * last pixel of a line actually being displayed as the first
	 * pixel on the next line.
	 */
	mdelay(20);

	if (vc4_encoder && vc4_encoder->post_crtc_disable)
		vc4_encoder->post_crtc_disable(encoder, state);

	vc4_crtc_pixelvalve_reset(crtc);
	vc4_hvs_stop_channel(dev, channel);

	if (vc4_encoder && vc4_encoder->post_crtc_powerdown)
		vc4_encoder->post_crtc_powerdown(encoder, state);

	return 0;
}

int vc4_crtc_disable_at_boot(struct drm_crtc *crtc)
{
	struct drm_device *drm = crtc->dev;
	struct vc4_crtc *vc4_crtc = to_vc4_crtc(crtc);
	int channel;

	if (!(of_device_is_compatible(vc4_crtc->pdev->dev.of_node,
				      "brcm,bcm2711-pixelvalve2") ||
	      of_device_is_compatible(vc4_crtc->pdev->dev.of_node,
				      "brcm,bcm2711-pixelvalve4")))
		return 0;

	if (!(CRTC_READ(PV_CONTROL) & PV_CONTROL_EN))
		return 0;

	if (!(CRTC_READ(PV_V_CONTROL) & PV_VCONTROL_VIDEN))
		return 0;

	channel = vc4_hvs_get_fifo_from_output(drm, vc4_crtc->data->hvs_output);
	if (channel < 0)
		return 0;

	return vc4_crtc_disable(crtc, NULL, channel);
}

static void vc4_crtc_atomic_disable(struct drm_crtc *crtc,
				    struct drm_atomic_state *state)
{
	struct drm_crtc_state *old_state = drm_atomic_get_old_crtc_state(state,
									 crtc);
	struct vc4_crtc_state *old_vc4_state = to_vc4_crtc_state(old_state);
	struct drm_device *dev = crtc->dev;

>>>>>>> f642729d
	require_hvs_enabled(dev);

	/* Disable vblank irq handling before crtc is disabled. */
	drm_crtc_vblank_off(crtc);

<<<<<<< HEAD
	vc4_crtc_disable(crtc, old_vc4_state->assigned_channel);
=======
	vc4_crtc_disable(crtc, state, old_vc4_state->assigned_channel);
>>>>>>> f642729d

	/*
	 * Make sure we issue a vblank event after disabling the CRTC if
	 * someone was waiting it.
	 */
	if (crtc->state->event) {
		unsigned long flags;

		spin_lock_irqsave(&dev->event_lock, flags);
		drm_crtc_send_vblank_event(crtc, crtc->state->event);
		crtc->state->event = NULL;
		spin_unlock_irqrestore(&dev->event_lock, flags);
	}
}

static void vc4_crtc_atomic_enable(struct drm_crtc *crtc,
				   struct drm_atomic_state *state)
{
	struct drm_device *dev = crtc->dev;
	struct vc4_crtc *vc4_crtc = to_vc4_crtc(crtc);
	struct drm_encoder *encoder = vc4_get_crtc_encoder(crtc);
	struct vc4_encoder *vc4_encoder = to_vc4_encoder(encoder);

	require_hvs_enabled(dev);

	/* Enable vblank irq handling before crtc is started otherwise
	 * drm_crtc_get_vblank() fails in vc4_crtc_update_dlist().
	 */
	drm_crtc_vblank_on(crtc);

	vc4_hvs_atomic_enable(crtc, state);

	if (vc4_encoder->pre_crtc_configure)
		vc4_encoder->pre_crtc_configure(encoder, state);

	vc4_crtc_config_pv(crtc);

	CRTC_WRITE(PV_CONTROL, CRTC_READ(PV_CONTROL) | PV_CONTROL_EN);

	if (vc4_encoder->pre_crtc_enable)
		vc4_encoder->pre_crtc_enable(encoder, state);

	if (vc4_encoder->pre_crtc_configure)
		vc4_encoder->pre_crtc_configure(encoder);

	vc4_crtc_config_pv(crtc);

	CRTC_WRITE(PV_CONTROL, CRTC_READ(PV_CONTROL) | PV_CONTROL_EN);

	if (vc4_encoder->pre_crtc_enable)
		vc4_encoder->pre_crtc_enable(encoder);

	/* When feeding the transposer block the pixelvalve is unneeded and
	 * should not be enabled.
	 */
	CRTC_WRITE(PV_V_CONTROL,
		   CRTC_READ(PV_V_CONTROL) | PV_VCONTROL_VIDEN);

	if (vc4_encoder->post_crtc_enable)
<<<<<<< HEAD
		vc4_encoder->post_crtc_enable(encoder);
=======
		vc4_encoder->post_crtc_enable(encoder, state);
>>>>>>> f642729d
}

static enum drm_mode_status vc4_crtc_mode_valid(struct drm_crtc *crtc,
						const struct drm_display_mode *mode)
{
	/* Do not allow doublescan modes from user space */
	if (mode->flags & DRM_MODE_FLAG_DBLSCAN) {
		DRM_DEBUG_KMS("[CRTC:%d] Doublescan mode rejected.\n",
			      crtc->base.id);
		return MODE_NO_DBLESCAN;
	}

	return MODE_OK;
}

void vc4_crtc_get_margins(struct drm_crtc_state *state,
			  unsigned int *left, unsigned int *right,
			  unsigned int *top, unsigned int *bottom)
{
	struct vc4_crtc_state *vc4_state = to_vc4_crtc_state(state);
	struct drm_connector_state *conn_state;
	struct drm_connector *conn;
	int i;

	*left = vc4_state->margins.left;
	*right = vc4_state->margins.right;
	*top = vc4_state->margins.top;
	*bottom = vc4_state->margins.bottom;

	/* We have to interate over all new connector states because
	 * vc4_crtc_get_margins() might be called before
	 * vc4_crtc_atomic_check() which means margins info in vc4_crtc_state
	 * might be outdated.
	 */
	for_each_new_connector_in_state(state->state, conn, conn_state, i) {
		if (conn_state->crtc != state->crtc)
			continue;

		*left = conn_state->tv.margins.left;
		*right = conn_state->tv.margins.right;
		*top = conn_state->tv.margins.top;
		*bottom = conn_state->tv.margins.bottom;
		break;
	}
}

static int vc4_crtc_atomic_check(struct drm_crtc *crtc,
				 struct drm_atomic_state *state)
{
	struct drm_crtc_state *crtc_state = drm_atomic_get_new_crtc_state(state,
									  crtc);
	struct vc4_crtc_state *vc4_state = to_vc4_crtc_state(crtc_state);
	struct drm_connector *conn;
	struct drm_connector_state *conn_state;
	int ret, i;

	ret = vc4_hvs_atomic_check(crtc, state);
	if (ret)
		return ret;

	for_each_new_connector_in_state(state, conn, conn_state,
					i) {
		if (conn_state->crtc != crtc)
			continue;

		vc4_state->margins.left = conn_state->tv.margins.left;
		vc4_state->margins.right = conn_state->tv.margins.right;
		vc4_state->margins.top = conn_state->tv.margins.top;
		vc4_state->margins.bottom = conn_state->tv.margins.bottom;
		break;
	}

	return 0;
}

static int vc4_enable_vblank(struct drm_crtc *crtc)
{
	struct vc4_crtc *vc4_crtc = to_vc4_crtc(crtc);

	CRTC_WRITE(PV_INTEN, PV_INT_VFP_START);

	return 0;
}

static void vc4_disable_vblank(struct drm_crtc *crtc)
{
	struct vc4_crtc *vc4_crtc = to_vc4_crtc(crtc);

	CRTC_WRITE(PV_INTEN, 0);
}

static void vc4_crtc_handle_page_flip(struct vc4_crtc *vc4_crtc)
{
	struct drm_crtc *crtc = &vc4_crtc->base;
	struct drm_device *dev = crtc->dev;
	struct vc4_dev *vc4 = to_vc4_dev(dev);
	struct vc4_crtc_state *vc4_state = to_vc4_crtc_state(crtc->state);
	u32 chan = vc4_state->assigned_channel;
	unsigned long flags;

	spin_lock_irqsave(&dev->event_lock, flags);
	if (vc4_crtc->event &&
	    (vc4_state->mm.start == HVS_READ(SCALER_DISPLACTX(chan)) ||
	     vc4_state->feed_txp)) {
		drm_crtc_send_vblank_event(crtc, vc4_crtc->event);
		vc4_crtc->event = NULL;
		drm_crtc_vblank_put(crtc);

		/* Wait for the page flip to unmask the underrun to ensure that
		 * the display list was updated by the hardware. Before that
		 * happens, the HVS will be using the previous display list with
		 * the CRTC and encoder already reconfigured, leading to
		 * underruns. This can be seen when reconfiguring the CRTC.
		 */
		vc4_hvs_unmask_underrun(dev, chan);
	}
	spin_unlock_irqrestore(&dev->event_lock, flags);
}

void vc4_crtc_handle_vblank(struct vc4_crtc *crtc)
{
	crtc->t_vblank = ktime_get();
	drm_crtc_handle_vblank(&crtc->base);
	vc4_crtc_handle_page_flip(crtc);
}

static irqreturn_t vc4_crtc_irq_handler(int irq, void *data)
{
	struct vc4_crtc *vc4_crtc = data;
	u32 stat = CRTC_READ(PV_INTSTAT);
	irqreturn_t ret = IRQ_NONE;

	if (stat & PV_INT_VFP_START) {
		CRTC_WRITE(PV_INTSTAT, PV_INT_VFP_START);
		vc4_crtc_handle_vblank(vc4_crtc);
		ret = IRQ_HANDLED;
	}

	return ret;
}

struct vc4_async_flip_state {
	struct drm_crtc *crtc;
	struct drm_framebuffer *fb;
	struct drm_framebuffer *old_fb;
	struct drm_pending_vblank_event *event;

	struct vc4_seqno_cb cb;
};

/* Called when the V3D execution for the BO being flipped to is done, so that
 * we can actually update the plane's address to point to it.
 */
static void
vc4_async_page_flip_complete(struct vc4_seqno_cb *cb)
{
	struct vc4_async_flip_state *flip_state =
		container_of(cb, struct vc4_async_flip_state, cb);
	struct drm_crtc *crtc = flip_state->crtc;
	struct drm_device *dev = crtc->dev;
	struct drm_plane *plane = crtc->primary;

	vc4_plane_async_set_fb(plane, flip_state->fb);
	if (flip_state->event) {
		unsigned long flags;

		spin_lock_irqsave(&dev->event_lock, flags);
		drm_crtc_send_vblank_event(crtc, flip_state->event);
		spin_unlock_irqrestore(&dev->event_lock, flags);
	}

	drm_crtc_vblank_put(crtc);
	drm_framebuffer_put(flip_state->fb);

	/* Decrement the BO usecnt in order to keep the inc/dec calls balanced
	 * when the planes are updated through the async update path.
	 * FIXME: we should move to generic async-page-flip when it's
	 * available, so that we can get rid of this hand-made cleanup_fb()
	 * logic.
	 */
	if (flip_state->old_fb) {
		struct drm_gem_cma_object *cma_bo;
		struct vc4_bo *bo;

		cma_bo = drm_fb_cma_get_gem_obj(flip_state->old_fb, 0);
		bo = to_vc4_bo(&cma_bo->base);
		vc4_bo_dec_usecnt(bo);
		drm_framebuffer_put(flip_state->old_fb);
	}

	kfree(flip_state);
}

/* Implements async (non-vblank-synced) page flips.
 *
 * The page flip ioctl needs to return immediately, so we grab the
 * modeset semaphore on the pipe, and queue the address update for
 * when V3D is done with the BO being flipped to.
 */
static int vc4_async_page_flip(struct drm_crtc *crtc,
			       struct drm_framebuffer *fb,
			       struct drm_pending_vblank_event *event,
			       uint32_t flags)
{
	struct drm_device *dev = crtc->dev;
	struct drm_plane *plane = crtc->primary;
	int ret = 0;
	struct vc4_async_flip_state *flip_state;
	struct drm_gem_cma_object *cma_bo = drm_fb_cma_get_gem_obj(fb, 0);
	struct vc4_bo *bo = to_vc4_bo(&cma_bo->base);

	/* Increment the BO usecnt here, so that we never end up with an
	 * unbalanced number of vc4_bo_{dec,inc}_usecnt() calls when the
	 * plane is later updated through the non-async path.
	 * FIXME: we should move to generic async-page-flip when it's
	 * available, so that we can get rid of this hand-made prepare_fb()
	 * logic.
	 */
	ret = vc4_bo_inc_usecnt(bo);
	if (ret)
		return ret;

	flip_state = kzalloc(sizeof(*flip_state), GFP_KERNEL);
	if (!flip_state) {
		vc4_bo_dec_usecnt(bo);
		return -ENOMEM;
	}

	drm_framebuffer_get(fb);
	flip_state->fb = fb;
	flip_state->crtc = crtc;
	flip_state->event = event;

	/* Save the current FB before it's replaced by the new one in
	 * drm_atomic_set_fb_for_plane(). We'll need the old FB in
	 * vc4_async_page_flip_complete() to decrement the BO usecnt and keep
	 * it consistent.
	 * FIXME: we should move to generic async-page-flip when it's
	 * available, so that we can get rid of this hand-made cleanup_fb()
	 * logic.
	 */
	flip_state->old_fb = plane->state->fb;
	if (flip_state->old_fb)
		drm_framebuffer_get(flip_state->old_fb);

	WARN_ON(drm_crtc_vblank_get(crtc) != 0);

	/* Immediately update the plane's legacy fb pointer, so that later
	 * modeset prep sees the state that will be present when the semaphore
	 * is released.
	 */
	drm_atomic_set_fb_for_plane(plane->state, fb);

	vc4_queue_seqno_cb(dev, &flip_state->cb, bo->seqno,
			   vc4_async_page_flip_complete);

	/* Driver takes ownership of state on successful async commit. */
	return 0;
}

int vc4_page_flip(struct drm_crtc *crtc,
		  struct drm_framebuffer *fb,
		  struct drm_pending_vblank_event *event,
		  uint32_t flags,
		  struct drm_modeset_acquire_ctx *ctx)
{
	if (flags & DRM_MODE_PAGE_FLIP_ASYNC)
		return vc4_async_page_flip(crtc, fb, event, flags);
	else
		return drm_atomic_helper_page_flip(crtc, fb, event, flags, ctx);
}

struct drm_crtc_state *vc4_crtc_duplicate_state(struct drm_crtc *crtc)
{
	struct vc4_crtc_state *vc4_state, *old_vc4_state;

	vc4_state = kzalloc(sizeof(*vc4_state), GFP_KERNEL);
	if (!vc4_state)
		return NULL;

	old_vc4_state = to_vc4_crtc_state(crtc->state);
	vc4_state->feed_txp = old_vc4_state->feed_txp;
	vc4_state->margins = old_vc4_state->margins;
	vc4_state->assigned_channel = old_vc4_state->assigned_channel;

	__drm_atomic_helper_crtc_duplicate_state(crtc, &vc4_state->base);
	return &vc4_state->base;
}

void vc4_crtc_destroy_state(struct drm_crtc *crtc,
			    struct drm_crtc_state *state)
{
	struct vc4_dev *vc4 = to_vc4_dev(crtc->dev);
	struct vc4_crtc_state *vc4_state = to_vc4_crtc_state(state);

	if (drm_mm_node_allocated(&vc4_state->mm)) {
		unsigned long flags;

		spin_lock_irqsave(&vc4->hvs->mm_lock, flags);
		drm_mm_remove_node(&vc4_state->mm);
		spin_unlock_irqrestore(&vc4->hvs->mm_lock, flags);

	}

	drm_atomic_helper_crtc_destroy_state(crtc, state);
}

void vc4_crtc_reset(struct drm_crtc *crtc)
{
	struct vc4_crtc_state *vc4_crtc_state;

	if (crtc->state)
		vc4_crtc_destroy_state(crtc, crtc->state);

	vc4_crtc_state = kzalloc(sizeof(*vc4_crtc_state), GFP_KERNEL);
	if (!vc4_crtc_state) {
		crtc->state = NULL;
		return;
	}

	vc4_crtc_state->assigned_channel = VC4_HVS_CHANNEL_DISABLED;
	__drm_atomic_helper_crtc_reset(crtc, &vc4_crtc_state->base);
}

static const struct drm_crtc_funcs vc4_crtc_funcs = {
	.set_config = drm_atomic_helper_set_config,
	.destroy = vc4_crtc_destroy,
	.page_flip = vc4_page_flip,
	.set_property = NULL,
	.cursor_set = NULL, /* handled by drm_mode_cursor_universal */
	.cursor_move = NULL, /* handled by drm_mode_cursor_universal */
	.reset = vc4_crtc_reset,
	.atomic_duplicate_state = vc4_crtc_duplicate_state,
	.atomic_destroy_state = vc4_crtc_destroy_state,
	.enable_vblank = vc4_enable_vblank,
	.disable_vblank = vc4_disable_vblank,
	.get_vblank_timestamp = drm_crtc_vblank_helper_get_vblank_timestamp,
};

static const struct drm_crtc_helper_funcs vc4_crtc_helper_funcs = {
	.mode_valid = vc4_crtc_mode_valid,
	.atomic_check = vc4_crtc_atomic_check,
	.atomic_flush = vc4_hvs_atomic_flush,
	.atomic_enable = vc4_crtc_atomic_enable,
	.atomic_disable = vc4_crtc_atomic_disable,
	.get_scanout_position = vc4_crtc_get_scanout_position,
};

static const struct vc4_pv_data bcm2835_pv0_data = {
	.base = {
		.hvs_available_channels = BIT(0),
		.hvs_output = 0,
	},
	.debugfs_name = "crtc0_regs",
	.fifo_depth = 64,
	.pixels_per_clock = 1,
	.encoder_types = {
		[PV_CONTROL_CLK_SELECT_DSI] = VC4_ENCODER_TYPE_DSI0,
		[PV_CONTROL_CLK_SELECT_DPI_SMI_HDMI] = VC4_ENCODER_TYPE_DPI,
	},
};

static const struct vc4_pv_data bcm2835_pv1_data = {
	.base = {
		.hvs_available_channels = BIT(2),
		.hvs_output = 2,
	},
	.debugfs_name = "crtc1_regs",
	.fifo_depth = 64,
	.pixels_per_clock = 1,
	.encoder_types = {
		[PV_CONTROL_CLK_SELECT_DSI] = VC4_ENCODER_TYPE_DSI1,
		[PV_CONTROL_CLK_SELECT_DPI_SMI_HDMI] = VC4_ENCODER_TYPE_SMI,
	},
};

static const struct vc4_pv_data bcm2835_pv2_data = {
	.base = {
		.hvs_available_channels = BIT(1),
		.hvs_output = 1,
	},
	.debugfs_name = "crtc2_regs",
	.fifo_depth = 64,
	.pixels_per_clock = 1,
	.encoder_types = {
		[PV_CONTROL_CLK_SELECT_DPI_SMI_HDMI] = VC4_ENCODER_TYPE_HDMI0,
		[PV_CONTROL_CLK_SELECT_VEC] = VC4_ENCODER_TYPE_VEC,
	},
};

static const struct vc4_pv_data bcm2711_pv0_data = {
	.base = {
		.hvs_available_channels = BIT(0),
		.hvs_output = 0,
	},
	.debugfs_name = "crtc0_regs",
	.fifo_depth = 64,
	.pixels_per_clock = 1,
	.encoder_types = {
		[0] = VC4_ENCODER_TYPE_DSI0,
		[1] = VC4_ENCODER_TYPE_DPI,
	},
};

static const struct vc4_pv_data bcm2711_pv1_data = {
	.base = {
		.hvs_available_channels = BIT(0) | BIT(1) | BIT(2),
		.hvs_output = 3,
	},
	.debugfs_name = "crtc1_regs",
	.fifo_depth = 64,
	.pixels_per_clock = 1,
	.encoder_types = {
		[0] = VC4_ENCODER_TYPE_DSI1,
		[1] = VC4_ENCODER_TYPE_SMI,
	},
};

static const struct vc4_pv_data bcm2711_pv2_data = {
	.base = {
		.hvs_available_channels = BIT(0) | BIT(1) | BIT(2),
		.hvs_output = 4,
	},
	.debugfs_name = "crtc2_regs",
	.fifo_depth = 256,
	.pixels_per_clock = 2,
	.encoder_types = {
		[0] = VC4_ENCODER_TYPE_HDMI0,
	},
};

static const struct vc4_pv_data bcm2711_pv3_data = {
	.base = {
		.hvs_available_channels = BIT(1),
		.hvs_output = 1,
	},
	.debugfs_name = "crtc3_regs",
	.fifo_depth = 64,
	.pixels_per_clock = 1,
	.encoder_types = {
		[0] = VC4_ENCODER_TYPE_VEC,
	},
};

static const struct vc4_pv_data bcm2711_pv4_data = {
	.base = {
		.hvs_available_channels = BIT(0) | BIT(1) | BIT(2),
		.hvs_output = 5,
	},
	.debugfs_name = "crtc4_regs",
	.fifo_depth = 64,
	.pixels_per_clock = 2,
	.encoder_types = {
		[0] = VC4_ENCODER_TYPE_HDMI1,
	},
};

static const struct of_device_id vc4_crtc_dt_match[] = {
	{ .compatible = "brcm,bcm2835-pixelvalve0", .data = &bcm2835_pv0_data },
	{ .compatible = "brcm,bcm2835-pixelvalve1", .data = &bcm2835_pv1_data },
	{ .compatible = "brcm,bcm2835-pixelvalve2", .data = &bcm2835_pv2_data },
	{ .compatible = "brcm,bcm2711-pixelvalve0", .data = &bcm2711_pv0_data },
	{ .compatible = "brcm,bcm2711-pixelvalve1", .data = &bcm2711_pv1_data },
	{ .compatible = "brcm,bcm2711-pixelvalve2", .data = &bcm2711_pv2_data },
	{ .compatible = "brcm,bcm2711-pixelvalve3", .data = &bcm2711_pv3_data },
	{ .compatible = "brcm,bcm2711-pixelvalve4", .data = &bcm2711_pv4_data },
	{}
};

static void vc4_set_crtc_possible_masks(struct drm_device *drm,
					struct drm_crtc *crtc)
{
	struct vc4_crtc *vc4_crtc = to_vc4_crtc(crtc);
	const struct vc4_pv_data *pv_data = vc4_crtc_to_vc4_pv_data(vc4_crtc);
	const enum vc4_encoder_type *encoder_types = pv_data->encoder_types;
	struct drm_encoder *encoder;

	drm_for_each_encoder(encoder, drm) {
		struct vc4_encoder *vc4_encoder;
		int i;

		vc4_encoder = to_vc4_encoder(encoder);
		for (i = 0; i < ARRAY_SIZE(pv_data->encoder_types); i++) {
			if (vc4_encoder->type == encoder_types[i]) {
				vc4_encoder->clock_select = i;
				encoder->possible_crtcs |= drm_crtc_mask(crtc);
				break;
			}
		}
	}
}

int vc4_crtc_init(struct drm_device *drm, struct vc4_crtc *vc4_crtc,
		  const struct drm_crtc_funcs *crtc_funcs,
		  const struct drm_crtc_helper_funcs *crtc_helper_funcs)
{
	struct vc4_dev *vc4 = to_vc4_dev(drm);
	struct drm_crtc *crtc = &vc4_crtc->base;
	struct drm_plane *primary_plane;
	unsigned int i;

	/* For now, we create just the primary and the legacy cursor
	 * planes.  We should be able to stack more planes on easily,
	 * but to do that we would need to compute the bandwidth
	 * requirement of the plane configuration, and reject ones
	 * that will take too much.
	 */
	primary_plane = vc4_plane_init(drm, DRM_PLANE_TYPE_PRIMARY);
	if (IS_ERR(primary_plane)) {
		dev_err(drm->dev, "failed to construct primary plane\n");
		return PTR_ERR(primary_plane);
	}

	drm_crtc_init_with_planes(drm, crtc, primary_plane, NULL,
				  crtc_funcs, NULL);
	drm_crtc_helper_add(crtc, crtc_helper_funcs);

	if (!vc4->hvs->hvs5) {
		drm_mode_crtc_set_gamma_size(crtc, ARRAY_SIZE(vc4_crtc->lut_r));

		drm_crtc_enable_color_mgmt(crtc, 0, false, crtc->gamma_size);

		/* We support CTM, but only for one CRTC at a time. It's therefore
		 * implemented as private driver state in vc4_kms, not here.
		 */
		drm_crtc_enable_color_mgmt(crtc, 0, true, crtc->gamma_size);
	}

	for (i = 0; i < crtc->gamma_size; i++) {
		vc4_crtc->lut_r[i] = i;
		vc4_crtc->lut_g[i] = i;
		vc4_crtc->lut_b[i] = i;
	}

	return 0;
}

static int vc4_crtc_bind(struct device *dev, struct device *master, void *data)
{
	struct platform_device *pdev = to_platform_device(dev);
	struct drm_device *drm = dev_get_drvdata(master);
	const struct vc4_pv_data *pv_data;
	struct vc4_crtc *vc4_crtc;
	struct drm_crtc *crtc;
	struct drm_plane *destroy_plane, *temp;
	int ret;

	vc4_crtc = devm_kzalloc(dev, sizeof(*vc4_crtc), GFP_KERNEL);
	if (!vc4_crtc)
		return -ENOMEM;
	crtc = &vc4_crtc->base;

	pv_data = of_device_get_match_data(dev);
	if (!pv_data)
		return -ENODEV;
	vc4_crtc->data = &pv_data->base;
	vc4_crtc->pdev = pdev;

	vc4_crtc->regs = vc4_ioremap_regs(pdev, 0);
	if (IS_ERR(vc4_crtc->regs))
		return PTR_ERR(vc4_crtc->regs);

	vc4_crtc->regset.base = vc4_crtc->regs;
	vc4_crtc->regset.regs = crtc_regs;
	vc4_crtc->regset.nregs = ARRAY_SIZE(crtc_regs);

	ret = vc4_crtc_init(drm, vc4_crtc,
			    &vc4_crtc_funcs, &vc4_crtc_helper_funcs);
	if (ret)
		return ret;
	vc4_set_crtc_possible_masks(drm, crtc);

	CRTC_WRITE(PV_INTEN, 0);
	CRTC_WRITE(PV_INTSTAT, PV_INT_VFP_START);
	ret = devm_request_irq(dev, platform_get_irq(pdev, 0),
			       vc4_crtc_irq_handler,
			       IRQF_SHARED,
			       "vc4 crtc", vc4_crtc);
	if (ret)
		goto err_destroy_planes;

	platform_set_drvdata(pdev, vc4_crtc);

	vc4_debugfs_add_regset32(drm, pv_data->debugfs_name,
				 &vc4_crtc->regset);

	return 0;

err_destroy_planes:
	list_for_each_entry_safe(destroy_plane, temp,
				 &drm->mode_config.plane_list, head) {
		if (destroy_plane->possible_crtcs == drm_crtc_mask(crtc))
		    destroy_plane->funcs->destroy(destroy_plane);
	}

	return ret;
}

static void vc4_crtc_unbind(struct device *dev, struct device *master,
			    void *data)
{
	struct platform_device *pdev = to_platform_device(dev);
	struct vc4_crtc *vc4_crtc = dev_get_drvdata(dev);

	vc4_crtc_destroy(&vc4_crtc->base);

	CRTC_WRITE(PV_INTEN, 0);

	platform_set_drvdata(pdev, NULL);
}

static const struct component_ops vc4_crtc_ops = {
	.bind   = vc4_crtc_bind,
	.unbind = vc4_crtc_unbind,
};

static int vc4_crtc_dev_probe(struct platform_device *pdev)
{
	return component_add(&pdev->dev, &vc4_crtc_ops);
}

static int vc4_crtc_dev_remove(struct platform_device *pdev)
{
	component_del(&pdev->dev, &vc4_crtc_ops);
	return 0;
}

struct platform_driver vc4_crtc_driver = {
	.probe = vc4_crtc_dev_probe,
	.remove = vc4_crtc_dev_remove,
	.driver = {
		.name = "vc4_crtc",
		.of_match_table = vc4_crtc_dt_match,
	},
};<|MERGE_RESOLUTION|>--- conflicted
+++ resolved
@@ -305,7 +305,6 @@
 	u32 format = is_dsi ? PV_CONTROL_FORMAT_DSIV_24 : PV_CONTROL_FORMAT_24;
 	u8 ppc = pv_data->pixels_per_clock;
 	bool debug_dump_regs = false;
-<<<<<<< HEAD
 
 	if (debug_dump_regs) {
 		struct drm_printer p = drm_info_printer(&vc4_crtc->pdev->dev);
@@ -314,16 +313,6 @@
 		drm_print_regset32(&p, &vc4_crtc->regset);
 	}
 
-=======
-
-	if (debug_dump_regs) {
-		struct drm_printer p = drm_info_printer(&vc4_crtc->pdev->dev);
-		dev_info(&vc4_crtc->pdev->dev, "CRTC %d regs before:\n",
-			 drm_crtc_index(crtc));
-		drm_print_regset32(&p, &vc4_crtc->regset);
-	}
-
->>>>>>> f642729d
 	vc4_crtc_pixelvalve_reset(crtc);
 
 	CRTC_WRITE(PV_HORZA,
@@ -414,8 +403,9 @@
 		     SCALER_DISPCTRL_ENABLE);
 }
 
-<<<<<<< HEAD
-static int vc4_crtc_disable(struct drm_crtc *crtc, unsigned int channel)
+static int vc4_crtc_disable(struct drm_crtc *crtc,
+			    struct drm_atomic_state *state,
+			    unsigned int channel)
 {
 	struct drm_encoder *encoder = vc4_get_crtc_encoder(crtc);
 	struct vc4_encoder *vc4_encoder = to_vc4_encoder(encoder);
@@ -447,13 +437,13 @@
 	mdelay(20);
 
 	if (vc4_encoder && vc4_encoder->post_crtc_disable)
-		vc4_encoder->post_crtc_disable(encoder);
+		vc4_encoder->post_crtc_disable(encoder, state);
 
 	vc4_crtc_pixelvalve_reset(crtc);
 	vc4_hvs_stop_channel(dev, channel);
 
 	if (vc4_encoder && vc4_encoder->post_crtc_powerdown)
-		vc4_encoder->post_crtc_powerdown(encoder);
+		vc4_encoder->post_crtc_powerdown(encoder, state);
 
 	return 0;
 }
@@ -480,83 +470,6 @@
 	if (channel < 0)
 		return 0;
 
-	return vc4_crtc_disable(crtc, channel);
-}
-
-static void vc4_crtc_atomic_disable(struct drm_crtc *crtc,
-				    struct drm_crtc_state *old_state)
-{
-	struct vc4_crtc_state *old_vc4_state = to_vc4_crtc_state(old_state);
-	struct drm_device *dev = crtc->dev;
-
-=======
-static int vc4_crtc_disable(struct drm_crtc *crtc,
-			    struct drm_atomic_state *state,
-			    unsigned int channel)
-{
-	struct drm_encoder *encoder = vc4_get_crtc_encoder(crtc);
-	struct vc4_encoder *vc4_encoder = to_vc4_encoder(encoder);
-	struct vc4_crtc *vc4_crtc = to_vc4_crtc(crtc);
-	struct drm_device *dev = crtc->dev;
-	int ret;
-
-	CRTC_WRITE(PV_V_CONTROL,
-		   CRTC_READ(PV_V_CONTROL) & ~PV_VCONTROL_VIDEN);
-	ret = wait_for(!(CRTC_READ(PV_V_CONTROL) & PV_VCONTROL_VIDEN), 1);
-	WARN_ONCE(ret, "Timeout waiting for !PV_VCONTROL_VIDEN\n");
-
-	/*
-	 * This delay is needed to avoid to get a pixel stuck in an
-	 * unflushable FIFO between the pixelvalve and the HDMI
-	 * controllers on the BCM2711.
-	 *
-	 * Timing is fairly sensitive here, so mdelay is the safest
-	 * approach.
-	 *
-	 * If it was to be reworked, the stuck pixel happens on a
-	 * BCM2711 when changing mode with a good probability, so a
-	 * script that changes mode on a regular basis should trigger
-	 * the bug after less than 10 attempts. It manifests itself with
-	 * every pixels being shifted by one to the right, and thus the
-	 * last pixel of a line actually being displayed as the first
-	 * pixel on the next line.
-	 */
-	mdelay(20);
-
-	if (vc4_encoder && vc4_encoder->post_crtc_disable)
-		vc4_encoder->post_crtc_disable(encoder, state);
-
-	vc4_crtc_pixelvalve_reset(crtc);
-	vc4_hvs_stop_channel(dev, channel);
-
-	if (vc4_encoder && vc4_encoder->post_crtc_powerdown)
-		vc4_encoder->post_crtc_powerdown(encoder, state);
-
-	return 0;
-}
-
-int vc4_crtc_disable_at_boot(struct drm_crtc *crtc)
-{
-	struct drm_device *drm = crtc->dev;
-	struct vc4_crtc *vc4_crtc = to_vc4_crtc(crtc);
-	int channel;
-
-	if (!(of_device_is_compatible(vc4_crtc->pdev->dev.of_node,
-				      "brcm,bcm2711-pixelvalve2") ||
-	      of_device_is_compatible(vc4_crtc->pdev->dev.of_node,
-				      "brcm,bcm2711-pixelvalve4")))
-		return 0;
-
-	if (!(CRTC_READ(PV_CONTROL) & PV_CONTROL_EN))
-		return 0;
-
-	if (!(CRTC_READ(PV_V_CONTROL) & PV_VCONTROL_VIDEN))
-		return 0;
-
-	channel = vc4_hvs_get_fifo_from_output(drm, vc4_crtc->data->hvs_output);
-	if (channel < 0)
-		return 0;
-
 	return vc4_crtc_disable(crtc, NULL, channel);
 }
 
@@ -568,17 +481,12 @@
 	struct vc4_crtc_state *old_vc4_state = to_vc4_crtc_state(old_state);
 	struct drm_device *dev = crtc->dev;
 
->>>>>>> f642729d
 	require_hvs_enabled(dev);
 
 	/* Disable vblank irq handling before crtc is disabled. */
 	drm_crtc_vblank_off(crtc);
 
-<<<<<<< HEAD
-	vc4_crtc_disable(crtc, old_vc4_state->assigned_channel);
-=======
 	vc4_crtc_disable(crtc, state, old_vc4_state->assigned_channel);
->>>>>>> f642729d
 
 	/*
 	 * Make sure we issue a vblank event after disabling the CRTC if
@@ -621,16 +529,6 @@
 	if (vc4_encoder->pre_crtc_enable)
 		vc4_encoder->pre_crtc_enable(encoder, state);
 
-	if (vc4_encoder->pre_crtc_configure)
-		vc4_encoder->pre_crtc_configure(encoder);
-
-	vc4_crtc_config_pv(crtc);
-
-	CRTC_WRITE(PV_CONTROL, CRTC_READ(PV_CONTROL) | PV_CONTROL_EN);
-
-	if (vc4_encoder->pre_crtc_enable)
-		vc4_encoder->pre_crtc_enable(encoder);
-
 	/* When feeding the transposer block the pixelvalve is unneeded and
 	 * should not be enabled.
 	 */
@@ -638,11 +536,7 @@
 		   CRTC_READ(PV_V_CONTROL) | PV_VCONTROL_VIDEN);
 
 	if (vc4_encoder->post_crtc_enable)
-<<<<<<< HEAD
-		vc4_encoder->post_crtc_enable(encoder);
-=======
 		vc4_encoder->post_crtc_enable(encoder, state);
->>>>>>> f642729d
 }
 
 static enum drm_mode_status vc4_crtc_mode_valid(struct drm_crtc *crtc,
