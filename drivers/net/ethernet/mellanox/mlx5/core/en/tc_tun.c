/* SPDX-License-Identifier: GPL-2.0 OR Linux-OpenIB */
/* Copyright (c) 2018 Mellanox Technologies. */

#include <net/inet_ecn.h>
#include <net/vxlan.h>
#include <net/gre.h>
#include <net/geneve.h>
#include <net/bareudp.h>
#include "en/tc_tun.h"
#include "en/tc_priv.h"
#include "en_tc.h"
#include "rep/tc.h"
#include "rep/neigh.h"
#include "lag/lag.h"
#include "lag/mp.h"

struct mlx5e_tc_tun_route_attr {
	struct net_device *out_dev;
	struct net_device *route_dev;
	union {
		struct flowi4 fl4;
		struct flowi6 fl6;
	} fl;
	struct neighbour *n;
	u8 ttl;
};

#define TC_TUN_ROUTE_ATTR_INIT(name) struct mlx5e_tc_tun_route_attr name = {}

static void mlx5e_tc_tun_route_attr_cleanup(struct mlx5e_tc_tun_route_attr *attr)
{
	if (attr->n)
		neigh_release(attr->n);
	if (attr->route_dev)
		dev_put(attr->route_dev);
}

struct mlx5e_tc_tunnel *mlx5e_get_tc_tun(struct net_device *tunnel_dev)
{
	if (netif_is_vxlan(tunnel_dev))
		return &vxlan_tunnel;
	else if (netif_is_geneve(tunnel_dev))
		return &geneve_tunnel;
	else if (netif_is_gretap(tunnel_dev) ||
		 netif_is_ip6gretap(tunnel_dev))
		return &gre_tunnel;
	else if (netif_is_bareudp(tunnel_dev))
		return &mplsoudp_tunnel;
	else
		return NULL;
}

static int get_route_and_out_devs(struct mlx5e_priv *priv,
				  struct net_device *dev,
				  struct net_device **route_dev,
				  struct net_device **out_dev)
{
	struct net_device *uplink_dev, *uplink_upper, *real_dev;
	struct mlx5_eswitch *esw = priv->mdev->priv.eswitch;
	bool dst_is_lag_dev;

	real_dev = is_vlan_dev(dev) ? vlan_dev_real_dev(dev) : dev;
	uplink_dev = mlx5_eswitch_uplink_get_proto_dev(esw, REP_ETH);

	rcu_read_lock();
	uplink_upper = netdev_master_upper_dev_get_rcu(uplink_dev);
	/* mlx5_lag_is_sriov() is a blocking function which can't be called
	 * while holding rcu read lock. Take the net_device for correctness
	 * sake.
	 */
	if (uplink_upper)
		dev_hold(uplink_upper);
	rcu_read_unlock();

	dst_is_lag_dev = (uplink_upper &&
			  netif_is_lag_master(uplink_upper) &&
			  real_dev == uplink_upper &&
			  mlx5_lag_is_sriov(priv->mdev));
	if (uplink_upper)
		dev_put(uplink_upper);

	/* if the egress device isn't on the same HW e-switch or
	 * it's a LAG device, use the uplink
	 */
	*route_dev = dev;
	if (!netdev_port_same_parent_id(priv->netdev, real_dev) ||
	    dst_is_lag_dev || is_vlan_dev(*route_dev) ||
	    netif_is_ovs_master(*route_dev))
		*out_dev = uplink_dev;
	else if (mlx5e_eswitch_rep(dev) &&
		 mlx5e_is_valid_eswitch_fwd_dev(priv, dev))
		*out_dev = *route_dev;
	else
		return -EOPNOTSUPP;

	if (!mlx5e_eswitch_uplink_rep(*out_dev))
		return -EOPNOTSUPP;

	if (mlx5e_eswitch_uplink_rep(priv->netdev) && *out_dev != priv->netdev &&
	    !mlx5_lag_is_mpesw(priv->mdev))
		return -EOPNOTSUPP;

	return 0;
}

static int mlx5e_route_lookup_ipv4_get(struct mlx5e_priv *priv,
				       struct net_device *dev,
				       struct mlx5e_tc_tun_route_attr *attr)
{
	struct net_device *route_dev;
	struct net_device *out_dev;
	struct neighbour *n;
	struct rtable *rt;

#if IS_ENABLED(CONFIG_INET)
	struct mlx5_core_dev *mdev = priv->mdev;
	struct net_device *uplink_dev;
	int ret;

	if (mlx5_lag_is_multipath(mdev)) {
		struct mlx5_eswitch *esw = mdev->priv.eswitch;

		uplink_dev = mlx5_eswitch_uplink_get_proto_dev(esw, REP_ETH);
		attr->fl.fl4.flowi4_oif = uplink_dev->ifindex;
	} else {
		struct mlx5e_tc_tunnel *tunnel = mlx5e_get_tc_tun(dev);

		if (tunnel && tunnel->get_remote_ifindex)
			attr->fl.fl4.flowi4_oif = tunnel->get_remote_ifindex(dev);
	}

	rt = ip_route_output_key(dev_net(dev), &attr->fl.fl4);
	if (IS_ERR(rt))
		return PTR_ERR(rt);

	if (rt->rt_type != RTN_UNICAST) {
		ret = -ENETUNREACH;
		goto err_rt_release;
	}

	if (mlx5_lag_is_multipath(mdev) && rt->rt_gw_family != AF_INET) {
		ret = -ENETUNREACH;
		goto err_rt_release;
	}
#else
	return -EOPNOTSUPP;
#endif

	ret = get_route_and_out_devs(priv, rt->dst.dev, &route_dev, &out_dev);
	if (ret < 0)
		goto err_rt_release;
	dev_hold(route_dev);

	if (!attr->ttl)
		attr->ttl = ip4_dst_hoplimit(&rt->dst);
	n = dst_neigh_lookup(&rt->dst, &attr->fl.fl4.daddr);
	if (!n) {
		ret = -ENOMEM;
		goto err_dev_release;
	}

	ip_rt_put(rt);
	attr->route_dev = route_dev;
	attr->out_dev = out_dev;
	attr->n = n;
	return 0;

err_dev_release:
	dev_put(route_dev);
err_rt_release:
	ip_rt_put(rt);
	return ret;
}

static void mlx5e_route_lookup_ipv4_put(struct mlx5e_tc_tun_route_attr *attr)
{
	mlx5e_tc_tun_route_attr_cleanup(attr);
}

static const char *mlx5e_netdev_kind(struct net_device *dev)
{
	if (dev->rtnl_link_ops)
		return dev->rtnl_link_ops->kind;
	else
		return "unknown";
}

static int mlx5e_gen_ip_tunnel_header(char buf[], __u8 *ip_proto,
				      struct mlx5e_encap_entry *e)
{
	if (!e->tunnel) {
		pr_warn("mlx5: Cannot generate tunnel header for this tunnel\n");
		return -EOPNOTSUPP;
	}

	return e->tunnel->generate_ip_tun_hdr(buf, ip_proto, e);
}

static char *gen_eth_tnl_hdr(char *buf, struct net_device *dev,
			     struct mlx5e_encap_entry *e,
			     u16 proto)
{
	struct ethhdr *eth = (struct ethhdr *)buf;
	char *ip;

	ether_addr_copy(eth->h_dest, e->h_dest);
	ether_addr_copy(eth->h_source, dev->dev_addr);
	if (is_vlan_dev(dev)) {
		struct vlan_hdr *vlan = (struct vlan_hdr *)
					((char *)eth + ETH_HLEN);
		ip = (char *)vlan + VLAN_HLEN;
		eth->h_proto = vlan_dev_vlan_proto(dev);
		vlan->h_vlan_TCI = htons(vlan_dev_vlan_id(dev));
		vlan->h_vlan_encapsulated_proto = htons(proto);
	} else {
		eth->h_proto = htons(proto);
		ip = (char *)eth + ETH_HLEN;
	}

	return ip;
}

int mlx5e_tc_tun_create_header_ipv4(struct mlx5e_priv *priv,
				    struct net_device *mirred_dev,
				    struct mlx5e_encap_entry *e)
{
	int max_encap_size = MLX5_CAP_ESW(priv->mdev, max_encap_header_size);
	const struct ip_tunnel_key *tun_key = &e->tun_info->key;
	struct mlx5_pkt_reformat_params reformat_params;
	struct mlx5e_neigh m_neigh = {};
	TC_TUN_ROUTE_ATTR_INIT(attr);
	int ipv4_encap_size;
	char *encap_header;
	struct iphdr *ip;
	u8 nud_state;
	int err;

	/* add the IP fields */
	attr.fl.fl4.flowi4_tos = tun_key->tos & ~INET_ECN_MASK;
	attr.fl.fl4.daddr = tun_key->u.ipv4.dst;
	attr.fl.fl4.saddr = tun_key->u.ipv4.src;
	attr.ttl = tun_key->ttl;

	err = mlx5e_route_lookup_ipv4_get(priv, mirred_dev, &attr);
	if (err)
		return err;

	ipv4_encap_size =
		(is_vlan_dev(attr.route_dev) ? VLAN_ETH_HLEN : ETH_HLEN) +
		sizeof(struct iphdr) +
		e->tunnel->calc_hlen(e);

	if (max_encap_size < ipv4_encap_size) {
		mlx5_core_warn(priv->mdev, "encap size %d too big, max supported is %d\n",
			       ipv4_encap_size, max_encap_size);
		err = -EOPNOTSUPP;
		goto release_neigh;
	}

	encap_header = kzalloc(ipv4_encap_size, GFP_KERNEL);
	if (!encap_header) {
		err = -ENOMEM;
		goto release_neigh;
	}

	m_neigh.family = attr.n->ops->family;
	memcpy(&m_neigh.dst_ip, attr.n->primary_key, attr.n->tbl->key_len);
	e->out_dev = attr.out_dev;
	e->route_dev_ifindex = attr.route_dev->ifindex;

	/* It's important to add the neigh to the hash table before checking
	 * the neigh validity state. So if we'll get a notification, in case the
	 * neigh changes it's validity state, we would find the relevant neigh
	 * in the hash.
	 */
	err = mlx5e_rep_encap_entry_attach(netdev_priv(attr.out_dev), e, &m_neigh, attr.n->dev);
	if (err)
		goto free_encap;

	read_lock_bh(&attr.n->lock);
	nud_state = attr.n->nud_state;
	ether_addr_copy(e->h_dest, attr.n->ha);
	read_unlock_bh(&attr.n->lock);

	/* add ethernet header */
	ip = (struct iphdr *)gen_eth_tnl_hdr(encap_header, attr.route_dev, e,
					     ETH_P_IP);

	/* add ip header */
	ip->tos = tun_key->tos;
	ip->version = 0x4;
	ip->ihl = 0x5;
	ip->ttl = attr.ttl;
	ip->daddr = attr.fl.fl4.daddr;
	ip->saddr = attr.fl.fl4.saddr;

	/* add tunneling protocol header */
	err = mlx5e_gen_ip_tunnel_header((char *)ip + sizeof(struct iphdr),
					 &ip->protocol, e);
	if (err)
		goto destroy_neigh_entry;

<<<<<<< HEAD
=======
	e->encap_size = ipv4_encap_size;
	e->encap_header = encap_header;
	encap_header = NULL;

>>>>>>> de927f6c
	if (!(nud_state & NUD_VALID)) {
		neigh_event_send(attr.n, NULL);
		/* the encap entry will be made valid on neigh update event
		 * and not used before that.
		 */
		goto release_neigh;
	}

	memset(&reformat_params, 0, sizeof(reformat_params));
	reformat_params.type = e->reformat_type;
	reformat_params.size = e->encap_size;
	reformat_params.data = e->encap_header;
	e->pkt_reformat = mlx5_packet_reformat_alloc(priv->mdev, &reformat_params,
						     MLX5_FLOW_NAMESPACE_FDB);
	if (IS_ERR(e->pkt_reformat)) {
		err = PTR_ERR(e->pkt_reformat);
		goto destroy_neigh_entry;
	}

	e->encap_size = ipv4_encap_size;
	e->encap_header = encap_header;
	e->flags |= MLX5_ENCAP_ENTRY_VALID;
	mlx5e_rep_queue_neigh_stats_work(netdev_priv(attr.out_dev));
	mlx5e_route_lookup_ipv4_put(&attr);
	return err;

destroy_neigh_entry:
	mlx5e_rep_encap_entry_detach(netdev_priv(e->out_dev), e);
free_encap:
	kfree(encap_header);
release_neigh:
	mlx5e_route_lookup_ipv4_put(&attr);
	return err;
}

int mlx5e_tc_tun_update_header_ipv4(struct mlx5e_priv *priv,
				    struct net_device *mirred_dev,
				    struct mlx5e_encap_entry *e)
{
	int max_encap_size = MLX5_CAP_ESW(priv->mdev, max_encap_header_size);
	const struct ip_tunnel_key *tun_key = &e->tun_info->key;
	struct mlx5_pkt_reformat_params reformat_params;
	TC_TUN_ROUTE_ATTR_INIT(attr);
	int ipv4_encap_size;
	char *encap_header;
	struct iphdr *ip;
	u8 nud_state;
	int err;

	/* add the IP fields */
	attr.fl.fl4.flowi4_tos = tun_key->tos & ~INET_ECN_MASK;
	attr.fl.fl4.daddr = tun_key->u.ipv4.dst;
	attr.fl.fl4.saddr = tun_key->u.ipv4.src;
	attr.ttl = tun_key->ttl;

	err = mlx5e_route_lookup_ipv4_get(priv, mirred_dev, &attr);
	if (err)
		return err;

	ipv4_encap_size =
		(is_vlan_dev(attr.route_dev) ? VLAN_ETH_HLEN : ETH_HLEN) +
		sizeof(struct iphdr) +
		e->tunnel->calc_hlen(e);

	if (max_encap_size < ipv4_encap_size) {
		mlx5_core_warn(priv->mdev, "encap size %d too big, max supported is %d\n",
			       ipv4_encap_size, max_encap_size);
		err = -EOPNOTSUPP;
		goto release_neigh;
	}

	encap_header = kzalloc(ipv4_encap_size, GFP_KERNEL);
	if (!encap_header) {
		err = -ENOMEM;
		goto release_neigh;
	}

	e->route_dev_ifindex = attr.route_dev->ifindex;

	read_lock_bh(&attr.n->lock);
	nud_state = attr.n->nud_state;
	ether_addr_copy(e->h_dest, attr.n->ha);
	WRITE_ONCE(e->nhe->neigh_dev, attr.n->dev);
	read_unlock_bh(&attr.n->lock);

	/* add ethernet header */
	ip = (struct iphdr *)gen_eth_tnl_hdr(encap_header, attr.route_dev, e,
					     ETH_P_IP);

	/* add ip header */
	ip->tos = tun_key->tos;
	ip->version = 0x4;
	ip->ihl = 0x5;
	ip->ttl = attr.ttl;
	ip->daddr = attr.fl.fl4.daddr;
	ip->saddr = attr.fl.fl4.saddr;

	/* add tunneling protocol header */
	err = mlx5e_gen_ip_tunnel_header((char *)ip + sizeof(struct iphdr),
					 &ip->protocol, e);
	if (err)
		goto free_encap;

<<<<<<< HEAD
=======
	e->encap_size = ipv4_encap_size;
	kfree(e->encap_header);
	e->encap_header = encap_header;
	encap_header = NULL;

>>>>>>> de927f6c
	if (!(nud_state & NUD_VALID)) {
		neigh_event_send(attr.n, NULL);
		/* the encap entry will be made valid on neigh update event
		 * and not used before that.
		 */
		goto free_encap;
	}

	memset(&reformat_params, 0, sizeof(reformat_params));
	reformat_params.type = e->reformat_type;
	reformat_params.size = e->encap_size;
	reformat_params.data = e->encap_header;
	e->pkt_reformat = mlx5_packet_reformat_alloc(priv->mdev, &reformat_params,
						     MLX5_FLOW_NAMESPACE_FDB);
	if (IS_ERR(e->pkt_reformat)) {
		err = PTR_ERR(e->pkt_reformat);
		goto free_encap;
	}

	e->encap_size = ipv4_encap_size;
	kfree(e->encap_header);
	e->encap_header = encap_header;

	e->flags |= MLX5_ENCAP_ENTRY_VALID;
	mlx5e_rep_queue_neigh_stats_work(netdev_priv(attr.out_dev));
	mlx5e_route_lookup_ipv4_put(&attr);
	return err;

free_encap:
	kfree(encap_header);
release_neigh:
	mlx5e_route_lookup_ipv4_put(&attr);
	return err;
}

#if IS_ENABLED(CONFIG_INET) && IS_ENABLED(CONFIG_IPV6)
static int mlx5e_route_lookup_ipv6_get(struct mlx5e_priv *priv,
				       struct net_device *dev,
				       struct mlx5e_tc_tun_route_attr *attr)
{
	struct mlx5e_tc_tunnel *tunnel = mlx5e_get_tc_tun(dev);
	struct net_device *route_dev;
	struct net_device *out_dev;
	struct dst_entry *dst;
	struct neighbour *n;
	int ret;

	if (tunnel && tunnel->get_remote_ifindex)
		attr->fl.fl6.flowi6_oif = tunnel->get_remote_ifindex(dev);
	dst = ipv6_stub->ipv6_dst_lookup_flow(dev_net(dev), NULL, &attr->fl.fl6,
					      NULL);
	if (IS_ERR(dst))
		return PTR_ERR(dst);

	if (!attr->ttl)
		attr->ttl = ip6_dst_hoplimit(dst);

	ret = get_route_and_out_devs(priv, dst->dev, &route_dev, &out_dev);
	if (ret < 0)
		goto err_dst_release;

	dev_hold(route_dev);
	n = dst_neigh_lookup(dst, &attr->fl.fl6.daddr);
	if (!n) {
		ret = -ENOMEM;
		goto err_dev_release;
	}

	dst_release(dst);
	attr->out_dev = out_dev;
	attr->route_dev = route_dev;
	attr->n = n;
	return 0;

err_dev_release:
	dev_put(route_dev);
err_dst_release:
	dst_release(dst);
	return ret;
}

static void mlx5e_route_lookup_ipv6_put(struct mlx5e_tc_tun_route_attr *attr)
{
	mlx5e_tc_tun_route_attr_cleanup(attr);
}

int mlx5e_tc_tun_create_header_ipv6(struct mlx5e_priv *priv,
				    struct net_device *mirred_dev,
				    struct mlx5e_encap_entry *e)
{
	int max_encap_size = MLX5_CAP_ESW(priv->mdev, max_encap_header_size);
	const struct ip_tunnel_key *tun_key = &e->tun_info->key;
	struct mlx5_pkt_reformat_params reformat_params;
	struct mlx5e_neigh m_neigh = {};
	TC_TUN_ROUTE_ATTR_INIT(attr);
	struct ipv6hdr *ip6h;
	int ipv6_encap_size;
	char *encap_header;
	u8 nud_state;
	int err;

	attr.ttl = tun_key->ttl;
	attr.fl.fl6.flowlabel = ip6_make_flowinfo(tun_key->tos, tun_key->label);
	attr.fl.fl6.daddr = tun_key->u.ipv6.dst;
	attr.fl.fl6.saddr = tun_key->u.ipv6.src;

	err = mlx5e_route_lookup_ipv6_get(priv, mirred_dev, &attr);
	if (err)
		return err;

	ipv6_encap_size =
		(is_vlan_dev(attr.route_dev) ? VLAN_ETH_HLEN : ETH_HLEN) +
		sizeof(struct ipv6hdr) +
		e->tunnel->calc_hlen(e);

	if (max_encap_size < ipv6_encap_size) {
		mlx5_core_warn(priv->mdev, "encap size %d too big, max supported is %d\n",
			       ipv6_encap_size, max_encap_size);
		err = -EOPNOTSUPP;
		goto release_neigh;
	}

	encap_header = kzalloc(ipv6_encap_size, GFP_KERNEL);
	if (!encap_header) {
		err = -ENOMEM;
		goto release_neigh;
	}

	m_neigh.family = attr.n->ops->family;
	memcpy(&m_neigh.dst_ip, attr.n->primary_key, attr.n->tbl->key_len);
	e->out_dev = attr.out_dev;
	e->route_dev_ifindex = attr.route_dev->ifindex;

	/* It's important to add the neigh to the hash table before checking
	 * the neigh validity state. So if we'll get a notification, in case the
	 * neigh changes it's validity state, we would find the relevant neigh
	 * in the hash.
	 */
	err = mlx5e_rep_encap_entry_attach(netdev_priv(attr.out_dev), e, &m_neigh, attr.n->dev);
	if (err)
		goto free_encap;

	read_lock_bh(&attr.n->lock);
	nud_state = attr.n->nud_state;
	ether_addr_copy(e->h_dest, attr.n->ha);
	read_unlock_bh(&attr.n->lock);

	/* add ethernet header */
	ip6h = (struct ipv6hdr *)gen_eth_tnl_hdr(encap_header, attr.route_dev, e,
						 ETH_P_IPV6);

	/* add ip header */
	ip6_flow_hdr(ip6h, tun_key->tos, 0);
	/* the HW fills up ipv6 payload len */
	ip6h->hop_limit   = attr.ttl;
	ip6h->daddr	  = attr.fl.fl6.daddr;
	ip6h->saddr	  = attr.fl.fl6.saddr;

	/* add tunneling protocol header */
	err = mlx5e_gen_ip_tunnel_header((char *)ip6h + sizeof(struct ipv6hdr),
					 &ip6h->nexthdr, e);
	if (err)
		goto destroy_neigh_entry;

<<<<<<< HEAD
=======
	e->encap_size = ipv6_encap_size;
	e->encap_header = encap_header;
	encap_header = NULL;

>>>>>>> de927f6c
	if (!(nud_state & NUD_VALID)) {
		neigh_event_send(attr.n, NULL);
		/* the encap entry will be made valid on neigh update event
		 * and not used before that.
		 */
		goto release_neigh;
	}

	memset(&reformat_params, 0, sizeof(reformat_params));
	reformat_params.type = e->reformat_type;
	reformat_params.size = e->encap_size;
	reformat_params.data = e->encap_header;
	e->pkt_reformat = mlx5_packet_reformat_alloc(priv->mdev, &reformat_params,
						     MLX5_FLOW_NAMESPACE_FDB);
	if (IS_ERR(e->pkt_reformat)) {
		err = PTR_ERR(e->pkt_reformat);
		goto destroy_neigh_entry;
	}

	e->encap_size = ipv6_encap_size;
	e->encap_header = encap_header;
	e->flags |= MLX5_ENCAP_ENTRY_VALID;
	mlx5e_rep_queue_neigh_stats_work(netdev_priv(attr.out_dev));
	mlx5e_route_lookup_ipv6_put(&attr);
	return err;

destroy_neigh_entry:
	mlx5e_rep_encap_entry_detach(netdev_priv(e->out_dev), e);
free_encap:
	kfree(encap_header);
release_neigh:
	mlx5e_route_lookup_ipv6_put(&attr);
	return err;
}

int mlx5e_tc_tun_update_header_ipv6(struct mlx5e_priv *priv,
				    struct net_device *mirred_dev,
				    struct mlx5e_encap_entry *e)
{
	int max_encap_size = MLX5_CAP_ESW(priv->mdev, max_encap_header_size);
	const struct ip_tunnel_key *tun_key = &e->tun_info->key;
	struct mlx5_pkt_reformat_params reformat_params;
	TC_TUN_ROUTE_ATTR_INIT(attr);
	struct ipv6hdr *ip6h;
	int ipv6_encap_size;
	char *encap_header;
	u8 nud_state;
	int err;

	attr.ttl = tun_key->ttl;

	attr.fl.fl6.flowlabel = ip6_make_flowinfo(tun_key->tos, tun_key->label);
	attr.fl.fl6.daddr = tun_key->u.ipv6.dst;
	attr.fl.fl6.saddr = tun_key->u.ipv6.src;

	err = mlx5e_route_lookup_ipv6_get(priv, mirred_dev, &attr);
	if (err)
		return err;

	ipv6_encap_size =
		(is_vlan_dev(attr.route_dev) ? VLAN_ETH_HLEN : ETH_HLEN) +
		sizeof(struct ipv6hdr) +
		e->tunnel->calc_hlen(e);

	if (max_encap_size < ipv6_encap_size) {
		mlx5_core_warn(priv->mdev, "encap size %d too big, max supported is %d\n",
			       ipv6_encap_size, max_encap_size);
		err = -EOPNOTSUPP;
		goto release_neigh;
	}

	encap_header = kzalloc(ipv6_encap_size, GFP_KERNEL);
	if (!encap_header) {
		err = -ENOMEM;
		goto release_neigh;
	}

	e->route_dev_ifindex = attr.route_dev->ifindex;

	read_lock_bh(&attr.n->lock);
	nud_state = attr.n->nud_state;
	ether_addr_copy(e->h_dest, attr.n->ha);
	WRITE_ONCE(e->nhe->neigh_dev, attr.n->dev);
	read_unlock_bh(&attr.n->lock);

	/* add ethernet header */
	ip6h = (struct ipv6hdr *)gen_eth_tnl_hdr(encap_header, attr.route_dev, e,
						 ETH_P_IPV6);

	/* add ip header */
	ip6_flow_hdr(ip6h, tun_key->tos, 0);
	/* the HW fills up ipv6 payload len */
	ip6h->hop_limit   = attr.ttl;
	ip6h->daddr	  = attr.fl.fl6.daddr;
	ip6h->saddr	  = attr.fl.fl6.saddr;

	/* add tunneling protocol header */
	err = mlx5e_gen_ip_tunnel_header((char *)ip6h + sizeof(struct ipv6hdr),
					 &ip6h->nexthdr, e);
	if (err)
		goto free_encap;

<<<<<<< HEAD
=======
	e->encap_size = ipv6_encap_size;
	kfree(e->encap_header);
	e->encap_header = encap_header;
	encap_header = NULL;

>>>>>>> de927f6c
	if (!(nud_state & NUD_VALID)) {
		neigh_event_send(attr.n, NULL);
		/* the encap entry will be made valid on neigh update event
		 * and not used before that.
		 */
		goto free_encap;
	}

	memset(&reformat_params, 0, sizeof(reformat_params));
	reformat_params.type = e->reformat_type;
	reformat_params.size = e->encap_size;
	reformat_params.data = e->encap_header;
	e->pkt_reformat = mlx5_packet_reformat_alloc(priv->mdev, &reformat_params,
						     MLX5_FLOW_NAMESPACE_FDB);
	if (IS_ERR(e->pkt_reformat)) {
		err = PTR_ERR(e->pkt_reformat);
		goto free_encap;
	}

	e->encap_size = ipv6_encap_size;
	kfree(e->encap_header);
	e->encap_header = encap_header;

	e->flags |= MLX5_ENCAP_ENTRY_VALID;
	mlx5e_rep_queue_neigh_stats_work(netdev_priv(attr.out_dev));
	mlx5e_route_lookup_ipv6_put(&attr);
	return err;

free_encap:
	kfree(encap_header);
release_neigh:
	mlx5e_route_lookup_ipv6_put(&attr);
	return err;
}
#endif

int mlx5e_tc_tun_route_lookup(struct mlx5e_priv *priv,
			      struct mlx5_flow_spec *spec,
			      struct mlx5_flow_attr *flow_attr,
			      struct net_device *filter_dev)
{
	struct mlx5_esw_flow_attr *esw_attr = flow_attr->esw_attr;
	struct mlx5_eswitch *esw = priv->mdev->priv.eswitch;
	struct mlx5e_tc_int_port *int_port;
	TC_TUN_ROUTE_ATTR_INIT(attr);
	u16 vport_num;
	int err = 0;

	if (flow_attr->tun_ip_version == 4) {
		/* Addresses are swapped for decap */
		attr.fl.fl4.saddr = esw_attr->rx_tun_attr->dst_ip.v4;
		attr.fl.fl4.daddr = esw_attr->rx_tun_attr->src_ip.v4;
		err = mlx5e_route_lookup_ipv4_get(priv, filter_dev, &attr);
	}
#if IS_ENABLED(CONFIG_INET) && IS_ENABLED(CONFIG_IPV6)
	else if (flow_attr->tun_ip_version == 6) {
		/* Addresses are swapped for decap */
		attr.fl.fl6.saddr = esw_attr->rx_tun_attr->dst_ip.v6;
		attr.fl.fl6.daddr = esw_attr->rx_tun_attr->src_ip.v6;
		err = mlx5e_route_lookup_ipv6_get(priv, filter_dev, &attr);
	}
#endif
	else
		return 0;

	if (err)
		return err;

	if (attr.route_dev->netdev_ops == &mlx5e_netdev_ops &&
	    mlx5e_tc_is_vf_tunnel(attr.out_dev, attr.route_dev)) {
		err = mlx5e_tc_query_route_vport(attr.out_dev, attr.route_dev, &vport_num);
		if (err)
			goto out;

		esw_attr->rx_tun_attr->decap_vport = vport_num;
	} else if (netif_is_ovs_master(attr.route_dev) && mlx5e_tc_int_port_supported(esw)) {
		int_port = mlx5e_tc_int_port_get(mlx5e_get_int_port_priv(priv),
						 attr.route_dev->ifindex,
						 MLX5E_TC_INT_PORT_INGRESS);
		if (IS_ERR(int_port)) {
			err = PTR_ERR(int_port);
			goto out;
		}
		esw_attr->int_port = int_port;
	}

out:
	if (flow_attr->tun_ip_version == 4)
		mlx5e_route_lookup_ipv4_put(&attr);
#if IS_ENABLED(CONFIG_INET) && IS_ENABLED(CONFIG_IPV6)
	else if (flow_attr->tun_ip_version == 6)
		mlx5e_route_lookup_ipv6_put(&attr);
#endif
	return err;
}

bool mlx5e_tc_tun_device_to_offload(struct mlx5e_priv *priv,
				    struct net_device *netdev)
{
	struct mlx5e_tc_tunnel *tunnel = mlx5e_get_tc_tun(netdev);

	if (tunnel && tunnel->can_offload(priv))
		return true;
	else
		return false;
}

int mlx5e_tc_tun_init_encap_attr(struct net_device *tunnel_dev,
				 struct mlx5e_priv *priv,
				 struct mlx5e_encap_entry *e,
				 struct netlink_ext_ack *extack)
{
	struct mlx5e_tc_tunnel *tunnel = mlx5e_get_tc_tun(tunnel_dev);

	if (!tunnel) {
		e->reformat_type = -1;
		return -EOPNOTSUPP;
	}

	return tunnel->init_encap_attr(tunnel_dev, priv, e, extack);
}

int mlx5e_tc_tun_parse(struct net_device *filter_dev,
		       struct mlx5e_priv *priv,
		       struct mlx5_flow_spec *spec,
		       struct flow_cls_offload *f,
		       u8 *match_level)
{
	struct mlx5e_tc_tunnel *tunnel = mlx5e_get_tc_tun(filter_dev);
	struct flow_rule *rule = flow_cls_offload_flow_rule(f);
	void *headers_c = MLX5_ADDR_OF(fte_match_param, spec->match_criteria,
				       outer_headers);
	void *headers_v = MLX5_ADDR_OF(fte_match_param, spec->match_value,
				       outer_headers);
	struct netlink_ext_ack *extack = f->common.extack;
	int err = 0;

	if (!tunnel) {
		netdev_warn(priv->netdev,
			    "decapsulation offload is not supported for %s net device\n",
			    mlx5e_netdev_kind(filter_dev));
		err = -EOPNOTSUPP;
		goto out;
	}

	*match_level = tunnel->match_level;

	if (tunnel->parse_udp_ports) {
		err = tunnel->parse_udp_ports(priv, spec, f,
					      headers_c, headers_v);
		if (err)
			goto out;
	}

	if (tunnel->parse_tunnel) {
		err = tunnel->parse_tunnel(priv, spec, f,
					   headers_c, headers_v);
		if (err)
			goto out;
	}

	if (flow_rule_match_key(rule, FLOW_DISSECTOR_KEY_ENC_CONTROL)) {
		struct flow_dissector_key_basic key_basic = {};
		struct flow_dissector_key_basic mask_basic = {
			.n_proto = htons(0xFFFF),
		};
		struct flow_match_basic match_basic = {
			.key = &key_basic, .mask = &mask_basic,
		};
		struct flow_match_control match;
		u16 addr_type;

		flow_rule_match_enc_control(rule, &match);
		addr_type = match.key->addr_type;

		/* For tunnel addr_type used same key id`s as for non-tunnel */
		if (addr_type == FLOW_DISSECTOR_KEY_IPV4_ADDRS) {
			struct flow_match_ipv4_addrs match;

			flow_rule_match_enc_ipv4_addrs(rule, &match);
			MLX5_SET(fte_match_set_lyr_2_4, headers_c,
				 src_ipv4_src_ipv6.ipv4_layout.ipv4,
				 ntohl(match.mask->src));
			MLX5_SET(fte_match_set_lyr_2_4, headers_v,
				 src_ipv4_src_ipv6.ipv4_layout.ipv4,
				 ntohl(match.key->src));

			MLX5_SET(fte_match_set_lyr_2_4, headers_c,
				 dst_ipv4_dst_ipv6.ipv4_layout.ipv4,
				 ntohl(match.mask->dst));
			MLX5_SET(fte_match_set_lyr_2_4, headers_v,
				 dst_ipv4_dst_ipv6.ipv4_layout.ipv4,
				 ntohl(match.key->dst));

			key_basic.n_proto = htons(ETH_P_IP);
			mlx5e_tc_set_ethertype(priv->mdev, &match_basic, true,
					       headers_c, headers_v);
		} else if (addr_type == FLOW_DISSECTOR_KEY_IPV6_ADDRS) {
			struct flow_match_ipv6_addrs match;

			flow_rule_match_enc_ipv6_addrs(rule, &match);
			memcpy(MLX5_ADDR_OF(fte_match_set_lyr_2_4, headers_c,
					    src_ipv4_src_ipv6.ipv6_layout.ipv6),
			       &match.mask->src, MLX5_FLD_SZ_BYTES(ipv6_layout,
								   ipv6));
			memcpy(MLX5_ADDR_OF(fte_match_set_lyr_2_4, headers_v,
					    src_ipv4_src_ipv6.ipv6_layout.ipv6),
			       &match.key->src, MLX5_FLD_SZ_BYTES(ipv6_layout,
								  ipv6));

			memcpy(MLX5_ADDR_OF(fte_match_set_lyr_2_4, headers_c,
					    dst_ipv4_dst_ipv6.ipv6_layout.ipv6),
			       &match.mask->dst, MLX5_FLD_SZ_BYTES(ipv6_layout,
								   ipv6));
			memcpy(MLX5_ADDR_OF(fte_match_set_lyr_2_4, headers_v,
					    dst_ipv4_dst_ipv6.ipv6_layout.ipv6),
			       &match.key->dst, MLX5_FLD_SZ_BYTES(ipv6_layout,
								  ipv6));

			key_basic.n_proto = htons(ETH_P_IPV6);
			mlx5e_tc_set_ethertype(priv->mdev, &match_basic, true,
					       headers_c, headers_v);
		}
	}

	if (flow_rule_match_key(rule, FLOW_DISSECTOR_KEY_ENC_IP)) {
		struct flow_match_ip match;

		flow_rule_match_enc_ip(rule, &match);
		MLX5_SET(fte_match_set_lyr_2_4, headers_c, ip_ecn,
			 match.mask->tos & 0x3);
		MLX5_SET(fte_match_set_lyr_2_4, headers_v, ip_ecn,
			 match.key->tos & 0x3);

		MLX5_SET(fte_match_set_lyr_2_4, headers_c, ip_dscp,
			 match.mask->tos >> 2);
		MLX5_SET(fte_match_set_lyr_2_4, headers_v, ip_dscp,
			 match.key->tos  >> 2);

		MLX5_SET(fte_match_set_lyr_2_4, headers_c, ttl_hoplimit,
			 match.mask->ttl);
		MLX5_SET(fte_match_set_lyr_2_4, headers_v, ttl_hoplimit,
			 match.key->ttl);

		if (match.mask->ttl &&
		    !MLX5_CAP_ESW_FLOWTABLE_FDB
			(priv->mdev,
			 ft_field_support.outer_ipv4_ttl)) {
			NL_SET_ERR_MSG_MOD(extack,
					   "Matching on TTL is not supported");
			err = -EOPNOTSUPP;
			goto out;
		}
	}

	/* let software handle IP fragments */
	MLX5_SET(fte_match_set_lyr_2_4, headers_c, frag, 1);
	MLX5_SET(fte_match_set_lyr_2_4, headers_v, frag, 0);

	return 0;

out:
	return err;
}

int mlx5e_tc_tun_parse_udp_ports(struct mlx5e_priv *priv,
				 struct mlx5_flow_spec *spec,
				 struct flow_cls_offload *f,
				 void *headers_c,
				 void *headers_v)
{
	struct flow_rule *rule = flow_cls_offload_flow_rule(f);
	struct netlink_ext_ack *extack = f->common.extack;
	struct flow_match_ports enc_ports;

	/* Full udp dst port must be given */

	if (!flow_rule_match_key(rule, FLOW_DISSECTOR_KEY_ENC_PORTS)) {
		NL_SET_ERR_MSG_MOD(extack,
				   "UDP tunnel decap filter must include enc_dst_port condition");
		netdev_warn(priv->netdev,
			    "UDP tunnel decap filter must include enc_dst_port condition\n");
		return -EOPNOTSUPP;
	}

	flow_rule_match_enc_ports(rule, &enc_ports);

	if (memchr_inv(&enc_ports.mask->dst, 0xff,
		       sizeof(enc_ports.mask->dst))) {
		NL_SET_ERR_MSG_MOD(extack,
				   "UDP tunnel decap filter must match enc_dst_port fully");
		netdev_warn(priv->netdev,
			    "UDP tunnel decap filter must match enc_dst_port fully\n");
		return -EOPNOTSUPP;
	}

	/* match on UDP protocol and dst port number */

	MLX5_SET_TO_ONES(fte_match_set_lyr_2_4, headers_c, ip_protocol);
	MLX5_SET(fte_match_set_lyr_2_4, headers_v, ip_protocol, IPPROTO_UDP);

	MLX5_SET(fte_match_set_lyr_2_4, headers_c, udp_dport,
		 ntohs(enc_ports.mask->dst));
	MLX5_SET(fte_match_set_lyr_2_4, headers_v, udp_dport,
		 ntohs(enc_ports.key->dst));

	/* UDP src port on outer header is generated by HW,
	 * so it is probably a bad idea to request matching it.
	 * Nonetheless, it is allowed.
	 */

	MLX5_SET(fte_match_set_lyr_2_4, headers_c, udp_sport,
		 ntohs(enc_ports.mask->src));
	MLX5_SET(fte_match_set_lyr_2_4, headers_v, udp_sport,
		 ntohs(enc_ports.key->src));

	return 0;
}<|MERGE_RESOLUTION|>--- conflicted
+++ resolved
@@ -300,13 +300,10 @@
 	if (err)
 		goto destroy_neigh_entry;
 
-<<<<<<< HEAD
-=======
 	e->encap_size = ipv4_encap_size;
 	e->encap_header = encap_header;
 	encap_header = NULL;
 
->>>>>>> de927f6c
 	if (!(nud_state & NUD_VALID)) {
 		neigh_event_send(attr.n, NULL);
 		/* the encap entry will be made valid on neigh update event
@@ -326,8 +323,6 @@
 		goto destroy_neigh_entry;
 	}
 
-	e->encap_size = ipv4_encap_size;
-	e->encap_header = encap_header;
 	e->flags |= MLX5_ENCAP_ENTRY_VALID;
 	mlx5e_rep_queue_neigh_stats_work(netdev_priv(attr.out_dev));
 	mlx5e_route_lookup_ipv4_put(&attr);
@@ -410,20 +405,17 @@
 	if (err)
 		goto free_encap;
 
-<<<<<<< HEAD
-=======
 	e->encap_size = ipv4_encap_size;
 	kfree(e->encap_header);
 	e->encap_header = encap_header;
 	encap_header = NULL;
 
->>>>>>> de927f6c
 	if (!(nud_state & NUD_VALID)) {
 		neigh_event_send(attr.n, NULL);
 		/* the encap entry will be made valid on neigh update event
 		 * and not used before that.
 		 */
-		goto free_encap;
+		goto release_neigh;
 	}
 
 	memset(&reformat_params, 0, sizeof(reformat_params));
@@ -436,10 +428,6 @@
 		err = PTR_ERR(e->pkt_reformat);
 		goto free_encap;
 	}
-
-	e->encap_size = ipv4_encap_size;
-	kfree(e->encap_header);
-	e->encap_header = encap_header;
 
 	e->flags |= MLX5_ENCAP_ENTRY_VALID;
 	mlx5e_rep_queue_neigh_stats_work(netdev_priv(attr.out_dev));
@@ -582,13 +570,10 @@
 	if (err)
 		goto destroy_neigh_entry;
 
-<<<<<<< HEAD
-=======
 	e->encap_size = ipv6_encap_size;
 	e->encap_header = encap_header;
 	encap_header = NULL;
 
->>>>>>> de927f6c
 	if (!(nud_state & NUD_VALID)) {
 		neigh_event_send(attr.n, NULL);
 		/* the encap entry will be made valid on neigh update event
@@ -608,8 +593,6 @@
 		goto destroy_neigh_entry;
 	}
 
-	e->encap_size = ipv6_encap_size;
-	e->encap_header = encap_header;
 	e->flags |= MLX5_ENCAP_ENTRY_VALID;
 	mlx5e_rep_queue_neigh_stats_work(netdev_priv(attr.out_dev));
 	mlx5e_route_lookup_ipv6_put(&attr);
@@ -691,20 +674,17 @@
 	if (err)
 		goto free_encap;
 
-<<<<<<< HEAD
-=======
 	e->encap_size = ipv6_encap_size;
 	kfree(e->encap_header);
 	e->encap_header = encap_header;
 	encap_header = NULL;
 
->>>>>>> de927f6c
 	if (!(nud_state & NUD_VALID)) {
 		neigh_event_send(attr.n, NULL);
 		/* the encap entry will be made valid on neigh update event
 		 * and not used before that.
 		 */
-		goto free_encap;
+		goto release_neigh;
 	}
 
 	memset(&reformat_params, 0, sizeof(reformat_params));
@@ -717,10 +697,6 @@
 		err = PTR_ERR(e->pkt_reformat);
 		goto free_encap;
 	}
-
-	e->encap_size = ipv6_encap_size;
-	kfree(e->encap_header);
-	e->encap_header = encap_header;
 
 	e->flags |= MLX5_ENCAP_ENTRY_VALID;
 	mlx5e_rep_queue_neigh_stats_work(netdev_priv(attr.out_dev));
