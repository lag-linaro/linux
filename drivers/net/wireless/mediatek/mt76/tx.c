// SPDX-License-Identifier: ISC
/*
 * Copyright (C) 2016 Felix Fietkau <nbd@nbd.name>
 */

#include "mt76.h"

static int
mt76_txq_get_qid(struct ieee80211_txq *txq)
{
	if (!txq->sta)
		return MT_TXQ_BE;

	return txq->ac;
}

void
mt76_tx_check_agg_ssn(struct ieee80211_sta *sta, struct sk_buff *skb)
{
	struct ieee80211_hdr *hdr = (struct ieee80211_hdr *)skb->data;
	struct ieee80211_txq *txq;
	struct mt76_txq *mtxq;
	u8 tid;

	if (!sta || !ieee80211_is_data_qos(hdr->frame_control) ||
	    !ieee80211_is_data_present(hdr->frame_control))
		return;

	tid = skb->priority & IEEE80211_QOS_CTL_TAG1D_MASK;
	txq = sta->txq[tid];
	mtxq = (struct mt76_txq *)txq->drv_priv;
	if (!mtxq->aggr)
		return;

	mtxq->agg_ssn = le16_to_cpu(hdr->seq_ctrl) + 0x10;
}
EXPORT_SYMBOL_GPL(mt76_tx_check_agg_ssn);

void
mt76_tx_status_lock(struct mt76_dev *dev, struct sk_buff_head *list)
		   __acquires(&dev->status_list.lock)
{
	__skb_queue_head_init(list);
	spin_lock_bh(&dev->status_list.lock);
}
EXPORT_SYMBOL_GPL(mt76_tx_status_lock);

void
mt76_tx_status_unlock(struct mt76_dev *dev, struct sk_buff_head *list)
		      __releases(&dev->status_list.lock)
{
	struct ieee80211_hw *hw;
	struct sk_buff *skb;

	spin_unlock_bh(&dev->status_list.lock);

	while ((skb = __skb_dequeue(list)) != NULL) {
		hw = mt76_tx_status_get_hw(dev, skb);
		ieee80211_tx_status(hw, skb);
	}

}
EXPORT_SYMBOL_GPL(mt76_tx_status_unlock);

static void
__mt76_tx_status_skb_done(struct mt76_dev *dev, struct sk_buff *skb, u8 flags,
			  struct sk_buff_head *list)
{
	struct ieee80211_tx_info *info = IEEE80211_SKB_CB(skb);
	struct mt76_tx_cb *cb = mt76_tx_skb_cb(skb);
	u8 done = MT_TX_CB_DMA_DONE | MT_TX_CB_TXS_DONE;

	flags |= cb->flags;
	cb->flags = flags;

	if ((flags & done) != done)
		return;

	__skb_unlink(skb, &dev->status_list);

	/* Tx status can be unreliable. if it fails, mark the frame as ACKed */
	if (flags & MT_TX_CB_TXS_FAILED) {
		ieee80211_tx_info_clear_status(info);
		info->status.rates[0].idx = -1;
		info->flags |= IEEE80211_TX_STAT_ACK;
	}

	__skb_queue_tail(list, skb);
}

void
mt76_tx_status_skb_done(struct mt76_dev *dev, struct sk_buff *skb,
			struct sk_buff_head *list)
{
	__mt76_tx_status_skb_done(dev, skb, MT_TX_CB_TXS_DONE, list);
}
EXPORT_SYMBOL_GPL(mt76_tx_status_skb_done);

int
mt76_tx_status_skb_add(struct mt76_dev *dev, struct mt76_wcid *wcid,
		       struct sk_buff *skb)
{
	struct ieee80211_tx_info *info = IEEE80211_SKB_CB(skb);
	struct mt76_tx_cb *cb = mt76_tx_skb_cb(skb);
	int pid;

	if (!wcid)
		return MT_PACKET_ID_NO_ACK;

	if (info->flags & IEEE80211_TX_CTL_NO_ACK)
		return MT_PACKET_ID_NO_ACK;

	if (!(info->flags & (IEEE80211_TX_CTL_REQ_TX_STATUS |
			     IEEE80211_TX_CTL_RATE_CTRL_PROBE)))
		return MT_PACKET_ID_NO_SKB;

	spin_lock_bh(&dev->status_list.lock);

	memset(cb, 0, sizeof(*cb));
	wcid->packet_id = (wcid->packet_id + 1) & MT_PACKET_ID_MASK;
	if (wcid->packet_id == MT_PACKET_ID_NO_ACK ||
	    wcid->packet_id == MT_PACKET_ID_NO_SKB)
		wcid->packet_id = MT_PACKET_ID_FIRST;

	pid = wcid->packet_id;
	cb->wcid = wcid->idx;
	cb->pktid = pid;
	cb->jiffies = jiffies;

	__skb_queue_tail(&dev->status_list, skb);
	spin_unlock_bh(&dev->status_list.lock);

	return pid;
}
EXPORT_SYMBOL_GPL(mt76_tx_status_skb_add);

struct sk_buff *
mt76_tx_status_skb_get(struct mt76_dev *dev, struct mt76_wcid *wcid, int pktid,
		       struct sk_buff_head *list)
{
	struct sk_buff *skb, *tmp;

	skb_queue_walk_safe(&dev->status_list, skb, tmp) {
		struct mt76_tx_cb *cb = mt76_tx_skb_cb(skb);

		if (wcid && cb->wcid != wcid->idx)
			continue;

		if (cb->pktid == pktid)
			return skb;

		if (pktid >= 0 && !time_after(jiffies, cb->jiffies +
					      MT_TX_STATUS_SKB_TIMEOUT))
			continue;

		__mt76_tx_status_skb_done(dev, skb, MT_TX_CB_TXS_FAILED |
						    MT_TX_CB_TXS_DONE, list);
	}

	return NULL;
}
EXPORT_SYMBOL_GPL(mt76_tx_status_skb_get);

void
mt76_tx_status_check(struct mt76_dev *dev, struct mt76_wcid *wcid, bool flush)
{
	struct sk_buff_head list;

	mt76_tx_status_lock(dev, &list);
	mt76_tx_status_skb_get(dev, wcid, flush ? -1 : 0, &list);
	mt76_tx_status_unlock(dev, &list);
}
EXPORT_SYMBOL_GPL(mt76_tx_status_check);

static void
mt76_tx_check_non_aql(struct mt76_dev *dev, u16 wcid_idx, struct sk_buff *skb)
{
	struct ieee80211_tx_info *info = IEEE80211_SKB_CB(skb);
	struct mt76_wcid *wcid;
	int pending;

	if (info->tx_time_est)
		return;

	if (wcid_idx >= ARRAY_SIZE(dev->wcid))
		return;

	rcu_read_lock();

	wcid = rcu_dereference(dev->wcid[wcid_idx]);
	if (wcid) {
		pending = atomic_dec_return(&wcid->non_aql_packets);
		if (pending < 0)
			atomic_cmpxchg(&wcid->non_aql_packets, pending, 0);
	}

	rcu_read_unlock();
}

void mt76_tx_complete_skb(struct mt76_dev *dev, u16 wcid_idx, struct sk_buff *skb)
{
	struct ieee80211_hw *hw;
	struct sk_buff_head list;

	mt76_tx_check_non_aql(dev, wcid_idx, skb);

#ifdef CONFIG_NL80211_TESTMODE
	if (mt76_is_testmode_skb(dev, skb, &hw)) {
		struct mt76_phy *phy = hw->priv;

		if (skb == phy->test.tx_skb)
			phy->test.tx_done++;
		if (phy->test.tx_queued == phy->test.tx_done)
			wake_up(&dev->tx_wait);

		ieee80211_free_txskb(hw, skb);
		return;
	}
#endif

	mt76_tx_check_non_aql(dev, wcid_idx, skb);

	if (!skb->prev) {
		hw = mt76_tx_status_get_hw(dev, skb);
		ieee80211_free_txskb(hw, skb);
		return;
	}

	mt76_tx_status_lock(dev, &list);
	__mt76_tx_status_skb_done(dev, skb, MT_TX_CB_DMA_DONE, &list);
	mt76_tx_status_unlock(dev, &list);
}
EXPORT_SYMBOL_GPL(mt76_tx_complete_skb);

static int
<<<<<<< HEAD
__mt76_tx_queue_skb(struct mt76_dev *dev, int qid, struct sk_buff *skb,
=======
__mt76_tx_queue_skb(struct mt76_phy *phy, int qid, struct sk_buff *skb,
>>>>>>> f642729d
		    struct mt76_wcid *wcid, struct ieee80211_sta *sta,
		    bool *stop)
{
	struct ieee80211_tx_info *info = IEEE80211_SKB_CB(skb);
<<<<<<< HEAD
	struct mt76_queue *q;
=======
	struct mt76_queue *q = phy->q_tx[qid];
	struct mt76_dev *dev = phy->dev;
>>>>>>> f642729d
	bool non_aql;
	int pending;
	int idx;

	non_aql = !info->tx_time_est;
<<<<<<< HEAD
	idx = dev->queue_ops->tx_queue_skb(dev, qid, skb, wcid, sta);
=======
	idx = dev->queue_ops->tx_queue_skb(dev, q, skb, wcid, sta);
>>>>>>> f642729d
	if (idx < 0 || !sta || !non_aql)
		return idx;

	wcid = (struct mt76_wcid *)sta->drv_priv;
<<<<<<< HEAD
	q = dev->q_tx[qid];
=======
>>>>>>> f642729d
	q->entry[idx].wcid = wcid->idx;
	pending = atomic_inc_return(&wcid->non_aql_packets);
	if (stop && pending >= MT_MAX_NON_AQL_PKT)
		*stop = true;

	return idx;
}

void
mt76_tx(struct mt76_phy *phy, struct ieee80211_sta *sta,
	struct mt76_wcid *wcid, struct sk_buff *skb)
{
	struct mt76_dev *dev = phy->dev;
	struct ieee80211_tx_info *info = IEEE80211_SKB_CB(skb);
	struct ieee80211_hdr *hdr = (struct ieee80211_hdr *)skb->data;
	struct mt76_queue *q;
	int qid = skb_get_queue_mapping(skb);
	bool ext_phy = phy != &dev->phy;

	if (mt76_testmode_enabled(phy)) {
		ieee80211_free_txskb(phy->hw, skb);
		return;
	}

	if (WARN_ON(qid >= MT_TXQ_PSD)) {
		qid = MT_TXQ_BE;
		skb_set_queue_mapping(skb, qid);
	}

	if ((dev->drv->drv_flags & MT_DRV_HW_MGMT_TXQ) &&
	    !(info->flags & IEEE80211_TX_CTL_HW_80211_ENCAP) &&
	    !ieee80211_is_data(hdr->frame_control) &&
	    !ieee80211_is_bufferable_mmpdu(hdr->frame_control)) {
		qid = MT_TXQ_PSD;
		skb_set_queue_mapping(skb, qid);
	}

	if (!(wcid->tx_info & MT_WCID_TX_INFO_SET))
		ieee80211_get_tx_rates(info->control.vif, sta, skb,
				       info->control.rates, 1);

	if (ext_phy)
		info->hw_queue |= MT_TX_HW_QUEUE_EXT_PHY;

<<<<<<< HEAD
	q = dev->q_tx[qid];

	spin_lock_bh(&q->lock);
	__mt76_tx_queue_skb(dev, qid, skb, wcid, sta, NULL);
=======
	q = phy->q_tx[qid];

	spin_lock_bh(&q->lock);
	__mt76_tx_queue_skb(phy, qid, skb, wcid, sta, NULL);
>>>>>>> f642729d
	dev->queue_ops->kick(dev, q);
	spin_unlock_bh(&q->lock);
}
EXPORT_SYMBOL_GPL(mt76_tx);

static struct sk_buff *
mt76_txq_dequeue(struct mt76_phy *phy, struct mt76_txq *mtxq)
{
	struct ieee80211_txq *txq = mtxq_to_txq(mtxq);
	struct ieee80211_tx_info *info;
	bool ext_phy = phy != &phy->dev->phy;
	struct sk_buff *skb;

	skb = ieee80211_tx_dequeue(phy->hw, txq);
	if (!skb)
		return NULL;

	info = IEEE80211_SKB_CB(skb);
	if (ext_phy)
		info->hw_queue |= MT_TX_HW_QUEUE_EXT_PHY;

	return skb;
}

static void
mt76_queue_ps_skb(struct mt76_phy *phy, struct ieee80211_sta *sta,
		  struct sk_buff *skb, bool last)
{
	struct mt76_wcid *wcid = (struct mt76_wcid *)sta->drv_priv;
	struct ieee80211_tx_info *info = IEEE80211_SKB_CB(skb);

	info->control.flags |= IEEE80211_TX_CTRL_PS_RESPONSE;
	if (last)
		info->flags |= IEEE80211_TX_STATUS_EOSP |
			       IEEE80211_TX_CTL_REQ_TX_STATUS;

	mt76_skb_set_moredata(skb, !last);
<<<<<<< HEAD
	__mt76_tx_queue_skb(dev, MT_TXQ_PSD, skb, wcid, sta, NULL);
=======
	__mt76_tx_queue_skb(phy, MT_TXQ_PSD, skb, wcid, sta, NULL);
>>>>>>> f642729d
}

void
mt76_release_buffered_frames(struct ieee80211_hw *hw, struct ieee80211_sta *sta,
			     u16 tids, int nframes,
			     enum ieee80211_frame_release_type reason,
			     bool more_data)
{
	struct mt76_phy *phy = hw->priv;
	struct mt76_dev *dev = phy->dev;
	struct sk_buff *last_skb = NULL;
<<<<<<< HEAD
	struct mt76_queue *hwq = dev->q_tx[MT_TXQ_PSD];
=======
	struct mt76_queue *hwq = phy->q_tx[MT_TXQ_PSD];
>>>>>>> f642729d
	int i;

	spin_lock_bh(&hwq->lock);
	for (i = 0; tids && nframes; i++, tids >>= 1) {
		struct ieee80211_txq *txq = sta->txq[i];
		struct mt76_txq *mtxq = (struct mt76_txq *)txq->drv_priv;
		struct sk_buff *skb;

		if (!(tids & 1))
			continue;

		do {
			skb = mt76_txq_dequeue(phy, mtxq);
			if (!skb)
				break;

			nframes--;
			if (last_skb)
				mt76_queue_ps_skb(phy, sta, last_skb, false);

			last_skb = skb;
		} while (nframes);
	}

	if (last_skb) {
		mt76_queue_ps_skb(phy, sta, last_skb, true);
		dev->queue_ops->kick(dev, hwq);
	} else {
		ieee80211_sta_eosp(sta);
	}

	spin_unlock_bh(&hwq->lock);
}
EXPORT_SYMBOL_GPL(mt76_release_buffered_frames);

static bool
mt76_txq_stopped(struct mt76_queue *q)
{
	return q->stopped || q->blocked ||
	       q->queued + MT_TXQ_FREE_THR >= q->ndesc;
}

static int
mt76_txq_send_burst(struct mt76_phy *phy, struct mt76_queue *q,
		    struct mt76_txq *mtxq)
{
	struct mt76_dev *dev = phy->dev;
	struct ieee80211_txq *txq = mtxq_to_txq(mtxq);
	enum mt76_txq_id qid = mt76_txq_get_qid(txq);
	struct mt76_wcid *wcid = mtxq->wcid;
	struct ieee80211_tx_info *info;
	struct sk_buff *skb;
	int n_frames = 1;
	bool stop = false;
	int idx;

	if (test_bit(MT_WCID_FLAG_PS, &wcid->flags))
		return 0;

	if (atomic_read(&wcid->non_aql_packets) >= MT_MAX_NON_AQL_PKT)
		return 0;

	skb = mt76_txq_dequeue(phy, mtxq);
	if (!skb)
		return 0;

	info = IEEE80211_SKB_CB(skb);
	if (!(wcid->tx_info & MT_WCID_TX_INFO_SET))
		ieee80211_get_tx_rates(txq->vif, txq->sta, skb,
				       info->control.rates, 1);

<<<<<<< HEAD
	idx = __mt76_tx_queue_skb(dev, qid, skb, wcid, txq->sta, &stop);
=======
	idx = __mt76_tx_queue_skb(phy, qid, skb, wcid, txq->sta, &stop);
>>>>>>> f642729d
	if (idx < 0)
		return idx;

	do {
		if (test_bit(MT76_STATE_PM, &phy->state) ||
		    test_bit(MT76_RESET, &phy->state))
			return -EBUSY;

<<<<<<< HEAD
		if (stop)
			break;

		if (q->queued + MT_TXQ_FREE_THR >= q->ndesc)
			break;

=======
		if (stop || mt76_txq_stopped(q))
			break;

>>>>>>> f642729d
		skb = mt76_txq_dequeue(phy, mtxq);
		if (!skb)
			break;

		info = IEEE80211_SKB_CB(skb);
		if (!(wcid->tx_info & MT_WCID_TX_INFO_SET))
			ieee80211_get_tx_rates(txq->vif, txq->sta, skb,
					       info->control.rates, 1);

<<<<<<< HEAD
		idx = __mt76_tx_queue_skb(dev, qid, skb, wcid, txq->sta, &stop);
=======
		idx = __mt76_tx_queue_skb(phy, qid, skb, wcid, txq->sta, &stop);
>>>>>>> f642729d
		if (idx < 0)
			break;

		n_frames++;
	} while (1);

	dev->queue_ops->kick(dev, q);

	return n_frames;
}

static int
mt76_txq_schedule_list(struct mt76_phy *phy, enum mt76_txq_id qid)
{
	struct mt76_queue *q = phy->q_tx[qid];
	struct mt76_dev *dev = phy->dev;
<<<<<<< HEAD
	struct mt76_queue *q = dev->q_tx[qid];
=======
>>>>>>> f642729d
	struct ieee80211_txq *txq;
	struct mt76_txq *mtxq;
	struct mt76_wcid *wcid;
	int ret = 0;

<<<<<<< HEAD
	spin_lock_bh(&q->lock);
=======
>>>>>>> f642729d
	while (1) {
		if (test_bit(MT76_STATE_PM, &phy->state) ||
		    test_bit(MT76_RESET, &phy->state)) {
			ret = -EBUSY;
			break;
		}

<<<<<<< HEAD
		if (q->queued + MT_TXQ_FREE_THR >= q->ndesc)
			break;
=======
		if (dev->queue_ops->tx_cleanup &&
		    q->queued + 2 * MT_TXQ_FREE_THR >= q->ndesc) {
			dev->queue_ops->tx_cleanup(dev, q, false);
		}
>>>>>>> f642729d

		txq = ieee80211_next_txq(phy->hw, qid);
		if (!txq)
			break;

		mtxq = (struct mt76_txq *)txq->drv_priv;
		wcid = mtxq->wcid;
		if (wcid && test_bit(MT_WCID_FLAG_PS, &wcid->flags))
			continue;

		spin_lock_bh(&q->lock);

		if (mtxq->send_bar && mtxq->aggr) {
			struct ieee80211_txq *txq = mtxq_to_txq(mtxq);
			struct ieee80211_sta *sta = txq->sta;
			struct ieee80211_vif *vif = txq->vif;
			u16 agg_ssn = mtxq->agg_ssn;
			u8 tid = txq->tid;

			mtxq->send_bar = false;
			spin_unlock_bh(&q->lock);
			ieee80211_send_bar(vif, sta->addr, tid, agg_ssn);
			spin_lock_bh(&q->lock);
		}

<<<<<<< HEAD
		ret += mt76_txq_send_burst(phy, q, mtxq);
		ieee80211_return_txq(phy->hw, txq, false);
	}
	spin_unlock_bh(&q->lock);
=======
		if (!mt76_txq_stopped(q))
			ret += mt76_txq_send_burst(phy, q, mtxq);

		spin_unlock_bh(&q->lock);

		ieee80211_return_txq(phy->hw, txq, false);
	}
>>>>>>> f642729d

	return ret;
}

void mt76_txq_schedule(struct mt76_phy *phy, enum mt76_txq_id qid)
{
	int len;

	if (qid >= 4)
		return;

	rcu_read_lock();

	do {
		ieee80211_txq_schedule_start(phy->hw, qid);
		len = mt76_txq_schedule_list(phy, qid);
		ieee80211_txq_schedule_end(phy->hw, qid);
	} while (len > 0);

	rcu_read_unlock();
}
EXPORT_SYMBOL_GPL(mt76_txq_schedule);

void mt76_txq_schedule_all(struct mt76_phy *phy)
{
	int i;

	for (i = 0; i <= MT_TXQ_BK; i++)
		mt76_txq_schedule(phy, i);
}
EXPORT_SYMBOL_GPL(mt76_txq_schedule_all);

void mt76_tx_worker(struct mt76_worker *w)
{
	struct mt76_dev *dev = container_of(w, struct mt76_dev, tx_worker);

	mt76_txq_schedule_all(&dev->phy);
	if (dev->phy2)
		mt76_txq_schedule_all(dev->phy2);

#ifdef CONFIG_NL80211_TESTMODE
	if (dev->phy.test.tx_pending)
		mt76_testmode_tx_pending(&dev->phy);
	if (dev->phy2 && dev->phy2->test.tx_pending)
		mt76_testmode_tx_pending(dev->phy2);
#endif
}

void mt76_stop_tx_queues(struct mt76_phy *phy, struct ieee80211_sta *sta,
			 bool send_bar)
{
	int i;

	for (i = 0; i < ARRAY_SIZE(sta->txq); i++) {
		struct ieee80211_txq *txq = sta->txq[i];
		struct mt76_queue *hwq;
		struct mt76_txq *mtxq;

		if (!txq)
			continue;

<<<<<<< HEAD
		hwq = dev->q_tx[mt76_txq_get_qid(txq)];
=======
		hwq = phy->q_tx[mt76_txq_get_qid(txq)];
>>>>>>> f642729d
		mtxq = (struct mt76_txq *)txq->drv_priv;

		spin_lock_bh(&hwq->lock);
		mtxq->send_bar = mtxq->aggr && send_bar;
		spin_unlock_bh(&hwq->lock);
	}
}
EXPORT_SYMBOL_GPL(mt76_stop_tx_queues);

void mt76_wake_tx_queue(struct ieee80211_hw *hw, struct ieee80211_txq *txq)
{
	struct mt76_phy *phy = hw->priv;
	struct mt76_dev *dev = phy->dev;

	if (!test_bit(MT76_STATE_RUNNING, &phy->state))
		return;

	mt76_worker_schedule(&dev->tx_worker);
}
EXPORT_SYMBOL_GPL(mt76_wake_tx_queue);

u8 mt76_ac_to_hwq(u8 ac)
{
	static const u8 wmm_queue_map[] = {
		[IEEE80211_AC_BE] = 0,
		[IEEE80211_AC_BK] = 1,
		[IEEE80211_AC_VI] = 2,
		[IEEE80211_AC_VO] = 3,
	};

	if (WARN_ON(ac >= IEEE80211_NUM_ACS))
		return 0;

	return wmm_queue_map[ac];
}
EXPORT_SYMBOL_GPL(mt76_ac_to_hwq);

int mt76_skb_adjust_pad(struct sk_buff *skb, int pad)
{
	struct sk_buff *iter, *last = skb;

	/* First packet of a A-MSDU burst keeps track of the whole burst
	 * length, need to update length of it and the last packet.
	 */
	skb_walk_frags(skb, iter) {
		last = iter;
		if (!iter->next) {
			skb->data_len += pad;
			skb->len += pad;
			break;
		}
	}

	if (skb_pad(last, pad))
		return -ENOMEM;

	__skb_put(last, pad);

	return 0;
}
EXPORT_SYMBOL_GPL(mt76_skb_adjust_pad);

void mt76_queue_tx_complete(struct mt76_dev *dev, struct mt76_queue *q,
			    struct mt76_queue_entry *e)
{
	if (e->skb)
		dev->drv->tx_complete_skb(dev, e);

	spin_lock_bh(&q->lock);
	q->tail = (q->tail + 1) % q->ndesc;
	q->queued--;
	spin_unlock_bh(&q->lock);
}
EXPORT_SYMBOL_GPL(mt76_queue_tx_complete);<|MERGE_RESOLUTION|>--- conflicted
+++ resolved
@@ -218,8 +218,6 @@
 	}
 #endif
 
-	mt76_tx_check_non_aql(dev, wcid_idx, skb);
-
 	if (!skb->prev) {
 		hw = mt76_tx_status_get_hw(dev, skb);
 		ieee80211_free_txskb(hw, skb);
@@ -233,39 +231,23 @@
 EXPORT_SYMBOL_GPL(mt76_tx_complete_skb);
 
 static int
-<<<<<<< HEAD
-__mt76_tx_queue_skb(struct mt76_dev *dev, int qid, struct sk_buff *skb,
-=======
 __mt76_tx_queue_skb(struct mt76_phy *phy, int qid, struct sk_buff *skb,
->>>>>>> f642729d
 		    struct mt76_wcid *wcid, struct ieee80211_sta *sta,
 		    bool *stop)
 {
 	struct ieee80211_tx_info *info = IEEE80211_SKB_CB(skb);
-<<<<<<< HEAD
-	struct mt76_queue *q;
-=======
 	struct mt76_queue *q = phy->q_tx[qid];
 	struct mt76_dev *dev = phy->dev;
->>>>>>> f642729d
 	bool non_aql;
 	int pending;
 	int idx;
 
 	non_aql = !info->tx_time_est;
-<<<<<<< HEAD
-	idx = dev->queue_ops->tx_queue_skb(dev, qid, skb, wcid, sta);
-=======
 	idx = dev->queue_ops->tx_queue_skb(dev, q, skb, wcid, sta);
->>>>>>> f642729d
 	if (idx < 0 || !sta || !non_aql)
 		return idx;
 
 	wcid = (struct mt76_wcid *)sta->drv_priv;
-<<<<<<< HEAD
-	q = dev->q_tx[qid];
-=======
->>>>>>> f642729d
 	q->entry[idx].wcid = wcid->idx;
 	pending = atomic_inc_return(&wcid->non_aql_packets);
 	if (stop && pending >= MT_MAX_NON_AQL_PKT)
@@ -310,17 +292,10 @@
 	if (ext_phy)
 		info->hw_queue |= MT_TX_HW_QUEUE_EXT_PHY;
 
-<<<<<<< HEAD
-	q = dev->q_tx[qid];
-
-	spin_lock_bh(&q->lock);
-	__mt76_tx_queue_skb(dev, qid, skb, wcid, sta, NULL);
-=======
 	q = phy->q_tx[qid];
 
 	spin_lock_bh(&q->lock);
 	__mt76_tx_queue_skb(phy, qid, skb, wcid, sta, NULL);
->>>>>>> f642729d
 	dev->queue_ops->kick(dev, q);
 	spin_unlock_bh(&q->lock);
 }
@@ -358,11 +333,7 @@
 			       IEEE80211_TX_CTL_REQ_TX_STATUS;
 
 	mt76_skb_set_moredata(skb, !last);
-<<<<<<< HEAD
-	__mt76_tx_queue_skb(dev, MT_TXQ_PSD, skb, wcid, sta, NULL);
-=======
 	__mt76_tx_queue_skb(phy, MT_TXQ_PSD, skb, wcid, sta, NULL);
->>>>>>> f642729d
 }
 
 void
@@ -374,11 +345,7 @@
 	struct mt76_phy *phy = hw->priv;
 	struct mt76_dev *dev = phy->dev;
 	struct sk_buff *last_skb = NULL;
-<<<<<<< HEAD
-	struct mt76_queue *hwq = dev->q_tx[MT_TXQ_PSD];
-=======
 	struct mt76_queue *hwq = phy->q_tx[MT_TXQ_PSD];
->>>>>>> f642729d
 	int i;
 
 	spin_lock_bh(&hwq->lock);
@@ -450,11 +417,7 @@
 		ieee80211_get_tx_rates(txq->vif, txq->sta, skb,
 				       info->control.rates, 1);
 
-<<<<<<< HEAD
-	idx = __mt76_tx_queue_skb(dev, qid, skb, wcid, txq->sta, &stop);
-=======
 	idx = __mt76_tx_queue_skb(phy, qid, skb, wcid, txq->sta, &stop);
->>>>>>> f642729d
 	if (idx < 0)
 		return idx;
 
@@ -463,18 +426,9 @@
 		    test_bit(MT76_RESET, &phy->state))
 			return -EBUSY;
 
-<<<<<<< HEAD
-		if (stop)
-			break;
-
-		if (q->queued + MT_TXQ_FREE_THR >= q->ndesc)
-			break;
-
-=======
 		if (stop || mt76_txq_stopped(q))
 			break;
 
->>>>>>> f642729d
 		skb = mt76_txq_dequeue(phy, mtxq);
 		if (!skb)
 			break;
@@ -484,11 +438,7 @@
 			ieee80211_get_tx_rates(txq->vif, txq->sta, skb,
 					       info->control.rates, 1);
 
-<<<<<<< HEAD
-		idx = __mt76_tx_queue_skb(dev, qid, skb, wcid, txq->sta, &stop);
-=======
 		idx = __mt76_tx_queue_skb(phy, qid, skb, wcid, txq->sta, &stop);
->>>>>>> f642729d
 		if (idx < 0)
 			break;
 
@@ -505,19 +455,11 @@
 {
 	struct mt76_queue *q = phy->q_tx[qid];
 	struct mt76_dev *dev = phy->dev;
-<<<<<<< HEAD
-	struct mt76_queue *q = dev->q_tx[qid];
-=======
->>>>>>> f642729d
 	struct ieee80211_txq *txq;
 	struct mt76_txq *mtxq;
 	struct mt76_wcid *wcid;
 	int ret = 0;
 
-<<<<<<< HEAD
-	spin_lock_bh(&q->lock);
-=======
->>>>>>> f642729d
 	while (1) {
 		if (test_bit(MT76_STATE_PM, &phy->state) ||
 		    test_bit(MT76_RESET, &phy->state)) {
@@ -525,15 +467,10 @@
 			break;
 		}
 
-<<<<<<< HEAD
-		if (q->queued + MT_TXQ_FREE_THR >= q->ndesc)
-			break;
-=======
 		if (dev->queue_ops->tx_cleanup &&
 		    q->queued + 2 * MT_TXQ_FREE_THR >= q->ndesc) {
 			dev->queue_ops->tx_cleanup(dev, q, false);
 		}
->>>>>>> f642729d
 
 		txq = ieee80211_next_txq(phy->hw, qid);
 		if (!txq)
@@ -559,12 +496,6 @@
 			spin_lock_bh(&q->lock);
 		}
 
-<<<<<<< HEAD
-		ret += mt76_txq_send_burst(phy, q, mtxq);
-		ieee80211_return_txq(phy->hw, txq, false);
-	}
-	spin_unlock_bh(&q->lock);
-=======
 		if (!mt76_txq_stopped(q))
 			ret += mt76_txq_send_burst(phy, q, mtxq);
 
@@ -572,7 +503,6 @@
 
 		ieee80211_return_txq(phy->hw, txq, false);
 	}
->>>>>>> f642729d
 
 	return ret;
 }
@@ -634,11 +564,7 @@
 		if (!txq)
 			continue;
 
-<<<<<<< HEAD
-		hwq = dev->q_tx[mt76_txq_get_qid(txq)];
-=======
 		hwq = phy->q_tx[mt76_txq_get_qid(txq)];
->>>>>>> f642729d
 		mtxq = (struct mt76_txq *)txq->drv_priv;
 
 		spin_lock_bh(&hwq->lock);
