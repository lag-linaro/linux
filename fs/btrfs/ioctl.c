// SPDX-License-Identifier: GPL-2.0
/*
 * Copyright (C) 2007 Oracle.  All rights reserved.
 */

#include <linux/kernel.h>
#include <linux/bio.h>
#include <linux/file.h>
#include <linux/fs.h>
#include <linux/fsnotify.h>
#include <linux/pagemap.h>
#include <linux/highmem.h>
#include <linux/time.h>
#include <linux/string.h>
#include <linux/backing-dev.h>
#include <linux/mount.h>
#include <linux/namei.h>
#include <linux/writeback.h>
#include <linux/compat.h>
#include <linux/security.h>
#include <linux/xattr.h>
#include <linux/mm.h>
#include <linux/slab.h>
#include <linux/blkdev.h>
#include <linux/uuid.h>
#include <linux/btrfs.h>
#include <linux/uaccess.h>
#include <linux/iversion.h>
#include <linux/fileattr.h>
#include "ctree.h"
#include "disk-io.h"
#include "export.h"
#include "transaction.h"
#include "btrfs_inode.h"
#include "print-tree.h"
#include "volumes.h"
#include "locking.h"
#include "backref.h"
#include "rcu-string.h"
#include "send.h"
#include "dev-replace.h"
#include "props.h"
#include "sysfs.h"
#include "qgroup.h"
#include "tree-log.h"
#include "compression.h"
#include "space-info.h"
#include "delalloc-space.h"
#include "block-group.h"

#ifdef CONFIG_64BIT
/* If we have a 32-bit userspace and 64-bit kernel, then the UAPI
 * structures are incorrect, as the timespec structure from userspace
 * is 4 bytes too small. We define these alternatives here to teach
 * the kernel about the 32-bit struct packing.
 */
struct btrfs_ioctl_timespec_32 {
	__u64 sec;
	__u32 nsec;
} __attribute__ ((__packed__));

struct btrfs_ioctl_received_subvol_args_32 {
	char	uuid[BTRFS_UUID_SIZE];	/* in */
	__u64	stransid;		/* in */
	__u64	rtransid;		/* out */
	struct btrfs_ioctl_timespec_32 stime; /* in */
	struct btrfs_ioctl_timespec_32 rtime; /* out */
	__u64	flags;			/* in */
	__u64	reserved[16];		/* in */
} __attribute__ ((__packed__));

#define BTRFS_IOC_SET_RECEIVED_SUBVOL_32 _IOWR(BTRFS_IOCTL_MAGIC, 37, \
				struct btrfs_ioctl_received_subvol_args_32)
#endif

#if defined(CONFIG_64BIT) && defined(CONFIG_COMPAT)
struct btrfs_ioctl_send_args_32 {
	__s64 send_fd;			/* in */
	__u64 clone_sources_count;	/* in */
	compat_uptr_t clone_sources;	/* in */
	__u64 parent_root;		/* in */
	__u64 flags;			/* in */
	__u64 reserved[4];		/* in */
} __attribute__ ((__packed__));

#define BTRFS_IOC_SEND_32 _IOW(BTRFS_IOCTL_MAGIC, 38, \
			       struct btrfs_ioctl_send_args_32)
#endif

/* Mask out flags that are inappropriate for the given type of inode. */
static unsigned int btrfs_mask_fsflags_for_type(struct inode *inode,
		unsigned int flags)
{
	if (S_ISDIR(inode->i_mode))
		return flags;
	else if (S_ISREG(inode->i_mode))
		return flags & ~FS_DIRSYNC_FL;
	else
		return flags & (FS_NODUMP_FL | FS_NOATIME_FL);
}

/*
 * Export internal inode flags to the format expected by the FS_IOC_GETFLAGS
 * ioctl.
 */
static unsigned int btrfs_inode_flags_to_fsflags(unsigned int flags)
{
	unsigned int iflags = 0;

	if (flags & BTRFS_INODE_SYNC)
		iflags |= FS_SYNC_FL;
	if (flags & BTRFS_INODE_IMMUTABLE)
		iflags |= FS_IMMUTABLE_FL;
	if (flags & BTRFS_INODE_APPEND)
		iflags |= FS_APPEND_FL;
	if (flags & BTRFS_INODE_NODUMP)
		iflags |= FS_NODUMP_FL;
	if (flags & BTRFS_INODE_NOATIME)
		iflags |= FS_NOATIME_FL;
	if (flags & BTRFS_INODE_DIRSYNC)
		iflags |= FS_DIRSYNC_FL;
	if (flags & BTRFS_INODE_NODATACOW)
		iflags |= FS_NOCOW_FL;

	if (flags & BTRFS_INODE_NOCOMPRESS)
		iflags |= FS_NOCOMP_FL;
	else if (flags & BTRFS_INODE_COMPRESS)
		iflags |= FS_COMPR_FL;

	return iflags;
}

/*
 * Update inode->i_flags based on the btrfs internal flags.
 */
void btrfs_sync_inode_flags_to_i_flags(struct inode *inode)
{
	struct btrfs_inode *binode = BTRFS_I(inode);
	unsigned int new_fl = 0;

	if (binode->flags & BTRFS_INODE_SYNC)
		new_fl |= S_SYNC;
	if (binode->flags & BTRFS_INODE_IMMUTABLE)
		new_fl |= S_IMMUTABLE;
	if (binode->flags & BTRFS_INODE_APPEND)
		new_fl |= S_APPEND;
	if (binode->flags & BTRFS_INODE_NOATIME)
		new_fl |= S_NOATIME;
	if (binode->flags & BTRFS_INODE_DIRSYNC)
		new_fl |= S_DIRSYNC;

	set_mask_bits(&inode->i_flags,
		      S_SYNC | S_APPEND | S_IMMUTABLE | S_NOATIME | S_DIRSYNC,
		      new_fl);
}

/*
 * Check if @flags are a supported and valid set of FS_*_FL flags and that
 * the old and new flags are not conflicting
 */
static int check_fsflags(unsigned int old_flags, unsigned int flags)
{
	if (flags & ~(FS_IMMUTABLE_FL | FS_APPEND_FL | \
		      FS_NOATIME_FL | FS_NODUMP_FL | \
		      FS_SYNC_FL | FS_DIRSYNC_FL | \
		      FS_NOCOMP_FL | FS_COMPR_FL |
		      FS_NOCOW_FL))
		return -EOPNOTSUPP;

	/* COMPR and NOCOMP on new/old are valid */
	if ((flags & FS_NOCOMP_FL) && (flags & FS_COMPR_FL))
		return -EINVAL;

	if ((flags & FS_COMPR_FL) && (flags & FS_NOCOW_FL))
		return -EINVAL;

	/* NOCOW and compression options are mutually exclusive */
	if ((old_flags & FS_NOCOW_FL) && (flags & (FS_COMPR_FL | FS_NOCOMP_FL)))
		return -EINVAL;
	if ((flags & FS_NOCOW_FL) && (old_flags & (FS_COMPR_FL | FS_NOCOMP_FL)))
		return -EINVAL;

	return 0;
}

static int check_fsflags_compatible(struct btrfs_fs_info *fs_info,
				    unsigned int flags)
{
	if (btrfs_is_zoned(fs_info) && (flags & FS_NOCOW_FL))
		return -EPERM;

	return 0;
}

/*
 * Set flags/xflags from the internal inode flags. The remaining items of
 * fsxattr are zeroed.
 */
int btrfs_fileattr_get(struct dentry *dentry, struct fileattr *fa)
{
	struct btrfs_inode *binode = BTRFS_I(d_inode(dentry));

	fileattr_fill_flags(fa, btrfs_inode_flags_to_fsflags(binode->flags));
	return 0;
}

int btrfs_fileattr_set(struct user_namespace *mnt_userns,
		       struct dentry *dentry, struct fileattr *fa)
{
	struct inode *inode = d_inode(dentry);
	struct btrfs_fs_info *fs_info = btrfs_sb(inode->i_sb);
	struct btrfs_inode *binode = BTRFS_I(inode);
	struct btrfs_root *root = binode->root;
	struct btrfs_trans_handle *trans;
	unsigned int fsflags, old_fsflags;
	int ret;
	const char *comp = NULL;
	u32 binode_flags;

	if (btrfs_root_readonly(root))
		return -EROFS;

	if (fileattr_has_fsx(fa))
		return -EOPNOTSUPP;

	fsflags = btrfs_mask_fsflags_for_type(inode, fa->flags);
	old_fsflags = btrfs_inode_flags_to_fsflags(binode->flags);
	ret = check_fsflags(old_fsflags, fsflags);
	if (ret)
		return ret;

	ret = check_fsflags_compatible(fs_info, fsflags);
	if (ret)
		return ret;

	binode_flags = binode->flags;
	if (fsflags & FS_SYNC_FL)
		binode_flags |= BTRFS_INODE_SYNC;
	else
		binode_flags &= ~BTRFS_INODE_SYNC;
	if (fsflags & FS_IMMUTABLE_FL)
		binode_flags |= BTRFS_INODE_IMMUTABLE;
	else
		binode_flags &= ~BTRFS_INODE_IMMUTABLE;
	if (fsflags & FS_APPEND_FL)
		binode_flags |= BTRFS_INODE_APPEND;
	else
		binode_flags &= ~BTRFS_INODE_APPEND;
	if (fsflags & FS_NODUMP_FL)
		binode_flags |= BTRFS_INODE_NODUMP;
	else
		binode_flags &= ~BTRFS_INODE_NODUMP;
	if (fsflags & FS_NOATIME_FL)
		binode_flags |= BTRFS_INODE_NOATIME;
	else
		binode_flags &= ~BTRFS_INODE_NOATIME;

	/* If coming from FS_IOC_FSSETXATTR then skip unconverted flags */
	if (!fa->flags_valid) {
		/* 1 item for the inode */
		trans = btrfs_start_transaction(root, 1);
		if (IS_ERR(trans))
			return PTR_ERR(trans);
		goto update_flags;
	}

	if (fsflags & FS_DIRSYNC_FL)
		binode_flags |= BTRFS_INODE_DIRSYNC;
	else
		binode_flags &= ~BTRFS_INODE_DIRSYNC;
	if (fsflags & FS_NOCOW_FL) {
		if (S_ISREG(inode->i_mode)) {
			/*
			 * It's safe to turn csums off here, no extents exist.
			 * Otherwise we want the flag to reflect the real COW
			 * status of the file and will not set it.
			 */
			if (inode->i_size == 0)
				binode_flags |= BTRFS_INODE_NODATACOW |
						BTRFS_INODE_NODATASUM;
		} else {
			binode_flags |= BTRFS_INODE_NODATACOW;
		}
	} else {
		/*
		 * Revert back under same assumptions as above
		 */
		if (S_ISREG(inode->i_mode)) {
			if (inode->i_size == 0)
				binode_flags &= ~(BTRFS_INODE_NODATACOW |
						  BTRFS_INODE_NODATASUM);
		} else {
			binode_flags &= ~BTRFS_INODE_NODATACOW;
		}
	}

	/*
	 * The COMPRESS flag can only be changed by users, while the NOCOMPRESS
	 * flag may be changed automatically if compression code won't make
	 * things smaller.
	 */
	if (fsflags & FS_NOCOMP_FL) {
		binode_flags &= ~BTRFS_INODE_COMPRESS;
		binode_flags |= BTRFS_INODE_NOCOMPRESS;
	} else if (fsflags & FS_COMPR_FL) {

		if (IS_SWAPFILE(inode))
			return -ETXTBSY;

		binode_flags |= BTRFS_INODE_COMPRESS;
		binode_flags &= ~BTRFS_INODE_NOCOMPRESS;

		comp = btrfs_compress_type2str(fs_info->compress_type);
		if (!comp || comp[0] == 0)
			comp = btrfs_compress_type2str(BTRFS_COMPRESS_ZLIB);
	} else {
		binode_flags &= ~(BTRFS_INODE_COMPRESS | BTRFS_INODE_NOCOMPRESS);
	}

	/*
	 * 1 for inode item
	 * 2 for properties
	 */
	trans = btrfs_start_transaction(root, 3);
	if (IS_ERR(trans))
		return PTR_ERR(trans);

	if (comp) {
		ret = btrfs_set_prop(trans, inode, "btrfs.compression", comp,
				     strlen(comp), 0);
		if (ret) {
			btrfs_abort_transaction(trans, ret);
			goto out_end_trans;
		}
	} else {
		ret = btrfs_set_prop(trans, inode, "btrfs.compression", NULL,
				     0, 0);
		if (ret && ret != -ENODATA) {
			btrfs_abort_transaction(trans, ret);
			goto out_end_trans;
		}
	}

update_flags:
	binode->flags = binode_flags;
	btrfs_sync_inode_flags_to_i_flags(inode);
	inode_inc_iversion(inode);
	inode->i_ctime = current_time(inode);
	ret = btrfs_update_inode(trans, root, BTRFS_I(inode));

 out_end_trans:
	btrfs_end_transaction(trans);
	return ret;
}

<<<<<<< HEAD
bool btrfs_exclop_start(struct btrfs_fs_info *fs_info,
			enum btrfs_exclusive_operation type)
=======
/*
 * Start exclusive operation @type, return true on success
 */
bool btrfs_exclop_start(struct btrfs_fs_info *fs_info,
			enum btrfs_exclusive_operation type)
{
	bool ret = false;

	spin_lock(&fs_info->super_lock);
	if (fs_info->exclusive_operation == BTRFS_EXCLOP_NONE) {
		fs_info->exclusive_operation = type;
		ret = true;
	}
	spin_unlock(&fs_info->super_lock);

	return ret;
}

/*
 * Conditionally allow to enter the exclusive operation in case it's compatible
 * with the running one.  This must be paired with btrfs_exclop_start_unlock and
 * btrfs_exclop_finish.
 *
 * Compatibility:
 * - the same type is already running
 * - not BTRFS_EXCLOP_NONE - this is intentionally incompatible and the caller
 *   must check the condition first that would allow none -> @type
 */
bool btrfs_exclop_start_try_lock(struct btrfs_fs_info *fs_info,
				 enum btrfs_exclusive_operation type)
{
	spin_lock(&fs_info->super_lock);
	if (fs_info->exclusive_operation == type)
		return true;

	spin_unlock(&fs_info->super_lock);
	return false;
}

void btrfs_exclop_start_unlock(struct btrfs_fs_info *fs_info)
>>>>>>> c99bcf75
{
	spin_unlock(&fs_info->super_lock);
}

void btrfs_exclop_finish(struct btrfs_fs_info *fs_info)
{
	spin_lock(&fs_info->super_lock);
	WRITE_ONCE(fs_info->exclusive_operation, BTRFS_EXCLOP_NONE);
	spin_unlock(&fs_info->super_lock);
	sysfs_notify(&fs_info->fs_devices->fsid_kobj, NULL, "exclusive_operation");
}

static int btrfs_ioctl_getversion(struct file *file, int __user *arg)
{
	struct inode *inode = file_inode(file);

	return put_user(inode->i_generation, arg);
}

static noinline int btrfs_ioctl_fitrim(struct btrfs_fs_info *fs_info,
					void __user *arg)
{
	struct btrfs_device *device;
	struct request_queue *q;
	struct fstrim_range range;
	u64 minlen = ULLONG_MAX;
	u64 num_devices = 0;
	int ret;

	if (!capable(CAP_SYS_ADMIN))
		return -EPERM;

	/*
	 * btrfs_trim_block_group() depends on space cache, which is not
	 * available in zoned filesystem. So, disallow fitrim on a zoned
	 * filesystem for now.
	 */
	if (btrfs_is_zoned(fs_info))
		return -EOPNOTSUPP;

	/*
	 * If the fs is mounted with nologreplay, which requires it to be
	 * mounted in RO mode as well, we can not allow discard on free space
	 * inside block groups, because log trees refer to extents that are not
	 * pinned in a block group's free space cache (pinning the extents is
	 * precisely the first phase of replaying a log tree).
	 */
	if (btrfs_test_opt(fs_info, NOLOGREPLAY))
		return -EROFS;

	rcu_read_lock();
	list_for_each_entry_rcu(device, &fs_info->fs_devices->devices,
				dev_list) {
		if (!device->bdev)
			continue;
		q = bdev_get_queue(device->bdev);
		if (blk_queue_discard(q)) {
			num_devices++;
			minlen = min_t(u64, q->limits.discard_granularity,
				     minlen);
		}
	}
	rcu_read_unlock();

	if (!num_devices)
		return -EOPNOTSUPP;
	if (copy_from_user(&range, arg, sizeof(range)))
		return -EFAULT;

	/*
	 * NOTE: Don't truncate the range using super->total_bytes.  Bytenr of
	 * block group is in the logical address space, which can be any
	 * sectorsize aligned bytenr in  the range [0, U64_MAX].
	 */
	if (range.len < fs_info->sb->s_blocksize)
		return -EINVAL;

	range.minlen = max(range.minlen, minlen);
	ret = btrfs_trim_fs(fs_info, &range);
	if (ret < 0)
		return ret;

	if (copy_to_user(arg, &range, sizeof(range)))
		return -EFAULT;

	return 0;
}

int __pure btrfs_is_empty_uuid(u8 *uuid)
{
	int i;

	for (i = 0; i < BTRFS_UUID_SIZE; i++) {
		if (uuid[i])
			return 0;
	}
	return 1;
}

static noinline int create_subvol(struct inode *dir,
				  struct dentry *dentry,
				  const char *name, int namelen,
				  struct btrfs_qgroup_inherit *inherit)
{
	struct btrfs_fs_info *fs_info = btrfs_sb(dir->i_sb);
	struct btrfs_trans_handle *trans;
	struct btrfs_key key;
	struct btrfs_root_item *root_item;
	struct btrfs_inode_item *inode_item;
	struct extent_buffer *leaf;
	struct btrfs_root *root = BTRFS_I(dir)->root;
	struct btrfs_root *new_root;
	struct btrfs_block_rsv block_rsv;
	struct timespec64 cur_time = current_time(dir);
	struct inode *inode;
	int ret;
	int err;
	dev_t anon_dev = 0;
	u64 objectid;
	u64 index = 0;

	root_item = kzalloc(sizeof(*root_item), GFP_KERNEL);
	if (!root_item)
		return -ENOMEM;

	ret = btrfs_get_free_objectid(fs_info->tree_root, &objectid);
	if (ret)
		goto fail_free;

	ret = get_anon_bdev(&anon_dev);
	if (ret < 0)
		goto fail_free;

	/*
	 * Don't create subvolume whose level is not zero. Or qgroup will be
	 * screwed up since it assumes subvolume qgroup's level to be 0.
	 */
	if (btrfs_qgroup_level(objectid)) {
		ret = -ENOSPC;
		goto fail_free;
	}

	btrfs_init_block_rsv(&block_rsv, BTRFS_BLOCK_RSV_TEMP);
	/*
	 * The same as the snapshot creation, please see the comment
	 * of create_snapshot().
	 */
	ret = btrfs_subvolume_reserve_metadata(root, &block_rsv, 8, false);
	if (ret)
		goto fail_free;

	trans = btrfs_start_transaction(root, 0);
	if (IS_ERR(trans)) {
		ret = PTR_ERR(trans);
		btrfs_subvolume_release_metadata(root, &block_rsv);
		goto fail_free;
	}
	trans->block_rsv = &block_rsv;
	trans->bytes_reserved = block_rsv.size;

	ret = btrfs_qgroup_inherit(trans, 0, objectid, inherit);
	if (ret)
		goto fail;

	leaf = btrfs_alloc_tree_block(trans, root, 0, objectid, NULL, 0, 0, 0,
				      BTRFS_NESTING_NORMAL);
	if (IS_ERR(leaf)) {
		ret = PTR_ERR(leaf);
		goto fail;
	}

	btrfs_mark_buffer_dirty(leaf);

	inode_item = &root_item->inode;
	btrfs_set_stack_inode_generation(inode_item, 1);
	btrfs_set_stack_inode_size(inode_item, 3);
	btrfs_set_stack_inode_nlink(inode_item, 1);
	btrfs_set_stack_inode_nbytes(inode_item,
				     fs_info->nodesize);
	btrfs_set_stack_inode_mode(inode_item, S_IFDIR | 0755);

	btrfs_set_root_flags(root_item, 0);
	btrfs_set_root_limit(root_item, 0);
	btrfs_set_stack_inode_flags(inode_item, BTRFS_INODE_ROOT_ITEM_INIT);

	btrfs_set_root_bytenr(root_item, leaf->start);
	btrfs_set_root_generation(root_item, trans->transid);
	btrfs_set_root_level(root_item, 0);
	btrfs_set_root_refs(root_item, 1);
	btrfs_set_root_used(root_item, leaf->len);
	btrfs_set_root_last_snapshot(root_item, 0);

	btrfs_set_root_generation_v2(root_item,
			btrfs_root_generation(root_item));
	generate_random_guid(root_item->uuid);
	btrfs_set_stack_timespec_sec(&root_item->otime, cur_time.tv_sec);
	btrfs_set_stack_timespec_nsec(&root_item->otime, cur_time.tv_nsec);
	root_item->ctime = root_item->otime;
	btrfs_set_root_ctransid(root_item, trans->transid);
	btrfs_set_root_otransid(root_item, trans->transid);

	btrfs_tree_unlock(leaf);

	btrfs_set_root_dirid(root_item, BTRFS_FIRST_FREE_OBJECTID);

	key.objectid = objectid;
	key.offset = 0;
	key.type = BTRFS_ROOT_ITEM_KEY;
	ret = btrfs_insert_root(trans, fs_info->tree_root, &key,
				root_item);
	if (ret) {
		/*
		 * Since we don't abort the transaction in this case, free the
		 * tree block so that we don't leak space and leave the
		 * filesystem in an inconsistent state (an extent item in the
		 * extent tree without backreferences). Also no need to have
		 * the tree block locked since it is not in any tree at this
		 * point, so no other task can find it and use it.
		 */
		btrfs_free_tree_block(trans, root, leaf, 0, 1);
		free_extent_buffer(leaf);
		goto fail;
	}

	free_extent_buffer(leaf);
	leaf = NULL;

	key.offset = (u64)-1;
	new_root = btrfs_get_new_fs_root(fs_info, objectid, anon_dev);
	if (IS_ERR(new_root)) {
		free_anon_bdev(anon_dev);
		ret = PTR_ERR(new_root);
		btrfs_abort_transaction(trans, ret);
		goto fail;
	}
	/* Freeing will be done in btrfs_put_root() of new_root */
	anon_dev = 0;

	ret = btrfs_record_root_in_trans(trans, new_root);
	if (ret) {
		btrfs_put_root(new_root);
		btrfs_abort_transaction(trans, ret);
		goto fail;
	}

	ret = btrfs_create_subvol_root(trans, new_root, root);
	btrfs_put_root(new_root);
	if (ret) {
		/* We potentially lose an unused inode item here */
		btrfs_abort_transaction(trans, ret);
		goto fail;
	}

	/*
	 * insert the directory item
	 */
	ret = btrfs_set_inode_index(BTRFS_I(dir), &index);
	if (ret) {
		btrfs_abort_transaction(trans, ret);
		goto fail;
	}

	ret = btrfs_insert_dir_item(trans, name, namelen, BTRFS_I(dir), &key,
				    BTRFS_FT_DIR, index);
	if (ret) {
		btrfs_abort_transaction(trans, ret);
		goto fail;
	}

	btrfs_i_size_write(BTRFS_I(dir), dir->i_size + namelen * 2);
	ret = btrfs_update_inode(trans, root, BTRFS_I(dir));
	if (ret) {
		btrfs_abort_transaction(trans, ret);
		goto fail;
	}

	ret = btrfs_add_root_ref(trans, objectid, root->root_key.objectid,
				 btrfs_ino(BTRFS_I(dir)), index, name, namelen);
	if (ret) {
		btrfs_abort_transaction(trans, ret);
		goto fail;
	}

	ret = btrfs_uuid_tree_add(trans, root_item->uuid,
				  BTRFS_UUID_KEY_SUBVOL, objectid);
	if (ret)
		btrfs_abort_transaction(trans, ret);

fail:
	kfree(root_item);
	trans->block_rsv = NULL;
	trans->bytes_reserved = 0;
	btrfs_subvolume_release_metadata(root, &block_rsv);

	err = btrfs_commit_transaction(trans);
	if (err && !ret)
		ret = err;

	if (!ret) {
		inode = btrfs_lookup_dentry(dir, dentry);
		if (IS_ERR(inode))
			return PTR_ERR(inode);
		d_instantiate(dentry, inode);
	}
	return ret;

fail_free:
	if (anon_dev)
		free_anon_bdev(anon_dev);
	kfree(root_item);
	return ret;
}

static int create_snapshot(struct btrfs_root *root, struct inode *dir,
			   struct dentry *dentry, bool readonly,
			   struct btrfs_qgroup_inherit *inherit)
{
	struct btrfs_fs_info *fs_info = btrfs_sb(dir->i_sb);
	struct inode *inode;
	struct btrfs_pending_snapshot *pending_snapshot;
	struct btrfs_trans_handle *trans;
	int ret;

	if (!test_bit(BTRFS_ROOT_SHAREABLE, &root->state))
		return -EINVAL;

	if (atomic_read(&root->nr_swapfiles)) {
		btrfs_warn(fs_info,
			   "cannot snapshot subvolume with active swapfile");
		return -ETXTBSY;
	}

	pending_snapshot = kzalloc(sizeof(*pending_snapshot), GFP_KERNEL);
	if (!pending_snapshot)
		return -ENOMEM;

	ret = get_anon_bdev(&pending_snapshot->anon_dev);
	if (ret < 0)
		goto free_pending;
	pending_snapshot->root_item = kzalloc(sizeof(struct btrfs_root_item),
			GFP_KERNEL);
	pending_snapshot->path = btrfs_alloc_path();
	if (!pending_snapshot->root_item || !pending_snapshot->path) {
		ret = -ENOMEM;
		goto free_pending;
	}

	btrfs_init_block_rsv(&pending_snapshot->block_rsv,
			     BTRFS_BLOCK_RSV_TEMP);
	/*
	 * 1 - parent dir inode
	 * 2 - dir entries
	 * 1 - root item
	 * 2 - root ref/backref
	 * 1 - root of snapshot
	 * 1 - UUID item
	 */
	ret = btrfs_subvolume_reserve_metadata(BTRFS_I(dir)->root,
					&pending_snapshot->block_rsv, 8,
					false);
	if (ret)
		goto free_pending;

	pending_snapshot->dentry = dentry;
	pending_snapshot->root = root;
	pending_snapshot->readonly = readonly;
	pending_snapshot->dir = dir;
	pending_snapshot->inherit = inherit;

	trans = btrfs_start_transaction(root, 0);
	if (IS_ERR(trans)) {
		ret = PTR_ERR(trans);
		goto fail;
	}

	spin_lock(&fs_info->trans_lock);
	list_add(&pending_snapshot->list,
		 &trans->transaction->pending_snapshots);
	spin_unlock(&fs_info->trans_lock);

	ret = btrfs_commit_transaction(trans);
	if (ret)
		goto fail;

	ret = pending_snapshot->error;
	if (ret)
		goto fail;

	ret = btrfs_orphan_cleanup(pending_snapshot->snap);
	if (ret)
		goto fail;

	inode = btrfs_lookup_dentry(d_inode(dentry->d_parent), dentry);
	if (IS_ERR(inode)) {
		ret = PTR_ERR(inode);
		goto fail;
	}

	d_instantiate(dentry, inode);
	ret = 0;
	pending_snapshot->anon_dev = 0;
fail:
	/* Prevent double freeing of anon_dev */
	if (ret && pending_snapshot->snap)
		pending_snapshot->snap->anon_dev = 0;
	btrfs_put_root(pending_snapshot->snap);
	btrfs_subvolume_release_metadata(root, &pending_snapshot->block_rsv);
free_pending:
	if (pending_snapshot->anon_dev)
		free_anon_bdev(pending_snapshot->anon_dev);
	kfree(pending_snapshot->root_item);
	btrfs_free_path(pending_snapshot->path);
	kfree(pending_snapshot);

	return ret;
}

/*  copy of may_delete in fs/namei.c()
 *	Check whether we can remove a link victim from directory dir, check
 *  whether the type of victim is right.
 *  1. We can't do it if dir is read-only (done in permission())
 *  2. We should have write and exec permissions on dir
 *  3. We can't remove anything from append-only dir
 *  4. We can't do anything with immutable dir (done in permission())
 *  5. If the sticky bit on dir is set we should either
 *	a. be owner of dir, or
 *	b. be owner of victim, or
 *	c. have CAP_FOWNER capability
 *  6. If the victim is append-only or immutable we can't do anything with
 *     links pointing to it.
 *  7. If we were asked to remove a directory and victim isn't one - ENOTDIR.
 *  8. If we were asked to remove a non-directory and victim isn't one - EISDIR.
 *  9. We can't remove a root or mountpoint.
 * 10. We don't allow removal of NFS sillyrenamed files; it's handled by
 *     nfs_async_unlink().
 */

static int btrfs_may_delete(struct inode *dir, struct dentry *victim, int isdir)
{
	int error;

	if (d_really_is_negative(victim))
		return -ENOENT;

	BUG_ON(d_inode(victim->d_parent) != dir);
	audit_inode_child(dir, victim, AUDIT_TYPE_CHILD_DELETE);

	error = inode_permission(&init_user_ns, dir, MAY_WRITE | MAY_EXEC);
	if (error)
		return error;
	if (IS_APPEND(dir))
		return -EPERM;
	if (check_sticky(&init_user_ns, dir, d_inode(victim)) ||
	    IS_APPEND(d_inode(victim)) || IS_IMMUTABLE(d_inode(victim)) ||
	    IS_SWAPFILE(d_inode(victim)))
		return -EPERM;
	if (isdir) {
		if (!d_is_dir(victim))
			return -ENOTDIR;
		if (IS_ROOT(victim))
			return -EBUSY;
	} else if (d_is_dir(victim))
		return -EISDIR;
	if (IS_DEADDIR(dir))
		return -ENOENT;
	if (victim->d_flags & DCACHE_NFSFS_RENAMED)
		return -EBUSY;
	return 0;
}

/* copy of may_create in fs/namei.c() */
static inline int btrfs_may_create(struct inode *dir, struct dentry *child)
{
	if (d_really_is_positive(child))
		return -EEXIST;
	if (IS_DEADDIR(dir))
		return -ENOENT;
	return inode_permission(&init_user_ns, dir, MAY_WRITE | MAY_EXEC);
}

/*
 * Create a new subvolume below @parent.  This is largely modeled after
 * sys_mkdirat and vfs_mkdir, but we only do a single component lookup
 * inside this filesystem so it's quite a bit simpler.
 */
static noinline int btrfs_mksubvol(const struct path *parent,
				   const char *name, int namelen,
				   struct btrfs_root *snap_src,
				   bool readonly,
				   struct btrfs_qgroup_inherit *inherit)
{
	struct inode *dir = d_inode(parent->dentry);
	struct btrfs_fs_info *fs_info = btrfs_sb(dir->i_sb);
	struct dentry *dentry;
	int error;

	error = down_write_killable_nested(&dir->i_rwsem, I_MUTEX_PARENT);
	if (error == -EINTR)
		return error;

	dentry = lookup_one_len(name, parent->dentry, namelen);
	error = PTR_ERR(dentry);
	if (IS_ERR(dentry))
		goto out_unlock;

	error = btrfs_may_create(dir, dentry);
	if (error)
		goto out_dput;

	/*
	 * even if this name doesn't exist, we may get hash collisions.
	 * check for them now when we can safely fail
	 */
	error = btrfs_check_dir_item_collision(BTRFS_I(dir)->root,
					       dir->i_ino, name,
					       namelen);
	if (error)
		goto out_dput;

	down_read(&fs_info->subvol_sem);

	if (btrfs_root_refs(&BTRFS_I(dir)->root->root_item) == 0)
		goto out_up_read;

	if (snap_src)
		error = create_snapshot(snap_src, dir, dentry, readonly, inherit);
	else
		error = create_subvol(dir, dentry, name, namelen, inherit);

	if (!error)
		fsnotify_mkdir(dir, dentry);
out_up_read:
	up_read(&fs_info->subvol_sem);
out_dput:
	dput(dentry);
out_unlock:
	btrfs_inode_unlock(dir, 0);
	return error;
}

static noinline int btrfs_mksnapshot(const struct path *parent,
				   const char *name, int namelen,
				   struct btrfs_root *root,
				   bool readonly,
				   struct btrfs_qgroup_inherit *inherit)
{
	int ret;
	bool snapshot_force_cow = false;

	/*
	 * Force new buffered writes to reserve space even when NOCOW is
	 * possible. This is to avoid later writeback (running dealloc) to
	 * fallback to COW mode and unexpectedly fail with ENOSPC.
	 */
	btrfs_drew_read_lock(&root->snapshot_lock);

	ret = btrfs_start_delalloc_snapshot(root, false);
	if (ret)
		goto out;

	/*
	 * All previous writes have started writeback in NOCOW mode, so now
	 * we force future writes to fallback to COW mode during snapshot
	 * creation.
	 */
	atomic_inc(&root->snapshot_force_cow);
	snapshot_force_cow = true;

	btrfs_wait_ordered_extents(root, U64_MAX, 0, (u64)-1);

	ret = btrfs_mksubvol(parent, name, namelen,
			     root, readonly, inherit);
out:
	if (snapshot_force_cow)
		atomic_dec(&root->snapshot_force_cow);
	btrfs_drew_read_unlock(&root->snapshot_lock);
	return ret;
}

/*
 * When we're defragging a range, we don't want to kick it off again
 * if it is really just waiting for delalloc to send it down.
 * If we find a nice big extent or delalloc range for the bytes in the
 * file you want to defrag, we return 0 to let you know to skip this
 * part of the file
 */
static int check_defrag_in_cache(struct inode *inode, u64 offset, u32 thresh)
{
	struct extent_io_tree *io_tree = &BTRFS_I(inode)->io_tree;
	struct extent_map *em = NULL;
	struct extent_map_tree *em_tree = &BTRFS_I(inode)->extent_tree;
	u64 end;

	read_lock(&em_tree->lock);
	em = lookup_extent_mapping(em_tree, offset, PAGE_SIZE);
	read_unlock(&em_tree->lock);

	if (em) {
		end = extent_map_end(em);
		free_extent_map(em);
		if (end - offset > thresh)
			return 0;
	}
	/* if we already have a nice delalloc here, just stop */
	thresh /= 2;
	end = count_range_bits(io_tree, &offset, offset + thresh,
			       thresh, EXTENT_DELALLOC, 1);
	if (end >= thresh)
		return 0;
	return 1;
}

/*
 * helper function to walk through a file and find extents
 * newer than a specific transid, and smaller than thresh.
 *
 * This is used by the defragging code to find new and small
 * extents
 */
static int find_new_extents(struct btrfs_root *root,
			    struct inode *inode, u64 newer_than,
			    u64 *off, u32 thresh)
{
	struct btrfs_path *path;
	struct btrfs_key min_key;
	struct extent_buffer *leaf;
	struct btrfs_file_extent_item *extent;
	int type;
	int ret;
	u64 ino = btrfs_ino(BTRFS_I(inode));

	path = btrfs_alloc_path();
	if (!path)
		return -ENOMEM;

	min_key.objectid = ino;
	min_key.type = BTRFS_EXTENT_DATA_KEY;
	min_key.offset = *off;

	while (1) {
		ret = btrfs_search_forward(root, &min_key, path, newer_than);
		if (ret != 0)
			goto none;
process_slot:
		if (min_key.objectid != ino)
			goto none;
		if (min_key.type != BTRFS_EXTENT_DATA_KEY)
			goto none;

		leaf = path->nodes[0];
		extent = btrfs_item_ptr(leaf, path->slots[0],
					struct btrfs_file_extent_item);

		type = btrfs_file_extent_type(leaf, extent);
		if (type == BTRFS_FILE_EXTENT_REG &&
		    btrfs_file_extent_num_bytes(leaf, extent) < thresh &&
		    check_defrag_in_cache(inode, min_key.offset, thresh)) {
			*off = min_key.offset;
			btrfs_free_path(path);
			return 0;
		}

		path->slots[0]++;
		if (path->slots[0] < btrfs_header_nritems(leaf)) {
			btrfs_item_key_to_cpu(leaf, &min_key, path->slots[0]);
			goto process_slot;
		}

		if (min_key.offset == (u64)-1)
			goto none;

		min_key.offset++;
		btrfs_release_path(path);
	}
none:
	btrfs_free_path(path);
	return -ENOENT;
}

static struct extent_map *defrag_lookup_extent(struct inode *inode, u64 start)
{
	struct extent_map_tree *em_tree = &BTRFS_I(inode)->extent_tree;
	struct extent_io_tree *io_tree = &BTRFS_I(inode)->io_tree;
	struct extent_map *em;
	u64 len = PAGE_SIZE;

	/*
	 * hopefully we have this extent in the tree already, try without
	 * the full extent lock
	 */
	read_lock(&em_tree->lock);
	em = lookup_extent_mapping(em_tree, start, len);
	read_unlock(&em_tree->lock);

	if (!em) {
		struct extent_state *cached = NULL;
		u64 end = start + len - 1;

		/* get the big lock and read metadata off disk */
		lock_extent_bits(io_tree, start, end, &cached);
		em = btrfs_get_extent(BTRFS_I(inode), NULL, 0, start, len);
		unlock_extent_cached(io_tree, start, end, &cached);

		if (IS_ERR(em))
			return NULL;
	}

	return em;
}

static bool defrag_check_next_extent(struct inode *inode, struct extent_map *em)
{
	struct extent_map *next;
	bool ret = true;

	/* this is the last extent */
	if (em->start + em->len >= i_size_read(inode))
		return false;

	next = defrag_lookup_extent(inode, em->start + em->len);
	if (!next || next->block_start >= EXTENT_MAP_LAST_BYTE)
		ret = false;
	else if ((em->block_start + em->block_len == next->block_start) &&
		 (em->block_len > SZ_128K && next->block_len > SZ_128K))
		ret = false;

	free_extent_map(next);
	return ret;
}

static int should_defrag_range(struct inode *inode, u64 start, u32 thresh,
			       u64 *last_len, u64 *skip, u64 *defrag_end,
			       int compress)
{
	struct extent_map *em;
	int ret = 1;
	bool next_mergeable = true;
	bool prev_mergeable = true;

	/*
	 * make sure that once we start defragging an extent, we keep on
	 * defragging it
	 */
	if (start < *defrag_end)
		return 1;

	*skip = 0;

	em = defrag_lookup_extent(inode, start);
	if (!em)
		return 0;

	/* this will cover holes, and inline extents */
	if (em->block_start >= EXTENT_MAP_LAST_BYTE) {
		ret = 0;
		goto out;
	}

	if (!*defrag_end)
		prev_mergeable = false;

	next_mergeable = defrag_check_next_extent(inode, em);
	/*
	 * we hit a real extent, if it is big or the next extent is not a
	 * real extent, don't bother defragging it
	 */
	if (!compress && (*last_len == 0 || *last_len >= thresh) &&
	    (em->len >= thresh || (!next_mergeable && !prev_mergeable)))
		ret = 0;
out:
	/*
	 * last_len ends up being a counter of how many bytes we've defragged.
	 * every time we choose not to defrag an extent, we reset *last_len
	 * so that the next tiny extent will force a defrag.
	 *
	 * The end result of this is that tiny extents before a single big
	 * extent will force at least part of that big extent to be defragged.
	 */
	if (ret) {
		*defrag_end = extent_map_end(em);
	} else {
		*last_len = 0;
		*skip = extent_map_end(em);
		*defrag_end = 0;
	}

	free_extent_map(em);
	return ret;
}

/*
 * it doesn't do much good to defrag one or two pages
 * at a time.  This pulls in a nice chunk of pages
 * to COW and defrag.
 *
 * It also makes sure the delalloc code has enough
 * dirty data to avoid making new small extents as part
 * of the defrag
 *
 * It's a good idea to start RA on this range
 * before calling this.
 */
static int cluster_pages_for_defrag(struct inode *inode,
				    struct page **pages,
				    unsigned long start_index,
				    unsigned long num_pages)
{
	unsigned long file_end;
	u64 isize = i_size_read(inode);
	u64 page_start;
	u64 page_end;
	u64 page_cnt;
	u64 start = (u64)start_index << PAGE_SHIFT;
	u64 search_start;
	int ret;
	int i;
	int i_done;
	struct btrfs_ordered_extent *ordered;
	struct extent_state *cached_state = NULL;
	struct extent_io_tree *tree;
	struct extent_changeset *data_reserved = NULL;
	gfp_t mask = btrfs_alloc_write_mask(inode->i_mapping);

	file_end = (isize - 1) >> PAGE_SHIFT;
	if (!isize || start_index > file_end)
		return 0;

	page_cnt = min_t(u64, (u64)num_pages, (u64)file_end - start_index + 1);

	ret = btrfs_delalloc_reserve_space(BTRFS_I(inode), &data_reserved,
			start, page_cnt << PAGE_SHIFT);
	if (ret)
		return ret;
	i_done = 0;
	tree = &BTRFS_I(inode)->io_tree;

	/* step one, lock all the pages */
	for (i = 0; i < page_cnt; i++) {
		struct page *page;
again:
		page = find_or_create_page(inode->i_mapping,
					   start_index + i, mask);
		if (!page)
			break;

		ret = set_page_extent_mapped(page);
		if (ret < 0) {
			unlock_page(page);
			put_page(page);
			break;
		}

		page_start = page_offset(page);
		page_end = page_start + PAGE_SIZE - 1;
		while (1) {
			lock_extent_bits(tree, page_start, page_end,
					 &cached_state);
			ordered = btrfs_lookup_ordered_extent(BTRFS_I(inode),
							      page_start);
			unlock_extent_cached(tree, page_start, page_end,
					     &cached_state);
			if (!ordered)
				break;

			unlock_page(page);
			btrfs_start_ordered_extent(ordered, 1);
			btrfs_put_ordered_extent(ordered);
			lock_page(page);
			/*
			 * we unlocked the page above, so we need check if
			 * it was released or not.
			 */
			if (page->mapping != inode->i_mapping) {
				unlock_page(page);
				put_page(page);
				goto again;
			}
		}

		if (!PageUptodate(page)) {
			btrfs_readpage(NULL, page);
			lock_page(page);
			if (!PageUptodate(page)) {
				unlock_page(page);
				put_page(page);
				ret = -EIO;
				break;
			}
		}

		if (page->mapping != inode->i_mapping) {
			unlock_page(page);
			put_page(page);
			goto again;
		}

		pages[i] = page;
		i_done++;
	}
	if (!i_done || ret)
		goto out;

	if (!(inode->i_sb->s_flags & SB_ACTIVE))
		goto out;

	/*
	 * so now we have a nice long stream of locked
	 * and up to date pages, lets wait on them
	 */
	for (i = 0; i < i_done; i++)
		wait_on_page_writeback(pages[i]);

	page_start = page_offset(pages[0]);
	page_end = page_offset(pages[i_done - 1]) + PAGE_SIZE;

	lock_extent_bits(&BTRFS_I(inode)->io_tree,
			 page_start, page_end - 1, &cached_state);

	/*
	 * When defragmenting we skip ranges that have holes or inline extents,
	 * (check should_defrag_range()), to avoid unnecessary IO and wasting
	 * space. At btrfs_defrag_file(), we check if a range should be defragged
	 * before locking the inode and then, if it should, we trigger a sync
	 * page cache readahead - we lock the inode only after that to avoid
	 * blocking for too long other tasks that possibly want to operate on
	 * other file ranges. But before we were able to get the inode lock,
	 * some other task may have punched a hole in the range, or we may have
	 * now an inline extent, in which case we should not defrag. So check
	 * for that here, where we have the inode and the range locked, and bail
	 * out if that happened.
	 */
	search_start = page_start;
	while (search_start < page_end) {
		struct extent_map *em;

		em = btrfs_get_extent(BTRFS_I(inode), NULL, 0, search_start,
				      page_end - search_start);
		if (IS_ERR(em)) {
			ret = PTR_ERR(em);
			goto out_unlock_range;
		}
		if (em->block_start >= EXTENT_MAP_LAST_BYTE) {
			free_extent_map(em);
			/* Ok, 0 means we did not defrag anything */
			ret = 0;
			goto out_unlock_range;
		}
		search_start = extent_map_end(em);
		free_extent_map(em);
	}

	clear_extent_bit(&BTRFS_I(inode)->io_tree, page_start,
			  page_end - 1, EXTENT_DELALLOC | EXTENT_DO_ACCOUNTING |
			  EXTENT_DEFRAG, 0, 0, &cached_state);

	if (i_done != page_cnt) {
		spin_lock(&BTRFS_I(inode)->lock);
		btrfs_mod_outstanding_extents(BTRFS_I(inode), 1);
		spin_unlock(&BTRFS_I(inode)->lock);
		btrfs_delalloc_release_space(BTRFS_I(inode), data_reserved,
				start, (page_cnt - i_done) << PAGE_SHIFT, true);
	}


	set_extent_defrag(&BTRFS_I(inode)->io_tree, page_start, page_end - 1,
			  &cached_state);

	unlock_extent_cached(&BTRFS_I(inode)->io_tree,
			     page_start, page_end - 1, &cached_state);

	for (i = 0; i < i_done; i++) {
		clear_page_dirty_for_io(pages[i]);
		ClearPageChecked(pages[i]);
		set_page_dirty(pages[i]);
		unlock_page(pages[i]);
		put_page(pages[i]);
	}
	btrfs_delalloc_release_extents(BTRFS_I(inode), page_cnt << PAGE_SHIFT);
	extent_changeset_free(data_reserved);
	return i_done;

out_unlock_range:
	unlock_extent_cached(&BTRFS_I(inode)->io_tree,
			     page_start, page_end - 1, &cached_state);
out:
	for (i = 0; i < i_done; i++) {
		unlock_page(pages[i]);
		put_page(pages[i]);
	}
	btrfs_delalloc_release_space(BTRFS_I(inode), data_reserved,
			start, page_cnt << PAGE_SHIFT, true);
	btrfs_delalloc_release_extents(BTRFS_I(inode), page_cnt << PAGE_SHIFT);
	extent_changeset_free(data_reserved);
	return ret;

}

int btrfs_defrag_file(struct inode *inode, struct file *file,
		      struct btrfs_ioctl_defrag_range_args *range,
		      u64 newer_than, unsigned long max_to_defrag)
{
	struct btrfs_fs_info *fs_info = btrfs_sb(inode->i_sb);
	struct btrfs_root *root = BTRFS_I(inode)->root;
	struct file_ra_state *ra = NULL;
	unsigned long last_index;
	u64 isize = i_size_read(inode);
	u64 last_len = 0;
	u64 skip = 0;
	u64 defrag_end = 0;
	u64 newer_off = range->start;
	unsigned long i;
	unsigned long ra_index = 0;
	int ret;
	int defrag_count = 0;
	int compress_type = BTRFS_COMPRESS_ZLIB;
	u32 extent_thresh = range->extent_thresh;
	unsigned long max_cluster = SZ_256K >> PAGE_SHIFT;
	unsigned long cluster = max_cluster;
	u64 new_align = ~((u64)SZ_128K - 1);
	struct page **pages = NULL;
	bool do_compress = range->flags & BTRFS_DEFRAG_RANGE_COMPRESS;

	if (isize == 0)
		return 0;

	if (range->start >= isize)
		return -EINVAL;

	if (do_compress) {
		if (range->compress_type >= BTRFS_NR_COMPRESS_TYPES)
			return -EINVAL;
		if (range->compress_type)
			compress_type = range->compress_type;
	}

	if (extent_thresh == 0)
		extent_thresh = SZ_256K;

	/*
	 * If we were not given a file, allocate a readahead context. As
	 * readahead is just an optimization, defrag will work without it so
	 * we don't error out.
	 */
	if (!file) {
		ra = kzalloc(sizeof(*ra), GFP_KERNEL);
		if (ra)
			file_ra_state_init(ra, inode->i_mapping);
	} else {
		ra = &file->f_ra;
	}

	pages = kmalloc_array(max_cluster, sizeof(struct page *), GFP_KERNEL);
	if (!pages) {
		ret = -ENOMEM;
		goto out_ra;
	}

	/* find the last page to defrag */
	if (range->start + range->len > range->start) {
		last_index = min_t(u64, isize - 1,
			 range->start + range->len - 1) >> PAGE_SHIFT;
	} else {
		last_index = (isize - 1) >> PAGE_SHIFT;
	}

	if (newer_than) {
		ret = find_new_extents(root, inode, newer_than,
				       &newer_off, SZ_64K);
		if (!ret) {
			range->start = newer_off;
			/*
			 * we always align our defrag to help keep
			 * the extents in the file evenly spaced
			 */
			i = (newer_off & new_align) >> PAGE_SHIFT;
		} else
			goto out_ra;
	} else {
		i = range->start >> PAGE_SHIFT;
	}
	if (!max_to_defrag)
		max_to_defrag = last_index - i + 1;

	/*
	 * make writeback starts from i, so the defrag range can be
	 * written sequentially.
	 */
	if (i < inode->i_mapping->writeback_index)
		inode->i_mapping->writeback_index = i;

	while (i <= last_index && defrag_count < max_to_defrag &&
	       (i < DIV_ROUND_UP(i_size_read(inode), PAGE_SIZE))) {
		/*
		 * make sure we stop running if someone unmounts
		 * the FS
		 */
		if (!(inode->i_sb->s_flags & SB_ACTIVE))
			break;

		if (btrfs_defrag_cancelled(fs_info)) {
			btrfs_debug(fs_info, "defrag_file cancelled");
			ret = -EAGAIN;
			goto error;
		}

		if (!should_defrag_range(inode, (u64)i << PAGE_SHIFT,
					 extent_thresh, &last_len, &skip,
					 &defrag_end, do_compress)){
			unsigned long next;
			/*
			 * the should_defrag function tells us how much to skip
			 * bump our counter by the suggested amount
			 */
			next = DIV_ROUND_UP(skip, PAGE_SIZE);
			i = max(i + 1, next);
			continue;
		}

		if (!newer_than) {
			cluster = (PAGE_ALIGN(defrag_end) >>
				   PAGE_SHIFT) - i;
			cluster = min(cluster, max_cluster);
		} else {
			cluster = max_cluster;
		}

		if (i + cluster > ra_index) {
			ra_index = max(i, ra_index);
			if (ra)
				page_cache_sync_readahead(inode->i_mapping, ra,
						file, ra_index, cluster);
			ra_index += cluster;
		}

		btrfs_inode_lock(inode, 0);
		if (IS_SWAPFILE(inode)) {
			ret = -ETXTBSY;
		} else {
			if (do_compress)
				BTRFS_I(inode)->defrag_compress = compress_type;
			ret = cluster_pages_for_defrag(inode, pages, i, cluster);
		}
		if (ret < 0) {
			btrfs_inode_unlock(inode, 0);
			goto out_ra;
		}

		defrag_count += ret;
		balance_dirty_pages_ratelimited(inode->i_mapping);
		btrfs_inode_unlock(inode, 0);

		if (newer_than) {
			if (newer_off == (u64)-1)
				break;

			if (ret > 0)
				i += ret;

			newer_off = max(newer_off + 1,
					(u64)i << PAGE_SHIFT);

			ret = find_new_extents(root, inode, newer_than,
					       &newer_off, SZ_64K);
			if (!ret) {
				range->start = newer_off;
				i = (newer_off & new_align) >> PAGE_SHIFT;
			} else {
				break;
			}
		} else {
			if (ret > 0) {
				i += ret;
				last_len += ret << PAGE_SHIFT;
			} else {
				i++;
				last_len = 0;
			}
		}
	}

	ret = defrag_count;
error:
	if ((range->flags & BTRFS_DEFRAG_RANGE_START_IO)) {
		filemap_flush(inode->i_mapping);
		if (test_bit(BTRFS_INODE_HAS_ASYNC_EXTENT,
			     &BTRFS_I(inode)->runtime_flags))
			filemap_flush(inode->i_mapping);
	}

	if (range->compress_type == BTRFS_COMPRESS_LZO) {
		btrfs_set_fs_incompat(fs_info, COMPRESS_LZO);
	} else if (range->compress_type == BTRFS_COMPRESS_ZSTD) {
		btrfs_set_fs_incompat(fs_info, COMPRESS_ZSTD);
	}

out_ra:
	if (do_compress) {
		btrfs_inode_lock(inode, 0);
		BTRFS_I(inode)->defrag_compress = BTRFS_COMPRESS_NONE;
		btrfs_inode_unlock(inode, 0);
	}
	if (!file)
		kfree(ra);
	kfree(pages);
	return ret;
}

/*
 * Try to start exclusive operation @type or cancel it if it's running.
 *
 * Return:
 *   0        - normal mode, newly claimed op started
 *  >0        - normal mode, something else is running,
 *              return BTRFS_ERROR_DEV_EXCL_RUN_IN_PROGRESS to user space
 * ECANCELED  - cancel mode, successful cancel
 * ENOTCONN   - cancel mode, operation not running anymore
 */
static int exclop_start_or_cancel_reloc(struct btrfs_fs_info *fs_info,
			enum btrfs_exclusive_operation type, bool cancel)
{
	if (!cancel) {
		/* Start normal op */
		if (!btrfs_exclop_start(fs_info, type))
			return BTRFS_ERROR_DEV_EXCL_RUN_IN_PROGRESS;
		/* Exclusive operation is now claimed */
		return 0;
	}

	/* Cancel running op */
	if (btrfs_exclop_start_try_lock(fs_info, type)) {
		/*
		 * This blocks any exclop finish from setting it to NONE, so we
		 * request cancellation. Either it runs and we will wait for it,
		 * or it has finished and no waiting will happen.
		 */
		atomic_inc(&fs_info->reloc_cancel_req);
		btrfs_exclop_start_unlock(fs_info);

		if (test_bit(BTRFS_FS_RELOC_RUNNING, &fs_info->flags))
			wait_on_bit(&fs_info->flags, BTRFS_FS_RELOC_RUNNING,
				    TASK_INTERRUPTIBLE);

		return -ECANCELED;
	}

	/* Something else is running or none */
	return -ENOTCONN;
}

static noinline int btrfs_ioctl_resize(struct file *file,
					void __user *arg)
{
	struct inode *inode = file_inode(file);
	struct btrfs_fs_info *fs_info = btrfs_sb(inode->i_sb);
	u64 new_size;
	u64 old_size;
	u64 devid = 1;
	struct btrfs_root *root = BTRFS_I(inode)->root;
	struct btrfs_ioctl_vol_args *vol_args;
	struct btrfs_trans_handle *trans;
	struct btrfs_device *device = NULL;
	char *sizestr;
	char *retptr;
	char *devstr = NULL;
	int ret = 0;
	int mod = 0;
	bool cancel;

	if (!capable(CAP_SYS_ADMIN))
		return -EPERM;

	ret = mnt_want_write_file(file);
	if (ret)
		return ret;

	/*
	 * Read the arguments before checking exclusivity to be able to
	 * distinguish regular resize and cancel
	 */
	vol_args = memdup_user(arg, sizeof(*vol_args));
	if (IS_ERR(vol_args)) {
		ret = PTR_ERR(vol_args);
		goto out_drop;
	}
	vol_args->name[BTRFS_PATH_NAME_MAX] = '\0';
	sizestr = vol_args->name;
	cancel = (strcmp("cancel", sizestr) == 0);
	ret = exclop_start_or_cancel_reloc(fs_info, BTRFS_EXCLOP_RESIZE, cancel);
	if (ret)
		goto out_free;
	/* Exclusive operation is now claimed */

	devstr = strchr(sizestr, ':');
	if (devstr) {
		sizestr = devstr + 1;
		*devstr = '\0';
		devstr = vol_args->name;
		ret = kstrtoull(devstr, 10, &devid);
		if (ret)
			goto out_finish;
		if (!devid) {
			ret = -EINVAL;
			goto out_finish;
		}
		btrfs_info(fs_info, "resizing devid %llu", devid);
	}

	device = btrfs_find_device(fs_info->fs_devices, devid, NULL, NULL);
	if (!device) {
		btrfs_info(fs_info, "resizer unable to find device %llu",
			   devid);
		ret = -ENODEV;
		goto out_finish;
	}

	if (!test_bit(BTRFS_DEV_STATE_WRITEABLE, &device->dev_state)) {
		btrfs_info(fs_info,
			   "resizer unable to apply on readonly device %llu",
		       devid);
		ret = -EPERM;
		goto out_finish;
	}

	if (!strcmp(sizestr, "max"))
		new_size = device->bdev->bd_inode->i_size;
	else {
		if (sizestr[0] == '-') {
			mod = -1;
			sizestr++;
		} else if (sizestr[0] == '+') {
			mod = 1;
			sizestr++;
		}
		new_size = memparse(sizestr, &retptr);
		if (*retptr != '\0' || new_size == 0) {
			ret = -EINVAL;
			goto out_finish;
		}
	}

	if (test_bit(BTRFS_DEV_STATE_REPLACE_TGT, &device->dev_state)) {
		ret = -EPERM;
		goto out_finish;
	}

	old_size = btrfs_device_get_total_bytes(device);

	if (mod < 0) {
		if (new_size > old_size) {
			ret = -EINVAL;
			goto out_finish;
		}
		new_size = old_size - new_size;
	} else if (mod > 0) {
		if (new_size > ULLONG_MAX - old_size) {
			ret = -ERANGE;
			goto out_finish;
		}
		new_size = old_size + new_size;
	}

	if (new_size < SZ_256M) {
		ret = -EINVAL;
		goto out_finish;
	}
	if (new_size > device->bdev->bd_inode->i_size) {
		ret = -EFBIG;
		goto out_finish;
	}

	new_size = round_down(new_size, fs_info->sectorsize);

	if (new_size > old_size) {
		trans = btrfs_start_transaction(root, 0);
		if (IS_ERR(trans)) {
			ret = PTR_ERR(trans);
			goto out_finish;
		}
		ret = btrfs_grow_device(trans, device, new_size);
		btrfs_commit_transaction(trans);
	} else if (new_size < old_size) {
		ret = btrfs_shrink_device(device, new_size);
	} /* equal, nothing need to do */

	if (ret == 0 && new_size != old_size)
		btrfs_info_in_rcu(fs_info,
			"resize device %s (devid %llu) from %llu to %llu",
			rcu_str_deref(device->name), device->devid,
			old_size, new_size);
out_finish:
	btrfs_exclop_finish(fs_info);
out_free:
	kfree(vol_args);
out_drop:
	mnt_drop_write_file(file);
	return ret;
}

static noinline int __btrfs_ioctl_snap_create(struct file *file,
				const char *name, unsigned long fd, int subvol,
				bool readonly,
				struct btrfs_qgroup_inherit *inherit)
{
	int namelen;
	int ret = 0;

	if (!S_ISDIR(file_inode(file)->i_mode))
		return -ENOTDIR;

	ret = mnt_want_write_file(file);
	if (ret)
		goto out;

	namelen = strlen(name);
	if (strchr(name, '/')) {
		ret = -EINVAL;
		goto out_drop_write;
	}

	if (name[0] == '.' &&
	   (namelen == 1 || (name[1] == '.' && namelen == 2))) {
		ret = -EEXIST;
		goto out_drop_write;
	}

	if (subvol) {
		ret = btrfs_mksubvol(&file->f_path, name, namelen,
				     NULL, readonly, inherit);
	} else {
		struct fd src = fdget(fd);
		struct inode *src_inode;
		if (!src.file) {
			ret = -EINVAL;
			goto out_drop_write;
		}

		src_inode = file_inode(src.file);
		if (src_inode->i_sb != file_inode(file)->i_sb) {
			btrfs_info(BTRFS_I(file_inode(file))->root->fs_info,
				   "Snapshot src from another FS");
			ret = -EXDEV;
		} else if (!inode_owner_or_capable(&init_user_ns, src_inode)) {
			/*
			 * Subvolume creation is not restricted, but snapshots
			 * are limited to own subvolumes only
			 */
			ret = -EPERM;
		} else {
			ret = btrfs_mksnapshot(&file->f_path, name, namelen,
					     BTRFS_I(src_inode)->root,
					     readonly, inherit);
		}
		fdput(src);
	}
out_drop_write:
	mnt_drop_write_file(file);
out:
	return ret;
}

static noinline int btrfs_ioctl_snap_create(struct file *file,
					    void __user *arg, int subvol)
{
	struct btrfs_ioctl_vol_args *vol_args;
	int ret;

	if (!S_ISDIR(file_inode(file)->i_mode))
		return -ENOTDIR;

	vol_args = memdup_user(arg, sizeof(*vol_args));
	if (IS_ERR(vol_args))
		return PTR_ERR(vol_args);
	vol_args->name[BTRFS_PATH_NAME_MAX] = '\0';

	ret = __btrfs_ioctl_snap_create(file, vol_args->name, vol_args->fd,
					subvol, false, NULL);

	kfree(vol_args);
	return ret;
}

static noinline int btrfs_ioctl_snap_create_v2(struct file *file,
					       void __user *arg, int subvol)
{
	struct btrfs_ioctl_vol_args_v2 *vol_args;
	int ret;
	bool readonly = false;
	struct btrfs_qgroup_inherit *inherit = NULL;

	if (!S_ISDIR(file_inode(file)->i_mode))
		return -ENOTDIR;

	vol_args = memdup_user(arg, sizeof(*vol_args));
	if (IS_ERR(vol_args))
		return PTR_ERR(vol_args);
	vol_args->name[BTRFS_SUBVOL_NAME_MAX] = '\0';

	if (vol_args->flags & ~BTRFS_SUBVOL_CREATE_ARGS_MASK) {
		ret = -EOPNOTSUPP;
		goto free_args;
	}

	if (vol_args->flags & BTRFS_SUBVOL_RDONLY)
		readonly = true;
	if (vol_args->flags & BTRFS_SUBVOL_QGROUP_INHERIT) {
		u64 nums;

		if (vol_args->size < sizeof(*inherit) ||
		    vol_args->size > PAGE_SIZE) {
			ret = -EINVAL;
			goto free_args;
		}
		inherit = memdup_user(vol_args->qgroup_inherit, vol_args->size);
		if (IS_ERR(inherit)) {
			ret = PTR_ERR(inherit);
			goto free_args;
		}

		if (inherit->num_qgroups > PAGE_SIZE ||
		    inherit->num_ref_copies > PAGE_SIZE ||
		    inherit->num_excl_copies > PAGE_SIZE) {
			ret = -EINVAL;
			goto free_inherit;
		}

		nums = inherit->num_qgroups + 2 * inherit->num_ref_copies +
		       2 * inherit->num_excl_copies;
		if (vol_args->size != struct_size(inherit, qgroups, nums)) {
			ret = -EINVAL;
			goto free_inherit;
		}
	}

	ret = __btrfs_ioctl_snap_create(file, vol_args->name, vol_args->fd,
					subvol, readonly, inherit);
	if (ret)
		goto free_inherit;
free_inherit:
	kfree(inherit);
free_args:
	kfree(vol_args);
	return ret;
}

static noinline int btrfs_ioctl_subvol_getflags(struct file *file,
						void __user *arg)
{
	struct inode *inode = file_inode(file);
	struct btrfs_fs_info *fs_info = btrfs_sb(inode->i_sb);
	struct btrfs_root *root = BTRFS_I(inode)->root;
	int ret = 0;
	u64 flags = 0;

	if (btrfs_ino(BTRFS_I(inode)) != BTRFS_FIRST_FREE_OBJECTID)
		return -EINVAL;

	down_read(&fs_info->subvol_sem);
	if (btrfs_root_readonly(root))
		flags |= BTRFS_SUBVOL_RDONLY;
	up_read(&fs_info->subvol_sem);

	if (copy_to_user(arg, &flags, sizeof(flags)))
		ret = -EFAULT;

	return ret;
}

static noinline int btrfs_ioctl_subvol_setflags(struct file *file,
					      void __user *arg)
{
	struct inode *inode = file_inode(file);
	struct btrfs_fs_info *fs_info = btrfs_sb(inode->i_sb);
	struct btrfs_root *root = BTRFS_I(inode)->root;
	struct btrfs_trans_handle *trans;
	u64 root_flags;
	u64 flags;
	int ret = 0;

	if (!inode_owner_or_capable(&init_user_ns, inode))
		return -EPERM;

	ret = mnt_want_write_file(file);
	if (ret)
		goto out;

	if (btrfs_ino(BTRFS_I(inode)) != BTRFS_FIRST_FREE_OBJECTID) {
		ret = -EINVAL;
		goto out_drop_write;
	}

	if (copy_from_user(&flags, arg, sizeof(flags))) {
		ret = -EFAULT;
		goto out_drop_write;
	}

	if (flags & ~BTRFS_SUBVOL_RDONLY) {
		ret = -EOPNOTSUPP;
		goto out_drop_write;
	}

	down_write(&fs_info->subvol_sem);

	/* nothing to do */
	if (!!(flags & BTRFS_SUBVOL_RDONLY) == btrfs_root_readonly(root))
		goto out_drop_sem;

	root_flags = btrfs_root_flags(&root->root_item);
	if (flags & BTRFS_SUBVOL_RDONLY) {
		btrfs_set_root_flags(&root->root_item,
				     root_flags | BTRFS_ROOT_SUBVOL_RDONLY);
	} else {
		/*
		 * Block RO -> RW transition if this subvolume is involved in
		 * send
		 */
		spin_lock(&root->root_item_lock);
		if (root->send_in_progress == 0) {
			btrfs_set_root_flags(&root->root_item,
				     root_flags & ~BTRFS_ROOT_SUBVOL_RDONLY);
			spin_unlock(&root->root_item_lock);
		} else {
			spin_unlock(&root->root_item_lock);
			btrfs_warn(fs_info,
				   "Attempt to set subvolume %llu read-write during send",
				   root->root_key.objectid);
			ret = -EPERM;
			goto out_drop_sem;
		}
	}

	trans = btrfs_start_transaction(root, 1);
	if (IS_ERR(trans)) {
		ret = PTR_ERR(trans);
		goto out_reset;
	}

	ret = btrfs_update_root(trans, fs_info->tree_root,
				&root->root_key, &root->root_item);
	if (ret < 0) {
		btrfs_end_transaction(trans);
		goto out_reset;
	}

	ret = btrfs_commit_transaction(trans);

out_reset:
	if (ret)
		btrfs_set_root_flags(&root->root_item, root_flags);
out_drop_sem:
	up_write(&fs_info->subvol_sem);
out_drop_write:
	mnt_drop_write_file(file);
out:
	return ret;
}

static noinline int key_in_sk(struct btrfs_key *key,
			      struct btrfs_ioctl_search_key *sk)
{
	struct btrfs_key test;
	int ret;

	test.objectid = sk->min_objectid;
	test.type = sk->min_type;
	test.offset = sk->min_offset;

	ret = btrfs_comp_cpu_keys(key, &test);
	if (ret < 0)
		return 0;

	test.objectid = sk->max_objectid;
	test.type = sk->max_type;
	test.offset = sk->max_offset;

	ret = btrfs_comp_cpu_keys(key, &test);
	if (ret > 0)
		return 0;
	return 1;
}

static noinline int copy_to_sk(struct btrfs_path *path,
			       struct btrfs_key *key,
			       struct btrfs_ioctl_search_key *sk,
			       size_t *buf_size,
			       char __user *ubuf,
			       unsigned long *sk_offset,
			       int *num_found)
{
	u64 found_transid;
	struct extent_buffer *leaf;
	struct btrfs_ioctl_search_header sh;
	struct btrfs_key test;
	unsigned long item_off;
	unsigned long item_len;
	int nritems;
	int i;
	int slot;
	int ret = 0;

	leaf = path->nodes[0];
	slot = path->slots[0];
	nritems = btrfs_header_nritems(leaf);

	if (btrfs_header_generation(leaf) > sk->max_transid) {
		i = nritems;
		goto advance_key;
	}
	found_transid = btrfs_header_generation(leaf);

	for (i = slot; i < nritems; i++) {
		item_off = btrfs_item_ptr_offset(leaf, i);
		item_len = btrfs_item_size_nr(leaf, i);

		btrfs_item_key_to_cpu(leaf, key, i);
		if (!key_in_sk(key, sk))
			continue;

		if (sizeof(sh) + item_len > *buf_size) {
			if (*num_found) {
				ret = 1;
				goto out;
			}

			/*
			 * return one empty item back for v1, which does not
			 * handle -EOVERFLOW
			 */

			*buf_size = sizeof(sh) + item_len;
			item_len = 0;
			ret = -EOVERFLOW;
		}

		if (sizeof(sh) + item_len + *sk_offset > *buf_size) {
			ret = 1;
			goto out;
		}

		sh.objectid = key->objectid;
		sh.offset = key->offset;
		sh.type = key->type;
		sh.len = item_len;
		sh.transid = found_transid;

		/*
		 * Copy search result header. If we fault then loop again so we
		 * can fault in the pages and -EFAULT there if there's a
		 * problem. Otherwise we'll fault and then copy the buffer in
		 * properly this next time through
		 */
		if (copy_to_user_nofault(ubuf + *sk_offset, &sh, sizeof(sh))) {
			ret = 0;
			goto out;
		}

		*sk_offset += sizeof(sh);

		if (item_len) {
			char __user *up = ubuf + *sk_offset;
			/*
			 * Copy the item, same behavior as above, but reset the
			 * * sk_offset so we copy the full thing again.
			 */
			if (read_extent_buffer_to_user_nofault(leaf, up,
						item_off, item_len)) {
				ret = 0;
				*sk_offset -= sizeof(sh);
				goto out;
			}

			*sk_offset += item_len;
		}
		(*num_found)++;

		if (ret) /* -EOVERFLOW from above */
			goto out;

		if (*num_found >= sk->nr_items) {
			ret = 1;
			goto out;
		}
	}
advance_key:
	ret = 0;
	test.objectid = sk->max_objectid;
	test.type = sk->max_type;
	test.offset = sk->max_offset;
	if (btrfs_comp_cpu_keys(key, &test) >= 0)
		ret = 1;
	else if (key->offset < (u64)-1)
		key->offset++;
	else if (key->type < (u8)-1) {
		key->offset = 0;
		key->type++;
	} else if (key->objectid < (u64)-1) {
		key->offset = 0;
		key->type = 0;
		key->objectid++;
	} else
		ret = 1;
out:
	/*
	 *  0: all items from this leaf copied, continue with next
	 *  1: * more items can be copied, but unused buffer is too small
	 *     * all items were found
	 *     Either way, it will stops the loop which iterates to the next
	 *     leaf
	 *  -EOVERFLOW: item was to large for buffer
	 *  -EFAULT: could not copy extent buffer back to userspace
	 */
	return ret;
}

static noinline int search_ioctl(struct inode *inode,
				 struct btrfs_ioctl_search_key *sk,
				 size_t *buf_size,
				 char __user *ubuf)
{
	struct btrfs_fs_info *info = btrfs_sb(inode->i_sb);
	struct btrfs_root *root;
	struct btrfs_key key;
	struct btrfs_path *path;
	int ret;
	int num_found = 0;
	unsigned long sk_offset = 0;

	if (*buf_size < sizeof(struct btrfs_ioctl_search_header)) {
		*buf_size = sizeof(struct btrfs_ioctl_search_header);
		return -EOVERFLOW;
	}

	path = btrfs_alloc_path();
	if (!path)
		return -ENOMEM;

	if (sk->tree_id == 0) {
		/* search the root of the inode that was passed */
		root = btrfs_grab_root(BTRFS_I(inode)->root);
	} else {
		root = btrfs_get_fs_root(info, sk->tree_id, true);
		if (IS_ERR(root)) {
			btrfs_free_path(path);
			return PTR_ERR(root);
		}
	}

	key.objectid = sk->min_objectid;
	key.type = sk->min_type;
	key.offset = sk->min_offset;

	while (1) {
		ret = fault_in_pages_writeable(ubuf + sk_offset,
					       *buf_size - sk_offset);
		if (ret)
			break;

		ret = btrfs_search_forward(root, &key, path, sk->min_transid);
		if (ret != 0) {
			if (ret > 0)
				ret = 0;
			goto err;
		}
		ret = copy_to_sk(path, &key, sk, buf_size, ubuf,
				 &sk_offset, &num_found);
		btrfs_release_path(path);
		if (ret)
			break;

	}
	if (ret > 0)
		ret = 0;
err:
	sk->nr_items = num_found;
	btrfs_put_root(root);
	btrfs_free_path(path);
	return ret;
}

static noinline int btrfs_ioctl_tree_search(struct file *file,
					   void __user *argp)
{
	struct btrfs_ioctl_search_args __user *uargs;
	struct btrfs_ioctl_search_key sk;
	struct inode *inode;
	int ret;
	size_t buf_size;

	if (!capable(CAP_SYS_ADMIN))
		return -EPERM;

	uargs = (struct btrfs_ioctl_search_args __user *)argp;

	if (copy_from_user(&sk, &uargs->key, sizeof(sk)))
		return -EFAULT;

	buf_size = sizeof(uargs->buf);

	inode = file_inode(file);
	ret = search_ioctl(inode, &sk, &buf_size, uargs->buf);

	/*
	 * In the origin implementation an overflow is handled by returning a
	 * search header with a len of zero, so reset ret.
	 */
	if (ret == -EOVERFLOW)
		ret = 0;

	if (ret == 0 && copy_to_user(&uargs->key, &sk, sizeof(sk)))
		ret = -EFAULT;
	return ret;
}

static noinline int btrfs_ioctl_tree_search_v2(struct file *file,
					       void __user *argp)
{
	struct btrfs_ioctl_search_args_v2 __user *uarg;
	struct btrfs_ioctl_search_args_v2 args;
	struct inode *inode;
	int ret;
	size_t buf_size;
	const size_t buf_limit = SZ_16M;

	if (!capable(CAP_SYS_ADMIN))
		return -EPERM;

	/* copy search header and buffer size */
	uarg = (struct btrfs_ioctl_search_args_v2 __user *)argp;
	if (copy_from_user(&args, uarg, sizeof(args)))
		return -EFAULT;

	buf_size = args.buf_size;

	/* limit result size to 16MB */
	if (buf_size > buf_limit)
		buf_size = buf_limit;

	inode = file_inode(file);
	ret = search_ioctl(inode, &args.key, &buf_size,
			   (char __user *)(&uarg->buf[0]));
	if (ret == 0 && copy_to_user(&uarg->key, &args.key, sizeof(args.key)))
		ret = -EFAULT;
	else if (ret == -EOVERFLOW &&
		copy_to_user(&uarg->buf_size, &buf_size, sizeof(buf_size)))
		ret = -EFAULT;

	return ret;
}

/*
 * Search INODE_REFs to identify path name of 'dirid' directory
 * in a 'tree_id' tree. and sets path name to 'name'.
 */
static noinline int btrfs_search_path_in_tree(struct btrfs_fs_info *info,
				u64 tree_id, u64 dirid, char *name)
{
	struct btrfs_root *root;
	struct btrfs_key key;
	char *ptr;
	int ret = -1;
	int slot;
	int len;
	int total_len = 0;
	struct btrfs_inode_ref *iref;
	struct extent_buffer *l;
	struct btrfs_path *path;

	if (dirid == BTRFS_FIRST_FREE_OBJECTID) {
		name[0]='\0';
		return 0;
	}

	path = btrfs_alloc_path();
	if (!path)
		return -ENOMEM;

	ptr = &name[BTRFS_INO_LOOKUP_PATH_MAX - 1];

	root = btrfs_get_fs_root(info, tree_id, true);
	if (IS_ERR(root)) {
		ret = PTR_ERR(root);
		root = NULL;
		goto out;
	}

	key.objectid = dirid;
	key.type = BTRFS_INODE_REF_KEY;
	key.offset = (u64)-1;

	while (1) {
		ret = btrfs_search_slot(NULL, root, &key, path, 0, 0);
		if (ret < 0)
			goto out;
		else if (ret > 0) {
			ret = btrfs_previous_item(root, path, dirid,
						  BTRFS_INODE_REF_KEY);
			if (ret < 0)
				goto out;
			else if (ret > 0) {
				ret = -ENOENT;
				goto out;
			}
		}

		l = path->nodes[0];
		slot = path->slots[0];
		btrfs_item_key_to_cpu(l, &key, slot);

		iref = btrfs_item_ptr(l, slot, struct btrfs_inode_ref);
		len = btrfs_inode_ref_name_len(l, iref);
		ptr -= len + 1;
		total_len += len + 1;
		if (ptr < name) {
			ret = -ENAMETOOLONG;
			goto out;
		}

		*(ptr + len) = '/';
		read_extent_buffer(l, ptr, (unsigned long)(iref + 1), len);

		if (key.offset == BTRFS_FIRST_FREE_OBJECTID)
			break;

		btrfs_release_path(path);
		key.objectid = key.offset;
		key.offset = (u64)-1;
		dirid = key.objectid;
	}
	memmove(name, ptr, total_len);
	name[total_len] = '\0';
	ret = 0;
out:
	btrfs_put_root(root);
	btrfs_free_path(path);
	return ret;
}

static int btrfs_search_path_in_tree_user(struct inode *inode,
				struct btrfs_ioctl_ino_lookup_user_args *args)
{
	struct btrfs_fs_info *fs_info = BTRFS_I(inode)->root->fs_info;
	struct super_block *sb = inode->i_sb;
	struct btrfs_key upper_limit = BTRFS_I(inode)->location;
	u64 treeid = BTRFS_I(inode)->root->root_key.objectid;
	u64 dirid = args->dirid;
	unsigned long item_off;
	unsigned long item_len;
	struct btrfs_inode_ref *iref;
	struct btrfs_root_ref *rref;
	struct btrfs_root *root = NULL;
	struct btrfs_path *path;
	struct btrfs_key key, key2;
	struct extent_buffer *leaf;
	struct inode *temp_inode;
	char *ptr;
	int slot;
	int len;
	int total_len = 0;
	int ret;

	path = btrfs_alloc_path();
	if (!path)
		return -ENOMEM;

	/*
	 * If the bottom subvolume does not exist directly under upper_limit,
	 * construct the path in from the bottom up.
	 */
	if (dirid != upper_limit.objectid) {
		ptr = &args->path[BTRFS_INO_LOOKUP_USER_PATH_MAX - 1];

		root = btrfs_get_fs_root(fs_info, treeid, true);
		if (IS_ERR(root)) {
			ret = PTR_ERR(root);
			goto out;
		}

		key.objectid = dirid;
		key.type = BTRFS_INODE_REF_KEY;
		key.offset = (u64)-1;
		while (1) {
			ret = btrfs_search_slot(NULL, root, &key, path, 0, 0);
			if (ret < 0) {
				goto out_put;
			} else if (ret > 0) {
				ret = btrfs_previous_item(root, path, dirid,
							  BTRFS_INODE_REF_KEY);
				if (ret < 0) {
					goto out_put;
				} else if (ret > 0) {
					ret = -ENOENT;
					goto out_put;
				}
			}

			leaf = path->nodes[0];
			slot = path->slots[0];
			btrfs_item_key_to_cpu(leaf, &key, slot);

			iref = btrfs_item_ptr(leaf, slot, struct btrfs_inode_ref);
			len = btrfs_inode_ref_name_len(leaf, iref);
			ptr -= len + 1;
			total_len += len + 1;
			if (ptr < args->path) {
				ret = -ENAMETOOLONG;
				goto out_put;
			}

			*(ptr + len) = '/';
			read_extent_buffer(leaf, ptr,
					(unsigned long)(iref + 1), len);

			/* Check the read+exec permission of this directory */
			ret = btrfs_previous_item(root, path, dirid,
						  BTRFS_INODE_ITEM_KEY);
			if (ret < 0) {
				goto out_put;
			} else if (ret > 0) {
				ret = -ENOENT;
				goto out_put;
			}

			leaf = path->nodes[0];
			slot = path->slots[0];
			btrfs_item_key_to_cpu(leaf, &key2, slot);
			if (key2.objectid != dirid) {
				ret = -ENOENT;
				goto out_put;
			}

			temp_inode = btrfs_iget(sb, key2.objectid, root);
			if (IS_ERR(temp_inode)) {
				ret = PTR_ERR(temp_inode);
				goto out_put;
			}
			ret = inode_permission(&init_user_ns, temp_inode,
					       MAY_READ | MAY_EXEC);
			iput(temp_inode);
			if (ret) {
				ret = -EACCES;
				goto out_put;
			}

			if (key.offset == upper_limit.objectid)
				break;
			if (key.objectid == BTRFS_FIRST_FREE_OBJECTID) {
				ret = -EACCES;
				goto out_put;
			}

			btrfs_release_path(path);
			key.objectid = key.offset;
			key.offset = (u64)-1;
			dirid = key.objectid;
		}

		memmove(args->path, ptr, total_len);
		args->path[total_len] = '\0';
		btrfs_put_root(root);
		root = NULL;
		btrfs_release_path(path);
	}

	/* Get the bottom subvolume's name from ROOT_REF */
	key.objectid = treeid;
	key.type = BTRFS_ROOT_REF_KEY;
	key.offset = args->treeid;
	ret = btrfs_search_slot(NULL, fs_info->tree_root, &key, path, 0, 0);
	if (ret < 0) {
		goto out;
	} else if (ret > 0) {
		ret = -ENOENT;
		goto out;
	}

	leaf = path->nodes[0];
	slot = path->slots[0];
	btrfs_item_key_to_cpu(leaf, &key, slot);

	item_off = btrfs_item_ptr_offset(leaf, slot);
	item_len = btrfs_item_size_nr(leaf, slot);
	/* Check if dirid in ROOT_REF corresponds to passed dirid */
	rref = btrfs_item_ptr(leaf, slot, struct btrfs_root_ref);
	if (args->dirid != btrfs_root_ref_dirid(leaf, rref)) {
		ret = -EINVAL;
		goto out;
	}

	/* Copy subvolume's name */
	item_off += sizeof(struct btrfs_root_ref);
	item_len -= sizeof(struct btrfs_root_ref);
	read_extent_buffer(leaf, args->name, item_off, item_len);
	args->name[item_len] = 0;

out_put:
	btrfs_put_root(root);
out:
	btrfs_free_path(path);
	return ret;
}

static noinline int btrfs_ioctl_ino_lookup(struct file *file,
					   void __user *argp)
{
	struct btrfs_ioctl_ino_lookup_args *args;
	struct inode *inode;
	int ret = 0;

	args = memdup_user(argp, sizeof(*args));
	if (IS_ERR(args))
		return PTR_ERR(args);

	inode = file_inode(file);

	/*
	 * Unprivileged query to obtain the containing subvolume root id. The
	 * path is reset so it's consistent with btrfs_search_path_in_tree.
	 */
	if (args->treeid == 0)
		args->treeid = BTRFS_I(inode)->root->root_key.objectid;

	if (args->objectid == BTRFS_FIRST_FREE_OBJECTID) {
		args->name[0] = 0;
		goto out;
	}

	if (!capable(CAP_SYS_ADMIN)) {
		ret = -EPERM;
		goto out;
	}

	ret = btrfs_search_path_in_tree(BTRFS_I(inode)->root->fs_info,
					args->treeid, args->objectid,
					args->name);

out:
	if (ret == 0 && copy_to_user(argp, args, sizeof(*args)))
		ret = -EFAULT;

	kfree(args);
	return ret;
}

/*
 * Version of ino_lookup ioctl (unprivileged)
 *
 * The main differences from ino_lookup ioctl are:
 *
 *   1. Read + Exec permission will be checked using inode_permission() during
 *      path construction. -EACCES will be returned in case of failure.
 *   2. Path construction will be stopped at the inode number which corresponds
 *      to the fd with which this ioctl is called. If constructed path does not
 *      exist under fd's inode, -EACCES will be returned.
 *   3. The name of bottom subvolume is also searched and filled.
 */
static int btrfs_ioctl_ino_lookup_user(struct file *file, void __user *argp)
{
	struct btrfs_ioctl_ino_lookup_user_args *args;
	struct inode *inode;
	int ret;

	args = memdup_user(argp, sizeof(*args));
	if (IS_ERR(args))
		return PTR_ERR(args);

	inode = file_inode(file);

	if (args->dirid == BTRFS_FIRST_FREE_OBJECTID &&
	    BTRFS_I(inode)->location.objectid != BTRFS_FIRST_FREE_OBJECTID) {
		/*
		 * The subvolume does not exist under fd with which this is
		 * called
		 */
		kfree(args);
		return -EACCES;
	}

	ret = btrfs_search_path_in_tree_user(inode, args);

	if (ret == 0 && copy_to_user(argp, args, sizeof(*args)))
		ret = -EFAULT;

	kfree(args);
	return ret;
}

/* Get the subvolume information in BTRFS_ROOT_ITEM and BTRFS_ROOT_BACKREF */
static int btrfs_ioctl_get_subvol_info(struct file *file, void __user *argp)
{
	struct btrfs_ioctl_get_subvol_info_args *subvol_info;
	struct btrfs_fs_info *fs_info;
	struct btrfs_root *root;
	struct btrfs_path *path;
	struct btrfs_key key;
	struct btrfs_root_item *root_item;
	struct btrfs_root_ref *rref;
	struct extent_buffer *leaf;
	unsigned long item_off;
	unsigned long item_len;
	struct inode *inode;
	int slot;
	int ret = 0;

	path = btrfs_alloc_path();
	if (!path)
		return -ENOMEM;

	subvol_info = kzalloc(sizeof(*subvol_info), GFP_KERNEL);
	if (!subvol_info) {
		btrfs_free_path(path);
		return -ENOMEM;
	}

	inode = file_inode(file);
	fs_info = BTRFS_I(inode)->root->fs_info;

	/* Get root_item of inode's subvolume */
	key.objectid = BTRFS_I(inode)->root->root_key.objectid;
	root = btrfs_get_fs_root(fs_info, key.objectid, true);
	if (IS_ERR(root)) {
		ret = PTR_ERR(root);
		goto out_free;
	}
	root_item = &root->root_item;

	subvol_info->treeid = key.objectid;

	subvol_info->generation = btrfs_root_generation(root_item);
	subvol_info->flags = btrfs_root_flags(root_item);

	memcpy(subvol_info->uuid, root_item->uuid, BTRFS_UUID_SIZE);
	memcpy(subvol_info->parent_uuid, root_item->parent_uuid,
						    BTRFS_UUID_SIZE);
	memcpy(subvol_info->received_uuid, root_item->received_uuid,
						    BTRFS_UUID_SIZE);

	subvol_info->ctransid = btrfs_root_ctransid(root_item);
	subvol_info->ctime.sec = btrfs_stack_timespec_sec(&root_item->ctime);
	subvol_info->ctime.nsec = btrfs_stack_timespec_nsec(&root_item->ctime);

	subvol_info->otransid = btrfs_root_otransid(root_item);
	subvol_info->otime.sec = btrfs_stack_timespec_sec(&root_item->otime);
	subvol_info->otime.nsec = btrfs_stack_timespec_nsec(&root_item->otime);

	subvol_info->stransid = btrfs_root_stransid(root_item);
	subvol_info->stime.sec = btrfs_stack_timespec_sec(&root_item->stime);
	subvol_info->stime.nsec = btrfs_stack_timespec_nsec(&root_item->stime);

	subvol_info->rtransid = btrfs_root_rtransid(root_item);
	subvol_info->rtime.sec = btrfs_stack_timespec_sec(&root_item->rtime);
	subvol_info->rtime.nsec = btrfs_stack_timespec_nsec(&root_item->rtime);

	if (key.objectid != BTRFS_FS_TREE_OBJECTID) {
		/* Search root tree for ROOT_BACKREF of this subvolume */
		key.type = BTRFS_ROOT_BACKREF_KEY;
		key.offset = 0;
		ret = btrfs_search_slot(NULL, fs_info->tree_root, &key, path, 0, 0);
		if (ret < 0) {
			goto out;
		} else if (path->slots[0] >=
			   btrfs_header_nritems(path->nodes[0])) {
			ret = btrfs_next_leaf(fs_info->tree_root, path);
			if (ret < 0) {
				goto out;
			} else if (ret > 0) {
				ret = -EUCLEAN;
				goto out;
			}
		}

		leaf = path->nodes[0];
		slot = path->slots[0];
		btrfs_item_key_to_cpu(leaf, &key, slot);
		if (key.objectid == subvol_info->treeid &&
		    key.type == BTRFS_ROOT_BACKREF_KEY) {
			subvol_info->parent_id = key.offset;

			rref = btrfs_item_ptr(leaf, slot, struct btrfs_root_ref);
			subvol_info->dirid = btrfs_root_ref_dirid(leaf, rref);

			item_off = btrfs_item_ptr_offset(leaf, slot)
					+ sizeof(struct btrfs_root_ref);
			item_len = btrfs_item_size_nr(leaf, slot)
					- sizeof(struct btrfs_root_ref);
			read_extent_buffer(leaf, subvol_info->name,
					   item_off, item_len);
		} else {
			ret = -ENOENT;
			goto out;
		}
	}

	if (copy_to_user(argp, subvol_info, sizeof(*subvol_info)))
		ret = -EFAULT;

out:
	btrfs_put_root(root);
out_free:
	btrfs_free_path(path);
	kfree(subvol_info);
	return ret;
}

/*
 * Return ROOT_REF information of the subvolume containing this inode
 * except the subvolume name.
 */
static int btrfs_ioctl_get_subvol_rootref(struct file *file, void __user *argp)
{
	struct btrfs_ioctl_get_subvol_rootref_args *rootrefs;
	struct btrfs_root_ref *rref;
	struct btrfs_root *root;
	struct btrfs_path *path;
	struct btrfs_key key;
	struct extent_buffer *leaf;
	struct inode *inode;
	u64 objectid;
	int slot;
	int ret;
	u8 found;

	path = btrfs_alloc_path();
	if (!path)
		return -ENOMEM;

	rootrefs = memdup_user(argp, sizeof(*rootrefs));
	if (IS_ERR(rootrefs)) {
		btrfs_free_path(path);
		return PTR_ERR(rootrefs);
	}

	inode = file_inode(file);
	root = BTRFS_I(inode)->root->fs_info->tree_root;
	objectid = BTRFS_I(inode)->root->root_key.objectid;

	key.objectid = objectid;
	key.type = BTRFS_ROOT_REF_KEY;
	key.offset = rootrefs->min_treeid;
	found = 0;

	ret = btrfs_search_slot(NULL, root, &key, path, 0, 0);
	if (ret < 0) {
		goto out;
	} else if (path->slots[0] >=
		   btrfs_header_nritems(path->nodes[0])) {
		ret = btrfs_next_leaf(root, path);
		if (ret < 0) {
			goto out;
		} else if (ret > 0) {
			ret = -EUCLEAN;
			goto out;
		}
	}
	while (1) {
		leaf = path->nodes[0];
		slot = path->slots[0];

		btrfs_item_key_to_cpu(leaf, &key, slot);
		if (key.objectid != objectid || key.type != BTRFS_ROOT_REF_KEY) {
			ret = 0;
			goto out;
		}

		if (found == BTRFS_MAX_ROOTREF_BUFFER_NUM) {
			ret = -EOVERFLOW;
			goto out;
		}

		rref = btrfs_item_ptr(leaf, slot, struct btrfs_root_ref);
		rootrefs->rootref[found].treeid = key.offset;
		rootrefs->rootref[found].dirid =
				  btrfs_root_ref_dirid(leaf, rref);
		found++;

		ret = btrfs_next_item(root, path);
		if (ret < 0) {
			goto out;
		} else if (ret > 0) {
			ret = -EUCLEAN;
			goto out;
		}
	}

out:
	if (!ret || ret == -EOVERFLOW) {
		rootrefs->num_items = found;
		/* update min_treeid for next search */
		if (found)
			rootrefs->min_treeid =
				rootrefs->rootref[found - 1].treeid + 1;
		if (copy_to_user(argp, rootrefs, sizeof(*rootrefs)))
			ret = -EFAULT;
	}

	kfree(rootrefs);
	btrfs_free_path(path);

	return ret;
}

static noinline int btrfs_ioctl_snap_destroy(struct file *file,
					     void __user *arg,
					     bool destroy_v2)
{
	struct dentry *parent = file->f_path.dentry;
	struct btrfs_fs_info *fs_info = btrfs_sb(parent->d_sb);
	struct dentry *dentry;
	struct inode *dir = d_inode(parent);
	struct inode *inode;
	struct btrfs_root *root = BTRFS_I(dir)->root;
	struct btrfs_root *dest = NULL;
	struct btrfs_ioctl_vol_args *vol_args = NULL;
	struct btrfs_ioctl_vol_args_v2 *vol_args2 = NULL;
	char *subvol_name, *subvol_name_ptr = NULL;
	int subvol_namelen;
	int err = 0;
	bool destroy_parent = false;

	if (destroy_v2) {
		vol_args2 = memdup_user(arg, sizeof(*vol_args2));
		if (IS_ERR(vol_args2))
			return PTR_ERR(vol_args2);

		if (vol_args2->flags & ~BTRFS_SUBVOL_DELETE_ARGS_MASK) {
			err = -EOPNOTSUPP;
			goto out;
		}

		/*
		 * If SPEC_BY_ID is not set, we are looking for the subvolume by
		 * name, same as v1 currently does.
		 */
		if (!(vol_args2->flags & BTRFS_SUBVOL_SPEC_BY_ID)) {
			vol_args2->name[BTRFS_SUBVOL_NAME_MAX] = 0;
			subvol_name = vol_args2->name;

			err = mnt_want_write_file(file);
			if (err)
				goto out;
		} else {
			if (vol_args2->subvolid < BTRFS_FIRST_FREE_OBJECTID) {
				err = -EINVAL;
				goto out;
			}

			err = mnt_want_write_file(file);
			if (err)
				goto out;

			dentry = btrfs_get_dentry(fs_info->sb,
					BTRFS_FIRST_FREE_OBJECTID,
					vol_args2->subvolid, 0, 0);
			if (IS_ERR(dentry)) {
				err = PTR_ERR(dentry);
				goto out_drop_write;
			}

			/*
			 * Change the default parent since the subvolume being
			 * deleted can be outside of the current mount point.
			 */
			parent = btrfs_get_parent(dentry);

			/*
			 * At this point dentry->d_name can point to '/' if the
			 * subvolume we want to destroy is outsite of the
			 * current mount point, so we need to release the
			 * current dentry and execute the lookup to return a new
			 * one with ->d_name pointing to the
			 * <mount point>/subvol_name.
			 */
			dput(dentry);
			if (IS_ERR(parent)) {
				err = PTR_ERR(parent);
				goto out_drop_write;
			}
			dir = d_inode(parent);

			/*
			 * If v2 was used with SPEC_BY_ID, a new parent was
			 * allocated since the subvolume can be outside of the
			 * current mount point. Later on we need to release this
			 * new parent dentry.
			 */
			destroy_parent = true;

			subvol_name_ptr = btrfs_get_subvol_name_from_objectid(
						fs_info, vol_args2->subvolid);
			if (IS_ERR(subvol_name_ptr)) {
				err = PTR_ERR(subvol_name_ptr);
				goto free_parent;
			}
			/* subvol_name_ptr is already nul terminated */
			subvol_name = (char *)kbasename(subvol_name_ptr);
		}
	} else {
		vol_args = memdup_user(arg, sizeof(*vol_args));
		if (IS_ERR(vol_args))
			return PTR_ERR(vol_args);

		vol_args->name[BTRFS_PATH_NAME_MAX] = 0;
		subvol_name = vol_args->name;

		err = mnt_want_write_file(file);
		if (err)
			goto out;
	}

	subvol_namelen = strlen(subvol_name);

	if (strchr(subvol_name, '/') ||
	    strncmp(subvol_name, "..", subvol_namelen) == 0) {
		err = -EINVAL;
		goto free_subvol_name;
	}

	if (!S_ISDIR(dir->i_mode)) {
		err = -ENOTDIR;
		goto free_subvol_name;
	}

	err = down_write_killable_nested(&dir->i_rwsem, I_MUTEX_PARENT);
	if (err == -EINTR)
		goto free_subvol_name;
	dentry = lookup_one_len(subvol_name, parent, subvol_namelen);
	if (IS_ERR(dentry)) {
		err = PTR_ERR(dentry);
		goto out_unlock_dir;
	}

	if (d_really_is_negative(dentry)) {
		err = -ENOENT;
		goto out_dput;
	}

	inode = d_inode(dentry);
	dest = BTRFS_I(inode)->root;
	if (!capable(CAP_SYS_ADMIN)) {
		/*
		 * Regular user.  Only allow this with a special mount
		 * option, when the user has write+exec access to the
		 * subvol root, and when rmdir(2) would have been
		 * allowed.
		 *
		 * Note that this is _not_ check that the subvol is
		 * empty or doesn't contain data that we wouldn't
		 * otherwise be able to delete.
		 *
		 * Users who want to delete empty subvols should try
		 * rmdir(2).
		 */
		err = -EPERM;
		if (!btrfs_test_opt(fs_info, USER_SUBVOL_RM_ALLOWED))
			goto out_dput;

		/*
		 * Do not allow deletion if the parent dir is the same
		 * as the dir to be deleted.  That means the ioctl
		 * must be called on the dentry referencing the root
		 * of the subvol, not a random directory contained
		 * within it.
		 */
		err = -EINVAL;
		if (root == dest)
			goto out_dput;

		err = inode_permission(&init_user_ns, inode,
				       MAY_WRITE | MAY_EXEC);
		if (err)
			goto out_dput;
	}

	/* check if subvolume may be deleted by a user */
	err = btrfs_may_delete(dir, dentry, 1);
	if (err)
		goto out_dput;

	if (btrfs_ino(BTRFS_I(inode)) != BTRFS_FIRST_FREE_OBJECTID) {
		err = -EINVAL;
		goto out_dput;
	}

	btrfs_inode_lock(inode, 0);
	err = btrfs_delete_subvolume(dir, dentry);
	btrfs_inode_unlock(inode, 0);
	if (!err) {
		fsnotify_rmdir(dir, dentry);
		d_delete(dentry);
	}

out_dput:
	dput(dentry);
out_unlock_dir:
	btrfs_inode_unlock(dir, 0);
free_subvol_name:
	kfree(subvol_name_ptr);
free_parent:
	if (destroy_parent)
		dput(parent);
out_drop_write:
	mnt_drop_write_file(file);
out:
	kfree(vol_args2);
	kfree(vol_args);
	return err;
}

static int btrfs_ioctl_defrag(struct file *file, void __user *argp)
{
	struct inode *inode = file_inode(file);
	struct btrfs_root *root = BTRFS_I(inode)->root;
	struct btrfs_ioctl_defrag_range_args *range;
	int ret;

	ret = mnt_want_write_file(file);
	if (ret)
		return ret;

	if (btrfs_root_readonly(root)) {
		ret = -EROFS;
		goto out;
	}

	switch (inode->i_mode & S_IFMT) {
	case S_IFDIR:
		if (!capable(CAP_SYS_ADMIN)) {
			ret = -EPERM;
			goto out;
		}
		ret = btrfs_defrag_root(root);
		break;
	case S_IFREG:
		/*
		 * Note that this does not check the file descriptor for write
		 * access. This prevents defragmenting executables that are
		 * running and allows defrag on files open in read-only mode.
		 */
		if (!capable(CAP_SYS_ADMIN) &&
		    inode_permission(&init_user_ns, inode, MAY_WRITE)) {
			ret = -EPERM;
			goto out;
		}

		range = kzalloc(sizeof(*range), GFP_KERNEL);
		if (!range) {
			ret = -ENOMEM;
			goto out;
		}

		if (argp) {
			if (copy_from_user(range, argp,
					   sizeof(*range))) {
				ret = -EFAULT;
				kfree(range);
				goto out;
			}
			/* compression requires us to start the IO */
			if ((range->flags & BTRFS_DEFRAG_RANGE_COMPRESS)) {
				range->flags |= BTRFS_DEFRAG_RANGE_START_IO;
				range->extent_thresh = (u32)-1;
			}
		} else {
			/* the rest are all set to zero by kzalloc */
			range->len = (u64)-1;
		}
		ret = btrfs_defrag_file(file_inode(file), file,
					range, BTRFS_OLDEST_GENERATION, 0);
		if (ret > 0)
			ret = 0;
		kfree(range);
		break;
	default:
		ret = -EINVAL;
	}
out:
	mnt_drop_write_file(file);
	return ret;
}

static long btrfs_ioctl_add_dev(struct btrfs_fs_info *fs_info, void __user *arg)
{
	struct btrfs_ioctl_vol_args *vol_args;
	int ret;

	if (!capable(CAP_SYS_ADMIN))
		return -EPERM;

	if (!btrfs_exclop_start(fs_info, BTRFS_EXCLOP_DEV_ADD))
		return BTRFS_ERROR_DEV_EXCL_RUN_IN_PROGRESS;

	vol_args = memdup_user(arg, sizeof(*vol_args));
	if (IS_ERR(vol_args)) {
		ret = PTR_ERR(vol_args);
		goto out;
	}

	vol_args->name[BTRFS_PATH_NAME_MAX] = '\0';
	ret = btrfs_init_new_device(fs_info, vol_args->name);

	if (!ret)
		btrfs_info(fs_info, "disk added %s", vol_args->name);

	kfree(vol_args);
out:
	btrfs_exclop_finish(fs_info);
	return ret;
}

static long btrfs_ioctl_rm_dev_v2(struct file *file, void __user *arg)
{
	struct inode *inode = file_inode(file);
	struct btrfs_fs_info *fs_info = btrfs_sb(inode->i_sb);
	struct btrfs_ioctl_vol_args_v2 *vol_args;
	int ret;
	bool cancel = false;

	if (!capable(CAP_SYS_ADMIN))
		return -EPERM;

	ret = mnt_want_write_file(file);
	if (ret)
		return ret;

	vol_args = memdup_user(arg, sizeof(*vol_args));
	if (IS_ERR(vol_args)) {
		ret = PTR_ERR(vol_args);
		goto err_drop;
	}

	if (vol_args->flags & ~BTRFS_DEVICE_REMOVE_ARGS_MASK) {
		ret = -EOPNOTSUPP;
		goto out;
	}
	vol_args->name[BTRFS_SUBVOL_NAME_MAX] = '\0';
	if (!(vol_args->flags & BTRFS_DEVICE_SPEC_BY_ID) &&
	    strcmp("cancel", vol_args->name) == 0)
		cancel = true;

	ret = exclop_start_or_cancel_reloc(fs_info, BTRFS_EXCLOP_DEV_REMOVE,
					   cancel);
	if (ret)
		goto out;
	/* Exclusive operation is now claimed */

	if (vol_args->flags & BTRFS_DEVICE_SPEC_BY_ID)
		ret = btrfs_rm_device(fs_info, NULL, vol_args->devid);
	else
		ret = btrfs_rm_device(fs_info, vol_args->name, 0);

	btrfs_exclop_finish(fs_info);

	if (!ret) {
		if (vol_args->flags & BTRFS_DEVICE_SPEC_BY_ID)
			btrfs_info(fs_info, "device deleted: id %llu",
					vol_args->devid);
		else
			btrfs_info(fs_info, "device deleted: %s",
					vol_args->name);
	}
out:
	kfree(vol_args);
err_drop:
	mnt_drop_write_file(file);
	return ret;
}

static long btrfs_ioctl_rm_dev(struct file *file, void __user *arg)
{
	struct inode *inode = file_inode(file);
	struct btrfs_fs_info *fs_info = btrfs_sb(inode->i_sb);
	struct btrfs_ioctl_vol_args *vol_args;
	int ret;
	bool cancel;

	if (!capable(CAP_SYS_ADMIN))
		return -EPERM;

	ret = mnt_want_write_file(file);
	if (ret)
		return ret;

	vol_args = memdup_user(arg, sizeof(*vol_args));
	if (IS_ERR(vol_args)) {
		ret = PTR_ERR(vol_args);
		goto out_drop_write;
	}
	vol_args->name[BTRFS_PATH_NAME_MAX] = '\0';
	cancel = (strcmp("cancel", vol_args->name) == 0);

	ret = exclop_start_or_cancel_reloc(fs_info, BTRFS_EXCLOP_DEV_REMOVE,
					   cancel);
	if (ret == 0) {
		ret = btrfs_rm_device(fs_info, vol_args->name, 0);
		if (!ret)
			btrfs_info(fs_info, "disk deleted %s", vol_args->name);
		btrfs_exclop_finish(fs_info);
	}

	kfree(vol_args);
out_drop_write:
	mnt_drop_write_file(file);

	return ret;
}

static long btrfs_ioctl_fs_info(struct btrfs_fs_info *fs_info,
				void __user *arg)
{
	struct btrfs_ioctl_fs_info_args *fi_args;
	struct btrfs_device *device;
	struct btrfs_fs_devices *fs_devices = fs_info->fs_devices;
	u64 flags_in;
	int ret = 0;

	fi_args = memdup_user(arg, sizeof(*fi_args));
	if (IS_ERR(fi_args))
		return PTR_ERR(fi_args);

	flags_in = fi_args->flags;
	memset(fi_args, 0, sizeof(*fi_args));

	rcu_read_lock();
	fi_args->num_devices = fs_devices->num_devices;

	list_for_each_entry_rcu(device, &fs_devices->devices, dev_list) {
		if (device->devid > fi_args->max_id)
			fi_args->max_id = device->devid;
	}
	rcu_read_unlock();

	memcpy(&fi_args->fsid, fs_devices->fsid, sizeof(fi_args->fsid));
	fi_args->nodesize = fs_info->nodesize;
	fi_args->sectorsize = fs_info->sectorsize;
	fi_args->clone_alignment = fs_info->sectorsize;

	if (flags_in & BTRFS_FS_INFO_FLAG_CSUM_INFO) {
		fi_args->csum_type = btrfs_super_csum_type(fs_info->super_copy);
		fi_args->csum_size = btrfs_super_csum_size(fs_info->super_copy);
		fi_args->flags |= BTRFS_FS_INFO_FLAG_CSUM_INFO;
	}

	if (flags_in & BTRFS_FS_INFO_FLAG_GENERATION) {
		fi_args->generation = fs_info->generation;
		fi_args->flags |= BTRFS_FS_INFO_FLAG_GENERATION;
	}

	if (flags_in & BTRFS_FS_INFO_FLAG_METADATA_UUID) {
		memcpy(&fi_args->metadata_uuid, fs_devices->metadata_uuid,
		       sizeof(fi_args->metadata_uuid));
		fi_args->flags |= BTRFS_FS_INFO_FLAG_METADATA_UUID;
	}

	if (copy_to_user(arg, fi_args, sizeof(*fi_args)))
		ret = -EFAULT;

	kfree(fi_args);
	return ret;
}

static long btrfs_ioctl_dev_info(struct btrfs_fs_info *fs_info,
				 void __user *arg)
{
	struct btrfs_ioctl_dev_info_args *di_args;
	struct btrfs_device *dev;
	int ret = 0;
	char *s_uuid = NULL;

	di_args = memdup_user(arg, sizeof(*di_args));
	if (IS_ERR(di_args))
		return PTR_ERR(di_args);

	if (!btrfs_is_empty_uuid(di_args->uuid))
		s_uuid = di_args->uuid;

	rcu_read_lock();
	dev = btrfs_find_device(fs_info->fs_devices, di_args->devid, s_uuid,
				NULL);

	if (!dev) {
		ret = -ENODEV;
		goto out;
	}

	di_args->devid = dev->devid;
	di_args->bytes_used = btrfs_device_get_bytes_used(dev);
	di_args->total_bytes = btrfs_device_get_total_bytes(dev);
	memcpy(di_args->uuid, dev->uuid, sizeof(di_args->uuid));
	if (dev->name) {
		strncpy(di_args->path, rcu_str_deref(dev->name),
				sizeof(di_args->path) - 1);
		di_args->path[sizeof(di_args->path) - 1] = 0;
	} else {
		di_args->path[0] = '\0';
	}

out:
	rcu_read_unlock();
	if (ret == 0 && copy_to_user(arg, di_args, sizeof(*di_args)))
		ret = -EFAULT;

	kfree(di_args);
	return ret;
}

static long btrfs_ioctl_default_subvol(struct file *file, void __user *argp)
{
	struct inode *inode = file_inode(file);
	struct btrfs_fs_info *fs_info = btrfs_sb(inode->i_sb);
	struct btrfs_root *root = BTRFS_I(inode)->root;
	struct btrfs_root *new_root;
	struct btrfs_dir_item *di;
	struct btrfs_trans_handle *trans;
	struct btrfs_path *path = NULL;
	struct btrfs_disk_key disk_key;
	u64 objectid = 0;
	u64 dir_id;
	int ret;

	if (!capable(CAP_SYS_ADMIN))
		return -EPERM;

	ret = mnt_want_write_file(file);
	if (ret)
		return ret;

	if (copy_from_user(&objectid, argp, sizeof(objectid))) {
		ret = -EFAULT;
		goto out;
	}

	if (!objectid)
		objectid = BTRFS_FS_TREE_OBJECTID;

	new_root = btrfs_get_fs_root(fs_info, objectid, true);
	if (IS_ERR(new_root)) {
		ret = PTR_ERR(new_root);
		goto out;
	}
	if (!is_fstree(new_root->root_key.objectid)) {
		ret = -ENOENT;
		goto out_free;
	}

	path = btrfs_alloc_path();
	if (!path) {
		ret = -ENOMEM;
		goto out_free;
	}

	trans = btrfs_start_transaction(root, 1);
	if (IS_ERR(trans)) {
		ret = PTR_ERR(trans);
		goto out_free;
	}

	dir_id = btrfs_super_root_dir(fs_info->super_copy);
	di = btrfs_lookup_dir_item(trans, fs_info->tree_root, path,
				   dir_id, "default", 7, 1);
	if (IS_ERR_OR_NULL(di)) {
		btrfs_release_path(path);
		btrfs_end_transaction(trans);
		btrfs_err(fs_info,
			  "Umm, you don't have the default diritem, this isn't going to work");
		ret = -ENOENT;
		goto out_free;
	}

	btrfs_cpu_key_to_disk(&disk_key, &new_root->root_key);
	btrfs_set_dir_item_key(path->nodes[0], di, &disk_key);
	btrfs_mark_buffer_dirty(path->nodes[0]);
	btrfs_release_path(path);

	btrfs_set_fs_incompat(fs_info, DEFAULT_SUBVOL);
	btrfs_end_transaction(trans);
out_free:
	btrfs_put_root(new_root);
	btrfs_free_path(path);
out:
	mnt_drop_write_file(file);
	return ret;
}

static void get_block_group_info(struct list_head *groups_list,
				 struct btrfs_ioctl_space_info *space)
{
	struct btrfs_block_group *block_group;

	space->total_bytes = 0;
	space->used_bytes = 0;
	space->flags = 0;
	list_for_each_entry(block_group, groups_list, list) {
		space->flags = block_group->flags;
		space->total_bytes += block_group->length;
		space->used_bytes += block_group->used;
	}
}

static long btrfs_ioctl_space_info(struct btrfs_fs_info *fs_info,
				   void __user *arg)
{
	struct btrfs_ioctl_space_args space_args;
	struct btrfs_ioctl_space_info space;
	struct btrfs_ioctl_space_info *dest;
	struct btrfs_ioctl_space_info *dest_orig;
	struct btrfs_ioctl_space_info __user *user_dest;
	struct btrfs_space_info *info;
	static const u64 types[] = {
		BTRFS_BLOCK_GROUP_DATA,
		BTRFS_BLOCK_GROUP_SYSTEM,
		BTRFS_BLOCK_GROUP_METADATA,
		BTRFS_BLOCK_GROUP_DATA | BTRFS_BLOCK_GROUP_METADATA
	};
	int num_types = 4;
	int alloc_size;
	int ret = 0;
	u64 slot_count = 0;
	int i, c;

	if (copy_from_user(&space_args,
			   (struct btrfs_ioctl_space_args __user *)arg,
			   sizeof(space_args)))
		return -EFAULT;

	for (i = 0; i < num_types; i++) {
		struct btrfs_space_info *tmp;

		info = NULL;
		list_for_each_entry(tmp, &fs_info->space_info, list) {
			if (tmp->flags == types[i]) {
				info = tmp;
				break;
			}
		}

		if (!info)
			continue;

		down_read(&info->groups_sem);
		for (c = 0; c < BTRFS_NR_RAID_TYPES; c++) {
			if (!list_empty(&info->block_groups[c]))
				slot_count++;
		}
		up_read(&info->groups_sem);
	}

	/*
	 * Global block reserve, exported as a space_info
	 */
	slot_count++;

	/* space_slots == 0 means they are asking for a count */
	if (space_args.space_slots == 0) {
		space_args.total_spaces = slot_count;
		goto out;
	}

	slot_count = min_t(u64, space_args.space_slots, slot_count);

	alloc_size = sizeof(*dest) * slot_count;

	/* we generally have at most 6 or so space infos, one for each raid
	 * level.  So, a whole page should be more than enough for everyone
	 */
	if (alloc_size > PAGE_SIZE)
		return -ENOMEM;

	space_args.total_spaces = 0;
	dest = kmalloc(alloc_size, GFP_KERNEL);
	if (!dest)
		return -ENOMEM;
	dest_orig = dest;

	/* now we have a buffer to copy into */
	for (i = 0; i < num_types; i++) {
		struct btrfs_space_info *tmp;

		if (!slot_count)
			break;

		info = NULL;
		list_for_each_entry(tmp, &fs_info->space_info, list) {
			if (tmp->flags == types[i]) {
				info = tmp;
				break;
			}
		}

		if (!info)
			continue;
		down_read(&info->groups_sem);
		for (c = 0; c < BTRFS_NR_RAID_TYPES; c++) {
			if (!list_empty(&info->block_groups[c])) {
				get_block_group_info(&info->block_groups[c],
						     &space);
				memcpy(dest, &space, sizeof(space));
				dest++;
				space_args.total_spaces++;
				slot_count--;
			}
			if (!slot_count)
				break;
		}
		up_read(&info->groups_sem);
	}

	/*
	 * Add global block reserve
	 */
	if (slot_count) {
		struct btrfs_block_rsv *block_rsv = &fs_info->global_block_rsv;

		spin_lock(&block_rsv->lock);
		space.total_bytes = block_rsv->size;
		space.used_bytes = block_rsv->size - block_rsv->reserved;
		spin_unlock(&block_rsv->lock);
		space.flags = BTRFS_SPACE_INFO_GLOBAL_RSV;
		memcpy(dest, &space, sizeof(space));
		space_args.total_spaces++;
	}

	user_dest = (struct btrfs_ioctl_space_info __user *)
		(arg + sizeof(struct btrfs_ioctl_space_args));

	if (copy_to_user(user_dest, dest_orig, alloc_size))
		ret = -EFAULT;

	kfree(dest_orig);
out:
	if (ret == 0 && copy_to_user(arg, &space_args, sizeof(space_args)))
		ret = -EFAULT;

	return ret;
}

static noinline long btrfs_ioctl_start_sync(struct btrfs_root *root,
					    void __user *argp)
{
	struct btrfs_trans_handle *trans;
	u64 transid;
	int ret;

	trans = btrfs_attach_transaction_barrier(root);
	if (IS_ERR(trans)) {
		if (PTR_ERR(trans) != -ENOENT)
			return PTR_ERR(trans);

		/* No running transaction, don't bother */
		transid = root->fs_info->last_trans_committed;
		goto out;
	}
	transid = trans->transid;
	ret = btrfs_commit_transaction_async(trans);
	if (ret) {
		btrfs_end_transaction(trans);
		return ret;
	}
out:
	if (argp)
		if (copy_to_user(argp, &transid, sizeof(transid)))
			return -EFAULT;
	return 0;
}

static noinline long btrfs_ioctl_wait_sync(struct btrfs_fs_info *fs_info,
					   void __user *argp)
{
	u64 transid;

	if (argp) {
		if (copy_from_user(&transid, argp, sizeof(transid)))
			return -EFAULT;
	} else {
		transid = 0;  /* current trans */
	}
	return btrfs_wait_for_commit(fs_info, transid);
}

static long btrfs_ioctl_scrub(struct file *file, void __user *arg)
{
	struct btrfs_fs_info *fs_info = btrfs_sb(file_inode(file)->i_sb);
	struct btrfs_ioctl_scrub_args *sa;
	int ret;

	if (!capable(CAP_SYS_ADMIN))
		return -EPERM;

	sa = memdup_user(arg, sizeof(*sa));
	if (IS_ERR(sa))
		return PTR_ERR(sa);

	if (!(sa->flags & BTRFS_SCRUB_READONLY)) {
		ret = mnt_want_write_file(file);
		if (ret)
			goto out;
	}

	ret = btrfs_scrub_dev(fs_info, sa->devid, sa->start, sa->end,
			      &sa->progress, sa->flags & BTRFS_SCRUB_READONLY,
			      0);

	/*
	 * Copy scrub args to user space even if btrfs_scrub_dev() returned an
	 * error. This is important as it allows user space to know how much
	 * progress scrub has done. For example, if scrub is canceled we get
	 * -ECANCELED from btrfs_scrub_dev() and return that error back to user
	 * space. Later user space can inspect the progress from the structure
	 * btrfs_ioctl_scrub_args and resume scrub from where it left off
	 * previously (btrfs-progs does this).
	 * If we fail to copy the btrfs_ioctl_scrub_args structure to user space
	 * then return -EFAULT to signal the structure was not copied or it may
	 * be corrupt and unreliable due to a partial copy.
	 */
	if (copy_to_user(arg, sa, sizeof(*sa)))
		ret = -EFAULT;

	if (!(sa->flags & BTRFS_SCRUB_READONLY))
		mnt_drop_write_file(file);
out:
	kfree(sa);
	return ret;
}

static long btrfs_ioctl_scrub_cancel(struct btrfs_fs_info *fs_info)
{
	if (!capable(CAP_SYS_ADMIN))
		return -EPERM;

	return btrfs_scrub_cancel(fs_info);
}

static long btrfs_ioctl_scrub_progress(struct btrfs_fs_info *fs_info,
				       void __user *arg)
{
	struct btrfs_ioctl_scrub_args *sa;
	int ret;

	if (!capable(CAP_SYS_ADMIN))
		return -EPERM;

	sa = memdup_user(arg, sizeof(*sa));
	if (IS_ERR(sa))
		return PTR_ERR(sa);

	ret = btrfs_scrub_progress(fs_info, sa->devid, &sa->progress);

	if (ret == 0 && copy_to_user(arg, sa, sizeof(*sa)))
		ret = -EFAULT;

	kfree(sa);
	return ret;
}

static long btrfs_ioctl_get_dev_stats(struct btrfs_fs_info *fs_info,
				      void __user *arg)
{
	struct btrfs_ioctl_get_dev_stats *sa;
	int ret;

	sa = memdup_user(arg, sizeof(*sa));
	if (IS_ERR(sa))
		return PTR_ERR(sa);

	if ((sa->flags & BTRFS_DEV_STATS_RESET) && !capable(CAP_SYS_ADMIN)) {
		kfree(sa);
		return -EPERM;
	}

	ret = btrfs_get_dev_stats(fs_info, sa);

	if (ret == 0 && copy_to_user(arg, sa, sizeof(*sa)))
		ret = -EFAULT;

	kfree(sa);
	return ret;
}

static long btrfs_ioctl_dev_replace(struct btrfs_fs_info *fs_info,
				    void __user *arg)
{
	struct btrfs_ioctl_dev_replace_args *p;
	int ret;

	if (!capable(CAP_SYS_ADMIN))
		return -EPERM;

	p = memdup_user(arg, sizeof(*p));
	if (IS_ERR(p))
		return PTR_ERR(p);

	switch (p->cmd) {
	case BTRFS_IOCTL_DEV_REPLACE_CMD_START:
		if (sb_rdonly(fs_info->sb)) {
			ret = -EROFS;
			goto out;
		}
		if (!btrfs_exclop_start(fs_info, BTRFS_EXCLOP_DEV_REPLACE)) {
			ret = BTRFS_ERROR_DEV_EXCL_RUN_IN_PROGRESS;
		} else {
			ret = btrfs_dev_replace_by_ioctl(fs_info, p);
			btrfs_exclop_finish(fs_info);
		}
		break;
	case BTRFS_IOCTL_DEV_REPLACE_CMD_STATUS:
		btrfs_dev_replace_status(fs_info, p);
		ret = 0;
		break;
	case BTRFS_IOCTL_DEV_REPLACE_CMD_CANCEL:
		p->result = btrfs_dev_replace_cancel(fs_info);
		ret = 0;
		break;
	default:
		ret = -EINVAL;
		break;
	}

	if ((ret == 0 || ret == -ECANCELED) && copy_to_user(arg, p, sizeof(*p)))
		ret = -EFAULT;
out:
	kfree(p);
	return ret;
}

static long btrfs_ioctl_ino_to_path(struct btrfs_root *root, void __user *arg)
{
	int ret = 0;
	int i;
	u64 rel_ptr;
	int size;
	struct btrfs_ioctl_ino_path_args *ipa = NULL;
	struct inode_fs_paths *ipath = NULL;
	struct btrfs_path *path;

	if (!capable(CAP_DAC_READ_SEARCH))
		return -EPERM;

	path = btrfs_alloc_path();
	if (!path) {
		ret = -ENOMEM;
		goto out;
	}

	ipa = memdup_user(arg, sizeof(*ipa));
	if (IS_ERR(ipa)) {
		ret = PTR_ERR(ipa);
		ipa = NULL;
		goto out;
	}

	size = min_t(u32, ipa->size, 4096);
	ipath = init_ipath(size, root, path);
	if (IS_ERR(ipath)) {
		ret = PTR_ERR(ipath);
		ipath = NULL;
		goto out;
	}

	ret = paths_from_inode(ipa->inum, ipath);
	if (ret < 0)
		goto out;

	for (i = 0; i < ipath->fspath->elem_cnt; ++i) {
		rel_ptr = ipath->fspath->val[i] -
			  (u64)(unsigned long)ipath->fspath->val;
		ipath->fspath->val[i] = rel_ptr;
	}

	ret = copy_to_user((void __user *)(unsigned long)ipa->fspath,
			   ipath->fspath, size);
	if (ret) {
		ret = -EFAULT;
		goto out;
	}

out:
	btrfs_free_path(path);
	free_ipath(ipath);
	kfree(ipa);

	return ret;
}

static int build_ino_list(u64 inum, u64 offset, u64 root, void *ctx)
{
	struct btrfs_data_container *inodes = ctx;
	const size_t c = 3 * sizeof(u64);

	if (inodes->bytes_left >= c) {
		inodes->bytes_left -= c;
		inodes->val[inodes->elem_cnt] = inum;
		inodes->val[inodes->elem_cnt + 1] = offset;
		inodes->val[inodes->elem_cnt + 2] = root;
		inodes->elem_cnt += 3;
	} else {
		inodes->bytes_missing += c - inodes->bytes_left;
		inodes->bytes_left = 0;
		inodes->elem_missed += 3;
	}

	return 0;
}

static long btrfs_ioctl_logical_to_ino(struct btrfs_fs_info *fs_info,
					void __user *arg, int version)
{
	int ret = 0;
	int size;
	struct btrfs_ioctl_logical_ino_args *loi;
	struct btrfs_data_container *inodes = NULL;
	struct btrfs_path *path = NULL;
	bool ignore_offset;

	if (!capable(CAP_SYS_ADMIN))
		return -EPERM;

	loi = memdup_user(arg, sizeof(*loi));
	if (IS_ERR(loi))
		return PTR_ERR(loi);

	if (version == 1) {
		ignore_offset = false;
		size = min_t(u32, loi->size, SZ_64K);
	} else {
		/* All reserved bits must be 0 for now */
		if (memchr_inv(loi->reserved, 0, sizeof(loi->reserved))) {
			ret = -EINVAL;
			goto out_loi;
		}
		/* Only accept flags we have defined so far */
		if (loi->flags & ~(BTRFS_LOGICAL_INO_ARGS_IGNORE_OFFSET)) {
			ret = -EINVAL;
			goto out_loi;
		}
		ignore_offset = loi->flags & BTRFS_LOGICAL_INO_ARGS_IGNORE_OFFSET;
		size = min_t(u32, loi->size, SZ_16M);
	}

	path = btrfs_alloc_path();
	if (!path) {
		ret = -ENOMEM;
		goto out;
	}

	inodes = init_data_container(size);
	if (IS_ERR(inodes)) {
		ret = PTR_ERR(inodes);
		inodes = NULL;
		goto out;
	}

	ret = iterate_inodes_from_logical(loi->logical, fs_info, path,
					  build_ino_list, inodes, ignore_offset);
	if (ret == -EINVAL)
		ret = -ENOENT;
	if (ret < 0)
		goto out;

	ret = copy_to_user((void __user *)(unsigned long)loi->inodes, inodes,
			   size);
	if (ret)
		ret = -EFAULT;

out:
	btrfs_free_path(path);
	kvfree(inodes);
out_loi:
	kfree(loi);

	return ret;
}

void btrfs_update_ioctl_balance_args(struct btrfs_fs_info *fs_info,
			       struct btrfs_ioctl_balance_args *bargs)
{
	struct btrfs_balance_control *bctl = fs_info->balance_ctl;

	bargs->flags = bctl->flags;

	if (test_bit(BTRFS_FS_BALANCE_RUNNING, &fs_info->flags))
		bargs->state |= BTRFS_BALANCE_STATE_RUNNING;
	if (atomic_read(&fs_info->balance_pause_req))
		bargs->state |= BTRFS_BALANCE_STATE_PAUSE_REQ;
	if (atomic_read(&fs_info->balance_cancel_req))
		bargs->state |= BTRFS_BALANCE_STATE_CANCEL_REQ;

	memcpy(&bargs->data, &bctl->data, sizeof(bargs->data));
	memcpy(&bargs->meta, &bctl->meta, sizeof(bargs->meta));
	memcpy(&bargs->sys, &bctl->sys, sizeof(bargs->sys));

	spin_lock(&fs_info->balance_lock);
	memcpy(&bargs->stat, &bctl->stat, sizeof(bargs->stat));
	spin_unlock(&fs_info->balance_lock);
}

static long btrfs_ioctl_balance(struct file *file, void __user *arg)
{
	struct btrfs_root *root = BTRFS_I(file_inode(file))->root;
	struct btrfs_fs_info *fs_info = root->fs_info;
	struct btrfs_ioctl_balance_args *bargs;
	struct btrfs_balance_control *bctl;
	bool need_unlock; /* for mut. excl. ops lock */
	int ret;

	if (!capable(CAP_SYS_ADMIN))
		return -EPERM;

	ret = mnt_want_write_file(file);
	if (ret)
		return ret;

again:
	if (btrfs_exclop_start(fs_info, BTRFS_EXCLOP_BALANCE)) {
		mutex_lock(&fs_info->balance_mutex);
		need_unlock = true;
		goto locked;
	}

	/*
	 * mut. excl. ops lock is locked.  Three possibilities:
	 *   (1) some other op is running
	 *   (2) balance is running
	 *   (3) balance is paused -- special case (think resume)
	 */
	mutex_lock(&fs_info->balance_mutex);
	if (fs_info->balance_ctl) {
		/* this is either (2) or (3) */
		if (!test_bit(BTRFS_FS_BALANCE_RUNNING, &fs_info->flags)) {
			mutex_unlock(&fs_info->balance_mutex);
			/*
			 * Lock released to allow other waiters to continue,
			 * we'll reexamine the status again.
			 */
			mutex_lock(&fs_info->balance_mutex);

			if (fs_info->balance_ctl &&
			    !test_bit(BTRFS_FS_BALANCE_RUNNING, &fs_info->flags)) {
				/* this is (3) */
				need_unlock = false;
				goto locked;
			}

			mutex_unlock(&fs_info->balance_mutex);
			goto again;
		} else {
			/* this is (2) */
			mutex_unlock(&fs_info->balance_mutex);
			ret = -EINPROGRESS;
			goto out;
		}
	} else {
		/* this is (1) */
		mutex_unlock(&fs_info->balance_mutex);
		ret = BTRFS_ERROR_DEV_EXCL_RUN_IN_PROGRESS;
		goto out;
	}

locked:

	if (arg) {
		bargs = memdup_user(arg, sizeof(*bargs));
		if (IS_ERR(bargs)) {
			ret = PTR_ERR(bargs);
			goto out_unlock;
		}

		if (bargs->flags & BTRFS_BALANCE_RESUME) {
			if (!fs_info->balance_ctl) {
				ret = -ENOTCONN;
				goto out_bargs;
			}

			bctl = fs_info->balance_ctl;
			spin_lock(&fs_info->balance_lock);
			bctl->flags |= BTRFS_BALANCE_RESUME;
			spin_unlock(&fs_info->balance_lock);

			goto do_balance;
		}
	} else {
		bargs = NULL;
	}

	if (fs_info->balance_ctl) {
		ret = -EINPROGRESS;
		goto out_bargs;
	}

	bctl = kzalloc(sizeof(*bctl), GFP_KERNEL);
	if (!bctl) {
		ret = -ENOMEM;
		goto out_bargs;
	}

	if (arg) {
		memcpy(&bctl->data, &bargs->data, sizeof(bctl->data));
		memcpy(&bctl->meta, &bargs->meta, sizeof(bctl->meta));
		memcpy(&bctl->sys, &bargs->sys, sizeof(bctl->sys));

		bctl->flags = bargs->flags;
	} else {
		/* balance everything - no filters */
		bctl->flags |= BTRFS_BALANCE_TYPE_MASK;
	}

	if (bctl->flags & ~(BTRFS_BALANCE_ARGS_MASK | BTRFS_BALANCE_TYPE_MASK)) {
		ret = -EINVAL;
		goto out_bctl;
	}

do_balance:
	/*
	 * Ownership of bctl and exclusive operation goes to btrfs_balance.
	 * bctl is freed in reset_balance_state, or, if restriper was paused
	 * all the way until unmount, in free_fs_info.  The flag should be
	 * cleared after reset_balance_state.
	 */
	need_unlock = false;

	ret = btrfs_balance(fs_info, bctl, bargs);
	bctl = NULL;

	if ((ret == 0 || ret == -ECANCELED) && arg) {
		if (copy_to_user(arg, bargs, sizeof(*bargs)))
			ret = -EFAULT;
	}

out_bctl:
	kfree(bctl);
out_bargs:
	kfree(bargs);
out_unlock:
	mutex_unlock(&fs_info->balance_mutex);
	if (need_unlock)
		btrfs_exclop_finish(fs_info);
out:
	mnt_drop_write_file(file);
	return ret;
}

static long btrfs_ioctl_balance_ctl(struct btrfs_fs_info *fs_info, int cmd)
{
	if (!capable(CAP_SYS_ADMIN))
		return -EPERM;

	switch (cmd) {
	case BTRFS_BALANCE_CTL_PAUSE:
		return btrfs_pause_balance(fs_info);
	case BTRFS_BALANCE_CTL_CANCEL:
		return btrfs_cancel_balance(fs_info);
	}

	return -EINVAL;
}

static long btrfs_ioctl_balance_progress(struct btrfs_fs_info *fs_info,
					 void __user *arg)
{
	struct btrfs_ioctl_balance_args *bargs;
	int ret = 0;

	if (!capable(CAP_SYS_ADMIN))
		return -EPERM;

	mutex_lock(&fs_info->balance_mutex);
	if (!fs_info->balance_ctl) {
		ret = -ENOTCONN;
		goto out;
	}

	bargs = kzalloc(sizeof(*bargs), GFP_KERNEL);
	if (!bargs) {
		ret = -ENOMEM;
		goto out;
	}

	btrfs_update_ioctl_balance_args(fs_info, bargs);

	if (copy_to_user(arg, bargs, sizeof(*bargs)))
		ret = -EFAULT;

	kfree(bargs);
out:
	mutex_unlock(&fs_info->balance_mutex);
	return ret;
}

static long btrfs_ioctl_quota_ctl(struct file *file, void __user *arg)
{
	struct inode *inode = file_inode(file);
	struct btrfs_fs_info *fs_info = btrfs_sb(inode->i_sb);
	struct btrfs_ioctl_quota_ctl_args *sa;
	int ret;

	if (!capable(CAP_SYS_ADMIN))
		return -EPERM;

	ret = mnt_want_write_file(file);
	if (ret)
		return ret;

	sa = memdup_user(arg, sizeof(*sa));
	if (IS_ERR(sa)) {
		ret = PTR_ERR(sa);
		goto drop_write;
	}

	down_write(&fs_info->subvol_sem);

	switch (sa->cmd) {
	case BTRFS_QUOTA_CTL_ENABLE:
		ret = btrfs_quota_enable(fs_info);
		break;
	case BTRFS_QUOTA_CTL_DISABLE:
		ret = btrfs_quota_disable(fs_info);
		break;
	default:
		ret = -EINVAL;
		break;
	}

	kfree(sa);
	up_write(&fs_info->subvol_sem);
drop_write:
	mnt_drop_write_file(file);
	return ret;
}

static long btrfs_ioctl_qgroup_assign(struct file *file, void __user *arg)
{
	struct inode *inode = file_inode(file);
	struct btrfs_fs_info *fs_info = btrfs_sb(inode->i_sb);
	struct btrfs_root *root = BTRFS_I(inode)->root;
	struct btrfs_ioctl_qgroup_assign_args *sa;
	struct btrfs_trans_handle *trans;
	int ret;
	int err;

	if (!capable(CAP_SYS_ADMIN))
		return -EPERM;

	ret = mnt_want_write_file(file);
	if (ret)
		return ret;

	sa = memdup_user(arg, sizeof(*sa));
	if (IS_ERR(sa)) {
		ret = PTR_ERR(sa);
		goto drop_write;
	}

	trans = btrfs_join_transaction(root);
	if (IS_ERR(trans)) {
		ret = PTR_ERR(trans);
		goto out;
	}

	if (sa->assign) {
		ret = btrfs_add_qgroup_relation(trans, sa->src, sa->dst);
	} else {
		ret = btrfs_del_qgroup_relation(trans, sa->src, sa->dst);
	}

	/* update qgroup status and info */
	err = btrfs_run_qgroups(trans);
	if (err < 0)
		btrfs_handle_fs_error(fs_info, err,
				      "failed to update qgroup status and info");
	err = btrfs_end_transaction(trans);
	if (err && !ret)
		ret = err;

out:
	kfree(sa);
drop_write:
	mnt_drop_write_file(file);
	return ret;
}

static long btrfs_ioctl_qgroup_create(struct file *file, void __user *arg)
{
	struct inode *inode = file_inode(file);
	struct btrfs_root *root = BTRFS_I(inode)->root;
	struct btrfs_ioctl_qgroup_create_args *sa;
	struct btrfs_trans_handle *trans;
	int ret;
	int err;

	if (!capable(CAP_SYS_ADMIN))
		return -EPERM;

	ret = mnt_want_write_file(file);
	if (ret)
		return ret;

	sa = memdup_user(arg, sizeof(*sa));
	if (IS_ERR(sa)) {
		ret = PTR_ERR(sa);
		goto drop_write;
	}

	if (!sa->qgroupid) {
		ret = -EINVAL;
		goto out;
	}

	trans = btrfs_join_transaction(root);
	if (IS_ERR(trans)) {
		ret = PTR_ERR(trans);
		goto out;
	}

	if (sa->create) {
		ret = btrfs_create_qgroup(trans, sa->qgroupid);
	} else {
		ret = btrfs_remove_qgroup(trans, sa->qgroupid);
	}

	err = btrfs_end_transaction(trans);
	if (err && !ret)
		ret = err;

out:
	kfree(sa);
drop_write:
	mnt_drop_write_file(file);
	return ret;
}

static long btrfs_ioctl_qgroup_limit(struct file *file, void __user *arg)
{
	struct inode *inode = file_inode(file);
	struct btrfs_root *root = BTRFS_I(inode)->root;
	struct btrfs_ioctl_qgroup_limit_args *sa;
	struct btrfs_trans_handle *trans;
	int ret;
	int err;
	u64 qgroupid;

	if (!capable(CAP_SYS_ADMIN))
		return -EPERM;

	ret = mnt_want_write_file(file);
	if (ret)
		return ret;

	sa = memdup_user(arg, sizeof(*sa));
	if (IS_ERR(sa)) {
		ret = PTR_ERR(sa);
		goto drop_write;
	}

	trans = btrfs_join_transaction(root);
	if (IS_ERR(trans)) {
		ret = PTR_ERR(trans);
		goto out;
	}

	qgroupid = sa->qgroupid;
	if (!qgroupid) {
		/* take the current subvol as qgroup */
		qgroupid = root->root_key.objectid;
	}

	ret = btrfs_limit_qgroup(trans, qgroupid, &sa->lim);

	err = btrfs_end_transaction(trans);
	if (err && !ret)
		ret = err;

out:
	kfree(sa);
drop_write:
	mnt_drop_write_file(file);
	return ret;
}

static long btrfs_ioctl_quota_rescan(struct file *file, void __user *arg)
{
	struct inode *inode = file_inode(file);
	struct btrfs_fs_info *fs_info = btrfs_sb(inode->i_sb);
	struct btrfs_ioctl_quota_rescan_args *qsa;
	int ret;

	if (!capable(CAP_SYS_ADMIN))
		return -EPERM;

	ret = mnt_want_write_file(file);
	if (ret)
		return ret;

	qsa = memdup_user(arg, sizeof(*qsa));
	if (IS_ERR(qsa)) {
		ret = PTR_ERR(qsa);
		goto drop_write;
	}

	if (qsa->flags) {
		ret = -EINVAL;
		goto out;
	}

	ret = btrfs_qgroup_rescan(fs_info);

out:
	kfree(qsa);
drop_write:
	mnt_drop_write_file(file);
	return ret;
}

static long btrfs_ioctl_quota_rescan_status(struct btrfs_fs_info *fs_info,
						void __user *arg)
{
	struct btrfs_ioctl_quota_rescan_args *qsa;
	int ret = 0;

	if (!capable(CAP_SYS_ADMIN))
		return -EPERM;

	qsa = kzalloc(sizeof(*qsa), GFP_KERNEL);
	if (!qsa)
		return -ENOMEM;

	if (fs_info->qgroup_flags & BTRFS_QGROUP_STATUS_FLAG_RESCAN) {
		qsa->flags = 1;
		qsa->progress = fs_info->qgroup_rescan_progress.objectid;
	}

	if (copy_to_user(arg, qsa, sizeof(*qsa)))
		ret = -EFAULT;

	kfree(qsa);
	return ret;
}

static long btrfs_ioctl_quota_rescan_wait(struct btrfs_fs_info *fs_info,
						void __user *arg)
{
	if (!capable(CAP_SYS_ADMIN))
		return -EPERM;

	return btrfs_qgroup_wait_for_completion(fs_info, true);
}

static long _btrfs_ioctl_set_received_subvol(struct file *file,
					    struct btrfs_ioctl_received_subvol_args *sa)
{
	struct inode *inode = file_inode(file);
	struct btrfs_fs_info *fs_info = btrfs_sb(inode->i_sb);
	struct btrfs_root *root = BTRFS_I(inode)->root;
	struct btrfs_root_item *root_item = &root->root_item;
	struct btrfs_trans_handle *trans;
	struct timespec64 ct = current_time(inode);
	int ret = 0;
	int received_uuid_changed;

	if (!inode_owner_or_capable(&init_user_ns, inode))
		return -EPERM;

	ret = mnt_want_write_file(file);
	if (ret < 0)
		return ret;

	down_write(&fs_info->subvol_sem);

	if (btrfs_ino(BTRFS_I(inode)) != BTRFS_FIRST_FREE_OBJECTID) {
		ret = -EINVAL;
		goto out;
	}

	if (btrfs_root_readonly(root)) {
		ret = -EROFS;
		goto out;
	}

	/*
	 * 1 - root item
	 * 2 - uuid items (received uuid + subvol uuid)
	 */
	trans = btrfs_start_transaction(root, 3);
	if (IS_ERR(trans)) {
		ret = PTR_ERR(trans);
		trans = NULL;
		goto out;
	}

	sa->rtransid = trans->transid;
	sa->rtime.sec = ct.tv_sec;
	sa->rtime.nsec = ct.tv_nsec;

	received_uuid_changed = memcmp(root_item->received_uuid, sa->uuid,
				       BTRFS_UUID_SIZE);
	if (received_uuid_changed &&
	    !btrfs_is_empty_uuid(root_item->received_uuid)) {
		ret = btrfs_uuid_tree_remove(trans, root_item->received_uuid,
					  BTRFS_UUID_KEY_RECEIVED_SUBVOL,
					  root->root_key.objectid);
		if (ret && ret != -ENOENT) {
		        btrfs_abort_transaction(trans, ret);
		        btrfs_end_transaction(trans);
		        goto out;
		}
	}
	memcpy(root_item->received_uuid, sa->uuid, BTRFS_UUID_SIZE);
	btrfs_set_root_stransid(root_item, sa->stransid);
	btrfs_set_root_rtransid(root_item, sa->rtransid);
	btrfs_set_stack_timespec_sec(&root_item->stime, sa->stime.sec);
	btrfs_set_stack_timespec_nsec(&root_item->stime, sa->stime.nsec);
	btrfs_set_stack_timespec_sec(&root_item->rtime, sa->rtime.sec);
	btrfs_set_stack_timespec_nsec(&root_item->rtime, sa->rtime.nsec);

	ret = btrfs_update_root(trans, fs_info->tree_root,
				&root->root_key, &root->root_item);
	if (ret < 0) {
		btrfs_end_transaction(trans);
		goto out;
	}
	if (received_uuid_changed && !btrfs_is_empty_uuid(sa->uuid)) {
		ret = btrfs_uuid_tree_add(trans, sa->uuid,
					  BTRFS_UUID_KEY_RECEIVED_SUBVOL,
					  root->root_key.objectid);
		if (ret < 0 && ret != -EEXIST) {
			btrfs_abort_transaction(trans, ret);
			btrfs_end_transaction(trans);
			goto out;
		}
	}
	ret = btrfs_commit_transaction(trans);
out:
	up_write(&fs_info->subvol_sem);
	mnt_drop_write_file(file);
	return ret;
}

#ifdef CONFIG_64BIT
static long btrfs_ioctl_set_received_subvol_32(struct file *file,
						void __user *arg)
{
	struct btrfs_ioctl_received_subvol_args_32 *args32 = NULL;
	struct btrfs_ioctl_received_subvol_args *args64 = NULL;
	int ret = 0;

	args32 = memdup_user(arg, sizeof(*args32));
	if (IS_ERR(args32))
		return PTR_ERR(args32);

	args64 = kmalloc(sizeof(*args64), GFP_KERNEL);
	if (!args64) {
		ret = -ENOMEM;
		goto out;
	}

	memcpy(args64->uuid, args32->uuid, BTRFS_UUID_SIZE);
	args64->stransid = args32->stransid;
	args64->rtransid = args32->rtransid;
	args64->stime.sec = args32->stime.sec;
	args64->stime.nsec = args32->stime.nsec;
	args64->rtime.sec = args32->rtime.sec;
	args64->rtime.nsec = args32->rtime.nsec;
	args64->flags = args32->flags;

	ret = _btrfs_ioctl_set_received_subvol(file, args64);
	if (ret)
		goto out;

	memcpy(args32->uuid, args64->uuid, BTRFS_UUID_SIZE);
	args32->stransid = args64->stransid;
	args32->rtransid = args64->rtransid;
	args32->stime.sec = args64->stime.sec;
	args32->stime.nsec = args64->stime.nsec;
	args32->rtime.sec = args64->rtime.sec;
	args32->rtime.nsec = args64->rtime.nsec;
	args32->flags = args64->flags;

	ret = copy_to_user(arg, args32, sizeof(*args32));
	if (ret)
		ret = -EFAULT;

out:
	kfree(args32);
	kfree(args64);
	return ret;
}
#endif

static long btrfs_ioctl_set_received_subvol(struct file *file,
					    void __user *arg)
{
	struct btrfs_ioctl_received_subvol_args *sa = NULL;
	int ret = 0;

	sa = memdup_user(arg, sizeof(*sa));
	if (IS_ERR(sa))
		return PTR_ERR(sa);

	ret = _btrfs_ioctl_set_received_subvol(file, sa);

	if (ret)
		goto out;

	ret = copy_to_user(arg, sa, sizeof(*sa));
	if (ret)
		ret = -EFAULT;

out:
	kfree(sa);
	return ret;
}

static int btrfs_ioctl_get_fslabel(struct btrfs_fs_info *fs_info,
					void __user *arg)
{
	size_t len;
	int ret;
	char label[BTRFS_LABEL_SIZE];

	spin_lock(&fs_info->super_lock);
	memcpy(label, fs_info->super_copy->label, BTRFS_LABEL_SIZE);
	spin_unlock(&fs_info->super_lock);

	len = strnlen(label, BTRFS_LABEL_SIZE);

	if (len == BTRFS_LABEL_SIZE) {
		btrfs_warn(fs_info,
			   "label is too long, return the first %zu bytes",
			   --len);
	}

	ret = copy_to_user(arg, label, len);

	return ret ? -EFAULT : 0;
}

static int btrfs_ioctl_set_fslabel(struct file *file, void __user *arg)
{
	struct inode *inode = file_inode(file);
	struct btrfs_fs_info *fs_info = btrfs_sb(inode->i_sb);
	struct btrfs_root *root = BTRFS_I(inode)->root;
	struct btrfs_super_block *super_block = fs_info->super_copy;
	struct btrfs_trans_handle *trans;
	char label[BTRFS_LABEL_SIZE];
	int ret;

	if (!capable(CAP_SYS_ADMIN))
		return -EPERM;

	if (copy_from_user(label, arg, sizeof(label)))
		return -EFAULT;

	if (strnlen(label, BTRFS_LABEL_SIZE) == BTRFS_LABEL_SIZE) {
		btrfs_err(fs_info,
			  "unable to set label with more than %d bytes",
			  BTRFS_LABEL_SIZE - 1);
		return -EINVAL;
	}

	ret = mnt_want_write_file(file);
	if (ret)
		return ret;

	trans = btrfs_start_transaction(root, 0);
	if (IS_ERR(trans)) {
		ret = PTR_ERR(trans);
		goto out_unlock;
	}

	spin_lock(&fs_info->super_lock);
	strcpy(super_block->label, label);
	spin_unlock(&fs_info->super_lock);
	ret = btrfs_commit_transaction(trans);

out_unlock:
	mnt_drop_write_file(file);
	return ret;
}

#define INIT_FEATURE_FLAGS(suffix) \
	{ .compat_flags = BTRFS_FEATURE_COMPAT_##suffix, \
	  .compat_ro_flags = BTRFS_FEATURE_COMPAT_RO_##suffix, \
	  .incompat_flags = BTRFS_FEATURE_INCOMPAT_##suffix }

int btrfs_ioctl_get_supported_features(void __user *arg)
{
	static const struct btrfs_ioctl_feature_flags features[3] = {
		INIT_FEATURE_FLAGS(SUPP),
		INIT_FEATURE_FLAGS(SAFE_SET),
		INIT_FEATURE_FLAGS(SAFE_CLEAR)
	};

	if (copy_to_user(arg, &features, sizeof(features)))
		return -EFAULT;

	return 0;
}

static int btrfs_ioctl_get_features(struct btrfs_fs_info *fs_info,
					void __user *arg)
{
	struct btrfs_super_block *super_block = fs_info->super_copy;
	struct btrfs_ioctl_feature_flags features;

	features.compat_flags = btrfs_super_compat_flags(super_block);
	features.compat_ro_flags = btrfs_super_compat_ro_flags(super_block);
	features.incompat_flags = btrfs_super_incompat_flags(super_block);

	if (copy_to_user(arg, &features, sizeof(features)))
		return -EFAULT;

	return 0;
}

static int check_feature_bits(struct btrfs_fs_info *fs_info,
			      enum btrfs_feature_set set,
			      u64 change_mask, u64 flags, u64 supported_flags,
			      u64 safe_set, u64 safe_clear)
{
	const char *type = btrfs_feature_set_name(set);
	char *names;
	u64 disallowed, unsupported;
	u64 set_mask = flags & change_mask;
	u64 clear_mask = ~flags & change_mask;

	unsupported = set_mask & ~supported_flags;
	if (unsupported) {
		names = btrfs_printable_features(set, unsupported);
		if (names) {
			btrfs_warn(fs_info,
				   "this kernel does not support the %s feature bit%s",
				   names, strchr(names, ',') ? "s" : "");
			kfree(names);
		} else
			btrfs_warn(fs_info,
				   "this kernel does not support %s bits 0x%llx",
				   type, unsupported);
		return -EOPNOTSUPP;
	}

	disallowed = set_mask & ~safe_set;
	if (disallowed) {
		names = btrfs_printable_features(set, disallowed);
		if (names) {
			btrfs_warn(fs_info,
				   "can't set the %s feature bit%s while mounted",
				   names, strchr(names, ',') ? "s" : "");
			kfree(names);
		} else
			btrfs_warn(fs_info,
				   "can't set %s bits 0x%llx while mounted",
				   type, disallowed);
		return -EPERM;
	}

	disallowed = clear_mask & ~safe_clear;
	if (disallowed) {
		names = btrfs_printable_features(set, disallowed);
		if (names) {
			btrfs_warn(fs_info,
				   "can't clear the %s feature bit%s while mounted",
				   names, strchr(names, ',') ? "s" : "");
			kfree(names);
		} else
			btrfs_warn(fs_info,
				   "can't clear %s bits 0x%llx while mounted",
				   type, disallowed);
		return -EPERM;
	}

	return 0;
}

#define check_feature(fs_info, change_mask, flags, mask_base)	\
check_feature_bits(fs_info, FEAT_##mask_base, change_mask, flags,	\
		   BTRFS_FEATURE_ ## mask_base ## _SUPP,	\
		   BTRFS_FEATURE_ ## mask_base ## _SAFE_SET,	\
		   BTRFS_FEATURE_ ## mask_base ## _SAFE_CLEAR)

static int btrfs_ioctl_set_features(struct file *file, void __user *arg)
{
	struct inode *inode = file_inode(file);
	struct btrfs_fs_info *fs_info = btrfs_sb(inode->i_sb);
	struct btrfs_root *root = BTRFS_I(inode)->root;
	struct btrfs_super_block *super_block = fs_info->super_copy;
	struct btrfs_ioctl_feature_flags flags[2];
	struct btrfs_trans_handle *trans;
	u64 newflags;
	int ret;

	if (!capable(CAP_SYS_ADMIN))
		return -EPERM;

	if (copy_from_user(flags, arg, sizeof(flags)))
		return -EFAULT;

	/* Nothing to do */
	if (!flags[0].compat_flags && !flags[0].compat_ro_flags &&
	    !flags[0].incompat_flags)
		return 0;

	ret = check_feature(fs_info, flags[0].compat_flags,
			    flags[1].compat_flags, COMPAT);
	if (ret)
		return ret;

	ret = check_feature(fs_info, flags[0].compat_ro_flags,
			    flags[1].compat_ro_flags, COMPAT_RO);
	if (ret)
		return ret;

	ret = check_feature(fs_info, flags[0].incompat_flags,
			    flags[1].incompat_flags, INCOMPAT);
	if (ret)
		return ret;

	ret = mnt_want_write_file(file);
	if (ret)
		return ret;

	trans = btrfs_start_transaction(root, 0);
	if (IS_ERR(trans)) {
		ret = PTR_ERR(trans);
		goto out_drop_write;
	}

	spin_lock(&fs_info->super_lock);
	newflags = btrfs_super_compat_flags(super_block);
	newflags |= flags[0].compat_flags & flags[1].compat_flags;
	newflags &= ~(flags[0].compat_flags & ~flags[1].compat_flags);
	btrfs_set_super_compat_flags(super_block, newflags);

	newflags = btrfs_super_compat_ro_flags(super_block);
	newflags |= flags[0].compat_ro_flags & flags[1].compat_ro_flags;
	newflags &= ~(flags[0].compat_ro_flags & ~flags[1].compat_ro_flags);
	btrfs_set_super_compat_ro_flags(super_block, newflags);

	newflags = btrfs_super_incompat_flags(super_block);
	newflags |= flags[0].incompat_flags & flags[1].incompat_flags;
	newflags &= ~(flags[0].incompat_flags & ~flags[1].incompat_flags);
	btrfs_set_super_incompat_flags(super_block, newflags);
	spin_unlock(&fs_info->super_lock);

	ret = btrfs_commit_transaction(trans);
out_drop_write:
	mnt_drop_write_file(file);

	return ret;
}

static int _btrfs_ioctl_send(struct file *file, void __user *argp, bool compat)
{
	struct btrfs_ioctl_send_args *arg;
	int ret;

	if (compat) {
#if defined(CONFIG_64BIT) && defined(CONFIG_COMPAT)
		struct btrfs_ioctl_send_args_32 args32;

		ret = copy_from_user(&args32, argp, sizeof(args32));
		if (ret)
			return -EFAULT;
		arg = kzalloc(sizeof(*arg), GFP_KERNEL);
		if (!arg)
			return -ENOMEM;
		arg->send_fd = args32.send_fd;
		arg->clone_sources_count = args32.clone_sources_count;
		arg->clone_sources = compat_ptr(args32.clone_sources);
		arg->parent_root = args32.parent_root;
		arg->flags = args32.flags;
		memcpy(arg->reserved, args32.reserved,
		       sizeof(args32.reserved));
#else
		return -ENOTTY;
#endif
	} else {
		arg = memdup_user(argp, sizeof(*arg));
		if (IS_ERR(arg))
			return PTR_ERR(arg);
	}
	ret = btrfs_ioctl_send(file, arg);
	kfree(arg);
	return ret;
}

long btrfs_ioctl(struct file *file, unsigned int
		cmd, unsigned long arg)
{
	struct inode *inode = file_inode(file);
	struct btrfs_fs_info *fs_info = btrfs_sb(inode->i_sb);
	struct btrfs_root *root = BTRFS_I(inode)->root;
	void __user *argp = (void __user *)arg;

	switch (cmd) {
	case FS_IOC_GETVERSION:
		return btrfs_ioctl_getversion(file, argp);
	case FS_IOC_GETFSLABEL:
		return btrfs_ioctl_get_fslabel(fs_info, argp);
	case FS_IOC_SETFSLABEL:
		return btrfs_ioctl_set_fslabel(file, argp);
	case FITRIM:
		return btrfs_ioctl_fitrim(fs_info, argp);
	case BTRFS_IOC_SNAP_CREATE:
		return btrfs_ioctl_snap_create(file, argp, 0);
	case BTRFS_IOC_SNAP_CREATE_V2:
		return btrfs_ioctl_snap_create_v2(file, argp, 0);
	case BTRFS_IOC_SUBVOL_CREATE:
		return btrfs_ioctl_snap_create(file, argp, 1);
	case BTRFS_IOC_SUBVOL_CREATE_V2:
		return btrfs_ioctl_snap_create_v2(file, argp, 1);
	case BTRFS_IOC_SNAP_DESTROY:
		return btrfs_ioctl_snap_destroy(file, argp, false);
	case BTRFS_IOC_SNAP_DESTROY_V2:
		return btrfs_ioctl_snap_destroy(file, argp, true);
	case BTRFS_IOC_SUBVOL_GETFLAGS:
		return btrfs_ioctl_subvol_getflags(file, argp);
	case BTRFS_IOC_SUBVOL_SETFLAGS:
		return btrfs_ioctl_subvol_setflags(file, argp);
	case BTRFS_IOC_DEFAULT_SUBVOL:
		return btrfs_ioctl_default_subvol(file, argp);
	case BTRFS_IOC_DEFRAG:
		return btrfs_ioctl_defrag(file, NULL);
	case BTRFS_IOC_DEFRAG_RANGE:
		return btrfs_ioctl_defrag(file, argp);
	case BTRFS_IOC_RESIZE:
		return btrfs_ioctl_resize(file, argp);
	case BTRFS_IOC_ADD_DEV:
		return btrfs_ioctl_add_dev(fs_info, argp);
	case BTRFS_IOC_RM_DEV:
		return btrfs_ioctl_rm_dev(file, argp);
	case BTRFS_IOC_RM_DEV_V2:
		return btrfs_ioctl_rm_dev_v2(file, argp);
	case BTRFS_IOC_FS_INFO:
		return btrfs_ioctl_fs_info(fs_info, argp);
	case BTRFS_IOC_DEV_INFO:
		return btrfs_ioctl_dev_info(fs_info, argp);
	case BTRFS_IOC_BALANCE:
		return btrfs_ioctl_balance(file, NULL);
	case BTRFS_IOC_TREE_SEARCH:
		return btrfs_ioctl_tree_search(file, argp);
	case BTRFS_IOC_TREE_SEARCH_V2:
		return btrfs_ioctl_tree_search_v2(file, argp);
	case BTRFS_IOC_INO_LOOKUP:
		return btrfs_ioctl_ino_lookup(file, argp);
	case BTRFS_IOC_INO_PATHS:
		return btrfs_ioctl_ino_to_path(root, argp);
	case BTRFS_IOC_LOGICAL_INO:
		return btrfs_ioctl_logical_to_ino(fs_info, argp, 1);
	case BTRFS_IOC_LOGICAL_INO_V2:
		return btrfs_ioctl_logical_to_ino(fs_info, argp, 2);
	case BTRFS_IOC_SPACE_INFO:
		return btrfs_ioctl_space_info(fs_info, argp);
	case BTRFS_IOC_SYNC: {
		int ret;

		ret = btrfs_start_delalloc_roots(fs_info, LONG_MAX, false);
		if (ret)
			return ret;
		ret = btrfs_sync_fs(inode->i_sb, 1);
		/*
		 * The transaction thread may want to do more work,
		 * namely it pokes the cleaner kthread that will start
		 * processing uncleaned subvols.
		 */
		wake_up_process(fs_info->transaction_kthread);
		return ret;
	}
	case BTRFS_IOC_START_SYNC:
		return btrfs_ioctl_start_sync(root, argp);
	case BTRFS_IOC_WAIT_SYNC:
		return btrfs_ioctl_wait_sync(fs_info, argp);
	case BTRFS_IOC_SCRUB:
		return btrfs_ioctl_scrub(file, argp);
	case BTRFS_IOC_SCRUB_CANCEL:
		return btrfs_ioctl_scrub_cancel(fs_info);
	case BTRFS_IOC_SCRUB_PROGRESS:
		return btrfs_ioctl_scrub_progress(fs_info, argp);
	case BTRFS_IOC_BALANCE_V2:
		return btrfs_ioctl_balance(file, argp);
	case BTRFS_IOC_BALANCE_CTL:
		return btrfs_ioctl_balance_ctl(fs_info, arg);
	case BTRFS_IOC_BALANCE_PROGRESS:
		return btrfs_ioctl_balance_progress(fs_info, argp);
	case BTRFS_IOC_SET_RECEIVED_SUBVOL:
		return btrfs_ioctl_set_received_subvol(file, argp);
#ifdef CONFIG_64BIT
	case BTRFS_IOC_SET_RECEIVED_SUBVOL_32:
		return btrfs_ioctl_set_received_subvol_32(file, argp);
#endif
	case BTRFS_IOC_SEND:
		return _btrfs_ioctl_send(file, argp, false);
#if defined(CONFIG_64BIT) && defined(CONFIG_COMPAT)
	case BTRFS_IOC_SEND_32:
		return _btrfs_ioctl_send(file, argp, true);
#endif
	case BTRFS_IOC_GET_DEV_STATS:
		return btrfs_ioctl_get_dev_stats(fs_info, argp);
	case BTRFS_IOC_QUOTA_CTL:
		return btrfs_ioctl_quota_ctl(file, argp);
	case BTRFS_IOC_QGROUP_ASSIGN:
		return btrfs_ioctl_qgroup_assign(file, argp);
	case BTRFS_IOC_QGROUP_CREATE:
		return btrfs_ioctl_qgroup_create(file, argp);
	case BTRFS_IOC_QGROUP_LIMIT:
		return btrfs_ioctl_qgroup_limit(file, argp);
	case BTRFS_IOC_QUOTA_RESCAN:
		return btrfs_ioctl_quota_rescan(file, argp);
	case BTRFS_IOC_QUOTA_RESCAN_STATUS:
		return btrfs_ioctl_quota_rescan_status(fs_info, argp);
	case BTRFS_IOC_QUOTA_RESCAN_WAIT:
		return btrfs_ioctl_quota_rescan_wait(fs_info, argp);
	case BTRFS_IOC_DEV_REPLACE:
		return btrfs_ioctl_dev_replace(fs_info, argp);
	case BTRFS_IOC_GET_SUPPORTED_FEATURES:
		return btrfs_ioctl_get_supported_features(argp);
	case BTRFS_IOC_GET_FEATURES:
		return btrfs_ioctl_get_features(fs_info, argp);
	case BTRFS_IOC_SET_FEATURES:
		return btrfs_ioctl_set_features(file, argp);
	case BTRFS_IOC_GET_SUBVOL_INFO:
		return btrfs_ioctl_get_subvol_info(file, argp);
	case BTRFS_IOC_GET_SUBVOL_ROOTREF:
		return btrfs_ioctl_get_subvol_rootref(file, argp);
	case BTRFS_IOC_INO_LOOKUP_USER:
		return btrfs_ioctl_ino_lookup_user(file, argp);
	}

	return -ENOTTY;
}

#ifdef CONFIG_COMPAT
long btrfs_compat_ioctl(struct file *file, unsigned int cmd, unsigned long arg)
{
	/*
	 * These all access 32-bit values anyway so no further
	 * handling is necessary.
	 */
	switch (cmd) {
	case FS_IOC32_GETVERSION:
		cmd = FS_IOC_GETVERSION;
		break;
	}

	return btrfs_ioctl(file, cmd, (unsigned long) compat_ptr(arg));
}
#endif<|MERGE_RESOLUTION|>--- conflicted
+++ resolved
@@ -353,10 +353,6 @@
 	return ret;
 }
 
-<<<<<<< HEAD
-bool btrfs_exclop_start(struct btrfs_fs_info *fs_info,
-			enum btrfs_exclusive_operation type)
-=======
 /*
  * Start exclusive operation @type, return true on success
  */
@@ -397,7 +393,6 @@
 }
 
 void btrfs_exclop_start_unlock(struct btrfs_fs_info *fs_info)
->>>>>>> c99bcf75
 {
 	spin_unlock(&fs_info->super_lock);
 }
