// SPDX-License-Identifier: GPL-2.0-or-later
/*
 * Copyright (c) 2007 Patrick McHardy <kaber@trash.net>
 *
 * The code this is based on carried the following copyright notice:
 * ---
 * (C) Copyright 2001-2006
 * Alex Zeffertt, Cambridge Broadband Ltd, ajz@cambridgebroadband.com
 * Re-worked by Ben Greear <greearb@candelatech.com>
 * ---
 */
#include <linux/kernel.h>
#include <linux/types.h>
#include <linux/module.h>
#include <linux/init.h>
#include <linux/errno.h>
#include <linux/slab.h>
#include <linux/string.h>
#include <linux/rculist.h>
#include <linux/notifier.h>
#include <linux/netdevice.h>
#include <linux/etherdevice.h>
#include <linux/net_tstamp.h>
#include <linux/ethtool.h>
#include <linux/if_arp.h>
#include <linux/if_vlan.h>
#include <linux/if_link.h>
#include <linux/if_macvlan.h>
#include <linux/hash.h>
#include <linux/workqueue.h>
#include <net/rtnetlink.h>
#include <net/xfrm.h>
#include <linux/netpoll.h>
#include <linux/phy.h>

#define MACVLAN_HASH_BITS	8
#define MACVLAN_HASH_SIZE	(1<<MACVLAN_HASH_BITS)
#define MACVLAN_BC_QUEUE_LEN	1000

#define MACVLAN_F_PASSTHRU	1
#define MACVLAN_F_ADDRCHANGE	2

struct macvlan_port {
	struct net_device	*dev;
	struct hlist_head	vlan_hash[MACVLAN_HASH_SIZE];
	struct list_head	vlans;
	struct sk_buff_head	bc_queue;
	struct work_struct	bc_work;
	u32			flags;
	int			count;
	struct hlist_head	vlan_source_hash[MACVLAN_HASH_SIZE];
	DECLARE_BITMAP(mc_filter, MACVLAN_MC_FILTER_SZ);
	unsigned char           perm_addr[ETH_ALEN];
};

struct macvlan_source_entry {
	struct hlist_node	hlist;
	struct macvlan_dev	*vlan;
	unsigned char		addr[6+2] __aligned(sizeof(u16));
	struct rcu_head		rcu;
};

struct macvlan_skb_cb {
	const struct macvlan_dev *src;
};

#define MACVLAN_SKB_CB(__skb) ((struct macvlan_skb_cb *)&((__skb)->cb[0]))

static void macvlan_port_destroy(struct net_device *dev);

static inline bool macvlan_passthru(const struct macvlan_port *port)
{
	return port->flags & MACVLAN_F_PASSTHRU;
}

static inline void macvlan_set_passthru(struct macvlan_port *port)
{
	port->flags |= MACVLAN_F_PASSTHRU;
}

static inline bool macvlan_addr_change(const struct macvlan_port *port)
{
	return port->flags & MACVLAN_F_ADDRCHANGE;
}

static inline void macvlan_set_addr_change(struct macvlan_port *port)
{
	port->flags |= MACVLAN_F_ADDRCHANGE;
}

static inline void macvlan_clear_addr_change(struct macvlan_port *port)
{
	port->flags &= ~MACVLAN_F_ADDRCHANGE;
}

/* Hash Ethernet address */
static u32 macvlan_eth_hash(const unsigned char *addr)
{
	u64 value = get_unaligned((u64 *)addr);

	/* only want 6 bytes */
#ifdef __BIG_ENDIAN
	value >>= 16;
#else
	value <<= 16;
#endif
	return hash_64(value, MACVLAN_HASH_BITS);
}

static struct macvlan_port *macvlan_port_get_rcu(const struct net_device *dev)
{
	return rcu_dereference(dev->rx_handler_data);
}

static struct macvlan_port *macvlan_port_get_rtnl(const struct net_device *dev)
{
	return rtnl_dereference(dev->rx_handler_data);
}

static struct macvlan_dev *macvlan_hash_lookup(const struct macvlan_port *port,
					       const unsigned char *addr)
{
	struct macvlan_dev *vlan;
	u32 idx = macvlan_eth_hash(addr);

	hlist_for_each_entry_rcu(vlan, &port->vlan_hash[idx], hlist) {
		if (ether_addr_equal_64bits(vlan->dev->dev_addr, addr))
			return vlan;
	}
	return NULL;
}

static struct macvlan_source_entry *macvlan_hash_lookup_source(
	const struct macvlan_dev *vlan,
	const unsigned char *addr)
{
	struct macvlan_source_entry *entry;
	u32 idx = macvlan_eth_hash(addr);
	struct hlist_head *h = &vlan->port->vlan_source_hash[idx];

	hlist_for_each_entry_rcu(entry, h, hlist) {
		if (ether_addr_equal_64bits(entry->addr, addr) &&
		    entry->vlan == vlan)
			return entry;
	}
	return NULL;
}

static int macvlan_hash_add_source(struct macvlan_dev *vlan,
				   const unsigned char *addr)
{
	struct macvlan_port *port = vlan->port;
	struct macvlan_source_entry *entry;
	struct hlist_head *h;

	entry = macvlan_hash_lookup_source(vlan, addr);
	if (entry)
		return 0;

	entry = kmalloc(sizeof(*entry), GFP_KERNEL);
	if (!entry)
		return -ENOMEM;

	ether_addr_copy(entry->addr, addr);
	entry->vlan = vlan;
	h = &port->vlan_source_hash[macvlan_eth_hash(addr)];
	hlist_add_head_rcu(&entry->hlist, h);
	vlan->macaddr_count++;

	return 0;
}

static void macvlan_hash_add(struct macvlan_dev *vlan)
{
	struct macvlan_port *port = vlan->port;
	const unsigned char *addr = vlan->dev->dev_addr;
	u32 idx = macvlan_eth_hash(addr);

	hlist_add_head_rcu(&vlan->hlist, &port->vlan_hash[idx]);
}

static void macvlan_hash_del_source(struct macvlan_source_entry *entry)
{
	hlist_del_rcu(&entry->hlist);
	kfree_rcu(entry, rcu);
}

static void macvlan_hash_del(struct macvlan_dev *vlan, bool sync)
{
	hlist_del_rcu(&vlan->hlist);
	if (sync)
		synchronize_rcu();
}

static void macvlan_hash_change_addr(struct macvlan_dev *vlan,
					const unsigned char *addr)
{
	macvlan_hash_del(vlan, true);
	/* Now that we are unhashed it is safe to change the device
	 * address without confusing packet delivery.
	 */
	memcpy(vlan->dev->dev_addr, addr, ETH_ALEN);
	macvlan_hash_add(vlan);
}

static bool macvlan_addr_busy(const struct macvlan_port *port,
			      const unsigned char *addr)
{
	/* Test to see if the specified address is
	 * currently in use by the underlying device or
	 * another macvlan.
	 */
	if (!macvlan_passthru(port) && !macvlan_addr_change(port) &&
	    ether_addr_equal_64bits(port->dev->dev_addr, addr))
		return true;

	if (macvlan_hash_lookup(port, addr))
		return true;

	return false;
}


static int macvlan_broadcast_one(struct sk_buff *skb,
				 const struct macvlan_dev *vlan,
				 const struct ethhdr *eth, bool local)
{
	struct net_device *dev = vlan->dev;

	if (local)
		return __dev_forward_skb(dev, skb);

	skb->dev = dev;
	if (ether_addr_equal_64bits(eth->h_dest, dev->broadcast))
		skb->pkt_type = PACKET_BROADCAST;
	else
		skb->pkt_type = PACKET_MULTICAST;

	return 0;
}

static u32 macvlan_hash_mix(const struct macvlan_dev *vlan)
{
	return (u32)(((unsigned long)vlan) >> L1_CACHE_SHIFT);
}


static unsigned int mc_hash(const struct macvlan_dev *vlan,
			    const unsigned char *addr)
{
	u32 val = __get_unaligned_cpu32(addr + 2);

	val ^= macvlan_hash_mix(vlan);
	return hash_32(val, MACVLAN_MC_FILTER_BITS);
}

static void macvlan_broadcast(struct sk_buff *skb,
			      const struct macvlan_port *port,
			      struct net_device *src,
			      enum macvlan_mode mode)
{
	const struct ethhdr *eth = eth_hdr(skb);
	const struct macvlan_dev *vlan;
	struct sk_buff *nskb;
	unsigned int i;
	int err;
	unsigned int hash;

	if (skb->protocol == htons(ETH_P_PAUSE))
		return;

	for (i = 0; i < MACVLAN_HASH_SIZE; i++) {
		hlist_for_each_entry_rcu(vlan, &port->vlan_hash[i], hlist) {
			if (vlan->dev == src || !(vlan->mode & mode))
				continue;

			hash = mc_hash(vlan, eth->h_dest);
			if (!test_bit(hash, vlan->mc_filter))
				continue;

			err = NET_RX_DROP;
			nskb = skb_clone(skb, GFP_ATOMIC);
			if (likely(nskb))
				err = macvlan_broadcast_one(
					nskb, vlan, eth,
					mode == MACVLAN_MODE_BRIDGE) ?:
				      netif_rx_ni(nskb);
			macvlan_count_rx(vlan, skb->len + ETH_HLEN,
					 err == NET_RX_SUCCESS, true);
		}
	}
}

static void macvlan_process_broadcast(struct work_struct *w)
{
	struct macvlan_port *port = container_of(w, struct macvlan_port,
						 bc_work);
	struct sk_buff *skb;
	struct sk_buff_head list;

	__skb_queue_head_init(&list);

	spin_lock_bh(&port->bc_queue.lock);
	skb_queue_splice_tail_init(&port->bc_queue, &list);
	spin_unlock_bh(&port->bc_queue.lock);

	while ((skb = __skb_dequeue(&list))) {
		const struct macvlan_dev *src = MACVLAN_SKB_CB(skb)->src;

		rcu_read_lock();

		if (!src)
			/* frame comes from an external address */
			macvlan_broadcast(skb, port, NULL,
					  MACVLAN_MODE_PRIVATE |
					  MACVLAN_MODE_VEPA    |
					  MACVLAN_MODE_PASSTHRU|
					  MACVLAN_MODE_BRIDGE);
		else if (src->mode == MACVLAN_MODE_VEPA)
			/* flood to everyone except source */
			macvlan_broadcast(skb, port, src->dev,
					  MACVLAN_MODE_VEPA |
					  MACVLAN_MODE_BRIDGE);
		else
			/*
			 * flood only to VEPA ports, bridge ports
			 * already saw the frame on the way out.
			 */
			macvlan_broadcast(skb, port, src->dev,
					  MACVLAN_MODE_VEPA);

		rcu_read_unlock();

		if (src)
			dev_put(src->dev);
		consume_skb(skb);
	}
}

static void macvlan_broadcast_enqueue(struct macvlan_port *port,
				      const struct macvlan_dev *src,
				      struct sk_buff *skb)
{
	struct sk_buff *nskb;
	int err = -ENOMEM;

	nskb = skb_clone(skb, GFP_ATOMIC);
	if (!nskb)
		goto err;

	MACVLAN_SKB_CB(nskb)->src = src;

	spin_lock(&port->bc_queue.lock);
	if (skb_queue_len(&port->bc_queue) < MACVLAN_BC_QUEUE_LEN) {
		if (src)
			dev_hold(src->dev);
		__skb_queue_tail(&port->bc_queue, nskb);
		err = 0;
	}
	spin_unlock(&port->bc_queue.lock);

	if (err)
		goto free_nskb;

	schedule_work(&port->bc_work);
	return;

free_nskb:
	kfree_skb(nskb);
err:
	atomic_long_inc(&skb->dev->rx_dropped);
}

static void macvlan_flush_sources(struct macvlan_port *port,
				  struct macvlan_dev *vlan)
{
	int i;

	for (i = 0; i < MACVLAN_HASH_SIZE; i++) {
		struct hlist_node *h, *n;

		hlist_for_each_safe(h, n, &port->vlan_source_hash[i]) {
			struct macvlan_source_entry *entry;

			entry = hlist_entry(h, struct macvlan_source_entry,
					    hlist);
			if (entry->vlan == vlan)
				macvlan_hash_del_source(entry);
		}
	}
	vlan->macaddr_count = 0;
}

static void macvlan_forward_source_one(struct sk_buff *skb,
				       struct macvlan_dev *vlan)
{
	struct sk_buff *nskb;
	struct net_device *dev;
	int len;
	int ret;

	dev = vlan->dev;
	if (unlikely(!(dev->flags & IFF_UP)))
		return;

	nskb = skb_clone(skb, GFP_ATOMIC);
	if (!nskb)
		return;

	len = nskb->len + ETH_HLEN;
	nskb->dev = dev;

	if (ether_addr_equal_64bits(eth_hdr(skb)->h_dest, dev->dev_addr))
		nskb->pkt_type = PACKET_HOST;

	ret = netif_rx(nskb);
	macvlan_count_rx(vlan, len, ret == NET_RX_SUCCESS, false);
}

static void macvlan_forward_source(struct sk_buff *skb,
				   struct macvlan_port *port,
				   const unsigned char *addr)
{
	struct macvlan_source_entry *entry;
	u32 idx = macvlan_eth_hash(addr);
	struct hlist_head *h = &port->vlan_source_hash[idx];

	hlist_for_each_entry_rcu(entry, h, hlist) {
		if (ether_addr_equal_64bits(entry->addr, addr))
			macvlan_forward_source_one(skb, entry->vlan);
	}
}

/* called under rcu_read_lock() from netif_receive_skb */
static rx_handler_result_t macvlan_handle_frame(struct sk_buff **pskb)
{
	struct macvlan_port *port;
	struct sk_buff *skb = *pskb;
	const struct ethhdr *eth = eth_hdr(skb);
	const struct macvlan_dev *vlan;
	const struct macvlan_dev *src;
	struct net_device *dev;
	unsigned int len = 0;
	int ret;
	rx_handler_result_t handle_res;

	port = macvlan_port_get_rcu(skb->dev);
	if (is_multicast_ether_addr(eth->h_dest)) {
		unsigned int hash;

		skb = ip_check_defrag(dev_net(skb->dev), skb, IP_DEFRAG_MACVLAN);
		if (!skb)
			return RX_HANDLER_CONSUMED;
		*pskb = skb;
		eth = eth_hdr(skb);
		macvlan_forward_source(skb, port, eth->h_source);
		src = macvlan_hash_lookup(port, eth->h_source);
		if (src && src->mode != MACVLAN_MODE_VEPA &&
		    src->mode != MACVLAN_MODE_BRIDGE) {
			/* forward to original port. */
			vlan = src;
			ret = macvlan_broadcast_one(skb, vlan, eth, 0) ?:
			      netif_rx(skb);
			handle_res = RX_HANDLER_CONSUMED;
			goto out;
		}

		hash = mc_hash(NULL, eth->h_dest);
		if (test_bit(hash, port->mc_filter))
			macvlan_broadcast_enqueue(port, src, skb);

		return RX_HANDLER_PASS;
	}

	macvlan_forward_source(skb, port, eth->h_source);
	if (macvlan_passthru(port))
		vlan = list_first_or_null_rcu(&port->vlans,
					      struct macvlan_dev, list);
	else
		vlan = macvlan_hash_lookup(port, eth->h_dest);
	if (!vlan || vlan->mode == MACVLAN_MODE_SOURCE)
		return RX_HANDLER_PASS;

	dev = vlan->dev;
	if (unlikely(!(dev->flags & IFF_UP))) {
		kfree_skb(skb);
		return RX_HANDLER_CONSUMED;
	}
	len = skb->len + ETH_HLEN;
	skb = skb_share_check(skb, GFP_ATOMIC);
	if (!skb) {
		ret = NET_RX_DROP;
		handle_res = RX_HANDLER_CONSUMED;
		goto out;
	}

	*pskb = skb;
	skb->dev = dev;
	skb->pkt_type = PACKET_HOST;

	ret = NET_RX_SUCCESS;
	handle_res = RX_HANDLER_ANOTHER;
out:
	macvlan_count_rx(vlan, len, ret == NET_RX_SUCCESS, false);
	return handle_res;
}

static int macvlan_queue_xmit(struct sk_buff *skb, struct net_device *dev)
{
	const struct macvlan_dev *vlan = netdev_priv(dev);
	const struct macvlan_port *port = vlan->port;
	const struct macvlan_dev *dest;

	if (vlan->mode == MACVLAN_MODE_BRIDGE) {
		const struct ethhdr *eth = (void *)skb->data;

		/* send to other bridge ports directly */
		if (is_multicast_ether_addr(eth->h_dest)) {
			macvlan_broadcast(skb, port, dev, MACVLAN_MODE_BRIDGE);
			goto xmit_world;
		}

		dest = macvlan_hash_lookup(port, eth->h_dest);
		if (dest && dest->mode == MACVLAN_MODE_BRIDGE) {
			/* send to lowerdev first for its network taps */
			dev_forward_skb(vlan->lowerdev, skb);

			return NET_XMIT_SUCCESS;
		}
	}
xmit_world:
	skb->dev = vlan->lowerdev;
	return dev_queue_xmit_accel(skb,
				    netdev_get_sb_channel(dev) ? dev : NULL);
}

static inline netdev_tx_t macvlan_netpoll_send_skb(struct macvlan_dev *vlan, struct sk_buff *skb)
{
#ifdef CONFIG_NET_POLL_CONTROLLER
	if (vlan->netpoll)
		netpoll_send_skb(vlan->netpoll, skb);
#else
	BUG();
#endif
	return NETDEV_TX_OK;
}

static netdev_tx_t macvlan_start_xmit(struct sk_buff *skb,
				      struct net_device *dev)
{
	struct macvlan_dev *vlan = netdev_priv(dev);
	unsigned int len = skb->len;
	int ret;

	if (unlikely(netpoll_tx_running(dev)))
		return macvlan_netpoll_send_skb(vlan, skb);

	ret = macvlan_queue_xmit(skb, dev);

	if (likely(ret == NET_XMIT_SUCCESS || ret == NET_XMIT_CN)) {
		struct vlan_pcpu_stats *pcpu_stats;

		pcpu_stats = this_cpu_ptr(vlan->pcpu_stats);
		u64_stats_update_begin(&pcpu_stats->syncp);
		pcpu_stats->tx_packets++;
		pcpu_stats->tx_bytes += len;
		u64_stats_update_end(&pcpu_stats->syncp);
	} else {
		this_cpu_inc(vlan->pcpu_stats->tx_dropped);
	}
	return ret;
}

static int macvlan_hard_header(struct sk_buff *skb, struct net_device *dev,
			       unsigned short type, const void *daddr,
			       const void *saddr, unsigned len)
{
	const struct macvlan_dev *vlan = netdev_priv(dev);
	struct net_device *lowerdev = vlan->lowerdev;

	return dev_hard_header(skb, lowerdev, type, daddr,
			       saddr ? : dev->dev_addr, len);
}

static const struct header_ops macvlan_hard_header_ops = {
	.create  	= macvlan_hard_header,
	.parse		= eth_header_parse,
	.cache		= eth_header_cache,
	.cache_update	= eth_header_cache_update,
};

static int macvlan_open(struct net_device *dev)
{
	struct macvlan_dev *vlan = netdev_priv(dev);
	struct net_device *lowerdev = vlan->lowerdev;
	int err;

	if (macvlan_passthru(vlan->port)) {
		if (!(vlan->flags & MACVLAN_FLAG_NOPROMISC)) {
			err = dev_set_promiscuity(lowerdev, 1);
			if (err < 0)
				goto out;
		}
		goto hash_add;
	}

	err = -EADDRINUSE;
	if (macvlan_addr_busy(vlan->port, dev->dev_addr))
		goto out;

	/* Attempt to populate accel_priv which is used to offload the L2
	 * forwarding requests for unicast packets.
	 */
	if (lowerdev->features & NETIF_F_HW_L2FW_DOFFLOAD)
		vlan->accel_priv =
		      lowerdev->netdev_ops->ndo_dfwd_add_station(lowerdev, dev);

	/* If earlier attempt to offload failed, or accel_priv is not
	 * populated we must add the unicast address to the lower device.
	 */
	if (IS_ERR_OR_NULL(vlan->accel_priv)) {
		vlan->accel_priv = NULL;
		err = dev_uc_add(lowerdev, dev->dev_addr);
		if (err < 0)
			goto out;
	}

	if (dev->flags & IFF_ALLMULTI) {
		err = dev_set_allmulti(lowerdev, 1);
		if (err < 0)
			goto del_unicast;
	}

	if (dev->flags & IFF_PROMISC) {
		err = dev_set_promiscuity(lowerdev, 1);
		if (err < 0)
			goto clear_multi;
	}

hash_add:
	macvlan_hash_add(vlan);
	return 0;

clear_multi:
	if (dev->flags & IFF_ALLMULTI)
		dev_set_allmulti(lowerdev, -1);
del_unicast:
	if (vlan->accel_priv) {
		lowerdev->netdev_ops->ndo_dfwd_del_station(lowerdev,
							   vlan->accel_priv);
		vlan->accel_priv = NULL;
	} else {
		dev_uc_del(lowerdev, dev->dev_addr);
	}
out:
	return err;
}

static int macvlan_stop(struct net_device *dev)
{
	struct macvlan_dev *vlan = netdev_priv(dev);
	struct net_device *lowerdev = vlan->lowerdev;

	if (vlan->accel_priv) {
		lowerdev->netdev_ops->ndo_dfwd_del_station(lowerdev,
							   vlan->accel_priv);
		vlan->accel_priv = NULL;
	}

	dev_uc_unsync(lowerdev, dev);
	dev_mc_unsync(lowerdev, dev);

	if (macvlan_passthru(vlan->port)) {
		if (!(vlan->flags & MACVLAN_FLAG_NOPROMISC))
			dev_set_promiscuity(lowerdev, -1);
		goto hash_del;
	}

	if (dev->flags & IFF_ALLMULTI)
		dev_set_allmulti(lowerdev, -1);

	if (dev->flags & IFF_PROMISC)
		dev_set_promiscuity(lowerdev, -1);

	dev_uc_del(lowerdev, dev->dev_addr);

hash_del:
	macvlan_hash_del(vlan, !dev->dismantle);
	return 0;
}

static int macvlan_sync_address(struct net_device *dev, unsigned char *addr)
{
	struct macvlan_dev *vlan = netdev_priv(dev);
	struct net_device *lowerdev = vlan->lowerdev;
	struct macvlan_port *port = vlan->port;
	int err;

	if (!(dev->flags & IFF_UP)) {
		/* Just copy in the new address */
		ether_addr_copy(dev->dev_addr, addr);
	} else {
		/* Rehash and update the device filters */
		if (macvlan_addr_busy(vlan->port, addr))
			return -EADDRINUSE;

		if (!macvlan_passthru(port)) {
			err = dev_uc_add(lowerdev, addr);
			if (err)
				return err;

			dev_uc_del(lowerdev, dev->dev_addr);
		}

		macvlan_hash_change_addr(vlan, addr);
	}
	if (macvlan_passthru(port) && !macvlan_addr_change(port)) {
		/* Since addr_change isn't set, we are here due to lower
		 * device change.  Save the lower-dev address so we can
		 * restore it later.
		 */
		ether_addr_copy(vlan->port->perm_addr,
				lowerdev->dev_addr);
	}
	macvlan_clear_addr_change(port);
	return 0;
}

static int macvlan_set_mac_address(struct net_device *dev, void *p)
{
	struct macvlan_dev *vlan = netdev_priv(dev);
	struct sockaddr *addr = p;

	if (!is_valid_ether_addr(addr->sa_data))
		return -EADDRNOTAVAIL;

	/* If the addresses are the same, this is a no-op */
	if (ether_addr_equal(dev->dev_addr, addr->sa_data))
		return 0;

	if (vlan->mode == MACVLAN_MODE_PASSTHRU) {
		macvlan_set_addr_change(vlan->port);
		return dev_set_mac_address(vlan->lowerdev, addr, NULL);
	}

	if (macvlan_addr_busy(vlan->port, addr->sa_data))
		return -EADDRINUSE;

	return macvlan_sync_address(dev, addr->sa_data);
}

static void macvlan_change_rx_flags(struct net_device *dev, int change)
{
	struct macvlan_dev *vlan = netdev_priv(dev);
	struct net_device *lowerdev = vlan->lowerdev;

	if (dev->flags & IFF_UP) {
		if (change & IFF_ALLMULTI)
			dev_set_allmulti(lowerdev, dev->flags & IFF_ALLMULTI ? 1 : -1);
		if (change & IFF_PROMISC)
			dev_set_promiscuity(lowerdev,
					    dev->flags & IFF_PROMISC ? 1 : -1);

	}
}

static void macvlan_compute_filter(unsigned long *mc_filter,
				   struct net_device *dev,
				   struct macvlan_dev *vlan)
{
	if (dev->flags & (IFF_PROMISC | IFF_ALLMULTI)) {
		bitmap_fill(mc_filter, MACVLAN_MC_FILTER_SZ);
	} else {
		struct netdev_hw_addr *ha;
		DECLARE_BITMAP(filter, MACVLAN_MC_FILTER_SZ);

		bitmap_zero(filter, MACVLAN_MC_FILTER_SZ);
		netdev_for_each_mc_addr(ha, dev) {
			__set_bit(mc_hash(vlan, ha->addr), filter);
		}

		__set_bit(mc_hash(vlan, dev->broadcast), filter);

		bitmap_copy(mc_filter, filter, MACVLAN_MC_FILTER_SZ);
	}
}

static void macvlan_set_mac_lists(struct net_device *dev)
{
	struct macvlan_dev *vlan = netdev_priv(dev);

	macvlan_compute_filter(vlan->mc_filter, dev, vlan);

	dev_uc_sync(vlan->lowerdev, dev);
	dev_mc_sync(vlan->lowerdev, dev);

	/* This is slightly inaccurate as we're including the subscription
	 * list of vlan->lowerdev too.
	 *
	 * Bug alert: This only works if everyone has the same broadcast
	 * address as lowerdev.  As soon as someone changes theirs this
	 * will break.
	 *
	 * However, this is already broken as when you change your broadcast
	 * address we don't get called.
	 *
	 * The solution is to maintain a list of broadcast addresses like
	 * we do for uc/mc, if you care.
	 */
	macvlan_compute_filter(vlan->port->mc_filter, vlan->lowerdev, NULL);
}

static int macvlan_change_mtu(struct net_device *dev, int new_mtu)
{
	struct macvlan_dev *vlan = netdev_priv(dev);

	if (vlan->lowerdev->mtu < new_mtu)
		return -EINVAL;
	dev->mtu = new_mtu;
	return 0;
}

static int macvlan_do_ioctl(struct net_device *dev, struct ifreq *ifr, int cmd)
{
	struct net_device *real_dev = macvlan_dev_real_dev(dev);
	const struct net_device_ops *ops = real_dev->netdev_ops;
	struct ifreq ifrr;
	int err = -EOPNOTSUPP;

<<<<<<< HEAD
	strncpy(ifrr.ifr_name, real_dev->name, IFNAMSIZ);
=======
	strscpy(ifrr.ifr_name, real_dev->name, IFNAMSIZ);
>>>>>>> 4ff96fb5
	ifrr.ifr_ifru = ifr->ifr_ifru;

	switch (cmd) {
	case SIOCSHWTSTAMP:
		if (!net_eq(dev_net(dev), &init_net))
			break;
		/* fall through */
	case SIOCGHWTSTAMP:
		if (netif_device_present(real_dev) && ops->ndo_do_ioctl)
			err = ops->ndo_do_ioctl(real_dev, &ifrr, cmd);
		break;
	}

	if (!err)
		ifr->ifr_ifru = ifrr.ifr_ifru;

	return err;
}

/*
 * macvlan network devices have devices nesting below it and are a special
 * "super class" of normal network devices; split their locks off into a
 * separate class since they always nest.
 */
static struct lock_class_key macvlan_netdev_addr_lock_key;

#define ALWAYS_ON_OFFLOADS \
	(NETIF_F_SG | NETIF_F_HW_CSUM | NETIF_F_GSO_SOFTWARE | \
	 NETIF_F_GSO_ROBUST | NETIF_F_GSO_ENCAP_ALL)

#define ALWAYS_ON_FEATURES (ALWAYS_ON_OFFLOADS | NETIF_F_LLTX)

#define MACVLAN_FEATURES \
	(NETIF_F_SG | NETIF_F_HW_CSUM | NETIF_F_HIGHDMA | NETIF_F_FRAGLIST | \
	 NETIF_F_GSO | NETIF_F_TSO | NETIF_F_LRO | \
	 NETIF_F_TSO_ECN | NETIF_F_TSO6 | NETIF_F_GRO | NETIF_F_RXCSUM | \
	 NETIF_F_HW_VLAN_CTAG_FILTER | NETIF_F_HW_VLAN_STAG_FILTER)

#define MACVLAN_STATE_MASK \
	((1<<__LINK_STATE_NOCARRIER) | (1<<__LINK_STATE_DORMANT))

static int macvlan_get_nest_level(struct net_device *dev)
{
	return ((struct macvlan_dev *)netdev_priv(dev))->nest_level;
}

static void macvlan_set_lockdep_class(struct net_device *dev)
{
	netdev_lockdep_set_classes(dev);
	lockdep_set_class_and_subclass(&dev->addr_list_lock,
				       &macvlan_netdev_addr_lock_key,
				       macvlan_get_nest_level(dev));
}

static int macvlan_init(struct net_device *dev)
{
	struct macvlan_dev *vlan = netdev_priv(dev);
	const struct net_device *lowerdev = vlan->lowerdev;
	struct macvlan_port *port = vlan->port;

	dev->state		= (dev->state & ~MACVLAN_STATE_MASK) |
				  (lowerdev->state & MACVLAN_STATE_MASK);
	dev->features 		= lowerdev->features & MACVLAN_FEATURES;
	dev->features		|= ALWAYS_ON_FEATURES;
	dev->hw_features	|= NETIF_F_LRO;
	dev->vlan_features	= lowerdev->vlan_features & MACVLAN_FEATURES;
	dev->vlan_features	|= ALWAYS_ON_OFFLOADS;
	dev->hw_enc_features    |= dev->features;
	dev->gso_max_size	= lowerdev->gso_max_size;
	dev->gso_max_segs	= lowerdev->gso_max_segs;
	dev->hard_header_len	= lowerdev->hard_header_len;

	macvlan_set_lockdep_class(dev);

	vlan->pcpu_stats = netdev_alloc_pcpu_stats(struct vlan_pcpu_stats);
	if (!vlan->pcpu_stats)
		return -ENOMEM;

	port->count += 1;

	return 0;
}

static void macvlan_uninit(struct net_device *dev)
{
	struct macvlan_dev *vlan = netdev_priv(dev);
	struct macvlan_port *port = vlan->port;

	free_percpu(vlan->pcpu_stats);

	macvlan_flush_sources(port, vlan);
	port->count -= 1;
	if (!port->count)
		macvlan_port_destroy(port->dev);
}

static void macvlan_dev_get_stats64(struct net_device *dev,
				    struct rtnl_link_stats64 *stats)
{
	struct macvlan_dev *vlan = netdev_priv(dev);

	if (vlan->pcpu_stats) {
		struct vlan_pcpu_stats *p;
		u64 rx_packets, rx_bytes, rx_multicast, tx_packets, tx_bytes;
		u32 rx_errors = 0, tx_dropped = 0;
		unsigned int start;
		int i;

		for_each_possible_cpu(i) {
			p = per_cpu_ptr(vlan->pcpu_stats, i);
			do {
				start = u64_stats_fetch_begin_irq(&p->syncp);
				rx_packets	= p->rx_packets;
				rx_bytes	= p->rx_bytes;
				rx_multicast	= p->rx_multicast;
				tx_packets	= p->tx_packets;
				tx_bytes	= p->tx_bytes;
			} while (u64_stats_fetch_retry_irq(&p->syncp, start));

			stats->rx_packets	+= rx_packets;
			stats->rx_bytes		+= rx_bytes;
			stats->multicast	+= rx_multicast;
			stats->tx_packets	+= tx_packets;
			stats->tx_bytes		+= tx_bytes;
			/* rx_errors & tx_dropped are u32, updated
			 * without syncp protection.
			 */
			rx_errors	+= p->rx_errors;
			tx_dropped	+= p->tx_dropped;
		}
		stats->rx_errors	= rx_errors;
		stats->rx_dropped	= rx_errors;
		stats->tx_dropped	= tx_dropped;
	}
}

static int macvlan_vlan_rx_add_vid(struct net_device *dev,
				   __be16 proto, u16 vid)
{
	struct macvlan_dev *vlan = netdev_priv(dev);
	struct net_device *lowerdev = vlan->lowerdev;

	return vlan_vid_add(lowerdev, proto, vid);
}

static int macvlan_vlan_rx_kill_vid(struct net_device *dev,
				    __be16 proto, u16 vid)
{
	struct macvlan_dev *vlan = netdev_priv(dev);
	struct net_device *lowerdev = vlan->lowerdev;

	vlan_vid_del(lowerdev, proto, vid);
	return 0;
}

static int macvlan_fdb_add(struct ndmsg *ndm, struct nlattr *tb[],
			   struct net_device *dev,
			   const unsigned char *addr, u16 vid,
			   u16 flags,
			   struct netlink_ext_ack *extack)
{
	struct macvlan_dev *vlan = netdev_priv(dev);
	int err = -EINVAL;

	/* Support unicast filter only on passthru devices.
	 * Multicast filter should be allowed on all devices.
	 */
	if (!macvlan_passthru(vlan->port) && is_unicast_ether_addr(addr))
		return -EOPNOTSUPP;

	if (flags & NLM_F_REPLACE)
		return -EOPNOTSUPP;

	if (is_unicast_ether_addr(addr))
		err = dev_uc_add_excl(dev, addr);
	else if (is_multicast_ether_addr(addr))
		err = dev_mc_add_excl(dev, addr);

	return err;
}

static int macvlan_fdb_del(struct ndmsg *ndm, struct nlattr *tb[],
			   struct net_device *dev,
			   const unsigned char *addr, u16 vid)
{
	struct macvlan_dev *vlan = netdev_priv(dev);
	int err = -EINVAL;

	/* Support unicast filter only on passthru devices.
	 * Multicast filter should be allowed on all devices.
	 */
	if (!macvlan_passthru(vlan->port) && is_unicast_ether_addr(addr))
		return -EOPNOTSUPP;

	if (is_unicast_ether_addr(addr))
		err = dev_uc_del(dev, addr);
	else if (is_multicast_ether_addr(addr))
		err = dev_mc_del(dev, addr);

	return err;
}

static void macvlan_ethtool_get_drvinfo(struct net_device *dev,
					struct ethtool_drvinfo *drvinfo)
{
	strlcpy(drvinfo->driver, "macvlan", sizeof(drvinfo->driver));
	strlcpy(drvinfo->version, "0.1", sizeof(drvinfo->version));
}

static int macvlan_ethtool_get_link_ksettings(struct net_device *dev,
					      struct ethtool_link_ksettings *cmd)
{
	const struct macvlan_dev *vlan = netdev_priv(dev);

	return __ethtool_get_link_ksettings(vlan->lowerdev, cmd);
}

static int macvlan_ethtool_get_ts_info(struct net_device *dev,
				       struct ethtool_ts_info *info)
{
	struct net_device *real_dev = macvlan_dev_real_dev(dev);
	const struct ethtool_ops *ops = real_dev->ethtool_ops;
	struct phy_device *phydev = real_dev->phydev;

	if (phydev && phydev->drv && phydev->drv->ts_info) {
		 return phydev->drv->ts_info(phydev, info);
	} else if (ops->get_ts_info) {
		return ops->get_ts_info(real_dev, info);
	} else {
		info->so_timestamping = SOF_TIMESTAMPING_RX_SOFTWARE |
			SOF_TIMESTAMPING_SOFTWARE;
		info->phc_index = -1;
	}

	return 0;
}

static netdev_features_t macvlan_fix_features(struct net_device *dev,
					      netdev_features_t features)
{
	struct macvlan_dev *vlan = netdev_priv(dev);
	netdev_features_t lowerdev_features = vlan->lowerdev->features;
	netdev_features_t mask;

	features |= NETIF_F_ALL_FOR_ALL;
	features &= (vlan->set_features | ~MACVLAN_FEATURES);
	mask = features;

	lowerdev_features &= (features | ~NETIF_F_LRO);
	features = netdev_increment_features(lowerdev_features, features, mask);
	features |= ALWAYS_ON_FEATURES;
	features &= (ALWAYS_ON_FEATURES | MACVLAN_FEATURES);

	return features;
}

#ifdef CONFIG_NET_POLL_CONTROLLER
static void macvlan_dev_poll_controller(struct net_device *dev)
{
	return;
}

static int macvlan_dev_netpoll_setup(struct net_device *dev, struct netpoll_info *npinfo)
{
	struct macvlan_dev *vlan = netdev_priv(dev);
	struct net_device *real_dev = vlan->lowerdev;
	struct netpoll *netpoll;
	int err = 0;

	netpoll = kzalloc(sizeof(*netpoll), GFP_KERNEL);
	err = -ENOMEM;
	if (!netpoll)
		goto out;

	err = __netpoll_setup(netpoll, real_dev);
	if (err) {
		kfree(netpoll);
		goto out;
	}

	vlan->netpoll = netpoll;

out:
	return err;
}

static void macvlan_dev_netpoll_cleanup(struct net_device *dev)
{
	struct macvlan_dev *vlan = netdev_priv(dev);
	struct netpoll *netpoll = vlan->netpoll;

	if (!netpoll)
		return;

	vlan->netpoll = NULL;

	__netpoll_free(netpoll);
}
#endif	/* CONFIG_NET_POLL_CONTROLLER */

static int macvlan_dev_get_iflink(const struct net_device *dev)
{
	struct macvlan_dev *vlan = netdev_priv(dev);

	return vlan->lowerdev->ifindex;
}

static const struct ethtool_ops macvlan_ethtool_ops = {
	.get_link		= ethtool_op_get_link,
	.get_link_ksettings	= macvlan_ethtool_get_link_ksettings,
	.get_drvinfo		= macvlan_ethtool_get_drvinfo,
	.get_ts_info		= macvlan_ethtool_get_ts_info,
};

static const struct net_device_ops macvlan_netdev_ops = {
	.ndo_init		= macvlan_init,
	.ndo_uninit		= macvlan_uninit,
	.ndo_open		= macvlan_open,
	.ndo_stop		= macvlan_stop,
	.ndo_start_xmit		= macvlan_start_xmit,
	.ndo_change_mtu		= macvlan_change_mtu,
	.ndo_do_ioctl		= macvlan_do_ioctl,
	.ndo_fix_features	= macvlan_fix_features,
	.ndo_change_rx_flags	= macvlan_change_rx_flags,
	.ndo_set_mac_address	= macvlan_set_mac_address,
	.ndo_set_rx_mode	= macvlan_set_mac_lists,
	.ndo_get_stats64	= macvlan_dev_get_stats64,
	.ndo_validate_addr	= eth_validate_addr,
	.ndo_vlan_rx_add_vid	= macvlan_vlan_rx_add_vid,
	.ndo_vlan_rx_kill_vid	= macvlan_vlan_rx_kill_vid,
	.ndo_fdb_add		= macvlan_fdb_add,
	.ndo_fdb_del		= macvlan_fdb_del,
	.ndo_fdb_dump		= ndo_dflt_fdb_dump,
	.ndo_get_lock_subclass  = macvlan_get_nest_level,
#ifdef CONFIG_NET_POLL_CONTROLLER
	.ndo_poll_controller	= macvlan_dev_poll_controller,
	.ndo_netpoll_setup	= macvlan_dev_netpoll_setup,
	.ndo_netpoll_cleanup	= macvlan_dev_netpoll_cleanup,
#endif
	.ndo_get_iflink		= macvlan_dev_get_iflink,
	.ndo_features_check	= passthru_features_check,
	.ndo_change_proto_down  = dev_change_proto_down_generic,
};

void macvlan_common_setup(struct net_device *dev)
{
	ether_setup(dev);

	dev->min_mtu		= 0;
	dev->max_mtu		= ETH_MAX_MTU;
	dev->priv_flags	       &= ~IFF_TX_SKB_SHARING;
	netif_keep_dst(dev);
	dev->priv_flags	       |= IFF_UNICAST_FLT;
	dev->netdev_ops		= &macvlan_netdev_ops;
	dev->needs_free_netdev	= true;
	dev->header_ops		= &macvlan_hard_header_ops;
	dev->ethtool_ops	= &macvlan_ethtool_ops;
}
EXPORT_SYMBOL_GPL(macvlan_common_setup);

static void macvlan_setup(struct net_device *dev)
{
	macvlan_common_setup(dev);
	dev->priv_flags |= IFF_NO_QUEUE;
}

static int macvlan_port_create(struct net_device *dev)
{
	struct macvlan_port *port;
	unsigned int i;
	int err;

	if (dev->type != ARPHRD_ETHER || dev->flags & IFF_LOOPBACK)
		return -EINVAL;

	if (netdev_is_rx_handler_busy(dev))
		return -EBUSY;

	port = kzalloc(sizeof(*port), GFP_KERNEL);
	if (port == NULL)
		return -ENOMEM;

	port->dev = dev;
	ether_addr_copy(port->perm_addr, dev->dev_addr);
	INIT_LIST_HEAD(&port->vlans);
	for (i = 0; i < MACVLAN_HASH_SIZE; i++)
		INIT_HLIST_HEAD(&port->vlan_hash[i]);
	for (i = 0; i < MACVLAN_HASH_SIZE; i++)
		INIT_HLIST_HEAD(&port->vlan_source_hash[i]);

	skb_queue_head_init(&port->bc_queue);
	INIT_WORK(&port->bc_work, macvlan_process_broadcast);

	err = netdev_rx_handler_register(dev, macvlan_handle_frame, port);
	if (err)
		kfree(port);
	else
		dev->priv_flags |= IFF_MACVLAN_PORT;
	return err;
}

static void macvlan_port_destroy(struct net_device *dev)
{
	struct macvlan_port *port = macvlan_port_get_rtnl(dev);
	struct sk_buff *skb;

	dev->priv_flags &= ~IFF_MACVLAN_PORT;
	netdev_rx_handler_unregister(dev);

	/* After this point, no packet can schedule bc_work anymore,
	 * but we need to cancel it and purge left skbs if any.
	 */
	cancel_work_sync(&port->bc_work);

	while ((skb = __skb_dequeue(&port->bc_queue))) {
		const struct macvlan_dev *src = MACVLAN_SKB_CB(skb)->src;

		if (src)
			dev_put(src->dev);

		kfree_skb(skb);
	}

	/* If the lower device address has been changed by passthru
	 * macvlan, put it back.
	 */
	if (macvlan_passthru(port) &&
	    !ether_addr_equal(port->dev->dev_addr, port->perm_addr)) {
		struct sockaddr sa;

		sa.sa_family = port->dev->type;
		memcpy(&sa.sa_data, port->perm_addr, port->dev->addr_len);
		dev_set_mac_address(port->dev, &sa, NULL);
	}

	kfree(port);
}

static int macvlan_validate(struct nlattr *tb[], struct nlattr *data[],
			    struct netlink_ext_ack *extack)
{
	if (tb[IFLA_ADDRESS]) {
		if (nla_len(tb[IFLA_ADDRESS]) != ETH_ALEN)
			return -EINVAL;
		if (!is_valid_ether_addr(nla_data(tb[IFLA_ADDRESS])))
			return -EADDRNOTAVAIL;
	}

	if (!data)
		return 0;

	if (data[IFLA_MACVLAN_FLAGS] &&
	    nla_get_u16(data[IFLA_MACVLAN_FLAGS]) & ~MACVLAN_FLAG_NOPROMISC)
		return -EINVAL;

	if (data[IFLA_MACVLAN_MODE]) {
		switch (nla_get_u32(data[IFLA_MACVLAN_MODE])) {
		case MACVLAN_MODE_PRIVATE:
		case MACVLAN_MODE_VEPA:
		case MACVLAN_MODE_BRIDGE:
		case MACVLAN_MODE_PASSTHRU:
		case MACVLAN_MODE_SOURCE:
			break;
		default:
			return -EINVAL;
		}
	}

	if (data[IFLA_MACVLAN_MACADDR_MODE]) {
		switch (nla_get_u32(data[IFLA_MACVLAN_MACADDR_MODE])) {
		case MACVLAN_MACADDR_ADD:
		case MACVLAN_MACADDR_DEL:
		case MACVLAN_MACADDR_FLUSH:
		case MACVLAN_MACADDR_SET:
			break;
		default:
			return -EINVAL;
		}
	}

	if (data[IFLA_MACVLAN_MACADDR]) {
		if (nla_len(data[IFLA_MACVLAN_MACADDR]) != ETH_ALEN)
			return -EINVAL;

		if (!is_valid_ether_addr(nla_data(data[IFLA_MACVLAN_MACADDR])))
			return -EADDRNOTAVAIL;
	}

	if (data[IFLA_MACVLAN_MACADDR_COUNT])
		return -EINVAL;

	return 0;
}

/**
 * reconfigure list of remote source mac address
 * (only for macvlan devices in source mode)
 * Note regarding alignment: all netlink data is aligned to 4 Byte, which
 * suffices for both ether_addr_copy and ether_addr_equal_64bits usage.
 */
static int macvlan_changelink_sources(struct macvlan_dev *vlan, u32 mode,
				      struct nlattr *data[])
{
	char *addr = NULL;
	int ret, rem, len;
	struct nlattr *nla, *head;
	struct macvlan_source_entry *entry;

	if (data[IFLA_MACVLAN_MACADDR])
		addr = nla_data(data[IFLA_MACVLAN_MACADDR]);

	if (mode == MACVLAN_MACADDR_ADD) {
		if (!addr)
			return -EINVAL;

		return macvlan_hash_add_source(vlan, addr);

	} else if (mode == MACVLAN_MACADDR_DEL) {
		if (!addr)
			return -EINVAL;

		entry = macvlan_hash_lookup_source(vlan, addr);
		if (entry) {
			macvlan_hash_del_source(entry);
			vlan->macaddr_count--;
		}
	} else if (mode == MACVLAN_MACADDR_FLUSH) {
		macvlan_flush_sources(vlan->port, vlan);
	} else if (mode == MACVLAN_MACADDR_SET) {
		macvlan_flush_sources(vlan->port, vlan);

		if (addr) {
			ret = macvlan_hash_add_source(vlan, addr);
			if (ret)
				return ret;
		}

		if (!data || !data[IFLA_MACVLAN_MACADDR_DATA])
			return 0;

		head = nla_data(data[IFLA_MACVLAN_MACADDR_DATA]);
		len = nla_len(data[IFLA_MACVLAN_MACADDR_DATA]);

		nla_for_each_attr(nla, head, len, rem) {
			if (nla_type(nla) != IFLA_MACVLAN_MACADDR ||
			    nla_len(nla) != ETH_ALEN)
				continue;

			addr = nla_data(nla);
			ret = macvlan_hash_add_source(vlan, addr);
			if (ret)
				return ret;
		}
	} else {
		return -EINVAL;
	}

	return 0;
}

int macvlan_common_newlink(struct net *src_net, struct net_device *dev,
			   struct nlattr *tb[], struct nlattr *data[],
			   struct netlink_ext_ack *extack)
{
	struct macvlan_dev *vlan = netdev_priv(dev);
	struct macvlan_port *port;
	struct net_device *lowerdev;
	int err;
	int macmode;
	bool create = false;

	if (!tb[IFLA_LINK])
		return -EINVAL;

	lowerdev = __dev_get_by_index(src_net, nla_get_u32(tb[IFLA_LINK]));
	if (lowerdev == NULL)
		return -ENODEV;

	/* When creating macvlans or macvtaps on top of other macvlans - use
	 * the real device as the lowerdev.
	 */
	if (netif_is_macvlan(lowerdev))
		lowerdev = macvlan_dev_real_dev(lowerdev);

	if (!tb[IFLA_MTU])
		dev->mtu = lowerdev->mtu;
	else if (dev->mtu > lowerdev->mtu)
		return -EINVAL;

	/* MTU range: 68 - lowerdev->max_mtu */
	dev->min_mtu = ETH_MIN_MTU;
	dev->max_mtu = lowerdev->max_mtu;

	if (!tb[IFLA_ADDRESS])
		eth_hw_addr_random(dev);

	if (!netif_is_macvlan_port(lowerdev)) {
		err = macvlan_port_create(lowerdev);
		if (err < 0)
			return err;
		create = true;
	}
	port = macvlan_port_get_rtnl(lowerdev);

	/* Only 1 macvlan device can be created in passthru mode */
	if (macvlan_passthru(port)) {
		/* The macvlan port must be not created this time,
		 * still goto destroy_macvlan_port for readability.
		 */
		err = -EINVAL;
		goto destroy_macvlan_port;
	}

	vlan->lowerdev = lowerdev;
	vlan->dev      = dev;
	vlan->port     = port;
	vlan->set_features = MACVLAN_FEATURES;
	vlan->nest_level = dev_get_nest_level(lowerdev) + 1;

	vlan->mode     = MACVLAN_MODE_VEPA;
	if (data && data[IFLA_MACVLAN_MODE])
		vlan->mode = nla_get_u32(data[IFLA_MACVLAN_MODE]);

	if (data && data[IFLA_MACVLAN_FLAGS])
		vlan->flags = nla_get_u16(data[IFLA_MACVLAN_FLAGS]);

	if (vlan->mode == MACVLAN_MODE_PASSTHRU) {
		if (port->count) {
			err = -EINVAL;
			goto destroy_macvlan_port;
		}
		macvlan_set_passthru(port);
		eth_hw_addr_inherit(dev, lowerdev);
	}

	if (data && data[IFLA_MACVLAN_MACADDR_MODE]) {
		if (vlan->mode != MACVLAN_MODE_SOURCE) {
			err = -EINVAL;
			goto destroy_macvlan_port;
		}
		macmode = nla_get_u32(data[IFLA_MACVLAN_MACADDR_MODE]);
		err = macvlan_changelink_sources(vlan, macmode, data);
		if (err)
			goto destroy_macvlan_port;
	}

	err = register_netdevice(dev);
	if (err < 0)
		goto destroy_macvlan_port;

	dev->priv_flags |= IFF_MACVLAN;
	err = netdev_upper_dev_link(lowerdev, dev, extack);
	if (err)
		goto unregister_netdev;

	list_add_tail_rcu(&vlan->list, &port->vlans);
	netif_stacked_transfer_operstate(lowerdev, dev);
	linkwatch_fire_event(dev);

	return 0;

unregister_netdev:
	/* macvlan_uninit would free the macvlan port */
	unregister_netdevice(dev);
	return err;
destroy_macvlan_port:
	/* the macvlan port may be freed by macvlan_uninit when fail to register.
	 * so we destroy the macvlan port only when it's valid.
	 */
	if (create && macvlan_port_get_rtnl(lowerdev))
		macvlan_port_destroy(port->dev);
	return err;
}
EXPORT_SYMBOL_GPL(macvlan_common_newlink);

static int macvlan_newlink(struct net *src_net, struct net_device *dev,
			   struct nlattr *tb[], struct nlattr *data[],
			   struct netlink_ext_ack *extack)
{
	return macvlan_common_newlink(src_net, dev, tb, data, extack);
}

void macvlan_dellink(struct net_device *dev, struct list_head *head)
{
	struct macvlan_dev *vlan = netdev_priv(dev);

	if (vlan->mode == MACVLAN_MODE_SOURCE)
		macvlan_flush_sources(vlan->port, vlan);
	list_del_rcu(&vlan->list);
	unregister_netdevice_queue(dev, head);
	netdev_upper_dev_unlink(vlan->lowerdev, dev);
}
EXPORT_SYMBOL_GPL(macvlan_dellink);

static int macvlan_changelink(struct net_device *dev,
			      struct nlattr *tb[], struct nlattr *data[],
			      struct netlink_ext_ack *extack)
{
	struct macvlan_dev *vlan = netdev_priv(dev);
	enum macvlan_mode mode;
	bool set_mode = false;
	enum macvlan_macaddr_mode macmode;
	int ret;

	/* Validate mode, but don't set yet: setting flags may fail. */
	if (data && data[IFLA_MACVLAN_MODE]) {
		set_mode = true;
		mode = nla_get_u32(data[IFLA_MACVLAN_MODE]);
		/* Passthrough mode can't be set or cleared dynamically */
		if ((mode == MACVLAN_MODE_PASSTHRU) !=
		    (vlan->mode == MACVLAN_MODE_PASSTHRU))
			return -EINVAL;
		if (vlan->mode == MACVLAN_MODE_SOURCE &&
		    vlan->mode != mode)
			macvlan_flush_sources(vlan->port, vlan);
	}

	if (data && data[IFLA_MACVLAN_FLAGS]) {
		__u16 flags = nla_get_u16(data[IFLA_MACVLAN_FLAGS]);
		bool promisc = (flags ^ vlan->flags) & MACVLAN_FLAG_NOPROMISC;
		if (macvlan_passthru(vlan->port) && promisc) {
			int err;

			if (flags & MACVLAN_FLAG_NOPROMISC)
				err = dev_set_promiscuity(vlan->lowerdev, -1);
			else
				err = dev_set_promiscuity(vlan->lowerdev, 1);
			if (err < 0)
				return err;
		}
		vlan->flags = flags;
	}
	if (set_mode)
		vlan->mode = mode;
	if (data && data[IFLA_MACVLAN_MACADDR_MODE]) {
		if (vlan->mode != MACVLAN_MODE_SOURCE)
			return -EINVAL;
		macmode = nla_get_u32(data[IFLA_MACVLAN_MACADDR_MODE]);
		ret = macvlan_changelink_sources(vlan, macmode, data);
		if (ret)
			return ret;
	}
	return 0;
}

static size_t macvlan_get_size_mac(const struct macvlan_dev *vlan)
{
	if (vlan->macaddr_count == 0)
		return 0;
	return nla_total_size(0) /* IFLA_MACVLAN_MACADDR_DATA */
		+ vlan->macaddr_count * nla_total_size(sizeof(u8) * ETH_ALEN);
}

static size_t macvlan_get_size(const struct net_device *dev)
{
	struct macvlan_dev *vlan = netdev_priv(dev);

	return (0
		+ nla_total_size(4) /* IFLA_MACVLAN_MODE */
		+ nla_total_size(2) /* IFLA_MACVLAN_FLAGS */
		+ nla_total_size(4) /* IFLA_MACVLAN_MACADDR_COUNT */
		+ macvlan_get_size_mac(vlan) /* IFLA_MACVLAN_MACADDR */
		);
}

static int macvlan_fill_info_macaddr(struct sk_buff *skb,
				     const struct macvlan_dev *vlan,
				     const int i)
{
	struct hlist_head *h = &vlan->port->vlan_source_hash[i];
	struct macvlan_source_entry *entry;

	hlist_for_each_entry_rcu(entry, h, hlist) {
		if (entry->vlan != vlan)
			continue;
		if (nla_put(skb, IFLA_MACVLAN_MACADDR, ETH_ALEN, entry->addr))
			return 1;
	}
	return 0;
}

static int macvlan_fill_info(struct sk_buff *skb,
				const struct net_device *dev)
{
	struct macvlan_dev *vlan = netdev_priv(dev);
	int i;
	struct nlattr *nest;

	if (nla_put_u32(skb, IFLA_MACVLAN_MODE, vlan->mode))
		goto nla_put_failure;
	if (nla_put_u16(skb, IFLA_MACVLAN_FLAGS, vlan->flags))
		goto nla_put_failure;
	if (nla_put_u32(skb, IFLA_MACVLAN_MACADDR_COUNT, vlan->macaddr_count))
		goto nla_put_failure;
	if (vlan->macaddr_count > 0) {
		nest = nla_nest_start_noflag(skb, IFLA_MACVLAN_MACADDR_DATA);
		if (nest == NULL)
			goto nla_put_failure;

		for (i = 0; i < MACVLAN_HASH_SIZE; i++) {
			if (macvlan_fill_info_macaddr(skb, vlan, i))
				goto nla_put_failure;
		}
		nla_nest_end(skb, nest);
	}
	return 0;

nla_put_failure:
	return -EMSGSIZE;
}

static const struct nla_policy macvlan_policy[IFLA_MACVLAN_MAX + 1] = {
	[IFLA_MACVLAN_MODE]  = { .type = NLA_U32 },
	[IFLA_MACVLAN_FLAGS] = { .type = NLA_U16 },
	[IFLA_MACVLAN_MACADDR_MODE] = { .type = NLA_U32 },
	[IFLA_MACVLAN_MACADDR] = { .type = NLA_BINARY, .len = MAX_ADDR_LEN },
	[IFLA_MACVLAN_MACADDR_DATA] = { .type = NLA_NESTED },
	[IFLA_MACVLAN_MACADDR_COUNT] = { .type = NLA_U32 },
};

int macvlan_link_register(struct rtnl_link_ops *ops)
{
	/* common fields */
	ops->validate		= macvlan_validate;
	ops->maxtype		= IFLA_MACVLAN_MAX;
	ops->policy		= macvlan_policy;
	ops->changelink		= macvlan_changelink;
	ops->get_size		= macvlan_get_size;
	ops->fill_info		= macvlan_fill_info;

	return rtnl_link_register(ops);
};
EXPORT_SYMBOL_GPL(macvlan_link_register);

static struct net *macvlan_get_link_net(const struct net_device *dev)
{
	return dev_net(macvlan_dev_real_dev(dev));
}

static struct rtnl_link_ops macvlan_link_ops = {
	.kind		= "macvlan",
	.setup		= macvlan_setup,
	.newlink	= macvlan_newlink,
	.dellink	= macvlan_dellink,
	.get_link_net	= macvlan_get_link_net,
	.priv_size      = sizeof(struct macvlan_dev),
};

static int macvlan_device_event(struct notifier_block *unused,
				unsigned long event, void *ptr)
{
	struct net_device *dev = netdev_notifier_info_to_dev(ptr);
	struct macvlan_dev *vlan, *next;
	struct macvlan_port *port;
	LIST_HEAD(list_kill);

	if (!netif_is_macvlan_port(dev))
		return NOTIFY_DONE;

	port = macvlan_port_get_rtnl(dev);

	switch (event) {
	case NETDEV_UP:
	case NETDEV_DOWN:
	case NETDEV_CHANGE:
		list_for_each_entry(vlan, &port->vlans, list)
			netif_stacked_transfer_operstate(vlan->lowerdev,
							 vlan->dev);
		break;
	case NETDEV_FEAT_CHANGE:
		list_for_each_entry(vlan, &port->vlans, list) {
			vlan->dev->gso_max_size = dev->gso_max_size;
			vlan->dev->gso_max_segs = dev->gso_max_segs;
			netdev_update_features(vlan->dev);
		}
		break;
	case NETDEV_CHANGEMTU:
		list_for_each_entry(vlan, &port->vlans, list) {
			if (vlan->dev->mtu <= dev->mtu)
				continue;
			dev_set_mtu(vlan->dev, dev->mtu);
		}
		break;
	case NETDEV_CHANGEADDR:
		if (!macvlan_passthru(port))
			return NOTIFY_DONE;

		vlan = list_first_entry_or_null(&port->vlans,
						struct macvlan_dev,
						list);

		if (macvlan_sync_address(vlan->dev, dev->dev_addr))
			return NOTIFY_BAD;

		break;
	case NETDEV_UNREGISTER:
		/* twiddle thumbs on netns device moves */
		if (dev->reg_state != NETREG_UNREGISTERING)
			break;

		list_for_each_entry_safe(vlan, next, &port->vlans, list)
			vlan->dev->rtnl_link_ops->dellink(vlan->dev, &list_kill);
		unregister_netdevice_many(&list_kill);
		break;
	case NETDEV_PRE_TYPE_CHANGE:
		/* Forbid underlaying device to change its type. */
		return NOTIFY_BAD;

	case NETDEV_NOTIFY_PEERS:
	case NETDEV_BONDING_FAILOVER:
	case NETDEV_RESEND_IGMP:
		/* Propagate to all vlans */
		list_for_each_entry(vlan, &port->vlans, list)
			call_netdevice_notifiers(event, vlan->dev);
	}
	return NOTIFY_DONE;
}

static struct notifier_block macvlan_notifier_block __read_mostly = {
	.notifier_call	= macvlan_device_event,
};

static int __init macvlan_init_module(void)
{
	int err;

	register_netdevice_notifier(&macvlan_notifier_block);

	err = macvlan_link_register(&macvlan_link_ops);
	if (err < 0)
		goto err1;
	return 0;
err1:
	unregister_netdevice_notifier(&macvlan_notifier_block);
	return err;
}

static void __exit macvlan_cleanup_module(void)
{
	rtnl_link_unregister(&macvlan_link_ops);
	unregister_netdevice_notifier(&macvlan_notifier_block);
}

module_init(macvlan_init_module);
module_exit(macvlan_cleanup_module);

MODULE_LICENSE("GPL");
MODULE_AUTHOR("Patrick McHardy <kaber@trash.net>");
MODULE_DESCRIPTION("Driver for MAC address based VLANs");
MODULE_ALIAS_RTNL_LINK("macvlan");<|MERGE_RESOLUTION|>--- conflicted
+++ resolved
@@ -827,11 +827,7 @@
 	struct ifreq ifrr;
 	int err = -EOPNOTSUPP;
 
-<<<<<<< HEAD
-	strncpy(ifrr.ifr_name, real_dev->name, IFNAMSIZ);
-=======
 	strscpy(ifrr.ifr_name, real_dev->name, IFNAMSIZ);
->>>>>>> 4ff96fb5
 	ifrr.ifr_ifru = ifr->ifr_ifru;
 
 	switch (cmd) {
