--- conflicted
+++ resolved
@@ -321,8 +321,6 @@
 	kunmap_local(to);
 }
 
-<<<<<<< HEAD
-=======
 static inline void memzero_page(struct page *page, size_t offset, size_t len)
 {
 	char *addr = kmap_atomic(page);
@@ -330,5 +328,4 @@
 	kunmap_atomic(addr);
 }
 
->>>>>>> 11e4b63a
 #endif /* _LINUX_HIGHMEM_H */