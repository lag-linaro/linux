--- conflicted
+++ resolved
@@ -62,13 +62,10 @@
 	char kbdlang[TLMI_LANG_MAXLEN];
 	int index; /*Used for HDD and NVME auth */
 	enum level_option level;
-<<<<<<< HEAD
-=======
 	bool cert_installed;
 	char *certificate;
 	char *signature;
 	char *save_signature;
->>>>>>> 95cd2cdc
 };
 
 /* Attribute setting details */
@@ -89,10 +86,7 @@
 	bool pending_changes;
 	bool can_debug_cmd;
 	bool opcode_support;
-<<<<<<< HEAD
-=======
 	bool certificate_support;
->>>>>>> 95cd2cdc
 
 	struct tlmi_attr_setting *setting[TLMI_SETTINGS_COUNT];
 	struct device *class_dev;
