--- conflicted
+++ resolved
@@ -2570,8 +2570,6 @@
 			.amux     = EM28XX_AMUX_LINE_IN,
 		} },
 	},
-<<<<<<< HEAD
-=======
 	/* 2040:826d Hauppauge USB QuadHD
 	 * Empia 28274, Max Linear 692 ATSC combo demod/tuner
 	 */
@@ -2585,7 +2583,6 @@
 		.tuner_gpio    = hauppauge_usb_quadhd_atsc_reg_seq,
 		.leds          = hauppauge_usb_quadhd_leds,
 	},
->>>>>>> f642729d
 };
 EXPORT_SYMBOL_GPL(em28xx_boards);
 
