/* SPDX-License-Identifier: GPL-2.0 */
#ifndef __LINUX_PREEMPT_H
#define __LINUX_PREEMPT_H

/*
 * include/linux/preempt.h - macros for accessing and manipulating
 * preempt_count (used for kernel preemption, interrupt count, etc.)
 */

#include <linux/linkage.h>
#include <linux/list.h>

/*
 * We put the hardirq and softirq counter into the preemption
 * counter. The bitmask has the following meaning:
 *
 * - bits 0-7 are the preemption count (max preemption depth: 256)
 * - bits 8-15 are the softirq count (max # of softirqs: 256)
 *
 * The hardirq count could in theory be the same as the number of
 * interrupts in the system, but we run all interrupt handlers with
 * interrupts disabled, so we cannot have nesting interrupts. Though
 * there are a few palaeontologic drivers which reenable interrupts in
 * the handler, so we need more than one bit here.
 *
 *         PREEMPT_MASK:	0x000000ff
 *         SOFTIRQ_MASK:	0x0000ff00
 *         HARDIRQ_MASK:	0x000f0000
 *             NMI_MASK:	0x00f00000
 * PREEMPT_NEED_RESCHED:	0x80000000
 */
#define PREEMPT_BITS	8
#define SOFTIRQ_BITS	8
#define HARDIRQ_BITS	4
#define NMI_BITS	4

#define PREEMPT_SHIFT	0
#define SOFTIRQ_SHIFT	(PREEMPT_SHIFT + PREEMPT_BITS)
#define HARDIRQ_SHIFT	(SOFTIRQ_SHIFT + SOFTIRQ_BITS)
#define NMI_SHIFT	(HARDIRQ_SHIFT + HARDIRQ_BITS)

#define __IRQ_MASK(x)	((1UL << (x))-1)

#define PREEMPT_MASK	(__IRQ_MASK(PREEMPT_BITS) << PREEMPT_SHIFT)
#define SOFTIRQ_MASK	(__IRQ_MASK(SOFTIRQ_BITS) << SOFTIRQ_SHIFT)
#define HARDIRQ_MASK	(__IRQ_MASK(HARDIRQ_BITS) << HARDIRQ_SHIFT)
#define NMI_MASK	(__IRQ_MASK(NMI_BITS)     << NMI_SHIFT)

#define PREEMPT_OFFSET	(1UL << PREEMPT_SHIFT)
#define SOFTIRQ_OFFSET	(1UL << SOFTIRQ_SHIFT)
#define HARDIRQ_OFFSET	(1UL << HARDIRQ_SHIFT)
#define NMI_OFFSET	(1UL << NMI_SHIFT)

#define SOFTIRQ_DISABLE_OFFSET	(2 * SOFTIRQ_OFFSET)

#define PREEMPT_DISABLED	(PREEMPT_DISABLE_OFFSET + PREEMPT_ENABLED)

/*
 * Disable preemption until the scheduler is running -- use an unconditional
 * value so that it also works on !PREEMPT_COUNT kernels.
 *
 * Reset by start_kernel()->sched_init()->init_idle()->init_idle_preempt_count().
 */
#define INIT_PREEMPT_COUNT	PREEMPT_OFFSET

/*
 * Initial preempt_count value; reflects the preempt_count schedule invariant
 * which states that during context switches:
 *
 *    preempt_count() == 2*PREEMPT_DISABLE_OFFSET
 *
 * Note: PREEMPT_DISABLE_OFFSET is 0 for !PREEMPT_COUNT kernels.
 * Note: See finish_task_switch().
 */
#define FORK_PREEMPT_COUNT	(2*PREEMPT_DISABLE_OFFSET + PREEMPT_ENABLED)

/* preempt_count() and related functions, depends on PREEMPT_NEED_RESCHED */
#include <asm/preempt.h>

#define hardirq_count()	(preempt_count() & HARDIRQ_MASK)
#define softirq_count()	(preempt_count() & SOFTIRQ_MASK)
#define irq_count()	(preempt_count() & (HARDIRQ_MASK | SOFTIRQ_MASK \
				 | NMI_MASK))

/*
 * Are we doing bottom half or hardware interrupt processing?
 *
 * in_irq()       - We're in (hard) IRQ context
 * in_softirq()   - We have BH disabled, or are processing softirqs
 * in_interrupt() - We're in NMI,IRQ,SoftIRQ context or have BH disabled
 * in_serving_softirq() - We're in softirq context
 * in_nmi()       - We're in NMI context
 * in_task()	  - We're in task context
 *
 * Note: due to the BH disabled confusion: in_softirq(),in_interrupt() really
 *       should not be used in new code.
 */
#define in_irq()		(hardirq_count())
#define in_softirq()		(softirq_count())
#define in_interrupt()		(irq_count())
#define in_serving_softirq()	(softirq_count() & SOFTIRQ_OFFSET)
#define in_nmi()		(preempt_count() & NMI_MASK)
#define in_task()		(!(preempt_count() & \
				   (NMI_MASK | HARDIRQ_MASK | SOFTIRQ_OFFSET)))

/*
 * The preempt_count offset after preempt_disable();
 */
#if defined(CONFIG_PREEMPT_COUNT)
# define PREEMPT_DISABLE_OFFSET	PREEMPT_OFFSET
#else
# define PREEMPT_DISABLE_OFFSET	0
#endif

/*
 * The preempt_count offset after spin_lock()
 */
#define PREEMPT_LOCK_OFFSET	PREEMPT_DISABLE_OFFSET

/*
 * The preempt_count offset needed for things like:
 *
 *  spin_lock_bh()
 *
 * Which need to disable both preemption (CONFIG_PREEMPT_COUNT) and
 * softirqs, such that unlock sequences of:
 *
 *  spin_unlock();
 *  local_bh_enable();
 *
 * Work as expected.
 */
#define SOFTIRQ_LOCK_OFFSET (SOFTIRQ_DISABLE_OFFSET + PREEMPT_LOCK_OFFSET)

/*
 * Are we running in atomic context?  WARNING: this macro cannot
 * always detect atomic context; in particular, it cannot know about
 * held spinlocks in non-preemptible kernels.  Thus it should not be
 * used in the general case to determine whether sleeping is possible.
 * Do not use in_atomic() in driver code.
 */
#define in_atomic()	(preempt_count() != 0)

/*
 * Check whether we were atomic before we did preempt_disable():
 * (used by the scheduler)
 */
#define in_atomic_preempt_off() (preempt_count() != PREEMPT_DISABLE_OFFSET)

#if defined(CONFIG_DEBUG_PREEMPT) || defined(CONFIG_TRACE_PREEMPT_TOGGLE)
extern void preempt_count_add(int val);
extern void preempt_count_sub(int val);
#define preempt_count_dec_and_test() \
	({ preempt_count_sub(1); should_resched(0); })
#else
#define preempt_count_add(val)	__preempt_count_add(val)
#define preempt_count_sub(val)	__preempt_count_sub(val)
#define preempt_count_dec_and_test() __preempt_count_dec_and_test()
#endif

#define __preempt_count_inc() __preempt_count_add(1)
#define __preempt_count_dec() __preempt_count_sub(1)

#define preempt_count_inc() preempt_count_add(1)
#define preempt_count_dec() preempt_count_sub(1)

#ifdef CONFIG_PREEMPT_COUNT

#define preempt_disable() \
do { \
	preempt_count_inc(); \
	barrier(); \
} while (0)

#define sched_preempt_enable_no_resched() \
do { \
	barrier(); \
	preempt_count_dec(); \
} while (0)

#define preempt_enable_no_resched() sched_preempt_enable_no_resched()

#define preemptible()	(preempt_count() == 0 && !irqs_disabled())

#ifdef CONFIG_PREEMPTION
#define preempt_enable() \
do { \
	barrier(); \
	if (unlikely(preempt_count_dec_and_test())) \
		__preempt_schedule(); \
} while (0)

#define preempt_enable_notrace() \
do { \
	barrier(); \
	if (unlikely(__preempt_count_dec_and_test())) \
		__preempt_schedule_notrace(); \
} while (0)

#define preempt_check_resched() \
do { \
	if (should_resched(0)) \
		__preempt_schedule(); \
} while (0)

#else /* !CONFIG_PREEMPTION */
#define preempt_enable() \
do { \
	barrier(); \
	preempt_count_dec(); \
} while (0)

#define preempt_enable_notrace() \
do { \
	barrier(); \
	__preempt_count_dec(); \
} while (0)

#define preempt_check_resched() do { } while (0)
#endif /* CONFIG_PREEMPTION */

#define preempt_disable_notrace() \
do { \
	__preempt_count_inc(); \
	barrier(); \
} while (0)

#define preempt_enable_no_resched_notrace() \
do { \
	barrier(); \
	__preempt_count_dec(); \
} while (0)

#else /* !CONFIG_PREEMPT_COUNT */

/*
 * Even if we don't have any preemption, we need preempt disable/enable
 * to be barriers, so that we don't have things like get_user/put_user
 * that can cause faults and scheduling migrate into our preempt-protected
 * region.
 */
#define preempt_disable()			barrier()
#define sched_preempt_enable_no_resched()	barrier()
#define preempt_enable_no_resched()		barrier()
#define preempt_enable()			barrier()
#define preempt_check_resched()			do { } while (0)

#define preempt_disable_notrace()		barrier()
#define preempt_enable_no_resched_notrace()	barrier()
#define preempt_enable_notrace()		barrier()
#define preemptible()				0

#endif /* CONFIG_PREEMPT_COUNT */

#ifdef MODULE
/*
 * Modules have no business playing preemption tricks.
 */
#undef sched_preempt_enable_no_resched
#undef preempt_enable_no_resched
#undef preempt_enable_no_resched_notrace
#undef preempt_check_resched
#endif

#define preempt_set_need_resched() \
do { \
	set_preempt_need_resched(); \
} while (0)
#define preempt_fold_need_resched() \
do { \
	if (tif_need_resched()) \
		set_preempt_need_resched(); \
} while (0)

#ifdef CONFIG_PREEMPT_NOTIFIERS

struct preempt_notifier;

/**
 * preempt_ops - notifiers called when a task is preempted and rescheduled
 * @sched_in: we're about to be rescheduled:
 *    notifier: struct preempt_notifier for the task being scheduled
 *    cpu:  cpu we're scheduled on
 * @sched_out: we've just been preempted
 *    notifier: struct preempt_notifier for the task being preempted
 *    next: the task that's kicking us out
 *
 * Please note that sched_in and out are called under different
 * contexts.  sched_out is called with rq lock held and irq disabled
 * while sched_in is called without rq lock and irq enabled.  This
 * difference is intentional and depended upon by its users.
 */
struct preempt_ops {
	void (*sched_in)(struct preempt_notifier *notifier, int cpu);
	void (*sched_out)(struct preempt_notifier *notifier,
			  struct task_struct *next);
};

/**
 * preempt_notifier - key for installing preemption notifiers
 * @link: internal use
 * @ops: defines the notifier functions to be called
 *
 * Usually used in conjunction with container_of().
 */
struct preempt_notifier {
	struct hlist_node link;
	struct preempt_ops *ops;
};

void preempt_notifier_inc(void);
void preempt_notifier_dec(void);
void preempt_notifier_register(struct preempt_notifier *notifier);
void preempt_notifier_unregister(struct preempt_notifier *notifier);

static inline void preempt_notifier_init(struct preempt_notifier *notifier,
				     struct preempt_ops *ops)
{
	INIT_HLIST_NODE(&notifier->link);
	notifier->ops = ops;
}

#endif

<<<<<<< HEAD
#if defined(CONFIG_SMP) && defined(CONFIG_PREEMPT_RT)

/*
 * Migrate-Disable and why it is undesired.
 *
 * When a preempted task becomes elegible to run under the ideal model (IOW it
 * becomes one of the M highest priority tasks), it might still have to wait
 * for the preemptee's migrate_disable() section to complete. Thereby suffering
 * a reduction in bandwidth in the exact duration of the migrate_disable()
 * section.
 *
 * Per this argument, the change from preempt_disable() to migrate_disable()
 * gets us:
 *
 * - a higher priority tasks gains reduced wake-up latency; with preempt_disable()
 *   it would have had to wait for the lower priority task.
 *
 * - a lower priority tasks; which under preempt_disable() could've instantly
 *   migrated away when another CPU becomes available, is now constrained
 *   by the ability to push the higher priority task away, which might itself be
 *   in a migrate_disable() section, reducing it's available bandwidth.
 *
 * IOW it trades latency / moves the interference term, but it stays in the
 * system, and as long as it remains unbounded, the system is not fully
 * deterministic.
 *
 *
 * The reason we have it anyway.
 *
 * PREEMPT_RT breaks a number of assumptions traditionally held. By forcing a
 * number of primitives into becoming preemptible, they would also allow
 * migration. This turns out to break a bunch of per-cpu usage. To this end,
 * all these primitives employ migirate_disable() to restore this implicit
 * assumption.
 *
 * This is a 'temporary' work-around at best. The correct solution is getting
 * rid of the above assumptions and reworking the code to employ explicit
 * per-cpu locking or short preempt-disable regions.
 *
 * The end goal must be to get rid of migrate_disable(), alternatively we need
 * a schedulability theory that does not depend on abritrary migration.
 *
 *
 * Notes on the implementation.
 *
 * The implementation is particularly tricky since existing code patterns
 * dictate neither migrate_disable() nor migrate_enable() is allowed to block.
 * This means that it cannot use cpus_read_lock() to serialize against hotplug,
 * nor can it easily migrate itself into a pending affinity mask change on
 * migrate_enable().
 *
 *
 * Note: even non-work-conserving schedulers like semi-partitioned depends on
 *       migration, so migrate_disable() is not only a problem for
 *       work-conserving schedulers.
 *
 */
extern void migrate_disable(void);
extern void migrate_enable(void);

#elif defined(CONFIG_PREEMPT_RT)

static inline void migrate_disable(void) { }
static inline void migrate_enable(void) { }

#else /* !CONFIG_PREEMPT_RT */

/**
 * migrate_disable - Prevent migration of the current task
=======
#ifdef CONFIG_SMP

/*
 * Migrate-Disable and why it is undesired.
>>>>>>> 21bf7cbd
 *
 * When a preempted task becomes elegible to run under the ideal model (IOW it
 * becomes one of the M highest priority tasks), it might still have to wait
 * for the preemptee's migrate_disable() section to complete. Thereby suffering
 * a reduction in bandwidth in the exact duration of the migrate_disable()
 * section.
 *
 * Per this argument, the change from preempt_disable() to migrate_disable()
 * gets us:
 *
 * - a higher priority tasks gains reduced wake-up latency; with preempt_disable()
 *   it would have had to wait for the lower priority task.
 *
 * - a lower priority tasks; which under preempt_disable() could've instantly
 *   migrated away when another CPU becomes available, is now constrained
 *   by the ability to push the higher priority task away, which might itself be
 *   in a migrate_disable() section, reducing it's available bandwidth.
 *
 * IOW it trades latency / moves the interference term, but it stays in the
 * system, and as long as it remains unbounded, the system is not fully
 * deterministic.
 *
 *
 * The reason we have it anyway.
 *
 * PREEMPT_RT breaks a number of assumptions traditionally held. By forcing a
 * number of primitives into becoming preemptible, they would also allow
 * migration. This turns out to break a bunch of per-cpu usage. To this end,
 * all these primitives employ migirate_disable() to restore this implicit
 * assumption.
 *
 * This is a 'temporary' work-around at best. The correct solution is getting
 * rid of the above assumptions and reworking the code to employ explicit
 * per-cpu locking or short preempt-disable regions.
 *
 * The end goal must be to get rid of migrate_disable(), alternatively we need
 * a schedulability theory that does not depend on abritrary migration.
 *
 *
 * Notes on the implementation.
 *
 * The implementation is particularly tricky since existing code patterns
 * dictate neither migrate_disable() nor migrate_enable() is allowed to block.
 * This means that it cannot use cpus_read_lock() to serialize against hotplug,
 * nor can it easily migrate itself into a pending affinity mask change on
 * migrate_enable().
 *
 *
 * Note: even non-work-conserving schedulers like semi-partitioned depends on
 *       migration, so migrate_disable() is not only a problem for
 *       work-conserving schedulers.
 *
 */
extern void migrate_disable(void);
extern void migrate_enable(void);

#else

static inline void migrate_disable(void) { }
static inline void migrate_enable(void) { }

#endif /* CONFIG_SMP */

#endif /* CONFIG_SMP && CONFIG_PREEMPT_RT */

#endif /* __LINUX_PREEMPT_H */<|MERGE_RESOLUTION|>--- conflicted
+++ resolved
@@ -322,8 +322,7 @@
 
 #endif
 
-<<<<<<< HEAD
-#if defined(CONFIG_SMP) && defined(CONFIG_PREEMPT_RT)
+#ifdef CONFIG_SMP
 
 /*
  * Migrate-Disable and why it is undesired.
@@ -383,84 +382,11 @@
 extern void migrate_disable(void);
 extern void migrate_enable(void);
 
-#elif defined(CONFIG_PREEMPT_RT)
+#else
 
 static inline void migrate_disable(void) { }
 static inline void migrate_enable(void) { }
 
-#else /* !CONFIG_PREEMPT_RT */
-
-/**
- * migrate_disable - Prevent migration of the current task
-=======
-#ifdef CONFIG_SMP
-
-/*
- * Migrate-Disable and why it is undesired.
->>>>>>> 21bf7cbd
- *
- * When a preempted task becomes elegible to run under the ideal model (IOW it
- * becomes one of the M highest priority tasks), it might still have to wait
- * for the preemptee's migrate_disable() section to complete. Thereby suffering
- * a reduction in bandwidth in the exact duration of the migrate_disable()
- * section.
- *
- * Per this argument, the change from preempt_disable() to migrate_disable()
- * gets us:
- *
- * - a higher priority tasks gains reduced wake-up latency; with preempt_disable()
- *   it would have had to wait for the lower priority task.
- *
- * - a lower priority tasks; which under preempt_disable() could've instantly
- *   migrated away when another CPU becomes available, is now constrained
- *   by the ability to push the higher priority task away, which might itself be
- *   in a migrate_disable() section, reducing it's available bandwidth.
- *
- * IOW it trades latency / moves the interference term, but it stays in the
- * system, and as long as it remains unbounded, the system is not fully
- * deterministic.
- *
- *
- * The reason we have it anyway.
- *
- * PREEMPT_RT breaks a number of assumptions traditionally held. By forcing a
- * number of primitives into becoming preemptible, they would also allow
- * migration. This turns out to break a bunch of per-cpu usage. To this end,
- * all these primitives employ migirate_disable() to restore this implicit
- * assumption.
- *
- * This is a 'temporary' work-around at best. The correct solution is getting
- * rid of the above assumptions and reworking the code to employ explicit
- * per-cpu locking or short preempt-disable regions.
- *
- * The end goal must be to get rid of migrate_disable(), alternatively we need
- * a schedulability theory that does not depend on abritrary migration.
- *
- *
- * Notes on the implementation.
- *
- * The implementation is particularly tricky since existing code patterns
- * dictate neither migrate_disable() nor migrate_enable() is allowed to block.
- * This means that it cannot use cpus_read_lock() to serialize against hotplug,
- * nor can it easily migrate itself into a pending affinity mask change on
- * migrate_enable().
- *
- *
- * Note: even non-work-conserving schedulers like semi-partitioned depends on
- *       migration, so migrate_disable() is not only a problem for
- *       work-conserving schedulers.
- *
- */
-extern void migrate_disable(void);
-extern void migrate_enable(void);
-
-#else
-
-static inline void migrate_disable(void) { }
-static inline void migrate_enable(void) { }
-
 #endif /* CONFIG_SMP */
 
-#endif /* CONFIG_SMP && CONFIG_PREEMPT_RT */
-
 #endif /* __LINUX_PREEMPT_H */