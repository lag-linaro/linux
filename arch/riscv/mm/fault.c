--- conflicted
+++ resolved
@@ -280,17 +280,6 @@
 	if (fault_signal_pending(fault, regs))
 		return;
 
-<<<<<<< HEAD
-	if (unlikely(fault & VM_FAULT_ERROR)) {
-		if (fault & VM_FAULT_OOM)
-			goto out_of_memory;
-		else if (fault & VM_FAULT_SIGBUS)
-			goto do_sigbus;
-		BUG();
-	}
-
-=======
->>>>>>> 211bae6f
 	if (unlikely((fault & VM_FAULT_RETRY) && (flags & FAULT_FLAG_ALLOW_RETRY))) {
 		flags |= FAULT_FLAG_TRIED;
 
