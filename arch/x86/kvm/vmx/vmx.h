/* SPDX-License-Identifier: GPL-2.0 */
#ifndef __KVM_X86_VMX_H
#define __KVM_X86_VMX_H

#include <linux/kvm_host.h>

#include <asm/kvm.h>
#include <asm/intel_pt.h>
#include <asm/perf_event.h>

#include "capabilities.h"
#include "../kvm_cache_regs.h"
#include "posted_intr.h"
#include "vmcs.h"
#include "vmx_ops.h"
#include "../cpuid.h"
#include "run_flags.h"

#define MSR_TYPE_R	1
#define MSR_TYPE_W	2
#define MSR_TYPE_RW	3

#define X2APIC_MSR(r) (APIC_BASE_MSR + ((r) >> 4))

#ifdef CONFIG_X86_64
#define MAX_NR_USER_RETURN_MSRS	7
#else
#define MAX_NR_USER_RETURN_MSRS	4
#endif

#define MAX_NR_LOADSTORE_MSRS	8

struct vmx_msrs {
	unsigned int		nr;
	struct vmx_msr_entry	val[MAX_NR_LOADSTORE_MSRS];
};

struct vmx_uret_msr {
	bool load_into_hardware;
	u64 data;
	u64 mask;
};

enum segment_cache_field {
	SEG_FIELD_SEL = 0,
	SEG_FIELD_BASE = 1,
	SEG_FIELD_LIMIT = 2,
	SEG_FIELD_AR = 3,

	SEG_FIELD_NR = 4
};

#define RTIT_ADDR_RANGE		4

struct pt_ctx {
	u64 ctl;
	u64 status;
	u64 output_base;
	u64 output_mask;
	u64 cr3_match;
	u64 addr_a[RTIT_ADDR_RANGE];
	u64 addr_b[RTIT_ADDR_RANGE];
};

struct pt_desc {
	u64 ctl_bitmask;
	u32 num_address_ranges;
	u32 caps[PT_CPUID_REGS_NUM * PT_CPUID_LEAVES];
	struct pt_ctx host;
	struct pt_ctx guest;
};

union vmx_exit_reason {
	struct {
		u32	basic			: 16;
		u32	reserved16		: 1;
		u32	reserved17		: 1;
		u32	reserved18		: 1;
		u32	reserved19		: 1;
		u32	reserved20		: 1;
		u32	reserved21		: 1;
		u32	reserved22		: 1;
		u32	reserved23		: 1;
		u32	reserved24		: 1;
		u32	reserved25		: 1;
		u32	bus_lock_detected	: 1;
		u32	enclave_mode		: 1;
		u32	smi_pending_mtf		: 1;
		u32	smi_from_vmx_root	: 1;
		u32	reserved30		: 1;
		u32	failed_vmentry		: 1;
	};
	u32 full;
};

static inline bool intel_pmu_has_perf_global_ctrl(struct kvm_pmu *pmu)
{
	/*
	 * Architecturally, Intel's SDM states that IA32_PERF_GLOBAL_CTRL is
	 * supported if "CPUID.0AH: EAX[7:0] > 0", i.e. if the PMU version is
	 * greater than zero.  However, KVM only exposes and emulates the MSR
	 * to/for the guest if the guest PMU supports at least "Architectural
	 * Performance Monitoring Version 2".
	 */
	return pmu->version > 1;
}
<<<<<<< HEAD

#define vcpu_to_lbr_desc(vcpu) (&to_vmx(vcpu)->lbr_desc)
#define vcpu_to_lbr_records(vcpu) (&to_vmx(vcpu)->lbr_desc.records)

void intel_pmu_cross_mapped_check(struct kvm_pmu *pmu);
bool intel_pmu_lbr_is_enabled(struct kvm_vcpu *vcpu);

int intel_pmu_create_guest_lbr_event(struct kvm_vcpu *vcpu);
void vmx_passthrough_lbr_msrs(struct kvm_vcpu *vcpu);
=======
>>>>>>> 7365df19

struct lbr_desc {
	/* Basic info about guest LBR records. */
	struct x86_pmu_lbr records;

	/*
	 * Emulate LBR feature via passthrough LBR registers when the
	 * per-vcpu guest LBR event is scheduled on the current pcpu.
	 *
	 * The records may be inaccurate if the host reclaims the LBR.
	 */
	struct perf_event *event;

	/* True if LBRs are marked as not intercepted in the MSR bitmap */
	bool msr_passthrough;
};

/*
 * The nested_vmx structure is part of vcpu_vmx, and holds information we need
 * for correct emulation of VMX (i.e., nested VMX) on this vcpu.
 */
struct nested_vmx {
	/* Has the level1 guest done vmxon? */
	bool vmxon;
	gpa_t vmxon_ptr;
	bool pml_full;

	/* The guest-physical address of the current VMCS L1 keeps for L2 */
	gpa_t current_vmptr;
	/*
	 * Cache of the guest's VMCS, existing outside of guest memory.
	 * Loaded from guest memory during VMPTRLD. Flushed to guest
	 * memory during VMCLEAR and VMPTRLD.
	 */
	struct vmcs12 *cached_vmcs12;
	/*
	 * Cache of the guest's shadow VMCS, existing outside of guest
	 * memory. Loaded from guest memory during VM entry. Flushed
	 * to guest memory during VM exit.
	 */
	struct vmcs12 *cached_shadow_vmcs12;

	/*
	 * GPA to HVA cache for accessing vmcs12->vmcs_link_pointer
	 */
	struct gfn_to_hva_cache shadow_vmcs12_cache;

	/*
	 * GPA to HVA cache for VMCS12
	 */
	struct gfn_to_hva_cache vmcs12_cache;

	/*
	 * Indicates if the shadow vmcs or enlightened vmcs must be updated
	 * with the data held by struct vmcs12.
	 */
	bool need_vmcs12_to_shadow_sync;
	bool dirty_vmcs12;

	/*
	 * Indicates whether MSR bitmap for L2 needs to be rebuilt due to
	 * changes in MSR bitmap for L1 or switching to a different L2. Note,
	 * this flag can only be used reliably in conjunction with a paravirt L1
	 * which informs L0 whether any changes to MSR bitmap for L2 were done
	 * on its side.
	 */
	bool force_msr_bitmap_recalc;

	/*
	 * Indicates lazily loaded guest state has not yet been decached from
	 * vmcs02.
	 */
	bool need_sync_vmcs02_to_vmcs12_rare;

	/*
	 * vmcs02 has been initialized, i.e. state that is constant for
	 * vmcs02 has been written to the backing VMCS.  Initialization
	 * is delayed until L1 actually attempts to run a nested VM.
	 */
	bool vmcs02_initialized;

	bool change_vmcs01_virtual_apic_mode;
	bool reload_vmcs01_apic_access_page;
	bool update_vmcs01_cpu_dirty_logging;
	bool update_vmcs01_apicv_status;

	/*
	 * Enlightened VMCS has been enabled. It does not mean that L1 has to
	 * use it. However, VMX features available to L1 will be limited based
	 * on what the enlightened VMCS supports.
	 */
	bool enlightened_vmcs_enabled;

	/* L2 must run next, and mustn't decide to exit to L1. */
	bool nested_run_pending;

	/* Pending MTF VM-exit into L1.  */
	bool mtf_pending;

	struct loaded_vmcs vmcs02;

	/*
	 * Guest pages referred to in the vmcs02 with host-physical
	 * pointers, so we must keep them pinned while L2 runs.
	 */
	struct kvm_host_map apic_access_page_map;
	struct kvm_host_map virtual_apic_map;
	struct kvm_host_map pi_desc_map;

	struct kvm_host_map msr_bitmap_map;

	struct pi_desc *pi_desc;
	bool pi_pending;
	u16 posted_intr_nv;

	struct hrtimer preemption_timer;
	u64 preemption_timer_deadline;
	bool has_preemption_timer_deadline;
	bool preemption_timer_expired;

	/*
	 * Used to snapshot MSRs that are conditionally loaded on VM-Enter in
	 * order to propagate the guest's pre-VM-Enter value into vmcs02.  For
	 * emulation of VMLAUNCH/VMRESUME, the snapshot will be of L1's value.
	 * For KVM_SET_NESTED_STATE, the snapshot is of L2's value, _if_
	 * userspace restores MSRs before nested state.  If userspace restores
	 * MSRs after nested state, the snapshot holds garbage, but KVM can't
	 * detect that, and the garbage value in vmcs02 will be overwritten by
	 * MSR restoration in any case.
	 */
	u64 pre_vmenter_debugctl;
	u64 pre_vmenter_bndcfgs;

	/* to migrate it to L1 if L2 writes to L1's CR8 directly */
	int l1_tpr_threshold;

	u16 vpid02;
	u16 last_vpid;

	struct nested_vmx_msrs msrs;

	/* SMM related state */
	struct {
		/* in VMX operation on SMM entry? */
		bool vmxon;
		/* in guest mode on SMM entry? */
		bool guest_mode;
	} smm;

	gpa_t hv_evmcs_vmptr;
	struct kvm_host_map hv_evmcs_map;
	struct hv_enlightened_vmcs *hv_evmcs;
};

struct vcpu_vmx {
	struct kvm_vcpu       vcpu;
	u8                    fail;
	u8		      x2apic_msr_bitmap_mode;

	/*
	 * If true, host state has been stored in vmx->loaded_vmcs for
	 * the CPU registers that only need to be switched when transitioning
	 * to/from the kernel, and the registers have been loaded with guest
	 * values.  If false, host state is loaded in the CPU registers
	 * and vmx->loaded_vmcs->host_state is invalid.
	 */
	bool		      guest_state_loaded;

	unsigned long         exit_qualification;
	u32                   exit_intr_info;
	u32                   idt_vectoring_info;
	ulong                 rflags;

	/*
	 * User return MSRs are always emulated when enabled in the guest, but
	 * only loaded into hardware when necessary, e.g. SYSCALL #UDs outside
	 * of 64-bit mode or if EFER.SCE=1, thus the SYSCALL MSRs don't need to
	 * be loaded into hardware if those conditions aren't met.
	 */
	struct vmx_uret_msr   guest_uret_msrs[MAX_NR_USER_RETURN_MSRS];
	bool                  guest_uret_msrs_loaded;
#ifdef CONFIG_X86_64
	u64		      msr_host_kernel_gs_base;
	u64		      msr_guest_kernel_gs_base;
#endif

	u64		      spec_ctrl;
	u32		      msr_ia32_umwait_control;

	/*
	 * loaded_vmcs points to the VMCS currently used in this vcpu. For a
	 * non-nested (L1) guest, it always points to vmcs01. For a nested
	 * guest (L2), it points to a different VMCS.
	 */
	struct loaded_vmcs    vmcs01;
	struct loaded_vmcs   *loaded_vmcs;

	struct msr_autoload {
		struct vmx_msrs guest;
		struct vmx_msrs host;
	} msr_autoload;

	struct msr_autostore {
		struct vmx_msrs guest;
	} msr_autostore;

	struct {
		int vm86_active;
		ulong save_rflags;
		struct kvm_segment segs[8];
	} rmode;
	struct {
		u32 bitmask; /* 4 bits per segment (1 bit per field) */
		struct kvm_save_segment {
			u16 selector;
			unsigned long base;
			u32 limit;
			u32 ar;
		} seg[8];
	} segment_cache;
	int vpid;
	bool emulation_required;

	union vmx_exit_reason exit_reason;

	/* Posted interrupt descriptor */
	struct pi_desc pi_desc;

	/* Used if this vCPU is waiting for PI notification wakeup. */
	struct list_head pi_wakeup_list;

	/* Support for a guest hypervisor (nested VMX) */
	struct nested_vmx nested;

	/* Dynamic PLE window. */
	unsigned int ple_window;
	bool ple_window_dirty;

	bool req_immediate_exit;

	/* Support for PML */
#define PML_ENTITY_NUM		512
	struct page *pml_pg;

	/* apic deadline value in host tsc */
	u64 hv_deadline_tsc;

	unsigned long host_debugctlmsr;

	/*
	 * Only bits masked by msr_ia32_feature_control_valid_bits can be set in
	 * msr_ia32_feature_control. FEAT_CTL_LOCKED is always included
	 * in msr_ia32_feature_control_valid_bits.
	 */
	u64 msr_ia32_feature_control;
	u64 msr_ia32_feature_control_valid_bits;
	/* SGX Launch Control public key hash */
	u64 msr_ia32_sgxlepubkeyhash[4];
	u64 msr_ia32_mcu_opt_ctrl;
	bool disable_fb_clear;

	struct pt_desc pt_desc;
	struct lbr_desc lbr_desc;

	/* Save desired MSR intercept (read: pass-through) state */
#define MAX_POSSIBLE_PASSTHROUGH_MSRS	15
	struct {
		DECLARE_BITMAP(read, MAX_POSSIBLE_PASSTHROUGH_MSRS);
		DECLARE_BITMAP(write, MAX_POSSIBLE_PASSTHROUGH_MSRS);
	} shadow_msr_intercept;
};

struct kvm_vmx {
	struct kvm kvm;

	unsigned int tss_addr;
	bool ept_identity_pagetable_done;
	gpa_t ept_identity_map_addr;
	/* Posted Interrupt Descriptor (PID) table for IPI virtualization */
	u64 *pid_table;
};

bool nested_vmx_allowed(struct kvm_vcpu *vcpu);
void vmx_vcpu_load_vmcs(struct kvm_vcpu *vcpu, int cpu,
			struct loaded_vmcs *buddy);
int allocate_vpid(void);
void free_vpid(int vpid);
void vmx_set_constant_host_state(struct vcpu_vmx *vmx);
void vmx_prepare_switch_to_guest(struct kvm_vcpu *vcpu);
void vmx_set_host_fs_gs(struct vmcs_host_state *host, u16 fs_sel, u16 gs_sel,
			unsigned long fs_base, unsigned long gs_base);
int vmx_get_cpl(struct kvm_vcpu *vcpu);
bool vmx_emulation_required(struct kvm_vcpu *vcpu);
unsigned long vmx_get_rflags(struct kvm_vcpu *vcpu);
void vmx_set_rflags(struct kvm_vcpu *vcpu, unsigned long rflags);
u32 vmx_get_interrupt_shadow(struct kvm_vcpu *vcpu);
void vmx_set_interrupt_shadow(struct kvm_vcpu *vcpu, int mask);
int vmx_set_efer(struct kvm_vcpu *vcpu, u64 efer);
void vmx_set_cr0(struct kvm_vcpu *vcpu, unsigned long cr0);
void vmx_set_cr4(struct kvm_vcpu *vcpu, unsigned long cr4);
void set_cr4_guest_host_mask(struct vcpu_vmx *vmx);
void ept_save_pdptrs(struct kvm_vcpu *vcpu);
void vmx_get_segment(struct kvm_vcpu *vcpu, struct kvm_segment *var, int seg);
void __vmx_set_segment(struct kvm_vcpu *vcpu, struct kvm_segment *var, int seg);
u64 construct_eptp(struct kvm_vcpu *vcpu, hpa_t root_hpa, int root_level);

bool vmx_guest_inject_ac(struct kvm_vcpu *vcpu);
void vmx_update_exception_bitmap(struct kvm_vcpu *vcpu);
bool vmx_nmi_blocked(struct kvm_vcpu *vcpu);
bool vmx_interrupt_blocked(struct kvm_vcpu *vcpu);
bool vmx_get_nmi_mask(struct kvm_vcpu *vcpu);
void vmx_set_nmi_mask(struct kvm_vcpu *vcpu, bool masked);
void vmx_set_virtual_apic_mode(struct kvm_vcpu *vcpu);
struct vmx_uret_msr *vmx_find_uret_msr(struct vcpu_vmx *vmx, u32 msr);
void pt_update_intercept_for_msr(struct kvm_vcpu *vcpu);
void vmx_update_host_rsp(struct vcpu_vmx *vmx, unsigned long host_rsp);
void vmx_spec_ctrl_restore_host(struct vcpu_vmx *vmx, unsigned int flags);
unsigned int __vmx_vcpu_run_flags(struct vcpu_vmx *vmx);
bool __vmx_vcpu_run(struct vcpu_vmx *vmx, unsigned long *regs,
		    unsigned int flags);
int vmx_find_loadstore_msr_slot(struct vmx_msrs *m, u32 msr);
void vmx_ept_load_pdptrs(struct kvm_vcpu *vcpu);

void vmx_disable_intercept_for_msr(struct kvm_vcpu *vcpu, u32 msr, int type);
void vmx_enable_intercept_for_msr(struct kvm_vcpu *vcpu, u32 msr, int type);

u64 vmx_get_l2_tsc_offset(struct kvm_vcpu *vcpu);
u64 vmx_get_l2_tsc_multiplier(struct kvm_vcpu *vcpu);

static inline void vmx_set_intercept_for_msr(struct kvm_vcpu *vcpu, u32 msr,
					     int type, bool value)
{
	if (value)
		vmx_enable_intercept_for_msr(vcpu, msr, type);
	else
		vmx_disable_intercept_for_msr(vcpu, msr, type);
}

void vmx_update_cpu_dirty_logging(struct kvm_vcpu *vcpu);

/*
 * Note, early Intel manuals have the write-low and read-high bitmap offsets
 * the wrong way round.  The bitmaps control MSRs 0x00000000-0x00001fff and
 * 0xc0000000-0xc0001fff.  The former (low) uses bytes 0-0x3ff for reads and
 * 0x800-0xbff for writes.  The latter (high) uses 0x400-0x7ff for reads and
 * 0xc00-0xfff for writes.  MSRs not covered by either of the ranges always
 * VM-Exit.
 */
#define __BUILD_VMX_MSR_BITMAP_HELPER(rtype, action, bitop, access, base)      \
static inline rtype vmx_##action##_msr_bitmap_##access(unsigned long *bitmap,  \
						       u32 msr)		       \
{									       \
	int f = sizeof(unsigned long);					       \
									       \
	if (msr <= 0x1fff)						       \
		return bitop##_bit(msr, bitmap + base / f);		       \
	else if ((msr >= 0xc0000000) && (msr <= 0xc0001fff))		       \
		return bitop##_bit(msr & 0x1fff, bitmap + (base + 0x400) / f); \
	return (rtype)true;						       \
}
#define BUILD_VMX_MSR_BITMAP_HELPERS(ret_type, action, bitop)		       \
	__BUILD_VMX_MSR_BITMAP_HELPER(ret_type, action, bitop, read,  0x0)     \
	__BUILD_VMX_MSR_BITMAP_HELPER(ret_type, action, bitop, write, 0x800)

BUILD_VMX_MSR_BITMAP_HELPERS(bool, test, test)
BUILD_VMX_MSR_BITMAP_HELPERS(void, clear, __clear)
BUILD_VMX_MSR_BITMAP_HELPERS(void, set, __set)

static inline u8 vmx_get_rvi(void)
{
	return vmcs_read16(GUEST_INTR_STATUS) & 0xff;
}

<<<<<<< HEAD
#define BUILD_CONTROLS_SHADOW(lname, uname, bits)				\
static inline void lname##_controls_set(struct vcpu_vmx *vmx, u##bits val)	\
{										\
	if (vmx->loaded_vmcs->controls_shadow.lname != val) {			\
		vmcs_write##bits(uname, val);					\
		vmx->loaded_vmcs->controls_shadow.lname = val;			\
	}									\
}										\
static inline u##bits __##lname##_controls_get(struct loaded_vmcs *vmcs)	\
{										\
	return vmcs->controls_shadow.lname;					\
}										\
static inline u##bits lname##_controls_get(struct vcpu_vmx *vmx)		\
{										\
	return __##lname##_controls_get(vmx->loaded_vmcs);			\
}										\
static inline void lname##_controls_setbit(struct vcpu_vmx *vmx, u##bits val)	\
{										\
	lname##_controls_set(vmx, lname##_controls_get(vmx) | val);		\
}										\
static inline void lname##_controls_clearbit(struct vcpu_vmx *vmx, u##bits val)	\
{										\
	lname##_controls_set(vmx, lname##_controls_get(vmx) & ~val);		\
=======
#define __KVM_REQUIRED_VMX_VM_ENTRY_CONTROLS				\
	(VM_ENTRY_LOAD_DEBUG_CONTROLS)
#ifdef CONFIG_X86_64
	#define KVM_REQUIRED_VMX_VM_ENTRY_CONTROLS			\
		(__KVM_REQUIRED_VMX_VM_ENTRY_CONTROLS |			\
		 VM_ENTRY_IA32E_MODE)
#else
	#define KVM_REQUIRED_VMX_VM_ENTRY_CONTROLS			\
		__KVM_REQUIRED_VMX_VM_ENTRY_CONTROLS
#endif
#define KVM_OPTIONAL_VMX_VM_ENTRY_CONTROLS				\
	(VM_ENTRY_LOAD_IA32_PERF_GLOBAL_CTRL |				\
	 VM_ENTRY_LOAD_IA32_PAT |					\
	 VM_ENTRY_LOAD_IA32_EFER |					\
	 VM_ENTRY_LOAD_BNDCFGS |					\
	 VM_ENTRY_PT_CONCEAL_PIP |					\
	 VM_ENTRY_LOAD_IA32_RTIT_CTL)

#define __KVM_REQUIRED_VMX_VM_EXIT_CONTROLS				\
	(VM_EXIT_SAVE_DEBUG_CONTROLS |					\
	 VM_EXIT_ACK_INTR_ON_EXIT)
#ifdef CONFIG_X86_64
	#define KVM_REQUIRED_VMX_VM_EXIT_CONTROLS			\
		(__KVM_REQUIRED_VMX_VM_EXIT_CONTROLS |			\
		 VM_EXIT_HOST_ADDR_SPACE_SIZE)
#else
	#define KVM_REQUIRED_VMX_VM_EXIT_CONTROLS			\
		__KVM_REQUIRED_VMX_VM_EXIT_CONTROLS
#endif
#define KVM_OPTIONAL_VMX_VM_EXIT_CONTROLS				\
	      (VM_EXIT_LOAD_IA32_PERF_GLOBAL_CTRL |			\
	       VM_EXIT_SAVE_IA32_PAT |					\
	       VM_EXIT_LOAD_IA32_PAT |					\
	       VM_EXIT_SAVE_IA32_EFER |					\
	       VM_EXIT_SAVE_VMX_PREEMPTION_TIMER |			\
	       VM_EXIT_LOAD_IA32_EFER |					\
	       VM_EXIT_CLEAR_BNDCFGS |					\
	       VM_EXIT_PT_CONCEAL_PIP |					\
	       VM_EXIT_CLEAR_IA32_RTIT_CTL)

#define KVM_REQUIRED_VMX_PIN_BASED_VM_EXEC_CONTROL			\
	(PIN_BASED_EXT_INTR_MASK |					\
	 PIN_BASED_NMI_EXITING)
#define KVM_OPTIONAL_VMX_PIN_BASED_VM_EXEC_CONTROL			\
	(PIN_BASED_VIRTUAL_NMIS |					\
	 PIN_BASED_POSTED_INTR |					\
	 PIN_BASED_VMX_PREEMPTION_TIMER)

#define __KVM_REQUIRED_VMX_CPU_BASED_VM_EXEC_CONTROL			\
	(CPU_BASED_HLT_EXITING |					\
	 CPU_BASED_CR3_LOAD_EXITING |					\
	 CPU_BASED_CR3_STORE_EXITING |					\
	 CPU_BASED_UNCOND_IO_EXITING |					\
	 CPU_BASED_MOV_DR_EXITING |					\
	 CPU_BASED_USE_TSC_OFFSETTING |					\
	 CPU_BASED_MWAIT_EXITING |					\
	 CPU_BASED_MONITOR_EXITING |					\
	 CPU_BASED_INVLPG_EXITING |					\
	 CPU_BASED_RDPMC_EXITING |					\
	 CPU_BASED_INTR_WINDOW_EXITING)

#ifdef CONFIG_X86_64
	#define KVM_REQUIRED_VMX_CPU_BASED_VM_EXEC_CONTROL		\
		(__KVM_REQUIRED_VMX_CPU_BASED_VM_EXEC_CONTROL |		\
		 CPU_BASED_CR8_LOAD_EXITING |				\
		 CPU_BASED_CR8_STORE_EXITING)
#else
	#define KVM_REQUIRED_VMX_CPU_BASED_VM_EXEC_CONTROL		\
		__KVM_REQUIRED_VMX_CPU_BASED_VM_EXEC_CONTROL
#endif

#define KVM_OPTIONAL_VMX_CPU_BASED_VM_EXEC_CONTROL			\
	(CPU_BASED_RDTSC_EXITING |					\
	 CPU_BASED_TPR_SHADOW |						\
	 CPU_BASED_USE_IO_BITMAPS |					\
	 CPU_BASED_MONITOR_TRAP_FLAG |					\
	 CPU_BASED_USE_MSR_BITMAPS |					\
	 CPU_BASED_NMI_WINDOW_EXITING |					\
	 CPU_BASED_PAUSE_EXITING |					\
	 CPU_BASED_ACTIVATE_SECONDARY_CONTROLS |			\
	 CPU_BASED_ACTIVATE_TERTIARY_CONTROLS)

#define KVM_REQUIRED_VMX_SECONDARY_VM_EXEC_CONTROL 0
#define KVM_OPTIONAL_VMX_SECONDARY_VM_EXEC_CONTROL			\
	(SECONDARY_EXEC_VIRTUALIZE_APIC_ACCESSES |			\
	 SECONDARY_EXEC_VIRTUALIZE_X2APIC_MODE |			\
	 SECONDARY_EXEC_WBINVD_EXITING |				\
	 SECONDARY_EXEC_ENABLE_VPID |					\
	 SECONDARY_EXEC_ENABLE_EPT |					\
	 SECONDARY_EXEC_UNRESTRICTED_GUEST |				\
	 SECONDARY_EXEC_PAUSE_LOOP_EXITING |				\
	 SECONDARY_EXEC_DESC |						\
	 SECONDARY_EXEC_ENABLE_RDTSCP |					\
	 SECONDARY_EXEC_ENABLE_INVPCID |				\
	 SECONDARY_EXEC_APIC_REGISTER_VIRT |				\
	 SECONDARY_EXEC_VIRTUAL_INTR_DELIVERY |				\
	 SECONDARY_EXEC_SHADOW_VMCS |					\
	 SECONDARY_EXEC_XSAVES |					\
	 SECONDARY_EXEC_RDSEED_EXITING |				\
	 SECONDARY_EXEC_RDRAND_EXITING |				\
	 SECONDARY_EXEC_ENABLE_PML |					\
	 SECONDARY_EXEC_TSC_SCALING |					\
	 SECONDARY_EXEC_ENABLE_USR_WAIT_PAUSE |				\
	 SECONDARY_EXEC_PT_USE_GPA |					\
	 SECONDARY_EXEC_PT_CONCEAL_VMX |				\
	 SECONDARY_EXEC_ENABLE_VMFUNC |					\
	 SECONDARY_EXEC_BUS_LOCK_DETECTION |				\
	 SECONDARY_EXEC_NOTIFY_VM_EXITING |				\
	 SECONDARY_EXEC_ENCLS_EXITING)

#define KVM_REQUIRED_VMX_TERTIARY_VM_EXEC_CONTROL 0
#define KVM_OPTIONAL_VMX_TERTIARY_VM_EXEC_CONTROL			\
	(TERTIARY_EXEC_IPI_VIRT)

#define BUILD_CONTROLS_SHADOW(lname, uname, bits)						\
static inline void lname##_controls_set(struct vcpu_vmx *vmx, u##bits val)			\
{												\
	if (vmx->loaded_vmcs->controls_shadow.lname != val) {					\
		vmcs_write##bits(uname, val);							\
		vmx->loaded_vmcs->controls_shadow.lname = val;					\
	}											\
}												\
static inline u##bits __##lname##_controls_get(struct loaded_vmcs *vmcs)			\
{												\
	return vmcs->controls_shadow.lname;							\
}												\
static inline u##bits lname##_controls_get(struct vcpu_vmx *vmx)				\
{												\
	return __##lname##_controls_get(vmx->loaded_vmcs);					\
}												\
static __always_inline void lname##_controls_setbit(struct vcpu_vmx *vmx, u##bits val)		\
{												\
	BUILD_BUG_ON(!(val & (KVM_REQUIRED_VMX_##uname | KVM_OPTIONAL_VMX_##uname)));		\
	lname##_controls_set(vmx, lname##_controls_get(vmx) | val);				\
}												\
static __always_inline void lname##_controls_clearbit(struct vcpu_vmx *vmx, u##bits val)	\
{												\
	BUILD_BUG_ON(!(val & (KVM_REQUIRED_VMX_##uname | KVM_OPTIONAL_VMX_##uname)));		\
	lname##_controls_set(vmx, lname##_controls_get(vmx) & ~val);				\
>>>>>>> 7365df19
}
BUILD_CONTROLS_SHADOW(vm_entry, VM_ENTRY_CONTROLS, 32)
BUILD_CONTROLS_SHADOW(vm_exit, VM_EXIT_CONTROLS, 32)
BUILD_CONTROLS_SHADOW(pin, PIN_BASED_VM_EXEC_CONTROL, 32)
BUILD_CONTROLS_SHADOW(exec, CPU_BASED_VM_EXEC_CONTROL, 32)
BUILD_CONTROLS_SHADOW(secondary_exec, SECONDARY_VM_EXEC_CONTROL, 32)
BUILD_CONTROLS_SHADOW(tertiary_exec, TERTIARY_VM_EXEC_CONTROL, 64)

/*
 * VMX_REGS_LAZY_LOAD_SET - The set of registers that will be updated in the
 * cache on demand.  Other registers not listed here are synced to
 * the cache immediately after VM-Exit.
 */
#define VMX_REGS_LAZY_LOAD_SET	((1 << VCPU_REGS_RIP) |         \
				(1 << VCPU_REGS_RSP) |          \
				(1 << VCPU_EXREG_RFLAGS) |      \
				(1 << VCPU_EXREG_PDPTR) |       \
				(1 << VCPU_EXREG_SEGMENTS) |    \
				(1 << VCPU_EXREG_CR0) |         \
				(1 << VCPU_EXREG_CR3) |         \
				(1 << VCPU_EXREG_CR4) |         \
				(1 << VCPU_EXREG_EXIT_INFO_1) | \
				(1 << VCPU_EXREG_EXIT_INFO_2))

static inline struct kvm_vmx *to_kvm_vmx(struct kvm *kvm)
{
	return container_of(kvm, struct kvm_vmx, kvm);
}

static inline struct vcpu_vmx *to_vmx(struct kvm_vcpu *vcpu)
{
	return container_of(vcpu, struct vcpu_vmx, vcpu);
}

static inline struct lbr_desc *vcpu_to_lbr_desc(struct kvm_vcpu *vcpu)
{
	return &to_vmx(vcpu)->lbr_desc;
}

static inline struct x86_pmu_lbr *vcpu_to_lbr_records(struct kvm_vcpu *vcpu)
{
	return &vcpu_to_lbr_desc(vcpu)->records;
}

static inline bool intel_pmu_lbr_is_enabled(struct kvm_vcpu *vcpu)
{
	return !!vcpu_to_lbr_records(vcpu)->nr;
}

void intel_pmu_cross_mapped_check(struct kvm_pmu *pmu);
int intel_pmu_create_guest_lbr_event(struct kvm_vcpu *vcpu);
void vmx_passthrough_lbr_msrs(struct kvm_vcpu *vcpu);

static inline unsigned long vmx_get_exit_qual(struct kvm_vcpu *vcpu)
{
	struct vcpu_vmx *vmx = to_vmx(vcpu);

	if (!kvm_register_is_available(vcpu, VCPU_EXREG_EXIT_INFO_1)) {
		kvm_register_mark_available(vcpu, VCPU_EXREG_EXIT_INFO_1);
		vmx->exit_qualification = vmcs_readl(EXIT_QUALIFICATION);
	}
	return vmx->exit_qualification;
}

static inline u32 vmx_get_intr_info(struct kvm_vcpu *vcpu)
{
	struct vcpu_vmx *vmx = to_vmx(vcpu);

	if (!kvm_register_is_available(vcpu, VCPU_EXREG_EXIT_INFO_2)) {
		kvm_register_mark_available(vcpu, VCPU_EXREG_EXIT_INFO_2);
		vmx->exit_intr_info = vmcs_read32(VM_EXIT_INTR_INFO);
	}
	return vmx->exit_intr_info;
}

struct vmcs *alloc_vmcs_cpu(bool shadow, int cpu, gfp_t flags);
void free_vmcs(struct vmcs *vmcs);
int alloc_loaded_vmcs(struct loaded_vmcs *loaded_vmcs);
void free_loaded_vmcs(struct loaded_vmcs *loaded_vmcs);
void loaded_vmcs_clear(struct loaded_vmcs *loaded_vmcs);

static inline struct vmcs *alloc_vmcs(bool shadow)
{
	return alloc_vmcs_cpu(shadow, raw_smp_processor_id(),
			      GFP_KERNEL_ACCOUNT);
}

static inline bool vmx_has_waitpkg(struct vcpu_vmx *vmx)
{
	return secondary_exec_controls_get(vmx) &
		SECONDARY_EXEC_ENABLE_USR_WAIT_PAUSE;
}

static inline bool vmx_need_pf_intercept(struct kvm_vcpu *vcpu)
{
	if (!enable_ept)
		return true;

	return allow_smaller_maxphyaddr && cpuid_maxphyaddr(vcpu) < boot_cpu_data.x86_phys_bits;
}

static inline bool is_unrestricted_guest(struct kvm_vcpu *vcpu)
{
	return enable_unrestricted_guest && (!is_guest_mode(vcpu) ||
	    (secondary_exec_controls_get(to_vmx(vcpu)) &
	    SECONDARY_EXEC_UNRESTRICTED_GUEST));
}

bool __vmx_guest_state_valid(struct kvm_vcpu *vcpu);
static inline bool vmx_guest_state_valid(struct kvm_vcpu *vcpu)
{
	return is_unrestricted_guest(vcpu) || __vmx_guest_state_valid(vcpu);
}

void dump_vmcs(struct kvm_vcpu *vcpu);

static inline int vmx_get_instr_info_reg2(u32 vmx_instr_info)
{
	return (vmx_instr_info >> 28) & 0xf;
}

static inline bool vmx_can_use_ipiv(struct kvm_vcpu *vcpu)
{
	return  lapic_in_kernel(vcpu) && enable_ipiv;
}

<<<<<<< HEAD
=======
static inline bool guest_cpuid_has_evmcs(struct kvm_vcpu *vcpu)
{
	/*
	 * eVMCS is exposed to the guest if Hyper-V is enabled in CPUID and
	 * eVMCS has been explicitly enabled by userspace.
	 */
	return vcpu->arch.hyperv_enabled &&
	       to_vmx(vcpu)->nested.enlightened_vmcs_enabled;
}

>>>>>>> 7365df19
#endif /* __KVM_X86_VMX_H */<|MERGE_RESOLUTION|>--- conflicted
+++ resolved
@@ -104,18 +104,6 @@
 	 */
 	return pmu->version > 1;
 }
-<<<<<<< HEAD
-
-#define vcpu_to_lbr_desc(vcpu) (&to_vmx(vcpu)->lbr_desc)
-#define vcpu_to_lbr_records(vcpu) (&to_vmx(vcpu)->lbr_desc.records)
-
-void intel_pmu_cross_mapped_check(struct kvm_pmu *pmu);
-bool intel_pmu_lbr_is_enabled(struct kvm_vcpu *vcpu);
-
-int intel_pmu_create_guest_lbr_event(struct kvm_vcpu *vcpu);
-void vmx_passthrough_lbr_msrs(struct kvm_vcpu *vcpu);
-=======
->>>>>>> 7365df19
 
 struct lbr_desc {
 	/* Basic info about guest LBR records. */
@@ -489,31 +477,6 @@
 	return vmcs_read16(GUEST_INTR_STATUS) & 0xff;
 }
 
-<<<<<<< HEAD
-#define BUILD_CONTROLS_SHADOW(lname, uname, bits)				\
-static inline void lname##_controls_set(struct vcpu_vmx *vmx, u##bits val)	\
-{										\
-	if (vmx->loaded_vmcs->controls_shadow.lname != val) {			\
-		vmcs_write##bits(uname, val);					\
-		vmx->loaded_vmcs->controls_shadow.lname = val;			\
-	}									\
-}										\
-static inline u##bits __##lname##_controls_get(struct loaded_vmcs *vmcs)	\
-{										\
-	return vmcs->controls_shadow.lname;					\
-}										\
-static inline u##bits lname##_controls_get(struct vcpu_vmx *vmx)		\
-{										\
-	return __##lname##_controls_get(vmx->loaded_vmcs);			\
-}										\
-static inline void lname##_controls_setbit(struct vcpu_vmx *vmx, u##bits val)	\
-{										\
-	lname##_controls_set(vmx, lname##_controls_get(vmx) | val);		\
-}										\
-static inline void lname##_controls_clearbit(struct vcpu_vmx *vmx, u##bits val)	\
-{										\
-	lname##_controls_set(vmx, lname##_controls_get(vmx) & ~val);		\
-=======
 #define __KVM_REQUIRED_VMX_VM_ENTRY_CONTROLS				\
 	(VM_ENTRY_LOAD_DEBUG_CONTROLS)
 #ifdef CONFIG_X86_64
@@ -653,7 +616,6 @@
 {												\
 	BUILD_BUG_ON(!(val & (KVM_REQUIRED_VMX_##uname | KVM_OPTIONAL_VMX_##uname)));		\
 	lname##_controls_set(vmx, lname##_controls_get(vmx) & ~val);				\
->>>>>>> 7365df19
 }
 BUILD_CONTROLS_SHADOW(vm_entry, VM_ENTRY_CONTROLS, 32)
 BUILD_CONTROLS_SHADOW(vm_exit, VM_EXIT_CONTROLS, 32)
@@ -780,8 +742,6 @@
 	return  lapic_in_kernel(vcpu) && enable_ipiv;
 }
 
-<<<<<<< HEAD
-=======
 static inline bool guest_cpuid_has_evmcs(struct kvm_vcpu *vcpu)
 {
 	/*
@@ -792,5 +752,4 @@
 	       to_vmx(vcpu)->nested.enlightened_vmcs_enabled;
 }
 
->>>>>>> 7365df19
 #endif /* __KVM_X86_VMX_H */