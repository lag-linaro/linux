--- conflicted
+++ resolved
@@ -590,11 +590,7 @@
 
 		mm->map_count++;
 		if (!(tmp->vm_flags & VM_WIPEONFORK))
-<<<<<<< HEAD
-			retval = copy_page_range(mm, oldmm, mpnt, tmp);
-=======
 			retval = copy_page_range(tmp, mpnt);
->>>>>>> 7c91d020
 
 		if (tmp->vm_ops && tmp->vm_ops->open)
 			tmp->vm_ops->open(tmp);
