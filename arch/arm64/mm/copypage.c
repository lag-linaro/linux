--- conflicted
+++ resolved
@@ -23,8 +23,6 @@
 
 	if (system_supports_mte() && test_bit(PG_mte_tagged, &from->flags)) {
 		set_bit(PG_mte_tagged, &to->flags);
-<<<<<<< HEAD
-=======
 		page_kasan_tag_reset(to);
 		/*
 		 * We need smp_wmb() in between setting the flags and clearing the
@@ -34,7 +32,6 @@
 		 * the new page->flags are visible before the tags were updated.
 		 */
 		smp_wmb();
->>>>>>> f642729d
 		mte_copy_page_tags(kto, kfrom);
 	}
 }
