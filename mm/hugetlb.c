// SPDX-License-Identifier: GPL-2.0-only
/*
 * Generic hugetlb support.
 * (C) Nadia Yvette Chambers, April 2004
 */
#include <linux/list.h>
#include <linux/init.h>
#include <linux/mm.h>
#include <linux/seq_file.h>
#include <linux/sysctl.h>
#include <linux/highmem.h>
#include <linux/mmu_notifier.h>
#include <linux/nodemask.h>
#include <linux/pagemap.h>
#include <linux/mempolicy.h>
#include <linux/compiler.h>
#include <linux/cpuset.h>
#include <linux/mutex.h>
#include <linux/memblock.h>
#include <linux/sysfs.h>
#include <linux/slab.h>
#include <linux/sched/mm.h>
#include <linux/mmdebug.h>
#include <linux/sched/signal.h>
#include <linux/rmap.h>
#include <linux/string_helpers.h>
#include <linux/swap.h>
#include <linux/swapops.h>
#include <linux/jhash.h>
#include <linux/numa.h>
#include <linux/llist.h>
#include <linux/cma.h>
#include <linux/migrate.h>
#include <linux/nospec.h>
#include <linux/delayacct.h>
#include <linux/memory.h>
#include <linux/mm_inline.h>

#include <asm/page.h>
#include <asm/pgalloc.h>
#include <asm/tlb.h>

#include <linux/io.h>
#include <linux/hugetlb.h>
#include <linux/hugetlb_cgroup.h>
#include <linux/node.h>
#include <linux/page_owner.h>
#include "internal.h"
#include "hugetlb_vmemmap.h"

int hugetlb_max_hstate __read_mostly;
unsigned int default_hstate_idx;
struct hstate hstates[HUGE_MAX_HSTATE];

#ifdef CONFIG_CMA
static struct cma *hugetlb_cma[MAX_NUMNODES];
static unsigned long hugetlb_cma_size_in_node[MAX_NUMNODES] __initdata;
static bool hugetlb_cma_folio(struct folio *folio, unsigned int order)
{
	return cma_pages_valid(hugetlb_cma[folio_nid(folio)], &folio->page,
				1 << order);
}
#else
static bool hugetlb_cma_folio(struct folio *folio, unsigned int order)
{
	return false;
}
#endif
static unsigned long hugetlb_cma_size __initdata;

__initdata LIST_HEAD(huge_boot_pages);

/* for command line parsing */
static struct hstate * __initdata parsed_hstate;
static unsigned long __initdata default_hstate_max_huge_pages;
static bool __initdata parsed_valid_hugepagesz = true;
static bool __initdata parsed_default_hugepagesz;
static unsigned int default_hugepages_in_node[MAX_NUMNODES] __initdata;

/*
 * Protects updates to hugepage_freelists, hugepage_activelist, nr_huge_pages,
 * free_huge_pages, and surplus_huge_pages.
 */
DEFINE_SPINLOCK(hugetlb_lock);

/*
 * Serializes faults on the same logical page.  This is used to
 * prevent spurious OOMs when the hugepage pool is fully utilized.
 */
static int num_fault_mutexes;
struct mutex *hugetlb_fault_mutex_table ____cacheline_aligned_in_smp;

/* Forward declaration */
static int hugetlb_acct_memory(struct hstate *h, long delta);
static void hugetlb_vma_lock_free(struct vm_area_struct *vma);
static void hugetlb_vma_lock_alloc(struct vm_area_struct *vma);
static void __hugetlb_vma_unlock_write_free(struct vm_area_struct *vma);
static void hugetlb_unshare_pmds(struct vm_area_struct *vma,
		unsigned long start, unsigned long end);
static struct resv_map *vma_resv_map(struct vm_area_struct *vma);

static inline bool subpool_is_free(struct hugepage_subpool *spool)
{
	if (spool->count)
		return false;
	if (spool->max_hpages != -1)
		return spool->used_hpages == 0;
	if (spool->min_hpages != -1)
		return spool->rsv_hpages == spool->min_hpages;

	return true;
}

static inline void unlock_or_release_subpool(struct hugepage_subpool *spool,
						unsigned long irq_flags)
{
	spin_unlock_irqrestore(&spool->lock, irq_flags);

	/* If no pages are used, and no other handles to the subpool
	 * remain, give up any reservations based on minimum size and
	 * free the subpool */
	if (subpool_is_free(spool)) {
		if (spool->min_hpages != -1)
			hugetlb_acct_memory(spool->hstate,
						-spool->min_hpages);
		kfree(spool);
	}
}

struct hugepage_subpool *hugepage_new_subpool(struct hstate *h, long max_hpages,
						long min_hpages)
{
	struct hugepage_subpool *spool;

	spool = kzalloc(sizeof(*spool), GFP_KERNEL);
	if (!spool)
		return NULL;

	spin_lock_init(&spool->lock);
	spool->count = 1;
	spool->max_hpages = max_hpages;
	spool->hstate = h;
	spool->min_hpages = min_hpages;

	if (min_hpages != -1 && hugetlb_acct_memory(h, min_hpages)) {
		kfree(spool);
		return NULL;
	}
	spool->rsv_hpages = min_hpages;

	return spool;
}

void hugepage_put_subpool(struct hugepage_subpool *spool)
{
	unsigned long flags;

	spin_lock_irqsave(&spool->lock, flags);
	BUG_ON(!spool->count);
	spool->count--;
	unlock_or_release_subpool(spool, flags);
}

/*
 * Subpool accounting for allocating and reserving pages.
 * Return -ENOMEM if there are not enough resources to satisfy the
 * request.  Otherwise, return the number of pages by which the
 * global pools must be adjusted (upward).  The returned value may
 * only be different than the passed value (delta) in the case where
 * a subpool minimum size must be maintained.
 */
static long hugepage_subpool_get_pages(struct hugepage_subpool *spool,
				      long delta)
{
	long ret = delta;

	if (!spool)
		return ret;

	spin_lock_irq(&spool->lock);

	if (spool->max_hpages != -1) {		/* maximum size accounting */
		if ((spool->used_hpages + delta) <= spool->max_hpages)
			spool->used_hpages += delta;
		else {
			ret = -ENOMEM;
			goto unlock_ret;
		}
	}

	/* minimum size accounting */
	if (spool->min_hpages != -1 && spool->rsv_hpages) {
		if (delta > spool->rsv_hpages) {
			/*
			 * Asking for more reserves than those already taken on
			 * behalf of subpool.  Return difference.
			 */
			ret = delta - spool->rsv_hpages;
			spool->rsv_hpages = 0;
		} else {
			ret = 0;	/* reserves already accounted for */
			spool->rsv_hpages -= delta;
		}
	}

unlock_ret:
	spin_unlock_irq(&spool->lock);
	return ret;
}

/*
 * Subpool accounting for freeing and unreserving pages.
 * Return the number of global page reservations that must be dropped.
 * The return value may only be different than the passed value (delta)
 * in the case where a subpool minimum size must be maintained.
 */
static long hugepage_subpool_put_pages(struct hugepage_subpool *spool,
				       long delta)
{
	long ret = delta;
	unsigned long flags;

	if (!spool)
		return delta;

	spin_lock_irqsave(&spool->lock, flags);

	if (spool->max_hpages != -1)		/* maximum size accounting */
		spool->used_hpages -= delta;

	 /* minimum size accounting */
	if (spool->min_hpages != -1 && spool->used_hpages < spool->min_hpages) {
		if (spool->rsv_hpages + delta <= spool->min_hpages)
			ret = 0;
		else
			ret = spool->rsv_hpages + delta - spool->min_hpages;

		spool->rsv_hpages += delta;
		if (spool->rsv_hpages > spool->min_hpages)
			spool->rsv_hpages = spool->min_hpages;
	}

	/*
	 * If hugetlbfs_put_super couldn't free spool due to an outstanding
	 * quota reference, free it now.
	 */
	unlock_or_release_subpool(spool, flags);

	return ret;
}

static inline struct hugepage_subpool *subpool_inode(struct inode *inode)
{
	return HUGETLBFS_SB(inode->i_sb)->spool;
}

static inline struct hugepage_subpool *subpool_vma(struct vm_area_struct *vma)
{
	return subpool_inode(file_inode(vma->vm_file));
}

/*
 * hugetlb vma_lock helper routines
 */
void hugetlb_vma_lock_read(struct vm_area_struct *vma)
{
	if (__vma_shareable_lock(vma)) {
		struct hugetlb_vma_lock *vma_lock = vma->vm_private_data;

		down_read(&vma_lock->rw_sema);
	} else if (__vma_private_lock(vma)) {
		struct resv_map *resv_map = vma_resv_map(vma);

		down_read(&resv_map->rw_sema);
	}
}

void hugetlb_vma_unlock_read(struct vm_area_struct *vma)
{
	if (__vma_shareable_lock(vma)) {
		struct hugetlb_vma_lock *vma_lock = vma->vm_private_data;

		up_read(&vma_lock->rw_sema);
	} else if (__vma_private_lock(vma)) {
		struct resv_map *resv_map = vma_resv_map(vma);

		up_read(&resv_map->rw_sema);
	}
}

void hugetlb_vma_lock_write(struct vm_area_struct *vma)
{
	if (__vma_shareable_lock(vma)) {
		struct hugetlb_vma_lock *vma_lock = vma->vm_private_data;

		down_write(&vma_lock->rw_sema);
	} else if (__vma_private_lock(vma)) {
		struct resv_map *resv_map = vma_resv_map(vma);

		down_write(&resv_map->rw_sema);
	}
}

void hugetlb_vma_unlock_write(struct vm_area_struct *vma)
{
	if (__vma_shareable_lock(vma)) {
		struct hugetlb_vma_lock *vma_lock = vma->vm_private_data;

		up_write(&vma_lock->rw_sema);
	} else if (__vma_private_lock(vma)) {
		struct resv_map *resv_map = vma_resv_map(vma);

		up_write(&resv_map->rw_sema);
	}
}

int hugetlb_vma_trylock_write(struct vm_area_struct *vma)
{

	if (__vma_shareable_lock(vma)) {
		struct hugetlb_vma_lock *vma_lock = vma->vm_private_data;

		return down_write_trylock(&vma_lock->rw_sema);
	} else if (__vma_private_lock(vma)) {
		struct resv_map *resv_map = vma_resv_map(vma);

		return down_write_trylock(&resv_map->rw_sema);
	}

	return 1;
}

void hugetlb_vma_assert_locked(struct vm_area_struct *vma)
{
	if (__vma_shareable_lock(vma)) {
		struct hugetlb_vma_lock *vma_lock = vma->vm_private_data;

		lockdep_assert_held(&vma_lock->rw_sema);
	} else if (__vma_private_lock(vma)) {
		struct resv_map *resv_map = vma_resv_map(vma);

		lockdep_assert_held(&resv_map->rw_sema);
	}
}

void hugetlb_vma_lock_release(struct kref *kref)
{
	struct hugetlb_vma_lock *vma_lock = container_of(kref,
			struct hugetlb_vma_lock, refs);

	kfree(vma_lock);
}

static void __hugetlb_vma_unlock_write_put(struct hugetlb_vma_lock *vma_lock)
{
	struct vm_area_struct *vma = vma_lock->vma;

	/*
	 * vma_lock structure may or not be released as a result of put,
	 * it certainly will no longer be attached to vma so clear pointer.
	 * Semaphore synchronizes access to vma_lock->vma field.
	 */
	vma_lock->vma = NULL;
	vma->vm_private_data = NULL;
	up_write(&vma_lock->rw_sema);
	kref_put(&vma_lock->refs, hugetlb_vma_lock_release);
}

static void __hugetlb_vma_unlock_write_free(struct vm_area_struct *vma)
{
	if (__vma_shareable_lock(vma)) {
		struct hugetlb_vma_lock *vma_lock = vma->vm_private_data;

		__hugetlb_vma_unlock_write_put(vma_lock);
	} else if (__vma_private_lock(vma)) {
		struct resv_map *resv_map = vma_resv_map(vma);

		/* no free for anon vmas, but still need to unlock */
		up_write(&resv_map->rw_sema);
	}
}

static void hugetlb_vma_lock_free(struct vm_area_struct *vma)
{
	/*
	 * Only present in sharable vmas.
	 */
	if (!vma || !__vma_shareable_lock(vma))
		return;

	if (vma->vm_private_data) {
		struct hugetlb_vma_lock *vma_lock = vma->vm_private_data;

		down_write(&vma_lock->rw_sema);
		__hugetlb_vma_unlock_write_put(vma_lock);
	}
}

static void hugetlb_vma_lock_alloc(struct vm_area_struct *vma)
{
	struct hugetlb_vma_lock *vma_lock;

	/* Only establish in (flags) sharable vmas */
	if (!vma || !(vma->vm_flags & VM_MAYSHARE))
		return;

	/* Should never get here with non-NULL vm_private_data */
	if (vma->vm_private_data)
		return;

	vma_lock = kmalloc(sizeof(*vma_lock), GFP_KERNEL);
	if (!vma_lock) {
		/*
		 * If we can not allocate structure, then vma can not
		 * participate in pmd sharing.  This is only a possible
		 * performance enhancement and memory saving issue.
		 * However, the lock is also used to synchronize page
		 * faults with truncation.  If the lock is not present,
		 * unlikely races could leave pages in a file past i_size
		 * until the file is removed.  Warn in the unlikely case of
		 * allocation failure.
		 */
		pr_warn_once("HugeTLB: unable to allocate vma specific lock\n");
		return;
	}

	kref_init(&vma_lock->refs);
	init_rwsem(&vma_lock->rw_sema);
	vma_lock->vma = vma;
	vma->vm_private_data = vma_lock;
}

/* Helper that removes a struct file_region from the resv_map cache and returns
 * it for use.
 */
static struct file_region *
get_file_region_entry_from_cache(struct resv_map *resv, long from, long to)
{
	struct file_region *nrg;

	VM_BUG_ON(resv->region_cache_count <= 0);

	resv->region_cache_count--;
	nrg = list_first_entry(&resv->region_cache, struct file_region, link);
	list_del(&nrg->link);

	nrg->from = from;
	nrg->to = to;

	return nrg;
}

static void copy_hugetlb_cgroup_uncharge_info(struct file_region *nrg,
					      struct file_region *rg)
{
#ifdef CONFIG_CGROUP_HUGETLB
	nrg->reservation_counter = rg->reservation_counter;
	nrg->css = rg->css;
	if (rg->css)
		css_get(rg->css);
#endif
}

/* Helper that records hugetlb_cgroup uncharge info. */
static void record_hugetlb_cgroup_uncharge_info(struct hugetlb_cgroup *h_cg,
						struct hstate *h,
						struct resv_map *resv,
						struct file_region *nrg)
{
#ifdef CONFIG_CGROUP_HUGETLB
	if (h_cg) {
		nrg->reservation_counter =
			&h_cg->rsvd_hugepage[hstate_index(h)];
		nrg->css = &h_cg->css;
		/*
		 * The caller will hold exactly one h_cg->css reference for the
		 * whole contiguous reservation region. But this area might be
		 * scattered when there are already some file_regions reside in
		 * it. As a result, many file_regions may share only one css
		 * reference. In order to ensure that one file_region must hold
		 * exactly one h_cg->css reference, we should do css_get for
		 * each file_region and leave the reference held by caller
		 * untouched.
		 */
		css_get(&h_cg->css);
		if (!resv->pages_per_hpage)
			resv->pages_per_hpage = pages_per_huge_page(h);
		/* pages_per_hpage should be the same for all entries in
		 * a resv_map.
		 */
		VM_BUG_ON(resv->pages_per_hpage != pages_per_huge_page(h));
	} else {
		nrg->reservation_counter = NULL;
		nrg->css = NULL;
	}
#endif
}

static void put_uncharge_info(struct file_region *rg)
{
#ifdef CONFIG_CGROUP_HUGETLB
	if (rg->css)
		css_put(rg->css);
#endif
}

static bool has_same_uncharge_info(struct file_region *rg,
				   struct file_region *org)
{
#ifdef CONFIG_CGROUP_HUGETLB
	return rg->reservation_counter == org->reservation_counter &&
	       rg->css == org->css;

#else
	return true;
#endif
}

static void coalesce_file_region(struct resv_map *resv, struct file_region *rg)
{
	struct file_region *nrg, *prg;

	prg = list_prev_entry(rg, link);
	if (&prg->link != &resv->regions && prg->to == rg->from &&
	    has_same_uncharge_info(prg, rg)) {
		prg->to = rg->to;

		list_del(&rg->link);
		put_uncharge_info(rg);
		kfree(rg);

		rg = prg;
	}

	nrg = list_next_entry(rg, link);
	if (&nrg->link != &resv->regions && nrg->from == rg->to &&
	    has_same_uncharge_info(nrg, rg)) {
		nrg->from = rg->from;

		list_del(&rg->link);
		put_uncharge_info(rg);
		kfree(rg);
	}
}

static inline long
hugetlb_resv_map_add(struct resv_map *map, struct list_head *rg, long from,
		     long to, struct hstate *h, struct hugetlb_cgroup *cg,
		     long *regions_needed)
{
	struct file_region *nrg;

	if (!regions_needed) {
		nrg = get_file_region_entry_from_cache(map, from, to);
		record_hugetlb_cgroup_uncharge_info(cg, h, map, nrg);
		list_add(&nrg->link, rg);
		coalesce_file_region(map, nrg);
	} else
		*regions_needed += 1;

	return to - from;
}

/*
 * Must be called with resv->lock held.
 *
 * Calling this with regions_needed != NULL will count the number of pages
 * to be added but will not modify the linked list. And regions_needed will
 * indicate the number of file_regions needed in the cache to carry out to add
 * the regions for this range.
 */
static long add_reservation_in_range(struct resv_map *resv, long f, long t,
				     struct hugetlb_cgroup *h_cg,
				     struct hstate *h, long *regions_needed)
{
	long add = 0;
	struct list_head *head = &resv->regions;
	long last_accounted_offset = f;
	struct file_region *iter, *trg = NULL;
	struct list_head *rg = NULL;

	if (regions_needed)
		*regions_needed = 0;

	/* In this loop, we essentially handle an entry for the range
	 * [last_accounted_offset, iter->from), at every iteration, with some
	 * bounds checking.
	 */
	list_for_each_entry_safe(iter, trg, head, link) {
		/* Skip irrelevant regions that start before our range. */
		if (iter->from < f) {
			/* If this region ends after the last accounted offset,
			 * then we need to update last_accounted_offset.
			 */
			if (iter->to > last_accounted_offset)
				last_accounted_offset = iter->to;
			continue;
		}

		/* When we find a region that starts beyond our range, we've
		 * finished.
		 */
		if (iter->from >= t) {
			rg = iter->link.prev;
			break;
		}

		/* Add an entry for last_accounted_offset -> iter->from, and
		 * update last_accounted_offset.
		 */
		if (iter->from > last_accounted_offset)
			add += hugetlb_resv_map_add(resv, iter->link.prev,
						    last_accounted_offset,
						    iter->from, h, h_cg,
						    regions_needed);

		last_accounted_offset = iter->to;
	}

	/* Handle the case where our range extends beyond
	 * last_accounted_offset.
	 */
	if (!rg)
		rg = head->prev;
	if (last_accounted_offset < t)
		add += hugetlb_resv_map_add(resv, rg, last_accounted_offset,
					    t, h, h_cg, regions_needed);

	return add;
}

/* Must be called with resv->lock acquired. Will drop lock to allocate entries.
 */
static int allocate_file_region_entries(struct resv_map *resv,
					int regions_needed)
	__must_hold(&resv->lock)
{
	LIST_HEAD(allocated_regions);
	int to_allocate = 0, i = 0;
	struct file_region *trg = NULL, *rg = NULL;

	VM_BUG_ON(regions_needed < 0);

	/*
	 * Check for sufficient descriptors in the cache to accommodate
	 * the number of in progress add operations plus regions_needed.
	 *
	 * This is a while loop because when we drop the lock, some other call
	 * to region_add or region_del may have consumed some region_entries,
	 * so we keep looping here until we finally have enough entries for
	 * (adds_in_progress + regions_needed).
	 */
	while (resv->region_cache_count <
	       (resv->adds_in_progress + regions_needed)) {
		to_allocate = resv->adds_in_progress + regions_needed -
			      resv->region_cache_count;

		/* At this point, we should have enough entries in the cache
		 * for all the existing adds_in_progress. We should only be
		 * needing to allocate for regions_needed.
		 */
		VM_BUG_ON(resv->region_cache_count < resv->adds_in_progress);

		spin_unlock(&resv->lock);
		for (i = 0; i < to_allocate; i++) {
			trg = kmalloc(sizeof(*trg), GFP_KERNEL);
			if (!trg)
				goto out_of_memory;
			list_add(&trg->link, &allocated_regions);
		}

		spin_lock(&resv->lock);

		list_splice(&allocated_regions, &resv->region_cache);
		resv->region_cache_count += to_allocate;
	}

	return 0;

out_of_memory:
	list_for_each_entry_safe(rg, trg, &allocated_regions, link) {
		list_del(&rg->link);
		kfree(rg);
	}
	return -ENOMEM;
}

/*
 * Add the huge page range represented by [f, t) to the reserve
 * map.  Regions will be taken from the cache to fill in this range.
 * Sufficient regions should exist in the cache due to the previous
 * call to region_chg with the same range, but in some cases the cache will not
 * have sufficient entries due to races with other code doing region_add or
 * region_del.  The extra needed entries will be allocated.
 *
 * regions_needed is the out value provided by a previous call to region_chg.
 *
 * Return the number of new huge pages added to the map.  This number is greater
 * than or equal to zero.  If file_region entries needed to be allocated for
 * this operation and we were not able to allocate, it returns -ENOMEM.
 * region_add of regions of length 1 never allocate file_regions and cannot
 * fail; region_chg will always allocate at least 1 entry and a region_add for
 * 1 page will only require at most 1 entry.
 */
static long region_add(struct resv_map *resv, long f, long t,
		       long in_regions_needed, struct hstate *h,
		       struct hugetlb_cgroup *h_cg)
{
	long add = 0, actual_regions_needed = 0;

	spin_lock(&resv->lock);
retry:

	/* Count how many regions are actually needed to execute this add. */
	add_reservation_in_range(resv, f, t, NULL, NULL,
				 &actual_regions_needed);

	/*
	 * Check for sufficient descriptors in the cache to accommodate
	 * this add operation. Note that actual_regions_needed may be greater
	 * than in_regions_needed, as the resv_map may have been modified since
	 * the region_chg call. In this case, we need to make sure that we
	 * allocate extra entries, such that we have enough for all the
	 * existing adds_in_progress, plus the excess needed for this
	 * operation.
	 */
	if (actual_regions_needed > in_regions_needed &&
	    resv->region_cache_count <
		    resv->adds_in_progress +
			    (actual_regions_needed - in_regions_needed)) {
		/* region_add operation of range 1 should never need to
		 * allocate file_region entries.
		 */
		VM_BUG_ON(t - f <= 1);

		if (allocate_file_region_entries(
			    resv, actual_regions_needed - in_regions_needed)) {
			return -ENOMEM;
		}

		goto retry;
	}

	add = add_reservation_in_range(resv, f, t, h_cg, h, NULL);

	resv->adds_in_progress -= in_regions_needed;

	spin_unlock(&resv->lock);
	return add;
}

/*
 * Examine the existing reserve map and determine how many
 * huge pages in the specified range [f, t) are NOT currently
 * represented.  This routine is called before a subsequent
 * call to region_add that will actually modify the reserve
 * map to add the specified range [f, t).  region_chg does
 * not change the number of huge pages represented by the
 * map.  A number of new file_region structures is added to the cache as a
 * placeholder, for the subsequent region_add call to use. At least 1
 * file_region structure is added.
 *
 * out_regions_needed is the number of regions added to the
 * resv->adds_in_progress.  This value needs to be provided to a follow up call
 * to region_add or region_abort for proper accounting.
 *
 * Returns the number of huge pages that need to be added to the existing
 * reservation map for the range [f, t).  This number is greater or equal to
 * zero.  -ENOMEM is returned if a new file_region structure or cache entry
 * is needed and can not be allocated.
 */
static long region_chg(struct resv_map *resv, long f, long t,
		       long *out_regions_needed)
{
	long chg = 0;

	spin_lock(&resv->lock);

	/* Count how many hugepages in this range are NOT represented. */
	chg = add_reservation_in_range(resv, f, t, NULL, NULL,
				       out_regions_needed);

	if (*out_regions_needed == 0)
		*out_regions_needed = 1;

	if (allocate_file_region_entries(resv, *out_regions_needed))
		return -ENOMEM;

	resv->adds_in_progress += *out_regions_needed;

	spin_unlock(&resv->lock);
	return chg;
}

/*
 * Abort the in progress add operation.  The adds_in_progress field
 * of the resv_map keeps track of the operations in progress between
 * calls to region_chg and region_add.  Operations are sometimes
 * aborted after the call to region_chg.  In such cases, region_abort
 * is called to decrement the adds_in_progress counter. regions_needed
 * is the value returned by the region_chg call, it is used to decrement
 * the adds_in_progress counter.
 *
 * NOTE: The range arguments [f, t) are not needed or used in this
 * routine.  They are kept to make reading the calling code easier as
 * arguments will match the associated region_chg call.
 */
static void region_abort(struct resv_map *resv, long f, long t,
			 long regions_needed)
{
	spin_lock(&resv->lock);
	VM_BUG_ON(!resv->region_cache_count);
	resv->adds_in_progress -= regions_needed;
	spin_unlock(&resv->lock);
}

/*
 * Delete the specified range [f, t) from the reserve map.  If the
 * t parameter is LONG_MAX, this indicates that ALL regions after f
 * should be deleted.  Locate the regions which intersect [f, t)
 * and either trim, delete or split the existing regions.
 *
 * Returns the number of huge pages deleted from the reserve map.
 * In the normal case, the return value is zero or more.  In the
 * case where a region must be split, a new region descriptor must
 * be allocated.  If the allocation fails, -ENOMEM will be returned.
 * NOTE: If the parameter t == LONG_MAX, then we will never split
 * a region and possibly return -ENOMEM.  Callers specifying
 * t == LONG_MAX do not need to check for -ENOMEM error.
 */
static long region_del(struct resv_map *resv, long f, long t)
{
	struct list_head *head = &resv->regions;
	struct file_region *rg, *trg;
	struct file_region *nrg = NULL;
	long del = 0;

retry:
	spin_lock(&resv->lock);
	list_for_each_entry_safe(rg, trg, head, link) {
		/*
		 * Skip regions before the range to be deleted.  file_region
		 * ranges are normally of the form [from, to).  However, there
		 * may be a "placeholder" entry in the map which is of the form
		 * (from, to) with from == to.  Check for placeholder entries
		 * at the beginning of the range to be deleted.
		 */
		if (rg->to <= f && (rg->to != rg->from || rg->to != f))
			continue;

		if (rg->from >= t)
			break;

		if (f > rg->from && t < rg->to) { /* Must split region */
			/*
			 * Check for an entry in the cache before dropping
			 * lock and attempting allocation.
			 */
			if (!nrg &&
			    resv->region_cache_count > resv->adds_in_progress) {
				nrg = list_first_entry(&resv->region_cache,
							struct file_region,
							link);
				list_del(&nrg->link);
				resv->region_cache_count--;
			}

			if (!nrg) {
				spin_unlock(&resv->lock);
				nrg = kmalloc(sizeof(*nrg), GFP_KERNEL);
				if (!nrg)
					return -ENOMEM;
				goto retry;
			}

			del += t - f;
			hugetlb_cgroup_uncharge_file_region(
				resv, rg, t - f, false);

			/* New entry for end of split region */
			nrg->from = t;
			nrg->to = rg->to;

			copy_hugetlb_cgroup_uncharge_info(nrg, rg);

			INIT_LIST_HEAD(&nrg->link);

			/* Original entry is trimmed */
			rg->to = f;

			list_add(&nrg->link, &rg->link);
			nrg = NULL;
			break;
		}

		if (f <= rg->from && t >= rg->to) { /* Remove entire region */
			del += rg->to - rg->from;
			hugetlb_cgroup_uncharge_file_region(resv, rg,
							    rg->to - rg->from, true);
			list_del(&rg->link);
			kfree(rg);
			continue;
		}

		if (f <= rg->from) {	/* Trim beginning of region */
			hugetlb_cgroup_uncharge_file_region(resv, rg,
							    t - rg->from, false);

			del += t - rg->from;
			rg->from = t;
		} else {		/* Trim end of region */
			hugetlb_cgroup_uncharge_file_region(resv, rg,
							    rg->to - f, false);

			del += rg->to - f;
			rg->to = f;
		}
	}

	spin_unlock(&resv->lock);
	kfree(nrg);
	return del;
}

/*
 * A rare out of memory error was encountered which prevented removal of
 * the reserve map region for a page.  The huge page itself was free'ed
 * and removed from the page cache.  This routine will adjust the subpool
 * usage count, and the global reserve count if needed.  By incrementing
 * these counts, the reserve map entry which could not be deleted will
 * appear as a "reserved" entry instead of simply dangling with incorrect
 * counts.
 */
void hugetlb_fix_reserve_counts(struct inode *inode)
{
	struct hugepage_subpool *spool = subpool_inode(inode);
	long rsv_adjust;
	bool reserved = false;

	rsv_adjust = hugepage_subpool_get_pages(spool, 1);
	if (rsv_adjust > 0) {
		struct hstate *h = hstate_inode(inode);

		if (!hugetlb_acct_memory(h, 1))
			reserved = true;
	} else if (!rsv_adjust) {
		reserved = true;
	}

	if (!reserved)
		pr_warn("hugetlb: Huge Page Reserved count may go negative.\n");
}

/*
 * Count and return the number of huge pages in the reserve map
 * that intersect with the range [f, t).
 */
static long region_count(struct resv_map *resv, long f, long t)
{
	struct list_head *head = &resv->regions;
	struct file_region *rg;
	long chg = 0;

	spin_lock(&resv->lock);
	/* Locate each segment we overlap with, and count that overlap. */
	list_for_each_entry(rg, head, link) {
		long seg_from;
		long seg_to;

		if (rg->to <= f)
			continue;
		if (rg->from >= t)
			break;

		seg_from = max(rg->from, f);
		seg_to = min(rg->to, t);

		chg += seg_to - seg_from;
	}
	spin_unlock(&resv->lock);

	return chg;
}

/*
 * Convert the address within this vma to the page offset within
 * the mapping, huge page units here.
 */
static pgoff_t vma_hugecache_offset(struct hstate *h,
			struct vm_area_struct *vma, unsigned long address)
{
	return ((address - vma->vm_start) >> huge_page_shift(h)) +
			(vma->vm_pgoff >> huge_page_order(h));
}

/**
 * vma_kernel_pagesize - Page size granularity for this VMA.
 * @vma: The user mapping.
 *
 * Folios in this VMA will be aligned to, and at least the size of the
 * number of bytes returned by this function.
 *
 * Return: The default size of the folios allocated when backing a VMA.
 */
unsigned long vma_kernel_pagesize(struct vm_area_struct *vma)
{
	if (vma->vm_ops && vma->vm_ops->pagesize)
		return vma->vm_ops->pagesize(vma);
	return PAGE_SIZE;
}
EXPORT_SYMBOL_GPL(vma_kernel_pagesize);

/*
 * Return the page size being used by the MMU to back a VMA. In the majority
 * of cases, the page size used by the kernel matches the MMU size. On
 * architectures where it differs, an architecture-specific 'strong'
 * version of this symbol is required.
 */
__weak unsigned long vma_mmu_pagesize(struct vm_area_struct *vma)
{
	return vma_kernel_pagesize(vma);
}

/*
 * Flags for MAP_PRIVATE reservations.  These are stored in the bottom
 * bits of the reservation map pointer, which are always clear due to
 * alignment.
 */
#define HPAGE_RESV_OWNER    (1UL << 0)
#define HPAGE_RESV_UNMAPPED (1UL << 1)
#define HPAGE_RESV_MASK (HPAGE_RESV_OWNER | HPAGE_RESV_UNMAPPED)

/*
 * These helpers are used to track how many pages are reserved for
 * faults in a MAP_PRIVATE mapping. Only the process that called mmap()
 * is guaranteed to have their future faults succeed.
 *
 * With the exception of hugetlb_dup_vma_private() which is called at fork(),
 * the reserve counters are updated with the hugetlb_lock held. It is safe
 * to reset the VMA at fork() time as it is not in use yet and there is no
 * chance of the global counters getting corrupted as a result of the values.
 *
 * The private mapping reservation is represented in a subtly different
 * manner to a shared mapping.  A shared mapping has a region map associated
 * with the underlying file, this region map represents the backing file
 * pages which have ever had a reservation assigned which this persists even
 * after the page is instantiated.  A private mapping has a region map
 * associated with the original mmap which is attached to all VMAs which
 * reference it, this region map represents those offsets which have consumed
 * reservation ie. where pages have been instantiated.
 */
static unsigned long get_vma_private_data(struct vm_area_struct *vma)
{
	return (unsigned long)vma->vm_private_data;
}

static void set_vma_private_data(struct vm_area_struct *vma,
							unsigned long value)
{
	vma->vm_private_data = (void *)value;
}

static void
resv_map_set_hugetlb_cgroup_uncharge_info(struct resv_map *resv_map,
					  struct hugetlb_cgroup *h_cg,
					  struct hstate *h)
{
#ifdef CONFIG_CGROUP_HUGETLB
	if (!h_cg || !h) {
		resv_map->reservation_counter = NULL;
		resv_map->pages_per_hpage = 0;
		resv_map->css = NULL;
	} else {
		resv_map->reservation_counter =
			&h_cg->rsvd_hugepage[hstate_index(h)];
		resv_map->pages_per_hpage = pages_per_huge_page(h);
		resv_map->css = &h_cg->css;
	}
#endif
}

struct resv_map *resv_map_alloc(void)
{
	struct resv_map *resv_map = kmalloc(sizeof(*resv_map), GFP_KERNEL);
	struct file_region *rg = kmalloc(sizeof(*rg), GFP_KERNEL);

	if (!resv_map || !rg) {
		kfree(resv_map);
		kfree(rg);
		return NULL;
	}

	kref_init(&resv_map->refs);
	spin_lock_init(&resv_map->lock);
	INIT_LIST_HEAD(&resv_map->regions);
	init_rwsem(&resv_map->rw_sema);

	resv_map->adds_in_progress = 0;
	/*
	 * Initialize these to 0. On shared mappings, 0's here indicate these
	 * fields don't do cgroup accounting. On private mappings, these will be
	 * re-initialized to the proper values, to indicate that hugetlb cgroup
	 * reservations are to be un-charged from here.
	 */
	resv_map_set_hugetlb_cgroup_uncharge_info(resv_map, NULL, NULL);

	INIT_LIST_HEAD(&resv_map->region_cache);
	list_add(&rg->link, &resv_map->region_cache);
	resv_map->region_cache_count = 1;

	return resv_map;
}

void resv_map_release(struct kref *ref)
{
	struct resv_map *resv_map = container_of(ref, struct resv_map, refs);
	struct list_head *head = &resv_map->region_cache;
	struct file_region *rg, *trg;

	/* Clear out any active regions before we release the map. */
	region_del(resv_map, 0, LONG_MAX);

	/* ... and any entries left in the cache */
	list_for_each_entry_safe(rg, trg, head, link) {
		list_del(&rg->link);
		kfree(rg);
	}

	VM_BUG_ON(resv_map->adds_in_progress);

	kfree(resv_map);
}

static inline struct resv_map *inode_resv_map(struct inode *inode)
{
	/*
	 * At inode evict time, i_mapping may not point to the original
	 * address space within the inode.  This original address space
	 * contains the pointer to the resv_map.  So, always use the
	 * address space embedded within the inode.
	 * The VERY common case is inode->mapping == &inode->i_data but,
	 * this may not be true for device special inodes.
	 */
	return (struct resv_map *)(&inode->i_data)->private_data;
}

static struct resv_map *vma_resv_map(struct vm_area_struct *vma)
{
	VM_BUG_ON_VMA(!is_vm_hugetlb_page(vma), vma);
	if (vma->vm_flags & VM_MAYSHARE) {
		struct address_space *mapping = vma->vm_file->f_mapping;
		struct inode *inode = mapping->host;

		return inode_resv_map(inode);

	} else {
		return (struct resv_map *)(get_vma_private_data(vma) &
							~HPAGE_RESV_MASK);
	}
}

static void set_vma_resv_map(struct vm_area_struct *vma, struct resv_map *map)
{
	VM_BUG_ON_VMA(!is_vm_hugetlb_page(vma), vma);
	VM_BUG_ON_VMA(vma->vm_flags & VM_MAYSHARE, vma);

	set_vma_private_data(vma, (unsigned long)map);
}

static void set_vma_resv_flags(struct vm_area_struct *vma, unsigned long flags)
{
	VM_BUG_ON_VMA(!is_vm_hugetlb_page(vma), vma);
	VM_BUG_ON_VMA(vma->vm_flags & VM_MAYSHARE, vma);

	set_vma_private_data(vma, get_vma_private_data(vma) | flags);
}

static int is_vma_resv_set(struct vm_area_struct *vma, unsigned long flag)
{
	VM_BUG_ON_VMA(!is_vm_hugetlb_page(vma), vma);

	return (get_vma_private_data(vma) & flag) != 0;
}

bool __vma_private_lock(struct vm_area_struct *vma)
{
	return !(vma->vm_flags & VM_MAYSHARE) &&
		get_vma_private_data(vma) & ~HPAGE_RESV_MASK &&
		is_vma_resv_set(vma, HPAGE_RESV_OWNER);
}

void hugetlb_dup_vma_private(struct vm_area_struct *vma)
{
	VM_BUG_ON_VMA(!is_vm_hugetlb_page(vma), vma);
	/*
	 * Clear vm_private_data
	 * - For shared mappings this is a per-vma semaphore that may be
	 *   allocated in a subsequent call to hugetlb_vm_op_open.
	 *   Before clearing, make sure pointer is not associated with vma
	 *   as this will leak the structure.  This is the case when called
	 *   via clear_vma_resv_huge_pages() and hugetlb_vm_op_open has already
	 *   been called to allocate a new structure.
	 * - For MAP_PRIVATE mappings, this is the reserve map which does
	 *   not apply to children.  Faults generated by the children are
	 *   not guaranteed to succeed, even if read-only.
	 */
	if (vma->vm_flags & VM_MAYSHARE) {
		struct hugetlb_vma_lock *vma_lock = vma->vm_private_data;

		if (vma_lock && vma_lock->vma != vma)
			vma->vm_private_data = NULL;
	} else
		vma->vm_private_data = NULL;
}

/*
 * Reset and decrement one ref on hugepage private reservation.
 * Called with mm->mmap_lock writer semaphore held.
 * This function should be only used by move_vma() and operate on
 * same sized vma. It should never come here with last ref on the
 * reservation.
 */
void clear_vma_resv_huge_pages(struct vm_area_struct *vma)
{
	/*
	 * Clear the old hugetlb private page reservation.
	 * It has already been transferred to new_vma.
	 *
	 * During a mremap() operation of a hugetlb vma we call move_vma()
	 * which copies vma into new_vma and unmaps vma. After the copy
	 * operation both new_vma and vma share a reference to the resv_map
	 * struct, and at that point vma is about to be unmapped. We don't
	 * want to return the reservation to the pool at unmap of vma because
	 * the reservation still lives on in new_vma, so simply decrement the
	 * ref here and remove the resv_map reference from this vma.
	 */
	struct resv_map *reservations = vma_resv_map(vma);

	if (reservations && is_vma_resv_set(vma, HPAGE_RESV_OWNER)) {
		resv_map_put_hugetlb_cgroup_uncharge_info(reservations);
		kref_put(&reservations->refs, resv_map_release);
	}

	hugetlb_dup_vma_private(vma);
}

/* Returns true if the VMA has associated reserve pages */
static bool vma_has_reserves(struct vm_area_struct *vma, long chg)
{
	if (vma->vm_flags & VM_NORESERVE) {
		/*
		 * This address is already reserved by other process(chg == 0),
		 * so, we should decrement reserved count. Without decrementing,
		 * reserve count remains after releasing inode, because this
		 * allocated page will go into page cache and is regarded as
		 * coming from reserved pool in releasing step.  Currently, we
		 * don't have any other solution to deal with this situation
		 * properly, so add work-around here.
		 */
		if (vma->vm_flags & VM_MAYSHARE && chg == 0)
			return true;
		else
			return false;
	}

	/* Shared mappings always use reserves */
	if (vma->vm_flags & VM_MAYSHARE) {
		/*
		 * We know VM_NORESERVE is not set.  Therefore, there SHOULD
		 * be a region map for all pages.  The only situation where
		 * there is no region map is if a hole was punched via
		 * fallocate.  In this case, there really are no reserves to
		 * use.  This situation is indicated if chg != 0.
		 */
		if (chg)
			return false;
		else
			return true;
	}

	/*
	 * Only the process that called mmap() has reserves for
	 * private mappings.
	 */
	if (is_vma_resv_set(vma, HPAGE_RESV_OWNER)) {
		/*
		 * Like the shared case above, a hole punch or truncate
		 * could have been performed on the private mapping.
		 * Examine the value of chg to determine if reserves
		 * actually exist or were previously consumed.
		 * Very Subtle - The value of chg comes from a previous
		 * call to vma_needs_reserves().  The reserve map for
		 * private mappings has different (opposite) semantics
		 * than that of shared mappings.  vma_needs_reserves()
		 * has already taken this difference in semantics into
		 * account.  Therefore, the meaning of chg is the same
		 * as in the shared case above.  Code could easily be
		 * combined, but keeping it separate draws attention to
		 * subtle differences.
		 */
		if (chg)
			return false;
		else
			return true;
	}

	return false;
}

static void enqueue_hugetlb_folio(struct hstate *h, struct folio *folio)
{
	int nid = folio_nid(folio);

	lockdep_assert_held(&hugetlb_lock);
	VM_BUG_ON_FOLIO(folio_ref_count(folio), folio);

	list_move(&folio->lru, &h->hugepage_freelists[nid]);
	h->free_huge_pages++;
	h->free_huge_pages_node[nid]++;
	folio_set_hugetlb_freed(folio);
}

static struct folio *dequeue_hugetlb_folio_node_exact(struct hstate *h,
								int nid)
{
	struct folio *folio;
	bool pin = !!(current->flags & PF_MEMALLOC_PIN);

	lockdep_assert_held(&hugetlb_lock);
	list_for_each_entry(folio, &h->hugepage_freelists[nid], lru) {
		if (pin && !folio_is_longterm_pinnable(folio))
			continue;

		if (folio_test_hwpoison(folio))
			continue;

		list_move(&folio->lru, &h->hugepage_activelist);
		folio_ref_unfreeze(folio, 1);
		folio_clear_hugetlb_freed(folio);
		h->free_huge_pages--;
		h->free_huge_pages_node[nid]--;
		return folio;
	}

	return NULL;
}

static struct folio *dequeue_hugetlb_folio_nodemask(struct hstate *h, gfp_t gfp_mask,
							int nid, nodemask_t *nmask)
{
	unsigned int cpuset_mems_cookie;
	struct zonelist *zonelist;
	struct zone *zone;
	struct zoneref *z;
	int node = NUMA_NO_NODE;

	zonelist = node_zonelist(nid, gfp_mask);

retry_cpuset:
	cpuset_mems_cookie = read_mems_allowed_begin();
	for_each_zone_zonelist_nodemask(zone, z, zonelist, gfp_zone(gfp_mask), nmask) {
		struct folio *folio;

		if (!cpuset_zone_allowed(zone, gfp_mask))
			continue;
		/*
		 * no need to ask again on the same node. Pool is node rather than
		 * zone aware
		 */
		if (zone_to_nid(zone) == node)
			continue;
		node = zone_to_nid(zone);

		folio = dequeue_hugetlb_folio_node_exact(h, node);
		if (folio)
			return folio;
	}
	if (unlikely(read_mems_allowed_retry(cpuset_mems_cookie)))
		goto retry_cpuset;

	return NULL;
}

static unsigned long available_huge_pages(struct hstate *h)
{
	return h->free_huge_pages - h->resv_huge_pages;
}

static struct folio *dequeue_hugetlb_folio_vma(struct hstate *h,
				struct vm_area_struct *vma,
				unsigned long address, int avoid_reserve,
				long chg)
{
	struct folio *folio = NULL;
	struct mempolicy *mpol;
	gfp_t gfp_mask;
	nodemask_t *nodemask;
	int nid;

	/*
	 * A child process with MAP_PRIVATE mappings created by their parent
	 * have no page reserves. This check ensures that reservations are
	 * not "stolen". The child may still get SIGKILLed
	 */
	if (!vma_has_reserves(vma, chg) && !available_huge_pages(h))
		goto err;

	/* If reserves cannot be used, ensure enough pages are in the pool */
	if (avoid_reserve && !available_huge_pages(h))
		goto err;

	gfp_mask = htlb_alloc_mask(h);
	nid = huge_node(vma, address, gfp_mask, &mpol, &nodemask);

	if (mpol_is_preferred_many(mpol)) {
		folio = dequeue_hugetlb_folio_nodemask(h, gfp_mask,
							nid, nodemask);

		/* Fallback to all nodes if page==NULL */
		nodemask = NULL;
	}

	if (!folio)
		folio = dequeue_hugetlb_folio_nodemask(h, gfp_mask,
							nid, nodemask);

	if (folio && !avoid_reserve && vma_has_reserves(vma, chg)) {
		folio_set_hugetlb_restore_reserve(folio);
		h->resv_huge_pages--;
	}

	mpol_cond_put(mpol);
	return folio;

err:
	return NULL;
}

/*
 * common helper functions for hstate_next_node_to_{alloc|free}.
 * We may have allocated or freed a huge page based on a different
 * nodes_allowed previously, so h->next_node_to_{alloc|free} might
 * be outside of *nodes_allowed.  Ensure that we use an allowed
 * node for alloc or free.
 */
static int next_node_allowed(int nid, nodemask_t *nodes_allowed)
{
	nid = next_node_in(nid, *nodes_allowed);
	VM_BUG_ON(nid >= MAX_NUMNODES);

	return nid;
}

static int get_valid_node_allowed(int nid, nodemask_t *nodes_allowed)
{
	if (!node_isset(nid, *nodes_allowed))
		nid = next_node_allowed(nid, nodes_allowed);
	return nid;
}

/*
 * returns the previously saved node ["this node"] from which to
 * allocate a persistent huge page for the pool and advance the
 * next node from which to allocate, handling wrap at end of node
 * mask.
 */
static int hstate_next_node_to_alloc(struct hstate *h,
					nodemask_t *nodes_allowed)
{
	int nid;

	VM_BUG_ON(!nodes_allowed);

	nid = get_valid_node_allowed(h->next_nid_to_alloc, nodes_allowed);
	h->next_nid_to_alloc = next_node_allowed(nid, nodes_allowed);

	return nid;
}

/*
 * helper for remove_pool_hugetlb_folio() - return the previously saved
 * node ["this node"] from which to free a huge page.  Advance the
 * next node id whether or not we find a free huge page to free so
 * that the next attempt to free addresses the next node.
 */
static int hstate_next_node_to_free(struct hstate *h, nodemask_t *nodes_allowed)
{
	int nid;

	VM_BUG_ON(!nodes_allowed);

	nid = get_valid_node_allowed(h->next_nid_to_free, nodes_allowed);
	h->next_nid_to_free = next_node_allowed(nid, nodes_allowed);

	return nid;
}

#define for_each_node_mask_to_alloc(hs, nr_nodes, node, mask)		\
	for (nr_nodes = nodes_weight(*mask);				\
		nr_nodes > 0 &&						\
		((node = hstate_next_node_to_alloc(hs, mask)) || 1);	\
		nr_nodes--)

#define for_each_node_mask_to_free(hs, nr_nodes, node, mask)		\
	for (nr_nodes = nodes_weight(*mask);				\
		nr_nodes > 0 &&						\
		((node = hstate_next_node_to_free(hs, mask)) || 1);	\
		nr_nodes--)

/* used to demote non-gigantic_huge pages as well */
static void __destroy_compound_gigantic_folio(struct folio *folio,
					unsigned int order, bool demote)
{
	int i;
	int nr_pages = 1 << order;
	struct page *p;

	atomic_set(&folio->_entire_mapcount, 0);
	atomic_set(&folio->_nr_pages_mapped, 0);
	atomic_set(&folio->_pincount, 0);

	for (i = 1; i < nr_pages; i++) {
		p = folio_page(folio, i);
		p->flags &= ~PAGE_FLAGS_CHECK_AT_FREE;
		p->mapping = NULL;
		clear_compound_head(p);
		if (!demote)
			set_page_refcounted(p);
	}

	__folio_clear_head(folio);
}

static void destroy_compound_hugetlb_folio_for_demote(struct folio *folio,
					unsigned int order)
{
	__destroy_compound_gigantic_folio(folio, order, true);
}

#ifdef CONFIG_ARCH_HAS_GIGANTIC_PAGE
static void destroy_compound_gigantic_folio(struct folio *folio,
					unsigned int order)
{
	__destroy_compound_gigantic_folio(folio, order, false);
}

static void free_gigantic_folio(struct folio *folio, unsigned int order)
{
	/*
	 * If the page isn't allocated using the cma allocator,
	 * cma_release() returns false.
	 */
#ifdef CONFIG_CMA
	int nid = folio_nid(folio);

	if (cma_release(hugetlb_cma[nid], &folio->page, 1 << order))
		return;
#endif

	free_contig_range(folio_pfn(folio), 1 << order);
}

#ifdef CONFIG_CONTIG_ALLOC
static struct folio *alloc_gigantic_folio(struct hstate *h, gfp_t gfp_mask,
		int nid, nodemask_t *nodemask)
{
	struct page *page;
	unsigned long nr_pages = pages_per_huge_page(h);
	if (nid == NUMA_NO_NODE)
		nid = numa_mem_id();

#ifdef CONFIG_CMA
	{
		int node;

		if (hugetlb_cma[nid]) {
			page = cma_alloc(hugetlb_cma[nid], nr_pages,
					huge_page_order(h), true);
			if (page)
				return page_folio(page);
		}

		if (!(gfp_mask & __GFP_THISNODE)) {
			for_each_node_mask(node, *nodemask) {
				if (node == nid || !hugetlb_cma[node])
					continue;

				page = cma_alloc(hugetlb_cma[node], nr_pages,
						huge_page_order(h), true);
				if (page)
					return page_folio(page);
			}
		}
	}
#endif

	page = alloc_contig_pages(nr_pages, gfp_mask, nid, nodemask);
	return page ? page_folio(page) : NULL;
}

#else /* !CONFIG_CONTIG_ALLOC */
static struct folio *alloc_gigantic_folio(struct hstate *h, gfp_t gfp_mask,
					int nid, nodemask_t *nodemask)
{
	return NULL;
}
#endif /* CONFIG_CONTIG_ALLOC */

#else /* !CONFIG_ARCH_HAS_GIGANTIC_PAGE */
static struct folio *alloc_gigantic_folio(struct hstate *h, gfp_t gfp_mask,
					int nid, nodemask_t *nodemask)
{
	return NULL;
}
static inline void free_gigantic_folio(struct folio *folio,
						unsigned int order) { }
static inline void destroy_compound_gigantic_folio(struct folio *folio,
						unsigned int order) { }
#endif

static inline void __clear_hugetlb_destructor(struct hstate *h,
						struct folio *folio)
{
	lockdep_assert_held(&hugetlb_lock);

	folio_clear_hugetlb(folio);
}

/*
 * Remove hugetlb folio from lists.
 * If vmemmap exists for the folio, update dtor so that the folio appears
 * as just a compound page.  Otherwise, wait until after allocating vmemmap
 * to update dtor.
 *
 * A reference is held on the folio, except in the case of demote.
 *
 * Must be called with hugetlb lock held.
 */
static void __remove_hugetlb_folio(struct hstate *h, struct folio *folio,
							bool adjust_surplus,
							bool demote)
{
	int nid = folio_nid(folio);

	VM_BUG_ON_FOLIO(hugetlb_cgroup_from_folio(folio), folio);
	VM_BUG_ON_FOLIO(hugetlb_cgroup_from_folio_rsvd(folio), folio);

	lockdep_assert_held(&hugetlb_lock);
	if (hstate_is_gigantic(h) && !gigantic_page_runtime_supported())
		return;

	list_del(&folio->lru);

	if (folio_test_hugetlb_freed(folio)) {
		h->free_huge_pages--;
		h->free_huge_pages_node[nid]--;
	}
	if (adjust_surplus) {
		h->surplus_huge_pages--;
		h->surplus_huge_pages_node[nid]--;
	}

	/*
	 * We can only clear the hugetlb destructor after allocating vmemmap
	 * pages.  Otherwise, someone (memory error handling) may try to write
	 * to tail struct pages.
	 */
	if (!folio_test_hugetlb_vmemmap_optimized(folio))
		__clear_hugetlb_destructor(h, folio);

	 /*
	  * In the case of demote we do not ref count the page as it will soon
	  * be turned into a page of smaller size.
	 */
	if (!demote)
		folio_ref_unfreeze(folio, 1);

	h->nr_huge_pages--;
	h->nr_huge_pages_node[nid]--;
}

static void remove_hugetlb_folio(struct hstate *h, struct folio *folio,
							bool adjust_surplus)
{
	__remove_hugetlb_folio(h, folio, adjust_surplus, false);
}

static void remove_hugetlb_folio_for_demote(struct hstate *h, struct folio *folio,
							bool adjust_surplus)
{
	__remove_hugetlb_folio(h, folio, adjust_surplus, true);
}

static void add_hugetlb_folio(struct hstate *h, struct folio *folio,
			     bool adjust_surplus)
{
	int zeroed;
	int nid = folio_nid(folio);

	VM_BUG_ON_FOLIO(!folio_test_hugetlb_vmemmap_optimized(folio), folio);

	lockdep_assert_held(&hugetlb_lock);

	INIT_LIST_HEAD(&folio->lru);
	h->nr_huge_pages++;
	h->nr_huge_pages_node[nid]++;

	if (adjust_surplus) {
		h->surplus_huge_pages++;
		h->surplus_huge_pages_node[nid]++;
	}

	folio_set_hugetlb(folio);
	folio_change_private(folio, NULL);
	/*
	 * We have to set hugetlb_vmemmap_optimized again as above
	 * folio_change_private(folio, NULL) cleared it.
	 */
	folio_set_hugetlb_vmemmap_optimized(folio);

	/*
	 * This folio is about to be managed by the hugetlb allocator and
	 * should have no users.  Drop our reference, and check for others
	 * just in case.
	 */
	zeroed = folio_put_testzero(folio);
	if (unlikely(!zeroed))
		/*
		 * It is VERY unlikely soneone else has taken a ref
		 * on the folio.  In this case, we simply return as
		 * free_huge_folio() will be called when this other ref
		 * is dropped.
		 */
		return;

	arch_clear_hugepage_flags(&folio->page);
	enqueue_hugetlb_folio(h, folio);
}

static void __update_and_free_hugetlb_folio(struct hstate *h,
						struct folio *folio)
{
	bool clear_dtor = folio_test_hugetlb_vmemmap_optimized(folio);

	if (hstate_is_gigantic(h) && !gigantic_page_runtime_supported())
		return;

	/*
	 * If we don't know which subpages are hwpoisoned, we can't free
	 * the hugepage, so it's leaked intentionally.
	 */
	if (folio_test_hugetlb_raw_hwp_unreliable(folio))
		return;

	/*
	 * If folio is not vmemmap optimized (!clear_dtor), then the folio
	 * is no longer identified as a hugetlb page.  hugetlb_vmemmap_restore_folio
	 * can only be passed hugetlb pages and will BUG otherwise.
	 */
	if (clear_dtor && hugetlb_vmemmap_restore_folio(h, folio)) {
		spin_lock_irq(&hugetlb_lock);
		/*
		 * If we cannot allocate vmemmap pages, just refuse to free the
		 * page and put the page back on the hugetlb free list and treat
		 * as a surplus page.
		 */
		add_hugetlb_folio(h, folio, true);
		spin_unlock_irq(&hugetlb_lock);
		return;
	}

	/*
	 * Move PageHWPoison flag from head page to the raw error pages,
	 * which makes any healthy subpages reusable.
	 */
	if (unlikely(folio_test_hwpoison(folio)))
		folio_clear_hugetlb_hwpoison(folio);

	/*
	 * If vmemmap pages were allocated above, then we need to clear the
	 * hugetlb destructor under the hugetlb lock.
	 */
	if (clear_dtor) {
		spin_lock_irq(&hugetlb_lock);
		__clear_hugetlb_destructor(h, folio);
		spin_unlock_irq(&hugetlb_lock);
	}

	/*
	 * Non-gigantic pages demoted from CMA allocated gigantic pages
	 * need to be given back to CMA in free_gigantic_folio.
	 */
	if (hstate_is_gigantic(h) ||
	    hugetlb_cma_folio(folio, huge_page_order(h))) {
		destroy_compound_gigantic_folio(folio, huge_page_order(h));
		free_gigantic_folio(folio, huge_page_order(h));
	} else {
		__free_pages(&folio->page, huge_page_order(h));
	}
}

/*
 * As update_and_free_hugetlb_folio() can be called under any context, so we cannot
 * use GFP_KERNEL to allocate vmemmap pages. However, we can defer the
 * actual freeing in a workqueue to prevent from using GFP_ATOMIC to allocate
 * the vmemmap pages.
 *
 * free_hpage_workfn() locklessly retrieves the linked list of pages to be
 * freed and frees them one-by-one. As the page->mapping pointer is going
 * to be cleared in free_hpage_workfn() anyway, it is reused as the llist_node
 * structure of a lockless linked list of huge pages to be freed.
 */
static LLIST_HEAD(hpage_freelist);

static void free_hpage_workfn(struct work_struct *work)
{
	struct llist_node *node;

	node = llist_del_all(&hpage_freelist);

	while (node) {
		struct folio *folio;
		struct hstate *h;

		folio = container_of((struct address_space **)node,
				     struct folio, mapping);
		node = node->next;
		folio->mapping = NULL;
		/*
		 * The VM_BUG_ON_FOLIO(!folio_test_hugetlb(folio), folio) in
		 * folio_hstate() is going to trigger because a previous call to
		 * remove_hugetlb_folio() will clear the hugetlb bit, so do
		 * not use folio_hstate() directly.
		 */
		h = size_to_hstate(folio_size(folio));

		__update_and_free_hugetlb_folio(h, folio);

		cond_resched();
	}
}
static DECLARE_WORK(free_hpage_work, free_hpage_workfn);

static inline void flush_free_hpage_work(struct hstate *h)
{
	if (hugetlb_vmemmap_optimizable(h))
		flush_work(&free_hpage_work);
}

static void update_and_free_hugetlb_folio(struct hstate *h, struct folio *folio,
				 bool atomic)
{
	if (!folio_test_hugetlb_vmemmap_optimized(folio) || !atomic) {
		__update_and_free_hugetlb_folio(h, folio);
		return;
	}

	/*
	 * Defer freeing to avoid using GFP_ATOMIC to allocate vmemmap pages.
	 *
	 * Only call schedule_work() if hpage_freelist is previously
	 * empty. Otherwise, schedule_work() had been called but the workfn
	 * hasn't retrieved the list yet.
	 */
	if (llist_add((struct llist_node *)&folio->mapping, &hpage_freelist))
		schedule_work(&free_hpage_work);
}

static void bulk_vmemmap_restore_error(struct hstate *h,
					struct list_head *folio_list,
					struct list_head *non_hvo_folios)
{
	struct folio *folio, *t_folio;

	if (!list_empty(non_hvo_folios)) {
		/*
		 * Free any restored hugetlb pages so that restore of the
		 * entire list can be retried.
		 * The idea is that in the common case of ENOMEM errors freeing
		 * hugetlb pages with vmemmap we will free up memory so that we
		 * can allocate vmemmap for more hugetlb pages.
		 */
		list_for_each_entry_safe(folio, t_folio, non_hvo_folios, lru) {
			list_del(&folio->lru);
			spin_lock_irq(&hugetlb_lock);
			__clear_hugetlb_destructor(h, folio);
			spin_unlock_irq(&hugetlb_lock);
			update_and_free_hugetlb_folio(h, folio, false);
			cond_resched();
		}
	} else {
		/*
		 * In the case where there are no folios which can be
		 * immediately freed, we loop through the list trying to restore
		 * vmemmap individually in the hope that someone elsewhere may
		 * have done something to cause success (such as freeing some
		 * memory).  If unable to restore a hugetlb page, the hugetlb
		 * page is made a surplus page and removed from the list.
		 * If are able to restore vmemmap and free one hugetlb page, we
		 * quit processing the list to retry the bulk operation.
		 */
		list_for_each_entry_safe(folio, t_folio, folio_list, lru)
			if (hugetlb_vmemmap_restore_folio(h, folio)) {
				list_del(&folio->lru);
				spin_lock_irq(&hugetlb_lock);
				add_hugetlb_folio(h, folio, true);
				spin_unlock_irq(&hugetlb_lock);
			} else {
				list_del(&folio->lru);
				spin_lock_irq(&hugetlb_lock);
				__clear_hugetlb_destructor(h, folio);
				spin_unlock_irq(&hugetlb_lock);
				update_and_free_hugetlb_folio(h, folio, false);
				cond_resched();
				break;
			}
	}
}

static void update_and_free_pages_bulk(struct hstate *h,
						struct list_head *folio_list)
{
	long ret;
	struct folio *folio, *t_folio;
	LIST_HEAD(non_hvo_folios);

	/*
	 * First allocate required vmemmmap (if necessary) for all folios.
	 * Carefully handle errors and free up any available hugetlb pages
	 * in an effort to make forward progress.
	 */
retry:
	ret = hugetlb_vmemmap_restore_folios(h, folio_list, &non_hvo_folios);
	if (ret < 0) {
		bulk_vmemmap_restore_error(h, folio_list, &non_hvo_folios);
		goto retry;
	}
<<<<<<< HEAD

	/*
	 * At this point, list should be empty, ret should be >= 0 and there
	 * should only be pages on the non_hvo_folios list.
	 * Do note that the non_hvo_folios list could be empty.
	 * Without HVO enabled, ret will be 0 and there is no need to call
	 * __clear_hugetlb_destructor as this was done previously.
	 */
	VM_WARN_ON(!list_empty(folio_list));
	VM_WARN_ON(ret < 0);
	if (!list_empty(&non_hvo_folios) && ret) {
		spin_lock_irq(&hugetlb_lock);
		list_for_each_entry(folio, &non_hvo_folios, lru)
			__clear_hugetlb_destructor(h, folio);
		spin_unlock_irq(&hugetlb_lock);
	}

=======

	/*
	 * At this point, list should be empty, ret should be >= 0 and there
	 * should only be pages on the non_hvo_folios list.
	 * Do note that the non_hvo_folios list could be empty.
	 * Without HVO enabled, ret will be 0 and there is no need to call
	 * __clear_hugetlb_destructor as this was done previously.
	 */
	VM_WARN_ON(!list_empty(folio_list));
	VM_WARN_ON(ret < 0);
	if (!list_empty(&non_hvo_folios) && ret) {
		spin_lock_irq(&hugetlb_lock);
		list_for_each_entry(folio, &non_hvo_folios, lru)
			__clear_hugetlb_destructor(h, folio);
		spin_unlock_irq(&hugetlb_lock);
	}

>>>>>>> 8e2f79f4
	list_for_each_entry_safe(folio, t_folio, &non_hvo_folios, lru) {
		update_and_free_hugetlb_folio(h, folio, false);
		cond_resched();
	}
}

struct hstate *size_to_hstate(unsigned long size)
{
	struct hstate *h;

	for_each_hstate(h) {
		if (huge_page_size(h) == size)
			return h;
	}
	return NULL;
}

void free_huge_folio(struct folio *folio)
{
	/*
	 * Can't pass hstate in here because it is called from the
	 * compound page destructor.
	 */
	struct hstate *h = folio_hstate(folio);
	int nid = folio_nid(folio);
	struct hugepage_subpool *spool = hugetlb_folio_subpool(folio);
	bool restore_reserve;
	unsigned long flags;

	VM_BUG_ON_FOLIO(folio_ref_count(folio), folio);
	VM_BUG_ON_FOLIO(folio_mapcount(folio), folio);

	hugetlb_set_folio_subpool(folio, NULL);
	if (folio_test_anon(folio))
		__ClearPageAnonExclusive(&folio->page);
	folio->mapping = NULL;
	restore_reserve = folio_test_hugetlb_restore_reserve(folio);
	folio_clear_hugetlb_restore_reserve(folio);

	/*
	 * If HPageRestoreReserve was set on page, page allocation consumed a
	 * reservation.  If the page was associated with a subpool, there
	 * would have been a page reserved in the subpool before allocation
	 * via hugepage_subpool_get_pages().  Since we are 'restoring' the
	 * reservation, do not call hugepage_subpool_put_pages() as this will
	 * remove the reserved page from the subpool.
	 */
	if (!restore_reserve) {
		/*
		 * A return code of zero implies that the subpool will be
		 * under its minimum size if the reservation is not restored
		 * after page is free.  Therefore, force restore_reserve
		 * operation.
		 */
		if (hugepage_subpool_put_pages(spool, 1) == 0)
			restore_reserve = true;
	}

	spin_lock_irqsave(&hugetlb_lock, flags);
	folio_clear_hugetlb_migratable(folio);
	hugetlb_cgroup_uncharge_folio(hstate_index(h),
				     pages_per_huge_page(h), folio);
	hugetlb_cgroup_uncharge_folio_rsvd(hstate_index(h),
					  pages_per_huge_page(h), folio);
	mem_cgroup_uncharge(folio);
	if (restore_reserve)
		h->resv_huge_pages++;

	if (folio_test_hugetlb_temporary(folio)) {
		remove_hugetlb_folio(h, folio, false);
		spin_unlock_irqrestore(&hugetlb_lock, flags);
		update_and_free_hugetlb_folio(h, folio, true);
	} else if (h->surplus_huge_pages_node[nid]) {
		/* remove the page from active list */
		remove_hugetlb_folio(h, folio, true);
		spin_unlock_irqrestore(&hugetlb_lock, flags);
		update_and_free_hugetlb_folio(h, folio, true);
	} else {
		arch_clear_hugepage_flags(&folio->page);
		enqueue_hugetlb_folio(h, folio);
		spin_unlock_irqrestore(&hugetlb_lock, flags);
	}
}

/*
 * Must be called with the hugetlb lock held
 */
static void __prep_account_new_huge_page(struct hstate *h, int nid)
{
	lockdep_assert_held(&hugetlb_lock);
	h->nr_huge_pages++;
	h->nr_huge_pages_node[nid]++;
}

static void init_new_hugetlb_folio(struct hstate *h, struct folio *folio)
{
	folio_set_hugetlb(folio);
	INIT_LIST_HEAD(&folio->lru);
	hugetlb_set_folio_subpool(folio, NULL);
	set_hugetlb_cgroup(folio, NULL);
	set_hugetlb_cgroup_rsvd(folio, NULL);
}

static void __prep_new_hugetlb_folio(struct hstate *h, struct folio *folio)
{
	init_new_hugetlb_folio(h, folio);
	hugetlb_vmemmap_optimize_folio(h, folio);
}

static void prep_new_hugetlb_folio(struct hstate *h, struct folio *folio, int nid)
{
	__prep_new_hugetlb_folio(h, folio);
	spin_lock_irq(&hugetlb_lock);
	__prep_account_new_huge_page(h, nid);
	spin_unlock_irq(&hugetlb_lock);
}

static bool __prep_compound_gigantic_folio(struct folio *folio,
					unsigned int order, bool demote)
{
	int i, j;
	int nr_pages = 1 << order;
	struct page *p;

	__folio_clear_reserved(folio);
	for (i = 0; i < nr_pages; i++) {
		p = folio_page(folio, i);

		/*
		 * For gigantic hugepages allocated through bootmem at
		 * boot, it's safer to be consistent with the not-gigantic
		 * hugepages and clear the PG_reserved bit from all tail pages
		 * too.  Otherwise drivers using get_user_pages() to access tail
		 * pages may get the reference counting wrong if they see
		 * PG_reserved set on a tail page (despite the head page not
		 * having PG_reserved set).  Enforcing this consistency between
		 * head and tail pages allows drivers to optimize away a check
		 * on the head page when they need know if put_page() is needed
		 * after get_user_pages().
		 */
		if (i != 0)	/* head page cleared above */
			__ClearPageReserved(p);
		/*
		 * Subtle and very unlikely
		 *
		 * Gigantic 'page allocators' such as memblock or cma will
		 * return a set of pages with each page ref counted.  We need
		 * to turn this set of pages into a compound page with tail
		 * page ref counts set to zero.  Code such as speculative page
		 * cache adding could take a ref on a 'to be' tail page.
		 * We need to respect any increased ref count, and only set
		 * the ref count to zero if count is currently 1.  If count
		 * is not 1, we return an error.  An error return indicates
		 * the set of pages can not be converted to a gigantic page.
		 * The caller who allocated the pages should then discard the
		 * pages using the appropriate free interface.
		 *
		 * In the case of demote, the ref count will be zero.
		 */
		if (!demote) {
			if (!page_ref_freeze(p, 1)) {
				pr_warn("HugeTLB page can not be used due to unexpected inflated ref count\n");
				goto out_error;
			}
		} else {
			VM_BUG_ON_PAGE(page_count(p), p);
		}
		if (i != 0)
			set_compound_head(p, &folio->page);
	}
	__folio_set_head(folio);
	/* we rely on prep_new_hugetlb_folio to set the destructor */
	folio_set_order(folio, order);
	atomic_set(&folio->_entire_mapcount, -1);
	atomic_set(&folio->_nr_pages_mapped, 0);
	atomic_set(&folio->_pincount, 0);
	return true;

out_error:
	/* undo page modifications made above */
	for (j = 0; j < i; j++) {
		p = folio_page(folio, j);
		if (j != 0)
			clear_compound_head(p);
		set_page_refcounted(p);
	}
	/* need to clear PG_reserved on remaining tail pages  */
	for (; j < nr_pages; j++) {
		p = folio_page(folio, j);
		__ClearPageReserved(p);
	}
	return false;
}

static bool prep_compound_gigantic_folio(struct folio *folio,
							unsigned int order)
{
	return __prep_compound_gigantic_folio(folio, order, false);
}

static bool prep_compound_gigantic_folio_for_demote(struct folio *folio,
							unsigned int order)
{
	return __prep_compound_gigantic_folio(folio, order, true);
}

/*
 * PageHuge() only returns true for hugetlbfs pages, but not for normal or
 * transparent huge pages.  See the PageTransHuge() documentation for more
 * details.
 */
int PageHuge(struct page *page)
{
	struct folio *folio;

	if (!PageCompound(page))
		return 0;
	folio = page_folio(page);
	return folio_test_hugetlb(folio);
}
EXPORT_SYMBOL_GPL(PageHuge);

/*
 * Find and lock address space (mapping) in write mode.
 *
 * Upon entry, the page is locked which means that page_mapping() is
 * stable.  Due to locking order, we can only trylock_write.  If we can
 * not get the lock, simply return NULL to caller.
 */
struct address_space *hugetlb_page_mapping_lock_write(struct page *hpage)
{
	struct address_space *mapping = page_mapping(hpage);

	if (!mapping)
		return mapping;

	if (i_mmap_trylock_write(mapping))
		return mapping;

	return NULL;
}

static struct folio *alloc_buddy_hugetlb_folio(struct hstate *h,
		gfp_t gfp_mask, int nid, nodemask_t *nmask,
		nodemask_t *node_alloc_noretry)
{
	int order = huge_page_order(h);
	struct page *page;
	bool alloc_try_hard = true;
	bool retry = true;

	/*
	 * By default we always try hard to allocate the page with
	 * __GFP_RETRY_MAYFAIL flag.  However, if we are allocating pages in
	 * a loop (to adjust global huge page counts) and previous allocation
	 * failed, do not continue to try hard on the same node.  Use the
	 * node_alloc_noretry bitmap to manage this state information.
	 */
	if (node_alloc_noretry && node_isset(nid, *node_alloc_noretry))
		alloc_try_hard = false;
	gfp_mask |= __GFP_COMP|__GFP_NOWARN;
	if (alloc_try_hard)
		gfp_mask |= __GFP_RETRY_MAYFAIL;
	if (nid == NUMA_NO_NODE)
		nid = numa_mem_id();
retry:
	page = __alloc_pages(gfp_mask, order, nid, nmask);

	/* Freeze head page */
	if (page && !page_ref_freeze(page, 1)) {
		__free_pages(page, order);
		if (retry) {	/* retry once */
			retry = false;
			goto retry;
		}
		/* WOW!  twice in a row. */
		pr_warn("HugeTLB head page unexpected inflated ref count\n");
		page = NULL;
	}

	/*
	 * If we did not specify __GFP_RETRY_MAYFAIL, but still got a page this
	 * indicates an overall state change.  Clear bit so that we resume
	 * normal 'try hard' allocations.
	 */
	if (node_alloc_noretry && page && !alloc_try_hard)
		node_clear(nid, *node_alloc_noretry);

	/*
	 * If we tried hard to get a page but failed, set bit so that
	 * subsequent attempts will not try as hard until there is an
	 * overall state change.
	 */
	if (node_alloc_noretry && !page && alloc_try_hard)
		node_set(nid, *node_alloc_noretry);

	if (!page) {
		__count_vm_event(HTLB_BUDDY_PGALLOC_FAIL);
		return NULL;
	}

	__count_vm_event(HTLB_BUDDY_PGALLOC);
	return page_folio(page);
}

static struct folio *__alloc_fresh_hugetlb_folio(struct hstate *h,
				gfp_t gfp_mask, int nid, nodemask_t *nmask,
				nodemask_t *node_alloc_noretry)
{
	struct folio *folio;
	bool retry = false;

retry:
	if (hstate_is_gigantic(h))
		folio = alloc_gigantic_folio(h, gfp_mask, nid, nmask);
	else
		folio = alloc_buddy_hugetlb_folio(h, gfp_mask,
				nid, nmask, node_alloc_noretry);
	if (!folio)
		return NULL;

	if (hstate_is_gigantic(h)) {
		if (!prep_compound_gigantic_folio(folio, huge_page_order(h))) {
			/*
			 * Rare failure to convert pages to compound page.
			 * Free pages and try again - ONCE!
			 */
			free_gigantic_folio(folio, huge_page_order(h));
			if (!retry) {
				retry = true;
				goto retry;
			}
			return NULL;
		}
	}

	return folio;
}

static struct folio *only_alloc_fresh_hugetlb_folio(struct hstate *h,
		gfp_t gfp_mask, int nid, nodemask_t *nmask,
		nodemask_t *node_alloc_noretry)
{
	struct folio *folio;

	folio = __alloc_fresh_hugetlb_folio(h, gfp_mask, nid, nmask,
						node_alloc_noretry);
	if (folio)
		init_new_hugetlb_folio(h, folio);
	return folio;
}

/*
 * Common helper to allocate a fresh hugetlb page. All specific allocators
 * should use this function to get new hugetlb pages
 *
 * Note that returned page is 'frozen':  ref count of head page and all tail
 * pages is zero.
 */
static struct folio *alloc_fresh_hugetlb_folio(struct hstate *h,
		gfp_t gfp_mask, int nid, nodemask_t *nmask,
		nodemask_t *node_alloc_noretry)
{
	struct folio *folio;

	folio = __alloc_fresh_hugetlb_folio(h, gfp_mask, nid, nmask,
						node_alloc_noretry);
	if (!folio)
		return NULL;

	prep_new_hugetlb_folio(h, folio, folio_nid(folio));
	return folio;
}

static void prep_and_add_allocated_folios(struct hstate *h,
					struct list_head *folio_list)
{
	unsigned long flags;
	struct folio *folio, *tmp_f;

	/* Send list for bulk vmemmap optimization processing */
	hugetlb_vmemmap_optimize_folios(h, folio_list);

	/* Add all new pool pages to free lists in one lock cycle */
	spin_lock_irqsave(&hugetlb_lock, flags);
	list_for_each_entry_safe(folio, tmp_f, folio_list, lru) {
		__prep_account_new_huge_page(h, folio_nid(folio));
		enqueue_hugetlb_folio(h, folio);
	}
	spin_unlock_irqrestore(&hugetlb_lock, flags);
}

/*
 * Allocates a fresh hugetlb page in a node interleaved manner.  The page
 * will later be added to the appropriate hugetlb pool.
 */
static struct folio *alloc_pool_huge_folio(struct hstate *h,
					nodemask_t *nodes_allowed,
					nodemask_t *node_alloc_noretry)
{
	gfp_t gfp_mask = htlb_alloc_mask(h) | __GFP_THISNODE;
	int nr_nodes, node;

	for_each_node_mask_to_alloc(h, nr_nodes, node, nodes_allowed) {
		struct folio *folio;

		folio = only_alloc_fresh_hugetlb_folio(h, gfp_mask, node,
					nodes_allowed, node_alloc_noretry);
		if (folio)
			return folio;
	}

	return NULL;
}

/*
 * Remove huge page from pool from next node to free.  Attempt to keep
 * persistent huge pages more or less balanced over allowed nodes.
 * This routine only 'removes' the hugetlb page.  The caller must make
 * an additional call to free the page to low level allocators.
 * Called with hugetlb_lock locked.
 */
static struct folio *remove_pool_hugetlb_folio(struct hstate *h,
		nodemask_t *nodes_allowed, bool acct_surplus)
{
	int nr_nodes, node;
	struct folio *folio = NULL;

	lockdep_assert_held(&hugetlb_lock);
	for_each_node_mask_to_free(h, nr_nodes, node, nodes_allowed) {
		/*
		 * If we're returning unused surplus pages, only examine
		 * nodes with surplus pages.
		 */
		if ((!acct_surplus || h->surplus_huge_pages_node[node]) &&
		    !list_empty(&h->hugepage_freelists[node])) {
			folio = list_entry(h->hugepage_freelists[node].next,
					  struct folio, lru);
			remove_hugetlb_folio(h, folio, acct_surplus);
			break;
		}
	}

	return folio;
}

/*
 * Dissolve a given free hugepage into free buddy pages. This function does
 * nothing for in-use hugepages and non-hugepages.
 * This function returns values like below:
 *
 *  -ENOMEM: failed to allocate vmemmap pages to free the freed hugepages
 *           when the system is under memory pressure and the feature of
 *           freeing unused vmemmap pages associated with each hugetlb page
 *           is enabled.
 *  -EBUSY:  failed to dissolved free hugepages or the hugepage is in-use
 *           (allocated or reserved.)
 *       0:  successfully dissolved free hugepages or the page is not a
 *           hugepage (considered as already dissolved)
 */
int dissolve_free_huge_page(struct page *page)
{
	int rc = -EBUSY;
	struct folio *folio = page_folio(page);

retry:
	/* Not to disrupt normal path by vainly holding hugetlb_lock */
	if (!folio_test_hugetlb(folio))
		return 0;

	spin_lock_irq(&hugetlb_lock);
	if (!folio_test_hugetlb(folio)) {
		rc = 0;
		goto out;
	}

	if (!folio_ref_count(folio)) {
		struct hstate *h = folio_hstate(folio);
		if (!available_huge_pages(h))
			goto out;

		/*
		 * We should make sure that the page is already on the free list
		 * when it is dissolved.
		 */
		if (unlikely(!folio_test_hugetlb_freed(folio))) {
			spin_unlock_irq(&hugetlb_lock);
			cond_resched();

			/*
			 * Theoretically, we should return -EBUSY when we
			 * encounter this race. In fact, we have a chance
			 * to successfully dissolve the page if we do a
			 * retry. Because the race window is quite small.
			 * If we seize this opportunity, it is an optimization
			 * for increasing the success rate of dissolving page.
			 */
			goto retry;
		}

		remove_hugetlb_folio(h, folio, false);
		h->max_huge_pages--;
		spin_unlock_irq(&hugetlb_lock);

		/*
		 * Normally update_and_free_hugtlb_folio will allocate required vmemmmap
		 * before freeing the page.  update_and_free_hugtlb_folio will fail to
		 * free the page if it can not allocate required vmemmap.  We
		 * need to adjust max_huge_pages if the page is not freed.
		 * Attempt to allocate vmemmmap here so that we can take
		 * appropriate action on failure.
		 *
		 * The folio_test_hugetlb check here is because
		 * remove_hugetlb_folio will clear hugetlb folio flag for
		 * non-vmemmap optimized hugetlb folios.
		 */
		if (folio_test_hugetlb(folio)) {
			rc = hugetlb_vmemmap_restore_folio(h, folio);
			if (rc) {
				spin_lock_irq(&hugetlb_lock);
				add_hugetlb_folio(h, folio, false);
				h->max_huge_pages++;
				goto out;
			}
		} else
			rc = 0;

		update_and_free_hugetlb_folio(h, folio, false);
		return rc;
	}
out:
	spin_unlock_irq(&hugetlb_lock);
	return rc;
}

/*
 * Dissolve free hugepages in a given pfn range. Used by memory hotplug to
 * make specified memory blocks removable from the system.
 * Note that this will dissolve a free gigantic hugepage completely, if any
 * part of it lies within the given range.
 * Also note that if dissolve_free_huge_page() returns with an error, all
 * free hugepages that were dissolved before that error are lost.
 */
int dissolve_free_huge_pages(unsigned long start_pfn, unsigned long end_pfn)
{
	unsigned long pfn;
	struct page *page;
	int rc = 0;
	unsigned int order;
	struct hstate *h;

	if (!hugepages_supported())
		return rc;

	order = huge_page_order(&default_hstate);
	for_each_hstate(h)
		order = min(order, huge_page_order(h));

	for (pfn = start_pfn; pfn < end_pfn; pfn += 1 << order) {
		page = pfn_to_page(pfn);
		rc = dissolve_free_huge_page(page);
		if (rc)
			break;
	}

	return rc;
}

/*
 * Allocates a fresh surplus page from the page allocator.
 */
static struct folio *alloc_surplus_hugetlb_folio(struct hstate *h,
				gfp_t gfp_mask,	int nid, nodemask_t *nmask)
{
	struct folio *folio = NULL;

	if (hstate_is_gigantic(h))
		return NULL;

	spin_lock_irq(&hugetlb_lock);
	if (h->surplus_huge_pages >= h->nr_overcommit_huge_pages)
		goto out_unlock;
	spin_unlock_irq(&hugetlb_lock);

	folio = alloc_fresh_hugetlb_folio(h, gfp_mask, nid, nmask, NULL);
	if (!folio)
		return NULL;

	spin_lock_irq(&hugetlb_lock);
	/*
	 * We could have raced with the pool size change.
	 * Double check that and simply deallocate the new page
	 * if we would end up overcommiting the surpluses. Abuse
	 * temporary page to workaround the nasty free_huge_folio
	 * codeflow
	 */
	if (h->surplus_huge_pages >= h->nr_overcommit_huge_pages) {
		folio_set_hugetlb_temporary(folio);
		spin_unlock_irq(&hugetlb_lock);
		free_huge_folio(folio);
		return NULL;
	}

	h->surplus_huge_pages++;
	h->surplus_huge_pages_node[folio_nid(folio)]++;

out_unlock:
	spin_unlock_irq(&hugetlb_lock);

	return folio;
}

static struct folio *alloc_migrate_hugetlb_folio(struct hstate *h, gfp_t gfp_mask,
				     int nid, nodemask_t *nmask)
{
	struct folio *folio;

	if (hstate_is_gigantic(h))
		return NULL;

	folio = alloc_fresh_hugetlb_folio(h, gfp_mask, nid, nmask, NULL);
	if (!folio)
		return NULL;

	/* fresh huge pages are frozen */
	folio_ref_unfreeze(folio, 1);
	/*
	 * We do not account these pages as surplus because they are only
	 * temporary and will be released properly on the last reference
	 */
	folio_set_hugetlb_temporary(folio);

	return folio;
}

/*
 * Use the VMA's mpolicy to allocate a huge page from the buddy.
 */
static
struct folio *alloc_buddy_hugetlb_folio_with_mpol(struct hstate *h,
		struct vm_area_struct *vma, unsigned long addr)
{
	struct folio *folio = NULL;
	struct mempolicy *mpol;
	gfp_t gfp_mask = htlb_alloc_mask(h);
	int nid;
	nodemask_t *nodemask;

	nid = huge_node(vma, addr, gfp_mask, &mpol, &nodemask);
	if (mpol_is_preferred_many(mpol)) {
		gfp_t gfp = gfp_mask | __GFP_NOWARN;

		gfp &=  ~(__GFP_DIRECT_RECLAIM | __GFP_NOFAIL);
		folio = alloc_surplus_hugetlb_folio(h, gfp, nid, nodemask);

		/* Fallback to all nodes if page==NULL */
		nodemask = NULL;
	}

	if (!folio)
		folio = alloc_surplus_hugetlb_folio(h, gfp_mask, nid, nodemask);
	mpol_cond_put(mpol);
	return folio;
}

/* folio migration callback function */
struct folio *alloc_hugetlb_folio_nodemask(struct hstate *h, int preferred_nid,
		nodemask_t *nmask, gfp_t gfp_mask)
{
	spin_lock_irq(&hugetlb_lock);
	if (available_huge_pages(h)) {
		struct folio *folio;

		folio = dequeue_hugetlb_folio_nodemask(h, gfp_mask,
						preferred_nid, nmask);
		if (folio) {
			spin_unlock_irq(&hugetlb_lock);
			return folio;
		}
	}
	spin_unlock_irq(&hugetlb_lock);

	return alloc_migrate_hugetlb_folio(h, gfp_mask, preferred_nid, nmask);
}

/*
 * Increase the hugetlb pool such that it can accommodate a reservation
 * of size 'delta'.
 */
static int gather_surplus_pages(struct hstate *h, long delta)
	__must_hold(&hugetlb_lock)
{
	LIST_HEAD(surplus_list);
	struct folio *folio, *tmp;
	int ret;
	long i;
	long needed, allocated;
	bool alloc_ok = true;

	lockdep_assert_held(&hugetlb_lock);
	needed = (h->resv_huge_pages + delta) - h->free_huge_pages;
	if (needed <= 0) {
		h->resv_huge_pages += delta;
		return 0;
	}

	allocated = 0;

	ret = -ENOMEM;
retry:
	spin_unlock_irq(&hugetlb_lock);
	for (i = 0; i < needed; i++) {
		folio = alloc_surplus_hugetlb_folio(h, htlb_alloc_mask(h),
				NUMA_NO_NODE, NULL);
		if (!folio) {
			alloc_ok = false;
			break;
		}
		list_add(&folio->lru, &surplus_list);
		cond_resched();
	}
	allocated += i;

	/*
	 * After retaking hugetlb_lock, we need to recalculate 'needed'
	 * because either resv_huge_pages or free_huge_pages may have changed.
	 */
	spin_lock_irq(&hugetlb_lock);
	needed = (h->resv_huge_pages + delta) -
			(h->free_huge_pages + allocated);
	if (needed > 0) {
		if (alloc_ok)
			goto retry;
		/*
		 * We were not able to allocate enough pages to
		 * satisfy the entire reservation so we free what
		 * we've allocated so far.
		 */
		goto free;
	}
	/*
	 * The surplus_list now contains _at_least_ the number of extra pages
	 * needed to accommodate the reservation.  Add the appropriate number
	 * of pages to the hugetlb pool and free the extras back to the buddy
	 * allocator.  Commit the entire reservation here to prevent another
	 * process from stealing the pages as they are added to the pool but
	 * before they are reserved.
	 */
	needed += allocated;
	h->resv_huge_pages += delta;
	ret = 0;

	/* Free the needed pages to the hugetlb pool */
	list_for_each_entry_safe(folio, tmp, &surplus_list, lru) {
		if ((--needed) < 0)
			break;
		/* Add the page to the hugetlb allocator */
		enqueue_hugetlb_folio(h, folio);
	}
free:
	spin_unlock_irq(&hugetlb_lock);

	/*
	 * Free unnecessary surplus pages to the buddy allocator.
	 * Pages have no ref count, call free_huge_folio directly.
	 */
	list_for_each_entry_safe(folio, tmp, &surplus_list, lru)
		free_huge_folio(folio);
	spin_lock_irq(&hugetlb_lock);

	return ret;
}

/*
 * This routine has two main purposes:
 * 1) Decrement the reservation count (resv_huge_pages) by the value passed
 *    in unused_resv_pages.  This corresponds to the prior adjustments made
 *    to the associated reservation map.
 * 2) Free any unused surplus pages that may have been allocated to satisfy
 *    the reservation.  As many as unused_resv_pages may be freed.
 */
static void return_unused_surplus_pages(struct hstate *h,
					unsigned long unused_resv_pages)
{
	unsigned long nr_pages;
	LIST_HEAD(page_list);

	lockdep_assert_held(&hugetlb_lock);
	/* Uncommit the reservation */
	h->resv_huge_pages -= unused_resv_pages;

	if (hstate_is_gigantic(h) && !gigantic_page_runtime_supported())
		goto out;

	/*
	 * Part (or even all) of the reservation could have been backed
	 * by pre-allocated pages. Only free surplus pages.
	 */
	nr_pages = min(unused_resv_pages, h->surplus_huge_pages);

	/*
	 * We want to release as many surplus pages as possible, spread
	 * evenly across all nodes with memory. Iterate across these nodes
	 * until we can no longer free unreserved surplus pages. This occurs
	 * when the nodes with surplus pages have no free pages.
	 * remove_pool_hugetlb_folio() will balance the freed pages across the
	 * on-line nodes with memory and will handle the hstate accounting.
	 */
	while (nr_pages--) {
		struct folio *folio;

		folio = remove_pool_hugetlb_folio(h, &node_states[N_MEMORY], 1);
		if (!folio)
			goto out;

		list_add(&folio->lru, &page_list);
	}

out:
	spin_unlock_irq(&hugetlb_lock);
	update_and_free_pages_bulk(h, &page_list);
	spin_lock_irq(&hugetlb_lock);
}


/*
 * vma_needs_reservation, vma_commit_reservation and vma_end_reservation
 * are used by the huge page allocation routines to manage reservations.
 *
 * vma_needs_reservation is called to determine if the huge page at addr
 * within the vma has an associated reservation.  If a reservation is
 * needed, the value 1 is returned.  The caller is then responsible for
 * managing the global reservation and subpool usage counts.  After
 * the huge page has been allocated, vma_commit_reservation is called
 * to add the page to the reservation map.  If the page allocation fails,
 * the reservation must be ended instead of committed.  vma_end_reservation
 * is called in such cases.
 *
 * In the normal case, vma_commit_reservation returns the same value
 * as the preceding vma_needs_reservation call.  The only time this
 * is not the case is if a reserve map was changed between calls.  It
 * is the responsibility of the caller to notice the difference and
 * take appropriate action.
 *
 * vma_add_reservation is used in error paths where a reservation must
 * be restored when a newly allocated huge page must be freed.  It is
 * to be called after calling vma_needs_reservation to determine if a
 * reservation exists.
 *
 * vma_del_reservation is used in error paths where an entry in the reserve
 * map was created during huge page allocation and must be removed.  It is to
 * be called after calling vma_needs_reservation to determine if a reservation
 * exists.
 */
enum vma_resv_mode {
	VMA_NEEDS_RESV,
	VMA_COMMIT_RESV,
	VMA_END_RESV,
	VMA_ADD_RESV,
	VMA_DEL_RESV,
};
static long __vma_reservation_common(struct hstate *h,
				struct vm_area_struct *vma, unsigned long addr,
				enum vma_resv_mode mode)
{
	struct resv_map *resv;
	pgoff_t idx;
	long ret;
	long dummy_out_regions_needed;

	resv = vma_resv_map(vma);
	if (!resv)
		return 1;

	idx = vma_hugecache_offset(h, vma, addr);
	switch (mode) {
	case VMA_NEEDS_RESV:
		ret = region_chg(resv, idx, idx + 1, &dummy_out_regions_needed);
		/* We assume that vma_reservation_* routines always operate on
		 * 1 page, and that adding to resv map a 1 page entry can only
		 * ever require 1 region.
		 */
		VM_BUG_ON(dummy_out_regions_needed != 1);
		break;
	case VMA_COMMIT_RESV:
		ret = region_add(resv, idx, idx + 1, 1, NULL, NULL);
		/* region_add calls of range 1 should never fail. */
		VM_BUG_ON(ret < 0);
		break;
	case VMA_END_RESV:
		region_abort(resv, idx, idx + 1, 1);
		ret = 0;
		break;
	case VMA_ADD_RESV:
		if (vma->vm_flags & VM_MAYSHARE) {
			ret = region_add(resv, idx, idx + 1, 1, NULL, NULL);
			/* region_add calls of range 1 should never fail. */
			VM_BUG_ON(ret < 0);
		} else {
			region_abort(resv, idx, idx + 1, 1);
			ret = region_del(resv, idx, idx + 1);
		}
		break;
	case VMA_DEL_RESV:
		if (vma->vm_flags & VM_MAYSHARE) {
			region_abort(resv, idx, idx + 1, 1);
			ret = region_del(resv, idx, idx + 1);
		} else {
			ret = region_add(resv, idx, idx + 1, 1, NULL, NULL);
			/* region_add calls of range 1 should never fail. */
			VM_BUG_ON(ret < 0);
		}
		break;
	default:
		BUG();
	}

	if (vma->vm_flags & VM_MAYSHARE || mode == VMA_DEL_RESV)
		return ret;
	/*
	 * We know private mapping must have HPAGE_RESV_OWNER set.
	 *
	 * In most cases, reserves always exist for private mappings.
	 * However, a file associated with mapping could have been
	 * hole punched or truncated after reserves were consumed.
	 * As subsequent fault on such a range will not use reserves.
	 * Subtle - The reserve map for private mappings has the
	 * opposite meaning than that of shared mappings.  If NO
	 * entry is in the reserve map, it means a reservation exists.
	 * If an entry exists in the reserve map, it means the
	 * reservation has already been consumed.  As a result, the
	 * return value of this routine is the opposite of the
	 * value returned from reserve map manipulation routines above.
	 */
	if (ret > 0)
		return 0;
	if (ret == 0)
		return 1;
	return ret;
}

static long vma_needs_reservation(struct hstate *h,
			struct vm_area_struct *vma, unsigned long addr)
{
	return __vma_reservation_common(h, vma, addr, VMA_NEEDS_RESV);
}

static long vma_commit_reservation(struct hstate *h,
			struct vm_area_struct *vma, unsigned long addr)
{
	return __vma_reservation_common(h, vma, addr, VMA_COMMIT_RESV);
}

static void vma_end_reservation(struct hstate *h,
			struct vm_area_struct *vma, unsigned long addr)
{
	(void)__vma_reservation_common(h, vma, addr, VMA_END_RESV);
}

static long vma_add_reservation(struct hstate *h,
			struct vm_area_struct *vma, unsigned long addr)
{
	return __vma_reservation_common(h, vma, addr, VMA_ADD_RESV);
}

static long vma_del_reservation(struct hstate *h,
			struct vm_area_struct *vma, unsigned long addr)
{
	return __vma_reservation_common(h, vma, addr, VMA_DEL_RESV);
}

/*
 * This routine is called to restore reservation information on error paths.
 * It should ONLY be called for folios allocated via alloc_hugetlb_folio(),
 * and the hugetlb mutex should remain held when calling this routine.
 *
 * It handles two specific cases:
 * 1) A reservation was in place and the folio consumed the reservation.
 *    hugetlb_restore_reserve is set in the folio.
 * 2) No reservation was in place for the page, so hugetlb_restore_reserve is
 *    not set.  However, alloc_hugetlb_folio always updates the reserve map.
 *
 * In case 1, free_huge_folio later in the error path will increment the
 * global reserve count.  But, free_huge_folio does not have enough context
 * to adjust the reservation map.  This case deals primarily with private
 * mappings.  Adjust the reserve map here to be consistent with global
 * reserve count adjustments to be made by free_huge_folio.  Make sure the
 * reserve map indicates there is a reservation present.
 *
 * In case 2, simply undo reserve map modifications done by alloc_hugetlb_folio.
 */
void restore_reserve_on_error(struct hstate *h, struct vm_area_struct *vma,
			unsigned long address, struct folio *folio)
{
	long rc = vma_needs_reservation(h, vma, address);

	if (folio_test_hugetlb_restore_reserve(folio)) {
		if (unlikely(rc < 0))
			/*
			 * Rare out of memory condition in reserve map
			 * manipulation.  Clear hugetlb_restore_reserve so
			 * that global reserve count will not be incremented
			 * by free_huge_folio.  This will make it appear
			 * as though the reservation for this folio was
			 * consumed.  This may prevent the task from
			 * faulting in the folio at a later time.  This
			 * is better than inconsistent global huge page
			 * accounting of reserve counts.
			 */
			folio_clear_hugetlb_restore_reserve(folio);
		else if (rc)
			(void)vma_add_reservation(h, vma, address);
		else
			vma_end_reservation(h, vma, address);
	} else {
		if (!rc) {
			/*
			 * This indicates there is an entry in the reserve map
			 * not added by alloc_hugetlb_folio.  We know it was added
			 * before the alloc_hugetlb_folio call, otherwise
			 * hugetlb_restore_reserve would be set on the folio.
			 * Remove the entry so that a subsequent allocation
			 * does not consume a reservation.
			 */
			rc = vma_del_reservation(h, vma, address);
			if (rc < 0)
				/*
				 * VERY rare out of memory condition.  Since
				 * we can not delete the entry, set
				 * hugetlb_restore_reserve so that the reserve
				 * count will be incremented when the folio
				 * is freed.  This reserve will be consumed
				 * on a subsequent allocation.
				 */
				folio_set_hugetlb_restore_reserve(folio);
		} else if (rc < 0) {
			/*
			 * Rare out of memory condition from
			 * vma_needs_reservation call.  Memory allocation is
			 * only attempted if a new entry is needed.  Therefore,
			 * this implies there is not an entry in the
			 * reserve map.
			 *
			 * For shared mappings, no entry in the map indicates
			 * no reservation.  We are done.
			 */
			if (!(vma->vm_flags & VM_MAYSHARE))
				/*
				 * For private mappings, no entry indicates
				 * a reservation is present.  Since we can
				 * not add an entry, set hugetlb_restore_reserve
				 * on the folio so reserve count will be
				 * incremented when freed.  This reserve will
				 * be consumed on a subsequent allocation.
				 */
				folio_set_hugetlb_restore_reserve(folio);
		} else
			/*
			 * No reservation present, do nothing
			 */
			 vma_end_reservation(h, vma, address);
	}
}

/*
 * alloc_and_dissolve_hugetlb_folio - Allocate a new folio and dissolve
 * the old one
 * @h: struct hstate old page belongs to
 * @old_folio: Old folio to dissolve
 * @list: List to isolate the page in case we need to
 * Returns 0 on success, otherwise negated error.
 */
static int alloc_and_dissolve_hugetlb_folio(struct hstate *h,
			struct folio *old_folio, struct list_head *list)
{
	gfp_t gfp_mask = htlb_alloc_mask(h) | __GFP_THISNODE;
	int nid = folio_nid(old_folio);
	struct folio *new_folio;
	int ret = 0;

	/*
	 * Before dissolving the folio, we need to allocate a new one for the
	 * pool to remain stable.  Here, we allocate the folio and 'prep' it
	 * by doing everything but actually updating counters and adding to
	 * the pool.  This simplifies and let us do most of the processing
	 * under the lock.
	 */
	new_folio = alloc_buddy_hugetlb_folio(h, gfp_mask, nid, NULL, NULL);
	if (!new_folio)
		return -ENOMEM;
	__prep_new_hugetlb_folio(h, new_folio);

retry:
	spin_lock_irq(&hugetlb_lock);
	if (!folio_test_hugetlb(old_folio)) {
		/*
		 * Freed from under us. Drop new_folio too.
		 */
		goto free_new;
	} else if (folio_ref_count(old_folio)) {
		bool isolated;

		/*
		 * Someone has grabbed the folio, try to isolate it here.
		 * Fail with -EBUSY if not possible.
		 */
		spin_unlock_irq(&hugetlb_lock);
		isolated = isolate_hugetlb(old_folio, list);
		ret = isolated ? 0 : -EBUSY;
		spin_lock_irq(&hugetlb_lock);
		goto free_new;
	} else if (!folio_test_hugetlb_freed(old_folio)) {
		/*
		 * Folio's refcount is 0 but it has not been enqueued in the
		 * freelist yet. Race window is small, so we can succeed here if
		 * we retry.
		 */
		spin_unlock_irq(&hugetlb_lock);
		cond_resched();
		goto retry;
	} else {
		/*
		 * Ok, old_folio is still a genuine free hugepage. Remove it from
		 * the freelist and decrease the counters. These will be
		 * incremented again when calling __prep_account_new_huge_page()
		 * and enqueue_hugetlb_folio() for new_folio. The counters will
		 * remain stable since this happens under the lock.
		 */
		remove_hugetlb_folio(h, old_folio, false);

		/*
		 * Ref count on new_folio is already zero as it was dropped
		 * earlier.  It can be directly added to the pool free list.
		 */
		__prep_account_new_huge_page(h, nid);
		enqueue_hugetlb_folio(h, new_folio);

		/*
		 * Folio has been replaced, we can safely free the old one.
		 */
		spin_unlock_irq(&hugetlb_lock);
		update_and_free_hugetlb_folio(h, old_folio, false);
	}

	return ret;

free_new:
	spin_unlock_irq(&hugetlb_lock);
	/* Folio has a zero ref count, but needs a ref to be freed */
	folio_ref_unfreeze(new_folio, 1);
	update_and_free_hugetlb_folio(h, new_folio, false);

	return ret;
}

int isolate_or_dissolve_huge_page(struct page *page, struct list_head *list)
{
	struct hstate *h;
	struct folio *folio = page_folio(page);
	int ret = -EBUSY;

	/*
	 * The page might have been dissolved from under our feet, so make sure
	 * to carefully check the state under the lock.
	 * Return success when racing as if we dissolved the page ourselves.
	 */
	spin_lock_irq(&hugetlb_lock);
	if (folio_test_hugetlb(folio)) {
		h = folio_hstate(folio);
	} else {
		spin_unlock_irq(&hugetlb_lock);
		return 0;
	}
	spin_unlock_irq(&hugetlb_lock);

	/*
	 * Fence off gigantic pages as there is a cyclic dependency between
	 * alloc_contig_range and them. Return -ENOMEM as this has the effect
	 * of bailing out right away without further retrying.
	 */
	if (hstate_is_gigantic(h))
		return -ENOMEM;

	if (folio_ref_count(folio) && isolate_hugetlb(folio, list))
		ret = 0;
	else if (!folio_ref_count(folio))
		ret = alloc_and_dissolve_hugetlb_folio(h, folio, list);

	return ret;
}

struct folio *alloc_hugetlb_folio(struct vm_area_struct *vma,
				    unsigned long addr, int avoid_reserve)
{
	struct hugepage_subpool *spool = subpool_vma(vma);
	struct hstate *h = hstate_vma(vma);
	struct folio *folio;
	long map_chg, map_commit, nr_pages = pages_per_huge_page(h);
	long gbl_chg;
	int memcg_charge_ret, ret, idx;
	struct hugetlb_cgroup *h_cg = NULL;
	struct mem_cgroup *memcg;
	bool deferred_reserve;
	gfp_t gfp = htlb_alloc_mask(h) | __GFP_RETRY_MAYFAIL;

	memcg = get_mem_cgroup_from_current();
	memcg_charge_ret = mem_cgroup_hugetlb_try_charge(memcg, gfp, nr_pages);
	if (memcg_charge_ret == -ENOMEM) {
		mem_cgroup_put(memcg);
		return ERR_PTR(-ENOMEM);
	}

	idx = hstate_index(h);
	/*
	 * Examine the region/reserve map to determine if the process
	 * has a reservation for the page to be allocated.  A return
	 * code of zero indicates a reservation exists (no change).
	 */
	map_chg = gbl_chg = vma_needs_reservation(h, vma, addr);
	if (map_chg < 0) {
		if (!memcg_charge_ret)
			mem_cgroup_cancel_charge(memcg, nr_pages);
		mem_cgroup_put(memcg);
		return ERR_PTR(-ENOMEM);
	}

	/*
	 * Processes that did not create the mapping will have no
	 * reserves as indicated by the region/reserve map. Check
	 * that the allocation will not exceed the subpool limit.
	 * Allocations for MAP_NORESERVE mappings also need to be
	 * checked against any subpool limit.
	 */
	if (map_chg || avoid_reserve) {
		gbl_chg = hugepage_subpool_get_pages(spool, 1);
		if (gbl_chg < 0)
			goto out_end_reservation;

		/*
		 * Even though there was no reservation in the region/reserve
		 * map, there could be reservations associated with the
		 * subpool that can be used.  This would be indicated if the
		 * return value of hugepage_subpool_get_pages() is zero.
		 * However, if avoid_reserve is specified we still avoid even
		 * the subpool reservations.
		 */
		if (avoid_reserve)
			gbl_chg = 1;
	}

	/* If this allocation is not consuming a reservation, charge it now.
	 */
	deferred_reserve = map_chg || avoid_reserve;
	if (deferred_reserve) {
		ret = hugetlb_cgroup_charge_cgroup_rsvd(
			idx, pages_per_huge_page(h), &h_cg);
		if (ret)
			goto out_subpool_put;
	}

	ret = hugetlb_cgroup_charge_cgroup(idx, pages_per_huge_page(h), &h_cg);
	if (ret)
		goto out_uncharge_cgroup_reservation;

	spin_lock_irq(&hugetlb_lock);
	/*
	 * glb_chg is passed to indicate whether or not a page must be taken
	 * from the global free pool (global change).  gbl_chg == 0 indicates
	 * a reservation exists for the allocation.
	 */
	folio = dequeue_hugetlb_folio_vma(h, vma, addr, avoid_reserve, gbl_chg);
	if (!folio) {
		spin_unlock_irq(&hugetlb_lock);
		folio = alloc_buddy_hugetlb_folio_with_mpol(h, vma, addr);
		if (!folio)
			goto out_uncharge_cgroup;
		spin_lock_irq(&hugetlb_lock);
		if (!avoid_reserve && vma_has_reserves(vma, gbl_chg)) {
			folio_set_hugetlb_restore_reserve(folio);
			h->resv_huge_pages--;
		}
		list_add(&folio->lru, &h->hugepage_activelist);
		folio_ref_unfreeze(folio, 1);
		/* Fall through */
	}

	hugetlb_cgroup_commit_charge(idx, pages_per_huge_page(h), h_cg, folio);
	/* If allocation is not consuming a reservation, also store the
	 * hugetlb_cgroup pointer on the page.
	 */
	if (deferred_reserve) {
		hugetlb_cgroup_commit_charge_rsvd(idx, pages_per_huge_page(h),
						  h_cg, folio);
	}

	spin_unlock_irq(&hugetlb_lock);

	hugetlb_set_folio_subpool(folio, spool);

	map_commit = vma_commit_reservation(h, vma, addr);
	if (unlikely(map_chg > map_commit)) {
		/*
		 * The page was added to the reservation map between
		 * vma_needs_reservation and vma_commit_reservation.
		 * This indicates a race with hugetlb_reserve_pages.
		 * Adjust for the subpool count incremented above AND
		 * in hugetlb_reserve_pages for the same page.  Also,
		 * the reservation count added in hugetlb_reserve_pages
		 * no longer applies.
		 */
		long rsv_adjust;

		rsv_adjust = hugepage_subpool_put_pages(spool, 1);
		hugetlb_acct_memory(h, -rsv_adjust);
		if (deferred_reserve)
			hugetlb_cgroup_uncharge_folio_rsvd(hstate_index(h),
					pages_per_huge_page(h), folio);
	}

	if (!memcg_charge_ret)
		mem_cgroup_commit_charge(folio, memcg);
	mem_cgroup_put(memcg);

	return folio;

out_uncharge_cgroup:
	hugetlb_cgroup_uncharge_cgroup(idx, pages_per_huge_page(h), h_cg);
out_uncharge_cgroup_reservation:
	if (deferred_reserve)
		hugetlb_cgroup_uncharge_cgroup_rsvd(idx, pages_per_huge_page(h),
						    h_cg);
out_subpool_put:
	if (map_chg || avoid_reserve)
		hugepage_subpool_put_pages(spool, 1);
out_end_reservation:
	vma_end_reservation(h, vma, addr);
	if (!memcg_charge_ret)
		mem_cgroup_cancel_charge(memcg, nr_pages);
	mem_cgroup_put(memcg);
	return ERR_PTR(-ENOSPC);
}

int alloc_bootmem_huge_page(struct hstate *h, int nid)
	__attribute__ ((weak, alias("__alloc_bootmem_huge_page")));
int __alloc_bootmem_huge_page(struct hstate *h, int nid)
{
	struct huge_bootmem_page *m = NULL; /* initialize for clang */
	int nr_nodes, node;

	/* do node specific alloc */
	if (nid != NUMA_NO_NODE) {
		m = memblock_alloc_try_nid_raw(huge_page_size(h), huge_page_size(h),
				0, MEMBLOCK_ALLOC_ACCESSIBLE, nid);
		if (!m)
			return 0;
		goto found;
	}
	/* allocate from next node when distributing huge pages */
	for_each_node_mask_to_alloc(h, nr_nodes, node, &node_states[N_MEMORY]) {
		m = memblock_alloc_try_nid_raw(
				huge_page_size(h), huge_page_size(h),
				0, MEMBLOCK_ALLOC_ACCESSIBLE, node);
		/*
		 * Use the beginning of the huge page to store the
		 * huge_bootmem_page struct (until gather_bootmem
		 * puts them into the mem_map).
		 */
		if (!m)
			return 0;
		goto found;
	}

found:

	/*
	 * Only initialize the head struct page in memmap_init_reserved_pages,
	 * rest of the struct pages will be initialized by the HugeTLB
	 * subsystem itself.
	 * The head struct page is used to get folio information by the HugeTLB
	 * subsystem like zone id and node id.
	 */
	memblock_reserved_mark_noinit(virt_to_phys((void *)m + PAGE_SIZE),
		huge_page_size(h) - PAGE_SIZE);
	/* Put them into a private list first because mem_map is not up yet */
	INIT_LIST_HEAD(&m->list);
	list_add(&m->list, &huge_boot_pages);
	m->hstate = h;
	return 1;
}

/* Initialize [start_page:end_page_number] tail struct pages of a hugepage */
static void __init hugetlb_folio_init_tail_vmemmap(struct folio *folio,
					unsigned long start_page_number,
					unsigned long end_page_number)
{
	enum zone_type zone = zone_idx(folio_zone(folio));
	int nid = folio_nid(folio);
	unsigned long head_pfn = folio_pfn(folio);
	unsigned long pfn, end_pfn = head_pfn + end_page_number;
	int ret;

	for (pfn = head_pfn + start_page_number; pfn < end_pfn; pfn++) {
		struct page *page = pfn_to_page(pfn);

		__init_single_page(page, pfn, zone, nid);
		prep_compound_tail((struct page *)folio, pfn - head_pfn);
		ret = page_ref_freeze(page, 1);
		VM_BUG_ON(!ret);
	}
}

static void __init hugetlb_folio_init_vmemmap(struct folio *folio,
					      struct hstate *h,
					      unsigned long nr_pages)
{
	int ret;

	/* Prepare folio head */
	__folio_clear_reserved(folio);
	__folio_set_head(folio);
	ret = folio_ref_freeze(folio, 1);
	VM_BUG_ON(!ret);
	/* Initialize the necessary tail struct pages */
	hugetlb_folio_init_tail_vmemmap(folio, 1, nr_pages);
	prep_compound_head((struct page *)folio, huge_page_order(h));
}

static void __init prep_and_add_bootmem_folios(struct hstate *h,
					struct list_head *folio_list)
{
	unsigned long flags;
	struct folio *folio, *tmp_f;

	/* Send list for bulk vmemmap optimization processing */
	hugetlb_vmemmap_optimize_folios(h, folio_list);

	/* Add all new pool pages to free lists in one lock cycle */
	spin_lock_irqsave(&hugetlb_lock, flags);
	list_for_each_entry_safe(folio, tmp_f, folio_list, lru) {
		if (!folio_test_hugetlb_vmemmap_optimized(folio)) {
			/*
			 * If HVO fails, initialize all tail struct pages
			 * We do not worry about potential long lock hold
			 * time as this is early in boot and there should
			 * be no contention.
			 */
			hugetlb_folio_init_tail_vmemmap(folio,
					HUGETLB_VMEMMAP_RESERVE_PAGES,
					pages_per_huge_page(h));
		}
		__prep_account_new_huge_page(h, folio_nid(folio));
		enqueue_hugetlb_folio(h, folio);
	}
	spin_unlock_irqrestore(&hugetlb_lock, flags);
}

/*
 * Put bootmem huge pages into the standard lists after mem_map is up.
 * Note: This only applies to gigantic (order > MAX_ORDER) pages.
 */
static void __init gather_bootmem_prealloc(void)
{
	LIST_HEAD(folio_list);
	struct huge_bootmem_page *m;
	struct hstate *h = NULL, *prev_h = NULL;

	list_for_each_entry(m, &huge_boot_pages, list) {
		struct page *page = virt_to_page(m);
		struct folio *folio = (void *)page;

		h = m->hstate;
		/*
		 * It is possible to have multiple huge page sizes (hstates)
		 * in this list.  If so, process each size separately.
		 */
		if (h != prev_h && prev_h != NULL)
			prep_and_add_bootmem_folios(prev_h, &folio_list);
		prev_h = h;

		VM_BUG_ON(!hstate_is_gigantic(h));
		WARN_ON(folio_ref_count(folio) != 1);

		hugetlb_folio_init_vmemmap(folio, h,
					   HUGETLB_VMEMMAP_RESERVE_PAGES);
		init_new_hugetlb_folio(h, folio);
		list_add(&folio->lru, &folio_list);

		/*
		 * We need to restore the 'stolen' pages to totalram_pages
		 * in order to fix confusing memory reports from free(1) and
		 * other side-effects, like CommitLimit going negative.
		 */
		adjust_managed_page_count(page, pages_per_huge_page(h));
		cond_resched();
	}

	prep_and_add_bootmem_folios(h, &folio_list);
}

static void __init hugetlb_hstate_alloc_pages_onenode(struct hstate *h, int nid)
{
	unsigned long i;
	char buf[32];

	for (i = 0; i < h->max_huge_pages_node[nid]; ++i) {
		if (hstate_is_gigantic(h)) {
			if (!alloc_bootmem_huge_page(h, nid))
				break;
		} else {
			struct folio *folio;
			gfp_t gfp_mask = htlb_alloc_mask(h) | __GFP_THISNODE;

			folio = alloc_fresh_hugetlb_folio(h, gfp_mask, nid,
					&node_states[N_MEMORY], NULL);
			if (!folio)
				break;
			free_huge_folio(folio); /* free it into the hugepage allocator */
		}
		cond_resched();
	}
	if (i == h->max_huge_pages_node[nid])
		return;

	string_get_size(huge_page_size(h), 1, STRING_UNITS_2, buf, 32);
	pr_warn("HugeTLB: allocating %u of page size %s failed node%d.  Only allocated %lu hugepages.\n",
		h->max_huge_pages_node[nid], buf, nid, i);
	h->max_huge_pages -= (h->max_huge_pages_node[nid] - i);
	h->max_huge_pages_node[nid] = i;
}

/*
 * NOTE: this routine is called in different contexts for gigantic and
 * non-gigantic pages.
 * - For gigantic pages, this is called early in the boot process and
 *   pages are allocated from memblock allocated or something similar.
 *   Gigantic pages are actually added to pools later with the routine
 *   gather_bootmem_prealloc.
 * - For non-gigantic pages, this is called later in the boot process after
 *   all of mm is up and functional.  Pages are allocated from buddy and
 *   then added to hugetlb pools.
 */
static void __init hugetlb_hstate_alloc_pages(struct hstate *h)
{
	unsigned long i;
	struct folio *folio;
	LIST_HEAD(folio_list);
	nodemask_t *node_alloc_noretry;
	bool node_specific_alloc = false;

	/* skip gigantic hugepages allocation if hugetlb_cma enabled */
	if (hstate_is_gigantic(h) && hugetlb_cma_size) {
		pr_warn_once("HugeTLB: hugetlb_cma is enabled, skip boot time allocation\n");
		return;
	}

	/* do node specific alloc */
	for_each_online_node(i) {
		if (h->max_huge_pages_node[i] > 0) {
			hugetlb_hstate_alloc_pages_onenode(h, i);
			node_specific_alloc = true;
		}
	}

	if (node_specific_alloc)
		return;

	/* below will do all node balanced alloc */
	if (!hstate_is_gigantic(h)) {
		/*
		 * Bit mask controlling how hard we retry per-node allocations.
		 * Ignore errors as lower level routines can deal with
		 * node_alloc_noretry == NULL.  If this kmalloc fails at boot
		 * time, we are likely in bigger trouble.
		 */
		node_alloc_noretry = kmalloc(sizeof(*node_alloc_noretry),
						GFP_KERNEL);
	} else {
		/* allocations done at boot time */
		node_alloc_noretry = NULL;
	}

	/* bit mask controlling how hard we retry per-node allocations */
	if (node_alloc_noretry)
		nodes_clear(*node_alloc_noretry);

	for (i = 0; i < h->max_huge_pages; ++i) {
		if (hstate_is_gigantic(h)) {
			/*
			 * gigantic pages not added to list as they are not
			 * added to pools now.
			 */
			if (!alloc_bootmem_huge_page(h, NUMA_NO_NODE))
				break;
		} else {
			folio = alloc_pool_huge_folio(h, &node_states[N_MEMORY],
							node_alloc_noretry);
			if (!folio)
				break;
			list_add(&folio->lru, &folio_list);
		}
		cond_resched();
	}

	/* list will be empty if hstate_is_gigantic */
	prep_and_add_allocated_folios(h, &folio_list);

	if (i < h->max_huge_pages) {
		char buf[32];

		string_get_size(huge_page_size(h), 1, STRING_UNITS_2, buf, 32);
		pr_warn("HugeTLB: allocating %lu of page size %s failed.  Only allocated %lu hugepages.\n",
			h->max_huge_pages, buf, i);
		h->max_huge_pages = i;
	}
	kfree(node_alloc_noretry);
}

static void __init hugetlb_init_hstates(void)
{
	struct hstate *h, *h2;

	for_each_hstate(h) {
		/* oversize hugepages were init'ed in early boot */
		if (!hstate_is_gigantic(h))
			hugetlb_hstate_alloc_pages(h);

		/*
		 * Set demote order for each hstate.  Note that
		 * h->demote_order is initially 0.
		 * - We can not demote gigantic pages if runtime freeing
		 *   is not supported, so skip this.
		 * - If CMA allocation is possible, we can not demote
		 *   HUGETLB_PAGE_ORDER or smaller size pages.
		 */
		if (hstate_is_gigantic(h) && !gigantic_page_runtime_supported())
			continue;
		if (hugetlb_cma_size && h->order <= HUGETLB_PAGE_ORDER)
			continue;
		for_each_hstate(h2) {
			if (h2 == h)
				continue;
			if (h2->order < h->order &&
			    h2->order > h->demote_order)
				h->demote_order = h2->order;
		}
	}
}

static void __init report_hugepages(void)
{
	struct hstate *h;

	for_each_hstate(h) {
		char buf[32];

		string_get_size(huge_page_size(h), 1, STRING_UNITS_2, buf, 32);
		pr_info("HugeTLB: registered %s page size, pre-allocated %ld pages\n",
			buf, h->free_huge_pages);
		pr_info("HugeTLB: %d KiB vmemmap can be freed for a %s page\n",
			hugetlb_vmemmap_optimizable_size(h) / SZ_1K, buf);
	}
}

#ifdef CONFIG_HIGHMEM
static void try_to_free_low(struct hstate *h, unsigned long count,
						nodemask_t *nodes_allowed)
{
	int i;
	LIST_HEAD(page_list);

	lockdep_assert_held(&hugetlb_lock);
	if (hstate_is_gigantic(h))
		return;

	/*
	 * Collect pages to be freed on a list, and free after dropping lock
	 */
	for_each_node_mask(i, *nodes_allowed) {
		struct folio *folio, *next;
		struct list_head *freel = &h->hugepage_freelists[i];
		list_for_each_entry_safe(folio, next, freel, lru) {
			if (count >= h->nr_huge_pages)
				goto out;
			if (folio_test_highmem(folio))
				continue;
			remove_hugetlb_folio(h, folio, false);
			list_add(&folio->lru, &page_list);
		}
	}

out:
	spin_unlock_irq(&hugetlb_lock);
	update_and_free_pages_bulk(h, &page_list);
	spin_lock_irq(&hugetlb_lock);
}
#else
static inline void try_to_free_low(struct hstate *h, unsigned long count,
						nodemask_t *nodes_allowed)
{
}
#endif

/*
 * Increment or decrement surplus_huge_pages.  Keep node-specific counters
 * balanced by operating on them in a round-robin fashion.
 * Returns 1 if an adjustment was made.
 */
static int adjust_pool_surplus(struct hstate *h, nodemask_t *nodes_allowed,
				int delta)
{
	int nr_nodes, node;

	lockdep_assert_held(&hugetlb_lock);
	VM_BUG_ON(delta != -1 && delta != 1);

	if (delta < 0) {
		for_each_node_mask_to_alloc(h, nr_nodes, node, nodes_allowed) {
			if (h->surplus_huge_pages_node[node])
				goto found;
		}
	} else {
		for_each_node_mask_to_free(h, nr_nodes, node, nodes_allowed) {
			if (h->surplus_huge_pages_node[node] <
					h->nr_huge_pages_node[node])
				goto found;
		}
	}
	return 0;

found:
	h->surplus_huge_pages += delta;
	h->surplus_huge_pages_node[node] += delta;
	return 1;
}

#define persistent_huge_pages(h) (h->nr_huge_pages - h->surplus_huge_pages)
static int set_max_huge_pages(struct hstate *h, unsigned long count, int nid,
			      nodemask_t *nodes_allowed)
{
	unsigned long min_count;
	unsigned long allocated;
	struct folio *folio;
	LIST_HEAD(page_list);
	NODEMASK_ALLOC(nodemask_t, node_alloc_noretry, GFP_KERNEL);

	/*
	 * Bit mask controlling how hard we retry per-node allocations.
	 * If we can not allocate the bit mask, do not attempt to allocate
	 * the requested huge pages.
	 */
	if (node_alloc_noretry)
		nodes_clear(*node_alloc_noretry);
	else
		return -ENOMEM;

	/*
	 * resize_lock mutex prevents concurrent adjustments to number of
	 * pages in hstate via the proc/sysfs interfaces.
	 */
	mutex_lock(&h->resize_lock);
	flush_free_hpage_work(h);
	spin_lock_irq(&hugetlb_lock);

	/*
	 * Check for a node specific request.
	 * Changing node specific huge page count may require a corresponding
	 * change to the global count.  In any case, the passed node mask
	 * (nodes_allowed) will restrict alloc/free to the specified node.
	 */
	if (nid != NUMA_NO_NODE) {
		unsigned long old_count = count;

		count += persistent_huge_pages(h) -
			 (h->nr_huge_pages_node[nid] -
			  h->surplus_huge_pages_node[nid]);
		/*
		 * User may have specified a large count value which caused the
		 * above calculation to overflow.  In this case, they wanted
		 * to allocate as many huge pages as possible.  Set count to
		 * largest possible value to align with their intention.
		 */
		if (count < old_count)
			count = ULONG_MAX;
	}

	/*
	 * Gigantic pages runtime allocation depend on the capability for large
	 * page range allocation.
	 * If the system does not provide this feature, return an error when
	 * the user tries to allocate gigantic pages but let the user free the
	 * boottime allocated gigantic pages.
	 */
	if (hstate_is_gigantic(h) && !IS_ENABLED(CONFIG_CONTIG_ALLOC)) {
		if (count > persistent_huge_pages(h)) {
			spin_unlock_irq(&hugetlb_lock);
			mutex_unlock(&h->resize_lock);
			NODEMASK_FREE(node_alloc_noretry);
			return -EINVAL;
		}
		/* Fall through to decrease pool */
	}

	/*
	 * Increase the pool size
	 * First take pages out of surplus state.  Then make up the
	 * remaining difference by allocating fresh huge pages.
	 *
	 * We might race with alloc_surplus_hugetlb_folio() here and be unable
	 * to convert a surplus huge page to a normal huge page. That is
	 * not critical, though, it just means the overall size of the
	 * pool might be one hugepage larger than it needs to be, but
	 * within all the constraints specified by the sysctls.
	 */
	while (h->surplus_huge_pages && count > persistent_huge_pages(h)) {
		if (!adjust_pool_surplus(h, nodes_allowed, -1))
			break;
	}

	allocated = 0;
	while (count > (persistent_huge_pages(h) + allocated)) {
		/*
		 * If this allocation races such that we no longer need the
		 * page, free_huge_folio will handle it by freeing the page
		 * and reducing the surplus.
		 */
		spin_unlock_irq(&hugetlb_lock);

		/* yield cpu to avoid soft lockup */
		cond_resched();

		folio = alloc_pool_huge_folio(h, nodes_allowed,
						node_alloc_noretry);
		if (!folio) {
			prep_and_add_allocated_folios(h, &page_list);
			spin_lock_irq(&hugetlb_lock);
			goto out;
		}

		list_add(&folio->lru, &page_list);
		allocated++;

		/* Bail for signals. Probably ctrl-c from user */
		if (signal_pending(current)) {
			prep_and_add_allocated_folios(h, &page_list);
			spin_lock_irq(&hugetlb_lock);
			goto out;
		}

		spin_lock_irq(&hugetlb_lock);
	}

	/* Add allocated pages to the pool */
	if (!list_empty(&page_list)) {
		spin_unlock_irq(&hugetlb_lock);
		prep_and_add_allocated_folios(h, &page_list);
		spin_lock_irq(&hugetlb_lock);
	}

	/*
	 * Decrease the pool size
	 * First return free pages to the buddy allocator (being careful
	 * to keep enough around to satisfy reservations).  Then place
	 * pages into surplus state as needed so the pool will shrink
	 * to the desired size as pages become free.
	 *
	 * By placing pages into the surplus state independent of the
	 * overcommit value, we are allowing the surplus pool size to
	 * exceed overcommit. There are few sane options here. Since
	 * alloc_surplus_hugetlb_folio() is checking the global counter,
	 * though, we'll note that we're not allowed to exceed surplus
	 * and won't grow the pool anywhere else. Not until one of the
	 * sysctls are changed, or the surplus pages go out of use.
	 */
	min_count = h->resv_huge_pages + h->nr_huge_pages - h->free_huge_pages;
	min_count = max(count, min_count);
	try_to_free_low(h, min_count, nodes_allowed);

	/*
	 * Collect pages to be removed on list without dropping lock
	 */
	while (min_count < persistent_huge_pages(h)) {
		folio = remove_pool_hugetlb_folio(h, nodes_allowed, 0);
		if (!folio)
			break;

		list_add(&folio->lru, &page_list);
	}
	/* free the pages after dropping lock */
	spin_unlock_irq(&hugetlb_lock);
	update_and_free_pages_bulk(h, &page_list);
	flush_free_hpage_work(h);
	spin_lock_irq(&hugetlb_lock);

	while (count < persistent_huge_pages(h)) {
		if (!adjust_pool_surplus(h, nodes_allowed, 1))
			break;
	}
out:
	h->max_huge_pages = persistent_huge_pages(h);
	spin_unlock_irq(&hugetlb_lock);
	mutex_unlock(&h->resize_lock);

	NODEMASK_FREE(node_alloc_noretry);

	return 0;
}

static int demote_free_hugetlb_folio(struct hstate *h, struct folio *folio)
{
	int i, nid = folio_nid(folio);
	struct hstate *target_hstate;
	struct page *subpage;
	struct folio *inner_folio;
	int rc = 0;

	target_hstate = size_to_hstate(PAGE_SIZE << h->demote_order);

	remove_hugetlb_folio_for_demote(h, folio, false);
	spin_unlock_irq(&hugetlb_lock);

	/*
	 * If vmemmap already existed for folio, the remove routine above would
	 * have cleared the hugetlb folio flag.  Hence the folio is technically
	 * no longer a hugetlb folio.  hugetlb_vmemmap_restore_folio can only be
	 * passed hugetlb folios and will BUG otherwise.
	 */
	if (folio_test_hugetlb(folio)) {
		rc = hugetlb_vmemmap_restore_folio(h, folio);
		if (rc) {
			/* Allocation of vmemmmap failed, we can not demote folio */
			spin_lock_irq(&hugetlb_lock);
			folio_ref_unfreeze(folio, 1);
			add_hugetlb_folio(h, folio, false);
			return rc;
		}
	}

	/*
	 * Use destroy_compound_hugetlb_folio_for_demote for all huge page
	 * sizes as it will not ref count folios.
	 */
	destroy_compound_hugetlb_folio_for_demote(folio, huge_page_order(h));

	/*
	 * Taking target hstate mutex synchronizes with set_max_huge_pages.
	 * Without the mutex, pages added to target hstate could be marked
	 * as surplus.
	 *
	 * Note that we already hold h->resize_lock.  To prevent deadlock,
	 * use the convention of always taking larger size hstate mutex first.
	 */
	mutex_lock(&target_hstate->resize_lock);
	for (i = 0; i < pages_per_huge_page(h);
				i += pages_per_huge_page(target_hstate)) {
		subpage = folio_page(folio, i);
		inner_folio = page_folio(subpage);
		if (hstate_is_gigantic(target_hstate))
			prep_compound_gigantic_folio_for_demote(inner_folio,
							target_hstate->order);
		else
			prep_compound_page(subpage, target_hstate->order);
		folio_change_private(inner_folio, NULL);
		prep_new_hugetlb_folio(target_hstate, inner_folio, nid);
		free_huge_folio(inner_folio);
	}
	mutex_unlock(&target_hstate->resize_lock);

	spin_lock_irq(&hugetlb_lock);

	/*
	 * Not absolutely necessary, but for consistency update max_huge_pages
	 * based on pool changes for the demoted page.
	 */
	h->max_huge_pages--;
	target_hstate->max_huge_pages +=
		pages_per_huge_page(h) / pages_per_huge_page(target_hstate);

	return rc;
}

static int demote_pool_huge_page(struct hstate *h, nodemask_t *nodes_allowed)
	__must_hold(&hugetlb_lock)
{
	int nr_nodes, node;
	struct folio *folio;

	lockdep_assert_held(&hugetlb_lock);

	/* We should never get here if no demote order */
	if (!h->demote_order) {
		pr_warn("HugeTLB: NULL demote order passed to demote_pool_huge_page.\n");
		return -EINVAL;		/* internal error */
	}

	for_each_node_mask_to_free(h, nr_nodes, node, nodes_allowed) {
		list_for_each_entry(folio, &h->hugepage_freelists[node], lru) {
			if (folio_test_hwpoison(folio))
				continue;
			return demote_free_hugetlb_folio(h, folio);
		}
	}

	/*
	 * Only way to get here is if all pages on free lists are poisoned.
	 * Return -EBUSY so that caller will not retry.
	 */
	return -EBUSY;
}

#define HSTATE_ATTR_RO(_name) \
	static struct kobj_attribute _name##_attr = __ATTR_RO(_name)

#define HSTATE_ATTR_WO(_name) \
	static struct kobj_attribute _name##_attr = __ATTR_WO(_name)

#define HSTATE_ATTR(_name) \
	static struct kobj_attribute _name##_attr = __ATTR_RW(_name)

static struct kobject *hugepages_kobj;
static struct kobject *hstate_kobjs[HUGE_MAX_HSTATE];

static struct hstate *kobj_to_node_hstate(struct kobject *kobj, int *nidp);

static struct hstate *kobj_to_hstate(struct kobject *kobj, int *nidp)
{
	int i;

	for (i = 0; i < HUGE_MAX_HSTATE; i++)
		if (hstate_kobjs[i] == kobj) {
			if (nidp)
				*nidp = NUMA_NO_NODE;
			return &hstates[i];
		}

	return kobj_to_node_hstate(kobj, nidp);
}

static ssize_t nr_hugepages_show_common(struct kobject *kobj,
					struct kobj_attribute *attr, char *buf)
{
	struct hstate *h;
	unsigned long nr_huge_pages;
	int nid;

	h = kobj_to_hstate(kobj, &nid);
	if (nid == NUMA_NO_NODE)
		nr_huge_pages = h->nr_huge_pages;
	else
		nr_huge_pages = h->nr_huge_pages_node[nid];

	return sysfs_emit(buf, "%lu\n", nr_huge_pages);
}

static ssize_t __nr_hugepages_store_common(bool obey_mempolicy,
					   struct hstate *h, int nid,
					   unsigned long count, size_t len)
{
	int err;
	nodemask_t nodes_allowed, *n_mask;

	if (hstate_is_gigantic(h) && !gigantic_page_runtime_supported())
		return -EINVAL;

	if (nid == NUMA_NO_NODE) {
		/*
		 * global hstate attribute
		 */
		if (!(obey_mempolicy &&
				init_nodemask_of_mempolicy(&nodes_allowed)))
			n_mask = &node_states[N_MEMORY];
		else
			n_mask = &nodes_allowed;
	} else {
		/*
		 * Node specific request.  count adjustment happens in
		 * set_max_huge_pages() after acquiring hugetlb_lock.
		 */
		init_nodemask_of_node(&nodes_allowed, nid);
		n_mask = &nodes_allowed;
	}

	err = set_max_huge_pages(h, count, nid, n_mask);

	return err ? err : len;
}

static ssize_t nr_hugepages_store_common(bool obey_mempolicy,
					 struct kobject *kobj, const char *buf,
					 size_t len)
{
	struct hstate *h;
	unsigned long count;
	int nid;
	int err;

	err = kstrtoul(buf, 10, &count);
	if (err)
		return err;

	h = kobj_to_hstate(kobj, &nid);
	return __nr_hugepages_store_common(obey_mempolicy, h, nid, count, len);
}

static ssize_t nr_hugepages_show(struct kobject *kobj,
				       struct kobj_attribute *attr, char *buf)
{
	return nr_hugepages_show_common(kobj, attr, buf);
}

static ssize_t nr_hugepages_store(struct kobject *kobj,
	       struct kobj_attribute *attr, const char *buf, size_t len)
{
	return nr_hugepages_store_common(false, kobj, buf, len);
}
HSTATE_ATTR(nr_hugepages);

#ifdef CONFIG_NUMA

/*
 * hstate attribute for optionally mempolicy-based constraint on persistent
 * huge page alloc/free.
 */
static ssize_t nr_hugepages_mempolicy_show(struct kobject *kobj,
					   struct kobj_attribute *attr,
					   char *buf)
{
	return nr_hugepages_show_common(kobj, attr, buf);
}

static ssize_t nr_hugepages_mempolicy_store(struct kobject *kobj,
	       struct kobj_attribute *attr, const char *buf, size_t len)
{
	return nr_hugepages_store_common(true, kobj, buf, len);
}
HSTATE_ATTR(nr_hugepages_mempolicy);
#endif


static ssize_t nr_overcommit_hugepages_show(struct kobject *kobj,
					struct kobj_attribute *attr, char *buf)
{
	struct hstate *h = kobj_to_hstate(kobj, NULL);
	return sysfs_emit(buf, "%lu\n", h->nr_overcommit_huge_pages);
}

static ssize_t nr_overcommit_hugepages_store(struct kobject *kobj,
		struct kobj_attribute *attr, const char *buf, size_t count)
{
	int err;
	unsigned long input;
	struct hstate *h = kobj_to_hstate(kobj, NULL);

	if (hstate_is_gigantic(h))
		return -EINVAL;

	err = kstrtoul(buf, 10, &input);
	if (err)
		return err;

	spin_lock_irq(&hugetlb_lock);
	h->nr_overcommit_huge_pages = input;
	spin_unlock_irq(&hugetlb_lock);

	return count;
}
HSTATE_ATTR(nr_overcommit_hugepages);

static ssize_t free_hugepages_show(struct kobject *kobj,
					struct kobj_attribute *attr, char *buf)
{
	struct hstate *h;
	unsigned long free_huge_pages;
	int nid;

	h = kobj_to_hstate(kobj, &nid);
	if (nid == NUMA_NO_NODE)
		free_huge_pages = h->free_huge_pages;
	else
		free_huge_pages = h->free_huge_pages_node[nid];

	return sysfs_emit(buf, "%lu\n", free_huge_pages);
}
HSTATE_ATTR_RO(free_hugepages);

static ssize_t resv_hugepages_show(struct kobject *kobj,
					struct kobj_attribute *attr, char *buf)
{
	struct hstate *h = kobj_to_hstate(kobj, NULL);
	return sysfs_emit(buf, "%lu\n", h->resv_huge_pages);
}
HSTATE_ATTR_RO(resv_hugepages);

static ssize_t surplus_hugepages_show(struct kobject *kobj,
					struct kobj_attribute *attr, char *buf)
{
	struct hstate *h;
	unsigned long surplus_huge_pages;
	int nid;

	h = kobj_to_hstate(kobj, &nid);
	if (nid == NUMA_NO_NODE)
		surplus_huge_pages = h->surplus_huge_pages;
	else
		surplus_huge_pages = h->surplus_huge_pages_node[nid];

	return sysfs_emit(buf, "%lu\n", surplus_huge_pages);
}
HSTATE_ATTR_RO(surplus_hugepages);

static ssize_t demote_store(struct kobject *kobj,
	       struct kobj_attribute *attr, const char *buf, size_t len)
{
	unsigned long nr_demote;
	unsigned long nr_available;
	nodemask_t nodes_allowed, *n_mask;
	struct hstate *h;
	int err;
	int nid;

	err = kstrtoul(buf, 10, &nr_demote);
	if (err)
		return err;
	h = kobj_to_hstate(kobj, &nid);

	if (nid != NUMA_NO_NODE) {
		init_nodemask_of_node(&nodes_allowed, nid);
		n_mask = &nodes_allowed;
	} else {
		n_mask = &node_states[N_MEMORY];
	}

	/* Synchronize with other sysfs operations modifying huge pages */
	mutex_lock(&h->resize_lock);
	spin_lock_irq(&hugetlb_lock);

	while (nr_demote) {
		/*
		 * Check for available pages to demote each time thorough the
		 * loop as demote_pool_huge_page will drop hugetlb_lock.
		 */
		if (nid != NUMA_NO_NODE)
			nr_available = h->free_huge_pages_node[nid];
		else
			nr_available = h->free_huge_pages;
		nr_available -= h->resv_huge_pages;
		if (!nr_available)
			break;

		err = demote_pool_huge_page(h, n_mask);
		if (err)
			break;

		nr_demote--;
	}

	spin_unlock_irq(&hugetlb_lock);
	mutex_unlock(&h->resize_lock);

	if (err)
		return err;
	return len;
}
HSTATE_ATTR_WO(demote);

static ssize_t demote_size_show(struct kobject *kobj,
					struct kobj_attribute *attr, char *buf)
{
	struct hstate *h = kobj_to_hstate(kobj, NULL);
	unsigned long demote_size = (PAGE_SIZE << h->demote_order) / SZ_1K;

	return sysfs_emit(buf, "%lukB\n", demote_size);
}

static ssize_t demote_size_store(struct kobject *kobj,
					struct kobj_attribute *attr,
					const char *buf, size_t count)
{
	struct hstate *h, *demote_hstate;
	unsigned long demote_size;
	unsigned int demote_order;

	demote_size = (unsigned long)memparse(buf, NULL);

	demote_hstate = size_to_hstate(demote_size);
	if (!demote_hstate)
		return -EINVAL;
	demote_order = demote_hstate->order;
	if (demote_order < HUGETLB_PAGE_ORDER)
		return -EINVAL;

	/* demote order must be smaller than hstate order */
	h = kobj_to_hstate(kobj, NULL);
	if (demote_order >= h->order)
		return -EINVAL;

	/* resize_lock synchronizes access to demote size and writes */
	mutex_lock(&h->resize_lock);
	h->demote_order = demote_order;
	mutex_unlock(&h->resize_lock);

	return count;
}
HSTATE_ATTR(demote_size);

static struct attribute *hstate_attrs[] = {
	&nr_hugepages_attr.attr,
	&nr_overcommit_hugepages_attr.attr,
	&free_hugepages_attr.attr,
	&resv_hugepages_attr.attr,
	&surplus_hugepages_attr.attr,
#ifdef CONFIG_NUMA
	&nr_hugepages_mempolicy_attr.attr,
#endif
	NULL,
};

static const struct attribute_group hstate_attr_group = {
	.attrs = hstate_attrs,
};

static struct attribute *hstate_demote_attrs[] = {
	&demote_size_attr.attr,
	&demote_attr.attr,
	NULL,
};

static const struct attribute_group hstate_demote_attr_group = {
	.attrs = hstate_demote_attrs,
};

static int hugetlb_sysfs_add_hstate(struct hstate *h, struct kobject *parent,
				    struct kobject **hstate_kobjs,
				    const struct attribute_group *hstate_attr_group)
{
	int retval;
	int hi = hstate_index(h);

	hstate_kobjs[hi] = kobject_create_and_add(h->name, parent);
	if (!hstate_kobjs[hi])
		return -ENOMEM;

	retval = sysfs_create_group(hstate_kobjs[hi], hstate_attr_group);
	if (retval) {
		kobject_put(hstate_kobjs[hi]);
		hstate_kobjs[hi] = NULL;
		return retval;
	}

	if (h->demote_order) {
		retval = sysfs_create_group(hstate_kobjs[hi],
					    &hstate_demote_attr_group);
		if (retval) {
			pr_warn("HugeTLB unable to create demote interfaces for %s\n", h->name);
			sysfs_remove_group(hstate_kobjs[hi], hstate_attr_group);
			kobject_put(hstate_kobjs[hi]);
			hstate_kobjs[hi] = NULL;
			return retval;
		}
	}

	return 0;
}

#ifdef CONFIG_NUMA
static bool hugetlb_sysfs_initialized __ro_after_init;

/*
 * node_hstate/s - associate per node hstate attributes, via their kobjects,
 * with node devices in node_devices[] using a parallel array.  The array
 * index of a node device or _hstate == node id.
 * This is here to avoid any static dependency of the node device driver, in
 * the base kernel, on the hugetlb module.
 */
struct node_hstate {
	struct kobject		*hugepages_kobj;
	struct kobject		*hstate_kobjs[HUGE_MAX_HSTATE];
};
static struct node_hstate node_hstates[MAX_NUMNODES];

/*
 * A subset of global hstate attributes for node devices
 */
static struct attribute *per_node_hstate_attrs[] = {
	&nr_hugepages_attr.attr,
	&free_hugepages_attr.attr,
	&surplus_hugepages_attr.attr,
	NULL,
};

static const struct attribute_group per_node_hstate_attr_group = {
	.attrs = per_node_hstate_attrs,
};

/*
 * kobj_to_node_hstate - lookup global hstate for node device hstate attr kobj.
 * Returns node id via non-NULL nidp.
 */
static struct hstate *kobj_to_node_hstate(struct kobject *kobj, int *nidp)
{
	int nid;

	for (nid = 0; nid < nr_node_ids; nid++) {
		struct node_hstate *nhs = &node_hstates[nid];
		int i;
		for (i = 0; i < HUGE_MAX_HSTATE; i++)
			if (nhs->hstate_kobjs[i] == kobj) {
				if (nidp)
					*nidp = nid;
				return &hstates[i];
			}
	}

	BUG();
	return NULL;
}

/*
 * Unregister hstate attributes from a single node device.
 * No-op if no hstate attributes attached.
 */
void hugetlb_unregister_node(struct node *node)
{
	struct hstate *h;
	struct node_hstate *nhs = &node_hstates[node->dev.id];

	if (!nhs->hugepages_kobj)
		return;		/* no hstate attributes */

	for_each_hstate(h) {
		int idx = hstate_index(h);
		struct kobject *hstate_kobj = nhs->hstate_kobjs[idx];

		if (!hstate_kobj)
			continue;
		if (h->demote_order)
			sysfs_remove_group(hstate_kobj, &hstate_demote_attr_group);
		sysfs_remove_group(hstate_kobj, &per_node_hstate_attr_group);
		kobject_put(hstate_kobj);
		nhs->hstate_kobjs[idx] = NULL;
	}

	kobject_put(nhs->hugepages_kobj);
	nhs->hugepages_kobj = NULL;
}


/*
 * Register hstate attributes for a single node device.
 * No-op if attributes already registered.
 */
void hugetlb_register_node(struct node *node)
{
	struct hstate *h;
	struct node_hstate *nhs = &node_hstates[node->dev.id];
	int err;

	if (!hugetlb_sysfs_initialized)
		return;

	if (nhs->hugepages_kobj)
		return;		/* already allocated */

	nhs->hugepages_kobj = kobject_create_and_add("hugepages",
							&node->dev.kobj);
	if (!nhs->hugepages_kobj)
		return;

	for_each_hstate(h) {
		err = hugetlb_sysfs_add_hstate(h, nhs->hugepages_kobj,
						nhs->hstate_kobjs,
						&per_node_hstate_attr_group);
		if (err) {
			pr_err("HugeTLB: Unable to add hstate %s for node %d\n",
				h->name, node->dev.id);
			hugetlb_unregister_node(node);
			break;
		}
	}
}

/*
 * hugetlb init time:  register hstate attributes for all registered node
 * devices of nodes that have memory.  All on-line nodes should have
 * registered their associated device by this time.
 */
static void __init hugetlb_register_all_nodes(void)
{
	int nid;

	for_each_online_node(nid)
		hugetlb_register_node(node_devices[nid]);
}
#else	/* !CONFIG_NUMA */

static struct hstate *kobj_to_node_hstate(struct kobject *kobj, int *nidp)
{
	BUG();
	if (nidp)
		*nidp = -1;
	return NULL;
}

static void hugetlb_register_all_nodes(void) { }

#endif

#ifdef CONFIG_CMA
static void __init hugetlb_cma_check(void);
#else
static inline __init void hugetlb_cma_check(void)
{
}
#endif

static void __init hugetlb_sysfs_init(void)
{
	struct hstate *h;
	int err;

	hugepages_kobj = kobject_create_and_add("hugepages", mm_kobj);
	if (!hugepages_kobj)
		return;

	for_each_hstate(h) {
		err = hugetlb_sysfs_add_hstate(h, hugepages_kobj,
					 hstate_kobjs, &hstate_attr_group);
		if (err)
			pr_err("HugeTLB: Unable to add hstate %s", h->name);
	}

#ifdef CONFIG_NUMA
	hugetlb_sysfs_initialized = true;
#endif
	hugetlb_register_all_nodes();
}

#ifdef CONFIG_SYSCTL
static void hugetlb_sysctl_init(void);
#else
static inline void hugetlb_sysctl_init(void) { }
#endif

static int __init hugetlb_init(void)
{
	int i;

	BUILD_BUG_ON(sizeof_field(struct page, private) * BITS_PER_BYTE <
			__NR_HPAGEFLAGS);

	if (!hugepages_supported()) {
		if (hugetlb_max_hstate || default_hstate_max_huge_pages)
			pr_warn("HugeTLB: huge pages not supported, ignoring associated command-line parameters\n");
		return 0;
	}

	/*
	 * Make sure HPAGE_SIZE (HUGETLB_PAGE_ORDER) hstate exists.  Some
	 * architectures depend on setup being done here.
	 */
	hugetlb_add_hstate(HUGETLB_PAGE_ORDER);
	if (!parsed_default_hugepagesz) {
		/*
		 * If we did not parse a default huge page size, set
		 * default_hstate_idx to HPAGE_SIZE hstate. And, if the
		 * number of huge pages for this default size was implicitly
		 * specified, set that here as well.
		 * Note that the implicit setting will overwrite an explicit
		 * setting.  A warning will be printed in this case.
		 */
		default_hstate_idx = hstate_index(size_to_hstate(HPAGE_SIZE));
		if (default_hstate_max_huge_pages) {
			if (default_hstate.max_huge_pages) {
				char buf[32];

				string_get_size(huge_page_size(&default_hstate),
					1, STRING_UNITS_2, buf, 32);
				pr_warn("HugeTLB: Ignoring hugepages=%lu associated with %s page size\n",
					default_hstate.max_huge_pages, buf);
				pr_warn("HugeTLB: Using hugepages=%lu for number of default huge pages\n",
					default_hstate_max_huge_pages);
			}
			default_hstate.max_huge_pages =
				default_hstate_max_huge_pages;

			for_each_online_node(i)
				default_hstate.max_huge_pages_node[i] =
					default_hugepages_in_node[i];
		}
	}

	hugetlb_cma_check();
	hugetlb_init_hstates();
	gather_bootmem_prealloc();
	report_hugepages();

	hugetlb_sysfs_init();
	hugetlb_cgroup_file_init();
	hugetlb_sysctl_init();

#ifdef CONFIG_SMP
	num_fault_mutexes = roundup_pow_of_two(8 * num_possible_cpus());
#else
	num_fault_mutexes = 1;
#endif
	hugetlb_fault_mutex_table =
		kmalloc_array(num_fault_mutexes, sizeof(struct mutex),
			      GFP_KERNEL);
	BUG_ON(!hugetlb_fault_mutex_table);

	for (i = 0; i < num_fault_mutexes; i++)
		mutex_init(&hugetlb_fault_mutex_table[i]);
	return 0;
}
subsys_initcall(hugetlb_init);

/* Overwritten by architectures with more huge page sizes */
bool __init __attribute((weak)) arch_hugetlb_valid_size(unsigned long size)
{
	return size == HPAGE_SIZE;
}

void __init hugetlb_add_hstate(unsigned int order)
{
	struct hstate *h;
	unsigned long i;

	if (size_to_hstate(PAGE_SIZE << order)) {
		return;
	}
	BUG_ON(hugetlb_max_hstate >= HUGE_MAX_HSTATE);
	BUG_ON(order < order_base_2(__NR_USED_SUBPAGE));
	h = &hstates[hugetlb_max_hstate++];
	mutex_init(&h->resize_lock);
	h->order = order;
	h->mask = ~(huge_page_size(h) - 1);
	for (i = 0; i < MAX_NUMNODES; ++i)
		INIT_LIST_HEAD(&h->hugepage_freelists[i]);
	INIT_LIST_HEAD(&h->hugepage_activelist);
	h->next_nid_to_alloc = first_memory_node;
	h->next_nid_to_free = first_memory_node;
	snprintf(h->name, HSTATE_NAME_LEN, "hugepages-%lukB",
					huge_page_size(h)/SZ_1K);

	parsed_hstate = h;
}

bool __init __weak hugetlb_node_alloc_supported(void)
{
	return true;
}

static void __init hugepages_clear_pages_in_node(void)
{
	if (!hugetlb_max_hstate) {
		default_hstate_max_huge_pages = 0;
		memset(default_hugepages_in_node, 0,
			sizeof(default_hugepages_in_node));
	} else {
		parsed_hstate->max_huge_pages = 0;
		memset(parsed_hstate->max_huge_pages_node, 0,
			sizeof(parsed_hstate->max_huge_pages_node));
	}
}

/*
 * hugepages command line processing
 * hugepages normally follows a valid hugepagsz or default_hugepagsz
 * specification.  If not, ignore the hugepages value.  hugepages can also
 * be the first huge page command line  option in which case it implicitly
 * specifies the number of huge pages for the default size.
 */
static int __init hugepages_setup(char *s)
{
	unsigned long *mhp;
	static unsigned long *last_mhp;
	int node = NUMA_NO_NODE;
	int count;
	unsigned long tmp;
	char *p = s;

	if (!parsed_valid_hugepagesz) {
		pr_warn("HugeTLB: hugepages=%s does not follow a valid hugepagesz, ignoring\n", s);
		parsed_valid_hugepagesz = true;
		return 1;
	}

	/*
	 * !hugetlb_max_hstate means we haven't parsed a hugepagesz= parameter
	 * yet, so this hugepages= parameter goes to the "default hstate".
	 * Otherwise, it goes with the previously parsed hugepagesz or
	 * default_hugepagesz.
	 */
	else if (!hugetlb_max_hstate)
		mhp = &default_hstate_max_huge_pages;
	else
		mhp = &parsed_hstate->max_huge_pages;

	if (mhp == last_mhp) {
		pr_warn("HugeTLB: hugepages= specified twice without interleaving hugepagesz=, ignoring hugepages=%s\n", s);
		return 1;
	}

	while (*p) {
		count = 0;
		if (sscanf(p, "%lu%n", &tmp, &count) != 1)
			goto invalid;
		/* Parameter is node format */
		if (p[count] == ':') {
			if (!hugetlb_node_alloc_supported()) {
				pr_warn("HugeTLB: architecture can't support node specific alloc, ignoring!\n");
				return 1;
			}
			if (tmp >= MAX_NUMNODES || !node_online(tmp))
				goto invalid;
			node = array_index_nospec(tmp, MAX_NUMNODES);
			p += count + 1;
			/* Parse hugepages */
			if (sscanf(p, "%lu%n", &tmp, &count) != 1)
				goto invalid;
			if (!hugetlb_max_hstate)
				default_hugepages_in_node[node] = tmp;
			else
				parsed_hstate->max_huge_pages_node[node] = tmp;
			*mhp += tmp;
			/* Go to parse next node*/
			if (p[count] == ',')
				p += count + 1;
			else
				break;
		} else {
			if (p != s)
				goto invalid;
			*mhp = tmp;
			break;
		}
	}

	/*
	 * Global state is always initialized later in hugetlb_init.
	 * But we need to allocate gigantic hstates here early to still
	 * use the bootmem allocator.
	 */
	if (hugetlb_max_hstate && hstate_is_gigantic(parsed_hstate))
		hugetlb_hstate_alloc_pages(parsed_hstate);

	last_mhp = mhp;

	return 1;

invalid:
	pr_warn("HugeTLB: Invalid hugepages parameter %s\n", p);
	hugepages_clear_pages_in_node();
	return 1;
}
__setup("hugepages=", hugepages_setup);

/*
 * hugepagesz command line processing
 * A specific huge page size can only be specified once with hugepagesz.
 * hugepagesz is followed by hugepages on the command line.  The global
 * variable 'parsed_valid_hugepagesz' is used to determine if prior
 * hugepagesz argument was valid.
 */
static int __init hugepagesz_setup(char *s)
{
	unsigned long size;
	struct hstate *h;

	parsed_valid_hugepagesz = false;
	size = (unsigned long)memparse(s, NULL);

	if (!arch_hugetlb_valid_size(size)) {
		pr_err("HugeTLB: unsupported hugepagesz=%s\n", s);
		return 1;
	}

	h = size_to_hstate(size);
	if (h) {
		/*
		 * hstate for this size already exists.  This is normally
		 * an error, but is allowed if the existing hstate is the
		 * default hstate.  More specifically, it is only allowed if
		 * the number of huge pages for the default hstate was not
		 * previously specified.
		 */
		if (!parsed_default_hugepagesz ||  h != &default_hstate ||
		    default_hstate.max_huge_pages) {
			pr_warn("HugeTLB: hugepagesz=%s specified twice, ignoring\n", s);
			return 1;
		}

		/*
		 * No need to call hugetlb_add_hstate() as hstate already
		 * exists.  But, do set parsed_hstate so that a following
		 * hugepages= parameter will be applied to this hstate.
		 */
		parsed_hstate = h;
		parsed_valid_hugepagesz = true;
		return 1;
	}

	hugetlb_add_hstate(ilog2(size) - PAGE_SHIFT);
	parsed_valid_hugepagesz = true;
	return 1;
}
__setup("hugepagesz=", hugepagesz_setup);

/*
 * default_hugepagesz command line input
 * Only one instance of default_hugepagesz allowed on command line.
 */
static int __init default_hugepagesz_setup(char *s)
{
	unsigned long size;
	int i;

	parsed_valid_hugepagesz = false;
	if (parsed_default_hugepagesz) {
		pr_err("HugeTLB: default_hugepagesz previously specified, ignoring %s\n", s);
		return 1;
	}

	size = (unsigned long)memparse(s, NULL);

	if (!arch_hugetlb_valid_size(size)) {
		pr_err("HugeTLB: unsupported default_hugepagesz=%s\n", s);
		return 1;
	}

	hugetlb_add_hstate(ilog2(size) - PAGE_SHIFT);
	parsed_valid_hugepagesz = true;
	parsed_default_hugepagesz = true;
	default_hstate_idx = hstate_index(size_to_hstate(size));

	/*
	 * The number of default huge pages (for this size) could have been
	 * specified as the first hugetlb parameter: hugepages=X.  If so,
	 * then default_hstate_max_huge_pages is set.  If the default huge
	 * page size is gigantic (> MAX_ORDER), then the pages must be
	 * allocated here from bootmem allocator.
	 */
	if (default_hstate_max_huge_pages) {
		default_hstate.max_huge_pages = default_hstate_max_huge_pages;
		for_each_online_node(i)
			default_hstate.max_huge_pages_node[i] =
				default_hugepages_in_node[i];
		if (hstate_is_gigantic(&default_hstate))
			hugetlb_hstate_alloc_pages(&default_hstate);
		default_hstate_max_huge_pages = 0;
	}

	return 1;
}
__setup("default_hugepagesz=", default_hugepagesz_setup);

static nodemask_t *policy_mbind_nodemask(gfp_t gfp)
{
#ifdef CONFIG_NUMA
	struct mempolicy *mpol = get_task_policy(current);

	/*
	 * Only enforce MPOL_BIND policy which overlaps with cpuset policy
	 * (from policy_nodemask) specifically for hugetlb case
	 */
	if (mpol->mode == MPOL_BIND &&
		(apply_policy_zone(mpol, gfp_zone(gfp)) &&
		 cpuset_nodemask_valid_mems_allowed(&mpol->nodes)))
		return &mpol->nodes;
#endif
	return NULL;
}

static unsigned int allowed_mems_nr(struct hstate *h)
{
	int node;
	unsigned int nr = 0;
	nodemask_t *mbind_nodemask;
	unsigned int *array = h->free_huge_pages_node;
	gfp_t gfp_mask = htlb_alloc_mask(h);

	mbind_nodemask = policy_mbind_nodemask(gfp_mask);
	for_each_node_mask(node, cpuset_current_mems_allowed) {
		if (!mbind_nodemask || node_isset(node, *mbind_nodemask))
			nr += array[node];
	}

	return nr;
}

#ifdef CONFIG_SYSCTL
static int proc_hugetlb_doulongvec_minmax(struct ctl_table *table, int write,
					  void *buffer, size_t *length,
					  loff_t *ppos, unsigned long *out)
{
	struct ctl_table dup_table;

	/*
	 * In order to avoid races with __do_proc_doulongvec_minmax(), we
	 * can duplicate the @table and alter the duplicate of it.
	 */
	dup_table = *table;
	dup_table.data = out;

	return proc_doulongvec_minmax(&dup_table, write, buffer, length, ppos);
}

static int hugetlb_sysctl_handler_common(bool obey_mempolicy,
			 struct ctl_table *table, int write,
			 void *buffer, size_t *length, loff_t *ppos)
{
	struct hstate *h = &default_hstate;
	unsigned long tmp = h->max_huge_pages;
	int ret;

	if (!hugepages_supported())
		return -EOPNOTSUPP;

	ret = proc_hugetlb_doulongvec_minmax(table, write, buffer, length, ppos,
					     &tmp);
	if (ret)
		goto out;

	if (write)
		ret = __nr_hugepages_store_common(obey_mempolicy, h,
						  NUMA_NO_NODE, tmp, *length);
out:
	return ret;
}

static int hugetlb_sysctl_handler(struct ctl_table *table, int write,
			  void *buffer, size_t *length, loff_t *ppos)
{

	return hugetlb_sysctl_handler_common(false, table, write,
							buffer, length, ppos);
}

#ifdef CONFIG_NUMA
static int hugetlb_mempolicy_sysctl_handler(struct ctl_table *table, int write,
			  void *buffer, size_t *length, loff_t *ppos)
{
	return hugetlb_sysctl_handler_common(true, table, write,
							buffer, length, ppos);
}
#endif /* CONFIG_NUMA */

static int hugetlb_overcommit_handler(struct ctl_table *table, int write,
		void *buffer, size_t *length, loff_t *ppos)
{
	struct hstate *h = &default_hstate;
	unsigned long tmp;
	int ret;

	if (!hugepages_supported())
		return -EOPNOTSUPP;

	tmp = h->nr_overcommit_huge_pages;

	if (write && hstate_is_gigantic(h))
		return -EINVAL;

	ret = proc_hugetlb_doulongvec_minmax(table, write, buffer, length, ppos,
					     &tmp);
	if (ret)
		goto out;

	if (write) {
		spin_lock_irq(&hugetlb_lock);
		h->nr_overcommit_huge_pages = tmp;
		spin_unlock_irq(&hugetlb_lock);
	}
out:
	return ret;
}

static struct ctl_table hugetlb_table[] = {
	{
		.procname	= "nr_hugepages",
		.data		= NULL,
		.maxlen		= sizeof(unsigned long),
		.mode		= 0644,
		.proc_handler	= hugetlb_sysctl_handler,
	},
#ifdef CONFIG_NUMA
	{
		.procname       = "nr_hugepages_mempolicy",
		.data           = NULL,
		.maxlen         = sizeof(unsigned long),
		.mode           = 0644,
		.proc_handler   = &hugetlb_mempolicy_sysctl_handler,
	},
#endif
	{
		.procname	= "hugetlb_shm_group",
		.data		= &sysctl_hugetlb_shm_group,
		.maxlen		= sizeof(gid_t),
		.mode		= 0644,
		.proc_handler	= proc_dointvec,
	},
	{
		.procname	= "nr_overcommit_hugepages",
		.data		= NULL,
		.maxlen		= sizeof(unsigned long),
		.mode		= 0644,
		.proc_handler	= hugetlb_overcommit_handler,
	},
	{ }
};

static void hugetlb_sysctl_init(void)
{
	register_sysctl_init("vm", hugetlb_table);
}
#endif /* CONFIG_SYSCTL */

void hugetlb_report_meminfo(struct seq_file *m)
{
	struct hstate *h;
	unsigned long total = 0;

	if (!hugepages_supported())
		return;

	for_each_hstate(h) {
		unsigned long count = h->nr_huge_pages;

		total += huge_page_size(h) * count;

		if (h == &default_hstate)
			seq_printf(m,
				   "HugePages_Total:   %5lu\n"
				   "HugePages_Free:    %5lu\n"
				   "HugePages_Rsvd:    %5lu\n"
				   "HugePages_Surp:    %5lu\n"
				   "Hugepagesize:   %8lu kB\n",
				   count,
				   h->free_huge_pages,
				   h->resv_huge_pages,
				   h->surplus_huge_pages,
				   huge_page_size(h) / SZ_1K);
	}

	seq_printf(m, "Hugetlb:        %8lu kB\n", total / SZ_1K);
}

int hugetlb_report_node_meminfo(char *buf, int len, int nid)
{
	struct hstate *h = &default_hstate;

	if (!hugepages_supported())
		return 0;

	return sysfs_emit_at(buf, len,
			     "Node %d HugePages_Total: %5u\n"
			     "Node %d HugePages_Free:  %5u\n"
			     "Node %d HugePages_Surp:  %5u\n",
			     nid, h->nr_huge_pages_node[nid],
			     nid, h->free_huge_pages_node[nid],
			     nid, h->surplus_huge_pages_node[nid]);
}

void hugetlb_show_meminfo_node(int nid)
{
	struct hstate *h;

	if (!hugepages_supported())
		return;

	for_each_hstate(h)
		printk("Node %d hugepages_total=%u hugepages_free=%u hugepages_surp=%u hugepages_size=%lukB\n",
			nid,
			h->nr_huge_pages_node[nid],
			h->free_huge_pages_node[nid],
			h->surplus_huge_pages_node[nid],
			huge_page_size(h) / SZ_1K);
}

void hugetlb_report_usage(struct seq_file *m, struct mm_struct *mm)
{
	seq_printf(m, "HugetlbPages:\t%8lu kB\n",
		   K(atomic_long_read(&mm->hugetlb_usage)));
}

/* Return the number pages of memory we physically have, in PAGE_SIZE units. */
unsigned long hugetlb_total_pages(void)
{
	struct hstate *h;
	unsigned long nr_total_pages = 0;

	for_each_hstate(h)
		nr_total_pages += h->nr_huge_pages * pages_per_huge_page(h);
	return nr_total_pages;
}

static int hugetlb_acct_memory(struct hstate *h, long delta)
{
	int ret = -ENOMEM;

	if (!delta)
		return 0;

	spin_lock_irq(&hugetlb_lock);
	/*
	 * When cpuset is configured, it breaks the strict hugetlb page
	 * reservation as the accounting is done on a global variable. Such
	 * reservation is completely rubbish in the presence of cpuset because
	 * the reservation is not checked against page availability for the
	 * current cpuset. Application can still potentially OOM'ed by kernel
	 * with lack of free htlb page in cpuset that the task is in.
	 * Attempt to enforce strict accounting with cpuset is almost
	 * impossible (or too ugly) because cpuset is too fluid that
	 * task or memory node can be dynamically moved between cpusets.
	 *
	 * The change of semantics for shared hugetlb mapping with cpuset is
	 * undesirable. However, in order to preserve some of the semantics,
	 * we fall back to check against current free page availability as
	 * a best attempt and hopefully to minimize the impact of changing
	 * semantics that cpuset has.
	 *
	 * Apart from cpuset, we also have memory policy mechanism that
	 * also determines from which node the kernel will allocate memory
	 * in a NUMA system. So similar to cpuset, we also should consider
	 * the memory policy of the current task. Similar to the description
	 * above.
	 */
	if (delta > 0) {
		if (gather_surplus_pages(h, delta) < 0)
			goto out;

		if (delta > allowed_mems_nr(h)) {
			return_unused_surplus_pages(h, delta);
			goto out;
		}
	}

	ret = 0;
	if (delta < 0)
		return_unused_surplus_pages(h, (unsigned long) -delta);

out:
	spin_unlock_irq(&hugetlb_lock);
	return ret;
}

static void hugetlb_vm_op_open(struct vm_area_struct *vma)
{
	struct resv_map *resv = vma_resv_map(vma);

	/*
	 * HPAGE_RESV_OWNER indicates a private mapping.
	 * This new VMA should share its siblings reservation map if present.
	 * The VMA will only ever have a valid reservation map pointer where
	 * it is being copied for another still existing VMA.  As that VMA
	 * has a reference to the reservation map it cannot disappear until
	 * after this open call completes.  It is therefore safe to take a
	 * new reference here without additional locking.
	 */
	if (resv && is_vma_resv_set(vma, HPAGE_RESV_OWNER)) {
		resv_map_dup_hugetlb_cgroup_uncharge_info(resv);
		kref_get(&resv->refs);
	}

	/*
	 * vma_lock structure for sharable mappings is vma specific.
	 * Clear old pointer (if copied via vm_area_dup) and allocate
	 * new structure.  Before clearing, make sure vma_lock is not
	 * for this vma.
	 */
	if (vma->vm_flags & VM_MAYSHARE) {
		struct hugetlb_vma_lock *vma_lock = vma->vm_private_data;

		if (vma_lock) {
			if (vma_lock->vma != vma) {
				vma->vm_private_data = NULL;
				hugetlb_vma_lock_alloc(vma);
			} else
				pr_warn("HugeTLB: vma_lock already exists in %s.\n", __func__);
		} else
			hugetlb_vma_lock_alloc(vma);
	}
}

static void hugetlb_vm_op_close(struct vm_area_struct *vma)
{
	struct hstate *h = hstate_vma(vma);
	struct resv_map *resv;
	struct hugepage_subpool *spool = subpool_vma(vma);
	unsigned long reserve, start, end;
	long gbl_reserve;

	hugetlb_vma_lock_free(vma);

	resv = vma_resv_map(vma);
	if (!resv || !is_vma_resv_set(vma, HPAGE_RESV_OWNER))
		return;

	start = vma_hugecache_offset(h, vma, vma->vm_start);
	end = vma_hugecache_offset(h, vma, vma->vm_end);

	reserve = (end - start) - region_count(resv, start, end);
	hugetlb_cgroup_uncharge_counter(resv, start, end);
	if (reserve) {
		/*
		 * Decrement reserve counts.  The global reserve count may be
		 * adjusted if the subpool has a minimum size.
		 */
		gbl_reserve = hugepage_subpool_put_pages(spool, reserve);
		hugetlb_acct_memory(h, -gbl_reserve);
	}

	kref_put(&resv->refs, resv_map_release);
}

static int hugetlb_vm_op_split(struct vm_area_struct *vma, unsigned long addr)
{
	if (addr & ~(huge_page_mask(hstate_vma(vma))))
		return -EINVAL;

	/*
	 * PMD sharing is only possible for PUD_SIZE-aligned address ranges
	 * in HugeTLB VMAs. If we will lose PUD_SIZE alignment due to this
	 * split, unshare PMDs in the PUD_SIZE interval surrounding addr now.
	 */
	if (addr & ~PUD_MASK) {
		/*
		 * hugetlb_vm_op_split is called right before we attempt to
		 * split the VMA. We will need to unshare PMDs in the old and
		 * new VMAs, so let's unshare before we split.
		 */
		unsigned long floor = addr & PUD_MASK;
		unsigned long ceil = floor + PUD_SIZE;

		if (floor >= vma->vm_start && ceil <= vma->vm_end)
			hugetlb_unshare_pmds(vma, floor, ceil);
	}

	return 0;
}

static unsigned long hugetlb_vm_op_pagesize(struct vm_area_struct *vma)
{
	return huge_page_size(hstate_vma(vma));
}

/*
 * We cannot handle pagefaults against hugetlb pages at all.  They cause
 * handle_mm_fault() to try to instantiate regular-sized pages in the
 * hugepage VMA.  do_page_fault() is supposed to trap this, so BUG is we get
 * this far.
 */
static vm_fault_t hugetlb_vm_op_fault(struct vm_fault *vmf)
{
	BUG();
	return 0;
}

/*
 * When a new function is introduced to vm_operations_struct and added
 * to hugetlb_vm_ops, please consider adding the function to shm_vm_ops.
 * This is because under System V memory model, mappings created via
 * shmget/shmat with "huge page" specified are backed by hugetlbfs files,
 * their original vm_ops are overwritten with shm_vm_ops.
 */
const struct vm_operations_struct hugetlb_vm_ops = {
	.fault = hugetlb_vm_op_fault,
	.open = hugetlb_vm_op_open,
	.close = hugetlb_vm_op_close,
	.may_split = hugetlb_vm_op_split,
	.pagesize = hugetlb_vm_op_pagesize,
};

static pte_t make_huge_pte(struct vm_area_struct *vma, struct page *page,
				int writable)
{
	pte_t entry;
	unsigned int shift = huge_page_shift(hstate_vma(vma));

	if (writable) {
		entry = huge_pte_mkwrite(huge_pte_mkdirty(mk_huge_pte(page,
					 vma->vm_page_prot)));
	} else {
		entry = huge_pte_wrprotect(mk_huge_pte(page,
					   vma->vm_page_prot));
	}
	entry = pte_mkyoung(entry);
	entry = arch_make_huge_pte(entry, shift, vma->vm_flags);

	return entry;
}

static void set_huge_ptep_writable(struct vm_area_struct *vma,
				   unsigned long address, pte_t *ptep)
{
	pte_t entry;

	entry = huge_pte_mkwrite(huge_pte_mkdirty(huge_ptep_get(ptep)));
	if (huge_ptep_set_access_flags(vma, address, ptep, entry, 1))
		update_mmu_cache(vma, address, ptep);
}

bool is_hugetlb_entry_migration(pte_t pte)
{
	swp_entry_t swp;

	if (huge_pte_none(pte) || pte_present(pte))
		return false;
	swp = pte_to_swp_entry(pte);
	if (is_migration_entry(swp))
		return true;
	else
		return false;
}

bool is_hugetlb_entry_hwpoisoned(pte_t pte)
{
	swp_entry_t swp;

	if (huge_pte_none(pte) || pte_present(pte))
		return false;
	swp = pte_to_swp_entry(pte);
	if (is_hwpoison_entry(swp))
		return true;
	else
		return false;
}

static void
hugetlb_install_folio(struct vm_area_struct *vma, pte_t *ptep, unsigned long addr,
		      struct folio *new_folio, pte_t old, unsigned long sz)
{
	pte_t newpte = make_huge_pte(vma, &new_folio->page, 1);

	__folio_mark_uptodate(new_folio);
	hugepage_add_new_anon_rmap(new_folio, vma, addr);
	if (userfaultfd_wp(vma) && huge_pte_uffd_wp(old))
		newpte = huge_pte_mkuffd_wp(newpte);
	set_huge_pte_at(vma->vm_mm, addr, ptep, newpte, sz);
	hugetlb_count_add(pages_per_huge_page(hstate_vma(vma)), vma->vm_mm);
	folio_set_hugetlb_migratable(new_folio);
}

int copy_hugetlb_page_range(struct mm_struct *dst, struct mm_struct *src,
			    struct vm_area_struct *dst_vma,
			    struct vm_area_struct *src_vma)
{
	pte_t *src_pte, *dst_pte, entry;
	struct folio *pte_folio;
	unsigned long addr;
	bool cow = is_cow_mapping(src_vma->vm_flags);
	struct hstate *h = hstate_vma(src_vma);
	unsigned long sz = huge_page_size(h);
	unsigned long npages = pages_per_huge_page(h);
	struct mmu_notifier_range range;
	unsigned long last_addr_mask;
	int ret = 0;

	if (cow) {
		mmu_notifier_range_init(&range, MMU_NOTIFY_CLEAR, 0, src,
					src_vma->vm_start,
					src_vma->vm_end);
		mmu_notifier_invalidate_range_start(&range);
		vma_assert_write_locked(src_vma);
		raw_write_seqcount_begin(&src->write_protect_seq);
	} else {
		/*
		 * For shared mappings the vma lock must be held before
		 * calling hugetlb_walk() in the src vma. Otherwise, the
		 * returned ptep could go away if part of a shared pmd and
		 * another thread calls huge_pmd_unshare.
		 */
		hugetlb_vma_lock_read(src_vma);
	}

	last_addr_mask = hugetlb_mask_last_page(h);
	for (addr = src_vma->vm_start; addr < src_vma->vm_end; addr += sz) {
		spinlock_t *src_ptl, *dst_ptl;
		src_pte = hugetlb_walk(src_vma, addr, sz);
		if (!src_pte) {
			addr |= last_addr_mask;
			continue;
		}
		dst_pte = huge_pte_alloc(dst, dst_vma, addr, sz);
		if (!dst_pte) {
			ret = -ENOMEM;
			break;
		}

		/*
		 * If the pagetables are shared don't copy or take references.
		 *
		 * dst_pte == src_pte is the common case of src/dest sharing.
		 * However, src could have 'unshared' and dst shares with
		 * another vma. So page_count of ptep page is checked instead
		 * to reliably determine whether pte is shared.
		 */
		if (page_count(virt_to_page(dst_pte)) > 1) {
			addr |= last_addr_mask;
			continue;
		}

		dst_ptl = huge_pte_lock(h, dst, dst_pte);
		src_ptl = huge_pte_lockptr(h, src, src_pte);
		spin_lock_nested(src_ptl, SINGLE_DEPTH_NESTING);
		entry = huge_ptep_get(src_pte);
again:
		if (huge_pte_none(entry)) {
			/*
			 * Skip if src entry none.
			 */
			;
		} else if (unlikely(is_hugetlb_entry_hwpoisoned(entry))) {
			if (!userfaultfd_wp(dst_vma))
				entry = huge_pte_clear_uffd_wp(entry);
			set_huge_pte_at(dst, addr, dst_pte, entry, sz);
		} else if (unlikely(is_hugetlb_entry_migration(entry))) {
			swp_entry_t swp_entry = pte_to_swp_entry(entry);
			bool uffd_wp = pte_swp_uffd_wp(entry);

			if (!is_readable_migration_entry(swp_entry) && cow) {
				/*
				 * COW mappings require pages in both
				 * parent and child to be set to read.
				 */
				swp_entry = make_readable_migration_entry(
							swp_offset(swp_entry));
				entry = swp_entry_to_pte(swp_entry);
				if (userfaultfd_wp(src_vma) && uffd_wp)
					entry = pte_swp_mkuffd_wp(entry);
				set_huge_pte_at(src, addr, src_pte, entry, sz);
			}
			if (!userfaultfd_wp(dst_vma))
				entry = huge_pte_clear_uffd_wp(entry);
			set_huge_pte_at(dst, addr, dst_pte, entry, sz);
		} else if (unlikely(is_pte_marker(entry))) {
			pte_marker marker = copy_pte_marker(
				pte_to_swp_entry(entry), dst_vma);

			if (marker)
				set_huge_pte_at(dst, addr, dst_pte,
						make_pte_marker(marker), sz);
		} else {
			entry = huge_ptep_get(src_pte);
			pte_folio = page_folio(pte_page(entry));
			folio_get(pte_folio);

			/*
			 * Failing to duplicate the anon rmap is a rare case
			 * where we see pinned hugetlb pages while they're
			 * prone to COW. We need to do the COW earlier during
			 * fork.
			 *
			 * When pre-allocating the page or copying data, we
			 * need to be without the pgtable locks since we could
			 * sleep during the process.
			 */
			if (!folio_test_anon(pte_folio)) {
				page_dup_file_rmap(&pte_folio->page, true);
			} else if (page_try_dup_anon_rmap(&pte_folio->page,
							  true, src_vma)) {
				pte_t src_pte_old = entry;
				struct folio *new_folio;

				spin_unlock(src_ptl);
				spin_unlock(dst_ptl);
				/* Do not use reserve as it's private owned */
				new_folio = alloc_hugetlb_folio(dst_vma, addr, 1);
				if (IS_ERR(new_folio)) {
					folio_put(pte_folio);
					ret = PTR_ERR(new_folio);
					break;
				}
				ret = copy_user_large_folio(new_folio,
							    pte_folio,
							    addr, dst_vma);
				folio_put(pte_folio);
				if (ret) {
					folio_put(new_folio);
					break;
				}

				/* Install the new hugetlb folio if src pte stable */
				dst_ptl = huge_pte_lock(h, dst, dst_pte);
				src_ptl = huge_pte_lockptr(h, src, src_pte);
				spin_lock_nested(src_ptl, SINGLE_DEPTH_NESTING);
				entry = huge_ptep_get(src_pte);
				if (!pte_same(src_pte_old, entry)) {
					restore_reserve_on_error(h, dst_vma, addr,
								new_folio);
					folio_put(new_folio);
					/* huge_ptep of dst_pte won't change as in child */
					goto again;
				}
				hugetlb_install_folio(dst_vma, dst_pte, addr,
						      new_folio, src_pte_old, sz);
				spin_unlock(src_ptl);
				spin_unlock(dst_ptl);
				continue;
			}

			if (cow) {
				/*
				 * No need to notify as we are downgrading page
				 * table protection not changing it to point
				 * to a new page.
				 *
				 * See Documentation/mm/mmu_notifier.rst
				 */
				huge_ptep_set_wrprotect(src, addr, src_pte);
				entry = huge_pte_wrprotect(entry);
			}

			if (!userfaultfd_wp(dst_vma))
				entry = huge_pte_clear_uffd_wp(entry);

			set_huge_pte_at(dst, addr, dst_pte, entry, sz);
			hugetlb_count_add(npages, dst);
		}
		spin_unlock(src_ptl);
		spin_unlock(dst_ptl);
	}

	if (cow) {
		raw_write_seqcount_end(&src->write_protect_seq);
		mmu_notifier_invalidate_range_end(&range);
	} else {
		hugetlb_vma_unlock_read(src_vma);
	}

	return ret;
}

static void move_huge_pte(struct vm_area_struct *vma, unsigned long old_addr,
			  unsigned long new_addr, pte_t *src_pte, pte_t *dst_pte,
			  unsigned long sz)
{
	struct hstate *h = hstate_vma(vma);
	struct mm_struct *mm = vma->vm_mm;
	spinlock_t *src_ptl, *dst_ptl;
	pte_t pte;

	dst_ptl = huge_pte_lock(h, mm, dst_pte);
	src_ptl = huge_pte_lockptr(h, mm, src_pte);

	/*
	 * We don't have to worry about the ordering of src and dst ptlocks
	 * because exclusive mmap_lock (or the i_mmap_lock) prevents deadlock.
	 */
	if (src_ptl != dst_ptl)
		spin_lock_nested(src_ptl, SINGLE_DEPTH_NESTING);

	pte = huge_ptep_get_and_clear(mm, old_addr, src_pte);
	set_huge_pte_at(mm, new_addr, dst_pte, pte, sz);

	if (src_ptl != dst_ptl)
		spin_unlock(src_ptl);
	spin_unlock(dst_ptl);
}

int move_hugetlb_page_tables(struct vm_area_struct *vma,
			     struct vm_area_struct *new_vma,
			     unsigned long old_addr, unsigned long new_addr,
			     unsigned long len)
{
	struct hstate *h = hstate_vma(vma);
	struct address_space *mapping = vma->vm_file->f_mapping;
	unsigned long sz = huge_page_size(h);
	struct mm_struct *mm = vma->vm_mm;
	unsigned long old_end = old_addr + len;
	unsigned long last_addr_mask;
	pte_t *src_pte, *dst_pte;
	struct mmu_notifier_range range;
	bool shared_pmd = false;

	mmu_notifier_range_init(&range, MMU_NOTIFY_CLEAR, 0, mm, old_addr,
				old_end);
	adjust_range_if_pmd_sharing_possible(vma, &range.start, &range.end);
	/*
	 * In case of shared PMDs, we should cover the maximum possible
	 * range.
	 */
	flush_cache_range(vma, range.start, range.end);

	mmu_notifier_invalidate_range_start(&range);
	last_addr_mask = hugetlb_mask_last_page(h);
	/* Prevent race with file truncation */
	hugetlb_vma_lock_write(vma);
	i_mmap_lock_write(mapping);
	for (; old_addr < old_end; old_addr += sz, new_addr += sz) {
		src_pte = hugetlb_walk(vma, old_addr, sz);
		if (!src_pte) {
			old_addr |= last_addr_mask;
			new_addr |= last_addr_mask;
			continue;
		}
		if (huge_pte_none(huge_ptep_get(src_pte)))
			continue;

		if (huge_pmd_unshare(mm, vma, old_addr, src_pte)) {
			shared_pmd = true;
			old_addr |= last_addr_mask;
			new_addr |= last_addr_mask;
			continue;
		}

		dst_pte = huge_pte_alloc(mm, new_vma, new_addr, sz);
		if (!dst_pte)
			break;

		move_huge_pte(vma, old_addr, new_addr, src_pte, dst_pte, sz);
	}

	if (shared_pmd)
		flush_hugetlb_tlb_range(vma, range.start, range.end);
	else
		flush_hugetlb_tlb_range(vma, old_end - len, old_end);
	mmu_notifier_invalidate_range_end(&range);
	i_mmap_unlock_write(mapping);
	hugetlb_vma_unlock_write(vma);

	return len + old_addr - old_end;
}

void __unmap_hugepage_range(struct mmu_gather *tlb, struct vm_area_struct *vma,
			    unsigned long start, unsigned long end,
			    struct page *ref_page, zap_flags_t zap_flags)
{
	struct mm_struct *mm = vma->vm_mm;
	unsigned long address;
	pte_t *ptep;
	pte_t pte;
	spinlock_t *ptl;
	struct page *page;
	struct hstate *h = hstate_vma(vma);
	unsigned long sz = huge_page_size(h);
	unsigned long last_addr_mask;
	bool force_flush = false;

	WARN_ON(!is_vm_hugetlb_page(vma));
	BUG_ON(start & ~huge_page_mask(h));
	BUG_ON(end & ~huge_page_mask(h));

	/*
	 * This is a hugetlb vma, all the pte entries should point
	 * to huge page.
	 */
	tlb_change_page_size(tlb, sz);
	tlb_start_vma(tlb, vma);

	last_addr_mask = hugetlb_mask_last_page(h);
	address = start;
	for (; address < end; address += sz) {
		ptep = hugetlb_walk(vma, address, sz);
		if (!ptep) {
			address |= last_addr_mask;
			continue;
		}

		ptl = huge_pte_lock(h, mm, ptep);
		if (huge_pmd_unshare(mm, vma, address, ptep)) {
			spin_unlock(ptl);
			tlb_flush_pmd_range(tlb, address & PUD_MASK, PUD_SIZE);
			force_flush = true;
			address |= last_addr_mask;
			continue;
		}

		pte = huge_ptep_get(ptep);
		if (huge_pte_none(pte)) {
			spin_unlock(ptl);
			continue;
		}

		/*
		 * Migrating hugepage or HWPoisoned hugepage is already
		 * unmapped and its refcount is dropped, so just clear pte here.
		 */
		if (unlikely(!pte_present(pte))) {
			/*
			 * If the pte was wr-protected by uffd-wp in any of the
			 * swap forms, meanwhile the caller does not want to
			 * drop the uffd-wp bit in this zap, then replace the
			 * pte with a marker.
			 */
			if (pte_swp_uffd_wp_any(pte) &&
			    !(zap_flags & ZAP_FLAG_DROP_MARKER))
				set_huge_pte_at(mm, address, ptep,
						make_pte_marker(PTE_MARKER_UFFD_WP),
						sz);
			else
				huge_pte_clear(mm, address, ptep, sz);
			spin_unlock(ptl);
			continue;
		}

		page = pte_page(pte);
		/*
		 * If a reference page is supplied, it is because a specific
		 * page is being unmapped, not a range. Ensure the page we
		 * are about to unmap is the actual page of interest.
		 */
		if (ref_page) {
			if (page != ref_page) {
				spin_unlock(ptl);
				continue;
			}
			/*
			 * Mark the VMA as having unmapped its page so that
			 * future faults in this VMA will fail rather than
			 * looking like data was lost
			 */
			set_vma_resv_flags(vma, HPAGE_RESV_UNMAPPED);
		}

		pte = huge_ptep_get_and_clear(mm, address, ptep);
		tlb_remove_huge_tlb_entry(h, tlb, ptep, address);
		if (huge_pte_dirty(pte))
			set_page_dirty(page);
		/* Leave a uffd-wp pte marker if needed */
		if (huge_pte_uffd_wp(pte) &&
		    !(zap_flags & ZAP_FLAG_DROP_MARKER))
			set_huge_pte_at(mm, address, ptep,
					make_pte_marker(PTE_MARKER_UFFD_WP),
					sz);
		hugetlb_count_sub(pages_per_huge_page(h), mm);
		page_remove_rmap(page, vma, true);

		spin_unlock(ptl);
		tlb_remove_page_size(tlb, page, huge_page_size(h));
		/*
		 * Bail out after unmapping reference page if supplied
		 */
		if (ref_page)
			break;
	}
	tlb_end_vma(tlb, vma);

	/*
	 * If we unshared PMDs, the TLB flush was not recorded in mmu_gather. We
	 * could defer the flush until now, since by holding i_mmap_rwsem we
	 * guaranteed that the last refernece would not be dropped. But we must
	 * do the flushing before we return, as otherwise i_mmap_rwsem will be
	 * dropped and the last reference to the shared PMDs page might be
	 * dropped as well.
	 *
	 * In theory we could defer the freeing of the PMD pages as well, but
	 * huge_pmd_unshare() relies on the exact page_count for the PMD page to
	 * detect sharing, so we cannot defer the release of the page either.
	 * Instead, do flush now.
	 */
	if (force_flush)
		tlb_flush_mmu_tlbonly(tlb);
}

void __hugetlb_zap_begin(struct vm_area_struct *vma,
			 unsigned long *start, unsigned long *end)
{
	if (!vma->vm_file)	/* hugetlbfs_file_mmap error */
		return;

	adjust_range_if_pmd_sharing_possible(vma, start, end);
	hugetlb_vma_lock_write(vma);
	if (vma->vm_file)
		i_mmap_lock_write(vma->vm_file->f_mapping);
}

void __hugetlb_zap_end(struct vm_area_struct *vma,
		       struct zap_details *details)
{
	zap_flags_t zap_flags = details ? details->zap_flags : 0;

	if (!vma->vm_file)	/* hugetlbfs_file_mmap error */
		return;

	if (zap_flags & ZAP_FLAG_UNMAP) {	/* final unmap */
		/*
		 * Unlock and free the vma lock before releasing i_mmap_rwsem.
		 * When the vma_lock is freed, this makes the vma ineligible
		 * for pmd sharing.  And, i_mmap_rwsem is required to set up
		 * pmd sharing.  This is important as page tables for this
		 * unmapped range will be asynchrously deleted.  If the page
		 * tables are shared, there will be issues when accessed by
		 * someone else.
		 */
		__hugetlb_vma_unlock_write_free(vma);
	} else {
		hugetlb_vma_unlock_write(vma);
	}

	if (vma->vm_file)
		i_mmap_unlock_write(vma->vm_file->f_mapping);
}

void unmap_hugepage_range(struct vm_area_struct *vma, unsigned long start,
			  unsigned long end, struct page *ref_page,
			  zap_flags_t zap_flags)
{
	struct mmu_notifier_range range;
	struct mmu_gather tlb;

	mmu_notifier_range_init(&range, MMU_NOTIFY_CLEAR, 0, vma->vm_mm,
				start, end);
	adjust_range_if_pmd_sharing_possible(vma, &range.start, &range.end);
	mmu_notifier_invalidate_range_start(&range);
	tlb_gather_mmu(&tlb, vma->vm_mm);

	__unmap_hugepage_range(&tlb, vma, start, end, ref_page, zap_flags);

	mmu_notifier_invalidate_range_end(&range);
	tlb_finish_mmu(&tlb);
}

/*
 * This is called when the original mapper is failing to COW a MAP_PRIVATE
 * mapping it owns the reserve page for. The intention is to unmap the page
 * from other VMAs and let the children be SIGKILLed if they are faulting the
 * same region.
 */
static void unmap_ref_private(struct mm_struct *mm, struct vm_area_struct *vma,
			      struct page *page, unsigned long address)
{
	struct hstate *h = hstate_vma(vma);
	struct vm_area_struct *iter_vma;
	struct address_space *mapping;
	pgoff_t pgoff;

	/*
	 * vm_pgoff is in PAGE_SIZE units, hence the different calculation
	 * from page cache lookup which is in HPAGE_SIZE units.
	 */
	address = address & huge_page_mask(h);
	pgoff = ((address - vma->vm_start) >> PAGE_SHIFT) +
			vma->vm_pgoff;
	mapping = vma->vm_file->f_mapping;

	/*
	 * Take the mapping lock for the duration of the table walk. As
	 * this mapping should be shared between all the VMAs,
	 * __unmap_hugepage_range() is called as the lock is already held
	 */
	i_mmap_lock_write(mapping);
	vma_interval_tree_foreach(iter_vma, &mapping->i_mmap, pgoff, pgoff) {
		/* Do not unmap the current VMA */
		if (iter_vma == vma)
			continue;

		/*
		 * Shared VMAs have their own reserves and do not affect
		 * MAP_PRIVATE accounting but it is possible that a shared
		 * VMA is using the same page so check and skip such VMAs.
		 */
		if (iter_vma->vm_flags & VM_MAYSHARE)
			continue;

		/*
		 * Unmap the page from other VMAs without their own reserves.
		 * They get marked to be SIGKILLed if they fault in these
		 * areas. This is because a future no-page fault on this VMA
		 * could insert a zeroed page instead of the data existing
		 * from the time of fork. This would look like data corruption
		 */
		if (!is_vma_resv_set(iter_vma, HPAGE_RESV_OWNER))
			unmap_hugepage_range(iter_vma, address,
					     address + huge_page_size(h), page, 0);
	}
	i_mmap_unlock_write(mapping);
}

/*
 * hugetlb_wp() should be called with page lock of the original hugepage held.
 * Called with hugetlb_fault_mutex_table held and pte_page locked so we
 * cannot race with other handlers or page migration.
 * Keep the pte_same checks anyway to make transition from the mutex easier.
 */
static vm_fault_t hugetlb_wp(struct mm_struct *mm, struct vm_area_struct *vma,
		       unsigned long address, pte_t *ptep, unsigned int flags,
		       struct folio *pagecache_folio, spinlock_t *ptl)
{
	const bool unshare = flags & FAULT_FLAG_UNSHARE;
	pte_t pte = huge_ptep_get(ptep);
	struct hstate *h = hstate_vma(vma);
	struct folio *old_folio;
	struct folio *new_folio;
	int outside_reserve = 0;
	vm_fault_t ret = 0;
	unsigned long haddr = address & huge_page_mask(h);
	struct mmu_notifier_range range;

	/*
	 * Never handle CoW for uffd-wp protected pages.  It should be only
	 * handled when the uffd-wp protection is removed.
	 *
	 * Note that only the CoW optimization path (in hugetlb_no_page())
	 * can trigger this, because hugetlb_fault() will always resolve
	 * uffd-wp bit first.
	 */
	if (!unshare && huge_pte_uffd_wp(pte))
		return 0;

	/*
	 * hugetlb does not support FOLL_FORCE-style write faults that keep the
	 * PTE mapped R/O such as maybe_mkwrite() would do.
	 */
	if (WARN_ON_ONCE(!unshare && !(vma->vm_flags & VM_WRITE)))
		return VM_FAULT_SIGSEGV;

	/* Let's take out MAP_SHARED mappings first. */
	if (vma->vm_flags & VM_MAYSHARE) {
		set_huge_ptep_writable(vma, haddr, ptep);
		return 0;
	}

	old_folio = page_folio(pte_page(pte));

	delayacct_wpcopy_start();

retry_avoidcopy:
	/*
	 * If no-one else is actually using this page, we're the exclusive
	 * owner and can reuse this page.
	 */
	if (folio_mapcount(old_folio) == 1 && folio_test_anon(old_folio)) {
		if (!PageAnonExclusive(&old_folio->page)) {
			folio_move_anon_rmap(old_folio, vma);
			SetPageAnonExclusive(&old_folio->page);
		}
		if (likely(!unshare))
			set_huge_ptep_writable(vma, haddr, ptep);

		delayacct_wpcopy_end();
		return 0;
	}
	VM_BUG_ON_PAGE(folio_test_anon(old_folio) &&
		       PageAnonExclusive(&old_folio->page), &old_folio->page);

	/*
	 * If the process that created a MAP_PRIVATE mapping is about to
	 * perform a COW due to a shared page count, attempt to satisfy
	 * the allocation without using the existing reserves. The pagecache
	 * page is used to determine if the reserve at this address was
	 * consumed or not. If reserves were used, a partial faulted mapping
	 * at the time of fork() could consume its reserves on COW instead
	 * of the full address range.
	 */
	if (is_vma_resv_set(vma, HPAGE_RESV_OWNER) &&
			old_folio != pagecache_folio)
		outside_reserve = 1;

	folio_get(old_folio);

	/*
	 * Drop page table lock as buddy allocator may be called. It will
	 * be acquired again before returning to the caller, as expected.
	 */
	spin_unlock(ptl);
	new_folio = alloc_hugetlb_folio(vma, haddr, outside_reserve);

	if (IS_ERR(new_folio)) {
		/*
		 * If a process owning a MAP_PRIVATE mapping fails to COW,
		 * it is due to references held by a child and an insufficient
		 * huge page pool. To guarantee the original mappers
		 * reliability, unmap the page from child processes. The child
		 * may get SIGKILLed if it later faults.
		 */
		if (outside_reserve) {
			struct address_space *mapping = vma->vm_file->f_mapping;
			pgoff_t idx;
			u32 hash;

			folio_put(old_folio);
			/*
			 * Drop hugetlb_fault_mutex and vma_lock before
			 * unmapping.  unmapping needs to hold vma_lock
			 * in write mode.  Dropping vma_lock in read mode
			 * here is OK as COW mappings do not interact with
			 * PMD sharing.
			 *
			 * Reacquire both after unmap operation.
			 */
			idx = vma_hugecache_offset(h, vma, haddr);
			hash = hugetlb_fault_mutex_hash(mapping, idx);
			hugetlb_vma_unlock_read(vma);
			mutex_unlock(&hugetlb_fault_mutex_table[hash]);

			unmap_ref_private(mm, vma, &old_folio->page, haddr);

			mutex_lock(&hugetlb_fault_mutex_table[hash]);
			hugetlb_vma_lock_read(vma);
			spin_lock(ptl);
			ptep = hugetlb_walk(vma, haddr, huge_page_size(h));
			if (likely(ptep &&
				   pte_same(huge_ptep_get(ptep), pte)))
				goto retry_avoidcopy;
			/*
			 * race occurs while re-acquiring page table
			 * lock, and our job is done.
			 */
			delayacct_wpcopy_end();
			return 0;
		}

		ret = vmf_error(PTR_ERR(new_folio));
		goto out_release_old;
	}

	/*
	 * When the original hugepage is shared one, it does not have
	 * anon_vma prepared.
	 */
	if (unlikely(anon_vma_prepare(vma))) {
		ret = VM_FAULT_OOM;
		goto out_release_all;
	}

	if (copy_user_large_folio(new_folio, old_folio, address, vma)) {
		ret = VM_FAULT_HWPOISON_LARGE;
		goto out_release_all;
	}
	__folio_mark_uptodate(new_folio);

	mmu_notifier_range_init(&range, MMU_NOTIFY_CLEAR, 0, mm, haddr,
				haddr + huge_page_size(h));
	mmu_notifier_invalidate_range_start(&range);

	/*
	 * Retake the page table lock to check for racing updates
	 * before the page tables are altered
	 */
	spin_lock(ptl);
	ptep = hugetlb_walk(vma, haddr, huge_page_size(h));
	if (likely(ptep && pte_same(huge_ptep_get(ptep), pte))) {
		pte_t newpte = make_huge_pte(vma, &new_folio->page, !unshare);

		/* Break COW or unshare */
		huge_ptep_clear_flush(vma, haddr, ptep);
		page_remove_rmap(&old_folio->page, vma, true);
		hugepage_add_new_anon_rmap(new_folio, vma, haddr);
		if (huge_pte_uffd_wp(pte))
			newpte = huge_pte_mkuffd_wp(newpte);
		set_huge_pte_at(mm, haddr, ptep, newpte, huge_page_size(h));
		folio_set_hugetlb_migratable(new_folio);
		/* Make the old page be freed below */
		new_folio = old_folio;
	}
	spin_unlock(ptl);
	mmu_notifier_invalidate_range_end(&range);
out_release_all:
	/*
	 * No restore in case of successful pagetable update (Break COW or
	 * unshare)
	 */
	if (new_folio != old_folio)
		restore_reserve_on_error(h, vma, haddr, new_folio);
	folio_put(new_folio);
out_release_old:
	folio_put(old_folio);

	spin_lock(ptl); /* Caller expects lock to be held */

	delayacct_wpcopy_end();
	return ret;
}

/*
 * Return whether there is a pagecache page to back given address within VMA.
 */
static bool hugetlbfs_pagecache_present(struct hstate *h,
			struct vm_area_struct *vma, unsigned long address)
{
	struct address_space *mapping = vma->vm_file->f_mapping;
	pgoff_t idx = linear_page_index(vma, address);
	struct folio *folio;

	folio = filemap_get_folio(mapping, idx);
	if (IS_ERR(folio))
		return false;
	folio_put(folio);
	return true;
}

int hugetlb_add_to_page_cache(struct folio *folio, struct address_space *mapping,
			   pgoff_t idx)
{
	struct inode *inode = mapping->host;
	struct hstate *h = hstate_inode(inode);
	int err;

	idx <<= huge_page_order(h);
	__folio_set_locked(folio);
	err = __filemap_add_folio(mapping, folio, idx, GFP_KERNEL, NULL);

	if (unlikely(err)) {
		__folio_clear_locked(folio);
		return err;
	}
	folio_clear_hugetlb_restore_reserve(folio);

	/*
	 * mark folio dirty so that it will not be removed from cache/file
	 * by non-hugetlbfs specific code paths.
	 */
	folio_mark_dirty(folio);

	spin_lock(&inode->i_lock);
	inode->i_blocks += blocks_per_huge_page(h);
	spin_unlock(&inode->i_lock);
	return 0;
}

static inline vm_fault_t hugetlb_handle_userfault(struct vm_area_struct *vma,
						  struct address_space *mapping,
						  pgoff_t idx,
						  unsigned int flags,
						  unsigned long haddr,
						  unsigned long addr,
						  unsigned long reason)
{
	u32 hash;
	struct vm_fault vmf = {
		.vma = vma,
		.address = haddr,
		.real_address = addr,
		.flags = flags,

		/*
		 * Hard to debug if it ends up being
		 * used by a callee that assumes
		 * something about the other
		 * uninitialized fields... same as in
		 * memory.c
		 */
	};

	/*
	 * vma_lock and hugetlb_fault_mutex must be dropped before handling
	 * userfault. Also mmap_lock could be dropped due to handling
	 * userfault, any vma operation should be careful from here.
	 */
	hugetlb_vma_unlock_read(vma);
	hash = hugetlb_fault_mutex_hash(mapping, idx);
	mutex_unlock(&hugetlb_fault_mutex_table[hash]);
	return handle_userfault(&vmf, reason);
}

/*
 * Recheck pte with pgtable lock.  Returns true if pte didn't change, or
 * false if pte changed or is changing.
 */
static bool hugetlb_pte_stable(struct hstate *h, struct mm_struct *mm,
			       pte_t *ptep, pte_t old_pte)
{
	spinlock_t *ptl;
	bool same;

	ptl = huge_pte_lock(h, mm, ptep);
	same = pte_same(huge_ptep_get(ptep), old_pte);
	spin_unlock(ptl);

	return same;
}

static vm_fault_t hugetlb_no_page(struct mm_struct *mm,
			struct vm_area_struct *vma,
			struct address_space *mapping, pgoff_t idx,
			unsigned long address, pte_t *ptep,
			pte_t old_pte, unsigned int flags)
{
	struct hstate *h = hstate_vma(vma);
	vm_fault_t ret = VM_FAULT_SIGBUS;
	int anon_rmap = 0;
	unsigned long size;
	struct folio *folio;
	pte_t new_pte;
	spinlock_t *ptl;
	unsigned long haddr = address & huge_page_mask(h);
	bool new_folio, new_pagecache_folio = false;
	u32 hash = hugetlb_fault_mutex_hash(mapping, idx);

	/*
	 * Currently, we are forced to kill the process in the event the
	 * original mapper has unmapped pages from the child due to a failed
	 * COW/unsharing. Warn that such a situation has occurred as it may not
	 * be obvious.
	 */
	if (is_vma_resv_set(vma, HPAGE_RESV_UNMAPPED)) {
		pr_warn_ratelimited("PID %d killed due to inadequate hugepage pool\n",
			   current->pid);
		goto out;
	}

	/*
	 * Use page lock to guard against racing truncation
	 * before we get page_table_lock.
	 */
	new_folio = false;
	folio = filemap_lock_hugetlb_folio(h, mapping, idx);
	if (IS_ERR(folio)) {
		size = i_size_read(mapping->host) >> huge_page_shift(h);
		if (idx >= size)
			goto out;
		/* Check for page in userfault range */
		if (userfaultfd_missing(vma)) {
			/*
			 * Since hugetlb_no_page() was examining pte
			 * without pgtable lock, we need to re-test under
			 * lock because the pte may not be stable and could
			 * have changed from under us.  Try to detect
			 * either changed or during-changing ptes and retry
			 * properly when needed.
			 *
			 * Note that userfaultfd is actually fine with
			 * false positives (e.g. caused by pte changed),
			 * but not wrong logical events (e.g. caused by
			 * reading a pte during changing).  The latter can
			 * confuse the userspace, so the strictness is very
			 * much preferred.  E.g., MISSING event should
			 * never happen on the page after UFFDIO_COPY has
			 * correctly installed the page and returned.
			 */
			if (!hugetlb_pte_stable(h, mm, ptep, old_pte)) {
				ret = 0;
				goto out;
			}

			return hugetlb_handle_userfault(vma, mapping, idx, flags,
							haddr, address,
							VM_UFFD_MISSING);
		}

		folio = alloc_hugetlb_folio(vma, haddr, 0);
		if (IS_ERR(folio)) {
			/*
			 * Returning error will result in faulting task being
			 * sent SIGBUS.  The hugetlb fault mutex prevents two
			 * tasks from racing to fault in the same page which
			 * could result in false unable to allocate errors.
			 * Page migration does not take the fault mutex, but
			 * does a clear then write of pte's under page table
			 * lock.  Page fault code could race with migration,
			 * notice the clear pte and try to allocate a page
			 * here.  Before returning error, get ptl and make
			 * sure there really is no pte entry.
			 */
			if (hugetlb_pte_stable(h, mm, ptep, old_pte))
				ret = vmf_error(PTR_ERR(folio));
			else
				ret = 0;
			goto out;
		}
		clear_huge_page(&folio->page, address, pages_per_huge_page(h));
		__folio_mark_uptodate(folio);
		new_folio = true;

		if (vma->vm_flags & VM_MAYSHARE) {
			int err = hugetlb_add_to_page_cache(folio, mapping, idx);
			if (err) {
				/*
				 * err can't be -EEXIST which implies someone
				 * else consumed the reservation since hugetlb
				 * fault mutex is held when add a hugetlb page
				 * to the page cache. So it's safe to call
				 * restore_reserve_on_error() here.
				 */
				restore_reserve_on_error(h, vma, haddr, folio);
				folio_put(folio);
				goto out;
			}
			new_pagecache_folio = true;
		} else {
			folio_lock(folio);
			if (unlikely(anon_vma_prepare(vma))) {
				ret = VM_FAULT_OOM;
				goto backout_unlocked;
			}
			anon_rmap = 1;
		}
	} else {
		/*
		 * If memory error occurs between mmap() and fault, some process
		 * don't have hwpoisoned swap entry for errored virtual address.
		 * So we need to block hugepage fault by PG_hwpoison bit check.
		 */
		if (unlikely(folio_test_hwpoison(folio))) {
			ret = VM_FAULT_HWPOISON_LARGE |
				VM_FAULT_SET_HINDEX(hstate_index(h));
			goto backout_unlocked;
		}

		/* Check for page in userfault range. */
		if (userfaultfd_minor(vma)) {
			folio_unlock(folio);
			folio_put(folio);
			/* See comment in userfaultfd_missing() block above */
			if (!hugetlb_pte_stable(h, mm, ptep, old_pte)) {
				ret = 0;
				goto out;
			}
			return hugetlb_handle_userfault(vma, mapping, idx, flags,
							haddr, address,
							VM_UFFD_MINOR);
		}
	}

	/*
	 * If we are going to COW a private mapping later, we examine the
	 * pending reservations for this page now. This will ensure that
	 * any allocations necessary to record that reservation occur outside
	 * the spinlock.
	 */
	if ((flags & FAULT_FLAG_WRITE) && !(vma->vm_flags & VM_SHARED)) {
		if (vma_needs_reservation(h, vma, haddr) < 0) {
			ret = VM_FAULT_OOM;
			goto backout_unlocked;
		}
		/* Just decrements count, does not deallocate */
		vma_end_reservation(h, vma, haddr);
	}

	ptl = huge_pte_lock(h, mm, ptep);
	ret = 0;
	/* If pte changed from under us, retry */
	if (!pte_same(huge_ptep_get(ptep), old_pte))
		goto backout;

	if (anon_rmap)
		hugepage_add_new_anon_rmap(folio, vma, haddr);
	else
		page_dup_file_rmap(&folio->page, true);
	new_pte = make_huge_pte(vma, &folio->page, ((vma->vm_flags & VM_WRITE)
				&& (vma->vm_flags & VM_SHARED)));
	/*
	 * If this pte was previously wr-protected, keep it wr-protected even
	 * if populated.
	 */
	if (unlikely(pte_marker_uffd_wp(old_pte)))
		new_pte = huge_pte_mkuffd_wp(new_pte);
	set_huge_pte_at(mm, haddr, ptep, new_pte, huge_page_size(h));

	hugetlb_count_add(pages_per_huge_page(h), mm);
	if ((flags & FAULT_FLAG_WRITE) && !(vma->vm_flags & VM_SHARED)) {
		/* Optimization, do the COW without a second fault */
		ret = hugetlb_wp(mm, vma, address, ptep, flags, folio, ptl);
	}

	spin_unlock(ptl);

	/*
	 * Only set hugetlb_migratable in newly allocated pages.  Existing pages
	 * found in the pagecache may not have hugetlb_migratable if they have
	 * been isolated for migration.
	 */
	if (new_folio)
		folio_set_hugetlb_migratable(folio);

	folio_unlock(folio);
out:
	hugetlb_vma_unlock_read(vma);
	mutex_unlock(&hugetlb_fault_mutex_table[hash]);
	return ret;

backout:
	spin_unlock(ptl);
backout_unlocked:
	if (new_folio && !new_pagecache_folio)
		restore_reserve_on_error(h, vma, haddr, folio);

	folio_unlock(folio);
	folio_put(folio);
	goto out;
}

#ifdef CONFIG_SMP
u32 hugetlb_fault_mutex_hash(struct address_space *mapping, pgoff_t idx)
{
	unsigned long key[2];
	u32 hash;

	key[0] = (unsigned long) mapping;
	key[1] = idx;

	hash = jhash2((u32 *)&key, sizeof(key)/(sizeof(u32)), 0);

	return hash & (num_fault_mutexes - 1);
}
#else
/*
 * For uniprocessor systems we always use a single mutex, so just
 * return 0 and avoid the hashing overhead.
 */
u32 hugetlb_fault_mutex_hash(struct address_space *mapping, pgoff_t idx)
{
	return 0;
}
#endif

vm_fault_t hugetlb_fault(struct mm_struct *mm, struct vm_area_struct *vma,
			unsigned long address, unsigned int flags)
{
	pte_t *ptep, entry;
	spinlock_t *ptl;
	vm_fault_t ret;
	u32 hash;
	pgoff_t idx;
	struct folio *folio = NULL;
	struct folio *pagecache_folio = NULL;
	struct hstate *h = hstate_vma(vma);
	struct address_space *mapping;
	int need_wait_lock = 0;
	unsigned long haddr = address & huge_page_mask(h);

	/* TODO: Handle faults under the VMA lock */
	if (flags & FAULT_FLAG_VMA_LOCK) {
		vma_end_read(vma);
		return VM_FAULT_RETRY;
	}

	/*
	 * Serialize hugepage allocation and instantiation, so that we don't
	 * get spurious allocation failures if two CPUs race to instantiate
	 * the same page in the page cache.
	 */
	mapping = vma->vm_file->f_mapping;
	idx = vma_hugecache_offset(h, vma, haddr);
	hash = hugetlb_fault_mutex_hash(mapping, idx);
	mutex_lock(&hugetlb_fault_mutex_table[hash]);

	/*
	 * Acquire vma lock before calling huge_pte_alloc and hold
	 * until finished with ptep.  This prevents huge_pmd_unshare from
	 * being called elsewhere and making the ptep no longer valid.
	 */
	hugetlb_vma_lock_read(vma);
	ptep = huge_pte_alloc(mm, vma, haddr, huge_page_size(h));
	if (!ptep) {
		hugetlb_vma_unlock_read(vma);
		mutex_unlock(&hugetlb_fault_mutex_table[hash]);
		return VM_FAULT_OOM;
	}

	entry = huge_ptep_get(ptep);
	if (huge_pte_none_mostly(entry)) {
		if (is_pte_marker(entry)) {
			pte_marker marker =
				pte_marker_get(pte_to_swp_entry(entry));

			if (marker & PTE_MARKER_POISONED) {
				ret = VM_FAULT_HWPOISON_LARGE;
				goto out_mutex;
			}
		}

		/*
		 * Other PTE markers should be handled the same way as none PTE.
		 *
		 * hugetlb_no_page will drop vma lock and hugetlb fault
		 * mutex internally, which make us return immediately.
		 */
		return hugetlb_no_page(mm, vma, mapping, idx, address, ptep,
				      entry, flags);
	}

	ret = 0;

	/*
	 * entry could be a migration/hwpoison entry at this point, so this
	 * check prevents the kernel from going below assuming that we have
	 * an active hugepage in pagecache. This goto expects the 2nd page
	 * fault, and is_hugetlb_entry_(migration|hwpoisoned) check will
	 * properly handle it.
	 */
	if (!pte_present(entry)) {
		if (unlikely(is_hugetlb_entry_migration(entry))) {
			/*
			 * Release the hugetlb fault lock now, but retain
			 * the vma lock, because it is needed to guard the
			 * huge_pte_lockptr() later in
			 * migration_entry_wait_huge(). The vma lock will
			 * be released there.
			 */
			mutex_unlock(&hugetlb_fault_mutex_table[hash]);
			migration_entry_wait_huge(vma, ptep);
			return 0;
		} else if (unlikely(is_hugetlb_entry_hwpoisoned(entry)))
			ret = VM_FAULT_HWPOISON_LARGE |
			    VM_FAULT_SET_HINDEX(hstate_index(h));
		goto out_mutex;
	}

	/*
	 * If we are going to COW/unshare the mapping later, we examine the
	 * pending reservations for this page now. This will ensure that any
	 * allocations necessary to record that reservation occur outside the
	 * spinlock. Also lookup the pagecache page now as it is used to
	 * determine if a reservation has been consumed.
	 */
	if ((flags & (FAULT_FLAG_WRITE|FAULT_FLAG_UNSHARE)) &&
	    !(vma->vm_flags & VM_MAYSHARE) && !huge_pte_write(entry)) {
		if (vma_needs_reservation(h, vma, haddr) < 0) {
			ret = VM_FAULT_OOM;
			goto out_mutex;
		}
		/* Just decrements count, does not deallocate */
		vma_end_reservation(h, vma, haddr);

		pagecache_folio = filemap_lock_hugetlb_folio(h, mapping, idx);
		if (IS_ERR(pagecache_folio))
			pagecache_folio = NULL;
	}

	ptl = huge_pte_lock(h, mm, ptep);

	/* Check for a racing update before calling hugetlb_wp() */
	if (unlikely(!pte_same(entry, huge_ptep_get(ptep))))
		goto out_ptl;

	/* Handle userfault-wp first, before trying to lock more pages */
	if (userfaultfd_wp(vma) && huge_pte_uffd_wp(huge_ptep_get(ptep)) &&
	    (flags & FAULT_FLAG_WRITE) && !huge_pte_write(entry)) {
		if (!userfaultfd_wp_async(vma)) {
			struct vm_fault vmf = {
				.vma = vma,
				.address = haddr,
				.real_address = address,
				.flags = flags,
			};

			spin_unlock(ptl);
			if (pagecache_folio) {
				folio_unlock(pagecache_folio);
				folio_put(pagecache_folio);
			}
			hugetlb_vma_unlock_read(vma);
			mutex_unlock(&hugetlb_fault_mutex_table[hash]);
			return handle_userfault(&vmf, VM_UFFD_WP);
		}

		entry = huge_pte_clear_uffd_wp(entry);
		set_huge_pte_at(mm, haddr, ptep, entry,
				huge_page_size(hstate_vma(vma)));
		/* Fallthrough to CoW */
	}

	/*
	 * hugetlb_wp() requires page locks of pte_page(entry) and
	 * pagecache_folio, so here we need take the former one
	 * when folio != pagecache_folio or !pagecache_folio.
	 */
	folio = page_folio(pte_page(entry));
	if (folio != pagecache_folio)
		if (!folio_trylock(folio)) {
			need_wait_lock = 1;
			goto out_ptl;
		}

	folio_get(folio);

	if (flags & (FAULT_FLAG_WRITE|FAULT_FLAG_UNSHARE)) {
		if (!huge_pte_write(entry)) {
			ret = hugetlb_wp(mm, vma, address, ptep, flags,
					 pagecache_folio, ptl);
			goto out_put_page;
		} else if (likely(flags & FAULT_FLAG_WRITE)) {
			entry = huge_pte_mkdirty(entry);
		}
	}
	entry = pte_mkyoung(entry);
	if (huge_ptep_set_access_flags(vma, haddr, ptep, entry,
						flags & FAULT_FLAG_WRITE))
		update_mmu_cache(vma, haddr, ptep);
out_put_page:
	if (folio != pagecache_folio)
		folio_unlock(folio);
	folio_put(folio);
out_ptl:
	spin_unlock(ptl);

	if (pagecache_folio) {
		folio_unlock(pagecache_folio);
		folio_put(pagecache_folio);
	}
out_mutex:
	hugetlb_vma_unlock_read(vma);
	mutex_unlock(&hugetlb_fault_mutex_table[hash]);
	/*
	 * Generally it's safe to hold refcount during waiting page lock. But
	 * here we just wait to defer the next page fault to avoid busy loop and
	 * the page is not used after unlocked before returning from the current
	 * page fault. So we are safe from accessing freed page, even if we wait
	 * here without taking refcount.
	 */
	if (need_wait_lock)
		folio_wait_locked(folio);
	return ret;
}

#ifdef CONFIG_USERFAULTFD
/*
 * Can probably be eliminated, but still used by hugetlb_mfill_atomic_pte().
 */
static struct folio *alloc_hugetlb_folio_vma(struct hstate *h,
		struct vm_area_struct *vma, unsigned long address)
{
	struct mempolicy *mpol;
	nodemask_t *nodemask;
	struct folio *folio;
	gfp_t gfp_mask;
	int node;

	gfp_mask = htlb_alloc_mask(h);
	node = huge_node(vma, address, gfp_mask, &mpol, &nodemask);
	folio = alloc_hugetlb_folio_nodemask(h, node, nodemask, gfp_mask);
	mpol_cond_put(mpol);

	return folio;
}

/*
 * Used by userfaultfd UFFDIO_* ioctls. Based on userfaultfd's mfill_atomic_pte
 * with modifications for hugetlb pages.
 */
int hugetlb_mfill_atomic_pte(pte_t *dst_pte,
			     struct vm_area_struct *dst_vma,
			     unsigned long dst_addr,
			     unsigned long src_addr,
			     uffd_flags_t flags,
			     struct folio **foliop)
{
	struct mm_struct *dst_mm = dst_vma->vm_mm;
	bool is_continue = uffd_flags_mode_is(flags, MFILL_ATOMIC_CONTINUE);
	bool wp_enabled = (flags & MFILL_ATOMIC_WP);
	struct hstate *h = hstate_vma(dst_vma);
	struct address_space *mapping = dst_vma->vm_file->f_mapping;
	pgoff_t idx = vma_hugecache_offset(h, dst_vma, dst_addr);
	unsigned long size;
	int vm_shared = dst_vma->vm_flags & VM_SHARED;
	pte_t _dst_pte;
	spinlock_t *ptl;
	int ret = -ENOMEM;
	struct folio *folio;
	int writable;
	bool folio_in_pagecache = false;

	if (uffd_flags_mode_is(flags, MFILL_ATOMIC_POISON)) {
		ptl = huge_pte_lock(h, dst_mm, dst_pte);

		/* Don't overwrite any existing PTEs (even markers) */
		if (!huge_pte_none(huge_ptep_get(dst_pte))) {
			spin_unlock(ptl);
			return -EEXIST;
		}

		_dst_pte = make_pte_marker(PTE_MARKER_POISONED);
		set_huge_pte_at(dst_mm, dst_addr, dst_pte, _dst_pte,
				huge_page_size(h));

		/* No need to invalidate - it was non-present before */
		update_mmu_cache(dst_vma, dst_addr, dst_pte);

		spin_unlock(ptl);
		return 0;
	}

	if (is_continue) {
		ret = -EFAULT;
		folio = filemap_lock_hugetlb_folio(h, mapping, idx);
		if (IS_ERR(folio))
			goto out;
		folio_in_pagecache = true;
	} else if (!*foliop) {
		/* If a folio already exists, then it's UFFDIO_COPY for
		 * a non-missing case. Return -EEXIST.
		 */
		if (vm_shared &&
		    hugetlbfs_pagecache_present(h, dst_vma, dst_addr)) {
			ret = -EEXIST;
			goto out;
		}

		folio = alloc_hugetlb_folio(dst_vma, dst_addr, 0);
		if (IS_ERR(folio)) {
			ret = -ENOMEM;
			goto out;
		}

		ret = copy_folio_from_user(folio, (const void __user *) src_addr,
					   false);

		/* fallback to copy_from_user outside mmap_lock */
		if (unlikely(ret)) {
			ret = -ENOENT;
			/* Free the allocated folio which may have
			 * consumed a reservation.
			 */
			restore_reserve_on_error(h, dst_vma, dst_addr, folio);
			folio_put(folio);

			/* Allocate a temporary folio to hold the copied
			 * contents.
			 */
			folio = alloc_hugetlb_folio_vma(h, dst_vma, dst_addr);
			if (!folio) {
				ret = -ENOMEM;
				goto out;
			}
			*foliop = folio;
			/* Set the outparam foliop and return to the caller to
			 * copy the contents outside the lock. Don't free the
			 * folio.
			 */
			goto out;
		}
	} else {
		if (vm_shared &&
		    hugetlbfs_pagecache_present(h, dst_vma, dst_addr)) {
			folio_put(*foliop);
			ret = -EEXIST;
			*foliop = NULL;
			goto out;
		}

		folio = alloc_hugetlb_folio(dst_vma, dst_addr, 0);
		if (IS_ERR(folio)) {
			folio_put(*foliop);
			ret = -ENOMEM;
			*foliop = NULL;
			goto out;
		}
		ret = copy_user_large_folio(folio, *foliop, dst_addr, dst_vma);
		folio_put(*foliop);
		*foliop = NULL;
		if (ret) {
			folio_put(folio);
			goto out;
		}
	}

	/*
	 * The memory barrier inside __folio_mark_uptodate makes sure that
	 * preceding stores to the page contents become visible before
	 * the set_pte_at() write.
	 */
	__folio_mark_uptodate(folio);

	/* Add shared, newly allocated pages to the page cache. */
	if (vm_shared && !is_continue) {
		size = i_size_read(mapping->host) >> huge_page_shift(h);
		ret = -EFAULT;
		if (idx >= size)
			goto out_release_nounlock;

		/*
		 * Serialization between remove_inode_hugepages() and
		 * hugetlb_add_to_page_cache() below happens through the
		 * hugetlb_fault_mutex_table that here must be hold by
		 * the caller.
		 */
		ret = hugetlb_add_to_page_cache(folio, mapping, idx);
		if (ret)
			goto out_release_nounlock;
		folio_in_pagecache = true;
	}

	ptl = huge_pte_lock(h, dst_mm, dst_pte);

	ret = -EIO;
	if (folio_test_hwpoison(folio))
		goto out_release_unlock;

	/*
	 * We allow to overwrite a pte marker: consider when both MISSING|WP
	 * registered, we firstly wr-protect a none pte which has no page cache
	 * page backing it, then access the page.
	 */
	ret = -EEXIST;
	if (!huge_pte_none_mostly(huge_ptep_get(dst_pte)))
		goto out_release_unlock;

	if (folio_in_pagecache)
		page_dup_file_rmap(&folio->page, true);
	else
		hugepage_add_new_anon_rmap(folio, dst_vma, dst_addr);

	/*
	 * For either: (1) CONTINUE on a non-shared VMA, or (2) UFFDIO_COPY
	 * with wp flag set, don't set pte write bit.
	 */
	if (wp_enabled || (is_continue && !vm_shared))
		writable = 0;
	else
		writable = dst_vma->vm_flags & VM_WRITE;

	_dst_pte = make_huge_pte(dst_vma, &folio->page, writable);
	/*
	 * Always mark UFFDIO_COPY page dirty; note that this may not be
	 * extremely important for hugetlbfs for now since swapping is not
	 * supported, but we should still be clear in that this page cannot be
	 * thrown away at will, even if write bit not set.
	 */
	_dst_pte = huge_pte_mkdirty(_dst_pte);
	_dst_pte = pte_mkyoung(_dst_pte);

	if (wp_enabled)
		_dst_pte = huge_pte_mkuffd_wp(_dst_pte);

	set_huge_pte_at(dst_mm, dst_addr, dst_pte, _dst_pte, huge_page_size(h));

	hugetlb_count_add(pages_per_huge_page(h), dst_mm);

	/* No need to invalidate - it was non-present before */
	update_mmu_cache(dst_vma, dst_addr, dst_pte);

	spin_unlock(ptl);
	if (!is_continue)
		folio_set_hugetlb_migratable(folio);
	if (vm_shared || is_continue)
		folio_unlock(folio);
	ret = 0;
out:
	return ret;
out_release_unlock:
	spin_unlock(ptl);
	if (vm_shared || is_continue)
		folio_unlock(folio);
out_release_nounlock:
	if (!folio_in_pagecache)
		restore_reserve_on_error(h, dst_vma, dst_addr, folio);
	folio_put(folio);
	goto out;
}
#endif /* CONFIG_USERFAULTFD */

struct page *hugetlb_follow_page_mask(struct vm_area_struct *vma,
				      unsigned long address, unsigned int flags,
				      unsigned int *page_mask)
{
	struct hstate *h = hstate_vma(vma);
	struct mm_struct *mm = vma->vm_mm;
	unsigned long haddr = address & huge_page_mask(h);
	struct page *page = NULL;
	spinlock_t *ptl;
	pte_t *pte, entry;
	int ret;

	hugetlb_vma_lock_read(vma);
	pte = hugetlb_walk(vma, haddr, huge_page_size(h));
	if (!pte)
		goto out_unlock;

	ptl = huge_pte_lock(h, mm, pte);
	entry = huge_ptep_get(pte);
	if (pte_present(entry)) {
		page = pte_page(entry);

		if (!huge_pte_write(entry)) {
			if (flags & FOLL_WRITE) {
				page = NULL;
				goto out;
			}

			if (gup_must_unshare(vma, flags, page)) {
				/* Tell the caller to do unsharing */
				page = ERR_PTR(-EMLINK);
				goto out;
			}
		}

		page = nth_page(page, ((address & ~huge_page_mask(h)) >> PAGE_SHIFT));

		/*
		 * Note that page may be a sub-page, and with vmemmap
		 * optimizations the page struct may be read only.
		 * try_grab_page() will increase the ref count on the
		 * head page, so this will be OK.
		 *
		 * try_grab_page() should always be able to get the page here,
		 * because we hold the ptl lock and have verified pte_present().
		 */
		ret = try_grab_page(page, flags);

		if (WARN_ON_ONCE(ret)) {
			page = ERR_PTR(ret);
			goto out;
		}

		*page_mask = (1U << huge_page_order(h)) - 1;
	}
out:
	spin_unlock(ptl);
out_unlock:
	hugetlb_vma_unlock_read(vma);

	/*
	 * Fixup retval for dump requests: if pagecache doesn't exist,
	 * don't try to allocate a new page but just skip it.
	 */
	if (!page && (flags & FOLL_DUMP) &&
	    !hugetlbfs_pagecache_present(h, vma, address))
		page = ERR_PTR(-EFAULT);

	return page;
}

long hugetlb_change_protection(struct vm_area_struct *vma,
		unsigned long address, unsigned long end,
		pgprot_t newprot, unsigned long cp_flags)
{
	struct mm_struct *mm = vma->vm_mm;
	unsigned long start = address;
	pte_t *ptep;
	pte_t pte;
	struct hstate *h = hstate_vma(vma);
	long pages = 0, psize = huge_page_size(h);
	bool shared_pmd = false;
	struct mmu_notifier_range range;
	unsigned long last_addr_mask;
	bool uffd_wp = cp_flags & MM_CP_UFFD_WP;
	bool uffd_wp_resolve = cp_flags & MM_CP_UFFD_WP_RESOLVE;

	/*
	 * In the case of shared PMDs, the area to flush could be beyond
	 * start/end.  Set range.start/range.end to cover the maximum possible
	 * range if PMD sharing is possible.
	 */
	mmu_notifier_range_init(&range, MMU_NOTIFY_PROTECTION_VMA,
				0, mm, start, end);
	adjust_range_if_pmd_sharing_possible(vma, &range.start, &range.end);

	BUG_ON(address >= end);
	flush_cache_range(vma, range.start, range.end);

	mmu_notifier_invalidate_range_start(&range);
	hugetlb_vma_lock_write(vma);
	i_mmap_lock_write(vma->vm_file->f_mapping);
	last_addr_mask = hugetlb_mask_last_page(h);
	for (; address < end; address += psize) {
		spinlock_t *ptl;
		ptep = hugetlb_walk(vma, address, psize);
		if (!ptep) {
			if (!uffd_wp) {
				address |= last_addr_mask;
				continue;
			}
			/*
			 * Userfaultfd wr-protect requires pgtable
			 * pre-allocations to install pte markers.
			 */
			ptep = huge_pte_alloc(mm, vma, address, psize);
			if (!ptep) {
				pages = -ENOMEM;
				break;
			}
		}
		ptl = huge_pte_lock(h, mm, ptep);
		if (huge_pmd_unshare(mm, vma, address, ptep)) {
			/*
			 * When uffd-wp is enabled on the vma, unshare
			 * shouldn't happen at all.  Warn about it if it
			 * happened due to some reason.
			 */
			WARN_ON_ONCE(uffd_wp || uffd_wp_resolve);
			pages++;
			spin_unlock(ptl);
			shared_pmd = true;
			address |= last_addr_mask;
			continue;
		}
		pte = huge_ptep_get(ptep);
		if (unlikely(is_hugetlb_entry_hwpoisoned(pte))) {
			/* Nothing to do. */
		} else if (unlikely(is_hugetlb_entry_migration(pte))) {
			swp_entry_t entry = pte_to_swp_entry(pte);
			struct page *page = pfn_swap_entry_to_page(entry);
			pte_t newpte = pte;

			if (is_writable_migration_entry(entry)) {
				if (PageAnon(page))
					entry = make_readable_exclusive_migration_entry(
								swp_offset(entry));
				else
					entry = make_readable_migration_entry(
								swp_offset(entry));
				newpte = swp_entry_to_pte(entry);
				pages++;
			}

			if (uffd_wp)
				newpte = pte_swp_mkuffd_wp(newpte);
			else if (uffd_wp_resolve)
				newpte = pte_swp_clear_uffd_wp(newpte);
			if (!pte_same(pte, newpte))
				set_huge_pte_at(mm, address, ptep, newpte, psize);
		} else if (unlikely(is_pte_marker(pte))) {
			/* No other markers apply for now. */
			WARN_ON_ONCE(!pte_marker_uffd_wp(pte));
			if (uffd_wp_resolve)
				/* Safe to modify directly (non-present->none). */
				huge_pte_clear(mm, address, ptep, psize);
		} else if (!huge_pte_none(pte)) {
			pte_t old_pte;
			unsigned int shift = huge_page_shift(hstate_vma(vma));

			old_pte = huge_ptep_modify_prot_start(vma, address, ptep);
			pte = huge_pte_modify(old_pte, newprot);
			pte = arch_make_huge_pte(pte, shift, vma->vm_flags);
			if (uffd_wp)
				pte = huge_pte_mkuffd_wp(pte);
			else if (uffd_wp_resolve)
				pte = huge_pte_clear_uffd_wp(pte);
			huge_ptep_modify_prot_commit(vma, address, ptep, old_pte, pte);
			pages++;
		} else {
			/* None pte */
			if (unlikely(uffd_wp))
				/* Safe to modify directly (none->non-present). */
				set_huge_pte_at(mm, address, ptep,
						make_pte_marker(PTE_MARKER_UFFD_WP),
						psize);
		}
		spin_unlock(ptl);
	}
	/*
	 * Must flush TLB before releasing i_mmap_rwsem: x86's huge_pmd_unshare
	 * may have cleared our pud entry and done put_page on the page table:
	 * once we release i_mmap_rwsem, another task can do the final put_page
	 * and that page table be reused and filled with junk.  If we actually
	 * did unshare a page of pmds, flush the range corresponding to the pud.
	 */
	if (shared_pmd)
		flush_hugetlb_tlb_range(vma, range.start, range.end);
	else
		flush_hugetlb_tlb_range(vma, start, end);
	/*
	 * No need to call mmu_notifier_arch_invalidate_secondary_tlbs() we are
	 * downgrading page table protection not changing it to point to a new
	 * page.
	 *
	 * See Documentation/mm/mmu_notifier.rst
	 */
	i_mmap_unlock_write(vma->vm_file->f_mapping);
	hugetlb_vma_unlock_write(vma);
	mmu_notifier_invalidate_range_end(&range);

	return pages > 0 ? (pages << h->order) : pages;
}

/* Return true if reservation was successful, false otherwise.  */
bool hugetlb_reserve_pages(struct inode *inode,
					long from, long to,
					struct vm_area_struct *vma,
					vm_flags_t vm_flags)
{
	long chg = -1, add = -1;
	struct hstate *h = hstate_inode(inode);
	struct hugepage_subpool *spool = subpool_inode(inode);
	struct resv_map *resv_map;
	struct hugetlb_cgroup *h_cg = NULL;
	long gbl_reserve, regions_needed = 0;

	/* This should never happen */
	if (from > to) {
		VM_WARN(1, "%s called with a negative range\n", __func__);
		return false;
	}

	/*
	 * vma specific semaphore used for pmd sharing and fault/truncation
	 * synchronization
	 */
	hugetlb_vma_lock_alloc(vma);

	/*
	 * Only apply hugepage reservation if asked. At fault time, an
	 * attempt will be made for VM_NORESERVE to allocate a page
	 * without using reserves
	 */
	if (vm_flags & VM_NORESERVE)
		return true;

	/*
	 * Shared mappings base their reservation on the number of pages that
	 * are already allocated on behalf of the file. Private mappings need
	 * to reserve the full area even if read-only as mprotect() may be
	 * called to make the mapping read-write. Assume !vma is a shm mapping
	 */
	if (!vma || vma->vm_flags & VM_MAYSHARE) {
		/*
		 * resv_map can not be NULL as hugetlb_reserve_pages is only
		 * called for inodes for which resv_maps were created (see
		 * hugetlbfs_get_inode).
		 */
		resv_map = inode_resv_map(inode);

		chg = region_chg(resv_map, from, to, &regions_needed);
	} else {
		/* Private mapping. */
		resv_map = resv_map_alloc();
		if (!resv_map)
			goto out_err;

		chg = to - from;

		set_vma_resv_map(vma, resv_map);
		set_vma_resv_flags(vma, HPAGE_RESV_OWNER);
	}

	if (chg < 0)
		goto out_err;

	if (hugetlb_cgroup_charge_cgroup_rsvd(hstate_index(h),
				chg * pages_per_huge_page(h), &h_cg) < 0)
		goto out_err;

	if (vma && !(vma->vm_flags & VM_MAYSHARE) && h_cg) {
		/* For private mappings, the hugetlb_cgroup uncharge info hangs
		 * of the resv_map.
		 */
		resv_map_set_hugetlb_cgroup_uncharge_info(resv_map, h_cg, h);
	}

	/*
	 * There must be enough pages in the subpool for the mapping. If
	 * the subpool has a minimum size, there may be some global
	 * reservations already in place (gbl_reserve).
	 */
	gbl_reserve = hugepage_subpool_get_pages(spool, chg);
	if (gbl_reserve < 0)
		goto out_uncharge_cgroup;

	/*
	 * Check enough hugepages are available for the reservation.
	 * Hand the pages back to the subpool if there are not
	 */
	if (hugetlb_acct_memory(h, gbl_reserve) < 0)
		goto out_put_pages;

	/*
	 * Account for the reservations made. Shared mappings record regions
	 * that have reservations as they are shared by multiple VMAs.
	 * When the last VMA disappears, the region map says how much
	 * the reservation was and the page cache tells how much of
	 * the reservation was consumed. Private mappings are per-VMA and
	 * only the consumed reservations are tracked. When the VMA
	 * disappears, the original reservation is the VMA size and the
	 * consumed reservations are stored in the map. Hence, nothing
	 * else has to be done for private mappings here
	 */
	if (!vma || vma->vm_flags & VM_MAYSHARE) {
		add = region_add(resv_map, from, to, regions_needed, h, h_cg);

		if (unlikely(add < 0)) {
			hugetlb_acct_memory(h, -gbl_reserve);
			goto out_put_pages;
		} else if (unlikely(chg > add)) {
			/*
			 * pages in this range were added to the reserve
			 * map between region_chg and region_add.  This
			 * indicates a race with alloc_hugetlb_folio.  Adjust
			 * the subpool and reserve counts modified above
			 * based on the difference.
			 */
			long rsv_adjust;

			/*
			 * hugetlb_cgroup_uncharge_cgroup_rsvd() will put the
			 * reference to h_cg->css. See comment below for detail.
			 */
			hugetlb_cgroup_uncharge_cgroup_rsvd(
				hstate_index(h),
				(chg - add) * pages_per_huge_page(h), h_cg);

			rsv_adjust = hugepage_subpool_put_pages(spool,
								chg - add);
			hugetlb_acct_memory(h, -rsv_adjust);
		} else if (h_cg) {
			/*
			 * The file_regions will hold their own reference to
			 * h_cg->css. So we should release the reference held
			 * via hugetlb_cgroup_charge_cgroup_rsvd() when we are
			 * done.
			 */
			hugetlb_cgroup_put_rsvd_cgroup(h_cg);
		}
	}
	return true;

out_put_pages:
	/* put back original number of pages, chg */
	(void)hugepage_subpool_put_pages(spool, chg);
out_uncharge_cgroup:
	hugetlb_cgroup_uncharge_cgroup_rsvd(hstate_index(h),
					    chg * pages_per_huge_page(h), h_cg);
out_err:
	hugetlb_vma_lock_free(vma);
	if (!vma || vma->vm_flags & VM_MAYSHARE)
		/* Only call region_abort if the region_chg succeeded but the
		 * region_add failed or didn't run.
		 */
		if (chg >= 0 && add < 0)
			region_abort(resv_map, from, to, regions_needed);
	if (vma && is_vma_resv_set(vma, HPAGE_RESV_OWNER)) {
		kref_put(&resv_map->refs, resv_map_release);
		set_vma_resv_map(vma, NULL);
	}
	return false;
}

long hugetlb_unreserve_pages(struct inode *inode, long start, long end,
								long freed)
{
	struct hstate *h = hstate_inode(inode);
	struct resv_map *resv_map = inode_resv_map(inode);
	long chg = 0;
	struct hugepage_subpool *spool = subpool_inode(inode);
	long gbl_reserve;

	/*
	 * Since this routine can be called in the evict inode path for all
	 * hugetlbfs inodes, resv_map could be NULL.
	 */
	if (resv_map) {
		chg = region_del(resv_map, start, end);
		/*
		 * region_del() can fail in the rare case where a region
		 * must be split and another region descriptor can not be
		 * allocated.  If end == LONG_MAX, it will not fail.
		 */
		if (chg < 0)
			return chg;
	}

	spin_lock(&inode->i_lock);
	inode->i_blocks -= (blocks_per_huge_page(h) * freed);
	spin_unlock(&inode->i_lock);

	/*
	 * If the subpool has a minimum size, the number of global
	 * reservations to be released may be adjusted.
	 *
	 * Note that !resv_map implies freed == 0. So (chg - freed)
	 * won't go negative.
	 */
	gbl_reserve = hugepage_subpool_put_pages(spool, (chg - freed));
	hugetlb_acct_memory(h, -gbl_reserve);

	return 0;
}

#ifdef CONFIG_ARCH_WANT_HUGE_PMD_SHARE
static unsigned long page_table_shareable(struct vm_area_struct *svma,
				struct vm_area_struct *vma,
				unsigned long addr, pgoff_t idx)
{
	unsigned long saddr = ((idx - svma->vm_pgoff) << PAGE_SHIFT) +
				svma->vm_start;
	unsigned long sbase = saddr & PUD_MASK;
	unsigned long s_end = sbase + PUD_SIZE;

	/* Allow segments to share if only one is marked locked */
	unsigned long vm_flags = vma->vm_flags & ~VM_LOCKED_MASK;
	unsigned long svm_flags = svma->vm_flags & ~VM_LOCKED_MASK;

	/*
	 * match the virtual addresses, permission and the alignment of the
	 * page table page.
	 *
	 * Also, vma_lock (vm_private_data) is required for sharing.
	 */
	if (pmd_index(addr) != pmd_index(saddr) ||
	    vm_flags != svm_flags ||
	    !range_in_vma(svma, sbase, s_end) ||
	    !svma->vm_private_data)
		return 0;

	return saddr;
}

bool want_pmd_share(struct vm_area_struct *vma, unsigned long addr)
{
	unsigned long start = addr & PUD_MASK;
	unsigned long end = start + PUD_SIZE;

#ifdef CONFIG_USERFAULTFD
	if (uffd_disable_huge_pmd_share(vma))
		return false;
#endif
	/*
	 * check on proper vm_flags and page table alignment
	 */
	if (!(vma->vm_flags & VM_MAYSHARE))
		return false;
	if (!vma->vm_private_data)	/* vma lock required for sharing */
		return false;
	if (!range_in_vma(vma, start, end))
		return false;
	return true;
}

/*
 * Determine if start,end range within vma could be mapped by shared pmd.
 * If yes, adjust start and end to cover range associated with possible
 * shared pmd mappings.
 */
void adjust_range_if_pmd_sharing_possible(struct vm_area_struct *vma,
				unsigned long *start, unsigned long *end)
{
	unsigned long v_start = ALIGN(vma->vm_start, PUD_SIZE),
		v_end = ALIGN_DOWN(vma->vm_end, PUD_SIZE);

	/*
	 * vma needs to span at least one aligned PUD size, and the range
	 * must be at least partially within in.
	 */
	if (!(vma->vm_flags & VM_MAYSHARE) || !(v_end > v_start) ||
		(*end <= v_start) || (*start >= v_end))
		return;

	/* Extend the range to be PUD aligned for a worst case scenario */
	if (*start > v_start)
		*start = ALIGN_DOWN(*start, PUD_SIZE);

	if (*end < v_end)
		*end = ALIGN(*end, PUD_SIZE);
}

/*
 * Search for a shareable pmd page for hugetlb. In any case calls pmd_alloc()
 * and returns the corresponding pte. While this is not necessary for the
 * !shared pmd case because we can allocate the pmd later as well, it makes the
 * code much cleaner. pmd allocation is essential for the shared case because
 * pud has to be populated inside the same i_mmap_rwsem section - otherwise
 * racing tasks could either miss the sharing (see huge_pte_offset) or select a
 * bad pmd for sharing.
 */
pte_t *huge_pmd_share(struct mm_struct *mm, struct vm_area_struct *vma,
		      unsigned long addr, pud_t *pud)
{
	struct address_space *mapping = vma->vm_file->f_mapping;
	pgoff_t idx = ((addr - vma->vm_start) >> PAGE_SHIFT) +
			vma->vm_pgoff;
	struct vm_area_struct *svma;
	unsigned long saddr;
	pte_t *spte = NULL;
	pte_t *pte;

	i_mmap_lock_read(mapping);
	vma_interval_tree_foreach(svma, &mapping->i_mmap, idx, idx) {
		if (svma == vma)
			continue;

		saddr = page_table_shareable(svma, vma, addr, idx);
		if (saddr) {
			spte = hugetlb_walk(svma, saddr,
					    vma_mmu_pagesize(svma));
			if (spte) {
				get_page(virt_to_page(spte));
				break;
			}
		}
	}

	if (!spte)
		goto out;

	spin_lock(&mm->page_table_lock);
	if (pud_none(*pud)) {
		pud_populate(mm, pud,
				(pmd_t *)((unsigned long)spte & PAGE_MASK));
		mm_inc_nr_pmds(mm);
	} else {
		put_page(virt_to_page(spte));
	}
	spin_unlock(&mm->page_table_lock);
out:
	pte = (pte_t *)pmd_alloc(mm, pud, addr);
	i_mmap_unlock_read(mapping);
	return pte;
}

/*
 * unmap huge page backed by shared pte.
 *
 * Hugetlb pte page is ref counted at the time of mapping.  If pte is shared
 * indicated by page_count > 1, unmap is achieved by clearing pud and
 * decrementing the ref count. If count == 1, the pte page is not shared.
 *
 * Called with page table lock held.
 *
 * returns: 1 successfully unmapped a shared pte page
 *	    0 the underlying pte page is not shared, or it is the last user
 */
int huge_pmd_unshare(struct mm_struct *mm, struct vm_area_struct *vma,
					unsigned long addr, pte_t *ptep)
{
	pgd_t *pgd = pgd_offset(mm, addr);
	p4d_t *p4d = p4d_offset(pgd, addr);
	pud_t *pud = pud_offset(p4d, addr);

	i_mmap_assert_write_locked(vma->vm_file->f_mapping);
	hugetlb_vma_assert_locked(vma);
	BUG_ON(page_count(virt_to_page(ptep)) == 0);
	if (page_count(virt_to_page(ptep)) == 1)
		return 0;

	pud_clear(pud);
	put_page(virt_to_page(ptep));
	mm_dec_nr_pmds(mm);
	return 1;
}

#else /* !CONFIG_ARCH_WANT_HUGE_PMD_SHARE */

pte_t *huge_pmd_share(struct mm_struct *mm, struct vm_area_struct *vma,
		      unsigned long addr, pud_t *pud)
{
	return NULL;
}

int huge_pmd_unshare(struct mm_struct *mm, struct vm_area_struct *vma,
				unsigned long addr, pte_t *ptep)
{
	return 0;
}

void adjust_range_if_pmd_sharing_possible(struct vm_area_struct *vma,
				unsigned long *start, unsigned long *end)
{
}

bool want_pmd_share(struct vm_area_struct *vma, unsigned long addr)
{
	return false;
}
#endif /* CONFIG_ARCH_WANT_HUGE_PMD_SHARE */

#ifdef CONFIG_ARCH_WANT_GENERAL_HUGETLB
pte_t *huge_pte_alloc(struct mm_struct *mm, struct vm_area_struct *vma,
			unsigned long addr, unsigned long sz)
{
	pgd_t *pgd;
	p4d_t *p4d;
	pud_t *pud;
	pte_t *pte = NULL;

	pgd = pgd_offset(mm, addr);
	p4d = p4d_alloc(mm, pgd, addr);
	if (!p4d)
		return NULL;
	pud = pud_alloc(mm, p4d, addr);
	if (pud) {
		if (sz == PUD_SIZE) {
			pte = (pte_t *)pud;
		} else {
			BUG_ON(sz != PMD_SIZE);
			if (want_pmd_share(vma, addr) && pud_none(*pud))
				pte = huge_pmd_share(mm, vma, addr, pud);
			else
				pte = (pte_t *)pmd_alloc(mm, pud, addr);
		}
	}

	if (pte) {
		pte_t pteval = ptep_get_lockless(pte);

		BUG_ON(pte_present(pteval) && !pte_huge(pteval));
	}

	return pte;
}

/*
 * huge_pte_offset() - Walk the page table to resolve the hugepage
 * entry at address @addr
 *
 * Return: Pointer to page table entry (PUD or PMD) for
 * address @addr, or NULL if a !p*d_present() entry is encountered and the
 * size @sz doesn't match the hugepage size at this level of the page
 * table.
 */
pte_t *huge_pte_offset(struct mm_struct *mm,
		       unsigned long addr, unsigned long sz)
{
	pgd_t *pgd;
	p4d_t *p4d;
	pud_t *pud;
	pmd_t *pmd;

	pgd = pgd_offset(mm, addr);
	if (!pgd_present(*pgd))
		return NULL;
	p4d = p4d_offset(pgd, addr);
	if (!p4d_present(*p4d))
		return NULL;

	pud = pud_offset(p4d, addr);
	if (sz == PUD_SIZE)
		/* must be pud huge, non-present or none */
		return (pte_t *)pud;
	if (!pud_present(*pud))
		return NULL;
	/* must have a valid entry and size to go further */

	pmd = pmd_offset(pud, addr);
	/* must be pmd huge, non-present or none */
	return (pte_t *)pmd;
}

/*
 * Return a mask that can be used to update an address to the last huge
 * page in a page table page mapping size.  Used to skip non-present
 * page table entries when linearly scanning address ranges.  Architectures
 * with unique huge page to page table relationships can define their own
 * version of this routine.
 */
unsigned long hugetlb_mask_last_page(struct hstate *h)
{
	unsigned long hp_size = huge_page_size(h);

	if (hp_size == PUD_SIZE)
		return P4D_SIZE - PUD_SIZE;
	else if (hp_size == PMD_SIZE)
		return PUD_SIZE - PMD_SIZE;
	else
		return 0UL;
}

#else

/* See description above.  Architectures can provide their own version. */
__weak unsigned long hugetlb_mask_last_page(struct hstate *h)
{
#ifdef CONFIG_ARCH_WANT_HUGE_PMD_SHARE
	if (huge_page_size(h) == PMD_SIZE)
		return PUD_SIZE - PMD_SIZE;
#endif
	return 0UL;
}

#endif /* CONFIG_ARCH_WANT_GENERAL_HUGETLB */

/*
 * These functions are overwritable if your architecture needs its own
 * behavior.
 */
bool isolate_hugetlb(struct folio *folio, struct list_head *list)
{
	bool ret = true;

	spin_lock_irq(&hugetlb_lock);
	if (!folio_test_hugetlb(folio) ||
	    !folio_test_hugetlb_migratable(folio) ||
	    !folio_try_get(folio)) {
		ret = false;
		goto unlock;
	}
	folio_clear_hugetlb_migratable(folio);
	list_move_tail(&folio->lru, list);
unlock:
	spin_unlock_irq(&hugetlb_lock);
	return ret;
}

int get_hwpoison_hugetlb_folio(struct folio *folio, bool *hugetlb, bool unpoison)
{
	int ret = 0;

	*hugetlb = false;
	spin_lock_irq(&hugetlb_lock);
	if (folio_test_hugetlb(folio)) {
		*hugetlb = true;
		if (folio_test_hugetlb_freed(folio))
			ret = 0;
		else if (folio_test_hugetlb_migratable(folio) || unpoison)
			ret = folio_try_get(folio);
		else
			ret = -EBUSY;
	}
	spin_unlock_irq(&hugetlb_lock);
	return ret;
}

int get_huge_page_for_hwpoison(unsigned long pfn, int flags,
				bool *migratable_cleared)
{
	int ret;

	spin_lock_irq(&hugetlb_lock);
	ret = __get_huge_page_for_hwpoison(pfn, flags, migratable_cleared);
	spin_unlock_irq(&hugetlb_lock);
	return ret;
}

void folio_putback_active_hugetlb(struct folio *folio)
{
	spin_lock_irq(&hugetlb_lock);
	folio_set_hugetlb_migratable(folio);
	list_move_tail(&folio->lru, &(folio_hstate(folio))->hugepage_activelist);
	spin_unlock_irq(&hugetlb_lock);
	folio_put(folio);
}

void move_hugetlb_state(struct folio *old_folio, struct folio *new_folio, int reason)
{
	struct hstate *h = folio_hstate(old_folio);

	hugetlb_cgroup_migrate(old_folio, new_folio);
	set_page_owner_migrate_reason(&new_folio->page, reason);

	/*
	 * transfer temporary state of the new hugetlb folio. This is
	 * reverse to other transitions because the newpage is going to
	 * be final while the old one will be freed so it takes over
	 * the temporary status.
	 *
	 * Also note that we have to transfer the per-node surplus state
	 * here as well otherwise the global surplus count will not match
	 * the per-node's.
	 */
	if (folio_test_hugetlb_temporary(new_folio)) {
		int old_nid = folio_nid(old_folio);
		int new_nid = folio_nid(new_folio);

		folio_set_hugetlb_temporary(old_folio);
		folio_clear_hugetlb_temporary(new_folio);


		/*
		 * There is no need to transfer the per-node surplus state
		 * when we do not cross the node.
		 */
		if (new_nid == old_nid)
			return;
		spin_lock_irq(&hugetlb_lock);
		if (h->surplus_huge_pages_node[old_nid]) {
			h->surplus_huge_pages_node[old_nid]--;
			h->surplus_huge_pages_node[new_nid]++;
		}
		spin_unlock_irq(&hugetlb_lock);
	}
}

static void hugetlb_unshare_pmds(struct vm_area_struct *vma,
				   unsigned long start,
				   unsigned long end)
{
	struct hstate *h = hstate_vma(vma);
	unsigned long sz = huge_page_size(h);
	struct mm_struct *mm = vma->vm_mm;
	struct mmu_notifier_range range;
	unsigned long address;
	spinlock_t *ptl;
	pte_t *ptep;

	if (!(vma->vm_flags & VM_MAYSHARE))
		return;

	if (start >= end)
		return;

	flush_cache_range(vma, start, end);
	/*
	 * No need to call adjust_range_if_pmd_sharing_possible(), because
	 * we have already done the PUD_SIZE alignment.
	 */
	mmu_notifier_range_init(&range, MMU_NOTIFY_CLEAR, 0, mm,
				start, end);
	mmu_notifier_invalidate_range_start(&range);
	hugetlb_vma_lock_write(vma);
	i_mmap_lock_write(vma->vm_file->f_mapping);
	for (address = start; address < end; address += PUD_SIZE) {
		ptep = hugetlb_walk(vma, address, sz);
		if (!ptep)
			continue;
		ptl = huge_pte_lock(h, mm, ptep);
		huge_pmd_unshare(mm, vma, address, ptep);
		spin_unlock(ptl);
	}
	flush_hugetlb_tlb_range(vma, start, end);
	i_mmap_unlock_write(vma->vm_file->f_mapping);
	hugetlb_vma_unlock_write(vma);
	/*
	 * No need to call mmu_notifier_arch_invalidate_secondary_tlbs(), see
	 * Documentation/mm/mmu_notifier.rst.
	 */
	mmu_notifier_invalidate_range_end(&range);
}

/*
 * This function will unconditionally remove all the shared pmd pgtable entries
 * within the specific vma for a hugetlbfs memory range.
 */
void hugetlb_unshare_all_pmds(struct vm_area_struct *vma)
{
	hugetlb_unshare_pmds(vma, ALIGN(vma->vm_start, PUD_SIZE),
			ALIGN_DOWN(vma->vm_end, PUD_SIZE));
}

#ifdef CONFIG_CMA
static bool cma_reserve_called __initdata;

static int __init cmdline_parse_hugetlb_cma(char *p)
{
	int nid, count = 0;
	unsigned long tmp;
	char *s = p;

	while (*s) {
		if (sscanf(s, "%lu%n", &tmp, &count) != 1)
			break;

		if (s[count] == ':') {
			if (tmp >= MAX_NUMNODES)
				break;
			nid = array_index_nospec(tmp, MAX_NUMNODES);

			s += count + 1;
			tmp = memparse(s, &s);
			hugetlb_cma_size_in_node[nid] = tmp;
			hugetlb_cma_size += tmp;

			/*
			 * Skip the separator if have one, otherwise
			 * break the parsing.
			 */
			if (*s == ',')
				s++;
			else
				break;
		} else {
			hugetlb_cma_size = memparse(p, &p);
			break;
		}
	}

	return 0;
}

early_param("hugetlb_cma", cmdline_parse_hugetlb_cma);

void __init hugetlb_cma_reserve(int order)
{
	unsigned long size, reserved, per_node;
	bool node_specific_cma_alloc = false;
	int nid;

	cma_reserve_called = true;

	if (!hugetlb_cma_size)
		return;

	for (nid = 0; nid < MAX_NUMNODES; nid++) {
		if (hugetlb_cma_size_in_node[nid] == 0)
			continue;

		if (!node_online(nid)) {
			pr_warn("hugetlb_cma: invalid node %d specified\n", nid);
			hugetlb_cma_size -= hugetlb_cma_size_in_node[nid];
			hugetlb_cma_size_in_node[nid] = 0;
			continue;
		}

		if (hugetlb_cma_size_in_node[nid] < (PAGE_SIZE << order)) {
			pr_warn("hugetlb_cma: cma area of node %d should be at least %lu MiB\n",
				nid, (PAGE_SIZE << order) / SZ_1M);
			hugetlb_cma_size -= hugetlb_cma_size_in_node[nid];
			hugetlb_cma_size_in_node[nid] = 0;
		} else {
			node_specific_cma_alloc = true;
		}
	}

	/* Validate the CMA size again in case some invalid nodes specified. */
	if (!hugetlb_cma_size)
		return;

	if (hugetlb_cma_size < (PAGE_SIZE << order)) {
		pr_warn("hugetlb_cma: cma area should be at least %lu MiB\n",
			(PAGE_SIZE << order) / SZ_1M);
		hugetlb_cma_size = 0;
		return;
	}

	if (!node_specific_cma_alloc) {
		/*
		 * If 3 GB area is requested on a machine with 4 numa nodes,
		 * let's allocate 1 GB on first three nodes and ignore the last one.
		 */
		per_node = DIV_ROUND_UP(hugetlb_cma_size, nr_online_nodes);
		pr_info("hugetlb_cma: reserve %lu MiB, up to %lu MiB per node\n",
			hugetlb_cma_size / SZ_1M, per_node / SZ_1M);
	}

	reserved = 0;
	for_each_online_node(nid) {
		int res;
		char name[CMA_MAX_NAME];

		if (node_specific_cma_alloc) {
			if (hugetlb_cma_size_in_node[nid] == 0)
				continue;

			size = hugetlb_cma_size_in_node[nid];
		} else {
			size = min(per_node, hugetlb_cma_size - reserved);
		}

		size = round_up(size, PAGE_SIZE << order);

		snprintf(name, sizeof(name), "hugetlb%d", nid);
		/*
		 * Note that 'order per bit' is based on smallest size that
		 * may be returned to CMA allocator in the case of
		 * huge page demotion.
		 */
		res = cma_declare_contiguous_nid(0, size, 0,
						PAGE_SIZE << HUGETLB_PAGE_ORDER,
						 0, false, name,
						 &hugetlb_cma[nid], nid);
		if (res) {
			pr_warn("hugetlb_cma: reservation failed: err %d, node %d",
				res, nid);
			continue;
		}

		reserved += size;
		pr_info("hugetlb_cma: reserved %lu MiB on node %d\n",
			size / SZ_1M, nid);

		if (reserved >= hugetlb_cma_size)
			break;
	}

	if (!reserved)
		/*
		 * hugetlb_cma_size is used to determine if allocations from
		 * cma are possible.  Set to zero if no cma regions are set up.
		 */
		hugetlb_cma_size = 0;
}

static void __init hugetlb_cma_check(void)
{
	if (!hugetlb_cma_size || cma_reserve_called)
		return;

	pr_warn("hugetlb_cma: the option isn't supported by current arch\n");
}

#endif /* CONFIG_CMA */<|MERGE_RESOLUTION|>--- conflicted
+++ resolved
@@ -1935,7 +1935,6 @@
 		bulk_vmemmap_restore_error(h, folio_list, &non_hvo_folios);
 		goto retry;
 	}
-<<<<<<< HEAD
 
 	/*
 	 * At this point, list should be empty, ret should be >= 0 and there
@@ -1953,25 +1952,6 @@
 		spin_unlock_irq(&hugetlb_lock);
 	}
 
-=======
-
-	/*
-	 * At this point, list should be empty, ret should be >= 0 and there
-	 * should only be pages on the non_hvo_folios list.
-	 * Do note that the non_hvo_folios list could be empty.
-	 * Without HVO enabled, ret will be 0 and there is no need to call
-	 * __clear_hugetlb_destructor as this was done previously.
-	 */
-	VM_WARN_ON(!list_empty(folio_list));
-	VM_WARN_ON(ret < 0);
-	if (!list_empty(&non_hvo_folios) && ret) {
-		spin_lock_irq(&hugetlb_lock);
-		list_for_each_entry(folio, &non_hvo_folios, lru)
-			__clear_hugetlb_destructor(h, folio);
-		spin_unlock_irq(&hugetlb_lock);
-	}
-
->>>>>>> 8e2f79f4
 	list_for_each_entry_safe(folio, t_folio, &non_hvo_folios, lru) {
 		update_and_free_hugetlb_folio(h, folio, false);
 		cond_resched();
