--- conflicted
+++ resolved
@@ -990,13 +990,7 @@
 static void bm_page_io_async(struct drbd_bm_aio_ctx *ctx, int page_nr) __must_hold(local)
 {
 	struct drbd_device *device = ctx->device;
-<<<<<<< HEAD
-	unsigned int op = (ctx->flags & BM_AIO_READ) ? REQ_OP_READ : REQ_OP_WRITE;
-=======
 	enum req_op op = ctx->flags & BM_AIO_READ ? REQ_OP_READ : REQ_OP_WRITE;
-	struct bio *bio = bio_alloc_bioset(device->ldev->md_bdev, 1, op,
-					   GFP_NOIO, &drbd_md_io_bio_set);
->>>>>>> e46b5970
 	struct drbd_bitmap *b = device->bitmap;
 	struct bio *bio;
 	struct page *page;
