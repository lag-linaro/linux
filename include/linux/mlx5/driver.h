/*
 * Copyright (c) 2013-2015, Mellanox Technologies. All rights reserved.
 *
 * This software is available to you under a choice of one of two
 * licenses.  You may choose to be licensed under the terms of the GNU
 * General Public License (GPL) Version 2, available from the file
 * COPYING in the main directory of this source tree, or the
 * OpenIB.org BSD license below:
 *
 *     Redistribution and use in source and binary forms, with or
 *     without modification, are permitted provided that the following
 *     conditions are met:
 *
 *      - Redistributions of source code must retain the above
 *        copyright notice, this list of conditions and the following
 *        disclaimer.
 *
 *      - Redistributions in binary form must reproduce the above
 *        copyright notice, this list of conditions and the following
 *        disclaimer in the documentation and/or other materials
 *        provided with the distribution.
 *
 * THE SOFTWARE IS PROVIDED "AS IS", WITHOUT WARRANTY OF ANY KIND,
 * EXPRESS OR IMPLIED, INCLUDING BUT NOT LIMITED TO THE WARRANTIES OF
 * MERCHANTABILITY, FITNESS FOR A PARTICULAR PURPOSE AND
 * NONINFRINGEMENT. IN NO EVENT SHALL THE AUTHORS OR COPYRIGHT HOLDERS
 * BE LIABLE FOR ANY CLAIM, DAMAGES OR OTHER LIABILITY, WHETHER IN AN
 * ACTION OF CONTRACT, TORT OR OTHERWISE, ARISING FROM, OUT OF OR IN
 * CONNECTION WITH THE SOFTWARE OR THE USE OR OTHER DEALINGS IN THE
 * SOFTWARE.
 */

#ifndef MLX5_DRIVER_H
#define MLX5_DRIVER_H

#include <linux/kernel.h>
#include <linux/completion.h>
#include <linux/pci.h>
#include <linux/irq.h>
#include <linux/spinlock_types.h>
#include <linux/semaphore.h>
#include <linux/slab.h>
#include <linux/vmalloc.h>
#include <linux/xarray.h>
#include <linux/workqueue.h>
#include <linux/mempool.h>
#include <linux/interrupt.h>
#include <linux/idr.h>
#include <linux/notifier.h>
#include <linux/refcount.h>
#include <linux/auxiliary_bus.h>

#include <linux/mlx5/device.h>
#include <linux/mlx5/doorbell.h>
#include <linux/mlx5/eq.h>
#include <linux/timecounter.h>
#include <linux/ptp_clock_kernel.h>
#include <net/devlink.h>

#define MLX5_ADEV_NAME "mlx5_core"

enum {
	MLX5_BOARD_ID_LEN = 64,
};

enum {
	/* one minute for the sake of bringup. Generally, commands must always
	 * complete and we may need to increase this timeout value
	 */
	MLX5_CMD_TIMEOUT_MSEC	= 60 * 1000,
	MLX5_CMD_WQ_MAX_NAME	= 32,
};

enum {
	CMD_OWNER_SW		= 0x0,
	CMD_OWNER_HW		= 0x1,
	CMD_STATUS_SUCCESS	= 0,
};

enum mlx5_sqp_t {
	MLX5_SQP_SMI		= 0,
	MLX5_SQP_GSI		= 1,
	MLX5_SQP_IEEE_1588	= 2,
	MLX5_SQP_SNIFFER	= 3,
	MLX5_SQP_SYNC_UMR	= 4,
};

enum {
	MLX5_MAX_PORTS	= 2,
};

enum {
	MLX5_ATOMIC_MODE_OFFSET = 16,
	MLX5_ATOMIC_MODE_IB_COMP = 1,
	MLX5_ATOMIC_MODE_CX = 2,
	MLX5_ATOMIC_MODE_8B = 3,
	MLX5_ATOMIC_MODE_16B = 4,
	MLX5_ATOMIC_MODE_32B = 5,
	MLX5_ATOMIC_MODE_64B = 6,
	MLX5_ATOMIC_MODE_128B = 7,
	MLX5_ATOMIC_MODE_256B = 8,
};

enum {
	MLX5_REG_QPTS            = 0x4002,
	MLX5_REG_QETCR		 = 0x4005,
	MLX5_REG_QTCT		 = 0x400a,
	MLX5_REG_QPDPM           = 0x4013,
	MLX5_REG_QCAM            = 0x4019,
	MLX5_REG_DCBX_PARAM      = 0x4020,
	MLX5_REG_DCBX_APP        = 0x4021,
	MLX5_REG_FPGA_CAP	 = 0x4022,
	MLX5_REG_FPGA_CTRL	 = 0x4023,
	MLX5_REG_FPGA_ACCESS_REG = 0x4024,
	MLX5_REG_CORE_DUMP	 = 0x402e,
	MLX5_REG_PCAP		 = 0x5001,
	MLX5_REG_PMTU		 = 0x5003,
	MLX5_REG_PTYS		 = 0x5004,
	MLX5_REG_PAOS		 = 0x5006,
	MLX5_REG_PFCC            = 0x5007,
	MLX5_REG_PPCNT		 = 0x5008,
	MLX5_REG_PPTB            = 0x500b,
	MLX5_REG_PBMC            = 0x500c,
	MLX5_REG_PMAOS		 = 0x5012,
	MLX5_REG_PUDE		 = 0x5009,
	MLX5_REG_PMPE		 = 0x5010,
	MLX5_REG_PELC		 = 0x500e,
	MLX5_REG_PVLC		 = 0x500f,
	MLX5_REG_PCMR		 = 0x5041,
	MLX5_REG_PMLP		 = 0x5002,
	MLX5_REG_PPLM		 = 0x5023,
	MLX5_REG_PCAM		 = 0x507f,
	MLX5_REG_NODE_DESC	 = 0x6001,
	MLX5_REG_HOST_ENDIANNESS = 0x7004,
	MLX5_REG_MCIA		 = 0x9014,
	MLX5_REG_MFRL		 = 0x9028,
	MLX5_REG_MLCR		 = 0x902b,
	MLX5_REG_MTRC_CAP	 = 0x9040,
	MLX5_REG_MTRC_CONF	 = 0x9041,
	MLX5_REG_MTRC_STDB	 = 0x9042,
	MLX5_REG_MTRC_CTRL	 = 0x9043,
	MLX5_REG_MPEIN		 = 0x9050,
	MLX5_REG_MPCNT		 = 0x9051,
	MLX5_REG_MTPPS		 = 0x9053,
	MLX5_REG_MTPPSE		 = 0x9054,
	MLX5_REG_MTUTC		 = 0x9055,
	MLX5_REG_MPEGC		 = 0x9056,
	MLX5_REG_MCQS		 = 0x9060,
	MLX5_REG_MCQI		 = 0x9061,
	MLX5_REG_MCC		 = 0x9062,
	MLX5_REG_MCDA		 = 0x9063,
	MLX5_REG_MCAM		 = 0x907f,
	MLX5_REG_MIRC		 = 0x9162,
	MLX5_REG_SBCAM		 = 0xB01F,
	MLX5_REG_RESOURCE_DUMP   = 0xC000,
};

enum mlx5_qpts_trust_state {
	MLX5_QPTS_TRUST_PCP  = 1,
	MLX5_QPTS_TRUST_DSCP = 2,
};

enum mlx5_dcbx_oper_mode {
	MLX5E_DCBX_PARAM_VER_OPER_HOST  = 0x0,
	MLX5E_DCBX_PARAM_VER_OPER_AUTO  = 0x3,
};

enum {
	MLX5_ATOMIC_OPS_CMP_SWAP	= 1 << 0,
	MLX5_ATOMIC_OPS_FETCH_ADD	= 1 << 1,
	MLX5_ATOMIC_OPS_EXTENDED_CMP_SWAP = 1 << 2,
	MLX5_ATOMIC_OPS_EXTENDED_FETCH_ADD = 1 << 3,
};

enum mlx5_page_fault_resume_flags {
	MLX5_PAGE_FAULT_RESUME_REQUESTOR = 1 << 0,
	MLX5_PAGE_FAULT_RESUME_WRITE	 = 1 << 1,
	MLX5_PAGE_FAULT_RESUME_RDMA	 = 1 << 2,
	MLX5_PAGE_FAULT_RESUME_ERROR	 = 1 << 7,
};

enum dbg_rsc_type {
	MLX5_DBG_RSC_QP,
	MLX5_DBG_RSC_EQ,
	MLX5_DBG_RSC_CQ,
};

enum port_state_policy {
	MLX5_POLICY_DOWN	= 0,
	MLX5_POLICY_UP		= 1,
	MLX5_POLICY_FOLLOW	= 2,
	MLX5_POLICY_INVALID	= 0xffffffff
};

enum mlx5_coredev_type {
	MLX5_COREDEV_PF,
	MLX5_COREDEV_VF,
	MLX5_COREDEV_SF,
};

struct mlx5_field_desc {
	int			i;
};

struct mlx5_rsc_debug {
	struct mlx5_core_dev   *dev;
	void		       *object;
	enum dbg_rsc_type	type;
	struct dentry	       *root;
	struct mlx5_field_desc	fields[];
};

enum mlx5_dev_event {
	MLX5_DEV_EVENT_SYS_ERROR = 128, /* 0 - 127 are FW events */
	MLX5_DEV_EVENT_PORT_AFFINITY = 129,
};

enum mlx5_port_status {
	MLX5_PORT_UP        = 1,
	MLX5_PORT_DOWN      = 2,
};

enum mlx5_cmdif_state {
	MLX5_CMDIF_STATE_UNINITIALIZED,
	MLX5_CMDIF_STATE_UP,
	MLX5_CMDIF_STATE_DOWN,
};

struct mlx5_cmd_first {
	__be32		data[4];
};

struct mlx5_cmd_msg {
	struct list_head		list;
	struct cmd_msg_cache	       *parent;
	u32				len;
	struct mlx5_cmd_first		first;
	struct mlx5_cmd_mailbox	       *next;
};

struct mlx5_cmd_debug {
	struct dentry	       *dbg_root;
	void		       *in_msg;
	void		       *out_msg;
	u8			status;
	u16			inlen;
	u16			outlen;
};

struct cmd_msg_cache {
	/* protect block chain allocations
	 */
	spinlock_t		lock;
	struct list_head	head;
	unsigned int		max_inbox_size;
	unsigned int		num_ent;
};

enum {
	MLX5_NUM_COMMAND_CACHES = 5,
};

struct mlx5_cmd_stats {
	u64		sum;
	u64		n;
	struct dentry  *root;
	/* protect command average calculations */
	spinlock_t	lock;
};

struct mlx5_cmd {
	struct mlx5_nb    nb;

	enum mlx5_cmdif_state	state;
	void	       *cmd_alloc_buf;
	dma_addr_t	alloc_dma;
	int		alloc_size;
	void	       *cmd_buf;
	dma_addr_t	dma;
	u16		cmdif_rev;
	u8		log_sz;
	u8		log_stride;
	int		max_reg_cmds;
	int		events;
	u32 __iomem    *vector;

	/* protect command queue allocations
	 */
	spinlock_t	alloc_lock;

	/* protect token allocations
	 */
	spinlock_t	token_lock;
	u8		token;
	unsigned long	bitmask;
	char		wq_name[MLX5_CMD_WQ_MAX_NAME];
	struct workqueue_struct *wq;
	struct semaphore sem;
	struct semaphore pages_sem;
	int	mode;
	u16     allowed_opcode;
	struct mlx5_cmd_work_ent *ent_arr[MLX5_MAX_COMMANDS];
	struct dma_pool *pool;
	struct mlx5_cmd_debug dbg;
	struct cmd_msg_cache cache[MLX5_NUM_COMMAND_CACHES];
	int checksum_disabled;
	struct mlx5_cmd_stats *stats;
};

struct mlx5_cmd_mailbox {
	void	       *buf;
	dma_addr_t	dma;
	struct mlx5_cmd_mailbox *next;
};

struct mlx5_buf_list {
	void		       *buf;
	dma_addr_t		map;
};

struct mlx5_frag_buf {
	struct mlx5_buf_list	*frags;
	int			npages;
	int			size;
	u8			page_shift;
};

struct mlx5_frag_buf_ctrl {
	struct mlx5_buf_list   *frags;
	u32			sz_m1;
	u16			frag_sz_m1;
	u16			strides_offset;
	u8			log_sz;
	u8			log_stride;
	u8			log_frag_strides;
};

struct mlx5_core_psv {
	u32	psv_idx;
	struct psv_layout {
		u32	pd;
		u16	syndrome;
		u16	reserved;
		u16	bg;
		u16	app_tag;
		u32	ref_tag;
	} psv;
};

struct mlx5_core_sig_ctx {
	struct mlx5_core_psv	psv_memory;
	struct mlx5_core_psv	psv_wire;
	struct ib_sig_err       err_item;
	bool			sig_status_checked;
	bool			sig_err_exists;
	u32			sigerr_count;
};

enum {
	MLX5_MKEY_MR = 1,
	MLX5_MKEY_MW,
	MLX5_MKEY_INDIRECT_DEVX,
};

struct mlx5_core_mkey {
	u64			iova;
	u64			size;
	u32			key;
	u32			pd;
	u32			type;
	struct wait_queue_head wait;
	refcount_t usecount;
};

#define MLX5_24BIT_MASK		((1 << 24) - 1)

enum mlx5_res_type {
	MLX5_RES_QP	= MLX5_EVENT_QUEUE_TYPE_QP,
	MLX5_RES_RQ	= MLX5_EVENT_QUEUE_TYPE_RQ,
	MLX5_RES_SQ	= MLX5_EVENT_QUEUE_TYPE_SQ,
	MLX5_RES_SRQ	= 3,
	MLX5_RES_XSRQ	= 4,
	MLX5_RES_XRQ	= 5,
	MLX5_RES_DCT	= MLX5_EVENT_QUEUE_TYPE_DCT,
};

struct mlx5_core_rsc_common {
	enum mlx5_res_type	res;
	refcount_t		refcount;
	struct completion	free;
};

struct mlx5_uars_page {
	void __iomem	       *map;
	bool			wc;
	u32			index;
	struct list_head	list;
	unsigned int		bfregs;
	unsigned long	       *reg_bitmap; /* for non fast path bf regs */
	unsigned long	       *fp_bitmap;
	unsigned int		reg_avail;
	unsigned int		fp_avail;
	struct kref		ref_count;
	struct mlx5_core_dev   *mdev;
};

struct mlx5_bfreg_head {
	/* protect blue flame registers allocations */
	struct mutex		lock;
	struct list_head	list;
};

struct mlx5_bfreg_data {
	struct mlx5_bfreg_head	reg_head;
	struct mlx5_bfreg_head	wc_head;
};

struct mlx5_sq_bfreg {
	void __iomem	       *map;
	struct mlx5_uars_page  *up;
	bool			wc;
	u32			index;
	unsigned int		offset;
};

struct mlx5_core_health {
	struct health_buffer __iomem   *health;
	__be32 __iomem		       *health_counter;
	struct timer_list		timer;
	u32				prev;
	int				miss_counter;
	u8				synd;
	u32				fatal_error;
	u32				crdump_size;
	/* wq spinlock to synchronize draining */
	spinlock_t			wq_lock;
	struct workqueue_struct	       *wq;
	unsigned long			flags;
	struct work_struct		fatal_report_work;
	struct work_struct		report_work;
	struct delayed_work		recover_work;
	struct devlink_health_reporter *fw_reporter;
	struct devlink_health_reporter *fw_fatal_reporter;
};

struct mlx5_qp_table {
	struct notifier_block   nb;

	/* protect radix tree
	 */
	spinlock_t		lock;
	struct radix_tree_root	tree;
};

struct mlx5_vf_context {
	int	enabled;
	u64	port_guid;
	u64	node_guid;
	/* Valid bits are used to validate administrative guid only.
	 * Enabled after ndo_set_vf_guid
	 */
	u8	port_guid_valid:1;
	u8	node_guid_valid:1;
	enum port_state_policy	policy;
};

struct mlx5_core_sriov {
	struct mlx5_vf_context	*vfs_ctx;
	int			num_vfs;
	u16			max_vfs;
};

struct mlx5_fc_pool {
	struct mlx5_core_dev *dev;
	struct mutex pool_lock; /* protects pool lists */
	struct list_head fully_used;
	struct list_head partially_used;
	struct list_head unused;
	int available_fcs;
	int used_fcs;
	int threshold;
};

struct mlx5_fc_stats {
	spinlock_t counters_idr_lock; /* protects counters_idr */
	struct idr counters_idr;
	struct list_head counters;
	struct llist_head addlist;
	struct llist_head dellist;

	struct workqueue_struct *wq;
	struct delayed_work work;
	unsigned long next_query;
	unsigned long sampling_interval; /* jiffies */
	u32 *bulk_query_out;
	struct mlx5_fc_pool fc_pool;
};

struct mlx5_events;
struct mlx5_mpfs;
struct mlx5_eswitch;
struct mlx5_lag;
struct mlx5_devcom;
struct mlx5_fw_reset;
struct mlx5_eq_table;
struct mlx5_irq_table;
struct mlx5_vhca_state_notifier;
struct mlx5_sf_dev_table;
struct mlx5_sf_hw_table;
struct mlx5_sf_table;

struct mlx5_rate_limit {
	u32			rate;
	u32			max_burst_sz;
	u16			typical_pkt_sz;
};

struct mlx5_rl_entry {
	u8 rl_raw[MLX5_ST_SZ_BYTES(set_pp_rate_limit_context)];
	u16 index;
	u64 refcount;
	u16 uid;
	u8 dedicated : 1;
};

struct mlx5_rl_table {
	/* protect rate limit table */
	struct mutex            rl_lock;
	u16                     max_size;
	u32                     max_rate;
	u32                     min_rate;
	struct mlx5_rl_entry   *rl_entry;
};

struct mlx5_core_roce {
	struct mlx5_flow_table *ft;
	struct mlx5_flow_group *fg;
	struct mlx5_flow_handle *allow_rule;
};

enum {
	MLX5_PRIV_FLAGS_DISABLE_IB_ADEV = 1 << 0,
	MLX5_PRIV_FLAGS_DISABLE_ALL_ADEV = 1 << 1,
};

struct mlx5_adev {
	struct auxiliary_device adev;
	struct mlx5_core_dev *mdev;
	int idx;
};

struct mlx5_priv {
	/* IRQ table valid only for real pci devices PF or VF */
	struct mlx5_irq_table   *irq_table;
	struct mlx5_eq_table	*eq_table;

	/* pages stuff */
	struct mlx5_nb          pg_nb;
	struct workqueue_struct *pg_wq;
	struct xarray           page_root_xa;
	int			fw_pages;
	atomic_t		reg_pages;
	struct list_head	free_list;
	int			vfs_pages;
	int			host_pf_pages;

	struct mlx5_core_health health;
	struct list_head	traps;

	/* start: qp staff */
	struct dentry	       *qp_debugfs;
	struct dentry	       *eq_debugfs;
	struct dentry	       *cq_debugfs;
	struct dentry	       *cmdif_debugfs;
	/* end: qp staff */

	/* start: alloc staff */
	/* protect buffer alocation according to numa node */
	struct mutex            alloc_mutex;
	int                     numa_node;

	struct mutex            pgdir_mutex;
	struct list_head        pgdir_list;
	/* end: alloc staff */
	struct dentry	       *dbg_root;

	struct list_head        ctx_list;
	spinlock_t              ctx_lock;
	struct mlx5_adev       **adev;
	int			adev_idx;
	struct mlx5_events      *events;

	struct mlx5_flow_steering *steering;
	struct mlx5_mpfs        *mpfs;
	struct mlx5_eswitch     *eswitch;
	struct mlx5_core_sriov	sriov;
	struct mlx5_lag		*lag;
	u32			flags;
	struct mlx5_devcom	*devcom;
	struct mlx5_fw_reset	*fw_reset;
	struct mlx5_core_roce	roce;
	struct mlx5_fc_stats		fc_stats;
	struct mlx5_rl_table            rl_table;

	struct mlx5_bfreg_data		bfregs;
	struct mlx5_uars_page	       *uar;
#ifdef CONFIG_MLX5_SF
	struct mlx5_vhca_state_notifier *vhca_state_notifier;
	struct mlx5_sf_dev_table *sf_dev_table;
	struct mlx5_core_dev *parent_mdev;
#endif
#ifdef CONFIG_MLX5_SF_MANAGER
	struct mlx5_sf_hw_table *sf_hw_table;
	struct mlx5_sf_table *sf_table;
#endif
};

enum mlx5_device_state {
	MLX5_DEVICE_STATE_UNINITIALIZED,
	MLX5_DEVICE_STATE_UP,
	MLX5_DEVICE_STATE_INTERNAL_ERROR,
};

enum mlx5_interface_state {
	MLX5_INTERFACE_STATE_UP = BIT(0),
};

enum mlx5_pci_status {
	MLX5_PCI_STATUS_DISABLED,
	MLX5_PCI_STATUS_ENABLED,
};

enum mlx5_pagefault_type_flags {
	MLX5_PFAULT_REQUESTOR = 1 << 0,
	MLX5_PFAULT_WRITE     = 1 << 1,
	MLX5_PFAULT_RDMA      = 1 << 2,
};

struct mlx5_td {
	/* protects tirs list changes while tirs refresh */
	struct mutex     list_lock;
	struct list_head tirs_list;
	u32              tdn;
};

struct mlx5e_resources {
	u32                        pdn;
	struct mlx5_td             td;
	struct mlx5_core_mkey      mkey;
	struct mlx5_sq_bfreg       bfreg;
};

enum mlx5_sw_icm_type {
	MLX5_SW_ICM_TYPE_STEERING,
	MLX5_SW_ICM_TYPE_HEADER_MODIFY,
};

#define MLX5_MAX_RESERVED_GIDS 8

struct mlx5_rsvd_gids {
	unsigned int start;
	unsigned int count;
	struct ida ida;
};

#define MAX_PIN_NUM	8
struct mlx5_pps {
	u8                         pin_caps[MAX_PIN_NUM];
	struct work_struct         out_work;
	u64                        start[MAX_PIN_NUM];
	u8                         enabled;
};

<<<<<<< HEAD
struct mlx5_clock {
	struct mlx5_nb             pps_nb;
	seqlock_t                  lock;
=======
struct mlx5_timer {
>>>>>>> f642729d
	struct cyclecounter        cycles;
	struct timecounter         tc;
	u32                        nominal_c_mult;
	unsigned long              overflow_period;
	struct delayed_work        overflow_work;
};

struct mlx5_clock {
	struct mlx5_nb             pps_nb;
	seqlock_t                  lock;
	struct hwtstamp_config     hwtstamp_config;
	struct ptp_clock          *ptp;
	struct ptp_clock_info      ptp_info;
	struct mlx5_pps            pps_info;
	struct mlx5_timer          timer;
};

struct mlx5_dm;
struct mlx5_fw_tracer;
struct mlx5_vxlan;
struct mlx5_geneve;
struct mlx5_hv_vhca;

#define MLX5_LOG_SW_ICM_BLOCK_SIZE(dev) (MLX5_CAP_DEV_MEM(dev, log_sw_icm_alloc_granularity))
#define MLX5_SW_ICM_BLOCK_SIZE(dev) (1 << MLX5_LOG_SW_ICM_BLOCK_SIZE(dev))

struct mlx5_core_dev {
	struct device *device;
	enum mlx5_coredev_type coredev_type;
	struct pci_dev	       *pdev;
	/* sync pci state */
	struct mutex		pci_status_mutex;
	enum mlx5_pci_status	pci_status;
	u8			rev_id;
	char			board_id[MLX5_BOARD_ID_LEN];
	struct mlx5_cmd		cmd;
	struct {
		u32 hca_cur[MLX5_CAP_NUM][MLX5_UN_SZ_DW(hca_cap_union)];
		u32 hca_max[MLX5_CAP_NUM][MLX5_UN_SZ_DW(hca_cap_union)];
		u32 pcam[MLX5_ST_SZ_DW(pcam_reg)];
		u32 mcam[MLX5_MCAM_REGS_NUM][MLX5_ST_SZ_DW(mcam_reg)];
		u32 fpga[MLX5_ST_SZ_DW(fpga_cap)];
		u32 qcam[MLX5_ST_SZ_DW(qcam_reg)];
		u8  embedded_cpu;
	} caps;
	u64			sys_image_guid;
	phys_addr_t		iseg_base;
	struct mlx5_init_seg __iomem *iseg;
	phys_addr_t             bar_addr;
	enum mlx5_device_state	state;
	/* sync interface state */
	struct mutex		intf_state_mutex;
	unsigned long		intf_state;
	struct mlx5_priv	priv;
	struct mlx5_profile	*profile;
	u32			issi;
	struct mlx5e_resources  mlx5e_res;
	struct mlx5_dm          *dm;
	struct mlx5_vxlan       *vxlan;
	struct mlx5_geneve      *geneve;
	struct {
		struct mlx5_rsvd_gids	reserved_gids;
		u32			roce_en;
	} roce;
#ifdef CONFIG_MLX5_FPGA
	struct mlx5_fpga_device *fpga;
#endif
#ifdef CONFIG_MLX5_ACCEL
	const struct mlx5_accel_ipsec_ops *ipsec_ops;
#endif
	struct mlx5_clock        clock;
	struct mlx5_ib_clock_info  *clock_info;
	struct mlx5_fw_tracer   *tracer;
	struct mlx5_rsc_dump    *rsc_dump;
	u32                      vsc_addr;
	struct mlx5_hv_vhca	*hv_vhca;
};

struct mlx5_db {
	__be32			*db;
	union {
		struct mlx5_db_pgdir		*pgdir;
		struct mlx5_ib_user_db_page	*user_page;
	}			u;
	dma_addr_t		dma;
	int			index;
};

enum {
	MLX5_COMP_EQ_SIZE = 1024,
};

enum {
	MLX5_PTYS_IB = 1 << 0,
	MLX5_PTYS_EN = 1 << 2,
};

typedef void (*mlx5_cmd_cbk_t)(int status, void *context);

enum {
	MLX5_CMD_ENT_STATE_PENDING_COMP,
};

struct mlx5_cmd_work_ent {
	unsigned long		state;
	struct mlx5_cmd_msg    *in;
	struct mlx5_cmd_msg    *out;
	void		       *uout;
	int			uout_size;
	mlx5_cmd_cbk_t		callback;
	struct delayed_work	cb_timeout_work;
	void		       *context;
	int			idx;
	struct completion	handling;
	struct completion	done;
	struct mlx5_cmd        *cmd;
	struct work_struct	work;
	struct mlx5_cmd_layout *lay;
	int			ret;
	int			page_queue;
	u8			status;
	u8			token;
	u64			ts1;
	u64			ts2;
	u16			op;
	bool			polling;
	/* Track the max comp handlers */
	refcount_t              refcnt;
};

struct mlx5_pas {
	u64	pa;
	u8	log_sz;
};

enum phy_port_state {
	MLX5_AAA_111
};

struct mlx5_hca_vport_context {
	u32			field_select;
	bool			sm_virt_aware;
	bool			has_smi;
	bool			has_raw;
	enum port_state_policy	policy;
	enum phy_port_state	phys_state;
	enum ib_port_state	vport_state;
	u8			port_physical_state;
	u64			sys_image_guid;
	u64			port_guid;
	u64			node_guid;
	u32			cap_mask1;
	u32			cap_mask1_perm;
	u16			cap_mask2;
	u16			cap_mask2_perm;
	u16			lid;
	u8			init_type_reply; /* bitmask: see ib spec 14.2.5.6 InitTypeReply */
	u8			lmc;
	u8			subnet_timeout;
	u16			sm_lid;
	u8			sm_sl;
	u16			qkey_violation_counter;
	u16			pkey_violation_counter;
	bool			grh_required;
};

static inline void *mlx5_buf_offset(struct mlx5_frag_buf *buf, int offset)
{
		return buf->frags->buf + offset;
}

#define STRUCT_FIELD(header, field) \
	.struct_offset_bytes = offsetof(struct ib_unpacked_ ## header, field),      \
	.struct_size_bytes   = sizeof((struct ib_unpacked_ ## header *)0)->field

static inline struct mlx5_core_dev *pci2mlx5_core_dev(struct pci_dev *pdev)
{
	return pci_get_drvdata(pdev);
}

extern struct dentry *mlx5_debugfs_root;

static inline u16 fw_rev_maj(struct mlx5_core_dev *dev)
{
	return ioread32be(&dev->iseg->fw_rev) & 0xffff;
}

static inline u16 fw_rev_min(struct mlx5_core_dev *dev)
{
	return ioread32be(&dev->iseg->fw_rev) >> 16;
}

static inline u16 fw_rev_sub(struct mlx5_core_dev *dev)
{
	return ioread32be(&dev->iseg->cmdif_rev_fw_sub) & 0xffff;
}

static inline u32 mlx5_base_mkey(const u32 key)
{
	return key & 0xffffff00u;
}

static inline void mlx5_init_fbc_offset(struct mlx5_buf_list *frags,
					u8 log_stride, u8 log_sz,
					u16 strides_offset,
					struct mlx5_frag_buf_ctrl *fbc)
{
	fbc->frags      = frags;
	fbc->log_stride = log_stride;
	fbc->log_sz     = log_sz;
	fbc->sz_m1	= (1 << fbc->log_sz) - 1;
	fbc->log_frag_strides = PAGE_SHIFT - fbc->log_stride;
	fbc->frag_sz_m1	= (1 << fbc->log_frag_strides) - 1;
	fbc->strides_offset = strides_offset;
}

static inline void mlx5_init_fbc(struct mlx5_buf_list *frags,
				 u8 log_stride, u8 log_sz,
				 struct mlx5_frag_buf_ctrl *fbc)
{
	mlx5_init_fbc_offset(frags, log_stride, log_sz, 0, fbc);
}

static inline void *mlx5_frag_buf_get_wqe(struct mlx5_frag_buf_ctrl *fbc,
					  u32 ix)
{
	unsigned int frag;

	ix  += fbc->strides_offset;
	frag = ix >> fbc->log_frag_strides;

	return fbc->frags[frag].buf + ((fbc->frag_sz_m1 & ix) << fbc->log_stride);
}

static inline u32
mlx5_frag_buf_get_idx_last_contig_stride(struct mlx5_frag_buf_ctrl *fbc, u32 ix)
{
	u32 last_frag_stride_idx = (ix + fbc->strides_offset) | fbc->frag_sz_m1;

	return min_t(u32, last_frag_stride_idx - fbc->strides_offset, fbc->sz_m1);
}

enum {
	CMD_ALLOWED_OPCODE_ALL,
};

void mlx5_cmd_use_events(struct mlx5_core_dev *dev);
void mlx5_cmd_use_polling(struct mlx5_core_dev *dev);
void mlx5_cmd_allowed_opcode(struct mlx5_core_dev *dev, u16 opcode);

struct mlx5_async_ctx {
	struct mlx5_core_dev *dev;
	atomic_t num_inflight;
	struct wait_queue_head wait;
};

struct mlx5_async_work;

typedef void (*mlx5_async_cbk_t)(int status, struct mlx5_async_work *context);

struct mlx5_async_work {
	struct mlx5_async_ctx *ctx;
	mlx5_async_cbk_t user_callback;
};

void mlx5_cmd_init_async_ctx(struct mlx5_core_dev *dev,
			     struct mlx5_async_ctx *ctx);
void mlx5_cmd_cleanup_async_ctx(struct mlx5_async_ctx *ctx);
int mlx5_cmd_exec_cb(struct mlx5_async_ctx *ctx, void *in, int in_size,
		     void *out, int out_size, mlx5_async_cbk_t callback,
		     struct mlx5_async_work *work);

int mlx5_cmd_exec(struct mlx5_core_dev *dev, void *in, int in_size, void *out,
		  int out_size);

#define mlx5_cmd_exec_inout(dev, ifc_cmd, in, out)                             \
	({                                                                     \
		mlx5_cmd_exec(dev, in, MLX5_ST_SZ_BYTES(ifc_cmd##_in), out,    \
			      MLX5_ST_SZ_BYTES(ifc_cmd##_out));                \
	})

#define mlx5_cmd_exec_in(dev, ifc_cmd, in)                                     \
	({                                                                     \
		u32 _out[MLX5_ST_SZ_DW(ifc_cmd##_out)] = {};                   \
		mlx5_cmd_exec_inout(dev, ifc_cmd, in, _out);                   \
	})

int mlx5_cmd_exec_polling(struct mlx5_core_dev *dev, void *in, int in_size,
			  void *out, int out_size);
void mlx5_cmd_mbox_status(void *out, u8 *status, u32 *syndrome);
bool mlx5_cmd_is_down(struct mlx5_core_dev *dev);

int mlx5_core_get_caps(struct mlx5_core_dev *dev, enum mlx5_cap_type cap_type);
int mlx5_cmd_alloc_uar(struct mlx5_core_dev *dev, u32 *uarn);
int mlx5_cmd_free_uar(struct mlx5_core_dev *dev, u32 uarn);
void mlx5_health_flush(struct mlx5_core_dev *dev);
void mlx5_health_cleanup(struct mlx5_core_dev *dev);
int mlx5_health_init(struct mlx5_core_dev *dev);
void mlx5_start_health_poll(struct mlx5_core_dev *dev);
void mlx5_stop_health_poll(struct mlx5_core_dev *dev, bool disable_health);
void mlx5_drain_health_wq(struct mlx5_core_dev *dev);
void mlx5_trigger_health_work(struct mlx5_core_dev *dev);
int mlx5_buf_alloc(struct mlx5_core_dev *dev,
		   int size, struct mlx5_frag_buf *buf);
void mlx5_buf_free(struct mlx5_core_dev *dev, struct mlx5_frag_buf *buf);
int mlx5_frag_buf_alloc_node(struct mlx5_core_dev *dev, int size,
			     struct mlx5_frag_buf *buf, int node);
void mlx5_frag_buf_free(struct mlx5_core_dev *dev, struct mlx5_frag_buf *buf);
struct mlx5_cmd_mailbox *mlx5_alloc_cmd_mailbox_chain(struct mlx5_core_dev *dev,
						      gfp_t flags, int npages);
void mlx5_free_cmd_mailbox_chain(struct mlx5_core_dev *dev,
				 struct mlx5_cmd_mailbox *head);
int mlx5_core_create_mkey(struct mlx5_core_dev *dev,
			  struct mlx5_core_mkey *mkey,
			  u32 *in, int inlen);
int mlx5_core_destroy_mkey(struct mlx5_core_dev *dev,
			   struct mlx5_core_mkey *mkey);
int mlx5_core_query_mkey(struct mlx5_core_dev *dev, struct mlx5_core_mkey *mkey,
			 u32 *out, int outlen);
int mlx5_core_alloc_pd(struct mlx5_core_dev *dev, u32 *pdn);
int mlx5_core_dealloc_pd(struct mlx5_core_dev *dev, u32 pdn);
int mlx5_pagealloc_init(struct mlx5_core_dev *dev);
void mlx5_pagealloc_cleanup(struct mlx5_core_dev *dev);
void mlx5_pagealloc_start(struct mlx5_core_dev *dev);
void mlx5_pagealloc_stop(struct mlx5_core_dev *dev);
void mlx5_core_req_pages_handler(struct mlx5_core_dev *dev, u16 func_id,
				 s32 npages, bool ec_function);
int mlx5_satisfy_startup_pages(struct mlx5_core_dev *dev, int boot);
int mlx5_reclaim_startup_pages(struct mlx5_core_dev *dev);
void mlx5_register_debugfs(void);
void mlx5_unregister_debugfs(void);

void mlx5_fill_page_array(struct mlx5_frag_buf *buf, __be64 *pas);
void mlx5_fill_page_frag_array_perm(struct mlx5_frag_buf *buf, __be64 *pas, u8 perm);
void mlx5_fill_page_frag_array(struct mlx5_frag_buf *frag_buf, __be64 *pas);
int mlx5_vector2eqn(struct mlx5_core_dev *dev, int vector, int *eqn,
		    unsigned int *irqn);
int mlx5_core_attach_mcg(struct mlx5_core_dev *dev, union ib_gid *mgid, u32 qpn);
int mlx5_core_detach_mcg(struct mlx5_core_dev *dev, union ib_gid *mgid, u32 qpn);

void mlx5_qp_debugfs_init(struct mlx5_core_dev *dev);
void mlx5_qp_debugfs_cleanup(struct mlx5_core_dev *dev);
int mlx5_core_access_reg(struct mlx5_core_dev *dev, void *data_in,
			 int size_in, void *data_out, int size_out,
			 u16 reg_num, int arg, int write);

int mlx5_db_alloc(struct mlx5_core_dev *dev, struct mlx5_db *db);
int mlx5_db_alloc_node(struct mlx5_core_dev *dev, struct mlx5_db *db,
		       int node);
void mlx5_db_free(struct mlx5_core_dev *dev, struct mlx5_db *db);

const char *mlx5_command_str(int command);
void mlx5_cmdif_debugfs_init(struct mlx5_core_dev *dev);
void mlx5_cmdif_debugfs_cleanup(struct mlx5_core_dev *dev);
int mlx5_core_create_psv(struct mlx5_core_dev *dev, u32 pdn,
			 int npsvs, u32 *sig_index);
int mlx5_core_destroy_psv(struct mlx5_core_dev *dev, int psv_num);
void mlx5_core_put_rsc(struct mlx5_core_rsc_common *common);
int mlx5_query_odp_caps(struct mlx5_core_dev *dev,
			struct mlx5_odp_caps *odp_caps);
int mlx5_core_query_ib_ppcnt(struct mlx5_core_dev *dev,
			     u8 port_num, void *out, size_t sz);

int mlx5_init_rl_table(struct mlx5_core_dev *dev);
void mlx5_cleanup_rl_table(struct mlx5_core_dev *dev);
int mlx5_rl_add_rate(struct mlx5_core_dev *dev, u16 *index,
		     struct mlx5_rate_limit *rl);
void mlx5_rl_remove_rate(struct mlx5_core_dev *dev, struct mlx5_rate_limit *rl);
bool mlx5_rl_is_in_range(struct mlx5_core_dev *dev, u32 rate);
int mlx5_rl_add_rate_raw(struct mlx5_core_dev *dev, void *rl_in, u16 uid,
			 bool dedicated_entry, u16 *index);
void mlx5_rl_remove_rate_raw(struct mlx5_core_dev *dev, u16 index);
bool mlx5_rl_are_equal(struct mlx5_rate_limit *rl_0,
		       struct mlx5_rate_limit *rl_1);
int mlx5_alloc_bfreg(struct mlx5_core_dev *mdev, struct mlx5_sq_bfreg *bfreg,
		     bool map_wc, bool fast_path);
void mlx5_free_bfreg(struct mlx5_core_dev *mdev, struct mlx5_sq_bfreg *bfreg);

unsigned int mlx5_comp_vectors_count(struct mlx5_core_dev *dev);
struct cpumask *
mlx5_comp_irq_get_affinity_mask(struct mlx5_core_dev *dev, int vector);
unsigned int mlx5_core_reserved_gids_count(struct mlx5_core_dev *dev);
int mlx5_core_roce_gid_set(struct mlx5_core_dev *dev, unsigned int index,
			   u8 roce_version, u8 roce_l3_type, const u8 *gid,
			   const u8 *mac, bool vlan, u16 vlan_id, u8 port_num);

static inline u32 mlx5_mkey_to_idx(u32 mkey)
{
	return mkey >> 8;
}

static inline u32 mlx5_idx_to_mkey(u32 mkey_idx)
{
	return mkey_idx << 8;
}

static inline u8 mlx5_mkey_variant(u32 mkey)
{
	return mkey & 0xff;
}

enum {
	MLX5_PROF_MASK_QP_SIZE		= (u64)1 << 0,
	MLX5_PROF_MASK_MR_CACHE		= (u64)1 << 1,
};

enum {
	MR_CACHE_LAST_STD_ENTRY = 20,
	MLX5_IMR_MTT_CACHE_ENTRY,
	MLX5_IMR_KSM_CACHE_ENTRY,
	MAX_MR_CACHE_ENTRIES
};

/* Async-atomic event notifier used by mlx5 core to forward FW
 * evetns recived from event queue to mlx5 consumers.
 * Optimise event queue dipatching.
 */
int mlx5_notifier_register(struct mlx5_core_dev *dev, struct notifier_block *nb);
int mlx5_notifier_unregister(struct mlx5_core_dev *dev, struct notifier_block *nb);

/* Async-atomic event notifier used for forwarding
 * evetns from the event queue into the to mlx5 events dispatcher,
 * eswitch, clock and others.
 */
int mlx5_eq_notifier_register(struct mlx5_core_dev *dev, struct mlx5_nb *nb);
int mlx5_eq_notifier_unregister(struct mlx5_core_dev *dev, struct mlx5_nb *nb);

/* Blocking event notifier used to forward SW events, used for slow path */
int mlx5_blocking_notifier_register(struct mlx5_core_dev *dev, struct notifier_block *nb);
int mlx5_blocking_notifier_unregister(struct mlx5_core_dev *dev, struct notifier_block *nb);
int mlx5_blocking_notifier_call_chain(struct mlx5_core_dev *dev, unsigned int event,
				      void *data);

int mlx5_core_query_vendor_id(struct mlx5_core_dev *mdev, u32 *vendor_id);

int mlx5_cmd_create_vport_lag(struct mlx5_core_dev *dev);
int mlx5_cmd_destroy_vport_lag(struct mlx5_core_dev *dev);
bool mlx5_lag_is_roce(struct mlx5_core_dev *dev);
bool mlx5_lag_is_sriov(struct mlx5_core_dev *dev);
bool mlx5_lag_is_multipath(struct mlx5_core_dev *dev);
bool mlx5_lag_is_active(struct mlx5_core_dev *dev);
struct net_device *mlx5_lag_get_roce_netdev(struct mlx5_core_dev *dev);
u8 mlx5_lag_get_slave_port(struct mlx5_core_dev *dev,
			   struct net_device *slave);
int mlx5_lag_query_cong_counters(struct mlx5_core_dev *dev,
				 u64 *values,
				 int num_counters,
				 size_t *offsets);
struct mlx5_uars_page *mlx5_get_uars_page(struct mlx5_core_dev *mdev);
void mlx5_put_uars_page(struct mlx5_core_dev *mdev, struct mlx5_uars_page *up);
int mlx5_dm_sw_icm_alloc(struct mlx5_core_dev *dev, enum mlx5_sw_icm_type type,
			 u64 length, u32 log_alignment, u16 uid,
			 phys_addr_t *addr, u32 *obj_id);
int mlx5_dm_sw_icm_dealloc(struct mlx5_core_dev *dev, enum mlx5_sw_icm_type type,
			   u64 length, u16 uid, phys_addr_t addr, u32 obj_id);

#ifdef CONFIG_MLX5_CORE_IPOIB
struct net_device *mlx5_rdma_netdev_alloc(struct mlx5_core_dev *mdev,
					  struct ib_device *ibdev,
					  const char *name,
					  void (*setup)(struct net_device *));
#endif /* CONFIG_MLX5_CORE_IPOIB */
int mlx5_rdma_rn_get_params(struct mlx5_core_dev *mdev,
			    struct ib_device *device,
			    struct rdma_netdev_alloc_params *params);

struct mlx5_profile {
	u64	mask;
	u8	log_max_qp;
	struct {
		int	size;
		int	limit;
	} mr_cache[MAX_MR_CACHE_ENTRIES];
};

enum {
	MLX5_PCI_DEV_IS_VF		= 1 << 0,
};

static inline bool mlx5_core_is_pf(const struct mlx5_core_dev *dev)
{
	return dev->coredev_type == MLX5_COREDEV_PF;
}

static inline bool mlx5_core_is_vf(const struct mlx5_core_dev *dev)
{
	return dev->coredev_type == MLX5_COREDEV_VF;
}

static inline bool mlx5_core_is_ecpf(const struct mlx5_core_dev *dev)
{
	return dev->caps.embedded_cpu;
}

static inline bool
mlx5_core_is_ecpf_esw_manager(const struct mlx5_core_dev *dev)
{
	return dev->caps.embedded_cpu && MLX5_CAP_GEN(dev, eswitch_manager);
}

static inline bool mlx5_ecpf_vport_exists(const struct mlx5_core_dev *dev)
{
	return mlx5_core_is_pf(dev) && MLX5_CAP_ESW(dev, ecpf_vport_exists);
}

static inline u16 mlx5_core_max_vfs(const struct mlx5_core_dev *dev)
{
	return dev->priv.sriov.max_vfs;
}

static inline int mlx5_get_gid_table_len(u16 param)
{
	if (param > 4) {
		pr_warn("gid table length is zero\n");
		return 0;
	}

	return 8 * (1 << param);
}

static inline bool mlx5_rl_is_supported(struct mlx5_core_dev *dev)
{
	return !!(dev->priv.rl_table.max_size);
}

static inline int mlx5_core_is_mp_slave(struct mlx5_core_dev *dev)
{
	return MLX5_CAP_GEN(dev, affiliate_nic_vport_criteria) &&
	       MLX5_CAP_GEN(dev, num_vhca_ports) <= 1;
}

static inline int mlx5_core_is_mp_master(struct mlx5_core_dev *dev)
{
	return MLX5_CAP_GEN(dev, num_vhca_ports) > 1;
}

static inline int mlx5_core_mp_enabled(struct mlx5_core_dev *dev)
{
	return mlx5_core_is_mp_slave(dev) ||
	       mlx5_core_is_mp_master(dev);
}

static inline int mlx5_core_native_port_num(struct mlx5_core_dev *dev)
{
	if (!mlx5_core_mp_enabled(dev))
		return 1;

	return MLX5_CAP_GEN(dev, native_port_num);
}

enum {
	MLX5_TRIGGERED_CMD_COMP = (u64)1 << 32,
};

static inline bool mlx5_is_roce_enabled(struct mlx5_core_dev *dev)
{
	struct devlink *devlink = priv_to_devlink(dev);
	union devlink_param_value val;

	devlink_param_driverinit_value_get(devlink,
					   DEVLINK_PARAM_GENERIC_ID_ENABLE_ROCE,
					   &val);
	return val.vbool;
}

#endif /* MLX5_DRIVER_H */<|MERGE_RESOLUTION|>--- conflicted
+++ resolved
@@ -671,13 +671,7 @@
 	u8                         enabled;
 };
 
-<<<<<<< HEAD
-struct mlx5_clock {
-	struct mlx5_nb             pps_nb;
-	seqlock_t                  lock;
-=======
 struct mlx5_timer {
->>>>>>> f642729d
 	struct cyclecounter        cycles;
 	struct timecounter         tc;
 	u32                        nominal_c_mult;
