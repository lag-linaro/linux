// SPDX-License-Identifier: GPL-2.0
/*
 * NVM Express device driver
 * Copyright (c) 2011-2014, Intel Corporation.
 */

#include <linux/blkdev.h>
#include <linux/blk-mq.h>
#include <linux/compat.h>
#include <linux/delay.h>
#include <linux/errno.h>
#include <linux/hdreg.h>
#include <linux/kernel.h>
#include <linux/module.h>
#include <linux/backing-dev.h>
#include <linux/list_sort.h>
#include <linux/slab.h>
#include <linux/types.h>
#include <linux/pr.h>
#include <linux/ptrace.h>
#include <linux/nvme_ioctl.h>
#include <linux/pm_qos.h>
#include <asm/unaligned.h>

#include "nvme.h"
#include "fabrics.h"

#define CREATE_TRACE_POINTS
#include "trace.h"

#define NVME_MINORS		(1U << MINORBITS)

unsigned int admin_timeout = 60;
module_param(admin_timeout, uint, 0644);
MODULE_PARM_DESC(admin_timeout, "timeout in seconds for admin commands");
EXPORT_SYMBOL_GPL(admin_timeout);

unsigned int nvme_io_timeout = 30;
module_param_named(io_timeout, nvme_io_timeout, uint, 0644);
MODULE_PARM_DESC(io_timeout, "timeout in seconds for I/O");
EXPORT_SYMBOL_GPL(nvme_io_timeout);

static unsigned char shutdown_timeout = 5;
module_param(shutdown_timeout, byte, 0644);
MODULE_PARM_DESC(shutdown_timeout, "timeout in seconds for controller shutdown");

static u8 nvme_max_retries = 5;
module_param_named(max_retries, nvme_max_retries, byte, 0644);
MODULE_PARM_DESC(max_retries, "max number of retries a command may have");

static unsigned long default_ps_max_latency_us = 100000;
module_param(default_ps_max_latency_us, ulong, 0644);
MODULE_PARM_DESC(default_ps_max_latency_us,
		 "max power saving latency for new devices; use PM QOS to change per device");

static bool force_apst;
module_param(force_apst, bool, 0644);
MODULE_PARM_DESC(force_apst, "allow APST for newly enumerated devices even if quirked off");

static bool streams;
module_param(streams, bool, 0644);
MODULE_PARM_DESC(streams, "turn on support for Streams write directives");

/*
 * nvme_wq - hosts nvme related works that are not reset or delete
 * nvme_reset_wq - hosts nvme reset works
 * nvme_delete_wq - hosts nvme delete works
 *
 * nvme_wq will host works such as scan, aen handling, fw activation,
 * keep-alive, periodic reconnects etc. nvme_reset_wq
 * runs reset works which also flush works hosted on nvme_wq for
 * serialization purposes. nvme_delete_wq host controller deletion
 * works which flush reset works for serialization.
 */
struct workqueue_struct *nvme_wq;
EXPORT_SYMBOL_GPL(nvme_wq);

struct workqueue_struct *nvme_reset_wq;
EXPORT_SYMBOL_GPL(nvme_reset_wq);

struct workqueue_struct *nvme_delete_wq;
EXPORT_SYMBOL_GPL(nvme_delete_wq);

static LIST_HEAD(nvme_subsystems);
static DEFINE_MUTEX(nvme_subsystems_lock);

static DEFINE_IDA(nvme_instance_ida);
static dev_t nvme_chr_devt;
static struct class *nvme_class;
static struct class *nvme_subsys_class;

static int _nvme_revalidate_disk(struct gendisk *disk);
static void nvme_put_subsystem(struct nvme_subsystem *subsys);
static void nvme_remove_invalid_namespaces(struct nvme_ctrl *ctrl,
					   unsigned nsid);

static void nvme_set_queue_dying(struct nvme_ns *ns)
{
	/*
	 * Revalidating a dead namespace sets capacity to 0. This will end
	 * buffered writers dirtying pages that can't be synced.
	 */
	if (test_and_set_bit(NVME_NS_DEAD, &ns->flags))
		return;
	blk_set_queue_dying(ns->queue);
	/* Forcibly unquiesce queues to avoid blocking dispatch */
	blk_mq_unquiesce_queue(ns->queue);
	/*
	 * Revalidate after unblocking dispatchers that may be holding bd_butex
	 */
	revalidate_disk(ns->disk);
}

static void nvme_queue_scan(struct nvme_ctrl *ctrl)
{
	/*
	 * Only new queue scan work when admin and IO queues are both alive
	 */
	if (ctrl->state == NVME_CTRL_LIVE && ctrl->tagset)
		queue_work(nvme_wq, &ctrl->scan_work);
}

/*
 * Use this function to proceed with scheduling reset_work for a controller
 * that had previously been set to the resetting state. This is intended for
 * code paths that can't be interrupted by other reset attempts. A hot removal
 * may prevent this from succeeding.
 */
int nvme_try_sched_reset(struct nvme_ctrl *ctrl)
{
	if (ctrl->state != NVME_CTRL_RESETTING)
		return -EBUSY;
	if (!queue_work(nvme_reset_wq, &ctrl->reset_work))
		return -EBUSY;
	return 0;
}
EXPORT_SYMBOL_GPL(nvme_try_sched_reset);

int nvme_reset_ctrl(struct nvme_ctrl *ctrl)
{
	if (!nvme_change_ctrl_state(ctrl, NVME_CTRL_RESETTING))
		return -EBUSY;
	if (!queue_work(nvme_reset_wq, &ctrl->reset_work))
		return -EBUSY;
	return 0;
}
EXPORT_SYMBOL_GPL(nvme_reset_ctrl);

int nvme_reset_ctrl_sync(struct nvme_ctrl *ctrl)
{
	int ret;

	ret = nvme_reset_ctrl(ctrl);
	if (!ret) {
		flush_work(&ctrl->reset_work);
		if (ctrl->state != NVME_CTRL_LIVE)
			ret = -ENETRESET;
	}

	return ret;
}
EXPORT_SYMBOL_GPL(nvme_reset_ctrl_sync);

static void nvme_do_delete_ctrl(struct nvme_ctrl *ctrl)
{
	dev_info(ctrl->device,
		 "Removing ctrl: NQN \"%s\"\n", ctrl->opts->subsysnqn);

	flush_work(&ctrl->reset_work);
	nvme_stop_ctrl(ctrl);
	nvme_remove_namespaces(ctrl);
	ctrl->ops->delete_ctrl(ctrl);
	nvme_uninit_ctrl(ctrl);
}

static void nvme_delete_ctrl_work(struct work_struct *work)
{
	struct nvme_ctrl *ctrl =
		container_of(work, struct nvme_ctrl, delete_work);

	nvme_do_delete_ctrl(ctrl);
}

int nvme_delete_ctrl(struct nvme_ctrl *ctrl)
{
	if (!nvme_change_ctrl_state(ctrl, NVME_CTRL_DELETING))
		return -EBUSY;
	if (!queue_work(nvme_delete_wq, &ctrl->delete_work))
		return -EBUSY;
	return 0;
}
EXPORT_SYMBOL_GPL(nvme_delete_ctrl);

static void nvme_delete_ctrl_sync(struct nvme_ctrl *ctrl)
{
	/*
	 * Keep a reference until nvme_do_delete_ctrl() complete,
	 * since ->delete_ctrl can free the controller.
	 */
	nvme_get_ctrl(ctrl);
	if (nvme_change_ctrl_state(ctrl, NVME_CTRL_DELETING))
		nvme_do_delete_ctrl(ctrl);
	nvme_put_ctrl(ctrl);
}

static blk_status_t nvme_error_status(u16 status)
{
	switch (status & 0x7ff) {
	case NVME_SC_SUCCESS:
		return BLK_STS_OK;
	case NVME_SC_CAP_EXCEEDED:
		return BLK_STS_NOSPC;
	case NVME_SC_LBA_RANGE:
	case NVME_SC_CMD_INTERRUPTED:
	case NVME_SC_NS_NOT_READY:
		return BLK_STS_TARGET;
	case NVME_SC_BAD_ATTRIBUTES:
	case NVME_SC_ONCS_NOT_SUPPORTED:
	case NVME_SC_INVALID_OPCODE:
	case NVME_SC_INVALID_FIELD:
	case NVME_SC_INVALID_NS:
		return BLK_STS_NOTSUPP;
	case NVME_SC_WRITE_FAULT:
	case NVME_SC_READ_ERROR:
	case NVME_SC_UNWRITTEN_BLOCK:
	case NVME_SC_ACCESS_DENIED:
	case NVME_SC_READ_ONLY:
	case NVME_SC_COMPARE_FAILED:
		return BLK_STS_MEDIUM;
	case NVME_SC_GUARD_CHECK:
	case NVME_SC_APPTAG_CHECK:
	case NVME_SC_REFTAG_CHECK:
	case NVME_SC_INVALID_PI:
		return BLK_STS_PROTECTION;
	case NVME_SC_RESERVATION_CONFLICT:
		return BLK_STS_NEXUS;
	case NVME_SC_HOST_PATH_ERROR:
		return BLK_STS_TRANSPORT;
	default:
		return BLK_STS_IOERR;
	}
}

static inline bool nvme_req_needs_retry(struct request *req)
{
	if (blk_noretry_request(req))
		return false;
	if (nvme_req(req)->status & NVME_SC_DNR)
		return false;
	if (nvme_req(req)->retries >= nvme_max_retries)
		return false;
	return true;
}

static void nvme_retry_req(struct request *req)
{
	struct nvme_ns *ns = req->q->queuedata;
	unsigned long delay = 0;
	u16 crd;

	/* The mask and shift result must be <= 3 */
	crd = (nvme_req(req)->status & NVME_SC_CRD) >> 11;
	if (ns && crd)
		delay = ns->ctrl->crdt[crd - 1] * 100;

	nvme_req(req)->retries++;
	blk_mq_requeue_request(req, false);
	blk_mq_delay_kick_requeue_list(req->q, delay);
}

void nvme_complete_rq(struct request *req)
{
	blk_status_t status = nvme_error_status(nvme_req(req)->status);

	trace_nvme_complete_rq(req);

	nvme_cleanup_cmd(req);

	if (nvme_req(req)->ctrl->kas)
		nvme_req(req)->ctrl->comp_seen = true;

	if (unlikely(status != BLK_STS_OK && nvme_req_needs_retry(req))) {
		if ((req->cmd_flags & REQ_NVME_MPATH) && nvme_failover_req(req))
			return;

		if (!blk_queue_dying(req->q)) {
			nvme_retry_req(req);
			return;
		}
	} else if (IS_ENABLED(CONFIG_BLK_DEV_ZONED) &&
		   req_op(req) == REQ_OP_ZONE_APPEND) {
		req->__sector = nvme_lba_to_sect(req->q->queuedata,
			le64_to_cpu(nvme_req(req)->result.u64));
	}

	nvme_trace_bio_complete(req, status);
	blk_mq_end_request(req, status);
}
EXPORT_SYMBOL_GPL(nvme_complete_rq);

bool nvme_cancel_request(struct request *req, void *data, bool reserved)
{
	dev_dbg_ratelimited(((struct nvme_ctrl *) data)->device,
				"Cancelling I/O %d", req->tag);

	/* don't abort one completed request */
	if (blk_mq_request_completed(req))
		return true;

	nvme_req(req)->status = NVME_SC_HOST_ABORTED_CMD;
	blk_mq_complete_request(req);
	return true;
}
EXPORT_SYMBOL_GPL(nvme_cancel_request);

bool nvme_change_ctrl_state(struct nvme_ctrl *ctrl,
		enum nvme_ctrl_state new_state)
{
	enum nvme_ctrl_state old_state;
	unsigned long flags;
	bool changed = false;

	spin_lock_irqsave(&ctrl->lock, flags);

	old_state = ctrl->state;
	switch (new_state) {
	case NVME_CTRL_LIVE:
		switch (old_state) {
		case NVME_CTRL_NEW:
		case NVME_CTRL_RESETTING:
		case NVME_CTRL_CONNECTING:
			changed = true;
			/* FALLTHRU */
		default:
			break;
		}
		break;
	case NVME_CTRL_RESETTING:
		switch (old_state) {
		case NVME_CTRL_NEW:
		case NVME_CTRL_LIVE:
			changed = true;
			/* FALLTHRU */
		default:
			break;
		}
		break;
	case NVME_CTRL_CONNECTING:
		switch (old_state) {
		case NVME_CTRL_NEW:
		case NVME_CTRL_RESETTING:
			changed = true;
			/* FALLTHRU */
		default:
			break;
		}
		break;
	case NVME_CTRL_DELETING:
		switch (old_state) {
		case NVME_CTRL_LIVE:
		case NVME_CTRL_RESETTING:
		case NVME_CTRL_CONNECTING:
			changed = true;
			/* FALLTHRU */
		default:
			break;
		}
		break;
	case NVME_CTRL_DEAD:
		switch (old_state) {
		case NVME_CTRL_DELETING:
			changed = true;
			/* FALLTHRU */
		default:
			break;
		}
		break;
	default:
		break;
	}

	if (changed) {
		ctrl->state = new_state;
		wake_up_all(&ctrl->state_wq);
	}

	spin_unlock_irqrestore(&ctrl->lock, flags);
	if (changed && ctrl->state == NVME_CTRL_LIVE)
		nvme_kick_requeue_lists(ctrl);
	return changed;
}
EXPORT_SYMBOL_GPL(nvme_change_ctrl_state);

/*
 * Returns true for sink states that can't ever transition back to live.
 */
static bool nvme_state_terminal(struct nvme_ctrl *ctrl)
{
	switch (ctrl->state) {
	case NVME_CTRL_NEW:
	case NVME_CTRL_LIVE:
	case NVME_CTRL_RESETTING:
	case NVME_CTRL_CONNECTING:
		return false;
	case NVME_CTRL_DELETING:
	case NVME_CTRL_DEAD:
		return true;
	default:
		WARN_ONCE(1, "Unhandled ctrl state:%d", ctrl->state);
		return true;
	}
}

/*
 * Waits for the controller state to be resetting, or returns false if it is
 * not possible to ever transition to that state.
 */
bool nvme_wait_reset(struct nvme_ctrl *ctrl)
{
	wait_event(ctrl->state_wq,
		   nvme_change_ctrl_state(ctrl, NVME_CTRL_RESETTING) ||
		   nvme_state_terminal(ctrl));
	return ctrl->state == NVME_CTRL_RESETTING;
}
EXPORT_SYMBOL_GPL(nvme_wait_reset);

static void nvme_free_ns_head(struct kref *ref)
{
	struct nvme_ns_head *head =
		container_of(ref, struct nvme_ns_head, ref);

	nvme_mpath_remove_disk(head);
	ida_simple_remove(&head->subsys->ns_ida, head->instance);
	cleanup_srcu_struct(&head->srcu);
	nvme_put_subsystem(head->subsys);
	kfree(head);
}

static void nvme_put_ns_head(struct nvme_ns_head *head)
{
	kref_put(&head->ref, nvme_free_ns_head);
}

static void nvme_free_ns(struct kref *kref)
{
	struct nvme_ns *ns = container_of(kref, struct nvme_ns, kref);

	if (ns->ndev)
		nvme_nvm_unregister(ns);

	put_disk(ns->disk);
	nvme_put_ns_head(ns->head);
	nvme_put_ctrl(ns->ctrl);
	kfree(ns);
}

static void nvme_put_ns(struct nvme_ns *ns)
{
	kref_put(&ns->kref, nvme_free_ns);
}

static inline void nvme_clear_nvme_request(struct request *req)
{
	if (!(req->rq_flags & RQF_DONTPREP)) {
		nvme_req(req)->retries = 0;
		nvme_req(req)->flags = 0;
		req->rq_flags |= RQF_DONTPREP;
	}
}

struct request *nvme_alloc_request(struct request_queue *q,
		struct nvme_command *cmd, blk_mq_req_flags_t flags, int qid)
{
	unsigned op = nvme_is_write(cmd) ? REQ_OP_DRV_OUT : REQ_OP_DRV_IN;
	struct request *req;

	if (qid == NVME_QID_ANY) {
		req = blk_mq_alloc_request(q, op, flags);
	} else {
		req = blk_mq_alloc_request_hctx(q, op, flags,
				qid ? qid - 1 : 0);
	}
	if (IS_ERR(req))
		return req;

	req->cmd_flags |= REQ_FAILFAST_DRIVER;
	nvme_clear_nvme_request(req);
	nvme_req(req)->cmd = cmd;

	return req;
}
EXPORT_SYMBOL_GPL(nvme_alloc_request);

static int nvme_toggle_streams(struct nvme_ctrl *ctrl, bool enable)
{
	struct nvme_command c;

	memset(&c, 0, sizeof(c));

	c.directive.opcode = nvme_admin_directive_send;
	c.directive.nsid = cpu_to_le32(NVME_NSID_ALL);
	c.directive.doper = NVME_DIR_SND_ID_OP_ENABLE;
	c.directive.dtype = NVME_DIR_IDENTIFY;
	c.directive.tdtype = NVME_DIR_STREAMS;
	c.directive.endir = enable ? NVME_DIR_ENDIR : 0;

	return nvme_submit_sync_cmd(ctrl->admin_q, &c, NULL, 0);
}

static int nvme_disable_streams(struct nvme_ctrl *ctrl)
{
	return nvme_toggle_streams(ctrl, false);
}

static int nvme_enable_streams(struct nvme_ctrl *ctrl)
{
	return nvme_toggle_streams(ctrl, true);
}

static int nvme_get_stream_params(struct nvme_ctrl *ctrl,
				  struct streams_directive_params *s, u32 nsid)
{
	struct nvme_command c;

	memset(&c, 0, sizeof(c));
	memset(s, 0, sizeof(*s));

	c.directive.opcode = nvme_admin_directive_recv;
	c.directive.nsid = cpu_to_le32(nsid);
	c.directive.numd = cpu_to_le32(nvme_bytes_to_numd(sizeof(*s)));
	c.directive.doper = NVME_DIR_RCV_ST_OP_PARAM;
	c.directive.dtype = NVME_DIR_STREAMS;

	return nvme_submit_sync_cmd(ctrl->admin_q, &c, s, sizeof(*s));
}

static int nvme_configure_directives(struct nvme_ctrl *ctrl)
{
	struct streams_directive_params s;
	int ret;

	if (!(ctrl->oacs & NVME_CTRL_OACS_DIRECTIVES))
		return 0;
	if (!streams)
		return 0;

	ret = nvme_enable_streams(ctrl);
	if (ret)
		return ret;

	ret = nvme_get_stream_params(ctrl, &s, NVME_NSID_ALL);
	if (ret)
		goto out_disable_stream;

	ctrl->nssa = le16_to_cpu(s.nssa);
	if (ctrl->nssa < BLK_MAX_WRITE_HINTS - 1) {
		dev_info(ctrl->device, "too few streams (%u) available\n",
					ctrl->nssa);
		goto out_disable_stream;
	}

	ctrl->nr_streams = min_t(u16, ctrl->nssa, BLK_MAX_WRITE_HINTS - 1);
	dev_info(ctrl->device, "Using %u streams\n", ctrl->nr_streams);
	return 0;

out_disable_stream:
	nvme_disable_streams(ctrl);
	return ret;
}

/*
 * Check if 'req' has a write hint associated with it. If it does, assign
 * a valid namespace stream to the write.
 */
static void nvme_assign_write_stream(struct nvme_ctrl *ctrl,
				     struct request *req, u16 *control,
				     u32 *dsmgmt)
{
	enum rw_hint streamid = req->write_hint;

	if (streamid == WRITE_LIFE_NOT_SET || streamid == WRITE_LIFE_NONE)
		streamid = 0;
	else {
		streamid--;
		if (WARN_ON_ONCE(streamid > ctrl->nr_streams))
			return;

		*control |= NVME_RW_DTYPE_STREAMS;
		*dsmgmt |= streamid << 16;
	}

	if (streamid < ARRAY_SIZE(req->q->write_hints))
		req->q->write_hints[streamid] += blk_rq_bytes(req) >> 9;
}

static inline void nvme_setup_flush(struct nvme_ns *ns,
		struct nvme_command *cmnd)
{
	cmnd->common.opcode = nvme_cmd_flush;
	cmnd->common.nsid = cpu_to_le32(ns->head->ns_id);
}

static blk_status_t nvme_setup_discard(struct nvme_ns *ns, struct request *req,
		struct nvme_command *cmnd)
{
	unsigned short segments = blk_rq_nr_discard_segments(req), n = 0;
	struct nvme_dsm_range *range;
	struct bio *bio;

	/*
	 * Some devices do not consider the DSM 'Number of Ranges' field when
	 * determining how much data to DMA. Always allocate memory for maximum
	 * number of segments to prevent device reading beyond end of buffer.
	 */
	static const size_t alloc_size = sizeof(*range) * NVME_DSM_MAX_RANGES;

	range = kzalloc(alloc_size, GFP_ATOMIC | __GFP_NOWARN);
	if (!range) {
		/*
		 * If we fail allocation our range, fallback to the controller
		 * discard page. If that's also busy, it's safe to return
		 * busy, as we know we can make progress once that's freed.
		 */
		if (test_and_set_bit_lock(0, &ns->ctrl->discard_page_busy))
			return BLK_STS_RESOURCE;

		range = page_address(ns->ctrl->discard_page);
	}

	__rq_for_each_bio(bio, req) {
		u64 slba = nvme_sect_to_lba(ns, bio->bi_iter.bi_sector);
		u32 nlb = bio->bi_iter.bi_size >> ns->lba_shift;

		if (n < segments) {
			range[n].cattr = cpu_to_le32(0);
			range[n].nlb = cpu_to_le32(nlb);
			range[n].slba = cpu_to_le64(slba);
		}
		n++;
	}

	if (WARN_ON_ONCE(n != segments)) {
		if (virt_to_page(range) == ns->ctrl->discard_page)
			clear_bit_unlock(0, &ns->ctrl->discard_page_busy);
		else
			kfree(range);
		return BLK_STS_IOERR;
	}

	cmnd->dsm.opcode = nvme_cmd_dsm;
	cmnd->dsm.nsid = cpu_to_le32(ns->head->ns_id);
	cmnd->dsm.nr = cpu_to_le32(segments - 1);
	cmnd->dsm.attributes = cpu_to_le32(NVME_DSMGMT_AD);

	req->special_vec.bv_page = virt_to_page(range);
	req->special_vec.bv_offset = offset_in_page(range);
	req->special_vec.bv_len = alloc_size;
	req->rq_flags |= RQF_SPECIAL_PAYLOAD;

	return BLK_STS_OK;
}

static inline blk_status_t nvme_setup_write_zeroes(struct nvme_ns *ns,
		struct request *req, struct nvme_command *cmnd)
{
	if (ns->ctrl->quirks & NVME_QUIRK_DEALLOCATE_ZEROES)
		return nvme_setup_discard(ns, req, cmnd);

	cmnd->write_zeroes.opcode = nvme_cmd_write_zeroes;
	cmnd->write_zeroes.nsid = cpu_to_le32(ns->head->ns_id);
	cmnd->write_zeroes.slba =
		cpu_to_le64(nvme_sect_to_lba(ns, blk_rq_pos(req)));
	cmnd->write_zeroes.length =
		cpu_to_le16((blk_rq_bytes(req) >> ns->lba_shift) - 1);
	cmnd->write_zeroes.control = 0;
	return BLK_STS_OK;
}

static inline blk_status_t nvme_setup_rw(struct nvme_ns *ns,
		struct request *req, struct nvme_command *cmnd,
		enum nvme_opcode op)
{
	struct nvme_ctrl *ctrl = ns->ctrl;
	u16 control = 0;
	u32 dsmgmt = 0;

	if (req->cmd_flags & REQ_FUA)
		control |= NVME_RW_FUA;
	if (req->cmd_flags & (REQ_FAILFAST_DEV | REQ_RAHEAD))
		control |= NVME_RW_LR;

	if (req->cmd_flags & REQ_RAHEAD)
		dsmgmt |= NVME_RW_DSM_FREQ_PREFETCH;

	cmnd->rw.opcode = op;
	cmnd->rw.nsid = cpu_to_le32(ns->head->ns_id);
	cmnd->rw.slba = cpu_to_le64(nvme_sect_to_lba(ns, blk_rq_pos(req)));
	cmnd->rw.length = cpu_to_le16((blk_rq_bytes(req) >> ns->lba_shift) - 1);

	if (req_op(req) == REQ_OP_WRITE && ctrl->nr_streams)
		nvme_assign_write_stream(ctrl, req, &control, &dsmgmt);

	if (ns->ms) {
		/*
		 * If formated with metadata, the block layer always provides a
		 * metadata buffer if CONFIG_BLK_DEV_INTEGRITY is enabled.  Else
		 * we enable the PRACT bit for protection information or set the
		 * namespace capacity to zero to prevent any I/O.
		 */
		if (!blk_integrity_rq(req)) {
			if (WARN_ON_ONCE(!nvme_ns_has_pi(ns)))
				return BLK_STS_NOTSUPP;
			control |= NVME_RW_PRINFO_PRACT;
		}

		switch (ns->pi_type) {
		case NVME_NS_DPS_PI_TYPE3:
			control |= NVME_RW_PRINFO_PRCHK_GUARD;
			break;
		case NVME_NS_DPS_PI_TYPE1:
		case NVME_NS_DPS_PI_TYPE2:
			control |= NVME_RW_PRINFO_PRCHK_GUARD |
					NVME_RW_PRINFO_PRCHK_REF;
			if (op == nvme_cmd_zone_append)
				control |= NVME_RW_APPEND_PIREMAP;
			cmnd->rw.reftag = cpu_to_le32(t10_pi_ref_tag(req));
			break;
		}
	}

	cmnd->rw.control = cpu_to_le16(control);
	cmnd->rw.dsmgmt = cpu_to_le32(dsmgmt);
	return 0;
}

void nvme_cleanup_cmd(struct request *req)
{
	if (req->rq_flags & RQF_SPECIAL_PAYLOAD) {
		struct nvme_ns *ns = req->rq_disk->private_data;
		struct page *page = req->special_vec.bv_page;

		if (page == ns->ctrl->discard_page)
			clear_bit_unlock(0, &ns->ctrl->discard_page_busy);
		else
			kfree(page_address(page) + req->special_vec.bv_offset);
	}
}
EXPORT_SYMBOL_GPL(nvme_cleanup_cmd);

blk_status_t nvme_setup_cmd(struct nvme_ns *ns, struct request *req,
		struct nvme_command *cmd)
{
	blk_status_t ret = BLK_STS_OK;

	nvme_clear_nvme_request(req);

	memset(cmd, 0, sizeof(*cmd));
	switch (req_op(req)) {
	case REQ_OP_DRV_IN:
	case REQ_OP_DRV_OUT:
		memcpy(cmd, nvme_req(req)->cmd, sizeof(*cmd));
		break;
	case REQ_OP_FLUSH:
		nvme_setup_flush(ns, cmd);
		break;
	case REQ_OP_ZONE_RESET_ALL:
	case REQ_OP_ZONE_RESET:
		ret = nvme_setup_zone_mgmt_send(ns, req, cmd, NVME_ZONE_RESET);
		break;
	case REQ_OP_ZONE_OPEN:
		ret = nvme_setup_zone_mgmt_send(ns, req, cmd, NVME_ZONE_OPEN);
		break;
	case REQ_OP_ZONE_CLOSE:
		ret = nvme_setup_zone_mgmt_send(ns, req, cmd, NVME_ZONE_CLOSE);
		break;
	case REQ_OP_ZONE_FINISH:
		ret = nvme_setup_zone_mgmt_send(ns, req, cmd, NVME_ZONE_FINISH);
		break;
	case REQ_OP_WRITE_ZEROES:
		ret = nvme_setup_write_zeroes(ns, req, cmd);
		break;
	case REQ_OP_DISCARD:
		ret = nvme_setup_discard(ns, req, cmd);
		break;
	case REQ_OP_READ:
		ret = nvme_setup_rw(ns, req, cmd, nvme_cmd_read);
		break;
	case REQ_OP_WRITE:
		ret = nvme_setup_rw(ns, req, cmd, nvme_cmd_write);
		break;
	case REQ_OP_ZONE_APPEND:
		ret = nvme_setup_rw(ns, req, cmd, nvme_cmd_zone_append);
		break;
	default:
		WARN_ON_ONCE(1);
		return BLK_STS_IOERR;
	}

	cmd->common.command_id = req->tag;
	trace_nvme_setup_cmd(req, cmd);
	return ret;
}
EXPORT_SYMBOL_GPL(nvme_setup_cmd);

static void nvme_end_sync_rq(struct request *rq, blk_status_t error)
{
	struct completion *waiting = rq->end_io_data;

	rq->end_io_data = NULL;
	complete(waiting);
}

static void nvme_execute_rq_polled(struct request_queue *q,
		struct gendisk *bd_disk, struct request *rq, int at_head)
{
	DECLARE_COMPLETION_ONSTACK(wait);

	WARN_ON_ONCE(!test_bit(QUEUE_FLAG_POLL, &q->queue_flags));

	rq->cmd_flags |= REQ_HIPRI;
	rq->end_io_data = &wait;
	blk_execute_rq_nowait(q, bd_disk, rq, at_head, nvme_end_sync_rq);

	while (!completion_done(&wait)) {
		blk_poll(q, request_to_qc_t(rq->mq_hctx, rq), true);
		cond_resched();
	}
}

/*
 * Returns 0 on success.  If the result is negative, it's a Linux error code;
 * if the result is positive, it's an NVM Express status code
 */
int __nvme_submit_sync_cmd(struct request_queue *q, struct nvme_command *cmd,
		union nvme_result *result, void *buffer, unsigned bufflen,
		unsigned timeout, int qid, int at_head,
		blk_mq_req_flags_t flags, bool poll)
{
	struct request *req;
	int ret;

	req = nvme_alloc_request(q, cmd, flags, qid);
	if (IS_ERR(req))
		return PTR_ERR(req);

	req->timeout = timeout ? timeout : ADMIN_TIMEOUT;

	if (buffer && bufflen) {
		ret = blk_rq_map_kern(q, req, buffer, bufflen, GFP_KERNEL);
		if (ret)
			goto out;
	}

	if (poll)
		nvme_execute_rq_polled(req->q, NULL, req, at_head);
	else
		blk_execute_rq(req->q, NULL, req, at_head);
	if (result)
		*result = nvme_req(req)->result;
	if (nvme_req(req)->flags & NVME_REQ_CANCELLED)
		ret = -EINTR;
	else
		ret = nvme_req(req)->status;
 out:
	blk_mq_free_request(req);
	return ret;
}
EXPORT_SYMBOL_GPL(__nvme_submit_sync_cmd);

int nvme_submit_sync_cmd(struct request_queue *q, struct nvme_command *cmd,
		void *buffer, unsigned bufflen)
{
	return __nvme_submit_sync_cmd(q, cmd, NULL, buffer, bufflen, 0,
			NVME_QID_ANY, 0, 0, false);
}
EXPORT_SYMBOL_GPL(nvme_submit_sync_cmd);

static void *nvme_add_user_metadata(struct bio *bio, void __user *ubuf,
		unsigned len, u32 seed, bool write)
{
	struct bio_integrity_payload *bip;
	int ret = -ENOMEM;
	void *buf;

	buf = kmalloc(len, GFP_KERNEL);
	if (!buf)
		goto out;

	ret = -EFAULT;
	if (write && copy_from_user(buf, ubuf, len))
		goto out_free_meta;

	bip = bio_integrity_alloc(bio, GFP_KERNEL, 1);
	if (IS_ERR(bip)) {
		ret = PTR_ERR(bip);
		goto out_free_meta;
	}

	bip->bip_iter.bi_size = len;
	bip->bip_iter.bi_sector = seed;
	ret = bio_integrity_add_page(bio, virt_to_page(buf), len,
			offset_in_page(buf));
	if (ret == len)
		return buf;
	ret = -ENOMEM;
out_free_meta:
	kfree(buf);
out:
	return ERR_PTR(ret);
}

static int nvme_submit_user_cmd(struct request_queue *q,
		struct nvme_command *cmd, void __user *ubuffer,
		unsigned bufflen, void __user *meta_buffer, unsigned meta_len,
		u32 meta_seed, u64 *result, unsigned timeout)
{
	bool write = nvme_is_write(cmd);
	struct nvme_ns *ns = q->queuedata;
	struct gendisk *disk = ns ? ns->disk : NULL;
	struct request *req;
	struct bio *bio = NULL;
	void *meta = NULL;
	int ret;

	req = nvme_alloc_request(q, cmd, 0, NVME_QID_ANY);
	if (IS_ERR(req))
		return PTR_ERR(req);

	req->timeout = timeout ? timeout : ADMIN_TIMEOUT;
	nvme_req(req)->flags |= NVME_REQ_USERCMD;

	if (ubuffer && bufflen) {
		ret = blk_rq_map_user(q, req, NULL, ubuffer, bufflen,
				GFP_KERNEL);
		if (ret)
			goto out;
		bio = req->bio;
		bio->bi_disk = disk;
		if (disk && meta_buffer && meta_len) {
			meta = nvme_add_user_metadata(bio, meta_buffer, meta_len,
					meta_seed, write);
			if (IS_ERR(meta)) {
				ret = PTR_ERR(meta);
				goto out_unmap;
			}
			req->cmd_flags |= REQ_INTEGRITY;
		}
	}

	blk_execute_rq(req->q, disk, req, 0);
	if (nvme_req(req)->flags & NVME_REQ_CANCELLED)
		ret = -EINTR;
	else
		ret = nvme_req(req)->status;
	if (result)
		*result = le64_to_cpu(nvme_req(req)->result.u64);
	if (meta && !ret && !write) {
		if (copy_to_user(meta_buffer, meta, meta_len))
			ret = -EFAULT;
	}
	kfree(meta);
 out_unmap:
	if (bio)
		blk_rq_unmap_user(bio);
 out:
	blk_mq_free_request(req);
	return ret;
}

static void nvme_keep_alive_end_io(struct request *rq, blk_status_t status)
{
	struct nvme_ctrl *ctrl = rq->end_io_data;
	unsigned long flags;
	bool startka = false;

	blk_mq_free_request(rq);

	if (status) {
		dev_err(ctrl->device,
			"failed nvme_keep_alive_end_io error=%d\n",
				status);
		return;
	}

	ctrl->comp_seen = false;
	spin_lock_irqsave(&ctrl->lock, flags);
	if (ctrl->state == NVME_CTRL_LIVE ||
	    ctrl->state == NVME_CTRL_CONNECTING)
		startka = true;
	spin_unlock_irqrestore(&ctrl->lock, flags);
	if (startka)
		queue_delayed_work(nvme_wq, &ctrl->ka_work, ctrl->kato * HZ);
}

static int nvme_keep_alive(struct nvme_ctrl *ctrl)
{
	struct request *rq;

	rq = nvme_alloc_request(ctrl->admin_q, &ctrl->ka_cmd, BLK_MQ_REQ_RESERVED,
			NVME_QID_ANY);
	if (IS_ERR(rq))
		return PTR_ERR(rq);

	rq->timeout = ctrl->kato * HZ;
	rq->end_io_data = ctrl;

	blk_execute_rq_nowait(rq->q, NULL, rq, 0, nvme_keep_alive_end_io);

	return 0;
}

static void nvme_keep_alive_work(struct work_struct *work)
{
	struct nvme_ctrl *ctrl = container_of(to_delayed_work(work),
			struct nvme_ctrl, ka_work);
	bool comp_seen = ctrl->comp_seen;

	if ((ctrl->ctratt & NVME_CTRL_ATTR_TBKAS) && comp_seen) {
		dev_dbg(ctrl->device,
			"reschedule traffic based keep-alive timer\n");
		ctrl->comp_seen = false;
		queue_delayed_work(nvme_wq, &ctrl->ka_work, ctrl->kato * HZ);
		return;
	}

	if (nvme_keep_alive(ctrl)) {
		/* allocation failure, reset the controller */
		dev_err(ctrl->device, "keep-alive failed\n");
		nvme_reset_ctrl(ctrl);
		return;
	}
}

static void nvme_start_keep_alive(struct nvme_ctrl *ctrl)
{
	if (unlikely(ctrl->kato == 0))
		return;

	queue_delayed_work(nvme_wq, &ctrl->ka_work, ctrl->kato * HZ);
}

void nvme_stop_keep_alive(struct nvme_ctrl *ctrl)
{
	if (unlikely(ctrl->kato == 0))
		return;

	cancel_delayed_work_sync(&ctrl->ka_work);
}
EXPORT_SYMBOL_GPL(nvme_stop_keep_alive);

/*
 * In NVMe 1.0 the CNS field was just a binary controller or namespace
 * flag, thus sending any new CNS opcodes has a big chance of not working.
 * Qemu unfortunately had that bug after reporting a 1.1 version compliance
 * (but not for any later version).
 */
static bool nvme_ctrl_limited_cns(struct nvme_ctrl *ctrl)
{
	if (ctrl->quirks & NVME_QUIRK_IDENTIFY_CNS)
		return ctrl->vs < NVME_VS(1, 2, 0);
	return ctrl->vs < NVME_VS(1, 1, 0);
}

static int nvme_identify_ctrl(struct nvme_ctrl *dev, struct nvme_id_ctrl **id)
{
	struct nvme_command c = { };
	int error;

	/* gcc-4.4.4 (at least) has issues with initializers and anon unions */
	c.identify.opcode = nvme_admin_identify;
	c.identify.cns = NVME_ID_CNS_CTRL;

	*id = kmalloc(sizeof(struct nvme_id_ctrl), GFP_KERNEL);
	if (!*id)
		return -ENOMEM;

	error = nvme_submit_sync_cmd(dev->admin_q, &c, *id,
			sizeof(struct nvme_id_ctrl));
	if (error)
		kfree(*id);
	return error;
}

static bool nvme_multi_css(struct nvme_ctrl *ctrl)
{
	return (ctrl->ctrl_config & NVME_CC_CSS_MASK) == NVME_CC_CSS_CSI;
}

static int nvme_process_ns_desc(struct nvme_ctrl *ctrl, struct nvme_ns_ids *ids,
		struct nvme_ns_id_desc *cur, bool *csi_seen)
{
	const char *warn_str = "ctrl returned bogus length:";
	void *data = cur;

	switch (cur->nidt) {
	case NVME_NIDT_EUI64:
		if (cur->nidl != NVME_NIDT_EUI64_LEN) {
			dev_warn(ctrl->device, "%s %d for NVME_NIDT_EUI64\n",
				 warn_str, cur->nidl);
			return -1;
		}
		memcpy(ids->eui64, data + sizeof(*cur), NVME_NIDT_EUI64_LEN);
		return NVME_NIDT_EUI64_LEN;
	case NVME_NIDT_NGUID:
		if (cur->nidl != NVME_NIDT_NGUID_LEN) {
			dev_warn(ctrl->device, "%s %d for NVME_NIDT_NGUID\n",
				 warn_str, cur->nidl);
			return -1;
		}
		memcpy(ids->nguid, data + sizeof(*cur), NVME_NIDT_NGUID_LEN);
		return NVME_NIDT_NGUID_LEN;
	case NVME_NIDT_UUID:
		if (cur->nidl != NVME_NIDT_UUID_LEN) {
			dev_warn(ctrl->device, "%s %d for NVME_NIDT_UUID\n",
				 warn_str, cur->nidl);
			return -1;
		}
		uuid_copy(&ids->uuid, data + sizeof(*cur));
		return NVME_NIDT_UUID_LEN;
	case NVME_NIDT_CSI:
		if (cur->nidl != NVME_NIDT_CSI_LEN) {
			dev_warn(ctrl->device, "%s %d for NVME_NIDT_CSI\n",
				 warn_str, cur->nidl);
			return -1;
		}
		memcpy(&ids->csi, data + sizeof(*cur), NVME_NIDT_CSI_LEN);
		*csi_seen = true;
		return NVME_NIDT_CSI_LEN;
	default:
		/* Skip unknown types */
		return cur->nidl;
	}
}

static int nvme_identify_ns_descs(struct nvme_ctrl *ctrl, unsigned nsid,
		struct nvme_ns_ids *ids)
{
	struct nvme_command c = { };
	bool csi_seen = false;
	int status, pos, len;
	void *data;

	c.identify.opcode = nvme_admin_identify;
	c.identify.nsid = cpu_to_le32(nsid);
	c.identify.cns = NVME_ID_CNS_NS_DESC_LIST;

	data = kzalloc(NVME_IDENTIFY_DATA_SIZE, GFP_KERNEL);
	if (!data)
		return -ENOMEM;

	status = nvme_submit_sync_cmd(ctrl->admin_q, &c, data,
				      NVME_IDENTIFY_DATA_SIZE);
	if (status) {
		dev_warn(ctrl->device,
			"Identify Descriptors failed (%d)\n", status);
		 /*
		  * Don't treat non-retryable errors as fatal, as we potentially
		  * already have a NGUID or EUI-64.  If we failed with DNR set,
		  * we want to silently ignore the error as we can still
		  * identify the device, but if the status has DNR set, we want
		  * to propagate the error back specifically for the disk
		  * revalidation flow to make sure we don't abandon the
		  * device just because of a temporal retry-able error (such
		  * as path of transport errors).
		  */
<<<<<<< HEAD
		if (status > 0 && (status & NVME_SC_DNR))
=======
		if (status > 0 && (status & NVME_SC_DNR) && !nvme_multi_css(ctrl))
>>>>>>> 12e31fcb
			status = 0;
		goto free_data;
	}

	for (pos = 0; pos < NVME_IDENTIFY_DATA_SIZE; pos += len) {
		struct nvme_ns_id_desc *cur = data + pos;

		if (cur->nidl == 0)
			break;

		len = nvme_process_ns_desc(ctrl, ids, cur, &csi_seen);
		if (len < 0)
			break;

		len += sizeof(*cur);
	}

	if (nvme_multi_css(ctrl) && !csi_seen) {
		dev_warn(ctrl->device, "Command set not reported for nsid:%d\n",
			 nsid);
		status = -EINVAL;
	}

free_data:
	kfree(data);
	return status;
}

static int nvme_identify_ns_list(struct nvme_ctrl *dev, unsigned nsid, __le32 *ns_list)
{
	struct nvme_command c = { };

	c.identify.opcode = nvme_admin_identify;
	c.identify.cns = NVME_ID_CNS_NS_ACTIVE_LIST;
	c.identify.nsid = cpu_to_le32(nsid);
	return nvme_submit_sync_cmd(dev->admin_q, &c, ns_list,
				    NVME_IDENTIFY_DATA_SIZE);
}

static int nvme_identify_ns(struct nvme_ctrl *ctrl,
		unsigned nsid, struct nvme_id_ns **id)
{
	struct nvme_command c = { };
	int error;

	/* gcc-4.4.4 (at least) has issues with initializers and anon unions */
	c.identify.opcode = nvme_admin_identify;
	c.identify.nsid = cpu_to_le32(nsid);
	c.identify.cns = NVME_ID_CNS_NS;

	*id = kmalloc(sizeof(**id), GFP_KERNEL);
	if (!*id)
		return -ENOMEM;

	error = nvme_submit_sync_cmd(ctrl->admin_q, &c, *id, sizeof(**id));
	if (error) {
		dev_warn(ctrl->device, "Identify namespace failed (%d)\n", error);
		kfree(*id);
	}

	return error;
}

static int nvme_features(struct nvme_ctrl *dev, u8 op, unsigned int fid,
		unsigned int dword11, void *buffer, size_t buflen, u32 *result)
{
	union nvme_result res = { 0 };
	struct nvme_command c;
	int ret;

	memset(&c, 0, sizeof(c));
	c.features.opcode = op;
	c.features.fid = cpu_to_le32(fid);
	c.features.dword11 = cpu_to_le32(dword11);

	ret = __nvme_submit_sync_cmd(dev->admin_q, &c, &res,
			buffer, buflen, 0, NVME_QID_ANY, 0, 0, false);
	if (ret >= 0 && result)
		*result = le32_to_cpu(res.u32);
	return ret;
}

int nvme_set_features(struct nvme_ctrl *dev, unsigned int fid,
		      unsigned int dword11, void *buffer, size_t buflen,
		      u32 *result)
{
	return nvme_features(dev, nvme_admin_set_features, fid, dword11, buffer,
			     buflen, result);
}
EXPORT_SYMBOL_GPL(nvme_set_features);

int nvme_get_features(struct nvme_ctrl *dev, unsigned int fid,
		      unsigned int dword11, void *buffer, size_t buflen,
		      u32 *result)
{
	return nvme_features(dev, nvme_admin_get_features, fid, dword11, buffer,
			     buflen, result);
}
EXPORT_SYMBOL_GPL(nvme_get_features);

int nvme_set_queue_count(struct nvme_ctrl *ctrl, int *count)
{
	u32 q_count = (*count - 1) | ((*count - 1) << 16);
	u32 result;
	int status, nr_io_queues;

	status = nvme_set_features(ctrl, NVME_FEAT_NUM_QUEUES, q_count, NULL, 0,
			&result);
	if (status < 0)
		return status;

	/*
	 * Degraded controllers might return an error when setting the queue
	 * count.  We still want to be able to bring them online and offer
	 * access to the admin queue, as that might be only way to fix them up.
	 */
	if (status > 0) {
		dev_err(ctrl->device, "Could not set queue count (%d)\n", status);
		*count = 0;
	} else {
		nr_io_queues = min(result & 0xffff, result >> 16) + 1;
		*count = min(*count, nr_io_queues);
	}

	return 0;
}
EXPORT_SYMBOL_GPL(nvme_set_queue_count);

#define NVME_AEN_SUPPORTED \
	(NVME_AEN_CFG_NS_ATTR | NVME_AEN_CFG_FW_ACT | \
	 NVME_AEN_CFG_ANA_CHANGE | NVME_AEN_CFG_DISC_CHANGE)

static void nvme_enable_aen(struct nvme_ctrl *ctrl)
{
	u32 result, supported_aens = ctrl->oaes & NVME_AEN_SUPPORTED;
	int status;

	if (!supported_aens)
		return;

	status = nvme_set_features(ctrl, NVME_FEAT_ASYNC_EVENT, supported_aens,
			NULL, 0, &result);
	if (status)
		dev_warn(ctrl->device, "Failed to configure AEN (cfg %x)\n",
			 supported_aens);

	queue_work(nvme_wq, &ctrl->async_event_work);
}

/*
 * Convert integer values from ioctl structures to user pointers, silently
 * ignoring the upper bits in the compat case to match behaviour of 32-bit
 * kernels.
 */
static void __user *nvme_to_user_ptr(uintptr_t ptrval)
{
	if (in_compat_syscall())
		ptrval = (compat_uptr_t)ptrval;
	return (void __user *)ptrval;
}

static int nvme_submit_io(struct nvme_ns *ns, struct nvme_user_io __user *uio)
{
	struct nvme_user_io io;
	struct nvme_command c;
	unsigned length, meta_len;
	void __user *metadata;

	if (copy_from_user(&io, uio, sizeof(io)))
		return -EFAULT;
	if (io.flags)
		return -EINVAL;

	switch (io.opcode) {
	case nvme_cmd_write:
	case nvme_cmd_read:
	case nvme_cmd_compare:
		break;
	default:
		return -EINVAL;
	}

	length = (io.nblocks + 1) << ns->lba_shift;
	meta_len = (io.nblocks + 1) * ns->ms;
	metadata = nvme_to_user_ptr(io.metadata);

	if (ns->features & NVME_NS_EXT_LBAS) {
		length += meta_len;
		meta_len = 0;
	} else if (meta_len) {
		if ((io.metadata & 3) || !io.metadata)
			return -EINVAL;
	}

	memset(&c, 0, sizeof(c));
	c.rw.opcode = io.opcode;
	c.rw.flags = io.flags;
	c.rw.nsid = cpu_to_le32(ns->head->ns_id);
	c.rw.slba = cpu_to_le64(io.slba);
	c.rw.length = cpu_to_le16(io.nblocks);
	c.rw.control = cpu_to_le16(io.control);
	c.rw.dsmgmt = cpu_to_le32(io.dsmgmt);
	c.rw.reftag = cpu_to_le32(io.reftag);
	c.rw.apptag = cpu_to_le16(io.apptag);
	c.rw.appmask = cpu_to_le16(io.appmask);

	return nvme_submit_user_cmd(ns->queue, &c,
			nvme_to_user_ptr(io.addr), length,
			metadata, meta_len, lower_32_bits(io.slba), NULL, 0);
}

static u32 nvme_known_admin_effects(u8 opcode)
{
	switch (opcode) {
	case nvme_admin_format_nvm:
		return NVME_CMD_EFFECTS_CSUPP | NVME_CMD_EFFECTS_LBCC |
					NVME_CMD_EFFECTS_CSE_MASK;
	case nvme_admin_sanitize_nvm:
		return NVME_CMD_EFFECTS_CSE_MASK;
	default:
		break;
	}
	return 0;
}

static u32 nvme_passthru_start(struct nvme_ctrl *ctrl, struct nvme_ns *ns,
								u8 opcode)
{
	u32 effects = 0;

	if (ns) {
		if (ns->head->effects)
			effects = le32_to_cpu(ns->head->effects->iocs[opcode]);
		if (effects & ~(NVME_CMD_EFFECTS_CSUPP | NVME_CMD_EFFECTS_LBCC))
			dev_warn(ctrl->device,
				 "IO command:%02x has unhandled effects:%08x\n",
				 opcode, effects);
		return 0;
	}

	if (ctrl->effects)
		effects = le32_to_cpu(ctrl->effects->acs[opcode]);
	effects |= nvme_known_admin_effects(opcode);

	/*
	 * For simplicity, IO to all namespaces is quiesced even if the command
	 * effects say only one namespace is affected.
	 */
	if (effects & (NVME_CMD_EFFECTS_LBCC | NVME_CMD_EFFECTS_CSE_MASK)) {
		mutex_lock(&ctrl->scan_lock);
		mutex_lock(&ctrl->subsys->lock);
		nvme_mpath_start_freeze(ctrl->subsys);
		nvme_mpath_wait_freeze(ctrl->subsys);
		nvme_start_freeze(ctrl);
		nvme_wait_freeze(ctrl);
	}
	return effects;
}

static void nvme_update_formats(struct nvme_ctrl *ctrl, u32 *effects)
{
	struct nvme_ns *ns;

	down_read(&ctrl->namespaces_rwsem);
	list_for_each_entry(ns, &ctrl->namespaces, list)
		if (_nvme_revalidate_disk(ns->disk))
			nvme_set_queue_dying(ns);
		else if (blk_queue_is_zoned(ns->disk->queue)) {
			/*
			 * IO commands are required to fully revalidate a zoned
			 * device. Force the command effects to trigger rescan
			 * work so report zones can run in a context with
			 * unfrozen IO queues.
			 */
			*effects |= NVME_CMD_EFFECTS_NCC;
		}
	up_read(&ctrl->namespaces_rwsem);
}

static void nvme_passthru_end(struct nvme_ctrl *ctrl, u32 effects)
{
	/*
	 * Revalidate LBA changes prior to unfreezing. This is necessary to
	 * prevent memory corruption if a logical block size was changed by
	 * this command.
	 */
	if (effects & NVME_CMD_EFFECTS_LBCC)
		nvme_update_formats(ctrl, &effects);
	if (effects & (NVME_CMD_EFFECTS_LBCC | NVME_CMD_EFFECTS_CSE_MASK)) {
		nvme_unfreeze(ctrl);
		nvme_mpath_unfreeze(ctrl->subsys);
		mutex_unlock(&ctrl->subsys->lock);
		nvme_remove_invalid_namespaces(ctrl, NVME_NSID_ALL);
		mutex_unlock(&ctrl->scan_lock);
	}
	if (effects & NVME_CMD_EFFECTS_CCC)
		nvme_init_identify(ctrl);
	if (effects & (NVME_CMD_EFFECTS_NIC | NVME_CMD_EFFECTS_NCC)) {
		nvme_queue_scan(ctrl);
		flush_work(&ctrl->scan_work);
	}
}

static int nvme_user_cmd(struct nvme_ctrl *ctrl, struct nvme_ns *ns,
			struct nvme_passthru_cmd __user *ucmd)
{
	struct nvme_passthru_cmd cmd;
	struct nvme_command c;
	unsigned timeout = 0;
	u32 effects;
	u64 result;
	int status;

	if (!capable(CAP_SYS_ADMIN))
		return -EACCES;
	if (copy_from_user(&cmd, ucmd, sizeof(cmd)))
		return -EFAULT;
	if (cmd.flags)
		return -EINVAL;

	memset(&c, 0, sizeof(c));
	c.common.opcode = cmd.opcode;
	c.common.flags = cmd.flags;
	c.common.nsid = cpu_to_le32(cmd.nsid);
	c.common.cdw2[0] = cpu_to_le32(cmd.cdw2);
	c.common.cdw2[1] = cpu_to_le32(cmd.cdw3);
	c.common.cdw10 = cpu_to_le32(cmd.cdw10);
	c.common.cdw11 = cpu_to_le32(cmd.cdw11);
	c.common.cdw12 = cpu_to_le32(cmd.cdw12);
	c.common.cdw13 = cpu_to_le32(cmd.cdw13);
	c.common.cdw14 = cpu_to_le32(cmd.cdw14);
	c.common.cdw15 = cpu_to_le32(cmd.cdw15);

	if (cmd.timeout_ms)
		timeout = msecs_to_jiffies(cmd.timeout_ms);

	effects = nvme_passthru_start(ctrl, ns, cmd.opcode);
	status = nvme_submit_user_cmd(ns ? ns->queue : ctrl->admin_q, &c,
			nvme_to_user_ptr(cmd.addr), cmd.data_len,
			nvme_to_user_ptr(cmd.metadata), cmd.metadata_len,
			0, &result, timeout);
	nvme_passthru_end(ctrl, effects);

	if (status >= 0) {
		if (put_user(result, &ucmd->result))
			return -EFAULT;
	}

	return status;
}

static int nvme_user_cmd64(struct nvme_ctrl *ctrl, struct nvme_ns *ns,
			struct nvme_passthru_cmd64 __user *ucmd)
{
	struct nvme_passthru_cmd64 cmd;
	struct nvme_command c;
	unsigned timeout = 0;
	u32 effects;
	int status;

	if (!capable(CAP_SYS_ADMIN))
		return -EACCES;
	if (copy_from_user(&cmd, ucmd, sizeof(cmd)))
		return -EFAULT;
	if (cmd.flags)
		return -EINVAL;

	memset(&c, 0, sizeof(c));
	c.common.opcode = cmd.opcode;
	c.common.flags = cmd.flags;
	c.common.nsid = cpu_to_le32(cmd.nsid);
	c.common.cdw2[0] = cpu_to_le32(cmd.cdw2);
	c.common.cdw2[1] = cpu_to_le32(cmd.cdw3);
	c.common.cdw10 = cpu_to_le32(cmd.cdw10);
	c.common.cdw11 = cpu_to_le32(cmd.cdw11);
	c.common.cdw12 = cpu_to_le32(cmd.cdw12);
	c.common.cdw13 = cpu_to_le32(cmd.cdw13);
	c.common.cdw14 = cpu_to_le32(cmd.cdw14);
	c.common.cdw15 = cpu_to_le32(cmd.cdw15);

	if (cmd.timeout_ms)
		timeout = msecs_to_jiffies(cmd.timeout_ms);

	effects = nvme_passthru_start(ctrl, ns, cmd.opcode);
	status = nvme_submit_user_cmd(ns ? ns->queue : ctrl->admin_q, &c,
			nvme_to_user_ptr(cmd.addr), cmd.data_len,
			nvme_to_user_ptr(cmd.metadata), cmd.metadata_len,
			0, &cmd.result, timeout);
	nvme_passthru_end(ctrl, effects);

	if (status >= 0) {
		if (put_user(cmd.result, &ucmd->result))
			return -EFAULT;
	}

	return status;
}

/*
 * Issue ioctl requests on the first available path.  Note that unlike normal
 * block layer requests we will not retry failed request on another controller.
 */
struct nvme_ns *nvme_get_ns_from_disk(struct gendisk *disk,
		struct nvme_ns_head **head, int *srcu_idx)
{
#ifdef CONFIG_NVME_MULTIPATH
	if (disk->fops == &nvme_ns_head_ops) {
		struct nvme_ns *ns;

		*head = disk->private_data;
		*srcu_idx = srcu_read_lock(&(*head)->srcu);
		ns = nvme_find_path(*head);
		if (!ns)
			srcu_read_unlock(&(*head)->srcu, *srcu_idx);
		return ns;
	}
#endif
	*head = NULL;
	*srcu_idx = -1;
	return disk->private_data;
}

void nvme_put_ns_from_disk(struct nvme_ns_head *head, int idx)
{
	if (head)
		srcu_read_unlock(&head->srcu, idx);
}

static bool is_ctrl_ioctl(unsigned int cmd)
{
	if (cmd == NVME_IOCTL_ADMIN_CMD || cmd == NVME_IOCTL_ADMIN64_CMD)
		return true;
	if (is_sed_ioctl(cmd))
		return true;
	return false;
}

static int nvme_handle_ctrl_ioctl(struct nvme_ns *ns, unsigned int cmd,
				  void __user *argp,
				  struct nvme_ns_head *head,
				  int srcu_idx)
{
	struct nvme_ctrl *ctrl = ns->ctrl;
	int ret;

	nvme_get_ctrl(ns->ctrl);
	nvme_put_ns_from_disk(head, srcu_idx);

	switch (cmd) {
	case NVME_IOCTL_ADMIN_CMD:
		ret = nvme_user_cmd(ctrl, NULL, argp);
		break;
	case NVME_IOCTL_ADMIN64_CMD:
		ret = nvme_user_cmd64(ctrl, NULL, argp);
		break;
	default:
		ret = sed_ioctl(ctrl->opal_dev, cmd, argp);
		break;
	}
	nvme_put_ctrl(ctrl);
	return ret;
}

static int nvme_ioctl(struct block_device *bdev, fmode_t mode,
		unsigned int cmd, unsigned long arg)
{
	struct nvme_ns_head *head = NULL;
	void __user *argp = (void __user *)arg;
	struct nvme_ns *ns;
	int srcu_idx, ret;

	ns = nvme_get_ns_from_disk(bdev->bd_disk, &head, &srcu_idx);
	if (unlikely(!ns))
		return -EWOULDBLOCK;

	/*
	 * Handle ioctls that apply to the controller instead of the namespace
	 * seperately and drop the ns SRCU reference early.  This avoids a
	 * deadlock when deleting namespaces using the passthrough interface.
	 */
	if (is_ctrl_ioctl(cmd))
		return nvme_handle_ctrl_ioctl(ns, cmd, argp, head, srcu_idx);

	switch (cmd) {
	case NVME_IOCTL_ID:
		force_successful_syscall_return();
		ret = ns->head->ns_id;
		break;
	case NVME_IOCTL_IO_CMD:
		ret = nvme_user_cmd(ns->ctrl, ns, argp);
		break;
	case NVME_IOCTL_SUBMIT_IO:
		ret = nvme_submit_io(ns, argp);
		break;
	case NVME_IOCTL_IO64_CMD:
		ret = nvme_user_cmd64(ns->ctrl, ns, argp);
		break;
	default:
		if (ns->ndev)
			ret = nvme_nvm_ioctl(ns, cmd, arg);
		else
			ret = -ENOTTY;
	}

	nvme_put_ns_from_disk(head, srcu_idx);
	return ret;
}

#ifdef CONFIG_COMPAT
struct nvme_user_io32 {
	__u8	opcode;
	__u8	flags;
	__u16	control;
	__u16	nblocks;
	__u16	rsvd;
	__u64	metadata;
	__u64	addr;
	__u64	slba;
	__u32	dsmgmt;
	__u32	reftag;
	__u16	apptag;
	__u16	appmask;
} __attribute__((__packed__));

#define NVME_IOCTL_SUBMIT_IO32	_IOW('N', 0x42, struct nvme_user_io32)

static int nvme_compat_ioctl(struct block_device *bdev, fmode_t mode,
		unsigned int cmd, unsigned long arg)
{
	/*
	 * Corresponds to the difference of NVME_IOCTL_SUBMIT_IO
	 * between 32 bit programs and 64 bit kernel.
	 * The cause is that the results of sizeof(struct nvme_user_io),
	 * which is used to define NVME_IOCTL_SUBMIT_IO,
	 * are not same between 32 bit compiler and 64 bit compiler.
	 * NVME_IOCTL_SUBMIT_IO32 is for 64 bit kernel handling
	 * NVME_IOCTL_SUBMIT_IO issued from 32 bit programs.
	 * Other IOCTL numbers are same between 32 bit and 64 bit.
	 * So there is nothing to do regarding to other IOCTL numbers.
	 */
	if (cmd == NVME_IOCTL_SUBMIT_IO32)
		return nvme_ioctl(bdev, mode, NVME_IOCTL_SUBMIT_IO, arg);

	return nvme_ioctl(bdev, mode, cmd, arg);
}
#else
#define nvme_compat_ioctl	NULL
#endif /* CONFIG_COMPAT */

static int nvme_open(struct block_device *bdev, fmode_t mode)
{
	struct nvme_ns *ns = bdev->bd_disk->private_data;

#ifdef CONFIG_NVME_MULTIPATH
	/* should never be called due to GENHD_FL_HIDDEN */
	if (WARN_ON_ONCE(ns->head->disk))
		goto fail;
#endif
	if (!kref_get_unless_zero(&ns->kref))
		goto fail;
	if (!try_module_get(ns->ctrl->ops->module))
		goto fail_put_ns;

	return 0;

fail_put_ns:
	nvme_put_ns(ns);
fail:
	return -ENXIO;
}

static void nvme_release(struct gendisk *disk, fmode_t mode)
{
	struct nvme_ns *ns = disk->private_data;

	module_put(ns->ctrl->ops->module);
	nvme_put_ns(ns);
}

static int nvme_getgeo(struct block_device *bdev, struct hd_geometry *geo)
{
	/* some standard values */
	geo->heads = 1 << 6;
	geo->sectors = 1 << 5;
	geo->cylinders = get_capacity(bdev->bd_disk) >> 11;
	return 0;
}

#ifdef CONFIG_BLK_DEV_INTEGRITY
static void nvme_init_integrity(struct gendisk *disk, u16 ms, u8 pi_type,
				u32 max_integrity_segments)
{
	struct blk_integrity integrity;

	memset(&integrity, 0, sizeof(integrity));
	switch (pi_type) {
	case NVME_NS_DPS_PI_TYPE3:
		integrity.profile = &t10_pi_type3_crc;
		integrity.tag_size = sizeof(u16) + sizeof(u32);
		integrity.flags |= BLK_INTEGRITY_DEVICE_CAPABLE;
		break;
	case NVME_NS_DPS_PI_TYPE1:
	case NVME_NS_DPS_PI_TYPE2:
		integrity.profile = &t10_pi_type1_crc;
		integrity.tag_size = sizeof(u16);
		integrity.flags |= BLK_INTEGRITY_DEVICE_CAPABLE;
		break;
	default:
		integrity.profile = NULL;
		break;
	}
	integrity.tuple_size = ms;
	blk_integrity_register(disk, &integrity);
	blk_queue_max_integrity_segments(disk->queue, max_integrity_segments);
}
#else
static void nvme_init_integrity(struct gendisk *disk, u16 ms, u8 pi_type,
				u32 max_integrity_segments)
{
}
#endif /* CONFIG_BLK_DEV_INTEGRITY */

static void nvme_config_discard(struct gendisk *disk, struct nvme_ns *ns)
{
	struct nvme_ctrl *ctrl = ns->ctrl;
	struct request_queue *queue = disk->queue;
	u32 size = queue_logical_block_size(queue);

	if (!(ctrl->oncs & NVME_CTRL_ONCS_DSM)) {
		blk_queue_flag_clear(QUEUE_FLAG_DISCARD, queue);
		return;
	}

	if (ctrl->nr_streams && ns->sws && ns->sgs)
		size *= ns->sws * ns->sgs;

	BUILD_BUG_ON(PAGE_SIZE / sizeof(struct nvme_dsm_range) <
			NVME_DSM_MAX_RANGES);

	queue->limits.discard_alignment = 0;
	queue->limits.discard_granularity = size;

	/* If discard is already enabled, don't reset queue limits */
	if (blk_queue_flag_test_and_set(QUEUE_FLAG_DISCARD, queue))
		return;

	blk_queue_max_discard_sectors(queue, UINT_MAX);
	blk_queue_max_discard_segments(queue, NVME_DSM_MAX_RANGES);

	if (ctrl->quirks & NVME_QUIRK_DEALLOCATE_ZEROES)
		blk_queue_max_write_zeroes_sectors(queue, UINT_MAX);
}

static void nvme_config_write_zeroes(struct gendisk *disk, struct nvme_ns *ns)
{
	u64 max_blocks;

	if (!(ns->ctrl->oncs & NVME_CTRL_ONCS_WRITE_ZEROES) ||
	    (ns->ctrl->quirks & NVME_QUIRK_DISABLE_WRITE_ZEROES))
		return;
	/*
	 * Even though NVMe spec explicitly states that MDTS is not
	 * applicable to the write-zeroes:- "The restriction does not apply to
	 * commands that do not transfer data between the host and the
	 * controller (e.g., Write Uncorrectable ro Write Zeroes command).".
	 * In order to be more cautious use controller's max_hw_sectors value
	 * to configure the maximum sectors for the write-zeroes which is
	 * configured based on the controller's MDTS field in the
	 * nvme_init_identify() if available.
	 */
	if (ns->ctrl->max_hw_sectors == UINT_MAX)
		max_blocks = (u64)USHRT_MAX + 1;
	else
		max_blocks = ns->ctrl->max_hw_sectors + 1;

	blk_queue_max_write_zeroes_sectors(disk->queue,
					   nvme_lba_to_sect(ns, max_blocks));
}

static int nvme_report_ns_ids(struct nvme_ctrl *ctrl, unsigned int nsid,
		struct nvme_id_ns *id, struct nvme_ns_ids *ids)
{
	memset(ids, 0, sizeof(*ids));

	if (ctrl->vs >= NVME_VS(1, 1, 0))
		memcpy(ids->eui64, id->eui64, sizeof(id->eui64));
	if (ctrl->vs >= NVME_VS(1, 2, 0))
		memcpy(ids->nguid, id->nguid, sizeof(id->nguid));
	if (ctrl->vs >= NVME_VS(1, 3, 0) || nvme_multi_css(ctrl))
		return nvme_identify_ns_descs(ctrl, nsid, ids);
	return 0;
}

static bool nvme_ns_ids_valid(struct nvme_ns_ids *ids)
{
	return !uuid_is_null(&ids->uuid) ||
		memchr_inv(ids->nguid, 0, sizeof(ids->nguid)) ||
		memchr_inv(ids->eui64, 0, sizeof(ids->eui64));
}

static bool nvme_ns_ids_equal(struct nvme_ns_ids *a, struct nvme_ns_ids *b)
{
	return uuid_equal(&a->uuid, &b->uuid) &&
		memcmp(&a->nguid, &b->nguid, sizeof(a->nguid)) == 0 &&
		memcmp(&a->eui64, &b->eui64, sizeof(a->eui64)) == 0 &&
		a->csi == b->csi;
}

static int nvme_setup_streams_ns(struct nvme_ctrl *ctrl, struct nvme_ns *ns,
				 u32 *phys_bs, u32 *io_opt)
{
	struct streams_directive_params s;
	int ret;

	if (!ctrl->nr_streams)
		return 0;

	ret = nvme_get_stream_params(ctrl, &s, ns->head->ns_id);
	if (ret)
		return ret;

	ns->sws = le32_to_cpu(s.sws);
	ns->sgs = le16_to_cpu(s.sgs);

	if (ns->sws) {
		*phys_bs = ns->sws * (1 << ns->lba_shift);
		if (ns->sgs)
			*io_opt = *phys_bs * ns->sgs;
	}

	return 0;
}

static void nvme_update_disk_info(struct gendisk *disk,
		struct nvme_ns *ns, struct nvme_id_ns *id)
{
	sector_t capacity = nvme_lba_to_sect(ns, le64_to_cpu(id->nsze));
	unsigned short bs = 1 << ns->lba_shift;
	u32 atomic_bs, phys_bs, io_opt = 0;

	if (ns->lba_shift > PAGE_SHIFT) {
		/* unsupported block size, set capacity to 0 later */
		bs = (1 << 9);
	}
	blk_mq_freeze_queue(disk->queue);
	blk_integrity_unregister(disk);

	atomic_bs = phys_bs = bs;
	nvme_setup_streams_ns(ns->ctrl, ns, &phys_bs, &io_opt);
	if (id->nabo == 0) {
		/*
		 * Bit 1 indicates whether NAWUPF is defined for this namespace
		 * and whether it should be used instead of AWUPF. If NAWUPF ==
		 * 0 then AWUPF must be used instead.
		 */
		if (id->nsfeat & NVME_NS_FEAT_ATOMICS && id->nawupf)
			atomic_bs = (1 + le16_to_cpu(id->nawupf)) * bs;
		else
			atomic_bs = (1 + ns->ctrl->subsys->awupf) * bs;
	}

	if (id->nsfeat & NVME_NS_FEAT_IO_OPT) {
		/* NPWG = Namespace Preferred Write Granularity */
		phys_bs = bs * (1 + le16_to_cpu(id->npwg));
		/* NOWS = Namespace Optimal Write Size */
		io_opt = bs * (1 + le16_to_cpu(id->nows));
	}

	blk_queue_logical_block_size(disk->queue, bs);
	/*
	 * Linux filesystems assume writing a single physical block is
	 * an atomic operation. Hence limit the physical block size to the
	 * value of the Atomic Write Unit Power Fail parameter.
	 */
	blk_queue_physical_block_size(disk->queue, min(phys_bs, atomic_bs));
	blk_queue_io_min(disk->queue, phys_bs);
	blk_queue_io_opt(disk->queue, io_opt);

	/*
	 * The block layer can't support LBA sizes larger than the page size
	 * yet, so catch this early and don't allow block I/O.
	 */
	if (ns->lba_shift > PAGE_SHIFT)
		capacity = 0;

	/*
	 * Register a metadata profile for PI, or the plain non-integrity NVMe
	 * metadata masquerading as Type 0 if supported, otherwise reject block
	 * I/O to namespaces with metadata except when the namespace supports
	 * PI, as it can strip/insert in that case.
	 */
	if (ns->ms) {
		if (IS_ENABLED(CONFIG_BLK_DEV_INTEGRITY) &&
		    (ns->features & NVME_NS_METADATA_SUPPORTED))
			nvme_init_integrity(disk, ns->ms, ns->pi_type,
					    ns->ctrl->max_integrity_segments);
		else if (!nvme_ns_has_pi(ns))
			capacity = 0;
	}

	set_capacity_revalidate_and_notify(disk, capacity, false);

	nvme_config_discard(disk, ns);
	nvme_config_write_zeroes(disk, ns);

	if (id->nsattr & NVME_NS_ATTR_RO)
		set_disk_ro(disk, true);
	else
		set_disk_ro(disk, false);

	blk_mq_unfreeze_queue(disk->queue);
}

static int __nvme_revalidate_disk(struct gendisk *disk, struct nvme_id_ns *id)
{
	unsigned lbaf = id->flbas & NVME_NS_FLBAS_LBA_MASK;
	struct nvme_ns *ns = disk->private_data;
	struct nvme_ctrl *ctrl = ns->ctrl;
	int ret;
	u32 iob;

	/*
	 * If identify namespace failed, use default 512 byte block size so
	 * block layer can use before failing read/write for 0 capacity.
	 */
	ns->lba_shift = id->lbaf[lbaf].ds;
	if (ns->lba_shift == 0)
		ns->lba_shift = 9;

	switch (ns->head->ids.csi) {
	case NVME_CSI_NVM:
		break;
	case NVME_CSI_ZNS:
		ret = nvme_update_zone_info(disk, ns, lbaf);
		if (ret) {
			dev_warn(ctrl->device,
				"failed to add zoned namespace:%u ret:%d\n",
				ns->head->ns_id, ret);
			return ret;
		}
		break;
	default:
		dev_warn(ctrl->device, "unknown csi:%u ns:%u\n",
			ns->head->ids.csi, ns->head->ns_id);
		return -ENODEV;
	}

	if ((ctrl->quirks & NVME_QUIRK_STRIPE_SIZE) &&
	    is_power_of_2(ctrl->max_hw_sectors))
		iob = ctrl->max_hw_sectors;
	else
		iob = nvme_lba_to_sect(ns, le16_to_cpu(id->noiob));

	ns->features = 0;
	ns->ms = le16_to_cpu(id->lbaf[lbaf].ms);
	/* the PI implementation requires metadata equal t10 pi tuple size */
	if (ns->ms == sizeof(struct t10_pi_tuple))
		ns->pi_type = id->dps & NVME_NS_DPS_PI_MASK;
	else
		ns->pi_type = 0;

	if (ns->ms) {
		/*
		 * For PCIe only the separate metadata pointer is supported,
		 * as the block layer supplies metadata in a separate bio_vec
		 * chain. For Fabrics, only metadata as part of extended data
		 * LBA is supported on the wire per the Fabrics specification,
		 * but the HBA/HCA will do the remapping from the separate
		 * metadata buffers for us.
		 */
		if (id->flbas & NVME_NS_FLBAS_META_EXT) {
			ns->features |= NVME_NS_EXT_LBAS;
			if ((ctrl->ops->flags & NVME_F_FABRICS) &&
			    (ctrl->ops->flags & NVME_F_METADATA_SUPPORTED) &&
			    ctrl->max_integrity_segments)
				ns->features |= NVME_NS_METADATA_SUPPORTED;
		} else {
			if (WARN_ON_ONCE(ctrl->ops->flags & NVME_F_FABRICS))
				return -EINVAL;
			if (ctrl->ops->flags & NVME_F_METADATA_SUPPORTED)
				ns->features |= NVME_NS_METADATA_SUPPORTED;
		}
	}

	if (iob)
		blk_queue_chunk_sectors(ns->queue, rounddown_pow_of_two(iob));
	nvme_update_disk_info(disk, ns, id);
#ifdef CONFIG_NVME_MULTIPATH
	if (ns->head->disk) {
		nvme_update_disk_info(ns->head->disk, ns, id);
		blk_queue_stack_limits(ns->head->disk->queue, ns->queue);
	}
#endif
	return 0;
}

static int _nvme_revalidate_disk(struct gendisk *disk)
{
	struct nvme_ns *ns = disk->private_data;
	struct nvme_ctrl *ctrl = ns->ctrl;
	struct nvme_id_ns *id;
	struct nvme_ns_ids ids;
	int ret = 0;

	if (test_bit(NVME_NS_DEAD, &ns->flags)) {
		set_capacity(disk, 0);
		return -ENODEV;
	}

	ret = nvme_identify_ns(ctrl, ns->head->ns_id, &id);
	if (ret)
		goto out;

	if (id->ncap == 0) {
		ret = -ENODEV;
		goto free_id;
	}

	ret = nvme_report_ns_ids(ctrl, ns->head->ns_id, id, &ids);
	if (ret)
		goto free_id;

	if (!nvme_ns_ids_equal(&ns->head->ids, &ids)) {
		dev_err(ctrl->device,
			"identifiers changed for nsid %d\n", ns->head->ns_id);
		ret = -ENODEV;
		goto free_id;
	}

	ret = __nvme_revalidate_disk(disk, id);
free_id:
	kfree(id);
out:
	/*
	 * Only fail the function if we got a fatal error back from the
	 * device, otherwise ignore the error and just move on.
	 */
	if (ret == -ENOMEM || (ret > 0 && !(ret & NVME_SC_DNR)))
		ret = 0;
	else if (ret > 0)
		ret = blk_status_to_errno(nvme_error_status(ret));
	return ret;
}

static int nvme_revalidate_disk(struct gendisk *disk)
{
	int ret;

	ret = _nvme_revalidate_disk(disk);
	if (ret)
		return ret;

#ifdef CONFIG_BLK_DEV_ZONED
	if (blk_queue_is_zoned(disk->queue)) {
		struct nvme_ns *ns = disk->private_data;
		struct nvme_ctrl *ctrl = ns->ctrl;

		ret = blk_revalidate_disk_zones(disk, NULL);
		if (!ret)
			blk_queue_max_zone_append_sectors(disk->queue,
							  ctrl->max_zone_append);
	}
#endif
	return ret;
}

static char nvme_pr_type(enum pr_type type)
{
	switch (type) {
	case PR_WRITE_EXCLUSIVE:
		return 1;
	case PR_EXCLUSIVE_ACCESS:
		return 2;
	case PR_WRITE_EXCLUSIVE_REG_ONLY:
		return 3;
	case PR_EXCLUSIVE_ACCESS_REG_ONLY:
		return 4;
	case PR_WRITE_EXCLUSIVE_ALL_REGS:
		return 5;
	case PR_EXCLUSIVE_ACCESS_ALL_REGS:
		return 6;
	default:
		return 0;
	}
};

static int nvme_pr_command(struct block_device *bdev, u32 cdw10,
				u64 key, u64 sa_key, u8 op)
{
	struct nvme_ns_head *head = NULL;
	struct nvme_ns *ns;
	struct nvme_command c;
	int srcu_idx, ret;
	u8 data[16] = { 0, };

	ns = nvme_get_ns_from_disk(bdev->bd_disk, &head, &srcu_idx);
	if (unlikely(!ns))
		return -EWOULDBLOCK;

	put_unaligned_le64(key, &data[0]);
	put_unaligned_le64(sa_key, &data[8]);

	memset(&c, 0, sizeof(c));
	c.common.opcode = op;
	c.common.nsid = cpu_to_le32(ns->head->ns_id);
	c.common.cdw10 = cpu_to_le32(cdw10);

	ret = nvme_submit_sync_cmd(ns->queue, &c, data, 16);
	nvme_put_ns_from_disk(head, srcu_idx);
	return ret;
}

static int nvme_pr_register(struct block_device *bdev, u64 old,
		u64 new, unsigned flags)
{
	u32 cdw10;

	if (flags & ~PR_FL_IGNORE_KEY)
		return -EOPNOTSUPP;

	cdw10 = old ? 2 : 0;
	cdw10 |= (flags & PR_FL_IGNORE_KEY) ? 1 << 3 : 0;
	cdw10 |= (1 << 30) | (1 << 31); /* PTPL=1 */
	return nvme_pr_command(bdev, cdw10, old, new, nvme_cmd_resv_register);
}

static int nvme_pr_reserve(struct block_device *bdev, u64 key,
		enum pr_type type, unsigned flags)
{
	u32 cdw10;

	if (flags & ~PR_FL_IGNORE_KEY)
		return -EOPNOTSUPP;

	cdw10 = nvme_pr_type(type) << 8;
	cdw10 |= ((flags & PR_FL_IGNORE_KEY) ? 1 << 3 : 0);
	return nvme_pr_command(bdev, cdw10, key, 0, nvme_cmd_resv_acquire);
}

static int nvme_pr_preempt(struct block_device *bdev, u64 old, u64 new,
		enum pr_type type, bool abort)
{
	u32 cdw10 = nvme_pr_type(type) << 8 | (abort ? 2 : 1);
	return nvme_pr_command(bdev, cdw10, old, new, nvme_cmd_resv_acquire);
}

static int nvme_pr_clear(struct block_device *bdev, u64 key)
{
	u32 cdw10 = 1 | (key ? 1 << 3 : 0);
	return nvme_pr_command(bdev, cdw10, key, 0, nvme_cmd_resv_register);
}

static int nvme_pr_release(struct block_device *bdev, u64 key, enum pr_type type)
{
	u32 cdw10 = nvme_pr_type(type) << 8 | (key ? 1 << 3 : 0);
	return nvme_pr_command(bdev, cdw10, key, 0, nvme_cmd_resv_release);
}

static const struct pr_ops nvme_pr_ops = {
	.pr_register	= nvme_pr_register,
	.pr_reserve	= nvme_pr_reserve,
	.pr_release	= nvme_pr_release,
	.pr_preempt	= nvme_pr_preempt,
	.pr_clear	= nvme_pr_clear,
};

#ifdef CONFIG_BLK_SED_OPAL
int nvme_sec_submit(void *data, u16 spsp, u8 secp, void *buffer, size_t len,
		bool send)
{
	struct nvme_ctrl *ctrl = data;
	struct nvme_command cmd;

	memset(&cmd, 0, sizeof(cmd));
	if (send)
		cmd.common.opcode = nvme_admin_security_send;
	else
		cmd.common.opcode = nvme_admin_security_recv;
	cmd.common.nsid = 0;
	cmd.common.cdw10 = cpu_to_le32(((u32)secp) << 24 | ((u32)spsp) << 8);
	cmd.common.cdw11 = cpu_to_le32(len);

	return __nvme_submit_sync_cmd(ctrl->admin_q, &cmd, NULL, buffer, len,
				      ADMIN_TIMEOUT, NVME_QID_ANY, 1, 0, false);
}
EXPORT_SYMBOL_GPL(nvme_sec_submit);
#endif /* CONFIG_BLK_SED_OPAL */

static const struct block_device_operations nvme_fops = {
	.owner		= THIS_MODULE,
	.ioctl		= nvme_ioctl,
	.compat_ioctl	= nvme_compat_ioctl,
	.open		= nvme_open,
	.release	= nvme_release,
	.getgeo		= nvme_getgeo,
	.revalidate_disk= nvme_revalidate_disk,
	.report_zones	= nvme_report_zones,
	.pr_ops		= &nvme_pr_ops,
};

#ifdef CONFIG_NVME_MULTIPATH
static int nvme_ns_head_open(struct block_device *bdev, fmode_t mode)
{
	struct nvme_ns_head *head = bdev->bd_disk->private_data;

	if (!kref_get_unless_zero(&head->ref))
		return -ENXIO;
	return 0;
}

static void nvme_ns_head_release(struct gendisk *disk, fmode_t mode)
{
	nvme_put_ns_head(disk->private_data);
}

const struct block_device_operations nvme_ns_head_ops = {
	.owner		= THIS_MODULE,
	.submit_bio	= nvme_ns_head_submit_bio,
	.open		= nvme_ns_head_open,
	.release	= nvme_ns_head_release,
	.ioctl		= nvme_ioctl,
	.compat_ioctl	= nvme_compat_ioctl,
	.getgeo		= nvme_getgeo,
	.report_zones	= nvme_report_zones,
	.pr_ops		= &nvme_pr_ops,
};
#endif /* CONFIG_NVME_MULTIPATH */

static int nvme_wait_ready(struct nvme_ctrl *ctrl, u64 cap, bool enabled)
{
	unsigned long timeout =
		((NVME_CAP_TIMEOUT(cap) + 1) * HZ / 2) + jiffies;
	u32 csts, bit = enabled ? NVME_CSTS_RDY : 0;
	int ret;

	while ((ret = ctrl->ops->reg_read32(ctrl, NVME_REG_CSTS, &csts)) == 0) {
		if (csts == ~0)
			return -ENODEV;
		if ((csts & NVME_CSTS_RDY) == bit)
			break;

		usleep_range(1000, 2000);
		if (fatal_signal_pending(current))
			return -EINTR;
		if (time_after(jiffies, timeout)) {
			dev_err(ctrl->device,
				"Device not ready; aborting %s, CSTS=0x%x\n",
				enabled ? "initialisation" : "reset", csts);
			return -ENODEV;
		}
	}

	return ret;
}

/*
 * If the device has been passed off to us in an enabled state, just clear
 * the enabled bit.  The spec says we should set the 'shutdown notification
 * bits', but doing so may cause the device to complete commands to the
 * admin queue ... and we don't know what memory that might be pointing at!
 */
int nvme_disable_ctrl(struct nvme_ctrl *ctrl)
{
	int ret;

	ctrl->ctrl_config &= ~NVME_CC_SHN_MASK;
	ctrl->ctrl_config &= ~NVME_CC_ENABLE;

	ret = ctrl->ops->reg_write32(ctrl, NVME_REG_CC, ctrl->ctrl_config);
	if (ret)
		return ret;

	if (ctrl->quirks & NVME_QUIRK_DELAY_BEFORE_CHK_RDY)
		msleep(NVME_QUIRK_DELAY_AMOUNT);

	return nvme_wait_ready(ctrl, ctrl->cap, false);
}
EXPORT_SYMBOL_GPL(nvme_disable_ctrl);

int nvme_enable_ctrl(struct nvme_ctrl *ctrl)
{
	/*
	 * Default to a 4K page size, with the intention to update this
	 * path in the future to accomodate architectures with differing
	 * kernel and IO page sizes.
	 */
	unsigned dev_page_min, page_shift = 12;
	int ret;

	ret = ctrl->ops->reg_read64(ctrl, NVME_REG_CAP, &ctrl->cap);
	if (ret) {
		dev_err(ctrl->device, "Reading CAP failed (%d)\n", ret);
		return ret;
	}
	dev_page_min = NVME_CAP_MPSMIN(ctrl->cap) + 12;

	if (page_shift < dev_page_min) {
		dev_err(ctrl->device,
			"Minimum device page size %u too large for host (%u)\n",
			1 << dev_page_min, 1 << page_shift);
		return -ENODEV;
	}

	ctrl->page_size = 1 << page_shift;

	if (NVME_CAP_CSS(ctrl->cap) & NVME_CAP_CSS_CSI)
		ctrl->ctrl_config = NVME_CC_CSS_CSI;
	else
		ctrl->ctrl_config = NVME_CC_CSS_NVM;
	ctrl->ctrl_config |= (page_shift - 12) << NVME_CC_MPS_SHIFT;
	ctrl->ctrl_config |= NVME_CC_AMS_RR | NVME_CC_SHN_NONE;
	ctrl->ctrl_config |= NVME_CC_IOSQES | NVME_CC_IOCQES;
	ctrl->ctrl_config |= NVME_CC_ENABLE;

	ret = ctrl->ops->reg_write32(ctrl, NVME_REG_CC, ctrl->ctrl_config);
	if (ret)
		return ret;
	return nvme_wait_ready(ctrl, ctrl->cap, true);
}
EXPORT_SYMBOL_GPL(nvme_enable_ctrl);

int nvme_shutdown_ctrl(struct nvme_ctrl *ctrl)
{
	unsigned long timeout = jiffies + (ctrl->shutdown_timeout * HZ);
	u32 csts;
	int ret;

	ctrl->ctrl_config &= ~NVME_CC_SHN_MASK;
	ctrl->ctrl_config |= NVME_CC_SHN_NORMAL;

	ret = ctrl->ops->reg_write32(ctrl, NVME_REG_CC, ctrl->ctrl_config);
	if (ret)
		return ret;

	while ((ret = ctrl->ops->reg_read32(ctrl, NVME_REG_CSTS, &csts)) == 0) {
		if ((csts & NVME_CSTS_SHST_MASK) == NVME_CSTS_SHST_CMPLT)
			break;

		msleep(100);
		if (fatal_signal_pending(current))
			return -EINTR;
		if (time_after(jiffies, timeout)) {
			dev_err(ctrl->device,
				"Device shutdown incomplete; abort shutdown\n");
			return -ENODEV;
		}
	}

	return ret;
}
EXPORT_SYMBOL_GPL(nvme_shutdown_ctrl);

static void nvme_set_queue_limits(struct nvme_ctrl *ctrl,
		struct request_queue *q)
{
	bool vwc = false;

	if (ctrl->max_hw_sectors) {
		u32 max_segments =
			(ctrl->max_hw_sectors / (ctrl->page_size >> 9)) + 1;

		max_segments = min_not_zero(max_segments, ctrl->max_segments);
		blk_queue_max_hw_sectors(q, ctrl->max_hw_sectors);
		blk_queue_max_segments(q, min_t(u32, max_segments, USHRT_MAX));
	}
	blk_queue_virt_boundary(q, ctrl->page_size - 1);
	blk_queue_dma_alignment(q, 7);
	if (ctrl->vwc & NVME_CTRL_VWC_PRESENT)
		vwc = true;
	blk_queue_write_cache(q, vwc, vwc);
}

static int nvme_configure_timestamp(struct nvme_ctrl *ctrl)
{
	__le64 ts;
	int ret;

	if (!(ctrl->oncs & NVME_CTRL_ONCS_TIMESTAMP))
		return 0;

	ts = cpu_to_le64(ktime_to_ms(ktime_get_real()));
	ret = nvme_set_features(ctrl, NVME_FEAT_TIMESTAMP, 0, &ts, sizeof(ts),
			NULL);
	if (ret)
		dev_warn_once(ctrl->device,
			"could not set timestamp (%d)\n", ret);
	return ret;
}

static int nvme_configure_acre(struct nvme_ctrl *ctrl)
{
	struct nvme_feat_host_behavior *host;
	int ret;

	/* Don't bother enabling the feature if retry delay is not reported */
	if (!ctrl->crdt[0])
		return 0;

	host = kzalloc(sizeof(*host), GFP_KERNEL);
	if (!host)
		return 0;

	host->acre = NVME_ENABLE_ACRE;
	ret = nvme_set_features(ctrl, NVME_FEAT_HOST_BEHAVIOR, 0,
				host, sizeof(*host), NULL);
	kfree(host);
	return ret;
}

static int nvme_configure_apst(struct nvme_ctrl *ctrl)
{
	/*
	 * APST (Autonomous Power State Transition) lets us program a
	 * table of power state transitions that the controller will
	 * perform automatically.  We configure it with a simple
	 * heuristic: we are willing to spend at most 2% of the time
	 * transitioning between power states.  Therefore, when running
	 * in any given state, we will enter the next lower-power
	 * non-operational state after waiting 50 * (enlat + exlat)
	 * microseconds, as long as that state's exit latency is under
	 * the requested maximum latency.
	 *
	 * We will not autonomously enter any non-operational state for
	 * which the total latency exceeds ps_max_latency_us.  Users
	 * can set ps_max_latency_us to zero to turn off APST.
	 */

	unsigned apste;
	struct nvme_feat_auto_pst *table;
	u64 max_lat_us = 0;
	int max_ps = -1;
	int ret;

	/*
	 * If APST isn't supported or if we haven't been initialized yet,
	 * then don't do anything.
	 */
	if (!ctrl->apsta)
		return 0;

	if (ctrl->npss > 31) {
		dev_warn(ctrl->device, "NPSS is invalid; not using APST\n");
		return 0;
	}

	table = kzalloc(sizeof(*table), GFP_KERNEL);
	if (!table)
		return 0;

	if (!ctrl->apst_enabled || ctrl->ps_max_latency_us == 0) {
		/* Turn off APST. */
		apste = 0;
		dev_dbg(ctrl->device, "APST disabled\n");
	} else {
		__le64 target = cpu_to_le64(0);
		int state;

		/*
		 * Walk through all states from lowest- to highest-power.
		 * According to the spec, lower-numbered states use more
		 * power.  NPSS, despite the name, is the index of the
		 * lowest-power state, not the number of states.
		 */
		for (state = (int)ctrl->npss; state >= 0; state--) {
			u64 total_latency_us, exit_latency_us, transition_ms;

			if (target)
				table->entries[state] = target;

			/*
			 * Don't allow transitions to the deepest state
			 * if it's quirked off.
			 */
			if (state == ctrl->npss &&
			    (ctrl->quirks & NVME_QUIRK_NO_DEEPEST_PS))
				continue;

			/*
			 * Is this state a useful non-operational state for
			 * higher-power states to autonomously transition to?
			 */
			if (!(ctrl->psd[state].flags &
			      NVME_PS_FLAGS_NON_OP_STATE))
				continue;

			exit_latency_us =
				(u64)le32_to_cpu(ctrl->psd[state].exit_lat);
			if (exit_latency_us > ctrl->ps_max_latency_us)
				continue;

			total_latency_us =
				exit_latency_us +
				le32_to_cpu(ctrl->psd[state].entry_lat);

			/*
			 * This state is good.  Use it as the APST idle
			 * target for higher power states.
			 */
			transition_ms = total_latency_us + 19;
			do_div(transition_ms, 20);
			if (transition_ms > (1 << 24) - 1)
				transition_ms = (1 << 24) - 1;

			target = cpu_to_le64((state << 3) |
					     (transition_ms << 8));

			if (max_ps == -1)
				max_ps = state;

			if (total_latency_us > max_lat_us)
				max_lat_us = total_latency_us;
		}

		apste = 1;

		if (max_ps == -1) {
			dev_dbg(ctrl->device, "APST enabled but no non-operational states are available\n");
		} else {
			dev_dbg(ctrl->device, "APST enabled: max PS = %d, max round-trip latency = %lluus, table = %*phN\n",
				max_ps, max_lat_us, (int)sizeof(*table), table);
		}
	}

	ret = nvme_set_features(ctrl, NVME_FEAT_AUTO_PST, apste,
				table, sizeof(*table), NULL);
	if (ret)
		dev_err(ctrl->device, "failed to set APST feature (%d)\n", ret);

	kfree(table);
	return ret;
}

static void nvme_set_latency_tolerance(struct device *dev, s32 val)
{
	struct nvme_ctrl *ctrl = dev_get_drvdata(dev);
	u64 latency;

	switch (val) {
	case PM_QOS_LATENCY_TOLERANCE_NO_CONSTRAINT:
	case PM_QOS_LATENCY_ANY:
		latency = U64_MAX;
		break;

	default:
		latency = val;
	}

	if (ctrl->ps_max_latency_us != latency) {
		ctrl->ps_max_latency_us = latency;
		nvme_configure_apst(ctrl);
	}
}

struct nvme_core_quirk_entry {
	/*
	 * NVMe model and firmware strings are padded with spaces.  For
	 * simplicity, strings in the quirk table are padded with NULLs
	 * instead.
	 */
	u16 vid;
	const char *mn;
	const char *fr;
	unsigned long quirks;
};

static const struct nvme_core_quirk_entry core_quirks[] = {
	{
		/*
		 * This Toshiba device seems to die using any APST states.  See:
		 * https://bugs.launchpad.net/ubuntu/+source/linux/+bug/1678184/comments/11
		 */
		.vid = 0x1179,
		.mn = "THNSF5256GPUK TOSHIBA",
		.quirks = NVME_QUIRK_NO_APST,
	},
	{
		/*
		 * This LiteON CL1-3D*-Q11 firmware version has a race
		 * condition associated with actions related to suspend to idle
		 * LiteON has resolved the problem in future firmware
		 */
		.vid = 0x14a4,
		.fr = "22301111",
		.quirks = NVME_QUIRK_SIMPLE_SUSPEND,
	}
};

/* match is null-terminated but idstr is space-padded. */
static bool string_matches(const char *idstr, const char *match, size_t len)
{
	size_t matchlen;

	if (!match)
		return true;

	matchlen = strlen(match);
	WARN_ON_ONCE(matchlen > len);

	if (memcmp(idstr, match, matchlen))
		return false;

	for (; matchlen < len; matchlen++)
		if (idstr[matchlen] != ' ')
			return false;

	return true;
}

static bool quirk_matches(const struct nvme_id_ctrl *id,
			  const struct nvme_core_quirk_entry *q)
{
	return q->vid == le16_to_cpu(id->vid) &&
		string_matches(id->mn, q->mn, sizeof(id->mn)) &&
		string_matches(id->fr, q->fr, sizeof(id->fr));
}

static void nvme_init_subnqn(struct nvme_subsystem *subsys, struct nvme_ctrl *ctrl,
		struct nvme_id_ctrl *id)
{
	size_t nqnlen;
	int off;

	if(!(ctrl->quirks & NVME_QUIRK_IGNORE_DEV_SUBNQN)) {
		nqnlen = strnlen(id->subnqn, NVMF_NQN_SIZE);
		if (nqnlen > 0 && nqnlen < NVMF_NQN_SIZE) {
			strlcpy(subsys->subnqn, id->subnqn, NVMF_NQN_SIZE);
			return;
		}

		if (ctrl->vs >= NVME_VS(1, 2, 1))
			dev_warn(ctrl->device, "missing or invalid SUBNQN field.\n");
	}

	/* Generate a "fake" NQN per Figure 254 in NVMe 1.3 + ECN 001 */
	off = snprintf(subsys->subnqn, NVMF_NQN_SIZE,
			"nqn.2014.08.org.nvmexpress:%04x%04x",
			le16_to_cpu(id->vid), le16_to_cpu(id->ssvid));
	memcpy(subsys->subnqn + off, id->sn, sizeof(id->sn));
	off += sizeof(id->sn);
	memcpy(subsys->subnqn + off, id->mn, sizeof(id->mn));
	off += sizeof(id->mn);
	memset(subsys->subnqn + off, 0, sizeof(subsys->subnqn) - off);
}

static void nvme_release_subsystem(struct device *dev)
{
	struct nvme_subsystem *subsys =
		container_of(dev, struct nvme_subsystem, dev);

	if (subsys->instance >= 0)
		ida_simple_remove(&nvme_instance_ida, subsys->instance);
	kfree(subsys);
}

static void nvme_destroy_subsystem(struct kref *ref)
{
	struct nvme_subsystem *subsys =
			container_of(ref, struct nvme_subsystem, ref);

	mutex_lock(&nvme_subsystems_lock);
	list_del(&subsys->entry);
	mutex_unlock(&nvme_subsystems_lock);

	ida_destroy(&subsys->ns_ida);
	device_del(&subsys->dev);
	put_device(&subsys->dev);
}

static void nvme_put_subsystem(struct nvme_subsystem *subsys)
{
	kref_put(&subsys->ref, nvme_destroy_subsystem);
}

static struct nvme_subsystem *__nvme_find_get_subsystem(const char *subsysnqn)
{
	struct nvme_subsystem *subsys;

	lockdep_assert_held(&nvme_subsystems_lock);

	/*
	 * Fail matches for discovery subsystems. This results
	 * in each discovery controller bound to a unique subsystem.
	 * This avoids issues with validating controller values
	 * that can only be true when there is a single unique subsystem.
	 * There may be multiple and completely independent entities
	 * that provide discovery controllers.
	 */
	if (!strcmp(subsysnqn, NVME_DISC_SUBSYS_NAME))
		return NULL;

	list_for_each_entry(subsys, &nvme_subsystems, entry) {
		if (strcmp(subsys->subnqn, subsysnqn))
			continue;
		if (!kref_get_unless_zero(&subsys->ref))
			continue;
		return subsys;
	}

	return NULL;
}

#define SUBSYS_ATTR_RO(_name, _mode, _show)			\
	struct device_attribute subsys_attr_##_name = \
		__ATTR(_name, _mode, _show, NULL)

static ssize_t nvme_subsys_show_nqn(struct device *dev,
				    struct device_attribute *attr,
				    char *buf)
{
	struct nvme_subsystem *subsys =
		container_of(dev, struct nvme_subsystem, dev);

	return snprintf(buf, PAGE_SIZE, "%s\n", subsys->subnqn);
}
static SUBSYS_ATTR_RO(subsysnqn, S_IRUGO, nvme_subsys_show_nqn);

#define nvme_subsys_show_str_function(field)				\
static ssize_t subsys_##field##_show(struct device *dev,		\
			    struct device_attribute *attr, char *buf)	\
{									\
	struct nvme_subsystem *subsys =					\
		container_of(dev, struct nvme_subsystem, dev);		\
	return sprintf(buf, "%.*s\n",					\
		       (int)sizeof(subsys->field), subsys->field);	\
}									\
static SUBSYS_ATTR_RO(field, S_IRUGO, subsys_##field##_show);

nvme_subsys_show_str_function(model);
nvme_subsys_show_str_function(serial);
nvme_subsys_show_str_function(firmware_rev);

static struct attribute *nvme_subsys_attrs[] = {
	&subsys_attr_model.attr,
	&subsys_attr_serial.attr,
	&subsys_attr_firmware_rev.attr,
	&subsys_attr_subsysnqn.attr,
#ifdef CONFIG_NVME_MULTIPATH
	&subsys_attr_iopolicy.attr,
#endif
	NULL,
};

static struct attribute_group nvme_subsys_attrs_group = {
	.attrs = nvme_subsys_attrs,
};

static const struct attribute_group *nvme_subsys_attrs_groups[] = {
	&nvme_subsys_attrs_group,
	NULL,
};

static bool nvme_validate_cntlid(struct nvme_subsystem *subsys,
		struct nvme_ctrl *ctrl, struct nvme_id_ctrl *id)
{
	struct nvme_ctrl *tmp;

	lockdep_assert_held(&nvme_subsystems_lock);

	list_for_each_entry(tmp, &subsys->ctrls, subsys_entry) {
		if (nvme_state_terminal(tmp))
			continue;

		if (tmp->cntlid == ctrl->cntlid) {
			dev_err(ctrl->device,
				"Duplicate cntlid %u with %s, rejecting\n",
				ctrl->cntlid, dev_name(tmp->device));
			return false;
		}

		if ((id->cmic & NVME_CTRL_CMIC_MULTI_CTRL) ||
		    (ctrl->opts && ctrl->opts->discovery_nqn))
			continue;

		dev_err(ctrl->device,
			"Subsystem does not support multiple controllers\n");
		return false;
	}

	return true;
}

static int nvme_init_subsystem(struct nvme_ctrl *ctrl, struct nvme_id_ctrl *id)
{
	struct nvme_subsystem *subsys, *found;
	int ret;

	subsys = kzalloc(sizeof(*subsys), GFP_KERNEL);
	if (!subsys)
		return -ENOMEM;

	subsys->instance = -1;
	mutex_init(&subsys->lock);
	kref_init(&subsys->ref);
	INIT_LIST_HEAD(&subsys->ctrls);
	INIT_LIST_HEAD(&subsys->nsheads);
	nvme_init_subnqn(subsys, ctrl, id);
	memcpy(subsys->serial, id->sn, sizeof(subsys->serial));
	memcpy(subsys->model, id->mn, sizeof(subsys->model));
	memcpy(subsys->firmware_rev, id->fr, sizeof(subsys->firmware_rev));
	subsys->vendor_id = le16_to_cpu(id->vid);
	subsys->cmic = id->cmic;
	subsys->awupf = le16_to_cpu(id->awupf);
#ifdef CONFIG_NVME_MULTIPATH
	subsys->iopolicy = NVME_IOPOLICY_NUMA;
#endif

	subsys->dev.class = nvme_subsys_class;
	subsys->dev.release = nvme_release_subsystem;
	subsys->dev.groups = nvme_subsys_attrs_groups;
	dev_set_name(&subsys->dev, "nvme-subsys%d", ctrl->instance);
	device_initialize(&subsys->dev);

	mutex_lock(&nvme_subsystems_lock);
	found = __nvme_find_get_subsystem(subsys->subnqn);
	if (found) {
		put_device(&subsys->dev);
		subsys = found;

		if (!nvme_validate_cntlid(subsys, ctrl, id)) {
			ret = -EINVAL;
			goto out_put_subsystem;
		}
	} else {
		ret = device_add(&subsys->dev);
		if (ret) {
			dev_err(ctrl->device,
				"failed to register subsystem device.\n");
			put_device(&subsys->dev);
			goto out_unlock;
		}
		ida_init(&subsys->ns_ida);
		list_add_tail(&subsys->entry, &nvme_subsystems);
	}

	ret = sysfs_create_link(&subsys->dev.kobj, &ctrl->device->kobj,
				dev_name(ctrl->device));
	if (ret) {
		dev_err(ctrl->device,
			"failed to create sysfs link from subsystem.\n");
		goto out_put_subsystem;
	}

	if (!found)
		subsys->instance = ctrl->instance;
	ctrl->subsys = subsys;
	list_add_tail(&ctrl->subsys_entry, &subsys->ctrls);
	mutex_unlock(&nvme_subsystems_lock);
	return 0;

out_put_subsystem:
	nvme_put_subsystem(subsys);
out_unlock:
	mutex_unlock(&nvme_subsystems_lock);
	return ret;
}

int nvme_get_log(struct nvme_ctrl *ctrl, u32 nsid, u8 log_page, u8 lsp, u8 csi,
		void *log, size_t size, u64 offset)
{
	struct nvme_command c = { };
	u32 dwlen = nvme_bytes_to_numd(size);

	c.get_log_page.opcode = nvme_admin_get_log_page;
	c.get_log_page.nsid = cpu_to_le32(nsid);
	c.get_log_page.lid = log_page;
	c.get_log_page.lsp = lsp;
	c.get_log_page.numdl = cpu_to_le16(dwlen & ((1 << 16) - 1));
	c.get_log_page.numdu = cpu_to_le16(dwlen >> 16);
	c.get_log_page.lpol = cpu_to_le32(lower_32_bits(offset));
	c.get_log_page.lpou = cpu_to_le32(upper_32_bits(offset));
	c.get_log_page.csi = csi;

	return nvme_submit_sync_cmd(ctrl->admin_q, &c, log, size);
}

static struct nvme_cel *nvme_find_cel(struct nvme_ctrl *ctrl, u8 csi)
{
	struct nvme_cel *cel, *ret = NULL;

	spin_lock(&ctrl->lock);
	list_for_each_entry(cel, &ctrl->cels, entry) {
		if (cel->csi == csi) {
			ret = cel;
			break;
		}
	}
	spin_unlock(&ctrl->lock);

	return ret;
}

static int nvme_get_effects_log(struct nvme_ctrl *ctrl, u8 csi,
				struct nvme_effects_log **log)
{
	struct nvme_cel *cel = nvme_find_cel(ctrl, csi);
	int ret;

	if (cel)
		goto out;

	cel = kzalloc(sizeof(*cel), GFP_KERNEL);
	if (!cel)
		return -ENOMEM;

	ret = nvme_get_log(ctrl, NVME_NSID_ALL, NVME_LOG_CMD_EFFECTS, 0, csi,
			&cel->log, sizeof(cel->log), 0);
	if (ret) {
		kfree(cel);
		return ret;
	}

	cel->csi = csi;

	spin_lock(&ctrl->lock);
	list_add_tail(&cel->entry, &ctrl->cels);
	spin_unlock(&ctrl->lock);
out:
	*log = &cel->log;
	return 0;
}

/*
 * Initialize the cached copies of the Identify data and various controller
 * register in our nvme_ctrl structure.  This should be called as soon as
 * the admin queue is fully up and running.
 */
int nvme_init_identify(struct nvme_ctrl *ctrl)
{
	struct nvme_id_ctrl *id;
	int ret, page_shift;
	u32 max_hw_sectors;
	bool prev_apst_enabled;

	ret = ctrl->ops->reg_read32(ctrl, NVME_REG_VS, &ctrl->vs);
	if (ret) {
		dev_err(ctrl->device, "Reading VS failed (%d)\n", ret);
		return ret;
	}
	page_shift = NVME_CAP_MPSMIN(ctrl->cap) + 12;
	ctrl->sqsize = min_t(u16, NVME_CAP_MQES(ctrl->cap), ctrl->sqsize);

	if (ctrl->vs >= NVME_VS(1, 1, 0))
		ctrl->subsystem = NVME_CAP_NSSRC(ctrl->cap);

	ret = nvme_identify_ctrl(ctrl, &id);
	if (ret) {
		dev_err(ctrl->device, "Identify Controller failed (%d)\n", ret);
		return -EIO;
	}

	if (id->lpa & NVME_CTRL_LPA_CMD_EFFECTS_LOG) {
		ret = nvme_get_effects_log(ctrl, NVME_CSI_NVM, &ctrl->effects);
		if (ret < 0)
			goto out_free;
	}

	if (!(ctrl->ops->flags & NVME_F_FABRICS))
		ctrl->cntlid = le16_to_cpu(id->cntlid);

	if (!ctrl->identified) {
		int i;

		ret = nvme_init_subsystem(ctrl, id);
		if (ret)
			goto out_free;

		/*
		 * Check for quirks.  Quirk can depend on firmware version,
		 * so, in principle, the set of quirks present can change
		 * across a reset.  As a possible future enhancement, we
		 * could re-scan for quirks every time we reinitialize
		 * the device, but we'd have to make sure that the driver
		 * behaves intelligently if the quirks change.
		 */
		for (i = 0; i < ARRAY_SIZE(core_quirks); i++) {
			if (quirk_matches(id, &core_quirks[i]))
				ctrl->quirks |= core_quirks[i].quirks;
		}
	}

	if (force_apst && (ctrl->quirks & NVME_QUIRK_NO_DEEPEST_PS)) {
		dev_warn(ctrl->device, "forcibly allowing all power states due to nvme_core.force_apst -- use at your own risk\n");
		ctrl->quirks &= ~NVME_QUIRK_NO_DEEPEST_PS;
	}

	ctrl->crdt[0] = le16_to_cpu(id->crdt1);
	ctrl->crdt[1] = le16_to_cpu(id->crdt2);
	ctrl->crdt[2] = le16_to_cpu(id->crdt3);

	ctrl->oacs = le16_to_cpu(id->oacs);
	ctrl->oncs = le16_to_cpu(id->oncs);
	ctrl->mtfa = le16_to_cpu(id->mtfa);
	ctrl->oaes = le32_to_cpu(id->oaes);
	ctrl->wctemp = le16_to_cpu(id->wctemp);
	ctrl->cctemp = le16_to_cpu(id->cctemp);

	atomic_set(&ctrl->abort_limit, id->acl + 1);
	ctrl->vwc = id->vwc;
	if (id->mdts)
		max_hw_sectors = 1 << (id->mdts + page_shift - 9);
	else
		max_hw_sectors = UINT_MAX;
	ctrl->max_hw_sectors =
		min_not_zero(ctrl->max_hw_sectors, max_hw_sectors);

	nvme_set_queue_limits(ctrl, ctrl->admin_q);
	ctrl->sgls = le32_to_cpu(id->sgls);
	ctrl->kas = le16_to_cpu(id->kas);
	ctrl->max_namespaces = le32_to_cpu(id->mnan);
	ctrl->ctratt = le32_to_cpu(id->ctratt);

	if (id->rtd3e) {
		/* us -> s */
		u32 transition_time = le32_to_cpu(id->rtd3e) / USEC_PER_SEC;

		ctrl->shutdown_timeout = clamp_t(unsigned int, transition_time,
						 shutdown_timeout, 60);

		if (ctrl->shutdown_timeout != shutdown_timeout)
			dev_info(ctrl->device,
				 "Shutdown timeout set to %u seconds\n",
				 ctrl->shutdown_timeout);
	} else
		ctrl->shutdown_timeout = shutdown_timeout;

	ctrl->npss = id->npss;
	ctrl->apsta = id->apsta;
	prev_apst_enabled = ctrl->apst_enabled;
	if (ctrl->quirks & NVME_QUIRK_NO_APST) {
		if (force_apst && id->apsta) {
			dev_warn(ctrl->device, "forcibly allowing APST due to nvme_core.force_apst -- use at your own risk\n");
			ctrl->apst_enabled = true;
		} else {
			ctrl->apst_enabled = false;
		}
	} else {
		ctrl->apst_enabled = id->apsta;
	}
	memcpy(ctrl->psd, id->psd, sizeof(ctrl->psd));

	if (ctrl->ops->flags & NVME_F_FABRICS) {
		ctrl->icdoff = le16_to_cpu(id->icdoff);
		ctrl->ioccsz = le32_to_cpu(id->ioccsz);
		ctrl->iorcsz = le32_to_cpu(id->iorcsz);
		ctrl->maxcmd = le16_to_cpu(id->maxcmd);

		/*
		 * In fabrics we need to verify the cntlid matches the
		 * admin connect
		 */
		if (ctrl->cntlid != le16_to_cpu(id->cntlid)) {
			dev_err(ctrl->device,
				"Mismatching cntlid: Connect %u vs Identify "
				"%u, rejecting\n",
				ctrl->cntlid, le16_to_cpu(id->cntlid));
			ret = -EINVAL;
			goto out_free;
		}

		if (!ctrl->opts->discovery_nqn && !ctrl->kas) {
			dev_err(ctrl->device,
				"keep-alive support is mandatory for fabrics\n");
			ret = -EINVAL;
			goto out_free;
		}
	} else {
		ctrl->hmpre = le32_to_cpu(id->hmpre);
		ctrl->hmmin = le32_to_cpu(id->hmmin);
		ctrl->hmminds = le32_to_cpu(id->hmminds);
		ctrl->hmmaxd = le16_to_cpu(id->hmmaxd);
	}

	ret = nvme_mpath_init(ctrl, id);
	kfree(id);

	if (ret < 0)
		return ret;

	if (ctrl->apst_enabled && !prev_apst_enabled)
		dev_pm_qos_expose_latency_tolerance(ctrl->device);
	else if (!ctrl->apst_enabled && prev_apst_enabled)
		dev_pm_qos_hide_latency_tolerance(ctrl->device);

	ret = nvme_configure_apst(ctrl);
	if (ret < 0)
		return ret;
	
	ret = nvme_configure_timestamp(ctrl);
	if (ret < 0)
		return ret;

	ret = nvme_configure_directives(ctrl);
	if (ret < 0)
		return ret;

	ret = nvme_configure_acre(ctrl);
	if (ret < 0)
		return ret;

	if (!ctrl->identified)
		nvme_hwmon_init(ctrl);

	ctrl->identified = true;

	return 0;

out_free:
	kfree(id);
	return ret;
}
EXPORT_SYMBOL_GPL(nvme_init_identify);

static int nvme_dev_open(struct inode *inode, struct file *file)
{
	struct nvme_ctrl *ctrl =
		container_of(inode->i_cdev, struct nvme_ctrl, cdev);

	switch (ctrl->state) {
	case NVME_CTRL_LIVE:
		break;
	default:
		return -EWOULDBLOCK;
	}

	file->private_data = ctrl;
	return 0;
}

static int nvme_dev_user_cmd(struct nvme_ctrl *ctrl, void __user *argp)
{
	struct nvme_ns *ns;
	int ret;

	down_read(&ctrl->namespaces_rwsem);
	if (list_empty(&ctrl->namespaces)) {
		ret = -ENOTTY;
		goto out_unlock;
	}

	ns = list_first_entry(&ctrl->namespaces, struct nvme_ns, list);
	if (ns != list_last_entry(&ctrl->namespaces, struct nvme_ns, list)) {
		dev_warn(ctrl->device,
			"NVME_IOCTL_IO_CMD not supported when multiple namespaces present!\n");
		ret = -EINVAL;
		goto out_unlock;
	}

	dev_warn(ctrl->device,
		"using deprecated NVME_IOCTL_IO_CMD ioctl on the char device!\n");
	kref_get(&ns->kref);
	up_read(&ctrl->namespaces_rwsem);

	ret = nvme_user_cmd(ctrl, ns, argp);
	nvme_put_ns(ns);
	return ret;

out_unlock:
	up_read(&ctrl->namespaces_rwsem);
	return ret;
}

static long nvme_dev_ioctl(struct file *file, unsigned int cmd,
		unsigned long arg)
{
	struct nvme_ctrl *ctrl = file->private_data;
	void __user *argp = (void __user *)arg;

	switch (cmd) {
	case NVME_IOCTL_ADMIN_CMD:
		return nvme_user_cmd(ctrl, NULL, argp);
	case NVME_IOCTL_ADMIN64_CMD:
		return nvme_user_cmd64(ctrl, NULL, argp);
	case NVME_IOCTL_IO_CMD:
		return nvme_dev_user_cmd(ctrl, argp);
	case NVME_IOCTL_RESET:
		dev_warn(ctrl->device, "resetting controller\n");
		return nvme_reset_ctrl_sync(ctrl);
	case NVME_IOCTL_SUBSYS_RESET:
		return nvme_reset_subsystem(ctrl);
	case NVME_IOCTL_RESCAN:
		nvme_queue_scan(ctrl);
		return 0;
	default:
		return -ENOTTY;
	}
}

static const struct file_operations nvme_dev_fops = {
	.owner		= THIS_MODULE,
	.open		= nvme_dev_open,
	.unlocked_ioctl	= nvme_dev_ioctl,
	.compat_ioctl	= compat_ptr_ioctl,
};

static ssize_t nvme_sysfs_reset(struct device *dev,
				struct device_attribute *attr, const char *buf,
				size_t count)
{
	struct nvme_ctrl *ctrl = dev_get_drvdata(dev);
	int ret;

	ret = nvme_reset_ctrl_sync(ctrl);
	if (ret < 0)
		return ret;
	return count;
}
static DEVICE_ATTR(reset_controller, S_IWUSR, NULL, nvme_sysfs_reset);

static ssize_t nvme_sysfs_rescan(struct device *dev,
				struct device_attribute *attr, const char *buf,
				size_t count)
{
	struct nvme_ctrl *ctrl = dev_get_drvdata(dev);

	nvme_queue_scan(ctrl);
	return count;
}
static DEVICE_ATTR(rescan_controller, S_IWUSR, NULL, nvme_sysfs_rescan);

static inline struct nvme_ns_head *dev_to_ns_head(struct device *dev)
{
	struct gendisk *disk = dev_to_disk(dev);

	if (disk->fops == &nvme_fops)
		return nvme_get_ns_from_dev(dev)->head;
	else
		return disk->private_data;
}

static ssize_t wwid_show(struct device *dev, struct device_attribute *attr,
		char *buf)
{
	struct nvme_ns_head *head = dev_to_ns_head(dev);
	struct nvme_ns_ids *ids = &head->ids;
	struct nvme_subsystem *subsys = head->subsys;
	int serial_len = sizeof(subsys->serial);
	int model_len = sizeof(subsys->model);

	if (!uuid_is_null(&ids->uuid))
		return sprintf(buf, "uuid.%pU\n", &ids->uuid);

	if (memchr_inv(ids->nguid, 0, sizeof(ids->nguid)))
		return sprintf(buf, "eui.%16phN\n", ids->nguid);

	if (memchr_inv(ids->eui64, 0, sizeof(ids->eui64)))
		return sprintf(buf, "eui.%8phN\n", ids->eui64);

	while (serial_len > 0 && (subsys->serial[serial_len - 1] == ' ' ||
				  subsys->serial[serial_len - 1] == '\0'))
		serial_len--;
	while (model_len > 0 && (subsys->model[model_len - 1] == ' ' ||
				 subsys->model[model_len - 1] == '\0'))
		model_len--;

	return sprintf(buf, "nvme.%04x-%*phN-%*phN-%08x\n", subsys->vendor_id,
		serial_len, subsys->serial, model_len, subsys->model,
		head->ns_id);
}
static DEVICE_ATTR_RO(wwid);

static ssize_t nguid_show(struct device *dev, struct device_attribute *attr,
		char *buf)
{
	return sprintf(buf, "%pU\n", dev_to_ns_head(dev)->ids.nguid);
}
static DEVICE_ATTR_RO(nguid);

static ssize_t uuid_show(struct device *dev, struct device_attribute *attr,
		char *buf)
{
	struct nvme_ns_ids *ids = &dev_to_ns_head(dev)->ids;

	/* For backward compatibility expose the NGUID to userspace if
	 * we have no UUID set
	 */
	if (uuid_is_null(&ids->uuid)) {
		printk_ratelimited(KERN_WARNING
				   "No UUID available providing old NGUID\n");
		return sprintf(buf, "%pU\n", ids->nguid);
	}
	return sprintf(buf, "%pU\n", &ids->uuid);
}
static DEVICE_ATTR_RO(uuid);

static ssize_t eui_show(struct device *dev, struct device_attribute *attr,
		char *buf)
{
	return sprintf(buf, "%8ph\n", dev_to_ns_head(dev)->ids.eui64);
}
static DEVICE_ATTR_RO(eui);

static ssize_t nsid_show(struct device *dev, struct device_attribute *attr,
		char *buf)
{
	return sprintf(buf, "%d\n", dev_to_ns_head(dev)->ns_id);
}
static DEVICE_ATTR_RO(nsid);

static struct attribute *nvme_ns_id_attrs[] = {
	&dev_attr_wwid.attr,
	&dev_attr_uuid.attr,
	&dev_attr_nguid.attr,
	&dev_attr_eui.attr,
	&dev_attr_nsid.attr,
#ifdef CONFIG_NVME_MULTIPATH
	&dev_attr_ana_grpid.attr,
	&dev_attr_ana_state.attr,
#endif
	NULL,
};

static umode_t nvme_ns_id_attrs_are_visible(struct kobject *kobj,
		struct attribute *a, int n)
{
	struct device *dev = container_of(kobj, struct device, kobj);
	struct nvme_ns_ids *ids = &dev_to_ns_head(dev)->ids;

	if (a == &dev_attr_uuid.attr) {
		if (uuid_is_null(&ids->uuid) &&
		    !memchr_inv(ids->nguid, 0, sizeof(ids->nguid)))
			return 0;
	}
	if (a == &dev_attr_nguid.attr) {
		if (!memchr_inv(ids->nguid, 0, sizeof(ids->nguid)))
			return 0;
	}
	if (a == &dev_attr_eui.attr) {
		if (!memchr_inv(ids->eui64, 0, sizeof(ids->eui64)))
			return 0;
	}
#ifdef CONFIG_NVME_MULTIPATH
	if (a == &dev_attr_ana_grpid.attr || a == &dev_attr_ana_state.attr) {
		if (dev_to_disk(dev)->fops != &nvme_fops) /* per-path attr */
			return 0;
		if (!nvme_ctrl_use_ana(nvme_get_ns_from_dev(dev)->ctrl))
			return 0;
	}
#endif
	return a->mode;
}

static const struct attribute_group nvme_ns_id_attr_group = {
	.attrs		= nvme_ns_id_attrs,
	.is_visible	= nvme_ns_id_attrs_are_visible,
};

const struct attribute_group *nvme_ns_id_attr_groups[] = {
	&nvme_ns_id_attr_group,
#ifdef CONFIG_NVM
	&nvme_nvm_attr_group,
#endif
	NULL,
};

#define nvme_show_str_function(field)						\
static ssize_t  field##_show(struct device *dev,				\
			    struct device_attribute *attr, char *buf)		\
{										\
        struct nvme_ctrl *ctrl = dev_get_drvdata(dev);				\
        return sprintf(buf, "%.*s\n",						\
		(int)sizeof(ctrl->subsys->field), ctrl->subsys->field);		\
}										\
static DEVICE_ATTR(field, S_IRUGO, field##_show, NULL);

nvme_show_str_function(model);
nvme_show_str_function(serial);
nvme_show_str_function(firmware_rev);

#define nvme_show_int_function(field)						\
static ssize_t  field##_show(struct device *dev,				\
			    struct device_attribute *attr, char *buf)		\
{										\
        struct nvme_ctrl *ctrl = dev_get_drvdata(dev);				\
        return sprintf(buf, "%d\n", ctrl->field);	\
}										\
static DEVICE_ATTR(field, S_IRUGO, field##_show, NULL);

nvme_show_int_function(cntlid);
nvme_show_int_function(numa_node);
nvme_show_int_function(queue_count);
nvme_show_int_function(sqsize);

static ssize_t nvme_sysfs_delete(struct device *dev,
				struct device_attribute *attr, const char *buf,
				size_t count)
{
	struct nvme_ctrl *ctrl = dev_get_drvdata(dev);

	/* Can't delete non-created controllers */
	if (!ctrl->created)
		return -EBUSY;

	if (device_remove_file_self(dev, attr))
		nvme_delete_ctrl_sync(ctrl);
	return count;
}
static DEVICE_ATTR(delete_controller, S_IWUSR, NULL, nvme_sysfs_delete);

static ssize_t nvme_sysfs_show_transport(struct device *dev,
					 struct device_attribute *attr,
					 char *buf)
{
	struct nvme_ctrl *ctrl = dev_get_drvdata(dev);

	return snprintf(buf, PAGE_SIZE, "%s\n", ctrl->ops->name);
}
static DEVICE_ATTR(transport, S_IRUGO, nvme_sysfs_show_transport, NULL);

static ssize_t nvme_sysfs_show_state(struct device *dev,
				     struct device_attribute *attr,
				     char *buf)
{
	struct nvme_ctrl *ctrl = dev_get_drvdata(dev);
	static const char *const state_name[] = {
		[NVME_CTRL_NEW]		= "new",
		[NVME_CTRL_LIVE]	= "live",
		[NVME_CTRL_RESETTING]	= "resetting",
		[NVME_CTRL_CONNECTING]	= "connecting",
		[NVME_CTRL_DELETING]	= "deleting",
		[NVME_CTRL_DEAD]	= "dead",
	};

	if ((unsigned)ctrl->state < ARRAY_SIZE(state_name) &&
	    state_name[ctrl->state])
		return sprintf(buf, "%s\n", state_name[ctrl->state]);

	return sprintf(buf, "unknown state\n");
}

static DEVICE_ATTR(state, S_IRUGO, nvme_sysfs_show_state, NULL);

static ssize_t nvme_sysfs_show_subsysnqn(struct device *dev,
					 struct device_attribute *attr,
					 char *buf)
{
	struct nvme_ctrl *ctrl = dev_get_drvdata(dev);

	return snprintf(buf, PAGE_SIZE, "%s\n", ctrl->subsys->subnqn);
}
static DEVICE_ATTR(subsysnqn, S_IRUGO, nvme_sysfs_show_subsysnqn, NULL);

static ssize_t nvme_sysfs_show_hostnqn(struct device *dev,
					struct device_attribute *attr,
					char *buf)
{
	struct nvme_ctrl *ctrl = dev_get_drvdata(dev);

	return snprintf(buf, PAGE_SIZE, "%s\n", ctrl->opts->host->nqn);
}
static DEVICE_ATTR(hostnqn, S_IRUGO, nvme_sysfs_show_hostnqn, NULL);

static ssize_t nvme_sysfs_show_hostid(struct device *dev,
					struct device_attribute *attr,
					char *buf)
{
	struct nvme_ctrl *ctrl = dev_get_drvdata(dev);

	return snprintf(buf, PAGE_SIZE, "%pU\n", &ctrl->opts->host->id);
}
static DEVICE_ATTR(hostid, S_IRUGO, nvme_sysfs_show_hostid, NULL);

static ssize_t nvme_sysfs_show_address(struct device *dev,
					 struct device_attribute *attr,
					 char *buf)
{
	struct nvme_ctrl *ctrl = dev_get_drvdata(dev);

	return ctrl->ops->get_address(ctrl, buf, PAGE_SIZE);
}
static DEVICE_ATTR(address, S_IRUGO, nvme_sysfs_show_address, NULL);

static ssize_t nvme_ctrl_loss_tmo_show(struct device *dev,
		struct device_attribute *attr, char *buf)
{
	struct nvme_ctrl *ctrl = dev_get_drvdata(dev);
	struct nvmf_ctrl_options *opts = ctrl->opts;

	if (ctrl->opts->max_reconnects == -1)
		return sprintf(buf, "off\n");
	return sprintf(buf, "%d\n",
			opts->max_reconnects * opts->reconnect_delay);
}

static ssize_t nvme_ctrl_loss_tmo_store(struct device *dev,
		struct device_attribute *attr, const char *buf, size_t count)
{
	struct nvme_ctrl *ctrl = dev_get_drvdata(dev);
	struct nvmf_ctrl_options *opts = ctrl->opts;
	int ctrl_loss_tmo, err;

	err = kstrtoint(buf, 10, &ctrl_loss_tmo);
	if (err)
		return -EINVAL;

	else if (ctrl_loss_tmo < 0)
		opts->max_reconnects = -1;
	else
		opts->max_reconnects = DIV_ROUND_UP(ctrl_loss_tmo,
						opts->reconnect_delay);
	return count;
}
static DEVICE_ATTR(ctrl_loss_tmo, S_IRUGO | S_IWUSR,
	nvme_ctrl_loss_tmo_show, nvme_ctrl_loss_tmo_store);

static ssize_t nvme_ctrl_reconnect_delay_show(struct device *dev,
		struct device_attribute *attr, char *buf)
{
	struct nvme_ctrl *ctrl = dev_get_drvdata(dev);

	if (ctrl->opts->reconnect_delay == -1)
		return sprintf(buf, "off\n");
	return sprintf(buf, "%d\n", ctrl->opts->reconnect_delay);
}

static ssize_t nvme_ctrl_reconnect_delay_store(struct device *dev,
		struct device_attribute *attr, const char *buf, size_t count)
{
	struct nvme_ctrl *ctrl = dev_get_drvdata(dev);
	unsigned int v;
	int err;

	err = kstrtou32(buf, 10, &v);
	if (err || v > UINT_MAX)
		return -EINVAL;

	ctrl->opts->reconnect_delay = v;
	return count;
}
static DEVICE_ATTR(reconnect_delay, S_IRUGO | S_IWUSR,
	nvme_ctrl_reconnect_delay_show, nvme_ctrl_reconnect_delay_store);

static struct attribute *nvme_dev_attrs[] = {
	&dev_attr_reset_controller.attr,
	&dev_attr_rescan_controller.attr,
	&dev_attr_model.attr,
	&dev_attr_serial.attr,
	&dev_attr_firmware_rev.attr,
	&dev_attr_cntlid.attr,
	&dev_attr_delete_controller.attr,
	&dev_attr_transport.attr,
	&dev_attr_subsysnqn.attr,
	&dev_attr_address.attr,
	&dev_attr_state.attr,
	&dev_attr_numa_node.attr,
	&dev_attr_queue_count.attr,
	&dev_attr_sqsize.attr,
	&dev_attr_hostnqn.attr,
	&dev_attr_hostid.attr,
	&dev_attr_ctrl_loss_tmo.attr,
	&dev_attr_reconnect_delay.attr,
	NULL
};

static umode_t nvme_dev_attrs_are_visible(struct kobject *kobj,
		struct attribute *a, int n)
{
	struct device *dev = container_of(kobj, struct device, kobj);
	struct nvme_ctrl *ctrl = dev_get_drvdata(dev);

	if (a == &dev_attr_delete_controller.attr && !ctrl->ops->delete_ctrl)
		return 0;
	if (a == &dev_attr_address.attr && !ctrl->ops->get_address)
		return 0;
	if (a == &dev_attr_hostnqn.attr && !ctrl->opts)
		return 0;
	if (a == &dev_attr_hostid.attr && !ctrl->opts)
		return 0;

	return a->mode;
}

static struct attribute_group nvme_dev_attrs_group = {
	.attrs		= nvme_dev_attrs,
	.is_visible	= nvme_dev_attrs_are_visible,
};

static const struct attribute_group *nvme_dev_attr_groups[] = {
	&nvme_dev_attrs_group,
	NULL,
};

static struct nvme_ns_head *nvme_find_ns_head(struct nvme_subsystem *subsys,
		unsigned nsid)
{
	struct nvme_ns_head *h;

	lockdep_assert_held(&subsys->lock);

	list_for_each_entry(h, &subsys->nsheads, entry) {
		if (h->ns_id == nsid && kref_get_unless_zero(&h->ref))
			return h;
	}

	return NULL;
}

static int __nvme_check_ids(struct nvme_subsystem *subsys,
		struct nvme_ns_head *new)
{
	struct nvme_ns_head *h;

	lockdep_assert_held(&subsys->lock);

	list_for_each_entry(h, &subsys->nsheads, entry) {
		if (nvme_ns_ids_valid(&new->ids) &&
		    nvme_ns_ids_equal(&new->ids, &h->ids))
			return -EINVAL;
	}

	return 0;
}

static struct nvme_ns_head *nvme_alloc_ns_head(struct nvme_ctrl *ctrl,
		unsigned nsid, struct nvme_ns_ids *ids)
{
	struct nvme_ns_head *head;
	size_t size = sizeof(*head);
	int ret = -ENOMEM;

#ifdef CONFIG_NVME_MULTIPATH
	size += num_possible_nodes() * sizeof(struct nvme_ns *);
#endif

	head = kzalloc(size, GFP_KERNEL);
	if (!head)
		goto out;
	ret = ida_simple_get(&ctrl->subsys->ns_ida, 1, 0, GFP_KERNEL);
	if (ret < 0)
		goto out_free_head;
	head->instance = ret;
	INIT_LIST_HEAD(&head->list);
	ret = init_srcu_struct(&head->srcu);
	if (ret)
		goto out_ida_remove;
	head->subsys = ctrl->subsys;
	head->ns_id = nsid;
	head->ids = *ids;
	kref_init(&head->ref);

	ret = __nvme_check_ids(ctrl->subsys, head);
	if (ret) {
		dev_err(ctrl->device,
			"duplicate IDs for nsid %d\n", nsid);
		goto out_cleanup_srcu;
	}

	if (head->ids.csi) {
		ret = nvme_get_effects_log(ctrl, head->ids.csi, &head->effects);
		if (ret)
			goto out_cleanup_srcu;
	} else
		head->effects = ctrl->effects;

	ret = nvme_mpath_alloc_disk(ctrl, head);
	if (ret)
		goto out_cleanup_srcu;

	list_add_tail(&head->entry, &ctrl->subsys->nsheads);

	kref_get(&ctrl->subsys->ref);

	return head;
out_cleanup_srcu:
	cleanup_srcu_struct(&head->srcu);
out_ida_remove:
	ida_simple_remove(&ctrl->subsys->ns_ida, head->instance);
out_free_head:
	kfree(head);
out:
	if (ret > 0)
		ret = blk_status_to_errno(nvme_error_status(ret));
	return ERR_PTR(ret);
}

static int nvme_init_ns_head(struct nvme_ns *ns, unsigned nsid,
		struct nvme_id_ns *id)
{
	struct nvme_ctrl *ctrl = ns->ctrl;
	bool is_shared = id->nmic & NVME_NS_NMIC_SHARED;
	struct nvme_ns_head *head = NULL;
	struct nvme_ns_ids ids;
	int ret = 0;

	ret = nvme_report_ns_ids(ctrl, nsid, id, &ids);
	if (ret) {
		if (ret < 0)
			return ret;
		return blk_status_to_errno(nvme_error_status(ret));
	}

	mutex_lock(&ctrl->subsys->lock);
	head = nvme_find_ns_head(ctrl->subsys, nsid);
	if (!head) {
		head = nvme_alloc_ns_head(ctrl, nsid, &ids);
		if (IS_ERR(head)) {
			ret = PTR_ERR(head);
			goto out_unlock;
		}
		head->shared = is_shared;
	} else {
		ret = -EINVAL;
		if (!is_shared || !head->shared) {
			dev_err(ctrl->device,
				"Duplicate unshared namespace %d\n", nsid);
			goto out_put_ns_head;
		}
		if (!nvme_ns_ids_equal(&head->ids, &ids)) {
			dev_err(ctrl->device,
				"IDs don't match for shared namespace %d\n",
					nsid);
			goto out_put_ns_head;
		}
	}

	list_add_tail(&ns->siblings, &head->list);
	ns->head = head;
	mutex_unlock(&ctrl->subsys->lock);
	return 0;

out_put_ns_head:
	nvme_put_ns_head(head);
out_unlock:
	mutex_unlock(&ctrl->subsys->lock);
	return ret;
}

static int ns_cmp(void *priv, struct list_head *a, struct list_head *b)
{
	struct nvme_ns *nsa = container_of(a, struct nvme_ns, list);
	struct nvme_ns *nsb = container_of(b, struct nvme_ns, list);

	return nsa->head->ns_id - nsb->head->ns_id;
}

static struct nvme_ns *nvme_find_get_ns(struct nvme_ctrl *ctrl, unsigned nsid)
{
	struct nvme_ns *ns, *ret = NULL;

	down_read(&ctrl->namespaces_rwsem);
	list_for_each_entry(ns, &ctrl->namespaces, list) {
		if (ns->head->ns_id == nsid) {
			if (!kref_get_unless_zero(&ns->kref))
				continue;
			ret = ns;
			break;
		}
		if (ns->head->ns_id > nsid)
			break;
	}
	up_read(&ctrl->namespaces_rwsem);
	return ret;
}

static void nvme_alloc_ns(struct nvme_ctrl *ctrl, unsigned nsid)
{
	struct nvme_ns *ns;
	struct gendisk *disk;
	struct nvme_id_ns *id;
	char disk_name[DISK_NAME_LEN];
	int node = ctrl->numa_node, flags = GENHD_FL_EXT_DEVT, ret;

	ns = kzalloc_node(sizeof(*ns), GFP_KERNEL, node);
	if (!ns)
		return;

	ns->queue = blk_mq_init_queue(ctrl->tagset);
	if (IS_ERR(ns->queue))
		goto out_free_ns;

	if (ctrl->opts && ctrl->opts->data_digest)
		ns->queue->backing_dev_info->capabilities
			|= BDI_CAP_STABLE_WRITES;

	blk_queue_flag_set(QUEUE_FLAG_NONROT, ns->queue);
	if (ctrl->ops->flags & NVME_F_PCI_P2PDMA)
		blk_queue_flag_set(QUEUE_FLAG_PCI_P2PDMA, ns->queue);

	ns->queue->queuedata = ns;
	ns->ctrl = ctrl;

	kref_init(&ns->kref);
	ns->lba_shift = 9; /* set to a default value for 512 until disk is validated */

	blk_queue_logical_block_size(ns->queue, 1 << ns->lba_shift);
	nvme_set_queue_limits(ctrl, ns->queue);

	ret = nvme_identify_ns(ctrl, nsid, &id);
	if (ret)
		goto out_free_queue;

	if (id->ncap == 0)	/* no namespace (legacy quirk) */
		goto out_free_id;

	ret = nvme_init_ns_head(ns, nsid, id);
	if (ret)
		goto out_free_id;
	nvme_set_disk_name(disk_name, ns, ctrl, &flags);

	disk = alloc_disk_node(0, node);
	if (!disk)
		goto out_unlink_ns;

	disk->fops = &nvme_fops;
	disk->private_data = ns;
	disk->queue = ns->queue;
	disk->flags = flags;
	memcpy(disk->disk_name, disk_name, DISK_NAME_LEN);
	ns->disk = disk;

	if (__nvme_revalidate_disk(disk, id))
		goto out_put_disk;

	if ((ctrl->quirks & NVME_QUIRK_LIGHTNVM) && id->vs[0] == 0x1) {
		ret = nvme_nvm_register(ns, disk_name, node);
		if (ret) {
			dev_warn(ctrl->device, "LightNVM init failure\n");
			goto out_put_disk;
		}
	}

	down_write(&ctrl->namespaces_rwsem);
	list_add_tail(&ns->list, &ctrl->namespaces);
	up_write(&ctrl->namespaces_rwsem);

	nvme_get_ctrl(ctrl);

	device_add_disk(ctrl->device, ns->disk, nvme_ns_id_attr_groups);

	nvme_mpath_add_disk(ns, id);
	nvme_fault_inject_init(&ns->fault_inject, ns->disk->disk_name);
	kfree(id);

	return;
 out_put_disk:
	/* prevent double queue cleanup */
	ns->disk->queue = NULL;
	put_disk(ns->disk);
 out_unlink_ns:
	mutex_lock(&ctrl->subsys->lock);
	list_del_rcu(&ns->siblings);
	if (list_empty(&ns->head->list))
		list_del_init(&ns->head->entry);
	mutex_unlock(&ctrl->subsys->lock);
	nvme_put_ns_head(ns->head);
 out_free_id:
	kfree(id);
 out_free_queue:
	blk_cleanup_queue(ns->queue);
 out_free_ns:
	kfree(ns);
}

static void nvme_ns_remove(struct nvme_ns *ns)
{
	if (test_and_set_bit(NVME_NS_REMOVING, &ns->flags))
		return;

	nvme_fault_inject_fini(&ns->fault_inject);

	mutex_lock(&ns->ctrl->subsys->lock);
	list_del_rcu(&ns->siblings);
	if (list_empty(&ns->head->list))
		list_del_init(&ns->head->entry);
	mutex_unlock(&ns->ctrl->subsys->lock);

	synchronize_rcu(); /* guarantee not available in head->list */
	nvme_mpath_clear_current_path(ns);
	synchronize_srcu(&ns->head->srcu); /* wait for concurrent submissions */

	if (ns->disk->flags & GENHD_FL_UP) {
		del_gendisk(ns->disk);
		blk_cleanup_queue(ns->queue);
		if (blk_get_integrity(ns->disk))
			blk_integrity_unregister(ns->disk);
	}

	down_write(&ns->ctrl->namespaces_rwsem);
	list_del_init(&ns->list);
	up_write(&ns->ctrl->namespaces_rwsem);

	nvme_mpath_check_last_path(ns);
	nvme_put_ns(ns);
}

static void nvme_ns_remove_by_nsid(struct nvme_ctrl *ctrl, u32 nsid)
{
	struct nvme_ns *ns = nvme_find_get_ns(ctrl, nsid);

	if (ns) {
		nvme_ns_remove(ns);
		nvme_put_ns(ns);
	}
}

static void nvme_validate_ns(struct nvme_ctrl *ctrl, unsigned nsid)
{
	struct nvme_ns *ns;

	ns = nvme_find_get_ns(ctrl, nsid);
	if (ns) {
		if (revalidate_disk(ns->disk))
			nvme_ns_remove(ns);
		nvme_put_ns(ns);
	} else
		nvme_alloc_ns(ctrl, nsid);
}

static void nvme_remove_invalid_namespaces(struct nvme_ctrl *ctrl,
					unsigned nsid)
{
	struct nvme_ns *ns, *next;
	LIST_HEAD(rm_list);

	down_write(&ctrl->namespaces_rwsem);
	list_for_each_entry_safe(ns, next, &ctrl->namespaces, list) {
		if (ns->head->ns_id > nsid || test_bit(NVME_NS_DEAD, &ns->flags))
			list_move_tail(&ns->list, &rm_list);
	}
	up_write(&ctrl->namespaces_rwsem);

	list_for_each_entry_safe(ns, next, &rm_list, list)
		nvme_ns_remove(ns);

}

static int nvme_scan_ns_list(struct nvme_ctrl *ctrl)
{
	const int nr_entries = NVME_IDENTIFY_DATA_SIZE / sizeof(__le32);
	__le32 *ns_list;
	u32 prev = 0;
	int ret = 0, i;

	if (nvme_ctrl_limited_cns(ctrl))
		return -EOPNOTSUPP;

	ns_list = kzalloc(NVME_IDENTIFY_DATA_SIZE, GFP_KERNEL);
	if (!ns_list)
		return -ENOMEM;

	for (;;) {
		ret = nvme_identify_ns_list(ctrl, prev, ns_list);
		if (ret)
			goto free;

		for (i = 0; i < nr_entries; i++) {
			u32 nsid = le32_to_cpu(ns_list[i]);

			if (!nsid)	/* end of the list? */
				goto out;
			nvme_validate_ns(ctrl, nsid);
			while (++prev < nsid)
				nvme_ns_remove_by_nsid(ctrl, prev);
		}
	}
 out:
	nvme_remove_invalid_namespaces(ctrl, prev);
 free:
	kfree(ns_list);
	return ret;
}

static void nvme_scan_ns_sequential(struct nvme_ctrl *ctrl)
{
	struct nvme_id_ctrl *id;
	u32 nn, i;

	if (nvme_identify_ctrl(ctrl, &id))
		return;
	nn = le32_to_cpu(id->nn);
	kfree(id);

	for (i = 1; i <= nn; i++)
		nvme_validate_ns(ctrl, i);

	nvme_remove_invalid_namespaces(ctrl, nn);
}

static void nvme_clear_changed_ns_log(struct nvme_ctrl *ctrl)
{
	size_t log_size = NVME_MAX_CHANGED_NAMESPACES * sizeof(__le32);
	__le32 *log;
	int error;

	log = kzalloc(log_size, GFP_KERNEL);
	if (!log)
		return;

	/*
	 * We need to read the log to clear the AEN, but we don't want to rely
	 * on it for the changed namespace information as userspace could have
	 * raced with us in reading the log page, which could cause us to miss
	 * updates.
	 */
	error = nvme_get_log(ctrl, NVME_NSID_ALL, NVME_LOG_CHANGED_NS, 0,
			NVME_CSI_NVM, log, log_size, 0);
	if (error)
		dev_warn(ctrl->device,
			"reading changed ns log failed: %d\n", error);

	kfree(log);
}

static void nvme_scan_work(struct work_struct *work)
{
	struct nvme_ctrl *ctrl =
		container_of(work, struct nvme_ctrl, scan_work);

	/* No tagset on a live ctrl means IO queues could not created */
	if (ctrl->state != NVME_CTRL_LIVE || !ctrl->tagset)
		return;

	if (test_and_clear_bit(NVME_AER_NOTICE_NS_CHANGED, &ctrl->events)) {
		dev_info(ctrl->device, "rescanning namespaces.\n");
		nvme_clear_changed_ns_log(ctrl);
	}

	mutex_lock(&ctrl->scan_lock);
	if (nvme_scan_ns_list(ctrl) != 0)
		nvme_scan_ns_sequential(ctrl);
	mutex_unlock(&ctrl->scan_lock);

	down_write(&ctrl->namespaces_rwsem);
	list_sort(NULL, &ctrl->namespaces, ns_cmp);
	up_write(&ctrl->namespaces_rwsem);
}

/*
 * This function iterates the namespace list unlocked to allow recovery from
 * controller failure. It is up to the caller to ensure the namespace list is
 * not modified by scan work while this function is executing.
 */
void nvme_remove_namespaces(struct nvme_ctrl *ctrl)
{
	struct nvme_ns *ns, *next;
	LIST_HEAD(ns_list);

	/*
	 * make sure to requeue I/O to all namespaces as these
	 * might result from the scan itself and must complete
	 * for the scan_work to make progress
	 */
	nvme_mpath_clear_ctrl_paths(ctrl);

	/* prevent racing with ns scanning */
	flush_work(&ctrl->scan_work);

	/*
	 * The dead states indicates the controller was not gracefully
	 * disconnected. In that case, we won't be able to flush any data while
	 * removing the namespaces' disks; fail all the queues now to avoid
	 * potentially having to clean up the failed sync later.
	 */
	if (ctrl->state == NVME_CTRL_DEAD)
		nvme_kill_queues(ctrl);

	down_write(&ctrl->namespaces_rwsem);
	list_splice_init(&ctrl->namespaces, &ns_list);
	up_write(&ctrl->namespaces_rwsem);

	list_for_each_entry_safe(ns, next, &ns_list, list)
		nvme_ns_remove(ns);
}
EXPORT_SYMBOL_GPL(nvme_remove_namespaces);

static int nvme_class_uevent(struct device *dev, struct kobj_uevent_env *env)
{
	struct nvme_ctrl *ctrl =
		container_of(dev, struct nvme_ctrl, ctrl_device);
	struct nvmf_ctrl_options *opts = ctrl->opts;
	int ret;

	ret = add_uevent_var(env, "NVME_TRTYPE=%s", ctrl->ops->name);
	if (ret)
		return ret;

	if (opts) {
		ret = add_uevent_var(env, "NVME_TRADDR=%s", opts->traddr);
		if (ret)
			return ret;

		ret = add_uevent_var(env, "NVME_TRSVCID=%s",
				opts->trsvcid ?: "none");
		if (ret)
			return ret;

		ret = add_uevent_var(env, "NVME_HOST_TRADDR=%s",
				opts->host_traddr ?: "none");
	}
	return ret;
}

static void nvme_aen_uevent(struct nvme_ctrl *ctrl)
{
	char *envp[2] = { NULL, NULL };
	u32 aen_result = ctrl->aen_result;

	ctrl->aen_result = 0;
	if (!aen_result)
		return;

	envp[0] = kasprintf(GFP_KERNEL, "NVME_AEN=%#08x", aen_result);
	if (!envp[0])
		return;
	kobject_uevent_env(&ctrl->device->kobj, KOBJ_CHANGE, envp);
	kfree(envp[0]);
}

static void nvme_async_event_work(struct work_struct *work)
{
	struct nvme_ctrl *ctrl =
		container_of(work, struct nvme_ctrl, async_event_work);

	nvme_aen_uevent(ctrl);
	ctrl->ops->submit_async_event(ctrl);
}

static bool nvme_ctrl_pp_status(struct nvme_ctrl *ctrl)
{

	u32 csts;

	if (ctrl->ops->reg_read32(ctrl, NVME_REG_CSTS, &csts))
		return false;

	if (csts == ~0)
		return false;

	return ((ctrl->ctrl_config & NVME_CC_ENABLE) && (csts & NVME_CSTS_PP));
}

static void nvme_get_fw_slot_info(struct nvme_ctrl *ctrl)
{
	struct nvme_fw_slot_info_log *log;

	log = kmalloc(sizeof(*log), GFP_KERNEL);
	if (!log)
		return;

	if (nvme_get_log(ctrl, NVME_NSID_ALL, NVME_LOG_FW_SLOT, 0, NVME_CSI_NVM,
			log, sizeof(*log), 0))
		dev_warn(ctrl->device, "Get FW SLOT INFO log error\n");
	kfree(log);
}

static void nvme_fw_act_work(struct work_struct *work)
{
	struct nvme_ctrl *ctrl = container_of(work,
				struct nvme_ctrl, fw_act_work);
	unsigned long fw_act_timeout;

	if (ctrl->mtfa)
		fw_act_timeout = jiffies +
				msecs_to_jiffies(ctrl->mtfa * 100);
	else
		fw_act_timeout = jiffies +
				msecs_to_jiffies(admin_timeout * 1000);

	nvme_stop_queues(ctrl);
	while (nvme_ctrl_pp_status(ctrl)) {
		if (time_after(jiffies, fw_act_timeout)) {
			dev_warn(ctrl->device,
				"Fw activation timeout, reset controller\n");
			nvme_try_sched_reset(ctrl);
			return;
		}
		msleep(100);
	}

	if (!nvme_change_ctrl_state(ctrl, NVME_CTRL_LIVE))
		return;

	nvme_start_queues(ctrl);
	/* read FW slot information to clear the AER */
	nvme_get_fw_slot_info(ctrl);
}

static void nvme_handle_aen_notice(struct nvme_ctrl *ctrl, u32 result)
{
	u32 aer_notice_type = (result & 0xff00) >> 8;

	trace_nvme_async_event(ctrl, aer_notice_type);

	switch (aer_notice_type) {
	case NVME_AER_NOTICE_NS_CHANGED:
		set_bit(NVME_AER_NOTICE_NS_CHANGED, &ctrl->events);
		nvme_queue_scan(ctrl);
		break;
	case NVME_AER_NOTICE_FW_ACT_STARTING:
		/*
		 * We are (ab)using the RESETTING state to prevent subsequent
		 * recovery actions from interfering with the controller's
		 * firmware activation.
		 */
		if (nvme_change_ctrl_state(ctrl, NVME_CTRL_RESETTING))
			queue_work(nvme_wq, &ctrl->fw_act_work);
		break;
#ifdef CONFIG_NVME_MULTIPATH
	case NVME_AER_NOTICE_ANA:
		if (!ctrl->ana_log_buf)
			break;
		queue_work(nvme_wq, &ctrl->ana_work);
		break;
#endif
	case NVME_AER_NOTICE_DISC_CHANGED:
		ctrl->aen_result = result;
		break;
	default:
		dev_warn(ctrl->device, "async event result %08x\n", result);
	}
}

void nvme_complete_async_event(struct nvme_ctrl *ctrl, __le16 status,
		volatile union nvme_result *res)
{
	u32 result = le32_to_cpu(res->u32);
	u32 aer_type = result & 0x07;

	if (le16_to_cpu(status) >> 1 != NVME_SC_SUCCESS)
		return;

	switch (aer_type) {
	case NVME_AER_NOTICE:
		nvme_handle_aen_notice(ctrl, result);
		break;
	case NVME_AER_ERROR:
	case NVME_AER_SMART:
	case NVME_AER_CSS:
	case NVME_AER_VS:
		trace_nvme_async_event(ctrl, aer_type);
		ctrl->aen_result = result;
		break;
	default:
		break;
	}
	queue_work(nvme_wq, &ctrl->async_event_work);
}
EXPORT_SYMBOL_GPL(nvme_complete_async_event);

void nvme_stop_ctrl(struct nvme_ctrl *ctrl)
{
	nvme_mpath_stop(ctrl);
	nvme_stop_keep_alive(ctrl);
	flush_work(&ctrl->async_event_work);
	cancel_work_sync(&ctrl->fw_act_work);
}
EXPORT_SYMBOL_GPL(nvme_stop_ctrl);

void nvme_start_ctrl(struct nvme_ctrl *ctrl)
{
	if (ctrl->kato)
		nvme_start_keep_alive(ctrl);

	nvme_enable_aen(ctrl);

	if (ctrl->queue_count > 1) {
		nvme_queue_scan(ctrl);
		nvme_start_queues(ctrl);
	}
	ctrl->created = true;
}
EXPORT_SYMBOL_GPL(nvme_start_ctrl);

void nvme_uninit_ctrl(struct nvme_ctrl *ctrl)
{
	nvme_fault_inject_fini(&ctrl->fault_inject);
	dev_pm_qos_hide_latency_tolerance(ctrl->device);
	cdev_device_del(&ctrl->cdev, ctrl->device);
	nvme_put_ctrl(ctrl);
}
EXPORT_SYMBOL_GPL(nvme_uninit_ctrl);

static void nvme_free_ctrl(struct device *dev)
{
	struct nvme_ctrl *ctrl =
		container_of(dev, struct nvme_ctrl, ctrl_device);
	struct nvme_subsystem *subsys = ctrl->subsys;
	struct nvme_cel *cel, *next;

	if (subsys && ctrl->instance != subsys->instance)
		ida_simple_remove(&nvme_instance_ida, ctrl->instance);

	list_for_each_entry_safe(cel, next, &ctrl->cels, entry) {
		list_del(&cel->entry);
		kfree(cel);
	}

	nvme_mpath_uninit(ctrl);
	__free_page(ctrl->discard_page);

	if (subsys) {
		mutex_lock(&nvme_subsystems_lock);
		list_del(&ctrl->subsys_entry);
		sysfs_remove_link(&subsys->dev.kobj, dev_name(ctrl->device));
		mutex_unlock(&nvme_subsystems_lock);
	}

	ctrl->ops->free_ctrl(ctrl);

	if (subsys)
		nvme_put_subsystem(subsys);
}

/*
 * Initialize a NVMe controller structures.  This needs to be called during
 * earliest initialization so that we have the initialized structured around
 * during probing.
 */
int nvme_init_ctrl(struct nvme_ctrl *ctrl, struct device *dev,
		const struct nvme_ctrl_ops *ops, unsigned long quirks)
{
	int ret;

	ctrl->state = NVME_CTRL_NEW;
	spin_lock_init(&ctrl->lock);
	mutex_init(&ctrl->scan_lock);
	INIT_LIST_HEAD(&ctrl->namespaces);
	INIT_LIST_HEAD(&ctrl->cels);
	init_rwsem(&ctrl->namespaces_rwsem);
	ctrl->dev = dev;
	ctrl->ops = ops;
	ctrl->quirks = quirks;
	ctrl->numa_node = NUMA_NO_NODE;
	INIT_WORK(&ctrl->scan_work, nvme_scan_work);
	INIT_WORK(&ctrl->async_event_work, nvme_async_event_work);
	INIT_WORK(&ctrl->fw_act_work, nvme_fw_act_work);
	INIT_WORK(&ctrl->delete_work, nvme_delete_ctrl_work);
	init_waitqueue_head(&ctrl->state_wq);

	INIT_DELAYED_WORK(&ctrl->ka_work, nvme_keep_alive_work);
	memset(&ctrl->ka_cmd, 0, sizeof(ctrl->ka_cmd));
	ctrl->ka_cmd.common.opcode = nvme_admin_keep_alive;

	BUILD_BUG_ON(NVME_DSM_MAX_RANGES * sizeof(struct nvme_dsm_range) >
			PAGE_SIZE);
	ctrl->discard_page = alloc_page(GFP_KERNEL);
	if (!ctrl->discard_page) {
		ret = -ENOMEM;
		goto out;
	}

	ret = ida_simple_get(&nvme_instance_ida, 0, 0, GFP_KERNEL);
	if (ret < 0)
		goto out;
	ctrl->instance = ret;

	device_initialize(&ctrl->ctrl_device);
	ctrl->device = &ctrl->ctrl_device;
	ctrl->device->devt = MKDEV(MAJOR(nvme_chr_devt), ctrl->instance);
	ctrl->device->class = nvme_class;
	ctrl->device->parent = ctrl->dev;
	ctrl->device->groups = nvme_dev_attr_groups;
	ctrl->device->release = nvme_free_ctrl;
	dev_set_drvdata(ctrl->device, ctrl);
	ret = dev_set_name(ctrl->device, "nvme%d", ctrl->instance);
	if (ret)
		goto out_release_instance;

	nvme_get_ctrl(ctrl);
	cdev_init(&ctrl->cdev, &nvme_dev_fops);
	ctrl->cdev.owner = ops->module;
	ret = cdev_device_add(&ctrl->cdev, ctrl->device);
	if (ret)
		goto out_free_name;

	/*
	 * Initialize latency tolerance controls.  The sysfs files won't
	 * be visible to userspace unless the device actually supports APST.
	 */
	ctrl->device->power.set_latency_tolerance = nvme_set_latency_tolerance;
	dev_pm_qos_update_user_latency_tolerance(ctrl->device,
		min(default_ps_max_latency_us, (unsigned long)S32_MAX));

	nvme_fault_inject_init(&ctrl->fault_inject, dev_name(ctrl->device));

	return 0;
out_free_name:
	nvme_put_ctrl(ctrl);
	kfree_const(ctrl->device->kobj.name);
out_release_instance:
	ida_simple_remove(&nvme_instance_ida, ctrl->instance);
out:
	if (ctrl->discard_page)
		__free_page(ctrl->discard_page);
	return ret;
}
EXPORT_SYMBOL_GPL(nvme_init_ctrl);

/**
 * nvme_kill_queues(): Ends all namespace queues
 * @ctrl: the dead controller that needs to end
 *
 * Call this function when the driver determines it is unable to get the
 * controller in a state capable of servicing IO.
 */
void nvme_kill_queues(struct nvme_ctrl *ctrl)
{
	struct nvme_ns *ns;

	down_read(&ctrl->namespaces_rwsem);

	/* Forcibly unquiesce queues to avoid blocking dispatch */
	if (ctrl->admin_q && !blk_queue_dying(ctrl->admin_q))
		blk_mq_unquiesce_queue(ctrl->admin_q);

	list_for_each_entry(ns, &ctrl->namespaces, list)
		nvme_set_queue_dying(ns);

	up_read(&ctrl->namespaces_rwsem);
}
EXPORT_SYMBOL_GPL(nvme_kill_queues);

void nvme_unfreeze(struct nvme_ctrl *ctrl)
{
	struct nvme_ns *ns;

	down_read(&ctrl->namespaces_rwsem);
	list_for_each_entry(ns, &ctrl->namespaces, list)
		blk_mq_unfreeze_queue(ns->queue);
	up_read(&ctrl->namespaces_rwsem);
}
EXPORT_SYMBOL_GPL(nvme_unfreeze);

void nvme_wait_freeze_timeout(struct nvme_ctrl *ctrl, long timeout)
{
	struct nvme_ns *ns;

	down_read(&ctrl->namespaces_rwsem);
	list_for_each_entry(ns, &ctrl->namespaces, list) {
		timeout = blk_mq_freeze_queue_wait_timeout(ns->queue, timeout);
		if (timeout <= 0)
			break;
	}
	up_read(&ctrl->namespaces_rwsem);
}
EXPORT_SYMBOL_GPL(nvme_wait_freeze_timeout);

void nvme_wait_freeze(struct nvme_ctrl *ctrl)
{
	struct nvme_ns *ns;

	down_read(&ctrl->namespaces_rwsem);
	list_for_each_entry(ns, &ctrl->namespaces, list)
		blk_mq_freeze_queue_wait(ns->queue);
	up_read(&ctrl->namespaces_rwsem);
}
EXPORT_SYMBOL_GPL(nvme_wait_freeze);

void nvme_start_freeze(struct nvme_ctrl *ctrl)
{
	struct nvme_ns *ns;

	down_read(&ctrl->namespaces_rwsem);
	list_for_each_entry(ns, &ctrl->namespaces, list)
		blk_freeze_queue_start(ns->queue);
	up_read(&ctrl->namespaces_rwsem);
}
EXPORT_SYMBOL_GPL(nvme_start_freeze);

void nvme_stop_queues(struct nvme_ctrl *ctrl)
{
	struct nvme_ns *ns;

	down_read(&ctrl->namespaces_rwsem);
	list_for_each_entry(ns, &ctrl->namespaces, list)
		blk_mq_quiesce_queue(ns->queue);
	up_read(&ctrl->namespaces_rwsem);
}
EXPORT_SYMBOL_GPL(nvme_stop_queues);

void nvme_start_queues(struct nvme_ctrl *ctrl)
{
	struct nvme_ns *ns;

	down_read(&ctrl->namespaces_rwsem);
	list_for_each_entry(ns, &ctrl->namespaces, list)
		blk_mq_unquiesce_queue(ns->queue);
	up_read(&ctrl->namespaces_rwsem);
}
EXPORT_SYMBOL_GPL(nvme_start_queues);


void nvme_sync_queues(struct nvme_ctrl *ctrl)
{
	struct nvme_ns *ns;

	down_read(&ctrl->namespaces_rwsem);
	list_for_each_entry(ns, &ctrl->namespaces, list)
		blk_sync_queue(ns->queue);
	up_read(&ctrl->namespaces_rwsem);

	if (ctrl->admin_q)
		blk_sync_queue(ctrl->admin_q);
}
EXPORT_SYMBOL_GPL(nvme_sync_queues);

/*
 * Check we didn't inadvertently grow the command structure sizes:
 */
static inline void _nvme_check_size(void)
{
	BUILD_BUG_ON(sizeof(struct nvme_common_command) != 64);
	BUILD_BUG_ON(sizeof(struct nvme_rw_command) != 64);
	BUILD_BUG_ON(sizeof(struct nvme_identify) != 64);
	BUILD_BUG_ON(sizeof(struct nvme_features) != 64);
	BUILD_BUG_ON(sizeof(struct nvme_download_firmware) != 64);
	BUILD_BUG_ON(sizeof(struct nvme_format_cmd) != 64);
	BUILD_BUG_ON(sizeof(struct nvme_dsm_cmd) != 64);
	BUILD_BUG_ON(sizeof(struct nvme_write_zeroes_cmd) != 64);
	BUILD_BUG_ON(sizeof(struct nvme_abort_cmd) != 64);
	BUILD_BUG_ON(sizeof(struct nvme_get_log_page_command) != 64);
	BUILD_BUG_ON(sizeof(struct nvme_command) != 64);
	BUILD_BUG_ON(sizeof(struct nvme_id_ctrl) != NVME_IDENTIFY_DATA_SIZE);
	BUILD_BUG_ON(sizeof(struct nvme_id_ns) != NVME_IDENTIFY_DATA_SIZE);
	BUILD_BUG_ON(sizeof(struct nvme_id_ns_zns) != NVME_IDENTIFY_DATA_SIZE);
	BUILD_BUG_ON(sizeof(struct nvme_id_ctrl_zns) != NVME_IDENTIFY_DATA_SIZE);
	BUILD_BUG_ON(sizeof(struct nvme_lba_range_type) != 64);
	BUILD_BUG_ON(sizeof(struct nvme_smart_log) != 512);
	BUILD_BUG_ON(sizeof(struct nvme_dbbuf) != 64);
	BUILD_BUG_ON(sizeof(struct nvme_directive_cmd) != 64);
}


static int __init nvme_core_init(void)
{
	int result = -ENOMEM;

	_nvme_check_size();

	nvme_wq = alloc_workqueue("nvme-wq",
			WQ_UNBOUND | WQ_MEM_RECLAIM | WQ_SYSFS, 0);
	if (!nvme_wq)
		goto out;

	nvme_reset_wq = alloc_workqueue("nvme-reset-wq",
			WQ_UNBOUND | WQ_MEM_RECLAIM | WQ_SYSFS, 0);
	if (!nvme_reset_wq)
		goto destroy_wq;

	nvme_delete_wq = alloc_workqueue("nvme-delete-wq",
			WQ_UNBOUND | WQ_MEM_RECLAIM | WQ_SYSFS, 0);
	if (!nvme_delete_wq)
		goto destroy_reset_wq;

	result = alloc_chrdev_region(&nvme_chr_devt, 0, NVME_MINORS, "nvme");
	if (result < 0)
		goto destroy_delete_wq;

	nvme_class = class_create(THIS_MODULE, "nvme");
	if (IS_ERR(nvme_class)) {
		result = PTR_ERR(nvme_class);
		goto unregister_chrdev;
	}
	nvme_class->dev_uevent = nvme_class_uevent;

	nvme_subsys_class = class_create(THIS_MODULE, "nvme-subsystem");
	if (IS_ERR(nvme_subsys_class)) {
		result = PTR_ERR(nvme_subsys_class);
		goto destroy_class;
	}
	return 0;

destroy_class:
	class_destroy(nvme_class);
unregister_chrdev:
	unregister_chrdev_region(nvme_chr_devt, NVME_MINORS);
destroy_delete_wq:
	destroy_workqueue(nvme_delete_wq);
destroy_reset_wq:
	destroy_workqueue(nvme_reset_wq);
destroy_wq:
	destroy_workqueue(nvme_wq);
out:
	return result;
}

static void __exit nvme_core_exit(void)
{
	class_destroy(nvme_subsys_class);
	class_destroy(nvme_class);
	unregister_chrdev_region(nvme_chr_devt, NVME_MINORS);
	destroy_workqueue(nvme_delete_wq);
	destroy_workqueue(nvme_reset_wq);
	destroy_workqueue(nvme_wq);
	ida_destroy(&nvme_instance_ida);
}

MODULE_LICENSE("GPL");
MODULE_VERSION("1.0");
module_init(nvme_core_init);
module_exit(nvme_core_exit);<|MERGE_RESOLUTION|>--- conflicted
+++ resolved
@@ -1163,11 +1163,7 @@
 		  * device just because of a temporal retry-able error (such
 		  * as path of transport errors).
 		  */
-<<<<<<< HEAD
-		if (status > 0 && (status & NVME_SC_DNR))
-=======
 		if (status > 0 && (status & NVME_SC_DNR) && !nvme_multi_css(ctrl))
->>>>>>> 12e31fcb
 			status = 0;
 		goto free_data;
 	}
