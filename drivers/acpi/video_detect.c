/*
 *  Copyright (C) 2015       Red Hat Inc.
 *                           Hans de Goede <hdegoede@redhat.com>
 *  Copyright (C) 2008       SuSE Linux Products GmbH
 *                           Thomas Renninger <trenn@suse.de>
 *
 *  May be copied or modified under the terms of the GNU General Public License
 *
 * video_detect.c:
 * After PCI devices are glued with ACPI devices
 * acpi_get_pci_dev() can be called to identify ACPI graphics
 * devices for which a real graphics card is plugged in
 *
 * Depending on whether ACPI graphics extensions (cmp. ACPI spec Appendix B)
 * are available, video.ko should be used to handle the device.
 *
 * Otherwise vendor specific drivers like thinkpad_acpi, asus-laptop,
 * sony_acpi,... can take care about backlight brightness.
 *
 * Backlight drivers can use acpi_video_get_backlight_type() to determine which
 * driver should handle the backlight. RAW/GPU-driver backlight drivers must
 * use the acpi_video_backlight_use_native() helper for this.
 *
 * If CONFIG_ACPI_VIDEO is neither set as "compiled in" (y) nor as a module (m)
 * this file will not be compiled and acpi_video_get_backlight_type() will
 * always return acpi_backlight_vendor.
 */

#include <linux/export.h>
#include <linux/acpi.h>
#include <linux/apple-gmux.h>
#include <linux/backlight.h>
#include <linux/dmi.h>
#include <linux/module.h>
#include <linux/pci.h>
#include <linux/platform_data/x86/nvidia-wmi-ec-backlight.h>
#include <linux/types.h>
#include <linux/workqueue.h>
#include <acpi/video.h>

static enum acpi_backlight_type acpi_backlight_cmdline = acpi_backlight_undef;
static enum acpi_backlight_type acpi_backlight_dmi = acpi_backlight_undef;

static void acpi_video_parse_cmdline(void)
{
	if (!strcmp("vendor", acpi_video_backlight_string))
		acpi_backlight_cmdline = acpi_backlight_vendor;
	if (!strcmp("video", acpi_video_backlight_string))
		acpi_backlight_cmdline = acpi_backlight_video;
	if (!strcmp("native", acpi_video_backlight_string))
		acpi_backlight_cmdline = acpi_backlight_native;
	if (!strcmp("none", acpi_video_backlight_string))
		acpi_backlight_cmdline = acpi_backlight_none;
}

static acpi_status
find_video(acpi_handle handle, u32 lvl, void *context, void **rv)
{
	struct acpi_device *acpi_dev = acpi_fetch_acpi_dev(handle);
	long *cap = context;
	struct pci_dev *dev;

	static const struct acpi_device_id video_ids[] = {
		{ACPI_VIDEO_HID, 0},
		{"", 0},
	};

	if (acpi_dev && !acpi_match_device_ids(acpi_dev, video_ids)) {
		dev = acpi_get_pci_dev(handle);
		if (!dev)
			return AE_OK;
		pci_dev_put(dev);
		*cap |= acpi_is_video_device(handle);
	}
	return AE_OK;
}

/* This depends on ACPI_WMI which is X86 only */
#ifdef CONFIG_X86
static bool nvidia_wmi_ec_supported(void)
{
	struct wmi_brightness_args args = {
		.mode = WMI_BRIGHTNESS_MODE_GET,
		.val = 0,
		.ret = 0,
	};
	struct acpi_buffer buf = { (acpi_size)sizeof(args), &args };
	acpi_status status;

	status = wmi_evaluate_method(WMI_BRIGHTNESS_GUID, 0,
				     WMI_BRIGHTNESS_METHOD_SOURCE, &buf, &buf);
	if (ACPI_FAILURE(status))
		return false;

	/*
	 * If brightness is handled by the EC then nvidia-wmi-ec-backlight
	 * should be used, else the GPU driver(s) should be used.
	 */
	return args.ret == WMI_BRIGHTNESS_SOURCE_EC;
}
#else
static bool nvidia_wmi_ec_supported(void)
{
	return false;
}
#endif

/* Force to use vendor driver when the ACPI device is known to be
 * buggy */
static int video_detect_force_vendor(const struct dmi_system_id *d)
{
	acpi_backlight_dmi = acpi_backlight_vendor;
	return 0;
}

static int video_detect_force_video(const struct dmi_system_id *d)
{
	acpi_backlight_dmi = acpi_backlight_video;
	return 0;
}

static int video_detect_force_native(const struct dmi_system_id *d)
{
	acpi_backlight_dmi = acpi_backlight_native;
	return 0;
}

static int video_detect_force_none(const struct dmi_system_id *d)
{
	acpi_backlight_dmi = acpi_backlight_none;
	return 0;
}

static const struct dmi_system_id video_detect_dmi_table[] = {
	{
	 /* https://bugzilla.redhat.com/show_bug.cgi?id=1128309 */
	 .callback = video_detect_force_vendor,
	 /* Acer KAV80 */
	 .matches = {
		DMI_MATCH(DMI_SYS_VENDOR, "Acer"),
		DMI_MATCH(DMI_PRODUCT_NAME, "KAV80"),
		},
	},
	{
	 .callback = video_detect_force_vendor,
	 /* Asus UL30VT */
	 .matches = {
		DMI_MATCH(DMI_SYS_VENDOR, "ASUSTeK Computer Inc."),
		DMI_MATCH(DMI_PRODUCT_NAME, "UL30VT"),
		},
	},
	{
	 .callback = video_detect_force_vendor,
	 /* Asus UL30A */
	 .matches = {
		DMI_MATCH(DMI_SYS_VENDOR, "ASUSTeK Computer Inc."),
		DMI_MATCH(DMI_PRODUCT_NAME, "UL30A"),
		},
	},
	{
	 .callback = video_detect_force_vendor,
	 /* Asus X55U */
	 .matches = {
		DMI_MATCH(DMI_SYS_VENDOR, "ASUSTeK COMPUTER INC."),
		DMI_MATCH(DMI_PRODUCT_NAME, "X55U"),
		},
	},
	{
	 .callback = video_detect_force_vendor,
	 /* Asus X101CH */
	 .matches = {
		DMI_MATCH(DMI_SYS_VENDOR, "ASUSTeK COMPUTER INC."),
		DMI_MATCH(DMI_PRODUCT_NAME, "X101CH"),
		},
	},
	{
	 .callback = video_detect_force_vendor,
	 /* Asus X401U */
	 .matches = {
		DMI_MATCH(DMI_SYS_VENDOR, "ASUSTeK COMPUTER INC."),
		DMI_MATCH(DMI_PRODUCT_NAME, "X401U"),
		},
	},
	{
	 .callback = video_detect_force_vendor,
	 /* Asus X501U */
	 .matches = {
		DMI_MATCH(DMI_SYS_VENDOR, "ASUSTeK COMPUTER INC."),
		DMI_MATCH(DMI_PRODUCT_NAME, "X501U"),
		},
	},
	{
	 .callback = video_detect_force_vendor,
	 /* Asus 1015CX */
	 .matches = {
		DMI_MATCH(DMI_SYS_VENDOR, "ASUSTeK COMPUTER INC."),
		DMI_MATCH(DMI_PRODUCT_NAME, "1015CX"),
		},
	},
	{
	 .callback = video_detect_force_vendor,
	 /* GIGABYTE GB-BXBT-2807 */
	 .matches = {
		DMI_MATCH(DMI_SYS_VENDOR, "GIGABYTE"),
		DMI_MATCH(DMI_PRODUCT_NAME, "GB-BXBT-2807"),
		},
	},
	{
	 .callback = video_detect_force_vendor,
	 /* Samsung N150/N210/N220 */
	 .matches = {
		DMI_MATCH(DMI_SYS_VENDOR, "SAMSUNG ELECTRONICS CO., LTD."),
		DMI_MATCH(DMI_PRODUCT_NAME, "N150/N210/N220"),
		DMI_MATCH(DMI_BOARD_NAME, "N150/N210/N220"),
		},
	},
	{
	 .callback = video_detect_force_vendor,
	 /* Samsung NF110/NF210/NF310 */
	 .matches = {
		DMI_MATCH(DMI_SYS_VENDOR, "SAMSUNG ELECTRONICS CO., LTD."),
		DMI_MATCH(DMI_PRODUCT_NAME, "NF110/NF210/NF310"),
		DMI_MATCH(DMI_BOARD_NAME, "NF110/NF210/NF310"),
		},
	},
	{
	 .callback = video_detect_force_vendor,
	 /* Samsung NC210 */
	 .matches = {
		DMI_MATCH(DMI_SYS_VENDOR, "SAMSUNG ELECTRONICS CO., LTD."),
		DMI_MATCH(DMI_PRODUCT_NAME, "NC210/NC110"),
		DMI_MATCH(DMI_BOARD_NAME, "NC210/NC110"),
		},
	},
	{
	 .callback = video_detect_force_vendor,
	 /* Sony VPCEH3U1E */
	 .matches = {
		DMI_MATCH(DMI_SYS_VENDOR, "Sony Corporation"),
		DMI_MATCH(DMI_PRODUCT_NAME, "VPCEH3U1E"),
		},
	},
	{
	 .callback = video_detect_force_vendor,
	 /* Xiaomi Mi Pad 2 */
	 .matches = {
			DMI_MATCH(DMI_SYS_VENDOR, "Xiaomi Inc"),
			DMI_MATCH(DMI_PRODUCT_NAME, "Mipad2"),
		},
	},

	/*
	 * Toshiba models with Transflective display, these need to use
	 * the toshiba_acpi vendor driver for proper Transflective handling.
	 */
	{
	 .callback = video_detect_force_vendor,
	 .matches = {
		DMI_MATCH(DMI_SYS_VENDOR, "TOSHIBA"),
		DMI_MATCH(DMI_PRODUCT_NAME, "PORTEGE R500"),
		},
	},
	{
	 .callback = video_detect_force_vendor,
	 .matches = {
		DMI_MATCH(DMI_SYS_VENDOR, "TOSHIBA"),
		DMI_MATCH(DMI_PRODUCT_NAME, "PORTEGE R600"),
		},
	},

	/*
	 * These models have a working acpi_video backlight control, and using
	 * native backlight causes a regression where backlight does not work
	 * when userspace is not handling brightness key events. Disable
	 * native_backlight on these to fix this:
	 * https://bugzilla.kernel.org/show_bug.cgi?id=81691
	 */
	{
	 .callback = video_detect_force_video,
	 /* ThinkPad T420 */
	 .matches = {
		DMI_MATCH(DMI_SYS_VENDOR, "LENOVO"),
		DMI_MATCH(DMI_PRODUCT_VERSION, "ThinkPad T420"),
		},
	},
	{
	 .callback = video_detect_force_video,
	 /* ThinkPad T520 */
	 .matches = {
		DMI_MATCH(DMI_SYS_VENDOR, "LENOVO"),
		DMI_MATCH(DMI_PRODUCT_VERSION, "ThinkPad T520"),
		},
	},
	{
	 .callback = video_detect_force_video,
	 /* ThinkPad X201s */
	 .matches = {
		DMI_MATCH(DMI_SYS_VENDOR, "LENOVO"),
		DMI_MATCH(DMI_PRODUCT_VERSION, "ThinkPad X201s"),
		},
	},
	{
	 .callback = video_detect_force_video,
	 /* ThinkPad X201T */
	 .matches = {
		DMI_MATCH(DMI_SYS_VENDOR, "LENOVO"),
		DMI_MATCH(DMI_PRODUCT_VERSION, "ThinkPad X201T"),
		},
	},

	/* The native backlight controls do not work on some older machines */
	{
	 /* https://bugs.freedesktop.org/show_bug.cgi?id=81515 */
	 .callback = video_detect_force_video,
	 /* HP ENVY 15 Notebook */
	 .matches = {
		DMI_MATCH(DMI_SYS_VENDOR, "Hewlett-Packard"),
		DMI_MATCH(DMI_PRODUCT_NAME, "HP ENVY 15 Notebook PC"),
		},
	},
	{
	 .callback = video_detect_force_video,
	 /* SAMSUNG 870Z5E/880Z5E/680Z5E */
	 .matches = {
		DMI_MATCH(DMI_SYS_VENDOR, "SAMSUNG ELECTRONICS CO., LTD."),
		DMI_MATCH(DMI_PRODUCT_NAME, "870Z5E/880Z5E/680Z5E"),
		},
	},
	{
	 .callback = video_detect_force_video,
	 /* SAMSUNG 370R4E/370R4V/370R5E/3570RE/370R5V */
	 .matches = {
		DMI_MATCH(DMI_SYS_VENDOR, "SAMSUNG ELECTRONICS CO., LTD."),
		DMI_MATCH(DMI_PRODUCT_NAME,
			  "370R4E/370R4V/370R5E/3570RE/370R5V"),
		},
	},
	{
	 /* https://bugzilla.redhat.com/show_bug.cgi?id=1186097 */
	 .callback = video_detect_force_video,
	 /* SAMSUNG 3570R/370R/470R/450R/510R/4450RV */
	 .matches = {
		DMI_MATCH(DMI_SYS_VENDOR, "SAMSUNG ELECTRONICS CO., LTD."),
		DMI_MATCH(DMI_PRODUCT_NAME,
			  "3570R/370R/470R/450R/510R/4450RV"),
		},
	},
	{
	 /* https://bugzilla.redhat.com/show_bug.cgi?id=1557060 */
	 .callback = video_detect_force_video,
	 /* SAMSUNG 670Z5E */
	 .matches = {
		DMI_MATCH(DMI_SYS_VENDOR, "SAMSUNG ELECTRONICS CO., LTD."),
		DMI_MATCH(DMI_PRODUCT_NAME, "670Z5E"),
		},
	},
	{
	 /* https://bugzilla.redhat.com/show_bug.cgi?id=1094948 */
	 .callback = video_detect_force_video,
	 /* SAMSUNG 730U3E/740U3E */
	 .matches = {
		DMI_MATCH(DMI_SYS_VENDOR, "SAMSUNG ELECTRONICS CO., LTD."),
		DMI_MATCH(DMI_PRODUCT_NAME, "730U3E/740U3E"),
		},
	},
	{
	 /* https://bugs.freedesktop.org/show_bug.cgi?id=87286 */
	 .callback = video_detect_force_video,
	 /* SAMSUNG 900X3C/900X3D/900X3E/900X4C/900X4D */
	 .matches = {
		DMI_MATCH(DMI_SYS_VENDOR, "SAMSUNG ELECTRONICS CO., LTD."),
		DMI_MATCH(DMI_PRODUCT_NAME,
			  "900X3C/900X3D/900X3E/900X4C/900X4D"),
		},
	},
	{
	 /* https://bugzilla.redhat.com/show_bug.cgi?id=1272633 */
	 .callback = video_detect_force_video,
	 /* Dell XPS14 L421X */
	 .matches = {
		DMI_MATCH(DMI_SYS_VENDOR, "Dell Inc."),
		DMI_MATCH(DMI_PRODUCT_NAME, "XPS L421X"),
		},
	},
	{
	 /* https://bugzilla.redhat.com/show_bug.cgi?id=1163574 */
	 .callback = video_detect_force_video,
	 /* Dell XPS15 L521X */
	 .matches = {
		DMI_MATCH(DMI_SYS_VENDOR, "Dell Inc."),
		DMI_MATCH(DMI_PRODUCT_NAME, "XPS L521X"),
		},
	},
	{
	 /* https://bugzilla.kernel.org/show_bug.cgi?id=108971 */
	 .callback = video_detect_force_video,
	 /* SAMSUNG 530U4E/540U4E */
	 .matches = {
		DMI_MATCH(DMI_SYS_VENDOR, "SAMSUNG ELECTRONICS CO., LTD."),
		DMI_MATCH(DMI_PRODUCT_NAME, "530U4E/540U4E"),
		},
	},
	/* https://bugs.launchpad.net/bugs/1894667 */
	{
	 .callback = video_detect_force_video,
	 /* HP 635 Notebook */
	 .matches = {
		DMI_MATCH(DMI_SYS_VENDOR, "Hewlett-Packard"),
		DMI_MATCH(DMI_PRODUCT_NAME, "HP 635 Notebook PC"),
		},
	},

	/* Non win8 machines which need native backlight nevertheless */
	{
	 /* https://bugzilla.redhat.com/show_bug.cgi?id=1201530 */
	 .callback = video_detect_force_native,
	 /* Lenovo Ideapad S405 */
	 .matches = {
		DMI_MATCH(DMI_SYS_VENDOR, "LENOVO"),
		DMI_MATCH(DMI_BOARD_NAME, "Lenovo IdeaPad S405"),
		},
	},
	{
	 /* https://bugzilla.redhat.com/show_bug.cgi?id=1187004 */
	 .callback = video_detect_force_native,
	 /* Lenovo Ideapad Z570 */
	 .matches = {
		DMI_MATCH(DMI_SYS_VENDOR, "LENOVO"),
		DMI_MATCH(DMI_PRODUCT_NAME, "102434U"),
		},
	},
	{
	 .callback = video_detect_force_native,
	 /* Lenovo E41-25 */
	 .matches = {
		DMI_MATCH(DMI_SYS_VENDOR, "LENOVO"),
		DMI_MATCH(DMI_PRODUCT_NAME, "81FS"),
		},
	},
	{
	 .callback = video_detect_force_native,
	 /* Lenovo E41-45 */
	 .matches = {
		DMI_MATCH(DMI_SYS_VENDOR, "LENOVO"),
		DMI_MATCH(DMI_PRODUCT_NAME, "82BK"),
		},
	},
	{
	 /* https://bugzilla.redhat.com/show_bug.cgi?id=1217249 */
	 .callback = video_detect_force_native,
	 /* Apple MacBook Pro 12,1 */
	 .matches = {
		DMI_MATCH(DMI_SYS_VENDOR, "Apple Inc."),
		DMI_MATCH(DMI_PRODUCT_NAME, "MacBookPro12,1"),
		},
	},
	{
	 .callback = video_detect_force_native,
	 /* Dell Inspiron N4010 */
	 .matches = {
		DMI_MATCH(DMI_SYS_VENDOR, "Dell Inc."),
		DMI_MATCH(DMI_PRODUCT_NAME, "Inspiron N4010"),
		},
	},
	{
	 .callback = video_detect_force_native,
	 /* Dell Vostro V131 */
	 .matches = {
		DMI_MATCH(DMI_SYS_VENDOR, "Dell Inc."),
		DMI_MATCH(DMI_PRODUCT_NAME, "Vostro V131"),
		},
	},
	{
	 /* https://bugzilla.redhat.com/show_bug.cgi?id=1123661 */
	 .callback = video_detect_force_native,
	 /* Dell XPS 17 L702X */
	 .matches = {
		DMI_MATCH(DMI_SYS_VENDOR, "Dell Inc."),
		DMI_MATCH(DMI_PRODUCT_NAME, "Dell System XPS L702X"),
		},
	},
	{
	 .callback = video_detect_force_native,
	 /* Dell Precision 7510 */
	 .matches = {
		DMI_MATCH(DMI_SYS_VENDOR, "Dell Inc."),
		DMI_MATCH(DMI_PRODUCT_NAME, "Precision 7510"),
		},
	},
	{
	 .callback = video_detect_force_native,
	 /* Acer Aspire 5738z */
	 .matches = {
		DMI_MATCH(DMI_SYS_VENDOR, "Acer"),
		DMI_MATCH(DMI_PRODUCT_NAME, "Aspire 5738"),
		DMI_MATCH(DMI_BOARD_NAME, "JV50"),
		},
	},
	{
	 /* https://bugzilla.redhat.com/show_bug.cgi?id=1012674 */
	 .callback = video_detect_force_native,
	 /* Acer Aspire 5741 */
	 .matches = {
		DMI_MATCH(DMI_BOARD_VENDOR, "Acer"),
		DMI_MATCH(DMI_PRODUCT_NAME, "Aspire 5741"),
		},
	},
	{
	 /* https://bugzilla.kernel.org/show_bug.cgi?id=42993 */
	 .callback = video_detect_force_native,
	 /* Acer Aspire 5750 */
	 .matches = {
		DMI_MATCH(DMI_BOARD_VENDOR, "Acer"),
		DMI_MATCH(DMI_PRODUCT_NAME, "Aspire 5750"),
		},
	},
	{
	 /* https://bugzilla.kernel.org/show_bug.cgi?id=42833 */
	 .callback = video_detect_force_native,
	 /* Acer Extensa 5235 */
	 .matches = {
		DMI_MATCH(DMI_BOARD_VENDOR, "Acer"),
		DMI_MATCH(DMI_PRODUCT_NAME, "Extensa 5235"),
		},
	},
	{
	 .callback = video_detect_force_native,
	 /* Acer TravelMate 4750 */
	 .matches = {
		DMI_MATCH(DMI_BOARD_VENDOR, "Acer"),
		DMI_MATCH(DMI_PRODUCT_NAME, "TravelMate 4750"),
		},
	},
	{
	 /* https://bugzilla.kernel.org/show_bug.cgi?id=207835 */
	 .callback = video_detect_force_native,
	 /* Acer TravelMate 5735Z */
	 .matches = {
		DMI_MATCH(DMI_SYS_VENDOR, "Acer"),
		DMI_MATCH(DMI_PRODUCT_NAME, "TravelMate 5735Z"),
		DMI_MATCH(DMI_BOARD_NAME, "BA51_MV"),
		},
	},
	{
	 /* https://bugzilla.kernel.org/show_bug.cgi?id=36322 */
	 .callback = video_detect_force_native,
	 /* Acer TravelMate 5760 */
	 .matches = {
		DMI_MATCH(DMI_BOARD_VENDOR, "Acer"),
		DMI_MATCH(DMI_PRODUCT_NAME, "TravelMate 5760"),
		},
	},
	{
	 .callback = video_detect_force_native,
	 /* ASUSTeK COMPUTER INC. GA401 */
	 .matches = {
		DMI_MATCH(DMI_SYS_VENDOR, "ASUSTeK COMPUTER INC."),
		DMI_MATCH(DMI_PRODUCT_NAME, "GA401"),
		},
	},
	{
	 .callback = video_detect_force_native,
	 /* ASUSTeK COMPUTER INC. GA502 */
	 .matches = {
		DMI_MATCH(DMI_SYS_VENDOR, "ASUSTeK COMPUTER INC."),
		DMI_MATCH(DMI_PRODUCT_NAME, "GA502"),
		},
	},
	{
	 .callback = video_detect_force_native,
	 /* ASUSTeK COMPUTER INC. GA503 */
	 .matches = {
		DMI_MATCH(DMI_SYS_VENDOR, "ASUSTeK COMPUTER INC."),
		DMI_MATCH(DMI_PRODUCT_NAME, "GA503"),
		},
	},
<<<<<<< HEAD
	/*
	 * Clevo NL5xRU and NL5xNU/TUXEDO Aura 15 Gen1 and Gen2 have both a
	 * working native and video interface. However the default detection
	 * mechanism first registers the video interface before unregistering
	 * it again and switching to the native interface during boot. This
	 * results in a dangling SBIOS request for backlight change for some
	 * reason, causing the backlight to switch to ~2% once per boot on the
	 * first power cord connect or disconnect event. Setting the native
	 * interface explicitly circumvents this buggy behaviour, by avoiding
	 * the unregistering process.
	 */
	{
	.callback = video_detect_force_native,
	.ident = "Clevo NL5xRU",
	.matches = {
		DMI_MATCH(DMI_BOARD_NAME, "NL5xRU"),
		},
	},
	{
	.callback = video_detect_force_native,
	.ident = "Clevo NL5xRU",
	.matches = {
		DMI_MATCH(DMI_SYS_VENDOR, "TUXEDO"),
		DMI_MATCH(DMI_BOARD_NAME, "AURA1501"),
		},
	},
	{
	.callback = video_detect_force_native,
	.ident = "Clevo NL5xRU",
	.matches = {
		DMI_MATCH(DMI_SYS_VENDOR, "TUXEDO"),
		DMI_MATCH(DMI_BOARD_NAME, "EDUBOOK1502"),
		},
	},
	{
	.callback = video_detect_force_native,
	.ident = "Clevo NL5xNU",
	.matches = {
		DMI_MATCH(DMI_BOARD_NAME, "NL5xNU"),
=======
	{
	 .callback = video_detect_force_native,
	 /* Asus UX303UB */
	 .matches = {
		DMI_MATCH(DMI_SYS_VENDOR, "ASUSTeK COMPUTER INC."),
		DMI_MATCH(DMI_PRODUCT_NAME, "UX303UB"),
		},
	},
	{
	 .callback = video_detect_force_native,
	 /* Samsung N150P */
	 .matches = {
		DMI_MATCH(DMI_SYS_VENDOR, "SAMSUNG ELECTRONICS CO., LTD."),
		DMI_MATCH(DMI_PRODUCT_NAME, "N150P"),
		DMI_MATCH(DMI_BOARD_NAME, "N150P"),
		},
	},
	{
	 .callback = video_detect_force_native,
	 /* Samsung N145P/N250P/N260P */
	 .matches = {
		DMI_MATCH(DMI_SYS_VENDOR, "SAMSUNG ELECTRONICS CO., LTD."),
		DMI_MATCH(DMI_PRODUCT_NAME, "N145P/N250P/N260P"),
		DMI_MATCH(DMI_BOARD_NAME, "N145P/N250P/N260P"),
>>>>>>> 7365df19
		},
	},
	/*
	 * The TongFang PF5PU1G, PF4NU1F, PF5NU1G, and PF5LUXG/TUXEDO BA15 Gen10,
	 * Pulse 14/15 Gen1, and Pulse 15 Gen2 have the same problem as the Clevo
	 * NL5xRU and NL5xNU/TUXEDO Aura 15 Gen1 and Gen2. See the description
	 * above.
	 */
	{
<<<<<<< HEAD
	.callback = video_detect_force_native,
	.ident = "TongFang PF5PU1G",
	.matches = {
		DMI_MATCH(DMI_BOARD_NAME, "PF5PU1G"),
=======
	 .callback = video_detect_force_native,
	 /* Samsung N250P */
	 .matches = {
		DMI_MATCH(DMI_SYS_VENDOR, "SAMSUNG ELECTRONICS CO., LTD."),
		DMI_MATCH(DMI_PRODUCT_NAME, "N250P"),
		DMI_MATCH(DMI_BOARD_NAME, "N250P"),
>>>>>>> 7365df19
		},
	},

	/*
	 * These Toshibas have a broken acpi-video interface for brightness
	 * control. They also have an issue where the panel is off after
	 * suspend until a special firmware call is made to turn it back
	 * on. This is handled by the toshiba_acpi kernel module, so that
	 * module must be enabled for these models to work correctly.
	 */
	{
<<<<<<< HEAD
	.callback = video_detect_force_native,
	.ident = "TongFang PF4NU1F",
	.matches = {
		DMI_MATCH(DMI_BOARD_NAME, "PF4NU1F"),
		},
	},
	{
	.callback = video_detect_force_native,
	.ident = "TongFang PF4NU1F",
	.matches = {
		DMI_MATCH(DMI_SYS_VENDOR, "TUXEDO"),
		DMI_MATCH(DMI_BOARD_NAME, "PULSE1401"),
		},
	},
	{
	.callback = video_detect_force_native,
	.ident = "TongFang PF5NU1G",
	.matches = {
		DMI_MATCH(DMI_BOARD_NAME, "PF5NU1G"),
		},
	},
	{
	.callback = video_detect_force_native,
	.ident = "TongFang PF5NU1G",
	.matches = {
		DMI_MATCH(DMI_SYS_VENDOR, "TUXEDO"),
		DMI_MATCH(DMI_BOARD_NAME, "PULSE1501"),
		},
	},
	{
	.callback = video_detect_force_native,
	.ident = "TongFang PF5LUXG",
	.matches = {
		DMI_MATCH(DMI_BOARD_NAME, "PF5LUXG"),
=======
	 /* https://bugzilla.kernel.org/show_bug.cgi?id=21012 */
	 .callback = video_detect_force_native,
	 /* Toshiba Portégé R700 */
	 .matches = {
		DMI_MATCH(DMI_SYS_VENDOR, "TOSHIBA"),
		DMI_MATCH(DMI_PRODUCT_NAME, "PORTEGE R700"),
		},
	},
	{
	 /* Portégé: https://bugs.freedesktop.org/show_bug.cgi?id=82634 */
	 /* Satellite: https://bugzilla.kernel.org/show_bug.cgi?id=21012 */
	 .callback = video_detect_force_native,
	 /* Toshiba Satellite/Portégé R830 */
	 .matches = {
		DMI_MATCH(DMI_SYS_VENDOR, "TOSHIBA"),
		DMI_MATCH(DMI_PRODUCT_NAME, "R830"),
		},
	},
	{
	 .callback = video_detect_force_native,
	 /* Toshiba Satellite/Portégé Z830 */
	 .matches = {
		DMI_MATCH(DMI_SYS_VENDOR, "TOSHIBA"),
		DMI_MATCH(DMI_PRODUCT_NAME, "Z830"),
>>>>>>> 7365df19
		},
	},
	/*
	 * Desktops which falsely report a backlight and which our heuristics
	 * for this do not catch.
	 */
	{
	 .callback = video_detect_force_none,
	 /* Dell OptiPlex 9020M */
	 .matches = {
		DMI_MATCH(DMI_SYS_VENDOR, "Dell Inc."),
		DMI_MATCH(DMI_PRODUCT_NAME, "OptiPlex 9020M"),
		},
	},
	{
	 .callback = video_detect_force_none,
	 /* MSI MS-7721 */
	 .matches = {
		DMI_MATCH(DMI_SYS_VENDOR, "MSI"),
		DMI_MATCH(DMI_PRODUCT_NAME, "MS-7721"),
		},
	},
	{ },
};

/*
 * Determine which type of backlight interface to use on this system,
 * First check cmdline, then dmi quirks, then do autodetect.
 */
static enum acpi_backlight_type __acpi_video_get_backlight_type(bool native)
{
	static DEFINE_MUTEX(init_mutex);
	static bool nvidia_wmi_ec_present;
	static bool native_available;
	static bool init_done;
	static long video_caps;

	/* Parse cmdline, dmi and acpi only once */
	mutex_lock(&init_mutex);
	if (!init_done) {
		acpi_video_parse_cmdline();
		dmi_check_system(video_detect_dmi_table);
		acpi_walk_namespace(ACPI_TYPE_DEVICE, ACPI_ROOT_OBJECT,
				    ACPI_UINT32_MAX, find_video, NULL,
				    &video_caps, NULL);
		nvidia_wmi_ec_present = nvidia_wmi_ec_supported();
		init_done = true;
	}
	if (native)
		native_available = true;
	mutex_unlock(&init_mutex);

	/*
	 * The below heuristics / detection steps are in order of descending
	 * presedence. The commandline takes presedence over anything else.
	 */
	if (acpi_backlight_cmdline != acpi_backlight_undef)
		return acpi_backlight_cmdline;

	/* DMI quirks override any autodetection. */
	if (acpi_backlight_dmi != acpi_backlight_undef)
		return acpi_backlight_dmi;

	/* Special cases such as nvidia_wmi_ec and apple gmux. */
	if (nvidia_wmi_ec_present)
		return acpi_backlight_nvidia_wmi_ec;

	if (apple_gmux_present())
		return acpi_backlight_apple_gmux;

	/* On systems with ACPI video use either native or ACPI video. */
	if (video_caps & ACPI_VIDEO_BACKLIGHT) {
		/*
		 * Windows 8 and newer no longer use the ACPI video interface,
		 * so it often does not work. If the ACPI tables are written
		 * for win8 and native brightness ctl is available, use that.
		 *
		 * The native check deliberately is inside the if acpi-video
		 * block on older devices without acpi-video support native
		 * is usually not the best choice.
		 */
		if (acpi_osi_is_win8() && native_available)
			return acpi_backlight_native;
		else
			return acpi_backlight_video;
	}

	/* No ACPI video (old hw), use vendor specific fw methods. */
	return acpi_backlight_vendor;
}

enum acpi_backlight_type acpi_video_get_backlight_type(void)
{
	return __acpi_video_get_backlight_type(false);
}
EXPORT_SYMBOL(acpi_video_get_backlight_type);

bool acpi_video_backlight_use_native(void)
{
	return __acpi_video_get_backlight_type(true) == acpi_backlight_native;
}
EXPORT_SYMBOL(acpi_video_backlight_use_native);<|MERGE_RESOLUTION|>--- conflicted
+++ resolved
@@ -574,47 +574,6 @@
 		DMI_MATCH(DMI_PRODUCT_NAME, "GA503"),
 		},
 	},
-<<<<<<< HEAD
-	/*
-	 * Clevo NL5xRU and NL5xNU/TUXEDO Aura 15 Gen1 and Gen2 have both a
-	 * working native and video interface. However the default detection
-	 * mechanism first registers the video interface before unregistering
-	 * it again and switching to the native interface during boot. This
-	 * results in a dangling SBIOS request for backlight change for some
-	 * reason, causing the backlight to switch to ~2% once per boot on the
-	 * first power cord connect or disconnect event. Setting the native
-	 * interface explicitly circumvents this buggy behaviour, by avoiding
-	 * the unregistering process.
-	 */
-	{
-	.callback = video_detect_force_native,
-	.ident = "Clevo NL5xRU",
-	.matches = {
-		DMI_MATCH(DMI_BOARD_NAME, "NL5xRU"),
-		},
-	},
-	{
-	.callback = video_detect_force_native,
-	.ident = "Clevo NL5xRU",
-	.matches = {
-		DMI_MATCH(DMI_SYS_VENDOR, "TUXEDO"),
-		DMI_MATCH(DMI_BOARD_NAME, "AURA1501"),
-		},
-	},
-	{
-	.callback = video_detect_force_native,
-	.ident = "Clevo NL5xRU",
-	.matches = {
-		DMI_MATCH(DMI_SYS_VENDOR, "TUXEDO"),
-		DMI_MATCH(DMI_BOARD_NAME, "EDUBOOK1502"),
-		},
-	},
-	{
-	.callback = video_detect_force_native,
-	.ident = "Clevo NL5xNU",
-	.matches = {
-		DMI_MATCH(DMI_BOARD_NAME, "NL5xNU"),
-=======
 	{
 	 .callback = video_detect_force_native,
 	 /* Asus UX303UB */
@@ -639,29 +598,15 @@
 		DMI_MATCH(DMI_SYS_VENDOR, "SAMSUNG ELECTRONICS CO., LTD."),
 		DMI_MATCH(DMI_PRODUCT_NAME, "N145P/N250P/N260P"),
 		DMI_MATCH(DMI_BOARD_NAME, "N145P/N250P/N260P"),
->>>>>>> 7365df19
-		},
-	},
-	/*
-	 * The TongFang PF5PU1G, PF4NU1F, PF5NU1G, and PF5LUXG/TUXEDO BA15 Gen10,
-	 * Pulse 14/15 Gen1, and Pulse 15 Gen2 have the same problem as the Clevo
-	 * NL5xRU and NL5xNU/TUXEDO Aura 15 Gen1 and Gen2. See the description
-	 * above.
-	 */
-	{
-<<<<<<< HEAD
-	.callback = video_detect_force_native,
-	.ident = "TongFang PF5PU1G",
-	.matches = {
-		DMI_MATCH(DMI_BOARD_NAME, "PF5PU1G"),
-=======
+		},
+	},
+	{
 	 .callback = video_detect_force_native,
 	 /* Samsung N250P */
 	 .matches = {
 		DMI_MATCH(DMI_SYS_VENDOR, "SAMSUNG ELECTRONICS CO., LTD."),
 		DMI_MATCH(DMI_PRODUCT_NAME, "N250P"),
 		DMI_MATCH(DMI_BOARD_NAME, "N250P"),
->>>>>>> 7365df19
 		},
 	},
 
@@ -673,42 +618,6 @@
 	 * module must be enabled for these models to work correctly.
 	 */
 	{
-<<<<<<< HEAD
-	.callback = video_detect_force_native,
-	.ident = "TongFang PF4NU1F",
-	.matches = {
-		DMI_MATCH(DMI_BOARD_NAME, "PF4NU1F"),
-		},
-	},
-	{
-	.callback = video_detect_force_native,
-	.ident = "TongFang PF4NU1F",
-	.matches = {
-		DMI_MATCH(DMI_SYS_VENDOR, "TUXEDO"),
-		DMI_MATCH(DMI_BOARD_NAME, "PULSE1401"),
-		},
-	},
-	{
-	.callback = video_detect_force_native,
-	.ident = "TongFang PF5NU1G",
-	.matches = {
-		DMI_MATCH(DMI_BOARD_NAME, "PF5NU1G"),
-		},
-	},
-	{
-	.callback = video_detect_force_native,
-	.ident = "TongFang PF5NU1G",
-	.matches = {
-		DMI_MATCH(DMI_SYS_VENDOR, "TUXEDO"),
-		DMI_MATCH(DMI_BOARD_NAME, "PULSE1501"),
-		},
-	},
-	{
-	.callback = video_detect_force_native,
-	.ident = "TongFang PF5LUXG",
-	.matches = {
-		DMI_MATCH(DMI_BOARD_NAME, "PF5LUXG"),
-=======
 	 /* https://bugzilla.kernel.org/show_bug.cgi?id=21012 */
 	 .callback = video_detect_force_native,
 	 /* Toshiba Portégé R700 */
@@ -733,9 +642,9 @@
 	 .matches = {
 		DMI_MATCH(DMI_SYS_VENDOR, "TOSHIBA"),
 		DMI_MATCH(DMI_PRODUCT_NAME, "Z830"),
->>>>>>> 7365df19
-		},
-	},
+		},
+	},
+
 	/*
 	 * Desktops which falsely report a backlight and which our heuristics
 	 * for this do not catch.
