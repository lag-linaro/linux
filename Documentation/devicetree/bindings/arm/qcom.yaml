--- conflicted
+++ resolved
@@ -187,10 +187,7 @@
 
       - items:
           - enum:
-<<<<<<< HEAD
-=======
               - huawei,kiwi
->>>>>>> adcad44b
               - longcheer,l9100
               - samsung,a7
               - sony,kanuti-tulip
