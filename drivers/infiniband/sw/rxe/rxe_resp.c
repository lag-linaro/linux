// SPDX-License-Identifier: GPL-2.0 OR Linux-OpenIB
/*
 * Copyright (c) 2016 Mellanox Technologies Ltd. All rights reserved.
 * Copyright (c) 2015 System Fabric Works, Inc. All rights reserved.
 */

#include <linux/skbuff.h>

#include "rxe.h"
#include "rxe_loc.h"
#include "rxe_queue.h"

static char *resp_state_name[] = {
	[RESPST_NONE]				= "NONE",
	[RESPST_GET_REQ]			= "GET_REQ",
	[RESPST_CHK_PSN]			= "CHK_PSN",
	[RESPST_CHK_OP_SEQ]			= "CHK_OP_SEQ",
	[RESPST_CHK_OP_VALID]			= "CHK_OP_VALID",
	[RESPST_CHK_RESOURCE]			= "CHK_RESOURCE",
	[RESPST_CHK_LENGTH]			= "CHK_LENGTH",
	[RESPST_CHK_RKEY]			= "CHK_RKEY",
	[RESPST_EXECUTE]			= "EXECUTE",
	[RESPST_READ_REPLY]			= "READ_REPLY",
	[RESPST_ATOMIC_REPLY]			= "ATOMIC_REPLY",
	[RESPST_ATOMIC_WRITE_REPLY]		= "ATOMIC_WRITE_REPLY",
	[RESPST_PROCESS_FLUSH]			= "PROCESS_FLUSH",
	[RESPST_COMPLETE]			= "COMPLETE",
	[RESPST_ACKNOWLEDGE]			= "ACKNOWLEDGE",
	[RESPST_CLEANUP]			= "CLEANUP",
	[RESPST_DUPLICATE_REQUEST]		= "DUPLICATE_REQUEST",
	[RESPST_ERR_MALFORMED_WQE]		= "ERR_MALFORMED_WQE",
	[RESPST_ERR_UNSUPPORTED_OPCODE]		= "ERR_UNSUPPORTED_OPCODE",
	[RESPST_ERR_MISALIGNED_ATOMIC]		= "ERR_MISALIGNED_ATOMIC",
	[RESPST_ERR_PSN_OUT_OF_SEQ]		= "ERR_PSN_OUT_OF_SEQ",
	[RESPST_ERR_MISSING_OPCODE_FIRST]	= "ERR_MISSING_OPCODE_FIRST",
	[RESPST_ERR_MISSING_OPCODE_LAST_C]	= "ERR_MISSING_OPCODE_LAST_C",
	[RESPST_ERR_MISSING_OPCODE_LAST_D1E]	= "ERR_MISSING_OPCODE_LAST_D1E",
	[RESPST_ERR_TOO_MANY_RDMA_ATM_REQ]	= "ERR_TOO_MANY_RDMA_ATM_REQ",
	[RESPST_ERR_RNR]			= "ERR_RNR",
	[RESPST_ERR_RKEY_VIOLATION]		= "ERR_RKEY_VIOLATION",
	[RESPST_ERR_INVALIDATE_RKEY]		= "ERR_INVALIDATE_RKEY_VIOLATION",
	[RESPST_ERR_LENGTH]			= "ERR_LENGTH",
	[RESPST_ERR_CQ_OVERFLOW]		= "ERR_CQ_OVERFLOW",
	[RESPST_ERROR]				= "ERROR",
	[RESPST_DONE]				= "DONE",
	[RESPST_EXIT]				= "EXIT",
};

/* rxe_recv calls here to add a request packet to the input queue */
void rxe_resp_queue_pkt(struct rxe_qp *qp, struct sk_buff *skb)
{
	int must_sched;
	struct rxe_pkt_info *pkt = SKB_TO_PKT(skb);

	skb_queue_tail(&qp->req_pkts, skb);

	must_sched = (pkt->opcode == IB_OPCODE_RC_RDMA_READ_REQUEST) ||
			(skb_queue_len(&qp->req_pkts) > 1);

	if (must_sched)
		rxe_sched_task(&qp->resp.task);
	else
		rxe_run_task(&qp->resp.task);
}

static inline enum resp_states get_req(struct rxe_qp *qp,
				       struct rxe_pkt_info **pkt_p)
{
	struct sk_buff *skb;

	skb = skb_peek(&qp->req_pkts);
	if (!skb)
		return RESPST_EXIT;

	*pkt_p = SKB_TO_PKT(skb);

	return (qp->resp.res) ? RESPST_READ_REPLY : RESPST_CHK_PSN;
}

static enum resp_states check_psn(struct rxe_qp *qp,
				  struct rxe_pkt_info *pkt)
{
	int diff = psn_compare(pkt->psn, qp->resp.psn);
	struct rxe_dev *rxe = to_rdev(qp->ibqp.device);

	switch (qp_type(qp)) {
	case IB_QPT_RC:
		if (diff > 0) {
			if (qp->resp.sent_psn_nak)
				return RESPST_CLEANUP;

			qp->resp.sent_psn_nak = 1;
			rxe_counter_inc(rxe, RXE_CNT_OUT_OF_SEQ_REQ);
			return RESPST_ERR_PSN_OUT_OF_SEQ;

		} else if (diff < 0) {
			rxe_counter_inc(rxe, RXE_CNT_DUP_REQ);
			return RESPST_DUPLICATE_REQUEST;
		}

		if (qp->resp.sent_psn_nak)
			qp->resp.sent_psn_nak = 0;

		break;

	case IB_QPT_UC:
		if (qp->resp.drop_msg || diff != 0) {
			if (pkt->mask & RXE_START_MASK) {
				qp->resp.drop_msg = 0;
				return RESPST_CHK_OP_SEQ;
			}

			qp->resp.drop_msg = 1;
			return RESPST_CLEANUP;
		}
		break;
	default:
		break;
	}

	return RESPST_CHK_OP_SEQ;
}

static enum resp_states check_op_seq(struct rxe_qp *qp,
				     struct rxe_pkt_info *pkt)
{
	switch (qp_type(qp)) {
	case IB_QPT_RC:
		switch (qp->resp.opcode) {
		case IB_OPCODE_RC_SEND_FIRST:
		case IB_OPCODE_RC_SEND_MIDDLE:
			switch (pkt->opcode) {
			case IB_OPCODE_RC_SEND_MIDDLE:
			case IB_OPCODE_RC_SEND_LAST:
			case IB_OPCODE_RC_SEND_LAST_WITH_IMMEDIATE:
			case IB_OPCODE_RC_SEND_LAST_WITH_INVALIDATE:
				return RESPST_CHK_OP_VALID;
			default:
				return RESPST_ERR_MISSING_OPCODE_LAST_C;
			}

		case IB_OPCODE_RC_RDMA_WRITE_FIRST:
		case IB_OPCODE_RC_RDMA_WRITE_MIDDLE:
			switch (pkt->opcode) {
			case IB_OPCODE_RC_RDMA_WRITE_MIDDLE:
			case IB_OPCODE_RC_RDMA_WRITE_LAST:
			case IB_OPCODE_RC_RDMA_WRITE_LAST_WITH_IMMEDIATE:
				return RESPST_CHK_OP_VALID;
			default:
				return RESPST_ERR_MISSING_OPCODE_LAST_C;
			}

		default:
			switch (pkt->opcode) {
			case IB_OPCODE_RC_SEND_MIDDLE:
			case IB_OPCODE_RC_SEND_LAST:
			case IB_OPCODE_RC_SEND_LAST_WITH_IMMEDIATE:
			case IB_OPCODE_RC_SEND_LAST_WITH_INVALIDATE:
			case IB_OPCODE_RC_RDMA_WRITE_MIDDLE:
			case IB_OPCODE_RC_RDMA_WRITE_LAST:
			case IB_OPCODE_RC_RDMA_WRITE_LAST_WITH_IMMEDIATE:
				return RESPST_ERR_MISSING_OPCODE_FIRST;
			default:
				return RESPST_CHK_OP_VALID;
			}
		}
		break;

	case IB_QPT_UC:
		switch (qp->resp.opcode) {
		case IB_OPCODE_UC_SEND_FIRST:
		case IB_OPCODE_UC_SEND_MIDDLE:
			switch (pkt->opcode) {
			case IB_OPCODE_UC_SEND_MIDDLE:
			case IB_OPCODE_UC_SEND_LAST:
			case IB_OPCODE_UC_SEND_LAST_WITH_IMMEDIATE:
				return RESPST_CHK_OP_VALID;
			default:
				return RESPST_ERR_MISSING_OPCODE_LAST_D1E;
			}

		case IB_OPCODE_UC_RDMA_WRITE_FIRST:
		case IB_OPCODE_UC_RDMA_WRITE_MIDDLE:
			switch (pkt->opcode) {
			case IB_OPCODE_UC_RDMA_WRITE_MIDDLE:
			case IB_OPCODE_UC_RDMA_WRITE_LAST:
			case IB_OPCODE_UC_RDMA_WRITE_LAST_WITH_IMMEDIATE:
				return RESPST_CHK_OP_VALID;
			default:
				return RESPST_ERR_MISSING_OPCODE_LAST_D1E;
			}

		default:
			switch (pkt->opcode) {
			case IB_OPCODE_UC_SEND_MIDDLE:
			case IB_OPCODE_UC_SEND_LAST:
			case IB_OPCODE_UC_SEND_LAST_WITH_IMMEDIATE:
			case IB_OPCODE_UC_RDMA_WRITE_MIDDLE:
			case IB_OPCODE_UC_RDMA_WRITE_LAST:
			case IB_OPCODE_UC_RDMA_WRITE_LAST_WITH_IMMEDIATE:
				qp->resp.drop_msg = 1;
				return RESPST_CLEANUP;
			default:
				return RESPST_CHK_OP_VALID;
			}
		}
		break;

	default:
		return RESPST_CHK_OP_VALID;
	}
}

static bool check_qp_attr_access(struct rxe_qp *qp,
				 struct rxe_pkt_info *pkt)
{
	if (((pkt->mask & RXE_READ_MASK) &&
	     !(qp->attr.qp_access_flags & IB_ACCESS_REMOTE_READ)) ||
	    ((pkt->mask & (RXE_WRITE_MASK | RXE_ATOMIC_WRITE_MASK)) &&
	     !(qp->attr.qp_access_flags & IB_ACCESS_REMOTE_WRITE)) ||
	    ((pkt->mask & RXE_ATOMIC_MASK) &&
	     !(qp->attr.qp_access_flags & IB_ACCESS_REMOTE_ATOMIC)))
		return false;

	if (pkt->mask & RXE_FLUSH_MASK) {
		u32 flush_type = feth_plt(pkt);

		if ((flush_type & IB_FLUSH_GLOBAL &&
		     !(qp->attr.qp_access_flags & IB_ACCESS_FLUSH_GLOBAL)) ||
		    (flush_type & IB_FLUSH_PERSISTENT &&
		     !(qp->attr.qp_access_flags & IB_ACCESS_FLUSH_PERSISTENT)))
			return false;
	}

	return true;
}

static enum resp_states check_op_valid(struct rxe_qp *qp,
				       struct rxe_pkt_info *pkt)
{
	switch (qp_type(qp)) {
	case IB_QPT_RC:
		if (!check_qp_attr_access(qp, pkt))
			return RESPST_ERR_UNSUPPORTED_OPCODE;

		break;

	case IB_QPT_UC:
		if ((pkt->mask & RXE_WRITE_MASK) &&
		    !(qp->attr.qp_access_flags & IB_ACCESS_REMOTE_WRITE)) {
			qp->resp.drop_msg = 1;
			return RESPST_CLEANUP;
		}

		break;

	case IB_QPT_UD:
	case IB_QPT_GSI:
		break;

	default:
		WARN_ON_ONCE(1);
		break;
	}

	return RESPST_CHK_RESOURCE;
}

static enum resp_states get_srq_wqe(struct rxe_qp *qp)
{
	struct rxe_srq *srq = qp->srq;
	struct rxe_queue *q = srq->rq.queue;
	struct rxe_recv_wqe *wqe;
	struct ib_event ev;
	unsigned int count;
	size_t size;
	unsigned long flags;

	if (srq->error)
		return RESPST_ERR_RNR;

	spin_lock_irqsave(&srq->rq.consumer_lock, flags);

	wqe = queue_head(q, QUEUE_TYPE_FROM_CLIENT);
	if (!wqe) {
		spin_unlock_irqrestore(&srq->rq.consumer_lock, flags);
		return RESPST_ERR_RNR;
	}

	/* don't trust user space data */
	if (unlikely(wqe->dma.num_sge > srq->rq.max_sge)) {
		spin_unlock_irqrestore(&srq->rq.consumer_lock, flags);
		rxe_dbg_qp(qp, "invalid num_sge in SRQ entry\n");
		return RESPST_ERR_MALFORMED_WQE;
	}
	size = sizeof(*wqe) + wqe->dma.num_sge*sizeof(struct rxe_sge);
	memcpy(&qp->resp.srq_wqe, wqe, size);

	qp->resp.wqe = &qp->resp.srq_wqe.wqe;
	queue_advance_consumer(q, QUEUE_TYPE_FROM_CLIENT);
	count = queue_count(q, QUEUE_TYPE_FROM_CLIENT);

	if (srq->limit && srq->ibsrq.event_handler && (count < srq->limit)) {
		srq->limit = 0;
		goto event;
	}

	spin_unlock_irqrestore(&srq->rq.consumer_lock, flags);
	return RESPST_CHK_LENGTH;

event:
	spin_unlock_irqrestore(&srq->rq.consumer_lock, flags);
	ev.device = qp->ibqp.device;
	ev.element.srq = qp->ibqp.srq;
	ev.event = IB_EVENT_SRQ_LIMIT_REACHED;
	srq->ibsrq.event_handler(&ev, srq->ibsrq.srq_context);
	return RESPST_CHK_LENGTH;
}

static enum resp_states check_resource(struct rxe_qp *qp,
				       struct rxe_pkt_info *pkt)
{
	struct rxe_srq *srq = qp->srq;

	if (pkt->mask & (RXE_READ_OR_ATOMIC_MASK | RXE_ATOMIC_WRITE_MASK)) {
		/* it is the requesters job to not send
		 * too many read/atomic ops, we just
		 * recycle the responder resource queue
		 */
		if (likely(qp->attr.max_dest_rd_atomic > 0))
			return RESPST_CHK_LENGTH;
		else
			return RESPST_ERR_TOO_MANY_RDMA_ATM_REQ;
	}

	if (pkt->mask & RXE_RWR_MASK) {
		if (srq)
			return get_srq_wqe(qp);

		qp->resp.wqe = queue_head(qp->rq.queue,
				QUEUE_TYPE_FROM_CLIENT);
		return (qp->resp.wqe) ? RESPST_CHK_LENGTH : RESPST_ERR_RNR;
	}

	return RESPST_CHK_LENGTH;
}

static enum resp_states rxe_resp_check_length(struct rxe_qp *qp,
					      struct rxe_pkt_info *pkt)
{
	/*
	 * See IBA C9-92
	 * For UD QPs we only check if the packet will fit in the
	 * receive buffer later. For rmda operations additional
	 * length checks are performed in check_rkey.
	 */
	if (pkt->mask & RXE_PAYLOAD_MASK && ((qp_type(qp) == IB_QPT_RC) ||
					     (qp_type(qp) == IB_QPT_UC))) {
		unsigned int mtu = qp->mtu;
		unsigned int payload = payload_size(pkt);

		if ((pkt->mask & RXE_START_MASK) &&
		    (pkt->mask & RXE_END_MASK)) {
			if (unlikely(payload > mtu)) {
				rxe_dbg_qp(qp, "only packet too long");
				return RESPST_ERR_LENGTH;
			}
		} else if ((pkt->mask & RXE_START_MASK) ||
			   (pkt->mask & RXE_MIDDLE_MASK)) {
			if (unlikely(payload != mtu)) {
				rxe_dbg_qp(qp, "first or middle packet not mtu");
				return RESPST_ERR_LENGTH;
			}
		} else if (pkt->mask & RXE_END_MASK) {
			if (unlikely((payload == 0) || (payload > mtu))) {
				rxe_dbg_qp(qp, "last packet zero or too long");
				return RESPST_ERR_LENGTH;
			}
		}
	}

	/* See IBA C9-94 */
	if (pkt->mask & RXE_RETH_MASK) {
		if (reth_len(pkt) > (1U << 31)) {
			rxe_dbg_qp(qp, "dma length too long");
			return RESPST_ERR_LENGTH;
		}
	}

	return RESPST_CHK_RKEY;
}

/* if the reth length field is zero we can assume nothing
 * about the rkey value and should not validate or use it.
 * Instead set qp->resp.rkey to 0 which is an invalid rkey
 * value since the minimum index part is 1.
 */
static void qp_resp_from_reth(struct rxe_qp *qp, struct rxe_pkt_info *pkt)
{
	unsigned int length = reth_len(pkt);

	qp->resp.va = reth_va(pkt);
	qp->resp.offset = 0;
	qp->resp.resid = length;
	qp->resp.length = length;
	if (pkt->mask & RXE_READ_OR_WRITE_MASK && length == 0)
		qp->resp.rkey = 0;
	else
		qp->resp.rkey = reth_rkey(pkt);
}

static void qp_resp_from_atmeth(struct rxe_qp *qp, struct rxe_pkt_info *pkt)
{
	qp->resp.va = atmeth_va(pkt);
	qp->resp.offset = 0;
	qp->resp.rkey = atmeth_rkey(pkt);
	qp->resp.resid = sizeof(u64);
}

/* resolve the packet rkey to qp->resp.mr or set qp->resp.mr to NULL
 * if an invalid rkey is received or the rdma length is zero. For middle
 * or last packets use the stored value of mr.
 */
static enum resp_states check_rkey(struct rxe_qp *qp,
				   struct rxe_pkt_info *pkt)
{
	struct rxe_mr *mr = NULL;
	struct rxe_mw *mw = NULL;
	u64 va;
	u32 rkey;
	u32 resid;
	u32 pktlen;
	int mtu = qp->mtu;
	enum resp_states state;
	int access = 0;

	if (pkt->mask & (RXE_READ_OR_WRITE_MASK | RXE_ATOMIC_WRITE_MASK)) {
		if (pkt->mask & RXE_RETH_MASK)
			qp_resp_from_reth(qp, pkt);

		access = (pkt->mask & RXE_READ_MASK) ? IB_ACCESS_REMOTE_READ
						     : IB_ACCESS_REMOTE_WRITE;
	} else if (pkt->mask & RXE_FLUSH_MASK) {
		u32 flush_type = feth_plt(pkt);

		if (pkt->mask & RXE_RETH_MASK)
			qp_resp_from_reth(qp, pkt);

		if (flush_type & IB_FLUSH_GLOBAL)
			access |= IB_ACCESS_FLUSH_GLOBAL;
		if (flush_type & IB_FLUSH_PERSISTENT)
			access |= IB_ACCESS_FLUSH_PERSISTENT;
	} else if (pkt->mask & RXE_ATOMIC_MASK) {
		qp_resp_from_atmeth(qp, pkt);
		access = IB_ACCESS_REMOTE_ATOMIC;
	} else {
		return RESPST_EXECUTE;
	}

	/* A zero-byte read or write op is not required to
	 * set an addr or rkey. See C9-88
	 */
	if ((pkt->mask & RXE_READ_OR_WRITE_MASK) &&
	    (pkt->mask & RXE_RETH_MASK) && reth_len(pkt) == 0) {
		qp->resp.mr = NULL;
		return RESPST_EXECUTE;
	}

	va	= qp->resp.va;
	rkey	= qp->resp.rkey;
	resid	= qp->resp.resid;
	pktlen	= payload_size(pkt);

	if (rkey_is_mw(rkey)) {
		mw = rxe_lookup_mw(qp, access, rkey);
		if (!mw) {
			rxe_dbg_qp(qp, "no MW matches rkey %#x\n", rkey);
			state = RESPST_ERR_RKEY_VIOLATION;
			goto err;
		}

		mr = mw->mr;
		if (!mr) {
			rxe_dbg_qp(qp, "MW doesn't have an MR\n");
			state = RESPST_ERR_RKEY_VIOLATION;
			goto err;
		}

		if (mw->access & IB_ZERO_BASED)
			qp->resp.offset = mw->addr;

		rxe_put(mw);
		rxe_get(mr);
	} else {
		mr = lookup_mr(qp->pd, access, rkey, RXE_LOOKUP_REMOTE);
		if (!mr) {
			rxe_dbg_qp(qp, "no MR matches rkey %#x\n", rkey);
			state = RESPST_ERR_RKEY_VIOLATION;
			goto err;
		}
	}

	if (pkt->mask & RXE_FLUSH_MASK) {
		/* FLUSH MR may not set va or resid
		 * no need to check range since we will flush whole mr
		 */
		if (feth_sel(pkt) == IB_FLUSH_MR)
			goto skip_check_range;
	}

	if (mr_check_range(mr, va + qp->resp.offset, resid)) {
		state = RESPST_ERR_RKEY_VIOLATION;
		goto err;
	}

skip_check_range:
	if (pkt->mask & (RXE_WRITE_MASK | RXE_ATOMIC_WRITE_MASK)) {
		if (resid > mtu) {
			if (pktlen != mtu || bth_pad(pkt)) {
				state = RESPST_ERR_LENGTH;
				goto err;
			}
		} else {
			if (pktlen != resid) {
				state = RESPST_ERR_LENGTH;
				goto err;
			}
			if ((bth_pad(pkt) != (0x3 & (-resid)))) {
				/* This case may not be exactly that
				 * but nothing else fits.
				 */
				state = RESPST_ERR_LENGTH;
				goto err;
			}
		}
	}

	WARN_ON_ONCE(qp->resp.mr);

	qp->resp.mr = mr;
	return RESPST_EXECUTE;

err:
	qp->resp.mr = NULL;
	if (mr)
		rxe_put(mr);
	if (mw)
		rxe_put(mw);

	return state;
}

static enum resp_states send_data_in(struct rxe_qp *qp, void *data_addr,
				     int data_len)
{
	int err;

	err = copy_data(qp->pd, IB_ACCESS_LOCAL_WRITE, &qp->resp.wqe->dma,
			data_addr, data_len, RXE_TO_MR_OBJ);
	if (unlikely(err))
		return (err == -ENOSPC) ? RESPST_ERR_LENGTH
					: RESPST_ERR_MALFORMED_WQE;

	return RESPST_NONE;
}

static enum resp_states write_data_in(struct rxe_qp *qp,
				      struct rxe_pkt_info *pkt)
{
	enum resp_states rc = RESPST_NONE;
	int	err;
	int data_len = payload_size(pkt);

	err = rxe_mr_copy(qp->resp.mr, qp->resp.va + qp->resp.offset,
			  payload_addr(pkt), data_len, RXE_TO_MR_OBJ);
	if (err) {
		rc = RESPST_ERR_RKEY_VIOLATION;
		goto out;
	}

	qp->resp.va += data_len;
	qp->resp.resid -= data_len;

out:
	return rc;
}

static struct resp_res *rxe_prepare_res(struct rxe_qp *qp,
					struct rxe_pkt_info *pkt,
					int type)
{
	struct resp_res *res;
	u32 pkts;

	res = &qp->resp.resources[qp->resp.res_head];
	rxe_advance_resp_resource(qp);
	free_rd_atomic_resource(res);

	res->type = type;
	res->replay = 0;

	switch (type) {
	case RXE_READ_MASK:
		res->read.va = qp->resp.va + qp->resp.offset;
		res->read.va_org = qp->resp.va + qp->resp.offset;
		res->read.resid = qp->resp.resid;
		res->read.length = qp->resp.resid;
		res->read.rkey = qp->resp.rkey;

		pkts = max_t(u32, (reth_len(pkt) + qp->mtu - 1)/qp->mtu, 1);
		res->first_psn = pkt->psn;
		res->cur_psn = pkt->psn;
		res->last_psn = (pkt->psn + pkts - 1) & BTH_PSN_MASK;

		res->state = rdatm_res_state_new;
		break;
	case RXE_ATOMIC_MASK:
	case RXE_ATOMIC_WRITE_MASK:
		res->first_psn = pkt->psn;
		res->last_psn = pkt->psn;
		res->cur_psn = pkt->psn;
		break;
	case RXE_FLUSH_MASK:
		res->flush.va = qp->resp.va + qp->resp.offset;
		res->flush.length = qp->resp.length;
		res->flush.type = feth_plt(pkt);
		res->flush.level = feth_sel(pkt);
	}

	return res;
}

static enum resp_states process_flush(struct rxe_qp *qp,
				       struct rxe_pkt_info *pkt)
{
	u64 length, start;
	struct rxe_mr *mr = qp->resp.mr;
	struct resp_res *res = qp->resp.res;

	/* oA19-14, oA19-15 */
	if (res && res->replay)
		return RESPST_ACKNOWLEDGE;
	else if (!res) {
		res = rxe_prepare_res(qp, pkt, RXE_FLUSH_MASK);
		qp->resp.res = res;
	}

	if (res->flush.level == IB_FLUSH_RANGE) {
		start = res->flush.va;
		length = res->flush.length;
	} else { /* level == IB_FLUSH_MR */
		start = mr->ibmr.iova;
		length = mr->ibmr.length;
	}

	if (res->flush.type & IB_FLUSH_PERSISTENT) {
		if (rxe_flush_pmem_iova(mr, start, length))
			return RESPST_ERR_RKEY_VIOLATION;
		/* Make data persistent. */
		wmb();
	} else if (res->flush.type & IB_FLUSH_GLOBAL) {
		/* Make data global visibility. */
		wmb();
	}

	qp->resp.msn++;

	/* next expected psn, read handles this separately */
	qp->resp.psn = (pkt->psn + 1) & BTH_PSN_MASK;
	qp->resp.ack_psn = qp->resp.psn;

	qp->resp.opcode = pkt->opcode;
	qp->resp.status = IB_WC_SUCCESS;

	return RESPST_ACKNOWLEDGE;
}

static enum resp_states atomic_reply(struct rxe_qp *qp,
				     struct rxe_pkt_info *pkt)
{
	struct rxe_mr *mr = qp->resp.mr;
	struct resp_res *res = qp->resp.res;
	int err;

	if (!res) {
		res = rxe_prepare_res(qp, pkt, RXE_ATOMIC_MASK);
		qp->resp.res = res;
	}

	if (!res->replay) {
		u64 iova = qp->resp.va + qp->resp.offset;

		err = rxe_mr_do_atomic_op(mr, iova, pkt->opcode,
					  atmeth_comp(pkt),
					  atmeth_swap_add(pkt),
					  &res->atomic.orig_val);
		if (err)
			return err;

		qp->resp.msn++;

		/* next expected psn, read handles this separately */
		qp->resp.psn = (pkt->psn + 1) & BTH_PSN_MASK;
		qp->resp.ack_psn = qp->resp.psn;

		qp->resp.opcode = pkt->opcode;
		qp->resp.status = IB_WC_SUCCESS;
	}

	return RESPST_ACKNOWLEDGE;
}

static enum resp_states atomic_write_reply(struct rxe_qp *qp,
					   struct rxe_pkt_info *pkt)
{
	struct resp_res *res = qp->resp.res;
	struct rxe_mr *mr;
	u64 value;
	u64 iova;
	int err;

	if (!res) {
		res = rxe_prepare_res(qp, pkt, RXE_ATOMIC_WRITE_MASK);
		qp->resp.res = res;
	}

	if (res->replay)
		return RESPST_ACKNOWLEDGE;

	mr = qp->resp.mr;
	value = *(u64 *)payload_addr(pkt);
	iova = qp->resp.va + qp->resp.offset;

	err = rxe_mr_do_atomic_write(mr, iova, value);
	if (err)
		return err;

	qp->resp.resid = 0;
	qp->resp.msn++;

	/* next expected psn, read handles this separately */
	qp->resp.psn = (pkt->psn + 1) & BTH_PSN_MASK;
	qp->resp.ack_psn = qp->resp.psn;

	qp->resp.opcode = pkt->opcode;
	qp->resp.status = IB_WC_SUCCESS;

	return RESPST_ACKNOWLEDGE;
}

static struct sk_buff *prepare_ack_packet(struct rxe_qp *qp,
					  struct rxe_pkt_info *ack,
					  int opcode,
					  int payload,
					  u32 psn,
					  u8 syndrome)
{
	struct rxe_dev *rxe = to_rdev(qp->ibqp.device);
	struct sk_buff *skb;
	int paylen;
	int pad;
	int err;

	/*
	 * allocate packet
	 */
	pad = (-payload) & 0x3;
	paylen = rxe_opcode[opcode].length + payload + pad + RXE_ICRC_SIZE;

	skb = rxe_init_packet(rxe, &qp->pri_av, paylen, ack);
	if (!skb)
		return NULL;

	ack->qp = qp;
	ack->opcode = opcode;
	ack->mask = rxe_opcode[opcode].mask;
	ack->paylen = paylen;
	ack->psn = psn;

	bth_init(ack, opcode, 0, 0, pad, IB_DEFAULT_PKEY_FULL,
		 qp->attr.dest_qp_num, 0, psn);

	if (ack->mask & RXE_AETH_MASK) {
		aeth_set_syn(ack, syndrome);
		aeth_set_msn(ack, qp->resp.msn);
	}

	if (ack->mask & RXE_ATMACK_MASK)
		atmack_set_orig(ack, qp->resp.res->atomic.orig_val);

	err = rxe_prepare(&qp->pri_av, ack, skb);
	if (err) {
		kfree_skb(skb);
		return NULL;
	}

	return skb;
}

/**
 * rxe_recheck_mr - revalidate MR from rkey and get a reference
 * @qp: the qp
 * @rkey: the rkey
 *
 * This code allows the MR to be invalidated or deregistered or
 * the MW if one was used to be invalidated or deallocated.
 * It is assumed that the access permissions if originally good
 * are OK and the mappings to be unchanged.
 *
 * TODO: If someone reregisters an MR to change its size or
 * access permissions during the processing of an RDMA read
 * we should kill the responder resource and complete the
 * operation with an error.
 *
 * Return: mr on success else NULL
 */
static struct rxe_mr *rxe_recheck_mr(struct rxe_qp *qp, u32 rkey)
{
	struct rxe_dev *rxe = to_rdev(qp->ibqp.device);
	struct rxe_mr *mr;
	struct rxe_mw *mw;

	if (rkey_is_mw(rkey)) {
		mw = rxe_pool_get_index(&rxe->mw_pool, rkey >> 8);
		if (!mw)
			return NULL;

		mr = mw->mr;
		if (mw->rkey != rkey || mw->state != RXE_MW_STATE_VALID ||
		    !mr || mr->state != RXE_MR_STATE_VALID) {
			rxe_put(mw);
			return NULL;
		}

		rxe_get(mr);
		rxe_put(mw);

		return mr;
	}

	mr = rxe_pool_get_index(&rxe->mr_pool, rkey >> 8);
	if (!mr)
		return NULL;

	if (mr->rkey != rkey || mr->state != RXE_MR_STATE_VALID) {
		rxe_put(mr);
		return NULL;
	}

	return mr;
}

/* RDMA read response. If res is not NULL, then we have a current RDMA request
 * being processed or replayed.
 */
static enum resp_states read_reply(struct rxe_qp *qp,
				   struct rxe_pkt_info *req_pkt)
{
	struct rxe_pkt_info ack_pkt;
	struct sk_buff *skb;
	int mtu = qp->mtu;
	enum resp_states state;
	int payload;
	int opcode;
	int err;
	struct resp_res *res = qp->resp.res;
	struct rxe_mr *mr;

	if (!res) {
		res = rxe_prepare_res(qp, req_pkt, RXE_READ_MASK);
		qp->resp.res = res;
	}

	if (res->state == rdatm_res_state_new) {
		if (!res->replay || qp->resp.length == 0) {
			/* if length == 0 mr will be NULL (is ok)
			 * otherwise qp->resp.mr holds a ref on mr
			 * which we transfer to mr and drop below.
			 */
			mr = qp->resp.mr;
			qp->resp.mr = NULL;
		} else {
			mr = rxe_recheck_mr(qp, res->read.rkey);
			if (!mr)
				return RESPST_ERR_RKEY_VIOLATION;
		}

		if (res->read.resid <= mtu)
			opcode = IB_OPCODE_RC_RDMA_READ_RESPONSE_ONLY;
		else
			opcode = IB_OPCODE_RC_RDMA_READ_RESPONSE_FIRST;
	} else {
		/* re-lookup mr from rkey on all later packets.
		 * length will be non-zero. This can fail if someone
		 * modifies or destroys the mr since the first packet.
		 */
		mr = rxe_recheck_mr(qp, res->read.rkey);
		if (!mr)
			return RESPST_ERR_RKEY_VIOLATION;

		if (res->read.resid > mtu)
			opcode = IB_OPCODE_RC_RDMA_READ_RESPONSE_MIDDLE;
		else
			opcode = IB_OPCODE_RC_RDMA_READ_RESPONSE_LAST;
	}

	res->state = rdatm_res_state_next;

	payload = min_t(int, res->read.resid, mtu);

	skb = prepare_ack_packet(qp, &ack_pkt, opcode, payload,
				 res->cur_psn, AETH_ACK_UNLIMITED);
	if (!skb) {
		state = RESPST_ERR_RNR;
		goto err_out;
	}

	err = rxe_mr_copy(mr, res->read.va, payload_addr(&ack_pkt),
			  payload, RXE_FROM_MR_OBJ);
	if (err) {
		kfree_skb(skb);
		state = RESPST_ERR_RKEY_VIOLATION;
		goto err_out;
	}

	if (bth_pad(&ack_pkt)) {
		u8 *pad = payload_addr(&ack_pkt) + payload;

		memset(pad, 0, bth_pad(&ack_pkt));
	}

	/* rxe_xmit_packet always consumes the skb */
	err = rxe_xmit_packet(qp, &ack_pkt, skb);
	if (err) {
		state = RESPST_ERR_RNR;
		goto err_out;
	}

	res->read.va += payload;
	res->read.resid -= payload;
	res->cur_psn = (res->cur_psn + 1) & BTH_PSN_MASK;

	if (res->read.resid > 0) {
		state = RESPST_DONE;
	} else {
		qp->resp.res = NULL;
		if (!res->replay)
			qp->resp.opcode = -1;
		if (psn_compare(res->cur_psn, qp->resp.psn) >= 0)
			qp->resp.psn = res->cur_psn;
		state = RESPST_CLEANUP;
	}

err_out:
	if (mr)
		rxe_put(mr);
	return state;
}

static int invalidate_rkey(struct rxe_qp *qp, u32 rkey)
{
	if (rkey_is_mw(rkey))
		return rxe_invalidate_mw(qp, rkey);
	else
		return rxe_invalidate_mr(qp, rkey);
}

/* Executes a new request. A retried request never reach that function (send
 * and writes are discarded, and reads and atomics are retried elsewhere.
 */
static enum resp_states execute(struct rxe_qp *qp, struct rxe_pkt_info *pkt)
{
	enum resp_states err;
	struct sk_buff *skb = PKT_TO_SKB(pkt);
	union rdma_network_hdr hdr;

	if (pkt->mask & RXE_SEND_MASK) {
		if (qp_type(qp) == IB_QPT_UD ||
		    qp_type(qp) == IB_QPT_GSI) {
			if (skb->protocol == htons(ETH_P_IP)) {
				memset(&hdr.reserved, 0,
						sizeof(hdr.reserved));
				memcpy(&hdr.roce4grh, ip_hdr(skb),
						sizeof(hdr.roce4grh));
				err = send_data_in(qp, &hdr, sizeof(hdr));
			} else {
				err = send_data_in(qp, ipv6_hdr(skb),
						sizeof(hdr));
			}
			if (err)
				return err;
		}
		err = send_data_in(qp, payload_addr(pkt), payload_size(pkt));
		if (err)
			return err;
	} else if (pkt->mask & RXE_WRITE_MASK) {
		err = write_data_in(qp, pkt);
		if (err)
			return err;
	} else if (pkt->mask & RXE_READ_MASK) {
		/* For RDMA Read we can increment the msn now. See C9-148. */
		qp->resp.msn++;
		return RESPST_READ_REPLY;
	} else if (pkt->mask & RXE_ATOMIC_MASK) {
		return RESPST_ATOMIC_REPLY;
	} else if (pkt->mask & RXE_ATOMIC_WRITE_MASK) {
		return RESPST_ATOMIC_WRITE_REPLY;
	} else if (pkt->mask & RXE_FLUSH_MASK) {
		return RESPST_PROCESS_FLUSH;
	} else {
		/* Unreachable */
		WARN_ON_ONCE(1);
	}

	if (pkt->mask & RXE_IETH_MASK) {
		u32 rkey = ieth_rkey(pkt);

		err = invalidate_rkey(qp, rkey);
		if (err)
			return RESPST_ERR_INVALIDATE_RKEY;
	}

	if (pkt->mask & RXE_END_MASK)
		/* We successfully processed this new request. */
		qp->resp.msn++;

	/* next expected psn, read handles this separately */
	qp->resp.psn = (pkt->psn + 1) & BTH_PSN_MASK;
	qp->resp.ack_psn = qp->resp.psn;

	qp->resp.opcode = pkt->opcode;
	qp->resp.status = IB_WC_SUCCESS;

	if (pkt->mask & RXE_COMP_MASK)
		return RESPST_COMPLETE;
	else if (qp_type(qp) == IB_QPT_RC)
		return RESPST_ACKNOWLEDGE;
	else
		return RESPST_CLEANUP;
}

static enum resp_states do_complete(struct rxe_qp *qp,
				    struct rxe_pkt_info *pkt)
{
	struct rxe_cqe cqe;
	struct ib_wc *wc = &cqe.ibwc;
	struct ib_uverbs_wc *uwc = &cqe.uibwc;
	struct rxe_recv_wqe *wqe = qp->resp.wqe;
	struct rxe_dev *rxe = to_rdev(qp->ibqp.device);
	unsigned long flags;

	if (!wqe)
		goto finish;

	memset(&cqe, 0, sizeof(cqe));

	if (qp->rcq->is_user) {
		uwc->status		= qp->resp.status;
		uwc->qp_num		= qp->ibqp.qp_num;
		uwc->wr_id		= wqe->wr_id;
	} else {
		wc->status		= qp->resp.status;
		wc->qp			= &qp->ibqp;
		wc->wr_id		= wqe->wr_id;
	}

	if (wc->status == IB_WC_SUCCESS) {
		rxe_counter_inc(rxe, RXE_CNT_RDMA_RECV);
		wc->opcode = (pkt->mask & RXE_IMMDT_MASK &&
				pkt->mask & RXE_WRITE_MASK) ?
					IB_WC_RECV_RDMA_WITH_IMM : IB_WC_RECV;
		wc->byte_len = (pkt->mask & RXE_IMMDT_MASK &&
				pkt->mask & RXE_WRITE_MASK) ?
					qp->resp.length : wqe->dma.length - wqe->dma.resid;

		/* fields after byte_len are different between kernel and user
		 * space
		 */
		if (qp->rcq->is_user) {
			uwc->wc_flags = IB_WC_GRH;

			if (pkt->mask & RXE_IMMDT_MASK) {
				uwc->wc_flags |= IB_WC_WITH_IMM;
				uwc->ex.imm_data = immdt_imm(pkt);
			}

			if (pkt->mask & RXE_IETH_MASK) {
				uwc->wc_flags |= IB_WC_WITH_INVALIDATE;
				uwc->ex.invalidate_rkey = ieth_rkey(pkt);
			}

			if (pkt->mask & RXE_DETH_MASK)
				uwc->src_qp = deth_sqp(pkt);

			uwc->port_num		= qp->attr.port_num;
		} else {
			struct sk_buff *skb = PKT_TO_SKB(pkt);

			wc->wc_flags = IB_WC_GRH | IB_WC_WITH_NETWORK_HDR_TYPE;
			if (skb->protocol == htons(ETH_P_IP))
				wc->network_hdr_type = RDMA_NETWORK_IPV4;
			else
				wc->network_hdr_type = RDMA_NETWORK_IPV6;

			if (is_vlan_dev(skb->dev)) {
				wc->wc_flags |= IB_WC_WITH_VLAN;
				wc->vlan_id = vlan_dev_vlan_id(skb->dev);
			}

			if (pkt->mask & RXE_IMMDT_MASK) {
				wc->wc_flags |= IB_WC_WITH_IMM;
				wc->ex.imm_data = immdt_imm(pkt);
			}

			if (pkt->mask & RXE_IETH_MASK) {
				wc->wc_flags |= IB_WC_WITH_INVALIDATE;
				wc->ex.invalidate_rkey = ieth_rkey(pkt);
			}

			if (pkt->mask & RXE_DETH_MASK)
				wc->src_qp = deth_sqp(pkt);

			wc->port_num		= qp->attr.port_num;
		}
	} else {
		if (wc->status != IB_WC_WR_FLUSH_ERR)
			rxe_err_qp(qp, "non-flush error status = %d",
				wc->status);
	}

	/* have copy for srq and reference for !srq */
	if (!qp->srq)
		queue_advance_consumer(qp->rq.queue, QUEUE_TYPE_FROM_CLIENT);

	qp->resp.wqe = NULL;

	if (rxe_cq_post(qp->rcq, &cqe, pkt ? bth_se(pkt) : 1))
		return RESPST_ERR_CQ_OVERFLOW;

finish:
<<<<<<< HEAD
	spin_lock_bh(&qp->state_lock);
	if (unlikely(qp_state(qp) == IB_QPS_ERR)) {
		spin_unlock_bh(&qp->state_lock);
		return RESPST_CHK_RESOURCE;
	}
	spin_unlock_bh(&qp->state_lock);
=======
	spin_lock_irqsave(&qp->state_lock, flags);
	if (unlikely(qp_state(qp) == IB_QPS_ERR)) {
		spin_unlock_irqrestore(&qp->state_lock, flags);
		return RESPST_CHK_RESOURCE;
	}
	spin_unlock_irqrestore(&qp->state_lock, flags);
>>>>>>> 64d216d8

	if (unlikely(!pkt))
		return RESPST_DONE;
	if (qp_type(qp) == IB_QPT_RC)
		return RESPST_ACKNOWLEDGE;
	else
		return RESPST_CLEANUP;
}


static int send_common_ack(struct rxe_qp *qp, u8 syndrome, u32 psn,
				  int opcode, const char *msg)
{
	int err;
	struct rxe_pkt_info ack_pkt;
	struct sk_buff *skb;

	skb = prepare_ack_packet(qp, &ack_pkt, opcode, 0, psn, syndrome);
	if (!skb)
		return -ENOMEM;

	err = rxe_xmit_packet(qp, &ack_pkt, skb);
	if (err)
		rxe_dbg_qp(qp, "Failed sending %s\n", msg);

	return err;
}

static int send_ack(struct rxe_qp *qp, u8 syndrome, u32 psn)
{
	return send_common_ack(qp, syndrome, psn,
			IB_OPCODE_RC_ACKNOWLEDGE, "ACK");
}

static int send_atomic_ack(struct rxe_qp *qp, u8 syndrome, u32 psn)
{
	int ret = send_common_ack(qp, syndrome, psn,
			IB_OPCODE_RC_ATOMIC_ACKNOWLEDGE, "ATOMIC ACK");

	/* have to clear this since it is used to trigger
	 * long read replies
	 */
	qp->resp.res = NULL;
	return ret;
}

static int send_read_response_ack(struct rxe_qp *qp, u8 syndrome, u32 psn)
{
	int ret = send_common_ack(qp, syndrome, psn,
			IB_OPCODE_RC_RDMA_READ_RESPONSE_ONLY,
			"RDMA READ response of length zero ACK");

	/* have to clear this since it is used to trigger
	 * long read replies
	 */
	qp->resp.res = NULL;
	return ret;
}

static enum resp_states acknowledge(struct rxe_qp *qp,
				    struct rxe_pkt_info *pkt)
{
	if (qp_type(qp) != IB_QPT_RC)
		return RESPST_CLEANUP;

	if (qp->resp.aeth_syndrome != AETH_ACK_UNLIMITED)
		send_ack(qp, qp->resp.aeth_syndrome, pkt->psn);
	else if (pkt->mask & RXE_ATOMIC_MASK)
		send_atomic_ack(qp, AETH_ACK_UNLIMITED, pkt->psn);
	else if (pkt->mask & (RXE_FLUSH_MASK | RXE_ATOMIC_WRITE_MASK))
		send_read_response_ack(qp, AETH_ACK_UNLIMITED, pkt->psn);
	else if (bth_ack(pkt))
		send_ack(qp, AETH_ACK_UNLIMITED, pkt->psn);

	return RESPST_CLEANUP;
}

static enum resp_states cleanup(struct rxe_qp *qp,
				struct rxe_pkt_info *pkt)
{
	struct sk_buff *skb;

	if (pkt) {
		skb = skb_dequeue(&qp->req_pkts);
		rxe_put(qp);
		kfree_skb(skb);
		ib_device_put(qp->ibqp.device);
	}

	if (qp->resp.mr) {
		rxe_put(qp->resp.mr);
		qp->resp.mr = NULL;
	}

	return RESPST_DONE;
}

static struct resp_res *find_resource(struct rxe_qp *qp, u32 psn)
{
	int i;

	for (i = 0; i < qp->attr.max_dest_rd_atomic; i++) {
		struct resp_res *res = &qp->resp.resources[i];

		if (res->type == 0)
			continue;

		if (psn_compare(psn, res->first_psn) >= 0 &&
		    psn_compare(psn, res->last_psn) <= 0) {
			return res;
		}
	}

	return NULL;
}

static enum resp_states duplicate_request(struct rxe_qp *qp,
					  struct rxe_pkt_info *pkt)
{
	enum resp_states rc;
	u32 prev_psn = (qp->resp.ack_psn - 1) & BTH_PSN_MASK;

	if (pkt->mask & RXE_SEND_MASK ||
	    pkt->mask & RXE_WRITE_MASK) {
		/* SEND. Ack again and cleanup. C9-105. */
		send_ack(qp, AETH_ACK_UNLIMITED, prev_psn);
		return RESPST_CLEANUP;
	} else if (pkt->mask & RXE_FLUSH_MASK) {
		struct resp_res *res;

		/* Find the operation in our list of responder resources. */
		res = find_resource(qp, pkt->psn);
		if (res) {
			res->replay = 1;
			res->cur_psn = pkt->psn;
			qp->resp.res = res;
			rc = RESPST_PROCESS_FLUSH;
			goto out;
		}

		/* Resource not found. Class D error. Drop the request. */
		rc = RESPST_CLEANUP;
		goto out;
	} else if (pkt->mask & RXE_READ_MASK) {
		struct resp_res *res;

		res = find_resource(qp, pkt->psn);
		if (!res) {
			/* Resource not found. Class D error.  Drop the
			 * request.
			 */
			rc = RESPST_CLEANUP;
			goto out;
		} else {
			/* Ensure this new request is the same as the previous
			 * one or a subset of it.
			 */
			u64 iova = reth_va(pkt);
			u32 resid = reth_len(pkt);

			if (iova < res->read.va_org ||
			    resid > res->read.length ||
			    (iova + resid) > (res->read.va_org +
					      res->read.length)) {
				rc = RESPST_CLEANUP;
				goto out;
			}

			if (reth_rkey(pkt) != res->read.rkey) {
				rc = RESPST_CLEANUP;
				goto out;
			}

			res->cur_psn = pkt->psn;
			res->state = (pkt->psn == res->first_psn) ?
					rdatm_res_state_new :
					rdatm_res_state_replay;
			res->replay = 1;

			/* Reset the resource, except length. */
			res->read.va_org = iova;
			res->read.va = iova;
			res->read.resid = resid;

			/* Replay the RDMA read reply. */
			qp->resp.res = res;
			rc = RESPST_READ_REPLY;
			goto out;
		}
	} else {
		struct resp_res *res;

		/* Find the operation in our list of responder resources. */
		res = find_resource(qp, pkt->psn);
		if (res) {
			res->replay = 1;
			res->cur_psn = pkt->psn;
			qp->resp.res = res;
			rc = pkt->mask & RXE_ATOMIC_MASK ?
					RESPST_ATOMIC_REPLY :
					RESPST_ATOMIC_WRITE_REPLY;
			goto out;
		}

		/* Resource not found. Class D error. Drop the request. */
		rc = RESPST_CLEANUP;
		goto out;
	}
out:
	return rc;
}

/* Process a class A or C. Both are treated the same in this implementation. */
static void do_class_ac_error(struct rxe_qp *qp, u8 syndrome,
			      enum ib_wc_status status)
{
	qp->resp.aeth_syndrome	= syndrome;
	qp->resp.status		= status;

	/* indicate that we should go through the ERROR state */
	qp->resp.goto_error	= 1;
}

static enum resp_states do_class_d1e_error(struct rxe_qp *qp)
{
	/* UC */
	if (qp->srq) {
		/* Class E */
		qp->resp.drop_msg = 1;
		if (qp->resp.wqe) {
			qp->resp.status = IB_WC_REM_INV_REQ_ERR;
			return RESPST_COMPLETE;
		} else {
			return RESPST_CLEANUP;
		}
	} else {
		/* Class D1. This packet may be the start of a
		 * new message and could be valid. The previous
		 * message is invalid and ignored. reset the
		 * recv wr to its original state
		 */
		if (qp->resp.wqe) {
			qp->resp.wqe->dma.resid = qp->resp.wqe->dma.length;
			qp->resp.wqe->dma.cur_sge = 0;
			qp->resp.wqe->dma.sge_offset = 0;
			qp->resp.opcode = -1;
		}

		if (qp->resp.mr) {
			rxe_put(qp->resp.mr);
			qp->resp.mr = NULL;
		}

		return RESPST_CLEANUP;
	}
}

/* drain incoming request packet queue */
static void drain_req_pkts(struct rxe_qp *qp)
{
	struct sk_buff *skb;

	while ((skb = skb_dequeue(&qp->req_pkts))) {
		rxe_put(qp);
		kfree_skb(skb);
		ib_device_put(qp->ibqp.device);
	}
}

/* complete receive wqe with flush error */
static int flush_recv_wqe(struct rxe_qp *qp, struct rxe_recv_wqe *wqe)
{
	struct rxe_cqe cqe = {};
	struct ib_wc *wc = &cqe.ibwc;
	struct ib_uverbs_wc *uwc = &cqe.uibwc;
	int err;

	if (qp->rcq->is_user) {
		uwc->wr_id = wqe->wr_id;
		uwc->status = IB_WC_WR_FLUSH_ERR;
		uwc->qp_num = qp_num(qp);
	} else {
		wc->wr_id = wqe->wr_id;
		wc->status = IB_WC_WR_FLUSH_ERR;
		wc->qp = &qp->ibqp;
	}

	err = rxe_cq_post(qp->rcq, &cqe, 0);
	if (err)
		rxe_dbg_cq(qp->rcq, "post cq failed err = %d", err);

	return err;
}

/* drain and optionally complete the recive queue
 * if unable to complete a wqe stop completing and
 * just flush the remaining wqes
 */
static void flush_recv_queue(struct rxe_qp *qp, bool notify)
{
	struct rxe_queue *q = qp->rq.queue;
	struct rxe_recv_wqe *wqe;
	int err;

	if (qp->srq)
		return;

	while ((wqe = queue_head(q, q->type))) {
		if (notify) {
			err = flush_recv_wqe(qp, wqe);
			if (err)
				notify = 0;
		}
		queue_advance_consumer(q, q->type);
	}

	qp->resp.wqe = NULL;
}

int rxe_responder(struct rxe_qp *qp)
{
	struct rxe_dev *rxe = to_rdev(qp->ibqp.device);
	enum resp_states state;
	struct rxe_pkt_info *pkt = NULL;
	int ret;
	unsigned long flags;

<<<<<<< HEAD
	spin_lock_bh(&qp->state_lock);
=======
	spin_lock_irqsave(&qp->state_lock, flags);
>>>>>>> 64d216d8
	if (!qp->valid || qp_state(qp) == IB_QPS_ERR ||
			  qp_state(qp) == IB_QPS_RESET) {
		bool notify = qp->valid && (qp_state(qp) == IB_QPS_ERR);

		drain_req_pkts(qp);
		flush_recv_queue(qp, notify);
<<<<<<< HEAD
		spin_unlock_bh(&qp->state_lock);
		goto exit;
	}
	spin_unlock_bh(&qp->state_lock);
=======
		spin_unlock_irqrestore(&qp->state_lock, flags);
		goto exit;
	}
	spin_unlock_irqrestore(&qp->state_lock, flags);
>>>>>>> 64d216d8

	qp->resp.aeth_syndrome = AETH_ACK_UNLIMITED;

	state = RESPST_GET_REQ;

	while (1) {
		rxe_dbg_qp(qp, "state = %s\n", resp_state_name[state]);
		switch (state) {
		case RESPST_GET_REQ:
			state = get_req(qp, &pkt);
			break;
		case RESPST_CHK_PSN:
			state = check_psn(qp, pkt);
			break;
		case RESPST_CHK_OP_SEQ:
			state = check_op_seq(qp, pkt);
			break;
		case RESPST_CHK_OP_VALID:
			state = check_op_valid(qp, pkt);
			break;
		case RESPST_CHK_RESOURCE:
			state = check_resource(qp, pkt);
			break;
		case RESPST_CHK_LENGTH:
			state = rxe_resp_check_length(qp, pkt);
			break;
		case RESPST_CHK_RKEY:
			state = check_rkey(qp, pkt);
			break;
		case RESPST_EXECUTE:
			state = execute(qp, pkt);
			break;
		case RESPST_COMPLETE:
			state = do_complete(qp, pkt);
			break;
		case RESPST_READ_REPLY:
			state = read_reply(qp, pkt);
			break;
		case RESPST_ATOMIC_REPLY:
			state = atomic_reply(qp, pkt);
			break;
		case RESPST_ATOMIC_WRITE_REPLY:
			state = atomic_write_reply(qp, pkt);
			break;
		case RESPST_PROCESS_FLUSH:
			state = process_flush(qp, pkt);
			break;
		case RESPST_ACKNOWLEDGE:
			state = acknowledge(qp, pkt);
			break;
		case RESPST_CLEANUP:
			state = cleanup(qp, pkt);
			break;
		case RESPST_DUPLICATE_REQUEST:
			state = duplicate_request(qp, pkt);
			break;
		case RESPST_ERR_PSN_OUT_OF_SEQ:
			/* RC only - Class B. Drop packet. */
			send_ack(qp, AETH_NAK_PSN_SEQ_ERROR, qp->resp.psn);
			state = RESPST_CLEANUP;
			break;

		case RESPST_ERR_TOO_MANY_RDMA_ATM_REQ:
		case RESPST_ERR_MISSING_OPCODE_FIRST:
		case RESPST_ERR_MISSING_OPCODE_LAST_C:
		case RESPST_ERR_UNSUPPORTED_OPCODE:
		case RESPST_ERR_MISALIGNED_ATOMIC:
			/* RC Only - Class C. */
			do_class_ac_error(qp, AETH_NAK_INVALID_REQ,
					  IB_WC_REM_INV_REQ_ERR);
			state = RESPST_COMPLETE;
			break;

		case RESPST_ERR_MISSING_OPCODE_LAST_D1E:
			state = do_class_d1e_error(qp);
			break;
		case RESPST_ERR_RNR:
			if (qp_type(qp) == IB_QPT_RC) {
				rxe_counter_inc(rxe, RXE_CNT_SND_RNR);
				/* RC - class B */
				send_ack(qp, AETH_RNR_NAK |
					 (~AETH_TYPE_MASK &
					 qp->attr.min_rnr_timer),
					 pkt->psn);
			} else {
				/* UD/UC - class D */
				qp->resp.drop_msg = 1;
			}
			state = RESPST_CLEANUP;
			break;

		case RESPST_ERR_RKEY_VIOLATION:
			if (qp_type(qp) == IB_QPT_RC) {
				/* Class C */
				do_class_ac_error(qp, AETH_NAK_REM_ACC_ERR,
						  IB_WC_REM_ACCESS_ERR);
				state = RESPST_COMPLETE;
			} else {
				qp->resp.drop_msg = 1;
				if (qp->srq) {
					/* UC/SRQ Class D */
					qp->resp.status = IB_WC_REM_ACCESS_ERR;
					state = RESPST_COMPLETE;
				} else {
					/* UC/non-SRQ Class E. */
					state = RESPST_CLEANUP;
				}
			}
			break;

		case RESPST_ERR_INVALIDATE_RKEY:
			/* RC - Class J. */
			qp->resp.goto_error = 1;
			qp->resp.status = IB_WC_REM_INV_REQ_ERR;
			state = RESPST_COMPLETE;
			break;

		case RESPST_ERR_LENGTH:
			if (qp_type(qp) == IB_QPT_RC) {
				/* Class C */
				do_class_ac_error(qp, AETH_NAK_INVALID_REQ,
						  IB_WC_REM_INV_REQ_ERR);
				state = RESPST_COMPLETE;
			} else if (qp->srq) {
				/* UC/UD - class E */
				qp->resp.status = IB_WC_REM_INV_REQ_ERR;
				state = RESPST_COMPLETE;
			} else {
				/* UC/UD - class D */
				qp->resp.drop_msg = 1;
				state = RESPST_CLEANUP;
			}
			break;

		case RESPST_ERR_MALFORMED_WQE:
			/* All, Class A. */
			do_class_ac_error(qp, AETH_NAK_REM_OP_ERR,
					  IB_WC_LOC_QP_OP_ERR);
			state = RESPST_COMPLETE;
			break;

		case RESPST_ERR_CQ_OVERFLOW:
			/* All - Class G */
			state = RESPST_ERROR;
			break;

		case RESPST_DONE:
			if (qp->resp.goto_error) {
				state = RESPST_ERROR;
				break;
			}

			goto done;

		case RESPST_EXIT:
			if (qp->resp.goto_error) {
				state = RESPST_ERROR;
				break;
			}

			goto exit;

		case RESPST_ERROR:
			qp->resp.goto_error = 0;
			rxe_dbg_qp(qp, "moved to error state\n");
			rxe_qp_error(qp);
			goto exit;

		default:
			WARN_ON_ONCE(1);
		}
	}

	/* A non-zero return value will cause rxe_do_task to
	 * exit its loop and end the tasklet. A zero return
	 * will continue looping and return to rxe_responder
	 */
done:
	ret = 0;
	goto out;
exit:
	ret = -EAGAIN;
out:
	return ret;
}<|MERGE_RESOLUTION|>--- conflicted
+++ resolved
@@ -1138,21 +1138,12 @@
 		return RESPST_ERR_CQ_OVERFLOW;
 
 finish:
-<<<<<<< HEAD
-	spin_lock_bh(&qp->state_lock);
-	if (unlikely(qp_state(qp) == IB_QPS_ERR)) {
-		spin_unlock_bh(&qp->state_lock);
-		return RESPST_CHK_RESOURCE;
-	}
-	spin_unlock_bh(&qp->state_lock);
-=======
 	spin_lock_irqsave(&qp->state_lock, flags);
 	if (unlikely(qp_state(qp) == IB_QPS_ERR)) {
 		spin_unlock_irqrestore(&qp->state_lock, flags);
 		return RESPST_CHK_RESOURCE;
 	}
 	spin_unlock_irqrestore(&qp->state_lock, flags);
->>>>>>> 64d216d8
 
 	if (unlikely(!pkt))
 		return RESPST_DONE;
@@ -1480,28 +1471,17 @@
 	int ret;
 	unsigned long flags;
 
-<<<<<<< HEAD
-	spin_lock_bh(&qp->state_lock);
-=======
 	spin_lock_irqsave(&qp->state_lock, flags);
->>>>>>> 64d216d8
 	if (!qp->valid || qp_state(qp) == IB_QPS_ERR ||
 			  qp_state(qp) == IB_QPS_RESET) {
 		bool notify = qp->valid && (qp_state(qp) == IB_QPS_ERR);
 
 		drain_req_pkts(qp);
 		flush_recv_queue(qp, notify);
-<<<<<<< HEAD
-		spin_unlock_bh(&qp->state_lock);
-		goto exit;
-	}
-	spin_unlock_bh(&qp->state_lock);
-=======
 		spin_unlock_irqrestore(&qp->state_lock, flags);
 		goto exit;
 	}
 	spin_unlock_irqrestore(&qp->state_lock, flags);
->>>>>>> 64d216d8
 
 	qp->resp.aeth_syndrome = AETH_ACK_UNLIMITED;
 
