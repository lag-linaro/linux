// SPDX-License-Identifier: GPL-2.0-only
/*
 * APEI Generic Hardware Error Source support
 *
 * Generic Hardware Error Source provides a way to report platform
 * hardware errors (such as that from chipset). It works in so called
 * "Firmware First" mode, that is, hardware errors are reported to
 * firmware firstly, then reported to Linux by firmware. This way,
 * some non-standard hardware error registers or non-standard hardware
 * link can be checked by firmware to produce more hardware error
 * information for Linux.
 *
 * For more information about Generic Hardware Error Source, please
 * refer to ACPI Specification version 4.0, section 17.3.2.6
 *
 * Copyright 2010,2011 Intel Corp.
 *   Author: Huang Ying <ying.huang@intel.com>
 */

#include <linux/arm_sdei.h>
#include <linux/kernel.h>
#include <linux/moduleparam.h>
#include <linux/init.h>
#include <linux/acpi.h>
#include <linux/io.h>
#include <linux/interrupt.h>
#include <linux/timer.h>
#include <linux/cper.h>
#include <linux/platform_device.h>
#include <linux/mutex.h>
#include <linux/ratelimit.h>
#include <linux/vmalloc.h>
#include <linux/irq_work.h>
#include <linux/llist.h>
#include <linux/genalloc.h>
#include <linux/pci.h>
#include <linux/pfn.h>
#include <linux/aer.h>
#include <linux/nmi.h>
#include <linux/sched/clock.h>
#include <linux/uuid.h>
#include <linux/ras.h>

#include <acpi/actbl1.h>
#include <acpi/ghes.h>
#include <acpi/apei.h>
#include <asm/fixmap.h>
#include <asm/tlbflush.h>
#include <ras/ras_event.h>

#include "apei-internal.h"

#define GHES_PFX	"GHES: "

#define GHES_ESTATUS_MAX_SIZE		65536
#define GHES_ESOURCE_PREALLOC_MAX_SIZE	65536

#define GHES_ESTATUS_POOL_MIN_ALLOC_ORDER 3

/* This is just an estimation for memory pool allocation */
#define GHES_ESTATUS_CACHE_AVG_SIZE	512

#define GHES_ESTATUS_CACHES_SIZE	4

#define GHES_ESTATUS_IN_CACHE_MAX_NSEC	10000000000ULL
/* Prevent too many caches are allocated because of RCU */
#define GHES_ESTATUS_CACHE_ALLOCED_MAX	(GHES_ESTATUS_CACHES_SIZE * 3 / 2)

#define GHES_ESTATUS_CACHE_LEN(estatus_len)			\
	(sizeof(struct ghes_estatus_cache) + (estatus_len))
#define GHES_ESTATUS_FROM_CACHE(estatus_cache)			\
	((struct acpi_hest_generic_status *)				\
	 ((struct ghes_estatus_cache *)(estatus_cache) + 1))

#define GHES_ESTATUS_NODE_LEN(estatus_len)			\
	(sizeof(struct ghes_estatus_node) + (estatus_len))
#define GHES_ESTATUS_FROM_NODE(estatus_node)			\
	((struct acpi_hest_generic_status *)				\
	 ((struct ghes_estatus_node *)(estatus_node) + 1))

/*
 *  NMI-like notifications vary by architecture, before the compiler can prune
 *  unused static functions it needs a value for these enums.
 */
#ifndef CONFIG_ARM_SDE_INTERFACE
#define FIX_APEI_GHES_SDEI_NORMAL	__end_of_fixed_addresses
#define FIX_APEI_GHES_SDEI_CRITICAL	__end_of_fixed_addresses
#endif

static inline bool is_hest_type_generic_v2(struct ghes *ghes)
{
	return ghes->generic->header.type == ACPI_HEST_TYPE_GENERIC_ERROR_V2;
}

/*
 * This driver isn't really modular, however for the time being,
 * continuing to use module_param is the easiest way to remain
 * compatible with existing boot arg use cases.
 */
bool ghes_disable;
module_param_named(disable, ghes_disable, bool, 0);

/*
 * All error sources notified with HED (Hardware Error Device) share a
 * single notifier callback, so they need to be linked and checked one
 * by one. This holds true for NMI too.
 *
 * RCU is used for these lists, so ghes_list_mutex is only used for
 * list changing, not for traversing.
 */
static LIST_HEAD(ghes_hed);
static DEFINE_MUTEX(ghes_list_mutex);

/*
 * Because the memory area used to transfer hardware error information
 * from BIOS to Linux can be determined only in NMI, IRQ or timer
 * handler, but general ioremap can not be used in atomic context, so
 * the fixmap is used instead.
 *
 * This spinlock is used to prevent the fixmap entry from being used
 * simultaneously.
 */
static DEFINE_SPINLOCK(ghes_notify_lock_irq);

static struct gen_pool *ghes_estatus_pool;
static unsigned long ghes_estatus_pool_size_request;

static struct ghes_estatus_cache *ghes_estatus_caches[GHES_ESTATUS_CACHES_SIZE];
static atomic_t ghes_estatus_cache_alloced;

static int ghes_panic_timeout __read_mostly = 30;

static void __iomem *ghes_map(u64 pfn, enum fixed_addresses fixmap_idx)
{
	phys_addr_t paddr;
	pgprot_t prot;

	paddr = PFN_PHYS(pfn);
	prot = arch_apei_get_mem_attribute(paddr);
	__set_fixmap(fixmap_idx, paddr, prot);

	return (void __iomem *) __fix_to_virt(fixmap_idx);
}

static void ghes_unmap(void __iomem *vaddr, enum fixed_addresses fixmap_idx)
{
	int _idx = virt_to_fix((unsigned long)vaddr);
<<<<<<< HEAD

	WARN_ON_ONCE(fixmap_idx != _idx);
	clear_fixmap(fixmap_idx);
}

int ghes_estatus_pool_init(int num_ghes)
{
	unsigned long addr, len;

=======

	WARN_ON_ONCE(fixmap_idx != _idx);
	clear_fixmap(fixmap_idx);
}

int ghes_estatus_pool_init(int num_ghes)
{
	unsigned long addr, len;

>>>>>>> 0ecfebd2
	ghes_estatus_pool = gen_pool_create(GHES_ESTATUS_POOL_MIN_ALLOC_ORDER, -1);
	if (!ghes_estatus_pool)
		return -ENOMEM;

	len = GHES_ESTATUS_CACHE_AVG_SIZE * GHES_ESTATUS_CACHE_ALLOCED_MAX;
	len += (num_ghes * GHES_ESOURCE_PREALLOC_MAX_SIZE);

	ghes_estatus_pool_size_request = PAGE_ALIGN(len);
	addr = (unsigned long)vmalloc(PAGE_ALIGN(len));
	if (!addr)
		return -ENOMEM;

	/*
	 * New allocation must be visible in all pgd before it can be found by
	 * an NMI allocating from the pool.
	 */
	vmalloc_sync_all();

	return gen_pool_add(ghes_estatus_pool, addr, PAGE_ALIGN(len), -1);
}

static int map_gen_v2(struct ghes *ghes)
{
	return apei_map_generic_address(&ghes->generic_v2->read_ack_register);
}

static void unmap_gen_v2(struct ghes *ghes)
{
	apei_unmap_generic_address(&ghes->generic_v2->read_ack_register);
}

static void ghes_ack_error(struct acpi_hest_generic_v2 *gv2)
{
	int rc;
	u64 val = 0;

	rc = apei_read(&val, &gv2->read_ack_register);
	if (rc)
		return;

	val &= gv2->read_ack_preserve << gv2->read_ack_register.bit_offset;
	val |= gv2->read_ack_write    << gv2->read_ack_register.bit_offset;

	apei_write(val, &gv2->read_ack_register);
}

static struct ghes *ghes_new(struct acpi_hest_generic *generic)
{
	struct ghes *ghes;
	unsigned int error_block_length;
	int rc;

	ghes = kzalloc(sizeof(*ghes), GFP_KERNEL);
	if (!ghes)
		return ERR_PTR(-ENOMEM);

	ghes->generic = generic;
	if (is_hest_type_generic_v2(ghes)) {
		rc = map_gen_v2(ghes);
		if (rc)
			goto err_free;
	}

	rc = apei_map_generic_address(&generic->error_status_address);
	if (rc)
		goto err_unmap_read_ack_addr;
	error_block_length = generic->error_block_length;
	if (error_block_length > GHES_ESTATUS_MAX_SIZE) {
		pr_warning(FW_WARN GHES_PFX
			   "Error status block length is too long: %u for "
			   "generic hardware error source: %d.\n",
			   error_block_length, generic->header.source_id);
		error_block_length = GHES_ESTATUS_MAX_SIZE;
	}
	ghes->estatus = kmalloc(error_block_length, GFP_KERNEL);
	if (!ghes->estatus) {
		rc = -ENOMEM;
		goto err_unmap_status_addr;
	}

	return ghes;

err_unmap_status_addr:
	apei_unmap_generic_address(&generic->error_status_address);
err_unmap_read_ack_addr:
	if (is_hest_type_generic_v2(ghes))
		unmap_gen_v2(ghes);
err_free:
	kfree(ghes);
	return ERR_PTR(rc);
}

static void ghes_fini(struct ghes *ghes)
{
	kfree(ghes->estatus);
	apei_unmap_generic_address(&ghes->generic->error_status_address);
	if (is_hest_type_generic_v2(ghes))
		unmap_gen_v2(ghes);
}

static inline int ghes_severity(int severity)
{
	switch (severity) {
	case CPER_SEV_INFORMATIONAL:
		return GHES_SEV_NO;
	case CPER_SEV_CORRECTED:
		return GHES_SEV_CORRECTED;
	case CPER_SEV_RECOVERABLE:
		return GHES_SEV_RECOVERABLE;
	case CPER_SEV_FATAL:
		return GHES_SEV_PANIC;
	default:
		/* Unknown, go panic */
		return GHES_SEV_PANIC;
	}
}

static void ghes_copy_tofrom_phys(void *buffer, u64 paddr, u32 len,
				  int from_phys,
				  enum fixed_addresses fixmap_idx)
{
	void __iomem *vaddr;
	u64 offset;
	u32 trunk;

	while (len > 0) {
		offset = paddr - (paddr & PAGE_MASK);
		vaddr = ghes_map(PHYS_PFN(paddr), fixmap_idx);
		trunk = PAGE_SIZE - offset;
		trunk = min(trunk, len);
		if (from_phys)
			memcpy_fromio(buffer, vaddr + offset, trunk);
		else
			memcpy_toio(vaddr + offset, buffer, trunk);
		len -= trunk;
		paddr += trunk;
		buffer += trunk;
		ghes_unmap(vaddr, fixmap_idx);
<<<<<<< HEAD
	}
}

/* Check the top-level record header has an appropriate size. */
static int __ghes_check_estatus(struct ghes *ghes,
				struct acpi_hest_generic_status *estatus)
{
	u32 len = cper_estatus_len(estatus);

	if (len < sizeof(*estatus)) {
		pr_warn_ratelimited(FW_WARN GHES_PFX "Truncated error status block!\n");
		return -EIO;
	}

	if (len > ghes->generic->error_block_length) {
		pr_warn_ratelimited(FW_WARN GHES_PFX "Invalid error status block length!\n");
		return -EIO;
	}

	if (cper_estatus_check_header(estatus)) {
		pr_warn_ratelimited(FW_WARN GHES_PFX "Invalid CPER header!\n");
		return -EIO;
=======
>>>>>>> 0ecfebd2
	}

	return 0;
}

<<<<<<< HEAD
=======
/* Check the top-level record header has an appropriate size. */
static int __ghes_check_estatus(struct ghes *ghes,
				struct acpi_hest_generic_status *estatus)
{
	u32 len = cper_estatus_len(estatus);

	if (len < sizeof(*estatus)) {
		pr_warn_ratelimited(FW_WARN GHES_PFX "Truncated error status block!\n");
		return -EIO;
	}

	if (len > ghes->generic->error_block_length) {
		pr_warn_ratelimited(FW_WARN GHES_PFX "Invalid error status block length!\n");
		return -EIO;
	}

	if (cper_estatus_check_header(estatus)) {
		pr_warn_ratelimited(FW_WARN GHES_PFX "Invalid CPER header!\n");
		return -EIO;
	}

	return 0;
}

>>>>>>> 0ecfebd2
/* Read the CPER block, returning its address, and header in estatus. */
static int __ghes_peek_estatus(struct ghes *ghes,
			       struct acpi_hest_generic_status *estatus,
			       u64 *buf_paddr, enum fixed_addresses fixmap_idx)
{
	struct acpi_hest_generic *g = ghes->generic;
	int rc;

	rc = apei_read(buf_paddr, &g->error_status_address);
	if (rc) {
		*buf_paddr = 0;
		pr_warn_ratelimited(FW_WARN GHES_PFX
"Failed to read error status block address for hardware error source: %d.\n",
				   g->header.source_id);
		return -EIO;
	}
	if (!*buf_paddr)
		return -ENOENT;

	ghes_copy_tofrom_phys(estatus, *buf_paddr, sizeof(*estatus), 1,
			      fixmap_idx);
	if (!estatus->block_status) {
		*buf_paddr = 0;
		return -ENOENT;
	}

	return __ghes_check_estatus(ghes, estatus);
}

static int __ghes_read_estatus(struct acpi_hest_generic_status *estatus,
			       u64 buf_paddr, enum fixed_addresses fixmap_idx,
			       size_t buf_len)
{
	ghes_copy_tofrom_phys(estatus, buf_paddr, buf_len, 1, fixmap_idx);
	if (cper_estatus_check(estatus)) {
		pr_warn_ratelimited(FW_WARN GHES_PFX
				    "Failed to read error status block!\n");
		return -EIO;
	}

	return 0;
<<<<<<< HEAD
}

static int ghes_read_estatus(struct ghes *ghes,
			     struct acpi_hest_generic_status *estatus,
			     u64 *buf_paddr, enum fixed_addresses fixmap_idx)
{
	int rc;

	rc = __ghes_peek_estatus(ghes, estatus, buf_paddr, fixmap_idx);
	if (rc)
		return rc;

	rc = __ghes_check_estatus(ghes, estatus);
	if (rc)
		return rc;

	return __ghes_read_estatus(estatus, *buf_paddr, fixmap_idx,
				   cper_estatus_len(estatus));
}

static void ghes_clear_estatus(struct ghes *ghes,
			       struct acpi_hest_generic_status *estatus,
			       u64 buf_paddr, enum fixed_addresses fixmap_idx)
{
=======
}

static int ghes_read_estatus(struct ghes *ghes,
			     struct acpi_hest_generic_status *estatus,
			     u64 *buf_paddr, enum fixed_addresses fixmap_idx)
{
	int rc;

	rc = __ghes_peek_estatus(ghes, estatus, buf_paddr, fixmap_idx);
	if (rc)
		return rc;

	rc = __ghes_check_estatus(ghes, estatus);
	if (rc)
		return rc;

	return __ghes_read_estatus(estatus, *buf_paddr, fixmap_idx,
				   cper_estatus_len(estatus));
}

static void ghes_clear_estatus(struct ghes *ghes,
			       struct acpi_hest_generic_status *estatus,
			       u64 buf_paddr, enum fixed_addresses fixmap_idx)
{
>>>>>>> 0ecfebd2
	estatus->block_status = 0;

	if (!buf_paddr)
		return;

	ghes_copy_tofrom_phys(estatus, buf_paddr,
			      sizeof(estatus->block_status), 0,
			      fixmap_idx);

	/*
	 * GHESv2 type HEST entries introduce support for error acknowledgment,
	 * so only acknowledge the error if this support is present.
	 */
	if (is_hest_type_generic_v2(ghes))
		ghes_ack_error(ghes->generic_v2);
}

static void ghes_handle_memory_failure(struct acpi_hest_generic_data *gdata, int sev)
{
#ifdef CONFIG_ACPI_APEI_MEMORY_FAILURE
	unsigned long pfn;
	int flags = -1;
	int sec_sev = ghes_severity(gdata->error_severity);
	struct cper_sec_mem_err *mem_err = acpi_hest_get_payload(gdata);

	if (!(mem_err->validation_bits & CPER_MEM_VALID_PA))
		return;

	pfn = mem_err->physical_addr >> PAGE_SHIFT;
	if (!pfn_valid(pfn)) {
		pr_warn_ratelimited(FW_WARN GHES_PFX
		"Invalid address in generic error data: %#llx\n",
		mem_err->physical_addr);
		return;
	}

	/* iff following two events can be handled properly by now */
	if (sec_sev == GHES_SEV_CORRECTED &&
	    (gdata->flags & CPER_SEC_ERROR_THRESHOLD_EXCEEDED))
		flags = MF_SOFT_OFFLINE;
	if (sev == GHES_SEV_RECOVERABLE && sec_sev == GHES_SEV_RECOVERABLE)
		flags = 0;

	if (flags != -1)
		memory_failure_queue(pfn, flags);
#endif
}

/*
 * PCIe AER errors need to be sent to the AER driver for reporting and
 * recovery. The GHES severities map to the following AER severities and
 * require the following handling:
 *
 * GHES_SEV_CORRECTABLE -> AER_CORRECTABLE
 *     These need to be reported by the AER driver but no recovery is
 *     necessary.
 * GHES_SEV_RECOVERABLE -> AER_NONFATAL
 * GHES_SEV_RECOVERABLE && CPER_SEC_RESET -> AER_FATAL
 *     These both need to be reported and recovered from by the AER driver.
 * GHES_SEV_PANIC does not make it to this handling since the kernel must
 *     panic.
 */
static void ghes_handle_aer(struct acpi_hest_generic_data *gdata)
{
#ifdef CONFIG_ACPI_APEI_PCIEAER
	struct cper_sec_pcie *pcie_err = acpi_hest_get_payload(gdata);

	if (pcie_err->validation_bits & CPER_PCIE_VALID_DEVICE_ID &&
	    pcie_err->validation_bits & CPER_PCIE_VALID_AER_INFO) {
		unsigned int devfn;
		int aer_severity;

		devfn = PCI_DEVFN(pcie_err->device_id.device,
				  pcie_err->device_id.function);
		aer_severity = cper_severity_to_aer(gdata->error_severity);

		/*
		 * If firmware reset the component to contain
		 * the error, we must reinitialize it before
		 * use, so treat it as a fatal AER error.
		 */
		if (gdata->flags & CPER_SEC_RESET)
			aer_severity = AER_FATAL;

		aer_recover_queue(pcie_err->device_id.segment,
				  pcie_err->device_id.bus,
				  devfn, aer_severity,
				  (struct aer_capability_regs *)
				  pcie_err->aer_info);
	}
#endif
}

static void ghes_do_proc(struct ghes *ghes,
			 const struct acpi_hest_generic_status *estatus)
{
	int sev, sec_sev;
	struct acpi_hest_generic_data *gdata;
	guid_t *sec_type;
	guid_t *fru_id = &NULL_UUID_LE;
	char *fru_text = "";

	sev = ghes_severity(estatus->error_severity);
	apei_estatus_for_each_section(estatus, gdata) {
		sec_type = (guid_t *)gdata->section_type;
		sec_sev = ghes_severity(gdata->error_severity);
		if (gdata->validation_bits & CPER_SEC_VALID_FRU_ID)
			fru_id = (guid_t *)gdata->fru_id;

		if (gdata->validation_bits & CPER_SEC_VALID_FRU_TEXT)
			fru_text = gdata->fru_text;

		if (guid_equal(sec_type, &CPER_SEC_PLATFORM_MEM)) {
			struct cper_sec_mem_err *mem_err = acpi_hest_get_payload(gdata);

			ghes_edac_report_mem_error(sev, mem_err);

			arch_apei_report_mem_error(sev, mem_err);
			ghes_handle_memory_failure(gdata, sev);
		}
		else if (guid_equal(sec_type, &CPER_SEC_PCIE)) {
			ghes_handle_aer(gdata);
		}
		else if (guid_equal(sec_type, &CPER_SEC_PROC_ARM)) {
			struct cper_sec_proc_arm *err = acpi_hest_get_payload(gdata);

			log_arm_hw_error(err);
		} else {
			void *err = acpi_hest_get_payload(gdata);

			log_non_standard_event(sec_type, fru_id, fru_text,
					       sec_sev, err,
					       gdata->error_data_length);
		}
	}
}

static void __ghes_print_estatus(const char *pfx,
				 const struct acpi_hest_generic *generic,
				 const struct acpi_hest_generic_status *estatus)
{
	static atomic_t seqno;
	unsigned int curr_seqno;
	char pfx_seq[64];

	if (pfx == NULL) {
		if (ghes_severity(estatus->error_severity) <=
		    GHES_SEV_CORRECTED)
			pfx = KERN_WARNING;
		else
			pfx = KERN_ERR;
	}
	curr_seqno = atomic_inc_return(&seqno);
	snprintf(pfx_seq, sizeof(pfx_seq), "%s{%u}" HW_ERR, pfx, curr_seqno);
	printk("%s""Hardware error from APEI Generic Hardware Error Source: %d\n",
	       pfx_seq, generic->header.source_id);
	cper_estatus_print(pfx_seq, estatus);
}

static int ghes_print_estatus(const char *pfx,
			      const struct acpi_hest_generic *generic,
			      const struct acpi_hest_generic_status *estatus)
{
	/* Not more than 2 messages every 5 seconds */
	static DEFINE_RATELIMIT_STATE(ratelimit_corrected, 5*HZ, 2);
	static DEFINE_RATELIMIT_STATE(ratelimit_uncorrected, 5*HZ, 2);
	struct ratelimit_state *ratelimit;

	if (ghes_severity(estatus->error_severity) <= GHES_SEV_CORRECTED)
		ratelimit = &ratelimit_corrected;
	else
		ratelimit = &ratelimit_uncorrected;
	if (__ratelimit(ratelimit)) {
		__ghes_print_estatus(pfx, generic, estatus);
		return 1;
	}
	return 0;
}

/*
 * GHES error status reporting throttle, to report more kinds of
 * errors, instead of just most frequently occurred errors.
 */
static int ghes_estatus_cached(struct acpi_hest_generic_status *estatus)
{
	u32 len;
	int i, cached = 0;
	unsigned long long now;
	struct ghes_estatus_cache *cache;
	struct acpi_hest_generic_status *cache_estatus;

	len = cper_estatus_len(estatus);
	rcu_read_lock();
	for (i = 0; i < GHES_ESTATUS_CACHES_SIZE; i++) {
		cache = rcu_dereference(ghes_estatus_caches[i]);
		if (cache == NULL)
			continue;
		if (len != cache->estatus_len)
			continue;
		cache_estatus = GHES_ESTATUS_FROM_CACHE(cache);
		if (memcmp(estatus, cache_estatus, len))
			continue;
		atomic_inc(&cache->count);
		now = sched_clock();
		if (now - cache->time_in < GHES_ESTATUS_IN_CACHE_MAX_NSEC)
			cached = 1;
		break;
	}
	rcu_read_unlock();
	return cached;
}

static struct ghes_estatus_cache *ghes_estatus_cache_alloc(
	struct acpi_hest_generic *generic,
	struct acpi_hest_generic_status *estatus)
{
	int alloced;
	u32 len, cache_len;
	struct ghes_estatus_cache *cache;
	struct acpi_hest_generic_status *cache_estatus;

	alloced = atomic_add_return(1, &ghes_estatus_cache_alloced);
	if (alloced > GHES_ESTATUS_CACHE_ALLOCED_MAX) {
		atomic_dec(&ghes_estatus_cache_alloced);
		return NULL;
	}
	len = cper_estatus_len(estatus);
	cache_len = GHES_ESTATUS_CACHE_LEN(len);
	cache = (void *)gen_pool_alloc(ghes_estatus_pool, cache_len);
	if (!cache) {
		atomic_dec(&ghes_estatus_cache_alloced);
		return NULL;
	}
	cache_estatus = GHES_ESTATUS_FROM_CACHE(cache);
	memcpy(cache_estatus, estatus, len);
	cache->estatus_len = len;
	atomic_set(&cache->count, 0);
	cache->generic = generic;
	cache->time_in = sched_clock();
	return cache;
}

static void ghes_estatus_cache_free(struct ghes_estatus_cache *cache)
{
	u32 len;

	len = cper_estatus_len(GHES_ESTATUS_FROM_CACHE(cache));
	len = GHES_ESTATUS_CACHE_LEN(len);
	gen_pool_free(ghes_estatus_pool, (unsigned long)cache, len);
	atomic_dec(&ghes_estatus_cache_alloced);
}

static void ghes_estatus_cache_rcu_free(struct rcu_head *head)
{
	struct ghes_estatus_cache *cache;

	cache = container_of(head, struct ghes_estatus_cache, rcu);
	ghes_estatus_cache_free(cache);
}

static void ghes_estatus_cache_add(
	struct acpi_hest_generic *generic,
	struct acpi_hest_generic_status *estatus)
{
	int i, slot = -1, count;
	unsigned long long now, duration, period, max_period = 0;
	struct ghes_estatus_cache *cache, *slot_cache = NULL, *new_cache;

	new_cache = ghes_estatus_cache_alloc(generic, estatus);
	if (new_cache == NULL)
		return;
	rcu_read_lock();
	now = sched_clock();
	for (i = 0; i < GHES_ESTATUS_CACHES_SIZE; i++) {
		cache = rcu_dereference(ghes_estatus_caches[i]);
		if (cache == NULL) {
			slot = i;
			slot_cache = NULL;
			break;
		}
		duration = now - cache->time_in;
		if (duration >= GHES_ESTATUS_IN_CACHE_MAX_NSEC) {
			slot = i;
			slot_cache = cache;
			break;
		}
		count = atomic_read(&cache->count);
		period = duration;
		do_div(period, (count + 1));
		if (period > max_period) {
			max_period = period;
			slot = i;
			slot_cache = cache;
		}
	}
	/* new_cache must be put into array after its contents are written */
	smp_wmb();
	if (slot != -1 && cmpxchg(ghes_estatus_caches + slot,
				  slot_cache, new_cache) == slot_cache) {
		if (slot_cache)
			call_rcu(&slot_cache->rcu, ghes_estatus_cache_rcu_free);
	} else
		ghes_estatus_cache_free(new_cache);
	rcu_read_unlock();
}

static void __ghes_panic(struct ghes *ghes,
			 struct acpi_hest_generic_status *estatus,
			 u64 buf_paddr, enum fixed_addresses fixmap_idx)
{
	__ghes_print_estatus(KERN_EMERG, ghes->generic, estatus);

	ghes_clear_estatus(ghes, estatus, buf_paddr, fixmap_idx);

	/* reboot to log the error! */
	if (!panic_timeout)
		panic_timeout = ghes_panic_timeout;
	panic("Fatal hardware error!");
}

static int ghes_proc(struct ghes *ghes)
{
	struct acpi_hest_generic_status *estatus = ghes->estatus;
	u64 buf_paddr;
	int rc;

	rc = ghes_read_estatus(ghes, estatus, &buf_paddr, FIX_APEI_GHES_IRQ);
	if (rc)
		goto out;

	if (ghes_severity(estatus->error_severity) >= GHES_SEV_PANIC)
		__ghes_panic(ghes, estatus, buf_paddr, FIX_APEI_GHES_IRQ);

	if (!ghes_estatus_cached(estatus)) {
		if (ghes_print_estatus(NULL, ghes->generic, estatus))
			ghes_estatus_cache_add(ghes->generic, estatus);
	}
	ghes_do_proc(ghes, estatus);

out:
	ghes_clear_estatus(ghes, estatus, buf_paddr, FIX_APEI_GHES_IRQ);

	return rc;
}

static void ghes_add_timer(struct ghes *ghes)
{
	struct acpi_hest_generic *g = ghes->generic;
	unsigned long expire;

	if (!g->notify.poll_interval) {
		pr_warning(FW_WARN GHES_PFX "Poll interval is 0 for generic hardware error source: %d, disabled.\n",
			   g->header.source_id);
		return;
	}
	expire = jiffies + msecs_to_jiffies(g->notify.poll_interval);
	ghes->timer.expires = round_jiffies_relative(expire);
	add_timer(&ghes->timer);
}

static void ghes_poll_func(struct timer_list *t)
{
	struct ghes *ghes = from_timer(ghes, t, timer);
	unsigned long flags;

	spin_lock_irqsave(&ghes_notify_lock_irq, flags);
	ghes_proc(ghes);
	spin_unlock_irqrestore(&ghes_notify_lock_irq, flags);
	if (!(ghes->flags & GHES_EXITING))
		ghes_add_timer(ghes);
}

static irqreturn_t ghes_irq_func(int irq, void *data)
{
	struct ghes *ghes = data;
	unsigned long flags;
	int rc;

	spin_lock_irqsave(&ghes_notify_lock_irq, flags);
	rc = ghes_proc(ghes);
	spin_unlock_irqrestore(&ghes_notify_lock_irq, flags);
	if (rc)
		return IRQ_NONE;

	return IRQ_HANDLED;
}

static int ghes_notify_hed(struct notifier_block *this, unsigned long event,
			   void *data)
{
	struct ghes *ghes;
	unsigned long flags;
	int ret = NOTIFY_DONE;

	spin_lock_irqsave(&ghes_notify_lock_irq, flags);
	rcu_read_lock();
	list_for_each_entry_rcu(ghes, &ghes_hed, list) {
		if (!ghes_proc(ghes))
			ret = NOTIFY_OK;
	}
	rcu_read_unlock();
	spin_unlock_irqrestore(&ghes_notify_lock_irq, flags);

	return ret;
}

static struct notifier_block ghes_notifier_hed = {
	.notifier_call = ghes_notify_hed,
};

/*
 * Handlers for CPER records may not be NMI safe. For example,
 * memory_failure_queue() takes spinlocks and calls schedule_work_on().
 * In any NMI-like handler, memory from ghes_estatus_pool is used to save
 * estatus, and added to the ghes_estatus_llist. irq_work_queue() causes
 * ghes_proc_in_irq() to run in IRQ context where each estatus in
 * ghes_estatus_llist is processed.
 *
 * Memory from the ghes_estatus_pool is also used with the ghes_estatus_cache
 * to suppress frequent messages.
 */
static struct llist_head ghes_estatus_llist;
static struct irq_work ghes_proc_irq_work;

static void ghes_proc_in_irq(struct irq_work *irq_work)
{
	struct llist_node *llnode, *next;
	struct ghes_estatus_node *estatus_node;
	struct acpi_hest_generic *generic;
	struct acpi_hest_generic_status *estatus;
	u32 len, node_len;

	llnode = llist_del_all(&ghes_estatus_llist);
	/*
	 * Because the time order of estatus in list is reversed,
	 * revert it back to proper order.
	 */
	llnode = llist_reverse_order(llnode);
	while (llnode) {
		next = llnode->next;
		estatus_node = llist_entry(llnode, struct ghes_estatus_node,
					   llnode);
		estatus = GHES_ESTATUS_FROM_NODE(estatus_node);
		len = cper_estatus_len(estatus);
		node_len = GHES_ESTATUS_NODE_LEN(len);
		ghes_do_proc(estatus_node->ghes, estatus);
		if (!ghes_estatus_cached(estatus)) {
			generic = estatus_node->generic;
			if (ghes_print_estatus(NULL, generic, estatus))
				ghes_estatus_cache_add(generic, estatus);
		}
		gen_pool_free(ghes_estatus_pool, (unsigned long)estatus_node,
			      node_len);
		llnode = next;
	}
}

static void ghes_print_queued_estatus(void)
{
	struct llist_node *llnode;
	struct ghes_estatus_node *estatus_node;
	struct acpi_hest_generic *generic;
	struct acpi_hest_generic_status *estatus;

	llnode = llist_del_all(&ghes_estatus_llist);
	/*
	 * Because the time order of estatus in list is reversed,
	 * revert it back to proper order.
	 */
	llnode = llist_reverse_order(llnode);
	while (llnode) {
		estatus_node = llist_entry(llnode, struct ghes_estatus_node,
					   llnode);
		estatus = GHES_ESTATUS_FROM_NODE(estatus_node);
		generic = estatus_node->generic;
		ghes_print_estatus(NULL, generic, estatus);
		llnode = llnode->next;
	}
}

static int ghes_in_nmi_queue_one_entry(struct ghes *ghes,
				       enum fixed_addresses fixmap_idx)
{
	struct acpi_hest_generic_status *estatus, tmp_header;
	struct ghes_estatus_node *estatus_node;
	u32 len, node_len;
	u64 buf_paddr;
	int sev, rc;

	if (!IS_ENABLED(CONFIG_ARCH_HAVE_NMI_SAFE_CMPXCHG))
		return -EOPNOTSUPP;

	rc = __ghes_peek_estatus(ghes, &tmp_header, &buf_paddr, fixmap_idx);
	if (rc) {
		ghes_clear_estatus(ghes, &tmp_header, buf_paddr, fixmap_idx);
		return rc;
	}

	rc = __ghes_check_estatus(ghes, &tmp_header);
	if (rc) {
		ghes_clear_estatus(ghes, &tmp_header, buf_paddr, fixmap_idx);
		return rc;
	}

	len = cper_estatus_len(&tmp_header);
	node_len = GHES_ESTATUS_NODE_LEN(len);
	estatus_node = (void *)gen_pool_alloc(ghes_estatus_pool, node_len);
	if (!estatus_node)
		return -ENOMEM;

	estatus_node->ghes = ghes;
	estatus_node->generic = ghes->generic;
	estatus = GHES_ESTATUS_FROM_NODE(estatus_node);

	if (__ghes_read_estatus(estatus, buf_paddr, fixmap_idx, len)) {
		ghes_clear_estatus(ghes, estatus, buf_paddr, fixmap_idx);
		rc = -ENOENT;
		goto no_work;
	}

	sev = ghes_severity(estatus->error_severity);
	if (sev >= GHES_SEV_PANIC) {
		ghes_print_queued_estatus();
		__ghes_panic(ghes, estatus, buf_paddr, fixmap_idx);
	}

	ghes_clear_estatus(ghes, &tmp_header, buf_paddr, fixmap_idx);

	/* This error has been reported before, don't process it again. */
	if (ghes_estatus_cached(estatus))
		goto no_work;

	llist_add(&estatus_node->llnode, &ghes_estatus_llist);

	return rc;
<<<<<<< HEAD

no_work:
	gen_pool_free(ghes_estatus_pool, (unsigned long)estatus_node,
		      node_len);

	return rc;
}

=======

no_work:
	gen_pool_free(ghes_estatus_pool, (unsigned long)estatus_node,
		      node_len);

	return rc;
}

>>>>>>> 0ecfebd2
static int ghes_in_nmi_spool_from_list(struct list_head *rcu_list,
				       enum fixed_addresses fixmap_idx)
{
	int ret = -ENOENT;
	struct ghes *ghes;

	rcu_read_lock();
	list_for_each_entry_rcu(ghes, rcu_list, list) {
		if (!ghes_in_nmi_queue_one_entry(ghes, fixmap_idx))
			ret = 0;
	}
	rcu_read_unlock();

	if (IS_ENABLED(CONFIG_ARCH_HAVE_NMI_SAFE_CMPXCHG) && !ret)
		irq_work_queue(&ghes_proc_irq_work);

	return ret;
}

#ifdef CONFIG_ACPI_APEI_SEA
static LIST_HEAD(ghes_sea);

/*
 * Return 0 only if one of the SEA error sources successfully reported an error
 * record sent from the firmware.
 */
int ghes_notify_sea(void)
{
	static DEFINE_RAW_SPINLOCK(ghes_notify_lock_sea);
	int rv;

	raw_spin_lock(&ghes_notify_lock_sea);
	rv = ghes_in_nmi_spool_from_list(&ghes_sea, FIX_APEI_GHES_SEA);
	raw_spin_unlock(&ghes_notify_lock_sea);

	return rv;
}

static void ghes_sea_add(struct ghes *ghes)
{
	mutex_lock(&ghes_list_mutex);
	list_add_rcu(&ghes->list, &ghes_sea);
	mutex_unlock(&ghes_list_mutex);
}

static void ghes_sea_remove(struct ghes *ghes)
<<<<<<< HEAD
{
	mutex_lock(&ghes_list_mutex);
	list_del_rcu(&ghes->list);
	mutex_unlock(&ghes_list_mutex);
	synchronize_rcu();
}
#else /* CONFIG_ACPI_APEI_SEA */
static inline void ghes_sea_add(struct ghes *ghes) { }
static inline void ghes_sea_remove(struct ghes *ghes) { }
#endif /* CONFIG_ACPI_APEI_SEA */

#ifdef CONFIG_HAVE_ACPI_APEI_NMI
/*
 * NMI may be triggered on any CPU, so ghes_in_nmi is used for
 * having only one concurrent reader.
 */
static atomic_t ghes_in_nmi = ATOMIC_INIT(0);

static LIST_HEAD(ghes_nmi);

static int ghes_notify_nmi(unsigned int cmd, struct pt_regs *regs)
{
=======
{
	mutex_lock(&ghes_list_mutex);
	list_del_rcu(&ghes->list);
	mutex_unlock(&ghes_list_mutex);
	synchronize_rcu();
}
#else /* CONFIG_ACPI_APEI_SEA */
static inline void ghes_sea_add(struct ghes *ghes) { }
static inline void ghes_sea_remove(struct ghes *ghes) { }
#endif /* CONFIG_ACPI_APEI_SEA */

#ifdef CONFIG_HAVE_ACPI_APEI_NMI
/*
 * NMI may be triggered on any CPU, so ghes_in_nmi is used for
 * having only one concurrent reader.
 */
static atomic_t ghes_in_nmi = ATOMIC_INIT(0);

static LIST_HEAD(ghes_nmi);

static int ghes_notify_nmi(unsigned int cmd, struct pt_regs *regs)
{
>>>>>>> 0ecfebd2
	static DEFINE_RAW_SPINLOCK(ghes_notify_lock_nmi);
	int ret = NMI_DONE;

	if (!atomic_add_unless(&ghes_in_nmi, 1, 1))
		return ret;

	raw_spin_lock(&ghes_notify_lock_nmi);
	if (!ghes_in_nmi_spool_from_list(&ghes_nmi, FIX_APEI_GHES_NMI))
		ret = NMI_HANDLED;
	raw_spin_unlock(&ghes_notify_lock_nmi);

	atomic_dec(&ghes_in_nmi);
	return ret;
}

static void ghes_nmi_add(struct ghes *ghes)
{
	mutex_lock(&ghes_list_mutex);
	if (list_empty(&ghes_nmi))
		register_nmi_handler(NMI_LOCAL, ghes_notify_nmi, 0, "ghes");
	list_add_rcu(&ghes->list, &ghes_nmi);
	mutex_unlock(&ghes_list_mutex);
}

static void ghes_nmi_remove(struct ghes *ghes)
{
	mutex_lock(&ghes_list_mutex);
	list_del_rcu(&ghes->list);
	if (list_empty(&ghes_nmi))
		unregister_nmi_handler(NMI_LOCAL, "ghes");
	mutex_unlock(&ghes_list_mutex);
	/*
	 * To synchronize with NMI handler, ghes can only be
	 * freed after NMI handler finishes.
	 */
	synchronize_rcu();
}
#else /* CONFIG_HAVE_ACPI_APEI_NMI */
static inline void ghes_nmi_add(struct ghes *ghes) { }
static inline void ghes_nmi_remove(struct ghes *ghes) { }
#endif /* CONFIG_HAVE_ACPI_APEI_NMI */

static void ghes_nmi_init_cxt(void)
{
	init_irq_work(&ghes_proc_irq_work, ghes_proc_in_irq);
}

static int __ghes_sdei_callback(struct ghes *ghes,
				enum fixed_addresses fixmap_idx)
{
	if (!ghes_in_nmi_queue_one_entry(ghes, fixmap_idx)) {
		irq_work_queue(&ghes_proc_irq_work);

		return 0;
	}

	return -ENOENT;
}

static int ghes_sdei_normal_callback(u32 event_num, struct pt_regs *regs,
				      void *arg)
{
	static DEFINE_RAW_SPINLOCK(ghes_notify_lock_sdei_normal);
	struct ghes *ghes = arg;
	int err;

	raw_spin_lock(&ghes_notify_lock_sdei_normal);
	err = __ghes_sdei_callback(ghes, FIX_APEI_GHES_SDEI_NORMAL);
	raw_spin_unlock(&ghes_notify_lock_sdei_normal);

	return err;
}

static int ghes_sdei_critical_callback(u32 event_num, struct pt_regs *regs,
				       void *arg)
{
	static DEFINE_RAW_SPINLOCK(ghes_notify_lock_sdei_critical);
	struct ghes *ghes = arg;
	int err;

	raw_spin_lock(&ghes_notify_lock_sdei_critical);
	err = __ghes_sdei_callback(ghes, FIX_APEI_GHES_SDEI_CRITICAL);
	raw_spin_unlock(&ghes_notify_lock_sdei_critical);

	return err;
}

static int apei_sdei_register_ghes(struct ghes *ghes)
{
	if (!IS_ENABLED(CONFIG_ARM_SDE_INTERFACE))
		return -EOPNOTSUPP;

	return sdei_register_ghes(ghes, ghes_sdei_normal_callback,
				 ghes_sdei_critical_callback);
}

static int apei_sdei_unregister_ghes(struct ghes *ghes)
{
	if (!IS_ENABLED(CONFIG_ARM_SDE_INTERFACE))
		return -EOPNOTSUPP;

	return sdei_unregister_ghes(ghes);
}

static int ghes_probe(struct platform_device *ghes_dev)
{
	struct acpi_hest_generic *generic;
	struct ghes *ghes = NULL;
	unsigned long flags;

	int rc = -EINVAL;

	generic = *(struct acpi_hest_generic **)ghes_dev->dev.platform_data;
	if (!generic->enabled)
		return -ENODEV;

	switch (generic->notify.type) {
	case ACPI_HEST_NOTIFY_POLLED:
	case ACPI_HEST_NOTIFY_EXTERNAL:
	case ACPI_HEST_NOTIFY_SCI:
	case ACPI_HEST_NOTIFY_GSIV:
	case ACPI_HEST_NOTIFY_GPIO:
		break;

	case ACPI_HEST_NOTIFY_SEA:
		if (!IS_ENABLED(CONFIG_ACPI_APEI_SEA)) {
			pr_warn(GHES_PFX "Generic hardware error source: %d notified via SEA is not supported\n",
				generic->header.source_id);
			rc = -ENOTSUPP;
			goto err;
		}
		break;
	case ACPI_HEST_NOTIFY_NMI:
		if (!IS_ENABLED(CONFIG_HAVE_ACPI_APEI_NMI)) {
			pr_warn(GHES_PFX "Generic hardware error source: %d notified via NMI interrupt is not supported!\n",
				generic->header.source_id);
			goto err;
		}
		break;
	case ACPI_HEST_NOTIFY_SOFTWARE_DELEGATED:
		if (!IS_ENABLED(CONFIG_ARM_SDE_INTERFACE)) {
			pr_warn(GHES_PFX "Generic hardware error source: %d notified via SDE Interface is not supported!\n",
				generic->header.source_id);
			goto err;
		}
		break;
	case ACPI_HEST_NOTIFY_LOCAL:
		pr_warning(GHES_PFX "Generic hardware error source: %d notified via local interrupt is not supported!\n",
			   generic->header.source_id);
		goto err;
	default:
		pr_warning(FW_WARN GHES_PFX "Unknown notification type: %u for generic hardware error source: %d\n",
			   generic->notify.type, generic->header.source_id);
		goto err;
	}

	rc = -EIO;
	if (generic->error_block_length <
	    sizeof(struct acpi_hest_generic_status)) {
		pr_warning(FW_BUG GHES_PFX "Invalid error block length: %u for generic hardware error source: %d\n",
			   generic->error_block_length,
			   generic->header.source_id);
		goto err;
	}
	ghes = ghes_new(generic);
	if (IS_ERR(ghes)) {
		rc = PTR_ERR(ghes);
		ghes = NULL;
		goto err;
	}

	switch (generic->notify.type) {
	case ACPI_HEST_NOTIFY_POLLED:
		timer_setup(&ghes->timer, ghes_poll_func, TIMER_DEFERRABLE);
		ghes_add_timer(ghes);
		break;
	case ACPI_HEST_NOTIFY_EXTERNAL:
		/* External interrupt vector is GSI */
		rc = acpi_gsi_to_irq(generic->notify.vector, &ghes->irq);
		if (rc) {
			pr_err(GHES_PFX "Failed to map GSI to IRQ for generic hardware error source: %d\n",
			       generic->header.source_id);
			goto err;
		}
		rc = request_irq(ghes->irq, ghes_irq_func, IRQF_SHARED,
				 "GHES IRQ", ghes);
		if (rc) {
			pr_err(GHES_PFX "Failed to register IRQ for generic hardware error source: %d\n",
			       generic->header.source_id);
			goto err;
		}
		break;

	case ACPI_HEST_NOTIFY_SCI:
	case ACPI_HEST_NOTIFY_GSIV:
	case ACPI_HEST_NOTIFY_GPIO:
		mutex_lock(&ghes_list_mutex);
		if (list_empty(&ghes_hed))
			register_acpi_hed_notifier(&ghes_notifier_hed);
		list_add_rcu(&ghes->list, &ghes_hed);
		mutex_unlock(&ghes_list_mutex);
		break;

	case ACPI_HEST_NOTIFY_SEA:
		ghes_sea_add(ghes);
		break;
	case ACPI_HEST_NOTIFY_NMI:
		ghes_nmi_add(ghes);
		break;
	case ACPI_HEST_NOTIFY_SOFTWARE_DELEGATED:
		rc = apei_sdei_register_ghes(ghes);
		if (rc)
			goto err;
		break;
	default:
		BUG();
	}

	platform_set_drvdata(ghes_dev, ghes);

	ghes_edac_register(ghes, &ghes_dev->dev);

	/* Handle any pending errors right away */
	spin_lock_irqsave(&ghes_notify_lock_irq, flags);
	ghes_proc(ghes);
	spin_unlock_irqrestore(&ghes_notify_lock_irq, flags);

	return 0;

err:
	if (ghes) {
		ghes_fini(ghes);
		kfree(ghes);
	}
	return rc;
}

static int ghes_remove(struct platform_device *ghes_dev)
{
	int rc;
	struct ghes *ghes;
	struct acpi_hest_generic *generic;

	ghes = platform_get_drvdata(ghes_dev);
	generic = ghes->generic;

	ghes->flags |= GHES_EXITING;
	switch (generic->notify.type) {
	case ACPI_HEST_NOTIFY_POLLED:
		del_timer_sync(&ghes->timer);
		break;
	case ACPI_HEST_NOTIFY_EXTERNAL:
		free_irq(ghes->irq, ghes);
		break;

	case ACPI_HEST_NOTIFY_SCI:
	case ACPI_HEST_NOTIFY_GSIV:
	case ACPI_HEST_NOTIFY_GPIO:
		mutex_lock(&ghes_list_mutex);
		list_del_rcu(&ghes->list);
		if (list_empty(&ghes_hed))
			unregister_acpi_hed_notifier(&ghes_notifier_hed);
		mutex_unlock(&ghes_list_mutex);
		synchronize_rcu();
		break;

	case ACPI_HEST_NOTIFY_SEA:
		ghes_sea_remove(ghes);
		break;
	case ACPI_HEST_NOTIFY_NMI:
		ghes_nmi_remove(ghes);
		break;
	case ACPI_HEST_NOTIFY_SOFTWARE_DELEGATED:
		rc = apei_sdei_unregister_ghes(ghes);
		if (rc)
			return rc;
		break;
	default:
		BUG();
		break;
	}

	ghes_fini(ghes);

	ghes_edac_unregister(ghes);

	kfree(ghes);

	platform_set_drvdata(ghes_dev, NULL);

	return 0;
}

static struct platform_driver ghes_platform_driver = {
	.driver		= {
		.name	= "GHES",
	},
	.probe		= ghes_probe,
	.remove		= ghes_remove,
};

static int __init ghes_init(void)
{
	int rc;

	if (acpi_disabled)
		return -ENODEV;

	switch (hest_disable) {
	case HEST_NOT_FOUND:
		return -ENODEV;
	case HEST_DISABLED:
		pr_info(GHES_PFX "HEST is not enabled!\n");
		return -EINVAL;
	default:
		break;
	}

	if (ghes_disable) {
		pr_info(GHES_PFX "GHES is not enabled!\n");
		return -EINVAL;
	}

	ghes_nmi_init_cxt();

	rc = platform_driver_register(&ghes_platform_driver);
	if (rc)
		goto err;

	rc = apei_osc_setup();
	if (rc == 0 && osc_sb_apei_support_acked)
		pr_info(GHES_PFX "APEI firmware first mode is enabled by APEI bit and WHEA _OSC.\n");
	else if (rc == 0 && !osc_sb_apei_support_acked)
		pr_info(GHES_PFX "APEI firmware first mode is enabled by WHEA _OSC.\n");
	else if (rc && osc_sb_apei_support_acked)
		pr_info(GHES_PFX "APEI firmware first mode is enabled by APEI bit.\n");
	else
		pr_info(GHES_PFX "Failed to enable APEI firmware first mode.\n");

	return 0;
err:
	return rc;
}
device_initcall(ghes_init);<|MERGE_RESOLUTION|>--- conflicted
+++ resolved
@@ -145,7 +145,6 @@
 static void ghes_unmap(void __iomem *vaddr, enum fixed_addresses fixmap_idx)
 {
 	int _idx = virt_to_fix((unsigned long)vaddr);
-<<<<<<< HEAD
 
 	WARN_ON_ONCE(fixmap_idx != _idx);
 	clear_fixmap(fixmap_idx);
@@ -155,17 +154,6 @@
 {
 	unsigned long addr, len;
 
-=======
-
-	WARN_ON_ONCE(fixmap_idx != _idx);
-	clear_fixmap(fixmap_idx);
-}
-
-int ghes_estatus_pool_init(int num_ghes)
-{
-	unsigned long addr, len;
-
->>>>>>> 0ecfebd2
 	ghes_estatus_pool = gen_pool_create(GHES_ESTATUS_POOL_MIN_ALLOC_ORDER, -1);
 	if (!ghes_estatus_pool)
 		return -ENOMEM;
@@ -304,7 +292,6 @@
 		paddr += trunk;
 		buffer += trunk;
 		ghes_unmap(vaddr, fixmap_idx);
-<<<<<<< HEAD
 	}
 }
 
@@ -327,40 +314,11 @@
 	if (cper_estatus_check_header(estatus)) {
 		pr_warn_ratelimited(FW_WARN GHES_PFX "Invalid CPER header!\n");
 		return -EIO;
-=======
->>>>>>> 0ecfebd2
 	}
 
 	return 0;
 }
 
-<<<<<<< HEAD
-=======
-/* Check the top-level record header has an appropriate size. */
-static int __ghes_check_estatus(struct ghes *ghes,
-				struct acpi_hest_generic_status *estatus)
-{
-	u32 len = cper_estatus_len(estatus);
-
-	if (len < sizeof(*estatus)) {
-		pr_warn_ratelimited(FW_WARN GHES_PFX "Truncated error status block!\n");
-		return -EIO;
-	}
-
-	if (len > ghes->generic->error_block_length) {
-		pr_warn_ratelimited(FW_WARN GHES_PFX "Invalid error status block length!\n");
-		return -EIO;
-	}
-
-	if (cper_estatus_check_header(estatus)) {
-		pr_warn_ratelimited(FW_WARN GHES_PFX "Invalid CPER header!\n");
-		return -EIO;
-	}
-
-	return 0;
-}
-
->>>>>>> 0ecfebd2
 /* Read the CPER block, returning its address, and header in estatus. */
 static int __ghes_peek_estatus(struct ghes *ghes,
 			       struct acpi_hest_generic_status *estatus,
@@ -402,7 +360,6 @@
 	}
 
 	return 0;
-<<<<<<< HEAD
 }
 
 static int ghes_read_estatus(struct ghes *ghes,
@@ -427,32 +384,6 @@
 			       struct acpi_hest_generic_status *estatus,
 			       u64 buf_paddr, enum fixed_addresses fixmap_idx)
 {
-=======
-}
-
-static int ghes_read_estatus(struct ghes *ghes,
-			     struct acpi_hest_generic_status *estatus,
-			     u64 *buf_paddr, enum fixed_addresses fixmap_idx)
-{
-	int rc;
-
-	rc = __ghes_peek_estatus(ghes, estatus, buf_paddr, fixmap_idx);
-	if (rc)
-		return rc;
-
-	rc = __ghes_check_estatus(ghes, estatus);
-	if (rc)
-		return rc;
-
-	return __ghes_read_estatus(estatus, *buf_paddr, fixmap_idx,
-				   cper_estatus_len(estatus));
-}
-
-static void ghes_clear_estatus(struct ghes *ghes,
-			       struct acpi_hest_generic_status *estatus,
-			       u64 buf_paddr, enum fixed_addresses fixmap_idx)
-{
->>>>>>> 0ecfebd2
 	estatus->block_status = 0;
 
 	if (!buf_paddr)
@@ -988,7 +919,6 @@
 	llist_add(&estatus_node->llnode, &ghes_estatus_llist);
 
 	return rc;
-<<<<<<< HEAD
 
 no_work:
 	gen_pool_free(ghes_estatus_pool, (unsigned long)estatus_node,
@@ -997,16 +927,6 @@
 	return rc;
 }
 
-=======
-
-no_work:
-	gen_pool_free(ghes_estatus_pool, (unsigned long)estatus_node,
-		      node_len);
-
-	return rc;
-}
-
->>>>>>> 0ecfebd2
 static int ghes_in_nmi_spool_from_list(struct list_head *rcu_list,
 				       enum fixed_addresses fixmap_idx)
 {
@@ -1053,7 +973,6 @@
 }
 
 static void ghes_sea_remove(struct ghes *ghes)
-<<<<<<< HEAD
 {
 	mutex_lock(&ghes_list_mutex);
 	list_del_rcu(&ghes->list);
@@ -1076,30 +995,6 @@
 
 static int ghes_notify_nmi(unsigned int cmd, struct pt_regs *regs)
 {
-=======
-{
-	mutex_lock(&ghes_list_mutex);
-	list_del_rcu(&ghes->list);
-	mutex_unlock(&ghes_list_mutex);
-	synchronize_rcu();
-}
-#else /* CONFIG_ACPI_APEI_SEA */
-static inline void ghes_sea_add(struct ghes *ghes) { }
-static inline void ghes_sea_remove(struct ghes *ghes) { }
-#endif /* CONFIG_ACPI_APEI_SEA */
-
-#ifdef CONFIG_HAVE_ACPI_APEI_NMI
-/*
- * NMI may be triggered on any CPU, so ghes_in_nmi is used for
- * having only one concurrent reader.
- */
-static atomic_t ghes_in_nmi = ATOMIC_INIT(0);
-
-static LIST_HEAD(ghes_nmi);
-
-static int ghes_notify_nmi(unsigned int cmd, struct pt_regs *regs)
-{
->>>>>>> 0ecfebd2
 	static DEFINE_RAW_SPINLOCK(ghes_notify_lock_nmi);
 	int ret = NMI_DONE;
 
