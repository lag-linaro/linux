/* SPDX-License-Identifier: GPL-2.0 */
#ifndef __NET_GENERIC_NETLINK_H
#define __NET_GENERIC_NETLINK_H

#include <linux/genetlink.h>
#include <net/netlink.h>
#include <net/net_namespace.h>

#define GENLMSG_DEFAULT_SIZE (NLMSG_DEFAULT_SIZE - GENL_HDRLEN)

/**
 * struct genl_multicast_group - generic netlink multicast group
 * @name: name of the multicast group, names are per-family
 */
struct genl_multicast_group {
	char			name[GENL_NAMSIZ];
};

struct genl_ops;
struct genl_info;

/**
 * struct genl_family - generic netlink family
 * @id: protocol family identifier (private)
 * @hdrsize: length of user specific header in bytes
 * @name: name of family
 * @version: protocol version
 * @maxattr: maximum number of attributes supported
 * @policy: netlink policy
 * @netnsok: set to true if the family can handle network
 *	namespaces and should be presented in all of them
 * @parallel_ops: operations can be called in parallel and aren't
 *	synchronized by the core genetlink code
 * @pre_doit: called before an operation's doit callback, it may
 *	do additional, common, filtering and return an error
 * @post_doit: called after an operation's doit callback, it may
 *	undo operations done by pre_doit, for example release locks
 * @mcgrps: multicast groups used by this family
 * @n_mcgrps: number of multicast groups
 * @mcgrp_offset: starting number of multicast group IDs in this family
 *	(private)
 * @ops: the operations supported by this family
 * @n_ops: number of operations supported by this family
 * @small_ops: the small-struct operations supported by this family
 * @n_small_ops: number of small-struct operations supported by this family
 */
struct genl_family {
	int			id;		/* private */
	unsigned int		hdrsize;
	char			name[GENL_NAMSIZ];
	unsigned int		version;
	unsigned int		maxattr;
	unsigned int		mcgrp_offset;	/* private */
	u8			netnsok:1;
	u8			parallel_ops:1;
	u8			n_ops;
	u8			n_small_ops;
	u8			n_mcgrps;
	const struct nla_policy *policy;
	int			(*pre_doit)(const struct genl_ops *ops,
					    struct sk_buff *skb,
					    struct genl_info *info);
	void			(*post_doit)(const struct genl_ops *ops,
					     struct sk_buff *skb,
					     struct genl_info *info);
	const struct genl_ops *	ops;
	const struct genl_small_ops *small_ops;
	const struct genl_multicast_group *mcgrps;
	struct module		*module;
};

/**
 * struct genl_info - receiving information
 * @snd_seq: sending sequence number
 * @snd_portid: netlink portid of sender
 * @nlhdr: netlink message header
 * @genlhdr: generic netlink message header
 * @userhdr: user specific header
 * @attrs: netlink attributes
 * @_net: network namespace
 * @user_ptr: user pointers
 * @extack: extended ACK report struct
 */
struct genl_info {
	u32			snd_seq;
	u32			snd_portid;
	struct nlmsghdr *	nlhdr;
	struct genlmsghdr *	genlhdr;
	void *			userhdr;
	struct nlattr **	attrs;
	possible_net_t		_net;
	void *			user_ptr[2];
	struct netlink_ext_ack *extack;
};

static inline struct net *genl_info_net(struct genl_info *info)
{
	return read_pnet(&info->_net);
}

static inline void genl_info_net_set(struct genl_info *info, struct net *net)
{
	write_pnet(&info->_net, net);
}

#define GENL_SET_ERR_MSG(info, msg) NL_SET_ERR_MSG((info)->extack, msg)

enum genl_validate_flags {
	GENL_DONT_VALIDATE_STRICT		= BIT(0),
	GENL_DONT_VALIDATE_DUMP			= BIT(1),
	GENL_DONT_VALIDATE_DUMP_STRICT		= BIT(2),
};

/**
 * struct genl_small_ops - generic netlink operations (small version)
 * @cmd: command identifier
 * @internal_flags: flags used by the family
 * @flags: flags
 * @validate: validation flags from enum genl_validate_flags
 * @doit: standard command callback
 * @dumpit: callback for dumpers
 *
 * This is a cut-down version of struct genl_ops for users who don't need
 * most of the ancillary infra and want to save space.
 */
struct genl_small_ops {
	int	(*doit)(struct sk_buff *skb, struct genl_info *info);
	int	(*dumpit)(struct sk_buff *skb, struct netlink_callback *cb);
	u8	cmd;
	u8	internal_flags;
	u8	flags;
	u8	validate;
};

/**
 * struct genl_ops - generic netlink operations
 * @cmd: command identifier
 * @internal_flags: flags used by the family
 * @flags: flags
<<<<<<< HEAD
=======
 * @maxattr: maximum number of attributes supported
 * @policy: netlink policy (takes precedence over family policy)
>>>>>>> ae0f18be
 * @validate: validation flags from enum genl_validate_flags
 * @doit: standard command callback
 * @start: start callback for dumps
 * @dumpit: callback for dumpers
 * @done: completion callback for dumps
 */
struct genl_ops {
	int		       (*doit)(struct sk_buff *skb,
				       struct genl_info *info);
	int		       (*start)(struct netlink_callback *cb);
	int		       (*dumpit)(struct sk_buff *skb,
					 struct netlink_callback *cb);
	int		       (*done)(struct netlink_callback *cb);
	const struct nla_policy *policy;
	unsigned int		maxattr;
	u8			cmd;
	u8			internal_flags;
	u8			flags;
	u8			validate;
};

/**
 * struct genl_info - info that is available during dumpit op call
 * @family: generic netlink family - for internal genl code usage
 * @ops: generic netlink ops - for internal genl code usage
 * @attrs: netlink attributes
 */
struct genl_dumpit_info {
	const struct genl_family *family;
	struct genl_ops op;
	struct nlattr **attrs;
};

static inline const struct genl_dumpit_info *
genl_dumpit_info(struct netlink_callback *cb)
{
	return cb->data;
}

int genl_register_family(struct genl_family *family);
int genl_unregister_family(const struct genl_family *family);
void genl_notify(const struct genl_family *family, struct sk_buff *skb,
		 struct genl_info *info, u32 group, gfp_t flags);

void *genlmsg_put(struct sk_buff *skb, u32 portid, u32 seq,
		  const struct genl_family *family, int flags, u8 cmd);

/**
 * genlmsg_nlhdr - Obtain netlink header from user specified header
 * @user_hdr: user header as returned from genlmsg_put()
 *
 * Returns pointer to netlink header.
 */
static inline struct nlmsghdr *genlmsg_nlhdr(void *user_hdr)
{
	return (struct nlmsghdr *)((char *)user_hdr -
				   GENL_HDRLEN -
				   NLMSG_HDRLEN);
}

/**
 * genlmsg_parse_deprecated - parse attributes of a genetlink message
 * @nlh: netlink message header
 * @family: genetlink message family
 * @tb: destination array with maxtype+1 elements
 * @maxtype: maximum attribute type to be expected
 * @policy: validation policy
 * @extack: extended ACK report struct
 */
static inline int genlmsg_parse_deprecated(const struct nlmsghdr *nlh,
					   const struct genl_family *family,
					   struct nlattr *tb[], int maxtype,
					   const struct nla_policy *policy,
					   struct netlink_ext_ack *extack)
{
	return __nlmsg_parse(nlh, family->hdrsize + GENL_HDRLEN, tb, maxtype,
			     policy, NL_VALIDATE_LIBERAL, extack);
}

/**
 * genlmsg_parse - parse attributes of a genetlink message
 * @nlh: netlink message header
 * @family: genetlink message family
 * @tb: destination array with maxtype+1 elements
 * @maxtype: maximum attribute type to be expected
 * @policy: validation policy
 * @extack: extended ACK report struct
 */
static inline int genlmsg_parse(const struct nlmsghdr *nlh,
				const struct genl_family *family,
				struct nlattr *tb[], int maxtype,
				const struct nla_policy *policy,
				struct netlink_ext_ack *extack)
{
	return __nlmsg_parse(nlh, family->hdrsize + GENL_HDRLEN, tb, maxtype,
			     policy, NL_VALIDATE_STRICT, extack);
}

/**
 * genl_dump_check_consistent - check if sequence is consistent and advertise if not
 * @cb: netlink callback structure that stores the sequence number
 * @user_hdr: user header as returned from genlmsg_put()
 *
 * Cf. nl_dump_check_consistent(), this just provides a wrapper to make it
 * simpler to use with generic netlink.
 */
static inline void genl_dump_check_consistent(struct netlink_callback *cb,
					      void *user_hdr)
{
	nl_dump_check_consistent(cb, genlmsg_nlhdr(user_hdr));
}

/**
 * genlmsg_put_reply - Add generic netlink header to a reply message
 * @skb: socket buffer holding the message
 * @info: receiver info
 * @family: generic netlink family
 * @flags: netlink message flags
 * @cmd: generic netlink command
 *
 * Returns pointer to user specific header
 */
static inline void *genlmsg_put_reply(struct sk_buff *skb,
				      struct genl_info *info,
				      const struct genl_family *family,
				      int flags, u8 cmd)
{
	return genlmsg_put(skb, info->snd_portid, info->snd_seq, family,
			   flags, cmd);
}

/**
 * genlmsg_end - Finalize a generic netlink message
 * @skb: socket buffer the message is stored in
 * @hdr: user specific header
 */
static inline void genlmsg_end(struct sk_buff *skb, void *hdr)
{
	nlmsg_end(skb, hdr - GENL_HDRLEN - NLMSG_HDRLEN);
}

/**
 * genlmsg_cancel - Cancel construction of a generic netlink message
 * @skb: socket buffer the message is stored in
 * @hdr: generic netlink message header
 */
static inline void genlmsg_cancel(struct sk_buff *skb, void *hdr)
{
	if (hdr)
		nlmsg_cancel(skb, hdr - GENL_HDRLEN - NLMSG_HDRLEN);
}

/**
 * genlmsg_multicast_netns - multicast a netlink message to a specific netns
 * @family: the generic netlink family
 * @net: the net namespace
 * @skb: netlink message as socket buffer
 * @portid: own netlink portid to avoid sending to yourself
 * @group: offset of multicast group in groups array
 * @flags: allocation flags
 */
static inline int genlmsg_multicast_netns(const struct genl_family *family,
					  struct net *net, struct sk_buff *skb,
					  u32 portid, unsigned int group, gfp_t flags)
{
	if (WARN_ON_ONCE(group >= family->n_mcgrps))
		return -EINVAL;
	group = family->mcgrp_offset + group;
	return nlmsg_multicast(net->genl_sock, skb, portid, group, flags);
}

/**
 * genlmsg_multicast - multicast a netlink message to the default netns
 * @family: the generic netlink family
 * @skb: netlink message as socket buffer
 * @portid: own netlink portid to avoid sending to yourself
 * @group: offset of multicast group in groups array
 * @flags: allocation flags
 */
static inline int genlmsg_multicast(const struct genl_family *family,
				    struct sk_buff *skb, u32 portid,
				    unsigned int group, gfp_t flags)
{
	return genlmsg_multicast_netns(family, &init_net, skb,
				       portid, group, flags);
}

/**
 * genlmsg_multicast_allns - multicast a netlink message to all net namespaces
 * @family: the generic netlink family
 * @skb: netlink message as socket buffer
 * @portid: own netlink portid to avoid sending to yourself
 * @group: offset of multicast group in groups array
 * @flags: allocation flags
 *
 * This function must hold the RTNL or rcu_read_lock().
 */
int genlmsg_multicast_allns(const struct genl_family *family,
			    struct sk_buff *skb, u32 portid,
			    unsigned int group, gfp_t flags);

/**
 * genlmsg_unicast - unicast a netlink message
 * @skb: netlink message as socket buffer
 * @portid: netlink portid of the destination socket
 */
static inline int genlmsg_unicast(struct net *net, struct sk_buff *skb, u32 portid)
{
	return nlmsg_unicast(net->genl_sock, skb, portid);
}

/**
 * genlmsg_reply - reply to a request
 * @skb: netlink message to be sent back
 * @info: receiver information
 */
static inline int genlmsg_reply(struct sk_buff *skb, struct genl_info *info)
{
	return genlmsg_unicast(genl_info_net(info), skb, info->snd_portid);
}

/**
 * gennlmsg_data - head of message payload
 * @gnlh: genetlink message header
 */
static inline void *genlmsg_data(const struct genlmsghdr *gnlh)
{
	return ((unsigned char *) gnlh + GENL_HDRLEN);
}

/**
 * genlmsg_len - length of message payload
 * @gnlh: genetlink message header
 */
static inline int genlmsg_len(const struct genlmsghdr *gnlh)
{
	struct nlmsghdr *nlh = (struct nlmsghdr *)((unsigned char *)gnlh -
							NLMSG_HDRLEN);
	return (nlh->nlmsg_len - GENL_HDRLEN - NLMSG_HDRLEN);
}

/**
 * genlmsg_msg_size - length of genetlink message not including padding
 * @payload: length of message payload
 */
static inline int genlmsg_msg_size(int payload)
{
	return GENL_HDRLEN + payload;
}

/**
 * genlmsg_total_size - length of genetlink message including padding
 * @payload: length of message payload
 */
static inline int genlmsg_total_size(int payload)
{
	return NLMSG_ALIGN(genlmsg_msg_size(payload));
}

/**
 * genlmsg_new - Allocate a new generic netlink message
 * @payload: size of the message payload
 * @flags: the type of memory to allocate.
 */
static inline struct sk_buff *genlmsg_new(size_t payload, gfp_t flags)
{
	return nlmsg_new(genlmsg_total_size(payload), flags);
}

/**
 * genl_set_err - report error to genetlink broadcast listeners
 * @family: the generic netlink family
 * @net: the network namespace to report the error to
 * @portid: the PORTID of a process that we want to skip (if any)
 * @group: the broadcast group that will notice the error
 * 	(this is the offset of the multicast group in the groups array)
 * @code: error code, must be negative (as usual in kernelspace)
 *
 * This function returns the number of broadcast listeners that have set the
 * NETLINK_RECV_NO_ENOBUFS socket option.
 */
static inline int genl_set_err(const struct genl_family *family,
			       struct net *net, u32 portid,
			       u32 group, int code)
{
	if (WARN_ON_ONCE(group >= family->n_mcgrps))
		return -EINVAL;
	group = family->mcgrp_offset + group;
	return netlink_set_err(net->genl_sock, portid, group, code);
}

static inline int genl_has_listeners(const struct genl_family *family,
				     struct net *net, unsigned int group)
{
	if (WARN_ON_ONCE(group >= family->n_mcgrps))
		return -EINVAL;
	group = family->mcgrp_offset + group;
	return netlink_has_listeners(net->genl_sock, group);
}
#endif	/* __NET_GENERIC_NETLINK_H */<|MERGE_RESOLUTION|>--- conflicted
+++ resolved
@@ -137,11 +137,8 @@
  * @cmd: command identifier
  * @internal_flags: flags used by the family
  * @flags: flags
-<<<<<<< HEAD
-=======
  * @maxattr: maximum number of attributes supported
  * @policy: netlink policy (takes precedence over family policy)
->>>>>>> ae0f18be
  * @validate: validation flags from enum genl_validate_flags
  * @doit: standard command callback
  * @start: start callback for dumps
