--- conflicted
+++ resolved
@@ -23,11 +23,8 @@
 #include <linux/sched.h>
 #include <linux/sbitmap.h>
 #include <linux/srcu.h>
-<<<<<<< HEAD
-=======
 #include <linux/uuid.h>
 #include <linux/xarray.h>
->>>>>>> 95cd2cdc
 
 struct module;
 struct request_queue;
@@ -60,8 +57,6 @@
  */
 #define BLKCG_MAX_POLS		6
 
-<<<<<<< HEAD
-=======
 #define DISK_MAX_PARTS			256
 #define DISK_NAME_LEN			32
 
@@ -201,7 +196,6 @@
 	return MKDEV(disk->major, disk->first_minor);
 }
 
->>>>>>> 95cd2cdc
 static inline int blk_validate_block_size(unsigned long bsize)
 {
 	if (bsize < 512 || bsize > PAGE_SIZE || !is_power_of_2(bsize))
