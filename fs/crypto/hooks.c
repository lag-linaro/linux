--- conflicted
+++ resolved
@@ -54,18 +54,7 @@
 int __fscrypt_prepare_link(struct inode *inode, struct inode *dir,
 			   struct dentry *dentry)
 {
-<<<<<<< HEAD
-	int err;
-
-	err = fscrypt_require_key(dir);
-	if (err)
-		return err;
-
-	/* ... in case we looked up no-key name before key was added */
-	if (dentry->d_flags & DCACHE_NOKEY_NAME)
-=======
 	if (fscrypt_is_nokey_name(dentry))
->>>>>>> f642729d
 		return -ENOKEY;
 	/*
 	 * We don't need to separately check that the directory inode's key is
@@ -83,23 +72,8 @@
 			     struct inode *new_dir, struct dentry *new_dentry,
 			     unsigned int flags)
 {
-<<<<<<< HEAD
-	int err;
-
-	err = fscrypt_require_key(old_dir);
-	if (err)
-		return err;
-
-	err = fscrypt_require_key(new_dir);
-	if (err)
-		return err;
-
-	/* ... in case we looked up no-key name(s) before key was added */
-	if ((old_dentry->d_flags | new_dentry->d_flags) & DCACHE_NOKEY_NAME)
-=======
 	if (fscrypt_is_nokey_name(old_dentry) ||
 	    fscrypt_is_nokey_name(new_dentry))
->>>>>>> f642729d
 		return -ENOKEY;
 	/*
 	 * We don't need to separately check that the directory inodes' keys are
