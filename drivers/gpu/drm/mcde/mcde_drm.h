/* SPDX-License-Identifier: GPL-2.0+ */
/*
 * Copyright (C) 2018 Linus Walleij <linus.walleij@linaro.org>
 * Parts of this file were based on the MCDE driver by Marcus Lorentzon
 * (C) ST-Ericsson SA 2013
 */
#include <drm/drm_simple_kms_helper.h>

#ifndef _MCDE_DRM_H_
#define _MCDE_DRM_H_

/* Shared basic registers */
#define MCDE_CR 0x00000000
#define MCDE_CR_IFIFOEMPTYLINECOUNT_V422_SHIFT 0
#define MCDE_CR_IFIFOEMPTYLINECOUNT_V422_MASK 0x0000003F
#define MCDE_CR_IFIFOCTRLEN BIT(15)
#define MCDE_CR_UFRECOVERY_MODE_V422 BIT(16)
#define MCDE_CR_WRAP_MODE_V422_SHIFT BIT(17)
#define MCDE_CR_AUTOCLKG_EN BIT(30)
#define MCDE_CR_MCDEEN BIT(31)

#define MCDE_CONF0 0x00000004
#define MCDE_CONF0_SYNCMUX0 BIT(0)
#define MCDE_CONF0_SYNCMUX1 BIT(1)
#define MCDE_CONF0_SYNCMUX2 BIT(2)
#define MCDE_CONF0_SYNCMUX3 BIT(3)
#define MCDE_CONF0_SYNCMUX4 BIT(4)
#define MCDE_CONF0_SYNCMUX5 BIT(5)
#define MCDE_CONF0_SYNCMUX6 BIT(6)
#define MCDE_CONF0_SYNCMUX7 BIT(7)
#define MCDE_CONF0_IFIFOCTRLWTRMRKLVL_SHIFT 12
#define MCDE_CONF0_IFIFOCTRLWTRMRKLVL_MASK 0x00007000
#define MCDE_CONF0_OUTMUX0_SHIFT 16
#define MCDE_CONF0_OUTMUX0_MASK 0x00070000
#define MCDE_CONF0_OUTMUX1_SHIFT 19
#define MCDE_CONF0_OUTMUX1_MASK 0x00380000
#define MCDE_CONF0_OUTMUX2_SHIFT 22
#define MCDE_CONF0_OUTMUX2_MASK 0x01C00000
#define MCDE_CONF0_OUTMUX3_SHIFT 25
#define MCDE_CONF0_OUTMUX3_MASK 0x0E000000
#define MCDE_CONF0_OUTMUX4_SHIFT 28
#define MCDE_CONF0_OUTMUX4_MASK 0x70000000

#define MCDE_SSP 0x00000008
#define MCDE_AIS 0x00000100
#define MCDE_IMSCERR 0x00000110
#define MCDE_RISERR 0x00000120
#define MCDE_MISERR 0x00000130
#define MCDE_SISERR 0x00000140

enum mcde_flow_mode {
	/* One-shot mode: flow stops after one frame */
	MCDE_COMMAND_ONESHOT_FLOW,
	/* Command mode with tearing effect (TE) IRQ sync */
	MCDE_COMMAND_TE_FLOW,
	/*
	 * Command mode with bus turn-around (BTA) and tearing effect
	 * (TE) IRQ sync.
	 */
	MCDE_COMMAND_BTA_TE_FLOW,
	/* Video mode with tearing effect (TE) sync IRQ */
	MCDE_VIDEO_TE_FLOW,
	/* Video mode with the formatter itself as sync source */
	MCDE_VIDEO_FORMATTER_FLOW,
<<<<<<< HEAD
=======
	/* DPI video with the formatter itsels as sync source */
	MCDE_DPI_FORMATTER_FLOW,
>>>>>>> f642729d
};

struct mcde {
	struct drm_device drm;
	struct device *dev;
	struct drm_panel *panel;
	struct drm_bridge *bridge;
	struct drm_connector *connector;
	struct drm_simple_display_pipe pipe;
	struct mipi_dsi_device *mdsi;
	bool dpi_output;
	s16 stride;
	enum mcde_flow_mode flow_mode;
	unsigned int flow_active;
	spinlock_t flow_lock; /* Locks the channel flow control */

	void __iomem *regs;

	struct clk *mcde_clk;
	struct clk *lcd_clk;
	struct clk *hdmi_clk;
	/* Handles to the clock dividers for FIFO A and B */
	struct clk *fifoa_clk;
	struct clk *fifob_clk;
	/* Locks the MCDE FIFO control register A and B */
	spinlock_t fifo_crx1_lock;

	struct regulator *epod;
	struct regulator *vana;
};

#define to_mcde(dev) container_of(dev, struct mcde, drm)

static inline bool mcde_flow_is_video(struct mcde *mcde)
{
	return (mcde->flow_mode == MCDE_VIDEO_TE_FLOW ||
		mcde->flow_mode == MCDE_VIDEO_FORMATTER_FLOW);
}

bool mcde_dsi_irq(struct mipi_dsi_device *mdsi);
void mcde_dsi_te_request(struct mipi_dsi_device *mdsi);
void mcde_dsi_enable(struct drm_bridge *bridge);
void mcde_dsi_disable(struct drm_bridge *bridge);
extern struct platform_driver mcde_dsi_driver;

void mcde_display_irq(struct mcde *mcde);
void mcde_display_disable_irqs(struct mcde *mcde);
int mcde_display_init(struct drm_device *drm);

int mcde_init_clock_divider(struct mcde *mcde);

#endif /* _MCDE_DRM_H_ */<|MERGE_RESOLUTION|>--- conflicted
+++ resolved
@@ -62,11 +62,8 @@
 	MCDE_VIDEO_TE_FLOW,
 	/* Video mode with the formatter itself as sync source */
 	MCDE_VIDEO_FORMATTER_FLOW,
-<<<<<<< HEAD
-=======
 	/* DPI video with the formatter itsels as sync source */
 	MCDE_DPI_FORMATTER_FLOW,
->>>>>>> f642729d
 };
 
 struct mcde {
