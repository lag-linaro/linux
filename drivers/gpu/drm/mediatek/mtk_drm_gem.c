// SPDX-License-Identifier: GPL-2.0-only
/*
 * Copyright (c) 2015 MediaTek Inc.
 */

#include <linux/dma-buf.h>

#include <drm/drm.h>
#include <drm/drm_device.h>
#include <drm/drm_gem.h>
#include <drm/drm_gem_cma_helper.h>
#include <drm/drm_prime.h>

#include "mtk_drm_drv.h"
#include "mtk_drm_gem.h"

static const struct drm_gem_object_funcs mtk_drm_gem_object_funcs = {
	.free = mtk_drm_gem_free_object,
	.get_sg_table = mtk_gem_prime_get_sg_table,
	.vmap = mtk_drm_gem_prime_vmap,
	.vunmap = mtk_drm_gem_prime_vunmap,
	.vm_ops = &drm_gem_cma_vm_ops,
};

static struct mtk_drm_gem_obj *mtk_drm_gem_init(struct drm_device *dev,
						unsigned long size)
{
	struct mtk_drm_gem_obj *mtk_gem_obj;
	int ret;

	size = round_up(size, PAGE_SIZE);

	mtk_gem_obj = kzalloc(sizeof(*mtk_gem_obj), GFP_KERNEL);
	if (!mtk_gem_obj)
		return ERR_PTR(-ENOMEM);

	mtk_gem_obj->base.funcs = &mtk_drm_gem_object_funcs;

	ret = drm_gem_object_init(dev, &mtk_gem_obj->base, size);
	if (ret < 0) {
		DRM_ERROR("failed to initialize gem object\n");
		kfree(mtk_gem_obj);
		return ERR_PTR(ret);
	}

	return mtk_gem_obj;
}

struct mtk_drm_gem_obj *mtk_drm_gem_create(struct drm_device *dev,
					   size_t size, bool alloc_kmap)
{
	struct mtk_drm_private *priv = dev->dev_private;
	struct mtk_drm_gem_obj *mtk_gem;
	struct drm_gem_object *obj;
	int ret;

	mtk_gem = mtk_drm_gem_init(dev, size);
	if (IS_ERR(mtk_gem))
		return ERR_CAST(mtk_gem);

	obj = &mtk_gem->base;

	mtk_gem->dma_attrs = DMA_ATTR_WRITE_COMBINE;

	if (!alloc_kmap)
		mtk_gem->dma_attrs |= DMA_ATTR_NO_KERNEL_MAPPING;

	mtk_gem->cookie = dma_alloc_attrs(priv->dma_dev, obj->size,
					  &mtk_gem->dma_addr, GFP_KERNEL,
					  mtk_gem->dma_attrs);
	if (!mtk_gem->cookie) {
		DRM_ERROR("failed to allocate %zx byte dma buffer", obj->size);
		ret = -ENOMEM;
		goto err_gem_free;
	}

	if (alloc_kmap)
		mtk_gem->kvaddr = mtk_gem->cookie;

	DRM_DEBUG_DRIVER("cookie = %p dma_addr = %pad size = %zu\n",
			 mtk_gem->cookie, &mtk_gem->dma_addr,
			 size);

	return mtk_gem;

err_gem_free:
	drm_gem_object_release(obj);
	kfree(mtk_gem);
	return ERR_PTR(ret);
}

void mtk_drm_gem_free_object(struct drm_gem_object *obj)
{
	struct mtk_drm_gem_obj *mtk_gem = to_mtk_gem_obj(obj);
	struct mtk_drm_private *priv = obj->dev->dev_private;

	if (mtk_gem->sg)
		drm_prime_gem_destroy(obj, mtk_gem->sg);
	else
		dma_free_attrs(priv->dma_dev, obj->size, mtk_gem->cookie,
			       mtk_gem->dma_addr, mtk_gem->dma_attrs);

	/* release file pointer to gem object. */
	drm_gem_object_release(obj);

	kfree(mtk_gem);
}

int mtk_drm_gem_dumb_create(struct drm_file *file_priv, struct drm_device *dev,
			    struct drm_mode_create_dumb *args)
{
	struct mtk_drm_gem_obj *mtk_gem;
	int ret;

	args->pitch = DIV_ROUND_UP(args->width * args->bpp, 8);
	args->size = args->pitch * args->height;

	mtk_gem = mtk_drm_gem_create(dev, args->size, false);
	if (IS_ERR(mtk_gem))
		return PTR_ERR(mtk_gem);

	/*
	 * allocate a id of idr table where the obj is registered
	 * and handle has the id what user can see.
	 */
	ret = drm_gem_handle_create(file_priv, &mtk_gem->base, &args->handle);
	if (ret)
		goto err_handle_create;

	/* drop reference from allocate - handle holds it now. */
	drm_gem_object_put(&mtk_gem->base);

	return 0;

err_handle_create:
	mtk_drm_gem_free_object(&mtk_gem->base);
	return ret;
}

static int mtk_drm_gem_object_mmap(struct drm_gem_object *obj,
				   struct vm_area_struct *vma)

{
	int ret;
	struct mtk_drm_gem_obj *mtk_gem = to_mtk_gem_obj(obj);
	struct mtk_drm_private *priv = obj->dev->dev_private;

	/*
	 * dma_alloc_attrs() allocated a struct page table for mtk_gem, so clear
	 * VM_PFNMAP flag that was set by drm_gem_mmap_obj()/drm_gem_mmap().
	 */
	vma->vm_flags &= ~VM_PFNMAP;

	ret = dma_mmap_attrs(priv->dma_dev, vma, mtk_gem->cookie,
			     mtk_gem->dma_addr, obj->size, mtk_gem->dma_attrs);
	if (ret)
		drm_gem_vm_close(vma);

	return ret;
}

int mtk_drm_gem_mmap_buf(struct drm_gem_object *obj, struct vm_area_struct *vma)
{
	int ret;

	ret = drm_gem_mmap_obj(obj, obj->size, vma);
	if (ret)
		return ret;

	return mtk_drm_gem_object_mmap(obj, vma);
}

int mtk_drm_gem_mmap(struct file *filp, struct vm_area_struct *vma)
{
	struct drm_gem_object *obj;
	int ret;

	ret = drm_gem_mmap(filp, vma);
	if (ret)
		return ret;

	obj = vma->vm_private_data;

	/*
	 * Set vm_pgoff (used as a fake buffer offset by DRM) to 0 and map the
	 * whole buffer from the start.
	 */
	vma->vm_pgoff = 0;

	return mtk_drm_gem_object_mmap(obj, vma);
}

/*
 * Allocate a sg_table for this GEM object.
 * Note: Both the table's contents, and the sg_table itself must be freed by
 *       the caller.
 * Returns a pointer to the newly allocated sg_table, or an ERR_PTR() error.
 */
struct sg_table *mtk_gem_prime_get_sg_table(struct drm_gem_object *obj)
{
	struct mtk_drm_gem_obj *mtk_gem = to_mtk_gem_obj(obj);
	struct mtk_drm_private *priv = obj->dev->dev_private;
	struct sg_table *sgt;
	int ret;

	sgt = kzalloc(sizeof(*sgt), GFP_KERNEL);
	if (!sgt)
		return ERR_PTR(-ENOMEM);

	ret = dma_get_sgtable_attrs(priv->dma_dev, sgt, mtk_gem->cookie,
				    mtk_gem->dma_addr, obj->size,
				    mtk_gem->dma_attrs);
	if (ret) {
		DRM_ERROR("failed to allocate sgt, %d\n", ret);
		kfree(sgt);
		return ERR_PTR(ret);
	}

	return sgt;
}

struct drm_gem_object *mtk_gem_prime_import_sg_table(struct drm_device *dev,
			struct dma_buf_attachment *attach, struct sg_table *sg)
{
	struct mtk_drm_gem_obj *mtk_gem;

	/* check if the entries in the sg_table are contiguous */
	if (drm_prime_get_contiguous_size(sg) < attach->dmabuf->size) {
		DRM_ERROR("sg_table is not contiguous");
		return ERR_PTR(-EINVAL);
	}

	mtk_gem = mtk_drm_gem_init(dev, attach->dmabuf->size);
	if (IS_ERR(mtk_gem))
		return ERR_CAST(mtk_gem);

	mtk_gem->dma_addr = sg_dma_address(sg->sgl);
	mtk_gem->sg = sg;

	return &mtk_gem->base;
}

int mtk_drm_gem_prime_vmap(struct drm_gem_object *obj, struct dma_buf_map *map)
{
	struct mtk_drm_gem_obj *mtk_gem = to_mtk_gem_obj(obj);
<<<<<<< HEAD
	struct sg_table *sgt;
=======
	struct sg_table *sgt = NULL;
>>>>>>> f642729d
	unsigned int npages;

	if (mtk_gem->kvaddr)
		goto out;

	sgt = mtk_gem_prime_get_sg_table(obj);
	if (IS_ERR(sgt))
		return PTR_ERR(sgt);

	npages = obj->size >> PAGE_SHIFT;
	mtk_gem->pages = kcalloc(npages, sizeof(*mtk_gem->pages), GFP_KERNEL);
<<<<<<< HEAD
	if (!mtk_gem->pages)
		goto out;

	drm_prime_sg_to_page_addr_arrays(sgt, mtk_gem->pages, NULL, npages);
=======
	if (!mtk_gem->pages) {
		kfree(sgt);
		return -ENOMEM;
	}

	drm_prime_sg_to_page_array(sgt, mtk_gem->pages, npages);
>>>>>>> f642729d

	mtk_gem->kvaddr = vmap(mtk_gem->pages, npages, VM_MAP,
			       pgprot_writecombine(PAGE_KERNEL));

out:
	kfree(sgt);
	dma_buf_map_set_vaddr(map, mtk_gem->kvaddr);

	return 0;
}

void mtk_drm_gem_prime_vunmap(struct drm_gem_object *obj, struct dma_buf_map *map)
{
	struct mtk_drm_gem_obj *mtk_gem = to_mtk_gem_obj(obj);
	void *vaddr = map->vaddr;

	if (!mtk_gem->pages)
		return;

	vunmap(vaddr);
	mtk_gem->kvaddr = 0;
	kfree(mtk_gem->pages);
}<|MERGE_RESOLUTION|>--- conflicted
+++ resolved
@@ -243,11 +243,7 @@
 int mtk_drm_gem_prime_vmap(struct drm_gem_object *obj, struct dma_buf_map *map)
 {
 	struct mtk_drm_gem_obj *mtk_gem = to_mtk_gem_obj(obj);
-<<<<<<< HEAD
-	struct sg_table *sgt;
-=======
 	struct sg_table *sgt = NULL;
->>>>>>> f642729d
 	unsigned int npages;
 
 	if (mtk_gem->kvaddr)
@@ -259,19 +255,12 @@
 
 	npages = obj->size >> PAGE_SHIFT;
 	mtk_gem->pages = kcalloc(npages, sizeof(*mtk_gem->pages), GFP_KERNEL);
-<<<<<<< HEAD
-	if (!mtk_gem->pages)
-		goto out;
-
-	drm_prime_sg_to_page_addr_arrays(sgt, mtk_gem->pages, NULL, npages);
-=======
 	if (!mtk_gem->pages) {
 		kfree(sgt);
 		return -ENOMEM;
 	}
 
 	drm_prime_sg_to_page_array(sgt, mtk_gem->pages, npages);
->>>>>>> f642729d
 
 	mtk_gem->kvaddr = vmap(mtk_gem->pages, npages, VM_MAP,
 			       pgprot_writecombine(PAGE_KERNEL));
