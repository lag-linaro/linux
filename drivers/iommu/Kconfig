# SPDX-License-Identifier: GPL-2.0-only
# The IOVA library may also be used by non-IOMMU_API users
config IOMMU_IOVA
	tristate

# The IOASID library may also be used by non-IOMMU_API users
config IOASID
	tristate

# IOMMU_API always gets selected by whoever wants it.
config IOMMU_API
	bool

menuconfig IOMMU_SUPPORT
	bool "IOMMU Hardware Support"
	depends on MMU
	default y
	help
	  Say Y here if you want to compile device drivers for IO Memory
	  Management Units into the kernel. These devices usually allow to
	  remap DMA requests and/or remap interrupts from other devices on the
	  system.

if IOMMU_SUPPORT

menu "Generic IOMMU Pagetable Support"

# Selected by the actual pagetable implementations
config IOMMU_IO_PGTABLE
	bool

config IOMMU_IO_PGTABLE_LPAE
	bool "ARMv7/v8 Long Descriptor Format"
	select IOMMU_IO_PGTABLE
	depends on ARM || ARM64 || (COMPILE_TEST && !GENERIC_ATOMIC64)
	help
	  Enable support for the ARM long descriptor pagetable format.
	  This allocator supports 4K/2M/1G, 16K/32M and 64K/512M page
	  sizes at both stage-1 and stage-2, as well as address spaces
	  up to 48-bits in size.

config IOMMU_IO_PGTABLE_LPAE_SELFTEST
	bool "LPAE selftests"
	depends on IOMMU_IO_PGTABLE_LPAE
	help
	  Enable self-tests for LPAE page table allocator. This performs
	  a series of page-table consistency checks during boot.

	  If unsure, say N here.

config IOMMU_IO_PGTABLE_ARMV7S
	bool "ARMv7/v8 Short Descriptor Format"
	select IOMMU_IO_PGTABLE
	depends on ARM || ARM64 || COMPILE_TEST
	help
	  Enable support for the ARM Short-descriptor pagetable format.
	  This supports 32-bit virtual and physical addresses mapped using
	  2-level tables with 4KB pages/1MB sections, and contiguous entries
	  for 64KB pages/16MB supersections if indicated by the IOMMU driver.

config IOMMU_IO_PGTABLE_ARMV7S_SELFTEST
	bool "ARMv7s selftests"
	depends on IOMMU_IO_PGTABLE_ARMV7S
	help
	  Enable self-tests for ARMv7s page table allocator. This performs
	  a series of page-table consistency checks during boot.

	  If unsure, say N here.

endmenu

config IOMMU_DEBUGFS
	bool "Export IOMMU internals in DebugFS"
	depends on DEBUG_FS
	help
	  Allows exposure of IOMMU device internals. This option enables
	  the use of debugfs by IOMMU drivers as required. Devices can,
	  at initialization time, cause the IOMMU code to create a top-level
	  debug/iommu directory, and then populate a subdirectory with
	  entries as required.

config IOMMU_DEFAULT_PASSTHROUGH
	bool "IOMMU passthrough by default"
	depends on IOMMU_API
	help
	  Enable passthrough by default, removing the need to pass in
	  iommu.passthrough=on or iommu=pt through command line. If this
	  is enabled, you can still disable with iommu.passthrough=off
	  or iommu=nopt depending on the architecture.

	  If unsure, say N here.

config OF_IOMMU
	def_bool y
	depends on OF && IOMMU_API

# IOMMU-agnostic DMA-mapping layer
config IOMMU_DMA
	bool
	select DMA_OPS
	select IOMMU_API
	select IOMMU_IOVA
	select IRQ_MSI_IOMMU
	select NEED_SG_DMA_LENGTH

# Shared Virtual Addressing library
config IOMMU_SVA_LIB
	bool
	select IOASID

config FSL_PAMU
	bool "Freescale IOMMU support"
	depends on PCI
	depends on PHYS_64BIT
	depends on PPC_E500MC || (COMPILE_TEST && PPC)
	select IOMMU_API
	select GENERIC_ALLOCATOR
	help
	  Freescale PAMU support. PAMU is the IOMMU present on Freescale QorIQ platforms.
	  PAMU can authorize memory access, remap the memory address, and remap I/O
	  transaction types.

# MSM IOMMU support
config MSM_IOMMU
	bool "MSM IOMMU Support"
	depends on ARM
	depends on ARCH_MSM8X60 || ARCH_MSM8960 || COMPILE_TEST
	select IOMMU_API
	select IOMMU_IO_PGTABLE_ARMV7S
	help
	  Support for the IOMMUs found on certain Qualcomm SOCs.
	  These IOMMUs allow virtualization of the address space used by most
	  cores within the multimedia subsystem.

	  If unsure, say N here.

source "drivers/iommu/amd/Kconfig"
source "drivers/iommu/intel/Kconfig"

config IRQ_REMAP
	bool "Support for Interrupt Remapping"
	depends on X86_64 && X86_IO_APIC && PCI_MSI && ACPI
	select DMAR_TABLE
	help
	  Supports Interrupt remapping for IO-APIC and MSI devices.
	  To use x2apic mode in the CPU's which support x2APIC enhancements or
	  to support platforms with CPU's having > 8 bit APIC ID, say Y.

# OMAP IOMMU support
config OMAP_IOMMU
	bool "OMAP IOMMU Support"
	depends on ARCH_OMAP2PLUS || COMPILE_TEST
	select IOMMU_API
	help
	  The OMAP3 media platform drivers depend on iommu support,
	  if you need them say Y here.

config OMAP_IOMMU_DEBUG
	bool "Export OMAP IOMMU internals in DebugFS"
	depends on OMAP_IOMMU && DEBUG_FS
	help
	  Select this to see extensive information about
	  the internal state of OMAP IOMMU in debugfs.

	  Say N unless you know you need this.

config ROCKCHIP_IOMMU
	bool "Rockchip IOMMU Support"
	depends on ARCH_ROCKCHIP || COMPILE_TEST
	select IOMMU_API
	select ARM_DMA_USE_IOMMU
	help
	  Support for IOMMUs found on Rockchip rk32xx SOCs.
	  These IOMMUs allow virtualization of the address space used by most
	  cores within the multimedia subsystem.
	  Say Y here if you are using a Rockchip SoC that includes an IOMMU
	  device.

config SUN50I_IOMMU
	bool "Allwinner H6 IOMMU Support"
	depends on HAS_DMA
	depends on ARCH_SUNXI || COMPILE_TEST
	select ARM_DMA_USE_IOMMU
	select IOMMU_API
	help
	  Support for the IOMMU introduced in the Allwinner H6 SoCs.

config TEGRA_IOMMU_GART
	bool "Tegra GART IOMMU Support"
	depends on ARCH_TEGRA_2x_SOC
	depends on TEGRA_MC
	select IOMMU_API
	help
	  Enables support for remapping discontiguous physical memory
	  shared with the operating system into contiguous I/O virtual
	  space through the GART (Graphics Address Relocation Table)
	  hardware included on Tegra SoCs.

config TEGRA_IOMMU_SMMU
	bool "NVIDIA Tegra SMMU Support"
	depends on ARCH_TEGRA
	depends on TEGRA_AHB
	depends on TEGRA_MC
	select IOMMU_API
	help
	  This driver supports the IOMMU hardware (SMMU) found on NVIDIA Tegra
	  SoCs (Tegra30 up to Tegra210).

config EXYNOS_IOMMU
	bool "Exynos IOMMU Support"
	depends on ARCH_EXYNOS || COMPILE_TEST
	depends on !CPU_BIG_ENDIAN # revisit driver if we can enable big-endian ptes
	select IOMMU_API
	select ARM_DMA_USE_IOMMU
	help
	  Support for the IOMMU (System MMU) of Samsung Exynos application
	  processor family. This enables H/W multimedia accelerators to see
	  non-linear physical memory chunks as linear memory in their
	  address space.

	  If unsure, say N here.

config EXYNOS_IOMMU_DEBUG
	bool "Debugging log for Exynos IOMMU"
	depends on EXYNOS_IOMMU
	help
	  Select this to see the detailed log message that shows what
	  happens in the IOMMU driver.

	  Say N unless you need kernel log message for IOMMU debugging.

config IPMMU_VMSA
	bool "Renesas VMSA-compatible IPMMU"
	depends on ARCH_RENESAS || (COMPILE_TEST && !GENERIC_ATOMIC64)
	select IOMMU_API
	select IOMMU_IO_PGTABLE_LPAE
	select ARM_DMA_USE_IOMMU
	help
	  Support for the Renesas VMSA-compatible IPMMU found in the R-Mobile
	  APE6, R-Car Gen{2,3} and RZ/G{1,2} SoCs.

	  If unsure, say N.

config SPAPR_TCE_IOMMU
	bool "sPAPR TCE IOMMU Support"
	depends on PPC_POWERNV || PPC_PSERIES
	select IOMMU_API
	help
	  Enables bits of IOMMU API required by VFIO. The iommu_ops
	  is not implemented as it is not necessary for VFIO.

# ARM IOMMU support
config ARM_SMMU
	tristate "ARM Ltd. System MMU (SMMU) Support"
	depends on ARM64 || ARM || (COMPILE_TEST && !GENERIC_ATOMIC64)
	select IOMMU_API
	select IOMMU_IO_PGTABLE_LPAE
	select ARM_DMA_USE_IOMMU if ARM
	help
	  Support for implementations of the ARM System MMU architecture
	  versions 1 and 2.

	  Say Y here if your SoC includes an IOMMU device implementing
	  the ARM SMMU architecture.

config ARM_SMMU_LEGACY_DT_BINDINGS
	bool "Support the legacy \"mmu-masters\" devicetree bindings"
	depends on ARM_SMMU=y && OF
	help
	  Support for the badly designed and deprecated "mmu-masters"
	  devicetree bindings. This allows some DMA masters to attach
	  to the SMMU but does not provide any support via the DMA API.
	  If you're lucky, you might be able to get VFIO up and running.

	  If you say Y here then you'll make me very sad. Instead, say N
	  and move your firmware to the utopian future that was 2016.

config ARM_SMMU_DISABLE_BYPASS_BY_DEFAULT
	bool "Default to disabling bypass on ARM SMMU v1 and v2"
	depends on ARM_SMMU
	default y
	help
	  Say Y here to (by default) disable bypass streams such that
	  incoming transactions from devices that are not attached to
	  an iommu domain will report an abort back to the device and
	  will not be allowed to pass through the SMMU.

	  Any old kernels that existed before this KConfig was
	  introduced would default to _allowing_ bypass (AKA the
	  equivalent of NO for this config).  However the default for
	  this option is YES because the old behavior is insecure.

	  There are few reasons to allow unmatched stream bypass, and
	  even fewer good ones.  If saying YES here breaks your board
	  you should work on fixing your board.  This KConfig option
	  is expected to be removed in the future and we'll simply
	  hardcode the bypass disable in the code.

	  NOTE: the kernel command line parameter
	  'arm-smmu.disable_bypass' will continue to override this
	  config.

config ARM_SMMU_V3
	tristate "ARM Ltd. System MMU Version 3 (SMMUv3) Support"
	depends on ARM64
	select IOMMU_API
	select IOMMU_IO_PGTABLE_LPAE
	select GENERIC_MSI_IRQ_DOMAIN
	help
	  Support for implementations of the ARM System MMU architecture
	  version 3 providing translation support to a PCIe root complex.

	  Say Y here if your system includes an IOMMU device implementing
	  the ARM SMMUv3 architecture.

config ARM_SMMU_V3_SVA
	bool "Shared Virtual Addressing support for the ARM SMMUv3"
	depends on ARM_SMMU_V3
<<<<<<< HEAD
=======
	select IOMMU_SVA_LIB
	select MMU_NOTIFIER
>>>>>>> f642729d
	help
	  Support for sharing process address spaces with devices using the
	  SMMUv3.

	  Say Y here if your system supports SVA extensions such as PCIe PASID
	  and PRI.

config S390_IOMMU
	def_bool y if S390 && PCI
	depends on S390 && PCI
	select IOMMU_API
	help
	  Support for the IOMMU API for s390 PCI devices.

config S390_CCW_IOMMU
	bool "S390 CCW IOMMU Support"
	depends on S390 && CCW || COMPILE_TEST
	select IOMMU_API
	help
	  Enables bits of IOMMU API required by VFIO. The iommu_ops
	  is not implemented as it is not necessary for VFIO.

config S390_AP_IOMMU
	bool "S390 AP IOMMU Support"
	depends on S390 && ZCRYPT || COMPILE_TEST
	select IOMMU_API
	help
	  Enables bits of IOMMU API required by VFIO. The iommu_ops
	  is not implemented as it is not necessary for VFIO.

config MTK_IOMMU
	bool "MTK IOMMU Support"
	depends on ARCH_MEDIATEK || COMPILE_TEST
	select ARM_DMA_USE_IOMMU
	select IOMMU_API
	select IOMMU_IO_PGTABLE_ARMV7S
	select MEMORY
	select MTK_SMI
	help
	  Support for the M4U on certain Mediatek SOCs. M4U is MultiMedia
	  Memory Management Unit. This option enables remapping of DMA memory
	  accesses for the multimedia subsystem.

	  If unsure, say N here.

config MTK_IOMMU_V1
	bool "MTK IOMMU Version 1 (M4U gen1) Support"
	depends on ARM
	depends on ARCH_MEDIATEK || COMPILE_TEST
	select ARM_DMA_USE_IOMMU
	select IOMMU_API
	select MEMORY
	select MTK_SMI
	help
	  Support for the M4U on certain Mediatek SoCs. M4U generation 1 HW is
	  Multimedia Memory Managememt Unit. This option enables remapping of
	  DMA memory accesses for the multimedia subsystem.

	  if unsure, say N here.

config QCOM_IOMMU
	# Note: iommu drivers cannot (yet?) be built as modules
	bool "Qualcomm IOMMU Support"
	depends on ARCH_QCOM || (COMPILE_TEST && !GENERIC_ATOMIC64)
	select IOMMU_API
	select IOMMU_IO_PGTABLE_LPAE
	select ARM_DMA_USE_IOMMU
	help
	  Support for IOMMU on certain Qualcomm SoCs.

config HYPERV_IOMMU
	bool "Hyper-V x2APIC IRQ Handling"
	depends on HYPERV && X86
	select IOMMU_API
	default HYPERV
	help
	  Stub IOMMU driver to handle IRQs as to allow Hyper-V Linux
	  guests to run with x2APIC mode enabled.

config VIRTIO_IOMMU
	tristate "Virtio IOMMU driver"
	depends on VIRTIO
	depends on ARM64
	select IOMMU_API
	select INTERVAL_TREE
	help
	  Para-virtualised IOMMU driver with virtio.

	  Say Y here if you intend to run this kernel as a guest.

endif # IOMMU_SUPPORT<|MERGE_RESOLUTION|>--- conflicted
+++ resolved
@@ -316,11 +316,8 @@
 config ARM_SMMU_V3_SVA
 	bool "Shared Virtual Addressing support for the ARM SMMUv3"
 	depends on ARM_SMMU_V3
-<<<<<<< HEAD
-=======
 	select IOMMU_SVA_LIB
 	select MMU_NOTIFIER
->>>>>>> f642729d
 	help
 	  Support for sharing process address spaces with devices using the
 	  SMMUv3.
