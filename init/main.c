--- conflicted
+++ resolved
@@ -943,11 +943,8 @@
 	hrtimers_init();
 	softirq_init();
 	timekeeping_init();
-<<<<<<< HEAD
 	kfence_init();
-=======
 	time_init();
->>>>>>> f0c280af
 
 	/*
 	 * For best initial stack canary entropy, prepare it after:
