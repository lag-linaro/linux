// SPDX-License-Identifier: GPL-2.0+
/*
 * drivers/net/phy/marvell.c
 *
 * Driver for Marvell PHYs
 *
 * Author: Andy Fleming
 *
 * Copyright (c) 2004 Freescale Semiconductor, Inc.
 *
 * Copyright (c) 2013 Michael Stapelberg <michael@stapelberg.de>
 */
#include <linux/kernel.h>
#include <linux/string.h>
#include <linux/ctype.h>
#include <linux/errno.h>
#include <linux/unistd.h>
#include <linux/hwmon.h>
#include <linux/interrupt.h>
#include <linux/init.h>
#include <linux/delay.h>
#include <linux/netdevice.h>
#include <linux/etherdevice.h>
#include <linux/skbuff.h>
#include <linux/spinlock.h>
#include <linux/mm.h>
#include <linux/module.h>
#include <linux/mii.h>
#include <linux/ethtool.h>
#include <linux/ethtool_netlink.h>
#include <linux/phy.h>
#include <linux/marvell_phy.h>
#include <linux/bitfield.h>
#include <linux/of.h>
#include <linux/sfp.h>

#include <linux/io.h>
#include <asm/irq.h>
#include <linux/uaccess.h>

#define MII_MARVELL_PHY_PAGE		22
#define MII_MARVELL_COPPER_PAGE		0x00
#define MII_MARVELL_FIBER_PAGE		0x01
#define MII_MARVELL_MSCR_PAGE		0x02
#define MII_MARVELL_LED_PAGE		0x03
#define MII_MARVELL_VCT5_PAGE		0x05
#define MII_MARVELL_MISC_TEST_PAGE	0x06
#define MII_MARVELL_VCT7_PAGE		0x07
#define MII_MARVELL_WOL_PAGE		0x11
#define MII_MARVELL_MODE_PAGE		0x12

#define MII_M1011_IEVENT		0x13
#define MII_M1011_IEVENT_CLEAR		0x0000

#define MII_M1011_IMASK			0x12
#define MII_M1011_IMASK_INIT		0x6400
#define MII_M1011_IMASK_CLEAR		0x0000

#define MII_M1011_PHY_SCR			0x10
#define MII_M1011_PHY_SCR_DOWNSHIFT_EN		BIT(11)
#define MII_M1011_PHY_SCR_DOWNSHIFT_MASK	GENMASK(14, 12)
#define MII_M1011_PHY_SCR_DOWNSHIFT_MAX		8
#define MII_M1011_PHY_SCR_MDI			(0x0 << 5)
#define MII_M1011_PHY_SCR_MDI_X			(0x1 << 5)
#define MII_M1011_PHY_SCR_AUTO_CROSS		(0x3 << 5)

#define MII_M1011_PHY_SSR			0x11
#define MII_M1011_PHY_SSR_DOWNSHIFT		BIT(5)

#define MII_M1111_PHY_LED_CONTROL	0x18
#define MII_M1111_PHY_LED_DIRECT	0x4100
#define MII_M1111_PHY_LED_COMBINE	0x411c
#define MII_M1111_PHY_EXT_CR		0x14
#define MII_M1111_PHY_EXT_CR_DOWNSHIFT_MASK	GENMASK(11, 9)
#define MII_M1111_PHY_EXT_CR_DOWNSHIFT_MAX	8
#define MII_M1111_PHY_EXT_CR_DOWNSHIFT_EN	BIT(8)
#define MII_M1111_RGMII_RX_DELAY	BIT(7)
#define MII_M1111_RGMII_TX_DELAY	BIT(1)
#define MII_M1111_PHY_EXT_SR		0x1b

#define MII_M1111_HWCFG_MODE_MASK		0xf
#define MII_M1111_HWCFG_MODE_FIBER_RGMII	0x3
#define MII_M1111_HWCFG_MODE_SGMII_NO_CLK	0x4
#define MII_M1111_HWCFG_MODE_RTBI		0x7
#define MII_M1111_HWCFG_MODE_COPPER_1000X_AN	0x8
#define MII_M1111_HWCFG_MODE_COPPER_RTBI	0x9
#define MII_M1111_HWCFG_MODE_COPPER_RGMII	0xb
#define MII_M1111_HWCFG_MODE_COPPER_1000X_NOAN	0xc
#define MII_M1111_HWCFG_SERIAL_AN_BYPASS	BIT(12)
#define MII_M1111_HWCFG_FIBER_COPPER_RES	BIT(13)
#define MII_M1111_HWCFG_FIBER_COPPER_AUTO	BIT(15)

#define MII_88E1121_PHY_MSCR_REG	21
#define MII_88E1121_PHY_MSCR_RX_DELAY	BIT(5)
#define MII_88E1121_PHY_MSCR_TX_DELAY	BIT(4)
#define MII_88E1121_PHY_MSCR_DELAY_MASK	(BIT(5) | BIT(4))

#define MII_88E1121_MISC_TEST				0x1a
#define MII_88E1510_MISC_TEST_TEMP_THRESHOLD_MASK	0x1f00
#define MII_88E1510_MISC_TEST_TEMP_THRESHOLD_SHIFT	8
#define MII_88E1510_MISC_TEST_TEMP_IRQ_EN		BIT(7)
#define MII_88E1510_MISC_TEST_TEMP_IRQ			BIT(6)
#define MII_88E1121_MISC_TEST_TEMP_SENSOR_EN		BIT(5)
#define MII_88E1121_MISC_TEST_TEMP_MASK			0x1f

#define MII_88E1510_TEMP_SENSOR		0x1b
#define MII_88E1510_TEMP_SENSOR_MASK	0xff

#define MII_88E1540_COPPER_CTRL3	0x1a
#define MII_88E1540_COPPER_CTRL3_LINK_DOWN_DELAY_MASK	GENMASK(11, 10)
#define MII_88E1540_COPPER_CTRL3_LINK_DOWN_DELAY_00MS	0
#define MII_88E1540_COPPER_CTRL3_LINK_DOWN_DELAY_10MS	1
#define MII_88E1540_COPPER_CTRL3_LINK_DOWN_DELAY_20MS	2
#define MII_88E1540_COPPER_CTRL3_LINK_DOWN_DELAY_40MS	3
#define MII_88E1540_COPPER_CTRL3_FAST_LINK_DOWN		BIT(9)

#define MII_88E6390_MISC_TEST		0x1b
#define MII_88E6390_MISC_TEST_TEMP_SENSOR_ENABLE_SAMPLE_1S	(0x0 << 14)
#define MII_88E6390_MISC_TEST_TEMP_SENSOR_ENABLE		(0x1 << 14)
#define MII_88E6390_MISC_TEST_TEMP_SENSOR_ENABLE_ONESHOT	(0x2 << 14)
#define MII_88E6390_MISC_TEST_TEMP_SENSOR_DISABLE		(0x3 << 14)
#define MII_88E6390_MISC_TEST_TEMP_SENSOR_MASK			(0x3 << 14)
#define MII_88E6393_MISC_TEST_SAMPLES_2048	(0x0 << 11)
#define MII_88E6393_MISC_TEST_SAMPLES_4096	(0x1 << 11)
#define MII_88E6393_MISC_TEST_SAMPLES_8192	(0x2 << 11)
#define MII_88E6393_MISC_TEST_SAMPLES_16384	(0x3 << 11)
#define MII_88E6393_MISC_TEST_SAMPLES_MASK	(0x3 << 11)
#define MII_88E6393_MISC_TEST_RATE_2_3MS	(0x5 << 8)
#define MII_88E6393_MISC_TEST_RATE_6_4MS	(0x6 << 8)
#define MII_88E6393_MISC_TEST_RATE_11_9MS	(0x7 << 8)
#define MII_88E6393_MISC_TEST_RATE_MASK		(0x7 << 8)

#define MII_88E6390_TEMP_SENSOR		0x1c
#define MII_88E6393_TEMP_SENSOR_THRESHOLD_MASK	0xff00
#define MII_88E6393_TEMP_SENSOR_THRESHOLD_SHIFT	8
#define MII_88E6390_TEMP_SENSOR_MASK		0xff
#define MII_88E6390_TEMP_SENSOR_SAMPLES		10

#define MII_88E1318S_PHY_MSCR1_REG	16
#define MII_88E1318S_PHY_MSCR1_PAD_ODD	BIT(6)

/* Copper Specific Interrupt Enable Register */
#define MII_88E1318S_PHY_CSIER				0x12
/* WOL Event Interrupt Enable */
#define MII_88E1318S_PHY_CSIER_WOL_EIE			BIT(7)

#define MII_88E1318S_PHY_LED_FUNC		0x10
#define MII_88E1318S_PHY_LED_FUNC_OFF		(0x8)
#define MII_88E1318S_PHY_LED_FUNC_ON		(0x9)
#define MII_88E1318S_PHY_LED_FUNC_HI_Z		(0xa)
#define MII_88E1318S_PHY_LED_FUNC_BLINK		(0xb)
#define MII_88E1318S_PHY_LED_TCR		0x12
#define MII_88E1318S_PHY_LED_TCR_FORCE_INT	BIT(15)
#define MII_88E1318S_PHY_LED_TCR_INTn_ENABLE	BIT(7)
#define MII_88E1318S_PHY_LED_TCR_INT_ACTIVE_LOW	BIT(11)

/* Magic Packet MAC address registers */
#define MII_88E1318S_PHY_MAGIC_PACKET_WORD2		0x17
#define MII_88E1318S_PHY_MAGIC_PACKET_WORD1		0x18
#define MII_88E1318S_PHY_MAGIC_PACKET_WORD0		0x19

#define MII_88E1318S_PHY_WOL_CTRL				0x10
#define MII_88E1318S_PHY_WOL_CTRL_CLEAR_WOL_STATUS		BIT(12)
#define MII_88E1318S_PHY_WOL_CTRL_LINK_UP_ENABLE		BIT(13)
#define MII_88E1318S_PHY_WOL_CTRL_MAGIC_PACKET_MATCH_ENABLE	BIT(14)

#define MII_PHY_LED_CTRL	        16
#define MII_88E1121_PHY_LED_DEF		0x0030
#define MII_88E1510_PHY_LED_DEF		0x1177
#define MII_88E1510_PHY_LED0_LINK_LED1_ACTIVE	0x1040

#define MII_M1011_PHY_STATUS		0x11
#define MII_M1011_PHY_STATUS_1000	0x8000
#define MII_M1011_PHY_STATUS_100	0x4000
#define MII_M1011_PHY_STATUS_SPD_MASK	0xc000
#define MII_M1011_PHY_STATUS_FULLDUPLEX	0x2000
#define MII_M1011_PHY_STATUS_RESOLVED	0x0800
#define MII_M1011_PHY_STATUS_LINK	0x0400

#define MII_88E3016_PHY_SPEC_CTRL	0x10
#define MII_88E3016_DISABLE_SCRAMBLER	0x0200
#define MII_88E3016_AUTO_MDIX_CROSSOVER	0x0030

#define MII_88E1510_GEN_CTRL_REG_1		0x14
#define MII_88E1510_GEN_CTRL_REG_1_MODE_MASK	0x7
#define MII_88E1510_GEN_CTRL_REG_1_MODE_RGMII	0x0	/* RGMII to copper */
#define MII_88E1510_GEN_CTRL_REG_1_MODE_SGMII	0x1	/* SGMII to copper */
/* RGMII to 1000BASE-X */
#define MII_88E1510_GEN_CTRL_REG_1_MODE_RGMII_1000X	0x2
/* RGMII to 100BASE-FX */
#define MII_88E1510_GEN_CTRL_REG_1_MODE_RGMII_100FX	0x3
/* RGMII to SGMII */
#define MII_88E1510_GEN_CTRL_REG_1_MODE_RGMII_SGMII	0x4
#define MII_88E1510_GEN_CTRL_REG_1_RESET	0x8000	/* Soft reset */

#define MII_88E1510_MSCR_2		0x15

#define MII_VCT5_TX_RX_MDI0_COUPLING	0x10
#define MII_VCT5_TX_RX_MDI1_COUPLING	0x11
#define MII_VCT5_TX_RX_MDI2_COUPLING	0x12
#define MII_VCT5_TX_RX_MDI3_COUPLING	0x13
#define MII_VCT5_TX_RX_AMPLITUDE_MASK	0x7f00
#define MII_VCT5_TX_RX_AMPLITUDE_SHIFT	8
#define MII_VCT5_TX_RX_COUPLING_POSITIVE_REFLECTION	BIT(15)

#define MII_VCT5_CTRL				0x17
#define MII_VCT5_CTRL_ENABLE				BIT(15)
#define MII_VCT5_CTRL_COMPLETE				BIT(14)
#define MII_VCT5_CTRL_TX_SAME_CHANNEL			(0x0 << 11)
#define MII_VCT5_CTRL_TX0_CHANNEL			(0x4 << 11)
#define MII_VCT5_CTRL_TX1_CHANNEL			(0x5 << 11)
#define MII_VCT5_CTRL_TX2_CHANNEL			(0x6 << 11)
#define MII_VCT5_CTRL_TX3_CHANNEL			(0x7 << 11)
#define MII_VCT5_CTRL_SAMPLES_2				(0x0 << 8)
#define MII_VCT5_CTRL_SAMPLES_4				(0x1 << 8)
#define MII_VCT5_CTRL_SAMPLES_8				(0x2 << 8)
#define MII_VCT5_CTRL_SAMPLES_16			(0x3 << 8)
#define MII_VCT5_CTRL_SAMPLES_32			(0x4 << 8)
#define MII_VCT5_CTRL_SAMPLES_64			(0x5 << 8)
#define MII_VCT5_CTRL_SAMPLES_128			(0x6 << 8)
#define MII_VCT5_CTRL_SAMPLES_DEFAULT			(0x6 << 8)
#define MII_VCT5_CTRL_SAMPLES_256			(0x7 << 8)
#define MII_VCT5_CTRL_SAMPLES_SHIFT			8
#define MII_VCT5_CTRL_MODE_MAXIMUM_PEEK			(0x0 << 6)
#define MII_VCT5_CTRL_MODE_FIRST_LAST_PEEK		(0x1 << 6)
#define MII_VCT5_CTRL_MODE_OFFSET			(0x2 << 6)
#define MII_VCT5_CTRL_SAMPLE_POINT			(0x3 << 6)
#define MII_VCT5_CTRL_PEEK_HYST_DEFAULT			3

#define MII_VCT5_SAMPLE_POINT_DISTANCE		0x18
#define MII_VCT5_SAMPLE_POINT_DISTANCE_MAX	511
#define MII_VCT5_TX_PULSE_CTRL			0x1c
#define MII_VCT5_TX_PULSE_CTRL_DONT_WAIT_LINK_DOWN	BIT(12)
#define MII_VCT5_TX_PULSE_CTRL_PULSE_WIDTH_128nS	(0x0 << 10)
#define MII_VCT5_TX_PULSE_CTRL_PULSE_WIDTH_96nS		(0x1 << 10)
#define MII_VCT5_TX_PULSE_CTRL_PULSE_WIDTH_64nS		(0x2 << 10)
#define MII_VCT5_TX_PULSE_CTRL_PULSE_WIDTH_32nS		(0x3 << 10)
#define MII_VCT5_TX_PULSE_CTRL_PULSE_WIDTH_SHIFT	10
#define MII_VCT5_TX_PULSE_CTRL_PULSE_AMPLITUDE_1000mV	(0x0 << 8)
#define MII_VCT5_TX_PULSE_CTRL_PULSE_AMPLITUDE_750mV	(0x1 << 8)
#define MII_VCT5_TX_PULSE_CTRL_PULSE_AMPLITUDE_500mV	(0x2 << 8)
#define MII_VCT5_TX_PULSE_CTRL_PULSE_AMPLITUDE_250mV	(0x3 << 8)
#define MII_VCT5_TX_PULSE_CTRL_PULSE_AMPLITUDE_SHIFT	8
#define MII_VCT5_TX_PULSE_CTRL_MAX_AMP			BIT(7)
#define MII_VCT5_TX_PULSE_CTRL_GT_140m_46_86mV		(0x6 << 0)

/* For TDR measurements less than 11 meters, a short pulse should be
 * used.
 */
#define TDR_SHORT_CABLE_LENGTH	11

#define MII_VCT7_PAIR_0_DISTANCE	0x10
#define MII_VCT7_PAIR_1_DISTANCE	0x11
#define MII_VCT7_PAIR_2_DISTANCE	0x12
#define MII_VCT7_PAIR_3_DISTANCE	0x13

#define MII_VCT7_RESULTS	0x14
#define MII_VCT7_RESULTS_PAIR3_MASK	0xf000
#define MII_VCT7_RESULTS_PAIR2_MASK	0x0f00
#define MII_VCT7_RESULTS_PAIR1_MASK	0x00f0
#define MII_VCT7_RESULTS_PAIR0_MASK	0x000f
#define MII_VCT7_RESULTS_PAIR3_SHIFT	12
#define MII_VCT7_RESULTS_PAIR2_SHIFT	8
#define MII_VCT7_RESULTS_PAIR1_SHIFT	4
#define MII_VCT7_RESULTS_PAIR0_SHIFT	0
#define MII_VCT7_RESULTS_INVALID	0
#define MII_VCT7_RESULTS_OK		1
#define MII_VCT7_RESULTS_OPEN		2
#define MII_VCT7_RESULTS_SAME_SHORT	3
#define MII_VCT7_RESULTS_CROSS_SHORT	4
#define MII_VCT7_RESULTS_BUSY		9

#define MII_VCT7_CTRL		0x15
#define MII_VCT7_CTRL_RUN_NOW			BIT(15)
#define MII_VCT7_CTRL_RUN_ANEG			BIT(14)
#define MII_VCT7_CTRL_DISABLE_CROSS		BIT(13)
#define MII_VCT7_CTRL_RUN_AFTER_BREAK_LINK	BIT(12)
#define MII_VCT7_CTRL_IN_PROGRESS		BIT(11)
#define MII_VCT7_CTRL_METERS			BIT(10)
#define MII_VCT7_CTRL_CENTIMETERS		0

#define MII_VCT_TXPINS			0x1A
#define MII_VCT_RXPINS			0x1B
#define MII_VCT_SR			0x1C
#define MII_VCT_TXPINS_ENVCT		BIT(15)
#define MII_VCT_TXRXPINS_VCTTST		GENMASK(14, 13)
#define MII_VCT_TXRXPINS_VCTTST_SHIFT	13
#define MII_VCT_TXRXPINS_VCTTST_OK	0
#define MII_VCT_TXRXPINS_VCTTST_SHORT	1
#define MII_VCT_TXRXPINS_VCTTST_OPEN	2
#define MII_VCT_TXRXPINS_VCTTST_FAIL	3
#define MII_VCT_TXRXPINS_AMPRFLN	GENMASK(12, 8)
#define MII_VCT_TXRXPINS_AMPRFLN_SHIFT	8
#define MII_VCT_TXRXPINS_DISTRFLN	GENMASK(7, 0)
#define MII_VCT_TXRXPINS_DISTRFLN_MAX	0xff

#define M88E3082_PAIR_A		BIT(0)
#define M88E3082_PAIR_B		BIT(1)

#define LPA_PAUSE_FIBER		0x180
#define LPA_PAUSE_ASYM_FIBER	0x100

#define NB_FIBER_STATS	1
#define NB_STAT_MAX	3

MODULE_DESCRIPTION("Marvell PHY driver");
MODULE_AUTHOR("Andy Fleming");
MODULE_LICENSE("GPL");

struct marvell_hw_stat {
	const char *string;
	u8 page;
	u8 reg;
	u8 bits;
};

static const struct marvell_hw_stat marvell_hw_stats[] = {
	{ "phy_receive_errors_copper", 0, 21, 16},
	{ "phy_idle_errors", 0, 10, 8 },
	{ "phy_receive_errors_fiber", 1, 21, 16},
};

<<<<<<< HEAD
=======
static_assert(ARRAY_SIZE(marvell_hw_stats) <= NB_STAT_MAX);

/* "simple" stat list + corresponding marvell_get_*_simple functions are used
 * on PHYs without a page register
 */
struct marvell_hw_stat_simple {
	const char *string;
	u8 reg;
	u8 bits;
};

static const struct marvell_hw_stat_simple marvell_hw_stats_simple[] = {
	{ "phy_receive_errors", 21, 16},
};

static_assert(ARRAY_SIZE(marvell_hw_stats_simple) <= NB_STAT_MAX);

>>>>>>> 1613e604
enum {
	M88E3082_VCT_OFF,
	M88E3082_VCT_PHASE1,
	M88E3082_VCT_PHASE2,
};

struct marvell_priv {
	u64 stats[NB_STAT_MAX];
	char *hwmon_name;
	struct device *hwmon_dev;
	bool cable_test_tdr;
	u32 first;
	u32 last;
	u32 step;
	s8 pair;
	u8 vct_phase;
};

static int marvell_read_page(struct phy_device *phydev)
{
	return __phy_read(phydev, MII_MARVELL_PHY_PAGE);
}

static int marvell_write_page(struct phy_device *phydev, int page)
{
	return __phy_write(phydev, MII_MARVELL_PHY_PAGE, page);
}

static int marvell_set_page(struct phy_device *phydev, int page)
{
	return phy_write(phydev, MII_MARVELL_PHY_PAGE, page);
}

static int marvell_ack_interrupt(struct phy_device *phydev)
{
	int err;

	/* Clear the interrupts by reading the reg */
	err = phy_read(phydev, MII_M1011_IEVENT);

	if (err < 0)
		return err;

	return 0;
}

static int marvell_config_intr(struct phy_device *phydev)
{
	int err;

	if (phydev->interrupts == PHY_INTERRUPT_ENABLED) {
		err = marvell_ack_interrupt(phydev);
		if (err)
			return err;

		err = phy_write(phydev, MII_M1011_IMASK,
				MII_M1011_IMASK_INIT);
	} else {
		err = phy_write(phydev, MII_M1011_IMASK,
				MII_M1011_IMASK_CLEAR);
		if (err)
			return err;

		err = marvell_ack_interrupt(phydev);
	}

	return err;
}

static irqreturn_t marvell_handle_interrupt(struct phy_device *phydev)
{
	int irq_status;

	irq_status = phy_read(phydev, MII_M1011_IEVENT);
	if (irq_status < 0) {
		phy_error(phydev);
		return IRQ_NONE;
	}

	if (!(irq_status & MII_M1011_IMASK_INIT))
		return IRQ_NONE;

	phy_trigger_machine(phydev);

	return IRQ_HANDLED;
}

static int marvell_set_polarity(struct phy_device *phydev, int polarity)
{
	u16 val;

	switch (polarity) {
	case ETH_TP_MDI:
		val = MII_M1011_PHY_SCR_MDI;
		break;
	case ETH_TP_MDI_X:
		val = MII_M1011_PHY_SCR_MDI_X;
		break;
	case ETH_TP_MDI_AUTO:
	case ETH_TP_MDI_INVALID:
	default:
		val = MII_M1011_PHY_SCR_AUTO_CROSS;
		break;
	}

	return phy_modify_changed(phydev, MII_M1011_PHY_SCR,
				  MII_M1011_PHY_SCR_AUTO_CROSS, val);
}

static int marvell_config_aneg(struct phy_device *phydev)
{
	int changed = 0;
	int err;

	err = marvell_set_polarity(phydev, phydev->mdix_ctrl);
	if (err < 0)
		return err;

	changed = err;

	err = phy_write(phydev, MII_M1111_PHY_LED_CONTROL,
			MII_M1111_PHY_LED_DIRECT);
	if (err < 0)
		return err;

	err = genphy_config_aneg(phydev);
	if (err < 0)
		return err;

	if (phydev->autoneg != AUTONEG_ENABLE || changed) {
		/* A write to speed/duplex bits (that is performed by
		 * genphy_config_aneg() call above) must be followed by
		 * a software reset. Otherwise, the write has no effect.
		 */
		err = genphy_soft_reset(phydev);
		if (err < 0)
			return err;
	}

	return 0;
}

static int m88e1101_config_aneg(struct phy_device *phydev)
{
	int err;

	/* This Marvell PHY has an errata which requires
	 * that certain registers get written in order
	 * to restart autonegotiation
	 */
	err = genphy_soft_reset(phydev);
	if (err < 0)
		return err;

	err = phy_write(phydev, 0x1d, 0x1f);
	if (err < 0)
		return err;

	err = phy_write(phydev, 0x1e, 0x200c);
	if (err < 0)
		return err;

	err = phy_write(phydev, 0x1d, 0x5);
	if (err < 0)
		return err;

	err = phy_write(phydev, 0x1e, 0);
	if (err < 0)
		return err;

	err = phy_write(phydev, 0x1e, 0x100);
	if (err < 0)
		return err;

	return marvell_config_aneg(phydev);
}

#if IS_ENABLED(CONFIG_OF_MDIO)
/* Set and/or override some configuration registers based on the
 * marvell,reg-init property stored in the of_node for the phydev.
 *
 * marvell,reg-init = <reg-page reg mask value>,...;
 *
 * There may be one or more sets of <reg-page reg mask value>:
 *
 * reg-page: which register bank to use.
 * reg: the register.
 * mask: if non-zero, ANDed with existing register value.
 * value: ORed with the masked value and written to the regiser.
 *
 */
static int marvell_of_reg_init(struct phy_device *phydev)
{
	const __be32 *paddr;
	int len, i, saved_page, current_page, ret = 0;

	if (!phydev->mdio.dev.of_node)
		return 0;

	paddr = of_get_property(phydev->mdio.dev.of_node,
				"marvell,reg-init", &len);
	if (!paddr || len < (4 * sizeof(*paddr)))
		return 0;

	saved_page = phy_save_page(phydev);
	if (saved_page < 0)
		goto err;
	current_page = saved_page;

	len /= sizeof(*paddr);
	for (i = 0; i < len - 3; i += 4) {
		u16 page = be32_to_cpup(paddr + i);
		u16 reg = be32_to_cpup(paddr + i + 1);
		u16 mask = be32_to_cpup(paddr + i + 2);
		u16 val_bits = be32_to_cpup(paddr + i + 3);
		int val;

		if (page != current_page) {
			current_page = page;
			ret = marvell_write_page(phydev, page);
			if (ret < 0)
				goto err;
		}

		val = 0;
		if (mask) {
			val = __phy_read(phydev, reg);
			if (val < 0) {
				ret = val;
				goto err;
			}
			val &= mask;
		}
		val |= val_bits;

		ret = __phy_write(phydev, reg, val);
		if (ret < 0)
			goto err;
	}
err:
	return phy_restore_page(phydev, saved_page, ret);
}
#else
static int marvell_of_reg_init(struct phy_device *phydev)
{
	return 0;
}
#endif /* CONFIG_OF_MDIO */

static int m88e1121_config_aneg_rgmii_delays(struct phy_device *phydev)
{
	int mscr;

	if (phydev->interface == PHY_INTERFACE_MODE_RGMII_ID)
		mscr = MII_88E1121_PHY_MSCR_RX_DELAY |
		       MII_88E1121_PHY_MSCR_TX_DELAY;
	else if (phydev->interface == PHY_INTERFACE_MODE_RGMII_RXID)
		mscr = MII_88E1121_PHY_MSCR_RX_DELAY;
	else if (phydev->interface == PHY_INTERFACE_MODE_RGMII_TXID)
		mscr = MII_88E1121_PHY_MSCR_TX_DELAY;
	else
		mscr = 0;

	return phy_modify_paged_changed(phydev, MII_MARVELL_MSCR_PAGE,
					MII_88E1121_PHY_MSCR_REG,
					MII_88E1121_PHY_MSCR_DELAY_MASK, mscr);
}

static int m88e1121_config_aneg(struct phy_device *phydev)
{
	int changed = 0;
	int err = 0;

	if (phy_interface_is_rgmii(phydev)) {
		err = m88e1121_config_aneg_rgmii_delays(phydev);
		if (err < 0)
			return err;
	}

	changed = err;

	err = marvell_set_polarity(phydev, phydev->mdix_ctrl);
	if (err < 0)
		return err;

	changed |= err;

	err = genphy_config_aneg(phydev);
	if (err < 0)
		return err;

	if (phydev->autoneg != AUTONEG_ENABLE || changed) {
		/* A software reset is used to ensure a "commit" of the
		 * changes is done.
		 */
		err = genphy_soft_reset(phydev);
		if (err < 0)
			return err;
	}

	return 0;
}

static int m88e1318_config_aneg(struct phy_device *phydev)
{
	int err;

	err = phy_modify_paged(phydev, MII_MARVELL_MSCR_PAGE,
			       MII_88E1318S_PHY_MSCR1_REG,
			       0, MII_88E1318S_PHY_MSCR1_PAD_ODD);
	if (err < 0)
		return err;

	return m88e1121_config_aneg(phydev);
}

/**
 * linkmode_adv_to_fiber_adv_t
 * @advertise: the linkmode advertisement settings
 *
 * A small helper function that translates linkmode advertisement
 * settings to phy autonegotiation advertisements for the MII_ADV
 * register for fiber link.
 */
static inline u32 linkmode_adv_to_fiber_adv_t(unsigned long *advertise)
{
	u32 result = 0;

	if (linkmode_test_bit(ETHTOOL_LINK_MODE_1000baseT_Half_BIT, advertise))
		result |= ADVERTISE_1000XHALF;
	if (linkmode_test_bit(ETHTOOL_LINK_MODE_1000baseT_Full_BIT, advertise))
		result |= ADVERTISE_1000XFULL;

	if (linkmode_test_bit(ETHTOOL_LINK_MODE_Asym_Pause_BIT, advertise) &&
	    linkmode_test_bit(ETHTOOL_LINK_MODE_Pause_BIT, advertise))
		result |= ADVERTISE_1000XPSE_ASYM;
	else if (linkmode_test_bit(ETHTOOL_LINK_MODE_Pause_BIT, advertise))
		result |= ADVERTISE_1000XPAUSE;

	return result;
}

/**
 * marvell_config_aneg_fiber - restart auto-negotiation or write BMCR
 * @phydev: target phy_device struct
 *
 * Description: If auto-negotiation is enabled, we configure the
 *   advertising, and then restart auto-negotiation.  If it is not
 *   enabled, then we write the BMCR. Adapted for fiber link in
 *   some Marvell's devices.
 */
static int marvell_config_aneg_fiber(struct phy_device *phydev)
{
	int changed = 0;
	int err;
	u16 adv;

	if (phydev->autoneg != AUTONEG_ENABLE)
		return genphy_setup_forced(phydev);

	/* Only allow advertising what this PHY supports */
	linkmode_and(phydev->advertising, phydev->advertising,
		     phydev->supported);

	adv = linkmode_adv_to_fiber_adv_t(phydev->advertising);

	/* Setup fiber advertisement */
	err = phy_modify_changed(phydev, MII_ADVERTISE,
				 ADVERTISE_1000XHALF | ADVERTISE_1000XFULL |
				 ADVERTISE_1000XPAUSE | ADVERTISE_1000XPSE_ASYM,
				 adv);
	if (err < 0)
		return err;
	if (err > 0)
		changed = 1;

	return genphy_check_and_restart_aneg(phydev, changed);
}

static int m88e1111_config_aneg(struct phy_device *phydev)
{
	int extsr = phy_read(phydev, MII_M1111_PHY_EXT_SR);
	int err;

	if (extsr < 0)
		return extsr;

	/* If not using SGMII or copper 1000BaseX modes, use normal process.
	 * Steps below are only required for these modes.
	 */
	if (phydev->interface != PHY_INTERFACE_MODE_SGMII &&
	    (extsr & MII_M1111_HWCFG_MODE_MASK) !=
	    MII_M1111_HWCFG_MODE_COPPER_1000X_AN)
		return marvell_config_aneg(phydev);

	err = marvell_set_page(phydev, MII_MARVELL_COPPER_PAGE);
	if (err < 0)
		goto error;

	/* Configure the copper link first */
	err = marvell_config_aneg(phydev);
	if (err < 0)
		goto error;

	/* Then the fiber link */
	err = marvell_set_page(phydev, MII_MARVELL_FIBER_PAGE);
	if (err < 0)
		goto error;

	if (phydev->interface == PHY_INTERFACE_MODE_SGMII)
		/* Do not touch the fiber advertisement if we're in copper->sgmii mode.
		 * Just ensure that SGMII-side autonegotiation is enabled.
		 * If we switched from some other mode to SGMII it may not be.
		 */
		err = genphy_check_and_restart_aneg(phydev, false);
	else
		err = marvell_config_aneg_fiber(phydev);
	if (err < 0)
		goto error;

	return marvell_set_page(phydev, MII_MARVELL_COPPER_PAGE);

error:
	marvell_set_page(phydev, MII_MARVELL_COPPER_PAGE);
	return err;
}

static int m88e1510_config_aneg(struct phy_device *phydev)
{
	int err;

	err = marvell_set_page(phydev, MII_MARVELL_COPPER_PAGE);
	if (err < 0)
		goto error;

	/* Configure the copper link first */
	err = m88e1318_config_aneg(phydev);
	if (err < 0)
		goto error;

	/* Do not touch the fiber page if we're in copper->sgmii mode */
	if (phydev->interface == PHY_INTERFACE_MODE_SGMII)
		return 0;

	/* Then the fiber link */
	err = marvell_set_page(phydev, MII_MARVELL_FIBER_PAGE);
	if (err < 0)
		goto error;

	err = marvell_config_aneg_fiber(phydev);
	if (err < 0)
		goto error;

	return marvell_set_page(phydev, MII_MARVELL_COPPER_PAGE);

error:
	marvell_set_page(phydev, MII_MARVELL_COPPER_PAGE);
	return err;
}

static void marvell_config_led(struct phy_device *phydev)
{
	u16 def_config;
	int err;

	switch (MARVELL_PHY_FAMILY_ID(phydev->phy_id)) {
	/* Default PHY LED config: LED[0] .. Link, LED[1] .. Activity */
	case MARVELL_PHY_FAMILY_ID(MARVELL_PHY_ID_88E1121R):
	case MARVELL_PHY_FAMILY_ID(MARVELL_PHY_ID_88E1318S):
		def_config = MII_88E1121_PHY_LED_DEF;
		break;
	/* Default PHY LED config:
	 * LED[0] .. 1000Mbps Link
	 * LED[1] .. 100Mbps Link
	 * LED[2] .. Blink, Activity
	 */
	case MARVELL_PHY_FAMILY_ID(MARVELL_PHY_ID_88E1510):
		if (phydev->dev_flags & MARVELL_PHY_LED0_LINK_LED1_ACTIVE)
			def_config = MII_88E1510_PHY_LED0_LINK_LED1_ACTIVE;
		else
			def_config = MII_88E1510_PHY_LED_DEF;
		break;
	default:
		return;
	}

	err = phy_write_paged(phydev, MII_MARVELL_LED_PAGE, MII_PHY_LED_CTRL,
			      def_config);
	if (err < 0)
		phydev_warn(phydev, "Fail to config marvell phy LED.\n");
}

static int marvell_config_init(struct phy_device *phydev)
{
	/* Set default LED */
	marvell_config_led(phydev);

	/* Set registers from marvell,reg-init DT property */
	return marvell_of_reg_init(phydev);
}

static int m88e3016_config_init(struct phy_device *phydev)
{
	int ret;

	/* Enable Scrambler and Auto-Crossover */
	ret = phy_modify(phydev, MII_88E3016_PHY_SPEC_CTRL,
			 MII_88E3016_DISABLE_SCRAMBLER,
			 MII_88E3016_AUTO_MDIX_CROSSOVER);
	if (ret < 0)
		return ret;

	return marvell_config_init(phydev);
}

static int m88e1111_config_init_hwcfg_mode(struct phy_device *phydev,
					   u16 mode,
					   int fibre_copper_auto)
{
	if (fibre_copper_auto)
		mode |= MII_M1111_HWCFG_FIBER_COPPER_AUTO;

	return phy_modify(phydev, MII_M1111_PHY_EXT_SR,
			  MII_M1111_HWCFG_MODE_MASK |
			  MII_M1111_HWCFG_FIBER_COPPER_AUTO |
			  MII_M1111_HWCFG_FIBER_COPPER_RES,
			  mode);
}

static int m88e1111_config_init_rgmii_delays(struct phy_device *phydev)
{
	int delay;

	switch (phydev->interface) {
	case PHY_INTERFACE_MODE_RGMII_ID:
		delay = MII_M1111_RGMII_RX_DELAY | MII_M1111_RGMII_TX_DELAY;
		break;
	case PHY_INTERFACE_MODE_RGMII_RXID:
		delay = MII_M1111_RGMII_RX_DELAY;
		break;
	case PHY_INTERFACE_MODE_RGMII_TXID:
		delay = MII_M1111_RGMII_TX_DELAY;
		break;
	default:
		delay = 0;
		break;
	}

	return phy_modify(phydev, MII_M1111_PHY_EXT_CR,
			  MII_M1111_RGMII_RX_DELAY | MII_M1111_RGMII_TX_DELAY,
			  delay);
}

static int m88e1111_config_init_rgmii(struct phy_device *phydev)
{
	int temp;
	int err;

	err = m88e1111_config_init_rgmii_delays(phydev);
	if (err < 0)
		return err;

	temp = phy_read(phydev, MII_M1111_PHY_EXT_SR);
	if (temp < 0)
		return temp;

	temp &= ~(MII_M1111_HWCFG_MODE_MASK);

	if (temp & MII_M1111_HWCFG_FIBER_COPPER_RES)
		temp |= MII_M1111_HWCFG_MODE_FIBER_RGMII;
	else
		temp |= MII_M1111_HWCFG_MODE_COPPER_RGMII;

	return phy_write(phydev, MII_M1111_PHY_EXT_SR, temp);
}

static int m88e1111_config_init_sgmii(struct phy_device *phydev)
{
	int err;

	err = m88e1111_config_init_hwcfg_mode(
		phydev,
		MII_M1111_HWCFG_MODE_SGMII_NO_CLK,
		MII_M1111_HWCFG_FIBER_COPPER_AUTO);
	if (err < 0)
		return err;

	/* make sure copper is selected */
	return marvell_set_page(phydev, MII_MARVELL_COPPER_PAGE);
}

static int m88e1111_config_init_rtbi(struct phy_device *phydev)
{
	int err;

	err = m88e1111_config_init_rgmii_delays(phydev);
	if (err < 0)
		return err;

	err = m88e1111_config_init_hwcfg_mode(
		phydev,
		MII_M1111_HWCFG_MODE_RTBI,
		MII_M1111_HWCFG_FIBER_COPPER_AUTO);
	if (err < 0)
		return err;

	/* soft reset */
	err = genphy_soft_reset(phydev);
	if (err < 0)
		return err;

	return m88e1111_config_init_hwcfg_mode(
		phydev,
		MII_M1111_HWCFG_MODE_RTBI,
		MII_M1111_HWCFG_FIBER_COPPER_AUTO);
}

static int m88e1111_config_init_1000basex(struct phy_device *phydev)
{
	int extsr = phy_read(phydev, MII_M1111_PHY_EXT_SR);
	int err, mode;

	if (extsr < 0)
		return extsr;

	/* If using copper mode, ensure 1000BaseX auto-negotiation is enabled.
	 * FIXME: this does not actually enable 1000BaseX auto-negotiation if
	 * it was previously disabled in the Fiber BMCR!
	 */
	mode = extsr & MII_M1111_HWCFG_MODE_MASK;
	if (mode == MII_M1111_HWCFG_MODE_COPPER_1000X_NOAN) {
		err = phy_modify(phydev, MII_M1111_PHY_EXT_SR,
				 MII_M1111_HWCFG_MODE_MASK |
				 MII_M1111_HWCFG_SERIAL_AN_BYPASS,
				 MII_M1111_HWCFG_MODE_COPPER_1000X_AN |
				 MII_M1111_HWCFG_SERIAL_AN_BYPASS);
		if (err < 0)
			return err;
	}
	return 0;
}

static int m88e1111_config_init(struct phy_device *phydev)
{
	int err;

	if (phy_interface_is_rgmii(phydev)) {
		err = m88e1111_config_init_rgmii(phydev);
		if (err < 0)
			return err;
	}

	if (phydev->interface == PHY_INTERFACE_MODE_SGMII) {
		err = m88e1111_config_init_sgmii(phydev);
		if (err < 0)
			return err;
	}

	if (phydev->interface == PHY_INTERFACE_MODE_RTBI) {
		err = m88e1111_config_init_rtbi(phydev);
		if (err < 0)
			return err;
	}

	if (phydev->interface == PHY_INTERFACE_MODE_1000BASEX) {
		err = m88e1111_config_init_1000basex(phydev);
		if (err < 0)
			return err;
	}

	err = marvell_of_reg_init(phydev);
	if (err < 0)
		return err;

	err = genphy_soft_reset(phydev);
	if (err < 0)
		return err;

	if (phydev->interface == PHY_INTERFACE_MODE_SGMII) {
		/* If the HWCFG_MODE was changed from another mode (such as
		 * 1000BaseX) to SGMII, the state of the support bits may have
		 * also changed now that the PHY has been reset.
		 * Update the PHY abilities accordingly.
		 */
		err = genphy_read_abilities(phydev);
		linkmode_or(phydev->advertising, phydev->advertising,
			    phydev->supported);
	}
	return err;
}

static int m88e1111_get_downshift(struct phy_device *phydev, u8 *data)
{
	int val, cnt, enable;

	val = phy_read(phydev, MII_M1111_PHY_EXT_CR);
	if (val < 0)
		return val;

	enable = FIELD_GET(MII_M1111_PHY_EXT_CR_DOWNSHIFT_EN, val);
	cnt = FIELD_GET(MII_M1111_PHY_EXT_CR_DOWNSHIFT_MASK, val) + 1;

	*data = enable ? cnt : DOWNSHIFT_DEV_DISABLE;

	return 0;
}

static int m88e1111_set_downshift(struct phy_device *phydev, u8 cnt)
{
	int val, err;

	if (cnt > MII_M1111_PHY_EXT_CR_DOWNSHIFT_MAX)
		return -E2BIG;

	if (!cnt) {
		err = phy_clear_bits(phydev, MII_M1111_PHY_EXT_CR,
				     MII_M1111_PHY_EXT_CR_DOWNSHIFT_EN);
	} else {
		val = MII_M1111_PHY_EXT_CR_DOWNSHIFT_EN;
		val |= FIELD_PREP(MII_M1111_PHY_EXT_CR_DOWNSHIFT_MASK, cnt - 1);

		err = phy_modify(phydev, MII_M1111_PHY_EXT_CR,
				 MII_M1111_PHY_EXT_CR_DOWNSHIFT_EN |
				 MII_M1111_PHY_EXT_CR_DOWNSHIFT_MASK,
				 val);
	}

	if (err < 0)
		return err;

	return genphy_soft_reset(phydev);
}

static int m88e1111_get_tunable(struct phy_device *phydev,
				struct ethtool_tunable *tuna, void *data)
{
	switch (tuna->id) {
	case ETHTOOL_PHY_DOWNSHIFT:
		return m88e1111_get_downshift(phydev, data);
	default:
		return -EOPNOTSUPP;
	}
}

static int m88e1111_set_tunable(struct phy_device *phydev,
				struct ethtool_tunable *tuna, const void *data)
{
	switch (tuna->id) {
	case ETHTOOL_PHY_DOWNSHIFT:
		return m88e1111_set_downshift(phydev, *(const u8 *)data);
	default:
		return -EOPNOTSUPP;
	}
}

static int m88e1011_get_downshift(struct phy_device *phydev, u8 *data)
{
	int val, cnt, enable;

	val = phy_read(phydev, MII_M1011_PHY_SCR);
	if (val < 0)
		return val;

	enable = FIELD_GET(MII_M1011_PHY_SCR_DOWNSHIFT_EN, val);
	cnt = FIELD_GET(MII_M1011_PHY_SCR_DOWNSHIFT_MASK, val) + 1;

	*data = enable ? cnt : DOWNSHIFT_DEV_DISABLE;

	return 0;
}

static int m88e1011_set_downshift(struct phy_device *phydev, u8 cnt)
{
	int val, err;

	if (cnt > MII_M1011_PHY_SCR_DOWNSHIFT_MAX)
		return -E2BIG;

	if (!cnt) {
		err = phy_clear_bits(phydev, MII_M1011_PHY_SCR,
				     MII_M1011_PHY_SCR_DOWNSHIFT_EN);
	} else {
		val = MII_M1011_PHY_SCR_DOWNSHIFT_EN;
		val |= FIELD_PREP(MII_M1011_PHY_SCR_DOWNSHIFT_MASK, cnt - 1);

		err = phy_modify(phydev, MII_M1011_PHY_SCR,
				 MII_M1011_PHY_SCR_DOWNSHIFT_EN |
				 MII_M1011_PHY_SCR_DOWNSHIFT_MASK,
				 val);
	}

	if (err < 0)
		return err;

	return genphy_soft_reset(phydev);
}

static int m88e1011_get_tunable(struct phy_device *phydev,
				struct ethtool_tunable *tuna, void *data)
{
	switch (tuna->id) {
	case ETHTOOL_PHY_DOWNSHIFT:
		return m88e1011_get_downshift(phydev, data);
	default:
		return -EOPNOTSUPP;
	}
}

static int m88e1011_set_tunable(struct phy_device *phydev,
				struct ethtool_tunable *tuna, const void *data)
{
	switch (tuna->id) {
	case ETHTOOL_PHY_DOWNSHIFT:
		return m88e1011_set_downshift(phydev, *(const u8 *)data);
	default:
		return -EOPNOTSUPP;
	}
}

static int m88e1112_config_init(struct phy_device *phydev)
{
	int err;

	err = m88e1011_set_downshift(phydev, 3);
	if (err < 0)
		return err;

	return m88e1111_config_init(phydev);
}

static int m88e1111gbe_config_init(struct phy_device *phydev)
{
	int err;

	err = m88e1111_set_downshift(phydev, 3);
	if (err < 0)
		return err;

	return m88e1111_config_init(phydev);
}

static int marvell_1011gbe_config_init(struct phy_device *phydev)
{
	int err;

	err = m88e1011_set_downshift(phydev, 3);
	if (err < 0)
		return err;

	return marvell_config_init(phydev);
}
static int m88e1116r_config_init(struct phy_device *phydev)
{
	int err;

	err = genphy_soft_reset(phydev);
	if (err < 0)
		return err;

	msleep(500);

	err = marvell_set_page(phydev, MII_MARVELL_COPPER_PAGE);
	if (err < 0)
		return err;

	err = marvell_set_polarity(phydev, phydev->mdix_ctrl);
	if (err < 0)
		return err;

	err = m88e1011_set_downshift(phydev, 8);
	if (err < 0)
		return err;

	if (phy_interface_is_rgmii(phydev)) {
		err = m88e1121_config_aneg_rgmii_delays(phydev);
		if (err < 0)
			return err;
	}

	err = genphy_soft_reset(phydev);
	if (err < 0)
		return err;

	return marvell_config_init(phydev);
}

static int m88e1318_config_init(struct phy_device *phydev)
{
	if (phy_interrupt_is_valid(phydev)) {
		int err = phy_modify_paged(
			phydev, MII_MARVELL_LED_PAGE,
			MII_88E1318S_PHY_LED_TCR,
			MII_88E1318S_PHY_LED_TCR_FORCE_INT,
			MII_88E1318S_PHY_LED_TCR_INTn_ENABLE |
			MII_88E1318S_PHY_LED_TCR_INT_ACTIVE_LOW);
		if (err < 0)
			return err;
	}

	return marvell_config_init(phydev);
}

static int m88e1510_config_init(struct phy_device *phydev)
{
	static const struct {
		u16 reg17, reg16;
	} errata_vals[] = {
		{ 0x214b, 0x2144 },
		{ 0x0c28, 0x2146 },
		{ 0xb233, 0x214d },
		{ 0xcc0c, 0x2159 },
	};
	int err;
	int i;

	/* As per Marvell Release Notes - Alaska 88E1510/88E1518/88E1512/
	 * 88E1514 Rev A0, Errata Section 5.1:
	 * If EEE is intended to be used, the following register writes
	 * must be done once after every hardware reset.
	 */
	err = marvell_set_page(phydev, 0x00FF);
	if (err < 0)
		return err;

	for (i = 0; i < ARRAY_SIZE(errata_vals); ++i) {
		err = phy_write(phydev, 17, errata_vals[i].reg17);
		if (err)
			return err;
		err = phy_write(phydev, 16, errata_vals[i].reg16);
		if (err)
			return err;
	}

	err = marvell_set_page(phydev, 0x00FB);
	if (err < 0)
		return err;
	err = phy_write(phydev, 07, 0xC00D);
	if (err < 0)
		return err;
	err = marvell_set_page(phydev, MII_MARVELL_COPPER_PAGE);
	if (err < 0)
		return err;

	/* SGMII-to-Copper mode initialization */
	if (phydev->interface == PHY_INTERFACE_MODE_SGMII) {
		/* Select page 18 */
		err = marvell_set_page(phydev, 18);
		if (err < 0)
			return err;

		/* In reg 20, write MODE[2:0] = 0x1 (SGMII to Copper) */
		err = phy_modify(phydev, MII_88E1510_GEN_CTRL_REG_1,
				 MII_88E1510_GEN_CTRL_REG_1_MODE_MASK,
				 MII_88E1510_GEN_CTRL_REG_1_MODE_SGMII);
		if (err < 0)
			return err;

		/* PHY reset is necessary after changing MODE[2:0] */
		err = phy_set_bits(phydev, MII_88E1510_GEN_CTRL_REG_1,
				   MII_88E1510_GEN_CTRL_REG_1_RESET);
		if (err < 0)
			return err;

		/* Reset page selection */
		err = marvell_set_page(phydev, MII_MARVELL_COPPER_PAGE);
		if (err < 0)
			return err;
	}
	err = m88e1011_set_downshift(phydev, 3);
	if (err < 0)
		return err;

	return m88e1318_config_init(phydev);
}

static int m88e1118_config_aneg(struct phy_device *phydev)
{
	int err;

	err = marvell_set_polarity(phydev, phydev->mdix_ctrl);
	if (err < 0)
		return err;

	err = genphy_config_aneg(phydev);
	if (err < 0)
		return err;

	return genphy_soft_reset(phydev);
}

static int m88e1118_config_init(struct phy_device *phydev)
{
	u16 leds;
	int err;

	/* Enable 1000 Mbit */
	err = phy_write_paged(phydev, MII_MARVELL_MSCR_PAGE,
			      MII_88E1121_PHY_MSCR_REG, 0x1070);
	if (err < 0)
		return err;

	if (phy_interface_is_rgmii(phydev)) {
		err = m88e1121_config_aneg_rgmii_delays(phydev);
		if (err < 0)
			return err;
	}

	/* Adjust LED Control */
	if (phydev->dev_flags & MARVELL_PHY_M1118_DNS323_LEDS)
		leds = 0x1100;
	else
		leds = 0x021e;

	err = phy_write_paged(phydev, MII_MARVELL_LED_PAGE, 0x10, leds);
	if (err < 0)
		return err;

	err = marvell_of_reg_init(phydev);
	if (err < 0)
		return err;

	/* Reset page register */
	err = marvell_set_page(phydev, MII_MARVELL_COPPER_PAGE);
	if (err < 0)
		return err;

	return genphy_soft_reset(phydev);
}

static int m88e1149_config_init(struct phy_device *phydev)
{
	int err;

	/* Change address */
	err = marvell_set_page(phydev, MII_MARVELL_MSCR_PAGE);
	if (err < 0)
		return err;

	/* Enable 1000 Mbit */
	err = phy_write(phydev, 0x15, 0x1048);
	if (err < 0)
		return err;

	err = marvell_of_reg_init(phydev);
	if (err < 0)
		return err;

	/* Reset address */
	err = marvell_set_page(phydev, MII_MARVELL_COPPER_PAGE);
	if (err < 0)
		return err;

	return genphy_soft_reset(phydev);
}

static int m88e1145_config_init_rgmii(struct phy_device *phydev)
{
	int err;

	err = m88e1111_config_init_rgmii_delays(phydev);
	if (err < 0)
		return err;

	if (phydev->dev_flags & MARVELL_PHY_M1145_FLAGS_RESISTANCE) {
		err = phy_write(phydev, 0x1d, 0x0012);
		if (err < 0)
			return err;

		err = phy_modify(phydev, 0x1e, 0x0fc0,
				 2 << 9 | /* 36 ohm */
				 2 << 6); /* 39 ohm */
		if (err < 0)
			return err;

		err = phy_write(phydev, 0x1d, 0x3);
		if (err < 0)
			return err;

		err = phy_write(phydev, 0x1e, 0x8000);
	}
	return err;
}

static int m88e1145_config_init_sgmii(struct phy_device *phydev)
{
	return m88e1111_config_init_hwcfg_mode(
		phydev, MII_M1111_HWCFG_MODE_SGMII_NO_CLK,
		MII_M1111_HWCFG_FIBER_COPPER_AUTO);
}

static int m88e1145_config_init(struct phy_device *phydev)
{
	int err;

	/* Take care of errata E0 & E1 */
	err = phy_write(phydev, 0x1d, 0x001b);
	if (err < 0)
		return err;

	err = phy_write(phydev, 0x1e, 0x418f);
	if (err < 0)
		return err;

	err = phy_write(phydev, 0x1d, 0x0016);
	if (err < 0)
		return err;

	err = phy_write(phydev, 0x1e, 0xa2da);
	if (err < 0)
		return err;

	if (phydev->interface == PHY_INTERFACE_MODE_RGMII_ID) {
		err = m88e1145_config_init_rgmii(phydev);
		if (err < 0)
			return err;
	}

	if (phydev->interface == PHY_INTERFACE_MODE_SGMII) {
		err = m88e1145_config_init_sgmii(phydev);
		if (err < 0)
			return err;
	}
	err = m88e1111_set_downshift(phydev, 3);
	if (err < 0)
		return err;

	err = marvell_of_reg_init(phydev);
	if (err < 0)
		return err;

	return 0;
}

static int m88e1540_get_fld(struct phy_device *phydev, u8 *msecs)
{
	int val;

	val = phy_read(phydev, MII_88E1540_COPPER_CTRL3);
	if (val < 0)
		return val;

	if (!(val & MII_88E1540_COPPER_CTRL3_FAST_LINK_DOWN)) {
		*msecs = ETHTOOL_PHY_FAST_LINK_DOWN_OFF;
		return 0;
	}

	val = FIELD_GET(MII_88E1540_COPPER_CTRL3_LINK_DOWN_DELAY_MASK, val);

	switch (val) {
	case MII_88E1540_COPPER_CTRL3_LINK_DOWN_DELAY_00MS:
		*msecs = 0;
		break;
	case MII_88E1540_COPPER_CTRL3_LINK_DOWN_DELAY_10MS:
		*msecs = 10;
		break;
	case MII_88E1540_COPPER_CTRL3_LINK_DOWN_DELAY_20MS:
		*msecs = 20;
		break;
	case MII_88E1540_COPPER_CTRL3_LINK_DOWN_DELAY_40MS:
		*msecs = 40;
		break;
	default:
		return -EINVAL;
	}

	return 0;
}

static int m88e1540_set_fld(struct phy_device *phydev, const u8 *msecs)
{
	struct ethtool_keee eee;
	int val, ret;

	if (*msecs == ETHTOOL_PHY_FAST_LINK_DOWN_OFF)
		return phy_clear_bits(phydev, MII_88E1540_COPPER_CTRL3,
				      MII_88E1540_COPPER_CTRL3_FAST_LINK_DOWN);

	/* According to the Marvell data sheet EEE must be disabled for
	 * Fast Link Down detection to work properly
	 */
	ret = genphy_c45_ethtool_get_eee(phydev, &eee);
	if (!ret && eee.eee_enabled) {
		phydev_warn(phydev, "Fast Link Down detection requires EEE to be disabled!\n");
		return -EBUSY;
	}

	if (*msecs <= 5)
		val = MII_88E1540_COPPER_CTRL3_LINK_DOWN_DELAY_00MS;
	else if (*msecs <= 15)
		val = MII_88E1540_COPPER_CTRL3_LINK_DOWN_DELAY_10MS;
	else if (*msecs <= 30)
		val = MII_88E1540_COPPER_CTRL3_LINK_DOWN_DELAY_20MS;
	else
		val = MII_88E1540_COPPER_CTRL3_LINK_DOWN_DELAY_40MS;

	val = FIELD_PREP(MII_88E1540_COPPER_CTRL3_LINK_DOWN_DELAY_MASK, val);

	ret = phy_modify(phydev, MII_88E1540_COPPER_CTRL3,
			 MII_88E1540_COPPER_CTRL3_LINK_DOWN_DELAY_MASK, val);
	if (ret)
		return ret;

	return phy_set_bits(phydev, MII_88E1540_COPPER_CTRL3,
			    MII_88E1540_COPPER_CTRL3_FAST_LINK_DOWN);
}

static int m88e1540_get_tunable(struct phy_device *phydev,
				struct ethtool_tunable *tuna, void *data)
{
	switch (tuna->id) {
	case ETHTOOL_PHY_FAST_LINK_DOWN:
		return m88e1540_get_fld(phydev, data);
	case ETHTOOL_PHY_DOWNSHIFT:
		return m88e1011_get_downshift(phydev, data);
	default:
		return -EOPNOTSUPP;
	}
}

static int m88e1540_set_tunable(struct phy_device *phydev,
				struct ethtool_tunable *tuna, const void *data)
{
	switch (tuna->id) {
	case ETHTOOL_PHY_FAST_LINK_DOWN:
		return m88e1540_set_fld(phydev, data);
	case ETHTOOL_PHY_DOWNSHIFT:
		return m88e1011_set_downshift(phydev, *(const u8 *)data);
	default:
		return -EOPNOTSUPP;
	}
}

/* The VOD can be out of specification on link up. Poke an
 * undocumented register, in an undocumented page, with a magic value
 * to fix this.
 */
static int m88e6390_errata(struct phy_device *phydev)
{
	int err;

	err = phy_write(phydev, MII_BMCR,
			BMCR_ANENABLE | BMCR_SPEED1000 | BMCR_FULLDPLX);
	if (err)
		return err;

	usleep_range(300, 400);

	err = phy_write_paged(phydev, 0xf8, 0x08, 0x36);
	if (err)
		return err;

	return genphy_soft_reset(phydev);
}

static int m88e6390_config_aneg(struct phy_device *phydev)
{
	int err;

	err = m88e6390_errata(phydev);
	if (err)
		return err;

	return m88e1510_config_aneg(phydev);
}

/**
 * fiber_lpa_mod_linkmode_lpa_t
 * @advertising: the linkmode advertisement settings
 * @lpa: value of the MII_LPA register for fiber link
 *
 * A small helper function that translates MII_LPA bits to linkmode LP
 * advertisement settings. Other bits in advertising are left
 * unchanged.
 */
static void fiber_lpa_mod_linkmode_lpa_t(unsigned long *advertising, u32 lpa)
{
	linkmode_mod_bit(ETHTOOL_LINK_MODE_1000baseT_Half_BIT,
			 advertising, lpa & LPA_1000XHALF);

	linkmode_mod_bit(ETHTOOL_LINK_MODE_1000baseT_Full_BIT,
			 advertising, lpa & LPA_1000XFULL);
}

static int marvell_read_status_page_an(struct phy_device *phydev,
				       int fiber, int status)
{
	int lpa;
	int err;

	if (!(status & MII_M1011_PHY_STATUS_RESOLVED)) {
		phydev->link = 0;
		return 0;
	}

	if (status & MII_M1011_PHY_STATUS_FULLDUPLEX)
		phydev->duplex = DUPLEX_FULL;
	else
		phydev->duplex = DUPLEX_HALF;

	switch (status & MII_M1011_PHY_STATUS_SPD_MASK) {
	case MII_M1011_PHY_STATUS_1000:
		phydev->speed = SPEED_1000;
		break;

	case MII_M1011_PHY_STATUS_100:
		phydev->speed = SPEED_100;
		break;

	default:
		phydev->speed = SPEED_10;
		break;
	}

	if (!fiber) {
		err = genphy_read_lpa(phydev);
		if (err < 0)
			return err;

		phy_resolve_aneg_pause(phydev);
	} else {
		lpa = phy_read(phydev, MII_LPA);
		if (lpa < 0)
			return lpa;

		/* The fiber link is only 1000M capable */
		fiber_lpa_mod_linkmode_lpa_t(phydev->lp_advertising, lpa);

		if (phydev->duplex == DUPLEX_FULL) {
			if (!(lpa & LPA_PAUSE_FIBER)) {
				phydev->pause = 0;
				phydev->asym_pause = 0;
			} else if ((lpa & LPA_PAUSE_ASYM_FIBER)) {
				phydev->pause = 1;
				phydev->asym_pause = 1;
			} else {
				phydev->pause = 1;
				phydev->asym_pause = 0;
			}
		}
	}

	return 0;
}

/* marvell_read_status_page
 *
 * Description:
 *   Check the link, then figure out the current state
 *   by comparing what we advertise with what the link partner
 *   advertises.  Start by checking the gigabit possibilities,
 *   then move on to 10/100.
 */
static int marvell_read_status_page(struct phy_device *phydev, int page)
{
	int status;
	int fiber;
	int err;

	status = phy_read(phydev, MII_M1011_PHY_STATUS);
	if (status < 0)
		return status;

	/* Use the generic register for copper link status,
	 * and the PHY status register for fiber link status.
	 */
	if (page == MII_MARVELL_FIBER_PAGE) {
		phydev->link = !!(status & MII_M1011_PHY_STATUS_LINK);
	} else {
		err = genphy_update_link(phydev);
		if (err)
			return err;
	}

	if (page == MII_MARVELL_FIBER_PAGE)
		fiber = 1;
	else
		fiber = 0;

	linkmode_zero(phydev->lp_advertising);
	phydev->pause = 0;
	phydev->asym_pause = 0;
	phydev->speed = SPEED_UNKNOWN;
	phydev->duplex = DUPLEX_UNKNOWN;
	phydev->port = fiber ? PORT_FIBRE : PORT_TP;

	if (phydev->autoneg == AUTONEG_ENABLE)
		err = marvell_read_status_page_an(phydev, fiber, status);
	else
		err = genphy_read_status_fixed(phydev);

	return err;
}

/* marvell_read_status
 *
 * Some Marvell's phys have two modes: fiber and copper.
 * Both need status checked.
 * Description:
 *   First, check the fiber link and status.
 *   If the fiber link is down, check the copper link and status which
 *   will be the default value if both link are down.
 */
static int marvell_read_status(struct phy_device *phydev)
{
	int err;

	/* Check the fiber mode first */
	if (linkmode_test_bit(ETHTOOL_LINK_MODE_FIBRE_BIT,
			      phydev->supported) &&
	    phydev->interface != PHY_INTERFACE_MODE_SGMII) {
		err = marvell_set_page(phydev, MII_MARVELL_FIBER_PAGE);
		if (err < 0)
			goto error;

		err = marvell_read_status_page(phydev, MII_MARVELL_FIBER_PAGE);
		if (err < 0)
			goto error;

		/* If the fiber link is up, it is the selected and
		 * used link. In this case, we need to stay in the
		 * fiber page. Please to be careful about that, avoid
		 * to restore Copper page in other functions which
		 * could break the behaviour for some fiber phy like
		 * 88E1512.
		 */
		if (phydev->link)
			return 0;

		/* If fiber link is down, check and save copper mode state */
		err = marvell_set_page(phydev, MII_MARVELL_COPPER_PAGE);
		if (err < 0)
			goto error;
	}

	return marvell_read_status_page(phydev, MII_MARVELL_COPPER_PAGE);

error:
	marvell_set_page(phydev, MII_MARVELL_COPPER_PAGE);
	return err;
}

/* marvell_suspend
 *
 * Some Marvell's phys have two modes: fiber and copper.
 * Both need to be suspended
 */
static int marvell_suspend(struct phy_device *phydev)
{
	int err;

	/* Suspend the fiber mode first */
	if (linkmode_test_bit(ETHTOOL_LINK_MODE_FIBRE_BIT,
			      phydev->supported)) {
		err = marvell_set_page(phydev, MII_MARVELL_FIBER_PAGE);
		if (err < 0)
			goto error;

		/* With the page set, use the generic suspend */
		err = genphy_suspend(phydev);
		if (err < 0)
			goto error;

		/* Then, the copper link */
		err = marvell_set_page(phydev, MII_MARVELL_COPPER_PAGE);
		if (err < 0)
			goto error;
	}

	/* With the page set, use the generic suspend */
	return genphy_suspend(phydev);

error:
	marvell_set_page(phydev, MII_MARVELL_COPPER_PAGE);
	return err;
}

/* marvell_resume
 *
 * Some Marvell's phys have two modes: fiber and copper.
 * Both need to be resumed
 */
static int marvell_resume(struct phy_device *phydev)
{
	int err;

	/* Resume the fiber mode first */
	if (linkmode_test_bit(ETHTOOL_LINK_MODE_FIBRE_BIT,
			      phydev->supported)) {
		err = marvell_set_page(phydev, MII_MARVELL_FIBER_PAGE);
		if (err < 0)
			goto error;

		/* With the page set, use the generic resume */
		err = genphy_resume(phydev);
		if (err < 0)
			goto error;

		/* Then, the copper link */
		err = marvell_set_page(phydev, MII_MARVELL_COPPER_PAGE);
		if (err < 0)
			goto error;
	}

	/* With the page set, use the generic resume */
	return genphy_resume(phydev);

error:
	marvell_set_page(phydev, MII_MARVELL_COPPER_PAGE);
	return err;
}

static int marvell_aneg_done(struct phy_device *phydev)
{
	int retval = phy_read(phydev, MII_M1011_PHY_STATUS);

	return (retval < 0) ? retval : (retval & MII_M1011_PHY_STATUS_RESOLVED);
}

static void m88e1318_get_wol(struct phy_device *phydev,
			     struct ethtool_wolinfo *wol)
{
	int ret;

	wol->supported = WAKE_MAGIC | WAKE_PHY;
	wol->wolopts = 0;

	ret = phy_read_paged(phydev, MII_MARVELL_WOL_PAGE,
			     MII_88E1318S_PHY_WOL_CTRL);
	if (ret < 0)
		return;

	if (ret & MII_88E1318S_PHY_WOL_CTRL_MAGIC_PACKET_MATCH_ENABLE)
		wol->wolopts |= WAKE_MAGIC;

	if (ret & MII_88E1318S_PHY_WOL_CTRL_LINK_UP_ENABLE)
		wol->wolopts |= WAKE_PHY;
}

static int m88e1318_set_wol(struct phy_device *phydev,
			    struct ethtool_wolinfo *wol)
{
	int err = 0, oldpage;

	oldpage = phy_save_page(phydev);
	if (oldpage < 0)
		goto error;

	if (wol->wolopts & (WAKE_MAGIC | WAKE_PHY)) {
		/* Explicitly switch to page 0x00, just to be sure */
		err = marvell_write_page(phydev, MII_MARVELL_COPPER_PAGE);
		if (err < 0)
			goto error;

		/* If WOL event happened once, the LED[2] interrupt pin
		 * will not be cleared unless we reading the interrupt status
		 * register. If interrupts are in use, the normal interrupt
		 * handling will clear the WOL event. Clear the WOL event
		 * before enabling it if !phy_interrupt_is_valid()
		 */
		if (!phy_interrupt_is_valid(phydev))
			__phy_read(phydev, MII_M1011_IEVENT);

		/* Enable the WOL interrupt */
		err = __phy_set_bits(phydev, MII_88E1318S_PHY_CSIER,
				     MII_88E1318S_PHY_CSIER_WOL_EIE);
		if (err < 0)
			goto error;

		err = marvell_write_page(phydev, MII_MARVELL_LED_PAGE);
		if (err < 0)
			goto error;

		/* Setup LED[2] as interrupt pin (active low) */
		err = __phy_modify(phydev, MII_88E1318S_PHY_LED_TCR,
				   MII_88E1318S_PHY_LED_TCR_FORCE_INT,
				   MII_88E1318S_PHY_LED_TCR_INTn_ENABLE |
				   MII_88E1318S_PHY_LED_TCR_INT_ACTIVE_LOW);
		if (err < 0)
			goto error;
	}

	if (wol->wolopts & WAKE_MAGIC) {
		err = marvell_write_page(phydev, MII_MARVELL_WOL_PAGE);
		if (err < 0)
			goto error;

		/* Store the device address for the magic packet */
		err = __phy_write(phydev, MII_88E1318S_PHY_MAGIC_PACKET_WORD2,
				((phydev->attached_dev->dev_addr[5] << 8) |
				 phydev->attached_dev->dev_addr[4]));
		if (err < 0)
			goto error;
		err = __phy_write(phydev, MII_88E1318S_PHY_MAGIC_PACKET_WORD1,
				((phydev->attached_dev->dev_addr[3] << 8) |
				 phydev->attached_dev->dev_addr[2]));
		if (err < 0)
			goto error;
		err = __phy_write(phydev, MII_88E1318S_PHY_MAGIC_PACKET_WORD0,
				((phydev->attached_dev->dev_addr[1] << 8) |
				 phydev->attached_dev->dev_addr[0]));
		if (err < 0)
			goto error;

		/* Clear WOL status and enable magic packet matching */
		err = __phy_set_bits(phydev, MII_88E1318S_PHY_WOL_CTRL,
				     MII_88E1318S_PHY_WOL_CTRL_CLEAR_WOL_STATUS |
				     MII_88E1318S_PHY_WOL_CTRL_MAGIC_PACKET_MATCH_ENABLE);
		if (err < 0)
			goto error;
	} else {
		err = marvell_write_page(phydev, MII_MARVELL_WOL_PAGE);
		if (err < 0)
			goto error;

		/* Clear WOL status and disable magic packet matching */
		err = __phy_modify(phydev, MII_88E1318S_PHY_WOL_CTRL,
				   MII_88E1318S_PHY_WOL_CTRL_MAGIC_PACKET_MATCH_ENABLE,
				   MII_88E1318S_PHY_WOL_CTRL_CLEAR_WOL_STATUS);
		if (err < 0)
			goto error;
	}

	if (wol->wolopts & WAKE_PHY) {
		err = marvell_write_page(phydev, MII_MARVELL_WOL_PAGE);
		if (err < 0)
			goto error;

		/* Clear WOL status and enable link up event */
		err = __phy_modify(phydev, MII_88E1318S_PHY_WOL_CTRL, 0,
				   MII_88E1318S_PHY_WOL_CTRL_CLEAR_WOL_STATUS |
				   MII_88E1318S_PHY_WOL_CTRL_LINK_UP_ENABLE);
		if (err < 0)
			goto error;
	} else {
		err = marvell_write_page(phydev, MII_MARVELL_WOL_PAGE);
		if (err < 0)
			goto error;

		/* Clear WOL status and disable link up event */
		err = __phy_modify(phydev, MII_88E1318S_PHY_WOL_CTRL,
				   MII_88E1318S_PHY_WOL_CTRL_LINK_UP_ENABLE,
				   MII_88E1318S_PHY_WOL_CTRL_CLEAR_WOL_STATUS);
		if (err < 0)
			goto error;
	}

error:
	return phy_restore_page(phydev, oldpage, err);
}

static int marvell_get_sset_count(struct phy_device *phydev)
{
	if (linkmode_test_bit(ETHTOOL_LINK_MODE_FIBRE_BIT,
			      phydev->supported))
		return ARRAY_SIZE(marvell_hw_stats);
	else
		return ARRAY_SIZE(marvell_hw_stats) - NB_FIBER_STATS;
}

static int marvell_get_sset_count_simple(struct phy_device *phydev)
{
	return ARRAY_SIZE(marvell_hw_stats_simple);
}

static void marvell_get_strings(struct phy_device *phydev, u8 *data)
{
	int count = marvell_get_sset_count(phydev);
	int i;

	for (i = 0; i < count; i++) {
		strscpy(data + i * ETH_GSTRING_LEN,
			marvell_hw_stats[i].string, ETH_GSTRING_LEN);
	}
}

static void marvell_get_strings_simple(struct phy_device *phydev, u8 *data)
{
	int count = marvell_get_sset_count_simple(phydev);
	int i;

	for (i = 0; i < count; i++) {
		strscpy(data + i * ETH_GSTRING_LEN,
			marvell_hw_stats_simple[i].string, ETH_GSTRING_LEN);
	}
}

static u64 marvell_get_stat(struct phy_device *phydev, int i)
{
	struct marvell_hw_stat stat = marvell_hw_stats[i];
	struct marvell_priv *priv = phydev->priv;
	int val;
	u64 ret;

	val = phy_read_paged(phydev, stat.page, stat.reg);
	if (val < 0) {
		ret = U64_MAX;
	} else {
		val = val & ((1 << stat.bits) - 1);
		priv->stats[i] += val;
		ret = priv->stats[i];
	}

	return ret;
}

static u64 marvell_get_stat_simple(struct phy_device *phydev, int i)
{
	struct marvell_hw_stat_simple stat = marvell_hw_stats_simple[i];
	struct marvell_priv *priv = phydev->priv;
	int val;
	u64 ret;

	val = phy_read(phydev, stat.reg);
	if (val < 0) {
		ret = U64_MAX;
	} else {
		val = val & ((1 << stat.bits) - 1);
		priv->stats[i] += val;
		ret = priv->stats[i];
	}

	return ret;
}

static void marvell_get_stats(struct phy_device *phydev,
			      struct ethtool_stats *stats, u64 *data)
{
	int count = marvell_get_sset_count(phydev);
	int i;

	for (i = 0; i < count; i++)
		data[i] = marvell_get_stat(phydev, i);
}

static void marvell_get_stats_simple(struct phy_device *phydev,
				     struct ethtool_stats *stats, u64 *data)
{
	int count = marvell_get_sset_count_simple(phydev);
	int i;

	for (i = 0; i < count; i++)
		data[i] = marvell_get_stat_simple(phydev, i);
}

static int m88e1510_loopback(struct phy_device *phydev, bool enable)
{
	int err;

	if (enable) {
		u16 bmcr_ctl, mscr2_ctl = 0;

		bmcr_ctl = mii_bmcr_encode_fixed(phydev->speed, phydev->duplex);

		err = phy_write(phydev, MII_BMCR, bmcr_ctl);
		if (err < 0)
			return err;

		if (phydev->speed == SPEED_1000)
			mscr2_ctl = BMCR_SPEED1000;
		else if (phydev->speed == SPEED_100)
			mscr2_ctl = BMCR_SPEED100;

		err = phy_modify_paged(phydev, MII_MARVELL_MSCR_PAGE,
				       MII_88E1510_MSCR_2, BMCR_SPEED1000 |
				       BMCR_SPEED100, mscr2_ctl);
		if (err < 0)
			return err;

		/* Need soft reset to have speed configuration takes effect */
		err = genphy_soft_reset(phydev);
		if (err < 0)
			return err;

		err = phy_modify(phydev, MII_BMCR, BMCR_LOOPBACK,
				 BMCR_LOOPBACK);

		if (!err) {
			/* It takes some time for PHY device to switch
			 * into/out-of loopback mode.
			 */
			msleep(1000);
		}
		return err;
	} else {
		err = phy_modify(phydev, MII_BMCR, BMCR_LOOPBACK, 0);
		if (err < 0)
			return err;

		return phy_config_aneg(phydev);
	}
}

static int marvell_vct5_wait_complete(struct phy_device *phydev)
{
	int i;
	int val;

	for (i = 0; i < 32; i++) {
		val = __phy_read(phydev, MII_VCT5_CTRL);
		if (val < 0)
			return val;

		if (val & MII_VCT5_CTRL_COMPLETE)
			return 0;
	}

	phydev_err(phydev, "Timeout while waiting for cable test to finish\n");
	return -ETIMEDOUT;
}

static int marvell_vct5_amplitude(struct phy_device *phydev, int pair)
{
	int amplitude;
	int val;
	int reg;

	reg = MII_VCT5_TX_RX_MDI0_COUPLING + pair;
	val = __phy_read(phydev, reg);

	if (val < 0)
		return 0;

	amplitude = (val & MII_VCT5_TX_RX_AMPLITUDE_MASK) >>
		MII_VCT5_TX_RX_AMPLITUDE_SHIFT;

	if (!(val & MII_VCT5_TX_RX_COUPLING_POSITIVE_REFLECTION))
		amplitude = -amplitude;

	return 1000 * amplitude / 128;
}

static u32 marvell_vct5_distance2cm(int distance)
{
	return distance * 805 / 10;
}

static u32 marvell_vct5_cm2distance(int cm)
{
	return cm * 10 / 805;
}

static int marvell_vct5_amplitude_distance(struct phy_device *phydev,
					   int distance, int pair)
{
	u16 reg;
	int err;
	int mV;
	int i;

	err = __phy_write(phydev, MII_VCT5_SAMPLE_POINT_DISTANCE,
			  distance);
	if (err)
		return err;

	reg = MII_VCT5_CTRL_ENABLE |
		MII_VCT5_CTRL_TX_SAME_CHANNEL |
		MII_VCT5_CTRL_SAMPLES_DEFAULT |
		MII_VCT5_CTRL_SAMPLE_POINT |
		MII_VCT5_CTRL_PEEK_HYST_DEFAULT;
	err = __phy_write(phydev, MII_VCT5_CTRL, reg);
	if (err)
		return err;

	err = marvell_vct5_wait_complete(phydev);
	if (err)
		return err;

	for (i = 0; i < 4; i++) {
		if (pair != PHY_PAIR_ALL && i != pair)
			continue;

		mV = marvell_vct5_amplitude(phydev, i);
		ethnl_cable_test_amplitude(phydev, i, mV);
	}

	return 0;
}

static int marvell_vct5_amplitude_graph(struct phy_device *phydev)
{
	struct marvell_priv *priv = phydev->priv;
	int distance;
	u16 width;
	int page;
	int err;
	u16 reg;

	if (priv->first <= TDR_SHORT_CABLE_LENGTH)
		width = MII_VCT5_TX_PULSE_CTRL_PULSE_WIDTH_32nS;
	else
		width = MII_VCT5_TX_PULSE_CTRL_PULSE_WIDTH_128nS;

	reg = MII_VCT5_TX_PULSE_CTRL_GT_140m_46_86mV |
		MII_VCT5_TX_PULSE_CTRL_DONT_WAIT_LINK_DOWN |
		MII_VCT5_TX_PULSE_CTRL_MAX_AMP | width;

	err = phy_write_paged(phydev, MII_MARVELL_VCT5_PAGE,
			      MII_VCT5_TX_PULSE_CTRL, reg);
	if (err)
		return err;

	/* Reading the TDR data is very MDIO heavy. We need to optimize
	 * access to keep the time to a minimum. So lock the bus once,
	 * and don't release it until complete. We can then avoid having
	 * to change the page for every access, greatly speeding things
	 * up.
	 */
	page = phy_select_page(phydev, MII_MARVELL_VCT5_PAGE);
	if (page < 0)
		goto restore_page;

	for (distance = priv->first;
	     distance <= priv->last;
	     distance += priv->step) {
		err = marvell_vct5_amplitude_distance(phydev, distance,
						      priv->pair);
		if (err)
			goto restore_page;

		if (distance > TDR_SHORT_CABLE_LENGTH &&
		    width == MII_VCT5_TX_PULSE_CTRL_PULSE_WIDTH_32nS) {
			width = MII_VCT5_TX_PULSE_CTRL_PULSE_WIDTH_128nS;
			reg = MII_VCT5_TX_PULSE_CTRL_GT_140m_46_86mV |
				MII_VCT5_TX_PULSE_CTRL_DONT_WAIT_LINK_DOWN |
				MII_VCT5_TX_PULSE_CTRL_MAX_AMP | width;
			err = __phy_write(phydev, MII_VCT5_TX_PULSE_CTRL, reg);
			if (err)
				goto restore_page;
		}
	}

restore_page:
	return phy_restore_page(phydev, page, err);
}

static int marvell_cable_test_start_common(struct phy_device *phydev)
{
	int bmcr, bmsr, ret;

	/* If auto-negotiation is enabled, but not complete, the cable
	 * test never completes. So disable auto-neg.
	 */
	bmcr = phy_read(phydev, MII_BMCR);
	if (bmcr < 0)
		return bmcr;

	bmsr = phy_read(phydev, MII_BMSR);

	if (bmsr < 0)
		return bmsr;

	if (bmcr & BMCR_ANENABLE) {
		ret =  phy_clear_bits(phydev, MII_BMCR, BMCR_ANENABLE);
		if (ret < 0)
			return ret;
		ret = genphy_soft_reset(phydev);
		if (ret < 0)
			return ret;
	}

	/* If the link is up, allow it some time to go down */
	if (bmsr & BMSR_LSTATUS)
		msleep(1500);

	return 0;
}

static int marvell_vct7_cable_test_start(struct phy_device *phydev)
{
	struct marvell_priv *priv = phydev->priv;
	int ret;

	ret = marvell_cable_test_start_common(phydev);
	if (ret)
		return ret;

	priv->cable_test_tdr = false;

	/* Reset the VCT5 API control to defaults, otherwise
	 * VCT7 does not work correctly.
	 */
	ret = phy_write_paged(phydev, MII_MARVELL_VCT5_PAGE,
			      MII_VCT5_CTRL,
			      MII_VCT5_CTRL_TX_SAME_CHANNEL |
			      MII_VCT5_CTRL_SAMPLES_DEFAULT |
			      MII_VCT5_CTRL_MODE_MAXIMUM_PEEK |
			      MII_VCT5_CTRL_PEEK_HYST_DEFAULT);
	if (ret)
		return ret;

	ret = phy_write_paged(phydev, MII_MARVELL_VCT5_PAGE,
			      MII_VCT5_SAMPLE_POINT_DISTANCE, 0);
	if (ret)
		return ret;

	return phy_write_paged(phydev, MII_MARVELL_VCT7_PAGE,
			       MII_VCT7_CTRL,
			       MII_VCT7_CTRL_RUN_NOW |
			       MII_VCT7_CTRL_CENTIMETERS);
}

static int marvell_vct5_cable_test_tdr_start(struct phy_device *phydev,
					     const struct phy_tdr_config *cfg)
{
	struct marvell_priv *priv = phydev->priv;
	int ret;

	priv->cable_test_tdr = true;
	priv->first = marvell_vct5_cm2distance(cfg->first);
	priv->last = marvell_vct5_cm2distance(cfg->last);
	priv->step = marvell_vct5_cm2distance(cfg->step);
	priv->pair = cfg->pair;

	if (priv->first > MII_VCT5_SAMPLE_POINT_DISTANCE_MAX)
		return -EINVAL;

	if (priv->last > MII_VCT5_SAMPLE_POINT_DISTANCE_MAX)
		return -EINVAL;

	/* Disable  VCT7 */
	ret = phy_write_paged(phydev, MII_MARVELL_VCT7_PAGE,
			      MII_VCT7_CTRL, 0);
	if (ret)
		return ret;

	ret = marvell_cable_test_start_common(phydev);
	if (ret)
		return ret;

	ret = ethnl_cable_test_pulse(phydev, 1000);
	if (ret)
		return ret;

	return ethnl_cable_test_step(phydev,
				     marvell_vct5_distance2cm(priv->first),
				     marvell_vct5_distance2cm(priv->last),
				     marvell_vct5_distance2cm(priv->step));
}

static int marvell_vct7_distance_to_length(int distance, bool meter)
{
	if (meter)
		distance *= 100;

	return distance;
}

static bool marvell_vct7_distance_valid(int result)
{
	switch (result) {
	case MII_VCT7_RESULTS_OPEN:
	case MII_VCT7_RESULTS_SAME_SHORT:
	case MII_VCT7_RESULTS_CROSS_SHORT:
		return true;
	}
	return false;
}

static int marvell_vct7_report_length(struct phy_device *phydev,
				      int pair, bool meter)
{
	int length;
	int ret;

	ret = phy_read_paged(phydev, MII_MARVELL_VCT7_PAGE,
			     MII_VCT7_PAIR_0_DISTANCE + pair);
	if (ret < 0)
		return ret;

	length = marvell_vct7_distance_to_length(ret, meter);

	ethnl_cable_test_fault_length(phydev, pair, length);

	return 0;
}

static int marvell_vct7_cable_test_report_trans(int result)
{
	switch (result) {
	case MII_VCT7_RESULTS_OK:
		return ETHTOOL_A_CABLE_RESULT_CODE_OK;
	case MII_VCT7_RESULTS_OPEN:
		return ETHTOOL_A_CABLE_RESULT_CODE_OPEN;
	case MII_VCT7_RESULTS_SAME_SHORT:
		return ETHTOOL_A_CABLE_RESULT_CODE_SAME_SHORT;
	case MII_VCT7_RESULTS_CROSS_SHORT:
		return ETHTOOL_A_CABLE_RESULT_CODE_CROSS_SHORT;
	default:
		return ETHTOOL_A_CABLE_RESULT_CODE_UNSPEC;
	}
}

static int marvell_vct7_cable_test_report(struct phy_device *phydev)
{
	int pair0, pair1, pair2, pair3;
	bool meter;
	int ret;

	ret = phy_read_paged(phydev, MII_MARVELL_VCT7_PAGE,
			     MII_VCT7_RESULTS);
	if (ret < 0)
		return ret;

	pair3 = (ret & MII_VCT7_RESULTS_PAIR3_MASK) >>
		MII_VCT7_RESULTS_PAIR3_SHIFT;
	pair2 = (ret & MII_VCT7_RESULTS_PAIR2_MASK) >>
		MII_VCT7_RESULTS_PAIR2_SHIFT;
	pair1 = (ret & MII_VCT7_RESULTS_PAIR1_MASK) >>
		MII_VCT7_RESULTS_PAIR1_SHIFT;
	pair0 = (ret & MII_VCT7_RESULTS_PAIR0_MASK) >>
		MII_VCT7_RESULTS_PAIR0_SHIFT;

	ethnl_cable_test_result(phydev, ETHTOOL_A_CABLE_PAIR_A,
				marvell_vct7_cable_test_report_trans(pair0));
	ethnl_cable_test_result(phydev, ETHTOOL_A_CABLE_PAIR_B,
				marvell_vct7_cable_test_report_trans(pair1));
	ethnl_cable_test_result(phydev, ETHTOOL_A_CABLE_PAIR_C,
				marvell_vct7_cable_test_report_trans(pair2));
	ethnl_cable_test_result(phydev, ETHTOOL_A_CABLE_PAIR_D,
				marvell_vct7_cable_test_report_trans(pair3));

	ret = phy_read_paged(phydev, MII_MARVELL_VCT7_PAGE, MII_VCT7_CTRL);
	if (ret < 0)
		return ret;

	meter = ret & MII_VCT7_CTRL_METERS;

	if (marvell_vct7_distance_valid(pair0))
		marvell_vct7_report_length(phydev, 0, meter);
	if (marvell_vct7_distance_valid(pair1))
		marvell_vct7_report_length(phydev, 1, meter);
	if (marvell_vct7_distance_valid(pair2))
		marvell_vct7_report_length(phydev, 2, meter);
	if (marvell_vct7_distance_valid(pair3))
		marvell_vct7_report_length(phydev, 3, meter);

	return 0;
}

static int marvell_vct7_cable_test_get_status(struct phy_device *phydev,
					      bool *finished)
{
	struct marvell_priv *priv = phydev->priv;
	int ret;

	if (priv->cable_test_tdr) {
		ret = marvell_vct5_amplitude_graph(phydev);
		*finished = true;
		return ret;
	}

	*finished = false;

	ret = phy_read_paged(phydev, MII_MARVELL_VCT7_PAGE,
			     MII_VCT7_CTRL);

	if (ret < 0)
		return ret;

	if (!(ret & MII_VCT7_CTRL_IN_PROGRESS)) {
		*finished = true;

		return marvell_vct7_cable_test_report(phydev);
	}

	return 0;
}

static int m88e3082_vct_cable_test_start(struct phy_device *phydev)
{
	struct marvell_priv *priv = phydev->priv;
	int ret;

	/* It needs some magic workarounds described in VCT manual for this PHY.
	 */
	ret = phy_write(phydev, 29, 0x0003);
	if (ret < 0)
		return ret;

	ret = phy_write(phydev, 30, 0x6440);
	if (ret < 0)
		return ret;

	if (priv->vct_phase == M88E3082_VCT_PHASE1) {
		ret = phy_write(phydev, 29, 0x000a);
		if (ret < 0)
			return ret;

		ret = phy_write(phydev, 30, 0x0002);
		if (ret < 0)
			return ret;
	}

	ret = phy_write(phydev, MII_BMCR,
			BMCR_RESET | BMCR_SPEED100 | BMCR_FULLDPLX);
	if (ret < 0)
		return ret;

	ret = phy_write(phydev, MII_VCT_TXPINS, MII_VCT_TXPINS_ENVCT);
	if (ret < 0)
		return ret;

	ret = phy_write(phydev, 29, 0x0003);
	if (ret < 0)
		return ret;

	ret = phy_write(phydev, 30, 0x0);
	if (ret < 0)
		return ret;

	if (priv->vct_phase == M88E3082_VCT_OFF) {
		priv->vct_phase = M88E3082_VCT_PHASE1;
		priv->pair = 0;

		return 0;
	}

	ret = phy_write(phydev, 29, 0x000a);
	if (ret < 0)
		return ret;

	ret = phy_write(phydev, 30, 0x0);
	if (ret < 0)
		return ret;

	priv->vct_phase = M88E3082_VCT_PHASE2;

	return 0;
}

static int m88e3082_vct_cable_test_report_trans(int result, u8 distance)
{
	switch (result) {
	case MII_VCT_TXRXPINS_VCTTST_OK:
		if (distance == MII_VCT_TXRXPINS_DISTRFLN_MAX)
			return ETHTOOL_A_CABLE_RESULT_CODE_OK;
		return ETHTOOL_A_CABLE_RESULT_CODE_IMPEDANCE_MISMATCH;
	case MII_VCT_TXRXPINS_VCTTST_SHORT:
		return ETHTOOL_A_CABLE_RESULT_CODE_SAME_SHORT;
	case MII_VCT_TXRXPINS_VCTTST_OPEN:
		return ETHTOOL_A_CABLE_RESULT_CODE_OPEN;
	default:
		return ETHTOOL_A_CABLE_RESULT_CODE_UNSPEC;
	}
}

static u32 m88e3082_vct_distrfln_2_cm(u8 distrfln)
{
	if (distrfln < 24)
		return 0;

	/* Original function for meters: y = 0.7861x - 18.862 */
	return (7861 * distrfln - 188620) / 100;
}

static int m88e3082_vct_cable_test_get_status(struct phy_device *phydev,
					      bool *finished)
{
	u8 tx_vcttst_res, rx_vcttst_res, tx_distrfln, rx_distrfln;
	struct marvell_priv *priv = phydev->priv;
	int ret, tx_result, rx_result;
	bool done_phase = true;

	*finished = false;

	ret = phy_read(phydev, MII_VCT_TXPINS);
	if (ret < 0)
		return ret;
	else if (ret & MII_VCT_TXPINS_ENVCT)
		return 0;

	tx_distrfln = ret & MII_VCT_TXRXPINS_DISTRFLN;
	tx_vcttst_res = (ret & MII_VCT_TXRXPINS_VCTTST) >>
			MII_VCT_TXRXPINS_VCTTST_SHIFT;

	ret = phy_read(phydev, MII_VCT_RXPINS);
	if (ret < 0)
		return ret;

	rx_distrfln = ret & MII_VCT_TXRXPINS_DISTRFLN;
	rx_vcttst_res = (ret & MII_VCT_TXRXPINS_VCTTST) >>
			MII_VCT_TXRXPINS_VCTTST_SHIFT;

	*finished = true;

	switch (priv->vct_phase) {
	case M88E3082_VCT_PHASE1:
		tx_result = m88e3082_vct_cable_test_report_trans(tx_vcttst_res,
								 tx_distrfln);
		rx_result = m88e3082_vct_cable_test_report_trans(rx_vcttst_res,
								 rx_distrfln);

		ethnl_cable_test_result(phydev, ETHTOOL_A_CABLE_PAIR_A,
					tx_result);
		ethnl_cable_test_result(phydev, ETHTOOL_A_CABLE_PAIR_B,
					rx_result);

		if (tx_vcttst_res == MII_VCT_TXRXPINS_VCTTST_OPEN) {
			done_phase = false;
			priv->pair |= M88E3082_PAIR_A;
		} else if (tx_distrfln < MII_VCT_TXRXPINS_DISTRFLN_MAX) {
			u8 pair = ETHTOOL_A_CABLE_PAIR_A;
			u32 cm = m88e3082_vct_distrfln_2_cm(tx_distrfln);

			ethnl_cable_test_fault_length(phydev, pair, cm);
		}

		if (rx_vcttst_res == MII_VCT_TXRXPINS_VCTTST_OPEN) {
			done_phase = false;
			priv->pair |= M88E3082_PAIR_B;
		} else if (rx_distrfln < MII_VCT_TXRXPINS_DISTRFLN_MAX) {
			u8 pair = ETHTOOL_A_CABLE_PAIR_B;
			u32 cm = m88e3082_vct_distrfln_2_cm(rx_distrfln);

			ethnl_cable_test_fault_length(phydev, pair, cm);
		}

		break;
	case M88E3082_VCT_PHASE2:
		if (priv->pair & M88E3082_PAIR_A &&
		    tx_vcttst_res == MII_VCT_TXRXPINS_VCTTST_OPEN &&
		    tx_distrfln < MII_VCT_TXRXPINS_DISTRFLN_MAX) {
			u8 pair = ETHTOOL_A_CABLE_PAIR_A;
			u32 cm = m88e3082_vct_distrfln_2_cm(tx_distrfln);

			ethnl_cable_test_fault_length(phydev, pair, cm);
		}
		if (priv->pair & M88E3082_PAIR_B &&
		    rx_vcttst_res == MII_VCT_TXRXPINS_VCTTST_OPEN &&
		    rx_distrfln < MII_VCT_TXRXPINS_DISTRFLN_MAX) {
			u8 pair = ETHTOOL_A_CABLE_PAIR_B;
			u32 cm = m88e3082_vct_distrfln_2_cm(rx_distrfln);

			ethnl_cable_test_fault_length(phydev, pair, cm);
		}

		break;
	default:
		return -EINVAL;
	}

	if (!done_phase) {
		*finished = false;
		return m88e3082_vct_cable_test_start(phydev);
	}
	if (*finished)
		priv->vct_phase = M88E3082_VCT_OFF;
	return 0;
}

static int m88e1111_vct_cable_test_start(struct phy_device *phydev)
{
	int ret;

	ret = marvell_cable_test_start_common(phydev);
	if (ret)
		return ret;

	/* It needs some magic workarounds described in VCT manual for this PHY.
	 */
	ret = phy_write(phydev, 29, 0x0018);
	if (ret < 0)
		return ret;

	ret = phy_write(phydev, 30, 0x00c2);
	if (ret < 0)
		return ret;

	ret = phy_write(phydev, 30, 0x00ca);
	if (ret < 0)
		return ret;

	ret = phy_write(phydev, 30, 0x00c2);
	if (ret < 0)
		return ret;

	ret = phy_write_paged(phydev, MII_MARVELL_COPPER_PAGE, MII_VCT_SR,
			      MII_VCT_TXPINS_ENVCT);
	if (ret < 0)
		return ret;

	ret = phy_write(phydev, 29, 0x0018);
	if (ret < 0)
		return ret;

	ret = phy_write(phydev, 30, 0x0042);
	if (ret < 0)
		return ret;

	return 0;
}

static u32 m88e1111_vct_distrfln_2_cm(u8 distrfln)
{
	if (distrfln < 36)
		return 0;

	/* Original function for meters: y = 0.8018x - 28.751 */
	return (8018 * distrfln - 287510) / 100;
}

static int m88e1111_vct_cable_test_get_status(struct phy_device *phydev,
					      bool *finished)
{
	u8 vcttst_res, distrfln;
	int ret, result;

	*finished = false;

	/* Each pair use one page: A-0, B-1, C-2, D-3 */
	for (u8 i = 0; i < 4; i++) {
		ret = phy_read_paged(phydev, i, MII_VCT_SR);
		if (ret < 0)
			return ret;
		else if (i == 0 && ret & MII_VCT_TXPINS_ENVCT)
			return 0;

		distrfln = ret & MII_VCT_TXRXPINS_DISTRFLN;
		vcttst_res = (ret & MII_VCT_TXRXPINS_VCTTST) >>
			      MII_VCT_TXRXPINS_VCTTST_SHIFT;

		result = m88e3082_vct_cable_test_report_trans(vcttst_res,
							      distrfln);
		ethnl_cable_test_result(phydev, i, result);

		if (distrfln < MII_VCT_TXRXPINS_DISTRFLN_MAX) {
			u32 cm = m88e1111_vct_distrfln_2_cm(distrfln);

			ethnl_cable_test_fault_length(phydev, i, cm);
		}
	}

	*finished = true;
	return 0;
}

#ifdef CONFIG_HWMON
struct marvell_hwmon_ops {
	int (*config)(struct phy_device *phydev);
	int (*get_temp)(struct phy_device *phydev, long *temp);
	int (*get_temp_critical)(struct phy_device *phydev, long *temp);
	int (*set_temp_critical)(struct phy_device *phydev, long temp);
	int (*get_temp_alarm)(struct phy_device *phydev, long *alarm);
};

static const struct marvell_hwmon_ops *
to_marvell_hwmon_ops(const struct phy_device *phydev)
{
	return phydev->drv->driver_data;
}

static int m88e1121_get_temp(struct phy_device *phydev, long *temp)
{
	int oldpage;
	int ret = 0;
	int val;

	*temp = 0;

	oldpage = phy_select_page(phydev, MII_MARVELL_MISC_TEST_PAGE);
	if (oldpage < 0)
		goto error;

	/* Enable temperature sensor */
	ret = __phy_read(phydev, MII_88E1121_MISC_TEST);
	if (ret < 0)
		goto error;

	ret = __phy_write(phydev, MII_88E1121_MISC_TEST,
			  ret | MII_88E1121_MISC_TEST_TEMP_SENSOR_EN);
	if (ret < 0)
		goto error;

	/* Wait for temperature to stabilize */
	usleep_range(10000, 12000);

	val = __phy_read(phydev, MII_88E1121_MISC_TEST);
	if (val < 0) {
		ret = val;
		goto error;
	}

	/* Disable temperature sensor */
	ret = __phy_write(phydev, MII_88E1121_MISC_TEST,
			  ret & ~MII_88E1121_MISC_TEST_TEMP_SENSOR_EN);
	if (ret < 0)
		goto error;

	*temp = ((val & MII_88E1121_MISC_TEST_TEMP_MASK) - 5) * 5000;

error:
	return phy_restore_page(phydev, oldpage, ret);
}

static int m88e1510_get_temp(struct phy_device *phydev, long *temp)
{
	int ret;

	*temp = 0;

	ret = phy_read_paged(phydev, MII_MARVELL_MISC_TEST_PAGE,
			     MII_88E1510_TEMP_SENSOR);
	if (ret < 0)
		return ret;

	*temp = ((ret & MII_88E1510_TEMP_SENSOR_MASK) - 25) * 1000;

	return 0;
}

static int m88e1510_get_temp_critical(struct phy_device *phydev, long *temp)
{
	int ret;

	*temp = 0;

	ret = phy_read_paged(phydev, MII_MARVELL_MISC_TEST_PAGE,
			     MII_88E1121_MISC_TEST);
	if (ret < 0)
		return ret;

	*temp = (((ret & MII_88E1510_MISC_TEST_TEMP_THRESHOLD_MASK) >>
		  MII_88E1510_MISC_TEST_TEMP_THRESHOLD_SHIFT) * 5) - 25;
	/* convert to mC */
	*temp *= 1000;

	return 0;
}

static int m88e1510_set_temp_critical(struct phy_device *phydev, long temp)
{
	temp = temp / 1000;
	temp = clamp_val(DIV_ROUND_CLOSEST(temp, 5) + 5, 0, 0x1f);

	return phy_modify_paged(phydev, MII_MARVELL_MISC_TEST_PAGE,
				MII_88E1121_MISC_TEST,
				MII_88E1510_MISC_TEST_TEMP_THRESHOLD_MASK,
				temp << MII_88E1510_MISC_TEST_TEMP_THRESHOLD_SHIFT);
}

static int m88e1510_get_temp_alarm(struct phy_device *phydev, long *alarm)
{
	int ret;

	*alarm = false;

	ret = phy_read_paged(phydev, MII_MARVELL_MISC_TEST_PAGE,
			     MII_88E1121_MISC_TEST);
	if (ret < 0)
		return ret;

	*alarm = !!(ret & MII_88E1510_MISC_TEST_TEMP_IRQ);

	return 0;
}

static int m88e6390_get_temp(struct phy_device *phydev, long *temp)
{
	int sum = 0;
	int oldpage;
	int ret = 0;
	int i;

	*temp = 0;

	oldpage = phy_select_page(phydev, MII_MARVELL_MISC_TEST_PAGE);
	if (oldpage < 0)
		goto error;

	/* Enable temperature sensor */
	ret = __phy_read(phydev, MII_88E6390_MISC_TEST);
	if (ret < 0)
		goto error;

	ret &= ~MII_88E6390_MISC_TEST_TEMP_SENSOR_MASK;
	ret |= MII_88E6390_MISC_TEST_TEMP_SENSOR_ENABLE_SAMPLE_1S;

	ret = __phy_write(phydev, MII_88E6390_MISC_TEST, ret);
	if (ret < 0)
		goto error;

	/* Wait for temperature to stabilize */
	usleep_range(10000, 12000);

	/* Reading the temperature sense has an errata. You need to read
	 * a number of times and take an average.
	 */
	for (i = 0; i < MII_88E6390_TEMP_SENSOR_SAMPLES; i++) {
		ret = __phy_read(phydev, MII_88E6390_TEMP_SENSOR);
		if (ret < 0)
			goto error;
		sum += ret & MII_88E6390_TEMP_SENSOR_MASK;
	}

	sum /= MII_88E6390_TEMP_SENSOR_SAMPLES;
	*temp = (sum  - 75) * 1000;

	/* Disable temperature sensor */
	ret = __phy_read(phydev, MII_88E6390_MISC_TEST);
	if (ret < 0)
		goto error;

	ret = ret & ~MII_88E6390_MISC_TEST_TEMP_SENSOR_MASK;
	ret |= MII_88E6390_MISC_TEST_TEMP_SENSOR_DISABLE;

	ret = __phy_write(phydev, MII_88E6390_MISC_TEST, ret);

error:
	phy_restore_page(phydev, oldpage, ret);

	return ret;
}

static int m88e6393_get_temp(struct phy_device *phydev, long *temp)
{
	int err;

	err = m88e1510_get_temp(phydev, temp);

	/* 88E1510 measures T + 25, while the PHY on 88E6393X switch
	 * T + 75, so we have to subtract another 50
	 */
	*temp -= 50000;

	return err;
}

static int m88e6393_get_temp_critical(struct phy_device *phydev, long *temp)
{
	int ret;

	*temp = 0;

	ret = phy_read_paged(phydev, MII_MARVELL_MISC_TEST_PAGE,
			     MII_88E6390_TEMP_SENSOR);
	if (ret < 0)
		return ret;

	*temp = (((ret & MII_88E6393_TEMP_SENSOR_THRESHOLD_MASK) >>
		  MII_88E6393_TEMP_SENSOR_THRESHOLD_SHIFT) - 75) * 1000;

	return 0;
}

static int m88e6393_set_temp_critical(struct phy_device *phydev, long temp)
{
	temp = (temp / 1000) + 75;

	return phy_modify_paged(phydev, MII_MARVELL_MISC_TEST_PAGE,
				MII_88E6390_TEMP_SENSOR,
				MII_88E6393_TEMP_SENSOR_THRESHOLD_MASK,
				temp << MII_88E6393_TEMP_SENSOR_THRESHOLD_SHIFT);
}

static int m88e6393_hwmon_config(struct phy_device *phydev)
{
	int err;

	err = m88e6393_set_temp_critical(phydev, 100000);
	if (err)
		return err;

	return phy_modify_paged(phydev, MII_MARVELL_MISC_TEST_PAGE,
				MII_88E6390_MISC_TEST,
				MII_88E6390_MISC_TEST_TEMP_SENSOR_MASK |
				MII_88E6393_MISC_TEST_SAMPLES_MASK |
				MII_88E6393_MISC_TEST_RATE_MASK,
				MII_88E6390_MISC_TEST_TEMP_SENSOR_ENABLE |
				MII_88E6393_MISC_TEST_SAMPLES_2048 |
				MII_88E6393_MISC_TEST_RATE_2_3MS);
}

static int marvell_hwmon_read(struct device *dev, enum hwmon_sensor_types type,
			      u32 attr, int channel, long *temp)
{
	struct phy_device *phydev = dev_get_drvdata(dev);
	const struct marvell_hwmon_ops *ops = to_marvell_hwmon_ops(phydev);
	int err = -EOPNOTSUPP;

	switch (attr) {
	case hwmon_temp_input:
		if (ops->get_temp)
			err = ops->get_temp(phydev, temp);
		break;
	case hwmon_temp_crit:
		if (ops->get_temp_critical)
			err = ops->get_temp_critical(phydev, temp);
		break;
	case hwmon_temp_max_alarm:
		if (ops->get_temp_alarm)
			err = ops->get_temp_alarm(phydev, temp);
		break;
	}

	return err;
}

static int marvell_hwmon_write(struct device *dev, enum hwmon_sensor_types type,
			       u32 attr, int channel, long temp)
{
	struct phy_device *phydev = dev_get_drvdata(dev);
	const struct marvell_hwmon_ops *ops = to_marvell_hwmon_ops(phydev);
	int err = -EOPNOTSUPP;

	switch (attr) {
	case hwmon_temp_crit:
		if (ops->set_temp_critical)
			err = ops->set_temp_critical(phydev, temp);
		break;
	}

	return err;
}

static umode_t marvell_hwmon_is_visible(const void *data,
					enum hwmon_sensor_types type,
					u32 attr, int channel)
{
	const struct phy_device *phydev = data;
	const struct marvell_hwmon_ops *ops = to_marvell_hwmon_ops(phydev);

	if (type != hwmon_temp)
		return 0;

	switch (attr) {
	case hwmon_temp_input:
		return ops->get_temp ? 0444 : 0;
	case hwmon_temp_max_alarm:
		return ops->get_temp_alarm ? 0444 : 0;
	case hwmon_temp_crit:
		return (ops->get_temp_critical ? 0444 : 0) |
		       (ops->set_temp_critical ? 0200 : 0);
	default:
		return 0;
	}
}

static u32 marvell_hwmon_chip_config[] = {
	HWMON_C_REGISTER_TZ,
	0
};

static const struct hwmon_channel_info marvell_hwmon_chip = {
	.type = hwmon_chip,
	.config = marvell_hwmon_chip_config,
};

/* we can define HWMON_T_CRIT and HWMON_T_MAX_ALARM even though these are not
 * defined for all PHYs, because the hwmon code checks whether the attributes
 * exists via the .is_visible method
 */
static u32 marvell_hwmon_temp_config[] = {
	HWMON_T_INPUT | HWMON_T_CRIT | HWMON_T_MAX_ALARM,
	0
};

static const struct hwmon_channel_info marvell_hwmon_temp = {
	.type = hwmon_temp,
	.config = marvell_hwmon_temp_config,
};

static const struct hwmon_channel_info * const marvell_hwmon_info[] = {
	&marvell_hwmon_chip,
	&marvell_hwmon_temp,
	NULL
};

static const struct hwmon_ops marvell_hwmon_hwmon_ops = {
	.is_visible = marvell_hwmon_is_visible,
	.read = marvell_hwmon_read,
	.write = marvell_hwmon_write,
};

static const struct hwmon_chip_info marvell_hwmon_chip_info = {
	.ops = &marvell_hwmon_hwmon_ops,
	.info = marvell_hwmon_info,
};

static int marvell_hwmon_name(struct phy_device *phydev)
{
	struct marvell_priv *priv = phydev->priv;
	struct device *dev = &phydev->mdio.dev;
	const char *devname = dev_name(dev);
	size_t len = strlen(devname);
	int i, j;

	priv->hwmon_name = devm_kzalloc(dev, len, GFP_KERNEL);
	if (!priv->hwmon_name)
		return -ENOMEM;

	for (i = j = 0; i < len && devname[i]; i++) {
		if (isalnum(devname[i]))
			priv->hwmon_name[j++] = devname[i];
	}

	return 0;
}

static int marvell_hwmon_probe(struct phy_device *phydev)
{
	const struct marvell_hwmon_ops *ops = to_marvell_hwmon_ops(phydev);
	struct marvell_priv *priv = phydev->priv;
	struct device *dev = &phydev->mdio.dev;
	int err;

	if (!ops)
		return 0;

	err = marvell_hwmon_name(phydev);
	if (err)
		return err;

	priv->hwmon_dev = devm_hwmon_device_register_with_info(
		dev, priv->hwmon_name, phydev, &marvell_hwmon_chip_info, NULL);
	if (IS_ERR(priv->hwmon_dev))
		return PTR_ERR(priv->hwmon_dev);

	if (ops->config)
		err = ops->config(phydev);

	return err;
}

static const struct marvell_hwmon_ops m88e1121_hwmon_ops = {
	.get_temp = m88e1121_get_temp,
};

static const struct marvell_hwmon_ops m88e1510_hwmon_ops = {
	.get_temp = m88e1510_get_temp,
	.get_temp_critical = m88e1510_get_temp_critical,
	.set_temp_critical = m88e1510_set_temp_critical,
	.get_temp_alarm = m88e1510_get_temp_alarm,
};

static const struct marvell_hwmon_ops m88e6390_hwmon_ops = {
	.get_temp = m88e6390_get_temp,
};

static const struct marvell_hwmon_ops m88e6393_hwmon_ops = {
	.config = m88e6393_hwmon_config,
	.get_temp = m88e6393_get_temp,
	.get_temp_critical = m88e6393_get_temp_critical,
	.set_temp_critical = m88e6393_set_temp_critical,
	.get_temp_alarm = m88e1510_get_temp_alarm,
};

#define DEF_MARVELL_HWMON_OPS(s) (&(s))

#else

#define DEF_MARVELL_HWMON_OPS(s) NULL

static int marvell_hwmon_probe(struct phy_device *phydev)
{
	return 0;
}
#endif

static int m88e1318_led_brightness_set(struct phy_device *phydev,
				       u8 index, enum led_brightness value)
{
	int reg;

	reg = phy_read_paged(phydev, MII_MARVELL_LED_PAGE,
			     MII_88E1318S_PHY_LED_FUNC);
	if (reg < 0)
		return reg;

	switch (index) {
	case 0:
	case 1:
	case 2:
		reg &= ~(0xf << (4 * index));
		if (value == LED_OFF)
			reg |= MII_88E1318S_PHY_LED_FUNC_OFF << (4 * index);
		else
			reg |= MII_88E1318S_PHY_LED_FUNC_ON << (4 * index);
		break;
	default:
		return -EINVAL;
	}

	return phy_write_paged(phydev, MII_MARVELL_LED_PAGE,
			       MII_88E1318S_PHY_LED_FUNC, reg);
}

static int m88e1318_led_blink_set(struct phy_device *phydev, u8 index,
				  unsigned long *delay_on,
				  unsigned long *delay_off)
{
	int reg;

	reg = phy_read_paged(phydev, MII_MARVELL_LED_PAGE,
			     MII_88E1318S_PHY_LED_FUNC);
	if (reg < 0)
		return reg;

	switch (index) {
	case 0:
	case 1:
	case 2:
		reg &= ~(0xf << (4 * index));
		reg |= MII_88E1318S_PHY_LED_FUNC_BLINK << (4 * index);
		/* Reset default is 84ms */
		*delay_on = 84 / 2;
		*delay_off = 84 / 2;
		break;
	default:
		return -EINVAL;
	}

	return phy_write_paged(phydev, MII_MARVELL_LED_PAGE,
			       MII_88E1318S_PHY_LED_FUNC, reg);
}

struct marvell_led_rules {
	int mode;
	unsigned long rules;
};

static const struct marvell_led_rules marvell_led0[] = {
	{
		.mode = 0,
		.rules = BIT(TRIGGER_NETDEV_LINK),
	},
	{
		.mode = 1,
		.rules = (BIT(TRIGGER_NETDEV_LINK) |
			  BIT(TRIGGER_NETDEV_RX) |
			  BIT(TRIGGER_NETDEV_TX)),
	},
	{
		.mode = 3,
		.rules = (BIT(TRIGGER_NETDEV_RX) |
			  BIT(TRIGGER_NETDEV_TX)),
	},
	{
		.mode = 4,
		.rules = (BIT(TRIGGER_NETDEV_RX) |
			  BIT(TRIGGER_NETDEV_TX)),
	},
	{
		.mode = 5,
		.rules = BIT(TRIGGER_NETDEV_TX),
	},
	{
		.mode = 6,
		.rules = BIT(TRIGGER_NETDEV_LINK),
	},
	{
		.mode = 7,
		.rules = BIT(TRIGGER_NETDEV_LINK_1000),
	},
	{
		.mode = 8,
		.rules = 0,
	},
};

static const struct marvell_led_rules marvell_led1[] = {
	{
		.mode = 1,
		.rules = (BIT(TRIGGER_NETDEV_LINK) |
			  BIT(TRIGGER_NETDEV_RX) |
			  BIT(TRIGGER_NETDEV_TX)),
	},
	{
		.mode = 2,
		.rules = (BIT(TRIGGER_NETDEV_LINK) |
			  BIT(TRIGGER_NETDEV_RX)),
	},
	{
		.mode = 3,
		.rules = (BIT(TRIGGER_NETDEV_RX) |
			  BIT(TRIGGER_NETDEV_TX)),
	},
	{
		.mode = 4,
		.rules = (BIT(TRIGGER_NETDEV_RX) |
			  BIT(TRIGGER_NETDEV_TX)),
	},
	{
		.mode = 6,
		.rules = (BIT(TRIGGER_NETDEV_LINK_100) |
			  BIT(TRIGGER_NETDEV_LINK_1000)),
	},
	{
		.mode = 7,
		.rules = BIT(TRIGGER_NETDEV_LINK_100),
	},
	{
		.mode = 8,
		.rules = 0,
	},
};

static const struct marvell_led_rules marvell_led2[] = {
	{
		.mode = 0,
		.rules = BIT(TRIGGER_NETDEV_LINK),
	},
	{
		.mode = 1,
		.rules = (BIT(TRIGGER_NETDEV_LINK) |
			  BIT(TRIGGER_NETDEV_RX) |
			  BIT(TRIGGER_NETDEV_TX)),
	},
	{
		.mode = 3,
		.rules = (BIT(TRIGGER_NETDEV_RX) |
			  BIT(TRIGGER_NETDEV_TX)),
	},
	{
		.mode = 4,
		.rules = (BIT(TRIGGER_NETDEV_RX) |
			  BIT(TRIGGER_NETDEV_TX)),
	},
	{
		.mode = 5,
		.rules = BIT(TRIGGER_NETDEV_TX),
	},
	{
		.mode = 6,
		.rules = (BIT(TRIGGER_NETDEV_LINK_10) |
			  BIT(TRIGGER_NETDEV_LINK_1000)),
	},
	{
		.mode = 7,
		.rules = BIT(TRIGGER_NETDEV_LINK_10),
	},
	{
		.mode = 8,
		.rules = 0,
	},
};

static int marvell_find_led_mode(unsigned long rules,
				 const struct marvell_led_rules *marvell_rules,
				 int count,
				 int *mode)
{
	int i;

	for (i = 0; i < count; i++) {
		if (marvell_rules[i].rules == rules) {
			*mode = marvell_rules[i].mode;
			return 0;
		}
	}
	return -EOPNOTSUPP;
}

static int marvell_get_led_mode(u8 index, unsigned long rules, int *mode)
{
	int ret;

	switch (index) {
	case 0:
		ret = marvell_find_led_mode(rules, marvell_led0,
					    ARRAY_SIZE(marvell_led0), mode);
		break;
	case 1:
		ret = marvell_find_led_mode(rules, marvell_led1,
					    ARRAY_SIZE(marvell_led1), mode);
		break;
	case 2:
		ret = marvell_find_led_mode(rules, marvell_led2,
					    ARRAY_SIZE(marvell_led2), mode);
		break;
	default:
		ret = -EINVAL;
	}

	return ret;
}

static int marvell_find_led_rules(unsigned long *rules,
				  const struct marvell_led_rules *marvell_rules,
				  int count,
				  int mode)
{
	int i;

	for (i = 0; i < count; i++) {
		if (marvell_rules[i].mode == mode) {
			*rules = marvell_rules[i].rules;
			return 0;
		}
	}
	return -EOPNOTSUPP;
}

static int marvell_get_led_rules(u8 index, unsigned long *rules, int mode)
{
	int ret;

	switch (index) {
	case 0:
		ret = marvell_find_led_rules(rules, marvell_led0,
					     ARRAY_SIZE(marvell_led0), mode);
		break;
	case 1:
		ret = marvell_find_led_rules(rules, marvell_led1,
					     ARRAY_SIZE(marvell_led1), mode);
		break;
	case 2:
		ret = marvell_find_led_rules(rules, marvell_led2,
					     ARRAY_SIZE(marvell_led2), mode);
		break;
	default:
		ret = -EOPNOTSUPP;
	}

	return ret;
}

static int m88e1318_led_hw_is_supported(struct phy_device *phydev, u8 index,
					unsigned long rules)
{
	int mode, ret;

	switch (index) {
	case 0:
	case 1:
	case 2:
		ret = marvell_get_led_mode(index, rules, &mode);
		break;
	default:
		ret = -EINVAL;
	}

	return ret;
}

static int m88e1318_led_hw_control_set(struct phy_device *phydev, u8 index,
				       unsigned long rules)
{
	int mode, ret, reg;

	switch (index) {
	case 0:
	case 1:
	case 2:
		ret = marvell_get_led_mode(index, rules, &mode);
		break;
	default:
		ret = -EINVAL;
	}

	if (ret < 0)
		return ret;

	reg = phy_read_paged(phydev, MII_MARVELL_LED_PAGE,
			     MII_88E1318S_PHY_LED_FUNC);
	if (reg < 0)
		return reg;

	reg &= ~(0xf << (4 * index));
	reg |= mode << (4 * index);
	return phy_write_paged(phydev, MII_MARVELL_LED_PAGE,
			       MII_88E1318S_PHY_LED_FUNC, reg);
}

static int m88e1318_led_hw_control_get(struct phy_device *phydev, u8 index,
				       unsigned long *rules)
{
	int mode, reg;

	if (index > 2)
		return -EINVAL;

	reg = phy_read_paged(phydev, MII_MARVELL_LED_PAGE,
			     MII_88E1318S_PHY_LED_FUNC);
	if (reg < 0)
		return reg;

	mode = (reg >> (4 * index)) & 0xf;

	return marvell_get_led_rules(index, rules, mode);
}

static int marvell_probe(struct phy_device *phydev)
{
	struct marvell_priv *priv;

	priv = devm_kzalloc(&phydev->mdio.dev, sizeof(*priv), GFP_KERNEL);
	if (!priv)
		return -ENOMEM;

	phydev->priv = priv;

	return marvell_hwmon_probe(phydev);
}

static int m88e1510_sfp_insert(void *upstream, const struct sfp_eeprom_id *id)
{
	DECLARE_PHY_INTERFACE_MASK(interfaces);
	struct phy_device *phydev = upstream;
	phy_interface_t interface;
	struct device *dev;
	int oldpage;
	int ret = 0;
	u16 mode;

	__ETHTOOL_DECLARE_LINK_MODE_MASK(supported) = { 0, };

	dev = &phydev->mdio.dev;

	sfp_parse_support(phydev->sfp_bus, id, supported, interfaces);
	interface = sfp_select_interface(phydev->sfp_bus, supported);

	dev_info(dev, "%s SFP module inserted\n", phy_modes(interface));

	switch (interface) {
	case PHY_INTERFACE_MODE_1000BASEX:
		mode = MII_88E1510_GEN_CTRL_REG_1_MODE_RGMII_1000X;

		break;
	case PHY_INTERFACE_MODE_100BASEX:
		mode = MII_88E1510_GEN_CTRL_REG_1_MODE_RGMII_100FX;

		break;
	case PHY_INTERFACE_MODE_SGMII:
		mode = MII_88E1510_GEN_CTRL_REG_1_MODE_RGMII_SGMII;

		break;
	default:
		dev_err(dev, "Incompatible SFP module inserted\n");

		return -EINVAL;
	}

	oldpage = phy_select_page(phydev, MII_MARVELL_MODE_PAGE);
	if (oldpage < 0)
		goto error;

	ret = __phy_modify(phydev, MII_88E1510_GEN_CTRL_REG_1,
			   MII_88E1510_GEN_CTRL_REG_1_MODE_MASK, mode);
	if (ret < 0)
		goto error;

	ret = __phy_set_bits(phydev, MII_88E1510_GEN_CTRL_REG_1,
			     MII_88E1510_GEN_CTRL_REG_1_RESET);

error:
	return phy_restore_page(phydev, oldpage, ret);
}

static void m88e1510_sfp_remove(void *upstream)
{
	struct phy_device *phydev = upstream;
	int oldpage;
	int ret = 0;

	oldpage = phy_select_page(phydev, MII_MARVELL_MODE_PAGE);
	if (oldpage < 0)
		goto error;

	ret = __phy_modify(phydev, MII_88E1510_GEN_CTRL_REG_1,
			   MII_88E1510_GEN_CTRL_REG_1_MODE_MASK,
			   MII_88E1510_GEN_CTRL_REG_1_MODE_RGMII);
	if (ret < 0)
		goto error;

	ret = __phy_set_bits(phydev, MII_88E1510_GEN_CTRL_REG_1,
			     MII_88E1510_GEN_CTRL_REG_1_RESET);

error:
	phy_restore_page(phydev, oldpage, ret);
}

static const struct sfp_upstream_ops m88e1510_sfp_ops = {
	.module_insert = m88e1510_sfp_insert,
	.module_remove = m88e1510_sfp_remove,
	.attach = phy_sfp_attach,
	.detach = phy_sfp_detach,
	.connect_phy = phy_sfp_connect_phy,
	.disconnect_phy = phy_sfp_disconnect_phy,
};

static int m88e1510_probe(struct phy_device *phydev)
{
	int err;

	err = marvell_probe(phydev);
	if (err)
		return err;

	return phy_sfp_probe(phydev, &m88e1510_sfp_ops);
}

static struct phy_driver marvell_drivers[] = {
	{
		.phy_id = MARVELL_PHY_ID_88E1101,
		.phy_id_mask = MARVELL_PHY_ID_MASK,
		.name = "Marvell 88E1101",
		/* PHY_GBIT_FEATURES */
		.probe = marvell_probe,
		.config_init = marvell_config_init,
		.config_aneg = m88e1101_config_aneg,
		.config_intr = marvell_config_intr,
		.handle_interrupt = marvell_handle_interrupt,
		.resume = genphy_resume,
		.suspend = genphy_suspend,
		.read_page = marvell_read_page,
		.write_page = marvell_write_page,
		.get_sset_count = marvell_get_sset_count,
		.get_strings = marvell_get_strings,
		.get_stats = marvell_get_stats,
	},
	{
		.phy_id = MARVELL_PHY_ID_88E3082,
		.phy_id_mask = MARVELL_PHY_ID_MASK,
		.name = "Marvell 88E308X/88E609X Family",
		/* PHY_BASIC_FEATURES */
		.probe = marvell_probe,
		.config_init = marvell_config_init,
		.aneg_done = marvell_aneg_done,
		.read_status = marvell_read_status,
		.resume = genphy_resume,
		.suspend = genphy_suspend,
		.cable_test_start = m88e3082_vct_cable_test_start,
		.cable_test_get_status = m88e3082_vct_cable_test_get_status,
	},
	{
		.phy_id = MARVELL_PHY_ID_88E1112,
		.phy_id_mask = MARVELL_PHY_ID_MASK,
		.name = "Marvell 88E1112",
		/* PHY_GBIT_FEATURES */
		.probe = marvell_probe,
		.config_init = m88e1112_config_init,
		.config_aneg = marvell_config_aneg,
		.config_intr = marvell_config_intr,
		.handle_interrupt = marvell_handle_interrupt,
		.resume = genphy_resume,
		.suspend = genphy_suspend,
		.read_page = marvell_read_page,
		.write_page = marvell_write_page,
		.get_sset_count = marvell_get_sset_count,
		.get_strings = marvell_get_strings,
		.get_stats = marvell_get_stats,
		.get_tunable = m88e1011_get_tunable,
		.set_tunable = m88e1011_set_tunable,
	},
	{
		.phy_id = MARVELL_PHY_ID_88E1111,
		.phy_id_mask = MARVELL_PHY_ID_MASK,
		.name = "Marvell 88E1111",
		/* PHY_GBIT_FEATURES */
		.flags = PHY_POLL_CABLE_TEST,
		.probe = marvell_probe,
		.config_init = m88e1111gbe_config_init,
		.config_aneg = m88e1111_config_aneg,
		.read_status = marvell_read_status,
		.config_intr = marvell_config_intr,
		.handle_interrupt = marvell_handle_interrupt,
		.resume = genphy_resume,
		.suspend = genphy_suspend,
		.read_page = marvell_read_page,
		.write_page = marvell_write_page,
		.get_sset_count = marvell_get_sset_count,
		.get_strings = marvell_get_strings,
		.get_stats = marvell_get_stats,
		.get_tunable = m88e1111_get_tunable,
		.set_tunable = m88e1111_set_tunable,
		.cable_test_start = m88e1111_vct_cable_test_start,
		.cable_test_get_status = m88e1111_vct_cable_test_get_status,
	},
	{
		.phy_id = MARVELL_PHY_ID_88E1111_FINISAR,
		.phy_id_mask = MARVELL_PHY_ID_MASK,
		.name = "Marvell 88E1111 (Finisar)",
		/* PHY_GBIT_FEATURES */
		.probe = marvell_probe,
		.config_init = m88e1111gbe_config_init,
		.config_aneg = m88e1111_config_aneg,
		.read_status = marvell_read_status,
		.config_intr = marvell_config_intr,
		.handle_interrupt = marvell_handle_interrupt,
		.resume = genphy_resume,
		.suspend = genphy_suspend,
		.read_page = marvell_read_page,
		.write_page = marvell_write_page,
		.get_sset_count = marvell_get_sset_count,
		.get_strings = marvell_get_strings,
		.get_stats = marvell_get_stats,
		.get_tunable = m88e1111_get_tunable,
		.set_tunable = m88e1111_set_tunable,
	},
	{
		.phy_id = MARVELL_PHY_ID_88E1118,
		.phy_id_mask = MARVELL_PHY_ID_MASK,
		.name = "Marvell 88E1118",
		/* PHY_GBIT_FEATURES */
		.probe = marvell_probe,
		.config_init = m88e1118_config_init,
		.config_aneg = m88e1118_config_aneg,
		.config_intr = marvell_config_intr,
		.handle_interrupt = marvell_handle_interrupt,
		.resume = genphy_resume,
		.suspend = genphy_suspend,
		.read_page = marvell_read_page,
		.write_page = marvell_write_page,
		.get_sset_count = marvell_get_sset_count,
		.get_strings = marvell_get_strings,
		.get_stats = marvell_get_stats,
	},
	{
		.phy_id = MARVELL_PHY_ID_88E1121R,
		.phy_id_mask = MARVELL_PHY_ID_MASK,
		.name = "Marvell 88E1121R",
		.driver_data = DEF_MARVELL_HWMON_OPS(m88e1121_hwmon_ops),
		/* PHY_GBIT_FEATURES */
		.probe = marvell_probe,
		.config_init = marvell_1011gbe_config_init,
		.config_aneg = m88e1121_config_aneg,
		.read_status = marvell_read_status,
		.config_intr = marvell_config_intr,
		.handle_interrupt = marvell_handle_interrupt,
		.resume = genphy_resume,
		.suspend = genphy_suspend,
		.read_page = marvell_read_page,
		.write_page = marvell_write_page,
		.get_sset_count = marvell_get_sset_count,
		.get_strings = marvell_get_strings,
		.get_stats = marvell_get_stats,
		.get_tunable = m88e1011_get_tunable,
		.set_tunable = m88e1011_set_tunable,
	},
	{
		.phy_id = MARVELL_PHY_ID_88E1318S,
		.phy_id_mask = MARVELL_PHY_ID_MASK,
		.name = "Marvell 88E1318S",
		/* PHY_GBIT_FEATURES */
		.probe = marvell_probe,
		.config_init = m88e1318_config_init,
		.config_aneg = m88e1318_config_aneg,
		.read_status = marvell_read_status,
		.config_intr = marvell_config_intr,
		.handle_interrupt = marvell_handle_interrupt,
		.get_wol = m88e1318_get_wol,
		.set_wol = m88e1318_set_wol,
		.resume = genphy_resume,
		.suspend = genphy_suspend,
		.read_page = marvell_read_page,
		.write_page = marvell_write_page,
		.get_sset_count = marvell_get_sset_count,
		.get_strings = marvell_get_strings,
		.get_stats = marvell_get_stats,
		.led_brightness_set = m88e1318_led_brightness_set,
		.led_blink_set = m88e1318_led_blink_set,
		.led_hw_is_supported = m88e1318_led_hw_is_supported,
		.led_hw_control_set = m88e1318_led_hw_control_set,
		.led_hw_control_get = m88e1318_led_hw_control_get,
	},
	{
		.phy_id = MARVELL_PHY_ID_88E1145,
		.phy_id_mask = MARVELL_PHY_ID_MASK,
		.name = "Marvell 88E1145",
		/* PHY_GBIT_FEATURES */
		.flags = PHY_POLL_CABLE_TEST,
		.probe = marvell_probe,
		.config_init = m88e1145_config_init,
		.config_aneg = m88e1101_config_aneg,
		.config_intr = marvell_config_intr,
		.handle_interrupt = marvell_handle_interrupt,
		.resume = genphy_resume,
		.suspend = genphy_suspend,
		.read_page = marvell_read_page,
		.write_page = marvell_write_page,
		.get_sset_count = marvell_get_sset_count,
		.get_strings = marvell_get_strings,
		.get_stats = marvell_get_stats,
		.get_tunable = m88e1111_get_tunable,
		.set_tunable = m88e1111_set_tunable,
		.cable_test_start = m88e1111_vct_cable_test_start,
		.cable_test_get_status = m88e1111_vct_cable_test_get_status,
	},
	{
		.phy_id = MARVELL_PHY_ID_88E1149R,
		.phy_id_mask = MARVELL_PHY_ID_MASK,
		.name = "Marvell 88E1149R",
		/* PHY_GBIT_FEATURES */
		.probe = marvell_probe,
		.config_init = m88e1149_config_init,
		.config_aneg = m88e1118_config_aneg,
		.config_intr = marvell_config_intr,
		.handle_interrupt = marvell_handle_interrupt,
		.resume = genphy_resume,
		.suspend = genphy_suspend,
		.read_page = marvell_read_page,
		.write_page = marvell_write_page,
		.get_sset_count = marvell_get_sset_count,
		.get_strings = marvell_get_strings,
		.get_stats = marvell_get_stats,
	},
	{
		.phy_id = MARVELL_PHY_ID_88E1240,
		.phy_id_mask = MARVELL_PHY_ID_MASK,
		.name = "Marvell 88E1240",
		/* PHY_GBIT_FEATURES */
		.probe = marvell_probe,
		.config_init = m88e1112_config_init,
		.config_aneg = marvell_config_aneg,
		.config_intr = marvell_config_intr,
		.handle_interrupt = marvell_handle_interrupt,
		.resume = genphy_resume,
		.suspend = genphy_suspend,
		.read_page = marvell_read_page,
		.write_page = marvell_write_page,
		.get_sset_count = marvell_get_sset_count,
		.get_strings = marvell_get_strings,
		.get_stats = marvell_get_stats,
		.get_tunable = m88e1011_get_tunable,
		.set_tunable = m88e1011_set_tunable,
	},
	{
		.phy_id = MARVELL_PHY_ID_88E1116R,
		.phy_id_mask = MARVELL_PHY_ID_MASK,
		.name = "Marvell 88E1116R",
		/* PHY_GBIT_FEATURES */
		.probe = marvell_probe,
		.config_init = m88e1116r_config_init,
		.config_intr = marvell_config_intr,
		.handle_interrupt = marvell_handle_interrupt,
		.resume = genphy_resume,
		.suspend = genphy_suspend,
		.read_page = marvell_read_page,
		.write_page = marvell_write_page,
		.get_sset_count = marvell_get_sset_count,
		.get_strings = marvell_get_strings,
		.get_stats = marvell_get_stats,
		.get_tunable = m88e1011_get_tunable,
		.set_tunable = m88e1011_set_tunable,
	},
	{
		.phy_id = MARVELL_PHY_ID_88E1510,
		.phy_id_mask = MARVELL_PHY_ID_MASK,
		.name = "Marvell 88E1510",
		.driver_data = DEF_MARVELL_HWMON_OPS(m88e1510_hwmon_ops),
		.features = PHY_GBIT_FIBRE_FEATURES,
		.flags = PHY_POLL_CABLE_TEST,
		.probe = m88e1510_probe,
		.config_init = m88e1510_config_init,
		.config_aneg = m88e1510_config_aneg,
		.read_status = marvell_read_status,
		.config_intr = marvell_config_intr,
		.handle_interrupt = marvell_handle_interrupt,
		.get_wol = m88e1318_get_wol,
		.set_wol = m88e1318_set_wol,
		.resume = marvell_resume,
		.suspend = marvell_suspend,
		.read_page = marvell_read_page,
		.write_page = marvell_write_page,
		.get_sset_count = marvell_get_sset_count,
		.get_strings = marvell_get_strings,
		.get_stats = marvell_get_stats,
		.set_loopback = m88e1510_loopback,
		.get_tunable = m88e1011_get_tunable,
		.set_tunable = m88e1011_set_tunable,
		.cable_test_start = marvell_vct7_cable_test_start,
		.cable_test_tdr_start = marvell_vct5_cable_test_tdr_start,
		.cable_test_get_status = marvell_vct7_cable_test_get_status,
		.led_brightness_set = m88e1318_led_brightness_set,
		.led_blink_set = m88e1318_led_blink_set,
		.led_hw_is_supported = m88e1318_led_hw_is_supported,
		.led_hw_control_set = m88e1318_led_hw_control_set,
		.led_hw_control_get = m88e1318_led_hw_control_get,
	},
	{
		.phy_id = MARVELL_PHY_ID_88E1540,
		.phy_id_mask = MARVELL_PHY_ID_MASK,
		.name = "Marvell 88E1540",
		.driver_data = DEF_MARVELL_HWMON_OPS(m88e1510_hwmon_ops),
		/* PHY_GBIT_FEATURES */
		.flags = PHY_POLL_CABLE_TEST,
		.probe = marvell_probe,
		.config_init = marvell_1011gbe_config_init,
		.config_aneg = m88e1510_config_aneg,
		.read_status = marvell_read_status,
		.config_intr = marvell_config_intr,
		.handle_interrupt = marvell_handle_interrupt,
		.resume = genphy_resume,
		.suspend = genphy_suspend,
		.read_page = marvell_read_page,
		.write_page = marvell_write_page,
		.get_sset_count = marvell_get_sset_count,
		.get_strings = marvell_get_strings,
		.get_stats = marvell_get_stats,
		.get_tunable = m88e1540_get_tunable,
		.set_tunable = m88e1540_set_tunable,
		.cable_test_start = marvell_vct7_cable_test_start,
		.cable_test_tdr_start = marvell_vct5_cable_test_tdr_start,
		.cable_test_get_status = marvell_vct7_cable_test_get_status,
		.led_brightness_set = m88e1318_led_brightness_set,
		.led_blink_set = m88e1318_led_blink_set,
		.led_hw_is_supported = m88e1318_led_hw_is_supported,
		.led_hw_control_set = m88e1318_led_hw_control_set,
		.led_hw_control_get = m88e1318_led_hw_control_get,
	},
	{
		.phy_id = MARVELL_PHY_ID_88E1545,
		.phy_id_mask = MARVELL_PHY_ID_MASK,
		.name = "Marvell 88E1545",
		.driver_data = DEF_MARVELL_HWMON_OPS(m88e1510_hwmon_ops),
		.probe = marvell_probe,
		/* PHY_GBIT_FEATURES */
		.flags = PHY_POLL_CABLE_TEST,
		.config_init = marvell_1011gbe_config_init,
		.config_aneg = m88e1510_config_aneg,
		.read_status = marvell_read_status,
		.config_intr = marvell_config_intr,
		.handle_interrupt = marvell_handle_interrupt,
		.resume = genphy_resume,
		.suspend = genphy_suspend,
		.read_page = marvell_read_page,
		.write_page = marvell_write_page,
		.get_sset_count = marvell_get_sset_count,
		.get_strings = marvell_get_strings,
		.get_stats = marvell_get_stats,
		.get_tunable = m88e1540_get_tunable,
		.set_tunable = m88e1540_set_tunable,
		.cable_test_start = marvell_vct7_cable_test_start,
		.cable_test_tdr_start = marvell_vct5_cable_test_tdr_start,
		.cable_test_get_status = marvell_vct7_cable_test_get_status,
		.led_brightness_set = m88e1318_led_brightness_set,
		.led_blink_set = m88e1318_led_blink_set,
		.led_hw_is_supported = m88e1318_led_hw_is_supported,
		.led_hw_control_set = m88e1318_led_hw_control_set,
		.led_hw_control_get = m88e1318_led_hw_control_get,
	},
	{
		.phy_id = MARVELL_PHY_ID_88E3016,
		.phy_id_mask = MARVELL_PHY_ID_MASK,
		.name = "Marvell 88E3016",
		/* PHY_BASIC_FEATURES */
		.probe = marvell_probe,
		.config_init = m88e3016_config_init,
		.aneg_done = marvell_aneg_done,
		.read_status = marvell_read_status,
		.config_intr = marvell_config_intr,
		.handle_interrupt = marvell_handle_interrupt,
		.resume = genphy_resume,
		.suspend = genphy_suspend,
		.read_page = marvell_read_page,
		.write_page = marvell_write_page,
		.get_sset_count = marvell_get_sset_count,
		.get_strings = marvell_get_strings,
		.get_stats = marvell_get_stats,
	},
	{
		.phy_id = MARVELL_PHY_ID_88E6250_FAMILY,
		.phy_id_mask = MARVELL_PHY_ID_MASK,
		.name = "Marvell 88E6250 Family",
		/* PHY_BASIC_FEATURES */
		.probe = marvell_probe,
		.aneg_done = marvell_aneg_done,
		.config_intr = marvell_config_intr,
		.handle_interrupt = marvell_handle_interrupt,
		.resume = genphy_resume,
		.suspend = genphy_suspend,
		.get_sset_count = marvell_get_sset_count_simple,
		.get_strings = marvell_get_strings_simple,
		.get_stats = marvell_get_stats_simple,
	},
	{
		.phy_id = MARVELL_PHY_ID_88E6341_FAMILY,
		.phy_id_mask = MARVELL_PHY_ID_MASK,
		.name = "Marvell 88E6341 Family",
		.driver_data = DEF_MARVELL_HWMON_OPS(m88e1510_hwmon_ops),
		/* PHY_GBIT_FEATURES */
		.flags = PHY_POLL_CABLE_TEST,
		.probe = marvell_probe,
		.config_init = marvell_1011gbe_config_init,
		.config_aneg = m88e6390_config_aneg,
		.read_status = marvell_read_status,
		.config_intr = marvell_config_intr,
		.handle_interrupt = marvell_handle_interrupt,
		.resume = genphy_resume,
		.suspend = genphy_suspend,
		.read_page = marvell_read_page,
		.write_page = marvell_write_page,
		.get_sset_count = marvell_get_sset_count,
		.get_strings = marvell_get_strings,
		.get_stats = marvell_get_stats,
		.get_tunable = m88e1540_get_tunable,
		.set_tunable = m88e1540_set_tunable,
		.cable_test_start = marvell_vct7_cable_test_start,
		.cable_test_tdr_start = marvell_vct5_cable_test_tdr_start,
		.cable_test_get_status = marvell_vct7_cable_test_get_status,
	},
	{
		.phy_id = MARVELL_PHY_ID_88E6390_FAMILY,
		.phy_id_mask = MARVELL_PHY_ID_MASK,
		.name = "Marvell 88E6390 Family",
		.driver_data = DEF_MARVELL_HWMON_OPS(m88e6390_hwmon_ops),
		/* PHY_GBIT_FEATURES */
		.flags = PHY_POLL_CABLE_TEST,
		.probe = marvell_probe,
		.config_init = marvell_1011gbe_config_init,
		.config_aneg = m88e6390_config_aneg,
		.read_status = marvell_read_status,
		.config_intr = marvell_config_intr,
		.handle_interrupt = marvell_handle_interrupt,
		.resume = genphy_resume,
		.suspend = genphy_suspend,
		.read_page = marvell_read_page,
		.write_page = marvell_write_page,
		.get_sset_count = marvell_get_sset_count,
		.get_strings = marvell_get_strings,
		.get_stats = marvell_get_stats,
		.get_tunable = m88e1540_get_tunable,
		.set_tunable = m88e1540_set_tunable,
		.cable_test_start = marvell_vct7_cable_test_start,
		.cable_test_tdr_start = marvell_vct5_cable_test_tdr_start,
		.cable_test_get_status = marvell_vct7_cable_test_get_status,
	},
	{
		.phy_id = MARVELL_PHY_ID_88E6393_FAMILY,
		.phy_id_mask = MARVELL_PHY_ID_MASK,
		.name = "Marvell 88E6393 Family",
		.driver_data = DEF_MARVELL_HWMON_OPS(m88e6393_hwmon_ops),
		/* PHY_GBIT_FEATURES */
		.flags = PHY_POLL_CABLE_TEST,
		.probe = marvell_probe,
		.config_init = marvell_1011gbe_config_init,
		.config_aneg = m88e1510_config_aneg,
		.read_status = marvell_read_status,
		.config_intr = marvell_config_intr,
		.handle_interrupt = marvell_handle_interrupt,
		.resume = genphy_resume,
		.suspend = genphy_suspend,
		.read_page = marvell_read_page,
		.write_page = marvell_write_page,
		.get_sset_count = marvell_get_sset_count,
		.get_strings = marvell_get_strings,
		.get_stats = marvell_get_stats,
		.get_tunable = m88e1540_get_tunable,
		.set_tunable = m88e1540_set_tunable,
		.cable_test_start = marvell_vct7_cable_test_start,
		.cable_test_tdr_start = marvell_vct5_cable_test_tdr_start,
		.cable_test_get_status = marvell_vct7_cable_test_get_status,
	},
	{
		.phy_id = MARVELL_PHY_ID_88E1340S,
		.phy_id_mask = MARVELL_PHY_ID_MASK,
		.name = "Marvell 88E1340S",
		.driver_data = DEF_MARVELL_HWMON_OPS(m88e1510_hwmon_ops),
		.probe = marvell_probe,
		/* PHY_GBIT_FEATURES */
		.config_init = marvell_1011gbe_config_init,
		.config_aneg = m88e1510_config_aneg,
		.read_status = marvell_read_status,
		.config_intr = marvell_config_intr,
		.handle_interrupt = marvell_handle_interrupt,
		.resume = genphy_resume,
		.suspend = genphy_suspend,
		.read_page = marvell_read_page,
		.write_page = marvell_write_page,
		.get_sset_count = marvell_get_sset_count,
		.get_strings = marvell_get_strings,
		.get_stats = marvell_get_stats,
		.get_tunable = m88e1540_get_tunable,
		.set_tunable = m88e1540_set_tunable,
	},
	{
		.phy_id = MARVELL_PHY_ID_88E1548P,
		.phy_id_mask = MARVELL_PHY_ID_MASK,
		.name = "Marvell 88E1548P",
		.driver_data = DEF_MARVELL_HWMON_OPS(m88e1510_hwmon_ops),
		.probe = marvell_probe,
		.features = PHY_GBIT_FIBRE_FEATURES,
		.config_init = marvell_1011gbe_config_init,
		.config_aneg = m88e1510_config_aneg,
		.read_status = marvell_read_status,
		.config_intr = marvell_config_intr,
		.handle_interrupt = marvell_handle_interrupt,
		.resume = genphy_resume,
		.suspend = genphy_suspend,
		.read_page = marvell_read_page,
		.write_page = marvell_write_page,
		.get_sset_count = marvell_get_sset_count,
		.get_strings = marvell_get_strings,
		.get_stats = marvell_get_stats,
		.get_tunable = m88e1540_get_tunable,
		.set_tunable = m88e1540_set_tunable,
		.led_brightness_set = m88e1318_led_brightness_set,
		.led_blink_set = m88e1318_led_blink_set,
		.led_hw_is_supported = m88e1318_led_hw_is_supported,
		.led_hw_control_set = m88e1318_led_hw_control_set,
		.led_hw_control_get = m88e1318_led_hw_control_get,
	},
};

module_phy_driver(marvell_drivers);

static struct mdio_device_id __maybe_unused marvell_tbl[] = {
	{ MARVELL_PHY_ID_88E1101, MARVELL_PHY_ID_MASK },
	{ MARVELL_PHY_ID_88E3082, MARVELL_PHY_ID_MASK },
	{ MARVELL_PHY_ID_88E1112, MARVELL_PHY_ID_MASK },
	{ MARVELL_PHY_ID_88E1111, MARVELL_PHY_ID_MASK },
	{ MARVELL_PHY_ID_88E1111_FINISAR, MARVELL_PHY_ID_MASK },
	{ MARVELL_PHY_ID_88E1118, MARVELL_PHY_ID_MASK },
	{ MARVELL_PHY_ID_88E1121R, MARVELL_PHY_ID_MASK },
	{ MARVELL_PHY_ID_88E1145, MARVELL_PHY_ID_MASK },
	{ MARVELL_PHY_ID_88E1149R, MARVELL_PHY_ID_MASK },
	{ MARVELL_PHY_ID_88E1240, MARVELL_PHY_ID_MASK },
	{ MARVELL_PHY_ID_88E1318S, MARVELL_PHY_ID_MASK },
	{ MARVELL_PHY_ID_88E1116R, MARVELL_PHY_ID_MASK },
	{ MARVELL_PHY_ID_88E1510, MARVELL_PHY_ID_MASK },
	{ MARVELL_PHY_ID_88E1540, MARVELL_PHY_ID_MASK },
	{ MARVELL_PHY_ID_88E1545, MARVELL_PHY_ID_MASK },
	{ MARVELL_PHY_ID_88E3016, MARVELL_PHY_ID_MASK },
	{ MARVELL_PHY_ID_88E6250_FAMILY, MARVELL_PHY_ID_MASK },
	{ MARVELL_PHY_ID_88E6341_FAMILY, MARVELL_PHY_ID_MASK },
	{ MARVELL_PHY_ID_88E6390_FAMILY, MARVELL_PHY_ID_MASK },
	{ MARVELL_PHY_ID_88E6393_FAMILY, MARVELL_PHY_ID_MASK },
	{ MARVELL_PHY_ID_88E1340S, MARVELL_PHY_ID_MASK },
	{ MARVELL_PHY_ID_88E1548P, MARVELL_PHY_ID_MASK },
	{ }
};

MODULE_DEVICE_TABLE(mdio, marvell_tbl);<|MERGE_RESOLUTION|>--- conflicted
+++ resolved
@@ -320,8 +320,6 @@
 	{ "phy_receive_errors_fiber", 1, 21, 16},
 };
 
-<<<<<<< HEAD
-=======
 static_assert(ARRAY_SIZE(marvell_hw_stats) <= NB_STAT_MAX);
 
 /* "simple" stat list + corresponding marvell_get_*_simple functions are used
@@ -339,7 +337,6 @@
 
 static_assert(ARRAY_SIZE(marvell_hw_stats_simple) <= NB_STAT_MAX);
 
->>>>>>> 1613e604
 enum {
 	M88E3082_VCT_OFF,
 	M88E3082_VCT_PHASE1,
@@ -3616,8 +3613,6 @@
 	.module_remove = m88e1510_sfp_remove,
 	.attach = phy_sfp_attach,
 	.detach = phy_sfp_detach,
-	.connect_phy = phy_sfp_connect_phy,
-	.disconnect_phy = phy_sfp_disconnect_phy,
 };
 
 static int m88e1510_probe(struct phy_device *phydev)
