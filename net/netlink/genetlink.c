--- conflicted
+++ resolved
@@ -1291,12 +1291,7 @@
 		ctx->policies = true;
 	}
 
-<<<<<<< HEAD
-	while (netlink_policy_dump_loop(cb->args[1])) {
-		void *hdr;
-=======
 	while (netlink_policy_dump_loop(ctx->state)) {
->>>>>>> 7c91d020
 		struct nlattr *nest;
 
 		hdr = ctrl_dumppolicy_prep(skb, cb);
@@ -1327,12 +1322,6 @@
 	struct ctrl_dump_policy_ctx *ctx = (void *)cb->ctx;
 
 	netlink_policy_dump_free(ctx->state);
-	return 0;
-}
-
-static int ctrl_dumppolicy_done(struct netlink_callback *cb)
-{
-	netlink_policy_dump_free(cb->args[1]);
 	return 0;
 }
 
