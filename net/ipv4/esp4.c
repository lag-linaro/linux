// SPDX-License-Identifier: GPL-2.0-only
#define pr_fmt(fmt) "IPsec: " fmt

#include <crypto/aead.h>
#include <crypto/authenc.h>
#include <linux/err.h>
#include <linux/module.h>
#include <net/ip.h>
#include <net/xfrm.h>
#include <net/esp.h>
#include <linux/scatterlist.h>
#include <linux/kernel.h>
#include <linux/pfkeyv2.h>
#include <linux/rtnetlink.h>
#include <linux/slab.h>
#include <linux/spinlock.h>
#include <linux/in6.h>
#include <net/icmp.h>
#include <net/protocol.h>
#include <net/udp.h>
#include <net/tcp.h>
#include <net/espintcp.h>

#include <linux/highmem.h>

struct esp_skb_cb {
	struct xfrm_skb_cb xfrm;
	void *tmp;
};

struct esp_output_extra {
	__be32 seqhi;
	u32 esphoff;
};

#define ESP_SKB_CB(__skb) ((struct esp_skb_cb *)&((__skb)->cb[0]))

/*
 * Allocate an AEAD request structure with extra space for SG and IV.
 *
 * For alignment considerations the IV is placed at the front, followed
 * by the request and finally the SG list.
 *
 * TODO: Use spare space in skb for this where possible.
 */
static void *esp_alloc_tmp(struct crypto_aead *aead, int nfrags, int extralen)
{
	unsigned int len;

	len = extralen;

	len += crypto_aead_ivsize(aead);

	if (len) {
		len += crypto_aead_alignmask(aead) &
		       ~(crypto_tfm_ctx_alignment() - 1);
		len = ALIGN(len, crypto_tfm_ctx_alignment());
	}

	len += sizeof(struct aead_request) + crypto_aead_reqsize(aead);
	len = ALIGN(len, __alignof__(struct scatterlist));

	len += sizeof(struct scatterlist) * nfrags;

	return kmalloc(len, GFP_ATOMIC);
}

static inline void *esp_tmp_extra(void *tmp)
{
	return PTR_ALIGN(tmp, __alignof__(struct esp_output_extra));
}

static inline u8 *esp_tmp_iv(struct crypto_aead *aead, void *tmp, int extralen)
{
	return crypto_aead_ivsize(aead) ?
	       PTR_ALIGN((u8 *)tmp + extralen,
			 crypto_aead_alignmask(aead) + 1) : tmp + extralen;
}

static inline struct aead_request *esp_tmp_req(struct crypto_aead *aead, u8 *iv)
{
	struct aead_request *req;

	req = (void *)PTR_ALIGN(iv + crypto_aead_ivsize(aead),
				crypto_tfm_ctx_alignment());
	aead_request_set_tfm(req, aead);
	return req;
}

static inline struct scatterlist *esp_req_sg(struct crypto_aead *aead,
					     struct aead_request *req)
{
	return (void *)ALIGN((unsigned long)(req + 1) +
			     crypto_aead_reqsize(aead),
			     __alignof__(struct scatterlist));
}

static void esp_ssg_unref(struct xfrm_state *x, void *tmp)
{
	struct esp_output_extra *extra = esp_tmp_extra(tmp);
	struct crypto_aead *aead = x->data;
	int extralen = 0;
	u8 *iv;
	struct aead_request *req;
	struct scatterlist *sg;

	if (x->props.flags & XFRM_STATE_ESN)
		extralen += sizeof(*extra);

	extra = esp_tmp_extra(tmp);
	iv = esp_tmp_iv(aead, tmp, extralen);
	req = esp_tmp_req(aead, iv);

	/* Unref skb_frag_pages in the src scatterlist if necessary.
	 * Skip the first sg which comes from skb->data.
	 */
	if (req->src != req->dst)
		for (sg = sg_next(req->src); sg; sg = sg_next(sg))
			put_page(sg_page(sg));
}

#ifdef CONFIG_INET_ESPINTCP
struct esp_tcp_sk {
	struct sock *sk;
	struct rcu_head rcu;
};

static void esp_free_tcp_sk(struct rcu_head *head)
{
	struct esp_tcp_sk *esk = container_of(head, struct esp_tcp_sk, rcu);

	sock_put(esk->sk);
	kfree(esk);
}

static struct sock *esp_find_tcp_sk(struct xfrm_state *x)
{
	struct xfrm_encap_tmpl *encap = x->encap;
	struct esp_tcp_sk *esk;
	__be16 sport, dport;
	struct sock *nsk;
	struct sock *sk;

	sk = rcu_dereference(x->encap_sk);
	if (sk && sk->sk_state == TCP_ESTABLISHED)
		return sk;

	spin_lock_bh(&x->lock);
	sport = encap->encap_sport;
	dport = encap->encap_dport;
	nsk = rcu_dereference_protected(x->encap_sk,
					lockdep_is_held(&x->lock));
	if (sk && sk == nsk) {
		esk = kmalloc(sizeof(*esk), GFP_ATOMIC);
		if (!esk) {
			spin_unlock_bh(&x->lock);
			return ERR_PTR(-ENOMEM);
		}
		RCU_INIT_POINTER(x->encap_sk, NULL);
		esk->sk = sk;
		call_rcu(&esk->rcu, esp_free_tcp_sk);
	}
	spin_unlock_bh(&x->lock);

	sk = inet_lookup_established(xs_net(x), &tcp_hashinfo, x->id.daddr.a4,
				     dport, x->props.saddr.a4, sport, 0);
	if (!sk)
		return ERR_PTR(-ENOENT);

	if (!tcp_is_ulp_esp(sk)) {
		sock_put(sk);
		return ERR_PTR(-EINVAL);
	}

	spin_lock_bh(&x->lock);
	nsk = rcu_dereference_protected(x->encap_sk,
					lockdep_is_held(&x->lock));
	if (encap->encap_sport != sport ||
	    encap->encap_dport != dport) {
		sock_put(sk);
		sk = nsk ?: ERR_PTR(-EREMCHG);
	} else if (sk == nsk) {
		sock_put(sk);
	} else {
		rcu_assign_pointer(x->encap_sk, sk);
	}
	spin_unlock_bh(&x->lock);

	return sk;
}

static int esp_output_tcp_finish(struct xfrm_state *x, struct sk_buff *skb)
{
	struct sock *sk;
	int err;

	rcu_read_lock();

	sk = esp_find_tcp_sk(x);
	err = PTR_ERR_OR_ZERO(sk);
	if (err)
		goto out;

	bh_lock_sock(sk);
	if (sock_owned_by_user(sk))
		err = espintcp_queue_out(sk, skb);
	else
		err = espintcp_push_skb(sk, skb);
	bh_unlock_sock(sk);

out:
	rcu_read_unlock();
	return err;
}

static int esp_output_tcp_encap_cb(struct net *net, struct sock *sk,
				   struct sk_buff *skb)
{
	struct dst_entry *dst = skb_dst(skb);
	struct xfrm_state *x = dst->xfrm;

	return esp_output_tcp_finish(x, skb);
}

static int esp_output_tail_tcp(struct xfrm_state *x, struct sk_buff *skb)
{
	int err;

	local_bh_disable();
	err = xfrm_trans_queue_net(xs_net(x), skb, esp_output_tcp_encap_cb);
	local_bh_enable();

	/* EINPROGRESS just happens to do the right thing.  It
	 * actually means that the skb has been consumed and
	 * isn't coming back.
	 */
	return err ?: -EINPROGRESS;
}
#else
static int esp_output_tail_tcp(struct xfrm_state *x, struct sk_buff *skb)
{
	kfree_skb(skb);

	return -EOPNOTSUPP;
}
#endif

static void esp_output_done(struct crypto_async_request *base, int err)
{
	struct sk_buff *skb = base->data;
	struct xfrm_offload *xo = xfrm_offload(skb);
	void *tmp;
	struct xfrm_state *x;

	if (xo && (xo->flags & XFRM_DEV_RESUME)) {
		struct sec_path *sp = skb_sec_path(skb);

		x = sp->xvec[sp->len - 1];
	} else {
		x = skb_dst(skb)->xfrm;
	}

	tmp = ESP_SKB_CB(skb)->tmp;
	esp_ssg_unref(x, tmp);
	kfree(tmp);

	if (xo && (xo->flags & XFRM_DEV_RESUME)) {
		if (err) {
			XFRM_INC_STATS(xs_net(x), LINUX_MIB_XFRMOUTSTATEPROTOERROR);
			kfree_skb(skb);
			return;
		}

		skb_push(skb, skb->data - skb_mac_header(skb));
		secpath_reset(skb);
		xfrm_dev_resume(skb);
	} else {
		if (!err &&
		    x->encap && x->encap->encap_type == TCP_ENCAP_ESPINTCP)
			esp_output_tail_tcp(x, skb);
		else
			xfrm_output_resume(skb, err);
	}
}

/* Move ESP header back into place. */
static void esp_restore_header(struct sk_buff *skb, unsigned int offset)
{
	struct ip_esp_hdr *esph = (void *)(skb->data + offset);
	void *tmp = ESP_SKB_CB(skb)->tmp;
	__be32 *seqhi = esp_tmp_extra(tmp);

	esph->seq_no = esph->spi;
	esph->spi = *seqhi;
}

static void esp_output_restore_header(struct sk_buff *skb)
{
	void *tmp = ESP_SKB_CB(skb)->tmp;
	struct esp_output_extra *extra = esp_tmp_extra(tmp);

	esp_restore_header(skb, skb_transport_offset(skb) + extra->esphoff -
				sizeof(__be32));
}

static struct ip_esp_hdr *esp_output_set_extra(struct sk_buff *skb,
					       struct xfrm_state *x,
					       struct ip_esp_hdr *esph,
					       struct esp_output_extra *extra)
{
	/* For ESN we move the header forward by 4 bytes to
	 * accomodate the high bits.  We will move it back after
	 * encryption.
	 */
	if ((x->props.flags & XFRM_STATE_ESN)) {
		__u32 seqhi;
		struct xfrm_offload *xo = xfrm_offload(skb);

		if (xo)
			seqhi = xo->seq.hi;
		else
			seqhi = XFRM_SKB_CB(skb)->seq.output.hi;

		extra->esphoff = (unsigned char *)esph -
				 skb_transport_header(skb);
		esph = (struct ip_esp_hdr *)((unsigned char *)esph - 4);
		extra->seqhi = esph->spi;
		esph->seq_no = htonl(seqhi);
	}

	esph->spi = x->id.spi;

	return esph;
}

static void esp_output_done_esn(struct crypto_async_request *base, int err)
{
	struct sk_buff *skb = base->data;

	esp_output_restore_header(skb);
	esp_output_done(base, err);
}

static struct ip_esp_hdr *esp_output_udp_encap(struct sk_buff *skb,
					       int encap_type,
					       struct esp_info *esp,
					       __be16 sport,
					       __be16 dport)
{
	struct udphdr *uh;
	__be32 *udpdata32;
	unsigned int len;

	len = skb->len + esp->tailen - skb_transport_offset(skb);
	if (len + sizeof(struct iphdr) > IP_MAX_MTU)
		return ERR_PTR(-EMSGSIZE);

	uh = (struct udphdr *)esp->esph;
	uh->source = sport;
	uh->dest = dport;
	uh->len = htons(len);
	uh->check = 0;

	*skb_mac_header(skb) = IPPROTO_UDP;

	if (encap_type == UDP_ENCAP_ESPINUDP_NON_IKE) {
		udpdata32 = (__be32 *)(uh + 1);
		udpdata32[0] = udpdata32[1] = 0;
		return (struct ip_esp_hdr *)(udpdata32 + 2);
	}

	return (struct ip_esp_hdr *)(uh + 1);
}

#ifdef CONFIG_INET_ESPINTCP
static struct ip_esp_hdr *esp_output_tcp_encap(struct xfrm_state *x,
						    struct sk_buff *skb,
						    struct esp_info *esp)
{
	__be16 *lenp = (void *)esp->esph;
	struct ip_esp_hdr *esph;
	unsigned int len;
	struct sock *sk;

	len = skb->len + esp->tailen - skb_transport_offset(skb);
	if (len > IP_MAX_MTU)
		return ERR_PTR(-EMSGSIZE);

	rcu_read_lock();
	sk = esp_find_tcp_sk(x);
	rcu_read_unlock();

	if (IS_ERR(sk))
		return ERR_CAST(sk);

	*lenp = htons(len);
	esph = (struct ip_esp_hdr *)(lenp + 1);

	return esph;
}
#else
static struct ip_esp_hdr *esp_output_tcp_encap(struct xfrm_state *x,
						    struct sk_buff *skb,
						    struct esp_info *esp)
{
	return ERR_PTR(-EOPNOTSUPP);
}
#endif

static int esp_output_encap(struct xfrm_state *x, struct sk_buff *skb,
			    struct esp_info *esp)
{
	struct xfrm_encap_tmpl *encap = x->encap;
	struct ip_esp_hdr *esph;
	__be16 sport, dport;
	int encap_type;

	spin_lock_bh(&x->lock);
	sport = encap->encap_sport;
	dport = encap->encap_dport;
	encap_type = encap->encap_type;
	spin_unlock_bh(&x->lock);

	switch (encap_type) {
	default:
	case UDP_ENCAP_ESPINUDP:
	case UDP_ENCAP_ESPINUDP_NON_IKE:
		esph = esp_output_udp_encap(skb, encap_type, esp, sport, dport);
		break;
	case TCP_ENCAP_ESPINTCP:
		esph = esp_output_tcp_encap(x, skb, esp);
		break;
	}

	if (IS_ERR(esph))
		return PTR_ERR(esph);

	esp->esph = esph;

	return 0;
}

int esp_output_head(struct xfrm_state *x, struct sk_buff *skb, struct esp_info *esp)
{
	u8 *tail;
	int nfrags;
	int esph_offset;
	struct page *page;
	struct sk_buff *trailer;
	int tailen = esp->tailen;
	unsigned int allocsz;

	/* this is non-NULL only with TCP/UDP Encapsulation */
	if (x->encap) {
		int err = esp_output_encap(x, skb, esp);

		if (err < 0)
			return err;
	}

<<<<<<< HEAD
	if (ALIGN(tailen, L1_CACHE_BYTES) > PAGE_SIZE ||
	    ALIGN(skb->data_len, L1_CACHE_BYTES) > PAGE_SIZE)
=======
	allocsz = ALIGN(skb->data_len + tailen, L1_CACHE_BYTES);
	if (allocsz > ESP_SKB_FRAG_MAXSIZE)
>>>>>>> f677cbf0
		goto cow;

	if (!skb_cloned(skb)) {
		if (tailen <= skb_tailroom(skb)) {
			nfrags = 1;
			trailer = skb;
			tail = skb_tail_pointer(trailer);

			goto skip_cow;
		} else if ((skb_shinfo(skb)->nr_frags < MAX_SKB_FRAGS)
			   && !skb_has_frag_list(skb)) {
			int allocsize;
			struct sock *sk = skb->sk;
			struct page_frag *pfrag = &x->xfrag;

			esp->inplace = false;

			allocsize = ALIGN(tailen, L1_CACHE_BYTES);

			spin_lock_bh(&x->lock);

			if (unlikely(!skb_page_frag_refill(allocsize, pfrag, GFP_ATOMIC))) {
				spin_unlock_bh(&x->lock);
				goto cow;
			}

			page = pfrag->page;
			get_page(page);

			tail = page_address(page) + pfrag->offset;

			esp_output_fill_trailer(tail, esp->tfclen, esp->plen, esp->proto);

			nfrags = skb_shinfo(skb)->nr_frags;

			__skb_fill_page_desc(skb, nfrags, page, pfrag->offset,
					     tailen);
			skb_shinfo(skb)->nr_frags = ++nfrags;

			pfrag->offset = pfrag->offset + allocsize;

			spin_unlock_bh(&x->lock);

			nfrags++;

			skb->len += tailen;
			skb->data_len += tailen;
			skb->truesize += tailen;
			if (sk && sk_fullsock(sk))
				refcount_add(tailen, &sk->sk_wmem_alloc);

			goto out;
		}
	}

cow:
	esph_offset = (unsigned char *)esp->esph - skb_transport_header(skb);

	nfrags = skb_cow_data(skb, tailen, &trailer);
	if (nfrags < 0)
		goto out;
	tail = skb_tail_pointer(trailer);
	esp->esph = (struct ip_esp_hdr *)(skb_transport_header(skb) + esph_offset);

skip_cow:
	esp_output_fill_trailer(tail, esp->tfclen, esp->plen, esp->proto);
	pskb_put(skb, trailer, tailen);

out:
	return nfrags;
}
EXPORT_SYMBOL_GPL(esp_output_head);

int esp_output_tail(struct xfrm_state *x, struct sk_buff *skb, struct esp_info *esp)
{
	u8 *iv;
	int alen;
	void *tmp;
	int ivlen;
	int assoclen;
	int extralen;
	struct page *page;
	struct ip_esp_hdr *esph;
	struct crypto_aead *aead;
	struct aead_request *req;
	struct scatterlist *sg, *dsg;
	struct esp_output_extra *extra;
	int err = -ENOMEM;

	assoclen = sizeof(struct ip_esp_hdr);
	extralen = 0;

	if (x->props.flags & XFRM_STATE_ESN) {
		extralen += sizeof(*extra);
		assoclen += sizeof(__be32);
	}

	aead = x->data;
	alen = crypto_aead_authsize(aead);
	ivlen = crypto_aead_ivsize(aead);

	tmp = esp_alloc_tmp(aead, esp->nfrags + 2, extralen);
	if (!tmp)
		goto error;

	extra = esp_tmp_extra(tmp);
	iv = esp_tmp_iv(aead, tmp, extralen);
	req = esp_tmp_req(aead, iv);
	sg = esp_req_sg(aead, req);

	if (esp->inplace)
		dsg = sg;
	else
		dsg = &sg[esp->nfrags];

	esph = esp_output_set_extra(skb, x, esp->esph, extra);
	esp->esph = esph;

	sg_init_table(sg, esp->nfrags);
	err = skb_to_sgvec(skb, sg,
		           (unsigned char *)esph - skb->data,
		           assoclen + ivlen + esp->clen + alen);
	if (unlikely(err < 0))
		goto error_free;

	if (!esp->inplace) {
		int allocsize;
		struct page_frag *pfrag = &x->xfrag;

		allocsize = ALIGN(skb->data_len, L1_CACHE_BYTES);

		spin_lock_bh(&x->lock);
		if (unlikely(!skb_page_frag_refill(allocsize, pfrag, GFP_ATOMIC))) {
			spin_unlock_bh(&x->lock);
			goto error_free;
		}

		skb_shinfo(skb)->nr_frags = 1;

		page = pfrag->page;
		get_page(page);
		/* replace page frags in skb with new page */
		__skb_fill_page_desc(skb, 0, page, pfrag->offset, skb->data_len);
		pfrag->offset = pfrag->offset + allocsize;
		spin_unlock_bh(&x->lock);

		sg_init_table(dsg, skb_shinfo(skb)->nr_frags + 1);
		err = skb_to_sgvec(skb, dsg,
			           (unsigned char *)esph - skb->data,
			           assoclen + ivlen + esp->clen + alen);
		if (unlikely(err < 0))
			goto error_free;
	}

	if ((x->props.flags & XFRM_STATE_ESN))
		aead_request_set_callback(req, 0, esp_output_done_esn, skb);
	else
		aead_request_set_callback(req, 0, esp_output_done, skb);

	aead_request_set_crypt(req, sg, dsg, ivlen + esp->clen, iv);
	aead_request_set_ad(req, assoclen);

	memset(iv, 0, ivlen);
	memcpy(iv + ivlen - min(ivlen, 8), (u8 *)&esp->seqno + 8 - min(ivlen, 8),
	       min(ivlen, 8));

	ESP_SKB_CB(skb)->tmp = tmp;
	err = crypto_aead_encrypt(req);

	switch (err) {
	case -EINPROGRESS:
		goto error;

	case -ENOSPC:
		err = NET_XMIT_DROP;
		break;

	case 0:
		if ((x->props.flags & XFRM_STATE_ESN))
			esp_output_restore_header(skb);
	}

	if (sg != dsg)
		esp_ssg_unref(x, tmp);

	if (!err && x->encap && x->encap->encap_type == TCP_ENCAP_ESPINTCP)
		err = esp_output_tail_tcp(x, skb);

error_free:
	kfree(tmp);
error:
	return err;
}
EXPORT_SYMBOL_GPL(esp_output_tail);

static int esp_output(struct xfrm_state *x, struct sk_buff *skb)
{
	int alen;
	int blksize;
	struct ip_esp_hdr *esph;
	struct crypto_aead *aead;
	struct esp_info esp;

	esp.inplace = true;

	esp.proto = *skb_mac_header(skb);
	*skb_mac_header(skb) = IPPROTO_ESP;

	/* skb is pure payload to encrypt */

	aead = x->data;
	alen = crypto_aead_authsize(aead);

	esp.tfclen = 0;
	if (x->tfcpad) {
		struct xfrm_dst *dst = (struct xfrm_dst *)skb_dst(skb);
		u32 padto;

		padto = min(x->tfcpad, xfrm_state_mtu(x, dst->child_mtu_cached));
		if (skb->len < padto)
			esp.tfclen = padto - skb->len;
	}
	blksize = ALIGN(crypto_aead_blocksize(aead), 4);
	esp.clen = ALIGN(skb->len + 2 + esp.tfclen, blksize);
	esp.plen = esp.clen - skb->len - esp.tfclen;
	esp.tailen = esp.tfclen + esp.plen + alen;

	esp.esph = ip_esp_hdr(skb);

	esp.nfrags = esp_output_head(x, skb, &esp);
	if (esp.nfrags < 0)
		return esp.nfrags;

	esph = esp.esph;
	esph->spi = x->id.spi;

	esph->seq_no = htonl(XFRM_SKB_CB(skb)->seq.output.low);
	esp.seqno = cpu_to_be64(XFRM_SKB_CB(skb)->seq.output.low +
				 ((u64)XFRM_SKB_CB(skb)->seq.output.hi << 32));

	skb_push(skb, -skb_network_offset(skb));

	return esp_output_tail(x, skb, &esp);
}

static inline int esp_remove_trailer(struct sk_buff *skb)
{
	struct xfrm_state *x = xfrm_input_state(skb);
	struct xfrm_offload *xo = xfrm_offload(skb);
	struct crypto_aead *aead = x->data;
	int alen, hlen, elen;
	int padlen, trimlen;
	__wsum csumdiff;
	u8 nexthdr[2];
	int ret;

	alen = crypto_aead_authsize(aead);
	hlen = sizeof(struct ip_esp_hdr) + crypto_aead_ivsize(aead);
	elen = skb->len - hlen;

	if (xo && (xo->flags & XFRM_ESP_NO_TRAILER)) {
		ret = xo->proto;
		goto out;
	}

	if (skb_copy_bits(skb, skb->len - alen - 2, nexthdr, 2))
		BUG();

	ret = -EINVAL;
	padlen = nexthdr[0];
	if (padlen + 2 + alen >= elen) {
		net_dbg_ratelimited("ipsec esp packet is garbage padlen=%d, elen=%d\n",
				    padlen + 2, elen - alen);
		goto out;
	}

	trimlen = alen + padlen + 2;
	if (skb->ip_summed == CHECKSUM_COMPLETE) {
		csumdiff = skb_checksum(skb, skb->len - trimlen, trimlen, 0);
		skb->csum = csum_block_sub(skb->csum, csumdiff,
					   skb->len - trimlen);
	}
	pskb_trim(skb, skb->len - trimlen);

	ret = nexthdr[1];

out:
	return ret;
}

int esp_input_done2(struct sk_buff *skb, int err)
{
	const struct iphdr *iph;
	struct xfrm_state *x = xfrm_input_state(skb);
	struct xfrm_offload *xo = xfrm_offload(skb);
	struct crypto_aead *aead = x->data;
	int hlen = sizeof(struct ip_esp_hdr) + crypto_aead_ivsize(aead);
	int ihl;

	if (!xo || (xo && !(xo->flags & CRYPTO_DONE)))
		kfree(ESP_SKB_CB(skb)->tmp);

	if (unlikely(err))
		goto out;

	err = esp_remove_trailer(skb);
	if (unlikely(err < 0))
		goto out;

	iph = ip_hdr(skb);
	ihl = iph->ihl * 4;

	if (x->encap) {
		struct xfrm_encap_tmpl *encap = x->encap;
		struct tcphdr *th = (void *)(skb_network_header(skb) + ihl);
		struct udphdr *uh = (void *)(skb_network_header(skb) + ihl);
		__be16 source;

		switch (x->encap->encap_type) {
		case TCP_ENCAP_ESPINTCP:
			source = th->source;
			break;
		case UDP_ENCAP_ESPINUDP:
		case UDP_ENCAP_ESPINUDP_NON_IKE:
			source = uh->source;
			break;
		default:
			WARN_ON_ONCE(1);
			err = -EINVAL;
			goto out;
		}

		/*
		 * 1) if the NAT-T peer's IP or port changed then
		 *    advertize the change to the keying daemon.
		 *    This is an inbound SA, so just compare
		 *    SRC ports.
		 */
		if (iph->saddr != x->props.saddr.a4 ||
		    source != encap->encap_sport) {
			xfrm_address_t ipaddr;

			ipaddr.a4 = iph->saddr;
			km_new_mapping(x, &ipaddr, source);

			/* XXX: perhaps add an extra
			 * policy check here, to see
			 * if we should allow or
			 * reject a packet from a
			 * different source
			 * address/port.
			 */
		}

		/*
		 * 2) ignore UDP/TCP checksums in case
		 *    of NAT-T in Transport Mode, or
		 *    perform other post-processing fixes
		 *    as per draft-ietf-ipsec-udp-encaps-06,
		 *    section 3.1.2
		 */
		if (x->props.mode == XFRM_MODE_TRANSPORT)
			skb->ip_summed = CHECKSUM_UNNECESSARY;
	}

	skb_pull_rcsum(skb, hlen);
	if (x->props.mode == XFRM_MODE_TUNNEL)
		skb_reset_transport_header(skb);
	else
		skb_set_transport_header(skb, -ihl);

	/* RFC4303: Drop dummy packets without any error */
	if (err == IPPROTO_NONE)
		err = -EINVAL;

out:
	return err;
}
EXPORT_SYMBOL_GPL(esp_input_done2);

static void esp_input_done(struct crypto_async_request *base, int err)
{
	struct sk_buff *skb = base->data;

	xfrm_input_resume(skb, esp_input_done2(skb, err));
}

static void esp_input_restore_header(struct sk_buff *skb)
{
	esp_restore_header(skb, 0);
	__skb_pull(skb, 4);
}

static void esp_input_set_header(struct sk_buff *skb, __be32 *seqhi)
{
	struct xfrm_state *x = xfrm_input_state(skb);
	struct ip_esp_hdr *esph;

	/* For ESN we move the header forward by 4 bytes to
	 * accomodate the high bits.  We will move it back after
	 * decryption.
	 */
	if ((x->props.flags & XFRM_STATE_ESN)) {
		esph = skb_push(skb, 4);
		*seqhi = esph->spi;
		esph->spi = esph->seq_no;
		esph->seq_no = XFRM_SKB_CB(skb)->seq.input.hi;
	}
}

static void esp_input_done_esn(struct crypto_async_request *base, int err)
{
	struct sk_buff *skb = base->data;

	esp_input_restore_header(skb);
	esp_input_done(base, err);
}

/*
 * Note: detecting truncated vs. non-truncated authentication data is very
 * expensive, so we only support truncated data, which is the recommended
 * and common case.
 */
static int esp_input(struct xfrm_state *x, struct sk_buff *skb)
{
	struct crypto_aead *aead = x->data;
	struct aead_request *req;
	struct sk_buff *trailer;
	int ivlen = crypto_aead_ivsize(aead);
	int elen = skb->len - sizeof(struct ip_esp_hdr) - ivlen;
	int nfrags;
	int assoclen;
	int seqhilen;
	__be32 *seqhi;
	void *tmp;
	u8 *iv;
	struct scatterlist *sg;
	int err = -EINVAL;

	if (!pskb_may_pull(skb, sizeof(struct ip_esp_hdr) + ivlen))
		goto out;

	if (elen <= 0)
		goto out;

	assoclen = sizeof(struct ip_esp_hdr);
	seqhilen = 0;

	if (x->props.flags & XFRM_STATE_ESN) {
		seqhilen += sizeof(__be32);
		assoclen += seqhilen;
	}

	if (!skb_cloned(skb)) {
		if (!skb_is_nonlinear(skb)) {
			nfrags = 1;

			goto skip_cow;
		} else if (!skb_has_frag_list(skb)) {
			nfrags = skb_shinfo(skb)->nr_frags;
			nfrags++;

			goto skip_cow;
		}
	}

	err = skb_cow_data(skb, 0, &trailer);
	if (err < 0)
		goto out;

	nfrags = err;

skip_cow:
	err = -ENOMEM;
	tmp = esp_alloc_tmp(aead, nfrags, seqhilen);
	if (!tmp)
		goto out;

	ESP_SKB_CB(skb)->tmp = tmp;
	seqhi = esp_tmp_extra(tmp);
	iv = esp_tmp_iv(aead, tmp, seqhilen);
	req = esp_tmp_req(aead, iv);
	sg = esp_req_sg(aead, req);

	esp_input_set_header(skb, seqhi);

	sg_init_table(sg, nfrags);
	err = skb_to_sgvec(skb, sg, 0, skb->len);
	if (unlikely(err < 0)) {
		kfree(tmp);
		goto out;
	}

	skb->ip_summed = CHECKSUM_NONE;

	if ((x->props.flags & XFRM_STATE_ESN))
		aead_request_set_callback(req, 0, esp_input_done_esn, skb);
	else
		aead_request_set_callback(req, 0, esp_input_done, skb);

	aead_request_set_crypt(req, sg, sg, elen + ivlen, iv);
	aead_request_set_ad(req, assoclen);

	err = crypto_aead_decrypt(req);
	if (err == -EINPROGRESS)
		goto out;

	if ((x->props.flags & XFRM_STATE_ESN))
		esp_input_restore_header(skb);

	err = esp_input_done2(skb, err);

out:
	return err;
}

static int esp4_err(struct sk_buff *skb, u32 info)
{
	struct net *net = dev_net(skb->dev);
	const struct iphdr *iph = (const struct iphdr *)skb->data;
	struct ip_esp_hdr *esph = (struct ip_esp_hdr *)(skb->data+(iph->ihl<<2));
	struct xfrm_state *x;

	switch (icmp_hdr(skb)->type) {
	case ICMP_DEST_UNREACH:
		if (icmp_hdr(skb)->code != ICMP_FRAG_NEEDED)
			return 0;
	case ICMP_REDIRECT:
		break;
	default:
		return 0;
	}

	x = xfrm_state_lookup(net, skb->mark, (const xfrm_address_t *)&iph->daddr,
			      esph->spi, IPPROTO_ESP, AF_INET);
	if (!x)
		return 0;

	if (icmp_hdr(skb)->type == ICMP_DEST_UNREACH)
		ipv4_update_pmtu(skb, net, info, 0, IPPROTO_ESP);
	else
		ipv4_redirect(skb, net, 0, IPPROTO_ESP);
	xfrm_state_put(x);

	return 0;
}

static void esp_destroy(struct xfrm_state *x)
{
	struct crypto_aead *aead = x->data;

	if (!aead)
		return;

	crypto_free_aead(aead);
}

static int esp_init_aead(struct xfrm_state *x)
{
	char aead_name[CRYPTO_MAX_ALG_NAME];
	struct crypto_aead *aead;
	int err;

	err = -ENAMETOOLONG;
	if (snprintf(aead_name, CRYPTO_MAX_ALG_NAME, "%s(%s)",
		     x->geniv, x->aead->alg_name) >= CRYPTO_MAX_ALG_NAME)
		goto error;

	aead = crypto_alloc_aead(aead_name, 0, 0);
	err = PTR_ERR(aead);
	if (IS_ERR(aead))
		goto error;

	x->data = aead;

	err = crypto_aead_setkey(aead, x->aead->alg_key,
				 (x->aead->alg_key_len + 7) / 8);
	if (err)
		goto error;

	err = crypto_aead_setauthsize(aead, x->aead->alg_icv_len / 8);
	if (err)
		goto error;

error:
	return err;
}

static int esp_init_authenc(struct xfrm_state *x)
{
	struct crypto_aead *aead;
	struct crypto_authenc_key_param *param;
	struct rtattr *rta;
	char *key;
	char *p;
	char authenc_name[CRYPTO_MAX_ALG_NAME];
	unsigned int keylen;
	int err;

	err = -EINVAL;
	if (!x->ealg)
		goto error;

	err = -ENAMETOOLONG;

	if ((x->props.flags & XFRM_STATE_ESN)) {
		if (snprintf(authenc_name, CRYPTO_MAX_ALG_NAME,
			     "%s%sauthencesn(%s,%s)%s",
			     x->geniv ?: "", x->geniv ? "(" : "",
			     x->aalg ? x->aalg->alg_name : "digest_null",
			     x->ealg->alg_name,
			     x->geniv ? ")" : "") >= CRYPTO_MAX_ALG_NAME)
			goto error;
	} else {
		if (snprintf(authenc_name, CRYPTO_MAX_ALG_NAME,
			     "%s%sauthenc(%s,%s)%s",
			     x->geniv ?: "", x->geniv ? "(" : "",
			     x->aalg ? x->aalg->alg_name : "digest_null",
			     x->ealg->alg_name,
			     x->geniv ? ")" : "") >= CRYPTO_MAX_ALG_NAME)
			goto error;
	}

	aead = crypto_alloc_aead(authenc_name, 0, 0);
	err = PTR_ERR(aead);
	if (IS_ERR(aead))
		goto error;

	x->data = aead;

	keylen = (x->aalg ? (x->aalg->alg_key_len + 7) / 8 : 0) +
		 (x->ealg->alg_key_len + 7) / 8 + RTA_SPACE(sizeof(*param));
	err = -ENOMEM;
	key = kmalloc(keylen, GFP_KERNEL);
	if (!key)
		goto error;

	p = key;
	rta = (void *)p;
	rta->rta_type = CRYPTO_AUTHENC_KEYA_PARAM;
	rta->rta_len = RTA_LENGTH(sizeof(*param));
	param = RTA_DATA(rta);
	p += RTA_SPACE(sizeof(*param));

	if (x->aalg) {
		struct xfrm_algo_desc *aalg_desc;

		memcpy(p, x->aalg->alg_key, (x->aalg->alg_key_len + 7) / 8);
		p += (x->aalg->alg_key_len + 7) / 8;

		aalg_desc = xfrm_aalg_get_byname(x->aalg->alg_name, 0);
		BUG_ON(!aalg_desc);

		err = -EINVAL;
		if (aalg_desc->uinfo.auth.icv_fullbits / 8 !=
		    crypto_aead_authsize(aead)) {
			pr_info("ESP: %s digestsize %u != %hu\n",
				x->aalg->alg_name,
				crypto_aead_authsize(aead),
				aalg_desc->uinfo.auth.icv_fullbits / 8);
			goto free_key;
		}

		err = crypto_aead_setauthsize(
			aead, x->aalg->alg_trunc_len / 8);
		if (err)
			goto free_key;
	}

	param->enckeylen = cpu_to_be32((x->ealg->alg_key_len + 7) / 8);
	memcpy(p, x->ealg->alg_key, (x->ealg->alg_key_len + 7) / 8);

	err = crypto_aead_setkey(aead, key, keylen);

free_key:
	kfree(key);

error:
	return err;
}

static int esp_init_state(struct xfrm_state *x)
{
	struct crypto_aead *aead;
	u32 align;
	int err;

	x->data = NULL;

	if (x->aead)
		err = esp_init_aead(x);
	else
		err = esp_init_authenc(x);

	if (err)
		goto error;

	aead = x->data;

	x->props.header_len = sizeof(struct ip_esp_hdr) +
			      crypto_aead_ivsize(aead);
	if (x->props.mode == XFRM_MODE_TUNNEL)
		x->props.header_len += sizeof(struct iphdr);
	else if (x->props.mode == XFRM_MODE_BEET && x->sel.family != AF_INET6)
		x->props.header_len += IPV4_BEET_PHMAXLEN;
	if (x->encap) {
		struct xfrm_encap_tmpl *encap = x->encap;

		switch (encap->encap_type) {
		default:
			err = -EINVAL;
			goto error;
		case UDP_ENCAP_ESPINUDP:
			x->props.header_len += sizeof(struct udphdr);
			break;
		case UDP_ENCAP_ESPINUDP_NON_IKE:
			x->props.header_len += sizeof(struct udphdr) + 2 * sizeof(u32);
			break;
#ifdef CONFIG_INET_ESPINTCP
		case TCP_ENCAP_ESPINTCP:
			/* only the length field, TCP encap is done by
			 * the socket
			 */
			x->props.header_len += 2;
			break;
#endif
		}
	}

	align = ALIGN(crypto_aead_blocksize(aead), 4);
	x->props.trailer_len = align + 1 + crypto_aead_authsize(aead);

error:
	return err;
}

static int esp4_rcv_cb(struct sk_buff *skb, int err)
{
	return 0;
}

static const struct xfrm_type esp_type =
{
	.description	= "ESP4",
	.owner		= THIS_MODULE,
	.proto	     	= IPPROTO_ESP,
	.flags		= XFRM_TYPE_REPLAY_PROT,
	.init_state	= esp_init_state,
	.destructor	= esp_destroy,
	.input		= esp_input,
	.output		= esp_output,
};

static struct xfrm4_protocol esp4_protocol = {
	.handler	=	xfrm4_rcv,
	.input_handler	=	xfrm_input,
	.cb_handler	=	esp4_rcv_cb,
	.err_handler	=	esp4_err,
	.priority	=	0,
};

static int __init esp4_init(void)
{
	if (xfrm_register_type(&esp_type, AF_INET) < 0) {
		pr_info("%s: can't add xfrm type\n", __func__);
		return -EAGAIN;
	}
	if (xfrm4_protocol_register(&esp4_protocol, IPPROTO_ESP) < 0) {
		pr_info("%s: can't add protocol\n", __func__);
		xfrm_unregister_type(&esp_type, AF_INET);
		return -EAGAIN;
	}
	return 0;
}

static void __exit esp4_fini(void)
{
	if (xfrm4_protocol_deregister(&esp4_protocol, IPPROTO_ESP) < 0)
		pr_info("%s: can't remove protocol\n", __func__);
	xfrm_unregister_type(&esp_type, AF_INET);
}

module_init(esp4_init);
module_exit(esp4_fini);
MODULE_LICENSE("GPL");
MODULE_ALIAS_XFRM_TYPE(AF_INET, XFRM_PROTO_ESP);<|MERGE_RESOLUTION|>--- conflicted
+++ resolved
@@ -458,13 +458,8 @@
 			return err;
 	}
 
-<<<<<<< HEAD
 	if (ALIGN(tailen, L1_CACHE_BYTES) > PAGE_SIZE ||
 	    ALIGN(skb->data_len, L1_CACHE_BYTES) > PAGE_SIZE)
-=======
-	allocsz = ALIGN(skb->data_len + tailen, L1_CACHE_BYTES);
-	if (allocsz > ESP_SKB_FRAG_MAXSIZE)
->>>>>>> f677cbf0
 		goto cow;
 
 	if (!skb_cloned(skb)) {
