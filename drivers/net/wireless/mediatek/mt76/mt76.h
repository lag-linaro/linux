--- conflicted
+++ resolved
@@ -460,21 +460,6 @@
 
 #define MT76S_XMIT_BUF_SZ	(16 * PAGE_SIZE)
 struct mt76_sdio {
-<<<<<<< HEAD
-	struct workqueue_struct *txrx_wq;
-	struct {
-		struct work_struct xmit_work;
-		struct work_struct status_work;
-	} tx;
-	struct {
-		struct work_struct recv_work;
-		struct work_struct net_work;
-	} rx;
-
-	struct work_struct stat_work;
-
-	u8 *xmit_buf[MT_TXQ_MCU_WA];
-=======
 	struct mt76_worker txrx_worker;
 	struct mt76_worker status_worker;
 	struct mt76_worker net_worker;
@@ -482,7 +467,6 @@
 	struct work_struct stat_work;
 
 	u8 *xmit_buf[IEEE80211_NUM_ACS + 2];
->>>>>>> f642729d
 
 	struct sdio_func *func;
 	void *intr_data;
@@ -649,11 +633,7 @@
 	struct sk_buff_head rx_skb[__MT_RXQ_MAX];
 
 	struct list_head txwi_cache;
-<<<<<<< HEAD
-	struct mt76_queue *q_tx[2 * __MT_TXQ_MAX];
-=======
 	struct mt76_queue *q_mcu[__MT_MCUQ_MAX];
->>>>>>> f642729d
 	struct mt76_queue q_rx[__MT_RXQ_MAX];
 	const struct mt76_queue_ops *queue_ops;
 	int tx_dma_idx[4];
@@ -1111,11 +1091,7 @@
 void mt76_rx_poll_complete(struct mt76_dev *dev, enum mt76_rxq_id q,
 			   struct napi_struct *napi);
 void mt76_rx_aggr_reorder(struct sk_buff *skb, struct sk_buff_head *frames);
-<<<<<<< HEAD
-void mt76_testmode_tx_pending(struct mt76_dev *dev);
-=======
 void mt76_testmode_tx_pending(struct mt76_phy *phy);
->>>>>>> f642729d
 void mt76_queue_tx_complete(struct mt76_dev *dev, struct mt76_queue *q,
 			    struct mt76_queue_entry *e);
 
