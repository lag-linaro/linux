/*
 * ALSA SoC Synopsys I2S Audio Layer
 *
 * sound/soc/dwc/designware_i2s.c
 *
 * Copyright (C) 2010 ST Microelectronics
 * Rajeev Kumar <rajeevkumar.linux@gmail.com>
 *
 * This file is licensed under the terms of the GNU General Public
 * License version 2. This program is licensed "as is" without any
 * warranty of any kind, whether express or implied.
 */

#include <linux/clk.h>
#include <linux/device.h>
#include <linux/init.h>
#include <linux/io.h>
#include <linux/interrupt.h>
#include <linux/module.h>
#include <linux/reset.h>
#include <linux/slab.h>
#include <linux/pm_runtime.h>
#include <sound/designware_i2s.h>
#include <sound/pcm.h>
#include <sound/pcm_params.h>
#include <sound/soc.h>
#include <sound/dmaengine_pcm.h>
#include "local.h"

static inline void i2s_write_reg(void __iomem *io_base, int reg, u32 val)
{
	writel(val, io_base + reg);
}

static inline u32 i2s_read_reg(void __iomem *io_base, int reg)
{
	return readl(io_base + reg);
}

static inline void i2s_disable_channels(struct dw_i2s_dev *dev, u32 stream)
{
	u32 i = 0;

	if (stream == SNDRV_PCM_STREAM_PLAYBACK) {
		for (i = 0; i < 4; i++)
			i2s_write_reg(dev->i2s_base, TER(i), 0);
	} else {
		for (i = 0; i < 4; i++)
			i2s_write_reg(dev->i2s_base, RER(i), 0);
	}
}

static inline void i2s_clear_irqs(struct dw_i2s_dev *dev, u32 stream)
{
	u32 i = 0;

	if (stream == SNDRV_PCM_STREAM_PLAYBACK) {
		for (i = 0; i < 4; i++)
			i2s_read_reg(dev->i2s_base, TOR(i));
	} else {
		for (i = 0; i < 4; i++)
			i2s_read_reg(dev->i2s_base, ROR(i));
	}
}

static inline void i2s_disable_irqs(struct dw_i2s_dev *dev, u32 stream,
				    int chan_nr)
{
	u32 i, irq;

	if (stream == SNDRV_PCM_STREAM_PLAYBACK) {
		for (i = 0; i < (chan_nr / 2); i++) {
			irq = i2s_read_reg(dev->i2s_base, IMR(i));
			i2s_write_reg(dev->i2s_base, IMR(i), irq | 0x30);
		}
	} else {
		for (i = 0; i < (chan_nr / 2); i++) {
			irq = i2s_read_reg(dev->i2s_base, IMR(i));
			i2s_write_reg(dev->i2s_base, IMR(i), irq | 0x03);
		}
	}
}

static inline void i2s_enable_irqs(struct dw_i2s_dev *dev, u32 stream,
				   int chan_nr)
{
	u32 i, irq;

	if (stream == SNDRV_PCM_STREAM_PLAYBACK) {
		for (i = 0; i < (chan_nr / 2); i++) {
			irq = i2s_read_reg(dev->i2s_base, IMR(i));
			i2s_write_reg(dev->i2s_base, IMR(i), irq & ~0x30);
		}
	} else {
		for (i = 0; i < (chan_nr / 2); i++) {
			irq = i2s_read_reg(dev->i2s_base, IMR(i));
			i2s_write_reg(dev->i2s_base, IMR(i), irq & ~0x03);
		}
	}
}

static irqreturn_t i2s_irq_handler(int irq, void *dev_id)
{
	struct dw_i2s_dev *dev = dev_id;
	bool irq_valid = false;
	u32 isr[4];
	int i;

	for (i = 0; i < 4; i++)
		isr[i] = i2s_read_reg(dev->i2s_base, ISR(i));

	i2s_clear_irqs(dev, SNDRV_PCM_STREAM_PLAYBACK);
	i2s_clear_irqs(dev, SNDRV_PCM_STREAM_CAPTURE);

	for (i = 0; i < 4; i++) {
		/*
		 * Check if TX fifo is empty. If empty fill FIFO with samples
		 * NOTE: Only two channels supported
		 */
		if ((isr[i] & ISR_TXFE) && (i == 0) && dev->use_pio) {
			dw_pcm_push_tx(dev);
			irq_valid = true;
		}

		/*
		 * Data available. Retrieve samples from FIFO
		 * NOTE: Only two channels supported
		 */
		if ((isr[i] & ISR_RXDA) && (i == 0) && dev->use_pio) {
			dw_pcm_pop_rx(dev);
			irq_valid = true;
		}

		/* Error Handling: TX */
		if (isr[i] & ISR_TXFO) {
			dev_err_ratelimited(dev->dev, "TX overrun (ch_id=%d)\n", i);
			irq_valid = true;
		}

		/* Error Handling: TX */
		if (isr[i] & ISR_RXFO) {
			dev_err_ratelimited(dev->dev, "RX overrun (ch_id=%d)\n", i);
			irq_valid = true;
		}
	}

	if (irq_valid)
		return IRQ_HANDLED;
	else
		return IRQ_NONE;
}

static void i2s_enable_dma(struct dw_i2s_dev *dev, u32 stream)
{
	u32 dma_reg = i2s_read_reg(dev->i2s_base, I2S_DMACR);

	/* Enable DMA handshake for stream */
	if (stream == SNDRV_PCM_STREAM_PLAYBACK)
		dma_reg |= I2S_DMAEN_TXBLOCK;
	else
		dma_reg |= I2S_DMAEN_RXBLOCK;

	i2s_write_reg(dev->i2s_base, I2S_DMACR, dma_reg);
}

static void i2s_disable_dma(struct dw_i2s_dev *dev, u32 stream)
{
	u32 dma_reg = i2s_read_reg(dev->i2s_base, I2S_DMACR);

	/* Disable DMA handshake for stream */
	if (stream == SNDRV_PCM_STREAM_PLAYBACK) {
		dma_reg &= ~I2S_DMAEN_TXBLOCK;
		i2s_write_reg(dev->i2s_base, I2S_RTXDMA, 1);
	} else {
		dma_reg &= ~I2S_DMAEN_RXBLOCK;
		i2s_write_reg(dev->i2s_base, I2S_RRXDMA, 1);
	}
	i2s_write_reg(dev->i2s_base, I2S_DMACR, dma_reg);
}

static void i2s_start(struct dw_i2s_dev *dev,
		      struct snd_pcm_substream *substream)
{
	struct i2s_clk_config_data *config = &dev->config;

	u32 reg = IER_IEN;

	if (dev->tdm_slots) {
		reg |= (dev->tdm_slots - 1) << IER_TDM_SLOTS_SHIFT;
		reg |= IER_INTF_TYPE;
		reg |= dev->frame_offset << IER_FRAME_OFF_SHIFT;
	}

	i2s_write_reg(dev->i2s_base, IER, reg);

	if (substream->stream == SNDRV_PCM_STREAM_PLAYBACK)
		i2s_write_reg(dev->i2s_base, ITER, 1);
	else
		i2s_write_reg(dev->i2s_base, IRER, 1);

	if (dev->use_pio)
		i2s_enable_irqs(dev, substream->stream, config->chan_nr);
	else
		i2s_enable_dma(dev, substream->stream);

	i2s_write_reg(dev->i2s_base, CER, 1);
}

static void i2s_stop(struct dw_i2s_dev *dev,
		struct snd_pcm_substream *substream)
{

	i2s_clear_irqs(dev, substream->stream);
	if (substream->stream == SNDRV_PCM_STREAM_PLAYBACK)
		i2s_write_reg(dev->i2s_base, ITER, 0);
	else
		i2s_write_reg(dev->i2s_base, IRER, 0);

	if (dev->use_pio)
		i2s_disable_irqs(dev, substream->stream, 8);
	else
		i2s_disable_dma(dev, substream->stream);

	if (!dev->active) {
		i2s_write_reg(dev->i2s_base, CER, 0);
		i2s_write_reg(dev->i2s_base, IER, 0);
	}
}

static void dw_i2s_config(struct dw_i2s_dev *dev, int stream)
{
	u32 ch_reg;
	struct i2s_clk_config_data *config = &dev->config;


	i2s_disable_channels(dev, stream);

	for (ch_reg = 0; ch_reg < (config->chan_nr / 2); ch_reg++) {
		if (stream == SNDRV_PCM_STREAM_PLAYBACK) {
			i2s_write_reg(dev->i2s_base, TCR(ch_reg),
				      dev->xfer_resolution);
			i2s_write_reg(dev->i2s_base, TFCR(ch_reg),
				      dev->fifo_th - 1);
			i2s_write_reg(dev->i2s_base, TER(ch_reg), TER_TXCHEN |
				      dev->tdm_mask << TER_TXSLOT_SHIFT);
		} else {
			i2s_write_reg(dev->i2s_base, RCR(ch_reg),
				      dev->xfer_resolution);
			i2s_write_reg(dev->i2s_base, RFCR(ch_reg),
				      dev->fifo_th - 1);
			i2s_write_reg(dev->i2s_base, RER(ch_reg), RER_RXCHEN |
				      dev->tdm_mask << RER_RXSLOT_SHIFT);
		}

	}
}

static int dw_i2s_hw_params(struct snd_pcm_substream *substream,
		struct snd_pcm_hw_params *params, struct snd_soc_dai *dai)
{
	struct dw_i2s_dev *dev = snd_soc_dai_get_drvdata(dai);
	struct i2s_clk_config_data *config = &dev->config;
	int ret;

	switch (params_format(params)) {
	case SNDRV_PCM_FORMAT_S16_LE:
		config->data_width = 16;
		dev->ccr = 0x00;
		dev->xfer_resolution = 0x02;
		break;

	case SNDRV_PCM_FORMAT_S24_LE:
		config->data_width = 24;
		dev->ccr = 0x08;
		dev->xfer_resolution = 0x04;
		break;

	case SNDRV_PCM_FORMAT_S32_LE:
		config->data_width = 32;
		dev->ccr = 0x10;
		dev->xfer_resolution = 0x05;
		break;

	default:
		dev_err(dev->dev, "designware-i2s: unsupported PCM fmt");
		return -EINVAL;
	}

	if (dev->tdm_slots)
		config->data_width = 32;

	config->chan_nr = params_channels(params);

	switch (config->chan_nr) {
	case EIGHT_CHANNEL_SUPPORT:
	case SIX_CHANNEL_SUPPORT:
	case FOUR_CHANNEL_SUPPORT:
	case TWO_CHANNEL_SUPPORT:
		break;
	default:
		dev_err(dev->dev, "channel not supported\n");
		return -EINVAL;
	}

	dw_i2s_config(dev, substream->stream);

	i2s_write_reg(dev->i2s_base, CCR, dev->ccr);

	config->sample_rate = params_rate(params);

	if (dev->capability & DW_I2S_MASTER) {
		if (dev->i2s_clk_cfg) {
			ret = dev->i2s_clk_cfg(config);
			if (ret < 0) {
				dev_err(dev->dev, "runtime audio clk config fail\n");
				return ret;
			}
		} else {
			u32 bitclk = config->sample_rate *
					config->data_width * 2;

			ret = clk_set_rate(dev->clk, bitclk);
			if (ret) {
				dev_err(dev->dev, "Can't set I2S clock rate: %d\n",
					ret);
				return ret;
			}
		}
	}
	return 0;
}

static int dw_i2s_prepare(struct snd_pcm_substream *substream,
			  struct snd_soc_dai *dai)
{
	struct dw_i2s_dev *dev = snd_soc_dai_get_drvdata(dai);

	if (substream->stream == SNDRV_PCM_STREAM_PLAYBACK)
		i2s_write_reg(dev->i2s_base, TXFFR, 1);
	else
		i2s_write_reg(dev->i2s_base, RXFFR, 1);

	return 0;
}

static int dw_i2s_trigger(struct snd_pcm_substream *substream,
		int cmd, struct snd_soc_dai *dai)
{
	struct dw_i2s_dev *dev = snd_soc_dai_get_drvdata(dai);
	int ret = 0;

	switch (cmd) {
	case SNDRV_PCM_TRIGGER_START:
	case SNDRV_PCM_TRIGGER_RESUME:
	case SNDRV_PCM_TRIGGER_PAUSE_RELEASE:
		dev->active++;
		i2s_start(dev, substream);
		break;

	case SNDRV_PCM_TRIGGER_STOP:
	case SNDRV_PCM_TRIGGER_SUSPEND:
	case SNDRV_PCM_TRIGGER_PAUSE_PUSH:
		dev->active--;
		i2s_stop(dev, substream);
		break;
	default:
		ret = -EINVAL;
		break;
	}
	return ret;
}

static int dw_i2s_set_fmt(struct snd_soc_dai *cpu_dai, unsigned int fmt)
{
	struct dw_i2s_dev *dev = snd_soc_dai_get_drvdata(cpu_dai);
	int ret = 0;

	switch (fmt & SND_SOC_DAIFMT_CLOCK_PROVIDER_MASK) {
	case SND_SOC_DAIFMT_BC_FC:
		if (dev->capability & DW_I2S_SLAVE)
			ret = 0;
		else
			ret = -EINVAL;
		break;
	case SND_SOC_DAIFMT_BP_FP:
		if (dev->capability & DW_I2S_MASTER)
			ret = 0;
		else
			ret = -EINVAL;
		break;
	case SND_SOC_DAIFMT_BC_FP:
	case SND_SOC_DAIFMT_BP_FC:
		ret = -EINVAL;
		break;
	default:
		dev_dbg(dev->dev, "dwc : Invalid clock provider format\n");
		ret = -EINVAL;
		break;
	}

	switch (fmt & SND_SOC_DAIFMT_FORMAT_MASK) {
	case SND_SOC_DAIFMT_I2S:
	case SND_SOC_DAIFMT_LEFT_J:
	case SND_SOC_DAIFMT_RIGHT_J:
		break;
	case SND_SOC_DAIFMT_DSP_A:
		dev->frame_offset = 1;
		break;
	case SND_SOC_DAIFMT_DSP_B:
		dev->frame_offset = 0;
		break;
	default:
		dev_err(dev->dev, "DAI format unsupported");
		return -EINVAL;
	}

	return ret;
}

static int dw_i2s_set_tdm_slot(struct snd_soc_dai *cpu_dai,	unsigned int tx_mask,
			   unsigned int rx_mask, int slots, int slot_width)
{
	struct dw_i2s_dev *dev = snd_soc_dai_get_drvdata(cpu_dai);

	if (slot_width != 32)
		return -EINVAL;

	if (slots < 0 || slots > 16)
		return -EINVAL;

	if (rx_mask != tx_mask)
		return -EINVAL;

	if (!rx_mask)
		return -EINVAL;

	dev->tdm_slots = slots;
	dev->tdm_mask = rx_mask;

	dev->l_reg = RSLOT_TSLOT(ffs(rx_mask) - 1);
	dev->r_reg = RSLOT_TSLOT(fls(rx_mask) - 1);

	return 0;
}

<<<<<<< HEAD
=======
static int dw_i2s_dai_probe(struct snd_soc_dai *dai)
{
	struct dw_i2s_dev *dev = snd_soc_dai_get_drvdata(dai);

	snd_soc_dai_init_dma_data(dai, &dev->play_dma_data, &dev->capture_dma_data);
	return 0;
}

>>>>>>> cdc0a55d
static const struct snd_soc_dai_ops dw_i2s_dai_ops = {
	.probe		= dw_i2s_dai_probe,
	.hw_params	= dw_i2s_hw_params,
	.prepare	= dw_i2s_prepare,
	.trigger	= dw_i2s_trigger,
	.set_fmt	= dw_i2s_set_fmt,
	.set_tdm_slot	= dw_i2s_set_tdm_slot,
};

#ifdef CONFIG_PM
static int dw_i2s_runtime_suspend(struct device *dev)
{
	struct dw_i2s_dev *dw_dev = dev_get_drvdata(dev);

	if (dw_dev->capability & DW_I2S_MASTER)
		clk_disable(dw_dev->clk);
	return 0;
}

static int dw_i2s_runtime_resume(struct device *dev)
{
	struct dw_i2s_dev *dw_dev = dev_get_drvdata(dev);
	int ret;

	if (dw_dev->capability & DW_I2S_MASTER) {
		ret = clk_enable(dw_dev->clk);
		if (ret)
			return ret;
	}
	return 0;
}

static int dw_i2s_suspend(struct snd_soc_component *component)
{
	struct dw_i2s_dev *dev = snd_soc_component_get_drvdata(component);

	if (dev->capability & DW_I2S_MASTER)
		clk_disable(dev->clk);
	return 0;
}

static int dw_i2s_resume(struct snd_soc_component *component)
{
	struct dw_i2s_dev *dev = snd_soc_component_get_drvdata(component);
	struct snd_soc_dai *dai;
	int stream, ret;

	if (dev->capability & DW_I2S_MASTER) {
		ret = clk_enable(dev->clk);
		if (ret)
			return ret;
	}

	for_each_component_dais(component, dai) {
		for_each_pcm_streams(stream)
			if (snd_soc_dai_stream_active(dai, stream))
				dw_i2s_config(dev, stream);
	}

	return 0;
}

#else
#define dw_i2s_suspend	NULL
#define dw_i2s_resume	NULL
#endif

static const struct snd_soc_component_driver dw_i2s_component = {
	.name			= "dw-i2s",
	.suspend		= dw_i2s_suspend,
	.resume			= dw_i2s_resume,
	.legacy_dai_naming	= 1,
};

/*
 * The following tables allow a direct lookup of various parameters
 * defined in the I2S block's configuration in terms of sound system
 * parameters.  Each table is sized to the number of entries possible
 * according to the number of configuration bits describing an I2S
 * block parameter.
 */

/* Maximum bit resolution of a channel - not uniformly spaced */
static const u32 fifo_width[COMP_MAX_WORDSIZE] = {
	12, 16, 20, 24, 32, 0, 0, 0
};

/* Width of (DMA) bus */
static const u32 bus_widths[COMP_MAX_DATA_WIDTH] = {
	DMA_SLAVE_BUSWIDTH_1_BYTE,
	DMA_SLAVE_BUSWIDTH_2_BYTES,
	DMA_SLAVE_BUSWIDTH_4_BYTES,
	DMA_SLAVE_BUSWIDTH_UNDEFINED
};

/* PCM format to support channel resolution */
static const u32 formats[COMP_MAX_WORDSIZE] = {
	SNDRV_PCM_FMTBIT_S16_LE,
	SNDRV_PCM_FMTBIT_S16_LE,
	SNDRV_PCM_FMTBIT_S16_LE | SNDRV_PCM_FMTBIT_S24_LE,
	SNDRV_PCM_FMTBIT_S16_LE | SNDRV_PCM_FMTBIT_S24_LE,
	SNDRV_PCM_FMTBIT_S16_LE | SNDRV_PCM_FMTBIT_S24_LE | SNDRV_PCM_FMTBIT_S32_LE,
	0,
	0,
	0
};

static int dw_configure_dai(struct dw_i2s_dev *dev,
				   struct snd_soc_dai_driver *dw_i2s_dai,
				   unsigned int rates)
{
	/*
	 * Read component parameter registers to extract
	 * the I2S block's configuration.
	 */
	u32 comp1 = i2s_read_reg(dev->i2s_base, dev->i2s_reg_comp1);
	u32 comp2 = i2s_read_reg(dev->i2s_base, dev->i2s_reg_comp2);
	u32 fifo_depth = 1 << (1 + COMP1_FIFO_DEPTH_GLOBAL(comp1));
	u32 idx;

	if (dev->capability & DWC_I2S_RECORD &&
			dev->quirks & DW_I2S_QUIRK_COMP_PARAM1)
		comp1 = comp1 & ~BIT(5);

	if (dev->capability & DWC_I2S_PLAY &&
			dev->quirks & DW_I2S_QUIRK_COMP_PARAM1)
		comp1 = comp1 & ~BIT(6);

	if (COMP1_TX_ENABLED(comp1)) {
		dev_dbg(dev->dev, " designware: play supported\n");
		idx = COMP1_TX_WORDSIZE_0(comp1);
		if (WARN_ON(idx >= ARRAY_SIZE(formats)))
			return -EINVAL;
		if (dev->quirks & DW_I2S_QUIRK_16BIT_IDX_OVERRIDE)
			idx = 1;
		dw_i2s_dai->playback.channels_min = MIN_CHANNEL_NUM;
		dw_i2s_dai->playback.channels_max =
				1 << (COMP1_TX_CHANNELS(comp1) + 1);
		dw_i2s_dai->playback.formats = formats[idx];
		dw_i2s_dai->playback.rates = rates;
	}

	if (COMP1_RX_ENABLED(comp1)) {
		dev_dbg(dev->dev, "designware: record supported\n");
		idx = COMP2_RX_WORDSIZE_0(comp2);
		if (WARN_ON(idx >= ARRAY_SIZE(formats)))
			return -EINVAL;
		if (dev->quirks & DW_I2S_QUIRK_16BIT_IDX_OVERRIDE)
			idx = 1;
		dw_i2s_dai->capture.channels_min = MIN_CHANNEL_NUM;
		dw_i2s_dai->capture.channels_max =
				1 << (COMP1_RX_CHANNELS(comp1) + 1);
		dw_i2s_dai->capture.formats = formats[idx];
		dw_i2s_dai->capture.rates = rates;
	}

	if (COMP1_MODE_EN(comp1)) {
		dev_dbg(dev->dev, "designware: i2s master mode supported\n");
		dev->capability |= DW_I2S_MASTER;
	} else {
		dev_dbg(dev->dev, "designware: i2s slave mode supported\n");
		dev->capability |= DW_I2S_SLAVE;
	}

	dev->fifo_th = fifo_depth / 2;
	return 0;
}

static int dw_configure_dai_by_pd(struct dw_i2s_dev *dev,
				   struct snd_soc_dai_driver *dw_i2s_dai,
				   struct resource *res,
				   const struct i2s_platform_data *pdata)
{
	u32 comp1 = i2s_read_reg(dev->i2s_base, dev->i2s_reg_comp1);
	u32 idx = COMP1_APB_DATA_WIDTH(comp1);
	int ret;

	if (WARN_ON(idx >= ARRAY_SIZE(bus_widths)))
		return -EINVAL;

	ret = dw_configure_dai(dev, dw_i2s_dai, pdata->snd_rates);
	if (ret < 0)
		return ret;

	if (dev->quirks & DW_I2S_QUIRK_16BIT_IDX_OVERRIDE)
		idx = 1;
	/* Set DMA slaves info */
	dev->play_dma_data.pd.data = pdata->play_dma_data;
	dev->capture_dma_data.pd.data = pdata->capture_dma_data;
	dev->play_dma_data.pd.addr = res->start + I2S_TXDMA;
	dev->capture_dma_data.pd.addr = res->start + I2S_RXDMA;
	dev->play_dma_data.pd.max_burst = 16;
	dev->capture_dma_data.pd.max_burst = 16;
	dev->play_dma_data.pd.addr_width = bus_widths[idx];
	dev->capture_dma_data.pd.addr_width = bus_widths[idx];
	dev->play_dma_data.pd.filter = pdata->filter;
	dev->capture_dma_data.pd.filter = pdata->filter;

	return 0;
}

static int dw_configure_dai_by_dt(struct dw_i2s_dev *dev,
				   struct snd_soc_dai_driver *dw_i2s_dai,
				   struct resource *res)
{
	u32 comp1 = i2s_read_reg(dev->i2s_base, I2S_COMP_PARAM_1);
	u32 comp2 = i2s_read_reg(dev->i2s_base, I2S_COMP_PARAM_2);
	u32 fifo_depth = 1 << (1 + COMP1_FIFO_DEPTH_GLOBAL(comp1));
	u32 idx2;
	int ret;

	ret = dw_configure_dai(dev, dw_i2s_dai, SNDRV_PCM_RATE_8000_192000);
	if (ret < 0)
		return ret;

	if (COMP1_TX_ENABLED(comp1)) {
		idx2 = COMP1_TX_WORDSIZE_0(comp1);

		dev->capability |= DWC_I2S_PLAY;
		dev->play_dma_data.dt.addr = res->start + I2S_TXDMA;
		dev->play_dma_data.dt.fifo_size = fifo_depth *
			(fifo_width[idx2]) >> 8;
		dev->play_dma_data.dt.maxburst = 16;
	}
	if (COMP1_RX_ENABLED(comp1)) {
		idx2 = COMP2_RX_WORDSIZE_0(comp2);

		dev->capability |= DWC_I2S_RECORD;
		dev->capture_dma_data.dt.addr = res->start + I2S_RXDMA;
		dev->capture_dma_data.dt.fifo_size = fifo_depth *
			(fifo_width[idx2] >> 8);
		dev->capture_dma_data.dt.maxburst = 16;
	}

	return 0;

}

static int dw_i2s_probe(struct platform_device *pdev)
{
	const struct i2s_platform_data *pdata = pdev->dev.platform_data;
	struct dw_i2s_dev *dev;
	struct resource *res;
	int ret, irq;
	struct snd_soc_dai_driver *dw_i2s_dai;
	const char *clk_id;

	dev = devm_kzalloc(&pdev->dev, sizeof(*dev), GFP_KERNEL);
	if (!dev)
		return -ENOMEM;

	dw_i2s_dai = devm_kzalloc(&pdev->dev, sizeof(*dw_i2s_dai), GFP_KERNEL);
	if (!dw_i2s_dai)
		return -ENOMEM;

	dw_i2s_dai->ops = &dw_i2s_dai_ops;

	dev->i2s_base = devm_platform_get_and_ioremap_resource(pdev, 0, &res);
	if (IS_ERR(dev->i2s_base))
		return PTR_ERR(dev->i2s_base);

	dev->reset = devm_reset_control_array_get_optional_shared(&pdev->dev);
	if (IS_ERR(dev->reset))
		return PTR_ERR(dev->reset);

	ret = reset_control_deassert(dev->reset);
	if (ret)
		return ret;

	dev->dev = &pdev->dev;

	irq = platform_get_irq_optional(pdev, 0);
	if (irq >= 0) {
		ret = devm_request_irq(&pdev->dev, irq, i2s_irq_handler, 0,
				pdev->name, dev);
		if (ret < 0) {
			dev_err(&pdev->dev, "failed to request irq\n");
			goto err_assert_reset;
		}
	}

	dev->i2s_reg_comp1 = I2S_COMP_PARAM_1;
	dev->i2s_reg_comp2 = I2S_COMP_PARAM_2;
	if (pdata) {
		dev->capability = pdata->cap;
		clk_id = NULL;
		dev->quirks = pdata->quirks;
		if (dev->quirks & DW_I2S_QUIRK_COMP_REG_OFFSET) {
			dev->i2s_reg_comp1 = pdata->i2s_reg_comp1;
			dev->i2s_reg_comp2 = pdata->i2s_reg_comp2;
		}
		ret = dw_configure_dai_by_pd(dev, dw_i2s_dai, res, pdata);
	} else {
		clk_id = "i2sclk";
		ret = dw_configure_dai_by_dt(dev, dw_i2s_dai, res);
	}
	if (ret < 0)
		goto err_assert_reset;

	if (dev->capability & DW_I2S_MASTER) {
		if (pdata) {
			dev->i2s_clk_cfg = pdata->i2s_clk_cfg;
			if (!dev->i2s_clk_cfg) {
				dev_err(&pdev->dev, "no clock configure method\n");
				ret = -ENODEV;
				goto err_assert_reset;
			}
		}
		dev->clk = devm_clk_get(&pdev->dev, clk_id);

		if (IS_ERR(dev->clk)) {
			ret = PTR_ERR(dev->clk);
			goto err_assert_reset;
		}

		ret = clk_prepare_enable(dev->clk);
		if (ret < 0)
			goto err_assert_reset;
	}

	dev_set_drvdata(&pdev->dev, dev);
	ret = devm_snd_soc_register_component(&pdev->dev, &dw_i2s_component,
					 dw_i2s_dai, 1);
	if (ret != 0) {
		dev_err(&pdev->dev, "not able to register dai\n");
		goto err_clk_disable;
	}

	if (!pdata) {
		if (irq >= 0) {
			ret = dw_pcm_register(pdev);
			dev->use_pio = true;
			dev->l_reg = LRBR_LTHR(0);
			dev->r_reg = RRBR_RTHR(0);
		} else {
			ret = devm_snd_dmaengine_pcm_register(&pdev->dev, NULL,
					0);
			dev->use_pio = false;
		}

		if (ret) {
			dev_err(&pdev->dev, "could not register pcm: %d\n",
					ret);
			goto err_clk_disable;
		}
	}

	pm_runtime_enable(&pdev->dev);
	return 0;

err_clk_disable:
	if (dev->capability & DW_I2S_MASTER)
		clk_disable_unprepare(dev->clk);
err_assert_reset:
	reset_control_assert(dev->reset);
	return ret;
}

static void dw_i2s_remove(struct platform_device *pdev)
{
	struct dw_i2s_dev *dev = dev_get_drvdata(&pdev->dev);

	if (dev->capability & DW_I2S_MASTER)
		clk_disable_unprepare(dev->clk);

	reset_control_assert(dev->reset);
	pm_runtime_disable(&pdev->dev);
}

#ifdef CONFIG_OF
static const struct of_device_id dw_i2s_of_match[] = {
	{ .compatible = "snps,designware-i2s",	 },
	{},
};

MODULE_DEVICE_TABLE(of, dw_i2s_of_match);
#endif

static const struct dev_pm_ops dwc_pm_ops = {
	SET_RUNTIME_PM_OPS(dw_i2s_runtime_suspend, dw_i2s_runtime_resume, NULL)
};

static struct platform_driver dw_i2s_driver = {
	.probe		= dw_i2s_probe,
	.remove_new	= dw_i2s_remove,
	.driver		= {
		.name	= "designware-i2s",
		.of_match_table = of_match_ptr(dw_i2s_of_match),
		.pm = &dwc_pm_ops,
	},
};

module_platform_driver(dw_i2s_driver);

MODULE_AUTHOR("Rajeev Kumar <rajeevkumar.linux@gmail.com>");
MODULE_DESCRIPTION("DESIGNWARE I2S SoC Interface");
MODULE_LICENSE("GPL");
MODULE_ALIAS("platform:designware_i2s");<|MERGE_RESOLUTION|>--- conflicted
+++ resolved
@@ -443,8 +443,6 @@
 	return 0;
 }
 
-<<<<<<< HEAD
-=======
 static int dw_i2s_dai_probe(struct snd_soc_dai *dai)
 {
 	struct dw_i2s_dev *dev = snd_soc_dai_get_drvdata(dai);
@@ -453,7 +451,6 @@
 	return 0;
 }
 
->>>>>>> cdc0a55d
 static const struct snd_soc_dai_ops dw_i2s_dai_ops = {
 	.probe		= dw_i2s_dai_probe,
 	.hw_params	= dw_i2s_hw_params,
