// SPDX-License-Identifier: MIT

/*
 * Copyright (C) 2022 Advanced Micro Devices, Inc.
 */

#include <linux/dma-fence.h>
#include <linux/dma-fence-array.h>
#include <linux/dma-fence-chain.h>
#include <linux/dma-fence-unwrap.h>

#include "selftest.h"

#define CHAIN_SZ (4 << 10)

struct mock_fence {
	struct dma_fence base;
	spinlock_t lock;
};

static const char *mock_name(struct dma_fence *f)
{
	return "mock";
}

static const struct dma_fence_ops mock_ops = {
	.get_driver_name = mock_name,
	.get_timeline_name = mock_name,
};

static struct dma_fence *mock_fence(void)
{
	struct mock_fence *f;

	f = kmalloc(sizeof(*f), GFP_KERNEL);
	if (!f)
		return NULL;

	spin_lock_init(&f->lock);
	dma_fence_init(&f->base, &mock_ops, &f->lock,
		       dma_fence_context_alloc(1), 1);

	return &f->base;
}

static struct dma_fence *mock_array(unsigned int num_fences, ...)
{
	struct dma_fence_array *array;
	struct dma_fence **fences;
	va_list valist;
	int i;

	fences = kcalloc(num_fences, sizeof(*fences), GFP_KERNEL);
	if (!fences)
		goto error_put;

	va_start(valist, num_fences);
	for (i = 0; i < num_fences; ++i)
		fences[i] = va_arg(valist, typeof(*fences));
	va_end(valist);

	array = dma_fence_array_create(num_fences, fences,
				       dma_fence_context_alloc(1),
				       1, false);
	if (!array)
		goto error_free;
	return &array->base;

error_free:
	kfree(fences);

error_put:
	va_start(valist, num_fences);
	for (i = 0; i < num_fences; ++i)
		dma_fence_put(va_arg(valist, typeof(*fences)));
	va_end(valist);
	return NULL;
}

static struct dma_fence *mock_chain(struct dma_fence *prev,
				    struct dma_fence *fence)
{
	struct dma_fence_chain *f;

	f = dma_fence_chain_alloc();
	if (!f) {
		dma_fence_put(prev);
		dma_fence_put(fence);
		return NULL;
	}

	dma_fence_chain_init(f, prev, fence, 1);
	return &f->base;
}

static int sanitycheck(void *arg)
{
	struct dma_fence *f, *chain, *array;
	int err = 0;

	f = mock_fence();
	if (!f)
		return -ENOMEM;

	dma_fence_enable_sw_signaling(f);

	array = mock_array(1, f);
	if (!array)
		return -ENOMEM;

	chain = mock_chain(NULL, array);
	if (!chain)
		return -ENOMEM;

	dma_fence_put(chain);
	return err;
}

static int unwrap_array(void *arg)
{
	struct dma_fence *fence, *f1, *f2, *array;
	struct dma_fence_unwrap iter;
	int err = 0;

	f1 = mock_fence();
	if (!f1)
		return -ENOMEM;

	dma_fence_enable_sw_signaling(f1);

	f2 = mock_fence();
	if (!f2) {
		dma_fence_put(f1);
		return -ENOMEM;
	}

	dma_fence_enable_sw_signaling(f2);

	array = mock_array(2, f1, f2);
	if (!array)
		return -ENOMEM;

	dma_fence_unwrap_for_each(fence, &iter, array) {
		if (fence == f1) {
			f1 = NULL;
		} else if (fence == f2) {
			f2 = NULL;
		} else {
			pr_err("Unexpected fence!\n");
			err = -EINVAL;
		}
	}

	if (f1 || f2) {
		pr_err("Not all fences seen!\n");
		err = -EINVAL;
	}

	dma_fence_put(array);
	return err;
}

static int unwrap_chain(void *arg)
{
	struct dma_fence *fence, *f1, *f2, *chain;
	struct dma_fence_unwrap iter;
	int err = 0;

	f1 = mock_fence();
	if (!f1)
		return -ENOMEM;

	dma_fence_enable_sw_signaling(f1);

	f2 = mock_fence();
	if (!f2) {
		dma_fence_put(f1);
		return -ENOMEM;
	}

	dma_fence_enable_sw_signaling(f2);

	chain = mock_chain(f1, f2);
	if (!chain)
		return -ENOMEM;

	dma_fence_unwrap_for_each(fence, &iter, chain) {
		if (fence == f1) {
			f1 = NULL;
		} else if (fence == f2) {
			f2 = NULL;
		} else {
			pr_err("Unexpected fence!\n");
			err = -EINVAL;
		}
	}

	if (f1 || f2) {
		pr_err("Not all fences seen!\n");
		err = -EINVAL;
	}

	dma_fence_put(chain);
	return err;
}

static int unwrap_chain_array(void *arg)
{
	struct dma_fence *fence, *f1, *f2, *array, *chain;
	struct dma_fence_unwrap iter;
	int err = 0;

	f1 = mock_fence();
	if (!f1)
		return -ENOMEM;

	dma_fence_enable_sw_signaling(f1);

	f2 = mock_fence();
	if (!f2) {
		dma_fence_put(f1);
		return -ENOMEM;
	}

	dma_fence_enable_sw_signaling(f2);

	array = mock_array(2, f1, f2);
	if (!array)
		return -ENOMEM;

	chain = mock_chain(NULL, array);
	if (!chain)
		return -ENOMEM;

	dma_fence_unwrap_for_each(fence, &iter, chain) {
		if (fence == f1) {
			f1 = NULL;
		} else if (fence == f2) {
			f2 = NULL;
		} else {
			pr_err("Unexpected fence!\n");
			err = -EINVAL;
		}
	}

	if (f1 || f2) {
		pr_err("Not all fences seen!\n");
		err = -EINVAL;
	}

	dma_fence_put(chain);
	return err;
}

static int unwrap_merge(void *arg)
{
	struct dma_fence *fence, *f1, *f2, *f3;
	struct dma_fence_unwrap iter;
	int err = 0;

	f1 = mock_fence();
	if (!f1)
		return -ENOMEM;

<<<<<<< HEAD
=======
	dma_fence_enable_sw_signaling(f1);

>>>>>>> 7365df19
	f2 = mock_fence();
	if (!f2) {
		err = -ENOMEM;
		goto error_put_f1;
	}

<<<<<<< HEAD
=======
	dma_fence_enable_sw_signaling(f2);

>>>>>>> 7365df19
	f3 = dma_fence_unwrap_merge(f1, f2);
	if (!f3) {
		err = -ENOMEM;
		goto error_put_f2;
	}

	dma_fence_unwrap_for_each(fence, &iter, f3) {
		if (fence == f1) {
			dma_fence_put(f1);
			f1 = NULL;
		} else if (fence == f2) {
			dma_fence_put(f2);
			f2 = NULL;
		} else {
			pr_err("Unexpected fence!\n");
			err = -EINVAL;
		}
	}

	if (f1 || f2) {
		pr_err("Not all fences seen!\n");
		err = -EINVAL;
	}

	dma_fence_put(f3);
error_put_f2:
	dma_fence_put(f2);
error_put_f1:
	dma_fence_put(f1);
	return err;
}

static int unwrap_merge_complex(void *arg)
{
	struct dma_fence *fence, *f1, *f2, *f3, *f4, *f5;
	struct dma_fence_unwrap iter;
	int err = -ENOMEM;

	f1 = mock_fence();
	if (!f1)
		return -ENOMEM;

<<<<<<< HEAD
=======
	dma_fence_enable_sw_signaling(f1);

>>>>>>> 7365df19
	f2 = mock_fence();
	if (!f2)
		goto error_put_f1;

<<<<<<< HEAD
=======
	dma_fence_enable_sw_signaling(f2);

>>>>>>> 7365df19
	f3 = dma_fence_unwrap_merge(f1, f2);
	if (!f3)
		goto error_put_f2;

	/* The resulting array has the fences in reverse */
	f4 = dma_fence_unwrap_merge(f2, f1);
	if (!f4)
		goto error_put_f3;

	/* Signaled fences should be filtered, the two arrays merged. */
	f5 = dma_fence_unwrap_merge(f3, f4, dma_fence_get_stub());
	if (!f5)
		goto error_put_f4;

	err = 0;
	dma_fence_unwrap_for_each(fence, &iter, f5) {
		if (fence == f1) {
			dma_fence_put(f1);
			f1 = NULL;
		} else if (fence == f2) {
			dma_fence_put(f2);
			f2 = NULL;
		} else {
			pr_err("Unexpected fence!\n");
			err = -EINVAL;
		}
	}

	if (f1 || f2) {
		pr_err("Not all fences seen!\n");
		err = -EINVAL;
	}

	dma_fence_put(f5);
error_put_f4:
	dma_fence_put(f4);
error_put_f3:
	dma_fence_put(f3);
error_put_f2:
	dma_fence_put(f2);
error_put_f1:
	dma_fence_put(f1);
	return err;
}

int dma_fence_unwrap(void)
{
	static const struct subtest tests[] = {
		SUBTEST(sanitycheck),
		SUBTEST(unwrap_array),
		SUBTEST(unwrap_chain),
		SUBTEST(unwrap_chain_array),
		SUBTEST(unwrap_merge),
		SUBTEST(unwrap_merge_complex),
	};

	return subtests(tests, NULL);
}<|MERGE_RESOLUTION|>--- conflicted
+++ resolved
@@ -262,22 +262,16 @@
 	if (!f1)
 		return -ENOMEM;
 
-<<<<<<< HEAD
-=======
-	dma_fence_enable_sw_signaling(f1);
-
->>>>>>> 7365df19
+	dma_fence_enable_sw_signaling(f1);
+
 	f2 = mock_fence();
 	if (!f2) {
 		err = -ENOMEM;
 		goto error_put_f1;
 	}
 
-<<<<<<< HEAD
-=======
-	dma_fence_enable_sw_signaling(f2);
-
->>>>>>> 7365df19
+	dma_fence_enable_sw_signaling(f2);
+
 	f3 = dma_fence_unwrap_merge(f1, f2);
 	if (!f3) {
 		err = -ENOMEM;
@@ -320,20 +314,14 @@
 	if (!f1)
 		return -ENOMEM;
 
-<<<<<<< HEAD
-=======
-	dma_fence_enable_sw_signaling(f1);
-
->>>>>>> 7365df19
+	dma_fence_enable_sw_signaling(f1);
+
 	f2 = mock_fence();
 	if (!f2)
 		goto error_put_f1;
 
-<<<<<<< HEAD
-=======
-	dma_fence_enable_sw_signaling(f2);
-
->>>>>>> 7365df19
+	dma_fence_enable_sw_signaling(f2);
+
 	f3 = dma_fence_unwrap_merge(f1, f2);
 	if (!f3)
 		goto error_put_f2;
