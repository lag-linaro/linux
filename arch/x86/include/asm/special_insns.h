/* SPDX-License-Identifier: GPL-2.0 */
#ifndef _ASM_X86_SPECIAL_INSNS_H
#define _ASM_X86_SPECIAL_INSNS_H


#ifdef __KERNEL__

#include <asm/nops.h>
#include <asm/processor-flags.h>
#include <linux/irqflags.h>
#include <linux/jump_label.h>

/*
 * The compiler should not reorder volatile asm statements with respect to each
 * other: they should execute in program order. However GCC 4.9.x and 5.x have
 * a bug (which was fixed in 8.1, 7.3 and 6.5) where they might reorder
 * volatile asm. The write functions are not affected since they have memory
 * clobbers preventing reordering. To prevent reads from being reordered with
 * respect to writes, use a dummy memory operand.
 */

#define __FORCE_ORDER "m"(*(unsigned int *)0x1000UL)

void native_write_cr0(unsigned long val);

static inline unsigned long native_read_cr0(void)
{
	unsigned long val;
	asm volatile("mov %%cr0,%0\n\t" : "=r" (val) : __FORCE_ORDER);
	return val;
}

static __always_inline unsigned long native_read_cr2(void)
{
	unsigned long val;
	asm volatile("mov %%cr2,%0\n\t" : "=r" (val) : __FORCE_ORDER);
	return val;
}

static __always_inline void native_write_cr2(unsigned long val)
{
	asm volatile("mov %0,%%cr2": : "r" (val) : "memory");
}

static inline unsigned long __native_read_cr3(void)
{
	unsigned long val;
	asm volatile("mov %%cr3,%0\n\t" : "=r" (val) : __FORCE_ORDER);
	return val;
}

static inline void native_write_cr3(unsigned long val)
{
	asm volatile("mov %0,%%cr3": : "r" (val) : "memory");
}

static inline unsigned long native_read_cr4(void)
{
	unsigned long val;
#ifdef CONFIG_X86_32
	/*
	 * This could fault if CR4 does not exist.  Non-existent CR4
	 * is functionally equivalent to CR4 == 0.  Keep it simple and pretend
	 * that CR4 == 0 on CPUs that don't have CR4.
	 */
	asm volatile("1: mov %%cr4, %0\n"
		     "2:\n"
		     _ASM_EXTABLE(1b, 2b)
		     : "=r" (val) : "0" (0), __FORCE_ORDER);
#else
	/* CR4 always exists on x86_64. */
	asm volatile("mov %%cr4,%0\n\t" : "=r" (val) : __FORCE_ORDER);
#endif
	return val;
}

void native_write_cr4(unsigned long val);

#ifdef CONFIG_X86_INTEL_MEMORY_PROTECTION_KEYS
static inline u32 rdpkru(void)
{
	u32 ecx = 0;
	u32 edx, pkru;

	/*
	 * "rdpkru" instruction.  Places PKRU contents in to EAX,
	 * clears EDX and requires that ecx=0.
	 */
	asm volatile(".byte 0x0f,0x01,0xee\n\t"
		     : "=a" (pkru), "=d" (edx)
		     : "c" (ecx));
	return pkru;
}

static inline void wrpkru(u32 pkru)
{
	u32 ecx = 0, edx = 0;

	/*
	 * "wrpkru" instruction.  Loads contents in EAX to PKRU,
	 * requires that ecx = edx = 0.
	 */
	asm volatile(".byte 0x0f,0x01,0xef\n\t"
		     : : "a" (pkru), "c"(ecx), "d"(edx));
}

static inline void __write_pkru(u32 pkru)
{
	/*
	 * WRPKRU is relatively expensive compared to RDPKRU.
	 * Avoid WRPKRU when it would not change the value.
	 */
	if (pkru == rdpkru())
		return;

	wrpkru(pkru);
}

#else
static inline u32 rdpkru(void)
{
	return 0;
}

static inline void __write_pkru(u32 pkru)
{
}
#endif

static inline void native_wbinvd(void)
{
	asm volatile("wbinvd": : :"memory");
}

extern asmlinkage void asm_load_gs_index(unsigned int selector);

static inline void native_load_gs_index(unsigned int selector)
{
	unsigned long flags;

	local_irq_save(flags);
	asm_load_gs_index(selector);
	local_irq_restore(flags);
}

static inline unsigned long __read_cr4(void)
{
	return native_read_cr4();
}

#ifdef CONFIG_PARAVIRT_XXL
#include <asm/paravirt.h>
#else

static inline unsigned long read_cr0(void)
{
	return native_read_cr0();
}

static inline void write_cr0(unsigned long x)
{
	native_write_cr0(x);
}

static __always_inline unsigned long read_cr2(void)
{
	return native_read_cr2();
}

static __always_inline void write_cr2(unsigned long x)
{
	native_write_cr2(x);
}

/*
 * Careful!  CR3 contains more than just an address.  You probably want
 * read_cr3_pa() instead.
 */
static inline unsigned long __read_cr3(void)
{
	return __native_read_cr3();
}

static inline void write_cr3(unsigned long x)
{
	native_write_cr3(x);
}

static inline void __write_cr4(unsigned long x)
{
	native_write_cr4(x);
}

static inline void wbinvd(void)
{
	native_wbinvd();
}

#ifdef CONFIG_X86_64

static inline void load_gs_index(unsigned int selector)
{
	native_load_gs_index(selector);
}

#endif

#endif /* CONFIG_PARAVIRT_XXL */

static inline void clflush(volatile void *__p)
{
	asm volatile("clflush %0" : "+m" (*(volatile char __force *)__p));
}

static inline void clflushopt(volatile void *__p)
{
	alternative_io(".byte " __stringify(NOP_DS_PREFIX) "; clflush %P0",
		       ".byte 0x66; clflush %P0",
		       X86_FEATURE_CLFLUSHOPT,
		       "+m" (*(volatile char __force *)__p));
}

static inline void clwb(volatile void *__p)
{
	volatile struct { char x[64]; } *p = __p;

	asm volatile(ALTERNATIVE_2(
		".byte " __stringify(NOP_DS_PREFIX) "; clflush (%[pax])",
		".byte 0x66; clflush (%[pax])", /* clflushopt (%%rax) */
		X86_FEATURE_CLFLUSHOPT,
		".byte 0x66, 0x0f, 0xae, 0x30",  /* clwb (%%rax) */
		X86_FEATURE_CLWB)
		: [p] "+m" (*p)
		: [pax] "a" (p));
}

#define nop() asm volatile ("nop")

<<<<<<< HEAD
static inline void serialize(void)
{
	/* Instruction opcode for SERIALIZE; supported in binutils >= 2.35. */
	asm volatile(".byte 0xf, 0x1, 0xe8" ::: "memory");
}

=======
>>>>>>> a292570e
/* The dst parameter must be 64-bytes aligned */
static inline void movdir64b(void *dst, const void *src)
{
	const struct { char _[64]; } *__src = src;
	struct { char _[64]; } *__dst = dst;

	/*
	 * MOVDIR64B %(rdx), rax.
	 *
	 * Both __src and __dst must be memory constraints in order to tell the
	 * compiler that no other memory accesses should be reordered around
	 * this one.
	 *
	 * Also, both must be supplied as lvalues because this tells
	 * the compiler what the object is (its size) the instruction accesses.
	 * I.e., not the pointers but what they point to, thus the deref'ing '*'.
	 */
	asm volatile(".byte 0x66, 0x0f, 0x38, 0xf8, 0x02"
		     : "+m" (*__dst)
		     :  "m" (*__src), "a" (__dst), "d" (__src));
}

/**
 * enqcmds - Enqueue a command in supervisor (CPL0) mode
 * @dst: destination, in MMIO space (must be 512-bit aligned)
 * @src: 512 bits memory operand
 *
 * The ENQCMDS instruction allows software to write a 512-bit command to
 * a 512-bit-aligned special MMIO region that supports the instruction.
 * A return status is loaded into the ZF flag in the RFLAGS register.
 * ZF = 0 equates to success, and ZF = 1 indicates retry or error.
 *
 * This function issues the ENQCMDS instruction to submit data from
 * kernel space to MMIO space, in a unit of 512 bits. Order of data access
 * is not guaranteed, nor is a memory barrier performed afterwards. It
 * returns 0 on success and -EAGAIN on failure.
 *
 * Warning: Do not use this helper unless your driver has checked that the
 * ENQCMDS instruction is supported on the platform and the device accepts
 * ENQCMDS.
 */
static inline int enqcmds(void __iomem *dst, const void *src)
{
	const struct { char _[64]; } *__src = src;
	struct { char _[64]; } *__dst = dst;
	int zf;

	/*
	 * ENQCMDS %(rdx), rax
	 *
	 * See movdir64b()'s comment on operand specification.
	 */
	asm volatile(".byte 0xf3, 0x0f, 0x38, 0xf8, 0x02, 0x66, 0x90"
		     CC_SET(z)
		     : CC_OUT(z) (zf), "+m" (*__dst)
		     : "m" (*__src), "a" (__dst), "d" (__src));

	/* Submission failure is indicated via EFLAGS.ZF=1 */
	if (zf)
		return -EAGAIN;

	return 0;
}

<<<<<<< HEAD
=======
static inline void serialize(void)
{
	/* Instruction opcode for SERIALIZE; supported in binutils >= 2.35. */
	asm volatile(".byte 0xf, 0x1, 0xe8" ::: "memory");
}

>>>>>>> a292570e
#endif /* __KERNEL__ */

#endif /* _ASM_X86_SPECIAL_INSNS_H */<|MERGE_RESOLUTION|>--- conflicted
+++ resolved
@@ -236,15 +236,12 @@
 
 #define nop() asm volatile ("nop")
 
-<<<<<<< HEAD
 static inline void serialize(void)
 {
 	/* Instruction opcode for SERIALIZE; supported in binutils >= 2.35. */
 	asm volatile(".byte 0xf, 0x1, 0xe8" ::: "memory");
 }
 
-=======
->>>>>>> a292570e
 /* The dst parameter must be 64-bytes aligned */
 static inline void movdir64b(void *dst, const void *src)
 {
@@ -309,15 +306,6 @@
 	return 0;
 }
 
-<<<<<<< HEAD
-=======
-static inline void serialize(void)
-{
-	/* Instruction opcode for SERIALIZE; supported in binutils >= 2.35. */
-	asm volatile(".byte 0xf, 0x1, 0xe8" ::: "memory");
-}
-
->>>>>>> a292570e
 #endif /* __KERNEL__ */
 
 #endif /* _ASM_X86_SPECIAL_INSNS_H */