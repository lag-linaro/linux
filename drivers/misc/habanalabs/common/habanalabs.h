--- conflicted
+++ resolved
@@ -1040,8 +1040,6 @@
 	atomic64_t device_in_reset_drop_cnt;
 	atomic64_t max_cs_in_flight_drop_cnt;
 	atomic64_t validation_drop_cnt;
-<<<<<<< HEAD
-=======
 };
 
 /**
@@ -1056,7 +1054,6 @@
 	struct hl_cb		*cb;
 	u32			cb_size;
 	u32			hw_queue_id;
->>>>>>> 7cea2a3c
 };
 
 /**
