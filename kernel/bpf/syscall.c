// SPDX-License-Identifier: GPL-2.0-only
/* Copyright (c) 2011-2014 PLUMgrid, http://plumgrid.com
 */
#include <linux/bpf.h>
#include <linux/bpf_trace.h>
#include <linux/bpf_lirc.h>
#include <linux/bpf_verifier.h>
#include <linux/btf.h>
#include <linux/syscalls.h>
#include <linux/slab.h>
#include <linux/sched/signal.h>
#include <linux/vmalloc.h>
#include <linux/mmzone.h>
#include <linux/anon_inodes.h>
#include <linux/fdtable.h>
#include <linux/file.h>
#include <linux/fs.h>
#include <linux/license.h>
#include <linux/filter.h>
#include <linux/version.h>
#include <linux/kernel.h>
#include <linux/idr.h>
#include <linux/cred.h>
#include <linux/timekeeping.h>
#include <linux/ctype.h>
#include <linux/nospec.h>
#include <linux/audit.h>
#include <uapi/linux/btf.h>
#include <linux/pgtable.h>
#include <linux/bpf_lsm.h>
#include <linux/poll.h>
#include <linux/bpf-netns.h>
#include <linux/rcupdate_trace.h>
<<<<<<< HEAD
=======
#include <linux/memcontrol.h>
>>>>>>> 356006a6

#define IS_FD_ARRAY(map) ((map)->map_type == BPF_MAP_TYPE_PERF_EVENT_ARRAY || \
			  (map)->map_type == BPF_MAP_TYPE_CGROUP_ARRAY || \
			  (map)->map_type == BPF_MAP_TYPE_ARRAY_OF_MAPS)
#define IS_FD_PROG_ARRAY(map) ((map)->map_type == BPF_MAP_TYPE_PROG_ARRAY)
#define IS_FD_HASH(map) ((map)->map_type == BPF_MAP_TYPE_HASH_OF_MAPS)
#define IS_FD_MAP(map) (IS_FD_ARRAY(map) || IS_FD_PROG_ARRAY(map) || \
			IS_FD_HASH(map))

#define BPF_OBJ_FLAG_MASK   (BPF_F_RDONLY | BPF_F_WRONLY)

DEFINE_PER_CPU(int, bpf_prog_active);
static DEFINE_IDR(prog_idr);
static DEFINE_SPINLOCK(prog_idr_lock);
static DEFINE_IDR(map_idr);
static DEFINE_SPINLOCK(map_idr_lock);
static DEFINE_IDR(link_idr);
static DEFINE_SPINLOCK(link_idr_lock);

int sysctl_unprivileged_bpf_disabled __read_mostly;

static const struct bpf_map_ops * const bpf_map_types[] = {
#define BPF_PROG_TYPE(_id, _name, prog_ctx_type, kern_ctx_type)
#define BPF_MAP_TYPE(_id, _ops) \
	[_id] = &_ops,
#define BPF_LINK_TYPE(_id, _name)
#include <linux/bpf_types.h>
#undef BPF_PROG_TYPE
#undef BPF_MAP_TYPE
#undef BPF_LINK_TYPE
};

/*
 * If we're handed a bigger struct than we know of, ensure all the unknown bits
 * are 0 - i.e. new user-space does not rely on any kernel feature extensions
 * we don't know about yet.
 *
 * There is a ToCToU between this function call and the following
 * copy_from_user() call. However, this is not a concern since this function is
 * meant to be a future-proofing of bits.
 */
int bpf_check_uarg_tail_zero(void __user *uaddr,
			     size_t expected_size,
			     size_t actual_size)
{
	unsigned char __user *addr = uaddr + expected_size;
	int res;

	if (unlikely(actual_size > PAGE_SIZE))	/* silly large */
		return -E2BIG;

	if (actual_size <= expected_size)
		return 0;

	res = check_zeroed_user(addr, actual_size - expected_size);
	if (res < 0)
		return res;
	return res ? 0 : -E2BIG;
}

const struct bpf_map_ops bpf_map_offload_ops = {
	.map_meta_equal = bpf_map_meta_equal,
	.map_alloc = bpf_map_offload_map_alloc,
	.map_free = bpf_map_offload_map_free,
	.map_check_btf = map_check_no_btf,
};

static struct bpf_map *find_and_alloc_map(union bpf_attr *attr)
{
	const struct bpf_map_ops *ops;
	u32 type = attr->map_type;
	struct bpf_map *map;
	int err;

	if (type >= ARRAY_SIZE(bpf_map_types))
		return ERR_PTR(-EINVAL);
	type = array_index_nospec(type, ARRAY_SIZE(bpf_map_types));
	ops = bpf_map_types[type];
	if (!ops)
		return ERR_PTR(-EINVAL);

	if (ops->map_alloc_check) {
		err = ops->map_alloc_check(attr);
		if (err)
			return ERR_PTR(err);
	}
	if (attr->map_ifindex)
		ops = &bpf_map_offload_ops;
	map = ops->map_alloc(attr);
	if (IS_ERR(map))
		return map;
	map->ops = ops;
	map->map_type = type;
	return map;
}

static u32 bpf_map_value_size(const struct bpf_map *map)
{
	if (map->map_type == BPF_MAP_TYPE_PERCPU_HASH ||
	    map->map_type == BPF_MAP_TYPE_LRU_PERCPU_HASH ||
	    map->map_type == BPF_MAP_TYPE_PERCPU_ARRAY ||
	    map->map_type == BPF_MAP_TYPE_PERCPU_CGROUP_STORAGE)
		return round_up(map->value_size, 8) * num_possible_cpus();
	else if (IS_FD_MAP(map))
		return sizeof(u32);
	else
		return  map->value_size;
}

static void maybe_wait_bpf_programs(struct bpf_map *map)
{
	/* Wait for any running BPF programs to complete so that
	 * userspace, when we return to it, knows that all programs
	 * that could be running use the new map value.
	 */
	if (map->map_type == BPF_MAP_TYPE_HASH_OF_MAPS ||
	    map->map_type == BPF_MAP_TYPE_ARRAY_OF_MAPS)
		synchronize_rcu();
}

static int bpf_map_update_value(struct bpf_map *map, struct fd f, void *key,
				void *value, __u64 flags)
{
	int err;

	/* Need to create a kthread, thus must support schedule */
	if (bpf_map_is_dev_bound(map)) {
		return bpf_map_offload_update_elem(map, key, value, flags);
	} else if (map->map_type == BPF_MAP_TYPE_CPUMAP ||
		   map->map_type == BPF_MAP_TYPE_STRUCT_OPS) {
		return map->ops->map_update_elem(map, key, value, flags);
	} else if (map->map_type == BPF_MAP_TYPE_SOCKHASH ||
		   map->map_type == BPF_MAP_TYPE_SOCKMAP) {
		return sock_map_update_elem_sys(map, key, value, flags);
	} else if (IS_FD_PROG_ARRAY(map)) {
		return bpf_fd_array_map_update_elem(map, f.file, key, value,
						    flags);
	}

	bpf_disable_instrumentation();
	if (map->map_type == BPF_MAP_TYPE_PERCPU_HASH ||
	    map->map_type == BPF_MAP_TYPE_LRU_PERCPU_HASH) {
		err = bpf_percpu_hash_update(map, key, value, flags);
	} else if (map->map_type == BPF_MAP_TYPE_PERCPU_ARRAY) {
		err = bpf_percpu_array_update(map, key, value, flags);
	} else if (map->map_type == BPF_MAP_TYPE_PERCPU_CGROUP_STORAGE) {
		err = bpf_percpu_cgroup_storage_update(map, key, value,
						       flags);
	} else if (IS_FD_ARRAY(map)) {
		rcu_read_lock();
		err = bpf_fd_array_map_update_elem(map, f.file, key, value,
						   flags);
		rcu_read_unlock();
	} else if (map->map_type == BPF_MAP_TYPE_HASH_OF_MAPS) {
		rcu_read_lock();
		err = bpf_fd_htab_map_update_elem(map, f.file, key, value,
						  flags);
		rcu_read_unlock();
	} else if (map->map_type == BPF_MAP_TYPE_REUSEPORT_SOCKARRAY) {
		/* rcu_read_lock() is not needed */
		err = bpf_fd_reuseport_array_update_elem(map, key, value,
							 flags);
	} else if (map->map_type == BPF_MAP_TYPE_QUEUE ||
		   map->map_type == BPF_MAP_TYPE_STACK) {
		err = map->ops->map_push_elem(map, value, flags);
	} else {
		rcu_read_lock();
		err = map->ops->map_update_elem(map, key, value, flags);
		rcu_read_unlock();
	}
	bpf_enable_instrumentation();
	maybe_wait_bpf_programs(map);

	return err;
}

static int bpf_map_copy_value(struct bpf_map *map, void *key, void *value,
			      __u64 flags)
{
	void *ptr;
	int err;

	if (bpf_map_is_dev_bound(map))
		return bpf_map_offload_lookup_elem(map, key, value);

	bpf_disable_instrumentation();
	if (map->map_type == BPF_MAP_TYPE_PERCPU_HASH ||
	    map->map_type == BPF_MAP_TYPE_LRU_PERCPU_HASH) {
		err = bpf_percpu_hash_copy(map, key, value);
	} else if (map->map_type == BPF_MAP_TYPE_PERCPU_ARRAY) {
		err = bpf_percpu_array_copy(map, key, value);
	} else if (map->map_type == BPF_MAP_TYPE_PERCPU_CGROUP_STORAGE) {
		err = bpf_percpu_cgroup_storage_copy(map, key, value);
	} else if (map->map_type == BPF_MAP_TYPE_STACK_TRACE) {
		err = bpf_stackmap_copy(map, key, value);
	} else if (IS_FD_ARRAY(map) || IS_FD_PROG_ARRAY(map)) {
		err = bpf_fd_array_map_lookup_elem(map, key, value);
	} else if (IS_FD_HASH(map)) {
		err = bpf_fd_htab_map_lookup_elem(map, key, value);
	} else if (map->map_type == BPF_MAP_TYPE_REUSEPORT_SOCKARRAY) {
		err = bpf_fd_reuseport_array_lookup_elem(map, key, value);
	} else if (map->map_type == BPF_MAP_TYPE_QUEUE ||
		   map->map_type == BPF_MAP_TYPE_STACK) {
		err = map->ops->map_peek_elem(map, value);
	} else if (map->map_type == BPF_MAP_TYPE_STRUCT_OPS) {
		/* struct_ops map requires directly updating "value" */
		err = bpf_struct_ops_map_sys_lookup_elem(map, key, value);
	} else {
		rcu_read_lock();
		if (map->ops->map_lookup_elem_sys_only)
			ptr = map->ops->map_lookup_elem_sys_only(map, key);
		else
			ptr = map->ops->map_lookup_elem(map, key);
		if (IS_ERR(ptr)) {
			err = PTR_ERR(ptr);
		} else if (!ptr) {
			err = -ENOENT;
		} else {
			err = 0;
			if (flags & BPF_F_LOCK)
				/* lock 'ptr' and copy everything but lock */
				copy_map_value_locked(map, value, ptr, true);
			else
				copy_map_value(map, value, ptr);
			/* mask lock, since value wasn't zero inited */
			check_and_init_map_lock(map, value);
		}
		rcu_read_unlock();
	}

	bpf_enable_instrumentation();
	maybe_wait_bpf_programs(map);

	return err;
}

/* Please, do not use this function outside from the map creation path
 * (e.g. in map update path) without taking care of setting the active
 * memory cgroup (see at bpf_map_kmalloc_node() for example).
 */
static void *__bpf_map_area_alloc(u64 size, int numa_node, bool mmapable)
{
	/* We really just want to fail instead of triggering OOM killer
	 * under memory pressure, therefore we set __GFP_NORETRY to kmalloc,
	 * which is used for lower order allocation requests.
	 *
	 * It has been observed that higher order allocation requests done by
	 * vmalloc with __GFP_NORETRY being set might fail due to not trying
	 * to reclaim memory from the page cache, thus we set
	 * __GFP_RETRY_MAYFAIL to avoid such situations.
	 */

	const gfp_t gfp = __GFP_NOWARN | __GFP_ZERO | __GFP_ACCOUNT;
	unsigned int flags = 0;
	unsigned long align = 1;
	void *area;

	if (size >= SIZE_MAX)
		return NULL;

	/* kmalloc()'ed memory can't be mmap()'ed */
	if (mmapable) {
		BUG_ON(!PAGE_ALIGNED(size));
		align = SHMLBA;
		flags = VM_USERMAP;
	} else if (size <= (PAGE_SIZE << PAGE_ALLOC_COSTLY_ORDER)) {
		area = kmalloc_node(size, gfp | GFP_USER | __GFP_NORETRY,
				    numa_node);
		if (area != NULL)
			return area;
	}

	return __vmalloc_node_range(size, align, VMALLOC_START, VMALLOC_END,
			gfp | GFP_KERNEL | __GFP_RETRY_MAYFAIL, PAGE_KERNEL,
			flags, numa_node, __builtin_return_address(0));
}

void *bpf_map_area_alloc(u64 size, int numa_node)
{
	return __bpf_map_area_alloc(size, numa_node, false);
}

void *bpf_map_area_mmapable_alloc(u64 size, int numa_node)
{
	return __bpf_map_area_alloc(size, numa_node, true);
}

void bpf_map_area_free(void *area)
{
	kvfree(area);
}

static u32 bpf_map_flags_retain_permanent(u32 flags)
{
	/* Some map creation flags are not tied to the map object but
	 * rather to the map fd instead, so they have no meaning upon
	 * map object inspection since multiple file descriptors with
	 * different (access) properties can exist here. Thus, given
	 * this has zero meaning for the map itself, lets clear these
	 * from here.
	 */
	return flags & ~(BPF_F_RDONLY | BPF_F_WRONLY);
}

void bpf_map_init_from_attr(struct bpf_map *map, union bpf_attr *attr)
{
	map->map_type = attr->map_type;
	map->key_size = attr->key_size;
	map->value_size = attr->value_size;
	map->max_entries = attr->max_entries;
	map->map_flags = bpf_map_flags_retain_permanent(attr->map_flags);
	map->numa_node = bpf_map_attr_numa_node(attr);
}

static int bpf_map_alloc_id(struct bpf_map *map)
{
	int id;

	idr_preload(GFP_KERNEL);
	spin_lock_bh(&map_idr_lock);
	id = idr_alloc_cyclic(&map_idr, map, 1, INT_MAX, GFP_ATOMIC);
	if (id > 0)
		map->id = id;
	spin_unlock_bh(&map_idr_lock);
	idr_preload_end();

	if (WARN_ON_ONCE(!id))
		return -ENOSPC;

	return id > 0 ? 0 : id;
}

void bpf_map_free_id(struct bpf_map *map, bool do_idr_lock)
{
	unsigned long flags;

	/* Offloaded maps are removed from the IDR store when their device
	 * disappears - even if someone holds an fd to them they are unusable,
	 * the memory is gone, all ops will fail; they are simply waiting for
	 * refcnt to drop to be freed.
	 */
	if (!map->id)
		return;

	if (do_idr_lock)
		spin_lock_irqsave(&map_idr_lock, flags);
	else
		__acquire(&map_idr_lock);

	idr_remove(&map_idr, map->id);
	map->id = 0;

	if (do_idr_lock)
		spin_unlock_irqrestore(&map_idr_lock, flags);
	else
		__release(&map_idr_lock);
}

#ifdef CONFIG_MEMCG_KMEM
static void bpf_map_save_memcg(struct bpf_map *map)
{
	map->memcg = get_mem_cgroup_from_mm(current->mm);
}

static void bpf_map_release_memcg(struct bpf_map *map)
{
	mem_cgroup_put(map->memcg);
}

void *bpf_map_kmalloc_node(const struct bpf_map *map, size_t size, gfp_t flags,
			   int node)
{
	struct mem_cgroup *old_memcg;
	void *ptr;

	old_memcg = set_active_memcg(map->memcg);
	ptr = kmalloc_node(size, flags | __GFP_ACCOUNT, node);
	set_active_memcg(old_memcg);

	return ptr;
}

void *bpf_map_kzalloc(const struct bpf_map *map, size_t size, gfp_t flags)
{
	struct mem_cgroup *old_memcg;
	void *ptr;

	old_memcg = set_active_memcg(map->memcg);
	ptr = kzalloc(size, flags | __GFP_ACCOUNT);
	set_active_memcg(old_memcg);

	return ptr;
}

void __percpu *bpf_map_alloc_percpu(const struct bpf_map *map, size_t size,
				    size_t align, gfp_t flags)
{
	struct mem_cgroup *old_memcg;
	void __percpu *ptr;

	old_memcg = set_active_memcg(map->memcg);
	ptr = __alloc_percpu_gfp(size, align, flags | __GFP_ACCOUNT);
	set_active_memcg(old_memcg);

	return ptr;
}

#else
static void bpf_map_save_memcg(struct bpf_map *map)
{
}

static void bpf_map_release_memcg(struct bpf_map *map)
{
}
#endif

/* called from workqueue */
static void bpf_map_free_deferred(struct work_struct *work)
{
	struct bpf_map *map = container_of(work, struct bpf_map, work);

	security_bpf_map_free(map);
	bpf_map_release_memcg(map);
	/* implementation dependent freeing */
	map->ops->map_free(map);
}

static void bpf_map_put_uref(struct bpf_map *map)
{
	if (atomic64_dec_and_test(&map->usercnt)) {
		if (map->ops->map_release_uref)
			map->ops->map_release_uref(map);
	}
}

/* decrement map refcnt and schedule it for freeing via workqueue
 * (unrelying map implementation ops->map_free() might sleep)
 */
static void __bpf_map_put(struct bpf_map *map, bool do_idr_lock)
{
	if (atomic64_dec_and_test(&map->refcnt)) {
		/* bpf_map_free_id() must be called first */
		bpf_map_free_id(map, do_idr_lock);
		btf_put(map->btf);
		INIT_WORK(&map->work, bpf_map_free_deferred);
		schedule_work(&map->work);
	}
}

void bpf_map_put(struct bpf_map *map)
{
	__bpf_map_put(map, true);
}
EXPORT_SYMBOL_GPL(bpf_map_put);

void bpf_map_put_with_uref(struct bpf_map *map)
{
	bpf_map_put_uref(map);
	bpf_map_put(map);
}

static int bpf_map_release(struct inode *inode, struct file *filp)
{
	struct bpf_map *map = filp->private_data;

	if (map->ops->map_release)
		map->ops->map_release(map, filp);

	bpf_map_put_with_uref(map);
	return 0;
}

static fmode_t map_get_sys_perms(struct bpf_map *map, struct fd f)
{
	fmode_t mode = f.file->f_mode;

	/* Our file permissions may have been overridden by global
	 * map permissions facing syscall side.
	 */
	if (READ_ONCE(map->frozen))
		mode &= ~FMODE_CAN_WRITE;
	return mode;
}

#ifdef CONFIG_PROC_FS
/* Provides an approximation of the map's memory footprint.
 * Used only to provide a backward compatibility and display
 * a reasonable "memlock" info.
 */
static unsigned long bpf_map_memory_footprint(const struct bpf_map *map)
{
	unsigned long size;

	size = round_up(map->key_size + bpf_map_value_size(map), 8);

	return round_up(map->max_entries * size, PAGE_SIZE);
}

static void bpf_map_show_fdinfo(struct seq_file *m, struct file *filp)
{
	const struct bpf_map *map = filp->private_data;
	const struct bpf_array *array;
	u32 type = 0, jited = 0;

	if (map->map_type == BPF_MAP_TYPE_PROG_ARRAY) {
		array = container_of(map, struct bpf_array, map);
		type  = array->aux->type;
		jited = array->aux->jited;
	}

	seq_printf(m,
		   "map_type:\t%u\n"
		   "key_size:\t%u\n"
		   "value_size:\t%u\n"
		   "max_entries:\t%u\n"
		   "map_flags:\t%#x\n"
		   "memlock:\t%lu\n"
		   "map_id:\t%u\n"
		   "frozen:\t%u\n",
		   map->map_type,
		   map->key_size,
		   map->value_size,
		   map->max_entries,
		   map->map_flags,
		   bpf_map_memory_footprint(map),
		   map->id,
		   READ_ONCE(map->frozen));
	if (type) {
		seq_printf(m, "owner_prog_type:\t%u\n", type);
		seq_printf(m, "owner_jited:\t%u\n", jited);
	}
}
#endif

static ssize_t bpf_dummy_read(struct file *filp, char __user *buf, size_t siz,
			      loff_t *ppos)
{
	/* We need this handler such that alloc_file() enables
	 * f_mode with FMODE_CAN_READ.
	 */
	return -EINVAL;
}

static ssize_t bpf_dummy_write(struct file *filp, const char __user *buf,
			       size_t siz, loff_t *ppos)
{
	/* We need this handler such that alloc_file() enables
	 * f_mode with FMODE_CAN_WRITE.
	 */
	return -EINVAL;
}

/* called for any extra memory-mapped regions (except initial) */
static void bpf_map_mmap_open(struct vm_area_struct *vma)
{
	struct bpf_map *map = vma->vm_file->private_data;

	if (vma->vm_flags & VM_MAYWRITE) {
		mutex_lock(&map->freeze_mutex);
		map->writecnt++;
		mutex_unlock(&map->freeze_mutex);
	}
}

/* called for all unmapped memory region (including initial) */
static void bpf_map_mmap_close(struct vm_area_struct *vma)
{
	struct bpf_map *map = vma->vm_file->private_data;

	if (vma->vm_flags & VM_MAYWRITE) {
		mutex_lock(&map->freeze_mutex);
		map->writecnt--;
		mutex_unlock(&map->freeze_mutex);
	}
}

static const struct vm_operations_struct bpf_map_default_vmops = {
	.open		= bpf_map_mmap_open,
	.close		= bpf_map_mmap_close,
};

static int bpf_map_mmap(struct file *filp, struct vm_area_struct *vma)
{
	struct bpf_map *map = filp->private_data;
	int err;

	if (!map->ops->map_mmap || map_value_has_spin_lock(map))
		return -ENOTSUPP;

	if (!(vma->vm_flags & VM_SHARED))
		return -EINVAL;

	mutex_lock(&map->freeze_mutex);

	if (vma->vm_flags & VM_WRITE) {
		if (map->frozen) {
			err = -EPERM;
			goto out;
		}
		/* map is meant to be read-only, so do not allow mapping as
		 * writable, because it's possible to leak a writable page
		 * reference and allows user-space to still modify it after
		 * freezing, while verifier will assume contents do not change
		 */
		if (map->map_flags & BPF_F_RDONLY_PROG) {
			err = -EACCES;
			goto out;
		}
	}

	/* set default open/close callbacks */
	vma->vm_ops = &bpf_map_default_vmops;
	vma->vm_private_data = map;
	vma->vm_flags &= ~VM_MAYEXEC;
	if (!(vma->vm_flags & VM_WRITE))
		/* disallow re-mapping with PROT_WRITE */
		vma->vm_flags &= ~VM_MAYWRITE;

	err = map->ops->map_mmap(map, vma);
	if (err)
		goto out;

	if (vma->vm_flags & VM_MAYWRITE)
		map->writecnt++;
out:
	mutex_unlock(&map->freeze_mutex);
	return err;
}

static __poll_t bpf_map_poll(struct file *filp, struct poll_table_struct *pts)
{
	struct bpf_map *map = filp->private_data;

	if (map->ops->map_poll)
		return map->ops->map_poll(map, filp, pts);

	return EPOLLERR;
}

const struct file_operations bpf_map_fops = {
#ifdef CONFIG_PROC_FS
	.show_fdinfo	= bpf_map_show_fdinfo,
#endif
	.release	= bpf_map_release,
	.read		= bpf_dummy_read,
	.write		= bpf_dummy_write,
	.mmap		= bpf_map_mmap,
	.poll		= bpf_map_poll,
};

int bpf_map_new_fd(struct bpf_map *map, int flags)
{
	int ret;

	ret = security_bpf_map(map, OPEN_FMODE(flags));
	if (ret < 0)
		return ret;

	return anon_inode_getfd("bpf-map", &bpf_map_fops, map,
				flags | O_CLOEXEC);
}

int bpf_get_file_flag(int flags)
{
	if ((flags & BPF_F_RDONLY) && (flags & BPF_F_WRONLY))
		return -EINVAL;
	if (flags & BPF_F_RDONLY)
		return O_RDONLY;
	if (flags & BPF_F_WRONLY)
		return O_WRONLY;
	return O_RDWR;
}

/* helper macro to check that unused fields 'union bpf_attr' are zero */
#define CHECK_ATTR(CMD) \
	memchr_inv((void *) &attr->CMD##_LAST_FIELD + \
		   sizeof(attr->CMD##_LAST_FIELD), 0, \
		   sizeof(*attr) - \
		   offsetof(union bpf_attr, CMD##_LAST_FIELD) - \
		   sizeof(attr->CMD##_LAST_FIELD)) != NULL

/* dst and src must have at least "size" number of bytes.
 * Return strlen on success and < 0 on error.
 */
int bpf_obj_name_cpy(char *dst, const char *src, unsigned int size)
{
	const char *end = src + size;
	const char *orig_src = src;

	memset(dst, 0, size);
	/* Copy all isalnum(), '_' and '.' chars. */
	while (src < end && *src) {
		if (!isalnum(*src) &&
		    *src != '_' && *src != '.')
			return -EINVAL;
		*dst++ = *src++;
	}

	/* No '\0' found in "size" number of bytes */
	if (src == end)
		return -EINVAL;

	return src - orig_src;
}

int map_check_no_btf(const struct bpf_map *map,
		     const struct btf *btf,
		     const struct btf_type *key_type,
		     const struct btf_type *value_type)
{
	return -ENOTSUPP;
}

static int map_check_btf(struct bpf_map *map, const struct btf *btf,
			 u32 btf_key_id, u32 btf_value_id)
{
	const struct btf_type *key_type, *value_type;
	u32 key_size, value_size;
	int ret = 0;

	/* Some maps allow key to be unspecified. */
	if (btf_key_id) {
		key_type = btf_type_id_size(btf, &btf_key_id, &key_size);
		if (!key_type || key_size != map->key_size)
			return -EINVAL;
	} else {
		key_type = btf_type_by_id(btf, 0);
		if (!map->ops->map_check_btf)
			return -EINVAL;
	}

	value_type = btf_type_id_size(btf, &btf_value_id, &value_size);
	if (!value_type || value_size != map->value_size)
		return -EINVAL;

	map->spin_lock_off = btf_find_spin_lock(btf, value_type);

	if (map_value_has_spin_lock(map)) {
		if (map->map_flags & BPF_F_RDONLY_PROG)
			return -EACCES;
		if (map->map_type != BPF_MAP_TYPE_HASH &&
		    map->map_type != BPF_MAP_TYPE_ARRAY &&
		    map->map_type != BPF_MAP_TYPE_CGROUP_STORAGE &&
		    map->map_type != BPF_MAP_TYPE_SK_STORAGE &&
<<<<<<< HEAD
		    map->map_type != BPF_MAP_TYPE_INODE_STORAGE)
=======
		    map->map_type != BPF_MAP_TYPE_INODE_STORAGE &&
		    map->map_type != BPF_MAP_TYPE_TASK_STORAGE)
>>>>>>> 356006a6
			return -ENOTSUPP;
		if (map->spin_lock_off + sizeof(struct bpf_spin_lock) >
		    map->value_size) {
			WARN_ONCE(1,
				  "verifier bug spin_lock_off %d value_size %d\n",
				  map->spin_lock_off, map->value_size);
			return -EFAULT;
		}
	}

	if (map->ops->map_check_btf)
		ret = map->ops->map_check_btf(map, btf, key_type, value_type);

	return ret;
}

#define BPF_MAP_CREATE_LAST_FIELD btf_vmlinux_value_type_id
/* called via syscall */
static int map_create(union bpf_attr *attr)
{
	int numa_node = bpf_map_attr_numa_node(attr);
	struct bpf_map *map;
	int f_flags;
	int err;

	err = CHECK_ATTR(BPF_MAP_CREATE);
	if (err)
		return -EINVAL;

	if (attr->btf_vmlinux_value_type_id) {
		if (attr->map_type != BPF_MAP_TYPE_STRUCT_OPS ||
		    attr->btf_key_type_id || attr->btf_value_type_id)
			return -EINVAL;
	} else if (attr->btf_key_type_id && !attr->btf_value_type_id) {
		return -EINVAL;
	}

	f_flags = bpf_get_file_flag(attr->map_flags);
	if (f_flags < 0)
		return f_flags;

	if (numa_node != NUMA_NO_NODE &&
	    ((unsigned int)numa_node >= nr_node_ids ||
	     !node_online(numa_node)))
		return -EINVAL;

	/* find map type and init map: hashtable vs rbtree vs bloom vs ... */
	map = find_and_alloc_map(attr);
	if (IS_ERR(map))
		return PTR_ERR(map);

	err = bpf_obj_name_cpy(map->name, attr->map_name,
			       sizeof(attr->map_name));
	if (err < 0)
		goto free_map;

	atomic64_set(&map->refcnt, 1);
	atomic64_set(&map->usercnt, 1);
	mutex_init(&map->freeze_mutex);

	map->spin_lock_off = -EINVAL;
	if (attr->btf_key_type_id || attr->btf_value_type_id ||
	    /* Even the map's value is a kernel's struct,
	     * the bpf_prog.o must have BTF to begin with
	     * to figure out the corresponding kernel's
	     * counter part.  Thus, attr->btf_fd has
	     * to be valid also.
	     */
	    attr->btf_vmlinux_value_type_id) {
		struct btf *btf;

		btf = btf_get_by_fd(attr->btf_fd);
		if (IS_ERR(btf)) {
			err = PTR_ERR(btf);
			goto free_map;
		}
		map->btf = btf;

		if (attr->btf_value_type_id) {
			err = map_check_btf(map, btf, attr->btf_key_type_id,
					    attr->btf_value_type_id);
			if (err)
				goto free_map;
		}

		map->btf_key_type_id = attr->btf_key_type_id;
		map->btf_value_type_id = attr->btf_value_type_id;
		map->btf_vmlinux_value_type_id =
			attr->btf_vmlinux_value_type_id;
	}

	err = security_bpf_map_alloc(map);
	if (err)
		goto free_map;

	err = bpf_map_alloc_id(map);
	if (err)
		goto free_map_sec;

	bpf_map_save_memcg(map);

	err = bpf_map_new_fd(map, f_flags);
	if (err < 0) {
		/* failed to allocate fd.
		 * bpf_map_put_with_uref() is needed because the above
		 * bpf_map_alloc_id() has published the map
		 * to the userspace and the userspace may
		 * have refcnt-ed it through BPF_MAP_GET_FD_BY_ID.
		 */
		bpf_map_put_with_uref(map);
		return err;
	}

	return err;

free_map_sec:
	security_bpf_map_free(map);
free_map:
	btf_put(map->btf);
	map->ops->map_free(map);
	return err;
}

/* if error is returned, fd is released.
 * On success caller should complete fd access with matching fdput()
 */
struct bpf_map *__bpf_map_get(struct fd f)
{
	if (!f.file)
		return ERR_PTR(-EBADF);
	if (f.file->f_op != &bpf_map_fops) {
		fdput(f);
		return ERR_PTR(-EINVAL);
	}

	return f.file->private_data;
}

void bpf_map_inc(struct bpf_map *map)
{
	atomic64_inc(&map->refcnt);
}
EXPORT_SYMBOL_GPL(bpf_map_inc);

void bpf_map_inc_with_uref(struct bpf_map *map)
{
	atomic64_inc(&map->refcnt);
	atomic64_inc(&map->usercnt);
}
EXPORT_SYMBOL_GPL(bpf_map_inc_with_uref);

struct bpf_map *bpf_map_get(u32 ufd)
{
	struct fd f = fdget(ufd);
	struct bpf_map *map;

	map = __bpf_map_get(f);
	if (IS_ERR(map))
		return map;

	bpf_map_inc(map);
	fdput(f);

	return map;
}

struct bpf_map *bpf_map_get_with_uref(u32 ufd)
{
	struct fd f = fdget(ufd);
	struct bpf_map *map;

	map = __bpf_map_get(f);
	if (IS_ERR(map))
		return map;

	bpf_map_inc_with_uref(map);
	fdput(f);

	return map;
}

/* map_idr_lock should have been held */
static struct bpf_map *__bpf_map_inc_not_zero(struct bpf_map *map, bool uref)
{
	int refold;

	refold = atomic64_fetch_add_unless(&map->refcnt, 1, 0);
	if (!refold)
		return ERR_PTR(-ENOENT);
	if (uref)
		atomic64_inc(&map->usercnt);

	return map;
}

struct bpf_map *bpf_map_inc_not_zero(struct bpf_map *map)
{
	spin_lock_bh(&map_idr_lock);
	map = __bpf_map_inc_not_zero(map, false);
	spin_unlock_bh(&map_idr_lock);

	return map;
}
EXPORT_SYMBOL_GPL(bpf_map_inc_not_zero);

int __weak bpf_stackmap_copy(struct bpf_map *map, void *key, void *value)
{
	return -ENOTSUPP;
}

static void *__bpf_copy_key(void __user *ukey, u64 key_size)
{
	if (key_size)
		return memdup_user(ukey, key_size);

	if (ukey)
		return ERR_PTR(-EINVAL);

	return NULL;
}

/* last field in 'union bpf_attr' used by this command */
#define BPF_MAP_LOOKUP_ELEM_LAST_FIELD flags

static int map_lookup_elem(union bpf_attr *attr)
{
	void __user *ukey = u64_to_user_ptr(attr->key);
	void __user *uvalue = u64_to_user_ptr(attr->value);
	int ufd = attr->map_fd;
	struct bpf_map *map;
	void *key, *value;
	u32 value_size;
	struct fd f;
	int err;

	if (CHECK_ATTR(BPF_MAP_LOOKUP_ELEM))
		return -EINVAL;

	if (attr->flags & ~BPF_F_LOCK)
		return -EINVAL;

	f = fdget(ufd);
	map = __bpf_map_get(f);
	if (IS_ERR(map))
		return PTR_ERR(map);
	if (!(map_get_sys_perms(map, f) & FMODE_CAN_READ)) {
		err = -EPERM;
		goto err_put;
	}

	if ((attr->flags & BPF_F_LOCK) &&
	    !map_value_has_spin_lock(map)) {
		err = -EINVAL;
		goto err_put;
	}

	key = __bpf_copy_key(ukey, map->key_size);
	if (IS_ERR(key)) {
		err = PTR_ERR(key);
		goto err_put;
	}

	value_size = bpf_map_value_size(map);

	err = -ENOMEM;
	value = kmalloc(value_size, GFP_USER | __GFP_NOWARN);
	if (!value)
		goto free_key;

	err = bpf_map_copy_value(map, key, value, attr->flags);
	if (err)
		goto free_value;

	err = -EFAULT;
	if (copy_to_user(uvalue, value, value_size) != 0)
		goto free_value;

	err = 0;

free_value:
	kfree(value);
free_key:
	kfree(key);
err_put:
	fdput(f);
	return err;
}


#define BPF_MAP_UPDATE_ELEM_LAST_FIELD flags

static int map_update_elem(union bpf_attr *attr)
{
	void __user *ukey = u64_to_user_ptr(attr->key);
	void __user *uvalue = u64_to_user_ptr(attr->value);
	int ufd = attr->map_fd;
	struct bpf_map *map;
	void *key, *value;
	u32 value_size;
	struct fd f;
	int err;

	if (CHECK_ATTR(BPF_MAP_UPDATE_ELEM))
		return -EINVAL;

	f = fdget(ufd);
	map = __bpf_map_get(f);
	if (IS_ERR(map))
		return PTR_ERR(map);
	if (!(map_get_sys_perms(map, f) & FMODE_CAN_WRITE)) {
		err = -EPERM;
		goto err_put;
	}

	if ((attr->flags & BPF_F_LOCK) &&
	    !map_value_has_spin_lock(map)) {
		err = -EINVAL;
		goto err_put;
	}

	key = __bpf_copy_key(ukey, map->key_size);
	if (IS_ERR(key)) {
		err = PTR_ERR(key);
		goto err_put;
	}

	if (map->map_type == BPF_MAP_TYPE_PERCPU_HASH ||
	    map->map_type == BPF_MAP_TYPE_LRU_PERCPU_HASH ||
	    map->map_type == BPF_MAP_TYPE_PERCPU_ARRAY ||
	    map->map_type == BPF_MAP_TYPE_PERCPU_CGROUP_STORAGE)
		value_size = round_up(map->value_size, 8) * num_possible_cpus();
	else
		value_size = map->value_size;

	err = -ENOMEM;
	value = kmalloc(value_size, GFP_USER | __GFP_NOWARN);
	if (!value)
		goto free_key;

	err = -EFAULT;
	if (copy_from_user(value, uvalue, value_size) != 0)
		goto free_value;

	err = bpf_map_update_value(map, f, key, value, attr->flags);

free_value:
	kfree(value);
free_key:
	kfree(key);
err_put:
	fdput(f);
	return err;
}

#define BPF_MAP_DELETE_ELEM_LAST_FIELD key

static int map_delete_elem(union bpf_attr *attr)
{
	void __user *ukey = u64_to_user_ptr(attr->key);
	int ufd = attr->map_fd;
	struct bpf_map *map;
	struct fd f;
	void *key;
	int err;

	if (CHECK_ATTR(BPF_MAP_DELETE_ELEM))
		return -EINVAL;

	f = fdget(ufd);
	map = __bpf_map_get(f);
	if (IS_ERR(map))
		return PTR_ERR(map);
	if (!(map_get_sys_perms(map, f) & FMODE_CAN_WRITE)) {
		err = -EPERM;
		goto err_put;
	}

	key = __bpf_copy_key(ukey, map->key_size);
	if (IS_ERR(key)) {
		err = PTR_ERR(key);
		goto err_put;
	}

	if (bpf_map_is_dev_bound(map)) {
		err = bpf_map_offload_delete_elem(map, key);
		goto out;
	} else if (IS_FD_PROG_ARRAY(map) ||
		   map->map_type == BPF_MAP_TYPE_STRUCT_OPS) {
		/* These maps require sleepable context */
		err = map->ops->map_delete_elem(map, key);
		goto out;
	}

	bpf_disable_instrumentation();
	rcu_read_lock();
	err = map->ops->map_delete_elem(map, key);
	rcu_read_unlock();
	bpf_enable_instrumentation();
	maybe_wait_bpf_programs(map);
out:
	kfree(key);
err_put:
	fdput(f);
	return err;
}

/* last field in 'union bpf_attr' used by this command */
#define BPF_MAP_GET_NEXT_KEY_LAST_FIELD next_key

static int map_get_next_key(union bpf_attr *attr)
{
	void __user *ukey = u64_to_user_ptr(attr->key);
	void __user *unext_key = u64_to_user_ptr(attr->next_key);
	int ufd = attr->map_fd;
	struct bpf_map *map;
	void *key, *next_key;
	struct fd f;
	int err;

	if (CHECK_ATTR(BPF_MAP_GET_NEXT_KEY))
		return -EINVAL;

	f = fdget(ufd);
	map = __bpf_map_get(f);
	if (IS_ERR(map))
		return PTR_ERR(map);
	if (!(map_get_sys_perms(map, f) & FMODE_CAN_READ)) {
		err = -EPERM;
		goto err_put;
	}

	if (ukey) {
		key = __bpf_copy_key(ukey, map->key_size);
		if (IS_ERR(key)) {
			err = PTR_ERR(key);
			goto err_put;
		}
	} else {
		key = NULL;
	}

	err = -ENOMEM;
	next_key = kmalloc(map->key_size, GFP_USER);
	if (!next_key)
		goto free_key;

	if (bpf_map_is_dev_bound(map)) {
		err = bpf_map_offload_get_next_key(map, key, next_key);
		goto out;
	}

	rcu_read_lock();
	err = map->ops->map_get_next_key(map, key, next_key);
	rcu_read_unlock();
out:
	if (err)
		goto free_next_key;

	err = -EFAULT;
	if (copy_to_user(unext_key, next_key, map->key_size) != 0)
		goto free_next_key;

	err = 0;

free_next_key:
	kfree(next_key);
free_key:
	kfree(key);
err_put:
	fdput(f);
	return err;
}

int generic_map_delete_batch(struct bpf_map *map,
			     const union bpf_attr *attr,
			     union bpf_attr __user *uattr)
{
	void __user *keys = u64_to_user_ptr(attr->batch.keys);
	u32 cp, max_count;
	int err = 0;
	void *key;

	if (attr->batch.elem_flags & ~BPF_F_LOCK)
		return -EINVAL;

	if ((attr->batch.elem_flags & BPF_F_LOCK) &&
	    !map_value_has_spin_lock(map)) {
		return -EINVAL;
	}

	max_count = attr->batch.count;
	if (!max_count)
		return 0;

	key = kmalloc(map->key_size, GFP_USER | __GFP_NOWARN);
	if (!key)
		return -ENOMEM;

	for (cp = 0; cp < max_count; cp++) {
		err = -EFAULT;
		if (copy_from_user(key, keys + cp * map->key_size,
				   map->key_size))
			break;

		if (bpf_map_is_dev_bound(map)) {
			err = bpf_map_offload_delete_elem(map, key);
			break;
		}

		bpf_disable_instrumentation();
		rcu_read_lock();
		err = map->ops->map_delete_elem(map, key);
		rcu_read_unlock();
		bpf_enable_instrumentation();
		maybe_wait_bpf_programs(map);
		if (err)
			break;
	}
	if (copy_to_user(&uattr->batch.count, &cp, sizeof(cp)))
		err = -EFAULT;

	kfree(key);
	return err;
}

int generic_map_update_batch(struct bpf_map *map,
			     const union bpf_attr *attr,
			     union bpf_attr __user *uattr)
{
	void __user *values = u64_to_user_ptr(attr->batch.values);
	void __user *keys = u64_to_user_ptr(attr->batch.keys);
	u32 value_size, cp, max_count;
	int ufd = attr->map_fd;
	void *key, *value;
	struct fd f;
	int err = 0;

	f = fdget(ufd);
	if (attr->batch.elem_flags & ~BPF_F_LOCK)
		return -EINVAL;

	if ((attr->batch.elem_flags & BPF_F_LOCK) &&
	    !map_value_has_spin_lock(map)) {
		return -EINVAL;
	}

	value_size = bpf_map_value_size(map);

	max_count = attr->batch.count;
	if (!max_count)
		return 0;

	key = kmalloc(map->key_size, GFP_USER | __GFP_NOWARN);
	if (!key)
		return -ENOMEM;

	value = kmalloc(value_size, GFP_USER | __GFP_NOWARN);
	if (!value) {
		kfree(key);
		return -ENOMEM;
	}

	for (cp = 0; cp < max_count; cp++) {
		err = -EFAULT;
		if (copy_from_user(key, keys + cp * map->key_size,
		    map->key_size) ||
		    copy_from_user(value, values + cp * value_size, value_size))
			break;

		err = bpf_map_update_value(map, f, key, value,
					   attr->batch.elem_flags);

		if (err)
			break;
	}

	if (copy_to_user(&uattr->batch.count, &cp, sizeof(cp)))
		err = -EFAULT;

	kfree(value);
	kfree(key);
	return err;
}

#define MAP_LOOKUP_RETRIES 3

int generic_map_lookup_batch(struct bpf_map *map,
				    const union bpf_attr *attr,
				    union bpf_attr __user *uattr)
{
	void __user *uobatch = u64_to_user_ptr(attr->batch.out_batch);
	void __user *ubatch = u64_to_user_ptr(attr->batch.in_batch);
	void __user *values = u64_to_user_ptr(attr->batch.values);
	void __user *keys = u64_to_user_ptr(attr->batch.keys);
	void *buf, *buf_prevkey, *prev_key, *key, *value;
	int err, retry = MAP_LOOKUP_RETRIES;
	u32 value_size, cp, max_count;

	if (attr->batch.elem_flags & ~BPF_F_LOCK)
		return -EINVAL;

	if ((attr->batch.elem_flags & BPF_F_LOCK) &&
	    !map_value_has_spin_lock(map))
		return -EINVAL;

	value_size = bpf_map_value_size(map);

	max_count = attr->batch.count;
	if (!max_count)
		return 0;

	if (put_user(0, &uattr->batch.count))
		return -EFAULT;

	buf_prevkey = kmalloc(map->key_size, GFP_USER | __GFP_NOWARN);
	if (!buf_prevkey)
		return -ENOMEM;

	buf = kmalloc(map->key_size + value_size, GFP_USER | __GFP_NOWARN);
	if (!buf) {
		kfree(buf_prevkey);
		return -ENOMEM;
	}

	err = -EFAULT;
	prev_key = NULL;
	if (ubatch && copy_from_user(buf_prevkey, ubatch, map->key_size))
		goto free_buf;
	key = buf;
	value = key + map->key_size;
	if (ubatch)
		prev_key = buf_prevkey;

	for (cp = 0; cp < max_count;) {
		rcu_read_lock();
		err = map->ops->map_get_next_key(map, prev_key, key);
		rcu_read_unlock();
		if (err)
			break;
		err = bpf_map_copy_value(map, key, value,
					 attr->batch.elem_flags);

		if (err == -ENOENT) {
			if (retry) {
				retry--;
				continue;
			}
			err = -EINTR;
			break;
		}

		if (err)
			goto free_buf;

		if (copy_to_user(keys + cp * map->key_size, key,
				 map->key_size)) {
			err = -EFAULT;
			goto free_buf;
		}
		if (copy_to_user(values + cp * value_size, value, value_size)) {
			err = -EFAULT;
			goto free_buf;
		}

		if (!prev_key)
			prev_key = buf_prevkey;

		swap(prev_key, key);
		retry = MAP_LOOKUP_RETRIES;
		cp++;
	}

	if (err == -EFAULT)
		goto free_buf;

	if ((copy_to_user(&uattr->batch.count, &cp, sizeof(cp)) ||
		    (cp && copy_to_user(uobatch, prev_key, map->key_size))))
		err = -EFAULT;

free_buf:
	kfree(buf_prevkey);
	kfree(buf);
	return err;
}

#define BPF_MAP_LOOKUP_AND_DELETE_ELEM_LAST_FIELD value

static int map_lookup_and_delete_elem(union bpf_attr *attr)
{
	void __user *ukey = u64_to_user_ptr(attr->key);
	void __user *uvalue = u64_to_user_ptr(attr->value);
	int ufd = attr->map_fd;
	struct bpf_map *map;
	void *key, *value;
	u32 value_size;
	struct fd f;
	int err;

	if (CHECK_ATTR(BPF_MAP_LOOKUP_AND_DELETE_ELEM))
		return -EINVAL;

	f = fdget(ufd);
	map = __bpf_map_get(f);
	if (IS_ERR(map))
		return PTR_ERR(map);
	if (!(map_get_sys_perms(map, f) & FMODE_CAN_READ) ||
	    !(map_get_sys_perms(map, f) & FMODE_CAN_WRITE)) {
		err = -EPERM;
		goto err_put;
	}

	key = __bpf_copy_key(ukey, map->key_size);
	if (IS_ERR(key)) {
		err = PTR_ERR(key);
		goto err_put;
	}

	value_size = map->value_size;

	err = -ENOMEM;
	value = kmalloc(value_size, GFP_USER | __GFP_NOWARN);
	if (!value)
		goto free_key;

	if (map->map_type == BPF_MAP_TYPE_QUEUE ||
	    map->map_type == BPF_MAP_TYPE_STACK) {
		err = map->ops->map_pop_elem(map, value);
	} else {
		err = -ENOTSUPP;
	}

	if (err)
		goto free_value;

	if (copy_to_user(uvalue, value, value_size) != 0) {
		err = -EFAULT;
		goto free_value;
	}

	err = 0;

free_value:
	kfree(value);
free_key:
	kfree(key);
err_put:
	fdput(f);
	return err;
}

#define BPF_MAP_FREEZE_LAST_FIELD map_fd

static int map_freeze(const union bpf_attr *attr)
{
	int err = 0, ufd = attr->map_fd;
	struct bpf_map *map;
	struct fd f;

	if (CHECK_ATTR(BPF_MAP_FREEZE))
		return -EINVAL;

	f = fdget(ufd);
	map = __bpf_map_get(f);
	if (IS_ERR(map))
		return PTR_ERR(map);

	if (map->map_type == BPF_MAP_TYPE_STRUCT_OPS) {
		fdput(f);
		return -ENOTSUPP;
	}

	mutex_lock(&map->freeze_mutex);

	if (map->writecnt) {
		err = -EBUSY;
		goto err_put;
	}
	if (READ_ONCE(map->frozen)) {
		err = -EBUSY;
		goto err_put;
	}
	if (!bpf_capable()) {
		err = -EPERM;
		goto err_put;
	}

	WRITE_ONCE(map->frozen, true);
err_put:
	mutex_unlock(&map->freeze_mutex);
	fdput(f);
	return err;
}

static const struct bpf_prog_ops * const bpf_prog_types[] = {
#define BPF_PROG_TYPE(_id, _name, prog_ctx_type, kern_ctx_type) \
	[_id] = & _name ## _prog_ops,
#define BPF_MAP_TYPE(_id, _ops)
#define BPF_LINK_TYPE(_id, _name)
#include <linux/bpf_types.h>
#undef BPF_PROG_TYPE
#undef BPF_MAP_TYPE
#undef BPF_LINK_TYPE
};

static int find_prog_type(enum bpf_prog_type type, struct bpf_prog *prog)
{
	const struct bpf_prog_ops *ops;

	if (type >= ARRAY_SIZE(bpf_prog_types))
		return -EINVAL;
	type = array_index_nospec(type, ARRAY_SIZE(bpf_prog_types));
	ops = bpf_prog_types[type];
	if (!ops)
		return -EINVAL;

	if (!bpf_prog_is_dev_bound(prog->aux))
		prog->aux->ops = ops;
	else
		prog->aux->ops = &bpf_offload_prog_ops;
	prog->type = type;
	return 0;
}

enum bpf_audit {
	BPF_AUDIT_LOAD,
	BPF_AUDIT_UNLOAD,
	BPF_AUDIT_MAX,
};

static const char * const bpf_audit_str[BPF_AUDIT_MAX] = {
	[BPF_AUDIT_LOAD]   = "LOAD",
	[BPF_AUDIT_UNLOAD] = "UNLOAD",
};

static void bpf_audit_prog(const struct bpf_prog *prog, unsigned int op)
{
	struct audit_context *ctx = NULL;
	struct audit_buffer *ab;

	if (WARN_ON_ONCE(op >= BPF_AUDIT_MAX))
		return;
	if (audit_enabled == AUDIT_OFF)
		return;
	if (op == BPF_AUDIT_LOAD)
		ctx = audit_context();
	ab = audit_log_start(ctx, GFP_ATOMIC, AUDIT_BPF);
	if (unlikely(!ab))
		return;
	audit_log_format(ab, "prog-id=%u op=%s",
			 prog->aux->id, bpf_audit_str[op]);
	audit_log_end(ab);
}

static int bpf_prog_alloc_id(struct bpf_prog *prog)
{
	int id;

	idr_preload(GFP_KERNEL);
	spin_lock_bh(&prog_idr_lock);
	id = idr_alloc_cyclic(&prog_idr, prog, 1, INT_MAX, GFP_ATOMIC);
	if (id > 0)
		prog->aux->id = id;
	spin_unlock_bh(&prog_idr_lock);
	idr_preload_end();

	/* id is in [1, INT_MAX) */
	if (WARN_ON_ONCE(!id))
		return -ENOSPC;

	return id > 0 ? 0 : id;
}

void bpf_prog_free_id(struct bpf_prog *prog, bool do_idr_lock)
{
	/* cBPF to eBPF migrations are currently not in the idr store.
	 * Offloaded programs are removed from the store when their device
	 * disappears - even if someone grabs an fd to them they are unusable,
	 * simply waiting for refcnt to drop to be freed.
	 */
	if (!prog->aux->id)
		return;

	if (do_idr_lock)
		spin_lock_bh(&prog_idr_lock);
	else
		__acquire(&prog_idr_lock);

	idr_remove(&prog_idr, prog->aux->id);
	prog->aux->id = 0;

	if (do_idr_lock)
		spin_unlock_bh(&prog_idr_lock);
	else
		__release(&prog_idr_lock);
}

static void __bpf_prog_put_rcu(struct rcu_head *rcu)
{
	struct bpf_prog_aux *aux = container_of(rcu, struct bpf_prog_aux, rcu);

	kvfree(aux->func_info);
	kfree(aux->func_info_aux);
	free_uid(aux->user);
	security_bpf_prog_free(aux);
	bpf_prog_free(aux->prog);
}

static void __bpf_prog_put_noref(struct bpf_prog *prog, bool deferred)
{
	bpf_prog_kallsyms_del_all(prog);
	btf_put(prog->aux->btf);
	bpf_prog_free_linfo(prog);
	if (prog->aux->attach_btf)
		btf_put(prog->aux->attach_btf);

	if (deferred) {
		if (prog->aux->sleepable)
			call_rcu_tasks_trace(&prog->aux->rcu, __bpf_prog_put_rcu);
		else
			call_rcu(&prog->aux->rcu, __bpf_prog_put_rcu);
	} else {
		__bpf_prog_put_rcu(&prog->aux->rcu);
	}
}

static void __bpf_prog_put(struct bpf_prog *prog, bool do_idr_lock)
{
	if (atomic64_dec_and_test(&prog->aux->refcnt)) {
		perf_event_bpf_event(prog, PERF_BPF_EVENT_PROG_UNLOAD, 0);
		bpf_audit_prog(prog, BPF_AUDIT_UNLOAD);
		/* bpf_prog_free_id() must be called first */
		bpf_prog_free_id(prog, do_idr_lock);
		__bpf_prog_put_noref(prog, true);
	}
}

void bpf_prog_put(struct bpf_prog *prog)
{
	__bpf_prog_put(prog, true);
}
EXPORT_SYMBOL_GPL(bpf_prog_put);

static int bpf_prog_release(struct inode *inode, struct file *filp)
{
	struct bpf_prog *prog = filp->private_data;

	bpf_prog_put(prog);
	return 0;
}

static void bpf_prog_get_stats(const struct bpf_prog *prog,
			       struct bpf_prog_stats *stats)
{
	u64 nsecs = 0, cnt = 0;
	int cpu;

	for_each_possible_cpu(cpu) {
		const struct bpf_prog_stats *st;
		unsigned int start;
		u64 tnsecs, tcnt;

		st = per_cpu_ptr(prog->aux->stats, cpu);
		do {
			start = u64_stats_fetch_begin_irq(&st->syncp);
			tnsecs = st->nsecs;
			tcnt = st->cnt;
		} while (u64_stats_fetch_retry_irq(&st->syncp, start));
		nsecs += tnsecs;
		cnt += tcnt;
	}
	stats->nsecs = nsecs;
	stats->cnt = cnt;
}

#ifdef CONFIG_PROC_FS
static void bpf_prog_show_fdinfo(struct seq_file *m, struct file *filp)
{
	const struct bpf_prog *prog = filp->private_data;
	char prog_tag[sizeof(prog->tag) * 2 + 1] = { };
	struct bpf_prog_stats stats;

	bpf_prog_get_stats(prog, &stats);
	bin2hex(prog_tag, prog->tag, sizeof(prog->tag));
	seq_printf(m,
		   "prog_type:\t%u\n"
		   "prog_jited:\t%u\n"
		   "prog_tag:\t%s\n"
		   "memlock:\t%llu\n"
		   "prog_id:\t%u\n"
		   "run_time_ns:\t%llu\n"
		   "run_cnt:\t%llu\n",
		   prog->type,
		   prog->jited,
		   prog_tag,
		   prog->pages * 1ULL << PAGE_SHIFT,
		   prog->aux->id,
		   stats.nsecs,
		   stats.cnt);
}
#endif

const struct file_operations bpf_prog_fops = {
#ifdef CONFIG_PROC_FS
	.show_fdinfo	= bpf_prog_show_fdinfo,
#endif
	.release	= bpf_prog_release,
	.read		= bpf_dummy_read,
	.write		= bpf_dummy_write,
};

int bpf_prog_new_fd(struct bpf_prog *prog)
{
	int ret;

	ret = security_bpf_prog(prog);
	if (ret < 0)
		return ret;

	return anon_inode_getfd("bpf-prog", &bpf_prog_fops, prog,
				O_RDWR | O_CLOEXEC);
}

static struct bpf_prog *____bpf_prog_get(struct fd f)
{
	if (!f.file)
		return ERR_PTR(-EBADF);
	if (f.file->f_op != &bpf_prog_fops) {
		fdput(f);
		return ERR_PTR(-EINVAL);
	}

	return f.file->private_data;
}

void bpf_prog_add(struct bpf_prog *prog, int i)
{
	atomic64_add(i, &prog->aux->refcnt);
}
EXPORT_SYMBOL_GPL(bpf_prog_add);

void bpf_prog_sub(struct bpf_prog *prog, int i)
{
	/* Only to be used for undoing previous bpf_prog_add() in some
	 * error path. We still know that another entity in our call
	 * path holds a reference to the program, thus atomic_sub() can
	 * be safely used in such cases!
	 */
	WARN_ON(atomic64_sub_return(i, &prog->aux->refcnt) == 0);
}
EXPORT_SYMBOL_GPL(bpf_prog_sub);

void bpf_prog_inc(struct bpf_prog *prog)
{
	atomic64_inc(&prog->aux->refcnt);
}
EXPORT_SYMBOL_GPL(bpf_prog_inc);

/* prog_idr_lock should have been held */
struct bpf_prog *bpf_prog_inc_not_zero(struct bpf_prog *prog)
{
	int refold;

	refold = atomic64_fetch_add_unless(&prog->aux->refcnt, 1, 0);

	if (!refold)
		return ERR_PTR(-ENOENT);

	return prog;
}
EXPORT_SYMBOL_GPL(bpf_prog_inc_not_zero);

bool bpf_prog_get_ok(struct bpf_prog *prog,
			    enum bpf_prog_type *attach_type, bool attach_drv)
{
	/* not an attachment, just a refcount inc, always allow */
	if (!attach_type)
		return true;

	if (prog->type != *attach_type)
		return false;
	if (bpf_prog_is_dev_bound(prog->aux) && !attach_drv)
		return false;

	return true;
}

static struct bpf_prog *__bpf_prog_get(u32 ufd, enum bpf_prog_type *attach_type,
				       bool attach_drv)
{
	struct fd f = fdget(ufd);
	struct bpf_prog *prog;

	prog = ____bpf_prog_get(f);
	if (IS_ERR(prog))
		return prog;
	if (!bpf_prog_get_ok(prog, attach_type, attach_drv)) {
		prog = ERR_PTR(-EINVAL);
		goto out;
	}

	bpf_prog_inc(prog);
out:
	fdput(f);
	return prog;
}

struct bpf_prog *bpf_prog_get(u32 ufd)
{
	return __bpf_prog_get(ufd, NULL, false);
}

struct bpf_prog *bpf_prog_get_type_dev(u32 ufd, enum bpf_prog_type type,
				       bool attach_drv)
{
	return __bpf_prog_get(ufd, &type, attach_drv);
}
EXPORT_SYMBOL_GPL(bpf_prog_get_type_dev);

/* Initially all BPF programs could be loaded w/o specifying
 * expected_attach_type. Later for some of them specifying expected_attach_type
 * at load time became required so that program could be validated properly.
 * Programs of types that are allowed to be loaded both w/ and w/o (for
 * backward compatibility) expected_attach_type, should have the default attach
 * type assigned to expected_attach_type for the latter case, so that it can be
 * validated later at attach time.
 *
 * bpf_prog_load_fixup_attach_type() sets expected_attach_type in @attr if
 * prog type requires it but has some attach types that have to be backward
 * compatible.
 */
static void bpf_prog_load_fixup_attach_type(union bpf_attr *attr)
{
	switch (attr->prog_type) {
	case BPF_PROG_TYPE_CGROUP_SOCK:
		/* Unfortunately BPF_ATTACH_TYPE_UNSPEC enumeration doesn't
		 * exist so checking for non-zero is the way to go here.
		 */
		if (!attr->expected_attach_type)
			attr->expected_attach_type =
				BPF_CGROUP_INET_SOCK_CREATE;
		break;
	}
}

static int
bpf_prog_load_check_attach(enum bpf_prog_type prog_type,
			   enum bpf_attach_type expected_attach_type,
			   struct btf *attach_btf, u32 btf_id,
			   struct bpf_prog *dst_prog)
{
	if (btf_id) {
		if (btf_id > BTF_MAX_TYPE)
			return -EINVAL;

		if (!attach_btf && !dst_prog)
			return -EINVAL;

		switch (prog_type) {
		case BPF_PROG_TYPE_TRACING:
		case BPF_PROG_TYPE_LSM:
		case BPF_PROG_TYPE_STRUCT_OPS:
		case BPF_PROG_TYPE_EXT:
			break;
		default:
			return -EINVAL;
		}
	}

	if (attach_btf && (!btf_id || dst_prog))
		return -EINVAL;

	if (dst_prog && prog_type != BPF_PROG_TYPE_TRACING &&
	    prog_type != BPF_PROG_TYPE_EXT)
		return -EINVAL;

	switch (prog_type) {
	case BPF_PROG_TYPE_CGROUP_SOCK:
		switch (expected_attach_type) {
		case BPF_CGROUP_INET_SOCK_CREATE:
		case BPF_CGROUP_INET_SOCK_RELEASE:
		case BPF_CGROUP_INET4_POST_BIND:
		case BPF_CGROUP_INET6_POST_BIND:
			return 0;
		default:
			return -EINVAL;
		}
	case BPF_PROG_TYPE_CGROUP_SOCK_ADDR:
		switch (expected_attach_type) {
		case BPF_CGROUP_INET4_BIND:
		case BPF_CGROUP_INET6_BIND:
		case BPF_CGROUP_INET4_CONNECT:
		case BPF_CGROUP_INET6_CONNECT:
		case BPF_CGROUP_INET4_GETPEERNAME:
		case BPF_CGROUP_INET6_GETPEERNAME:
		case BPF_CGROUP_INET4_GETSOCKNAME:
		case BPF_CGROUP_INET6_GETSOCKNAME:
		case BPF_CGROUP_UDP4_SENDMSG:
		case BPF_CGROUP_UDP6_SENDMSG:
		case BPF_CGROUP_UDP4_RECVMSG:
		case BPF_CGROUP_UDP6_RECVMSG:
			return 0;
		default:
			return -EINVAL;
		}
	case BPF_PROG_TYPE_CGROUP_SKB:
		switch (expected_attach_type) {
		case BPF_CGROUP_INET_INGRESS:
		case BPF_CGROUP_INET_EGRESS:
			return 0;
		default:
			return -EINVAL;
		}
	case BPF_PROG_TYPE_CGROUP_SOCKOPT:
		switch (expected_attach_type) {
		case BPF_CGROUP_SETSOCKOPT:
		case BPF_CGROUP_GETSOCKOPT:
			return 0;
		default:
			return -EINVAL;
		}
	case BPF_PROG_TYPE_SK_LOOKUP:
		if (expected_attach_type == BPF_SK_LOOKUP)
			return 0;
		return -EINVAL;
	case BPF_PROG_TYPE_EXT:
		if (expected_attach_type)
			return -EINVAL;
		fallthrough;
	default:
		return 0;
	}
}

static bool is_net_admin_prog_type(enum bpf_prog_type prog_type)
{
	switch (prog_type) {
	case BPF_PROG_TYPE_SCHED_CLS:
	case BPF_PROG_TYPE_SCHED_ACT:
	case BPF_PROG_TYPE_XDP:
	case BPF_PROG_TYPE_LWT_IN:
	case BPF_PROG_TYPE_LWT_OUT:
	case BPF_PROG_TYPE_LWT_XMIT:
	case BPF_PROG_TYPE_LWT_SEG6LOCAL:
	case BPF_PROG_TYPE_SK_SKB:
	case BPF_PROG_TYPE_SK_MSG:
	case BPF_PROG_TYPE_LIRC_MODE2:
	case BPF_PROG_TYPE_FLOW_DISSECTOR:
	case BPF_PROG_TYPE_CGROUP_DEVICE:
	case BPF_PROG_TYPE_CGROUP_SOCK:
	case BPF_PROG_TYPE_CGROUP_SOCK_ADDR:
	case BPF_PROG_TYPE_CGROUP_SOCKOPT:
	case BPF_PROG_TYPE_CGROUP_SYSCTL:
	case BPF_PROG_TYPE_SOCK_OPS:
	case BPF_PROG_TYPE_EXT: /* extends any prog */
		return true;
	case BPF_PROG_TYPE_CGROUP_SKB:
		/* always unpriv */
	case BPF_PROG_TYPE_SK_REUSEPORT:
		/* equivalent to SOCKET_FILTER. need CAP_BPF only */
	default:
		return false;
	}
}

static bool is_perfmon_prog_type(enum bpf_prog_type prog_type)
{
	switch (prog_type) {
	case BPF_PROG_TYPE_KPROBE:
	case BPF_PROG_TYPE_TRACEPOINT:
	case BPF_PROG_TYPE_PERF_EVENT:
	case BPF_PROG_TYPE_RAW_TRACEPOINT:
	case BPF_PROG_TYPE_RAW_TRACEPOINT_WRITABLE:
	case BPF_PROG_TYPE_TRACING:
	case BPF_PROG_TYPE_LSM:
	case BPF_PROG_TYPE_STRUCT_OPS: /* has access to struct sock */
	case BPF_PROG_TYPE_EXT: /* extends any prog */
		return true;
	default:
		return false;
	}
}

/* last field in 'union bpf_attr' used by this command */
#define	BPF_PROG_LOAD_LAST_FIELD attach_prog_fd

static int bpf_prog_load(union bpf_attr *attr, union bpf_attr __user *uattr)
{
	enum bpf_prog_type type = attr->prog_type;
	struct bpf_prog *prog, *dst_prog = NULL;
	struct btf *attach_btf = NULL;
	int err;
	char license[128];
	bool is_gpl;

	if (CHECK_ATTR(BPF_PROG_LOAD))
		return -EINVAL;

	if (attr->prog_flags & ~(BPF_F_STRICT_ALIGNMENT |
				 BPF_F_ANY_ALIGNMENT |
				 BPF_F_TEST_STATE_FREQ |
				 BPF_F_SLEEPABLE |
				 BPF_F_TEST_RND_HI32))
		return -EINVAL;

	if (!IS_ENABLED(CONFIG_HAVE_EFFICIENT_UNALIGNED_ACCESS) &&
	    (attr->prog_flags & BPF_F_ANY_ALIGNMENT) &&
	    !bpf_capable())
		return -EPERM;

	/* copy eBPF program license from user space */
	if (strncpy_from_user(license, u64_to_user_ptr(attr->license),
			      sizeof(license) - 1) < 0)
		return -EFAULT;
	license[sizeof(license) - 1] = 0;

	/* eBPF programs must be GPL compatible to use GPL-ed functions */
	is_gpl = license_is_gpl_compatible(license);

	if (attr->insn_cnt == 0 ||
	    attr->insn_cnt > (bpf_capable() ? BPF_COMPLEXITY_LIMIT_INSNS : BPF_MAXINSNS))
		return -E2BIG;
	if (type != BPF_PROG_TYPE_SOCKET_FILTER &&
	    type != BPF_PROG_TYPE_CGROUP_SKB &&
	    !bpf_capable())
		return -EPERM;

	if (is_net_admin_prog_type(type) && !capable(CAP_NET_ADMIN) && !capable(CAP_SYS_ADMIN))
		return -EPERM;
	if (is_perfmon_prog_type(type) && !perfmon_capable())
		return -EPERM;

	/* attach_prog_fd/attach_btf_obj_fd can specify fd of either bpf_prog
	 * or btf, we need to check which one it is
	 */
	if (attr->attach_prog_fd) {
		dst_prog = bpf_prog_get(attr->attach_prog_fd);
		if (IS_ERR(dst_prog)) {
			dst_prog = NULL;
			attach_btf = btf_get_by_fd(attr->attach_btf_obj_fd);
			if (IS_ERR(attach_btf))
				return -EINVAL;
			if (!btf_is_kernel(attach_btf)) {
				/* attaching through specifying bpf_prog's BTF
				 * objects directly might be supported eventually
				 */
				btf_put(attach_btf);
				return -ENOTSUPP;
			}
		}
	} else if (attr->attach_btf_id) {
		/* fall back to vmlinux BTF, if BTF type ID is specified */
		attach_btf = bpf_get_btf_vmlinux();
		if (IS_ERR(attach_btf))
			return PTR_ERR(attach_btf);
		if (!attach_btf)
			return -EINVAL;
		btf_get(attach_btf);
	}

	bpf_prog_load_fixup_attach_type(attr);
	if (bpf_prog_load_check_attach(type, attr->expected_attach_type,
				       attach_btf, attr->attach_btf_id,
				       dst_prog)) {
		if (dst_prog)
			bpf_prog_put(dst_prog);
		if (attach_btf)
			btf_put(attach_btf);
		return -EINVAL;
	}

	/* plain bpf_prog allocation */
	prog = bpf_prog_alloc(bpf_prog_size(attr->insn_cnt), GFP_USER);
	if (!prog) {
		if (dst_prog)
			bpf_prog_put(dst_prog);
		if (attach_btf)
			btf_put(attach_btf);
		return -ENOMEM;
	}

	prog->expected_attach_type = attr->expected_attach_type;
	prog->aux->attach_btf = attach_btf;
	prog->aux->attach_btf_id = attr->attach_btf_id;
<<<<<<< HEAD
	if (attr->attach_prog_fd) {
		struct bpf_prog *dst_prog;

		dst_prog = bpf_prog_get(attr->attach_prog_fd);
		if (IS_ERR(dst_prog)) {
			err = PTR_ERR(dst_prog);
			goto free_prog_nouncharge;
		}
		prog->aux->dst_prog = dst_prog;
	}

=======
	prog->aux->dst_prog = dst_prog;
>>>>>>> 356006a6
	prog->aux->offload_requested = !!attr->prog_ifindex;
	prog->aux->sleepable = attr->prog_flags & BPF_F_SLEEPABLE;

	err = security_bpf_prog_alloc(prog->aux);
	if (err)
		goto free_prog;

	prog->aux->user = get_current_user();
	prog->len = attr->insn_cnt;

	err = -EFAULT;
	if (copy_from_user(prog->insns, u64_to_user_ptr(attr->insns),
			   bpf_prog_insn_size(prog)) != 0)
		goto free_prog_sec;

	prog->orig_prog = NULL;
	prog->jited = 0;

	atomic64_set(&prog->aux->refcnt, 1);
	prog->gpl_compatible = is_gpl ? 1 : 0;

	if (bpf_prog_is_dev_bound(prog->aux)) {
		err = bpf_prog_offload_init(prog, attr);
		if (err)
			goto free_prog_sec;
	}

	/* find program type: socket_filter vs tracing_filter */
	err = find_prog_type(type, prog);
	if (err < 0)
		goto free_prog_sec;

	prog->aux->load_time = ktime_get_boottime_ns();
	err = bpf_obj_name_cpy(prog->aux->name, attr->prog_name,
			       sizeof(attr->prog_name));
	if (err < 0)
		goto free_prog_sec;

	/* run eBPF verifier */
	err = bpf_check(&prog, attr, uattr);
	if (err < 0)
		goto free_used_maps;

	prog = bpf_prog_select_runtime(prog, &err);
	if (err < 0)
		goto free_used_maps;

	err = bpf_prog_alloc_id(prog);
	if (err)
		goto free_used_maps;

	/* Upon success of bpf_prog_alloc_id(), the BPF prog is
	 * effectively publicly exposed. However, retrieving via
	 * bpf_prog_get_fd_by_id() will take another reference,
	 * therefore it cannot be gone underneath us.
	 *
	 * Only for the time /after/ successful bpf_prog_new_fd()
	 * and before returning to userspace, we might just hold
	 * one reference and any parallel close on that fd could
	 * rip everything out. Hence, below notifications must
	 * happen before bpf_prog_new_fd().
	 *
	 * Also, any failure handling from this point onwards must
	 * be using bpf_prog_put() given the program is exposed.
	 */
	bpf_prog_kallsyms_add(prog);
	perf_event_bpf_event(prog, PERF_BPF_EVENT_PROG_LOAD, 0);
	bpf_audit_prog(prog, BPF_AUDIT_LOAD);

	err = bpf_prog_new_fd(prog);
	if (err < 0)
		bpf_prog_put(prog);
	return err;

free_used_maps:
	/* In case we have subprogs, we need to wait for a grace
	 * period before we can tear down JIT memory since symbols
	 * are already exposed under kallsyms.
	 */
	__bpf_prog_put_noref(prog, prog->aux->func_cnt);
	return err;
free_prog_sec:
	free_uid(prog->aux->user);
	security_bpf_prog_free(prog->aux);
free_prog:
	if (prog->aux->attach_btf)
		btf_put(prog->aux->attach_btf);
	bpf_prog_free(prog);
	return err;
}

#define BPF_OBJ_LAST_FIELD file_flags

static int bpf_obj_pin(const union bpf_attr *attr)
{
	if (CHECK_ATTR(BPF_OBJ) || attr->file_flags != 0)
		return -EINVAL;

	return bpf_obj_pin_user(attr->bpf_fd, u64_to_user_ptr(attr->pathname));
}

static int bpf_obj_get(const union bpf_attr *attr)
{
	if (CHECK_ATTR(BPF_OBJ) || attr->bpf_fd != 0 ||
	    attr->file_flags & ~BPF_OBJ_FLAG_MASK)
		return -EINVAL;

	return bpf_obj_get_user(u64_to_user_ptr(attr->pathname),
				attr->file_flags);
}

void bpf_link_init(struct bpf_link *link, enum bpf_link_type type,
		   const struct bpf_link_ops *ops, struct bpf_prog *prog)
{
	atomic64_set(&link->refcnt, 1);
	link->type = type;
	link->id = 0;
	link->ops = ops;
	link->prog = prog;
}

static void bpf_link_free_id(int id)
{
	if (!id)
		return;

	spin_lock_bh(&link_idr_lock);
	idr_remove(&link_idr, id);
	spin_unlock_bh(&link_idr_lock);
}

/* Clean up bpf_link and corresponding anon_inode file and FD. After
 * anon_inode is created, bpf_link can't be just kfree()'d due to deferred
 * anon_inode's release() call. This helper marksbpf_link as
 * defunct, releases anon_inode file and puts reserved FD. bpf_prog's refcnt
 * is not decremented, it's the responsibility of a calling code that failed
 * to complete bpf_link initialization.
 */
void bpf_link_cleanup(struct bpf_link_primer *primer)
{
	primer->link->prog = NULL;
	bpf_link_free_id(primer->id);
	fput(primer->file);
	put_unused_fd(primer->fd);
}

void bpf_link_inc(struct bpf_link *link)
{
	atomic64_inc(&link->refcnt);
}

/* bpf_link_free is guaranteed to be called from process context */
static void bpf_link_free(struct bpf_link *link)
{
	bpf_link_free_id(link->id);
	if (link->prog) {
		/* detach BPF program, clean up used resources */
		link->ops->release(link);
		bpf_prog_put(link->prog);
	}
	/* free bpf_link and its containing memory */
	link->ops->dealloc(link);
}

static void bpf_link_put_deferred(struct work_struct *work)
{
	struct bpf_link *link = container_of(work, struct bpf_link, work);

	bpf_link_free(link);
}

/* bpf_link_put can be called from atomic context, but ensures that resources
 * are freed from process context
 */
void bpf_link_put(struct bpf_link *link)
{
	if (!atomic64_dec_and_test(&link->refcnt))
		return;

	if (in_atomic()) {
		INIT_WORK(&link->work, bpf_link_put_deferred);
		schedule_work(&link->work);
	} else {
		bpf_link_free(link);
	}
}

static int bpf_link_release(struct inode *inode, struct file *filp)
{
	struct bpf_link *link = filp->private_data;

	bpf_link_put(link);
	return 0;
}

#ifdef CONFIG_PROC_FS
#define BPF_PROG_TYPE(_id, _name, prog_ctx_type, kern_ctx_type)
#define BPF_MAP_TYPE(_id, _ops)
#define BPF_LINK_TYPE(_id, _name) [_id] = #_name,
static const char *bpf_link_type_strs[] = {
	[BPF_LINK_TYPE_UNSPEC] = "<invalid>",
#include <linux/bpf_types.h>
};
#undef BPF_PROG_TYPE
#undef BPF_MAP_TYPE
#undef BPF_LINK_TYPE

static void bpf_link_show_fdinfo(struct seq_file *m, struct file *filp)
{
	const struct bpf_link *link = filp->private_data;
	const struct bpf_prog *prog = link->prog;
	char prog_tag[sizeof(prog->tag) * 2 + 1] = { };

	bin2hex(prog_tag, prog->tag, sizeof(prog->tag));
	seq_printf(m,
		   "link_type:\t%s\n"
		   "link_id:\t%u\n"
		   "prog_tag:\t%s\n"
		   "prog_id:\t%u\n",
		   bpf_link_type_strs[link->type],
		   link->id,
		   prog_tag,
		   prog->aux->id);
	if (link->ops->show_fdinfo)
		link->ops->show_fdinfo(link, m);
}
#endif

static const struct file_operations bpf_link_fops = {
#ifdef CONFIG_PROC_FS
	.show_fdinfo	= bpf_link_show_fdinfo,
#endif
	.release	= bpf_link_release,
	.read		= bpf_dummy_read,
	.write		= bpf_dummy_write,
};

static int bpf_link_alloc_id(struct bpf_link *link)
{
	int id;

	idr_preload(GFP_KERNEL);
	spin_lock_bh(&link_idr_lock);
	id = idr_alloc_cyclic(&link_idr, link, 1, INT_MAX, GFP_ATOMIC);
	spin_unlock_bh(&link_idr_lock);
	idr_preload_end();

	return id;
}

/* Prepare bpf_link to be exposed to user-space by allocating anon_inode file,
 * reserving unused FD and allocating ID from link_idr. This is to be paired
 * with bpf_link_settle() to install FD and ID and expose bpf_link to
 * user-space, if bpf_link is successfully attached. If not, bpf_link and
 * pre-allocated resources are to be freed with bpf_cleanup() call. All the
 * transient state is passed around in struct bpf_link_primer.
 * This is preferred way to create and initialize bpf_link, especially when
 * there are complicated and expensive operations inbetween creating bpf_link
 * itself and attaching it to BPF hook. By using bpf_link_prime() and
 * bpf_link_settle() kernel code using bpf_link doesn't have to perform
 * expensive (and potentially failing) roll back operations in a rare case
 * that file, FD, or ID can't be allocated.
 */
int bpf_link_prime(struct bpf_link *link, struct bpf_link_primer *primer)
{
	struct file *file;
	int fd, id;

	fd = get_unused_fd_flags(O_CLOEXEC);
	if (fd < 0)
		return fd;


	id = bpf_link_alloc_id(link);
	if (id < 0) {
		put_unused_fd(fd);
		return id;
	}

	file = anon_inode_getfile("bpf_link", &bpf_link_fops, link, O_CLOEXEC);
	if (IS_ERR(file)) {
		bpf_link_free_id(id);
		put_unused_fd(fd);
		return PTR_ERR(file);
	}

	primer->link = link;
	primer->file = file;
	primer->fd = fd;
	primer->id = id;
	return 0;
}

int bpf_link_settle(struct bpf_link_primer *primer)
{
	/* make bpf_link fetchable by ID */
	spin_lock_bh(&link_idr_lock);
	primer->link->id = primer->id;
	spin_unlock_bh(&link_idr_lock);
	/* make bpf_link fetchable by FD */
	fd_install(primer->fd, primer->file);
	/* pass through installed FD */
	return primer->fd;
}

int bpf_link_new_fd(struct bpf_link *link)
{
	return anon_inode_getfd("bpf-link", &bpf_link_fops, link, O_CLOEXEC);
}

struct bpf_link *bpf_link_get_from_fd(u32 ufd)
{
	struct fd f = fdget(ufd);
	struct bpf_link *link;

	if (!f.file)
		return ERR_PTR(-EBADF);
	if (f.file->f_op != &bpf_link_fops) {
		fdput(f);
		return ERR_PTR(-EINVAL);
	}

	link = f.file->private_data;
	bpf_link_inc(link);
	fdput(f);

	return link;
}

struct bpf_tracing_link {
	struct bpf_link link;
	enum bpf_attach_type attach_type;
	struct bpf_trampoline *trampoline;
	struct bpf_prog *tgt_prog;
};

static void bpf_tracing_link_release(struct bpf_link *link)
{
	struct bpf_tracing_link *tr_link =
		container_of(link, struct bpf_tracing_link, link);

	WARN_ON_ONCE(bpf_trampoline_unlink_prog(link->prog,
						tr_link->trampoline));

	bpf_trampoline_put(tr_link->trampoline);

	/* tgt_prog is NULL if target is a kernel function */
	if (tr_link->tgt_prog)
		bpf_prog_put(tr_link->tgt_prog);
}

static void bpf_tracing_link_dealloc(struct bpf_link *link)
{
	struct bpf_tracing_link *tr_link =
		container_of(link, struct bpf_tracing_link, link);

	kfree(tr_link);
}

static void bpf_tracing_link_show_fdinfo(const struct bpf_link *link,
					 struct seq_file *seq)
{
	struct bpf_tracing_link *tr_link =
		container_of(link, struct bpf_tracing_link, link);

	seq_printf(seq,
		   "attach_type:\t%d\n",
		   tr_link->attach_type);
}

static int bpf_tracing_link_fill_link_info(const struct bpf_link *link,
					   struct bpf_link_info *info)
{
	struct bpf_tracing_link *tr_link =
		container_of(link, struct bpf_tracing_link, link);

	info->tracing.attach_type = tr_link->attach_type;

	return 0;
}

static const struct bpf_link_ops bpf_tracing_link_lops = {
	.release = bpf_tracing_link_release,
	.dealloc = bpf_tracing_link_dealloc,
	.show_fdinfo = bpf_tracing_link_show_fdinfo,
	.fill_link_info = bpf_tracing_link_fill_link_info,
};

static int bpf_tracing_prog_attach(struct bpf_prog *prog,
				   int tgt_prog_fd,
				   u32 btf_id)
{
	struct bpf_link_primer link_primer;
	struct bpf_prog *tgt_prog = NULL;
	struct bpf_trampoline *tr = NULL;
	struct bpf_tracing_link *link;
	u64 key = 0;
	int err;

	switch (prog->type) {
	case BPF_PROG_TYPE_TRACING:
		if (prog->expected_attach_type != BPF_TRACE_FENTRY &&
		    prog->expected_attach_type != BPF_TRACE_FEXIT &&
		    prog->expected_attach_type != BPF_MODIFY_RETURN) {
			err = -EINVAL;
			goto out_put_prog;
		}
		break;
	case BPF_PROG_TYPE_EXT:
		if (prog->expected_attach_type != 0) {
			err = -EINVAL;
			goto out_put_prog;
		}
		break;
	case BPF_PROG_TYPE_LSM:
		if (prog->expected_attach_type != BPF_LSM_MAC) {
			err = -EINVAL;
			goto out_put_prog;
		}
		break;
	default:
		err = -EINVAL;
		goto out_put_prog;
	}

	if (!!tgt_prog_fd != !!btf_id) {
		err = -EINVAL;
		goto out_put_prog;
	}

	if (tgt_prog_fd) {
		/* For now we only allow new targets for BPF_PROG_TYPE_EXT */
		if (prog->type != BPF_PROG_TYPE_EXT) {
			err = -EINVAL;
			goto out_put_prog;
		}

		tgt_prog = bpf_prog_get(tgt_prog_fd);
		if (IS_ERR(tgt_prog)) {
			err = PTR_ERR(tgt_prog);
			tgt_prog = NULL;
			goto out_put_prog;
		}

<<<<<<< HEAD
		key = bpf_trampoline_compute_key(tgt_prog, btf_id);
=======
		key = bpf_trampoline_compute_key(tgt_prog, NULL, btf_id);
>>>>>>> 356006a6
	}

	link = kzalloc(sizeof(*link), GFP_USER);
	if (!link) {
		err = -ENOMEM;
		goto out_put_prog;
	}
	bpf_link_init(&link->link, BPF_LINK_TYPE_TRACING,
		      &bpf_tracing_link_lops, prog);
	link->attach_type = prog->expected_attach_type;

	mutex_lock(&prog->aux->dst_mutex);

	/* There are a few possible cases here:
	 *
	 * - if prog->aux->dst_trampoline is set, the program was just loaded
	 *   and not yet attached to anything, so we can use the values stored
	 *   in prog->aux
	 *
	 * - if prog->aux->dst_trampoline is NULL, the program has already been
         *   attached to a target and its initial target was cleared (below)
	 *
	 * - if tgt_prog != NULL, the caller specified tgt_prog_fd +
	 *   target_btf_id using the link_create API.
	 *
	 * - if tgt_prog == NULL when this function was called using the old
         *   raw_tracepoint_open API, and we need a target from prog->aux
         *
         * The combination of no saved target in prog->aux, and no target
         * specified on load is illegal, and we reject that here.
	 */
	if (!prog->aux->dst_trampoline && !tgt_prog) {
		err = -ENOENT;
		goto out_unlock;
	}

	if (!prog->aux->dst_trampoline ||
	    (key && key != prog->aux->dst_trampoline->key)) {
		/* If there is no saved target, or the specified target is
		 * different from the destination specified at load time, we
		 * need a new trampoline and a check for compatibility
		 */
		struct bpf_attach_target_info tgt_info = {};

		err = bpf_check_attach_target(NULL, prog, tgt_prog, btf_id,
					      &tgt_info);
		if (err)
			goto out_unlock;

		tr = bpf_trampoline_get(key, &tgt_info);
		if (!tr) {
			err = -ENOMEM;
			goto out_unlock;
		}
	} else {
		/* The caller didn't specify a target, or the target was the
		 * same as the destination supplied during program load. This
		 * means we can reuse the trampoline and reference from program
		 * load time, and there is no need to allocate a new one. This
		 * can only happen once for any program, as the saved values in
		 * prog->aux are cleared below.
		 */
		tr = prog->aux->dst_trampoline;
		tgt_prog = prog->aux->dst_prog;
	}

	err = bpf_link_prime(&link->link, &link_primer);
	if (err)
		goto out_unlock;

	err = bpf_trampoline_link_prog(prog, tr);
	if (err) {
		bpf_link_cleanup(&link_primer);
		link = NULL;
		goto out_unlock;
	}

	link->tgt_prog = tgt_prog;
	link->trampoline = tr;

	/* Always clear the trampoline and target prog from prog->aux to make
	 * sure the original attach destination is not kept alive after a
	 * program is (re-)attached to another target.
	 */
	if (prog->aux->dst_prog &&
	    (tgt_prog_fd || tr != prog->aux->dst_trampoline))
		/* got extra prog ref from syscall, or attaching to different prog */
		bpf_prog_put(prog->aux->dst_prog);
	if (prog->aux->dst_trampoline && tr != prog->aux->dst_trampoline)
		/* we allocated a new trampoline, so free the old one */
		bpf_trampoline_put(prog->aux->dst_trampoline);

	prog->aux->dst_prog = NULL;
	prog->aux->dst_trampoline = NULL;
	mutex_unlock(&prog->aux->dst_mutex);

	return bpf_link_settle(&link_primer);
out_unlock:
	if (tr && tr != prog->aux->dst_trampoline)
		bpf_trampoline_put(tr);
	mutex_unlock(&prog->aux->dst_mutex);
	kfree(link);
out_put_prog:
	if (tgt_prog_fd && tgt_prog)
		bpf_prog_put(tgt_prog);
	bpf_prog_put(prog);
	return err;
}

struct bpf_raw_tp_link {
	struct bpf_link link;
	struct bpf_raw_event_map *btp;
};

static void bpf_raw_tp_link_release(struct bpf_link *link)
{
	struct bpf_raw_tp_link *raw_tp =
		container_of(link, struct bpf_raw_tp_link, link);

	bpf_probe_unregister(raw_tp->btp, raw_tp->link.prog);
	bpf_put_raw_tracepoint(raw_tp->btp);
}

static void bpf_raw_tp_link_dealloc(struct bpf_link *link)
{
	struct bpf_raw_tp_link *raw_tp =
		container_of(link, struct bpf_raw_tp_link, link);

	kfree(raw_tp);
}

static void bpf_raw_tp_link_show_fdinfo(const struct bpf_link *link,
					struct seq_file *seq)
{
	struct bpf_raw_tp_link *raw_tp_link =
		container_of(link, struct bpf_raw_tp_link, link);

	seq_printf(seq,
		   "tp_name:\t%s\n",
		   raw_tp_link->btp->tp->name);
}

static int bpf_raw_tp_link_fill_link_info(const struct bpf_link *link,
					  struct bpf_link_info *info)
{
	struct bpf_raw_tp_link *raw_tp_link =
		container_of(link, struct bpf_raw_tp_link, link);
	char __user *ubuf = u64_to_user_ptr(info->raw_tracepoint.tp_name);
	const char *tp_name = raw_tp_link->btp->tp->name;
	u32 ulen = info->raw_tracepoint.tp_name_len;
	size_t tp_len = strlen(tp_name);

	if (!ulen ^ !ubuf)
		return -EINVAL;

	info->raw_tracepoint.tp_name_len = tp_len + 1;

	if (!ubuf)
		return 0;

	if (ulen >= tp_len + 1) {
		if (copy_to_user(ubuf, tp_name, tp_len + 1))
			return -EFAULT;
	} else {
		char zero = '\0';

		if (copy_to_user(ubuf, tp_name, ulen - 1))
			return -EFAULT;
		if (put_user(zero, ubuf + ulen - 1))
			return -EFAULT;
		return -ENOSPC;
	}

	return 0;
}

static const struct bpf_link_ops bpf_raw_tp_link_lops = {
	.release = bpf_raw_tp_link_release,
	.dealloc = bpf_raw_tp_link_dealloc,
	.show_fdinfo = bpf_raw_tp_link_show_fdinfo,
	.fill_link_info = bpf_raw_tp_link_fill_link_info,
};

#define BPF_RAW_TRACEPOINT_OPEN_LAST_FIELD raw_tracepoint.prog_fd

static int bpf_raw_tracepoint_open(const union bpf_attr *attr)
{
	struct bpf_link_primer link_primer;
	struct bpf_raw_tp_link *link;
	struct bpf_raw_event_map *btp;
	struct bpf_prog *prog;
	const char *tp_name;
	char buf[128];
	int err;

	if (CHECK_ATTR(BPF_RAW_TRACEPOINT_OPEN))
		return -EINVAL;

	prog = bpf_prog_get(attr->raw_tracepoint.prog_fd);
	if (IS_ERR(prog))
		return PTR_ERR(prog);

	switch (prog->type) {
	case BPF_PROG_TYPE_TRACING:
	case BPF_PROG_TYPE_EXT:
	case BPF_PROG_TYPE_LSM:
		if (attr->raw_tracepoint.name) {
			/* The attach point for this category of programs
			 * should be specified via btf_id during program load.
			 */
			err = -EINVAL;
			goto out_put_prog;
		}
		if (prog->type == BPF_PROG_TYPE_TRACING &&
		    prog->expected_attach_type == BPF_TRACE_RAW_TP) {
			tp_name = prog->aux->attach_func_name;
			break;
		}
		return bpf_tracing_prog_attach(prog, 0, 0);
	case BPF_PROG_TYPE_RAW_TRACEPOINT:
	case BPF_PROG_TYPE_RAW_TRACEPOINT_WRITABLE:
		if (strncpy_from_user(buf,
				      u64_to_user_ptr(attr->raw_tracepoint.name),
				      sizeof(buf) - 1) < 0) {
			err = -EFAULT;
			goto out_put_prog;
		}
		buf[sizeof(buf) - 1] = 0;
		tp_name = buf;
		break;
	default:
		err = -EINVAL;
		goto out_put_prog;
	}

	btp = bpf_get_raw_tracepoint(tp_name);
	if (!btp) {
		err = -ENOENT;
		goto out_put_prog;
	}

	link = kzalloc(sizeof(*link), GFP_USER);
	if (!link) {
		err = -ENOMEM;
		goto out_put_btp;
	}
	bpf_link_init(&link->link, BPF_LINK_TYPE_RAW_TRACEPOINT,
		      &bpf_raw_tp_link_lops, prog);
	link->btp = btp;

	err = bpf_link_prime(&link->link, &link_primer);
	if (err) {
		kfree(link);
		goto out_put_btp;
	}

	err = bpf_probe_register(link->btp, prog);
	if (err) {
		bpf_link_cleanup(&link_primer);
		goto out_put_btp;
	}

	return bpf_link_settle(&link_primer);

out_put_btp:
	bpf_put_raw_tracepoint(btp);
out_put_prog:
	bpf_prog_put(prog);
	return err;
}

static int bpf_prog_attach_check_attach_type(const struct bpf_prog *prog,
					     enum bpf_attach_type attach_type)
{
	switch (prog->type) {
	case BPF_PROG_TYPE_CGROUP_SOCK:
	case BPF_PROG_TYPE_CGROUP_SOCK_ADDR:
	case BPF_PROG_TYPE_CGROUP_SOCKOPT:
	case BPF_PROG_TYPE_SK_LOOKUP:
		return attach_type == prog->expected_attach_type ? 0 : -EINVAL;
	case BPF_PROG_TYPE_CGROUP_SKB:
		if (!capable(CAP_NET_ADMIN))
			/* cg-skb progs can be loaded by unpriv user.
			 * check permissions at attach time.
			 */
			return -EPERM;
		return prog->enforce_expected_attach_type &&
			prog->expected_attach_type != attach_type ?
			-EINVAL : 0;
	default:
		return 0;
	}
}

static enum bpf_prog_type
attach_type_to_prog_type(enum bpf_attach_type attach_type)
{
	switch (attach_type) {
	case BPF_CGROUP_INET_INGRESS:
	case BPF_CGROUP_INET_EGRESS:
		return BPF_PROG_TYPE_CGROUP_SKB;
	case BPF_CGROUP_INET_SOCK_CREATE:
	case BPF_CGROUP_INET_SOCK_RELEASE:
	case BPF_CGROUP_INET4_POST_BIND:
	case BPF_CGROUP_INET6_POST_BIND:
		return BPF_PROG_TYPE_CGROUP_SOCK;
	case BPF_CGROUP_INET4_BIND:
	case BPF_CGROUP_INET6_BIND:
	case BPF_CGROUP_INET4_CONNECT:
	case BPF_CGROUP_INET6_CONNECT:
	case BPF_CGROUP_INET4_GETPEERNAME:
	case BPF_CGROUP_INET6_GETPEERNAME:
	case BPF_CGROUP_INET4_GETSOCKNAME:
	case BPF_CGROUP_INET6_GETSOCKNAME:
	case BPF_CGROUP_UDP4_SENDMSG:
	case BPF_CGROUP_UDP6_SENDMSG:
	case BPF_CGROUP_UDP4_RECVMSG:
	case BPF_CGROUP_UDP6_RECVMSG:
		return BPF_PROG_TYPE_CGROUP_SOCK_ADDR;
	case BPF_CGROUP_SOCK_OPS:
		return BPF_PROG_TYPE_SOCK_OPS;
	case BPF_CGROUP_DEVICE:
		return BPF_PROG_TYPE_CGROUP_DEVICE;
	case BPF_SK_MSG_VERDICT:
		return BPF_PROG_TYPE_SK_MSG;
	case BPF_SK_SKB_STREAM_PARSER:
	case BPF_SK_SKB_STREAM_VERDICT:
		return BPF_PROG_TYPE_SK_SKB;
	case BPF_LIRC_MODE2:
		return BPF_PROG_TYPE_LIRC_MODE2;
	case BPF_FLOW_DISSECTOR:
		return BPF_PROG_TYPE_FLOW_DISSECTOR;
	case BPF_CGROUP_SYSCTL:
		return BPF_PROG_TYPE_CGROUP_SYSCTL;
	case BPF_CGROUP_GETSOCKOPT:
	case BPF_CGROUP_SETSOCKOPT:
		return BPF_PROG_TYPE_CGROUP_SOCKOPT;
	case BPF_TRACE_ITER:
		return BPF_PROG_TYPE_TRACING;
	case BPF_SK_LOOKUP:
		return BPF_PROG_TYPE_SK_LOOKUP;
	case BPF_XDP:
		return BPF_PROG_TYPE_XDP;
	default:
		return BPF_PROG_TYPE_UNSPEC;
	}
}

#define BPF_PROG_ATTACH_LAST_FIELD replace_bpf_fd

#define BPF_F_ATTACH_MASK \
	(BPF_F_ALLOW_OVERRIDE | BPF_F_ALLOW_MULTI | BPF_F_REPLACE)

static int bpf_prog_attach(const union bpf_attr *attr)
{
	enum bpf_prog_type ptype;
	struct bpf_prog *prog;
	int ret;

	if (CHECK_ATTR(BPF_PROG_ATTACH))
		return -EINVAL;

	if (attr->attach_flags & ~BPF_F_ATTACH_MASK)
		return -EINVAL;

	ptype = attach_type_to_prog_type(attr->attach_type);
	if (ptype == BPF_PROG_TYPE_UNSPEC)
		return -EINVAL;

	prog = bpf_prog_get_type(attr->attach_bpf_fd, ptype);
	if (IS_ERR(prog))
		return PTR_ERR(prog);

	if (bpf_prog_attach_check_attach_type(prog, attr->attach_type)) {
		bpf_prog_put(prog);
		return -EINVAL;
	}

	switch (ptype) {
	case BPF_PROG_TYPE_SK_SKB:
	case BPF_PROG_TYPE_SK_MSG:
		ret = sock_map_get_from_fd(attr, prog);
		break;
	case BPF_PROG_TYPE_LIRC_MODE2:
		ret = lirc_prog_attach(attr, prog);
		break;
	case BPF_PROG_TYPE_FLOW_DISSECTOR:
		ret = netns_bpf_prog_attach(attr, prog);
		break;
	case BPF_PROG_TYPE_CGROUP_DEVICE:
	case BPF_PROG_TYPE_CGROUP_SKB:
	case BPF_PROG_TYPE_CGROUP_SOCK:
	case BPF_PROG_TYPE_CGROUP_SOCK_ADDR:
	case BPF_PROG_TYPE_CGROUP_SOCKOPT:
	case BPF_PROG_TYPE_CGROUP_SYSCTL:
	case BPF_PROG_TYPE_SOCK_OPS:
		ret = cgroup_bpf_prog_attach(attr, ptype, prog);
		break;
	default:
		ret = -EINVAL;
	}

	if (ret)
		bpf_prog_put(prog);
	return ret;
}

#define BPF_PROG_DETACH_LAST_FIELD attach_type

static int bpf_prog_detach(const union bpf_attr *attr)
{
	enum bpf_prog_type ptype;

	if (CHECK_ATTR(BPF_PROG_DETACH))
		return -EINVAL;

	ptype = attach_type_to_prog_type(attr->attach_type);

	switch (ptype) {
	case BPF_PROG_TYPE_SK_MSG:
	case BPF_PROG_TYPE_SK_SKB:
		return sock_map_prog_detach(attr, ptype);
	case BPF_PROG_TYPE_LIRC_MODE2:
		return lirc_prog_detach(attr);
	case BPF_PROG_TYPE_FLOW_DISSECTOR:
		return netns_bpf_prog_detach(attr, ptype);
	case BPF_PROG_TYPE_CGROUP_DEVICE:
	case BPF_PROG_TYPE_CGROUP_SKB:
	case BPF_PROG_TYPE_CGROUP_SOCK:
	case BPF_PROG_TYPE_CGROUP_SOCK_ADDR:
	case BPF_PROG_TYPE_CGROUP_SOCKOPT:
	case BPF_PROG_TYPE_CGROUP_SYSCTL:
	case BPF_PROG_TYPE_SOCK_OPS:
		return cgroup_bpf_prog_detach(attr, ptype);
	default:
		return -EINVAL;
	}
}

#define BPF_PROG_QUERY_LAST_FIELD query.prog_cnt

static int bpf_prog_query(const union bpf_attr *attr,
			  union bpf_attr __user *uattr)
{
	if (!capable(CAP_NET_ADMIN))
		return -EPERM;
	if (CHECK_ATTR(BPF_PROG_QUERY))
		return -EINVAL;
	if (attr->query.query_flags & ~BPF_F_QUERY_EFFECTIVE)
		return -EINVAL;

	switch (attr->query.attach_type) {
	case BPF_CGROUP_INET_INGRESS:
	case BPF_CGROUP_INET_EGRESS:
	case BPF_CGROUP_INET_SOCK_CREATE:
	case BPF_CGROUP_INET_SOCK_RELEASE:
	case BPF_CGROUP_INET4_BIND:
	case BPF_CGROUP_INET6_BIND:
	case BPF_CGROUP_INET4_POST_BIND:
	case BPF_CGROUP_INET6_POST_BIND:
	case BPF_CGROUP_INET4_CONNECT:
	case BPF_CGROUP_INET6_CONNECT:
	case BPF_CGROUP_INET4_GETPEERNAME:
	case BPF_CGROUP_INET6_GETPEERNAME:
	case BPF_CGROUP_INET4_GETSOCKNAME:
	case BPF_CGROUP_INET6_GETSOCKNAME:
	case BPF_CGROUP_UDP4_SENDMSG:
	case BPF_CGROUP_UDP6_SENDMSG:
	case BPF_CGROUP_UDP4_RECVMSG:
	case BPF_CGROUP_UDP6_RECVMSG:
	case BPF_CGROUP_SOCK_OPS:
	case BPF_CGROUP_DEVICE:
	case BPF_CGROUP_SYSCTL:
	case BPF_CGROUP_GETSOCKOPT:
	case BPF_CGROUP_SETSOCKOPT:
		return cgroup_bpf_prog_query(attr, uattr);
	case BPF_LIRC_MODE2:
		return lirc_prog_query(attr, uattr);
	case BPF_FLOW_DISSECTOR:
	case BPF_SK_LOOKUP:
		return netns_bpf_prog_query(attr, uattr);
	default:
		return -EINVAL;
	}
}

#define BPF_PROG_TEST_RUN_LAST_FIELD test.cpu

static int bpf_prog_test_run(const union bpf_attr *attr,
			     union bpf_attr __user *uattr)
{
	struct bpf_prog *prog;
	int ret = -ENOTSUPP;

	if (CHECK_ATTR(BPF_PROG_TEST_RUN))
		return -EINVAL;

	if ((attr->test.ctx_size_in && !attr->test.ctx_in) ||
	    (!attr->test.ctx_size_in && attr->test.ctx_in))
		return -EINVAL;

	if ((attr->test.ctx_size_out && !attr->test.ctx_out) ||
	    (!attr->test.ctx_size_out && attr->test.ctx_out))
		return -EINVAL;

	prog = bpf_prog_get(attr->test.prog_fd);
	if (IS_ERR(prog))
		return PTR_ERR(prog);

	if (prog->aux->ops->test_run)
		ret = prog->aux->ops->test_run(prog, attr, uattr);

	bpf_prog_put(prog);
	return ret;
}

#define BPF_OBJ_GET_NEXT_ID_LAST_FIELD next_id

static int bpf_obj_get_next_id(const union bpf_attr *attr,
			       union bpf_attr __user *uattr,
			       struct idr *idr,
			       spinlock_t *lock)
{
	u32 next_id = attr->start_id;
	int err = 0;

	if (CHECK_ATTR(BPF_OBJ_GET_NEXT_ID) || next_id >= INT_MAX)
		return -EINVAL;

	if (!capable(CAP_SYS_ADMIN))
		return -EPERM;

	next_id++;
	spin_lock_bh(lock);
	if (!idr_get_next(idr, &next_id))
		err = -ENOENT;
	spin_unlock_bh(lock);

	if (!err)
		err = put_user(next_id, &uattr->next_id);

	return err;
}

struct bpf_map *bpf_map_get_curr_or_next(u32 *id)
{
	struct bpf_map *map;

	spin_lock_bh(&map_idr_lock);
again:
	map = idr_get_next(&map_idr, id);
	if (map) {
		map = __bpf_map_inc_not_zero(map, false);
		if (IS_ERR(map)) {
			(*id)++;
			goto again;
		}
	}
	spin_unlock_bh(&map_idr_lock);

	return map;
}

struct bpf_prog *bpf_prog_get_curr_or_next(u32 *id)
{
	struct bpf_prog *prog;

	spin_lock_bh(&prog_idr_lock);
again:
	prog = idr_get_next(&prog_idr, id);
	if (prog) {
		prog = bpf_prog_inc_not_zero(prog);
		if (IS_ERR(prog)) {
			(*id)++;
			goto again;
		}
	}
	spin_unlock_bh(&prog_idr_lock);

	return prog;
}

#define BPF_PROG_GET_FD_BY_ID_LAST_FIELD prog_id

struct bpf_prog *bpf_prog_by_id(u32 id)
{
	struct bpf_prog *prog;

	if (!id)
		return ERR_PTR(-ENOENT);

	spin_lock_bh(&prog_idr_lock);
	prog = idr_find(&prog_idr, id);
	if (prog)
		prog = bpf_prog_inc_not_zero(prog);
	else
		prog = ERR_PTR(-ENOENT);
	spin_unlock_bh(&prog_idr_lock);
	return prog;
}

static int bpf_prog_get_fd_by_id(const union bpf_attr *attr)
{
	struct bpf_prog *prog;
	u32 id = attr->prog_id;
	int fd;

	if (CHECK_ATTR(BPF_PROG_GET_FD_BY_ID))
		return -EINVAL;

	if (!capable(CAP_SYS_ADMIN))
		return -EPERM;

	prog = bpf_prog_by_id(id);
	if (IS_ERR(prog))
		return PTR_ERR(prog);

	fd = bpf_prog_new_fd(prog);
	if (fd < 0)
		bpf_prog_put(prog);

	return fd;
}

#define BPF_MAP_GET_FD_BY_ID_LAST_FIELD open_flags

static int bpf_map_get_fd_by_id(const union bpf_attr *attr)
{
	struct bpf_map *map;
	u32 id = attr->map_id;
	int f_flags;
	int fd;

	if (CHECK_ATTR(BPF_MAP_GET_FD_BY_ID) ||
	    attr->open_flags & ~BPF_OBJ_FLAG_MASK)
		return -EINVAL;

	if (!capable(CAP_SYS_ADMIN))
		return -EPERM;

	f_flags = bpf_get_file_flag(attr->open_flags);
	if (f_flags < 0)
		return f_flags;

	spin_lock_bh(&map_idr_lock);
	map = idr_find(&map_idr, id);
	if (map)
		map = __bpf_map_inc_not_zero(map, true);
	else
		map = ERR_PTR(-ENOENT);
	spin_unlock_bh(&map_idr_lock);

	if (IS_ERR(map))
		return PTR_ERR(map);

	fd = bpf_map_new_fd(map, f_flags);
	if (fd < 0)
		bpf_map_put_with_uref(map);

	return fd;
}

static const struct bpf_map *bpf_map_from_imm(const struct bpf_prog *prog,
					      unsigned long addr, u32 *off,
					      u32 *type)
{
	const struct bpf_map *map;
	int i;

	mutex_lock(&prog->aux->used_maps_mutex);
	for (i = 0, *off = 0; i < prog->aux->used_map_cnt; i++) {
		map = prog->aux->used_maps[i];
		if (map == (void *)addr) {
			*type = BPF_PSEUDO_MAP_FD;
			goto out;
		}
		if (!map->ops->map_direct_value_meta)
			continue;
		if (!map->ops->map_direct_value_meta(map, addr, off)) {
			*type = BPF_PSEUDO_MAP_VALUE;
			goto out;
		}
	}
	map = NULL;

out:
	mutex_unlock(&prog->aux->used_maps_mutex);
	return map;
}

static struct bpf_insn *bpf_insn_prepare_dump(const struct bpf_prog *prog,
					      const struct cred *f_cred)
{
	const struct bpf_map *map;
	struct bpf_insn *insns;
	u32 off, type;
	u64 imm;
	u8 code;
	int i;

	insns = kmemdup(prog->insnsi, bpf_prog_insn_size(prog),
			GFP_USER);
	if (!insns)
		return insns;

	for (i = 0; i < prog->len; i++) {
		code = insns[i].code;

		if (code == (BPF_JMP | BPF_TAIL_CALL)) {
			insns[i].code = BPF_JMP | BPF_CALL;
			insns[i].imm = BPF_FUNC_tail_call;
			/* fall-through */
		}
		if (code == (BPF_JMP | BPF_CALL) ||
		    code == (BPF_JMP | BPF_CALL_ARGS)) {
			if (code == (BPF_JMP | BPF_CALL_ARGS))
				insns[i].code = BPF_JMP | BPF_CALL;
			if (!bpf_dump_raw_ok(f_cred))
				insns[i].imm = 0;
			continue;
		}
		if (BPF_CLASS(code) == BPF_LDX && BPF_MODE(code) == BPF_PROBE_MEM) {
			insns[i].code = BPF_LDX | BPF_SIZE(code) | BPF_MEM;
			continue;
		}

		if (code != (BPF_LD | BPF_IMM | BPF_DW))
			continue;

		imm = ((u64)insns[i + 1].imm << 32) | (u32)insns[i].imm;
		map = bpf_map_from_imm(prog, imm, &off, &type);
		if (map) {
			insns[i].src_reg = type;
			insns[i].imm = map->id;
			insns[i + 1].imm = off;
			continue;
		}
	}

	return insns;
}

static int set_info_rec_size(struct bpf_prog_info *info)
{
	/*
	 * Ensure info.*_rec_size is the same as kernel expected size
	 *
	 * or
	 *
	 * Only allow zero *_rec_size if both _rec_size and _cnt are
	 * zero.  In this case, the kernel will set the expected
	 * _rec_size back to the info.
	 */

	if ((info->nr_func_info || info->func_info_rec_size) &&
	    info->func_info_rec_size != sizeof(struct bpf_func_info))
		return -EINVAL;

	if ((info->nr_line_info || info->line_info_rec_size) &&
	    info->line_info_rec_size != sizeof(struct bpf_line_info))
		return -EINVAL;

	if ((info->nr_jited_line_info || info->jited_line_info_rec_size) &&
	    info->jited_line_info_rec_size != sizeof(__u64))
		return -EINVAL;

	info->func_info_rec_size = sizeof(struct bpf_func_info);
	info->line_info_rec_size = sizeof(struct bpf_line_info);
	info->jited_line_info_rec_size = sizeof(__u64);

	return 0;
}

static int bpf_prog_get_info_by_fd(struct file *file,
				   struct bpf_prog *prog,
				   const union bpf_attr *attr,
				   union bpf_attr __user *uattr)
{
	struct bpf_prog_info __user *uinfo = u64_to_user_ptr(attr->info.info);
	struct bpf_prog_info info;
	u32 info_len = attr->info.info_len;
	struct bpf_prog_stats stats;
	char __user *uinsns;
	u32 ulen;
	int err;

	err = bpf_check_uarg_tail_zero(uinfo, sizeof(info), info_len);
	if (err)
		return err;
	info_len = min_t(u32, sizeof(info), info_len);

	memset(&info, 0, sizeof(info));
	if (copy_from_user(&info, uinfo, info_len))
		return -EFAULT;

	info.type = prog->type;
	info.id = prog->aux->id;
	info.load_time = prog->aux->load_time;
	info.created_by_uid = from_kuid_munged(current_user_ns(),
					       prog->aux->user->uid);
	info.gpl_compatible = prog->gpl_compatible;

	memcpy(info.tag, prog->tag, sizeof(prog->tag));
	memcpy(info.name, prog->aux->name, sizeof(prog->aux->name));

	mutex_lock(&prog->aux->used_maps_mutex);
	ulen = info.nr_map_ids;
	info.nr_map_ids = prog->aux->used_map_cnt;
	ulen = min_t(u32, info.nr_map_ids, ulen);
	if (ulen) {
		u32 __user *user_map_ids = u64_to_user_ptr(info.map_ids);
		u32 i;

		for (i = 0; i < ulen; i++)
			if (put_user(prog->aux->used_maps[i]->id,
				     &user_map_ids[i])) {
				mutex_unlock(&prog->aux->used_maps_mutex);
				return -EFAULT;
			}
	}
	mutex_unlock(&prog->aux->used_maps_mutex);

	err = set_info_rec_size(&info);
	if (err)
		return err;

	bpf_prog_get_stats(prog, &stats);
	info.run_time_ns = stats.nsecs;
	info.run_cnt = stats.cnt;

	if (!bpf_capable()) {
		info.jited_prog_len = 0;
		info.xlated_prog_len = 0;
		info.nr_jited_ksyms = 0;
		info.nr_jited_func_lens = 0;
		info.nr_func_info = 0;
		info.nr_line_info = 0;
		info.nr_jited_line_info = 0;
		goto done;
	}

	ulen = info.xlated_prog_len;
	info.xlated_prog_len = bpf_prog_insn_size(prog);
	if (info.xlated_prog_len && ulen) {
		struct bpf_insn *insns_sanitized;
		bool fault;

		if (prog->blinded && !bpf_dump_raw_ok(file->f_cred)) {
			info.xlated_prog_insns = 0;
			goto done;
		}
		insns_sanitized = bpf_insn_prepare_dump(prog, file->f_cred);
		if (!insns_sanitized)
			return -ENOMEM;
		uinsns = u64_to_user_ptr(info.xlated_prog_insns);
		ulen = min_t(u32, info.xlated_prog_len, ulen);
		fault = copy_to_user(uinsns, insns_sanitized, ulen);
		kfree(insns_sanitized);
		if (fault)
			return -EFAULT;
	}

	if (bpf_prog_is_dev_bound(prog->aux)) {
		err = bpf_prog_offload_info_fill(&info, prog);
		if (err)
			return err;
		goto done;
	}

	/* NOTE: the following code is supposed to be skipped for offload.
	 * bpf_prog_offload_info_fill() is the place to fill similar fields
	 * for offload.
	 */
	ulen = info.jited_prog_len;
	if (prog->aux->func_cnt) {
		u32 i;

		info.jited_prog_len = 0;
		for (i = 0; i < prog->aux->func_cnt; i++)
			info.jited_prog_len += prog->aux->func[i]->jited_len;
	} else {
		info.jited_prog_len = prog->jited_len;
	}

	if (info.jited_prog_len && ulen) {
		if (bpf_dump_raw_ok(file->f_cred)) {
			uinsns = u64_to_user_ptr(info.jited_prog_insns);
			ulen = min_t(u32, info.jited_prog_len, ulen);

			/* for multi-function programs, copy the JITed
			 * instructions for all the functions
			 */
			if (prog->aux->func_cnt) {
				u32 len, free, i;
				u8 *img;

				free = ulen;
				for (i = 0; i < prog->aux->func_cnt; i++) {
					len = prog->aux->func[i]->jited_len;
					len = min_t(u32, len, free);
					img = (u8 *) prog->aux->func[i]->bpf_func;
					if (copy_to_user(uinsns, img, len))
						return -EFAULT;
					uinsns += len;
					free -= len;
					if (!free)
						break;
				}
			} else {
				if (copy_to_user(uinsns, prog->bpf_func, ulen))
					return -EFAULT;
			}
		} else {
			info.jited_prog_insns = 0;
		}
	}

	ulen = info.nr_jited_ksyms;
	info.nr_jited_ksyms = prog->aux->func_cnt ? : 1;
	if (ulen) {
		if (bpf_dump_raw_ok(file->f_cred)) {
			unsigned long ksym_addr;
			u64 __user *user_ksyms;
			u32 i;

			/* copy the address of the kernel symbol
			 * corresponding to each function
			 */
			ulen = min_t(u32, info.nr_jited_ksyms, ulen);
			user_ksyms = u64_to_user_ptr(info.jited_ksyms);
			if (prog->aux->func_cnt) {
				for (i = 0; i < ulen; i++) {
					ksym_addr = (unsigned long)
						prog->aux->func[i]->bpf_func;
					if (put_user((u64) ksym_addr,
						     &user_ksyms[i]))
						return -EFAULT;
				}
			} else {
				ksym_addr = (unsigned long) prog->bpf_func;
				if (put_user((u64) ksym_addr, &user_ksyms[0]))
					return -EFAULT;
			}
		} else {
			info.jited_ksyms = 0;
		}
	}

	ulen = info.nr_jited_func_lens;
	info.nr_jited_func_lens = prog->aux->func_cnt ? : 1;
	if (ulen) {
		if (bpf_dump_raw_ok(file->f_cred)) {
			u32 __user *user_lens;
			u32 func_len, i;

			/* copy the JITed image lengths for each function */
			ulen = min_t(u32, info.nr_jited_func_lens, ulen);
			user_lens = u64_to_user_ptr(info.jited_func_lens);
			if (prog->aux->func_cnt) {
				for (i = 0; i < ulen; i++) {
					func_len =
						prog->aux->func[i]->jited_len;
					if (put_user(func_len, &user_lens[i]))
						return -EFAULT;
				}
			} else {
				func_len = prog->jited_len;
				if (put_user(func_len, &user_lens[0]))
					return -EFAULT;
			}
		} else {
			info.jited_func_lens = 0;
		}
	}

	if (prog->aux->btf)
		info.btf_id = btf_obj_id(prog->aux->btf);

	ulen = info.nr_func_info;
	info.nr_func_info = prog->aux->func_info_cnt;
	if (info.nr_func_info && ulen) {
		char __user *user_finfo;

		user_finfo = u64_to_user_ptr(info.func_info);
		ulen = min_t(u32, info.nr_func_info, ulen);
		if (copy_to_user(user_finfo, prog->aux->func_info,
				 info.func_info_rec_size * ulen))
			return -EFAULT;
	}

	ulen = info.nr_line_info;
	info.nr_line_info = prog->aux->nr_linfo;
	if (info.nr_line_info && ulen) {
		__u8 __user *user_linfo;

		user_linfo = u64_to_user_ptr(info.line_info);
		ulen = min_t(u32, info.nr_line_info, ulen);
		if (copy_to_user(user_linfo, prog->aux->linfo,
				 info.line_info_rec_size * ulen))
			return -EFAULT;
	}

	ulen = info.nr_jited_line_info;
	if (prog->aux->jited_linfo)
		info.nr_jited_line_info = prog->aux->nr_linfo;
	else
		info.nr_jited_line_info = 0;
	if (info.nr_jited_line_info && ulen) {
		if (bpf_dump_raw_ok(file->f_cred)) {
			__u64 __user *user_linfo;
			u32 i;

			user_linfo = u64_to_user_ptr(info.jited_line_info);
			ulen = min_t(u32, info.nr_jited_line_info, ulen);
			for (i = 0; i < ulen; i++) {
				if (put_user((__u64)(long)prog->aux->jited_linfo[i],
					     &user_linfo[i]))
					return -EFAULT;
			}
		} else {
			info.jited_line_info = 0;
		}
	}

	ulen = info.nr_prog_tags;
	info.nr_prog_tags = prog->aux->func_cnt ? : 1;
	if (ulen) {
		__u8 __user (*user_prog_tags)[BPF_TAG_SIZE];
		u32 i;

		user_prog_tags = u64_to_user_ptr(info.prog_tags);
		ulen = min_t(u32, info.nr_prog_tags, ulen);
		if (prog->aux->func_cnt) {
			for (i = 0; i < ulen; i++) {
				if (copy_to_user(user_prog_tags[i],
						 prog->aux->func[i]->tag,
						 BPF_TAG_SIZE))
					return -EFAULT;
			}
		} else {
			if (copy_to_user(user_prog_tags[0],
					 prog->tag, BPF_TAG_SIZE))
				return -EFAULT;
		}
	}

done:
	if (copy_to_user(uinfo, &info, info_len) ||
	    put_user(info_len, &uattr->info.info_len))
		return -EFAULT;

	return 0;
}

static int bpf_map_get_info_by_fd(struct file *file,
				  struct bpf_map *map,
				  const union bpf_attr *attr,
				  union bpf_attr __user *uattr)
{
	struct bpf_map_info __user *uinfo = u64_to_user_ptr(attr->info.info);
	struct bpf_map_info info;
	u32 info_len = attr->info.info_len;
	int err;

	err = bpf_check_uarg_tail_zero(uinfo, sizeof(info), info_len);
	if (err)
		return err;
	info_len = min_t(u32, sizeof(info), info_len);

	memset(&info, 0, sizeof(info));
	info.type = map->map_type;
	info.id = map->id;
	info.key_size = map->key_size;
	info.value_size = map->value_size;
	info.max_entries = map->max_entries;
	info.map_flags = map->map_flags;
	memcpy(info.name, map->name, sizeof(map->name));

	if (map->btf) {
		info.btf_id = btf_obj_id(map->btf);
		info.btf_key_type_id = map->btf_key_type_id;
		info.btf_value_type_id = map->btf_value_type_id;
	}
	info.btf_vmlinux_value_type_id = map->btf_vmlinux_value_type_id;

	if (bpf_map_is_dev_bound(map)) {
		err = bpf_map_offload_info_fill(&info, map);
		if (err)
			return err;
	}

	if (copy_to_user(uinfo, &info, info_len) ||
	    put_user(info_len, &uattr->info.info_len))
		return -EFAULT;

	return 0;
}

static int bpf_btf_get_info_by_fd(struct file *file,
				  struct btf *btf,
				  const union bpf_attr *attr,
				  union bpf_attr __user *uattr)
{
	struct bpf_btf_info __user *uinfo = u64_to_user_ptr(attr->info.info);
	u32 info_len = attr->info.info_len;
	int err;

	err = bpf_check_uarg_tail_zero(uinfo, sizeof(*uinfo), info_len);
	if (err)
		return err;

	return btf_get_info_by_fd(btf, attr, uattr);
}

static int bpf_link_get_info_by_fd(struct file *file,
				  struct bpf_link *link,
				  const union bpf_attr *attr,
				  union bpf_attr __user *uattr)
{
	struct bpf_link_info __user *uinfo = u64_to_user_ptr(attr->info.info);
	struct bpf_link_info info;
	u32 info_len = attr->info.info_len;
	int err;

	err = bpf_check_uarg_tail_zero(uinfo, sizeof(info), info_len);
	if (err)
		return err;
	info_len = min_t(u32, sizeof(info), info_len);

	memset(&info, 0, sizeof(info));
	if (copy_from_user(&info, uinfo, info_len))
		return -EFAULT;

	info.type = link->type;
	info.id = link->id;
	info.prog_id = link->prog->aux->id;

	if (link->ops->fill_link_info) {
		err = link->ops->fill_link_info(link, &info);
		if (err)
			return err;
	}

	if (copy_to_user(uinfo, &info, info_len) ||
	    put_user(info_len, &uattr->info.info_len))
		return -EFAULT;

	return 0;
}


#define BPF_OBJ_GET_INFO_BY_FD_LAST_FIELD info.info

static int bpf_obj_get_info_by_fd(const union bpf_attr *attr,
				  union bpf_attr __user *uattr)
{
	int ufd = attr->info.bpf_fd;
	struct fd f;
	int err;

	if (CHECK_ATTR(BPF_OBJ_GET_INFO_BY_FD))
		return -EINVAL;

	f = fdget(ufd);
	if (!f.file)
		return -EBADFD;

	if (f.file->f_op == &bpf_prog_fops)
		err = bpf_prog_get_info_by_fd(f.file, f.file->private_data, attr,
					      uattr);
	else if (f.file->f_op == &bpf_map_fops)
		err = bpf_map_get_info_by_fd(f.file, f.file->private_data, attr,
					     uattr);
	else if (f.file->f_op == &btf_fops)
		err = bpf_btf_get_info_by_fd(f.file, f.file->private_data, attr, uattr);
	else if (f.file->f_op == &bpf_link_fops)
		err = bpf_link_get_info_by_fd(f.file, f.file->private_data,
					      attr, uattr);
	else
		err = -EINVAL;

	fdput(f);
	return err;
}

#define BPF_BTF_LOAD_LAST_FIELD btf_log_level

static int bpf_btf_load(const union bpf_attr *attr)
{
	if (CHECK_ATTR(BPF_BTF_LOAD))
		return -EINVAL;

	if (!bpf_capable())
		return -EPERM;

	return btf_new_fd(attr);
}

#define BPF_BTF_GET_FD_BY_ID_LAST_FIELD btf_id

static int bpf_btf_get_fd_by_id(const union bpf_attr *attr)
{
	if (CHECK_ATTR(BPF_BTF_GET_FD_BY_ID))
		return -EINVAL;

	if (!capable(CAP_SYS_ADMIN))
		return -EPERM;

	return btf_get_fd_by_id(attr->btf_id);
}

static int bpf_task_fd_query_copy(const union bpf_attr *attr,
				    union bpf_attr __user *uattr,
				    u32 prog_id, u32 fd_type,
				    const char *buf, u64 probe_offset,
				    u64 probe_addr)
{
	char __user *ubuf = u64_to_user_ptr(attr->task_fd_query.buf);
	u32 len = buf ? strlen(buf) : 0, input_len;
	int err = 0;

	if (put_user(len, &uattr->task_fd_query.buf_len))
		return -EFAULT;
	input_len = attr->task_fd_query.buf_len;
	if (input_len && ubuf) {
		if (!len) {
			/* nothing to copy, just make ubuf NULL terminated */
			char zero = '\0';

			if (put_user(zero, ubuf))
				return -EFAULT;
		} else if (input_len >= len + 1) {
			/* ubuf can hold the string with NULL terminator */
			if (copy_to_user(ubuf, buf, len + 1))
				return -EFAULT;
		} else {
			/* ubuf cannot hold the string with NULL terminator,
			 * do a partial copy with NULL terminator.
			 */
			char zero = '\0';

			err = -ENOSPC;
			if (copy_to_user(ubuf, buf, input_len - 1))
				return -EFAULT;
			if (put_user(zero, ubuf + input_len - 1))
				return -EFAULT;
		}
	}

	if (put_user(prog_id, &uattr->task_fd_query.prog_id) ||
	    put_user(fd_type, &uattr->task_fd_query.fd_type) ||
	    put_user(probe_offset, &uattr->task_fd_query.probe_offset) ||
	    put_user(probe_addr, &uattr->task_fd_query.probe_addr))
		return -EFAULT;

	return err;
}

#define BPF_TASK_FD_QUERY_LAST_FIELD task_fd_query.probe_addr

static int bpf_task_fd_query(const union bpf_attr *attr,
			     union bpf_attr __user *uattr)
{
	pid_t pid = attr->task_fd_query.pid;
	u32 fd = attr->task_fd_query.fd;
	const struct perf_event *event;
	struct task_struct *task;
	struct file *file;
	int err;

	if (CHECK_ATTR(BPF_TASK_FD_QUERY))
		return -EINVAL;

	if (!capable(CAP_SYS_ADMIN))
		return -EPERM;

	if (attr->task_fd_query.flags != 0)
		return -EINVAL;

	task = get_pid_task(find_vpid(pid), PIDTYPE_PID);
	if (!task)
		return -ENOENT;

	err = 0;
	file = fget_task(task, fd);
	put_task_struct(task);
	if (!file)
		return -EBADF;

	if (file->f_op == &bpf_link_fops) {
		struct bpf_link *link = file->private_data;

		if (link->ops == &bpf_raw_tp_link_lops) {
			struct bpf_raw_tp_link *raw_tp =
				container_of(link, struct bpf_raw_tp_link, link);
			struct bpf_raw_event_map *btp = raw_tp->btp;

			err = bpf_task_fd_query_copy(attr, uattr,
						     raw_tp->link.prog->aux->id,
						     BPF_FD_TYPE_RAW_TRACEPOINT,
						     btp->tp->name, 0, 0);
			goto put_file;
		}
		goto out_not_supp;
	}

	event = perf_get_event(file);
	if (!IS_ERR(event)) {
		u64 probe_offset, probe_addr;
		u32 prog_id, fd_type;
		const char *buf;

		err = bpf_get_perf_event_info(event, &prog_id, &fd_type,
					      &buf, &probe_offset,
					      &probe_addr);
		if (!err)
			err = bpf_task_fd_query_copy(attr, uattr, prog_id,
						     fd_type, buf,
						     probe_offset,
						     probe_addr);
		goto put_file;
	}

out_not_supp:
	err = -ENOTSUPP;
put_file:
	fput(file);
	return err;
}

#define BPF_MAP_BATCH_LAST_FIELD batch.flags

#define BPF_DO_BATCH(fn)			\
	do {					\
		if (!fn) {			\
			err = -ENOTSUPP;	\
			goto err_put;		\
		}				\
		err = fn(map, attr, uattr);	\
	} while (0)

static int bpf_map_do_batch(const union bpf_attr *attr,
			    union bpf_attr __user *uattr,
			    int cmd)
{
	struct bpf_map *map;
	int err, ufd;
	struct fd f;

	if (CHECK_ATTR(BPF_MAP_BATCH))
		return -EINVAL;

	ufd = attr->batch.map_fd;
	f = fdget(ufd);
	map = __bpf_map_get(f);
	if (IS_ERR(map))
		return PTR_ERR(map);

	if ((cmd == BPF_MAP_LOOKUP_BATCH ||
	     cmd == BPF_MAP_LOOKUP_AND_DELETE_BATCH) &&
	    !(map_get_sys_perms(map, f) & FMODE_CAN_READ)) {
		err = -EPERM;
		goto err_put;
	}

	if (cmd != BPF_MAP_LOOKUP_BATCH &&
	    !(map_get_sys_perms(map, f) & FMODE_CAN_WRITE)) {
		err = -EPERM;
		goto err_put;
	}

	if (cmd == BPF_MAP_LOOKUP_BATCH)
		BPF_DO_BATCH(map->ops->map_lookup_batch);
	else if (cmd == BPF_MAP_LOOKUP_AND_DELETE_BATCH)
		BPF_DO_BATCH(map->ops->map_lookup_and_delete_batch);
	else if (cmd == BPF_MAP_UPDATE_BATCH)
		BPF_DO_BATCH(map->ops->map_update_batch);
	else
		BPF_DO_BATCH(map->ops->map_delete_batch);

err_put:
	fdput(f);
	return err;
}

static int tracing_bpf_link_attach(const union bpf_attr *attr, struct bpf_prog *prog)
{
	if (attr->link_create.attach_type != prog->expected_attach_type)
		return -EINVAL;

	if (prog->expected_attach_type == BPF_TRACE_ITER)
		return bpf_iter_link_attach(attr, prog);
	else if (prog->type == BPF_PROG_TYPE_EXT)
		return bpf_tracing_prog_attach(prog,
					       attr->link_create.target_fd,
					       attr->link_create.target_btf_id);
	return -EINVAL;
}

#define BPF_LINK_CREATE_LAST_FIELD link_create.iter_info_len
static int link_create(union bpf_attr *attr)
{
	enum bpf_prog_type ptype;
	struct bpf_prog *prog;
	int ret;

	if (CHECK_ATTR(BPF_LINK_CREATE))
		return -EINVAL;

	prog = bpf_prog_get(attr->link_create.prog_fd);
	if (IS_ERR(prog))
		return PTR_ERR(prog);

	ret = bpf_prog_attach_check_attach_type(prog,
						attr->link_create.attach_type);
	if (ret)
		goto out;

	if (prog->type == BPF_PROG_TYPE_EXT) {
		ret = tracing_bpf_link_attach(attr, prog);
		goto out;
	}

	ptype = attach_type_to_prog_type(attr->link_create.attach_type);
	if (ptype == BPF_PROG_TYPE_UNSPEC || ptype != prog->type) {
		ret = -EINVAL;
		goto out;
	}

	switch (ptype) {
	case BPF_PROG_TYPE_CGROUP_SKB:
	case BPF_PROG_TYPE_CGROUP_SOCK:
	case BPF_PROG_TYPE_CGROUP_SOCK_ADDR:
	case BPF_PROG_TYPE_SOCK_OPS:
	case BPF_PROG_TYPE_CGROUP_DEVICE:
	case BPF_PROG_TYPE_CGROUP_SYSCTL:
	case BPF_PROG_TYPE_CGROUP_SOCKOPT:
		ret = cgroup_bpf_link_attach(attr, prog);
		break;
	case BPF_PROG_TYPE_TRACING:
		ret = tracing_bpf_link_attach(attr, prog);
		break;
	case BPF_PROG_TYPE_FLOW_DISSECTOR:
	case BPF_PROG_TYPE_SK_LOOKUP:
		ret = netns_bpf_link_create(attr, prog);
		break;
#ifdef CONFIG_NET
	case BPF_PROG_TYPE_XDP:
		ret = bpf_xdp_link_attach(attr, prog);
		break;
#endif
	default:
		ret = -EINVAL;
	}

out:
	if (ret < 0)
		bpf_prog_put(prog);
	return ret;
}

#define BPF_LINK_UPDATE_LAST_FIELD link_update.old_prog_fd

static int link_update(union bpf_attr *attr)
{
	struct bpf_prog *old_prog = NULL, *new_prog;
	struct bpf_link *link;
	u32 flags;
	int ret;

	if (CHECK_ATTR(BPF_LINK_UPDATE))
		return -EINVAL;

	flags = attr->link_update.flags;
	if (flags & ~BPF_F_REPLACE)
		return -EINVAL;

	link = bpf_link_get_from_fd(attr->link_update.link_fd);
	if (IS_ERR(link))
		return PTR_ERR(link);

	new_prog = bpf_prog_get(attr->link_update.new_prog_fd);
	if (IS_ERR(new_prog)) {
		ret = PTR_ERR(new_prog);
		goto out_put_link;
	}

	if (flags & BPF_F_REPLACE) {
		old_prog = bpf_prog_get(attr->link_update.old_prog_fd);
		if (IS_ERR(old_prog)) {
			ret = PTR_ERR(old_prog);
			old_prog = NULL;
			goto out_put_progs;
		}
	} else if (attr->link_update.old_prog_fd) {
		ret = -EINVAL;
		goto out_put_progs;
	}

	if (link->ops->update_prog)
		ret = link->ops->update_prog(link, new_prog, old_prog);
	else
		ret = -EINVAL;

out_put_progs:
	if (old_prog)
		bpf_prog_put(old_prog);
	if (ret)
		bpf_prog_put(new_prog);
out_put_link:
	bpf_link_put(link);
	return ret;
}

#define BPF_LINK_DETACH_LAST_FIELD link_detach.link_fd

static int link_detach(union bpf_attr *attr)
{
	struct bpf_link *link;
	int ret;

	if (CHECK_ATTR(BPF_LINK_DETACH))
		return -EINVAL;

	link = bpf_link_get_from_fd(attr->link_detach.link_fd);
	if (IS_ERR(link))
		return PTR_ERR(link);

	if (link->ops->detach)
		ret = link->ops->detach(link);
	else
		ret = -EOPNOTSUPP;

	bpf_link_put(link);
	return ret;
}

static struct bpf_link *bpf_link_inc_not_zero(struct bpf_link *link)
{
	return atomic64_fetch_add_unless(&link->refcnt, 1, 0) ? link : ERR_PTR(-ENOENT);
}

struct bpf_link *bpf_link_by_id(u32 id)
{
	struct bpf_link *link;

	if (!id)
		return ERR_PTR(-ENOENT);

	spin_lock_bh(&link_idr_lock);
	/* before link is "settled", ID is 0, pretend it doesn't exist yet */
	link = idr_find(&link_idr, id);
	if (link) {
		if (link->id)
			link = bpf_link_inc_not_zero(link);
		else
			link = ERR_PTR(-EAGAIN);
	} else {
		link = ERR_PTR(-ENOENT);
	}
	spin_unlock_bh(&link_idr_lock);
	return link;
}

#define BPF_LINK_GET_FD_BY_ID_LAST_FIELD link_id

static int bpf_link_get_fd_by_id(const union bpf_attr *attr)
{
	struct bpf_link *link;
	u32 id = attr->link_id;
	int fd;

	if (CHECK_ATTR(BPF_LINK_GET_FD_BY_ID))
		return -EINVAL;

	if (!capable(CAP_SYS_ADMIN))
		return -EPERM;

	link = bpf_link_by_id(id);
	if (IS_ERR(link))
		return PTR_ERR(link);

	fd = bpf_link_new_fd(link);
	if (fd < 0)
		bpf_link_put(link);

	return fd;
}

DEFINE_MUTEX(bpf_stats_enabled_mutex);

static int bpf_stats_release(struct inode *inode, struct file *file)
{
	mutex_lock(&bpf_stats_enabled_mutex);
	static_key_slow_dec(&bpf_stats_enabled_key.key);
	mutex_unlock(&bpf_stats_enabled_mutex);
	return 0;
}

static const struct file_operations bpf_stats_fops = {
	.release = bpf_stats_release,
};

static int bpf_enable_runtime_stats(void)
{
	int fd;

	mutex_lock(&bpf_stats_enabled_mutex);

	/* Set a very high limit to avoid overflow */
	if (static_key_count(&bpf_stats_enabled_key.key) > INT_MAX / 2) {
		mutex_unlock(&bpf_stats_enabled_mutex);
		return -EBUSY;
	}

	fd = anon_inode_getfd("bpf-stats", &bpf_stats_fops, NULL, O_CLOEXEC);
	if (fd >= 0)
		static_key_slow_inc(&bpf_stats_enabled_key.key);

	mutex_unlock(&bpf_stats_enabled_mutex);
	return fd;
}

#define BPF_ENABLE_STATS_LAST_FIELD enable_stats.type

static int bpf_enable_stats(union bpf_attr *attr)
{

	if (CHECK_ATTR(BPF_ENABLE_STATS))
		return -EINVAL;

	if (!capable(CAP_SYS_ADMIN))
		return -EPERM;

	switch (attr->enable_stats.type) {
	case BPF_STATS_RUN_TIME:
		return bpf_enable_runtime_stats();
	default:
		break;
	}
	return -EINVAL;
}

#define BPF_ITER_CREATE_LAST_FIELD iter_create.flags

static int bpf_iter_create(union bpf_attr *attr)
{
	struct bpf_link *link;
	int err;

	if (CHECK_ATTR(BPF_ITER_CREATE))
		return -EINVAL;

	if (attr->iter_create.flags)
		return -EINVAL;

	link = bpf_link_get_from_fd(attr->iter_create.link_fd);
	if (IS_ERR(link))
		return PTR_ERR(link);

	err = bpf_iter_new_fd(link);
	bpf_link_put(link);

	return err;
}

#define BPF_PROG_BIND_MAP_LAST_FIELD prog_bind_map.flags

static int bpf_prog_bind_map(union bpf_attr *attr)
{
	struct bpf_prog *prog;
	struct bpf_map *map;
	struct bpf_map **used_maps_old, **used_maps_new;
	int i, ret = 0;

	if (CHECK_ATTR(BPF_PROG_BIND_MAP))
		return -EINVAL;

	if (attr->prog_bind_map.flags)
		return -EINVAL;

	prog = bpf_prog_get(attr->prog_bind_map.prog_fd);
	if (IS_ERR(prog))
		return PTR_ERR(prog);

	map = bpf_map_get(attr->prog_bind_map.map_fd);
	if (IS_ERR(map)) {
		ret = PTR_ERR(map);
		goto out_prog_put;
	}

	mutex_lock(&prog->aux->used_maps_mutex);

	used_maps_old = prog->aux->used_maps;

	for (i = 0; i < prog->aux->used_map_cnt; i++)
		if (used_maps_old[i] == map) {
			bpf_map_put(map);
			goto out_unlock;
		}

	used_maps_new = kmalloc_array(prog->aux->used_map_cnt + 1,
				      sizeof(used_maps_new[0]),
				      GFP_KERNEL);
	if (!used_maps_new) {
		ret = -ENOMEM;
		goto out_unlock;
	}

	memcpy(used_maps_new, used_maps_old,
	       sizeof(used_maps_old[0]) * prog->aux->used_map_cnt);
	used_maps_new[prog->aux->used_map_cnt] = map;

	prog->aux->used_map_cnt++;
	prog->aux->used_maps = used_maps_new;

	kfree(used_maps_old);

out_unlock:
	mutex_unlock(&prog->aux->used_maps_mutex);

	if (ret)
		bpf_map_put(map);
out_prog_put:
	bpf_prog_put(prog);
	return ret;
}

SYSCALL_DEFINE3(bpf, int, cmd, union bpf_attr __user *, uattr, unsigned int, size)
{
	union bpf_attr attr;
	int err;

	if (sysctl_unprivileged_bpf_disabled && !bpf_capable())
		return -EPERM;

	err = bpf_check_uarg_tail_zero(uattr, sizeof(attr), size);
	if (err)
		return err;
	size = min_t(u32, size, sizeof(attr));

	/* copy attributes from user space, may be less than sizeof(bpf_attr) */
	memset(&attr, 0, sizeof(attr));
	if (copy_from_user(&attr, uattr, size) != 0)
		return -EFAULT;

	err = security_bpf(cmd, &attr, size);
	if (err < 0)
		return err;

	switch (cmd) {
	case BPF_MAP_CREATE:
		err = map_create(&attr);
		break;
	case BPF_MAP_LOOKUP_ELEM:
		err = map_lookup_elem(&attr);
		break;
	case BPF_MAP_UPDATE_ELEM:
		err = map_update_elem(&attr);
		break;
	case BPF_MAP_DELETE_ELEM:
		err = map_delete_elem(&attr);
		break;
	case BPF_MAP_GET_NEXT_KEY:
		err = map_get_next_key(&attr);
		break;
	case BPF_MAP_FREEZE:
		err = map_freeze(&attr);
		break;
	case BPF_PROG_LOAD:
		err = bpf_prog_load(&attr, uattr);
		break;
	case BPF_OBJ_PIN:
		err = bpf_obj_pin(&attr);
		break;
	case BPF_OBJ_GET:
		err = bpf_obj_get(&attr);
		break;
	case BPF_PROG_ATTACH:
		err = bpf_prog_attach(&attr);
		break;
	case BPF_PROG_DETACH:
		err = bpf_prog_detach(&attr);
		break;
	case BPF_PROG_QUERY:
		err = bpf_prog_query(&attr, uattr);
		break;
	case BPF_PROG_TEST_RUN:
		err = bpf_prog_test_run(&attr, uattr);
		break;
	case BPF_PROG_GET_NEXT_ID:
		err = bpf_obj_get_next_id(&attr, uattr,
					  &prog_idr, &prog_idr_lock);
		break;
	case BPF_MAP_GET_NEXT_ID:
		err = bpf_obj_get_next_id(&attr, uattr,
					  &map_idr, &map_idr_lock);
		break;
	case BPF_BTF_GET_NEXT_ID:
		err = bpf_obj_get_next_id(&attr, uattr,
					  &btf_idr, &btf_idr_lock);
		break;
	case BPF_PROG_GET_FD_BY_ID:
		err = bpf_prog_get_fd_by_id(&attr);
		break;
	case BPF_MAP_GET_FD_BY_ID:
		err = bpf_map_get_fd_by_id(&attr);
		break;
	case BPF_OBJ_GET_INFO_BY_FD:
		err = bpf_obj_get_info_by_fd(&attr, uattr);
		break;
	case BPF_RAW_TRACEPOINT_OPEN:
		err = bpf_raw_tracepoint_open(&attr);
		break;
	case BPF_BTF_LOAD:
		err = bpf_btf_load(&attr);
		break;
	case BPF_BTF_GET_FD_BY_ID:
		err = bpf_btf_get_fd_by_id(&attr);
		break;
	case BPF_TASK_FD_QUERY:
		err = bpf_task_fd_query(&attr, uattr);
		break;
	case BPF_MAP_LOOKUP_AND_DELETE_ELEM:
		err = map_lookup_and_delete_elem(&attr);
		break;
	case BPF_MAP_LOOKUP_BATCH:
		err = bpf_map_do_batch(&attr, uattr, BPF_MAP_LOOKUP_BATCH);
		break;
	case BPF_MAP_LOOKUP_AND_DELETE_BATCH:
		err = bpf_map_do_batch(&attr, uattr,
				       BPF_MAP_LOOKUP_AND_DELETE_BATCH);
		break;
	case BPF_MAP_UPDATE_BATCH:
		err = bpf_map_do_batch(&attr, uattr, BPF_MAP_UPDATE_BATCH);
		break;
	case BPF_MAP_DELETE_BATCH:
		err = bpf_map_do_batch(&attr, uattr, BPF_MAP_DELETE_BATCH);
		break;
	case BPF_LINK_CREATE:
		err = link_create(&attr);
		break;
	case BPF_LINK_UPDATE:
		err = link_update(&attr);
		break;
	case BPF_LINK_GET_FD_BY_ID:
		err = bpf_link_get_fd_by_id(&attr);
		break;
	case BPF_LINK_GET_NEXT_ID:
		err = bpf_obj_get_next_id(&attr, uattr,
					  &link_idr, &link_idr_lock);
		break;
	case BPF_ENABLE_STATS:
		err = bpf_enable_stats(&attr);
		break;
	case BPF_ITER_CREATE:
		err = bpf_iter_create(&attr);
		break;
	case BPF_LINK_DETACH:
		err = link_detach(&attr);
		break;
	case BPF_PROG_BIND_MAP:
		err = bpf_prog_bind_map(&attr);
		break;
	default:
		err = -EINVAL;
		break;
	}

	return err;
}<|MERGE_RESOLUTION|>--- conflicted
+++ resolved
@@ -31,10 +31,7 @@
 #include <linux/poll.h>
 #include <linux/bpf-netns.h>
 #include <linux/rcupdate_trace.h>
-<<<<<<< HEAD
-=======
 #include <linux/memcontrol.h>
->>>>>>> 356006a6
 
 #define IS_FD_ARRAY(map) ((map)->map_type == BPF_MAP_TYPE_PERF_EVENT_ARRAY || \
 			  (map)->map_type == BPF_MAP_TYPE_CGROUP_ARRAY || \
@@ -780,12 +777,8 @@
 		    map->map_type != BPF_MAP_TYPE_ARRAY &&
 		    map->map_type != BPF_MAP_TYPE_CGROUP_STORAGE &&
 		    map->map_type != BPF_MAP_TYPE_SK_STORAGE &&
-<<<<<<< HEAD
-		    map->map_type != BPF_MAP_TYPE_INODE_STORAGE)
-=======
 		    map->map_type != BPF_MAP_TYPE_INODE_STORAGE &&
 		    map->map_type != BPF_MAP_TYPE_TASK_STORAGE)
->>>>>>> 356006a6
 			return -ENOTSUPP;
 		if (map->spin_lock_off + sizeof(struct bpf_spin_lock) >
 		    map->value_size) {
@@ -2169,21 +2162,7 @@
 	prog->expected_attach_type = attr->expected_attach_type;
 	prog->aux->attach_btf = attach_btf;
 	prog->aux->attach_btf_id = attr->attach_btf_id;
-<<<<<<< HEAD
-	if (attr->attach_prog_fd) {
-		struct bpf_prog *dst_prog;
-
-		dst_prog = bpf_prog_get(attr->attach_prog_fd);
-		if (IS_ERR(dst_prog)) {
-			err = PTR_ERR(dst_prog);
-			goto free_prog_nouncharge;
-		}
-		prog->aux->dst_prog = dst_prog;
-	}
-
-=======
 	prog->aux->dst_prog = dst_prog;
->>>>>>> 356006a6
 	prog->aux->offload_requested = !!attr->prog_ifindex;
 	prog->aux->sleepable = attr->prog_flags & BPF_F_SLEEPABLE;
 
@@ -2628,11 +2607,7 @@
 			goto out_put_prog;
 		}
 
-<<<<<<< HEAD
-		key = bpf_trampoline_compute_key(tgt_prog, btf_id);
-=======
 		key = bpf_trampoline_compute_key(tgt_prog, NULL, btf_id);
->>>>>>> 356006a6
 	}
 
 	link = kzalloc(sizeof(*link), GFP_USER);
