# SPDX-License-Identifier: GPL-2.0

obj-$(CONFIG_VIDEO_MEDIATEK_VCODEC) += mtk-vcodec-dec.o \
				       mtk-vcodec-enc.o \
				       mtk-vcodec-common.o

mtk-vcodec-dec-y := vdec/vdec_h264_if.o \
		vdec/vdec_vp8_if.o \
		vdec/vdec_vp9_if.o \
		mtk_vcodec_dec_drv.o \
		vdec_drv_if.o \
		vdec_vpu_if.o \
		mtk_vcodec_dec.o \
		mtk_vcodec_dec_pm.o \

mtk-vcodec-enc-y := venc/venc_vp8_if.o \
		venc/venc_h264_if.o \
		mtk_vcodec_enc.o \
		mtk_vcodec_enc_drv.o \
		mtk_vcodec_enc_pm.o \
		venc_drv_if.o \
		venc_vpu_if.o \


mtk-vcodec-common-y := mtk_vcodec_intr.o \
		mtk_vcodec_util.o \
<<<<<<< HEAD
		mtk_vcodec_fw.o
=======
		mtk_vcodec_fw.o \

ifneq ($(CONFIG_VIDEO_MEDIATEK_VCODEC_VPU),)
mtk-vcodec-common-y += mtk_vcodec_fw_vpu.o
endif

ifneq ($(CONFIG_VIDEO_MEDIATEK_VCODEC_SCP),)
mtk-vcodec-common-y += mtk_vcodec_fw_scp.o
endif
>>>>>>> f642729d
<|MERGE_RESOLUTION|>--- conflicted
+++ resolved
@@ -24,9 +24,6 @@
 
 mtk-vcodec-common-y := mtk_vcodec_intr.o \
 		mtk_vcodec_util.o \
-<<<<<<< HEAD
-		mtk_vcodec_fw.o
-=======
 		mtk_vcodec_fw.o \
 
 ifneq ($(CONFIG_VIDEO_MEDIATEK_VCODEC_VPU),)
@@ -35,5 +32,4 @@
 
 ifneq ($(CONFIG_VIDEO_MEDIATEK_VCODEC_SCP),)
 mtk-vcodec-common-y += mtk_vcodec_fw_scp.o
-endif
->>>>>>> f642729d
+endif