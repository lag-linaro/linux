// SPDX-License-Identifier: GPL-2.0-only
/*
 *      sd.c Copyright (C) 1992 Drew Eckhardt
 *           Copyright (C) 1993, 1994, 1995, 1999 Eric Youngdale
 *
 *      Linux scsi disk driver
 *              Initial versions: Drew Eckhardt
 *              Subsequent revisions: Eric Youngdale
 *	Modification history:
 *       - Drew Eckhardt <drew@colorado.edu> original
 *       - Eric Youngdale <eric@andante.org> add scatter-gather, multiple 
 *         outstanding request, and other enhancements.
 *         Support loadable low-level scsi drivers.
 *       - Jirka Hanika <geo@ff.cuni.cz> support more scsi disks using 
 *         eight major numbers.
 *       - Richard Gooch <rgooch@atnf.csiro.au> support devfs.
 *	 - Torben Mathiasen <tmm@image.dk> Resource allocation fixes in 
 *	   sd_init and cleanups.
 *	 - Alex Davis <letmein@erols.com> Fix problem where partition info
 *	   not being read in sd_open. Fix problem where removable media 
 *	   could be ejected after sd_open.
 *	 - Douglas Gilbert <dgilbert@interlog.com> cleanup for lk 2.5.x
 *	 - Badari Pulavarty <pbadari@us.ibm.com>, Matthew Wilcox 
 *	   <willy@debian.org>, Kurt Garloff <garloff@suse.de>: 
 *	   Support 32k/1M disks.
 *
 *	Logging policy (needs CONFIG_SCSI_LOGGING defined):
 *	 - setting up transfer: SCSI_LOG_HLQUEUE levels 1 and 2
 *	 - end of transfer (bh + scsi_lib): SCSI_LOG_HLCOMPLETE level 1
 *	 - entering sd_ioctl: SCSI_LOG_IOCTL level 1
 *	 - entering other commands: SCSI_LOG_HLQUEUE level 3
 *	Note: when the logging level is set by the user, it must be greater
 *	than the level indicated above to trigger output.	
 */

#include <linux/module.h>
#include <linux/fs.h>
#include <linux/kernel.h>
#include <linux/mm.h>
#include <linux/bio.h>
#include <linux/hdreg.h>
#include <linux/errno.h>
#include <linux/idr.h>
#include <linux/interrupt.h>
#include <linux/init.h>
#include <linux/blkdev.h>
#include <linux/blkpg.h>
#include <linux/blk-pm.h>
#include <linux/delay.h>
#include <linux/major.h>
#include <linux/mutex.h>
#include <linux/string_helpers.h>
#include <linux/slab.h>
#include <linux/sed-opal.h>
#include <linux/pm_runtime.h>
#include <linux/pr.h>
#include <linux/t10-pi.h>
#include <linux/uaccess.h>
#include <asm/unaligned.h>

#include <scsi/scsi.h>
#include <scsi/scsi_cmnd.h>
#include <scsi/scsi_dbg.h>
#include <scsi/scsi_device.h>
#include <scsi/scsi_driver.h>
#include <scsi/scsi_eh.h>
#include <scsi/scsi_host.h>
#include <scsi/scsi_ioctl.h>
#include <scsi/scsicam.h>
#include <scsi/scsi_common.h>

#include "sd.h"
#include "scsi_priv.h"
#include "scsi_logging.h"

MODULE_AUTHOR("Eric Youngdale");
MODULE_DESCRIPTION("SCSI disk (sd) driver");
MODULE_LICENSE("GPL");

MODULE_ALIAS_BLOCKDEV_MAJOR(SCSI_DISK0_MAJOR);
MODULE_ALIAS_BLOCKDEV_MAJOR(SCSI_DISK1_MAJOR);
MODULE_ALIAS_BLOCKDEV_MAJOR(SCSI_DISK2_MAJOR);
MODULE_ALIAS_BLOCKDEV_MAJOR(SCSI_DISK3_MAJOR);
MODULE_ALIAS_BLOCKDEV_MAJOR(SCSI_DISK4_MAJOR);
MODULE_ALIAS_BLOCKDEV_MAJOR(SCSI_DISK5_MAJOR);
MODULE_ALIAS_BLOCKDEV_MAJOR(SCSI_DISK6_MAJOR);
MODULE_ALIAS_BLOCKDEV_MAJOR(SCSI_DISK7_MAJOR);
MODULE_ALIAS_BLOCKDEV_MAJOR(SCSI_DISK8_MAJOR);
MODULE_ALIAS_BLOCKDEV_MAJOR(SCSI_DISK9_MAJOR);
MODULE_ALIAS_BLOCKDEV_MAJOR(SCSI_DISK10_MAJOR);
MODULE_ALIAS_BLOCKDEV_MAJOR(SCSI_DISK11_MAJOR);
MODULE_ALIAS_BLOCKDEV_MAJOR(SCSI_DISK12_MAJOR);
MODULE_ALIAS_BLOCKDEV_MAJOR(SCSI_DISK13_MAJOR);
MODULE_ALIAS_BLOCKDEV_MAJOR(SCSI_DISK14_MAJOR);
MODULE_ALIAS_BLOCKDEV_MAJOR(SCSI_DISK15_MAJOR);
MODULE_ALIAS_SCSI_DEVICE(TYPE_DISK);
MODULE_ALIAS_SCSI_DEVICE(TYPE_MOD);
MODULE_ALIAS_SCSI_DEVICE(TYPE_RBC);
MODULE_ALIAS_SCSI_DEVICE(TYPE_ZBC);

#define SD_MINORS	16

static void sd_config_discard(struct scsi_disk *, unsigned int);
static void sd_config_write_same(struct scsi_disk *);
static int  sd_revalidate_disk(struct gendisk *);
static void sd_unlock_native_capacity(struct gendisk *disk);
static void sd_shutdown(struct device *);
static void sd_read_capacity(struct scsi_disk *sdkp, unsigned char *buffer);
static void scsi_disk_release(struct device *cdev);

static DEFINE_IDA(sd_index_ida);

static mempool_t *sd_page_pool;
static struct lock_class_key sd_bio_compl_lkclass;

static const char *sd_cache_types[] = {
	"write through", "none", "write back",
	"write back, no read (daft)"
};

static void sd_set_flush_flag(struct scsi_disk *sdkp)
{
	bool wc = false, fua = false;

	if (sdkp->WCE) {
		wc = true;
		if (sdkp->DPOFUA)
			fua = true;
	}

	blk_queue_write_cache(sdkp->disk->queue, wc, fua);
}

static ssize_t
cache_type_store(struct device *dev, struct device_attribute *attr,
		 const char *buf, size_t count)
{
	int ct, rcd, wce, sp;
	struct scsi_disk *sdkp = to_scsi_disk(dev);
	struct scsi_device *sdp = sdkp->device;
	char buffer[64];
	char *buffer_data;
	struct scsi_mode_data data;
	struct scsi_sense_hdr sshdr;
	static const char temp[] = "temporary ";
	int len;

	if (sdp->type != TYPE_DISK && sdp->type != TYPE_ZBC)
		/* no cache control on RBC devices; theoretically they
		 * can do it, but there's probably so many exceptions
		 * it's not worth the risk */
		return -EINVAL;

	if (strncmp(buf, temp, sizeof(temp) - 1) == 0) {
		buf += sizeof(temp) - 1;
		sdkp->cache_override = 1;
	} else {
		sdkp->cache_override = 0;
	}

	ct = sysfs_match_string(sd_cache_types, buf);
	if (ct < 0)
		return -EINVAL;

	rcd = ct & 0x01 ? 1 : 0;
	wce = (ct & 0x02) && !sdkp->write_prot ? 1 : 0;

	if (sdkp->cache_override) {
		sdkp->WCE = wce;
		sdkp->RCD = rcd;
		sd_set_flush_flag(sdkp);
		return count;
	}

	if (scsi_mode_sense(sdp, 0x08, 8, 0, buffer, sizeof(buffer), SD_TIMEOUT,
			    sdkp->max_retries, &data, NULL))
		return -EINVAL;
	len = min_t(size_t, sizeof(buffer), data.length - data.header_length -
		  data.block_descriptor_length);
	buffer_data = buffer + data.header_length +
		data.block_descriptor_length;
	buffer_data[2] &= ~0x05;
	buffer_data[2] |= wce << 2 | rcd;
	sp = buffer_data[0] & 0x80 ? 1 : 0;
	buffer_data[0] &= ~0x80;

	/*
	 * Ensure WP, DPOFUA, and RESERVED fields are cleared in
	 * received mode parameter buffer before doing MODE SELECT.
	 */
	data.device_specific = 0;

	if (scsi_mode_select(sdp, 1, sp, buffer_data, len, SD_TIMEOUT,
			     sdkp->max_retries, &data, &sshdr)) {
		if (scsi_sense_valid(&sshdr))
			sd_print_sense_hdr(sdkp, &sshdr);
		return -EINVAL;
	}
	sd_revalidate_disk(sdkp->disk);
	return count;
}

static ssize_t
manage_start_stop_show(struct device *dev,
		       struct device_attribute *attr, char *buf)
{
	struct scsi_disk *sdkp = to_scsi_disk(dev);
	struct scsi_device *sdp = sdkp->device;

	return sysfs_emit(buf, "%u\n",
			  sdp->manage_system_start_stop &&
			  sdp->manage_runtime_start_stop);
}
static DEVICE_ATTR_RO(manage_start_stop);

static ssize_t
manage_system_start_stop_show(struct device *dev,
			      struct device_attribute *attr, char *buf)
{
	struct scsi_disk *sdkp = to_scsi_disk(dev);
	struct scsi_device *sdp = sdkp->device;

	return sysfs_emit(buf, "%u\n", sdp->manage_system_start_stop);
}

static ssize_t
manage_system_start_stop_store(struct device *dev,
			       struct device_attribute *attr,
			       const char *buf, size_t count)
{
	struct scsi_disk *sdkp = to_scsi_disk(dev);
	struct scsi_device *sdp = sdkp->device;
	bool v;

	if (!capable(CAP_SYS_ADMIN))
		return -EACCES;

	if (kstrtobool(buf, &v))
		return -EINVAL;

	sdp->manage_system_start_stop = v;

	return count;
}
static DEVICE_ATTR_RW(manage_system_start_stop);

static ssize_t
manage_runtime_start_stop_show(struct device *dev,
			       struct device_attribute *attr, char *buf)
{
	struct scsi_disk *sdkp = to_scsi_disk(dev);
	struct scsi_device *sdp = sdkp->device;

	return sysfs_emit(buf, "%u\n", sdp->manage_runtime_start_stop);
}

static ssize_t
manage_runtime_start_stop_store(struct device *dev,
				struct device_attribute *attr,
				const char *buf, size_t count)
{
	struct scsi_disk *sdkp = to_scsi_disk(dev);
	struct scsi_device *sdp = sdkp->device;
	bool v;

	if (!capable(CAP_SYS_ADMIN))
		return -EACCES;

	if (kstrtobool(buf, &v))
		return -EINVAL;

	sdp->manage_runtime_start_stop = v;

	return count;
}
static DEVICE_ATTR_RW(manage_runtime_start_stop);

static ssize_t
allow_restart_show(struct device *dev, struct device_attribute *attr, char *buf)
{
	struct scsi_disk *sdkp = to_scsi_disk(dev);

	return sprintf(buf, "%u\n", sdkp->device->allow_restart);
}

static ssize_t
allow_restart_store(struct device *dev, struct device_attribute *attr,
		    const char *buf, size_t count)
{
	bool v;
	struct scsi_disk *sdkp = to_scsi_disk(dev);
	struct scsi_device *sdp = sdkp->device;

	if (!capable(CAP_SYS_ADMIN))
		return -EACCES;

	if (sdp->type != TYPE_DISK && sdp->type != TYPE_ZBC)
		return -EINVAL;

	if (kstrtobool(buf, &v))
		return -EINVAL;

	sdp->allow_restart = v;

	return count;
}
static DEVICE_ATTR_RW(allow_restart);

static ssize_t
cache_type_show(struct device *dev, struct device_attribute *attr, char *buf)
{
	struct scsi_disk *sdkp = to_scsi_disk(dev);
	int ct = sdkp->RCD + 2*sdkp->WCE;

	return sprintf(buf, "%s\n", sd_cache_types[ct]);
}
static DEVICE_ATTR_RW(cache_type);

static ssize_t
FUA_show(struct device *dev, struct device_attribute *attr, char *buf)
{
	struct scsi_disk *sdkp = to_scsi_disk(dev);

	return sprintf(buf, "%u\n", sdkp->DPOFUA);
}
static DEVICE_ATTR_RO(FUA);

static ssize_t
protection_type_show(struct device *dev, struct device_attribute *attr,
		     char *buf)
{
	struct scsi_disk *sdkp = to_scsi_disk(dev);

	return sprintf(buf, "%u\n", sdkp->protection_type);
}

static ssize_t
protection_type_store(struct device *dev, struct device_attribute *attr,
		      const char *buf, size_t count)
{
	struct scsi_disk *sdkp = to_scsi_disk(dev);
	unsigned int val;
	int err;

	if (!capable(CAP_SYS_ADMIN))
		return -EACCES;

	err = kstrtouint(buf, 10, &val);

	if (err)
		return err;

	if (val <= T10_PI_TYPE3_PROTECTION)
		sdkp->protection_type = val;

	return count;
}
static DEVICE_ATTR_RW(protection_type);

static ssize_t
protection_mode_show(struct device *dev, struct device_attribute *attr,
		     char *buf)
{
	struct scsi_disk *sdkp = to_scsi_disk(dev);
	struct scsi_device *sdp = sdkp->device;
	unsigned int dif, dix;

	dif = scsi_host_dif_capable(sdp->host, sdkp->protection_type);
	dix = scsi_host_dix_capable(sdp->host, sdkp->protection_type);

	if (!dix && scsi_host_dix_capable(sdp->host, T10_PI_TYPE0_PROTECTION)) {
		dif = 0;
		dix = 1;
	}

	if (!dif && !dix)
		return sprintf(buf, "none\n");

	return sprintf(buf, "%s%u\n", dix ? "dix" : "dif", dif);
}
static DEVICE_ATTR_RO(protection_mode);

static ssize_t
app_tag_own_show(struct device *dev, struct device_attribute *attr, char *buf)
{
	struct scsi_disk *sdkp = to_scsi_disk(dev);

	return sprintf(buf, "%u\n", sdkp->ATO);
}
static DEVICE_ATTR_RO(app_tag_own);

static ssize_t
thin_provisioning_show(struct device *dev, struct device_attribute *attr,
		       char *buf)
{
	struct scsi_disk *sdkp = to_scsi_disk(dev);

	return sprintf(buf, "%u\n", sdkp->lbpme);
}
static DEVICE_ATTR_RO(thin_provisioning);

/* sysfs_match_string() requires dense arrays */
static const char *lbp_mode[] = {
	[SD_LBP_FULL]		= "full",
	[SD_LBP_UNMAP]		= "unmap",
	[SD_LBP_WS16]		= "writesame_16",
	[SD_LBP_WS10]		= "writesame_10",
	[SD_LBP_ZERO]		= "writesame_zero",
	[SD_LBP_DISABLE]	= "disabled",
};

static ssize_t
provisioning_mode_show(struct device *dev, struct device_attribute *attr,
		       char *buf)
{
	struct scsi_disk *sdkp = to_scsi_disk(dev);

	return sprintf(buf, "%s\n", lbp_mode[sdkp->provisioning_mode]);
}

static ssize_t
provisioning_mode_store(struct device *dev, struct device_attribute *attr,
			const char *buf, size_t count)
{
	struct scsi_disk *sdkp = to_scsi_disk(dev);
	struct scsi_device *sdp = sdkp->device;
	int mode;

	if (!capable(CAP_SYS_ADMIN))
		return -EACCES;

	if (sd_is_zoned(sdkp)) {
		sd_config_discard(sdkp, SD_LBP_DISABLE);
		return count;
	}

	if (sdp->type != TYPE_DISK)
		return -EINVAL;

	mode = sysfs_match_string(lbp_mode, buf);
	if (mode < 0)
		return -EINVAL;

	sd_config_discard(sdkp, mode);

	return count;
}
static DEVICE_ATTR_RW(provisioning_mode);

/* sysfs_match_string() requires dense arrays */
static const char *zeroing_mode[] = {
	[SD_ZERO_WRITE]		= "write",
	[SD_ZERO_WS]		= "writesame",
	[SD_ZERO_WS16_UNMAP]	= "writesame_16_unmap",
	[SD_ZERO_WS10_UNMAP]	= "writesame_10_unmap",
};

static ssize_t
zeroing_mode_show(struct device *dev, struct device_attribute *attr,
		  char *buf)
{
	struct scsi_disk *sdkp = to_scsi_disk(dev);

	return sprintf(buf, "%s\n", zeroing_mode[sdkp->zeroing_mode]);
}

static ssize_t
zeroing_mode_store(struct device *dev, struct device_attribute *attr,
		   const char *buf, size_t count)
{
	struct scsi_disk *sdkp = to_scsi_disk(dev);
	int mode;

	if (!capable(CAP_SYS_ADMIN))
		return -EACCES;

	mode = sysfs_match_string(zeroing_mode, buf);
	if (mode < 0)
		return -EINVAL;

	sdkp->zeroing_mode = mode;

	return count;
}
static DEVICE_ATTR_RW(zeroing_mode);

static ssize_t
max_medium_access_timeouts_show(struct device *dev,
				struct device_attribute *attr, char *buf)
{
	struct scsi_disk *sdkp = to_scsi_disk(dev);

	return sprintf(buf, "%u\n", sdkp->max_medium_access_timeouts);
}

static ssize_t
max_medium_access_timeouts_store(struct device *dev,
				 struct device_attribute *attr, const char *buf,
				 size_t count)
{
	struct scsi_disk *sdkp = to_scsi_disk(dev);
	int err;

	if (!capable(CAP_SYS_ADMIN))
		return -EACCES;

	err = kstrtouint(buf, 10, &sdkp->max_medium_access_timeouts);

	return err ? err : count;
}
static DEVICE_ATTR_RW(max_medium_access_timeouts);

static ssize_t
max_write_same_blocks_show(struct device *dev, struct device_attribute *attr,
			   char *buf)
{
	struct scsi_disk *sdkp = to_scsi_disk(dev);

	return sprintf(buf, "%u\n", sdkp->max_ws_blocks);
}

static ssize_t
max_write_same_blocks_store(struct device *dev, struct device_attribute *attr,
			    const char *buf, size_t count)
{
	struct scsi_disk *sdkp = to_scsi_disk(dev);
	struct scsi_device *sdp = sdkp->device;
	unsigned long max;
	int err;

	if (!capable(CAP_SYS_ADMIN))
		return -EACCES;

	if (sdp->type != TYPE_DISK && sdp->type != TYPE_ZBC)
		return -EINVAL;

	err = kstrtoul(buf, 10, &max);

	if (err)
		return err;

	if (max == 0)
		sdp->no_write_same = 1;
	else if (max <= SD_MAX_WS16_BLOCKS) {
		sdp->no_write_same = 0;
		sdkp->max_ws_blocks = max;
	}

	sd_config_write_same(sdkp);

	return count;
}
static DEVICE_ATTR_RW(max_write_same_blocks);

static ssize_t
zoned_cap_show(struct device *dev, struct device_attribute *attr, char *buf)
{
	struct scsi_disk *sdkp = to_scsi_disk(dev);

	if (sdkp->device->type == TYPE_ZBC)
		return sprintf(buf, "host-managed\n");
	if (sdkp->zoned == 1)
		return sprintf(buf, "host-aware\n");
	if (sdkp->zoned == 2)
		return sprintf(buf, "drive-managed\n");
	return sprintf(buf, "none\n");
}
static DEVICE_ATTR_RO(zoned_cap);

static ssize_t
max_retries_store(struct device *dev, struct device_attribute *attr,
		  const char *buf, size_t count)
{
	struct scsi_disk *sdkp = to_scsi_disk(dev);
	struct scsi_device *sdev = sdkp->device;
	int retries, err;

	err = kstrtoint(buf, 10, &retries);
	if (err)
		return err;

	if (retries == SCSI_CMD_RETRIES_NO_LIMIT || retries <= SD_MAX_RETRIES) {
		sdkp->max_retries = retries;
		return count;
	}

	sdev_printk(KERN_ERR, sdev, "max_retries must be between -1 and %d\n",
		    SD_MAX_RETRIES);
	return -EINVAL;
}

static ssize_t
max_retries_show(struct device *dev, struct device_attribute *attr,
		 char *buf)
{
	struct scsi_disk *sdkp = to_scsi_disk(dev);

	return sprintf(buf, "%d\n", sdkp->max_retries);
}

static DEVICE_ATTR_RW(max_retries);

static struct attribute *sd_disk_attrs[] = {
	&dev_attr_cache_type.attr,
	&dev_attr_FUA.attr,
	&dev_attr_allow_restart.attr,
	&dev_attr_manage_start_stop.attr,
	&dev_attr_manage_system_start_stop.attr,
	&dev_attr_manage_runtime_start_stop.attr,
	&dev_attr_protection_type.attr,
	&dev_attr_protection_mode.attr,
	&dev_attr_app_tag_own.attr,
	&dev_attr_thin_provisioning.attr,
	&dev_attr_provisioning_mode.attr,
	&dev_attr_zeroing_mode.attr,
	&dev_attr_max_write_same_blocks.attr,
	&dev_attr_max_medium_access_timeouts.attr,
	&dev_attr_zoned_cap.attr,
	&dev_attr_max_retries.attr,
	NULL,
};
ATTRIBUTE_GROUPS(sd_disk);

static struct class sd_disk_class = {
	.name		= "scsi_disk",
	.dev_release	= scsi_disk_release,
	.dev_groups	= sd_disk_groups,
};

/*
 * Don't request a new module, as that could deadlock in multipath
 * environment.
 */
static void sd_default_probe(dev_t devt)
{
}

/*
 * Device no to disk mapping:
 * 
 *       major         disc2     disc  p1
 *   |............|.............|....|....| <- dev_t
 *    31        20 19          8 7  4 3  0
 * 
 * Inside a major, we have 16k disks, however mapped non-
 * contiguously. The first 16 disks are for major0, the next
 * ones with major1, ... Disk 256 is for major0 again, disk 272 
 * for major1, ... 
 * As we stay compatible with our numbering scheme, we can reuse 
 * the well-know SCSI majors 8, 65--71, 136--143.
 */
static int sd_major(int major_idx)
{
	switch (major_idx) {
	case 0:
		return SCSI_DISK0_MAJOR;
	case 1 ... 7:
		return SCSI_DISK1_MAJOR + major_idx - 1;
	case 8 ... 15:
		return SCSI_DISK8_MAJOR + major_idx - 8;
	default:
		BUG();
		return 0;	/* shut up gcc */
	}
}

#ifdef CONFIG_BLK_SED_OPAL
static int sd_sec_submit(void *data, u16 spsp, u8 secp, void *buffer,
		size_t len, bool send)
{
	struct scsi_disk *sdkp = data;
	struct scsi_device *sdev = sdkp->device;
	u8 cdb[12] = { 0, };
	const struct scsi_exec_args exec_args = {
		.req_flags = BLK_MQ_REQ_PM,
	};
	int ret;

	cdb[0] = send ? SECURITY_PROTOCOL_OUT : SECURITY_PROTOCOL_IN;
	cdb[1] = secp;
	put_unaligned_be16(spsp, &cdb[2]);
	put_unaligned_be32(len, &cdb[6]);

	ret = scsi_execute_cmd(sdev, cdb, send ? REQ_OP_DRV_OUT : REQ_OP_DRV_IN,
			       buffer, len, SD_TIMEOUT, sdkp->max_retries,
			       &exec_args);
	return ret <= 0 ? ret : -EIO;
}
#endif /* CONFIG_BLK_SED_OPAL */

/*
 * Look up the DIX operation based on whether the command is read or
 * write and whether dix and dif are enabled.
 */
static unsigned int sd_prot_op(bool write, bool dix, bool dif)
{
	/* Lookup table: bit 2 (write), bit 1 (dix), bit 0 (dif) */
	static const unsigned int ops[] = {	/* wrt dix dif */
		SCSI_PROT_NORMAL,		/*  0	0   0  */
		SCSI_PROT_READ_STRIP,		/*  0	0   1  */
		SCSI_PROT_READ_INSERT,		/*  0	1   0  */
		SCSI_PROT_READ_PASS,		/*  0	1   1  */
		SCSI_PROT_NORMAL,		/*  1	0   0  */
		SCSI_PROT_WRITE_INSERT,		/*  1	0   1  */
		SCSI_PROT_WRITE_STRIP,		/*  1	1   0  */
		SCSI_PROT_WRITE_PASS,		/*  1	1   1  */
	};

	return ops[write << 2 | dix << 1 | dif];
}

/*
 * Returns a mask of the protection flags that are valid for a given DIX
 * operation.
 */
static unsigned int sd_prot_flag_mask(unsigned int prot_op)
{
	static const unsigned int flag_mask[] = {
		[SCSI_PROT_NORMAL]		= 0,

		[SCSI_PROT_READ_STRIP]		= SCSI_PROT_TRANSFER_PI |
						  SCSI_PROT_GUARD_CHECK |
						  SCSI_PROT_REF_CHECK |
						  SCSI_PROT_REF_INCREMENT,

		[SCSI_PROT_READ_INSERT]		= SCSI_PROT_REF_INCREMENT |
						  SCSI_PROT_IP_CHECKSUM,

		[SCSI_PROT_READ_PASS]		= SCSI_PROT_TRANSFER_PI |
						  SCSI_PROT_GUARD_CHECK |
						  SCSI_PROT_REF_CHECK |
						  SCSI_PROT_REF_INCREMENT |
						  SCSI_PROT_IP_CHECKSUM,

		[SCSI_PROT_WRITE_INSERT]	= SCSI_PROT_TRANSFER_PI |
						  SCSI_PROT_REF_INCREMENT,

		[SCSI_PROT_WRITE_STRIP]		= SCSI_PROT_GUARD_CHECK |
						  SCSI_PROT_REF_CHECK |
						  SCSI_PROT_REF_INCREMENT |
						  SCSI_PROT_IP_CHECKSUM,

		[SCSI_PROT_WRITE_PASS]		= SCSI_PROT_TRANSFER_PI |
						  SCSI_PROT_GUARD_CHECK |
						  SCSI_PROT_REF_CHECK |
						  SCSI_PROT_REF_INCREMENT |
						  SCSI_PROT_IP_CHECKSUM,
	};

	return flag_mask[prot_op];
}

static unsigned char sd_setup_protect_cmnd(struct scsi_cmnd *scmd,
					   unsigned int dix, unsigned int dif)
{
	struct request *rq = scsi_cmd_to_rq(scmd);
	struct bio *bio = rq->bio;
	unsigned int prot_op = sd_prot_op(rq_data_dir(rq), dix, dif);
	unsigned int protect = 0;

	if (dix) {				/* DIX Type 0, 1, 2, 3 */
		if (bio_integrity_flagged(bio, BIP_IP_CHECKSUM))
			scmd->prot_flags |= SCSI_PROT_IP_CHECKSUM;

		if (bio_integrity_flagged(bio, BIP_CTRL_NOCHECK) == false)
			scmd->prot_flags |= SCSI_PROT_GUARD_CHECK;
	}

	if (dif != T10_PI_TYPE3_PROTECTION) {	/* DIX/DIF Type 0, 1, 2 */
		scmd->prot_flags |= SCSI_PROT_REF_INCREMENT;

		if (bio_integrity_flagged(bio, BIP_CTRL_NOCHECK) == false)
			scmd->prot_flags |= SCSI_PROT_REF_CHECK;
	}

	if (dif) {				/* DIX/DIF Type 1, 2, 3 */
		scmd->prot_flags |= SCSI_PROT_TRANSFER_PI;

		if (bio_integrity_flagged(bio, BIP_DISK_NOCHECK))
			protect = 3 << 5;	/* Disable target PI checking */
		else
			protect = 1 << 5;	/* Enable target PI checking */
	}

	scsi_set_prot_op(scmd, prot_op);
	scsi_set_prot_type(scmd, dif);
	scmd->prot_flags &= sd_prot_flag_mask(prot_op);

	return protect;
}

static void sd_config_discard(struct scsi_disk *sdkp, unsigned int mode)
{
	struct request_queue *q = sdkp->disk->queue;
	unsigned int logical_block_size = sdkp->device->sector_size;
	unsigned int max_blocks = 0;

	q->limits.discard_alignment =
		sdkp->unmap_alignment * logical_block_size;
	q->limits.discard_granularity =
		max(sdkp->physical_block_size,
		    sdkp->unmap_granularity * logical_block_size);
	sdkp->provisioning_mode = mode;

	switch (mode) {

	case SD_LBP_FULL:
	case SD_LBP_DISABLE:
		blk_queue_max_discard_sectors(q, 0);
		return;

	case SD_LBP_UNMAP:
		max_blocks = min_not_zero(sdkp->max_unmap_blocks,
					  (u32)SD_MAX_WS16_BLOCKS);
		break;

	case SD_LBP_WS16:
		if (sdkp->device->unmap_limit_for_ws)
			max_blocks = sdkp->max_unmap_blocks;
		else
			max_blocks = sdkp->max_ws_blocks;

		max_blocks = min_not_zero(max_blocks, (u32)SD_MAX_WS16_BLOCKS);
		break;

	case SD_LBP_WS10:
		if (sdkp->device->unmap_limit_for_ws)
			max_blocks = sdkp->max_unmap_blocks;
		else
			max_blocks = sdkp->max_ws_blocks;

		max_blocks = min_not_zero(max_blocks, (u32)SD_MAX_WS10_BLOCKS);
		break;

	case SD_LBP_ZERO:
		max_blocks = min_not_zero(sdkp->max_ws_blocks,
					  (u32)SD_MAX_WS10_BLOCKS);
		break;
	}

	blk_queue_max_discard_sectors(q, max_blocks * (logical_block_size >> 9));
}

static void *sd_set_special_bvec(struct request *rq, unsigned int data_len)
{
	struct page *page;

	page = mempool_alloc(sd_page_pool, GFP_ATOMIC);
	if (!page)
		return NULL;
	clear_highpage(page);
	bvec_set_page(&rq->special_vec, page, data_len, 0);
	rq->rq_flags |= RQF_SPECIAL_PAYLOAD;
	return bvec_virt(&rq->special_vec);
}

static blk_status_t sd_setup_unmap_cmnd(struct scsi_cmnd *cmd)
{
	struct scsi_device *sdp = cmd->device;
	struct request *rq = scsi_cmd_to_rq(cmd);
	struct scsi_disk *sdkp = scsi_disk(rq->q->disk);
	u64 lba = sectors_to_logical(sdp, blk_rq_pos(rq));
	u32 nr_blocks = sectors_to_logical(sdp, blk_rq_sectors(rq));
	unsigned int data_len = 24;
	char *buf;

	buf = sd_set_special_bvec(rq, data_len);
	if (!buf)
		return BLK_STS_RESOURCE;

	cmd->cmd_len = 10;
	cmd->cmnd[0] = UNMAP;
	cmd->cmnd[8] = 24;

	put_unaligned_be16(6 + 16, &buf[0]);
	put_unaligned_be16(16, &buf[2]);
	put_unaligned_be64(lba, &buf[8]);
	put_unaligned_be32(nr_blocks, &buf[16]);

	cmd->allowed = sdkp->max_retries;
	cmd->transfersize = data_len;
	rq->timeout = SD_TIMEOUT;

	return scsi_alloc_sgtables(cmd);
}

static blk_status_t sd_setup_write_same16_cmnd(struct scsi_cmnd *cmd,
		bool unmap)
{
	struct scsi_device *sdp = cmd->device;
	struct request *rq = scsi_cmd_to_rq(cmd);
	struct scsi_disk *sdkp = scsi_disk(rq->q->disk);
	u64 lba = sectors_to_logical(sdp, blk_rq_pos(rq));
	u32 nr_blocks = sectors_to_logical(sdp, blk_rq_sectors(rq));
	u32 data_len = sdp->sector_size;

	if (!sd_set_special_bvec(rq, data_len))
		return BLK_STS_RESOURCE;

	cmd->cmd_len = 16;
	cmd->cmnd[0] = WRITE_SAME_16;
	if (unmap)
		cmd->cmnd[1] = 0x8; /* UNMAP */
	put_unaligned_be64(lba, &cmd->cmnd[2]);
	put_unaligned_be32(nr_blocks, &cmd->cmnd[10]);

	cmd->allowed = sdkp->max_retries;
	cmd->transfersize = data_len;
	rq->timeout = unmap ? SD_TIMEOUT : SD_WRITE_SAME_TIMEOUT;

	return scsi_alloc_sgtables(cmd);
}

static blk_status_t sd_setup_write_same10_cmnd(struct scsi_cmnd *cmd,
		bool unmap)
{
	struct scsi_device *sdp = cmd->device;
	struct request *rq = scsi_cmd_to_rq(cmd);
	struct scsi_disk *sdkp = scsi_disk(rq->q->disk);
	u64 lba = sectors_to_logical(sdp, blk_rq_pos(rq));
	u32 nr_blocks = sectors_to_logical(sdp, blk_rq_sectors(rq));
	u32 data_len = sdp->sector_size;

	if (!sd_set_special_bvec(rq, data_len))
		return BLK_STS_RESOURCE;

	cmd->cmd_len = 10;
	cmd->cmnd[0] = WRITE_SAME;
	if (unmap)
		cmd->cmnd[1] = 0x8; /* UNMAP */
	put_unaligned_be32(lba, &cmd->cmnd[2]);
	put_unaligned_be16(nr_blocks, &cmd->cmnd[7]);

	cmd->allowed = sdkp->max_retries;
	cmd->transfersize = data_len;
	rq->timeout = unmap ? SD_TIMEOUT : SD_WRITE_SAME_TIMEOUT;

	return scsi_alloc_sgtables(cmd);
}

static blk_status_t sd_setup_write_zeroes_cmnd(struct scsi_cmnd *cmd)
{
	struct request *rq = scsi_cmd_to_rq(cmd);
	struct scsi_device *sdp = cmd->device;
	struct scsi_disk *sdkp = scsi_disk(rq->q->disk);
	u64 lba = sectors_to_logical(sdp, blk_rq_pos(rq));
	u32 nr_blocks = sectors_to_logical(sdp, blk_rq_sectors(rq));

	if (!(rq->cmd_flags & REQ_NOUNMAP)) {
		switch (sdkp->zeroing_mode) {
		case SD_ZERO_WS16_UNMAP:
			return sd_setup_write_same16_cmnd(cmd, true);
		case SD_ZERO_WS10_UNMAP:
			return sd_setup_write_same10_cmnd(cmd, true);
		}
	}

	if (sdp->no_write_same) {
		rq->rq_flags |= RQF_QUIET;
		return BLK_STS_TARGET;
	}

	if (sdkp->ws16 || lba > 0xffffffff || nr_blocks > 0xffff)
		return sd_setup_write_same16_cmnd(cmd, false);

	return sd_setup_write_same10_cmnd(cmd, false);
}

static void sd_config_write_same(struct scsi_disk *sdkp)
{
	struct request_queue *q = sdkp->disk->queue;
	unsigned int logical_block_size = sdkp->device->sector_size;

	if (sdkp->device->no_write_same) {
		sdkp->max_ws_blocks = 0;
		goto out;
	}

	/* Some devices can not handle block counts above 0xffff despite
	 * supporting WRITE SAME(16). Consequently we default to 64k
	 * blocks per I/O unless the device explicitly advertises a
	 * bigger limit.
	 */
	if (sdkp->max_ws_blocks > SD_MAX_WS10_BLOCKS)
		sdkp->max_ws_blocks = min_not_zero(sdkp->max_ws_blocks,
						   (u32)SD_MAX_WS16_BLOCKS);
	else if (sdkp->ws16 || sdkp->ws10 || sdkp->device->no_report_opcodes)
		sdkp->max_ws_blocks = min_not_zero(sdkp->max_ws_blocks,
						   (u32)SD_MAX_WS10_BLOCKS);
	else {
		sdkp->device->no_write_same = 1;
		sdkp->max_ws_blocks = 0;
	}

	if (sdkp->lbprz && sdkp->lbpws)
		sdkp->zeroing_mode = SD_ZERO_WS16_UNMAP;
	else if (sdkp->lbprz && sdkp->lbpws10)
		sdkp->zeroing_mode = SD_ZERO_WS10_UNMAP;
	else if (sdkp->max_ws_blocks)
		sdkp->zeroing_mode = SD_ZERO_WS;
	else
		sdkp->zeroing_mode = SD_ZERO_WRITE;

	if (sdkp->max_ws_blocks &&
	    sdkp->physical_block_size > logical_block_size) {
		/*
		 * Reporting a maximum number of blocks that is not aligned
		 * on the device physical size would cause a large write same
		 * request to be split into physically unaligned chunks by
		 * __blkdev_issue_write_zeroes() even if the caller of this
		 * functions took care to align the large request. So make sure
		 * the maximum reported is aligned to the device physical block
		 * size. This is only an optional optimization for regular
		 * disks, but this is mandatory to avoid failure of large write
		 * same requests directed at sequential write required zones of
		 * host-managed ZBC disks.
		 */
		sdkp->max_ws_blocks =
			round_down(sdkp->max_ws_blocks,
				   bytes_to_logical(sdkp->device,
						    sdkp->physical_block_size));
	}

out:
	blk_queue_max_write_zeroes_sectors(q, sdkp->max_ws_blocks *
					 (logical_block_size >> 9));
}

static blk_status_t sd_setup_flush_cmnd(struct scsi_cmnd *cmd)
{
	struct request *rq = scsi_cmd_to_rq(cmd);
	struct scsi_disk *sdkp = scsi_disk(rq->q->disk);

	/* flush requests don't perform I/O, zero the S/G table */
	memset(&cmd->sdb, 0, sizeof(cmd->sdb));

	if (cmd->device->use_16_for_sync) {
		cmd->cmnd[0] = SYNCHRONIZE_CACHE_16;
		cmd->cmd_len = 16;
	} else {
		cmd->cmnd[0] = SYNCHRONIZE_CACHE;
		cmd->cmd_len = 10;
	}
	cmd->transfersize = 0;
	cmd->allowed = sdkp->max_retries;

	rq->timeout = rq->q->rq_timeout * SD_FLUSH_TIMEOUT_MULTIPLIER;
	return BLK_STS_OK;
}

static blk_status_t sd_setup_rw32_cmnd(struct scsi_cmnd *cmd, bool write,
				       sector_t lba, unsigned int nr_blocks,
				       unsigned char flags, unsigned int dld)
{
	cmd->cmd_len = SD_EXT_CDB_SIZE;
	cmd->cmnd[0]  = VARIABLE_LENGTH_CMD;
	cmd->cmnd[7]  = 0x18; /* Additional CDB len */
	cmd->cmnd[9]  = write ? WRITE_32 : READ_32;
	cmd->cmnd[10] = flags;
	cmd->cmnd[11] = dld & 0x07;
	put_unaligned_be64(lba, &cmd->cmnd[12]);
	put_unaligned_be32(lba, &cmd->cmnd[20]); /* Expected Indirect LBA */
	put_unaligned_be32(nr_blocks, &cmd->cmnd[28]);

	return BLK_STS_OK;
}

static blk_status_t sd_setup_rw16_cmnd(struct scsi_cmnd *cmd, bool write,
				       sector_t lba, unsigned int nr_blocks,
				       unsigned char flags, unsigned int dld)
{
	cmd->cmd_len  = 16;
	cmd->cmnd[0]  = write ? WRITE_16 : READ_16;
	cmd->cmnd[1]  = flags | ((dld >> 2) & 0x01);
	cmd->cmnd[14] = (dld & 0x03) << 6;
	cmd->cmnd[15] = 0;
	put_unaligned_be64(lba, &cmd->cmnd[2]);
	put_unaligned_be32(nr_blocks, &cmd->cmnd[10]);

	return BLK_STS_OK;
}

static blk_status_t sd_setup_rw10_cmnd(struct scsi_cmnd *cmd, bool write,
				       sector_t lba, unsigned int nr_blocks,
				       unsigned char flags)
{
	cmd->cmd_len = 10;
	cmd->cmnd[0] = write ? WRITE_10 : READ_10;
	cmd->cmnd[1] = flags;
	cmd->cmnd[6] = 0;
	cmd->cmnd[9] = 0;
	put_unaligned_be32(lba, &cmd->cmnd[2]);
	put_unaligned_be16(nr_blocks, &cmd->cmnd[7]);

	return BLK_STS_OK;
}

static blk_status_t sd_setup_rw6_cmnd(struct scsi_cmnd *cmd, bool write,
				      sector_t lba, unsigned int nr_blocks,
				      unsigned char flags)
{
	/* Avoid that 0 blocks gets translated into 256 blocks. */
	if (WARN_ON_ONCE(nr_blocks == 0))
		return BLK_STS_IOERR;

	if (unlikely(flags & 0x8)) {
		/*
		 * This happens only if this drive failed 10byte rw
		 * command with ILLEGAL_REQUEST during operation and
		 * thus turned off use_10_for_rw.
		 */
		scmd_printk(KERN_ERR, cmd, "FUA write on READ/WRITE(6) drive\n");
		return BLK_STS_IOERR;
	}

	cmd->cmd_len = 6;
	cmd->cmnd[0] = write ? WRITE_6 : READ_6;
	cmd->cmnd[1] = (lba >> 16) & 0x1f;
	cmd->cmnd[2] = (lba >> 8) & 0xff;
	cmd->cmnd[3] = lba & 0xff;
	cmd->cmnd[4] = nr_blocks;
	cmd->cmnd[5] = 0;

	return BLK_STS_OK;
}

/*
 * Check if a command has a duration limit set. If it does, and the target
 * device supports CDL and the feature is enabled, return the limit
 * descriptor index to use. Return 0 (no limit) otherwise.
 */
static int sd_cdl_dld(struct scsi_disk *sdkp, struct scsi_cmnd *scmd)
{
	struct scsi_device *sdp = sdkp->device;
	int hint;

	if (!sdp->cdl_supported || !sdp->cdl_enable)
		return 0;

	/*
	 * Use "no limit" if the request ioprio does not specify a duration
	 * limit hint.
	 */
	hint = IOPRIO_PRIO_HINT(req_get_ioprio(scsi_cmd_to_rq(scmd)));
	if (hint < IOPRIO_HINT_DEV_DURATION_LIMIT_1 ||
	    hint > IOPRIO_HINT_DEV_DURATION_LIMIT_7)
		return 0;

	return (hint - IOPRIO_HINT_DEV_DURATION_LIMIT_1) + 1;
}

static blk_status_t sd_setup_read_write_cmnd(struct scsi_cmnd *cmd)
{
	struct request *rq = scsi_cmd_to_rq(cmd);
	struct scsi_device *sdp = cmd->device;
	struct scsi_disk *sdkp = scsi_disk(rq->q->disk);
	sector_t lba = sectors_to_logical(sdp, blk_rq_pos(rq));
	sector_t threshold;
	unsigned int nr_blocks = sectors_to_logical(sdp, blk_rq_sectors(rq));
	unsigned int mask = logical_to_sectors(sdp, 1) - 1;
	bool write = rq_data_dir(rq) == WRITE;
	unsigned char protect, fua;
	unsigned int dld;
	blk_status_t ret;
	unsigned int dif;
	bool dix;

	ret = scsi_alloc_sgtables(cmd);
	if (ret != BLK_STS_OK)
		return ret;

	ret = BLK_STS_IOERR;
	if (!scsi_device_online(sdp) || sdp->changed) {
		scmd_printk(KERN_ERR, cmd, "device offline or changed\n");
		goto fail;
	}

	if (blk_rq_pos(rq) + blk_rq_sectors(rq) > get_capacity(rq->q->disk)) {
		scmd_printk(KERN_ERR, cmd, "access beyond end of device\n");
		goto fail;
	}

	if ((blk_rq_pos(rq) & mask) || (blk_rq_sectors(rq) & mask)) {
		scmd_printk(KERN_ERR, cmd, "request not aligned to the logical block size\n");
		goto fail;
	}

	/*
	 * Some SD card readers can't handle accesses which touch the
	 * last one or two logical blocks. Split accesses as needed.
	 */
	threshold = sdkp->capacity - SD_LAST_BUGGY_SECTORS;

	if (unlikely(sdp->last_sector_bug && lba + nr_blocks > threshold)) {
		if (lba < threshold) {
			/* Access up to the threshold but not beyond */
			nr_blocks = threshold - lba;
		} else {
			/* Access only a single logical block */
			nr_blocks = 1;
		}
	}

	if (req_op(rq) == REQ_OP_ZONE_APPEND) {
		ret = sd_zbc_prepare_zone_append(cmd, &lba, nr_blocks);
		if (ret)
			goto fail;
	}

	fua = rq->cmd_flags & REQ_FUA ? 0x8 : 0;
	dix = scsi_prot_sg_count(cmd);
	dif = scsi_host_dif_capable(cmd->device->host, sdkp->protection_type);
	dld = sd_cdl_dld(sdkp, cmd);

	if (dif || dix)
		protect = sd_setup_protect_cmnd(cmd, dix, dif);
	else
		protect = 0;

	if (protect && sdkp->protection_type == T10_PI_TYPE2_PROTECTION) {
		ret = sd_setup_rw32_cmnd(cmd, write, lba, nr_blocks,
					 protect | fua, dld);
	} else if (sdp->use_16_for_rw || (nr_blocks > 0xffff)) {
		ret = sd_setup_rw16_cmnd(cmd, write, lba, nr_blocks,
					 protect | fua, dld);
	} else if ((nr_blocks > 0xff) || (lba > 0x1fffff) ||
		   sdp->use_10_for_rw || protect) {
		ret = sd_setup_rw10_cmnd(cmd, write, lba, nr_blocks,
					 protect | fua);
	} else {
		ret = sd_setup_rw6_cmnd(cmd, write, lba, nr_blocks,
					protect | fua);
	}

	if (unlikely(ret != BLK_STS_OK))
		goto fail;

	/*
	 * We shouldn't disconnect in the middle of a sector, so with a dumb
	 * host adapter, it's safe to assume that we can at least transfer
	 * this many bytes between each connect / disconnect.
	 */
	cmd->transfersize = sdp->sector_size;
	cmd->underflow = nr_blocks << 9;
	cmd->allowed = sdkp->max_retries;
	cmd->sdb.length = nr_blocks * sdp->sector_size;

	SCSI_LOG_HLQUEUE(1,
			 scmd_printk(KERN_INFO, cmd,
				     "%s: block=%llu, count=%d\n", __func__,
				     (unsigned long long)blk_rq_pos(rq),
				     blk_rq_sectors(rq)));
	SCSI_LOG_HLQUEUE(2,
			 scmd_printk(KERN_INFO, cmd,
				     "%s %d/%u 512 byte blocks.\n",
				     write ? "writing" : "reading", nr_blocks,
				     blk_rq_sectors(rq)));

	/*
	 * This indicates that the command is ready from our end to be queued.
	 */
	return BLK_STS_OK;
fail:
	scsi_free_sgtables(cmd);
	return ret;
}

static blk_status_t sd_init_command(struct scsi_cmnd *cmd)
{
	struct request *rq = scsi_cmd_to_rq(cmd);

	switch (req_op(rq)) {
	case REQ_OP_DISCARD:
		switch (scsi_disk(rq->q->disk)->provisioning_mode) {
		case SD_LBP_UNMAP:
			return sd_setup_unmap_cmnd(cmd);
		case SD_LBP_WS16:
			return sd_setup_write_same16_cmnd(cmd, true);
		case SD_LBP_WS10:
			return sd_setup_write_same10_cmnd(cmd, true);
		case SD_LBP_ZERO:
			return sd_setup_write_same10_cmnd(cmd, false);
		default:
			return BLK_STS_TARGET;
		}
	case REQ_OP_WRITE_ZEROES:
		return sd_setup_write_zeroes_cmnd(cmd);
	case REQ_OP_FLUSH:
		return sd_setup_flush_cmnd(cmd);
	case REQ_OP_READ:
	case REQ_OP_WRITE:
	case REQ_OP_ZONE_APPEND:
		return sd_setup_read_write_cmnd(cmd);
	case REQ_OP_ZONE_RESET:
		return sd_zbc_setup_zone_mgmt_cmnd(cmd, ZO_RESET_WRITE_POINTER,
						   false);
	case REQ_OP_ZONE_RESET_ALL:
		return sd_zbc_setup_zone_mgmt_cmnd(cmd, ZO_RESET_WRITE_POINTER,
						   true);
	case REQ_OP_ZONE_OPEN:
		return sd_zbc_setup_zone_mgmt_cmnd(cmd, ZO_OPEN_ZONE, false);
	case REQ_OP_ZONE_CLOSE:
		return sd_zbc_setup_zone_mgmt_cmnd(cmd, ZO_CLOSE_ZONE, false);
	case REQ_OP_ZONE_FINISH:
		return sd_zbc_setup_zone_mgmt_cmnd(cmd, ZO_FINISH_ZONE, false);
	default:
		WARN_ON_ONCE(1);
		return BLK_STS_NOTSUPP;
	}
}

static void sd_uninit_command(struct scsi_cmnd *SCpnt)
{
	struct request *rq = scsi_cmd_to_rq(SCpnt);

	if (rq->rq_flags & RQF_SPECIAL_PAYLOAD)
		mempool_free(rq->special_vec.bv_page, sd_page_pool);
}

static bool sd_need_revalidate(struct gendisk *disk, struct scsi_disk *sdkp)
{
	if (sdkp->device->removable || sdkp->write_prot) {
		if (disk_check_media_change(disk))
			return true;
	}

	/*
	 * Force a full rescan after ioctl(BLKRRPART).  While the disk state has
	 * nothing to do with partitions, BLKRRPART is used to force a full
	 * revalidate after things like a format for historical reasons.
	 */
	return test_bit(GD_NEED_PART_SCAN, &disk->state);
}

/**
 *	sd_open - open a scsi disk device
 *	@disk: disk to open
 *	@mode: open mode
 *
 *	Returns 0 if successful. Returns a negated errno value in case 
 *	of error.
 *
 *	Note: This can be called from a user context (e.g. fsck(1) )
 *	or from within the kernel (e.g. as a result of a mount(1) ).
 *	In the latter case @inode and @filp carry an abridged amount
 *	of information as noted above.
 *
 *	Locking: called with disk->open_mutex held.
 **/
static int sd_open(struct gendisk *disk, blk_mode_t mode)
{
	struct scsi_disk *sdkp = scsi_disk(disk);
	struct scsi_device *sdev = sdkp->device;
	int retval;

	if (scsi_device_get(sdev))
		return -ENXIO;

	SCSI_LOG_HLQUEUE(3, sd_printk(KERN_INFO, sdkp, "sd_open\n"));

	/*
	 * If the device is in error recovery, wait until it is done.
	 * If the device is offline, then disallow any access to it.
	 */
	retval = -ENXIO;
	if (!scsi_block_when_processing_errors(sdev))
		goto error_out;

	if (sd_need_revalidate(disk, sdkp))
		sd_revalidate_disk(disk);

	/*
	 * If the drive is empty, just let the open fail.
	 */
	retval = -ENOMEDIUM;
	if (sdev->removable && !sdkp->media_present &&
	    !(mode & BLK_OPEN_NDELAY))
		goto error_out;

	/*
	 * If the device has the write protect tab set, have the open fail
	 * if the user expects to be able to write to the thing.
	 */
	retval = -EROFS;
	if (sdkp->write_prot && (mode & BLK_OPEN_WRITE))
		goto error_out;

	/*
	 * It is possible that the disk changing stuff resulted in
	 * the device being taken offline.  If this is the case,
	 * report this to the user, and don't pretend that the
	 * open actually succeeded.
	 */
	retval = -ENXIO;
	if (!scsi_device_online(sdev))
		goto error_out;

	if ((atomic_inc_return(&sdkp->openers) == 1) && sdev->removable) {
		if (scsi_block_when_processing_errors(sdev))
			scsi_set_medium_removal(sdev, SCSI_REMOVAL_PREVENT);
	}

	return 0;

error_out:
	scsi_device_put(sdev);
	return retval;	
}

/**
 *	sd_release - invoked when the (last) close(2) is called on this
 *	scsi disk.
 *	@disk: disk to release
 *
 *	Returns 0. 
 *
 *	Note: may block (uninterruptible) if error recovery is underway
 *	on this disk.
 *
 *	Locking: called with disk->open_mutex held.
 **/
static void sd_release(struct gendisk *disk)
{
	struct scsi_disk *sdkp = scsi_disk(disk);
	struct scsi_device *sdev = sdkp->device;

	SCSI_LOG_HLQUEUE(3, sd_printk(KERN_INFO, sdkp, "sd_release\n"));

	if (atomic_dec_return(&sdkp->openers) == 0 && sdev->removable) {
		if (scsi_block_when_processing_errors(sdev))
			scsi_set_medium_removal(sdev, SCSI_REMOVAL_ALLOW);
	}

	scsi_device_put(sdev);
}

static int sd_getgeo(struct block_device *bdev, struct hd_geometry *geo)
{
	struct scsi_disk *sdkp = scsi_disk(bdev->bd_disk);
	struct scsi_device *sdp = sdkp->device;
	struct Scsi_Host *host = sdp->host;
	sector_t capacity = logical_to_sectors(sdp, sdkp->capacity);
	int diskinfo[4];

	/* default to most commonly used values */
	diskinfo[0] = 0x40;	/* 1 << 6 */
	diskinfo[1] = 0x20;	/* 1 << 5 */
	diskinfo[2] = capacity >> 11;

	/* override with calculated, extended default, or driver values */
	if (host->hostt->bios_param)
		host->hostt->bios_param(sdp, bdev, capacity, diskinfo);
	else
		scsicam_bios_param(bdev, capacity, diskinfo);

	geo->heads = diskinfo[0];
	geo->sectors = diskinfo[1];
	geo->cylinders = diskinfo[2];
	return 0;
}

/**
 *	sd_ioctl - process an ioctl
 *	@bdev: target block device
 *	@mode: open mode
 *	@cmd: ioctl command number
 *	@arg: this is third argument given to ioctl(2) system call.
 *	Often contains a pointer.
 *
 *	Returns 0 if successful (some ioctls return positive numbers on
 *	success as well). Returns a negated errno value in case of error.
 *
 *	Note: most ioctls are forward onto the block subsystem or further
 *	down in the scsi subsystem.
 **/
static int sd_ioctl(struct block_device *bdev, blk_mode_t mode,
		    unsigned int cmd, unsigned long arg)
{
	struct gendisk *disk = bdev->bd_disk;
	struct scsi_disk *sdkp = scsi_disk(disk);
	struct scsi_device *sdp = sdkp->device;
	void __user *p = (void __user *)arg;
	int error;
    
	SCSI_LOG_IOCTL(1, sd_printk(KERN_INFO, sdkp, "sd_ioctl: disk=%s, "
				    "cmd=0x%x\n", disk->disk_name, cmd));

	if (bdev_is_partition(bdev) && !capable(CAP_SYS_RAWIO))
		return -ENOIOCTLCMD;

	/*
	 * If we are in the middle of error recovery, don't let anyone
	 * else try and use this device.  Also, if error recovery fails, it
	 * may try and take the device offline, in which case all further
	 * access to the device is prohibited.
	 */
	error = scsi_ioctl_block_when_processing_errors(sdp, cmd,
			(mode & BLK_OPEN_NDELAY));
	if (error)
		return error;

	if (is_sed_ioctl(cmd))
		return sed_ioctl(sdkp->opal_dev, cmd, p);
	return scsi_ioctl(sdp, mode & BLK_OPEN_WRITE, cmd, p);
}

static void set_media_not_present(struct scsi_disk *sdkp)
{
	if (sdkp->media_present)
		sdkp->device->changed = 1;

	if (sdkp->device->removable) {
		sdkp->media_present = 0;
		sdkp->capacity = 0;
	}
}

static int media_not_present(struct scsi_disk *sdkp,
			     struct scsi_sense_hdr *sshdr)
{
	if (!scsi_sense_valid(sshdr))
		return 0;

	/* not invoked for commands that could return deferred errors */
	switch (sshdr->sense_key) {
	case UNIT_ATTENTION:
	case NOT_READY:
		/* medium not present */
		if (sshdr->asc == 0x3A) {
			set_media_not_present(sdkp);
			return 1;
		}
	}
	return 0;
}

/**
 *	sd_check_events - check media events
 *	@disk: kernel device descriptor
 *	@clearing: disk events currently being cleared
 *
 *	Returns mask of DISK_EVENT_*.
 *
 *	Note: this function is invoked from the block subsystem.
 **/
static unsigned int sd_check_events(struct gendisk *disk, unsigned int clearing)
{
	struct scsi_disk *sdkp = disk->private_data;
	struct scsi_device *sdp;
	int retval;
	bool disk_changed;

	if (!sdkp)
		return 0;

	sdp = sdkp->device;
	SCSI_LOG_HLQUEUE(3, sd_printk(KERN_INFO, sdkp, "sd_check_events\n"));

	/*
	 * If the device is offline, don't send any commands - just pretend as
	 * if the command failed.  If the device ever comes back online, we
	 * can deal with it then.  It is only because of unrecoverable errors
	 * that we would ever take a device offline in the first place.
	 */
	if (!scsi_device_online(sdp)) {
		set_media_not_present(sdkp);
		goto out;
	}

	/*
	 * Using TEST_UNIT_READY enables differentiation between drive with
	 * no cartridge loaded - NOT READY, drive with changed cartridge -
	 * UNIT ATTENTION, or with same cartridge - GOOD STATUS.
	 *
	 * Drives that auto spin down. eg iomega jaz 1G, will be started
	 * by sd_spinup_disk() from sd_revalidate_disk(), which happens whenever
	 * sd_revalidate() is called.
	 */
	if (scsi_block_when_processing_errors(sdp)) {
		struct scsi_sense_hdr sshdr = { 0, };

		retval = scsi_test_unit_ready(sdp, SD_TIMEOUT, sdkp->max_retries,
					      &sshdr);

		/* failed to execute TUR, assume media not present */
		if (retval < 0 || host_byte(retval)) {
			set_media_not_present(sdkp);
			goto out;
		}

		if (media_not_present(sdkp, &sshdr))
			goto out;
	}

	/*
	 * For removable scsi disk we have to recognise the presence
	 * of a disk in the drive.
	 */
	if (!sdkp->media_present)
		sdp->changed = 1;
	sdkp->media_present = 1;
out:
	/*
	 * sdp->changed is set under the following conditions:
	 *
	 *	Medium present state has changed in either direction.
	 *	Device has indicated UNIT_ATTENTION.
	 */
	disk_changed = sdp->changed;
	sdp->changed = 0;
	return disk_changed ? DISK_EVENT_MEDIA_CHANGE : 0;
}

static int sd_sync_cache(struct scsi_disk *sdkp, struct scsi_sense_hdr *sshdr)
{
	int retries, res;
	struct scsi_device *sdp = sdkp->device;
	const int timeout = sdp->request_queue->rq_timeout
		* SD_FLUSH_TIMEOUT_MULTIPLIER;
	struct scsi_sense_hdr my_sshdr;
	const struct scsi_exec_args exec_args = {
		.req_flags = BLK_MQ_REQ_PM,
		/* caller might not be interested in sense, but we need it */
		.sshdr = sshdr ? : &my_sshdr,
	};

	if (!scsi_device_online(sdp))
		return -ENODEV;

	sshdr = exec_args.sshdr;

	for (retries = 3; retries > 0; --retries) {
		unsigned char cmd[16] = { 0 };

		if (sdp->use_16_for_sync)
			cmd[0] = SYNCHRONIZE_CACHE_16;
		else
			cmd[0] = SYNCHRONIZE_CACHE;
		/*
		 * Leave the rest of the command zero to indicate
		 * flush everything.
		 */
		res = scsi_execute_cmd(sdp, cmd, REQ_OP_DRV_IN, NULL, 0,
				       timeout, sdkp->max_retries, &exec_args);
		if (res == 0)
			break;
	}

	if (res) {
		sd_print_result(sdkp, "Synchronize Cache(10) failed", res);

		if (res < 0)
			return res;

		if (scsi_status_is_check_condition(res) &&
		    scsi_sense_valid(sshdr)) {
			sd_print_sense_hdr(sdkp, sshdr);

			/* we need to evaluate the error return  */
			if (sshdr->asc == 0x3a ||	/* medium not present */
			    sshdr->asc == 0x20 ||	/* invalid command */
			    (sshdr->asc == 0x74 && sshdr->ascq == 0x71))	/* drive is password locked */
				/* this is no error here */
				return 0;
		}

		switch (host_byte(res)) {
		/* ignore errors due to racing a disconnection */
		case DID_BAD_TARGET:
		case DID_NO_CONNECT:
			return 0;
		/* signal the upper layer it might try again */
		case DID_BUS_BUSY:
		case DID_IMM_RETRY:
		case DID_REQUEUE:
		case DID_SOFT_ERROR:
			return -EBUSY;
		default:
			return -EIO;
		}
	}
	return 0;
}

static void sd_rescan(struct device *dev)
{
	struct scsi_disk *sdkp = dev_get_drvdata(dev);

	sd_revalidate_disk(sdkp->disk);
}

static int sd_get_unique_id(struct gendisk *disk, u8 id[16],
		enum blk_unique_id type)
{
	struct scsi_device *sdev = scsi_disk(disk)->device;
	const struct scsi_vpd *vpd;
	const unsigned char *d;
	int ret = -ENXIO, len;

	rcu_read_lock();
	vpd = rcu_dereference(sdev->vpd_pg83);
	if (!vpd)
		goto out_unlock;

	ret = -EINVAL;
	for (d = vpd->data + 4; d < vpd->data + vpd->len; d += d[3] + 4) {
		/* we only care about designators with LU association */
		if (((d[1] >> 4) & 0x3) != 0x00)
			continue;
		if ((d[1] & 0xf) != type)
			continue;

		/*
		 * Only exit early if a 16-byte descriptor was found.  Otherwise
		 * keep looking as one with more entropy might still show up.
		 */
		len = d[3];
		if (len != 8 && len != 12 && len != 16)
			continue;
		ret = len;
		memcpy(id, d + 4, len);
		if (len == 16)
			break;
	}
out_unlock:
	rcu_read_unlock();
	return ret;
}

static int sd_scsi_to_pr_err(struct scsi_sense_hdr *sshdr, int result)
{
	switch (host_byte(result)) {
	case DID_TRANSPORT_MARGINAL:
	case DID_TRANSPORT_DISRUPTED:
	case DID_BUS_BUSY:
		return PR_STS_RETRY_PATH_FAILURE;
	case DID_NO_CONNECT:
		return PR_STS_PATH_FAILED;
	case DID_TRANSPORT_FAILFAST:
		return PR_STS_PATH_FAST_FAILED;
	}

	switch (status_byte(result)) {
	case SAM_STAT_RESERVATION_CONFLICT:
		return PR_STS_RESERVATION_CONFLICT;
	case SAM_STAT_CHECK_CONDITION:
		if (!scsi_sense_valid(sshdr))
			return PR_STS_IOERR;

		if (sshdr->sense_key == ILLEGAL_REQUEST &&
		    (sshdr->asc == 0x26 || sshdr->asc == 0x24))
			return -EINVAL;

		fallthrough;
	default:
		return PR_STS_IOERR;
	}
}

static int sd_pr_in_command(struct block_device *bdev, u8 sa,
			    unsigned char *data, int data_len)
{
	struct scsi_disk *sdkp = scsi_disk(bdev->bd_disk);
	struct scsi_device *sdev = sdkp->device;
	struct scsi_sense_hdr sshdr;
	u8 cmd[10] = { PERSISTENT_RESERVE_IN, sa };
	const struct scsi_exec_args exec_args = {
		.sshdr = &sshdr,
	};
	int result;

	put_unaligned_be16(data_len, &cmd[7]);

	result = scsi_execute_cmd(sdev, cmd, REQ_OP_DRV_IN, data, data_len,
				  SD_TIMEOUT, sdkp->max_retries, &exec_args);
	if (scsi_status_is_check_condition(result) &&
	    scsi_sense_valid(&sshdr)) {
		sdev_printk(KERN_INFO, sdev, "PR command failed: %d\n", result);
		scsi_print_sense_hdr(sdev, NULL, &sshdr);
	}

	if (result <= 0)
		return result;

	return sd_scsi_to_pr_err(&sshdr, result);
}

static int sd_pr_read_keys(struct block_device *bdev, struct pr_keys *keys_info)
{
	int result, i, data_offset, num_copy_keys;
	u32 num_keys = keys_info->num_keys;
	int data_len = num_keys * 8 + 8;
	u8 *data;

	data = kzalloc(data_len, GFP_KERNEL);
	if (!data)
		return -ENOMEM;

	result = sd_pr_in_command(bdev, READ_KEYS, data, data_len);
	if (result)
		goto free_data;

	keys_info->generation = get_unaligned_be32(&data[0]);
	keys_info->num_keys = get_unaligned_be32(&data[4]) / 8;

	data_offset = 8;
	num_copy_keys = min(num_keys, keys_info->num_keys);

	for (i = 0; i < num_copy_keys; i++) {
		keys_info->keys[i] = get_unaligned_be64(&data[data_offset]);
		data_offset += 8;
	}

free_data:
	kfree(data);
	return result;
}

static int sd_pr_read_reservation(struct block_device *bdev,
				  struct pr_held_reservation *rsv)
{
	struct scsi_disk *sdkp = scsi_disk(bdev->bd_disk);
	struct scsi_device *sdev = sdkp->device;
	u8 data[24] = { };
	int result, len;

	result = sd_pr_in_command(bdev, READ_RESERVATION, data, sizeof(data));
	if (result)
		return result;

	len = get_unaligned_be32(&data[4]);
	if (!len)
		return 0;

	/* Make sure we have at least the key and type */
	if (len < 14) {
		sdev_printk(KERN_INFO, sdev,
			    "READ RESERVATION failed due to short return buffer of %d bytes\n",
			    len);
		return -EINVAL;
	}

	rsv->generation = get_unaligned_be32(&data[0]);
	rsv->key = get_unaligned_be64(&data[8]);
	rsv->type = scsi_pr_type_to_block(data[21] & 0x0f);
	return 0;
}

static int sd_pr_out_command(struct block_device *bdev, u8 sa, u64 key,
			     u64 sa_key, enum scsi_pr_type type, u8 flags)
{
	struct scsi_disk *sdkp = scsi_disk(bdev->bd_disk);
	struct scsi_device *sdev = sdkp->device;
	struct scsi_sense_hdr sshdr;
	const struct scsi_exec_args exec_args = {
		.sshdr = &sshdr,
	};
	int result;
	u8 cmd[16] = { 0, };
	u8 data[24] = { 0, };

	cmd[0] = PERSISTENT_RESERVE_OUT;
	cmd[1] = sa;
	cmd[2] = type;
	put_unaligned_be32(sizeof(data), &cmd[5]);

	put_unaligned_be64(key, &data[0]);
	put_unaligned_be64(sa_key, &data[8]);
	data[20] = flags;

	result = scsi_execute_cmd(sdev, cmd, REQ_OP_DRV_OUT, &data,
				  sizeof(data), SD_TIMEOUT, sdkp->max_retries,
				  &exec_args);

	if (scsi_status_is_check_condition(result) &&
	    scsi_sense_valid(&sshdr)) {
		sdev_printk(KERN_INFO, sdev, "PR command failed: %d\n", result);
		scsi_print_sense_hdr(sdev, NULL, &sshdr);
	}

	if (result <= 0)
		return result;

	return sd_scsi_to_pr_err(&sshdr, result);
}

static int sd_pr_register(struct block_device *bdev, u64 old_key, u64 new_key,
		u32 flags)
{
	if (flags & ~PR_FL_IGNORE_KEY)
		return -EOPNOTSUPP;
	return sd_pr_out_command(bdev, (flags & PR_FL_IGNORE_KEY) ? 0x06 : 0x00,
			old_key, new_key, 0,
			(1 << 0) /* APTPL */);
}

static int sd_pr_reserve(struct block_device *bdev, u64 key, enum pr_type type,
		u32 flags)
{
	if (flags)
		return -EOPNOTSUPP;
	return sd_pr_out_command(bdev, 0x01, key, 0,
				 block_pr_type_to_scsi(type), 0);
}

static int sd_pr_release(struct block_device *bdev, u64 key, enum pr_type type)
{
	return sd_pr_out_command(bdev, 0x02, key, 0,
				 block_pr_type_to_scsi(type), 0);
}

static int sd_pr_preempt(struct block_device *bdev, u64 old_key, u64 new_key,
		enum pr_type type, bool abort)
{
	return sd_pr_out_command(bdev, abort ? 0x05 : 0x04, old_key, new_key,
				 block_pr_type_to_scsi(type), 0);
}

static int sd_pr_clear(struct block_device *bdev, u64 key)
{
	return sd_pr_out_command(bdev, 0x03, key, 0, 0, 0);
}

static const struct pr_ops sd_pr_ops = {
	.pr_register	= sd_pr_register,
	.pr_reserve	= sd_pr_reserve,
	.pr_release	= sd_pr_release,
	.pr_preempt	= sd_pr_preempt,
	.pr_clear	= sd_pr_clear,
	.pr_read_keys	= sd_pr_read_keys,
	.pr_read_reservation = sd_pr_read_reservation,
};

static void scsi_disk_free_disk(struct gendisk *disk)
{
	struct scsi_disk *sdkp = scsi_disk(disk);

	put_device(&sdkp->disk_dev);
}

static const struct block_device_operations sd_fops = {
	.owner			= THIS_MODULE,
	.open			= sd_open,
	.release		= sd_release,
	.ioctl			= sd_ioctl,
	.getgeo			= sd_getgeo,
	.compat_ioctl		= blkdev_compat_ptr_ioctl,
	.check_events		= sd_check_events,
	.unlock_native_capacity	= sd_unlock_native_capacity,
	.report_zones		= sd_zbc_report_zones,
	.get_unique_id		= sd_get_unique_id,
	.free_disk		= scsi_disk_free_disk,
	.pr_ops			= &sd_pr_ops,
};

/**
 *	sd_eh_reset - reset error handling callback
 *	@scmd:		sd-issued command that has failed
 *
 *	This function is called by the SCSI midlayer before starting
 *	SCSI EH. When counting medium access failures we have to be
 *	careful to register it only only once per device and SCSI EH run;
 *	there might be several timed out commands which will cause the
 *	'max_medium_access_timeouts' counter to trigger after the first
 *	SCSI EH run already and set the device to offline.
 *	So this function resets the internal counter before starting SCSI EH.
 **/
static void sd_eh_reset(struct scsi_cmnd *scmd)
{
	struct scsi_disk *sdkp = scsi_disk(scsi_cmd_to_rq(scmd)->q->disk);

	/* New SCSI EH run, reset gate variable */
	sdkp->ignore_medium_access_errors = false;
}

/**
 *	sd_eh_action - error handling callback
 *	@scmd:		sd-issued command that has failed
 *	@eh_disp:	The recovery disposition suggested by the midlayer
 *
 *	This function is called by the SCSI midlayer upon completion of an
 *	error test command (currently TEST UNIT READY). The result of sending
 *	the eh command is passed in eh_disp.  We're looking for devices that
 *	fail medium access commands but are OK with non access commands like
 *	test unit ready (so wrongly see the device as having a successful
 *	recovery)
 **/
static int sd_eh_action(struct scsi_cmnd *scmd, int eh_disp)
{
	struct scsi_disk *sdkp = scsi_disk(scsi_cmd_to_rq(scmd)->q->disk);
	struct scsi_device *sdev = scmd->device;

	if (!scsi_device_online(sdev) ||
	    !scsi_medium_access_command(scmd) ||
	    host_byte(scmd->result) != DID_TIME_OUT ||
	    eh_disp != SUCCESS)
		return eh_disp;

	/*
	 * The device has timed out executing a medium access command.
	 * However, the TEST UNIT READY command sent during error
	 * handling completed successfully. Either the device is in the
	 * process of recovering or has it suffered an internal failure
	 * that prevents access to the storage medium.
	 */
	if (!sdkp->ignore_medium_access_errors) {
		sdkp->medium_access_timed_out++;
		sdkp->ignore_medium_access_errors = true;
	}

	/*
	 * If the device keeps failing read/write commands but TEST UNIT
	 * READY always completes successfully we assume that medium
	 * access is no longer possible and take the device offline.
	 */
	if (sdkp->medium_access_timed_out >= sdkp->max_medium_access_timeouts) {
		scmd_printk(KERN_ERR, scmd,
			    "Medium access timeout failure. Offlining disk!\n");
		mutex_lock(&sdev->state_mutex);
		scsi_device_set_state(sdev, SDEV_OFFLINE);
		mutex_unlock(&sdev->state_mutex);

		return SUCCESS;
	}

	return eh_disp;
}

static unsigned int sd_completed_bytes(struct scsi_cmnd *scmd)
{
	struct request *req = scsi_cmd_to_rq(scmd);
	struct scsi_device *sdev = scmd->device;
	unsigned int transferred, good_bytes;
	u64 start_lba, end_lba, bad_lba;

	/*
	 * Some commands have a payload smaller than the device logical
	 * block size (e.g. INQUIRY on a 4K disk).
	 */
	if (scsi_bufflen(scmd) <= sdev->sector_size)
		return 0;

	/* Check if we have a 'bad_lba' information */
	if (!scsi_get_sense_info_fld(scmd->sense_buffer,
				     SCSI_SENSE_BUFFERSIZE,
				     &bad_lba))
		return 0;

	/*
	 * If the bad lba was reported incorrectly, we have no idea where
	 * the error is.
	 */
	start_lba = sectors_to_logical(sdev, blk_rq_pos(req));
	end_lba = start_lba + bytes_to_logical(sdev, scsi_bufflen(scmd));
	if (bad_lba < start_lba || bad_lba >= end_lba)
		return 0;

	/*
	 * resid is optional but mostly filled in.  When it's unused,
	 * its value is zero, so we assume the whole buffer transferred
	 */
	transferred = scsi_bufflen(scmd) - scsi_get_resid(scmd);

	/* This computation should always be done in terms of the
	 * resolution of the device's medium.
	 */
	good_bytes = logical_to_bytes(sdev, bad_lba - start_lba);

	return min(good_bytes, transferred);
}

/**
 *	sd_done - bottom half handler: called when the lower level
 *	driver has completed (successfully or otherwise) a scsi command.
 *	@SCpnt: mid-level's per command structure.
 *
 *	Note: potentially run from within an ISR. Must not block.
 **/
static int sd_done(struct scsi_cmnd *SCpnt)
{
	int result = SCpnt->result;
	unsigned int good_bytes = result ? 0 : scsi_bufflen(SCpnt);
	unsigned int sector_size = SCpnt->device->sector_size;
	unsigned int resid;
	struct scsi_sense_hdr sshdr;
	struct request *req = scsi_cmd_to_rq(SCpnt);
	struct scsi_disk *sdkp = scsi_disk(req->q->disk);
	int sense_valid = 0;
	int sense_deferred = 0;

	switch (req_op(req)) {
	case REQ_OP_DISCARD:
	case REQ_OP_WRITE_ZEROES:
	case REQ_OP_ZONE_RESET:
	case REQ_OP_ZONE_RESET_ALL:
	case REQ_OP_ZONE_OPEN:
	case REQ_OP_ZONE_CLOSE:
	case REQ_OP_ZONE_FINISH:
		if (!result) {
			good_bytes = blk_rq_bytes(req);
			scsi_set_resid(SCpnt, 0);
		} else {
			good_bytes = 0;
			scsi_set_resid(SCpnt, blk_rq_bytes(req));
		}
		break;
	default:
		/*
		 * In case of bogus fw or device, we could end up having
		 * an unaligned partial completion. Check this here and force
		 * alignment.
		 */
		resid = scsi_get_resid(SCpnt);
		if (resid & (sector_size - 1)) {
			sd_printk(KERN_INFO, sdkp,
				"Unaligned partial completion (resid=%u, sector_sz=%u)\n",
				resid, sector_size);
			scsi_print_command(SCpnt);
			resid = min(scsi_bufflen(SCpnt),
				    round_up(resid, sector_size));
			scsi_set_resid(SCpnt, resid);
		}
	}

	if (result) {
		sense_valid = scsi_command_normalize_sense(SCpnt, &sshdr);
		if (sense_valid)
			sense_deferred = scsi_sense_is_deferred(&sshdr);
	}
	sdkp->medium_access_timed_out = 0;

	if (!scsi_status_is_check_condition(result) &&
	    (!sense_valid || sense_deferred))
		goto out;

	switch (sshdr.sense_key) {
	case HARDWARE_ERROR:
	case MEDIUM_ERROR:
		good_bytes = sd_completed_bytes(SCpnt);
		break;
	case RECOVERED_ERROR:
		good_bytes = scsi_bufflen(SCpnt);
		break;
	case NO_SENSE:
		/* This indicates a false check condition, so ignore it.  An
		 * unknown amount of data was transferred so treat it as an
		 * error.
		 */
		SCpnt->result = 0;
		memset(SCpnt->sense_buffer, 0, SCSI_SENSE_BUFFERSIZE);
		break;
	case ABORTED_COMMAND:
		if (sshdr.asc == 0x10)  /* DIF: Target detected corruption */
			good_bytes = sd_completed_bytes(SCpnt);
		break;
	case ILLEGAL_REQUEST:
		switch (sshdr.asc) {
		case 0x10:	/* DIX: Host detected corruption */
			good_bytes = sd_completed_bytes(SCpnt);
			break;
		case 0x20:	/* INVALID COMMAND OPCODE */
		case 0x24:	/* INVALID FIELD IN CDB */
			switch (SCpnt->cmnd[0]) {
			case UNMAP:
				sd_config_discard(sdkp, SD_LBP_DISABLE);
				break;
			case WRITE_SAME_16:
			case WRITE_SAME:
				if (SCpnt->cmnd[1] & 8) { /* UNMAP */
					sd_config_discard(sdkp, SD_LBP_DISABLE);
				} else {
					sdkp->device->no_write_same = 1;
					sd_config_write_same(sdkp);
					req->rq_flags |= RQF_QUIET;
				}
				break;
			}
		}
		break;
	default:
		break;
	}

 out:
	if (sd_is_zoned(sdkp))
		good_bytes = sd_zbc_complete(SCpnt, good_bytes, &sshdr);

	SCSI_LOG_HLCOMPLETE(1, scmd_printk(KERN_INFO, SCpnt,
					   "sd_done: completed %d of %d bytes\n",
					   good_bytes, scsi_bufflen(SCpnt)));

	return good_bytes;
}

/*
 * spinup disk - called only in sd_revalidate_disk()
 */
static void
sd_spinup_disk(struct scsi_disk *sdkp)
{
	unsigned char cmd[10];
	unsigned long spintime_expire = 0;
	int retries, spintime;
	unsigned int the_result;
	struct scsi_sense_hdr sshdr;
	const struct scsi_exec_args exec_args = {
		.sshdr = &sshdr,
	};
	int sense_valid = 0;

	spintime = 0;

	/* Spin up drives, as required.  Only do this at boot time */
	/* Spinup needs to be done for module loads too. */
	do {
		retries = 0;

		do {
			bool media_was_present = sdkp->media_present;

			cmd[0] = TEST_UNIT_READY;
			memset((void *) &cmd[1], 0, 9);

			the_result = scsi_execute_cmd(sdkp->device, cmd,
						      REQ_OP_DRV_IN, NULL, 0,
						      SD_TIMEOUT,
						      sdkp->max_retries,
						      &exec_args);

			/*
			 * If the drive has indicated to us that it
			 * doesn't have any media in it, don't bother
			 * with any more polling.
			 */
			if (media_not_present(sdkp, &sshdr)) {
				if (media_was_present)
					sd_printk(KERN_NOTICE, sdkp, "Media removed, stopped polling\n");
				return;
			}

			if (the_result)
				sense_valid = scsi_sense_valid(&sshdr);
			retries++;
		} while (retries < 3 &&
			 (!scsi_status_is_good(the_result) ||
			  (scsi_status_is_check_condition(the_result) &&
			  sense_valid && sshdr.sense_key == UNIT_ATTENTION)));

		if (!scsi_status_is_check_condition(the_result)) {
			/* no sense, TUR either succeeded or failed
			 * with a status error */
			if(!spintime && !scsi_status_is_good(the_result)) {
				sd_print_result(sdkp, "Test Unit Ready failed",
						the_result);
			}
			break;
		}

		/*
		 * The device does not want the automatic start to be issued.
		 */
		if (sdkp->device->no_start_on_add)
			break;

		if (sense_valid && sshdr.sense_key == NOT_READY) {
			if (sshdr.asc == 4 && sshdr.ascq == 3)
				break;	/* manual intervention required */
			if (sshdr.asc == 4 && sshdr.ascq == 0xb)
				break;	/* standby */
			if (sshdr.asc == 4 && sshdr.ascq == 0xc)
				break;	/* unavailable */
			if (sshdr.asc == 4 && sshdr.ascq == 0x1b)
				break;	/* sanitize in progress */
			/*
			 * Issue command to spin up drive when not ready
			 */
			if (!spintime) {
				sd_printk(KERN_NOTICE, sdkp, "Spinning up disk...");
				cmd[0] = START_STOP;
				cmd[1] = 1;	/* Return immediately */
				memset((void *) &cmd[2], 0, 8);
				cmd[4] = 1;	/* Start spin cycle */
				if (sdkp->device->start_stop_pwr_cond)
					cmd[4] |= 1 << 4;
				scsi_execute_cmd(sdkp->device, cmd,
						 REQ_OP_DRV_IN, NULL, 0,
						 SD_TIMEOUT, sdkp->max_retries,
						 &exec_args);
				spintime_expire = jiffies + 100 * HZ;
				spintime = 1;
			}
			/* Wait 1 second for next try */
			msleep(1000);
			printk(KERN_CONT ".");

		/*
		 * Wait for USB flash devices with slow firmware.
		 * Yes, this sense key/ASC combination shouldn't
		 * occur here.  It's characteristic of these devices.
		 */
		} else if (sense_valid &&
				sshdr.sense_key == UNIT_ATTENTION &&
				sshdr.asc == 0x28) {
			if (!spintime) {
				spintime_expire = jiffies + 5 * HZ;
				spintime = 1;
			}
			/* Wait 1 second for next try */
			msleep(1000);
		} else {
			/* we don't understand the sense code, so it's
			 * probably pointless to loop */
			if(!spintime) {
				sd_printk(KERN_NOTICE, sdkp, "Unit Not Ready\n");
				sd_print_sense_hdr(sdkp, &sshdr);
			}
			break;
		}
				
	} while (spintime && time_before_eq(jiffies, spintime_expire));

	if (spintime) {
		if (scsi_status_is_good(the_result))
			printk(KERN_CONT "ready\n");
		else
			printk(KERN_CONT "not responding...\n");
	}
}

/*
 * Determine whether disk supports Data Integrity Field.
 */
static int sd_read_protection_type(struct scsi_disk *sdkp, unsigned char *buffer)
{
	struct scsi_device *sdp = sdkp->device;
	u8 type;

	if (scsi_device_protection(sdp) == 0 || (buffer[12] & 1) == 0) {
		sdkp->protection_type = 0;
		return 0;
	}

	type = ((buffer[12] >> 1) & 7) + 1; /* P_TYPE 0 = Type 1 */

	if (type > T10_PI_TYPE3_PROTECTION) {
		sd_printk(KERN_ERR, sdkp, "formatted with unsupported"	\
			  " protection type %u. Disabling disk!\n",
			  type);
		sdkp->protection_type = 0;
		return -ENODEV;
	}

	sdkp->protection_type = type;

	return 0;
}

static void sd_config_protection(struct scsi_disk *sdkp)
{
	struct scsi_device *sdp = sdkp->device;

	sd_dif_config_host(sdkp);

	if (!sdkp->protection_type)
		return;

	if (!scsi_host_dif_capable(sdp->host, sdkp->protection_type)) {
		sd_first_printk(KERN_NOTICE, sdkp,
				"Disabling DIF Type %u protection\n",
				sdkp->protection_type);
		sdkp->protection_type = 0;
	}

	sd_first_printk(KERN_NOTICE, sdkp, "Enabling DIF Type %u protection\n",
			sdkp->protection_type);
}

static void read_capacity_error(struct scsi_disk *sdkp, struct scsi_device *sdp,
			struct scsi_sense_hdr *sshdr, int sense_valid,
			int the_result)
{
	if (sense_valid)
		sd_print_sense_hdr(sdkp, sshdr);
	else
		sd_printk(KERN_NOTICE, sdkp, "Sense not available.\n");

	/*
	 * Set dirty bit for removable devices if not ready -
	 * sometimes drives will not report this properly.
	 */
	if (sdp->removable &&
	    sense_valid && sshdr->sense_key == NOT_READY)
		set_media_not_present(sdkp);

	/*
	 * We used to set media_present to 0 here to indicate no media
	 * in the drive, but some drives fail read capacity even with
	 * media present, so we can't do that.
	 */
	sdkp->capacity = 0; /* unknown mapped to zero - as usual */
}

#define RC16_LEN 32
#if RC16_LEN > SD_BUF_SIZE
#error RC16_LEN must not be more than SD_BUF_SIZE
#endif

#define READ_CAPACITY_RETRIES_ON_RESET	10

static int read_capacity_16(struct scsi_disk *sdkp, struct scsi_device *sdp,
						unsigned char *buffer)
{
	unsigned char cmd[16];
	struct scsi_sense_hdr sshdr;
	const struct scsi_exec_args exec_args = {
		.sshdr = &sshdr,
	};
	int sense_valid = 0;
	int the_result;
	int retries = 3, reset_retries = READ_CAPACITY_RETRIES_ON_RESET;
	unsigned int alignment;
	unsigned long long lba;
	unsigned sector_size;

	if (sdp->no_read_capacity_16)
		return -EINVAL;

	do {
		memset(cmd, 0, 16);
		cmd[0] = SERVICE_ACTION_IN_16;
		cmd[1] = SAI_READ_CAPACITY_16;
		cmd[13] = RC16_LEN;
		memset(buffer, 0, RC16_LEN);

		the_result = scsi_execute_cmd(sdp, cmd, REQ_OP_DRV_IN,
					      buffer, RC16_LEN, SD_TIMEOUT,
					      sdkp->max_retries, &exec_args);

		if (media_not_present(sdkp, &sshdr))
			return -ENODEV;

		if (the_result > 0) {
			sense_valid = scsi_sense_valid(&sshdr);
			if (sense_valid &&
			    sshdr.sense_key == ILLEGAL_REQUEST &&
			    (sshdr.asc == 0x20 || sshdr.asc == 0x24) &&
			    sshdr.ascq == 0x00)
				/* Invalid Command Operation Code or
				 * Invalid Field in CDB, just retry
				 * silently with RC10 */
				return -EINVAL;
			if (sense_valid &&
			    sshdr.sense_key == UNIT_ATTENTION &&
			    sshdr.asc == 0x29 && sshdr.ascq == 0x00)
				/* Device reset might occur several times,
				 * give it one more chance */
				if (--reset_retries > 0)
					continue;
		}
		retries--;

	} while (the_result && retries);

	if (the_result) {
		sd_print_result(sdkp, "Read Capacity(16) failed", the_result);
		read_capacity_error(sdkp, sdp, &sshdr, sense_valid, the_result);
		return -EINVAL;
	}

	sector_size = get_unaligned_be32(&buffer[8]);
	lba = get_unaligned_be64(&buffer[0]);

	if (sd_read_protection_type(sdkp, buffer) < 0) {
		sdkp->capacity = 0;
		return -ENODEV;
	}

	/* Logical blocks per physical block exponent */
	sdkp->physical_block_size = (1 << (buffer[13] & 0xf)) * sector_size;

	/* RC basis */
	sdkp->rc_basis = (buffer[12] >> 4) & 0x3;

	/* Lowest aligned logical block */
	alignment = ((buffer[14] & 0x3f) << 8 | buffer[15]) * sector_size;
	blk_queue_alignment_offset(sdp->request_queue, alignment);
	if (alignment && sdkp->first_scan)
		sd_printk(KERN_NOTICE, sdkp,
			  "physical block alignment offset: %u\n", alignment);

	if (buffer[14] & 0x80) { /* LBPME */
		sdkp->lbpme = 1;

		if (buffer[14] & 0x40) /* LBPRZ */
			sdkp->lbprz = 1;

		sd_config_discard(sdkp, SD_LBP_WS16);
	}

	sdkp->capacity = lba + 1;
	return sector_size;
}

static int read_capacity_10(struct scsi_disk *sdkp, struct scsi_device *sdp,
						unsigned char *buffer)
{
	unsigned char cmd[16];
	struct scsi_sense_hdr sshdr;
	const struct scsi_exec_args exec_args = {
		.sshdr = &sshdr,
	};
	int sense_valid = 0;
	int the_result;
	int retries = 3, reset_retries = READ_CAPACITY_RETRIES_ON_RESET;
	sector_t lba;
	unsigned sector_size;

	do {
		cmd[0] = READ_CAPACITY;
		memset(&cmd[1], 0, 9);
		memset(buffer, 0, 8);

		the_result = scsi_execute_cmd(sdp, cmd, REQ_OP_DRV_IN, buffer,
					      8, SD_TIMEOUT, sdkp->max_retries,
					      &exec_args);

		if (media_not_present(sdkp, &sshdr))
			return -ENODEV;

		if (the_result > 0) {
			sense_valid = scsi_sense_valid(&sshdr);
			if (sense_valid &&
			    sshdr.sense_key == UNIT_ATTENTION &&
			    sshdr.asc == 0x29 && sshdr.ascq == 0x00)
				/* Device reset might occur several times,
				 * give it one more chance */
				if (--reset_retries > 0)
					continue;
		}
		retries--;

	} while (the_result && retries);

	if (the_result) {
		sd_print_result(sdkp, "Read Capacity(10) failed", the_result);
		read_capacity_error(sdkp, sdp, &sshdr, sense_valid, the_result);
		return -EINVAL;
	}

	sector_size = get_unaligned_be32(&buffer[4]);
	lba = get_unaligned_be32(&buffer[0]);

	if (sdp->no_read_capacity_16 && (lba == 0xffffffff)) {
		/* Some buggy (usb cardreader) devices return an lba of
		   0xffffffff when the want to report a size of 0 (with
		   which they really mean no media is present) */
		sdkp->capacity = 0;
		sdkp->physical_block_size = sector_size;
		return sector_size;
	}

	sdkp->capacity = lba + 1;
	sdkp->physical_block_size = sector_size;
	return sector_size;
}

static int sd_try_rc16_first(struct scsi_device *sdp)
{
	if (sdp->host->max_cmd_len < 16)
		return 0;
	if (sdp->try_rc_10_first)
		return 0;
	if (sdp->scsi_level > SCSI_SPC_2)
		return 1;
	if (scsi_device_protection(sdp))
		return 1;
	return 0;
}

/*
 * read disk capacity
 */
static void
sd_read_capacity(struct scsi_disk *sdkp, unsigned char *buffer)
{
	int sector_size;
	struct scsi_device *sdp = sdkp->device;

	if (sd_try_rc16_first(sdp)) {
		sector_size = read_capacity_16(sdkp, sdp, buffer);
		if (sector_size == -EOVERFLOW)
			goto got_data;
		if (sector_size == -ENODEV)
			return;
		if (sector_size < 0)
			sector_size = read_capacity_10(sdkp, sdp, buffer);
		if (sector_size < 0)
			return;
	} else {
		sector_size = read_capacity_10(sdkp, sdp, buffer);
		if (sector_size == -EOVERFLOW)
			goto got_data;
		if (sector_size < 0)
			return;
		if ((sizeof(sdkp->capacity) > 4) &&
		    (sdkp->capacity > 0xffffffffULL)) {
			int old_sector_size = sector_size;
			sd_printk(KERN_NOTICE, sdkp, "Very big device. "
					"Trying to use READ CAPACITY(16).\n");
			sector_size = read_capacity_16(sdkp, sdp, buffer);
			if (sector_size < 0) {
				sd_printk(KERN_NOTICE, sdkp,
					"Using 0xffffffff as device size\n");
				sdkp->capacity = 1 + (sector_t) 0xffffffff;
				sector_size = old_sector_size;
				goto got_data;
			}
			/* Remember that READ CAPACITY(16) succeeded */
			sdp->try_rc_10_first = 0;
		}
	}

	/* Some devices are known to return the total number of blocks,
	 * not the highest block number.  Some devices have versions
	 * which do this and others which do not.  Some devices we might
	 * suspect of doing this but we don't know for certain.
	 *
	 * If we know the reported capacity is wrong, decrement it.  If
	 * we can only guess, then assume the number of blocks is even
	 * (usually true but not always) and err on the side of lowering
	 * the capacity.
	 */
	if (sdp->fix_capacity ||
	    (sdp->guess_capacity && (sdkp->capacity & 0x01))) {
		sd_printk(KERN_INFO, sdkp, "Adjusting the sector count "
				"from its reported value: %llu\n",
				(unsigned long long) sdkp->capacity);
		--sdkp->capacity;
	}

got_data:
	if (sector_size == 0) {
		sector_size = 512;
		sd_printk(KERN_NOTICE, sdkp, "Sector size 0 reported, "
			  "assuming 512.\n");
	}

	if (sector_size != 512 &&
	    sector_size != 1024 &&
	    sector_size != 2048 &&
	    sector_size != 4096) {
		sd_printk(KERN_NOTICE, sdkp, "Unsupported sector size %d.\n",
			  sector_size);
		/*
		 * The user might want to re-format the drive with
		 * a supported sectorsize.  Once this happens, it
		 * would be relatively trivial to set the thing up.
		 * For this reason, we leave the thing in the table.
		 */
		sdkp->capacity = 0;
		/*
		 * set a bogus sector size so the normal read/write
		 * logic in the block layer will eventually refuse any
		 * request on this device without tripping over power
		 * of two sector size assumptions
		 */
		sector_size = 512;
	}
	blk_queue_logical_block_size(sdp->request_queue, sector_size);
	blk_queue_physical_block_size(sdp->request_queue,
				      sdkp->physical_block_size);
	sdkp->device->sector_size = sector_size;

	if (sdkp->capacity > 0xffffffff)
		sdp->use_16_for_rw = 1;

}

/*
 * Print disk capacity
 */
static void
sd_print_capacity(struct scsi_disk *sdkp,
		  sector_t old_capacity)
{
	int sector_size = sdkp->device->sector_size;
	char cap_str_2[10], cap_str_10[10];

	if (!sdkp->first_scan && old_capacity == sdkp->capacity)
		return;

	string_get_size(sdkp->capacity, sector_size,
			STRING_UNITS_2, cap_str_2, sizeof(cap_str_2));
	string_get_size(sdkp->capacity, sector_size,
			STRING_UNITS_10, cap_str_10, sizeof(cap_str_10));

	sd_printk(KERN_NOTICE, sdkp,
		  "%llu %d-byte logical blocks: (%s/%s)\n",
		  (unsigned long long)sdkp->capacity,
		  sector_size, cap_str_10, cap_str_2);

	if (sdkp->physical_block_size != sector_size)
		sd_printk(KERN_NOTICE, sdkp,
			  "%u-byte physical blocks\n",
			  sdkp->physical_block_size);
}

/* called with buffer of length 512 */
static inline int
sd_do_mode_sense(struct scsi_disk *sdkp, int dbd, int modepage,
		 unsigned char *buffer, int len, struct scsi_mode_data *data,
		 struct scsi_sense_hdr *sshdr)
{
	/*
	 * If we must use MODE SENSE(10), make sure that the buffer length
	 * is at least 8 bytes so that the mode sense header fits.
	 */
	if (sdkp->device->use_10_for_ms && len < 8)
		len = 8;

	return scsi_mode_sense(sdkp->device, dbd, modepage, 0, buffer, len,
			       SD_TIMEOUT, sdkp->max_retries, data, sshdr);
}

/*
 * read write protect setting, if possible - called only in sd_revalidate_disk()
 * called with buffer of length SD_BUF_SIZE
 */
static void
sd_read_write_protect_flag(struct scsi_disk *sdkp, unsigned char *buffer)
{
	int res;
	struct scsi_device *sdp = sdkp->device;
	struct scsi_mode_data data;
	int old_wp = sdkp->write_prot;

	set_disk_ro(sdkp->disk, 0);
	if (sdp->skip_ms_page_3f) {
		sd_first_printk(KERN_NOTICE, sdkp, "Assuming Write Enabled\n");
		return;
	}

	if (sdp->use_192_bytes_for_3f) {
		res = sd_do_mode_sense(sdkp, 0, 0x3F, buffer, 192, &data, NULL);
	} else {
		/*
		 * First attempt: ask for all pages (0x3F), but only 4 bytes.
		 * We have to start carefully: some devices hang if we ask
		 * for more than is available.
		 */
		res = sd_do_mode_sense(sdkp, 0, 0x3F, buffer, 4, &data, NULL);

		/*
		 * Second attempt: ask for page 0 When only page 0 is
		 * implemented, a request for page 3F may return Sense Key
		 * 5: Illegal Request, Sense Code 24: Invalid field in
		 * CDB.
		 */
		if (res < 0)
			res = sd_do_mode_sense(sdkp, 0, 0, buffer, 4, &data, NULL);

		/*
		 * Third attempt: ask 255 bytes, as we did earlier.
		 */
		if (res < 0)
			res = sd_do_mode_sense(sdkp, 0, 0x3F, buffer, 255,
					       &data, NULL);
	}

	if (res < 0) {
		sd_first_printk(KERN_WARNING, sdkp,
			  "Test WP failed, assume Write Enabled\n");
	} else {
		sdkp->write_prot = ((data.device_specific & 0x80) != 0);
		set_disk_ro(sdkp->disk, sdkp->write_prot);
		if (sdkp->first_scan || old_wp != sdkp->write_prot) {
			sd_printk(KERN_NOTICE, sdkp, "Write Protect is %s\n",
				  sdkp->write_prot ? "on" : "off");
			sd_printk(KERN_DEBUG, sdkp, "Mode Sense: %4ph\n", buffer);
		}
	}
}

/*
 * sd_read_cache_type - called only from sd_revalidate_disk()
 * called with buffer of length SD_BUF_SIZE
 */
static void
sd_read_cache_type(struct scsi_disk *sdkp, unsigned char *buffer)
{
	int len = 0, res;
	struct scsi_device *sdp = sdkp->device;

	int dbd;
	int modepage;
	int first_len;
	struct scsi_mode_data data;
	struct scsi_sense_hdr sshdr;
	int old_wce = sdkp->WCE;
	int old_rcd = sdkp->RCD;
	int old_dpofua = sdkp->DPOFUA;


	if (sdkp->cache_override)
		return;

	first_len = 4;
	if (sdp->skip_ms_page_8) {
		if (sdp->type == TYPE_RBC)
			goto defaults;
		else {
			if (sdp->skip_ms_page_3f)
				goto defaults;
			modepage = 0x3F;
			if (sdp->use_192_bytes_for_3f)
				first_len = 192;
			dbd = 0;
		}
	} else if (sdp->type == TYPE_RBC) {
		modepage = 6;
		dbd = 8;
	} else {
		modepage = 8;
		dbd = 0;
	}

	/* cautiously ask */
	res = sd_do_mode_sense(sdkp, dbd, modepage, buffer, first_len,
			&data, &sshdr);

	if (res < 0)
		goto bad_sense;

	if (!data.header_length) {
		modepage = 6;
		first_len = 0;
		sd_first_printk(KERN_ERR, sdkp,
				"Missing header in MODE_SENSE response\n");
	}

	/* that went OK, now ask for the proper length */
	len = data.length;

	/*
	 * We're only interested in the first three bytes, actually.
	 * But the data cache page is defined for the first 20.
	 */
	if (len < 3)
		goto bad_sense;
	else if (len > SD_BUF_SIZE) {
		sd_first_printk(KERN_NOTICE, sdkp, "Truncating mode parameter "
			  "data from %d to %d bytes\n", len, SD_BUF_SIZE);
		len = SD_BUF_SIZE;
	}
	if (modepage == 0x3F && sdp->use_192_bytes_for_3f)
		len = 192;

	/* Get the data */
	if (len > first_len)
		res = sd_do_mode_sense(sdkp, dbd, modepage, buffer, len,
				&data, &sshdr);

	if (!res) {
		int offset = data.header_length + data.block_descriptor_length;

		while (offset < len) {
			u8 page_code = buffer[offset] & 0x3F;
			u8 spf       = buffer[offset] & 0x40;

			if (page_code == 8 || page_code == 6) {
				/* We're interested only in the first 3 bytes.
				 */
				if (len - offset <= 2) {
					sd_first_printk(KERN_ERR, sdkp,
						"Incomplete mode parameter "
							"data\n");
					goto defaults;
				} else {
					modepage = page_code;
					goto Page_found;
				}
			} else {
				/* Go to the next page */
				if (spf && len - offset > 3)
					offset += 4 + (buffer[offset+2] << 8) +
						buffer[offset+3];
				else if (!spf && len - offset > 1)
					offset += 2 + buffer[offset+1];
				else {
					sd_first_printk(KERN_ERR, sdkp,
							"Incomplete mode "
							"parameter data\n");
					goto defaults;
				}
			}
		}

		sd_first_printk(KERN_WARNING, sdkp,
				"No Caching mode page found\n");
		goto defaults;

	Page_found:
		if (modepage == 8) {
			sdkp->WCE = ((buffer[offset + 2] & 0x04) != 0);
			sdkp->RCD = ((buffer[offset + 2] & 0x01) != 0);
		} else {
			sdkp->WCE = ((buffer[offset + 2] & 0x01) == 0);
			sdkp->RCD = 0;
		}

		sdkp->DPOFUA = (data.device_specific & 0x10) != 0;
		if (sdp->broken_fua) {
			sd_first_printk(KERN_NOTICE, sdkp, "Disabling FUA\n");
			sdkp->DPOFUA = 0;
		} else if (sdkp->DPOFUA && !sdkp->device->use_10_for_rw &&
			   !sdkp->device->use_16_for_rw) {
			sd_first_printk(KERN_NOTICE, sdkp,
				  "Uses READ/WRITE(6), disabling FUA\n");
			sdkp->DPOFUA = 0;
		}

		/* No cache flush allowed for write protected devices */
		if (sdkp->WCE && sdkp->write_prot)
			sdkp->WCE = 0;

		if (sdkp->first_scan || old_wce != sdkp->WCE ||
		    old_rcd != sdkp->RCD || old_dpofua != sdkp->DPOFUA)
			sd_printk(KERN_NOTICE, sdkp,
				  "Write cache: %s, read cache: %s, %s\n",
				  sdkp->WCE ? "enabled" : "disabled",
				  sdkp->RCD ? "disabled" : "enabled",
				  sdkp->DPOFUA ? "supports DPO and FUA"
				  : "doesn't support DPO or FUA");

		return;
	}

bad_sense:
	if (scsi_sense_valid(&sshdr) &&
	    sshdr.sense_key == ILLEGAL_REQUEST &&
	    sshdr.asc == 0x24 && sshdr.ascq == 0x0)
		/* Invalid field in CDB */
		sd_first_printk(KERN_NOTICE, sdkp, "Cache data unavailable\n");
	else
		sd_first_printk(KERN_ERR, sdkp,
				"Asking for cache data failed\n");

defaults:
	if (sdp->wce_default_on) {
		sd_first_printk(KERN_NOTICE, sdkp,
				"Assuming drive cache: write back\n");
		sdkp->WCE = 1;
	} else {
		sd_first_printk(KERN_WARNING, sdkp,
				"Assuming drive cache: write through\n");
		sdkp->WCE = 0;
	}
	sdkp->RCD = 0;
	sdkp->DPOFUA = 0;
}

/*
 * The ATO bit indicates whether the DIF application tag is available
 * for use by the operating system.
 */
static void sd_read_app_tag_own(struct scsi_disk *sdkp, unsigned char *buffer)
{
	int res, offset;
	struct scsi_device *sdp = sdkp->device;
	struct scsi_mode_data data;
	struct scsi_sense_hdr sshdr;

	if (sdp->type != TYPE_DISK && sdp->type != TYPE_ZBC)
		return;

	if (sdkp->protection_type == 0)
		return;

	res = scsi_mode_sense(sdp, 1, 0x0a, 0, buffer, 36, SD_TIMEOUT,
			      sdkp->max_retries, &data, &sshdr);

	if (res < 0 || !data.header_length ||
	    data.length < 6) {
		sd_first_printk(KERN_WARNING, sdkp,
			  "getting Control mode page failed, assume no ATO\n");

		if (scsi_sense_valid(&sshdr))
			sd_print_sense_hdr(sdkp, &sshdr);

		return;
	}

	offset = data.header_length + data.block_descriptor_length;

	if ((buffer[offset] & 0x3f) != 0x0a) {
		sd_first_printk(KERN_ERR, sdkp, "ATO Got wrong page\n");
		return;
	}

	if ((buffer[offset + 5] & 0x80) == 0)
		return;

	sdkp->ATO = 1;

	return;
}

/**
 * sd_read_block_limits - Query disk device for preferred I/O sizes.
 * @sdkp: disk to query
 */
static void sd_read_block_limits(struct scsi_disk *sdkp)
{
	struct scsi_vpd *vpd;

	rcu_read_lock();

	vpd = rcu_dereference(sdkp->device->vpd_pgb0);
	if (!vpd || vpd->len < 16)
		goto out;

	sdkp->min_xfer_blocks = get_unaligned_be16(&vpd->data[6]);
	sdkp->max_xfer_blocks = get_unaligned_be32(&vpd->data[8]);
	sdkp->opt_xfer_blocks = get_unaligned_be32(&vpd->data[12]);

	if (vpd->len >= 64) {
		unsigned int lba_count, desc_count;

		sdkp->max_ws_blocks = (u32)get_unaligned_be64(&vpd->data[36]);

		if (!sdkp->lbpme)
			goto out;

		lba_count = get_unaligned_be32(&vpd->data[20]);
		desc_count = get_unaligned_be32(&vpd->data[24]);

		if (lba_count && desc_count)
			sdkp->max_unmap_blocks = lba_count;

		sdkp->unmap_granularity = get_unaligned_be32(&vpd->data[28]);

		if (vpd->data[32] & 0x80)
			sdkp->unmap_alignment =
				get_unaligned_be32(&vpd->data[32]) & ~(1 << 31);

		if (!sdkp->lbpvpd) { /* LBP VPD page not provided */

			if (sdkp->max_unmap_blocks)
				sd_config_discard(sdkp, SD_LBP_UNMAP);
			else
				sd_config_discard(sdkp, SD_LBP_WS16);

		} else {	/* LBP VPD page tells us what to use */
			if (sdkp->lbpu && sdkp->max_unmap_blocks)
				sd_config_discard(sdkp, SD_LBP_UNMAP);
			else if (sdkp->lbpws)
				sd_config_discard(sdkp, SD_LBP_WS16);
			else if (sdkp->lbpws10)
				sd_config_discard(sdkp, SD_LBP_WS10);
			else
				sd_config_discard(sdkp, SD_LBP_DISABLE);
		}
	}

 out:
	rcu_read_unlock();
}

/**
 * sd_read_block_characteristics - Query block dev. characteristics
 * @sdkp: disk to query
 */
static void sd_read_block_characteristics(struct scsi_disk *sdkp)
{
	struct request_queue *q = sdkp->disk->queue;
	struct scsi_vpd *vpd;
	u16 rot;
	u8 zoned;

	rcu_read_lock();
	vpd = rcu_dereference(sdkp->device->vpd_pgb1);

	if (!vpd || vpd->len < 8) {
		rcu_read_unlock();
	        return;
	}

	rot = get_unaligned_be16(&vpd->data[4]);
	zoned = (vpd->data[8] >> 4) & 3;
	rcu_read_unlock();

	if (rot == 1) {
		blk_queue_flag_set(QUEUE_FLAG_NONROT, q);
		blk_queue_flag_clear(QUEUE_FLAG_ADD_RANDOM, q);
	}

	if (sdkp->device->type == TYPE_ZBC) {
		/*
		 * Host-managed: Per ZBC and ZAC specifications, writes in
		 * sequential write required zones of host-managed devices must
		 * be aligned to the device physical block size.
		 */
		disk_set_zoned(sdkp->disk, BLK_ZONED_HM);
		blk_queue_zone_write_granularity(q, sdkp->physical_block_size);
	} else {
		sdkp->zoned = zoned;
		if (sdkp->zoned == 1) {
			/* Host-aware */
			disk_set_zoned(sdkp->disk, BLK_ZONED_HA);
		} else {
			/* Regular disk or drive managed disk */
			disk_set_zoned(sdkp->disk, BLK_ZONED_NONE);
		}
	}

	if (!sdkp->first_scan)
		return;

	if (blk_queue_is_zoned(q)) {
		sd_printk(KERN_NOTICE, sdkp, "Host-%s zoned block device\n",
		      q->limits.zoned == BLK_ZONED_HM ? "managed" : "aware");
	} else {
		if (sdkp->zoned == 1)
			sd_printk(KERN_NOTICE, sdkp,
				  "Host-aware SMR disk used as regular disk\n");
		else if (sdkp->zoned == 2)
			sd_printk(KERN_NOTICE, sdkp,
				  "Drive-managed SMR disk\n");
	}
}

/**
 * sd_read_block_provisioning - Query provisioning VPD page
 * @sdkp: disk to query
 */
static void sd_read_block_provisioning(struct scsi_disk *sdkp)
{
	struct scsi_vpd *vpd;

	if (sdkp->lbpme == 0)
		return;

	rcu_read_lock();
	vpd = rcu_dereference(sdkp->device->vpd_pgb2);

	if (!vpd || vpd->len < 8) {
		rcu_read_unlock();
		return;
	}

	sdkp->lbpvpd	= 1;
	sdkp->lbpu	= (vpd->data[5] >> 7) & 1; /* UNMAP */
	sdkp->lbpws	= (vpd->data[5] >> 6) & 1; /* WRITE SAME(16) w/ UNMAP */
	sdkp->lbpws10	= (vpd->data[5] >> 5) & 1; /* WRITE SAME(10) w/ UNMAP */
	rcu_read_unlock();
}

static void sd_read_write_same(struct scsi_disk *sdkp, unsigned char *buffer)
{
	struct scsi_device *sdev = sdkp->device;

	if (sdev->host->no_write_same) {
		sdev->no_write_same = 1;

		return;
	}

	if (scsi_report_opcode(sdev, buffer, SD_BUF_SIZE, INQUIRY, 0) < 0) {
		struct scsi_vpd *vpd;

		sdev->no_report_opcodes = 1;

		/* Disable WRITE SAME if REPORT SUPPORTED OPERATION
		 * CODES is unsupported and the device has an ATA
		 * Information VPD page (SAT).
		 */
		rcu_read_lock();
		vpd = rcu_dereference(sdev->vpd_pg89);
		if (vpd)
			sdev->no_write_same = 1;
		rcu_read_unlock();
	}

	if (scsi_report_opcode(sdev, buffer, SD_BUF_SIZE, WRITE_SAME_16, 0) == 1)
		sdkp->ws16 = 1;

	if (scsi_report_opcode(sdev, buffer, SD_BUF_SIZE, WRITE_SAME, 0) == 1)
		sdkp->ws10 = 1;
}

static void sd_read_security(struct scsi_disk *sdkp, unsigned char *buffer)
{
	struct scsi_device *sdev = sdkp->device;

	if (!sdev->security_supported)
		return;

	if (scsi_report_opcode(sdev, buffer, SD_BUF_SIZE,
			SECURITY_PROTOCOL_IN, 0) == 1 &&
	    scsi_report_opcode(sdev, buffer, SD_BUF_SIZE,
			SECURITY_PROTOCOL_OUT, 0) == 1)
		sdkp->security = 1;
}

static inline sector_t sd64_to_sectors(struct scsi_disk *sdkp, u8 *buf)
{
	return logical_to_sectors(sdkp->device, get_unaligned_be64(buf));
}

/**
 * sd_read_cpr - Query concurrent positioning ranges
 * @sdkp:	disk to query
 */
static void sd_read_cpr(struct scsi_disk *sdkp)
{
	struct blk_independent_access_ranges *iars = NULL;
	unsigned char *buffer = NULL;
	unsigned int nr_cpr = 0;
	int i, vpd_len, buf_len = SD_BUF_SIZE;
	u8 *desc;

	/*
	 * We need to have the capacity set first for the block layer to be
	 * able to check the ranges.
	 */
	if (sdkp->first_scan)
		return;

	if (!sdkp->capacity)
		goto out;

	/*
	 * Concurrent Positioning Ranges VPD: there can be at most 256 ranges,
	 * leading to a maximum page size of 64 + 256*32 bytes.
	 */
	buf_len = 64 + 256*32;
	buffer = kmalloc(buf_len, GFP_KERNEL);
	if (!buffer || scsi_get_vpd_page(sdkp->device, 0xb9, buffer, buf_len))
		goto out;

	/* We must have at least a 64B header and one 32B range descriptor */
	vpd_len = get_unaligned_be16(&buffer[2]) + 4;
	if (vpd_len > buf_len || vpd_len < 64 + 32 || (vpd_len & 31)) {
		sd_printk(KERN_ERR, sdkp,
			  "Invalid Concurrent Positioning Ranges VPD page\n");
		goto out;
	}

	nr_cpr = (vpd_len - 64) / 32;
	if (nr_cpr == 1) {
		nr_cpr = 0;
		goto out;
	}

	iars = disk_alloc_independent_access_ranges(sdkp->disk, nr_cpr);
	if (!iars) {
		nr_cpr = 0;
		goto out;
	}

	desc = &buffer[64];
	for (i = 0; i < nr_cpr; i++, desc += 32) {
		if (desc[0] != i) {
			sd_printk(KERN_ERR, sdkp,
				"Invalid Concurrent Positioning Range number\n");
			nr_cpr = 0;
			break;
		}

		iars->ia_range[i].sector = sd64_to_sectors(sdkp, desc + 8);
		iars->ia_range[i].nr_sectors = sd64_to_sectors(sdkp, desc + 16);
	}

out:
	disk_set_independent_access_ranges(sdkp->disk, iars);
	if (nr_cpr && sdkp->nr_actuators != nr_cpr) {
		sd_printk(KERN_NOTICE, sdkp,
			  "%u concurrent positioning ranges\n", nr_cpr);
		sdkp->nr_actuators = nr_cpr;
	}

	kfree(buffer);
}

static bool sd_validate_min_xfer_size(struct scsi_disk *sdkp)
{
	struct scsi_device *sdp = sdkp->device;
	unsigned int min_xfer_bytes =
		logical_to_bytes(sdp, sdkp->min_xfer_blocks);

	if (sdkp->min_xfer_blocks == 0)
		return false;

	if (min_xfer_bytes & (sdkp->physical_block_size - 1)) {
		sd_first_printk(KERN_WARNING, sdkp,
				"Preferred minimum I/O size %u bytes not a " \
				"multiple of physical block size (%u bytes)\n",
				min_xfer_bytes, sdkp->physical_block_size);
		sdkp->min_xfer_blocks = 0;
		return false;
	}

	sd_first_printk(KERN_INFO, sdkp, "Preferred minimum I/O size %u bytes\n",
			min_xfer_bytes);
	return true;
}

/*
 * Determine the device's preferred I/O size for reads and writes
 * unless the reported value is unreasonably small, large, not a
 * multiple of the physical block size, or simply garbage.
 */
static bool sd_validate_opt_xfer_size(struct scsi_disk *sdkp,
				      unsigned int dev_max)
{
	struct scsi_device *sdp = sdkp->device;
	unsigned int opt_xfer_bytes =
		logical_to_bytes(sdp, sdkp->opt_xfer_blocks);
	unsigned int min_xfer_bytes =
		logical_to_bytes(sdp, sdkp->min_xfer_blocks);

	if (sdkp->opt_xfer_blocks == 0)
		return false;

	if (sdkp->opt_xfer_blocks > dev_max) {
		sd_first_printk(KERN_WARNING, sdkp,
				"Optimal transfer size %u logical blocks " \
				"> dev_max (%u logical blocks)\n",
				sdkp->opt_xfer_blocks, dev_max);
		return false;
	}

	if (sdkp->opt_xfer_blocks > SD_DEF_XFER_BLOCKS) {
		sd_first_printk(KERN_WARNING, sdkp,
				"Optimal transfer size %u logical blocks " \
				"> sd driver limit (%u logical blocks)\n",
				sdkp->opt_xfer_blocks, SD_DEF_XFER_BLOCKS);
		return false;
	}

	if (opt_xfer_bytes < PAGE_SIZE) {
		sd_first_printk(KERN_WARNING, sdkp,
				"Optimal transfer size %u bytes < " \
				"PAGE_SIZE (%u bytes)\n",
				opt_xfer_bytes, (unsigned int)PAGE_SIZE);
		return false;
	}

	if (min_xfer_bytes && opt_xfer_bytes % min_xfer_bytes) {
		sd_first_printk(KERN_WARNING, sdkp,
				"Optimal transfer size %u bytes not a " \
				"multiple of preferred minimum block " \
				"size (%u bytes)\n",
				opt_xfer_bytes, min_xfer_bytes);
		return false;
	}

	if (opt_xfer_bytes & (sdkp->physical_block_size - 1)) {
		sd_first_printk(KERN_WARNING, sdkp,
				"Optimal transfer size %u bytes not a " \
				"multiple of physical block size (%u bytes)\n",
				opt_xfer_bytes, sdkp->physical_block_size);
		return false;
	}

	sd_first_printk(KERN_INFO, sdkp, "Optimal transfer size %u bytes\n",
			opt_xfer_bytes);
	return true;
}

/**
 *	sd_revalidate_disk - called the first time a new disk is seen,
 *	performs disk spin up, read_capacity, etc.
 *	@disk: struct gendisk we care about
 **/
static int sd_revalidate_disk(struct gendisk *disk)
{
	struct scsi_disk *sdkp = scsi_disk(disk);
	struct scsi_device *sdp = sdkp->device;
	struct request_queue *q = sdkp->disk->queue;
	sector_t old_capacity = sdkp->capacity;
	unsigned char *buffer;
	unsigned int dev_max, rw_max;

	SCSI_LOG_HLQUEUE(3, sd_printk(KERN_INFO, sdkp,
				      "sd_revalidate_disk\n"));

	/*
	 * If the device is offline, don't try and read capacity or any
	 * of the other niceties.
	 */
	if (!scsi_device_online(sdp))
		goto out;

	buffer = kmalloc(SD_BUF_SIZE, GFP_KERNEL);
	if (!buffer) {
		sd_printk(KERN_WARNING, sdkp, "sd_revalidate_disk: Memory "
			  "allocation failure.\n");
		goto out;
	}

	sd_spinup_disk(sdkp);

	/*
	 * Without media there is no reason to ask; moreover, some devices
	 * react badly if we do.
	 */
	if (sdkp->media_present) {
		sd_read_capacity(sdkp, buffer);

		/*
		 * set the default to rotational.  All non-rotational devices
		 * support the block characteristics VPD page, which will
		 * cause this to be updated correctly and any device which
		 * doesn't support it should be treated as rotational.
		 */
		blk_queue_flag_clear(QUEUE_FLAG_NONROT, q);
		blk_queue_flag_set(QUEUE_FLAG_ADD_RANDOM, q);

		if (scsi_device_supports_vpd(sdp)) {
			sd_read_block_provisioning(sdkp);
			sd_read_block_limits(sdkp);
			sd_read_block_characteristics(sdkp);
			sd_zbc_read_zones(sdkp, buffer);
			sd_read_cpr(sdkp);
		}

		sd_print_capacity(sdkp, old_capacity);

		sd_read_write_protect_flag(sdkp, buffer);
		sd_read_cache_type(sdkp, buffer);
		sd_read_app_tag_own(sdkp, buffer);
		sd_read_write_same(sdkp, buffer);
		sd_read_security(sdkp, buffer);
		sd_config_protection(sdkp);
	}

	/*
	 * We now have all cache related info, determine how we deal
	 * with flush requests.
	 */
	sd_set_flush_flag(sdkp);

	/* Initial block count limit based on CDB TRANSFER LENGTH field size. */
	dev_max = sdp->use_16_for_rw ? SD_MAX_XFER_BLOCKS : SD_DEF_XFER_BLOCKS;

	/* Some devices report a maximum block count for READ/WRITE requests. */
	dev_max = min_not_zero(dev_max, sdkp->max_xfer_blocks);
	q->limits.max_dev_sectors = logical_to_sectors(sdp, dev_max);

	if (sd_validate_min_xfer_size(sdkp))
		blk_queue_io_min(sdkp->disk->queue,
				 logical_to_bytes(sdp, sdkp->min_xfer_blocks));
	else
		blk_queue_io_min(sdkp->disk->queue, 0);

	if (sd_validate_opt_xfer_size(sdkp, dev_max)) {
		q->limits.io_opt = logical_to_bytes(sdp, sdkp->opt_xfer_blocks);
		rw_max = logical_to_sectors(sdp, sdkp->opt_xfer_blocks);
	} else {
		q->limits.io_opt = 0;
		rw_max = min_not_zero(logical_to_sectors(sdp, dev_max),
				      (sector_t)BLK_DEF_MAX_SECTORS);
	}

	/*
	 * Limit default to SCSI host optimal sector limit if set. There may be
	 * an impact on performance for when the size of a request exceeds this
	 * host limit.
	 */
	rw_max = min_not_zero(rw_max, sdp->host->opt_sectors);

	/* Do not exceed controller limit */
	rw_max = min(rw_max, queue_max_hw_sectors(q));

	/*
	 * Only update max_sectors if previously unset or if the current value
	 * exceeds the capabilities of the hardware.
	 */
	if (sdkp->first_scan ||
	    q->limits.max_sectors > q->limits.max_dev_sectors ||
	    q->limits.max_sectors > q->limits.max_hw_sectors)
		q->limits.max_sectors = rw_max;

	sdkp->first_scan = 0;

	set_capacity_and_notify(disk, logical_to_sectors(sdp, sdkp->capacity));
	sd_config_write_same(sdkp);
	kfree(buffer);

	/*
	 * For a zoned drive, revalidating the zones can be done only once
	 * the gendisk capacity is set. So if this fails, set back the gendisk
	 * capacity to 0.
	 */
	if (sd_zbc_revalidate_zones(sdkp))
		set_capacity_and_notify(disk, 0);

 out:
	return 0;
}

/**
 *	sd_unlock_native_capacity - unlock native capacity
 *	@disk: struct gendisk to set capacity for
 *
 *	Block layer calls this function if it detects that partitions
 *	on @disk reach beyond the end of the device.  If the SCSI host
 *	implements ->unlock_native_capacity() method, it's invoked to
 *	give it a chance to adjust the device capacity.
 *
 *	CONTEXT:
 *	Defined by block layer.  Might sleep.
 */
static void sd_unlock_native_capacity(struct gendisk *disk)
{
	struct scsi_device *sdev = scsi_disk(disk)->device;

	if (sdev->host->hostt->unlock_native_capacity)
		sdev->host->hostt->unlock_native_capacity(sdev);
}

/**
 *	sd_format_disk_name - format disk name
 *	@prefix: name prefix - ie. "sd" for SCSI disks
 *	@index: index of the disk to format name for
 *	@buf: output buffer
 *	@buflen: length of the output buffer
 *
 *	SCSI disk names starts at sda.  The 26th device is sdz and the
 *	27th is sdaa.  The last one for two lettered suffix is sdzz
 *	which is followed by sdaaa.
 *
 *	This is basically 26 base counting with one extra 'nil' entry
 *	at the beginning from the second digit on and can be
 *	determined using similar method as 26 base conversion with the
 *	index shifted -1 after each digit is computed.
 *
 *	CONTEXT:
 *	Don't care.
 *
 *	RETURNS:
 *	0 on success, -errno on failure.
 */
static int sd_format_disk_name(char *prefix, int index, char *buf, int buflen)
{
	const int base = 'z' - 'a' + 1;
	char *begin = buf + strlen(prefix);
	char *end = buf + buflen;
	char *p;
	int unit;

	p = end - 1;
	*p = '\0';
	unit = base;
	do {
		if (p == begin)
			return -EINVAL;
		*--p = 'a' + (index % unit);
		index = (index / unit) - 1;
	} while (index >= 0);

	memmove(begin, p, end - p);
	memcpy(buf, prefix, strlen(prefix));

	return 0;
}

/**
 *	sd_probe - called during driver initialization and whenever a
 *	new scsi device is attached to the system. It is called once
 *	for each scsi device (not just disks) present.
 *	@dev: pointer to device object
 *
 *	Returns 0 if successful (or not interested in this scsi device 
 *	(e.g. scanner)); 1 when there is an error.
 *
 *	Note: this function is invoked from the scsi mid-level.
 *	This function sets up the mapping between a given 
 *	<host,channel,id,lun> (found in sdp) and new device name 
 *	(e.g. /dev/sda). More precisely it is the block device major 
 *	and minor number that is chosen here.
 *
 *	Assume sd_probe is not re-entrant (for time being)
 *	Also think about sd_probe() and sd_remove() running coincidentally.
 **/
static int sd_probe(struct device *dev)
{
	struct scsi_device *sdp = to_scsi_device(dev);
	struct scsi_disk *sdkp;
	struct gendisk *gd;
	int index;
	int error;

	scsi_autopm_get_device(sdp);
	error = -ENODEV;
	if (sdp->type != TYPE_DISK &&
	    sdp->type != TYPE_ZBC &&
	    sdp->type != TYPE_MOD &&
	    sdp->type != TYPE_RBC)
		goto out;

	if (!IS_ENABLED(CONFIG_BLK_DEV_ZONED) && sdp->type == TYPE_ZBC) {
		sdev_printk(KERN_WARNING, sdp,
			    "Unsupported ZBC host-managed device.\n");
		goto out;
	}

	SCSI_LOG_HLQUEUE(3, sdev_printk(KERN_INFO, sdp,
					"sd_probe\n"));

	error = -ENOMEM;
	sdkp = kzalloc(sizeof(*sdkp), GFP_KERNEL);
	if (!sdkp)
		goto out;

	gd = blk_mq_alloc_disk_for_queue(sdp->request_queue,
					 &sd_bio_compl_lkclass);
	if (!gd)
		goto out_free;

	index = ida_alloc(&sd_index_ida, GFP_KERNEL);
	if (index < 0) {
		sdev_printk(KERN_WARNING, sdp, "sd_probe: memory exhausted.\n");
		goto out_put;
	}

	error = sd_format_disk_name("sd", index, gd->disk_name, DISK_NAME_LEN);
	if (error) {
		sdev_printk(KERN_WARNING, sdp, "SCSI disk (sd) name length exceeded.\n");
		goto out_free_index;
	}

	sdkp->device = sdp;
	sdkp->disk = gd;
	sdkp->index = index;
	sdkp->max_retries = SD_MAX_RETRIES;
	atomic_set(&sdkp->openers, 0);
	atomic_set(&sdkp->device->ioerr_cnt, 0);

	if (!sdp->request_queue->rq_timeout) {
		if (sdp->type != TYPE_MOD)
			blk_queue_rq_timeout(sdp->request_queue, SD_TIMEOUT);
		else
			blk_queue_rq_timeout(sdp->request_queue,
					     SD_MOD_TIMEOUT);
	}

	device_initialize(&sdkp->disk_dev);
	sdkp->disk_dev.parent = get_device(dev);
	sdkp->disk_dev.class = &sd_disk_class;
	dev_set_name(&sdkp->disk_dev, "%s", dev_name(dev));

	error = device_add(&sdkp->disk_dev);
	if (error) {
		put_device(&sdkp->disk_dev);
		goto out;
	}

	dev_set_drvdata(dev, sdkp);

	gd->major = sd_major((index & 0xf0) >> 4);
	gd->first_minor = ((index & 0xf) << 4) | (index & 0xfff00);
	gd->minors = SD_MINORS;

	gd->fops = &sd_fops;
	gd->private_data = sdkp;

	/* defaults, until the device tells us otherwise */
	sdp->sector_size = 512;
	sdkp->capacity = 0;
	sdkp->media_present = 1;
	sdkp->write_prot = 0;
	sdkp->cache_override = 0;
	sdkp->WCE = 0;
	sdkp->RCD = 0;
	sdkp->ATO = 0;
	sdkp->first_scan = 1;
	sdkp->max_medium_access_timeouts = SD_MAX_MEDIUM_TIMEOUTS;

	sd_revalidate_disk(gd);

	if (sdp->removable) {
		gd->flags |= GENHD_FL_REMOVABLE;
		gd->events |= DISK_EVENT_MEDIA_CHANGE;
		gd->event_flags = DISK_EVENT_FLAG_POLL | DISK_EVENT_FLAG_UEVENT;
	}

	blk_pm_runtime_init(sdp->request_queue, dev);
	if (sdp->rpm_autosuspend) {
		pm_runtime_set_autosuspend_delay(dev,
			sdp->host->hostt->rpm_autosuspend_delay);
	}

	error = device_add_disk(dev, gd, NULL);
	if (error) {
		put_device(&sdkp->disk_dev);
		put_disk(gd);
		goto out;
	}

	if (sdkp->security) {
		sdkp->opal_dev = init_opal_dev(sdkp, &sd_sec_submit);
		if (sdkp->opal_dev)
			sd_printk(KERN_NOTICE, sdkp, "supports TCG Opal\n");
	}

	sd_printk(KERN_NOTICE, sdkp, "Attached SCSI %sdisk\n",
		  sdp->removable ? "removable " : "");
	scsi_autopm_put_device(sdp);

	return 0;

 out_free_index:
	ida_free(&sd_index_ida, index);
 out_put:
	put_disk(gd);
 out_free:
	kfree(sdkp);
 out:
	scsi_autopm_put_device(sdp);
	return error;
}

/**
 *	sd_remove - called whenever a scsi disk (previously recognized by
 *	sd_probe) is detached from the system. It is called (potentially
 *	multiple times) during sd module unload.
 *	@dev: pointer to device object
 *
 *	Note: this function is invoked from the scsi mid-level.
 *	This function potentially frees up a device name (e.g. /dev/sdc)
 *	that could be re-used by a subsequent sd_probe().
 *	This function is not called when the built-in sd driver is "exit-ed".
 **/
static int sd_remove(struct device *dev)
{
	struct scsi_disk *sdkp = dev_get_drvdata(dev);

	scsi_autopm_get_device(sdkp->device);

	device_del(&sdkp->disk_dev);
	del_gendisk(sdkp->disk);
	if (!sdkp->suspended)
		sd_shutdown(dev);

	put_disk(sdkp->disk);
	return 0;
}

static void scsi_disk_release(struct device *dev)
{
	struct scsi_disk *sdkp = to_scsi_disk(dev);

	ida_free(&sd_index_ida, sdkp->index);
	sd_zbc_free_zone_info(sdkp);
	put_device(&sdkp->device->sdev_gendev);
	free_opal_dev(sdkp->opal_dev);

	kfree(sdkp);
}

static int sd_start_stop_device(struct scsi_disk *sdkp, int start)
{
	unsigned char cmd[6] = { START_STOP };	/* START_VALID */
	struct scsi_sense_hdr sshdr;
	const struct scsi_exec_args exec_args = {
		.sshdr = &sshdr,
		.req_flags = BLK_MQ_REQ_PM,
	};
	struct scsi_device *sdp = sdkp->device;
	int res;

	if (start)
		cmd[4] |= 1;	/* START */

	if (sdp->start_stop_pwr_cond)
		cmd[4] |= start ? 1 << 4 : 3 << 4;	/* Active or Standby */

	if (!scsi_device_online(sdp))
		return -ENODEV;

	res = scsi_execute_cmd(sdp, cmd, REQ_OP_DRV_IN, NULL, 0, SD_TIMEOUT,
			       sdkp->max_retries, &exec_args);
	if (res) {
		sd_print_result(sdkp, "Start/Stop Unit failed", res);
		if (res > 0 && scsi_sense_valid(&sshdr)) {
			sd_print_sense_hdr(sdkp, &sshdr);
			/* 0x3a is medium not present */
			if (sshdr.asc == 0x3a)
				res = 0;
		}
	}

	/* SCSI error codes must not go to the generic layer */
	if (res)
		return -EIO;

	return 0;
}

/*
 * Send a SYNCHRONIZE CACHE instruction down to the device through
 * the normal SCSI command structure.  Wait for the command to
 * complete.
 */
static void sd_shutdown(struct device *dev)
{
	struct scsi_disk *sdkp = dev_get_drvdata(dev);

	if (!sdkp)
		return;         /* this can happen */

	if (pm_runtime_suspended(dev))
		return;

	if (sdkp->WCE && sdkp->media_present) {
		sd_printk(KERN_NOTICE, sdkp, "Synchronizing SCSI cache\n");
		sd_sync_cache(sdkp, NULL);
	}

	if (system_state != SYSTEM_RESTART &&
	    sdkp->device->manage_system_start_stop) {
		sd_printk(KERN_NOTICE, sdkp, "Stopping disk\n");
		sd_start_stop_device(sdkp, 0);
	}
}

static inline bool sd_do_start_stop(struct scsi_device *sdev, bool runtime)
{
	return (sdev->manage_system_start_stop && !runtime) ||
		(sdev->manage_runtime_start_stop && runtime);
}

static int sd_suspend_common(struct device *dev, bool runtime)
{
	struct scsi_disk *sdkp = dev_get_drvdata(dev);
	struct scsi_sense_hdr sshdr;
	int ret = 0;

	if (!sdkp)	/* E.g.: runtime suspend following sd_remove() */
		return 0;

	if (sdkp->WCE && sdkp->media_present) {
		if (!sdkp->device->silence_suspend)
			sd_printk(KERN_NOTICE, sdkp, "Synchronizing SCSI cache\n");
		ret = sd_sync_cache(sdkp, &sshdr);

		if (ret) {
			/* ignore OFFLINE device */
			if (ret == -ENODEV)
				return 0;

			if (!scsi_sense_valid(&sshdr) ||
			    sshdr.sense_key != ILLEGAL_REQUEST)
				return ret;

			/*
			 * sshdr.sense_key == ILLEGAL_REQUEST means this drive
			 * doesn't support sync. There's not much to do and
			 * suspend shouldn't fail.
			 */
			ret = 0;
		}
	}

	if (sd_do_start_stop(sdkp->device, runtime)) {
		if (!sdkp->device->silence_suspend)
			sd_printk(KERN_NOTICE, sdkp, "Stopping disk\n");
		/* an error is not worth aborting a system sleep */
		ret = sd_start_stop_device(sdkp, 0);
		if (!runtime)
			ret = 0;
	}

	if (!ret)
		sdkp->suspended = true;

	return ret;
}

static int sd_suspend_system(struct device *dev)
{
	if (pm_runtime_suspended(dev))
		return 0;

	return sd_suspend_common(dev, false);
}

static int sd_suspend_runtime(struct device *dev)
{
	return sd_suspend_common(dev, true);
}

static int sd_resume(struct device *dev, bool runtime)
{
	struct scsi_disk *sdkp = dev_get_drvdata(dev);
	int ret;

	if (!sdkp)	/* E.g.: runtime resume at the start of sd_probe() */
		return 0;

	if (!sd_do_start_stop(sdkp->device, runtime)) {
		sdkp->suspended = false;
		return 0;
<<<<<<< HEAD
	}

	if (!sdkp->device->no_start_on_resume) {
		sd_printk(KERN_NOTICE, sdkp, "Starting disk\n");
		ret = sd_start_stop_device(sdkp, 1);
	}

=======
	}

	sd_printk(KERN_NOTICE, sdkp, "Starting disk\n");
	ret = sd_start_stop_device(sdkp, 1);
>>>>>>> 73a00b4c
	if (!ret) {
		opal_unlock_from_suspend(sdkp->opal_dev);
		sdkp->suspended = false;
	}

	return ret;
}

static int sd_resume_system(struct device *dev)
{
	if (pm_runtime_suspended(dev))
		return 0;

	return sd_resume(dev, false);
}

static int sd_resume_runtime(struct device *dev)
{
	struct scsi_disk *sdkp = dev_get_drvdata(dev);
	struct scsi_device *sdp;

	if (!sdkp)	/* E.g.: runtime resume at the start of sd_probe() */
		return 0;

	sdp = sdkp->device;

	if (sdp->ignore_media_change) {
		/* clear the device's sense data */
		static const u8 cmd[10] = { REQUEST_SENSE };
		const struct scsi_exec_args exec_args = {
			.req_flags = BLK_MQ_REQ_PM,
		};

		if (scsi_execute_cmd(sdp, cmd, REQ_OP_DRV_IN, NULL, 0,
				     sdp->request_queue->rq_timeout, 1,
				     &exec_args))
			sd_printk(KERN_NOTICE, sdkp,
				  "Failed to clear sense data\n");
	}

	return sd_resume(dev, true);
}

static const struct dev_pm_ops sd_pm_ops = {
	.suspend		= sd_suspend_system,
	.resume			= sd_resume_system,
	.poweroff		= sd_suspend_system,
	.restore		= sd_resume_system,
	.runtime_suspend	= sd_suspend_runtime,
	.runtime_resume		= sd_resume_runtime,
};

static struct scsi_driver sd_template = {
	.gendrv = {
		.name		= "sd",
		.owner		= THIS_MODULE,
		.probe		= sd_probe,
		.probe_type	= PROBE_PREFER_ASYNCHRONOUS,
		.remove		= sd_remove,
		.shutdown	= sd_shutdown,
		.pm		= &sd_pm_ops,
	},
	.rescan			= sd_rescan,
	.init_command		= sd_init_command,
	.uninit_command		= sd_uninit_command,
	.done			= sd_done,
	.eh_action		= sd_eh_action,
	.eh_reset		= sd_eh_reset,
};

/**
 *	init_sd - entry point for this driver (both when built in or when
 *	a module).
 *
 *	Note: this function registers this driver with the scsi mid-level.
 **/
static int __init init_sd(void)
{
	int majors = 0, i, err;

	SCSI_LOG_HLQUEUE(3, printk("init_sd: sd driver entry point\n"));

	for (i = 0; i < SD_MAJORS; i++) {
		if (__register_blkdev(sd_major(i), "sd", sd_default_probe))
			continue;
		majors++;
	}

	if (!majors)
		return -ENODEV;

	err = class_register(&sd_disk_class);
	if (err)
		goto err_out;

	sd_page_pool = mempool_create_page_pool(SD_MEMPOOL_SIZE, 0);
	if (!sd_page_pool) {
		printk(KERN_ERR "sd: can't init discard page pool\n");
		err = -ENOMEM;
		goto err_out_class;
	}

	err = scsi_register_driver(&sd_template.gendrv);
	if (err)
		goto err_out_driver;

	return 0;

err_out_driver:
	mempool_destroy(sd_page_pool);
err_out_class:
	class_unregister(&sd_disk_class);
err_out:
	for (i = 0; i < SD_MAJORS; i++)
		unregister_blkdev(sd_major(i), "sd");
	return err;
}

/**
 *	exit_sd - exit point for this driver (when it is a module).
 *
 *	Note: this function unregisters this driver from the scsi mid-level.
 **/
static void __exit exit_sd(void)
{
	int i;

	SCSI_LOG_HLQUEUE(3, printk("exit_sd: exiting sd driver\n"));

	scsi_unregister_driver(&sd_template.gendrv);
	mempool_destroy(sd_page_pool);

	class_unregister(&sd_disk_class);

	for (i = 0; i < SD_MAJORS; i++)
		unregister_blkdev(sd_major(i), "sd");
}

module_init(init_sd);
module_exit(exit_sd);

void sd_print_sense_hdr(struct scsi_disk *sdkp, struct scsi_sense_hdr *sshdr)
{
	scsi_print_sense_hdr(sdkp->device,
			     sdkp->disk ? sdkp->disk->disk_name : NULL, sshdr);
}

void sd_print_result(const struct scsi_disk *sdkp, const char *msg, int result)
{
	const char *hb_string = scsi_hostbyte_string(result);

	if (hb_string)
		sd_printk(KERN_INFO, sdkp,
			  "%s: Result: hostbyte=%s driverbyte=%s\n", msg,
			  hb_string ? hb_string : "invalid",
			  "DRIVER_OK");
	else
		sd_printk(KERN_INFO, sdkp,
			  "%s: Result: hostbyte=0x%02x driverbyte=%s\n",
			  msg, host_byte(result), "DRIVER_OK");
}<|MERGE_RESOLUTION|>--- conflicted
+++ resolved
@@ -3903,20 +3903,10 @@
 	if (!sd_do_start_stop(sdkp->device, runtime)) {
 		sdkp->suspended = false;
 		return 0;
-<<<<<<< HEAD
-	}
-
-	if (!sdkp->device->no_start_on_resume) {
-		sd_printk(KERN_NOTICE, sdkp, "Starting disk\n");
-		ret = sd_start_stop_device(sdkp, 1);
-	}
-
-=======
 	}
 
 	sd_printk(KERN_NOTICE, sdkp, "Starting disk\n");
 	ret = sd_start_stop_device(sdkp, 1);
->>>>>>> 73a00b4c
 	if (!ret) {
 		opal_unlock_from_suspend(sdkp->opal_dev);
 		sdkp->suspended = false;
