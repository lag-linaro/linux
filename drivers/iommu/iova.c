// SPDX-License-Identifier: GPL-2.0-only
/*
 * Copyright © 2006-2009, Intel Corporation.
 *
 * Author: Anil S Keshavamurthy <anil.s.keshavamurthy@intel.com>
 */

#include <linux/iova.h>
#include <linux/module.h>
#include <linux/slab.h>
#include <linux/smp.h>
#include <linux/bitops.h>
#include <linux/cpu.h>

/* The anchor node sits above the top of the usable address space */
#define IOVA_ANCHOR	~0UL

static bool iova_rcache_insert(struct iova_domain *iovad,
			       unsigned long pfn,
			       unsigned long size);
static unsigned long iova_rcache_get(struct iova_domain *iovad,
				     unsigned long size,
				     unsigned long limit_pfn);
static void init_iova_rcaches(struct iova_domain *iovad);
static void free_iova_rcaches(struct iova_domain *iovad);
static void fq_destroy_all_entries(struct iova_domain *iovad);
static void fq_flush_timeout(struct timer_list *t);
static void free_global_cached_iovas(struct iova_domain *iovad);

void
init_iova_domain(struct iova_domain *iovad, unsigned long granule,
	unsigned long start_pfn)
{
	/*
	 * IOVA granularity will normally be equal to the smallest
	 * supported IOMMU page size; both *must* be capable of
	 * representing individual CPU pages exactly.
	 */
	BUG_ON((granule > PAGE_SIZE) || !is_power_of_2(granule));

	spin_lock_init(&iovad->iova_rbtree_lock);
	iovad->rbroot = RB_ROOT;
	iovad->cached_node = &iovad->anchor.node;
	iovad->cached32_node = &iovad->anchor.node;
	iovad->granule = granule;
	iovad->start_pfn = start_pfn;
	iovad->dma_32bit_pfn = 1UL << (32 - iova_shift(iovad));
	iovad->max32_alloc_size = iovad->dma_32bit_pfn;
	iovad->flush_cb = NULL;
	iovad->fq = NULL;
	iovad->anchor.pfn_lo = iovad->anchor.pfn_hi = IOVA_ANCHOR;
	rb_link_node(&iovad->anchor.node, NULL, &iovad->rbroot.rb_node);
	rb_insert_color(&iovad->anchor.node, &iovad->rbroot);
	init_iova_rcaches(iovad);
}
EXPORT_SYMBOL_GPL(init_iova_domain);

static bool has_iova_flush_queue(struct iova_domain *iovad)
{
	return !!iovad->fq;
}

static void free_iova_flush_queue(struct iova_domain *iovad)
{
	if (!has_iova_flush_queue(iovad))
		return;

	if (timer_pending(&iovad->fq_timer))
		del_timer(&iovad->fq_timer);

	fq_destroy_all_entries(iovad);

	free_percpu(iovad->fq);

	iovad->fq         = NULL;
	iovad->flush_cb   = NULL;
	iovad->entry_dtor = NULL;
}

int init_iova_flush_queue(struct iova_domain *iovad,
			  iova_flush_cb flush_cb, iova_entry_dtor entry_dtor)
{
	struct iova_fq __percpu *queue;
	int cpu;

	atomic64_set(&iovad->fq_flush_start_cnt,  0);
	atomic64_set(&iovad->fq_flush_finish_cnt, 0);

	queue = alloc_percpu(struct iova_fq);
	if (!queue)
		return -ENOMEM;

	iovad->flush_cb   = flush_cb;
	iovad->entry_dtor = entry_dtor;

	for_each_possible_cpu(cpu) {
		struct iova_fq *fq;

		fq = per_cpu_ptr(queue, cpu);
		fq->head = 0;
		fq->tail = 0;

		spin_lock_init(&fq->lock);
	}

	smp_wmb();

	iovad->fq = queue;

	timer_setup(&iovad->fq_timer, fq_flush_timeout, 0);
	atomic_set(&iovad->fq_timer_on, 0);

	return 0;
}

static struct rb_node *
__get_cached_rbnode(struct iova_domain *iovad, unsigned long limit_pfn)
{
	if (limit_pfn <= iovad->dma_32bit_pfn)
		return iovad->cached32_node;

	return iovad->cached_node;
}

static void
__cached_rbnode_insert_update(struct iova_domain *iovad, struct iova *new)
{
	if (new->pfn_hi < iovad->dma_32bit_pfn)
		iovad->cached32_node = &new->node;
	else
		iovad->cached_node = &new->node;
}

static void
__cached_rbnode_delete_update(struct iova_domain *iovad, struct iova *free)
{
	struct iova *cached_iova;

	cached_iova = rb_entry(iovad->cached32_node, struct iova, node);
	if (free == cached_iova ||
	    (free->pfn_hi < iovad->dma_32bit_pfn &&
	     free->pfn_lo >= cached_iova->pfn_lo)) {
		iovad->cached32_node = rb_next(&free->node);
		iovad->max32_alloc_size = iovad->dma_32bit_pfn;
	}

	cached_iova = rb_entry(iovad->cached_node, struct iova, node);
	if (free->pfn_lo >= cached_iova->pfn_lo)
		iovad->cached_node = rb_next(&free->node);
}

/* Insert the iova into domain rbtree by holding writer lock */
static void
iova_insert_rbtree(struct rb_root *root, struct iova *iova,
		   struct rb_node *start)
{
	struct rb_node **new, *parent = NULL;

	new = (start) ? &start : &(root->rb_node);
	/* Figure out where to put new node */
	while (*new) {
		struct iova *this = rb_entry(*new, struct iova, node);

		parent = *new;

		if (iova->pfn_lo < this->pfn_lo)
			new = &((*new)->rb_left);
		else if (iova->pfn_lo > this->pfn_lo)
			new = &((*new)->rb_right);
		else {
			WARN_ON(1); /* this should not happen */
			return;
		}
	}
	/* Add new node and rebalance tree. */
	rb_link_node(&iova->node, parent, new);
	rb_insert_color(&iova->node, root);
}

static int __alloc_and_insert_iova_range(struct iova_domain *iovad,
		unsigned long size, unsigned long limit_pfn,
			struct iova *new, bool size_aligned)
{
	struct rb_node *curr, *prev;
	struct iova *curr_iova;
	unsigned long flags;
	unsigned long new_pfn, retry_pfn;
	unsigned long align_mask = ~0UL;
	unsigned long high_pfn = limit_pfn, low_pfn = iovad->start_pfn;

	if (size_aligned)
		align_mask <<= fls_long(size - 1);

	/* Walk the tree backwards */
	spin_lock_irqsave(&iovad->iova_rbtree_lock, flags);
	if (limit_pfn <= iovad->dma_32bit_pfn &&
			size >= iovad->max32_alloc_size)
		goto iova32_full;

	curr = __get_cached_rbnode(iovad, limit_pfn);
	curr_iova = rb_entry(curr, struct iova, node);
	retry_pfn = curr_iova->pfn_hi + 1;

retry:
	do {
		high_pfn = min(high_pfn, curr_iova->pfn_lo);
		new_pfn = (high_pfn - size) & align_mask;
		prev = curr;
		curr = rb_prev(curr);
		curr_iova = rb_entry(curr, struct iova, node);
	} while (curr && new_pfn <= curr_iova->pfn_hi && new_pfn >= low_pfn);

	if (high_pfn < size || new_pfn < low_pfn) {
		if (low_pfn == iovad->start_pfn && retry_pfn < limit_pfn) {
			high_pfn = limit_pfn;
			low_pfn = retry_pfn;
			curr = &iovad->anchor.node;
			curr_iova = rb_entry(curr, struct iova, node);
			goto retry;
		}
		iovad->max32_alloc_size = size;
		goto iova32_full;
	}

	/* pfn_lo will point to size aligned address if size_aligned is set */
	new->pfn_lo = new_pfn;
	new->pfn_hi = new->pfn_lo + size - 1;

	/* If we have 'prev', it's a valid place to start the insertion. */
	iova_insert_rbtree(&iovad->rbroot, new, prev);
	__cached_rbnode_insert_update(iovad, new);

	spin_unlock_irqrestore(&iovad->iova_rbtree_lock, flags);
	return 0;

iova32_full:
	spin_unlock_irqrestore(&iovad->iova_rbtree_lock, flags);
	return -ENOMEM;
}

static struct kmem_cache *iova_cache;
static unsigned int iova_cache_users;
static DEFINE_MUTEX(iova_cache_mutex);

static struct iova *alloc_iova_mem(void)
{
	return kmem_cache_zalloc(iova_cache, GFP_ATOMIC | __GFP_NOWARN);
}

static void free_iova_mem(struct iova *iova)
{
	if (iova->pfn_lo != IOVA_ANCHOR)
		kmem_cache_free(iova_cache, iova);
}

int iova_cache_get(void)
{
	mutex_lock(&iova_cache_mutex);
	if (!iova_cache_users) {
		iova_cache = kmem_cache_create(
			"iommu_iova", sizeof(struct iova), 0,
			SLAB_HWCACHE_ALIGN, NULL);
		if (!iova_cache) {
			mutex_unlock(&iova_cache_mutex);
			pr_err("Couldn't create iova cache\n");
			return -ENOMEM;
		}
	}

	iova_cache_users++;
	mutex_unlock(&iova_cache_mutex);

	return 0;
}
EXPORT_SYMBOL_GPL(iova_cache_get);

void iova_cache_put(void)
{
	mutex_lock(&iova_cache_mutex);
	if (WARN_ON(!iova_cache_users)) {
		mutex_unlock(&iova_cache_mutex);
		return;
	}
	iova_cache_users--;
	if (!iova_cache_users)
		kmem_cache_destroy(iova_cache);
	mutex_unlock(&iova_cache_mutex);
}
EXPORT_SYMBOL_GPL(iova_cache_put);

/**
 * alloc_iova - allocates an iova
 * @iovad: - iova domain in question
 * @size: - size of page frames to allocate
 * @limit_pfn: - max limit address
 * @size_aligned: - set if size_aligned address range is required
 * This function allocates an iova in the range iovad->start_pfn to limit_pfn,
 * searching top-down from limit_pfn to iovad->start_pfn. If the size_aligned
 * flag is set then the allocated address iova->pfn_lo will be naturally
 * aligned on roundup_power_of_two(size).
 */
struct iova *
alloc_iova(struct iova_domain *iovad, unsigned long size,
	unsigned long limit_pfn,
	bool size_aligned)
{
	struct iova *new_iova;
	int ret;

	new_iova = alloc_iova_mem();
	if (!new_iova)
		return NULL;

	ret = __alloc_and_insert_iova_range(iovad, size, limit_pfn + 1,
			new_iova, size_aligned);

	if (ret) {
		free_iova_mem(new_iova);
		return NULL;
	}

	return new_iova;
}
EXPORT_SYMBOL_GPL(alloc_iova);

static struct iova *
private_find_iova(struct iova_domain *iovad, unsigned long pfn)
{
	struct rb_node *node = iovad->rbroot.rb_node;

	assert_spin_locked(&iovad->iova_rbtree_lock);

	while (node) {
		struct iova *iova = rb_entry(node, struct iova, node);

		if (pfn < iova->pfn_lo)
			node = node->rb_left;
		else if (pfn > iova->pfn_hi)
			node = node->rb_right;
		else
			return iova;	/* pfn falls within iova's range */
	}

	return NULL;
}

static void private_free_iova(struct iova_domain *iovad, struct iova *iova)
{
	assert_spin_locked(&iovad->iova_rbtree_lock);
	__cached_rbnode_delete_update(iovad, iova);
	rb_erase(&iova->node, &iovad->rbroot);
	free_iova_mem(iova);
}

/**
 * find_iova - finds an iova for a given pfn
 * @iovad: - iova domain in question.
 * @pfn: - page frame number
 * This function finds and returns an iova belonging to the
 * given domain which matches the given pfn.
 */
struct iova *find_iova(struct iova_domain *iovad, unsigned long pfn)
{
	unsigned long flags;
	struct iova *iova;

	/* Take the lock so that no other thread is manipulating the rbtree */
	spin_lock_irqsave(&iovad->iova_rbtree_lock, flags);
	iova = private_find_iova(iovad, pfn);
	spin_unlock_irqrestore(&iovad->iova_rbtree_lock, flags);
	return iova;
}
EXPORT_SYMBOL_GPL(find_iova);

/**
 * __free_iova - frees the given iova
 * @iovad: iova domain in question.
 * @iova: iova in question.
 * Frees the given iova belonging to the giving domain
 */
void
__free_iova(struct iova_domain *iovad, struct iova *iova)
{
	unsigned long flags;

	spin_lock_irqsave(&iovad->iova_rbtree_lock, flags);
	private_free_iova(iovad, iova);
	spin_unlock_irqrestore(&iovad->iova_rbtree_lock, flags);
}
EXPORT_SYMBOL_GPL(__free_iova);

/**
 * free_iova - finds and frees the iova for a given pfn
 * @iovad: - iova domain in question.
 * @pfn: - pfn that is allocated previously
 * This functions finds an iova for a given pfn and then
 * frees the iova from that domain.
 */
void
free_iova(struct iova_domain *iovad, unsigned long pfn)
{
	unsigned long flags;
	struct iova *iova;

	spin_lock_irqsave(&iovad->iova_rbtree_lock, flags);
	iova = private_find_iova(iovad, pfn);
	if (iova)
		private_free_iova(iovad, iova);
	spin_unlock_irqrestore(&iovad->iova_rbtree_lock, flags);

}
EXPORT_SYMBOL_GPL(free_iova);

/**
 * alloc_iova_fast - allocates an iova from rcache
 * @iovad: - iova domain in question
 * @size: - size of page frames to allocate
 * @limit_pfn: - max limit address
 * @flush_rcache: - set to flush rcache on regular allocation failure
 * This function tries to satisfy an iova allocation from the rcache,
 * and falls back to regular allocation on failure. If regular allocation
 * fails too and the flush_rcache flag is set then the rcache will be flushed.
*/
unsigned long
alloc_iova_fast(struct iova_domain *iovad, unsigned long size,
		unsigned long limit_pfn, bool flush_rcache)
{
	unsigned long iova_pfn;
	struct iova *new_iova;

	iova_pfn = iova_rcache_get(iovad, size, limit_pfn + 1);
	if (iova_pfn)
		return iova_pfn;

retry:
	new_iova = alloc_iova(iovad, size, limit_pfn, true);
	if (!new_iova) {
		unsigned int cpu;

		if (!flush_rcache)
			return 0;

		/* Try replenishing IOVAs by flushing rcache. */
		flush_rcache = false;
		for_each_online_cpu(cpu)
			free_cpu_cached_iovas(cpu, iovad);
		free_global_cached_iovas(iovad);
		goto retry;
	}

	return new_iova->pfn_lo;
}

/**
 * free_iova_fast - free iova pfn range into rcache
 * @iovad: - iova domain in question.
 * @pfn: - pfn that is allocated previously
 * @size: - # of pages in range
 * This functions frees an iova range by trying to put it into the rcache,
 * falling back to regular iova deallocation via free_iova() if this fails.
 */
void
free_iova_fast(struct iova_domain *iovad, unsigned long pfn, unsigned long size)
{
	if (iova_rcache_insert(iovad, pfn, size))
		return;

	free_iova(iovad, pfn);
}
EXPORT_SYMBOL_GPL(free_iova_fast);

#define fq_ring_for_each(i, fq) \
	for ((i) = (fq)->head; (i) != (fq)->tail; (i) = ((i) + 1) % IOVA_FQ_SIZE)

static inline bool fq_full(struct iova_fq *fq)
{
	assert_spin_locked(&fq->lock);
	return (((fq->tail + 1) % IOVA_FQ_SIZE) == fq->head);
}

static inline unsigned fq_ring_add(struct iova_fq *fq)
{
	unsigned idx = fq->tail;

	assert_spin_locked(&fq->lock);

	fq->tail = (idx + 1) % IOVA_FQ_SIZE;

	return idx;
}

static void fq_ring_free(struct iova_domain *iovad, struct iova_fq *fq)
{
	u64 counter = atomic64_read(&iovad->fq_flush_finish_cnt);
	unsigned idx;

	assert_spin_locked(&fq->lock);

	fq_ring_for_each(idx, fq) {

		if (fq->entries[idx].counter >= counter)
			break;

		if (iovad->entry_dtor)
			iovad->entry_dtor(fq->entries[idx].data);

		free_iova_fast(iovad,
			       fq->entries[idx].iova_pfn,
			       fq->entries[idx].pages);

		fq->head = (fq->head + 1) % IOVA_FQ_SIZE;
	}
}

static void iova_domain_flush(struct iova_domain *iovad)
{
	atomic64_inc(&iovad->fq_flush_start_cnt);
	iovad->flush_cb(iovad);
	atomic64_inc(&iovad->fq_flush_finish_cnt);
}

static void fq_destroy_all_entries(struct iova_domain *iovad)
{
	int cpu;

	/*
	 * This code runs when the iova_domain is being detroyed, so don't
	 * bother to free iovas, just call the entry_dtor on all remaining
	 * entries.
	 */
	if (!iovad->entry_dtor)
		return;

	for_each_possible_cpu(cpu) {
		struct iova_fq *fq = per_cpu_ptr(iovad->fq, cpu);
		int idx;

		fq_ring_for_each(idx, fq)
			iovad->entry_dtor(fq->entries[idx].data);
	}
}

static void fq_flush_timeout(struct timer_list *t)
{
	struct iova_domain *iovad = from_timer(iovad, t, fq_timer);
	int cpu;

	atomic_set(&iovad->fq_timer_on, 0);
	iova_domain_flush(iovad);

	for_each_possible_cpu(cpu) {
		unsigned long flags;
		struct iova_fq *fq;

		fq = per_cpu_ptr(iovad->fq, cpu);
		spin_lock_irqsave(&fq->lock, flags);
		fq_ring_free(iovad, fq);
		spin_unlock_irqrestore(&fq->lock, flags);
	}
}

void queue_iova(struct iova_domain *iovad,
		unsigned long pfn, unsigned long pages,
		unsigned long data)
{
	struct iova_fq *fq = raw_cpu_ptr(iovad->fq);
	unsigned long flags;
	unsigned idx;

	spin_lock_irqsave(&fq->lock, flags);

	/*
	 * First remove all entries from the flush queue that have already been
	 * flushed out on another CPU. This makes the fq_full() check below less
	 * likely to be true.
	 */
	fq_ring_free(iovad, fq);

	if (fq_full(fq)) {
		iova_domain_flush(iovad);
		fq_ring_free(iovad, fq);
	}

	idx = fq_ring_add(fq);

	fq->entries[idx].iova_pfn = pfn;
	fq->entries[idx].pages    = pages;
	fq->entries[idx].data     = data;
	fq->entries[idx].counter  = atomic64_read(&iovad->fq_flush_start_cnt);

	spin_unlock_irqrestore(&fq->lock, flags);

	/* Avoid false sharing as much as possible. */
	if (!atomic_read(&iovad->fq_timer_on) &&
	    !atomic_xchg(&iovad->fq_timer_on, 1))
		mod_timer(&iovad->fq_timer,
			  jiffies + msecs_to_jiffies(IOVA_FQ_TIMEOUT));
}

/**
 * put_iova_domain - destroys the iova domain
 * @iovad: - iova domain in question.
 * All the iova's in that domain are destroyed.
 */
void put_iova_domain(struct iova_domain *iovad)
{
	struct iova *iova, *tmp;

	free_iova_flush_queue(iovad);
	free_iova_rcaches(iovad);
	rbtree_postorder_for_each_entry_safe(iova, tmp, &iovad->rbroot, node)
		free_iova_mem(iova);
}
EXPORT_SYMBOL_GPL(put_iova_domain);

static int
__is_range_overlap(struct rb_node *node,
	unsigned long pfn_lo, unsigned long pfn_hi)
{
	struct iova *iova = rb_entry(node, struct iova, node);

	if ((pfn_lo <= iova->pfn_hi) && (pfn_hi >= iova->pfn_lo))
		return 1;
	return 0;
}

static inline struct iova *
alloc_and_init_iova(unsigned long pfn_lo, unsigned long pfn_hi)
{
	struct iova *iova;

	iova = alloc_iova_mem();
	if (iova) {
		iova->pfn_lo = pfn_lo;
		iova->pfn_hi = pfn_hi;
	}

	return iova;
}

static struct iova *
__insert_new_range(struct iova_domain *iovad,
	unsigned long pfn_lo, unsigned long pfn_hi)
{
	struct iova *iova;

	iova = alloc_and_init_iova(pfn_lo, pfn_hi);
	if (iova)
		iova_insert_rbtree(&iovad->rbroot, iova, NULL);

	return iova;
}

static void
__adjust_overlap_range(struct iova *iova,
	unsigned long *pfn_lo, unsigned long *pfn_hi)
{
	if (*pfn_lo < iova->pfn_lo)
		iova->pfn_lo = *pfn_lo;
	if (*pfn_hi > iova->pfn_hi)
		*pfn_lo = iova->pfn_hi + 1;
}

/**
 * reserve_iova - reserves an iova in the given range
 * @iovad: - iova domain pointer
 * @pfn_lo: - lower page frame address
 * @pfn_hi:- higher pfn adderss
 * This function allocates reserves the address range from pfn_lo to pfn_hi so
 * that this address is not dished out as part of alloc_iova.
 */
struct iova *
reserve_iova(struct iova_domain *iovad,
	unsigned long pfn_lo, unsigned long pfn_hi)
{
	struct rb_node *node;
	unsigned long flags;
	struct iova *iova;
	unsigned int overlap = 0;

	/* Don't allow nonsensical pfns */
	if (WARN_ON((pfn_hi | pfn_lo) > (ULLONG_MAX >> iova_shift(iovad))))
		return NULL;

	spin_lock_irqsave(&iovad->iova_rbtree_lock, flags);
	for (node = rb_first(&iovad->rbroot); node; node = rb_next(node)) {
		if (__is_range_overlap(node, pfn_lo, pfn_hi)) {
			iova = rb_entry(node, struct iova, node);
			__adjust_overlap_range(iova, &pfn_lo, &pfn_hi);
			if ((pfn_lo >= iova->pfn_lo) &&
				(pfn_hi <= iova->pfn_hi))
				goto finish;
			overlap = 1;

		} else if (overlap)
				break;
	}

	/* We are here either because this is the first reserver node
	 * or need to insert remaining non overlap addr range
	 */
	iova = __insert_new_range(iovad, pfn_lo, pfn_hi);
finish:

	spin_unlock_irqrestore(&iovad->iova_rbtree_lock, flags);
	return iova;
}
EXPORT_SYMBOL_GPL(reserve_iova);

<<<<<<< HEAD
/**
 * copy_reserved_iova - copies the reserved between domains
 * @from: - source domain from where to copy
 * @to: - destination domin where to copy
 * This function copies reserved iova's from one domain to
 * other.
 */
void
copy_reserved_iova(struct iova_domain *from, struct iova_domain *to)
{
	unsigned long flags;
	struct rb_node *node;

	spin_lock_irqsave(&from->iova_rbtree_lock, flags);
	for (node = rb_first(&from->rbroot); node; node = rb_next(node)) {
		struct iova *iova = rb_entry(node, struct iova, node);
		struct iova *new_iova;

		if (iova->pfn_lo == IOVA_ANCHOR)
			continue;

		new_iova = reserve_iova(to, iova->pfn_lo, iova->pfn_hi);
		if (!new_iova)
			pr_err("Reserve iova range %lx@%lx failed\n",
			       iova->pfn_lo, iova->pfn_lo);
	}
	spin_unlock_irqrestore(&from->iova_rbtree_lock, flags);
}
EXPORT_SYMBOL_GPL(copy_reserved_iova);

=======
>>>>>>> 7cea2a3c
/*
 * Magazine caches for IOVA ranges.  For an introduction to magazines,
 * see the USENIX 2001 paper "Magazines and Vmem: Extending the Slab
 * Allocator to Many CPUs and Arbitrary Resources" by Bonwick and Adams.
 * For simplicity, we use a static magazine size and don't implement the
 * dynamic size tuning described in the paper.
 */

#define IOVA_MAG_SIZE 128

struct iova_magazine {
	unsigned long size;
	unsigned long pfns[IOVA_MAG_SIZE];
};

struct iova_cpu_rcache {
	spinlock_t lock;
	struct iova_magazine *loaded;
	struct iova_magazine *prev;
};

static struct iova_magazine *iova_magazine_alloc(gfp_t flags)
{
	return kzalloc(sizeof(struct iova_magazine), flags);
}

static void iova_magazine_free(struct iova_magazine *mag)
{
	kfree(mag);
}

static void
iova_magazine_free_pfns(struct iova_magazine *mag, struct iova_domain *iovad)
{
	unsigned long flags;
	int i;

	if (!mag)
		return;

	spin_lock_irqsave(&iovad->iova_rbtree_lock, flags);

	for (i = 0 ; i < mag->size; ++i) {
		struct iova *iova = private_find_iova(iovad, mag->pfns[i]);

		if (WARN_ON(!iova))
			continue;

		private_free_iova(iovad, iova);
	}

	spin_unlock_irqrestore(&iovad->iova_rbtree_lock, flags);

	mag->size = 0;
}

static bool iova_magazine_full(struct iova_magazine *mag)
{
	return (mag && mag->size == IOVA_MAG_SIZE);
}

static bool iova_magazine_empty(struct iova_magazine *mag)
{
	return (!mag || mag->size == 0);
}

static unsigned long iova_magazine_pop(struct iova_magazine *mag,
				       unsigned long limit_pfn)
{
	int i;
	unsigned long pfn;

	BUG_ON(iova_magazine_empty(mag));

	/* Only fall back to the rbtree if we have no suitable pfns at all */
	for (i = mag->size - 1; mag->pfns[i] > limit_pfn; i--)
		if (i == 0)
			return 0;

	/* Swap it to pop it */
	pfn = mag->pfns[i];
	mag->pfns[i] = mag->pfns[--mag->size];

	return pfn;
}

static void iova_magazine_push(struct iova_magazine *mag, unsigned long pfn)
{
	BUG_ON(iova_magazine_full(mag));

	mag->pfns[mag->size++] = pfn;
}

static void init_iova_rcaches(struct iova_domain *iovad)
{
	struct iova_cpu_rcache *cpu_rcache;
	struct iova_rcache *rcache;
	unsigned int cpu;
	int i;

	for (i = 0; i < IOVA_RANGE_CACHE_MAX_SIZE; ++i) {
		rcache = &iovad->rcaches[i];
		spin_lock_init(&rcache->lock);
		rcache->depot_size = 0;
		rcache->cpu_rcaches = __alloc_percpu(sizeof(*cpu_rcache), cache_line_size());
		if (WARN_ON(!rcache->cpu_rcaches))
			continue;
		for_each_possible_cpu(cpu) {
			cpu_rcache = per_cpu_ptr(rcache->cpu_rcaches, cpu);
			spin_lock_init(&cpu_rcache->lock);
			cpu_rcache->loaded = iova_magazine_alloc(GFP_KERNEL);
			cpu_rcache->prev = iova_magazine_alloc(GFP_KERNEL);
		}
	}
}

/*
 * Try inserting IOVA range starting with 'iova_pfn' into 'rcache', and
 * return true on success.  Can fail if rcache is full and we can't free
 * space, and free_iova() (our only caller) will then return the IOVA
 * range to the rbtree instead.
 */
static bool __iova_rcache_insert(struct iova_domain *iovad,
				 struct iova_rcache *rcache,
				 unsigned long iova_pfn)
{
	struct iova_magazine *mag_to_free = NULL;
	struct iova_cpu_rcache *cpu_rcache;
	bool can_insert = false;
	unsigned long flags;

	cpu_rcache = raw_cpu_ptr(rcache->cpu_rcaches);
	spin_lock_irqsave(&cpu_rcache->lock, flags);

	if (!iova_magazine_full(cpu_rcache->loaded)) {
		can_insert = true;
	} else if (!iova_magazine_full(cpu_rcache->prev)) {
		swap(cpu_rcache->prev, cpu_rcache->loaded);
		can_insert = true;
	} else {
		struct iova_magazine *new_mag = iova_magazine_alloc(GFP_ATOMIC);

		if (new_mag) {
			spin_lock(&rcache->lock);
			if (rcache->depot_size < MAX_GLOBAL_MAGS) {
				rcache->depot[rcache->depot_size++] =
						cpu_rcache->loaded;
			} else {
				mag_to_free = cpu_rcache->loaded;
			}
			spin_unlock(&rcache->lock);

			cpu_rcache->loaded = new_mag;
			can_insert = true;
		}
	}

	if (can_insert)
		iova_magazine_push(cpu_rcache->loaded, iova_pfn);

	spin_unlock_irqrestore(&cpu_rcache->lock, flags);

	if (mag_to_free) {
		iova_magazine_free_pfns(mag_to_free, iovad);
		iova_magazine_free(mag_to_free);
	}

	return can_insert;
}

static bool iova_rcache_insert(struct iova_domain *iovad, unsigned long pfn,
			       unsigned long size)
{
	unsigned int log_size = order_base_2(size);

	if (log_size >= IOVA_RANGE_CACHE_MAX_SIZE)
		return false;

	return __iova_rcache_insert(iovad, &iovad->rcaches[log_size], pfn);
}

/*
 * Caller wants to allocate a new IOVA range from 'rcache'.  If we can
 * satisfy the request, return a matching non-NULL range and remove
 * it from the 'rcache'.
 */
static unsigned long __iova_rcache_get(struct iova_rcache *rcache,
				       unsigned long limit_pfn)
{
	struct iova_cpu_rcache *cpu_rcache;
	unsigned long iova_pfn = 0;
	bool has_pfn = false;
	unsigned long flags;

	cpu_rcache = raw_cpu_ptr(rcache->cpu_rcaches);
	spin_lock_irqsave(&cpu_rcache->lock, flags);

	if (!iova_magazine_empty(cpu_rcache->loaded)) {
		has_pfn = true;
	} else if (!iova_magazine_empty(cpu_rcache->prev)) {
		swap(cpu_rcache->prev, cpu_rcache->loaded);
		has_pfn = true;
	} else {
		spin_lock(&rcache->lock);
		if (rcache->depot_size > 0) {
			iova_magazine_free(cpu_rcache->loaded);
			cpu_rcache->loaded = rcache->depot[--rcache->depot_size];
			has_pfn = true;
		}
		spin_unlock(&rcache->lock);
	}

	if (has_pfn)
		iova_pfn = iova_magazine_pop(cpu_rcache->loaded, limit_pfn);

	spin_unlock_irqrestore(&cpu_rcache->lock, flags);

	return iova_pfn;
}

/*
 * Try to satisfy IOVA allocation range from rcache.  Fail if requested
 * size is too big or the DMA limit we are given isn't satisfied by the
 * top element in the magazine.
 */
static unsigned long iova_rcache_get(struct iova_domain *iovad,
				     unsigned long size,
				     unsigned long limit_pfn)
{
	unsigned int log_size = order_base_2(size);

	if (log_size >= IOVA_RANGE_CACHE_MAX_SIZE)
		return 0;

	return __iova_rcache_get(&iovad->rcaches[log_size], limit_pfn - size);
}

/*
 * free rcache data structures.
 */
static void free_iova_rcaches(struct iova_domain *iovad)
{
	struct iova_rcache *rcache;
	struct iova_cpu_rcache *cpu_rcache;
	unsigned int cpu;
	int i, j;

	for (i = 0; i < IOVA_RANGE_CACHE_MAX_SIZE; ++i) {
		rcache = &iovad->rcaches[i];
		for_each_possible_cpu(cpu) {
			cpu_rcache = per_cpu_ptr(rcache->cpu_rcaches, cpu);
			iova_magazine_free(cpu_rcache->loaded);
			iova_magazine_free(cpu_rcache->prev);
		}
		free_percpu(rcache->cpu_rcaches);
		for (j = 0; j < rcache->depot_size; ++j)
			iova_magazine_free(rcache->depot[j]);
	}
}

/*
 * free all the IOVA ranges cached by a cpu (used when cpu is unplugged)
 */
void free_cpu_cached_iovas(unsigned int cpu, struct iova_domain *iovad)
{
	struct iova_cpu_rcache *cpu_rcache;
	struct iova_rcache *rcache;
	unsigned long flags;
	int i;

	for (i = 0; i < IOVA_RANGE_CACHE_MAX_SIZE; ++i) {
		rcache = &iovad->rcaches[i];
		cpu_rcache = per_cpu_ptr(rcache->cpu_rcaches, cpu);
		spin_lock_irqsave(&cpu_rcache->lock, flags);
		iova_magazine_free_pfns(cpu_rcache->loaded, iovad);
		iova_magazine_free_pfns(cpu_rcache->prev, iovad);
		spin_unlock_irqrestore(&cpu_rcache->lock, flags);
	}
}

/*
 * free all the IOVA ranges of global cache
 */
static void free_global_cached_iovas(struct iova_domain *iovad)
{
	struct iova_rcache *rcache;
	unsigned long flags;
	int i, j;

	for (i = 0; i < IOVA_RANGE_CACHE_MAX_SIZE; ++i) {
		rcache = &iovad->rcaches[i];
		spin_lock_irqsave(&rcache->lock, flags);
		for (j = 0; j < rcache->depot_size; ++j) {
			iova_magazine_free_pfns(rcache->depot[j], iovad);
			iova_magazine_free(rcache->depot[j]);
		}
		rcache->depot_size = 0;
		spin_unlock_irqrestore(&rcache->lock, flags);
	}
}
MODULE_AUTHOR("Anil S Keshavamurthy <anil.s.keshavamurthy@intel.com>");
MODULE_LICENSE("GPL");<|MERGE_RESOLUTION|>--- conflicted
+++ resolved
@@ -707,39 +707,6 @@
 }
 EXPORT_SYMBOL_GPL(reserve_iova);
 
-<<<<<<< HEAD
-/**
- * copy_reserved_iova - copies the reserved between domains
- * @from: - source domain from where to copy
- * @to: - destination domin where to copy
- * This function copies reserved iova's from one domain to
- * other.
- */
-void
-copy_reserved_iova(struct iova_domain *from, struct iova_domain *to)
-{
-	unsigned long flags;
-	struct rb_node *node;
-
-	spin_lock_irqsave(&from->iova_rbtree_lock, flags);
-	for (node = rb_first(&from->rbroot); node; node = rb_next(node)) {
-		struct iova *iova = rb_entry(node, struct iova, node);
-		struct iova *new_iova;
-
-		if (iova->pfn_lo == IOVA_ANCHOR)
-			continue;
-
-		new_iova = reserve_iova(to, iova->pfn_lo, iova->pfn_hi);
-		if (!new_iova)
-			pr_err("Reserve iova range %lx@%lx failed\n",
-			       iova->pfn_lo, iova->pfn_lo);
-	}
-	spin_unlock_irqrestore(&from->iova_rbtree_lock, flags);
-}
-EXPORT_SYMBOL_GPL(copy_reserved_iova);
-
-=======
->>>>>>> 7cea2a3c
 /*
  * Magazine caches for IOVA ranges.  For an introduction to magazines,
  * see the USENIX 2001 paper "Magazines and Vmem: Extending the Slab
