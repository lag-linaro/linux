--- conflicted
+++ resolved
@@ -109,12 +109,6 @@
 void watchdog_hardlockup_touch_cpu(unsigned int cpu)
 {
 	per_cpu(watchdog_hardlockup_touched, cpu) = true;
-<<<<<<< HEAD
-
-	/* Match with smp_rmb() in watchdog_hardlockup_check() */
-	smp_wmb();
-=======
->>>>>>> a9395cb6
 }
 
 static bool is_hardlockup(unsigned int cpu)
@@ -134,28 +128,16 @@
 	return false;
 }
 
-<<<<<<< HEAD
-static unsigned long watchdog_hardlockup_kick(void)
-{
-	return atomic_inc_return(raw_cpu_ptr(&hrtimer_interrupts));
-=======
 static void watchdog_hardlockup_kick(void)
 {
 	int new_interrupts;
 
 	new_interrupts = atomic_inc_return(this_cpu_ptr(&hrtimer_interrupts));
 	watchdog_buddy_check_hardlockup(new_interrupts);
->>>>>>> a9395cb6
 }
 
 void watchdog_hardlockup_check(unsigned int cpu, struct pt_regs *regs)
 {
-<<<<<<< HEAD
-	/* Match with smp_wmb() in watchdog_hardlockup_touch_cpu() */
-	smp_rmb();
-
-=======
->>>>>>> a9395cb6
 	if (per_cpu(watchdog_hardlockup_touched, cpu)) {
 		per_cpu(watchdog_hardlockup_touched, cpu) = false;
 		return;
@@ -169,13 +151,9 @@
 	 */
 	if (is_hardlockup(cpu)) {
 		unsigned int this_cpu = smp_processor_id();
-<<<<<<< HEAD
-		struct cpumask backtrace_mask = *cpu_online_mask;
-=======
 		struct cpumask backtrace_mask;
 
 		cpumask_copy(&backtrace_mask, cpu_online_mask);
->>>>>>> a9395cb6
 
 		/* Only print hardlockups once. */
 		if (per_cpu(watchdog_hardlockup_warned, cpu))
@@ -214,11 +192,7 @@
 
 #else /* CONFIG_HARDLOCKUP_DETECTOR_COUNTS_HRTIMER */
 
-<<<<<<< HEAD
-static inline unsigned long watchdog_hardlockup_kick(void) { return 0; }
-=======
 static inline void watchdog_hardlockup_kick(void) { }
->>>>>>> a9395cb6
 
 #endif /* !CONFIG_HARDLOCKUP_DETECTOR_COUNTS_HRTIMER */
 
@@ -242,22 +216,6 @@
  */
 int __weak __init watchdog_hardlockup_probe(void)
 {
-<<<<<<< HEAD
-	/*
-	 * If CONFIG_HAVE_NMI_WATCHDOG is defined then an architecture
-	 * is assumed to have the hard watchdog available and we return 0.
-	 */
-	if (IS_ENABLED(CONFIG_HAVE_NMI_WATCHDOG))
-		return 0;
-
-	/*
-	 * Hardlockup detectors other than those using CONFIG_HAVE_NMI_WATCHDOG
-	 * are required to implement a non-weak version of this probe function
-	 * to tell whether they are available. If they don't override then
-	 * we'll return -ENODEV.
-	 */
-=======
->>>>>>> a9395cb6
 	return -ENODEV;
 }
 
@@ -488,19 +446,11 @@
 	struct pt_regs *regs = get_irq_regs();
 	int duration;
 	int softlockup_all_cpu_backtrace = sysctl_softlockup_all_cpu_backtrace;
-	unsigned long hrtimer_interrupts;
 
 	if (!watchdog_enabled)
 		return HRTIMER_NORESTART;
 
-<<<<<<< HEAD
-	hrtimer_interrupts = watchdog_hardlockup_kick();
-
-	/* test for hardlockups */
-	watchdog_buddy_check_hardlockup(hrtimer_interrupts);
-=======
 	watchdog_hardlockup_kick();
->>>>>>> a9395cb6
 
 	/* kick the softlockup detector */
 	if (completion_done(this_cpu_ptr(&softlockup_completion))) {
@@ -913,18 +863,6 @@
 		.extra2		= (void *)&sixty,
 	},
 	{
-<<<<<<< HEAD
-		.procname       = "nmi_watchdog",
-		.data		= &watchdog_hardlockup_user_enabled,
-		.maxlen		= sizeof(int),
-		.mode		= NMI_WATCHDOG_SYSCTL_PERM,
-		.proc_handler   = proc_nmi_watchdog,
-		.extra1		= SYSCTL_ZERO,
-		.extra2		= SYSCTL_ONE,
-	},
-	{
-=======
->>>>>>> a9395cb6
 		.procname	= "watchdog_cpumask",
 		.data		= &watchdog_cpumask_bits,
 		.maxlen		= NR_CPUS,
@@ -1064,11 +1002,8 @@
 	/* Make sure no work is pending. */
 	flush_work(&detector_work);
 
-<<<<<<< HEAD
-=======
 	watchdog_sysctl_init();
 
->>>>>>> a9395cb6
 	return 0;
 
 }
