--- conflicted
+++ resolved
@@ -554,26 +554,13 @@
 
 	fcport = qla_rport->fcport;
 
-<<<<<<< HEAD
-	if (!qpair || !fcport)
-		return -ENODEV;
-
-	if (!qpair->fw_started || fcport->deleted)
+	if (unlikely(!qpair || !fcport || fcport->deleted))
 		return -EBUSY;
-
-	vha = fcport->vha;
 
 	if (!(fcport->nvme_flag & NVME_FLAG_REGISTERED))
 		return -ENODEV;
-=======
-	if (unlikely(!qpair || !fcport || fcport->deleted))
-		return -EBUSY;
-
-	if (!(fcport->nvme_flag & NVME_FLAG_REGISTERED))
-		return -ENODEV;
 
 	vha = fcport->vha;
->>>>>>> 356006a6
 
 	if (test_bit(ABORT_ISP_ACTIVE, &vha->dpc_flags))
 		return -EBUSY;
