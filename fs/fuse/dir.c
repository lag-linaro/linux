--- conflicted
+++ resolved
@@ -327,45 +327,6 @@
 	return mnt;
 }
 
-/*
- * Get the canonical path. Since we must translate to a path, this must be done
- * in the context of the userspace daemon, however, the userspace daemon cannot
- * look up paths on its own. Instead, we handle the lookup as a special case
- * inside of the write request.
- */
-static void fuse_dentry_canonical_path(const struct path *path,
-				       struct path *canonical_path)
-{
-	struct inode *inode = d_inode(path->dentry);
-	//struct fuse_conn *fc = get_fuse_conn(inode);
-	struct fuse_mount *fm = get_fuse_mount_super(path->mnt->mnt_sb);
-	FUSE_ARGS(args);
-	char *path_name;
-	int err;
-
-	path_name = (char *)get_zeroed_page(GFP_KERNEL);
-	if (!path_name)
-		goto default_path;
-
-	args.opcode = FUSE_CANONICAL_PATH;
-	args.nodeid = get_node_id(inode);
-	args.in_numargs = 0;
-	args.out_numargs = 1;
-	args.out_args[0].size = PATH_MAX;
-	args.out_args[0].value = path_name;
-	args.canonical_path = canonical_path;
-	args.out_argvar = 1;
-
-	err = fuse_simple_request(fm, &args);
-	free_page((unsigned long)path_name);
-	if (err > 0)
-		return;
-default_path:
-	canonical_path->dentry = path->dentry;
-	canonical_path->mnt = path->mnt;
-	path_get(canonical_path);
-}
-
 const struct dentry_operations fuse_dentry_operations = {
 	.d_revalidate	= fuse_dentry_revalidate,
 	.d_delete	= fuse_dentry_delete,
@@ -374,7 +335,6 @@
 	.d_release	= fuse_dentry_release,
 #endif
 	.d_automount	= fuse_dentry_automount,
-	.d_canonical_path = fuse_dentry_canonical_path,
 };
 
 const struct dentry_operations fuse_root_dentry_operations = {
@@ -655,7 +615,6 @@
 {
 	int err;
 	struct inode *inode;
-	struct fuse_conn *fc = get_fuse_conn(dir);
 	struct fuse_mount *fm = get_fuse_mount(dir);
 	FUSE_ARGS(args);
 	struct fuse_forget_link *forget;
@@ -725,12 +684,7 @@
 
 	ff->fh = outopenp->fh;
 	ff->nodeid = outentry.nodeid;
-<<<<<<< HEAD
-	ff->open_flags = outopen.open_flags;
-	fuse_passthrough_setup(fc, ff, &outopen);
-=======
 	ff->open_flags = outopenp->open_flags;
->>>>>>> 6ce8b2ce
 	inode = fuse_iget(dir->i_sb, outentry.nodeid, outentry.generation,
 			  &outentry.attr, ATTR_TIMEOUT(&outentry), 0);
 	if (!inode) {
