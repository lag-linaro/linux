// SPDX-License-Identifier: (GPL-2.0 OR MIT)
/*
 * Microsemi Ocelot Switch driver
 *
 * Copyright (c) 2017 Microsemi Corporation
 */
#include <linux/io.h>
#include <linux/kernel.h>
#include <linux/platform_device.h>

#include "ocelot.h"

u32 __ocelot_read_ix(struct ocelot *ocelot, u32 reg, u32 offset)
{
	u16 target = reg >> TARGET_OFFSET;
	u32 val;

	WARN_ON(!target);

	regmap_read(ocelot->targets[target],
		    ocelot->map[target][reg & REG_MASK] + offset, &val);
	return val;
}
EXPORT_SYMBOL(__ocelot_read_ix);

void __ocelot_write_ix(struct ocelot *ocelot, u32 val, u32 reg, u32 offset)
{
	u16 target = reg >> TARGET_OFFSET;

	WARN_ON(!target);

	regmap_write(ocelot->targets[target],
		     ocelot->map[target][reg & REG_MASK] + offset, val);
}
EXPORT_SYMBOL(__ocelot_write_ix);

void __ocelot_rmw_ix(struct ocelot *ocelot, u32 val, u32 mask, u32 reg,
		     u32 offset)
{
	u16 target = reg >> TARGET_OFFSET;

	WARN_ON(!target);

	regmap_update_bits(ocelot->targets[target],
			   ocelot->map[target][reg & REG_MASK] + offset,
			   mask, val);
}
EXPORT_SYMBOL(__ocelot_rmw_ix);

u32 ocelot_port_readl(struct ocelot_port *port, u32 reg)
{
	struct ocelot *ocelot = port->ocelot;
	u16 target = reg >> TARGET_OFFSET;
	u32 val;

	WARN_ON(!target);

	regmap_read(port->target, ocelot->map[target][reg & REG_MASK], &val);
	return val;
}
EXPORT_SYMBOL(ocelot_port_readl);

void ocelot_port_writel(struct ocelot_port *port, u32 val, u32 reg)
{
	struct ocelot *ocelot = port->ocelot;
	u16 target = reg >> TARGET_OFFSET;

	WARN_ON(!target);

	regmap_write(port->target, ocelot->map[target][reg & REG_MASK], val);
}
EXPORT_SYMBOL(ocelot_port_writel);

<<<<<<< HEAD
=======
void ocelot_port_rmwl(struct ocelot_port *port, u32 val, u32 mask, u32 reg)
{
	u32 cur = ocelot_port_readl(port, reg);

	ocelot_port_writel(port, (cur & (~mask)) | val, reg);
}
EXPORT_SYMBOL(ocelot_port_rmwl);

>>>>>>> f642729d
u32 __ocelot_target_read_ix(struct ocelot *ocelot, enum ocelot_target target,
			    u32 reg, u32 offset)
{
	u32 val;

	regmap_read(ocelot->targets[target],
		    ocelot->map[target][reg] + offset, &val);
	return val;
}

void __ocelot_target_write_ix(struct ocelot *ocelot, enum ocelot_target target,
			      u32 val, u32 reg, u32 offset)
{
	regmap_write(ocelot->targets[target],
		     ocelot->map[target][reg] + offset, val);
}

int ocelot_regfields_init(struct ocelot *ocelot,
			  const struct reg_field *const regfields)
{
	unsigned int i;
	u16 target;

	for (i = 0; i < REGFIELD_MAX; i++) {
		struct reg_field regfield = {};
		u32 reg = regfields[i].reg;

		if (!reg)
			continue;

		target = regfields[i].reg >> TARGET_OFFSET;

		regfield.reg = ocelot->map[target][reg & REG_MASK];
		regfield.lsb = regfields[i].lsb;
		regfield.msb = regfields[i].msb;
		regfield.id_size = regfields[i].id_size;
		regfield.id_offset = regfields[i].id_offset;

		ocelot->regfields[i] =
		devm_regmap_field_alloc(ocelot->dev,
					ocelot->targets[target],
					regfield);

		if (IS_ERR(ocelot->regfields[i]))
			return PTR_ERR(ocelot->regfields[i]);
	}

	return 0;
}
EXPORT_SYMBOL(ocelot_regfields_init);

static struct regmap_config ocelot_regmap_config = {
	.reg_bits	= 32,
	.val_bits	= 32,
	.reg_stride	= 4,
};

struct regmap *ocelot_regmap_init(struct ocelot *ocelot, struct resource *res)
{
	void __iomem *regs;

	regs = devm_ioremap_resource(ocelot->dev, res);
	if (IS_ERR(regs))
		return ERR_CAST(regs);

	ocelot_regmap_config.name = res->name;

	return devm_regmap_init_mmio(ocelot->dev, regs, &ocelot_regmap_config);
}
EXPORT_SYMBOL(ocelot_regmap_init);<|MERGE_RESOLUTION|>--- conflicted
+++ resolved
@@ -71,8 +71,6 @@
 }
 EXPORT_SYMBOL(ocelot_port_writel);
 
-<<<<<<< HEAD
-=======
 void ocelot_port_rmwl(struct ocelot_port *port, u32 val, u32 mask, u32 reg)
 {
 	u32 cur = ocelot_port_readl(port, reg);
@@ -81,7 +79,6 @@
 }
 EXPORT_SYMBOL(ocelot_port_rmwl);
 
->>>>>>> f642729d
 u32 __ocelot_target_read_ix(struct ocelot *ocelot, enum ocelot_target target,
 			    u32 reg, u32 offset)
 {
