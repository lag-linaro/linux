// SPDX-License-Identifier: GPL-2.0-only
/*
 * kernel/lockdep.c
 *
 * Runtime locking correctness validator
 *
 * Started by Ingo Molnar:
 *
 *  Copyright (C) 2006,2007 Red Hat, Inc., Ingo Molnar <mingo@redhat.com>
 *  Copyright (C) 2007 Red Hat, Inc., Peter Zijlstra
 *
 * this code maps all the lock dependencies as they occur in a live kernel
 * and will warn about the following classes of locking bugs:
 *
 * - lock inversion scenarios
 * - circular lock dependencies
 * - hardirq/softirq safe/unsafe locking bugs
 *
 * Bugs are reported even if the current locking scenario does not cause
 * any deadlock at this point.
 *
 * I.e. if anytime in the past two locks were taken in a different order,
 * even if it happened for another task, even if those were different
 * locks (but of the same class as this lock), this code will detect it.
 *
 * Thanks to Arjan van de Ven for coming up with the initial idea of
 * mapping lock dependencies runtime.
 */
#define DISABLE_BRANCH_PROFILING
#include <linux/mutex.h>
#include <linux/sched.h>
#include <linux/sched/clock.h>
#include <linux/sched/task.h>
#include <linux/sched/mm.h>
#include <linux/delay.h>
#include <linux/module.h>
#include <linux/proc_fs.h>
#include <linux/seq_file.h>
#include <linux/spinlock.h>
#include <linux/kallsyms.h>
#include <linux/interrupt.h>
#include <linux/stacktrace.h>
#include <linux/debug_locks.h>
#include <linux/irqflags.h>
#include <linux/utsname.h>
#include <linux/hash.h>
#include <linux/ftrace.h>
#include <linux/stringify.h>
#include <linux/bitmap.h>
#include <linux/bitops.h>
#include <linux/gfp.h>
#include <linux/random.h>
#include <linux/jhash.h>
#include <linux/nmi.h>
#include <linux/rcupdate.h>
#include <linux/kprobes.h>

#include <asm/sections.h>

#include "lockdep_internals.h"

#define CREATE_TRACE_POINTS
#include <trace/events/lock.h>

#ifdef CONFIG_PROVE_LOCKING
int prove_locking = 1;
module_param(prove_locking, int, 0644);
#else
#define prove_locking 0
#endif

#ifdef CONFIG_LOCK_STAT
int lock_stat = 1;
module_param(lock_stat, int, 0644);
#else
#define lock_stat 0
#endif

DEFINE_PER_CPU(unsigned int, lockdep_recursion);
EXPORT_PER_CPU_SYMBOL_GPL(lockdep_recursion);

static inline bool lockdep_enabled(void)
{
	if (!debug_locks)
		return false;

	if (raw_cpu_read(lockdep_recursion))
		return false;

	if (current->lockdep_recursion)
		return false;

	return true;
}

/*
 * lockdep_lock: protects the lockdep graph, the hashes and the
 *               class/list/hash allocators.
 *
 * This is one of the rare exceptions where it's justified
 * to use a raw spinlock - we really dont want the spinlock
 * code to recurse back into the lockdep code...
 */
static arch_spinlock_t __lock = (arch_spinlock_t)__ARCH_SPIN_LOCK_UNLOCKED;
static struct task_struct *__owner;

static inline void lockdep_lock(void)
{
	DEBUG_LOCKS_WARN_ON(!irqs_disabled());

	arch_spin_lock(&__lock);
	__owner = current;
	__this_cpu_inc(lockdep_recursion);
}

static inline void lockdep_unlock(void)
{
	if (debug_locks && DEBUG_LOCKS_WARN_ON(__owner != current))
		return;

	__this_cpu_dec(lockdep_recursion);
	__owner = NULL;
	arch_spin_unlock(&__lock);
}

static inline bool lockdep_assert_locked(void)
{
	return DEBUG_LOCKS_WARN_ON(__owner != current);
}

static struct task_struct *lockdep_selftest_task_struct;


static int graph_lock(void)
{
	lockdep_lock();
	/*
	 * Make sure that if another CPU detected a bug while
	 * walking the graph we dont change it (while the other
	 * CPU is busy printing out stuff with the graph lock
	 * dropped already)
	 */
	if (!debug_locks) {
		lockdep_unlock();
		return 0;
	}
	return 1;
}

static inline void graph_unlock(void)
{
	lockdep_unlock();
}

/*
 * Turn lock debugging off and return with 0 if it was off already,
 * and also release the graph lock:
 */
static inline int debug_locks_off_graph_unlock(void)
{
	int ret = debug_locks_off();

	lockdep_unlock();

	return ret;
}

unsigned long nr_list_entries;
static struct lock_list list_entries[MAX_LOCKDEP_ENTRIES];
static DECLARE_BITMAP(list_entries_in_use, MAX_LOCKDEP_ENTRIES);

/*
 * All data structures here are protected by the global debug_lock.
 *
 * nr_lock_classes is the number of elements of lock_classes[] that is
 * in use.
 */
#define KEYHASH_BITS		(MAX_LOCKDEP_KEYS_BITS - 1)
#define KEYHASH_SIZE		(1UL << KEYHASH_BITS)
static struct hlist_head lock_keys_hash[KEYHASH_SIZE];
unsigned long nr_lock_classes;
unsigned long nr_zapped_classes;
#ifndef CONFIG_DEBUG_LOCKDEP
static
#endif
struct lock_class lock_classes[MAX_LOCKDEP_KEYS];
static DECLARE_BITMAP(lock_classes_in_use, MAX_LOCKDEP_KEYS);

static inline struct lock_class *hlock_class(struct held_lock *hlock)
{
	unsigned int class_idx = hlock->class_idx;

	/* Don't re-read hlock->class_idx, can't use READ_ONCE() on bitfield */
	barrier();

	if (!test_bit(class_idx, lock_classes_in_use)) {
		/*
		 * Someone passed in garbage, we give up.
		 */
		DEBUG_LOCKS_WARN_ON(1);
		return NULL;
	}

	/*
	 * At this point, if the passed hlock->class_idx is still garbage,
	 * we just have to live with it
	 */
	return lock_classes + class_idx;
}

#ifdef CONFIG_LOCK_STAT
static DEFINE_PER_CPU(struct lock_class_stats[MAX_LOCKDEP_KEYS], cpu_lock_stats);

static inline u64 lockstat_clock(void)
{
	return local_clock();
}

static int lock_point(unsigned long points[], unsigned long ip)
{
	int i;

	for (i = 0; i < LOCKSTAT_POINTS; i++) {
		if (points[i] == 0) {
			points[i] = ip;
			break;
		}
		if (points[i] == ip)
			break;
	}

	return i;
}

static void lock_time_inc(struct lock_time *lt, u64 time)
{
	if (time > lt->max)
		lt->max = time;

	if (time < lt->min || !lt->nr)
		lt->min = time;

	lt->total += time;
	lt->nr++;
}

static inline void lock_time_add(struct lock_time *src, struct lock_time *dst)
{
	if (!src->nr)
		return;

	if (src->max > dst->max)
		dst->max = src->max;

	if (src->min < dst->min || !dst->nr)
		dst->min = src->min;

	dst->total += src->total;
	dst->nr += src->nr;
}

struct lock_class_stats lock_stats(struct lock_class *class)
{
	struct lock_class_stats stats;
	int cpu, i;

	memset(&stats, 0, sizeof(struct lock_class_stats));
	for_each_possible_cpu(cpu) {
		struct lock_class_stats *pcs =
			&per_cpu(cpu_lock_stats, cpu)[class - lock_classes];

		for (i = 0; i < ARRAY_SIZE(stats.contention_point); i++)
			stats.contention_point[i] += pcs->contention_point[i];

		for (i = 0; i < ARRAY_SIZE(stats.contending_point); i++)
			stats.contending_point[i] += pcs->contending_point[i];

		lock_time_add(&pcs->read_waittime, &stats.read_waittime);
		lock_time_add(&pcs->write_waittime, &stats.write_waittime);

		lock_time_add(&pcs->read_holdtime, &stats.read_holdtime);
		lock_time_add(&pcs->write_holdtime, &stats.write_holdtime);

		for (i = 0; i < ARRAY_SIZE(stats.bounces); i++)
			stats.bounces[i] += pcs->bounces[i];
	}

	return stats;
}

void clear_lock_stats(struct lock_class *class)
{
	int cpu;

	for_each_possible_cpu(cpu) {
		struct lock_class_stats *cpu_stats =
			&per_cpu(cpu_lock_stats, cpu)[class - lock_classes];

		memset(cpu_stats, 0, sizeof(struct lock_class_stats));
	}
	memset(class->contention_point, 0, sizeof(class->contention_point));
	memset(class->contending_point, 0, sizeof(class->contending_point));
}

static struct lock_class_stats *get_lock_stats(struct lock_class *class)
{
	return &this_cpu_ptr(cpu_lock_stats)[class - lock_classes];
}

static void lock_release_holdtime(struct held_lock *hlock)
{
	struct lock_class_stats *stats;
	u64 holdtime;

	if (!lock_stat)
		return;

	holdtime = lockstat_clock() - hlock->holdtime_stamp;

	stats = get_lock_stats(hlock_class(hlock));
	if (hlock->read)
		lock_time_inc(&stats->read_holdtime, holdtime);
	else
		lock_time_inc(&stats->write_holdtime, holdtime);
}
#else
static inline void lock_release_holdtime(struct held_lock *hlock)
{
}
#endif

/*
 * We keep a global list of all lock classes. The list is only accessed with
 * the lockdep spinlock lock held. free_lock_classes is a list with free
 * elements. These elements are linked together by the lock_entry member in
 * struct lock_class.
 */
LIST_HEAD(all_lock_classes);
static LIST_HEAD(free_lock_classes);

/**
 * struct pending_free - information about data structures about to be freed
 * @zapped: Head of a list with struct lock_class elements.
 * @lock_chains_being_freed: Bitmap that indicates which lock_chains[] elements
 *	are about to be freed.
 */
struct pending_free {
	struct list_head zapped;
	DECLARE_BITMAP(lock_chains_being_freed, MAX_LOCKDEP_CHAINS);
};

/**
 * struct delayed_free - data structures used for delayed freeing
 *
 * A data structure for delayed freeing of data structures that may be
 * accessed by RCU readers at the time these were freed.
 *
 * @rcu_head:  Used to schedule an RCU callback for freeing data structures.
 * @index:     Index of @pf to which freed data structures are added.
 * @scheduled: Whether or not an RCU callback has been scheduled.
 * @pf:        Array with information about data structures about to be freed.
 */
static struct delayed_free {
	struct rcu_head		rcu_head;
	int			index;
	int			scheduled;
	struct pending_free	pf[2];
} delayed_free;

/*
 * The lockdep classes are in a hash-table as well, for fast lookup:
 */
#define CLASSHASH_BITS		(MAX_LOCKDEP_KEYS_BITS - 1)
#define CLASSHASH_SIZE		(1UL << CLASSHASH_BITS)
#define __classhashfn(key)	hash_long((unsigned long)key, CLASSHASH_BITS)
#define classhashentry(key)	(classhash_table + __classhashfn((key)))

static struct hlist_head classhash_table[CLASSHASH_SIZE];

/*
 * We put the lock dependency chains into a hash-table as well, to cache
 * their existence:
 */
#define CHAINHASH_BITS		(MAX_LOCKDEP_CHAINS_BITS-1)
#define CHAINHASH_SIZE		(1UL << CHAINHASH_BITS)
#define __chainhashfn(chain)	hash_long(chain, CHAINHASH_BITS)
#define chainhashentry(chain)	(chainhash_table + __chainhashfn((chain)))

static struct hlist_head chainhash_table[CHAINHASH_SIZE];

/*
 * the id of held_lock
 */
static inline u16 hlock_id(struct held_lock *hlock)
{
	BUILD_BUG_ON(MAX_LOCKDEP_KEYS_BITS + 2 > 16);

	return (hlock->class_idx | (hlock->read << MAX_LOCKDEP_KEYS_BITS));
}

static inline unsigned int chain_hlock_class_idx(u16 hlock_id)
{
	return hlock_id & (MAX_LOCKDEP_KEYS - 1);
}

/*
 * The hash key of the lock dependency chains is a hash itself too:
 * it's a hash of all locks taken up to that lock, including that lock.
 * It's a 64-bit hash, because it's important for the keys to be
 * unique.
 */
static inline u64 iterate_chain_key(u64 key, u32 idx)
{
	u32 k0 = key, k1 = key >> 32;

	__jhash_mix(idx, k0, k1); /* Macro that modifies arguments! */

	return k0 | (u64)k1 << 32;
}

void lockdep_init_task(struct task_struct *task)
{
	task->lockdep_depth = 0; /* no locks held yet */
	task->curr_chain_key = INITIAL_CHAIN_KEY;
	task->lockdep_recursion = 0;
}

static __always_inline void lockdep_recursion_inc(void)
{
	__this_cpu_inc(lockdep_recursion);
}

static __always_inline void lockdep_recursion_finish(void)
{
	if (WARN_ON_ONCE(__this_cpu_dec_return(lockdep_recursion)))
		__this_cpu_write(lockdep_recursion, 0);
}

void lockdep_set_selftest_task(struct task_struct *task)
{
	lockdep_selftest_task_struct = task;
}

/*
 * Debugging switches:
 */

#define VERBOSE			0
#define VERY_VERBOSE		0

#if VERBOSE
# define HARDIRQ_VERBOSE	1
# define SOFTIRQ_VERBOSE	1
#else
# define HARDIRQ_VERBOSE	0
# define SOFTIRQ_VERBOSE	0
#endif

#if VERBOSE || HARDIRQ_VERBOSE || SOFTIRQ_VERBOSE
/*
 * Quick filtering for interesting events:
 */
static int class_filter(struct lock_class *class)
{
#if 0
	/* Example */
	if (class->name_version == 1 &&
			!strcmp(class->name, "lockname"))
		return 1;
	if (class->name_version == 1 &&
			!strcmp(class->name, "&struct->lockfield"))
		return 1;
#endif
	/* Filter everything else. 1 would be to allow everything else */
	return 0;
}
#endif

static int verbose(struct lock_class *class)
{
#if VERBOSE
	return class_filter(class);
#endif
	return 0;
}

static void print_lockdep_off(const char *bug_msg)
{
	printk(KERN_DEBUG "%s\n", bug_msg);
	printk(KERN_DEBUG "turning off the locking correctness validator.\n");
#ifdef CONFIG_LOCK_STAT
	printk(KERN_DEBUG "Please attach the output of /proc/lock_stat to the bug report\n");
#endif
}

unsigned long nr_stack_trace_entries;

#ifdef CONFIG_PROVE_LOCKING
/**
 * struct lock_trace - single stack backtrace
 * @hash_entry:	Entry in a stack_trace_hash[] list.
 * @hash:	jhash() of @entries.
 * @nr_entries:	Number of entries in @entries.
 * @entries:	Actual stack backtrace.
 */
struct lock_trace {
	struct hlist_node	hash_entry;
	u32			hash;
	u32			nr_entries;
	unsigned long		entries[] __aligned(sizeof(unsigned long));
};
#define LOCK_TRACE_SIZE_IN_LONGS				\
	(sizeof(struct lock_trace) / sizeof(unsigned long))
/*
 * Stack-trace: sequence of lock_trace structures. Protected by the graph_lock.
 */
static unsigned long stack_trace[MAX_STACK_TRACE_ENTRIES];
static struct hlist_head stack_trace_hash[STACK_TRACE_HASH_SIZE];

static bool traces_identical(struct lock_trace *t1, struct lock_trace *t2)
{
	return t1->hash == t2->hash && t1->nr_entries == t2->nr_entries &&
		memcmp(t1->entries, t2->entries,
		       t1->nr_entries * sizeof(t1->entries[0])) == 0;
}

static struct lock_trace *save_trace(void)
{
	struct lock_trace *trace, *t2;
	struct hlist_head *hash_head;
	u32 hash;
	int max_entries;

	BUILD_BUG_ON_NOT_POWER_OF_2(STACK_TRACE_HASH_SIZE);
	BUILD_BUG_ON(LOCK_TRACE_SIZE_IN_LONGS >= MAX_STACK_TRACE_ENTRIES);

	trace = (struct lock_trace *)(stack_trace + nr_stack_trace_entries);
	max_entries = MAX_STACK_TRACE_ENTRIES - nr_stack_trace_entries -
		LOCK_TRACE_SIZE_IN_LONGS;

	if (max_entries <= 0) {
		if (!debug_locks_off_graph_unlock())
			return NULL;

		print_lockdep_off("BUG: MAX_STACK_TRACE_ENTRIES too low!");
		dump_stack();

		return NULL;
	}
	trace->nr_entries = stack_trace_save(trace->entries, max_entries, 3);

	hash = jhash(trace->entries, trace->nr_entries *
		     sizeof(trace->entries[0]), 0);
	trace->hash = hash;
	hash_head = stack_trace_hash + (hash & (STACK_TRACE_HASH_SIZE - 1));
	hlist_for_each_entry(t2, hash_head, hash_entry) {
		if (traces_identical(trace, t2))
			return t2;
	}
	nr_stack_trace_entries += LOCK_TRACE_SIZE_IN_LONGS + trace->nr_entries;
	hlist_add_head(&trace->hash_entry, hash_head);

	return trace;
}

/* Return the number of stack traces in the stack_trace[] array. */
u64 lockdep_stack_trace_count(void)
{
	struct lock_trace *trace;
	u64 c = 0;
	int i;

	for (i = 0; i < ARRAY_SIZE(stack_trace_hash); i++) {
		hlist_for_each_entry(trace, &stack_trace_hash[i], hash_entry) {
			c++;
		}
	}

	return c;
}

/* Return the number of stack hash chains that have at least one stack trace. */
u64 lockdep_stack_hash_count(void)
{
	u64 c = 0;
	int i;

	for (i = 0; i < ARRAY_SIZE(stack_trace_hash); i++)
		if (!hlist_empty(&stack_trace_hash[i]))
			c++;

	return c;
}
#endif

unsigned int nr_hardirq_chains;
unsigned int nr_softirq_chains;
unsigned int nr_process_chains;
unsigned int max_lockdep_depth;

#ifdef CONFIG_DEBUG_LOCKDEP
/*
 * Various lockdep statistics:
 */
DEFINE_PER_CPU(struct lockdep_stats, lockdep_stats);
#endif

#ifdef CONFIG_PROVE_LOCKING
/*
 * Locking printouts:
 */

#define __USAGE(__STATE)						\
	[LOCK_USED_IN_##__STATE] = "IN-"__stringify(__STATE)"-W",	\
	[LOCK_ENABLED_##__STATE] = __stringify(__STATE)"-ON-W",		\
	[LOCK_USED_IN_##__STATE##_READ] = "IN-"__stringify(__STATE)"-R",\
	[LOCK_ENABLED_##__STATE##_READ] = __stringify(__STATE)"-ON-R",

static const char *usage_str[] =
{
#define LOCKDEP_STATE(__STATE) __USAGE(__STATE)
#include "lockdep_states.h"
#undef LOCKDEP_STATE
	[LOCK_USED] = "INITIAL USE",
	[LOCK_USED_READ] = "INITIAL READ USE",
	/* abused as string storage for verify_lock_unused() */
	[LOCK_USAGE_STATES] = "IN-NMI",
};
#endif

const char *__get_key_name(const struct lockdep_subclass_key *key, char *str)
{
	return kallsyms_lookup((unsigned long)key, NULL, NULL, NULL, str);
}

static inline unsigned long lock_flag(enum lock_usage_bit bit)
{
	return 1UL << bit;
}

static char get_usage_char(struct lock_class *class, enum lock_usage_bit bit)
{
	/*
	 * The usage character defaults to '.' (i.e., irqs disabled and not in
	 * irq context), which is the safest usage category.
	 */
	char c = '.';

	/*
	 * The order of the following usage checks matters, which will
	 * result in the outcome character as follows:
	 *
	 * - '+': irq is enabled and not in irq context
	 * - '-': in irq context and irq is disabled
	 * - '?': in irq context and irq is enabled
	 */
	if (class->usage_mask & lock_flag(bit + LOCK_USAGE_DIR_MASK)) {
		c = '+';
		if (class->usage_mask & lock_flag(bit))
			c = '?';
	} else if (class->usage_mask & lock_flag(bit))
		c = '-';

	return c;
}

void get_usage_chars(struct lock_class *class, char usage[LOCK_USAGE_CHARS])
{
	int i = 0;

#define LOCKDEP_STATE(__STATE) 						\
	usage[i++] = get_usage_char(class, LOCK_USED_IN_##__STATE);	\
	usage[i++] = get_usage_char(class, LOCK_USED_IN_##__STATE##_READ);
#include "lockdep_states.h"
#undef LOCKDEP_STATE

	usage[i] = '\0';
}

static void __print_lock_name(struct lock_class *class)
{
	char str[KSYM_NAME_LEN];
	const char *name;

	name = class->name;
	if (!name) {
		name = __get_key_name(class->key, str);
		printk(KERN_CONT "%s", name);
	} else {
		printk(KERN_CONT "%s", name);
		if (class->name_version > 1)
			printk(KERN_CONT "#%d", class->name_version);
		if (class->subclass)
			printk(KERN_CONT "/%d", class->subclass);
	}
}

static void print_lock_name(struct lock_class *class)
{
	char usage[LOCK_USAGE_CHARS];

	get_usage_chars(class, usage);

	printk(KERN_CONT " (");
	__print_lock_name(class);
	printk(KERN_CONT "){%s}-{%hd:%hd}", usage,
			class->wait_type_outer ?: class->wait_type_inner,
			class->wait_type_inner);
}

static void print_lockdep_cache(struct lockdep_map *lock)
{
	const char *name;
	char str[KSYM_NAME_LEN];

	name = lock->name;
	if (!name)
		name = __get_key_name(lock->key->subkeys, str);

	printk(KERN_CONT "%s", name);
}

static void print_lock(struct held_lock *hlock)
{
	/*
	 * We can be called locklessly through debug_show_all_locks() so be
	 * extra careful, the hlock might have been released and cleared.
	 *
	 * If this indeed happens, lets pretend it does not hurt to continue
	 * to print the lock unless the hlock class_idx does not point to a
	 * registered class. The rationale here is: since we don't attempt
	 * to distinguish whether we are in this situation, if it just
	 * happened we can't count on class_idx to tell either.
	 */
	struct lock_class *lock = hlock_class(hlock);

	if (!lock) {
		printk(KERN_CONT "<RELEASED>\n");
		return;
	}

	printk(KERN_CONT "%px", hlock->instance);
	print_lock_name(lock);
	printk(KERN_CONT ", at: %pS\n", (void *)hlock->acquire_ip);
}

static void lockdep_print_held_locks(struct task_struct *p)
{
	int i, depth = READ_ONCE(p->lockdep_depth);

	if (!depth)
		printk("no locks held by %s/%d.\n", p->comm, task_pid_nr(p));
	else
		printk("%d lock%s held by %s/%d:\n", depth,
		       depth > 1 ? "s" : "", p->comm, task_pid_nr(p));
	/*
	 * It's not reliable to print a task's held locks if it's not sleeping
	 * and it's not the current task.
	 */
	if (p->state == TASK_RUNNING && p != current)
		return;
	for (i = 0; i < depth; i++) {
		printk(" #%d: ", i);
		print_lock(p->held_locks + i);
	}
}

static void print_kernel_ident(void)
{
	printk("%s %.*s %s\n", init_utsname()->release,
		(int)strcspn(init_utsname()->version, " "),
		init_utsname()->version,
		print_tainted());
}

static int very_verbose(struct lock_class *class)
{
#if VERY_VERBOSE
	return class_filter(class);
#endif
	return 0;
}

/*
 * Is this the address of a static object:
 */
#ifdef __KERNEL__
static int static_obj(const void *obj)
{
	unsigned long start = (unsigned long) &_stext,
		      end   = (unsigned long) &_end,
		      addr  = (unsigned long) obj;

	if (arch_is_kernel_initmem_freed(addr))
		return 0;

	/*
	 * static variable?
	 */
	if ((addr >= start) && (addr < end))
		return 1;

	if (arch_is_kernel_data(addr))
		return 1;

	/*
	 * in-kernel percpu var?
	 */
	if (is_kernel_percpu_address(addr))
		return 1;

	/*
	 * module static or percpu var?
	 */
	return is_module_address(addr) || is_module_percpu_address(addr);
}
#endif

/*
 * To make lock name printouts unique, we calculate a unique
 * class->name_version generation counter. The caller must hold the graph
 * lock.
 */
static int count_matching_names(struct lock_class *new_class)
{
	struct lock_class *class;
	int count = 0;

	if (!new_class->name)
		return 0;

	list_for_each_entry(class, &all_lock_classes, lock_entry) {
		if (new_class->key - new_class->subclass == class->key)
			return class->name_version;
		if (class->name && !strcmp(class->name, new_class->name))
			count = max(count, class->name_version);
	}

	return count + 1;
}

/* used from NMI context -- must be lockless */
static __always_inline struct lock_class *
look_up_lock_class(const struct lockdep_map *lock, unsigned int subclass)
{
	struct lockdep_subclass_key *key;
	struct hlist_head *hash_head;
	struct lock_class *class;

	if (unlikely(subclass >= MAX_LOCKDEP_SUBCLASSES)) {
		debug_locks_off();
		printk(KERN_ERR
			"BUG: looking up invalid subclass: %u\n", subclass);
		printk(KERN_ERR
			"turning off the locking correctness validator.\n");
		dump_stack();
		return NULL;
	}

	/*
	 * If it is not initialised then it has never been locked,
	 * so it won't be present in the hash table.
	 */
	if (unlikely(!lock->key))
		return NULL;

	/*
	 * NOTE: the class-key must be unique. For dynamic locks, a static
	 * lock_class_key variable is passed in through the mutex_init()
	 * (or spin_lock_init()) call - which acts as the key. For static
	 * locks we use the lock object itself as the key.
	 */
	BUILD_BUG_ON(sizeof(struct lock_class_key) >
			sizeof(struct lockdep_map));

	key = lock->key->subkeys + subclass;

	hash_head = classhashentry(key);

	/*
	 * We do an RCU walk of the hash, see lockdep_free_key_range().
	 */
	if (DEBUG_LOCKS_WARN_ON(!irqs_disabled()))
		return NULL;

	hlist_for_each_entry_rcu(class, hash_head, hash_entry) {
		if (class->key == key) {
			/*
			 * Huh! same key, different name? Did someone trample
			 * on some memory? We're most confused.
			 */
			WARN_ON_ONCE(class->name != lock->name &&
				     lock->key != &__lockdep_no_validate__);
			return class;
		}
	}

	return NULL;
}

/*
 * Static locks do not have their class-keys yet - for them the key is
 * the lock object itself. If the lock is in the per cpu area, the
 * canonical address of the lock (per cpu offset removed) is used.
 */
static bool assign_lock_key(struct lockdep_map *lock)
{
	unsigned long can_addr, addr = (unsigned long)lock;

#ifdef __KERNEL__
	/*
	 * lockdep_free_key_range() assumes that struct lock_class_key
	 * objects do not overlap. Since we use the address of lock
	 * objects as class key for static objects, check whether the
	 * size of lock_class_key objects does not exceed the size of
	 * the smallest lock object.
	 */
	BUILD_BUG_ON(sizeof(struct lock_class_key) > sizeof(raw_spinlock_t));
#endif

	if (__is_kernel_percpu_address(addr, &can_addr))
		lock->key = (void *)can_addr;
	else if (__is_module_percpu_address(addr, &can_addr))
		lock->key = (void *)can_addr;
	else if (static_obj(lock))
		lock->key = (void *)lock;
	else {
		/* Debug-check: all keys must be persistent! */
		debug_locks_off();
		pr_err("INFO: trying to register non-static key.\n");
		pr_err("the code is fine but needs lockdep annotation.\n");
		pr_err("turning off the locking correctness validator.\n");
		dump_stack();
		return false;
	}

	return true;
}

#ifdef CONFIG_DEBUG_LOCKDEP

/* Check whether element @e occurs in list @h */
static bool in_list(struct list_head *e, struct list_head *h)
{
	struct list_head *f;

	list_for_each(f, h) {
		if (e == f)
			return true;
	}

	return false;
}

/*
 * Check whether entry @e occurs in any of the locks_after or locks_before
 * lists.
 */
static bool in_any_class_list(struct list_head *e)
{
	struct lock_class *class;
	int i;

	for (i = 0; i < ARRAY_SIZE(lock_classes); i++) {
		class = &lock_classes[i];
		if (in_list(e, &class->locks_after) ||
		    in_list(e, &class->locks_before))
			return true;
	}
	return false;
}

static bool class_lock_list_valid(struct lock_class *c, struct list_head *h)
{
	struct lock_list *e;

	list_for_each_entry(e, h, entry) {
		if (e->links_to != c) {
			printk(KERN_INFO "class %s: mismatch for lock entry %ld; class %s <> %s",
			       c->name ? : "(?)",
			       (unsigned long)(e - list_entries),
			       e->links_to && e->links_to->name ?
			       e->links_to->name : "(?)",
			       e->class && e->class->name ? e->class->name :
			       "(?)");
			return false;
		}
	}
	return true;
}

#ifdef CONFIG_PROVE_LOCKING
static u16 chain_hlocks[MAX_LOCKDEP_CHAIN_HLOCKS];
#endif

static bool check_lock_chain_key(struct lock_chain *chain)
{
#ifdef CONFIG_PROVE_LOCKING
	u64 chain_key = INITIAL_CHAIN_KEY;
	int i;

	for (i = chain->base; i < chain->base + chain->depth; i++)
		chain_key = iterate_chain_key(chain_key, chain_hlocks[i]);
	/*
	 * The 'unsigned long long' casts avoid that a compiler warning
	 * is reported when building tools/lib/lockdep.
	 */
	if (chain->chain_key != chain_key) {
		printk(KERN_INFO "chain %lld: key %#llx <> %#llx\n",
		       (unsigned long long)(chain - lock_chains),
		       (unsigned long long)chain->chain_key,
		       (unsigned long long)chain_key);
		return false;
	}
#endif
	return true;
}

static bool in_any_zapped_class_list(struct lock_class *class)
{
	struct pending_free *pf;
	int i;

	for (i = 0, pf = delayed_free.pf; i < ARRAY_SIZE(delayed_free.pf); i++, pf++) {
		if (in_list(&class->lock_entry, &pf->zapped))
			return true;
	}

	return false;
}

static bool __check_data_structures(void)
{
	struct lock_class *class;
	struct lock_chain *chain;
	struct hlist_head *head;
	struct lock_list *e;
	int i;

	/* Check whether all classes occur in a lock list. */
	for (i = 0; i < ARRAY_SIZE(lock_classes); i++) {
		class = &lock_classes[i];
		if (!in_list(&class->lock_entry, &all_lock_classes) &&
		    !in_list(&class->lock_entry, &free_lock_classes) &&
		    !in_any_zapped_class_list(class)) {
			printk(KERN_INFO "class %px/%s is not in any class list\n",
			       class, class->name ? : "(?)");
			return false;
		}
	}

	/* Check whether all classes have valid lock lists. */
	for (i = 0; i < ARRAY_SIZE(lock_classes); i++) {
		class = &lock_classes[i];
		if (!class_lock_list_valid(class, &class->locks_before))
			return false;
		if (!class_lock_list_valid(class, &class->locks_after))
			return false;
	}

	/* Check the chain_key of all lock chains. */
	for (i = 0; i < ARRAY_SIZE(chainhash_table); i++) {
		head = chainhash_table + i;
		hlist_for_each_entry_rcu(chain, head, entry) {
			if (!check_lock_chain_key(chain))
				return false;
		}
	}

	/*
	 * Check whether all list entries that are in use occur in a class
	 * lock list.
	 */
	for_each_set_bit(i, list_entries_in_use, ARRAY_SIZE(list_entries)) {
		e = list_entries + i;
		if (!in_any_class_list(&e->entry)) {
			printk(KERN_INFO "list entry %d is not in any class list; class %s <> %s\n",
			       (unsigned int)(e - list_entries),
			       e->class->name ? : "(?)",
			       e->links_to->name ? : "(?)");
			return false;
		}
	}

	/*
	 * Check whether all list entries that are not in use do not occur in
	 * a class lock list.
	 */
	for_each_clear_bit(i, list_entries_in_use, ARRAY_SIZE(list_entries)) {
		e = list_entries + i;
		if (in_any_class_list(&e->entry)) {
			printk(KERN_INFO "list entry %d occurs in a class list; class %s <> %s\n",
			       (unsigned int)(e - list_entries),
			       e->class && e->class->name ? e->class->name :
			       "(?)",
			       e->links_to && e->links_to->name ?
			       e->links_to->name : "(?)");
			return false;
		}
	}

	return true;
}

int check_consistency = 0;
module_param(check_consistency, int, 0644);

static void check_data_structures(void)
{
	static bool once = false;

	if (check_consistency && !once) {
		if (!__check_data_structures()) {
			once = true;
			WARN_ON(once);
		}
	}
}

#else /* CONFIG_DEBUG_LOCKDEP */

static inline void check_data_structures(void) { }

#endif /* CONFIG_DEBUG_LOCKDEP */

static void init_chain_block_buckets(void);

/*
 * Initialize the lock_classes[] array elements, the free_lock_classes list
 * and also the delayed_free structure.
 */
static void init_data_structures_once(void)
{
	static bool __read_mostly ds_initialized, rcu_head_initialized;
	int i;

	if (likely(rcu_head_initialized))
		return;

	if (system_state >= SYSTEM_SCHEDULING) {
		init_rcu_head(&delayed_free.rcu_head);
		rcu_head_initialized = true;
	}

	if (ds_initialized)
		return;

	ds_initialized = true;

	INIT_LIST_HEAD(&delayed_free.pf[0].zapped);
	INIT_LIST_HEAD(&delayed_free.pf[1].zapped);

	for (i = 0; i < ARRAY_SIZE(lock_classes); i++) {
		list_add_tail(&lock_classes[i].lock_entry, &free_lock_classes);
		INIT_LIST_HEAD(&lock_classes[i].locks_after);
		INIT_LIST_HEAD(&lock_classes[i].locks_before);
	}
	init_chain_block_buckets();
}

static inline struct hlist_head *keyhashentry(const struct lock_class_key *key)
{
	unsigned long hash = hash_long((uintptr_t)key, KEYHASH_BITS);

	return lock_keys_hash + hash;
}

/* Register a dynamically allocated key. */
void lockdep_register_key(struct lock_class_key *key)
{
	struct hlist_head *hash_head;
	struct lock_class_key *k;
	unsigned long flags;

	if (WARN_ON_ONCE(static_obj(key)))
		return;
	hash_head = keyhashentry(key);

	raw_local_irq_save(flags);
	if (!graph_lock())
		goto restore_irqs;
	hlist_for_each_entry_rcu(k, hash_head, hash_entry) {
		if (WARN_ON_ONCE(k == key))
			goto out_unlock;
	}
	hlist_add_head_rcu(&key->hash_entry, hash_head);
out_unlock:
	graph_unlock();
restore_irqs:
	raw_local_irq_restore(flags);
}
EXPORT_SYMBOL_GPL(lockdep_register_key);

/* Check whether a key has been registered as a dynamic key. */
static bool is_dynamic_key(const struct lock_class_key *key)
{
	struct hlist_head *hash_head;
	struct lock_class_key *k;
	bool found = false;

	if (WARN_ON_ONCE(static_obj(key)))
		return false;

	/*
	 * If lock debugging is disabled lock_keys_hash[] may contain
	 * pointers to memory that has already been freed. Avoid triggering
	 * a use-after-free in that case by returning early.
	 */
	if (!debug_locks)
		return true;

	hash_head = keyhashentry(key);

	rcu_read_lock();
	hlist_for_each_entry_rcu(k, hash_head, hash_entry) {
		if (k == key) {
			found = true;
			break;
		}
	}
	rcu_read_unlock();

	return found;
}

/*
 * Register a lock's class in the hash-table, if the class is not present
 * yet. Otherwise we look it up. We cache the result in the lock object
 * itself, so actual lookup of the hash should be once per lock object.
 */
static struct lock_class *
register_lock_class(struct lockdep_map *lock, unsigned int subclass, int force)
{
	struct lockdep_subclass_key *key;
	struct hlist_head *hash_head;
	struct lock_class *class;

	DEBUG_LOCKS_WARN_ON(!irqs_disabled());

	class = look_up_lock_class(lock, subclass);
	if (likely(class))
		goto out_set_class_cache;

	if (!lock->key) {
		if (!assign_lock_key(lock))
			return NULL;
	} else if (!static_obj(lock->key) && !is_dynamic_key(lock->key)) {
		return NULL;
	}

	key = lock->key->subkeys + subclass;
	hash_head = classhashentry(key);

	if (!graph_lock()) {
		return NULL;
	}
	/*
	 * We have to do the hash-walk again, to avoid races
	 * with another CPU:
	 */
	hlist_for_each_entry_rcu(class, hash_head, hash_entry) {
		if (class->key == key)
			goto out_unlock_set;
	}

	init_data_structures_once();

	/* Allocate a new lock class and add it to the hash. */
	class = list_first_entry_or_null(&free_lock_classes, typeof(*class),
					 lock_entry);
	if (!class) {
		if (!debug_locks_off_graph_unlock()) {
			return NULL;
		}

		print_lockdep_off("BUG: MAX_LOCKDEP_KEYS too low!");
		dump_stack();
		return NULL;
	}
	nr_lock_classes++;
	__set_bit(class - lock_classes, lock_classes_in_use);
	debug_atomic_inc(nr_unused_locks);
	class->key = key;
	class->name = lock->name;
	class->subclass = subclass;
	WARN_ON_ONCE(!list_empty(&class->locks_before));
	WARN_ON_ONCE(!list_empty(&class->locks_after));
	class->name_version = count_matching_names(class);
	class->wait_type_inner = lock->wait_type_inner;
	class->wait_type_outer = lock->wait_type_outer;
	/*
	 * We use RCU's safe list-add method to make
	 * parallel walking of the hash-list safe:
	 */
	hlist_add_head_rcu(&class->hash_entry, hash_head);
	/*
	 * Remove the class from the free list and add it to the global list
	 * of classes.
	 */
	list_move_tail(&class->lock_entry, &all_lock_classes);

	if (verbose(class)) {
		graph_unlock();

		printk("\nnew class %px: %s", class->key, class->name);
		if (class->name_version > 1)
			printk(KERN_CONT "#%d", class->name_version);
		printk(KERN_CONT "\n");
		dump_stack();

		if (!graph_lock()) {
			return NULL;
		}
	}
out_unlock_set:
	graph_unlock();

out_set_class_cache:
	if (!subclass || force)
		lock->class_cache[0] = class;
	else if (subclass < NR_LOCKDEP_CACHING_CLASSES)
		lock->class_cache[subclass] = class;

	/*
	 * Hash collision, did we smoke some? We found a class with a matching
	 * hash but the subclass -- which is hashed in -- didn't match.
	 */
	if (DEBUG_LOCKS_WARN_ON(class->subclass != subclass))
		return NULL;

	return class;
}

#ifdef CONFIG_PROVE_LOCKING
/*
 * Allocate a lockdep entry. (assumes the graph_lock held, returns
 * with NULL on failure)
 */
static struct lock_list *alloc_list_entry(void)
{
	int idx = find_first_zero_bit(list_entries_in_use,
				      ARRAY_SIZE(list_entries));

	if (idx >= ARRAY_SIZE(list_entries)) {
		if (!debug_locks_off_graph_unlock())
			return NULL;

		print_lockdep_off("BUG: MAX_LOCKDEP_ENTRIES too low!");
		dump_stack();
		return NULL;
	}
	nr_list_entries++;
	__set_bit(idx, list_entries_in_use);
	return list_entries + idx;
}

/*
 * Add a new dependency to the head of the list:
 */
static int add_lock_to_list(struct lock_class *this,
			    struct lock_class *links_to, struct list_head *head,
			    unsigned long ip, u16 distance, u8 dep,
			    const struct lock_trace *trace)
{
	struct lock_list *entry;
	/*
	 * Lock not present yet - get a new dependency struct and
	 * add it to the list:
	 */
	entry = alloc_list_entry();
	if (!entry)
		return 0;

	entry->class = this;
	entry->links_to = links_to;
	entry->dep = dep;
	entry->distance = distance;
	entry->trace = trace;
	/*
	 * Both allocation and removal are done under the graph lock; but
	 * iteration is under RCU-sched; see look_up_lock_class() and
	 * lockdep_free_key_range().
	 */
	list_add_tail_rcu(&entry->entry, head);

	return 1;
}

/*
 * For good efficiency of modular, we use power of 2
 */
#define MAX_CIRCULAR_QUEUE_SIZE		4096UL
#define CQ_MASK				(MAX_CIRCULAR_QUEUE_SIZE-1)

/*
 * The circular_queue and helpers are used to implement graph
 * breadth-first search (BFS) algorithm, by which we can determine
 * whether there is a path from a lock to another. In deadlock checks,
 * a path from the next lock to be acquired to a previous held lock
 * indicates that adding the <prev> -> <next> lock dependency will
 * produce a circle in the graph. Breadth-first search instead of
 * depth-first search is used in order to find the shortest (circular)
 * path.
 */
struct circular_queue {
	struct lock_list *element[MAX_CIRCULAR_QUEUE_SIZE];
	unsigned int  front, rear;
};

static struct circular_queue lock_cq;

unsigned int max_bfs_queue_depth;

static unsigned int lockdep_dependency_gen_id;

static inline void __cq_init(struct circular_queue *cq)
{
	cq->front = cq->rear = 0;
	lockdep_dependency_gen_id++;
}

static inline int __cq_empty(struct circular_queue *cq)
{
	return (cq->front == cq->rear);
}

static inline int __cq_full(struct circular_queue *cq)
{
	return ((cq->rear + 1) & CQ_MASK) == cq->front;
}

static inline int __cq_enqueue(struct circular_queue *cq, struct lock_list *elem)
{
	if (__cq_full(cq))
		return -1;

	cq->element[cq->rear] = elem;
	cq->rear = (cq->rear + 1) & CQ_MASK;
	return 0;
}

/*
 * Dequeue an element from the circular_queue, return a lock_list if
 * the queue is not empty, or NULL if otherwise.
 */
static inline struct lock_list * __cq_dequeue(struct circular_queue *cq)
{
	struct lock_list * lock;

	if (__cq_empty(cq))
		return NULL;

	lock = cq->element[cq->front];
	cq->front = (cq->front + 1) & CQ_MASK;

	return lock;
}

static inline unsigned int  __cq_get_elem_count(struct circular_queue *cq)
{
	return (cq->rear - cq->front) & CQ_MASK;
}

static inline void mark_lock_accessed(struct lock_list *lock)
{
	lock->class->dep_gen_id = lockdep_dependency_gen_id;
}

static inline void visit_lock_entry(struct lock_list *lock,
				    struct lock_list *parent)
{
	lock->parent = parent;
}

static inline unsigned long lock_accessed(struct lock_list *lock)
{
	return lock->class->dep_gen_id == lockdep_dependency_gen_id;
}

static inline struct lock_list *get_lock_parent(struct lock_list *child)
{
	return child->parent;
}

static inline int get_lock_depth(struct lock_list *child)
{
	int depth = 0;
	struct lock_list *parent;

	while ((parent = get_lock_parent(child))) {
		child = parent;
		depth++;
	}
	return depth;
}

/*
 * Return the forward or backward dependency list.
 *
 * @lock:   the lock_list to get its class's dependency list
 * @offset: the offset to struct lock_class to determine whether it is
 *          locks_after or locks_before
 */
static inline struct list_head *get_dep_list(struct lock_list *lock, int offset)
{
	void *lock_class = lock->class;

	return lock_class + offset;
}
/*
 * Return values of a bfs search:
 *
 * BFS_E* indicates an error
 * BFS_R* indicates a result (match or not)
 *
 * BFS_EINVALIDNODE: Find a invalid node in the graph.
 *
 * BFS_EQUEUEFULL: The queue is full while doing the bfs.
 *
 * BFS_RMATCH: Find the matched node in the graph, and put that node into
 *             *@target_entry.
 *
 * BFS_RNOMATCH: Haven't found the matched node and keep *@target_entry
 *               _unchanged_.
 */
enum bfs_result {
	BFS_EINVALIDNODE = -2,
	BFS_EQUEUEFULL = -1,
	BFS_RMATCH = 0,
	BFS_RNOMATCH = 1,
};

/*
 * bfs_result < 0 means error
 */
static inline bool bfs_error(enum bfs_result res)
{
	return res < 0;
}

/*
 * DEP_*_BIT in lock_list::dep
 *
 * For dependency @prev -> @next:
 *
 *   SR: @prev is shared reader (->read != 0) and @next is recursive reader
 *       (->read == 2)
 *   ER: @prev is exclusive locker (->read == 0) and @next is recursive reader
 *   SN: @prev is shared reader and @next is non-recursive locker (->read != 2)
 *   EN: @prev is exclusive locker and @next is non-recursive locker
 *
 * Note that we define the value of DEP_*_BITs so that:
 *   bit0 is prev->read == 0
 *   bit1 is next->read != 2
 */
#define DEP_SR_BIT (0 + (0 << 1)) /* 0 */
#define DEP_ER_BIT (1 + (0 << 1)) /* 1 */
#define DEP_SN_BIT (0 + (1 << 1)) /* 2 */
#define DEP_EN_BIT (1 + (1 << 1)) /* 3 */

#define DEP_SR_MASK (1U << (DEP_SR_BIT))
#define DEP_ER_MASK (1U << (DEP_ER_BIT))
#define DEP_SN_MASK (1U << (DEP_SN_BIT))
#define DEP_EN_MASK (1U << (DEP_EN_BIT))

static inline unsigned int
__calc_dep_bit(struct held_lock *prev, struct held_lock *next)
{
	return (prev->read == 0) + ((next->read != 2) << 1);
}

static inline u8 calc_dep(struct held_lock *prev, struct held_lock *next)
{
	return 1U << __calc_dep_bit(prev, next);
}

/*
 * calculate the dep_bit for backwards edges. We care about whether @prev is
 * shared and whether @next is recursive.
 */
static inline unsigned int
__calc_dep_bitb(struct held_lock *prev, struct held_lock *next)
{
	return (next->read != 2) + ((prev->read == 0) << 1);
}

static inline u8 calc_depb(struct held_lock *prev, struct held_lock *next)
{
	return 1U << __calc_dep_bitb(prev, next);
}

/*
 * Initialize a lock_list entry @lock belonging to @class as the root for a BFS
 * search.
 */
static inline void __bfs_init_root(struct lock_list *lock,
				   struct lock_class *class)
{
	lock->class = class;
	lock->parent = NULL;
	lock->only_xr = 0;
}

/*
 * Initialize a lock_list entry @lock based on a lock acquisition @hlock as the
 * root for a BFS search.
 *
 * ->only_xr of the initial lock node is set to @hlock->read == 2, to make sure
 * that <prev> -> @hlock and @hlock -> <whatever __bfs() found> is not -(*R)->
 * and -(S*)->.
 */
static inline void bfs_init_root(struct lock_list *lock,
				 struct held_lock *hlock)
{
	__bfs_init_root(lock, hlock_class(hlock));
	lock->only_xr = (hlock->read == 2);
}

/*
 * Similar to bfs_init_root() but initialize the root for backwards BFS.
 *
 * ->only_xr of the initial lock node is set to @hlock->read != 0, to make sure
 * that <next> -> @hlock and @hlock -> <whatever backwards BFS found> is not
 * -(*S)-> and -(R*)-> (reverse order of -(*R)-> and -(S*)->).
 */
static inline void bfs_init_rootb(struct lock_list *lock,
				  struct held_lock *hlock)
{
	__bfs_init_root(lock, hlock_class(hlock));
	lock->only_xr = (hlock->read != 0);
}

static inline struct lock_list *__bfs_next(struct lock_list *lock, int offset)
{
	if (!lock || !lock->parent)
		return NULL;

	return list_next_or_null_rcu(get_dep_list(lock->parent, offset),
				     &lock->entry, struct lock_list, entry);
}

/*
 * Breadth-First Search to find a strong path in the dependency graph.
 *
 * @source_entry: the source of the path we are searching for.
 * @data: data used for the second parameter of @match function
 * @match: match function for the search
 * @target_entry: pointer to the target of a matched path
 * @offset: the offset to struct lock_class to determine whether it is
 *          locks_after or locks_before
 *
 * We may have multiple edges (considering different kinds of dependencies,
 * e.g. ER and SN) between two nodes in the dependency graph. But
 * only the strong dependency path in the graph is relevant to deadlocks. A
 * strong dependency path is a dependency path that doesn't have two adjacent
 * dependencies as -(*R)-> -(S*)->, please see:
 *
 *         Documentation/locking/lockdep-design.rst
 *
 * for more explanation of the definition of strong dependency paths
 *
 * In __bfs(), we only traverse in the strong dependency path:
 *
 *     In lock_list::only_xr, we record whether the previous dependency only
 *     has -(*R)-> in the search, and if it does (prev only has -(*R)->), we
 *     filter out any -(S*)-> in the current dependency and after that, the
 *     ->only_xr is set according to whether we only have -(*R)-> left.
 */
static enum bfs_result __bfs(struct lock_list *source_entry,
			     void *data,
			     bool (*match)(struct lock_list *entry, void *data),
			     struct lock_list **target_entry,
			     int offset)
{
	struct circular_queue *cq = &lock_cq;
	struct lock_list *lock = NULL;
	struct lock_list *entry;
	struct list_head *head;
	unsigned int cq_depth;
	bool first;

	lockdep_assert_locked();

	__cq_init(cq);
	__cq_enqueue(cq, source_entry);

	while ((lock = __bfs_next(lock, offset)) || (lock = __cq_dequeue(cq))) {
		if (!lock->class)
			return BFS_EINVALIDNODE;

		/*
		 * Step 1: check whether we already finish on this one.
		 *
		 * If we have visited all the dependencies from this @lock to
		 * others (iow, if we have visited all lock_list entries in
		 * @lock->class->locks_{after,before}) we skip, otherwise go
		 * and visit all the dependencies in the list and mark this
		 * list accessed.
		 */
		if (lock_accessed(lock))
			continue;
		else
			mark_lock_accessed(lock);

		/*
		 * Step 2: check whether prev dependency and this form a strong
		 *         dependency path.
		 */
		if (lock->parent) { /* Parent exists, check prev dependency */
			u8 dep = lock->dep;
			bool prev_only_xr = lock->parent->only_xr;

			/*
			 * Mask out all -(S*)-> if we only have *R in previous
			 * step, because -(*R)-> -(S*)-> don't make up a strong
			 * dependency.
			 */
			if (prev_only_xr)
				dep &= ~(DEP_SR_MASK | DEP_SN_MASK);

			/* If nothing left, we skip */
			if (!dep)
				continue;

			/* If there are only -(*R)-> left, set that for the next step */
			lock->only_xr = !(dep & (DEP_SN_MASK | DEP_EN_MASK));
		}

		/*
		 * Step 3: we haven't visited this and there is a strong
		 *         dependency path to this, so check with @match.
		 */
		if (match(lock, data)) {
			*target_entry = lock;
			return BFS_RMATCH;
		}

		/*
		 * Step 4: if not match, expand the path by adding the
		 *         forward or backwards dependencis in the search
		 *
		 */
		first = true;
		head = get_dep_list(lock, offset);
		list_for_each_entry_rcu(entry, head, entry) {
			visit_lock_entry(entry, lock);

			/*
			 * Note we only enqueue the first of the list into the
			 * queue, because we can always find a sibling
			 * dependency from one (see __bfs_next()), as a result
			 * the space of queue is saved.
			 */
			if (!first)
				continue;

			first = false;

			if (__cq_enqueue(cq, entry))
				return BFS_EQUEUEFULL;

			cq_depth = __cq_get_elem_count(cq);
			if (max_bfs_queue_depth < cq_depth)
				max_bfs_queue_depth = cq_depth;
		}
	}

	return BFS_RNOMATCH;
}

static inline enum bfs_result
__bfs_forwards(struct lock_list *src_entry,
	       void *data,
	       bool (*match)(struct lock_list *entry, void *data),
	       struct lock_list **target_entry)
{
	return __bfs(src_entry, data, match, target_entry,
		     offsetof(struct lock_class, locks_after));

}

static inline enum bfs_result
__bfs_backwards(struct lock_list *src_entry,
		void *data,
		bool (*match)(struct lock_list *entry, void *data),
		struct lock_list **target_entry)
{
	return __bfs(src_entry, data, match, target_entry,
		     offsetof(struct lock_class, locks_before));

}

static void print_lock_trace(const struct lock_trace *trace,
			     unsigned int spaces)
{
	stack_trace_print(trace->entries, trace->nr_entries, spaces);
}

/*
 * Print a dependency chain entry (this is only done when a deadlock
 * has been detected):
 */
static noinline void
print_circular_bug_entry(struct lock_list *target, int depth)
{
	if (debug_locks_silent)
		return;
	printk("\n-> #%u", depth);
	print_lock_name(target->class);
	printk(KERN_CONT ":\n");
	print_lock_trace(target->trace, 6);
}

static void
print_circular_lock_scenario(struct held_lock *src,
			     struct held_lock *tgt,
			     struct lock_list *prt)
{
	struct lock_class *source = hlock_class(src);
	struct lock_class *target = hlock_class(tgt);
	struct lock_class *parent = prt->class;

	/*
	 * A direct locking problem where unsafe_class lock is taken
	 * directly by safe_class lock, then all we need to show
	 * is the deadlock scenario, as it is obvious that the
	 * unsafe lock is taken under the safe lock.
	 *
	 * But if there is a chain instead, where the safe lock takes
	 * an intermediate lock (middle_class) where this lock is
	 * not the same as the safe lock, then the lock chain is
	 * used to describe the problem. Otherwise we would need
	 * to show a different CPU case for each link in the chain
	 * from the safe_class lock to the unsafe_class lock.
	 */
	if (parent != source) {
		printk("Chain exists of:\n  ");
		__print_lock_name(source);
		printk(KERN_CONT " --> ");
		__print_lock_name(parent);
		printk(KERN_CONT " --> ");
		__print_lock_name(target);
		printk(KERN_CONT "\n\n");
	}

	printk(" Possible unsafe locking scenario:\n\n");
	printk("       CPU0                    CPU1\n");
	printk("       ----                    ----\n");
	printk("  lock(");
	__print_lock_name(target);
	printk(KERN_CONT ");\n");
	printk("                               lock(");
	__print_lock_name(parent);
	printk(KERN_CONT ");\n");
	printk("                               lock(");
	__print_lock_name(target);
	printk(KERN_CONT ");\n");
	printk("  lock(");
	__print_lock_name(source);
	printk(KERN_CONT ");\n");
	printk("\n *** DEADLOCK ***\n\n");
}

/*
 * When a circular dependency is detected, print the
 * header first:
 */
static noinline void
print_circular_bug_header(struct lock_list *entry, unsigned int depth,
			struct held_lock *check_src,
			struct held_lock *check_tgt)
{
	struct task_struct *curr = current;

	if (debug_locks_silent)
		return;

	pr_warn("\n");
	pr_warn("======================================================\n");
	pr_warn("WARNING: possible circular locking dependency detected\n");
	print_kernel_ident();
	pr_warn("------------------------------------------------------\n");
	pr_warn("%s/%d is trying to acquire lock:\n",
		curr->comm, task_pid_nr(curr));
	print_lock(check_src);

	pr_warn("\nbut task is already holding lock:\n");

	print_lock(check_tgt);
	pr_warn("\nwhich lock already depends on the new lock.\n\n");
	pr_warn("\nthe existing dependency chain (in reverse order) is:\n");

	print_circular_bug_entry(entry, depth);
}

/*
 * We are about to add A -> B into the dependency graph, and in __bfs() a
 * strong dependency path A -> .. -> B is found: hlock_class equals
 * entry->class.
 *
 * If A -> .. -> B can replace A -> B in any __bfs() search (means the former
 * is _stronger_ than or equal to the latter), we consider A -> B as redundant.
 * For example if A -> .. -> B is -(EN)-> (i.e. A -(E*)-> .. -(*N)-> B), and A
 * -> B is -(ER)-> or -(EN)->, then we don't need to add A -> B into the
 * dependency graph, as any strong path ..-> A -> B ->.. we can get with
 * having dependency A -> B, we could already get a equivalent path ..-> A ->
 * .. -> B -> .. with A -> .. -> B. Therefore A -> B is reduntant.
 *
 * We need to make sure both the start and the end of A -> .. -> B is not
 * weaker than A -> B. For the start part, please see the comment in
 * check_redundant(). For the end part, we need:
 *
 * Either
 *
 *     a) A -> B is -(*R)-> (everything is not weaker than that)
 *
 * or
 *
 *     b) A -> .. -> B is -(*N)-> (nothing is stronger than this)
 *
 */
static inline bool hlock_equal(struct lock_list *entry, void *data)
{
	struct held_lock *hlock = (struct held_lock *)data;

	return hlock_class(hlock) == entry->class && /* Found A -> .. -> B */
	       (hlock->read == 2 ||  /* A -> B is -(*R)-> */
		!entry->only_xr); /* A -> .. -> B is -(*N)-> */
}

/*
 * We are about to add B -> A into the dependency graph, and in __bfs() a
 * strong dependency path A -> .. -> B is found: hlock_class equals
 * entry->class.
 *
 * We will have a deadlock case (conflict) if A -> .. -> B -> A is a strong
 * dependency cycle, that means:
 *
 * Either
 *
 *     a) B -> A is -(E*)->
 *
 * or
 *
 *     b) A -> .. -> B is -(*N)-> (i.e. A -> .. -(*N)-> B)
 *
 * as then we don't have -(*R)-> -(S*)-> in the cycle.
 */
static inline bool hlock_conflict(struct lock_list *entry, void *data)
{
	struct held_lock *hlock = (struct held_lock *)data;

	return hlock_class(hlock) == entry->class && /* Found A -> .. -> B */
	       (hlock->read == 0 || /* B -> A is -(E*)-> */
		!entry->only_xr); /* A -> .. -> B is -(*N)-> */
}

static noinline void print_circular_bug(struct lock_list *this,
				struct lock_list *target,
				struct held_lock *check_src,
				struct held_lock *check_tgt)
{
	struct task_struct *curr = current;
	struct lock_list *parent;
	struct lock_list *first_parent;
	int depth;

	if (!debug_locks_off_graph_unlock() || debug_locks_silent)
		return;

	this->trace = save_trace();
	if (!this->trace)
		return;

	depth = get_lock_depth(target);

	print_circular_bug_header(target, depth, check_src, check_tgt);

	parent = get_lock_parent(target);
	first_parent = parent;

	while (parent) {
		print_circular_bug_entry(parent, --depth);
		parent = get_lock_parent(parent);
	}

	printk("\nother info that might help us debug this:\n\n");
	print_circular_lock_scenario(check_src, check_tgt,
				     first_parent);

	lockdep_print_held_locks(curr);

	printk("\nstack backtrace:\n");
	dump_stack();
}

static noinline void print_bfs_bug(int ret)
{
	if (!debug_locks_off_graph_unlock())
		return;

	/*
	 * Breadth-first-search failed, graph got corrupted?
	 */
	WARN(1, "lockdep bfs error:%d\n", ret);
}

static bool noop_count(struct lock_list *entry, void *data)
{
	(*(unsigned long *)data)++;
	return false;
}

static unsigned long __lockdep_count_forward_deps(struct lock_list *this)
{
	unsigned long  count = 0;
	struct lock_list *target_entry;

	__bfs_forwards(this, (void *)&count, noop_count, &target_entry);

	return count;
}
unsigned long lockdep_count_forward_deps(struct lock_class *class)
{
	unsigned long ret, flags;
	struct lock_list this;

	__bfs_init_root(&this, class);

	raw_local_irq_save(flags);
	lockdep_lock();
	ret = __lockdep_count_forward_deps(&this);
	lockdep_unlock();
	raw_local_irq_restore(flags);

	return ret;
}

static unsigned long __lockdep_count_backward_deps(struct lock_list *this)
{
	unsigned long  count = 0;
	struct lock_list *target_entry;

	__bfs_backwards(this, (void *)&count, noop_count, &target_entry);

	return count;
}

unsigned long lockdep_count_backward_deps(struct lock_class *class)
{
	unsigned long ret, flags;
	struct lock_list this;

	__bfs_init_root(&this, class);

	raw_local_irq_save(flags);
	lockdep_lock();
	ret = __lockdep_count_backward_deps(&this);
	lockdep_unlock();
	raw_local_irq_restore(flags);

	return ret;
}

/*
 * Check that the dependency graph starting at <src> can lead to
 * <target> or not.
 */
static noinline enum bfs_result
check_path(struct held_lock *target, struct lock_list *src_entry,
	   bool (*match)(struct lock_list *entry, void *data),
	   struct lock_list **target_entry)
{
	enum bfs_result ret;

	ret = __bfs_forwards(src_entry, target, match, target_entry);

	if (unlikely(bfs_error(ret)))
		print_bfs_bug(ret);

	return ret;
}

/*
 * Prove that the dependency graph starting at <src> can not
 * lead to <target>. If it can, there is a circle when adding
 * <target> -> <src> dependency.
 *
 * Print an error and return BFS_RMATCH if it does.
 */
static noinline enum bfs_result
check_noncircular(struct held_lock *src, struct held_lock *target,
		  struct lock_trace **const trace)
{
	enum bfs_result ret;
	struct lock_list *target_entry;
	struct lock_list src_entry;

	bfs_init_root(&src_entry, src);

	debug_atomic_inc(nr_cyclic_checks);

	ret = check_path(target, &src_entry, hlock_conflict, &target_entry);

	if (unlikely(ret == BFS_RMATCH)) {
		if (!*trace) {
			/*
			 * If save_trace fails here, the printing might
			 * trigger a WARN but because of the !nr_entries it
			 * should not do bad things.
			 */
			*trace = save_trace();
		}

		print_circular_bug(&src_entry, target_entry, src, target);
	}

	return ret;
}

#ifdef CONFIG_LOCKDEP_SMALL
/*
 * Check that the dependency graph starting at <src> can lead to
 * <target> or not. If it can, <src> -> <target> dependency is already
 * in the graph.
 *
 * Return BFS_RMATCH if it does, or BFS_RMATCH if it does not, return BFS_E* if
 * any error appears in the bfs search.
 */
static noinline enum bfs_result
check_redundant(struct held_lock *src, struct held_lock *target)
{
	enum bfs_result ret;
	struct lock_list *target_entry;
	struct lock_list src_entry;

	bfs_init_root(&src_entry, src);
	/*
	 * Special setup for check_redundant().
	 *
	 * To report redundant, we need to find a strong dependency path that
	 * is equal to or stronger than <src> -> <target>. So if <src> is E,
	 * we need to let __bfs() only search for a path starting at a -(E*)->,
	 * we achieve this by setting the initial node's ->only_xr to true in
	 * that case. And if <prev> is S, we set initial ->only_xr to false
	 * because both -(S*)-> (equal) and -(E*)-> (stronger) are redundant.
	 */
	src_entry.only_xr = src->read == 0;

	debug_atomic_inc(nr_redundant_checks);

	ret = check_path(target, &src_entry, hlock_equal, &target_entry);

	if (ret == BFS_RMATCH)
		debug_atomic_inc(nr_redundant);

	return ret;
}
#endif

#ifdef CONFIG_TRACE_IRQFLAGS

/*
 * Forwards and backwards subgraph searching, for the purposes of
 * proving that two subgraphs can be connected by a new dependency
 * without creating any illegal irq-safe -> irq-unsafe lock dependency.
 *
 * A irq safe->unsafe deadlock happens with the following conditions:
 *
 * 1) We have a strong dependency path A -> ... -> B
 *
 * 2) and we have ENABLED_IRQ usage of B and USED_IN_IRQ usage of A, therefore
 *    irq can create a new dependency B -> A (consider the case that a holder
 *    of B gets interrupted by an irq whose handler will try to acquire A).
 *
 * 3) the dependency circle A -> ... -> B -> A we get from 1) and 2) is a
 *    strong circle:
 *
 *      For the usage bits of B:
 *        a) if A -> B is -(*N)->, then B -> A could be any type, so any
 *           ENABLED_IRQ usage suffices.
 *        b) if A -> B is -(*R)->, then B -> A must be -(E*)->, so only
 *           ENABLED_IRQ_*_READ usage suffices.
 *
 *      For the usage bits of A:
 *        c) if A -> B is -(E*)->, then B -> A could be any type, so any
 *           USED_IN_IRQ usage suffices.
 *        d) if A -> B is -(S*)->, then B -> A must be -(*N)->, so only
 *           USED_IN_IRQ_*_READ usage suffices.
 */

/*
 * There is a strong dependency path in the dependency graph: A -> B, and now
 * we need to decide which usage bit of A should be accumulated to detect
 * safe->unsafe bugs.
 *
 * Note that usage_accumulate() is used in backwards search, so ->only_xr
 * stands for whether A -> B only has -(S*)-> (in this case ->only_xr is true).
 *
 * As above, if only_xr is false, which means A -> B has -(E*)-> dependency
 * path, any usage of A should be considered. Otherwise, we should only
 * consider _READ usage.
 */
static inline bool usage_accumulate(struct lock_list *entry, void *mask)
{
	if (!entry->only_xr)
		*(unsigned long *)mask |= entry->class->usage_mask;
	else /* Mask out _READ usage bits */
		*(unsigned long *)mask |= (entry->class->usage_mask & LOCKF_IRQ);

	return false;
}

/*
 * There is a strong dependency path in the dependency graph: A -> B, and now
 * we need to decide which usage bit of B conflicts with the usage bits of A,
 * i.e. which usage bit of B may introduce safe->unsafe deadlocks.
 *
 * As above, if only_xr is false, which means A -> B has -(*N)-> dependency
 * path, any usage of B should be considered. Otherwise, we should only
 * consider _READ usage.
 */
static inline bool usage_match(struct lock_list *entry, void *mask)
{
	if (!entry->only_xr)
		return !!(entry->class->usage_mask & *(unsigned long *)mask);
	else /* Mask out _READ usage bits */
		return !!((entry->class->usage_mask & LOCKF_IRQ) & *(unsigned long *)mask);
}

/*
 * Find a node in the forwards-direction dependency sub-graph starting
 * at @root->class that matches @bit.
 *
 * Return BFS_MATCH if such a node exists in the subgraph, and put that node
 * into *@target_entry.
 */
static enum bfs_result
find_usage_forwards(struct lock_list *root, unsigned long usage_mask,
			struct lock_list **target_entry)
{
	enum bfs_result result;

	debug_atomic_inc(nr_find_usage_forwards_checks);

	result = __bfs_forwards(root, &usage_mask, usage_match, target_entry);

	return result;
}

/*
 * Find a node in the backwards-direction dependency sub-graph starting
 * at @root->class that matches @bit.
 */
static enum bfs_result
find_usage_backwards(struct lock_list *root, unsigned long usage_mask,
			struct lock_list **target_entry)
{
	enum bfs_result result;

	debug_atomic_inc(nr_find_usage_backwards_checks);

	result = __bfs_backwards(root, &usage_mask, usage_match, target_entry);

	return result;
}

static void print_lock_class_header(struct lock_class *class, int depth)
{
	int bit;

	printk("%*s->", depth, "");
	print_lock_name(class);
#ifdef CONFIG_DEBUG_LOCKDEP
	printk(KERN_CONT " ops: %lu", debug_class_ops_read(class));
#endif
	printk(KERN_CONT " {\n");

	for (bit = 0; bit < LOCK_TRACE_STATES; bit++) {
		if (class->usage_mask & (1 << bit)) {
			int len = depth;

			len += printk("%*s   %s", depth, "", usage_str[bit]);
			len += printk(KERN_CONT " at:\n");
			print_lock_trace(class->usage_traces[bit], len);
		}
	}
	printk("%*s }\n", depth, "");

	printk("%*s ... key      at: [<%px>] %pS\n",
		depth, "", class->key, class->key);
}

/*
 * printk the shortest lock dependencies from @start to @end in reverse order:
 */
static void __used
print_shortest_lock_dependencies(struct lock_list *leaf,
				 struct lock_list *root)
{
	struct lock_list *entry = leaf;
	int depth;

	/*compute depth from generated tree by BFS*/
	depth = get_lock_depth(leaf);

	do {
		print_lock_class_header(entry->class, depth);
		printk("%*s ... acquired at:\n", depth, "");
		print_lock_trace(entry->trace, 2);
		printk("\n");

		if (depth == 0 && (entry != root)) {
			printk("lockdep:%s bad path found in chain graph\n", __func__);
			break;
		}

		entry = get_lock_parent(entry);
		depth--;
	} while (entry && (depth >= 0));
}

static void
print_irq_lock_scenario(struct lock_list *safe_entry,
			struct lock_list *unsafe_entry,
			struct lock_class *prev_class,
			struct lock_class *next_class)
{
	struct lock_class *safe_class = safe_entry->class;
	struct lock_class *unsafe_class = unsafe_entry->class;
	struct lock_class *middle_class = prev_class;

	if (middle_class == safe_class)
		middle_class = next_class;

	/*
	 * A direct locking problem where unsafe_class lock is taken
	 * directly by safe_class lock, then all we need to show
	 * is the deadlock scenario, as it is obvious that the
	 * unsafe lock is taken under the safe lock.
	 *
	 * But if there is a chain instead, where the safe lock takes
	 * an intermediate lock (middle_class) where this lock is
	 * not the same as the safe lock, then the lock chain is
	 * used to describe the problem. Otherwise we would need
	 * to show a different CPU case for each link in the chain
	 * from the safe_class lock to the unsafe_class lock.
	 */
	if (middle_class != unsafe_class) {
		printk("Chain exists of:\n  ");
		__print_lock_name(safe_class);
		printk(KERN_CONT " --> ");
		__print_lock_name(middle_class);
		printk(KERN_CONT " --> ");
		__print_lock_name(unsafe_class);
		printk(KERN_CONT "\n\n");
	}

	printk(" Possible interrupt unsafe locking scenario:\n\n");
	printk("       CPU0                    CPU1\n");
	printk("       ----                    ----\n");
	printk("  lock(");
	__print_lock_name(unsafe_class);
	printk(KERN_CONT ");\n");
	printk("                               local_irq_disable();\n");
	printk("                               lock(");
	__print_lock_name(safe_class);
	printk(KERN_CONT ");\n");
	printk("                               lock(");
	__print_lock_name(middle_class);
	printk(KERN_CONT ");\n");
	printk("  <Interrupt>\n");
	printk("    lock(");
	__print_lock_name(safe_class);
	printk(KERN_CONT ");\n");
	printk("\n *** DEADLOCK ***\n\n");
}

static void
print_bad_irq_dependency(struct task_struct *curr,
			 struct lock_list *prev_root,
			 struct lock_list *next_root,
			 struct lock_list *backwards_entry,
			 struct lock_list *forwards_entry,
			 struct held_lock *prev,
			 struct held_lock *next,
			 enum lock_usage_bit bit1,
			 enum lock_usage_bit bit2,
			 const char *irqclass)
{
	if (!debug_locks_off_graph_unlock() || debug_locks_silent)
		return;

	pr_warn("\n");
	pr_warn("=====================================================\n");
	pr_warn("WARNING: %s-safe -> %s-unsafe lock order detected\n",
		irqclass, irqclass);
	print_kernel_ident();
	pr_warn("-----------------------------------------------------\n");
	pr_warn("%s/%d [HC%u[%lu]:SC%u[%lu]:HE%u:SE%u] is trying to acquire:\n",
		curr->comm, task_pid_nr(curr),
		lockdep_hardirq_context(), hardirq_count() >> HARDIRQ_SHIFT,
		curr->softirq_context, softirq_count() >> SOFTIRQ_SHIFT,
		lockdep_hardirqs_enabled(),
		curr->softirqs_enabled);
	print_lock(next);

	pr_warn("\nand this task is already holding:\n");
	print_lock(prev);
	pr_warn("which would create a new lock dependency:\n");
	print_lock_name(hlock_class(prev));
	pr_cont(" ->");
	print_lock_name(hlock_class(next));
	pr_cont("\n");

	pr_warn("\nbut this new dependency connects a %s-irq-safe lock:\n",
		irqclass);
	print_lock_name(backwards_entry->class);
	pr_warn("\n... which became %s-irq-safe at:\n", irqclass);

	print_lock_trace(backwards_entry->class->usage_traces[bit1], 1);

	pr_warn("\nto a %s-irq-unsafe lock:\n", irqclass);
	print_lock_name(forwards_entry->class);
	pr_warn("\n... which became %s-irq-unsafe at:\n", irqclass);
	pr_warn("...");

	print_lock_trace(forwards_entry->class->usage_traces[bit2], 1);

	pr_warn("\nother info that might help us debug this:\n\n");
	print_irq_lock_scenario(backwards_entry, forwards_entry,
				hlock_class(prev), hlock_class(next));

	lockdep_print_held_locks(curr);

	pr_warn("\nthe dependencies between %s-irq-safe lock and the holding lock:\n", irqclass);
	prev_root->trace = save_trace();
	if (!prev_root->trace)
		return;
	print_shortest_lock_dependencies(backwards_entry, prev_root);

	pr_warn("\nthe dependencies between the lock to be acquired");
	pr_warn(" and %s-irq-unsafe lock:\n", irqclass);
	next_root->trace = save_trace();
	if (!next_root->trace)
		return;
	print_shortest_lock_dependencies(forwards_entry, next_root);

	pr_warn("\nstack backtrace:\n");
	dump_stack();
}

static const char *state_names[] = {
#define LOCKDEP_STATE(__STATE) \
	__stringify(__STATE),
#include "lockdep_states.h"
#undef LOCKDEP_STATE
};

static const char *state_rnames[] = {
#define LOCKDEP_STATE(__STATE) \
	__stringify(__STATE)"-READ",
#include "lockdep_states.h"
#undef LOCKDEP_STATE
};

static inline const char *state_name(enum lock_usage_bit bit)
{
	if (bit & LOCK_USAGE_READ_MASK)
		return state_rnames[bit >> LOCK_USAGE_DIR_MASK];
	else
		return state_names[bit >> LOCK_USAGE_DIR_MASK];
}

/*
 * The bit number is encoded like:
 *
 *  bit0: 0 exclusive, 1 read lock
 *  bit1: 0 used in irq, 1 irq enabled
 *  bit2-n: state
 */
static int exclusive_bit(int new_bit)
{
	int state = new_bit & LOCK_USAGE_STATE_MASK;
	int dir = new_bit & LOCK_USAGE_DIR_MASK;

	/*
	 * keep state, bit flip the direction and strip read.
	 */
	return state | (dir ^ LOCK_USAGE_DIR_MASK);
}

/*
 * Observe that when given a bitmask where each bitnr is encoded as above, a
 * right shift of the mask transforms the individual bitnrs as -1 and
 * conversely, a left shift transforms into +1 for the individual bitnrs.
 *
 * So for all bits whose number have LOCK_ENABLED_* set (bitnr1 == 1), we can
 * create the mask with those bit numbers using LOCK_USED_IN_* (bitnr1 == 0)
 * instead by subtracting the bit number by 2, or shifting the mask right by 2.
 *
 * Similarly, bitnr1 == 0 becomes bitnr1 == 1 by adding 2, or shifting left 2.
 *
 * So split the mask (note that LOCKF_ENABLED_IRQ_ALL|LOCKF_USED_IN_IRQ_ALL is
 * all bits set) and recompose with bitnr1 flipped.
 */
static unsigned long invert_dir_mask(unsigned long mask)
{
	unsigned long excl = 0;

	/* Invert dir */
	excl |= (mask & LOCKF_ENABLED_IRQ_ALL) >> LOCK_USAGE_DIR_MASK;
	excl |= (mask & LOCKF_USED_IN_IRQ_ALL) << LOCK_USAGE_DIR_MASK;

	return excl;
}

/*
 * Note that a LOCK_ENABLED_IRQ_*_READ usage and a LOCK_USED_IN_IRQ_*_READ
 * usage may cause deadlock too, for example:
 *
 * P1				P2
 * <irq disabled>
 * write_lock(l1);		<irq enabled>
 *				read_lock(l2);
 * write_lock(l2);
 * 				<in irq>
 * 				read_lock(l1);
 *
 * , in above case, l1 will be marked as LOCK_USED_IN_IRQ_HARDIRQ_READ and l2
 * will marked as LOCK_ENABLE_IRQ_HARDIRQ_READ, and this is a possible
 * deadlock.
 *
 * In fact, all of the following cases may cause deadlocks:
 *
 * 	 LOCK_USED_IN_IRQ_* -> LOCK_ENABLED_IRQ_*
 * 	 LOCK_USED_IN_IRQ_*_READ -> LOCK_ENABLED_IRQ_*
 * 	 LOCK_USED_IN_IRQ_* -> LOCK_ENABLED_IRQ_*_READ
 * 	 LOCK_USED_IN_IRQ_*_READ -> LOCK_ENABLED_IRQ_*_READ
 *
 * As a result, to calculate the "exclusive mask", first we invert the
 * direction (USED_IN/ENABLED) of the original mask, and 1) for all bits with
 * bitnr0 set (LOCK_*_READ), add those with bitnr0 cleared (LOCK_*). 2) for all
 * bits with bitnr0 cleared (LOCK_*_READ), add those with bitnr0 set (LOCK_*).
 */
static unsigned long exclusive_mask(unsigned long mask)
{
	unsigned long excl = invert_dir_mask(mask);

	excl |= (excl & LOCKF_IRQ_READ) >> LOCK_USAGE_READ_MASK;
	excl |= (excl & LOCKF_IRQ) << LOCK_USAGE_READ_MASK;

	return excl;
}

/*
 * Retrieve the _possible_ original mask to which @mask is
 * exclusive. Ie: this is the opposite of exclusive_mask().
 * Note that 2 possible original bits can match an exclusive
 * bit: one has LOCK_USAGE_READ_MASK set, the other has it
 * cleared. So both are returned for each exclusive bit.
 */
static unsigned long original_mask(unsigned long mask)
{
	unsigned long excl = invert_dir_mask(mask);

	/* Include read in existing usages */
	excl |= (excl & LOCKF_IRQ_READ) >> LOCK_USAGE_READ_MASK;
	excl |= (excl & LOCKF_IRQ) << LOCK_USAGE_READ_MASK;

	return excl;
}

/*
 * Find the first pair of bit match between an original
 * usage mask and an exclusive usage mask.
 */
static int find_exclusive_match(unsigned long mask,
				unsigned long excl_mask,
				enum lock_usage_bit *bitp,
				enum lock_usage_bit *excl_bitp)
{
	int bit, excl, excl_read;

	for_each_set_bit(bit, &mask, LOCK_USED) {
		/*
		 * exclusive_bit() strips the read bit, however,
		 * LOCK_ENABLED_IRQ_*_READ may cause deadlocks too, so we need
		 * to search excl | LOCK_USAGE_READ_MASK as well.
		 */
		excl = exclusive_bit(bit);
		excl_read = excl | LOCK_USAGE_READ_MASK;
		if (excl_mask & lock_flag(excl)) {
			*bitp = bit;
			*excl_bitp = excl;
			return 0;
		} else if (excl_mask & lock_flag(excl_read)) {
			*bitp = bit;
			*excl_bitp = excl_read;
			return 0;
		}
	}
	return -1;
}

/*
 * Prove that the new dependency does not connect a hardirq-safe(-read)
 * lock with a hardirq-unsafe lock - to achieve this we search
 * the backwards-subgraph starting at <prev>, and the
 * forwards-subgraph starting at <next>:
 */
static int check_irq_usage(struct task_struct *curr, struct held_lock *prev,
			   struct held_lock *next)
{
	unsigned long usage_mask = 0, forward_mask, backward_mask;
	enum lock_usage_bit forward_bit = 0, backward_bit = 0;
	struct lock_list *target_entry1;
	struct lock_list *target_entry;
	struct lock_list this, that;
	enum bfs_result ret;

	/*
	 * Step 1: gather all hard/soft IRQs usages backward in an
	 * accumulated usage mask.
	 */
	bfs_init_rootb(&this, prev);

	ret = __bfs_backwards(&this, &usage_mask, usage_accumulate, NULL);
	if (bfs_error(ret)) {
		print_bfs_bug(ret);
		return 0;
	}

	usage_mask &= LOCKF_USED_IN_IRQ_ALL;
	if (!usage_mask)
		return 1;

	/*
	 * Step 2: find exclusive uses forward that match the previous
	 * backward accumulated mask.
	 */
	forward_mask = exclusive_mask(usage_mask);

	bfs_init_root(&that, next);

	ret = find_usage_forwards(&that, forward_mask, &target_entry1);
	if (bfs_error(ret)) {
		print_bfs_bug(ret);
		return 0;
	}
	if (ret == BFS_RNOMATCH)
		return 1;

	/*
	 * Step 3: we found a bad match! Now retrieve a lock from the backward
	 * list whose usage mask matches the exclusive usage mask from the
	 * lock found on the forward list.
	 */
	backward_mask = original_mask(target_entry1->class->usage_mask);

	ret = find_usage_backwards(&this, backward_mask, &target_entry);
	if (bfs_error(ret)) {
		print_bfs_bug(ret);
		return 0;
	}
	if (DEBUG_LOCKS_WARN_ON(ret == BFS_RNOMATCH))
		return 1;

	/*
	 * Step 4: narrow down to a pair of incompatible usage bits
	 * and report it.
	 */
	ret = find_exclusive_match(target_entry->class->usage_mask,
				   target_entry1->class->usage_mask,
				   &backward_bit, &forward_bit);
	if (DEBUG_LOCKS_WARN_ON(ret == -1))
		return 1;

	print_bad_irq_dependency(curr, &this, &that,
				 target_entry, target_entry1,
				 prev, next,
				 backward_bit, forward_bit,
				 state_name(backward_bit));

	return 0;
}

#else

static inline int check_irq_usage(struct task_struct *curr,
				  struct held_lock *prev, struct held_lock *next)
{
	return 1;
}
#endif /* CONFIG_TRACE_IRQFLAGS */

static void inc_chains(int irq_context)
{
	if (irq_context & LOCK_CHAIN_HARDIRQ_CONTEXT)
		nr_hardirq_chains++;
	else if (irq_context & LOCK_CHAIN_SOFTIRQ_CONTEXT)
		nr_softirq_chains++;
	else
		nr_process_chains++;
}

static void dec_chains(int irq_context)
{
	if (irq_context & LOCK_CHAIN_HARDIRQ_CONTEXT)
		nr_hardirq_chains--;
	else if (irq_context & LOCK_CHAIN_SOFTIRQ_CONTEXT)
		nr_softirq_chains--;
	else
		nr_process_chains--;
}

static void
print_deadlock_scenario(struct held_lock *nxt, struct held_lock *prv)
{
	struct lock_class *next = hlock_class(nxt);
	struct lock_class *prev = hlock_class(prv);

	printk(" Possible unsafe locking scenario:\n\n");
	printk("       CPU0\n");
	printk("       ----\n");
	printk("  lock(");
	__print_lock_name(prev);
	printk(KERN_CONT ");\n");
	printk("  lock(");
	__print_lock_name(next);
	printk(KERN_CONT ");\n");
	printk("\n *** DEADLOCK ***\n\n");
	printk(" May be due to missing lock nesting notation\n\n");
}

static void
print_deadlock_bug(struct task_struct *curr, struct held_lock *prev,
		   struct held_lock *next)
{
	if (!debug_locks_off_graph_unlock() || debug_locks_silent)
		return;

	pr_warn("\n");
	pr_warn("============================================\n");
	pr_warn("WARNING: possible recursive locking detected\n");
	print_kernel_ident();
	pr_warn("--------------------------------------------\n");
	pr_warn("%s/%d is trying to acquire lock:\n",
		curr->comm, task_pid_nr(curr));
	print_lock(next);
	pr_warn("\nbut task is already holding lock:\n");
	print_lock(prev);

	pr_warn("\nother info that might help us debug this:\n");
	print_deadlock_scenario(next, prev);
	lockdep_print_held_locks(curr);

	pr_warn("\nstack backtrace:\n");
	dump_stack();
}

/*
 * Check whether we are holding such a class already.
 *
 * (Note that this has to be done separately, because the graph cannot
 * detect such classes of deadlocks.)
 *
 * Returns: 0 on deadlock detected, 1 on OK, 2 on recursive read
 */
static int
check_deadlock(struct task_struct *curr, struct held_lock *next)
{
	struct held_lock *prev;
	struct held_lock *nest = NULL;
	int i;

	for (i = 0; i < curr->lockdep_depth; i++) {
		prev = curr->held_locks + i;

		if (prev->instance == next->nest_lock)
			nest = prev;

		if (hlock_class(prev) != hlock_class(next))
			continue;

		/*
		 * Allow read-after-read recursion of the same
		 * lock class (i.e. read_lock(lock)+read_lock(lock)):
		 */
		if ((next->read == 2) && prev->read)
			return 2;

		/*
		 * We're holding the nest_lock, which serializes this lock's
		 * nesting behaviour.
		 */
		if (nest)
			return 2;

		print_deadlock_bug(curr, prev, next);
		return 0;
	}
	return 1;
}

/*
 * There was a chain-cache miss, and we are about to add a new dependency
 * to a previous lock. We validate the following rules:
 *
 *  - would the adding of the <prev> -> <next> dependency create a
 *    circular dependency in the graph? [== circular deadlock]
 *
 *  - does the new prev->next dependency connect any hardirq-safe lock
 *    (in the full backwards-subgraph starting at <prev>) with any
 *    hardirq-unsafe lock (in the full forwards-subgraph starting at
 *    <next>)? [== illegal lock inversion with hardirq contexts]
 *
 *  - does the new prev->next dependency connect any softirq-safe lock
 *    (in the full backwards-subgraph starting at <prev>) with any
 *    softirq-unsafe lock (in the full forwards-subgraph starting at
 *    <next>)? [== illegal lock inversion with softirq contexts]
 *
 * any of these scenarios could lead to a deadlock.
 *
 * Then if all the validations pass, we add the forwards and backwards
 * dependency.
 */
static int
check_prev_add(struct task_struct *curr, struct held_lock *prev,
	       struct held_lock *next, u16 distance,
	       struct lock_trace **const trace)
{
	struct lock_list *entry;
	enum bfs_result ret;

	if (!hlock_class(prev)->key || !hlock_class(next)->key) {
		/*
		 * The warning statements below may trigger a use-after-free
		 * of the class name. It is better to trigger a use-after free
		 * and to have the class name most of the time instead of not
		 * having the class name available.
		 */
		WARN_ONCE(!debug_locks_silent && !hlock_class(prev)->key,
			  "Detected use-after-free of lock class %px/%s\n",
			  hlock_class(prev),
			  hlock_class(prev)->name);
		WARN_ONCE(!debug_locks_silent && !hlock_class(next)->key,
			  "Detected use-after-free of lock class %px/%s\n",
			  hlock_class(next),
			  hlock_class(next)->name);
		return 2;
	}

	/*
	 * Prove that the new <prev> -> <next> dependency would not
	 * create a circular dependency in the graph. (We do this by
	 * a breadth-first search into the graph starting at <next>,
	 * and check whether we can reach <prev>.)
	 *
	 * The search is limited by the size of the circular queue (i.e.,
	 * MAX_CIRCULAR_QUEUE_SIZE) which keeps track of a breadth of nodes
	 * in the graph whose neighbours are to be checked.
	 */
	ret = check_noncircular(next, prev, trace);
	if (unlikely(bfs_error(ret) || ret == BFS_RMATCH))
		return 0;

	if (!check_irq_usage(curr, prev, next))
		return 0;

	/*
	 * Is the <prev> -> <next> dependency already present?
	 *
	 * (this may occur even though this is a new chain: consider
	 *  e.g. the L1 -> L2 -> L3 -> L4 and the L5 -> L1 -> L2 -> L3
	 *  chains - the second one will be new, but L1 already has
	 *  L2 added to its dependency list, due to the first chain.)
	 */
	list_for_each_entry(entry, &hlock_class(prev)->locks_after, entry) {
		if (entry->class == hlock_class(next)) {
			if (distance == 1)
				entry->distance = 1;
			entry->dep |= calc_dep(prev, next);

			/*
			 * Also, update the reverse dependency in @next's
			 * ->locks_before list.
			 *
			 *  Here we reuse @entry as the cursor, which is fine
			 *  because we won't go to the next iteration of the
			 *  outer loop:
			 *
			 *  For normal cases, we return in the inner loop.
			 *
			 *  If we fail to return, we have inconsistency, i.e.
			 *  <prev>::locks_after contains <next> while
			 *  <next>::locks_before doesn't contain <prev>. In
			 *  that case, we return after the inner and indicate
			 *  something is wrong.
			 */
			list_for_each_entry(entry, &hlock_class(next)->locks_before, entry) {
				if (entry->class == hlock_class(prev)) {
					if (distance == 1)
						entry->distance = 1;
					entry->dep |= calc_depb(prev, next);
					return 1;
				}
			}

			/* <prev> is not found in <next>::locks_before */
			return 0;
		}
	}

#ifdef CONFIG_LOCKDEP_SMALL
	/*
	 * Is the <prev> -> <next> link redundant?
	 */
	ret = check_redundant(prev, next);
	if (bfs_error(ret))
		return 0;
	else if (ret == BFS_RMATCH)
		return 2;
#endif

	if (!*trace) {
		*trace = save_trace();
		if (!*trace)
			return 0;
	}

	/*
	 * Ok, all validations passed, add the new lock
	 * to the previous lock's dependency list:
	 */
	ret = add_lock_to_list(hlock_class(next), hlock_class(prev),
			       &hlock_class(prev)->locks_after,
			       next->acquire_ip, distance,
			       calc_dep(prev, next),
			       *trace);

	if (!ret)
		return 0;

	ret = add_lock_to_list(hlock_class(prev), hlock_class(next),
			       &hlock_class(next)->locks_before,
			       next->acquire_ip, distance,
			       calc_depb(prev, next),
			       *trace);
	if (!ret)
		return 0;

	return 2;
}

/*
 * Add the dependency to all directly-previous locks that are 'relevant'.
 * The ones that are relevant are (in increasing distance from curr):
 * all consecutive trylock entries and the final non-trylock entry - or
 * the end of this context's lock-chain - whichever comes first.
 */
static int
check_prevs_add(struct task_struct *curr, struct held_lock *next)
{
	struct lock_trace *trace = NULL;
	int depth = curr->lockdep_depth;
	struct held_lock *hlock;

	/*
	 * Debugging checks.
	 *
	 * Depth must not be zero for a non-head lock:
	 */
	if (!depth)
		goto out_bug;
	/*
	 * At least two relevant locks must exist for this
	 * to be a head:
	 */
	if (curr->held_locks[depth].irq_context !=
			curr->held_locks[depth-1].irq_context)
		goto out_bug;

	for (;;) {
		u16 distance = curr->lockdep_depth - depth + 1;
		hlock = curr->held_locks + depth - 1;

		if (hlock->check) {
			int ret = check_prev_add(curr, hlock, next, distance, &trace);
			if (!ret)
				return 0;

			/*
			 * Stop after the first non-trylock entry,
			 * as non-trylock entries have added their
			 * own direct dependencies already, so this
			 * lock is connected to them indirectly:
			 */
			if (!hlock->trylock)
				break;
		}

		depth--;
		/*
		 * End of lock-stack?
		 */
		if (!depth)
			break;
		/*
		 * Stop the search if we cross into another context:
		 */
		if (curr->held_locks[depth].irq_context !=
				curr->held_locks[depth-1].irq_context)
			break;
	}
	return 1;
out_bug:
	if (!debug_locks_off_graph_unlock())
		return 0;

	/*
	 * Clearly we all shouldn't be here, but since we made it we
	 * can reliable say we messed up our state. See the above two
	 * gotos for reasons why we could possibly end up here.
	 */
	WARN_ON(1);

	return 0;
}

struct lock_chain lock_chains[MAX_LOCKDEP_CHAINS];
static DECLARE_BITMAP(lock_chains_in_use, MAX_LOCKDEP_CHAINS);
static u16 chain_hlocks[MAX_LOCKDEP_CHAIN_HLOCKS];
unsigned long nr_zapped_lock_chains;
unsigned int nr_free_chain_hlocks;	/* Free chain_hlocks in buckets */
unsigned int nr_lost_chain_hlocks;	/* Lost chain_hlocks */
unsigned int nr_large_chain_blocks;	/* size > MAX_CHAIN_BUCKETS */

/*
 * The first 2 chain_hlocks entries in the chain block in the bucket
 * list contains the following meta data:
 *
 *   entry[0]:
 *     Bit    15 - always set to 1 (it is not a class index)
 *     Bits 0-14 - upper 15 bits of the next block index
 *   entry[1]    - lower 16 bits of next block index
 *
 * A next block index of all 1 bits means it is the end of the list.
 *
 * On the unsized bucket (bucket-0), the 3rd and 4th entries contain
 * the chain block size:
 *
 *   entry[2] - upper 16 bits of the chain block size
 *   entry[3] - lower 16 bits of the chain block size
 */
#define MAX_CHAIN_BUCKETS	16
#define CHAIN_BLK_FLAG		(1U << 15)
#define CHAIN_BLK_LIST_END	0xFFFFU

static int chain_block_buckets[MAX_CHAIN_BUCKETS];

static inline int size_to_bucket(int size)
{
	if (size > MAX_CHAIN_BUCKETS)
		return 0;

	return size - 1;
}

/*
 * Iterate all the chain blocks in a bucket.
 */
#define for_each_chain_block(bucket, prev, curr)		\
	for ((prev) = -1, (curr) = chain_block_buckets[bucket];	\
	     (curr) >= 0;					\
	     (prev) = (curr), (curr) = chain_block_next(curr))

/*
 * next block or -1
 */
static inline int chain_block_next(int offset)
{
	int next = chain_hlocks[offset];

	WARN_ON_ONCE(!(next & CHAIN_BLK_FLAG));

	if (next == CHAIN_BLK_LIST_END)
		return -1;

	next &= ~CHAIN_BLK_FLAG;
	next <<= 16;
	next |= chain_hlocks[offset + 1];

	return next;
}

/*
 * bucket-0 only
 */
static inline int chain_block_size(int offset)
{
	return (chain_hlocks[offset + 2] << 16) | chain_hlocks[offset + 3];
}

static inline void init_chain_block(int offset, int next, int bucket, int size)
{
	chain_hlocks[offset] = (next >> 16) | CHAIN_BLK_FLAG;
	chain_hlocks[offset + 1] = (u16)next;

	if (size && !bucket) {
		chain_hlocks[offset + 2] = size >> 16;
		chain_hlocks[offset + 3] = (u16)size;
	}
}

static inline void add_chain_block(int offset, int size)
{
	int bucket = size_to_bucket(size);
	int next = chain_block_buckets[bucket];
	int prev, curr;

	if (unlikely(size < 2)) {
		/*
		 * We can't store single entries on the freelist. Leak them.
		 *
		 * One possible way out would be to uniquely mark them, other
		 * than with CHAIN_BLK_FLAG, such that we can recover them when
		 * the block before it is re-added.
		 */
		if (size)
			nr_lost_chain_hlocks++;
		return;
	}

	nr_free_chain_hlocks += size;
	if (!bucket) {
		nr_large_chain_blocks++;

		/*
		 * Variable sized, sort large to small.
		 */
		for_each_chain_block(0, prev, curr) {
			if (size >= chain_block_size(curr))
				break;
		}
		init_chain_block(offset, curr, 0, size);
		if (prev < 0)
			chain_block_buckets[0] = offset;
		else
			init_chain_block(prev, offset, 0, 0);
		return;
	}
	/*
	 * Fixed size, add to head.
	 */
	init_chain_block(offset, next, bucket, size);
	chain_block_buckets[bucket] = offset;
}

/*
 * Only the first block in the list can be deleted.
 *
 * For the variable size bucket[0], the first block (the largest one) is
 * returned, broken up and put back into the pool. So if a chain block of
 * length > MAX_CHAIN_BUCKETS is ever used and zapped, it will just be
 * queued up after the primordial chain block and never be used until the
 * hlock entries in the primordial chain block is almost used up. That
 * causes fragmentation and reduce allocation efficiency. That can be
 * monitored by looking at the "large chain blocks" number in lockdep_stats.
 */
static inline void del_chain_block(int bucket, int size, int next)
{
	nr_free_chain_hlocks -= size;
	chain_block_buckets[bucket] = next;

	if (!bucket)
		nr_large_chain_blocks--;
}

static void init_chain_block_buckets(void)
{
	int i;

	for (i = 0; i < MAX_CHAIN_BUCKETS; i++)
		chain_block_buckets[i] = -1;

	add_chain_block(0, ARRAY_SIZE(chain_hlocks));
}

/*
 * Return offset of a chain block of the right size or -1 if not found.
 *
 * Fairly simple worst-fit allocator with the addition of a number of size
 * specific free lists.
 */
static int alloc_chain_hlocks(int req)
{
	int bucket, curr, size;

	/*
	 * We rely on the MSB to act as an escape bit to denote freelist
	 * pointers. Make sure this bit isn't set in 'normal' class_idx usage.
	 */
	BUILD_BUG_ON((MAX_LOCKDEP_KEYS-1) & CHAIN_BLK_FLAG);

	init_data_structures_once();

	if (nr_free_chain_hlocks < req)
		return -1;

	/*
	 * We require a minimum of 2 (u16) entries to encode a freelist
	 * 'pointer'.
	 */
	req = max(req, 2);
	bucket = size_to_bucket(req);
	curr = chain_block_buckets[bucket];

	if (bucket) {
		if (curr >= 0) {
			del_chain_block(bucket, req, chain_block_next(curr));
			return curr;
		}
		/* Try bucket 0 */
		curr = chain_block_buckets[0];
	}

	/*
	 * The variable sized freelist is sorted by size; the first entry is
	 * the largest. Use it if it fits.
	 */
	if (curr >= 0) {
		size = chain_block_size(curr);
		if (likely(size >= req)) {
			del_chain_block(0, size, chain_block_next(curr));
			add_chain_block(curr + req, size - req);
			return curr;
		}
	}

	/*
	 * Last resort, split a block in a larger sized bucket.
	 */
	for (size = MAX_CHAIN_BUCKETS; size > req; size--) {
		bucket = size_to_bucket(size);
		curr = chain_block_buckets[bucket];
		if (curr < 0)
			continue;

		del_chain_block(bucket, size, chain_block_next(curr));
		add_chain_block(curr + req, size - req);
		return curr;
	}

	return -1;
}

static inline void free_chain_hlocks(int base, int size)
{
	add_chain_block(base, max(size, 2));
}

struct lock_class *lock_chain_get_class(struct lock_chain *chain, int i)
{
	u16 chain_hlock = chain_hlocks[chain->base + i];
	unsigned int class_idx = chain_hlock_class_idx(chain_hlock);

	return lock_classes + class_idx - 1;
}

/*
 * Returns the index of the first held_lock of the current chain
 */
static inline int get_first_held_lock(struct task_struct *curr,
					struct held_lock *hlock)
{
	int i;
	struct held_lock *hlock_curr;

	for (i = curr->lockdep_depth - 1; i >= 0; i--) {
		hlock_curr = curr->held_locks + i;
		if (hlock_curr->irq_context != hlock->irq_context)
			break;

	}

	return ++i;
}

#ifdef CONFIG_DEBUG_LOCKDEP
/*
 * Returns the next chain_key iteration
 */
static u64 print_chain_key_iteration(u16 hlock_id, u64 chain_key)
{
	u64 new_chain_key = iterate_chain_key(chain_key, hlock_id);

	printk(" hlock_id:%d -> chain_key:%016Lx",
		(unsigned int)hlock_id,
		(unsigned long long)new_chain_key);
	return new_chain_key;
}

static void
print_chain_keys_held_locks(struct task_struct *curr, struct held_lock *hlock_next)
{
	struct held_lock *hlock;
	u64 chain_key = INITIAL_CHAIN_KEY;
	int depth = curr->lockdep_depth;
	int i = get_first_held_lock(curr, hlock_next);

	printk("depth: %u (irq_context %u)\n", depth - i + 1,
		hlock_next->irq_context);
	for (; i < depth; i++) {
		hlock = curr->held_locks + i;
		chain_key = print_chain_key_iteration(hlock_id(hlock), chain_key);

		print_lock(hlock);
	}

	print_chain_key_iteration(hlock_id(hlock_next), chain_key);
	print_lock(hlock_next);
}

static void print_chain_keys_chain(struct lock_chain *chain)
{
	int i;
	u64 chain_key = INITIAL_CHAIN_KEY;
	u16 hlock_id;

	printk("depth: %u\n", chain->depth);
	for (i = 0; i < chain->depth; i++) {
		hlock_id = chain_hlocks[chain->base + i];
		chain_key = print_chain_key_iteration(hlock_id, chain_key);

		print_lock_name(lock_classes + chain_hlock_class_idx(hlock_id) - 1);
		printk("\n");
	}
}

static void print_collision(struct task_struct *curr,
			struct held_lock *hlock_next,
			struct lock_chain *chain)
{
	pr_warn("\n");
	pr_warn("============================\n");
	pr_warn("WARNING: chain_key collision\n");
	print_kernel_ident();
	pr_warn("----------------------------\n");
	pr_warn("%s/%d: ", current->comm, task_pid_nr(current));
	pr_warn("Hash chain already cached but the contents don't match!\n");

	pr_warn("Held locks:");
	print_chain_keys_held_locks(curr, hlock_next);

	pr_warn("Locks in cached chain:");
	print_chain_keys_chain(chain);

	pr_warn("\nstack backtrace:\n");
	dump_stack();
}
#endif

/*
 * Checks whether the chain and the current held locks are consistent
 * in depth and also in content. If they are not it most likely means
 * that there was a collision during the calculation of the chain_key.
 * Returns: 0 not passed, 1 passed
 */
static int check_no_collision(struct task_struct *curr,
			struct held_lock *hlock,
			struct lock_chain *chain)
{
#ifdef CONFIG_DEBUG_LOCKDEP
	int i, j, id;

	i = get_first_held_lock(curr, hlock);

	if (DEBUG_LOCKS_WARN_ON(chain->depth != curr->lockdep_depth - (i - 1))) {
		print_collision(curr, hlock, chain);
		return 0;
	}

	for (j = 0; j < chain->depth - 1; j++, i++) {
		id = hlock_id(&curr->held_locks[i]);

		if (DEBUG_LOCKS_WARN_ON(chain_hlocks[chain->base + j] != id)) {
			print_collision(curr, hlock, chain);
			return 0;
		}
	}
#endif
	return 1;
}

/*
 * Given an index that is >= -1, return the index of the next lock chain.
 * Return -2 if there is no next lock chain.
 */
long lockdep_next_lockchain(long i)
{
	i = find_next_bit(lock_chains_in_use, ARRAY_SIZE(lock_chains), i + 1);
	return i < ARRAY_SIZE(lock_chains) ? i : -2;
}

unsigned long lock_chain_count(void)
{
	return bitmap_weight(lock_chains_in_use, ARRAY_SIZE(lock_chains));
}

/* Must be called with the graph lock held. */
static struct lock_chain *alloc_lock_chain(void)
{
	int idx = find_first_zero_bit(lock_chains_in_use,
				      ARRAY_SIZE(lock_chains));

	if (unlikely(idx >= ARRAY_SIZE(lock_chains)))
		return NULL;
	__set_bit(idx, lock_chains_in_use);
	return lock_chains + idx;
}

/*
 * Adds a dependency chain into chain hashtable. And must be called with
 * graph_lock held.
 *
 * Return 0 if fail, and graph_lock is released.
 * Return 1 if succeed, with graph_lock held.
 */
static inline int add_chain_cache(struct task_struct *curr,
				  struct held_lock *hlock,
				  u64 chain_key)
{
	struct hlist_head *hash_head = chainhashentry(chain_key);
	struct lock_chain *chain;
	int i, j;

	/*
	 * The caller must hold the graph lock, ensure we've got IRQs
	 * disabled to make this an IRQ-safe lock.. for recursion reasons
	 * lockdep won't complain about its own locking errors.
	 */
	if (lockdep_assert_locked())
		return 0;

	chain = alloc_lock_chain();
	if (!chain) {
		if (!debug_locks_off_graph_unlock())
			return 0;

		print_lockdep_off("BUG: MAX_LOCKDEP_CHAINS too low!");
		dump_stack();
		return 0;
	}
	chain->chain_key = chain_key;
	chain->irq_context = hlock->irq_context;
	i = get_first_held_lock(curr, hlock);
	chain->depth = curr->lockdep_depth + 1 - i;

	BUILD_BUG_ON((1UL << 24) <= ARRAY_SIZE(chain_hlocks));
	BUILD_BUG_ON((1UL << 6)  <= ARRAY_SIZE(curr->held_locks));
	BUILD_BUG_ON((1UL << 8*sizeof(chain_hlocks[0])) <= ARRAY_SIZE(lock_classes));

	j = alloc_chain_hlocks(chain->depth);
	if (j < 0) {
		if (!debug_locks_off_graph_unlock())
			return 0;

		print_lockdep_off("BUG: MAX_LOCKDEP_CHAIN_HLOCKS too low!");
		dump_stack();
		return 0;
	}

	chain->base = j;
	for (j = 0; j < chain->depth - 1; j++, i++) {
		int lock_id = hlock_id(curr->held_locks + i);

		chain_hlocks[chain->base + j] = lock_id;
	}
	chain_hlocks[chain->base + j] = hlock_id(hlock);
	hlist_add_head_rcu(&chain->entry, hash_head);
	debug_atomic_inc(chain_lookup_misses);
	inc_chains(chain->irq_context);

	return 1;
}

/*
 * Look up a dependency chain. Must be called with either the graph lock or
 * the RCU read lock held.
 */
static inline struct lock_chain *lookup_chain_cache(u64 chain_key)
{
	struct hlist_head *hash_head = chainhashentry(chain_key);
	struct lock_chain *chain;

	hlist_for_each_entry_rcu(chain, hash_head, entry) {
		if (READ_ONCE(chain->chain_key) == chain_key) {
			debug_atomic_inc(chain_lookup_hits);
			return chain;
		}
	}
	return NULL;
}

/*
 * If the key is not present yet in dependency chain cache then
 * add it and return 1 - in this case the new dependency chain is
 * validated. If the key is already hashed, return 0.
 * (On return with 1 graph_lock is held.)
 */
static inline int lookup_chain_cache_add(struct task_struct *curr,
					 struct held_lock *hlock,
					 u64 chain_key)
{
	struct lock_class *class = hlock_class(hlock);
	struct lock_chain *chain = lookup_chain_cache(chain_key);

	if (chain) {
cache_hit:
		if (!check_no_collision(curr, hlock, chain))
			return 0;

		if (very_verbose(class)) {
			printk("\nhash chain already cached, key: "
					"%016Lx tail class: [%px] %s\n",
					(unsigned long long)chain_key,
					class->key, class->name);
		}

		return 0;
	}

	if (very_verbose(class)) {
		printk("\nnew hash chain, key: %016Lx tail class: [%px] %s\n",
			(unsigned long long)chain_key, class->key, class->name);
	}

	if (!graph_lock())
		return 0;

	/*
	 * We have to walk the chain again locked - to avoid duplicates:
	 */
	chain = lookup_chain_cache(chain_key);
	if (chain) {
		graph_unlock();
		goto cache_hit;
	}

	if (!add_chain_cache(curr, hlock, chain_key))
		return 0;

	return 1;
}

static int validate_chain(struct task_struct *curr,
			  struct held_lock *hlock,
			  int chain_head, u64 chain_key)
{
	/*
	 * Trylock needs to maintain the stack of held locks, but it
	 * does not add new dependencies, because trylock can be done
	 * in any order.
	 *
	 * We look up the chain_key and do the O(N^2) check and update of
	 * the dependencies only if this is a new dependency chain.
	 * (If lookup_chain_cache_add() return with 1 it acquires
	 * graph_lock for us)
	 */
	if (!hlock->trylock && hlock->check &&
	    lookup_chain_cache_add(curr, hlock, chain_key)) {
		/*
		 * Check whether last held lock:
		 *
		 * - is irq-safe, if this lock is irq-unsafe
		 * - is softirq-safe, if this lock is hardirq-unsafe
		 *
		 * And check whether the new lock's dependency graph
		 * could lead back to the previous lock:
		 *
		 * - within the current held-lock stack
		 * - across our accumulated lock dependency records
		 *
		 * any of these scenarios could lead to a deadlock.
		 */
		/*
		 * The simple case: does the current hold the same lock
		 * already?
		 */
		int ret = check_deadlock(curr, hlock);

		if (!ret)
			return 0;
		/*
		 * Mark recursive read, as we jump over it when
		 * building dependencies (just like we jump over
		 * trylock entries):
		 */
		if (ret == 2)
			hlock->read = 2;
		/*
		 * Add dependency only if this lock is not the head
		 * of the chain, and if it's not a secondary read-lock:
		 */
		if (!chain_head && ret != 2) {
			if (!check_prevs_add(curr, hlock))
				return 0;
		}

		graph_unlock();
	} else {
		/* after lookup_chain_cache_add(): */
		if (unlikely(!debug_locks))
			return 0;
	}

	return 1;
}
#else
static inline int validate_chain(struct task_struct *curr,
				 struct held_lock *hlock,
				 int chain_head, u64 chain_key)
{
	return 1;
}

static void init_chain_block_buckets(void)	{ }
#endif /* CONFIG_PROVE_LOCKING */

/*
 * We are building curr_chain_key incrementally, so double-check
 * it from scratch, to make sure that it's done correctly:
 */
static void check_chain_key(struct task_struct *curr)
{
#ifdef CONFIG_DEBUG_LOCKDEP
	struct held_lock *hlock, *prev_hlock = NULL;
	unsigned int i;
	u64 chain_key = INITIAL_CHAIN_KEY;

	for (i = 0; i < curr->lockdep_depth; i++) {
		hlock = curr->held_locks + i;
		if (chain_key != hlock->prev_chain_key) {
			debug_locks_off();
			/*
			 * We got mighty confused, our chain keys don't match
			 * with what we expect, someone trample on our task state?
			 */
			WARN(1, "hm#1, depth: %u [%u], %016Lx != %016Lx\n",
				curr->lockdep_depth, i,
				(unsigned long long)chain_key,
				(unsigned long long)hlock->prev_chain_key);
			return;
		}

		/*
		 * hlock->class_idx can't go beyond MAX_LOCKDEP_KEYS, but is
		 * it registered lock class index?
		 */
		if (DEBUG_LOCKS_WARN_ON(!test_bit(hlock->class_idx, lock_classes_in_use)))
			return;

		if (prev_hlock && (prev_hlock->irq_context !=
							hlock->irq_context))
			chain_key = INITIAL_CHAIN_KEY;
		chain_key = iterate_chain_key(chain_key, hlock_id(hlock));
		prev_hlock = hlock;
	}
	if (chain_key != curr->curr_chain_key) {
		debug_locks_off();
		/*
		 * More smoking hash instead of calculating it, damn see these
		 * numbers float.. I bet that a pink elephant stepped on my memory.
		 */
		WARN(1, "hm#2, depth: %u [%u], %016Lx != %016Lx\n",
			curr->lockdep_depth, i,
			(unsigned long long)chain_key,
			(unsigned long long)curr->curr_chain_key);
	}
#endif
}

#ifdef CONFIG_PROVE_LOCKING
static int mark_lock(struct task_struct *curr, struct held_lock *this,
		     enum lock_usage_bit new_bit);

static void print_usage_bug_scenario(struct held_lock *lock)
{
	struct lock_class *class = hlock_class(lock);

	printk(" Possible unsafe locking scenario:\n\n");
	printk("       CPU0\n");
	printk("       ----\n");
	printk("  lock(");
	__print_lock_name(class);
	printk(KERN_CONT ");\n");
	printk("  <Interrupt>\n");
	printk("    lock(");
	__print_lock_name(class);
	printk(KERN_CONT ");\n");
	printk("\n *** DEADLOCK ***\n\n");
}

static void
print_usage_bug(struct task_struct *curr, struct held_lock *this,
		enum lock_usage_bit prev_bit, enum lock_usage_bit new_bit)
{
	if (!debug_locks_off_graph_unlock() || debug_locks_silent)
		return;

	pr_warn("\n");
	pr_warn("================================\n");
	pr_warn("WARNING: inconsistent lock state\n");
	print_kernel_ident();
	pr_warn("--------------------------------\n");

	pr_warn("inconsistent {%s} -> {%s} usage.\n",
		usage_str[prev_bit], usage_str[new_bit]);

	pr_warn("%s/%d [HC%u[%lu]:SC%u[%lu]:HE%u:SE%u] takes:\n",
		curr->comm, task_pid_nr(curr),
		lockdep_hardirq_context(), hardirq_count() >> HARDIRQ_SHIFT,
		lockdep_softirq_context(curr), softirq_count() >> SOFTIRQ_SHIFT,
		lockdep_hardirqs_enabled(),
		lockdep_softirqs_enabled(curr));
	print_lock(this);

	pr_warn("{%s} state was registered at:\n", usage_str[prev_bit]);
	print_lock_trace(hlock_class(this)->usage_traces[prev_bit], 1);

	print_irqtrace_events(curr);
	pr_warn("\nother info that might help us debug this:\n");
	print_usage_bug_scenario(this);

	lockdep_print_held_locks(curr);

	pr_warn("\nstack backtrace:\n");
	dump_stack();
}

/*
 * Print out an error if an invalid bit is set:
 */
static inline int
valid_state(struct task_struct *curr, struct held_lock *this,
	    enum lock_usage_bit new_bit, enum lock_usage_bit bad_bit)
{
	if (unlikely(hlock_class(this)->usage_mask & (1 << bad_bit))) {
		print_usage_bug(curr, this, bad_bit, new_bit);
		return 0;
	}
	return 1;
}


/*
 * print irq inversion bug:
 */
static void
print_irq_inversion_bug(struct task_struct *curr,
			struct lock_list *root, struct lock_list *other,
			struct held_lock *this, int forwards,
			const char *irqclass)
{
	struct lock_list *entry = other;
	struct lock_list *middle = NULL;
	int depth;

	if (!debug_locks_off_graph_unlock() || debug_locks_silent)
		return;

	pr_warn("\n");
	pr_warn("========================================================\n");
	pr_warn("WARNING: possible irq lock inversion dependency detected\n");
	print_kernel_ident();
	pr_warn("--------------------------------------------------------\n");
	pr_warn("%s/%d just changed the state of lock:\n",
		curr->comm, task_pid_nr(curr));
	print_lock(this);
	if (forwards)
		pr_warn("but this lock took another, %s-unsafe lock in the past:\n", irqclass);
	else
		pr_warn("but this lock was taken by another, %s-safe lock in the past:\n", irqclass);
	print_lock_name(other->class);
	pr_warn("\n\nand interrupts could create inverse lock ordering between them.\n\n");

	pr_warn("\nother info that might help us debug this:\n");

	/* Find a middle lock (if one exists) */
	depth = get_lock_depth(other);
	do {
		if (depth == 0 && (entry != root)) {
			pr_warn("lockdep:%s bad path found in chain graph\n", __func__);
			break;
		}
		middle = entry;
		entry = get_lock_parent(entry);
		depth--;
	} while (entry && entry != root && (depth >= 0));
	if (forwards)
		print_irq_lock_scenario(root, other,
			middle ? middle->class : root->class, other->class);
	else
		print_irq_lock_scenario(other, root,
			middle ? middle->class : other->class, root->class);

	lockdep_print_held_locks(curr);

	pr_warn("\nthe shortest dependencies between 2nd lock and 1st lock:\n");
	root->trace = save_trace();
	if (!root->trace)
		return;
	print_shortest_lock_dependencies(other, root);

	pr_warn("\nstack backtrace:\n");
	dump_stack();
}

/*
 * Prove that in the forwards-direction subgraph starting at <this>
 * there is no lock matching <mask>:
 */
static int
check_usage_forwards(struct task_struct *curr, struct held_lock *this,
		     enum lock_usage_bit bit)
{
	enum bfs_result ret;
	struct lock_list root;
	struct lock_list *target_entry;
	enum lock_usage_bit read_bit = bit + LOCK_USAGE_READ_MASK;
	unsigned usage_mask = lock_flag(bit) | lock_flag(read_bit);

	bfs_init_root(&root, this);
	ret = find_usage_forwards(&root, usage_mask, &target_entry);
	if (bfs_error(ret)) {
		print_bfs_bug(ret);
		return 0;
	}
	if (ret == BFS_RNOMATCH)
		return 1;

	/* Check whether write or read usage is the match */
	if (target_entry->class->usage_mask & lock_flag(bit)) {
		print_irq_inversion_bug(curr, &root, target_entry,
					this, 1, state_name(bit));
	} else {
		print_irq_inversion_bug(curr, &root, target_entry,
					this, 1, state_name(read_bit));
	}

	return 0;
}

/*
 * Prove that in the backwards-direction subgraph starting at <this>
 * there is no lock matching <mask>:
 */
static int
check_usage_backwards(struct task_struct *curr, struct held_lock *this,
		      enum lock_usage_bit bit)
{
	enum bfs_result ret;
	struct lock_list root;
	struct lock_list *target_entry;
	enum lock_usage_bit read_bit = bit + LOCK_USAGE_READ_MASK;
	unsigned usage_mask = lock_flag(bit) | lock_flag(read_bit);

	bfs_init_rootb(&root, this);
	ret = find_usage_backwards(&root, usage_mask, &target_entry);
	if (bfs_error(ret)) {
		print_bfs_bug(ret);
		return 0;
	}
	if (ret == BFS_RNOMATCH)
		return 1;

	/* Check whether write or read usage is the match */
	if (target_entry->class->usage_mask & lock_flag(bit)) {
		print_irq_inversion_bug(curr, &root, target_entry,
					this, 0, state_name(bit));
	} else {
		print_irq_inversion_bug(curr, &root, target_entry,
					this, 0, state_name(read_bit));
	}

	return 0;
}

void print_irqtrace_events(struct task_struct *curr)
{
	const struct irqtrace_events *trace = &curr->irqtrace;

	printk("irq event stamp: %u\n", trace->irq_events);
	printk("hardirqs last  enabled at (%u): [<%px>] %pS\n",
		trace->hardirq_enable_event, (void *)trace->hardirq_enable_ip,
		(void *)trace->hardirq_enable_ip);
	printk("hardirqs last disabled at (%u): [<%px>] %pS\n",
		trace->hardirq_disable_event, (void *)trace->hardirq_disable_ip,
		(void *)trace->hardirq_disable_ip);
	printk("softirqs last  enabled at (%u): [<%px>] %pS\n",
		trace->softirq_enable_event, (void *)trace->softirq_enable_ip,
		(void *)trace->softirq_enable_ip);
	printk("softirqs last disabled at (%u): [<%px>] %pS\n",
		trace->softirq_disable_event, (void *)trace->softirq_disable_ip,
		(void *)trace->softirq_disable_ip);
}

static int HARDIRQ_verbose(struct lock_class *class)
{
#if HARDIRQ_VERBOSE
	return class_filter(class);
#endif
	return 0;
}

static int SOFTIRQ_verbose(struct lock_class *class)
{
#if SOFTIRQ_VERBOSE
	return class_filter(class);
#endif
	return 0;
}

static int (*state_verbose_f[])(struct lock_class *class) = {
#define LOCKDEP_STATE(__STATE) \
	__STATE##_verbose,
#include "lockdep_states.h"
#undef LOCKDEP_STATE
};

static inline int state_verbose(enum lock_usage_bit bit,
				struct lock_class *class)
{
	return state_verbose_f[bit >> LOCK_USAGE_DIR_MASK](class);
}

typedef int (*check_usage_f)(struct task_struct *, struct held_lock *,
			     enum lock_usage_bit bit, const char *name);

static int
mark_lock_irq(struct task_struct *curr, struct held_lock *this,
		enum lock_usage_bit new_bit)
{
	int excl_bit = exclusive_bit(new_bit);
	int read = new_bit & LOCK_USAGE_READ_MASK;
	int dir = new_bit & LOCK_USAGE_DIR_MASK;

	/*
	 * Validate that this particular lock does not have conflicting
	 * usage states.
	 */
	if (!valid_state(curr, this, new_bit, excl_bit))
		return 0;

	/*
	 * Check for read in write conflicts
	 */
	if (!read && !valid_state(curr, this, new_bit,
				  excl_bit + LOCK_USAGE_READ_MASK))
		return 0;


	/*
	 * Validate that the lock dependencies don't have conflicting usage
	 * states.
	 */
	if (dir) {
		/*
		 * mark ENABLED has to look backwards -- to ensure no dependee
		 * has USED_IN state, which, again, would allow  recursion deadlocks.
		 */
		if (!check_usage_backwards(curr, this, excl_bit))
			return 0;
	} else {
		/*
		 * mark USED_IN has to look forwards -- to ensure no dependency
		 * has ENABLED state, which would allow recursion deadlocks.
		 */
		if (!check_usage_forwards(curr, this, excl_bit))
			return 0;
	}

	if (state_verbose(new_bit, hlock_class(this)))
		return 2;

	return 1;
}

/*
 * Mark all held locks with a usage bit:
 */
static int
mark_held_locks(struct task_struct *curr, enum lock_usage_bit base_bit)
{
	struct held_lock *hlock;
	int i;

	for (i = 0; i < curr->lockdep_depth; i++) {
		enum lock_usage_bit hlock_bit = base_bit;
		hlock = curr->held_locks + i;

		if (hlock->read)
			hlock_bit += LOCK_USAGE_READ_MASK;

		BUG_ON(hlock_bit >= LOCK_USAGE_STATES);

		if (!hlock->check)
			continue;

		if (!mark_lock(curr, hlock, hlock_bit))
			return 0;
	}

	return 1;
}

/*
 * Hardirqs will be enabled:
 */
static void __trace_hardirqs_on_caller(void)
{
	struct task_struct *curr = current;

	/*
	 * We are going to turn hardirqs on, so set the
	 * usage bit for all held locks:
	 */
	if (!mark_held_locks(curr, LOCK_ENABLED_HARDIRQ))
		return;
	/*
	 * If we have softirqs enabled, then set the usage
	 * bit for all held locks. (disabled hardirqs prevented
	 * this bit from being set before)
	 */
	if (curr->softirqs_enabled)
		mark_held_locks(curr, LOCK_ENABLED_SOFTIRQ);
}

/**
 * lockdep_hardirqs_on_prepare - Prepare for enabling interrupts
 * @ip:		Caller address
 *
 * Invoked before a possible transition to RCU idle from exit to user or
 * guest mode. This ensures that all RCU operations are done before RCU
 * stops watching. After the RCU transition lockdep_hardirqs_on() has to be
 * invoked to set the final state.
 */
void lockdep_hardirqs_on_prepare(unsigned long ip)
{
	if (unlikely(!debug_locks))
		return;

	/*
	 * NMIs do not (and cannot) track lock dependencies, nothing to do.
	 */
	if (unlikely(in_nmi()))
		return;

	if (unlikely(__this_cpu_read(lockdep_recursion)))
		return;

	if (unlikely(lockdep_hardirqs_enabled())) {
		/*
		 * Neither irq nor preemption are disabled here
		 * so this is racy by nature but losing one hit
		 * in a stat is not a big deal.
		 */
		__debug_atomic_inc(redundant_hardirqs_on);
		return;
	}

	/*
	 * We're enabling irqs and according to our state above irqs weren't
	 * already enabled, yet we find the hardware thinks they are in fact
	 * enabled.. someone messed up their IRQ state tracing.
	 */
	if (DEBUG_LOCKS_WARN_ON(!irqs_disabled()))
		return;

	/*
	 * See the fine text that goes along with this variable definition.
	 */
	if (DEBUG_LOCKS_WARN_ON(early_boot_irqs_disabled))
		return;

	/*
	 * Can't allow enabling interrupts while in an interrupt handler,
	 * that's general bad form and such. Recursion, limited stack etc..
	 */
	if (DEBUG_LOCKS_WARN_ON(lockdep_hardirq_context()))
		return;

	current->hardirq_chain_key = current->curr_chain_key;

	lockdep_recursion_inc();
	__trace_hardirqs_on_caller();
	lockdep_recursion_finish();
}
EXPORT_SYMBOL_GPL(lockdep_hardirqs_on_prepare);

void noinstr lockdep_hardirqs_on(unsigned long ip)
{
	struct irqtrace_events *trace = &current->irqtrace;

	if (unlikely(!debug_locks))
		return;

	/*
	 * NMIs can happen in the middle of local_irq_{en,dis}able() where the
	 * tracking state and hardware state are out of sync.
	 *
	 * NMIs must save lockdep_hardirqs_enabled() to restore IRQ state from,
	 * and not rely on hardware state like normal interrupts.
	 */
	if (unlikely(in_nmi())) {
		if (!IS_ENABLED(CONFIG_TRACE_IRQFLAGS_NMI))
			return;

		/*
		 * Skip:
		 *  - recursion check, because NMI can hit lockdep;
		 *  - hardware state check, because above;
		 *  - chain_key check, see lockdep_hardirqs_on_prepare().
		 */
		goto skip_checks;
	}

	if (unlikely(__this_cpu_read(lockdep_recursion)))
		return;

	if (lockdep_hardirqs_enabled()) {
		/*
		 * Neither irq nor preemption are disabled here
		 * so this is racy by nature but losing one hit
		 * in a stat is not a big deal.
		 */
		__debug_atomic_inc(redundant_hardirqs_on);
		return;
	}

	/*
	 * We're enabling irqs and according to our state above irqs weren't
	 * already enabled, yet we find the hardware thinks they are in fact
	 * enabled.. someone messed up their IRQ state tracing.
	 */
	if (DEBUG_LOCKS_WARN_ON(!irqs_disabled()))
		return;

	/*
	 * Ensure the lock stack remained unchanged between
	 * lockdep_hardirqs_on_prepare() and lockdep_hardirqs_on().
	 */
	DEBUG_LOCKS_WARN_ON(current->hardirq_chain_key !=
			    current->curr_chain_key);

skip_checks:
	/* we'll do an OFF -> ON transition: */
	__this_cpu_write(hardirqs_enabled, 1);
	trace->hardirq_enable_ip = ip;
	trace->hardirq_enable_event = ++trace->irq_events;
	debug_atomic_inc(hardirqs_on_events);
}
EXPORT_SYMBOL_GPL(lockdep_hardirqs_on);

/*
 * Hardirqs were disabled:
 */
void noinstr lockdep_hardirqs_off(unsigned long ip)
{
	if (unlikely(!debug_locks))
		return;

	/*
	 * Matching lockdep_hardirqs_on(), allow NMIs in the middle of lockdep;
	 * they will restore the software state. This ensures the software
	 * state is consistent inside NMIs as well.
	 */
	if (in_nmi()) {
		if (!IS_ENABLED(CONFIG_TRACE_IRQFLAGS_NMI))
			return;
	} else if (__this_cpu_read(lockdep_recursion))
		return;

	/*
	 * So we're supposed to get called after you mask local IRQs, but for
	 * some reason the hardware doesn't quite think you did a proper job.
	 */
	if (DEBUG_LOCKS_WARN_ON(!irqs_disabled()))
		return;

	if (lockdep_hardirqs_enabled()) {
		struct irqtrace_events *trace = &current->irqtrace;

		/*
		 * We have done an ON -> OFF transition:
		 */
		__this_cpu_write(hardirqs_enabled, 0);
		trace->hardirq_disable_ip = ip;
		trace->hardirq_disable_event = ++trace->irq_events;
		debug_atomic_inc(hardirqs_off_events);
	} else {
		debug_atomic_inc(redundant_hardirqs_off);
	}
}
EXPORT_SYMBOL_GPL(lockdep_hardirqs_off);

/*
 * Softirqs will be enabled:
 */
void lockdep_softirqs_on(unsigned long ip)
{
	struct irqtrace_events *trace = &current->irqtrace;

	if (unlikely(!lockdep_enabled()))
		return;

	/*
	 * We fancy IRQs being disabled here, see softirq.c, avoids
	 * funny state and nesting things.
	 */
	if (DEBUG_LOCKS_WARN_ON(!irqs_disabled()))
		return;

	if (current->softirqs_enabled) {
		debug_atomic_inc(redundant_softirqs_on);
		return;
	}

	lockdep_recursion_inc();
	/*
	 * We'll do an OFF -> ON transition:
	 */
	current->softirqs_enabled = 1;
	trace->softirq_enable_ip = ip;
	trace->softirq_enable_event = ++trace->irq_events;
	debug_atomic_inc(softirqs_on_events);
	/*
	 * We are going to turn softirqs on, so set the
	 * usage bit for all held locks, if hardirqs are
	 * enabled too:
	 */
	if (lockdep_hardirqs_enabled())
		mark_held_locks(current, LOCK_ENABLED_SOFTIRQ);
	lockdep_recursion_finish();
}

/*
 * Softirqs were disabled:
 */
void lockdep_softirqs_off(unsigned long ip)
{
	if (unlikely(!lockdep_enabled()))
		return;

	/*
	 * We fancy IRQs being disabled here, see softirq.c
	 */
	if (DEBUG_LOCKS_WARN_ON(!irqs_disabled()))
		return;

	if (current->softirqs_enabled) {
		struct irqtrace_events *trace = &current->irqtrace;

		/*
		 * We have done an ON -> OFF transition:
		 */
		current->softirqs_enabled = 0;
		trace->softirq_disable_ip = ip;
		trace->softirq_disable_event = ++trace->irq_events;
		debug_atomic_inc(softirqs_off_events);
		/*
		 * Whoops, we wanted softirqs off, so why aren't they?
		 */
		DEBUG_LOCKS_WARN_ON(!softirq_count());
	} else
		debug_atomic_inc(redundant_softirqs_off);
}

static int
mark_usage(struct task_struct *curr, struct held_lock *hlock, int check)
{
	if (!check)
		goto lock_used;

	/*
	 * If non-trylock use in a hardirq or softirq context, then
	 * mark the lock as used in these contexts:
	 */
	if (!hlock->trylock) {
		if (hlock->read) {
			if (lockdep_hardirq_context())
				if (!mark_lock(curr, hlock,
						LOCK_USED_IN_HARDIRQ_READ))
					return 0;
			if (curr->softirq_context)
				if (!mark_lock(curr, hlock,
						LOCK_USED_IN_SOFTIRQ_READ))
					return 0;
		} else {
			if (lockdep_hardirq_context())
				if (!mark_lock(curr, hlock, LOCK_USED_IN_HARDIRQ))
					return 0;
			if (curr->softirq_context)
				if (!mark_lock(curr, hlock, LOCK_USED_IN_SOFTIRQ))
					return 0;
		}
	}
	if (!hlock->hardirqs_off) {
		if (hlock->read) {
			if (!mark_lock(curr, hlock,
					LOCK_ENABLED_HARDIRQ_READ))
				return 0;
			if (curr->softirqs_enabled)
				if (!mark_lock(curr, hlock,
						LOCK_ENABLED_SOFTIRQ_READ))
					return 0;
		} else {
			if (!mark_lock(curr, hlock,
					LOCK_ENABLED_HARDIRQ))
				return 0;
			if (curr->softirqs_enabled)
				if (!mark_lock(curr, hlock,
						LOCK_ENABLED_SOFTIRQ))
					return 0;
		}
	}

lock_used:
	/* mark it as used: */
	if (!mark_lock(curr, hlock, LOCK_USED))
		return 0;

	return 1;
}

static inline unsigned int task_irq_context(struct task_struct *task)
{
	return LOCK_CHAIN_HARDIRQ_CONTEXT * !!lockdep_hardirq_context() +
	       LOCK_CHAIN_SOFTIRQ_CONTEXT * !!task->softirq_context;
}

static int separate_irq_context(struct task_struct *curr,
		struct held_lock *hlock)
{
	unsigned int depth = curr->lockdep_depth;

	/*
	 * Keep track of points where we cross into an interrupt context:
	 */
	if (depth) {
		struct held_lock *prev_hlock;

		prev_hlock = curr->held_locks + depth-1;
		/*
		 * If we cross into another context, reset the
		 * hash key (this also prevents the checking and the
		 * adding of the dependency to 'prev'):
		 */
		if (prev_hlock->irq_context != hlock->irq_context)
			return 1;
	}
	return 0;
}

/*
 * Mark a lock with a usage bit, and validate the state transition:
 */
static int mark_lock(struct task_struct *curr, struct held_lock *this,
			     enum lock_usage_bit new_bit)
{
<<<<<<< HEAD
	unsigned int old_mask, new_mask, ret = 1;
=======
	unsigned int new_mask, ret = 1;
>>>>>>> d73e873b

	if (new_bit >= LOCK_USAGE_STATES) {
		DEBUG_LOCKS_WARN_ON(1);
		return 0;
	}

	if (new_bit == LOCK_USED && this->read)
		new_bit = LOCK_USED_READ;

	new_mask = 1 << new_bit;

	/*
	 * If already set then do not dirty the cacheline,
	 * nor do any checks:
	 */
	if (likely(hlock_class(this)->usage_mask & new_mask))
		return 1;

	if (!graph_lock())
		return 0;
	/*
	 * Make sure we didn't race:
	 */
	if (unlikely(hlock_class(this)->usage_mask & new_mask))
		goto unlock;

	old_mask = hlock_class(this)->usage_mask;
	hlock_class(this)->usage_mask |= new_mask;

<<<<<<< HEAD
	/*
	 * Save one usage_traces[] entry and map both LOCK_USED and
	 * LOCK_USED_READ onto the same entry.
	 */
	if (new_bit == LOCK_USED || new_bit == LOCK_USED_READ) {
		if (old_mask & (LOCKF_USED | LOCKF_USED_READ))
			goto unlock;
		new_bit = LOCK_USED;
	}

	if (!(hlock_class(this)->usage_traces[new_bit] = save_trace()))
		return 0;
=======
	if (new_bit < LOCK_TRACE_STATES) {
		if (!(hlock_class(this)->usage_traces[new_bit] = save_trace()))
			return 0;
	}
>>>>>>> d73e873b

	switch (new_bit) {
	case 0 ... LOCK_USED-1:
		ret = mark_lock_irq(curr, this, new_bit);
		if (!ret)
			return 0;
		break;

	case LOCK_USED:
		debug_atomic_dec(nr_unused_locks);
		break;

	default:
		break;
	}

unlock:
	graph_unlock();

	/*
	 * We must printk outside of the graph_lock:
	 */
	if (ret == 2) {
		printk("\nmarked lock as {%s}:\n", usage_str[new_bit]);
		print_lock(this);
		print_irqtrace_events(curr);
		dump_stack();
	}

	return ret;
}

static inline short task_wait_context(struct task_struct *curr)
{
	/*
	 * Set appropriate wait type for the context; for IRQs we have to take
	 * into account force_irqthread as that is implied by PREEMPT_RT.
	 */
	if (lockdep_hardirq_context()) {
		/*
		 * Check if force_irqthreads will run us threaded.
		 */
		if (curr->hardirq_threaded || curr->irq_config)
			return LD_WAIT_CONFIG;

		return LD_WAIT_SPIN;
	} else if (curr->softirq_context) {
		/*
		 * Softirqs are always threaded.
		 */
		return LD_WAIT_CONFIG;
	}

	return LD_WAIT_MAX;
}

static int
print_lock_invalid_wait_context(struct task_struct *curr,
				struct held_lock *hlock)
{
	short curr_inner;

	if (!debug_locks_off())
		return 0;
	if (debug_locks_silent)
		return 0;

	pr_warn("\n");
	pr_warn("=============================\n");
	pr_warn("[ BUG: Invalid wait context ]\n");
	print_kernel_ident();
	pr_warn("-----------------------------\n");

	pr_warn("%s/%d is trying to lock:\n", curr->comm, task_pid_nr(curr));
	print_lock(hlock);

	pr_warn("other info that might help us debug this:\n");

	curr_inner = task_wait_context(curr);
	pr_warn("context-{%d:%d}\n", curr_inner, curr_inner);

	lockdep_print_held_locks(curr);

	pr_warn("stack backtrace:\n");
	dump_stack();

	return 0;
}

/*
 * Verify the wait_type context.
 *
 * This check validates we takes locks in the right wait-type order; that is it
 * ensures that we do not take mutexes inside spinlocks and do not attempt to
 * acquire spinlocks inside raw_spinlocks and the sort.
 *
 * The entire thing is slightly more complex because of RCU, RCU is a lock that
 * can be taken from (pretty much) any context but also has constraints.
 * However when taken in a stricter environment the RCU lock does not loosen
 * the constraints.
 *
 * Therefore we must look for the strictest environment in the lock stack and
 * compare that to the lock we're trying to acquire.
 */
static int check_wait_context(struct task_struct *curr, struct held_lock *next)
{
	short next_inner = hlock_class(next)->wait_type_inner;
	short next_outer = hlock_class(next)->wait_type_outer;
	short curr_inner;
	int depth;

	if (!curr->lockdep_depth || !next_inner || next->trylock)
		return 0;

	if (!next_outer)
		next_outer = next_inner;

	/*
	 * Find start of current irq_context..
	 */
	for (depth = curr->lockdep_depth - 1; depth >= 0; depth--) {
		struct held_lock *prev = curr->held_locks + depth;
		if (prev->irq_context != next->irq_context)
			break;
	}
	depth++;

	curr_inner = task_wait_context(curr);

	for (; depth < curr->lockdep_depth; depth++) {
		struct held_lock *prev = curr->held_locks + depth;
		short prev_inner = hlock_class(prev)->wait_type_inner;

		if (prev_inner) {
			/*
			 * We can have a bigger inner than a previous one
			 * when outer is smaller than inner, as with RCU.
			 *
			 * Also due to trylocks.
			 */
			curr_inner = min(curr_inner, prev_inner);
		}
	}

	if (next_outer > curr_inner)
		return print_lock_invalid_wait_context(curr, next);

	return 0;
}

#else /* CONFIG_PROVE_LOCKING */

static inline int
mark_usage(struct task_struct *curr, struct held_lock *hlock, int check)
{
	return 1;
}

static inline unsigned int task_irq_context(struct task_struct *task)
{
	return 0;
}

static inline int separate_irq_context(struct task_struct *curr,
		struct held_lock *hlock)
{
	return 0;
}

static inline int check_wait_context(struct task_struct *curr,
				     struct held_lock *next)
{
	return 0;
}

#endif /* CONFIG_PROVE_LOCKING */

/*
 * Initialize a lock instance's lock-class mapping info:
 */
void lockdep_init_map_waits(struct lockdep_map *lock, const char *name,
			    struct lock_class_key *key, int subclass,
			    short inner, short outer)
{
	int i;

	for (i = 0; i < NR_LOCKDEP_CACHING_CLASSES; i++)
		lock->class_cache[i] = NULL;

#ifdef CONFIG_LOCK_STAT
	lock->cpu = raw_smp_processor_id();
#endif

	/*
	 * Can't be having no nameless bastards around this place!
	 */
	if (DEBUG_LOCKS_WARN_ON(!name)) {
		lock->name = "NULL";
		return;
	}

	lock->name = name;

	lock->wait_type_outer = outer;
	lock->wait_type_inner = inner;

	/*
	 * No key, no joy, we need to hash something.
	 */
	if (DEBUG_LOCKS_WARN_ON(!key))
		return;
	/*
	 * Sanity check, the lock-class key must either have been allocated
	 * statically or must have been registered as a dynamic key.
	 */
	if (!static_obj(key) && !is_dynamic_key(key)) {
		if (debug_locks)
			printk(KERN_ERR "BUG: key %px has not been registered!\n", key);
		DEBUG_LOCKS_WARN_ON(1);
		return;
	}
	lock->key = key;

	if (unlikely(!debug_locks))
		return;

	if (subclass) {
		unsigned long flags;

		if (DEBUG_LOCKS_WARN_ON(!lockdep_enabled()))
			return;

		raw_local_irq_save(flags);
		lockdep_recursion_inc();
		register_lock_class(lock, subclass, 1);
		lockdep_recursion_finish();
		raw_local_irq_restore(flags);
	}
}
EXPORT_SYMBOL_GPL(lockdep_init_map_waits);

struct lock_class_key __lockdep_no_validate__;
EXPORT_SYMBOL_GPL(__lockdep_no_validate__);

static void
print_lock_nested_lock_not_held(struct task_struct *curr,
				struct held_lock *hlock,
				unsigned long ip)
{
	if (!debug_locks_off())
		return;
	if (debug_locks_silent)
		return;

	pr_warn("\n");
	pr_warn("==================================\n");
	pr_warn("WARNING: Nested lock was not taken\n");
	print_kernel_ident();
	pr_warn("----------------------------------\n");

	pr_warn("%s/%d is trying to lock:\n", curr->comm, task_pid_nr(curr));
	print_lock(hlock);

	pr_warn("\nbut this task is not holding:\n");
	pr_warn("%s\n", hlock->nest_lock->name);

	pr_warn("\nstack backtrace:\n");
	dump_stack();

	pr_warn("\nother info that might help us debug this:\n");
	lockdep_print_held_locks(curr);

	pr_warn("\nstack backtrace:\n");
	dump_stack();
}

static int __lock_is_held(const struct lockdep_map *lock, int read);

/*
 * This gets called for every mutex_lock*()/spin_lock*() operation.
 * We maintain the dependency maps and validate the locking attempt:
 *
 * The callers must make sure that IRQs are disabled before calling it,
 * otherwise we could get an interrupt which would want to take locks,
 * which would end up in lockdep again.
 */
static int __lock_acquire(struct lockdep_map *lock, unsigned int subclass,
			  int trylock, int read, int check, int hardirqs_off,
			  struct lockdep_map *nest_lock, unsigned long ip,
			  int references, int pin_count)
{
	struct task_struct *curr = current;
	struct lock_class *class = NULL;
	struct held_lock *hlock;
	unsigned int depth;
	int chain_head = 0;
	int class_idx;
	u64 chain_key;

	if (unlikely(!debug_locks))
		return 0;

	if (!prove_locking || lock->key == &__lockdep_no_validate__)
		check = 0;

	if (subclass < NR_LOCKDEP_CACHING_CLASSES)
		class = lock->class_cache[subclass];
	/*
	 * Not cached?
	 */
	if (unlikely(!class)) {
		class = register_lock_class(lock, subclass, 0);
		if (!class)
			return 0;
	}

	debug_class_ops_inc(class);

	if (very_verbose(class)) {
		printk("\nacquire class [%px] %s", class->key, class->name);
		if (class->name_version > 1)
			printk(KERN_CONT "#%d", class->name_version);
		printk(KERN_CONT "\n");
		dump_stack();
	}

	/*
	 * Add the lock to the list of currently held locks.
	 * (we dont increase the depth just yet, up until the
	 * dependency checks are done)
	 */
	depth = curr->lockdep_depth;
	/*
	 * Ran out of static storage for our per-task lock stack again have we?
	 */
	if (DEBUG_LOCKS_WARN_ON(depth >= MAX_LOCK_DEPTH))
		return 0;

	class_idx = class - lock_classes;

	if (depth) { /* we're holding locks */
		hlock = curr->held_locks + depth - 1;
		if (hlock->class_idx == class_idx && nest_lock) {
			if (!references)
				references++;

			if (!hlock->references)
				hlock->references++;

			hlock->references += references;

			/* Overflow */
			if (DEBUG_LOCKS_WARN_ON(hlock->references < references))
				return 0;

			return 2;
		}
	}

	hlock = curr->held_locks + depth;
	/*
	 * Plain impossible, we just registered it and checked it weren't no
	 * NULL like.. I bet this mushroom I ate was good!
	 */
	if (DEBUG_LOCKS_WARN_ON(!class))
		return 0;
	hlock->class_idx = class_idx;
	hlock->acquire_ip = ip;
	hlock->instance = lock;
	hlock->nest_lock = nest_lock;
	hlock->irq_context = task_irq_context(curr);
	hlock->trylock = trylock;
	hlock->read = read;
	hlock->check = check;
	hlock->hardirqs_off = !!hardirqs_off;
	hlock->references = references;
#ifdef CONFIG_LOCK_STAT
	hlock->waittime_stamp = 0;
	hlock->holdtime_stamp = lockstat_clock();
#endif
	hlock->pin_count = pin_count;

	if (check_wait_context(curr, hlock))
		return 0;

	/* Initialize the lock usage bit */
	if (!mark_usage(curr, hlock, check))
		return 0;

	/*
	 * Calculate the chain hash: it's the combined hash of all the
	 * lock keys along the dependency chain. We save the hash value
	 * at every step so that we can get the current hash easily
	 * after unlock. The chain hash is then used to cache dependency
	 * results.
	 *
	 * The 'key ID' is what is the most compact key value to drive
	 * the hash, not class->key.
	 */
	/*
	 * Whoops, we did it again.. class_idx is invalid.
	 */
	if (DEBUG_LOCKS_WARN_ON(!test_bit(class_idx, lock_classes_in_use)))
		return 0;

	chain_key = curr->curr_chain_key;
	if (!depth) {
		/*
		 * How can we have a chain hash when we ain't got no keys?!
		 */
		if (DEBUG_LOCKS_WARN_ON(chain_key != INITIAL_CHAIN_KEY))
			return 0;
		chain_head = 1;
	}

	hlock->prev_chain_key = chain_key;
	if (separate_irq_context(curr, hlock)) {
		chain_key = INITIAL_CHAIN_KEY;
		chain_head = 1;
	}
	chain_key = iterate_chain_key(chain_key, hlock_id(hlock));

	if (nest_lock && !__lock_is_held(nest_lock, -1)) {
		print_lock_nested_lock_not_held(curr, hlock, ip);
		return 0;
	}

	if (!debug_locks_silent) {
		WARN_ON_ONCE(depth && !hlock_class(hlock - 1)->key);
		WARN_ON_ONCE(!hlock_class(hlock)->key);
	}

	if (!validate_chain(curr, hlock, chain_head, chain_key))
		return 0;

	curr->curr_chain_key = chain_key;
	curr->lockdep_depth++;
	check_chain_key(curr);
#ifdef CONFIG_DEBUG_LOCKDEP
	if (unlikely(!debug_locks))
		return 0;
#endif
	if (unlikely(curr->lockdep_depth >= MAX_LOCK_DEPTH)) {
		debug_locks_off();
		print_lockdep_off("BUG: MAX_LOCK_DEPTH too low!");
		printk(KERN_DEBUG "depth: %i  max: %lu!\n",
		       curr->lockdep_depth, MAX_LOCK_DEPTH);

		lockdep_print_held_locks(current);
		debug_show_all_locks();
		dump_stack();

		return 0;
	}

	if (unlikely(curr->lockdep_depth > max_lockdep_depth))
		max_lockdep_depth = curr->lockdep_depth;

	return 1;
}

static void print_unlock_imbalance_bug(struct task_struct *curr,
				       struct lockdep_map *lock,
				       unsigned long ip)
{
	if (!debug_locks_off())
		return;
	if (debug_locks_silent)
		return;

	pr_warn("\n");
	pr_warn("=====================================\n");
	pr_warn("WARNING: bad unlock balance detected!\n");
	print_kernel_ident();
	pr_warn("-------------------------------------\n");
	pr_warn("%s/%d is trying to release lock (",
		curr->comm, task_pid_nr(curr));
	print_lockdep_cache(lock);
	pr_cont(") at:\n");
	print_ip_sym(KERN_WARNING, ip);
	pr_warn("but there are no more locks to release!\n");
	pr_warn("\nother info that might help us debug this:\n");
	lockdep_print_held_locks(curr);

	pr_warn("\nstack backtrace:\n");
	dump_stack();
}

static noinstr int match_held_lock(const struct held_lock *hlock,
				   const struct lockdep_map *lock)
{
	if (hlock->instance == lock)
		return 1;

	if (hlock->references) {
		const struct lock_class *class = lock->class_cache[0];

		if (!class)
			class = look_up_lock_class(lock, 0);

		/*
		 * If look_up_lock_class() failed to find a class, we're trying
		 * to test if we hold a lock that has never yet been acquired.
		 * Clearly if the lock hasn't been acquired _ever_, we're not
		 * holding it either, so report failure.
		 */
		if (!class)
			return 0;

		/*
		 * References, but not a lock we're actually ref-counting?
		 * State got messed up, follow the sites that change ->references
		 * and try to make sense of it.
		 */
		if (DEBUG_LOCKS_WARN_ON(!hlock->nest_lock))
			return 0;

		if (hlock->class_idx == class - lock_classes)
			return 1;
	}

	return 0;
}

/* @depth must not be zero */
static struct held_lock *find_held_lock(struct task_struct *curr,
					struct lockdep_map *lock,
					unsigned int depth, int *idx)
{
	struct held_lock *ret, *hlock, *prev_hlock;
	int i;

	i = depth - 1;
	hlock = curr->held_locks + i;
	ret = hlock;
	if (match_held_lock(hlock, lock))
		goto out;

	ret = NULL;
	for (i--, prev_hlock = hlock--;
	     i >= 0;
	     i--, prev_hlock = hlock--) {
		/*
		 * We must not cross into another context:
		 */
		if (prev_hlock->irq_context != hlock->irq_context) {
			ret = NULL;
			break;
		}
		if (match_held_lock(hlock, lock)) {
			ret = hlock;
			break;
		}
	}

out:
	*idx = i;
	return ret;
}

static int reacquire_held_locks(struct task_struct *curr, unsigned int depth,
				int idx, unsigned int *merged)
{
	struct held_lock *hlock;
	int first_idx = idx;

	if (DEBUG_LOCKS_WARN_ON(!irqs_disabled()))
		return 0;

	for (hlock = curr->held_locks + idx; idx < depth; idx++, hlock++) {
		switch (__lock_acquire(hlock->instance,
				    hlock_class(hlock)->subclass,
				    hlock->trylock,
				    hlock->read, hlock->check,
				    hlock->hardirqs_off,
				    hlock->nest_lock, hlock->acquire_ip,
				    hlock->references, hlock->pin_count)) {
		case 0:
			return 1;
		case 1:
			break;
		case 2:
			*merged += (idx == first_idx);
			break;
		default:
			WARN_ON(1);
			return 0;
		}
	}
	return 0;
}

static int
__lock_set_class(struct lockdep_map *lock, const char *name,
		 struct lock_class_key *key, unsigned int subclass,
		 unsigned long ip)
{
	struct task_struct *curr = current;
	unsigned int depth, merged = 0;
	struct held_lock *hlock;
	struct lock_class *class;
	int i;

	if (unlikely(!debug_locks))
		return 0;

	depth = curr->lockdep_depth;
	/*
	 * This function is about (re)setting the class of a held lock,
	 * yet we're not actually holding any locks. Naughty user!
	 */
	if (DEBUG_LOCKS_WARN_ON(!depth))
		return 0;

	hlock = find_held_lock(curr, lock, depth, &i);
	if (!hlock) {
		print_unlock_imbalance_bug(curr, lock, ip);
		return 0;
	}

	lockdep_init_map_waits(lock, name, key, 0,
			       lock->wait_type_inner,
			       lock->wait_type_outer);
	class = register_lock_class(lock, subclass, 0);
	hlock->class_idx = class - lock_classes;

	curr->lockdep_depth = i;
	curr->curr_chain_key = hlock->prev_chain_key;

	if (reacquire_held_locks(curr, depth, i, &merged))
		return 0;

	/*
	 * I took it apart and put it back together again, except now I have
	 * these 'spare' parts.. where shall I put them.
	 */
	if (DEBUG_LOCKS_WARN_ON(curr->lockdep_depth != depth - merged))
		return 0;
	return 1;
}

static int __lock_downgrade(struct lockdep_map *lock, unsigned long ip)
{
	struct task_struct *curr = current;
	unsigned int depth, merged = 0;
	struct held_lock *hlock;
	int i;

	if (unlikely(!debug_locks))
		return 0;

	depth = curr->lockdep_depth;
	/*
	 * This function is about (re)setting the class of a held lock,
	 * yet we're not actually holding any locks. Naughty user!
	 */
	if (DEBUG_LOCKS_WARN_ON(!depth))
		return 0;

	hlock = find_held_lock(curr, lock, depth, &i);
	if (!hlock) {
		print_unlock_imbalance_bug(curr, lock, ip);
		return 0;
	}

	curr->lockdep_depth = i;
	curr->curr_chain_key = hlock->prev_chain_key;

	WARN(hlock->read, "downgrading a read lock");
	hlock->read = 1;
	hlock->acquire_ip = ip;

	if (reacquire_held_locks(curr, depth, i, &merged))
		return 0;

	/* Merging can't happen with unchanged classes.. */
	if (DEBUG_LOCKS_WARN_ON(merged))
		return 0;

	/*
	 * I took it apart and put it back together again, except now I have
	 * these 'spare' parts.. where shall I put them.
	 */
	if (DEBUG_LOCKS_WARN_ON(curr->lockdep_depth != depth))
		return 0;

	return 1;
}

/*
 * Remove the lock from the list of currently held locks - this gets
 * called on mutex_unlock()/spin_unlock*() (or on a failed
 * mutex_lock_interruptible()).
 */
static int
__lock_release(struct lockdep_map *lock, unsigned long ip)
{
	struct task_struct *curr = current;
	unsigned int depth, merged = 1;
	struct held_lock *hlock;
	int i;

	if (unlikely(!debug_locks))
		return 0;

	depth = curr->lockdep_depth;
	/*
	 * So we're all set to release this lock.. wait what lock? We don't
	 * own any locks, you've been drinking again?
	 */
	if (depth <= 0) {
		print_unlock_imbalance_bug(curr, lock, ip);
		return 0;
	}

	/*
	 * Check whether the lock exists in the current stack
	 * of held locks:
	 */
	hlock = find_held_lock(curr, lock, depth, &i);
	if (!hlock) {
		print_unlock_imbalance_bug(curr, lock, ip);
		return 0;
	}

	if (hlock->instance == lock)
		lock_release_holdtime(hlock);

	WARN(hlock->pin_count, "releasing a pinned lock\n");

	if (hlock->references) {
		hlock->references--;
		if (hlock->references) {
			/*
			 * We had, and after removing one, still have
			 * references, the current lock stack is still
			 * valid. We're done!
			 */
			return 1;
		}
	}

	/*
	 * We have the right lock to unlock, 'hlock' points to it.
	 * Now we remove it from the stack, and add back the other
	 * entries (if any), recalculating the hash along the way:
	 */

	curr->lockdep_depth = i;
	curr->curr_chain_key = hlock->prev_chain_key;

	/*
	 * The most likely case is when the unlock is on the innermost
	 * lock. In this case, we are done!
	 */
	if (i == depth-1)
		return 1;

	if (reacquire_held_locks(curr, depth, i + 1, &merged))
		return 0;

	/*
	 * We had N bottles of beer on the wall, we drank one, but now
	 * there's not N-1 bottles of beer left on the wall...
	 * Pouring two of the bottles together is acceptable.
	 */
	DEBUG_LOCKS_WARN_ON(curr->lockdep_depth != depth - merged);

	/*
	 * Since reacquire_held_locks() would have called check_chain_key()
	 * indirectly via __lock_acquire(), we don't need to do it again
	 * on return.
	 */
	return 0;
}

static __always_inline
int __lock_is_held(const struct lockdep_map *lock, int read)
{
	struct task_struct *curr = current;
	int i;

	for (i = 0; i < curr->lockdep_depth; i++) {
		struct held_lock *hlock = curr->held_locks + i;

		if (match_held_lock(hlock, lock)) {
			if (read == -1 || hlock->read == read)
				return 1;

			return 0;
		}
	}

	return 0;
}

static struct pin_cookie __lock_pin_lock(struct lockdep_map *lock)
{
	struct pin_cookie cookie = NIL_COOKIE;
	struct task_struct *curr = current;
	int i;

	if (unlikely(!debug_locks))
		return cookie;

	for (i = 0; i < curr->lockdep_depth; i++) {
		struct held_lock *hlock = curr->held_locks + i;

		if (match_held_lock(hlock, lock)) {
			/*
			 * Grab 16bits of randomness; this is sufficient to not
			 * be guessable and still allows some pin nesting in
			 * our u32 pin_count.
			 */
			cookie.val = 1 + (prandom_u32() >> 16);
			hlock->pin_count += cookie.val;
			return cookie;
		}
	}

	WARN(1, "pinning an unheld lock\n");
	return cookie;
}

static void __lock_repin_lock(struct lockdep_map *lock, struct pin_cookie cookie)
{
	struct task_struct *curr = current;
	int i;

	if (unlikely(!debug_locks))
		return;

	for (i = 0; i < curr->lockdep_depth; i++) {
		struct held_lock *hlock = curr->held_locks + i;

		if (match_held_lock(hlock, lock)) {
			hlock->pin_count += cookie.val;
			return;
		}
	}

	WARN(1, "pinning an unheld lock\n");
}

static void __lock_unpin_lock(struct lockdep_map *lock, struct pin_cookie cookie)
{
	struct task_struct *curr = current;
	int i;

	if (unlikely(!debug_locks))
		return;

	for (i = 0; i < curr->lockdep_depth; i++) {
		struct held_lock *hlock = curr->held_locks + i;

		if (match_held_lock(hlock, lock)) {
			if (WARN(!hlock->pin_count, "unpinning an unpinned lock\n"))
				return;

			hlock->pin_count -= cookie.val;

			if (WARN((int)hlock->pin_count < 0, "pin count corrupted\n"))
				hlock->pin_count = 0;

			return;
		}
	}

	WARN(1, "unpinning an unheld lock\n");
}

/*
 * Check whether we follow the irq-flags state precisely:
 */
static void check_flags(unsigned long flags)
{
#if defined(CONFIG_PROVE_LOCKING) && defined(CONFIG_DEBUG_LOCKDEP)
	if (!debug_locks)
		return;

	if (irqs_disabled_flags(flags)) {
		if (DEBUG_LOCKS_WARN_ON(lockdep_hardirqs_enabled())) {
			printk("possible reason: unannotated irqs-off.\n");
		}
	} else {
		if (DEBUG_LOCKS_WARN_ON(!lockdep_hardirqs_enabled())) {
			printk("possible reason: unannotated irqs-on.\n");
		}
	}

	/*
	 * We dont accurately track softirq state in e.g.
	 * hardirq contexts (such as on 4KSTACKS), so only
	 * check if not in hardirq contexts:
	 */
	if (!hardirq_count()) {
		if (softirq_count()) {
			/* like the above, but with softirqs */
			DEBUG_LOCKS_WARN_ON(current->softirqs_enabled);
		} else {
			/* lick the above, does it taste good? */
			DEBUG_LOCKS_WARN_ON(!current->softirqs_enabled);
		}
	}

	if (!debug_locks)
		print_irqtrace_events(current);
#endif
}

void lock_set_class(struct lockdep_map *lock, const char *name,
		    struct lock_class_key *key, unsigned int subclass,
		    unsigned long ip)
{
	unsigned long flags;

	if (unlikely(!lockdep_enabled()))
		return;

	raw_local_irq_save(flags);
	lockdep_recursion_inc();
	check_flags(flags);
	if (__lock_set_class(lock, name, key, subclass, ip))
		check_chain_key(current);
	lockdep_recursion_finish();
	raw_local_irq_restore(flags);
}
EXPORT_SYMBOL_GPL(lock_set_class);

void lock_downgrade(struct lockdep_map *lock, unsigned long ip)
{
	unsigned long flags;

	if (unlikely(!lockdep_enabled()))
		return;

	raw_local_irq_save(flags);
	lockdep_recursion_inc();
	check_flags(flags);
	if (__lock_downgrade(lock, ip))
		check_chain_key(current);
	lockdep_recursion_finish();
	raw_local_irq_restore(flags);
}
EXPORT_SYMBOL_GPL(lock_downgrade);

/* NMI context !!! */
static void verify_lock_unused(struct lockdep_map *lock, struct held_lock *hlock, int subclass)
{
#ifdef CONFIG_PROVE_LOCKING
	struct lock_class *class = look_up_lock_class(lock, subclass);
	unsigned long mask = LOCKF_USED;

	/* if it doesn't have a class (yet), it certainly hasn't been used yet */
	if (!class)
		return;

	/*
	 * READ locks only conflict with USED, such that if we only ever use
	 * READ locks, there is no deadlock possible -- RCU.
	 */
	if (!hlock->read)
		mask |= LOCKF_USED_READ;

	if (!(class->usage_mask & mask))
		return;

	hlock->class_idx = class - lock_classes;

	print_usage_bug(current, hlock, LOCK_USED, LOCK_USAGE_STATES);
#endif
}

static bool lockdep_nmi(void)
{
	if (raw_cpu_read(lockdep_recursion))
		return false;

	if (!in_nmi())
		return false;

	return true;
}

/*
 * read_lock() is recursive if:
 * 1. We force lockdep think this way in selftests or
 * 2. The implementation is not queued read/write lock or
 * 3. The locker is at an in_interrupt() context.
 */
bool read_lock_is_recursive(void)
{
	return force_read_lock_recursive ||
	       !IS_ENABLED(CONFIG_QUEUED_RWLOCKS) ||
	       in_interrupt();
}
EXPORT_SYMBOL_GPL(read_lock_is_recursive);

/*
 * We are not always called with irqs disabled - do that here,
 * and also avoid lockdep recursion:
 */
void lock_acquire(struct lockdep_map *lock, unsigned int subclass,
			  int trylock, int read, int check,
			  struct lockdep_map *nest_lock, unsigned long ip)
{
	unsigned long flags;

	trace_lock_acquire(lock, subclass, trylock, read, check, nest_lock, ip);

	if (!debug_locks)
		return;

	if (unlikely(!lockdep_enabled())) {
		/* XXX allow trylock from NMI ?!? */
		if (lockdep_nmi() && !trylock) {
			struct held_lock hlock;

			hlock.acquire_ip = ip;
			hlock.instance = lock;
			hlock.nest_lock = nest_lock;
			hlock.irq_context = 2; // XXX
			hlock.trylock = trylock;
			hlock.read = read;
			hlock.check = check;
			hlock.hardirqs_off = true;
			hlock.references = 0;

			verify_lock_unused(lock, &hlock, subclass);
		}
		return;
	}

	raw_local_irq_save(flags);
	check_flags(flags);

	lockdep_recursion_inc();
	__lock_acquire(lock, subclass, trylock, read, check,
		       irqs_disabled_flags(flags), nest_lock, ip, 0, 0);
	lockdep_recursion_finish();
	raw_local_irq_restore(flags);
}
EXPORT_SYMBOL_GPL(lock_acquire);

void lock_release(struct lockdep_map *lock, unsigned long ip)
{
	unsigned long flags;

	trace_lock_release(lock, ip);

	if (unlikely(!lockdep_enabled()))
		return;

	raw_local_irq_save(flags);
	check_flags(flags);

	lockdep_recursion_inc();
	if (__lock_release(lock, ip))
		check_chain_key(current);
	lockdep_recursion_finish();
	raw_local_irq_restore(flags);
}
EXPORT_SYMBOL_GPL(lock_release);

noinstr int lock_is_held_type(const struct lockdep_map *lock, int read)
{
	unsigned long flags;
	int ret = 0;

	if (unlikely(!lockdep_enabled()))
		return 1; /* avoid false negative lockdep_assert_held() */

	raw_local_irq_save(flags);
	check_flags(flags);

	lockdep_recursion_inc();
	ret = __lock_is_held(lock, read);
	lockdep_recursion_finish();
	raw_local_irq_restore(flags);

	return ret;
}
EXPORT_SYMBOL_GPL(lock_is_held_type);
NOKPROBE_SYMBOL(lock_is_held_type);

struct pin_cookie lock_pin_lock(struct lockdep_map *lock)
{
	struct pin_cookie cookie = NIL_COOKIE;
	unsigned long flags;

	if (unlikely(!lockdep_enabled()))
		return cookie;

	raw_local_irq_save(flags);
	check_flags(flags);

	lockdep_recursion_inc();
	cookie = __lock_pin_lock(lock);
	lockdep_recursion_finish();
	raw_local_irq_restore(flags);

	return cookie;
}
EXPORT_SYMBOL_GPL(lock_pin_lock);

void lock_repin_lock(struct lockdep_map *lock, struct pin_cookie cookie)
{
	unsigned long flags;

	if (unlikely(!lockdep_enabled()))
		return;

	raw_local_irq_save(flags);
	check_flags(flags);

	lockdep_recursion_inc();
	__lock_repin_lock(lock, cookie);
	lockdep_recursion_finish();
	raw_local_irq_restore(flags);
}
EXPORT_SYMBOL_GPL(lock_repin_lock);

void lock_unpin_lock(struct lockdep_map *lock, struct pin_cookie cookie)
{
	unsigned long flags;

	if (unlikely(!lockdep_enabled()))
		return;

	raw_local_irq_save(flags);
	check_flags(flags);

	lockdep_recursion_inc();
	__lock_unpin_lock(lock, cookie);
	lockdep_recursion_finish();
	raw_local_irq_restore(flags);
}
EXPORT_SYMBOL_GPL(lock_unpin_lock);

#ifdef CONFIG_LOCK_STAT
static void print_lock_contention_bug(struct task_struct *curr,
				      struct lockdep_map *lock,
				      unsigned long ip)
{
	if (!debug_locks_off())
		return;
	if (debug_locks_silent)
		return;

	pr_warn("\n");
	pr_warn("=================================\n");
	pr_warn("WARNING: bad contention detected!\n");
	print_kernel_ident();
	pr_warn("---------------------------------\n");
	pr_warn("%s/%d is trying to contend lock (",
		curr->comm, task_pid_nr(curr));
	print_lockdep_cache(lock);
	pr_cont(") at:\n");
	print_ip_sym(KERN_WARNING, ip);
	pr_warn("but there are no locks held!\n");
	pr_warn("\nother info that might help us debug this:\n");
	lockdep_print_held_locks(curr);

	pr_warn("\nstack backtrace:\n");
	dump_stack();
}

static void
__lock_contended(struct lockdep_map *lock, unsigned long ip)
{
	struct task_struct *curr = current;
	struct held_lock *hlock;
	struct lock_class_stats *stats;
	unsigned int depth;
	int i, contention_point, contending_point;

	depth = curr->lockdep_depth;
	/*
	 * Whee, we contended on this lock, except it seems we're not
	 * actually trying to acquire anything much at all..
	 */
	if (DEBUG_LOCKS_WARN_ON(!depth))
		return;

	hlock = find_held_lock(curr, lock, depth, &i);
	if (!hlock) {
		print_lock_contention_bug(curr, lock, ip);
		return;
	}

	if (hlock->instance != lock)
		return;

	hlock->waittime_stamp = lockstat_clock();

	contention_point = lock_point(hlock_class(hlock)->contention_point, ip);
	contending_point = lock_point(hlock_class(hlock)->contending_point,
				      lock->ip);

	stats = get_lock_stats(hlock_class(hlock));
	if (contention_point < LOCKSTAT_POINTS)
		stats->contention_point[contention_point]++;
	if (contending_point < LOCKSTAT_POINTS)
		stats->contending_point[contending_point]++;
	if (lock->cpu != smp_processor_id())
		stats->bounces[bounce_contended + !!hlock->read]++;
}

static void
__lock_acquired(struct lockdep_map *lock, unsigned long ip)
{
	struct task_struct *curr = current;
	struct held_lock *hlock;
	struct lock_class_stats *stats;
	unsigned int depth;
	u64 now, waittime = 0;
	int i, cpu;

	depth = curr->lockdep_depth;
	/*
	 * Yay, we acquired ownership of this lock we didn't try to
	 * acquire, how the heck did that happen?
	 */
	if (DEBUG_LOCKS_WARN_ON(!depth))
		return;

	hlock = find_held_lock(curr, lock, depth, &i);
	if (!hlock) {
		print_lock_contention_bug(curr, lock, _RET_IP_);
		return;
	}

	if (hlock->instance != lock)
		return;

	cpu = smp_processor_id();
	if (hlock->waittime_stamp) {
		now = lockstat_clock();
		waittime = now - hlock->waittime_stamp;
		hlock->holdtime_stamp = now;
	}

	stats = get_lock_stats(hlock_class(hlock));
	if (waittime) {
		if (hlock->read)
			lock_time_inc(&stats->read_waittime, waittime);
		else
			lock_time_inc(&stats->write_waittime, waittime);
	}
	if (lock->cpu != cpu)
		stats->bounces[bounce_acquired + !!hlock->read]++;

	lock->cpu = cpu;
	lock->ip = ip;
}

void lock_contended(struct lockdep_map *lock, unsigned long ip)
{
	unsigned long flags;

	trace_lock_acquired(lock, ip);

	if (unlikely(!lock_stat || !lockdep_enabled()))
		return;

	raw_local_irq_save(flags);
	check_flags(flags);
	lockdep_recursion_inc();
	__lock_contended(lock, ip);
	lockdep_recursion_finish();
	raw_local_irq_restore(flags);
}
EXPORT_SYMBOL_GPL(lock_contended);

void lock_acquired(struct lockdep_map *lock, unsigned long ip)
{
	unsigned long flags;

	trace_lock_contended(lock, ip);

	if (unlikely(!lock_stat || !lockdep_enabled()))
		return;

	raw_local_irq_save(flags);
	check_flags(flags);
	lockdep_recursion_inc();
	__lock_acquired(lock, ip);
	lockdep_recursion_finish();
	raw_local_irq_restore(flags);
}
EXPORT_SYMBOL_GPL(lock_acquired);
#endif

/*
 * Used by the testsuite, sanitize the validator state
 * after a simulated failure:
 */

void lockdep_reset(void)
{
	unsigned long flags;
	int i;

	raw_local_irq_save(flags);
	lockdep_init_task(current);
	memset(current->held_locks, 0, MAX_LOCK_DEPTH*sizeof(struct held_lock));
	nr_hardirq_chains = 0;
	nr_softirq_chains = 0;
	nr_process_chains = 0;
	debug_locks = 1;
	for (i = 0; i < CHAINHASH_SIZE; i++)
		INIT_HLIST_HEAD(chainhash_table + i);
	raw_local_irq_restore(flags);
}

/* Remove a class from a lock chain. Must be called with the graph lock held. */
static void remove_class_from_lock_chain(struct pending_free *pf,
					 struct lock_chain *chain,
					 struct lock_class *class)
{
#ifdef CONFIG_PROVE_LOCKING
	int i;

	for (i = chain->base; i < chain->base + chain->depth; i++) {
		if (chain_hlock_class_idx(chain_hlocks[i]) != class - lock_classes)
			continue;
		/*
		 * Each lock class occurs at most once in a lock chain so once
		 * we found a match we can break out of this loop.
		 */
		goto free_lock_chain;
	}
	/* Since the chain has not been modified, return. */
	return;

free_lock_chain:
	free_chain_hlocks(chain->base, chain->depth);
	/* Overwrite the chain key for concurrent RCU readers. */
	WRITE_ONCE(chain->chain_key, INITIAL_CHAIN_KEY);
	dec_chains(chain->irq_context);

	/*
	 * Note: calling hlist_del_rcu() from inside a
	 * hlist_for_each_entry_rcu() loop is safe.
	 */
	hlist_del_rcu(&chain->entry);
	__set_bit(chain - lock_chains, pf->lock_chains_being_freed);
	nr_zapped_lock_chains++;
#endif
}

/* Must be called with the graph lock held. */
static void remove_class_from_lock_chains(struct pending_free *pf,
					  struct lock_class *class)
{
	struct lock_chain *chain;
	struct hlist_head *head;
	int i;

	for (i = 0; i < ARRAY_SIZE(chainhash_table); i++) {
		head = chainhash_table + i;
		hlist_for_each_entry_rcu(chain, head, entry) {
			remove_class_from_lock_chain(pf, chain, class);
		}
	}
}

/*
 * Remove all references to a lock class. The caller must hold the graph lock.
 */
static void zap_class(struct pending_free *pf, struct lock_class *class)
{
	struct lock_list *entry;
	int i;

	WARN_ON_ONCE(!class->key);

	/*
	 * Remove all dependencies this lock is
	 * involved in:
	 */
	for_each_set_bit(i, list_entries_in_use, ARRAY_SIZE(list_entries)) {
		entry = list_entries + i;
		if (entry->class != class && entry->links_to != class)
			continue;
		__clear_bit(i, list_entries_in_use);
		nr_list_entries--;
		list_del_rcu(&entry->entry);
	}
	if (list_empty(&class->locks_after) &&
	    list_empty(&class->locks_before)) {
		list_move_tail(&class->lock_entry, &pf->zapped);
		hlist_del_rcu(&class->hash_entry);
		WRITE_ONCE(class->key, NULL);
		WRITE_ONCE(class->name, NULL);
		nr_lock_classes--;
		__clear_bit(class - lock_classes, lock_classes_in_use);
	} else {
		WARN_ONCE(true, "%s() failed for class %s\n", __func__,
			  class->name);
	}

	remove_class_from_lock_chains(pf, class);
	nr_zapped_classes++;
}

static void reinit_class(struct lock_class *class)
{
	void *const p = class;
	const unsigned int offset = offsetof(struct lock_class, key);

	WARN_ON_ONCE(!class->lock_entry.next);
	WARN_ON_ONCE(!list_empty(&class->locks_after));
	WARN_ON_ONCE(!list_empty(&class->locks_before));
	memset(p + offset, 0, sizeof(*class) - offset);
	WARN_ON_ONCE(!class->lock_entry.next);
	WARN_ON_ONCE(!list_empty(&class->locks_after));
	WARN_ON_ONCE(!list_empty(&class->locks_before));
}

static inline int within(const void *addr, void *start, unsigned long size)
{
	return addr >= start && addr < start + size;
}

static bool inside_selftest(void)
{
	return current == lockdep_selftest_task_struct;
}

/* The caller must hold the graph lock. */
static struct pending_free *get_pending_free(void)
{
	return delayed_free.pf + delayed_free.index;
}

static void free_zapped_rcu(struct rcu_head *cb);

/*
 * Schedule an RCU callback if no RCU callback is pending. Must be called with
 * the graph lock held.
 */
static void call_rcu_zapped(struct pending_free *pf)
{
	WARN_ON_ONCE(inside_selftest());

	if (list_empty(&pf->zapped))
		return;

	if (delayed_free.scheduled)
		return;

	delayed_free.scheduled = true;

	WARN_ON_ONCE(delayed_free.pf + delayed_free.index != pf);
	delayed_free.index ^= 1;

	call_rcu(&delayed_free.rcu_head, free_zapped_rcu);
}

/* The caller must hold the graph lock. May be called from RCU context. */
static void __free_zapped_classes(struct pending_free *pf)
{
	struct lock_class *class;

	check_data_structures();

	list_for_each_entry(class, &pf->zapped, lock_entry)
		reinit_class(class);

	list_splice_init(&pf->zapped, &free_lock_classes);

#ifdef CONFIG_PROVE_LOCKING
	bitmap_andnot(lock_chains_in_use, lock_chains_in_use,
		      pf->lock_chains_being_freed, ARRAY_SIZE(lock_chains));
	bitmap_clear(pf->lock_chains_being_freed, 0, ARRAY_SIZE(lock_chains));
#endif
}

static void free_zapped_rcu(struct rcu_head *ch)
{
	struct pending_free *pf;
	unsigned long flags;

	if (WARN_ON_ONCE(ch != &delayed_free.rcu_head))
		return;

	raw_local_irq_save(flags);
	lockdep_lock();

	/* closed head */
	pf = delayed_free.pf + (delayed_free.index ^ 1);
	__free_zapped_classes(pf);
	delayed_free.scheduled = false;

	/*
	 * If there's anything on the open list, close and start a new callback.
	 */
	call_rcu_zapped(delayed_free.pf + delayed_free.index);

	lockdep_unlock();
	raw_local_irq_restore(flags);
}

/*
 * Remove all lock classes from the class hash table and from the
 * all_lock_classes list whose key or name is in the address range [start,
 * start + size). Move these lock classes to the zapped_classes list. Must
 * be called with the graph lock held.
 */
static void __lockdep_free_key_range(struct pending_free *pf, void *start,
				     unsigned long size)
{
	struct lock_class *class;
	struct hlist_head *head;
	int i;

	/* Unhash all classes that were created by a module. */
	for (i = 0; i < CLASSHASH_SIZE; i++) {
		head = classhash_table + i;
		hlist_for_each_entry_rcu(class, head, hash_entry) {
			if (!within(class->key, start, size) &&
			    !within(class->name, start, size))
				continue;
			zap_class(pf, class);
		}
	}
}

/*
 * Used in module.c to remove lock classes from memory that is going to be
 * freed; and possibly re-used by other modules.
 *
 * We will have had one synchronize_rcu() before getting here, so we're
 * guaranteed nobody will look up these exact classes -- they're properly dead
 * but still allocated.
 */
static void lockdep_free_key_range_reg(void *start, unsigned long size)
{
	struct pending_free *pf;
	unsigned long flags;

	init_data_structures_once();

	raw_local_irq_save(flags);
	lockdep_lock();
	pf = get_pending_free();
	__lockdep_free_key_range(pf, start, size);
	call_rcu_zapped(pf);
	lockdep_unlock();
	raw_local_irq_restore(flags);

	/*
	 * Wait for any possible iterators from look_up_lock_class() to pass
	 * before continuing to free the memory they refer to.
	 */
	synchronize_rcu();
}

/*
 * Free all lockdep keys in the range [start, start+size). Does not sleep.
 * Ignores debug_locks. Must only be used by the lockdep selftests.
 */
static void lockdep_free_key_range_imm(void *start, unsigned long size)
{
	struct pending_free *pf = delayed_free.pf;
	unsigned long flags;

	init_data_structures_once();

	raw_local_irq_save(flags);
	lockdep_lock();
	__lockdep_free_key_range(pf, start, size);
	__free_zapped_classes(pf);
	lockdep_unlock();
	raw_local_irq_restore(flags);
}

void lockdep_free_key_range(void *start, unsigned long size)
{
	init_data_structures_once();

	if (inside_selftest())
		lockdep_free_key_range_imm(start, size);
	else
		lockdep_free_key_range_reg(start, size);
}

/*
 * Check whether any element of the @lock->class_cache[] array refers to a
 * registered lock class. The caller must hold either the graph lock or the
 * RCU read lock.
 */
static bool lock_class_cache_is_registered(struct lockdep_map *lock)
{
	struct lock_class *class;
	struct hlist_head *head;
	int i, j;

	for (i = 0; i < CLASSHASH_SIZE; i++) {
		head = classhash_table + i;
		hlist_for_each_entry_rcu(class, head, hash_entry) {
			for (j = 0; j < NR_LOCKDEP_CACHING_CLASSES; j++)
				if (lock->class_cache[j] == class)
					return true;
		}
	}
	return false;
}

/* The caller must hold the graph lock. Does not sleep. */
static void __lockdep_reset_lock(struct pending_free *pf,
				 struct lockdep_map *lock)
{
	struct lock_class *class;
	int j;

	/*
	 * Remove all classes this lock might have:
	 */
	for (j = 0; j < MAX_LOCKDEP_SUBCLASSES; j++) {
		/*
		 * If the class exists we look it up and zap it:
		 */
		class = look_up_lock_class(lock, j);
		if (class)
			zap_class(pf, class);
	}
	/*
	 * Debug check: in the end all mapped classes should
	 * be gone.
	 */
	if (WARN_ON_ONCE(lock_class_cache_is_registered(lock)))
		debug_locks_off();
}

/*
 * Remove all information lockdep has about a lock if debug_locks == 1. Free
 * released data structures from RCU context.
 */
static void lockdep_reset_lock_reg(struct lockdep_map *lock)
{
	struct pending_free *pf;
	unsigned long flags;
	int locked;

	raw_local_irq_save(flags);
	locked = graph_lock();
	if (!locked)
		goto out_irq;

	pf = get_pending_free();
	__lockdep_reset_lock(pf, lock);
	call_rcu_zapped(pf);

	graph_unlock();
out_irq:
	raw_local_irq_restore(flags);
}

/*
 * Reset a lock. Does not sleep. Ignores debug_locks. Must only be used by the
 * lockdep selftests.
 */
static void lockdep_reset_lock_imm(struct lockdep_map *lock)
{
	struct pending_free *pf = delayed_free.pf;
	unsigned long flags;

	raw_local_irq_save(flags);
	lockdep_lock();
	__lockdep_reset_lock(pf, lock);
	__free_zapped_classes(pf);
	lockdep_unlock();
	raw_local_irq_restore(flags);
}

void lockdep_reset_lock(struct lockdep_map *lock)
{
	init_data_structures_once();

	if (inside_selftest())
		lockdep_reset_lock_imm(lock);
	else
		lockdep_reset_lock_reg(lock);
}

/* Unregister a dynamically allocated key. */
void lockdep_unregister_key(struct lock_class_key *key)
{
	struct hlist_head *hash_head = keyhashentry(key);
	struct lock_class_key *k;
	struct pending_free *pf;
	unsigned long flags;
	bool found = false;

	might_sleep();

	if (WARN_ON_ONCE(static_obj(key)))
		return;

	raw_local_irq_save(flags);
	if (!graph_lock())
		goto out_irq;

	pf = get_pending_free();
	hlist_for_each_entry_rcu(k, hash_head, hash_entry) {
		if (k == key) {
			hlist_del_rcu(&k->hash_entry);
			found = true;
			break;
		}
	}
	WARN_ON_ONCE(!found);
	__lockdep_free_key_range(pf, key, 1);
	call_rcu_zapped(pf);
	graph_unlock();
out_irq:
	raw_local_irq_restore(flags);

	/* Wait until is_dynamic_key() has finished accessing k->hash_entry. */
	synchronize_rcu();
}
EXPORT_SYMBOL_GPL(lockdep_unregister_key);

void __init lockdep_init(void)
{
	printk("Lock dependency validator: Copyright (c) 2006 Red Hat, Inc., Ingo Molnar\n");

	printk("... MAX_LOCKDEP_SUBCLASSES:  %lu\n", MAX_LOCKDEP_SUBCLASSES);
	printk("... MAX_LOCK_DEPTH:          %lu\n", MAX_LOCK_DEPTH);
	printk("... MAX_LOCKDEP_KEYS:        %lu\n", MAX_LOCKDEP_KEYS);
	printk("... CLASSHASH_SIZE:          %lu\n", CLASSHASH_SIZE);
	printk("... MAX_LOCKDEP_ENTRIES:     %lu\n", MAX_LOCKDEP_ENTRIES);
	printk("... MAX_LOCKDEP_CHAINS:      %lu\n", MAX_LOCKDEP_CHAINS);
	printk("... CHAINHASH_SIZE:          %lu\n", CHAINHASH_SIZE);

	printk(" memory used by lock dependency info: %zu kB\n",
	       (sizeof(lock_classes) +
		sizeof(lock_classes_in_use) +
		sizeof(classhash_table) +
		sizeof(list_entries) +
		sizeof(list_entries_in_use) +
		sizeof(chainhash_table) +
		sizeof(delayed_free)
#ifdef CONFIG_PROVE_LOCKING
		+ sizeof(lock_cq)
		+ sizeof(lock_chains)
		+ sizeof(lock_chains_in_use)
		+ sizeof(chain_hlocks)
#endif
		) / 1024
		);

#if defined(CONFIG_TRACE_IRQFLAGS) && defined(CONFIG_PROVE_LOCKING)
	printk(" memory used for stack traces: %zu kB\n",
	       (sizeof(stack_trace) + sizeof(stack_trace_hash)) / 1024
	       );
#endif

	printk(" per task-struct memory footprint: %zu bytes\n",
	       sizeof(((struct task_struct *)NULL)->held_locks));
}

static void
print_freed_lock_bug(struct task_struct *curr, const void *mem_from,
		     const void *mem_to, struct held_lock *hlock)
{
	if (!debug_locks_off())
		return;
	if (debug_locks_silent)
		return;

	pr_warn("\n");
	pr_warn("=========================\n");
	pr_warn("WARNING: held lock freed!\n");
	print_kernel_ident();
	pr_warn("-------------------------\n");
	pr_warn("%s/%d is freeing memory %px-%px, with a lock still held there!\n",
		curr->comm, task_pid_nr(curr), mem_from, mem_to-1);
	print_lock(hlock);
	lockdep_print_held_locks(curr);

	pr_warn("\nstack backtrace:\n");
	dump_stack();
}

static inline int not_in_range(const void* mem_from, unsigned long mem_len,
				const void* lock_from, unsigned long lock_len)
{
	return lock_from + lock_len <= mem_from ||
		mem_from + mem_len <= lock_from;
}

/*
 * Called when kernel memory is freed (or unmapped), or if a lock
 * is destroyed or reinitialized - this code checks whether there is
 * any held lock in the memory range of <from> to <to>:
 */
void debug_check_no_locks_freed(const void *mem_from, unsigned long mem_len)
{
	struct task_struct *curr = current;
	struct held_lock *hlock;
	unsigned long flags;
	int i;

	if (unlikely(!debug_locks))
		return;

	raw_local_irq_save(flags);
	for (i = 0; i < curr->lockdep_depth; i++) {
		hlock = curr->held_locks + i;

		if (not_in_range(mem_from, mem_len, hlock->instance,
					sizeof(*hlock->instance)))
			continue;

		print_freed_lock_bug(curr, mem_from, mem_from + mem_len, hlock);
		break;
	}
	raw_local_irq_restore(flags);
}
EXPORT_SYMBOL_GPL(debug_check_no_locks_freed);

static void print_held_locks_bug(void)
{
	if (!debug_locks_off())
		return;
	if (debug_locks_silent)
		return;

	pr_warn("\n");
	pr_warn("====================================\n");
	pr_warn("WARNING: %s/%d still has locks held!\n",
	       current->comm, task_pid_nr(current));
	print_kernel_ident();
	pr_warn("------------------------------------\n");
	lockdep_print_held_locks(current);
	pr_warn("\nstack backtrace:\n");
	dump_stack();
}

void debug_check_no_locks_held(void)
{
	if (unlikely(current->lockdep_depth > 0))
		print_held_locks_bug();
}
EXPORT_SYMBOL_GPL(debug_check_no_locks_held);

#ifdef __KERNEL__
void debug_show_all_locks(void)
{
	struct task_struct *g, *p;

	if (unlikely(!debug_locks)) {
		pr_warn("INFO: lockdep is turned off.\n");
		return;
	}
	pr_warn("\nShowing all locks held in the system:\n");

	rcu_read_lock();
	for_each_process_thread(g, p) {
		if (!p->lockdep_depth)
			continue;
		lockdep_print_held_locks(p);
		touch_nmi_watchdog();
		touch_all_softlockup_watchdogs();
	}
	rcu_read_unlock();

	pr_warn("\n");
	pr_warn("=============================================\n\n");
}
EXPORT_SYMBOL_GPL(debug_show_all_locks);
#endif

/*
 * Careful: only use this function if you are sure that
 * the task cannot run in parallel!
 */
void debug_show_held_locks(struct task_struct *task)
{
	if (unlikely(!debug_locks)) {
		printk("INFO: lockdep is turned off.\n");
		return;
	}
	lockdep_print_held_locks(task);
}
EXPORT_SYMBOL_GPL(debug_show_held_locks);

asmlinkage __visible void lockdep_sys_exit(void)
{
	struct task_struct *curr = current;

	if (unlikely(curr->lockdep_depth)) {
		if (!debug_locks_off())
			return;
		pr_warn("\n");
		pr_warn("================================================\n");
		pr_warn("WARNING: lock held when returning to user space!\n");
		print_kernel_ident();
		pr_warn("------------------------------------------------\n");
		pr_warn("%s/%d is leaving the kernel with locks still held!\n",
				curr->comm, curr->pid);
		lockdep_print_held_locks(curr);
	}

	/*
	 * The lock history for each syscall should be independent. So wipe the
	 * slate clean on return to userspace.
	 */
	lockdep_invariant_state(false);
}

void lockdep_rcu_suspicious(const char *file, const int line, const char *s)
{
	struct task_struct *curr = current;

	/* Note: the following can be executed concurrently, so be careful. */
	pr_warn("\n");
	pr_warn("=============================\n");
	pr_warn("WARNING: suspicious RCU usage\n");
	print_kernel_ident();
	pr_warn("-----------------------------\n");
	pr_warn("%s:%d %s!\n", file, line, s);
	pr_warn("\nother info that might help us debug this:\n\n");
	pr_warn("\n%srcu_scheduler_active = %d, debug_locks = %d\n",
	       !rcu_lockdep_current_cpu_online()
			? "RCU used illegally from offline CPU!\n"
			: "",
	       rcu_scheduler_active, debug_locks);

	/*
	 * If a CPU is in the RCU-free window in idle (ie: in the section
	 * between rcu_idle_enter() and rcu_idle_exit(), then RCU
	 * considers that CPU to be in an "extended quiescent state",
	 * which means that RCU will be completely ignoring that CPU.
	 * Therefore, rcu_read_lock() and friends have absolutely no
	 * effect on a CPU running in that state. In other words, even if
	 * such an RCU-idle CPU has called rcu_read_lock(), RCU might well
	 * delete data structures out from under it.  RCU really has no
	 * choice here: we need to keep an RCU-free window in idle where
	 * the CPU may possibly enter into low power mode. This way we can
	 * notice an extended quiescent state to other CPUs that started a grace
	 * period. Otherwise we would delay any grace period as long as we run
	 * in the idle task.
	 *
	 * So complain bitterly if someone does call rcu_read_lock(),
	 * rcu_read_lock_bh() and so on from extended quiescent states.
	 */
	if (!rcu_is_watching())
		pr_warn("RCU used illegally from extended quiescent state!\n");

	lockdep_print_held_locks(curr);
	pr_warn("\nstack backtrace:\n");
	dump_stack();
}
EXPORT_SYMBOL_GPL(lockdep_rcu_suspicious);<|MERGE_RESOLUTION|>--- conflicted
+++ resolved
@@ -4369,11 +4369,7 @@
 static int mark_lock(struct task_struct *curr, struct held_lock *this,
 			     enum lock_usage_bit new_bit)
 {
-<<<<<<< HEAD
-	unsigned int old_mask, new_mask, ret = 1;
-=======
 	unsigned int new_mask, ret = 1;
->>>>>>> d73e873b
 
 	if (new_bit >= LOCK_USAGE_STATES) {
 		DEBUG_LOCKS_WARN_ON(1);
@@ -4400,28 +4396,12 @@
 	if (unlikely(hlock_class(this)->usage_mask & new_mask))
 		goto unlock;
 
-	old_mask = hlock_class(this)->usage_mask;
 	hlock_class(this)->usage_mask |= new_mask;
 
-<<<<<<< HEAD
-	/*
-	 * Save one usage_traces[] entry and map both LOCK_USED and
-	 * LOCK_USED_READ onto the same entry.
-	 */
-	if (new_bit == LOCK_USED || new_bit == LOCK_USED_READ) {
-		if (old_mask & (LOCKF_USED | LOCKF_USED_READ))
-			goto unlock;
-		new_bit = LOCK_USED;
-	}
-
-	if (!(hlock_class(this)->usage_traces[new_bit] = save_trace()))
-		return 0;
-=======
 	if (new_bit < LOCK_TRACE_STATES) {
 		if (!(hlock_class(this)->usage_traces[new_bit] = save_trace()))
 			return 0;
 	}
->>>>>>> d73e873b
 
 	switch (new_bit) {
 	case 0 ... LOCK_USED-1:
