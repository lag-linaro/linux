--- conflicted
+++ resolved
@@ -62,14 +62,6 @@
 static inline void zswap_folio_swapin(struct folio *folio) {}
 
 static inline bool zswap_is_enabled(void)
-<<<<<<< HEAD
-{
-	return false;
-}
-
-static inline bool zswap_never_enabled(void)
-=======
->>>>>>> e6f9f50b
 {
 	return false;
 }
