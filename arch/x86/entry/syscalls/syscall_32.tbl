# SPDX-License-Identifier: GPL-2.0 WITH Linux-syscall-note
#
# 32-bit system call numbers and entry vectors
#
# The format is:
# <number> <abi> <name> <entry point> [<compat entry point> [noreturn]]
#
# The __ia32_sys and __ia32_compat_sys stubs are created on-the-fly for
# sys_*() system calls and compat_sys_*() compat system calls if
# IA32_EMULATION is defined, and expect struct pt_regs *regs as their only
# parameter.
#
# The abi is always "i386" for this file.
#
0	i386	restart_syscall		sys_restart_syscall
1	i386	exit			sys_exit			-			noreturn
2	i386	fork			sys_fork
3	i386	read			sys_read
4	i386	write			sys_write
5	i386	open			sys_open			compat_sys_open
6	i386	close			sys_close
7	i386	waitpid			sys_waitpid
8	i386	creat			sys_creat
9	i386	link			sys_link
10	i386	unlink			sys_unlink
11	i386	execve			sys_execve			compat_sys_execve
12	i386	chdir			sys_chdir
13	i386	time			sys_time32
14	i386	mknod			sys_mknod
15	i386	chmod			sys_chmod
16	i386	lchown			sys_lchown16
17	i386	break
18	i386	oldstat			sys_stat
19	i386	lseek			sys_lseek			compat_sys_lseek
20	i386	getpid			sys_getpid
21	i386	mount			sys_mount
22	i386	umount			sys_oldumount
23	i386	setuid			sys_setuid16
24	i386	getuid			sys_getuid16
25	i386	stime			sys_stime32
26	i386	ptrace			sys_ptrace			compat_sys_ptrace
27	i386	alarm			sys_alarm
28	i386	oldfstat		sys_fstat
29	i386	pause			sys_pause
30	i386	utime			sys_utime32
31	i386	stty
32	i386	gtty
33	i386	access			sys_access
34	i386	nice			sys_nice
35	i386	ftime
36	i386	sync			sys_sync
37	i386	kill			sys_kill
38	i386	rename			sys_rename
39	i386	mkdir			sys_mkdir
40	i386	rmdir			sys_rmdir
41	i386	dup			sys_dup
42	i386	pipe			sys_pipe
43	i386	times			sys_times			compat_sys_times
44	i386	prof
45	i386	brk			sys_brk
46	i386	setgid			sys_setgid16
47	i386	getgid			sys_getgid16
48	i386	signal			sys_signal
49	i386	geteuid			sys_geteuid16
50	i386	getegid			sys_getegid16
51	i386	acct			sys_acct
52	i386	umount2			sys_umount
53	i386	lock
54	i386	ioctl			sys_ioctl			compat_sys_ioctl
55	i386	fcntl			sys_fcntl			compat_sys_fcntl64
56	i386	mpx
57	i386	setpgid			sys_setpgid
58	i386	ulimit
59	i386	oldolduname		sys_olduname
60	i386	umask			sys_umask
61	i386	chroot			sys_chroot
62	i386	ustat			sys_ustat			compat_sys_ustat
63	i386	dup2			sys_dup2
64	i386	getppid			sys_getppid
65	i386	getpgrp			sys_getpgrp
66	i386	setsid			sys_setsid
67	i386	sigaction		sys_sigaction			compat_sys_sigaction
68	i386	sgetmask		sys_sgetmask
69	i386	ssetmask		sys_ssetmask
70	i386	setreuid		sys_setreuid16
71	i386	setregid		sys_setregid16
72	i386	sigsuspend		sys_sigsuspend
73	i386	sigpending		sys_sigpending			compat_sys_sigpending
74	i386	sethostname		sys_sethostname
75	i386	setrlimit		sys_setrlimit			compat_sys_setrlimit
76	i386	getrlimit		sys_old_getrlimit		compat_sys_old_getrlimit
77	i386	getrusage		sys_getrusage			compat_sys_getrusage
78	i386	gettimeofday		sys_gettimeofday		compat_sys_gettimeofday
79	i386	settimeofday		sys_settimeofday		compat_sys_settimeofday
80	i386	getgroups		sys_getgroups16
81	i386	setgroups		sys_setgroups16
82	i386	select			sys_old_select			compat_sys_old_select
83	i386	symlink			sys_symlink
84	i386	oldlstat		sys_lstat
85	i386	readlink		sys_readlink
86	i386	uselib			sys_uselib
87	i386	swapon			sys_swapon
88	i386	reboot			sys_reboot
89	i386	readdir			sys_old_readdir			compat_sys_old_readdir
90	i386	mmap			sys_old_mmap			compat_sys_ia32_mmap
91	i386	munmap			sys_munmap
92	i386	truncate		sys_truncate			compat_sys_truncate
93	i386	ftruncate		sys_ftruncate			compat_sys_ftruncate
94	i386	fchmod			sys_fchmod
95	i386	fchown			sys_fchown16
96	i386	getpriority		sys_getpriority
97	i386	setpriority		sys_setpriority
98	i386	profil
99	i386	statfs			sys_statfs			compat_sys_statfs
100	i386	fstatfs			sys_fstatfs			compat_sys_fstatfs
101	i386	ioperm			sys_ioperm
102	i386	socketcall		sys_socketcall			compat_sys_socketcall
103	i386	syslog			sys_syslog
104	i386	setitimer		sys_setitimer			compat_sys_setitimer
105	i386	getitimer		sys_getitimer			compat_sys_getitimer
106	i386	stat			sys_newstat			compat_sys_newstat
107	i386	lstat			sys_newlstat			compat_sys_newlstat
108	i386	fstat			sys_newfstat			compat_sys_newfstat
109	i386	olduname		sys_uname
110	i386	iopl			sys_iopl
111	i386	vhangup			sys_vhangup
112	i386	idle
113	i386	vm86old			sys_vm86old			sys_ni_syscall
114	i386	wait4			sys_wait4			compat_sys_wait4
115	i386	swapoff			sys_swapoff
116	i386	sysinfo			sys_sysinfo			compat_sys_sysinfo
117	i386	ipc			sys_ipc				compat_sys_ipc
118	i386	fsync			sys_fsync
119	i386	sigreturn		sys_sigreturn			compat_sys_sigreturn
120	i386	clone			sys_clone			compat_sys_ia32_clone
121	i386	setdomainname		sys_setdomainname
122	i386	uname			sys_newuname
123	i386	modify_ldt		sys_modify_ldt
124	i386	adjtimex		sys_adjtimex_time32
125	i386	mprotect		sys_mprotect
126	i386	sigprocmask		sys_sigprocmask			compat_sys_sigprocmask
127	i386	create_module
128	i386	init_module		sys_init_module
129	i386	delete_module		sys_delete_module
130	i386	get_kernel_syms
131	i386	quotactl		sys_quotactl
132	i386	getpgid			sys_getpgid
133	i386	fchdir			sys_fchdir
134	i386	bdflush			sys_ni_syscall
135	i386	sysfs			sys_sysfs
136	i386	personality		sys_personality
137	i386	afs_syscall
138	i386	setfsuid		sys_setfsuid16
139	i386	setfsgid		sys_setfsgid16
140	i386	_llseek			sys_llseek
141	i386	getdents		sys_getdents			compat_sys_getdents
142	i386	_newselect		sys_select			compat_sys_select
143	i386	flock			sys_flock
144	i386	msync			sys_msync
145	i386	readv			sys_readv
146	i386	writev			sys_writev
147	i386	getsid			sys_getsid
148	i386	fdatasync		sys_fdatasync
149	i386	_sysctl			sys_ni_syscall
150	i386	mlock			sys_mlock
151	i386	munlock			sys_munlock
152	i386	mlockall		sys_mlockall
153	i386	munlockall		sys_munlockall
154	i386	sched_setparam		sys_sched_setparam
155	i386	sched_getparam		sys_sched_getparam
156	i386	sched_setscheduler	sys_sched_setscheduler
157	i386	sched_getscheduler	sys_sched_getscheduler
158	i386	sched_yield		sys_sched_yield
159	i386	sched_get_priority_max	sys_sched_get_priority_max
160	i386	sched_get_priority_min	sys_sched_get_priority_min
161	i386	sched_rr_get_interval	sys_sched_rr_get_interval_time32
162	i386	nanosleep		sys_nanosleep_time32
163	i386	mremap			sys_mremap
164	i386	setresuid		sys_setresuid16
165	i386	getresuid		sys_getresuid16
166	i386	vm86			sys_vm86			sys_ni_syscall
167	i386	query_module
168	i386	poll			sys_poll
169	i386	nfsservctl
170	i386	setresgid		sys_setresgid16
171	i386	getresgid		sys_getresgid16
172	i386	prctl			sys_prctl
173	i386	rt_sigreturn		sys_rt_sigreturn		compat_sys_rt_sigreturn
174	i386	rt_sigaction		sys_rt_sigaction		compat_sys_rt_sigaction
175	i386	rt_sigprocmask		sys_rt_sigprocmask		compat_sys_rt_sigprocmask
176	i386	rt_sigpending		sys_rt_sigpending		compat_sys_rt_sigpending
177	i386	rt_sigtimedwait		sys_rt_sigtimedwait_time32	compat_sys_rt_sigtimedwait_time32
178	i386	rt_sigqueueinfo		sys_rt_sigqueueinfo		compat_sys_rt_sigqueueinfo
179	i386	rt_sigsuspend		sys_rt_sigsuspend		compat_sys_rt_sigsuspend
180	i386	pread64			sys_ia32_pread64
181	i386	pwrite64		sys_ia32_pwrite64
182	i386	chown			sys_chown16
183	i386	getcwd			sys_getcwd
184	i386	capget			sys_capget
185	i386	capset			sys_capset
186	i386	sigaltstack		sys_sigaltstack			compat_sys_sigaltstack
187	i386	sendfile		sys_sendfile			compat_sys_sendfile
188	i386	getpmsg
189	i386	putpmsg
190	i386	vfork			sys_vfork
191	i386	ugetrlimit		sys_getrlimit			compat_sys_getrlimit
192	i386	mmap2			sys_mmap_pgoff
193	i386	truncate64		sys_ia32_truncate64
194	i386	ftruncate64		sys_ia32_ftruncate64
195	i386	stat64			sys_stat64			compat_sys_ia32_stat64
196	i386	lstat64			sys_lstat64			compat_sys_ia32_lstat64
197	i386	fstat64			sys_fstat64			compat_sys_ia32_fstat64
198	i386	lchown32		sys_lchown
199	i386	getuid32		sys_getuid
200	i386	getgid32		sys_getgid
201	i386	geteuid32		sys_geteuid
202	i386	getegid32		sys_getegid
203	i386	setreuid32		sys_setreuid
204	i386	setregid32		sys_setregid
205	i386	getgroups32		sys_getgroups
206	i386	setgroups32		sys_setgroups
207	i386	fchown32		sys_fchown
208	i386	setresuid32		sys_setresuid
209	i386	getresuid32		sys_getresuid
210	i386	setresgid32		sys_setresgid
211	i386	getresgid32		sys_getresgid
212	i386	chown32			sys_chown
213	i386	setuid32		sys_setuid
214	i386	setgid32		sys_setgid
215	i386	setfsuid32		sys_setfsuid
216	i386	setfsgid32		sys_setfsgid
217	i386	pivot_root		sys_pivot_root
218	i386	mincore			sys_mincore
219	i386	madvise			sys_madvise
220	i386	getdents64		sys_getdents64
221	i386	fcntl64			sys_fcntl64			compat_sys_fcntl64
# 222 is unused
# 223 is unused
224	i386	gettid			sys_gettid
225	i386	readahead		sys_ia32_readahead
226	i386	setxattr		sys_setxattr
227	i386	lsetxattr		sys_lsetxattr
228	i386	fsetxattr		sys_fsetxattr
229	i386	getxattr		sys_getxattr
230	i386	lgetxattr		sys_lgetxattr
231	i386	fgetxattr		sys_fgetxattr
232	i386	listxattr		sys_listxattr
233	i386	llistxattr		sys_llistxattr
234	i386	flistxattr		sys_flistxattr
235	i386	removexattr		sys_removexattr
236	i386	lremovexattr		sys_lremovexattr
237	i386	fremovexattr		sys_fremovexattr
238	i386	tkill			sys_tkill
239	i386	sendfile64		sys_sendfile64
240	i386	futex			sys_futex_time32
241	i386	sched_setaffinity	sys_sched_setaffinity		compat_sys_sched_setaffinity
242	i386	sched_getaffinity	sys_sched_getaffinity		compat_sys_sched_getaffinity
243	i386	set_thread_area		sys_set_thread_area
244	i386	get_thread_area		sys_get_thread_area
245	i386	io_setup		sys_io_setup			compat_sys_io_setup
246	i386	io_destroy		sys_io_destroy
247	i386	io_getevents		sys_io_getevents_time32
248	i386	io_submit		sys_io_submit			compat_sys_io_submit
249	i386	io_cancel		sys_io_cancel
250	i386	fadvise64		sys_ia32_fadvise64
# 251 is available for reuse (was briefly sys_set_zone_reclaim)
252	i386	exit_group		sys_exit_group			-			noreturn
253	i386	lookup_dcookie
254	i386	epoll_create		sys_epoll_create
255	i386	epoll_ctl		sys_epoll_ctl
256	i386	epoll_wait		sys_epoll_wait
257	i386	remap_file_pages	sys_remap_file_pages
258	i386	set_tid_address		sys_set_tid_address
259	i386	timer_create		sys_timer_create		compat_sys_timer_create
260	i386	timer_settime		sys_timer_settime32
261	i386	timer_gettime		sys_timer_gettime32
262	i386	timer_getoverrun	sys_timer_getoverrun
263	i386	timer_delete		sys_timer_delete
264	i386	clock_settime		sys_clock_settime32
265	i386	clock_gettime		sys_clock_gettime32
266	i386	clock_getres		sys_clock_getres_time32
267	i386	clock_nanosleep		sys_clock_nanosleep_time32
268	i386	statfs64		sys_statfs64			compat_sys_statfs64
269	i386	fstatfs64		sys_fstatfs64			compat_sys_fstatfs64
270	i386	tgkill			sys_tgkill
271	i386	utimes			sys_utimes_time32
272	i386	fadvise64_64		sys_ia32_fadvise64_64
273	i386	vserver
274	i386	mbind			sys_mbind
275	i386	get_mempolicy		sys_get_mempolicy
276	i386	set_mempolicy		sys_set_mempolicy
277	i386	mq_open			sys_mq_open			compat_sys_mq_open
278	i386	mq_unlink		sys_mq_unlink
279	i386	mq_timedsend		sys_mq_timedsend_time32
280	i386	mq_timedreceive		sys_mq_timedreceive_time32
281	i386	mq_notify		sys_mq_notify			compat_sys_mq_notify
282	i386	mq_getsetattr		sys_mq_getsetattr		compat_sys_mq_getsetattr
283	i386	kexec_load		sys_kexec_load			compat_sys_kexec_load
284	i386	waitid			sys_waitid			compat_sys_waitid
# 285 sys_setaltroot
286	i386	add_key			sys_add_key
287	i386	request_key		sys_request_key
288	i386	keyctl			sys_keyctl			compat_sys_keyctl
289	i386	ioprio_set		sys_ioprio_set
290	i386	ioprio_get		sys_ioprio_get
291	i386	inotify_init		sys_inotify_init
292	i386	inotify_add_watch	sys_inotify_add_watch
293	i386	inotify_rm_watch	sys_inotify_rm_watch
294	i386	migrate_pages		sys_migrate_pages
295	i386	openat			sys_openat			compat_sys_openat
296	i386	mkdirat			sys_mkdirat
297	i386	mknodat			sys_mknodat
298	i386	fchownat		sys_fchownat
299	i386	futimesat		sys_futimesat_time32
300	i386	fstatat64		sys_fstatat64			compat_sys_ia32_fstatat64
301	i386	unlinkat		sys_unlinkat
302	i386	renameat		sys_renameat
303	i386	linkat			sys_linkat
304	i386	symlinkat		sys_symlinkat
305	i386	readlinkat		sys_readlinkat
306	i386	fchmodat		sys_fchmodat
307	i386	faccessat		sys_faccessat
308	i386	pselect6		sys_pselect6_time32		compat_sys_pselect6_time32
309	i386	ppoll			sys_ppoll_time32		compat_sys_ppoll_time32
310	i386	unshare			sys_unshare
311	i386	set_robust_list		sys_set_robust_list		compat_sys_set_robust_list
312	i386	get_robust_list		sys_get_robust_list		compat_sys_get_robust_list
313	i386	splice			sys_splice
314	i386	sync_file_range		sys_ia32_sync_file_range
315	i386	tee			sys_tee
316	i386	vmsplice		sys_vmsplice
317	i386	move_pages		sys_move_pages
318	i386	getcpu			sys_getcpu
319	i386	epoll_pwait		sys_epoll_pwait
320	i386	utimensat		sys_utimensat_time32
321	i386	signalfd		sys_signalfd			compat_sys_signalfd
322	i386	timerfd_create		sys_timerfd_create
323	i386	eventfd			sys_eventfd
324	i386	fallocate		sys_ia32_fallocate
325	i386	timerfd_settime		sys_timerfd_settime32
326	i386	timerfd_gettime		sys_timerfd_gettime32
327	i386	signalfd4		sys_signalfd4			compat_sys_signalfd4
328	i386	eventfd2		sys_eventfd2
329	i386	epoll_create1		sys_epoll_create1
330	i386	dup3			sys_dup3
331	i386	pipe2			sys_pipe2
332	i386	inotify_init1		sys_inotify_init1
333	i386	preadv			sys_preadv			compat_sys_preadv
334	i386	pwritev			sys_pwritev			compat_sys_pwritev
335	i386	rt_tgsigqueueinfo	sys_rt_tgsigqueueinfo		compat_sys_rt_tgsigqueueinfo
336	i386	perf_event_open		sys_perf_event_open
337	i386	recvmmsg		sys_recvmmsg_time32		compat_sys_recvmmsg_time32
338	i386	fanotify_init		sys_fanotify_init
339	i386	fanotify_mark		sys_fanotify_mark		compat_sys_fanotify_mark
340	i386	prlimit64		sys_prlimit64
341	i386	name_to_handle_at	sys_name_to_handle_at
342	i386	open_by_handle_at	sys_open_by_handle_at		compat_sys_open_by_handle_at
343	i386	clock_adjtime		sys_clock_adjtime32
344	i386	syncfs			sys_syncfs
345	i386	sendmmsg		sys_sendmmsg			compat_sys_sendmmsg
346	i386	setns			sys_setns
347	i386	process_vm_readv	sys_process_vm_readv
348	i386	process_vm_writev	sys_process_vm_writev
349	i386	kcmp			sys_kcmp
350	i386	finit_module		sys_finit_module
351	i386	sched_setattr		sys_sched_setattr
352	i386	sched_getattr		sys_sched_getattr
353	i386	renameat2		sys_renameat2
354	i386	seccomp			sys_seccomp
355	i386	getrandom		sys_getrandom
356	i386	memfd_create		sys_memfd_create
357	i386	bpf			sys_bpf
358	i386	execveat		sys_execveat			compat_sys_execveat
359	i386	socket			sys_socket
360	i386	socketpair		sys_socketpair
361	i386	bind			sys_bind
362	i386	connect			sys_connect
363	i386	listen			sys_listen
364	i386	accept4			sys_accept4
365	i386	getsockopt		sys_getsockopt			sys_getsockopt
366	i386	setsockopt		sys_setsockopt			sys_setsockopt
367	i386	getsockname		sys_getsockname
368	i386	getpeername		sys_getpeername
369	i386	sendto			sys_sendto
370	i386	sendmsg			sys_sendmsg			compat_sys_sendmsg
371	i386	recvfrom		sys_recvfrom			compat_sys_recvfrom
372	i386	recvmsg			sys_recvmsg			compat_sys_recvmsg
373	i386	shutdown		sys_shutdown
374	i386	userfaultfd		sys_userfaultfd
375	i386	membarrier		sys_membarrier
376	i386	mlock2			sys_mlock2
377	i386	copy_file_range		sys_copy_file_range
378	i386	preadv2			sys_preadv2			compat_sys_preadv2
379	i386	pwritev2		sys_pwritev2			compat_sys_pwritev2
380	i386	pkey_mprotect		sys_pkey_mprotect
381	i386	pkey_alloc		sys_pkey_alloc
382	i386	pkey_free		sys_pkey_free
383	i386	statx			sys_statx
384	i386	arch_prctl		sys_arch_prctl			compat_sys_arch_prctl
385	i386	io_pgetevents		sys_io_pgetevents_time32	compat_sys_io_pgetevents
386	i386	rseq			sys_rseq
393	i386	semget			sys_semget
394	i386	semctl			sys_semctl    			compat_sys_semctl
395	i386	shmget			sys_shmget
396	i386	shmctl			sys_shmctl    			compat_sys_shmctl
397	i386	shmat			sys_shmat     			compat_sys_shmat
398	i386	shmdt			sys_shmdt
399	i386	msgget			sys_msgget
400	i386	msgsnd			sys_msgsnd    			compat_sys_msgsnd
401	i386	msgrcv			sys_msgrcv    			compat_sys_msgrcv
402	i386	msgctl			sys_msgctl    			compat_sys_msgctl
403	i386	clock_gettime64		sys_clock_gettime
404	i386	clock_settime64		sys_clock_settime
405	i386	clock_adjtime64		sys_clock_adjtime
406	i386	clock_getres_time64	sys_clock_getres
407	i386	clock_nanosleep_time64	sys_clock_nanosleep
408	i386	timer_gettime64		sys_timer_gettime
409	i386	timer_settime64		sys_timer_settime
410	i386	timerfd_gettime64	sys_timerfd_gettime
411	i386	timerfd_settime64	sys_timerfd_settime
412	i386	utimensat_time64	sys_utimensat
413	i386	pselect6_time64		sys_pselect6			compat_sys_pselect6_time64
414	i386	ppoll_time64		sys_ppoll			compat_sys_ppoll_time64
416	i386	io_pgetevents_time64	sys_io_pgetevents		compat_sys_io_pgetevents_time64
417	i386	recvmmsg_time64		sys_recvmmsg			compat_sys_recvmmsg_time64
418	i386	mq_timedsend_time64	sys_mq_timedsend
419	i386	mq_timedreceive_time64	sys_mq_timedreceive
420	i386	semtimedop_time64	sys_semtimedop
421	i386	rt_sigtimedwait_time64	sys_rt_sigtimedwait		compat_sys_rt_sigtimedwait_time64
422	i386	futex_time64		sys_futex
423	i386	sched_rr_get_interval_time64	sys_sched_rr_get_interval
424	i386	pidfd_send_signal	sys_pidfd_send_signal
425	i386	io_uring_setup		sys_io_uring_setup
426	i386	io_uring_enter		sys_io_uring_enter
427	i386	io_uring_register	sys_io_uring_register
428	i386	open_tree		sys_open_tree
429	i386	move_mount		sys_move_mount
430	i386	fsopen			sys_fsopen
431	i386	fsconfig		sys_fsconfig
432	i386	fsmount			sys_fsmount
433	i386	fspick			sys_fspick
434	i386	pidfd_open		sys_pidfd_open
435	i386	clone3			sys_clone3
436	i386	close_range		sys_close_range
437	i386	openat2			sys_openat2
438	i386	pidfd_getfd		sys_pidfd_getfd
439	i386	faccessat2		sys_faccessat2
440	i386	process_madvise		sys_process_madvise
441	i386	epoll_pwait2		sys_epoll_pwait2		compat_sys_epoll_pwait2
442	i386	mount_setattr		sys_mount_setattr
443	i386	quotactl_fd		sys_quotactl_fd
444	i386	landlock_create_ruleset	sys_landlock_create_ruleset
445	i386	landlock_add_rule	sys_landlock_add_rule
446	i386	landlock_restrict_self	sys_landlock_restrict_self
447	i386	memfd_secret		sys_memfd_secret
448	i386	process_mrelease	sys_process_mrelease
449	i386	futex_waitv		sys_futex_waitv
450	i386	set_mempolicy_home_node		sys_set_mempolicy_home_node
451	i386	cachestat		sys_cachestat
452	i386	fchmodat2		sys_fchmodat2
453	i386	map_shadow_stack	sys_map_shadow_stack
454	i386	futex_wake		sys_futex_wake
455	i386	futex_wait		sys_futex_wait
456	i386	futex_requeue		sys_futex_requeue
457	i386	statmount		sys_statmount
458	i386	listmount		sys_listmount
459	i386	lsm_get_self_attr	sys_lsm_get_self_attr
460	i386	lsm_set_self_attr	sys_lsm_set_self_attr
461	i386	lsm_list_modules	sys_lsm_list_modules
462	i386	mseal 			sys_mseal
<<<<<<< HEAD
463	i386	setxattrat		sys_setxattrat
464	i386	getxattrat		sys_getxattrat
465	i386	listxattrat		sys_listxattrat
466	i386	removexattrat		sys_removexattrat
=======
463	i386	vgetrandom_alloc	sys_vgetrandom_alloc
>>>>>>> 886d4870
<|MERGE_RESOLUTION|>--- conflicted
+++ resolved
@@ -468,11 +468,8 @@
 460	i386	lsm_set_self_attr	sys_lsm_set_self_attr
 461	i386	lsm_list_modules	sys_lsm_list_modules
 462	i386	mseal 			sys_mseal
-<<<<<<< HEAD
 463	i386	setxattrat		sys_setxattrat
 464	i386	getxattrat		sys_getxattrat
 465	i386	listxattrat		sys_listxattrat
 466	i386	removexattrat		sys_removexattrat
-=======
-463	i386	vgetrandom_alloc	sys_vgetrandom_alloc
->>>>>>> 886d4870
+468	i386	vgetrandom_alloc	sys_vgetrandom_alloc