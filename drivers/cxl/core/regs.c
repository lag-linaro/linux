--- conflicted
+++ resolved
@@ -560,11 +560,7 @@
 
 	return 0;
 }
-<<<<<<< HEAD
-EXPORT_SYMBOL_NS_GPL(cxl_dport_map_rcd_linkcap, CXL);
-=======
 EXPORT_SYMBOL_NS_GPL(cxl_dport_map_rcd_linkcap, "CXL");
->>>>>>> e96372b1
 
 resource_size_t __rcrb_to_component(struct device *dev, struct cxl_rcrb_info *ri,
 				    enum cxl_rcrb which)
