// SPDX-License-Identifier: GPL-2.0-or-later
/*
 *   (Tentative) USB Audio Driver for ALSA
 *
 *   Copyright (c) 2002 by Takashi Iwai <tiwai@suse.de>
 *
 *   Many codes borrowed from audio.c by
 *	    Alan Cox (alan@lxorguk.ukuu.org.uk)
 *	    Thomas Sailer (sailer@ife.ee.ethz.ch)
 *
 *   Audio Class 3.0 support by Ruslan Bilovol <ruslan.bilovol@gmail.com>
 *
 *  NOTES:
 *
 *   - the linked URBs would be preferred but not used so far because of
 *     the instability of unlinking.
 *   - type II is not supported properly.  there is no device which supports
 *     this type *correctly*.  SB extigy looks as if it supports, but it's
 *     indeed an AC3 stream packed in SPDIF frames (i.e. no real AC3 stream).
 */


#include <linux/bitops.h>
#include <linux/init.h>
#include <linux/list.h>
#include <linux/slab.h>
#include <linux/string.h>
#include <linux/ctype.h>
#include <linux/usb.h>
#include <linux/moduleparam.h>
#include <linux/mutex.h>
#include <linux/usb/audio.h>
#include <linux/usb/audio-v2.h>
#include <linux/usb/audio-v3.h>
#include <linux/module.h>

#include <sound/control.h>
#include <sound/core.h>
#include <sound/info.h>
#include <sound/pcm.h>
#include <sound/pcm_params.h>
#include <sound/initval.h>

#include "usbaudio.h"
#include "card.h"
#include "midi.h"
#include "mixer.h"
#include "proc.h"
#include "quirks.h"
#include "endpoint.h"
#include "helper.h"
#include "pcm.h"
#include "format.h"
#include "power.h"
#include "stream.h"
#include "media.h"

MODULE_AUTHOR("Takashi Iwai <tiwai@suse.de>");
MODULE_DESCRIPTION("USB Audio");
MODULE_LICENSE("GPL");
MODULE_SUPPORTED_DEVICE("{{Generic,USB Audio}}");


static int index[SNDRV_CARDS] = SNDRV_DEFAULT_IDX;	/* Index 0-MAX */
static char *id[SNDRV_CARDS] = SNDRV_DEFAULT_STR;	/* ID for this card */
static bool enable[SNDRV_CARDS] = SNDRV_DEFAULT_ENABLE_PNP;/* Enable this card */
/* Vendor/product IDs for this card */
static int vid[SNDRV_CARDS] = { [0 ... (SNDRV_CARDS-1)] = -1 };
static int pid[SNDRV_CARDS] = { [0 ... (SNDRV_CARDS-1)] = -1 };
static int device_setup[SNDRV_CARDS]; /* device parameter for this card */
static bool ignore_ctl_error;
static bool autoclock = true;
static char *quirk_alias[SNDRV_CARDS];
static char *delayed_register[SNDRV_CARDS];
static bool implicit_fb[SNDRV_CARDS];

bool snd_usb_use_vmalloc = true;
bool snd_usb_skip_validation;

module_param_array(index, int, NULL, 0444);
MODULE_PARM_DESC(index, "Index value for the USB audio adapter.");
module_param_array(id, charp, NULL, 0444);
MODULE_PARM_DESC(id, "ID string for the USB audio adapter.");
module_param_array(enable, bool, NULL, 0444);
MODULE_PARM_DESC(enable, "Enable USB audio adapter.");
module_param_array(vid, int, NULL, 0444);
MODULE_PARM_DESC(vid, "Vendor ID for the USB audio device.");
module_param_array(pid, int, NULL, 0444);
MODULE_PARM_DESC(pid, "Product ID for the USB audio device.");
module_param_array(device_setup, int, NULL, 0444);
MODULE_PARM_DESC(device_setup, "Specific device setup (if needed).");
module_param(ignore_ctl_error, bool, 0444);
MODULE_PARM_DESC(ignore_ctl_error,
		 "Ignore errors from USB controller for mixer interfaces.");
module_param(autoclock, bool, 0444);
MODULE_PARM_DESC(autoclock, "Enable auto-clock selection for UAC2 devices (default: yes).");
module_param_array(quirk_alias, charp, NULL, 0444);
MODULE_PARM_DESC(quirk_alias, "Quirk aliases, e.g. 0123abcd:5678beef.");
module_param_array(delayed_register, charp, NULL, 0444);
MODULE_PARM_DESC(delayed_register, "Quirk for delayed registration, given by id:iface, e.g. 0123abcd:4.");
module_param_array(implicit_fb, bool, NULL, 0444);
MODULE_PARM_DESC(implicit_fb, "Apply generic implicit feedback sync mode.");
module_param_named(use_vmalloc, snd_usb_use_vmalloc, bool, 0444);
MODULE_PARM_DESC(use_vmalloc, "Use vmalloc for PCM intermediate buffers (default: yes).");
module_param_named(skip_validation, snd_usb_skip_validation, bool, 0444);
MODULE_PARM_DESC(skip_validation, "Skip unit descriptor validation (default: no).");

/*
 * we keep the snd_usb_audio_t instances by ourselves for merging
 * the all interfaces on the same card as one sound device.
 */

static DEFINE_MUTEX(register_mutex);
static struct snd_usb_audio *usb_chip[SNDRV_CARDS];
static struct usb_driver usb_audio_driver;

/*
 * disconnect streams
 * called from usb_audio_disconnect()
 */
static void snd_usb_stream_disconnect(struct snd_usb_stream *as)
{
	int idx;
	struct snd_usb_substream *subs;

	for (idx = 0; idx < 2; idx++) {
		subs = &as->substream[idx];
		if (!subs->num_formats)
			continue;
		subs->data_endpoint = NULL;
		subs->sync_endpoint = NULL;
	}
}

static int snd_usb_create_stream(struct snd_usb_audio *chip, int ctrlif, int interface)
{
	struct usb_device *dev = chip->dev;
	struct usb_host_interface *alts;
	struct usb_interface_descriptor *altsd;
	struct usb_interface *iface = usb_ifnum_to_if(dev, interface);

	if (!iface) {
		dev_err(&dev->dev, "%u:%d : does not exist\n",
			ctrlif, interface);
		return -EINVAL;
	}

	alts = &iface->altsetting[0];
	altsd = get_iface_desc(alts);

	/*
	 * Android with both accessory and audio interfaces enabled gets the
	 * interface numbers wrong.
	 */
	if ((chip->usb_id == USB_ID(0x18d1, 0x2d04) ||
	     chip->usb_id == USB_ID(0x18d1, 0x2d05)) &&
	    interface == 0 &&
	    altsd->bInterfaceClass == USB_CLASS_VENDOR_SPEC &&
	    altsd->bInterfaceSubClass == USB_SUBCLASS_VENDOR_SPEC) {
		interface = 2;
		iface = usb_ifnum_to_if(dev, interface);
		if (!iface)
			return -EINVAL;
		alts = &iface->altsetting[0];
		altsd = get_iface_desc(alts);
	}

	if (usb_interface_claimed(iface)) {
		dev_dbg(&dev->dev, "%d:%d: skipping, already claimed\n",
			ctrlif, interface);
		return -EINVAL;
	}

	if ((altsd->bInterfaceClass == USB_CLASS_AUDIO ||
	     altsd->bInterfaceClass == USB_CLASS_VENDOR_SPEC) &&
	    altsd->bInterfaceSubClass == USB_SUBCLASS_MIDISTREAMING) {
		int err = __snd_usbmidi_create(chip->card, iface,
					     &chip->midi_list, NULL,
					     chip->usb_id);
		if (err < 0) {
			dev_err(&dev->dev,
				"%u:%d: cannot create sequencer device\n",
				ctrlif, interface);
			return -EINVAL;
		}
		usb_driver_claim_interface(&usb_audio_driver, iface, (void *)-1L);

		return 0;
	}

	if ((altsd->bInterfaceClass != USB_CLASS_AUDIO &&
	     altsd->bInterfaceClass != USB_CLASS_VENDOR_SPEC) ||
	    altsd->bInterfaceSubClass != USB_SUBCLASS_AUDIOSTREAMING) {
		dev_dbg(&dev->dev,
			"%u:%d: skipping non-supported interface %d\n",
			ctrlif, interface, altsd->bInterfaceClass);
		/* skip non-supported classes */
		return -EINVAL;
	}

	if (snd_usb_get_speed(dev) == USB_SPEED_LOW) {
		dev_err(&dev->dev, "low speed audio streaming not supported\n");
		return -EINVAL;
	}

	if (! snd_usb_parse_audio_interface(chip, interface)) {
		usb_set_interface(dev, interface, 0); /* reset the current interface */
		usb_driver_claim_interface(&usb_audio_driver, iface, (void *)-1L);
	}

	return 0;
}

/*
 * parse audio control descriptor and create pcm/midi streams
 */
static int snd_usb_create_streams(struct snd_usb_audio *chip, int ctrlif)
{
	struct usb_device *dev = chip->dev;
	struct usb_host_interface *host_iface;
	struct usb_interface_descriptor *altsd;
	int i, protocol;

	/* find audiocontrol interface */
	host_iface = &usb_ifnum_to_if(dev, ctrlif)->altsetting[0];
	altsd = get_iface_desc(host_iface);
	protocol = altsd->bInterfaceProtocol;

	switch (protocol) {
	default:
		dev_warn(&dev->dev,
			 "unknown interface protocol %#02x, assuming v1\n",
			 protocol);
		fallthrough;

	case UAC_VERSION_1: {
		struct uac1_ac_header_descriptor *h1;
		int rest_bytes;

		h1 = snd_usb_find_csint_desc(host_iface->extra,
							 host_iface->extralen,
							 NULL, UAC_HEADER);
		if (!h1 || h1->bLength < sizeof(*h1)) {
			dev_err(&dev->dev, "cannot find UAC_HEADER\n");
			return -EINVAL;
		}

		rest_bytes = (void *)(host_iface->extra +
				host_iface->extralen) - (void *)h1;

		/* just to be sure -- this shouldn't hit at all */
		if (rest_bytes <= 0) {
			dev_err(&dev->dev, "invalid control header\n");
			return -EINVAL;
		}

		if (rest_bytes < sizeof(*h1)) {
			dev_err(&dev->dev, "too short v1 buffer descriptor\n");
			return -EINVAL;
		}

		if (!h1->bInCollection) {
			dev_info(&dev->dev, "skipping empty audio interface (v1)\n");
			return -EINVAL;
		}

		if (rest_bytes < h1->bLength) {
			dev_err(&dev->dev, "invalid buffer length (v1)\n");
			return -EINVAL;
		}

		if (h1->bLength < sizeof(*h1) + h1->bInCollection) {
			dev_err(&dev->dev, "invalid UAC_HEADER (v1)\n");
			return -EINVAL;
		}

		for (i = 0; i < h1->bInCollection; i++)
			snd_usb_create_stream(chip, ctrlif, h1->baInterfaceNr[i]);

		break;
	}

	case UAC_VERSION_2:
	case UAC_VERSION_3: {
		struct usb_interface_assoc_descriptor *assoc =
			usb_ifnum_to_if(dev, ctrlif)->intf_assoc;

		if (!assoc) {
			/*
			 * Firmware writers cannot count to three.  So to find
			 * the IAD on the NuForce UDH-100, also check the next
			 * interface.
			 */
			struct usb_interface *iface =
				usb_ifnum_to_if(dev, ctrlif + 1);
			if (iface &&
			    iface->intf_assoc &&
			    iface->intf_assoc->bFunctionClass == USB_CLASS_AUDIO &&
			    iface->intf_assoc->bFunctionProtocol == UAC_VERSION_2)
				assoc = iface->intf_assoc;
		}

		if (!assoc) {
			dev_err(&dev->dev, "Audio class v2/v3 interfaces need an interface association\n");
			return -EINVAL;
		}

		if (protocol == UAC_VERSION_3) {
			int badd = assoc->bFunctionSubClass;

			if (badd != UAC3_FUNCTION_SUBCLASS_FULL_ADC_3_0 &&
			    (badd < UAC3_FUNCTION_SUBCLASS_GENERIC_IO ||
			     badd > UAC3_FUNCTION_SUBCLASS_SPEAKERPHONE)) {
				dev_err(&dev->dev,
					"Unsupported UAC3 BADD profile\n");
				return -EINVAL;
			}

			chip->badd_profile = badd;
		}

		for (i = 0; i < assoc->bInterfaceCount; i++) {
			int intf = assoc->bFirstInterface + i;

			if (intf != ctrlif)
				snd_usb_create_stream(chip, ctrlif, intf);
		}

		break;
	}
	}

	return 0;
}

/*
 * Profile name preset table
 */
struct usb_audio_device_name {
	u32 id;
	const char *vendor_name;
	const char *product_name;
	const char *profile_name;	/* override card->longname */
};

#define PROFILE_NAME(vid, pid, vendor, product, profile)	 \
	{ .id = USB_ID(vid, pid), .vendor_name = (vendor),	 \
	  .product_name = (product), .profile_name = (profile) }
#define DEVICE_NAME(vid, pid, vendor, product) \
	PROFILE_NAME(vid, pid, vendor, product, NULL)

/* vendor/product and profile name presets, sorted in device id order */
static const struct usb_audio_device_name usb_audio_names[] = {
	/* HP Thunderbolt Dock Audio Headset */
	PROFILE_NAME(0x03f0, 0x0269, "HP", "Thunderbolt Dock Audio Headset",
		     "HP-Thunderbolt-Dock-Audio-Headset"),
	/* HP Thunderbolt Dock Audio Module */
	PROFILE_NAME(0x03f0, 0x0567, "HP", "Thunderbolt Dock Audio Module",
		     "HP-Thunderbolt-Dock-Audio-Module"),

	/* Two entries for Gigabyte TRX40 Aorus Master:
	 * TRX40 Aorus Master has two USB-audio devices, one for the front
	 * headphone with ESS SABRE9218 DAC chip, while another for the rest
	 * I/O (the rear panel and the front mic) with Realtek ALC1220-VB.
	 * Here we provide two distinct names for making UCM profiles easier.
	 */
	PROFILE_NAME(0x0414, 0xa000, "Gigabyte", "Aorus Master Front Headphone",
		     "Gigabyte-Aorus-Master-Front-Headphone"),
	PROFILE_NAME(0x0414, 0xa001, "Gigabyte", "Aorus Master Main Audio",
		     "Gigabyte-Aorus-Master-Main-Audio"),

	/* Gigabyte TRX40 Aorus Pro WiFi */
	PROFILE_NAME(0x0414, 0xa002,
		     "Realtek", "ALC1220-VB-DT", "Realtek-ALC1220-VB-Desktop"),

	/* Creative/E-Mu devices */
	DEVICE_NAME(0x041e, 0x3010, "Creative Labs", "Sound Blaster MP3+"),
	/* Creative/Toshiba Multimedia Center SB-0500 */
	DEVICE_NAME(0x041e, 0x3048, "Toshiba", "SB-0500"),

	DEVICE_NAME(0x046d, 0x0990, "Logitech, Inc.", "QuickCam Pro 9000"),

<<<<<<< HEAD
=======
	/* ASUS ROG Strix */
	PROFILE_NAME(0x0b05, 0x1917,
		     "Realtek", "ALC1220-VB-DT", "Realtek-ALC1220-VB-Desktop"),
	/* ASUS PRIME TRX40 PRO-S */
	PROFILE_NAME(0x0b05, 0x1918,
		     "Realtek", "ALC1220-VB-DT", "Realtek-ALC1220-VB-Desktop"),

>>>>>>> f642729d
	/* Dell WD15 Dock */
	PROFILE_NAME(0x0bda, 0x4014, "Dell", "WD15 Dock", "Dell-WD15-Dock"),
	/* Dell WD19 Dock */
	PROFILE_NAME(0x0bda, 0x402e, "Dell", "WD19 Dock", "Dell-WD15-Dock"),

	DEVICE_NAME(0x0ccd, 0x0028, "TerraTec", "Aureon5.1MkII"),

	/*
	 * The original product_name is "USB Sound Device", however this name
	 * is also used by the CM106 based cards, so make it unique.
	 */
	DEVICE_NAME(0x0d8c, 0x0102, NULL, "ICUSBAUDIO7D"),
	DEVICE_NAME(0x0d8c, 0x0103, NULL, "Audio Advantage MicroII"),

	/* MSI TRX40 Creator */
	PROFILE_NAME(0x0db0, 0x0d64,
		     "Realtek", "ALC1220-VB-DT", "Realtek-ALC1220-VB-Desktop"),
	/* MSI TRX40 */
	PROFILE_NAME(0x0db0, 0x543d,
		     "Realtek", "ALC1220-VB-DT", "Realtek-ALC1220-VB-Desktop"),

	/* Stanton/N2IT Final Scratch v1 device ('Scratchamp') */
	DEVICE_NAME(0x103d, 0x0100, "Stanton", "ScratchAmp"),
	DEVICE_NAME(0x103d, 0x0101, "Stanton", "ScratchAmp"),

	/* aka. Serato Scratch Live DJ Box */
	DEVICE_NAME(0x13e5, 0x0001, "Rane", "SL-1"),

	/* Lenovo ThinkStation P620 Rear Line-in, Line-out and Microphone */
	PROFILE_NAME(0x17aa, 0x1046, "Lenovo", "ThinkStation P620 Rear",
		     "Lenovo-ThinkStation-P620-Rear"),
	/* Lenovo ThinkStation P620 Internal Speaker + Front Headset */
	PROFILE_NAME(0x17aa, 0x104d, "Lenovo", "ThinkStation P620 Main",
		     "Lenovo-ThinkStation-P620-Main"),

	/* Asrock TRX40 Creator */
	PROFILE_NAME(0x26ce, 0x0a01,
		     "Realtek", "ALC1220-VB-DT", "Realtek-ALC1220-VB-Desktop"),

	{ } /* terminator */
};

static const struct usb_audio_device_name *
lookup_device_name(u32 id)
{
	static const struct usb_audio_device_name *p;

	for (p = usb_audio_names; p->id; p++)
		if (p->id == id)
			return p;
	return NULL;
}

/*
 * free the chip instance
 *
 * here we have to do not much, since pcm and controls are already freed
 *
 */

static void snd_usb_audio_free(struct snd_card *card)
{
	struct snd_usb_audio *chip = card->private_data;

	snd_usb_endpoint_free_all(chip);

	mutex_destroy(&chip->mutex);
	if (!atomic_read(&chip->shutdown))
		dev_set_drvdata(&chip->dev->dev, NULL);
}

static void usb_audio_make_shortname(struct usb_device *dev,
				     struct snd_usb_audio *chip,
				     const struct snd_usb_audio_quirk *quirk)
{
	struct snd_card *card = chip->card;
	const struct usb_audio_device_name *preset;
	const char *s = NULL;

	preset = lookup_device_name(chip->usb_id);
	if (preset && preset->product_name)
		s = preset->product_name;
	else if (quirk && quirk->product_name)
		s = quirk->product_name;
	if (s && *s) {
<<<<<<< HEAD
		strlcpy(card->shortname, s, sizeof(card->shortname));
=======
		strscpy(card->shortname, s, sizeof(card->shortname));
>>>>>>> f642729d
		return;
	}

	/* retrieve the device string as shortname */
	if (!dev->descriptor.iProduct ||
	    usb_string(dev, dev->descriptor.iProduct,
		       card->shortname, sizeof(card->shortname)) <= 0) {
		/* no name available from anywhere, so use ID */
		sprintf(card->shortname, "USB Device %#04x:%#04x",
			USB_ID_VENDOR(chip->usb_id),
			USB_ID_PRODUCT(chip->usb_id));
	}

	strim(card->shortname);
}

static void usb_audio_make_longname(struct usb_device *dev,
				    struct snd_usb_audio *chip,
				    const struct snd_usb_audio_quirk *quirk)
{
	struct snd_card *card = chip->card;
	const struct usb_audio_device_name *preset;
	const char *s = NULL;
	int len;

	preset = lookup_device_name(chip->usb_id);

	/* shortcut - if any pre-defined string is given, use it */
	if (preset && preset->profile_name)
		s = preset->profile_name;
	if (s && *s) {
<<<<<<< HEAD
		strlcpy(card->longname, s, sizeof(card->longname));
=======
		strscpy(card->longname, s, sizeof(card->longname));
>>>>>>> f642729d
		return;
	}

	if (preset && preset->vendor_name)
		s = preset->vendor_name;
	else if (quirk && quirk->vendor_name)
		s = quirk->vendor_name;
<<<<<<< HEAD
	if (s && *s) {
		len = strlcpy(card->longname, s, sizeof(card->longname));
=======
	*card->longname = 0;
	if (s && *s) {
		strscpy(card->longname, s, sizeof(card->longname));
>>>>>>> f642729d
	} else {
		/* retrieve the vendor and device strings as longname */
		if (dev->descriptor.iManufacturer)
			usb_string(dev, dev->descriptor.iManufacturer,
				   card->longname, sizeof(card->longname));
		/* we don't really care if there isn't any vendor string */
	}
	if (*card->longname) {
		strim(card->longname);
		if (*card->longname)
			strlcat(card->longname, " ", sizeof(card->longname));
	}

	strlcat(card->longname, card->shortname, sizeof(card->longname));

	len = strlcat(card->longname, " at ", sizeof(card->longname));

	if (len < sizeof(card->longname))
		usb_make_path(dev, card->longname + len, sizeof(card->longname) - len);

	switch (snd_usb_get_speed(dev)) {
	case USB_SPEED_LOW:
		strlcat(card->longname, ", low speed", sizeof(card->longname));
		break;
	case USB_SPEED_FULL:
		strlcat(card->longname, ", full speed", sizeof(card->longname));
		break;
	case USB_SPEED_HIGH:
		strlcat(card->longname, ", high speed", sizeof(card->longname));
		break;
	case USB_SPEED_SUPER:
		strlcat(card->longname, ", super speed", sizeof(card->longname));
		break;
	case USB_SPEED_SUPER_PLUS:
		strlcat(card->longname, ", super speed plus", sizeof(card->longname));
		break;
	default:
		break;
	}
}

/*
 * create a chip instance and set its names.
 */
static int snd_usb_audio_create(struct usb_interface *intf,
				struct usb_device *dev, int idx,
				const struct snd_usb_audio_quirk *quirk,
				unsigned int usb_id,
				struct snd_usb_audio **rchip)
{
	struct snd_card *card;
	struct snd_usb_audio *chip;
	int err;
	char component[14];

	*rchip = NULL;

	switch (snd_usb_get_speed(dev)) {
	case USB_SPEED_LOW:
	case USB_SPEED_FULL:
	case USB_SPEED_HIGH:
	case USB_SPEED_WIRELESS:
	case USB_SPEED_SUPER:
	case USB_SPEED_SUPER_PLUS:
		break;
	default:
		dev_err(&dev->dev, "unknown device speed %d\n", snd_usb_get_speed(dev));
		return -ENXIO;
	}

	err = snd_card_new(&intf->dev, index[idx], id[idx], THIS_MODULE,
			   sizeof(*chip), &card);
	if (err < 0) {
		dev_err(&dev->dev, "cannot create card instance %d\n", idx);
		return err;
	}

	chip = card->private_data;
	mutex_init(&chip->mutex);
	init_waitqueue_head(&chip->shutdown_wait);
	chip->index = idx;
	chip->dev = dev;
	chip->card = card;
	chip->setup = device_setup[idx];
	chip->generic_implicit_fb = implicit_fb[idx];
	chip->autoclock = autoclock;
	atomic_set(&chip->active, 1); /* avoid autopm during probing */
	atomic_set(&chip->usage_count, 0);
	atomic_set(&chip->shutdown, 0);

	chip->usb_id = usb_id;
	INIT_LIST_HEAD(&chip->pcm_list);
	INIT_LIST_HEAD(&chip->ep_list);
	INIT_LIST_HEAD(&chip->iface_ref_list);
	INIT_LIST_HEAD(&chip->midi_list);
	INIT_LIST_HEAD(&chip->mixer_list);

	card->private_free = snd_usb_audio_free;

	strcpy(card->driver, "USB-Audio");
	sprintf(component, "USB%04x:%04x",
		USB_ID_VENDOR(chip->usb_id), USB_ID_PRODUCT(chip->usb_id));
	snd_component_add(card, component);

	usb_audio_make_shortname(dev, chip, quirk);
	usb_audio_make_longname(dev, chip, quirk);

	snd_usb_audio_create_proc(chip);

	*rchip = chip;
	return 0;
}

/* look for a matching quirk alias id */
static bool get_alias_id(struct usb_device *dev, unsigned int *id)
{
	int i;
	unsigned int src, dst;

	for (i = 0; i < ARRAY_SIZE(quirk_alias); i++) {
		if (!quirk_alias[i] ||
		    sscanf(quirk_alias[i], "%x:%x", &src, &dst) != 2 ||
		    src != *id)
			continue;
		dev_info(&dev->dev,
			 "device (%04x:%04x): applying quirk alias %04x:%04x\n",
			 USB_ID_VENDOR(*id), USB_ID_PRODUCT(*id),
			 USB_ID_VENDOR(dst), USB_ID_PRODUCT(dst));
		*id = dst;
		return true;
	}

	return false;
}

static bool check_delayed_register_option(struct snd_usb_audio *chip, int iface)
{
	int i;
	unsigned int id, inum;

	for (i = 0; i < ARRAY_SIZE(delayed_register); i++) {
		if (delayed_register[i] &&
		    sscanf(delayed_register[i], "%x:%x", &id, &inum) == 2 &&
		    id == chip->usb_id)
			return inum != iface;
	}

	return false;
}

static const struct usb_device_id usb_audio_ids[]; /* defined below */

/* look for the corresponding quirk */
static const struct snd_usb_audio_quirk *
get_alias_quirk(struct usb_device *dev, unsigned int id)
{
	const struct usb_device_id *p;

	for (p = usb_audio_ids; p->match_flags; p++) {
		/* FIXME: this checks only vendor:product pair in the list */
		if ((p->match_flags & USB_DEVICE_ID_MATCH_DEVICE) ==
		    USB_DEVICE_ID_MATCH_DEVICE &&
		    p->idVendor == USB_ID_VENDOR(id) &&
		    p->idProduct == USB_ID_PRODUCT(id))
			return (const struct snd_usb_audio_quirk *)p->driver_info;
	}

	return NULL;
}

/*
 * probe the active usb device
 *
 * note that this can be called multiple times per a device, when it
 * includes multiple audio control interfaces.
 *
 * thus we check the usb device pointer and creates the card instance
 * only at the first time.  the successive calls of this function will
 * append the pcm interface to the corresponding card.
 */
static int usb_audio_probe(struct usb_interface *intf,
			   const struct usb_device_id *usb_id)
{
	struct usb_device *dev = interface_to_usbdev(intf);
	const struct snd_usb_audio_quirk *quirk =
		(const struct snd_usb_audio_quirk *)usb_id->driver_info;
	struct snd_usb_audio *chip;
	int i, err;
	struct usb_host_interface *alts;
	int ifnum;
	u32 id;

	alts = &intf->altsetting[0];
	ifnum = get_iface_desc(alts)->bInterfaceNumber;
	id = USB_ID(le16_to_cpu(dev->descriptor.idVendor),
		    le16_to_cpu(dev->descriptor.idProduct));
	if (get_alias_id(dev, &id))
		quirk = get_alias_quirk(dev, id);
	if (quirk && quirk->ifnum >= 0 && ifnum != quirk->ifnum)
		return -ENXIO;

	err = snd_usb_apply_boot_quirk(dev, intf, quirk, id);
	if (err < 0)
		return err;

	/*
	 * found a config.  now register to ALSA
	 */

	/* check whether it's already registered */
	chip = NULL;
	mutex_lock(&register_mutex);
	for (i = 0; i < SNDRV_CARDS; i++) {
		if (usb_chip[i] && usb_chip[i]->dev == dev) {
			if (atomic_read(&usb_chip[i]->shutdown)) {
				dev_err(&dev->dev, "USB device is in the shutdown state, cannot create a card instance\n");
				err = -EIO;
				goto __error;
			}
			chip = usb_chip[i];
			atomic_inc(&chip->active); /* avoid autopm */
			break;
		}
	}
	if (! chip) {
		err = snd_usb_apply_boot_quirk_once(dev, intf, quirk, id);
		if (err < 0)
			goto __error;

		/* it's a fresh one.
		 * now look for an empty slot and create a new card instance
		 */
		for (i = 0; i < SNDRV_CARDS; i++)
			if (!usb_chip[i] &&
			    (vid[i] == -1 || vid[i] == USB_ID_VENDOR(id)) &&
			    (pid[i] == -1 || pid[i] == USB_ID_PRODUCT(id))) {
				if (enable[i]) {
					err = snd_usb_audio_create(intf, dev, i, quirk,
								   id, &chip);
					if (err < 0)
						goto __error;
					break;
				} else if (vid[i] != -1 || pid[i] != -1) {
					dev_info(&dev->dev,
						 "device (%04x:%04x) is disabled\n",
						 USB_ID_VENDOR(id),
						 USB_ID_PRODUCT(id));
					err = -ENOENT;
					goto __error;
				}
			}
		if (!chip) {
			dev_err(&dev->dev, "no available usb audio device\n");
			err = -ENODEV;
			goto __error;
		}
	}

	if (chip->num_interfaces >= MAX_CARD_INTERFACES) {
		dev_info(&dev->dev, "Too many interfaces assigned to the single USB-audio card\n");
		err = -EINVAL;
		goto __error;
	}

	dev_set_drvdata(&dev->dev, chip);

	/*
	 * For devices with more than one control interface, we assume the
	 * first contains the audio controls. We might need a more specific
	 * check here in the future.
	 */
	if (!chip->ctrl_intf)
		chip->ctrl_intf = alts;

	chip->txfr_quirk = 0;
	err = 1; /* continue */
	if (quirk && quirk->ifnum != QUIRK_NO_INTERFACE) {
		/* need some special handlings */
		err = snd_usb_create_quirk(chip, intf, &usb_audio_driver, quirk);
		if (err < 0)
			goto __error;
	}

	if (err > 0) {
		/* create normal USB audio interfaces */
		err = snd_usb_create_streams(chip, ifnum);
		if (err < 0)
			goto __error;
		err = snd_usb_create_mixer(chip, ifnum, ignore_ctl_error);
		if (err < 0)
			goto __error;
	}

	if (chip->need_delayed_register) {
		dev_info(&dev->dev,
			 "Found post-registration device assignment: %08x:%02x\n",
			 chip->usb_id, ifnum);
		chip->need_delayed_register = false; /* clear again */
	}

	/* we are allowed to call snd_card_register() many times, but first
	 * check to see if a device needs to skip it or do anything special
	 */
	if (!snd_usb_registration_quirk(chip, ifnum) &&
	    !check_delayed_register_option(chip, ifnum)) {
		err = snd_card_register(chip->card);
		if (err < 0)
			goto __error;
	}

	if (quirk && quirk->shares_media_device) {
		/* don't want to fail when snd_media_device_create() fails */
		snd_media_device_create(chip, intf);
	}

	if (quirk)
		chip->quirk_type = quirk->type;

	usb_chip[chip->index] = chip;
	chip->intf[chip->num_interfaces] = intf;
	chip->num_interfaces++;
	usb_set_intfdata(intf, chip);
	atomic_dec(&chip->active);
	mutex_unlock(&register_mutex);
	return 0;

 __error:
	if (chip) {
		/* chip->active is inside the chip->card object,
		 * decrement before memory is possibly returned.
		 */
		atomic_dec(&chip->active);
		if (!chip->num_interfaces)
			snd_card_free(chip->card);
	}
	mutex_unlock(&register_mutex);
	return err;
}

/*
 * we need to take care of counter, since disconnection can be called also
 * many times as well as usb_audio_probe().
 */
static void usb_audio_disconnect(struct usb_interface *intf)
{
	struct snd_usb_audio *chip = usb_get_intfdata(intf);
	struct snd_card *card;
	struct list_head *p;

	if (chip == (void *)-1L)
		return;

	card = chip->card;

	mutex_lock(&register_mutex);
	if (atomic_inc_return(&chip->shutdown) == 1) {
		struct snd_usb_stream *as;
		struct snd_usb_endpoint *ep;
		struct usb_mixer_interface *mixer;

		/* wait until all pending tasks done;
		 * they are protected by snd_usb_lock_shutdown()
		 */
		wait_event(chip->shutdown_wait,
			   !atomic_read(&chip->usage_count));
		snd_card_disconnect(card);
		/* release the pcm resources */
		list_for_each_entry(as, &chip->pcm_list, list) {
			snd_usb_stream_disconnect(as);
		}
		/* release the endpoint resources */
		list_for_each_entry(ep, &chip->ep_list, list) {
			snd_usb_endpoint_release(ep);
		}
		/* release the midi resources */
		list_for_each(p, &chip->midi_list) {
			snd_usbmidi_disconnect(p);
		}
		/*
		 * Nice to check quirk && quirk->shares_media_device and
		 * then call the snd_media_device_delete(). Don't have
		 * access to the quirk here. snd_media_device_delete()
		 * accesses mixer_list
		 */
		snd_media_device_delete(chip);

		/* release mixer resources */
		list_for_each_entry(mixer, &chip->mixer_list, list) {
			snd_usb_mixer_disconnect(mixer);
		}
	}

	if (chip->quirk_type & QUIRK_SETUP_DISABLE_AUTOSUSPEND)
		usb_enable_autosuspend(interface_to_usbdev(intf));

	chip->num_interfaces--;
	if (chip->num_interfaces <= 0) {
		usb_chip[chip->index] = NULL;
		mutex_unlock(&register_mutex);
		snd_card_free_when_closed(card);
	} else {
		mutex_unlock(&register_mutex);
	}
}

/* lock the shutdown (disconnect) task and autoresume */
int snd_usb_lock_shutdown(struct snd_usb_audio *chip)
{
	int err;

	atomic_inc(&chip->usage_count);
	if (atomic_read(&chip->shutdown)) {
		err = -EIO;
		goto error;
	}
	err = snd_usb_autoresume(chip);
	if (err < 0)
		goto error;
	return 0;

 error:
	if (atomic_dec_and_test(&chip->usage_count))
		wake_up(&chip->shutdown_wait);
	return err;
}

/* autosuspend and unlock the shutdown */
void snd_usb_unlock_shutdown(struct snd_usb_audio *chip)
{
	snd_usb_autosuspend(chip);
	if (atomic_dec_and_test(&chip->usage_count))
		wake_up(&chip->shutdown_wait);
}

#ifdef CONFIG_PM

int snd_usb_autoresume(struct snd_usb_audio *chip)
{
	int i, err;

	if (atomic_read(&chip->shutdown))
		return -EIO;
	if (atomic_inc_return(&chip->active) != 1)
		return 0;

	for (i = 0; i < chip->num_interfaces; i++) {
		err = usb_autopm_get_interface(chip->intf[i]);
		if (err < 0) {
			/* rollback */
			while (--i >= 0)
				usb_autopm_put_interface(chip->intf[i]);
			atomic_dec(&chip->active);
			return err;
		}
	}
	return 0;
}

void snd_usb_autosuspend(struct snd_usb_audio *chip)
{
	int i;

	if (atomic_read(&chip->shutdown))
		return;
	if (!atomic_dec_and_test(&chip->active))
		return;

	for (i = 0; i < chip->num_interfaces; i++)
		usb_autopm_put_interface(chip->intf[i]);
}

static int usb_audio_suspend(struct usb_interface *intf, pm_message_t message)
{
	struct snd_usb_audio *chip = usb_get_intfdata(intf);
	struct snd_usb_stream *as;
	struct snd_usb_endpoint *ep;
	struct usb_mixer_interface *mixer;
	struct list_head *p;

	if (chip == (void *)-1L)
		return 0;

	if (!chip->num_suspended_intf++) {
		list_for_each_entry(as, &chip->pcm_list, list)
			snd_usb_pcm_suspend(as);
		list_for_each_entry(ep, &chip->ep_list, list)
			snd_usb_endpoint_suspend(ep);
		list_for_each(p, &chip->midi_list)
			snd_usbmidi_suspend(p);
		list_for_each_entry(mixer, &chip->mixer_list, list)
			snd_usb_mixer_suspend(mixer);
	}

	if (!PMSG_IS_AUTO(message) && !chip->system_suspend) {
		snd_power_change_state(chip->card, SNDRV_CTL_POWER_D3hot);
		chip->system_suspend = chip->num_suspended_intf;
	}

	return 0;
}

static int __usb_audio_resume(struct usb_interface *intf, bool reset_resume)
{
	struct snd_usb_audio *chip = usb_get_intfdata(intf);
	struct snd_usb_stream *as;
	struct usb_mixer_interface *mixer;
	struct list_head *p;
	int err = 0;

	if (chip == (void *)-1L)
		return 0;

	atomic_inc(&chip->active); /* avoid autopm */
	if (chip->num_suspended_intf > 1)
		goto out;

	list_for_each_entry(as, &chip->pcm_list, list) {
		err = snd_usb_pcm_resume(as);
		if (err < 0)
			goto err_out;
	}

	/*
	 * ALSA leaves material resumption to user space
	 * we just notify and restart the mixers
	 */
	list_for_each_entry(mixer, &chip->mixer_list, list) {
		err = snd_usb_mixer_resume(mixer, reset_resume);
		if (err < 0)
			goto err_out;
	}

	list_for_each(p, &chip->midi_list) {
		snd_usbmidi_resume(p);
	}

 out:
	if (chip->num_suspended_intf == chip->system_suspend) {
		snd_power_change_state(chip->card, SNDRV_CTL_POWER_D0);
		chip->system_suspend = 0;
	}
	chip->num_suspended_intf--;

err_out:
	atomic_dec(&chip->active); /* allow autopm after this point */
	return err;
}

static int usb_audio_resume(struct usb_interface *intf)
{
	return __usb_audio_resume(intf, false);
}

static int usb_audio_reset_resume(struct usb_interface *intf)
{
	return __usb_audio_resume(intf, true);
}
#else
#define usb_audio_suspend	NULL
#define usb_audio_resume	NULL
#define usb_audio_reset_resume	NULL
#endif		/* CONFIG_PM */

static const struct usb_device_id usb_audio_ids [] = {
#include "quirks-table.h"
    { .match_flags = (USB_DEVICE_ID_MATCH_INT_CLASS | USB_DEVICE_ID_MATCH_INT_SUBCLASS),
      .bInterfaceClass = USB_CLASS_AUDIO,
      .bInterfaceSubClass = USB_SUBCLASS_AUDIOCONTROL },
    { }						/* Terminating entry */
};
MODULE_DEVICE_TABLE(usb, usb_audio_ids);

/*
 * entry point for linux usb interface
 */

static struct usb_driver usb_audio_driver = {
	.name =		"snd-usb-audio",
	.probe =	usb_audio_probe,
	.disconnect =	usb_audio_disconnect,
	.suspend =	usb_audio_suspend,
	.resume =	usb_audio_resume,
	.reset_resume =	usb_audio_reset_resume,
	.id_table =	usb_audio_ids,
	.supports_autosuspend = 1,
};

module_usb_driver(usb_audio_driver);<|MERGE_RESOLUTION|>--- conflicted
+++ resolved
@@ -380,8 +380,6 @@
 
 	DEVICE_NAME(0x046d, 0x0990, "Logitech, Inc.", "QuickCam Pro 9000"),
 
-<<<<<<< HEAD
-=======
 	/* ASUS ROG Strix */
 	PROFILE_NAME(0x0b05, 0x1917,
 		     "Realtek", "ALC1220-VB-DT", "Realtek-ALC1220-VB-Desktop"),
@@ -389,7 +387,6 @@
 	PROFILE_NAME(0x0b05, 0x1918,
 		     "Realtek", "ALC1220-VB-DT", "Realtek-ALC1220-VB-Desktop"),
 
->>>>>>> f642729d
 	/* Dell WD15 Dock */
 	PROFILE_NAME(0x0bda, 0x4014, "Dell", "WD15 Dock", "Dell-WD15-Dock"),
 	/* Dell WD19 Dock */
@@ -475,11 +472,7 @@
 	else if (quirk && quirk->product_name)
 		s = quirk->product_name;
 	if (s && *s) {
-<<<<<<< HEAD
-		strlcpy(card->shortname, s, sizeof(card->shortname));
-=======
 		strscpy(card->shortname, s, sizeof(card->shortname));
->>>>>>> f642729d
 		return;
 	}
 
@@ -511,11 +504,7 @@
 	if (preset && preset->profile_name)
 		s = preset->profile_name;
 	if (s && *s) {
-<<<<<<< HEAD
-		strlcpy(card->longname, s, sizeof(card->longname));
-=======
 		strscpy(card->longname, s, sizeof(card->longname));
->>>>>>> f642729d
 		return;
 	}
 
@@ -523,14 +512,9 @@
 		s = preset->vendor_name;
 	else if (quirk && quirk->vendor_name)
 		s = quirk->vendor_name;
-<<<<<<< HEAD
-	if (s && *s) {
-		len = strlcpy(card->longname, s, sizeof(card->longname));
-=======
 	*card->longname = 0;
 	if (s && *s) {
 		strscpy(card->longname, s, sizeof(card->longname));
->>>>>>> f642729d
 	} else {
 		/* retrieve the vendor and device strings as longname */
 		if (dev->descriptor.iManufacturer)
