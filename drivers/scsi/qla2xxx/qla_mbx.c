--- conflicted
+++ resolved
@@ -1137,11 +1137,7 @@
 		if (ha->flags.scm_supported_a &&
 		    (ha->fw_attributes_ext[0] & FW_ATTR_EXT0_SCM_SUPPORTED)) {
 			ha->flags.scm_supported_f = 1;
-<<<<<<< HEAD
-			ha->sf_init_cb->flags |= BIT_13;
-=======
 			ha->sf_init_cb->flags |= cpu_to_le16(BIT_13);
->>>>>>> f642729d
 		}
 		ql_log(ql_log_info, vha, 0x11a3, "SCM in FW: %s\n",
 		       (ha->flags.scm_supported_f) ? "Supported" :
@@ -1149,15 +1145,9 @@
 
 		if (vha->flags.nvme2_enabled) {
 			/* set BIT_15 of special feature control block for SLER */
-<<<<<<< HEAD
-			ha->sf_init_cb->flags |= BIT_15;
-			/* set BIT_14 of special feature control block for PI CTRL*/
-			ha->sf_init_cb->flags |= BIT_14;
-=======
 			ha->sf_init_cb->flags |= cpu_to_le16(BIT_15);
 			/* set BIT_14 of special feature control block for PI CTRL*/
 			ha->sf_init_cb->flags |= cpu_to_le16(BIT_14);
->>>>>>> f642729d
 		}
 	}
 
