/* SPDX-License-Identifier: GPL-2.0 */
#ifndef _LINUX_KASAN_H
#define _LINUX_KASAN_H

#include <linux/bug.h>
#include <linux/static_key.h>
#include <linux/types.h>

struct kmem_cache;
struct page;
struct vm_struct;
struct task_struct;

#ifdef CONFIG_KASAN

#include <linux/linkage.h>
#include <asm/kasan.h>

/* kasan_data struct is used in KUnit tests for KASAN expected failures */
struct kunit_kasan_expectation {
	bool report_expected;
	bool report_found;
};

#endif

#if defined(CONFIG_KASAN_GENERIC) || defined(CONFIG_KASAN_SW_TAGS)

#include <linux/pgtable.h>

/* Software KASAN implementations use shadow memory. */

#ifdef CONFIG_KASAN_SW_TAGS
/* This matches KASAN_TAG_INVALID. */
#define KASAN_SHADOW_INIT 0xFE
#else
#define KASAN_SHADOW_INIT 0
#endif

#ifndef PTE_HWTABLE_PTRS
#define PTE_HWTABLE_PTRS 0
#endif

extern unsigned char kasan_early_shadow_page[PAGE_SIZE];
extern pte_t kasan_early_shadow_pte[PTRS_PER_PTE + PTE_HWTABLE_PTRS];
extern pmd_t kasan_early_shadow_pmd[PTRS_PER_PMD];
extern pud_t kasan_early_shadow_pud[PTRS_PER_PUD];
extern p4d_t kasan_early_shadow_p4d[MAX_PTRS_PER_P4D];

int kasan_populate_early_shadow(const void *shadow_start,
				const void *shadow_end);

static inline void *kasan_mem_to_shadow(const void *addr)
{
	return (void *)((unsigned long)addr >> KASAN_SHADOW_SCALE_SHIFT)
		+ KASAN_SHADOW_OFFSET;
}

int kasan_add_zero_shadow(void *start, unsigned long size);
void kasan_remove_zero_shadow(void *start, unsigned long size);

/* Enable reporting bugs after kasan_disable_current() */
extern void kasan_enable_current(void);

/* Disable reporting bugs for current task */
extern void kasan_disable_current(void);

#else /* CONFIG_KASAN_GENERIC || CONFIG_KASAN_SW_TAGS */

static inline int kasan_add_zero_shadow(void *start, unsigned long size)
{
	return 0;
}
static inline void kasan_remove_zero_shadow(void *start,
					unsigned long size)
{}

static inline void kasan_enable_current(void) {}
static inline void kasan_disable_current(void) {}

#endif /* CONFIG_KASAN_GENERIC || CONFIG_KASAN_SW_TAGS */

<<<<<<< HEAD
#ifdef CONFIG_KASAN

struct kasan_cache {
	int alloc_meta_offset;
	int free_meta_offset;
	bool is_kmalloc;
};

=======
>>>>>>> 11e4b63a
#ifdef CONFIG_KASAN_HW_TAGS

DECLARE_STATIC_KEY_FALSE(kasan_flag_enabled);

static __always_inline bool kasan_enabled(void)
{
	return static_branch_likely(&kasan_flag_enabled);
}

static inline bool kasan_has_integrated_init(void)
{
	return kasan_enabled();
}

void kasan_alloc_pages(struct page *page, unsigned int order, gfp_t flags);
void kasan_free_pages(struct page *page, unsigned int order);

#else /* CONFIG_KASAN_HW_TAGS */

static inline bool kasan_enabled(void)
{
	return IS_ENABLED(CONFIG_KASAN);
}

static inline bool kasan_has_integrated_init(void)
{
	return false;
}

static __always_inline void kasan_alloc_pages(struct page *page,
					      unsigned int order, gfp_t flags)
{
	/* Only available for integrated init. */
	BUILD_BUG();
}

static __always_inline void kasan_free_pages(struct page *page,
					     unsigned int order)
{
	/* Only available for integrated init. */
	BUILD_BUG();
}

#endif /* CONFIG_KASAN_HW_TAGS */

#ifdef CONFIG_KASAN

struct kasan_cache {
	int alloc_meta_offset;
	int free_meta_offset;
	bool is_kmalloc;
};

slab_flags_t __kasan_never_merge(void);
static __always_inline slab_flags_t kasan_never_merge(void)
{
	if (kasan_enabled())
		return __kasan_never_merge();
	return 0;
}

void __kasan_unpoison_range(const void *addr, size_t size);
static __always_inline void kasan_unpoison_range(const void *addr, size_t size)
{
	if (kasan_enabled())
		__kasan_unpoison_range(addr, size);
}

void __kasan_poison_pages(struct page *page, unsigned int order, bool init);
static __always_inline void kasan_poison_pages(struct page *page,
						unsigned int order, bool init)
{
	if (kasan_enabled())
		__kasan_poison_pages(page, order, init);
}

void __kasan_unpoison_pages(struct page *page, unsigned int order, bool init);
static __always_inline void kasan_unpoison_pages(struct page *page,
						 unsigned int order, bool init)
{
	if (kasan_enabled())
		__kasan_unpoison_pages(page, order, init);
}

void __kasan_cache_create(struct kmem_cache *cache, unsigned int *size,
				slab_flags_t *flags);
static __always_inline void kasan_cache_create(struct kmem_cache *cache,
				unsigned int *size, slab_flags_t *flags)
{
	if (kasan_enabled())
		__kasan_cache_create(cache, size, flags);
}

void __kasan_cache_create_kmalloc(struct kmem_cache *cache);
static __always_inline void kasan_cache_create_kmalloc(struct kmem_cache *cache)
{
	if (kasan_enabled())
		__kasan_cache_create_kmalloc(cache);
}

size_t __kasan_metadata_size(struct kmem_cache *cache);
static __always_inline size_t kasan_metadata_size(struct kmem_cache *cache)
{
	if (kasan_enabled())
		return __kasan_metadata_size(cache);
	return 0;
}

void __kasan_poison_slab(struct page *page);
static __always_inline void kasan_poison_slab(struct page *page)
{
	if (kasan_enabled())
		__kasan_poison_slab(page);
}

void __kasan_unpoison_object_data(struct kmem_cache *cache, void *object);
static __always_inline void kasan_unpoison_object_data(struct kmem_cache *cache,
							void *object)
{
	if (kasan_enabled())
		__kasan_unpoison_object_data(cache, object);
}

void __kasan_poison_object_data(struct kmem_cache *cache, void *object);
static __always_inline void kasan_poison_object_data(struct kmem_cache *cache,
							void *object)
{
	if (kasan_enabled())
		__kasan_poison_object_data(cache, object);
}

void * __must_check __kasan_init_slab_obj(struct kmem_cache *cache,
					  const void *object);
static __always_inline void * __must_check kasan_init_slab_obj(
				struct kmem_cache *cache, const void *object)
{
	if (kasan_enabled())
		return __kasan_init_slab_obj(cache, object);
	return (void *)object;
}

<<<<<<< HEAD
bool __kasan_slab_free(struct kmem_cache *s, void *object, unsigned long ip);
static __always_inline bool kasan_slab_free(struct kmem_cache *s, void *object)
{
	if (kasan_enabled())
		return __kasan_slab_free(s, object, _RET_IP_);
=======
bool __kasan_slab_free(struct kmem_cache *s, void *object,
			unsigned long ip, bool init);
static __always_inline bool kasan_slab_free(struct kmem_cache *s,
						void *object, bool init)
{
	if (kasan_enabled())
		return __kasan_slab_free(s, object, _RET_IP_, init);
>>>>>>> 11e4b63a
	return false;
}

void __kasan_kfree_large(void *ptr, unsigned long ip);
static __always_inline void kasan_kfree_large(void *ptr)
{
	if (kasan_enabled())
		__kasan_kfree_large(ptr, _RET_IP_);
}

void __kasan_slab_free_mempool(void *ptr, unsigned long ip);
static __always_inline void kasan_slab_free_mempool(void *ptr)
{
	if (kasan_enabled())
		__kasan_slab_free_mempool(ptr, _RET_IP_);
}

void * __must_check __kasan_slab_alloc(struct kmem_cache *s,
				       void *object, gfp_t flags, bool init);
static __always_inline void * __must_check kasan_slab_alloc(
		struct kmem_cache *s, void *object, gfp_t flags, bool init)
{
	if (kasan_enabled())
		return __kasan_slab_alloc(s, object, flags, init);
	return object;
}

void * __must_check __kasan_kmalloc(struct kmem_cache *s, const void *object,
				    size_t size, gfp_t flags);
static __always_inline void * __must_check kasan_kmalloc(struct kmem_cache *s,
				const void *object, size_t size, gfp_t flags)
{
	if (kasan_enabled())
		return __kasan_kmalloc(s, object, size, flags);
	return (void *)object;
}

void * __must_check __kasan_kmalloc_large(const void *ptr,
					  size_t size, gfp_t flags);
static __always_inline void * __must_check kasan_kmalloc_large(const void *ptr,
						      size_t size, gfp_t flags)
{
	if (kasan_enabled())
		return __kasan_kmalloc_large(ptr, size, flags);
	return (void *)ptr;
}

void * __must_check __kasan_krealloc(const void *object,
				     size_t new_size, gfp_t flags);
static __always_inline void * __must_check kasan_krealloc(const void *object,
						 size_t new_size, gfp_t flags)
{
	if (kasan_enabled())
		return __kasan_krealloc(object, new_size, flags);
	return (void *)object;
}

/*
 * Unlike kasan_check_read/write(), kasan_check_byte() is performed even for
 * the hardware tag-based mode that doesn't rely on compiler instrumentation.
 */
bool __kasan_check_byte(const void *addr, unsigned long ip);
static __always_inline bool kasan_check_byte(const void *addr)
{
	if (kasan_enabled())
		return __kasan_check_byte(addr, _RET_IP_);
	return true;
}


bool kasan_save_enable_multi_shot(void);
void kasan_restore_multi_shot(bool enabled);

#else /* CONFIG_KASAN */

static inline slab_flags_t kasan_never_merge(void)
{
	return 0;
}
static inline void kasan_unpoison_range(const void *address, size_t size) {}
static inline void kasan_poison_pages(struct page *page, unsigned int order,
				      bool init) {}
static inline void kasan_unpoison_pages(struct page *page, unsigned int order,
					bool init) {}
static inline void kasan_cache_create(struct kmem_cache *cache,
				      unsigned int *size,
				      slab_flags_t *flags) {}
static inline void kasan_cache_create_kmalloc(struct kmem_cache *cache) {}
static inline size_t kasan_metadata_size(struct kmem_cache *cache) { return 0; }
static inline void kasan_poison_slab(struct page *page) {}
static inline void kasan_unpoison_object_data(struct kmem_cache *cache,
					void *object) {}
static inline void kasan_poison_object_data(struct kmem_cache *cache,
					void *object) {}
static inline void *kasan_init_slab_obj(struct kmem_cache *cache,
				const void *object)
{
	return (void *)object;
}
<<<<<<< HEAD
static inline bool kasan_slab_free(struct kmem_cache *s, void *object)
=======
static inline bool kasan_slab_free(struct kmem_cache *s, void *object, bool init)
>>>>>>> 11e4b63a
{
	return false;
}
static inline void kasan_kfree_large(void *ptr) {}
static inline void kasan_slab_free_mempool(void *ptr) {}
static inline void *kasan_slab_alloc(struct kmem_cache *s, void *object,
				   gfp_t flags, bool init)
{
	return object;
}
static inline void *kasan_kmalloc(struct kmem_cache *s, const void *object,
				size_t size, gfp_t flags)
{
	return (void *)object;
}
static inline void *kasan_kmalloc_large(const void *ptr, size_t size, gfp_t flags)
{
	return (void *)ptr;
}
static inline void *kasan_krealloc(const void *object, size_t new_size,
				 gfp_t flags)
{
	return (void *)object;
}
static inline bool kasan_check_byte(const void *address)
{
	return true;
}

#endif /* CONFIG_KASAN */

#if defined(CONFIG_KASAN) && defined(CONFIG_KASAN_STACK)
void kasan_unpoison_task_stack(struct task_struct *task);
#else
static inline void kasan_unpoison_task_stack(struct task_struct *task) {}
#endif

#ifdef CONFIG_KASAN_GENERIC

void kasan_cache_shrink(struct kmem_cache *cache);
void kasan_cache_shutdown(struct kmem_cache *cache);
void kasan_record_aux_stack(void *ptr);

#else /* CONFIG_KASAN_GENERIC */

static inline void kasan_cache_shrink(struct kmem_cache *cache) {}
static inline void kasan_cache_shutdown(struct kmem_cache *cache) {}
static inline void kasan_record_aux_stack(void *ptr) {}

#endif /* CONFIG_KASAN_GENERIC */

#if defined(CONFIG_KASAN_SW_TAGS) || defined(CONFIG_KASAN_HW_TAGS)

static inline void *kasan_reset_tag(const void *addr)
{
	return (void *)arch_kasan_reset_tag(addr);
}

/**
 * kasan_report - print a report about a bad memory access detected by KASAN
 * @addr: address of the bad access
 * @size: size of the bad access
 * @is_write: whether the bad access is a write or a read
 * @ip: instruction pointer for the accessibility check or the bad access itself
 */
bool kasan_report(unsigned long addr, size_t size,
		bool is_write, unsigned long ip);

#else /* CONFIG_KASAN_SW_TAGS || CONFIG_KASAN_HW_TAGS */

static inline void *kasan_reset_tag(const void *addr)
{
	return (void *)addr;
}

#endif /* CONFIG_KASAN_SW_TAGS || CONFIG_KASAN_HW_TAGS*/

#ifdef CONFIG_KASAN_HW_TAGS

void kasan_report_async(void);

#endif /* CONFIG_KASAN_HW_TAGS */

#ifdef CONFIG_KASAN_SW_TAGS
void __init kasan_init_sw_tags(void);
#else
static inline void kasan_init_sw_tags(void) { }
#endif

#ifdef CONFIG_KASAN_HW_TAGS
void kasan_init_hw_tags_cpu(void);
void __init kasan_init_hw_tags(void);
#else
static inline void kasan_init_hw_tags_cpu(void) { }
static inline void kasan_init_hw_tags(void) { }
#endif

#ifdef CONFIG_KASAN_VMALLOC

int kasan_populate_vmalloc(unsigned long addr, unsigned long size);
void kasan_poison_vmalloc(const void *start, unsigned long size);
void kasan_unpoison_vmalloc(const void *start, unsigned long size);
void kasan_release_vmalloc(unsigned long start, unsigned long end,
			   unsigned long free_region_start,
			   unsigned long free_region_end);

#else /* CONFIG_KASAN_VMALLOC */

static inline int kasan_populate_vmalloc(unsigned long start,
					unsigned long size)
{
	return 0;
}

static inline void kasan_poison_vmalloc(const void *start, unsigned long size)
{ }
static inline void kasan_unpoison_vmalloc(const void *start, unsigned long size)
{ }
static inline void kasan_release_vmalloc(unsigned long start,
					 unsigned long end,
					 unsigned long free_region_start,
					 unsigned long free_region_end) {}

#endif /* CONFIG_KASAN_VMALLOC */

#if (defined(CONFIG_KASAN_GENERIC) || defined(CONFIG_KASAN_SW_TAGS)) && \
		!defined(CONFIG_KASAN_VMALLOC)

/*
 * These functions provide a special case to support backing module
 * allocations with real shadow memory. With KASAN vmalloc, the special
 * case is unnecessary, as the work is handled in the generic case.
 */
int kasan_module_alloc(void *addr, size_t size);
void kasan_free_shadow(const struct vm_struct *vm);

#else /* (CONFIG_KASAN_GENERIC || CONFIG_KASAN_SW_TAGS) && !CONFIG_KASAN_VMALLOC */

static inline int kasan_module_alloc(void *addr, size_t size) { return 0; }
static inline void kasan_free_shadow(const struct vm_struct *vm) {}

#endif /* (CONFIG_KASAN_GENERIC || CONFIG_KASAN_SW_TAGS) && !CONFIG_KASAN_VMALLOC */

#ifdef CONFIG_KASAN_INLINE
void kasan_non_canonical_hook(unsigned long addr);
#else /* CONFIG_KASAN_INLINE */
static inline void kasan_non_canonical_hook(unsigned long addr) { }
#endif /* CONFIG_KASAN_INLINE */

#endif /* LINUX_KASAN_H */<|MERGE_RESOLUTION|>--- conflicted
+++ resolved
@@ -80,7 +80,51 @@
 
 #endif /* CONFIG_KASAN_GENERIC || CONFIG_KASAN_SW_TAGS */
 
-<<<<<<< HEAD
+#ifdef CONFIG_KASAN_HW_TAGS
+
+DECLARE_STATIC_KEY_FALSE(kasan_flag_enabled);
+
+static __always_inline bool kasan_enabled(void)
+{
+	return static_branch_likely(&kasan_flag_enabled);
+}
+
+static inline bool kasan_has_integrated_init(void)
+{
+	return kasan_enabled();
+}
+
+void kasan_alloc_pages(struct page *page, unsigned int order, gfp_t flags);
+void kasan_free_pages(struct page *page, unsigned int order);
+
+#else /* CONFIG_KASAN_HW_TAGS */
+
+static inline bool kasan_enabled(void)
+{
+	return IS_ENABLED(CONFIG_KASAN);
+}
+
+static inline bool kasan_has_integrated_init(void)
+{
+	return false;
+}
+
+static __always_inline void kasan_alloc_pages(struct page *page,
+					      unsigned int order, gfp_t flags)
+{
+	/* Only available for integrated init. */
+	BUILD_BUG();
+}
+
+static __always_inline void kasan_free_pages(struct page *page,
+					     unsigned int order)
+{
+	/* Only available for integrated init. */
+	BUILD_BUG();
+}
+
+#endif /* CONFIG_KASAN_HW_TAGS */
+
 #ifdef CONFIG_KASAN
 
 struct kasan_cache {
@@ -89,61 +133,6 @@
 	bool is_kmalloc;
 };
 
-=======
->>>>>>> 11e4b63a
-#ifdef CONFIG_KASAN_HW_TAGS
-
-DECLARE_STATIC_KEY_FALSE(kasan_flag_enabled);
-
-static __always_inline bool kasan_enabled(void)
-{
-	return static_branch_likely(&kasan_flag_enabled);
-}
-
-static inline bool kasan_has_integrated_init(void)
-{
-	return kasan_enabled();
-}
-
-void kasan_alloc_pages(struct page *page, unsigned int order, gfp_t flags);
-void kasan_free_pages(struct page *page, unsigned int order);
-
-#else /* CONFIG_KASAN_HW_TAGS */
-
-static inline bool kasan_enabled(void)
-{
-	return IS_ENABLED(CONFIG_KASAN);
-}
-
-static inline bool kasan_has_integrated_init(void)
-{
-	return false;
-}
-
-static __always_inline void kasan_alloc_pages(struct page *page,
-					      unsigned int order, gfp_t flags)
-{
-	/* Only available for integrated init. */
-	BUILD_BUG();
-}
-
-static __always_inline void kasan_free_pages(struct page *page,
-					     unsigned int order)
-{
-	/* Only available for integrated init. */
-	BUILD_BUG();
-}
-
-#endif /* CONFIG_KASAN_HW_TAGS */
-
-#ifdef CONFIG_KASAN
-
-struct kasan_cache {
-	int alloc_meta_offset;
-	int free_meta_offset;
-	bool is_kmalloc;
-};
-
 slab_flags_t __kasan_never_merge(void);
 static __always_inline slab_flags_t kasan_never_merge(void)
 {
@@ -232,13 +221,6 @@
 	return (void *)object;
 }
 
-<<<<<<< HEAD
-bool __kasan_slab_free(struct kmem_cache *s, void *object, unsigned long ip);
-static __always_inline bool kasan_slab_free(struct kmem_cache *s, void *object)
-{
-	if (kasan_enabled())
-		return __kasan_slab_free(s, object, _RET_IP_);
-=======
 bool __kasan_slab_free(struct kmem_cache *s, void *object,
 			unsigned long ip, bool init);
 static __always_inline bool kasan_slab_free(struct kmem_cache *s,
@@ -246,7 +228,6 @@
 {
 	if (kasan_enabled())
 		return __kasan_slab_free(s, object, _RET_IP_, init);
->>>>>>> 11e4b63a
 	return false;
 }
 
@@ -346,11 +327,7 @@
 {
 	return (void *)object;
 }
-<<<<<<< HEAD
-static inline bool kasan_slab_free(struct kmem_cache *s, void *object)
-=======
 static inline bool kasan_slab_free(struct kmem_cache *s, void *object, bool init)
->>>>>>> 11e4b63a
 {
 	return false;
 }
