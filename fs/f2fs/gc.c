// SPDX-License-Identifier: GPL-2.0
/*
 * fs/f2fs/gc.c
 *
 * Copyright (c) 2012 Samsung Electronics Co., Ltd.
 *             http://www.samsung.com/
 */
#include <linux/fs.h>
#include <linux/module.h>
#include <linux/backing-dev.h>
#include <linux/init.h>
#include <linux/f2fs_fs.h>
#include <linux/kthread.h>
#include <linux/delay.h>
#include <linux/freezer.h>
#include <linux/sched/signal.h>

#include "f2fs.h"
#include "node.h"
#include "segment.h"
#include "gc.h"
#include <trace/events/f2fs.h>

static int gc_thread_func(void *data)
{
	struct f2fs_sb_info *sbi = data;
	struct f2fs_gc_kthread *gc_th = sbi->gc_thread;
	wait_queue_head_t *wq = &sbi->gc_thread->gc_wait_queue_head;
	unsigned int wait_ms;

	wait_ms = gc_th->min_sleep_time;

	set_freezable();
	do {
		bool sync_mode;

		wait_event_interruptible_timeout(*wq,
				kthread_should_stop() || freezing(current) ||
				gc_th->gc_wake,
				msecs_to_jiffies(wait_ms));

		/* give it a try one time */
		if (gc_th->gc_wake)
			gc_th->gc_wake = 0;

		if (try_to_freeze()) {
			stat_other_skip_bggc_count(sbi);
			continue;
		}
		if (kthread_should_stop())
			break;

		if (sbi->sb->s_writers.frozen >= SB_FREEZE_WRITE) {
			increase_sleep_time(gc_th, &wait_ms);
			stat_other_skip_bggc_count(sbi);
			continue;
		}

		if (time_to_inject(sbi, FAULT_CHECKPOINT)) {
			f2fs_show_injection_info(sbi, FAULT_CHECKPOINT);
			f2fs_stop_checkpoint(sbi, false);
		}

		if (!sb_start_write_trylock(sbi->sb)) {
			stat_other_skip_bggc_count(sbi);
			continue;
		}

		/*
		 * [GC triggering condition]
		 * 0. GC is not conducted currently.
		 * 1. There are enough dirty segments.
		 * 2. IO subsystem is idle by checking the # of writeback pages.
		 * 3. IO subsystem is idle by checking the # of requests in
		 *    bdev's request list.
		 *
		 * Note) We have to avoid triggering GCs frequently.
		 * Because it is possible that some segments can be
		 * invalidated soon after by user update or deletion.
		 * So, I'd like to wait some time to collect dirty segments.
		 */
		if (sbi->gc_mode == GC_URGENT) {
			wait_ms = gc_th->urgent_sleep_time;
			down_write(&sbi->gc_lock);
			goto do_gc;
		}

		if (!down_write_trylock(&sbi->gc_lock)) {
			stat_other_skip_bggc_count(sbi);
			goto next;
		}

		if (!is_idle(sbi, GC_TIME)) {
			increase_sleep_time(gc_th, &wait_ms);
			up_write(&sbi->gc_lock);
			stat_io_skip_bggc_count(sbi);
			goto next;
		}

		if (has_enough_invalid_blocks(sbi))
			decrease_sleep_time(gc_th, &wait_ms);
		else
			increase_sleep_time(gc_th, &wait_ms);
do_gc:
		stat_inc_bggc_count(sbi->stat_info);

		sync_mode = F2FS_OPTION(sbi).bggc_mode == BGGC_MODE_SYNC;

		/* if return value is not zero, no victim was selected */
		if (f2fs_gc(sbi, sync_mode, true, NULL_SEGNO))
			wait_ms = gc_th->no_gc_sleep_time;

		trace_f2fs_background_gc(sbi->sb, wait_ms,
				prefree_segments(sbi), free_segments(sbi));

		/* balancing f2fs's metadata periodically */
		f2fs_balance_fs_bg(sbi, true);
next:
		sb_end_write(sbi->sb);

	} while (!kthread_should_stop());
	return 0;
}

int f2fs_start_gc_thread(struct f2fs_sb_info *sbi)
{
	struct f2fs_gc_kthread *gc_th;
	dev_t dev = sbi->sb->s_bdev->bd_dev;
	int err = 0;

	gc_th = f2fs_kmalloc(sbi, sizeof(struct f2fs_gc_kthread), GFP_KERNEL);
	if (!gc_th) {
		err = -ENOMEM;
		goto out;
	}

	gc_th->urgent_sleep_time = DEF_GC_THREAD_URGENT_SLEEP_TIME;
	gc_th->min_sleep_time = DEF_GC_THREAD_MIN_SLEEP_TIME;
	gc_th->max_sleep_time = DEF_GC_THREAD_MAX_SLEEP_TIME;
	gc_th->no_gc_sleep_time = DEF_GC_THREAD_NOGC_SLEEP_TIME;

	gc_th->gc_wake= 0;

	sbi->gc_thread = gc_th;
	init_waitqueue_head(&sbi->gc_thread->gc_wait_queue_head);
	sbi->gc_thread->f2fs_gc_task = kthread_run(gc_thread_func, sbi,
			"f2fs_gc-%u:%u", MAJOR(dev), MINOR(dev));
	if (IS_ERR(gc_th->f2fs_gc_task)) {
		err = PTR_ERR(gc_th->f2fs_gc_task);
		kvfree(gc_th);
		sbi->gc_thread = NULL;
	}
out:
	return err;
}

void f2fs_stop_gc_thread(struct f2fs_sb_info *sbi)
{
	struct f2fs_gc_kthread *gc_th = sbi->gc_thread;
	if (!gc_th)
		return;
	kthread_stop(gc_th->f2fs_gc_task);
	kvfree(gc_th);
	sbi->gc_thread = NULL;
}

static int select_gc_type(struct f2fs_sb_info *sbi, int gc_type)
{
	int gc_mode = (gc_type == BG_GC) ? GC_CB : GC_GREEDY;

	switch (sbi->gc_mode) {
	case GC_IDLE_CB:
		gc_mode = GC_CB;
		break;
	case GC_IDLE_GREEDY:
	case GC_URGENT:
		gc_mode = GC_GREEDY;
		break;
	}
	return gc_mode;
}

static void select_policy(struct f2fs_sb_info *sbi, int gc_type,
			int type, struct victim_sel_policy *p)
{
	struct dirty_seglist_info *dirty_i = DIRTY_I(sbi);

	if (p->alloc_mode == SSR) {
		p->gc_mode = GC_GREEDY;
		p->dirty_segmap = dirty_i->dirty_segmap[type];
		p->max_search = dirty_i->nr_dirty[type];
		p->ofs_unit = 1;
	} else {
		p->gc_mode = select_gc_type(sbi, gc_type);
		p->dirty_segmap = dirty_i->dirty_segmap[DIRTY];
		p->max_search = dirty_i->nr_dirty[DIRTY];
		p->ofs_unit = sbi->segs_per_sec;
	}

	/*
	 * adjust candidates range, should select all dirty segments for
	 * foreground GC and urgent GC cases.
	 */
	if (gc_type != FG_GC &&
			(sbi->gc_mode != GC_URGENT) &&
			p->max_search > sbi->max_victim_search)
		p->max_search = sbi->max_victim_search;

	/* let's select beginning hot/small space first in no_heap mode*/
	if (test_opt(sbi, NOHEAP) &&
		(type == CURSEG_HOT_DATA || IS_NODESEG(type)))
		p->offset = 0;
	else
		p->offset = SIT_I(sbi)->last_victim[p->gc_mode];
}

static unsigned int get_max_cost(struct f2fs_sb_info *sbi,
				struct victim_sel_policy *p)
{
	/* SSR allocates in a segment unit */
	if (p->alloc_mode == SSR)
		return sbi->blocks_per_seg;
	if (p->gc_mode == GC_GREEDY)
		return 2 * sbi->blocks_per_seg * p->ofs_unit;
	else if (p->gc_mode == GC_CB)
		return UINT_MAX;
	else /* No other gc_mode */
		return 0;
}

static unsigned int check_bg_victims(struct f2fs_sb_info *sbi)
{
	struct dirty_seglist_info *dirty_i = DIRTY_I(sbi);
	unsigned int secno;

	/*
	 * If the gc_type is FG_GC, we can select victim segments
	 * selected by background GC before.
	 * Those segments guarantee they have small valid blocks.
	 */
	for_each_set_bit(secno, dirty_i->victim_secmap, MAIN_SECS(sbi)) {
		if (sec_usage_check(sbi, secno))
			continue;
		clear_bit(secno, dirty_i->victim_secmap);
		return GET_SEG_FROM_SEC(sbi, secno);
	}
	return NULL_SEGNO;
}

static unsigned int get_cb_cost(struct f2fs_sb_info *sbi, unsigned int segno)
{
	struct sit_info *sit_i = SIT_I(sbi);
	unsigned int secno = GET_SEC_FROM_SEG(sbi, segno);
	unsigned int start = GET_SEG_FROM_SEC(sbi, secno);
	unsigned long long mtime = 0;
	unsigned int vblocks;
	unsigned char age = 0;
	unsigned char u;
	unsigned int i;

	for (i = 0; i < sbi->segs_per_sec; i++)
		mtime += get_seg_entry(sbi, start + i)->mtime;
	vblocks = get_valid_blocks(sbi, segno, true);

	mtime = div_u64(mtime, sbi->segs_per_sec);
	vblocks = div_u64(vblocks, sbi->segs_per_sec);

	u = (vblocks * 100) >> sbi->log_blocks_per_seg;

	/* Handle if the system time has changed by the user */
	if (mtime < sit_i->min_mtime)
		sit_i->min_mtime = mtime;
	if (mtime > sit_i->max_mtime)
		sit_i->max_mtime = mtime;
	if (sit_i->max_mtime != sit_i->min_mtime)
		age = 100 - div64_u64(100 * (mtime - sit_i->min_mtime),
				sit_i->max_mtime - sit_i->min_mtime);

	return UINT_MAX - ((100 * (100 - u) * age) / (100 + u));
}

static inline unsigned int get_gc_cost(struct f2fs_sb_info *sbi,
			unsigned int segno, struct victim_sel_policy *p)
{
	if (p->alloc_mode == SSR)
		return get_seg_entry(sbi, segno)->ckpt_valid_blocks;

	/* alloc_mode == LFS */
	if (p->gc_mode == GC_GREEDY)
		return get_valid_blocks(sbi, segno, true);
	else
		return get_cb_cost(sbi, segno);
}

static unsigned int count_bits(const unsigned long *addr,
				unsigned int offset, unsigned int len)
{
	unsigned int end = offset + len, sum = 0;

	while (offset < end) {
		if (test_bit(offset++, addr))
			++sum;
	}
	return sum;
}

/*
 * This function is called from two paths.
 * One is garbage collection and the other is SSR segment selection.
 * When it is called during GC, it just gets a victim segment
 * and it does not remove it from dirty seglist.
 * When it is called from SSR segment selection, it finds a segment
 * which has minimum valid blocks and removes it from dirty seglist.
 */
static int get_victim_by_default(struct f2fs_sb_info *sbi,
		unsigned int *result, int gc_type, int type, char alloc_mode)
{
	struct dirty_seglist_info *dirty_i = DIRTY_I(sbi);
	struct sit_info *sm = SIT_I(sbi);
	struct victim_sel_policy p;
	unsigned int secno, last_victim;
	unsigned int last_segment;
	unsigned int nsearched = 0;

	mutex_lock(&dirty_i->seglist_lock);
	last_segment = MAIN_SECS(sbi) * sbi->segs_per_sec;

	p.alloc_mode = alloc_mode;
	select_policy(sbi, gc_type, type, &p);

	p.min_segno = NULL_SEGNO;
	p.min_cost = get_max_cost(sbi, &p);

	if (*result != NULL_SEGNO) {
		if (get_valid_blocks(sbi, *result, false) &&
			!sec_usage_check(sbi, GET_SEC_FROM_SEG(sbi, *result)))
			p.min_segno = *result;
		goto out;
	}

	if (p.max_search == 0)
		goto out;

	if (__is_large_section(sbi) && p.alloc_mode == LFS) {
		if (sbi->next_victim_seg[BG_GC] != NULL_SEGNO) {
			p.min_segno = sbi->next_victim_seg[BG_GC];
			*result = p.min_segno;
			sbi->next_victim_seg[BG_GC] = NULL_SEGNO;
			goto got_result;
		}
		if (gc_type == FG_GC &&
				sbi->next_victim_seg[FG_GC] != NULL_SEGNO) {
			p.min_segno = sbi->next_victim_seg[FG_GC];
			*result = p.min_segno;
			sbi->next_victim_seg[FG_GC] = NULL_SEGNO;
			goto got_result;
		}
	}

	last_victim = sm->last_victim[p.gc_mode];
	if (p.alloc_mode == LFS && gc_type == FG_GC) {
		p.min_segno = check_bg_victims(sbi);
		if (p.min_segno != NULL_SEGNO)
			goto got_it;
	}

	while (1) {
		unsigned long cost;
		unsigned int segno;

		segno = find_next_bit(p.dirty_segmap, last_segment, p.offset);
		if (segno >= last_segment) {
			if (sm->last_victim[p.gc_mode]) {
				last_segment =
					sm->last_victim[p.gc_mode];
				sm->last_victim[p.gc_mode] = 0;
				p.offset = 0;
				continue;
			}
			break;
		}

		p.offset = segno + p.ofs_unit;
		if (p.ofs_unit > 1) {
			p.offset -= segno % p.ofs_unit;
			nsearched += count_bits(p.dirty_segmap,
						p.offset - p.ofs_unit,
						p.ofs_unit);
		} else {
			nsearched++;
		}

#ifdef CONFIG_F2FS_CHECK_FS
		/*
		 * skip selecting the invalid segno (that is failed due to block
		 * validity check failure during GC) to avoid endless GC loop in
		 * such cases.
		 */
		if (test_bit(segno, sm->invalid_segmap))
			goto next;
#endif

		secno = GET_SEC_FROM_SEG(sbi, segno);

		if (sec_usage_check(sbi, secno))
			goto next;
		/* Don't touch checkpointed data */
		if (unlikely(is_sbi_flag_set(sbi, SBI_CP_DISABLED) &&
					get_ckpt_valid_blocks(sbi, segno) &&
					p.alloc_mode != SSR))
			goto next;
		if (gc_type == BG_GC && test_bit(secno, dirty_i->victim_secmap))
			goto next;

		cost = get_gc_cost(sbi, segno, &p);

		if (p.min_cost > cost) {
			p.min_segno = segno;
			p.min_cost = cost;
		}
next:
		if (nsearched >= p.max_search) {
			if (!sm->last_victim[p.gc_mode] && segno <= last_victim)
				sm->last_victim[p.gc_mode] = last_victim + 1;
			else
				sm->last_victim[p.gc_mode] = segno + 1;
			sm->last_victim[p.gc_mode] %=
				(MAIN_SECS(sbi) * sbi->segs_per_sec);
			break;
		}
	}
	if (p.min_segno != NULL_SEGNO) {
got_it:
		*result = (p.min_segno / p.ofs_unit) * p.ofs_unit;
got_result:
		if (p.alloc_mode == LFS) {
			secno = GET_SEC_FROM_SEG(sbi, p.min_segno);
			if (gc_type == FG_GC)
				sbi->cur_victim_sec = secno;
			else
				set_bit(secno, dirty_i->victim_secmap);
		}

	}
out:
	if (p.min_segno != NULL_SEGNO)
		trace_f2fs_get_victim(sbi->sb, type, gc_type, &p,
				sbi->cur_victim_sec,
				prefree_segments(sbi), free_segments(sbi));
	mutex_unlock(&dirty_i->seglist_lock);

	return (p.min_segno == NULL_SEGNO) ? 0 : 1;
}

static const struct victim_selection default_v_ops = {
	.get_victim = get_victim_by_default,
};

static struct inode *find_gc_inode(struct gc_inode_list *gc_list, nid_t ino)
{
	struct inode_entry *ie;

	ie = radix_tree_lookup(&gc_list->iroot, ino);
	if (ie)
		return ie->inode;
	return NULL;
}

static void add_gc_inode(struct gc_inode_list *gc_list, struct inode *inode)
{
	struct inode_entry *new_ie;

	if (inode == find_gc_inode(gc_list, inode->i_ino)) {
		iput(inode);
		return;
	}
	new_ie = f2fs_kmem_cache_alloc(f2fs_inode_entry_slab, GFP_NOFS);
	new_ie->inode = inode;

	f2fs_radix_tree_insert(&gc_list->iroot, inode->i_ino, new_ie);
	list_add_tail(&new_ie->list, &gc_list->ilist);
}

static void put_gc_inode(struct gc_inode_list *gc_list)
{
	struct inode_entry *ie, *next_ie;
	list_for_each_entry_safe(ie, next_ie, &gc_list->ilist, list) {
		radix_tree_delete(&gc_list->iroot, ie->inode->i_ino);
		iput(ie->inode);
		list_del(&ie->list);
		kmem_cache_free(f2fs_inode_entry_slab, ie);
	}
}

static int check_valid_map(struct f2fs_sb_info *sbi,
				unsigned int segno, int offset)
{
	struct sit_info *sit_i = SIT_I(sbi);
	struct seg_entry *sentry;
	int ret;

	down_read(&sit_i->sentry_lock);
	sentry = get_seg_entry(sbi, segno);
	ret = f2fs_test_bit(offset, sentry->cur_valid_map);
	up_read(&sit_i->sentry_lock);
	return ret;
}

/*
 * This function compares node address got in summary with that in NAT.
 * On validity, copy that node with cold status, otherwise (invalid node)
 * ignore that.
 */
static int gc_node_segment(struct f2fs_sb_info *sbi,
		struct f2fs_summary *sum, unsigned int segno, int gc_type)
{
	struct f2fs_summary *entry;
	block_t start_addr;
	int off;
	int phase = 0;
	bool fggc = (gc_type == FG_GC);
	int submitted = 0;

	start_addr = START_BLOCK(sbi, segno);

next_step:
	entry = sum;

	if (fggc && phase == 2)
		atomic_inc(&sbi->wb_sync_req[NODE]);

	for (off = 0; off < sbi->blocks_per_seg; off++, entry++) {
		nid_t nid = le32_to_cpu(entry->nid);
		struct page *node_page;
		struct node_info ni;
		int err;

		/* stop BG_GC if there is not enough free sections. */
		if (gc_type == BG_GC && has_not_enough_free_secs(sbi, 0, 0))
			return submitted;

		if (check_valid_map(sbi, segno, off) == 0)
			continue;

		if (phase == 0) {
			f2fs_ra_meta_pages(sbi, NAT_BLOCK_OFFSET(nid), 1,
							META_NAT, true);
			continue;
		}

		if (phase == 1) {
			f2fs_ra_node_page(sbi, nid);
			continue;
		}

		/* phase == 2 */
		node_page = f2fs_get_node_page(sbi, nid);
		if (IS_ERR(node_page))
			continue;

		/* block may become invalid during f2fs_get_node_page */
		if (check_valid_map(sbi, segno, off) == 0) {
			f2fs_put_page(node_page, 1);
			continue;
		}

		if (f2fs_get_node_info(sbi, nid, &ni)) {
			f2fs_put_page(node_page, 1);
			continue;
		}

		if (ni.blk_addr != start_addr + off) {
			f2fs_put_page(node_page, 1);
			continue;
		}

		err = f2fs_move_node_page(node_page, gc_type);
		if (!err && gc_type == FG_GC)
			submitted++;
		stat_inc_node_blk_count(sbi, 1, gc_type);
	}

	if (++phase < 3)
		goto next_step;

	if (fggc)
		atomic_dec(&sbi->wb_sync_req[NODE]);
	return submitted;
}

/*
 * Calculate start block index indicating the given node offset.
 * Be careful, caller should give this node offset only indicating direct node
 * blocks. If any node offsets, which point the other types of node blocks such
 * as indirect or double indirect node blocks, are given, it must be a caller's
 * bug.
 */
block_t f2fs_start_bidx_of_node(unsigned int node_ofs, struct inode *inode)
{
	unsigned int indirect_blks = 2 * NIDS_PER_BLOCK + 4;
	unsigned int bidx;

	if (node_ofs == 0)
		return 0;

	if (node_ofs <= 2) {
		bidx = node_ofs - 1;
	} else if (node_ofs <= indirect_blks) {
		int dec = (node_ofs - 4) / (NIDS_PER_BLOCK + 1);
		bidx = node_ofs - 2 - dec;
	} else {
		int dec = (node_ofs - indirect_blks - 3) / (NIDS_PER_BLOCK + 1);
		bidx = node_ofs - 5 - dec;
	}
	return bidx * ADDRS_PER_BLOCK(inode) + ADDRS_PER_INODE(inode);
}

static bool is_alive(struct f2fs_sb_info *sbi, struct f2fs_summary *sum,
		struct node_info *dni, block_t blkaddr, unsigned int *nofs)
{
	struct page *node_page;
	nid_t nid;
	unsigned int ofs_in_node;
	block_t source_blkaddr;

	nid = le32_to_cpu(sum->nid);
	ofs_in_node = le16_to_cpu(sum->ofs_in_node);

	node_page = f2fs_get_node_page(sbi, nid);
	if (IS_ERR(node_page))
		return false;

	if (f2fs_get_node_info(sbi, nid, dni)) {
		f2fs_put_page(node_page, 1);
		return false;
	}

	if (sum->version != dni->version) {
		f2fs_warn(sbi, "%s: valid data with mismatched node version.",
			  __func__);
		set_sbi_flag(sbi, SBI_NEED_FSCK);
	}

	*nofs = ofs_of_node(node_page);
	source_blkaddr = data_blkaddr(NULL, node_page, ofs_in_node);
	f2fs_put_page(node_page, 1);

	if (source_blkaddr != blkaddr) {
#ifdef CONFIG_F2FS_CHECK_FS
		unsigned int segno = GET_SEGNO(sbi, blkaddr);
		unsigned long offset = GET_BLKOFF_FROM_SEG0(sbi, blkaddr);

		if (unlikely(check_valid_map(sbi, segno, offset))) {
			if (!test_and_set_bit(segno, SIT_I(sbi)->invalid_segmap)) {
				f2fs_err(sbi, "mismatched blkaddr %u (source_blkaddr %u) in seg %u\n",
						blkaddr, source_blkaddr, segno);
				f2fs_bug_on(sbi, 1);
			}
		}
#endif
		return false;
	}
	return true;
}

static int ra_data_block(struct inode *inode, pgoff_t index)
{
	struct f2fs_sb_info *sbi = F2FS_I_SB(inode);
	struct address_space *mapping = inode->i_mapping;
	struct dnode_of_data dn;
	struct page *page;
	struct extent_info ei = {0, 0, 0};
	struct f2fs_io_info fio = {
		.sbi = sbi,
		.ino = inode->i_ino,
		.type = DATA,
		.temp = COLD,
		.op = REQ_OP_READ,
		.op_flags = 0,
		.encrypted_page = NULL,
		.in_list = false,
		.retry = false,
	};
	int err;

	page = f2fs_grab_cache_page(mapping, index, true);
	if (!page)
		return -ENOMEM;

	if (f2fs_lookup_extent_cache(inode, index, &ei)) {
		dn.data_blkaddr = ei.blk + index - ei.fofs;
		if (unlikely(!f2fs_is_valid_blkaddr(sbi, dn.data_blkaddr,
						DATA_GENERIC_ENHANCE_READ))) {
			err = -EFSCORRUPTED;
			goto put_page;
		}
		goto got_it;
	}

	set_new_dnode(&dn, inode, NULL, NULL, 0);
	err = f2fs_get_dnode_of_data(&dn, index, LOOKUP_NODE);
	if (err)
		goto put_page;
	f2fs_put_dnode(&dn);

	if (!__is_valid_data_blkaddr(dn.data_blkaddr)) {
		err = -ENOENT;
		goto put_page;
	}
	if (unlikely(!f2fs_is_valid_blkaddr(sbi, dn.data_blkaddr,
						DATA_GENERIC_ENHANCE))) {
		err = -EFSCORRUPTED;
		goto put_page;
	}
got_it:
	/* read page */
	fio.page = page;
	fio.new_blkaddr = fio.old_blkaddr = dn.data_blkaddr;

	/*
	 * don't cache encrypted data into meta inode until previous dirty
	 * data were writebacked to avoid racing between GC and flush.
	 */
	f2fs_wait_on_page_writeback(page, DATA, true, true);

	f2fs_wait_on_block_writeback(inode, dn.data_blkaddr);

	fio.encrypted_page = f2fs_pagecache_get_page(META_MAPPING(sbi),
					dn.data_blkaddr,
					FGP_LOCK | FGP_CREAT, GFP_NOFS);
	if (!fio.encrypted_page) {
		err = -ENOMEM;
		goto put_page;
	}

	err = f2fs_submit_page_bio(&fio);
	if (err)
		goto put_encrypted_page;
	f2fs_put_page(fio.encrypted_page, 0);
	f2fs_put_page(page, 1);

	f2fs_update_iostat(sbi, FS_DATA_READ_IO, F2FS_BLKSIZE);
	f2fs_update_iostat(sbi, FS_GDATA_READ_IO, F2FS_BLKSIZE);

	return 0;
put_encrypted_page:
	f2fs_put_page(fio.encrypted_page, 1);
put_page:
	f2fs_put_page(page, 1);
	return err;
}

/*
 * Move data block via META_MAPPING while keeping locked data page.
 * This can be used to move blocks, aka LBAs, directly on disk.
 */
static int move_data_block(struct inode *inode, block_t bidx,
				int gc_type, unsigned int segno, int off)
{
	struct f2fs_io_info fio = {
		.sbi = F2FS_I_SB(inode),
		.ino = inode->i_ino,
		.type = DATA,
		.temp = COLD,
		.op = REQ_OP_READ,
		.op_flags = 0,
		.encrypted_page = NULL,
		.in_list = false,
		.retry = false,
	};
	struct dnode_of_data dn;
	struct f2fs_summary sum;
	struct node_info ni;
	struct page *page, *mpage;
	block_t newaddr;
	int err = 0;
	bool lfs_mode = f2fs_lfs_mode(fio.sbi);

	/* do not read out */
	page = f2fs_grab_cache_page(inode->i_mapping, bidx, false);
	if (!page)
		return -ENOMEM;

	if (!check_valid_map(F2FS_I_SB(inode), segno, off)) {
		err = -ENOENT;
		goto out;
	}

	if (f2fs_is_atomic_file(inode)) {
		F2FS_I(inode)->i_gc_failures[GC_FAILURE_ATOMIC]++;
		F2FS_I_SB(inode)->skipped_atomic_files[gc_type]++;
		err = -EAGAIN;
		goto out;
	}

	if (f2fs_is_pinned_file(inode)) {
		f2fs_pin_file_control(inode, true);
		err = -EAGAIN;
		goto out;
	}

	set_new_dnode(&dn, inode, NULL, NULL, 0);
	err = f2fs_get_dnode_of_data(&dn, bidx, LOOKUP_NODE);
	if (err)
		goto out;

	if (unlikely(dn.data_blkaddr == NULL_ADDR)) {
		ClearPageUptodate(page);
		err = -ENOENT;
		goto put_out;
	}

	/*
	 * don't cache encrypted data into meta inode until previous dirty
	 * data were writebacked to avoid racing between GC and flush.
	 */
	f2fs_wait_on_page_writeback(page, DATA, true, true);

	f2fs_wait_on_block_writeback(inode, dn.data_blkaddr);

	err = f2fs_get_node_info(fio.sbi, dn.nid, &ni);
	if (err)
		goto put_out;

	set_summary(&sum, dn.nid, dn.ofs_in_node, ni.version);

	/* read page */
	fio.page = page;
	fio.new_blkaddr = fio.old_blkaddr = dn.data_blkaddr;

	if (lfs_mode)
		down_write(&fio.sbi->io_order_lock);

	mpage = f2fs_grab_cache_page(META_MAPPING(fio.sbi),
					fio.old_blkaddr, false);
	if (!mpage)
		goto up_out;

	fio.encrypted_page = mpage;

	/* read source block in mpage */
	if (!PageUptodate(mpage)) {
		err = f2fs_submit_page_bio(&fio);
		if (err) {
			f2fs_put_page(mpage, 1);
			goto up_out;
		}

		f2fs_update_iostat(fio.sbi, FS_DATA_READ_IO, F2FS_BLKSIZE);
		f2fs_update_iostat(fio.sbi, FS_GDATA_READ_IO, F2FS_BLKSIZE);

		lock_page(mpage);
		if (unlikely(mpage->mapping != META_MAPPING(fio.sbi) ||
						!PageUptodate(mpage))) {
			err = -EIO;
			f2fs_put_page(mpage, 1);
			goto up_out;
		}
	}

	f2fs_allocate_data_block(fio.sbi, NULL, fio.old_blkaddr, &newaddr,
					&sum, CURSEG_COLD_DATA, NULL, false);

	fio.encrypted_page = f2fs_pagecache_get_page(META_MAPPING(fio.sbi),
				newaddr, FGP_LOCK | FGP_CREAT, GFP_NOFS);
	if (!fio.encrypted_page) {
		err = -ENOMEM;
		f2fs_put_page(mpage, 1);
		goto recover_block;
	}

	/* write target block */
	f2fs_wait_on_page_writeback(fio.encrypted_page, DATA, true, true);
	memcpy(page_address(fio.encrypted_page),
				page_address(mpage), PAGE_SIZE);
	f2fs_put_page(mpage, 1);
	invalidate_mapping_pages(META_MAPPING(fio.sbi),
				fio.old_blkaddr, fio.old_blkaddr);

	set_page_dirty(fio.encrypted_page);
	if (clear_page_dirty_for_io(fio.encrypted_page))
		dec_page_count(fio.sbi, F2FS_DIRTY_META);

	set_page_writeback(fio.encrypted_page);
	ClearPageError(page);

	/* allocate block address */
	f2fs_wait_on_page_writeback(dn.node_page, NODE, true, true);

	fio.op = REQ_OP_WRITE;
	fio.op_flags = REQ_SYNC;
	fio.new_blkaddr = newaddr;
	f2fs_submit_page_write(&fio);
	if (fio.retry) {
		err = -EAGAIN;
		if (PageWriteback(fio.encrypted_page))
			end_page_writeback(fio.encrypted_page);
		goto put_page_out;
	}

	f2fs_update_iostat(fio.sbi, FS_GC_DATA_IO, F2FS_BLKSIZE);

	f2fs_update_data_blkaddr(&dn, newaddr);
	set_inode_flag(inode, FI_APPEND_WRITE);
	if (page->index == 0)
		set_inode_flag(inode, FI_FIRST_BLOCK_WRITTEN);
put_page_out:
	f2fs_put_page(fio.encrypted_page, 1);
recover_block:
	if (err)
		f2fs_do_replace_block(fio.sbi, &sum, newaddr, fio.old_blkaddr,
								true, true);
up_out:
	if (lfs_mode)
		up_write(&fio.sbi->io_order_lock);
put_out:
	f2fs_put_dnode(&dn);
out:
	f2fs_put_page(page, 1);
	return err;
}

static int move_data_page(struct inode *inode, block_t bidx, int gc_type,
							unsigned int segno, int off)
{
	struct page *page;
	int err = 0;

	page = f2fs_get_lock_data_page(inode, bidx, true);
	if (IS_ERR(page))
		return PTR_ERR(page);

	if (!check_valid_map(F2FS_I_SB(inode), segno, off)) {
		err = -ENOENT;
		goto out;
	}

	if (f2fs_is_atomic_file(inode)) {
		F2FS_I(inode)->i_gc_failures[GC_FAILURE_ATOMIC]++;
		F2FS_I_SB(inode)->skipped_atomic_files[gc_type]++;
		err = -EAGAIN;
		goto out;
	}
	if (f2fs_is_pinned_file(inode)) {
		if (gc_type == FG_GC)
			f2fs_pin_file_control(inode, true);
		err = -EAGAIN;
		goto out;
	}

	if (gc_type == BG_GC) {
		if (PageWriteback(page)) {
			err = -EAGAIN;
			goto out;
		}
		set_page_dirty(page);
		set_cold_data(page);
	} else {
		struct f2fs_io_info fio = {
			.sbi = F2FS_I_SB(inode),
			.ino = inode->i_ino,
			.type = DATA,
			.temp = COLD,
			.op = REQ_OP_WRITE,
			.op_flags = REQ_SYNC,
			.old_blkaddr = NULL_ADDR,
			.page = page,
			.encrypted_page = NULL,
			.need_lock = LOCK_REQ,
			.io_type = FS_GC_DATA_IO,
		};
		bool is_dirty = PageDirty(page);

retry:
		f2fs_wait_on_page_writeback(page, DATA, true, true);

		set_page_dirty(page);
		if (clear_page_dirty_for_io(page)) {
			inode_dec_dirty_pages(inode);
			f2fs_remove_dirty_inode(inode);
		}

		set_cold_data(page);

		err = f2fs_do_write_data_page(&fio);
		if (err) {
			clear_cold_data(page);
			if (err == -ENOMEM) {
				congestion_wait(BLK_RW_ASYNC,
						DEFAULT_IO_TIMEOUT);
				goto retry;
			}
			if (is_dirty)
				set_page_dirty(page);
		}
	}
out:
	f2fs_put_page(page, 1);
	return err;
}

/*
 * This function tries to get parent node of victim data block, and identifies
 * data block validity. If the block is valid, copy that with cold status and
 * modify parent node.
 * If the parent node is not valid or the data block address is different,
 * the victim data block is ignored.
 */
static int gc_data_segment(struct f2fs_sb_info *sbi, struct f2fs_summary *sum,
		struct gc_inode_list *gc_list, unsigned int segno, int gc_type)
{
	struct super_block *sb = sbi->sb;
	struct f2fs_summary *entry;
	block_t start_addr;
	int off;
	int phase = 0;
	int submitted = 0;

	start_addr = START_BLOCK(sbi, segno);

next_step:
	entry = sum;

	for (off = 0; off < sbi->blocks_per_seg; off++, entry++) {
		struct page *data_page;
		struct inode *inode;
		struct node_info dni; /* dnode info for the data */
		unsigned int ofs_in_node, nofs;
		block_t start_bidx;
		nid_t nid = le32_to_cpu(entry->nid);

		/*
		 * stop BG_GC if there is not enough free sections.
		 * Or, stop GC if the segment becomes fully valid caused by
		 * race condition along with SSR block allocation.
		 */
		if ((gc_type == BG_GC && has_not_enough_free_secs(sbi, 0, 0)) ||
				get_valid_blocks(sbi, segno, true) ==
							BLKS_PER_SEC(sbi))
			return submitted;

		if (check_valid_map(sbi, segno, off) == 0)
			continue;

		if (phase == 0) {
			f2fs_ra_meta_pages(sbi, NAT_BLOCK_OFFSET(nid), 1,
							META_NAT, true);
			continue;
		}

		if (phase == 1) {
			f2fs_ra_node_page(sbi, nid);
			continue;
		}

		/* Get an inode by ino with checking validity */
		if (!is_alive(sbi, entry, &dni, start_addr + off, &nofs))
			continue;

		if (phase == 2) {
			f2fs_ra_node_page(sbi, dni.ino);
			continue;
		}

		ofs_in_node = le16_to_cpu(entry->ofs_in_node);

		if (phase == 3) {
			inode = f2fs_iget(sb, dni.ino);
<<<<<<< HEAD
			if (IS_ERR(inode) || is_bad_inode(inode)) {
				set_sbi_flag(sbi, SBI_NEED_FSCK);
				continue;
			}

			if (!down_write_trylock(
				&F2FS_I(inode)->i_gc_rwsem[WRITE])) {
				iput(inode);
				sbi->skipped_gc_rwsem++;
=======
			if (IS_ERR(inode) || is_bad_inode(inode) ||
					special_file(inode->i_mode))
>>>>>>> 3b717ad0
				continue;
			}

			start_bidx = f2fs_start_bidx_of_node(nofs, inode) +
								ofs_in_node;

			if (f2fs_post_read_required(inode)) {
				int err = ra_data_block(inode, start_bidx);

				up_write(&F2FS_I(inode)->i_gc_rwsem[WRITE]);
				if (err) {
					iput(inode);
					continue;
				}
				add_gc_inode(gc_list, inode);
				continue;
			}

			data_page = f2fs_get_read_data_page(inode,
						start_bidx, REQ_RAHEAD, true);
			up_write(&F2FS_I(inode)->i_gc_rwsem[WRITE]);
			if (IS_ERR(data_page)) {
				iput(inode);
				continue;
			}

			f2fs_put_page(data_page, 0);
			add_gc_inode(gc_list, inode);
			continue;
		}

		/* phase 4 */
		inode = find_gc_inode(gc_list, dni.ino);
		if (inode) {
			struct f2fs_inode_info *fi = F2FS_I(inode);
			bool locked = false;
			int err;

			if (S_ISREG(inode->i_mode)) {
				if (!down_write_trylock(&fi->i_gc_rwsem[READ]))
					continue;
				if (!down_write_trylock(
						&fi->i_gc_rwsem[WRITE])) {
					sbi->skipped_gc_rwsem++;
					up_write(&fi->i_gc_rwsem[READ]);
					continue;
				}
				locked = true;

				/* wait for all inflight aio data */
				inode_dio_wait(inode);
			}

			start_bidx = f2fs_start_bidx_of_node(nofs, inode)
								+ ofs_in_node;
			if (f2fs_post_read_required(inode))
				err = move_data_block(inode, start_bidx,
							gc_type, segno, off);
			else
				err = move_data_page(inode, start_bidx, gc_type,
								segno, off);

			if (!err && (gc_type == FG_GC ||
					f2fs_post_read_required(inode)))
				submitted++;

			if (locked) {
				up_write(&fi->i_gc_rwsem[WRITE]);
				up_write(&fi->i_gc_rwsem[READ]);
			}

			stat_inc_data_blk_count(sbi, 1, gc_type);
		}
	}

	if (++phase < 5)
		goto next_step;

	return submitted;
}

static int __get_victim(struct f2fs_sb_info *sbi, unsigned int *victim,
			int gc_type)
{
	struct sit_info *sit_i = SIT_I(sbi);
	int ret;

	down_write(&sit_i->sentry_lock);
	ret = DIRTY_I(sbi)->v_ops->get_victim(sbi, victim, gc_type,
					      NO_CHECK_TYPE, LFS);
	up_write(&sit_i->sentry_lock);
	return ret;
}

static int do_garbage_collect(struct f2fs_sb_info *sbi,
				unsigned int start_segno,
				struct gc_inode_list *gc_list, int gc_type)
{
	struct page *sum_page;
	struct f2fs_summary_block *sum;
	struct blk_plug plug;
	unsigned int segno = start_segno;
	unsigned int end_segno = start_segno + sbi->segs_per_sec;
	int seg_freed = 0, migrated = 0;
	unsigned char type = IS_DATASEG(get_seg_entry(sbi, segno)->type) ?
						SUM_TYPE_DATA : SUM_TYPE_NODE;
	int submitted = 0;

	if (__is_large_section(sbi))
		end_segno = rounddown(end_segno, sbi->segs_per_sec);

	/* readahead multi ssa blocks those have contiguous address */
	if (__is_large_section(sbi))
		f2fs_ra_meta_pages(sbi, GET_SUM_BLOCK(sbi, segno),
					end_segno - segno, META_SSA, true);

	/* reference all summary page */
	while (segno < end_segno) {
		sum_page = f2fs_get_sum_page(sbi, segno++);
		if (IS_ERR(sum_page)) {
			int err = PTR_ERR(sum_page);

			end_segno = segno - 1;
			for (segno = start_segno; segno < end_segno; segno++) {
				sum_page = find_get_page(META_MAPPING(sbi),
						GET_SUM_BLOCK(sbi, segno));
				f2fs_put_page(sum_page, 0);
				f2fs_put_page(sum_page, 0);
			}
			return err;
		}
		unlock_page(sum_page);
	}

	blk_start_plug(&plug);

	for (segno = start_segno; segno < end_segno; segno++) {

		/* find segment summary of victim */
		sum_page = find_get_page(META_MAPPING(sbi),
					GET_SUM_BLOCK(sbi, segno));
		f2fs_put_page(sum_page, 0);

		if (get_valid_blocks(sbi, segno, false) == 0)
			goto freed;
		if (gc_type == BG_GC && __is_large_section(sbi) &&
				migrated >= sbi->migration_granularity)
			goto skip;
		if (!PageUptodate(sum_page) || unlikely(f2fs_cp_error(sbi)))
			goto skip;

		sum = page_address(sum_page);
		if (type != GET_SUM_TYPE((&sum->footer))) {
			f2fs_err(sbi, "Inconsistent segment (%u) type [%d, %d] in SSA and SIT",
				 segno, type, GET_SUM_TYPE((&sum->footer)));
			set_sbi_flag(sbi, SBI_NEED_FSCK);
			f2fs_stop_checkpoint(sbi, false);
			goto skip;
		}

		/*
		 * this is to avoid deadlock:
		 * - lock_page(sum_page)         - f2fs_replace_block
		 *  - check_valid_map()            - down_write(sentry_lock)
		 *   - down_read(sentry_lock)     - change_curseg()
		 *                                  - lock_page(sum_page)
		 */
		if (type == SUM_TYPE_NODE)
			submitted += gc_node_segment(sbi, sum->entries, segno,
								gc_type);
		else
			submitted += gc_data_segment(sbi, sum->entries, gc_list,
							segno, gc_type);

		stat_inc_seg_count(sbi, type, gc_type);
		migrated++;

freed:
		if (gc_type == FG_GC &&
				get_valid_blocks(sbi, segno, false) == 0)
			seg_freed++;

		if (__is_large_section(sbi) && segno + 1 < end_segno)
			sbi->next_victim_seg[gc_type] = segno + 1;
skip:
		f2fs_put_page(sum_page, 0);
	}

	if (submitted)
		f2fs_submit_merged_write(sbi,
				(type == SUM_TYPE_NODE) ? NODE : DATA);

	blk_finish_plug(&plug);

	stat_inc_call_count(sbi->stat_info);

	return seg_freed;
}

int f2fs_gc(struct f2fs_sb_info *sbi, bool sync,
			bool background, unsigned int segno)
{
	int gc_type = sync ? FG_GC : BG_GC;
	int sec_freed = 0, seg_freed = 0, total_freed = 0;
	int ret = 0;
	struct cp_control cpc;
	unsigned int init_segno = segno;
	struct gc_inode_list gc_list = {
		.ilist = LIST_HEAD_INIT(gc_list.ilist),
		.iroot = RADIX_TREE_INIT(GFP_NOFS),
	};
	unsigned long long last_skipped = sbi->skipped_atomic_files[FG_GC];
	unsigned long long first_skipped;
	unsigned int skipped_round = 0, round = 0;

	trace_f2fs_gc_begin(sbi->sb, sync, background,
				get_pages(sbi, F2FS_DIRTY_NODES),
				get_pages(sbi, F2FS_DIRTY_DENTS),
				get_pages(sbi, F2FS_DIRTY_IMETA),
				free_sections(sbi),
				free_segments(sbi),
				reserved_segments(sbi),
				prefree_segments(sbi));

	cpc.reason = __get_cp_reason(sbi);
	sbi->skipped_gc_rwsem = 0;
	first_skipped = last_skipped;
gc_more:
	if (unlikely(!(sbi->sb->s_flags & MS_ACTIVE))) {
		ret = -EINVAL;
		goto stop;
	}
	if (unlikely(f2fs_cp_error(sbi))) {
		ret = -EIO;
		goto stop;
	}

	if (gc_type == BG_GC && has_not_enough_free_secs(sbi, 0, 0)) {
		/*
		 * For example, if there are many prefree_segments below given
		 * threshold, we can make them free by checkpoint. Then, we
		 * secure free segments which doesn't need fggc any more.
		 */
		if (prefree_segments(sbi) &&
				!is_sbi_flag_set(sbi, SBI_CP_DISABLED)) {
			ret = f2fs_write_checkpoint(sbi, &cpc);
			if (ret)
				goto stop;
		}
		if (has_not_enough_free_secs(sbi, 0, 0))
			gc_type = FG_GC;
	}

	/* f2fs_balance_fs doesn't need to do BG_GC in critical path. */
	if (gc_type == BG_GC && !background) {
		ret = -EINVAL;
		goto stop;
	}
	if (!__get_victim(sbi, &segno, gc_type)) {
		ret = -ENODATA;
		goto stop;
	}

	seg_freed = do_garbage_collect(sbi, segno, &gc_list, gc_type);
	if (gc_type == FG_GC && seg_freed == sbi->segs_per_sec)
		sec_freed++;
	total_freed += seg_freed;

	if (gc_type == FG_GC) {
		if (sbi->skipped_atomic_files[FG_GC] > last_skipped ||
						sbi->skipped_gc_rwsem)
			skipped_round++;
		last_skipped = sbi->skipped_atomic_files[FG_GC];
		round++;
	}

	if (gc_type == FG_GC && seg_freed)
		sbi->cur_victim_sec = NULL_SEGNO;

	if (sync)
		goto stop;

	if (has_not_enough_free_secs(sbi, sec_freed, 0)) {
		if (skipped_round <= MAX_SKIP_GC_COUNT ||
					skipped_round * 2 < round) {
			segno = NULL_SEGNO;
			goto gc_more;
		}

		if (first_skipped < last_skipped &&
				(last_skipped - first_skipped) >
						sbi->skipped_gc_rwsem) {
			f2fs_drop_inmem_pages_all(sbi, true);
			segno = NULL_SEGNO;
			goto gc_more;
		}
		if (gc_type == FG_GC && !is_sbi_flag_set(sbi, SBI_CP_DISABLED))
			ret = f2fs_write_checkpoint(sbi, &cpc);
	}
stop:
	SIT_I(sbi)->last_victim[ALLOC_NEXT] = 0;
	SIT_I(sbi)->last_victim[FLUSH_DEVICE] = init_segno;

	trace_f2fs_gc_end(sbi->sb, ret, total_freed, sec_freed,
				get_pages(sbi, F2FS_DIRTY_NODES),
				get_pages(sbi, F2FS_DIRTY_DENTS),
				get_pages(sbi, F2FS_DIRTY_IMETA),
				free_sections(sbi),
				free_segments(sbi),
				reserved_segments(sbi),
				prefree_segments(sbi));

	up_write(&sbi->gc_lock);

	put_gc_inode(&gc_list);

	if (sync && !ret)
		ret = sec_freed ? 0 : -EAGAIN;
	return ret;
}

void f2fs_build_gc_manager(struct f2fs_sb_info *sbi)
{
	DIRTY_I(sbi)->v_ops = &default_v_ops;

	sbi->gc_pin_file_threshold = DEF_GC_FAILED_PINNED_FILES;

	/* give warm/cold data area from slower device */
	if (f2fs_is_multi_device(sbi) && !__is_large_section(sbi))
		SIT_I(sbi)->last_victim[ALLOC_NEXT] =
				GET_SEGNO(sbi, FDEV(0).end_blk) + 1;
}

static int free_segment_range(struct f2fs_sb_info *sbi,
				unsigned int secs, bool gc_only)
{
	unsigned int segno, next_inuse, start, end;
	struct cp_control cpc = { CP_RESIZE, 0, 0, 0 };
	int gc_mode, gc_type;
	int err = 0;
	int type;

	/* Force block allocation for GC */
	MAIN_SECS(sbi) -= secs;
	start = MAIN_SECS(sbi) * sbi->segs_per_sec;
	end = MAIN_SEGS(sbi) - 1;

	mutex_lock(&DIRTY_I(sbi)->seglist_lock);
	for (gc_mode = 0; gc_mode < MAX_GC_POLICY; gc_mode++)
		if (SIT_I(sbi)->last_victim[gc_mode] >= start)
			SIT_I(sbi)->last_victim[gc_mode] = 0;

	for (gc_type = BG_GC; gc_type <= FG_GC; gc_type++)
		if (sbi->next_victim_seg[gc_type] >= start)
			sbi->next_victim_seg[gc_type] = NULL_SEGNO;
	mutex_unlock(&DIRTY_I(sbi)->seglist_lock);

	/* Move out cursegs from the target range */
	for (type = CURSEG_HOT_DATA; type < NR_CURSEG_TYPE; type++)
		allocate_segment_for_resize(sbi, type, start, end);

	/* do GC to move out valid blocks in the range */
	for (segno = start; segno <= end; segno += sbi->segs_per_sec) {
		struct gc_inode_list gc_list = {
			.ilist = LIST_HEAD_INIT(gc_list.ilist),
			.iroot = RADIX_TREE_INIT(GFP_NOFS),
		};

		do_garbage_collect(sbi, segno, &gc_list, FG_GC);
		put_gc_inode(&gc_list);

		if (!gc_only && get_valid_blocks(sbi, segno, true)) {
			err = -EAGAIN;
			goto out;
		}
		if (fatal_signal_pending(current)) {
			err = -ERESTARTSYS;
			goto out;
		}
	}
	if (gc_only)
		goto out;

	err = f2fs_write_checkpoint(sbi, &cpc);
	if (err)
		goto out;

	next_inuse = find_next_inuse(FREE_I(sbi), end + 1, start);
	if (next_inuse <= end) {
		f2fs_err(sbi, "segno %u should be free but still inuse!",
			 next_inuse);
		f2fs_bug_on(sbi, 1);
	}
out:
	MAIN_SECS(sbi) += secs;
	return err;
}

static void update_sb_metadata(struct f2fs_sb_info *sbi, int secs)
{
	struct f2fs_super_block *raw_sb = F2FS_RAW_SUPER(sbi);
	int section_count;
	int segment_count;
	int segment_count_main;
	long long block_count;
	int segs = secs * sbi->segs_per_sec;

	down_write(&sbi->sb_lock);

	section_count = le32_to_cpu(raw_sb->section_count);
	segment_count = le32_to_cpu(raw_sb->segment_count);
	segment_count_main = le32_to_cpu(raw_sb->segment_count_main);
	block_count = le64_to_cpu(raw_sb->block_count);

	raw_sb->section_count = cpu_to_le32(section_count + secs);
	raw_sb->segment_count = cpu_to_le32(segment_count + segs);
	raw_sb->segment_count_main = cpu_to_le32(segment_count_main + segs);
	raw_sb->block_count = cpu_to_le64(block_count +
					(long long)segs * sbi->blocks_per_seg);
	if (f2fs_is_multi_device(sbi)) {
		int last_dev = sbi->s_ndevs - 1;
		int dev_segs =
			le32_to_cpu(raw_sb->devs[last_dev].total_segments);

		raw_sb->devs[last_dev].total_segments =
						cpu_to_le32(dev_segs + segs);
	}

	up_write(&sbi->sb_lock);
}

static void update_fs_metadata(struct f2fs_sb_info *sbi, int secs)
{
	int segs = secs * sbi->segs_per_sec;
	long long blks = (long long)segs * sbi->blocks_per_seg;
	long long user_block_count =
				le64_to_cpu(F2FS_CKPT(sbi)->user_block_count);

	SM_I(sbi)->segment_count = (int)SM_I(sbi)->segment_count + segs;
	MAIN_SEGS(sbi) = (int)MAIN_SEGS(sbi) + segs;
	MAIN_SECS(sbi) += secs;
	FREE_I(sbi)->free_sections = (int)FREE_I(sbi)->free_sections + secs;
	FREE_I(sbi)->free_segments = (int)FREE_I(sbi)->free_segments + segs;
	F2FS_CKPT(sbi)->user_block_count = cpu_to_le64(user_block_count + blks);

	if (f2fs_is_multi_device(sbi)) {
		int last_dev = sbi->s_ndevs - 1;

		FDEV(last_dev).total_segments =
				(int)FDEV(last_dev).total_segments + segs;
		FDEV(last_dev).end_blk =
				(long long)FDEV(last_dev).end_blk + blks;
#ifdef CONFIG_BLK_DEV_ZONED
		FDEV(last_dev).nr_blkz = (int)FDEV(last_dev).nr_blkz +
					(int)(blks >> sbi->log_blocks_per_blkz);
#endif
	}
}

int f2fs_resize_fs(struct f2fs_sb_info *sbi, __u64 block_count)
{
	__u64 old_block_count, shrunk_blocks;
	struct cp_control cpc = { CP_RESIZE, 0, 0, 0 };
	unsigned int secs;
	int err = 0;
	__u32 rem;

	old_block_count = le64_to_cpu(F2FS_RAW_SUPER(sbi)->block_count);
	if (block_count > old_block_count)
		return -EINVAL;

	if (f2fs_is_multi_device(sbi)) {
		int last_dev = sbi->s_ndevs - 1;
		__u64 last_segs = FDEV(last_dev).total_segments;

		if (block_count + last_segs * sbi->blocks_per_seg <=
								old_block_count)
			return -EINVAL;
	}

	/* new fs size should align to section size */
	div_u64_rem(block_count, BLKS_PER_SEC(sbi), &rem);
	if (rem)
		return -EINVAL;

	if (block_count == old_block_count)
		return 0;

	if (is_sbi_flag_set(sbi, SBI_NEED_FSCK)) {
		f2fs_err(sbi, "Should run fsck to repair first.");
		return -EFSCORRUPTED;
	}

	if (test_opt(sbi, DISABLE_CHECKPOINT)) {
		f2fs_err(sbi, "Checkpoint should be enabled.");
		return -EINVAL;
	}

	shrunk_blocks = old_block_count - block_count;
	secs = div_u64(shrunk_blocks, BLKS_PER_SEC(sbi));

	/* stop other GC */
	if (!down_write_trylock(&sbi->gc_lock))
		return -EAGAIN;

	/* stop CP to protect MAIN_SEC in free_segment_range */
	f2fs_lock_op(sbi);
	err = free_segment_range(sbi, secs, true);
	f2fs_unlock_op(sbi);
	up_write(&sbi->gc_lock);
	if (err)
		return err;

	set_sbi_flag(sbi, SBI_IS_RESIZEFS);

	freeze_super(sbi->sb);
	down_write(&sbi->gc_lock);
	mutex_lock(&sbi->cp_mutex);

	spin_lock(&sbi->stat_lock);
	if (shrunk_blocks + valid_user_blocks(sbi) +
		sbi->current_reserved_blocks + sbi->unusable_block_count +
		F2FS_OPTION(sbi).root_reserved_blocks > sbi->user_block_count)
		err = -ENOSPC;
	else
		sbi->user_block_count -= shrunk_blocks;
	spin_unlock(&sbi->stat_lock);
	if (err)
		goto out_err;

	err = free_segment_range(sbi, secs, false);
	if (err)
		goto recover_out;

	update_sb_metadata(sbi, -secs);

	err = f2fs_commit_super(sbi, false);
	if (err) {
		update_sb_metadata(sbi, secs);
		goto recover_out;
	}

	update_fs_metadata(sbi, -secs);
	clear_sbi_flag(sbi, SBI_IS_RESIZEFS);
	set_sbi_flag(sbi, SBI_IS_DIRTY);

	err = f2fs_write_checkpoint(sbi, &cpc);
	if (err) {
		update_fs_metadata(sbi, secs);
		update_sb_metadata(sbi, secs);
		f2fs_commit_super(sbi, false);
	}
recover_out:
	if (err) {
		set_sbi_flag(sbi, SBI_NEED_FSCK);
		f2fs_err(sbi, "resize_fs failed, should run fsck to repair!");

		spin_lock(&sbi->stat_lock);
		sbi->user_block_count += shrunk_blocks;
		spin_unlock(&sbi->stat_lock);
	}
out_err:
	mutex_unlock(&sbi->cp_mutex);
	up_write(&sbi->gc_lock);
	thaw_super(sbi->sb);
	clear_sbi_flag(sbi, SBI_IS_RESIZEFS);
	return err;
}<|MERGE_RESOLUTION|>--- conflicted
+++ resolved
@@ -1066,8 +1066,8 @@
 
 		if (phase == 3) {
 			inode = f2fs_iget(sb, dni.ino);
-<<<<<<< HEAD
-			if (IS_ERR(inode) || is_bad_inode(inode)) {
+			if (IS_ERR(inode) || is_bad_inode(inode) ||
+					special_file(inode->i_mode)) {
 				set_sbi_flag(sbi, SBI_NEED_FSCK);
 				continue;
 			}
@@ -1076,10 +1076,6 @@
 				&F2FS_I(inode)->i_gc_rwsem[WRITE])) {
 				iput(inode);
 				sbi->skipped_gc_rwsem++;
-=======
-			if (IS_ERR(inode) || is_bad_inode(inode) ||
-					special_file(inode->i_mode))
->>>>>>> 3b717ad0
 				continue;
 			}
 
