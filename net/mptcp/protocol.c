// SPDX-License-Identifier: GPL-2.0
/* Multipath TCP
 *
 * Copyright (c) 2017 - 2019, Intel Corporation.
 */

#define pr_fmt(fmt) "MPTCP: " fmt

#include <linux/kernel.h>
#include <linux/module.h>
#include <linux/netdevice.h>
#include <linux/sched/signal.h>
#include <linux/atomic.h>
#include <net/sock.h>
#include <net/inet_common.h>
#include <net/inet_hashtables.h>
#include <net/protocol.h>
#include <net/tcp.h>
#if IS_ENABLED(CONFIG_MPTCP_IPV6)
#include <net/transp_v6.h>
#endif
#include <net/mptcp.h>
#include "protocol.h"
#include "mib.h"

#define MPTCP_SAME_STATE TCP_MAX_STATES

#if IS_ENABLED(CONFIG_MPTCP_IPV6)
struct mptcp6_sock {
	struct mptcp_sock msk;
	struct ipv6_pinfo np;
};
#endif

struct mptcp_skb_cb {
	u32 offset;
};

#define MPTCP_SKB_CB(__skb)	((struct mptcp_skb_cb *)&((__skb)->cb[0]))

static struct percpu_counter mptcp_sockets_allocated;

/* If msk has an initial subflow socket, and the MP_CAPABLE handshake has not
 * completed yet or has failed, return the subflow socket.
 * Otherwise return NULL.
 */
static struct socket *__mptcp_nmpc_socket(const struct mptcp_sock *msk)
{
	if (!msk->subflow || READ_ONCE(msk->can_ack))
		return NULL;

	return msk->subflow;
}

static bool __mptcp_needs_tcp_fallback(const struct mptcp_sock *msk)
{
	return msk->first && !sk_is_mptcp(msk->first);
}

static struct socket *mptcp_is_tcpsk(struct sock *sk)
{
	struct socket *sock = sk->sk_socket;

	if (sock->sk != sk)
		return NULL;

	if (unlikely(sk->sk_prot == &tcp_prot)) {
		/* we are being invoked after mptcp_accept() has
		 * accepted a non-mp-capable flow: sk is a tcp_sk,
		 * not an mptcp one.
		 *
		 * Hand the socket over to tcp so all further socket ops
		 * bypass mptcp.
		 */
		sock->ops = &inet_stream_ops;
		return sock;
#if IS_ENABLED(CONFIG_MPTCP_IPV6)
	} else if (unlikely(sk->sk_prot == &tcpv6_prot)) {
		sock->ops = &inet6_stream_ops;
		return sock;
#endif
	}

	return NULL;
}

static struct socket *__mptcp_tcp_fallback(struct mptcp_sock *msk)
{
	struct socket *sock;

	sock_owned_by_me((const struct sock *)msk);

	sock = mptcp_is_tcpsk((struct sock *)msk);
	if (unlikely(sock))
		return sock;

	if (likely(!__mptcp_needs_tcp_fallback(msk)))
		return NULL;

	return msk->subflow;
}

static bool __mptcp_can_create_subflow(const struct mptcp_sock *msk)
{
	return !msk->first;
}

static struct socket *__mptcp_socket_create(struct mptcp_sock *msk, int state)
{
	struct mptcp_subflow_context *subflow;
	struct sock *sk = (struct sock *)msk;
	struct socket *ssock;
	int err;

	ssock = __mptcp_tcp_fallback(msk);
	if (unlikely(ssock))
		return ssock;

	ssock = __mptcp_nmpc_socket(msk);
	if (ssock)
		goto set_state;

	if (!__mptcp_can_create_subflow(msk))
		return ERR_PTR(-EINVAL);

	err = mptcp_subflow_create_socket(sk, &ssock);
	if (err)
		return ERR_PTR(err);

	msk->first = ssock->sk;
	msk->subflow = ssock;
	subflow = mptcp_subflow_ctx(ssock->sk);
	list_add(&subflow->node, &msk->conn_list);
	subflow->request_mptcp = 1;

set_state:
	if (state != MPTCP_SAME_STATE)
		inet_sk_state_store(sk, state);
	return ssock;
}

static void __mptcp_move_skb(struct mptcp_sock *msk, struct sock *ssk,
			     struct sk_buff *skb,
			     unsigned int offset, size_t copy_len)
{
	struct sock *sk = (struct sock *)msk;
	struct sk_buff *tail;

	__skb_unlink(skb, &ssk->sk_receive_queue);

	skb_ext_reset(skb);
	skb_orphan(skb);
	msk->ack_seq += copy_len;

	tail = skb_peek_tail(&sk->sk_receive_queue);
	if (offset == 0 && tail) {
		bool fragstolen;
		int delta;

		if (skb_try_coalesce(tail, skb, &fragstolen, &delta)) {
			kfree_skb_partial(skb, fragstolen);
			atomic_add(delta, &sk->sk_rmem_alloc);
			sk_mem_charge(sk, delta);
			return;
		}
	}

	skb_set_owner_r(skb, sk);
	__skb_queue_tail(&sk->sk_receive_queue, skb);
	MPTCP_SKB_CB(skb)->offset = offset;
}

/* both sockets must be locked */
static bool mptcp_subflow_dsn_valid(const struct mptcp_sock *msk,
				    struct sock *ssk)
{
	struct mptcp_subflow_context *subflow = mptcp_subflow_ctx(ssk);
	u64 dsn = mptcp_subflow_get_mapped_dsn(subflow);

	/* revalidate data sequence number.
	 *
	 * mptcp_subflow_data_available() is usually called
	 * without msk lock.  Its unlikely (but possible)
	 * that msk->ack_seq has been advanced since the last
	 * call found in-sequence data.
	 */
	if (likely(dsn == msk->ack_seq))
		return true;

	subflow->data_avail = 0;
	return mptcp_subflow_data_available(ssk);
}

static bool __mptcp_move_skbs_from_subflow(struct mptcp_sock *msk,
					   struct sock *ssk,
					   unsigned int *bytes)
{
	struct mptcp_subflow_context *subflow = mptcp_subflow_ctx(ssk);
	struct sock *sk = (struct sock *)msk;
	unsigned int moved = 0;
	bool more_data_avail;
	struct tcp_sock *tp;
	bool done = false;

	if (!mptcp_subflow_dsn_valid(msk, ssk)) {
		*bytes = 0;
		return false;
	}

	if (!(sk->sk_userlocks & SOCK_RCVBUF_LOCK)) {
		int rcvbuf = max(ssk->sk_rcvbuf, sk->sk_rcvbuf);

		if (rcvbuf > sk->sk_rcvbuf)
			sk->sk_rcvbuf = rcvbuf;
	}

	tp = tcp_sk(ssk);
	do {
		u32 map_remaining, offset;
		u32 seq = tp->copied_seq;
		struct sk_buff *skb;
		bool fin;

		/* try to move as much data as available */
		map_remaining = subflow->map_data_len -
				mptcp_subflow_get_map_offset(subflow);

		skb = skb_peek(&ssk->sk_receive_queue);
		if (!skb)
			break;

		offset = seq - TCP_SKB_CB(skb)->seq;
		fin = TCP_SKB_CB(skb)->tcp_flags & TCPHDR_FIN;
		if (fin) {
			done = true;
			seq++;
		}

		if (offset < skb->len) {
			size_t len = skb->len - offset;

			if (tp->urg_data)
				done = true;

			__mptcp_move_skb(msk, ssk, skb, offset, len);
			seq += len;
			moved += len;

			if (WARN_ON_ONCE(map_remaining < len))
				break;
		} else {
			WARN_ON_ONCE(!fin);
			sk_eat_skb(ssk, skb);
			done = true;
		}

		WRITE_ONCE(tp->copied_seq, seq);
		more_data_avail = mptcp_subflow_data_available(ssk);

		if (atomic_read(&sk->sk_rmem_alloc) > READ_ONCE(sk->sk_rcvbuf)) {
			done = true;
			break;
		}
	} while (more_data_avail);

	*bytes = moved;

	return done;
}

/* In most cases we will be able to lock the mptcp socket.  If its already
 * owned, we need to defer to the work queue to avoid ABBA deadlock.
 */
static bool move_skbs_to_msk(struct mptcp_sock *msk, struct sock *ssk)
{
	struct sock *sk = (struct sock *)msk;
	unsigned int moved = 0;

	if (READ_ONCE(sk->sk_lock.owned))
		return false;

	if (unlikely(!spin_trylock_bh(&sk->sk_lock.slock)))
		return false;

	/* must re-check after taking the lock */
	if (!READ_ONCE(sk->sk_lock.owned))
		__mptcp_move_skbs_from_subflow(msk, ssk, &moved);

	spin_unlock_bh(&sk->sk_lock.slock);

	return moved > 0;
}

void mptcp_data_ready(struct sock *sk, struct sock *ssk)
{
	struct mptcp_sock *msk = mptcp_sk(sk);

	set_bit(MPTCP_DATA_READY, &msk->flags);

	if (atomic_read(&sk->sk_rmem_alloc) < READ_ONCE(sk->sk_rcvbuf) &&
	    move_skbs_to_msk(msk, ssk))
		goto wake;

	/* don't schedule if mptcp sk is (still) over limit */
	if (atomic_read(&sk->sk_rmem_alloc) > READ_ONCE(sk->sk_rcvbuf))
		goto wake;

	/* mptcp socket is owned, release_cb should retry */
	if (!test_and_set_bit(TCP_DELACK_TIMER_DEFERRED,
			      &sk->sk_tsq_flags)) {
		sock_hold(sk);

		/* need to try again, its possible release_cb() has already
		 * been called after the test_and_set_bit() above.
		 */
		move_skbs_to_msk(msk, ssk);
	}
wake:
	sk->sk_data_ready(sk);
}

static void __mptcp_flush_join_list(struct mptcp_sock *msk)
{
	if (likely(list_empty(&msk->join_list)))
		return;

	spin_lock_bh(&msk->join_list_lock);
	list_splice_tail_init(&msk->join_list, &msk->conn_list);
	spin_unlock_bh(&msk->join_list_lock);
}

static void mptcp_set_timeout(const struct sock *sk, const struct sock *ssk)
{
	long tout = ssk && inet_csk(ssk)->icsk_pending ?
				      inet_csk(ssk)->icsk_timeout - jiffies : 0;

	if (tout <= 0)
		tout = mptcp_sk(sk)->timer_ival;
	mptcp_sk(sk)->timer_ival = tout > 0 ? tout : TCP_RTO_MIN;
}

static bool mptcp_timer_pending(struct sock *sk)
{
	return timer_pending(&inet_csk(sk)->icsk_retransmit_timer);
}

static void mptcp_reset_timer(struct sock *sk)
{
	struct inet_connection_sock *icsk = inet_csk(sk);
	unsigned long tout;

	/* should never be called with mptcp level timer cleared */
	tout = READ_ONCE(mptcp_sk(sk)->timer_ival);
	if (WARN_ON_ONCE(!tout))
		tout = TCP_RTO_MIN;
	sk_reset_timer(sk, &icsk->icsk_retransmit_timer, jiffies + tout);
}

void mptcp_data_acked(struct sock *sk)
{
	mptcp_reset_timer(sk);

	if (!sk_stream_is_writeable(sk) &&
	    schedule_work(&mptcp_sk(sk)->work))
		sock_hold(sk);
}

void mptcp_subflow_eof(struct sock *sk)
{
	struct mptcp_sock *msk = mptcp_sk(sk);

	if (!test_and_set_bit(MPTCP_WORK_EOF, &msk->flags) &&
	    schedule_work(&msk->work))
		sock_hold(sk);
}

static void mptcp_check_for_eof(struct mptcp_sock *msk)
{
	struct mptcp_subflow_context *subflow;
	struct sock *sk = (struct sock *)msk;
	int receivers = 0;

	mptcp_for_each_subflow(msk, subflow)
		receivers += !subflow->rx_eof;

	if (!receivers && !(sk->sk_shutdown & RCV_SHUTDOWN)) {
		/* hopefully temporary hack: propagate shutdown status
		 * to msk, when all subflows agree on it
		 */
		sk->sk_shutdown |= RCV_SHUTDOWN;

		smp_mb__before_atomic(); /* SHUTDOWN must be visible first */
		set_bit(MPTCP_DATA_READY, &msk->flags);
		sk->sk_data_ready(sk);
	}
}

static void mptcp_stop_timer(struct sock *sk)
{
	struct inet_connection_sock *icsk = inet_csk(sk);

	sk_stop_timer(sk, &icsk->icsk_retransmit_timer);
	mptcp_sk(sk)->timer_ival = 0;
}

static bool mptcp_ext_cache_refill(struct mptcp_sock *msk)
{
	const struct sock *sk = (const struct sock *)msk;

	if (!msk->cached_ext)
		msk->cached_ext = __skb_ext_alloc(sk->sk_allocation);

	return !!msk->cached_ext;
}

static struct sock *mptcp_subflow_recv_lookup(const struct mptcp_sock *msk)
{
	struct mptcp_subflow_context *subflow;
	struct sock *sk = (struct sock *)msk;

	sock_owned_by_me(sk);

	mptcp_for_each_subflow(msk, subflow) {
		if (subflow->data_avail)
			return mptcp_subflow_tcp_sock(subflow);
	}

	return NULL;
}

static bool mptcp_skb_can_collapse_to(u64 write_seq,
				      const struct sk_buff *skb,
				      const struct mptcp_ext *mpext)
{
	if (!tcp_skb_can_collapse_to(skb))
		return false;

	/* can collapse only if MPTCP level sequence is in order */
	return mpext && mpext->data_seq + mpext->data_len == write_seq;
}

static bool mptcp_frag_can_collapse_to(const struct mptcp_sock *msk,
				       const struct page_frag *pfrag,
				       const struct mptcp_data_frag *df)
{
	return df && pfrag->page == df->page &&
		df->data_seq + df->data_len == msk->write_seq;
}

static void dfrag_uncharge(struct sock *sk, int len)
{
	sk_mem_uncharge(sk, len);
	sk_wmem_queued_add(sk, -len);
}

static void dfrag_clear(struct sock *sk, struct mptcp_data_frag *dfrag)
{
	int len = dfrag->data_len + dfrag->overhead;

	list_del(&dfrag->list);
	dfrag_uncharge(sk, len);
	put_page(dfrag->page);
}

static void mptcp_clean_una(struct sock *sk)
{
	struct mptcp_sock *msk = mptcp_sk(sk);
	struct mptcp_data_frag *dtmp, *dfrag;
	u64 snd_una = atomic64_read(&msk->snd_una);
	bool cleaned = false;

	list_for_each_entry_safe(dfrag, dtmp, &msk->rtx_queue, list) {
		if (after64(dfrag->data_seq + dfrag->data_len, snd_una))
			break;

		dfrag_clear(sk, dfrag);
		cleaned = true;
	}

	dfrag = mptcp_rtx_head(sk);
	if (dfrag && after64(snd_una, dfrag->data_seq)) {
		u64 delta = dfrag->data_seq + dfrag->data_len - snd_una;

		dfrag->data_seq += delta;
		dfrag->data_len -= delta;

		dfrag_uncharge(sk, delta);
		cleaned = true;
	}

	if (cleaned) {
		sk_mem_reclaim_partial(sk);

		/* Only wake up writers if a subflow is ready */
		if (test_bit(MPTCP_SEND_SPACE, &msk->flags))
			sk_stream_write_space(sk);
	}
}

/* ensure we get enough memory for the frag hdr, beyond some minimal amount of
 * data
 */
static bool mptcp_page_frag_refill(struct sock *sk, struct page_frag *pfrag)
{
	if (likely(skb_page_frag_refill(32U + sizeof(struct mptcp_data_frag),
					pfrag, sk->sk_allocation)))
		return true;

	sk->sk_prot->enter_memory_pressure(sk);
	sk_stream_moderate_sndbuf(sk);
	return false;
}

static struct mptcp_data_frag *
mptcp_carve_data_frag(const struct mptcp_sock *msk, struct page_frag *pfrag,
		      int orig_offset)
{
	int offset = ALIGN(orig_offset, sizeof(long));
	struct mptcp_data_frag *dfrag;

	dfrag = (struct mptcp_data_frag *)(page_to_virt(pfrag->page) + offset);
	dfrag->data_len = 0;
	dfrag->data_seq = msk->write_seq;
	dfrag->overhead = offset - orig_offset + sizeof(struct mptcp_data_frag);
	dfrag->offset = offset + sizeof(struct mptcp_data_frag);
	dfrag->page = pfrag->page;

	return dfrag;
}

static int mptcp_sendmsg_frag(struct sock *sk, struct sock *ssk,
			      struct msghdr *msg, struct mptcp_data_frag *dfrag,
			      long *timeo, int *pmss_now,
			      int *ps_goal)
{
	int mss_now, avail_size, size_goal, offset, ret, frag_truesize = 0;
	bool dfrag_collapsed, can_collapse = false;
	struct mptcp_sock *msk = mptcp_sk(sk);
	struct mptcp_ext *mpext = NULL;
	bool retransmission = !!dfrag;
	struct sk_buff *skb, *tail;
	struct page_frag *pfrag;
	struct page *page;
	u64 *write_seq;
	size_t psize;

	/* use the mptcp page cache so that we can easily move the data
	 * from one substream to another, but do per subflow memory accounting
	 * Note: pfrag is used only !retransmission, but the compiler if
	 * fooled into a warning if we don't init here
	 */
	pfrag = sk_page_frag(sk);
	if (!retransmission) {
		write_seq = &msk->write_seq;
		page = pfrag->page;
	} else {
		write_seq = &dfrag->data_seq;
		page = dfrag->page;
	}

	/* compute copy limit */
	mss_now = tcp_send_mss(ssk, &size_goal, msg->msg_flags);
	*pmss_now = mss_now;
	*ps_goal = size_goal;
	avail_size = size_goal;
	skb = tcp_write_queue_tail(ssk);
	if (skb) {
		mpext = skb_ext_find(skb, SKB_EXT_MPTCP);

		/* Limit the write to the size available in the
		 * current skb, if any, so that we create at most a new skb.
		 * Explicitly tells TCP internals to avoid collapsing on later
		 * queue management operation, to avoid breaking the ext <->
		 * SSN association set here
		 */
		can_collapse = (size_goal - skb->len > 0) &&
			      mptcp_skb_can_collapse_to(*write_seq, skb, mpext);
		if (!can_collapse)
			TCP_SKB_CB(skb)->eor = 1;
		else
			avail_size = size_goal - skb->len;
	}

	if (!retransmission) {
		/* reuse tail pfrag, if possible, or carve a new one from the
		 * page allocator
		 */
		dfrag = mptcp_rtx_tail(sk);
		offset = pfrag->offset;
		dfrag_collapsed = mptcp_frag_can_collapse_to(msk, pfrag, dfrag);
		if (!dfrag_collapsed) {
			dfrag = mptcp_carve_data_frag(msk, pfrag, offset);
			offset = dfrag->offset;
			frag_truesize = dfrag->overhead;
		}
		psize = min_t(size_t, pfrag->size - offset, avail_size);

		/* Copy to page */
		pr_debug("left=%zu", msg_data_left(msg));
		psize = copy_page_from_iter(pfrag->page, offset,
					    min_t(size_t, msg_data_left(msg),
						  psize),
					    &msg->msg_iter);
		pr_debug("left=%zu", msg_data_left(msg));
		if (!psize)
			return -EINVAL;

		if (!sk_wmem_schedule(sk, psize + dfrag->overhead))
			return -ENOMEM;
	} else {
		offset = dfrag->offset;
		psize = min_t(size_t, dfrag->data_len, avail_size);
	}

	/* tell the TCP stack to delay the push so that we can safely
	 * access the skb after the sendpages call
	 */
	ret = do_tcp_sendpages(ssk, page, offset, psize,
			       msg->msg_flags | MSG_SENDPAGE_NOTLAST | MSG_DONTWAIT);
	if (ret <= 0)
		return ret;

	frag_truesize += ret;
	if (!retransmission) {
		if (unlikely(ret < psize))
			iov_iter_revert(&msg->msg_iter, psize - ret);

		/* send successful, keep track of sent data for mptcp-level
		 * retransmission
		 */
		dfrag->data_len += ret;
		if (!dfrag_collapsed) {
			get_page(dfrag->page);
			list_add_tail(&dfrag->list, &msk->rtx_queue);
			sk_wmem_queued_add(sk, frag_truesize);
		} else {
			sk_wmem_queued_add(sk, ret);
		}

		/* charge data on mptcp rtx queue to the master socket
		 * Note: we charge such data both to sk and ssk
		 */
		sk->sk_forward_alloc -= frag_truesize;
	}

	/* if the tail skb extension is still the cached one, collapsing
	 * really happened. Note: we can't check for 'same skb' as the sk_buff
	 * hdr on tail can be transmitted, freed and re-allocated by the
	 * do_tcp_sendpages() call
	 */
	tail = tcp_write_queue_tail(ssk);
	if (mpext && tail && mpext == skb_ext_find(tail, SKB_EXT_MPTCP)) {
		WARN_ON_ONCE(!can_collapse);
		mpext->data_len += ret;
		goto out;
	}

	skb = tcp_write_queue_tail(ssk);
	mpext = __skb_ext_set(skb, SKB_EXT_MPTCP, msk->cached_ext);
	msk->cached_ext = NULL;

	memset(mpext, 0, sizeof(*mpext));
	mpext->data_seq = *write_seq;
	mpext->subflow_seq = mptcp_subflow_ctx(ssk)->rel_write_seq;
	mpext->data_len = ret;
	mpext->use_map = 1;
	mpext->dsn64 = 1;

	pr_debug("data_seq=%llu subflow_seq=%u data_len=%u dsn64=%d",
		 mpext->data_seq, mpext->subflow_seq, mpext->data_len,
		 mpext->dsn64);

out:
	if (!retransmission)
		pfrag->offset += frag_truesize;
	*write_seq += ret;
	mptcp_subflow_ctx(ssk)->rel_write_seq += ret;

	return ret;
}

static void mptcp_nospace(struct mptcp_sock *msk, struct socket *sock)
{
	clear_bit(MPTCP_SEND_SPACE, &msk->flags);
	smp_mb__after_atomic(); /* msk->flags is changed by write_space cb */

	/* enables sk->write_space() callbacks */
	set_bit(SOCK_NOSPACE, &sock->flags);
}

static struct sock *mptcp_subflow_get_send(struct mptcp_sock *msk)
{
	struct mptcp_subflow_context *subflow;
	struct sock *backup = NULL;

	sock_owned_by_me((const struct sock *)msk);

	if (!mptcp_ext_cache_refill(msk))
		return NULL;

	mptcp_for_each_subflow(msk, subflow) {
		struct sock *ssk = mptcp_subflow_tcp_sock(subflow);

		if (!sk_stream_memory_free(ssk)) {
			struct socket *sock = ssk->sk_socket;

			if (sock)
				mptcp_nospace(msk, sock);

			return NULL;
		}

		if (subflow->backup) {
			if (!backup)
				backup = ssk;

			continue;
		}

		return ssk;
	}

	return backup;
}

static void ssk_check_wmem(struct mptcp_sock *msk, struct sock *ssk)
{
	struct socket *sock;

	if (likely(sk_stream_is_writeable(ssk)))
		return;

	sock = READ_ONCE(ssk->sk_socket);
	if (sock)
		mptcp_nospace(msk, sock);
}

static int mptcp_sendmsg(struct sock *sk, struct msghdr *msg, size_t len)
{
	int mss_now = 0, size_goal = 0, ret = 0;
	struct mptcp_sock *msk = mptcp_sk(sk);
	struct page_frag *pfrag;
	struct socket *ssock;
	size_t copied = 0;
	struct sock *ssk;
	bool tx_ok;
	long timeo;

	if (msg->msg_flags & ~(MSG_MORE | MSG_DONTWAIT | MSG_NOSIGNAL))
		return -EOPNOTSUPP;

	lock_sock(sk);

	timeo = sock_sndtimeo(sk, msg->msg_flags & MSG_DONTWAIT);

	if ((1 << sk->sk_state) & ~(TCPF_ESTABLISHED | TCPF_CLOSE_WAIT)) {
		ret = sk_stream_wait_connect(sk, &timeo);
		if (ret)
			goto out;
	}

fallback:
	ssock = __mptcp_tcp_fallback(msk);
	if (unlikely(ssock)) {
		release_sock(sk);
		pr_debug("fallback passthrough");
		ret = sock_sendmsg(ssock, msg);
		return ret >= 0 ? ret + copied : (copied ? copied : ret);
	}

	pfrag = sk_page_frag(sk);
restart:
	mptcp_clean_una(sk);

wait_for_sndbuf:
	__mptcp_flush_join_list(msk);
	ssk = mptcp_subflow_get_send(msk);
	while (!sk_stream_memory_free(sk) ||
	       !ssk ||
	       !mptcp_page_frag_refill(ssk, pfrag)) {
		if (ssk) {
			/* make sure retransmit timer is
			 * running before we wait for memory.
			 *
			 * The retransmit timer might be needed
			 * to make the peer send an up-to-date
			 * MPTCP Ack.
			 */
			mptcp_set_timeout(sk, ssk);
			if (!mptcp_timer_pending(sk))
				mptcp_reset_timer(sk);
		}

		ret = sk_stream_wait_memory(sk, &timeo);
		if (ret)
			goto out;

		mptcp_clean_una(sk);

		ssk = mptcp_subflow_get_send(msk);
		if (list_empty(&msk->conn_list)) {
			ret = -ENOTCONN;
			goto out;
		}
	}

	pr_debug("conn_list->subflow=%p", ssk);

	lock_sock(ssk);
	tx_ok = msg_data_left(msg);
	while (tx_ok) {
		ret = mptcp_sendmsg_frag(sk, ssk, msg, NULL, &timeo, &mss_now,
					 &size_goal);
		if (ret < 0) {
			if (ret == -EAGAIN && timeo > 0) {
				mptcp_set_timeout(sk, ssk);
				release_sock(ssk);
				goto restart;
			}
			break;
		}
		if (ret == 0 && unlikely(__mptcp_needs_tcp_fallback(msk))) {
			/* Can happen for passive sockets:
			 * 3WHS negotiated MPTCP, but first packet after is
			 * plain TCP (e.g. due to middlebox filtering unknown
			 * options).
			 *
			 * Fall back to TCP.
			 */
			release_sock(ssk);
			goto fallback;
		}

		copied += ret;

		tx_ok = msg_data_left(msg);
		if (!tx_ok)
			break;

		if (!sk_stream_memory_free(ssk) ||
		    !mptcp_page_frag_refill(ssk, pfrag) ||
		    !mptcp_ext_cache_refill(msk)) {
			set_bit(SOCK_NOSPACE, &sk->sk_socket->flags);
			tcp_push(ssk, msg->msg_flags, mss_now,
				 tcp_sk(ssk)->nonagle, size_goal);
			mptcp_set_timeout(sk, ssk);
			release_sock(ssk);
			goto restart;
		}

		/* memory is charged to mptcp level socket as well, i.e.
		 * if msg is very large, mptcp socket may run out of buffer
		 * space.  mptcp_clean_una() will release data that has
		 * been acked at mptcp level in the mean time, so there is
		 * a good chance we can continue sending data right away.
		 *
		 * Normally, when the tcp subflow can accept more data, then
		 * so can the MPTCP socket.  However, we need to cope with
		 * peers that might lag behind in their MPTCP-level
		 * acknowledgements, i.e.  data might have been acked at
		 * tcp level only.  So, we must also check the MPTCP socket
		 * limits before we send more data.
		 */
		if (unlikely(!sk_stream_memory_free(sk))) {
			tcp_push(ssk, msg->msg_flags, mss_now,
				 tcp_sk(ssk)->nonagle, size_goal);
			mptcp_clean_una(sk);
			if (!sk_stream_memory_free(sk)) {
				/* can't send more for now, need to wait for
				 * MPTCP-level ACKs from peer.
				 *
				 * Wakeup will happen via mptcp_clean_una().
				 */
				mptcp_set_timeout(sk, ssk);
				release_sock(ssk);
				goto wait_for_sndbuf;
			}
		}
	}

	mptcp_set_timeout(sk, ssk);
	if (copied) {
		ret = copied;
		tcp_push(ssk, msg->msg_flags, mss_now, tcp_sk(ssk)->nonagle,
			 size_goal);

		/* start the timer, if it's not pending */
		if (!mptcp_timer_pending(sk))
			mptcp_reset_timer(sk);
	}

	ssk_check_wmem(msk, ssk);
	release_sock(ssk);
out:
	release_sock(sk);
	return ret;
}

static void mptcp_wait_data(struct sock *sk, long *timeo)
{
	DEFINE_WAIT_FUNC(wait, woken_wake_function);
	struct mptcp_sock *msk = mptcp_sk(sk);

	add_wait_queue(sk_sleep(sk), &wait);
	sk_set_bit(SOCKWQ_ASYNC_WAITDATA, sk);

	sk_wait_event(sk, timeo,
		      test_and_clear_bit(MPTCP_DATA_READY, &msk->flags), &wait);

	sk_clear_bit(SOCKWQ_ASYNC_WAITDATA, sk);
	remove_wait_queue(sk_sleep(sk), &wait);
}

static int __mptcp_recvmsg_mskq(struct mptcp_sock *msk,
				struct msghdr *msg,
				size_t len)
{
	struct sock *sk = (struct sock *)msk;
	struct sk_buff *skb;
	int copied = 0;

	while ((skb = skb_peek(&sk->sk_receive_queue)) != NULL) {
		u32 offset = MPTCP_SKB_CB(skb)->offset;
		u32 data_len = skb->len - offset;
		u32 count = min_t(size_t, len - copied, data_len);
		int err;

		err = skb_copy_datagram_msg(skb, offset, msg, count);
		if (unlikely(err < 0)) {
			if (!copied)
				return err;
			break;
		}

		copied += count;

		if (count < data_len) {
			MPTCP_SKB_CB(skb)->offset += count;
			break;
		}

		__skb_unlink(skb, &sk->sk_receive_queue);
		__kfree_skb(skb);

		if (copied >= len)
			break;
	}

	return copied;
}

static bool __mptcp_move_skbs(struct mptcp_sock *msk)
{
	unsigned int moved = 0;
	bool done;

	do {
		struct sock *ssk = mptcp_subflow_recv_lookup(msk);

		if (!ssk)
			break;

		lock_sock(ssk);
		done = __mptcp_move_skbs_from_subflow(msk, ssk, &moved);
		release_sock(ssk);
	} while (!done);

	return moved > 0;
}

static int mptcp_recvmsg(struct sock *sk, struct msghdr *msg, size_t len,
			 int nonblock, int flags, int *addr_len)
{
	struct mptcp_sock *msk = mptcp_sk(sk);
	struct socket *ssock;
	int copied = 0;
	int target;
	long timeo;

	if (msg->msg_flags & ~(MSG_WAITALL | MSG_DONTWAIT))
		return -EOPNOTSUPP;

	lock_sock(sk);
	ssock = __mptcp_tcp_fallback(msk);
	if (unlikely(ssock)) {
fallback:
		release_sock(sk);
		pr_debug("fallback-read subflow=%p",
			 mptcp_subflow_ctx(ssock->sk));
		copied = sock_recvmsg(ssock, msg, flags);
		return copied;
	}

	timeo = sock_rcvtimeo(sk, nonblock);

	len = min_t(size_t, len, INT_MAX);
	target = sock_rcvlowat(sk, flags & MSG_WAITALL, len);
	__mptcp_flush_join_list(msk);

	while (len > (size_t)copied) {
		int bytes_read;

		bytes_read = __mptcp_recvmsg_mskq(msk, msg, len - copied);
		if (unlikely(bytes_read < 0)) {
			if (!copied)
				copied = bytes_read;
			goto out_err;
		}

		copied += bytes_read;

		if (skb_queue_empty(&sk->sk_receive_queue) &&
		    __mptcp_move_skbs(msk))
			continue;

		/* only the master socket status is relevant here. The exit
		 * conditions mirror closely tcp_recvmsg()
		 */
		if (copied >= target)
			break;

		if (copied) {
			if (sk->sk_err ||
			    sk->sk_state == TCP_CLOSE ||
			    (sk->sk_shutdown & RCV_SHUTDOWN) ||
			    !timeo ||
			    signal_pending(current))
				break;
		} else {
			if (sk->sk_err) {
				copied = sock_error(sk);
				break;
			}

			if (test_and_clear_bit(MPTCP_WORK_EOF, &msk->flags))
				mptcp_check_for_eof(msk);

			if (sk->sk_shutdown & RCV_SHUTDOWN)
				break;

			if (sk->sk_state == TCP_CLOSE) {
				copied = -ENOTCONN;
				break;
			}

			if (!timeo) {
				copied = -EAGAIN;
				break;
			}

			if (signal_pending(current)) {
				copied = sock_intr_errno(timeo);
				break;
			}
		}

		pr_debug("block timeout %ld", timeo);
		mptcp_wait_data(sk, &timeo);
		ssock = __mptcp_tcp_fallback(msk);
		if (unlikely(ssock))
			goto fallback;
	}

	if (skb_queue_empty(&sk->sk_receive_queue)) {
		/* entire backlog drained, clear DATA_READY. */
		clear_bit(MPTCP_DATA_READY, &msk->flags);

		/* .. race-breaker: ssk might have gotten new data
		 * after last __mptcp_move_skbs() returned false.
		 */
		if (unlikely(__mptcp_move_skbs(msk)))
			set_bit(MPTCP_DATA_READY, &msk->flags);
	} else if (unlikely(!test_bit(MPTCP_DATA_READY, &msk->flags))) {
		/* data to read but mptcp_wait_data() cleared DATA_READY */
		set_bit(MPTCP_DATA_READY, &msk->flags);
	}
out_err:
	release_sock(sk);
	return copied;
}

static void mptcp_retransmit_handler(struct sock *sk)
{
	struct mptcp_sock *msk = mptcp_sk(sk);

	if (atomic64_read(&msk->snd_una) == msk->write_seq) {
		mptcp_stop_timer(sk);
	} else {
		set_bit(MPTCP_WORK_RTX, &msk->flags);
		if (schedule_work(&msk->work))
			sock_hold(sk);
	}
}

static void mptcp_retransmit_timer(struct timer_list *t)
{
	struct inet_connection_sock *icsk = from_timer(icsk, t,
						       icsk_retransmit_timer);
	struct sock *sk = &icsk->icsk_inet.sk;

	bh_lock_sock(sk);
	if (!sock_owned_by_user(sk)) {
		mptcp_retransmit_handler(sk);
	} else {
		/* delegate our work to tcp_release_cb() */
		if (!test_and_set_bit(TCP_WRITE_TIMER_DEFERRED,
				      &sk->sk_tsq_flags))
			sock_hold(sk);
	}
	bh_unlock_sock(sk);
	sock_put(sk);
}

/* Find an idle subflow.  Return NULL if there is unacked data at tcp
 * level.
 *
 * A backup subflow is returned only if that is the only kind available.
 */
static struct sock *mptcp_subflow_get_retrans(const struct mptcp_sock *msk)
{
	struct mptcp_subflow_context *subflow;
	struct sock *backup = NULL;

	sock_owned_by_me((const struct sock *)msk);

	mptcp_for_each_subflow(msk, subflow) {
		struct sock *ssk = mptcp_subflow_tcp_sock(subflow);

		/* still data outstanding at TCP level?  Don't retransmit. */
		if (!tcp_write_queue_empty(ssk))
			return NULL;

		if (subflow->backup) {
			if (!backup)
				backup = ssk;
			continue;
		}

		return ssk;
	}

	return backup;
}

/* subflow sockets can be either outgoing (connect) or incoming
 * (accept).
 *
 * Outgoing subflows use in-kernel sockets.
 * Incoming subflows do not have their own 'struct socket' allocated,
 * so we need to use tcp_close() after detaching them from the mptcp
 * parent socket.
 */
static void __mptcp_close_ssk(struct sock *sk, struct sock *ssk,
			      struct mptcp_subflow_context *subflow,
			      long timeout)
{
	struct socket *sock = READ_ONCE(ssk->sk_socket);

	list_del(&subflow->node);

	if (sock && sock != sk->sk_socket) {
		/* outgoing subflow */
		sock_release(sock);
	} else {
		/* incoming subflow */
		tcp_close(ssk, timeout);
	}
}

static unsigned int mptcp_sync_mss(struct sock *sk, u32 pmtu)
{
	return 0;
}

static void mptcp_worker(struct work_struct *work)
{
	struct mptcp_sock *msk = container_of(work, struct mptcp_sock, work);
	struct sock *ssk, *sk = &msk->sk.icsk_inet.sk;
	int orig_len, orig_offset, mss_now = 0, size_goal = 0;
	struct mptcp_data_frag *dfrag;
	u64 orig_write_seq;
	size_t copied = 0;
	struct msghdr msg;
	long timeo = 0;

	lock_sock(sk);
	mptcp_clean_una(sk);
	__mptcp_flush_join_list(msk);
	__mptcp_move_skbs(msk);

	if (test_and_clear_bit(MPTCP_WORK_EOF, &msk->flags))
		mptcp_check_for_eof(msk);

	if (!test_and_clear_bit(MPTCP_WORK_RTX, &msk->flags))
		goto unlock;

	dfrag = mptcp_rtx_head(sk);
	if (!dfrag)
		goto unlock;

	if (!mptcp_ext_cache_refill(msk))
		goto reset_unlock;

	ssk = mptcp_subflow_get_retrans(msk);
	if (!ssk)
		goto reset_unlock;

	lock_sock(ssk);

	msg.msg_flags = MSG_DONTWAIT;
	orig_len = dfrag->data_len;
	orig_offset = dfrag->offset;
	orig_write_seq = dfrag->data_seq;
	while (dfrag->data_len > 0) {
		int ret = mptcp_sendmsg_frag(sk, ssk, &msg, dfrag, &timeo,
					     &mss_now, &size_goal);
		if (ret < 0)
			break;

		MPTCP_INC_STATS(sock_net(sk), MPTCP_MIB_RETRANSSEGS);
		copied += ret;
		dfrag->data_len -= ret;
		dfrag->offset += ret;

		if (!mptcp_ext_cache_refill(msk))
			break;
	}
	if (copied)
		tcp_push(ssk, msg.msg_flags, mss_now, tcp_sk(ssk)->nonagle,
			 size_goal);

	dfrag->data_seq = orig_write_seq;
	dfrag->offset = orig_offset;
	dfrag->data_len = orig_len;

	mptcp_set_timeout(sk, ssk);
	release_sock(ssk);

reset_unlock:
	if (!mptcp_timer_pending(sk))
		mptcp_reset_timer(sk);

unlock:
	release_sock(sk);
	sock_put(sk);
}

static int __mptcp_init_sock(struct sock *sk)
{
	struct mptcp_sock *msk = mptcp_sk(sk);

	spin_lock_init(&msk->join_list_lock);

	INIT_LIST_HEAD(&msk->conn_list);
	INIT_LIST_HEAD(&msk->join_list);
	INIT_LIST_HEAD(&msk->rtx_queue);
	__set_bit(MPTCP_SEND_SPACE, &msk->flags);
	INIT_WORK(&msk->work, mptcp_worker);

	msk->first = NULL;
	inet_csk(sk)->icsk_sync_mss = mptcp_sync_mss;

	mptcp_pm_data_init(msk);

	/* re-use the csk retrans timer for MPTCP-level retrans */
	timer_setup(&msk->sk.icsk_retransmit_timer, mptcp_retransmit_timer, 0);

	return 0;
}

static int mptcp_init_sock(struct sock *sk)
{
	struct net *net = sock_net(sk);
	int ret;

	if (!mptcp_is_enabled(net))
		return -ENOPROTOOPT;

	if (unlikely(!net->mib.mptcp_statistics) && !mptcp_mib_alloc(net))
		return -ENOMEM;

	ret = __mptcp_init_sock(sk);
	if (ret)
		return ret;

	sk_sockets_allocated_inc(sk);
	sk->sk_sndbuf = sock_net(sk)->ipv4.sysctl_tcp_wmem[2];

	return 0;
}

static void __mptcp_clear_xmit(struct sock *sk)
{
	struct mptcp_sock *msk = mptcp_sk(sk);
	struct mptcp_data_frag *dtmp, *dfrag;

	sk_stop_timer(sk, &msk->sk.icsk_retransmit_timer);

	list_for_each_entry_safe(dfrag, dtmp, &msk->rtx_queue, list)
		dfrag_clear(sk, dfrag);
}

static void mptcp_cancel_work(struct sock *sk)
{
	struct mptcp_sock *msk = mptcp_sk(sk);

	if (cancel_work_sync(&msk->work))
		sock_put(sk);
}

static void mptcp_subflow_shutdown(struct sock *ssk, int how,
				   bool data_fin_tx_enable, u64 data_fin_tx_seq)
{
	lock_sock(ssk);

	switch (ssk->sk_state) {
	case TCP_LISTEN:
		if (!(how & RCV_SHUTDOWN))
			break;
		/* fall through */
	case TCP_SYN_SENT:
		tcp_disconnect(ssk, O_NONBLOCK);
		break;
	default:
		if (data_fin_tx_enable) {
			struct mptcp_subflow_context *subflow;

			subflow = mptcp_subflow_ctx(ssk);
			subflow->data_fin_tx_seq = data_fin_tx_seq;
			subflow->data_fin_tx_enable = 1;
		}

		ssk->sk_shutdown |= how;
		tcp_shutdown(ssk, how);
		break;
	}

	/* Wake up anyone sleeping in poll. */
	ssk->sk_state_change(ssk);
	release_sock(ssk);
}

/* Called with msk lock held, releases such lock before returning */
static void mptcp_close(struct sock *sk, long timeout)
{
	struct mptcp_subflow_context *subflow, *tmp;
	struct mptcp_sock *msk = mptcp_sk(sk);
	LIST_HEAD(conn_list);
	u64 data_fin_tx_seq;

	lock_sock(sk);

	inet_sk_state_store(sk, TCP_CLOSE);

	/* be sure to always acquire the join list lock, to sync vs
	 * mptcp_finish_join().
	 */
	spin_lock_bh(&msk->join_list_lock);
	list_splice_tail_init(&msk->join_list, &msk->conn_list);
	spin_unlock_bh(&msk->join_list_lock);
	list_splice_init(&msk->conn_list, &conn_list);

	data_fin_tx_seq = msk->write_seq;

	__mptcp_clear_xmit(sk);

	release_sock(sk);

	list_for_each_entry_safe(subflow, tmp, &conn_list, node) {
		struct sock *ssk = mptcp_subflow_tcp_sock(subflow);

		subflow->data_fin_tx_seq = data_fin_tx_seq;
		subflow->data_fin_tx_enable = 1;
		__mptcp_close_ssk(sk, ssk, subflow, timeout);
	}

	mptcp_cancel_work(sk);
	mptcp_pm_close(msk);

	__skb_queue_purge(&sk->sk_receive_queue);

	sk_common_release(sk);
}

static void mptcp_copy_inaddrs(struct sock *msk, const struct sock *ssk)
{
#if IS_ENABLED(CONFIG_MPTCP_IPV6)
	const struct ipv6_pinfo *ssk6 = inet6_sk(ssk);
	struct ipv6_pinfo *msk6 = inet6_sk(msk);

	msk->sk_v6_daddr = ssk->sk_v6_daddr;
	msk->sk_v6_rcv_saddr = ssk->sk_v6_rcv_saddr;

	if (msk6 && ssk6) {
		msk6->saddr = ssk6->saddr;
		msk6->flow_label = ssk6->flow_label;
	}
#endif

	inet_sk(msk)->inet_num = inet_sk(ssk)->inet_num;
	inet_sk(msk)->inet_dport = inet_sk(ssk)->inet_dport;
	inet_sk(msk)->inet_sport = inet_sk(ssk)->inet_sport;
	inet_sk(msk)->inet_daddr = inet_sk(ssk)->inet_daddr;
	inet_sk(msk)->inet_saddr = inet_sk(ssk)->inet_saddr;
	inet_sk(msk)->inet_rcv_saddr = inet_sk(ssk)->inet_rcv_saddr;
}

static int mptcp_disconnect(struct sock *sk, int flags)
{
	/* Should never be called.
	 * inet_stream_connect() calls ->disconnect, but that
	 * refers to the subflow socket, not the mptcp one.
	 */
	WARN_ON_ONCE(1);
	return 0;
}

#if IS_ENABLED(CONFIG_MPTCP_IPV6)
static struct ipv6_pinfo *mptcp_inet6_sk(const struct sock *sk)
{
	unsigned int offset = sizeof(struct mptcp6_sock) - sizeof(struct ipv6_pinfo);

	return (struct ipv6_pinfo *)(((u8 *)sk) + offset);
}
#endif

struct sock *mptcp_sk_clone(const struct sock *sk,
			    const struct mptcp_options_received *mp_opt,
			    struct request_sock *req)
{
	struct mptcp_subflow_request_sock *subflow_req = mptcp_subflow_rsk(req);
	struct sock *nsk = sk_clone_lock(sk, GFP_ATOMIC);
	struct mptcp_sock *msk;
	u64 ack_seq;

	if (!nsk)
		return NULL;

#if IS_ENABLED(CONFIG_MPTCP_IPV6)
	if (nsk->sk_family == AF_INET6)
		inet_sk(nsk)->pinet6 = mptcp_inet6_sk(nsk);
#endif

	__mptcp_init_sock(nsk);

	msk = mptcp_sk(nsk);
	msk->local_key = subflow_req->local_key;
	msk->token = subflow_req->token;
	msk->subflow = NULL;

	if (unlikely(mptcp_token_new_accept(subflow_req->token, nsk))) {
		nsk->sk_state = TCP_CLOSE;
		bh_unlock_sock(nsk);

		/* we can't call into mptcp_close() here - possible BH context
		 * free the sock directly.
		 * sk_clone_lock() sets nsk refcnt to two, hence call sk_free()
		 * too.
		 */
		sk_common_release(nsk);
		sk_free(nsk);
		return NULL;
	}

	msk->write_seq = subflow_req->idsn + 1;
	atomic64_set(&msk->snd_una, msk->write_seq);
	if (mp_opt->mp_capable) {
		msk->can_ack = true;
		msk->remote_key = mp_opt->sndr_key;
		mptcp_crypto_key_sha(msk->remote_key, NULL, &ack_seq);
		ack_seq++;
		msk->ack_seq = ack_seq;
	}

	sock_reset_flag(nsk, SOCK_RCU_FREE);
	/* will be fully established after successful MPC subflow creation */
	inet_sk_state_store(nsk, TCP_SYN_RECV);
	bh_unlock_sock(nsk);

	/* keep a single reference */
	__sock_put(nsk);
	return nsk;
}

static struct sock *mptcp_accept(struct sock *sk, int flags, int *err,
				 bool kern)
{
	struct mptcp_sock *msk = mptcp_sk(sk);
	struct socket *listener;
	struct sock *newsk;

	listener = __mptcp_nmpc_socket(msk);
	if (WARN_ON_ONCE(!listener)) {
		*err = -EINVAL;
		return NULL;
	}

	pr_debug("msk=%p, listener=%p", msk, mptcp_subflow_ctx(listener->sk));
	newsk = inet_csk_accept(listener->sk, flags, err, kern);
	if (!newsk)
		return NULL;

	pr_debug("msk=%p, subflow is mptcp=%d", msk, sk_is_mptcp(newsk));

	if (sk_is_mptcp(newsk)) {
		struct mptcp_subflow_context *subflow;
		struct sock *new_mptcp_sock;
		struct sock *ssk = newsk;

		subflow = mptcp_subflow_ctx(newsk);
		new_mptcp_sock = subflow->conn;

		/* is_mptcp should be false if subflow->conn is missing, see
		 * subflow_syn_recv_sock()
		 */
		if (WARN_ON_ONCE(!new_mptcp_sock)) {
			tcp_sk(newsk)->is_mptcp = 0;
			return newsk;
		}

		/* acquire the 2nd reference for the owning socket */
		sock_hold(new_mptcp_sock);

		local_bh_disable();
		bh_lock_sock(new_mptcp_sock);
		msk = mptcp_sk(new_mptcp_sock);
		msk->first = newsk;

		newsk = new_mptcp_sock;
		mptcp_copy_inaddrs(newsk, ssk);
		list_add(&subflow->node, &msk->conn_list);
		inet_sk_state_store(newsk, TCP_ESTABLISHED);

		bh_unlock_sock(new_mptcp_sock);

		__MPTCP_INC_STATS(sock_net(sk), MPTCP_MIB_MPCAPABLEPASSIVEACK);
		local_bh_enable();
	} else {
		MPTCP_INC_STATS(sock_net(sk),
				MPTCP_MIB_MPCAPABLEPASSIVEFALLBACK);
	}

	return newsk;
}

static void mptcp_destroy(struct sock *sk)
{
	struct mptcp_sock *msk = mptcp_sk(sk);

	mptcp_token_destroy(msk->token);
	if (msk->cached_ext)
		__skb_ext_put(msk->cached_ext);

	sk_sockets_allocated_dec(sk);
}

static int mptcp_setsockopt(struct sock *sk, int level, int optname,
			    char __user *optval, unsigned int optlen)
{
	struct mptcp_sock *msk = mptcp_sk(sk);
	struct socket *ssock;

	pr_debug("msk=%p", msk);

	/* @@ the meaning of setsockopt() when the socket is connected and
	 * there are multiple subflows is not yet defined. It is up to the
	 * MPTCP-level socket to configure the subflows until the subflow
	 * is in TCP fallback, when TCP socket options are passed through
	 * to the one remaining subflow.
	 */
	lock_sock(sk);
	ssock = __mptcp_tcp_fallback(msk);
	release_sock(sk);
	if (ssock)
		return tcp_setsockopt(ssock->sk, level, optname, optval,
				      optlen);

	return -EOPNOTSUPP;
}

static int mptcp_getsockopt(struct sock *sk, int level, int optname,
			    char __user *optval, int __user *option)
{
	struct mptcp_sock *msk = mptcp_sk(sk);
	struct socket *ssock;

	pr_debug("msk=%p", msk);

	/* @@ the meaning of setsockopt() when the socket is connected and
	 * there are multiple subflows is not yet defined. It is up to the
	 * MPTCP-level socket to configure the subflows until the subflow
	 * is in TCP fallback, when socket options are passed through
	 * to the one remaining subflow.
	 */
	lock_sock(sk);
	ssock = __mptcp_tcp_fallback(msk);
	release_sock(sk);
	if (ssock)
		return tcp_getsockopt(ssock->sk, level, optname, optval,
				      option);

	return -EOPNOTSUPP;
}

#define MPTCP_DEFERRED_ALL (TCPF_DELACK_TIMER_DEFERRED | \
			    TCPF_WRITE_TIMER_DEFERRED)

/* this is very alike tcp_release_cb() but we must handle differently a
 * different set of events
 */
static void mptcp_release_cb(struct sock *sk)
{
	unsigned long flags, nflags;

	do {
		flags = sk->sk_tsq_flags;
		if (!(flags & MPTCP_DEFERRED_ALL))
			return;
		nflags = flags & ~MPTCP_DEFERRED_ALL;
	} while (cmpxchg(&sk->sk_tsq_flags, flags, nflags) != flags);

	sock_release_ownership(sk);

	if (flags & TCPF_DELACK_TIMER_DEFERRED) {
		struct mptcp_sock *msk = mptcp_sk(sk);
		struct sock *ssk;

		ssk = mptcp_subflow_recv_lookup(msk);
		if (!ssk || !schedule_work(&msk->work))
			__sock_put(sk);
	}

	if (flags & TCPF_WRITE_TIMER_DEFERRED) {
		mptcp_retransmit_handler(sk);
		__sock_put(sk);
	}
}

static int mptcp_get_port(struct sock *sk, unsigned short snum)
{
	struct mptcp_sock *msk = mptcp_sk(sk);
	struct socket *ssock;

	ssock = __mptcp_nmpc_socket(msk);
	pr_debug("msk=%p, subflow=%p", msk, ssock);
	if (WARN_ON_ONCE(!ssock))
		return -EINVAL;

	return inet_csk_get_port(ssock->sk, snum);
}

void mptcp_finish_connect(struct sock *ssk)
{
	struct mptcp_subflow_context *subflow;
	struct mptcp_sock *msk;
	struct sock *sk;
	u64 ack_seq;

	subflow = mptcp_subflow_ctx(ssk);
	sk = subflow->conn;
	msk = mptcp_sk(sk);

	if (!subflow->mp_capable) {
		MPTCP_INC_STATS(sock_net(sk),
				MPTCP_MIB_MPCAPABLEACTIVEFALLBACK);
		return;
	}

	pr_debug("msk=%p, token=%u", sk, subflow->token);

	mptcp_crypto_key_sha(subflow->remote_key, NULL, &ack_seq);
	ack_seq++;
	subflow->map_seq = ack_seq;
	subflow->map_subflow_seq = 1;
	subflow->rel_write_seq = 1;

	/* the socket is not connected yet, no msk/subflow ops can access/race
	 * accessing the field below
	 */
	WRITE_ONCE(msk->remote_key, subflow->remote_key);
	WRITE_ONCE(msk->local_key, subflow->local_key);
	WRITE_ONCE(msk->token, subflow->token);
	WRITE_ONCE(msk->write_seq, subflow->idsn + 1);
	WRITE_ONCE(msk->ack_seq, ack_seq);
	WRITE_ONCE(msk->can_ack, 1);
	atomic64_set(&msk->snd_una, msk->write_seq);

	mptcp_pm_new_connection(msk, 0);
}

static void mptcp_sock_graft(struct sock *sk, struct socket *parent)
{
	write_lock_bh(&sk->sk_callback_lock);
	rcu_assign_pointer(sk->sk_wq, &parent->wq);
	sk_set_socket(sk, parent);
	sk->sk_uid = SOCK_INODE(parent)->i_uid;
	write_unlock_bh(&sk->sk_callback_lock);
}

bool mptcp_finish_join(struct sock *sk)
{
	struct mptcp_subflow_context *subflow = mptcp_subflow_ctx(sk);
	struct mptcp_sock *msk = mptcp_sk(subflow->conn);
	struct sock *parent = (void *)msk;
	struct socket *parent_sock;
	bool ret;

	pr_debug("msk=%p, subflow=%p", msk, subflow);

	/* mptcp socket already closing? */
	if (inet_sk_state_load(parent) != TCP_ESTABLISHED)
		return false;

	if (!msk->pm.server_side)
		return true;

	if (!mptcp_pm_allow_new_subflow(msk))
		return false;

	/* active connections are already on conn_list, and we can't acquire
	 * msk lock here.
	 * use the join list lock as synchronization point and double-check
	 * msk status to avoid racing with mptcp_close()
	 */
	spin_lock_bh(&msk->join_list_lock);
	ret = inet_sk_state_load(parent) == TCP_ESTABLISHED;
	if (ret && !WARN_ON_ONCE(!list_empty(&subflow->node)))
		list_add_tail(&subflow->node, &msk->join_list);
	spin_unlock_bh(&msk->join_list_lock);
	if (!ret)
		return false;

	/* attach to msk socket only after we are sure he will deal with us
	 * at close time
	 */
	parent_sock = READ_ONCE(parent->sk_socket);
	if (parent_sock && !sk->sk_socket)
		mptcp_sock_graft(sk, parent_sock);
	subflow->map_seq = msk->ack_seq;
	return true;
<<<<<<< HEAD
}

bool mptcp_sk_is_subflow(const struct sock *sk)
{
	struct mptcp_subflow_context *subflow = mptcp_subflow_ctx(sk);

	return subflow->mp_join == 1;
=======
>>>>>>> cb799f0a
}

static bool mptcp_memory_free(const struct sock *sk, int wake)
{
	struct mptcp_sock *msk = mptcp_sk(sk);

	return wake ? test_bit(MPTCP_SEND_SPACE, &msk->flags) : true;
}

static struct proto mptcp_prot = {
	.name		= "MPTCP",
	.owner		= THIS_MODULE,
	.init		= mptcp_init_sock,
	.disconnect	= mptcp_disconnect,
	.close		= mptcp_close,
	.accept		= mptcp_accept,
	.setsockopt	= mptcp_setsockopt,
	.getsockopt	= mptcp_getsockopt,
	.shutdown	= tcp_shutdown,
	.destroy	= mptcp_destroy,
	.sendmsg	= mptcp_sendmsg,
	.recvmsg	= mptcp_recvmsg,
	.release_cb	= mptcp_release_cb,
	.hash		= inet_hash,
	.unhash		= inet_unhash,
	.get_port	= mptcp_get_port,
	.sockets_allocated	= &mptcp_sockets_allocated,
	.memory_allocated	= &tcp_memory_allocated,
	.memory_pressure	= &tcp_memory_pressure,
	.stream_memory_free	= mptcp_memory_free,
	.sysctl_wmem_offset	= offsetof(struct net, ipv4.sysctl_tcp_wmem),
	.sysctl_mem	= sysctl_tcp_mem,
	.obj_size	= sizeof(struct mptcp_sock),
	.no_autobind	= true,
};

static int mptcp_bind(struct socket *sock, struct sockaddr *uaddr, int addr_len)
{
	struct mptcp_sock *msk = mptcp_sk(sock->sk);
	struct socket *ssock;
	int err;

	lock_sock(sock->sk);
	ssock = __mptcp_socket_create(msk, MPTCP_SAME_STATE);
	if (IS_ERR(ssock)) {
		err = PTR_ERR(ssock);
		goto unlock;
	}

	err = ssock->ops->bind(ssock, uaddr, addr_len);
	if (!err)
		mptcp_copy_inaddrs(sock->sk, ssock->sk);

unlock:
	release_sock(sock->sk);
	return err;
}

static int mptcp_stream_connect(struct socket *sock, struct sockaddr *uaddr,
				int addr_len, int flags)
{
	struct mptcp_sock *msk = mptcp_sk(sock->sk);
	struct socket *ssock;
	int err;

	lock_sock(sock->sk);
	if (sock->state != SS_UNCONNECTED && msk->subflow) {
		/* pending connection or invalid state, let existing subflow
		 * cope with that
		 */
		ssock = msk->subflow;
		goto do_connect;
	}

	ssock = __mptcp_socket_create(msk, TCP_SYN_SENT);
	if (IS_ERR(ssock)) {
		err = PTR_ERR(ssock);
		goto unlock;
	}

#ifdef CONFIG_TCP_MD5SIG
	/* no MPTCP if MD5SIG is enabled on this socket or we may run out of
	 * TCP option space.
	 */
	if (rcu_access_pointer(tcp_sk(ssock->sk)->md5sig_info))
		mptcp_subflow_ctx(ssock->sk)->request_mptcp = 0;
#endif

do_connect:
	err = ssock->ops->connect(ssock, uaddr, addr_len, flags);
	sock->state = ssock->state;

	/* on successful connect, the msk state will be moved to established by
	 * subflow_finish_connect()
	 */
	if (!err || err == EINPROGRESS)
		mptcp_copy_inaddrs(sock->sk, ssock->sk);
	else
		inet_sk_state_store(sock->sk, inet_sk_state_load(ssock->sk));

unlock:
	release_sock(sock->sk);
	return err;
}

static int mptcp_v4_getname(struct socket *sock, struct sockaddr *uaddr,
			    int peer)
{
	if (sock->sk->sk_prot == &tcp_prot) {
		/* we are being invoked from __sys_accept4, after
		 * mptcp_accept() has just accepted a non-mp-capable
		 * flow: sk is a tcp_sk, not an mptcp one.
		 *
		 * Hand the socket over to tcp so all further socket ops
		 * bypass mptcp.
		 */
		sock->ops = &inet_stream_ops;
	}

	return inet_getname(sock, uaddr, peer);
}

#if IS_ENABLED(CONFIG_MPTCP_IPV6)
static int mptcp_v6_getname(struct socket *sock, struct sockaddr *uaddr,
			    int peer)
{
	if (sock->sk->sk_prot == &tcpv6_prot) {
		/* we are being invoked from __sys_accept4 after
		 * mptcp_accept() has accepted a non-mp-capable
		 * subflow: sk is a tcp_sk, not mptcp.
		 *
		 * Hand the socket over to tcp so all further
		 * socket ops bypass mptcp.
		 */
		sock->ops = &inet6_stream_ops;
	}

	return inet6_getname(sock, uaddr, peer);
}
#endif

static int mptcp_listen(struct socket *sock, int backlog)
{
	struct mptcp_sock *msk = mptcp_sk(sock->sk);
	struct socket *ssock;
	int err;

	pr_debug("msk=%p", msk);

	lock_sock(sock->sk);
	ssock = __mptcp_socket_create(msk, TCP_LISTEN);
	if (IS_ERR(ssock)) {
		err = PTR_ERR(ssock);
		goto unlock;
	}

	sock_set_flag(sock->sk, SOCK_RCU_FREE);

	err = ssock->ops->listen(ssock, backlog);
	inet_sk_state_store(sock->sk, inet_sk_state_load(ssock->sk));
	if (!err)
		mptcp_copy_inaddrs(sock->sk, ssock->sk);

unlock:
	release_sock(sock->sk);
	return err;
}

static bool is_tcp_proto(const struct proto *p)
{
#if IS_ENABLED(CONFIG_MPTCP_IPV6)
	return p == &tcp_prot || p == &tcpv6_prot;
#else
	return p == &tcp_prot;
#endif
}

static int mptcp_stream_accept(struct socket *sock, struct socket *newsock,
			       int flags, bool kern)
{
	struct mptcp_sock *msk = mptcp_sk(sock->sk);
	struct socket *ssock;
	int err;

	pr_debug("msk=%p", msk);

	lock_sock(sock->sk);
	if (sock->sk->sk_state != TCP_LISTEN)
		goto unlock_fail;

	ssock = __mptcp_nmpc_socket(msk);
	if (!ssock)
		goto unlock_fail;

	sock_hold(ssock->sk);
	release_sock(sock->sk);

	err = ssock->ops->accept(sock, newsock, flags, kern);
	if (err == 0 && !is_tcp_proto(newsock->sk->sk_prot)) {
		struct mptcp_sock *msk = mptcp_sk(newsock->sk);
		struct mptcp_subflow_context *subflow;

		/* set ssk->sk_socket of accept()ed flows to mptcp socket.
		 * This is needed so NOSPACE flag can be set from tcp stack.
		 */
		__mptcp_flush_join_list(msk);
		list_for_each_entry(subflow, &msk->conn_list, node) {
			struct sock *ssk = mptcp_subflow_tcp_sock(subflow);

			if (!ssk->sk_socket)
				mptcp_sock_graft(ssk, newsock);
		}
	}

	sock_put(ssock->sk);
	return err;

unlock_fail:
	release_sock(sock->sk);
	return -EINVAL;
}

static __poll_t mptcp_poll(struct file *file, struct socket *sock,
			   struct poll_table_struct *wait)
{
	struct sock *sk = sock->sk;
	struct mptcp_sock *msk;
	struct socket *ssock;
	__poll_t mask = 0;

	msk = mptcp_sk(sk);
	lock_sock(sk);
	ssock = __mptcp_tcp_fallback(msk);
	if (!ssock)
		ssock = __mptcp_nmpc_socket(msk);
	if (ssock) {
		mask = ssock->ops->poll(file, ssock, wait);
		release_sock(sk);
		return mask;
	}

	release_sock(sk);
	sock_poll_wait(file, sock, wait);
	lock_sock(sk);

	if (test_bit(MPTCP_DATA_READY, &msk->flags))
		mask = EPOLLIN | EPOLLRDNORM;
	if (sk_stream_is_writeable(sk) &&
	    test_bit(MPTCP_SEND_SPACE, &msk->flags))
		mask |= EPOLLOUT | EPOLLWRNORM;
	if (sk->sk_shutdown & RCV_SHUTDOWN)
		mask |= EPOLLIN | EPOLLRDNORM | EPOLLRDHUP;

	release_sock(sk);

	return mask;
}

static int mptcp_shutdown(struct socket *sock, int how)
{
	struct mptcp_sock *msk = mptcp_sk(sock->sk);
	struct mptcp_subflow_context *subflow;
	struct socket *ssock;
	int ret = 0;

	pr_debug("sk=%p, how=%d", msk, how);

	lock_sock(sock->sk);
	ssock = __mptcp_tcp_fallback(msk);
	if (ssock) {
		release_sock(sock->sk);
		return inet_shutdown(ssock, how);
	}

	if (how == SHUT_WR || how == SHUT_RDWR)
		inet_sk_state_store(sock->sk, TCP_FIN_WAIT1);

	how++;

	if ((how & ~SHUTDOWN_MASK) || !how) {
		ret = -EINVAL;
		goto out_unlock;
	}

	if (sock->state == SS_CONNECTING) {
		if ((1 << sock->sk->sk_state) &
		    (TCPF_SYN_SENT | TCPF_SYN_RECV | TCPF_CLOSE))
			sock->state = SS_DISCONNECTING;
		else
			sock->state = SS_CONNECTED;
	}

	__mptcp_flush_join_list(msk);
	mptcp_for_each_subflow(msk, subflow) {
		struct sock *tcp_sk = mptcp_subflow_tcp_sock(subflow);

		mptcp_subflow_shutdown(tcp_sk, how, 1, msk->write_seq);
	}

out_unlock:
	release_sock(sock->sk);

	return ret;
}

static const struct proto_ops mptcp_stream_ops = {
	.family		   = PF_INET,
	.owner		   = THIS_MODULE,
	.release	   = inet_release,
	.bind		   = mptcp_bind,
	.connect	   = mptcp_stream_connect,
	.socketpair	   = sock_no_socketpair,
	.accept		   = mptcp_stream_accept,
	.getname	   = mptcp_v4_getname,
	.poll		   = mptcp_poll,
	.ioctl		   = inet_ioctl,
	.gettstamp	   = sock_gettstamp,
	.listen		   = mptcp_listen,
	.shutdown	   = mptcp_shutdown,
	.setsockopt	   = sock_common_setsockopt,
	.getsockopt	   = sock_common_getsockopt,
	.sendmsg	   = inet_sendmsg,
	.recvmsg	   = inet_recvmsg,
	.mmap		   = sock_no_mmap,
	.sendpage	   = inet_sendpage,
#ifdef CONFIG_COMPAT
	.compat_setsockopt = compat_sock_common_setsockopt,
	.compat_getsockopt = compat_sock_common_getsockopt,
#endif
};

static struct inet_protosw mptcp_protosw = {
	.type		= SOCK_STREAM,
	.protocol	= IPPROTO_MPTCP,
	.prot		= &mptcp_prot,
	.ops		= &mptcp_stream_ops,
	.flags		= INET_PROTOSW_ICSK,
};

void mptcp_proto_init(void)
{
	mptcp_prot.h.hashinfo = tcp_prot.h.hashinfo;

	if (percpu_counter_init(&mptcp_sockets_allocated, 0, GFP_KERNEL))
		panic("Failed to allocate MPTCP pcpu counter\n");

	mptcp_subflow_init();
	mptcp_pm_init();

	if (proto_register(&mptcp_prot, 1) != 0)
		panic("Failed to register MPTCP proto.\n");

	inet_register_protosw(&mptcp_protosw);

	BUILD_BUG_ON(sizeof(struct mptcp_skb_cb) > sizeof_field(struct sk_buff, cb));
}

#if IS_ENABLED(CONFIG_MPTCP_IPV6)
static const struct proto_ops mptcp_v6_stream_ops = {
	.family		   = PF_INET6,
	.owner		   = THIS_MODULE,
	.release	   = inet6_release,
	.bind		   = mptcp_bind,
	.connect	   = mptcp_stream_connect,
	.socketpair	   = sock_no_socketpair,
	.accept		   = mptcp_stream_accept,
	.getname	   = mptcp_v6_getname,
	.poll		   = mptcp_poll,
	.ioctl		   = inet6_ioctl,
	.gettstamp	   = sock_gettstamp,
	.listen		   = mptcp_listen,
	.shutdown	   = mptcp_shutdown,
	.setsockopt	   = sock_common_setsockopt,
	.getsockopt	   = sock_common_getsockopt,
	.sendmsg	   = inet6_sendmsg,
	.recvmsg	   = inet6_recvmsg,
	.mmap		   = sock_no_mmap,
	.sendpage	   = inet_sendpage,
#ifdef CONFIG_COMPAT
	.compat_ioctl	   = inet6_compat_ioctl,
	.compat_setsockopt = compat_sock_common_setsockopt,
	.compat_getsockopt = compat_sock_common_getsockopt,
#endif
};

static struct proto mptcp_v6_prot;

static void mptcp_v6_destroy(struct sock *sk)
{
	mptcp_destroy(sk);
	inet6_destroy_sock(sk);
}

static struct inet_protosw mptcp_v6_protosw = {
	.type		= SOCK_STREAM,
	.protocol	= IPPROTO_MPTCP,
	.prot		= &mptcp_v6_prot,
	.ops		= &mptcp_v6_stream_ops,
	.flags		= INET_PROTOSW_ICSK,
};

int mptcp_proto_v6_init(void)
{
	int err;

	mptcp_v6_prot = mptcp_prot;
	strcpy(mptcp_v6_prot.name, "MPTCPv6");
	mptcp_v6_prot.slab = NULL;
	mptcp_v6_prot.destroy = mptcp_v6_destroy;
	mptcp_v6_prot.obj_size = sizeof(struct mptcp6_sock);

	err = proto_register(&mptcp_v6_prot, 1);
	if (err)
		return err;

	err = inet6_register_protosw(&mptcp_v6_protosw);
	if (err)
		proto_unregister(&mptcp_v6_prot);

	return err;
}
#endif<|MERGE_RESOLUTION|>--- conflicted
+++ resolved
@@ -1738,16 +1738,6 @@
 		mptcp_sock_graft(sk, parent_sock);
 	subflow->map_seq = msk->ack_seq;
 	return true;
-<<<<<<< HEAD
-}
-
-bool mptcp_sk_is_subflow(const struct sock *sk)
-{
-	struct mptcp_subflow_context *subflow = mptcp_subflow_ctx(sk);
-
-	return subflow->mp_join == 1;
-=======
->>>>>>> cb799f0a
 }
 
 static bool mptcp_memory_free(const struct sock *sk, int wake)
