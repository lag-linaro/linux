--- conflicted
+++ resolved
@@ -1375,7 +1375,6 @@
 	while (argptr) {
 		bool found __maybe_unused = false;
 		unsigned int bit;
-<<<<<<< HEAD
 
 		opt = strsep(&argptr, ",");
 
@@ -1409,41 +1408,6 @@
 			if (!x86_cap_flag(bit))
 				continue;
 
-=======
-
-		opt = strsep(&argptr, ",");
-
-		/*
-		 * Handle naked numbers first for feature flags which don't
-		 * have names.
-		 */
-		if (!kstrtouint(opt, 10, &bit)) {
-			if (bit < NCAPINTS * 32) {
-
-#ifdef CONFIG_X86_FEATURE_NAMES
-				/* empty-string, i.e., ""-defined feature flags */
-				if (!x86_cap_flags[bit])
-					pr_cont(" " X86_CAP_FMT_NUM, x86_cap_flag_num(bit));
-				else
-#endif
-					pr_cont(" " X86_CAP_FMT, x86_cap_flag(bit));
-
-				setup_clear_cpu_cap(bit);
-				taint++;
-			}
-			/*
-			 * The assumption is that there are no feature names with only
-			 * numbers in the name thus go to the next argument.
-			 */
-			continue;
-		}
-
-#ifdef CONFIG_X86_FEATURE_NAMES
-		for (bit = 0; bit < 32 * NCAPINTS; bit++) {
-			if (!x86_cap_flag(bit))
-				continue;
-
->>>>>>> 05e2e71e
 			if (strcmp(x86_cap_flag(bit), opt))
 				continue;
 
