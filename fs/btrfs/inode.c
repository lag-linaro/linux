--- conflicted
+++ resolved
@@ -10270,11 +10270,7 @@
 	.writepage	= btrfs_writepage,
 	.writepages	= btrfs_writepages,
 	.readahead	= btrfs_readahead,
-<<<<<<< HEAD
-	.direct_IO	= btrfs_direct_IO,
-=======
 	.direct_IO	= noop_direct_IO,
->>>>>>> 565b2c21
 	.invalidatepage = btrfs_invalidatepage,
 	.releasepage	= btrfs_releasepage,
 #ifdef CONFIG_MIGRATION
