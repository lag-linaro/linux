--- conflicted
+++ resolved
@@ -477,11 +477,7 @@
 
 	rc = fsi_spi_check_mux(ctx->fsi, ctx->dev);
 	if (rc)
-<<<<<<< HEAD
-		return rc;
-=======
 		goto error;
->>>>>>> f642729d
 
 	list_for_each_entry(transfer, &mesg->transfers, transfer_list) {
 		struct fsi_spi_sequence seq;
