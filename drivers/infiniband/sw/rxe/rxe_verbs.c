--- conflicted
+++ resolved
@@ -641,7 +641,6 @@
 {
 	struct rxe_qp *qp = to_rqp(ibqp);
 	int err;
-<<<<<<< HEAD
 
 	err = rxe_qp_chk_destroy(qp);
 	if (err) {
@@ -649,15 +648,6 @@
 		goto err_out;
 	}
 
-=======
-
-	err = rxe_qp_chk_destroy(qp);
-	if (err) {
-		rxe_dbg_qp(qp, "unable to destroy qp, err = %d", err);
-		goto err_out;
-	}
-
->>>>>>> 64d216d8
 	err = rxe_cleanup(qp);
 	if (err)
 		rxe_err_qp(qp, "cleanup failed, err = %d", err);
@@ -910,16 +900,6 @@
 		ibwr = ibwr->next;
 	}
 	spin_unlock_irqrestore(&qp->sq.sq_lock, flags);
-<<<<<<< HEAD
-
-	if (!err)
-		rxe_sched_task(&qp->req.task);
-
-	spin_lock_bh(&qp->state_lock);
-	if (qp_state(qp) == IB_QPS_ERR)
-		rxe_sched_task(&qp->comp.task);
-	spin_unlock_bh(&qp->state_lock);
-=======
 
 	if (!err)
 		rxe_sched_task(&qp->req.task);
@@ -928,7 +908,6 @@
 	if (qp_state(qp) == IB_QPS_ERR)
 		rxe_sched_task(&qp->comp.task);
 	spin_unlock_irqrestore(&qp->state_lock, flags);
->>>>>>> 64d216d8
 
 	return err;
 }
@@ -938,39 +917,23 @@
 {
 	struct rxe_qp *qp = to_rqp(ibqp);
 	int err;
-<<<<<<< HEAD
-
-	spin_lock_bh(&qp->state_lock);
-	/* caller has already called destroy_qp */
-	if (WARN_ON_ONCE(!qp->valid)) {
-		spin_unlock_bh(&qp->state_lock);
-=======
 	unsigned long flags;
 
 	spin_lock_irqsave(&qp->state_lock, flags);
 	/* caller has already called destroy_qp */
 	if (WARN_ON_ONCE(!qp->valid)) {
 		spin_unlock_irqrestore(&qp->state_lock, flags);
->>>>>>> 64d216d8
 		rxe_err_qp(qp, "qp has been destroyed");
 		return -EINVAL;
 	}
 
 	if (unlikely(qp_state(qp) < IB_QPS_RTS)) {
-<<<<<<< HEAD
-		spin_unlock_bh(&qp->state_lock);
-=======
 		spin_unlock_irqrestore(&qp->state_lock, flags);
->>>>>>> 64d216d8
 		*bad_wr = wr;
 		rxe_err_qp(qp, "qp not ready to send");
 		return -EINVAL;
 	}
-<<<<<<< HEAD
-	spin_unlock_bh(&qp->state_lock);
-=======
 	spin_unlock_irqrestore(&qp->state_lock, flags);
->>>>>>> 64d216d8
 
 	if (qp->is_user) {
 		/* Utilize process context to do protocol processing */
@@ -1046,37 +1009,22 @@
 	struct rxe_rq *rq = &qp->rq;
 	unsigned long flags;
 
-<<<<<<< HEAD
-	spin_lock_bh(&qp->state_lock);
-	/* caller has already called destroy_qp */
-	if (WARN_ON_ONCE(!qp->valid)) {
-		spin_unlock_bh(&qp->state_lock);
-=======
 	spin_lock_irqsave(&qp->state_lock, flags);
 	/* caller has already called destroy_qp */
 	if (WARN_ON_ONCE(!qp->valid)) {
 		spin_unlock_irqrestore(&qp->state_lock, flags);
->>>>>>> 64d216d8
 		rxe_err_qp(qp, "qp has been destroyed");
 		return -EINVAL;
 	}
 
 	/* see C10-97.2.1 */
 	if (unlikely((qp_state(qp) < IB_QPS_INIT))) {
-<<<<<<< HEAD
-		spin_unlock_bh(&qp->state_lock);
-=======
 		spin_unlock_irqrestore(&qp->state_lock, flags);
->>>>>>> 64d216d8
 		*bad_wr = wr;
 		rxe_dbg_qp(qp, "qp not ready to post recv");
 		return -EINVAL;
 	}
-<<<<<<< HEAD
-	spin_unlock_bh(&qp->state_lock);
-=======
 	spin_unlock_irqrestore(&qp->state_lock, flags);
->>>>>>> 64d216d8
 
 	if (unlikely(qp->srq)) {
 		*bad_wr = wr;
@@ -1097,17 +1045,10 @@
 
 	spin_unlock_irqrestore(&rq->producer_lock, flags);
 
-<<<<<<< HEAD
-	spin_lock_bh(&qp->state_lock);
-	if (qp_state(qp) == IB_QPS_ERR)
-		rxe_sched_task(&qp->resp.task);
-	spin_unlock_bh(&qp->state_lock);
-=======
 	spin_lock_irqsave(&qp->state_lock, flags);
 	if (qp_state(qp) == IB_QPS_ERR)
 		rxe_sched_task(&qp->resp.task);
 	spin_unlock_irqrestore(&qp->state_lock, flags);
->>>>>>> 64d216d8
 
 	return err;
 }
