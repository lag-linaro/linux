--- conflicted
+++ resolved
@@ -2714,15 +2714,12 @@
 		rec->no_buildid = true;
 	}
 
-<<<<<<< HEAD
-=======
 	if (rec->opts.record_cgroup && !perf_can_record_cgroup()) {
 		pr_err("Kernel has no cgroup sampling support.\n");
 		err = -EINVAL;
 		goto out_opts;
 	}
 
->>>>>>> 11e4b63a
 	if (rec->opts.kcore)
 		rec->data.is_dir = true;
 
