// SPDX-License-Identifier: GPL-2.0-only
/*
 * Copyright (C) Sistina Software, Inc.  1997-2003 All rights reserved.
 * Copyright (C) 2004-2008 Red Hat, Inc.  All rights reserved.
 */

#define pr_fmt(fmt) KBUILD_MODNAME ": " fmt

#include <linux/slab.h>
#include <linux/spinlock.h>
#include <linux/completion.h>
#include <linux/buffer_head.h>
#include <linux/fs.h>
#include <linux/gfs2_ondisk.h>
#include <linux/prefetch.h>
#include <linux/blkdev.h>
#include <linux/rbtree.h>
#include <linux/random.h>

#include "gfs2.h"
#include "incore.h"
#include "glock.h"
#include "glops.h"
#include "lops.h"
#include "meta_io.h"
#include "quota.h"
#include "rgrp.h"
#include "super.h"
#include "trans.h"
#include "util.h"
#include "log.h"
#include "inode.h"
#include "trace_gfs2.h"
#include "dir.h"

#define BFITNOENT ((u32)~0)
#define NO_BLOCK ((u64)~0)

struct gfs2_rbm {
	struct gfs2_rgrpd *rgd;
	u32 offset;		/* The offset is bitmap relative */
	int bii;		/* Bitmap index */
};

static inline struct gfs2_bitmap *rbm_bi(const struct gfs2_rbm *rbm)
{
	return rbm->rgd->rd_bits + rbm->bii;
}

static inline u64 gfs2_rbm_to_block(const struct gfs2_rbm *rbm)
{
	BUG_ON(rbm->offset >= rbm->rgd->rd_data);
	return rbm->rgd->rd_data0 + (rbm_bi(rbm)->bi_start * GFS2_NBBY) +
		rbm->offset;
}

/*
 * These routines are used by the resource group routines (rgrp.c)
 * to keep track of block allocation.  Each block is represented by two
 * bits.  So, each byte represents GFS2_NBBY (i.e. 4) blocks.
 *
 * 0 = Free
 * 1 = Used (not metadata)
 * 2 = Unlinked (still in use) inode
 * 3 = Used (metadata)
 */

struct gfs2_extent {
	struct gfs2_rbm rbm;
	u32 len;
};

static const char valid_change[16] = {
	        /* current */
	/* n */ 0, 1, 1, 1,
	/* e */ 1, 0, 0, 0,
	/* w */ 0, 0, 0, 1,
	        1, 0, 0, 0
};

static int gfs2_rbm_find(struct gfs2_rbm *rbm, u8 state, u32 *minext,
			 struct gfs2_blkreserv *rs, bool nowrap);


/**
 * gfs2_setbit - Set a bit in the bitmaps
 * @rbm: The position of the bit to set
 * @do_clone: Also set the clone bitmap, if it exists
 * @new_state: the new state of the block
 *
 */

static inline void gfs2_setbit(const struct gfs2_rbm *rbm, bool do_clone,
			       unsigned char new_state)
{
	unsigned char *byte1, *byte2, *end, cur_state;
	struct gfs2_bitmap *bi = rbm_bi(rbm);
	unsigned int buflen = bi->bi_bytes;
	const unsigned int bit = (rbm->offset % GFS2_NBBY) * GFS2_BIT_SIZE;

	byte1 = bi->bi_bh->b_data + bi->bi_offset + (rbm->offset / GFS2_NBBY);
	end = bi->bi_bh->b_data + bi->bi_offset + buflen;

	BUG_ON(byte1 >= end);

	cur_state = (*byte1 >> bit) & GFS2_BIT_MASK;

	if (unlikely(!valid_change[new_state * 4 + cur_state])) {
		struct gfs2_sbd *sdp = rbm->rgd->rd_sbd;

		fs_warn(sdp, "buf_blk = 0x%x old_state=%d, new_state=%d\n",
			rbm->offset, cur_state, new_state);
		fs_warn(sdp, "rgrp=0x%llx bi_start=0x%x biblk: 0x%llx\n",
			(unsigned long long)rbm->rgd->rd_addr, bi->bi_start,
			(unsigned long long)bi->bi_bh->b_blocknr);
		fs_warn(sdp, "bi_offset=0x%x bi_bytes=0x%x block=0x%llx\n",
			bi->bi_offset, bi->bi_bytes,
			(unsigned long long)gfs2_rbm_to_block(rbm));
		dump_stack();
		gfs2_consist_rgrpd(rbm->rgd);
		return;
	}
	*byte1 ^= (cur_state ^ new_state) << bit;

	if (do_clone && bi->bi_clone) {
		byte2 = bi->bi_clone + bi->bi_offset + (rbm->offset / GFS2_NBBY);
		cur_state = (*byte2 >> bit) & GFS2_BIT_MASK;
		*byte2 ^= (cur_state ^ new_state) << bit;
	}
}

/**
 * gfs2_testbit - test a bit in the bitmaps
 * @rbm: The bit to test
 * @use_clone: If true, test the clone bitmap, not the official bitmap.
 *
 * Some callers like gfs2_unaligned_extlen need to test the clone bitmaps,
 * not the "real" bitmaps, to avoid allocating recently freed blocks.
 *
 * Returns: The two bit block state of the requested bit
 */

static inline u8 gfs2_testbit(const struct gfs2_rbm *rbm, bool use_clone)
{
	struct gfs2_bitmap *bi = rbm_bi(rbm);
	const u8 *buffer;
	const u8 *byte;
	unsigned int bit;

	if (use_clone && bi->bi_clone)
		buffer = bi->bi_clone;
	else
		buffer = bi->bi_bh->b_data;
	buffer += bi->bi_offset;
	byte = buffer + (rbm->offset / GFS2_NBBY);
	bit = (rbm->offset % GFS2_NBBY) * GFS2_BIT_SIZE;

	return (*byte >> bit) & GFS2_BIT_MASK;
}

/**
 * gfs2_bit_search
 * @ptr: Pointer to bitmap data
 * @mask: Mask to use (normally 0x55555.... but adjusted for search start)
 * @state: The state we are searching for
 *
 * We xor the bitmap data with a patter which is the bitwise opposite
 * of what we are looking for, this gives rise to a pattern of ones
 * wherever there is a match. Since we have two bits per entry, we
 * take this pattern, shift it down by one place and then and it with
 * the original. All the even bit positions (0,2,4, etc) then represent
 * successful matches, so we mask with 0x55555..... to remove the unwanted
 * odd bit positions.
 *
 * This allows searching of a whole u64 at once (32 blocks) with a
 * single test (on 64 bit arches).
 */

static inline u64 gfs2_bit_search(const __le64 *ptr, u64 mask, u8 state)
{
	u64 tmp;
	static const u64 search[] = {
		[0] = 0xffffffffffffffffULL,
		[1] = 0xaaaaaaaaaaaaaaaaULL,
		[2] = 0x5555555555555555ULL,
		[3] = 0x0000000000000000ULL,
	};
	tmp = le64_to_cpu(*ptr) ^ search[state];
	tmp &= (tmp >> 1);
	tmp &= mask;
	return tmp;
}

/**
 * rs_cmp - multi-block reservation range compare
 * @start: start of the new reservation
 * @len: number of blocks in the new reservation
 * @rs: existing reservation to compare against
 *
 * returns: 1 if the block range is beyond the reach of the reservation
 *         -1 if the block range is before the start of the reservation
 *          0 if the block range overlaps with the reservation
 */
static inline int rs_cmp(u64 start, u32 len, struct gfs2_blkreserv *rs)
{
	if (start >= rs->rs_start + rs->rs_requested)
		return 1;
	if (rs->rs_start >= start + len)
		return -1;
	return 0;
}

/**
 * gfs2_bitfit - Search an rgrp's bitmap buffer to find a bit-pair representing
 *       a block in a given allocation state.
 * @buf: the buffer that holds the bitmaps
 * @len: the length (in bytes) of the buffer
 * @goal: start search at this block's bit-pair (within @buffer)
 * @state: GFS2_BLKST_XXX the state of the block we're looking for.
 *
 * Scope of @goal and returned block number is only within this bitmap buffer,
 * not entire rgrp or filesystem.  @buffer will be offset from the actual
 * beginning of a bitmap block buffer, skipping any header structures, but
 * headers are always a multiple of 64 bits long so that the buffer is
 * always aligned to a 64 bit boundary.
 *
 * The size of the buffer is in bytes, but is it assumed that it is
 * always ok to read a complete multiple of 64 bits at the end
 * of the block in case the end is no aligned to a natural boundary.
 *
 * Return: the block number (bitmap buffer scope) that was found
 */

static u32 gfs2_bitfit(const u8 *buf, const unsigned int len,
		       u32 goal, u8 state)
{
	u32 spoint = (goal << 1) & ((8*sizeof(u64)) - 1);
	const __le64 *ptr = ((__le64 *)buf) + (goal >> 5);
	const __le64 *end = (__le64 *)(buf + ALIGN(len, sizeof(u64)));
	u64 tmp;
	u64 mask = 0x5555555555555555ULL;
	u32 bit;

	/* Mask off bits we don't care about at the start of the search */
	mask <<= spoint;
	tmp = gfs2_bit_search(ptr, mask, state);
	ptr++;
	while(tmp == 0 && ptr < end) {
		tmp = gfs2_bit_search(ptr, 0x5555555555555555ULL, state);
		ptr++;
	}
	/* Mask off any bits which are more than len bytes from the start */
	if (ptr == end && (len & (sizeof(u64) - 1)))
		tmp &= (((u64)~0) >> (64 - 8*(len & (sizeof(u64) - 1))));
	/* Didn't find anything, so return */
	if (tmp == 0)
		return BFITNOENT;
	ptr--;
	bit = __ffs64(tmp);
	bit /= 2;	/* two bits per entry in the bitmap */
	return (((const unsigned char *)ptr - buf) * GFS2_NBBY) + bit;
}

/**
 * gfs2_rbm_from_block - Set the rbm based upon rgd and block number
 * @rbm: The rbm with rgd already set correctly
 * @block: The block number (filesystem relative)
 *
 * This sets the bi and offset members of an rbm based on a
 * resource group and a filesystem relative block number. The
 * resource group must be set in the rbm on entry, the bi and
 * offset members will be set by this function.
 *
 * Returns: 0 on success, or an error code
 */

static int gfs2_rbm_from_block(struct gfs2_rbm *rbm, u64 block)
{
	if (!rgrp_contains_block(rbm->rgd, block))
		return -E2BIG;
	rbm->bii = 0;
	rbm->offset = block - rbm->rgd->rd_data0;
	/* Check if the block is within the first block */
	if (rbm->offset < rbm_bi(rbm)->bi_blocks)
		return 0;

	/* Adjust for the size diff between gfs2_meta_header and gfs2_rgrp */
	rbm->offset += (sizeof(struct gfs2_rgrp) -
			sizeof(struct gfs2_meta_header)) * GFS2_NBBY;
	rbm->bii = rbm->offset / rbm->rgd->rd_sbd->sd_blocks_per_bitmap;
	rbm->offset -= rbm->bii * rbm->rgd->rd_sbd->sd_blocks_per_bitmap;
	return 0;
}

/**
 * gfs2_rbm_add - add a number of blocks to an rbm
 * @rbm: The rbm with rgd already set correctly
 * @blocks: The number of blocks to add to rpm
 *
 * This function takes an existing rbm structure and adds a number of blocks to
 * it.
 *
 * Returns: True if the new rbm would point past the end of the rgrp.
 */

static bool gfs2_rbm_add(struct gfs2_rbm *rbm, u32 blocks)
{
	struct gfs2_rgrpd *rgd = rbm->rgd;
	struct gfs2_bitmap *bi = rgd->rd_bits + rbm->bii;

	if (rbm->offset + blocks < bi->bi_blocks) {
		rbm->offset += blocks;
		return false;
	}
	blocks -= bi->bi_blocks - rbm->offset;

	for(;;) {
		bi++;
		if (bi == rgd->rd_bits + rgd->rd_length)
			return true;
		if (blocks < bi->bi_blocks) {
			rbm->offset = blocks;
			rbm->bii = bi - rgd->rd_bits;
			return false;
		}
		blocks -= bi->bi_blocks;
	}
}

/**
 * gfs2_unaligned_extlen - Look for free blocks which are not byte aligned
 * @rbm: Position to search (value/result)
 * @n_unaligned: Number of unaligned blocks to check
 * @len: Decremented for each block found (terminate on zero)
 *
 * Returns: true if a non-free block is encountered or the end of the resource
 *	    group is reached.
 */

static bool gfs2_unaligned_extlen(struct gfs2_rbm *rbm, u32 n_unaligned, u32 *len)
{
	u32 n;
	u8 res;

	for (n = 0; n < n_unaligned; n++) {
		res = gfs2_testbit(rbm, true);
		if (res != GFS2_BLKST_FREE)
			return true;
		(*len)--;
		if (*len == 0)
			return true;
		if (gfs2_rbm_add(rbm, 1))
			return true;
	}

	return false;
}

/**
 * gfs2_free_extlen - Return extent length of free blocks
 * @rrbm: Starting position
 * @len: Max length to check
 *
 * Starting at the block specified by the rbm, see how many free blocks
 * there are, not reading more than len blocks ahead. This can be done
 * using memchr_inv when the blocks are byte aligned, but has to be done
 * on a block by block basis in case of unaligned blocks. Also this
 * function can cope with bitmap boundaries (although it must stop on
 * a resource group boundary)
 *
 * Returns: Number of free blocks in the extent
 */

static u32 gfs2_free_extlen(const struct gfs2_rbm *rrbm, u32 len)
{
	struct gfs2_rbm rbm = *rrbm;
	u32 n_unaligned = rbm.offset & 3;
	u32 size = len;
	u32 bytes;
	u32 chunk_size;
	u8 *ptr, *start, *end;
	u64 block;
	struct gfs2_bitmap *bi;

	if (n_unaligned &&
	    gfs2_unaligned_extlen(&rbm, 4 - n_unaligned, &len))
		goto out;

	n_unaligned = len & 3;
	/* Start is now byte aligned */
	while (len > 3) {
		bi = rbm_bi(&rbm);
		start = bi->bi_bh->b_data;
		if (bi->bi_clone)
			start = bi->bi_clone;
		start += bi->bi_offset;
		end = start + bi->bi_bytes;
		BUG_ON(rbm.offset & 3);
		start += (rbm.offset / GFS2_NBBY);
		bytes = min_t(u32, len / GFS2_NBBY, (end - start));
		ptr = memchr_inv(start, 0, bytes);
		chunk_size = ((ptr == NULL) ? bytes : (ptr - start));
		chunk_size *= GFS2_NBBY;
		BUG_ON(len < chunk_size);
		len -= chunk_size;
		block = gfs2_rbm_to_block(&rbm);
		if (gfs2_rbm_from_block(&rbm, block + chunk_size)) {
			n_unaligned = 0;
			break;
		}
		if (ptr) {
			n_unaligned = 3;
			break;
		}
		n_unaligned = len & 3;
	}

	/* Deal with any bits left over at the end */
	if (n_unaligned)
		gfs2_unaligned_extlen(&rbm, n_unaligned, &len);
out:
	return size - len;
}

/**
 * gfs2_bitcount - count the number of bits in a certain state
 * @rgd: the resource group descriptor
 * @buffer: the buffer that holds the bitmaps
 * @buflen: the length (in bytes) of the buffer
 * @state: the state of the block we're looking for
 *
 * Returns: The number of bits
 */

static u32 gfs2_bitcount(struct gfs2_rgrpd *rgd, const u8 *buffer,
			 unsigned int buflen, u8 state)
{
	const u8 *byte = buffer;
	const u8 *end = buffer + buflen;
	const u8 state1 = state << 2;
	const u8 state2 = state << 4;
	const u8 state3 = state << 6;
	u32 count = 0;

	for (; byte < end; byte++) {
		if (((*byte) & 0x03) == state)
			count++;
		if (((*byte) & 0x0C) == state1)
			count++;
		if (((*byte) & 0x30) == state2)
			count++;
		if (((*byte) & 0xC0) == state3)
			count++;
	}

	return count;
}

/**
 * gfs2_rgrp_verify - Verify that a resource group is consistent
 * @rgd: the rgrp
 *
 */

void gfs2_rgrp_verify(struct gfs2_rgrpd *rgd)
{
	struct gfs2_sbd *sdp = rgd->rd_sbd;
	struct gfs2_bitmap *bi = NULL;
	u32 length = rgd->rd_length;
	u32 count[4], tmp;
	int buf, x;

	memset(count, 0, 4 * sizeof(u32));

	/* Count # blocks in each of 4 possible allocation states */
	for (buf = 0; buf < length; buf++) {
		bi = rgd->rd_bits + buf;
		for (x = 0; x < 4; x++)
			count[x] += gfs2_bitcount(rgd,
						  bi->bi_bh->b_data +
						  bi->bi_offset,
						  bi->bi_bytes, x);
	}

	if (count[0] != rgd->rd_free) {
		gfs2_lm(sdp, "free data mismatch:  %u != %u\n",
			count[0], rgd->rd_free);
		gfs2_consist_rgrpd(rgd);
		return;
	}

	tmp = rgd->rd_data - rgd->rd_free - rgd->rd_dinodes;
	if (count[1] != tmp) {
		gfs2_lm(sdp, "used data mismatch:  %u != %u\n",
			count[1], tmp);
		gfs2_consist_rgrpd(rgd);
		return;
	}

	if (count[2] + count[3] != rgd->rd_dinodes) {
		gfs2_lm(sdp, "used metadata mismatch:  %u != %u\n",
			count[2] + count[3], rgd->rd_dinodes);
		gfs2_consist_rgrpd(rgd);
		return;
	}
}

/**
 * gfs2_blk2rgrpd - Find resource group for a given data/meta block number
 * @sdp: The GFS2 superblock
 * @blk: The data block number
 * @exact: True if this needs to be an exact match
 *
 * The @exact argument should be set to true by most callers. The exception
 * is when we need to match blocks which are not represented by the rgrp
 * bitmap, but which are part of the rgrp (i.e. padding blocks) which are
 * there for alignment purposes. Another way of looking at it is that @exact
 * matches only valid data/metadata blocks, but with @exact false, it will
 * match any block within the extent of the rgrp.
 *
 * Returns: The resource group, or NULL if not found
 */

struct gfs2_rgrpd *gfs2_blk2rgrpd(struct gfs2_sbd *sdp, u64 blk, bool exact)
{
	struct rb_node *n, *next;
	struct gfs2_rgrpd *cur;

	spin_lock(&sdp->sd_rindex_spin);
	n = sdp->sd_rindex_tree.rb_node;
	while (n) {
		cur = rb_entry(n, struct gfs2_rgrpd, rd_node);
		next = NULL;
		if (blk < cur->rd_addr)
			next = n->rb_left;
		else if (blk >= cur->rd_data0 + cur->rd_data)
			next = n->rb_right;
		if (next == NULL) {
			spin_unlock(&sdp->sd_rindex_spin);
			if (exact) {
				if (blk < cur->rd_addr)
					return NULL;
				if (blk >= cur->rd_data0 + cur->rd_data)
					return NULL;
			}
			return cur;
		}
		n = next;
	}
	spin_unlock(&sdp->sd_rindex_spin);

	return NULL;
}

/**
 * gfs2_rgrpd_get_first - get the first Resource Group in the filesystem
 * @sdp: The GFS2 superblock
 *
 * Returns: The first rgrp in the filesystem
 */

struct gfs2_rgrpd *gfs2_rgrpd_get_first(struct gfs2_sbd *sdp)
{
	const struct rb_node *n;
	struct gfs2_rgrpd *rgd;

	spin_lock(&sdp->sd_rindex_spin);
	n = rb_first(&sdp->sd_rindex_tree);
	rgd = rb_entry(n, struct gfs2_rgrpd, rd_node);
	spin_unlock(&sdp->sd_rindex_spin);

	return rgd;
}

/**
 * gfs2_rgrpd_get_next - get the next RG
 * @rgd: the resource group descriptor
 *
 * Returns: The next rgrp
 */

struct gfs2_rgrpd *gfs2_rgrpd_get_next(struct gfs2_rgrpd *rgd)
{
	struct gfs2_sbd *sdp = rgd->rd_sbd;
	const struct rb_node *n;

	spin_lock(&sdp->sd_rindex_spin);
	n = rb_next(&rgd->rd_node);
	if (n == NULL)
		n = rb_first(&sdp->sd_rindex_tree);

	if (unlikely(&rgd->rd_node == n)) {
		spin_unlock(&sdp->sd_rindex_spin);
		return NULL;
	}
	rgd = rb_entry(n, struct gfs2_rgrpd, rd_node);
	spin_unlock(&sdp->sd_rindex_spin);
	return rgd;
}

void check_and_update_goal(struct gfs2_inode *ip)
{
	struct gfs2_sbd *sdp = GFS2_SB(&ip->i_inode);
	if (!ip->i_goal || gfs2_blk2rgrpd(sdp, ip->i_goal, 1) == NULL)
		ip->i_goal = ip->i_no_addr;
}

void gfs2_free_clones(struct gfs2_rgrpd *rgd)
{
	int x;

	for (x = 0; x < rgd->rd_length; x++) {
		struct gfs2_bitmap *bi = rgd->rd_bits + x;
		kfree(bi->bi_clone);
		bi->bi_clone = NULL;
	}
}

static void dump_rs(struct seq_file *seq, const struct gfs2_blkreserv *rs,
		    const char *fs_id_buf)
{
	struct gfs2_inode *ip = container_of(rs, struct gfs2_inode, i_res);

	gfs2_print_dbg(seq, "%s  B: n:%llu s:%llu f:%u\n",
		       fs_id_buf,
		       (unsigned long long)ip->i_no_addr,
		       (unsigned long long)rs->rs_start,
		       rs->rs_requested);
}

/**
 * __rs_deltree - remove a multi-block reservation from the rgd tree
 * @rs: The reservation to remove
 *
 */
static void __rs_deltree(struct gfs2_blkreserv *rs)
{
	struct gfs2_rgrpd *rgd;

	if (!gfs2_rs_active(rs))
		return;

	rgd = rs->rs_rgd;
	trace_gfs2_rs(rs, TRACE_RS_TREEDEL);
	rb_erase(&rs->rs_node, &rgd->rd_rstree);
	RB_CLEAR_NODE(&rs->rs_node);

	if (rs->rs_requested) {
		/* return requested blocks to the rgrp */
		BUG_ON(rs->rs_rgd->rd_requested < rs->rs_requested);
		rs->rs_rgd->rd_requested -= rs->rs_requested;

		/* The rgrp extent failure point is likely not to increase;
		   it will only do so if the freed blocks are somehow
		   contiguous with a span of free blocks that follows. Still,
		   it will force the number to be recalculated later. */
		rgd->rd_extfail_pt += rs->rs_requested;
		rs->rs_requested = 0;
	}
}

/**
 * gfs2_rs_deltree - remove a multi-block reservation from the rgd tree
 * @rs: The reservation to remove
 *
 */
void gfs2_rs_deltree(struct gfs2_blkreserv *rs)
{
	struct gfs2_rgrpd *rgd;

	rgd = rs->rs_rgd;
	if (rgd) {
		spin_lock(&rgd->rd_rsspin);
		__rs_deltree(rs);
		BUG_ON(rs->rs_requested);
		spin_unlock(&rgd->rd_rsspin);
	}
}

/**
 * gfs2_rs_delete - delete a multi-block reservation
 * @ip: The inode for this reservation
 * @wcount: The inode's write count, or NULL
 *
 */
void gfs2_rs_delete(struct gfs2_inode *ip, atomic_t *wcount)
{
	down_write(&ip->i_rw_mutex);
	if ((wcount == NULL) || (atomic_read(wcount) <= 1))
		gfs2_rs_deltree(&ip->i_res);
	up_write(&ip->i_rw_mutex);
}

/**
 * return_all_reservations - return all reserved blocks back to the rgrp.
 * @rgd: the rgrp that needs its space back
 *
 * We previously reserved a bunch of blocks for allocation. Now we need to
 * give them back. This leave the reservation structures in tact, but removes
 * all of their corresponding "no-fly zones".
 */
static void return_all_reservations(struct gfs2_rgrpd *rgd)
{
	struct rb_node *n;
	struct gfs2_blkreserv *rs;

	spin_lock(&rgd->rd_rsspin);
	while ((n = rb_first(&rgd->rd_rstree))) {
		rs = rb_entry(n, struct gfs2_blkreserv, rs_node);
		__rs_deltree(rs);
	}
	spin_unlock(&rgd->rd_rsspin);
}

void gfs2_clear_rgrpd(struct gfs2_sbd *sdp)
{
	struct rb_node *n;
	struct gfs2_rgrpd *rgd;
	struct gfs2_glock *gl;

	while ((n = rb_first(&sdp->sd_rindex_tree))) {
		rgd = rb_entry(n, struct gfs2_rgrpd, rd_node);
		gl = rgd->rd_gl;

		rb_erase(n, &sdp->sd_rindex_tree);

		if (gl) {
			if (gl->gl_state != LM_ST_UNLOCKED) {
				gfs2_glock_cb(gl, LM_ST_UNLOCKED);
				flush_delayed_work(&gl->gl_work);
			}
			gfs2_rgrp_brelse(rgd);
			glock_clear_object(gl, rgd);
			gfs2_glock_put(gl);
		}

		gfs2_free_clones(rgd);
		return_all_reservations(rgd);
		kfree(rgd->rd_bits);
		rgd->rd_bits = NULL;
		kmem_cache_free(gfs2_rgrpd_cachep, rgd);
	}
}

/**
 * compute_bitstructs - Compute the bitmap sizes
 * @rgd: The resource group descriptor
 *
 * Calculates bitmap descriptors, one for each block that contains bitmap data
 *
 * Returns: errno
 */

static int compute_bitstructs(struct gfs2_rgrpd *rgd)
{
	struct gfs2_sbd *sdp = rgd->rd_sbd;
	struct gfs2_bitmap *bi;
	u32 length = rgd->rd_length; /* # blocks in hdr & bitmap */
	u32 bytes_left, bytes;
	int x;

	if (!length)
		return -EINVAL;

	rgd->rd_bits = kcalloc(length, sizeof(struct gfs2_bitmap), GFP_NOFS);
	if (!rgd->rd_bits)
		return -ENOMEM;

	bytes_left = rgd->rd_bitbytes;

	for (x = 0; x < length; x++) {
		bi = rgd->rd_bits + x;

		bi->bi_flags = 0;
		/* small rgrp; bitmap stored completely in header block */
		if (length == 1) {
			bytes = bytes_left;
			bi->bi_offset = sizeof(struct gfs2_rgrp);
			bi->bi_start = 0;
			bi->bi_bytes = bytes;
			bi->bi_blocks = bytes * GFS2_NBBY;
		/* header block */
		} else if (x == 0) {
			bytes = sdp->sd_sb.sb_bsize - sizeof(struct gfs2_rgrp);
			bi->bi_offset = sizeof(struct gfs2_rgrp);
			bi->bi_start = 0;
			bi->bi_bytes = bytes;
			bi->bi_blocks = bytes * GFS2_NBBY;
		/* last block */
		} else if (x + 1 == length) {
			bytes = bytes_left;
			bi->bi_offset = sizeof(struct gfs2_meta_header);
			bi->bi_start = rgd->rd_bitbytes - bytes_left;
			bi->bi_bytes = bytes;
			bi->bi_blocks = bytes * GFS2_NBBY;
		/* other blocks */
		} else {
			bytes = sdp->sd_sb.sb_bsize -
				sizeof(struct gfs2_meta_header);
			bi->bi_offset = sizeof(struct gfs2_meta_header);
			bi->bi_start = rgd->rd_bitbytes - bytes_left;
			bi->bi_bytes = bytes;
			bi->bi_blocks = bytes * GFS2_NBBY;
		}

		bytes_left -= bytes;
	}

	if (bytes_left) {
		gfs2_consist_rgrpd(rgd);
		return -EIO;
	}
	bi = rgd->rd_bits + (length - 1);
	if ((bi->bi_start + bi->bi_bytes) * GFS2_NBBY != rgd->rd_data) {
		gfs2_lm(sdp,
			"ri_addr = %llu\n"
			"ri_length = %u\n"
			"ri_data0 = %llu\n"
			"ri_data = %u\n"
			"ri_bitbytes = %u\n"
			"start=%u len=%u offset=%u\n",
			(unsigned long long)rgd->rd_addr,
			rgd->rd_length,
			(unsigned long long)rgd->rd_data0,
			rgd->rd_data,
			rgd->rd_bitbytes,
			bi->bi_start, bi->bi_bytes, bi->bi_offset);
		gfs2_consist_rgrpd(rgd);
		return -EIO;
	}

	return 0;
}

/**
 * gfs2_ri_total - Total up the file system space, according to the rindex.
 * @sdp: the filesystem
 *
 */
u64 gfs2_ri_total(struct gfs2_sbd *sdp)
{
	u64 total_data = 0;	
	struct inode *inode = sdp->sd_rindex;
	struct gfs2_inode *ip = GFS2_I(inode);
	char buf[sizeof(struct gfs2_rindex)];
	int error, rgrps;

	for (rgrps = 0;; rgrps++) {
		loff_t pos = rgrps * sizeof(struct gfs2_rindex);

		if (pos + sizeof(struct gfs2_rindex) > i_size_read(inode))
			break;
		error = gfs2_internal_read(ip, buf, &pos,
					   sizeof(struct gfs2_rindex));
		if (error != sizeof(struct gfs2_rindex))
			break;
		total_data += be32_to_cpu(((struct gfs2_rindex *)buf)->ri_data);
	}
	return total_data;
}

static int rgd_insert(struct gfs2_rgrpd *rgd)
{
	struct gfs2_sbd *sdp = rgd->rd_sbd;
	struct rb_node **newn = &sdp->sd_rindex_tree.rb_node, *parent = NULL;

	/* Figure out where to put new node */
	while (*newn) {
		struct gfs2_rgrpd *cur = rb_entry(*newn, struct gfs2_rgrpd,
						  rd_node);

		parent = *newn;
		if (rgd->rd_addr < cur->rd_addr)
			newn = &((*newn)->rb_left);
		else if (rgd->rd_addr > cur->rd_addr)
			newn = &((*newn)->rb_right);
		else
			return -EEXIST;
	}

	rb_link_node(&rgd->rd_node, parent, newn);
	rb_insert_color(&rgd->rd_node, &sdp->sd_rindex_tree);
	sdp->sd_rgrps++;
	return 0;
}

/**
 * read_rindex_entry - Pull in a new resource index entry from the disk
 * @ip: Pointer to the rindex inode
 *
 * Returns: 0 on success, > 0 on EOF, error code otherwise
 */

static int read_rindex_entry(struct gfs2_inode *ip)
{
	struct gfs2_sbd *sdp = GFS2_SB(&ip->i_inode);
	loff_t pos = sdp->sd_rgrps * sizeof(struct gfs2_rindex);
	struct gfs2_rindex buf;
	int error;
	struct gfs2_rgrpd *rgd;

	if (pos >= i_size_read(&ip->i_inode))
		return 1;

	error = gfs2_internal_read(ip, (char *)&buf, &pos,
				   sizeof(struct gfs2_rindex));

	if (error != sizeof(struct gfs2_rindex))
		return (error == 0) ? 1 : error;

	rgd = kmem_cache_zalloc(gfs2_rgrpd_cachep, GFP_NOFS);
	error = -ENOMEM;
	if (!rgd)
		return error;

	rgd->rd_sbd = sdp;
	rgd->rd_addr = be64_to_cpu(buf.ri_addr);
	rgd->rd_length = be32_to_cpu(buf.ri_length);
	rgd->rd_data0 = be64_to_cpu(buf.ri_data0);
	rgd->rd_data = be32_to_cpu(buf.ri_data);
	rgd->rd_bitbytes = be32_to_cpu(buf.ri_bitbytes);
	spin_lock_init(&rgd->rd_rsspin);
	mutex_init(&rgd->rd_mutex);

	error = compute_bitstructs(rgd);
	if (error)
		goto fail;

	error = gfs2_glock_get(sdp, rgd->rd_addr,
			       &gfs2_rgrp_glops, CREATE, &rgd->rd_gl);
	if (error)
		goto fail;

	rgd->rd_rgl = (struct gfs2_rgrp_lvb *)rgd->rd_gl->gl_lksb.sb_lvbptr;
	rgd->rd_flags &= ~(GFS2_RDF_UPTODATE | GFS2_RDF_PREFERRED);
	if (rgd->rd_data > sdp->sd_max_rg_data)
		sdp->sd_max_rg_data = rgd->rd_data;
	spin_lock(&sdp->sd_rindex_spin);
	error = rgd_insert(rgd);
	spin_unlock(&sdp->sd_rindex_spin);
	if (!error) {
		glock_set_object(rgd->rd_gl, rgd);
		return 0;
	}

	error = 0; /* someone else read in the rgrp; free it and ignore it */
	gfs2_glock_put(rgd->rd_gl);

fail:
	kfree(rgd->rd_bits);
	rgd->rd_bits = NULL;
	kmem_cache_free(gfs2_rgrpd_cachep, rgd);
	return error;
}

/**
 * set_rgrp_preferences - Run all the rgrps, selecting some we prefer to use
 * @sdp: the GFS2 superblock
 *
 * The purpose of this function is to select a subset of the resource groups
 * and mark them as PREFERRED. We do it in such a way that each node prefers
 * to use a unique set of rgrps to minimize glock contention.
 */
static void set_rgrp_preferences(struct gfs2_sbd *sdp)
{
	struct gfs2_rgrpd *rgd, *first;
	int i;

	/* Skip an initial number of rgrps, based on this node's journal ID.
	   That should start each node out on its own set. */
	rgd = gfs2_rgrpd_get_first(sdp);
	for (i = 0; i < sdp->sd_lockstruct.ls_jid; i++)
		rgd = gfs2_rgrpd_get_next(rgd);
	first = rgd;

	do {
		rgd->rd_flags |= GFS2_RDF_PREFERRED;
		for (i = 0; i < sdp->sd_journals; i++) {
			rgd = gfs2_rgrpd_get_next(rgd);
			if (!rgd || rgd == first)
				break;
		}
	} while (rgd && rgd != first);
}

/**
 * gfs2_ri_update - Pull in a new resource index from the disk
 * @ip: pointer to the rindex inode
 *
 * Returns: 0 on successful update, error code otherwise
 */

static int gfs2_ri_update(struct gfs2_inode *ip)
{
	struct gfs2_sbd *sdp = GFS2_SB(&ip->i_inode);
	int error;

	do {
		error = read_rindex_entry(ip);
	} while (error == 0);

	if (error < 0)
		return error;

	if (RB_EMPTY_ROOT(&sdp->sd_rindex_tree)) {
		fs_err(sdp, "no resource groups found in the file system.\n");
		return -ENOENT;
	}
	set_rgrp_preferences(sdp);

	sdp->sd_rindex_uptodate = 1;
	return 0;
}

/**
 * gfs2_rindex_update - Update the rindex if required
 * @sdp: The GFS2 superblock
 *
 * We grab a lock on the rindex inode to make sure that it doesn't
 * change whilst we are performing an operation. We keep this lock
 * for quite long periods of time compared to other locks. This
 * doesn't matter, since it is shared and it is very, very rarely
 * accessed in the exclusive mode (i.e. only when expanding the filesystem).
 *
 * This makes sure that we're using the latest copy of the resource index
 * special file, which might have been updated if someone expanded the
 * filesystem (via gfs2_grow utility), which adds new resource groups.
 *
 * Returns: 0 on succeess, error code otherwise
 */

int gfs2_rindex_update(struct gfs2_sbd *sdp)
{
	struct gfs2_inode *ip = GFS2_I(sdp->sd_rindex);
	struct gfs2_glock *gl = ip->i_gl;
	struct gfs2_holder ri_gh;
	int error = 0;
	int unlock_required = 0;

	/* Read new copy from disk if we don't have the latest */
	if (!sdp->sd_rindex_uptodate) {
		if (!gfs2_glock_is_locked_by_me(gl)) {
			error = gfs2_glock_nq_init(gl, LM_ST_SHARED, 0, &ri_gh);
			if (error)
				return error;
			unlock_required = 1;
		}
		if (!sdp->sd_rindex_uptodate)
			error = gfs2_ri_update(ip);
		if (unlock_required)
			gfs2_glock_dq_uninit(&ri_gh);
	}

	return error;
}

static void gfs2_rgrp_in(struct gfs2_rgrpd *rgd, const void *buf)
{
	const struct gfs2_rgrp *str = buf;
	u32 rg_flags;

	rg_flags = be32_to_cpu(str->rg_flags);
	rg_flags &= ~GFS2_RDF_MASK;
	rgd->rd_flags &= GFS2_RDF_MASK;
	rgd->rd_flags |= rg_flags;
	rgd->rd_free = be32_to_cpu(str->rg_free);
	rgd->rd_dinodes = be32_to_cpu(str->rg_dinodes);
	rgd->rd_igeneration = be64_to_cpu(str->rg_igeneration);
	/* rd_data0, rd_data and rd_bitbytes already set from rindex */
}

static void gfs2_rgrp_ondisk2lvb(struct gfs2_rgrp_lvb *rgl, const void *buf)
{
	const struct gfs2_rgrp *str = buf;

	rgl->rl_magic = cpu_to_be32(GFS2_MAGIC);
	rgl->rl_flags = str->rg_flags;
	rgl->rl_free = str->rg_free;
	rgl->rl_dinodes = str->rg_dinodes;
	rgl->rl_igeneration = str->rg_igeneration;
	rgl->__pad = 0UL;
}

static void gfs2_rgrp_out(struct gfs2_rgrpd *rgd, void *buf)
{
	struct gfs2_rgrpd *next = gfs2_rgrpd_get_next(rgd);
	struct gfs2_rgrp *str = buf;
	u32 crc;

	str->rg_flags = cpu_to_be32(rgd->rd_flags & ~GFS2_RDF_MASK);
	str->rg_free = cpu_to_be32(rgd->rd_free);
	str->rg_dinodes = cpu_to_be32(rgd->rd_dinodes);
	if (next == NULL)
		str->rg_skip = 0;
	else if (next->rd_addr > rgd->rd_addr)
		str->rg_skip = cpu_to_be32(next->rd_addr - rgd->rd_addr);
	str->rg_igeneration = cpu_to_be64(rgd->rd_igeneration);
	str->rg_data0 = cpu_to_be64(rgd->rd_data0);
	str->rg_data = cpu_to_be32(rgd->rd_data);
	str->rg_bitbytes = cpu_to_be32(rgd->rd_bitbytes);
	str->rg_crc = 0;
	crc = gfs2_disk_hash(buf, sizeof(struct gfs2_rgrp));
	str->rg_crc = cpu_to_be32(crc);

	memset(&str->rg_reserved, 0, sizeof(str->rg_reserved));
	gfs2_rgrp_ondisk2lvb(rgd->rd_rgl, buf);
}

static int gfs2_rgrp_lvb_valid(struct gfs2_rgrpd *rgd)
{
	struct gfs2_rgrp_lvb *rgl = rgd->rd_rgl;
	struct gfs2_rgrp *str = (struct gfs2_rgrp *)rgd->rd_bits[0].bi_bh->b_data;
	struct gfs2_sbd *sdp = rgd->rd_sbd;
	int valid = 1;

	if (rgl->rl_flags != str->rg_flags) {
		fs_warn(sdp, "GFS2: rgd: %llu lvb flag mismatch %u/%u",
			(unsigned long long)rgd->rd_addr,
		       be32_to_cpu(rgl->rl_flags), be32_to_cpu(str->rg_flags));
		valid = 0;
	}
	if (rgl->rl_free != str->rg_free) {
		fs_warn(sdp, "GFS2: rgd: %llu lvb free mismatch %u/%u",
			(unsigned long long)rgd->rd_addr,
			be32_to_cpu(rgl->rl_free), be32_to_cpu(str->rg_free));
		valid = 0;
	}
	if (rgl->rl_dinodes != str->rg_dinodes) {
		fs_warn(sdp, "GFS2: rgd: %llu lvb dinode mismatch %u/%u",
			(unsigned long long)rgd->rd_addr,
			be32_to_cpu(rgl->rl_dinodes),
			be32_to_cpu(str->rg_dinodes));
		valid = 0;
	}
	if (rgl->rl_igeneration != str->rg_igeneration) {
		fs_warn(sdp, "GFS2: rgd: %llu lvb igen mismatch %llu/%llu",
			(unsigned long long)rgd->rd_addr,
			(unsigned long long)be64_to_cpu(rgl->rl_igeneration),
			(unsigned long long)be64_to_cpu(str->rg_igeneration));
		valid = 0;
	}
	return valid;
}

static u32 count_unlinked(struct gfs2_rgrpd *rgd)
{
	struct gfs2_bitmap *bi;
	const u32 length = rgd->rd_length;
	const u8 *buffer = NULL;
	u32 i, goal, count = 0;

	for (i = 0, bi = rgd->rd_bits; i < length; i++, bi++) {
		goal = 0;
		buffer = bi->bi_bh->b_data + bi->bi_offset;
		WARN_ON(!buffer_uptodate(bi->bi_bh));
		while (goal < bi->bi_blocks) {
			goal = gfs2_bitfit(buffer, bi->bi_bytes, goal,
					   GFS2_BLKST_UNLINKED);
			if (goal == BFITNOENT)
				break;
			count++;
			goal++;
		}
	}

	return count;
}

static void rgrp_set_bitmap_flags(struct gfs2_rgrpd *rgd)
{
	struct gfs2_bitmap *bi;
	int x;

	if (rgd->rd_free) {
		for (x = 0; x < rgd->rd_length; x++) {
			bi = rgd->rd_bits + x;
			clear_bit(GBF_FULL, &bi->bi_flags);
		}
	} else {
		for (x = 0; x < rgd->rd_length; x++) {
			bi = rgd->rd_bits + x;
			set_bit(GBF_FULL, &bi->bi_flags);
		}
	}
}

/**
 * gfs2_rgrp_bh_get - Read in a RG's header and bitmaps
 * @rgd: the struct gfs2_rgrpd describing the RG to read in
 *
 * Read in all of a Resource Group's header and bitmap blocks.
 * Caller must eventually call gfs2_rgrp_brelse() to free the bitmaps.
 *
 * Returns: errno
 */

static int gfs2_rgrp_bh_get(struct gfs2_rgrpd *rgd)
{
	struct gfs2_sbd *sdp = rgd->rd_sbd;
	struct gfs2_glock *gl = rgd->rd_gl;
	unsigned int length = rgd->rd_length;
	struct gfs2_bitmap *bi;
	unsigned int x, y;
	int error;

	if (rgd->rd_bits[0].bi_bh != NULL)
		return 0;

	for (x = 0; x < length; x++) {
		bi = rgd->rd_bits + x;
		error = gfs2_meta_read(gl, rgd->rd_addr + x, 0, 0, &bi->bi_bh);
		if (error)
			goto fail;
	}

	for (y = length; y--;) {
		bi = rgd->rd_bits + y;
		error = gfs2_meta_wait(sdp, bi->bi_bh);
		if (error)
			goto fail;
		if (gfs2_metatype_check(sdp, bi->bi_bh, y ? GFS2_METATYPE_RB :
					      GFS2_METATYPE_RG)) {
			error = -EIO;
			goto fail;
		}
	}

	if (!(rgd->rd_flags & GFS2_RDF_UPTODATE)) {
		gfs2_rgrp_in(rgd, (rgd->rd_bits[0].bi_bh)->b_data);
		rgrp_set_bitmap_flags(rgd);
		rgd->rd_flags |= (GFS2_RDF_UPTODATE | GFS2_RDF_CHECK);
		rgd->rd_free_clone = rgd->rd_free;
		BUG_ON(rgd->rd_reserved);
		/* max out the rgrp allocation failure point */
		rgd->rd_extfail_pt = rgd->rd_free;
	}
	if (cpu_to_be32(GFS2_MAGIC) != rgd->rd_rgl->rl_magic) {
		rgd->rd_rgl->rl_unlinked = cpu_to_be32(count_unlinked(rgd));
		gfs2_rgrp_ondisk2lvb(rgd->rd_rgl,
				     rgd->rd_bits[0].bi_bh->b_data);
	}
	else if (sdp->sd_args.ar_rgrplvb) {
		if (!gfs2_rgrp_lvb_valid(rgd)){
			gfs2_consist_rgrpd(rgd);
			error = -EIO;
			goto fail;
		}
		if (rgd->rd_rgl->rl_unlinked == 0)
			rgd->rd_flags &= ~GFS2_RDF_CHECK;
	}
	return 0;

fail:
	while (x--) {
		bi = rgd->rd_bits + x;
		brelse(bi->bi_bh);
		bi->bi_bh = NULL;
		gfs2_assert_warn(sdp, !bi->bi_clone);
	}

	return error;
}

static int update_rgrp_lvb(struct gfs2_rgrpd *rgd)
{
	u32 rl_flags;

	if (rgd->rd_flags & GFS2_RDF_UPTODATE)
		return 0;

	if (cpu_to_be32(GFS2_MAGIC) != rgd->rd_rgl->rl_magic)
		return gfs2_rgrp_bh_get(rgd);

	rl_flags = be32_to_cpu(rgd->rd_rgl->rl_flags);
	rl_flags &= ~GFS2_RDF_MASK;
	rgd->rd_flags &= GFS2_RDF_MASK;
	rgd->rd_flags |= (rl_flags | GFS2_RDF_CHECK);
	if (rgd->rd_rgl->rl_unlinked == 0)
		rgd->rd_flags &= ~GFS2_RDF_CHECK;
	rgd->rd_free = be32_to_cpu(rgd->rd_rgl->rl_free);
	rgrp_set_bitmap_flags(rgd);
	rgd->rd_free_clone = rgd->rd_free;
	BUG_ON(rgd->rd_reserved);
	/* max out the rgrp allocation failure point */
	rgd->rd_extfail_pt = rgd->rd_free;
	rgd->rd_dinodes = be32_to_cpu(rgd->rd_rgl->rl_dinodes);
	rgd->rd_igeneration = be64_to_cpu(rgd->rd_rgl->rl_igeneration);
	return 0;
}

int gfs2_rgrp_go_lock(struct gfs2_holder *gh)
{
	struct gfs2_rgrpd *rgd = gh->gh_gl->gl_object;
	struct gfs2_sbd *sdp = rgd->rd_sbd;

	if (gh->gh_flags & GL_SKIP && sdp->sd_args.ar_rgrplvb)
		return 0;
	return gfs2_rgrp_bh_get(rgd);
}

/**
 * gfs2_rgrp_brelse - Release RG bitmaps read in with gfs2_rgrp_bh_get()
 * @rgd: The resource group
 *
 */

void gfs2_rgrp_brelse(struct gfs2_rgrpd *rgd)
{
	int x, length = rgd->rd_length;

	for (x = 0; x < length; x++) {
		struct gfs2_bitmap *bi = rgd->rd_bits + x;
		if (bi->bi_bh) {
			brelse(bi->bi_bh);
			bi->bi_bh = NULL;
		}
	}
}

int gfs2_rgrp_send_discards(struct gfs2_sbd *sdp, u64 offset,
			     struct buffer_head *bh,
			     const struct gfs2_bitmap *bi, unsigned minlen, u64 *ptrimmed)
{
	struct super_block *sb = sdp->sd_vfs;
	u64 blk;
	sector_t start = 0;
	sector_t nr_blks = 0;
	int rv;
	unsigned int x;
	u32 trimmed = 0;
	u8 diff;

	for (x = 0; x < bi->bi_bytes; x++) {
		const u8 *clone = bi->bi_clone ? bi->bi_clone : bi->bi_bh->b_data;
		clone += bi->bi_offset;
		clone += x;
		if (bh) {
			const u8 *orig = bh->b_data + bi->bi_offset + x;
			diff = ~(*orig | (*orig >> 1)) & (*clone | (*clone >> 1));
		} else {
			diff = ~(*clone | (*clone >> 1));
		}
		diff &= 0x55;
		if (diff == 0)
			continue;
		blk = offset + ((bi->bi_start + x) * GFS2_NBBY);
		while(diff) {
			if (diff & 1) {
				if (nr_blks == 0)
					goto start_new_extent;
				if ((start + nr_blks) != blk) {
					if (nr_blks >= minlen) {
						rv = sb_issue_discard(sb,
							start, nr_blks,
							GFP_NOFS, 0);
						if (rv)
							goto fail;
						trimmed += nr_blks;
					}
					nr_blks = 0;
start_new_extent:
					start = blk;
				}
				nr_blks++;
			}
			diff >>= 2;
			blk++;
		}
	}
	if (nr_blks >= minlen) {
		rv = sb_issue_discard(sb, start, nr_blks, GFP_NOFS, 0);
		if (rv)
			goto fail;
		trimmed += nr_blks;
	}
	if (ptrimmed)
		*ptrimmed = trimmed;
	return 0;

fail:
	if (sdp->sd_args.ar_discard)
		fs_warn(sdp, "error %d on discard request, turning discards off for this filesystem\n", rv);
	sdp->sd_args.ar_discard = 0;
	return -EIO;
}

/**
 * gfs2_fitrim - Generate discard requests for unused bits of the filesystem
 * @filp: Any file on the filesystem
 * @argp: Pointer to the arguments (also used to pass result)
 *
 * Returns: 0 on success, otherwise error code
 */

int gfs2_fitrim(struct file *filp, void __user *argp)
{
	struct inode *inode = file_inode(filp);
	struct gfs2_sbd *sdp = GFS2_SB(inode);
	struct request_queue *q = bdev_get_queue(sdp->sd_vfs->s_bdev);
	struct buffer_head *bh;
	struct gfs2_rgrpd *rgd;
	struct gfs2_rgrpd *rgd_end;
	struct gfs2_holder gh;
	struct fstrim_range r;
	int ret = 0;
	u64 amt;
	u64 trimmed = 0;
	u64 start, end, minlen;
	unsigned int x;
	unsigned bs_shift = sdp->sd_sb.sb_bsize_shift;

	if (!capable(CAP_SYS_ADMIN))
		return -EPERM;

	if (!test_bit(SDF_JOURNAL_LIVE, &sdp->sd_flags))
		return -EROFS;

	if (!blk_queue_discard(q))
		return -EOPNOTSUPP;

	if (copy_from_user(&r, argp, sizeof(r)))
		return -EFAULT;

	ret = gfs2_rindex_update(sdp);
	if (ret)
		return ret;

	start = r.start >> bs_shift;
	end = start + (r.len >> bs_shift);
	minlen = max_t(u64, r.minlen,
		       q->limits.discard_granularity) >> bs_shift;

	if (end <= start || minlen > sdp->sd_max_rg_data)
		return -EINVAL;

	rgd = gfs2_blk2rgrpd(sdp, start, 0);
	rgd_end = gfs2_blk2rgrpd(sdp, end, 0);

	if ((gfs2_rgrpd_get_first(sdp) == gfs2_rgrpd_get_next(rgd_end))
	    && (start > rgd_end->rd_data0 + rgd_end->rd_data))
		return -EINVAL; /* start is beyond the end of the fs */

	while (1) {

		ret = gfs2_glock_nq_init(rgd->rd_gl, LM_ST_EXCLUSIVE,
					 LM_FLAG_NODE_SCOPE, &gh);
		if (ret)
			goto out;

		if (!(rgd->rd_flags & GFS2_RGF_TRIMMED)) {
			/* Trim each bitmap in the rgrp */
			for (x = 0; x < rgd->rd_length; x++) {
				struct gfs2_bitmap *bi = rgd->rd_bits + x;
				rgrp_lock_local(rgd);
				ret = gfs2_rgrp_send_discards(sdp,
						rgd->rd_data0, NULL, bi, minlen,
						&amt);
				rgrp_unlock_local(rgd);
				if (ret) {
					gfs2_glock_dq_uninit(&gh);
					goto out;
				}
				trimmed += amt;
			}

			/* Mark rgrp as having been trimmed */
			ret = gfs2_trans_begin(sdp, RES_RG_HDR, 0);
			if (ret == 0) {
				bh = rgd->rd_bits[0].bi_bh;
				rgrp_lock_local(rgd);
				rgd->rd_flags |= GFS2_RGF_TRIMMED;
				gfs2_trans_add_meta(rgd->rd_gl, bh);
				gfs2_rgrp_out(rgd, bh->b_data);
				rgrp_unlock_local(rgd);
				gfs2_trans_end(sdp);
			}
		}
		gfs2_glock_dq_uninit(&gh);

		if (rgd == rgd_end)
			break;

		rgd = gfs2_rgrpd_get_next(rgd);
	}

out:
	r.len = trimmed << bs_shift;
	if (copy_to_user(argp, &r, sizeof(r)))
		return -EFAULT;

	return ret;
}

/**
 * rs_insert - insert a new multi-block reservation into the rgrp's rb_tree
 * @ip: the inode structure
 *
 */
static void rs_insert(struct gfs2_inode *ip)
{
	struct rb_node **newn, *parent = NULL;
	int rc;
	struct gfs2_blkreserv *rs = &ip->i_res;
	struct gfs2_rgrpd *rgd = rs->rs_rgd;

	BUG_ON(gfs2_rs_active(rs));

	spin_lock(&rgd->rd_rsspin);
	newn = &rgd->rd_rstree.rb_node;
	while (*newn) {
		struct gfs2_blkreserv *cur =
			rb_entry(*newn, struct gfs2_blkreserv, rs_node);

		parent = *newn;
		rc = rs_cmp(rs->rs_start, rs->rs_requested, cur);
		if (rc > 0)
			newn = &((*newn)->rb_right);
		else if (rc < 0)
			newn = &((*newn)->rb_left);
		else {
			spin_unlock(&rgd->rd_rsspin);
			WARN_ON(1);
			return;
		}
	}

	rb_link_node(&rs->rs_node, parent, newn);
	rb_insert_color(&rs->rs_node, &rgd->rd_rstree);

	/* Do our rgrp accounting for the reservation */
	rgd->rd_requested += rs->rs_requested; /* blocks requested */
	spin_unlock(&rgd->rd_rsspin);
	trace_gfs2_rs(rs, TRACE_RS_INSERT);
}

/**
 * rgd_free - return the number of free blocks we can allocate
 * @rgd: the resource group
 * @rs: The reservation to free
 *
 * This function returns the number of free blocks for an rgrp.
 * That's the clone-free blocks (blocks that are free, not including those
 * still being used for unlinked files that haven't been deleted.)
 *
 * It also subtracts any blocks reserved by someone else, but does not
 * include free blocks that are still part of our current reservation,
 * because obviously we can (and will) allocate them.
 */
static inline u32 rgd_free(struct gfs2_rgrpd *rgd, struct gfs2_blkreserv *rs)
{
	u32 tot_reserved, tot_free;

	if (WARN_ON_ONCE(rgd->rd_requested < rs->rs_requested))
		return 0;
	tot_reserved = rgd->rd_requested - rs->rs_requested;

	if (rgd->rd_free_clone < tot_reserved)
		tot_reserved = 0;

	tot_free = rgd->rd_free_clone - tot_reserved;

	return tot_free;
}

/**
 * rg_mblk_search - find a group of multiple free blocks to form a reservation
 * @rgd: the resource group descriptor
 * @ip: pointer to the inode for which we're reserving blocks
 * @ap: the allocation parameters
 *
 */

static void rg_mblk_search(struct gfs2_rgrpd *rgd, struct gfs2_inode *ip,
			   const struct gfs2_alloc_parms *ap)
{
	struct gfs2_rbm rbm = { .rgd = rgd, };
	u64 goal;
	struct gfs2_blkreserv *rs = &ip->i_res;
	u32 extlen;
	u32 free_blocks, blocks_available;
	int ret;
	struct inode *inode = &ip->i_inode;

	spin_lock(&rgd->rd_rsspin);
	free_blocks = rgd_free(rgd, rs);
	if (rgd->rd_free_clone < rgd->rd_requested)
		free_blocks = 0;
	blocks_available = rgd->rd_free_clone - rgd->rd_reserved;
	if (rgd == rs->rs_rgd)
		blocks_available += rs->rs_reserved;
	spin_unlock(&rgd->rd_rsspin);

	if (S_ISDIR(inode->i_mode))
		extlen = 1;
	else {
		extlen = max_t(u32, atomic_read(&ip->i_sizehint), ap->target);
		extlen = clamp(extlen, (u32)RGRP_RSRV_MINBLKS, free_blocks);
	}
	if (free_blocks < extlen || blocks_available < extlen)
		return;

	/* Find bitmap block that contains bits for goal block */
	if (rgrp_contains_block(rgd, ip->i_goal))
		goal = ip->i_goal;
	else
		goal = rgd->rd_last_alloc + rgd->rd_data0;

	if (WARN_ON(gfs2_rbm_from_block(&rbm, goal)))
		return;

	ret = gfs2_rbm_find(&rbm, GFS2_BLKST_FREE, &extlen, &ip->i_res, true);
	if (ret == 0) {
		rs->rs_start = gfs2_rbm_to_block(&rbm);
		rs->rs_requested = extlen;
		rs_insert(ip);
	} else {
		if (goal == rgd->rd_last_alloc + rgd->rd_data0)
			rgd->rd_last_alloc = 0;
	}
}

/**
 * gfs2_next_unreserved_block - Return next block that is not reserved
 * @rgd: The resource group
 * @block: The starting block
 * @length: The required length
 * @ignore_rs: Reservation to ignore
 *
 * If the block does not appear in any reservation, then return the
 * block number unchanged. If it does appear in the reservation, then
 * keep looking through the tree of reservations in order to find the
 * first block number which is not reserved.
 */

static u64 gfs2_next_unreserved_block(struct gfs2_rgrpd *rgd, u64 block,
				      u32 length,
				      struct gfs2_blkreserv *ignore_rs)
{
	struct gfs2_blkreserv *rs;
	struct rb_node *n;
	int rc;

	spin_lock(&rgd->rd_rsspin);
	n = rgd->rd_rstree.rb_node;
	while (n) {
		rs = rb_entry(n, struct gfs2_blkreserv, rs_node);
		rc = rs_cmp(block, length, rs);
		if (rc < 0)
			n = n->rb_left;
		else if (rc > 0)
			n = n->rb_right;
		else
			break;
	}

	if (n) {
		while (rs_cmp(block, length, rs) == 0 && rs != ignore_rs) {
			block = rs->rs_start + rs->rs_requested;
			n = n->rb_right;
			if (n == NULL)
				break;
			rs = rb_entry(n, struct gfs2_blkreserv, rs_node);
		}
	}

	spin_unlock(&rgd->rd_rsspin);
	return block;
}

/**
 * gfs2_reservation_check_and_update - Check for reservations during block alloc
 * @rbm: The current position in the resource group
 * @rs: Our own reservation
 * @minext: The minimum extent length
 * @maxext: A pointer to the maximum extent structure
 *
 * This checks the current position in the rgrp to see whether there is
 * a reservation covering this block. If not then this function is a
 * no-op. If there is, then the position is moved to the end of the
 * contiguous reservation(s) so that we are pointing at the first
 * non-reserved block.
 *
 * Returns: 0 if no reservation, 1 if @rbm has changed, otherwise an error
 */

static int gfs2_reservation_check_and_update(struct gfs2_rbm *rbm,
					     struct gfs2_blkreserv *rs,
					     u32 minext,
					     struct gfs2_extent *maxext)
{
	u64 block = gfs2_rbm_to_block(rbm);
	u32 extlen = 1;
	u64 nblock;

	/*
	 * If we have a minimum extent length, then skip over any extent
	 * which is less than the min extent length in size.
	 */
	if (minext > 1) {
		extlen = gfs2_free_extlen(rbm, minext);
		if (extlen <= maxext->len)
			goto fail;
	}

	/*
	 * Check the extent which has been found against the reservations
	 * and skip if parts of it are already reserved
	 */
	nblock = gfs2_next_unreserved_block(rbm->rgd, block, extlen, rs);
	if (nblock == block) {
		if (!minext || extlen >= minext)
			return 0;

		if (extlen > maxext->len) {
			maxext->len = extlen;
			maxext->rbm = *rbm;
		}
	} else {
		u64 len = nblock - block;
		if (len >= (u64)1 << 32)
			return -E2BIG;
		extlen = len;
	}
fail:
	if (gfs2_rbm_add(rbm, extlen))
		return -E2BIG;
	return 1;
}

/**
 * gfs2_rbm_find - Look for blocks of a particular state
 * @rbm: Value/result starting position and final position
 * @state: The state which we want to find
 * @minext: Pointer to the requested extent length
 *          This is updated to be the actual reservation size.
 * @rs: Our own reservation (NULL to skip checking for reservations)
 * @nowrap: Stop looking at the end of the rgrp, rather than wrapping
 *          around until we've reached the starting point.
 *
 * Side effects:
 * - If looking for free blocks, we set GBF_FULL on each bitmap which
 *   has no free blocks in it.
 * - If looking for free blocks, we set rd_extfail_pt on each rgrp which
 *   has come up short on a free block search.
 *
 * Returns: 0 on success, -ENOSPC if there is no block of the requested state
 */

static int gfs2_rbm_find(struct gfs2_rbm *rbm, u8 state, u32 *minext,
			 struct gfs2_blkreserv *rs, bool nowrap)
{
	bool scan_from_start = rbm->bii == 0 && rbm->offset == 0;
	struct buffer_head *bh;
	int last_bii;
	u32 offset;
	u8 *buffer;
	bool wrapped = false;
	int ret;
	struct gfs2_bitmap *bi;
	struct gfs2_extent maxext = { .rbm.rgd = rbm->rgd, };

	/*
	 * Determine the last bitmap to search.  If we're not starting at the
	 * beginning of a bitmap, we need to search that bitmap twice to scan
	 * the entire resource group.
	 */
	last_bii = rbm->bii - (rbm->offset == 0);

	while(1) {
		bi = rbm_bi(rbm);
		if (test_bit(GBF_FULL, &bi->bi_flags) &&
		    (state == GFS2_BLKST_FREE))
			goto next_bitmap;

		bh = bi->bi_bh;
		buffer = bh->b_data + bi->bi_offset;
		WARN_ON(!buffer_uptodate(bh));
		if (state != GFS2_BLKST_UNLINKED && bi->bi_clone)
			buffer = bi->bi_clone + bi->bi_offset;
		offset = gfs2_bitfit(buffer, bi->bi_bytes, rbm->offset, state);
		if (offset == BFITNOENT) {
			if (state == GFS2_BLKST_FREE && rbm->offset == 0)
				set_bit(GBF_FULL, &bi->bi_flags);
			goto next_bitmap;
		}
		rbm->offset = offset;
<<<<<<< HEAD
		if (!rs)
=======
		if (!rs || !minext)
>>>>>>> 11e4b63a
			return 0;

		ret = gfs2_reservation_check_and_update(rbm, rs, *minext,
							&maxext);
		if (ret == 0)
			return 0;
		if (ret > 0)
			goto next_iter;
		if (ret == -E2BIG) {
			rbm->bii = 0;
			rbm->offset = 0;
			goto res_covered_end_of_rgrp;
		}
		return ret;

next_bitmap:	/* Find next bitmap in the rgrp */
		rbm->offset = 0;
		rbm->bii++;
		if (rbm->bii == rbm->rgd->rd_length)
			rbm->bii = 0;
res_covered_end_of_rgrp:
		if (rbm->bii == 0) {
			if (wrapped)
				break;
			wrapped = true;
			if (nowrap)
				break;
		}
next_iter:
		/* Have we scanned the entire resource group? */
		if (wrapped && rbm->bii > last_bii)
			break;
	}

	if (state != GFS2_BLKST_FREE)
		return -ENOSPC;

	/* If the extent was too small, and it's smaller than the smallest
	   to have failed before, remember for future reference that it's
	   useless to search this rgrp again for this amount or more. */
	if (wrapped && (scan_from_start || rbm->bii > last_bii) &&
	    *minext < rbm->rgd->rd_extfail_pt)
		rbm->rgd->rd_extfail_pt = *minext - 1;

	/* If the maximum extent we found is big enough to fulfill the
	   minimum requirements, use it anyway. */
	if (maxext.len) {
		*rbm = maxext.rbm;
		*minext = maxext.len;
		return 0;
	}

	return -ENOSPC;
}

/**
 * try_rgrp_unlink - Look for any unlinked, allocated, but unused inodes
 * @rgd: The rgrp
 * @last_unlinked: block address of the last dinode we unlinked
 * @skip: block address we should explicitly not unlink
 *
 * Returns: 0 if no error
 *          The inode, if one has been found, in inode.
 */

static void try_rgrp_unlink(struct gfs2_rgrpd *rgd, u64 *last_unlinked, u64 skip)
{
	u64 block;
	struct gfs2_sbd *sdp = rgd->rd_sbd;
	struct gfs2_glock *gl;
	struct gfs2_inode *ip;
	int error;
	int found = 0;
	struct gfs2_rbm rbm = { .rgd = rgd, .bii = 0, .offset = 0 };

	while (1) {
		error = gfs2_rbm_find(&rbm, GFS2_BLKST_UNLINKED, NULL, NULL,
				      true);
		if (error == -ENOSPC)
			break;
		if (WARN_ON_ONCE(error))
			break;

		block = gfs2_rbm_to_block(&rbm);
		if (gfs2_rbm_from_block(&rbm, block + 1))
			break;
		if (*last_unlinked != NO_BLOCK && block <= *last_unlinked)
			continue;
		if (block == skip)
			continue;
		*last_unlinked = block;

		error = gfs2_glock_get(sdp, block, &gfs2_iopen_glops, CREATE, &gl);
		if (error)
			continue;

		/* If the inode is already in cache, we can ignore it here
		 * because the existing inode disposal code will deal with
		 * it when all refs have gone away. Accessing gl_object like
		 * this is not safe in general. Here it is ok because we do
		 * not dereference the pointer, and we only need an approx
		 * answer to whether it is NULL or not.
		 */
		ip = gl->gl_object;

		if (ip || !gfs2_queue_delete_work(gl, 0))
			gfs2_glock_put(gl);
		else
			found++;

		/* Limit reclaim to sensible number of tasks */
		if (found > NR_CPUS)
			return;
	}

	rgd->rd_flags &= ~GFS2_RDF_CHECK;
	return;
}

/**
 * gfs2_rgrp_congested - Use stats to figure out whether an rgrp is congested
 * @rgd: The rgrp in question
 * @loops: An indication of how picky we can be (0=very, 1=less so)
 *
 * This function uses the recently added glock statistics in order to
 * figure out whether a parciular resource group is suffering from
 * contention from multiple nodes. This is done purely on the basis
 * of timings, since this is the only data we have to work with and
 * our aim here is to reject a resource group which is highly contended
 * but (very important) not to do this too often in order to ensure that
 * we do not land up introducing fragmentation by changing resource
 * groups when not actually required.
 *
 * The calculation is fairly simple, we want to know whether the SRTTB
 * (i.e. smoothed round trip time for blocking operations) to acquire
 * the lock for this rgrp's glock is significantly greater than the
 * time taken for resource groups on average. We introduce a margin in
 * the form of the variable @var which is computed as the sum of the two
 * respective variences, and multiplied by a factor depending on @loops
 * and whether we have a lot of data to base the decision on. This is
 * then tested against the square difference of the means in order to
 * decide whether the result is statistically significant or not.
 *
 * Returns: A boolean verdict on the congestion status
 */

static bool gfs2_rgrp_congested(const struct gfs2_rgrpd *rgd, int loops)
{
	const struct gfs2_glock *gl = rgd->rd_gl;
	const struct gfs2_sbd *sdp = gl->gl_name.ln_sbd;
	struct gfs2_lkstats *st;
	u64 r_dcount, l_dcount;
	u64 l_srttb, a_srttb = 0;
	s64 srttb_diff;
	u64 sqr_diff;
	u64 var;
	int cpu, nonzero = 0;

	preempt_disable();
	for_each_present_cpu(cpu) {
		st = &per_cpu_ptr(sdp->sd_lkstats, cpu)->lkstats[LM_TYPE_RGRP];
		if (st->stats[GFS2_LKS_SRTTB]) {
			a_srttb += st->stats[GFS2_LKS_SRTTB];
			nonzero++;
		}
	}
	st = &this_cpu_ptr(sdp->sd_lkstats)->lkstats[LM_TYPE_RGRP];
	if (nonzero)
		do_div(a_srttb, nonzero);
	r_dcount = st->stats[GFS2_LKS_DCOUNT];
	var = st->stats[GFS2_LKS_SRTTVARB] +
	      gl->gl_stats.stats[GFS2_LKS_SRTTVARB];
	preempt_enable();

	l_srttb = gl->gl_stats.stats[GFS2_LKS_SRTTB];
	l_dcount = gl->gl_stats.stats[GFS2_LKS_DCOUNT];

	if ((l_dcount < 1) || (r_dcount < 1) || (a_srttb == 0))
		return false;

	srttb_diff = a_srttb - l_srttb;
	sqr_diff = srttb_diff * srttb_diff;

	var *= 2;
	if (l_dcount < 8 || r_dcount < 8)
		var *= 2;
	if (loops == 1)
		var *= 2;

	return ((srttb_diff < 0) && (sqr_diff > var));
}

/**
 * gfs2_rgrp_used_recently
 * @rs: The block reservation with the rgrp to test
 * @msecs: The time limit in milliseconds
 *
 * Returns: True if the rgrp glock has been used within the time limit
 */
static bool gfs2_rgrp_used_recently(const struct gfs2_blkreserv *rs,
				    u64 msecs)
{
	u64 tdiff;

	tdiff = ktime_to_ns(ktime_sub(ktime_get_real(),
                            rs->rs_rgd->rd_gl->gl_dstamp));

	return tdiff > (msecs * 1000 * 1000);
}

static u32 gfs2_orlov_skip(const struct gfs2_inode *ip)
{
	const struct gfs2_sbd *sdp = GFS2_SB(&ip->i_inode);
	u32 skip;

	get_random_bytes(&skip, sizeof(skip));
	return skip % sdp->sd_rgrps;
}

static bool gfs2_select_rgrp(struct gfs2_rgrpd **pos, const struct gfs2_rgrpd *begin)
{
	struct gfs2_rgrpd *rgd = *pos;
	struct gfs2_sbd *sdp = rgd->rd_sbd;

	rgd = gfs2_rgrpd_get_next(rgd);
	if (rgd == NULL)
		rgd = gfs2_rgrpd_get_first(sdp);
	*pos = rgd;
	if (rgd != begin) /* If we didn't wrap */
		return true;
	return false;
}

/**
 * fast_to_acquire - determine if a resource group will be fast to acquire
 * @rgd: The rgrp
 *
 * If this is one of our preferred rgrps, it should be quicker to acquire,
 * because we tried to set ourselves up as dlm lock master.
 */
static inline int fast_to_acquire(struct gfs2_rgrpd *rgd)
{
	struct gfs2_glock *gl = rgd->rd_gl;

	if (gl->gl_state != LM_ST_UNLOCKED && list_empty(&gl->gl_holders) &&
	    !test_bit(GLF_DEMOTE_IN_PROGRESS, &gl->gl_flags) &&
	    !test_bit(GLF_DEMOTE, &gl->gl_flags))
		return 1;
	if (rgd->rd_flags & GFS2_RDF_PREFERRED)
		return 1;
	return 0;
}

/**
 * gfs2_inplace_reserve - Reserve space in the filesystem
 * @ip: the inode to reserve space for
 * @ap: the allocation parameters
 *
 * We try our best to find an rgrp that has at least ap->target blocks
 * available. After a couple of passes (loops == 2), the prospects of finding
 * such an rgrp diminish. At this stage, we return the first rgrp that has
 * at least ap->min_target blocks available.
 *
 * Returns: 0 on success,
 *          -ENOMEM if a suitable rgrp can't be found
 *          errno otherwise
 */

int gfs2_inplace_reserve(struct gfs2_inode *ip, struct gfs2_alloc_parms *ap)
{
	struct gfs2_sbd *sdp = GFS2_SB(&ip->i_inode);
	struct gfs2_rgrpd *begin = NULL;
	struct gfs2_blkreserv *rs = &ip->i_res;
	int error = 0, flags = LM_FLAG_NODE_SCOPE;
	bool rg_locked;
	u64 last_unlinked = NO_BLOCK;
	u32 target = ap->target;
	int loops = 0;
	u32 free_blocks, blocks_available, skip = 0;

	BUG_ON(rs->rs_reserved);

	if (sdp->sd_args.ar_rgrplvb)
		flags |= GL_SKIP;
	if (gfs2_assert_warn(sdp, target))
		return -EINVAL;
	if (gfs2_rs_active(rs)) {
		begin = rs->rs_rgd;
	} else if (rs->rs_rgd &&
		   rgrp_contains_block(rs->rs_rgd, ip->i_goal)) {
		begin = rs->rs_rgd;
	} else {
		check_and_update_goal(ip);
		rs->rs_rgd = begin = gfs2_blk2rgrpd(sdp, ip->i_goal, 1);
	}
	if (S_ISDIR(ip->i_inode.i_mode) && (ap->aflags & GFS2_AF_ORLOV))
		skip = gfs2_orlov_skip(ip);
	if (rs->rs_rgd == NULL)
		return -EBADSLT;

	while (loops < 3) {
		struct gfs2_rgrpd *rgd;

		rg_locked = gfs2_glock_is_locked_by_me(rs->rs_rgd->rd_gl);
		if (rg_locked) {
			rgrp_lock_local(rs->rs_rgd);
		} else {
			if (skip && skip--)
				goto next_rgrp;
			if (!gfs2_rs_active(rs)) {
				if (loops == 0 &&
				    !fast_to_acquire(rs->rs_rgd))
					goto next_rgrp;
				if ((loops < 2) &&
				    gfs2_rgrp_used_recently(rs, 1000) &&
				    gfs2_rgrp_congested(rs->rs_rgd, loops))
					goto next_rgrp;
			}
			error = gfs2_glock_nq_init(rs->rs_rgd->rd_gl,
						   LM_ST_EXCLUSIVE, flags,
						   &ip->i_rgd_gh);
			if (unlikely(error))
				return error;
			rgrp_lock_local(rs->rs_rgd);
			if (!gfs2_rs_active(rs) && (loops < 2) &&
			    gfs2_rgrp_congested(rs->rs_rgd, loops))
				goto skip_rgrp;
			if (sdp->sd_args.ar_rgrplvb) {
				error = update_rgrp_lvb(rs->rs_rgd);
				if (unlikely(error)) {
					rgrp_unlock_local(rs->rs_rgd);
					gfs2_glock_dq_uninit(&ip->i_rgd_gh);
					return error;
				}
			}
		}

		/* Skip unusable resource groups */
		if ((rs->rs_rgd->rd_flags & (GFS2_RGF_NOALLOC |
						 GFS2_RDF_ERROR)) ||
		    (loops == 0 && target > rs->rs_rgd->rd_extfail_pt))
			goto skip_rgrp;

		if (sdp->sd_args.ar_rgrplvb)
			gfs2_rgrp_bh_get(rs->rs_rgd);

		/* Get a reservation if we don't already have one */
		if (!gfs2_rs_active(rs))
			rg_mblk_search(rs->rs_rgd, ip, ap);

		/* Skip rgrps when we can't get a reservation on first pass */
		if (!gfs2_rs_active(rs) && (loops < 1))
			goto check_rgrp;

		/* If rgrp has enough free space, use it */
		rgd = rs->rs_rgd;
		spin_lock(&rgd->rd_rsspin);
		free_blocks = rgd_free(rgd, rs);
		blocks_available = rgd->rd_free_clone - rgd->rd_reserved;
		if (free_blocks < target || blocks_available < target) {
			spin_unlock(&rgd->rd_rsspin);
			goto check_rgrp;
		}
		rs->rs_reserved = ap->target;
		if (rs->rs_reserved > blocks_available)
			rs->rs_reserved = blocks_available;
		rgd->rd_reserved += rs->rs_reserved;
		spin_unlock(&rgd->rd_rsspin);
		rgrp_unlock_local(rs->rs_rgd);
		return 0;
check_rgrp:
		/* Check for unlinked inodes which can be reclaimed */
		if (rs->rs_rgd->rd_flags & GFS2_RDF_CHECK)
			try_rgrp_unlink(rs->rs_rgd, &last_unlinked,
					ip->i_no_addr);
skip_rgrp:
		rgrp_unlock_local(rs->rs_rgd);

		/* Drop reservation, if we couldn't use reserved rgrp */
		if (gfs2_rs_active(rs))
			gfs2_rs_deltree(rs);

		/* Unlock rgrp if required */
		if (!rg_locked)
			gfs2_glock_dq_uninit(&ip->i_rgd_gh);
next_rgrp:
		/* Find the next rgrp, and continue looking */
		if (gfs2_select_rgrp(&rs->rs_rgd, begin))
			continue;
		if (skip)
			continue;

		/* If we've scanned all the rgrps, but found no free blocks
		 * then this checks for some less likely conditions before
		 * trying again.
		 */
		loops++;
		/* Check that fs hasn't grown if writing to rindex */
		if (ip == GFS2_I(sdp->sd_rindex) && !sdp->sd_rindex_uptodate) {
			error = gfs2_ri_update(ip);
			if (error)
				return error;
		}
		/* Flushing the log may release space */
		if (loops == 2) {
			if (ap->min_target)
				target = ap->min_target;
			gfs2_log_flush(sdp, NULL, GFS2_LOG_HEAD_FLUSH_NORMAL |
				       GFS2_LFC_INPLACE_RESERVE);
		}
	}

	return -ENOSPC;
}

/**
 * gfs2_inplace_release - release an inplace reservation
 * @ip: the inode the reservation was taken out on
 *
 * Release a reservation made by gfs2_inplace_reserve().
 */

void gfs2_inplace_release(struct gfs2_inode *ip)
{
	struct gfs2_blkreserv *rs = &ip->i_res;

	if (rs->rs_reserved) {
		struct gfs2_rgrpd *rgd = rs->rs_rgd;

		spin_lock(&rgd->rd_rsspin);
		BUG_ON(rgd->rd_reserved < rs->rs_reserved);
		rgd->rd_reserved -= rs->rs_reserved;
		spin_unlock(&rgd->rd_rsspin);
		rs->rs_reserved = 0;
	}
	if (gfs2_holder_initialized(&ip->i_rgd_gh))
		gfs2_glock_dq_uninit(&ip->i_rgd_gh);
}

/**
 * gfs2_alloc_extent - allocate an extent from a given bitmap
 * @rbm: the resource group information
 * @dinode: TRUE if the first block we allocate is for a dinode
 * @n: The extent length (value/result)
 *
 * Add the bitmap buffer to the transaction.
 * Set the found bits to @new_state to change block's allocation state.
 */
static void gfs2_alloc_extent(const struct gfs2_rbm *rbm, bool dinode,
			     unsigned int *n)
{
	struct gfs2_rbm pos = { .rgd = rbm->rgd, };
	const unsigned int elen = *n;
	u64 block;
	int ret;

	*n = 1;
	block = gfs2_rbm_to_block(rbm);
	gfs2_trans_add_meta(rbm->rgd->rd_gl, rbm_bi(rbm)->bi_bh);
	gfs2_setbit(rbm, true, dinode ? GFS2_BLKST_DINODE : GFS2_BLKST_USED);
	block++;
	while (*n < elen) {
		ret = gfs2_rbm_from_block(&pos, block);
		if (ret || gfs2_testbit(&pos, true) != GFS2_BLKST_FREE)
			break;
		gfs2_trans_add_meta(pos.rgd->rd_gl, rbm_bi(&pos)->bi_bh);
		gfs2_setbit(&pos, true, GFS2_BLKST_USED);
		(*n)++;
		block++;
	}
}

/**
 * rgblk_free - Change alloc state of given block(s)
 * @sdp: the filesystem
 * @rgd: the resource group the blocks are in
 * @bstart: the start of a run of blocks to free
 * @blen: the length of the block run (all must lie within ONE RG!)
 * @new_state: GFS2_BLKST_XXX the after-allocation block state
 */

static void rgblk_free(struct gfs2_sbd *sdp, struct gfs2_rgrpd *rgd,
		       u64 bstart, u32 blen, unsigned char new_state)
{
	struct gfs2_rbm rbm;
	struct gfs2_bitmap *bi, *bi_prev = NULL;

	rbm.rgd = rgd;
	if (WARN_ON_ONCE(gfs2_rbm_from_block(&rbm, bstart)))
		return;
	while (blen--) {
		bi = rbm_bi(&rbm);
		if (bi != bi_prev) {
			if (!bi->bi_clone) {
				bi->bi_clone = kmalloc(bi->bi_bh->b_size,
						      GFP_NOFS | __GFP_NOFAIL);
				memcpy(bi->bi_clone + bi->bi_offset,
				       bi->bi_bh->b_data + bi->bi_offset,
				       bi->bi_bytes);
			}
			gfs2_trans_add_meta(rbm.rgd->rd_gl, bi->bi_bh);
			bi_prev = bi;
		}
		gfs2_setbit(&rbm, false, new_state);
		gfs2_rbm_add(&rbm, 1);
	}
}

/**
 * gfs2_rgrp_dump - print out an rgrp
 * @seq: The iterator
 * @rgd: The rgrp in question
 * @fs_id_buf: pointer to file system id (if requested)
 *
 */

void gfs2_rgrp_dump(struct seq_file *seq, struct gfs2_rgrpd *rgd,
		    const char *fs_id_buf)
{
	struct gfs2_blkreserv *trs;
	const struct rb_node *n;

	spin_lock(&rgd->rd_rsspin);
	gfs2_print_dbg(seq, "%s R: n:%llu f:%02x b:%u/%u i:%u q:%u r:%u e:%u\n",
		       fs_id_buf,
		       (unsigned long long)rgd->rd_addr, rgd->rd_flags,
		       rgd->rd_free, rgd->rd_free_clone, rgd->rd_dinodes,
		       rgd->rd_requested, rgd->rd_reserved, rgd->rd_extfail_pt);
	if (rgd->rd_sbd->sd_args.ar_rgrplvb) {
		struct gfs2_rgrp_lvb *rgl = rgd->rd_rgl;

		gfs2_print_dbg(seq, "%s  L: f:%02x b:%u i:%u\n", fs_id_buf,
			       be32_to_cpu(rgl->rl_flags),
			       be32_to_cpu(rgl->rl_free),
			       be32_to_cpu(rgl->rl_dinodes));
	}
	for (n = rb_first(&rgd->rd_rstree); n; n = rb_next(&trs->rs_node)) {
		trs = rb_entry(n, struct gfs2_blkreserv, rs_node);
		dump_rs(seq, trs, fs_id_buf);
	}
	spin_unlock(&rgd->rd_rsspin);
}

static void gfs2_rgrp_error(struct gfs2_rgrpd *rgd)
{
	struct gfs2_sbd *sdp = rgd->rd_sbd;
	char fs_id_buf[sizeof(sdp->sd_fsname) + 7];

	fs_warn(sdp, "rgrp %llu has an error, marking it readonly until umount\n",
		(unsigned long long)rgd->rd_addr);
	fs_warn(sdp, "umount on all nodes and run fsck.gfs2 to fix the error\n");
	sprintf(fs_id_buf, "fsid=%s: ", sdp->sd_fsname);
	gfs2_rgrp_dump(NULL, rgd, fs_id_buf);
	rgd->rd_flags |= GFS2_RDF_ERROR;
}

/**
 * gfs2_adjust_reservation - Adjust (or remove) a reservation after allocation
 * @ip: The inode we have just allocated blocks for
 * @rbm: The start of the allocated blocks
 * @len: The extent length
 *
 * Adjusts a reservation after an allocation has taken place. If the
 * reservation does not match the allocation, or if it is now empty
 * then it is removed.
 */

static void gfs2_adjust_reservation(struct gfs2_inode *ip,
				    const struct gfs2_rbm *rbm, unsigned len)
{
	struct gfs2_blkreserv *rs = &ip->i_res;
	struct gfs2_rgrpd *rgd = rbm->rgd;

	BUG_ON(rs->rs_reserved < len);
	rs->rs_reserved -= len;
	if (gfs2_rs_active(rs)) {
		u64 start = gfs2_rbm_to_block(rbm);

		if (rs->rs_start == start) {
			unsigned int rlen;

			rs->rs_start += len;
			rlen = min(rs->rs_requested, len);
			rs->rs_requested -= rlen;
			rgd->rd_requested -= rlen;
			trace_gfs2_rs(rs, TRACE_RS_CLAIM);
			if (rs->rs_start < rgd->rd_data0 + rgd->rd_data &&
			    rs->rs_requested)
				return;
			/* We used up our block reservation, so we should
			   reserve more blocks next time. */
			atomic_add(RGRP_RSRV_ADDBLKS, &ip->i_sizehint);
		}
		__rs_deltree(rs);
	}
}

/**
 * gfs2_set_alloc_start - Set starting point for block allocation
 * @rbm: The rbm which will be set to the required location
 * @ip: The gfs2 inode
 * @dinode: Flag to say if allocation includes a new inode
 *
 * This sets the starting point from the reservation if one is active
 * otherwise it falls back to guessing a start point based on the
 * inode's goal block or the last allocation point in the rgrp.
 */

static void gfs2_set_alloc_start(struct gfs2_rbm *rbm,
				 const struct gfs2_inode *ip, bool dinode)
{
	u64 goal;

	if (gfs2_rs_active(&ip->i_res)) {
		goal = ip->i_res.rs_start;
	} else {
		if (!dinode && rgrp_contains_block(rbm->rgd, ip->i_goal))
			goal = ip->i_goal;
		else
			goal = rbm->rgd->rd_last_alloc + rbm->rgd->rd_data0;
	}
	if (WARN_ON_ONCE(gfs2_rbm_from_block(rbm, goal))) {
		rbm->bii = 0;
		rbm->offset = 0;
	}
}

/**
 * gfs2_alloc_blocks - Allocate one or more blocks of data and/or a dinode
 * @ip: the inode to allocate the block for
 * @bn: Used to return the starting block number
 * @nblocks: requested number of blocks/extent length (value/result)
 * @dinode: 1 if we're allocating a dinode block, else 0
 * @generation: the generation number of the inode
 *
 * Returns: 0 or error
 */

int gfs2_alloc_blocks(struct gfs2_inode *ip, u64 *bn, unsigned int *nblocks,
		      bool dinode, u64 *generation)
{
	struct gfs2_sbd *sdp = GFS2_SB(&ip->i_inode);
	struct buffer_head *dibh;
	struct gfs2_rbm rbm = { .rgd = ip->i_res.rs_rgd, };
	u64 block; /* block, within the file system scope */
	u32 minext = 1;
	int error = -ENOSPC;

	BUG_ON(ip->i_res.rs_reserved < *nblocks);

	rgrp_lock_local(rbm.rgd);
	if (gfs2_rs_active(&ip->i_res)) {
		gfs2_set_alloc_start(&rbm, ip, dinode);
		error = gfs2_rbm_find(&rbm, GFS2_BLKST_FREE, &minext, &ip->i_res, false);
	}
	if (error == -ENOSPC) {
		gfs2_set_alloc_start(&rbm, ip, dinode);
		error = gfs2_rbm_find(&rbm, GFS2_BLKST_FREE, &minext, NULL, false);
	}

	/* Since all blocks are reserved in advance, this shouldn't happen */
	if (error) {
		fs_warn(sdp, "inum=%llu error=%d, nblocks=%u, full=%d fail_pt=%d\n",
			(unsigned long long)ip->i_no_addr, error, *nblocks,
			test_bit(GBF_FULL, &rbm.rgd->rd_bits->bi_flags),
			rbm.rgd->rd_extfail_pt);
		goto rgrp_error;
	}

	gfs2_alloc_extent(&rbm, dinode, nblocks);
	block = gfs2_rbm_to_block(&rbm);
	rbm.rgd->rd_last_alloc = block - rbm.rgd->rd_data0;
	if (!dinode) {
		ip->i_goal = block + *nblocks - 1;
		error = gfs2_meta_inode_buffer(ip, &dibh);
		if (error == 0) {
			struct gfs2_dinode *di =
				(struct gfs2_dinode *)dibh->b_data;
			gfs2_trans_add_meta(ip->i_gl, dibh);
			di->di_goal_meta = di->di_goal_data =
				cpu_to_be64(ip->i_goal);
			brelse(dibh);
		}
	}
	spin_lock(&rbm.rgd->rd_rsspin);
	gfs2_adjust_reservation(ip, &rbm, *nblocks);
	if (rbm.rgd->rd_free < *nblocks || rbm.rgd->rd_reserved < *nblocks) {
		fs_warn(sdp, "nblocks=%u\n", *nblocks);
		spin_unlock(&rbm.rgd->rd_rsspin);
		goto rgrp_error;
	}
	BUG_ON(rbm.rgd->rd_reserved < *nblocks);
	BUG_ON(rbm.rgd->rd_free_clone < *nblocks);
	BUG_ON(rbm.rgd->rd_free < *nblocks);
	rbm.rgd->rd_reserved -= *nblocks;
	rbm.rgd->rd_free_clone -= *nblocks;
	rbm.rgd->rd_free -= *nblocks;
	spin_unlock(&rbm.rgd->rd_rsspin);
	if (dinode) {
		rbm.rgd->rd_dinodes++;
		*generation = rbm.rgd->rd_igeneration++;
		if (*generation == 0)
			*generation = rbm.rgd->rd_igeneration++;
	}

	gfs2_trans_add_meta(rbm.rgd->rd_gl, rbm.rgd->rd_bits[0].bi_bh);
	gfs2_rgrp_out(rbm.rgd, rbm.rgd->rd_bits[0].bi_bh->b_data);
	rgrp_unlock_local(rbm.rgd);

	gfs2_statfs_change(sdp, 0, -(s64)*nblocks, dinode ? 1 : 0);
	if (dinode)
		gfs2_trans_remove_revoke(sdp, block, *nblocks);

	gfs2_quota_change(ip, *nblocks, ip->i_inode.i_uid, ip->i_inode.i_gid);

	trace_gfs2_block_alloc(ip, rbm.rgd, block, *nblocks,
			       dinode ? GFS2_BLKST_DINODE : GFS2_BLKST_USED);
	*bn = block;
	return 0;

rgrp_error:
	rgrp_unlock_local(rbm.rgd);
	gfs2_rgrp_error(rbm.rgd);
	return -EIO;
}

/**
 * __gfs2_free_blocks - free a contiguous run of block(s)
 * @ip: the inode these blocks are being freed from
 * @rgd: the resource group the blocks are in
 * @bstart: first block of a run of contiguous blocks
 * @blen: the length of the block run
 * @meta: 1 if the blocks represent metadata
 *
 */

void __gfs2_free_blocks(struct gfs2_inode *ip, struct gfs2_rgrpd *rgd,
			u64 bstart, u32 blen, int meta)
{
	struct gfs2_sbd *sdp = GFS2_SB(&ip->i_inode);

	rgrp_lock_local(rgd);
	rgblk_free(sdp, rgd, bstart, blen, GFS2_BLKST_FREE);
	trace_gfs2_block_alloc(ip, rgd, bstart, blen, GFS2_BLKST_FREE);
	rgd->rd_free += blen;
	rgd->rd_flags &= ~GFS2_RGF_TRIMMED;
	gfs2_trans_add_meta(rgd->rd_gl, rgd->rd_bits[0].bi_bh);
	gfs2_rgrp_out(rgd, rgd->rd_bits[0].bi_bh->b_data);
	rgrp_unlock_local(rgd);

	/* Directories keep their data in the metadata address space */
	if (meta || ip->i_depth || gfs2_is_jdata(ip))
		gfs2_journal_wipe(ip, bstart, blen);
}

/**
 * gfs2_free_meta - free a contiguous run of data block(s)
 * @ip: the inode these blocks are being freed from
 * @rgd: the resource group the blocks are in
 * @bstart: first block of a run of contiguous blocks
 * @blen: the length of the block run
 *
 */

void gfs2_free_meta(struct gfs2_inode *ip, struct gfs2_rgrpd *rgd,
		    u64 bstart, u32 blen)
{
	struct gfs2_sbd *sdp = GFS2_SB(&ip->i_inode);

	__gfs2_free_blocks(ip, rgd, bstart, blen, 1);
	gfs2_statfs_change(sdp, 0, +blen, 0);
	gfs2_quota_change(ip, -(s64)blen, ip->i_inode.i_uid, ip->i_inode.i_gid);
}

void gfs2_unlink_di(struct inode *inode)
{
	struct gfs2_inode *ip = GFS2_I(inode);
	struct gfs2_sbd *sdp = GFS2_SB(inode);
	struct gfs2_rgrpd *rgd;
	u64 blkno = ip->i_no_addr;

	rgd = gfs2_blk2rgrpd(sdp, blkno, true);
	if (!rgd)
		return;
	rgrp_lock_local(rgd);
	rgblk_free(sdp, rgd, blkno, 1, GFS2_BLKST_UNLINKED);
	trace_gfs2_block_alloc(ip, rgd, blkno, 1, GFS2_BLKST_UNLINKED);
	gfs2_trans_add_meta(rgd->rd_gl, rgd->rd_bits[0].bi_bh);
	gfs2_rgrp_out(rgd, rgd->rd_bits[0].bi_bh->b_data);
	be32_add_cpu(&rgd->rd_rgl->rl_unlinked, 1);
	rgrp_unlock_local(rgd);
}

void gfs2_free_di(struct gfs2_rgrpd *rgd, struct gfs2_inode *ip)
{
	struct gfs2_sbd *sdp = rgd->rd_sbd;

	rgrp_lock_local(rgd);
	rgblk_free(sdp, rgd, ip->i_no_addr, 1, GFS2_BLKST_FREE);
	if (!rgd->rd_dinodes)
		gfs2_consist_rgrpd(rgd);
	rgd->rd_dinodes--;
	rgd->rd_free++;

	gfs2_trans_add_meta(rgd->rd_gl, rgd->rd_bits[0].bi_bh);
	gfs2_rgrp_out(rgd, rgd->rd_bits[0].bi_bh->b_data);
	rgrp_unlock_local(rgd);
	be32_add_cpu(&rgd->rd_rgl->rl_unlinked, -1);

	gfs2_statfs_change(sdp, 0, +1, -1);
	trace_gfs2_block_alloc(ip, rgd, ip->i_no_addr, 1, GFS2_BLKST_FREE);
	gfs2_quota_change(ip, -1, ip->i_inode.i_uid, ip->i_inode.i_gid);
	gfs2_journal_wipe(ip, ip->i_no_addr, 1);
}

/**
 * gfs2_check_blk_type - Check the type of a block
 * @sdp: The superblock
 * @no_addr: The block number to check
 * @type: The block type we are looking for
 *
 * The inode glock of @no_addr must be held.  The @type to check for is either
 * GFS2_BLKST_DINODE or GFS2_BLKST_UNLINKED; checking for type GFS2_BLKST_FREE
 * or GFS2_BLKST_USED would make no sense.
 *
 * Returns: 0 if the block type matches the expected type
 *          -ESTALE if it doesn't match
 *          or -ve errno if something went wrong while checking
 */

int gfs2_check_blk_type(struct gfs2_sbd *sdp, u64 no_addr, unsigned int type)
{
	struct gfs2_rgrpd *rgd;
	struct gfs2_holder rgd_gh;
	struct gfs2_rbm rbm;
	int error = -EINVAL;

	rgd = gfs2_blk2rgrpd(sdp, no_addr, 1);
	if (!rgd)
		goto fail;

	error = gfs2_glock_nq_init(rgd->rd_gl, LM_ST_SHARED, 0, &rgd_gh);
	if (error)
		goto fail;

	rbm.rgd = rgd;
	error = gfs2_rbm_from_block(&rbm, no_addr);
	if (!WARN_ON_ONCE(error)) {
		/*
		 * No need to take the local resource group lock here; the
		 * inode glock of @no_addr provides the necessary
		 * synchronization in case the block is an inode.  (In case
		 * the block is not an inode, the block type will not match
		 * the @type we are looking for.)
		 */
		if (gfs2_testbit(&rbm, false) != type)
			error = -ESTALE;
	}

	gfs2_glock_dq_uninit(&rgd_gh);

fail:
	return error;
}

/**
 * gfs2_rlist_add - add a RG to a list of RGs
 * @ip: the inode
 * @rlist: the list of resource groups
 * @block: the block
 *
 * Figure out what RG a block belongs to and add that RG to the list
 *
 * FIXME: Don't use NOFAIL
 *
 */

void gfs2_rlist_add(struct gfs2_inode *ip, struct gfs2_rgrp_list *rlist,
		    u64 block)
{
	struct gfs2_sbd *sdp = GFS2_SB(&ip->i_inode);
	struct gfs2_rgrpd *rgd;
	struct gfs2_rgrpd **tmp;
	unsigned int new_space;
	unsigned int x;

	if (gfs2_assert_warn(sdp, !rlist->rl_ghs))
		return;

	/*
	 * The resource group last accessed is kept in the last position.
	 */

	if (rlist->rl_rgrps) {
		rgd = rlist->rl_rgd[rlist->rl_rgrps - 1];
		if (rgrp_contains_block(rgd, block))
			return;
		rgd = gfs2_blk2rgrpd(sdp, block, 1);
	} else {
		rgd = ip->i_res.rs_rgd;
		if (!rgd || !rgrp_contains_block(rgd, block))
			rgd = gfs2_blk2rgrpd(sdp, block, 1);
	}

	if (!rgd) {
		fs_err(sdp, "rlist_add: no rgrp for block %llu\n",
		       (unsigned long long)block);
		return;
	}

	for (x = 0; x < rlist->rl_rgrps; x++) {
		if (rlist->rl_rgd[x] == rgd) {
			swap(rlist->rl_rgd[x],
			     rlist->rl_rgd[rlist->rl_rgrps - 1]);
			return;
		}
	}

	if (rlist->rl_rgrps == rlist->rl_space) {
		new_space = rlist->rl_space + 10;

		tmp = kcalloc(new_space, sizeof(struct gfs2_rgrpd *),
			      GFP_NOFS | __GFP_NOFAIL);

		if (rlist->rl_rgd) {
			memcpy(tmp, rlist->rl_rgd,
			       rlist->rl_space * sizeof(struct gfs2_rgrpd *));
			kfree(rlist->rl_rgd);
		}

		rlist->rl_space = new_space;
		rlist->rl_rgd = tmp;
	}

	rlist->rl_rgd[rlist->rl_rgrps++] = rgd;
}

/**
 * gfs2_rlist_alloc - all RGs have been added to the rlist, now allocate
 *      and initialize an array of glock holders for them
 * @rlist: the list of resource groups
 *
 * FIXME: Don't use NOFAIL
 *
 */

void gfs2_rlist_alloc(struct gfs2_rgrp_list *rlist)
{
	unsigned int x;

	rlist->rl_ghs = kmalloc_array(rlist->rl_rgrps,
				      sizeof(struct gfs2_holder),
				      GFP_NOFS | __GFP_NOFAIL);
	for (x = 0; x < rlist->rl_rgrps; x++)
		gfs2_holder_init(rlist->rl_rgd[x]->rd_gl, LM_ST_EXCLUSIVE,
				 LM_FLAG_NODE_SCOPE, &rlist->rl_ghs[x]);
}

/**
 * gfs2_rlist_free - free a resource group list
 * @rlist: the list of resource groups
 *
 */

void gfs2_rlist_free(struct gfs2_rgrp_list *rlist)
{
	unsigned int x;

	kfree(rlist->rl_rgd);

	if (rlist->rl_ghs) {
		for (x = 0; x < rlist->rl_rgrps; x++)
			gfs2_holder_uninit(&rlist->rl_ghs[x]);
		kfree(rlist->rl_ghs);
		rlist->rl_ghs = NULL;
	}
}

void rgrp_lock_local(struct gfs2_rgrpd *rgd)
{
	BUG_ON(!gfs2_glock_is_held_excl(rgd->rd_gl) &&
	       !test_bit(SDF_NORECOVERY, &rgd->rd_sbd->sd_flags));
	mutex_lock(&rgd->rd_mutex);
}

void rgrp_unlock_local(struct gfs2_rgrpd *rgd)
{
	mutex_unlock(&rgd->rd_mutex);
}<|MERGE_RESOLUTION|>--- conflicted
+++ resolved
@@ -1784,11 +1784,7 @@
 			goto next_bitmap;
 		}
 		rbm->offset = offset;
-<<<<<<< HEAD
-		if (!rs)
-=======
 		if (!rs || !minext)
->>>>>>> 11e4b63a
 			return 0;
 
 		ret = gfs2_reservation_check_and_update(rbm, rs, *minext,
