/*
 * Copyright 2015 Advanced Micro Devices, Inc.
 *
 * Permission is hereby granted, free of charge, to any person obtaining a
 * copy of this software and associated documentation files (the "Software"),
 * to deal in the Software without restriction, including without limitation
 * the rights to use, copy, modify, merge, publish, distribute, sublicense,
 * and/or sell copies of the Software, and to permit persons to whom the
 * Software is furnished to do so, subject to the following conditions:
 *
 * The above copyright notice and this permission notice shall be included in
 * all copies or substantial portions of the Software.
 *
 * THE SOFTWARE IS PROVIDED "AS IS", WITHOUT WARRANTY OF ANY KIND, EXPRESS OR
 * IMPLIED, INCLUDING BUT NOT LIMITED TO THE WARRANTIES OF MERCHANTABILITY,
 * FITNESS FOR A PARTICULAR PURPOSE AND NONINFRINGEMENT.  IN NO EVENT SHALL
 * THE COPYRIGHT HOLDER(S) OR AUTHOR(S) BE LIABLE FOR ANY CLAIM, DAMAGES OR
 * OTHER LIABILITY, WHETHER IN AN ACTION OF CONTRACT, TORT OR OTHERWISE,
 * ARISING FROM, OUT OF OR IN CONNECTION WITH THE SOFTWARE OR THE USE OR
 * OTHER DEALINGS IN THE SOFTWARE.
 *
 * Authors: AMD
 *
 */

/* The caprices of the preprocessor require that this be declared right here */
#define CREATE_TRACE_POINTS

#include "dm_services_types.h"
#include "dc.h"
#include "link_enc_cfg.h"
#include "dc/inc/core_types.h"
#include "dal_asic_id.h"
#include "dmub/dmub_srv.h"
#include "dc/inc/hw/dmcu.h"
#include "dc/inc/hw/abm.h"
#include "dc/dc_dmub_srv.h"
#include "dc/dc_edid_parser.h"
#include "dc/dc_stat.h"
#include "amdgpu_dm_trace.h"
#include "dpcd_defs.h"
#include "link/protocols/link_dpcd.h"
#include "link_service_types.h"
#include "link/protocols/link_dp_capability.h"
#include "link/protocols/link_ddc.h"

#include "vid.h"
#include "amdgpu.h"
#include "amdgpu_display.h"
#include "amdgpu_ucode.h"
#include "atom.h"
#include "amdgpu_dm.h"
#include "amdgpu_dm_plane.h"
#include "amdgpu_dm_crtc.h"
#include "amdgpu_dm_hdcp.h"
#include <drm/display/drm_hdcp_helper.h>
#include "amdgpu_pm.h"
#include "amdgpu_atombios.h"

#include "amd_shared.h"
#include "amdgpu_dm_irq.h"
#include "dm_helpers.h"
#include "amdgpu_dm_mst_types.h"
#if defined(CONFIG_DEBUG_FS)
#include "amdgpu_dm_debugfs.h"
#endif
#include "amdgpu_dm_psr.h"

#include "ivsrcid/ivsrcid_vislands30.h"

#include <linux/backlight.h>
#include <linux/module.h>
#include <linux/moduleparam.h>
#include <linux/types.h>
#include <linux/pm_runtime.h>
#include <linux/pci.h>
#include <linux/firmware.h>
#include <linux/component.h>
#include <linux/dmi.h>

#include <drm/display/drm_dp_mst_helper.h>
#include <drm/display/drm_hdmi_helper.h>
#include <drm/drm_atomic.h>
#include <drm/drm_atomic_uapi.h>
#include <drm/drm_atomic_helper.h>
#include <drm/drm_blend.h>
#include <drm/drm_fourcc.h>
#include <drm/drm_edid.h>
#include <drm/drm_vblank.h>
#include <drm/drm_audio_component.h>
#include <drm/drm_gem_atomic_helper.h>
#include <drm/drm_plane_helper.h>

#include <acpi/video.h>

#include "ivsrcid/dcn/irqsrcs_dcn_1_0.h"

#include "dcn/dcn_1_0_offset.h"
#include "dcn/dcn_1_0_sh_mask.h"
#include "soc15_hw_ip.h"
#include "soc15_common.h"
#include "vega10_ip_offset.h"

#include "gc/gc_11_0_0_offset.h"
#include "gc/gc_11_0_0_sh_mask.h"

#include "modules/inc/mod_freesync.h"
#include "modules/power/power_helpers.h"

#define FIRMWARE_RENOIR_DMUB "amdgpu/renoir_dmcub.bin"
MODULE_FIRMWARE(FIRMWARE_RENOIR_DMUB);
#define FIRMWARE_SIENNA_CICHLID_DMUB "amdgpu/sienna_cichlid_dmcub.bin"
MODULE_FIRMWARE(FIRMWARE_SIENNA_CICHLID_DMUB);
#define FIRMWARE_NAVY_FLOUNDER_DMUB "amdgpu/navy_flounder_dmcub.bin"
MODULE_FIRMWARE(FIRMWARE_NAVY_FLOUNDER_DMUB);
#define FIRMWARE_GREEN_SARDINE_DMUB "amdgpu/green_sardine_dmcub.bin"
MODULE_FIRMWARE(FIRMWARE_GREEN_SARDINE_DMUB);
#define FIRMWARE_VANGOGH_DMUB "amdgpu/vangogh_dmcub.bin"
MODULE_FIRMWARE(FIRMWARE_VANGOGH_DMUB);
#define FIRMWARE_DIMGREY_CAVEFISH_DMUB "amdgpu/dimgrey_cavefish_dmcub.bin"
MODULE_FIRMWARE(FIRMWARE_DIMGREY_CAVEFISH_DMUB);
#define FIRMWARE_BEIGE_GOBY_DMUB "amdgpu/beige_goby_dmcub.bin"
MODULE_FIRMWARE(FIRMWARE_BEIGE_GOBY_DMUB);
#define FIRMWARE_YELLOW_CARP_DMUB "amdgpu/yellow_carp_dmcub.bin"
MODULE_FIRMWARE(FIRMWARE_YELLOW_CARP_DMUB);
#define FIRMWARE_DCN_314_DMUB "amdgpu/dcn_3_1_4_dmcub.bin"
MODULE_FIRMWARE(FIRMWARE_DCN_314_DMUB);
#define FIRMWARE_DCN_315_DMUB "amdgpu/dcn_3_1_5_dmcub.bin"
MODULE_FIRMWARE(FIRMWARE_DCN_315_DMUB);
#define FIRMWARE_DCN316_DMUB "amdgpu/dcn_3_1_6_dmcub.bin"
MODULE_FIRMWARE(FIRMWARE_DCN316_DMUB);

#define FIRMWARE_DCN_V3_2_0_DMCUB "amdgpu/dcn_3_2_0_dmcub.bin"
MODULE_FIRMWARE(FIRMWARE_DCN_V3_2_0_DMCUB);
#define FIRMWARE_DCN_V3_2_1_DMCUB "amdgpu/dcn_3_2_1_dmcub.bin"
MODULE_FIRMWARE(FIRMWARE_DCN_V3_2_1_DMCUB);

#define FIRMWARE_RAVEN_DMCU		"amdgpu/raven_dmcu.bin"
MODULE_FIRMWARE(FIRMWARE_RAVEN_DMCU);

#define FIRMWARE_NAVI12_DMCU            "amdgpu/navi12_dmcu.bin"
MODULE_FIRMWARE(FIRMWARE_NAVI12_DMCU);

/* Number of bytes in PSP header for firmware. */
#define PSP_HEADER_BYTES 0x100

/* Number of bytes in PSP footer for firmware. */
#define PSP_FOOTER_BYTES 0x100

/**
 * DOC: overview
 *
 * The AMDgpu display manager, **amdgpu_dm** (or even simpler,
 * **dm**) sits between DRM and DC. It acts as a liaison, converting DRM
 * requests into DC requests, and DC responses into DRM responses.
 *
 * The root control structure is &struct amdgpu_display_manager.
 */

/* basic init/fini API */
static int amdgpu_dm_init(struct amdgpu_device *adev);
static void amdgpu_dm_fini(struct amdgpu_device *adev);
static bool is_freesync_video_mode(const struct drm_display_mode *mode, struct amdgpu_dm_connector *aconnector);

static enum drm_mode_subconnector get_subconnector_type(struct dc_link *link)
{
	switch (link->dpcd_caps.dongle_type) {
	case DISPLAY_DONGLE_NONE:
		return DRM_MODE_SUBCONNECTOR_Native;
	case DISPLAY_DONGLE_DP_VGA_CONVERTER:
		return DRM_MODE_SUBCONNECTOR_VGA;
	case DISPLAY_DONGLE_DP_DVI_CONVERTER:
	case DISPLAY_DONGLE_DP_DVI_DONGLE:
		return DRM_MODE_SUBCONNECTOR_DVID;
	case DISPLAY_DONGLE_DP_HDMI_CONVERTER:
	case DISPLAY_DONGLE_DP_HDMI_DONGLE:
		return DRM_MODE_SUBCONNECTOR_HDMIA;
	case DISPLAY_DONGLE_DP_HDMI_MISMATCHED_DONGLE:
	default:
		return DRM_MODE_SUBCONNECTOR_Unknown;
	}
}

static void update_subconnector_property(struct amdgpu_dm_connector *aconnector)
{
	struct dc_link *link = aconnector->dc_link;
	struct drm_connector *connector = &aconnector->base;
	enum drm_mode_subconnector subconnector = DRM_MODE_SUBCONNECTOR_Unknown;

	if (connector->connector_type != DRM_MODE_CONNECTOR_DisplayPort)
		return;

	if (aconnector->dc_sink)
		subconnector = get_subconnector_type(link);

	drm_object_property_set_value(&connector->base,
			connector->dev->mode_config.dp_subconnector_property,
			subconnector);
}

/*
 * initializes drm_device display related structures, based on the information
 * provided by DAL. The drm strcutures are: drm_crtc, drm_connector,
 * drm_encoder, drm_mode_config
 *
 * Returns 0 on success
 */
static int amdgpu_dm_initialize_drm_device(struct amdgpu_device *adev);
/* removes and deallocates the drm structures, created by the above function */
static void amdgpu_dm_destroy_drm_device(struct amdgpu_display_manager *dm);

static int amdgpu_dm_connector_init(struct amdgpu_display_manager *dm,
				    struct amdgpu_dm_connector *amdgpu_dm_connector,
				    u32 link_index,
				    struct amdgpu_encoder *amdgpu_encoder);
static int amdgpu_dm_encoder_init(struct drm_device *dev,
				  struct amdgpu_encoder *aencoder,
				  uint32_t link_index);

static int amdgpu_dm_connector_get_modes(struct drm_connector *connector);

static void amdgpu_dm_atomic_commit_tail(struct drm_atomic_state *state);

static int amdgpu_dm_atomic_check(struct drm_device *dev,
				  struct drm_atomic_state *state);

static void handle_hpd_irq_helper(struct amdgpu_dm_connector *aconnector);
static void handle_hpd_rx_irq(void *param);

static bool
is_timing_unchanged_for_freesync(struct drm_crtc_state *old_crtc_state,
				 struct drm_crtc_state *new_crtc_state);
/*
 * dm_vblank_get_counter
 *
 * @brief
 * Get counter for number of vertical blanks
 *
 * @param
 * struct amdgpu_device *adev - [in] desired amdgpu device
 * int disp_idx - [in] which CRTC to get the counter from
 *
 * @return
 * Counter for vertical blanks
 */
static u32 dm_vblank_get_counter(struct amdgpu_device *adev, int crtc)
{
	struct amdgpu_crtc *acrtc = NULL;

	if (crtc >= adev->mode_info.num_crtc)
		return 0;

	acrtc = adev->mode_info.crtcs[crtc];

	if (!acrtc->dm_irq_params.stream) {
		DRM_ERROR("dc_stream_state is NULL for crtc '%d'!\n",
			  crtc);
		return 0;
	}

	return dc_stream_get_vblank_counter(acrtc->dm_irq_params.stream);
}

static int dm_crtc_get_scanoutpos(struct amdgpu_device *adev, int crtc,
				  u32 *vbl, u32 *position)
{
	u32 v_blank_start, v_blank_end, h_position, v_position;
	struct amdgpu_crtc *acrtc = NULL;

	if ((crtc < 0) || (crtc >= adev->mode_info.num_crtc))
		return -EINVAL;

	acrtc = adev->mode_info.crtcs[crtc];

	if (!acrtc->dm_irq_params.stream) {
		DRM_ERROR("dc_stream_state is NULL for crtc '%d'!\n",
			  crtc);
		return 0;
	}

	/*
	 * TODO rework base driver to use values directly.
	 * for now parse it back into reg-format
	 */
	dc_stream_get_scanoutpos(acrtc->dm_irq_params.stream,
				 &v_blank_start,
				 &v_blank_end,
				 &h_position,
				 &v_position);

	*position = v_position | (h_position << 16);
	*vbl = v_blank_start | (v_blank_end << 16);

	return 0;
}

static bool dm_is_idle(void *handle)
{
	/* XXX todo */
	return true;
}

static int dm_wait_for_idle(void *handle)
{
	/* XXX todo */
	return 0;
}

static bool dm_check_soft_reset(void *handle)
{
	return false;
}

static int dm_soft_reset(void *handle)
{
	/* XXX todo */
	return 0;
}

static struct amdgpu_crtc *
get_crtc_by_otg_inst(struct amdgpu_device *adev,
		     int otg_inst)
{
	struct drm_device *dev = adev_to_drm(adev);
	struct drm_crtc *crtc;
	struct amdgpu_crtc *amdgpu_crtc;

	if (WARN_ON(otg_inst == -1))
		return adev->mode_info.crtcs[0];

	list_for_each_entry(crtc, &dev->mode_config.crtc_list, head) {
		amdgpu_crtc = to_amdgpu_crtc(crtc);

		if (amdgpu_crtc->otg_inst == otg_inst)
			return amdgpu_crtc;
	}

	return NULL;
}

static inline bool is_dc_timing_adjust_needed(struct dm_crtc_state *old_state,
					      struct dm_crtc_state *new_state)
{
	if (new_state->freesync_config.state ==  VRR_STATE_ACTIVE_FIXED)
		return true;
	else if (amdgpu_dm_crtc_vrr_active(old_state) != amdgpu_dm_crtc_vrr_active(new_state))
		return true;
	else
		return false;
}

static inline void reverse_planes_order(struct dc_surface_update *array_of_surface_update,
					int planes_count)
{
	int i, j;

	for (i = 0, j = planes_count - 1; i < j; i++, j--)
		swap(array_of_surface_update[i], array_of_surface_update[j]);
}

/**
 * update_planes_and_stream_adapter() - Send planes to be updated in DC
 *
 * DC has a generic way to update planes and stream via
 * dc_update_planes_and_stream function; however, DM might need some
 * adjustments and preparation before calling it. This function is a wrapper
 * for the dc_update_planes_and_stream that does any required configuration
 * before passing control to DC.
 *
 * @dc: Display Core control structure
 * @update_type: specify whether it is FULL/MEDIUM/FAST update
 * @planes_count: planes count to update
 * @stream: stream state
 * @stream_update: stream update
 * @array_of_surface_update: dc surface update pointer
 *
 */
static inline bool update_planes_and_stream_adapter(struct dc *dc,
						    int update_type,
						    int planes_count,
						    struct dc_stream_state *stream,
						    struct dc_stream_update *stream_update,
						    struct dc_surface_update *array_of_surface_update)
{
	reverse_planes_order(array_of_surface_update, planes_count);

	/*
	 * Previous frame finished and HW is ready for optimization.
	 */
	if (update_type == UPDATE_TYPE_FAST)
		dc_post_update_surfaces_to_stream(dc);

	return dc_update_planes_and_stream(dc,
					   array_of_surface_update,
					   planes_count,
					   stream,
					   stream_update);
}

/**
 * dm_pflip_high_irq() - Handle pageflip interrupt
 * @interrupt_params: ignored
 *
 * Handles the pageflip interrupt by notifying all interested parties
 * that the pageflip has been completed.
 */
static void dm_pflip_high_irq(void *interrupt_params)
{
	struct amdgpu_crtc *amdgpu_crtc;
	struct common_irq_params *irq_params = interrupt_params;
	struct amdgpu_device *adev = irq_params->adev;
	unsigned long flags;
	struct drm_pending_vblank_event *e;
	u32 vpos, hpos, v_blank_start, v_blank_end;
	bool vrr_active;

	amdgpu_crtc = get_crtc_by_otg_inst(adev, irq_params->irq_src - IRQ_TYPE_PFLIP);

	/* IRQ could occur when in initial stage */
	/* TODO work and BO cleanup */
	if (amdgpu_crtc == NULL) {
		DC_LOG_PFLIP("CRTC is null, returning.\n");
		return;
	}

	spin_lock_irqsave(&adev_to_drm(adev)->event_lock, flags);

	if (amdgpu_crtc->pflip_status != AMDGPU_FLIP_SUBMITTED) {
		DC_LOG_PFLIP("amdgpu_crtc->pflip_status = %d !=AMDGPU_FLIP_SUBMITTED(%d) on crtc:%d[%p]\n",
			     amdgpu_crtc->pflip_status,
			     AMDGPU_FLIP_SUBMITTED,
			     amdgpu_crtc->crtc_id,
			     amdgpu_crtc);
		spin_unlock_irqrestore(&adev_to_drm(adev)->event_lock, flags);
		return;
	}

	/* page flip completed. */
	e = amdgpu_crtc->event;
	amdgpu_crtc->event = NULL;

	WARN_ON(!e);

	vrr_active = amdgpu_dm_crtc_vrr_active_irq(amdgpu_crtc);

	/* Fixed refresh rate, or VRR scanout position outside front-porch? */
	if (!vrr_active ||
	    !dc_stream_get_scanoutpos(amdgpu_crtc->dm_irq_params.stream, &v_blank_start,
				      &v_blank_end, &hpos, &vpos) ||
	    (vpos < v_blank_start)) {
		/* Update to correct count and vblank timestamp if racing with
		 * vblank irq. This also updates to the correct vblank timestamp
		 * even in VRR mode, as scanout is past the front-porch atm.
		 */
		drm_crtc_accurate_vblank_count(&amdgpu_crtc->base);

		/* Wake up userspace by sending the pageflip event with proper
		 * count and timestamp of vblank of flip completion.
		 */
		if (e) {
			drm_crtc_send_vblank_event(&amdgpu_crtc->base, e);

			/* Event sent, so done with vblank for this flip */
			drm_crtc_vblank_put(&amdgpu_crtc->base);
		}
	} else if (e) {
		/* VRR active and inside front-porch: vblank count and
		 * timestamp for pageflip event will only be up to date after
		 * drm_crtc_handle_vblank() has been executed from late vblank
		 * irq handler after start of back-porch (vline 0). We queue the
		 * pageflip event for send-out by drm_crtc_handle_vblank() with
		 * updated timestamp and count, once it runs after us.
		 *
		 * We need to open-code this instead of using the helper
		 * drm_crtc_arm_vblank_event(), as that helper would
		 * call drm_crtc_accurate_vblank_count(), which we must
		 * not call in VRR mode while we are in front-porch!
		 */

		/* sequence will be replaced by real count during send-out. */
		e->sequence = drm_crtc_vblank_count(&amdgpu_crtc->base);
		e->pipe = amdgpu_crtc->crtc_id;

		list_add_tail(&e->base.link, &adev_to_drm(adev)->vblank_event_list);
		e = NULL;
	}

	/* Keep track of vblank of this flip for flip throttling. We use the
	 * cooked hw counter, as that one incremented at start of this vblank
	 * of pageflip completion, so last_flip_vblank is the forbidden count
	 * for queueing new pageflips if vsync + VRR is enabled.
	 */
	amdgpu_crtc->dm_irq_params.last_flip_vblank =
		amdgpu_get_vblank_counter_kms(&amdgpu_crtc->base);

	amdgpu_crtc->pflip_status = AMDGPU_FLIP_NONE;
	spin_unlock_irqrestore(&adev_to_drm(adev)->event_lock, flags);

	DC_LOG_PFLIP("crtc:%d[%p], pflip_stat:AMDGPU_FLIP_NONE, vrr[%d]-fp %d\n",
		     amdgpu_crtc->crtc_id, amdgpu_crtc,
		     vrr_active, (int) !e);
}

static void dm_vupdate_high_irq(void *interrupt_params)
{
	struct common_irq_params *irq_params = interrupt_params;
	struct amdgpu_device *adev = irq_params->adev;
	struct amdgpu_crtc *acrtc;
	struct drm_device *drm_dev;
	struct drm_vblank_crtc *vblank;
	ktime_t frame_duration_ns, previous_timestamp;
	unsigned long flags;
	int vrr_active;

	acrtc = get_crtc_by_otg_inst(adev, irq_params->irq_src - IRQ_TYPE_VUPDATE);

	if (acrtc) {
		vrr_active = amdgpu_dm_crtc_vrr_active_irq(acrtc);
		drm_dev = acrtc->base.dev;
		vblank = &drm_dev->vblank[acrtc->base.index];
		previous_timestamp = atomic64_read(&irq_params->previous_timestamp);
		frame_duration_ns = vblank->time - previous_timestamp;

		if (frame_duration_ns > 0) {
			trace_amdgpu_refresh_rate_track(acrtc->base.index,
						frame_duration_ns,
						ktime_divns(NSEC_PER_SEC, frame_duration_ns));
			atomic64_set(&irq_params->previous_timestamp, vblank->time);
		}

		DC_LOG_VBLANK("crtc:%d, vupdate-vrr:%d\n",
			      acrtc->crtc_id,
			      vrr_active);

		/* Core vblank handling is done here after end of front-porch in
		 * vrr mode, as vblank timestamping will give valid results
		 * while now done after front-porch. This will also deliver
		 * page-flip completion events that have been queued to us
		 * if a pageflip happened inside front-porch.
		 */
		if (vrr_active) {
			amdgpu_dm_crtc_handle_vblank(acrtc);

			/* BTR processing for pre-DCE12 ASICs */
			if (acrtc->dm_irq_params.stream &&
			    adev->family < AMDGPU_FAMILY_AI) {
				spin_lock_irqsave(&adev_to_drm(adev)->event_lock, flags);
				mod_freesync_handle_v_update(
				    adev->dm.freesync_module,
				    acrtc->dm_irq_params.stream,
				    &acrtc->dm_irq_params.vrr_params);

				dc_stream_adjust_vmin_vmax(
				    adev->dm.dc,
				    acrtc->dm_irq_params.stream,
				    &acrtc->dm_irq_params.vrr_params.adjust);
				spin_unlock_irqrestore(&adev_to_drm(adev)->event_lock, flags);
			}
		}
	}
}

/**
 * dm_crtc_high_irq() - Handles CRTC interrupt
 * @interrupt_params: used for determining the CRTC instance
 *
 * Handles the CRTC/VSYNC interrupt by notfying DRM's VBLANK
 * event handler.
 */
static void dm_crtc_high_irq(void *interrupt_params)
{
	struct common_irq_params *irq_params = interrupt_params;
	struct amdgpu_device *adev = irq_params->adev;
	struct amdgpu_crtc *acrtc;
	unsigned long flags;
	int vrr_active;

	acrtc = get_crtc_by_otg_inst(adev, irq_params->irq_src - IRQ_TYPE_VBLANK);
	if (!acrtc)
		return;

	vrr_active = amdgpu_dm_crtc_vrr_active_irq(acrtc);

	DC_LOG_VBLANK("crtc:%d, vupdate-vrr:%d, planes:%d\n", acrtc->crtc_id,
		      vrr_active, acrtc->dm_irq_params.active_planes);

	/**
	 * Core vblank handling at start of front-porch is only possible
	 * in non-vrr mode, as only there vblank timestamping will give
	 * valid results while done in front-porch. Otherwise defer it
	 * to dm_vupdate_high_irq after end of front-porch.
	 */
	if (!vrr_active)
		amdgpu_dm_crtc_handle_vblank(acrtc);

	/**
	 * Following stuff must happen at start of vblank, for crc
	 * computation and below-the-range btr support in vrr mode.
	 */
	amdgpu_dm_crtc_handle_crc_irq(&acrtc->base);

	/* BTR updates need to happen before VUPDATE on Vega and above. */
	if (adev->family < AMDGPU_FAMILY_AI)
		return;

	spin_lock_irqsave(&adev_to_drm(adev)->event_lock, flags);

	if (acrtc->dm_irq_params.stream &&
	    acrtc->dm_irq_params.vrr_params.supported &&
	    acrtc->dm_irq_params.freesync_config.state ==
		    VRR_STATE_ACTIVE_VARIABLE) {
		mod_freesync_handle_v_update(adev->dm.freesync_module,
					     acrtc->dm_irq_params.stream,
					     &acrtc->dm_irq_params.vrr_params);

		dc_stream_adjust_vmin_vmax(adev->dm.dc, acrtc->dm_irq_params.stream,
					   &acrtc->dm_irq_params.vrr_params.adjust);
	}

	/*
	 * If there aren't any active_planes then DCH HUBP may be clock-gated.
	 * In that case, pageflip completion interrupts won't fire and pageflip
	 * completion events won't get delivered. Prevent this by sending
	 * pending pageflip events from here if a flip is still pending.
	 *
	 * If any planes are enabled, use dm_pflip_high_irq() instead, to
	 * avoid race conditions between flip programming and completion,
	 * which could cause too early flip completion events.
	 */
	if (adev->family >= AMDGPU_FAMILY_RV &&
	    acrtc->pflip_status == AMDGPU_FLIP_SUBMITTED &&
	    acrtc->dm_irq_params.active_planes == 0) {
		if (acrtc->event) {
			drm_crtc_send_vblank_event(&acrtc->base, acrtc->event);
			acrtc->event = NULL;
			drm_crtc_vblank_put(&acrtc->base);
		}
		acrtc->pflip_status = AMDGPU_FLIP_NONE;
	}

	spin_unlock_irqrestore(&adev_to_drm(adev)->event_lock, flags);
}

#if defined(CONFIG_DRM_AMD_SECURE_DISPLAY)
/**
 * dm_dcn_vertical_interrupt0_high_irq() - Handles OTG Vertical interrupt0 for
 * DCN generation ASICs
 * @interrupt_params: interrupt parameters
 *
 * Used to set crc window/read out crc value at vertical line 0 position
 */
static void dm_dcn_vertical_interrupt0_high_irq(void *interrupt_params)
{
	struct common_irq_params *irq_params = interrupt_params;
	struct amdgpu_device *adev = irq_params->adev;
	struct amdgpu_crtc *acrtc;

	acrtc = get_crtc_by_otg_inst(adev, irq_params->irq_src - IRQ_TYPE_VLINE0);

	if (!acrtc)
		return;

	amdgpu_dm_crtc_handle_crc_window_irq(&acrtc->base);
}
#endif /* CONFIG_DRM_AMD_SECURE_DISPLAY */

/**
 * dmub_aux_setconfig_callback - Callback for AUX or SET_CONFIG command.
 * @adev: amdgpu_device pointer
 * @notify: dmub notification structure
 *
 * Dmub AUX or SET_CONFIG command completion processing callback
 * Copies dmub notification to DM which is to be read by AUX command.
 * issuing thread and also signals the event to wake up the thread.
 */
static void dmub_aux_setconfig_callback(struct amdgpu_device *adev,
					struct dmub_notification *notify)
{
	if (adev->dm.dmub_notify)
		memcpy(adev->dm.dmub_notify, notify, sizeof(struct dmub_notification));
	if (notify->type == DMUB_NOTIFICATION_AUX_REPLY)
		complete(&adev->dm.dmub_aux_transfer_done);
}

/**
 * dmub_hpd_callback - DMUB HPD interrupt processing callback.
 * @adev: amdgpu_device pointer
 * @notify: dmub notification structure
 *
 * Dmub Hpd interrupt processing callback. Gets displayindex through the
 * ink index and calls helper to do the processing.
 */
static void dmub_hpd_callback(struct amdgpu_device *adev,
			      struct dmub_notification *notify)
{
	struct amdgpu_dm_connector *aconnector;
	struct amdgpu_dm_connector *hpd_aconnector = NULL;
	struct drm_connector *connector;
	struct drm_connector_list_iter iter;
	struct dc_link *link;
	u8 link_index = 0;
	struct drm_device *dev;

	if (adev == NULL)
		return;

	if (notify == NULL) {
		DRM_ERROR("DMUB HPD callback notification was NULL");
		return;
	}

	if (notify->link_index > adev->dm.dc->link_count) {
		DRM_ERROR("DMUB HPD index (%u)is abnormal", notify->link_index);
		return;
	}

	link_index = notify->link_index;
	link = adev->dm.dc->links[link_index];
	dev = adev->dm.ddev;

	drm_connector_list_iter_begin(dev, &iter);
	drm_for_each_connector_iter(connector, &iter) {
		aconnector = to_amdgpu_dm_connector(connector);
		if (link && aconnector->dc_link == link) {
			if (notify->type == DMUB_NOTIFICATION_HPD)
				DRM_INFO("DMUB HPD callback: link_index=%u\n", link_index);
			else if (notify->type == DMUB_NOTIFICATION_HPD_IRQ)
				DRM_INFO("DMUB HPD IRQ callback: link_index=%u\n", link_index);
			else
				DRM_WARN("DMUB Unknown HPD callback type %d, link_index=%u\n",
						notify->type, link_index);

			hpd_aconnector = aconnector;
			break;
		}
	}
	drm_connector_list_iter_end(&iter);

	if (hpd_aconnector) {
		if (notify->type == DMUB_NOTIFICATION_HPD)
			handle_hpd_irq_helper(hpd_aconnector);
		else if (notify->type == DMUB_NOTIFICATION_HPD_IRQ)
			handle_hpd_rx_irq(hpd_aconnector);
	}
}

/**
 * register_dmub_notify_callback - Sets callback for DMUB notify
 * @adev: amdgpu_device pointer
 * @type: Type of dmub notification
 * @callback: Dmub interrupt callback function
 * @dmub_int_thread_offload: offload indicator
 *
 * API to register a dmub callback handler for a dmub notification
 * Also sets indicator whether callback processing to be offloaded.
 * to dmub interrupt handling thread
 * Return: true if successfully registered, false if there is existing registration
 */
static bool register_dmub_notify_callback(struct amdgpu_device *adev,
					  enum dmub_notification_type type,
					  dmub_notify_interrupt_callback_t callback,
					  bool dmub_int_thread_offload)
{
	if (callback != NULL && type < ARRAY_SIZE(adev->dm.dmub_thread_offload)) {
		adev->dm.dmub_callback[type] = callback;
		adev->dm.dmub_thread_offload[type] = dmub_int_thread_offload;
	} else
		return false;

	return true;
}

static void dm_handle_hpd_work(struct work_struct *work)
{
	struct dmub_hpd_work *dmub_hpd_wrk;

	dmub_hpd_wrk = container_of(work, struct dmub_hpd_work, handle_hpd_work);

	if (!dmub_hpd_wrk->dmub_notify) {
		DRM_ERROR("dmub_hpd_wrk dmub_notify is NULL");
		return;
	}

	if (dmub_hpd_wrk->dmub_notify->type < ARRAY_SIZE(dmub_hpd_wrk->adev->dm.dmub_callback)) {
		dmub_hpd_wrk->adev->dm.dmub_callback[dmub_hpd_wrk->dmub_notify->type](dmub_hpd_wrk->adev,
		dmub_hpd_wrk->dmub_notify);
	}

	kfree(dmub_hpd_wrk->dmub_notify);
	kfree(dmub_hpd_wrk);

}

#define DMUB_TRACE_MAX_READ 64
/**
 * dm_dmub_outbox1_low_irq() - Handles Outbox interrupt
 * @interrupt_params: used for determining the Outbox instance
 *
 * Handles the Outbox Interrupt
 * event handler.
 */
static void dm_dmub_outbox1_low_irq(void *interrupt_params)
{
	struct dmub_notification notify;
	struct common_irq_params *irq_params = interrupt_params;
	struct amdgpu_device *adev = irq_params->adev;
	struct amdgpu_display_manager *dm = &adev->dm;
	struct dmcub_trace_buf_entry entry = { 0 };
	u32 count = 0;
	struct dmub_hpd_work *dmub_hpd_wrk;
	struct dc_link *plink = NULL;

	if (dc_enable_dmub_notifications(adev->dm.dc) &&
		irq_params->irq_src == DC_IRQ_SOURCE_DMCUB_OUTBOX) {

		do {
			dc_stat_get_dmub_notification(adev->dm.dc, &notify);
			if (notify.type >= ARRAY_SIZE(dm->dmub_thread_offload)) {
				DRM_ERROR("DM: notify type %d invalid!", notify.type);
				continue;
			}
			if (!dm->dmub_callback[notify.type]) {
				DRM_DEBUG_DRIVER("DMUB notification skipped, no handler: type=%d\n", notify.type);
				continue;
			}
			if (dm->dmub_thread_offload[notify.type] == true) {
				dmub_hpd_wrk = kzalloc(sizeof(*dmub_hpd_wrk), GFP_ATOMIC);
				if (!dmub_hpd_wrk) {
					DRM_ERROR("Failed to allocate dmub_hpd_wrk");
					return;
				}
				dmub_hpd_wrk->dmub_notify = kmemdup(&notify, sizeof(struct dmub_notification),
								    GFP_ATOMIC);
				if (!dmub_hpd_wrk->dmub_notify) {
					kfree(dmub_hpd_wrk);
					DRM_ERROR("Failed to allocate dmub_hpd_wrk->dmub_notify");
					return;
				}
				INIT_WORK(&dmub_hpd_wrk->handle_hpd_work, dm_handle_hpd_work);
				dmub_hpd_wrk->adev = adev;
				if (notify.type == DMUB_NOTIFICATION_HPD) {
					plink = adev->dm.dc->links[notify.link_index];
					if (plink) {
						plink->hpd_status =
							notify.hpd_status == DP_HPD_PLUG;
					}
				}
				queue_work(adev->dm.delayed_hpd_wq, &dmub_hpd_wrk->handle_hpd_work);
			} else {
				dm->dmub_callback[notify.type](adev, &notify);
			}
		} while (notify.pending_notification);
	}


	do {
		if (dc_dmub_srv_get_dmub_outbox0_msg(dm->dc, &entry)) {
			trace_amdgpu_dmub_trace_high_irq(entry.trace_code, entry.tick_count,
							entry.param0, entry.param1);

			DRM_DEBUG_DRIVER("trace_code:%u, tick_count:%u, param0:%u, param1:%u\n",
				 entry.trace_code, entry.tick_count, entry.param0, entry.param1);
		} else
			break;

		count++;

	} while (count <= DMUB_TRACE_MAX_READ);

	if (count > DMUB_TRACE_MAX_READ)
		DRM_DEBUG_DRIVER("Warning : count > DMUB_TRACE_MAX_READ");
}

static int dm_set_clockgating_state(void *handle,
		  enum amd_clockgating_state state)
{
	return 0;
}

static int dm_set_powergating_state(void *handle,
		  enum amd_powergating_state state)
{
	return 0;
}

/* Prototypes of private functions */
static int dm_early_init(void *handle);

/* Allocate memory for FBC compressed data  */
static void amdgpu_dm_fbc_init(struct drm_connector *connector)
{
	struct drm_device *dev = connector->dev;
	struct amdgpu_device *adev = drm_to_adev(dev);
	struct dm_compressor_info *compressor = &adev->dm.compressor;
	struct amdgpu_dm_connector *aconn = to_amdgpu_dm_connector(connector);
	struct drm_display_mode *mode;
	unsigned long max_size = 0;

	if (adev->dm.dc->fbc_compressor == NULL)
		return;

	if (aconn->dc_link->connector_signal != SIGNAL_TYPE_EDP)
		return;

	if (compressor->bo_ptr)
		return;


	list_for_each_entry(mode, &connector->modes, head) {
		if (max_size < mode->htotal * mode->vtotal)
			max_size = mode->htotal * mode->vtotal;
	}

	if (max_size) {
		int r = amdgpu_bo_create_kernel(adev, max_size * 4, PAGE_SIZE,
			    AMDGPU_GEM_DOMAIN_GTT, &compressor->bo_ptr,
			    &compressor->gpu_addr, &compressor->cpu_addr);

		if (r)
			DRM_ERROR("DM: Failed to initialize FBC\n");
		else {
			adev->dm.dc->ctx->fbc_gpu_addr = compressor->gpu_addr;
			DRM_INFO("DM: FBC alloc %lu\n", max_size*4);
		}

	}

}

static int amdgpu_dm_audio_component_get_eld(struct device *kdev, int port,
					  int pipe, bool *enabled,
					  unsigned char *buf, int max_bytes)
{
	struct drm_device *dev = dev_get_drvdata(kdev);
	struct amdgpu_device *adev = drm_to_adev(dev);
	struct drm_connector *connector;
	struct drm_connector_list_iter conn_iter;
	struct amdgpu_dm_connector *aconnector;
	int ret = 0;

	*enabled = false;

	mutex_lock(&adev->dm.audio_lock);

	drm_connector_list_iter_begin(dev, &conn_iter);
	drm_for_each_connector_iter(connector, &conn_iter) {
		aconnector = to_amdgpu_dm_connector(connector);
		if (aconnector->audio_inst != port)
			continue;

		*enabled = true;
		ret = drm_eld_size(connector->eld);
		memcpy(buf, connector->eld, min(max_bytes, ret));

		break;
	}
	drm_connector_list_iter_end(&conn_iter);

	mutex_unlock(&adev->dm.audio_lock);

	DRM_DEBUG_KMS("Get ELD : idx=%d ret=%d en=%d\n", port, ret, *enabled);

	return ret;
}

static const struct drm_audio_component_ops amdgpu_dm_audio_component_ops = {
	.get_eld = amdgpu_dm_audio_component_get_eld,
};

static int amdgpu_dm_audio_component_bind(struct device *kdev,
				       struct device *hda_kdev, void *data)
{
	struct drm_device *dev = dev_get_drvdata(kdev);
	struct amdgpu_device *adev = drm_to_adev(dev);
	struct drm_audio_component *acomp = data;

	acomp->ops = &amdgpu_dm_audio_component_ops;
	acomp->dev = kdev;
	adev->dm.audio_component = acomp;

	return 0;
}

static void amdgpu_dm_audio_component_unbind(struct device *kdev,
					  struct device *hda_kdev, void *data)
{
	struct drm_device *dev = dev_get_drvdata(kdev);
	struct amdgpu_device *adev = drm_to_adev(dev);
	struct drm_audio_component *acomp = data;

	acomp->ops = NULL;
	acomp->dev = NULL;
	adev->dm.audio_component = NULL;
}

static const struct component_ops amdgpu_dm_audio_component_bind_ops = {
	.bind	= amdgpu_dm_audio_component_bind,
	.unbind	= amdgpu_dm_audio_component_unbind,
};

static int amdgpu_dm_audio_init(struct amdgpu_device *adev)
{
	int i, ret;

	if (!amdgpu_audio)
		return 0;

	adev->mode_info.audio.enabled = true;

	adev->mode_info.audio.num_pins = adev->dm.dc->res_pool->audio_count;

	for (i = 0; i < adev->mode_info.audio.num_pins; i++) {
		adev->mode_info.audio.pin[i].channels = -1;
		adev->mode_info.audio.pin[i].rate = -1;
		adev->mode_info.audio.pin[i].bits_per_sample = -1;
		adev->mode_info.audio.pin[i].status_bits = 0;
		adev->mode_info.audio.pin[i].category_code = 0;
		adev->mode_info.audio.pin[i].connected = false;
		adev->mode_info.audio.pin[i].id =
			adev->dm.dc->res_pool->audios[i]->inst;
		adev->mode_info.audio.pin[i].offset = 0;
	}

	ret = component_add(adev->dev, &amdgpu_dm_audio_component_bind_ops);
	if (ret < 0)
		return ret;

	adev->dm.audio_registered = true;

	return 0;
}

static void amdgpu_dm_audio_fini(struct amdgpu_device *adev)
{
	if (!amdgpu_audio)
		return;

	if (!adev->mode_info.audio.enabled)
		return;

	if (adev->dm.audio_registered) {
		component_del(adev->dev, &amdgpu_dm_audio_component_bind_ops);
		adev->dm.audio_registered = false;
	}

	/* TODO: Disable audio? */

	adev->mode_info.audio.enabled = false;
}

static  void amdgpu_dm_audio_eld_notify(struct amdgpu_device *adev, int pin)
{
	struct drm_audio_component *acomp = adev->dm.audio_component;

	if (acomp && acomp->audio_ops && acomp->audio_ops->pin_eld_notify) {
		DRM_DEBUG_KMS("Notify ELD: %d\n", pin);

		acomp->audio_ops->pin_eld_notify(acomp->audio_ops->audio_ptr,
						 pin, -1);
	}
}

static int dm_dmub_hw_init(struct amdgpu_device *adev)
{
	const struct dmcub_firmware_header_v1_0 *hdr;
	struct dmub_srv *dmub_srv = adev->dm.dmub_srv;
	struct dmub_srv_fb_info *fb_info = adev->dm.dmub_fb_info;
	const struct firmware *dmub_fw = adev->dm.dmub_fw;
	struct dmcu *dmcu = adev->dm.dc->res_pool->dmcu;
	struct abm *abm = adev->dm.dc->res_pool->abm;
	struct dmub_srv_hw_params hw_params;
	enum dmub_status status;
	const unsigned char *fw_inst_const, *fw_bss_data;
	u32 i, fw_inst_const_size, fw_bss_data_size;
	bool has_hw_support;

	if (!dmub_srv)
		/* DMUB isn't supported on the ASIC. */
		return 0;

	if (!fb_info) {
		DRM_ERROR("No framebuffer info for DMUB service.\n");
		return -EINVAL;
	}

	if (!dmub_fw) {
		/* Firmware required for DMUB support. */
		DRM_ERROR("No firmware provided for DMUB.\n");
		return -EINVAL;
	}

	status = dmub_srv_has_hw_support(dmub_srv, &has_hw_support);
	if (status != DMUB_STATUS_OK) {
		DRM_ERROR("Error checking HW support for DMUB: %d\n", status);
		return -EINVAL;
	}

	if (!has_hw_support) {
		DRM_INFO("DMUB unsupported on ASIC\n");
		return 0;
	}

	/* Reset DMCUB if it was previously running - before we overwrite its memory. */
	status = dmub_srv_hw_reset(dmub_srv);
	if (status != DMUB_STATUS_OK)
		DRM_WARN("Error resetting DMUB HW: %d\n", status);

	hdr = (const struct dmcub_firmware_header_v1_0 *)dmub_fw->data;

	fw_inst_const = dmub_fw->data +
			le32_to_cpu(hdr->header.ucode_array_offset_bytes) +
			PSP_HEADER_BYTES;

	fw_bss_data = dmub_fw->data +
		      le32_to_cpu(hdr->header.ucode_array_offset_bytes) +
		      le32_to_cpu(hdr->inst_const_bytes);

	/* Copy firmware and bios info into FB memory. */
	fw_inst_const_size = le32_to_cpu(hdr->inst_const_bytes) -
			     PSP_HEADER_BYTES - PSP_FOOTER_BYTES;

	fw_bss_data_size = le32_to_cpu(hdr->bss_data_bytes);

	/* if adev->firmware.load_type == AMDGPU_FW_LOAD_PSP,
	 * amdgpu_ucode_init_single_fw will load dmub firmware
	 * fw_inst_const part to cw0; otherwise, the firmware back door load
	 * will be done by dm_dmub_hw_init
	 */
	if (adev->firmware.load_type != AMDGPU_FW_LOAD_PSP) {
		memcpy(fb_info->fb[DMUB_WINDOW_0_INST_CONST].cpu_addr, fw_inst_const,
				fw_inst_const_size);
	}

	if (fw_bss_data_size)
		memcpy(fb_info->fb[DMUB_WINDOW_2_BSS_DATA].cpu_addr,
		       fw_bss_data, fw_bss_data_size);

	/* Copy firmware bios info into FB memory. */
	memcpy(fb_info->fb[DMUB_WINDOW_3_VBIOS].cpu_addr, adev->bios,
	       adev->bios_size);

	/* Reset regions that need to be reset. */
	memset(fb_info->fb[DMUB_WINDOW_4_MAILBOX].cpu_addr, 0,
	fb_info->fb[DMUB_WINDOW_4_MAILBOX].size);

	memset(fb_info->fb[DMUB_WINDOW_5_TRACEBUFF].cpu_addr, 0,
	       fb_info->fb[DMUB_WINDOW_5_TRACEBUFF].size);

	memset(fb_info->fb[DMUB_WINDOW_6_FW_STATE].cpu_addr, 0,
	       fb_info->fb[DMUB_WINDOW_6_FW_STATE].size);

	/* Initialize hardware. */
	memset(&hw_params, 0, sizeof(hw_params));
	hw_params.fb_base = adev->gmc.fb_start;
	hw_params.fb_offset = adev->vm_manager.vram_base_offset;

	/* backdoor load firmware and trigger dmub running */
	if (adev->firmware.load_type != AMDGPU_FW_LOAD_PSP)
		hw_params.load_inst_const = true;

	if (dmcu)
		hw_params.psp_version = dmcu->psp_version;

	for (i = 0; i < fb_info->num_fb; ++i)
		hw_params.fb[i] = &fb_info->fb[i];

	switch (adev->ip_versions[DCE_HWIP][0]) {
	case IP_VERSION(3, 1, 3):
	case IP_VERSION(3, 1, 4):
		hw_params.dpia_supported = true;
		hw_params.disable_dpia = adev->dm.dc->debug.dpia_debug.bits.disable_dpia;
		break;
	default:
		break;
	}

	status = dmub_srv_hw_init(dmub_srv, &hw_params);
	if (status != DMUB_STATUS_OK) {
		DRM_ERROR("Error initializing DMUB HW: %d\n", status);
		return -EINVAL;
	}

	/* Wait for firmware load to finish. */
	status = dmub_srv_wait_for_auto_load(dmub_srv, 100000);
	if (status != DMUB_STATUS_OK)
		DRM_WARN("Wait for DMUB auto-load failed: %d\n", status);

	/* Init DMCU and ABM if available. */
	if (dmcu && abm) {
		dmcu->funcs->dmcu_init(dmcu);
		abm->dmcu_is_running = dmcu->funcs->is_dmcu_initialized(dmcu);
	}

	if (!adev->dm.dc->ctx->dmub_srv)
		adev->dm.dc->ctx->dmub_srv = dc_dmub_srv_create(adev->dm.dc, dmub_srv);
	if (!adev->dm.dc->ctx->dmub_srv) {
		DRM_ERROR("Couldn't allocate DC DMUB server!\n");
		return -ENOMEM;
	}

	DRM_INFO("DMUB hardware initialized: version=0x%08X\n",
		 adev->dm.dmcub_fw_version);

	return 0;
}

static void dm_dmub_hw_resume(struct amdgpu_device *adev)
{
	struct dmub_srv *dmub_srv = adev->dm.dmub_srv;
	enum dmub_status status;
	bool init;

	if (!dmub_srv) {
		/* DMUB isn't supported on the ASIC. */
		return;
	}

	status = dmub_srv_is_hw_init(dmub_srv, &init);
	if (status != DMUB_STATUS_OK)
		DRM_WARN("DMUB hardware init check failed: %d\n", status);

	if (status == DMUB_STATUS_OK && init) {
		/* Wait for firmware load to finish. */
		status = dmub_srv_wait_for_auto_load(dmub_srv, 100000);
		if (status != DMUB_STATUS_OK)
			DRM_WARN("Wait for DMUB auto-load failed: %d\n", status);
	} else {
		/* Perform the full hardware initialization. */
		dm_dmub_hw_init(adev);
	}
}

static void mmhub_read_system_context(struct amdgpu_device *adev, struct dc_phy_addr_space_config *pa_config)
{
	u64 pt_base;
	u32 logical_addr_low;
	u32 logical_addr_high;
	u32 agp_base, agp_bot, agp_top;
	PHYSICAL_ADDRESS_LOC page_table_start, page_table_end, page_table_base;

	memset(pa_config, 0, sizeof(*pa_config));

	agp_base = 0;
	agp_bot = adev->gmc.agp_start >> 24;
	agp_top = adev->gmc.agp_end >> 24;

	/* AGP aperture is disabled */
	if (agp_bot == agp_top) {
		logical_addr_low = adev->gmc.fb_start >> 18;
		if (adev->apu_flags & AMD_APU_IS_RAVEN2)
			/*
			 * Raven2 has a HW issue that it is unable to use the vram which
			 * is out of MC_VM_SYSTEM_APERTURE_HIGH_ADDR. So here is the
			 * workaround that increase system aperture high address (add 1)
			 * to get rid of the VM fault and hardware hang.
			 */
			logical_addr_high = (adev->gmc.fb_end >> 18) + 0x1;
		else
			logical_addr_high = adev->gmc.fb_end >> 18;
	} else {
		logical_addr_low = min(adev->gmc.fb_start, adev->gmc.agp_start) >> 18;
		if (adev->apu_flags & AMD_APU_IS_RAVEN2)
			/*
			 * Raven2 has a HW issue that it is unable to use the vram which
			 * is out of MC_VM_SYSTEM_APERTURE_HIGH_ADDR. So here is the
			 * workaround that increase system aperture high address (add 1)
			 * to get rid of the VM fault and hardware hang.
			 */
			logical_addr_high = max((adev->gmc.fb_end >> 18) + 0x1, adev->gmc.agp_end >> 18);
		else
			logical_addr_high = max(adev->gmc.fb_end, adev->gmc.agp_end) >> 18;
	}

	pt_base = amdgpu_gmc_pd_addr(adev->gart.bo);

	page_table_start.high_part = (u32)(adev->gmc.gart_start >> 44) & 0xF;
	page_table_start.low_part = (u32)(adev->gmc.gart_start >> 12);
	page_table_end.high_part = (u32)(adev->gmc.gart_end >> 44) & 0xF;
	page_table_end.low_part = (u32)(adev->gmc.gart_end >> 12);
	page_table_base.high_part = upper_32_bits(pt_base) & 0xF;
	page_table_base.low_part = lower_32_bits(pt_base);

	pa_config->system_aperture.start_addr = (uint64_t)logical_addr_low << 18;
	pa_config->system_aperture.end_addr = (uint64_t)logical_addr_high << 18;

	pa_config->system_aperture.agp_base = (uint64_t)agp_base << 24;
	pa_config->system_aperture.agp_bot = (uint64_t)agp_bot << 24;
	pa_config->system_aperture.agp_top = (uint64_t)agp_top << 24;

	pa_config->system_aperture.fb_base = adev->gmc.fb_start;
	pa_config->system_aperture.fb_offset = adev->vm_manager.vram_base_offset;
	pa_config->system_aperture.fb_top = adev->gmc.fb_end;

	pa_config->gart_config.page_table_start_addr = page_table_start.quad_part << 12;
	pa_config->gart_config.page_table_end_addr = page_table_end.quad_part << 12;
	pa_config->gart_config.page_table_base_addr = page_table_base.quad_part;

	pa_config->is_hvm_enabled = adev->mode_info.gpu_vm_support;

}

static void force_connector_state(
	struct amdgpu_dm_connector *aconnector,
	enum drm_connector_force force_state)
{
	struct drm_connector *connector = &aconnector->base;

	mutex_lock(&connector->dev->mode_config.mutex);
	aconnector->base.force = force_state;
	mutex_unlock(&connector->dev->mode_config.mutex);

	mutex_lock(&aconnector->hpd_lock);
	drm_kms_helper_connector_hotplug_event(connector);
	mutex_unlock(&aconnector->hpd_lock);
}

static void dm_handle_hpd_rx_offload_work(struct work_struct *work)
{
	struct hpd_rx_irq_offload_work *offload_work;
	struct amdgpu_dm_connector *aconnector;
	struct dc_link *dc_link;
	struct amdgpu_device *adev;
	enum dc_connection_type new_connection_type = dc_connection_none;
	unsigned long flags;
	union test_response test_response;

	memset(&test_response, 0, sizeof(test_response));

	offload_work = container_of(work, struct hpd_rx_irq_offload_work, work);
	aconnector = offload_work->offload_wq->aconnector;

	if (!aconnector) {
		DRM_ERROR("Can't retrieve aconnector in hpd_rx_irq_offload_work");
		goto skip;
	}

	adev = drm_to_adev(aconnector->base.dev);
	dc_link = aconnector->dc_link;

	mutex_lock(&aconnector->hpd_lock);
	if (!dc_link_detect_connection_type(dc_link, &new_connection_type))
		DRM_ERROR("KMS: Failed to detect connector\n");
	mutex_unlock(&aconnector->hpd_lock);

	if (new_connection_type == dc_connection_none)
		goto skip;

	if (amdgpu_in_reset(adev))
		goto skip;

	if (offload_work->data.bytes.device_service_irq.bits.UP_REQ_MSG_RDY ||
		offload_work->data.bytes.device_service_irq.bits.DOWN_REP_MSG_RDY) {
		dm_handle_mst_sideband_msg_ready_event(&aconnector->mst_mgr, DOWN_OR_UP_MSG_RDY_EVENT);
		spin_lock_irqsave(&offload_work->offload_wq->offload_lock, flags);
		offload_work->offload_wq->is_handling_mst_msg_rdy_event = false;
		spin_unlock_irqrestore(&offload_work->offload_wq->offload_lock, flags);
		goto skip;
	}

	mutex_lock(&adev->dm.dc_lock);
	if (offload_work->data.bytes.device_service_irq.bits.AUTOMATED_TEST) {
		dc_link_dp_handle_automated_test(dc_link);

		if (aconnector->timing_changed) {
			/* force connector disconnect and reconnect */
			force_connector_state(aconnector, DRM_FORCE_OFF);
			msleep(100);
			force_connector_state(aconnector, DRM_FORCE_UNSPECIFIED);
		}

		test_response.bits.ACK = 1;

		core_link_write_dpcd(
		dc_link,
		DP_TEST_RESPONSE,
		&test_response.raw,
		sizeof(test_response));
	} else if ((dc_link->connector_signal != SIGNAL_TYPE_EDP) &&
			dc_link_check_link_loss_status(dc_link, &offload_work->data) &&
			dc_link_dp_allow_hpd_rx_irq(dc_link)) {
		/* offload_work->data is from handle_hpd_rx_irq->
		 * schedule_hpd_rx_offload_work.this is defer handle
		 * for hpd short pulse. upon here, link status may be
		 * changed, need get latest link status from dpcd
		 * registers. if link status is good, skip run link
		 * training again.
		 */
		union hpd_irq_data irq_data;

		memset(&irq_data, 0, sizeof(irq_data));

		/* before dc_link_dp_handle_link_loss, allow new link lost handle
		 * request be added to work queue if link lost at end of dc_link_
		 * dp_handle_link_loss
		 */
		spin_lock_irqsave(&offload_work->offload_wq->offload_lock, flags);
		offload_work->offload_wq->is_handling_link_loss = false;
		spin_unlock_irqrestore(&offload_work->offload_wq->offload_lock, flags);

		if ((dc_link_dp_read_hpd_rx_irq_data(dc_link, &irq_data) == DC_OK) &&
			dc_link_check_link_loss_status(dc_link, &irq_data))
			dc_link_dp_handle_link_loss(dc_link);
	}
	mutex_unlock(&adev->dm.dc_lock);

skip:
	kfree(offload_work);

}

static struct hpd_rx_irq_offload_work_queue *hpd_rx_irq_create_workqueue(struct dc *dc)
{
	int max_caps = dc->caps.max_links;
	int i = 0;
	struct hpd_rx_irq_offload_work_queue *hpd_rx_offload_wq = NULL;

	hpd_rx_offload_wq = kcalloc(max_caps, sizeof(*hpd_rx_offload_wq), GFP_KERNEL);

	if (!hpd_rx_offload_wq)
		return NULL;


	for (i = 0; i < max_caps; i++) {
		hpd_rx_offload_wq[i].wq =
				    create_singlethread_workqueue("amdgpu_dm_hpd_rx_offload_wq");

		if (hpd_rx_offload_wq[i].wq == NULL) {
			DRM_ERROR("create amdgpu_dm_hpd_rx_offload_wq fail!");
			goto out_err;
		}

		spin_lock_init(&hpd_rx_offload_wq[i].offload_lock);
	}

	return hpd_rx_offload_wq;

out_err:
	for (i = 0; i < max_caps; i++) {
		if (hpd_rx_offload_wq[i].wq)
			destroy_workqueue(hpd_rx_offload_wq[i].wq);
	}
	kfree(hpd_rx_offload_wq);
	return NULL;
}

struct amdgpu_stutter_quirk {
	u16 chip_vendor;
	u16 chip_device;
	u16 subsys_vendor;
	u16 subsys_device;
	u8 revision;
};

static const struct amdgpu_stutter_quirk amdgpu_stutter_quirk_list[] = {
	/* https://bugzilla.kernel.org/show_bug.cgi?id=214417 */
	{ 0x1002, 0x15dd, 0x1002, 0x15dd, 0xc8 },
	{ 0, 0, 0, 0, 0 },
};

static bool dm_should_disable_stutter(struct pci_dev *pdev)
{
	const struct amdgpu_stutter_quirk *p = amdgpu_stutter_quirk_list;

	while (p && p->chip_device != 0) {
		if (pdev->vendor == p->chip_vendor &&
		    pdev->device == p->chip_device &&
		    pdev->subsystem_vendor == p->subsys_vendor &&
		    pdev->subsystem_device == p->subsys_device &&
		    pdev->revision == p->revision) {
			return true;
		}
		++p;
	}
	return false;
}

static const struct dmi_system_id hpd_disconnect_quirk_table[] = {
	{
		.matches = {
			DMI_MATCH(DMI_SYS_VENDOR, "Dell Inc."),
			DMI_MATCH(DMI_PRODUCT_NAME, "Precision 3660"),
		},
	},
	{
		.matches = {
			DMI_MATCH(DMI_SYS_VENDOR, "Dell Inc."),
			DMI_MATCH(DMI_PRODUCT_NAME, "Precision 3260"),
		},
	},
	{
		.matches = {
			DMI_MATCH(DMI_SYS_VENDOR, "Dell Inc."),
			DMI_MATCH(DMI_PRODUCT_NAME, "Precision 3460"),
		},
	},
	{
		.matches = {
			DMI_MATCH(DMI_SYS_VENDOR, "Dell Inc."),
			DMI_MATCH(DMI_PRODUCT_NAME, "OptiPlex Tower Plus 7010"),
		},
	},
	{
		.matches = {
			DMI_MATCH(DMI_SYS_VENDOR, "Dell Inc."),
			DMI_MATCH(DMI_PRODUCT_NAME, "OptiPlex Tower 7010"),
		},
	},
	{
		.matches = {
			DMI_MATCH(DMI_SYS_VENDOR, "Dell Inc."),
			DMI_MATCH(DMI_PRODUCT_NAME, "OptiPlex SFF Plus 7010"),
		},
	},
	{
		.matches = {
			DMI_MATCH(DMI_SYS_VENDOR, "Dell Inc."),
			DMI_MATCH(DMI_PRODUCT_NAME, "OptiPlex SFF 7010"),
		},
	},
	{
		.matches = {
			DMI_MATCH(DMI_SYS_VENDOR, "Dell Inc."),
			DMI_MATCH(DMI_PRODUCT_NAME, "OptiPlex Micro Plus 7010"),
		},
	},
	{
		.matches = {
			DMI_MATCH(DMI_SYS_VENDOR, "Dell Inc."),
			DMI_MATCH(DMI_PRODUCT_NAME, "OptiPlex Micro 7010"),
		},
	},
	{}
	/* TODO: refactor this from a fixed table to a dynamic option */
};

static void retrieve_dmi_info(struct amdgpu_display_manager *dm)
{
	const struct dmi_system_id *dmi_id;

	dm->aux_hpd_discon_quirk = false;

	dmi_id = dmi_first_match(hpd_disconnect_quirk_table);
	if (dmi_id) {
		dm->aux_hpd_discon_quirk = true;
		DRM_INFO("aux_hpd_discon_quirk attached\n");
	}
}

static int amdgpu_dm_init(struct amdgpu_device *adev)
{
	struct dc_init_data init_data;
	struct dc_callback_init init_params;
	int r;

	adev->dm.ddev = adev_to_drm(adev);
	adev->dm.adev = adev;

	/* Zero all the fields */
	memset(&init_data, 0, sizeof(init_data));
	memset(&init_params, 0, sizeof(init_params));

	mutex_init(&adev->dm.dpia_aux_lock);
	mutex_init(&adev->dm.dc_lock);
	mutex_init(&adev->dm.audio_lock);

	if (amdgpu_dm_irq_init(adev)) {
		DRM_ERROR("amdgpu: failed to initialize DM IRQ support.\n");
		goto error;
	}

	init_data.asic_id.chip_family = adev->family;

	init_data.asic_id.pci_revision_id = adev->pdev->revision;
	init_data.asic_id.hw_internal_rev = adev->external_rev_id;
	init_data.asic_id.chip_id = adev->pdev->device;

	init_data.asic_id.vram_width = adev->gmc.vram_width;
	/* TODO: initialize init_data.asic_id.vram_type here!!!! */
	init_data.asic_id.atombios_base_address =
		adev->mode_info.atom_context->bios;

	init_data.driver = adev;

	adev->dm.cgs_device = amdgpu_cgs_create_device(adev);

	if (!adev->dm.cgs_device) {
		DRM_ERROR("amdgpu: failed to create cgs device.\n");
		goto error;
	}

	init_data.cgs_device = adev->dm.cgs_device;

	init_data.dce_environment = DCE_ENV_PRODUCTION_DRV;

	switch (adev->ip_versions[DCE_HWIP][0]) {
	case IP_VERSION(2, 1, 0):
		switch (adev->dm.dmcub_fw_version) {
		case 0: /* development */
		case 0x1: /* linux-firmware.git hash 6d9f399 */
		case 0x01000000: /* linux-firmware.git hash 9a0b0f4 */
			init_data.flags.disable_dmcu = false;
			break;
		default:
			init_data.flags.disable_dmcu = true;
		}
		break;
	case IP_VERSION(2, 0, 3):
		init_data.flags.disable_dmcu = true;
		break;
	default:
		break;
	}

	switch (adev->asic_type) {
	case CHIP_CARRIZO:
	case CHIP_STONEY:
		init_data.flags.gpu_vm_support = true;
		break;
	default:
		switch (adev->ip_versions[DCE_HWIP][0]) {
		case IP_VERSION(1, 0, 0):
		case IP_VERSION(1, 0, 1):
			/* enable S/G on PCO and RV2 */
			if ((adev->apu_flags & AMD_APU_IS_RAVEN2) ||
			    (adev->apu_flags & AMD_APU_IS_PICASSO))
				init_data.flags.gpu_vm_support = true;
			break;
		case IP_VERSION(2, 1, 0):
		case IP_VERSION(3, 0, 1):
		case IP_VERSION(3, 1, 2):
		case IP_VERSION(3, 1, 3):
		case IP_VERSION(3, 1, 4):
		case IP_VERSION(3, 1, 5):
		case IP_VERSION(3, 1, 6):
			init_data.flags.gpu_vm_support = true;
			break;
		default:
			break;
		}
		break;
	}
	if (init_data.flags.gpu_vm_support)
		init_data.flags.gpu_vm_support = amdgpu_sg_display_supported(adev);

	if (init_data.flags.gpu_vm_support)
		adev->mode_info.gpu_vm_support = true;

	if (amdgpu_dc_feature_mask & DC_FBC_MASK)
		init_data.flags.fbc_support = true;

	if (amdgpu_dc_feature_mask & DC_MULTI_MON_PP_MCLK_SWITCH_MASK)
		init_data.flags.multi_mon_pp_mclk_switch = true;

	if (amdgpu_dc_feature_mask & DC_DISABLE_FRACTIONAL_PWM_MASK)
		init_data.flags.disable_fractional_pwm = true;

	if (amdgpu_dc_feature_mask & DC_EDP_NO_POWER_SEQUENCING)
		init_data.flags.edp_no_power_sequencing = true;

	if (amdgpu_dc_feature_mask & DC_DISABLE_LTTPR_DP1_4A)
		init_data.flags.allow_lttpr_non_transparent_mode.bits.DP1_4A = true;
	if (amdgpu_dc_feature_mask & DC_DISABLE_LTTPR_DP2_0)
		init_data.flags.allow_lttpr_non_transparent_mode.bits.DP2_0 = true;

	init_data.flags.seamless_boot_edp_requested = false;

	if (check_seamless_boot_capability(adev)) {
		init_data.flags.seamless_boot_edp_requested = true;
		init_data.flags.allow_seamless_boot_optimization = true;
		DRM_INFO("Seamless boot condition check passed\n");
	}

	init_data.flags.enable_mipi_converter_optimization = true;

	init_data.dcn_reg_offsets = adev->reg_offset[DCE_HWIP][0];
	init_data.nbio_reg_offsets = adev->reg_offset[NBIO_HWIP][0];

	INIT_LIST_HEAD(&adev->dm.da_list);

	retrieve_dmi_info(&adev->dm);

	/* Display Core create. */
	adev->dm.dc = dc_create(&init_data);

	if (adev->dm.dc) {
		DRM_INFO("Display Core v%s initialized on %s\n", DC_VER,
			 dce_version_to_string(adev->dm.dc->ctx->dce_version));
	} else {
		DRM_INFO("Display Core v%s failed to initialize on %s\n", DC_VER,
			 dce_version_to_string(adev->dm.dc->ctx->dce_version));
		goto error;
	}

	if (amdgpu_dc_debug_mask & DC_DISABLE_PIPE_SPLIT) {
		adev->dm.dc->debug.force_single_disp_pipe_split = false;
		adev->dm.dc->debug.pipe_split_policy = MPC_SPLIT_AVOID;
	}

	if (adev->asic_type != CHIP_CARRIZO && adev->asic_type != CHIP_STONEY)
		adev->dm.dc->debug.disable_stutter = amdgpu_pp_feature_mask & PP_STUTTER_MODE ? false : true;
	if (dm_should_disable_stutter(adev->pdev))
		adev->dm.dc->debug.disable_stutter = true;

	if (amdgpu_dc_debug_mask & DC_DISABLE_STUTTER)
		adev->dm.dc->debug.disable_stutter = true;

	if (amdgpu_dc_debug_mask & DC_DISABLE_DSC)
		adev->dm.dc->debug.disable_dsc = true;

	if (amdgpu_dc_debug_mask & DC_DISABLE_CLOCK_GATING)
		adev->dm.dc->debug.disable_clock_gate = true;

	if (amdgpu_dc_debug_mask & DC_FORCE_SUBVP_MCLK_SWITCH)
		adev->dm.dc->debug.force_subvp_mclk_switch = true;

	adev->dm.dc->debug.visual_confirm = amdgpu_dc_visual_confirm;

	/* TODO: Remove after DP2 receiver gets proper support of Cable ID feature */
	adev->dm.dc->debug.ignore_cable_id = true;

	/* TODO: There is a new drm mst change where the freedom of
	 * vc_next_start_slot update is revoked/moved into drm, instead of in
	 * driver. This forces us to make sure to get vc_next_start_slot updated
	 * in drm function each time without considering if mst_state is active
	 * or not. Otherwise, next time hotplug will give wrong start_slot
	 * number. We are implementing a temporary solution to even notify drm
	 * mst deallocation when link is no longer of MST type when uncommitting
	 * the stream so we will have more time to work on a proper solution.
	 * Ideally when dm_helpers_dp_mst_stop_top_mgr message is triggered, we
	 * should notify drm to do a complete "reset" of its states and stop
	 * calling further drm mst functions when link is no longer of an MST
	 * type. This could happen when we unplug an MST hubs/displays. When
	 * uncommit stream comes later after unplug, we should just reset
	 * hardware states only.
	 */
	adev->dm.dc->debug.temp_mst_deallocation_sequence = true;

	if (adev->dm.dc->caps.dp_hdmi21_pcon_support)
		DRM_INFO("DP-HDMI FRL PCON supported\n");

	r = dm_dmub_hw_init(adev);
	if (r) {
		DRM_ERROR("DMUB interface failed to initialize: status=%d\n", r);
		goto error;
	}

	dc_hardware_init(adev->dm.dc);

	adev->dm.hpd_rx_offload_wq = hpd_rx_irq_create_workqueue(adev->dm.dc);
	if (!adev->dm.hpd_rx_offload_wq) {
		DRM_ERROR("amdgpu: failed to create hpd rx offload workqueue.\n");
		goto error;
	}

	if ((adev->flags & AMD_IS_APU) && (adev->asic_type >= CHIP_CARRIZO)) {
		struct dc_phy_addr_space_config pa_config;

		mmhub_read_system_context(adev, &pa_config);

		// Call the DC init_memory func
		dc_setup_system_context(adev->dm.dc, &pa_config);
	}

	adev->dm.freesync_module = mod_freesync_create(adev->dm.dc);
	if (!adev->dm.freesync_module) {
		DRM_ERROR(
		"amdgpu: failed to initialize freesync_module.\n");
	} else
		DRM_DEBUG_DRIVER("amdgpu: freesync_module init done %p.\n",
				adev->dm.freesync_module);

	amdgpu_dm_init_color_mod();

	if (adev->dm.dc->caps.max_links > 0) {
		adev->dm.vblank_control_workqueue =
			create_singlethread_workqueue("dm_vblank_control_workqueue");
		if (!adev->dm.vblank_control_workqueue)
			DRM_ERROR("amdgpu: failed to initialize vblank_workqueue.\n");
	}

	if (adev->dm.dc->caps.max_links > 0 && adev->family >= AMDGPU_FAMILY_RV) {
		adev->dm.hdcp_workqueue = hdcp_create_workqueue(adev, &init_params.cp_psp, adev->dm.dc);

		if (!adev->dm.hdcp_workqueue)
			DRM_ERROR("amdgpu: failed to initialize hdcp_workqueue.\n");
		else
			DRM_DEBUG_DRIVER("amdgpu: hdcp_workqueue init done %p.\n", adev->dm.hdcp_workqueue);

		dc_init_callbacks(adev->dm.dc, &init_params);
	}
	if (dc_is_dmub_outbox_supported(adev->dm.dc)) {
		init_completion(&adev->dm.dmub_aux_transfer_done);
		adev->dm.dmub_notify = kzalloc(sizeof(struct dmub_notification), GFP_KERNEL);
		if (!adev->dm.dmub_notify) {
			DRM_INFO("amdgpu: fail to allocate adev->dm.dmub_notify");
			goto error;
		}

		adev->dm.delayed_hpd_wq = create_singlethread_workqueue("amdgpu_dm_hpd_wq");
		if (!adev->dm.delayed_hpd_wq) {
			DRM_ERROR("amdgpu: failed to create hpd offload workqueue.\n");
			goto error;
		}

		amdgpu_dm_outbox_init(adev);
		if (!register_dmub_notify_callback(adev, DMUB_NOTIFICATION_AUX_REPLY,
			dmub_aux_setconfig_callback, false)) {
			DRM_ERROR("amdgpu: fail to register dmub aux callback");
			goto error;
		}
		if (!register_dmub_notify_callback(adev, DMUB_NOTIFICATION_HPD, dmub_hpd_callback, true)) {
			DRM_ERROR("amdgpu: fail to register dmub hpd callback");
			goto error;
		}
		if (!register_dmub_notify_callback(adev, DMUB_NOTIFICATION_HPD_IRQ, dmub_hpd_callback, true)) {
			DRM_ERROR("amdgpu: fail to register dmub hpd callback");
			goto error;
		}
	}

	/* Enable outbox notification only after IRQ handlers are registered and DMUB is alive.
	 * It is expected that DMUB will resend any pending notifications at this point, for
	 * example HPD from DPIA.
	 */
	if (dc_is_dmub_outbox_supported(adev->dm.dc)) {
		dc_enable_dmub_outbox(adev->dm.dc);

		/* DPIA trace goes to dmesg logs only if outbox is enabled */
		if (amdgpu_dc_debug_mask & DC_ENABLE_DPIA_TRACE)
			dc_dmub_srv_enable_dpia_trace(adev->dm.dc);
	}

	if (amdgpu_dm_initialize_drm_device(adev)) {
		DRM_ERROR(
		"amdgpu: failed to initialize sw for display support.\n");
		goto error;
	}

	/* create fake encoders for MST */
	dm_dp_create_fake_mst_encoders(adev);

	/* TODO: Add_display_info? */

	/* TODO use dynamic cursor width */
	adev_to_drm(adev)->mode_config.cursor_width = adev->dm.dc->caps.max_cursor_size;
	adev_to_drm(adev)->mode_config.cursor_height = adev->dm.dc->caps.max_cursor_size;

	if (drm_vblank_init(adev_to_drm(adev), adev->dm.display_indexes_num)) {
		DRM_ERROR(
		"amdgpu: failed to initialize sw for display support.\n");
		goto error;
	}

#if defined(CONFIG_DRM_AMD_SECURE_DISPLAY)
	adev->dm.secure_display_ctxs = amdgpu_dm_crtc_secure_display_create_contexts(adev);
	if (!adev->dm.secure_display_ctxs)
		DRM_ERROR("amdgpu: failed to initialize secure display contexts.\n");
#endif

	DRM_DEBUG_DRIVER("KMS initialized.\n");

	return 0;
error:
	amdgpu_dm_fini(adev);

	return -EINVAL;
}

static int amdgpu_dm_early_fini(void *handle)
{
	struct amdgpu_device *adev = (struct amdgpu_device *)handle;

	amdgpu_dm_audio_fini(adev);

	return 0;
}

static void amdgpu_dm_fini(struct amdgpu_device *adev)
{
	int i;

	if (adev->dm.vblank_control_workqueue) {
		destroy_workqueue(adev->dm.vblank_control_workqueue);
		adev->dm.vblank_control_workqueue = NULL;
	}

	amdgpu_dm_destroy_drm_device(&adev->dm);

#if defined(CONFIG_DRM_AMD_SECURE_DISPLAY)
	if (adev->dm.secure_display_ctxs) {
		for (i = 0; i < adev->mode_info.num_crtc; i++) {
			if (adev->dm.secure_display_ctxs[i].crtc) {
				flush_work(&adev->dm.secure_display_ctxs[i].notify_ta_work);
				flush_work(&adev->dm.secure_display_ctxs[i].forward_roi_work);
			}
		}
		kfree(adev->dm.secure_display_ctxs);
		adev->dm.secure_display_ctxs = NULL;
	}
#endif
	if (adev->dm.hdcp_workqueue) {
		hdcp_destroy(&adev->dev->kobj, adev->dm.hdcp_workqueue);
		adev->dm.hdcp_workqueue = NULL;
	}

	if (adev->dm.dc)
		dc_deinit_callbacks(adev->dm.dc);

	if (adev->dm.dc)
		dc_dmub_srv_destroy(&adev->dm.dc->ctx->dmub_srv);

	if (dc_enable_dmub_notifications(adev->dm.dc)) {
		kfree(adev->dm.dmub_notify);
		adev->dm.dmub_notify = NULL;
		destroy_workqueue(adev->dm.delayed_hpd_wq);
		adev->dm.delayed_hpd_wq = NULL;
	}

	if (adev->dm.dmub_bo)
		amdgpu_bo_free_kernel(&adev->dm.dmub_bo,
				      &adev->dm.dmub_bo_gpu_addr,
				      &adev->dm.dmub_bo_cpu_addr);

	if (adev->dm.hpd_rx_offload_wq) {
		for (i = 0; i < adev->dm.dc->caps.max_links; i++) {
			if (adev->dm.hpd_rx_offload_wq[i].wq) {
				destroy_workqueue(adev->dm.hpd_rx_offload_wq[i].wq);
				adev->dm.hpd_rx_offload_wq[i].wq = NULL;
			}
		}

		kfree(adev->dm.hpd_rx_offload_wq);
		adev->dm.hpd_rx_offload_wq = NULL;
	}

	/* DC Destroy TODO: Replace destroy DAL */
	if (adev->dm.dc)
		dc_destroy(&adev->dm.dc);
	/*
	 * TODO: pageflip, vlank interrupt
	 *
	 * amdgpu_dm_irq_fini(adev);
	 */

	if (adev->dm.cgs_device) {
		amdgpu_cgs_destroy_device(adev->dm.cgs_device);
		adev->dm.cgs_device = NULL;
	}
	if (adev->dm.freesync_module) {
		mod_freesync_destroy(adev->dm.freesync_module);
		adev->dm.freesync_module = NULL;
	}

	mutex_destroy(&adev->dm.audio_lock);
	mutex_destroy(&adev->dm.dc_lock);
	mutex_destroy(&adev->dm.dpia_aux_lock);
}

static int load_dmcu_fw(struct amdgpu_device *adev)
{
	const char *fw_name_dmcu = NULL;
	int r;
	const struct dmcu_firmware_header_v1_0 *hdr;

	switch (adev->asic_type) {
#if defined(CONFIG_DRM_AMD_DC_SI)
	case CHIP_TAHITI:
	case CHIP_PITCAIRN:
	case CHIP_VERDE:
	case CHIP_OLAND:
#endif
	case CHIP_BONAIRE:
	case CHIP_HAWAII:
	case CHIP_KAVERI:
	case CHIP_KABINI:
	case CHIP_MULLINS:
	case CHIP_TONGA:
	case CHIP_FIJI:
	case CHIP_CARRIZO:
	case CHIP_STONEY:
	case CHIP_POLARIS11:
	case CHIP_POLARIS10:
	case CHIP_POLARIS12:
	case CHIP_VEGAM:
	case CHIP_VEGA10:
	case CHIP_VEGA12:
	case CHIP_VEGA20:
		return 0;
	case CHIP_NAVI12:
		fw_name_dmcu = FIRMWARE_NAVI12_DMCU;
		break;
	case CHIP_RAVEN:
		if (ASICREV_IS_PICASSO(adev->external_rev_id))
			fw_name_dmcu = FIRMWARE_RAVEN_DMCU;
		else if (ASICREV_IS_RAVEN2(adev->external_rev_id))
			fw_name_dmcu = FIRMWARE_RAVEN_DMCU;
		else
			return 0;
		break;
	default:
		switch (adev->ip_versions[DCE_HWIP][0]) {
		case IP_VERSION(2, 0, 2):
		case IP_VERSION(2, 0, 3):
		case IP_VERSION(2, 0, 0):
		case IP_VERSION(2, 1, 0):
		case IP_VERSION(3, 0, 0):
		case IP_VERSION(3, 0, 2):
		case IP_VERSION(3, 0, 3):
		case IP_VERSION(3, 0, 1):
		case IP_VERSION(3, 1, 2):
		case IP_VERSION(3, 1, 3):
		case IP_VERSION(3, 1, 4):
		case IP_VERSION(3, 1, 5):
		case IP_VERSION(3, 1, 6):
		case IP_VERSION(3, 2, 0):
		case IP_VERSION(3, 2, 1):
			return 0;
		default:
			break;
		}
		DRM_ERROR("Unsupported ASIC type: 0x%X\n", adev->asic_type);
		return -EINVAL;
	}

	if (adev->firmware.load_type != AMDGPU_FW_LOAD_PSP) {
		DRM_DEBUG_KMS("dm: DMCU firmware not supported on direct or SMU loading\n");
		return 0;
	}

	r = amdgpu_ucode_request(adev, &adev->dm.fw_dmcu, fw_name_dmcu);
	if (r == -ENODEV) {
		/* DMCU firmware is not necessary, so don't raise a fuss if it's missing */
		DRM_DEBUG_KMS("dm: DMCU firmware not found\n");
		adev->dm.fw_dmcu = NULL;
		return 0;
	}
	if (r) {
		dev_err(adev->dev, "amdgpu_dm: Can't validate firmware \"%s\"\n",
			fw_name_dmcu);
		amdgpu_ucode_release(&adev->dm.fw_dmcu);
		return r;
	}

	hdr = (const struct dmcu_firmware_header_v1_0 *)adev->dm.fw_dmcu->data;
	adev->firmware.ucode[AMDGPU_UCODE_ID_DMCU_ERAM].ucode_id = AMDGPU_UCODE_ID_DMCU_ERAM;
	adev->firmware.ucode[AMDGPU_UCODE_ID_DMCU_ERAM].fw = adev->dm.fw_dmcu;
	adev->firmware.fw_size +=
		ALIGN(le32_to_cpu(hdr->header.ucode_size_bytes) - le32_to_cpu(hdr->intv_size_bytes), PAGE_SIZE);

	adev->firmware.ucode[AMDGPU_UCODE_ID_DMCU_INTV].ucode_id = AMDGPU_UCODE_ID_DMCU_INTV;
	adev->firmware.ucode[AMDGPU_UCODE_ID_DMCU_INTV].fw = adev->dm.fw_dmcu;
	adev->firmware.fw_size +=
		ALIGN(le32_to_cpu(hdr->intv_size_bytes), PAGE_SIZE);

	adev->dm.dmcu_fw_version = le32_to_cpu(hdr->header.ucode_version);

	DRM_DEBUG_KMS("PSP loading DMCU firmware\n");

	return 0;
}

static uint32_t amdgpu_dm_dmub_reg_read(void *ctx, uint32_t address)
{
	struct amdgpu_device *adev = ctx;

	return dm_read_reg(adev->dm.dc->ctx, address);
}

static void amdgpu_dm_dmub_reg_write(void *ctx, uint32_t address,
				     uint32_t value)
{
	struct amdgpu_device *adev = ctx;

	return dm_write_reg(adev->dm.dc->ctx, address, value);
}

static int dm_dmub_sw_init(struct amdgpu_device *adev)
{
	struct dmub_srv_create_params create_params;
	struct dmub_srv_region_params region_params;
	struct dmub_srv_region_info region_info;
	struct dmub_srv_fb_params fb_params;
	struct dmub_srv_fb_info *fb_info;
	struct dmub_srv *dmub_srv;
	const struct dmcub_firmware_header_v1_0 *hdr;
	enum dmub_asic dmub_asic;
	enum dmub_status status;
	int r;

	switch (adev->ip_versions[DCE_HWIP][0]) {
	case IP_VERSION(2, 1, 0):
		dmub_asic = DMUB_ASIC_DCN21;
		break;
	case IP_VERSION(3, 0, 0):
		dmub_asic = DMUB_ASIC_DCN30;
		break;
	case IP_VERSION(3, 0, 1):
		dmub_asic = DMUB_ASIC_DCN301;
		break;
	case IP_VERSION(3, 0, 2):
		dmub_asic = DMUB_ASIC_DCN302;
		break;
	case IP_VERSION(3, 0, 3):
		dmub_asic = DMUB_ASIC_DCN303;
		break;
	case IP_VERSION(3, 1, 2):
	case IP_VERSION(3, 1, 3):
		dmub_asic = (adev->external_rev_id == YELLOW_CARP_B0) ? DMUB_ASIC_DCN31B : DMUB_ASIC_DCN31;
		break;
	case IP_VERSION(3, 1, 4):
		dmub_asic = DMUB_ASIC_DCN314;
		break;
	case IP_VERSION(3, 1, 5):
		dmub_asic = DMUB_ASIC_DCN315;
		break;
	case IP_VERSION(3, 1, 6):
		dmub_asic = DMUB_ASIC_DCN316;
		break;
	case IP_VERSION(3, 2, 0):
		dmub_asic = DMUB_ASIC_DCN32;
		break;
	case IP_VERSION(3, 2, 1):
		dmub_asic = DMUB_ASIC_DCN321;
		break;
	default:
		/* ASIC doesn't support DMUB. */
		return 0;
	}

	hdr = (const struct dmcub_firmware_header_v1_0 *)adev->dm.dmub_fw->data;
	adev->dm.dmcub_fw_version = le32_to_cpu(hdr->header.ucode_version);

	if (adev->firmware.load_type == AMDGPU_FW_LOAD_PSP) {
		adev->firmware.ucode[AMDGPU_UCODE_ID_DMCUB].ucode_id =
			AMDGPU_UCODE_ID_DMCUB;
		adev->firmware.ucode[AMDGPU_UCODE_ID_DMCUB].fw =
			adev->dm.dmub_fw;
		adev->firmware.fw_size +=
			ALIGN(le32_to_cpu(hdr->inst_const_bytes), PAGE_SIZE);

		DRM_INFO("Loading DMUB firmware via PSP: version=0x%08X\n",
			 adev->dm.dmcub_fw_version);
	}


	adev->dm.dmub_srv = kzalloc(sizeof(*adev->dm.dmub_srv), GFP_KERNEL);
	dmub_srv = adev->dm.dmub_srv;

	if (!dmub_srv) {
		DRM_ERROR("Failed to allocate DMUB service!\n");
		return -ENOMEM;
	}

	memset(&create_params, 0, sizeof(create_params));
	create_params.user_ctx = adev;
	create_params.funcs.reg_read = amdgpu_dm_dmub_reg_read;
	create_params.funcs.reg_write = amdgpu_dm_dmub_reg_write;
	create_params.asic = dmub_asic;

	/* Create the DMUB service. */
	status = dmub_srv_create(dmub_srv, &create_params);
	if (status != DMUB_STATUS_OK) {
		DRM_ERROR("Error creating DMUB service: %d\n", status);
		return -EINVAL;
	}

	/* Calculate the size of all the regions for the DMUB service. */
	memset(&region_params, 0, sizeof(region_params));

	region_params.inst_const_size = le32_to_cpu(hdr->inst_const_bytes) -
					PSP_HEADER_BYTES - PSP_FOOTER_BYTES;
	region_params.bss_data_size = le32_to_cpu(hdr->bss_data_bytes);
	region_params.vbios_size = adev->bios_size;
	region_params.fw_bss_data = region_params.bss_data_size ?
		adev->dm.dmub_fw->data +
		le32_to_cpu(hdr->header.ucode_array_offset_bytes) +
		le32_to_cpu(hdr->inst_const_bytes) : NULL;
	region_params.fw_inst_const =
		adev->dm.dmub_fw->data +
		le32_to_cpu(hdr->header.ucode_array_offset_bytes) +
		PSP_HEADER_BYTES;

	status = dmub_srv_calc_region_info(dmub_srv, &region_params,
					   &region_info);

	if (status != DMUB_STATUS_OK) {
		DRM_ERROR("Error calculating DMUB region info: %d\n", status);
		return -EINVAL;
	}

	/*
	 * Allocate a framebuffer based on the total size of all the regions.
	 * TODO: Move this into GART.
	 */
	r = amdgpu_bo_create_kernel(adev, region_info.fb_size, PAGE_SIZE,
				    AMDGPU_GEM_DOMAIN_VRAM |
				    AMDGPU_GEM_DOMAIN_GTT,
				    &adev->dm.dmub_bo,
				    &adev->dm.dmub_bo_gpu_addr,
				    &adev->dm.dmub_bo_cpu_addr);
	if (r)
		return r;

	/* Rebase the regions on the framebuffer address. */
	memset(&fb_params, 0, sizeof(fb_params));
	fb_params.cpu_addr = adev->dm.dmub_bo_cpu_addr;
	fb_params.gpu_addr = adev->dm.dmub_bo_gpu_addr;
	fb_params.region_info = &region_info;

	adev->dm.dmub_fb_info =
		kzalloc(sizeof(*adev->dm.dmub_fb_info), GFP_KERNEL);
	fb_info = adev->dm.dmub_fb_info;

	if (!fb_info) {
		DRM_ERROR(
			"Failed to allocate framebuffer info for DMUB service!\n");
		return -ENOMEM;
	}

	status = dmub_srv_calc_fb_info(dmub_srv, &fb_params, fb_info);
	if (status != DMUB_STATUS_OK) {
		DRM_ERROR("Error calculating DMUB FB info: %d\n", status);
		return -EINVAL;
	}

	return 0;
}

static int dm_sw_init(void *handle)
{
	struct amdgpu_device *adev = (struct amdgpu_device *)handle;
	int r;

	r = dm_dmub_sw_init(adev);
	if (r)
		return r;

	return load_dmcu_fw(adev);
}

static int dm_sw_fini(void *handle)
{
	struct amdgpu_device *adev = (struct amdgpu_device *)handle;

	kfree(adev->dm.dmub_fb_info);
	adev->dm.dmub_fb_info = NULL;

	if (adev->dm.dmub_srv) {
		dmub_srv_destroy(adev->dm.dmub_srv);
		adev->dm.dmub_srv = NULL;
	}

	amdgpu_ucode_release(&adev->dm.dmub_fw);
	amdgpu_ucode_release(&adev->dm.fw_dmcu);

	return 0;
}

static int detect_mst_link_for_all_connectors(struct drm_device *dev)
{
	struct amdgpu_dm_connector *aconnector;
	struct drm_connector *connector;
	struct drm_connector_list_iter iter;
	int ret = 0;

	drm_connector_list_iter_begin(dev, &iter);
	drm_for_each_connector_iter(connector, &iter) {
		aconnector = to_amdgpu_dm_connector(connector);
		if (aconnector->dc_link->type == dc_connection_mst_branch &&
		    aconnector->mst_mgr.aux) {
			DRM_DEBUG_DRIVER("DM_MST: starting TM on aconnector: %p [id: %d]\n",
					 aconnector,
					 aconnector->base.base.id);

			ret = drm_dp_mst_topology_mgr_set_mst(&aconnector->mst_mgr, true);
			if (ret < 0) {
				DRM_ERROR("DM_MST: Failed to start MST\n");
				aconnector->dc_link->type =
					dc_connection_single;
				ret = dm_helpers_dp_mst_stop_top_mgr(aconnector->dc_link->ctx,
								     aconnector->dc_link);
				break;
			}
		}
	}
	drm_connector_list_iter_end(&iter);

	return ret;
}

static int dm_late_init(void *handle)
{
	struct amdgpu_device *adev = (struct amdgpu_device *)handle;

	struct dmcu_iram_parameters params;
	unsigned int linear_lut[16];
	int i;
	struct dmcu *dmcu = NULL;

	dmcu = adev->dm.dc->res_pool->dmcu;

	for (i = 0; i < 16; i++)
		linear_lut[i] = 0xFFFF * i / 15;

	params.set = 0;
	params.backlight_ramping_override = false;
	params.backlight_ramping_start = 0xCCCC;
	params.backlight_ramping_reduction = 0xCCCCCCCC;
	params.backlight_lut_array_size = 16;
	params.backlight_lut_array = linear_lut;

	/* Min backlight level after ABM reduction,  Don't allow below 1%
	 * 0xFFFF x 0.01 = 0x28F
	 */
	params.min_abm_backlight = 0x28F;
	/* In the case where abm is implemented on dmcub,
	 * dmcu object will be null.
	 * ABM 2.4 and up are implemented on dmcub.
	 */
	if (dmcu) {
		if (!dmcu_load_iram(dmcu, params))
			return -EINVAL;
	} else if (adev->dm.dc->ctx->dmub_srv) {
		struct dc_link *edp_links[MAX_NUM_EDP];
		int edp_num;

		dc_get_edp_links(adev->dm.dc, edp_links, &edp_num);
		for (i = 0; i < edp_num; i++) {
			if (!dmub_init_abm_config(adev->dm.dc->res_pool, params, i))
				return -EINVAL;
		}
	}

	return detect_mst_link_for_all_connectors(adev_to_drm(adev));
}

static void s3_handle_mst(struct drm_device *dev, bool suspend)
{
	struct amdgpu_dm_connector *aconnector;
	struct drm_connector *connector;
	struct drm_connector_list_iter iter;
	struct drm_dp_mst_topology_mgr *mgr;
	int ret;
	bool need_hotplug = false;

	drm_connector_list_iter_begin(dev, &iter);
	drm_for_each_connector_iter(connector, &iter) {
		aconnector = to_amdgpu_dm_connector(connector);
		if (aconnector->dc_link->type != dc_connection_mst_branch ||
		    aconnector->mst_root)
			continue;

		mgr = &aconnector->mst_mgr;

		if (suspend) {
			drm_dp_mst_topology_mgr_suspend(mgr);
		} else {
			/* if extended timeout is supported in hardware,
			 * default to LTTPR timeout (3.2ms) first as a W/A for DP link layer
			 * CTS 4.2.1.1 regression introduced by CTS specs requirement update.
			 */
			try_to_configure_aux_timeout(aconnector->dc_link->ddc, LINK_AUX_DEFAULT_LTTPR_TIMEOUT_PERIOD);
			if (!dp_is_lttpr_present(aconnector->dc_link))
				try_to_configure_aux_timeout(aconnector->dc_link->ddc, LINK_AUX_DEFAULT_TIMEOUT_PERIOD);

			ret = drm_dp_mst_topology_mgr_resume(mgr, true);
			if (ret < 0) {
				dm_helpers_dp_mst_stop_top_mgr(aconnector->dc_link->ctx,
					aconnector->dc_link);
				need_hotplug = true;
			}
		}
	}
	drm_connector_list_iter_end(&iter);

	if (need_hotplug)
		drm_kms_helper_hotplug_event(dev);
}

static int amdgpu_dm_smu_write_watermarks_table(struct amdgpu_device *adev)
{
	int ret = 0;

	/* This interface is for dGPU Navi1x.Linux dc-pplib interface depends
	 * on window driver dc implementation.
	 * For Navi1x, clock settings of dcn watermarks are fixed. the settings
	 * should be passed to smu during boot up and resume from s3.
	 * boot up: dc calculate dcn watermark clock settings within dc_create,
	 * dcn20_resource_construct
	 * then call pplib functions below to pass the settings to smu:
	 * smu_set_watermarks_for_clock_ranges
	 * smu_set_watermarks_table
	 * navi10_set_watermarks_table
	 * smu_write_watermarks_table
	 *
	 * For Renoir, clock settings of dcn watermark are also fixed values.
	 * dc has implemented different flow for window driver:
	 * dc_hardware_init / dc_set_power_state
	 * dcn10_init_hw
	 * notify_wm_ranges
	 * set_wm_ranges
	 * -- Linux
	 * smu_set_watermarks_for_clock_ranges
	 * renoir_set_watermarks_table
	 * smu_write_watermarks_table
	 *
	 * For Linux,
	 * dc_hardware_init -> amdgpu_dm_init
	 * dc_set_power_state --> dm_resume
	 *
	 * therefore, this function apply to navi10/12/14 but not Renoir
	 * *
	 */
	switch (adev->ip_versions[DCE_HWIP][0]) {
	case IP_VERSION(2, 0, 2):
	case IP_VERSION(2, 0, 0):
		break;
	default:
		return 0;
	}

	ret = amdgpu_dpm_write_watermarks_table(adev);
	if (ret) {
		DRM_ERROR("Failed to update WMTABLE!\n");
		return ret;
	}

	return 0;
}

/**
 * dm_hw_init() - Initialize DC device
 * @handle: The base driver device containing the amdgpu_dm device.
 *
 * Initialize the &struct amdgpu_display_manager device. This involves calling
 * the initializers of each DM component, then populating the struct with them.
 *
 * Although the function implies hardware initialization, both hardware and
 * software are initialized here. Splitting them out to their relevant init
 * hooks is a future TODO item.
 *
 * Some notable things that are initialized here:
 *
 * - Display Core, both software and hardware
 * - DC modules that we need (freesync and color management)
 * - DRM software states
 * - Interrupt sources and handlers
 * - Vblank support
 * - Debug FS entries, if enabled
 */
static int dm_hw_init(void *handle)
{
	struct amdgpu_device *adev = (struct amdgpu_device *)handle;
	/* Create DAL display manager */
	amdgpu_dm_init(adev);
	amdgpu_dm_hpd_init(adev);

	return 0;
}

/**
 * dm_hw_fini() - Teardown DC device
 * @handle: The base driver device containing the amdgpu_dm device.
 *
 * Teardown components within &struct amdgpu_display_manager that require
 * cleanup. This involves cleaning up the DRM device, DC, and any modules that
 * were loaded. Also flush IRQ workqueues and disable them.
 */
static int dm_hw_fini(void *handle)
{
	struct amdgpu_device *adev = (struct amdgpu_device *)handle;

	amdgpu_dm_hpd_fini(adev);

	amdgpu_dm_irq_fini(adev);
	amdgpu_dm_fini(adev);
	return 0;
}


static void dm_gpureset_toggle_interrupts(struct amdgpu_device *adev,
				 struct dc_state *state, bool enable)
{
	enum dc_irq_source irq_source;
	struct amdgpu_crtc *acrtc;
	int rc = -EBUSY;
	int i = 0;

	for (i = 0; i < state->stream_count; i++) {
		acrtc = get_crtc_by_otg_inst(
				adev, state->stream_status[i].primary_otg_inst);

		if (acrtc && state->stream_status[i].plane_count != 0) {
			irq_source = IRQ_TYPE_PFLIP + acrtc->otg_inst;
			rc = dc_interrupt_set(adev->dm.dc, irq_source, enable) ? 0 : -EBUSY;
			if (rc)
				DRM_WARN("Failed to %s pflip interrupts\n",
					 enable ? "enable" : "disable");

			if (enable) {
				if (amdgpu_dm_crtc_vrr_active(to_dm_crtc_state(acrtc->base.state)))
					rc = amdgpu_dm_crtc_set_vupdate_irq(&acrtc->base, true);
			} else
				rc = amdgpu_dm_crtc_set_vupdate_irq(&acrtc->base, false);

			if (rc)
				DRM_WARN("Failed to %sable vupdate interrupt\n", enable ? "en" : "dis");

			irq_source = IRQ_TYPE_VBLANK + acrtc->otg_inst;
			/* During gpu-reset we disable and then enable vblank irq, so
			 * don't use amdgpu_irq_get/put() to avoid refcount change.
			 */
			if (!dc_interrupt_set(adev->dm.dc, irq_source, enable))
				DRM_WARN("Failed to %sable vblank interrupt\n", enable ? "en" : "dis");
		}
	}

}

static enum dc_status amdgpu_dm_commit_zero_streams(struct dc *dc)
{
	struct dc_state *context = NULL;
	enum dc_status res = DC_ERROR_UNEXPECTED;
	int i;
	struct dc_stream_state *del_streams[MAX_PIPES];
	int del_streams_count = 0;

	memset(del_streams, 0, sizeof(del_streams));

	context = dc_create_state(dc);
	if (context == NULL)
		goto context_alloc_fail;

	dc_resource_state_copy_construct_current(dc, context);

	/* First remove from context all streams */
	for (i = 0; i < context->stream_count; i++) {
		struct dc_stream_state *stream = context->streams[i];

		del_streams[del_streams_count++] = stream;
	}

	/* Remove all planes for removed streams and then remove the streams */
	for (i = 0; i < del_streams_count; i++) {
		if (!dc_rem_all_planes_for_stream(dc, del_streams[i], context)) {
			res = DC_FAIL_DETACH_SURFACES;
			goto fail;
		}

		res = dc_remove_stream_from_ctx(dc, context, del_streams[i]);
		if (res != DC_OK)
			goto fail;
	}

	res = dc_commit_streams(dc, context->streams, context->stream_count);

fail:
	dc_release_state(context);

context_alloc_fail:
	return res;
}

static void hpd_rx_irq_work_suspend(struct amdgpu_display_manager *dm)
{
	int i;

	if (dm->hpd_rx_offload_wq) {
		for (i = 0; i < dm->dc->caps.max_links; i++)
			flush_workqueue(dm->hpd_rx_offload_wq[i].wq);
	}
}

static int dm_suspend(void *handle)
{
	struct amdgpu_device *adev = handle;
	struct amdgpu_display_manager *dm = &adev->dm;
	int ret = 0;

	if (amdgpu_in_reset(adev)) {
		mutex_lock(&dm->dc_lock);

		dc_allow_idle_optimizations(adev->dm.dc, false);

		dm->cached_dc_state = dc_copy_state(dm->dc->current_state);

		dm_gpureset_toggle_interrupts(adev, dm->cached_dc_state, false);

		amdgpu_dm_commit_zero_streams(dm->dc);

		amdgpu_dm_irq_suspend(adev);

		hpd_rx_irq_work_suspend(dm);

		return ret;
	}

	WARN_ON(adev->dm.cached_state);
	adev->dm.cached_state = drm_atomic_helper_suspend(adev_to_drm(adev));

	s3_handle_mst(adev_to_drm(adev), true);

	amdgpu_dm_irq_suspend(adev);

	hpd_rx_irq_work_suspend(dm);

	dc_set_power_state(dm->dc, DC_ACPI_CM_POWER_STATE_D3);

	return 0;
}

struct amdgpu_dm_connector *
amdgpu_dm_find_first_crtc_matching_connector(struct drm_atomic_state *state,
					     struct drm_crtc *crtc)
{
	u32 i;
	struct drm_connector_state *new_con_state;
	struct drm_connector *connector;
	struct drm_crtc *crtc_from_state;

	for_each_new_connector_in_state(state, connector, new_con_state, i) {
		crtc_from_state = new_con_state->crtc;

		if (crtc_from_state == crtc)
			return to_amdgpu_dm_connector(connector);
	}

	return NULL;
}

static void emulated_link_detect(struct dc_link *link)
{
	struct dc_sink_init_data sink_init_data = { 0 };
	struct display_sink_capability sink_caps = { 0 };
	enum dc_edid_status edid_status;
	struct dc_context *dc_ctx = link->ctx;
	struct dc_sink *sink = NULL;
	struct dc_sink *prev_sink = NULL;

	link->type = dc_connection_none;
	prev_sink = link->local_sink;

	if (prev_sink)
		dc_sink_release(prev_sink);

	switch (link->connector_signal) {
	case SIGNAL_TYPE_HDMI_TYPE_A: {
		sink_caps.transaction_type = DDC_TRANSACTION_TYPE_I2C;
		sink_caps.signal = SIGNAL_TYPE_HDMI_TYPE_A;
		break;
	}

	case SIGNAL_TYPE_DVI_SINGLE_LINK: {
		sink_caps.transaction_type = DDC_TRANSACTION_TYPE_I2C;
		sink_caps.signal = SIGNAL_TYPE_DVI_SINGLE_LINK;
		break;
	}

	case SIGNAL_TYPE_DVI_DUAL_LINK: {
		sink_caps.transaction_type = DDC_TRANSACTION_TYPE_I2C;
		sink_caps.signal = SIGNAL_TYPE_DVI_DUAL_LINK;
		break;
	}

	case SIGNAL_TYPE_LVDS: {
		sink_caps.transaction_type = DDC_TRANSACTION_TYPE_I2C;
		sink_caps.signal = SIGNAL_TYPE_LVDS;
		break;
	}

	case SIGNAL_TYPE_EDP: {
		sink_caps.transaction_type =
			DDC_TRANSACTION_TYPE_I2C_OVER_AUX;
		sink_caps.signal = SIGNAL_TYPE_EDP;
		break;
	}

	case SIGNAL_TYPE_DISPLAY_PORT: {
		sink_caps.transaction_type =
			DDC_TRANSACTION_TYPE_I2C_OVER_AUX;
		sink_caps.signal = SIGNAL_TYPE_VIRTUAL;
		break;
	}

	default:
		DC_ERROR("Invalid connector type! signal:%d\n",
			link->connector_signal);
		return;
	}

	sink_init_data.link = link;
	sink_init_data.sink_signal = sink_caps.signal;

	sink = dc_sink_create(&sink_init_data);
	if (!sink) {
		DC_ERROR("Failed to create sink!\n");
		return;
	}

	/* dc_sink_create returns a new reference */
	link->local_sink = sink;

	edid_status = dm_helpers_read_local_edid(
			link->ctx,
			link,
			sink);

	if (edid_status != EDID_OK)
		DC_ERROR("Failed to read EDID");

}

static void dm_gpureset_commit_state(struct dc_state *dc_state,
				     struct amdgpu_display_manager *dm)
{
	struct {
		struct dc_surface_update surface_updates[MAX_SURFACES];
		struct dc_plane_info plane_infos[MAX_SURFACES];
		struct dc_scaling_info scaling_infos[MAX_SURFACES];
		struct dc_flip_addrs flip_addrs[MAX_SURFACES];
		struct dc_stream_update stream_update;
	} *bundle;
	int k, m;

	bundle = kzalloc(sizeof(*bundle), GFP_KERNEL);

	if (!bundle) {
		dm_error("Failed to allocate update bundle\n");
		goto cleanup;
	}

	for (k = 0; k < dc_state->stream_count; k++) {
		bundle->stream_update.stream = dc_state->streams[k];

		for (m = 0; m < dc_state->stream_status->plane_count; m++) {
			bundle->surface_updates[m].surface =
				dc_state->stream_status->plane_states[m];
			bundle->surface_updates[m].surface->force_full_update =
				true;
		}

		update_planes_and_stream_adapter(dm->dc,
					 UPDATE_TYPE_FULL,
					 dc_state->stream_status->plane_count,
					 dc_state->streams[k],
					 &bundle->stream_update,
					 bundle->surface_updates);
	}

cleanup:
	kfree(bundle);
}

static int dm_resume(void *handle)
{
	struct amdgpu_device *adev = handle;
	struct drm_device *ddev = adev_to_drm(adev);
	struct amdgpu_display_manager *dm = &adev->dm;
	struct amdgpu_dm_connector *aconnector;
	struct drm_connector *connector;
	struct drm_connector_list_iter iter;
	struct drm_crtc *crtc;
	struct drm_crtc_state *new_crtc_state;
	struct dm_crtc_state *dm_new_crtc_state;
	struct drm_plane *plane;
	struct drm_plane_state *new_plane_state;
	struct dm_plane_state *dm_new_plane_state;
	struct dm_atomic_state *dm_state = to_dm_atomic_state(dm->atomic_obj.state);
	enum dc_connection_type new_connection_type = dc_connection_none;
	struct dc_state *dc_state;
	int i, r, j;

	if (amdgpu_in_reset(adev)) {
		dc_state = dm->cached_dc_state;

		/*
		 * The dc->current_state is backed up into dm->cached_dc_state
		 * before we commit 0 streams.
		 *
		 * DC will clear link encoder assignments on the real state
		 * but the changes won't propagate over to the copy we made
		 * before the 0 streams commit.
		 *
		 * DC expects that link encoder assignments are *not* valid
		 * when committing a state, so as a workaround we can copy
		 * off of the current state.
		 *
		 * We lose the previous assignments, but we had already
		 * commit 0 streams anyway.
		 */
		link_enc_cfg_copy(adev->dm.dc->current_state, dc_state);

		r = dm_dmub_hw_init(adev);
		if (r)
			DRM_ERROR("DMUB interface failed to initialize: status=%d\n", r);

		dc_set_power_state(dm->dc, DC_ACPI_CM_POWER_STATE_D0);
		dc_resume(dm->dc);

		amdgpu_dm_irq_resume_early(adev);

		for (i = 0; i < dc_state->stream_count; i++) {
			dc_state->streams[i]->mode_changed = true;
			for (j = 0; j < dc_state->stream_status[i].plane_count; j++) {
				dc_state->stream_status[i].plane_states[j]->update_flags.raw
					= 0xffffffff;
			}
		}

		if (dc_is_dmub_outbox_supported(adev->dm.dc)) {
			amdgpu_dm_outbox_init(adev);
			dc_enable_dmub_outbox(adev->dm.dc);
		}

		WARN_ON(!dc_commit_streams(dm->dc, dc_state->streams, dc_state->stream_count));

		dm_gpureset_commit_state(dm->cached_dc_state, dm);

		dm_gpureset_toggle_interrupts(adev, dm->cached_dc_state, true);

		dc_release_state(dm->cached_dc_state);
		dm->cached_dc_state = NULL;

		amdgpu_dm_irq_resume_late(adev);

		mutex_unlock(&dm->dc_lock);

		return 0;
	}
	/* Recreate dc_state - DC invalidates it when setting power state to S3. */
	dc_release_state(dm_state->context);
	dm_state->context = dc_create_state(dm->dc);
	/* TODO: Remove dc_state->dccg, use dc->dccg directly. */
	dc_resource_state_construct(dm->dc, dm_state->context);

	/* Before powering on DC we need to re-initialize DMUB. */
	dm_dmub_hw_resume(adev);

	/* Re-enable outbox interrupts for DPIA. */
	if (dc_is_dmub_outbox_supported(adev->dm.dc)) {
		amdgpu_dm_outbox_init(adev);
		dc_enable_dmub_outbox(adev->dm.dc);
	}

	/* power on hardware */
	dc_set_power_state(dm->dc, DC_ACPI_CM_POWER_STATE_D0);

	/* program HPD filter */
	dc_resume(dm->dc);

	/*
	 * early enable HPD Rx IRQ, should be done before set mode as short
	 * pulse interrupts are used for MST
	 */
	amdgpu_dm_irq_resume_early(adev);

	/* On resume we need to rewrite the MSTM control bits to enable MST*/
	s3_handle_mst(ddev, false);

	/* Do detection*/
	drm_connector_list_iter_begin(ddev, &iter);
	drm_for_each_connector_iter(connector, &iter) {
		aconnector = to_amdgpu_dm_connector(connector);

		if (!aconnector->dc_link)
			continue;

		/*
		 * this is the case when traversing through already created
		 * MST connectors, should be skipped
		 */
		if (aconnector && aconnector->mst_root)
			continue;

		mutex_lock(&aconnector->hpd_lock);
		if (!dc_link_detect_connection_type(aconnector->dc_link, &new_connection_type))
			DRM_ERROR("KMS: Failed to detect connector\n");

		if (aconnector->base.force && new_connection_type == dc_connection_none) {
			emulated_link_detect(aconnector->dc_link);
		} else {
			mutex_lock(&dm->dc_lock);
			dc_link_detect(aconnector->dc_link, DETECT_REASON_HPD);
			mutex_unlock(&dm->dc_lock);
		}

		if (aconnector->fake_enable && aconnector->dc_link->local_sink)
			aconnector->fake_enable = false;

		if (aconnector->dc_sink)
			dc_sink_release(aconnector->dc_sink);
		aconnector->dc_sink = NULL;
		amdgpu_dm_update_connector_after_detect(aconnector);
		mutex_unlock(&aconnector->hpd_lock);
	}
	drm_connector_list_iter_end(&iter);

	/* Force mode set in atomic commit */
	for_each_new_crtc_in_state(dm->cached_state, crtc, new_crtc_state, i)
		new_crtc_state->active_changed = true;

	/*
	 * atomic_check is expected to create the dc states. We need to release
	 * them here, since they were duplicated as part of the suspend
	 * procedure.
	 */
	for_each_new_crtc_in_state(dm->cached_state, crtc, new_crtc_state, i) {
		dm_new_crtc_state = to_dm_crtc_state(new_crtc_state);
		if (dm_new_crtc_state->stream) {
			WARN_ON(kref_read(&dm_new_crtc_state->stream->refcount) > 1);
			dc_stream_release(dm_new_crtc_state->stream);
			dm_new_crtc_state->stream = NULL;
		}
	}

	for_each_new_plane_in_state(dm->cached_state, plane, new_plane_state, i) {
		dm_new_plane_state = to_dm_plane_state(new_plane_state);
		if (dm_new_plane_state->dc_state) {
			WARN_ON(kref_read(&dm_new_plane_state->dc_state->refcount) > 1);
			dc_plane_state_release(dm_new_plane_state->dc_state);
			dm_new_plane_state->dc_state = NULL;
		}
	}

	drm_atomic_helper_resume(ddev, dm->cached_state);

	dm->cached_state = NULL;

	amdgpu_dm_irq_resume_late(adev);

	amdgpu_dm_smu_write_watermarks_table(adev);

	return 0;
}

/**
 * DOC: DM Lifecycle
 *
 * DM (and consequently DC) is registered in the amdgpu base driver as a IP
 * block. When CONFIG_DRM_AMD_DC is enabled, the DM device IP block is added to
 * the base driver's device list to be initialized and torn down accordingly.
 *
 * The functions to do so are provided as hooks in &struct amd_ip_funcs.
 */

static const struct amd_ip_funcs amdgpu_dm_funcs = {
	.name = "dm",
	.early_init = dm_early_init,
	.late_init = dm_late_init,
	.sw_init = dm_sw_init,
	.sw_fini = dm_sw_fini,
	.early_fini = amdgpu_dm_early_fini,
	.hw_init = dm_hw_init,
	.hw_fini = dm_hw_fini,
	.suspend = dm_suspend,
	.resume = dm_resume,
	.is_idle = dm_is_idle,
	.wait_for_idle = dm_wait_for_idle,
	.check_soft_reset = dm_check_soft_reset,
	.soft_reset = dm_soft_reset,
	.set_clockgating_state = dm_set_clockgating_state,
	.set_powergating_state = dm_set_powergating_state,
};

const struct amdgpu_ip_block_version dm_ip_block = {
	.type = AMD_IP_BLOCK_TYPE_DCE,
	.major = 1,
	.minor = 0,
	.rev = 0,
	.funcs = &amdgpu_dm_funcs,
};


/**
 * DOC: atomic
 *
 * *WIP*
 */

static const struct drm_mode_config_funcs amdgpu_dm_mode_funcs = {
	.fb_create = amdgpu_display_user_framebuffer_create,
	.get_format_info = amdgpu_dm_plane_get_format_info,
	.atomic_check = amdgpu_dm_atomic_check,
	.atomic_commit = drm_atomic_helper_commit,
};

static struct drm_mode_config_helper_funcs amdgpu_dm_mode_config_helperfuncs = {
	.atomic_commit_tail = amdgpu_dm_atomic_commit_tail,
	.atomic_commit_setup = drm_dp_mst_atomic_setup_commit,
};

static void update_connector_ext_caps(struct amdgpu_dm_connector *aconnector)
{
	struct amdgpu_dm_backlight_caps *caps;
	struct drm_connector *conn_base;
	struct amdgpu_device *adev;
	struct drm_luminance_range_info *luminance_range;

	if (aconnector->bl_idx == -1 ||
	    aconnector->dc_link->connector_signal != SIGNAL_TYPE_EDP)
		return;

	conn_base = &aconnector->base;
	adev = drm_to_adev(conn_base->dev);

	caps = &adev->dm.backlight_caps[aconnector->bl_idx];
	caps->ext_caps = &aconnector->dc_link->dpcd_sink_ext_caps;
	caps->aux_support = false;

	if (caps->ext_caps->bits.oled == 1
	    /*
	     * ||
	     * caps->ext_caps->bits.sdr_aux_backlight_control == 1 ||
	     * caps->ext_caps->bits.hdr_aux_backlight_control == 1
	     */)
		caps->aux_support = true;

	if (amdgpu_backlight == 0)
		caps->aux_support = false;
	else if (amdgpu_backlight == 1)
		caps->aux_support = true;

	luminance_range = &conn_base->display_info.luminance_range;

	if (luminance_range->max_luminance) {
		caps->aux_min_input_signal = luminance_range->min_luminance;
		caps->aux_max_input_signal = luminance_range->max_luminance;
	} else {
		caps->aux_min_input_signal = 0;
		caps->aux_max_input_signal = 512;
	}
}

void amdgpu_dm_update_connector_after_detect(
		struct amdgpu_dm_connector *aconnector)
{
	struct drm_connector *connector = &aconnector->base;
	struct drm_device *dev = connector->dev;
	struct dc_sink *sink;

	/* MST handled by drm_mst framework */
	if (aconnector->mst_mgr.mst_state == true)
		return;

	sink = aconnector->dc_link->local_sink;
	if (sink)
		dc_sink_retain(sink);

	/*
	 * Edid mgmt connector gets first update only in mode_valid hook and then
	 * the connector sink is set to either fake or physical sink depends on link status.
	 * Skip if already done during boot.
	 */
	if (aconnector->base.force != DRM_FORCE_UNSPECIFIED
			&& aconnector->dc_em_sink) {

		/*
		 * For S3 resume with headless use eml_sink to fake stream
		 * because on resume connector->sink is set to NULL
		 */
		mutex_lock(&dev->mode_config.mutex);

		if (sink) {
			if (aconnector->dc_sink) {
				amdgpu_dm_update_freesync_caps(connector, NULL);
				/*
				 * retain and release below are used to
				 * bump up refcount for sink because the link doesn't point
				 * to it anymore after disconnect, so on next crtc to connector
				 * reshuffle by UMD we will get into unwanted dc_sink release
				 */
				dc_sink_release(aconnector->dc_sink);
			}
			aconnector->dc_sink = sink;
			dc_sink_retain(aconnector->dc_sink);
			amdgpu_dm_update_freesync_caps(connector,
					aconnector->edid);
		} else {
			amdgpu_dm_update_freesync_caps(connector, NULL);
			if (!aconnector->dc_sink) {
				aconnector->dc_sink = aconnector->dc_em_sink;
				dc_sink_retain(aconnector->dc_sink);
			}
		}

		mutex_unlock(&dev->mode_config.mutex);

		if (sink)
			dc_sink_release(sink);
		return;
	}

	/*
	 * TODO: temporary guard to look for proper fix
	 * if this sink is MST sink, we should not do anything
	 */
	if (sink && sink->sink_signal == SIGNAL_TYPE_DISPLAY_PORT_MST) {
		dc_sink_release(sink);
		return;
	}

	if (aconnector->dc_sink == sink) {
		/*
		 * We got a DP short pulse (Link Loss, DP CTS, etc...).
		 * Do nothing!!
		 */
		DRM_DEBUG_DRIVER("DCHPD: connector_id=%d: dc_sink didn't change.\n",
				aconnector->connector_id);
		if (sink)
			dc_sink_release(sink);
		return;
	}

	DRM_DEBUG_DRIVER("DCHPD: connector_id=%d: Old sink=%p New sink=%p\n",
		aconnector->connector_id, aconnector->dc_sink, sink);

	mutex_lock(&dev->mode_config.mutex);

	/*
	 * 1. Update status of the drm connector
	 * 2. Send an event and let userspace tell us what to do
	 */
	if (sink) {
		/*
		 * TODO: check if we still need the S3 mode update workaround.
		 * If yes, put it here.
		 */
		if (aconnector->dc_sink) {
			amdgpu_dm_update_freesync_caps(connector, NULL);
			dc_sink_release(aconnector->dc_sink);
		}

		aconnector->dc_sink = sink;
		dc_sink_retain(aconnector->dc_sink);
		if (sink->dc_edid.length == 0) {
			aconnector->edid = NULL;
			if (aconnector->dc_link->aux_mode) {
				drm_dp_cec_unset_edid(
					&aconnector->dm_dp_aux.aux);
			}
		} else {
			aconnector->edid =
				(struct edid *)sink->dc_edid.raw_edid;

			if (aconnector->dc_link->aux_mode)
				drm_dp_cec_set_edid(&aconnector->dm_dp_aux.aux,
						    aconnector->edid);
		}

		if (!aconnector->timing_requested) {
			aconnector->timing_requested =
				kzalloc(sizeof(struct dc_crtc_timing), GFP_KERNEL);
			if (!aconnector->timing_requested)
				dm_error("failed to create aconnector->requested_timing\n");
		}

		drm_connector_update_edid_property(connector, aconnector->edid);
		amdgpu_dm_update_freesync_caps(connector, aconnector->edid);
		update_connector_ext_caps(aconnector);
	} else {
		drm_dp_cec_unset_edid(&aconnector->dm_dp_aux.aux);
		amdgpu_dm_update_freesync_caps(connector, NULL);
		drm_connector_update_edid_property(connector, NULL);
		aconnector->num_modes = 0;
		dc_sink_release(aconnector->dc_sink);
		aconnector->dc_sink = NULL;
		aconnector->edid = NULL;
		kfree(aconnector->timing_requested);
		aconnector->timing_requested = NULL;
		/* Set CP to DESIRED if it was ENABLED, so we can re-enable it again on hotplug */
		if (connector->state->content_protection == DRM_MODE_CONTENT_PROTECTION_ENABLED)
			connector->state->content_protection = DRM_MODE_CONTENT_PROTECTION_DESIRED;
	}

	mutex_unlock(&dev->mode_config.mutex);

	update_subconnector_property(aconnector);

	if (sink)
		dc_sink_release(sink);
}

static void handle_hpd_irq_helper(struct amdgpu_dm_connector *aconnector)
{
	struct drm_connector *connector = &aconnector->base;
	struct drm_device *dev = connector->dev;
	enum dc_connection_type new_connection_type = dc_connection_none;
	struct amdgpu_device *adev = drm_to_adev(dev);
	struct dm_connector_state *dm_con_state = to_dm_connector_state(connector->state);
	bool ret = false;

	if (adev->dm.disable_hpd_irq)
		return;

	/*
	 * In case of failure or MST no need to update connector status or notify the OS
	 * since (for MST case) MST does this in its own context.
	 */
	mutex_lock(&aconnector->hpd_lock);

	if (adev->dm.hdcp_workqueue) {
		hdcp_reset_display(adev->dm.hdcp_workqueue, aconnector->dc_link->link_index);
		dm_con_state->update_hdcp = true;
	}
	if (aconnector->fake_enable)
		aconnector->fake_enable = false;

	aconnector->timing_changed = false;

	if (!dc_link_detect_connection_type(aconnector->dc_link, &new_connection_type))
		DRM_ERROR("KMS: Failed to detect connector\n");

	if (aconnector->base.force && new_connection_type == dc_connection_none) {
		emulated_link_detect(aconnector->dc_link);

		drm_modeset_lock_all(dev);
		dm_restore_drm_connector_state(dev, connector);
		drm_modeset_unlock_all(dev);

		if (aconnector->base.force == DRM_FORCE_UNSPECIFIED)
			drm_kms_helper_connector_hotplug_event(connector);
	} else {
		mutex_lock(&adev->dm.dc_lock);
		ret = dc_link_detect(aconnector->dc_link, DETECT_REASON_HPD);
		mutex_unlock(&adev->dm.dc_lock);
		if (ret) {
			amdgpu_dm_update_connector_after_detect(aconnector);

			drm_modeset_lock_all(dev);
			dm_restore_drm_connector_state(dev, connector);
			drm_modeset_unlock_all(dev);

			if (aconnector->base.force == DRM_FORCE_UNSPECIFIED)
				drm_kms_helper_connector_hotplug_event(connector);
		}
	}
	mutex_unlock(&aconnector->hpd_lock);

}

static void handle_hpd_irq(void *param)
{
	struct amdgpu_dm_connector *aconnector = (struct amdgpu_dm_connector *)param;

	handle_hpd_irq_helper(aconnector);

}

static void schedule_hpd_rx_offload_work(struct hpd_rx_irq_offload_work_queue *offload_wq,
							union hpd_irq_data hpd_irq_data)
{
	struct hpd_rx_irq_offload_work *offload_work =
				kzalloc(sizeof(*offload_work), GFP_KERNEL);

	if (!offload_work) {
		DRM_ERROR("Failed to allocate hpd_rx_irq_offload_work.\n");
		return;
	}

	INIT_WORK(&offload_work->work, dm_handle_hpd_rx_offload_work);
	offload_work->data = hpd_irq_data;
	offload_work->offload_wq = offload_wq;

	queue_work(offload_wq->wq, &offload_work->work);
	DRM_DEBUG_KMS("queue work to handle hpd_rx offload work");
}

static void handle_hpd_rx_irq(void *param)
{
	struct amdgpu_dm_connector *aconnector = (struct amdgpu_dm_connector *)param;
	struct drm_connector *connector = &aconnector->base;
	struct drm_device *dev = connector->dev;
	struct dc_link *dc_link = aconnector->dc_link;
	bool is_mst_root_connector = aconnector->mst_mgr.mst_state;
	bool result = false;
	enum dc_connection_type new_connection_type = dc_connection_none;
	struct amdgpu_device *adev = drm_to_adev(dev);
	union hpd_irq_data hpd_irq_data;
	bool link_loss = false;
	bool has_left_work = false;
	int idx = dc_link->link_index;
	struct hpd_rx_irq_offload_work_queue *offload_wq = &adev->dm.hpd_rx_offload_wq[idx];

	memset(&hpd_irq_data, 0, sizeof(hpd_irq_data));

	if (adev->dm.disable_hpd_irq)
		return;

	/*
	 * TODO:Temporary add mutex to protect hpd interrupt not have a gpio
	 * conflict, after implement i2c helper, this mutex should be
	 * retired.
	 */
	mutex_lock(&aconnector->hpd_lock);

	result = dc_link_handle_hpd_rx_irq(dc_link, &hpd_irq_data,
						&link_loss, true, &has_left_work);

	if (!has_left_work)
		goto out;

	if (hpd_irq_data.bytes.device_service_irq.bits.AUTOMATED_TEST) {
		schedule_hpd_rx_offload_work(offload_wq, hpd_irq_data);
		goto out;
	}

	if (dc_link_dp_allow_hpd_rx_irq(dc_link)) {
		if (hpd_irq_data.bytes.device_service_irq.bits.UP_REQ_MSG_RDY ||
			hpd_irq_data.bytes.device_service_irq.bits.DOWN_REP_MSG_RDY) {
			bool skip = false;

			/*
			 * DOWN_REP_MSG_RDY is also handled by polling method
			 * mgr->cbs->poll_hpd_irq()
			 */
			spin_lock(&offload_wq->offload_lock);
			skip = offload_wq->is_handling_mst_msg_rdy_event;

			if (!skip)
				offload_wq->is_handling_mst_msg_rdy_event = true;

			spin_unlock(&offload_wq->offload_lock);

			if (!skip)
				schedule_hpd_rx_offload_work(offload_wq, hpd_irq_data);

			goto out;
		}

		if (link_loss) {
			bool skip = false;

			spin_lock(&offload_wq->offload_lock);
			skip = offload_wq->is_handling_link_loss;

			if (!skip)
				offload_wq->is_handling_link_loss = true;

			spin_unlock(&offload_wq->offload_lock);

			if (!skip)
				schedule_hpd_rx_offload_work(offload_wq, hpd_irq_data);

			goto out;
		}
	}

out:
	if (result && !is_mst_root_connector) {
		/* Downstream Port status changed. */
		if (!dc_link_detect_connection_type(dc_link, &new_connection_type))
			DRM_ERROR("KMS: Failed to detect connector\n");

		if (aconnector->base.force && new_connection_type == dc_connection_none) {
			emulated_link_detect(dc_link);

			if (aconnector->fake_enable)
				aconnector->fake_enable = false;

			amdgpu_dm_update_connector_after_detect(aconnector);


			drm_modeset_lock_all(dev);
			dm_restore_drm_connector_state(dev, connector);
			drm_modeset_unlock_all(dev);

			drm_kms_helper_connector_hotplug_event(connector);
		} else {
			bool ret = false;

			mutex_lock(&adev->dm.dc_lock);
			ret = dc_link_detect(dc_link, DETECT_REASON_HPDRX);
			mutex_unlock(&adev->dm.dc_lock);

			if (ret) {
				if (aconnector->fake_enable)
					aconnector->fake_enable = false;

				amdgpu_dm_update_connector_after_detect(aconnector);

				drm_modeset_lock_all(dev);
				dm_restore_drm_connector_state(dev, connector);
				drm_modeset_unlock_all(dev);

				drm_kms_helper_connector_hotplug_event(connector);
			}
		}
	}
	if (hpd_irq_data.bytes.device_service_irq.bits.CP_IRQ) {
		if (adev->dm.hdcp_workqueue)
			hdcp_handle_cpirq(adev->dm.hdcp_workqueue,  aconnector->base.index);
	}

	if (dc_link->type != dc_connection_mst_branch)
		drm_dp_cec_irq(&aconnector->dm_dp_aux.aux);

	mutex_unlock(&aconnector->hpd_lock);
}

static void register_hpd_handlers(struct amdgpu_device *adev)
{
	struct drm_device *dev = adev_to_drm(adev);
	struct drm_connector *connector;
	struct amdgpu_dm_connector *aconnector;
	const struct dc_link *dc_link;
	struct dc_interrupt_params int_params = {0};

	int_params.requested_polarity = INTERRUPT_POLARITY_DEFAULT;
	int_params.current_polarity = INTERRUPT_POLARITY_DEFAULT;

	list_for_each_entry(connector,
			&dev->mode_config.connector_list, head)	{

		aconnector = to_amdgpu_dm_connector(connector);
		dc_link = aconnector->dc_link;

		if (dc_link->irq_source_hpd != DC_IRQ_SOURCE_INVALID) {
			int_params.int_context = INTERRUPT_LOW_IRQ_CONTEXT;
			int_params.irq_source = dc_link->irq_source_hpd;

			amdgpu_dm_irq_register_interrupt(adev, &int_params,
					handle_hpd_irq,
					(void *) aconnector);
		}

		if (dc_link->irq_source_hpd_rx != DC_IRQ_SOURCE_INVALID) {

			/* Also register for DP short pulse (hpd_rx). */
			int_params.int_context = INTERRUPT_LOW_IRQ_CONTEXT;
			int_params.irq_source =	dc_link->irq_source_hpd_rx;

			amdgpu_dm_irq_register_interrupt(adev, &int_params,
					handle_hpd_rx_irq,
					(void *) aconnector);
		}

		if (adev->dm.hpd_rx_offload_wq)
			adev->dm.hpd_rx_offload_wq[connector->index].aconnector =
				aconnector;
	}
}

#if defined(CONFIG_DRM_AMD_DC_SI)
/* Register IRQ sources and initialize IRQ callbacks */
static int dce60_register_irq_handlers(struct amdgpu_device *adev)
{
	struct dc *dc = adev->dm.dc;
	struct common_irq_params *c_irq_params;
	struct dc_interrupt_params int_params = {0};
	int r;
	int i;
	unsigned int client_id = AMDGPU_IRQ_CLIENTID_LEGACY;

	int_params.requested_polarity = INTERRUPT_POLARITY_DEFAULT;
	int_params.current_polarity = INTERRUPT_POLARITY_DEFAULT;

	/*
	 * Actions of amdgpu_irq_add_id():
	 * 1. Register a set() function with base driver.
	 *    Base driver will call set() function to enable/disable an
	 *    interrupt in DC hardware.
	 * 2. Register amdgpu_dm_irq_handler().
	 *    Base driver will call amdgpu_dm_irq_handler() for ALL interrupts
	 *    coming from DC hardware.
	 *    amdgpu_dm_irq_handler() will re-direct the interrupt to DC
	 *    for acknowledging and handling.
	 */

	/* Use VBLANK interrupt */
	for (i = 0; i < adev->mode_info.num_crtc; i++) {
		r = amdgpu_irq_add_id(adev, client_id, i + 1, &adev->crtc_irq);
		if (r) {
			DRM_ERROR("Failed to add crtc irq id!\n");
			return r;
		}

		int_params.int_context = INTERRUPT_HIGH_IRQ_CONTEXT;
		int_params.irq_source =
			dc_interrupt_to_irq_source(dc, i + 1, 0);

		c_irq_params = &adev->dm.vblank_params[int_params.irq_source - DC_IRQ_SOURCE_VBLANK1];

		c_irq_params->adev = adev;
		c_irq_params->irq_src = int_params.irq_source;

		amdgpu_dm_irq_register_interrupt(adev, &int_params,
				dm_crtc_high_irq, c_irq_params);
	}

	/* Use GRPH_PFLIP interrupt */
	for (i = VISLANDS30_IV_SRCID_D1_GRPH_PFLIP;
			i <= VISLANDS30_IV_SRCID_D6_GRPH_PFLIP; i += 2) {
		r = amdgpu_irq_add_id(adev, client_id, i, &adev->pageflip_irq);
		if (r) {
			DRM_ERROR("Failed to add page flip irq id!\n");
			return r;
		}

		int_params.int_context = INTERRUPT_HIGH_IRQ_CONTEXT;
		int_params.irq_source =
			dc_interrupt_to_irq_source(dc, i, 0);

		c_irq_params = &adev->dm.pflip_params[int_params.irq_source - DC_IRQ_SOURCE_PFLIP_FIRST];

		c_irq_params->adev = adev;
		c_irq_params->irq_src = int_params.irq_source;

		amdgpu_dm_irq_register_interrupt(adev, &int_params,
				dm_pflip_high_irq, c_irq_params);

	}

	/* HPD */
	r = amdgpu_irq_add_id(adev, client_id,
			VISLANDS30_IV_SRCID_HOTPLUG_DETECT_A, &adev->hpd_irq);
	if (r) {
		DRM_ERROR("Failed to add hpd irq id!\n");
		return r;
	}

	register_hpd_handlers(adev);

	return 0;
}
#endif

/* Register IRQ sources and initialize IRQ callbacks */
static int dce110_register_irq_handlers(struct amdgpu_device *adev)
{
	struct dc *dc = adev->dm.dc;
	struct common_irq_params *c_irq_params;
	struct dc_interrupt_params int_params = {0};
	int r;
	int i;
	unsigned int client_id = AMDGPU_IRQ_CLIENTID_LEGACY;

	if (adev->family >= AMDGPU_FAMILY_AI)
		client_id = SOC15_IH_CLIENTID_DCE;

	int_params.requested_polarity = INTERRUPT_POLARITY_DEFAULT;
	int_params.current_polarity = INTERRUPT_POLARITY_DEFAULT;

	/*
	 * Actions of amdgpu_irq_add_id():
	 * 1. Register a set() function with base driver.
	 *    Base driver will call set() function to enable/disable an
	 *    interrupt in DC hardware.
	 * 2. Register amdgpu_dm_irq_handler().
	 *    Base driver will call amdgpu_dm_irq_handler() for ALL interrupts
	 *    coming from DC hardware.
	 *    amdgpu_dm_irq_handler() will re-direct the interrupt to DC
	 *    for acknowledging and handling.
	 */

	/* Use VBLANK interrupt */
	for (i = VISLANDS30_IV_SRCID_D1_VERTICAL_INTERRUPT0; i <= VISLANDS30_IV_SRCID_D6_VERTICAL_INTERRUPT0; i++) {
		r = amdgpu_irq_add_id(adev, client_id, i, &adev->crtc_irq);
		if (r) {
			DRM_ERROR("Failed to add crtc irq id!\n");
			return r;
		}

		int_params.int_context = INTERRUPT_HIGH_IRQ_CONTEXT;
		int_params.irq_source =
			dc_interrupt_to_irq_source(dc, i, 0);

		c_irq_params = &adev->dm.vblank_params[int_params.irq_source - DC_IRQ_SOURCE_VBLANK1];

		c_irq_params->adev = adev;
		c_irq_params->irq_src = int_params.irq_source;

		amdgpu_dm_irq_register_interrupt(adev, &int_params,
				dm_crtc_high_irq, c_irq_params);
	}

	/* Use VUPDATE interrupt */
	for (i = VISLANDS30_IV_SRCID_D1_V_UPDATE_INT; i <= VISLANDS30_IV_SRCID_D6_V_UPDATE_INT; i += 2) {
		r = amdgpu_irq_add_id(adev, client_id, i, &adev->vupdate_irq);
		if (r) {
			DRM_ERROR("Failed to add vupdate irq id!\n");
			return r;
		}

		int_params.int_context = INTERRUPT_HIGH_IRQ_CONTEXT;
		int_params.irq_source =
			dc_interrupt_to_irq_source(dc, i, 0);

		c_irq_params = &adev->dm.vupdate_params[int_params.irq_source - DC_IRQ_SOURCE_VUPDATE1];

		c_irq_params->adev = adev;
		c_irq_params->irq_src = int_params.irq_source;

		amdgpu_dm_irq_register_interrupt(adev, &int_params,
				dm_vupdate_high_irq, c_irq_params);
	}

	/* Use GRPH_PFLIP interrupt */
	for (i = VISLANDS30_IV_SRCID_D1_GRPH_PFLIP;
			i <= VISLANDS30_IV_SRCID_D6_GRPH_PFLIP; i += 2) {
		r = amdgpu_irq_add_id(adev, client_id, i, &adev->pageflip_irq);
		if (r) {
			DRM_ERROR("Failed to add page flip irq id!\n");
			return r;
		}

		int_params.int_context = INTERRUPT_HIGH_IRQ_CONTEXT;
		int_params.irq_source =
			dc_interrupt_to_irq_source(dc, i, 0);

		c_irq_params = &adev->dm.pflip_params[int_params.irq_source - DC_IRQ_SOURCE_PFLIP_FIRST];

		c_irq_params->adev = adev;
		c_irq_params->irq_src = int_params.irq_source;

		amdgpu_dm_irq_register_interrupt(adev, &int_params,
				dm_pflip_high_irq, c_irq_params);

	}

	/* HPD */
	r = amdgpu_irq_add_id(adev, client_id,
			VISLANDS30_IV_SRCID_HOTPLUG_DETECT_A, &adev->hpd_irq);
	if (r) {
		DRM_ERROR("Failed to add hpd irq id!\n");
		return r;
	}

	register_hpd_handlers(adev);

	return 0;
}

/* Register IRQ sources and initialize IRQ callbacks */
static int dcn10_register_irq_handlers(struct amdgpu_device *adev)
{
	struct dc *dc = adev->dm.dc;
	struct common_irq_params *c_irq_params;
	struct dc_interrupt_params int_params = {0};
	int r;
	int i;
#if defined(CONFIG_DRM_AMD_SECURE_DISPLAY)
	static const unsigned int vrtl_int_srcid[] = {
		DCN_1_0__SRCID__OTG1_VERTICAL_INTERRUPT0_CONTROL,
		DCN_1_0__SRCID__OTG2_VERTICAL_INTERRUPT0_CONTROL,
		DCN_1_0__SRCID__OTG3_VERTICAL_INTERRUPT0_CONTROL,
		DCN_1_0__SRCID__OTG4_VERTICAL_INTERRUPT0_CONTROL,
		DCN_1_0__SRCID__OTG5_VERTICAL_INTERRUPT0_CONTROL,
		DCN_1_0__SRCID__OTG6_VERTICAL_INTERRUPT0_CONTROL
	};
#endif

	int_params.requested_polarity = INTERRUPT_POLARITY_DEFAULT;
	int_params.current_polarity = INTERRUPT_POLARITY_DEFAULT;

	/*
	 * Actions of amdgpu_irq_add_id():
	 * 1. Register a set() function with base driver.
	 *    Base driver will call set() function to enable/disable an
	 *    interrupt in DC hardware.
	 * 2. Register amdgpu_dm_irq_handler().
	 *    Base driver will call amdgpu_dm_irq_handler() for ALL interrupts
	 *    coming from DC hardware.
	 *    amdgpu_dm_irq_handler() will re-direct the interrupt to DC
	 *    for acknowledging and handling.
	 */

	/* Use VSTARTUP interrupt */
	for (i = DCN_1_0__SRCID__DC_D1_OTG_VSTARTUP;
			i <= DCN_1_0__SRCID__DC_D1_OTG_VSTARTUP + adev->mode_info.num_crtc - 1;
			i++) {
		r = amdgpu_irq_add_id(adev, SOC15_IH_CLIENTID_DCE, i, &adev->crtc_irq);

		if (r) {
			DRM_ERROR("Failed to add crtc irq id!\n");
			return r;
		}

		int_params.int_context = INTERRUPT_HIGH_IRQ_CONTEXT;
		int_params.irq_source =
			dc_interrupt_to_irq_source(dc, i, 0);

		c_irq_params = &adev->dm.vblank_params[int_params.irq_source - DC_IRQ_SOURCE_VBLANK1];

		c_irq_params->adev = adev;
		c_irq_params->irq_src = int_params.irq_source;

		amdgpu_dm_irq_register_interrupt(
			adev, &int_params, dm_crtc_high_irq, c_irq_params);
	}

	/* Use otg vertical line interrupt */
#if defined(CONFIG_DRM_AMD_SECURE_DISPLAY)
	for (i = 0; i <= adev->mode_info.num_crtc - 1; i++) {
		r = amdgpu_irq_add_id(adev, SOC15_IH_CLIENTID_DCE,
				vrtl_int_srcid[i], &adev->vline0_irq);

		if (r) {
			DRM_ERROR("Failed to add vline0 irq id!\n");
			return r;
		}

		int_params.int_context = INTERRUPT_HIGH_IRQ_CONTEXT;
		int_params.irq_source =
			dc_interrupt_to_irq_source(dc, vrtl_int_srcid[i], 0);

		if (int_params.irq_source == DC_IRQ_SOURCE_INVALID) {
			DRM_ERROR("Failed to register vline0 irq %d!\n", vrtl_int_srcid[i]);
			break;
		}

		c_irq_params = &adev->dm.vline0_params[int_params.irq_source
					- DC_IRQ_SOURCE_DC1_VLINE0];

		c_irq_params->adev = adev;
		c_irq_params->irq_src = int_params.irq_source;

		amdgpu_dm_irq_register_interrupt(adev, &int_params,
				dm_dcn_vertical_interrupt0_high_irq, c_irq_params);
	}
#endif

	/* Use VUPDATE_NO_LOCK interrupt on DCN, which seems to correspond to
	 * the regular VUPDATE interrupt on DCE. We want DC_IRQ_SOURCE_VUPDATEx
	 * to trigger at end of each vblank, regardless of state of the lock,
	 * matching DCE behaviour.
	 */
	for (i = DCN_1_0__SRCID__OTG0_IHC_V_UPDATE_NO_LOCK_INTERRUPT;
	     i <= DCN_1_0__SRCID__OTG0_IHC_V_UPDATE_NO_LOCK_INTERRUPT + adev->mode_info.num_crtc - 1;
	     i++) {
		r = amdgpu_irq_add_id(adev, SOC15_IH_CLIENTID_DCE, i, &adev->vupdate_irq);

		if (r) {
			DRM_ERROR("Failed to add vupdate irq id!\n");
			return r;
		}

		int_params.int_context = INTERRUPT_HIGH_IRQ_CONTEXT;
		int_params.irq_source =
			dc_interrupt_to_irq_source(dc, i, 0);

		c_irq_params = &adev->dm.vupdate_params[int_params.irq_source - DC_IRQ_SOURCE_VUPDATE1];

		c_irq_params->adev = adev;
		c_irq_params->irq_src = int_params.irq_source;

		amdgpu_dm_irq_register_interrupt(adev, &int_params,
				dm_vupdate_high_irq, c_irq_params);
	}

	/* Use GRPH_PFLIP interrupt */
	for (i = DCN_1_0__SRCID__HUBP0_FLIP_INTERRUPT;
			i <= DCN_1_0__SRCID__HUBP0_FLIP_INTERRUPT + dc->caps.max_otg_num - 1;
			i++) {
		r = amdgpu_irq_add_id(adev, SOC15_IH_CLIENTID_DCE, i, &adev->pageflip_irq);
		if (r) {
			DRM_ERROR("Failed to add page flip irq id!\n");
			return r;
		}

		int_params.int_context = INTERRUPT_HIGH_IRQ_CONTEXT;
		int_params.irq_source =
			dc_interrupt_to_irq_source(dc, i, 0);

		c_irq_params = &adev->dm.pflip_params[int_params.irq_source - DC_IRQ_SOURCE_PFLIP_FIRST];

		c_irq_params->adev = adev;
		c_irq_params->irq_src = int_params.irq_source;

		amdgpu_dm_irq_register_interrupt(adev, &int_params,
				dm_pflip_high_irq, c_irq_params);

	}

	/* HPD */
	r = amdgpu_irq_add_id(adev, SOC15_IH_CLIENTID_DCE, DCN_1_0__SRCID__DC_HPD1_INT,
			&adev->hpd_irq);
	if (r) {
		DRM_ERROR("Failed to add hpd irq id!\n");
		return r;
	}

	register_hpd_handlers(adev);

	return 0;
}
/* Register Outbox IRQ sources and initialize IRQ callbacks */
static int register_outbox_irq_handlers(struct amdgpu_device *adev)
{
	struct dc *dc = adev->dm.dc;
	struct common_irq_params *c_irq_params;
	struct dc_interrupt_params int_params = {0};
	int r, i;

	int_params.requested_polarity = INTERRUPT_POLARITY_DEFAULT;
	int_params.current_polarity = INTERRUPT_POLARITY_DEFAULT;

	r = amdgpu_irq_add_id(adev, SOC15_IH_CLIENTID_DCE, DCN_1_0__SRCID__DMCUB_OUTBOX_LOW_PRIORITY_READY_INT,
			&adev->dmub_outbox_irq);
	if (r) {
		DRM_ERROR("Failed to add outbox irq id!\n");
		return r;
	}

	if (dc->ctx->dmub_srv) {
		i = DCN_1_0__SRCID__DMCUB_OUTBOX_LOW_PRIORITY_READY_INT;
		int_params.int_context = INTERRUPT_LOW_IRQ_CONTEXT;
		int_params.irq_source =
		dc_interrupt_to_irq_source(dc, i, 0);

		c_irq_params = &adev->dm.dmub_outbox_params[0];

		c_irq_params->adev = adev;
		c_irq_params->irq_src = int_params.irq_source;

		amdgpu_dm_irq_register_interrupt(adev, &int_params,
				dm_dmub_outbox1_low_irq, c_irq_params);
	}

	return 0;
}

/*
 * Acquires the lock for the atomic state object and returns
 * the new atomic state.
 *
 * This should only be called during atomic check.
 */
int dm_atomic_get_state(struct drm_atomic_state *state,
			struct dm_atomic_state **dm_state)
{
	struct drm_device *dev = state->dev;
	struct amdgpu_device *adev = drm_to_adev(dev);
	struct amdgpu_display_manager *dm = &adev->dm;
	struct drm_private_state *priv_state;

	if (*dm_state)
		return 0;

	priv_state = drm_atomic_get_private_obj_state(state, &dm->atomic_obj);
	if (IS_ERR(priv_state))
		return PTR_ERR(priv_state);

	*dm_state = to_dm_atomic_state(priv_state);

	return 0;
}

static struct dm_atomic_state *
dm_atomic_get_new_state(struct drm_atomic_state *state)
{
	struct drm_device *dev = state->dev;
	struct amdgpu_device *adev = drm_to_adev(dev);
	struct amdgpu_display_manager *dm = &adev->dm;
	struct drm_private_obj *obj;
	struct drm_private_state *new_obj_state;
	int i;

	for_each_new_private_obj_in_state(state, obj, new_obj_state, i) {
		if (obj->funcs == dm->atomic_obj.funcs)
			return to_dm_atomic_state(new_obj_state);
	}

	return NULL;
}

static struct drm_private_state *
dm_atomic_duplicate_state(struct drm_private_obj *obj)
{
	struct dm_atomic_state *old_state, *new_state;

	new_state = kzalloc(sizeof(*new_state), GFP_KERNEL);
	if (!new_state)
		return NULL;

	__drm_atomic_helper_private_obj_duplicate_state(obj, &new_state->base);

	old_state = to_dm_atomic_state(obj->state);

	if (old_state && old_state->context)
		new_state->context = dc_copy_state(old_state->context);

	if (!new_state->context) {
		kfree(new_state);
		return NULL;
	}

	return &new_state->base;
}

static void dm_atomic_destroy_state(struct drm_private_obj *obj,
				    struct drm_private_state *state)
{
	struct dm_atomic_state *dm_state = to_dm_atomic_state(state);

	if (dm_state && dm_state->context)
		dc_release_state(dm_state->context);

	kfree(dm_state);
}

static struct drm_private_state_funcs dm_atomic_state_funcs = {
	.atomic_duplicate_state = dm_atomic_duplicate_state,
	.atomic_destroy_state = dm_atomic_destroy_state,
};

static int amdgpu_dm_mode_config_init(struct amdgpu_device *adev)
{
	struct dm_atomic_state *state;
	int r;

	adev->mode_info.mode_config_initialized = true;

	adev_to_drm(adev)->mode_config.funcs = (void *)&amdgpu_dm_mode_funcs;
	adev_to_drm(adev)->mode_config.helper_private = &amdgpu_dm_mode_config_helperfuncs;

	adev_to_drm(adev)->mode_config.max_width = 16384;
	adev_to_drm(adev)->mode_config.max_height = 16384;

	adev_to_drm(adev)->mode_config.preferred_depth = 24;
	if (adev->asic_type == CHIP_HAWAII)
		/* disable prefer shadow for now due to hibernation issues */
		adev_to_drm(adev)->mode_config.prefer_shadow = 0;
	else
		adev_to_drm(adev)->mode_config.prefer_shadow = 1;
	/* indicates support for immediate flip */
	adev_to_drm(adev)->mode_config.async_page_flip = true;

	state = kzalloc(sizeof(*state), GFP_KERNEL);
	if (!state)
		return -ENOMEM;

	state->context = dc_create_state(adev->dm.dc);
	if (!state->context) {
		kfree(state);
		return -ENOMEM;
	}

	dc_resource_state_copy_construct_current(adev->dm.dc, state->context);

	drm_atomic_private_obj_init(adev_to_drm(adev),
				    &adev->dm.atomic_obj,
				    &state->base,
				    &dm_atomic_state_funcs);

	r = amdgpu_display_modeset_create_props(adev);
	if (r) {
		dc_release_state(state->context);
		kfree(state);
		return r;
	}

	r = amdgpu_dm_audio_init(adev);
	if (r) {
		dc_release_state(state->context);
		kfree(state);
		return r;
	}

	return 0;
}

#define AMDGPU_DM_DEFAULT_MIN_BACKLIGHT 12
#define AMDGPU_DM_DEFAULT_MAX_BACKLIGHT 255
#define AUX_BL_DEFAULT_TRANSITION_TIME_MS 50

static void amdgpu_dm_update_backlight_caps(struct amdgpu_display_manager *dm,
					    int bl_idx)
{
#if defined(CONFIG_ACPI)
	struct amdgpu_dm_backlight_caps caps;

	memset(&caps, 0, sizeof(caps));

	if (dm->backlight_caps[bl_idx].caps_valid)
		return;

	amdgpu_acpi_get_backlight_caps(&caps);
	if (caps.caps_valid) {
		dm->backlight_caps[bl_idx].caps_valid = true;
		if (caps.aux_support)
			return;
		dm->backlight_caps[bl_idx].min_input_signal = caps.min_input_signal;
		dm->backlight_caps[bl_idx].max_input_signal = caps.max_input_signal;
	} else {
		dm->backlight_caps[bl_idx].min_input_signal =
				AMDGPU_DM_DEFAULT_MIN_BACKLIGHT;
		dm->backlight_caps[bl_idx].max_input_signal =
				AMDGPU_DM_DEFAULT_MAX_BACKLIGHT;
	}
#else
	if (dm->backlight_caps[bl_idx].aux_support)
		return;

	dm->backlight_caps[bl_idx].min_input_signal = AMDGPU_DM_DEFAULT_MIN_BACKLIGHT;
	dm->backlight_caps[bl_idx].max_input_signal = AMDGPU_DM_DEFAULT_MAX_BACKLIGHT;
#endif
}

static int get_brightness_range(const struct amdgpu_dm_backlight_caps *caps,
				unsigned int *min, unsigned int *max)
{
	if (!caps)
		return 0;

	if (caps->aux_support) {
		// Firmware limits are in nits, DC API wants millinits.
		*max = 1000 * caps->aux_max_input_signal;
		*min = 1000 * caps->aux_min_input_signal;
	} else {
		// Firmware limits are 8-bit, PWM control is 16-bit.
		*max = 0x101 * caps->max_input_signal;
		*min = 0x101 * caps->min_input_signal;
	}
	return 1;
}

static u32 convert_brightness_from_user(const struct amdgpu_dm_backlight_caps *caps,
					uint32_t brightness)
{
	unsigned int min, max;

	if (!get_brightness_range(caps, &min, &max))
		return brightness;

	// Rescale 0..255 to min..max
	return min + DIV_ROUND_CLOSEST((max - min) * brightness,
				       AMDGPU_MAX_BL_LEVEL);
}

static u32 convert_brightness_to_user(const struct amdgpu_dm_backlight_caps *caps,
				      uint32_t brightness)
{
	unsigned int min, max;

	if (!get_brightness_range(caps, &min, &max))
		return brightness;

	if (brightness < min)
		return 0;
	// Rescale min..max to 0..255
	return DIV_ROUND_CLOSEST(AMDGPU_MAX_BL_LEVEL * (brightness - min),
				 max - min);
}

static void amdgpu_dm_backlight_set_level(struct amdgpu_display_manager *dm,
					 int bl_idx,
					 u32 user_brightness)
{
	struct amdgpu_dm_backlight_caps caps;
	struct dc_link *link;
	u32 brightness;
	bool rc;

	amdgpu_dm_update_backlight_caps(dm, bl_idx);
	caps = dm->backlight_caps[bl_idx];

	dm->brightness[bl_idx] = user_brightness;
	/* update scratch register */
	if (bl_idx == 0)
		amdgpu_atombios_scratch_regs_set_backlight_level(dm->adev, dm->brightness[bl_idx]);
	brightness = convert_brightness_from_user(&caps, dm->brightness[bl_idx]);
	link = (struct dc_link *)dm->backlight_link[bl_idx];

	/* Change brightness based on AUX property */
	if (caps.aux_support) {
		rc = dc_link_set_backlight_level_nits(link, true, brightness,
						      AUX_BL_DEFAULT_TRANSITION_TIME_MS);
		if (!rc)
			DRM_DEBUG("DM: Failed to update backlight via AUX on eDP[%d]\n", bl_idx);
	} else {
		rc = dc_link_set_backlight_level(link, brightness, 0);
		if (!rc)
			DRM_DEBUG("DM: Failed to update backlight on eDP[%d]\n", bl_idx);
	}

	if (rc)
		dm->actual_brightness[bl_idx] = user_brightness;
}

static int amdgpu_dm_backlight_update_status(struct backlight_device *bd)
{
	struct amdgpu_display_manager *dm = bl_get_data(bd);
	int i;

	for (i = 0; i < dm->num_of_edps; i++) {
		if (bd == dm->backlight_dev[i])
			break;
	}
	if (i >= AMDGPU_DM_MAX_NUM_EDP)
		i = 0;
	amdgpu_dm_backlight_set_level(dm, i, bd->props.brightness);

	return 0;
}

static u32 amdgpu_dm_backlight_get_level(struct amdgpu_display_manager *dm,
					 int bl_idx)
{
	int ret;
	struct amdgpu_dm_backlight_caps caps;
	struct dc_link *link = (struct dc_link *)dm->backlight_link[bl_idx];

	amdgpu_dm_update_backlight_caps(dm, bl_idx);
	caps = dm->backlight_caps[bl_idx];

	if (caps.aux_support) {
		u32 avg, peak;
		bool rc;

		rc = dc_link_get_backlight_level_nits(link, &avg, &peak);
		if (!rc)
			return dm->brightness[bl_idx];
		return convert_brightness_to_user(&caps, avg);
	}

	ret = dc_link_get_backlight_level(link);

	if (ret == DC_ERROR_UNEXPECTED)
		return dm->brightness[bl_idx];

	return convert_brightness_to_user(&caps, ret);
}

static int amdgpu_dm_backlight_get_brightness(struct backlight_device *bd)
{
	struct amdgpu_display_manager *dm = bl_get_data(bd);
	int i;

	for (i = 0; i < dm->num_of_edps; i++) {
		if (bd == dm->backlight_dev[i])
			break;
	}
	if (i >= AMDGPU_DM_MAX_NUM_EDP)
		i = 0;
	return amdgpu_dm_backlight_get_level(dm, i);
}

static const struct backlight_ops amdgpu_dm_backlight_ops = {
	.options = BL_CORE_SUSPENDRESUME,
	.get_brightness = amdgpu_dm_backlight_get_brightness,
	.update_status	= amdgpu_dm_backlight_update_status,
};

static void
amdgpu_dm_register_backlight_device(struct amdgpu_dm_connector *aconnector)
{
	struct drm_device *drm = aconnector->base.dev;
	struct amdgpu_display_manager *dm = &drm_to_adev(drm)->dm;
	struct backlight_properties props = { 0 };
	char bl_name[16];

	if (aconnector->bl_idx == -1)
		return;

	if (!acpi_video_backlight_use_native()) {
		drm_info(drm, "Skipping amdgpu DM backlight registration\n");
		/* Try registering an ACPI video backlight device instead. */
		acpi_video_register_backlight();
		return;
	}

	props.max_brightness = AMDGPU_MAX_BL_LEVEL;
	props.brightness = AMDGPU_MAX_BL_LEVEL;
	props.type = BACKLIGHT_RAW;

	snprintf(bl_name, sizeof(bl_name), "amdgpu_bl%d",
		 drm->primary->index + aconnector->bl_idx);

	dm->backlight_dev[aconnector->bl_idx] =
		backlight_device_register(bl_name, aconnector->base.kdev, dm,
					  &amdgpu_dm_backlight_ops, &props);

	if (IS_ERR(dm->backlight_dev[aconnector->bl_idx])) {
		DRM_ERROR("DM: Backlight registration failed!\n");
		dm->backlight_dev[aconnector->bl_idx] = NULL;
	} else
		DRM_DEBUG_DRIVER("DM: Registered Backlight device: %s\n", bl_name);
}

static int initialize_plane(struct amdgpu_display_manager *dm,
			    struct amdgpu_mode_info *mode_info, int plane_id,
			    enum drm_plane_type plane_type,
			    const struct dc_plane_cap *plane_cap)
{
	struct drm_plane *plane;
	unsigned long possible_crtcs;
	int ret = 0;

	plane = kzalloc(sizeof(struct drm_plane), GFP_KERNEL);
	if (!plane) {
		DRM_ERROR("KMS: Failed to allocate plane\n");
		return -ENOMEM;
	}
	plane->type = plane_type;

	/*
	 * HACK: IGT tests expect that the primary plane for a CRTC
	 * can only have one possible CRTC. Only expose support for
	 * any CRTC if they're not going to be used as a primary plane
	 * for a CRTC - like overlay or underlay planes.
	 */
	possible_crtcs = 1 << plane_id;
	if (plane_id >= dm->dc->caps.max_streams)
		possible_crtcs = 0xff;

	ret = amdgpu_dm_plane_init(dm, plane, possible_crtcs, plane_cap);

	if (ret) {
		DRM_ERROR("KMS: Failed to initialize plane\n");
		kfree(plane);
		return ret;
	}

	if (mode_info)
		mode_info->planes[plane_id] = plane;

	return ret;
}


static void setup_backlight_device(struct amdgpu_display_manager *dm,
				   struct amdgpu_dm_connector *aconnector)
{
	struct dc_link *link = aconnector->dc_link;
	int bl_idx = dm->num_of_edps;

	if (!(link->connector_signal & (SIGNAL_TYPE_EDP | SIGNAL_TYPE_LVDS)) ||
	    link->type == dc_connection_none)
		return;

	if (dm->num_of_edps >= AMDGPU_DM_MAX_NUM_EDP) {
		drm_warn(adev_to_drm(dm->adev), "Too much eDP connections, skipping backlight setup for additional eDPs\n");
		return;
	}

	aconnector->bl_idx = bl_idx;

	amdgpu_dm_update_backlight_caps(dm, bl_idx);
	dm->brightness[bl_idx] = AMDGPU_MAX_BL_LEVEL;
	dm->backlight_link[bl_idx] = link;
	dm->num_of_edps++;

	update_connector_ext_caps(aconnector);
}

static void amdgpu_set_panel_orientation(struct drm_connector *connector);

/*
 * In this architecture, the association
 * connector -> encoder -> crtc
 * id not really requried. The crtc and connector will hold the
 * display_index as an abstraction to use with DAL component
 *
 * Returns 0 on success
 */
static int amdgpu_dm_initialize_drm_device(struct amdgpu_device *adev)
{
	struct amdgpu_display_manager *dm = &adev->dm;
	s32 i;
	struct amdgpu_dm_connector *aconnector = NULL;
	struct amdgpu_encoder *aencoder = NULL;
	struct amdgpu_mode_info *mode_info = &adev->mode_info;
	u32 link_cnt;
	s32 primary_planes;
	enum dc_connection_type new_connection_type = dc_connection_none;
	const struct dc_plane_cap *plane;
	bool psr_feature_enabled = false;
	int max_overlay = dm->dc->caps.max_slave_planes;

	dm->display_indexes_num = dm->dc->caps.max_streams;
	/* Update the actual used number of crtc */
	adev->mode_info.num_crtc = adev->dm.display_indexes_num;

	amdgpu_dm_set_irq_funcs(adev);

	link_cnt = dm->dc->caps.max_links;
	if (amdgpu_dm_mode_config_init(dm->adev)) {
		DRM_ERROR("DM: Failed to initialize mode config\n");
		return -EINVAL;
	}

	/* There is one primary plane per CRTC */
	primary_planes = dm->dc->caps.max_streams;
	ASSERT(primary_planes <= AMDGPU_MAX_PLANES);

	/*
	 * Initialize primary planes, implicit planes for legacy IOCTLS.
	 * Order is reversed to match iteration order in atomic check.
	 */
	for (i = (primary_planes - 1); i >= 0; i--) {
		plane = &dm->dc->caps.planes[i];

		if (initialize_plane(dm, mode_info, i,
				     DRM_PLANE_TYPE_PRIMARY, plane)) {
			DRM_ERROR("KMS: Failed to initialize primary plane\n");
			goto fail;
		}
	}

	/*
	 * Initialize overlay planes, index starting after primary planes.
	 * These planes have a higher DRM index than the primary planes since
	 * they should be considered as having a higher z-order.
	 * Order is reversed to match iteration order in atomic check.
	 *
	 * Only support DCN for now, and only expose one so we don't encourage
	 * userspace to use up all the pipes.
	 */
	for (i = 0; i < dm->dc->caps.max_planes; ++i) {
		struct dc_plane_cap *plane = &dm->dc->caps.planes[i];

		/* Do not create overlay if MPO disabled */
		if (amdgpu_dc_debug_mask & DC_DISABLE_MPO)
			break;

		if (plane->type != DC_PLANE_TYPE_DCN_UNIVERSAL)
			continue;

		if (!plane->pixel_format_support.argb8888)
			continue;

		if (max_overlay-- == 0)
			break;

		if (initialize_plane(dm, NULL, primary_planes + i,
				     DRM_PLANE_TYPE_OVERLAY, plane)) {
			DRM_ERROR("KMS: Failed to initialize overlay plane\n");
			goto fail;
		}
	}

	for (i = 0; i < dm->dc->caps.max_streams; i++)
		if (amdgpu_dm_crtc_init(dm, mode_info->planes[i], i)) {
			DRM_ERROR("KMS: Failed to initialize crtc\n");
			goto fail;
		}

	/* Use Outbox interrupt */
	switch (adev->ip_versions[DCE_HWIP][0]) {
	case IP_VERSION(3, 0, 0):
	case IP_VERSION(3, 1, 2):
	case IP_VERSION(3, 1, 3):
	case IP_VERSION(3, 1, 4):
	case IP_VERSION(3, 1, 5):
	case IP_VERSION(3, 1, 6):
	case IP_VERSION(3, 2, 0):
	case IP_VERSION(3, 2, 1):
	case IP_VERSION(2, 1, 0):
		if (register_outbox_irq_handlers(dm->adev)) {
			DRM_ERROR("DM: Failed to initialize IRQ\n");
			goto fail;
		}
		break;
	default:
		DRM_DEBUG_KMS("Unsupported DCN IP version for outbox: 0x%X\n",
			      adev->ip_versions[DCE_HWIP][0]);
	}

	/* Determine whether to enable PSR support by default. */
	if (!(amdgpu_dc_debug_mask & DC_DISABLE_PSR)) {
		switch (adev->ip_versions[DCE_HWIP][0]) {
		case IP_VERSION(3, 1, 2):
		case IP_VERSION(3, 1, 3):
		case IP_VERSION(3, 1, 4):
		case IP_VERSION(3, 1, 5):
		case IP_VERSION(3, 1, 6):
		case IP_VERSION(3, 2, 0):
		case IP_VERSION(3, 2, 1):
			psr_feature_enabled = true;
			break;
		default:
			psr_feature_enabled = amdgpu_dc_feature_mask & DC_PSR_MASK;
			break;
		}
	}

	/* loops over all connectors on the board */
	for (i = 0; i < link_cnt; i++) {
		struct dc_link *link = NULL;

		if (i > AMDGPU_DM_MAX_DISPLAY_INDEX) {
			DRM_ERROR(
				"KMS: Cannot support more than %d display indexes\n",
					AMDGPU_DM_MAX_DISPLAY_INDEX);
			continue;
		}

		aconnector = kzalloc(sizeof(*aconnector), GFP_KERNEL);
		if (!aconnector)
			goto fail;

		aencoder = kzalloc(sizeof(*aencoder), GFP_KERNEL);
		if (!aencoder)
			goto fail;

		if (amdgpu_dm_encoder_init(dm->ddev, aencoder, i)) {
			DRM_ERROR("KMS: Failed to initialize encoder\n");
			goto fail;
		}

		if (amdgpu_dm_connector_init(dm, aconnector, i, aencoder)) {
			DRM_ERROR("KMS: Failed to initialize connector\n");
			goto fail;
		}

		link = dc_get_link_at_index(dm->dc, i);

		if (!dc_link_detect_connection_type(link, &new_connection_type))
			DRM_ERROR("KMS: Failed to detect connector\n");

		if (aconnector->base.force && new_connection_type == dc_connection_none) {
			emulated_link_detect(link);
			amdgpu_dm_update_connector_after_detect(aconnector);
		} else {
			bool ret = false;

			mutex_lock(&dm->dc_lock);
			ret = dc_link_detect(link, DETECT_REASON_BOOT);
			mutex_unlock(&dm->dc_lock);

			if (ret) {
				amdgpu_dm_update_connector_after_detect(aconnector);
				setup_backlight_device(dm, aconnector);

				if (psr_feature_enabled)
					amdgpu_dm_set_psr_caps(link);

				/* TODO: Fix vblank control helpers to delay PSR entry to allow this when
				 * PSR is also supported.
				 */
				if (link->psr_settings.psr_feature_enabled)
					adev_to_drm(adev)->vblank_disable_immediate = false;
			}
		}
		amdgpu_set_panel_orientation(&aconnector->base);
	}

	/* Software is initialized. Now we can register interrupt handlers. */
	switch (adev->asic_type) {
#if defined(CONFIG_DRM_AMD_DC_SI)
	case CHIP_TAHITI:
	case CHIP_PITCAIRN:
	case CHIP_VERDE:
	case CHIP_OLAND:
		if (dce60_register_irq_handlers(dm->adev)) {
			DRM_ERROR("DM: Failed to initialize IRQ\n");
			goto fail;
		}
		break;
#endif
	case CHIP_BONAIRE:
	case CHIP_HAWAII:
	case CHIP_KAVERI:
	case CHIP_KABINI:
	case CHIP_MULLINS:
	case CHIP_TONGA:
	case CHIP_FIJI:
	case CHIP_CARRIZO:
	case CHIP_STONEY:
	case CHIP_POLARIS11:
	case CHIP_POLARIS10:
	case CHIP_POLARIS12:
	case CHIP_VEGAM:
	case CHIP_VEGA10:
	case CHIP_VEGA12:
	case CHIP_VEGA20:
		if (dce110_register_irq_handlers(dm->adev)) {
			DRM_ERROR("DM: Failed to initialize IRQ\n");
			goto fail;
		}
		break;
	default:
		switch (adev->ip_versions[DCE_HWIP][0]) {
		case IP_VERSION(1, 0, 0):
		case IP_VERSION(1, 0, 1):
		case IP_VERSION(2, 0, 2):
		case IP_VERSION(2, 0, 3):
		case IP_VERSION(2, 0, 0):
		case IP_VERSION(2, 1, 0):
		case IP_VERSION(3, 0, 0):
		case IP_VERSION(3, 0, 2):
		case IP_VERSION(3, 0, 3):
		case IP_VERSION(3, 0, 1):
		case IP_VERSION(3, 1, 2):
		case IP_VERSION(3, 1, 3):
		case IP_VERSION(3, 1, 4):
		case IP_VERSION(3, 1, 5):
		case IP_VERSION(3, 1, 6):
		case IP_VERSION(3, 2, 0):
		case IP_VERSION(3, 2, 1):
			if (dcn10_register_irq_handlers(dm->adev)) {
				DRM_ERROR("DM: Failed to initialize IRQ\n");
				goto fail;
			}
			break;
		default:
			DRM_ERROR("Unsupported DCE IP versions: 0x%X\n",
					adev->ip_versions[DCE_HWIP][0]);
			goto fail;
		}
		break;
	}

	return 0;
fail:
	kfree(aencoder);
	kfree(aconnector);

	return -EINVAL;
}

static void amdgpu_dm_destroy_drm_device(struct amdgpu_display_manager *dm)
{
	drm_atomic_private_obj_fini(&dm->atomic_obj);
}

/******************************************************************************
 * amdgpu_display_funcs functions
 *****************************************************************************/

/*
 * dm_bandwidth_update - program display watermarks
 *
 * @adev: amdgpu_device pointer
 *
 * Calculate and program the display watermarks and line buffer allocation.
 */
static void dm_bandwidth_update(struct amdgpu_device *adev)
{
	/* TODO: implement later */
}

static const struct amdgpu_display_funcs dm_display_funcs = {
	.bandwidth_update = dm_bandwidth_update, /* called unconditionally */
	.vblank_get_counter = dm_vblank_get_counter,/* called unconditionally */
	.backlight_set_level = NULL, /* never called for DC */
	.backlight_get_level = NULL, /* never called for DC */
	.hpd_sense = NULL,/* called unconditionally */
	.hpd_set_polarity = NULL, /* called unconditionally */
	.hpd_get_gpio_reg = NULL, /* VBIOS parsing. DAL does it. */
	.page_flip_get_scanoutpos =
		dm_crtc_get_scanoutpos,/* called unconditionally */
	.add_encoder = NULL, /* VBIOS parsing. DAL does it. */
	.add_connector = NULL, /* VBIOS parsing. DAL does it. */
};

#if defined(CONFIG_DEBUG_KERNEL_DC)

static ssize_t s3_debug_store(struct device *device,
			      struct device_attribute *attr,
			      const char *buf,
			      size_t count)
{
	int ret;
	int s3_state;
	struct drm_device *drm_dev = dev_get_drvdata(device);
	struct amdgpu_device *adev = drm_to_adev(drm_dev);

	ret = kstrtoint(buf, 0, &s3_state);

	if (ret == 0) {
		if (s3_state) {
			dm_resume(adev);
			drm_kms_helper_hotplug_event(adev_to_drm(adev));
		} else
			dm_suspend(adev);
	}

	return ret == 0 ? count : 0;
}

DEVICE_ATTR_WO(s3_debug);

#endif

static int dm_init_microcode(struct amdgpu_device *adev)
{
	char *fw_name_dmub;
	int r;

	switch (adev->ip_versions[DCE_HWIP][0]) {
	case IP_VERSION(2, 1, 0):
		fw_name_dmub = FIRMWARE_RENOIR_DMUB;
		if (ASICREV_IS_GREEN_SARDINE(adev->external_rev_id))
			fw_name_dmub = FIRMWARE_GREEN_SARDINE_DMUB;
		break;
	case IP_VERSION(3, 0, 0):
		if (adev->ip_versions[GC_HWIP][0] == IP_VERSION(10, 3, 0))
			fw_name_dmub = FIRMWARE_SIENNA_CICHLID_DMUB;
		else
			fw_name_dmub = FIRMWARE_NAVY_FLOUNDER_DMUB;
		break;
	case IP_VERSION(3, 0, 1):
		fw_name_dmub = FIRMWARE_VANGOGH_DMUB;
		break;
	case IP_VERSION(3, 0, 2):
		fw_name_dmub = FIRMWARE_DIMGREY_CAVEFISH_DMUB;
		break;
	case IP_VERSION(3, 0, 3):
		fw_name_dmub = FIRMWARE_BEIGE_GOBY_DMUB;
		break;
	case IP_VERSION(3, 1, 2):
	case IP_VERSION(3, 1, 3):
		fw_name_dmub = FIRMWARE_YELLOW_CARP_DMUB;
		break;
	case IP_VERSION(3, 1, 4):
		fw_name_dmub = FIRMWARE_DCN_314_DMUB;
		break;
	case IP_VERSION(3, 1, 5):
		fw_name_dmub = FIRMWARE_DCN_315_DMUB;
		break;
	case IP_VERSION(3, 1, 6):
		fw_name_dmub = FIRMWARE_DCN316_DMUB;
		break;
	case IP_VERSION(3, 2, 0):
		fw_name_dmub = FIRMWARE_DCN_V3_2_0_DMCUB;
		break;
	case IP_VERSION(3, 2, 1):
		fw_name_dmub = FIRMWARE_DCN_V3_2_1_DMCUB;
		break;
	default:
		/* ASIC doesn't support DMUB. */
		return 0;
	}
	r = amdgpu_ucode_request(adev, &adev->dm.dmub_fw, fw_name_dmub);
	if (r)
		DRM_ERROR("DMUB firmware loading failed: %d\n", r);
	return r;
}

static int dm_early_init(void *handle)
{
	struct amdgpu_device *adev = (struct amdgpu_device *)handle;
	struct amdgpu_mode_info *mode_info = &adev->mode_info;
	struct atom_context *ctx = mode_info->atom_context;
	int index = GetIndexIntoMasterTable(DATA, Object_Header);
	u16 data_offset;

	/* if there is no object header, skip DM */
	if (!amdgpu_atom_parse_data_header(ctx, index, NULL, NULL, NULL, &data_offset)) {
		adev->harvest_ip_mask |= AMD_HARVEST_IP_DMU_MASK;
		dev_info(adev->dev, "No object header, skipping DM\n");
		return -ENOENT;
	}

	switch (adev->asic_type) {
#if defined(CONFIG_DRM_AMD_DC_SI)
	case CHIP_TAHITI:
	case CHIP_PITCAIRN:
	case CHIP_VERDE:
		adev->mode_info.num_crtc = 6;
		adev->mode_info.num_hpd = 6;
		adev->mode_info.num_dig = 6;
		break;
	case CHIP_OLAND:
		adev->mode_info.num_crtc = 2;
		adev->mode_info.num_hpd = 2;
		adev->mode_info.num_dig = 2;
		break;
#endif
	case CHIP_BONAIRE:
	case CHIP_HAWAII:
		adev->mode_info.num_crtc = 6;
		adev->mode_info.num_hpd = 6;
		adev->mode_info.num_dig = 6;
		break;
	case CHIP_KAVERI:
		adev->mode_info.num_crtc = 4;
		adev->mode_info.num_hpd = 6;
		adev->mode_info.num_dig = 7;
		break;
	case CHIP_KABINI:
	case CHIP_MULLINS:
		adev->mode_info.num_crtc = 2;
		adev->mode_info.num_hpd = 6;
		adev->mode_info.num_dig = 6;
		break;
	case CHIP_FIJI:
	case CHIP_TONGA:
		adev->mode_info.num_crtc = 6;
		adev->mode_info.num_hpd = 6;
		adev->mode_info.num_dig = 7;
		break;
	case CHIP_CARRIZO:
		adev->mode_info.num_crtc = 3;
		adev->mode_info.num_hpd = 6;
		adev->mode_info.num_dig = 9;
		break;
	case CHIP_STONEY:
		adev->mode_info.num_crtc = 2;
		adev->mode_info.num_hpd = 6;
		adev->mode_info.num_dig = 9;
		break;
	case CHIP_POLARIS11:
	case CHIP_POLARIS12:
		adev->mode_info.num_crtc = 5;
		adev->mode_info.num_hpd = 5;
		adev->mode_info.num_dig = 5;
		break;
	case CHIP_POLARIS10:
	case CHIP_VEGAM:
		adev->mode_info.num_crtc = 6;
		adev->mode_info.num_hpd = 6;
		adev->mode_info.num_dig = 6;
		break;
	case CHIP_VEGA10:
	case CHIP_VEGA12:
	case CHIP_VEGA20:
		adev->mode_info.num_crtc = 6;
		adev->mode_info.num_hpd = 6;
		adev->mode_info.num_dig = 6;
		break;
	default:

		switch (adev->ip_versions[DCE_HWIP][0]) {
		case IP_VERSION(2, 0, 2):
		case IP_VERSION(3, 0, 0):
			adev->mode_info.num_crtc = 6;
			adev->mode_info.num_hpd = 6;
			adev->mode_info.num_dig = 6;
			break;
		case IP_VERSION(2, 0, 0):
		case IP_VERSION(3, 0, 2):
			adev->mode_info.num_crtc = 5;
			adev->mode_info.num_hpd = 5;
			adev->mode_info.num_dig = 5;
			break;
		case IP_VERSION(2, 0, 3):
		case IP_VERSION(3, 0, 3):
			adev->mode_info.num_crtc = 2;
			adev->mode_info.num_hpd = 2;
			adev->mode_info.num_dig = 2;
			break;
		case IP_VERSION(1, 0, 0):
		case IP_VERSION(1, 0, 1):
		case IP_VERSION(3, 0, 1):
		case IP_VERSION(2, 1, 0):
		case IP_VERSION(3, 1, 2):
		case IP_VERSION(3, 1, 3):
		case IP_VERSION(3, 1, 4):
		case IP_VERSION(3, 1, 5):
		case IP_VERSION(3, 1, 6):
		case IP_VERSION(3, 2, 0):
		case IP_VERSION(3, 2, 1):
			adev->mode_info.num_crtc = 4;
			adev->mode_info.num_hpd = 4;
			adev->mode_info.num_dig = 4;
			break;
		default:
			DRM_ERROR("Unsupported DCE IP versions: 0x%x\n",
					adev->ip_versions[DCE_HWIP][0]);
			return -EINVAL;
		}
		break;
	}

	if (adev->mode_info.funcs == NULL)
		adev->mode_info.funcs = &dm_display_funcs;

	/*
	 * Note: Do NOT change adev->audio_endpt_rreg and
	 * adev->audio_endpt_wreg because they are initialised in
	 * amdgpu_device_init()
	 */
#if defined(CONFIG_DEBUG_KERNEL_DC)
	device_create_file(
		adev_to_drm(adev)->dev,
		&dev_attr_s3_debug);
#endif
	adev->dc_enabled = true;

	return dm_init_microcode(adev);
}

static bool modereset_required(struct drm_crtc_state *crtc_state)
{
	return !crtc_state->active && drm_atomic_crtc_needs_modeset(crtc_state);
}

static void amdgpu_dm_encoder_destroy(struct drm_encoder *encoder)
{
	drm_encoder_cleanup(encoder);
	kfree(encoder);
}

static const struct drm_encoder_funcs amdgpu_dm_encoder_funcs = {
	.destroy = amdgpu_dm_encoder_destroy,
};

static int
fill_plane_color_attributes(const struct drm_plane_state *plane_state,
			    const enum surface_pixel_format format,
			    enum dc_color_space *color_space)
{
	bool full_range;

	*color_space = COLOR_SPACE_SRGB;

	/* DRM color properties only affect non-RGB formats. */
	if (format < SURFACE_PIXEL_FORMAT_VIDEO_BEGIN)
		return 0;

	full_range = (plane_state->color_range == DRM_COLOR_YCBCR_FULL_RANGE);

	switch (plane_state->color_encoding) {
	case DRM_COLOR_YCBCR_BT601:
		if (full_range)
			*color_space = COLOR_SPACE_YCBCR601;
		else
			*color_space = COLOR_SPACE_YCBCR601_LIMITED;
		break;

	case DRM_COLOR_YCBCR_BT709:
		if (full_range)
			*color_space = COLOR_SPACE_YCBCR709;
		else
			*color_space = COLOR_SPACE_YCBCR709_LIMITED;
		break;

	case DRM_COLOR_YCBCR_BT2020:
		if (full_range)
			*color_space = COLOR_SPACE_2020_YCBCR;
		else
			return -EINVAL;
		break;

	default:
		return -EINVAL;
	}

	return 0;
}

static int
fill_dc_plane_info_and_addr(struct amdgpu_device *adev,
			    const struct drm_plane_state *plane_state,
			    const u64 tiling_flags,
			    struct dc_plane_info *plane_info,
			    struct dc_plane_address *address,
			    bool tmz_surface,
			    bool force_disable_dcc)
{
	const struct drm_framebuffer *fb = plane_state->fb;
	const struct amdgpu_framebuffer *afb =
		to_amdgpu_framebuffer(plane_state->fb);
	int ret;

	memset(plane_info, 0, sizeof(*plane_info));

	switch (fb->format->format) {
	case DRM_FORMAT_C8:
		plane_info->format =
			SURFACE_PIXEL_FORMAT_GRPH_PALETA_256_COLORS;
		break;
	case DRM_FORMAT_RGB565:
		plane_info->format = SURFACE_PIXEL_FORMAT_GRPH_RGB565;
		break;
	case DRM_FORMAT_XRGB8888:
	case DRM_FORMAT_ARGB8888:
		plane_info->format = SURFACE_PIXEL_FORMAT_GRPH_ARGB8888;
		break;
	case DRM_FORMAT_XRGB2101010:
	case DRM_FORMAT_ARGB2101010:
		plane_info->format = SURFACE_PIXEL_FORMAT_GRPH_ARGB2101010;
		break;
	case DRM_FORMAT_XBGR2101010:
	case DRM_FORMAT_ABGR2101010:
		plane_info->format = SURFACE_PIXEL_FORMAT_GRPH_ABGR2101010;
		break;
	case DRM_FORMAT_XBGR8888:
	case DRM_FORMAT_ABGR8888:
		plane_info->format = SURFACE_PIXEL_FORMAT_GRPH_ABGR8888;
		break;
	case DRM_FORMAT_NV21:
		plane_info->format = SURFACE_PIXEL_FORMAT_VIDEO_420_YCbCr;
		break;
	case DRM_FORMAT_NV12:
		plane_info->format = SURFACE_PIXEL_FORMAT_VIDEO_420_YCrCb;
		break;
	case DRM_FORMAT_P010:
		plane_info->format = SURFACE_PIXEL_FORMAT_VIDEO_420_10bpc_YCrCb;
		break;
	case DRM_FORMAT_XRGB16161616F:
	case DRM_FORMAT_ARGB16161616F:
		plane_info->format = SURFACE_PIXEL_FORMAT_GRPH_ARGB16161616F;
		break;
	case DRM_FORMAT_XBGR16161616F:
	case DRM_FORMAT_ABGR16161616F:
		plane_info->format = SURFACE_PIXEL_FORMAT_GRPH_ABGR16161616F;
		break;
	case DRM_FORMAT_XRGB16161616:
	case DRM_FORMAT_ARGB16161616:
		plane_info->format = SURFACE_PIXEL_FORMAT_GRPH_ARGB16161616;
		break;
	case DRM_FORMAT_XBGR16161616:
	case DRM_FORMAT_ABGR16161616:
		plane_info->format = SURFACE_PIXEL_FORMAT_GRPH_ABGR16161616;
		break;
	default:
		DRM_ERROR(
			"Unsupported screen format %p4cc\n",
			&fb->format->format);
		return -EINVAL;
	}

	switch (plane_state->rotation & DRM_MODE_ROTATE_MASK) {
	case DRM_MODE_ROTATE_0:
		plane_info->rotation = ROTATION_ANGLE_0;
		break;
	case DRM_MODE_ROTATE_90:
		plane_info->rotation = ROTATION_ANGLE_90;
		break;
	case DRM_MODE_ROTATE_180:
		plane_info->rotation = ROTATION_ANGLE_180;
		break;
	case DRM_MODE_ROTATE_270:
		plane_info->rotation = ROTATION_ANGLE_270;
		break;
	default:
		plane_info->rotation = ROTATION_ANGLE_0;
		break;
	}


	plane_info->visible = true;
	plane_info->stereo_format = PLANE_STEREO_FORMAT_NONE;

	plane_info->layer_index = plane_state->normalized_zpos;

	ret = fill_plane_color_attributes(plane_state, plane_info->format,
					  &plane_info->color_space);
	if (ret)
		return ret;

	ret = amdgpu_dm_plane_fill_plane_buffer_attributes(adev, afb, plane_info->format,
					   plane_info->rotation, tiling_flags,
					   &plane_info->tiling_info,
					   &plane_info->plane_size,
					   &plane_info->dcc, address,
					   tmz_surface, force_disable_dcc);
	if (ret)
		return ret;

	amdgpu_dm_plane_fill_blending_from_plane_state(
		plane_state, &plane_info->per_pixel_alpha, &plane_info->pre_multiplied_alpha,
		&plane_info->global_alpha, &plane_info->global_alpha_value);

	return 0;
}

static int fill_dc_plane_attributes(struct amdgpu_device *adev,
				    struct dc_plane_state *dc_plane_state,
				    struct drm_plane_state *plane_state,
				    struct drm_crtc_state *crtc_state)
{
	struct dm_crtc_state *dm_crtc_state = to_dm_crtc_state(crtc_state);
	struct amdgpu_framebuffer *afb = (struct amdgpu_framebuffer *)plane_state->fb;
	struct dc_scaling_info scaling_info;
	struct dc_plane_info plane_info;
	int ret;
	bool force_disable_dcc = false;

	ret = amdgpu_dm_plane_fill_dc_scaling_info(adev, plane_state, &scaling_info);
	if (ret)
		return ret;

	dc_plane_state->src_rect = scaling_info.src_rect;
	dc_plane_state->dst_rect = scaling_info.dst_rect;
	dc_plane_state->clip_rect = scaling_info.clip_rect;
	dc_plane_state->scaling_quality = scaling_info.scaling_quality;

	force_disable_dcc = adev->asic_type == CHIP_RAVEN && adev->in_suspend;
	ret = fill_dc_plane_info_and_addr(adev, plane_state,
					  afb->tiling_flags,
					  &plane_info,
					  &dc_plane_state->address,
					  afb->tmz_surface,
					  force_disable_dcc);
	if (ret)
		return ret;

	dc_plane_state->format = plane_info.format;
	dc_plane_state->color_space = plane_info.color_space;
	dc_plane_state->format = plane_info.format;
	dc_plane_state->plane_size = plane_info.plane_size;
	dc_plane_state->rotation = plane_info.rotation;
	dc_plane_state->horizontal_mirror = plane_info.horizontal_mirror;
	dc_plane_state->stereo_format = plane_info.stereo_format;
	dc_plane_state->tiling_info = plane_info.tiling_info;
	dc_plane_state->visible = plane_info.visible;
	dc_plane_state->per_pixel_alpha = plane_info.per_pixel_alpha;
	dc_plane_state->pre_multiplied_alpha = plane_info.pre_multiplied_alpha;
	dc_plane_state->global_alpha = plane_info.global_alpha;
	dc_plane_state->global_alpha_value = plane_info.global_alpha_value;
	dc_plane_state->dcc = plane_info.dcc;
	dc_plane_state->layer_index = plane_info.layer_index;
	dc_plane_state->flip_int_enabled = true;

	/*
	 * Always set input transfer function, since plane state is refreshed
	 * every time.
	 */
	ret = amdgpu_dm_update_plane_color_mgmt(dm_crtc_state, dc_plane_state);
	if (ret)
		return ret;

	return 0;
}

static inline void fill_dc_dirty_rect(struct drm_plane *plane,
				      struct rect *dirty_rect, int32_t x,
				      s32 y, s32 width, s32 height,
				      int *i, bool ffu)
{
	WARN_ON(*i >= DC_MAX_DIRTY_RECTS);

	dirty_rect->x = x;
	dirty_rect->y = y;
	dirty_rect->width = width;
	dirty_rect->height = height;

	if (ffu)
		drm_dbg(plane->dev,
			"[PLANE:%d] PSR FFU dirty rect size (%d, %d)\n",
			plane->base.id, width, height);
	else
		drm_dbg(plane->dev,
			"[PLANE:%d] PSR SU dirty rect at (%d, %d) size (%d, %d)",
			plane->base.id, x, y, width, height);

	(*i)++;
}

/**
 * fill_dc_dirty_rects() - Fill DC dirty regions for PSR selective updates
 *
 * @plane: DRM plane containing dirty regions that need to be flushed to the eDP
 *         remote fb
 * @old_plane_state: Old state of @plane
 * @new_plane_state: New state of @plane
 * @crtc_state: New state of CRTC connected to the @plane
 * @flip_addrs: DC flip tracking struct, which also tracts dirty rects
 * @dirty_regions_changed: dirty regions changed
 *
 * For PSR SU, DC informs the DMUB uController of dirty rectangle regions
 * (referred to as "damage clips" in DRM nomenclature) that require updating on
 * the eDP remote buffer. The responsibility of specifying the dirty regions is
 * amdgpu_dm's.
 *
 * A damage-aware DRM client should fill the FB_DAMAGE_CLIPS property on the
 * plane with regions that require flushing to the eDP remote buffer. In
 * addition, certain use cases - such as cursor and multi-plane overlay (MPO) -
 * implicitly provide damage clips without any client support via the plane
 * bounds.
 */
static void fill_dc_dirty_rects(struct drm_plane *plane,
				struct drm_plane_state *old_plane_state,
				struct drm_plane_state *new_plane_state,
				struct drm_crtc_state *crtc_state,
				struct dc_flip_addrs *flip_addrs,
				bool *dirty_regions_changed)
{
	struct dm_crtc_state *dm_crtc_state = to_dm_crtc_state(crtc_state);
	struct rect *dirty_rects = flip_addrs->dirty_rects;
	u32 num_clips;
	struct drm_mode_rect *clips;
	bool bb_changed;
	bool fb_changed;
	u32 i = 0;
	*dirty_regions_changed = false;

	/*
	 * Cursor plane has it's own dirty rect update interface. See
	 * dcn10_dmub_update_cursor_data and dmub_cmd_update_cursor_info_data
	 */
	if (plane->type == DRM_PLANE_TYPE_CURSOR)
		return;

	num_clips = drm_plane_get_damage_clips_count(new_plane_state);
	clips = drm_plane_get_damage_clips(new_plane_state);

	if (!dm_crtc_state->mpo_requested) {
		if (!num_clips || num_clips > DC_MAX_DIRTY_RECTS)
			goto ffu;

		for (; flip_addrs->dirty_rect_count < num_clips; clips++)
			fill_dc_dirty_rect(new_plane_state->plane,
					   &dirty_rects[flip_addrs->dirty_rect_count],
					   clips->x1, clips->y1,
					   clips->x2 - clips->x1, clips->y2 - clips->y1,
					   &flip_addrs->dirty_rect_count,
					   false);
		return;
	}

	/*
	 * MPO is requested. Add entire plane bounding box to dirty rects if
	 * flipped to or damaged.
	 *
	 * If plane is moved or resized, also add old bounding box to dirty
	 * rects.
	 */
	fb_changed = old_plane_state->fb->base.id !=
		     new_plane_state->fb->base.id;
	bb_changed = (old_plane_state->crtc_x != new_plane_state->crtc_x ||
		      old_plane_state->crtc_y != new_plane_state->crtc_y ||
		      old_plane_state->crtc_w != new_plane_state->crtc_w ||
		      old_plane_state->crtc_h != new_plane_state->crtc_h);

	drm_dbg(plane->dev,
		"[PLANE:%d] PSR bb_changed:%d fb_changed:%d num_clips:%d\n",
		new_plane_state->plane->base.id,
		bb_changed, fb_changed, num_clips);

	*dirty_regions_changed = bb_changed;

	if ((num_clips + (bb_changed ? 2 : 0)) > DC_MAX_DIRTY_RECTS)
		goto ffu;

	if (bb_changed) {
		fill_dc_dirty_rect(new_plane_state->plane, &dirty_rects[i],
				   new_plane_state->crtc_x,
				   new_plane_state->crtc_y,
				   new_plane_state->crtc_w,
				   new_plane_state->crtc_h, &i, false);

		/* Add old plane bounding-box if plane is moved or resized */
		fill_dc_dirty_rect(new_plane_state->plane, &dirty_rects[i],
				   old_plane_state->crtc_x,
				   old_plane_state->crtc_y,
				   old_plane_state->crtc_w,
				   old_plane_state->crtc_h, &i, false);
	}

	if (num_clips) {
		for (; i < num_clips; clips++)
			fill_dc_dirty_rect(new_plane_state->plane,
					   &dirty_rects[i], clips->x1,
					   clips->y1, clips->x2 - clips->x1,
					   clips->y2 - clips->y1, &i, false);
	} else if (fb_changed && !bb_changed) {
		fill_dc_dirty_rect(new_plane_state->plane, &dirty_rects[i],
				   new_plane_state->crtc_x,
				   new_plane_state->crtc_y,
				   new_plane_state->crtc_w,
				   new_plane_state->crtc_h, &i, false);
	}

	flip_addrs->dirty_rect_count = i;
	return;

ffu:
	fill_dc_dirty_rect(new_plane_state->plane, &dirty_rects[0], 0, 0,
			   dm_crtc_state->base.mode.crtc_hdisplay,
			   dm_crtc_state->base.mode.crtc_vdisplay,
			   &flip_addrs->dirty_rect_count, true);
}

static void update_stream_scaling_settings(const struct drm_display_mode *mode,
					   const struct dm_connector_state *dm_state,
					   struct dc_stream_state *stream)
{
	enum amdgpu_rmx_type rmx_type;

	struct rect src = { 0 }; /* viewport in composition space*/
	struct rect dst = { 0 }; /* stream addressable area */

	/* no mode. nothing to be done */
	if (!mode)
		return;

	/* Full screen scaling by default */
	src.width = mode->hdisplay;
	src.height = mode->vdisplay;
	dst.width = stream->timing.h_addressable;
	dst.height = stream->timing.v_addressable;

	if (dm_state) {
		rmx_type = dm_state->scaling;
		if (rmx_type == RMX_ASPECT || rmx_type == RMX_OFF) {
			if (src.width * dst.height <
					src.height * dst.width) {
				/* height needs less upscaling/more downscaling */
				dst.width = src.width *
						dst.height / src.height;
			} else {
				/* width needs less upscaling/more downscaling */
				dst.height = src.height *
						dst.width / src.width;
			}
		} else if (rmx_type == RMX_CENTER) {
			dst = src;
		}

		dst.x = (stream->timing.h_addressable - dst.width) / 2;
		dst.y = (stream->timing.v_addressable - dst.height) / 2;

		if (dm_state->underscan_enable) {
			dst.x += dm_state->underscan_hborder / 2;
			dst.y += dm_state->underscan_vborder / 2;
			dst.width -= dm_state->underscan_hborder;
			dst.height -= dm_state->underscan_vborder;
		}
	}

	stream->src = src;
	stream->dst = dst;

	DRM_DEBUG_KMS("Destination Rectangle x:%d  y:%d  width:%d  height:%d\n",
		      dst.x, dst.y, dst.width, dst.height);

}

static enum dc_color_depth
convert_color_depth_from_display_info(const struct drm_connector *connector,
				      bool is_y420, int requested_bpc)
{
	u8 bpc;

	if (is_y420) {
		bpc = 8;

		/* Cap display bpc based on HDMI 2.0 HF-VSDB */
		if (connector->display_info.hdmi.y420_dc_modes & DRM_EDID_YCBCR420_DC_48)
			bpc = 16;
		else if (connector->display_info.hdmi.y420_dc_modes & DRM_EDID_YCBCR420_DC_36)
			bpc = 12;
		else if (connector->display_info.hdmi.y420_dc_modes & DRM_EDID_YCBCR420_DC_30)
			bpc = 10;
	} else {
		bpc = (uint8_t)connector->display_info.bpc;
		/* Assume 8 bpc by default if no bpc is specified. */
		bpc = bpc ? bpc : 8;
	}

	if (requested_bpc > 0) {
		/*
		 * Cap display bpc based on the user requested value.
		 *
		 * The value for state->max_bpc may not correctly updated
		 * depending on when the connector gets added to the state
		 * or if this was called outside of atomic check, so it
		 * can't be used directly.
		 */
		bpc = min_t(u8, bpc, requested_bpc);

		/* Round down to the nearest even number. */
		bpc = bpc - (bpc & 1);
	}

	switch (bpc) {
	case 0:
		/*
		 * Temporary Work around, DRM doesn't parse color depth for
		 * EDID revision before 1.4
		 * TODO: Fix edid parsing
		 */
		return COLOR_DEPTH_888;
	case 6:
		return COLOR_DEPTH_666;
	case 8:
		return COLOR_DEPTH_888;
	case 10:
		return COLOR_DEPTH_101010;
	case 12:
		return COLOR_DEPTH_121212;
	case 14:
		return COLOR_DEPTH_141414;
	case 16:
		return COLOR_DEPTH_161616;
	default:
		return COLOR_DEPTH_UNDEFINED;
	}
}

static enum dc_aspect_ratio
get_aspect_ratio(const struct drm_display_mode *mode_in)
{
	/* 1-1 mapping, since both enums follow the HDMI spec. */
	return (enum dc_aspect_ratio) mode_in->picture_aspect_ratio;
}

static enum dc_color_space
get_output_color_space(const struct dc_crtc_timing *dc_crtc_timing,
		       const struct drm_connector_state *connector_state)
{
	enum dc_color_space color_space = COLOR_SPACE_SRGB;

	switch (connector_state->colorspace) {
	case DRM_MODE_COLORIMETRY_BT601_YCC:
		if (dc_crtc_timing->flags.Y_ONLY)
			color_space = COLOR_SPACE_YCBCR601_LIMITED;
		else
			color_space = COLOR_SPACE_YCBCR601;
		break;
	case DRM_MODE_COLORIMETRY_BT709_YCC:
		if (dc_crtc_timing->flags.Y_ONLY)
			color_space = COLOR_SPACE_YCBCR709_LIMITED;
		else
			color_space = COLOR_SPACE_YCBCR709;
		break;
	case DRM_MODE_COLORIMETRY_OPRGB:
		color_space = COLOR_SPACE_ADOBERGB;
		break;
	case DRM_MODE_COLORIMETRY_BT2020_RGB:
	case DRM_MODE_COLORIMETRY_BT2020_YCC:
		if (dc_crtc_timing->pixel_encoding == PIXEL_ENCODING_RGB)
			color_space = COLOR_SPACE_2020_RGB_FULLRANGE;
		else
			color_space = COLOR_SPACE_2020_YCBCR;
		break;
	case DRM_MODE_COLORIMETRY_DEFAULT: // ITU601
	default:
		if (dc_crtc_timing->pixel_encoding == PIXEL_ENCODING_RGB) {
			color_space = COLOR_SPACE_SRGB;
		/*
		 * 27030khz is the separation point between HDTV and SDTV
		 * according to HDMI spec, we use YCbCr709 and YCbCr601
		 * respectively
		 */
		} else if (dc_crtc_timing->pix_clk_100hz > 270300) {
			if (dc_crtc_timing->flags.Y_ONLY)
				color_space =
					COLOR_SPACE_YCBCR709_LIMITED;
			else
				color_space = COLOR_SPACE_YCBCR709;
		} else {
			if (dc_crtc_timing->flags.Y_ONLY)
				color_space =
					COLOR_SPACE_YCBCR601_LIMITED;
			else
				color_space = COLOR_SPACE_YCBCR601;
		}
		break;
	}

	return color_space;
}

static bool adjust_colour_depth_from_display_info(
	struct dc_crtc_timing *timing_out,
	const struct drm_display_info *info)
{
	enum dc_color_depth depth = timing_out->display_color_depth;
	int normalized_clk;

	do {
		normalized_clk = timing_out->pix_clk_100hz / 10;
		/* YCbCr 4:2:0 requires additional adjustment of 1/2 */
		if (timing_out->pixel_encoding == PIXEL_ENCODING_YCBCR420)
			normalized_clk /= 2;
		/* Adjusting pix clock following on HDMI spec based on colour depth */
		switch (depth) {
		case COLOR_DEPTH_888:
			break;
		case COLOR_DEPTH_101010:
			normalized_clk = (normalized_clk * 30) / 24;
			break;
		case COLOR_DEPTH_121212:
			normalized_clk = (normalized_clk * 36) / 24;
			break;
		case COLOR_DEPTH_161616:
			normalized_clk = (normalized_clk * 48) / 24;
			break;
		default:
			/* The above depths are the only ones valid for HDMI. */
			return false;
		}
		if (normalized_clk <= info->max_tmds_clock) {
			timing_out->display_color_depth = depth;
			return true;
		}
	} while (--depth > COLOR_DEPTH_666);
	return false;
}

static void fill_stream_properties_from_drm_display_mode(
	struct dc_stream_state *stream,
	const struct drm_display_mode *mode_in,
	const struct drm_connector *connector,
	const struct drm_connector_state *connector_state,
	const struct dc_stream_state *old_stream,
	int requested_bpc)
{
	struct dc_crtc_timing *timing_out = &stream->timing;
	const struct drm_display_info *info = &connector->display_info;
	struct amdgpu_dm_connector *aconnector = to_amdgpu_dm_connector(connector);
	struct hdmi_vendor_infoframe hv_frame;
	struct hdmi_avi_infoframe avi_frame;

	memset(&hv_frame, 0, sizeof(hv_frame));
	memset(&avi_frame, 0, sizeof(avi_frame));

	timing_out->h_border_left = 0;
	timing_out->h_border_right = 0;
	timing_out->v_border_top = 0;
	timing_out->v_border_bottom = 0;
	/* TODO: un-hardcode */
	if (drm_mode_is_420_only(info, mode_in)
			&& stream->signal == SIGNAL_TYPE_HDMI_TYPE_A)
		timing_out->pixel_encoding = PIXEL_ENCODING_YCBCR420;
	else if (drm_mode_is_420_also(info, mode_in)
			&& aconnector->force_yuv420_output)
		timing_out->pixel_encoding = PIXEL_ENCODING_YCBCR420;
	else if ((connector->display_info.color_formats & DRM_COLOR_FORMAT_YCBCR444)
			&& stream->signal == SIGNAL_TYPE_HDMI_TYPE_A)
		timing_out->pixel_encoding = PIXEL_ENCODING_YCBCR444;
	else
		timing_out->pixel_encoding = PIXEL_ENCODING_RGB;

	timing_out->timing_3d_format = TIMING_3D_FORMAT_NONE;
	timing_out->display_color_depth = convert_color_depth_from_display_info(
		connector,
		(timing_out->pixel_encoding == PIXEL_ENCODING_YCBCR420),
		requested_bpc);
	timing_out->scan_type = SCANNING_TYPE_NODATA;
	timing_out->hdmi_vic = 0;

	if (old_stream) {
		timing_out->vic = old_stream->timing.vic;
		timing_out->flags.HSYNC_POSITIVE_POLARITY = old_stream->timing.flags.HSYNC_POSITIVE_POLARITY;
		timing_out->flags.VSYNC_POSITIVE_POLARITY = old_stream->timing.flags.VSYNC_POSITIVE_POLARITY;
	} else {
		timing_out->vic = drm_match_cea_mode(mode_in);
		if (mode_in->flags & DRM_MODE_FLAG_PHSYNC)
			timing_out->flags.HSYNC_POSITIVE_POLARITY = 1;
		if (mode_in->flags & DRM_MODE_FLAG_PVSYNC)
			timing_out->flags.VSYNC_POSITIVE_POLARITY = 1;
	}

	if (stream->signal == SIGNAL_TYPE_HDMI_TYPE_A) {
		drm_hdmi_avi_infoframe_from_display_mode(&avi_frame, (struct drm_connector *)connector, mode_in);
		timing_out->vic = avi_frame.video_code;
		drm_hdmi_vendor_infoframe_from_display_mode(&hv_frame, (struct drm_connector *)connector, mode_in);
		timing_out->hdmi_vic = hv_frame.vic;
	}

	if (is_freesync_video_mode(mode_in, aconnector)) {
		timing_out->h_addressable = mode_in->hdisplay;
		timing_out->h_total = mode_in->htotal;
		timing_out->h_sync_width = mode_in->hsync_end - mode_in->hsync_start;
		timing_out->h_front_porch = mode_in->hsync_start - mode_in->hdisplay;
		timing_out->v_total = mode_in->vtotal;
		timing_out->v_addressable = mode_in->vdisplay;
		timing_out->v_front_porch = mode_in->vsync_start - mode_in->vdisplay;
		timing_out->v_sync_width = mode_in->vsync_end - mode_in->vsync_start;
		timing_out->pix_clk_100hz = mode_in->clock * 10;
	} else {
		timing_out->h_addressable = mode_in->crtc_hdisplay;
		timing_out->h_total = mode_in->crtc_htotal;
		timing_out->h_sync_width = mode_in->crtc_hsync_end - mode_in->crtc_hsync_start;
		timing_out->h_front_porch = mode_in->crtc_hsync_start - mode_in->crtc_hdisplay;
		timing_out->v_total = mode_in->crtc_vtotal;
		timing_out->v_addressable = mode_in->crtc_vdisplay;
		timing_out->v_front_porch = mode_in->crtc_vsync_start - mode_in->crtc_vdisplay;
		timing_out->v_sync_width = mode_in->crtc_vsync_end - mode_in->crtc_vsync_start;
		timing_out->pix_clk_100hz = mode_in->crtc_clock * 10;
	}

	timing_out->aspect_ratio = get_aspect_ratio(mode_in);

	stream->out_transfer_func->type = TF_TYPE_PREDEFINED;
	stream->out_transfer_func->tf = TRANSFER_FUNCTION_SRGB;
	if (stream->signal == SIGNAL_TYPE_HDMI_TYPE_A) {
		if (!adjust_colour_depth_from_display_info(timing_out, info) &&
		    drm_mode_is_420_also(info, mode_in) &&
		    timing_out->pixel_encoding != PIXEL_ENCODING_YCBCR420) {
			timing_out->pixel_encoding = PIXEL_ENCODING_YCBCR420;
			adjust_colour_depth_from_display_info(timing_out, info);
		}
	}

	stream->output_color_space = get_output_color_space(timing_out, connector_state);
}

static void fill_audio_info(struct audio_info *audio_info,
			    const struct drm_connector *drm_connector,
			    const struct dc_sink *dc_sink)
{
	int i = 0;
	int cea_revision = 0;
	const struct dc_edid_caps *edid_caps = &dc_sink->edid_caps;

	audio_info->manufacture_id = edid_caps->manufacturer_id;
	audio_info->product_id = edid_caps->product_id;

	cea_revision = drm_connector->display_info.cea_rev;

	strscpy(audio_info->display_name,
		edid_caps->display_name,
		AUDIO_INFO_DISPLAY_NAME_SIZE_IN_CHARS);

	if (cea_revision >= 3) {
		audio_info->mode_count = edid_caps->audio_mode_count;

		for (i = 0; i < audio_info->mode_count; ++i) {
			audio_info->modes[i].format_code =
					(enum audio_format_code)
					(edid_caps->audio_modes[i].format_code);
			audio_info->modes[i].channel_count =
					edid_caps->audio_modes[i].channel_count;
			audio_info->modes[i].sample_rates.all =
					edid_caps->audio_modes[i].sample_rate;
			audio_info->modes[i].sample_size =
					edid_caps->audio_modes[i].sample_size;
		}
	}

	audio_info->flags.all = edid_caps->speaker_flags;

	/* TODO: We only check for the progressive mode, check for interlace mode too */
	if (drm_connector->latency_present[0]) {
		audio_info->video_latency = drm_connector->video_latency[0];
		audio_info->audio_latency = drm_connector->audio_latency[0];
	}

	/* TODO: For DP, video and audio latency should be calculated from DPCD caps */

}

static void
copy_crtc_timing_for_drm_display_mode(const struct drm_display_mode *src_mode,
				      struct drm_display_mode *dst_mode)
{
	dst_mode->crtc_hdisplay = src_mode->crtc_hdisplay;
	dst_mode->crtc_vdisplay = src_mode->crtc_vdisplay;
	dst_mode->crtc_clock = src_mode->crtc_clock;
	dst_mode->crtc_hblank_start = src_mode->crtc_hblank_start;
	dst_mode->crtc_hblank_end = src_mode->crtc_hblank_end;
	dst_mode->crtc_hsync_start =  src_mode->crtc_hsync_start;
	dst_mode->crtc_hsync_end = src_mode->crtc_hsync_end;
	dst_mode->crtc_htotal = src_mode->crtc_htotal;
	dst_mode->crtc_hskew = src_mode->crtc_hskew;
	dst_mode->crtc_vblank_start = src_mode->crtc_vblank_start;
	dst_mode->crtc_vblank_end = src_mode->crtc_vblank_end;
	dst_mode->crtc_vsync_start = src_mode->crtc_vsync_start;
	dst_mode->crtc_vsync_end = src_mode->crtc_vsync_end;
	dst_mode->crtc_vtotal = src_mode->crtc_vtotal;
}

static void
decide_crtc_timing_for_drm_display_mode(struct drm_display_mode *drm_mode,
					const struct drm_display_mode *native_mode,
					bool scale_enabled)
{
	if (scale_enabled) {
		copy_crtc_timing_for_drm_display_mode(native_mode, drm_mode);
	} else if (native_mode->clock == drm_mode->clock &&
			native_mode->htotal == drm_mode->htotal &&
			native_mode->vtotal == drm_mode->vtotal) {
		copy_crtc_timing_for_drm_display_mode(native_mode, drm_mode);
	} else {
		/* no scaling nor amdgpu inserted, no need to patch */
	}
}

static struct dc_sink *
create_fake_sink(struct amdgpu_dm_connector *aconnector)
{
	struct dc_sink_init_data sink_init_data = { 0 };
	struct dc_sink *sink = NULL;

	sink_init_data.link = aconnector->dc_link;
	sink_init_data.sink_signal = aconnector->dc_link->connector_signal;

	sink = dc_sink_create(&sink_init_data);
	if (!sink) {
		DRM_ERROR("Failed to create sink!\n");
		return NULL;
	}
	sink->sink_signal = SIGNAL_TYPE_VIRTUAL;

	return sink;
}

static void set_multisync_trigger_params(
		struct dc_stream_state *stream)
{
	struct dc_stream_state *master = NULL;

	if (stream->triggered_crtc_reset.enabled) {
		master = stream->triggered_crtc_reset.event_source;
		stream->triggered_crtc_reset.event =
			master->timing.flags.VSYNC_POSITIVE_POLARITY ?
			CRTC_EVENT_VSYNC_RISING : CRTC_EVENT_VSYNC_FALLING;
		stream->triggered_crtc_reset.delay = TRIGGER_DELAY_NEXT_PIXEL;
	}
}

static void set_master_stream(struct dc_stream_state *stream_set[],
			      int stream_count)
{
	int j, highest_rfr = 0, master_stream = 0;

	for (j = 0;  j < stream_count; j++) {
		if (stream_set[j] && stream_set[j]->triggered_crtc_reset.enabled) {
			int refresh_rate = 0;

			refresh_rate = (stream_set[j]->timing.pix_clk_100hz*100)/
				(stream_set[j]->timing.h_total*stream_set[j]->timing.v_total);
			if (refresh_rate > highest_rfr) {
				highest_rfr = refresh_rate;
				master_stream = j;
			}
		}
	}
	for (j = 0;  j < stream_count; j++) {
		if (stream_set[j])
			stream_set[j]->triggered_crtc_reset.event_source = stream_set[master_stream];
	}
}

static void dm_enable_per_frame_crtc_master_sync(struct dc_state *context)
{
	int i = 0;
	struct dc_stream_state *stream;

	if (context->stream_count < 2)
		return;
	for (i = 0; i < context->stream_count ; i++) {
		if (!context->streams[i])
			continue;
		/*
		 * TODO: add a function to read AMD VSDB bits and set
		 * crtc_sync_master.multi_sync_enabled flag
		 * For now it's set to false
		 */
	}

	set_master_stream(context->streams, context->stream_count);

	for (i = 0; i < context->stream_count ; i++) {
		stream = context->streams[i];

		if (!stream)
			continue;

		set_multisync_trigger_params(stream);
	}
}

/**
 * DOC: FreeSync Video
 *
 * When a userspace application wants to play a video, the content follows a
 * standard format definition that usually specifies the FPS for that format.
 * The below list illustrates some video format and the expected FPS,
 * respectively:
 *
 * - TV/NTSC (23.976 FPS)
 * - Cinema (24 FPS)
 * - TV/PAL (25 FPS)
 * - TV/NTSC (29.97 FPS)
 * - TV/NTSC (30 FPS)
 * - Cinema HFR (48 FPS)
 * - TV/PAL (50 FPS)
 * - Commonly used (60 FPS)
 * - Multiples of 24 (48,72,96 FPS)
 *
 * The list of standards video format is not huge and can be added to the
 * connector modeset list beforehand. With that, userspace can leverage
 * FreeSync to extends the front porch in order to attain the target refresh
 * rate. Such a switch will happen seamlessly, without screen blanking or
 * reprogramming of the output in any other way. If the userspace requests a
 * modesetting change compatible with FreeSync modes that only differ in the
 * refresh rate, DC will skip the full update and avoid blink during the
 * transition. For example, the video player can change the modesetting from
 * 60Hz to 30Hz for playing TV/NTSC content when it goes full screen without
 * causing any display blink. This same concept can be applied to a mode
 * setting change.
 */
static struct drm_display_mode *
get_highest_refresh_rate_mode(struct amdgpu_dm_connector *aconnector,
		bool use_probed_modes)
{
	struct drm_display_mode *m, *m_pref = NULL;
	u16 current_refresh, highest_refresh;
	struct list_head *list_head = use_probed_modes ?
		&aconnector->base.probed_modes :
		&aconnector->base.modes;

	if (aconnector->freesync_vid_base.clock != 0)
		return &aconnector->freesync_vid_base;

	/* Find the preferred mode */
	list_for_each_entry(m, list_head, head) {
		if (m->type & DRM_MODE_TYPE_PREFERRED) {
			m_pref = m;
			break;
		}
	}

	if (!m_pref) {
		/* Probably an EDID with no preferred mode. Fallback to first entry */
		m_pref = list_first_entry_or_null(
				&aconnector->base.modes, struct drm_display_mode, head);
		if (!m_pref) {
			DRM_DEBUG_DRIVER("No preferred mode found in EDID\n");
			return NULL;
		}
	}

	highest_refresh = drm_mode_vrefresh(m_pref);

	/*
	 * Find the mode with highest refresh rate with same resolution.
	 * For some monitors, preferred mode is not the mode with highest
	 * supported refresh rate.
	 */
	list_for_each_entry(m, list_head, head) {
		current_refresh  = drm_mode_vrefresh(m);

		if (m->hdisplay == m_pref->hdisplay &&
		    m->vdisplay == m_pref->vdisplay &&
		    highest_refresh < current_refresh) {
			highest_refresh = current_refresh;
			m_pref = m;
		}
	}

	drm_mode_copy(&aconnector->freesync_vid_base, m_pref);
	return m_pref;
}

static bool is_freesync_video_mode(const struct drm_display_mode *mode,
		struct amdgpu_dm_connector *aconnector)
{
	struct drm_display_mode *high_mode;
	int timing_diff;

	high_mode = get_highest_refresh_rate_mode(aconnector, false);
	if (!high_mode || !mode)
		return false;

	timing_diff = high_mode->vtotal - mode->vtotal;

	if (high_mode->clock == 0 || high_mode->clock != mode->clock ||
	    high_mode->hdisplay != mode->hdisplay ||
	    high_mode->vdisplay != mode->vdisplay ||
	    high_mode->hsync_start != mode->hsync_start ||
	    high_mode->hsync_end != mode->hsync_end ||
	    high_mode->htotal != mode->htotal ||
	    high_mode->hskew != mode->hskew ||
	    high_mode->vscan != mode->vscan ||
	    high_mode->vsync_start - mode->vsync_start != timing_diff ||
	    high_mode->vsync_end - mode->vsync_end != timing_diff)
		return false;
	else
		return true;
}

static void update_dsc_caps(struct amdgpu_dm_connector *aconnector,
			    struct dc_sink *sink, struct dc_stream_state *stream,
			    struct dsc_dec_dpcd_caps *dsc_caps)
{
	stream->timing.flags.DSC = 0;
	dsc_caps->is_dsc_supported = false;

	if (aconnector->dc_link && (sink->sink_signal == SIGNAL_TYPE_DISPLAY_PORT ||
	    sink->sink_signal == SIGNAL_TYPE_EDP)) {
		if (sink->link->dpcd_caps.dongle_type == DISPLAY_DONGLE_NONE ||
			sink->link->dpcd_caps.dongle_type == DISPLAY_DONGLE_DP_HDMI_CONVERTER)
			dc_dsc_parse_dsc_dpcd(aconnector->dc_link->ctx->dc,
				aconnector->dc_link->dpcd_caps.dsc_caps.dsc_basic_caps.raw,
				aconnector->dc_link->dpcd_caps.dsc_caps.dsc_branch_decoder_caps.raw,
				dsc_caps);
	}
}


static void apply_dsc_policy_for_edp(struct amdgpu_dm_connector *aconnector,
				    struct dc_sink *sink, struct dc_stream_state *stream,
				    struct dsc_dec_dpcd_caps *dsc_caps,
				    uint32_t max_dsc_target_bpp_limit_override)
{
	const struct dc_link_settings *verified_link_cap = NULL;
	u32 link_bw_in_kbps;
	u32 edp_min_bpp_x16, edp_max_bpp_x16;
	struct dc *dc = sink->ctx->dc;
	struct dc_dsc_bw_range bw_range = {0};
	struct dc_dsc_config dsc_cfg = {0};
	struct dc_dsc_config_options dsc_options = {0};

	dc_dsc_get_default_config_option(dc, &dsc_options);
	dsc_options.max_target_bpp_limit_override_x16 = max_dsc_target_bpp_limit_override * 16;

	verified_link_cap = dc_link_get_link_cap(stream->link);
	link_bw_in_kbps = dc_link_bandwidth_kbps(stream->link, verified_link_cap);
	edp_min_bpp_x16 = 8 * 16;
	edp_max_bpp_x16 = 8 * 16;

	if (edp_max_bpp_x16 > dsc_caps->edp_max_bits_per_pixel)
		edp_max_bpp_x16 = dsc_caps->edp_max_bits_per_pixel;

	if (edp_max_bpp_x16 < edp_min_bpp_x16)
		edp_min_bpp_x16 = edp_max_bpp_x16;

	if (dc_dsc_compute_bandwidth_range(dc->res_pool->dscs[0],
				dc->debug.dsc_min_slice_height_override,
				edp_min_bpp_x16, edp_max_bpp_x16,
				dsc_caps,
				&stream->timing,
				dc_link_get_highest_encoding_format(aconnector->dc_link),
				&bw_range)) {

		if (bw_range.max_kbps < link_bw_in_kbps) {
			if (dc_dsc_compute_config(dc->res_pool->dscs[0],
					dsc_caps,
					&dsc_options,
					0,
					&stream->timing,
					dc_link_get_highest_encoding_format(aconnector->dc_link),
					&dsc_cfg)) {
				stream->timing.dsc_cfg = dsc_cfg;
				stream->timing.flags.DSC = 1;
				stream->timing.dsc_cfg.bits_per_pixel = edp_max_bpp_x16;
			}
			return;
		}
	}

	if (dc_dsc_compute_config(dc->res_pool->dscs[0],
				dsc_caps,
				&dsc_options,
				link_bw_in_kbps,
				&stream->timing,
				dc_link_get_highest_encoding_format(aconnector->dc_link),
				&dsc_cfg)) {
		stream->timing.dsc_cfg = dsc_cfg;
		stream->timing.flags.DSC = 1;
	}
}


static void apply_dsc_policy_for_stream(struct amdgpu_dm_connector *aconnector,
					struct dc_sink *sink, struct dc_stream_state *stream,
					struct dsc_dec_dpcd_caps *dsc_caps)
{
	struct drm_connector *drm_connector = &aconnector->base;
	u32 link_bandwidth_kbps;
	struct dc *dc = sink->ctx->dc;
	u32 max_supported_bw_in_kbps, timing_bw_in_kbps;
	u32 dsc_max_supported_bw_in_kbps;
	u32 max_dsc_target_bpp_limit_override =
		drm_connector->display_info.max_dsc_bpp;
	struct dc_dsc_config_options dsc_options = {0};

	dc_dsc_get_default_config_option(dc, &dsc_options);
	dsc_options.max_target_bpp_limit_override_x16 = max_dsc_target_bpp_limit_override * 16;

	link_bandwidth_kbps = dc_link_bandwidth_kbps(aconnector->dc_link,
							dc_link_get_link_cap(aconnector->dc_link));

	/* Set DSC policy according to dsc_clock_en */
	dc_dsc_policy_set_enable_dsc_when_not_needed(
		aconnector->dsc_settings.dsc_force_enable == DSC_CLK_FORCE_ENABLE);

	if (aconnector->dc_link && sink->sink_signal == SIGNAL_TYPE_EDP &&
	    !aconnector->dc_link->panel_config.dsc.disable_dsc_edp &&
	    dc->caps.edp_dsc_support && aconnector->dsc_settings.dsc_force_enable != DSC_CLK_FORCE_DISABLE) {

		apply_dsc_policy_for_edp(aconnector, sink, stream, dsc_caps, max_dsc_target_bpp_limit_override);

	} else if (aconnector->dc_link && sink->sink_signal == SIGNAL_TYPE_DISPLAY_PORT) {
		if (sink->link->dpcd_caps.dongle_type == DISPLAY_DONGLE_NONE) {
			if (dc_dsc_compute_config(aconnector->dc_link->ctx->dc->res_pool->dscs[0],
						dsc_caps,
						&dsc_options,
						link_bandwidth_kbps,
						&stream->timing,
						dc_link_get_highest_encoding_format(aconnector->dc_link),
						&stream->timing.dsc_cfg)) {
				stream->timing.flags.DSC = 1;
				DRM_DEBUG_DRIVER("%s: [%s] DSC is selected from SST RX\n", __func__, drm_connector->name);
			}
		} else if (sink->link->dpcd_caps.dongle_type == DISPLAY_DONGLE_DP_HDMI_CONVERTER) {
			timing_bw_in_kbps = dc_bandwidth_in_kbps_from_timing(&stream->timing,
					dc_link_get_highest_encoding_format(aconnector->dc_link));
			max_supported_bw_in_kbps = link_bandwidth_kbps;
			dsc_max_supported_bw_in_kbps = link_bandwidth_kbps;

			if (timing_bw_in_kbps > max_supported_bw_in_kbps &&
					max_supported_bw_in_kbps > 0 &&
					dsc_max_supported_bw_in_kbps > 0)
				if (dc_dsc_compute_config(aconnector->dc_link->ctx->dc->res_pool->dscs[0],
						dsc_caps,
						&dsc_options,
						dsc_max_supported_bw_in_kbps,
						&stream->timing,
						dc_link_get_highest_encoding_format(aconnector->dc_link),
						&stream->timing.dsc_cfg)) {
					stream->timing.flags.DSC = 1;
					DRM_DEBUG_DRIVER("%s: [%s] DSC is selected from DP-HDMI PCON\n",
									 __func__, drm_connector->name);
				}
		}
	}

	/* Overwrite the stream flag if DSC is enabled through debugfs */
	if (aconnector->dsc_settings.dsc_force_enable == DSC_CLK_FORCE_ENABLE)
		stream->timing.flags.DSC = 1;

	if (stream->timing.flags.DSC && aconnector->dsc_settings.dsc_num_slices_h)
		stream->timing.dsc_cfg.num_slices_h = aconnector->dsc_settings.dsc_num_slices_h;

	if (stream->timing.flags.DSC && aconnector->dsc_settings.dsc_num_slices_v)
		stream->timing.dsc_cfg.num_slices_v = aconnector->dsc_settings.dsc_num_slices_v;

	if (stream->timing.flags.DSC && aconnector->dsc_settings.dsc_bits_per_pixel)
		stream->timing.dsc_cfg.bits_per_pixel = aconnector->dsc_settings.dsc_bits_per_pixel;
}

static struct dc_stream_state *
create_stream_for_sink(struct amdgpu_dm_connector *aconnector,
		       const struct drm_display_mode *drm_mode,
		       const struct dm_connector_state *dm_state,
		       const struct dc_stream_state *old_stream,
		       int requested_bpc)
{
	struct drm_display_mode *preferred_mode = NULL;
	struct drm_connector *drm_connector;
	const struct drm_connector_state *con_state = &dm_state->base;
	struct dc_stream_state *stream = NULL;
	struct drm_display_mode mode;
	struct drm_display_mode saved_mode;
	struct drm_display_mode *freesync_mode = NULL;
	bool native_mode_found = false;
	bool recalculate_timing = false;
	bool scale = dm_state->scaling != RMX_OFF;
	int mode_refresh;
	int preferred_refresh = 0;
	enum color_transfer_func tf = TRANSFER_FUNC_UNKNOWN;
	struct dsc_dec_dpcd_caps dsc_caps;

	struct dc_sink *sink = NULL;

	drm_mode_init(&mode, drm_mode);
	memset(&saved_mode, 0, sizeof(saved_mode));

	if (aconnector == NULL) {
		DRM_ERROR("aconnector is NULL!\n");
		return stream;
	}

	drm_connector = &aconnector->base;

	if (!aconnector->dc_sink) {
		sink = create_fake_sink(aconnector);
		if (!sink)
			return stream;
	} else {
		sink = aconnector->dc_sink;
		dc_sink_retain(sink);
	}

	stream = dc_create_stream_for_sink(sink);

	if (stream == NULL) {
		DRM_ERROR("Failed to create stream for sink!\n");
		goto finish;
	}

	stream->dm_stream_context = aconnector;

	stream->timing.flags.LTE_340MCSC_SCRAMBLE =
		drm_connector->display_info.hdmi.scdc.scrambling.low_rates;

	list_for_each_entry(preferred_mode, &aconnector->base.modes, head) {
		/* Search for preferred mode */
		if (preferred_mode->type & DRM_MODE_TYPE_PREFERRED) {
			native_mode_found = true;
			break;
		}
	}
	if (!native_mode_found)
		preferred_mode = list_first_entry_or_null(
				&aconnector->base.modes,
				struct drm_display_mode,
				head);

	mode_refresh = drm_mode_vrefresh(&mode);

	if (preferred_mode == NULL) {
		/*
		 * This may not be an error, the use case is when we have no
		 * usermode calls to reset and set mode upon hotplug. In this
		 * case, we call set mode ourselves to restore the previous mode
		 * and the modelist may not be filled in time.
		 */
		DRM_DEBUG_DRIVER("No preferred mode found\n");
	} else {
		recalculate_timing = is_freesync_video_mode(&mode, aconnector);
		if (recalculate_timing) {
			freesync_mode = get_highest_refresh_rate_mode(aconnector, false);
			drm_mode_copy(&saved_mode, &mode);
			drm_mode_copy(&mode, freesync_mode);
		} else {
			decide_crtc_timing_for_drm_display_mode(
					&mode, preferred_mode, scale);

			preferred_refresh = drm_mode_vrefresh(preferred_mode);
		}
	}

	if (recalculate_timing)
		drm_mode_set_crtcinfo(&saved_mode, 0);
	else
		drm_mode_set_crtcinfo(&mode, 0);

	/*
	 * If scaling is enabled and refresh rate didn't change
	 * we copy the vic and polarities of the old timings
	 */
	if (!scale || mode_refresh != preferred_refresh)
		fill_stream_properties_from_drm_display_mode(
			stream, &mode, &aconnector->base, con_state, NULL,
			requested_bpc);
	else
		fill_stream_properties_from_drm_display_mode(
			stream, &mode, &aconnector->base, con_state, old_stream,
			requested_bpc);

	if (aconnector->timing_changed) {
		DC_LOG_DEBUG("%s: overriding timing for automated test, bpc %d, changing to %d\n",
				__func__,
				stream->timing.display_color_depth,
				aconnector->timing_requested->display_color_depth);
		stream->timing = *aconnector->timing_requested;
	}

	/* SST DSC determination policy */
	update_dsc_caps(aconnector, sink, stream, &dsc_caps);
	if (aconnector->dsc_settings.dsc_force_enable != DSC_CLK_FORCE_DISABLE && dsc_caps.is_dsc_supported)
		apply_dsc_policy_for_stream(aconnector, sink, stream, &dsc_caps);

	update_stream_scaling_settings(&mode, dm_state, stream);

	fill_audio_info(
		&stream->audio_info,
		drm_connector,
		sink);

	update_stream_signal(stream, sink);

	if (stream->signal == SIGNAL_TYPE_HDMI_TYPE_A)
		mod_build_hf_vsif_infopacket(stream, &stream->vsp_infopacket);

	if (stream->link->psr_settings.psr_feature_enabled) {
		//
		// should decide stream support vsc sdp colorimetry capability
		// before building vsc info packet
		//
		stream->use_vsc_sdp_for_colorimetry = false;
		if (aconnector->dc_sink->sink_signal == SIGNAL_TYPE_DISPLAY_PORT_MST) {
			stream->use_vsc_sdp_for_colorimetry =
				aconnector->dc_sink->is_vsc_sdp_colorimetry_supported;
		} else {
			if (stream->link->dpcd_caps.dprx_feature.bits.VSC_SDP_COLORIMETRY_SUPPORTED)
				stream->use_vsc_sdp_for_colorimetry = true;
		}
		if (stream->out_transfer_func->tf == TRANSFER_FUNCTION_GAMMA22)
			tf = TRANSFER_FUNC_GAMMA_22;
		mod_build_vsc_infopacket(stream, &stream->vsc_infopacket, stream->output_color_space, tf);
		aconnector->psr_skip_count = AMDGPU_DM_PSR_ENTRY_DELAY;

	}
finish:
	dc_sink_release(sink);

	return stream;
}

static enum drm_connector_status
amdgpu_dm_connector_detect(struct drm_connector *connector, bool force)
{
	bool connected;
	struct amdgpu_dm_connector *aconnector = to_amdgpu_dm_connector(connector);

	/*
	 * Notes:
	 * 1. This interface is NOT called in context of HPD irq.
	 * 2. This interface *is called* in context of user-mode ioctl. Which
	 * makes it a bad place for *any* MST-related activity.
	 */

	if (aconnector->base.force == DRM_FORCE_UNSPECIFIED &&
	    !aconnector->fake_enable)
		connected = (aconnector->dc_sink != NULL);
	else
		connected = (aconnector->base.force == DRM_FORCE_ON ||
				aconnector->base.force == DRM_FORCE_ON_DIGITAL);

	update_subconnector_property(aconnector);

	return (connected ? connector_status_connected :
			connector_status_disconnected);
}

int amdgpu_dm_connector_atomic_set_property(struct drm_connector *connector,
					    struct drm_connector_state *connector_state,
					    struct drm_property *property,
					    uint64_t val)
{
	struct drm_device *dev = connector->dev;
	struct amdgpu_device *adev = drm_to_adev(dev);
	struct dm_connector_state *dm_old_state =
		to_dm_connector_state(connector->state);
	struct dm_connector_state *dm_new_state =
		to_dm_connector_state(connector_state);

	int ret = -EINVAL;

	if (property == dev->mode_config.scaling_mode_property) {
		enum amdgpu_rmx_type rmx_type;

		switch (val) {
		case DRM_MODE_SCALE_CENTER:
			rmx_type = RMX_CENTER;
			break;
		case DRM_MODE_SCALE_ASPECT:
			rmx_type = RMX_ASPECT;
			break;
		case DRM_MODE_SCALE_FULLSCREEN:
			rmx_type = RMX_FULL;
			break;
		case DRM_MODE_SCALE_NONE:
		default:
			rmx_type = RMX_OFF;
			break;
		}

		if (dm_old_state->scaling == rmx_type)
			return 0;

		dm_new_state->scaling = rmx_type;
		ret = 0;
	} else if (property == adev->mode_info.underscan_hborder_property) {
		dm_new_state->underscan_hborder = val;
		ret = 0;
	} else if (property == adev->mode_info.underscan_vborder_property) {
		dm_new_state->underscan_vborder = val;
		ret = 0;
	} else if (property == adev->mode_info.underscan_property) {
		dm_new_state->underscan_enable = val;
		ret = 0;
	} else if (property == adev->mode_info.abm_level_property) {
		dm_new_state->abm_level = val;
		ret = 0;
	}

	return ret;
}

int amdgpu_dm_connector_atomic_get_property(struct drm_connector *connector,
					    const struct drm_connector_state *state,
					    struct drm_property *property,
					    uint64_t *val)
{
	struct drm_device *dev = connector->dev;
	struct amdgpu_device *adev = drm_to_adev(dev);
	struct dm_connector_state *dm_state =
		to_dm_connector_state(state);
	int ret = -EINVAL;

	if (property == dev->mode_config.scaling_mode_property) {
		switch (dm_state->scaling) {
		case RMX_CENTER:
			*val = DRM_MODE_SCALE_CENTER;
			break;
		case RMX_ASPECT:
			*val = DRM_MODE_SCALE_ASPECT;
			break;
		case RMX_FULL:
			*val = DRM_MODE_SCALE_FULLSCREEN;
			break;
		case RMX_OFF:
		default:
			*val = DRM_MODE_SCALE_NONE;
			break;
		}
		ret = 0;
	} else if (property == adev->mode_info.underscan_hborder_property) {
		*val = dm_state->underscan_hborder;
		ret = 0;
	} else if (property == adev->mode_info.underscan_vborder_property) {
		*val = dm_state->underscan_vborder;
		ret = 0;
	} else if (property == adev->mode_info.underscan_property) {
		*val = dm_state->underscan_enable;
		ret = 0;
	} else if (property == adev->mode_info.abm_level_property) {
		*val = dm_state->abm_level;
		ret = 0;
	}

	return ret;
}

static void amdgpu_dm_connector_unregister(struct drm_connector *connector)
{
	struct amdgpu_dm_connector *amdgpu_dm_connector = to_amdgpu_dm_connector(connector);

	drm_dp_aux_unregister(&amdgpu_dm_connector->dm_dp_aux.aux);
}

static void amdgpu_dm_connector_destroy(struct drm_connector *connector)
{
	struct amdgpu_dm_connector *aconnector = to_amdgpu_dm_connector(connector);
	struct amdgpu_device *adev = drm_to_adev(connector->dev);
	struct amdgpu_display_manager *dm = &adev->dm;

	/*
	 * Call only if mst_mgr was initialized before since it's not done
	 * for all connector types.
	 */
	if (aconnector->mst_mgr.dev)
		drm_dp_mst_topology_mgr_destroy(&aconnector->mst_mgr);

	if (aconnector->bl_idx != -1) {
		backlight_device_unregister(dm->backlight_dev[aconnector->bl_idx]);
		dm->backlight_dev[aconnector->bl_idx] = NULL;
	}

	if (aconnector->dc_em_sink)
		dc_sink_release(aconnector->dc_em_sink);
	aconnector->dc_em_sink = NULL;
	if (aconnector->dc_sink)
		dc_sink_release(aconnector->dc_sink);
	aconnector->dc_sink = NULL;

	drm_dp_cec_unregister_connector(&aconnector->dm_dp_aux.aux);
	drm_connector_unregister(connector);
	drm_connector_cleanup(connector);
	if (aconnector->i2c) {
		i2c_del_adapter(&aconnector->i2c->base);
		kfree(aconnector->i2c);
	}
	kfree(aconnector->dm_dp_aux.aux.name);

	kfree(connector);
}

void amdgpu_dm_connector_funcs_reset(struct drm_connector *connector)
{
	struct dm_connector_state *state =
		to_dm_connector_state(connector->state);

	if (connector->state)
		__drm_atomic_helper_connector_destroy_state(connector->state);

	kfree(state);

	state = kzalloc(sizeof(*state), GFP_KERNEL);

	if (state) {
		state->scaling = RMX_OFF;
		state->underscan_enable = false;
		state->underscan_hborder = 0;
		state->underscan_vborder = 0;
		state->base.max_requested_bpc = 8;
		state->vcpi_slots = 0;
		state->pbn = 0;

		if (connector->connector_type == DRM_MODE_CONNECTOR_eDP)
			state->abm_level = amdgpu_dm_abm_level;

		__drm_atomic_helper_connector_reset(connector, &state->base);
	}
}

struct drm_connector_state *
amdgpu_dm_connector_atomic_duplicate_state(struct drm_connector *connector)
{
	struct dm_connector_state *state =
		to_dm_connector_state(connector->state);

	struct dm_connector_state *new_state =
			kmemdup(state, sizeof(*state), GFP_KERNEL);

	if (!new_state)
		return NULL;

	__drm_atomic_helper_connector_duplicate_state(connector, &new_state->base);

	new_state->freesync_capable = state->freesync_capable;
	new_state->abm_level = state->abm_level;
	new_state->scaling = state->scaling;
	new_state->underscan_enable = state->underscan_enable;
	new_state->underscan_hborder = state->underscan_hborder;
	new_state->underscan_vborder = state->underscan_vborder;
	new_state->vcpi_slots = state->vcpi_slots;
	new_state->pbn = state->pbn;
	return &new_state->base;
}

static int
amdgpu_dm_connector_late_register(struct drm_connector *connector)
{
	struct amdgpu_dm_connector *amdgpu_dm_connector =
		to_amdgpu_dm_connector(connector);
	int r;

	amdgpu_dm_register_backlight_device(amdgpu_dm_connector);

	if ((connector->connector_type == DRM_MODE_CONNECTOR_DisplayPort) ||
	    (connector->connector_type == DRM_MODE_CONNECTOR_eDP)) {
		amdgpu_dm_connector->dm_dp_aux.aux.dev = connector->kdev;
		r = drm_dp_aux_register(&amdgpu_dm_connector->dm_dp_aux.aux);
		if (r)
			return r;
	}

#if defined(CONFIG_DEBUG_FS)
	connector_debugfs_init(amdgpu_dm_connector);
#endif

	return 0;
}

static void amdgpu_dm_connector_funcs_force(struct drm_connector *connector)
{
	struct amdgpu_dm_connector *aconnector = to_amdgpu_dm_connector(connector);
	struct dc_link *dc_link = aconnector->dc_link;
	struct dc_sink *dc_em_sink = aconnector->dc_em_sink;
	struct edid *edid;

	if (!connector->edid_override)
		return;

	drm_edid_override_connector_update(&aconnector->base);
	edid = aconnector->base.edid_blob_ptr->data;
	aconnector->edid = edid;

	/* Update emulated (virtual) sink's EDID */
	if (dc_em_sink && dc_link) {
		memset(&dc_em_sink->edid_caps, 0, sizeof(struct dc_edid_caps));
		memmove(dc_em_sink->dc_edid.raw_edid, edid, (edid->extensions + 1) * EDID_LENGTH);
		dm_helpers_parse_edid_caps(
			dc_link,
			&dc_em_sink->dc_edid,
			&dc_em_sink->edid_caps);
	}
}

static const struct drm_connector_funcs amdgpu_dm_connector_funcs = {
	.reset = amdgpu_dm_connector_funcs_reset,
	.detect = amdgpu_dm_connector_detect,
	.fill_modes = drm_helper_probe_single_connector_modes,
	.destroy = amdgpu_dm_connector_destroy,
	.atomic_duplicate_state = amdgpu_dm_connector_atomic_duplicate_state,
	.atomic_destroy_state = drm_atomic_helper_connector_destroy_state,
	.atomic_set_property = amdgpu_dm_connector_atomic_set_property,
	.atomic_get_property = amdgpu_dm_connector_atomic_get_property,
	.late_register = amdgpu_dm_connector_late_register,
	.early_unregister = amdgpu_dm_connector_unregister,
	.force = amdgpu_dm_connector_funcs_force
};

static int get_modes(struct drm_connector *connector)
{
	return amdgpu_dm_connector_get_modes(connector);
}

static void create_eml_sink(struct amdgpu_dm_connector *aconnector)
{
	struct dc_sink_init_data init_params = {
			.link = aconnector->dc_link,
			.sink_signal = SIGNAL_TYPE_VIRTUAL
	};
	struct edid *edid;

	if (!aconnector->base.edid_blob_ptr) {
		/* if connector->edid_override valid, pass
		 * it to edid_override to edid_blob_ptr
		 */

		drm_edid_override_connector_update(&aconnector->base);

		if (!aconnector->base.edid_blob_ptr) {
			DRM_ERROR("No EDID firmware found on connector: %s ,forcing to OFF!\n",
					aconnector->base.name);

			aconnector->base.force = DRM_FORCE_OFF;
			return;
		}
	}

	edid = (struct edid *) aconnector->base.edid_blob_ptr->data;

	aconnector->edid = edid;

	aconnector->dc_em_sink = dc_link_add_remote_sink(
		aconnector->dc_link,
		(uint8_t *)edid,
		(edid->extensions + 1) * EDID_LENGTH,
		&init_params);

	if (aconnector->base.force == DRM_FORCE_ON) {
		aconnector->dc_sink = aconnector->dc_link->local_sink ?
		aconnector->dc_link->local_sink :
		aconnector->dc_em_sink;
		dc_sink_retain(aconnector->dc_sink);
	}
}

static void handle_edid_mgmt(struct amdgpu_dm_connector *aconnector)
{
	struct dc_link *link = (struct dc_link *)aconnector->dc_link;

	/*
	 * In case of headless boot with force on for DP managed connector
	 * Those settings have to be != 0 to get initial modeset
	 */
	if (link->connector_signal == SIGNAL_TYPE_DISPLAY_PORT) {
		link->verified_link_cap.lane_count = LANE_COUNT_FOUR;
		link->verified_link_cap.link_rate = LINK_RATE_HIGH2;
	}

	create_eml_sink(aconnector);
}

static enum dc_status dm_validate_stream_and_context(struct dc *dc,
						struct dc_stream_state *stream)
{
	enum dc_status dc_result = DC_ERROR_UNEXPECTED;
	struct dc_plane_state *dc_plane_state = NULL;
	struct dc_state *dc_state = NULL;

	if (!stream)
		goto cleanup;

	dc_plane_state = dc_create_plane_state(dc);
	if (!dc_plane_state)
		goto cleanup;

	dc_state = dc_create_state(dc);
	if (!dc_state)
		goto cleanup;

	/* populate stream to plane */
	dc_plane_state->src_rect.height  = stream->src.height;
	dc_plane_state->src_rect.width   = stream->src.width;
	dc_plane_state->dst_rect.height  = stream->src.height;
	dc_plane_state->dst_rect.width   = stream->src.width;
	dc_plane_state->clip_rect.height = stream->src.height;
	dc_plane_state->clip_rect.width  = stream->src.width;
	dc_plane_state->plane_size.surface_pitch = ((stream->src.width + 255) / 256) * 256;
	dc_plane_state->plane_size.surface_size.height = stream->src.height;
	dc_plane_state->plane_size.surface_size.width  = stream->src.width;
	dc_plane_state->plane_size.chroma_size.height  = stream->src.height;
	dc_plane_state->plane_size.chroma_size.width   = stream->src.width;
	dc_plane_state->format = SURFACE_PIXEL_FORMAT_GRPH_ARGB8888;
	dc_plane_state->tiling_info.gfx9.swizzle = DC_SW_UNKNOWN;
	dc_plane_state->rotation = ROTATION_ANGLE_0;
	dc_plane_state->is_tiling_rotated = false;
	dc_plane_state->tiling_info.gfx8.array_mode = DC_ARRAY_LINEAR_GENERAL;

	dc_result = dc_validate_stream(dc, stream);
	if (dc_result == DC_OK)
		dc_result = dc_validate_plane(dc, dc_plane_state);

	if (dc_result == DC_OK)
		dc_result = dc_add_stream_to_ctx(dc, dc_state, stream);

	if (dc_result == DC_OK && !dc_add_plane_to_context(
						dc,
						stream,
						dc_plane_state,
						dc_state))
		dc_result = DC_FAIL_ATTACH_SURFACES;

	if (dc_result == DC_OK)
		dc_result = dc_validate_global_state(dc, dc_state, true);

cleanup:
	if (dc_state)
		dc_release_state(dc_state);

	if (dc_plane_state)
		dc_plane_state_release(dc_plane_state);

	return dc_result;
}

struct dc_stream_state *
create_validate_stream_for_sink(struct amdgpu_dm_connector *aconnector,
				const struct drm_display_mode *drm_mode,
				const struct dm_connector_state *dm_state,
				const struct dc_stream_state *old_stream)
{
	struct drm_connector *connector = &aconnector->base;
	struct amdgpu_device *adev = drm_to_adev(connector->dev);
	struct dc_stream_state *stream;
	const struct drm_connector_state *drm_state = dm_state ? &dm_state->base : NULL;
	int requested_bpc = drm_state ? drm_state->max_requested_bpc : 8;
	enum dc_status dc_result = DC_OK;

	do {
		stream = create_stream_for_sink(aconnector, drm_mode,
						dm_state, old_stream,
						requested_bpc);
		if (stream == NULL) {
			DRM_ERROR("Failed to create stream for sink!\n");
			break;
		}

		dc_result = dc_validate_stream(adev->dm.dc, stream);
		if (dc_result == DC_OK && stream->signal == SIGNAL_TYPE_DISPLAY_PORT_MST)
			dc_result = dm_dp_mst_is_port_support_mode(aconnector, stream);

		if (dc_result == DC_OK)
			dc_result = dm_validate_stream_and_context(adev->dm.dc, stream);

		if (dc_result != DC_OK) {
			DRM_DEBUG_KMS("Mode %dx%d (clk %d) failed DC validation with error %d (%s)\n",
				      drm_mode->hdisplay,
				      drm_mode->vdisplay,
				      drm_mode->clock,
				      dc_result,
				      dc_status_to_str(dc_result));

			dc_stream_release(stream);
			stream = NULL;
			requested_bpc -= 2; /* lower bpc to retry validation */
		}

	} while (stream == NULL && requested_bpc >= 6);

	if (dc_result == DC_FAIL_ENC_VALIDATE && !aconnector->force_yuv420_output) {
		DRM_DEBUG_KMS("Retry forcing YCbCr420 encoding\n");

		aconnector->force_yuv420_output = true;
		stream = create_validate_stream_for_sink(aconnector, drm_mode,
						dm_state, old_stream);
		aconnector->force_yuv420_output = false;
	}

	return stream;
}

enum drm_mode_status amdgpu_dm_connector_mode_valid(struct drm_connector *connector,
				   struct drm_display_mode *mode)
{
	int result = MODE_ERROR;
	struct dc_sink *dc_sink;
	/* TODO: Unhardcode stream count */
	struct dc_stream_state *stream;
	struct amdgpu_dm_connector *aconnector = to_amdgpu_dm_connector(connector);

	if ((mode->flags & DRM_MODE_FLAG_INTERLACE) ||
			(mode->flags & DRM_MODE_FLAG_DBLSCAN))
		return result;

	/*
	 * Only run this the first time mode_valid is called to initilialize
	 * EDID mgmt
	 */
	if (aconnector->base.force != DRM_FORCE_UNSPECIFIED &&
		!aconnector->dc_em_sink)
		handle_edid_mgmt(aconnector);

	dc_sink = to_amdgpu_dm_connector(connector)->dc_sink;

	if (dc_sink == NULL && aconnector->base.force != DRM_FORCE_ON_DIGITAL &&
				aconnector->base.force != DRM_FORCE_ON) {
		DRM_ERROR("dc_sink is NULL!\n");
		goto fail;
	}

	stream = create_validate_stream_for_sink(aconnector, mode,
						 to_dm_connector_state(connector->state),
						 NULL);
	if (stream) {
		dc_stream_release(stream);
		result = MODE_OK;
	}

fail:
	/* TODO: error handling*/
	return result;
}

static int fill_hdr_info_packet(const struct drm_connector_state *state,
				struct dc_info_packet *out)
{
	struct hdmi_drm_infoframe frame;
	unsigned char buf[30]; /* 26 + 4 */
	ssize_t len;
	int ret, i;

	memset(out, 0, sizeof(*out));

	if (!state->hdr_output_metadata)
		return 0;

	ret = drm_hdmi_infoframe_set_hdr_metadata(&frame, state);
	if (ret)
		return ret;

	len = hdmi_drm_infoframe_pack_only(&frame, buf, sizeof(buf));
	if (len < 0)
		return (int)len;

	/* Static metadata is a fixed 26 bytes + 4 byte header. */
	if (len != 30)
		return -EINVAL;

	/* Prepare the infopacket for DC. */
	switch (state->connector->connector_type) {
	case DRM_MODE_CONNECTOR_HDMIA:
		out->hb0 = 0x87; /* type */
		out->hb1 = 0x01; /* version */
		out->hb2 = 0x1A; /* length */
		out->sb[0] = buf[3]; /* checksum */
		i = 1;
		break;

	case DRM_MODE_CONNECTOR_DisplayPort:
	case DRM_MODE_CONNECTOR_eDP:
		out->hb0 = 0x00; /* sdp id, zero */
		out->hb1 = 0x87; /* type */
		out->hb2 = 0x1D; /* payload len - 1 */
		out->hb3 = (0x13 << 2); /* sdp version */
		out->sb[0] = 0x01; /* version */
		out->sb[1] = 0x1A; /* length */
		i = 2;
		break;

	default:
		return -EINVAL;
	}

	memcpy(&out->sb[i], &buf[4], 26);
	out->valid = true;

	print_hex_dump(KERN_DEBUG, "HDR SB:", DUMP_PREFIX_NONE, 16, 1, out->sb,
		       sizeof(out->sb), false);

	return 0;
}

static int
amdgpu_dm_connector_atomic_check(struct drm_connector *conn,
				 struct drm_atomic_state *state)
{
	struct drm_connector_state *new_con_state =
		drm_atomic_get_new_connector_state(state, conn);
	struct drm_connector_state *old_con_state =
		drm_atomic_get_old_connector_state(state, conn);
	struct drm_crtc *crtc = new_con_state->crtc;
	struct drm_crtc_state *new_crtc_state;
	struct amdgpu_dm_connector *aconn = to_amdgpu_dm_connector(conn);
	int ret;

	trace_amdgpu_dm_connector_atomic_check(new_con_state);

	if (conn->connector_type == DRM_MODE_CONNECTOR_DisplayPort) {
		ret = drm_dp_mst_root_conn_atomic_check(new_con_state, &aconn->mst_mgr);
		if (ret < 0)
			return ret;
	}

	if (!crtc)
		return 0;

	if (new_con_state->colorspace != old_con_state->colorspace) {
		new_crtc_state = drm_atomic_get_crtc_state(state, crtc);
		if (IS_ERR(new_crtc_state))
			return PTR_ERR(new_crtc_state);

		new_crtc_state->mode_changed = true;
	}

	if (!drm_connector_atomic_hdr_metadata_equal(old_con_state, new_con_state)) {
		struct dc_info_packet hdr_infopacket;

		ret = fill_hdr_info_packet(new_con_state, &hdr_infopacket);
		if (ret)
			return ret;

		new_crtc_state = drm_atomic_get_crtc_state(state, crtc);
		if (IS_ERR(new_crtc_state))
			return PTR_ERR(new_crtc_state);

		/*
		 * DC considers the stream backends changed if the
		 * static metadata changes. Forcing the modeset also
		 * gives a simple way for userspace to switch from
		 * 8bpc to 10bpc when setting the metadata to enter
		 * or exit HDR.
		 *
		 * Changing the static metadata after it's been
		 * set is permissible, however. So only force a
		 * modeset if we're entering or exiting HDR.
		 */
		new_crtc_state->mode_changed = new_crtc_state->mode_changed ||
			!old_con_state->hdr_output_metadata ||
			!new_con_state->hdr_output_metadata;
	}

	return 0;
}

static const struct drm_connector_helper_funcs
amdgpu_dm_connector_helper_funcs = {
	/*
	 * If hotplugging a second bigger display in FB Con mode, bigger resolution
	 * modes will be filtered by drm_mode_validate_size(), and those modes
	 * are missing after user start lightdm. So we need to renew modes list.
	 * in get_modes call back, not just return the modes count
	 */
	.get_modes = get_modes,
	.mode_valid = amdgpu_dm_connector_mode_valid,
	.atomic_check = amdgpu_dm_connector_atomic_check,
};

static void dm_encoder_helper_disable(struct drm_encoder *encoder)
{

}

int convert_dc_color_depth_into_bpc(enum dc_color_depth display_color_depth)
{
	switch (display_color_depth) {
	case COLOR_DEPTH_666:
		return 6;
	case COLOR_DEPTH_888:
		return 8;
	case COLOR_DEPTH_101010:
		return 10;
	case COLOR_DEPTH_121212:
		return 12;
	case COLOR_DEPTH_141414:
		return 14;
	case COLOR_DEPTH_161616:
		return 16;
	default:
		break;
	}
	return 0;
}

static int dm_encoder_helper_atomic_check(struct drm_encoder *encoder,
					  struct drm_crtc_state *crtc_state,
					  struct drm_connector_state *conn_state)
{
	struct drm_atomic_state *state = crtc_state->state;
	struct drm_connector *connector = conn_state->connector;
	struct amdgpu_dm_connector *aconnector = to_amdgpu_dm_connector(connector);
	struct dm_connector_state *dm_new_connector_state = to_dm_connector_state(conn_state);
	const struct drm_display_mode *adjusted_mode = &crtc_state->adjusted_mode;
	struct drm_dp_mst_topology_mgr *mst_mgr;
	struct drm_dp_mst_port *mst_port;
	struct drm_dp_mst_topology_state *mst_state;
	enum dc_color_depth color_depth;
	int clock, bpp = 0;
	bool is_y420 = false;

	if (!aconnector->mst_output_port)
		return 0;

	mst_port = aconnector->mst_output_port;
	mst_mgr = &aconnector->mst_root->mst_mgr;

	if (!crtc_state->connectors_changed && !crtc_state->mode_changed)
		return 0;

	mst_state = drm_atomic_get_mst_topology_state(state, mst_mgr);
	if (IS_ERR(mst_state))
		return PTR_ERR(mst_state);

	if (!mst_state->pbn_div)
		mst_state->pbn_div = dm_mst_get_pbn_divider(aconnector->mst_root->dc_link);

	if (!state->duplicated) {
		int max_bpc = conn_state->max_requested_bpc;

		is_y420 = drm_mode_is_420_also(&connector->display_info, adjusted_mode) &&
			  aconnector->force_yuv420_output;
		color_depth = convert_color_depth_from_display_info(connector,
								    is_y420,
								    max_bpc);
		bpp = convert_dc_color_depth_into_bpc(color_depth) * 3;
		clock = adjusted_mode->clock;
		dm_new_connector_state->pbn = drm_dp_calc_pbn_mode(clock, bpp, false);
	}

	dm_new_connector_state->vcpi_slots =
		drm_dp_atomic_find_time_slots(state, mst_mgr, mst_port,
					      dm_new_connector_state->pbn);
	if (dm_new_connector_state->vcpi_slots < 0) {
		DRM_DEBUG_ATOMIC("failed finding vcpi slots: %d\n", (int)dm_new_connector_state->vcpi_slots);
		return dm_new_connector_state->vcpi_slots;
	}
	return 0;
}

const struct drm_encoder_helper_funcs amdgpu_dm_encoder_helper_funcs = {
	.disable = dm_encoder_helper_disable,
	.atomic_check = dm_encoder_helper_atomic_check
};

static int dm_update_mst_vcpi_slots_for_dsc(struct drm_atomic_state *state,
					    struct dc_state *dc_state,
					    struct dsc_mst_fairness_vars *vars)
{
	struct dc_stream_state *stream = NULL;
	struct drm_connector *connector;
	struct drm_connector_state *new_con_state;
	struct amdgpu_dm_connector *aconnector;
	struct dm_connector_state *dm_conn_state;
	int i, j, ret;
	int vcpi, pbn_div, pbn, slot_num = 0;

	for_each_new_connector_in_state(state, connector, new_con_state, i) {

		aconnector = to_amdgpu_dm_connector(connector);

		if (!aconnector->mst_output_port)
			continue;

		if (!new_con_state || !new_con_state->crtc)
			continue;

		dm_conn_state = to_dm_connector_state(new_con_state);

		for (j = 0; j < dc_state->stream_count; j++) {
			stream = dc_state->streams[j];
			if (!stream)
				continue;

			if ((struct amdgpu_dm_connector *)stream->dm_stream_context == aconnector)
				break;

			stream = NULL;
		}

		if (!stream)
			continue;

		pbn_div = dm_mst_get_pbn_divider(stream->link);
		/* pbn is calculated by compute_mst_dsc_configs_for_state*/
		for (j = 0; j < dc_state->stream_count; j++) {
			if (vars[j].aconnector == aconnector) {
				pbn = vars[j].pbn;
				break;
			}
		}

		if (j == dc_state->stream_count)
			continue;

		slot_num = DIV_ROUND_UP(pbn, pbn_div);

		if (stream->timing.flags.DSC != 1) {
			dm_conn_state->pbn = pbn;
			dm_conn_state->vcpi_slots = slot_num;

			ret = drm_dp_mst_atomic_enable_dsc(state, aconnector->mst_output_port,
							   dm_conn_state->pbn, false);
			if (ret < 0)
				return ret;

			continue;
		}

		vcpi = drm_dp_mst_atomic_enable_dsc(state, aconnector->mst_output_port, pbn, true);
		if (vcpi < 0)
			return vcpi;

		dm_conn_state->pbn = pbn;
		dm_conn_state->vcpi_slots = vcpi;
	}
	return 0;
}

static int to_drm_connector_type(enum signal_type st)
{
	switch (st) {
	case SIGNAL_TYPE_HDMI_TYPE_A:
		return DRM_MODE_CONNECTOR_HDMIA;
	case SIGNAL_TYPE_EDP:
		return DRM_MODE_CONNECTOR_eDP;
	case SIGNAL_TYPE_LVDS:
		return DRM_MODE_CONNECTOR_LVDS;
	case SIGNAL_TYPE_RGB:
		return DRM_MODE_CONNECTOR_VGA;
	case SIGNAL_TYPE_DISPLAY_PORT:
	case SIGNAL_TYPE_DISPLAY_PORT_MST:
		return DRM_MODE_CONNECTOR_DisplayPort;
	case SIGNAL_TYPE_DVI_DUAL_LINK:
	case SIGNAL_TYPE_DVI_SINGLE_LINK:
		return DRM_MODE_CONNECTOR_DVID;
	case SIGNAL_TYPE_VIRTUAL:
		return DRM_MODE_CONNECTOR_VIRTUAL;

	default:
		return DRM_MODE_CONNECTOR_Unknown;
	}
}

static struct drm_encoder *amdgpu_dm_connector_to_encoder(struct drm_connector *connector)
{
	struct drm_encoder *encoder;

	/* There is only one encoder per connector */
	drm_connector_for_each_possible_encoder(connector, encoder)
		return encoder;

	return NULL;
}

static void amdgpu_dm_get_native_mode(struct drm_connector *connector)
{
	struct drm_encoder *encoder;
	struct amdgpu_encoder *amdgpu_encoder;

	encoder = amdgpu_dm_connector_to_encoder(connector);

	if (encoder == NULL)
		return;

	amdgpu_encoder = to_amdgpu_encoder(encoder);

	amdgpu_encoder->native_mode.clock = 0;

	if (!list_empty(&connector->probed_modes)) {
		struct drm_display_mode *preferred_mode = NULL;

		list_for_each_entry(preferred_mode,
				    &connector->probed_modes,
				    head) {
			if (preferred_mode->type & DRM_MODE_TYPE_PREFERRED)
				amdgpu_encoder->native_mode = *preferred_mode;

			break;
		}

	}
}

static struct drm_display_mode *
amdgpu_dm_create_common_mode(struct drm_encoder *encoder,
			     char *name,
			     int hdisplay, int vdisplay)
{
	struct drm_device *dev = encoder->dev;
	struct amdgpu_encoder *amdgpu_encoder = to_amdgpu_encoder(encoder);
	struct drm_display_mode *mode = NULL;
	struct drm_display_mode *native_mode = &amdgpu_encoder->native_mode;

	mode = drm_mode_duplicate(dev, native_mode);

	if (mode == NULL)
		return NULL;

	mode->hdisplay = hdisplay;
	mode->vdisplay = vdisplay;
	mode->type &= ~DRM_MODE_TYPE_PREFERRED;
	strscpy(mode->name, name, DRM_DISPLAY_MODE_LEN);

	return mode;

}

static void amdgpu_dm_connector_add_common_modes(struct drm_encoder *encoder,
						 struct drm_connector *connector)
{
	struct amdgpu_encoder *amdgpu_encoder = to_amdgpu_encoder(encoder);
	struct drm_display_mode *mode = NULL;
	struct drm_display_mode *native_mode = &amdgpu_encoder->native_mode;
	struct amdgpu_dm_connector *amdgpu_dm_connector =
				to_amdgpu_dm_connector(connector);
	int i;
	int n;
	struct mode_size {
		char name[DRM_DISPLAY_MODE_LEN];
		int w;
		int h;
	} common_modes[] = {
		{  "640x480",  640,  480},
		{  "800x600",  800,  600},
		{ "1024x768", 1024,  768},
		{ "1280x720", 1280,  720},
		{ "1280x800", 1280,  800},
		{"1280x1024", 1280, 1024},
		{ "1440x900", 1440,  900},
		{"1680x1050", 1680, 1050},
		{"1600x1200", 1600, 1200},
		{"1920x1080", 1920, 1080},
		{"1920x1200", 1920, 1200}
	};

	n = ARRAY_SIZE(common_modes);

	for (i = 0; i < n; i++) {
		struct drm_display_mode *curmode = NULL;
		bool mode_existed = false;

		if (common_modes[i].w > native_mode->hdisplay ||
		    common_modes[i].h > native_mode->vdisplay ||
		   (common_modes[i].w == native_mode->hdisplay &&
		    common_modes[i].h == native_mode->vdisplay))
			continue;

		list_for_each_entry(curmode, &connector->probed_modes, head) {
			if (common_modes[i].w == curmode->hdisplay &&
			    common_modes[i].h == curmode->vdisplay) {
				mode_existed = true;
				break;
			}
		}

		if (mode_existed)
			continue;

		mode = amdgpu_dm_create_common_mode(encoder,
				common_modes[i].name, common_modes[i].w,
				common_modes[i].h);
		if (!mode)
			continue;

		drm_mode_probed_add(connector, mode);
		amdgpu_dm_connector->num_modes++;
	}
}

static void amdgpu_set_panel_orientation(struct drm_connector *connector)
{
	struct drm_encoder *encoder;
	struct amdgpu_encoder *amdgpu_encoder;
	const struct drm_display_mode *native_mode;

	if (connector->connector_type != DRM_MODE_CONNECTOR_eDP &&
	    connector->connector_type != DRM_MODE_CONNECTOR_LVDS)
		return;

	mutex_lock(&connector->dev->mode_config.mutex);
	amdgpu_dm_connector_get_modes(connector);
	mutex_unlock(&connector->dev->mode_config.mutex);

	encoder = amdgpu_dm_connector_to_encoder(connector);
	if (!encoder)
		return;

	amdgpu_encoder = to_amdgpu_encoder(encoder);

	native_mode = &amdgpu_encoder->native_mode;
	if (native_mode->hdisplay == 0 || native_mode->vdisplay == 0)
		return;

	drm_connector_set_panel_orientation_with_quirk(connector,
						       DRM_MODE_PANEL_ORIENTATION_UNKNOWN,
						       native_mode->hdisplay,
						       native_mode->vdisplay);
}

static void amdgpu_dm_connector_ddc_get_modes(struct drm_connector *connector,
					      struct edid *edid)
{
	struct amdgpu_dm_connector *amdgpu_dm_connector =
			to_amdgpu_dm_connector(connector);

	if (edid) {
		/* empty probed_modes */
		INIT_LIST_HEAD(&connector->probed_modes);
		amdgpu_dm_connector->num_modes =
				drm_add_edid_modes(connector, edid);

		/* sorting the probed modes before calling function
		 * amdgpu_dm_get_native_mode() since EDID can have
		 * more than one preferred mode. The modes that are
		 * later in the probed mode list could be of higher
		 * and preferred resolution. For example, 3840x2160
		 * resolution in base EDID preferred timing and 4096x2160
		 * preferred resolution in DID extension block later.
		 */
		drm_mode_sort(&connector->probed_modes);
		amdgpu_dm_get_native_mode(connector);

		/* Freesync capabilities are reset by calling
		 * drm_add_edid_modes() and need to be
		 * restored here.
		 */
		amdgpu_dm_update_freesync_caps(connector, edid);
	} else {
		amdgpu_dm_connector->num_modes = 0;
	}
}

static bool is_duplicate_mode(struct amdgpu_dm_connector *aconnector,
			      struct drm_display_mode *mode)
{
	struct drm_display_mode *m;

	list_for_each_entry(m, &aconnector->base.probed_modes, head) {
		if (drm_mode_equal(m, mode))
			return true;
	}

	return false;
}

static uint add_fs_modes(struct amdgpu_dm_connector *aconnector)
{
	const struct drm_display_mode *m;
	struct drm_display_mode *new_mode;
	uint i;
	u32 new_modes_count = 0;

	/* Standard FPS values
	 *
	 * 23.976       - TV/NTSC
	 * 24           - Cinema
	 * 25           - TV/PAL
	 * 29.97        - TV/NTSC
	 * 30           - TV/NTSC
	 * 48           - Cinema HFR
	 * 50           - TV/PAL
	 * 60           - Commonly used
	 * 48,72,96,120 - Multiples of 24
	 */
	static const u32 common_rates[] = {
		23976, 24000, 25000, 29970, 30000,
		48000, 50000, 60000, 72000, 96000, 120000
	};

	/*
	 * Find mode with highest refresh rate with the same resolution
	 * as the preferred mode. Some monitors report a preferred mode
	 * with lower resolution than the highest refresh rate supported.
	 */

	m = get_highest_refresh_rate_mode(aconnector, true);
	if (!m)
		return 0;

	for (i = 0; i < ARRAY_SIZE(common_rates); i++) {
		u64 target_vtotal, target_vtotal_diff;
		u64 num, den;

		if (drm_mode_vrefresh(m) * 1000 < common_rates[i])
			continue;

		if (common_rates[i] < aconnector->min_vfreq * 1000 ||
		    common_rates[i] > aconnector->max_vfreq * 1000)
			continue;

		num = (unsigned long long)m->clock * 1000 * 1000;
		den = common_rates[i] * (unsigned long long)m->htotal;
		target_vtotal = div_u64(num, den);
		target_vtotal_diff = target_vtotal - m->vtotal;

		/* Check for illegal modes */
		if (m->vsync_start + target_vtotal_diff < m->vdisplay ||
		    m->vsync_end + target_vtotal_diff < m->vsync_start ||
		    m->vtotal + target_vtotal_diff < m->vsync_end)
			continue;

		new_mode = drm_mode_duplicate(aconnector->base.dev, m);
		if (!new_mode)
			goto out;

		new_mode->vtotal += (u16)target_vtotal_diff;
		new_mode->vsync_start += (u16)target_vtotal_diff;
		new_mode->vsync_end += (u16)target_vtotal_diff;
		new_mode->type &= ~DRM_MODE_TYPE_PREFERRED;
		new_mode->type |= DRM_MODE_TYPE_DRIVER;

		if (!is_duplicate_mode(aconnector, new_mode)) {
			drm_mode_probed_add(&aconnector->base, new_mode);
			new_modes_count += 1;
		} else
			drm_mode_destroy(aconnector->base.dev, new_mode);
	}
 out:
	return new_modes_count;
}

static void amdgpu_dm_connector_add_freesync_modes(struct drm_connector *connector,
						   struct edid *edid)
{
	struct amdgpu_dm_connector *amdgpu_dm_connector =
		to_amdgpu_dm_connector(connector);

	if (!edid)
		return;

	if (amdgpu_dm_connector->max_vfreq - amdgpu_dm_connector->min_vfreq > 10)
		amdgpu_dm_connector->num_modes +=
			add_fs_modes(amdgpu_dm_connector);
}

static int amdgpu_dm_connector_get_modes(struct drm_connector *connector)
{
	struct amdgpu_dm_connector *amdgpu_dm_connector =
			to_amdgpu_dm_connector(connector);
	struct drm_encoder *encoder;
	struct edid *edid = amdgpu_dm_connector->edid;
	struct dc_link_settings *verified_link_cap =
			&amdgpu_dm_connector->dc_link->verified_link_cap;
	const struct dc *dc = amdgpu_dm_connector->dc_link->dc;

	encoder = amdgpu_dm_connector_to_encoder(connector);

	if (!drm_edid_is_valid(edid)) {
		amdgpu_dm_connector->num_modes =
				drm_add_modes_noedid(connector, 640, 480);
		if (dc->link_srv->dp_get_encoding_format(verified_link_cap) == DP_128b_132b_ENCODING)
			amdgpu_dm_connector->num_modes +=
				drm_add_modes_noedid(connector, 1920, 1080);
	} else {
		amdgpu_dm_connector_ddc_get_modes(connector, edid);
		amdgpu_dm_connector_add_common_modes(encoder, connector);
		amdgpu_dm_connector_add_freesync_modes(connector, edid);
	}
	amdgpu_dm_fbc_init(connector);

	return amdgpu_dm_connector->num_modes;
}

static const u32 supported_colorspaces =
	BIT(DRM_MODE_COLORIMETRY_BT709_YCC) |
	BIT(DRM_MODE_COLORIMETRY_OPRGB) |
	BIT(DRM_MODE_COLORIMETRY_BT2020_RGB) |
	BIT(DRM_MODE_COLORIMETRY_BT2020_YCC);

void amdgpu_dm_connector_init_helper(struct amdgpu_display_manager *dm,
				     struct amdgpu_dm_connector *aconnector,
				     int connector_type,
				     struct dc_link *link,
				     int link_index)
{
	struct amdgpu_device *adev = drm_to_adev(dm->ddev);

	/*
	 * Some of the properties below require access to state, like bpc.
	 * Allocate some default initial connector state with our reset helper.
	 */
	if (aconnector->base.funcs->reset)
		aconnector->base.funcs->reset(&aconnector->base);

	aconnector->connector_id = link_index;
	aconnector->bl_idx = -1;
	aconnector->dc_link = link;
	aconnector->base.interlace_allowed = false;
	aconnector->base.doublescan_allowed = false;
	aconnector->base.stereo_allowed = false;
	aconnector->base.dpms = DRM_MODE_DPMS_OFF;
	aconnector->hpd.hpd = AMDGPU_HPD_NONE; /* not used */
	aconnector->audio_inst = -1;
	aconnector->pack_sdp_v1_3 = false;
	aconnector->as_type = ADAPTIVE_SYNC_TYPE_NONE;
	memset(&aconnector->vsdb_info, 0, sizeof(aconnector->vsdb_info));
	mutex_init(&aconnector->hpd_lock);
	mutex_init(&aconnector->handle_mst_msg_ready);

	/*
	 * configure support HPD hot plug connector_>polled default value is 0
	 * which means HPD hot plug not supported
	 */
	switch (connector_type) {
	case DRM_MODE_CONNECTOR_HDMIA:
		aconnector->base.polled = DRM_CONNECTOR_POLL_HPD;
		aconnector->base.ycbcr_420_allowed =
			link->link_enc->features.hdmi_ycbcr420_supported ? true : false;
		break;
	case DRM_MODE_CONNECTOR_DisplayPort:
		aconnector->base.polled = DRM_CONNECTOR_POLL_HPD;
		link->link_enc = link_enc_cfg_get_link_enc(link);
		ASSERT(link->link_enc);
		if (link->link_enc)
			aconnector->base.ycbcr_420_allowed =
			link->link_enc->features.dp_ycbcr420_supported ? true : false;
		break;
	case DRM_MODE_CONNECTOR_DVID:
		aconnector->base.polled = DRM_CONNECTOR_POLL_HPD;
		break;
	default:
		break;
	}

	drm_object_attach_property(&aconnector->base.base,
				dm->ddev->mode_config.scaling_mode_property,
				DRM_MODE_SCALE_NONE);

	drm_object_attach_property(&aconnector->base.base,
				adev->mode_info.underscan_property,
				UNDERSCAN_OFF);
	drm_object_attach_property(&aconnector->base.base,
				adev->mode_info.underscan_hborder_property,
				0);
	drm_object_attach_property(&aconnector->base.base,
				adev->mode_info.underscan_vborder_property,
				0);

	if (!aconnector->mst_root)
		drm_connector_attach_max_bpc_property(&aconnector->base, 8, 16);

	aconnector->base.state->max_bpc = 16;
	aconnector->base.state->max_requested_bpc = aconnector->base.state->max_bpc;

	if (connector_type == DRM_MODE_CONNECTOR_eDP &&
	    (dc_is_dmcu_initialized(adev->dm.dc) || adev->dm.dc->ctx->dmub_srv)) {
		drm_object_attach_property(&aconnector->base.base,
				adev->mode_info.abm_level_property, 0);
	}

	if (connector_type == DRM_MODE_CONNECTOR_HDMIA) {
		if (!drm_mode_create_hdmi_colorspace_property(&aconnector->base, supported_colorspaces))
			drm_connector_attach_colorspace_property(&aconnector->base);
	} else if ((connector_type == DRM_MODE_CONNECTOR_DisplayPort && !aconnector->mst_root) ||
		   connector_type == DRM_MODE_CONNECTOR_eDP) {
		if (!drm_mode_create_dp_colorspace_property(&aconnector->base, supported_colorspaces))
			drm_connector_attach_colorspace_property(&aconnector->base);
	}

	if (connector_type == DRM_MODE_CONNECTOR_HDMIA ||
	    connector_type == DRM_MODE_CONNECTOR_DisplayPort ||
	    connector_type == DRM_MODE_CONNECTOR_eDP) {
		drm_connector_attach_hdr_output_metadata_property(&aconnector->base);

		if (!aconnector->mst_root)
			drm_connector_attach_vrr_capable_property(&aconnector->base);

		if (adev->dm.hdcp_workqueue)
			drm_connector_attach_content_protection_property(&aconnector->base, true);
	}
}

static int amdgpu_dm_i2c_xfer(struct i2c_adapter *i2c_adap,
			      struct i2c_msg *msgs, int num)
{
	struct amdgpu_i2c_adapter *i2c = i2c_get_adapdata(i2c_adap);
	struct ddc_service *ddc_service = i2c->ddc_service;
	struct i2c_command cmd;
	int i;
	int result = -EIO;

	cmd.payloads = kcalloc(num, sizeof(struct i2c_payload), GFP_KERNEL);

	if (!cmd.payloads)
		return result;

	cmd.number_of_payloads = num;
	cmd.engine = I2C_COMMAND_ENGINE_DEFAULT;
	cmd.speed = 100;

	for (i = 0; i < num; i++) {
		cmd.payloads[i].write = !(msgs[i].flags & I2C_M_RD);
		cmd.payloads[i].address = msgs[i].addr;
		cmd.payloads[i].length = msgs[i].len;
		cmd.payloads[i].data = msgs[i].buf;
	}

	if (dc_submit_i2c(
			ddc_service->ctx->dc,
			ddc_service->link->link_index,
			&cmd))
		result = num;

	kfree(cmd.payloads);
	return result;
}

static u32 amdgpu_dm_i2c_func(struct i2c_adapter *adap)
{
	return I2C_FUNC_I2C | I2C_FUNC_SMBUS_EMUL;
}

static const struct i2c_algorithm amdgpu_dm_i2c_algo = {
	.master_xfer = amdgpu_dm_i2c_xfer,
	.functionality = amdgpu_dm_i2c_func,
};

static struct amdgpu_i2c_adapter *
create_i2c(struct ddc_service *ddc_service,
	   int link_index,
	   int *res)
{
	struct amdgpu_device *adev = ddc_service->ctx->driver_context;
	struct amdgpu_i2c_adapter *i2c;

	i2c = kzalloc(sizeof(struct amdgpu_i2c_adapter), GFP_KERNEL);
	if (!i2c)
		return NULL;
	i2c->base.owner = THIS_MODULE;
	i2c->base.class = I2C_CLASS_DDC;
	i2c->base.dev.parent = &adev->pdev->dev;
	i2c->base.algo = &amdgpu_dm_i2c_algo;
	snprintf(i2c->base.name, sizeof(i2c->base.name), "AMDGPU DM i2c hw bus %d", link_index);
	i2c_set_adapdata(&i2c->base, i2c);
	i2c->ddc_service = ddc_service;

	return i2c;
}


/*
 * Note: this function assumes that dc_link_detect() was called for the
 * dc_link which will be represented by this aconnector.
 */
static int amdgpu_dm_connector_init(struct amdgpu_display_manager *dm,
				    struct amdgpu_dm_connector *aconnector,
				    u32 link_index,
				    struct amdgpu_encoder *aencoder)
{
	int res = 0;
	int connector_type;
	struct dc *dc = dm->dc;
	struct dc_link *link = dc_get_link_at_index(dc, link_index);
	struct amdgpu_i2c_adapter *i2c;

	link->priv = aconnector;


	i2c = create_i2c(link->ddc, link->link_index, &res);
	if (!i2c) {
		DRM_ERROR("Failed to create i2c adapter data\n");
		return -ENOMEM;
	}

	aconnector->i2c = i2c;
	res = i2c_add_adapter(&i2c->base);

	if (res) {
		DRM_ERROR("Failed to register hw i2c %d\n", link->link_index);
		goto out_free;
	}

	connector_type = to_drm_connector_type(link->connector_signal);

	res = drm_connector_init_with_ddc(
			dm->ddev,
			&aconnector->base,
			&amdgpu_dm_connector_funcs,
			connector_type,
			&i2c->base);

	if (res) {
		DRM_ERROR("connector_init failed\n");
		aconnector->connector_id = -1;
		goto out_free;
	}

	drm_connector_helper_add(
			&aconnector->base,
			&amdgpu_dm_connector_helper_funcs);

	amdgpu_dm_connector_init_helper(
		dm,
		aconnector,
		connector_type,
		link,
		link_index);

	drm_connector_attach_encoder(
		&aconnector->base, &aencoder->base);

	if (connector_type == DRM_MODE_CONNECTOR_DisplayPort
		|| connector_type == DRM_MODE_CONNECTOR_eDP)
		amdgpu_dm_initialize_dp_connector(dm, aconnector, link->link_index);

out_free:
	if (res) {
		kfree(i2c);
		aconnector->i2c = NULL;
	}
	return res;
}

int amdgpu_dm_get_encoder_crtc_mask(struct amdgpu_device *adev)
{
	switch (adev->mode_info.num_crtc) {
	case 1:
		return 0x1;
	case 2:
		return 0x3;
	case 3:
		return 0x7;
	case 4:
		return 0xf;
	case 5:
		return 0x1f;
	case 6:
	default:
		return 0x3f;
	}
}

static int amdgpu_dm_encoder_init(struct drm_device *dev,
				  struct amdgpu_encoder *aencoder,
				  uint32_t link_index)
{
	struct amdgpu_device *adev = drm_to_adev(dev);

	int res = drm_encoder_init(dev,
				   &aencoder->base,
				   &amdgpu_dm_encoder_funcs,
				   DRM_MODE_ENCODER_TMDS,
				   NULL);

	aencoder->base.possible_crtcs = amdgpu_dm_get_encoder_crtc_mask(adev);

	if (!res)
		aencoder->encoder_id = link_index;
	else
		aencoder->encoder_id = -1;

	drm_encoder_helper_add(&aencoder->base, &amdgpu_dm_encoder_helper_funcs);

	return res;
}

static void manage_dm_interrupts(struct amdgpu_device *adev,
				 struct amdgpu_crtc *acrtc,
				 bool enable)
{
	/*
	 * We have no guarantee that the frontend index maps to the same
	 * backend index - some even map to more than one.
	 *
	 * TODO: Use a different interrupt or check DC itself for the mapping.
	 */
	int irq_type =
		amdgpu_display_crtc_idx_to_irq_type(
			adev,
			acrtc->crtc_id);

	if (enable) {
		drm_crtc_vblank_on(&acrtc->base);
		amdgpu_irq_get(
			adev,
			&adev->pageflip_irq,
			irq_type);
#if defined(CONFIG_DRM_AMD_SECURE_DISPLAY)
		amdgpu_irq_get(
			adev,
			&adev->vline0_irq,
			irq_type);
#endif
	} else {
#if defined(CONFIG_DRM_AMD_SECURE_DISPLAY)
		amdgpu_irq_put(
			adev,
			&adev->vline0_irq,
			irq_type);
#endif
		amdgpu_irq_put(
			adev,
			&adev->pageflip_irq,
			irq_type);
		drm_crtc_vblank_off(&acrtc->base);
	}
}

static void dm_update_pflip_irq_state(struct amdgpu_device *adev,
				      struct amdgpu_crtc *acrtc)
{
	int irq_type =
		amdgpu_display_crtc_idx_to_irq_type(adev, acrtc->crtc_id);

	/**
	 * This reads the current state for the IRQ and force reapplies
	 * the setting to hardware.
	 */
	amdgpu_irq_update(adev, &adev->pageflip_irq, irq_type);
}

static bool
is_scaling_state_different(const struct dm_connector_state *dm_state,
			   const struct dm_connector_state *old_dm_state)
{
	if (dm_state->scaling != old_dm_state->scaling)
		return true;
	if (!dm_state->underscan_enable && old_dm_state->underscan_enable) {
		if (old_dm_state->underscan_hborder != 0 && old_dm_state->underscan_vborder != 0)
			return true;
	} else  if (dm_state->underscan_enable && !old_dm_state->underscan_enable) {
		if (dm_state->underscan_hborder != 0 && dm_state->underscan_vborder != 0)
			return true;
	} else if (dm_state->underscan_hborder != old_dm_state->underscan_hborder ||
		   dm_state->underscan_vborder != old_dm_state->underscan_vborder)
		return true;
	return false;
}

static bool is_content_protection_different(struct drm_crtc_state *new_crtc_state,
					    struct drm_crtc_state *old_crtc_state,
					    struct drm_connector_state *new_conn_state,
					    struct drm_connector_state *old_conn_state,
					    const struct drm_connector *connector,
					    struct hdcp_workqueue *hdcp_w)
{
	struct amdgpu_dm_connector *aconnector = to_amdgpu_dm_connector(connector);
	struct dm_connector_state *dm_con_state = to_dm_connector_state(connector->state);

	pr_debug("[HDCP_DM] connector->index: %x connect_status: %x dpms: %x\n",
		connector->index, connector->status, connector->dpms);
	pr_debug("[HDCP_DM] state protection old: %x new: %x\n",
		old_conn_state->content_protection, new_conn_state->content_protection);

	if (old_crtc_state)
		pr_debug("[HDCP_DM] old crtc en: %x a: %x m: %x a-chg: %x c-chg: %x\n",
		old_crtc_state->enable,
		old_crtc_state->active,
		old_crtc_state->mode_changed,
		old_crtc_state->active_changed,
		old_crtc_state->connectors_changed);

	if (new_crtc_state)
		pr_debug("[HDCP_DM] NEW crtc en: %x a: %x m: %x a-chg: %x c-chg: %x\n",
		new_crtc_state->enable,
		new_crtc_state->active,
		new_crtc_state->mode_changed,
		new_crtc_state->active_changed,
		new_crtc_state->connectors_changed);

	/* hdcp content type change */
	if (old_conn_state->hdcp_content_type != new_conn_state->hdcp_content_type &&
	    new_conn_state->content_protection != DRM_MODE_CONTENT_PROTECTION_UNDESIRED) {
		new_conn_state->content_protection = DRM_MODE_CONTENT_PROTECTION_DESIRED;
		pr_debug("[HDCP_DM] Type0/1 change %s :true\n", __func__);
		return true;
	}

	/* CP is being re enabled, ignore this */
	if (old_conn_state->content_protection == DRM_MODE_CONTENT_PROTECTION_ENABLED &&
	    new_conn_state->content_protection == DRM_MODE_CONTENT_PROTECTION_DESIRED) {
		if (new_crtc_state && new_crtc_state->mode_changed) {
			new_conn_state->content_protection = DRM_MODE_CONTENT_PROTECTION_DESIRED;
			pr_debug("[HDCP_DM] ENABLED->DESIRED & mode_changed %s :true\n", __func__);
			return true;
		}
		new_conn_state->content_protection = DRM_MODE_CONTENT_PROTECTION_ENABLED;
		pr_debug("[HDCP_DM] ENABLED -> DESIRED %s :false\n", __func__);
		return false;
	}

	/* S3 resume case, since old state will always be 0 (UNDESIRED) and the restored state will be ENABLED
	 *
	 * Handles:	UNDESIRED -> ENABLED
	 */
	if (old_conn_state->content_protection == DRM_MODE_CONTENT_PROTECTION_UNDESIRED &&
	    new_conn_state->content_protection == DRM_MODE_CONTENT_PROTECTION_ENABLED)
		new_conn_state->content_protection = DRM_MODE_CONTENT_PROTECTION_DESIRED;

	/* Stream removed and re-enabled
	 *
	 * Can sometimes overlap with the HPD case,
	 * thus set update_hdcp to false to avoid
	 * setting HDCP multiple times.
	 *
	 * Handles:	DESIRED -> DESIRED (Special case)
	 */
	if (!(old_conn_state->crtc && old_conn_state->crtc->enabled) &&
		new_conn_state->crtc && new_conn_state->crtc->enabled &&
		connector->state->content_protection == DRM_MODE_CONTENT_PROTECTION_DESIRED) {
		dm_con_state->update_hdcp = false;
		pr_debug("[HDCP_DM] DESIRED->DESIRED (Stream removed and re-enabled) %s :true\n",
			__func__);
		return true;
	}

	/* Hot-plug, headless s3, dpms
	 *
	 * Only start HDCP if the display is connected/enabled.
	 * update_hdcp flag will be set to false until the next
	 * HPD comes in.
	 *
	 * Handles:	DESIRED -> DESIRED (Special case)
	 */
	if (dm_con_state->update_hdcp &&
	new_conn_state->content_protection == DRM_MODE_CONTENT_PROTECTION_DESIRED &&
	connector->dpms == DRM_MODE_DPMS_ON && aconnector->dc_sink != NULL) {
		dm_con_state->update_hdcp = false;
		pr_debug("[HDCP_DM] DESIRED->DESIRED (Hot-plug, headless s3, dpms) %s :true\n",
			__func__);
		return true;
	}

	if (old_conn_state->content_protection == new_conn_state->content_protection) {
		if (new_conn_state->content_protection >= DRM_MODE_CONTENT_PROTECTION_DESIRED) {
			if (new_crtc_state && new_crtc_state->mode_changed) {
				pr_debug("[HDCP_DM] DESIRED->DESIRED or ENABLE->ENABLE mode_change %s :true\n",
					__func__);
				return true;
			}
			pr_debug("[HDCP_DM] DESIRED->DESIRED & ENABLE->ENABLE %s :false\n",
				__func__);
			return false;
		}

		pr_debug("[HDCP_DM] UNDESIRED->UNDESIRED %s :false\n", __func__);
		return false;
	}

	if (new_conn_state->content_protection != DRM_MODE_CONTENT_PROTECTION_ENABLED) {
		pr_debug("[HDCP_DM] UNDESIRED->DESIRED or DESIRED->UNDESIRED or ENABLED->UNDESIRED %s :true\n",
			__func__);
		return true;
	}

	pr_debug("[HDCP_DM] DESIRED->ENABLED %s :false\n", __func__);
	return false;
}

static void remove_stream(struct amdgpu_device *adev,
			  struct amdgpu_crtc *acrtc,
			  struct dc_stream_state *stream)
{
	/* this is the update mode case */

	acrtc->otg_inst = -1;
	acrtc->enabled = false;
}

static void prepare_flip_isr(struct amdgpu_crtc *acrtc)
{

	assert_spin_locked(&acrtc->base.dev->event_lock);
	WARN_ON(acrtc->event);

	acrtc->event = acrtc->base.state->event;

	/* Set the flip status */
	acrtc->pflip_status = AMDGPU_FLIP_SUBMITTED;

	/* Mark this event as consumed */
	acrtc->base.state->event = NULL;

	DC_LOG_PFLIP("crtc:%d, pflip_stat:AMDGPU_FLIP_SUBMITTED\n",
		     acrtc->crtc_id);
}

static void update_freesync_state_on_stream(
	struct amdgpu_display_manager *dm,
	struct dm_crtc_state *new_crtc_state,
	struct dc_stream_state *new_stream,
	struct dc_plane_state *surface,
	u32 flip_timestamp_in_us)
{
	struct mod_vrr_params vrr_params;
	struct dc_info_packet vrr_infopacket = {0};
	struct amdgpu_device *adev = dm->adev;
	struct amdgpu_crtc *acrtc = to_amdgpu_crtc(new_crtc_state->base.crtc);
	unsigned long flags;
	bool pack_sdp_v1_3 = false;
	struct amdgpu_dm_connector *aconn;
	enum vrr_packet_type packet_type = PACKET_TYPE_VRR;

	if (!new_stream)
		return;

	/*
	 * TODO: Determine why min/max totals and vrefresh can be 0 here.
	 * For now it's sufficient to just guard against these conditions.
	 */

	if (!new_stream->timing.h_total || !new_stream->timing.v_total)
		return;

	spin_lock_irqsave(&adev_to_drm(adev)->event_lock, flags);
	vrr_params = acrtc->dm_irq_params.vrr_params;

	if (surface) {
		mod_freesync_handle_preflip(
			dm->freesync_module,
			surface,
			new_stream,
			flip_timestamp_in_us,
			&vrr_params);

		if (adev->family < AMDGPU_FAMILY_AI &&
		    amdgpu_dm_crtc_vrr_active(new_crtc_state)) {
			mod_freesync_handle_v_update(dm->freesync_module,
						     new_stream, &vrr_params);

			/* Need to call this before the frame ends. */
			dc_stream_adjust_vmin_vmax(dm->dc,
						   new_crtc_state->stream,
						   &vrr_params.adjust);
		}
	}

	aconn = (struct amdgpu_dm_connector *)new_stream->dm_stream_context;

	if (aconn && aconn->as_type == FREESYNC_TYPE_PCON_IN_WHITELIST) {
		pack_sdp_v1_3 = aconn->pack_sdp_v1_3;

		if (aconn->vsdb_info.amd_vsdb_version == 1)
			packet_type = PACKET_TYPE_FS_V1;
		else if (aconn->vsdb_info.amd_vsdb_version == 2)
			packet_type = PACKET_TYPE_FS_V2;
		else if (aconn->vsdb_info.amd_vsdb_version == 3)
			packet_type = PACKET_TYPE_FS_V3;

		mod_build_adaptive_sync_infopacket(new_stream, aconn->as_type, NULL,
					&new_stream->adaptive_sync_infopacket);
	}

	mod_freesync_build_vrr_infopacket(
		dm->freesync_module,
		new_stream,
		&vrr_params,
		packet_type,
		TRANSFER_FUNC_UNKNOWN,
		&vrr_infopacket,
		pack_sdp_v1_3);

	new_crtc_state->freesync_vrr_info_changed |=
		(memcmp(&new_crtc_state->vrr_infopacket,
			&vrr_infopacket,
			sizeof(vrr_infopacket)) != 0);

	acrtc->dm_irq_params.vrr_params = vrr_params;
	new_crtc_state->vrr_infopacket = vrr_infopacket;

	new_stream->vrr_infopacket = vrr_infopacket;
	new_stream->allow_freesync = mod_freesync_get_freesync_enabled(&vrr_params);

	if (new_crtc_state->freesync_vrr_info_changed)
		DRM_DEBUG_KMS("VRR packet update: crtc=%u enabled=%d state=%d",
			      new_crtc_state->base.crtc->base.id,
			      (int)new_crtc_state->base.vrr_enabled,
			      (int)vrr_params.state);

	spin_unlock_irqrestore(&adev_to_drm(adev)->event_lock, flags);
}

static void update_stream_irq_parameters(
	struct amdgpu_display_manager *dm,
	struct dm_crtc_state *new_crtc_state)
{
	struct dc_stream_state *new_stream = new_crtc_state->stream;
	struct mod_vrr_params vrr_params;
	struct mod_freesync_config config = new_crtc_state->freesync_config;
	struct amdgpu_device *adev = dm->adev;
	struct amdgpu_crtc *acrtc = to_amdgpu_crtc(new_crtc_state->base.crtc);
	unsigned long flags;

	if (!new_stream)
		return;

	/*
	 * TODO: Determine why min/max totals and vrefresh can be 0 here.
	 * For now it's sufficient to just guard against these conditions.
	 */
	if (!new_stream->timing.h_total || !new_stream->timing.v_total)
		return;

	spin_lock_irqsave(&adev_to_drm(adev)->event_lock, flags);
	vrr_params = acrtc->dm_irq_params.vrr_params;

	if (new_crtc_state->vrr_supported &&
	    config.min_refresh_in_uhz &&
	    config.max_refresh_in_uhz) {
		/*
		 * if freesync compatible mode was set, config.state will be set
		 * in atomic check
		 */
		if (config.state == VRR_STATE_ACTIVE_FIXED && config.fixed_refresh_in_uhz &&
		    (!drm_atomic_crtc_needs_modeset(&new_crtc_state->base) ||
		     new_crtc_state->freesync_config.state == VRR_STATE_ACTIVE_FIXED)) {
			vrr_params.max_refresh_in_uhz = config.max_refresh_in_uhz;
			vrr_params.min_refresh_in_uhz = config.min_refresh_in_uhz;
			vrr_params.fixed_refresh_in_uhz = config.fixed_refresh_in_uhz;
			vrr_params.state = VRR_STATE_ACTIVE_FIXED;
		} else {
			config.state = new_crtc_state->base.vrr_enabled ?
						     VRR_STATE_ACTIVE_VARIABLE :
						     VRR_STATE_INACTIVE;
		}
	} else {
		config.state = VRR_STATE_UNSUPPORTED;
	}

	mod_freesync_build_vrr_params(dm->freesync_module,
				      new_stream,
				      &config, &vrr_params);

	new_crtc_state->freesync_config = config;
	/* Copy state for access from DM IRQ handler */
	acrtc->dm_irq_params.freesync_config = config;
	acrtc->dm_irq_params.active_planes = new_crtc_state->active_planes;
	acrtc->dm_irq_params.vrr_params = vrr_params;
	spin_unlock_irqrestore(&adev_to_drm(adev)->event_lock, flags);
}

static void amdgpu_dm_handle_vrr_transition(struct dm_crtc_state *old_state,
					    struct dm_crtc_state *new_state)
{
	bool old_vrr_active = amdgpu_dm_crtc_vrr_active(old_state);
	bool new_vrr_active = amdgpu_dm_crtc_vrr_active(new_state);

	if (!old_vrr_active && new_vrr_active) {
		/* Transition VRR inactive -> active:
		 * While VRR is active, we must not disable vblank irq, as a
		 * reenable after disable would compute bogus vblank/pflip
		 * timestamps if it likely happened inside display front-porch.
		 *
		 * We also need vupdate irq for the actual core vblank handling
		 * at end of vblank.
		 */
		WARN_ON(amdgpu_dm_crtc_set_vupdate_irq(new_state->base.crtc, true) != 0);
		WARN_ON(drm_crtc_vblank_get(new_state->base.crtc) != 0);
		DRM_DEBUG_DRIVER("%s: crtc=%u VRR off->on: Get vblank ref\n",
				 __func__, new_state->base.crtc->base.id);
	} else if (old_vrr_active && !new_vrr_active) {
		/* Transition VRR active -> inactive:
		 * Allow vblank irq disable again for fixed refresh rate.
		 */
		WARN_ON(amdgpu_dm_crtc_set_vupdate_irq(new_state->base.crtc, false) != 0);
		drm_crtc_vblank_put(new_state->base.crtc);
		DRM_DEBUG_DRIVER("%s: crtc=%u VRR on->off: Drop vblank ref\n",
				 __func__, new_state->base.crtc->base.id);
	}
}

static void amdgpu_dm_commit_cursors(struct drm_atomic_state *state)
{
	struct drm_plane *plane;
	struct drm_plane_state *old_plane_state;
	int i;

	/*
	 * TODO: Make this per-stream so we don't issue redundant updates for
	 * commits with multiple streams.
	 */
	for_each_old_plane_in_state(state, plane, old_plane_state, i)
		if (plane->type == DRM_PLANE_TYPE_CURSOR)
			amdgpu_dm_plane_handle_cursor_update(plane, old_plane_state);
}

static inline uint32_t get_mem_type(struct drm_framebuffer *fb)
{
	struct amdgpu_bo *abo = gem_to_amdgpu_bo(fb->obj[0]);

	return abo->tbo.resource ? abo->tbo.resource->mem_type : 0;
}

static void amdgpu_dm_commit_planes(struct drm_atomic_state *state,
				    struct drm_device *dev,
				    struct amdgpu_display_manager *dm,
				    struct drm_crtc *pcrtc,
				    bool wait_for_vblank)
{
	u32 i;
	u64 timestamp_ns = ktime_get_ns();
	struct drm_plane *plane;
	struct drm_plane_state *old_plane_state, *new_plane_state;
	struct amdgpu_crtc *acrtc_attach = to_amdgpu_crtc(pcrtc);
	struct drm_crtc_state *new_pcrtc_state =
			drm_atomic_get_new_crtc_state(state, pcrtc);
	struct dm_crtc_state *acrtc_state = to_dm_crtc_state(new_pcrtc_state);
	struct dm_crtc_state *dm_old_crtc_state =
			to_dm_crtc_state(drm_atomic_get_old_crtc_state(state, pcrtc));
	int planes_count = 0, vpos, hpos;
	unsigned long flags;
	u32 target_vblank, last_flip_vblank;
	bool vrr_active = amdgpu_dm_crtc_vrr_active(acrtc_state);
	bool cursor_update = false;
	bool pflip_present = false;
	bool dirty_rects_changed = false;
	struct {
		struct dc_surface_update surface_updates[MAX_SURFACES];
		struct dc_plane_info plane_infos[MAX_SURFACES];
		struct dc_scaling_info scaling_infos[MAX_SURFACES];
		struct dc_flip_addrs flip_addrs[MAX_SURFACES];
		struct dc_stream_update stream_update;
	} *bundle;

	bundle = kzalloc(sizeof(*bundle), GFP_KERNEL);

	if (!bundle) {
		dm_error("Failed to allocate update bundle\n");
		goto cleanup;
	}

	/*
	 * Disable the cursor first if we're disabling all the planes.
	 * It'll remain on the screen after the planes are re-enabled
	 * if we don't.
	 */
	if (acrtc_state->active_planes == 0)
		amdgpu_dm_commit_cursors(state);

	/* update planes when needed */
	for_each_oldnew_plane_in_state(state, plane, old_plane_state, new_plane_state, i) {
		struct drm_crtc *crtc = new_plane_state->crtc;
		struct drm_crtc_state *new_crtc_state;
		struct drm_framebuffer *fb = new_plane_state->fb;
		struct amdgpu_framebuffer *afb = (struct amdgpu_framebuffer *)fb;
		bool plane_needs_flip;
		struct dc_plane_state *dc_plane;
		struct dm_plane_state *dm_new_plane_state = to_dm_plane_state(new_plane_state);

		/* Cursor plane is handled after stream updates */
		if (plane->type == DRM_PLANE_TYPE_CURSOR) {
			if ((fb && crtc == pcrtc) ||
			    (old_plane_state->fb && old_plane_state->crtc == pcrtc))
				cursor_update = true;

			continue;
		}

		if (!fb || !crtc || pcrtc != crtc)
			continue;

		new_crtc_state = drm_atomic_get_new_crtc_state(state, crtc);
		if (!new_crtc_state->active)
			continue;

		dc_plane = dm_new_plane_state->dc_state;
		if (!dc_plane)
			continue;

		bundle->surface_updates[planes_count].surface = dc_plane;
		if (new_pcrtc_state->color_mgmt_changed) {
			bundle->surface_updates[planes_count].gamma = dc_plane->gamma_correction;
			bundle->surface_updates[planes_count].in_transfer_func = dc_plane->in_transfer_func;
			bundle->surface_updates[planes_count].gamut_remap_matrix = &dc_plane->gamut_remap_matrix;
		}

		amdgpu_dm_plane_fill_dc_scaling_info(dm->adev, new_plane_state,
				     &bundle->scaling_infos[planes_count]);

		bundle->surface_updates[planes_count].scaling_info =
			&bundle->scaling_infos[planes_count];

		plane_needs_flip = old_plane_state->fb && new_plane_state->fb;

		pflip_present = pflip_present || plane_needs_flip;

		if (!plane_needs_flip) {
			planes_count += 1;
			continue;
		}

		fill_dc_plane_info_and_addr(
			dm->adev, new_plane_state,
			afb->tiling_flags,
			&bundle->plane_infos[planes_count],
			&bundle->flip_addrs[planes_count].address,
			afb->tmz_surface, false);

		drm_dbg_state(state->dev, "plane: id=%d dcc_en=%d\n",
				 new_plane_state->plane->index,
				 bundle->plane_infos[planes_count].dcc.enable);

		bundle->surface_updates[planes_count].plane_info =
			&bundle->plane_infos[planes_count];

		if (acrtc_state->stream->link->psr_settings.psr_feature_enabled) {
			fill_dc_dirty_rects(plane, old_plane_state,
					    new_plane_state, new_crtc_state,
					    &bundle->flip_addrs[planes_count],
					    &dirty_rects_changed);

			/*
			 * If the dirty regions changed, PSR-SU need to be disabled temporarily
			 * and enabled it again after dirty regions are stable to avoid video glitch.
			 * PSR-SU will be enabled in vblank_control_worker() if user pause the video
			 * during the PSR-SU was disabled.
			 */
			if (acrtc_state->stream->link->psr_settings.psr_version >= DC_PSR_VERSION_SU_1 &&
			    acrtc_attach->dm_irq_params.allow_psr_entry &&
#ifdef CONFIG_DRM_AMD_SECURE_DISPLAY
			    !amdgpu_dm_crc_window_is_activated(acrtc_state->base.crtc) &&
#endif
			    dirty_rects_changed) {
				mutex_lock(&dm->dc_lock);
				acrtc_state->stream->link->psr_settings.psr_dirty_rects_change_timestamp_ns =
				timestamp_ns;
				if (acrtc_state->stream->link->psr_settings.psr_allow_active)
					amdgpu_dm_psr_disable(acrtc_state->stream);
				mutex_unlock(&dm->dc_lock);
			}
		}

		/*
		 * Only allow immediate flips for fast updates that don't
		 * change memory domain, FB pitch, DCC state, rotation or
		 * mirroring.
		 *
		 * dm_crtc_helper_atomic_check() only accepts async flips with
		 * fast updates.
		 */
		if (crtc->state->async_flip &&
<<<<<<< HEAD
		    acrtc_state->update_type != UPDATE_TYPE_FAST)
			drm_warn_once(state->dev,
				      "[PLANE:%d:%s] async flip with non-fast update\n",
				      plane->base.id, plane->name);
=======
		    (acrtc_state->update_type != UPDATE_TYPE_FAST ||
		     get_mem_type(old_plane_state->fb) != get_mem_type(fb)))
			drm_warn_once(state->dev,
				      "[PLANE:%d:%s] async flip with non-fast update\n",
				      plane->base.id, plane->name);

>>>>>>> bd23a6ac
		bundle->flip_addrs[planes_count].flip_immediate =
			crtc->state->async_flip &&
			acrtc_state->update_type == UPDATE_TYPE_FAST &&
			get_mem_type(old_plane_state->fb) == get_mem_type(fb);

		timestamp_ns = ktime_get_ns();
		bundle->flip_addrs[planes_count].flip_timestamp_in_us = div_u64(timestamp_ns, 1000);
		bundle->surface_updates[planes_count].flip_addr = &bundle->flip_addrs[planes_count];
		bundle->surface_updates[planes_count].surface = dc_plane;

		if (!bundle->surface_updates[planes_count].surface) {
			DRM_ERROR("No surface for CRTC: id=%d\n",
					acrtc_attach->crtc_id);
			continue;
		}

		if (plane == pcrtc->primary)
			update_freesync_state_on_stream(
				dm,
				acrtc_state,
				acrtc_state->stream,
				dc_plane,
				bundle->flip_addrs[planes_count].flip_timestamp_in_us);

		drm_dbg_state(state->dev, "%s Flipping to hi: 0x%x, low: 0x%x\n",
				 __func__,
				 bundle->flip_addrs[planes_count].address.grph.addr.high_part,
				 bundle->flip_addrs[planes_count].address.grph.addr.low_part);

		planes_count += 1;

	}

	if (pflip_present) {
		if (!vrr_active) {
			/* Use old throttling in non-vrr fixed refresh rate mode
			 * to keep flip scheduling based on target vblank counts
			 * working in a backwards compatible way, e.g., for
			 * clients using the GLX_OML_sync_control extension or
			 * DRI3/Present extension with defined target_msc.
			 */
			last_flip_vblank = amdgpu_get_vblank_counter_kms(pcrtc);
		} else {
			/* For variable refresh rate mode only:
			 * Get vblank of last completed flip to avoid > 1 vrr
			 * flips per video frame by use of throttling, but allow
			 * flip programming anywhere in the possibly large
			 * variable vrr vblank interval for fine-grained flip
			 * timing control and more opportunity to avoid stutter
			 * on late submission of flips.
			 */
			spin_lock_irqsave(&pcrtc->dev->event_lock, flags);
			last_flip_vblank = acrtc_attach->dm_irq_params.last_flip_vblank;
			spin_unlock_irqrestore(&pcrtc->dev->event_lock, flags);
		}

		target_vblank = last_flip_vblank + wait_for_vblank;

		/*
		 * Wait until we're out of the vertical blank period before the one
		 * targeted by the flip
		 */
		while ((acrtc_attach->enabled &&
			(amdgpu_display_get_crtc_scanoutpos(dm->ddev, acrtc_attach->crtc_id,
							    0, &vpos, &hpos, NULL,
							    NULL, &pcrtc->hwmode)
			 & (DRM_SCANOUTPOS_VALID | DRM_SCANOUTPOS_IN_VBLANK)) ==
			(DRM_SCANOUTPOS_VALID | DRM_SCANOUTPOS_IN_VBLANK) &&
			(int)(target_vblank -
			  amdgpu_get_vblank_counter_kms(pcrtc)) > 0)) {
			usleep_range(1000, 1100);
		}

		/**
		 * Prepare the flip event for the pageflip interrupt to handle.
		 *
		 * This only works in the case where we've already turned on the
		 * appropriate hardware blocks (eg. HUBP) so in the transition case
		 * from 0 -> n planes we have to skip a hardware generated event
		 * and rely on sending it from software.
		 */
		if (acrtc_attach->base.state->event &&
		    acrtc_state->active_planes > 0) {
			drm_crtc_vblank_get(pcrtc);

			spin_lock_irqsave(&pcrtc->dev->event_lock, flags);

			WARN_ON(acrtc_attach->pflip_status != AMDGPU_FLIP_NONE);
			prepare_flip_isr(acrtc_attach);

			spin_unlock_irqrestore(&pcrtc->dev->event_lock, flags);
		}

		if (acrtc_state->stream) {
			if (acrtc_state->freesync_vrr_info_changed)
				bundle->stream_update.vrr_infopacket =
					&acrtc_state->stream->vrr_infopacket;
		}
	} else if (cursor_update && acrtc_state->active_planes > 0 &&
		   acrtc_attach->base.state->event) {
		drm_crtc_vblank_get(pcrtc);

		spin_lock_irqsave(&pcrtc->dev->event_lock, flags);

		acrtc_attach->event = acrtc_attach->base.state->event;
		acrtc_attach->base.state->event = NULL;

		spin_unlock_irqrestore(&pcrtc->dev->event_lock, flags);
	}

	/* Update the planes if changed or disable if we don't have any. */
	if ((planes_count || acrtc_state->active_planes == 0) &&
		acrtc_state->stream) {
		/*
		 * If PSR or idle optimizations are enabled then flush out
		 * any pending work before hardware programming.
		 */
		if (dm->vblank_control_workqueue)
			flush_workqueue(dm->vblank_control_workqueue);

		bundle->stream_update.stream = acrtc_state->stream;
		if (new_pcrtc_state->mode_changed) {
			bundle->stream_update.src = acrtc_state->stream->src;
			bundle->stream_update.dst = acrtc_state->stream->dst;
		}

		if (new_pcrtc_state->color_mgmt_changed) {
			/*
			 * TODO: This isn't fully correct since we've actually
			 * already modified the stream in place.
			 */
			bundle->stream_update.gamut_remap =
				&acrtc_state->stream->gamut_remap_matrix;
			bundle->stream_update.output_csc_transform =
				&acrtc_state->stream->csc_color_matrix;
			bundle->stream_update.out_transfer_func =
				acrtc_state->stream->out_transfer_func;
		}

		acrtc_state->stream->abm_level = acrtc_state->abm_level;
		if (acrtc_state->abm_level != dm_old_crtc_state->abm_level)
			bundle->stream_update.abm_level = &acrtc_state->abm_level;

		mutex_lock(&dm->dc_lock);
		if ((acrtc_state->update_type > UPDATE_TYPE_FAST) &&
				acrtc_state->stream->link->psr_settings.psr_allow_active)
			amdgpu_dm_psr_disable(acrtc_state->stream);
		mutex_unlock(&dm->dc_lock);

		/*
		 * If FreeSync state on the stream has changed then we need to
		 * re-adjust the min/max bounds now that DC doesn't handle this
		 * as part of commit.
		 */
		if (is_dc_timing_adjust_needed(dm_old_crtc_state, acrtc_state)) {
			spin_lock_irqsave(&pcrtc->dev->event_lock, flags);
			dc_stream_adjust_vmin_vmax(
				dm->dc, acrtc_state->stream,
				&acrtc_attach->dm_irq_params.vrr_params.adjust);
			spin_unlock_irqrestore(&pcrtc->dev->event_lock, flags);
		}
		mutex_lock(&dm->dc_lock);
		update_planes_and_stream_adapter(dm->dc,
					 acrtc_state->update_type,
					 planes_count,
					 acrtc_state->stream,
					 &bundle->stream_update,
					 bundle->surface_updates);

		/**
		 * Enable or disable the interrupts on the backend.
		 *
		 * Most pipes are put into power gating when unused.
		 *
		 * When power gating is enabled on a pipe we lose the
		 * interrupt enablement state when power gating is disabled.
		 *
		 * So we need to update the IRQ control state in hardware
		 * whenever the pipe turns on (since it could be previously
		 * power gated) or off (since some pipes can't be power gated
		 * on some ASICs).
		 */
		if (dm_old_crtc_state->active_planes != acrtc_state->active_planes)
			dm_update_pflip_irq_state(drm_to_adev(dev),
						  acrtc_attach);

		if ((acrtc_state->update_type > UPDATE_TYPE_FAST) &&
				acrtc_state->stream->link->psr_settings.psr_version != DC_PSR_VERSION_UNSUPPORTED &&
				!acrtc_state->stream->link->psr_settings.psr_feature_enabled)
			amdgpu_dm_link_setup_psr(acrtc_state->stream);

		/* Decrement skip count when PSR is enabled and we're doing fast updates. */
		if (acrtc_state->update_type == UPDATE_TYPE_FAST &&
		    acrtc_state->stream->link->psr_settings.psr_feature_enabled) {
			struct amdgpu_dm_connector *aconn =
				(struct amdgpu_dm_connector *)acrtc_state->stream->dm_stream_context;

			if (aconn->psr_skip_count > 0)
				aconn->psr_skip_count--;

			/* Allow PSR when skip count is 0. */
			acrtc_attach->dm_irq_params.allow_psr_entry = !aconn->psr_skip_count;

			/*
			 * If sink supports PSR SU, there is no need to rely on
			 * a vblank event disable request to enable PSR. PSR SU
			 * can be enabled immediately once OS demonstrates an
			 * adequate number of fast atomic commits to notify KMD
			 * of update events. See `vblank_control_worker()`.
			 */
			if (acrtc_state->stream->link->psr_settings.psr_version >= DC_PSR_VERSION_SU_1 &&
			    acrtc_attach->dm_irq_params.allow_psr_entry &&
#ifdef CONFIG_DRM_AMD_SECURE_DISPLAY
			    !amdgpu_dm_crc_window_is_activated(acrtc_state->base.crtc) &&
#endif
			    !acrtc_state->stream->link->psr_settings.psr_allow_active &&
			    (timestamp_ns -
			    acrtc_state->stream->link->psr_settings.psr_dirty_rects_change_timestamp_ns) >
			    500000000)
				amdgpu_dm_psr_enable(acrtc_state->stream);
		} else {
			acrtc_attach->dm_irq_params.allow_psr_entry = false;
		}

		mutex_unlock(&dm->dc_lock);
	}

	/*
	 * Update cursor state *after* programming all the planes.
	 * This avoids redundant programming in the case where we're going
	 * to be disabling a single plane - those pipes are being disabled.
	 */
	if (acrtc_state->active_planes)
		amdgpu_dm_commit_cursors(state);

cleanup:
	kfree(bundle);
}

static void amdgpu_dm_commit_audio(struct drm_device *dev,
				   struct drm_atomic_state *state)
{
	struct amdgpu_device *adev = drm_to_adev(dev);
	struct amdgpu_dm_connector *aconnector;
	struct drm_connector *connector;
	struct drm_connector_state *old_con_state, *new_con_state;
	struct drm_crtc_state *new_crtc_state;
	struct dm_crtc_state *new_dm_crtc_state;
	const struct dc_stream_status *status;
	int i, inst;

	/* Notify device removals. */
	for_each_oldnew_connector_in_state(state, connector, old_con_state, new_con_state, i) {
		if (old_con_state->crtc != new_con_state->crtc) {
			/* CRTC changes require notification. */
			goto notify;
		}

		if (!new_con_state->crtc)
			continue;

		new_crtc_state = drm_atomic_get_new_crtc_state(
			state, new_con_state->crtc);

		if (!new_crtc_state)
			continue;

		if (!drm_atomic_crtc_needs_modeset(new_crtc_state))
			continue;

notify:
		aconnector = to_amdgpu_dm_connector(connector);

		mutex_lock(&adev->dm.audio_lock);
		inst = aconnector->audio_inst;
		aconnector->audio_inst = -1;
		mutex_unlock(&adev->dm.audio_lock);

		amdgpu_dm_audio_eld_notify(adev, inst);
	}

	/* Notify audio device additions. */
	for_each_new_connector_in_state(state, connector, new_con_state, i) {
		if (!new_con_state->crtc)
			continue;

		new_crtc_state = drm_atomic_get_new_crtc_state(
			state, new_con_state->crtc);

		if (!new_crtc_state)
			continue;

		if (!drm_atomic_crtc_needs_modeset(new_crtc_state))
			continue;

		new_dm_crtc_state = to_dm_crtc_state(new_crtc_state);
		if (!new_dm_crtc_state->stream)
			continue;

		status = dc_stream_get_status(new_dm_crtc_state->stream);
		if (!status)
			continue;

		aconnector = to_amdgpu_dm_connector(connector);

		mutex_lock(&adev->dm.audio_lock);
		inst = status->audio_inst;
		aconnector->audio_inst = inst;
		mutex_unlock(&adev->dm.audio_lock);

		amdgpu_dm_audio_eld_notify(adev, inst);
	}
}

/*
 * amdgpu_dm_crtc_copy_transient_flags - copy mirrored flags from DRM to DC
 * @crtc_state: the DRM CRTC state
 * @stream_state: the DC stream state.
 *
 * Copy the mirrored transient state flags from DRM, to DC. It is used to bring
 * a dc_stream_state's flags in sync with a drm_crtc_state's flags.
 */
static void amdgpu_dm_crtc_copy_transient_flags(struct drm_crtc_state *crtc_state,
						struct dc_stream_state *stream_state)
{
	stream_state->mode_changed = drm_atomic_crtc_needs_modeset(crtc_state);
}

static void amdgpu_dm_commit_streams(struct drm_atomic_state *state,
					struct dc_state *dc_state)
{
	struct drm_device *dev = state->dev;
	struct amdgpu_device *adev = drm_to_adev(dev);
	struct amdgpu_display_manager *dm = &adev->dm;
	struct drm_crtc *crtc;
	struct drm_crtc_state *old_crtc_state, *new_crtc_state;
	struct dm_crtc_state *dm_old_crtc_state, *dm_new_crtc_state;
	bool mode_set_reset_required = false;
	u32 i;

	for_each_oldnew_crtc_in_state(state, crtc, old_crtc_state,
				      new_crtc_state, i) {
		struct amdgpu_crtc *acrtc = to_amdgpu_crtc(crtc);

		dm_old_crtc_state = to_dm_crtc_state(old_crtc_state);

		if (old_crtc_state->active &&
		    (!new_crtc_state->active ||
		     drm_atomic_crtc_needs_modeset(new_crtc_state))) {
			manage_dm_interrupts(adev, acrtc, false);
			dc_stream_release(dm_old_crtc_state->stream);
		}
	}

	drm_atomic_helper_calc_timestamping_constants(state);

	/* update changed items */
	for_each_oldnew_crtc_in_state(state, crtc, old_crtc_state, new_crtc_state, i) {
		struct amdgpu_crtc *acrtc = to_amdgpu_crtc(crtc);

		dm_new_crtc_state = to_dm_crtc_state(new_crtc_state);
		dm_old_crtc_state = to_dm_crtc_state(old_crtc_state);

		drm_dbg_state(state->dev,
			"amdgpu_crtc id:%d crtc_state_flags: enable:%d, active:%d, planes_changed:%d, mode_changed:%d,active_changed:%d,connectors_changed:%d\n",
			acrtc->crtc_id,
			new_crtc_state->enable,
			new_crtc_state->active,
			new_crtc_state->planes_changed,
			new_crtc_state->mode_changed,
			new_crtc_state->active_changed,
			new_crtc_state->connectors_changed);

		/* Disable cursor if disabling crtc */
		if (old_crtc_state->active && !new_crtc_state->active) {
			struct dc_cursor_position position;

			memset(&position, 0, sizeof(position));
			mutex_lock(&dm->dc_lock);
			dc_stream_set_cursor_position(dm_old_crtc_state->stream, &position);
			mutex_unlock(&dm->dc_lock);
		}

		/* Copy all transient state flags into dc state */
		if (dm_new_crtc_state->stream) {
			amdgpu_dm_crtc_copy_transient_flags(&dm_new_crtc_state->base,
							    dm_new_crtc_state->stream);
		}

		/* handles headless hotplug case, updating new_state and
		 * aconnector as needed
		 */

		if (amdgpu_dm_crtc_modeset_required(new_crtc_state, dm_new_crtc_state->stream, dm_old_crtc_state->stream)) {

			DRM_DEBUG_ATOMIC("Atomic commit: SET crtc id %d: [%p]\n", acrtc->crtc_id, acrtc);

			if (!dm_new_crtc_state->stream) {
				/*
				 * this could happen because of issues with
				 * userspace notifications delivery.
				 * In this case userspace tries to set mode on
				 * display which is disconnected in fact.
				 * dc_sink is NULL in this case on aconnector.
				 * We expect reset mode will come soon.
				 *
				 * This can also happen when unplug is done
				 * during resume sequence ended
				 *
				 * In this case, we want to pretend we still
				 * have a sink to keep the pipe running so that
				 * hw state is consistent with the sw state
				 */
				DRM_DEBUG_DRIVER("%s: Failed to create new stream for crtc %d\n",
						__func__, acrtc->base.base.id);
				continue;
			}

			if (dm_old_crtc_state->stream)
				remove_stream(adev, acrtc, dm_old_crtc_state->stream);

			pm_runtime_get_noresume(dev->dev);

			acrtc->enabled = true;
			acrtc->hw_mode = new_crtc_state->mode;
			crtc->hwmode = new_crtc_state->mode;
			mode_set_reset_required = true;
		} else if (modereset_required(new_crtc_state)) {
			DRM_DEBUG_ATOMIC("Atomic commit: RESET. crtc id %d:[%p]\n", acrtc->crtc_id, acrtc);
			/* i.e. reset mode */
			if (dm_old_crtc_state->stream)
				remove_stream(adev, acrtc, dm_old_crtc_state->stream);

			mode_set_reset_required = true;
		}
	} /* for_each_crtc_in_state() */

	/* if there mode set or reset, disable eDP PSR */
	if (mode_set_reset_required) {
		if (dm->vblank_control_workqueue)
			flush_workqueue(dm->vblank_control_workqueue);

		amdgpu_dm_psr_disable_all(dm);
	}

	dm_enable_per_frame_crtc_master_sync(dc_state);
	mutex_lock(&dm->dc_lock);
	WARN_ON(!dc_commit_streams(dm->dc, dc_state->streams, dc_state->stream_count));

	/* Allow idle optimization when vblank count is 0 for display off */
	if (dm->active_vblank_irq_count == 0)
		dc_allow_idle_optimizations(dm->dc, true);
	mutex_unlock(&dm->dc_lock);

	for_each_new_crtc_in_state(state, crtc, new_crtc_state, i) {
		struct amdgpu_crtc *acrtc = to_amdgpu_crtc(crtc);

		dm_new_crtc_state = to_dm_crtc_state(new_crtc_state);

		if (dm_new_crtc_state->stream != NULL) {
			const struct dc_stream_status *status =
					dc_stream_get_status(dm_new_crtc_state->stream);

			if (!status)
				status = dc_stream_get_status_from_state(dc_state,
									 dm_new_crtc_state->stream);
			if (!status)
				DC_ERR("got no status for stream %p on acrtc%p\n", dm_new_crtc_state->stream, acrtc);
			else
				acrtc->otg_inst = status->primary_otg_inst;
		}
	}
}

/**
 * amdgpu_dm_atomic_commit_tail() - AMDgpu DM's commit tail implementation.
 * @state: The atomic state to commit
 *
 * This will tell DC to commit the constructed DC state from atomic_check,
 * programming the hardware. Any failures here implies a hardware failure, since
 * atomic check should have filtered anything non-kosher.
 */
static void amdgpu_dm_atomic_commit_tail(struct drm_atomic_state *state)
{
	struct drm_device *dev = state->dev;
	struct amdgpu_device *adev = drm_to_adev(dev);
	struct amdgpu_display_manager *dm = &adev->dm;
	struct dm_atomic_state *dm_state;
	struct dc_state *dc_state = NULL;
	u32 i, j;
	struct drm_crtc *crtc;
	struct drm_crtc_state *old_crtc_state, *new_crtc_state;
	unsigned long flags;
	bool wait_for_vblank = true;
	struct drm_connector *connector;
	struct drm_connector_state *old_con_state, *new_con_state;
	struct dm_crtc_state *dm_old_crtc_state, *dm_new_crtc_state;
	int crtc_disable_count = 0;

	trace_amdgpu_dm_atomic_commit_tail_begin(state);

	drm_atomic_helper_update_legacy_modeset_state(dev, state);
	drm_dp_mst_atomic_wait_for_dependencies(state);

	dm_state = dm_atomic_get_new_state(state);
	if (dm_state && dm_state->context) {
		dc_state = dm_state->context;
		amdgpu_dm_commit_streams(state, dc_state);
	}

	for_each_oldnew_connector_in_state(state, connector, old_con_state, new_con_state, i) {
		struct dm_connector_state *dm_new_con_state = to_dm_connector_state(new_con_state);
		struct amdgpu_crtc *acrtc = to_amdgpu_crtc(dm_new_con_state->base.crtc);
		struct amdgpu_dm_connector *aconnector = to_amdgpu_dm_connector(connector);

		if (!adev->dm.hdcp_workqueue)
			continue;

		pr_debug("[HDCP_DM] -------------- i : %x ----------\n", i);

		if (!connector)
			continue;

		pr_debug("[HDCP_DM] connector->index: %x connect_status: %x dpms: %x\n",
			connector->index, connector->status, connector->dpms);
		pr_debug("[HDCP_DM] state protection old: %x new: %x\n",
			old_con_state->content_protection, new_con_state->content_protection);

		if (aconnector->dc_sink) {
			if (aconnector->dc_sink->sink_signal != SIGNAL_TYPE_VIRTUAL &&
				aconnector->dc_sink->sink_signal != SIGNAL_TYPE_NONE) {
				pr_debug("[HDCP_DM] pipe_ctx dispname=%s\n",
				aconnector->dc_sink->edid_caps.display_name);
			}
		}

		new_crtc_state = NULL;
		old_crtc_state = NULL;

		if (acrtc) {
			new_crtc_state = drm_atomic_get_new_crtc_state(state, &acrtc->base);
			old_crtc_state = drm_atomic_get_old_crtc_state(state, &acrtc->base);
		}

		if (old_crtc_state)
			pr_debug("old crtc en: %x a: %x m: %x a-chg: %x c-chg: %x\n",
			old_crtc_state->enable,
			old_crtc_state->active,
			old_crtc_state->mode_changed,
			old_crtc_state->active_changed,
			old_crtc_state->connectors_changed);

		if (new_crtc_state)
			pr_debug("NEW crtc en: %x a: %x m: %x a-chg: %x c-chg: %x\n",
			new_crtc_state->enable,
			new_crtc_state->active,
			new_crtc_state->mode_changed,
			new_crtc_state->active_changed,
			new_crtc_state->connectors_changed);
	}

	for_each_oldnew_connector_in_state(state, connector, old_con_state, new_con_state, i) {
		struct dm_connector_state *dm_new_con_state = to_dm_connector_state(new_con_state);
		struct amdgpu_crtc *acrtc = to_amdgpu_crtc(dm_new_con_state->base.crtc);
		struct amdgpu_dm_connector *aconnector = to_amdgpu_dm_connector(connector);

		if (!adev->dm.hdcp_workqueue)
			continue;

		new_crtc_state = NULL;
		old_crtc_state = NULL;

		if (acrtc) {
			new_crtc_state = drm_atomic_get_new_crtc_state(state, &acrtc->base);
			old_crtc_state = drm_atomic_get_old_crtc_state(state, &acrtc->base);
		}

		dm_new_crtc_state = to_dm_crtc_state(new_crtc_state);

		if (dm_new_crtc_state && dm_new_crtc_state->stream == NULL &&
		    connector->state->content_protection == DRM_MODE_CONTENT_PROTECTION_ENABLED) {
			hdcp_reset_display(adev->dm.hdcp_workqueue, aconnector->dc_link->link_index);
			new_con_state->content_protection = DRM_MODE_CONTENT_PROTECTION_DESIRED;
			dm_new_con_state->update_hdcp = true;
			continue;
		}

		if (is_content_protection_different(new_crtc_state, old_crtc_state, new_con_state,
											old_con_state, connector, adev->dm.hdcp_workqueue)) {
			/* when display is unplugged from mst hub, connctor will
			 * be destroyed within dm_dp_mst_connector_destroy. connector
			 * hdcp perperties, like type, undesired, desired, enabled,
			 * will be lost. So, save hdcp properties into hdcp_work within
			 * amdgpu_dm_atomic_commit_tail. if the same display is
			 * plugged back with same display index, its hdcp properties
			 * will be retrieved from hdcp_work within dm_dp_mst_get_modes
			 */

			bool enable_encryption = false;

			if (new_con_state->content_protection == DRM_MODE_CONTENT_PROTECTION_DESIRED)
				enable_encryption = true;

			if (aconnector->dc_link && aconnector->dc_sink &&
				aconnector->dc_link->type == dc_connection_mst_branch) {
				struct hdcp_workqueue *hdcp_work = adev->dm.hdcp_workqueue;
				struct hdcp_workqueue *hdcp_w =
					&hdcp_work[aconnector->dc_link->link_index];

				hdcp_w->hdcp_content_type[connector->index] =
					new_con_state->hdcp_content_type;
				hdcp_w->content_protection[connector->index] =
					new_con_state->content_protection;
			}

			if (new_crtc_state && new_crtc_state->mode_changed &&
				new_con_state->content_protection >= DRM_MODE_CONTENT_PROTECTION_DESIRED)
				enable_encryption = true;

			DRM_INFO("[HDCP_DM] hdcp_update_display enable_encryption = %x\n", enable_encryption);

			hdcp_update_display(
				adev->dm.hdcp_workqueue, aconnector->dc_link->link_index, aconnector,
				new_con_state->hdcp_content_type, enable_encryption);
		}
	}

	/* Handle connector state changes */
	for_each_oldnew_connector_in_state(state, connector, old_con_state, new_con_state, i) {
		struct dm_connector_state *dm_new_con_state = to_dm_connector_state(new_con_state);
		struct dm_connector_state *dm_old_con_state = to_dm_connector_state(old_con_state);
		struct amdgpu_crtc *acrtc = to_amdgpu_crtc(dm_new_con_state->base.crtc);
		struct dc_surface_update *dummy_updates;
		struct dc_stream_update stream_update;
		struct dc_info_packet hdr_packet;
		struct dc_stream_status *status = NULL;
		bool abm_changed, hdr_changed, scaling_changed;

		memset(&stream_update, 0, sizeof(stream_update));

		if (acrtc) {
			new_crtc_state = drm_atomic_get_new_crtc_state(state, &acrtc->base);
			old_crtc_state = drm_atomic_get_old_crtc_state(state, &acrtc->base);
		}

		/* Skip any modesets/resets */
		if (!acrtc || drm_atomic_crtc_needs_modeset(new_crtc_state))
			continue;

		dm_new_crtc_state = to_dm_crtc_state(new_crtc_state);
		dm_old_crtc_state = to_dm_crtc_state(old_crtc_state);

		scaling_changed = is_scaling_state_different(dm_new_con_state,
							     dm_old_con_state);

		abm_changed = dm_new_crtc_state->abm_level !=
			      dm_old_crtc_state->abm_level;

		hdr_changed =
			!drm_connector_atomic_hdr_metadata_equal(old_con_state, new_con_state);

		if (!scaling_changed && !abm_changed && !hdr_changed)
			continue;

		stream_update.stream = dm_new_crtc_state->stream;
		if (scaling_changed) {
			update_stream_scaling_settings(&dm_new_con_state->base.crtc->mode,
					dm_new_con_state, dm_new_crtc_state->stream);

			stream_update.src = dm_new_crtc_state->stream->src;
			stream_update.dst = dm_new_crtc_state->stream->dst;
		}

		if (abm_changed) {
			dm_new_crtc_state->stream->abm_level = dm_new_crtc_state->abm_level;

			stream_update.abm_level = &dm_new_crtc_state->abm_level;
		}

		if (hdr_changed) {
			fill_hdr_info_packet(new_con_state, &hdr_packet);
			stream_update.hdr_static_metadata = &hdr_packet;
		}

		status = dc_stream_get_status(dm_new_crtc_state->stream);

		if (WARN_ON(!status))
			continue;

		WARN_ON(!status->plane_count);

		/*
		 * TODO: DC refuses to perform stream updates without a dc_surface_update.
		 * Here we create an empty update on each plane.
		 * To fix this, DC should permit updating only stream properties.
		 */
		dummy_updates = kzalloc(sizeof(struct dc_surface_update) * MAX_SURFACES, GFP_ATOMIC);
		for (j = 0; j < status->plane_count; j++)
			dummy_updates[j].surface = status->plane_states[0];


		mutex_lock(&dm->dc_lock);
		dc_update_planes_and_stream(dm->dc,
					    dummy_updates,
					    status->plane_count,
					    dm_new_crtc_state->stream,
					    &stream_update);
		mutex_unlock(&dm->dc_lock);
		kfree(dummy_updates);
	}

	/**
	 * Enable interrupts for CRTCs that are newly enabled or went through
	 * a modeset. It was intentionally deferred until after the front end
	 * state was modified to wait until the OTG was on and so the IRQ
	 * handlers didn't access stale or invalid state.
	 */
	for_each_oldnew_crtc_in_state(state, crtc, old_crtc_state, new_crtc_state, i) {
		struct amdgpu_crtc *acrtc = to_amdgpu_crtc(crtc);
#ifdef CONFIG_DEBUG_FS
		enum amdgpu_dm_pipe_crc_source cur_crc_src;
#endif
		/* Count number of newly disabled CRTCs for dropping PM refs later. */
		if (old_crtc_state->active && !new_crtc_state->active)
			crtc_disable_count++;

		dm_new_crtc_state = to_dm_crtc_state(new_crtc_state);
		dm_old_crtc_state = to_dm_crtc_state(old_crtc_state);

		/* For freesync config update on crtc state and params for irq */
		update_stream_irq_parameters(dm, dm_new_crtc_state);

#ifdef CONFIG_DEBUG_FS
		spin_lock_irqsave(&adev_to_drm(adev)->event_lock, flags);
		cur_crc_src = acrtc->dm_irq_params.crc_src;
		spin_unlock_irqrestore(&adev_to_drm(adev)->event_lock, flags);
#endif

		if (new_crtc_state->active &&
		    (!old_crtc_state->active ||
		     drm_atomic_crtc_needs_modeset(new_crtc_state))) {
			dc_stream_retain(dm_new_crtc_state->stream);
			acrtc->dm_irq_params.stream = dm_new_crtc_state->stream;
			manage_dm_interrupts(adev, acrtc, true);
		}
		/* Handle vrr on->off / off->on transitions */
		amdgpu_dm_handle_vrr_transition(dm_old_crtc_state, dm_new_crtc_state);

#ifdef CONFIG_DEBUG_FS
		if (new_crtc_state->active &&
		    (!old_crtc_state->active ||
		     drm_atomic_crtc_needs_modeset(new_crtc_state))) {
			/**
			 * Frontend may have changed so reapply the CRC capture
			 * settings for the stream.
			 */
			if (amdgpu_dm_is_valid_crc_source(cur_crc_src)) {
#if defined(CONFIG_DRM_AMD_SECURE_DISPLAY)
				if (amdgpu_dm_crc_window_is_activated(crtc)) {
					spin_lock_irqsave(&adev_to_drm(adev)->event_lock, flags);
					acrtc->dm_irq_params.window_param.update_win = true;

					/**
					 * It takes 2 frames for HW to stably generate CRC when
					 * resuming from suspend, so we set skip_frame_cnt 2.
					 */
					acrtc->dm_irq_params.window_param.skip_frame_cnt = 2;
					spin_unlock_irqrestore(&adev_to_drm(adev)->event_lock, flags);
				}
#endif
				if (amdgpu_dm_crtc_configure_crc_source(
					crtc, dm_new_crtc_state, cur_crc_src))
					DRM_DEBUG_DRIVER("Failed to configure crc source");
			}
		}
#endif
	}

	for_each_new_crtc_in_state(state, crtc, new_crtc_state, j)
		if (new_crtc_state->async_flip)
			wait_for_vblank = false;

	/* update planes when needed per crtc*/
	for_each_new_crtc_in_state(state, crtc, new_crtc_state, j) {
		dm_new_crtc_state = to_dm_crtc_state(new_crtc_state);

		if (dm_new_crtc_state->stream)
			amdgpu_dm_commit_planes(state, dev, dm, crtc, wait_for_vblank);
	}

	/* Update audio instances for each connector. */
	amdgpu_dm_commit_audio(dev, state);

	/* restore the backlight level */
	for (i = 0; i < dm->num_of_edps; i++) {
		if (dm->backlight_dev[i] &&
		    (dm->actual_brightness[i] != dm->brightness[i]))
			amdgpu_dm_backlight_set_level(dm, i, dm->brightness[i]);
	}

	/*
	 * send vblank event on all events not handled in flip and
	 * mark consumed event for drm_atomic_helper_commit_hw_done
	 */
	spin_lock_irqsave(&adev_to_drm(adev)->event_lock, flags);
	for_each_new_crtc_in_state(state, crtc, new_crtc_state, i) {

		if (new_crtc_state->event)
			drm_send_event_locked(dev, &new_crtc_state->event->base);

		new_crtc_state->event = NULL;
	}
	spin_unlock_irqrestore(&adev_to_drm(adev)->event_lock, flags);

	/* Signal HW programming completion */
	drm_atomic_helper_commit_hw_done(state);

	if (wait_for_vblank)
		drm_atomic_helper_wait_for_flip_done(dev, state);

	drm_atomic_helper_cleanup_planes(dev, state);

	/* Don't free the memory if we are hitting this as part of suspend.
	 * This way we don't free any memory during suspend; see
	 * amdgpu_bo_free_kernel().  The memory will be freed in the first
	 * non-suspend modeset or when the driver is torn down.
	 */
	if (!adev->in_suspend) {
		/* return the stolen vga memory back to VRAM */
		if (!adev->mman.keep_stolen_vga_memory)
			amdgpu_bo_free_kernel(&adev->mman.stolen_vga_memory, NULL, NULL);
		amdgpu_bo_free_kernel(&adev->mman.stolen_extended_memory, NULL, NULL);
	}

	/*
	 * Finally, drop a runtime PM reference for each newly disabled CRTC,
	 * so we can put the GPU into runtime suspend if we're not driving any
	 * displays anymore
	 */
	for (i = 0; i < crtc_disable_count; i++)
		pm_runtime_put_autosuspend(dev->dev);
	pm_runtime_mark_last_busy(dev->dev);
}

static int dm_force_atomic_commit(struct drm_connector *connector)
{
	int ret = 0;
	struct drm_device *ddev = connector->dev;
	struct drm_atomic_state *state = drm_atomic_state_alloc(ddev);
	struct amdgpu_crtc *disconnected_acrtc = to_amdgpu_crtc(connector->encoder->crtc);
	struct drm_plane *plane = disconnected_acrtc->base.primary;
	struct drm_connector_state *conn_state;
	struct drm_crtc_state *crtc_state;
	struct drm_plane_state *plane_state;

	if (!state)
		return -ENOMEM;

	state->acquire_ctx = ddev->mode_config.acquire_ctx;

	/* Construct an atomic state to restore previous display setting */

	/*
	 * Attach connectors to drm_atomic_state
	 */
	conn_state = drm_atomic_get_connector_state(state, connector);

	ret = PTR_ERR_OR_ZERO(conn_state);
	if (ret)
		goto out;

	/* Attach crtc to drm_atomic_state*/
	crtc_state = drm_atomic_get_crtc_state(state, &disconnected_acrtc->base);

	ret = PTR_ERR_OR_ZERO(crtc_state);
	if (ret)
		goto out;

	/* force a restore */
	crtc_state->mode_changed = true;

	/* Attach plane to drm_atomic_state */
	plane_state = drm_atomic_get_plane_state(state, plane);

	ret = PTR_ERR_OR_ZERO(plane_state);
	if (ret)
		goto out;

	/* Call commit internally with the state we just constructed */
	ret = drm_atomic_commit(state);

out:
	drm_atomic_state_put(state);
	if (ret)
		DRM_ERROR("Restoring old state failed with %i\n", ret);

	return ret;
}

/*
 * This function handles all cases when set mode does not come upon hotplug.
 * This includes when a display is unplugged then plugged back into the
 * same port and when running without usermode desktop manager supprot
 */
void dm_restore_drm_connector_state(struct drm_device *dev,
				    struct drm_connector *connector)
{
	struct amdgpu_dm_connector *aconnector = to_amdgpu_dm_connector(connector);
	struct amdgpu_crtc *disconnected_acrtc;
	struct dm_crtc_state *acrtc_state;

	if (!aconnector->dc_sink || !connector->state || !connector->encoder)
		return;

	disconnected_acrtc = to_amdgpu_crtc(connector->encoder->crtc);
	if (!disconnected_acrtc)
		return;

	acrtc_state = to_dm_crtc_state(disconnected_acrtc->base.state);
	if (!acrtc_state->stream)
		return;

	/*
	 * If the previous sink is not released and different from the current,
	 * we deduce we are in a state where we can not rely on usermode call
	 * to turn on the display, so we do it here
	 */
	if (acrtc_state->stream->sink != aconnector->dc_sink)
		dm_force_atomic_commit(&aconnector->base);
}

/*
 * Grabs all modesetting locks to serialize against any blocking commits,
 * Waits for completion of all non blocking commits.
 */
static int do_aquire_global_lock(struct drm_device *dev,
				 struct drm_atomic_state *state)
{
	struct drm_crtc *crtc;
	struct drm_crtc_commit *commit;
	long ret;

	/*
	 * Adding all modeset locks to aquire_ctx will
	 * ensure that when the framework release it the
	 * extra locks we are locking here will get released to
	 */
	ret = drm_modeset_lock_all_ctx(dev, state->acquire_ctx);
	if (ret)
		return ret;

	list_for_each_entry(crtc, &dev->mode_config.crtc_list, head) {
		spin_lock(&crtc->commit_lock);
		commit = list_first_entry_or_null(&crtc->commit_list,
				struct drm_crtc_commit, commit_entry);
		if (commit)
			drm_crtc_commit_get(commit);
		spin_unlock(&crtc->commit_lock);

		if (!commit)
			continue;

		/*
		 * Make sure all pending HW programming completed and
		 * page flips done
		 */
		ret = wait_for_completion_interruptible_timeout(&commit->hw_done, 10*HZ);

		if (ret > 0)
			ret = wait_for_completion_interruptible_timeout(
					&commit->flip_done, 10*HZ);

		if (ret == 0)
			DRM_ERROR("[CRTC:%d:%s] hw_done or flip_done timed out\n",
				  crtc->base.id, crtc->name);

		drm_crtc_commit_put(commit);
	}

	return ret < 0 ? ret : 0;
}

static void get_freesync_config_for_crtc(
	struct dm_crtc_state *new_crtc_state,
	struct dm_connector_state *new_con_state)
{
	struct mod_freesync_config config = {0};
	struct amdgpu_dm_connector *aconnector =
			to_amdgpu_dm_connector(new_con_state->base.connector);
	struct drm_display_mode *mode = &new_crtc_state->base.mode;
	int vrefresh = drm_mode_vrefresh(mode);
	bool fs_vid_mode = false;

	new_crtc_state->vrr_supported = new_con_state->freesync_capable &&
					vrefresh >= aconnector->min_vfreq &&
					vrefresh <= aconnector->max_vfreq;

	if (new_crtc_state->vrr_supported) {
		new_crtc_state->stream->ignore_msa_timing_param = true;
		fs_vid_mode = new_crtc_state->freesync_config.state == VRR_STATE_ACTIVE_FIXED;

		config.min_refresh_in_uhz = aconnector->min_vfreq * 1000000;
		config.max_refresh_in_uhz = aconnector->max_vfreq * 1000000;
		config.vsif_supported = true;
		config.btr = true;

		if (fs_vid_mode) {
			config.state = VRR_STATE_ACTIVE_FIXED;
			config.fixed_refresh_in_uhz = new_crtc_state->freesync_config.fixed_refresh_in_uhz;
			goto out;
		} else if (new_crtc_state->base.vrr_enabled) {
			config.state = VRR_STATE_ACTIVE_VARIABLE;
		} else {
			config.state = VRR_STATE_INACTIVE;
		}
	}
out:
	new_crtc_state->freesync_config = config;
}

static void reset_freesync_config_for_crtc(
	struct dm_crtc_state *new_crtc_state)
{
	new_crtc_state->vrr_supported = false;

	memset(&new_crtc_state->vrr_infopacket, 0,
	       sizeof(new_crtc_state->vrr_infopacket));
}

static bool
is_timing_unchanged_for_freesync(struct drm_crtc_state *old_crtc_state,
				 struct drm_crtc_state *new_crtc_state)
{
	const struct drm_display_mode *old_mode, *new_mode;

	if (!old_crtc_state || !new_crtc_state)
		return false;

	old_mode = &old_crtc_state->mode;
	new_mode = &new_crtc_state->mode;

	if (old_mode->clock       == new_mode->clock &&
	    old_mode->hdisplay    == new_mode->hdisplay &&
	    old_mode->vdisplay    == new_mode->vdisplay &&
	    old_mode->htotal      == new_mode->htotal &&
	    old_mode->vtotal      != new_mode->vtotal &&
	    old_mode->hsync_start == new_mode->hsync_start &&
	    old_mode->vsync_start != new_mode->vsync_start &&
	    old_mode->hsync_end   == new_mode->hsync_end &&
	    old_mode->vsync_end   != new_mode->vsync_end &&
	    old_mode->hskew       == new_mode->hskew &&
	    old_mode->vscan       == new_mode->vscan &&
	    (old_mode->vsync_end - old_mode->vsync_start) ==
	    (new_mode->vsync_end - new_mode->vsync_start))
		return true;

	return false;
}

static void set_freesync_fixed_config(struct dm_crtc_state *dm_new_crtc_state)
{
	u64 num, den, res;
	struct drm_crtc_state *new_crtc_state = &dm_new_crtc_state->base;

	dm_new_crtc_state->freesync_config.state = VRR_STATE_ACTIVE_FIXED;

	num = (unsigned long long)new_crtc_state->mode.clock * 1000 * 1000000;
	den = (unsigned long long)new_crtc_state->mode.htotal *
	      (unsigned long long)new_crtc_state->mode.vtotal;

	res = div_u64(num, den);
	dm_new_crtc_state->freesync_config.fixed_refresh_in_uhz = res;
}

static int dm_update_crtc_state(struct amdgpu_display_manager *dm,
			 struct drm_atomic_state *state,
			 struct drm_crtc *crtc,
			 struct drm_crtc_state *old_crtc_state,
			 struct drm_crtc_state *new_crtc_state,
			 bool enable,
			 bool *lock_and_validation_needed)
{
	struct dm_atomic_state *dm_state = NULL;
	struct dm_crtc_state *dm_old_crtc_state, *dm_new_crtc_state;
	struct dc_stream_state *new_stream;
	int ret = 0;

	/*
	 * TODO Move this code into dm_crtc_atomic_check once we get rid of dc_validation_set
	 * update changed items
	 */
	struct amdgpu_crtc *acrtc = NULL;
	struct amdgpu_dm_connector *aconnector = NULL;
	struct drm_connector_state *drm_new_conn_state = NULL, *drm_old_conn_state = NULL;
	struct dm_connector_state *dm_new_conn_state = NULL, *dm_old_conn_state = NULL;

	new_stream = NULL;

	dm_old_crtc_state = to_dm_crtc_state(old_crtc_state);
	dm_new_crtc_state = to_dm_crtc_state(new_crtc_state);
	acrtc = to_amdgpu_crtc(crtc);
	aconnector = amdgpu_dm_find_first_crtc_matching_connector(state, crtc);

	/* TODO This hack should go away */
	if (aconnector && enable) {
		/* Make sure fake sink is created in plug-in scenario */
		drm_new_conn_state = drm_atomic_get_new_connector_state(state,
							    &aconnector->base);
		drm_old_conn_state = drm_atomic_get_old_connector_state(state,
							    &aconnector->base);

		if (IS_ERR(drm_new_conn_state)) {
			ret = PTR_ERR_OR_ZERO(drm_new_conn_state);
			goto fail;
		}

		dm_new_conn_state = to_dm_connector_state(drm_new_conn_state);
		dm_old_conn_state = to_dm_connector_state(drm_old_conn_state);

		if (!drm_atomic_crtc_needs_modeset(new_crtc_state))
			goto skip_modeset;

		new_stream = create_validate_stream_for_sink(aconnector,
							     &new_crtc_state->mode,
							     dm_new_conn_state,
							     dm_old_crtc_state->stream);

		/*
		 * we can have no stream on ACTION_SET if a display
		 * was disconnected during S3, in this case it is not an
		 * error, the OS will be updated after detection, and
		 * will do the right thing on next atomic commit
		 */

		if (!new_stream) {
			DRM_DEBUG_DRIVER("%s: Failed to create new stream for crtc %d\n",
					__func__, acrtc->base.base.id);
			ret = -ENOMEM;
			goto fail;
		}

		/*
		 * TODO: Check VSDB bits to decide whether this should
		 * be enabled or not.
		 */
		new_stream->triggered_crtc_reset.enabled =
			dm->force_timing_sync;

		dm_new_crtc_state->abm_level = dm_new_conn_state->abm_level;

		ret = fill_hdr_info_packet(drm_new_conn_state,
					   &new_stream->hdr_static_metadata);
		if (ret)
			goto fail;

		/*
		 * If we already removed the old stream from the context
		 * (and set the new stream to NULL) then we can't reuse
		 * the old stream even if the stream and scaling are unchanged.
		 * We'll hit the BUG_ON and black screen.
		 *
		 * TODO: Refactor this function to allow this check to work
		 * in all conditions.
		 */
		if (dm_new_crtc_state->stream &&
		    is_timing_unchanged_for_freesync(new_crtc_state, old_crtc_state))
			goto skip_modeset;

		if (dm_new_crtc_state->stream &&
		    dc_is_stream_unchanged(new_stream, dm_old_crtc_state->stream) &&
		    dc_is_stream_scaling_unchanged(new_stream, dm_old_crtc_state->stream)) {
			new_crtc_state->mode_changed = false;
			DRM_DEBUG_DRIVER("Mode change not required, setting mode_changed to %d",
					 new_crtc_state->mode_changed);
		}
	}

	/* mode_changed flag may get updated above, need to check again */
	if (!drm_atomic_crtc_needs_modeset(new_crtc_state))
		goto skip_modeset;

	drm_dbg_state(state->dev,
		"amdgpu_crtc id:%d crtc_state_flags: enable:%d, active:%d, planes_changed:%d, mode_changed:%d,active_changed:%d,connectors_changed:%d\n",
		acrtc->crtc_id,
		new_crtc_state->enable,
		new_crtc_state->active,
		new_crtc_state->planes_changed,
		new_crtc_state->mode_changed,
		new_crtc_state->active_changed,
		new_crtc_state->connectors_changed);

	/* Remove stream for any changed/disabled CRTC */
	if (!enable) {

		if (!dm_old_crtc_state->stream)
			goto skip_modeset;

		/* Unset freesync video if it was active before */
		if (dm_old_crtc_state->freesync_config.state == VRR_STATE_ACTIVE_FIXED) {
			dm_new_crtc_state->freesync_config.state = VRR_STATE_INACTIVE;
			dm_new_crtc_state->freesync_config.fixed_refresh_in_uhz = 0;
		}

		/* Now check if we should set freesync video mode */
		if (dm_new_crtc_state->stream &&
		    dc_is_stream_unchanged(new_stream, dm_old_crtc_state->stream) &&
		    dc_is_stream_scaling_unchanged(new_stream, dm_old_crtc_state->stream) &&
		    is_timing_unchanged_for_freesync(new_crtc_state,
						     old_crtc_state)) {
			new_crtc_state->mode_changed = false;
			DRM_DEBUG_DRIVER(
				"Mode change not required for front porch change, setting mode_changed to %d",
				new_crtc_state->mode_changed);

			set_freesync_fixed_config(dm_new_crtc_state);

			goto skip_modeset;
		} else if (aconnector &&
			   is_freesync_video_mode(&new_crtc_state->mode,
						  aconnector)) {
			struct drm_display_mode *high_mode;

			high_mode = get_highest_refresh_rate_mode(aconnector, false);
			if (!drm_mode_equal(&new_crtc_state->mode, high_mode))
				set_freesync_fixed_config(dm_new_crtc_state);
		}

		ret = dm_atomic_get_state(state, &dm_state);
		if (ret)
			goto fail;

		DRM_DEBUG_DRIVER("Disabling DRM crtc: %d\n",
				crtc->base.id);

		/* i.e. reset mode */
		if (dc_remove_stream_from_ctx(
				dm->dc,
				dm_state->context,
				dm_old_crtc_state->stream) != DC_OK) {
			ret = -EINVAL;
			goto fail;
		}

		dc_stream_release(dm_old_crtc_state->stream);
		dm_new_crtc_state->stream = NULL;

		reset_freesync_config_for_crtc(dm_new_crtc_state);

		*lock_and_validation_needed = true;

	} else {/* Add stream for any updated/enabled CRTC */
		/*
		 * Quick fix to prevent NULL pointer on new_stream when
		 * added MST connectors not found in existing crtc_state in the chained mode
		 * TODO: need to dig out the root cause of that
		 */
		if (!aconnector)
			goto skip_modeset;

		if (modereset_required(new_crtc_state))
			goto skip_modeset;

		if (amdgpu_dm_crtc_modeset_required(new_crtc_state, new_stream,
				     dm_old_crtc_state->stream)) {

			WARN_ON(dm_new_crtc_state->stream);

			ret = dm_atomic_get_state(state, &dm_state);
			if (ret)
				goto fail;

			dm_new_crtc_state->stream = new_stream;

			dc_stream_retain(new_stream);

			DRM_DEBUG_ATOMIC("Enabling DRM crtc: %d\n",
					 crtc->base.id);

			if (dc_add_stream_to_ctx(
					dm->dc,
					dm_state->context,
					dm_new_crtc_state->stream) != DC_OK) {
				ret = -EINVAL;
				goto fail;
			}

			*lock_and_validation_needed = true;
		}
	}

skip_modeset:
	/* Release extra reference */
	if (new_stream)
		dc_stream_release(new_stream);

	/*
	 * We want to do dc stream updates that do not require a
	 * full modeset below.
	 */
	if (!(enable && aconnector && new_crtc_state->active))
		return 0;
	/*
	 * Given above conditions, the dc state cannot be NULL because:
	 * 1. We're in the process of enabling CRTCs (just been added
	 *    to the dc context, or already is on the context)
	 * 2. Has a valid connector attached, and
	 * 3. Is currently active and enabled.
	 * => The dc stream state currently exists.
	 */
	BUG_ON(dm_new_crtc_state->stream == NULL);

	/* Scaling or underscan settings */
	if (is_scaling_state_different(dm_old_conn_state, dm_new_conn_state) ||
				drm_atomic_crtc_needs_modeset(new_crtc_state))
		update_stream_scaling_settings(
			&new_crtc_state->mode, dm_new_conn_state, dm_new_crtc_state->stream);

	/* ABM settings */
	dm_new_crtc_state->abm_level = dm_new_conn_state->abm_level;

	/*
	 * Color management settings. We also update color properties
	 * when a modeset is needed, to ensure it gets reprogrammed.
	 */
	if (dm_new_crtc_state->base.color_mgmt_changed ||
	    drm_atomic_crtc_needs_modeset(new_crtc_state)) {
		ret = amdgpu_dm_update_crtc_color_mgmt(dm_new_crtc_state);
		if (ret)
			goto fail;
	}

	/* Update Freesync settings. */
	get_freesync_config_for_crtc(dm_new_crtc_state,
				     dm_new_conn_state);

	return ret;

fail:
	if (new_stream)
		dc_stream_release(new_stream);
	return ret;
}

static bool should_reset_plane(struct drm_atomic_state *state,
			       struct drm_plane *plane,
			       struct drm_plane_state *old_plane_state,
			       struct drm_plane_state *new_plane_state)
{
	struct drm_plane *other;
	struct drm_plane_state *old_other_state, *new_other_state;
	struct drm_crtc_state *new_crtc_state;
	int i;

	/*
	 * TODO: Remove this hack once the checks below are sufficient
	 * enough to determine when we need to reset all the planes on
	 * the stream.
	 */
	if (state->allow_modeset)
		return true;

	/* Exit early if we know that we're adding or removing the plane. */
	if (old_plane_state->crtc != new_plane_state->crtc)
		return true;

	/* old crtc == new_crtc == NULL, plane not in context. */
	if (!new_plane_state->crtc)
		return false;

	new_crtc_state =
		drm_atomic_get_new_crtc_state(state, new_plane_state->crtc);

	if (!new_crtc_state)
		return true;

	/* CRTC Degamma changes currently require us to recreate planes. */
	if (new_crtc_state->color_mgmt_changed)
		return true;

	if (drm_atomic_crtc_needs_modeset(new_crtc_state))
		return true;

	/*
	 * If there are any new primary or overlay planes being added or
	 * removed then the z-order can potentially change. To ensure
	 * correct z-order and pipe acquisition the current DC architecture
	 * requires us to remove and recreate all existing planes.
	 *
	 * TODO: Come up with a more elegant solution for this.
	 */
	for_each_oldnew_plane_in_state(state, other, old_other_state, new_other_state, i) {
		struct amdgpu_framebuffer *old_afb, *new_afb;

		if (other->type == DRM_PLANE_TYPE_CURSOR)
			continue;

		if (old_other_state->crtc != new_plane_state->crtc &&
		    new_other_state->crtc != new_plane_state->crtc)
			continue;

		if (old_other_state->crtc != new_other_state->crtc)
			return true;

		/* Src/dst size and scaling updates. */
		if (old_other_state->src_w != new_other_state->src_w ||
		    old_other_state->src_h != new_other_state->src_h ||
		    old_other_state->crtc_w != new_other_state->crtc_w ||
		    old_other_state->crtc_h != new_other_state->crtc_h)
			return true;

		/* Rotation / mirroring updates. */
		if (old_other_state->rotation != new_other_state->rotation)
			return true;

		/* Blending updates. */
		if (old_other_state->pixel_blend_mode !=
		    new_other_state->pixel_blend_mode)
			return true;

		/* Alpha updates. */
		if (old_other_state->alpha != new_other_state->alpha)
			return true;

		/* Colorspace changes. */
		if (old_other_state->color_range != new_other_state->color_range ||
		    old_other_state->color_encoding != new_other_state->color_encoding)
			return true;

		/* Framebuffer checks fall at the end. */
		if (!old_other_state->fb || !new_other_state->fb)
			continue;

		/* Pixel format changes can require bandwidth updates. */
		if (old_other_state->fb->format != new_other_state->fb->format)
			return true;

		old_afb = (struct amdgpu_framebuffer *)old_other_state->fb;
		new_afb = (struct amdgpu_framebuffer *)new_other_state->fb;

		/* Tiling and DCC changes also require bandwidth updates. */
		if (old_afb->tiling_flags != new_afb->tiling_flags ||
		    old_afb->base.modifier != new_afb->base.modifier)
			return true;
	}

	return false;
}

static int dm_check_cursor_fb(struct amdgpu_crtc *new_acrtc,
			      struct drm_plane_state *new_plane_state,
			      struct drm_framebuffer *fb)
{
	struct amdgpu_device *adev = drm_to_adev(new_acrtc->base.dev);
	struct amdgpu_framebuffer *afb = to_amdgpu_framebuffer(fb);
	unsigned int pitch;
	bool linear;

	if (fb->width > new_acrtc->max_cursor_width ||
	    fb->height > new_acrtc->max_cursor_height) {
		DRM_DEBUG_ATOMIC("Bad cursor FB size %dx%d\n",
				 new_plane_state->fb->width,
				 new_plane_state->fb->height);
		return -EINVAL;
	}
	if (new_plane_state->src_w != fb->width << 16 ||
	    new_plane_state->src_h != fb->height << 16) {
		DRM_DEBUG_ATOMIC("Cropping not supported for cursor plane\n");
		return -EINVAL;
	}

	/* Pitch in pixels */
	pitch = fb->pitches[0] / fb->format->cpp[0];

	if (fb->width != pitch) {
		DRM_DEBUG_ATOMIC("Cursor FB width %d doesn't match pitch %d",
				 fb->width, pitch);
		return -EINVAL;
	}

	switch (pitch) {
	case 64:
	case 128:
	case 256:
		/* FB pitch is supported by cursor plane */
		break;
	default:
		DRM_DEBUG_ATOMIC("Bad cursor FB pitch %d px\n", pitch);
		return -EINVAL;
	}

	/* Core DRM takes care of checking FB modifiers, so we only need to
	 * check tiling flags when the FB doesn't have a modifier.
	 */
	if (!(fb->flags & DRM_MODE_FB_MODIFIERS)) {
		if (adev->family < AMDGPU_FAMILY_AI) {
			linear = AMDGPU_TILING_GET(afb->tiling_flags, ARRAY_MODE) != DC_ARRAY_2D_TILED_THIN1 &&
				 AMDGPU_TILING_GET(afb->tiling_flags, ARRAY_MODE) != DC_ARRAY_1D_TILED_THIN1 &&
				 AMDGPU_TILING_GET(afb->tiling_flags, MICRO_TILE_MODE) == 0;
		} else {
			linear = AMDGPU_TILING_GET(afb->tiling_flags, SWIZZLE_MODE) == 0;
		}
		if (!linear) {
			DRM_DEBUG_ATOMIC("Cursor FB not linear");
			return -EINVAL;
		}
	}

	return 0;
}

static int dm_update_plane_state(struct dc *dc,
				 struct drm_atomic_state *state,
				 struct drm_plane *plane,
				 struct drm_plane_state *old_plane_state,
				 struct drm_plane_state *new_plane_state,
				 bool enable,
				 bool *lock_and_validation_needed,
				 bool *is_top_most_overlay)
{

	struct dm_atomic_state *dm_state = NULL;
	struct drm_crtc *new_plane_crtc, *old_plane_crtc;
	struct drm_crtc_state *old_crtc_state, *new_crtc_state;
	struct dm_crtc_state *dm_new_crtc_state, *dm_old_crtc_state;
	struct dm_plane_state *dm_new_plane_state, *dm_old_plane_state;
	struct amdgpu_crtc *new_acrtc;
	bool needs_reset;
	int ret = 0;


	new_plane_crtc = new_plane_state->crtc;
	old_plane_crtc = old_plane_state->crtc;
	dm_new_plane_state = to_dm_plane_state(new_plane_state);
	dm_old_plane_state = to_dm_plane_state(old_plane_state);

	if (plane->type == DRM_PLANE_TYPE_CURSOR) {
		if (!enable || !new_plane_crtc ||
			drm_atomic_plane_disabling(plane->state, new_plane_state))
			return 0;

		new_acrtc = to_amdgpu_crtc(new_plane_crtc);

		if (new_plane_state->src_x != 0 || new_plane_state->src_y != 0) {
			DRM_DEBUG_ATOMIC("Cropping not supported for cursor plane\n");
			return -EINVAL;
		}

		if (new_plane_state->fb) {
			ret = dm_check_cursor_fb(new_acrtc, new_plane_state,
						 new_plane_state->fb);
			if (ret)
				return ret;
		}

		return 0;
	}

	needs_reset = should_reset_plane(state, plane, old_plane_state,
					 new_plane_state);

	/* Remove any changed/removed planes */
	if (!enable) {
		if (!needs_reset)
			return 0;

		if (!old_plane_crtc)
			return 0;

		old_crtc_state = drm_atomic_get_old_crtc_state(
				state, old_plane_crtc);
		dm_old_crtc_state = to_dm_crtc_state(old_crtc_state);

		if (!dm_old_crtc_state->stream)
			return 0;

		DRM_DEBUG_ATOMIC("Disabling DRM plane: %d on DRM crtc %d\n",
				plane->base.id, old_plane_crtc->base.id);

		ret = dm_atomic_get_state(state, &dm_state);
		if (ret)
			return ret;

		if (!dc_remove_plane_from_context(
				dc,
				dm_old_crtc_state->stream,
				dm_old_plane_state->dc_state,
				dm_state->context)) {

			return -EINVAL;
		}

		if (dm_old_plane_state->dc_state)
			dc_plane_state_release(dm_old_plane_state->dc_state);

		dm_new_plane_state->dc_state = NULL;

		*lock_and_validation_needed = true;

	} else { /* Add new planes */
		struct dc_plane_state *dc_new_plane_state;

		if (drm_atomic_plane_disabling(plane->state, new_plane_state))
			return 0;

		if (!new_plane_crtc)
			return 0;

		new_crtc_state = drm_atomic_get_new_crtc_state(state, new_plane_crtc);
		dm_new_crtc_state = to_dm_crtc_state(new_crtc_state);

		if (!dm_new_crtc_state->stream)
			return 0;

		if (!needs_reset)
			return 0;

		ret = amdgpu_dm_plane_helper_check_state(new_plane_state, new_crtc_state);
		if (ret)
			return ret;

		WARN_ON(dm_new_plane_state->dc_state);

		dc_new_plane_state = dc_create_plane_state(dc);
		if (!dc_new_plane_state)
			return -ENOMEM;

		/* Block top most plane from being a video plane */
		if (plane->type == DRM_PLANE_TYPE_OVERLAY) {
			if (is_video_format(new_plane_state->fb->format->format) && *is_top_most_overlay)
				return -EINVAL;

			*is_top_most_overlay = false;
		}

		DRM_DEBUG_ATOMIC("Enabling DRM plane: %d on DRM crtc %d\n",
				 plane->base.id, new_plane_crtc->base.id);

		ret = fill_dc_plane_attributes(
			drm_to_adev(new_plane_crtc->dev),
			dc_new_plane_state,
			new_plane_state,
			new_crtc_state);
		if (ret) {
			dc_plane_state_release(dc_new_plane_state);
			return ret;
		}

		ret = dm_atomic_get_state(state, &dm_state);
		if (ret) {
			dc_plane_state_release(dc_new_plane_state);
			return ret;
		}

		/*
		 * Any atomic check errors that occur after this will
		 * not need a release. The plane state will be attached
		 * to the stream, and therefore part of the atomic
		 * state. It'll be released when the atomic state is
		 * cleaned.
		 */
		if (!dc_add_plane_to_context(
				dc,
				dm_new_crtc_state->stream,
				dc_new_plane_state,
				dm_state->context)) {

			dc_plane_state_release(dc_new_plane_state);
			return -EINVAL;
		}

		dm_new_plane_state->dc_state = dc_new_plane_state;

		dm_new_crtc_state->mpo_requested |= (plane->type == DRM_PLANE_TYPE_OVERLAY);

		/* Tell DC to do a full surface update every time there
		 * is a plane change. Inefficient, but works for now.
		 */
		dm_new_plane_state->dc_state->update_flags.bits.full_update = 1;

		*lock_and_validation_needed = true;
	}


	return ret;
}

static void dm_get_oriented_plane_size(struct drm_plane_state *plane_state,
				       int *src_w, int *src_h)
{
	switch (plane_state->rotation & DRM_MODE_ROTATE_MASK) {
	case DRM_MODE_ROTATE_90:
	case DRM_MODE_ROTATE_270:
		*src_w = plane_state->src_h >> 16;
		*src_h = plane_state->src_w >> 16;
		break;
	case DRM_MODE_ROTATE_0:
	case DRM_MODE_ROTATE_180:
	default:
		*src_w = plane_state->src_w >> 16;
		*src_h = plane_state->src_h >> 16;
		break;
	}
}

static int dm_check_crtc_cursor(struct drm_atomic_state *state,
				struct drm_crtc *crtc,
				struct drm_crtc_state *new_crtc_state)
{
	struct drm_plane *cursor = crtc->cursor, *underlying;
	struct drm_plane_state *new_cursor_state, *new_underlying_state;
	int i;
	int cursor_scale_w, cursor_scale_h, underlying_scale_w, underlying_scale_h;
	int cursor_src_w, cursor_src_h;
	int underlying_src_w, underlying_src_h;

	/* On DCE and DCN there is no dedicated hardware cursor plane. We get a
	 * cursor per pipe but it's going to inherit the scaling and
	 * positioning from the underlying pipe. Check the cursor plane's
	 * blending properties match the underlying planes'.
	 */

	new_cursor_state = drm_atomic_get_new_plane_state(state, cursor);
	if (!new_cursor_state || !new_cursor_state->fb)
		return 0;

	dm_get_oriented_plane_size(new_cursor_state, &cursor_src_w, &cursor_src_h);
	cursor_scale_w = new_cursor_state->crtc_w * 1000 / cursor_src_w;
	cursor_scale_h = new_cursor_state->crtc_h * 1000 / cursor_src_h;

	for_each_new_plane_in_state_reverse(state, underlying, new_underlying_state, i) {
		/* Narrow down to non-cursor planes on the same CRTC as the cursor */
		if (new_underlying_state->crtc != crtc || underlying == crtc->cursor)
			continue;

		/* Ignore disabled planes */
		if (!new_underlying_state->fb)
			continue;

		dm_get_oriented_plane_size(new_underlying_state,
					   &underlying_src_w, &underlying_src_h);
		underlying_scale_w = new_underlying_state->crtc_w * 1000 / underlying_src_w;
		underlying_scale_h = new_underlying_state->crtc_h * 1000 / underlying_src_h;

		if (cursor_scale_w != underlying_scale_w ||
		    cursor_scale_h != underlying_scale_h) {
			drm_dbg_atomic(crtc->dev,
				       "Cursor [PLANE:%d:%s] scaling doesn't match underlying [PLANE:%d:%s]\n",
				       cursor->base.id, cursor->name, underlying->base.id, underlying->name);
			return -EINVAL;
		}

		/* If this plane covers the whole CRTC, no need to check planes underneath */
		if (new_underlying_state->crtc_x <= 0 &&
		    new_underlying_state->crtc_y <= 0 &&
		    new_underlying_state->crtc_x + new_underlying_state->crtc_w >= new_crtc_state->mode.hdisplay &&
		    new_underlying_state->crtc_y + new_underlying_state->crtc_h >= new_crtc_state->mode.vdisplay)
			break;
	}

	return 0;
}

static int add_affected_mst_dsc_crtcs(struct drm_atomic_state *state, struct drm_crtc *crtc)
{
	struct drm_connector *connector;
	struct drm_connector_state *conn_state, *old_conn_state;
	struct amdgpu_dm_connector *aconnector = NULL;
	int i;

	for_each_oldnew_connector_in_state(state, connector, old_conn_state, conn_state, i) {
		if (!conn_state->crtc)
			conn_state = old_conn_state;

		if (conn_state->crtc != crtc)
			continue;

		aconnector = to_amdgpu_dm_connector(connector);
		if (!aconnector->mst_output_port || !aconnector->mst_root)
			aconnector = NULL;
		else
			break;
	}

	if (!aconnector)
		return 0;

	return drm_dp_mst_add_affected_dsc_crtcs(state, &aconnector->mst_root->mst_mgr);
}

/**
 * amdgpu_dm_atomic_check() - Atomic check implementation for AMDgpu DM.
 *
 * @dev: The DRM device
 * @state: The atomic state to commit
 *
 * Validate that the given atomic state is programmable by DC into hardware.
 * This involves constructing a &struct dc_state reflecting the new hardware
 * state we wish to commit, then querying DC to see if it is programmable. It's
 * important not to modify the existing DC state. Otherwise, atomic_check
 * may unexpectedly commit hardware changes.
 *
 * When validating the DC state, it's important that the right locks are
 * acquired. For full updates case which removes/adds/updates streams on one
 * CRTC while flipping on another CRTC, acquiring global lock will guarantee
 * that any such full update commit will wait for completion of any outstanding
 * flip using DRMs synchronization events.
 *
 * Note that DM adds the affected connectors for all CRTCs in state, when that
 * might not seem necessary. This is because DC stream creation requires the
 * DC sink, which is tied to the DRM connector state. Cleaning this up should
 * be possible but non-trivial - a possible TODO item.
 *
 * Return: -Error code if validation failed.
 */
static int amdgpu_dm_atomic_check(struct drm_device *dev,
				  struct drm_atomic_state *state)
{
	struct amdgpu_device *adev = drm_to_adev(dev);
	struct dm_atomic_state *dm_state = NULL;
	struct dc *dc = adev->dm.dc;
	struct drm_connector *connector;
	struct drm_connector_state *old_con_state, *new_con_state;
	struct drm_crtc *crtc;
	struct drm_crtc_state *old_crtc_state, *new_crtc_state;
	struct drm_plane *plane;
	struct drm_plane_state *old_plane_state, *new_plane_state;
	enum dc_status status;
	int ret, i;
	bool lock_and_validation_needed = false;
	bool is_top_most_overlay = true;
	struct dm_crtc_state *dm_old_crtc_state, *dm_new_crtc_state;
	struct drm_dp_mst_topology_mgr *mgr;
	struct drm_dp_mst_topology_state *mst_state;
	struct dsc_mst_fairness_vars vars[MAX_PIPES];

	trace_amdgpu_dm_atomic_check_begin(state);

	ret = drm_atomic_helper_check_modeset(dev, state);
	if (ret) {
		DRM_DEBUG_DRIVER("drm_atomic_helper_check_modeset() failed\n");
		goto fail;
	}

	/* Check connector changes */
	for_each_oldnew_connector_in_state(state, connector, old_con_state, new_con_state, i) {
		struct dm_connector_state *dm_old_con_state = to_dm_connector_state(old_con_state);
		struct dm_connector_state *dm_new_con_state = to_dm_connector_state(new_con_state);

		/* Skip connectors that are disabled or part of modeset already. */
		if (!new_con_state->crtc)
			continue;

		new_crtc_state = drm_atomic_get_crtc_state(state, new_con_state->crtc);
		if (IS_ERR(new_crtc_state)) {
			DRM_DEBUG_DRIVER("drm_atomic_get_crtc_state() failed\n");
			ret = PTR_ERR(new_crtc_state);
			goto fail;
		}

		if (dm_old_con_state->abm_level != dm_new_con_state->abm_level ||
		    dm_old_con_state->scaling != dm_new_con_state->scaling)
			new_crtc_state->connectors_changed = true;
	}

	if (dc_resource_is_dsc_encoding_supported(dc)) {
		for_each_oldnew_crtc_in_state(state, crtc, old_crtc_state, new_crtc_state, i) {
			if (drm_atomic_crtc_needs_modeset(new_crtc_state)) {
				ret = add_affected_mst_dsc_crtcs(state, crtc);
				if (ret) {
					DRM_DEBUG_DRIVER("add_affected_mst_dsc_crtcs() failed\n");
					goto fail;
				}
			}
		}
	}
	for_each_oldnew_crtc_in_state(state, crtc, old_crtc_state, new_crtc_state, i) {
		dm_old_crtc_state = to_dm_crtc_state(old_crtc_state);

		if (!drm_atomic_crtc_needs_modeset(new_crtc_state) &&
		    !new_crtc_state->color_mgmt_changed &&
		    old_crtc_state->vrr_enabled == new_crtc_state->vrr_enabled &&
			dm_old_crtc_state->dsc_force_changed == false)
			continue;

		ret = amdgpu_dm_verify_lut_sizes(new_crtc_state);
		if (ret) {
			DRM_DEBUG_DRIVER("amdgpu_dm_verify_lut_sizes() failed\n");
			goto fail;
		}

		if (!new_crtc_state->enable)
			continue;

		ret = drm_atomic_add_affected_connectors(state, crtc);
		if (ret) {
			DRM_DEBUG_DRIVER("drm_atomic_add_affected_connectors() failed\n");
			goto fail;
		}

		ret = drm_atomic_add_affected_planes(state, crtc);
		if (ret) {
			DRM_DEBUG_DRIVER("drm_atomic_add_affected_planes() failed\n");
			goto fail;
		}

		if (dm_old_crtc_state->dsc_force_changed)
			new_crtc_state->mode_changed = true;
	}

	/*
	 * Add all primary and overlay planes on the CRTC to the state
	 * whenever a plane is enabled to maintain correct z-ordering
	 * and to enable fast surface updates.
	 */
	drm_for_each_crtc(crtc, dev) {
		bool modified = false;

		for_each_oldnew_plane_in_state(state, plane, old_plane_state, new_plane_state, i) {
			if (plane->type == DRM_PLANE_TYPE_CURSOR)
				continue;

			if (new_plane_state->crtc == crtc ||
			    old_plane_state->crtc == crtc) {
				modified = true;
				break;
			}
		}

		if (!modified)
			continue;

		drm_for_each_plane_mask(plane, state->dev, crtc->state->plane_mask) {
			if (plane->type == DRM_PLANE_TYPE_CURSOR)
				continue;

			new_plane_state =
				drm_atomic_get_plane_state(state, plane);

			if (IS_ERR(new_plane_state)) {
				ret = PTR_ERR(new_plane_state);
				DRM_DEBUG_DRIVER("new_plane_state is BAD\n");
				goto fail;
			}
		}
	}

	/*
	 * DC consults the zpos (layer_index in DC terminology) to determine the
	 * hw plane on which to enable the hw cursor (see
	 * `dcn10_can_pipe_disable_cursor`). By now, all modified planes are in
	 * atomic state, so call drm helper to normalize zpos.
	 */
	ret = drm_atomic_normalize_zpos(dev, state);
	if (ret) {
		drm_dbg(dev, "drm_atomic_normalize_zpos() failed\n");
		goto fail;
	}

	/* Remove exiting planes if they are modified */
	for_each_oldnew_plane_in_state_reverse(state, plane, old_plane_state, new_plane_state, i) {
		if (old_plane_state->fb && new_plane_state->fb &&
		    get_mem_type(old_plane_state->fb) !=
		    get_mem_type(new_plane_state->fb))
			lock_and_validation_needed = true;

		ret = dm_update_plane_state(dc, state, plane,
					    old_plane_state,
					    new_plane_state,
					    false,
					    &lock_and_validation_needed,
					    &is_top_most_overlay);
		if (ret) {
			DRM_DEBUG_DRIVER("dm_update_plane_state() failed\n");
			goto fail;
		}
	}

	/* Disable all crtcs which require disable */
	for_each_oldnew_crtc_in_state(state, crtc, old_crtc_state, new_crtc_state, i) {
		ret = dm_update_crtc_state(&adev->dm, state, crtc,
					   old_crtc_state,
					   new_crtc_state,
					   false,
					   &lock_and_validation_needed);
		if (ret) {
			DRM_DEBUG_DRIVER("DISABLE: dm_update_crtc_state() failed\n");
			goto fail;
		}
	}

	/* Enable all crtcs which require enable */
	for_each_oldnew_crtc_in_state(state, crtc, old_crtc_state, new_crtc_state, i) {
		ret = dm_update_crtc_state(&adev->dm, state, crtc,
					   old_crtc_state,
					   new_crtc_state,
					   true,
					   &lock_and_validation_needed);
		if (ret) {
			DRM_DEBUG_DRIVER("ENABLE: dm_update_crtc_state() failed\n");
			goto fail;
		}
	}

	/* Add new/modified planes */
	for_each_oldnew_plane_in_state_reverse(state, plane, old_plane_state, new_plane_state, i) {
		ret = dm_update_plane_state(dc, state, plane,
					    old_plane_state,
					    new_plane_state,
					    true,
					    &lock_and_validation_needed,
					    &is_top_most_overlay);
		if (ret) {
			DRM_DEBUG_DRIVER("dm_update_plane_state() failed\n");
			goto fail;
		}
	}

	if (dc_resource_is_dsc_encoding_supported(dc)) {
		ret = pre_validate_dsc(state, &dm_state, vars);
		if (ret != 0)
			goto fail;
	}

	/* Run this here since we want to validate the streams we created */
	ret = drm_atomic_helper_check_planes(dev, state);
	if (ret) {
		DRM_DEBUG_DRIVER("drm_atomic_helper_check_planes() failed\n");
		goto fail;
	}

	for_each_new_crtc_in_state(state, crtc, new_crtc_state, i) {
		dm_new_crtc_state = to_dm_crtc_state(new_crtc_state);
		if (dm_new_crtc_state->mpo_requested)
			DRM_DEBUG_DRIVER("MPO enablement requested on crtc:[%p]\n", crtc);
	}

	/* Check cursor planes scaling */
	for_each_new_crtc_in_state(state, crtc, new_crtc_state, i) {
		ret = dm_check_crtc_cursor(state, crtc, new_crtc_state);
		if (ret) {
			DRM_DEBUG_DRIVER("dm_check_crtc_cursor() failed\n");
			goto fail;
		}
	}

	if (state->legacy_cursor_update) {
		/*
		 * This is a fast cursor update coming from the plane update
		 * helper, check if it can be done asynchronously for better
		 * performance.
		 */
		state->async_update =
			!drm_atomic_helper_async_check(dev, state);

		/*
		 * Skip the remaining global validation if this is an async
		 * update. Cursor updates can be done without affecting
		 * state or bandwidth calcs and this avoids the performance
		 * penalty of locking the private state object and
		 * allocating a new dc_state.
		 */
		if (state->async_update)
			return 0;
	}

	/* Check scaling and underscan changes*/
	/* TODO Removed scaling changes validation due to inability to commit
	 * new stream into context w\o causing full reset. Need to
	 * decide how to handle.
	 */
	for_each_oldnew_connector_in_state(state, connector, old_con_state, new_con_state, i) {
		struct dm_connector_state *dm_old_con_state = to_dm_connector_state(old_con_state);
		struct dm_connector_state *dm_new_con_state = to_dm_connector_state(new_con_state);
		struct amdgpu_crtc *acrtc = to_amdgpu_crtc(dm_new_con_state->base.crtc);

		/* Skip any modesets/resets */
		if (!acrtc || drm_atomic_crtc_needs_modeset(
				drm_atomic_get_new_crtc_state(state, &acrtc->base)))
			continue;

		/* Skip any thing not scale or underscan changes */
		if (!is_scaling_state_different(dm_new_con_state, dm_old_con_state))
			continue;

		lock_and_validation_needed = true;
	}

	/* set the slot info for each mst_state based on the link encoding format */
	for_each_new_mst_mgr_in_state(state, mgr, mst_state, i) {
		struct amdgpu_dm_connector *aconnector;
		struct drm_connector *connector;
		struct drm_connector_list_iter iter;
		u8 link_coding_cap;

		drm_connector_list_iter_begin(dev, &iter);
		drm_for_each_connector_iter(connector, &iter) {
			if (connector->index == mst_state->mgr->conn_base_id) {
				aconnector = to_amdgpu_dm_connector(connector);
				link_coding_cap = dc_link_dp_mst_decide_link_encoding_format(aconnector->dc_link);
				drm_dp_mst_update_slots(mst_state, link_coding_cap);

				break;
			}
		}
		drm_connector_list_iter_end(&iter);
	}

	/**
	 * Streams and planes are reset when there are changes that affect
	 * bandwidth. Anything that affects bandwidth needs to go through
	 * DC global validation to ensure that the configuration can be applied
	 * to hardware.
	 *
	 * We have to currently stall out here in atomic_check for outstanding
	 * commits to finish in this case because our IRQ handlers reference
	 * DRM state directly - we can end up disabling interrupts too early
	 * if we don't.
	 *
	 * TODO: Remove this stall and drop DM state private objects.
	 */
	if (lock_and_validation_needed) {
		ret = dm_atomic_get_state(state, &dm_state);
		if (ret) {
			DRM_DEBUG_DRIVER("dm_atomic_get_state() failed\n");
			goto fail;
		}

		ret = do_aquire_global_lock(dev, state);
		if (ret) {
			DRM_DEBUG_DRIVER("do_aquire_global_lock() failed\n");
			goto fail;
		}

		ret = compute_mst_dsc_configs_for_state(state, dm_state->context, vars);
		if (ret) {
			DRM_DEBUG_DRIVER("compute_mst_dsc_configs_for_state() failed\n");
			ret = -EINVAL;
			goto fail;
		}

		ret = dm_update_mst_vcpi_slots_for_dsc(state, dm_state->context, vars);
		if (ret) {
			DRM_DEBUG_DRIVER("dm_update_mst_vcpi_slots_for_dsc() failed\n");
			goto fail;
		}

		/*
		 * Perform validation of MST topology in the state:
		 * We need to perform MST atomic check before calling
		 * dc_validate_global_state(), or there is a chance
		 * to get stuck in an infinite loop and hang eventually.
		 */
		ret = drm_dp_mst_atomic_check(state);
		if (ret) {
			DRM_DEBUG_DRIVER("drm_dp_mst_atomic_check() failed\n");
			goto fail;
		}
		status = dc_validate_global_state(dc, dm_state->context, true);
		if (status != DC_OK) {
			DRM_DEBUG_DRIVER("DC global validation failure: %s (%d)",
				       dc_status_to_str(status), status);
			ret = -EINVAL;
			goto fail;
		}
	} else {
		/*
		 * The commit is a fast update. Fast updates shouldn't change
		 * the DC context, affect global validation, and can have their
		 * commit work done in parallel with other commits not touching
		 * the same resource. If we have a new DC context as part of
		 * the DM atomic state from validation we need to free it and
		 * retain the existing one instead.
		 *
		 * Furthermore, since the DM atomic state only contains the DC
		 * context and can safely be annulled, we can free the state
		 * and clear the associated private object now to free
		 * some memory and avoid a possible use-after-free later.
		 */

		for (i = 0; i < state->num_private_objs; i++) {
			struct drm_private_obj *obj = state->private_objs[i].ptr;

			if (obj->funcs == adev->dm.atomic_obj.funcs) {
				int j = state->num_private_objs-1;

				dm_atomic_destroy_state(obj,
						state->private_objs[i].state);

				/* If i is not at the end of the array then the
				 * last element needs to be moved to where i was
				 * before the array can safely be truncated.
				 */
				if (i != j)
					state->private_objs[i] =
						state->private_objs[j];

				state->private_objs[j].ptr = NULL;
				state->private_objs[j].state = NULL;
				state->private_objs[j].old_state = NULL;
				state->private_objs[j].new_state = NULL;

				state->num_private_objs = j;
				break;
			}
		}
	}

	/* Store the overall update type for use later in atomic check. */
	for_each_new_crtc_in_state(state, crtc, new_crtc_state, i) {
		struct dm_crtc_state *dm_new_crtc_state =
			to_dm_crtc_state(new_crtc_state);

		/*
		 * Only allow async flips for fast updates that don't change
		 * the FB pitch, the DCC state, rotation, etc.
		 */
		if (new_crtc_state->async_flip && lock_and_validation_needed) {
			drm_dbg_atomic(crtc->dev,
				       "[CRTC:%d:%s] async flips are only supported for fast updates\n",
				       crtc->base.id, crtc->name);
			ret = -EINVAL;
			goto fail;
		}

		dm_new_crtc_state->update_type = lock_and_validation_needed ?
			UPDATE_TYPE_FULL : UPDATE_TYPE_FAST;
	}

	/* Must be success */
	WARN_ON(ret);

	trace_amdgpu_dm_atomic_check_finish(state, ret);

	return ret;

fail:
	if (ret == -EDEADLK)
		DRM_DEBUG_DRIVER("Atomic check stopped to avoid deadlock.\n");
	else if (ret == -EINTR || ret == -EAGAIN || ret == -ERESTARTSYS)
		DRM_DEBUG_DRIVER("Atomic check stopped due to signal.\n");
	else
		DRM_DEBUG_DRIVER("Atomic check failed with err: %d\n", ret);

	trace_amdgpu_dm_atomic_check_finish(state, ret);

	return ret;
}

static bool is_dp_capable_without_timing_msa(struct dc *dc,
					     struct amdgpu_dm_connector *amdgpu_dm_connector)
{
	u8 dpcd_data;
	bool capable = false;

	if (amdgpu_dm_connector->dc_link &&
		dm_helpers_dp_read_dpcd(
				NULL,
				amdgpu_dm_connector->dc_link,
				DP_DOWN_STREAM_PORT_COUNT,
				&dpcd_data,
				sizeof(dpcd_data))) {
		capable = (dpcd_data & DP_MSA_TIMING_PAR_IGNORED) ? true:false;
	}

	return capable;
}

static bool dm_edid_parser_send_cea(struct amdgpu_display_manager *dm,
		unsigned int offset,
		unsigned int total_length,
		u8 *data,
		unsigned int length,
		struct amdgpu_hdmi_vsdb_info *vsdb)
{
	bool res;
	union dmub_rb_cmd cmd;
	struct dmub_cmd_send_edid_cea *input;
	struct dmub_cmd_edid_cea_output *output;

	if (length > DMUB_EDID_CEA_DATA_CHUNK_BYTES)
		return false;

	memset(&cmd, 0, sizeof(cmd));

	input = &cmd.edid_cea.data.input;

	cmd.edid_cea.header.type = DMUB_CMD__EDID_CEA;
	cmd.edid_cea.header.sub_type = 0;
	cmd.edid_cea.header.payload_bytes =
		sizeof(cmd.edid_cea) - sizeof(cmd.edid_cea.header);
	input->offset = offset;
	input->length = length;
	input->cea_total_length = total_length;
	memcpy(input->payload, data, length);

	res = dm_execute_dmub_cmd(dm->dc->ctx, &cmd, DM_DMUB_WAIT_TYPE_WAIT_WITH_REPLY);
	if (!res) {
		DRM_ERROR("EDID CEA parser failed\n");
		return false;
	}

	output = &cmd.edid_cea.data.output;

	if (output->type == DMUB_CMD__EDID_CEA_ACK) {
		if (!output->ack.success) {
			DRM_ERROR("EDID CEA ack failed at offset %d\n",
					output->ack.offset);
		}
	} else if (output->type == DMUB_CMD__EDID_CEA_AMD_VSDB) {
		if (!output->amd_vsdb.vsdb_found)
			return false;

		vsdb->freesync_supported = output->amd_vsdb.freesync_supported;
		vsdb->amd_vsdb_version = output->amd_vsdb.amd_vsdb_version;
		vsdb->min_refresh_rate_hz = output->amd_vsdb.min_frame_rate;
		vsdb->max_refresh_rate_hz = output->amd_vsdb.max_frame_rate;
	} else {
		DRM_WARN("Unknown EDID CEA parser results\n");
		return false;
	}

	return true;
}

static bool parse_edid_cea_dmcu(struct amdgpu_display_manager *dm,
		u8 *edid_ext, int len,
		struct amdgpu_hdmi_vsdb_info *vsdb_info)
{
	int i;

	/* send extension block to DMCU for parsing */
	for (i = 0; i < len; i += 8) {
		bool res;
		int offset;

		/* send 8 bytes a time */
		if (!dc_edid_parser_send_cea(dm->dc, i, len, &edid_ext[i], 8))
			return false;

		if (i+8 == len) {
			/* EDID block sent completed, expect result */
			int version, min_rate, max_rate;

			res = dc_edid_parser_recv_amd_vsdb(dm->dc, &version, &min_rate, &max_rate);
			if (res) {
				/* amd vsdb found */
				vsdb_info->freesync_supported = 1;
				vsdb_info->amd_vsdb_version = version;
				vsdb_info->min_refresh_rate_hz = min_rate;
				vsdb_info->max_refresh_rate_hz = max_rate;
				return true;
			}
			/* not amd vsdb */
			return false;
		}

		/* check for ack*/
		res = dc_edid_parser_recv_cea_ack(dm->dc, &offset);
		if (!res)
			return false;
	}

	return false;
}

static bool parse_edid_cea_dmub(struct amdgpu_display_manager *dm,
		u8 *edid_ext, int len,
		struct amdgpu_hdmi_vsdb_info *vsdb_info)
{
	int i;

	/* send extension block to DMCU for parsing */
	for (i = 0; i < len; i += 8) {
		/* send 8 bytes a time */
		if (!dm_edid_parser_send_cea(dm, i, len, &edid_ext[i], 8, vsdb_info))
			return false;
	}

	return vsdb_info->freesync_supported;
}

static bool parse_edid_cea(struct amdgpu_dm_connector *aconnector,
		u8 *edid_ext, int len,
		struct amdgpu_hdmi_vsdb_info *vsdb_info)
{
	struct amdgpu_device *adev = drm_to_adev(aconnector->base.dev);
	bool ret;

	mutex_lock(&adev->dm.dc_lock);
	if (adev->dm.dmub_srv)
		ret = parse_edid_cea_dmub(&adev->dm, edid_ext, len, vsdb_info);
	else
		ret = parse_edid_cea_dmcu(&adev->dm, edid_ext, len, vsdb_info);
	mutex_unlock(&adev->dm.dc_lock);
	return ret;
}

static int parse_amd_vsdb(struct amdgpu_dm_connector *aconnector,
			  struct edid *edid, struct amdgpu_hdmi_vsdb_info *vsdb_info)
{
	u8 *edid_ext = NULL;
	int i;
	int j = 0;

	if (edid == NULL || edid->extensions == 0)
		return -ENODEV;

	/* Find DisplayID extension */
	for (i = 0; i < edid->extensions; i++) {
		edid_ext = (void *)(edid + (i + 1));
		if (edid_ext[0] == DISPLAYID_EXT)
			break;
	}

	while (j < EDID_LENGTH) {
		struct amd_vsdb_block *amd_vsdb = (struct amd_vsdb_block *)&edid_ext[j];
		unsigned int ieeeId = (amd_vsdb->ieee_id[2] << 16) | (amd_vsdb->ieee_id[1] << 8) | (amd_vsdb->ieee_id[0]);

		if (ieeeId == HDMI_AMD_VENDOR_SPECIFIC_DATA_BLOCK_IEEE_REGISTRATION_ID &&
				amd_vsdb->version == HDMI_AMD_VENDOR_SPECIFIC_DATA_BLOCK_VERSION_3) {
			vsdb_info->replay_mode = (amd_vsdb->feature_caps & AMD_VSDB_VERSION_3_FEATURECAP_REPLAYMODE) ? true : false;
			vsdb_info->amd_vsdb_version = HDMI_AMD_VENDOR_SPECIFIC_DATA_BLOCK_VERSION_3;
			DRM_DEBUG_KMS("Panel supports Replay Mode: %d\n", vsdb_info->replay_mode);

			return true;
		}
		j++;
	}

	return false;
}

static int parse_hdmi_amd_vsdb(struct amdgpu_dm_connector *aconnector,
		struct edid *edid, struct amdgpu_hdmi_vsdb_info *vsdb_info)
{
	u8 *edid_ext = NULL;
	int i;
	bool valid_vsdb_found = false;

	/*----- drm_find_cea_extension() -----*/
	/* No EDID or EDID extensions */
	if (edid == NULL || edid->extensions == 0)
		return -ENODEV;

	/* Find CEA extension */
	for (i = 0; i < edid->extensions; i++) {
		edid_ext = (uint8_t *)edid + EDID_LENGTH * (i + 1);
		if (edid_ext[0] == CEA_EXT)
			break;
	}

	if (i == edid->extensions)
		return -ENODEV;

	/*----- cea_db_offsets() -----*/
	if (edid_ext[0] != CEA_EXT)
		return -ENODEV;

	valid_vsdb_found = parse_edid_cea(aconnector, edid_ext, EDID_LENGTH, vsdb_info);

	return valid_vsdb_found ? i : -ENODEV;
}

/**
 * amdgpu_dm_update_freesync_caps - Update Freesync capabilities
 *
 * @connector: Connector to query.
 * @edid: EDID from monitor
 *
 * Amdgpu supports Freesync in DP and HDMI displays, and it is required to keep
 * track of some of the display information in the internal data struct used by
 * amdgpu_dm. This function checks which type of connector we need to set the
 * FreeSync parameters.
 */
void amdgpu_dm_update_freesync_caps(struct drm_connector *connector,
				    struct edid *edid)
{
	int i = 0;
	struct detailed_timing *timing;
	struct detailed_non_pixel *data;
	struct detailed_data_monitor_range *range;
	struct amdgpu_dm_connector *amdgpu_dm_connector =
			to_amdgpu_dm_connector(connector);
	struct dm_connector_state *dm_con_state = NULL;
	struct dc_sink *sink;

	struct drm_device *dev = connector->dev;
	struct amdgpu_device *adev = drm_to_adev(dev);
	struct amdgpu_hdmi_vsdb_info vsdb_info = {0};
	bool freesync_capable = false;
	enum adaptive_sync_type as_type = ADAPTIVE_SYNC_TYPE_NONE;

	if (!connector->state) {
		DRM_ERROR("%s - Connector has no state", __func__);
		goto update;
	}

	sink = amdgpu_dm_connector->dc_sink ?
		amdgpu_dm_connector->dc_sink :
		amdgpu_dm_connector->dc_em_sink;

	if (!edid || !sink) {
		dm_con_state = to_dm_connector_state(connector->state);

		amdgpu_dm_connector->min_vfreq = 0;
		amdgpu_dm_connector->max_vfreq = 0;
		amdgpu_dm_connector->pixel_clock_mhz = 0;
		connector->display_info.monitor_range.min_vfreq = 0;
		connector->display_info.monitor_range.max_vfreq = 0;
		freesync_capable = false;

		goto update;
	}

	dm_con_state = to_dm_connector_state(connector->state);

	if (!adev->dm.freesync_module)
		goto update;

	if (sink->sink_signal == SIGNAL_TYPE_DISPLAY_PORT
		|| sink->sink_signal == SIGNAL_TYPE_EDP) {
		bool edid_check_required = false;

		if (edid) {
			edid_check_required = is_dp_capable_without_timing_msa(
						adev->dm.dc,
						amdgpu_dm_connector);
		}

		if (edid_check_required == true && (edid->version > 1 ||
		   (edid->version == 1 && edid->revision > 1))) {
			for (i = 0; i < 4; i++) {

				timing	= &edid->detailed_timings[i];
				data	= &timing->data.other_data;
				range	= &data->data.range;
				/*
				 * Check if monitor has continuous frequency mode
				 */
				if (data->type != EDID_DETAIL_MONITOR_RANGE)
					continue;
				/*
				 * Check for flag range limits only. If flag == 1 then
				 * no additional timing information provided.
				 * Default GTF, GTF Secondary curve and CVT are not
				 * supported
				 */
				if (range->flags != 1)
					continue;

				amdgpu_dm_connector->min_vfreq = range->min_vfreq;
				amdgpu_dm_connector->max_vfreq = range->max_vfreq;
				amdgpu_dm_connector->pixel_clock_mhz =
					range->pixel_clock_mhz * 10;

				connector->display_info.monitor_range.min_vfreq = range->min_vfreq;
				connector->display_info.monitor_range.max_vfreq = range->max_vfreq;

				break;
			}

			if (amdgpu_dm_connector->max_vfreq -
			    amdgpu_dm_connector->min_vfreq > 10) {

				freesync_capable = true;
			}
		}
		parse_amd_vsdb(amdgpu_dm_connector, edid, &vsdb_info);

		if (vsdb_info.replay_mode) {
			amdgpu_dm_connector->vsdb_info.replay_mode = vsdb_info.replay_mode;
			amdgpu_dm_connector->vsdb_info.amd_vsdb_version = vsdb_info.amd_vsdb_version;
			amdgpu_dm_connector->as_type = ADAPTIVE_SYNC_TYPE_EDP;
		}

	} else if (edid && sink->sink_signal == SIGNAL_TYPE_HDMI_TYPE_A) {
		i = parse_hdmi_amd_vsdb(amdgpu_dm_connector, edid, &vsdb_info);
		if (i >= 0 && vsdb_info.freesync_supported) {
			timing  = &edid->detailed_timings[i];
			data    = &timing->data.other_data;

			amdgpu_dm_connector->min_vfreq = vsdb_info.min_refresh_rate_hz;
			amdgpu_dm_connector->max_vfreq = vsdb_info.max_refresh_rate_hz;
			if (amdgpu_dm_connector->max_vfreq - amdgpu_dm_connector->min_vfreq > 10)
				freesync_capable = true;

			connector->display_info.monitor_range.min_vfreq = vsdb_info.min_refresh_rate_hz;
			connector->display_info.monitor_range.max_vfreq = vsdb_info.max_refresh_rate_hz;
		}
	}

	as_type = dm_get_adaptive_sync_support_type(amdgpu_dm_connector->dc_link);

	if (as_type == FREESYNC_TYPE_PCON_IN_WHITELIST) {
		i = parse_hdmi_amd_vsdb(amdgpu_dm_connector, edid, &vsdb_info);
		if (i >= 0 && vsdb_info.freesync_supported && vsdb_info.amd_vsdb_version > 0) {

			amdgpu_dm_connector->pack_sdp_v1_3 = true;
			amdgpu_dm_connector->as_type = as_type;
			amdgpu_dm_connector->vsdb_info = vsdb_info;

			amdgpu_dm_connector->min_vfreq = vsdb_info.min_refresh_rate_hz;
			amdgpu_dm_connector->max_vfreq = vsdb_info.max_refresh_rate_hz;
			if (amdgpu_dm_connector->max_vfreq - amdgpu_dm_connector->min_vfreq > 10)
				freesync_capable = true;

			connector->display_info.monitor_range.min_vfreq = vsdb_info.min_refresh_rate_hz;
			connector->display_info.monitor_range.max_vfreq = vsdb_info.max_refresh_rate_hz;
		}
	}

update:
	if (dm_con_state)
		dm_con_state->freesync_capable = freesync_capable;

	if (connector->vrr_capable_property)
		drm_connector_set_vrr_capable_property(connector,
						       freesync_capable);
}

void amdgpu_dm_trigger_timing_sync(struct drm_device *dev)
{
	struct amdgpu_device *adev = drm_to_adev(dev);
	struct dc *dc = adev->dm.dc;
	int i;

	mutex_lock(&adev->dm.dc_lock);
	if (dc->current_state) {
		for (i = 0; i < dc->current_state->stream_count; ++i)
			dc->current_state->streams[i]
				->triggered_crtc_reset.enabled =
				adev->dm.force_timing_sync;

		dm_enable_per_frame_crtc_master_sync(dc->current_state);
		dc_trigger_sync(dc, dc->current_state);
	}
	mutex_unlock(&adev->dm.dc_lock);
}

void dm_write_reg_func(const struct dc_context *ctx, uint32_t address,
		       u32 value, const char *func_name)
{
#ifdef DM_CHECK_ADDR_0
	if (address == 0) {
		DC_ERR("invalid register write. address = 0");
		return;
	}
#endif
	cgs_write_register(ctx->cgs_device, address, value);
	trace_amdgpu_dc_wreg(&ctx->perf_trace->write_count, address, value);
}

uint32_t dm_read_reg_func(const struct dc_context *ctx, uint32_t address,
			  const char *func_name)
{
	u32 value;
#ifdef DM_CHECK_ADDR_0
	if (address == 0) {
		DC_ERR("invalid register read; address = 0\n");
		return 0;
	}
#endif

	if (ctx->dmub_srv &&
	    ctx->dmub_srv->reg_helper_offload.gather_in_progress &&
	    !ctx->dmub_srv->reg_helper_offload.should_burst_write) {
		ASSERT(false);
		return 0;
	}

	value = cgs_read_register(ctx->cgs_device, address);

	trace_amdgpu_dc_rreg(&ctx->perf_trace->read_count, address, value);

	return value;
}

int amdgpu_dm_process_dmub_aux_transfer_sync(
		struct dc_context *ctx,
		unsigned int link_index,
		struct aux_payload *payload,
		enum aux_return_code_type *operation_result)
{
	struct amdgpu_device *adev = ctx->driver_context;
	struct dmub_notification *p_notify = adev->dm.dmub_notify;
	int ret = -1;

	mutex_lock(&adev->dm.dpia_aux_lock);
	if (!dc_process_dmub_aux_transfer_async(ctx->dc, link_index, payload)) {
		*operation_result = AUX_RET_ERROR_ENGINE_ACQUIRE;
		goto out;
	}

	if (!wait_for_completion_timeout(&adev->dm.dmub_aux_transfer_done, 10 * HZ)) {
		DRM_ERROR("wait_for_completion_timeout timeout!");
		*operation_result = AUX_RET_ERROR_TIMEOUT;
		goto out;
	}

	if (p_notify->result != AUX_RET_SUCCESS) {
		/*
		 * Transient states before tunneling is enabled could
		 * lead to this error. We can ignore this for now.
		 */
		if (p_notify->result != AUX_RET_ERROR_PROTOCOL_ERROR) {
			DRM_WARN("DPIA AUX failed on 0x%x(%d), error %d\n",
					payload->address, payload->length,
					p_notify->result);
		}
		*operation_result = AUX_RET_ERROR_INVALID_REPLY;
		goto out;
	}


	payload->reply[0] = adev->dm.dmub_notify->aux_reply.command;
	if (!payload->write && p_notify->aux_reply.length &&
			(payload->reply[0] == AUX_TRANSACTION_REPLY_AUX_ACK)) {

		if (payload->length != p_notify->aux_reply.length) {
			DRM_WARN("invalid read length %d from DPIA AUX 0x%x(%d)!\n",
				p_notify->aux_reply.length,
					payload->address, payload->length);
			*operation_result = AUX_RET_ERROR_INVALID_REPLY;
			goto out;
		}

		memcpy(payload->data, p_notify->aux_reply.data,
				p_notify->aux_reply.length);
	}

	/* success */
	ret = p_notify->aux_reply.length;
	*operation_result = p_notify->result;
out:
	reinit_completion(&adev->dm.dmub_aux_transfer_done);
	mutex_unlock(&adev->dm.dpia_aux_lock);
	return ret;
}

int amdgpu_dm_process_dmub_set_config_sync(
		struct dc_context *ctx,
		unsigned int link_index,
		struct set_config_cmd_payload *payload,
		enum set_config_status *operation_result)
{
	struct amdgpu_device *adev = ctx->driver_context;
	bool is_cmd_complete;
	int ret;

	mutex_lock(&adev->dm.dpia_aux_lock);
	is_cmd_complete = dc_process_dmub_set_config_async(ctx->dc,
			link_index, payload, adev->dm.dmub_notify);

	if (is_cmd_complete || wait_for_completion_timeout(&adev->dm.dmub_aux_transfer_done, 10 * HZ)) {
		ret = 0;
		*operation_result = adev->dm.dmub_notify->sc_status;
	} else {
		DRM_ERROR("wait_for_completion_timeout timeout!");
		ret = -1;
		*operation_result = SET_CONFIG_UNKNOWN_ERROR;
	}

	if (!is_cmd_complete)
		reinit_completion(&adev->dm.dmub_aux_transfer_done);
	mutex_unlock(&adev->dm.dpia_aux_lock);
	return ret;
}

/*
 * Check whether seamless boot is supported.
 *
 * So far we only support seamless boot on CHIP_VANGOGH.
 * If everything goes well, we may consider expanding
 * seamless boot to other ASICs.
 */
bool check_seamless_boot_capability(struct amdgpu_device *adev)
{
	switch (adev->ip_versions[DCE_HWIP][0]) {
	case IP_VERSION(3, 0, 1):
		if (!adev->mman.keep_stolen_vga_memory)
			return true;
		break;
	default:
		break;
	}

	return false;
}

bool dm_execute_dmub_cmd(const struct dc_context *ctx, union dmub_rb_cmd *cmd, enum dm_dmub_wait_type wait_type)
{
	return dc_dmub_srv_cmd_run(ctx->dmub_srv, cmd, wait_type);
}

bool dm_execute_dmub_cmd_list(const struct dc_context *ctx, unsigned int count, union dmub_rb_cmd *cmd, enum dm_dmub_wait_type wait_type)
{
	return dc_dmub_srv_cmd_run_list(ctx->dmub_srv, count, cmd, wait_type);
}<|MERGE_RESOLUTION|>--- conflicted
+++ resolved
@@ -8087,19 +8087,12 @@
 		 * fast updates.
 		 */
 		if (crtc->state->async_flip &&
-<<<<<<< HEAD
-		    acrtc_state->update_type != UPDATE_TYPE_FAST)
-			drm_warn_once(state->dev,
-				      "[PLANE:%d:%s] async flip with non-fast update\n",
-				      plane->base.id, plane->name);
-=======
 		    (acrtc_state->update_type != UPDATE_TYPE_FAST ||
 		     get_mem_type(old_plane_state->fb) != get_mem_type(fb)))
 			drm_warn_once(state->dev,
 				      "[PLANE:%d:%s] async flip with non-fast update\n",
 				      plane->base.id, plane->name);
 
->>>>>>> bd23a6ac
 		bundle->flip_addrs[planes_count].flip_immediate =
 			crtc->state->async_flip &&
 			acrtc_state->update_type == UPDATE_TYPE_FAST &&
