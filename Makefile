# SPDX-License-Identifier: GPL-2.0
VERSION = 6
PATCHLEVEL = 3
SUBLEVEL = 0
<<<<<<< HEAD
EXTRAVERSION = -rc1
=======
EXTRAVERSION = -rc6
>>>>>>> 8455cbb2
NAME = Hurr durr I'ma ninja sloth

# *DOCUMENTATION*
# To see a list of typical targets execute "make help"
# More info can be located in ./README
# Comments in this file are targeted only to the developer, do not
# expect to learn how to build the kernel reading this file.

ifeq ($(filter undefine,$(.FEATURES)),)
$(error GNU Make >= 3.82 is required. Your Make version is $(MAKE_VERSION))
endif

$(if $(filter __%, $(MAKECMDGOALS)), \
	$(error targets prefixed with '__' are only for internal use))

# That's our default target when none is given on the command line
PHONY := __all
__all:

# We are using a recursive build, so we need to do a little thinking
# to get the ordering right.
#
# Most importantly: sub-Makefiles should only ever modify files in
# their own directory. If in some directory we have a dependency on
# a file in another dir (which doesn't happen often, but it's often
# unavoidable when linking the built-in.a targets which finally
# turn into vmlinux), we will call a sub make in that other dir, and
# after that we are sure that everything which is in that other dir
# is now up to date.
#
# The only cases where we need to modify files which have global
# effects are thus separated out and done before the recursive
# descending is started. They are now explicitly listed as the
# prepare rule.

ifneq ($(sub_make_done),1)

# Do not use make's built-in rules and variables
# (this increases performance and avoids hard-to-debug behaviour)
MAKEFLAGS += -rR

# Avoid funny character set dependencies
unexport LC_ALL
LC_COLLATE=C
LC_NUMERIC=C
export LC_COLLATE LC_NUMERIC

# Avoid interference with shell env settings
unexport GREP_OPTIONS

# Beautify output
# ---------------------------------------------------------------------------
#
# Most of build commands in Kbuild start with "cmd_". You can optionally define
# "quiet_cmd_*". If defined, the short log is printed. Otherwise, no log from
# that command is printed by default.
#
# e.g.)
#    quiet_cmd_depmod = DEPMOD  $(MODLIB)
#          cmd_depmod = $(srctree)/scripts/depmod.sh $(DEPMOD) $(KERNELRELEASE)
#
# A simple variant is to prefix commands with $(Q) - that's useful
# for commands that shall be hidden in non-verbose mode.
#
#    $(Q)$(MAKE) $(build)=scripts/basic
#
# If KBUILD_VERBOSE contains 1, the whole command is echoed.
# If KBUILD_VERBOSE contains 2, the reason for rebuilding is printed.
#
# To put more focus on warnings, be less verbose as default
# Use 'make V=1' to see the full commands

ifeq ("$(origin V)", "command line")
  KBUILD_VERBOSE = $(V)
endif

quiet = quiet_
Q = @

ifneq ($(findstring 1, $(KBUILD_VERBOSE)),)
  quiet =
  Q =
endif

# If the user is running make -s (silent mode), suppress echoing of
# commands
# make-4.0 (and later) keep single letter options in the 1st word of MAKEFLAGS.

ifeq ($(filter 3.%,$(MAKE_VERSION)),)
short-opts := $(firstword -$(MAKEFLAGS))
else
short-opts := $(filter-out --%,$(MAKEFLAGS))
endif

ifneq ($(findstring s,$(short-opts)),)
quiet=silent_
override KBUILD_VERBOSE :=
endif

export quiet Q KBUILD_VERBOSE

# Call a source code checker (by default, "sparse") as part of the
# C compilation.
#
# Use 'make C=1' to enable checking of only re-compiled files.
# Use 'make C=2' to enable checking of *all* source files, regardless
# of whether they are re-compiled or not.
#
# See the file "Documentation/dev-tools/sparse.rst" for more details,
# including where to get the "sparse" utility.

ifeq ("$(origin C)", "command line")
  KBUILD_CHECKSRC = $(C)
endif
ifndef KBUILD_CHECKSRC
  KBUILD_CHECKSRC = 0
endif

export KBUILD_CHECKSRC

# Enable "clippy" (a linter) as part of the Rust compilation.
#
# Use 'make CLIPPY=1' to enable it.
ifeq ("$(origin CLIPPY)", "command line")
  KBUILD_CLIPPY := $(CLIPPY)
endif

export KBUILD_CLIPPY

# Use make M=dir or set the environment variable KBUILD_EXTMOD to specify the
# directory of external module to build. Setting M= takes precedence.
ifeq ("$(origin M)", "command line")
  KBUILD_EXTMOD := $(M)
endif

$(if $(word 2, $(KBUILD_EXTMOD)), \
	$(error building multiple external modules is not supported))

$(foreach x, % :, $(if $(findstring $x, $(KBUILD_EXTMOD)), \
	$(error module directory path cannot contain '$x')))

# Remove trailing slashes
ifneq ($(filter %/, $(KBUILD_EXTMOD)),)
KBUILD_EXTMOD := $(shell dirname $(KBUILD_EXTMOD).)
endif

export KBUILD_EXTMOD

# Kbuild will save output files in the current working directory.
# This does not need to match to the root of the kernel source tree.
#
# For example, you can do this:
#
#  cd /dir/to/store/output/files; make -f /dir/to/kernel/source/Makefile
#
# If you want to save output files in a different location, there are
# two syntaxes to specify it.
#
# 1) O=
# Use "make O=dir/to/store/output/files/"
#
# 2) Set KBUILD_OUTPUT
# Set the environment variable KBUILD_OUTPUT to point to the output directory.
# export KBUILD_OUTPUT=dir/to/store/output/files/; make
#
# The O= assignment takes precedence over the KBUILD_OUTPUT environment
# variable.

# Do we want to change the working directory?
ifeq ("$(origin O)", "command line")
  KBUILD_OUTPUT := $(O)
endif

ifneq ($(KBUILD_OUTPUT),)
# Make's built-in functions such as $(abspath ...), $(realpath ...) cannot
# expand a shell special character '~'. We use a somewhat tedious way here.
abs_objtree := $(shell mkdir -p $(KBUILD_OUTPUT) && cd $(KBUILD_OUTPUT) && pwd)
$(if $(abs_objtree),, \
     $(error failed to create output directory "$(KBUILD_OUTPUT)"))

# $(realpath ...) resolves symlinks
abs_objtree := $(realpath $(abs_objtree))
else
abs_objtree := $(CURDIR)
endif # ifneq ($(KBUILD_OUTPUT),)

ifeq ($(abs_objtree),$(CURDIR))
# Suppress "Entering directory ..." unless we are changing the work directory.
MAKEFLAGS += --no-print-directory
else
need-sub-make := 1
endif

this-makefile := $(lastword $(MAKEFILE_LIST))
abs_srctree := $(realpath $(dir $(this-makefile)))

ifneq ($(words $(subst :, ,$(abs_srctree))), 1)
$(error source directory cannot contain spaces or colons)
endif

ifneq ($(filter 3.%,$(MAKE_VERSION)),)
# 'MAKEFLAGS += -rR' does not immediately become effective for GNU Make 3.x
# We need to invoke sub-make to avoid implicit rules in the top Makefile.
need-sub-make := 1
# Cancel implicit rules for this Makefile.
$(this-makefile): ;
endif

export abs_srctree abs_objtree
export sub_make_done := 1

ifeq ($(need-sub-make),1)

PHONY += $(MAKECMDGOALS) __sub-make

$(filter-out $(this-makefile), $(MAKECMDGOALS)) __all: __sub-make
	@:

# Invoke a second make in the output directory, passing relevant variables
__sub-make:
	$(Q)$(MAKE) -C $(abs_objtree) -f $(abs_srctree)/Makefile $(MAKECMDGOALS)

endif # need-sub-make
endif # sub_make_done

# We process the rest of the Makefile if this is the final invocation of make
ifeq ($(need-sub-make),)

# Do not print "Entering directory ...",
# but we want to display it when entering to the output directory
# so that IDEs/editors are able to understand relative filenames.
MAKEFLAGS += --no-print-directory

ifeq ($(abs_srctree),$(abs_objtree))
        # building in the source tree
        srctree := .
	building_out_of_srctree :=
else
        ifeq ($(abs_srctree)/,$(dir $(abs_objtree)))
                # building in a subdirectory of the source tree
                srctree := ..
        else
                srctree := $(abs_srctree)
        endif
	building_out_of_srctree := 1
endif

ifneq ($(KBUILD_ABS_SRCTREE),)
srctree := $(abs_srctree)
endif

objtree		:= .
VPATH		:= $(srctree)

export building_out_of_srctree srctree objtree VPATH

# To make sure we do not include .config for any of the *config targets
# catch them early, and hand them over to scripts/kconfig/Makefile
# It is allowed to specify more targets when calling make, including
# mixing *config targets and build targets.
# For example 'make oldconfig all'.
# Detect when mixed targets is specified, and make a second invocation
# of make so .config is not included in this case either (for *config).

version_h := include/generated/uapi/linux/version.h

clean-targets := %clean mrproper cleandocs
no-dot-config-targets := $(clean-targets) \
			 cscope gtags TAGS tags help% %docs check% coccicheck \
			 $(version_h) headers headers_% archheaders archscripts \
			 %asm-generic kernelversion %src-pkg dt_binding_check \
			 outputmakefile rustavailable rustfmt rustfmtcheck \
			 scripts_package
# Installation targets should not require compiler. Unfortunately, vdso_install
# is an exception where build artifacts may be updated. This must be fixed.
no-compiler-targets := $(no-dot-config-targets) install dtbs_install \
			headers_install modules_install kernelrelease image_name
no-sync-config-targets := $(no-dot-config-targets) %install kernelrelease \
			  image_name
single-targets := %.a %.i %.ko %.lds %.ll %.lst %.mod %.o %.rsi %.s %.symtypes %/

config-build	:=
mixed-build	:=
need-config	:= 1
need-compiler	:= 1
may-sync-config	:= 1
single-build	:=

ifneq ($(filter $(no-dot-config-targets), $(MAKECMDGOALS)),)
	ifeq ($(filter-out $(no-dot-config-targets), $(MAKECMDGOALS)),)
		need-config :=
	endif
endif

ifneq ($(filter $(no-compiler-targets), $(MAKECMDGOALS)),)
	ifeq ($(filter-out $(no-compiler-targets), $(MAKECMDGOALS)),)
		need-compiler :=
	endif
endif

ifneq ($(filter $(no-sync-config-targets), $(MAKECMDGOALS)),)
	ifeq ($(filter-out $(no-sync-config-targets), $(MAKECMDGOALS)),)
		may-sync-config :=
	endif
endif

ifneq ($(KBUILD_EXTMOD),)
	may-sync-config :=
endif

ifeq ($(KBUILD_EXTMOD),)
        ifneq ($(filter %config,$(MAKECMDGOALS)),)
		config-build := 1
                ifneq ($(words $(MAKECMDGOALS)),1)
			mixed-build := 1
                endif
        endif
endif

# We cannot build single targets and the others at the same time
ifneq ($(filter $(single-targets), $(MAKECMDGOALS)),)
	single-build := 1
	ifneq ($(filter-out $(single-targets), $(MAKECMDGOALS)),)
		mixed-build := 1
	endif
endif

# For "make -j clean all", "make -j mrproper defconfig all", etc.
ifneq ($(filter $(clean-targets),$(MAKECMDGOALS)),)
        ifneq ($(filter-out $(clean-targets),$(MAKECMDGOALS)),)
		mixed-build := 1
        endif
endif

# install and modules_install need also be processed one by one
ifneq ($(filter install,$(MAKECMDGOALS)),)
        ifneq ($(filter modules_install,$(MAKECMDGOALS)),)
		mixed-build := 1
        endif
endif

ifdef mixed-build
# ===========================================================================
# We're called with mixed targets (*config and build targets).
# Handle them one by one.

PHONY += $(MAKECMDGOALS) __build_one_by_one

$(MAKECMDGOALS): __build_one_by_one
	@:

__build_one_by_one:
	$(Q)set -e; \
	for i in $(MAKECMDGOALS); do \
		$(MAKE) -f $(srctree)/Makefile $$i; \
	done

else # !mixed-build

include $(srctree)/scripts/Kbuild.include

# Read KERNELRELEASE from include/config/kernel.release (if it exists)
KERNELRELEASE = $(call read-file, include/config/kernel.release)
KERNELVERSION = $(VERSION)$(if $(PATCHLEVEL),.$(PATCHLEVEL)$(if $(SUBLEVEL),.$(SUBLEVEL)))$(EXTRAVERSION)
export VERSION PATCHLEVEL SUBLEVEL KERNELRELEASE KERNELVERSION

include $(srctree)/scripts/subarch.include

# Cross compiling and selecting different set of gcc/bin-utils
# ---------------------------------------------------------------------------
#
# When performing cross compilation for other architectures ARCH shall be set
# to the target architecture. (See arch/* for the possibilities).
# ARCH can be set during invocation of make:
# make ARCH=ia64
# Another way is to have ARCH set in the environment.
# The default ARCH is the host where make is executed.

# CROSS_COMPILE specify the prefix used for all executables used
# during compilation. Only gcc and related bin-utils executables
# are prefixed with $(CROSS_COMPILE).
# CROSS_COMPILE can be set on the command line
# make CROSS_COMPILE=ia64-linux-
# Alternatively CROSS_COMPILE can be set in the environment.
# Default value for CROSS_COMPILE is not to prefix executables
# Note: Some architectures assign CROSS_COMPILE in their arch/*/Makefile
ARCH		?= $(SUBARCH)

# Architecture as present in compile.h
UTS_MACHINE 	:= $(ARCH)
SRCARCH 	:= $(ARCH)

# Additional ARCH settings for x86
ifeq ($(ARCH),i386)
        SRCARCH := x86
endif
ifeq ($(ARCH),x86_64)
        SRCARCH := x86
endif

# Additional ARCH settings for sparc
ifeq ($(ARCH),sparc32)
       SRCARCH := sparc
endif
ifeq ($(ARCH),sparc64)
       SRCARCH := sparc
endif

# Additional ARCH settings for parisc
ifeq ($(ARCH),parisc64)
       SRCARCH := parisc
endif

export cross_compiling :=
ifneq ($(SRCARCH),$(SUBARCH))
cross_compiling := 1
endif

KCONFIG_CONFIG	?= .config
export KCONFIG_CONFIG

# SHELL used by kbuild
CONFIG_SHELL := sh

HOST_LFS_CFLAGS := $(shell getconf LFS_CFLAGS 2>/dev/null)
HOST_LFS_LDFLAGS := $(shell getconf LFS_LDFLAGS 2>/dev/null)
HOST_LFS_LIBS := $(shell getconf LFS_LIBS 2>/dev/null)

ifneq ($(LLVM),)
ifneq ($(filter %/,$(LLVM)),)
LLVM_PREFIX := $(LLVM)
else ifneq ($(filter -%,$(LLVM)),)
LLVM_SUFFIX := $(LLVM)
endif

HOSTCC	= $(LLVM_PREFIX)clang$(LLVM_SUFFIX)
HOSTCXX	= $(LLVM_PREFIX)clang++$(LLVM_SUFFIX)
else
HOSTCC	= gcc
HOSTCXX	= g++
endif
HOSTRUSTC = rustc
HOSTPKG_CONFIG	= pkg-config

KBUILD_USERHOSTCFLAGS := -Wall -Wmissing-prototypes -Wstrict-prototypes \
			 -O2 -fomit-frame-pointer -std=gnu11 \
			 -Wdeclaration-after-statement
KBUILD_USERCFLAGS  := $(KBUILD_USERHOSTCFLAGS) $(USERCFLAGS)
KBUILD_USERLDFLAGS := $(USERLDFLAGS)

# These flags apply to all Rust code in the tree, including the kernel and
# host programs.
export rust_common_flags := --edition=2021 \
			    -Zbinary_dep_depinfo=y \
			    -Dunsafe_op_in_unsafe_fn -Drust_2018_idioms \
			    -Dunreachable_pub -Dnon_ascii_idents \
			    -Wmissing_docs \
			    -Drustdoc::missing_crate_level_docs \
			    -Dclippy::correctness -Dclippy::style \
			    -Dclippy::suspicious -Dclippy::complexity \
			    -Dclippy::perf \
			    -Dclippy::let_unit_value -Dclippy::mut_mut \
			    -Dclippy::needless_bitwise_bool \
			    -Dclippy::needless_continue \
			    -Wclippy::dbg_macro

KBUILD_HOSTCFLAGS   := $(KBUILD_USERHOSTCFLAGS) $(HOST_LFS_CFLAGS) $(HOSTCFLAGS)
KBUILD_HOSTCXXFLAGS := -Wall -O2 $(HOST_LFS_CFLAGS) $(HOSTCXXFLAGS)
KBUILD_HOSTRUSTFLAGS := $(rust_common_flags) -O -Cstrip=debuginfo \
			-Zallow-features= $(HOSTRUSTFLAGS)
KBUILD_HOSTLDFLAGS  := $(HOST_LFS_LDFLAGS) $(HOSTLDFLAGS)
KBUILD_HOSTLDLIBS   := $(HOST_LFS_LIBS) $(HOSTLDLIBS)

# Make variables (CC, etc...)
CPP		= $(CC) -E
ifneq ($(LLVM),)
CC		= $(LLVM_PREFIX)clang$(LLVM_SUFFIX)
LD		= $(LLVM_PREFIX)ld.lld$(LLVM_SUFFIX)
AR		= $(LLVM_PREFIX)llvm-ar$(LLVM_SUFFIX)
NM		= $(LLVM_PREFIX)llvm-nm$(LLVM_SUFFIX)
OBJCOPY		= $(LLVM_PREFIX)llvm-objcopy$(LLVM_SUFFIX)
OBJDUMP		= $(LLVM_PREFIX)llvm-objdump$(LLVM_SUFFIX)
READELF		= $(LLVM_PREFIX)llvm-readelf$(LLVM_SUFFIX)
STRIP		= $(LLVM_PREFIX)llvm-strip$(LLVM_SUFFIX)
else
CC		= $(CROSS_COMPILE)gcc
LD		= $(CROSS_COMPILE)ld
AR		= $(CROSS_COMPILE)ar
NM		= $(CROSS_COMPILE)nm
OBJCOPY		= $(CROSS_COMPILE)objcopy
OBJDUMP		= $(CROSS_COMPILE)objdump
READELF		= $(CROSS_COMPILE)readelf
STRIP		= $(CROSS_COMPILE)strip
endif
RUSTC		= rustc
RUSTDOC		= rustdoc
RUSTFMT		= rustfmt
CLIPPY_DRIVER	= clippy-driver
BINDGEN		= bindgen
CARGO		= cargo
PAHOLE		= pahole
RESOLVE_BTFIDS	= $(objtree)/tools/bpf/resolve_btfids/resolve_btfids
LEX		= flex
YACC		= bison
AWK		= awk
INSTALLKERNEL  := installkernel
DEPMOD		= depmod
PERL		= perl
PYTHON3		= python3
CHECK		= sparse
BASH		= bash
KGZIP		= gzip
KBZIP2		= bzip2
KLZOP		= lzop
LZMA		= lzma
LZ4		= lz4c
XZ		= xz
ZSTD		= zstd

PAHOLE_FLAGS	= $(shell PAHOLE=$(PAHOLE) $(srctree)/scripts/pahole-flags.sh)

CHECKFLAGS     := -D__linux__ -Dlinux -D__STDC__ -Dunix -D__unix__ \
		  -Wbitwise -Wno-return-void -Wno-unknown-attribute $(CF)
NOSTDINC_FLAGS :=
CFLAGS_MODULE   =
RUSTFLAGS_MODULE =
AFLAGS_MODULE   =
LDFLAGS_MODULE  =
CFLAGS_KERNEL	=
RUSTFLAGS_KERNEL =
AFLAGS_KERNEL	=
LDFLAGS_vmlinux =

# Use USERINCLUDE when you must reference the UAPI directories only.
USERINCLUDE    := \
		-I$(srctree)/arch/$(SRCARCH)/include/uapi \
		-I$(objtree)/arch/$(SRCARCH)/include/generated/uapi \
		-I$(srctree)/include/uapi \
		-I$(objtree)/include/generated/uapi \
                -include $(srctree)/include/linux/compiler-version.h \
                -include $(srctree)/include/linux/kconfig.h

# Use LINUXINCLUDE when you must reference the include/ directory.
# Needed to be compatible with the O= option
LINUXINCLUDE    := \
		-I$(srctree)/arch/$(SRCARCH)/include \
		-I$(objtree)/arch/$(SRCARCH)/include/generated \
		$(if $(building_out_of_srctree),-I$(srctree)/include) \
		-I$(objtree)/include \
		$(USERINCLUDE)

KBUILD_AFLAGS   := -D__ASSEMBLY__ -fno-PIE
KBUILD_CFLAGS   := -Wall -Wundef -Werror=strict-prototypes -Wno-trigraphs \
		   -fno-strict-aliasing -fno-common -fshort-wchar -fno-PIE \
		   -Werror=implicit-function-declaration -Werror=implicit-int \
		   -Werror=return-type -Wno-format-security -funsigned-char \
		   -std=gnu11
KBUILD_CPPFLAGS := -D__KERNEL__
KBUILD_RUSTFLAGS := $(rust_common_flags) \
		    --target=$(objtree)/scripts/target.json \
		    -Cpanic=abort -Cembed-bitcode=n -Clto=n \
		    -Cforce-unwind-tables=n -Ccodegen-units=1 \
		    -Csymbol-mangling-version=v0 \
		    -Crelocation-model=static \
		    -Zfunction-sections=n \
		    -Dclippy::float_arithmetic

KBUILD_AFLAGS_KERNEL :=
KBUILD_CFLAGS_KERNEL :=
KBUILD_RUSTFLAGS_KERNEL :=
KBUILD_AFLAGS_MODULE  := -DMODULE
KBUILD_CFLAGS_MODULE  := -DMODULE
KBUILD_RUSTFLAGS_MODULE := --cfg MODULE
KBUILD_LDFLAGS_MODULE :=
KBUILD_LDFLAGS :=
CLANG_FLAGS :=

ifeq ($(KBUILD_CLIPPY),1)
	RUSTC_OR_CLIPPY_QUIET := CLIPPY
	RUSTC_OR_CLIPPY = $(CLIPPY_DRIVER)
else
	RUSTC_OR_CLIPPY_QUIET := RUSTC
	RUSTC_OR_CLIPPY = $(RUSTC)
endif

ifdef RUST_LIB_SRC
	export RUST_LIB_SRC
endif

# Allows the usage of unstable features in stable compilers.
export RUSTC_BOOTSTRAP := 1

export ARCH SRCARCH CONFIG_SHELL BASH HOSTCC KBUILD_HOSTCFLAGS CROSS_COMPILE LD CC HOSTPKG_CONFIG
export RUSTC RUSTDOC RUSTFMT RUSTC_OR_CLIPPY_QUIET RUSTC_OR_CLIPPY BINDGEN CARGO
export HOSTRUSTC KBUILD_HOSTRUSTFLAGS
export CPP AR NM STRIP OBJCOPY OBJDUMP READELF PAHOLE RESOLVE_BTFIDS LEX YACC AWK INSTALLKERNEL
export PERL PYTHON3 CHECK CHECKFLAGS MAKE UTS_MACHINE HOSTCXX
export KGZIP KBZIP2 KLZOP LZMA LZ4 XZ ZSTD
export KBUILD_HOSTCXXFLAGS KBUILD_HOSTLDFLAGS KBUILD_HOSTLDLIBS LDFLAGS_MODULE
export KBUILD_USERCFLAGS KBUILD_USERLDFLAGS

export KBUILD_CPPFLAGS NOSTDINC_FLAGS LINUXINCLUDE OBJCOPYFLAGS KBUILD_LDFLAGS
export KBUILD_CFLAGS CFLAGS_KERNEL CFLAGS_MODULE
export KBUILD_RUSTFLAGS RUSTFLAGS_KERNEL RUSTFLAGS_MODULE
export KBUILD_AFLAGS AFLAGS_KERNEL AFLAGS_MODULE
export KBUILD_AFLAGS_MODULE KBUILD_CFLAGS_MODULE KBUILD_RUSTFLAGS_MODULE KBUILD_LDFLAGS_MODULE
export KBUILD_AFLAGS_KERNEL KBUILD_CFLAGS_KERNEL KBUILD_RUSTFLAGS_KERNEL
export PAHOLE_FLAGS

# Files to ignore in find ... statements

export RCS_FIND_IGNORE := \( -name SCCS -o -name BitKeeper -o -name .svn -o    \
			  -name CVS -o -name .pc -o -name .hg -o -name .git \) \
			  -prune -o
export RCS_TAR_IGNORE := --exclude SCCS --exclude BitKeeper --exclude .svn \
			 --exclude CVS --exclude .pc --exclude .hg --exclude .git

# ===========================================================================
# Rules shared between *config targets and build targets

# Basic helpers built in scripts/basic/
PHONY += scripts_basic
scripts_basic:
	$(Q)$(MAKE) $(build)=scripts/basic

PHONY += outputmakefile
ifdef building_out_of_srctree
# Before starting out-of-tree build, make sure the source tree is clean.
# outputmakefile generates a Makefile in the output directory, if using a
# separate output directory. This allows convenient use of make in the
# output directory.
# At the same time when output Makefile generated, generate .gitignore to
# ignore whole output directory

quiet_cmd_makefile = GEN     Makefile
      cmd_makefile = { \
	echo "\# Automatically generated by $(srctree)/Makefile: don't edit"; \
	echo "include $(srctree)/Makefile"; \
	} > Makefile

outputmakefile:
	@if [ -f $(srctree)/.config -o \
		 -d $(srctree)/include/config -o \
		 -d $(srctree)/arch/$(SRCARCH)/include/generated ]; then \
		echo >&2 "***"; \
		echo >&2 "*** The source tree is not clean, please run 'make$(if $(findstring command line, $(origin ARCH)), ARCH=$(ARCH)) mrproper'"; \
		echo >&2 "*** in $(abs_srctree)";\
		echo >&2 "***"; \
		false; \
	fi
	$(Q)ln -fsn $(srctree) source
	$(call cmd,makefile)
	$(Q)test -e .gitignore || \
	{ echo "# this is build directory, ignore it"; echo "*"; } > .gitignore
endif

# The expansion should be delayed until arch/$(SRCARCH)/Makefile is included.
# Some architectures define CROSS_COMPILE in arch/$(SRCARCH)/Makefile.
# CC_VERSION_TEXT is referenced from Kconfig (so it needs export),
# and from include/config/auto.conf.cmd to detect the compiler upgrade.
CC_VERSION_TEXT = $(subst $(pound),,$(shell LC_ALL=C $(CC) --version 2>/dev/null | head -n 1))

ifneq ($(findstring clang,$(CC_VERSION_TEXT)),)
include $(srctree)/scripts/Makefile.clang
endif

# Include this also for config targets because some architectures need
# cc-cross-prefix to determine CROSS_COMPILE.
ifdef need-compiler
include $(srctree)/scripts/Makefile.compiler
endif

ifdef config-build
# ===========================================================================
# *config targets only - make sure prerequisites are updated, and descend
# in scripts/kconfig to make the *config target

# Read arch specific Makefile to set KBUILD_DEFCONFIG as needed.
# KBUILD_DEFCONFIG may point out an alternative default configuration
# used for 'make defconfig'
include $(srctree)/arch/$(SRCARCH)/Makefile
export KBUILD_DEFCONFIG KBUILD_KCONFIG CC_VERSION_TEXT

config: outputmakefile scripts_basic FORCE
	$(Q)$(MAKE) $(build)=scripts/kconfig $@

%config: outputmakefile scripts_basic FORCE
	$(Q)$(MAKE) $(build)=scripts/kconfig $@

else #!config-build
# ===========================================================================
# Build targets only - this includes vmlinux, arch specific targets, clean
# targets and others. In general all targets except *config targets.

# If building an external module we do not care about the all: rule
# but instead __all depend on modules
PHONY += all
ifeq ($(KBUILD_EXTMOD),)
__all: all
else
__all: modules
endif

targets :=

# Decide whether to build built-in, modular, or both.
# Normally, just do built-in.

KBUILD_MODULES :=
KBUILD_BUILTIN := 1

# If we have only "make modules", don't compile built-in objects.
ifeq ($(MAKECMDGOALS),modules)
  KBUILD_BUILTIN :=
endif

# If we have "make <whatever> modules", compile modules
# in addition to whatever we do anyway.
# Just "make" or "make all" shall build modules as well

ifneq ($(filter all modules nsdeps %compile_commands.json clang-%,$(MAKECMDGOALS)),)
  KBUILD_MODULES := 1
endif

ifeq ($(MAKECMDGOALS),)
  KBUILD_MODULES := 1
endif

export KBUILD_MODULES KBUILD_BUILTIN

ifdef need-config
include include/config/auto.conf
endif

ifeq ($(KBUILD_EXTMOD),)
# Objects we will link into vmlinux / subdirs we need to visit
core-y		:=
drivers-y	:=
libs-y		:= lib/
endif # KBUILD_EXTMOD

# The all: target is the default when no target is given on the
# command line.
# This allow a user to issue only 'make' to build a kernel including modules
# Defaults to vmlinux, but the arch makefile usually adds further targets
all: vmlinux

CFLAGS_GCOV	:= -fprofile-arcs -ftest-coverage
ifdef CONFIG_CC_IS_GCC
CFLAGS_GCOV	+= -fno-tree-loop-im
endif
export CFLAGS_GCOV

# The arch Makefiles can override CC_FLAGS_FTRACE. We may also append it later.
ifdef CONFIG_FUNCTION_TRACER
  CC_FLAGS_FTRACE := -pg
endif

include $(srctree)/arch/$(SRCARCH)/Makefile

ifdef need-config
ifdef may-sync-config
# Read in dependencies to all Kconfig* files, make sure to run syncconfig if
# changes are detected. This should be included after arch/$(SRCARCH)/Makefile
# because some architectures define CROSS_COMPILE there.
include include/config/auto.conf.cmd

$(KCONFIG_CONFIG):
	@echo >&2 '***'
	@echo >&2 '*** Configuration file "$@" not found!'
	@echo >&2 '***'
	@echo >&2 '*** Please run some configurator (e.g. "make oldconfig" or'
	@echo >&2 '*** "make menuconfig" or "make xconfig").'
	@echo >&2 '***'
	@/bin/false

# The actual configuration files used during the build are stored in
# include/generated/ and include/config/. Update them if .config is newer than
# include/config/auto.conf (which mirrors .config).
#
# This exploits the 'multi-target pattern rule' trick.
# The syncconfig should be executed only once to make all the targets.
# (Note: use the grouped target '&:' when we bump to GNU Make 4.3)
#
# Do not use $(call cmd,...) here. That would suppress prompts from syncconfig,
# so you cannot notice that Kconfig is waiting for the user input.
%/config/auto.conf %/config/auto.conf.cmd %/generated/autoconf.h %/generated/rustc_cfg: $(KCONFIG_CONFIG)
	$(Q)$(kecho) "  SYNC    $@"
	$(Q)$(MAKE) -f $(srctree)/Makefile syncconfig
else # !may-sync-config
# External modules and some install targets need include/generated/autoconf.h
# and include/config/auto.conf but do not care if they are up-to-date.
# Use auto.conf to trigger the test
PHONY += include/config/auto.conf

include/config/auto.conf:
	@test -e include/generated/autoconf.h -a -e $@ || (		\
	echo >&2;							\
	echo >&2 "  ERROR: Kernel configuration is invalid.";		\
	echo >&2 "         include/generated/autoconf.h or $@ are missing.";\
	echo >&2 "         Run 'make oldconfig && make prepare' on kernel src to fix it.";	\
	echo >&2 ;							\
	/bin/false)

endif # may-sync-config
endif # need-config

KBUILD_CFLAGS	+= -fno-delete-null-pointer-checks
KBUILD_CFLAGS	+= $(call cc-disable-warning,frame-address,)
KBUILD_CFLAGS	+= $(call cc-disable-warning, format-truncation)
KBUILD_CFLAGS	+= $(call cc-disable-warning, format-overflow)
KBUILD_CFLAGS	+= $(call cc-disable-warning, address-of-packed-member)

ifdef CONFIG_CC_OPTIMIZE_FOR_PERFORMANCE
KBUILD_CFLAGS += -O2
KBUILD_RUSTFLAGS += -Copt-level=2
else ifdef CONFIG_CC_OPTIMIZE_FOR_SIZE
KBUILD_CFLAGS += -Os
KBUILD_RUSTFLAGS += -Copt-level=s
endif

# Always set `debug-assertions` and `overflow-checks` because their default
# depends on `opt-level` and `debug-assertions`, respectively.
KBUILD_RUSTFLAGS += -Cdebug-assertions=$(if $(CONFIG_RUST_DEBUG_ASSERTIONS),y,n)
KBUILD_RUSTFLAGS += -Coverflow-checks=$(if $(CONFIG_RUST_OVERFLOW_CHECKS),y,n)

# Tell gcc to never replace conditional load with a non-conditional one
ifdef CONFIG_CC_IS_GCC
# gcc-10 renamed --param=allow-store-data-races=0 to
# -fno-allow-store-data-races.
KBUILD_CFLAGS	+= $(call cc-option,--param=allow-store-data-races=0)
KBUILD_CFLAGS	+= $(call cc-option,-fno-allow-store-data-races)
endif

ifdef CONFIG_READABLE_ASM
# Disable optimizations that make assembler listings hard to read.
# reorder blocks reorders the control in the function
# ipa clone creates specialized cloned functions
# partial inlining inlines only parts of functions
KBUILD_CFLAGS += -fno-reorder-blocks -fno-ipa-cp-clone -fno-partial-inlining
endif

ifneq ($(CONFIG_FRAME_WARN),0)
KBUILD_CFLAGS += -Wframe-larger-than=$(CONFIG_FRAME_WARN)
endif

stackp-flags-y                                    := -fno-stack-protector
stackp-flags-$(CONFIG_STACKPROTECTOR)             := -fstack-protector
stackp-flags-$(CONFIG_STACKPROTECTOR_STRONG)      := -fstack-protector-strong

KBUILD_CFLAGS += $(stackp-flags-y)

KBUILD_CPPFLAGS-$(CONFIG_WERROR) += -Werror
KBUILD_CPPFLAGS += $(KBUILD_CPPFLAGS-y)
KBUILD_CFLAGS-$(CONFIG_CC_NO_ARRAY_BOUNDS) += -Wno-array-bounds

KBUILD_RUSTFLAGS-$(CONFIG_WERROR) += -Dwarnings
KBUILD_RUSTFLAGS += $(KBUILD_RUSTFLAGS-y)

ifdef CONFIG_CC_IS_CLANG
# The kernel builds with '-std=gnu11' so use of GNU extensions is acceptable.
KBUILD_CFLAGS += -Wno-gnu
else

# gcc inanely warns about local variables called 'main'
KBUILD_CFLAGS += -Wno-main
endif

# These warnings generated too much noise in a regular build.
# Use make W=1 to enable them (see scripts/Makefile.extrawarn)
KBUILD_CFLAGS += $(call cc-disable-warning, unused-but-set-variable)
KBUILD_CFLAGS += $(call cc-disable-warning, unused-const-variable)

# These result in bogus false positives
KBUILD_CFLAGS += $(call cc-disable-warning, dangling-pointer)

ifdef CONFIG_FRAME_POINTER
KBUILD_CFLAGS	+= -fno-omit-frame-pointer -fno-optimize-sibling-calls
KBUILD_RUSTFLAGS += -Cforce-frame-pointers=y
else
# Some targets (ARM with Thumb2, for example), can't be built with frame
# pointers.  For those, we don't have FUNCTION_TRACER automatically
# select FRAME_POINTER.  However, FUNCTION_TRACER adds -pg, and this is
# incompatible with -fomit-frame-pointer with current GCC, so we don't use
# -fomit-frame-pointer with FUNCTION_TRACER.
# In the Rust target specification, "frame-pointer" is set explicitly
# to "may-omit".
ifndef CONFIG_FUNCTION_TRACER
KBUILD_CFLAGS	+= -fomit-frame-pointer
endif
endif

# Initialize all stack variables with a 0xAA pattern.
ifdef CONFIG_INIT_STACK_ALL_PATTERN
KBUILD_CFLAGS	+= -ftrivial-auto-var-init=pattern
endif

# Initialize all stack variables with a zero value.
ifdef CONFIG_INIT_STACK_ALL_ZERO
KBUILD_CFLAGS	+= -ftrivial-auto-var-init=zero
ifdef CONFIG_CC_HAS_AUTO_VAR_INIT_ZERO_ENABLER
# https://github.com/llvm/llvm-project/issues/44842
CC_AUTO_VAR_INIT_ZERO_ENABLER := -enable-trivial-auto-var-init-zero-knowing-it-will-be-removed-from-clang
export CC_AUTO_VAR_INIT_ZERO_ENABLER
KBUILD_CFLAGS	+= $(CC_AUTO_VAR_INIT_ZERO_ENABLER)
endif
endif

# While VLAs have been removed, GCC produces unreachable stack probes
# for the randomize_kstack_offset feature. Disable it for all compilers.
KBUILD_CFLAGS	+= $(call cc-option, -fno-stack-clash-protection)

# Clear used registers at func exit (to reduce data lifetime and ROP gadgets).
ifdef CONFIG_ZERO_CALL_USED_REGS
KBUILD_CFLAGS	+= -fzero-call-used-regs=used-gpr
endif

ifdef CONFIG_FUNCTION_TRACER
ifdef CONFIG_FTRACE_MCOUNT_USE_CC
  CC_FLAGS_FTRACE	+= -mrecord-mcount
  ifdef CONFIG_HAVE_NOP_MCOUNT
    ifeq ($(call cc-option-yn, -mnop-mcount),y)
      CC_FLAGS_FTRACE	+= -mnop-mcount
      CC_FLAGS_USING	+= -DCC_USING_NOP_MCOUNT
    endif
  endif
endif
ifdef CONFIG_FTRACE_MCOUNT_USE_OBJTOOL
  ifdef CONFIG_HAVE_OBJTOOL_NOP_MCOUNT
    CC_FLAGS_USING	+= -DCC_USING_NOP_MCOUNT
  endif
endif
ifdef CONFIG_FTRACE_MCOUNT_USE_RECORDMCOUNT
  ifdef CONFIG_HAVE_C_RECORDMCOUNT
    BUILD_C_RECORDMCOUNT := y
    export BUILD_C_RECORDMCOUNT
  endif
endif
ifdef CONFIG_HAVE_FENTRY
  # s390-linux-gnu-gcc did not support -mfentry until gcc-9.
  ifeq ($(call cc-option-yn, -mfentry),y)
    CC_FLAGS_FTRACE	+= -mfentry
    CC_FLAGS_USING	+= -DCC_USING_FENTRY
  endif
endif
export CC_FLAGS_FTRACE
KBUILD_CFLAGS	+= $(CC_FLAGS_FTRACE) $(CC_FLAGS_USING)
KBUILD_AFLAGS	+= $(CC_FLAGS_USING)
endif

# We trigger additional mismatches with less inlining
ifdef CONFIG_DEBUG_SECTION_MISMATCH
KBUILD_CFLAGS += -fno-inline-functions-called-once
endif

# `rustc`'s `-Zfunction-sections` applies to data too (as of 1.59.0).
ifdef CONFIG_LD_DEAD_CODE_DATA_ELIMINATION
KBUILD_CFLAGS_KERNEL += -ffunction-sections -fdata-sections
KBUILD_RUSTFLAGS_KERNEL += -Zfunction-sections=y
LDFLAGS_vmlinux += --gc-sections
endif

ifdef CONFIG_SHADOW_CALL_STACK
ifndef CONFIG_DYNAMIC_SCS
CC_FLAGS_SCS	:= -fsanitize=shadow-call-stack
KBUILD_CFLAGS	+= $(CC_FLAGS_SCS)
endif
export CC_FLAGS_SCS
endif

ifdef CONFIG_LTO_CLANG
ifdef CONFIG_LTO_CLANG_THIN
CC_FLAGS_LTO	:= -flto=thin -fsplit-lto-unit
KBUILD_LDFLAGS	+= --thinlto-cache-dir=$(extmod_prefix).thinlto-cache
else
CC_FLAGS_LTO	:= -flto
endif
CC_FLAGS_LTO	+= -fvisibility=hidden

# Limit inlining across translation units to reduce binary size
KBUILD_LDFLAGS += -mllvm -import-instr-limit=5

# Check for frame size exceeding threshold during prolog/epilog insertion
# when using lld < 13.0.0.
ifneq ($(CONFIG_FRAME_WARN),0)
ifeq ($(call test-lt, $(CONFIG_LLD_VERSION), 130000),y)
KBUILD_LDFLAGS	+= -plugin-opt=-warn-stack-size=$(CONFIG_FRAME_WARN)
endif
endif
endif

ifdef CONFIG_LTO
KBUILD_CFLAGS	+= -fno-lto $(CC_FLAGS_LTO)
KBUILD_AFLAGS	+= -fno-lto
export CC_FLAGS_LTO
endif

ifdef CONFIG_CFI_CLANG
CC_FLAGS_CFI	:= -fsanitize=kcfi
KBUILD_CFLAGS	+= $(CC_FLAGS_CFI)
export CC_FLAGS_CFI
endif

ifneq ($(CONFIG_FUNCTION_ALIGNMENT),0)
KBUILD_CFLAGS += -falign-functions=$(CONFIG_FUNCTION_ALIGNMENT)
endif

# arch Makefile may override CC so keep this after arch Makefile is included
NOSTDINC_FLAGS += -nostdinc

# warn about C99 declaration after statement
KBUILD_CFLAGS += -Wdeclaration-after-statement

# Variable Length Arrays (VLAs) should not be used anywhere in the kernel
KBUILD_CFLAGS += -Wvla

# disable pointer signed / unsigned warnings in gcc 4.0
KBUILD_CFLAGS += -Wno-pointer-sign

# In order to make sure new function cast mismatches are not introduced
# in the kernel (to avoid tripping CFI checking), the kernel should be
# globally built with -Wcast-function-type.
KBUILD_CFLAGS += $(call cc-option, -Wcast-function-type)

# disable stringop warnings in gcc 8+
KBUILD_CFLAGS += $(call cc-disable-warning, stringop-truncation)

# We'll want to enable this eventually, but it's not going away for 5.7 at least
KBUILD_CFLAGS += $(call cc-disable-warning, stringop-overflow)

# Another good warning that we'll want to enable eventually
KBUILD_CFLAGS += $(call cc-disable-warning, restrict)

# Enabled with W=2, disabled by default as noisy
ifdef CONFIG_CC_IS_GCC
KBUILD_CFLAGS += -Wno-maybe-uninitialized
endif

# The allocators already balk at large sizes, so silence the compiler
# warnings for bounds checks involving those possible values. While
# -Wno-alloc-size-larger-than would normally be used here, earlier versions
# of gcc (<9.1) weirdly don't handle the option correctly when _other_
# warnings are produced (?!). Using -Walloc-size-larger-than=SIZE_MAX
# doesn't work (as it is documented to), silently resolving to "0" prior to
# version 9.1 (and producing an error more recently). Numeric values larger
# than PTRDIFF_MAX also don't work prior to version 9.1, which are silently
# ignored, continuing to default to PTRDIFF_MAX. So, left with no other
# choice, we must perform a versioned check to disable this warning.
# https://lore.kernel.org/lkml/20210824115859.187f272f@canb.auug.org.au
KBUILD_CFLAGS-$(call gcc-min-version, 90100) += -Wno-alloc-size-larger-than
KBUILD_CFLAGS += $(KBUILD_CFLAGS-y) $(CONFIG_CC_IMPLICIT_FALLTHROUGH)

# disable invalid "can't wrap" optimizations for signed / pointers
KBUILD_CFLAGS	+= -fno-strict-overflow

# Make sure -fstack-check isn't enabled (like gentoo apparently did)
KBUILD_CFLAGS  += -fno-stack-check

# conserve stack if available
ifdef CONFIG_CC_IS_GCC
KBUILD_CFLAGS   += -fconserve-stack
endif

# Prohibit date/time macros, which would make the build non-deterministic
KBUILD_CFLAGS   += -Werror=date-time

# enforce correct pointer usage
KBUILD_CFLAGS   += $(call cc-option,-Werror=incompatible-pointer-types)

# Require designated initializers for all marked structures
KBUILD_CFLAGS   += $(call cc-option,-Werror=designated-init)

# change __FILE__ to the relative path from the srctree
KBUILD_CPPFLAGS += $(call cc-option,-fmacro-prefix-map=$(srctree)/=)

# include additional Makefiles when needed
include-y			:= scripts/Makefile.extrawarn
include-$(CONFIG_DEBUG_INFO)	+= scripts/Makefile.debug
include-$(CONFIG_KASAN)		+= scripts/Makefile.kasan
include-$(CONFIG_KCSAN)		+= scripts/Makefile.kcsan
include-$(CONFIG_KMSAN)		+= scripts/Makefile.kmsan
include-$(CONFIG_UBSAN)		+= scripts/Makefile.ubsan
include-$(CONFIG_KCOV)		+= scripts/Makefile.kcov
include-$(CONFIG_RANDSTRUCT)	+= scripts/Makefile.randstruct
include-$(CONFIG_GCC_PLUGINS)	+= scripts/Makefile.gcc-plugins

include $(addprefix $(srctree)/, $(include-y))

# scripts/Makefile.gcc-plugins is intentionally included last.
# Do not add $(call cc-option,...) below this line. When you build the kernel
# from the clean source tree, the GCC plugins do not exist at this point.

# Add user supplied CPPFLAGS, AFLAGS, CFLAGS and RUSTFLAGS as the last assignments
KBUILD_CPPFLAGS += $(KCPPFLAGS)
KBUILD_AFLAGS   += $(KAFLAGS)
KBUILD_CFLAGS   += $(KCFLAGS)
KBUILD_RUSTFLAGS += $(KRUSTFLAGS)

KBUILD_LDFLAGS_MODULE += --build-id=sha1
LDFLAGS_vmlinux += --build-id=sha1

KBUILD_LDFLAGS	+= -z noexecstack
ifeq ($(CONFIG_LD_IS_BFD),y)
KBUILD_LDFLAGS	+= $(call ld-option,--no-warn-rwx-segments)
endif

ifeq ($(CONFIG_STRIP_ASM_SYMS),y)
LDFLAGS_vmlinux	+= -X
endif

ifeq ($(CONFIG_RELR),y)
LDFLAGS_vmlinux	+= --pack-dyn-relocs=relr --use-android-relr-tags
endif

# We never want expected sections to be placed heuristically by the
# linker. All sections should be explicitly named in the linker script.
ifdef CONFIG_LD_ORPHAN_WARN
LDFLAGS_vmlinux += --orphan-handling=$(CONFIG_LD_ORPHAN_WARN_LEVEL)
endif

# Align the bit size of userspace programs with the kernel
KBUILD_USERCFLAGS  += $(filter -m32 -m64 --target=%, $(KBUILD_CFLAGS))
KBUILD_USERLDFLAGS += $(filter -m32 -m64 --target=%, $(KBUILD_CFLAGS))

# make the checker run with the right architecture
CHECKFLAGS += --arch=$(ARCH)

# insure the checker run with the right endianness
CHECKFLAGS += $(if $(CONFIG_CPU_BIG_ENDIAN),-mbig-endian,-mlittle-endian)

# the checker needs the correct machine size
CHECKFLAGS += $(if $(CONFIG_64BIT),-m64,-m32)

# Default kernel image to build when no specific target is given.
# KBUILD_IMAGE may be overruled on the command line or
# set in the environment
# Also any assignments in arch/$(ARCH)/Makefile take precedence over
# this default value
export KBUILD_IMAGE ?= vmlinux

#
# INSTALL_PATH specifies where to place the updated kernel and system map
# images. Default is /boot, but you can set it to other values
export	INSTALL_PATH ?= /boot

#
# INSTALL_DTBS_PATH specifies a prefix for relocations required by build roots.
# Like INSTALL_MOD_PATH, it isn't defined in the Makefile, but can be passed as
# an argument if needed. Otherwise it defaults to the kernel install path
#
export INSTALL_DTBS_PATH ?= $(INSTALL_PATH)/dtbs/$(KERNELRELEASE)

#
# INSTALL_MOD_PATH specifies a prefix to MODLIB for module directory
# relocations required by build roots.  This is not defined in the
# makefile but the argument can be passed to make if needed.
#

MODLIB	= $(INSTALL_MOD_PATH)/lib/modules/$(KERNELRELEASE)
export MODLIB

PHONY += prepare0

export extmod_prefix = $(if $(KBUILD_EXTMOD),$(KBUILD_EXTMOD)/)
export MODORDER := $(extmod_prefix)modules.order
export MODULES_NSDEPS := $(extmod_prefix)modules.nsdeps

ifeq ($(KBUILD_EXTMOD),)

build-dir	:= .
clean-dirs	:= $(sort . Documentation \
		     $(patsubst %/,%,$(filter %/, $(core-) \
			$(drivers-) $(libs-))))

export ARCH_CORE	:= $(core-y)
export ARCH_LIB		:= $(filter %/, $(libs-y))
export ARCH_DRIVERS	:= $(drivers-y) $(drivers-m)
# Externally visible symbols (used by link-vmlinux.sh)

KBUILD_VMLINUX_OBJS := ./built-in.a
ifdef CONFIG_MODULES
KBUILD_VMLINUX_OBJS += $(patsubst %/, %/lib.a, $(filter %/, $(libs-y)))
KBUILD_VMLINUX_LIBS := $(filter-out %/, $(libs-y))
else
KBUILD_VMLINUX_LIBS := $(patsubst %/,%/lib.a, $(libs-y))
endif

export KBUILD_VMLINUX_LIBS
export KBUILD_LDS          := arch/$(SRCARCH)/kernel/vmlinux.lds

# Recurse until adjust_autoksyms.sh is satisfied
PHONY += autoksyms_recursive
ifdef CONFIG_TRIM_UNUSED_KSYMS
# For the kernel to actually contain only the needed exported symbols,
# we have to build modules as well to determine what those symbols are.
# (this can be evaluated only once include/config/auto.conf has been included)
KBUILD_MODULES := 1

autoksyms_recursive: $(build-dir) modules.order
	$(Q)$(CONFIG_SHELL) $(srctree)/scripts/adjust_autoksyms.sh \
	  "$(MAKE) -f $(srctree)/Makefile autoksyms_recursive"
endif

autoksyms_h := $(if $(CONFIG_TRIM_UNUSED_KSYMS), include/generated/autoksyms.h)

quiet_cmd_autoksyms_h = GEN     $@
      cmd_autoksyms_h = mkdir -p $(dir $@); \
			$(CONFIG_SHELL) $(srctree)/scripts/gen_autoksyms.sh $@

$(autoksyms_h):
	$(call cmd,autoksyms_h)

# '$(AR) mPi' needs 'T' to workaround the bug of llvm-ar <= 14
quiet_cmd_ar_vmlinux.a = AR      $@
      cmd_ar_vmlinux.a = \
	rm -f $@; \
	$(AR) cDPrST $@ $(KBUILD_VMLINUX_OBJS); \
	$(AR) mPiT $$($(AR) t $@ | sed -n 1p) $@ $$($(AR) t $@ | grep -F -f $(srctree)/scripts/head-object-list.txt)

targets += vmlinux.a
vmlinux.a: $(KBUILD_VMLINUX_OBJS) scripts/head-object-list.txt autoksyms_recursive FORCE
	$(call if_changed,ar_vmlinux.a)

PHONY += vmlinux_o
vmlinux_o: vmlinux.a $(KBUILD_VMLINUX_LIBS)
	$(Q)$(MAKE) -f $(srctree)/scripts/Makefile.vmlinux_o

vmlinux.o modules.builtin.modinfo modules.builtin: vmlinux_o
	@:

PHONY += vmlinux
# LDFLAGS_vmlinux in the top Makefile defines linker flags for the top vmlinux,
# not for decompressors. LDFLAGS_vmlinux in arch/*/boot/compressed/Makefile is
# unrelated; the decompressors just happen to have the same base name,
# arch/*/boot/compressed/vmlinux.
# Export LDFLAGS_vmlinux only to scripts/Makefile.vmlinux.
#
# _LDFLAGS_vmlinux is a workaround for the 'private export' bug:
#   https://savannah.gnu.org/bugs/?61463
# For Make > 4.4, the following simple code will work:
#  vmlinux: private export LDFLAGS_vmlinux := $(LDFLAGS_vmlinux)
vmlinux: private _LDFLAGS_vmlinux := $(LDFLAGS_vmlinux)
vmlinux: export LDFLAGS_vmlinux = $(_LDFLAGS_vmlinux)
vmlinux: vmlinux.o $(KBUILD_LDS) modpost
	$(Q)$(MAKE) -f $(srctree)/scripts/Makefile.vmlinux

# The actual objects are generated when descending,
# make sure no implicit rule kicks in
$(sort $(KBUILD_LDS) $(KBUILD_VMLINUX_OBJS) $(KBUILD_VMLINUX_LIBS)): . ;

ifeq ($(origin KERNELRELEASE),file)
filechk_kernel.release = $(srctree)/scripts/setlocalversion $(srctree)
else
filechk_kernel.release = echo $(KERNELRELEASE)
endif

# Store (new) KERNELRELEASE string in include/config/kernel.release
include/config/kernel.release: FORCE
	$(call filechk,kernel.release)

# Additional helpers built in scripts/
# Carefully list dependencies so we do not try to build scripts twice
# in parallel
PHONY += scripts
scripts: scripts_basic scripts_dtc
	$(Q)$(MAKE) $(build)=$(@)

# Things we need to do before we recursively start building the kernel
# or the modules are listed in "prepare".
# A multi level approach is used. prepareN is processed before prepareN-1.
# archprepare is used in arch Makefiles and when processed asm symlink,
# version.h and scripts_basic is processed / created.

PHONY += prepare archprepare

archprepare: outputmakefile archheaders archscripts scripts include/config/kernel.release \
	asm-generic $(version_h) $(autoksyms_h) include/generated/utsrelease.h \
	include/generated/compile.h include/generated/autoconf.h remove-stale-files

prepare0: archprepare
	$(Q)$(MAKE) $(build)=scripts/mod
	$(Q)$(MAKE) $(build)=. prepare

# All the preparing..
prepare: prepare0
ifdef CONFIG_RUST
	$(Q)$(CONFIG_SHELL) $(srctree)/scripts/rust_is_available.sh -v
	$(Q)$(MAKE) $(build)=rust
endif

PHONY += remove-stale-files
remove-stale-files:
	$(Q)$(srctree)/scripts/remove-stale-files

# Support for using generic headers in asm-generic
asm-generic := -f $(srctree)/scripts/Makefile.asm-generic obj

PHONY += asm-generic uapi-asm-generic
asm-generic: uapi-asm-generic
	$(Q)$(MAKE) $(asm-generic)=arch/$(SRCARCH)/include/generated/asm \
	generic=include/asm-generic
uapi-asm-generic:
	$(Q)$(MAKE) $(asm-generic)=arch/$(SRCARCH)/include/generated/uapi/asm \
	generic=include/uapi/asm-generic

# Generate some files
# ---------------------------------------------------------------------------

# KERNELRELEASE can change from a few different places, meaning version.h
# needs to be updated, so this check is forced on all builds

uts_len := 64
define filechk_utsrelease.h
	if [ `echo -n "$(KERNELRELEASE)" | wc -c ` -gt $(uts_len) ]; then \
	  echo '"$(KERNELRELEASE)" exceeds $(uts_len) characters' >&2;    \
	  exit 1;                                                         \
	fi;                                                               \
	echo \#define UTS_RELEASE \"$(KERNELRELEASE)\"
endef

define filechk_version.h
	if [ $(SUBLEVEL) -gt 255 ]; then                                 \
		echo \#define LINUX_VERSION_CODE $(shell                 \
		expr $(VERSION) \* 65536 + $(PATCHLEVEL) \* 256 + 255); \
	else                                                             \
		echo \#define LINUX_VERSION_CODE $(shell                 \
		expr $(VERSION) \* 65536 + $(PATCHLEVEL) \* 256 + $(SUBLEVEL)); \
	fi;                                                              \
	echo '#define KERNEL_VERSION(a,b,c) (((a) << 16) + ((b) << 8) +  \
	((c) > 255 ? 255 : (c)))';                                       \
	echo \#define LINUX_VERSION_MAJOR $(VERSION);                    \
	echo \#define LINUX_VERSION_PATCHLEVEL $(PATCHLEVEL);            \
	echo \#define LINUX_VERSION_SUBLEVEL $(SUBLEVEL)
endef

$(version_h): PATCHLEVEL := $(or $(PATCHLEVEL), 0)
$(version_h): SUBLEVEL := $(or $(SUBLEVEL), 0)
$(version_h): FORCE
	$(call filechk,version.h)

include/generated/utsrelease.h: include/config/kernel.release FORCE
	$(call filechk,utsrelease.h)

filechk_compile.h = $(srctree)/scripts/mkcompile_h \
	"$(UTS_MACHINE)" "$(CONFIG_CC_VERSION_TEXT)" "$(LD)"

include/generated/compile.h: FORCE
	$(call filechk,compile.h)

PHONY += headerdep
headerdep:
	$(Q)find $(srctree)/include/ -name '*.h' | xargs --max-args 1 \
	$(srctree)/scripts/headerdep.pl -I$(srctree)/include

# ---------------------------------------------------------------------------
# Kernel headers

#Default location for installed headers
export INSTALL_HDR_PATH = $(objtree)/usr

quiet_cmd_headers_install = INSTALL $(INSTALL_HDR_PATH)/include
      cmd_headers_install = \
	mkdir -p $(INSTALL_HDR_PATH); \
	rsync -mrl --include='*/' --include='*\.h' --exclude='*' \
	usr/include $(INSTALL_HDR_PATH)

PHONY += headers_install
headers_install: headers
	$(call cmd,headers_install)

PHONY += archheaders archscripts

hdr-inst := -f $(srctree)/scripts/Makefile.headersinst obj

PHONY += headers
headers: $(version_h) scripts_unifdef uapi-asm-generic archheaders archscripts
	$(if $(filter um, $(SRCARCH)), $(error Headers not exportable for UML))
	$(Q)$(MAKE) $(hdr-inst)=include/uapi
	$(Q)$(MAKE) $(hdr-inst)=arch/$(SRCARCH)/include/uapi

ifdef CONFIG_HEADERS_INSTALL
prepare: headers
endif

PHONY += scripts_unifdef
scripts_unifdef: scripts_basic
	$(Q)$(MAKE) $(build)=scripts scripts/unifdef

# ---------------------------------------------------------------------------
# Install

# Many distributions have the custom install script, /sbin/installkernel.
# If DKMS is installed, 'make install' will eventually recurse back
# to this Makefile to build and install external modules.
# Cancel sub_make_done so that options such as M=, V=, etc. are parsed.

quiet_cmd_install = INSTALL $(INSTALL_PATH)
      cmd_install = unset sub_make_done; $(srctree)/scripts/install.sh

# ---------------------------------------------------------------------------
# Tools

ifdef CONFIG_OBJTOOL
prepare: tools/objtool
endif

ifdef CONFIG_BPF
ifdef CONFIG_DEBUG_INFO_BTF
prepare: tools/bpf/resolve_btfids
endif
endif

PHONY += resolve_btfids_clean

resolve_btfids_O = $(abspath $(objtree))/tools/bpf/resolve_btfids

# tools/bpf/resolve_btfids directory might not exist
# in output directory, skip its clean in that case
resolve_btfids_clean:
ifneq ($(wildcard $(resolve_btfids_O)),)
	$(Q)$(MAKE) -sC $(srctree)/tools/bpf/resolve_btfids O=$(resolve_btfids_O) clean
endif

# Clear a bunch of variables before executing the submake
ifeq ($(quiet),silent_)
tools_silent=s
endif

tools/: FORCE
	$(Q)mkdir -p $(objtree)/tools
	$(Q)$(MAKE) LDFLAGS= MAKEFLAGS="$(tools_silent) $(filter --j% -j,$(MAKEFLAGS))" O=$(abspath $(objtree)) subdir=tools -C $(srctree)/tools/

tools/%: FORCE
	$(Q)mkdir -p $(objtree)/tools
	$(Q)$(MAKE) LDFLAGS= MAKEFLAGS="$(tools_silent) $(filter --j% -j,$(MAKEFLAGS))" O=$(abspath $(objtree)) subdir=tools -C $(srctree)/tools/ $*

# ---------------------------------------------------------------------------
# Kernel selftest

PHONY += kselftest
kselftest: headers
	$(Q)$(MAKE) -C $(srctree)/tools/testing/selftests run_tests

kselftest-%: headers FORCE
	$(Q)$(MAKE) -C $(srctree)/tools/testing/selftests $*

PHONY += kselftest-merge
kselftest-merge:
	$(if $(wildcard $(objtree)/.config),, $(error No .config exists, config your kernel first!))
	$(Q)find $(srctree)/tools/testing/selftests -name config | \
		xargs $(srctree)/scripts/kconfig/merge_config.sh -m $(objtree)/.config
	$(Q)$(MAKE) -f $(srctree)/Makefile olddefconfig

# ---------------------------------------------------------------------------
# Devicetree files

ifneq ($(wildcard $(srctree)/arch/$(SRCARCH)/boot/dts/),)
dtstree := arch/$(SRCARCH)/boot/dts
endif

ifneq ($(dtstree),)

%.dtb: dtbs_prepare
	$(Q)$(MAKE) $(build)=$(dtstree) $(dtstree)/$@

%.dtbo: dtbs_prepare
	$(Q)$(MAKE) $(build)=$(dtstree) $(dtstree)/$@

PHONY += dtbs dtbs_prepare dtbs_install dtbs_check
dtbs: dtbs_prepare
	$(Q)$(MAKE) $(build)=$(dtstree)

# include/config/kernel.release is actually needed when installing DTBs because
# INSTALL_DTBS_PATH contains $(KERNELRELEASE). However, we do not want to make
# dtbs_install depend on it as dtbs_install may run as root.
dtbs_prepare: include/config/kernel.release scripts_dtc

ifneq ($(filter dtbs_check, $(MAKECMDGOALS)),)
export CHECK_DTBS=y
endif

ifneq ($(CHECK_DTBS),)
dtbs_prepare: dt_binding_check
endif

dtbs_check: dtbs

dtbs_install:
	$(Q)$(MAKE) $(dtbinst)=$(dtstree) dst=$(INSTALL_DTBS_PATH)

ifdef CONFIG_OF_EARLY_FLATTREE
all: dtbs
endif

endif

PHONY += scripts_dtc
scripts_dtc: scripts_basic
	$(Q)$(MAKE) $(build)=scripts/dtc

ifneq ($(filter dt_binding_check, $(MAKECMDGOALS)),)
export CHECK_DT_BINDING=y
endif

PHONY += dt_binding_check
dt_binding_check: scripts_dtc
	$(Q)$(MAKE) $(build)=Documentation/devicetree/bindings

PHONY += dt_compatible_check
dt_compatible_check: dt_binding_check
	$(Q)$(MAKE) $(build)=Documentation/devicetree/bindings $@

# ---------------------------------------------------------------------------
# Modules

ifdef CONFIG_MODULES

# By default, build modules as well

all: modules

# When we're building modules with modversions, we need to consider
# the built-in objects during the descend as well, in order to
# make sure the checksums are up to date before we record them.
ifdef CONFIG_MODVERSIONS
  KBUILD_BUILTIN := 1
endif

# Build modules
#

# *.ko are usually independent of vmlinux, but CONFIG_DEBUG_INFO_BTF_MODULES
# is an exception.
ifdef CONFIG_DEBUG_INFO_BTF_MODULES
KBUILD_BUILTIN := 1
modules: vmlinux
endif

modules: modules_prepare

# Target to prepare building external modules
modules_prepare: prepare
	$(Q)$(MAKE) $(build)=scripts scripts/module.lds

export modules_sign_only :=

ifeq ($(CONFIG_MODULE_SIG),y)
PHONY += modules_sign
modules_sign: modules_install
	@:

# modules_sign is a subset of modules_install.
# 'make modules_install modules_sign' is equivalent to 'make modules_install'.
ifeq ($(filter modules_install,$(MAKECMDGOALS)),)
modules_sign_only := y
endif
endif

modinst_pre :=
ifneq ($(filter modules_install,$(MAKECMDGOALS)),)
modinst_pre := __modinst_pre
endif

modules_install: $(modinst_pre)
PHONY += __modinst_pre
__modinst_pre:
	@rm -rf $(MODLIB)/kernel
	@rm -f $(MODLIB)/source
	@mkdir -p $(MODLIB)/kernel
	@ln -s $(abspath $(srctree)) $(MODLIB)/source
	@if [ ! $(objtree) -ef  $(MODLIB)/build ]; then \
		rm -f $(MODLIB)/build ; \
		ln -s $(CURDIR) $(MODLIB)/build ; \
	fi
	@sed 's:^\(.*\)\.o$$:kernel/\1.ko:' modules.order > $(MODLIB)/modules.order
	@cp -f modules.builtin $(MODLIB)/
	@cp -f $(objtree)/modules.builtin.modinfo $(MODLIB)/

endif # CONFIG_MODULES

###
# Cleaning is done on three levels.
# make clean     Delete most generated files
#                Leave enough to build external modules
# make mrproper  Delete the current configuration, and all generated files
# make distclean Remove editor backup files, patch leftover files and the like

# Directories & files removed with 'make clean'
CLEAN_FILES += include/ksym vmlinux.symvers modules-only.symvers \
	       modules.builtin modules.builtin.modinfo modules.nsdeps \
	       compile_commands.json .thinlto-cache rust/test rust/doc \
	       rust-project.json .vmlinux.objs .vmlinux.export.c

# Directories & files removed with 'make mrproper'
MRPROPER_FILES += include/config include/generated          \
		  arch/$(SRCARCH)/include/generated .objdiff \
		  debian snap tar-install \
		  .config .config.old .version \
		  Module.symvers \
		  certs/signing_key.pem \
		  certs/x509.genkey \
		  vmlinux-gdb.py \
<<<<<<< HEAD
		  *.spec \
=======
		  *.spec rpmbuild \
>>>>>>> 8455cbb2
		  rust/libmacros.so

# clean - Delete most, but leave enough to build external modules
#
clean: rm-files := $(CLEAN_FILES)

PHONY += archclean vmlinuxclean

vmlinuxclean:
	$(Q)$(CONFIG_SHELL) $(srctree)/scripts/link-vmlinux.sh clean
	$(Q)$(if $(ARCH_POSTLINK), $(MAKE) -f $(ARCH_POSTLINK) clean)

clean: archclean vmlinuxclean resolve_btfids_clean

# mrproper - Delete all generated files, including .config
#
mrproper: rm-files := $(wildcard $(MRPROPER_FILES))
mrproper-dirs      := $(addprefix _mrproper_,scripts)

PHONY += $(mrproper-dirs) mrproper
$(mrproper-dirs):
	$(Q)$(MAKE) $(clean)=$(patsubst _mrproper_%,%,$@)

mrproper: clean $(mrproper-dirs)
	$(call cmd,rmfiles)
	@find . $(RCS_FIND_IGNORE) \
		\( -name '*.rmeta' \) \
		-type f -print | xargs rm -f

# distclean
#
PHONY += distclean

distclean: mrproper
	@find . $(RCS_FIND_IGNORE) \
		\( -name '*.orig' -o -name '*.rej' -o -name '*~' \
		-o -name '*.bak' -o -name '#*#' -o -name '*%' \
		-o -name 'core' -o -name tags -o -name TAGS -o -name 'cscope*' \
		-o -name GPATH -o -name GRTAGS -o -name GSYMS -o -name GTAGS \) \
		-type f -print | xargs rm -f


# Packaging of the kernel to various formats
# ---------------------------------------------------------------------------

%src-pkg: FORCE
	$(Q)$(MAKE) -f $(srctree)/scripts/Makefile.package $@
%pkg: include/config/kernel.release FORCE
	$(Q)$(MAKE) -f $(srctree)/scripts/Makefile.package $@

PHONY += scripts_package
scripts_package: scripts_basic
	$(Q)$(MAKE) $(build)=scripts scripts/list-gitignored

# Brief documentation of the typical targets used
# ---------------------------------------------------------------------------

boards := $(wildcard $(srctree)/arch/$(SRCARCH)/configs/*_defconfig)
boards := $(sort $(notdir $(boards)))
board-dirs := $(dir $(wildcard $(srctree)/arch/$(SRCARCH)/configs/*/*_defconfig))
board-dirs := $(sort $(notdir $(board-dirs:/=)))

PHONY += help
help:
	@echo  'Cleaning targets:'
	@echo  '  clean		  - Remove most generated files but keep the config and'
	@echo  '                    enough build support to build external modules'
	@echo  '  mrproper	  - Remove all generated files + config + various backup files'
	@echo  '  distclean	  - mrproper + remove editor backup and patch files'
	@echo  ''
	@echo  'Configuration targets:'
	@$(MAKE) -f $(srctree)/scripts/kconfig/Makefile help
	@echo  ''
	@echo  'Other generic targets:'
	@echo  '  all		  - Build all targets marked with [*]'
	@echo  '* vmlinux	  - Build the bare kernel'
	@echo  '* modules	  - Build all modules'
	@echo  '  modules_install - Install all modules to INSTALL_MOD_PATH (default: /)'
	@echo  '  dir/            - Build all files in dir and below'
	@echo  '  dir/file.[ois]  - Build specified target only'
	@echo  '  dir/file.ll     - Build the LLVM assembly file'
	@echo  '                    (requires compiler support for LLVM assembly generation)'
	@echo  '  dir/file.lst    - Build specified mixed source/assembly target only'
	@echo  '                    (requires a recent binutils and recent build (System.map))'
	@echo  '  dir/file.ko     - Build module including final link'
	@echo  '  modules_prepare - Set up for building external modules'
	@echo  '  tags/TAGS	  - Generate tags file for editors'
	@echo  '  cscope	  - Generate cscope index'
	@echo  '  gtags           - Generate GNU GLOBAL index'
	@echo  '  kernelrelease	  - Output the release version string (use with make -s)'
	@echo  '  kernelversion	  - Output the version stored in Makefile (use with make -s)'
	@echo  '  image_name	  - Output the image name (use with make -s)'
	@echo  '  headers_install - Install sanitised kernel headers to INSTALL_HDR_PATH'; \
	 echo  '                    (default: $(INSTALL_HDR_PATH))'; \
	 echo  ''
	@echo  'Static analysers:'
	@echo  '  checkstack      - Generate a list of stack hogs'
	@echo  '  versioncheck    - Sanity check on version.h usage'
	@echo  '  includecheck    - Check for duplicate included header files'
	@echo  '  export_report   - List the usages of all exported symbols'
	@echo  '  headerdep       - Detect inclusion cycles in headers'
	@echo  '  coccicheck      - Check with Coccinelle'
	@echo  '  clang-analyzer  - Check with clang static analyzer'
	@echo  '  clang-tidy      - Check with clang-tidy'
	@echo  ''
	@echo  'Tools:'
	@echo  '  nsdeps          - Generate missing symbol namespace dependencies'
	@echo  ''
	@echo  'Kernel selftest:'
	@echo  '  kselftest         - Build and run kernel selftest'
	@echo  '                      Build, install, and boot kernel before'
	@echo  '                      running kselftest on it'
	@echo  '                      Run as root for full coverage'
	@echo  '  kselftest-all     - Build kernel selftest'
	@echo  '  kselftest-install - Build and install kernel selftest'
	@echo  '  kselftest-clean   - Remove all generated kselftest files'
	@echo  '  kselftest-merge   - Merge all the config dependencies of'
	@echo  '		      kselftest to existing .config.'
	@echo  ''
	@echo  'Rust targets:'
	@echo  '  rustavailable   - Checks whether the Rust toolchain is'
	@echo  '		    available and, if not, explains why.'
	@echo  '  rustfmt	  - Reformat all the Rust code in the kernel'
	@echo  '  rustfmtcheck	  - Checks if all the Rust code in the kernel'
	@echo  '		    is formatted, printing a diff otherwise.'
	@echo  '  rustdoc	  - Generate Rust documentation'
	@echo  '		    (requires kernel .config)'
	@echo  '  rusttest        - Runs the Rust tests'
	@echo  '                    (requires kernel .config; downloads external repos)'
	@echo  '  rust-analyzer	  - Generate rust-project.json rust-analyzer support file'
	@echo  '		    (requires kernel .config)'
	@echo  '  dir/file.[os]   - Build specified target only'
	@echo  '  dir/file.rsi    - Build macro expanded source, similar to C preprocessing.'
	@echo  '                    Run with RUSTFMT=n to skip reformatting if needed.'
	@echo  '                    The output is not intended to be compilable.'
	@echo  '  dir/file.ll     - Build the LLVM assembly file'
	@echo  ''
	@$(if $(dtstree), \
		echo 'Devicetree:'; \
		echo '* dtbs             - Build device tree blobs for enabled boards'; \
		echo '  dtbs_install     - Install dtbs to $(INSTALL_DTBS_PATH)'; \
		echo '  dt_binding_check - Validate device tree binding documents'; \
		echo '  dtbs_check       - Validate device tree source files';\
		echo '')

	@echo 'Userspace tools targets:'
	@echo '  use "make tools/help"'
	@echo '  or  "cd tools; make help"'
	@echo  ''
	@echo  'Kernel packaging:'
	@$(MAKE) -f $(srctree)/scripts/Makefile.package help
	@echo  ''
	@echo  'Documentation targets:'
	@$(MAKE) -f $(srctree)/Documentation/Makefile dochelp
	@echo  ''
	@echo  'Architecture specific targets ($(SRCARCH)):'
	@$(or $(archhelp),\
		echo '  No architecture specific help defined for $(SRCARCH)')
	@echo  ''
	@$(if $(boards), \
		$(foreach b, $(boards), \
		printf "  %-27s - Build for %s\\n" $(b) $(subst _defconfig,,$(b));) \
		echo '')
	@$(if $(board-dirs), \
		$(foreach b, $(board-dirs), \
		printf "  %-16s - Show %s-specific targets\\n" help-$(b) $(b);) \
		printf "  %-16s - Show all of the above\\n" help-boards; \
		echo '')

	@echo  '  make V=n   [targets] 1: verbose build'
	@echo  '                       2: give reason for rebuild of target'
	@echo  '                       V=1 and V=2 can be combined with V=12'
	@echo  '  make O=dir [targets] Locate all output files in "dir", including .config'
	@echo  '  make C=1   [targets] Check re-compiled c source with $$CHECK'
	@echo  '                       (sparse by default)'
	@echo  '  make C=2   [targets] Force check of all c source with $$CHECK'
	@echo  '  make RECORDMCOUNT_WARN=1 [targets] Warn about ignored mcount sections'
	@echo  '  make W=n   [targets] Enable extra build checks, n=1,2,3 where'
	@echo  '		1: warnings which may be relevant and do not occur too often'
	@echo  '		2: warnings which occur quite often but may still be relevant'
	@echo  '		3: more obscure warnings, can most likely be ignored'
	@echo  '		e: warnings are being treated as errors'
	@echo  '		Multiple levels can be combined with W=12 or W=123'
	@$(if $(dtstree), \
		echo '  make CHECK_DTBS=1 [targets] Check all generated dtb files against schema'; \
		echo '         This can be applied both to "dtbs" and to individual "foo.dtb" targets' ; \
		)
	@echo  ''
	@echo  'Execute "make" or "make all" to build all targets marked with [*] '
	@echo  'For further info see the ./README file'


help-board-dirs := $(addprefix help-,$(board-dirs))

help-boards: $(help-board-dirs)

boards-per-dir = $(sort $(notdir $(wildcard $(srctree)/arch/$(SRCARCH)/configs/$*/*_defconfig)))

$(help-board-dirs): help-%:
	@echo  'Architecture specific targets ($(SRCARCH) $*):'
	@$(if $(boards-per-dir), \
		$(foreach b, $(boards-per-dir), \
		printf "  %-24s - Build for %s\\n" $*/$(b) $(subst _defconfig,,$(b));) \
		echo '')


# Documentation targets
# ---------------------------------------------------------------------------
DOC_TARGETS := xmldocs latexdocs pdfdocs htmldocs epubdocs cleandocs \
	       linkcheckdocs dochelp refcheckdocs texinfodocs infodocs
PHONY += $(DOC_TARGETS)
$(DOC_TARGETS):
	$(Q)$(MAKE) $(build)=Documentation $@


# Rust targets
# ---------------------------------------------------------------------------

# "Is Rust available?" target
PHONY += rustavailable
rustavailable:
	$(Q)$(CONFIG_SHELL) $(srctree)/scripts/rust_is_available.sh -v && echo "Rust is available!"

# Documentation target
#
# Using the singular to avoid running afoul of `no-dot-config-targets`.
PHONY += rustdoc
rustdoc: prepare
	$(Q)$(MAKE) $(build)=rust $@

# Testing target
PHONY += rusttest
rusttest: prepare
	$(Q)$(MAKE) $(build)=rust $@

# Formatting targets
PHONY += rustfmt rustfmtcheck

# We skip `rust/alloc` since we want to minimize the diff w.r.t. upstream.
#
# We match using absolute paths since `find` does not resolve them
# when matching, which is a problem when e.g. `srctree` is `..`.
# We `grep` afterwards in order to remove the directory entry itself.
rustfmt:
	$(Q)find $(abs_srctree) -type f -name '*.rs' \
		-o -path $(abs_srctree)/rust/alloc -prune \
		-o -path $(abs_objtree)/rust/test -prune \
		| grep -Fv $(abs_srctree)/rust/alloc \
		| grep -Fv $(abs_objtree)/rust/test \
		| grep -Fv generated \
		| xargs $(RUSTFMT) $(rustfmt_flags)

rustfmtcheck: rustfmt_flags = --check
rustfmtcheck: rustfmt

# IDE support targets
PHONY += rust-analyzer
rust-analyzer:
	$(Q)$(MAKE) $(build)=rust $@

# Misc
# ---------------------------------------------------------------------------

PHONY += misc-check
misc-check:
	$(Q)$(srctree)/scripts/misc-check

all: misc-check

PHONY += scripts_gdb
scripts_gdb: prepare0
	$(Q)$(MAKE) $(build)=scripts/gdb
	$(Q)ln -fsn $(abspath $(srctree)/scripts/gdb/vmlinux-gdb.py)

ifdef CONFIG_GDB_SCRIPTS
all: scripts_gdb
endif

else # KBUILD_EXTMOD

filechk_kernel.release = echo $(KERNELRELEASE)

###
# External module support.
# When building external modules the kernel used as basis is considered
# read-only, and no consistency checks are made and the make
# system is not used on the basis kernel. If updates are required
# in the basis kernel ordinary make commands (without M=...) must be used.

# We are always building only modules.
KBUILD_BUILTIN :=
KBUILD_MODULES := 1

build-dir := $(KBUILD_EXTMOD)

compile_commands.json: $(extmod_prefix)compile_commands.json
PHONY += compile_commands.json

clean-dirs := $(KBUILD_EXTMOD)
clean: rm-files := $(KBUILD_EXTMOD)/Module.symvers $(KBUILD_EXTMOD)/modules.nsdeps \
	$(KBUILD_EXTMOD)/compile_commands.json $(KBUILD_EXTMOD)/.thinlto-cache

PHONY += prepare
# now expand this into a simple variable to reduce the cost of shell evaluations
prepare: CC_VERSION_TEXT := $(CC_VERSION_TEXT)
prepare:
	@if [ "$(CC_VERSION_TEXT)" != "$(CONFIG_CC_VERSION_TEXT)" ]; then \
		echo >&2 "warning: the compiler differs from the one used to build the kernel"; \
		echo >&2 "  The kernel was built by: $(CONFIG_CC_VERSION_TEXT)"; \
		echo >&2 "  You are using:           $(CC_VERSION_TEXT)"; \
	fi

PHONY += help
help:
	@echo  '  Building external modules.'
	@echo  '  Syntax: make -C path/to/kernel/src M=$$PWD target'
	@echo  ''
	@echo  '  modules         - default target, build the module(s)'
	@echo  '  modules_install - install the module'
	@echo  '  clean           - remove generated files in module directory only'
	@echo  ''

endif # KBUILD_EXTMOD

# ---------------------------------------------------------------------------
# Modules

PHONY += modules modules_install modules_prepare

ifdef CONFIG_MODULES

$(MODORDER): $(build-dir)
	@:

# KBUILD_MODPOST_NOFINAL can be set to skip the final link of modules.
# This is solely useful to speed up test compiles.
modules: modpost
ifneq ($(KBUILD_MODPOST_NOFINAL),1)
	$(Q)$(MAKE) -f $(srctree)/scripts/Makefile.modfinal
endif

PHONY += modules_check
modules_check: $(MODORDER)
	$(Q)$(CONFIG_SHELL) $(srctree)/scripts/modules-check.sh $<

quiet_cmd_depmod = DEPMOD  $(MODLIB)
      cmd_depmod = $(CONFIG_SHELL) $(srctree)/scripts/depmod.sh $(DEPMOD) \
                   $(KERNELRELEASE)

modules_install:
	$(Q)$(MAKE) -f $(srctree)/scripts/Makefile.modinst
	$(call cmd,depmod)

else # CONFIG_MODULES

# Modules not configured
# ---------------------------------------------------------------------------

modules modules_install:
	@echo >&2 '***'
	@echo >&2 '*** The present kernel configuration has modules disabled.'
	@echo >&2 '*** To use the module feature, please run "make menuconfig" etc.'
	@echo >&2 '*** to enable CONFIG_MODULES.'
	@echo >&2 '***'
	@exit 1

KBUILD_MODULES :=

endif # CONFIG_MODULES

PHONY += modpost
modpost: $(if $(single-build),, $(if $(KBUILD_BUILTIN), vmlinux.o)) \
	 $(if $(KBUILD_MODULES), modules_check)
	$(Q)$(MAKE) -f $(srctree)/scripts/Makefile.modpost

# Single targets
# ---------------------------------------------------------------------------
# To build individual files in subdirectories, you can do like this:
#
#   make foo/bar/baz.s
#
# The supported suffixes for single-target are listed in 'single-targets'
#
# To build only under specific subdirectories, you can do like this:
#
#   make foo/bar/baz/

ifdef single-build

# .ko is special because modpost is needed
single-ko := $(sort $(filter %.ko, $(MAKECMDGOALS)))
single-no-ko := $(filter-out $(single-ko), $(MAKECMDGOALS)) \
		$(foreach x, o mod, $(patsubst %.ko, %.$x, $(single-ko)))

$(single-ko): single_modules
	@:
$(single-no-ko): $(build-dir)
	@:

# Remove MODORDER when done because it is not the real one.
PHONY += single_modules
single_modules: $(single-no-ko) modules_prepare
	$(Q){ $(foreach m, $(single-ko), echo $(extmod_prefix)$(m:%.ko=%.o);) } > $(MODORDER)
	$(Q)$(MAKE) -f $(srctree)/scripts/Makefile.modpost
ifneq ($(KBUILD_MODPOST_NOFINAL),1)
	$(Q)$(MAKE) -f $(srctree)/scripts/Makefile.modfinal
endif
	$(Q)rm -f $(MODORDER)

single-goals := $(addprefix $(build-dir)/, $(single-no-ko))

KBUILD_MODULES := 1

endif

# Preset locale variables to speed up the build process. Limit locale
# tweaks to this spot to avoid wrong language settings when running
# make menuconfig etc.
# Error messages still appears in the original language
PHONY += $(build-dir)
$(build-dir): prepare
	$(Q)$(MAKE) $(build)=$@ need-builtin=1 need-modorder=1 $(single-goals)

clean-dirs := $(addprefix _clean_, $(clean-dirs))
PHONY += $(clean-dirs) clean
$(clean-dirs):
	$(Q)$(MAKE) $(clean)=$(patsubst _clean_%,%,$@)

clean: $(clean-dirs)
	$(call cmd,rmfiles)
	@find $(or $(KBUILD_EXTMOD), .) $(RCS_FIND_IGNORE) \
		\( -name '*.[aios]' -o -name '*.rsi' -o -name '*.ko' -o -name '.*.cmd' \
		-o -name '*.ko.*' \
		-o -name '*.dtb' -o -name '*.dtbo' \
		-o -name '*.dtb.S' -o -name '*.dtbo.S' \
		-o -name '*.dt.yaml' \
		-o -name '*.dwo' -o -name '*.lst' \
		-o -name '*.su' -o -name '*.mod' -o -name '*.usyms' \
		-o -name '.*.d' -o -name '.*.tmp' -o -name '*.mod.c' \
		-o -name '*.lex.c' -o -name '*.tab.[ch]' \
		-o -name '*.asn1.[ch]' \
		-o -name '*.symtypes' -o -name 'modules.order' \
		-o -name '*.c.[012]*.*' \
		-o -name '*.ll' \
		-o -name '*.gcno' \
		-o -name '*.*.symversions' \) -type f -print \
		-o -name '.tmp_*' -print \
		| xargs rm -rf

# Generate tags for editors
# ---------------------------------------------------------------------------
quiet_cmd_tags = GEN     $@
      cmd_tags = $(BASH) $(srctree)/scripts/tags.sh $@

tags TAGS cscope gtags: FORCE
	$(call cmd,tags)

# Script to generate missing namespace dependencies
# ---------------------------------------------------------------------------

PHONY += nsdeps
nsdeps: export KBUILD_NSDEPS=1
nsdeps: modules
	$(Q)$(CONFIG_SHELL) $(srctree)/scripts/nsdeps

# Clang Tooling
# ---------------------------------------------------------------------------

quiet_cmd_gen_compile_commands = GEN     $@
      cmd_gen_compile_commands = $(PYTHON3) $< -a $(AR) -o $@ $(filter-out $<, $(real-prereqs))

$(extmod_prefix)compile_commands.json: scripts/clang-tools/gen_compile_commands.py \
	$(if $(KBUILD_EXTMOD),, vmlinux.a $(KBUILD_VMLINUX_LIBS)) \
	$(if $(CONFIG_MODULES), $(MODORDER)) FORCE
	$(call if_changed,gen_compile_commands)

targets += $(extmod_prefix)compile_commands.json

PHONY += clang-tidy clang-analyzer

ifdef CONFIG_CC_IS_CLANG
quiet_cmd_clang_tools = CHECK   $<
      cmd_clang_tools = $(PYTHON3) $(srctree)/scripts/clang-tools/run-clang-tools.py $@ $<

clang-tidy clang-analyzer: $(extmod_prefix)compile_commands.json
	$(call cmd,clang_tools)
else
clang-tidy clang-analyzer:
	@echo "$@ requires CC=clang" >&2
	@false
endif

# Scripts to check various things for consistency
# ---------------------------------------------------------------------------

PHONY += includecheck versioncheck coccicheck export_report

includecheck:
	find $(srctree)/* $(RCS_FIND_IGNORE) \
		-name '*.[hcS]' -type f -print | sort \
		| xargs $(PERL) -w $(srctree)/scripts/checkincludes.pl

versioncheck:
	find $(srctree)/* $(RCS_FIND_IGNORE) \
		-name '*.[hcS]' -type f -print | sort \
		| xargs $(PERL) -w $(srctree)/scripts/checkversion.pl

coccicheck:
	$(Q)$(BASH) $(srctree)/scripts/$@

export_report:
	$(PERL) $(srctree)/scripts/export_report.pl

PHONY += checkstack kernelrelease kernelversion image_name

# UML needs a little special treatment here.  It wants to use the host
# toolchain, so needs $(SUBARCH) passed to checkstack.pl.  Everyone
# else wants $(ARCH), including people doing cross-builds, which means
# that $(SUBARCH) doesn't work here.
ifeq ($(ARCH), um)
CHECKSTACK_ARCH := $(SUBARCH)
else
CHECKSTACK_ARCH := $(ARCH)
endif
checkstack:
	$(OBJDUMP) -d vmlinux $$(find . -name '*.ko') | \
	$(PERL) $(srctree)/scripts/checkstack.pl $(CHECKSTACK_ARCH)

kernelrelease:
	@$(filechk_kernel.release)

kernelversion:
	@echo $(KERNELVERSION)

image_name:
	@echo $(KBUILD_IMAGE)

quiet_cmd_rmfiles = $(if $(wildcard $(rm-files)),CLEAN   $(wildcard $(rm-files)))
      cmd_rmfiles = rm -rf $(rm-files)

# read saved command lines for existing targets
existing-targets := $(wildcard $(sort $(targets)))

-include $(foreach f,$(existing-targets),$(dir $(f)).$(notdir $(f)).cmd)

endif # config-build
endif # mixed-build
endif # need-sub-make

PHONY += FORCE
FORCE:

# Declare the contents of the PHONY variable as phony.  We keep that
# information in a variable so we can use it in if_changed and friends.
.PHONY: $(PHONY)<|MERGE_RESOLUTION|>--- conflicted
+++ resolved
@@ -2,11 +2,7 @@
 VERSION = 6
 PATCHLEVEL = 3
 SUBLEVEL = 0
-<<<<<<< HEAD
-EXTRAVERSION = -rc1
-=======
 EXTRAVERSION = -rc6
->>>>>>> 8455cbb2
 NAME = Hurr durr I'ma ninja sloth
 
 # *DOCUMENTATION*
@@ -278,8 +274,7 @@
 			 cscope gtags TAGS tags help% %docs check% coccicheck \
 			 $(version_h) headers headers_% archheaders archscripts \
 			 %asm-generic kernelversion %src-pkg dt_binding_check \
-			 outputmakefile rustavailable rustfmt rustfmtcheck \
-			 scripts_package
+			 outputmakefile rustavailable rustfmt rustfmtcheck
 # Installation targets should not require compiler. Unfortunately, vdso_install
 # is an exception where build artifacts may be updated. This must be fixed.
 no-compiler-targets := $(no-dot-config-targets) install dtbs_install \
@@ -1609,11 +1604,7 @@
 		  certs/signing_key.pem \
 		  certs/x509.genkey \
 		  vmlinux-gdb.py \
-<<<<<<< HEAD
-		  *.spec \
-=======
 		  *.spec rpmbuild \
->>>>>>> 8455cbb2
 		  rust/libmacros.so
 
 # clean - Delete most, but leave enough to build external modules
@@ -1663,10 +1654,6 @@
 	$(Q)$(MAKE) -f $(srctree)/scripts/Makefile.package $@
 %pkg: include/config/kernel.release FORCE
 	$(Q)$(MAKE) -f $(srctree)/scripts/Makefile.package $@
-
-PHONY += scripts_package
-scripts_package: scripts_basic
-	$(Q)$(MAKE) $(build)=scripts scripts/list-gitignored
 
 # Brief documentation of the typical targets used
 # ---------------------------------------------------------------------------
