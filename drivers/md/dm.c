/*
 * Copyright (C) 2001, 2002 Sistina Software (UK) Limited.
 * Copyright (C) 2004-2008 Red Hat, Inc. All rights reserved.
 *
 * This file is released under the GPL.
 */

#include "dm-core.h"
#include "dm-rq.h"
#include "dm-uevent.h"

#include <linux/init.h>
#include <linux/module.h>
#include <linux/mutex.h>
#include <linux/sched/mm.h>
#include <linux/sched/signal.h>
#include <linux/blkpg.h>
#include <linux/bio.h>
#include <linux/mempool.h>
#include <linux/dax.h>
#include <linux/slab.h>
#include <linux/idr.h>
#include <linux/uio.h>
#include <linux/hdreg.h>
#include <linux/delay.h>
#include <linux/wait.h>
#include <linux/pr.h>
#include <linux/refcount.h>
#include <linux/blk-crypto.h>
#include <linux/keyslot-manager.h>

#define DM_MSG_PREFIX "core"

/*
 * Cookies are numeric values sent with CHANGE and REMOVE
 * uevents while resuming, removing or renaming the device.
 */
#define DM_COOKIE_ENV_VAR_NAME "DM_COOKIE"
#define DM_COOKIE_LENGTH 24

static const char *_name = DM_NAME;

static unsigned int major = 0;
static unsigned int _major = 0;

static DEFINE_IDR(_minor_idr);

static DEFINE_SPINLOCK(_minor_lock);

static void do_deferred_remove(struct work_struct *w);

static DECLARE_WORK(deferred_remove_work, do_deferred_remove);

static struct workqueue_struct *deferred_remove_workqueue;

atomic_t dm_global_event_nr = ATOMIC_INIT(0);
DECLARE_WAIT_QUEUE_HEAD(dm_global_eventq);

void dm_issue_global_event(void)
{
	atomic_inc(&dm_global_event_nr);
	wake_up(&dm_global_eventq);
}

/*
 * One of these is allocated (on-stack) per original bio.
 */
struct clone_info {
	struct dm_table *map;
	struct bio *bio;
	struct dm_io *io;
	sector_t sector;
	unsigned sector_count;
};

/*
 * One of these is allocated per clone bio.
 */
#define DM_TIO_MAGIC 7282014
struct dm_target_io {
	unsigned magic;
	struct dm_io *io;
	struct dm_target *ti;
	unsigned target_bio_nr;
	unsigned *len_ptr;
	bool inside_dm_io;
	struct bio clone;
};

/*
 * One of these is allocated per original bio.
 * It contains the first clone used for that original.
 */
#define DM_IO_MAGIC 5191977
struct dm_io {
	unsigned magic;
	struct mapped_device *md;
	blk_status_t status;
	atomic_t io_count;
	struct bio *orig_bio;
	unsigned long start_time;
	spinlock_t endio_lock;
	struct dm_stats_aux stats_aux;
	/* last member of dm_target_io is 'struct bio' */
	struct dm_target_io tio;
};

void *dm_per_bio_data(struct bio *bio, size_t data_size)
{
	struct dm_target_io *tio = container_of(bio, struct dm_target_io, clone);
	if (!tio->inside_dm_io)
		return (char *)bio - offsetof(struct dm_target_io, clone) - data_size;
	return (char *)bio - offsetof(struct dm_target_io, clone) - offsetof(struct dm_io, tio) - data_size;
}
EXPORT_SYMBOL_GPL(dm_per_bio_data);

struct bio *dm_bio_from_per_bio_data(void *data, size_t data_size)
{
	struct dm_io *io = (struct dm_io *)((char *)data + data_size);
	if (io->magic == DM_IO_MAGIC)
		return (struct bio *)((char *)io + offsetof(struct dm_io, tio) + offsetof(struct dm_target_io, clone));
	BUG_ON(io->magic != DM_TIO_MAGIC);
	return (struct bio *)((char *)io + offsetof(struct dm_target_io, clone));
}
EXPORT_SYMBOL_GPL(dm_bio_from_per_bio_data);

unsigned dm_bio_get_target_bio_nr(const struct bio *bio)
{
	return container_of(bio, struct dm_target_io, clone)->target_bio_nr;
}
EXPORT_SYMBOL_GPL(dm_bio_get_target_bio_nr);

#define MINOR_ALLOCED ((void *)-1)

/*
 * Bits for the md->flags field.
 */
#define DMF_BLOCK_IO_FOR_SUSPEND 0
#define DMF_SUSPENDED 1
#define DMF_FROZEN 2
#define DMF_FREEING 3
#define DMF_DELETING 4
#define DMF_NOFLUSH_SUSPENDING 5
#define DMF_DEFERRED_REMOVE 6
#define DMF_SUSPENDED_INTERNALLY 7
#define DMF_POST_SUSPENDING 8

#define DM_NUMA_NODE NUMA_NO_NODE
static int dm_numa_node = DM_NUMA_NODE;

#define DEFAULT_SWAP_BIOS	(8 * 1048576 / PAGE_SIZE)
static int swap_bios = DEFAULT_SWAP_BIOS;
static int get_swap_bios(void)
{
	int latch = READ_ONCE(swap_bios);
	if (unlikely(latch <= 0))
		latch = DEFAULT_SWAP_BIOS;
	return latch;
}

/*
 * For mempools pre-allocation at the table loading time.
 */
struct dm_md_mempools {
	struct bio_set bs;
	struct bio_set io_bs;
};

struct table_device {
	struct list_head list;
	refcount_t count;
	struct dm_dev dm_dev;
};

/*
 * Bio-based DM's mempools' reserved IOs set by the user.
 */
#define RESERVED_BIO_BASED_IOS		16
static unsigned reserved_bio_based_ios = RESERVED_BIO_BASED_IOS;

static int __dm_get_module_param_int(int *module_param, int min, int max)
{
	int param = READ_ONCE(*module_param);
	int modified_param = 0;
	bool modified = true;

	if (param < min)
		modified_param = min;
	else if (param > max)
		modified_param = max;
	else
		modified = false;

	if (modified) {
		(void)cmpxchg(module_param, param, modified_param);
		param = modified_param;
	}

	return param;
}

unsigned __dm_get_module_param(unsigned *module_param,
			       unsigned def, unsigned max)
{
	unsigned param = READ_ONCE(*module_param);
	unsigned modified_param = 0;

	if (!param)
		modified_param = def;
	else if (param > max)
		modified_param = max;

	if (modified_param) {
		(void)cmpxchg(module_param, param, modified_param);
		param = modified_param;
	}

	return param;
}

unsigned dm_get_reserved_bio_based_ios(void)
{
	return __dm_get_module_param(&reserved_bio_based_ios,
				     RESERVED_BIO_BASED_IOS, DM_RESERVED_MAX_IOS);
}
EXPORT_SYMBOL_GPL(dm_get_reserved_bio_based_ios);

static unsigned dm_get_numa_node(void)
{
	return __dm_get_module_param_int(&dm_numa_node,
					 DM_NUMA_NODE, num_online_nodes() - 1);
}

static int __init local_init(void)
{
	int r;

	r = dm_uevent_init();
	if (r)
		return r;

	deferred_remove_workqueue = alloc_workqueue("kdmremove", WQ_UNBOUND, 1);
	if (!deferred_remove_workqueue) {
		r = -ENOMEM;
		goto out_uevent_exit;
	}

	_major = major;
	r = register_blkdev(_major, _name);
	if (r < 0)
		goto out_free_workqueue;

	if (!_major)
		_major = r;

	return 0;

out_free_workqueue:
	destroy_workqueue(deferred_remove_workqueue);
out_uevent_exit:
	dm_uevent_exit();

	return r;
}

static void local_exit(void)
{
	flush_scheduled_work();
	destroy_workqueue(deferred_remove_workqueue);

	unregister_blkdev(_major, _name);
	dm_uevent_exit();

	_major = 0;

	DMINFO("cleaned up");
}

static int (*_inits[])(void) __initdata = {
	local_init,
	dm_target_init,
	dm_linear_init,
	dm_stripe_init,
	dm_io_init,
	dm_kcopyd_init,
	dm_interface_init,
	dm_statistics_init,
};

static void (*_exits[])(void) = {
	local_exit,
	dm_target_exit,
	dm_linear_exit,
	dm_stripe_exit,
	dm_io_exit,
	dm_kcopyd_exit,
	dm_interface_exit,
	dm_statistics_exit,
};

static int __init dm_init(void)
{
	const int count = ARRAY_SIZE(_inits);

	int r, i;

	for (i = 0; i < count; i++) {
		r = _inits[i]();
		if (r)
			goto bad;
	}

	return 0;

      bad:
	while (i--)
		_exits[i]();

	return r;
}

static void __exit dm_exit(void)
{
	int i = ARRAY_SIZE(_exits);

	while (i--)
		_exits[i]();

	/*
	 * Should be empty by this point.
	 */
	idr_destroy(&_minor_idr);
}

/*
 * Block device functions
 */
int dm_deleting_md(struct mapped_device *md)
{
	return test_bit(DMF_DELETING, &md->flags);
}

static int dm_blk_open(struct block_device *bdev, fmode_t mode)
{
	struct mapped_device *md;

	spin_lock(&_minor_lock);

	md = bdev->bd_disk->private_data;
	if (!md)
		goto out;

	if (test_bit(DMF_FREEING, &md->flags) ||
	    dm_deleting_md(md)) {
		md = NULL;
		goto out;
	}

	dm_get(md);
	atomic_inc(&md->open_count);
out:
	spin_unlock(&_minor_lock);

	return md ? 0 : -ENXIO;
}

static void dm_blk_close(struct gendisk *disk, fmode_t mode)
{
	struct mapped_device *md;

	spin_lock(&_minor_lock);

	md = disk->private_data;
	if (WARN_ON(!md))
		goto out;

	if (atomic_dec_and_test(&md->open_count) &&
	    (test_bit(DMF_DEFERRED_REMOVE, &md->flags)))
		queue_work(deferred_remove_workqueue, &deferred_remove_work);

	dm_put(md);
out:
	spin_unlock(&_minor_lock);
}

int dm_open_count(struct mapped_device *md)
{
	return atomic_read(&md->open_count);
}

/*
 * Guarantees nothing is using the device before it's deleted.
 */
int dm_lock_for_deletion(struct mapped_device *md, bool mark_deferred, bool only_deferred)
{
	int r = 0;

	spin_lock(&_minor_lock);

	if (dm_open_count(md)) {
		r = -EBUSY;
		if (mark_deferred)
			set_bit(DMF_DEFERRED_REMOVE, &md->flags);
	} else if (only_deferred && !test_bit(DMF_DEFERRED_REMOVE, &md->flags))
		r = -EEXIST;
	else
		set_bit(DMF_DELETING, &md->flags);

	spin_unlock(&_minor_lock);

	return r;
}

int dm_cancel_deferred_remove(struct mapped_device *md)
{
	int r = 0;

	spin_lock(&_minor_lock);

	if (test_bit(DMF_DELETING, &md->flags))
		r = -EBUSY;
	else
		clear_bit(DMF_DEFERRED_REMOVE, &md->flags);

	spin_unlock(&_minor_lock);

	return r;
}

static void do_deferred_remove(struct work_struct *w)
{
	dm_deferred_remove();
}

sector_t dm_get_size(struct mapped_device *md)
{
	return get_capacity(md->disk);
}

struct request_queue *dm_get_md_queue(struct mapped_device *md)
{
	return md->queue;
}

struct dm_stats *dm_get_stats(struct mapped_device *md)
{
	return &md->stats;
}

static int dm_blk_getgeo(struct block_device *bdev, struct hd_geometry *geo)
{
	struct mapped_device *md = bdev->bd_disk->private_data;

	return dm_get_geometry(md, geo);
}

#ifdef CONFIG_BLK_DEV_ZONED
int dm_report_zones_cb(struct blk_zone *zone, unsigned int idx, void *data)
{
	struct dm_report_zones_args *args = data;
	sector_t sector_diff = args->tgt->begin - args->start;

	/*
	 * Ignore zones beyond the target range.
	 */
	if (zone->start >= args->start + args->tgt->len)
		return 0;

	/*
	 * Remap the start sector and write pointer position of the zone
	 * to match its position in the target range.
	 */
	zone->start += sector_diff;
	if (zone->type != BLK_ZONE_TYPE_CONVENTIONAL) {
		if (zone->cond == BLK_ZONE_COND_FULL)
			zone->wp = zone->start + zone->len;
		else if (zone->cond == BLK_ZONE_COND_EMPTY)
			zone->wp = zone->start;
		else
			zone->wp += sector_diff;
	}

	args->next_sector = zone->start + zone->len;
	return args->orig_cb(zone, args->zone_idx++, args->orig_data);
}
EXPORT_SYMBOL_GPL(dm_report_zones_cb);

static int dm_blk_report_zones(struct gendisk *disk, sector_t sector,
		unsigned int nr_zones, report_zones_cb cb, void *data)
{
	struct mapped_device *md = disk->private_data;
	struct dm_table *map;
	int srcu_idx, ret;
	struct dm_report_zones_args args = {
		.next_sector = sector,
		.orig_data = data,
		.orig_cb = cb,
	};

	if (dm_suspended_md(md))
		return -EAGAIN;

	map = dm_get_live_table(md, &srcu_idx);
	if (!map) {
		ret = -EIO;
		goto out;
	}

	do {
		struct dm_target *tgt;

		tgt = dm_table_find_target(map, args.next_sector);
		if (WARN_ON_ONCE(!tgt->type->report_zones)) {
			ret = -EIO;
			goto out;
		}

		args.tgt = tgt;
		ret = tgt->type->report_zones(tgt, &args, nr_zones);
		if (ret < 0)
			goto out;
	} while (args.zone_idx < nr_zones &&
		 args.next_sector < get_capacity(disk));

	ret = args.zone_idx;
out:
	dm_put_live_table(md, srcu_idx);
	return ret;
}
#else
#define dm_blk_report_zones		NULL
#endif /* CONFIG_BLK_DEV_ZONED */

static int dm_prepare_ioctl(struct mapped_device *md, int *srcu_idx,
			    struct block_device **bdev)
{
	struct dm_target *tgt;
	struct dm_table *map;
	int r;

retry:
	r = -ENOTTY;
	map = dm_get_live_table(md, srcu_idx);
	if (!map || !dm_table_get_size(map))
		return r;

	/* We only support devices that have a single target */
	if (dm_table_get_num_targets(map) != 1)
		return r;

	tgt = dm_table_get_target(map, 0);
	if (!tgt->type->prepare_ioctl)
		return r;

	if (dm_suspended_md(md))
		return -EAGAIN;

	r = tgt->type->prepare_ioctl(tgt, bdev);
	if (r == -ENOTCONN && !fatal_signal_pending(current)) {
		dm_put_live_table(md, *srcu_idx);
		msleep(10);
		goto retry;
	}

	return r;
}

static void dm_unprepare_ioctl(struct mapped_device *md, int srcu_idx)
{
	dm_put_live_table(md, srcu_idx);
}

static int dm_blk_ioctl(struct block_device *bdev, fmode_t mode,
			unsigned int cmd, unsigned long arg)
{
	struct mapped_device *md = bdev->bd_disk->private_data;
	int r, srcu_idx;

	r = dm_prepare_ioctl(md, &srcu_idx, &bdev);
	if (r < 0)
		goto out;

	if (r > 0) {
		/*
		 * Target determined this ioctl is being issued against a
		 * subset of the parent bdev; require extra privileges.
		 */
		if (!capable(CAP_SYS_RAWIO)) {
			DMDEBUG_LIMIT(
	"%s: sending ioctl %x to DM device without required privilege.",
				current->comm, cmd);
			r = -ENOIOCTLCMD;
			goto out;
		}
	}

	r =  __blkdev_driver_ioctl(bdev, mode, cmd, arg);
out:
	dm_unprepare_ioctl(md, srcu_idx);
	return r;
}

static void start_io_acct(struct dm_io *io);

static struct dm_io *alloc_io(struct mapped_device *md, struct bio *bio)
{
	struct dm_io *io;
	struct dm_target_io *tio;
	struct bio *clone;

	clone = bio_alloc_bioset(GFP_NOIO, 0, &md->io_bs);
	if (!clone)
		return NULL;

	tio = container_of(clone, struct dm_target_io, clone);
	tio->inside_dm_io = true;
	tio->io = NULL;

	io = container_of(tio, struct dm_io, tio);
	io->magic = DM_IO_MAGIC;
	io->status = 0;
	atomic_set(&io->io_count, 1);
	io->orig_bio = bio;
	io->md = md;
	spin_lock_init(&io->endio_lock);

	start_io_acct(io);

	return io;
}

static void free_io(struct mapped_device *md, struct dm_io *io)
{
	bio_put(&io->tio.clone);
}

static struct dm_target_io *alloc_tio(struct clone_info *ci, struct dm_target *ti,
				      unsigned target_bio_nr, gfp_t gfp_mask)
{
	struct dm_target_io *tio;

	if (!ci->io->tio.io) {
		/* the dm_target_io embedded in ci->io is available */
		tio = &ci->io->tio;
	} else {
		struct bio *clone = bio_alloc_bioset(gfp_mask, 0, &ci->io->md->bs);
		if (!clone)
			return NULL;

		tio = container_of(clone, struct dm_target_io, clone);
		tio->inside_dm_io = false;
	}

	tio->magic = DM_TIO_MAGIC;
	tio->io = ci->io;
	tio->ti = ti;
	tio->target_bio_nr = target_bio_nr;

	return tio;
}

static void free_tio(struct dm_target_io *tio)
{
	if (tio->inside_dm_io)
		return;
	bio_put(&tio->clone);
}

static bool md_in_flight_bios(struct mapped_device *md)
{
	int cpu;
	struct hd_struct *part = &dm_disk(md)->part0;
	long sum = 0;

	for_each_possible_cpu(cpu) {
		sum += part_stat_local_read_cpu(part, in_flight[0], cpu);
		sum += part_stat_local_read_cpu(part, in_flight[1], cpu);
	}

	return sum != 0;
}

static bool md_in_flight(struct mapped_device *md)
{
	if (queue_is_mq(md->queue))
		return blk_mq_queue_inflight(md->queue);
	else
		return md_in_flight_bios(md);
}

static void start_io_acct(struct dm_io *io)
{
	struct mapped_device *md = io->md;
	struct bio *bio = io->orig_bio;

	io->start_time = jiffies;

	generic_start_io_acct(md->queue, bio_op(bio), bio_sectors(bio),
			      &dm_disk(md)->part0);

	if (unlikely(dm_stats_used(&md->stats)))
		dm_stats_account_io(&md->stats, bio_data_dir(bio),
				    bio->bi_iter.bi_sector, bio_sectors(bio),
				    false, 0, &io->stats_aux);
}

static void end_io_acct(struct dm_io *io)
{
	struct mapped_device *md = io->md;
	struct bio *bio = io->orig_bio;
	unsigned long duration = jiffies - io->start_time;

	generic_end_io_acct(md->queue, bio_op(bio), &dm_disk(md)->part0,
			    io->start_time);

	if (unlikely(dm_stats_used(&md->stats)))
		dm_stats_account_io(&md->stats, bio_data_dir(bio),
				    bio->bi_iter.bi_sector, bio_sectors(bio),
				    true, duration, &io->stats_aux);

	/* nudge anyone waiting on suspend queue */
	if (unlikely(wq_has_sleeper(&md->wait)))
		wake_up(&md->wait);
}

/*
 * Add the bio to the list of deferred io.
 */
static void queue_io(struct mapped_device *md, struct bio *bio)
{
	unsigned long flags;

	spin_lock_irqsave(&md->deferred_lock, flags);
	bio_list_add(&md->deferred, bio);
	spin_unlock_irqrestore(&md->deferred_lock, flags);
	queue_work(md->wq, &md->work);
}

/*
 * Everyone (including functions in this file), should use this
 * function to access the md->map field, and make sure they call
 * dm_put_live_table() when finished.
 */
struct dm_table *dm_get_live_table(struct mapped_device *md, int *srcu_idx) __acquires(md->io_barrier)
{
	*srcu_idx = srcu_read_lock(&md->io_barrier);

	return srcu_dereference(md->map, &md->io_barrier);
}

void dm_put_live_table(struct mapped_device *md, int srcu_idx) __releases(md->io_barrier)
{
	srcu_read_unlock(&md->io_barrier, srcu_idx);
}

void dm_sync_table(struct mapped_device *md)
{
	synchronize_srcu(&md->io_barrier);
	synchronize_rcu_expedited();
}

/*
 * A fast alternative to dm_get_live_table/dm_put_live_table.
 * The caller must not block between these two functions.
 */
static struct dm_table *dm_get_live_table_fast(struct mapped_device *md) __acquires(RCU)
{
	rcu_read_lock();
	return rcu_dereference(md->map);
}

static void dm_put_live_table_fast(struct mapped_device *md) __releases(RCU)
{
	rcu_read_unlock();
}

static char *_dm_claim_ptr = "I belong to device-mapper";

/*
 * Open a table device so we can use it as a map destination.
 */
static int open_table_device(struct table_device *td, dev_t dev,
			     struct mapped_device *md)
{
	struct block_device *bdev;

	int r;

	BUG_ON(td->dm_dev.bdev);

	bdev = blkdev_get_by_dev(dev, td->dm_dev.mode | FMODE_EXCL, _dm_claim_ptr);
	if (IS_ERR(bdev))
		return PTR_ERR(bdev);

	r = bd_link_disk_holder(bdev, dm_disk(md));
	if (r) {
		blkdev_put(bdev, td->dm_dev.mode | FMODE_EXCL);
		return r;
	}

	td->dm_dev.bdev = bdev;
	td->dm_dev.dax_dev = dax_get_by_host(bdev->bd_disk->disk_name);
	return 0;
}

/*
 * Close a table device that we've been using.
 */
static void close_table_device(struct table_device *td, struct mapped_device *md)
{
	if (!td->dm_dev.bdev)
		return;

	bd_unlink_disk_holder(td->dm_dev.bdev, dm_disk(md));
	blkdev_put(td->dm_dev.bdev, td->dm_dev.mode | FMODE_EXCL);
	put_dax(td->dm_dev.dax_dev);
	td->dm_dev.bdev = NULL;
	td->dm_dev.dax_dev = NULL;
}

static struct table_device *find_table_device(struct list_head *l, dev_t dev,
					      fmode_t mode)
{
	struct table_device *td;

	list_for_each_entry(td, l, list)
		if (td->dm_dev.bdev->bd_dev == dev && td->dm_dev.mode == mode)
			return td;

	return NULL;
}

int dm_get_table_device(struct mapped_device *md, dev_t dev, fmode_t mode,
			struct dm_dev **result)
{
	int r;
	struct table_device *td;

	mutex_lock(&md->table_devices_lock);
	td = find_table_device(&md->table_devices, dev, mode);
	if (!td) {
		td = kmalloc_node(sizeof(*td), GFP_KERNEL, md->numa_node_id);
		if (!td) {
			mutex_unlock(&md->table_devices_lock);
			return -ENOMEM;
		}

		td->dm_dev.mode = mode;
		td->dm_dev.bdev = NULL;

		if ((r = open_table_device(td, dev, md))) {
			mutex_unlock(&md->table_devices_lock);
			kfree(td);
			return r;
		}

		format_dev_t(td->dm_dev.name, dev);

		refcount_set(&td->count, 1);
		list_add(&td->list, &md->table_devices);
	} else {
		refcount_inc(&td->count);
	}
	mutex_unlock(&md->table_devices_lock);

	*result = &td->dm_dev;
	return 0;
}
EXPORT_SYMBOL_GPL(dm_get_table_device);

void dm_put_table_device(struct mapped_device *md, struct dm_dev *d)
{
	struct table_device *td = container_of(d, struct table_device, dm_dev);

	mutex_lock(&md->table_devices_lock);
	if (refcount_dec_and_test(&td->count)) {
		close_table_device(td, md);
		list_del(&td->list);
		kfree(td);
	}
	mutex_unlock(&md->table_devices_lock);
}
EXPORT_SYMBOL(dm_put_table_device);

static void free_table_devices(struct list_head *devices)
{
	struct list_head *tmp, *next;

	list_for_each_safe(tmp, next, devices) {
		struct table_device *td = list_entry(tmp, struct table_device, list);

		DMWARN("dm_destroy: %s still exists with %d references",
		       td->dm_dev.name, refcount_read(&td->count));
		kfree(td);
	}
}

/*
 * Get the geometry associated with a dm device
 */
int dm_get_geometry(struct mapped_device *md, struct hd_geometry *geo)
{
	*geo = md->geometry;

	return 0;
}

/*
 * Set the geometry of a device.
 */
int dm_set_geometry(struct mapped_device *md, struct hd_geometry *geo)
{
	sector_t sz = (sector_t)geo->cylinders * geo->heads * geo->sectors;

	if (geo->start > sz) {
		DMWARN("Start sector is beyond the geometry limits.");
		return -EINVAL;
	}

	md->geometry = *geo;

	return 0;
}

static int __noflush_suspending(struct mapped_device *md)
{
	return test_bit(DMF_NOFLUSH_SUSPENDING, &md->flags);
}

/*
 * Decrements the number of outstanding ios that a bio has been
 * cloned into, completing the original io if necc.
 */
static void dec_pending(struct dm_io *io, blk_status_t error)
{
	unsigned long flags;
	blk_status_t io_error;
	struct bio *bio;
	struct mapped_device *md = io->md;

	/* Push-back supersedes any I/O errors */
	if (unlikely(error)) {
		spin_lock_irqsave(&io->endio_lock, flags);
		if (!(io->status == BLK_STS_DM_REQUEUE && __noflush_suspending(md)))
			io->status = error;
		spin_unlock_irqrestore(&io->endio_lock, flags);
	}

	if (atomic_dec_and_test(&io->io_count)) {
		if (io->status == BLK_STS_DM_REQUEUE) {
			/*
			 * Target requested pushing back the I/O.
			 */
			spin_lock_irqsave(&md->deferred_lock, flags);
			if (__noflush_suspending(md))
				/* NOTE early return due to BLK_STS_DM_REQUEUE below */
				bio_list_add_head(&md->deferred, io->orig_bio);
			else
				/* noflush suspend was interrupted. */
				io->status = BLK_STS_IOERR;
			spin_unlock_irqrestore(&md->deferred_lock, flags);
		}

		io_error = io->status;
		bio = io->orig_bio;
		end_io_acct(io);
		free_io(md, io);

		if (io_error == BLK_STS_DM_REQUEUE)
			return;

		if ((bio->bi_opf & REQ_PREFLUSH) && bio->bi_iter.bi_size) {
			/*
			 * Preflush done for flush with data, reissue
			 * without REQ_PREFLUSH.
			 */
			bio->bi_opf &= ~REQ_PREFLUSH;
			queue_io(md, bio);
		} else {
			/* done with normal IO or empty flush */
			if (io_error)
				bio->bi_status = io_error;
			bio_endio(bio);
		}
	}
}

void disable_discard(struct mapped_device *md)
{
	struct queue_limits *limits = dm_get_queue_limits(md);

	/* device doesn't really support DISCARD, disable it */
	limits->max_discard_sectors = 0;
	blk_queue_flag_clear(QUEUE_FLAG_DISCARD, md->queue);
}

void disable_write_same(struct mapped_device *md)
{
	struct queue_limits *limits = dm_get_queue_limits(md);

	/* device doesn't really support WRITE SAME, disable it */
	limits->max_write_same_sectors = 0;
}

void disable_write_zeroes(struct mapped_device *md)
{
	struct queue_limits *limits = dm_get_queue_limits(md);

	/* device doesn't really support WRITE ZEROES, disable it */
	limits->max_write_zeroes_sectors = 0;
}

static bool swap_bios_limit(struct dm_target *ti, struct bio *bio)
{
	return unlikely((bio->bi_opf & REQ_SWAP) != 0) && unlikely(ti->limit_swap_bios);
}

static void clone_endio(struct bio *bio)
{
	blk_status_t error = bio->bi_status;
	struct dm_target_io *tio = container_of(bio, struct dm_target_io, clone);
	struct dm_io *io = tio->io;
	struct mapped_device *md = tio->io->md;
	dm_endio_fn endio = tio->ti->type->end_io;

	if (unlikely(error == BLK_STS_TARGET) && md->type != DM_TYPE_NVME_BIO_BASED) {
		if (bio_op(bio) == REQ_OP_DISCARD &&
		    !bio->bi_disk->queue->limits.max_discard_sectors)
			disable_discard(md);
		else if (bio_op(bio) == REQ_OP_WRITE_SAME &&
			 !bio->bi_disk->queue->limits.max_write_same_sectors)
			disable_write_same(md);
		else if (bio_op(bio) == REQ_OP_WRITE_ZEROES &&
			 !bio->bi_disk->queue->limits.max_write_zeroes_sectors)
			disable_write_zeroes(md);
	}

	if (endio) {
		int r = endio(tio->ti, bio, &error);
		switch (r) {
		case DM_ENDIO_REQUEUE:
			error = BLK_STS_DM_REQUEUE;
			/*FALLTHRU*/
		case DM_ENDIO_DONE:
			break;
		case DM_ENDIO_INCOMPLETE:
			/* The target will handle the io */
			return;
		default:
			DMWARN("unimplemented target endio return value: %d", r);
			BUG();
		}
	}

	if (unlikely(swap_bios_limit(tio->ti, bio))) {
		struct mapped_device *md = io->md;
		up(&md->swap_bios_semaphore);
	}

	free_tio(tio);
	dec_pending(io, error);
}

/*
 * Return maximum size of I/O possible at the supplied sector up to the current
 * target boundary.
 */
static sector_t max_io_len_target_boundary(sector_t sector, struct dm_target *ti)
{
	sector_t target_offset = dm_target_offset(ti, sector);

	return ti->len - target_offset;
}

static sector_t max_io_len(sector_t sector, struct dm_target *ti)
{
	sector_t len = max_io_len_target_boundary(sector, ti);
	sector_t offset, max_len;

	/*
	 * Does the target need to split even further?
	 */
	if (ti->max_io_len) {
		offset = dm_target_offset(ti, sector);
		if (unlikely(ti->max_io_len & (ti->max_io_len - 1)))
			max_len = sector_div(offset, ti->max_io_len);
		else
			max_len = offset & (ti->max_io_len - 1);
		max_len = ti->max_io_len - max_len;

		if (len > max_len)
			len = max_len;
	}

	return len;
}

int dm_set_target_max_io_len(struct dm_target *ti, sector_t len)
{
	if (len > UINT_MAX) {
		DMERR("Specified maximum size of target IO (%llu) exceeds limit (%u)",
		      (unsigned long long)len, UINT_MAX);
		ti->error = "Maximum size of target IO is too large";
		return -EINVAL;
	}

	ti->max_io_len = (uint32_t) len;

	return 0;
}
EXPORT_SYMBOL_GPL(dm_set_target_max_io_len);

static struct dm_target *dm_dax_get_live_target(struct mapped_device *md,
						sector_t sector, int *srcu_idx)
	__acquires(md->io_barrier)
{
	struct dm_table *map;
	struct dm_target *ti;

	map = dm_get_live_table(md, srcu_idx);
	if (!map)
		return NULL;

	ti = dm_table_find_target(map, sector);
	if (!ti)
		return NULL;

	return ti;
}

static long dm_dax_direct_access(struct dax_device *dax_dev, pgoff_t pgoff,
				 long nr_pages, void **kaddr, pfn_t *pfn)
{
	struct mapped_device *md = dax_get_private(dax_dev);
	sector_t sector = pgoff * PAGE_SECTORS;
	struct dm_target *ti;
	long len, ret = -EIO;
	int srcu_idx;

	ti = dm_dax_get_live_target(md, sector, &srcu_idx);

	if (!ti)
		goto out;
	if (!ti->type->direct_access)
		goto out;
	len = max_io_len(sector, ti) / PAGE_SECTORS;
	if (len < 1)
		goto out;
	nr_pages = min(len, nr_pages);
	ret = ti->type->direct_access(ti, pgoff, nr_pages, kaddr, pfn);

 out:
	dm_put_live_table(md, srcu_idx);

	return ret;
}

static bool dm_dax_supported(struct dax_device *dax_dev, struct block_device *bdev,
		int blocksize, sector_t start, sector_t len)
{
	struct mapped_device *md = dax_get_private(dax_dev);
	struct dm_table *map;
	bool ret = false;
	int srcu_idx;

	map = dm_get_live_table(md, &srcu_idx);
	if (!map)
		goto out;

	ret = dm_table_supports_dax(map, device_supports_dax, &blocksize);

out:
	dm_put_live_table(md, srcu_idx);

	return ret;
}

static size_t dm_dax_copy_from_iter(struct dax_device *dax_dev, pgoff_t pgoff,
				    void *addr, size_t bytes, struct iov_iter *i)
{
	struct mapped_device *md = dax_get_private(dax_dev);
	sector_t sector = pgoff * PAGE_SECTORS;
	struct dm_target *ti;
	long ret = 0;
	int srcu_idx;

	ti = dm_dax_get_live_target(md, sector, &srcu_idx);

	if (!ti)
		goto out;
	if (!ti->type->dax_copy_from_iter) {
		ret = copy_from_iter(addr, bytes, i);
		goto out;
	}
	ret = ti->type->dax_copy_from_iter(ti, pgoff, addr, bytes, i);
 out:
	dm_put_live_table(md, srcu_idx);

	return ret;
}

static size_t dm_dax_copy_to_iter(struct dax_device *dax_dev, pgoff_t pgoff,
		void *addr, size_t bytes, struct iov_iter *i)
{
	struct mapped_device *md = dax_get_private(dax_dev);
	sector_t sector = pgoff * PAGE_SECTORS;
	struct dm_target *ti;
	long ret = 0;
	int srcu_idx;

	ti = dm_dax_get_live_target(md, sector, &srcu_idx);

	if (!ti)
		goto out;
	if (!ti->type->dax_copy_to_iter) {
		ret = copy_to_iter(addr, bytes, i);
		goto out;
	}
	ret = ti->type->dax_copy_to_iter(ti, pgoff, addr, bytes, i);
 out:
	dm_put_live_table(md, srcu_idx);

	return ret;
}

/*
 * A target may call dm_accept_partial_bio only from the map routine.  It is
 * allowed for all bio types except REQ_PREFLUSH and REQ_OP_ZONE_RESET.
 *
 * dm_accept_partial_bio informs the dm that the target only wants to process
 * additional n_sectors sectors of the bio and the rest of the data should be
 * sent in a next bio.
 *
 * A diagram that explains the arithmetics:
 * +--------------------+---------------+-------+
 * |         1          |       2       |   3   |
 * +--------------------+---------------+-------+
 *
 * <-------------- *tio->len_ptr --------------->
 *                      <------- bi_size ------->
 *                      <-- n_sectors -->
 *
 * Region 1 was already iterated over with bio_advance or similar function.
 *	(it may be empty if the target doesn't use bio_advance)
 * Region 2 is the remaining bio size that the target wants to process.
 *	(it may be empty if region 1 is non-empty, although there is no reason
 *	 to make it empty)
 * The target requires that region 3 is to be sent in the next bio.
 *
 * If the target wants to receive multiple copies of the bio (via num_*bios, etc),
 * the partially processed part (the sum of regions 1+2) must be the same for all
 * copies of the bio.
 */
void dm_accept_partial_bio(struct bio *bio, unsigned n_sectors)
{
	struct dm_target_io *tio = container_of(bio, struct dm_target_io, clone);
	unsigned bi_size = bio->bi_iter.bi_size >> SECTOR_SHIFT;
	BUG_ON(bio->bi_opf & REQ_PREFLUSH);
	BUG_ON(bi_size > *tio->len_ptr);
	BUG_ON(n_sectors > bi_size);
	*tio->len_ptr -= bi_size - n_sectors;
	bio->bi_iter.bi_size = n_sectors << SECTOR_SHIFT;
}
EXPORT_SYMBOL_GPL(dm_accept_partial_bio);

<<<<<<< HEAD
=======
/*
 * The zone descriptors obtained with a zone report indicate
 * zone positions within the underlying device of the target. The zone
 * descriptors must be remapped to match their position within the dm device.
 * The caller target should obtain the zones information using
 * blkdev_report_zones() to ensure that remapping for partition offset is
 * already handled.
 */
void dm_remap_zone_report(struct dm_target *ti, sector_t start,
			  struct blk_zone *zones, unsigned int *nr_zones)
{
#ifdef CONFIG_BLK_DEV_ZONED
	struct blk_zone *zone;
	unsigned int nrz = *nr_zones;
	int i;

	/*
	 * Remap the start sector and write pointer position of the zones in
	 * the array. Since we may have obtained from the target underlying
	 * device more zones that the target size, also adjust the number
	 * of zones.
	 */
	for (i = 0; i < nrz; i++) {
		zone = zones + i;
		if (zone->start >= start + ti->len) {
			memset(zone, 0, sizeof(struct blk_zone) * (nrz - i));
			break;
		}

		zone->start = zone->start + ti->begin - start;
		if (zone->type == BLK_ZONE_TYPE_CONVENTIONAL)
			continue;

		if (zone->cond == BLK_ZONE_COND_FULL)
			zone->wp = zone->start + zone->len;
		else if (zone->cond == BLK_ZONE_COND_EMPTY)
			zone->wp = zone->start;
		else
			zone->wp = zone->wp + ti->begin - start;
	}

	*nr_zones = i;
#else /* !CONFIG_BLK_DEV_ZONED */
	*nr_zones = 0;
#endif
}
EXPORT_SYMBOL_GPL(dm_remap_zone_report);

static noinline void __set_swap_bios_limit(struct mapped_device *md, int latch)
{
	mutex_lock(&md->swap_bios_lock);
	while (latch < md->swap_bios) {
		cond_resched();
		down(&md->swap_bios_semaphore);
		md->swap_bios--;
	}
	while (latch > md->swap_bios) {
		cond_resched();
		up(&md->swap_bios_semaphore);
		md->swap_bios++;
	}
	mutex_unlock(&md->swap_bios_lock);
}

>>>>>>> 7f324ea7
static blk_qc_t __map_bio(struct dm_target_io *tio)
{
	int r;
	sector_t sector;
	struct bio *clone = &tio->clone;
	struct dm_io *io = tio->io;
	struct mapped_device *md = io->md;
	struct dm_target *ti = tio->ti;
	blk_qc_t ret = BLK_QC_T_NONE;

	clone->bi_end_io = clone_endio;

	/*
	 * Map the clone.  If r == 0 we don't need to do
	 * anything, the target has assumed ownership of
	 * this io.
	 */
	atomic_inc(&io->io_count);
	sector = clone->bi_iter.bi_sector;

	if (unlikely(swap_bios_limit(ti, clone))) {
		struct mapped_device *md = io->md;
		int latch = get_swap_bios();
		if (unlikely(latch != md->swap_bios))
			__set_swap_bios_limit(md, latch);
		down(&md->swap_bios_semaphore);
	}

	r = ti->type->map(ti, clone);
	switch (r) {
	case DM_MAPIO_SUBMITTED:
		break;
	case DM_MAPIO_REMAPPED:
		/* the bio has been remapped so dispatch it */
		trace_block_bio_remap(clone->bi_disk->queue, clone,
				      bio_dev(io->orig_bio), sector);
		if (md->type == DM_TYPE_NVME_BIO_BASED)
			ret = direct_make_request(clone);
		else
			ret = generic_make_request(clone);
		break;
	case DM_MAPIO_KILL:
		if (unlikely(swap_bios_limit(ti, clone))) {
			struct mapped_device *md = io->md;
			up(&md->swap_bios_semaphore);
		}
		free_tio(tio);
		dec_pending(io, BLK_STS_IOERR);
		break;
	case DM_MAPIO_REQUEUE:
		if (unlikely(swap_bios_limit(ti, clone))) {
			struct mapped_device *md = io->md;
			up(&md->swap_bios_semaphore);
		}
		free_tio(tio);
		dec_pending(io, BLK_STS_DM_REQUEUE);
		break;
	default:
		DMWARN("unimplemented target map return value: %d", r);
		BUG();
	}

	return ret;
}

static void bio_setup_sector(struct bio *bio, sector_t sector, unsigned len)
{
	bio->bi_iter.bi_sector = sector;
	bio->bi_iter.bi_size = to_bytes(len);
}

/*
 * Creates a bio that consists of range of complete bvecs.
 */
static int clone_bio(struct dm_target_io *tio, struct bio *bio,
		     sector_t sector, unsigned len)
{
	struct bio *clone = &tio->clone;
	int r;

	__bio_clone_fast(clone, bio);

	r = bio_crypt_clone(clone, bio, GFP_NOIO);
	if (r < 0)
		return r;

	if (bio_integrity(bio)) {
		if (unlikely(!dm_target_has_integrity(tio->ti->type) &&
			     !dm_target_passes_integrity(tio->ti->type))) {
			DMWARN("%s: the target %s doesn't support integrity data.",
				dm_device_name(tio->io->md),
				tio->ti->type->name);
			return -EIO;
		}

		r = bio_integrity_clone(clone, bio, GFP_NOIO);
		if (r < 0)
			return r;
	}

	bio_advance(clone, to_bytes(sector - clone->bi_iter.bi_sector));
	clone->bi_iter.bi_size = to_bytes(len);

	if (bio_integrity(bio))
		bio_integrity_trim(clone);

	return 0;
}

static void alloc_multiple_bios(struct bio_list *blist, struct clone_info *ci,
				struct dm_target *ti, unsigned num_bios)
{
	struct dm_target_io *tio;
	int try;

	if (!num_bios)
		return;

	if (num_bios == 1) {
		tio = alloc_tio(ci, ti, 0, GFP_NOIO);
		bio_list_add(blist, &tio->clone);
		return;
	}

	for (try = 0; try < 2; try++) {
		int bio_nr;
		struct bio *bio;

		if (try)
			mutex_lock(&ci->io->md->table_devices_lock);
		for (bio_nr = 0; bio_nr < num_bios; bio_nr++) {
			tio = alloc_tio(ci, ti, bio_nr, try ? GFP_NOIO : GFP_NOWAIT);
			if (!tio)
				break;

			bio_list_add(blist, &tio->clone);
		}
		if (try)
			mutex_unlock(&ci->io->md->table_devices_lock);
		if (bio_nr == num_bios)
			return;

		while ((bio = bio_list_pop(blist))) {
			tio = container_of(bio, struct dm_target_io, clone);
			free_tio(tio);
		}
	}
}

static blk_qc_t __clone_and_map_simple_bio(struct clone_info *ci,
					   struct dm_target_io *tio, unsigned *len)
{
	struct bio *clone = &tio->clone;

	tio->len_ptr = len;

	__bio_clone_fast(clone, ci->bio);
	if (len)
		bio_setup_sector(clone, ci->sector, *len);

	return __map_bio(tio);
}

static void __send_duplicate_bios(struct clone_info *ci, struct dm_target *ti,
				  unsigned num_bios, unsigned *len)
{
	struct bio_list blist = BIO_EMPTY_LIST;
	struct bio *bio;
	struct dm_target_io *tio;

	alloc_multiple_bios(&blist, ci, ti, num_bios);

	while ((bio = bio_list_pop(&blist))) {
		tio = container_of(bio, struct dm_target_io, clone);
		(void) __clone_and_map_simple_bio(ci, tio, len);
	}
}

static int __send_empty_flush(struct clone_info *ci)
{
	unsigned target_nr = 0;
	struct dm_target *ti;

	/*
	 * Empty flush uses a statically initialized bio, as the base for
	 * cloning.  However, blkg association requires that a bdev is
	 * associated with a gendisk, which doesn't happen until the bdev is
	 * opened.  So, blkg association is done at issue time of the flush
	 * rather than when the device is created in alloc_dev().
	 */
	bio_set_dev(ci->bio, ci->io->md->bdev);

	BUG_ON(bio_has_data(ci->bio));
	while ((ti = dm_table_get_target(ci->map, target_nr++)))
		__send_duplicate_bios(ci, ti, ti->num_flush_bios, NULL);
	return 0;
}

static int __clone_and_map_data_bio(struct clone_info *ci, struct dm_target *ti,
				    sector_t sector, unsigned *len)
{
	struct bio *bio = ci->bio;
	struct dm_target_io *tio;
	int r;

	tio = alloc_tio(ci, ti, 0, GFP_NOIO);
	tio->len_ptr = len;
	r = clone_bio(tio, bio, sector, *len);
	if (r < 0) {
		free_tio(tio);
		return r;
	}
	(void) __map_bio(tio);

	return 0;
}

typedef unsigned (*get_num_bios_fn)(struct dm_target *ti);

static unsigned get_num_discard_bios(struct dm_target *ti)
{
	return ti->num_discard_bios;
}

static unsigned get_num_secure_erase_bios(struct dm_target *ti)
{
	return ti->num_secure_erase_bios;
}

static unsigned get_num_write_same_bios(struct dm_target *ti)
{
	return ti->num_write_same_bios;
}

static unsigned get_num_write_zeroes_bios(struct dm_target *ti)
{
	return ti->num_write_zeroes_bios;
}

static int __send_changing_extent_only(struct clone_info *ci, struct dm_target *ti,
				       unsigned num_bios)
{
	unsigned len;

	/*
	 * Even though the device advertised support for this type of
	 * request, that does not mean every target supports it, and
	 * reconfiguration might also have changed that since the
	 * check was performed.
	 */
	if (!num_bios)
		return -EOPNOTSUPP;

	len = min((sector_t)ci->sector_count, max_io_len_target_boundary(ci->sector, ti));

	__send_duplicate_bios(ci, ti, num_bios, &len);

	ci->sector += len;
	ci->sector_count -= len;

	return 0;
}

static int __send_discard(struct clone_info *ci, struct dm_target *ti)
{
	return __send_changing_extent_only(ci, ti, get_num_discard_bios(ti));
}

static int __send_secure_erase(struct clone_info *ci, struct dm_target *ti)
{
	return __send_changing_extent_only(ci, ti, get_num_secure_erase_bios(ti));
}

static int __send_write_same(struct clone_info *ci, struct dm_target *ti)
{
	return __send_changing_extent_only(ci, ti, get_num_write_same_bios(ti));
}

static int __send_write_zeroes(struct clone_info *ci, struct dm_target *ti)
{
	return __send_changing_extent_only(ci, ti, get_num_write_zeroes_bios(ti));
}

static bool is_abnormal_io(struct bio *bio)
{
	bool r = false;

	switch (bio_op(bio)) {
	case REQ_OP_DISCARD:
	case REQ_OP_SECURE_ERASE:
	case REQ_OP_WRITE_SAME:
	case REQ_OP_WRITE_ZEROES:
		r = true;
		break;
	}

	return r;
}

static bool __process_abnormal_io(struct clone_info *ci, struct dm_target *ti,
				  int *result)
{
	struct bio *bio = ci->bio;

	if (bio_op(bio) == REQ_OP_DISCARD)
		*result = __send_discard(ci, ti);
	else if (bio_op(bio) == REQ_OP_SECURE_ERASE)
		*result = __send_secure_erase(ci, ti);
	else if (bio_op(bio) == REQ_OP_WRITE_SAME)
		*result = __send_write_same(ci, ti);
	else if (bio_op(bio) == REQ_OP_WRITE_ZEROES)
		*result = __send_write_zeroes(ci, ti);
	else
		return false;

	return true;
}

/*
 * Select the correct strategy for processing a non-flush bio.
 */
static int __split_and_process_non_flush(struct clone_info *ci)
{
	struct dm_target *ti;
	unsigned len;
	int r;

	ti = dm_table_find_target(ci->map, ci->sector);
	if (!ti)
		return -EIO;

	if (__process_abnormal_io(ci, ti, &r))
		return r;

	len = min_t(sector_t, max_io_len(ci->sector, ti), ci->sector_count);

	r = __clone_and_map_data_bio(ci, ti, ci->sector, &len);
	if (r < 0)
		return r;

	ci->sector += len;
	ci->sector_count -= len;

	return 0;
}

static void init_clone_info(struct clone_info *ci, struct mapped_device *md,
			    struct dm_table *map, struct bio *bio)
{
	ci->map = map;
	ci->io = alloc_io(md, bio);
	ci->sector = bio->bi_iter.bi_sector;
}

#define __dm_part_stat_sub(part, field, subnd)	\
	(part_stat_get(part, field) -= (subnd))

/*
 * Entry point to split a bio into clones and submit them to the targets.
 */
static blk_qc_t __split_and_process_bio(struct mapped_device *md,
					struct dm_table *map, struct bio *bio)
{
	struct clone_info ci;
	blk_qc_t ret = BLK_QC_T_NONE;
	int error = 0;

	init_clone_info(&ci, md, map, bio);

	if (bio->bi_opf & REQ_PREFLUSH) {
		struct bio flush_bio;

		/*
		 * Use an on-stack bio for this, it's safe since we don't
		 * need to reference it after submit. It's just used as
		 * the basis for the clone(s).
		 */
		bio_init(&flush_bio, NULL, 0);
		flush_bio.bi_opf = REQ_OP_WRITE | REQ_PREFLUSH | REQ_SYNC;
		ci.bio = &flush_bio;
		ci.sector_count = 0;
		error = __send_empty_flush(&ci);
		bio_uninit(ci.bio);
		/* dec_pending submits any data associated with flush */
	} else if (bio_op(bio) == REQ_OP_ZONE_RESET) {
		ci.bio = bio;
		ci.sector_count = 0;
		error = __split_and_process_non_flush(&ci);
	} else {
		ci.bio = bio;
		ci.sector_count = bio_sectors(bio);
		while (ci.sector_count && !error) {
			error = __split_and_process_non_flush(&ci);
			if (current->bio_list && ci.sector_count && !error) {
				/*
				 * Remainder must be passed to generic_make_request()
				 * so that it gets handled *after* bios already submitted
				 * have been completely processed.
				 * We take a clone of the original to store in
				 * ci.io->orig_bio to be used by end_io_acct() and
				 * for dec_pending to use for completion handling.
				 */
				struct bio *b = bio_split(bio, bio_sectors(bio) - ci.sector_count,
							  GFP_NOIO, &md->queue->bio_split);
				ci.io->orig_bio = b;

				/*
				 * Adjust IO stats for each split, otherwise upon queue
				 * reentry there will be redundant IO accounting.
				 * NOTE: this is a stop-gap fix, a proper fix involves
				 * significant refactoring of DM core's bio splitting
				 * (by eliminating DM's splitting and just using bio_split)
				 */
				part_stat_lock();
				__dm_part_stat_sub(&dm_disk(md)->part0,
						   sectors[op_stat_group(bio_op(bio))], ci.sector_count);
				part_stat_unlock();

				bio_chain(b, bio);
				trace_block_split(md->queue, b, bio->bi_iter.bi_sector);
				ret = generic_make_request(bio);
				break;
			}
		}
	}

	/* drop the extra reference count */
	dec_pending(ci.io, errno_to_blk_status(error));
	return ret;
}

/*
 * Optimized variant of __split_and_process_bio that leverages the
 * fact that targets that use it do _not_ have a need to split bios.
 */
static blk_qc_t __process_bio(struct mapped_device *md, struct dm_table *map,
			      struct bio *bio, struct dm_target *ti)
{
	struct clone_info ci;
	blk_qc_t ret = BLK_QC_T_NONE;
	int error = 0;

	init_clone_info(&ci, md, map, bio);

	if (bio->bi_opf & REQ_PREFLUSH) {
		struct bio flush_bio;

		/*
		 * Use an on-stack bio for this, it's safe since we don't
		 * need to reference it after submit. It's just used as
		 * the basis for the clone(s).
		 */
		bio_init(&flush_bio, NULL, 0);
		flush_bio.bi_opf = REQ_OP_WRITE | REQ_PREFLUSH | REQ_SYNC;
		ci.bio = &flush_bio;
		ci.sector_count = 0;
		error = __send_empty_flush(&ci);
		bio_uninit(ci.bio);
		/* dec_pending submits any data associated with flush */
	} else {
		struct dm_target_io *tio;

		ci.bio = bio;
		ci.sector_count = bio_sectors(bio);
		if (__process_abnormal_io(&ci, ti, &error))
			goto out;

		tio = alloc_tio(&ci, ti, 0, GFP_NOIO);
		ret = __clone_and_map_simple_bio(&ci, tio, NULL);
	}
out:
	/* drop the extra reference count */
	dec_pending(ci.io, errno_to_blk_status(error));
	return ret;
}

static blk_qc_t dm_process_bio(struct mapped_device *md,
			       struct dm_table *map, struct bio *bio)
{
	blk_qc_t ret = BLK_QC_T_NONE;
	struct dm_target *ti = md->immutable_target;

	if (unlikely(!map)) {
		bio_io_error(bio);
		return ret;
	}

	if (!ti) {
		ti = dm_table_find_target(map, bio->bi_iter.bi_sector);
		if (unlikely(!ti)) {
			bio_io_error(bio);
			return ret;
		}
	}

	/*
	 * If in ->make_request_fn we need to use blk_queue_split(), otherwise
	 * queue_limits for abnormal requests (e.g. discard, writesame, etc)
	 * won't be imposed.
	 */
	if (current->bio_list) {
		if (is_abnormal_io(bio))
			blk_queue_split(md->queue, &bio);
		/* regular IO is split by __split_and_process_bio */
	}

	if (dm_get_md_type(md) == DM_TYPE_NVME_BIO_BASED)
		return __process_bio(md, map, bio, ti);
	return __split_and_process_bio(md, map, bio);
}

static blk_qc_t dm_make_request(struct request_queue *q, struct bio *bio)
{
	struct mapped_device *md = q->queuedata;
	blk_qc_t ret = BLK_QC_T_NONE;
	int srcu_idx;
	struct dm_table *map;

	map = dm_get_live_table(md, &srcu_idx);

	/* if we're suspended, we have to queue this io for later */
	if (unlikely(test_bit(DMF_BLOCK_IO_FOR_SUSPEND, &md->flags))) {
		dm_put_live_table(md, srcu_idx);

		if (!(bio->bi_opf & REQ_RAHEAD))
			queue_io(md, bio);
		else
			bio_io_error(bio);
		return ret;
	}

	ret = dm_process_bio(md, map, bio);

	dm_put_live_table(md, srcu_idx);
	return ret;
}

static int dm_any_congested(void *congested_data, int bdi_bits)
{
	int r = bdi_bits;
	struct mapped_device *md = congested_data;
	struct dm_table *map;

	if (!test_bit(DMF_BLOCK_IO_FOR_SUSPEND, &md->flags)) {
		if (dm_request_based(md)) {
			/*
			 * With request-based DM we only need to check the
			 * top-level queue for congestion.
			 */
			struct backing_dev_info *bdi = md->queue->backing_dev_info;
			r = bdi->wb.congested->state & bdi_bits;
		} else {
			map = dm_get_live_table_fast(md);
			if (map)
				r = dm_table_any_congested(map, bdi_bits);
			dm_put_live_table_fast(md);
		}
	}

	return r;
}

/*-----------------------------------------------------------------
 * An IDR is used to keep track of allocated minor numbers.
 *---------------------------------------------------------------*/
static void free_minor(int minor)
{
	spin_lock(&_minor_lock);
	idr_remove(&_minor_idr, minor);
	spin_unlock(&_minor_lock);
}

/*
 * See if the device with a specific minor # is free.
 */
static int specific_minor(int minor)
{
	int r;

	if (minor >= (1 << MINORBITS))
		return -EINVAL;

	idr_preload(GFP_KERNEL);
	spin_lock(&_minor_lock);

	r = idr_alloc(&_minor_idr, MINOR_ALLOCED, minor, minor + 1, GFP_NOWAIT);

	spin_unlock(&_minor_lock);
	idr_preload_end();
	if (r < 0)
		return r == -ENOSPC ? -EBUSY : r;
	return 0;
}

static int next_free_minor(int *minor)
{
	int r;

	idr_preload(GFP_KERNEL);
	spin_lock(&_minor_lock);

	r = idr_alloc(&_minor_idr, MINOR_ALLOCED, 0, 1 << MINORBITS, GFP_NOWAIT);

	spin_unlock(&_minor_lock);
	idr_preload_end();
	if (r < 0)
		return r;
	*minor = r;
	return 0;
}

static const struct block_device_operations dm_blk_dops;
static const struct dax_operations dm_dax_ops;

static void dm_wq_work(struct work_struct *work);

#ifdef CONFIG_BLK_INLINE_ENCRYPTION
static void dm_queue_destroy_keyslot_manager(struct request_queue *q)
{
	dm_destroy_keyslot_manager(q->ksm);
}

#else /* CONFIG_BLK_INLINE_ENCRYPTION */

static inline void dm_queue_destroy_keyslot_manager(struct request_queue *q)
{
}
#endif /* !CONFIG_BLK_INLINE_ENCRYPTION */

static void cleanup_mapped_device(struct mapped_device *md)
{
	if (md->wq)
		destroy_workqueue(md->wq);
	bioset_exit(&md->bs);
	bioset_exit(&md->io_bs);

	if (md->dax_dev) {
		kill_dax(md->dax_dev);
		put_dax(md->dax_dev);
		md->dax_dev = NULL;
	}

	if (md->disk) {
		spin_lock(&_minor_lock);
		md->disk->private_data = NULL;
		spin_unlock(&_minor_lock);
		del_gendisk(md->disk);
		put_disk(md->disk);
	}

	if (md->queue) {
		dm_queue_destroy_keyslot_manager(md->queue);
		blk_cleanup_queue(md->queue);
	}

	cleanup_srcu_struct(&md->io_barrier);

	if (md->bdev) {
		bdput(md->bdev);
		md->bdev = NULL;
	}

	mutex_destroy(&md->suspend_lock);
	mutex_destroy(&md->type_lock);
	mutex_destroy(&md->table_devices_lock);
	mutex_destroy(&md->swap_bios_lock);

	dm_mq_cleanup_mapped_device(md);
}

/*
 * Allocate and initialise a blank device with a given minor.
 */
static struct mapped_device *alloc_dev(int minor)
{
	int r, numa_node_id = dm_get_numa_node();
	struct mapped_device *md;
	void *old_md;

	md = kvzalloc_node(sizeof(*md), GFP_KERNEL, numa_node_id);
	if (!md) {
		DMWARN("unable to allocate device, out of memory.");
		return NULL;
	}

	if (!try_module_get(THIS_MODULE))
		goto bad_module_get;

	/* get a minor number for the dev */
	if (minor == DM_ANY_MINOR)
		r = next_free_minor(&minor);
	else
		r = specific_minor(minor);
	if (r < 0)
		goto bad_minor;

	r = init_srcu_struct(&md->io_barrier);
	if (r < 0)
		goto bad_io_barrier;

	md->numa_node_id = numa_node_id;
	md->init_tio_pdu = false;
	md->type = DM_TYPE_NONE;
	mutex_init(&md->suspend_lock);
	mutex_init(&md->type_lock);
	mutex_init(&md->table_devices_lock);
	spin_lock_init(&md->deferred_lock);
	atomic_set(&md->holders, 1);
	atomic_set(&md->open_count, 0);
	atomic_set(&md->event_nr, 0);
	atomic_set(&md->uevent_seq, 0);
	INIT_LIST_HEAD(&md->uevent_list);
	INIT_LIST_HEAD(&md->table_devices);
	spin_lock_init(&md->uevent_lock);

	md->queue = blk_alloc_queue_node(GFP_KERNEL, numa_node_id);
	if (!md->queue)
		goto bad;
	md->queue->queuedata = md;
	/*
	 * default to bio-based required ->make_request_fn until DM
	 * table is loaded and md->type established. If request-based
	 * table is loaded: blk-mq will override accordingly.
	 */
	blk_queue_make_request(md->queue, dm_make_request);

	md->disk = alloc_disk_node(1, md->numa_node_id);
	if (!md->disk)
		goto bad;

	init_waitqueue_head(&md->wait);
	INIT_WORK(&md->work, dm_wq_work);
	init_waitqueue_head(&md->eventq);
	init_completion(&md->kobj_holder.completion);

	md->swap_bios = get_swap_bios();
	sema_init(&md->swap_bios_semaphore, md->swap_bios);
	mutex_init(&md->swap_bios_lock);

	md->disk->major = _major;
	md->disk->first_minor = minor;
	md->disk->fops = &dm_blk_dops;
	md->disk->queue = md->queue;
	md->disk->private_data = md;
	sprintf(md->disk->disk_name, "dm-%d", minor);

	if (IS_ENABLED(CONFIG_DAX_DRIVER)) {
		md->dax_dev = alloc_dax(md, md->disk->disk_name,
					&dm_dax_ops, 0);
		if (!md->dax_dev)
			goto bad;
	}

	add_disk_no_queue_reg(md->disk);
	format_dev_t(md->name, MKDEV(_major, minor));

	md->wq = alloc_workqueue("kdmflush", WQ_MEM_RECLAIM, 0);
	if (!md->wq)
		goto bad;

	md->bdev = bdget_disk(md->disk, 0);
	if (!md->bdev)
		goto bad;

	dm_stats_init(&md->stats);

	/* Populate the mapping, nobody knows we exist yet */
	spin_lock(&_minor_lock);
	old_md = idr_replace(&_minor_idr, md, minor);
	spin_unlock(&_minor_lock);

	BUG_ON(old_md != MINOR_ALLOCED);

	return md;

bad:
	cleanup_mapped_device(md);
bad_io_barrier:
	free_minor(minor);
bad_minor:
	module_put(THIS_MODULE);
bad_module_get:
	kvfree(md);
	return NULL;
}

static void unlock_fs(struct mapped_device *md);

static void free_dev(struct mapped_device *md)
{
	int minor = MINOR(disk_devt(md->disk));

	unlock_fs(md);

	cleanup_mapped_device(md);

	free_table_devices(&md->table_devices);
	dm_stats_cleanup(&md->stats);
	free_minor(minor);

	module_put(THIS_MODULE);
	kvfree(md);
}

static int __bind_mempools(struct mapped_device *md, struct dm_table *t)
{
	struct dm_md_mempools *p = dm_table_get_md_mempools(t);
	int ret = 0;

	if (dm_table_bio_based(t)) {
		/*
		 * The md may already have mempools that need changing.
		 * If so, reload bioset because front_pad may have changed
		 * because a different table was loaded.
		 */
		bioset_exit(&md->bs);
		bioset_exit(&md->io_bs);

	} else if (bioset_initialized(&md->bs)) {
		/*
		 * There's no need to reload with request-based dm
		 * because the size of front_pad doesn't change.
		 * Note for future: If you are to reload bioset,
		 * prep-ed requests in the queue may refer
		 * to bio from the old bioset, so you must walk
		 * through the queue to unprep.
		 */
		goto out;
	}

	BUG_ON(!p ||
	       bioset_initialized(&md->bs) ||
	       bioset_initialized(&md->io_bs));

	ret = bioset_init_from_src(&md->bs, &p->bs);
	if (ret)
		goto out;
	ret = bioset_init_from_src(&md->io_bs, &p->io_bs);
	if (ret)
		bioset_exit(&md->bs);
out:
	/* mempool bind completed, no longer need any mempools in the table */
	dm_table_free_md_mempools(t);
	return ret;
}

/*
 * Bind a table to the device.
 */
static void event_callback(void *context)
{
	unsigned long flags;
	LIST_HEAD(uevents);
	struct mapped_device *md = (struct mapped_device *) context;

	spin_lock_irqsave(&md->uevent_lock, flags);
	list_splice_init(&md->uevent_list, &uevents);
	spin_unlock_irqrestore(&md->uevent_lock, flags);

	dm_send_uevents(&uevents, &disk_to_dev(md->disk)->kobj);

	atomic_inc(&md->event_nr);
	wake_up(&md->eventq);
	dm_issue_global_event();
}

/*
 * Protected by md->suspend_lock obtained by dm_swap_table().
 */
static void __set_size(struct mapped_device *md, sector_t size)
{
	lockdep_assert_held(&md->suspend_lock);

	set_capacity(md->disk, size);

	i_size_write(md->bdev->bd_inode, (loff_t)size << SECTOR_SHIFT);
}

/*
 * Returns old map, which caller must destroy.
 */
static struct dm_table *__bind(struct mapped_device *md, struct dm_table *t,
			       struct queue_limits *limits)
{
	struct dm_table *old_map;
	struct request_queue *q = md->queue;
	bool request_based = dm_table_request_based(t);
	sector_t size;
	int ret;

	lockdep_assert_held(&md->suspend_lock);

	size = dm_table_get_size(t);

	/*
	 * Wipe any geometry if the size of the table changed.
	 */
	if (size != dm_get_size(md))
		memset(&md->geometry, 0, sizeof(md->geometry));

	__set_size(md, size);

	dm_table_event_callback(t, event_callback, md);

	/*
	 * The queue hasn't been stopped yet, if the old table type wasn't
	 * for request-based during suspension.  So stop it to prevent
	 * I/O mapping before resume.
	 * This must be done before setting the queue restrictions,
	 * because request-based dm may be run just after the setting.
	 */
	if (request_based)
		dm_stop_queue(q);

	if (request_based || md->type == DM_TYPE_NVME_BIO_BASED) {
		/*
		 * Leverage the fact that request-based DM targets and
		 * NVMe bio based targets are immutable singletons
		 * - used to optimize both dm_request_fn and dm_mq_queue_rq;
		 *   and __process_bio.
		 */
		md->immutable_target = dm_table_get_immutable_target(t);
	}

	ret = __bind_mempools(md, t);
	if (ret) {
		old_map = ERR_PTR(ret);
		goto out;
	}

	old_map = rcu_dereference_protected(md->map, lockdep_is_held(&md->suspend_lock));
	rcu_assign_pointer(md->map, (void *)t);
	md->immutable_target_type = dm_table_get_immutable_target_type(t);

	dm_table_set_restrictions(t, q, limits);
	if (old_map)
		dm_sync_table(md);

out:
	return old_map;
}

/*
 * Returns unbound table for the caller to free.
 */
static struct dm_table *__unbind(struct mapped_device *md)
{
	struct dm_table *map = rcu_dereference_protected(md->map, 1);

	if (!map)
		return NULL;

	dm_table_event_callback(map, NULL, NULL);
	RCU_INIT_POINTER(md->map, NULL);
	dm_sync_table(md);

	return map;
}

/*
 * Constructor for a new device.
 */
int dm_create(int minor, struct mapped_device **result)
{
	int r;
	struct mapped_device *md;

	md = alloc_dev(minor);
	if (!md)
		return -ENXIO;

	r = dm_sysfs_init(md);
	if (r) {
		free_dev(md);
		return r;
	}

	*result = md;
	return 0;
}

/*
 * Functions to manage md->type.
 * All are required to hold md->type_lock.
 */
void dm_lock_md_type(struct mapped_device *md)
{
	mutex_lock(&md->type_lock);
}

void dm_unlock_md_type(struct mapped_device *md)
{
	mutex_unlock(&md->type_lock);
}

void dm_set_md_type(struct mapped_device *md, enum dm_queue_mode type)
{
	BUG_ON(!mutex_is_locked(&md->type_lock));
	md->type = type;
}

enum dm_queue_mode dm_get_md_type(struct mapped_device *md)
{
	return md->type;
}

struct target_type *dm_get_immutable_target_type(struct mapped_device *md)
{
	return md->immutable_target_type;
}

/*
 * The queue_limits are only valid as long as you have a reference
 * count on 'md'.
 */
struct queue_limits *dm_get_queue_limits(struct mapped_device *md)
{
	BUG_ON(!atomic_read(&md->holders));
	return &md->queue->limits;
}
EXPORT_SYMBOL_GPL(dm_get_queue_limits);

static void dm_init_congested_fn(struct mapped_device *md)
{
	md->queue->backing_dev_info->congested_data = md;
	md->queue->backing_dev_info->congested_fn = dm_any_congested;
}

/*
 * Setup the DM device's queue based on md's type
 */
int dm_setup_md_queue(struct mapped_device *md, struct dm_table *t)
{
	int r;
	struct queue_limits limits;
	enum dm_queue_mode type = dm_get_md_type(md);

	switch (type) {
	case DM_TYPE_REQUEST_BASED:
		r = dm_mq_init_request_queue(md, t);
		if (r) {
			DMERR("Cannot initialize queue for request-based dm-mq mapped device");
			return r;
		}
		dm_init_congested_fn(md);
		break;
	case DM_TYPE_BIO_BASED:
	case DM_TYPE_DAX_BIO_BASED:
	case DM_TYPE_NVME_BIO_BASED:
		dm_init_congested_fn(md);
		break;
	case DM_TYPE_NONE:
		WARN_ON_ONCE(true);
		break;
	}

	r = dm_calculate_queue_limits(t, &limits);
	if (r) {
		DMERR("Cannot calculate initial queue limits");
		return r;
	}
	dm_table_set_restrictions(t, md->queue, &limits);
	blk_register_queue(md->disk);

	return 0;
}

struct mapped_device *dm_get_md(dev_t dev)
{
	struct mapped_device *md;
	unsigned minor = MINOR(dev);

	if (MAJOR(dev) != _major || minor >= (1 << MINORBITS))
		return NULL;

	spin_lock(&_minor_lock);

	md = idr_find(&_minor_idr, minor);
	if (!md || md == MINOR_ALLOCED || (MINOR(disk_devt(dm_disk(md))) != minor) ||
	    test_bit(DMF_FREEING, &md->flags) || dm_deleting_md(md)) {
		md = NULL;
		goto out;
	}
	dm_get(md);
out:
	spin_unlock(&_minor_lock);

	return md;
}
EXPORT_SYMBOL_GPL(dm_get_md);

void *dm_get_mdptr(struct mapped_device *md)
{
	return md->interface_ptr;
}

void dm_set_mdptr(struct mapped_device *md, void *ptr)
{
	md->interface_ptr = ptr;
}

void dm_get(struct mapped_device *md)
{
	atomic_inc(&md->holders);
	BUG_ON(test_bit(DMF_FREEING, &md->flags));
}

int dm_hold(struct mapped_device *md)
{
	spin_lock(&_minor_lock);
	if (test_bit(DMF_FREEING, &md->flags)) {
		spin_unlock(&_minor_lock);
		return -EBUSY;
	}
	dm_get(md);
	spin_unlock(&_minor_lock);
	return 0;
}
EXPORT_SYMBOL_GPL(dm_hold);

const char *dm_device_name(struct mapped_device *md)
{
	return md->name;
}
EXPORT_SYMBOL_GPL(dm_device_name);

static void __dm_destroy(struct mapped_device *md, bool wait)
{
	struct dm_table *map;
	int srcu_idx;

	might_sleep();

	spin_lock(&_minor_lock);
	idr_replace(&_minor_idr, MINOR_ALLOCED, MINOR(disk_devt(dm_disk(md))));
	set_bit(DMF_FREEING, &md->flags);
	spin_unlock(&_minor_lock);

	blk_set_queue_dying(md->queue);

	/*
	 * Take suspend_lock so that presuspend and postsuspend methods
	 * do not race with internal suspend.
	 */
	mutex_lock(&md->suspend_lock);
	map = dm_get_live_table(md, &srcu_idx);
	if (!dm_suspended_md(md)) {
		dm_table_presuspend_targets(map);
		set_bit(DMF_SUSPENDED, &md->flags);
		set_bit(DMF_POST_SUSPENDING, &md->flags);
		dm_table_postsuspend_targets(map);
	}
	/* dm_put_live_table must be before msleep, otherwise deadlock is possible */
	dm_put_live_table(md, srcu_idx);
	mutex_unlock(&md->suspend_lock);

	/*
	 * Rare, but there may be I/O requests still going to complete,
	 * for example.  Wait for all references to disappear.
	 * No one should increment the reference count of the mapped_device,
	 * after the mapped_device state becomes DMF_FREEING.
	 */
	if (wait)
		while (atomic_read(&md->holders))
			msleep(1);
	else if (atomic_read(&md->holders))
		DMWARN("%s: Forcibly removing mapped_device still in use! (%d users)",
		       dm_device_name(md), atomic_read(&md->holders));

	dm_sysfs_exit(md);
	dm_table_destroy(__unbind(md));
	free_dev(md);
}

void dm_destroy(struct mapped_device *md)
{
	__dm_destroy(md, true);
}

void dm_destroy_immediate(struct mapped_device *md)
{
	__dm_destroy(md, false);
}

void dm_put(struct mapped_device *md)
{
	atomic_dec(&md->holders);
}
EXPORT_SYMBOL_GPL(dm_put);

static int dm_wait_for_completion(struct mapped_device *md, long task_state)
{
	int r = 0;
	DEFINE_WAIT(wait);

	while (1) {
		prepare_to_wait(&md->wait, &wait, task_state);

		if (!md_in_flight(md))
			break;

		if (signal_pending_state(task_state, current)) {
			r = -EINTR;
			break;
		}

		io_schedule();
	}
	finish_wait(&md->wait, &wait);

	return r;
}

/*
 * Process the deferred bios
 */
static void dm_wq_work(struct work_struct *work)
{
	struct mapped_device *md = container_of(work, struct mapped_device,
						work);
	struct bio *c;
	int srcu_idx;
	struct dm_table *map;

	map = dm_get_live_table(md, &srcu_idx);

	while (!test_bit(DMF_BLOCK_IO_FOR_SUSPEND, &md->flags)) {
		spin_lock_irq(&md->deferred_lock);
		c = bio_list_pop(&md->deferred);
		spin_unlock_irq(&md->deferred_lock);

		if (!c)
			break;

		if (dm_request_based(md))
			(void) generic_make_request(c);
		else
			(void) dm_process_bio(md, map, c);
	}

	dm_put_live_table(md, srcu_idx);
}

static void dm_queue_flush(struct mapped_device *md)
{
	clear_bit(DMF_BLOCK_IO_FOR_SUSPEND, &md->flags);
	smp_mb__after_atomic();
	queue_work(md->wq, &md->work);
}

/*
 * Swap in a new table, returning the old one for the caller to destroy.
 */
struct dm_table *dm_swap_table(struct mapped_device *md, struct dm_table *table)
{
	struct dm_table *live_map = NULL, *map = ERR_PTR(-EINVAL);
	struct queue_limits limits;
	int r;

	mutex_lock(&md->suspend_lock);

	/* device must be suspended */
	if (!dm_suspended_md(md))
		goto out;

	/*
	 * If the new table has no data devices, retain the existing limits.
	 * This helps multipath with queue_if_no_path if all paths disappear,
	 * then new I/O is queued based on these limits, and then some paths
	 * reappear.
	 */
	if (dm_table_has_no_data_devices(table)) {
		live_map = dm_get_live_table_fast(md);
		if (live_map)
			limits = md->queue->limits;
		dm_put_live_table_fast(md);
	}

	if (!live_map) {
		r = dm_calculate_queue_limits(table, &limits);
		if (r) {
			map = ERR_PTR(r);
			goto out;
		}
	}

	map = __bind(md, table, &limits);
	dm_issue_global_event();

out:
	mutex_unlock(&md->suspend_lock);
	return map;
}

/*
 * Functions to lock and unlock any filesystem running on the
 * device.
 */
static int lock_fs(struct mapped_device *md)
{
	int r;

	WARN_ON(md->frozen_sb);

	md->frozen_sb = freeze_bdev(md->bdev);
	if (IS_ERR(md->frozen_sb)) {
		r = PTR_ERR(md->frozen_sb);
		md->frozen_sb = NULL;
		return r;
	}

	set_bit(DMF_FROZEN, &md->flags);

	return 0;
}

static void unlock_fs(struct mapped_device *md)
{
	if (!test_bit(DMF_FROZEN, &md->flags))
		return;

	thaw_bdev(md->bdev, md->frozen_sb);
	md->frozen_sb = NULL;
	clear_bit(DMF_FROZEN, &md->flags);
}

/*
 * @suspend_flags: DM_SUSPEND_LOCKFS_FLAG and/or DM_SUSPEND_NOFLUSH_FLAG
 * @task_state: e.g. TASK_INTERRUPTIBLE or TASK_UNINTERRUPTIBLE
 * @dmf_suspended_flag: DMF_SUSPENDED or DMF_SUSPENDED_INTERNALLY
 *
 * If __dm_suspend returns 0, the device is completely quiescent
 * now. There is no request-processing activity. All new requests
 * are being added to md->deferred list.
 */
static int __dm_suspend(struct mapped_device *md, struct dm_table *map,
			unsigned suspend_flags, long task_state,
			int dmf_suspended_flag)
{
	bool do_lockfs = suspend_flags & DM_SUSPEND_LOCKFS_FLAG;
	bool noflush = suspend_flags & DM_SUSPEND_NOFLUSH_FLAG;
	int r;

	lockdep_assert_held(&md->suspend_lock);

	/*
	 * DMF_NOFLUSH_SUSPENDING must be set before presuspend.
	 * This flag is cleared before dm_suspend returns.
	 */
	if (noflush)
		set_bit(DMF_NOFLUSH_SUSPENDING, &md->flags);
	else
		pr_debug("%s: suspending with flush\n", dm_device_name(md));

	/*
	 * This gets reverted if there's an error later and the targets
	 * provide the .presuspend_undo hook.
	 */
	dm_table_presuspend_targets(map);

	/*
	 * Flush I/O to the device.
	 * Any I/O submitted after lock_fs() may not be flushed.
	 * noflush takes precedence over do_lockfs.
	 * (lock_fs() flushes I/Os and waits for them to complete.)
	 */
	if (!noflush && do_lockfs) {
		r = lock_fs(md);
		if (r) {
			dm_table_presuspend_undo_targets(map);
			return r;
		}
	}

	/*
	 * Here we must make sure that no processes are submitting requests
	 * to target drivers i.e. no one may be executing
	 * __split_and_process_bio. This is called from dm_request and
	 * dm_wq_work.
	 *
	 * To get all processes out of __split_and_process_bio in dm_request,
	 * we take the write lock. To prevent any process from reentering
	 * __split_and_process_bio from dm_request and quiesce the thread
	 * (dm_wq_work), we set BMF_BLOCK_IO_FOR_SUSPEND and call
	 * flush_workqueue(md->wq).
	 */
	set_bit(DMF_BLOCK_IO_FOR_SUSPEND, &md->flags);
	if (map)
		synchronize_srcu(&md->io_barrier);

	/*
	 * Stop md->queue before flushing md->wq in case request-based
	 * dm defers requests to md->wq from md->queue.
	 */
	if (dm_request_based(md))
		dm_stop_queue(md->queue);

	flush_workqueue(md->wq);

	/*
	 * At this point no more requests are entering target request routines.
	 * We call dm_wait_for_completion to wait for all existing requests
	 * to finish.
	 */
	r = dm_wait_for_completion(md, task_state);
	if (!r)
		set_bit(dmf_suspended_flag, &md->flags);

	if (noflush)
		clear_bit(DMF_NOFLUSH_SUSPENDING, &md->flags);
	if (map)
		synchronize_srcu(&md->io_barrier);

	/* were we interrupted ? */
	if (r < 0) {
		dm_queue_flush(md);

		if (dm_request_based(md))
			dm_start_queue(md->queue);

		unlock_fs(md);
		dm_table_presuspend_undo_targets(map);
		/* pushback list is already flushed, so skip flush */
	}

	return r;
}

/*
 * We need to be able to change a mapping table under a mounted
 * filesystem.  For example we might want to move some data in
 * the background.  Before the table can be swapped with
 * dm_bind_table, dm_suspend must be called to flush any in
 * flight bios and ensure that any further io gets deferred.
 */
/*
 * Suspend mechanism in request-based dm.
 *
 * 1. Flush all I/Os by lock_fs() if needed.
 * 2. Stop dispatching any I/O by stopping the request_queue.
 * 3. Wait for all in-flight I/Os to be completed or requeued.
 *
 * To abort suspend, start the request_queue.
 */
int dm_suspend(struct mapped_device *md, unsigned suspend_flags)
{
	struct dm_table *map = NULL;
	int r = 0;

retry:
	mutex_lock_nested(&md->suspend_lock, SINGLE_DEPTH_NESTING);

	if (dm_suspended_md(md)) {
		r = -EINVAL;
		goto out_unlock;
	}

	if (dm_suspended_internally_md(md)) {
		/* already internally suspended, wait for internal resume */
		mutex_unlock(&md->suspend_lock);
		r = wait_on_bit(&md->flags, DMF_SUSPENDED_INTERNALLY, TASK_INTERRUPTIBLE);
		if (r)
			return r;
		goto retry;
	}

	map = rcu_dereference_protected(md->map, lockdep_is_held(&md->suspend_lock));

	r = __dm_suspend(md, map, suspend_flags, TASK_INTERRUPTIBLE, DMF_SUSPENDED);
	if (r)
		goto out_unlock;

	set_bit(DMF_POST_SUSPENDING, &md->flags);
	dm_table_postsuspend_targets(map);
	clear_bit(DMF_POST_SUSPENDING, &md->flags);

out_unlock:
	mutex_unlock(&md->suspend_lock);
	return r;
}

static int __dm_resume(struct mapped_device *md, struct dm_table *map)
{
	if (map) {
		int r = dm_table_resume_targets(map);
		if (r)
			return r;
	}

	dm_queue_flush(md);

	/*
	 * Flushing deferred I/Os must be done after targets are resumed
	 * so that mapping of targets can work correctly.
	 * Request-based dm is queueing the deferred I/Os in its request_queue.
	 */
	if (dm_request_based(md))
		dm_start_queue(md->queue);

	unlock_fs(md);

	return 0;
}

int dm_resume(struct mapped_device *md)
{
	int r;
	struct dm_table *map = NULL;

retry:
	r = -EINVAL;
	mutex_lock_nested(&md->suspend_lock, SINGLE_DEPTH_NESTING);

	if (!dm_suspended_md(md))
		goto out;

	if (dm_suspended_internally_md(md)) {
		/* already internally suspended, wait for internal resume */
		mutex_unlock(&md->suspend_lock);
		r = wait_on_bit(&md->flags, DMF_SUSPENDED_INTERNALLY, TASK_INTERRUPTIBLE);
		if (r)
			return r;
		goto retry;
	}

	map = rcu_dereference_protected(md->map, lockdep_is_held(&md->suspend_lock));
	if (!map || !dm_table_get_size(map))
		goto out;

	r = __dm_resume(md, map);
	if (r)
		goto out;

	clear_bit(DMF_SUSPENDED, &md->flags);
out:
	mutex_unlock(&md->suspend_lock);

	return r;
}

/*
 * Internal suspend/resume works like userspace-driven suspend. It waits
 * until all bios finish and prevents issuing new bios to the target drivers.
 * It may be used only from the kernel.
 */

static void __dm_internal_suspend(struct mapped_device *md, unsigned suspend_flags)
{
	struct dm_table *map = NULL;

	lockdep_assert_held(&md->suspend_lock);

	if (md->internal_suspend_count++)
		return; /* nested internal suspend */

	if (dm_suspended_md(md)) {
		set_bit(DMF_SUSPENDED_INTERNALLY, &md->flags);
		return; /* nest suspend */
	}

	map = rcu_dereference_protected(md->map, lockdep_is_held(&md->suspend_lock));

	/*
	 * Using TASK_UNINTERRUPTIBLE because only NOFLUSH internal suspend is
	 * supported.  Properly supporting a TASK_INTERRUPTIBLE internal suspend
	 * would require changing .presuspend to return an error -- avoid this
	 * until there is a need for more elaborate variants of internal suspend.
	 */
	(void) __dm_suspend(md, map, suspend_flags, TASK_UNINTERRUPTIBLE,
			    DMF_SUSPENDED_INTERNALLY);

	set_bit(DMF_POST_SUSPENDING, &md->flags);
	dm_table_postsuspend_targets(map);
	clear_bit(DMF_POST_SUSPENDING, &md->flags);
}

static void __dm_internal_resume(struct mapped_device *md)
{
	BUG_ON(!md->internal_suspend_count);

	if (--md->internal_suspend_count)
		return; /* resume from nested internal suspend */

	if (dm_suspended_md(md))
		goto done; /* resume from nested suspend */

	/*
	 * NOTE: existing callers don't need to call dm_table_resume_targets
	 * (which may fail -- so best to avoid it for now by passing NULL map)
	 */
	(void) __dm_resume(md, NULL);

done:
	clear_bit(DMF_SUSPENDED_INTERNALLY, &md->flags);
	smp_mb__after_atomic();
	wake_up_bit(&md->flags, DMF_SUSPENDED_INTERNALLY);
}

void dm_internal_suspend_noflush(struct mapped_device *md)
{
	mutex_lock(&md->suspend_lock);
	__dm_internal_suspend(md, DM_SUSPEND_NOFLUSH_FLAG);
	mutex_unlock(&md->suspend_lock);
}
EXPORT_SYMBOL_GPL(dm_internal_suspend_noflush);

void dm_internal_resume(struct mapped_device *md)
{
	mutex_lock(&md->suspend_lock);
	__dm_internal_resume(md);
	mutex_unlock(&md->suspend_lock);
}
EXPORT_SYMBOL_GPL(dm_internal_resume);

/*
 * Fast variants of internal suspend/resume hold md->suspend_lock,
 * which prevents interaction with userspace-driven suspend.
 */

void dm_internal_suspend_fast(struct mapped_device *md)
{
	mutex_lock(&md->suspend_lock);
	if (dm_suspended_md(md) || dm_suspended_internally_md(md))
		return;

	set_bit(DMF_BLOCK_IO_FOR_SUSPEND, &md->flags);
	synchronize_srcu(&md->io_barrier);
	flush_workqueue(md->wq);
	dm_wait_for_completion(md, TASK_UNINTERRUPTIBLE);
}
EXPORT_SYMBOL_GPL(dm_internal_suspend_fast);

void dm_internal_resume_fast(struct mapped_device *md)
{
	if (dm_suspended_md(md) || dm_suspended_internally_md(md))
		goto done;

	dm_queue_flush(md);

done:
	mutex_unlock(&md->suspend_lock);
}
EXPORT_SYMBOL_GPL(dm_internal_resume_fast);

/*-----------------------------------------------------------------
 * Event notification.
 *---------------------------------------------------------------*/
int dm_kobject_uevent(struct mapped_device *md, enum kobject_action action,
		       unsigned cookie)
{
	int r;
	unsigned noio_flag;
	char udev_cookie[DM_COOKIE_LENGTH];
	char *envp[] = { udev_cookie, NULL };

	noio_flag = memalloc_noio_save();

	if (!cookie)
		r = kobject_uevent(&disk_to_dev(md->disk)->kobj, action);
	else {
		snprintf(udev_cookie, DM_COOKIE_LENGTH, "%s=%u",
			 DM_COOKIE_ENV_VAR_NAME, cookie);
		r = kobject_uevent_env(&disk_to_dev(md->disk)->kobj,
				       action, envp);
	}

	memalloc_noio_restore(noio_flag);

	return r;
}

uint32_t dm_next_uevent_seq(struct mapped_device *md)
{
	return atomic_add_return(1, &md->uevent_seq);
}

uint32_t dm_get_event_nr(struct mapped_device *md)
{
	return atomic_read(&md->event_nr);
}

int dm_wait_event(struct mapped_device *md, int event_nr)
{
	return wait_event_interruptible(md->eventq,
			(event_nr != atomic_read(&md->event_nr)));
}

void dm_uevent_add(struct mapped_device *md, struct list_head *elist)
{
	unsigned long flags;

	spin_lock_irqsave(&md->uevent_lock, flags);
	list_add(elist, &md->uevent_list);
	spin_unlock_irqrestore(&md->uevent_lock, flags);
}

/*
 * The gendisk is only valid as long as you have a reference
 * count on 'md'.
 */
struct gendisk *dm_disk(struct mapped_device *md)
{
	return md->disk;
}
EXPORT_SYMBOL_GPL(dm_disk);

struct kobject *dm_kobject(struct mapped_device *md)
{
	return &md->kobj_holder.kobj;
}

struct mapped_device *dm_get_from_kobject(struct kobject *kobj)
{
	struct mapped_device *md;

	md = container_of(kobj, struct mapped_device, kobj_holder.kobj);

	spin_lock(&_minor_lock);
	if (test_bit(DMF_FREEING, &md->flags) || dm_deleting_md(md)) {
		md = NULL;
		goto out;
	}
	dm_get(md);
out:
	spin_unlock(&_minor_lock);

	return md;
}

int dm_suspended_md(struct mapped_device *md)
{
	return test_bit(DMF_SUSPENDED, &md->flags);
}

static int dm_post_suspending_md(struct mapped_device *md)
{
	return test_bit(DMF_POST_SUSPENDING, &md->flags);
}

int dm_suspended_internally_md(struct mapped_device *md)
{
	return test_bit(DMF_SUSPENDED_INTERNALLY, &md->flags);
}

int dm_test_deferred_remove_flag(struct mapped_device *md)
{
	return test_bit(DMF_DEFERRED_REMOVE, &md->flags);
}

int dm_suspended(struct dm_target *ti)
{
	return dm_suspended_md(dm_table_get_md(ti->table));
}
EXPORT_SYMBOL_GPL(dm_suspended);

int dm_post_suspending(struct dm_target *ti)
{
	return dm_post_suspending_md(dm_table_get_md(ti->table));
}
EXPORT_SYMBOL_GPL(dm_post_suspending);

int dm_noflush_suspending(struct dm_target *ti)
{
	return __noflush_suspending(dm_table_get_md(ti->table));
}
EXPORT_SYMBOL_GPL(dm_noflush_suspending);

struct dm_md_mempools *dm_alloc_md_mempools(struct mapped_device *md, enum dm_queue_mode type,
					    unsigned integrity, unsigned per_io_data_size,
					    unsigned min_pool_size)
{
	struct dm_md_mempools *pools = kzalloc_node(sizeof(*pools), GFP_KERNEL, md->numa_node_id);
	unsigned int pool_size = 0;
	unsigned int front_pad, io_front_pad;
	int ret;

	if (!pools)
		return NULL;

	switch (type) {
	case DM_TYPE_BIO_BASED:
	case DM_TYPE_DAX_BIO_BASED:
	case DM_TYPE_NVME_BIO_BASED:
		pool_size = max(dm_get_reserved_bio_based_ios(), min_pool_size);
		front_pad = roundup(per_io_data_size, __alignof__(struct dm_target_io)) + offsetof(struct dm_target_io, clone);
		io_front_pad = roundup(front_pad,  __alignof__(struct dm_io)) + offsetof(struct dm_io, tio);
		ret = bioset_init(&pools->io_bs, pool_size, io_front_pad, 0);
		if (ret)
			goto out;
		if (integrity && bioset_integrity_create(&pools->io_bs, pool_size))
			goto out;
		break;
	case DM_TYPE_REQUEST_BASED:
		pool_size = max(dm_get_reserved_rq_based_ios(), min_pool_size);
		front_pad = offsetof(struct dm_rq_clone_bio_info, clone);
		/* per_io_data_size is used for blk-mq pdu at queue allocation */
		break;
	default:
		BUG();
	}

	ret = bioset_init(&pools->bs, pool_size, front_pad, 0);
	if (ret)
		goto out;

	if (integrity && bioset_integrity_create(&pools->bs, pool_size))
		goto out;

	return pools;

out:
	dm_free_md_mempools(pools);

	return NULL;
}

void dm_free_md_mempools(struct dm_md_mempools *pools)
{
	if (!pools)
		return;

	bioset_exit(&pools->bs);
	bioset_exit(&pools->io_bs);

	kfree(pools);
}

struct dm_pr {
	u64	old_key;
	u64	new_key;
	u32	flags;
	bool	fail_early;
};

static int dm_call_pr(struct block_device *bdev, iterate_devices_callout_fn fn,
		      void *data)
{
	struct mapped_device *md = bdev->bd_disk->private_data;
	struct dm_table *table;
	struct dm_target *ti;
	int ret = -ENOTTY, srcu_idx;

	table = dm_get_live_table(md, &srcu_idx);
	if (!table || !dm_table_get_size(table))
		goto out;

	/* We only support devices that have a single target */
	if (dm_table_get_num_targets(table) != 1)
		goto out;
	ti = dm_table_get_target(table, 0);

	ret = -EINVAL;
	if (!ti->type->iterate_devices)
		goto out;

	ret = ti->type->iterate_devices(ti, fn, data);
out:
	dm_put_live_table(md, srcu_idx);
	return ret;
}

/*
 * For register / unregister we need to manually call out to every path.
 */
static int __dm_pr_register(struct dm_target *ti, struct dm_dev *dev,
			    sector_t start, sector_t len, void *data)
{
	struct dm_pr *pr = data;
	const struct pr_ops *ops = dev->bdev->bd_disk->fops->pr_ops;

	if (!ops || !ops->pr_register)
		return -EOPNOTSUPP;
	return ops->pr_register(dev->bdev, pr->old_key, pr->new_key, pr->flags);
}

static int dm_pr_register(struct block_device *bdev, u64 old_key, u64 new_key,
			  u32 flags)
{
	struct dm_pr pr = {
		.old_key	= old_key,
		.new_key	= new_key,
		.flags		= flags,
		.fail_early	= true,
	};
	int ret;

	ret = dm_call_pr(bdev, __dm_pr_register, &pr);
	if (ret && new_key) {
		/* unregister all paths if we failed to register any path */
		pr.old_key = new_key;
		pr.new_key = 0;
		pr.flags = 0;
		pr.fail_early = false;
		dm_call_pr(bdev, __dm_pr_register, &pr);
	}

	return ret;
}

static int dm_pr_reserve(struct block_device *bdev, u64 key, enum pr_type type,
			 u32 flags)
{
	struct mapped_device *md = bdev->bd_disk->private_data;
	const struct pr_ops *ops;
	int r, srcu_idx;

	r = dm_prepare_ioctl(md, &srcu_idx, &bdev);
	if (r < 0)
		goto out;

	ops = bdev->bd_disk->fops->pr_ops;
	if (ops && ops->pr_reserve)
		r = ops->pr_reserve(bdev, key, type, flags);
	else
		r = -EOPNOTSUPP;
out:
	dm_unprepare_ioctl(md, srcu_idx);
	return r;
}

static int dm_pr_release(struct block_device *bdev, u64 key, enum pr_type type)
{
	struct mapped_device *md = bdev->bd_disk->private_data;
	const struct pr_ops *ops;
	int r, srcu_idx;

	r = dm_prepare_ioctl(md, &srcu_idx, &bdev);
	if (r < 0)
		goto out;

	ops = bdev->bd_disk->fops->pr_ops;
	if (ops && ops->pr_release)
		r = ops->pr_release(bdev, key, type);
	else
		r = -EOPNOTSUPP;
out:
	dm_unprepare_ioctl(md, srcu_idx);
	return r;
}

static int dm_pr_preempt(struct block_device *bdev, u64 old_key, u64 new_key,
			 enum pr_type type, bool abort)
{
	struct mapped_device *md = bdev->bd_disk->private_data;
	const struct pr_ops *ops;
	int r, srcu_idx;

	r = dm_prepare_ioctl(md, &srcu_idx, &bdev);
	if (r < 0)
		goto out;

	ops = bdev->bd_disk->fops->pr_ops;
	if (ops && ops->pr_preempt)
		r = ops->pr_preempt(bdev, old_key, new_key, type, abort);
	else
		r = -EOPNOTSUPP;
out:
	dm_unprepare_ioctl(md, srcu_idx);
	return r;
}

static int dm_pr_clear(struct block_device *bdev, u64 key)
{
	struct mapped_device *md = bdev->bd_disk->private_data;
	const struct pr_ops *ops;
	int r, srcu_idx;

	r = dm_prepare_ioctl(md, &srcu_idx, &bdev);
	if (r < 0)
		goto out;

	ops = bdev->bd_disk->fops->pr_ops;
	if (ops && ops->pr_clear)
		r = ops->pr_clear(bdev, key);
	else
		r = -EOPNOTSUPP;
out:
	dm_unprepare_ioctl(md, srcu_idx);
	return r;
}

static const struct pr_ops dm_pr_ops = {
	.pr_register	= dm_pr_register,
	.pr_reserve	= dm_pr_reserve,
	.pr_release	= dm_pr_release,
	.pr_preempt	= dm_pr_preempt,
	.pr_clear	= dm_pr_clear,
};

static const struct block_device_operations dm_blk_dops = {
	.open = dm_blk_open,
	.release = dm_blk_close,
	.ioctl = dm_blk_ioctl,
	.getgeo = dm_blk_getgeo,
	.report_zones = dm_blk_report_zones,
	.pr_ops = &dm_pr_ops,
	.owner = THIS_MODULE
};

static const struct dax_operations dm_dax_ops = {
	.direct_access = dm_dax_direct_access,
	.dax_supported = dm_dax_supported,
	.copy_from_iter = dm_dax_copy_from_iter,
	.copy_to_iter = dm_dax_copy_to_iter,
};

/*
 * module hooks
 */
module_init(dm_init);
module_exit(dm_exit);

module_param(major, uint, 0);
MODULE_PARM_DESC(major, "The major number of the device mapper");

module_param(reserved_bio_based_ios, uint, S_IRUGO | S_IWUSR);
MODULE_PARM_DESC(reserved_bio_based_ios, "Reserved IOs in bio-based mempools");

module_param(dm_numa_node, int, S_IRUGO | S_IWUSR);
MODULE_PARM_DESC(dm_numa_node, "NUMA node for DM device memory allocations");

module_param(swap_bios, int, S_IRUGO | S_IWUSR);
MODULE_PARM_DESC(swap_bios, "Maximum allowed inflight swap IOs");

MODULE_DESCRIPTION(DM_NAME " driver");
MODULE_AUTHOR("Joe Thornber <dm-devel@redhat.com>");
MODULE_LICENSE("GPL");<|MERGE_RESOLUTION|>--- conflicted
+++ resolved
@@ -1263,56 +1263,6 @@
 }
 EXPORT_SYMBOL_GPL(dm_accept_partial_bio);
 
-<<<<<<< HEAD
-=======
-/*
- * The zone descriptors obtained with a zone report indicate
- * zone positions within the underlying device of the target. The zone
- * descriptors must be remapped to match their position within the dm device.
- * The caller target should obtain the zones information using
- * blkdev_report_zones() to ensure that remapping for partition offset is
- * already handled.
- */
-void dm_remap_zone_report(struct dm_target *ti, sector_t start,
-			  struct blk_zone *zones, unsigned int *nr_zones)
-{
-#ifdef CONFIG_BLK_DEV_ZONED
-	struct blk_zone *zone;
-	unsigned int nrz = *nr_zones;
-	int i;
-
-	/*
-	 * Remap the start sector and write pointer position of the zones in
-	 * the array. Since we may have obtained from the target underlying
-	 * device more zones that the target size, also adjust the number
-	 * of zones.
-	 */
-	for (i = 0; i < nrz; i++) {
-		zone = zones + i;
-		if (zone->start >= start + ti->len) {
-			memset(zone, 0, sizeof(struct blk_zone) * (nrz - i));
-			break;
-		}
-
-		zone->start = zone->start + ti->begin - start;
-		if (zone->type == BLK_ZONE_TYPE_CONVENTIONAL)
-			continue;
-
-		if (zone->cond == BLK_ZONE_COND_FULL)
-			zone->wp = zone->start + zone->len;
-		else if (zone->cond == BLK_ZONE_COND_EMPTY)
-			zone->wp = zone->start;
-		else
-			zone->wp = zone->wp + ti->begin - start;
-	}
-
-	*nr_zones = i;
-#else /* !CONFIG_BLK_DEV_ZONED */
-	*nr_zones = 0;
-#endif
-}
-EXPORT_SYMBOL_GPL(dm_remap_zone_report);
-
 static noinline void __set_swap_bios_limit(struct mapped_device *md, int latch)
 {
 	mutex_lock(&md->swap_bios_lock);
@@ -1329,7 +1279,6 @@
 	mutex_unlock(&md->swap_bios_lock);
 }
 
->>>>>>> 7f324ea7
 static blk_qc_t __map_bio(struct dm_target_io *tio)
 {
 	int r;
