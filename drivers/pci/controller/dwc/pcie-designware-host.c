// SPDX-License-Identifier: GPL-2.0
/*
 * Synopsys DesignWare PCIe host controller driver
 *
 * Copyright (C) 2013 Samsung Electronics Co., Ltd.
 *		https://www.samsung.com
 *
 * Author: Jingoo Han <jg1.han@samsung.com>
 */

#include <linux/irqchip/chained_irq.h>
#include <linux/irqdomain.h>
#include <linux/msi.h>
#include <linux/of_address.h>
#include <linux/of_pci.h>
#include <linux/pci_regs.h>
#include <linux/platform_device.h>

#include "../../pci.h"
#include "pcie-designware.h"

static struct pci_ops dw_pcie_ops;
static struct pci_ops dw_child_pcie_ops;

static void dw_msi_ack_irq(struct irq_data *d)
{
	irq_chip_ack_parent(d);
}

static void dw_msi_mask_irq(struct irq_data *d)
{
	pci_msi_mask_irq(d);
	irq_chip_mask_parent(d);
}

static void dw_msi_unmask_irq(struct irq_data *d)
{
	pci_msi_unmask_irq(d);
	irq_chip_unmask_parent(d);
}

static struct irq_chip dw_pcie_msi_irq_chip = {
	.name = "PCI-MSI",
	.irq_ack = dw_msi_ack_irq,
	.irq_mask = dw_msi_mask_irq,
	.irq_unmask = dw_msi_unmask_irq,
};

static struct msi_domain_info dw_pcie_msi_domain_info = {
	.flags	= (MSI_FLAG_USE_DEF_DOM_OPS | MSI_FLAG_USE_DEF_CHIP_OPS |
		   MSI_FLAG_PCI_MSIX | MSI_FLAG_MULTI_PCI_MSI),
	.chip	= &dw_pcie_msi_irq_chip,
};

/* MSI int handler */
irqreturn_t dw_handle_msi_irq(struct pcie_port *pp)
{
	int i, pos, irq;
	unsigned long val;
	u32 status, num_ctrls;
	irqreturn_t ret = IRQ_NONE;
	struct dw_pcie *pci = to_dw_pcie_from_pp(pp);

	num_ctrls = pp->num_vectors / MAX_MSI_IRQS_PER_CTRL;

	for (i = 0; i < num_ctrls; i++) {
		status = dw_pcie_readl_dbi(pci, PCIE_MSI_INTR0_STATUS +
					   (i * MSI_REG_CTRL_BLOCK_SIZE));
		if (!status)
			continue;

		ret = IRQ_HANDLED;
		val = status;
		pos = 0;
		while ((pos = find_next_bit(&val, MAX_MSI_IRQS_PER_CTRL,
					    pos)) != MAX_MSI_IRQS_PER_CTRL) {
			irq = irq_find_mapping(pp->irq_domain,
					       (i * MAX_MSI_IRQS_PER_CTRL) +
					       pos);
			generic_handle_irq(irq);
			pos++;
		}
	}

	return ret;
}

/* Chained MSI interrupt service routine */
static void dw_chained_msi_isr(struct irq_desc *desc)
{
	struct irq_chip *chip = irq_desc_get_chip(desc);
	struct pcie_port *pp;

	chained_irq_enter(chip, desc);

	pp = irq_desc_get_handler_data(desc);
	dw_handle_msi_irq(pp);

	chained_irq_exit(chip, desc);
}

static void dw_pci_setup_msi_msg(struct irq_data *d, struct msi_msg *msg)
{
	struct pcie_port *pp = irq_data_get_irq_chip_data(d);
	struct dw_pcie *pci = to_dw_pcie_from_pp(pp);
	u64 msi_target;

	msi_target = (u64)pp->msi_data;

	msg->address_lo = lower_32_bits(msi_target);
	msg->address_hi = upper_32_bits(msi_target);

	msg->data = d->hwirq;

	dev_dbg(pci->dev, "msi#%d address_hi %#x address_lo %#x\n",
		(int)d->hwirq, msg->address_hi, msg->address_lo);
}

static int dw_pci_msi_set_affinity(struct irq_data *d,
				   const struct cpumask *mask, bool force)
{
	return -EINVAL;
}

static void dw_pci_bottom_mask(struct irq_data *d)
{
	struct pcie_port *pp = irq_data_get_irq_chip_data(d);
	struct dw_pcie *pci = to_dw_pcie_from_pp(pp);
	unsigned int res, bit, ctrl;
	unsigned long flags;

	raw_spin_lock_irqsave(&pp->lock, flags);

	ctrl = d->hwirq / MAX_MSI_IRQS_PER_CTRL;
	res = ctrl * MSI_REG_CTRL_BLOCK_SIZE;
	bit = d->hwirq % MAX_MSI_IRQS_PER_CTRL;

	pp->irq_mask[ctrl] |= BIT(bit);
	dw_pcie_writel_dbi(pci, PCIE_MSI_INTR0_MASK + res, pp->irq_mask[ctrl]);

	raw_spin_unlock_irqrestore(&pp->lock, flags);
}

static void dw_pci_bottom_unmask(struct irq_data *d)
{
	struct pcie_port *pp = irq_data_get_irq_chip_data(d);
	struct dw_pcie *pci = to_dw_pcie_from_pp(pp);
	unsigned int res, bit, ctrl;
	unsigned long flags;

	raw_spin_lock_irqsave(&pp->lock, flags);

	ctrl = d->hwirq / MAX_MSI_IRQS_PER_CTRL;
	res = ctrl * MSI_REG_CTRL_BLOCK_SIZE;
	bit = d->hwirq % MAX_MSI_IRQS_PER_CTRL;

	pp->irq_mask[ctrl] &= ~BIT(bit);
	dw_pcie_writel_dbi(pci, PCIE_MSI_INTR0_MASK + res, pp->irq_mask[ctrl]);

	raw_spin_unlock_irqrestore(&pp->lock, flags);
}

static void dw_pci_bottom_ack(struct irq_data *d)
{
	struct pcie_port *pp  = irq_data_get_irq_chip_data(d);
	struct dw_pcie *pci = to_dw_pcie_from_pp(pp);
	unsigned int res, bit, ctrl;

	ctrl = d->hwirq / MAX_MSI_IRQS_PER_CTRL;
	res = ctrl * MSI_REG_CTRL_BLOCK_SIZE;
	bit = d->hwirq % MAX_MSI_IRQS_PER_CTRL;

	dw_pcie_writel_dbi(pci, PCIE_MSI_INTR0_STATUS + res, BIT(bit));
}

static struct irq_chip dw_pci_msi_bottom_irq_chip = {
	.name = "DWPCI-MSI",
	.irq_ack = dw_pci_bottom_ack,
	.irq_compose_msi_msg = dw_pci_setup_msi_msg,
	.irq_set_affinity = dw_pci_msi_set_affinity,
	.irq_mask = dw_pci_bottom_mask,
	.irq_unmask = dw_pci_bottom_unmask,
};

static int dw_pcie_irq_domain_alloc(struct irq_domain *domain,
				    unsigned int virq, unsigned int nr_irqs,
				    void *args)
{
	struct pcie_port *pp = domain->host_data;
	unsigned long flags;
	u32 i;
	int bit;

	raw_spin_lock_irqsave(&pp->lock, flags);

	bit = bitmap_find_free_region(pp->msi_irq_in_use, pp->num_vectors,
				      order_base_2(nr_irqs));

	raw_spin_unlock_irqrestore(&pp->lock, flags);

	if (bit < 0)
		return -ENOSPC;

	for (i = 0; i < nr_irqs; i++)
		irq_domain_set_info(domain, virq + i, bit + i,
				    pp->msi_irq_chip,
				    pp, handle_edge_irq,
				    NULL, NULL);

	return 0;
}

static void dw_pcie_irq_domain_free(struct irq_domain *domain,
				    unsigned int virq, unsigned int nr_irqs)
{
	struct irq_data *d = irq_domain_get_irq_data(domain, virq);
	struct pcie_port *pp = domain->host_data;
	unsigned long flags;

	raw_spin_lock_irqsave(&pp->lock, flags);

	bitmap_release_region(pp->msi_irq_in_use, d->hwirq,
			      order_base_2(nr_irqs));

	raw_spin_unlock_irqrestore(&pp->lock, flags);
}

static const struct irq_domain_ops dw_pcie_msi_domain_ops = {
	.alloc	= dw_pcie_irq_domain_alloc,
	.free	= dw_pcie_irq_domain_free,
};

int dw_pcie_allocate_domains(struct pcie_port *pp)
{
	struct dw_pcie *pci = to_dw_pcie_from_pp(pp);
	struct fwnode_handle *fwnode = of_node_to_fwnode(pci->dev->of_node);

	pp->irq_domain = irq_domain_create_linear(fwnode, pp->num_vectors,
					       &dw_pcie_msi_domain_ops, pp);
	if (!pp->irq_domain) {
		dev_err(pci->dev, "Failed to create IRQ domain\n");
		return -ENOMEM;
	}

	irq_domain_update_bus_token(pp->irq_domain, DOMAIN_BUS_NEXUS);

	pp->msi_domain = pci_msi_create_irq_domain(fwnode,
						   &dw_pcie_msi_domain_info,
						   pp->irq_domain);
	if (!pp->msi_domain) {
		dev_err(pci->dev, "Failed to create MSI domain\n");
		irq_domain_remove(pp->irq_domain);
		return -ENOMEM;
	}

	return 0;
}

static void dw_pcie_free_msi(struct pcie_port *pp)
{
	if (pp->msi_irq)
		irq_set_chained_handler_and_data(pp->msi_irq, NULL, NULL);

	irq_domain_remove(pp->msi_domain);
	irq_domain_remove(pp->irq_domain);

	if (pp->msi_data) {
		struct dw_pcie *pci = to_dw_pcie_from_pp(pp);
		struct device *dev = pci->dev;

		dma_unmap_single_attrs(dev, pp->msi_data, sizeof(pp->msi_msg),
				       DMA_FROM_DEVICE, DMA_ATTR_SKIP_CPU_SYNC);
	}
}

static void dw_pcie_msi_init(struct pcie_port *pp)
{
	struct dw_pcie *pci = to_dw_pcie_from_pp(pp);
	u64 msi_target = (u64)pp->msi_data;

<<<<<<< HEAD
	if (!IS_ENABLED(CONFIG_PCI_MSI))
=======
	if (!pci_msi_enabled() || !pp->has_msi_ctrl)
>>>>>>> f642729d
		return;

	/* Program the msi_data */
	dw_pcie_writel_dbi(pci, PCIE_MSI_ADDR_LO, lower_32_bits(msi_target));
	dw_pcie_writel_dbi(pci, PCIE_MSI_ADDR_HI, upper_32_bits(msi_target));
}

int dw_pcie_host_init(struct pcie_port *pp)
{
	struct dw_pcie *pci = to_dw_pcie_from_pp(pp);
	struct device *dev = pci->dev;
	struct device_node *np = dev->of_node;
	struct platform_device *pdev = to_platform_device(dev);
	struct resource_entry *win;
	struct pci_host_bridge *bridge;
	struct resource *cfg_res;
	int ret;

	raw_spin_lock_init(&pci->pp.lock);

	cfg_res = platform_get_resource_byname(pdev, IORESOURCE_MEM, "config");
	if (cfg_res) {
		pp->cfg0_size = resource_size(cfg_res);
		pp->cfg0_base = cfg_res->start;
<<<<<<< HEAD
	} else if (!pp->va_cfg0_base) {
=======

		pp->va_cfg0_base = devm_pci_remap_cfg_resource(dev, cfg_res);
		if (IS_ERR(pp->va_cfg0_base))
			return PTR_ERR(pp->va_cfg0_base);
	} else {
>>>>>>> f642729d
		dev_err(dev, "Missing *config* reg space\n");
		return -ENODEV;
	}

	if (!pci->dbi_base) {
		struct resource *dbi_res = platform_get_resource_byname(pdev, IORESOURCE_MEM, "dbi");
		pci->dbi_base = devm_pci_remap_cfg_resource(dev, dbi_res);
		if (IS_ERR(pci->dbi_base))
			return PTR_ERR(pci->dbi_base);
	}

	bridge = devm_pci_alloc_host_bridge(dev, 0);
	if (!bridge)
		return -ENOMEM;

	pp->bridge = bridge;
<<<<<<< HEAD

	/* Get the I/O and memory ranges from DT */
	resource_list_for_each_entry(win, &bridge->windows) {
		switch (resource_type(win->res)) {
		case IORESOURCE_IO:
			pp->io_size = resource_size(win->res);
			pp->io_bus_addr = win->res->start - win->offset;
			pp->io_base = pci_pio_to_address(win->res->start);
			break;
		case 0:
			dev_err(dev, "Missing *config* reg space\n");
			pp->cfg0_size = resource_size(win->res);
			pp->cfg0_base = win->res->start;
			if (!pci->dbi_base) {
				pci->dbi_base = devm_pci_remap_cfgspace(dev,
								pp->cfg0_base,
								pp->cfg0_size);
				if (!pci->dbi_base) {
					dev_err(dev, "Error with ioremap\n");
					return -ENOMEM;
				}
			}
			break;
		}
	}

	if (!pp->va_cfg0_base) {
		pp->va_cfg0_base = devm_pci_remap_cfgspace(dev,
					pp->cfg0_base, pp->cfg0_size);
		if (!pp->va_cfg0_base) {
			dev_err(dev, "Error with ioremap in function\n");
			return -ENOMEM;
		}
	}

	ret = of_property_read_u32(np, "num-viewport", &pci->num_viewport);
	if (ret)
		pci->num_viewport = 2;

	if (pci->link_gen < 1)
		pci->link_gen = of_pci_get_max_link_speed(np);

	if (pci_msi_enabled()) {
		/*
		 * If a specific SoC driver needs to change the
		 * default number of vectors, it needs to implement
		 * the set_num_vectors callback.
		 */
		if (!pp->ops->set_num_vectors) {
			pp->num_vectors = MSI_DEF_NUM_VECTORS;
		} else {
			pp->ops->set_num_vectors(pp);

			if (pp->num_vectors > MAX_MSI_IRQS ||
			    pp->num_vectors == 0) {
				dev_err(dev,
					"Invalid number of vectors\n");
				return -EINVAL;
=======

	/* Get the I/O range from DT */
	win = resource_list_first_type(&bridge->windows, IORESOURCE_IO);
	if (win) {
		pp->io_size = resource_size(win->res);
		pp->io_bus_addr = win->res->start - win->offset;
		pp->io_base = pci_pio_to_address(win->res->start);
	}

	if (pci->link_gen < 1)
		pci->link_gen = of_pci_get_max_link_speed(np);

	if (pci_msi_enabled()) {
		pp->has_msi_ctrl = !(pp->ops->msi_host_init ||
				     of_property_read_bool(np, "msi-parent") ||
				     of_property_read_bool(np, "msi-map"));

		if (!pp->num_vectors) {
			pp->num_vectors = MSI_DEF_NUM_VECTORS;
		} else if (pp->num_vectors > MAX_MSI_IRQS) {
			dev_err(dev, "Invalid number of vectors\n");
			return -EINVAL;
		}

		if (pp->ops->msi_host_init) {
			ret = pp->ops->msi_host_init(pp);
			if (ret < 0)
				return ret;
		} else if (pp->has_msi_ctrl) {
			if (!pp->msi_irq) {
				pp->msi_irq = platform_get_irq_byname_optional(pdev, "msi");
				if (pp->msi_irq < 0) {
					pp->msi_irq = platform_get_irq(pdev, 0);
					if (pp->msi_irq < 0)
						return pp->msi_irq;
				}
>>>>>>> f642729d
			}

			pp->msi_irq_chip = &dw_pci_msi_bottom_irq_chip;

			ret = dw_pcie_allocate_domains(pp);
			if (ret)
				return ret;

			if (pp->msi_irq > 0)
				irq_set_chained_handler_and_data(pp->msi_irq,
							    dw_chained_msi_isr,
							    pp);

<<<<<<< HEAD
=======
			ret = dma_set_mask(pci->dev, DMA_BIT_MASK(32));
			if (ret)
				dev_warn(pci->dev, "Failed to set DMA mask to 32-bit. Devices with only 32-bit MSI support may not work properly\n");

>>>>>>> f642729d
			pp->msi_data = dma_map_single_attrs(pci->dev, &pp->msi_msg,
						      sizeof(pp->msi_msg),
						      DMA_FROM_DEVICE,
						      DMA_ATTR_SKIP_CPU_SYNC);
			if (dma_mapping_error(pci->dev, pp->msi_data)) {
				dev_err(pci->dev, "Failed to map MSI data\n");
				pp->msi_data = 0;
				goto err_free_msi;
			}
<<<<<<< HEAD
		} else {
			ret = pp->ops->msi_host_init(pp);
			if (ret < 0)
				return ret;
=======
>>>>>>> f642729d
		}
	}

	/* Set default bus ops */
	bridge->ops = &dw_pcie_ops;
	bridge->child_ops = &dw_child_pcie_ops;

	if (pp->ops->host_init) {
		ret = pp->ops->host_init(pp);
		if (ret)
			goto err_free_msi;
	}

<<<<<<< HEAD
	bridge->sysdata = pp;

=======
	dw_pcie_setup_rc(pp);
	dw_pcie_msi_init(pp);

	if (!dw_pcie_link_up(pci) && pci->ops && pci->ops->start_link) {
		ret = pci->ops->start_link(pci);
		if (ret)
			goto err_free_msi;
	}

	/* Ignore errors, the link may come up later */
	dw_pcie_wait_for_link(pci);

	bridge->sysdata = pp;

>>>>>>> f642729d
	ret = pci_host_probe(bridge);
	if (!ret)
		return 0;

err_free_msi:
	if (pp->has_msi_ctrl)
		dw_pcie_free_msi(pp);
	return ret;
}
EXPORT_SYMBOL_GPL(dw_pcie_host_init);

void dw_pcie_host_deinit(struct pcie_port *pp)
{
	pci_stop_root_bus(pp->bridge->bus);
	pci_remove_root_bus(pp->bridge->bus);
<<<<<<< HEAD
	if (pci_msi_enabled() && !pp->ops->msi_host_init)
=======
	if (pp->has_msi_ctrl)
>>>>>>> f642729d
		dw_pcie_free_msi(pp);
}
EXPORT_SYMBOL_GPL(dw_pcie_host_deinit);

static void __iomem *dw_pcie_other_conf_map_bus(struct pci_bus *bus,
						unsigned int devfn, int where)
{
	int type;
	u32 busdev;
	struct pcie_port *pp = bus->sysdata;
	struct dw_pcie *pci = to_dw_pcie_from_pp(pp);

	/*
	 * Checking whether the link is up here is a last line of defense
	 * against platforms that forward errors on the system bus as
	 * SError upon PCI configuration transactions issued when the link
	 * is down. This check is racy by definition and does not stop
	 * the system from triggering an SError if the link goes down
	 * after this check is performed.
	 */
	if (!dw_pcie_link_up(pci))
		return NULL;

	busdev = PCIE_ATU_BUS(bus->number) | PCIE_ATU_DEV(PCI_SLOT(devfn)) |
		 PCIE_ATU_FUNC(PCI_FUNC(devfn));

	if (pci_is_root_bus(bus->parent))
		type = PCIE_ATU_TYPE_CFG0;
	else
		type = PCIE_ATU_TYPE_CFG1;
<<<<<<< HEAD


	dw_pcie_prog_outbound_atu(pci, PCIE_ATU_REGION_INDEX1,
				  type, pp->cfg0_base,
				  busdev, pp->cfg0_size);

=======


	dw_pcie_prog_outbound_atu(pci, 0, type, pp->cfg0_base, busdev, pp->cfg0_size);

>>>>>>> f642729d
	return pp->va_cfg0_base + where;
}

static int dw_pcie_rd_other_conf(struct pci_bus *bus, unsigned int devfn,
				 int where, int size, u32 *val)
{
	int ret;
	struct pcie_port *pp = bus->sysdata;
	struct dw_pcie *pci = to_dw_pcie_from_pp(pp);

	ret = pci_generic_config_read(bus, devfn, where, size, val);
<<<<<<< HEAD

	if (!ret && pci->num_viewport <= 2)
		dw_pcie_prog_outbound_atu(pci, PCIE_ATU_REGION_INDEX1,
					  PCIE_ATU_TYPE_IO, pp->io_base,
					  pp->io_bus_addr, pp->io_size);

=======

	if (!ret && pci->io_cfg_atu_shared)
		dw_pcie_prog_outbound_atu(pci, 0, PCIE_ATU_TYPE_IO, pp->io_base,
					  pp->io_bus_addr, pp->io_size);

>>>>>>> f642729d
	return ret;
}

static int dw_pcie_wr_other_conf(struct pci_bus *bus, unsigned int devfn,
				 int where, int size, u32 val)
{
	int ret;
	struct pcie_port *pp = bus->sysdata;
	struct dw_pcie *pci = to_dw_pcie_from_pp(pp);

	ret = pci_generic_config_write(bus, devfn, where, size, val);

<<<<<<< HEAD
	if (!ret && pci->num_viewport <= 2)
		dw_pcie_prog_outbound_atu(pci, PCIE_ATU_REGION_INDEX1,
					  PCIE_ATU_TYPE_IO, pp->io_base,
=======
	if (!ret && pci->io_cfg_atu_shared)
		dw_pcie_prog_outbound_atu(pci, 0, PCIE_ATU_TYPE_IO, pp->io_base,
>>>>>>> f642729d
					  pp->io_bus_addr, pp->io_size);

	return ret;
}

static struct pci_ops dw_child_pcie_ops = {
	.map_bus = dw_pcie_other_conf_map_bus,
	.read = dw_pcie_rd_other_conf,
	.write = dw_pcie_wr_other_conf,
};

void __iomem *dw_pcie_own_conf_map_bus(struct pci_bus *bus, unsigned int devfn, int where)
{
	struct pcie_port *pp = bus->sysdata;
	struct dw_pcie *pci = to_dw_pcie_from_pp(pp);

	if (PCI_SLOT(devfn) > 0)
		return NULL;

	return pci->dbi_base + where;
}
EXPORT_SYMBOL_GPL(dw_pcie_own_conf_map_bus);

static struct pci_ops dw_pcie_ops = {
	.map_bus = dw_pcie_own_conf_map_bus,
	.read = pci_generic_config_read,
	.write = pci_generic_config_write,
};

void dw_pcie_setup_rc(struct pcie_port *pp)
{
	int i;
	u32 val, ctrl, num_ctrls;
	struct dw_pcie *pci = to_dw_pcie_from_pp(pp);

	/*
	 * Enable DBI read-only registers for writing/updating configuration.
	 * Write permission gets disabled towards the end of this function.
	 */
	dw_pcie_dbi_ro_wr_en(pci);

	dw_pcie_setup(pci);

<<<<<<< HEAD
	if (pci_msi_enabled() && !pp->ops->msi_host_init) {
=======
	if (pp->has_msi_ctrl) {
>>>>>>> f642729d
		num_ctrls = pp->num_vectors / MAX_MSI_IRQS_PER_CTRL;

		/* Initialize IRQ Status array */
		for (ctrl = 0; ctrl < num_ctrls; ctrl++) {
			pp->irq_mask[ctrl] = ~0;
			dw_pcie_writel_dbi(pci, PCIE_MSI_INTR0_MASK +
					    (ctrl * MSI_REG_CTRL_BLOCK_SIZE),
					    pp->irq_mask[ctrl]);
			dw_pcie_writel_dbi(pci, PCIE_MSI_INTR0_ENABLE +
					    (ctrl * MSI_REG_CTRL_BLOCK_SIZE),
					    ~0);
		}
	}

	/* Setup RC BARs */
	dw_pcie_writel_dbi(pci, PCI_BASE_ADDRESS_0, 0x00000004);
	dw_pcie_writel_dbi(pci, PCI_BASE_ADDRESS_1, 0x00000000);

	/* Setup interrupt pins */
	val = dw_pcie_readl_dbi(pci, PCI_INTERRUPT_LINE);
	val &= 0xffff00ff;
	val |= 0x00000100;
	dw_pcie_writel_dbi(pci, PCI_INTERRUPT_LINE, val);

	/* Setup bus numbers */
	val = dw_pcie_readl_dbi(pci, PCI_PRIMARY_BUS);
	val &= 0xff000000;
	val |= 0x00ff0100;
	dw_pcie_writel_dbi(pci, PCI_PRIMARY_BUS, val);

	/* Setup command register */
	val = dw_pcie_readl_dbi(pci, PCI_COMMAND);
	val &= 0xffff0000;
	val |= PCI_COMMAND_IO | PCI_COMMAND_MEMORY |
		PCI_COMMAND_MASTER | PCI_COMMAND_SERR;
	dw_pcie_writel_dbi(pci, PCI_COMMAND, val);

	/* Ensure all outbound windows are disabled so there are multiple matches */
	for (i = 0; i < pci->num_ob_windows; i++)
		dw_pcie_disable_atu(pci, i, DW_PCIE_REGION_OUTBOUND);

	/*
	 * If the platform provides its own child bus config accesses, it means
	 * the platform uses its own address translation component rather than
	 * ATU, so we should not program the ATU here.
	 */
	if (pp->bridge->child_ops == &dw_child_pcie_ops) {
<<<<<<< HEAD
		struct resource_entry *entry =
			resource_list_first_type(&pp->bridge->windows, IORESOURCE_MEM);

		dw_pcie_prog_outbound_atu(pci, PCIE_ATU_REGION_INDEX0,
					  PCIE_ATU_TYPE_MEM, entry->res->start,
					  entry->res->start - entry->offset,
					  resource_size(entry->res));
		if (pci->num_viewport > 2)
			dw_pcie_prog_outbound_atu(pci, PCIE_ATU_REGION_INDEX2,
						  PCIE_ATU_TYPE_IO, pp->io_base,
						  pp->io_bus_addr, pp->io_size);
=======
		int atu_idx = 0;
		struct resource_entry *entry;

		/* Get last memory resource entry */
		resource_list_for_each_entry(entry, &pp->bridge->windows) {
			if (resource_type(entry->res) != IORESOURCE_MEM)
				continue;

			if (pci->num_ob_windows <= ++atu_idx)
				break;

			dw_pcie_prog_outbound_atu(pci, atu_idx,
						  PCIE_ATU_TYPE_MEM, entry->res->start,
						  entry->res->start - entry->offset,
						  resource_size(entry->res));
		}

		if (pp->io_size) {
			if (pci->num_ob_windows > ++atu_idx)
				dw_pcie_prog_outbound_atu(pci, atu_idx,
							  PCIE_ATU_TYPE_IO, pp->io_base,
							  pp->io_bus_addr, pp->io_size);
			else
				pci->io_cfg_atu_shared = true;
		}

		if (pci->num_ob_windows <= atu_idx)
			dev_warn(pci->dev, "Resources exceed number of ATU entries (%d)",
				 pci->num_ob_windows);
>>>>>>> f642729d
	}

	dw_pcie_writel_dbi(pci, PCI_BASE_ADDRESS_0, 0);

	/* Program correct class for RC */
	dw_pcie_writew_dbi(pci, PCI_CLASS_DEVICE, PCI_CLASS_BRIDGE_PCI);

	val = dw_pcie_readl_dbi(pci, PCIE_LINK_WIDTH_SPEED_CONTROL);
	val |= PORT_LOGIC_SPEED_CHANGE;
	dw_pcie_writel_dbi(pci, PCIE_LINK_WIDTH_SPEED_CONTROL, val);

	dw_pcie_dbi_ro_wr_dis(pci);
}
EXPORT_SYMBOL_GPL(dw_pcie_setup_rc);<|MERGE_RESOLUTION|>--- conflicted
+++ resolved
@@ -278,11 +278,7 @@
 	struct dw_pcie *pci = to_dw_pcie_from_pp(pp);
 	u64 msi_target = (u64)pp->msi_data;
 
-<<<<<<< HEAD
-	if (!IS_ENABLED(CONFIG_PCI_MSI))
-=======
 	if (!pci_msi_enabled() || !pp->has_msi_ctrl)
->>>>>>> f642729d
 		return;
 
 	/* Program the msi_data */
@@ -307,15 +303,11 @@
 	if (cfg_res) {
 		pp->cfg0_size = resource_size(cfg_res);
 		pp->cfg0_base = cfg_res->start;
-<<<<<<< HEAD
-	} else if (!pp->va_cfg0_base) {
-=======
 
 		pp->va_cfg0_base = devm_pci_remap_cfg_resource(dev, cfg_res);
 		if (IS_ERR(pp->va_cfg0_base))
 			return PTR_ERR(pp->va_cfg0_base);
 	} else {
->>>>>>> f642729d
 		dev_err(dev, "Missing *config* reg space\n");
 		return -ENODEV;
 	}
@@ -332,66 +324,6 @@
 		return -ENOMEM;
 
 	pp->bridge = bridge;
-<<<<<<< HEAD
-
-	/* Get the I/O and memory ranges from DT */
-	resource_list_for_each_entry(win, &bridge->windows) {
-		switch (resource_type(win->res)) {
-		case IORESOURCE_IO:
-			pp->io_size = resource_size(win->res);
-			pp->io_bus_addr = win->res->start - win->offset;
-			pp->io_base = pci_pio_to_address(win->res->start);
-			break;
-		case 0:
-			dev_err(dev, "Missing *config* reg space\n");
-			pp->cfg0_size = resource_size(win->res);
-			pp->cfg0_base = win->res->start;
-			if (!pci->dbi_base) {
-				pci->dbi_base = devm_pci_remap_cfgspace(dev,
-								pp->cfg0_base,
-								pp->cfg0_size);
-				if (!pci->dbi_base) {
-					dev_err(dev, "Error with ioremap\n");
-					return -ENOMEM;
-				}
-			}
-			break;
-		}
-	}
-
-	if (!pp->va_cfg0_base) {
-		pp->va_cfg0_base = devm_pci_remap_cfgspace(dev,
-					pp->cfg0_base, pp->cfg0_size);
-		if (!pp->va_cfg0_base) {
-			dev_err(dev, "Error with ioremap in function\n");
-			return -ENOMEM;
-		}
-	}
-
-	ret = of_property_read_u32(np, "num-viewport", &pci->num_viewport);
-	if (ret)
-		pci->num_viewport = 2;
-
-	if (pci->link_gen < 1)
-		pci->link_gen = of_pci_get_max_link_speed(np);
-
-	if (pci_msi_enabled()) {
-		/*
-		 * If a specific SoC driver needs to change the
-		 * default number of vectors, it needs to implement
-		 * the set_num_vectors callback.
-		 */
-		if (!pp->ops->set_num_vectors) {
-			pp->num_vectors = MSI_DEF_NUM_VECTORS;
-		} else {
-			pp->ops->set_num_vectors(pp);
-
-			if (pp->num_vectors > MAX_MSI_IRQS ||
-			    pp->num_vectors == 0) {
-				dev_err(dev,
-					"Invalid number of vectors\n");
-				return -EINVAL;
-=======
 
 	/* Get the I/O range from DT */
 	win = resource_list_first_type(&bridge->windows, IORESOURCE_IO);
@@ -428,7 +360,6 @@
 					if (pp->msi_irq < 0)
 						return pp->msi_irq;
 				}
->>>>>>> f642729d
 			}
 
 			pp->msi_irq_chip = &dw_pci_msi_bottom_irq_chip;
@@ -442,13 +373,10 @@
 							    dw_chained_msi_isr,
 							    pp);
 
-<<<<<<< HEAD
-=======
 			ret = dma_set_mask(pci->dev, DMA_BIT_MASK(32));
 			if (ret)
 				dev_warn(pci->dev, "Failed to set DMA mask to 32-bit. Devices with only 32-bit MSI support may not work properly\n");
 
->>>>>>> f642729d
 			pp->msi_data = dma_map_single_attrs(pci->dev, &pp->msi_msg,
 						      sizeof(pp->msi_msg),
 						      DMA_FROM_DEVICE,
@@ -458,13 +386,6 @@
 				pp->msi_data = 0;
 				goto err_free_msi;
 			}
-<<<<<<< HEAD
-		} else {
-			ret = pp->ops->msi_host_init(pp);
-			if (ret < 0)
-				return ret;
-=======
->>>>>>> f642729d
 		}
 	}
 
@@ -478,10 +399,6 @@
 			goto err_free_msi;
 	}
 
-<<<<<<< HEAD
-	bridge->sysdata = pp;
-
-=======
 	dw_pcie_setup_rc(pp);
 	dw_pcie_msi_init(pp);
 
@@ -496,7 +413,6 @@
 
 	bridge->sysdata = pp;
 
->>>>>>> f642729d
 	ret = pci_host_probe(bridge);
 	if (!ret)
 		return 0;
@@ -512,11 +428,7 @@
 {
 	pci_stop_root_bus(pp->bridge->bus);
 	pci_remove_root_bus(pp->bridge->bus);
-<<<<<<< HEAD
-	if (pci_msi_enabled() && !pp->ops->msi_host_init)
-=======
 	if (pp->has_msi_ctrl)
->>>>>>> f642729d
 		dw_pcie_free_msi(pp);
 }
 EXPORT_SYMBOL_GPL(dw_pcie_host_deinit);
@@ -547,19 +459,10 @@
 		type = PCIE_ATU_TYPE_CFG0;
 	else
 		type = PCIE_ATU_TYPE_CFG1;
-<<<<<<< HEAD
-
-
-	dw_pcie_prog_outbound_atu(pci, PCIE_ATU_REGION_INDEX1,
-				  type, pp->cfg0_base,
-				  busdev, pp->cfg0_size);
-
-=======
 
 
 	dw_pcie_prog_outbound_atu(pci, 0, type, pp->cfg0_base, busdev, pp->cfg0_size);
 
->>>>>>> f642729d
 	return pp->va_cfg0_base + where;
 }
 
@@ -571,20 +474,11 @@
 	struct dw_pcie *pci = to_dw_pcie_from_pp(pp);
 
 	ret = pci_generic_config_read(bus, devfn, where, size, val);
-<<<<<<< HEAD
-
-	if (!ret && pci->num_viewport <= 2)
-		dw_pcie_prog_outbound_atu(pci, PCIE_ATU_REGION_INDEX1,
-					  PCIE_ATU_TYPE_IO, pp->io_base,
-					  pp->io_bus_addr, pp->io_size);
-
-=======
 
 	if (!ret && pci->io_cfg_atu_shared)
 		dw_pcie_prog_outbound_atu(pci, 0, PCIE_ATU_TYPE_IO, pp->io_base,
 					  pp->io_bus_addr, pp->io_size);
 
->>>>>>> f642729d
 	return ret;
 }
 
@@ -597,14 +491,8 @@
 
 	ret = pci_generic_config_write(bus, devfn, where, size, val);
 
-<<<<<<< HEAD
-	if (!ret && pci->num_viewport <= 2)
-		dw_pcie_prog_outbound_atu(pci, PCIE_ATU_REGION_INDEX1,
-					  PCIE_ATU_TYPE_IO, pp->io_base,
-=======
 	if (!ret && pci->io_cfg_atu_shared)
 		dw_pcie_prog_outbound_atu(pci, 0, PCIE_ATU_TYPE_IO, pp->io_base,
->>>>>>> f642729d
 					  pp->io_bus_addr, pp->io_size);
 
 	return ret;
@@ -648,11 +536,7 @@
 
 	dw_pcie_setup(pci);
 
-<<<<<<< HEAD
-	if (pci_msi_enabled() && !pp->ops->msi_host_init) {
-=======
 	if (pp->has_msi_ctrl) {
->>>>>>> f642729d
 		num_ctrls = pp->num_vectors / MAX_MSI_IRQS_PER_CTRL;
 
 		/* Initialize IRQ Status array */
@@ -700,19 +584,6 @@
 	 * ATU, so we should not program the ATU here.
 	 */
 	if (pp->bridge->child_ops == &dw_child_pcie_ops) {
-<<<<<<< HEAD
-		struct resource_entry *entry =
-			resource_list_first_type(&pp->bridge->windows, IORESOURCE_MEM);
-
-		dw_pcie_prog_outbound_atu(pci, PCIE_ATU_REGION_INDEX0,
-					  PCIE_ATU_TYPE_MEM, entry->res->start,
-					  entry->res->start - entry->offset,
-					  resource_size(entry->res));
-		if (pci->num_viewport > 2)
-			dw_pcie_prog_outbound_atu(pci, PCIE_ATU_REGION_INDEX2,
-						  PCIE_ATU_TYPE_IO, pp->io_base,
-						  pp->io_bus_addr, pp->io_size);
-=======
 		int atu_idx = 0;
 		struct resource_entry *entry;
 
@@ -742,7 +613,6 @@
 		if (pci->num_ob_windows <= atu_idx)
 			dev_warn(pci->dev, "Resources exceed number of ATU entries (%d)",
 				 pci->num_ob_windows);
->>>>>>> f642729d
 	}
 
 	dw_pcie_writel_dbi(pci, PCI_BASE_ADDRESS_0, 0);
