// SPDX-License-Identifier: GPL-2.0-only
/*
 * Copyright (C) 2021 Google LLC
 * Author: Fuad Tabba <tabba@google.com>
 */

#include <asm/kvm_arm.h>
#include <asm/kvm_asm.h>
#include <asm/kvm_host.h>
#include <asm/kvm_mmu.h>
#include <asm/memory.h>

#include <linux/kvm_host.h>
#include <linux/mm.h>

#include <kvm/arm_hypercalls.h>
#include <kvm/arm_psci.h>

#include <nvhe/mem_protect.h>
#include <nvhe/mm.h>
#include <nvhe/pkvm.h>
#include <nvhe/trap_handler.h>

/* Used by icache_is_vpipt(). */
unsigned long __icache_flags;

/*
 * Set trap register values based on features in ID_AA64PFR0.
 */
static void pvm_init_traps_aa64pfr0(struct kvm_vcpu *vcpu)
{
	const u64 feature_ids = pvm_read_id_reg(vcpu, SYS_ID_AA64PFR0_EL1);
	u64 hcr_set = HCR_RW;
	u64 hcr_clear = 0;
	u64 cptr_set = 0;

	/* Protected KVM does not support AArch32 guests. */
	BUILD_BUG_ON(FIELD_GET(ARM64_FEATURE_MASK(ID_AA64PFR0_EL0),
		PVM_ID_AA64PFR0_RESTRICT_UNSIGNED) != ID_AA64PFR0_ELx_64BIT_ONLY);
	BUILD_BUG_ON(FIELD_GET(ARM64_FEATURE_MASK(ID_AA64PFR0_EL1),
		PVM_ID_AA64PFR0_RESTRICT_UNSIGNED) != ID_AA64PFR0_ELx_64BIT_ONLY);

	/*
	 * Linux guests assume support for floating-point and Advanced SIMD. Do
	 * not change the trapping behavior for these from the KVM default.
	 */
	BUILD_BUG_ON(!FIELD_GET(ARM64_FEATURE_MASK(ID_AA64PFR0_FP),
				PVM_ID_AA64PFR0_ALLOW));
	BUILD_BUG_ON(!FIELD_GET(ARM64_FEATURE_MASK(ID_AA64PFR0_ASIMD),
				PVM_ID_AA64PFR0_ALLOW));

	/* Trap RAS unless all current versions are supported */
	if (FIELD_GET(ARM64_FEATURE_MASK(ID_AA64PFR0_RAS), feature_ids) <
	    ID_AA64PFR0_RAS_V1P1) {
		hcr_set |= HCR_TERR | HCR_TEA;
		hcr_clear |= HCR_FIEN;
	}

	/* Trap AMU */
	if (!FIELD_GET(ARM64_FEATURE_MASK(ID_AA64PFR0_AMU), feature_ids)) {
		hcr_clear |= HCR_AMVOFFEN;
		cptr_set |= CPTR_EL2_TAM;
	}

	/* Trap SVE */
	if (!FIELD_GET(ARM64_FEATURE_MASK(ID_AA64PFR0_SVE), feature_ids))
		cptr_set |= CPTR_EL2_TZ;

	vcpu->arch.hcr_el2 |= hcr_set;
	vcpu->arch.hcr_el2 &= ~hcr_clear;
	vcpu->arch.cptr_el2 |= cptr_set;
}

/*
 * Set trap register values based on features in ID_AA64PFR1.
 */
static void pvm_init_traps_aa64pfr1(struct kvm_vcpu *vcpu)
{
	const u64 feature_ids = pvm_read_id_reg(vcpu, SYS_ID_AA64PFR1_EL1);
	u64 hcr_set = 0;
	u64 hcr_clear = 0;

	/* Memory Tagging: Trap and Treat as Untagged if not supported. */
	if (!FIELD_GET(ARM64_FEATURE_MASK(ID_AA64PFR1_MTE), feature_ids)) {
		hcr_set |= HCR_TID5;
		hcr_clear |= HCR_DCT | HCR_ATA;
	}

	vcpu->arch.hcr_el2 |= hcr_set;
	vcpu->arch.hcr_el2 &= ~hcr_clear;
}

/*
 * Set trap register values based on features in ID_AA64DFR0.
 */
static void pvm_init_traps_aa64dfr0(struct kvm_vcpu *vcpu)
{
	const u64 feature_ids = pvm_read_id_reg(vcpu, SYS_ID_AA64DFR0_EL1);
	u64 mdcr_set = 0;
	u64 mdcr_clear = 0;
	u64 cptr_set = 0;

	/* Trap/constrain PMU */
	if (!FIELD_GET(ARM64_FEATURE_MASK(ID_AA64DFR0_PMUVER), feature_ids)) {
		mdcr_set |= MDCR_EL2_TPM | MDCR_EL2_TPMCR;
		mdcr_clear |= MDCR_EL2_HPME | MDCR_EL2_MTPME |
			      MDCR_EL2_HPMN_MASK;
	}

	/* Trap Debug */
	if (!FIELD_GET(ARM64_FEATURE_MASK(ID_AA64DFR0_DEBUGVER), feature_ids))
		mdcr_set |= MDCR_EL2_TDRA | MDCR_EL2_TDA;

	/* Trap OS Double Lock */
	if (!FIELD_GET(ARM64_FEATURE_MASK(ID_AA64DFR0_DOUBLELOCK), feature_ids))
		mdcr_set |= MDCR_EL2_TDOSA;

	/* Trap SPE */
	if (!FIELD_GET(ARM64_FEATURE_MASK(ID_AA64DFR0_PMSVER), feature_ids)) {
		mdcr_set |= MDCR_EL2_TPMS;
		mdcr_clear |= MDCR_EL2_E2PB_MASK << MDCR_EL2_E2PB_SHIFT;
	}

	/* Trap Trace Filter */
	if (!FIELD_GET(ARM64_FEATURE_MASK(ID_AA64DFR0_TRACE_FILT), feature_ids))
		mdcr_set |= MDCR_EL2_TTRF;

	/* Trap Trace */
	if (!FIELD_GET(ARM64_FEATURE_MASK(ID_AA64DFR0_TRACEVER), feature_ids))
		cptr_set |= CPTR_EL2_TTA;

	vcpu->arch.mdcr_el2 |= mdcr_set;
	vcpu->arch.mdcr_el2 &= ~mdcr_clear;
	vcpu->arch.cptr_el2 |= cptr_set;
}

/*
 * Set trap register values based on features in ID_AA64MMFR0.
 */
static void pvm_init_traps_aa64mmfr0(struct kvm_vcpu *vcpu)
{
	const u64 feature_ids = pvm_read_id_reg(vcpu, SYS_ID_AA64MMFR0_EL1);
	u64 mdcr_set = 0;

	/* Trap Debug Communications Channel registers */
	if (!FIELD_GET(ARM64_FEATURE_MASK(ID_AA64MMFR0_FGT), feature_ids))
		mdcr_set |= MDCR_EL2_TDCC;

	vcpu->arch.mdcr_el2 |= mdcr_set;
}

/*
 * Set trap register values based on features in ID_AA64MMFR1.
 */
static void pvm_init_traps_aa64mmfr1(struct kvm_vcpu *vcpu)
{
	const u64 feature_ids = pvm_read_id_reg(vcpu, SYS_ID_AA64MMFR1_EL1);
	u64 hcr_set = 0;

	/* Trap LOR */
	if (!FIELD_GET(ARM64_FEATURE_MASK(ID_AA64MMFR1_LOR), feature_ids))
		hcr_set |= HCR_TLOR;

	vcpu->arch.hcr_el2 |= hcr_set;
}

/*
 * Set baseline trap register values.
 */
static void pvm_init_trap_regs(struct kvm_vcpu *vcpu)
{
	vcpu->arch.cptr_el2 = CPTR_EL2_DEFAULT;
	vcpu->arch.mdcr_el2 = 0;

	/*
	 * Always trap:
	 * - Feature id registers: to control features exposed to guests
	 * - Implementation-defined features
	 */
	vcpu->arch.hcr_el2 = HCR_GUEST_FLAGS |
			     HCR_TID3 | HCR_TACR | HCR_TIDCP | HCR_TID1;

	if (cpus_have_const_cap(ARM64_HAS_RAS_EXTN)) {
		/* route synchronous external abort exceptions to EL2 */
		vcpu->arch.hcr_el2 |= HCR_TEA;
		/* trap error record accesses */
		vcpu->arch.hcr_el2 |= HCR_TERR;
	}

	if (cpus_have_const_cap(ARM64_HAS_STAGE2_FWB))
		vcpu->arch.hcr_el2 |= HCR_FWB;

	if (cpus_have_const_cap(ARM64_MISMATCHED_CACHE_TYPE))
		vcpu->arch.hcr_el2 |= HCR_TID2;
}

/*
 * Initialize trap register values for protected VMs.
 */
static void pkvm_vcpu_init_traps(struct kvm_vcpu *vcpu)
{
	pvm_init_trap_regs(vcpu);
	pvm_init_traps_aa64pfr0(vcpu);
	pvm_init_traps_aa64pfr1(vcpu);
	pvm_init_traps_aa64dfr0(vcpu);
	pvm_init_traps_aa64mmfr0(vcpu);
	pvm_init_traps_aa64mmfr1(vcpu);
}

/*
 * Start the shadow table handle at the offset defined instead of at 0.
 * Mainly for sanity checking and debugging.
 */
#define HANDLE_OFFSET 0x1000

static int shadow_handle_to_index(int shadow_handle)
{
	return shadow_handle - HANDLE_OFFSET;
}

static int index_to_shadow_handle(int index)
{
	return index + HANDLE_OFFSET;
}

extern unsigned long hyp_nr_cpus;

/*
 * Track the vcpu most recently loaded on each physical CPU.
 */
static DEFINE_PER_CPU(struct kvm_vcpu *, last_loaded_vcpu);

/*
 * Spinlock for protecting the shadow table related state.
 * Protects writes to shadow_table, num_shadow_entries, and next_shadow_alloc,
 * as well as reads and writes to last_shadow_vcpu_lookup.
 */
static DEFINE_HYP_SPINLOCK(shadow_lock);

/*
 * The table of shadow entries for protected VMs in hyp.
 * Allocated at hyp initialization and setup.
 */
static struct kvm_shadow_vm **shadow_table;

/* Current number of vms in the shadow table. */
static int num_shadow_entries;

/* The next entry index to try to allocate from. */
static int next_shadow_alloc;

void hyp_shadow_table_init(void *tbl)
{
	WARN_ON(shadow_table);
	shadow_table = tbl;
}

/*
 * Return the shadow vm corresponding to the handle.
 */
static struct kvm_shadow_vm *find_shadow_by_handle(int shadow_handle)
{
	int shadow_index = shadow_handle_to_index(shadow_handle);

	if (unlikely(shadow_index < 0 || shadow_index >= KVM_MAX_PVMS))
		return NULL;

	return shadow_table[shadow_index];
}

struct kvm_vcpu *get_shadow_vcpu(int shadow_handle, unsigned int vcpu_idx)
{
	struct kvm_vcpu *vcpu = NULL;
	struct kvm_shadow_vm *vm;
	bool flush_context = false;

	hyp_spin_lock(&shadow_lock);
	vm = find_shadow_by_handle(shadow_handle);
	if (!vm || vm->created_vcpus <= vcpu_idx)
		goto unlock;
	vcpu = &vm->shadow_vcpus[vcpu_idx].vcpu;

	/* Ensure vcpu isn't loaded on more than one cpu simultaneously. */
	if (unlikely(vcpu->arch.pkvm.loaded_on_cpu)) {
		vcpu = NULL;
		goto unlock;
	}

	/*
	 * Guarantee that both TLBs and I-cache are private to each vcpu.
	 * The check below is conservative and could lead to over-invalidation,
	 * because there is no need to nuke the contexts if the vcpu belongs to
	 * a different vm.
	 */
	if (vcpu != __this_cpu_read(last_loaded_vcpu)) {
		flush_context = true;
		__this_cpu_write(last_loaded_vcpu, vcpu);
	}

	vcpu->arch.pkvm.loaded_on_cpu = true;

	hyp_page_ref_inc(hyp_virt_to_page(vm));
unlock:
	hyp_spin_unlock(&shadow_lock);

	/* No need for the lock while flushing the context. */
	if (flush_context)
		__kvm_flush_cpu_context(vcpu->arch.hw_mmu);

	return vcpu;
}

void put_shadow_vcpu(struct kvm_vcpu *vcpu)
{
	struct kvm_shadow_vm *vm = vcpu->arch.pkvm.shadow_vm;

	hyp_spin_lock(&shadow_lock);
	vcpu->arch.pkvm.loaded_on_cpu = false;
	hyp_page_ref_dec(hyp_virt_to_page(vm));
	hyp_spin_unlock(&shadow_lock);
}

/* Check and copy the supported features for the vcpu from the host. */
static int copy_features(struct kvm_vcpu *shadow_vcpu, struct kvm_vcpu *host_vcpu)
{
	DECLARE_BITMAP(allowed_features, KVM_VCPU_MAX_FEATURES);

	bitmap_zero(allowed_features, KVM_VCPU_MAX_FEATURES);

	/*
	 * Always allowed:
	 * - CPU starting in poweroff state
	 * - PSCI v0.2
	 */
	set_bit(KVM_ARM_VCPU_POWER_OFF, allowed_features);
	set_bit(KVM_ARM_VCPU_PSCI_0_2, allowed_features);

	/*
	 * Check if remaining features are allowed:
	 * - Performance Monitoring
	 * - Scalable Vectors
	 * - Pointer Authentication
	 */
	if (FIELD_GET(ARM64_FEATURE_MASK(ID_AA64DFR0_PMUVER), PVM_ID_AA64DFR0_ALLOW))
	        set_bit(KVM_ARM_VCPU_PMU_V3, allowed_features);

	if (FIELD_GET(ARM64_FEATURE_MASK(ID_AA64PFR0_SVE), PVM_ID_AA64PFR0_ALLOW))
	        set_bit(KVM_ARM_VCPU_SVE, allowed_features);

	if (FIELD_GET(ARM64_FEATURE_MASK(ID_AA64ISAR1_API), PVM_ID_AA64ISAR1_ALLOW) &&
	    FIELD_GET(ARM64_FEATURE_MASK(ID_AA64ISAR1_APA), PVM_ID_AA64ISAR1_ALLOW))
	        set_bit(KVM_ARM_VCPU_PTRAUTH_ADDRESS, allowed_features);

	if (FIELD_GET(ARM64_FEATURE_MASK(ID_AA64ISAR1_GPI), PVM_ID_AA64ISAR1_ALLOW) &&
	    FIELD_GET(ARM64_FEATURE_MASK(ID_AA64ISAR1_GPA), PVM_ID_AA64ISAR1_ALLOW))
	        set_bit(KVM_ARM_VCPU_PTRAUTH_GENERIC, allowed_features);

	bitmap_and(shadow_vcpu->arch.features, host_vcpu->arch.features,
		allowed_features, KVM_VCPU_MAX_FEATURES);

	/*
	 * Check for system support for address/generic pointer authentication
	 * features if either are enabled.
	 */
	if ((test_bit(KVM_ARM_VCPU_PTRAUTH_ADDRESS, shadow_vcpu->arch.features) ||
	     test_bit(KVM_ARM_VCPU_PTRAUTH_GENERIC, shadow_vcpu->arch.features)) &&
	    !system_has_full_ptr_auth())
		return -EINVAL;

	return 0;
}

static void unpin_host_vcpus(struct shadow_vcpu_state *shadow_vcpus, int nr_vcpus)
{
	int i;

	for (i = 0; i < nr_vcpus; i++) {
		struct kvm_vcpu *host_vcpu = shadow_vcpus[i].vcpu.arch.pkvm.host_vcpu;
		struct kvm_vcpu *shadow_vcpu = &shadow_vcpus[i].vcpu;
		size_t sve_state_size;
		void *sve_state;

		hyp_unpin_shared_mem(host_vcpu, host_vcpu + 1);

		if (!test_bit(KVM_ARM_VCPU_SVE, shadow_vcpu->arch.features))
			continue;

		sve_state = shadow_vcpu->arch.sve_state;
		sve_state = kern_hyp_va(sve_state);
		sve_state_size = vcpu_sve_state_size(shadow_vcpu);
		hyp_unpin_shared_mem(sve_state, sve_state + sve_state_size);
	}
}

static int set_host_vcpus(struct shadow_vcpu_state *shadow_vcpus, int nr_vcpus,
			  struct kvm_vcpu **vcpu_array, size_t vcpu_array_size)
{
	int i;

	if (vcpu_array_size < sizeof(*vcpu_array) * nr_vcpus)
		return -EINVAL;

	for (i = 0; i < nr_vcpus; i++) {
		struct kvm_vcpu *host_vcpu = kern_hyp_va(vcpu_array[i]);

		if (hyp_pin_shared_mem(host_vcpu, host_vcpu + 1)) {
			unpin_host_vcpus(shadow_vcpus, i);
			return -EBUSY;
		}

		shadow_vcpus[i].vcpu.arch.pkvm.host_vcpu = host_vcpu;
	}

	return 0;
}

static int init_shadow_structs(struct kvm *kvm, struct kvm_shadow_vm *vm,
			       struct kvm_vcpu **vcpu_array, int nr_vcpus)
{
	int i;
	int ret;

	vm->host_kvm = kvm;
	vm->created_vcpus = nr_vcpus;
	vm->arch.pkvm.pvmfw_load_addr = kvm->arch.pkvm.pvmfw_load_addr;
	vm->arch.pkvm.enabled = READ_ONCE(kvm->arch.pkvm.enabled);

	for (i = 0; i < nr_vcpus; i++) {
		struct shadow_vcpu_state *shadow_state = &vm->shadow_vcpus[i];
		struct kvm_vcpu *shadow_vcpu = &shadow_state->vcpu;
		struct kvm_vcpu *host_vcpu = shadow_vcpu->arch.pkvm.host_vcpu;

		shadow_vcpu->kvm = kvm;
		shadow_vcpu->vcpu_id = host_vcpu->vcpu_id;
		shadow_vcpu->vcpu_idx = i;

		ret = copy_features(shadow_vcpu, host_vcpu);
		if (ret)
			return ret;

		if (test_bit(KVM_ARM_VCPU_SVE, shadow_vcpu->arch.features)) {
			size_t sve_state_size;
			void *sve_state;

			shadow_vcpu->arch.sve_state = READ_ONCE(host_vcpu->arch.sve_state);
			shadow_vcpu->arch.sve_max_vl = READ_ONCE(host_vcpu->arch.sve_max_vl);

			sve_state = kern_hyp_va(shadow_vcpu->arch.sve_state);
			sve_state_size = vcpu_sve_state_size(shadow_vcpu);

			if (!shadow_vcpu->arch.sve_state || !sve_state_size ||
			    hyp_pin_shared_mem(sve_state,
					       sve_state + sve_state_size)) {
				clear_bit(KVM_ARM_VCPU_SVE,
					  shadow_vcpu->arch.features);
				shadow_vcpu->arch.sve_state = NULL;
				shadow_vcpu->arch.sve_max_vl = 0;
				return -EINVAL;
			}
		}

		if (vm->arch.pkvm.enabled)
			pkvm_vcpu_init_traps(shadow_vcpu);
		kvm_reset_pvm_sys_regs(shadow_vcpu);

		vm->vcpus[i] = shadow_vcpu;
		shadow_state->vm = vm;

		shadow_vcpu->arch.hw_mmu = &vm->arch.mmu;
		shadow_vcpu->arch.pkvm.shadow_vm = vm;
		shadow_vcpu->arch.power_off = true;

		if (test_bit(KVM_ARM_VCPU_POWER_OFF, shadow_vcpu->arch.features)) {
			shadow_vcpu->arch.pkvm.power_state = PSCI_0_2_AFFINITY_LEVEL_OFF;
		} else if (pvm_has_pvmfw(vm)) {
			if (vm->pvmfw_entry_vcpu)
				return -EINVAL;

			vm->pvmfw_entry_vcpu = shadow_vcpu;
			shadow_vcpu->arch.reset_state.reset = true;
			shadow_vcpu->arch.pkvm.power_state = PSCI_0_2_AFFINITY_LEVEL_ON_PENDING;
		} else {
			struct vcpu_reset_state *reset_state = &shadow_vcpu->arch.reset_state;

			reset_state->pc = *vcpu_pc(host_vcpu);
			reset_state->r0 = vcpu_get_reg(host_vcpu, 0);
			reset_state->reset = true;
			shadow_vcpu->arch.pkvm.power_state = PSCI_0_2_AFFINITY_LEVEL_ON_PENDING;
		}
	}

	return 0;
}

static bool __exists_shadow(struct kvm *host_kvm)
{
	int i;
	int num_checked = 0;

	for (i = 0; i < KVM_MAX_PVMS && num_checked < num_shadow_entries; i++) {
		if (!shadow_table[i])
			continue;

		if (unlikely(shadow_table[i]->host_kvm == host_kvm))
			return true;

		num_checked++;
	}

	return false;
}

/*
 * Allocate a shadow table entry and insert a pointer to the shadow vm.
 *
 * Return a unique handle to the protected VM on success,
 * negative error code on failure.
 */
static int insert_shadow_table(struct kvm *kvm, struct kvm_shadow_vm *vm,
			       size_t shadow_size)
{
	struct kvm_s2_mmu *mmu = &vm->arch.mmu;
	int shadow_handle;
	int vmid;

	hyp_assert_lock_held(&shadow_lock);

	if (unlikely(num_shadow_entries >= KVM_MAX_PVMS))
		return -ENOMEM;

	/*
	 * Initializing protected state might have failed, yet a malicious host
	 * could trigger this function. Thus, ensure that shadow_table exists.
	 */
	if (unlikely(!shadow_table))
		return -EINVAL;

	/* Check that a shadow hasn't been created before for this host KVM. */
	if (unlikely(__exists_shadow(kvm)))
		return -EEXIST;

	/* Find the next free entry in the shadow table. */
	while (shadow_table[next_shadow_alloc])
		next_shadow_alloc = (next_shadow_alloc + 1) % KVM_MAX_PVMS;
	shadow_handle = index_to_shadow_handle(next_shadow_alloc);

	vm->shadow_handle = shadow_handle;
	vm->shadow_area_size = shadow_size;

	/* VMID 0 is reserved for the host */
	vmid = next_shadow_alloc + 1;
	if (vmid > 0xff)
		return -ENOMEM;

	mmu->vmid.vmid = vmid;
	mmu->vmid.vmid_gen = 0;
	mmu->arch = &vm->arch;
	mmu->pgt = &vm->pgt;

	shadow_table[next_shadow_alloc] = vm;
	next_shadow_alloc = (next_shadow_alloc + 1) % KVM_MAX_PVMS;
	num_shadow_entries++;

	return shadow_handle;
}

/*
 * Deallocate and remove the shadow table entry corresponding to the handle.
 */
static void remove_shadow_table(int shadow_handle)
{
	hyp_assert_lock_held(&shadow_lock);
	shadow_table[shadow_handle_to_index(shadow_handle)] = NULL;
	num_shadow_entries--;
}

static size_t pkvm_get_shadow_size(int num_vcpus)
{
	/* Shadow space for the vm struct and all of its vcpu states. */
	return sizeof(struct kvm_shadow_vm) +
	       sizeof(struct shadow_vcpu_state) * num_vcpus;
}

/*
 * Check whether the size of the area donated by the host is sufficient for
 * the shadow structues required for nr_vcpus as well as the shadow vm.
 */
static int check_shadow_size(int nr_vcpus, size_t shadow_size)
{
	if (nr_vcpus < 1 || nr_vcpus > KVM_MAX_VCPUS)
		return -EINVAL;

	/*
	 * Shadow size is rounded up when allocated and donated by the host,
	 * so it's likely to be larger than the sum of the struct sizes.
	 */
	if (shadow_size < pkvm_get_shadow_size(nr_vcpus))
		return -EINVAL;

	return 0;
}

/*
 * Initialize the shadow copy of the protected VM state using the memory
 * donated by the host.
 *
 * Unmaps the donated memory from the host at stage 2.
 *
 * kvm: A pointer to the host's struct kvm (host va).
 * shadow_va: The host va of the area being donated for the shadow state.
 * 	      Must be page aligned.
 * shadow_size: The size of the area being donated for the shadow state.
 * 		Must be a multiple of the page size.
 * pgd: The host va of the area being donated for the stage-2 PGD for the VM.
 * 	Must be page aligned. Its size is implied by the VM's VTCR.
 * Note: An array to the host KVM VCPUs (host VA) is passed via the pgd, as to
 * 	 not to be dependent on how the VCPU's are layed out in struct kvm.
 *
 * Return a unique handle to the protected VM on success,
 * negative error code on failure.
 */
int __pkvm_init_shadow(struct kvm *kvm,
		       void *shadow_va,
		       size_t shadow_size,
		       void *pgd)
{
	struct kvm_shadow_vm *vm = kern_hyp_va(shadow_va);
	phys_addr_t shadow_pa = hyp_virt_to_phys(vm);
	u64 pfn = hyp_phys_to_pfn(shadow_pa);
	u64 nr_shadow_pages = shadow_size >> PAGE_SHIFT;
	u64 nr_pgd_pages;
	size_t pgd_size;
	int nr_vcpus = 0;
	int ret = 0;

	/* Check that the donated memory is aligned to page boundaries. */
	if (!PAGE_ALIGNED(shadow_va) ||
	    !PAGE_ALIGNED(shadow_size) ||
	    !PAGE_ALIGNED(pgd))
		return -EINVAL;

	kvm = kern_hyp_va(kvm);
	pgd = kern_hyp_va(pgd);

	ret = hyp_pin_shared_mem(kvm, kvm + 1);
	if (ret)
		return ret;

	/* Ensure the host has donated enough memory for the shadow structs. */
	nr_vcpus = kvm->created_vcpus;
	ret = check_shadow_size(nr_vcpus, shadow_size);
	if (ret)
		goto err;

	ret = __pkvm_host_donate_hyp(pfn, nr_shadow_pages);
	if (ret)
		goto err;

	/* Ensure we're working with a clean slate. */
	memset(vm, 0, shadow_size);

	vm->arch.vtcr = host_kvm.arch.vtcr;
	pgd_size = kvm_pgtable_stage2_pgd_size(host_kvm.arch.vtcr);
	nr_pgd_pages = pgd_size >> PAGE_SHIFT;
	ret = __pkvm_host_donate_hyp(hyp_virt_to_pfn(pgd), nr_pgd_pages);
	if (ret)
		goto err_remove_mappings;

	ret = set_host_vcpus(vm->shadow_vcpus, nr_vcpus, pgd, pgd_size);
	if (ret)
		goto err_remove_pgd;

	ret = init_shadow_structs(kvm, vm, pgd, nr_vcpus);
	if (ret < 0)
		goto err_unpin_host_vcpus;

	/* Add the entry to the shadow table. */
	hyp_spin_lock(&shadow_lock);
	ret = insert_shadow_table(kvm, vm, shadow_size);
	if (ret < 0)
		goto err_unlock_unpin_host_vcpus;

	ret = kvm_guest_prepare_stage2(vm, pgd);
	if (ret)
		goto err_remove_shadow_table;

	hyp_spin_unlock(&shadow_lock);
	return vm->shadow_handle;

err_remove_shadow_table:
	remove_shadow_table(vm->shadow_handle);
err_unlock_unpin_host_vcpus:
	hyp_spin_unlock(&shadow_lock);
err_unpin_host_vcpus:
	unpin_host_vcpus(vm->shadow_vcpus, nr_vcpus);
err_remove_pgd:
	WARN_ON(__pkvm_hyp_donate_host(hyp_virt_to_pfn(pgd), nr_pgd_pages));

err_remove_mappings:
	/* Clear the donated shadow memory on failure to avoid data leaks. */
	memset(vm, 0, shadow_size);
	WARN_ON(__pkvm_hyp_donate_host(hyp_phys_to_pfn(shadow_pa),
				       shadow_size >> PAGE_SHIFT));

err:
	hyp_unpin_shared_mem(kvm, kvm + 1);
	return ret;
}

int __pkvm_teardown_shadow(int shadow_handle)
{
	struct kvm_hyp_memcache *mc;
	struct kvm_shadow_vm *vm;
	struct kvm *host_kvm;
	size_t shadow_size;
	int err;
	u64 pfn;
	u64 nr_pages;
	void *addr;
	int i;

	/* Lookup then remove entry from the shadow table. */
	hyp_spin_lock(&shadow_lock);
	vm = find_shadow_by_handle(shadow_handle);
	if (!vm) {
		err = -ENOENT;
		goto err_unlock;
	}

	if (WARN_ON(hyp_page_count(vm))) {
		err = -EBUSY;
		goto err_unlock;
	}

	/*
	 * Clear the tracking for last_loaded_vcpu for all cpus for this vm in
	 * case the same addresses for those vcpus are reused for future vms.
	 */
	for (i = 0; i < hyp_nr_cpus; i++) {
		struct kvm_vcpu **last_loaded_vcpu_ptr =
			per_cpu_ptr(&last_loaded_vcpu, i);
		struct kvm_vcpu *vcpu = *last_loaded_vcpu_ptr;

<<<<<<< HEAD
		if (vcpu && vcpu->arch.pkvm.shadow_handle == shadow_handle)
=======
		if (vcpu && vcpu->arch.pkvm.shadow_vm == vm)
>>>>>>> f677cbf0
			*last_loaded_vcpu_ptr = NULL;
	}

	/* Ensure the VMID is clean before it can be reallocated */
	__kvm_tlb_flush_vmid(&vm->arch.mmu);
	remove_shadow_table(shadow_handle);
	hyp_spin_unlock(&shadow_lock);

	/* Reclaim guest pages, and page-table pages */
	mc = &vm->host_kvm->arch.pkvm.teardown_mc;
	reclaim_guest_pages(vm, mc);
	unpin_host_vcpus(vm->shadow_vcpus, vm->created_vcpus);

	/* Push the metadata pages to the teardown memcache */
	shadow_size = vm->shadow_area_size;
	host_kvm = vm->host_kvm;
	memset(vm, 0, shadow_size);
	for (addr = vm; addr < ((void *)vm + shadow_size); addr += PAGE_SIZE)
		push_hyp_memcache(mc, addr, hyp_virt_to_phys);
	hyp_unpin_shared_mem(host_kvm, host_kvm + 1);

	pfn = hyp_phys_to_pfn(__hyp_pa(vm));
	nr_pages = shadow_size >> PAGE_SHIFT;
	WARN_ON(__pkvm_hyp_donate_host(pfn, nr_pages));
	return 0;

err_unlock:
	hyp_spin_unlock(&shadow_lock);
	return err;
}

int pkvm_load_pvmfw_pages(struct kvm_shadow_vm *vm, u64 ipa, phys_addr_t phys,
			  u64 size)
{
	struct kvm_protected_vm *pkvm = &vm->arch.pkvm;
	u64 npages, offset = ipa - pkvm->pvmfw_load_addr;
	void *src = hyp_phys_to_virt(pvmfw_base) + offset;

	if (offset >= pvmfw_size)
		return -EINVAL;

	size = min(size, pvmfw_size - offset);
	if (!PAGE_ALIGNED(size) || !PAGE_ALIGNED(src))
		return -EINVAL;

	npages = size >> PAGE_SHIFT;
	while (npages--) {
		void *dst;

		dst = hyp_fixmap_map(phys);
		if (!dst)
			return -EINVAL;

		/*
		 * No need for cache maintenance here, as the pgtable code will
		 * take care of this when installing the pte in the guest's
		 * stage-2 page table.
		 */
		memcpy(dst, src, PAGE_SIZE);

		hyp_fixmap_unmap();
		src += PAGE_SIZE;
		phys += PAGE_SIZE;
	}

	return 0;
}

void pkvm_clear_pvmfw_pages(void)
{
	void *addr = hyp_phys_to_virt(pvmfw_base);

	memset(addr, 0, pvmfw_size);
	kvm_flush_dcache_to_poc(addr, pvmfw_size);
}

/*
 * This function sets the registers on the vcpu to their architecturally defined
 * reset values.
 *
 * Note: Can only be called by the vcpu on itself, after it has been turned on.
 */
void pkvm_reset_vcpu(struct kvm_vcpu *vcpu)
{
	struct vcpu_reset_state *reset_state = &vcpu->arch.reset_state;
	struct kvm_shadow_vm *vm = vcpu->arch.pkvm.shadow_vm;

	WARN_ON(!reset_state->reset);

	if (test_bit(KVM_ARM_VCPU_PTRAUTH_ADDRESS, vcpu->arch.features) ||
	    test_bit(KVM_ARM_VCPU_PTRAUTH_GENERIC, vcpu->arch.features)) {
		/*
		 * This call should not fail since we've already checked for
		 * feature support on initialization.
		 */
		WARN_ON(kvm_vcpu_enable_ptrauth(vcpu));
	}

	/* Reset core registers */
	memset(vcpu_gp_regs(vcpu), 0, sizeof(*vcpu_gp_regs(vcpu)));
	memset(&vcpu->arch.ctxt.fp_regs, 0, sizeof(vcpu->arch.ctxt.fp_regs));
	vcpu_gp_regs(vcpu)->pstate = VCPU_RESET_PSTATE_EL1;

	/* Reset system registers */
	kvm_reset_pvm_sys_regs(vcpu);

	/* Propagate initiator's endianness, after kvm_reset_pvm_sys_regs. */
	if (reset_state->be)
		kvm_vcpu_set_be(vcpu);

	if (vm->pvmfw_entry_vcpu == vcpu) {
		struct kvm_vcpu *host_vcpu = vcpu->arch.pkvm.host_vcpu;
		u64 entry = vm->arch.pkvm.pvmfw_load_addr;
		int i;

		/* X0 - X14 provided by the VMM (preserved) */
		for (i = 0; i <= 14; ++i)
			vcpu_set_reg(vcpu, i, vcpu_get_reg(host_vcpu, i));

		/* X15: Boot protocol version */
		vcpu_set_reg(vcpu, 15, 0);

		/* PC: IPA of pvmfw base */
		*vcpu_pc(vcpu) = entry;

		vm->pvmfw_entry_vcpu = NULL;

		/* Auto enroll MMIO guard */
		set_bit(KVM_ARCH_FLAG_MMIO_GUARD,
			&vcpu->arch.pkvm.shadow_vm->arch.flags);
	} else {
		*vcpu_pc(vcpu) = reset_state->pc;
		vcpu_set_reg(vcpu, 0, reset_state->r0);
	}

	reset_state->reset = false;

	vcpu->arch.pkvm.exit_code = 0;

	WARN_ON(vcpu->arch.pkvm.power_state != PSCI_0_2_AFFINITY_LEVEL_ON_PENDING);
	WRITE_ONCE(vcpu->arch.power_off, false);
	WRITE_ONCE(vcpu->arch.pkvm.power_state, PSCI_0_2_AFFINITY_LEVEL_ON);
}

struct kvm_vcpu *pvm_mpidr_to_vcpu(struct kvm_shadow_vm *vm, unsigned long mpidr)
{
	struct kvm_vcpu *vcpu;
	int i;

	mpidr &= MPIDR_HWID_BITMASK;

	for (i = 0; i < vm->created_vcpus; i++) {
		vcpu = vm->vcpus[i];

		if (mpidr == kvm_vcpu_get_mpidr_aff(vcpu))
			return vcpu;
	}

	return NULL;
}

/*
 * Returns true if the hypervisor handled PSCI call, and control should go back
 * to the guest, or false if the host needs to do some additional work (i.e.,
 * wake up the vcpu).
 */
static bool pvm_psci_vcpu_on(struct kvm_vcpu *source_vcpu)
{
	struct kvm_shadow_vm *vm = source_vcpu->arch.pkvm.shadow_vm;
	struct kvm_vcpu *vcpu;
	struct vcpu_reset_state *reset_state;
	unsigned long cpu_id;
	unsigned long hvc_ret_val;
	int power_state;

	cpu_id = smccc_get_arg1(source_vcpu);
	if (!kvm_psci_valid_affinity(source_vcpu, cpu_id)) {
		hvc_ret_val = PSCI_RET_INVALID_PARAMS;
		goto error;
	}

	vcpu = pvm_mpidr_to_vcpu(vm, cpu_id);

	/* Make sure the caller requested a valid vcpu. */
	if (!vcpu) {
		hvc_ret_val = PSCI_RET_INVALID_PARAMS;
		goto error;
	}

	/*
	 * Make sure the requested vcpu is not on to begin with.
	 * Atomic to avoid race between vcpus trying to power on the same vcpu.
	 */
	power_state = cmpxchg(&vcpu->arch.pkvm.power_state,
		PSCI_0_2_AFFINITY_LEVEL_OFF,
		PSCI_0_2_AFFINITY_LEVEL_ON_PENDING);
	switch (power_state) {
	case PSCI_0_2_AFFINITY_LEVEL_ON_PENDING:
		hvc_ret_val = PSCI_RET_ON_PENDING;
		goto error;
	case PSCI_0_2_AFFINITY_LEVEL_ON:
		hvc_ret_val = PSCI_RET_ALREADY_ON;
		goto error;
	case PSCI_0_2_AFFINITY_LEVEL_OFF:
		break;
	default:
		hvc_ret_val = PSCI_RET_INTERNAL_FAILURE;
		goto error;
	}

	reset_state = &vcpu->arch.reset_state;

	reset_state->pc = smccc_get_arg2(source_vcpu);
	reset_state->r0 = smccc_get_arg3(source_vcpu);

	/* Propagate caller endianness */
	reset_state->be = kvm_vcpu_is_be(source_vcpu);

	reset_state->reset = true;

	/*
	 * Return to the host, which should make the KVM_REQ_VCPU_RESET request
	 * as well as kvm_vcpu_wake_up() to schedule the vcpu.
	 */
	return false;

error:
	/* If there's an error go back straight to the guest. */
	smccc_set_retval(source_vcpu, hvc_ret_val, 0, 0, 0);
	return true;
}

static bool pvm_psci_vcpu_affinity_info(struct kvm_vcpu *vcpu)
{
	int i, matching_cpus = 0;
	unsigned long mpidr;
	unsigned long target_affinity;
	unsigned long target_affinity_mask;
	unsigned long lowest_affinity_level;
	struct kvm_shadow_vm *vm = vcpu->arch.pkvm.shadow_vm;
	struct kvm_vcpu *tmp;
	unsigned long hvc_ret_val;

	target_affinity = smccc_get_arg1(vcpu);
	lowest_affinity_level = smccc_get_arg2(vcpu);

	if (!kvm_psci_valid_affinity(vcpu, target_affinity)) {
		hvc_ret_val = PSCI_RET_INVALID_PARAMS;
		goto done;
	}

	/* Determine target affinity mask */
	target_affinity_mask = psci_affinity_mask(lowest_affinity_level);
	if (!target_affinity_mask) {
		hvc_ret_val = PSCI_RET_INVALID_PARAMS;
		goto done;
	}

	/* Ignore other bits of target affinity */
	target_affinity &= target_affinity_mask;

	hvc_ret_val = PSCI_0_2_AFFINITY_LEVEL_OFF;

	/*
	 * If at least one vcpu matching target affinity is ON then return ON,
	 * then if at least one is PENDING_ON then return PENDING_ON.
	 * Otherwise, return OFF.
	 */
	for (i = 0; i < vm->created_vcpus; i++) {
		tmp = vm->vcpus[i];
		mpidr = kvm_vcpu_get_mpidr_aff(tmp);

		if ((mpidr & target_affinity_mask) == target_affinity) {
			int power_state;

			matching_cpus++;
			power_state = READ_ONCE(tmp->arch.pkvm.power_state);
			switch (power_state) {
			case PSCI_0_2_AFFINITY_LEVEL_ON_PENDING:
				hvc_ret_val = PSCI_0_2_AFFINITY_LEVEL_ON_PENDING;
				break;
			case PSCI_0_2_AFFINITY_LEVEL_ON:
				hvc_ret_val = PSCI_0_2_AFFINITY_LEVEL_ON;
				goto done;
			case PSCI_0_2_AFFINITY_LEVEL_OFF:
				break;
			default:
				hvc_ret_val = PSCI_RET_INTERNAL_FAILURE;
				goto done;
			}
		}
	}

	if (!matching_cpus)
		hvc_ret_val = PSCI_RET_INVALID_PARAMS;

done:
	/* Nothing to be handled by the host. Go back to the guest. */
	smccc_set_retval(vcpu, hvc_ret_val, 0, 0, 0);
	return true;
}

/*
 * Returns true if the hypervisor has handled the PSCI call, and control should
 * go back to the guest, or false if the host needs to do some additional work
 * (e.g., turn off and update vcpu scheduling status).
 */
static bool pvm_psci_vcpu_off(struct kvm_vcpu *vcpu)
{
	WARN_ON(vcpu->arch.power_off);
	WARN_ON(vcpu->arch.pkvm.power_state != PSCI_0_2_AFFINITY_LEVEL_ON);

	WRITE_ONCE(vcpu->arch.power_off, true);
	WRITE_ONCE(vcpu->arch.pkvm.power_state, PSCI_0_2_AFFINITY_LEVEL_OFF);

	/* Return to the host so that it can finish powering off the vcpu. */
	return false;
}

static bool pvm_psci_version(struct kvm_vcpu *vcpu)
{
	/* Nothing to be handled by the host. Go back to the guest. */
	smccc_set_retval(vcpu, KVM_ARM_PSCI_1_1, 0, 0, 0);
	return true;
}

static bool pvm_psci_not_supported(struct kvm_vcpu *vcpu)
{
	/* Nothing to be handled by the host. Go back to the guest. */
	smccc_set_retval(vcpu, PSCI_RET_NOT_SUPPORTED, 0, 0, 0);
	return true;
}

static bool pvm_psci_features(struct kvm_vcpu *vcpu)
{
	u32 feature = smccc_get_arg1(vcpu);
	unsigned long val;

	switch (feature) {
	case PSCI_0_2_FN_PSCI_VERSION:
	case PSCI_0_2_FN_CPU_SUSPEND:
	case PSCI_0_2_FN64_CPU_SUSPEND:
	case PSCI_0_2_FN_CPU_OFF:
	case PSCI_0_2_FN_CPU_ON:
	case PSCI_0_2_FN64_CPU_ON:
	case PSCI_0_2_FN_AFFINITY_INFO:
	case PSCI_0_2_FN64_AFFINITY_INFO:
	case PSCI_0_2_FN_SYSTEM_OFF:
	case PSCI_0_2_FN_SYSTEM_RESET:
	case PSCI_1_0_FN_PSCI_FEATURES:
	case PSCI_1_1_FN_SYSTEM_RESET2:
	case PSCI_1_1_FN64_SYSTEM_RESET2:
	case ARM_SMCCC_VERSION_FUNC_ID:
		val = PSCI_RET_SUCCESS;
		break;
	default:
		val = PSCI_RET_NOT_SUPPORTED;
		break;
	}

	/* Nothing to be handled by the host. Go back to the guest. */
	smccc_set_retval(vcpu, val, 0, 0, 0);
	return true;
}

static bool pkvm_handle_psci(struct kvm_vcpu *vcpu)
{
	u32 psci_fn = smccc_get_function(vcpu);

	switch (psci_fn) {
	case PSCI_0_2_FN_CPU_ON:
		kvm_psci_narrow_to_32bit(vcpu);
		fallthrough;
	case PSCI_0_2_FN64_CPU_ON:
		return pvm_psci_vcpu_on(vcpu);
	case PSCI_0_2_FN_CPU_OFF:
		return pvm_psci_vcpu_off(vcpu);
	case PSCI_0_2_FN_AFFINITY_INFO:
		kvm_psci_narrow_to_32bit(vcpu);
		fallthrough;
	case PSCI_0_2_FN64_AFFINITY_INFO:
		return pvm_psci_vcpu_affinity_info(vcpu);
	case PSCI_0_2_FN_PSCI_VERSION:
		return pvm_psci_version(vcpu);
	case PSCI_1_0_FN_PSCI_FEATURES:
		return pvm_psci_features(vcpu);
	case PSCI_0_2_FN_SYSTEM_RESET:
	case PSCI_0_2_FN_CPU_SUSPEND:
	case PSCI_0_2_FN64_CPU_SUSPEND:
	case PSCI_0_2_FN_SYSTEM_OFF:
	case PSCI_1_1_FN_SYSTEM_RESET2:
	case PSCI_1_1_FN64_SYSTEM_RESET2:
		return false; /* Handled by the host. */
	default:
		break;
	}

	return pvm_psci_not_supported(vcpu);
}

static u64 __pkvm_memshare_page_req(struct kvm_vcpu *vcpu, u64 ipa)
{
	u64 elr;

	/* Fake up a data abort (Level 3 translation fault on write) */
	vcpu->arch.fault.esr_el2 = (u32)ESR_ELx_EC_DABT_LOW << ESR_ELx_EC_SHIFT |
				   ESR_ELx_WNR | ESR_ELx_FSC_FAULT |
				   FIELD_PREP(ESR_ELx_FSC_LEVEL, 3);

	/* Shuffle the IPA around into the HPFAR */
	vcpu->arch.fault.hpfar_el2 = (ipa >> 8) & HPFAR_MASK;

	/* This is a virtual address. 0's good. Let's go with 0. */
	vcpu->arch.fault.far_el2 = 0;

	/* Rewind the ELR so we return to the HVC once the IPA is mapped */
	elr = read_sysreg(elr_el2);
	elr -=4;
	write_sysreg(elr, elr_el2);

	return ARM_EXCEPTION_TRAP;
}

static bool pkvm_memshare_call(struct kvm_vcpu *vcpu, u64 *exit_code)
{
	u64 ipa = smccc_get_arg1(vcpu);
	u64 arg2 = smccc_get_arg2(vcpu);
	u64 arg3 = smccc_get_arg3(vcpu);
	int err;

	if (arg2 || arg3)
		goto out_guest_err;

	err = __pkvm_guest_share_host(vcpu, ipa);
	switch (err) {
	case 0:
		/* Success! Now tell the host. */
		goto out_host;
	case -EFAULT:
		/*
		 * Convert the exception into a data abort so that the page
		 * being shared is mapped into the guest next time.
		 */
		*exit_code = __pkvm_memshare_page_req(vcpu, ipa);
		goto out_host;
	}

out_guest_err:
	smccc_set_retval(vcpu, SMCCC_RET_INVALID_PARAMETER, 0, 0, 0);
	return true;

out_host:
	return false;
}

static bool pkvm_memunshare_call(struct kvm_vcpu *vcpu)
{
	u64 ipa = smccc_get_arg1(vcpu);
	u64 arg2 = smccc_get_arg2(vcpu);
	u64 arg3 = smccc_get_arg3(vcpu);
	int err;

	if (arg2 || arg3)
		goto out_guest_err;

	err = __pkvm_guest_unshare_host(vcpu, ipa);
	if (err)
		goto out_guest_err;

	return false;

out_guest_err:
	smccc_set_retval(vcpu, SMCCC_RET_INVALID_PARAMETER, 0, 0, 0);
	return true;
}

static bool pkvm_install_ioguard_page(struct kvm_vcpu *vcpu, u64 *exit_code)
{
	u32 retval = SMCCC_RET_SUCCESS;
	u64 ipa = smccc_get_arg1(vcpu);
	int ret;

	ret = __pkvm_install_ioguard_page(vcpu, ipa);
	if (ret == -ENOMEM) {
		/*
		 * We ran out of memcache, let's ask for more. Cancel
		 * the effects of the HVC that took us here, and
		 * forward the hypercall to the host for page donation
		 * purposes.
		 */
		write_sysreg_el2(read_sysreg_el2(SYS_ELR) - 4, SYS_ELR);
		return false;
	}

	if (ret)
		retval = SMCCC_RET_INVALID_PARAMETER;

	smccc_set_retval(vcpu, retval, 0, 0, 0);
	return true;
}

bool smccc_trng_available;

static bool pkvm_forward_trng(struct kvm_vcpu *vcpu)
{
	u32 fn = smccc_get_function(vcpu);
	struct arm_smccc_res res;
	unsigned long arg1 = 0;

	/*
	 * Forward TRNG calls to EL3, as we can't trust the host to handle
	 * these for us.
	 */
	switch (fn) {
	case ARM_SMCCC_TRNG_FEATURES:
	case ARM_SMCCC_TRNG_RND32:
	case ARM_SMCCC_TRNG_RND64:
		arg1 = smccc_get_arg1(vcpu);
		fallthrough;
	case ARM_SMCCC_TRNG_VERSION:
	case ARM_SMCCC_TRNG_GET_UUID:
		arm_smccc_1_1_smc(fn, arg1, &res);
		smccc_set_retval(vcpu, res.a0, res.a1, res.a2, res.a3);
		memzero_explicit(&res, sizeof(res));
		break;
	}

	return true;
}

/*
 * Handler for protected VM HVC calls.
 *
 * Returns true if the hypervisor has handled the exit, and control should go
 * back to the guest, or false if it hasn't.
 */
bool kvm_handle_pvm_hvc64(struct kvm_vcpu *vcpu, u64 *exit_code)
{
	u32 fn = smccc_get_function(vcpu);
	u64 val[4] = { SMCCC_RET_NOT_SUPPORTED };

	switch (fn) {
	case ARM_SMCCC_VERSION_FUNC_ID:
		/* Nothing to be handled by the host. Go back to the guest. */
		val[0] = ARM_SMCCC_VERSION_1_1;
		break;
	case ARM_SMCCC_VENDOR_HYP_CALL_UID_FUNC_ID:
		val[0] = ARM_SMCCC_VENDOR_HYP_UID_KVM_REG_0;
		val[1] = ARM_SMCCC_VENDOR_HYP_UID_KVM_REG_1;
		val[2] = ARM_SMCCC_VENDOR_HYP_UID_KVM_REG_2;
		val[3] = ARM_SMCCC_VENDOR_HYP_UID_KVM_REG_3;
		break;
	case ARM_SMCCC_VENDOR_HYP_KVM_FEATURES_FUNC_ID:
		val[0] = BIT(ARM_SMCCC_KVM_FUNC_FEATURES);
		val[0] |= BIT(ARM_SMCCC_KVM_FUNC_HYP_MEMINFO);
		val[0] |= BIT(ARM_SMCCC_KVM_FUNC_MEM_SHARE);
		val[0] |= BIT(ARM_SMCCC_KVM_FUNC_MEM_UNSHARE);
		val[0] |= BIT(ARM_SMCCC_KVM_FUNC_MMIO_GUARD_INFO);
		val[0] |= BIT(ARM_SMCCC_KVM_FUNC_MMIO_GUARD_ENROLL);
		val[0] |= BIT(ARM_SMCCC_KVM_FUNC_MMIO_GUARD_MAP);
		val[0] |= BIT(ARM_SMCCC_KVM_FUNC_MMIO_GUARD_UNMAP);
		break;
	case ARM_SMCCC_VENDOR_HYP_KVM_MMIO_GUARD_ENROLL_FUNC_ID:
		set_bit(KVM_ARCH_FLAG_MMIO_GUARD, &vcpu->arch.pkvm.shadow_vm->arch.flags);
		val[0] = SMCCC_RET_SUCCESS;
		break;
	case ARM_SMCCC_VENDOR_HYP_KVM_MMIO_GUARD_MAP_FUNC_ID:
		return pkvm_install_ioguard_page(vcpu, exit_code);
	case ARM_SMCCC_VENDOR_HYP_KVM_MMIO_GUARD_UNMAP_FUNC_ID:
		if (__pkvm_remove_ioguard_page(vcpu, vcpu_get_reg(vcpu, 1)))
			val[0] = SMCCC_RET_SUCCESS;
		break;
	case ARM_SMCCC_VENDOR_HYP_KVM_MMIO_GUARD_INFO_FUNC_ID:
	case ARM_SMCCC_VENDOR_HYP_KVM_HYP_MEMINFO_FUNC_ID:
		if (smccc_get_arg1(vcpu) ||
		    smccc_get_arg2(vcpu) ||
		    smccc_get_arg3(vcpu)) {
			val[0] = SMCCC_RET_INVALID_PARAMETER;
		} else {
			val[0] = PAGE_SIZE;
		}
		break;
	case ARM_SMCCC_VENDOR_HYP_KVM_MEM_SHARE_FUNC_ID:
		return pkvm_memshare_call(vcpu, exit_code);
	case ARM_SMCCC_VENDOR_HYP_KVM_MEM_UNSHARE_FUNC_ID:
		return pkvm_memunshare_call(vcpu);
	case ARM_SMCCC_TRNG_VERSION ... ARM_SMCCC_TRNG_RND32:
	case ARM_SMCCC_TRNG_RND64:
		if (smccc_trng_available)
			return pkvm_forward_trng(vcpu);
		break;
	default:
		return pkvm_handle_psci(vcpu);
	}

	smccc_set_retval(vcpu, val[0], val[1], val[2], val[3]);
	return true;
}<|MERGE_RESOLUTION|>--- conflicted
+++ resolved
@@ -741,11 +741,7 @@
 			per_cpu_ptr(&last_loaded_vcpu, i);
 		struct kvm_vcpu *vcpu = *last_loaded_vcpu_ptr;
 
-<<<<<<< HEAD
-		if (vcpu && vcpu->arch.pkvm.shadow_handle == shadow_handle)
-=======
 		if (vcpu && vcpu->arch.pkvm.shadow_vm == vm)
->>>>>>> f677cbf0
 			*last_loaded_vcpu_ptr = NULL;
 	}
 
