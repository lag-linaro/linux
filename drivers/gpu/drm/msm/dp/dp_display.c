// SPDX-License-Identifier: GPL-2.0-only
/*
 * Copyright (c) 2017-2020, The Linux Foundation. All rights reserved.
 */

#include <linux/module.h>
#include <linux/slab.h>
#include <linux/uaccess.h>
#include <linux/debugfs.h>
#include <linux/component.h>
#include <linux/of_irq.h>
#include <linux/phy/phy.h>
#include <linux/delay.h>
#include <drm/display/drm_dp_aux_bus.h>
#include <drm/drm_edid.h>

#include "msm_drv.h"
#include "msm_kms.h"
#include "dp_ctrl.h"
#include "dp_catalog.h"
#include "dp_aux.h"
#include "dp_reg.h"
#include "dp_link.h"
#include "dp_panel.h"
#include "dp_display.h"
#include "dp_drm.h"
#include "dp_audio.h"
#include "dp_debug.h"

static bool psr_enabled = false;
module_param(psr_enabled, bool, 0);
MODULE_PARM_DESC(psr_enabled, "enable PSR for eDP and DP displays");

#define HPD_STRING_SIZE 30

enum {
	ISR_DISCONNECTED,
	ISR_CONNECT_PENDING,
	ISR_CONNECTED,
	ISR_HPD_REPLUG_COUNT,
	ISR_IRQ_HPD_PULSE_COUNT,
	ISR_HPD_LO_GLITH_COUNT,
};

/* event thread connection state */
enum {
	ST_DISCONNECTED,
	ST_MAINLINK_READY,
	ST_CONNECTED,
	ST_DISCONNECT_PENDING,
	ST_DISPLAY_OFF,
};

enum {
	EV_NO_EVENT,
	/* hpd events */
	EV_HPD_PLUG_INT,
	EV_IRQ_HPD_INT,
	EV_HPD_UNPLUG_INT,
	EV_USER_NOTIFICATION,
};

#define EVENT_TIMEOUT	(HZ/10)	/* 100ms */
#define DP_EVENT_Q_MAX	8

#define DP_TIMEOUT_NONE		0

#define WAIT_FOR_RESUME_TIMEOUT_JIFFIES (HZ / 2)

struct msm_dp_event {
	u32 event_id;
	u32 data;
	u32 delay;
};

struct msm_dp_display_private {
	int irq;

	unsigned int id;

	/* state variables */
	bool core_initialized;
	bool phy_initialized;
	bool audio_supported;

	struct drm_device *drm_dev;

	struct msm_dp_catalog *catalog;
	struct drm_dp_aux *aux;
	struct msm_dp_link    *link;
	struct msm_dp_panel   *panel;
	struct msm_dp_ctrl    *ctrl;

	struct msm_dp_display_mode msm_dp_mode;
	struct msm_dp msm_dp_display;

	/* wait for audio signaling */
	struct completion audio_comp;

	/* event related only access by event thread */
	struct mutex event_mutex;
	wait_queue_head_t event_q;
	u32 hpd_state;
	u32 event_pndx;
	u32 event_gndx;
	struct task_struct *ev_tsk;
	struct msm_dp_event event_list[DP_EVENT_Q_MAX];
	spinlock_t event_lock;

	bool wide_bus_supported;

	struct msm_dp_audio *audio;
};

struct msm_dp_desc {
	phys_addr_t io_start;
	unsigned int id;
	bool wide_bus_supported;
};

static const struct msm_dp_desc msm_dp_desc_sa8775p[] = {
	{ .io_start = 0x0af54000, .id = MSM_DP_CONTROLLER_0, .wide_bus_supported = true },
	{ .io_start = 0x0af5c000, .id = MSM_DP_CONTROLLER_1, .wide_bus_supported = true },
	{ .io_start = 0x22154000, .id = MSM_DP_CONTROLLER_2, .wide_bus_supported = true },
	{ .io_start = 0x2215c000, .id = MSM_DP_CONTROLLER_3, .wide_bus_supported = true },
	{}
};

static const struct msm_dp_desc msm_dp_desc_sc7180[] = {
	{ .io_start = 0x0ae90000, .id = MSM_DP_CONTROLLER_0, .wide_bus_supported = true },
	{}
};

static const struct msm_dp_desc msm_dp_desc_sc7280[] = {
	{ .io_start = 0x0ae90000, .id = MSM_DP_CONTROLLER_0, .wide_bus_supported = true },
	{ .io_start = 0x0aea0000, .id = MSM_DP_CONTROLLER_1, .wide_bus_supported = true },
	{}
};

static const struct msm_dp_desc msm_dp_desc_sc8180x[] = {
	{ .io_start = 0x0ae90000, .id = MSM_DP_CONTROLLER_0, .wide_bus_supported = true },
	{ .io_start = 0x0ae98000, .id = MSM_DP_CONTROLLER_1, .wide_bus_supported = true },
	{ .io_start = 0x0ae9a000, .id = MSM_DP_CONTROLLER_2, .wide_bus_supported = true },
	{}
};

static const struct msm_dp_desc msm_dp_desc_sc8280xp[] = {
	{ .io_start = 0x0ae90000, .id = MSM_DP_CONTROLLER_0, .wide_bus_supported = true },
	{ .io_start = 0x0ae98000, .id = MSM_DP_CONTROLLER_1, .wide_bus_supported = true },
	{ .io_start = 0x0ae9a000, .id = MSM_DP_CONTROLLER_2, .wide_bus_supported = true },
	{ .io_start = 0x0aea0000, .id = MSM_DP_CONTROLLER_3, .wide_bus_supported = true },
	{ .io_start = 0x22090000, .id = MSM_DP_CONTROLLER_0, .wide_bus_supported = true },
	{ .io_start = 0x22098000, .id = MSM_DP_CONTROLLER_1, .wide_bus_supported = true },
	{ .io_start = 0x2209a000, .id = MSM_DP_CONTROLLER_2, .wide_bus_supported = true },
	{ .io_start = 0x220a0000, .id = MSM_DP_CONTROLLER_3, .wide_bus_supported = true },
	{}
};

static const struct msm_dp_desc msm_dp_desc_sm8650[] = {
	{ .io_start = 0x0af54000, .id = MSM_DP_CONTROLLER_0, .wide_bus_supported = true },
	{}
};

static const struct msm_dp_desc msm_dp_desc_x1e80100[] = {
	{ .io_start = 0x0ae90000, .id = MSM_DP_CONTROLLER_0, .wide_bus_supported = true },
	{ .io_start = 0x0ae98000, .id = MSM_DP_CONTROLLER_1, .wide_bus_supported = true },
	{ .io_start = 0x0ae9a000, .id = MSM_DP_CONTROLLER_2, .wide_bus_supported = true },
	{ .io_start = 0x0aea0000, .id = MSM_DP_CONTROLLER_3, .wide_bus_supported = true },
	{}
};

static const struct of_device_id msm_dp_dt_match[] = {
	{ .compatible = "qcom,sa8775p-dp", .data = &msm_dp_desc_sa8775p },
	{ .compatible = "qcom,sc7180-dp", .data = &msm_dp_desc_sc7180 },
	{ .compatible = "qcom,sc7280-dp", .data = &msm_dp_desc_sc7280 },
	{ .compatible = "qcom,sc7280-edp", .data = &msm_dp_desc_sc7280 },
	{ .compatible = "qcom,sc8180x-dp", .data = &msm_dp_desc_sc8180x },
	{ .compatible = "qcom,sc8180x-edp", .data = &msm_dp_desc_sc8180x },
	{ .compatible = "qcom,sc8280xp-dp", .data = &msm_dp_desc_sc8280xp },
	{ .compatible = "qcom,sc8280xp-edp", .data = &msm_dp_desc_sc8280xp },
	{ .compatible = "qcom,sdm845-dp", .data = &msm_dp_desc_sc7180 },
	{ .compatible = "qcom,sm8350-dp", .data = &msm_dp_desc_sc7180 },
	{ .compatible = "qcom,sm8650-dp", .data = &msm_dp_desc_sm8650 },
	{ .compatible = "qcom,x1e80100-dp", .data = &msm_dp_desc_x1e80100 },
	{}
};

static struct msm_dp_display_private *dev_get_dp_display_private(struct device *dev)
{
	struct msm_dp *dp = dev_get_drvdata(dev);

	return container_of(dp, struct msm_dp_display_private, msm_dp_display);
}

static int msm_dp_add_event(struct msm_dp_display_private *msm_dp_priv, u32 event,
						u32 data, u32 delay)
{
	unsigned long flag;
	struct msm_dp_event *todo;
	int pndx;

	spin_lock_irqsave(&msm_dp_priv->event_lock, flag);
	pndx = msm_dp_priv->event_pndx + 1;
	pndx %= DP_EVENT_Q_MAX;
	if (pndx == msm_dp_priv->event_gndx) {
		pr_err("event_q is full: pndx=%d gndx=%d\n",
			msm_dp_priv->event_pndx, msm_dp_priv->event_gndx);
		spin_unlock_irqrestore(&msm_dp_priv->event_lock, flag);
		return -EPERM;
	}
	todo = &msm_dp_priv->event_list[msm_dp_priv->event_pndx++];
	msm_dp_priv->event_pndx %= DP_EVENT_Q_MAX;
	todo->event_id = event;
	todo->data = data;
	todo->delay = delay;
	wake_up(&msm_dp_priv->event_q);
	spin_unlock_irqrestore(&msm_dp_priv->event_lock, flag);

	return 0;
}

static int msm_dp_del_event(struct msm_dp_display_private *msm_dp_priv, u32 event)
{
	unsigned long flag;
	struct msm_dp_event *todo;
	u32	gndx;

	spin_lock_irqsave(&msm_dp_priv->event_lock, flag);
	if (msm_dp_priv->event_pndx == msm_dp_priv->event_gndx) {
		spin_unlock_irqrestore(&msm_dp_priv->event_lock, flag);
		return -ENOENT;
	}

	gndx = msm_dp_priv->event_gndx;
	while (msm_dp_priv->event_pndx != gndx) {
		todo = &msm_dp_priv->event_list[gndx];
		if (todo->event_id == event) {
			todo->event_id = EV_NO_EVENT;	/* deleted */
			todo->delay = 0;
		}
		gndx++;
		gndx %= DP_EVENT_Q_MAX;
	}
	spin_unlock_irqrestore(&msm_dp_priv->event_lock, flag);

	return 0;
}

void msm_dp_display_signal_audio_start(struct msm_dp *msm_dp_display)
{
	struct msm_dp_display_private *dp;

	dp = container_of(msm_dp_display, struct msm_dp_display_private, msm_dp_display);

	reinit_completion(&dp->audio_comp);
}

void msm_dp_display_signal_audio_complete(struct msm_dp *msm_dp_display)
{
	struct msm_dp_display_private *dp;

	dp = container_of(msm_dp_display, struct msm_dp_display_private, msm_dp_display);

	complete_all(&dp->audio_comp);
}

static int msm_dp_hpd_event_thread_start(struct msm_dp_display_private *msm_dp_priv);

static int msm_dp_display_bind(struct device *dev, struct device *master,
			   void *data)
{
	int rc = 0;
	struct msm_dp_display_private *dp = dev_get_dp_display_private(dev);
	struct msm_drm_private *priv = dev_get_drvdata(master);
	struct drm_device *drm = priv->dev;

	dp->msm_dp_display.drm_dev = drm;
	priv->dp[dp->id] = &dp->msm_dp_display;



	dp->drm_dev = drm;
	dp->aux->drm_dev = drm;
	rc = msm_dp_aux_register(dp->aux);
	if (rc) {
		DRM_ERROR("DRM DP AUX register failed\n");
		goto end;
	}


	rc = msm_dp_register_audio_driver(dev, dp->audio);
	if (rc) {
		DRM_ERROR("Audio registration Dp failed\n");
		goto end;
	}

	rc = msm_dp_hpd_event_thread_start(dp);
	if (rc) {
		DRM_ERROR("Event thread create failed\n");
		goto end;
	}

	return 0;
end:
	return rc;
}

static void msm_dp_display_unbind(struct device *dev, struct device *master,
			      void *data)
{
	struct msm_dp_display_private *dp = dev_get_dp_display_private(dev);
	struct msm_drm_private *priv = dev_get_drvdata(master);

	kthread_stop(dp->ev_tsk);

	of_dp_aux_depopulate_bus(dp->aux);

	msm_dp_unregister_audio_driver(dev, dp->audio);
	msm_dp_aux_unregister(dp->aux);
	dp->drm_dev = NULL;
	dp->aux->drm_dev = NULL;
	priv->dp[dp->id] = NULL;
}

static const struct component_ops msm_dp_display_comp_ops = {
	.bind = msm_dp_display_bind,
	.unbind = msm_dp_display_unbind,
};

static void msm_dp_display_send_hpd_event(struct msm_dp *msm_dp_display)
{
	struct msm_dp_display_private *dp;
	struct drm_connector *connector;

	dp = container_of(msm_dp_display, struct msm_dp_display_private, msm_dp_display);

	connector = dp->msm_dp_display.connector;
	drm_helper_hpd_irq_event(connector->dev);
}

static int msm_dp_display_send_hpd_notification(struct msm_dp_display_private *dp,
					    bool hpd)
{
	if ((hpd && dp->msm_dp_display.link_ready) ||
			(!hpd && !dp->msm_dp_display.link_ready)) {
		drm_dbg_dp(dp->drm_dev, "HPD already %s\n",
				(hpd ? "on" : "off"));
		return 0;
	}

	/* reset video pattern flag on disconnect */
	if (!hpd) {
		dp->panel->video_test = false;
		if (!dp->msm_dp_display.is_edp)
			drm_dp_set_subconnector_property(dp->msm_dp_display.connector,
							 connector_status_disconnected,
							 dp->panel->dpcd,
							 dp->panel->downstream_ports);
	}

	dp->msm_dp_display.link_ready = hpd;

	drm_dbg_dp(dp->drm_dev, "type=%d hpd=%d\n",
			dp->msm_dp_display.connector_type, hpd);
	msm_dp_display_send_hpd_event(&dp->msm_dp_display);

	return 0;
}

static int msm_dp_display_process_hpd_high(struct msm_dp_display_private *dp)
{
	struct drm_connector *connector = dp->msm_dp_display.connector;
	const struct drm_display_info *info = &connector->display_info;
	int rc = 0;

	rc = msm_dp_panel_read_sink_caps(dp->panel, connector);
	if (rc)
		goto end;

	msm_dp_link_process_request(dp->link);

	if (!dp->msm_dp_display.is_edp)
		drm_dp_set_subconnector_property(connector,
						 connector_status_connected,
						 dp->panel->dpcd,
						 dp->panel->downstream_ports);

	dp->msm_dp_display.psr_supported = dp->panel->psr_cap.version && psr_enabled;

	dp->audio_supported = info->has_audio;
	msm_dp_panel_handle_sink_request(dp->panel);

	/*
	 * set sink to normal operation mode -- D0
	 * before dpcd read
	 */
	msm_dp_link_psm_config(dp->link, &dp->panel->link_info, false);

	msm_dp_link_reset_phy_params_vx_px(dp->link);
	rc = msm_dp_ctrl_on_link(dp->ctrl);
	if (rc) {
		DRM_ERROR("failed to complete DP link training\n");
		goto end;
	}

	msm_dp_add_event(dp, EV_USER_NOTIFICATION, true, 0);

end:
	return rc;
}

static void msm_dp_display_host_phy_init(struct msm_dp_display_private *dp)
{
	drm_dbg_dp(dp->drm_dev, "type=%d core_init=%d phy_init=%d\n",
		dp->msm_dp_display.connector_type, dp->core_initialized,
		dp->phy_initialized);

	if (!dp->phy_initialized) {
		msm_dp_ctrl_phy_init(dp->ctrl);
		dp->phy_initialized = true;
	}
}

static void msm_dp_display_host_phy_exit(struct msm_dp_display_private *dp)
{
	drm_dbg_dp(dp->drm_dev, "type=%d core_init=%d phy_init=%d\n",
		dp->msm_dp_display.connector_type, dp->core_initialized,
		dp->phy_initialized);

	if (dp->phy_initialized) {
		msm_dp_ctrl_phy_exit(dp->ctrl);
		dp->phy_initialized = false;
	}
}

static void msm_dp_display_host_init(struct msm_dp_display_private *dp)
{
	drm_dbg_dp(dp->drm_dev, "type=%d core_init=%d phy_init=%d\n",
		dp->msm_dp_display.connector_type, dp->core_initialized,
		dp->phy_initialized);

	msm_dp_ctrl_core_clk_enable(dp->ctrl);
	msm_dp_ctrl_reset_irq_ctrl(dp->ctrl, true);
	msm_dp_aux_init(dp->aux);
	dp->core_initialized = true;
}

static void msm_dp_display_host_deinit(struct msm_dp_display_private *dp)
{
	drm_dbg_dp(dp->drm_dev, "type=%d core_init=%d phy_init=%d\n",
		dp->msm_dp_display.connector_type, dp->core_initialized,
		dp->phy_initialized);

	msm_dp_ctrl_reset_irq_ctrl(dp->ctrl, false);
	msm_dp_aux_deinit(dp->aux);
	msm_dp_ctrl_core_clk_disable(dp->ctrl);
	dp->core_initialized = false;
}

static int msm_dp_display_usbpd_configure_cb(struct device *dev)
{
	struct msm_dp_display_private *dp = dev_get_dp_display_private(dev);

	msm_dp_display_host_phy_init(dp);

	return msm_dp_display_process_hpd_high(dp);
}

static int msm_dp_display_notify_disconnect(struct device *dev)
{
	struct msm_dp_display_private *dp = dev_get_dp_display_private(dev);

	msm_dp_add_event(dp, EV_USER_NOTIFICATION, false, 0);

	return 0;
}

static void msm_dp_display_handle_video_request(struct msm_dp_display_private *dp)
{
	if (dp->link->sink_request & DP_TEST_LINK_VIDEO_PATTERN) {
		dp->panel->video_test = true;
		msm_dp_link_send_test_response(dp->link);
	}
}

static int msm_dp_display_handle_port_status_changed(struct msm_dp_display_private *dp)
{
	int rc = 0;

	if (drm_dp_is_branch(dp->panel->dpcd) && dp->link->sink_count == 0) {
		drm_dbg_dp(dp->drm_dev, "sink count is zero, nothing to do\n");
		if (dp->hpd_state != ST_DISCONNECTED) {
			dp->hpd_state = ST_DISCONNECT_PENDING;
			msm_dp_add_event(dp, EV_USER_NOTIFICATION, false, 0);
		}
	} else {
		if (dp->hpd_state == ST_DISCONNECTED) {
			dp->hpd_state = ST_MAINLINK_READY;
			rc = msm_dp_display_process_hpd_high(dp);
			if (rc)
				dp->hpd_state = ST_DISCONNECTED;
		}
	}

	return rc;
}

static int msm_dp_display_handle_irq_hpd(struct msm_dp_display_private *dp)
{
	u32 sink_request = dp->link->sink_request;

	drm_dbg_dp(dp->drm_dev, "%d\n", sink_request);
	if (dp->hpd_state == ST_DISCONNECTED) {
		if (sink_request & DP_LINK_STATUS_UPDATED) {
			drm_dbg_dp(dp->drm_dev, "Disconnected sink_request: %d\n",
							sink_request);
			DRM_ERROR("Disconnected, no DP_LINK_STATUS_UPDATED\n");
			return -EINVAL;
		}
	}

	msm_dp_ctrl_handle_sink_request(dp->ctrl);

	if (sink_request & DP_TEST_LINK_VIDEO_PATTERN)
		msm_dp_display_handle_video_request(dp);

	return 0;
}

static int msm_dp_display_usbpd_attention_cb(struct device *dev)
{
	int rc = 0;
	u32 sink_request;
	struct msm_dp_display_private *dp = dev_get_dp_display_private(dev);

	/* check for any test request issued by sink */
	rc = msm_dp_link_process_request(dp->link);
	if (!rc) {
		sink_request = dp->link->sink_request;
		drm_dbg_dp(dp->drm_dev, "hpd_state=%d sink_request=%d\n",
					dp->hpd_state, sink_request);
		if (sink_request & DS_PORT_STATUS_CHANGED)
			rc = msm_dp_display_handle_port_status_changed(dp);
		else
			rc = msm_dp_display_handle_irq_hpd(dp);
	}

	return rc;
}

static int msm_dp_hpd_plug_handle(struct msm_dp_display_private *dp, u32 data)
{
	u32 state;
	int ret;
	struct platform_device *pdev = dp->msm_dp_display.pdev;

	msm_dp_aux_enable_xfers(dp->aux, true);

	mutex_lock(&dp->event_mutex);

	state =  dp->hpd_state;
	drm_dbg_dp(dp->drm_dev, "Before, type=%d hpd_state=%d\n",
			dp->msm_dp_display.connector_type, state);

	if (state == ST_DISPLAY_OFF) {
		mutex_unlock(&dp->event_mutex);
		return 0;
	}

	if (state == ST_MAINLINK_READY || state == ST_CONNECTED) {
		mutex_unlock(&dp->event_mutex);
		return 0;
	}

	if (state == ST_DISCONNECT_PENDING) {
		/* wait until ST_DISCONNECTED */
		msm_dp_add_event(dp, EV_HPD_PLUG_INT, 0, 1); /* delay = 1 */
		mutex_unlock(&dp->event_mutex);
		return 0;
	}

	ret = pm_runtime_resume_and_get(&pdev->dev);
	if (ret) {
		DRM_ERROR("failed to pm_runtime_resume\n");
		mutex_unlock(&dp->event_mutex);
		return ret;
	}

	ret = msm_dp_display_usbpd_configure_cb(&pdev->dev);
	if (ret) {	/* link train failed */
		dp->hpd_state = ST_DISCONNECTED;
		pm_runtime_put_sync(&pdev->dev);
	} else {
		dp->hpd_state = ST_MAINLINK_READY;
	}

	drm_dbg_dp(dp->drm_dev, "After, type=%d hpd_state=%d\n",
			dp->msm_dp_display.connector_type, state);
	mutex_unlock(&dp->event_mutex);

	/* uevent will complete connection part */
	return 0;
};

static void msm_dp_display_handle_plugged_change(struct msm_dp *msm_dp_display,
		bool plugged)
{
	struct msm_dp_display_private *dp;

	dp = container_of(msm_dp_display,
			struct msm_dp_display_private, msm_dp_display);

	/* notify audio subsystem only if sink supports audio */
	if (msm_dp_display->plugged_cb && msm_dp_display->codec_dev &&
			dp->audio_supported)
		msm_dp_display->plugged_cb(msm_dp_display->codec_dev, plugged);
}

static int msm_dp_hpd_unplug_handle(struct msm_dp_display_private *dp, u32 data)
{
	u32 state;
	struct platform_device *pdev = dp->msm_dp_display.pdev;

	msm_dp_aux_enable_xfers(dp->aux, false);

	mutex_lock(&dp->event_mutex);

	state = dp->hpd_state;

	drm_dbg_dp(dp->drm_dev, "Before, type=%d hpd_state=%d\n",
			dp->msm_dp_display.connector_type, state);

	/* unplugged, no more irq_hpd handle */
	msm_dp_del_event(dp, EV_IRQ_HPD_INT);

	if (state == ST_DISCONNECTED) {
		/* triggered by irq_hdp with sink_count = 0 */
		if (dp->link->sink_count == 0) {
			msm_dp_display_host_phy_exit(dp);
		}
		msm_dp_display_notify_disconnect(&dp->msm_dp_display.pdev->dev);
		mutex_unlock(&dp->event_mutex);
		return 0;
	} else if (state == ST_DISCONNECT_PENDING) {
		mutex_unlock(&dp->event_mutex);
		return 0;
	} else if (state == ST_MAINLINK_READY) {
		msm_dp_ctrl_off_link(dp->ctrl);
		msm_dp_display_host_phy_exit(dp);
		dp->hpd_state = ST_DISCONNECTED;
		msm_dp_display_notify_disconnect(&dp->msm_dp_display.pdev->dev);
		pm_runtime_put_sync(&pdev->dev);
		mutex_unlock(&dp->event_mutex);
		return 0;
	}

	/*
	 * We don't need separate work for disconnect as
	 * connect/attention interrupts are disabled
	 */
	msm_dp_display_notify_disconnect(&dp->msm_dp_display.pdev->dev);

	if (state == ST_DISPLAY_OFF) {
		dp->hpd_state = ST_DISCONNECTED;
	} else {
		dp->hpd_state = ST_DISCONNECT_PENDING;
	}

	/* signal the disconnect event early to ensure proper teardown */
	msm_dp_display_handle_plugged_change(&dp->msm_dp_display, false);

	drm_dbg_dp(dp->drm_dev, "After, type=%d hpd_state=%d\n",
			dp->msm_dp_display.connector_type, state);

	/* uevent will complete disconnection part */
	pm_runtime_put_sync(&pdev->dev);
	mutex_unlock(&dp->event_mutex);
	return 0;
}

static int msm_dp_irq_hpd_handle(struct msm_dp_display_private *dp, u32 data)
{
	u32 state;

	mutex_lock(&dp->event_mutex);

	/* irq_hpd can happen at either connected or disconnected state */
	state =  dp->hpd_state;
	drm_dbg_dp(dp->drm_dev, "Before, type=%d hpd_state=%d\n",
			dp->msm_dp_display.connector_type, state);

	if (state == ST_DISPLAY_OFF) {
		mutex_unlock(&dp->event_mutex);
		return 0;
	}

	if (state == ST_MAINLINK_READY || state == ST_DISCONNECT_PENDING) {
		/* wait until ST_CONNECTED */
		msm_dp_add_event(dp, EV_IRQ_HPD_INT, 0, 1); /* delay = 1 */
		mutex_unlock(&dp->event_mutex);
		return 0;
	}

	msm_dp_display_usbpd_attention_cb(&dp->msm_dp_display.pdev->dev);

	drm_dbg_dp(dp->drm_dev, "After, type=%d hpd_state=%d\n",
			dp->msm_dp_display.connector_type, state);

	mutex_unlock(&dp->event_mutex);

	return 0;
}

static void msm_dp_display_deinit_sub_modules(struct msm_dp_display_private *dp)
{
	msm_dp_audio_put(dp->audio);
	msm_dp_panel_put(dp->panel);
	msm_dp_aux_put(dp->aux);
}

static int msm_dp_init_sub_modules(struct msm_dp_display_private *dp)
{
	int rc = 0;
	struct device *dev = &dp->msm_dp_display.pdev->dev;
	struct msm_dp_panel_in panel_in = {
		.dev = dev,
	};
	struct phy *phy;

	phy = devm_phy_get(dev, "dp");
	if (IS_ERR(phy))
		return PTR_ERR(phy);

	rc = phy_set_mode_ext(phy, PHY_MODE_DP,
			      dp->msm_dp_display.is_edp ? PHY_SUBMODE_EDP : PHY_SUBMODE_DP);
	if (rc) {
		DRM_ERROR("failed to set phy submode, rc = %d\n", rc);
		dp->catalog = NULL;
		goto error;
	}

	dp->catalog = msm_dp_catalog_get(dev);
	if (IS_ERR(dp->catalog)) {
		rc = PTR_ERR(dp->catalog);
		DRM_ERROR("failed to initialize catalog, rc = %d\n", rc);
		dp->catalog = NULL;
		goto error;
	}

	dp->aux = msm_dp_aux_get(dev, dp->catalog,
			     phy,
			     dp->msm_dp_display.is_edp);
	if (IS_ERR(dp->aux)) {
		rc = PTR_ERR(dp->aux);
		DRM_ERROR("failed to initialize aux, rc = %d\n", rc);
		dp->aux = NULL;
		goto error;
	}

	dp->link = msm_dp_link_get(dev, dp->aux);
	if (IS_ERR(dp->link)) {
		rc = PTR_ERR(dp->link);
		DRM_ERROR("failed to initialize link, rc = %d\n", rc);
		dp->link = NULL;
		goto error_link;
	}

	panel_in.aux = dp->aux;
	panel_in.catalog = dp->catalog;
	panel_in.link = dp->link;

	dp->panel = msm_dp_panel_get(&panel_in);
	if (IS_ERR(dp->panel)) {
		rc = PTR_ERR(dp->panel);
		DRM_ERROR("failed to initialize panel, rc = %d\n", rc);
		dp->panel = NULL;
		goto error_link;
	}

	dp->ctrl = msm_dp_ctrl_get(dev, dp->link, dp->panel, dp->aux,
			       dp->catalog,
			       phy);
	if (IS_ERR(dp->ctrl)) {
		rc = PTR_ERR(dp->ctrl);
		DRM_ERROR("failed to initialize ctrl, rc = %d\n", rc);
		dp->ctrl = NULL;
		goto error_ctrl;
	}

	dp->audio = msm_dp_audio_get(dp->msm_dp_display.pdev, dp->panel, dp->catalog);
	if (IS_ERR(dp->audio)) {
		rc = PTR_ERR(dp->audio);
		pr_err("failed to initialize audio, rc = %d\n", rc);
		dp->audio = NULL;
		goto error_ctrl;
	}

	return rc;

error_ctrl:
	msm_dp_panel_put(dp->panel);
error_link:
	msm_dp_aux_put(dp->aux);
error:
	return rc;
}

static int msm_dp_display_set_mode(struct msm_dp *msm_dp_display,
			       struct msm_dp_display_mode *mode)
{
	struct msm_dp_display_private *dp;

	dp = container_of(msm_dp_display, struct msm_dp_display_private, msm_dp_display);

	drm_mode_copy(&dp->panel->msm_dp_mode.drm_mode, &mode->drm_mode);
	dp->panel->msm_dp_mode.bpp = mode->bpp;
	dp->panel->msm_dp_mode.out_fmt_is_yuv_420 = mode->out_fmt_is_yuv_420;
	msm_dp_panel_init_panel_info(dp->panel);
	return 0;
}

static int msm_dp_display_enable(struct msm_dp_display_private *dp, bool force_link_train)
{
	int rc = 0;
	struct msm_dp *msm_dp_display = &dp->msm_dp_display;

	drm_dbg_dp(dp->drm_dev, "sink_count=%d\n", dp->link->sink_count);
	if (msm_dp_display->power_on) {
		drm_dbg_dp(dp->drm_dev, "Link already setup, return\n");
		return 0;
	}

	rc = msm_dp_ctrl_on_stream(dp->ctrl, force_link_train);
	if (!rc)
		msm_dp_display->power_on = true;

	return rc;
}

static int msm_dp_display_post_enable(struct msm_dp *msm_dp_display)
{
	struct msm_dp_display_private *dp;
	u32 rate;

	dp = container_of(msm_dp_display, struct msm_dp_display_private, msm_dp_display);

	rate = dp->link->link_params.rate;

	if (dp->audio_supported) {
		dp->audio->bw_code = drm_dp_link_rate_to_bw_code(rate);
		dp->audio->lane_count = dp->link->link_params.num_lanes;
	}

	/* signal the connect event late to synchronize video and display */
	msm_dp_display_handle_plugged_change(msm_dp_display, true);

	if (msm_dp_display->psr_supported)
		msm_dp_ctrl_config_psr(dp->ctrl);

	return 0;
}

static int msm_dp_display_disable(struct msm_dp_display_private *dp)
{
	struct msm_dp *msm_dp_display = &dp->msm_dp_display;

	if (!msm_dp_display->power_on)
		return 0;

	/* wait only if audio was enabled */
	if (msm_dp_display->audio_enabled) {
		/* signal the disconnect event */
		msm_dp_display_handle_plugged_change(msm_dp_display, false);
		if (!wait_for_completion_timeout(&dp->audio_comp,
				HZ * 5))
			DRM_ERROR("audio comp timeout\n");
	}

	msm_dp_display->audio_enabled = false;

	if (dp->link->sink_count == 0) {
		/*
		 * irq_hpd with sink_count = 0
		 * hdmi unplugged out of dongle
		 */
		msm_dp_ctrl_off_link_stream(dp->ctrl);
	} else {
		/*
		 * unplugged interrupt
		 * dongle unplugged out of DUT
		 */
		msm_dp_ctrl_off(dp->ctrl);
		msm_dp_display_host_phy_exit(dp);
	}

	msm_dp_display->power_on = false;

	drm_dbg_dp(dp->drm_dev, "sink count: %d\n", dp->link->sink_count);
	return 0;
}

int msm_dp_display_set_plugged_cb(struct msm_dp *msm_dp_display,
		hdmi_codec_plugged_cb fn, struct device *codec_dev)
{
	bool plugged;

	msm_dp_display->plugged_cb = fn;
	msm_dp_display->codec_dev = codec_dev;
	plugged = msm_dp_display->link_ready;
	msm_dp_display_handle_plugged_change(msm_dp_display, plugged);

	return 0;
}

/**
 * msm_dp_bridge_mode_valid - callback to determine if specified mode is valid
 * @bridge: Pointer to drm bridge structure
 * @info: display info
 * @mode: Pointer to drm mode structure
 * Returns: Validity status for specified mode
 */
enum drm_mode_status msm_dp_bridge_mode_valid(struct drm_bridge *bridge,
					  const struct drm_display_info *info,
					  const struct drm_display_mode *mode)
{
	const u32 num_components = 3, default_bpp = 24;
	struct msm_dp_display_private *msm_dp_display;
	struct msm_dp_link_info *link_info;
	u32 mode_rate_khz = 0, supported_rate_khz = 0, mode_bpp = 0;
	struct msm_dp *dp;
	int mode_pclk_khz = mode->clock;

	dp = to_dp_bridge(bridge)->msm_dp_display;

	if (!dp || !mode_pclk_khz || !dp->connector) {
		DRM_ERROR("invalid params\n");
		return -EINVAL;
	}

	if (mode->clock > DP_MAX_PIXEL_CLK_KHZ)
		return MODE_CLOCK_HIGH;

	msm_dp_display = container_of(dp, struct msm_dp_display_private, msm_dp_display);
	link_info = &msm_dp_display->panel->link_info;

	if (drm_mode_is_420_only(&dp->connector->display_info, mode) &&
	    msm_dp_display->panel->vsc_sdp_supported)
		mode_pclk_khz /= 2;

	mode_bpp = dp->connector->display_info.bpc * num_components;
	if (!mode_bpp)
		mode_bpp = default_bpp;

	mode_bpp = msm_dp_panel_get_mode_bpp(msm_dp_display->panel,
			mode_bpp, mode_pclk_khz);

	mode_rate_khz = mode_pclk_khz * mode_bpp;
	supported_rate_khz = link_info->num_lanes * link_info->rate * 8;

	if (mode_rate_khz > supported_rate_khz)
		return MODE_BAD;

	return MODE_OK;
}

int msm_dp_display_get_modes(struct msm_dp *dp)
{
	struct msm_dp_display_private *msm_dp_display;

	if (!dp) {
		DRM_ERROR("invalid params\n");
		return 0;
	}

	msm_dp_display = container_of(dp, struct msm_dp_display_private, msm_dp_display);

	return msm_dp_panel_get_modes(msm_dp_display->panel,
		dp->connector);
}

bool msm_dp_display_check_video_test(struct msm_dp *dp)
{
	struct msm_dp_display_private *msm_dp_display;

	msm_dp_display = container_of(dp, struct msm_dp_display_private, msm_dp_display);

	return msm_dp_display->panel->video_test;
}

int msm_dp_display_get_test_bpp(struct msm_dp *dp)
{
	struct msm_dp_display_private *msm_dp_display;

	if (!dp) {
		DRM_ERROR("invalid params\n");
		return 0;
	}

	msm_dp_display = container_of(dp, struct msm_dp_display_private, msm_dp_display);

	return msm_dp_link_bit_depth_to_bpp(
		msm_dp_display->link->test_video.test_bit_depth);
}

void msm_dp_snapshot(struct msm_disp_state *disp_state, struct msm_dp *dp)
{
	struct msm_dp_display_private *msm_dp_display;

	msm_dp_display = container_of(dp, struct msm_dp_display_private, msm_dp_display);

	/*
	 * if we are reading registers we need the link clocks to be on
	 * however till DP cable is connected this will not happen as we
	 * do not know the resolution to power up with. Hence check the
	 * power_on status before dumping DP registers to avoid crash due
	 * to unclocked access
	 */
	mutex_lock(&msm_dp_display->event_mutex);

	if (!dp->power_on) {
		mutex_unlock(&msm_dp_display->event_mutex);
		return;
	}

	msm_dp_catalog_snapshot(msm_dp_display->catalog, disp_state);

	mutex_unlock(&msm_dp_display->event_mutex);
}

void msm_dp_display_set_psr(struct msm_dp *msm_dp_display, bool enter)
{
	struct msm_dp_display_private *dp;

	if (!msm_dp_display) {
		DRM_ERROR("invalid params\n");
		return;
	}

	dp = container_of(msm_dp_display, struct msm_dp_display_private, msm_dp_display);
	msm_dp_ctrl_set_psr(dp->ctrl, enter);
}

static int hpd_event_thread(void *data)
{
	struct msm_dp_display_private *msm_dp_priv;
	unsigned long flag;
	struct msm_dp_event *todo;
	int timeout_mode = 0;

	msm_dp_priv = (struct msm_dp_display_private *)data;

	while (1) {
		if (timeout_mode) {
			wait_event_timeout(msm_dp_priv->event_q,
				(msm_dp_priv->event_pndx == msm_dp_priv->event_gndx) ||
					kthread_should_stop(), EVENT_TIMEOUT);
		} else {
			wait_event_interruptible(msm_dp_priv->event_q,
				(msm_dp_priv->event_pndx != msm_dp_priv->event_gndx) ||
					kthread_should_stop());
		}

		if (kthread_should_stop())
			break;

		spin_lock_irqsave(&msm_dp_priv->event_lock, flag);
		todo = &msm_dp_priv->event_list[msm_dp_priv->event_gndx];
		if (todo->delay) {
			struct msm_dp_event *todo_next;

			msm_dp_priv->event_gndx++;
			msm_dp_priv->event_gndx %= DP_EVENT_Q_MAX;

			/* re enter delay event into q */
			todo_next = &msm_dp_priv->event_list[msm_dp_priv->event_pndx++];
			msm_dp_priv->event_pndx %= DP_EVENT_Q_MAX;
			todo_next->event_id = todo->event_id;
			todo_next->data = todo->data;
			todo_next->delay = todo->delay - 1;

			/* clean up older event */
			todo->event_id = EV_NO_EVENT;
			todo->delay = 0;

			/* switch to timeout mode */
			timeout_mode = 1;
			spin_unlock_irqrestore(&msm_dp_priv->event_lock, flag);
			continue;
		}

		/* timeout with no events in q */
		if (msm_dp_priv->event_pndx == msm_dp_priv->event_gndx) {
			spin_unlock_irqrestore(&msm_dp_priv->event_lock, flag);
			continue;
		}

		msm_dp_priv->event_gndx++;
		msm_dp_priv->event_gndx %= DP_EVENT_Q_MAX;
		timeout_mode = 0;
		spin_unlock_irqrestore(&msm_dp_priv->event_lock, flag);

		switch (todo->event_id) {
		case EV_HPD_PLUG_INT:
			msm_dp_hpd_plug_handle(msm_dp_priv, todo->data);
			break;
		case EV_HPD_UNPLUG_INT:
			msm_dp_hpd_unplug_handle(msm_dp_priv, todo->data);
			break;
		case EV_IRQ_HPD_INT:
			msm_dp_irq_hpd_handle(msm_dp_priv, todo->data);
			break;
		case EV_USER_NOTIFICATION:
			msm_dp_display_send_hpd_notification(msm_dp_priv,
						todo->data);
			break;
		default:
			break;
		}
	}

	return 0;
}

static int msm_dp_hpd_event_thread_start(struct msm_dp_display_private *msm_dp_priv)
{
	/* set event q to empty */
	msm_dp_priv->event_gndx = 0;
	msm_dp_priv->event_pndx = 0;

	msm_dp_priv->ev_tsk = kthread_run(hpd_event_thread, msm_dp_priv, "dp_hpd_handler");
	if (IS_ERR(msm_dp_priv->ev_tsk))
		return PTR_ERR(msm_dp_priv->ev_tsk);

	return 0;
}

static irqreturn_t msm_dp_display_irq_handler(int irq, void *dev_id)
{
	struct msm_dp_display_private *dp = dev_id;
	irqreturn_t ret = IRQ_NONE;
	u32 hpd_isr_status;

	if (!dp) {
		DRM_ERROR("invalid data\n");
		return IRQ_NONE;
	}

	hpd_isr_status = msm_dp_catalog_hpd_get_intr_status(dp->catalog);

	if (hpd_isr_status & 0x0F) {
		drm_dbg_dp(dp->drm_dev, "type=%d isr=0x%x\n",
			dp->msm_dp_display.connector_type, hpd_isr_status);
		/* hpd related interrupts */
		if (hpd_isr_status & DP_DP_HPD_PLUG_INT_MASK)
			msm_dp_add_event(dp, EV_HPD_PLUG_INT, 0, 0);

		if (hpd_isr_status & DP_DP_IRQ_HPD_INT_MASK) {
			msm_dp_add_event(dp, EV_IRQ_HPD_INT, 0, 0);
		}

		if (hpd_isr_status & DP_DP_HPD_REPLUG_INT_MASK) {
			msm_dp_add_event(dp, EV_HPD_UNPLUG_INT, 0, 0);
			msm_dp_add_event(dp, EV_HPD_PLUG_INT, 0, 3);
		}

		if (hpd_isr_status & DP_DP_HPD_UNPLUG_INT_MASK)
			msm_dp_add_event(dp, EV_HPD_UNPLUG_INT, 0, 0);

		ret = IRQ_HANDLED;
	}

	/* DP controller isr */
	ret |= msm_dp_ctrl_isr(dp->ctrl);

	/* DP aux isr */
	ret |= msm_dp_aux_isr(dp->aux);

	return ret;
}

static int msm_dp_display_request_irq(struct msm_dp_display_private *dp)
{
	int rc = 0;
	struct platform_device *pdev = dp->msm_dp_display.pdev;

	dp->irq = platform_get_irq(pdev, 0);
	if (dp->irq < 0) {
		DRM_ERROR("failed to get irq\n");
		return dp->irq;
	}

	rc = devm_request_irq(&pdev->dev, dp->irq, msm_dp_display_irq_handler,
			      IRQF_TRIGGER_HIGH|IRQF_NO_AUTOEN,
			      "dp_display_isr", dp);

	if (rc < 0) {
		DRM_ERROR("failed to request IRQ%u: %d\n",
				dp->irq, rc);
		return rc;
	}

	return 0;
}

static const struct msm_dp_desc *msm_dp_display_get_desc(struct platform_device *pdev)
{
	const struct msm_dp_desc *descs = of_device_get_match_data(&pdev->dev);
	struct resource *res;
	int i;

	res = platform_get_resource(pdev, IORESOURCE_MEM, 0);
	if (!res)
		return NULL;

	for (i = 0; i < descs[i].io_start; i++) {
		if (descs[i].io_start == res->start)
			return &descs[i];
	}

	dev_err(&pdev->dev, "unknown displayport instance\n");
	return NULL;
}

static int msm_dp_display_probe_tail(struct device *dev)
{
	struct msm_dp *dp = dev_get_drvdata(dev);
	int ret;

	/*
	 * External bridges are mandatory for eDP interfaces: one has to
	 * provide at least an eDP panel (which gets wrapped into panel-bridge).
	 *
	 * For DisplayPort interfaces external bridges are optional, so
	 * silently ignore an error if one is not present (-ENODEV).
	 */
	dp->next_bridge = devm_drm_of_get_bridge(&dp->pdev->dev, dp->pdev->dev.of_node, 1, 0);
	if (IS_ERR(dp->next_bridge)) {
		ret = PTR_ERR(dp->next_bridge);
		dp->next_bridge = NULL;
		if (dp->is_edp || ret != -ENODEV)
			return ret;
	}

	ret = component_add(dev, &msm_dp_display_comp_ops);
	if (ret)
		DRM_ERROR("component add failed, rc=%d\n", ret);

	return ret;
}

static int msm_dp_auxbus_done_probe(struct drm_dp_aux *aux)
{
	return msm_dp_display_probe_tail(aux->dev);
}

static int msm_dp_display_get_connector_type(struct platform_device *pdev,
					 const struct msm_dp_desc *desc)
{
	struct device_node *node = pdev->dev.of_node;
	struct device_node *aux_bus = of_get_child_by_name(node, "aux-bus");
	struct device_node *panel = of_get_child_by_name(aux_bus, "panel");
	int connector_type;

	if (panel)
		connector_type = DRM_MODE_CONNECTOR_eDP;
	else
		connector_type = DRM_MODE_SUBCONNECTOR_DisplayPort;

	of_node_put(panel);
	of_node_put(aux_bus);

	return connector_type;
}

static int msm_dp_display_probe(struct platform_device *pdev)
{
	int rc = 0;
	struct msm_dp_display_private *dp;
	const struct msm_dp_desc *desc;

	if (!pdev || !pdev->dev.of_node) {
		DRM_ERROR("pdev not found\n");
		return -ENODEV;
	}

	dp = devm_kzalloc(&pdev->dev, sizeof(*dp), GFP_KERNEL);
	if (!dp)
		return -ENOMEM;

	desc = msm_dp_display_get_desc(pdev);
	if (!desc)
		return -EINVAL;

	dp->msm_dp_display.pdev = pdev;
	dp->id = desc->id;
	dp->msm_dp_display.connector_type = msm_dp_display_get_connector_type(pdev, desc);
	dp->wide_bus_supported = desc->wide_bus_supported;
	dp->msm_dp_display.is_edp =
		(dp->msm_dp_display.connector_type == DRM_MODE_CONNECTOR_eDP);

	rc = msm_dp_init_sub_modules(dp);
	if (rc) {
		DRM_ERROR("init sub module failed\n");
		return -EPROBE_DEFER;
	}

	/* setup event q */
	mutex_init(&dp->event_mutex);
	init_waitqueue_head(&dp->event_q);
	spin_lock_init(&dp->event_lock);

	/* Store DP audio handle inside DP display */
	dp->msm_dp_display.msm_dp_audio = dp->audio;

	init_completion(&dp->audio_comp);

	platform_set_drvdata(pdev, &dp->msm_dp_display);

	rc = devm_pm_runtime_enable(&pdev->dev);
	if (rc)
		goto err;

	rc = msm_dp_display_request_irq(dp);
	if (rc)
		goto err;

	if (dp->msm_dp_display.is_edp) {
		rc = devm_of_dp_aux_populate_bus(dp->aux, msm_dp_auxbus_done_probe);
		if (rc) {
			DRM_ERROR("eDP auxbus population failed, rc=%d\n", rc);
			goto err;
		}
	} else {
		rc = msm_dp_display_probe_tail(&pdev->dev);
		if (rc)
			goto err;
	}

	return rc;

err:
	msm_dp_display_deinit_sub_modules(dp);
	return rc;
}

static void msm_dp_display_remove(struct platform_device *pdev)
{
	struct msm_dp_display_private *dp = dev_get_dp_display_private(&pdev->dev);

	component_del(&pdev->dev, &msm_dp_display_comp_ops);
	msm_dp_display_deinit_sub_modules(dp);
	platform_set_drvdata(pdev, NULL);
}

static int msm_dp_pm_runtime_suspend(struct device *dev)
{
	struct msm_dp_display_private *dp = dev_get_dp_display_private(dev);

	disable_irq(dp->irq);

	if (dp->msm_dp_display.is_edp) {
		msm_dp_display_host_phy_exit(dp);
		msm_dp_catalog_ctrl_hpd_disable(dp->catalog);
	}
	msm_dp_display_host_deinit(dp);

	return 0;
}

static int msm_dp_pm_runtime_resume(struct device *dev)
{
	struct msm_dp_display_private *dp = dev_get_dp_display_private(dev);

	/*
	 * for eDP, host cotroller, HPD block and PHY are enabled here
	 * but with HPD irq disabled
	 *
	 * for DP, only host controller is enabled here.
	 * HPD block is enabled at msm_dp_bridge_hpd_enable()
	 * PHY will be enabled at plugin handler later
	 */
	msm_dp_display_host_init(dp);
	if (dp->msm_dp_display.is_edp) {
		msm_dp_catalog_ctrl_hpd_enable(dp->catalog);
		msm_dp_display_host_phy_init(dp);
	}

	enable_irq(dp->irq);
	return 0;
}

static const struct dev_pm_ops msm_dp_pm_ops = {
	SET_RUNTIME_PM_OPS(msm_dp_pm_runtime_suspend, msm_dp_pm_runtime_resume, NULL)
	SET_SYSTEM_SLEEP_PM_OPS(pm_runtime_force_suspend,
				pm_runtime_force_resume)
};

static struct platform_driver msm_dp_display_driver = {
	.probe  = msm_dp_display_probe,
<<<<<<< HEAD
	.remove_new = msm_dp_display_remove,
=======
	.remove = msm_dp_display_remove,
>>>>>>> ac449007
	.driver = {
		.name = "msm-dp-display",
		.of_match_table = msm_dp_dt_match,
		.suppress_bind_attrs = true,
		.pm = &msm_dp_pm_ops,
	},
};

int __init msm_dp_register(void)
{
	int ret;

	ret = platform_driver_register(&msm_dp_display_driver);
	if (ret)
		DRM_ERROR("Dp display driver register failed");

	return ret;
}

void __exit msm_dp_unregister(void)
{
	platform_driver_unregister(&msm_dp_display_driver);
}

bool msm_dp_is_yuv_420_enabled(const struct msm_dp *msm_dp_display,
			       const struct drm_display_mode *mode)
{
	struct msm_dp_display_private *dp;
	const struct drm_display_info *info;

	dp = container_of(msm_dp_display, struct msm_dp_display_private, msm_dp_display);
	info = &msm_dp_display->connector->display_info;

	return dp->panel->vsc_sdp_supported && drm_mode_is_420_only(info, mode);
}

bool msm_dp_needs_periph_flush(const struct msm_dp *msm_dp_display,
			       const struct drm_display_mode *mode)
{
	return msm_dp_is_yuv_420_enabled(msm_dp_display, mode);
}

bool msm_dp_wide_bus_available(const struct msm_dp *msm_dp_display)
{
	struct msm_dp_display_private *dp;

	dp = container_of(msm_dp_display, struct msm_dp_display_private, msm_dp_display);

	if (dp->msm_dp_mode.out_fmt_is_yuv_420)
		return false;

	return dp->wide_bus_supported;
}

void msm_dp_display_debugfs_init(struct msm_dp *msm_dp_display, struct dentry *root, bool is_edp)
{
	struct msm_dp_display_private *dp;
	struct device *dev;
	int rc;

	dp = container_of(msm_dp_display, struct msm_dp_display_private, msm_dp_display);
	dev = &dp->msm_dp_display.pdev->dev;

	rc = msm_dp_debug_init(dev, dp->panel, dp->link, dp->msm_dp_display.connector, root, is_edp);
	if (rc)
		DRM_ERROR("failed to initialize debug, rc = %d\n", rc);
}

int msm_dp_modeset_init(struct msm_dp *msm_dp_display, struct drm_device *dev,
			struct drm_encoder *encoder, bool yuv_supported)
{
	struct msm_dp_display_private *msm_dp_priv;
	int ret;

	msm_dp_display->drm_dev = dev;

	msm_dp_priv = container_of(msm_dp_display, struct msm_dp_display_private, msm_dp_display);

	ret = msm_dp_bridge_init(msm_dp_display, dev, encoder, yuv_supported);
	if (ret) {
		DRM_DEV_ERROR(dev->dev,
			"failed to create dp bridge: %d\n", ret);
		return ret;
	}

	msm_dp_display->connector = msm_dp_drm_connector_init(msm_dp_display, encoder);
	if (IS_ERR(msm_dp_display->connector)) {
		ret = PTR_ERR(msm_dp_display->connector);
		DRM_DEV_ERROR(dev->dev,
			"failed to create dp connector: %d\n", ret);
		msm_dp_display->connector = NULL;
		return ret;
	}

	msm_dp_priv->panel->connector = msm_dp_display->connector;

	return 0;
}

void msm_dp_bridge_atomic_enable(struct drm_bridge *drm_bridge,
			     struct drm_bridge_state *old_bridge_state)
{
	struct msm_dp_bridge *msm_dp_bridge = to_dp_bridge(drm_bridge);
	struct msm_dp *dp = msm_dp_bridge->msm_dp_display;
	int rc = 0;
	struct msm_dp_display_private *msm_dp_display;
	u32 state;
	bool force_link_train = false;

	msm_dp_display = container_of(dp, struct msm_dp_display_private, msm_dp_display);
	if (!msm_dp_display->msm_dp_mode.drm_mode.clock) {
		DRM_ERROR("invalid params\n");
		return;
	}

	if (dp->is_edp)
		msm_dp_hpd_plug_handle(msm_dp_display, 0);

	mutex_lock(&msm_dp_display->event_mutex);
	if (pm_runtime_resume_and_get(&dp->pdev->dev)) {
		DRM_ERROR("failed to pm_runtime_resume\n");
		mutex_unlock(&msm_dp_display->event_mutex);
		return;
	}

	state = msm_dp_display->hpd_state;
	if (state != ST_DISPLAY_OFF && state != ST_MAINLINK_READY) {
		mutex_unlock(&msm_dp_display->event_mutex);
		return;
	}

	rc = msm_dp_display_set_mode(dp, &msm_dp_display->msm_dp_mode);
	if (rc) {
		DRM_ERROR("Failed to perform a mode set, rc=%d\n", rc);
		mutex_unlock(&msm_dp_display->event_mutex);
		return;
	}

	state =  msm_dp_display->hpd_state;

	if (state == ST_DISPLAY_OFF) {
		msm_dp_display_host_phy_init(msm_dp_display);
		force_link_train = true;
	}

	msm_dp_display_enable(msm_dp_display, force_link_train);

	rc = msm_dp_display_post_enable(dp);
	if (rc) {
		DRM_ERROR("DP display post enable failed, rc=%d\n", rc);
		msm_dp_display_disable(msm_dp_display);
	}

	/* completed connection */
	msm_dp_display->hpd_state = ST_CONNECTED;

	drm_dbg_dp(dp->drm_dev, "type=%d Done\n", dp->connector_type);
	mutex_unlock(&msm_dp_display->event_mutex);
}

void msm_dp_bridge_atomic_disable(struct drm_bridge *drm_bridge,
			      struct drm_bridge_state *old_bridge_state)
{
	struct msm_dp_bridge *msm_dp_bridge = to_dp_bridge(drm_bridge);
	struct msm_dp *dp = msm_dp_bridge->msm_dp_display;
	struct msm_dp_display_private *msm_dp_display;

	msm_dp_display = container_of(dp, struct msm_dp_display_private, msm_dp_display);

	msm_dp_ctrl_push_idle(msm_dp_display->ctrl);
}

void msm_dp_bridge_atomic_post_disable(struct drm_bridge *drm_bridge,
				   struct drm_bridge_state *old_bridge_state)
{
	struct msm_dp_bridge *msm_dp_bridge = to_dp_bridge(drm_bridge);
	struct msm_dp *dp = msm_dp_bridge->msm_dp_display;
	u32 state;
	struct msm_dp_display_private *msm_dp_display;

	msm_dp_display = container_of(dp, struct msm_dp_display_private, msm_dp_display);

	if (dp->is_edp)
		msm_dp_hpd_unplug_handle(msm_dp_display, 0);

	mutex_lock(&msm_dp_display->event_mutex);

	state = msm_dp_display->hpd_state;
	if (state != ST_DISCONNECT_PENDING && state != ST_CONNECTED)
		drm_dbg_dp(dp->drm_dev, "type=%d wrong hpd_state=%d\n",
			   dp->connector_type, state);

	msm_dp_display_disable(msm_dp_display);

	state =  msm_dp_display->hpd_state;
	if (state == ST_DISCONNECT_PENDING) {
		/* completed disconnection */
		msm_dp_display->hpd_state = ST_DISCONNECTED;
	} else {
		msm_dp_display->hpd_state = ST_DISPLAY_OFF;
	}

	drm_dbg_dp(dp->drm_dev, "type=%d Done\n", dp->connector_type);

	pm_runtime_put_sync(&dp->pdev->dev);
	mutex_unlock(&msm_dp_display->event_mutex);
}

void msm_dp_bridge_mode_set(struct drm_bridge *drm_bridge,
			const struct drm_display_mode *mode,
			const struct drm_display_mode *adjusted_mode)
{
	struct msm_dp_bridge *msm_dp_bridge = to_dp_bridge(drm_bridge);
	struct msm_dp *dp = msm_dp_bridge->msm_dp_display;
	struct msm_dp_display_private *msm_dp_display;
	struct msm_dp_panel *msm_dp_panel;

	msm_dp_display = container_of(dp, struct msm_dp_display_private, msm_dp_display);
	msm_dp_panel = msm_dp_display->panel;

	memset(&msm_dp_display->msm_dp_mode, 0x0, sizeof(struct msm_dp_display_mode));

	if (msm_dp_display_check_video_test(dp))
		msm_dp_display->msm_dp_mode.bpp = msm_dp_display_get_test_bpp(dp);
	else /* Default num_components per pixel = 3 */
		msm_dp_display->msm_dp_mode.bpp = dp->connector->display_info.bpc * 3;

	if (!msm_dp_display->msm_dp_mode.bpp)
		msm_dp_display->msm_dp_mode.bpp = 24; /* Default bpp */

	drm_mode_copy(&msm_dp_display->msm_dp_mode.drm_mode, adjusted_mode);

	msm_dp_display->msm_dp_mode.v_active_low =
		!!(msm_dp_display->msm_dp_mode.drm_mode.flags & DRM_MODE_FLAG_NVSYNC);

	msm_dp_display->msm_dp_mode.h_active_low =
		!!(msm_dp_display->msm_dp_mode.drm_mode.flags & DRM_MODE_FLAG_NHSYNC);

	msm_dp_display->msm_dp_mode.out_fmt_is_yuv_420 =
		drm_mode_is_420_only(&dp->connector->display_info, adjusted_mode) &&
		msm_dp_panel->vsc_sdp_supported;

	/* populate wide_bus_support to different layers */
	msm_dp_display->ctrl->wide_bus_en =
		msm_dp_display->msm_dp_mode.out_fmt_is_yuv_420 ? false : msm_dp_display->wide_bus_supported;
	msm_dp_display->catalog->wide_bus_en =
		msm_dp_display->msm_dp_mode.out_fmt_is_yuv_420 ? false : msm_dp_display->wide_bus_supported;
}

void msm_dp_bridge_hpd_enable(struct drm_bridge *bridge)
{
	struct msm_dp_bridge *msm_dp_bridge = to_dp_bridge(bridge);
	struct msm_dp *msm_dp_display = msm_dp_bridge->msm_dp_display;
	struct msm_dp_display_private *dp = container_of(msm_dp_display, struct msm_dp_display_private, msm_dp_display);

	/*
	 * this is for external DP with hpd irq enabled case,
	 * step-1: msm_dp_pm_runtime_resume() enable dp host only
	 * step-2: enable hdp block and have hpd irq enabled here
	 * step-3: waiting for plugin irq while phy is not initialized
	 * step-4: DP PHY is initialized at plugin handler before link training
	 *
	 */
	mutex_lock(&dp->event_mutex);
	if (pm_runtime_resume_and_get(&msm_dp_display->pdev->dev)) {
		DRM_ERROR("failed to resume power\n");
		mutex_unlock(&dp->event_mutex);
		return;
	}

	msm_dp_catalog_ctrl_hpd_enable(dp->catalog);

	/* enable HDP interrupts */
	msm_dp_catalog_hpd_config_intr(dp->catalog, DP_DP_HPD_INT_MASK, true);

	msm_dp_display->internal_hpd = true;
	mutex_unlock(&dp->event_mutex);
}

void msm_dp_bridge_hpd_disable(struct drm_bridge *bridge)
{
	struct msm_dp_bridge *msm_dp_bridge = to_dp_bridge(bridge);
	struct msm_dp *msm_dp_display = msm_dp_bridge->msm_dp_display;
	struct msm_dp_display_private *dp = container_of(msm_dp_display, struct msm_dp_display_private, msm_dp_display);

	mutex_lock(&dp->event_mutex);
	/* disable HDP interrupts */
	msm_dp_catalog_hpd_config_intr(dp->catalog, DP_DP_HPD_INT_MASK, false);
	msm_dp_catalog_ctrl_hpd_disable(dp->catalog);

	msm_dp_display->internal_hpd = false;

	pm_runtime_put_sync(&msm_dp_display->pdev->dev);
	mutex_unlock(&dp->event_mutex);
}

void msm_dp_bridge_hpd_notify(struct drm_bridge *bridge,
			  enum drm_connector_status status)
{
	struct msm_dp_bridge *msm_dp_bridge = to_dp_bridge(bridge);
	struct msm_dp *msm_dp_display = msm_dp_bridge->msm_dp_display;
	struct msm_dp_display_private *dp = container_of(msm_dp_display, struct msm_dp_display_private, msm_dp_display);

	/* Without next_bridge interrupts are handled by the DP core directly */
	if (msm_dp_display->internal_hpd)
		return;

	if (!msm_dp_display->link_ready && status == connector_status_connected)
		msm_dp_add_event(dp, EV_HPD_PLUG_INT, 0, 0);
	else if (msm_dp_display->link_ready && status == connector_status_disconnected)
		msm_dp_add_event(dp, EV_HPD_UNPLUG_INT, 0, 0);
}<|MERGE_RESOLUTION|>--- conflicted
+++ resolved
@@ -1397,11 +1397,7 @@
 
 static struct platform_driver msm_dp_display_driver = {
 	.probe  = msm_dp_display_probe,
-<<<<<<< HEAD
-	.remove_new = msm_dp_display_remove,
-=======
 	.remove = msm_dp_display_remove,
->>>>>>> ac449007
 	.driver = {
 		.name = "msm-dp-display",
 		.of_match_table = msm_dp_dt_match,
