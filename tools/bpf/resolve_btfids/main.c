--- conflicted
+++ resolved
@@ -206,17 +206,10 @@
 	int len = strlen(prefix_end);
 	int pos = sizeof("__") - 1;
 	char *p, *id;
-<<<<<<< HEAD
 
 	if (pos >= len)
 		return NULL;
 
-=======
-
-	if (pos >= len)
-		return NULL;
-
->>>>>>> f642729d
 	id = strdup(prefix_end + pos);
 	if (id) {
 		/*
