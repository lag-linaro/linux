--- conflicted
+++ resolved
@@ -805,22 +805,6 @@
 		ret = of_dma_configure(drm->dev, dev->of_node, true);
 		if (ret)
 			return ret;
-<<<<<<< HEAD
-	} else {
-		/*
-		 * If we don't have the interconnect property, most likely
-		 * because of an old DT, we need to set the DMA offset by hand
-		 * on our device since the RAM mapping is at 0 for the DMA bus,
-		 * unlike the CPU.
-		 *
-		 * XXX(hch): this has no business in a driver and needs to move
-		 * to the device tree.
-		 */
-		ret = dma_direct_set_offset(drm->dev, PHYS_OFFSET, 0, SZ_4G);
-		if (ret)
-			return ret;
-=======
->>>>>>> f642729d
 	}
 
 	backend->engine.node = dev->of_node;
