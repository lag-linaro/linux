--- conflicted
+++ resolved
@@ -1438,22 +1438,6 @@
 	input_set_abs_params(ts->input, ABS_MT_PRESSURE, 0, 255, 0, 0);
 	input_set_abs_params(ts->input, ABS_MT_TOOL_TYPE,
 			     0, MT_TOOL_PALM, 0, 0);
-<<<<<<< HEAD
-
-	touchscreen_parse_properties(ts->input, true, &ts->prop);
-
-	if (ts->chip_id == EKTF3624) {
-		/* calculate resolution from size */
-		ts->x_res = DIV_ROUND_CLOSEST(ts->prop.max_x, ts->phy_x);
-		ts->y_res = DIV_ROUND_CLOSEST(ts->prop.max_y, ts->phy_y);
-	}
-
-	input_abs_set_res(ts->input, ABS_MT_POSITION_X, ts->x_res);
-	input_abs_set_res(ts->input, ABS_MT_POSITION_Y, ts->y_res);
-	if (ts->major_res > 0)
-		input_abs_set_res(ts->input, ABS_MT_TOUCH_MAJOR, ts->major_res);
-
-=======
 
 	touchscreen_parse_properties(ts->input, true, &ts->prop);
 
@@ -1467,7 +1451,6 @@
 	input_abs_set_res(ts->input, ABS_MT_POSITION_Y, ts->y_res);
 	input_abs_set_res(ts->input, ABS_MT_TOUCH_MAJOR, ts->major_res);
 
->>>>>>> 6be388f4
 	error = input_mt_init_slots(ts->input, MAX_CONTACT_NUM,
 				    INPUT_MT_DIRECT | INPUT_MT_DROP_UNUSED);
 	if (error) {
