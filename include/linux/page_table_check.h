/* SPDX-License-Identifier: GPL-2.0 */

/*
 * Copyright (c) 2021, Google LLC.
 * Pasha Tatashin <pasha.tatashin@soleen.com>
 */
#ifndef __LINUX_PAGE_TABLE_CHECK_H
#define __LINUX_PAGE_TABLE_CHECK_H

#ifdef CONFIG_PAGE_TABLE_CHECK
#include <linux/jump_label.h>

extern struct static_key_true page_table_check_disabled;
extern struct page_ext_operations page_table_check_ops;

void __page_table_check_zero(struct page *page, unsigned int order);
void __page_table_check_pte_clear(struct mm_struct *mm, pte_t pte);
void __page_table_check_pmd_clear(struct mm_struct *mm, pmd_t pmd);
void __page_table_check_pud_clear(struct mm_struct *mm, pud_t pud);
<<<<<<< HEAD
void __page_table_check_pte_set(struct mm_struct *mm, pte_t *ptep, pte_t pte);
=======
void __page_table_check_ptes_set(struct mm_struct *mm, pte_t *ptep, pte_t pte,
		unsigned int nr);
>>>>>>> 62bee9f9
void __page_table_check_pmd_set(struct mm_struct *mm, pmd_t *pmdp, pmd_t pmd);
void __page_table_check_pud_set(struct mm_struct *mm, pud_t *pudp, pud_t pud);
void __page_table_check_pte_clear_range(struct mm_struct *mm,
					unsigned long addr,
					pmd_t pmd);

static inline void page_table_check_alloc(struct page *page, unsigned int order)
{
	if (static_branch_likely(&page_table_check_disabled))
		return;

	__page_table_check_zero(page, order);
}

static inline void page_table_check_free(struct page *page, unsigned int order)
{
	if (static_branch_likely(&page_table_check_disabled))
		return;

	__page_table_check_zero(page, order);
}

static inline void page_table_check_pte_clear(struct mm_struct *mm, pte_t pte)
{
	if (static_branch_likely(&page_table_check_disabled))
		return;

	__page_table_check_pte_clear(mm, pte);
}

static inline void page_table_check_pmd_clear(struct mm_struct *mm, pmd_t pmd)
{
	if (static_branch_likely(&page_table_check_disabled))
		return;

	__page_table_check_pmd_clear(mm, pmd);
}

static inline void page_table_check_pud_clear(struct mm_struct *mm, pud_t pud)
{
	if (static_branch_likely(&page_table_check_disabled))
		return;

	__page_table_check_pud_clear(mm, pud);
}

<<<<<<< HEAD
static inline void page_table_check_pte_set(struct mm_struct *mm, pte_t *ptep,
					    pte_t pte)
=======
static inline void page_table_check_ptes_set(struct mm_struct *mm,
		pte_t *ptep, pte_t pte, unsigned int nr)
>>>>>>> 62bee9f9
{
	if (static_branch_likely(&page_table_check_disabled))
		return;

<<<<<<< HEAD
	__page_table_check_pte_set(mm, ptep, pte);
=======
	__page_table_check_ptes_set(mm, ptep, pte, nr);
>>>>>>> 62bee9f9
}

static inline void page_table_check_pmd_set(struct mm_struct *mm, pmd_t *pmdp,
					    pmd_t pmd)
{
	if (static_branch_likely(&page_table_check_disabled))
		return;

	__page_table_check_pmd_set(mm, pmdp, pmd);
}

static inline void page_table_check_pud_set(struct mm_struct *mm, pud_t *pudp,
					    pud_t pud)
{
	if (static_branch_likely(&page_table_check_disabled))
		return;

	__page_table_check_pud_set(mm, pudp, pud);
}

static inline void page_table_check_pte_clear_range(struct mm_struct *mm,
						    unsigned long addr,
						    pmd_t pmd)
{
	if (static_branch_likely(&page_table_check_disabled))
		return;

	__page_table_check_pte_clear_range(mm, addr, pmd);
}

#else

static inline void page_table_check_alloc(struct page *page, unsigned int order)
{
}

static inline void page_table_check_free(struct page *page, unsigned int order)
{
}

static inline void page_table_check_pte_clear(struct mm_struct *mm, pte_t pte)
{
}

static inline void page_table_check_pmd_clear(struct mm_struct *mm, pmd_t pmd)
{
}

static inline void page_table_check_pud_clear(struct mm_struct *mm, pud_t pud)
{
}

<<<<<<< HEAD
static inline void page_table_check_pte_set(struct mm_struct *mm, pte_t *ptep,
					    pte_t pte)
=======
static inline void page_table_check_ptes_set(struct mm_struct *mm,
		pte_t *ptep, pte_t pte, unsigned int nr)
>>>>>>> 62bee9f9
{
}

static inline void page_table_check_pmd_set(struct mm_struct *mm, pmd_t *pmdp,
					    pmd_t pmd)
{
}

static inline void page_table_check_pud_set(struct mm_struct *mm, pud_t *pudp,
					    pud_t pud)
{
}

static inline void page_table_check_pte_clear_range(struct mm_struct *mm,
						    unsigned long addr,
						    pmd_t pmd)
{
}

#endif /* CONFIG_PAGE_TABLE_CHECK */
#endif /* __LINUX_PAGE_TABLE_CHECK_H */<|MERGE_RESOLUTION|>--- conflicted
+++ resolved
@@ -17,12 +17,8 @@
 void __page_table_check_pte_clear(struct mm_struct *mm, pte_t pte);
 void __page_table_check_pmd_clear(struct mm_struct *mm, pmd_t pmd);
 void __page_table_check_pud_clear(struct mm_struct *mm, pud_t pud);
-<<<<<<< HEAD
-void __page_table_check_pte_set(struct mm_struct *mm, pte_t *ptep, pte_t pte);
-=======
 void __page_table_check_ptes_set(struct mm_struct *mm, pte_t *ptep, pte_t pte,
 		unsigned int nr);
->>>>>>> 62bee9f9
 void __page_table_check_pmd_set(struct mm_struct *mm, pmd_t *pmdp, pmd_t pmd);
 void __page_table_check_pud_set(struct mm_struct *mm, pud_t *pudp, pud_t pud);
 void __page_table_check_pte_clear_range(struct mm_struct *mm,
@@ -69,22 +65,13 @@
 	__page_table_check_pud_clear(mm, pud);
 }
 
-<<<<<<< HEAD
-static inline void page_table_check_pte_set(struct mm_struct *mm, pte_t *ptep,
-					    pte_t pte)
-=======
 static inline void page_table_check_ptes_set(struct mm_struct *mm,
 		pte_t *ptep, pte_t pte, unsigned int nr)
->>>>>>> 62bee9f9
 {
 	if (static_branch_likely(&page_table_check_disabled))
 		return;
 
-<<<<<<< HEAD
-	__page_table_check_pte_set(mm, ptep, pte);
-=======
 	__page_table_check_ptes_set(mm, ptep, pte, nr);
->>>>>>> 62bee9f9
 }
 
 static inline void page_table_check_pmd_set(struct mm_struct *mm, pmd_t *pmdp,
@@ -137,13 +124,8 @@
 {
 }
 
-<<<<<<< HEAD
-static inline void page_table_check_pte_set(struct mm_struct *mm, pte_t *ptep,
-					    pte_t pte)
-=======
 static inline void page_table_check_ptes_set(struct mm_struct *mm,
 		pte_t *ptep, pte_t pte, unsigned int nr)
->>>>>>> 62bee9f9
 {
 }
 
