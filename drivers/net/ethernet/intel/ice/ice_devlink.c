--- conflicted
+++ resolved
@@ -6,9 +6,6 @@
 #include "ice_devlink.h"
 #include "ice_fw_update.h"
 
-<<<<<<< HEAD
-static void ice_info_get_dsn(struct ice_pf *pf, char *buf, size_t len)
-=======
 /* context for devlink info version reporting */
 struct ice_info_ctx {
 	char buf[128];
@@ -29,18 +26,13 @@
  */
 
 static void ice_info_get_dsn(struct ice_pf *pf, struct ice_info_ctx *ctx)
->>>>>>> f642729d
 {
 	u8 dsn[8];
 
 	/* Copy the DSN into an array in Big Endian format */
 	put_unaligned_be64(pci_get_dsn(pf->pdev), dsn);
 
-<<<<<<< HEAD
-	snprintf(buf, len, "%8phD", dsn);
-=======
 	snprintf(ctx->buf, sizeof(ctx->buf), "%8phD", dsn);
->>>>>>> f642729d
 }
 
 static int ice_info_pba(struct ice_pf *pf, struct ice_info_ctx *ctx)
@@ -163,24 +155,14 @@
 	return 0;
 }
 
-<<<<<<< HEAD
-static int ice_info_ddp_pkg_bundle_id(struct ice_pf *pf, char *buf, size_t len)
-{
-	snprintf(buf, len, "0x%08x", pf->hw.active_track_id);
-=======
 static int ice_info_ddp_pkg_bundle_id(struct ice_pf *pf, struct ice_info_ctx *ctx)
 {
 	snprintf(ctx->buf, sizeof(ctx->buf), "0x%08x", pf->hw.active_track_id);
->>>>>>> f642729d
-
-	return 0;
-}
-
-<<<<<<< HEAD
-static int ice_info_netlist_ver(struct ice_pf *pf, char *buf, size_t len)
-=======
+
+	return 0;
+}
+
 static int ice_info_netlist_ver(struct ice_pf *pf, struct ice_info_ctx *ctx)
->>>>>>> f642729d
 {
 	struct ice_netlist_info *netlist = &pf->hw.flash.netlist;
 
@@ -267,13 +249,8 @@
 	running("fw.app.name", ice_info_ddp_pkg_name),
 	running(DEVLINK_INFO_VERSION_GENERIC_FW_APP, ice_info_ddp_pkg_version),
 	running("fw.app.bundle_id", ice_info_ddp_pkg_bundle_id),
-<<<<<<< HEAD
-	running("fw.netlist", ice_info_netlist_ver),
-	running("fw.netlist.build", ice_info_netlist_build),
-=======
 	combined("fw.netlist", ice_info_netlist_ver, ice_info_pending_netlist_ver),
 	combined("fw.netlist.build", ice_info_netlist_build, ice_info_pending_netlist_build),
->>>>>>> f642729d
 };
 
 /**
@@ -349,11 +326,7 @@
 		goto out_free_ctx;
 	}
 
-<<<<<<< HEAD
-	ice_info_get_dsn(pf, buf, sizeof(buf));
-=======
 	ice_info_get_dsn(pf, ctx);
->>>>>>> f642729d
 
 	err = devlink_info_serial_number_put(req, ctx->buf);
 	if (err) {
@@ -438,10 +411,6 @@
 {
 	struct ice_pf *pf = devlink_priv(devlink);
 	struct ice_hw *hw = &pf->hw;
-<<<<<<< HEAD
-	const struct firmware *fw;
-=======
->>>>>>> f642729d
 	u8 preservation;
 	int err;
 
@@ -469,24 +438,7 @@
 	if (err)
 		return err;
 
-<<<<<<< HEAD
-	err = request_firmware(&fw, params->file_name, dev);
-	if (err) {
-		NL_SET_ERR_MSG_MOD(extack, "Unable to read file from disk");
-		return err;
-	}
-
-	dev_dbg(dev, "Beginning flash update with file '%s'\n", params->file_name);
-
-	devlink_flash_update_begin_notify(devlink);
 	devlink_flash_update_status_notify(devlink, "Preparing to flash", NULL, 0, 0);
-	err = ice_flash_pldm_image(pf, fw, preservation, extack);
-	devlink_flash_update_end_notify(devlink);
-
-	release_firmware(fw);
-=======
-	devlink_flash_update_status_notify(devlink, "Preparing to flash", NULL, 0, 0);
->>>>>>> f642729d
 
 	return ice_flash_pldm_image(pf, params->fw, preservation, extack);
 }
