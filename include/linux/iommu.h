--- conflicted
+++ resolved
@@ -1033,28 +1033,16 @@
 iommu_uapi_cache_invalidate(struct iommu_domain *domain,
 			    struct device *dev,
 			    struct iommu_cache_invalidate_info *inv_info)
-<<<<<<< HEAD
-=======
 {
 	return -ENODEV;
 }
 
 static inline int iommu_uapi_sva_bind_gpasid(struct iommu_domain *domain,
 					     struct device *dev, void __user *udata)
->>>>>>> f642729d
-{
-	return -ENODEV;
-}
-
-<<<<<<< HEAD
-static inline int iommu_uapi_sva_bind_gpasid(struct iommu_domain *domain,
-					     struct device *dev, void __user *udata)
-{
-	return -ENODEV;
-}
-
-=======
->>>>>>> f642729d
+{
+	return -ENODEV;
+}
+
 static inline int iommu_uapi_sva_unbind_gpasid(struct iommu_domain *domain,
 					       struct device *dev, void __user *udata)
 {
