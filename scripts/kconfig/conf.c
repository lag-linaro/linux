--- conflicted
+++ resolved
@@ -114,8 +114,6 @@
 
 static bool randomize_choice_values(struct symbol *csym)
 {
-<<<<<<< HEAD
-=======
 	struct property *prop;
 	struct symbol *sym;
 	struct expr *e;
@@ -321,7 +319,6 @@
 
 static int conf_askvalue(struct symbol *sym, const char *def)
 {
->>>>>>> 6be388f4
 	if (!sym_has_value(sym))
 		printf("(NEW) ");
 
@@ -740,14 +737,6 @@
 	tty_stdio = isatty(0) && isatty(1);
 
 	while ((opt = getopt_long(ac, av, "hs", long_opts, NULL)) != -1) {
-<<<<<<< HEAD
-		if (opt == 's') {
-			conf_set_message_callback(NULL);
-			continue;
-		}
-		input_mode = (enum input_mode)opt;
-=======
->>>>>>> 6be388f4
 		switch (opt) {
 		case 'h':
 			conf_usage(progname);
@@ -778,29 +767,7 @@
 			default:
 				break;
 			}
-<<<<<<< HEAD
-			fprintf( stderr, "KCONFIG_SEED=0x%X\n", seed );
-			srand(seed);
-			break;
-		}
-		case oldaskconfig:
-		case oldconfig:
-		case allnoconfig:
-		case allyesconfig:
-		case allmodconfig:
-		case alldefconfig:
-		case listnewconfig:
-		case helpnewconfig:
-		case olddefconfig:
-		case yes2modconfig:
-		case mod2yesconfig:
-			break;
-		case 'h':
-			conf_usage(progname);
-			exit(1);
-=======
 		default:
->>>>>>> 6be388f4
 			break;
 		}
 	}
