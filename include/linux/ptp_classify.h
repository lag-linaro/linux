/* SPDX-License-Identifier: GPL-2.0-or-later */
/*
 * PTP 1588 support
 *
 * This file implements a BPF that recognizes PTP event messages.
 *
 * Copyright (C) 2010 OMICRON electronics GmbH
 */

#ifndef _PTP_CLASSIFY_H_
#define _PTP_CLASSIFY_H_

#include <linux/ip.h>
#include <linux/skbuff.h>

#define PTP_CLASS_NONE  0x00 /* not a PTP event message */
#define PTP_CLASS_V1    0x01 /* protocol version 1 */
#define PTP_CLASS_V2    0x02 /* protocol version 2 */
#define PTP_CLASS_VMASK 0x0f /* max protocol version is 15 */
#define PTP_CLASS_IPV4  0x10 /* event in an IPV4 UDP packet */
#define PTP_CLASS_IPV6  0x20 /* event in an IPV6 UDP packet */
#define PTP_CLASS_L2    0x40 /* event in a L2 packet */
#define PTP_CLASS_PMASK	0x70 /* mask for the packet type field */
#define PTP_CLASS_VLAN	0x80 /* event in a VLAN tagged packet */

#define PTP_CLASS_V1_IPV4 (PTP_CLASS_V1 | PTP_CLASS_IPV4)
#define PTP_CLASS_V1_IPV6 (PTP_CLASS_V1 | PTP_CLASS_IPV6) /* probably DNE */
#define PTP_CLASS_V2_IPV4 (PTP_CLASS_V2 | PTP_CLASS_IPV4)
#define PTP_CLASS_V2_IPV6 (PTP_CLASS_V2 | PTP_CLASS_IPV6)
#define PTP_CLASS_V2_L2   (PTP_CLASS_V2 | PTP_CLASS_L2)
#define PTP_CLASS_V2_VLAN (PTP_CLASS_V2 | PTP_CLASS_VLAN)
#define PTP_CLASS_L4      (PTP_CLASS_IPV4 | PTP_CLASS_IPV6)

#define PTP_MSGTYPE_SYNC        0x0
#define PTP_MSGTYPE_DELAY_REQ   0x1
#define PTP_MSGTYPE_PDELAY_REQ  0x2
#define PTP_MSGTYPE_PDELAY_RESP 0x3

#define PTP_EV_PORT 319
#define PTP_GEN_BIT 0x08 /* indicates general message, if set in message type */

#define OFF_PTP_SOURCE_UUID	22 /* PTPv1 only */
#define OFF_PTP_SEQUENCE_ID	30

/* Below defines should actually be removed at some point in time. */
#define IP6_HLEN	40
#define UDP_HLEN	8
#define OFF_IHL		14
#define IPV4_HLEN(data) (((struct iphdr *)(data + OFF_IHL))->ihl << 2)

struct clock_identity {
	u8 id[8];
} __packed;

struct port_identity {
	struct clock_identity	clock_identity;
	__be16			port_number;
} __packed;

struct ptp_header {
	u8			tsmt;  /* transportSpecific | messageType */
	u8			ver;   /* reserved          | versionPTP  */
	__be16			message_length;
	u8			domain_number;
	u8			reserved1;
	u8			flag_field[2];
	__be64			correction;
	__be32			reserved2;
	struct port_identity	source_port_identity;
	__be16			sequence_id;
	u8			control;
	u8			log_message_interval;
} __packed;

#if defined(CONFIG_NET_PTP_CLASSIFY)
/**
 * ptp_classify_raw - classify a PTP packet
 * @skb: buffer
 *
 * Runs a minimal BPF dissector to classify a network packet to
 * determine the PTP class. In case the skb does not contain any
 * PTP protocol data, PTP_CLASS_NONE will be returned, otherwise
 * PTP_CLASS_V1_IPV{4,6}, PTP_CLASS_V2_IPV{4,6} or
 * PTP_CLASS_V2_{L2,VLAN}, depending on the packet content.
 */
unsigned int ptp_classify_raw(const struct sk_buff *skb);

/**
 * ptp_parse_header - Get pointer to the PTP v2 header
 * @skb: packet buffer
 * @type: type of the packet (see ptp_classify_raw())
 *
 * This function takes care of the VLAN, UDP, IPv4 and IPv6 headers. The length
 * is checked.
 *
 * Note, internally skb_mac_header() is used. Make sure that the @skb is
 * initialized accordingly.
 *
 * Return: Pointer to the ptp v2 header or NULL if not found
 */
struct ptp_header *ptp_parse_header(struct sk_buff *skb, unsigned int type);

/**
 * ptp_get_msgtype - Extract ptp message type from given header
 * @hdr: ptp header
 * @type: type of the packet (see ptp_classify_raw())
 *
 * This function returns the message type for a given ptp header. It takes care
 * of the different ptp header versions (v1 or v2).
 *
 * Return: The message type
 */
static inline u8 ptp_get_msgtype(const struct ptp_header *hdr,
				 unsigned int type)
{
	u8 msgtype;

	if (unlikely(type & PTP_CLASS_V1)) {
		/* msg type is located at the control field for ptp v1 */
		msgtype = hdr->control;
	} else {
		msgtype = hdr->tsmt & 0x0f;
	}

	return msgtype;
}

void __init ptp_classifier_init(void);
#else
static inline void ptp_classifier_init(void)
{
}
static inline unsigned int ptp_classify_raw(struct sk_buff *skb)
{
	return PTP_CLASS_NONE;
}
static inline struct ptp_header *ptp_parse_header(struct sk_buff *skb,
						  unsigned int type)
{
	return NULL;
}
static inline u8 ptp_get_msgtype(const struct ptp_header *hdr,
				 unsigned int type)
{
	/* The return is meaningless. The stub function would not be
	 * executed since no available header from ptp_parse_header.
	 */
<<<<<<< HEAD
	return 0;
=======
	return PTP_MSGTYPE_SYNC;
>>>>>>> 356006a6
}
#endif
#endif /* _PTP_CLASSIFY_H_ */<|MERGE_RESOLUTION|>--- conflicted
+++ resolved
@@ -145,11 +145,7 @@
 	/* The return is meaningless. The stub function would not be
 	 * executed since no available header from ptp_parse_header.
 	 */
-<<<<<<< HEAD
-	return 0;
-=======
 	return PTP_MSGTYPE_SYNC;
->>>>>>> 356006a6
 }
 #endif
 #endif /* _PTP_CLASSIFY_H_ */