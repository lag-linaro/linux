// SPDX-License-Identifier: GPL-2.0

#ifndef __KVM_X86_MMU_TDP_MMU_H
#define __KVM_X86_MMU_TDP_MMU_H

#include <linux/kvm_host.h>

hpa_t kvm_tdp_mmu_get_vcpu_root_hpa(struct kvm_vcpu *vcpu);
void kvm_tdp_mmu_free_root(struct kvm *kvm, struct kvm_mmu_page *root);

bool kvm_tdp_mmu_zap_gfn_range(struct kvm *kvm, gfn_t start, gfn_t end);
void kvm_tdp_mmu_zap_all(struct kvm *kvm);

int kvm_tdp_mmu_map(struct kvm_vcpu *vcpu, gpa_t gpa, u32 error_code,
		    int map_writable, int max_level, kvm_pfn_t pfn,
		    bool prefault);

int kvm_tdp_mmu_zap_hva_range(struct kvm *kvm, unsigned long start,
			      unsigned long end);

int kvm_tdp_mmu_age_hva_range(struct kvm *kvm, unsigned long start,
			      unsigned long end);
int kvm_tdp_mmu_test_age_hva(struct kvm *kvm, unsigned long hva);

int kvm_tdp_mmu_set_spte_hva(struct kvm *kvm, unsigned long address,
			     pte_t *host_ptep);

bool kvm_tdp_mmu_wrprot_slot(struct kvm *kvm, struct kvm_memory_slot *slot,
			     int min_level);
bool kvm_tdp_mmu_clear_dirty_slot(struct kvm *kvm,
				  struct kvm_memory_slot *slot);
void kvm_tdp_mmu_clear_dirty_pt_masked(struct kvm *kvm,
				       struct kvm_memory_slot *slot,
				       gfn_t gfn, unsigned long mask,
				       bool wrprot);
void kvm_tdp_mmu_zap_collapsible_sptes(struct kvm *kvm,
				       struct kvm_memory_slot *slot);

bool kvm_tdp_mmu_write_protect_gfn(struct kvm *kvm,
				   struct kvm_memory_slot *slot, gfn_t gfn);

int kvm_tdp_mmu_get_walk(struct kvm_vcpu *vcpu, u64 addr, u64 *sptes,
			 int *root_level);

<<<<<<< HEAD
=======
#ifdef CONFIG_X86_64
void kvm_mmu_init_tdp_mmu(struct kvm *kvm);
void kvm_mmu_uninit_tdp_mmu(struct kvm *kvm);
static inline bool is_tdp_mmu_enabled(struct kvm *kvm) { return kvm->arch.tdp_mmu_enabled; }
static inline bool is_tdp_mmu_page(struct kvm_mmu_page *sp) { return sp->tdp_mmu_page; }
#else
static inline void kvm_mmu_init_tdp_mmu(struct kvm *kvm) {}
static inline void kvm_mmu_uninit_tdp_mmu(struct kvm *kvm) {}
static inline bool is_tdp_mmu_enabled(struct kvm *kvm) { return false; }
static inline bool is_tdp_mmu_page(struct kvm_mmu_page *sp) { return false; }
#endif

static inline bool is_tdp_mmu_root(struct kvm *kvm, hpa_t hpa)
{
	struct kvm_mmu_page *sp;

	if (!is_tdp_mmu_enabled(kvm))
		return false;
	if (WARN_ON(!VALID_PAGE(hpa)))
		return false;

	sp = to_shadow_page(hpa);
	if (WARN_ON(!sp))
		return false;

	return is_tdp_mmu_page(sp) && sp->root_count;
}

>>>>>>> 7cea2a3c
#endif /* __KVM_X86_MMU_TDP_MMU_H */<|MERGE_RESOLUTION|>--- conflicted
+++ resolved
@@ -42,8 +42,6 @@
 int kvm_tdp_mmu_get_walk(struct kvm_vcpu *vcpu, u64 addr, u64 *sptes,
 			 int *root_level);
 
-<<<<<<< HEAD
-=======
 #ifdef CONFIG_X86_64
 void kvm_mmu_init_tdp_mmu(struct kvm *kvm);
 void kvm_mmu_uninit_tdp_mmu(struct kvm *kvm);
@@ -72,5 +70,4 @@
 	return is_tdp_mmu_page(sp) && sp->root_count;
 }
 
->>>>>>> 7cea2a3c
 #endif /* __KVM_X86_MMU_TDP_MMU_H */