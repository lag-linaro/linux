--- conflicted
+++ resolved
@@ -74,14 +74,6 @@
 	/* Fully plugged, fully added to Linux, offline. */
 	VIRTIO_MEM_SBM_MB_OFFLINE,
 	/* Partially plugged, fully added to Linux, offline. */
-<<<<<<< HEAD
-	VIRTIO_MEM_MB_STATE_OFFLINE_PARTIAL,
-	/* Fully plugged, fully added to Linux, online. */
-	VIRTIO_MEM_MB_STATE_ONLINE,
-	/* Partially plugged, fully added to Linux, online. */
-	VIRTIO_MEM_MB_STATE_ONLINE_PARTIAL,
-	VIRTIO_MEM_MB_STATE_COUNT
-=======
 	VIRTIO_MEM_SBM_MB_OFFLINE_PARTIAL,
 	/* Fully plugged, fully added to Linux, online. */
 	VIRTIO_MEM_SBM_MB_ONLINE,
@@ -103,7 +95,6 @@
 	/* All online parts are fake-offline, ready to remove. */
 	VIRTIO_MEM_BBM_BB_FAKE_OFFLINE,
 	VIRTIO_MEM_BBM_BB_COUNT
->>>>>>> f642729d
 };
 
 struct virtio_mem {
@@ -627,12 +618,6 @@
 			return -ENOMEM;
 	}
 
-<<<<<<< HEAD
-	dev_dbg(&vm->vdev->dev, "adding memory block: %lu\n", mb_id);
-	return add_memory_driver_managed(nid, addr, memory_block_size_bytes(),
-					 vm->resource_name,
-					 MEMHP_MERGE_RESOURCE);
-=======
 	dev_dbg(&vm->vdev->dev, "adding memory: 0x%llx - 0x%llx\n", addr,
 		addr + size - 1);
 	/* Memory might get onlined immediately. */
@@ -670,7 +655,6 @@
 	const uint64_t size = vm->bbm.bb_size;
 
 	return virtio_mem_add_memory(vm, addr, size);
->>>>>>> f642729d
 }
 
 /*
@@ -829,21 +813,12 @@
 	return start >= vm->addr && start + size <= vm->addr + vm->region_size;
 }
 
-<<<<<<< HEAD
-static int virtio_mem_notify_going_online(struct virtio_mem *vm,
-					  unsigned long mb_id)
-{
-	switch (virtio_mem_mb_get_state(vm, mb_id)) {
-	case VIRTIO_MEM_MB_STATE_OFFLINE_PARTIAL:
-	case VIRTIO_MEM_MB_STATE_OFFLINE:
-=======
 static int virtio_mem_sbm_notify_going_online(struct virtio_mem *vm,
 					      unsigned long mb_id)
 {
 	switch (virtio_mem_sbm_get_mb_state(vm, mb_id)) {
 	case VIRTIO_MEM_SBM_MB_OFFLINE_PARTIAL:
 	case VIRTIO_MEM_SBM_MB_OFFLINE:
->>>>>>> f642729d
 		return NOTIFY_OK;
 	default:
 		break;
@@ -861,15 +836,9 @@
 		virtio_mem_sbm_set_mb_state(vm, mb_id,
 					    VIRTIO_MEM_SBM_MB_OFFLINE_PARTIAL);
 		break;
-<<<<<<< HEAD
-	case VIRTIO_MEM_MB_STATE_ONLINE:
-		virtio_mem_mb_set_state(vm, mb_id,
-					VIRTIO_MEM_MB_STATE_OFFLINE);
-=======
 	case VIRTIO_MEM_SBM_MB_ONLINE:
 		virtio_mem_sbm_set_mb_state(vm, mb_id,
 					    VIRTIO_MEM_SBM_MB_OFFLINE);
->>>>>>> f642729d
 		break;
 	default:
 		BUG();
@@ -877,19 +846,6 @@
 	}
 }
 
-<<<<<<< HEAD
-static void virtio_mem_notify_online(struct virtio_mem *vm, unsigned long mb_id)
-{
-	unsigned long nb_offline;
-
-	switch (virtio_mem_mb_get_state(vm, mb_id)) {
-	case VIRTIO_MEM_MB_STATE_OFFLINE_PARTIAL:
-		virtio_mem_mb_set_state(vm, mb_id,
-					VIRTIO_MEM_MB_STATE_ONLINE_PARTIAL);
-		break;
-	case VIRTIO_MEM_MB_STATE_OFFLINE:
-		virtio_mem_mb_set_state(vm, mb_id, VIRTIO_MEM_MB_STATE_ONLINE);
-=======
 static void virtio_mem_sbm_notify_online(struct virtio_mem *vm,
 					 unsigned long mb_id)
 {
@@ -901,7 +857,6 @@
 	case VIRTIO_MEM_SBM_MB_OFFLINE:
 		virtio_mem_sbm_set_mb_state(vm, mb_id,
 					    VIRTIO_MEM_SBM_MB_ONLINE);
->>>>>>> f642729d
 		break;
 	default:
 		BUG();
@@ -980,10 +935,6 @@
 	struct memory_notify *mhp = arg;
 	const unsigned long start = PFN_PHYS(mhp->start_pfn);
 	const unsigned long size = PFN_PHYS(mhp->nr_pages);
-<<<<<<< HEAD
-	const unsigned long mb_id = virtio_mem_phys_to_mb_id(start);
-=======
->>>>>>> f642729d
 	int rc = NOTIFY_OK;
 	unsigned long id;
 
@@ -1044,12 +995,8 @@
 			break;
 		}
 		vm->hotplug_active = true;
-<<<<<<< HEAD
-		rc = virtio_mem_notify_going_online(vm, mb_id);
-=======
 		if (vm->in_sbm)
 			rc = virtio_mem_sbm_notify_going_online(vm, id);
->>>>>>> f642729d
 		break;
 	case MEM_OFFLINE:
 		if (vm->in_sbm)
@@ -1067,9 +1014,6 @@
 		mutex_unlock(&vm->hotplug_mutex);
 		break;
 	case MEM_ONLINE:
-<<<<<<< HEAD
-		virtio_mem_notify_online(vm, mb_id);
-=======
 		if (vm->in_sbm)
 			virtio_mem_sbm_notify_online(vm, id);
 
@@ -1084,7 +1028,6 @@
 		    virtio_mem_could_add_memory(vm, vm->offline_threshold / 2))
 			virtio_mem_retry(vm);
 
->>>>>>> f642729d
 		vm->hotplug_active = false;
 		mutex_unlock(&vm->hotplug_mutex);
 		break;
@@ -2728,14 +2671,7 @@
 	 * the system. And there is no way to stop the driver/device from going
 	 * away. Warn at least.
 	 */
-<<<<<<< HEAD
-	if (vm->nb_mb_state[VIRTIO_MEM_MB_STATE_OFFLINE] ||
-	    vm->nb_mb_state[VIRTIO_MEM_MB_STATE_OFFLINE_PARTIAL] ||
-	    vm->nb_mb_state[VIRTIO_MEM_MB_STATE_ONLINE] ||
-	    vm->nb_mb_state[VIRTIO_MEM_MB_STATE_ONLINE_PARTIAL]) {
-=======
 	if (virtio_mem_has_memory_added(vm)) {
->>>>>>> f642729d
 		dev_warn(&vdev->dev, "device still has system memory added\n");
 	} else {
 		virtio_mem_delete_resource(vm);
