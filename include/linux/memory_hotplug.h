/* SPDX-License-Identifier: GPL-2.0 */
#ifndef __LINUX_MEMORY_HOTPLUG_H
#define __LINUX_MEMORY_HOTPLUG_H

#include <linux/mmzone.h>
#include <linux/spinlock.h>
#include <linux/notifier.h>
#include <linux/bug.h>

struct page;
struct zone;
struct pglist_data;
struct mem_section;
struct memory_block;
struct resource;
struct vmem_altmap;

#ifdef CONFIG_MEMORY_HOTPLUG
struct page *pfn_to_online_page(unsigned long pfn);

/*
 * Types for free bootmem stored in page->lru.next. These have to be in
 * some random range in unsigned long space for debugging purposes.
 */
enum {
	MEMORY_HOTPLUG_MIN_BOOTMEM_TYPE = 12,
	SECTION_INFO = MEMORY_HOTPLUG_MIN_BOOTMEM_TYPE,
	MIX_SECTION_INFO,
	NODE_INFO,
	MEMORY_HOTPLUG_MAX_BOOTMEM_TYPE = NODE_INFO,
};

/* Types for control the zone type of onlined and offlined memory */
enum {
	/* Offline the memory. */
	MMOP_OFFLINE = 0,
	/* Online the memory. Zone depends, see default_zone_for_pfn(). */
	MMOP_ONLINE,
	/* Online the memory to ZONE_NORMAL. */
	MMOP_ONLINE_KERNEL,
	/* Online the memory to ZONE_MOVABLE. */
	MMOP_ONLINE_MOVABLE,
};

/* Flags for add_memory() and friends to specify memory hotplug details. */
typedef int __bitwise mhp_t;

/* No special request */
#define MHP_NONE		((__force mhp_t)0)
/*
 * Allow merging of the added System RAM resource with adjacent,
 * mergeable resources. After a successful call to add_memory_resource()
 * with this flag set, the resource pointer must no longer be used as it
 * might be stale, or the resource might have changed.
 */
<<<<<<< HEAD
#define MEMHP_MERGE_RESOURCE	((__force mhp_t)BIT(0))
=======
#define MHP_MERGE_RESOURCE	((__force mhp_t)BIT(0))
>>>>>>> f642729d

/*
 * Extended parameters for memory hotplug:
 * altmap: alternative allocator for memmap array (optional)
 * pgprot: page protection flags to apply to newly created page tables
 *	(required)
 */
struct mhp_params {
	struct vmem_altmap *altmap;
	pgprot_t pgprot;
};

bool mhp_range_allowed(u64 start, u64 size, bool need_mapping);
struct range mhp_get_pluggable_range(bool need_mapping);

/*
 * Zone resizing functions
 *
 * Note: any attempt to resize a zone should has pgdat_resize_lock()
 * zone_span_writelock() both held. This ensure the size of a zone
 * can't be changed while pgdat_resize_lock() held.
 */
static inline unsigned zone_span_seqbegin(struct zone *zone)
{
	return read_seqbegin(&zone->span_seqlock);
}
static inline int zone_span_seqretry(struct zone *zone, unsigned iv)
{
	return read_seqretry(&zone->span_seqlock, iv);
}
static inline void zone_span_writelock(struct zone *zone)
{
	write_seqlock(&zone->span_seqlock);
}
static inline void zone_span_writeunlock(struct zone *zone)
{
	write_sequnlock(&zone->span_seqlock);
}
static inline void zone_seqlock_init(struct zone *zone)
{
	seqlock_init(&zone->span_seqlock);
}
extern int zone_grow_free_lists(struct zone *zone, unsigned long new_nr_pages);
extern int zone_grow_waitqueues(struct zone *zone, unsigned long nr_pages);
extern int add_one_highpage(struct page *page, int pfn, int bad_ppro);
/* VM interface that may be used by firmware interface */
extern int online_pages(unsigned long pfn, unsigned long nr_pages,
			int online_type, int nid);
extern struct zone *test_pages_in_a_zone(unsigned long start_pfn,
					 unsigned long end_pfn);
extern void __offline_isolated_pages(unsigned long start_pfn,
				     unsigned long end_pfn);

typedef void (*online_page_callback_t)(struct page *page, unsigned int order);

extern void generic_online_page(struct page *page, unsigned int order);
extern int set_online_page_callback(online_page_callback_t callback);
extern int restore_online_page_callback(online_page_callback_t callback);

extern int try_online_node(int nid);

extern int arch_add_memory(int nid, u64 start, u64 size,
			   struct mhp_params *params);
extern u64 max_mem_size;

extern int mhp_online_type_from_str(const char *str);

/* Default online_type (MMOP_*) when new memory blocks are added. */
extern int mhp_default_online_type;
/* If movable_node boot option specified */
extern bool movable_node_enabled;
static inline bool movable_node_is_enabled(void)
{
	return movable_node_enabled;
}

extern void arch_remove_memory(int nid, u64 start, u64 size,
			       struct vmem_altmap *altmap);
extern void __remove_pages(unsigned long start_pfn, unsigned long nr_pages,
			   struct vmem_altmap *altmap);

/* reasonably generic interface to expand the physical pages */
extern int __add_pages(int nid, unsigned long start_pfn, unsigned long nr_pages,
		       struct mhp_params *params);

#ifndef CONFIG_ARCH_HAS_ADD_PAGES
static inline int add_pages(int nid, unsigned long start_pfn,
		unsigned long nr_pages, struct mhp_params *params)
{
	return __add_pages(nid, start_pfn, nr_pages, params);
}
#else /* ARCH_HAS_ADD_PAGES */
int add_pages(int nid, unsigned long start_pfn, unsigned long nr_pages,
	      struct mhp_params *params);
#endif /* ARCH_HAS_ADD_PAGES */

#ifdef CONFIG_HAVE_ARCH_NODEDATA_EXTENSION
/*
 * For supporting node-hotadd, we have to allocate a new pgdat.
 *
 * If an arch has generic style NODE_DATA(),
 * node_data[nid] = kzalloc() works well. But it depends on the architecture.
 *
 * In general, generic_alloc_nodedata() is used.
 * Now, arch_free_nodedata() is just defined for error path of node_hot_add.
 *
 */
extern pg_data_t *arch_alloc_nodedata(int nid);
extern void arch_free_nodedata(pg_data_t *pgdat);
extern void arch_refresh_nodedata(int nid, pg_data_t *pgdat);

#else /* CONFIG_HAVE_ARCH_NODEDATA_EXTENSION */

#define arch_alloc_nodedata(nid)	generic_alloc_nodedata(nid)
#define arch_free_nodedata(pgdat)	generic_free_nodedata(pgdat)

#ifdef CONFIG_NUMA
/*
 * If ARCH_HAS_NODEDATA_EXTENSION=n, this func is used to allocate pgdat.
 * XXX: kmalloc_node() can't work well to get new node's memory at this time.
 *	Because, pgdat for the new node is not allocated/initialized yet itself.
 *	To use new node's memory, more consideration will be necessary.
 */
#define generic_alloc_nodedata(nid)				\
({								\
	kzalloc(sizeof(pg_data_t), GFP_KERNEL);			\
})
/*
 * This definition is just for error path in node hotadd.
 * For node hotremove, we have to replace this.
 */
#define generic_free_nodedata(pgdat)	kfree(pgdat)

extern pg_data_t *node_data[];
static inline void arch_refresh_nodedata(int nid, pg_data_t *pgdat)
{
	node_data[nid] = pgdat;
}

#else /* !CONFIG_NUMA */

/* never called */
static inline pg_data_t *generic_alloc_nodedata(int nid)
{
	BUG();
	return NULL;
}
static inline void generic_free_nodedata(pg_data_t *pgdat)
{
}
static inline void arch_refresh_nodedata(int nid, pg_data_t *pgdat)
{
}
#endif /* CONFIG_NUMA */
#endif /* CONFIG_HAVE_ARCH_NODEDATA_EXTENSION */

#ifdef CONFIG_HAVE_BOOTMEM_INFO_NODE
extern void __init register_page_bootmem_info_node(struct pglist_data *pgdat);
#else
static inline void register_page_bootmem_info_node(struct pglist_data *pgdat)
{
}
#endif
extern void put_page_bootmem(struct page *page);
extern void get_page_bootmem(unsigned long ingo, struct page *page,
			     unsigned long type);

void get_online_mems(void);
void put_online_mems(void);

void mem_hotplug_begin(void);
void mem_hotplug_done(void);

#else /* ! CONFIG_MEMORY_HOTPLUG */
#define pfn_to_online_page(pfn)			\
({						\
	struct page *___page = NULL;		\
	if (pfn_valid(pfn))			\
		___page = pfn_to_page(pfn);	\
	___page;				\
 })

static inline unsigned zone_span_seqbegin(struct zone *zone)
{
	return 0;
}
static inline int zone_span_seqretry(struct zone *zone, unsigned iv)
{
	return 0;
}
static inline void zone_span_writelock(struct zone *zone) {}
static inline void zone_span_writeunlock(struct zone *zone) {}
static inline void zone_seqlock_init(struct zone *zone) {}

static inline void register_page_bootmem_info_node(struct pglist_data *pgdat)
{
}

static inline int try_online_node(int nid)
{
	return 0;
}

static inline void get_online_mems(void) {}
static inline void put_online_mems(void) {}

static inline void mem_hotplug_begin(void) {}
static inline void mem_hotplug_done(void) {}

static inline bool movable_node_is_enabled(void)
{
	return false;
}
#endif /* ! CONFIG_MEMORY_HOTPLUG */

<<<<<<< HEAD
#ifdef CONFIG_NUMA
extern int memory_add_physaddr_to_nid(u64 start);
extern int phys_to_target_node(u64 start);
#else
static inline int memory_add_physaddr_to_nid(u64 start)
{
	return 0;
}
static inline int phys_to_target_node(u64 start)
{
	return 0;
}
#endif
=======
/*
 * Keep this declaration outside CONFIG_MEMORY_HOTPLUG as some
 * platforms might override and use arch_get_mappable_range()
 * for internal non memory hotplug purposes.
 */
struct range arch_get_mappable_range(void);
>>>>>>> f642729d

#if defined(CONFIG_MEMORY_HOTPLUG) || defined(CONFIG_DEFERRED_STRUCT_PAGE_INIT)
/*
 * pgdat resizing functions
 */
static inline
void pgdat_resize_lock(struct pglist_data *pgdat, unsigned long *flags)
{
	spin_lock_irqsave(&pgdat->node_size_lock, *flags);
}
static inline
void pgdat_resize_unlock(struct pglist_data *pgdat, unsigned long *flags)
{
	spin_unlock_irqrestore(&pgdat->node_size_lock, *flags);
}
static inline
void pgdat_resize_init(struct pglist_data *pgdat)
{
	spin_lock_init(&pgdat->node_size_lock);
}
#else /* !(CONFIG_MEMORY_HOTPLUG || CONFIG_DEFERRED_STRUCT_PAGE_INIT) */
/*
 * Stub functions for when hotplug is off
 */
static inline void pgdat_resize_lock(struct pglist_data *p, unsigned long *f) {}
static inline void pgdat_resize_unlock(struct pglist_data *p, unsigned long *f) {}
static inline void pgdat_resize_init(struct pglist_data *pgdat) {}
#endif /* !(CONFIG_MEMORY_HOTPLUG || CONFIG_DEFERRED_STRUCT_PAGE_INIT) */

#ifdef CONFIG_MEMORY_HOTREMOVE

extern void try_offline_node(int nid);
extern int offline_pages(unsigned long start_pfn, unsigned long nr_pages);
extern int remove_memory(int nid, u64 start, u64 size);
extern void __remove_memory(int nid, u64 start, u64 size);
extern int offline_and_remove_memory(int nid, u64 start, u64 size);

#else
static inline void try_offline_node(int nid) {}

static inline int offline_pages(unsigned long start_pfn, unsigned long nr_pages)
{
	return -EINVAL;
}

static inline int remove_memory(int nid, u64 start, u64 size)
{
	return -EBUSY;
}

static inline void __remove_memory(int nid, u64 start, u64 size) {}
#endif /* CONFIG_MEMORY_HOTREMOVE */

extern void set_zone_contiguous(struct zone *zone);
extern void clear_zone_contiguous(struct zone *zone);

#ifdef CONFIG_MEMORY_HOTPLUG
extern void __ref free_area_init_core_hotplug(int nid);
extern int __add_memory(int nid, u64 start, u64 size, mhp_t mhp_flags);
extern int add_memory(int nid, u64 start, u64 size, mhp_t mhp_flags);
extern int add_memory_resource(int nid, struct resource *resource,
			       mhp_t mhp_flags);
extern int add_memory_driver_managed(int nid, u64 start, u64 size,
				     const char *resource_name,
				     mhp_t mhp_flags);
extern void move_pfn_range_to_zone(struct zone *zone, unsigned long start_pfn,
				   unsigned long nr_pages,
				   struct vmem_altmap *altmap, int migratetype);
extern void remove_pfn_range_from_zone(struct zone *zone,
				       unsigned long start_pfn,
				       unsigned long nr_pages);
extern bool is_memblock_offlined(struct memory_block *mem);
extern int sparse_add_section(int nid, unsigned long pfn,
		unsigned long nr_pages, struct vmem_altmap *altmap);
extern void sparse_remove_section(struct mem_section *ms,
		unsigned long pfn, unsigned long nr_pages,
		unsigned long map_offset, struct vmem_altmap *altmap);
extern struct page *sparse_decode_mem_map(unsigned long coded_mem_map,
					  unsigned long pnum);
extern struct zone *zone_for_pfn_range(int online_type, int nid, unsigned start_pfn,
		unsigned long nr_pages);
<<<<<<< HEAD
=======
extern int arch_create_linear_mapping(int nid, u64 start, u64 size,
				      struct mhp_params *params);
void arch_remove_linear_mapping(u64 start, u64 size);
>>>>>>> f642729d
#endif /* CONFIG_MEMORY_HOTPLUG */

#endif /* __LINUX_MEMORY_HOTPLUG_H */<|MERGE_RESOLUTION|>--- conflicted
+++ resolved
@@ -53,11 +53,7 @@
  * with this flag set, the resource pointer must no longer be used as it
  * might be stale, or the resource might have changed.
  */
-<<<<<<< HEAD
-#define MEMHP_MERGE_RESOURCE	((__force mhp_t)BIT(0))
-=======
 #define MHP_MERGE_RESOURCE	((__force mhp_t)BIT(0))
->>>>>>> f642729d
 
 /*
  * Extended parameters for memory hotplug:
@@ -273,28 +269,12 @@
 }
 #endif /* ! CONFIG_MEMORY_HOTPLUG */
 
-<<<<<<< HEAD
-#ifdef CONFIG_NUMA
-extern int memory_add_physaddr_to_nid(u64 start);
-extern int phys_to_target_node(u64 start);
-#else
-static inline int memory_add_physaddr_to_nid(u64 start)
-{
-	return 0;
-}
-static inline int phys_to_target_node(u64 start)
-{
-	return 0;
-}
-#endif
-=======
 /*
  * Keep this declaration outside CONFIG_MEMORY_HOTPLUG as some
  * platforms might override and use arch_get_mappable_range()
  * for internal non memory hotplug purposes.
  */
 struct range arch_get_mappable_range(void);
->>>>>>> f642729d
 
 #if defined(CONFIG_MEMORY_HOTPLUG) || defined(CONFIG_DEFERRED_STRUCT_PAGE_INIT)
 /*
@@ -376,12 +356,9 @@
 					  unsigned long pnum);
 extern struct zone *zone_for_pfn_range(int online_type, int nid, unsigned start_pfn,
 		unsigned long nr_pages);
-<<<<<<< HEAD
-=======
 extern int arch_create_linear_mapping(int nid, u64 start, u64 size,
 				      struct mhp_params *params);
 void arch_remove_linear_mapping(u64 start, u64 size);
->>>>>>> f642729d
 #endif /* CONFIG_MEMORY_HOTPLUG */
 
 #endif /* __LINUX_MEMORY_HOTPLUG_H */