// SPDX-License-Identifier: GPL-2.0
/* Copyright (c) 2019 HiSilicon Limited. */

#include <crypto/aes.h>
#include <crypto/algapi.h>
#include <crypto/authenc.h>
#include <crypto/des.h>
#include <crypto/hash.h>
#include <crypto/internal/aead.h>
#include <crypto/sha1.h>
#include <crypto/sha2.h>
#include <crypto/skcipher.h>
#include <crypto/xts.h>
#include <linux/crypto.h>
#include <linux/dma-mapping.h>
#include <linux/idr.h>

#include "sec.h"
#include "sec_crypto.h"

#define SEC_PRIORITY		4001
#define SEC_XTS_MIN_KEY_SIZE	(2 * AES_MIN_KEY_SIZE)
#define SEC_XTS_MAX_KEY_SIZE	(2 * AES_MAX_KEY_SIZE)
#define SEC_DES3_2KEY_SIZE	(2 * DES_KEY_SIZE)
#define SEC_DES3_3KEY_SIZE	(3 * DES_KEY_SIZE)

/* SEC sqe(bd) bit operational relative MACRO */
#define SEC_DE_OFFSET		1
#define SEC_CIPHER_OFFSET	4
#define SEC_SCENE_OFFSET	3
#define SEC_DST_SGL_OFFSET	2
#define SEC_SRC_SGL_OFFSET	7
#define SEC_CKEY_OFFSET		9
#define SEC_CMODE_OFFSET	12
#define SEC_AKEY_OFFSET         5
#define SEC_AEAD_ALG_OFFSET     11
#define SEC_AUTH_OFFSET		6

#define SEC_FLAG_OFFSET		7
#define SEC_FLAG_MASK		0x0780
#define SEC_TYPE_MASK		0x0F
#define SEC_DONE_MASK		0x0001

#define SEC_TOTAL_IV_SZ		(SEC_IV_SIZE * QM_Q_DEPTH)
#define SEC_SGL_SGE_NR		128
#define SEC_CTX_DEV(ctx)	(&(ctx)->sec->qm.pdev->dev)
#define SEC_CIPHER_AUTH		0xfe
#define SEC_AUTH_CIPHER		0x1
#define SEC_MAX_MAC_LEN		64
#define SEC_MAX_AAD_LEN		65535
#define SEC_TOTAL_MAC_SZ	(SEC_MAX_MAC_LEN * QM_Q_DEPTH)

#define SEC_PBUF_SZ			512
#define SEC_PBUF_IV_OFFSET		SEC_PBUF_SZ
#define SEC_PBUF_MAC_OFFSET		(SEC_PBUF_SZ + SEC_IV_SIZE)
#define SEC_PBUF_PKG		(SEC_PBUF_SZ + SEC_IV_SIZE +	\
			SEC_MAX_MAC_LEN * 2)
#define SEC_PBUF_NUM		(PAGE_SIZE / SEC_PBUF_PKG)
#define SEC_PBUF_PAGE_NUM	(QM_Q_DEPTH / SEC_PBUF_NUM)
#define SEC_PBUF_LEFT_SZ	(SEC_PBUF_PKG * (QM_Q_DEPTH -	\
			SEC_PBUF_PAGE_NUM * SEC_PBUF_NUM))
#define SEC_TOTAL_PBUF_SZ	(PAGE_SIZE * SEC_PBUF_PAGE_NUM +	\
			SEC_PBUF_LEFT_SZ)

#define SEC_SQE_LEN_RATE	4
#define SEC_SQE_CFLAG		2
#define SEC_SQE_AEAD_FLAG	3
#define SEC_SQE_DONE		0x1

/* Get an en/de-cipher queue cyclically to balance load over queues of TFM */
static inline int sec_alloc_queue_id(struct sec_ctx *ctx, struct sec_req *req)
{
	if (req->c_req.encrypt)
		return (u32)atomic_inc_return(&ctx->enc_qcyclic) %
				 ctx->hlf_q_num;

	return (u32)atomic_inc_return(&ctx->dec_qcyclic) % ctx->hlf_q_num +
				 ctx->hlf_q_num;
}

static inline void sec_free_queue_id(struct sec_ctx *ctx, struct sec_req *req)
{
	if (req->c_req.encrypt)
		atomic_dec(&ctx->enc_qcyclic);
	else
		atomic_dec(&ctx->dec_qcyclic);
}

static int sec_alloc_req_id(struct sec_req *req, struct sec_qp_ctx *qp_ctx)
{
	int req_id;

	mutex_lock(&qp_ctx->req_lock);

	req_id = idr_alloc_cyclic(&qp_ctx->req_idr, NULL,
				  0, QM_Q_DEPTH, GFP_ATOMIC);
	mutex_unlock(&qp_ctx->req_lock);
	if (unlikely(req_id < 0)) {
		dev_err(SEC_CTX_DEV(req->ctx), "alloc req id fail!\n");
		return req_id;
	}

	req->qp_ctx = qp_ctx;
	qp_ctx->req_list[req_id] = req;

	return req_id;
}

static void sec_free_req_id(struct sec_req *req)
{
	struct sec_qp_ctx *qp_ctx = req->qp_ctx;
	int req_id = req->req_id;

	if (unlikely(req_id < 0 || req_id >= QM_Q_DEPTH)) {
		dev_err(SEC_CTX_DEV(req->ctx), "free request id invalid!\n");
		return;
	}

	qp_ctx->req_list[req_id] = NULL;
	req->qp_ctx = NULL;

	mutex_lock(&qp_ctx->req_lock);
	idr_remove(&qp_ctx->req_idr, req_id);
	mutex_unlock(&qp_ctx->req_lock);
}

static int sec_aead_verify(struct sec_req *req)
{
	struct aead_request *aead_req = req->aead_req.aead_req;
	struct crypto_aead *tfm = crypto_aead_reqtfm(aead_req);
	size_t authsize = crypto_aead_authsize(tfm);
	u8 *mac_out = req->aead_req.out_mac;
	u8 *mac = mac_out + SEC_MAX_MAC_LEN;
	struct scatterlist *sgl = aead_req->src;
	size_t sz;

	sz = sg_pcopy_to_buffer(sgl, sg_nents(sgl), mac, authsize,
				aead_req->cryptlen + aead_req->assoclen -
				authsize);
	if (unlikely(sz != authsize || memcmp(mac_out, mac, sz))) {
		dev_err(SEC_CTX_DEV(req->ctx), "aead verify failure!\n");
		return -EBADMSG;
	}

	return 0;
}

static void sec_req_cb(struct hisi_qp *qp, void *resp)
{
	struct sec_qp_ctx *qp_ctx = qp->qp_ctx;
	struct sec_dfx *dfx = &qp_ctx->ctx->sec->debug.dfx;
	struct sec_sqe *bd = resp;
	struct sec_ctx *ctx;
	struct sec_req *req;
	u16 done, flag;
	int err = 0;
	u8 type;

	type = bd->type_cipher_auth & SEC_TYPE_MASK;
	if (unlikely(type != SEC_BD_TYPE2)) {
		atomic64_inc(&dfx->err_bd_cnt);
		pr_err("err bd type [%d]\n", type);
		return;
	}

	req = qp_ctx->req_list[le16_to_cpu(bd->type2.tag)];
	if (unlikely(!req)) {
		atomic64_inc(&dfx->invalid_req_cnt);
		atomic_inc(&qp->qp_status.used);
		return;
	}
	req->err_type = bd->type2.error_type;
	ctx = req->ctx;
	done = le16_to_cpu(bd->type2.done_flag) & SEC_DONE_MASK;
	flag = (le16_to_cpu(bd->type2.done_flag) &
		SEC_FLAG_MASK) >> SEC_FLAG_OFFSET;
	if (unlikely(req->err_type || done != SEC_SQE_DONE ||
	    (ctx->alg_type == SEC_SKCIPHER && flag != SEC_SQE_CFLAG) ||
	    (ctx->alg_type == SEC_AEAD && flag != SEC_SQE_AEAD_FLAG))) {
		dev_err(SEC_CTX_DEV(ctx),
			"err_type[%d],done[%d],flag[%d]\n",
			req->err_type, done, flag);
		err = -EIO;
		atomic64_inc(&dfx->done_flag_cnt);
	}

	if (ctx->alg_type == SEC_AEAD && !req->c_req.encrypt)
		err = sec_aead_verify(req);

	atomic64_inc(&dfx->recv_cnt);

	ctx->req_op->buf_unmap(ctx, req);

	ctx->req_op->callback(ctx, req, err);
}

static int sec_bd_send(struct sec_ctx *ctx, struct sec_req *req)
{
	struct sec_qp_ctx *qp_ctx = req->qp_ctx;
	int ret;

	if (ctx->fake_req_limit <=
	    atomic_read(&qp_ctx->qp->qp_status.used) &&
	    !(req->flag & CRYPTO_TFM_REQ_MAY_BACKLOG))
		return -EBUSY;

	mutex_lock(&qp_ctx->req_lock);
	ret = hisi_qp_send(qp_ctx->qp, &req->sec_sqe);

	if (ctx->fake_req_limit <=
	    atomic_read(&qp_ctx->qp->qp_status.used) && !ret) {
		list_add_tail(&req->backlog_head, &qp_ctx->backlog);
		atomic64_inc(&ctx->sec->debug.dfx.send_cnt);
		atomic64_inc(&ctx->sec->debug.dfx.send_busy_cnt);
		mutex_unlock(&qp_ctx->req_lock);
		return -EBUSY;
	}
	mutex_unlock(&qp_ctx->req_lock);

	if (unlikely(ret == -EBUSY))
		return -ENOBUFS;

	if (likely(!ret)) {
		ret = -EINPROGRESS;
		atomic64_inc(&ctx->sec->debug.dfx.send_cnt);
	}

	return ret;
}

/* Get DMA memory resources */
static int sec_alloc_civ_resource(struct device *dev, struct sec_alg_res *res)
{
	int i;

	res->c_ivin = dma_alloc_coherent(dev, SEC_TOTAL_IV_SZ,
					 &res->c_ivin_dma, GFP_KERNEL);
	if (!res->c_ivin)
		return -ENOMEM;

	for (i = 1; i < QM_Q_DEPTH; i++) {
		res[i].c_ivin_dma = res->c_ivin_dma + i * SEC_IV_SIZE;
		res[i].c_ivin = res->c_ivin + i * SEC_IV_SIZE;
	}

	return 0;
}

static void sec_free_civ_resource(struct device *dev, struct sec_alg_res *res)
{
	if (res->c_ivin)
		dma_free_coherent(dev, SEC_TOTAL_IV_SZ,
				  res->c_ivin, res->c_ivin_dma);
}

static int sec_alloc_mac_resource(struct device *dev, struct sec_alg_res *res)
{
	int i;

	res->out_mac = dma_alloc_coherent(dev, SEC_TOTAL_MAC_SZ << 1,
					  &res->out_mac_dma, GFP_KERNEL);
	if (!res->out_mac)
		return -ENOMEM;

	for (i = 1; i < QM_Q_DEPTH; i++) {
		res[i].out_mac_dma = res->out_mac_dma +
				     i * (SEC_MAX_MAC_LEN << 1);
		res[i].out_mac = res->out_mac + i * (SEC_MAX_MAC_LEN << 1);
	}

	return 0;
}

static void sec_free_mac_resource(struct device *dev, struct sec_alg_res *res)
{
	if (res->out_mac)
		dma_free_coherent(dev, SEC_TOTAL_MAC_SZ << 1,
				  res->out_mac, res->out_mac_dma);
}

static void sec_free_pbuf_resource(struct device *dev, struct sec_alg_res *res)
{
	if (res->pbuf)
		dma_free_coherent(dev, SEC_TOTAL_PBUF_SZ,
				  res->pbuf, res->pbuf_dma);
}

/*
 * To improve performance, pbuffer is used for
 * small packets (< 512Bytes) as IOMMU translation using.
 */
static int sec_alloc_pbuf_resource(struct device *dev, struct sec_alg_res *res)
{
	int pbuf_page_offset;
	int i, j, k;

	res->pbuf = dma_alloc_coherent(dev, SEC_TOTAL_PBUF_SZ,
				&res->pbuf_dma, GFP_KERNEL);
	if (!res->pbuf)
		return -ENOMEM;

	/*
	 * SEC_PBUF_PKG contains data pbuf, iv and
	 * out_mac : <SEC_PBUF|SEC_IV|SEC_MAC>
	 * Every PAGE contains six SEC_PBUF_PKG
	 * The sec_qp_ctx contains QM_Q_DEPTH numbers of SEC_PBUF_PKG
	 * So we need SEC_PBUF_PAGE_NUM numbers of PAGE
	 * for the SEC_TOTAL_PBUF_SZ
	 */
	for (i = 0; i <= SEC_PBUF_PAGE_NUM; i++) {
		pbuf_page_offset = PAGE_SIZE * i;
		for (j = 0; j < SEC_PBUF_NUM; j++) {
			k = i * SEC_PBUF_NUM + j;
			if (k == QM_Q_DEPTH)
				break;
			res[k].pbuf = res->pbuf +
				j * SEC_PBUF_PKG + pbuf_page_offset;
			res[k].pbuf_dma = res->pbuf_dma +
				j * SEC_PBUF_PKG + pbuf_page_offset;
		}
	}

	return 0;
}

static int sec_alg_resource_alloc(struct sec_ctx *ctx,
				  struct sec_qp_ctx *qp_ctx)
{
	struct device *dev = SEC_CTX_DEV(ctx);
	struct sec_alg_res *res = qp_ctx->res;
	int ret;

	ret = sec_alloc_civ_resource(dev, res);
	if (ret)
		return ret;

	if (ctx->alg_type == SEC_AEAD) {
		ret = sec_alloc_mac_resource(dev, res);
		if (ret)
			goto alloc_fail;
	}
	if (ctx->pbuf_supported) {
		ret = sec_alloc_pbuf_resource(dev, res);
		if (ret) {
			dev_err(dev, "fail to alloc pbuf dma resource!\n");
			goto alloc_pbuf_fail;
		}
	}

	return 0;
<<<<<<< HEAD
=======

>>>>>>> f642729d
alloc_pbuf_fail:
	if (ctx->alg_type == SEC_AEAD)
		sec_free_mac_resource(dev, qp_ctx->res);
alloc_fail:
	sec_free_civ_resource(dev, res);
	return ret;
}

static void sec_alg_resource_free(struct sec_ctx *ctx,
				  struct sec_qp_ctx *qp_ctx)
{
	struct device *dev = SEC_CTX_DEV(ctx);

	sec_free_civ_resource(dev, qp_ctx->res);

	if (ctx->pbuf_supported)
		sec_free_pbuf_resource(dev, qp_ctx->res);
	if (ctx->alg_type == SEC_AEAD)
		sec_free_mac_resource(dev, qp_ctx->res);
}

static int sec_create_qp_ctx(struct hisi_qm *qm, struct sec_ctx *ctx,
			     int qp_ctx_id, int alg_type)
{
	struct device *dev = SEC_CTX_DEV(ctx);
	struct sec_qp_ctx *qp_ctx;
	struct hisi_qp *qp;
	int ret = -ENOMEM;

	qp_ctx = &ctx->qp_ctx[qp_ctx_id];
	qp = ctx->qps[qp_ctx_id];
	qp->req_type = 0;
	qp->qp_ctx = qp_ctx;
	qp->req_cb = sec_req_cb;
	qp_ctx->qp = qp;
	qp_ctx->ctx = ctx;

	mutex_init(&qp_ctx->req_lock);
	idr_init(&qp_ctx->req_idr);
	INIT_LIST_HEAD(&qp_ctx->backlog);

	qp_ctx->c_in_pool = hisi_acc_create_sgl_pool(dev, QM_Q_DEPTH,
						     SEC_SGL_SGE_NR);
	if (IS_ERR(qp_ctx->c_in_pool)) {
		dev_err(dev, "fail to create sgl pool for input!\n");
		goto err_destroy_idr;
	}

	qp_ctx->c_out_pool = hisi_acc_create_sgl_pool(dev, QM_Q_DEPTH,
						      SEC_SGL_SGE_NR);
	if (IS_ERR(qp_ctx->c_out_pool)) {
		dev_err(dev, "fail to create sgl pool for output!\n");
		goto err_free_c_in_pool;
	}

	ret = sec_alg_resource_alloc(ctx, qp_ctx);
	if (ret)
		goto err_free_c_out_pool;

	ret = hisi_qm_start_qp(qp, 0);
	if (ret < 0)
		goto err_queue_free;

	return 0;

err_queue_free:
	sec_alg_resource_free(ctx, qp_ctx);
err_free_c_out_pool:
	hisi_acc_free_sgl_pool(dev, qp_ctx->c_out_pool);
err_free_c_in_pool:
	hisi_acc_free_sgl_pool(dev, qp_ctx->c_in_pool);
err_destroy_idr:
	idr_destroy(&qp_ctx->req_idr);
	return ret;
}

static void sec_release_qp_ctx(struct sec_ctx *ctx,
			       struct sec_qp_ctx *qp_ctx)
{
	struct device *dev = SEC_CTX_DEV(ctx);

	hisi_qm_stop_qp(qp_ctx->qp);
	sec_alg_resource_free(ctx, qp_ctx);

	hisi_acc_free_sgl_pool(dev, qp_ctx->c_out_pool);
	hisi_acc_free_sgl_pool(dev, qp_ctx->c_in_pool);

	idr_destroy(&qp_ctx->req_idr);
}

static int sec_ctx_base_init(struct sec_ctx *ctx)
{
	struct sec_dev *sec;
	int i, ret;

	ctx->qps = sec_create_qps();
	if (!ctx->qps) {
		pr_err("Can not create sec qps!\n");
		return -ENODEV;
	}

	sec = container_of(ctx->qps[0]->qm, struct sec_dev, qm);
	ctx->sec = sec;
	ctx->hlf_q_num = sec->ctx_q_num >> 1;

	ctx->pbuf_supported = ctx->sec->iommu_used;

	/* Half of queue depth is taken as fake requests limit in the queue. */
	ctx->fake_req_limit = QM_Q_DEPTH >> 1;
	ctx->qp_ctx = kcalloc(sec->ctx_q_num, sizeof(struct sec_qp_ctx),
			      GFP_KERNEL);
	if (!ctx->qp_ctx) {
		ret = -ENOMEM;
		goto err_destroy_qps;
	}

	for (i = 0; i < sec->ctx_q_num; i++) {
		ret = sec_create_qp_ctx(&sec->qm, ctx, i, 0);
		if (ret)
			goto err_sec_release_qp_ctx;
	}

	return 0;

err_sec_release_qp_ctx:
	for (i = i - 1; i >= 0; i--)
		sec_release_qp_ctx(ctx, &ctx->qp_ctx[i]);

	kfree(ctx->qp_ctx);
err_destroy_qps:
	sec_destroy_qps(ctx->qps, sec->ctx_q_num);

	return ret;
}

static void sec_ctx_base_uninit(struct sec_ctx *ctx)
{
	int i;

	for (i = 0; i < ctx->sec->ctx_q_num; i++)
		sec_release_qp_ctx(ctx, &ctx->qp_ctx[i]);

	sec_destroy_qps(ctx->qps, ctx->sec->ctx_q_num);
	kfree(ctx->qp_ctx);
}

static int sec_cipher_init(struct sec_ctx *ctx)
{
	struct sec_cipher_ctx *c_ctx = &ctx->c_ctx;

	c_ctx->c_key = dma_alloc_coherent(SEC_CTX_DEV(ctx), SEC_MAX_KEY_SIZE,
					  &c_ctx->c_key_dma, GFP_KERNEL);
	if (!c_ctx->c_key)
		return -ENOMEM;

	return 0;
}

static void sec_cipher_uninit(struct sec_ctx *ctx)
{
	struct sec_cipher_ctx *c_ctx = &ctx->c_ctx;

	memzero_explicit(c_ctx->c_key, SEC_MAX_KEY_SIZE);
	dma_free_coherent(SEC_CTX_DEV(ctx), SEC_MAX_KEY_SIZE,
			  c_ctx->c_key, c_ctx->c_key_dma);
}

static int sec_auth_init(struct sec_ctx *ctx)
{
	struct sec_auth_ctx *a_ctx = &ctx->a_ctx;

	a_ctx->a_key = dma_alloc_coherent(SEC_CTX_DEV(ctx), SEC_MAX_KEY_SIZE,
					  &a_ctx->a_key_dma, GFP_KERNEL);
	if (!a_ctx->a_key)
		return -ENOMEM;

	return 0;
}

static void sec_auth_uninit(struct sec_ctx *ctx)
{
	struct sec_auth_ctx *a_ctx = &ctx->a_ctx;

	memzero_explicit(a_ctx->a_key, SEC_MAX_KEY_SIZE);
	dma_free_coherent(SEC_CTX_DEV(ctx), SEC_MAX_KEY_SIZE,
			  a_ctx->a_key, a_ctx->a_key_dma);
}

static int sec_skcipher_init(struct crypto_skcipher *tfm)
{
	struct sec_ctx *ctx = crypto_skcipher_ctx(tfm);
	int ret;

	ctx->alg_type = SEC_SKCIPHER;
	crypto_skcipher_set_reqsize(tfm, sizeof(struct sec_req));
	ctx->c_ctx.ivsize = crypto_skcipher_ivsize(tfm);
	if (ctx->c_ctx.ivsize > SEC_IV_SIZE) {
		dev_err(SEC_CTX_DEV(ctx), "get error skcipher iv size!\n");
		return -EINVAL;
	}

	ret = sec_ctx_base_init(ctx);
	if (ret)
		return ret;

	ret = sec_cipher_init(ctx);
	if (ret)
		goto err_cipher_init;

	return 0;

err_cipher_init:
	sec_ctx_base_uninit(ctx);
	return ret;
}

static void sec_skcipher_uninit(struct crypto_skcipher *tfm)
{
	struct sec_ctx *ctx = crypto_skcipher_ctx(tfm);

	sec_cipher_uninit(ctx);
	sec_ctx_base_uninit(ctx);
}

static int sec_skcipher_3des_setkey(struct sec_cipher_ctx *c_ctx,
				    const u32 keylen,
				    const enum sec_cmode c_mode)
{
	switch (keylen) {
	case SEC_DES3_2KEY_SIZE:
		c_ctx->c_key_len = SEC_CKEY_3DES_2KEY;
		break;
	case SEC_DES3_3KEY_SIZE:
		c_ctx->c_key_len = SEC_CKEY_3DES_3KEY;
		break;
	default:
		return -EINVAL;
	}

	return 0;
}

static int sec_skcipher_aes_sm4_setkey(struct sec_cipher_ctx *c_ctx,
				       const u32 keylen,
				       const enum sec_cmode c_mode)
{
	if (c_mode == SEC_CMODE_XTS) {
		switch (keylen) {
		case SEC_XTS_MIN_KEY_SIZE:
			c_ctx->c_key_len = SEC_CKEY_128BIT;
			break;
		case SEC_XTS_MAX_KEY_SIZE:
			c_ctx->c_key_len = SEC_CKEY_256BIT;
			break;
		default:
			pr_err("hisi_sec2: xts mode key error!\n");
			return -EINVAL;
		}
	} else {
		switch (keylen) {
		case AES_KEYSIZE_128:
			c_ctx->c_key_len = SEC_CKEY_128BIT;
			break;
		case AES_KEYSIZE_192:
			c_ctx->c_key_len = SEC_CKEY_192BIT;
			break;
		case AES_KEYSIZE_256:
			c_ctx->c_key_len = SEC_CKEY_256BIT;
			break;
		default:
			pr_err("hisi_sec2: aes key error!\n");
			return -EINVAL;
		}
	}

	return 0;
}

static int sec_skcipher_setkey(struct crypto_skcipher *tfm, const u8 *key,
			       const u32 keylen, const enum sec_calg c_alg,
			       const enum sec_cmode c_mode)
{
	struct sec_ctx *ctx = crypto_skcipher_ctx(tfm);
	struct sec_cipher_ctx *c_ctx = &ctx->c_ctx;
	int ret;

	if (c_mode == SEC_CMODE_XTS) {
		ret = xts_verify_key(tfm, key, keylen);
		if (ret) {
			dev_err(SEC_CTX_DEV(ctx), "xts mode key err!\n");
			return ret;
		}
	}

	c_ctx->c_alg  = c_alg;
	c_ctx->c_mode = c_mode;

	switch (c_alg) {
	case SEC_CALG_3DES:
		ret = sec_skcipher_3des_setkey(c_ctx, keylen, c_mode);
		break;
	case SEC_CALG_AES:
	case SEC_CALG_SM4:
		ret = sec_skcipher_aes_sm4_setkey(c_ctx, keylen, c_mode);
		break;
	default:
		return -EINVAL;
	}

	if (ret) {
		dev_err(SEC_CTX_DEV(ctx), "set sec key err!\n");
		return ret;
	}

	memcpy(c_ctx->c_key, key, keylen);

	return 0;
}

#define GEN_SEC_SETKEY_FUNC(name, c_alg, c_mode)			\
static int sec_setkey_##name(struct crypto_skcipher *tfm, const u8 *key,\
	u32 keylen)							\
{									\
	return sec_skcipher_setkey(tfm, key, keylen, c_alg, c_mode);	\
}

GEN_SEC_SETKEY_FUNC(aes_ecb, SEC_CALG_AES, SEC_CMODE_ECB)
GEN_SEC_SETKEY_FUNC(aes_cbc, SEC_CALG_AES, SEC_CMODE_CBC)
GEN_SEC_SETKEY_FUNC(aes_xts, SEC_CALG_AES, SEC_CMODE_XTS)

GEN_SEC_SETKEY_FUNC(3des_ecb, SEC_CALG_3DES, SEC_CMODE_ECB)
GEN_SEC_SETKEY_FUNC(3des_cbc, SEC_CALG_3DES, SEC_CMODE_CBC)

GEN_SEC_SETKEY_FUNC(sm4_xts, SEC_CALG_SM4, SEC_CMODE_XTS)
GEN_SEC_SETKEY_FUNC(sm4_cbc, SEC_CALG_SM4, SEC_CMODE_CBC)

static int sec_cipher_pbuf_map(struct sec_ctx *ctx, struct sec_req *req,
			struct scatterlist *src)
{
	struct aead_request *aead_req = req->aead_req.aead_req;
	struct sec_cipher_req *c_req = &req->c_req;
	struct sec_qp_ctx *qp_ctx = req->qp_ctx;
	struct device *dev = SEC_CTX_DEV(ctx);
	int copy_size, pbuf_length;
	int req_id = req->req_id;

	if (ctx->alg_type == SEC_AEAD)
		copy_size = aead_req->cryptlen + aead_req->assoclen;
	else
		copy_size = c_req->c_len;

	pbuf_length = sg_copy_to_buffer(src, sg_nents(src),
				qp_ctx->res[req_id].pbuf,
				copy_size);

	if (unlikely(pbuf_length != copy_size)) {
		dev_err(dev, "copy src data to pbuf error!\n");
		return -EINVAL;
	}

	c_req->c_in_dma = qp_ctx->res[req_id].pbuf_dma;

	if (!c_req->c_in_dma) {
		dev_err(dev, "fail to set pbuffer address!\n");
		return -ENOMEM;
	}

	c_req->c_out_dma = c_req->c_in_dma;

	return 0;
}

static void sec_cipher_pbuf_unmap(struct sec_ctx *ctx, struct sec_req *req,
			struct scatterlist *dst)
{
	struct aead_request *aead_req = req->aead_req.aead_req;
	struct sec_cipher_req *c_req = &req->c_req;
	struct sec_qp_ctx *qp_ctx = req->qp_ctx;
	struct device *dev = SEC_CTX_DEV(ctx);
	int copy_size, pbuf_length;
	int req_id = req->req_id;

	if (ctx->alg_type == SEC_AEAD)
		copy_size = c_req->c_len + aead_req->assoclen;
	else
		copy_size = c_req->c_len;

	pbuf_length = sg_copy_from_buffer(dst, sg_nents(dst),
				qp_ctx->res[req_id].pbuf,
				copy_size);

	if (unlikely(pbuf_length != copy_size))
		dev_err(dev, "copy pbuf data to dst error!\n");
}

static int sec_cipher_map(struct sec_ctx *ctx, struct sec_req *req,
			  struct scatterlist *src, struct scatterlist *dst)
{
	struct sec_cipher_req *c_req = &req->c_req;
	struct sec_aead_req *a_req = &req->aead_req;
	struct sec_qp_ctx *qp_ctx = req->qp_ctx;
	struct sec_alg_res *res = &qp_ctx->res[req->req_id];
	struct device *dev = SEC_CTX_DEV(ctx);
	int ret;

	if (req->use_pbuf) {
		ret = sec_cipher_pbuf_map(ctx, req, src);
		c_req->c_ivin = res->pbuf + SEC_PBUF_IV_OFFSET;
		c_req->c_ivin_dma = res->pbuf_dma + SEC_PBUF_IV_OFFSET;
		if (ctx->alg_type == SEC_AEAD) {
			a_req->out_mac = res->pbuf + SEC_PBUF_MAC_OFFSET;
			a_req->out_mac_dma = res->pbuf_dma +
					SEC_PBUF_MAC_OFFSET;
		}

		return ret;
	}
	c_req->c_ivin = res->c_ivin;
	c_req->c_ivin_dma = res->c_ivin_dma;
	if (ctx->alg_type == SEC_AEAD) {
		a_req->out_mac = res->out_mac;
		a_req->out_mac_dma = res->out_mac_dma;
	}

	c_req->c_in = hisi_acc_sg_buf_map_to_hw_sgl(dev, src,
						    qp_ctx->c_in_pool,
						    req->req_id,
						    &c_req->c_in_dma);

	if (IS_ERR(c_req->c_in)) {
		dev_err(dev, "fail to dma map input sgl buffers!\n");
		return PTR_ERR(c_req->c_in);
	}

	if (dst == src) {
		c_req->c_out = c_req->c_in;
		c_req->c_out_dma = c_req->c_in_dma;
	} else {
		c_req->c_out = hisi_acc_sg_buf_map_to_hw_sgl(dev, dst,
							     qp_ctx->c_out_pool,
							     req->req_id,
							     &c_req->c_out_dma);

		if (IS_ERR(c_req->c_out)) {
			dev_err(dev, "fail to dma map output sgl buffers!\n");
			hisi_acc_sg_buf_unmap(dev, src, c_req->c_in);
			return PTR_ERR(c_req->c_out);
		}
	}

	return 0;
}

static void sec_cipher_unmap(struct sec_ctx *ctx, struct sec_req *req,
			     struct scatterlist *src, struct scatterlist *dst)
{
	struct sec_cipher_req *c_req = &req->c_req;
	struct device *dev = SEC_CTX_DEV(ctx);

	if (req->use_pbuf) {
		sec_cipher_pbuf_unmap(ctx, req, dst);
	} else {
		if (dst != src)
			hisi_acc_sg_buf_unmap(dev, src, c_req->c_in);

		hisi_acc_sg_buf_unmap(dev, dst, c_req->c_out);
	}
}

static int sec_skcipher_sgl_map(struct sec_ctx *ctx, struct sec_req *req)
{
	struct skcipher_request *sq = req->c_req.sk_req;

	return sec_cipher_map(ctx, req, sq->src, sq->dst);
}

static void sec_skcipher_sgl_unmap(struct sec_ctx *ctx, struct sec_req *req)
{
	struct skcipher_request *sq = req->c_req.sk_req;

	sec_cipher_unmap(ctx, req, sq->src, sq->dst);
}

static int sec_aead_aes_set_key(struct sec_cipher_ctx *c_ctx,
				struct crypto_authenc_keys *keys)
{
	switch (keys->enckeylen) {
	case AES_KEYSIZE_128:
		c_ctx->c_key_len = SEC_CKEY_128BIT;
		break;
	case AES_KEYSIZE_192:
		c_ctx->c_key_len = SEC_CKEY_192BIT;
		break;
	case AES_KEYSIZE_256:
		c_ctx->c_key_len = SEC_CKEY_256BIT;
		break;
	default:
		pr_err("hisi_sec2: aead aes key error!\n");
		return -EINVAL;
	}
	memcpy(c_ctx->c_key, keys->enckey, keys->enckeylen);

	return 0;
}

static int sec_aead_auth_set_key(struct sec_auth_ctx *ctx,
				 struct crypto_authenc_keys *keys)
{
	struct crypto_shash *hash_tfm = ctx->hash_tfm;
	int blocksize, digestsize, ret;

	if (!keys->authkeylen) {
		pr_err("hisi_sec2: aead auth key error!\n");
		return -EINVAL;
	}

	blocksize = crypto_shash_blocksize(hash_tfm);
	digestsize = crypto_shash_digestsize(hash_tfm);
	if (keys->authkeylen > blocksize) {
		ret = crypto_shash_tfm_digest(hash_tfm, keys->authkey,
					      keys->authkeylen, ctx->a_key);
		if (ret) {
			pr_err("hisi_sec2: aead auth digest error!\n");
			return -EINVAL;
		}
		ctx->a_key_len = digestsize;
	} else {
		memcpy(ctx->a_key, keys->authkey, keys->authkeylen);
		ctx->a_key_len = keys->authkeylen;
	}

	return 0;
}

static int sec_aead_setkey(struct crypto_aead *tfm, const u8 *key,
			   const u32 keylen, const enum sec_hash_alg a_alg,
			   const enum sec_calg c_alg,
			   const enum sec_mac_len mac_len,
			   const enum sec_cmode c_mode)
{
	struct sec_ctx *ctx = crypto_aead_ctx(tfm);
	struct sec_cipher_ctx *c_ctx = &ctx->c_ctx;
	struct crypto_authenc_keys keys;
	int ret;

	ctx->a_ctx.a_alg = a_alg;
	ctx->c_ctx.c_alg = c_alg;
	ctx->a_ctx.mac_len = mac_len;
	c_ctx->c_mode = c_mode;

	if (crypto_authenc_extractkeys(&keys, key, keylen))
		goto bad_key;

	ret = sec_aead_aes_set_key(c_ctx, &keys);
	if (ret) {
		dev_err(SEC_CTX_DEV(ctx), "set sec cipher key err!\n");
		goto bad_key;
	}

	ret = sec_aead_auth_set_key(&ctx->a_ctx, &keys);
	if (ret) {
		dev_err(SEC_CTX_DEV(ctx), "set sec auth key err!\n");
		goto bad_key;
	}

	return 0;

bad_key:
	memzero_explicit(&keys, sizeof(struct crypto_authenc_keys));
	return -EINVAL;
}


#define GEN_SEC_AEAD_SETKEY_FUNC(name, aalg, calg, maclen, cmode)	\
static int sec_setkey_##name(struct crypto_aead *tfm, const u8 *key,	\
	u32 keylen)							\
{									\
	return sec_aead_setkey(tfm, key, keylen, aalg, calg, maclen, cmode);\
}

GEN_SEC_AEAD_SETKEY_FUNC(aes_cbc_sha1, SEC_A_HMAC_SHA1,
			 SEC_CALG_AES, SEC_HMAC_SHA1_MAC, SEC_CMODE_CBC)
GEN_SEC_AEAD_SETKEY_FUNC(aes_cbc_sha256, SEC_A_HMAC_SHA256,
			 SEC_CALG_AES, SEC_HMAC_SHA256_MAC, SEC_CMODE_CBC)
GEN_SEC_AEAD_SETKEY_FUNC(aes_cbc_sha512, SEC_A_HMAC_SHA512,
			 SEC_CALG_AES, SEC_HMAC_SHA512_MAC, SEC_CMODE_CBC)

static int sec_aead_sgl_map(struct sec_ctx *ctx, struct sec_req *req)
{
	struct aead_request *aq = req->aead_req.aead_req;

	return sec_cipher_map(ctx, req, aq->src, aq->dst);
}

static void sec_aead_sgl_unmap(struct sec_ctx *ctx, struct sec_req *req)
{
	struct aead_request *aq = req->aead_req.aead_req;

	sec_cipher_unmap(ctx, req, aq->src, aq->dst);
}

static int sec_request_transfer(struct sec_ctx *ctx, struct sec_req *req)
{
	int ret;

	ret = ctx->req_op->buf_map(ctx, req);
	if (unlikely(ret))
		return ret;

	ctx->req_op->do_transfer(ctx, req);

	ret = ctx->req_op->bd_fill(ctx, req);
	if (unlikely(ret))
		goto unmap_req_buf;

	return ret;

unmap_req_buf:
	ctx->req_op->buf_unmap(ctx, req);
	return ret;
}

static void sec_request_untransfer(struct sec_ctx *ctx, struct sec_req *req)
{
	ctx->req_op->buf_unmap(ctx, req);
}

static void sec_skcipher_copy_iv(struct sec_ctx *ctx, struct sec_req *req)
{
	struct skcipher_request *sk_req = req->c_req.sk_req;
	struct sec_cipher_req *c_req = &req->c_req;

	memcpy(c_req->c_ivin, sk_req->iv, ctx->c_ctx.ivsize);
}

static int sec_skcipher_bd_fill(struct sec_ctx *ctx, struct sec_req *req)
{
	struct sec_cipher_ctx *c_ctx = &ctx->c_ctx;
	struct sec_cipher_req *c_req = &req->c_req;
	struct sec_sqe *sec_sqe = &req->sec_sqe;
	u8 scene, sa_type, da_type;
	u8 bd_type, cipher;
	u8 de = 0;

	memset(sec_sqe, 0, sizeof(struct sec_sqe));

	sec_sqe->type2.c_key_addr = cpu_to_le64(c_ctx->c_key_dma);
	sec_sqe->type2.c_ivin_addr = cpu_to_le64(c_req->c_ivin_dma);
	sec_sqe->type2.data_src_addr = cpu_to_le64(c_req->c_in_dma);
	sec_sqe->type2.data_dst_addr = cpu_to_le64(c_req->c_out_dma);

	sec_sqe->type2.icvw_kmode |= cpu_to_le16(((u16)c_ctx->c_mode) <<
						SEC_CMODE_OFFSET);
	sec_sqe->type2.c_alg = c_ctx->c_alg;
	sec_sqe->type2.icvw_kmode |= cpu_to_le16(((u16)c_ctx->c_key_len) <<
						SEC_CKEY_OFFSET);

	bd_type = SEC_BD_TYPE2;
	if (c_req->encrypt)
		cipher = SEC_CIPHER_ENC << SEC_CIPHER_OFFSET;
	else
		cipher = SEC_CIPHER_DEC << SEC_CIPHER_OFFSET;
	sec_sqe->type_cipher_auth = bd_type | cipher;

	if (req->use_pbuf)
		sa_type = SEC_PBUF << SEC_SRC_SGL_OFFSET;
	else
		sa_type = SEC_SGL << SEC_SRC_SGL_OFFSET;
	scene = SEC_COMM_SCENE << SEC_SCENE_OFFSET;
	if (c_req->c_in_dma != c_req->c_out_dma)
		de = 0x1 << SEC_DE_OFFSET;

	sec_sqe->sds_sa_type = (de | scene | sa_type);

	/* Just set DST address type */
	if (req->use_pbuf)
		da_type = SEC_PBUF << SEC_DST_SGL_OFFSET;
	else
		da_type = SEC_SGL << SEC_DST_SGL_OFFSET;
	sec_sqe->sdm_addr_type |= da_type;

	sec_sqe->type2.clen_ivhlen |= cpu_to_le32(c_req->c_len);
	sec_sqe->type2.tag = cpu_to_le16((u16)req->req_id);

	return 0;
}

static void sec_update_iv(struct sec_req *req, enum sec_alg_type alg_type)
{
	struct aead_request *aead_req = req->aead_req.aead_req;
	struct skcipher_request *sk_req = req->c_req.sk_req;
	u32 iv_size = req->ctx->c_ctx.ivsize;
	struct scatterlist *sgl;
	unsigned int cryptlen;
	size_t sz;
	u8 *iv;

	if (req->c_req.encrypt)
		sgl = alg_type == SEC_SKCIPHER ? sk_req->dst : aead_req->dst;
	else
		sgl = alg_type == SEC_SKCIPHER ? sk_req->src : aead_req->src;

	if (alg_type == SEC_SKCIPHER) {
		iv = sk_req->iv;
		cryptlen = sk_req->cryptlen;
	} else {
		iv = aead_req->iv;
		cryptlen = aead_req->cryptlen;
	}

	sz = sg_pcopy_to_buffer(sgl, sg_nents(sgl), iv, iv_size,
				cryptlen - iv_size);
	if (unlikely(sz != iv_size))
		dev_err(SEC_CTX_DEV(req->ctx), "copy output iv error!\n");
}

static struct sec_req *sec_back_req_clear(struct sec_ctx *ctx,
				struct sec_qp_ctx *qp_ctx)
{
	struct sec_req *backlog_req = NULL;

	mutex_lock(&qp_ctx->req_lock);
	if (ctx->fake_req_limit >=
	    atomic_read(&qp_ctx->qp->qp_status.used) &&
	    !list_empty(&qp_ctx->backlog)) {
		backlog_req = list_first_entry(&qp_ctx->backlog,
				typeof(*backlog_req), backlog_head);
		list_del(&backlog_req->backlog_head);
	}
	mutex_unlock(&qp_ctx->req_lock);

	return backlog_req;
}

static void sec_skcipher_callback(struct sec_ctx *ctx, struct sec_req *req,
				  int err)
{
	struct skcipher_request *sk_req = req->c_req.sk_req;
	struct sec_qp_ctx *qp_ctx = req->qp_ctx;
	struct skcipher_request *backlog_sk_req;
	struct sec_req *backlog_req;

	sec_free_req_id(req);

	/* IV output at encrypto of CBC mode */
	if (!err && ctx->c_ctx.c_mode == SEC_CMODE_CBC && req->c_req.encrypt)
		sec_update_iv(req, SEC_SKCIPHER);

	while (1) {
		backlog_req = sec_back_req_clear(ctx, qp_ctx);
		if (!backlog_req)
			break;

		backlog_sk_req = backlog_req->c_req.sk_req;
		backlog_sk_req->base.complete(&backlog_sk_req->base,
						-EINPROGRESS);
		atomic64_inc(&ctx->sec->debug.dfx.recv_busy_cnt);
	}

	sk_req->base.complete(&sk_req->base, err);
}

static void sec_aead_copy_iv(struct sec_ctx *ctx, struct sec_req *req)
{
	struct aead_request *aead_req = req->aead_req.aead_req;
	struct sec_cipher_req *c_req = &req->c_req;

	memcpy(c_req->c_ivin, aead_req->iv, ctx->c_ctx.ivsize);
}

static void sec_auth_bd_fill_ex(struct sec_auth_ctx *ctx, int dir,
			       struct sec_req *req, struct sec_sqe *sec_sqe)
{
	struct sec_aead_req *a_req = &req->aead_req;
	struct sec_cipher_req *c_req = &req->c_req;
	struct aead_request *aq = a_req->aead_req;

	sec_sqe->type2.a_key_addr = cpu_to_le64(ctx->a_key_dma);

	sec_sqe->type2.mac_key_alg =
			cpu_to_le32(ctx->mac_len / SEC_SQE_LEN_RATE);

	sec_sqe->type2.mac_key_alg |=
			cpu_to_le32((u32)((ctx->a_key_len) /
			SEC_SQE_LEN_RATE) << SEC_AKEY_OFFSET);

	sec_sqe->type2.mac_key_alg |=
			cpu_to_le32((u32)(ctx->a_alg) << SEC_AEAD_ALG_OFFSET);

	sec_sqe->type_cipher_auth |= SEC_AUTH_TYPE1 << SEC_AUTH_OFFSET;

	if (dir)
		sec_sqe->sds_sa_type &= SEC_CIPHER_AUTH;
	else
		sec_sqe->sds_sa_type |= SEC_AUTH_CIPHER;

	sec_sqe->type2.alen_ivllen = cpu_to_le32(c_req->c_len + aq->assoclen);

	sec_sqe->type2.cipher_src_offset = cpu_to_le16((u16)aq->assoclen);

	sec_sqe->type2.mac_addr = cpu_to_le64(a_req->out_mac_dma);
}

static int sec_aead_bd_fill(struct sec_ctx *ctx, struct sec_req *req)
{
	struct sec_auth_ctx *auth_ctx = &ctx->a_ctx;
	struct sec_sqe *sec_sqe = &req->sec_sqe;
	int ret;

	ret = sec_skcipher_bd_fill(ctx, req);
	if (unlikely(ret)) {
		dev_err(SEC_CTX_DEV(ctx), "skcipher bd fill is error!\n");
		return ret;
	}

	sec_auth_bd_fill_ex(auth_ctx, req->c_req.encrypt, req, sec_sqe);

	return 0;
}

static void sec_aead_callback(struct sec_ctx *c, struct sec_req *req, int err)
{
	struct aead_request *a_req = req->aead_req.aead_req;
	struct crypto_aead *tfm = crypto_aead_reqtfm(a_req);
	struct sec_aead_req *aead_req = &req->aead_req;
	struct sec_cipher_req *c_req = &req->c_req;
	size_t authsize = crypto_aead_authsize(tfm);
	struct sec_qp_ctx *qp_ctx = req->qp_ctx;
	struct aead_request *backlog_aead_req;
	struct sec_req *backlog_req;
	size_t sz;

	if (!err && c->c_ctx.c_mode == SEC_CMODE_CBC && c_req->encrypt)
		sec_update_iv(req, SEC_AEAD);

	/* Copy output mac */
	if (!err && c_req->encrypt) {
		struct scatterlist *sgl = a_req->dst;

		sz = sg_pcopy_from_buffer(sgl, sg_nents(sgl),
					  aead_req->out_mac,
					  authsize, a_req->cryptlen +
					  a_req->assoclen);

		if (unlikely(sz != authsize)) {
			dev_err(SEC_CTX_DEV(req->ctx), "copy out mac err!\n");
			err = -EINVAL;
		}
	}

	sec_free_req_id(req);

	while (1) {
		backlog_req = sec_back_req_clear(c, qp_ctx);
		if (!backlog_req)
			break;

		backlog_aead_req = backlog_req->aead_req.aead_req;
		backlog_aead_req->base.complete(&backlog_aead_req->base,
						-EINPROGRESS);
		atomic64_inc(&c->sec->debug.dfx.recv_busy_cnt);
	}

	a_req->base.complete(&a_req->base, err);
}

static void sec_request_uninit(struct sec_ctx *ctx, struct sec_req *req)
{
	sec_free_req_id(req);
	sec_free_queue_id(ctx, req);
}

static int sec_request_init(struct sec_ctx *ctx, struct sec_req *req)
{
	struct sec_qp_ctx *qp_ctx;
	int queue_id;

	/* To load balance */
	queue_id = sec_alloc_queue_id(ctx, req);
	qp_ctx = &ctx->qp_ctx[queue_id];

	req->req_id = sec_alloc_req_id(req, qp_ctx);
	if (unlikely(req->req_id < 0)) {
		sec_free_queue_id(ctx, req);
		return req->req_id;
	}

	return 0;
}

static int sec_process(struct sec_ctx *ctx, struct sec_req *req)
{
	struct sec_cipher_req *c_req = &req->c_req;
	int ret;

	ret = sec_request_init(ctx, req);
	if (unlikely(ret))
		return ret;

	ret = sec_request_transfer(ctx, req);
	if (unlikely(ret))
		goto err_uninit_req;

	/* Output IV as decrypto */
	if (ctx->c_ctx.c_mode == SEC_CMODE_CBC && !req->c_req.encrypt)
		sec_update_iv(req, ctx->alg_type);

	ret = ctx->req_op->bd_send(ctx, req);
	if (unlikely((ret != -EBUSY && ret != -EINPROGRESS) ||
		(ret == -EBUSY && !(req->flag & CRYPTO_TFM_REQ_MAY_BACKLOG)))) {
		dev_err_ratelimited(SEC_CTX_DEV(ctx), "send sec request failed!\n");
		goto err_send_req;
	}

	return ret;

err_send_req:
	/* As failing, restore the IV from user */
	if (ctx->c_ctx.c_mode == SEC_CMODE_CBC && !req->c_req.encrypt) {
		if (ctx->alg_type == SEC_SKCIPHER)
			memcpy(req->c_req.sk_req->iv, c_req->c_ivin,
			       ctx->c_ctx.ivsize);
		else
			memcpy(req->aead_req.aead_req->iv, c_req->c_ivin,
			       ctx->c_ctx.ivsize);
	}

	sec_request_untransfer(ctx, req);
err_uninit_req:
	sec_request_uninit(ctx, req);
	return ret;
}

static const struct sec_req_op sec_skcipher_req_ops = {
	.buf_map	= sec_skcipher_sgl_map,
	.buf_unmap	= sec_skcipher_sgl_unmap,
	.do_transfer	= sec_skcipher_copy_iv,
	.bd_fill	= sec_skcipher_bd_fill,
	.bd_send	= sec_bd_send,
	.callback	= sec_skcipher_callback,
	.process	= sec_process,
};

static const struct sec_req_op sec_aead_req_ops = {
	.buf_map	= sec_aead_sgl_map,
	.buf_unmap	= sec_aead_sgl_unmap,
	.do_transfer	= sec_aead_copy_iv,
	.bd_fill	= sec_aead_bd_fill,
	.bd_send	= sec_bd_send,
	.callback	= sec_aead_callback,
	.process	= sec_process,
};

static int sec_skcipher_ctx_init(struct crypto_skcipher *tfm)
{
	struct sec_ctx *ctx = crypto_skcipher_ctx(tfm);

	ctx->req_op = &sec_skcipher_req_ops;

	return sec_skcipher_init(tfm);
}

static void sec_skcipher_ctx_exit(struct crypto_skcipher *tfm)
{
	sec_skcipher_uninit(tfm);
}

static int sec_aead_init(struct crypto_aead *tfm)
{
	struct sec_ctx *ctx = crypto_aead_ctx(tfm);
	int ret;

	crypto_aead_set_reqsize(tfm, sizeof(struct sec_req));
	ctx->alg_type = SEC_AEAD;
	ctx->c_ctx.ivsize = crypto_aead_ivsize(tfm);
	if (ctx->c_ctx.ivsize > SEC_IV_SIZE) {
		dev_err(SEC_CTX_DEV(ctx), "get error aead iv size!\n");
		return -EINVAL;
	}

	ctx->req_op = &sec_aead_req_ops;
	ret = sec_ctx_base_init(ctx);
	if (ret)
		return ret;

	ret = sec_auth_init(ctx);
	if (ret)
		goto err_auth_init;

	ret = sec_cipher_init(ctx);
	if (ret)
		goto err_cipher_init;

	return ret;

err_cipher_init:
	sec_auth_uninit(ctx);
err_auth_init:
	sec_ctx_base_uninit(ctx);
	return ret;
}

static void sec_aead_exit(struct crypto_aead *tfm)
{
	struct sec_ctx *ctx = crypto_aead_ctx(tfm);

	sec_cipher_uninit(ctx);
	sec_auth_uninit(ctx);
	sec_ctx_base_uninit(ctx);
}

static int sec_aead_ctx_init(struct crypto_aead *tfm, const char *hash_name)
{
	struct sec_ctx *ctx = crypto_aead_ctx(tfm);
	struct sec_auth_ctx *auth_ctx = &ctx->a_ctx;
	int ret;

	ret = sec_aead_init(tfm);
	if (ret) {
		pr_err("hisi_sec2: aead init error!\n");
		return ret;
	}

	auth_ctx->hash_tfm = crypto_alloc_shash(hash_name, 0, 0);
	if (IS_ERR(auth_ctx->hash_tfm)) {
		dev_err(SEC_CTX_DEV(ctx), "aead alloc shash error!\n");
		sec_aead_exit(tfm);
		return PTR_ERR(auth_ctx->hash_tfm);
	}

	return 0;
}

static void sec_aead_ctx_exit(struct crypto_aead *tfm)
{
	struct sec_ctx *ctx = crypto_aead_ctx(tfm);

	crypto_free_shash(ctx->a_ctx.hash_tfm);
	sec_aead_exit(tfm);
}

static int sec_aead_sha1_ctx_init(struct crypto_aead *tfm)
{
	return sec_aead_ctx_init(tfm, "sha1");
}

static int sec_aead_sha256_ctx_init(struct crypto_aead *tfm)
{
	return sec_aead_ctx_init(tfm, "sha256");
}

static int sec_aead_sha512_ctx_init(struct crypto_aead *tfm)
{
	return sec_aead_ctx_init(tfm, "sha512");
}

static int sec_skcipher_param_check(struct sec_ctx *ctx, struct sec_req *sreq)
{
	struct skcipher_request *sk_req = sreq->c_req.sk_req;
	struct device *dev = SEC_CTX_DEV(ctx);
	u8 c_alg = ctx->c_ctx.c_alg;

	if (unlikely(!sk_req->src || !sk_req->dst)) {
		dev_err(dev, "skcipher input param error!\n");
		return -EINVAL;
	}
	sreq->c_req.c_len = sk_req->cryptlen;

	if (ctx->pbuf_supported && sk_req->cryptlen <= SEC_PBUF_SZ)
		sreq->use_pbuf = true;
	else
		sreq->use_pbuf = false;

	if (c_alg == SEC_CALG_3DES) {
		if (unlikely(sk_req->cryptlen & (DES3_EDE_BLOCK_SIZE - 1))) {
			dev_err(dev, "skcipher 3des input length error!\n");
			return -EINVAL;
		}
		return 0;
	} else if (c_alg == SEC_CALG_AES || c_alg == SEC_CALG_SM4) {
		if (unlikely(sk_req->cryptlen & (AES_BLOCK_SIZE - 1))) {
			dev_err(dev, "skcipher aes input length error!\n");
			return -EINVAL;
		}
		return 0;
	}
	dev_err(dev, "skcipher algorithm error!\n");

	return -EINVAL;
}

static int sec_skcipher_crypto(struct skcipher_request *sk_req, bool encrypt)
{
	struct crypto_skcipher *tfm = crypto_skcipher_reqtfm(sk_req);
	struct sec_req *req = skcipher_request_ctx(sk_req);
	struct sec_ctx *ctx = crypto_skcipher_ctx(tfm);
	int ret;

	if (!sk_req->cryptlen)
		return 0;

	req->flag = sk_req->base.flags;
	req->c_req.sk_req = sk_req;
	req->c_req.encrypt = encrypt;
	req->ctx = ctx;

	ret = sec_skcipher_param_check(ctx, req);
	if (unlikely(ret))
		return -EINVAL;

	return ctx->req_op->process(ctx, req);
}

static int sec_skcipher_encrypt(struct skcipher_request *sk_req)
{
	return sec_skcipher_crypto(sk_req, true);
}

static int sec_skcipher_decrypt(struct skcipher_request *sk_req)
{
	return sec_skcipher_crypto(sk_req, false);
}

#define SEC_SKCIPHER_GEN_ALG(sec_cra_name, sec_set_key, sec_min_key_size, \
	sec_max_key_size, ctx_init, ctx_exit, blk_size, iv_size)\
{\
	.base = {\
		.cra_name = sec_cra_name,\
		.cra_driver_name = "hisi_sec_"sec_cra_name,\
		.cra_priority = SEC_PRIORITY,\
		.cra_flags = CRYPTO_ALG_ASYNC | CRYPTO_ALG_ALLOCATES_MEMORY,\
		.cra_blocksize = blk_size,\
		.cra_ctxsize = sizeof(struct sec_ctx),\
		.cra_module = THIS_MODULE,\
	},\
	.init = ctx_init,\
	.exit = ctx_exit,\
	.setkey = sec_set_key,\
	.decrypt = sec_skcipher_decrypt,\
	.encrypt = sec_skcipher_encrypt,\
	.min_keysize = sec_min_key_size,\
	.max_keysize = sec_max_key_size,\
	.ivsize = iv_size,\
},

#define SEC_SKCIPHER_ALG(name, key_func, min_key_size, \
	max_key_size, blk_size, iv_size) \
	SEC_SKCIPHER_GEN_ALG(name, key_func, min_key_size, max_key_size, \
	sec_skcipher_ctx_init, sec_skcipher_ctx_exit, blk_size, iv_size)

static struct skcipher_alg sec_skciphers[] = {
	SEC_SKCIPHER_ALG("ecb(aes)", sec_setkey_aes_ecb,
			 AES_MIN_KEY_SIZE, AES_MAX_KEY_SIZE,
			 AES_BLOCK_SIZE, 0)

	SEC_SKCIPHER_ALG("cbc(aes)", sec_setkey_aes_cbc,
			 AES_MIN_KEY_SIZE, AES_MAX_KEY_SIZE,
			 AES_BLOCK_SIZE, AES_BLOCK_SIZE)

	SEC_SKCIPHER_ALG("xts(aes)", sec_setkey_aes_xts,
			 SEC_XTS_MIN_KEY_SIZE, SEC_XTS_MAX_KEY_SIZE,
			 AES_BLOCK_SIZE, AES_BLOCK_SIZE)

	SEC_SKCIPHER_ALG("ecb(des3_ede)", sec_setkey_3des_ecb,
			 SEC_DES3_2KEY_SIZE, SEC_DES3_3KEY_SIZE,
			 DES3_EDE_BLOCK_SIZE, 0)

	SEC_SKCIPHER_ALG("cbc(des3_ede)", sec_setkey_3des_cbc,
			 SEC_DES3_2KEY_SIZE, SEC_DES3_3KEY_SIZE,
			 DES3_EDE_BLOCK_SIZE, DES3_EDE_BLOCK_SIZE)

	SEC_SKCIPHER_ALG("xts(sm4)", sec_setkey_sm4_xts,
			 SEC_XTS_MIN_KEY_SIZE, SEC_XTS_MIN_KEY_SIZE,
			 AES_BLOCK_SIZE, AES_BLOCK_SIZE)

	SEC_SKCIPHER_ALG("cbc(sm4)", sec_setkey_sm4_cbc,
			 AES_MIN_KEY_SIZE, AES_MIN_KEY_SIZE,
			 AES_BLOCK_SIZE, AES_BLOCK_SIZE)
};

static int sec_aead_param_check(struct sec_ctx *ctx, struct sec_req *sreq)
{
	u8 c_alg = ctx->c_ctx.c_alg;
	struct aead_request *req = sreq->aead_req.aead_req;
	struct crypto_aead *tfm = crypto_aead_reqtfm(req);
	size_t authsize = crypto_aead_authsize(tfm);

	if (unlikely(!req->src || !req->dst || !req->cryptlen ||
		req->assoclen > SEC_MAX_AAD_LEN)) {
		dev_err(SEC_CTX_DEV(ctx), "aead input param error!\n");
		return -EINVAL;
	}

	if (ctx->pbuf_supported && (req->cryptlen + req->assoclen) <=
		SEC_PBUF_SZ)
		sreq->use_pbuf = true;
	else
		sreq->use_pbuf = false;

	/* Support AES only */
	if (unlikely(c_alg != SEC_CALG_AES)) {
		dev_err(SEC_CTX_DEV(ctx), "aead crypto alg error!\n");
		return -EINVAL;
	}
	if (sreq->c_req.encrypt)
		sreq->c_req.c_len = req->cryptlen;
	else
		sreq->c_req.c_len = req->cryptlen - authsize;

	if (unlikely(sreq->c_req.c_len & (AES_BLOCK_SIZE - 1))) {
		dev_err(SEC_CTX_DEV(ctx), "aead crypto length error!\n");
		return -EINVAL;
	}

	return 0;
}

static int sec_aead_crypto(struct aead_request *a_req, bool encrypt)
{
	struct crypto_aead *tfm = crypto_aead_reqtfm(a_req);
	struct sec_req *req = aead_request_ctx(a_req);
	struct sec_ctx *ctx = crypto_aead_ctx(tfm);
	int ret;

	req->flag = a_req->base.flags;
	req->aead_req.aead_req = a_req;
	req->c_req.encrypt = encrypt;
	req->ctx = ctx;

	ret = sec_aead_param_check(ctx, req);
	if (unlikely(ret))
		return -EINVAL;

	return ctx->req_op->process(ctx, req);
}

static int sec_aead_encrypt(struct aead_request *a_req)
{
	return sec_aead_crypto(a_req, true);
}

static int sec_aead_decrypt(struct aead_request *a_req)
{
	return sec_aead_crypto(a_req, false);
}

#define SEC_AEAD_GEN_ALG(sec_cra_name, sec_set_key, ctx_init,\
			 ctx_exit, blk_size, iv_size, max_authsize)\
{\
	.base = {\
		.cra_name = sec_cra_name,\
		.cra_driver_name = "hisi_sec_"sec_cra_name,\
		.cra_priority = SEC_PRIORITY,\
		.cra_flags = CRYPTO_ALG_ASYNC | CRYPTO_ALG_ALLOCATES_MEMORY,\
		.cra_blocksize = blk_size,\
		.cra_ctxsize = sizeof(struct sec_ctx),\
		.cra_module = THIS_MODULE,\
	},\
	.init = ctx_init,\
	.exit = ctx_exit,\
	.setkey = sec_set_key,\
	.decrypt = sec_aead_decrypt,\
	.encrypt = sec_aead_encrypt,\
	.ivsize = iv_size,\
	.maxauthsize = max_authsize,\
}

#define SEC_AEAD_ALG(algname, keyfunc, aead_init, blksize, ivsize, authsize)\
	SEC_AEAD_GEN_ALG(algname, keyfunc, aead_init,\
			sec_aead_ctx_exit, blksize, ivsize, authsize)

static struct aead_alg sec_aeads[] = {
	SEC_AEAD_ALG("authenc(hmac(sha1),cbc(aes))",
		     sec_setkey_aes_cbc_sha1, sec_aead_sha1_ctx_init,
		     AES_BLOCK_SIZE, AES_BLOCK_SIZE, SHA1_DIGEST_SIZE),

	SEC_AEAD_ALG("authenc(hmac(sha256),cbc(aes))",
		     sec_setkey_aes_cbc_sha256, sec_aead_sha256_ctx_init,
		     AES_BLOCK_SIZE, AES_BLOCK_SIZE, SHA256_DIGEST_SIZE),

	SEC_AEAD_ALG("authenc(hmac(sha512),cbc(aes))",
		     sec_setkey_aes_cbc_sha512, sec_aead_sha512_ctx_init,
		     AES_BLOCK_SIZE, AES_BLOCK_SIZE, SHA512_DIGEST_SIZE),
};

int sec_register_to_crypto(void)
{
	int ret;

	/* To avoid repeat register */
	ret = crypto_register_skciphers(sec_skciphers,
					ARRAY_SIZE(sec_skciphers));
	if (ret)
		return ret;

	ret = crypto_register_aeads(sec_aeads, ARRAY_SIZE(sec_aeads));
	if (ret)
		crypto_unregister_skciphers(sec_skciphers,
					    ARRAY_SIZE(sec_skciphers));
	return ret;
}

void sec_unregister_from_crypto(void)
{
	crypto_unregister_skciphers(sec_skciphers,
				    ARRAY_SIZE(sec_skciphers));
	crypto_unregister_aeads(sec_aeads, ARRAY_SIZE(sec_aeads));
}<|MERGE_RESOLUTION|>--- conflicted
+++ resolved
@@ -348,10 +348,7 @@
 	}
 
 	return 0;
-<<<<<<< HEAD
-=======
-
->>>>>>> f642729d
+
 alloc_pbuf_fail:
 	if (ctx->alg_type == SEC_AEAD)
 		sec_free_mac_resource(dev, qp_ctx->res);
