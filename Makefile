--- conflicted
+++ resolved
@@ -2,11 +2,7 @@
 VERSION = 5
 PATCHLEVEL = 10
 SUBLEVEL = 0
-<<<<<<< HEAD
-EXTRAVERSION = -rc5
-=======
 EXTRAVERSION = -rc7
->>>>>>> db208270
 NAME = Kleptomaniac Octopus
 
 # *DOCUMENTATION*
