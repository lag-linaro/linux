// SPDX-License-Identifier: GPL-2.0
/*
 * Copyright (C) 2012 Fusion-io  All rights reserved.
 * Copyright (C) 2012 Intel Corp. All rights reserved.
 */

#include <linux/sched.h>
#include <linux/bio.h>
#include <linux/slab.h>
#include <linux/blkdev.h>
#include <linux/raid/pq.h>
#include <linux/hash.h>
#include <linux/list_sort.h>
#include <linux/raid/xor.h>
#include <linux/mm.h>
#include "misc.h"
#include "ctree.h"
#include "disk-io.h"
#include "volumes.h"
#include "raid56.h"
#include "async-thread.h"

/* set when additional merges to this rbio are not allowed */
#define RBIO_RMW_LOCKED_BIT	1

/*
 * set when this rbio is sitting in the hash, but it is just a cache
 * of past RMW
 */
#define RBIO_CACHE_BIT		2

/*
 * set when it is safe to trust the stripe_pages for caching
 */
#define RBIO_CACHE_READY_BIT	3

#define RBIO_CACHE_SIZE 1024

#define BTRFS_STRIPE_HASH_TABLE_BITS				11

/* Used by the raid56 code to lock stripes for read/modify/write */
struct btrfs_stripe_hash {
	struct list_head hash_list;
	spinlock_t lock;
};

/* Used by the raid56 code to lock stripes for read/modify/write */
struct btrfs_stripe_hash_table {
	struct list_head stripe_cache;
	spinlock_t cache_lock;
	int cache_size;
	struct btrfs_stripe_hash table[];
};

enum btrfs_rbio_ops {
	BTRFS_RBIO_WRITE,
	BTRFS_RBIO_READ_REBUILD,
	BTRFS_RBIO_PARITY_SCRUB,
	BTRFS_RBIO_REBUILD_MISSING,
};

struct btrfs_raid_bio {
	struct btrfs_fs_info *fs_info;
	struct btrfs_bio *bbio;

	/* while we're doing rmw on a stripe
	 * we put it into a hash table so we can
	 * lock the stripe and merge more rbios
	 * into it.
	 */
	struct list_head hash_list;

	/*
	 * LRU list for the stripe cache
	 */
	struct list_head stripe_cache;

	/*
	 * for scheduling work in the helper threads
	 */
	struct btrfs_work work;

	/*
	 * bio list and bio_list_lock are used
	 * to add more bios into the stripe
	 * in hopes of avoiding the full rmw
	 */
	struct bio_list bio_list;
	spinlock_t bio_list_lock;

	/* also protected by the bio_list_lock, the
	 * plug list is used by the plugging code
	 * to collect partial bios while plugged.  The
	 * stripe locking code also uses it to hand off
	 * the stripe lock to the next pending IO
	 */
	struct list_head plug_list;

	/*
	 * flags that tell us if it is safe to
	 * merge with this bio
	 */
	unsigned long flags;

	/* size of each individual stripe on disk */
	int stripe_len;

	/* number of data stripes (no p/q) */
	int nr_data;

	int real_stripes;

	int stripe_npages;
	/*
	 * set if we're doing a parity rebuild
	 * for a read from higher up, which is handled
	 * differently from a parity rebuild as part of
	 * rmw
	 */
	enum btrfs_rbio_ops operation;

	/* first bad stripe */
	int faila;

	/* second bad stripe (for raid6 use) */
	int failb;

	int scrubp;
	/*
	 * number of pages needed to represent the full
	 * stripe
	 */
	int nr_pages;

	/*
	 * size of all the bios in the bio_list.  This
	 * helps us decide if the rbio maps to a full
	 * stripe or not
	 */
	int bio_list_bytes;

	int generic_bio_cnt;

	refcount_t refs;

	atomic_t stripes_pending;

	atomic_t error;
	/*
	 * these are two arrays of pointers.  We allocate the
	 * rbio big enough to hold them both and setup their
	 * locations when the rbio is allocated
	 */

	/* pointers to pages that we allocated for
	 * reading/writing stripes directly from the disk (including P/Q)
	 */
	struct page **stripe_pages;

	/*
	 * pointers to the pages in the bio_list.  Stored
	 * here for faster lookup
	 */
	struct page **bio_pages;

	/*
	 * bitmap to record which horizontal stripe has data
	 */
	unsigned long *dbitmap;

	/* allocated with real_stripes-many pointers for finish_*() calls */
	void **finish_pointers;

	/* allocated with stripe_npages-many bits for finish_*() calls */
	unsigned long *finish_pbitmap;
};

static int __raid56_parity_recover(struct btrfs_raid_bio *rbio);
static noinline void finish_rmw(struct btrfs_raid_bio *rbio);
static void rmw_work(struct btrfs_work *work);
static void read_rebuild_work(struct btrfs_work *work);
static int fail_bio_stripe(struct btrfs_raid_bio *rbio, struct bio *bio);
static int fail_rbio_index(struct btrfs_raid_bio *rbio, int failed);
static void __free_raid_bio(struct btrfs_raid_bio *rbio);
static void index_rbio_pages(struct btrfs_raid_bio *rbio);
static int alloc_rbio_pages(struct btrfs_raid_bio *rbio);

static noinline void finish_parity_scrub(struct btrfs_raid_bio *rbio,
					 int need_check);
static void scrub_parity_work(struct btrfs_work *work);

static void start_async_work(struct btrfs_raid_bio *rbio, btrfs_func_t work_func)
{
	btrfs_init_work(&rbio->work, work_func, NULL, NULL);
	btrfs_queue_work(rbio->fs_info->rmw_workers, &rbio->work);
}

/*
 * the stripe hash table is used for locking, and to collect
 * bios in hopes of making a full stripe
 */
int btrfs_alloc_stripe_hash_table(struct btrfs_fs_info *info)
{
	struct btrfs_stripe_hash_table *table;
	struct btrfs_stripe_hash_table *x;
	struct btrfs_stripe_hash *cur;
	struct btrfs_stripe_hash *h;
	int num_entries = 1 << BTRFS_STRIPE_HASH_TABLE_BITS;
	int i;

	if (info->stripe_hash_table)
		return 0;

	/*
	 * The table is large, starting with order 4 and can go as high as
	 * order 7 in case lock debugging is turned on.
	 *
	 * Try harder to allocate and fallback to vmalloc to lower the chance
	 * of a failing mount.
	 */
	table = kvzalloc(struct_size(table, table, num_entries), GFP_KERNEL);
	if (!table)
		return -ENOMEM;

	spin_lock_init(&table->cache_lock);
	INIT_LIST_HEAD(&table->stripe_cache);

	h = table->table;

	for (i = 0; i < num_entries; i++) {
		cur = h + i;
		INIT_LIST_HEAD(&cur->hash_list);
		spin_lock_init(&cur->lock);
	}

	x = cmpxchg(&info->stripe_hash_table, NULL, table);
	kvfree(x);
	return 0;
}

/*
 * caching an rbio means to copy anything from the
 * bio_pages array into the stripe_pages array.  We
 * use the page uptodate bit in the stripe cache array
 * to indicate if it has valid data
 *
 * once the caching is done, we set the cache ready
 * bit.
 */
static void cache_rbio_pages(struct btrfs_raid_bio *rbio)
{
	int i;
	int ret;

	ret = alloc_rbio_pages(rbio);
	if (ret)
		return;

	for (i = 0; i < rbio->nr_pages; i++) {
		if (!rbio->bio_pages[i])
			continue;

		copy_highpage(rbio->stripe_pages[i], rbio->bio_pages[i]);
		SetPageUptodate(rbio->stripe_pages[i]);
	}
	set_bit(RBIO_CACHE_READY_BIT, &rbio->flags);
}

/*
 * we hash on the first logical address of the stripe
 */
static int rbio_bucket(struct btrfs_raid_bio *rbio)
{
	u64 num = rbio->bbio->raid_map[0];

	/*
	 * we shift down quite a bit.  We're using byte
	 * addressing, and most of the lower bits are zeros.
	 * This tends to upset hash_64, and it consistently
	 * returns just one or two different values.
	 *
	 * shifting off the lower bits fixes things.
	 */
	return hash_64(num >> 16, BTRFS_STRIPE_HASH_TABLE_BITS);
}

/*
 * stealing an rbio means taking all the uptodate pages from the stripe
 * array in the source rbio and putting them into the destination rbio
 */
static void steal_rbio(struct btrfs_raid_bio *src, struct btrfs_raid_bio *dest)
{
	int i;
	struct page *s;
	struct page *d;

	if (!test_bit(RBIO_CACHE_READY_BIT, &src->flags))
		return;

	for (i = 0; i < dest->nr_pages; i++) {
		s = src->stripe_pages[i];
		if (!s || !PageUptodate(s)) {
			continue;
		}

		d = dest->stripe_pages[i];
		if (d)
			__free_page(d);

		dest->stripe_pages[i] = s;
		src->stripe_pages[i] = NULL;
	}
}

/*
 * merging means we take the bio_list from the victim and
 * splice it into the destination.  The victim should
 * be discarded afterwards.
 *
 * must be called with dest->rbio_list_lock held
 */
static void merge_rbio(struct btrfs_raid_bio *dest,
		       struct btrfs_raid_bio *victim)
{
	bio_list_merge(&dest->bio_list, &victim->bio_list);
	dest->bio_list_bytes += victim->bio_list_bytes;
	dest->generic_bio_cnt += victim->generic_bio_cnt;
	bio_list_init(&victim->bio_list);
}

/*
 * used to prune items that are in the cache.  The caller
 * must hold the hash table lock.
 */
static void __remove_rbio_from_cache(struct btrfs_raid_bio *rbio)
{
	int bucket = rbio_bucket(rbio);
	struct btrfs_stripe_hash_table *table;
	struct btrfs_stripe_hash *h;
	int freeit = 0;

	/*
	 * check the bit again under the hash table lock.
	 */
	if (!test_bit(RBIO_CACHE_BIT, &rbio->flags))
		return;

	table = rbio->fs_info->stripe_hash_table;
	h = table->table + bucket;

	/* hold the lock for the bucket because we may be
	 * removing it from the hash table
	 */
	spin_lock(&h->lock);

	/*
	 * hold the lock for the bio list because we need
	 * to make sure the bio list is empty
	 */
	spin_lock(&rbio->bio_list_lock);

	if (test_and_clear_bit(RBIO_CACHE_BIT, &rbio->flags)) {
		list_del_init(&rbio->stripe_cache);
		table->cache_size -= 1;
		freeit = 1;

		/* if the bio list isn't empty, this rbio is
		 * still involved in an IO.  We take it out
		 * of the cache list, and drop the ref that
		 * was held for the list.
		 *
		 * If the bio_list was empty, we also remove
		 * the rbio from the hash_table, and drop
		 * the corresponding ref
		 */
		if (bio_list_empty(&rbio->bio_list)) {
			if (!list_empty(&rbio->hash_list)) {
				list_del_init(&rbio->hash_list);
				refcount_dec(&rbio->refs);
				BUG_ON(!list_empty(&rbio->plug_list));
			}
		}
	}

	spin_unlock(&rbio->bio_list_lock);
	spin_unlock(&h->lock);

	if (freeit)
		__free_raid_bio(rbio);
}

/*
 * prune a given rbio from the cache
 */
static void remove_rbio_from_cache(struct btrfs_raid_bio *rbio)
{
	struct btrfs_stripe_hash_table *table;
	unsigned long flags;

	if (!test_bit(RBIO_CACHE_BIT, &rbio->flags))
		return;

	table = rbio->fs_info->stripe_hash_table;

	spin_lock_irqsave(&table->cache_lock, flags);
	__remove_rbio_from_cache(rbio);
	spin_unlock_irqrestore(&table->cache_lock, flags);
}

/*
 * remove everything in the cache
 */
static void btrfs_clear_rbio_cache(struct btrfs_fs_info *info)
{
	struct btrfs_stripe_hash_table *table;
	unsigned long flags;
	struct btrfs_raid_bio *rbio;

	table = info->stripe_hash_table;

	spin_lock_irqsave(&table->cache_lock, flags);
	while (!list_empty(&table->stripe_cache)) {
		rbio = list_entry(table->stripe_cache.next,
				  struct btrfs_raid_bio,
				  stripe_cache);
		__remove_rbio_from_cache(rbio);
	}
	spin_unlock_irqrestore(&table->cache_lock, flags);
}

/*
 * remove all cached entries and free the hash table
 * used by unmount
 */
void btrfs_free_stripe_hash_table(struct btrfs_fs_info *info)
{
	if (!info->stripe_hash_table)
		return;
	btrfs_clear_rbio_cache(info);
	kvfree(info->stripe_hash_table);
	info->stripe_hash_table = NULL;
}

/*
 * insert an rbio into the stripe cache.  It
 * must have already been prepared by calling
 * cache_rbio_pages
 *
 * If this rbio was already cached, it gets
 * moved to the front of the lru.
 *
 * If the size of the rbio cache is too big, we
 * prune an item.
 */
static void cache_rbio(struct btrfs_raid_bio *rbio)
{
	struct btrfs_stripe_hash_table *table;
	unsigned long flags;

	if (!test_bit(RBIO_CACHE_READY_BIT, &rbio->flags))
		return;

	table = rbio->fs_info->stripe_hash_table;

	spin_lock_irqsave(&table->cache_lock, flags);
	spin_lock(&rbio->bio_list_lock);

	/* bump our ref if we were not in the list before */
	if (!test_and_set_bit(RBIO_CACHE_BIT, &rbio->flags))
		refcount_inc(&rbio->refs);

	if (!list_empty(&rbio->stripe_cache)){
		list_move(&rbio->stripe_cache, &table->stripe_cache);
	} else {
		list_add(&rbio->stripe_cache, &table->stripe_cache);
		table->cache_size += 1;
	}

	spin_unlock(&rbio->bio_list_lock);

	if (table->cache_size > RBIO_CACHE_SIZE) {
		struct btrfs_raid_bio *found;

		found = list_entry(table->stripe_cache.prev,
				  struct btrfs_raid_bio,
				  stripe_cache);

		if (found != rbio)
			__remove_rbio_from_cache(found);
	}

	spin_unlock_irqrestore(&table->cache_lock, flags);
}

/*
 * helper function to run the xor_blocks api.  It is only
 * able to do MAX_XOR_BLOCKS at a time, so we need to
 * loop through.
 */
static void run_xor(void **pages, int src_cnt, ssize_t len)
{
	int src_off = 0;
	int xor_src_cnt = 0;
	void *dest = pages[src_cnt];

	while(src_cnt > 0) {
		xor_src_cnt = min(src_cnt, MAX_XOR_BLOCKS);
		xor_blocks(xor_src_cnt, len, dest, pages + src_off);

		src_cnt -= xor_src_cnt;
		src_off += xor_src_cnt;
	}
}

/*
 * Returns true if the bio list inside this rbio covers an entire stripe (no
 * rmw required).
 */
static int rbio_is_full(struct btrfs_raid_bio *rbio)
{
	unsigned long flags;
	unsigned long size = rbio->bio_list_bytes;
	int ret = 1;

	spin_lock_irqsave(&rbio->bio_list_lock, flags);
	if (size != rbio->nr_data * rbio->stripe_len)
		ret = 0;
	BUG_ON(size > rbio->nr_data * rbio->stripe_len);
	spin_unlock_irqrestore(&rbio->bio_list_lock, flags);

	return ret;
}

/*
 * returns 1 if it is safe to merge two rbios together.
 * The merging is safe if the two rbios correspond to
 * the same stripe and if they are both going in the same
 * direction (read vs write), and if neither one is
 * locked for final IO
 *
 * The caller is responsible for locking such that
 * rmw_locked is safe to test
 */
static int rbio_can_merge(struct btrfs_raid_bio *last,
			  struct btrfs_raid_bio *cur)
{
	if (test_bit(RBIO_RMW_LOCKED_BIT, &last->flags) ||
	    test_bit(RBIO_RMW_LOCKED_BIT, &cur->flags))
		return 0;

	/*
	 * we can't merge with cached rbios, since the
	 * idea is that when we merge the destination
	 * rbio is going to run our IO for us.  We can
	 * steal from cached rbios though, other functions
	 * handle that.
	 */
	if (test_bit(RBIO_CACHE_BIT, &last->flags) ||
	    test_bit(RBIO_CACHE_BIT, &cur->flags))
		return 0;

	if (last->bbio->raid_map[0] !=
	    cur->bbio->raid_map[0])
		return 0;

	/* we can't merge with different operations */
	if (last->operation != cur->operation)
		return 0;
	/*
	 * We've need read the full stripe from the drive.
	 * check and repair the parity and write the new results.
	 *
	 * We're not allowed to add any new bios to the
	 * bio list here, anyone else that wants to
	 * change this stripe needs to do their own rmw.
	 */
	if (last->operation == BTRFS_RBIO_PARITY_SCRUB)
		return 0;

	if (last->operation == BTRFS_RBIO_REBUILD_MISSING)
		return 0;

	if (last->operation == BTRFS_RBIO_READ_REBUILD) {
		int fa = last->faila;
		int fb = last->failb;
		int cur_fa = cur->faila;
		int cur_fb = cur->failb;

		if (last->faila >= last->failb) {
			fa = last->failb;
			fb = last->faila;
		}

		if (cur->faila >= cur->failb) {
			cur_fa = cur->failb;
			cur_fb = cur->faila;
		}

		if (fa != cur_fa || fb != cur_fb)
			return 0;
	}
	return 1;
}

static int rbio_stripe_page_index(struct btrfs_raid_bio *rbio, int stripe,
				  int index)
{
	return stripe * rbio->stripe_npages + index;
}

/*
 * these are just the pages from the rbio array, not from anything
 * the FS sent down to us
 */
static struct page *rbio_stripe_page(struct btrfs_raid_bio *rbio, int stripe,
				     int index)
{
	return rbio->stripe_pages[rbio_stripe_page_index(rbio, stripe, index)];
}

/*
 * helper to index into the pstripe
 */
static struct page *rbio_pstripe_page(struct btrfs_raid_bio *rbio, int index)
{
	return rbio_stripe_page(rbio, rbio->nr_data, index);
}

/*
 * helper to index into the qstripe, returns null
 * if there is no qstripe
 */
static struct page *rbio_qstripe_page(struct btrfs_raid_bio *rbio, int index)
{
	if (rbio->nr_data + 1 == rbio->real_stripes)
		return NULL;
	return rbio_stripe_page(rbio, rbio->nr_data + 1, index);
}

/*
 * The first stripe in the table for a logical address
 * has the lock.  rbios are added in one of three ways:
 *
 * 1) Nobody has the stripe locked yet.  The rbio is given
 * the lock and 0 is returned.  The caller must start the IO
 * themselves.
 *
 * 2) Someone has the stripe locked, but we're able to merge
 * with the lock owner.  The rbio is freed and the IO will
 * start automatically along with the existing rbio.  1 is returned.
 *
 * 3) Someone has the stripe locked, but we're not able to merge.
 * The rbio is added to the lock owner's plug list, or merged into
 * an rbio already on the plug list.  When the lock owner unlocks,
 * the next rbio on the list is run and the IO is started automatically.
 * 1 is returned
 *
 * If we return 0, the caller still owns the rbio and must continue with
 * IO submission.  If we return 1, the caller must assume the rbio has
 * already been freed.
 */
static noinline int lock_stripe_add(struct btrfs_raid_bio *rbio)
{
	struct btrfs_stripe_hash *h;
	struct btrfs_raid_bio *cur;
	struct btrfs_raid_bio *pending;
	unsigned long flags;
	struct btrfs_raid_bio *freeit = NULL;
	struct btrfs_raid_bio *cache_drop = NULL;
	int ret = 0;

	h = rbio->fs_info->stripe_hash_table->table + rbio_bucket(rbio);

	spin_lock_irqsave(&h->lock, flags);
	list_for_each_entry(cur, &h->hash_list, hash_list) {
		if (cur->bbio->raid_map[0] != rbio->bbio->raid_map[0])
			continue;

		spin_lock(&cur->bio_list_lock);

		/* Can we steal this cached rbio's pages? */
		if (bio_list_empty(&cur->bio_list) &&
		    list_empty(&cur->plug_list) &&
		    test_bit(RBIO_CACHE_BIT, &cur->flags) &&
		    !test_bit(RBIO_RMW_LOCKED_BIT, &cur->flags)) {
			list_del_init(&cur->hash_list);
			refcount_dec(&cur->refs);

			steal_rbio(cur, rbio);
			cache_drop = cur;
			spin_unlock(&cur->bio_list_lock);

			goto lockit;
		}

		/* Can we merge into the lock owner? */
		if (rbio_can_merge(cur, rbio)) {
			merge_rbio(cur, rbio);
			spin_unlock(&cur->bio_list_lock);
			freeit = rbio;
			ret = 1;
			goto out;
		}


		/*
		 * We couldn't merge with the running rbio, see if we can merge
		 * with the pending ones.  We don't have to check for rmw_locked
		 * because there is no way they are inside finish_rmw right now
		 */
		list_for_each_entry(pending, &cur->plug_list, plug_list) {
			if (rbio_can_merge(pending, rbio)) {
				merge_rbio(pending, rbio);
				spin_unlock(&cur->bio_list_lock);
				freeit = rbio;
				ret = 1;
				goto out;
			}
		}

		/*
		 * No merging, put us on the tail of the plug list, our rbio
		 * will be started with the currently running rbio unlocks
		 */
		list_add_tail(&rbio->plug_list, &cur->plug_list);
		spin_unlock(&cur->bio_list_lock);
		ret = 1;
		goto out;
	}
lockit:
	refcount_inc(&rbio->refs);
	list_add(&rbio->hash_list, &h->hash_list);
out:
	spin_unlock_irqrestore(&h->lock, flags);
	if (cache_drop)
		remove_rbio_from_cache(cache_drop);
	if (freeit)
		__free_raid_bio(freeit);
	return ret;
}

/*
 * called as rmw or parity rebuild is completed.  If the plug list has more
 * rbios waiting for this stripe, the next one on the list will be started
 */
static noinline void unlock_stripe(struct btrfs_raid_bio *rbio)
{
	int bucket;
	struct btrfs_stripe_hash *h;
	unsigned long flags;
	int keep_cache = 0;

	bucket = rbio_bucket(rbio);
	h = rbio->fs_info->stripe_hash_table->table + bucket;

	if (list_empty(&rbio->plug_list))
		cache_rbio(rbio);

	spin_lock_irqsave(&h->lock, flags);
	spin_lock(&rbio->bio_list_lock);

	if (!list_empty(&rbio->hash_list)) {
		/*
		 * if we're still cached and there is no other IO
		 * to perform, just leave this rbio here for others
		 * to steal from later
		 */
		if (list_empty(&rbio->plug_list) &&
		    test_bit(RBIO_CACHE_BIT, &rbio->flags)) {
			keep_cache = 1;
			clear_bit(RBIO_RMW_LOCKED_BIT, &rbio->flags);
			BUG_ON(!bio_list_empty(&rbio->bio_list));
			goto done;
		}

		list_del_init(&rbio->hash_list);
		refcount_dec(&rbio->refs);

		/*
		 * we use the plug list to hold all the rbios
		 * waiting for the chance to lock this stripe.
		 * hand the lock over to one of them.
		 */
		if (!list_empty(&rbio->plug_list)) {
			struct btrfs_raid_bio *next;
			struct list_head *head = rbio->plug_list.next;

			next = list_entry(head, struct btrfs_raid_bio,
					  plug_list);

			list_del_init(&rbio->plug_list);

			list_add(&next->hash_list, &h->hash_list);
			refcount_inc(&next->refs);
			spin_unlock(&rbio->bio_list_lock);
			spin_unlock_irqrestore(&h->lock, flags);

			if (next->operation == BTRFS_RBIO_READ_REBUILD)
				start_async_work(next, read_rebuild_work);
			else if (next->operation == BTRFS_RBIO_REBUILD_MISSING) {
				steal_rbio(rbio, next);
				start_async_work(next, read_rebuild_work);
			} else if (next->operation == BTRFS_RBIO_WRITE) {
				steal_rbio(rbio, next);
				start_async_work(next, rmw_work);
			} else if (next->operation == BTRFS_RBIO_PARITY_SCRUB) {
				steal_rbio(rbio, next);
				start_async_work(next, scrub_parity_work);
			}

			goto done_nolock;
		}
	}
done:
	spin_unlock(&rbio->bio_list_lock);
	spin_unlock_irqrestore(&h->lock, flags);

done_nolock:
	if (!keep_cache)
		remove_rbio_from_cache(rbio);
}

static void __free_raid_bio(struct btrfs_raid_bio *rbio)
{
	int i;

	if (!refcount_dec_and_test(&rbio->refs))
		return;

	WARN_ON(!list_empty(&rbio->stripe_cache));
	WARN_ON(!list_empty(&rbio->hash_list));
	WARN_ON(!bio_list_empty(&rbio->bio_list));

	for (i = 0; i < rbio->nr_pages; i++) {
		if (rbio->stripe_pages[i]) {
			__free_page(rbio->stripe_pages[i]);
			rbio->stripe_pages[i] = NULL;
		}
	}

	btrfs_put_bbio(rbio->bbio);
	kfree(rbio);
}

static void rbio_endio_bio_list(struct bio *cur, blk_status_t err)
{
	struct bio *next;

	while (cur) {
		next = cur->bi_next;
		cur->bi_next = NULL;
		cur->bi_status = err;
		bio_endio(cur);
		cur = next;
	}
}

/*
 * this frees the rbio and runs through all the bios in the
 * bio_list and calls end_io on them
 */
static void rbio_orig_end_io(struct btrfs_raid_bio *rbio, blk_status_t err)
{
	struct bio *cur = bio_list_get(&rbio->bio_list);
	struct bio *extra;

	if (rbio->generic_bio_cnt)
		btrfs_bio_counter_sub(rbio->fs_info, rbio->generic_bio_cnt);

	/*
	 * At this moment, rbio->bio_list is empty, however since rbio does not
	 * always have RBIO_RMW_LOCKED_BIT set and rbio is still linked on the
	 * hash list, rbio may be merged with others so that rbio->bio_list
	 * becomes non-empty.
	 * Once unlock_stripe() is done, rbio->bio_list will not be updated any
	 * more and we can call bio_endio() on all queued bios.
	 */
	unlock_stripe(rbio);
	extra = bio_list_get(&rbio->bio_list);
	__free_raid_bio(rbio);

	rbio_endio_bio_list(cur, err);
	if (extra)
		rbio_endio_bio_list(extra, err);
}

/*
 * end io function used by finish_rmw.  When we finally
 * get here, we've written a full stripe
 */
static void raid_write_end_io(struct bio *bio)
{
	struct btrfs_raid_bio *rbio = bio->bi_private;
	blk_status_t err = bio->bi_status;
	int max_errors;

	if (err)
		fail_bio_stripe(rbio, bio);

	bio_put(bio);

	if (!atomic_dec_and_test(&rbio->stripes_pending))
		return;

	err = BLK_STS_OK;

	/* OK, we have read all the stripes we need to. */
	max_errors = (rbio->operation == BTRFS_RBIO_PARITY_SCRUB) ?
		     0 : rbio->bbio->max_errors;
	if (atomic_read(&rbio->error) > max_errors)
		err = BLK_STS_IOERR;

	rbio_orig_end_io(rbio, err);
}

/*
 * the read/modify/write code wants to use the original bio for
 * any pages it included, and then use the rbio for everything
 * else.  This function decides if a given index (stripe number)
 * and page number in that stripe fall inside the original bio
 * or the rbio.
 *
 * if you set bio_list_only, you'll get a NULL back for any ranges
 * that are outside the bio_list
 *
 * This doesn't take any refs on anything, you get a bare page pointer
 * and the caller must bump refs as required.
 *
 * You must call index_rbio_pages once before you can trust
 * the answers from this function.
 */
static struct page *page_in_rbio(struct btrfs_raid_bio *rbio,
				 int index, int pagenr, int bio_list_only)
{
	int chunk_page;
	struct page *p = NULL;

	chunk_page = index * (rbio->stripe_len >> PAGE_SHIFT) + pagenr;

	spin_lock_irq(&rbio->bio_list_lock);
	p = rbio->bio_pages[chunk_page];
	spin_unlock_irq(&rbio->bio_list_lock);

	if (p || bio_list_only)
		return p;

	return rbio->stripe_pages[chunk_page];
}

/*
 * number of pages we need for the entire stripe across all the
 * drives
 */
static unsigned long rbio_nr_pages(unsigned long stripe_len, int nr_stripes)
{
	return DIV_ROUND_UP(stripe_len, PAGE_SIZE) * nr_stripes;
}

/*
 * allocation and initial setup for the btrfs_raid_bio.  Not
 * this does not allocate any pages for rbio->pages.
 */
static struct btrfs_raid_bio *alloc_rbio(struct btrfs_fs_info *fs_info,
					 struct btrfs_bio *bbio,
					 u64 stripe_len)
{
	struct btrfs_raid_bio *rbio;
	int nr_data = 0;
	int real_stripes = bbio->num_stripes - bbio->num_tgtdevs;
	int num_pages = rbio_nr_pages(stripe_len, real_stripes);
	int stripe_npages = DIV_ROUND_UP(stripe_len, PAGE_SIZE);
	void *p;

	rbio = kzalloc(sizeof(*rbio) +
		       sizeof(*rbio->stripe_pages) * num_pages +
		       sizeof(*rbio->bio_pages) * num_pages +
		       sizeof(*rbio->finish_pointers) * real_stripes +
		       sizeof(*rbio->dbitmap) * BITS_TO_LONGS(stripe_npages) +
		       sizeof(*rbio->finish_pbitmap) *
				BITS_TO_LONGS(stripe_npages),
		       GFP_NOFS);
	if (!rbio)
		return ERR_PTR(-ENOMEM);

	bio_list_init(&rbio->bio_list);
	INIT_LIST_HEAD(&rbio->plug_list);
	spin_lock_init(&rbio->bio_list_lock);
	INIT_LIST_HEAD(&rbio->stripe_cache);
	INIT_LIST_HEAD(&rbio->hash_list);
	rbio->bbio = bbio;
	rbio->fs_info = fs_info;
	rbio->stripe_len = stripe_len;
	rbio->nr_pages = num_pages;
	rbio->real_stripes = real_stripes;
	rbio->stripe_npages = stripe_npages;
	rbio->faila = -1;
	rbio->failb = -1;
	refcount_set(&rbio->refs, 1);
	atomic_set(&rbio->error, 0);
	atomic_set(&rbio->stripes_pending, 0);

	/*
	 * the stripe_pages, bio_pages, etc arrays point to the extra
	 * memory we allocated past the end of the rbio
	 */
	p = rbio + 1;
#define CONSUME_ALLOC(ptr, count)	do {				\
		ptr = p;						\
		p = (unsigned char *)p + sizeof(*(ptr)) * (count);	\
	} while (0)
	CONSUME_ALLOC(rbio->stripe_pages, num_pages);
	CONSUME_ALLOC(rbio->bio_pages, num_pages);
	CONSUME_ALLOC(rbio->finish_pointers, real_stripes);
	CONSUME_ALLOC(rbio->dbitmap, BITS_TO_LONGS(stripe_npages));
	CONSUME_ALLOC(rbio->finish_pbitmap, BITS_TO_LONGS(stripe_npages));
#undef  CONSUME_ALLOC

	if (bbio->map_type & BTRFS_BLOCK_GROUP_RAID5)
		nr_data = real_stripes - 1;
	else if (bbio->map_type & BTRFS_BLOCK_GROUP_RAID6)
		nr_data = real_stripes - 2;
	else
		BUG();

	rbio->nr_data = nr_data;
	return rbio;
}

/* allocate pages for all the stripes in the bio, including parity */
static int alloc_rbio_pages(struct btrfs_raid_bio *rbio)
{
	int i;
	struct page *page;

	for (i = 0; i < rbio->nr_pages; i++) {
		if (rbio->stripe_pages[i])
			continue;
		page = alloc_page(GFP_NOFS | __GFP_HIGHMEM);
		if (!page)
			return -ENOMEM;
		rbio->stripe_pages[i] = page;
	}
	return 0;
}

/* only allocate pages for p/q stripes */
static int alloc_rbio_parity_pages(struct btrfs_raid_bio *rbio)
{
	int i;
	struct page *page;

	i = rbio_stripe_page_index(rbio, rbio->nr_data, 0);

	for (; i < rbio->nr_pages; i++) {
		if (rbio->stripe_pages[i])
			continue;
		page = alloc_page(GFP_NOFS | __GFP_HIGHMEM);
		if (!page)
			return -ENOMEM;
		rbio->stripe_pages[i] = page;
	}
	return 0;
}

/*
 * add a single page from a specific stripe into our list of bios for IO
 * this will try to merge into existing bios if possible, and returns
 * zero if all went well.
 */
static int rbio_add_io_page(struct btrfs_raid_bio *rbio,
			    struct bio_list *bio_list,
			    struct page *page,
			    int stripe_nr,
			    unsigned long page_index,
			    unsigned long bio_max_len)
{
	struct bio *last = bio_list->tail;
	int ret;
	struct bio *bio;
	struct btrfs_bio_stripe *stripe;
	u64 disk_start;

	stripe = &rbio->bbio->stripes[stripe_nr];
	disk_start = stripe->physical + (page_index << PAGE_SHIFT);

	/* if the device is missing, just fail this stripe */
	if (!stripe->dev->bdev)
		return fail_rbio_index(rbio, stripe_nr);

	/* see if we can add this page onto our existing bio */
	if (last) {
		u64 last_end = last->bi_iter.bi_sector << 9;
		last_end += last->bi_iter.bi_size;

		/*
		 * we can't merge these if they are from different
		 * devices or if they are not contiguous
		 */
		if (last_end == disk_start && !last->bi_status &&
		    last->bi_bdev == stripe->dev->bdev) {
			ret = bio_add_page(last, page, PAGE_SIZE, 0);
			if (ret == PAGE_SIZE)
				return 0;
		}
	}

	/* put a new bio on the list */
	bio = btrfs_io_bio_alloc(bio_max_len >> PAGE_SHIFT ?: 1);
	btrfs_io_bio(bio)->device = stripe->dev;
	bio->bi_iter.bi_size = 0;
	bio_set_dev(bio, stripe->dev->bdev);
	bio->bi_iter.bi_sector = disk_start >> 9;

	bio_add_page(bio, page, PAGE_SIZE, 0);
	bio_list_add(bio_list, bio);
	return 0;
}

/*
 * while we're doing the read/modify/write cycle, we could
 * have errors in reading pages off the disk.  This checks
 * for errors and if we're not able to read the page it'll
 * trigger parity reconstruction.  The rmw will be finished
 * after we've reconstructed the failed stripes
 */
static void validate_rbio_for_rmw(struct btrfs_raid_bio *rbio)
{
	if (rbio->faila >= 0 || rbio->failb >= 0) {
		BUG_ON(rbio->faila == rbio->real_stripes - 1);
		__raid56_parity_recover(rbio);
	} else {
		finish_rmw(rbio);
	}
}

/*
 * helper function to walk our bio list and populate the bio_pages array with
 * the result.  This seems expensive, but it is faster than constantly
 * searching through the bio list as we setup the IO in finish_rmw or stripe
 * reconstruction.
 *
 * This must be called before you trust the answers from page_in_rbio
 */
static void index_rbio_pages(struct btrfs_raid_bio *rbio)
{
	struct bio *bio;
	u64 start;
	unsigned long stripe_offset;
	unsigned long page_index;

	spin_lock_irq(&rbio->bio_list_lock);
	bio_list_for_each(bio, &rbio->bio_list) {
		struct bio_vec bvec;
		struct bvec_iter iter;
		int i = 0;

		start = bio->bi_iter.bi_sector << 9;
		stripe_offset = start - rbio->bbio->raid_map[0];
		page_index = stripe_offset >> PAGE_SHIFT;

		if (bio_flagged(bio, BIO_CLONED))
			bio->bi_iter = btrfs_io_bio(bio)->iter;

		bio_for_each_segment(bvec, bio, iter) {
			rbio->bio_pages[page_index + i] = bvec.bv_page;
			i++;
		}
	}
	spin_unlock_irq(&rbio->bio_list_lock);
}

/*
 * this is called from one of two situations.  We either
 * have a full stripe from the higher layers, or we've read all
 * the missing bits off disk.
 *
 * This will calculate the parity and then send down any
 * changed blocks.
 */
static noinline void finish_rmw(struct btrfs_raid_bio *rbio)
{
	struct btrfs_bio *bbio = rbio->bbio;
	void **pointers = rbio->finish_pointers;
	int nr_data = rbio->nr_data;
	int stripe;
	int pagenr;
	bool has_qstripe;
	struct bio_list bio_list;
	struct bio *bio;
	int ret;

	bio_list_init(&bio_list);

	if (rbio->real_stripes - rbio->nr_data == 1)
		has_qstripe = false;
	else if (rbio->real_stripes - rbio->nr_data == 2)
		has_qstripe = true;
	else
		BUG();

	/* at this point we either have a full stripe,
	 * or we've read the full stripe from the drive.
	 * recalculate the parity and write the new results.
	 *
	 * We're not allowed to add any new bios to the
	 * bio list here, anyone else that wants to
	 * change this stripe needs to do their own rmw.
	 */
	spin_lock_irq(&rbio->bio_list_lock);
	set_bit(RBIO_RMW_LOCKED_BIT, &rbio->flags);
	spin_unlock_irq(&rbio->bio_list_lock);

	atomic_set(&rbio->error, 0);

	/*
	 * now that we've set rmw_locked, run through the
	 * bio list one last time and map the page pointers
	 *
	 * We don't cache full rbios because we're assuming
	 * the higher layers are unlikely to use this area of
	 * the disk again soon.  If they do use it again,
	 * hopefully they will send another full bio.
	 */
	index_rbio_pages(rbio);
	if (!rbio_is_full(rbio))
		cache_rbio_pages(rbio);
	else
		clear_bit(RBIO_CACHE_READY_BIT, &rbio->flags);

	for (pagenr = 0; pagenr < rbio->stripe_npages; pagenr++) {
		struct page *p;
		/* first collect one page from each data stripe */
		for (stripe = 0; stripe < nr_data; stripe++) {
			p = page_in_rbio(rbio, stripe, pagenr, 0);
			pointers[stripe] = kmap_local_page(p);
		}

		/* then add the parity stripe */
		p = rbio_pstripe_page(rbio, pagenr);
		SetPageUptodate(p);
		pointers[stripe++] = kmap_local_page(p);

		if (has_qstripe) {

			/*
			 * raid6, add the qstripe and call the
			 * library function to fill in our p/q
			 */
			p = rbio_qstripe_page(rbio, pagenr);
			SetPageUptodate(p);
			pointers[stripe++] = kmap_local_page(p);

			raid6_call.gen_syndrome(rbio->real_stripes, PAGE_SIZE,
						pointers);
		} else {
			/* raid5 */
			copy_page(pointers[nr_data], pointers[0]);
			run_xor(pointers + 1, nr_data - 1, PAGE_SIZE);
		}
		for (stripe = stripe - 1; stripe >= 0; stripe--)
			kunmap_local(pointers[stripe]);
	}

	/*
	 * time to start writing.  Make bios for everything from the
	 * higher layers (the bio_list in our rbio) and our p/q.  Ignore
	 * everything else.
	 */
	for (stripe = 0; stripe < rbio->real_stripes; stripe++) {
		for (pagenr = 0; pagenr < rbio->stripe_npages; pagenr++) {
			struct page *page;
			if (stripe < rbio->nr_data) {
				page = page_in_rbio(rbio, stripe, pagenr, 1);
				if (!page)
					continue;
			} else {
			       page = rbio_stripe_page(rbio, stripe, pagenr);
			}

			ret = rbio_add_io_page(rbio, &bio_list,
				       page, stripe, pagenr, rbio->stripe_len);
			if (ret)
				goto cleanup;
		}
	}

	if (likely(!bbio->num_tgtdevs))
		goto write_data;

	for (stripe = 0; stripe < rbio->real_stripes; stripe++) {
		if (!bbio->tgtdev_map[stripe])
			continue;

		for (pagenr = 0; pagenr < rbio->stripe_npages; pagenr++) {
			struct page *page;
			if (stripe < rbio->nr_data) {
				page = page_in_rbio(rbio, stripe, pagenr, 1);
				if (!page)
					continue;
			} else {
			       page = rbio_stripe_page(rbio, stripe, pagenr);
			}

			ret = rbio_add_io_page(rbio, &bio_list, page,
					       rbio->bbio->tgtdev_map[stripe],
					       pagenr, rbio->stripe_len);
			if (ret)
				goto cleanup;
		}
	}

write_data:
	atomic_set(&rbio->stripes_pending, bio_list_size(&bio_list));
	BUG_ON(atomic_read(&rbio->stripes_pending) == 0);

	while ((bio = bio_list_pop(&bio_list))) {
		bio->bi_private = rbio;
		bio->bi_end_io = raid_write_end_io;
		bio->bi_opf = REQ_OP_WRITE;

		submit_bio(bio);
	}
	return;

cleanup:
	rbio_orig_end_io(rbio, BLK_STS_IOERR);

	while ((bio = bio_list_pop(&bio_list)))
		bio_put(bio);
}

/*
 * helper to find the stripe number for a given bio.  Used to figure out which
 * stripe has failed.  This expects the bio to correspond to a physical disk,
 * so it looks up based on physical sector numbers.
 */
static int find_bio_stripe(struct btrfs_raid_bio *rbio,
			   struct bio *bio)
{
	u64 physical = bio->bi_iter.bi_sector;
	int i;
	struct btrfs_bio_stripe *stripe;

	physical <<= 9;

	for (i = 0; i < rbio->bbio->num_stripes; i++) {
		stripe = &rbio->bbio->stripes[i];
		if (in_range(physical, stripe->physical, rbio->stripe_len) &&
		    stripe->dev->bdev && bio->bi_bdev == stripe->dev->bdev) {
			return i;
		}
	}
	return -1;
}

/*
 * helper to find the stripe number for a given
 * bio (before mapping).  Used to figure out which stripe has
 * failed.  This looks up based on logical block numbers.
 */
static int find_logical_bio_stripe(struct btrfs_raid_bio *rbio,
				   struct bio *bio)
{
	u64 logical = bio->bi_iter.bi_sector << 9;
	int i;

	for (i = 0; i < rbio->nr_data; i++) {
		u64 stripe_start = rbio->bbio->raid_map[i];

		if (in_range(logical, stripe_start, rbio->stripe_len))
			return i;
	}
	return -1;
}

/*
 * returns -EIO if we had too many failures
 */
static int fail_rbio_index(struct btrfs_raid_bio *rbio, int failed)
{
	unsigned long flags;
	int ret = 0;

	spin_lock_irqsave(&rbio->bio_list_lock, flags);

	/* we already know this stripe is bad, move on */
	if (rbio->faila == failed || rbio->failb == failed)
		goto out;

	if (rbio->faila == -1) {
		/* first failure on this rbio */
		rbio->faila = failed;
		atomic_inc(&rbio->error);
	} else if (rbio->failb == -1) {
		/* second failure on this rbio */
		rbio->failb = failed;
		atomic_inc(&rbio->error);
	} else {
		ret = -EIO;
	}
out:
	spin_unlock_irqrestore(&rbio->bio_list_lock, flags);

	return ret;
}

/*
 * helper to fail a stripe based on a physical disk
 * bio.
 */
static int fail_bio_stripe(struct btrfs_raid_bio *rbio,
			   struct bio *bio)
{
	int failed = find_bio_stripe(rbio, bio);

	if (failed < 0)
		return -EIO;

	return fail_rbio_index(rbio, failed);
}

/*
 * this sets each page in the bio uptodate.  It should only be used on private
 * rbio pages, nothing that comes in from the higher layers
 */
static void set_bio_pages_uptodate(struct bio *bio)
{
	struct bio_vec *bvec;
	struct bvec_iter_all iter_all;

	ASSERT(!bio_flagged(bio, BIO_CLONED));

	bio_for_each_segment_all(bvec, bio, iter_all)
		SetPageUptodate(bvec->bv_page);
}

/*
 * end io for the read phase of the rmw cycle.  All the bios here are physical
 * stripe bios we've read from the disk so we can recalculate the parity of the
 * stripe.
 *
 * This will usually kick off finish_rmw once all the bios are read in, but it
 * may trigger parity reconstruction if we had any errors along the way
 */
static void raid_rmw_end_io(struct bio *bio)
{
	struct btrfs_raid_bio *rbio = bio->bi_private;

	if (bio->bi_status)
		fail_bio_stripe(rbio, bio);
	else
		set_bio_pages_uptodate(bio);

	bio_put(bio);

	if (!atomic_dec_and_test(&rbio->stripes_pending))
		return;

	if (atomic_read(&rbio->error) > rbio->bbio->max_errors)
		goto cleanup;

	/*
	 * this will normally call finish_rmw to start our write
	 * but if there are any failed stripes we'll reconstruct
	 * from parity first
	 */
	validate_rbio_for_rmw(rbio);
	return;

cleanup:

	rbio_orig_end_io(rbio, BLK_STS_IOERR);
}

/*
 * the stripe must be locked by the caller.  It will
 * unlock after all the writes are done
 */
static int raid56_rmw_stripe(struct btrfs_raid_bio *rbio)
{
	int bios_to_read = 0;
	struct bio_list bio_list;
	int ret;
	int pagenr;
	int stripe;
	struct bio *bio;

	bio_list_init(&bio_list);

	ret = alloc_rbio_pages(rbio);
	if (ret)
		goto cleanup;

	index_rbio_pages(rbio);

	atomic_set(&rbio->error, 0);
	/*
	 * build a list of bios to read all the missing parts of this
	 * stripe
	 */
	for (stripe = 0; stripe < rbio->nr_data; stripe++) {
		for (pagenr = 0; pagenr < rbio->stripe_npages; pagenr++) {
			struct page *page;
			/*
			 * we want to find all the pages missing from
			 * the rbio and read them from the disk.  If
			 * page_in_rbio finds a page in the bio list
			 * we don't need to read it off the stripe.
			 */
			page = page_in_rbio(rbio, stripe, pagenr, 1);
			if (page)
				continue;

			page = rbio_stripe_page(rbio, stripe, pagenr);
			/*
			 * the bio cache may have handed us an uptodate
			 * page.  If so, be happy and use it
			 */
			if (PageUptodate(page))
				continue;

			ret = rbio_add_io_page(rbio, &bio_list, page,
				       stripe, pagenr, rbio->stripe_len);
			if (ret)
				goto cleanup;
		}
	}

	bios_to_read = bio_list_size(&bio_list);
	if (!bios_to_read) {
		/*
		 * this can happen if others have merged with
		 * us, it means there is nothing left to read.
		 * But if there are missing devices it may not be
		 * safe to do the full stripe write yet.
		 */
		goto finish;
	}

	/*
	 * the bbio may be freed once we submit the last bio.  Make sure
	 * not to touch it after that
	 */
	atomic_set(&rbio->stripes_pending, bios_to_read);
	while ((bio = bio_list_pop(&bio_list))) {
		bio->bi_private = rbio;
		bio->bi_end_io = raid_rmw_end_io;
		bio->bi_opf = REQ_OP_READ;

		btrfs_bio_wq_end_io(rbio->fs_info, bio, BTRFS_WQ_ENDIO_RAID56);

		submit_bio(bio);
	}
	/* the actual write will happen once the reads are done */
	return 0;

cleanup:
	rbio_orig_end_io(rbio, BLK_STS_IOERR);

	while ((bio = bio_list_pop(&bio_list)))
		bio_put(bio);

	return -EIO;

finish:
	validate_rbio_for_rmw(rbio);
	return 0;
}

/*
 * if the upper layers pass in a full stripe, we thank them by only allocating
 * enough pages to hold the parity, and sending it all down quickly.
 */
static int full_stripe_write(struct btrfs_raid_bio *rbio)
{
	int ret;

	ret = alloc_rbio_parity_pages(rbio);
	if (ret) {
		__free_raid_bio(rbio);
		return ret;
	}

	ret = lock_stripe_add(rbio);
	if (ret == 0)
		finish_rmw(rbio);
	return 0;
}

/*
 * partial stripe writes get handed over to async helpers.
 * We're really hoping to merge a few more writes into this
 * rbio before calculating new parity
 */
static int partial_stripe_write(struct btrfs_raid_bio *rbio)
{
	int ret;

	ret = lock_stripe_add(rbio);
	if (ret == 0)
		start_async_work(rbio, rmw_work);
	return 0;
}

/*
 * sometimes while we were reading from the drive to
 * recalculate parity, enough new bios come into create
 * a full stripe.  So we do a check here to see if we can
 * go directly to finish_rmw
 */
static int __raid56_parity_write(struct btrfs_raid_bio *rbio)
{
	/* head off into rmw land if we don't have a full stripe */
	if (!rbio_is_full(rbio))
		return partial_stripe_write(rbio);
	return full_stripe_write(rbio);
}

/*
 * We use plugging call backs to collect full stripes.
 * Any time we get a partial stripe write while plugged
 * we collect it into a list.  When the unplug comes down,
 * we sort the list by logical block number and merge
 * everything we can into the same rbios
 */
struct btrfs_plug_cb {
	struct blk_plug_cb cb;
	struct btrfs_fs_info *info;
	struct list_head rbio_list;
	struct btrfs_work work;
};

/*
 * rbios on the plug list are sorted for easier merging.
 */
static int plug_cmp(void *priv, const struct list_head *a,
		    const struct list_head *b)
{
	struct btrfs_raid_bio *ra = container_of(a, struct btrfs_raid_bio,
						 plug_list);
	struct btrfs_raid_bio *rb = container_of(b, struct btrfs_raid_bio,
						 plug_list);
	u64 a_sector = ra->bio_list.head->bi_iter.bi_sector;
	u64 b_sector = rb->bio_list.head->bi_iter.bi_sector;

	if (a_sector < b_sector)
		return -1;
	if (a_sector > b_sector)
		return 1;
	return 0;
}

static void run_plug(struct btrfs_plug_cb *plug)
{
	struct btrfs_raid_bio *cur;
	struct btrfs_raid_bio *last = NULL;

	/*
	 * sort our plug list then try to merge
	 * everything we can in hopes of creating full
	 * stripes.
	 */
	list_sort(NULL, &plug->rbio_list, plug_cmp);
	while (!list_empty(&plug->rbio_list)) {
		cur = list_entry(plug->rbio_list.next,
				 struct btrfs_raid_bio, plug_list);
		list_del_init(&cur->plug_list);

		if (rbio_is_full(cur)) {
			int ret;

			/* we have a full stripe, send it down */
			ret = full_stripe_write(cur);
			BUG_ON(ret);
			continue;
		}
		if (last) {
			if (rbio_can_merge(last, cur)) {
				merge_rbio(last, cur);
				__free_raid_bio(cur);
				continue;

			}
			__raid56_parity_write(last);
		}
		last = cur;
	}
	if (last) {
		__raid56_parity_write(last);
	}
	kfree(plug);
}

/*
 * if the unplug comes from schedule, we have to push the
 * work off to a helper thread
 */
static void unplug_work(struct btrfs_work *work)
{
	struct btrfs_plug_cb *plug;
	plug = container_of(work, struct btrfs_plug_cb, work);
	run_plug(plug);
}

static void btrfs_raid_unplug(struct blk_plug_cb *cb, bool from_schedule)
{
	struct btrfs_plug_cb *plug;
	plug = container_of(cb, struct btrfs_plug_cb, cb);

	if (from_schedule) {
		btrfs_init_work(&plug->work, unplug_work, NULL, NULL);
		btrfs_queue_work(plug->info->rmw_workers,
				 &plug->work);
		return;
	}
	run_plug(plug);
}

/*
 * our main entry point for writes from the rest of the FS.
 */
int raid56_parity_write(struct btrfs_fs_info *fs_info, struct bio *bio,
			struct btrfs_bio *bbio, u64 stripe_len)
{
	struct btrfs_raid_bio *rbio;
	struct btrfs_plug_cb *plug = NULL;
	struct blk_plug_cb *cb;
	int ret;

	rbio = alloc_rbio(fs_info, bbio, stripe_len);
	if (IS_ERR(rbio)) {
		btrfs_put_bbio(bbio);
		return PTR_ERR(rbio);
	}
	bio_list_add(&rbio->bio_list, bio);
	rbio->bio_list_bytes = bio->bi_iter.bi_size;
	rbio->operation = BTRFS_RBIO_WRITE;

	btrfs_bio_counter_inc_noblocked(fs_info);
	rbio->generic_bio_cnt = 1;

	/*
	 * don't plug on full rbios, just get them out the door
	 * as quickly as we can
	 */
	if (rbio_is_full(rbio)) {
		ret = full_stripe_write(rbio);
		if (ret)
			btrfs_bio_counter_dec(fs_info);
		return ret;
	}

	cb = blk_check_plugged(btrfs_raid_unplug, fs_info, sizeof(*plug));
	if (cb) {
		plug = container_of(cb, struct btrfs_plug_cb, cb);
		if (!plug->info) {
			plug->info = fs_info;
			INIT_LIST_HEAD(&plug->rbio_list);
		}
		list_add_tail(&rbio->plug_list, &plug->rbio_list);
		ret = 0;
	} else {
		ret = __raid56_parity_write(rbio);
		if (ret)
			btrfs_bio_counter_dec(fs_info);
	}
	return ret;
}

/*
 * all parity reconstruction happens here.  We've read in everything
 * we can find from the drives and this does the heavy lifting of
 * sorting the good from the bad.
 */
static void __raid_recover_end_io(struct btrfs_raid_bio *rbio)
{
	int pagenr, stripe;
	void **pointers;
	void **unmap_array;
	int faila = -1, failb = -1;
	struct page *page;
	blk_status_t err;
	int i;

	pointers = kcalloc(rbio->real_stripes, sizeof(void *), GFP_NOFS);
	if (!pointers) {
		err = BLK_STS_RESOURCE;
		goto cleanup_io;
	}

	/*
	 * Store copy of pointers that does not get reordered during
	 * reconstruction so that kunmap_local works.
	 */
	unmap_array = kcalloc(rbio->real_stripes, sizeof(void *), GFP_NOFS);
	if (!unmap_array) {
		err = BLK_STS_RESOURCE;
		goto cleanup_pointers;
	}

	faila = rbio->faila;
	failb = rbio->failb;

	if (rbio->operation == BTRFS_RBIO_READ_REBUILD ||
	    rbio->operation == BTRFS_RBIO_REBUILD_MISSING) {
		spin_lock_irq(&rbio->bio_list_lock);
		set_bit(RBIO_RMW_LOCKED_BIT, &rbio->flags);
		spin_unlock_irq(&rbio->bio_list_lock);
	}

	index_rbio_pages(rbio);

	for (pagenr = 0; pagenr < rbio->stripe_npages; pagenr++) {
		/*
		 * Now we just use bitmap to mark the horizontal stripes in
		 * which we have data when doing parity scrub.
		 */
		if (rbio->operation == BTRFS_RBIO_PARITY_SCRUB &&
		    !test_bit(pagenr, rbio->dbitmap))
			continue;

		/*
		 * Setup our array of pointers with pages from each stripe
		 *
		 * NOTE: store a duplicate array of pointers to preserve the
		 * pointer order
		 */
		for (stripe = 0; stripe < rbio->real_stripes; stripe++) {
			/*
			 * if we're rebuilding a read, we have to use
			 * pages from the bio list
			 */
			if ((rbio->operation == BTRFS_RBIO_READ_REBUILD ||
			     rbio->operation == BTRFS_RBIO_REBUILD_MISSING) &&
			    (stripe == faila || stripe == failb)) {
				page = page_in_rbio(rbio, stripe, pagenr, 0);
			} else {
				page = rbio_stripe_page(rbio, stripe, pagenr);
			}
			pointers[stripe] = kmap_local_page(page);
			unmap_array[stripe] = pointers[stripe];
		}

		/* all raid6 handling here */
		if (rbio->bbio->map_type & BTRFS_BLOCK_GROUP_RAID6) {
			/*
			 * single failure, rebuild from parity raid5
			 * style
			 */
			if (failb < 0) {
				if (faila == rbio->nr_data) {
					/*
					 * Just the P stripe has failed, without
					 * a bad data or Q stripe.
					 * TODO, we should redo the xor here.
					 */
					err = BLK_STS_IOERR;
					goto cleanup;
				}
				/*
				 * a single failure in raid6 is rebuilt
				 * in the pstripe code below
				 */
				goto pstripe;
			}

			/* make sure our ps and qs are in order */
			if (faila > failb)
				swap(faila, failb);

			/* if the q stripe is failed, do a pstripe reconstruction
			 * from the xors.
			 * If both the q stripe and the P stripe are failed, we're
			 * here due to a crc mismatch and we can't give them the
			 * data they want
			 */
			if (rbio->bbio->raid_map[failb] == RAID6_Q_STRIPE) {
				if (rbio->bbio->raid_map[faila] ==
				    RAID5_P_STRIPE) {
					err = BLK_STS_IOERR;
					goto cleanup;
				}
				/*
				 * otherwise we have one bad data stripe and
				 * a good P stripe.  raid5!
				 */
				goto pstripe;
			}

			if (rbio->bbio->raid_map[failb] == RAID5_P_STRIPE) {
				raid6_datap_recov(rbio->real_stripes,
						  PAGE_SIZE, faila, pointers);
			} else {
				raid6_2data_recov(rbio->real_stripes,
						  PAGE_SIZE, faila, failb,
						  pointers);
			}
		} else {
			void *p;

			/* rebuild from P stripe here (raid5 or raid6) */
			BUG_ON(failb != -1);
pstripe:
			/* Copy parity block into failed block to start with */
			copy_page(pointers[faila], pointers[rbio->nr_data]);

			/* rearrange the pointer array */
			p = pointers[faila];
			for (stripe = faila; stripe < rbio->nr_data - 1; stripe++)
				pointers[stripe] = pointers[stripe + 1];
			pointers[rbio->nr_data - 1] = p;

			/* xor in the rest */
			run_xor(pointers, rbio->nr_data - 1, PAGE_SIZE);
		}
		/* if we're doing this rebuild as part of an rmw, go through
		 * and set all of our private rbio pages in the
		 * failed stripes as uptodate.  This way finish_rmw will
		 * know they can be trusted.  If this was a read reconstruction,
		 * other endio functions will fiddle the uptodate bits
		 */
		if (rbio->operation == BTRFS_RBIO_WRITE) {
			for (i = 0;  i < rbio->stripe_npages; i++) {
				if (faila != -1) {
					page = rbio_stripe_page(rbio, faila, i);
					SetPageUptodate(page);
				}
				if (failb != -1) {
					page = rbio_stripe_page(rbio, failb, i);
					SetPageUptodate(page);
				}
			}
		}
		for (stripe = rbio->real_stripes - 1; stripe >= 0; stripe--)
			kunmap_local(unmap_array[stripe]);
	}

	err = BLK_STS_OK;
cleanup:
	kfree(unmap_array);
cleanup_pointers:
	kfree(pointers);

cleanup_io:
	/*
	 * Similar to READ_REBUILD, REBUILD_MISSING at this point also has a
	 * valid rbio which is consistent with ondisk content, thus such a
	 * valid rbio can be cached to avoid further disk reads.
	 */
	if (rbio->operation == BTRFS_RBIO_READ_REBUILD ||
	    rbio->operation == BTRFS_RBIO_REBUILD_MISSING) {
		/*
		 * - In case of two failures, where rbio->failb != -1:
		 *
		 *   Do not cache this rbio since the above read reconstruction
		 *   (raid6_datap_recov() or raid6_2data_recov()) may have
		 *   changed some content of stripes which are not identical to
		 *   on-disk content any more, otherwise, a later write/recover
		 *   may steal stripe_pages from this rbio and end up with
		 *   corruptions or rebuild failures.
		 *
		 * - In case of single failure, where rbio->failb == -1:
		 *
		 *   Cache this rbio iff the above read reconstruction is
		 *   executed without problems.
		 */
		if (err == BLK_STS_OK && rbio->failb < 0)
			cache_rbio_pages(rbio);
		else
			clear_bit(RBIO_CACHE_READY_BIT, &rbio->flags);

		rbio_orig_end_io(rbio, err);
	} else if (err == BLK_STS_OK) {
		rbio->faila = -1;
		rbio->failb = -1;

		if (rbio->operation == BTRFS_RBIO_WRITE)
			finish_rmw(rbio);
		else if (rbio->operation == BTRFS_RBIO_PARITY_SCRUB)
			finish_parity_scrub(rbio, 0);
		else
			BUG();
	} else {
		rbio_orig_end_io(rbio, err);
	}
}

/*
 * This is called only for stripes we've read from disk to
 * reconstruct the parity.
 */
static void raid_recover_end_io(struct bio *bio)
{
	struct btrfs_raid_bio *rbio = bio->bi_private;

	/*
	 * we only read stripe pages off the disk, set them
	 * up to date if there were no errors
	 */
	if (bio->bi_status)
		fail_bio_stripe(rbio, bio);
	else
		set_bio_pages_uptodate(bio);
	bio_put(bio);

	if (!atomic_dec_and_test(&rbio->stripes_pending))
		return;

	if (atomic_read(&rbio->error) > rbio->bbio->max_errors)
		rbio_orig_end_io(rbio, BLK_STS_IOERR);
	else
		__raid_recover_end_io(rbio);
}

/*
 * reads everything we need off the disk to reconstruct
 * the parity. endio handlers trigger final reconstruction
 * when the IO is done.
 *
 * This is used both for reads from the higher layers and for
 * parity construction required to finish a rmw cycle.
 */
static int __raid56_parity_recover(struct btrfs_raid_bio *rbio)
{
	int bios_to_read = 0;
	struct bio_list bio_list;
	int ret;
	int pagenr;
	int stripe;
	struct bio *bio;

	bio_list_init(&bio_list);

	ret = alloc_rbio_pages(rbio);
	if (ret)
		goto cleanup;

	atomic_set(&rbio->error, 0);

	/*
	 * read everything that hasn't failed.  Thanks to the
	 * stripe cache, it is possible that some or all of these
	 * pages are going to be uptodate.
	 */
	for (stripe = 0; stripe < rbio->real_stripes; stripe++) {
		if (rbio->faila == stripe || rbio->failb == stripe) {
			atomic_inc(&rbio->error);
			continue;
		}

		for (pagenr = 0; pagenr < rbio->stripe_npages; pagenr++) {
			struct page *p;

			/*
			 * the rmw code may have already read this
			 * page in
			 */
			p = rbio_stripe_page(rbio, stripe, pagenr);
			if (PageUptodate(p))
				continue;

			ret = rbio_add_io_page(rbio, &bio_list,
				       rbio_stripe_page(rbio, stripe, pagenr),
				       stripe, pagenr, rbio->stripe_len);
			if (ret < 0)
				goto cleanup;
		}
	}

	bios_to_read = bio_list_size(&bio_list);
	if (!bios_to_read) {
		/*
		 * we might have no bios to read just because the pages
		 * were up to date, or we might have no bios to read because
		 * the devices were gone.
		 */
		if (atomic_read(&rbio->error) <= rbio->bbio->max_errors) {
			__raid_recover_end_io(rbio);
			return 0;
		} else {
			goto cleanup;
		}
	}

	/*
	 * the bbio may be freed once we submit the last bio.  Make sure
	 * not to touch it after that
	 */
	atomic_set(&rbio->stripes_pending, bios_to_read);
	while ((bio = bio_list_pop(&bio_list))) {
		bio->bi_private = rbio;
		bio->bi_end_io = raid_recover_end_io;
		bio->bi_opf = REQ_OP_READ;

		btrfs_bio_wq_end_io(rbio->fs_info, bio, BTRFS_WQ_ENDIO_RAID56);

		submit_bio(bio);
	}

	return 0;

cleanup:
	if (rbio->operation == BTRFS_RBIO_READ_REBUILD ||
	    rbio->operation == BTRFS_RBIO_REBUILD_MISSING)
		rbio_orig_end_io(rbio, BLK_STS_IOERR);

	while ((bio = bio_list_pop(&bio_list)))
		bio_put(bio);

	return -EIO;
}

/*
 * the main entry point for reads from the higher layers.  This
 * is really only called when the normal read path had a failure,
 * so we assume the bio they send down corresponds to a failed part
 * of the drive.
 */
int raid56_parity_recover(struct btrfs_fs_info *fs_info, struct bio *bio,
			  struct btrfs_bio *bbio, u64 stripe_len,
			  int mirror_num, int generic_io)
{
	struct btrfs_raid_bio *rbio;
	int ret;

	if (generic_io) {
		ASSERT(bbio->mirror_num == mirror_num);
		btrfs_io_bio(bio)->mirror_num = mirror_num;
	}

	rbio = alloc_rbio(fs_info, bbio, stripe_len);
	if (IS_ERR(rbio)) {
		if (generic_io)
			btrfs_put_bbio(bbio);
		return PTR_ERR(rbio);
	}

	rbio->operation = BTRFS_RBIO_READ_REBUILD;
	bio_list_add(&rbio->bio_list, bio);
	rbio->bio_list_bytes = bio->bi_iter.bi_size;

	rbio->faila = find_logical_bio_stripe(rbio, bio);
	if (rbio->faila == -1) {
		btrfs_warn(fs_info,
	"%s could not find the bad stripe in raid56 so that we cannot recover any more (bio has logical %llu len %llu, bbio has map_type %llu)",
			   __func__, bio->bi_iter.bi_sector << 9,
			   (u64)bio->bi_iter.bi_size, bbio->map_type);
		if (generic_io)
			btrfs_put_bbio(bbio);
		kfree(rbio);
		return -EIO;
	}

	if (generic_io) {
		btrfs_bio_counter_inc_noblocked(fs_info);
		rbio->generic_bio_cnt = 1;
	} else {
		btrfs_get_bbio(bbio);
	}

	/*
	 * Loop retry:
	 * for 'mirror == 2', reconstruct from all other stripes.
	 * for 'mirror_num > 2', select a stripe to fail on every retry.
	 */
	if (mirror_num > 2) {
		/*
		 * 'mirror == 3' is to fail the p stripe and
		 * reconstruct from the q stripe.  'mirror > 3' is to
		 * fail a data stripe and reconstruct from p+q stripe.
		 */
		rbio->failb = rbio->real_stripes - (mirror_num - 1);
		ASSERT(rbio->failb > 0);
		if (rbio->failb <= rbio->faila)
			rbio->failb--;
	}

	ret = lock_stripe_add(rbio);

	/*
	 * __raid56_parity_recover will end the bio with
	 * any errors it hits.  We don't want to return
	 * its error value up the stack because our caller
	 * will end up calling bio_endio with any nonzero
	 * return
	 */
	if (ret == 0)
		__raid56_parity_recover(rbio);
	/*
	 * our rbio has been added to the list of
	 * rbios that will be handled after the
	 * currently lock owner is done
	 */
	return 0;

}

static void rmw_work(struct btrfs_work *work)
{
	struct btrfs_raid_bio *rbio;

	rbio = container_of(work, struct btrfs_raid_bio, work);
	raid56_rmw_stripe(rbio);
}

static void read_rebuild_work(struct btrfs_work *work)
{
	struct btrfs_raid_bio *rbio;

	rbio = container_of(work, struct btrfs_raid_bio, work);
	__raid56_parity_recover(rbio);
}

/*
 * The following code is used to scrub/replace the parity stripe
 *
 * Caller must have already increased bio_counter for getting @bbio.
 *
 * Note: We need make sure all the pages that add into the scrub/replace
 * raid bio are correct and not be changed during the scrub/replace. That
 * is those pages just hold metadata or file data with checksum.
 */

struct btrfs_raid_bio *
raid56_parity_alloc_scrub_rbio(struct btrfs_fs_info *fs_info, struct bio *bio,
			       struct btrfs_bio *bbio, u64 stripe_len,
			       struct btrfs_device *scrub_dev,
			       unsigned long *dbitmap, int stripe_nsectors)
{
	struct btrfs_raid_bio *rbio;
	int i;

	rbio = alloc_rbio(fs_info, bbio, stripe_len);
	if (IS_ERR(rbio))
		return NULL;
	bio_list_add(&rbio->bio_list, bio);
	/*
	 * This is a special bio which is used to hold the completion handler
	 * and make the scrub rbio is similar to the other types
	 */
	ASSERT(!bio->bi_iter.bi_size);
	rbio->operation = BTRFS_RBIO_PARITY_SCRUB;

	/*
	 * After mapping bbio with BTRFS_MAP_WRITE, parities have been sorted
	 * to the end position, so this search can start from the first parity
	 * stripe.
	 */
	for (i = rbio->nr_data; i < rbio->real_stripes; i++) {
		if (bbio->stripes[i].dev == scrub_dev) {
			rbio->scrubp = i;
			break;
		}
	}
	ASSERT(i < rbio->real_stripes);

	/* Now we just support the sectorsize equals to page size */
	ASSERT(fs_info->sectorsize == PAGE_SIZE);
	ASSERT(rbio->stripe_npages == stripe_nsectors);
	bitmap_copy(rbio->dbitmap, dbitmap, stripe_nsectors);

	/*
	 * We have already increased bio_counter when getting bbio, record it
	 * so we can free it at rbio_orig_end_io().
	 */
	rbio->generic_bio_cnt = 1;

	return rbio;
}

/* Used for both parity scrub and missing. */
void raid56_add_scrub_pages(struct btrfs_raid_bio *rbio, struct page *page,
			    u64 logical)
{
	int stripe_offset;
	int index;

	ASSERT(logical >= rbio->bbio->raid_map[0]);
	ASSERT(logical + PAGE_SIZE <= rbio->bbio->raid_map[0] +
				rbio->stripe_len * rbio->nr_data);
	stripe_offset = (int)(logical - rbio->bbio->raid_map[0]);
	index = stripe_offset >> PAGE_SHIFT;
	rbio->bio_pages[index] = page;
}

/*
 * We just scrub the parity that we have correct data on the same horizontal,
 * so we needn't allocate all pages for all the stripes.
 */
static int alloc_rbio_essential_pages(struct btrfs_raid_bio *rbio)
{
	int i;
	int bit;
	int index;
	struct page *page;

	for_each_set_bit(bit, rbio->dbitmap, rbio->stripe_npages) {
		for (i = 0; i < rbio->real_stripes; i++) {
			index = i * rbio->stripe_npages + bit;
			if (rbio->stripe_pages[index])
				continue;

			page = alloc_page(GFP_NOFS | __GFP_HIGHMEM);
			if (!page)
				return -ENOMEM;
			rbio->stripe_pages[index] = page;
		}
	}
	return 0;
}

static noinline void finish_parity_scrub(struct btrfs_raid_bio *rbio,
					 int need_check)
{
	struct btrfs_bio *bbio = rbio->bbio;
	void **pointers = rbio->finish_pointers;
	unsigned long *pbitmap = rbio->finish_pbitmap;
	int nr_data = rbio->nr_data;
	int stripe;
	int pagenr;
	bool has_qstripe;
	struct page *p_page = NULL;
	struct page *q_page = NULL;
	struct bio_list bio_list;
	struct bio *bio;
	int is_replace = 0;
	int ret;

	bio_list_init(&bio_list);

	if (rbio->real_stripes - rbio->nr_data == 1)
		has_qstripe = false;
	else if (rbio->real_stripes - rbio->nr_data == 2)
		has_qstripe = true;
	else
		BUG();

	if (bbio->num_tgtdevs && bbio->tgtdev_map[rbio->scrubp]) {
		is_replace = 1;
		bitmap_copy(pbitmap, rbio->dbitmap, rbio->stripe_npages);
	}

	/*
	 * Because the higher layers(scrubber) are unlikely to
	 * use this area of the disk again soon, so don't cache
	 * it.
	 */
	clear_bit(RBIO_CACHE_READY_BIT, &rbio->flags);

	if (!need_check)
		goto writeback;

	p_page = alloc_page(GFP_NOFS | __GFP_HIGHMEM);
	if (!p_page)
		goto cleanup;
	SetPageUptodate(p_page);

	if (has_qstripe) {
		/* RAID6, allocate and map temp space for the Q stripe */
		q_page = alloc_page(GFP_NOFS | __GFP_HIGHMEM);
		if (!q_page) {
			__free_page(p_page);
			goto cleanup;
		}
		SetPageUptodate(q_page);
<<<<<<< HEAD
		pointers[rbio->real_stripes - 1] = kmap(q_page);
=======
		pointers[rbio->real_stripes - 1] = kmap_local_page(q_page);
>>>>>>> 6be388f4
	}

	atomic_set(&rbio->error, 0);

	/* Map the parity stripe just once */
<<<<<<< HEAD
	pointers[nr_data] = kmap(p_page);
=======
	pointers[nr_data] = kmap_local_page(p_page);
>>>>>>> 6be388f4

	for_each_set_bit(pagenr, rbio->dbitmap, rbio->stripe_npages) {
		struct page *p;
		void *parity;
		/* first collect one page from each data stripe */
		for (stripe = 0; stripe < nr_data; stripe++) {
			p = page_in_rbio(rbio, stripe, pagenr, 0);
			pointers[stripe] = kmap_local_page(p);
		}

		if (has_qstripe) {
			/* RAID6, call the library function to fill in our P/Q */
			raid6_call.gen_syndrome(rbio->real_stripes, PAGE_SIZE,
						pointers);
		} else {
			/* raid5 */
			copy_page(pointers[nr_data], pointers[0]);
			run_xor(pointers + 1, nr_data - 1, PAGE_SIZE);
		}

		/* Check scrubbing parity and repair it */
		p = rbio_stripe_page(rbio, rbio->scrubp, pagenr);
		parity = kmap_local_page(p);
		if (memcmp(parity, pointers[rbio->scrubp], PAGE_SIZE))
			copy_page(parity, pointers[rbio->scrubp]);
		else
			/* Parity is right, needn't writeback */
			bitmap_clear(rbio->dbitmap, pagenr, 1);
		kunmap_local(parity);

<<<<<<< HEAD
		for (stripe = 0; stripe < nr_data; stripe++)
			kunmap(page_in_rbio(rbio, stripe, pagenr, 0));
	}

	kunmap(p_page);
	__free_page(p_page);
	if (q_page) {
		kunmap(q_page);
=======
		for (stripe = nr_data - 1; stripe >= 0; stripe--)
			kunmap_local(pointers[stripe]);
	}

	kunmap_local(pointers[nr_data]);
	__free_page(p_page);
	if (q_page) {
		kunmap_local(pointers[rbio->real_stripes - 1]);
>>>>>>> 6be388f4
		__free_page(q_page);
	}

writeback:
	/*
	 * time to start writing.  Make bios for everything from the
	 * higher layers (the bio_list in our rbio) and our p/q.  Ignore
	 * everything else.
	 */
	for_each_set_bit(pagenr, rbio->dbitmap, rbio->stripe_npages) {
		struct page *page;

		page = rbio_stripe_page(rbio, rbio->scrubp, pagenr);
		ret = rbio_add_io_page(rbio, &bio_list,
			       page, rbio->scrubp, pagenr, rbio->stripe_len);
		if (ret)
			goto cleanup;
	}

	if (!is_replace)
		goto submit_write;

	for_each_set_bit(pagenr, pbitmap, rbio->stripe_npages) {
		struct page *page;

		page = rbio_stripe_page(rbio, rbio->scrubp, pagenr);
		ret = rbio_add_io_page(rbio, &bio_list, page,
				       bbio->tgtdev_map[rbio->scrubp],
				       pagenr, rbio->stripe_len);
		if (ret)
			goto cleanup;
	}

submit_write:
	nr_data = bio_list_size(&bio_list);
	if (!nr_data) {
		/* Every parity is right */
		rbio_orig_end_io(rbio, BLK_STS_OK);
		return;
	}

	atomic_set(&rbio->stripes_pending, nr_data);

	while ((bio = bio_list_pop(&bio_list))) {
		bio->bi_private = rbio;
		bio->bi_end_io = raid_write_end_io;
		bio->bi_opf = REQ_OP_WRITE;

		submit_bio(bio);
	}
	return;

cleanup:
	rbio_orig_end_io(rbio, BLK_STS_IOERR);

	while ((bio = bio_list_pop(&bio_list)))
		bio_put(bio);
}

static inline int is_data_stripe(struct btrfs_raid_bio *rbio, int stripe)
{
	if (stripe >= 0 && stripe < rbio->nr_data)
		return 1;
	return 0;
}

/*
 * While we're doing the parity check and repair, we could have errors
 * in reading pages off the disk.  This checks for errors and if we're
 * not able to read the page it'll trigger parity reconstruction.  The
 * parity scrub will be finished after we've reconstructed the failed
 * stripes
 */
static void validate_rbio_for_parity_scrub(struct btrfs_raid_bio *rbio)
{
	if (atomic_read(&rbio->error) > rbio->bbio->max_errors)
		goto cleanup;

	if (rbio->faila >= 0 || rbio->failb >= 0) {
		int dfail = 0, failp = -1;

		if (is_data_stripe(rbio, rbio->faila))
			dfail++;
		else if (is_parity_stripe(rbio->faila))
			failp = rbio->faila;

		if (is_data_stripe(rbio, rbio->failb))
			dfail++;
		else if (is_parity_stripe(rbio->failb))
			failp = rbio->failb;

		/*
		 * Because we can not use a scrubbing parity to repair
		 * the data, so the capability of the repair is declined.
		 * (In the case of RAID5, we can not repair anything)
		 */
		if (dfail > rbio->bbio->max_errors - 1)
			goto cleanup;

		/*
		 * If all data is good, only parity is correctly, just
		 * repair the parity.
		 */
		if (dfail == 0) {
			finish_parity_scrub(rbio, 0);
			return;
		}

		/*
		 * Here means we got one corrupted data stripe and one
		 * corrupted parity on RAID6, if the corrupted parity
		 * is scrubbing parity, luckily, use the other one to repair
		 * the data, or we can not repair the data stripe.
		 */
		if (failp != rbio->scrubp)
			goto cleanup;

		__raid_recover_end_io(rbio);
	} else {
		finish_parity_scrub(rbio, 1);
	}
	return;

cleanup:
	rbio_orig_end_io(rbio, BLK_STS_IOERR);
}

/*
 * end io for the read phase of the rmw cycle.  All the bios here are physical
 * stripe bios we've read from the disk so we can recalculate the parity of the
 * stripe.
 *
 * This will usually kick off finish_rmw once all the bios are read in, but it
 * may trigger parity reconstruction if we had any errors along the way
 */
static void raid56_parity_scrub_end_io(struct bio *bio)
{
	struct btrfs_raid_bio *rbio = bio->bi_private;

	if (bio->bi_status)
		fail_bio_stripe(rbio, bio);
	else
		set_bio_pages_uptodate(bio);

	bio_put(bio);

	if (!atomic_dec_and_test(&rbio->stripes_pending))
		return;

	/*
	 * this will normally call finish_rmw to start our write
	 * but if there are any failed stripes we'll reconstruct
	 * from parity first
	 */
	validate_rbio_for_parity_scrub(rbio);
}

static void raid56_parity_scrub_stripe(struct btrfs_raid_bio *rbio)
{
	int bios_to_read = 0;
	struct bio_list bio_list;
	int ret;
	int pagenr;
	int stripe;
	struct bio *bio;

	bio_list_init(&bio_list);

	ret = alloc_rbio_essential_pages(rbio);
	if (ret)
		goto cleanup;

	atomic_set(&rbio->error, 0);
	/*
	 * build a list of bios to read all the missing parts of this
	 * stripe
	 */
	for (stripe = 0; stripe < rbio->real_stripes; stripe++) {
		for_each_set_bit(pagenr, rbio->dbitmap, rbio->stripe_npages) {
			struct page *page;
			/*
			 * we want to find all the pages missing from
			 * the rbio and read them from the disk.  If
			 * page_in_rbio finds a page in the bio list
			 * we don't need to read it off the stripe.
			 */
			page = page_in_rbio(rbio, stripe, pagenr, 1);
			if (page)
				continue;

			page = rbio_stripe_page(rbio, stripe, pagenr);
			/*
			 * the bio cache may have handed us an uptodate
			 * page.  If so, be happy and use it
			 */
			if (PageUptodate(page))
				continue;

			ret = rbio_add_io_page(rbio, &bio_list, page,
				       stripe, pagenr, rbio->stripe_len);
			if (ret)
				goto cleanup;
		}
	}

	bios_to_read = bio_list_size(&bio_list);
	if (!bios_to_read) {
		/*
		 * this can happen if others have merged with
		 * us, it means there is nothing left to read.
		 * But if there are missing devices it may not be
		 * safe to do the full stripe write yet.
		 */
		goto finish;
	}

	/*
	 * the bbio may be freed once we submit the last bio.  Make sure
	 * not to touch it after that
	 */
	atomic_set(&rbio->stripes_pending, bios_to_read);
	while ((bio = bio_list_pop(&bio_list))) {
		bio->bi_private = rbio;
		bio->bi_end_io = raid56_parity_scrub_end_io;
		bio->bi_opf = REQ_OP_READ;

		btrfs_bio_wq_end_io(rbio->fs_info, bio, BTRFS_WQ_ENDIO_RAID56);

		submit_bio(bio);
	}
	/* the actual write will happen once the reads are done */
	return;

cleanup:
	rbio_orig_end_io(rbio, BLK_STS_IOERR);

	while ((bio = bio_list_pop(&bio_list)))
		bio_put(bio);

	return;

finish:
	validate_rbio_for_parity_scrub(rbio);
}

static void scrub_parity_work(struct btrfs_work *work)
{
	struct btrfs_raid_bio *rbio;

	rbio = container_of(work, struct btrfs_raid_bio, work);
	raid56_parity_scrub_stripe(rbio);
}

void raid56_parity_submit_scrub_rbio(struct btrfs_raid_bio *rbio)
{
	if (!lock_stripe_add(rbio))
		start_async_work(rbio, scrub_parity_work);
}

/* The following code is used for dev replace of a missing RAID 5/6 device. */

struct btrfs_raid_bio *
raid56_alloc_missing_rbio(struct btrfs_fs_info *fs_info, struct bio *bio,
			  struct btrfs_bio *bbio, u64 length)
{
	struct btrfs_raid_bio *rbio;

	rbio = alloc_rbio(fs_info, bbio, length);
	if (IS_ERR(rbio))
		return NULL;

	rbio->operation = BTRFS_RBIO_REBUILD_MISSING;
	bio_list_add(&rbio->bio_list, bio);
	/*
	 * This is a special bio which is used to hold the completion handler
	 * and make the scrub rbio is similar to the other types
	 */
	ASSERT(!bio->bi_iter.bi_size);

	rbio->faila = find_logical_bio_stripe(rbio, bio);
	if (rbio->faila == -1) {
		BUG();
		kfree(rbio);
		return NULL;
	}

	/*
	 * When we get bbio, we have already increased bio_counter, record it
	 * so we can free it at rbio_orig_end_io()
	 */
	rbio->generic_bio_cnt = 1;

	return rbio;
}

void raid56_submit_missing_rbio(struct btrfs_raid_bio *rbio)
{
	if (!lock_stripe_add(rbio))
		start_async_work(rbio, read_rebuild_work);
}<|MERGE_RESOLUTION|>--- conflicted
+++ resolved
@@ -2363,21 +2363,13 @@
 			goto cleanup;
 		}
 		SetPageUptodate(q_page);
-<<<<<<< HEAD
-		pointers[rbio->real_stripes - 1] = kmap(q_page);
-=======
 		pointers[rbio->real_stripes - 1] = kmap_local_page(q_page);
->>>>>>> 6be388f4
 	}
 
 	atomic_set(&rbio->error, 0);
 
 	/* Map the parity stripe just once */
-<<<<<<< HEAD
-	pointers[nr_data] = kmap(p_page);
-=======
 	pointers[nr_data] = kmap_local_page(p_page);
->>>>>>> 6be388f4
 
 	for_each_set_bit(pagenr, rbio->dbitmap, rbio->stripe_npages) {
 		struct page *p;
@@ -2408,16 +2400,6 @@
 			bitmap_clear(rbio->dbitmap, pagenr, 1);
 		kunmap_local(parity);
 
-<<<<<<< HEAD
-		for (stripe = 0; stripe < nr_data; stripe++)
-			kunmap(page_in_rbio(rbio, stripe, pagenr, 0));
-	}
-
-	kunmap(p_page);
-	__free_page(p_page);
-	if (q_page) {
-		kunmap(q_page);
-=======
 		for (stripe = nr_data - 1; stripe >= 0; stripe--)
 			kunmap_local(pointers[stripe]);
 	}
@@ -2426,7 +2408,6 @@
 	__free_page(p_page);
 	if (q_page) {
 		kunmap_local(pointers[rbio->real_stripes - 1]);
->>>>>>> 6be388f4
 		__free_page(q_page);
 	}
 
