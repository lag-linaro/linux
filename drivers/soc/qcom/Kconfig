--- conflicted
+++ resolved
@@ -129,11 +129,7 @@
 
 config QCOM_RPMPD
 	tristate "Qualcomm RPM Power domain driver"
-<<<<<<< HEAD
-	depends on PM
-=======
 	depends on PM && OF
->>>>>>> 7365df19
 	depends on QCOM_SMD_RPM
 	select PM_GENERIC_DOMAINS
 	select PM_GENERIC_DOMAINS_OF
