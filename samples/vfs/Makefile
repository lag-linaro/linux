# SPDX-License-Identifier: GPL-2.0-only
<<<<<<< HEAD
userprogs-always-y += test-fsmount test-statx
=======
userprogs := \
	test-fsinfo \
	test-fsmount \
	test-mntinfo \
	test-statx
always-y := $(userprogs)
>>>>>>> 13917414

userccflags += -I usr/include<|MERGE_RESOLUTION|>--- conflicted
+++ resolved
@@ -1,13 +1,4 @@
 # SPDX-License-Identifier: GPL-2.0-only
-<<<<<<< HEAD
-userprogs-always-y += test-fsmount test-statx
-=======
-userprogs := \
-	test-fsinfo \
-	test-fsmount \
-	test-mntinfo \
-	test-statx
-always-y := $(userprogs)
->>>>>>> 13917414
+userprogs-always-y += test-fsinfo test-fsmount test-mntinfo test-statx
 
 userccflags += -I usr/include