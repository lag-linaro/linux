--- conflicted
+++ resolved
@@ -778,11 +778,7 @@
 		_start = max(dst_vma->vm_start, start);
 		_end = min(dst_vma->vm_end, end);
 
-<<<<<<< HEAD
-		err = uffd_wp_range(dst_mm, dst_vma, _start, _end - _start, enable_wp);
-=======
 		err = uffd_wp_range(dst_vma, _start, _end - _start, enable_wp);
->>>>>>> 4446b9bd
 
 		/* Return 0 on success, <0 on failures */
 		if (err < 0)
