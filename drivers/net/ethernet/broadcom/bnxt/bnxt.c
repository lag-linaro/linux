--- conflicted
+++ resolved
@@ -3424,11 +3424,6 @@
 static void bnxt_free_one_tpa_info_data(struct bnxt *bp,
 					struct bnxt_rx_ring_info *rxr)
 {
-<<<<<<< HEAD
-	struct bnxt_rx_ring_info *rxr = &bp->rx_ring[ring_nr];
-	struct bnxt_tpa_idx_map *map;
-=======
->>>>>>> ac449007
 	int i;
 
 	for (i = 0; i < bp->max_tpa; i++) {
@@ -3715,11 +3710,7 @@
 			xdp_rxq_info_unreg(&rxr->xdp_rxq);
 
 		page_pool_destroy(rxr->page_pool);
-<<<<<<< HEAD
-		if (rxr->page_pool != rxr->head_pool)
-=======
 		if (bnxt_separate_head_pool())
->>>>>>> ac449007
 			page_pool_destroy(rxr->head_pool);
 		rxr->page_pool = rxr->head_pool = NULL;
 
@@ -3765,8 +3756,6 @@
 	}
 	rxr->head_pool = pool;
 
-<<<<<<< HEAD
-=======
 	return 0;
 
 err_destroy_pp:
@@ -3785,13 +3774,7 @@
 	if (!rxr->rx_agg_bmap)
 		return -ENOMEM;
 
->>>>>>> ac449007
 	return 0;
-
-err_destroy_pp:
-	page_pool_destroy(rxr->page_pool);
-	rxr->page_pool = NULL;
-	return PTR_ERR(pool);
 }
 
 static int bnxt_alloc_rx_rings(struct bnxt *bp)
@@ -4355,25 +4338,9 @@
 	bnxt_alloc_one_rx_ring_page(bp, rxr, ring_nr);
 
 	if (rxr->rx_tpa) {
-<<<<<<< HEAD
-		dma_addr_t mapping;
-		u8 *data;
-
-		for (i = 0; i < bp->max_tpa; i++) {
-			data = __bnxt_alloc_rx_frag(bp, &mapping, rxr,
-						    GFP_KERNEL);
-			if (!data)
-				return -ENOMEM;
-
-			rxr->rx_tpa[i].data = data;
-			rxr->rx_tpa[i].data_ptr = data + bp->rx_offset;
-			rxr->rx_tpa[i].mapping = mapping;
-		}
-=======
 		rc = bnxt_alloc_one_tpa_info_data(bp, rxr);
 		if (rc)
 			return rc;
->>>>>>> ac449007
 	}
 	return 0;
 }
