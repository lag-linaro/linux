--- conflicted
+++ resolved
@@ -5679,12 +5679,6 @@
 				log_mode = LOG_INODE_ALL;
 			ret = btrfs_log_inode(trans, root, BTRFS_I(di_inode),
 					      log_mode, ctx);
-<<<<<<< HEAD
-			if (!ret &&
-			    btrfs_must_commit_transaction(trans, BTRFS_I(di_inode)))
-				ret = 1;
-=======
->>>>>>> f642729d
 			btrfs_add_delayed_iput(di_inode);
 			if (ret)
 				goto next_dir_inode;
@@ -5831,12 +5825,6 @@
 				ctx->log_new_dentries = false;
 			ret = btrfs_log_inode(trans, root, BTRFS_I(dir_inode),
 					      LOG_INODE_ALL, ctx);
-<<<<<<< HEAD
-			if (!ret &&
-			    btrfs_must_commit_transaction(trans, BTRFS_I(dir_inode)))
-				ret = 1;
-=======
->>>>>>> f642729d
 			if (!ret && ctx && ctx->log_new_dentries)
 				ret = log_new_dir_dentries(trans, root,
 						   BTRFS_I(dir_inode), ctx);
@@ -6449,10 +6437,6 @@
 			struct btrfs_inode *inode, struct btrfs_inode *old_dir,
 			struct dentry *parent)
 {
-<<<<<<< HEAD
-	struct btrfs_fs_info *fs_info = trans->fs_info;
-=======
->>>>>>> f642729d
 	struct btrfs_log_ctx ctx;
 
 	/*
@@ -6466,13 +6450,8 @@
 	 * if this inode hasn't been logged and directory we're renaming it
 	 * from hasn't been logged, we don't need to log it
 	 */
-<<<<<<< HEAD
-	if (inode->logged_trans <= fs_info->last_trans_committed &&
-	    (!old_dir || old_dir->logged_trans <= fs_info->last_trans_committed))
-=======
 	if (inode->logged_trans < trans->transid &&
 	    (!old_dir || old_dir->logged_trans < trans->transid))
->>>>>>> f642729d
 		return;
 
 	btrfs_init_log_ctx(&ctx, &inode->vfs_inode);
