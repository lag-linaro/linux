# SPDX-License-Identifier: GPL-2.0-only
menu "Clock support for Amlogic platforms"
	depends on ARCH_MESON || COMPILE_TEST

config COMMON_CLK_MESON_REGMAP
	tristate
	select REGMAP

config COMMON_CLK_MESON_DUALDIV
	tristate
	select COMMON_CLK_MESON_REGMAP

config COMMON_CLK_MESON_MPLL
	tristate
	select COMMON_CLK_MESON_REGMAP

config COMMON_CLK_MESON_PHASE
	tristate
	select COMMON_CLK_MESON_REGMAP

config COMMON_CLK_MESON_PLL
	tristate
	select COMMON_CLK_MESON_REGMAP

config COMMON_CLK_MESON_SCLK_DIV
	tristate
	select COMMON_CLK_MESON_REGMAP

config COMMON_CLK_MESON_VID_PLL_DIV
	tristate
	select COMMON_CLK_MESON_REGMAP

config COMMON_CLK_MESON_VCLK
	tristate
	select COMMON_CLK_MESON_REGMAP

config COMMON_CLK_MESON_CLKC_UTILS
	tristate

config COMMON_CLK_MESON_AO_CLKC
	tristate
	select COMMON_CLK_MESON_REGMAP
	select COMMON_CLK_MESON_CLKC_UTILS
	select RESET_CONTROLLER

config COMMON_CLK_MESON_EE_CLKC
	tristate
	select COMMON_CLK_MESON_REGMAP
	select COMMON_CLK_MESON_CLKC_UTILS

config COMMON_CLK_MESON_CPU_DYNDIV
	tristate
	select COMMON_CLK_MESON_REGMAP

config COMMON_CLK_MESON8B
	bool "Meson8 SoC Clock controller support"
	depends on ARM
	default y
	select COMMON_CLK_MESON_REGMAP
	select COMMON_CLK_MESON_CLKC_UTILS
	select COMMON_CLK_MESON_MPLL
	select COMMON_CLK_MESON_PLL
	select MFD_SYSCON
	select RESET_CONTROLLER
	help
	  Support for the clock controller on AmLogic S802 (Meson8),
	  S805 (Meson8b) and S812 (Meson8m2) devices. Say Y if you
	  want peripherals and CPU frequency scaling to work.

config COMMON_CLK_GXBB
	tristate "GXBB and GXL SoC clock controllers support"
	depends on ARM64
	default y
	select COMMON_CLK_MESON_REGMAP
	select COMMON_CLK_MESON_DUALDIV
	select COMMON_CLK_MESON_VID_PLL_DIV
	select COMMON_CLK_MESON_MPLL
	select COMMON_CLK_MESON_PLL
	select COMMON_CLK_MESON_AO_CLKC
	select COMMON_CLK_MESON_EE_CLKC
	select MFD_SYSCON
	help
	  Support for the clock controller on AmLogic S905 devices, aka gxbb.
	  Say Y if you want peripherals and CPU frequency scaling to work.

config COMMON_CLK_AXG
	tristate "AXG SoC clock controllers support"
	depends on ARM64
	default y
	select COMMON_CLK_MESON_REGMAP
	select COMMON_CLK_MESON_DUALDIV
	select COMMON_CLK_MESON_MPLL
	select COMMON_CLK_MESON_PLL
	select COMMON_CLK_MESON_AO_CLKC
	select COMMON_CLK_MESON_EE_CLKC
	select MFD_SYSCON
	help
	  Support for the clock controller on AmLogic A113D devices, aka axg.
	  Say Y if you want peripherals and CPU frequency scaling to work.

config COMMON_CLK_AXG_AUDIO
	tristate "Meson AXG Audio Clock Controller Driver"
	depends on ARM64
	select COMMON_CLK_MESON_REGMAP
	select COMMON_CLK_MESON_PHASE
	select COMMON_CLK_MESON_SCLK_DIV
	select COMMON_CLK_MESON_CLKC_UTILS
	select REGMAP_MMIO
<<<<<<< HEAD
	depends on RESET_MESON_AUX
=======
	select RESET_CONTROLLER
>>>>>>> 9f01557a
	help
	  Support for the audio clock controller on AmLogic A113D devices,
	  aka axg, Say Y if you want audio subsystem to work.

config COMMON_CLK_A1_PLL
	tristate "Amlogic A1 SoC PLL controller support"
	depends on ARM64
	select COMMON_CLK_MESON_REGMAP
	select COMMON_CLK_MESON_CLKC_UTILS
	select COMMON_CLK_MESON_PLL
	help
	  Support for the PLL clock controller on Amlogic A113L based
	  device, A1 SoC Family. Say Y if you want A1 PLL clock controller
	  to work.

config COMMON_CLK_A1_PERIPHERALS
	tristate "Amlogic A1 SoC Peripherals clock controller support"
	depends on ARM64
	select COMMON_CLK_MESON_DUALDIV
	select COMMON_CLK_MESON_REGMAP
	select COMMON_CLK_MESON_CLKC_UTILS
	help
	  Support for the Peripherals clock controller on Amlogic A113L based
	  device, A1 SoC Family. Say Y if you want A1 Peripherals clock
	  controller to work.

config COMMON_CLK_C3_PLL
	tristate "Amlogic C3 PLL clock controller"
	depends on ARM64
	default y
	select COMMON_CLK_MESON_REGMAP
	select COMMON_CLK_MESON_PLL
	select COMMON_CLK_MESON_CLKC_UTILS
	imply COMMON_CLK_SCMI
	help
	  Support for the PLL clock controller on Amlogic C302X and C308L devices,
	  AKA C3. Say Y if you want the board to work, because PLLs are the parent
	  of most peripherals.

config COMMON_CLK_C3_PERIPHERALS
	tristate "Amlogic C3 peripherals clock controller"
	depends on ARM64
	default y
	select COMMON_CLK_MESON_REGMAP
	select COMMON_CLK_MESON_DUALDIV
	select COMMON_CLK_MESON_CLKC_UTILS
	imply COMMON_CLK_SCMI
	imply COMMON_CLK_C3_PLL
	help
	  Support for the Peripherals clock controller on Amlogic C302X and
	  C308L devices, AKA C3. Say Y if you want the peripherals clock to
	  work.

config COMMON_CLK_G12A
	tristate "G12 and SM1 SoC clock controllers support"
	depends on ARM64
	default y
	select COMMON_CLK_MESON_REGMAP
	select COMMON_CLK_MESON_DUALDIV
	select COMMON_CLK_MESON_MPLL
	select COMMON_CLK_MESON_PLL
	select COMMON_CLK_MESON_AO_CLKC
	select COMMON_CLK_MESON_EE_CLKC
	select COMMON_CLK_MESON_CPU_DYNDIV
	select COMMON_CLK_MESON_VID_PLL_DIV
	select COMMON_CLK_MESON_VCLK
	select MFD_SYSCON
	help
	  Support for the clock controller on Amlogic S905D2, S905X2 and S905Y2
	  devices, aka g12a. Say Y if you want peripherals to work.

config COMMON_CLK_S4_PLL
	tristate "S4 SoC PLL clock controllers support"
	depends on ARM64
	default y
	select COMMON_CLK_MESON_CLKC_UTILS
	select COMMON_CLK_MESON_MPLL
	select COMMON_CLK_MESON_PLL
	select COMMON_CLK_MESON_REGMAP
	help
	  Support for the PLL clock controller on Amlogic S805X2 and S905Y4 devices,
	  AKA S4. Say Y if you want the board to work, because PLLs are the parent of
	  most peripherals.

config COMMON_CLK_S4_PERIPHERALS
	tristate "S4 SoC peripherals clock controllers support"
	depends on ARM64
	default y
	select COMMON_CLK_MESON_CLKC_UTILS
	select COMMON_CLK_MESON_REGMAP
	select COMMON_CLK_MESON_DUALDIV
	select COMMON_CLK_MESON_VID_PLL_DIV
	help
	  Support for the peripherals clock controller on Amlogic S805X2 and S905Y4
	  devices, AKA S4. Say Y if you want S4 peripherals clock controller to work.
endmenu<|MERGE_RESOLUTION|>--- conflicted
+++ resolved
@@ -106,11 +106,7 @@
 	select COMMON_CLK_MESON_SCLK_DIV
 	select COMMON_CLK_MESON_CLKC_UTILS
 	select REGMAP_MMIO
-<<<<<<< HEAD
-	depends on RESET_MESON_AUX
-=======
 	select RESET_CONTROLLER
->>>>>>> 9f01557a
 	help
 	  Support for the audio clock controller on AmLogic A113D devices,
 	  aka axg, Say Y if you want audio subsystem to work.
