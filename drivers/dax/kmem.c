--- conflicted
+++ resolved
@@ -289,11 +289,6 @@
 	return rc;
 
 error_dax_driver:
-<<<<<<< HEAD
-	put_memory_type(dax_slowmem_type);
-err_dax_slowmem_type:
-=======
->>>>>>> 62bee9f9
 	kfree_const(kmem_name);
 	return rc;
 }
@@ -305,14 +300,10 @@
 	dax_driver_unregister(&device_dax_kmem_driver);
 	if (!any_hotremove_failed)
 		kfree_const(kmem_name);
-<<<<<<< HEAD
-	put_memory_type(dax_slowmem_type);
-=======
 	list_for_each_entry_safe(mtype, mtn, &kmem_memory_types, list) {
 		list_del(&mtype->list);
 		put_memory_type(mtype);
 	}
->>>>>>> 62bee9f9
 }
 
 MODULE_AUTHOR("Intel Corporation");
