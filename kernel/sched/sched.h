/* SPDX-License-Identifier: GPL-2.0 */
/*
 * Scheduler internal types and methods:
 */
#include <linux/sched.h>

#include <linux/sched/autogroup.h>
#include <linux/sched/clock.h>
#include <linux/sched/coredump.h>
#include <linux/sched/cpufreq.h>
#include <linux/sched/cputime.h>
#include <linux/sched/deadline.h>
#include <linux/sched/debug.h>
#include <linux/sched/hotplug.h>
#include <linux/sched/idle.h>
#include <linux/sched/init.h>
#include <linux/sched/isolation.h>
#include <linux/sched/jobctl.h>
#include <linux/sched/loadavg.h>
#include <linux/sched/mm.h>
#include <linux/sched/nohz.h>
#include <linux/sched/numa_balancing.h>
#include <linux/sched/prio.h>
#include <linux/sched/rt.h>
#include <linux/sched/signal.h>
#include <linux/sched/smt.h>
#include <linux/sched/stat.h>
#include <linux/sched/sysctl.h>
#include <linux/sched/task.h>
#include <linux/sched/task_stack.h>
#include <linux/sched/topology.h>
#include <linux/sched/user.h>
#include <linux/sched/wake_q.h>
#include <linux/sched/xacct.h>

#include <uapi/linux/sched/types.h>

#include <linux/binfmts.h>
#include <linux/blkdev.h>
#include <linux/compat.h>
#include <linux/context_tracking.h>
#include <linux/cpufreq.h>
#include <linux/cpuidle.h>
#include <linux/cpuset.h>
#include <linux/ctype.h>
#include <linux/debugfs.h>
#include <linux/delayacct.h>
#include <linux/energy_model.h>
#include <linux/init_task.h>
#include <linux/kprobes.h>
#include <linux/kthread.h>
#include <linux/membarrier.h>
#include <linux/migrate.h>
#include <linux/mmu_context.h>
#include <linux/nmi.h>
#include <linux/proc_fs.h>
#include <linux/prefetch.h>
#include <linux/profile.h>
#include <linux/psi.h>
#include <linux/rcupdate_wait.h>
#include <linux/security.h>
#include <linux/stop_machine.h>
#include <linux/suspend.h>
#include <linux/swait.h>
#include <linux/syscalls.h>
#include <linux/task_work.h>
#include <linux/tsacct_kern.h>
#include <linux/android_vendor.h>

#include <asm/tlb.h>

#ifdef CONFIG_PARAVIRT
# include <asm/paravirt.h>
#endif

#include "cpupri.h"
#include "cpudeadline.h"

#include <trace/events/sched.h>

#ifdef CONFIG_SCHED_DEBUG
# define SCHED_WARN_ON(x)	WARN_ONCE(x, #x)
#else
# define SCHED_WARN_ON(x)	({ (void)(x), 0; })
#endif

struct rq;
struct cpuidle_state;

/* task_struct::on_rq states: */
#define TASK_ON_RQ_QUEUED	1
#define TASK_ON_RQ_MIGRATING	2

extern __read_mostly int scheduler_running;

extern unsigned long calc_load_update;
extern atomic_long_t calc_load_tasks;

extern void calc_global_load_tick(struct rq *this_rq);
extern long calc_load_fold_active(struct rq *this_rq, long adjust);

extern void call_trace_sched_update_nr_running(struct rq *rq, int count);
/*
 * Helpers for converting nanosecond timing to jiffy resolution
 */
#define NS_TO_JIFFIES(TIME)	((unsigned long)(TIME) / (NSEC_PER_SEC / HZ))

/*
 * Increase resolution of nice-level calculations for 64-bit architectures.
 * The extra resolution improves shares distribution and load balancing of
 * low-weight task groups (eg. nice +19 on an autogroup), deeper taskgroup
 * hierarchies, especially on larger systems. This is not a user-visible change
 * and does not change the user-interface for setting shares/weights.
 *
 * We increase resolution only if we have enough bits to allow this increased
 * resolution (i.e. 64-bit). The costs for increasing resolution when 32-bit
 * are pretty high and the returns do not justify the increased costs.
 *
 * Really only required when CONFIG_FAIR_GROUP_SCHED=y is also set, but to
 * increase coverage and consistency always enable it on 64-bit platforms.
 */
#ifdef CONFIG_64BIT
# define NICE_0_LOAD_SHIFT	(SCHED_FIXEDPOINT_SHIFT + SCHED_FIXEDPOINT_SHIFT)
# define scale_load(w)		((w) << SCHED_FIXEDPOINT_SHIFT)
# define scale_load_down(w) \
({ \
	unsigned long __w = (w); \
	if (__w) \
		__w = max(2UL, __w >> SCHED_FIXEDPOINT_SHIFT); \
	__w; \
})
#else
# define NICE_0_LOAD_SHIFT	(SCHED_FIXEDPOINT_SHIFT)
# define scale_load(w)		(w)
# define scale_load_down(w)	(w)
#endif

/*
 * Task weight (visible to users) and its load (invisible to users) have
 * independent resolution, but they should be well calibrated. We use
 * scale_load() and scale_load_down(w) to convert between them. The
 * following must be true:
 *
 *  scale_load(sched_prio_to_weight[USER_PRIO(NICE_TO_PRIO(0))]) == NICE_0_LOAD
 *
 */
#define NICE_0_LOAD		(1L << NICE_0_LOAD_SHIFT)

/*
 * Single value that decides SCHED_DEADLINE internal math precision.
 * 10 -> just above 1us
 * 9  -> just above 0.5us
 */
#define DL_SCALE		10

/*
 * Single value that denotes runtime == period, ie unlimited time.
 */
#define RUNTIME_INF		((u64)~0ULL)

static inline int idle_policy(int policy)
{
	return policy == SCHED_IDLE;
}
static inline int fair_policy(int policy)
{
	return policy == SCHED_NORMAL || policy == SCHED_BATCH;
}

static inline int rt_policy(int policy)
{
	return policy == SCHED_FIFO || policy == SCHED_RR;
}

static inline int dl_policy(int policy)
{
	return policy == SCHED_DEADLINE;
}
static inline bool valid_policy(int policy)
{
	return idle_policy(policy) || fair_policy(policy) ||
		rt_policy(policy) || dl_policy(policy);
}

static inline int task_has_idle_policy(struct task_struct *p)
{
	return idle_policy(p->policy);
}

static inline int task_has_rt_policy(struct task_struct *p)
{
	return rt_policy(p->policy);
}

static inline int task_has_dl_policy(struct task_struct *p)
{
	return dl_policy(p->policy);
}

#define cap_scale(v, s) ((v)*(s) >> SCHED_CAPACITY_SHIFT)

static inline void update_avg(u64 *avg, u64 sample)
{
	s64 diff = sample - *avg;
	*avg += diff / 8;
}

/*
 * !! For sched_setattr_nocheck() (kernel) only !!
 *
 * This is actually gross. :(
 *
 * It is used to make schedutil kworker(s) higher priority than SCHED_DEADLINE
 * tasks, but still be able to sleep. We need this on platforms that cannot
 * atomically change clock frequency. Remove once fast switching will be
 * available on such platforms.
 *
 * SUGOV stands for SchedUtil GOVernor.
 */
#define SCHED_FLAG_SUGOV	0x10000000

static inline bool dl_entity_is_special(struct sched_dl_entity *dl_se)
{
#ifdef CONFIG_CPU_FREQ_GOV_SCHEDUTIL
	return unlikely(dl_se->flags & SCHED_FLAG_SUGOV);
#else
	return false;
#endif
}

/*
 * Tells if entity @a should preempt entity @b.
 */
static inline bool
dl_entity_preempt(struct sched_dl_entity *a, struct sched_dl_entity *b)
{
	return dl_entity_is_special(a) ||
	       dl_time_before(a->deadline, b->deadline);
}

/*
 * This is the priority-queue data structure of the RT scheduling class:
 */
struct rt_prio_array {
	DECLARE_BITMAP(bitmap, MAX_RT_PRIO+1); /* include 1 bit for delimiter */
	struct list_head queue[MAX_RT_PRIO];
};

struct rt_bandwidth {
	/* nests inside the rq lock: */
	raw_spinlock_t		rt_runtime_lock;
	ktime_t			rt_period;
	u64			rt_runtime;
	struct hrtimer		rt_period_timer;
	unsigned int		rt_period_active;
};

void __dl_clear_params(struct task_struct *p);

struct dl_bandwidth {
	raw_spinlock_t		dl_runtime_lock;
	u64			dl_runtime;
	u64			dl_period;
};

static inline int dl_bandwidth_enabled(void)
{
	return sysctl_sched_rt_runtime >= 0;
}

/*
 * To keep the bandwidth of -deadline tasks under control
 * we need some place where:
 *  - store the maximum -deadline bandwidth of each cpu;
 *  - cache the fraction of bandwidth that is currently allocated in
 *    each root domain;
 *
 * This is all done in the data structure below. It is similar to the
 * one used for RT-throttling (rt_bandwidth), with the main difference
 * that, since here we are only interested in admission control, we
 * do not decrease any runtime while the group "executes", neither we
 * need a timer to replenish it.
 *
 * With respect to SMP, bandwidth is given on a per root domain basis,
 * meaning that:
 *  - bw (< 100%) is the deadline bandwidth of each CPU;
 *  - total_bw is the currently allocated bandwidth in each root domain;
 */
struct dl_bw {
	raw_spinlock_t		lock;
	u64			bw;
	u64			total_bw;
};

static inline void __dl_update(struct dl_bw *dl_b, s64 bw);

static inline
void __dl_sub(struct dl_bw *dl_b, u64 tsk_bw, int cpus)
{
	dl_b->total_bw -= tsk_bw;
	__dl_update(dl_b, (s32)tsk_bw / cpus);
}

static inline
void __dl_add(struct dl_bw *dl_b, u64 tsk_bw, int cpus)
{
	dl_b->total_bw += tsk_bw;
	__dl_update(dl_b, -((s32)tsk_bw / cpus));
}

static inline bool __dl_overflow(struct dl_bw *dl_b, unsigned long cap,
				 u64 old_bw, u64 new_bw)
{
	return dl_b->bw != -1 &&
	       cap_scale(dl_b->bw, cap) < dl_b->total_bw - old_bw + new_bw;
}

/*
 * Verify the fitness of task @p to run on @cpu taking into account the
 * CPU original capacity and the runtime/deadline ratio of the task.
 *
 * The function will return true if the CPU original capacity of the
 * @cpu scaled by SCHED_CAPACITY_SCALE >= runtime/deadline ratio of the
 * task and false otherwise.
 */
static inline bool dl_task_fits_capacity(struct task_struct *p, int cpu)
{
	unsigned long cap = arch_scale_cpu_capacity(cpu);

	return cap_scale(p->dl.dl_deadline, cap) >= p->dl.dl_runtime;
}

extern void init_dl_bw(struct dl_bw *dl_b);
extern int  sched_dl_global_validate(void);
extern void sched_dl_do_global(void);
extern int  sched_dl_overflow(struct task_struct *p, int policy, const struct sched_attr *attr);
extern void __setparam_dl(struct task_struct *p, const struct sched_attr *attr);
extern void __getparam_dl(struct task_struct *p, struct sched_attr *attr);
extern bool __checkparam_dl(const struct sched_attr *attr);
extern bool dl_param_changed(struct task_struct *p, const struct sched_attr *attr);
extern int  dl_task_can_attach(struct task_struct *p, const struct cpumask *cs_cpus_allowed);
extern int  dl_cpuset_cpumask_can_shrink(const struct cpumask *cur, const struct cpumask *trial);
extern bool dl_cpu_busy(unsigned int cpu);

#ifdef CONFIG_CGROUP_SCHED

#include <linux/cgroup.h>
#include <linux/psi.h>

struct cfs_rq;
struct rt_rq;

extern struct list_head task_groups;

struct cfs_bandwidth {
#ifdef CONFIG_CFS_BANDWIDTH
	raw_spinlock_t		lock;
	ktime_t			period;
	u64			quota;
	u64			runtime;
	s64			hierarchical_quota;

	u8			idle;
	u8			period_active;
	u8			slack_started;
	struct hrtimer		period_timer;
	struct hrtimer		slack_timer;
	struct list_head	throttled_cfs_rq;

	/* Statistics: */
	int			nr_periods;
	int			nr_throttled;
	u64			throttled_time;
#endif
};

/* Task group related information */
struct task_group {
	struct cgroup_subsys_state css;

#ifdef CONFIG_FAIR_GROUP_SCHED
	/* schedulable entities of this group on each CPU */
	struct sched_entity	**se;
	/* runqueue "owned" by this group on each CPU */
	struct cfs_rq		**cfs_rq;
	unsigned long		shares;

#ifdef	CONFIG_SMP
	/*
	 * load_avg can be heavily contended at clock tick time, so put
	 * it in its own cacheline separated from the fields above which
	 * will also be accessed at each tick.
	 */
	atomic_long_t		load_avg ____cacheline_aligned;
#endif
#endif

#ifdef CONFIG_RT_GROUP_SCHED
	struct sched_rt_entity	**rt_se;
	struct rt_rq		**rt_rq;

	struct rt_bandwidth	rt_bandwidth;
#endif

	struct rcu_head		rcu;
	struct list_head	list;

	struct task_group	*parent;
	struct list_head	siblings;
	struct list_head	children;

#ifdef CONFIG_SCHED_AUTOGROUP
	struct autogroup	*autogroup;
#endif

	struct cfs_bandwidth	cfs_bandwidth;

#ifdef CONFIG_UCLAMP_TASK_GROUP
	/* The two decimal precision [%] value requested from user-space */
	unsigned int		uclamp_pct[UCLAMP_CNT];
	/* Clamp values requested for a task group */
	struct uclamp_se	uclamp_req[UCLAMP_CNT];
	/* Effective clamp values used for a task group */
	struct uclamp_se	uclamp[UCLAMP_CNT];
	/* Latency-sensitive flag used for a task group */
	unsigned int		latency_sensitive;

	ANDROID_VENDOR_DATA_ARRAY(1, 4);
#endif

};

#ifdef CONFIG_FAIR_GROUP_SCHED
#define ROOT_TASK_GROUP_LOAD	NICE_0_LOAD

/*
 * A weight of 0 or 1 can cause arithmetics problems.
 * A weight of a cfs_rq is the sum of weights of which entities
 * are queued on this cfs_rq, so a weight of a entity should not be
 * too large, so as the shares value of a task group.
 * (The default weight is 1024 - so there's no practical
 *  limitation from this.)
 */
#define MIN_SHARES		(1UL <<  1)
#define MAX_SHARES		(1UL << 18)
#endif

typedef int (*tg_visitor)(struct task_group *, void *);

extern int walk_tg_tree_from(struct task_group *from,
			     tg_visitor down, tg_visitor up, void *data);

/*
 * Iterate the full tree, calling @down when first entering a node and @up when
 * leaving it for the final time.
 *
 * Caller must hold rcu_lock or sufficient equivalent.
 */
static inline int walk_tg_tree(tg_visitor down, tg_visitor up, void *data)
{
	return walk_tg_tree_from(&root_task_group, down, up, data);
}

extern int tg_nop(struct task_group *tg, void *data);

extern void free_fair_sched_group(struct task_group *tg);
extern int alloc_fair_sched_group(struct task_group *tg, struct task_group *parent);
extern void online_fair_sched_group(struct task_group *tg);
extern void unregister_fair_sched_group(struct task_group *tg);
extern void init_tg_cfs_entry(struct task_group *tg, struct cfs_rq *cfs_rq,
			struct sched_entity *se, int cpu,
			struct sched_entity *parent);
extern void init_cfs_bandwidth(struct cfs_bandwidth *cfs_b);

extern void __refill_cfs_bandwidth_runtime(struct cfs_bandwidth *cfs_b);
extern void start_cfs_bandwidth(struct cfs_bandwidth *cfs_b);
extern void unthrottle_cfs_rq(struct cfs_rq *cfs_rq);

extern void free_rt_sched_group(struct task_group *tg);
extern int alloc_rt_sched_group(struct task_group *tg, struct task_group *parent);
extern void init_tg_rt_entry(struct task_group *tg, struct rt_rq *rt_rq,
		struct sched_rt_entity *rt_se, int cpu,
		struct sched_rt_entity *parent);
extern int sched_group_set_rt_runtime(struct task_group *tg, long rt_runtime_us);
extern int sched_group_set_rt_period(struct task_group *tg, u64 rt_period_us);
extern long sched_group_rt_runtime(struct task_group *tg);
extern long sched_group_rt_period(struct task_group *tg);
extern int sched_rt_can_attach(struct task_group *tg, struct task_struct *tsk);

extern struct task_group *sched_create_group(struct task_group *parent);
extern void sched_online_group(struct task_group *tg,
			       struct task_group *parent);
extern void sched_destroy_group(struct task_group *tg);
extern void sched_offline_group(struct task_group *tg);

extern void sched_move_task(struct task_struct *tsk);

#ifdef CONFIG_FAIR_GROUP_SCHED
extern int sched_group_set_shares(struct task_group *tg, unsigned long shares);

#ifdef CONFIG_SMP
extern void set_task_rq_fair(struct sched_entity *se,
			     struct cfs_rq *prev, struct cfs_rq *next);
#else /* !CONFIG_SMP */
static inline void set_task_rq_fair(struct sched_entity *se,
			     struct cfs_rq *prev, struct cfs_rq *next) { }
#endif /* CONFIG_SMP */
#endif /* CONFIG_FAIR_GROUP_SCHED */

#else /* CONFIG_CGROUP_SCHED */

struct cfs_bandwidth { };

#endif	/* CONFIG_CGROUP_SCHED */

/* CFS-related fields in a runqueue */
struct cfs_rq {
	struct load_weight	load;
	unsigned int		nr_running;
	unsigned int		h_nr_running;      /* SCHED_{NORMAL,BATCH,IDLE} */
	unsigned int		idle_h_nr_running; /* SCHED_IDLE */

	u64			exec_clock;
	u64			min_vruntime;
#ifndef CONFIG_64BIT
	u64			min_vruntime_copy;
#endif

	struct rb_root_cached	tasks_timeline;

	/*
	 * 'curr' points to currently running entity on this cfs_rq.
	 * It is set to NULL otherwise (i.e when none are currently running).
	 */
	struct sched_entity	*curr;
	struct sched_entity	*next;
	struct sched_entity	*last;
	struct sched_entity	*skip;

#ifdef	CONFIG_SCHED_DEBUG
	unsigned int		nr_spread_over;
#endif

#ifdef CONFIG_SMP
	/*
	 * CFS load tracking
	 */
	struct sched_avg	avg;
#ifndef CONFIG_64BIT
	u64			load_last_update_time_copy;
#endif
	struct {
		raw_spinlock_t	lock ____cacheline_aligned;
		int		nr;
		unsigned long	load_avg;
		unsigned long	util_avg;
		unsigned long	runnable_avg;
	} removed;

#ifdef CONFIG_FAIR_GROUP_SCHED
	unsigned long		tg_load_avg_contrib;
	long			propagate;
	long			prop_runnable_sum;

	/*
	 *   h_load = weight * f(tg)
	 *
	 * Where f(tg) is the recursive weight fraction assigned to
	 * this group.
	 */
	unsigned long		h_load;
	u64			last_h_load_update;
	struct sched_entity	*h_load_next;
#endif /* CONFIG_FAIR_GROUP_SCHED */
#endif /* CONFIG_SMP */

#ifdef CONFIG_FAIR_GROUP_SCHED
	struct rq		*rq;	/* CPU runqueue to which this cfs_rq is attached */

	/*
	 * leaf cfs_rqs are those that hold tasks (lowest schedulable entity in
	 * a hierarchy). Non-leaf lrqs hold other higher schedulable entities
	 * (like users, containers etc.)
	 *
	 * leaf_cfs_rq_list ties together list of leaf cfs_rq's in a CPU.
	 * This list is used during load balance.
	 */
	int			on_list;
	struct list_head	leaf_cfs_rq_list;
	struct task_group	*tg;	/* group that "owns" this runqueue */

#ifdef CONFIG_CFS_BANDWIDTH
	int			runtime_enabled;
	s64			runtime_remaining;

	u64			throttled_clock;
	u64			throttled_clock_task;
	u64			throttled_clock_task_time;
	int			throttled;
	int			throttle_count;
	struct list_head	throttled_list;
#endif /* CONFIG_CFS_BANDWIDTH */
#endif /* CONFIG_FAIR_GROUP_SCHED */
};

static inline int rt_bandwidth_enabled(void)
{
	return sysctl_sched_rt_runtime >= 0;
}

/* RT IPI pull logic requires IRQ_WORK */
#if defined(CONFIG_IRQ_WORK) && defined(CONFIG_SMP)
# define HAVE_RT_PUSH_IPI
#endif

/* Real-Time classes' related field in a runqueue: */
struct rt_rq {
	struct rt_prio_array	active;
	unsigned int		rt_nr_running;
	unsigned int		rr_nr_running;
#if defined CONFIG_SMP || defined CONFIG_RT_GROUP_SCHED
	struct {
		int		curr; /* highest queued rt task prio */
#ifdef CONFIG_SMP
		int		next; /* next highest */
#endif
	} highest_prio;
#endif
#ifdef CONFIG_SMP
	unsigned long		rt_nr_migratory;
	unsigned long		rt_nr_total;
	int			overloaded;
	struct plist_head	pushable_tasks;

#endif /* CONFIG_SMP */
	int			rt_queued;

	int			rt_throttled;
	u64			rt_time;
	u64			rt_runtime;
	/* Nests inside the rq lock: */
	raw_spinlock_t		rt_runtime_lock;

#ifdef CONFIG_RT_GROUP_SCHED
	unsigned long		rt_nr_boosted;

	struct rq		*rq;
	struct task_group	*tg;
#endif
};

static inline bool rt_rq_is_runnable(struct rt_rq *rt_rq)
{
	return rt_rq->rt_queued && rt_rq->rt_nr_running;
}

/* Deadline class' related fields in a runqueue */
struct dl_rq {
	/* runqueue is an rbtree, ordered by deadline */
	struct rb_root_cached	root;

	unsigned long		dl_nr_running;

#ifdef CONFIG_SMP
	/*
	 * Deadline values of the currently executing and the
	 * earliest ready task on this rq. Caching these facilitates
	 * the decision whether or not a ready but not running task
	 * should migrate somewhere else.
	 */
	struct {
		u64		curr;
		u64		next;
	} earliest_dl;

	unsigned long		dl_nr_migratory;
	int			overloaded;

	/*
	 * Tasks on this rq that can be pushed away. They are kept in
	 * an rb-tree, ordered by tasks' deadlines, with caching
	 * of the leftmost (earliest deadline) element.
	 */
	struct rb_root_cached	pushable_dl_tasks_root;
#else
	struct dl_bw		dl_bw;
#endif
	/*
	 * "Active utilization" for this runqueue: increased when a
	 * task wakes up (becomes TASK_RUNNING) and decreased when a
	 * task blocks
	 */
	u64			running_bw;

	/*
	 * Utilization of the tasks "assigned" to this runqueue (including
	 * the tasks that are in runqueue and the tasks that executed on this
	 * CPU and blocked). Increased when a task moves to this runqueue, and
	 * decreased when the task moves away (migrates, changes scheduling
	 * policy, or terminates).
	 * This is needed to compute the "inactive utilization" for the
	 * runqueue (inactive utilization = this_bw - running_bw).
	 */
	u64			this_bw;
	u64			extra_bw;

	/*
	 * Inverse of the fraction of CPU utilization that can be reclaimed
	 * by the GRUB algorithm.
	 */
	u64			bw_ratio;
};

#ifdef CONFIG_FAIR_GROUP_SCHED
/* An entity is a task if it doesn't "own" a runqueue */
#define entity_is_task(se)	(!se->my_q)

static inline void se_update_runnable(struct sched_entity *se)
{
	if (!entity_is_task(se))
		se->runnable_weight = se->my_q->h_nr_running;
}

static inline long se_runnable(struct sched_entity *se)
{
	if (entity_is_task(se))
		return !!se->on_rq;
	else
		return se->runnable_weight;
}

#else
#define entity_is_task(se)	1

static inline void se_update_runnable(struct sched_entity *se) {}

static inline long se_runnable(struct sched_entity *se)
{
	return !!se->on_rq;
}
#endif

#ifdef CONFIG_SMP
/*
 * XXX we want to get rid of these helpers and use the full load resolution.
 */
static inline long se_weight(struct sched_entity *se)
{
	return scale_load_down(se->load.weight);
}


static inline bool sched_asym_prefer(int a, int b)
{
	return arch_asym_cpu_priority(a) > arch_asym_cpu_priority(b);
}

struct perf_domain {
	struct em_perf_domain *em_pd;
	struct perf_domain *next;
	struct rcu_head rcu;
};

/* Scheduling group status flags */
#define SG_OVERLOAD		0x1 /* More than one runnable task on a CPU. */
#define SG_OVERUTILIZED		0x2 /* One or more CPUs are over-utilized. */

/*
 * We add the notion of a root-domain which will be used to define per-domain
 * variables. Each exclusive cpuset essentially defines an island domain by
 * fully partitioning the member CPUs from any other cpuset. Whenever a new
 * exclusive cpuset is created, we also create and attach a new root-domain
 * object.
 *
 */
struct root_domain {
	atomic_t		refcount;
	atomic_t		rto_count;
	struct rcu_head		rcu;
	cpumask_var_t		span;
	cpumask_var_t		online;

	/*
	 * Indicate pullable load on at least one CPU, e.g:
	 * - More than one runnable task
	 * - Running task is misfit
	 */
	int			overload;

	/* Indicate one or more cpus over-utilized (tipping point) */
	int			overutilized;

	/*
	 * The bit corresponding to a CPU gets set here if such CPU has more
	 * than one runnable -deadline task (as it is below for RT tasks).
	 */
	cpumask_var_t		dlo_mask;
	atomic_t		dlo_count;
	struct dl_bw		dl_bw;
	struct cpudl		cpudl;

	/*
	 * Indicate whether a root_domain's dl_bw has been checked or
	 * updated. It's monotonously increasing value.
	 *
	 * Also, some corner cases, like 'wrap around' is dangerous, but given
	 * that u64 is 'big enough'. So that shouldn't be a concern.
	 */
	u64 visit_gen;

#ifdef HAVE_RT_PUSH_IPI
	/*
	 * For IPI pull requests, loop across the rto_mask.
	 */
	struct irq_work		rto_push_work;
	raw_spinlock_t		rto_lock;
	/* These are only updated and read within rto_lock */
	int			rto_loop;
	int			rto_cpu;
	/* These atomics are updated outside of a lock */
	atomic_t		rto_loop_next;
	atomic_t		rto_loop_start;
#endif
	/*
	 * The "RT overload" flag: it gets set if a CPU has more than
	 * one runnable RT task.
	 */
	cpumask_var_t		rto_mask;
	struct cpupri		cpupri;

	unsigned long		max_cpu_capacity;

	/*
	 * NULL-terminated list of performance domains intersecting with the
	 * CPUs of the rd. Protected by RCU.
	 */
	struct perf_domain __rcu *pd;

	ANDROID_VENDOR_DATA_ARRAY(1, 4);
};

extern void init_defrootdomain(void);
extern int sched_init_domains(const struct cpumask *cpu_map);
extern void rq_attach_root(struct rq *rq, struct root_domain *rd);
extern void sched_get_rd(struct root_domain *rd);
extern void sched_put_rd(struct root_domain *rd);

#ifdef HAVE_RT_PUSH_IPI
extern void rto_push_irq_work_func(struct irq_work *work);
#endif
#endif /* CONFIG_SMP */

#ifdef CONFIG_UCLAMP_TASK
/*
 * struct uclamp_bucket - Utilization clamp bucket
 * @value: utilization clamp value for tasks on this clamp bucket
 * @tasks: number of RUNNABLE tasks on this clamp bucket
 *
 * Keep track of how many tasks are RUNNABLE for a given utilization
 * clamp value.
 */
struct uclamp_bucket {
	unsigned long value : bits_per(SCHED_CAPACITY_SCALE);
	unsigned long tasks : BITS_PER_LONG - bits_per(SCHED_CAPACITY_SCALE);
};

/*
 * struct uclamp_rq - rq's utilization clamp
 * @value: currently active clamp values for a rq
 * @bucket: utilization clamp buckets affecting a rq
 *
 * Keep track of RUNNABLE tasks on a rq to aggregate their clamp values.
 * A clamp value is affecting a rq when there is at least one task RUNNABLE
 * (or actually running) with that value.
 *
 * There are up to UCLAMP_CNT possible different clamp values, currently there
 * are only two: minimum utilization and maximum utilization.
 *
 * All utilization clamping values are MAX aggregated, since:
 * - for util_min: we want to run the CPU at least at the max of the minimum
 *   utilization required by its currently RUNNABLE tasks.
 * - for util_max: we want to allow the CPU to run up to the max of the
 *   maximum utilization allowed by its currently RUNNABLE tasks.
 *
 * Since on each system we expect only a limited number of different
 * utilization clamp values (UCLAMP_BUCKETS), use a simple array to track
 * the metrics required to compute all the per-rq utilization clamp values.
 */
struct uclamp_rq {
	unsigned int value;
	struct uclamp_bucket bucket[UCLAMP_BUCKETS];
};

DECLARE_STATIC_KEY_FALSE(sched_uclamp_used);
#endif /* CONFIG_UCLAMP_TASK */

/*
 * This is the main, per-CPU runqueue data structure.
 *
 * Locking rule: those places that want to lock multiple runqueues
 * (such as the load balancing or the thread migration code), lock
 * acquire operations must be ordered by ascending &runqueue.
 */
struct rq {
	/* runqueue lock: */
	raw_spinlock_t		lock;

	/*
	 * nr_running and cpu_load should be in the same cacheline because
	 * remote CPUs use both these fields when doing load calculation.
	 */
	unsigned int		nr_running;
#ifdef CONFIG_NUMA_BALANCING
	unsigned int		nr_numa_running;
	unsigned int		nr_preferred_running;
	unsigned int		numa_migrate_on;
#endif
#ifdef CONFIG_NO_HZ_COMMON
#ifdef CONFIG_SMP
	unsigned long		last_blocked_load_update_tick;
	unsigned int		has_blocked_load;
	call_single_data_t	nohz_csd;
#endif /* CONFIG_SMP */
	unsigned int		nohz_tick_stopped;
	atomic_t		nohz_flags;
#endif /* CONFIG_NO_HZ_COMMON */

#ifdef CONFIG_SMP
	unsigned int		ttwu_pending;
#endif
	u64			nr_switches;

#ifdef CONFIG_UCLAMP_TASK
	/* Utilization clamp values based on CPU's RUNNABLE tasks */
	struct uclamp_rq	uclamp[UCLAMP_CNT] ____cacheline_aligned;
	unsigned int		uclamp_flags;
#define UCLAMP_FLAG_IDLE 0x01
#endif

	struct cfs_rq		cfs;
	struct rt_rq		rt;
	struct dl_rq		dl;

#ifdef CONFIG_FAIR_GROUP_SCHED
	/* list of leaf cfs_rq on this CPU: */
	struct list_head	leaf_cfs_rq_list;
	struct list_head	*tmp_alone_branch;
#endif /* CONFIG_FAIR_GROUP_SCHED */

	/*
	 * This is part of a global counter where only the total sum
	 * over all CPUs matters. A task can increase this counter on
	 * one CPU and if it got migrated afterwards it may decrease
	 * it on another CPU. Always updated under the runqueue lock:
	 */
	unsigned long		nr_uninterruptible;

	struct task_struct __rcu	*curr;
	struct task_struct	*idle;
	struct task_struct	*stop;
	unsigned long		next_balance;
	struct mm_struct	*prev_mm;

	unsigned int		clock_update_flags;
	u64			clock;
	/* Ensure that all clocks are in the same cache line */
	u64			clock_task ____cacheline_aligned;
	u64			clock_pelt;
	unsigned long		lost_idle_time;

	atomic_t		nr_iowait;

#ifdef CONFIG_MEMBARRIER
	int membarrier_state;
#endif

#ifdef CONFIG_SMP
	struct root_domain		*rd;
	struct sched_domain __rcu	*sd;

	unsigned long		cpu_capacity;
	unsigned long		cpu_capacity_orig;

	struct callback_head	*balance_callback;
	unsigned char		balance_flags;

	unsigned char		nohz_idle_balance;
	unsigned char		idle_balance;

	unsigned long		misfit_task_load;

	/* For active balancing */
	int			active_balance;
	int			push_cpu;
	struct cpu_stop_work	active_balance_work;

	/* CPU of this runqueue: */
	int			cpu;
	int			online;

	struct list_head cfs_tasks;

	struct sched_avg	avg_rt;
	struct sched_avg	avg_dl;
#ifdef CONFIG_HAVE_SCHED_AVG_IRQ
	struct sched_avg	avg_irq;
#endif
#ifdef CONFIG_SCHED_THERMAL_PRESSURE
	struct sched_avg	avg_thermal;
#endif
	u64			idle_stamp;
	u64			avg_idle;

	/* This is used to determine avg_idle's max value */
	u64			max_idle_balance_cost;

#ifdef CONFIG_HOTPLUG_CPU
	struct rcuwait		hotplug_wait;
#endif
#endif /* CONFIG_SMP */

#ifdef CONFIG_IRQ_TIME_ACCOUNTING
	u64			prev_irq_time;
#endif
#ifdef CONFIG_PARAVIRT
	u64			prev_steal_time;
#endif
#ifdef CONFIG_PARAVIRT_TIME_ACCOUNTING
	u64			prev_steal_time_rq;
#endif

	/* calc_load related fields */
	unsigned long		calc_load_update;
	long			calc_load_active;

#ifdef CONFIG_SCHED_HRTICK
#ifdef CONFIG_SMP
	call_single_data_t	hrtick_csd;
#endif
	struct hrtimer		hrtick_timer;
#endif

#ifdef CONFIG_SCHEDSTATS
	/* latency stats */
	struct sched_info	rq_sched_info;
	unsigned long long	rq_cpu_time;
	/* could above be rq->cfs_rq.exec_clock + rq->rt_rq.rt_runtime ? */

	/* sys_sched_yield() stats */
	unsigned int		yld_count;

	/* schedule() stats */
	unsigned int		sched_count;
	unsigned int		sched_goidle;

	/* try_to_wake_up() stats */
	unsigned int		ttwu_count;
	unsigned int		ttwu_local;
#endif

#ifdef CONFIG_CPU_IDLE
	/* Must be inspected within a rcu lock section */
	struct cpuidle_state	*idle_state;
#endif

<<<<<<< HEAD
	ANDROID_VENDOR_DATA_ARRAY(1, 96);
=======
#ifdef CONFIG_SMP
	unsigned int		nr_pinned;
#endif
	unsigned int		push_busy;
	struct cpu_stop_work	push_work;
>>>>>>> adb35e8d
};

#ifdef CONFIG_FAIR_GROUP_SCHED

/* CPU runqueue to which this cfs_rq is attached */
static inline struct rq *rq_of(struct cfs_rq *cfs_rq)
{
	return cfs_rq->rq;
}

#else

static inline struct rq *rq_of(struct cfs_rq *cfs_rq)
{
	return container_of(cfs_rq, struct rq, cfs);
}
#endif

static inline int cpu_of(struct rq *rq)
{
#ifdef CONFIG_SMP
	return rq->cpu;
#else
	return 0;
#endif
}

#define MDF_PUSH	0x01

static inline bool is_migration_disabled(struct task_struct *p)
{
#ifdef CONFIG_SMP
	return p->migration_disabled;
#else
	return false;
#endif
}

#ifdef CONFIG_SCHED_SMT
extern void __update_idle_core(struct rq *rq);

static inline void update_idle_core(struct rq *rq)
{
	if (static_branch_unlikely(&sched_smt_present))
		__update_idle_core(rq);
}

#else
static inline void update_idle_core(struct rq *rq) { }
#endif

DECLARE_PER_CPU_SHARED_ALIGNED(struct rq, runqueues);

#define cpu_rq(cpu)		(&per_cpu(runqueues, (cpu)))
#define this_rq()		this_cpu_ptr(&runqueues)
#define task_rq(p)		cpu_rq(task_cpu(p))
#define cpu_curr(cpu)		(cpu_rq(cpu)->curr)
#define raw_rq()		raw_cpu_ptr(&runqueues)

extern void update_rq_clock(struct rq *rq);

static inline u64 __rq_clock_broken(struct rq *rq)
{
	return READ_ONCE(rq->clock);
}

/*
 * rq::clock_update_flags bits
 *
 * %RQCF_REQ_SKIP - will request skipping of clock update on the next
 *  call to __schedule(). This is an optimisation to avoid
 *  neighbouring rq clock updates.
 *
 * %RQCF_ACT_SKIP - is set from inside of __schedule() when skipping is
 *  in effect and calls to update_rq_clock() are being ignored.
 *
 * %RQCF_UPDATED - is a debug flag that indicates whether a call has been
 *  made to update_rq_clock() since the last time rq::lock was pinned.
 *
 * If inside of __schedule(), clock_update_flags will have been
 * shifted left (a left shift is a cheap operation for the fast path
 * to promote %RQCF_REQ_SKIP to %RQCF_ACT_SKIP), so you must use,
 *
 *	if (rq-clock_update_flags >= RQCF_UPDATED)
 *
 * to check if %RQCF_UPADTED is set. It'll never be shifted more than
 * one position though, because the next rq_unpin_lock() will shift it
 * back.
 */
#define RQCF_REQ_SKIP		0x01
#define RQCF_ACT_SKIP		0x02
#define RQCF_UPDATED		0x04

static inline void assert_clock_updated(struct rq *rq)
{
	/*
	 * The only reason for not seeing a clock update since the
	 * last rq_pin_lock() is if we're currently skipping updates.
	 */
	SCHED_WARN_ON(rq->clock_update_flags < RQCF_ACT_SKIP);
}

static inline u64 rq_clock(struct rq *rq)
{
	lockdep_assert_held(&rq->lock);
	assert_clock_updated(rq);

	return rq->clock;
}

static inline u64 rq_clock_task(struct rq *rq)
{
	lockdep_assert_held(&rq->lock);
	assert_clock_updated(rq);

	return rq->clock_task;
}

/**
 * By default the decay is the default pelt decay period.
 * The decay shift can change the decay period in
 * multiples of 32.
 *  Decay shift		Decay period(ms)
 *	0			32
 *	1			64
 *	2			128
 *	3			256
 *	4			512
 */
extern int sched_thermal_decay_shift;

static inline u64 rq_clock_thermal(struct rq *rq)
{
	return rq_clock_task(rq) >> sched_thermal_decay_shift;
}

static inline void rq_clock_skip_update(struct rq *rq)
{
	lockdep_assert_held(&rq->lock);
	rq->clock_update_flags |= RQCF_REQ_SKIP;
}

/*
 * See rt task throttling, which is the only time a skip
 * request is cancelled.
 */
static inline void rq_clock_cancel_skipupdate(struct rq *rq)
{
	lockdep_assert_held(&rq->lock);
	rq->clock_update_flags &= ~RQCF_REQ_SKIP;
}

struct rq_flags {
	unsigned long flags;
	struct pin_cookie cookie;
#ifdef CONFIG_SCHED_DEBUG
	/*
	 * A copy of (rq::clock_update_flags & RQCF_UPDATED) for the
	 * current pin context is stashed here in case it needs to be
	 * restored in rq_repin_lock().
	 */
	unsigned int clock_update_flags;
#endif
};

/*
 * Lockdep annotation that avoids accidental unlocks; it's like a
 * sticky/continuous lockdep_assert_held().
 *
 * This avoids code that has access to 'struct rq *rq' (basically everything in
 * the scheduler) from accidentally unlocking the rq if they do not also have a
 * copy of the (on-stack) 'struct rq_flags rf'.
 *
 * Also see Documentation/locking/lockdep-design.rst.
 */
static inline void rq_pin_lock(struct rq *rq, struct rq_flags *rf)
{
	rf->cookie = lockdep_pin_lock(&rq->lock);

#ifdef CONFIG_SCHED_DEBUG
	rq->clock_update_flags &= (RQCF_REQ_SKIP|RQCF_ACT_SKIP);
	rf->clock_update_flags = 0;
#endif
#ifdef CONFIG_SMP
	SCHED_WARN_ON(rq->balance_callback);
#endif
}

static inline void rq_unpin_lock(struct rq *rq, struct rq_flags *rf)
{
#ifdef CONFIG_SCHED_DEBUG
	if (rq->clock_update_flags > RQCF_ACT_SKIP)
		rf->clock_update_flags = RQCF_UPDATED;
#endif

	lockdep_unpin_lock(&rq->lock, rf->cookie);
}

static inline void rq_repin_lock(struct rq *rq, struct rq_flags *rf)
{
	lockdep_repin_lock(&rq->lock, rf->cookie);

#ifdef CONFIG_SCHED_DEBUG
	/*
	 * Restore the value we stashed in @rf for this pin context.
	 */
	rq->clock_update_flags |= rf->clock_update_flags;
#endif
}

struct rq *__task_rq_lock(struct task_struct *p, struct rq_flags *rf)
	__acquires(rq->lock);

struct rq *task_rq_lock(struct task_struct *p, struct rq_flags *rf)
	__acquires(p->pi_lock)
	__acquires(rq->lock);

static inline void __task_rq_unlock(struct rq *rq, struct rq_flags *rf)
	__releases(rq->lock)
{
	rq_unpin_lock(rq, rf);
	raw_spin_unlock(&rq->lock);
}

static inline void
task_rq_unlock(struct rq *rq, struct task_struct *p, struct rq_flags *rf)
	__releases(rq->lock)
	__releases(p->pi_lock)
{
	rq_unpin_lock(rq, rf);
	raw_spin_unlock(&rq->lock);
	raw_spin_unlock_irqrestore(&p->pi_lock, rf->flags);
}

static inline void
rq_lock_irqsave(struct rq *rq, struct rq_flags *rf)
	__acquires(rq->lock)
{
	raw_spin_lock_irqsave(&rq->lock, rf->flags);
	rq_pin_lock(rq, rf);
}

static inline void
rq_lock_irq(struct rq *rq, struct rq_flags *rf)
	__acquires(rq->lock)
{
	raw_spin_lock_irq(&rq->lock);
	rq_pin_lock(rq, rf);
}

static inline void
rq_lock(struct rq *rq, struct rq_flags *rf)
	__acquires(rq->lock)
{
	raw_spin_lock(&rq->lock);
	rq_pin_lock(rq, rf);
}

static inline void
rq_relock(struct rq *rq, struct rq_flags *rf)
	__acquires(rq->lock)
{
	raw_spin_lock(&rq->lock);
	rq_repin_lock(rq, rf);
}

static inline void
rq_unlock_irqrestore(struct rq *rq, struct rq_flags *rf)
	__releases(rq->lock)
{
	rq_unpin_lock(rq, rf);
	raw_spin_unlock_irqrestore(&rq->lock, rf->flags);
}

static inline void
rq_unlock_irq(struct rq *rq, struct rq_flags *rf)
	__releases(rq->lock)
{
	rq_unpin_lock(rq, rf);
	raw_spin_unlock_irq(&rq->lock);
}

static inline void
rq_unlock(struct rq *rq, struct rq_flags *rf)
	__releases(rq->lock)
{
	rq_unpin_lock(rq, rf);
	raw_spin_unlock(&rq->lock);
}

static inline struct rq *
this_rq_lock_irq(struct rq_flags *rf)
	__acquires(rq->lock)
{
	struct rq *rq;

	local_irq_disable();
	rq = this_rq();
	rq_lock(rq, rf);
	return rq;
}

#ifdef CONFIG_NUMA
enum numa_topology_type {
	NUMA_DIRECT,
	NUMA_GLUELESS_MESH,
	NUMA_BACKPLANE,
};
extern enum numa_topology_type sched_numa_topology_type;
extern int sched_max_numa_distance;
extern bool find_numa_distance(int distance);
extern void sched_init_numa(void);
extern void sched_domains_numa_masks_set(unsigned int cpu);
extern void sched_domains_numa_masks_clear(unsigned int cpu);
extern int sched_numa_find_closest(const struct cpumask *cpus, int cpu);
#else
static inline void sched_init_numa(void) { }
static inline void sched_domains_numa_masks_set(unsigned int cpu) { }
static inline void sched_domains_numa_masks_clear(unsigned int cpu) { }
static inline int sched_numa_find_closest(const struct cpumask *cpus, int cpu)
{
	return nr_cpu_ids;
}
#endif

#ifdef CONFIG_NUMA_BALANCING
/* The regions in numa_faults array from task_struct */
enum numa_faults_stats {
	NUMA_MEM = 0,
	NUMA_CPU,
	NUMA_MEMBUF,
	NUMA_CPUBUF
};
extern void sched_setnuma(struct task_struct *p, int node);
extern int migrate_task_to(struct task_struct *p, int cpu);
extern void init_numa_balancing(unsigned long clone_flags, struct task_struct *p);
#else
static inline void
init_numa_balancing(unsigned long clone_flags, struct task_struct *p)
{
}
#endif /* CONFIG_NUMA_BALANCING */

#ifdef CONFIG_SMP

<<<<<<< HEAD
extern int migrate_swap(struct task_struct *p, struct task_struct *t,
			int cpu, int scpu);
=======
#define BALANCE_WORK	0x01
#define BALANCE_PUSH	0x02

>>>>>>> adb35e8d
static inline void
queue_balance_callback(struct rq *rq,
		       struct callback_head *head,
		       void (*func)(struct rq *rq))
{
	lockdep_assert_held(&rq->lock);

	if (unlikely(head->next || (rq->balance_flags & BALANCE_PUSH)))
		return;

	head->func = (void (*)(struct callback_head *))func;
	head->next = rq->balance_callback;
	rq->balance_callback = head;
	rq->balance_flags |= BALANCE_WORK;
}

#define rcu_dereference_check_sched_domain(p) \
	rcu_dereference_check((p), \
			      lockdep_is_held(&sched_domains_mutex))

/*
 * The domain tree (rq->sd) is protected by RCU's quiescent state transition.
 * See destroy_sched_domains: call_rcu for details.
 *
 * The domain tree of any CPU may only be accessed from within
 * preempt-disabled sections.
 */
#define for_each_domain(cpu, __sd) \
	for (__sd = rcu_dereference_check_sched_domain(cpu_rq(cpu)->sd); \
			__sd; __sd = __sd->parent)

/**
 * highest_flag_domain - Return highest sched_domain containing flag.
 * @cpu:	The CPU whose highest level of sched domain is to
 *		be returned.
 * @flag:	The flag to check for the highest sched_domain
 *		for the given CPU.
 *
 * Returns the highest sched_domain of a CPU which contains the given flag.
 */
static inline struct sched_domain *highest_flag_domain(int cpu, int flag)
{
	struct sched_domain *sd, *hsd = NULL;

	for_each_domain(cpu, sd) {
		if (!(sd->flags & flag))
			break;
		hsd = sd;
	}

	return hsd;
}

static inline struct sched_domain *lowest_flag_domain(int cpu, int flag)
{
	struct sched_domain *sd;

	for_each_domain(cpu, sd) {
		if (sd->flags & flag)
			break;
	}

	return sd;
}

DECLARE_PER_CPU(struct sched_domain __rcu *, sd_llc);
DECLARE_PER_CPU(int, sd_llc_size);
DECLARE_PER_CPU(int, sd_llc_id);
DECLARE_PER_CPU(struct sched_domain_shared __rcu *, sd_llc_shared);
DECLARE_PER_CPU(struct sched_domain __rcu *, sd_numa);
DECLARE_PER_CPU(struct sched_domain __rcu *, sd_asym_packing);
DECLARE_PER_CPU(struct sched_domain __rcu *, sd_asym_cpucapacity);
extern struct static_key_false sched_asym_cpucapacity;

struct sched_group_capacity {
	atomic_t		ref;
	/*
	 * CPU capacity of this group, SCHED_CAPACITY_SCALE being max capacity
	 * for a single CPU.
	 */
	unsigned long		capacity;
	unsigned long		min_capacity;		/* Min per-CPU capacity in group */
	unsigned long		max_capacity;		/* Max per-CPU capacity in group */
	unsigned long		next_update;
	int			imbalance;		/* XXX unrelated to capacity but shared group state */

#ifdef CONFIG_SCHED_DEBUG
	int			id;
#endif

	unsigned long		cpumask[];		/* Balance mask */
};

struct sched_group {
	struct sched_group	*next;			/* Must be a circular list */
	atomic_t		ref;

	unsigned int		group_weight;
	struct sched_group_capacity *sgc;
	int			asym_prefer_cpu;	/* CPU of highest priority in group */

	/*
	 * The CPUs this group covers.
	 *
	 * NOTE: this field is variable length. (Allocated dynamically
	 * by attaching extra space to the end of the structure,
	 * depending on how many CPUs the kernel has booted up with)
	 */
	unsigned long		cpumask[];
};

static inline struct cpumask *sched_group_span(struct sched_group *sg)
{
	return to_cpumask(sg->cpumask);
}

/*
 * See build_balance_mask().
 */
static inline struct cpumask *group_balance_mask(struct sched_group *sg)
{
	return to_cpumask(sg->sgc->cpumask);
}

/**
 * group_first_cpu - Returns the first CPU in the cpumask of a sched_group.
 * @group: The group whose first CPU is to be returned.
 */
static inline unsigned int group_first_cpu(struct sched_group *group)
{
	return cpumask_first(sched_group_span(group));
}

extern int group_balance_cpu(struct sched_group *sg);

#if defined(CONFIG_SCHED_DEBUG) && defined(CONFIG_SYSCTL)
void register_sched_domain_sysctl(void);
void dirty_sched_domain_sysctl(int cpu);
void unregister_sched_domain_sysctl(void);
#else
static inline void register_sched_domain_sysctl(void)
{
}
static inline void dirty_sched_domain_sysctl(int cpu)
{
}
static inline void unregister_sched_domain_sysctl(void)
{
}
#endif

extern void flush_smp_call_function_from_idle(void);

#else /* !CONFIG_SMP: */
static inline void flush_smp_call_function_from_idle(void) { }
#endif

#include "stats.h"
#include "autogroup.h"

#ifdef CONFIG_CGROUP_SCHED

/*
 * Return the group to which this tasks belongs.
 *
 * We cannot use task_css() and friends because the cgroup subsystem
 * changes that value before the cgroup_subsys::attach() method is called,
 * therefore we cannot pin it and might observe the wrong value.
 *
 * The same is true for autogroup's p->signal->autogroup->tg, the autogroup
 * core changes this before calling sched_move_task().
 *
 * Instead we use a 'copy' which is updated from sched_move_task() while
 * holding both task_struct::pi_lock and rq::lock.
 */
static inline struct task_group *task_group(struct task_struct *p)
{
	return p->sched_task_group;
}

/* Change a task's cfs_rq and parent entity if it moves across CPUs/groups */
static inline void set_task_rq(struct task_struct *p, unsigned int cpu)
{
#if defined(CONFIG_FAIR_GROUP_SCHED) || defined(CONFIG_RT_GROUP_SCHED)
	struct task_group *tg = task_group(p);
#endif

#ifdef CONFIG_FAIR_GROUP_SCHED
	set_task_rq_fair(&p->se, p->se.cfs_rq, tg->cfs_rq[cpu]);
	p->se.cfs_rq = tg->cfs_rq[cpu];
	p->se.parent = tg->se[cpu];
#endif

#ifdef CONFIG_RT_GROUP_SCHED
	p->rt.rt_rq  = tg->rt_rq[cpu];
	p->rt.parent = tg->rt_se[cpu];
#endif
}

#else /* CONFIG_CGROUP_SCHED */

static inline void set_task_rq(struct task_struct *p, unsigned int cpu) { }
static inline struct task_group *task_group(struct task_struct *p)
{
	return NULL;
}

#endif /* CONFIG_CGROUP_SCHED */

static inline void __set_task_cpu(struct task_struct *p, unsigned int cpu)
{
	set_task_rq(p, cpu);
#ifdef CONFIG_SMP
	/*
	 * After ->cpu is set up to a new value, task_rq_lock(p, ...) can be
	 * successfully executed on another CPU. We must ensure that updates of
	 * per-task data have been completed by this moment.
	 */
	smp_wmb();
#ifdef CONFIG_THREAD_INFO_IN_TASK
	WRITE_ONCE(p->cpu, cpu);
#else
	WRITE_ONCE(task_thread_info(p)->cpu, cpu);
#endif
	p->wake_cpu = cpu;
#endif
}

/*
 * Tunables that become constants when CONFIG_SCHED_DEBUG is off:
 */
#ifdef CONFIG_SCHED_DEBUG
# include <linux/static_key.h>
# define const_debug __read_mostly
#else
# define const_debug const
#endif

#define SCHED_FEAT(name, enabled)	\
	__SCHED_FEAT_##name ,

enum {
#include "features.h"
	__SCHED_FEAT_NR,
};

#undef SCHED_FEAT

#ifdef CONFIG_SCHED_DEBUG

/*
 * To support run-time toggling of sched features, all the translation units
 * (but core.c) reference the sysctl_sched_features defined in core.c.
 */
extern const_debug unsigned int sysctl_sched_features;

#ifdef CONFIG_JUMP_LABEL
#define SCHED_FEAT(name, enabled)					\
static __always_inline bool static_branch_##name(struct static_key *key) \
{									\
	return static_key_##enabled(key);				\
}

#include "features.h"
#undef SCHED_FEAT

extern struct static_key sched_feat_keys[__SCHED_FEAT_NR];
#define sched_feat(x) (static_branch_##x(&sched_feat_keys[__SCHED_FEAT_##x]))

#else /* !CONFIG_JUMP_LABEL */

#define sched_feat(x) (sysctl_sched_features & (1UL << __SCHED_FEAT_##x))

#endif /* CONFIG_JUMP_LABEL */

#else /* !SCHED_DEBUG */

/*
 * Each translation unit has its own copy of sysctl_sched_features to allow
 * constants propagation at compile time and compiler optimization based on
 * features default.
 */
#define SCHED_FEAT(name, enabled)	\
	(1UL << __SCHED_FEAT_##name) * enabled |
static const_debug __maybe_unused unsigned int sysctl_sched_features =
#include "features.h"
	0;
#undef SCHED_FEAT

#define sched_feat(x) !!(sysctl_sched_features & (1UL << __SCHED_FEAT_##x))

#endif /* SCHED_DEBUG */

extern struct static_key_false sched_numa_balancing;
extern struct static_key_false sched_schedstats;

static inline u64 global_rt_period(void)
{
	return (u64)sysctl_sched_rt_period * NSEC_PER_USEC;
}

static inline u64 global_rt_runtime(void)
{
	if (sysctl_sched_rt_runtime < 0)
		return RUNTIME_INF;

	return (u64)sysctl_sched_rt_runtime * NSEC_PER_USEC;
}

static inline int task_current(struct rq *rq, struct task_struct *p)
{
	return rq->curr == p;
}

static inline int task_running(struct rq *rq, struct task_struct *p)
{
#ifdef CONFIG_SMP
	return p->on_cpu;
#else
	return task_current(rq, p);
#endif
}

static inline int task_on_rq_queued(struct task_struct *p)
{
	return p->on_rq == TASK_ON_RQ_QUEUED;
}

static inline int task_on_rq_migrating(struct task_struct *p)
{
	return READ_ONCE(p->on_rq) == TASK_ON_RQ_MIGRATING;
}

/* Wake flags. The first three directly map to some SD flag value */
#define WF_EXEC     0x02 /* Wakeup after exec; maps to SD_BALANCE_EXEC */
#define WF_FORK     0x04 /* Wakeup after fork; maps to SD_BALANCE_FORK */
#define WF_TTWU     0x08 /* Wakeup;            maps to SD_BALANCE_WAKE */

#define WF_SYNC     0x10 /* Waker goes to sleep after wakeup */
#define WF_MIGRATED 0x20 /* Internal use, task got migrated */
#define WF_ON_CPU   0x40 /* Wakee is on_cpu */

#ifdef CONFIG_SMP
static_assert(WF_EXEC == SD_BALANCE_EXEC);
static_assert(WF_FORK == SD_BALANCE_FORK);
static_assert(WF_TTWU == SD_BALANCE_WAKE);
#endif

/*
 * To aid in avoiding the subversion of "niceness" due to uneven distribution
 * of tasks with abnormal "nice" values across CPUs the contribution that
 * each task makes to its run queue's load is weighted according to its
 * scheduling class and "nice" value. For SCHED_NORMAL tasks this is just a
 * scaled version of the new time slice allocation that they receive on time
 * slice expiry etc.
 */

#define WEIGHT_IDLEPRIO		3
#define WMULT_IDLEPRIO		1431655765

extern const int		sched_prio_to_weight[40];
extern const u32		sched_prio_to_wmult[40];

/*
 * {de,en}queue flags:
 *
 * DEQUEUE_SLEEP  - task is no longer runnable
 * ENQUEUE_WAKEUP - task just became runnable
 *
 * SAVE/RESTORE - an otherwise spurious dequeue/enqueue, done to ensure tasks
 *                are in a known state which allows modification. Such pairs
 *                should preserve as much state as possible.
 *
 * MOVE - paired with SAVE/RESTORE, explicitly does not preserve the location
 *        in the runqueue.
 *
 * ENQUEUE_HEAD      - place at front of runqueue (tail if not specified)
 * ENQUEUE_REPLENISH - CBS (replenish runtime and postpone deadline)
 * ENQUEUE_MIGRATED  - the task was migrated during wakeup
 *
 */

#define DEQUEUE_SLEEP		0x01
#define DEQUEUE_SAVE		0x02 /* Matches ENQUEUE_RESTORE */
#define DEQUEUE_MOVE		0x04 /* Matches ENQUEUE_MOVE */
#define DEQUEUE_NOCLOCK		0x08 /* Matches ENQUEUE_NOCLOCK */

#define ENQUEUE_WAKEUP		0x01
#define ENQUEUE_RESTORE		0x02
#define ENQUEUE_MOVE		0x04
#define ENQUEUE_NOCLOCK		0x08

#define ENQUEUE_HEAD		0x10
#define ENQUEUE_REPLENISH	0x20
#ifdef CONFIG_SMP
#define ENQUEUE_MIGRATED	0x40
#else
#define ENQUEUE_MIGRATED	0x00
#endif

#define RETRY_TASK		((void *)-1UL)

struct sched_class {

#ifdef CONFIG_UCLAMP_TASK
	int uclamp_enabled;
#endif

	void (*enqueue_task) (struct rq *rq, struct task_struct *p, int flags);
	void (*dequeue_task) (struct rq *rq, struct task_struct *p, int flags);
	void (*yield_task)   (struct rq *rq);
	bool (*yield_to_task)(struct rq *rq, struct task_struct *p);

	void (*check_preempt_curr)(struct rq *rq, struct task_struct *p, int flags);

	struct task_struct *(*pick_next_task)(struct rq *rq);

	void (*put_prev_task)(struct rq *rq, struct task_struct *p);
	void (*set_next_task)(struct rq *rq, struct task_struct *p, bool first);

#ifdef CONFIG_SMP
	int (*balance)(struct rq *rq, struct task_struct *prev, struct rq_flags *rf);
	int  (*select_task_rq)(struct task_struct *p, int task_cpu, int flags);
	void (*migrate_task_rq)(struct task_struct *p, int new_cpu);

	void (*task_woken)(struct rq *this_rq, struct task_struct *task);

	void (*set_cpus_allowed)(struct task_struct *p,
				 const struct cpumask *newmask,
				 u32 flags);

	void (*rq_online)(struct rq *rq);
	void (*rq_offline)(struct rq *rq);

	struct rq *(*find_lock_rq)(struct task_struct *p, struct rq *rq);
#endif

	void (*task_tick)(struct rq *rq, struct task_struct *p, int queued);
	void (*task_fork)(struct task_struct *p);
	void (*task_dead)(struct task_struct *p);

	/*
	 * The switched_from() call is allowed to drop rq->lock, therefore we
	 * cannot assume the switched_from/switched_to pair is serliazed by
	 * rq->lock. They are however serialized by p->pi_lock.
	 */
	void (*switched_from)(struct rq *this_rq, struct task_struct *task);
	void (*switched_to)  (struct rq *this_rq, struct task_struct *task);
	void (*prio_changed) (struct rq *this_rq, struct task_struct *task,
			      int oldprio);

	unsigned int (*get_rr_interval)(struct rq *rq,
					struct task_struct *task);

	void (*update_curr)(struct rq *rq);

#define TASK_SET_GROUP		0
#define TASK_MOVE_GROUP		1

#ifdef CONFIG_FAIR_GROUP_SCHED
	void (*task_change_group)(struct task_struct *p, int type);
#endif
};

static inline void put_prev_task(struct rq *rq, struct task_struct *prev)
{
	WARN_ON_ONCE(rq->curr != prev);
	prev->sched_class->put_prev_task(rq, prev);
}

static inline void set_next_task(struct rq *rq, struct task_struct *next)
{
	WARN_ON_ONCE(rq->curr != next);
	next->sched_class->set_next_task(rq, next, false);
}


/*
 * Helper to define a sched_class instance; each one is placed in a separate
 * section which is ordered by the linker script:
 *
 *   include/asm-generic/vmlinux.lds.h
 *
 * Also enforce alignment on the instance, not the type, to guarantee layout.
 */
#define DEFINE_SCHED_CLASS(name) \
const struct sched_class name##_sched_class \
	__aligned(__alignof__(struct sched_class)) \
	__section("__" #name "_sched_class")

/* Defined in include/asm-generic/vmlinux.lds.h */
extern struct sched_class __begin_sched_classes[];
extern struct sched_class __end_sched_classes[];

#define sched_class_highest (__end_sched_classes - 1)
#define sched_class_lowest  (__begin_sched_classes - 1)

#define for_class_range(class, _from, _to) \
	for (class = (_from); class != (_to); class--)

#define for_each_class(class) \
	for_class_range(class, sched_class_highest, sched_class_lowest)

extern const struct sched_class stop_sched_class;
extern const struct sched_class dl_sched_class;
extern const struct sched_class rt_sched_class;
extern const struct sched_class fair_sched_class;
extern const struct sched_class idle_sched_class;

static inline bool sched_stop_runnable(struct rq *rq)
{
	return rq->stop && task_on_rq_queued(rq->stop);
}

static inline bool sched_dl_runnable(struct rq *rq)
{
	return rq->dl.dl_nr_running > 0;
}

static inline bool sched_rt_runnable(struct rq *rq)
{
	return rq->rt.rt_queued > 0;
}

static inline bool sched_fair_runnable(struct rq *rq)
{
	return rq->cfs.nr_running > 0;
}

extern struct task_struct *pick_next_task_fair(struct rq *rq, struct task_struct *prev, struct rq_flags *rf);
extern struct task_struct *pick_next_task_idle(struct rq *rq);

#define SCA_CHECK		0x01
#define SCA_MIGRATE_DISABLE	0x02
#define SCA_MIGRATE_ENABLE	0x04

#ifdef CONFIG_SMP

extern void update_group_capacity(struct sched_domain *sd, int cpu);

extern void trigger_load_balance(struct rq *rq);

extern void set_cpus_allowed_common(struct task_struct *p, const struct cpumask *new_mask, u32 flags);

static inline struct task_struct *get_push_task(struct rq *rq)
{
	struct task_struct *p = rq->curr;

	lockdep_assert_held(&rq->lock);

	if (rq->push_busy)
		return NULL;

	if (p->nr_cpus_allowed == 1)
		return NULL;

	rq->push_busy = true;
	return get_task_struct(p);
}

extern int push_cpu_stop(void *arg);

#endif

#ifdef CONFIG_CPU_IDLE
static inline void idle_set_state(struct rq *rq,
				  struct cpuidle_state *idle_state)
{
	rq->idle_state = idle_state;
}

static inline struct cpuidle_state *idle_get_state(struct rq *rq)
{
	SCHED_WARN_ON(!rcu_read_lock_held());

	return rq->idle_state;
}
#else
static inline void idle_set_state(struct rq *rq,
				  struct cpuidle_state *idle_state)
{
}

static inline struct cpuidle_state *idle_get_state(struct rq *rq)
{
	return NULL;
}
#endif

extern void schedule_idle(void);

extern void sysrq_sched_debug_show(void);
extern void sched_init_granularity(void);
extern void update_max_interval(void);

extern void init_sched_dl_class(void);
extern void init_sched_rt_class(void);
extern void init_sched_fair_class(void);

extern void reweight_task(struct task_struct *p, int prio);

extern void resched_curr(struct rq *rq);
extern void resched_cpu(int cpu);

extern struct rt_bandwidth def_rt_bandwidth;
extern void init_rt_bandwidth(struct rt_bandwidth *rt_b, u64 period, u64 runtime);

extern struct dl_bandwidth def_dl_bandwidth;
extern void init_dl_bandwidth(struct dl_bandwidth *dl_b, u64 period, u64 runtime);
extern void init_dl_task_timer(struct sched_dl_entity *dl_se);
extern void init_dl_inactive_task_timer(struct sched_dl_entity *dl_se);

#define BW_SHIFT		20
#define BW_UNIT			(1 << BW_SHIFT)
#define RATIO_SHIFT		8
#define MAX_BW_BITS		(64 - BW_SHIFT)
#define MAX_BW			((1ULL << MAX_BW_BITS) - 1)
unsigned long to_ratio(u64 period, u64 runtime);

extern void init_entity_runnable_average(struct sched_entity *se);
extern void post_init_entity_util_avg(struct task_struct *p);

#ifdef CONFIG_NO_HZ_FULL
extern bool sched_can_stop_tick(struct rq *rq);
extern int __init sched_tick_offload_init(void);

/*
 * Tick may be needed by tasks in the runqueue depending on their policy and
 * requirements. If tick is needed, lets send the target an IPI to kick it out of
 * nohz mode if necessary.
 */
static inline void sched_update_tick_dependency(struct rq *rq)
{
	int cpu = cpu_of(rq);

	if (!tick_nohz_full_cpu(cpu))
		return;

	if (sched_can_stop_tick(rq))
		tick_nohz_dep_clear_cpu(cpu, TICK_DEP_BIT_SCHED);
	else
		tick_nohz_dep_set_cpu(cpu, TICK_DEP_BIT_SCHED);
}
#else
static inline int sched_tick_offload_init(void) { return 0; }
static inline void sched_update_tick_dependency(struct rq *rq) { }
#endif

static inline void add_nr_running(struct rq *rq, unsigned count)
{
	unsigned prev_nr = rq->nr_running;

	rq->nr_running = prev_nr + count;
	if (trace_sched_update_nr_running_tp_enabled()) {
		call_trace_sched_update_nr_running(rq, count);
	}

#ifdef CONFIG_SMP
	if (prev_nr < 2 && rq->nr_running >= 2) {
		if (!READ_ONCE(rq->rd->overload))
			WRITE_ONCE(rq->rd->overload, 1);
	}
#endif

	sched_update_tick_dependency(rq);
}

static inline void sub_nr_running(struct rq *rq, unsigned count)
{
	rq->nr_running -= count;
	if (trace_sched_update_nr_running_tp_enabled()) {
		call_trace_sched_update_nr_running(rq, -count);
	}

	/* Check if we still need preemption */
	sched_update_tick_dependency(rq);
}

extern void activate_task(struct rq *rq, struct task_struct *p, int flags);
extern void deactivate_task(struct rq *rq, struct task_struct *p, int flags);

extern void check_preempt_curr(struct rq *rq, struct task_struct *p, int flags);

extern const_debug unsigned int sysctl_sched_nr_migrate;
extern const_debug unsigned int sysctl_sched_migration_cost;

#ifdef CONFIG_SCHED_HRTICK

/*
 * Use hrtick when:
 *  - enabled by features
 *  - hrtimer is actually high res
 */
static inline int hrtick_enabled(struct rq *rq)
{
	if (!sched_feat(HRTICK))
		return 0;
	if (!cpu_active(cpu_of(rq)))
		return 0;
	return hrtimer_is_hres_active(&rq->hrtick_timer);
}

void hrtick_start(struct rq *rq, u64 delay);

#else

static inline int hrtick_enabled(struct rq *rq)
{
	return 0;
}

#endif /* CONFIG_SCHED_HRTICK */

#ifndef arch_scale_freq_tick
static __always_inline
void arch_scale_freq_tick(void)
{
}
#endif

#ifndef arch_scale_freq_capacity
/**
 * arch_scale_freq_capacity - get the frequency scale factor of a given CPU.
 * @cpu: the CPU in question.
 *
 * Return: the frequency scale factor normalized against SCHED_CAPACITY_SCALE, i.e.
 *
 *     f_curr
 *     ------ * SCHED_CAPACITY_SCALE
 *     f_max
 */
static __always_inline
unsigned long arch_scale_freq_capacity(int cpu)
{
	return SCHED_CAPACITY_SCALE;
}
#endif

#ifdef CONFIG_SMP
#ifdef CONFIG_PREEMPTION

static inline void double_rq_lock(struct rq *rq1, struct rq *rq2);

/*
 * fair double_lock_balance: Safely acquires both rq->locks in a fair
 * way at the expense of forcing extra atomic operations in all
 * invocations.  This assures that the double_lock is acquired using the
 * same underlying policy as the spinlock_t on this architecture, which
 * reduces latency compared to the unfair variant below.  However, it
 * also adds more overhead and therefore may reduce throughput.
 */
static inline int _double_lock_balance(struct rq *this_rq, struct rq *busiest)
	__releases(this_rq->lock)
	__acquires(busiest->lock)
	__acquires(this_rq->lock)
{
	raw_spin_unlock(&this_rq->lock);
	double_rq_lock(this_rq, busiest);

	return 1;
}

#else
/*
 * Unfair double_lock_balance: Optimizes throughput at the expense of
 * latency by eliminating extra atomic operations when the locks are
 * already in proper order on entry.  This favors lower CPU-ids and will
 * grant the double lock to lower CPUs over higher ids under contention,
 * regardless of entry order into the function.
 */
static inline int _double_lock_balance(struct rq *this_rq, struct rq *busiest)
	__releases(this_rq->lock)
	__acquires(busiest->lock)
	__acquires(this_rq->lock)
{
	int ret = 0;

	if (unlikely(!raw_spin_trylock(&busiest->lock))) {
		if (busiest < this_rq) {
			raw_spin_unlock(&this_rq->lock);
			raw_spin_lock(&busiest->lock);
			raw_spin_lock_nested(&this_rq->lock,
					      SINGLE_DEPTH_NESTING);
			ret = 1;
		} else
			raw_spin_lock_nested(&busiest->lock,
					      SINGLE_DEPTH_NESTING);
	}
	return ret;
}

#endif /* CONFIG_PREEMPTION */

/*
 * double_lock_balance - lock the busiest runqueue, this_rq is locked already.
 */
static inline int double_lock_balance(struct rq *this_rq, struct rq *busiest)
{
	if (unlikely(!irqs_disabled())) {
		/* printk() doesn't work well under rq->lock */
		raw_spin_unlock(&this_rq->lock);
		BUG_ON(1);
	}

	return _double_lock_balance(this_rq, busiest);
}

static inline void double_unlock_balance(struct rq *this_rq, struct rq *busiest)
	__releases(busiest->lock)
{
	raw_spin_unlock(&busiest->lock);
	lock_set_subclass(&this_rq->lock.dep_map, 0, _RET_IP_);
}

static inline void double_lock(spinlock_t *l1, spinlock_t *l2)
{
	if (l1 > l2)
		swap(l1, l2);

	spin_lock(l1);
	spin_lock_nested(l2, SINGLE_DEPTH_NESTING);
}

static inline void double_lock_irq(spinlock_t *l1, spinlock_t *l2)
{
	if (l1 > l2)
		swap(l1, l2);

	spin_lock_irq(l1);
	spin_lock_nested(l2, SINGLE_DEPTH_NESTING);
}

static inline void double_raw_lock(raw_spinlock_t *l1, raw_spinlock_t *l2)
{
	if (l1 > l2)
		swap(l1, l2);

	raw_spin_lock(l1);
	raw_spin_lock_nested(l2, SINGLE_DEPTH_NESTING);
}

/*
 * double_rq_lock - safely lock two runqueues
 *
 * Note this does not disable interrupts like task_rq_lock,
 * you need to do so manually before calling.
 */
static inline void double_rq_lock(struct rq *rq1, struct rq *rq2)
	__acquires(rq1->lock)
	__acquires(rq2->lock)
{
	BUG_ON(!irqs_disabled());
	if (rq1 == rq2) {
		raw_spin_lock(&rq1->lock);
		__acquire(rq2->lock);	/* Fake it out ;) */
	} else {
		if (rq1 < rq2) {
			raw_spin_lock(&rq1->lock);
			raw_spin_lock_nested(&rq2->lock, SINGLE_DEPTH_NESTING);
		} else {
			raw_spin_lock(&rq2->lock);
			raw_spin_lock_nested(&rq1->lock, SINGLE_DEPTH_NESTING);
		}
	}
}

/*
 * double_rq_unlock - safely unlock two runqueues
 *
 * Note this does not restore interrupts like task_rq_unlock,
 * you need to do so manually after calling.
 */
static inline void double_rq_unlock(struct rq *rq1, struct rq *rq2)
	__releases(rq1->lock)
	__releases(rq2->lock)
{
	raw_spin_unlock(&rq1->lock);
	if (rq1 != rq2)
		raw_spin_unlock(&rq2->lock);
	else
		__release(rq2->lock);
}

extern void set_rq_online (struct rq *rq);
extern void set_rq_offline(struct rq *rq);
extern bool sched_smp_initialized;

#else /* CONFIG_SMP */

/*
 * double_rq_lock - safely lock two runqueues
 *
 * Note this does not disable interrupts like task_rq_lock,
 * you need to do so manually before calling.
 */
static inline void double_rq_lock(struct rq *rq1, struct rq *rq2)
	__acquires(rq1->lock)
	__acquires(rq2->lock)
{
	BUG_ON(!irqs_disabled());
	BUG_ON(rq1 != rq2);
	raw_spin_lock(&rq1->lock);
	__acquire(rq2->lock);	/* Fake it out ;) */
}

/*
 * double_rq_unlock - safely unlock two runqueues
 *
 * Note this does not restore interrupts like task_rq_unlock,
 * you need to do so manually after calling.
 */
static inline void double_rq_unlock(struct rq *rq1, struct rq *rq2)
	__releases(rq1->lock)
	__releases(rq2->lock)
{
	BUG_ON(rq1 != rq2);
	raw_spin_unlock(&rq1->lock);
	__release(rq2->lock);
}

#endif

extern struct sched_entity *__pick_first_entity(struct cfs_rq *cfs_rq);
extern struct sched_entity *__pick_last_entity(struct cfs_rq *cfs_rq);

#ifdef	CONFIG_SCHED_DEBUG
extern bool sched_debug_enabled;

extern void print_cfs_stats(struct seq_file *m, int cpu);
extern void print_rt_stats(struct seq_file *m, int cpu);
extern void print_dl_stats(struct seq_file *m, int cpu);
extern void print_cfs_rq(struct seq_file *m, int cpu, struct cfs_rq *cfs_rq);
extern void print_rt_rq(struct seq_file *m, int cpu, struct rt_rq *rt_rq);
extern void print_dl_rq(struct seq_file *m, int cpu, struct dl_rq *dl_rq);
#ifdef CONFIG_NUMA_BALANCING
extern void
show_numa_stats(struct task_struct *p, struct seq_file *m);
extern void
print_numa_stats(struct seq_file *m, int node, unsigned long tsf,
	unsigned long tpf, unsigned long gsf, unsigned long gpf);
#endif /* CONFIG_NUMA_BALANCING */
#endif /* CONFIG_SCHED_DEBUG */

extern void init_cfs_rq(struct cfs_rq *cfs_rq);
extern void init_rt_rq(struct rt_rq *rt_rq);
extern void init_dl_rq(struct dl_rq *dl_rq);

extern void cfs_bandwidth_usage_inc(void);
extern void cfs_bandwidth_usage_dec(void);

#ifdef CONFIG_NO_HZ_COMMON
#define NOHZ_BALANCE_KICK_BIT	0
#define NOHZ_STATS_KICK_BIT	1

#define NOHZ_BALANCE_KICK	BIT(NOHZ_BALANCE_KICK_BIT)
#define NOHZ_STATS_KICK		BIT(NOHZ_STATS_KICK_BIT)

#define NOHZ_KICK_MASK	(NOHZ_BALANCE_KICK | NOHZ_STATS_KICK)

#define nohz_flags(cpu)	(&cpu_rq(cpu)->nohz_flags)

extern void nohz_balance_exit_idle(struct rq *rq);
#else
static inline void nohz_balance_exit_idle(struct rq *rq) { }
#endif


#ifdef CONFIG_SMP
static inline
void __dl_update(struct dl_bw *dl_b, s64 bw)
{
	struct root_domain *rd = container_of(dl_b, struct root_domain, dl_bw);
	int i;

	RCU_LOCKDEP_WARN(!rcu_read_lock_sched_held(),
			 "sched RCU must be held");
	for_each_cpu_and(i, rd->span, cpu_active_mask) {
		struct rq *rq = cpu_rq(i);

		rq->dl.extra_bw += bw;
	}
}
#else
static inline
void __dl_update(struct dl_bw *dl_b, s64 bw)
{
	struct dl_rq *dl = container_of(dl_b, struct dl_rq, dl_bw);

	dl->extra_bw += bw;
}
#endif


#ifdef CONFIG_IRQ_TIME_ACCOUNTING
struct irqtime {
	u64			total;
	u64			tick_delta;
	u64			irq_start_time;
	struct u64_stats_sync	sync;
};

DECLARE_PER_CPU(struct irqtime, cpu_irqtime);

/*
 * Returns the irqtime minus the softirq time computed by ksoftirqd.
 * Otherwise ksoftirqd's sum_exec_runtime is substracted its own runtime
 * and never move forward.
 */
static inline u64 irq_time_read(int cpu)
{
	struct irqtime *irqtime = &per_cpu(cpu_irqtime, cpu);
	unsigned int seq;
	u64 total;

	do {
		seq = __u64_stats_fetch_begin(&irqtime->sync);
		total = irqtime->total;
	} while (__u64_stats_fetch_retry(&irqtime->sync, seq));

	return total;
}
#endif /* CONFIG_IRQ_TIME_ACCOUNTING */

#ifdef CONFIG_CPU_FREQ
DECLARE_PER_CPU(struct update_util_data __rcu *, cpufreq_update_util_data);

/**
 * cpufreq_update_util - Take a note about CPU utilization changes.
 * @rq: Runqueue to carry out the update for.
 * @flags: Update reason flags.
 *
 * This function is called by the scheduler on the CPU whose utilization is
 * being updated.
 *
 * It can only be called from RCU-sched read-side critical sections.
 *
 * The way cpufreq is currently arranged requires it to evaluate the CPU
 * performance state (frequency/voltage) on a regular basis to prevent it from
 * being stuck in a completely inadequate performance level for too long.
 * That is not guaranteed to happen if the updates are only triggered from CFS
 * and DL, though, because they may not be coming in if only RT tasks are
 * active all the time (or there are RT tasks only).
 *
 * As a workaround for that issue, this function is called periodically by the
 * RT sched class to trigger extra cpufreq updates to prevent it from stalling,
 * but that really is a band-aid.  Going forward it should be replaced with
 * solutions targeted more specifically at RT tasks.
 */
static inline void cpufreq_update_util(struct rq *rq, unsigned int flags)
{
	struct update_util_data *data;

	data = rcu_dereference_sched(*per_cpu_ptr(&cpufreq_update_util_data,
						  cpu_of(rq)));
	if (data)
		data->func(data, rq_clock(rq), flags);
}
#else
static inline void cpufreq_update_util(struct rq *rq, unsigned int flags) {}
#endif /* CONFIG_CPU_FREQ */

#ifdef CONFIG_UCLAMP_TASK
unsigned long uclamp_eff_value(struct task_struct *p, enum uclamp_id clamp_id);

/**
 * uclamp_rq_util_with - clamp @util with @rq and @p effective uclamp values.
 * @rq:		The rq to clamp against. Must not be NULL.
 * @util:	The util value to clamp.
 * @p:		The task to clamp against. Can be NULL if you want to clamp
 *		against @rq only.
 *
 * Clamps the passed @util to the max(@rq, @p) effective uclamp values.
 *
 * If sched_uclamp_used static key is disabled, then just return the util
 * without any clamping since uclamp aggregation at the rq level in the fast
 * path is disabled, rendering this operation a NOP.
 *
 * Use uclamp_eff_value() if you don't care about uclamp values at rq level. It
 * will return the correct effective uclamp value of the task even if the
 * static key is disabled.
 */
static __always_inline
unsigned long uclamp_rq_util_with(struct rq *rq, unsigned long util,
				  struct task_struct *p)
{
	unsigned long min_util;
	unsigned long max_util;

	if (!static_branch_likely(&sched_uclamp_used))
		return util;

	min_util = READ_ONCE(rq->uclamp[UCLAMP_MIN].value);
	max_util = READ_ONCE(rq->uclamp[UCLAMP_MAX].value);

	if (p) {
		min_util = max(min_util, uclamp_eff_value(p, UCLAMP_MIN));
		max_util = max(max_util, uclamp_eff_value(p, UCLAMP_MAX));
	}

	/*
	 * Since CPU's {min,max}_util clamps are MAX aggregated considering
	 * RUNNABLE tasks with _different_ clamps, we can end up with an
	 * inversion. Fix it now when the clamps are applied.
	 */
	if (unlikely(min_util >= max_util))
		return min_util;

	return clamp(util, min_util, max_util);
}

static inline bool uclamp_boosted(struct task_struct *p)
{
	return uclamp_eff_value(p, UCLAMP_MIN) > 0;
}

/*
 * When uclamp is compiled in, the aggregation at rq level is 'turned off'
 * by default in the fast path and only gets turned on once userspace performs
 * an operation that requires it.
 *
 * Returns true if userspace opted-in to use uclamp and aggregation at rq level
 * hence is active.
 */
static inline bool uclamp_is_used(void)
{
	return static_branch_likely(&sched_uclamp_used);
}
#else /* CONFIG_UCLAMP_TASK */
static inline
unsigned long uclamp_rq_util_with(struct rq *rq, unsigned long util,
				  struct task_struct *p)
{
	return util;
}

static inline bool uclamp_boosted(struct task_struct *p)
{
	return false;
}

static inline bool uclamp_is_used(void)
{
	return false;
}
#endif /* CONFIG_UCLAMP_TASK */

#ifdef CONFIG_UCLAMP_TASK_GROUP
static inline bool uclamp_latency_sensitive(struct task_struct *p)
{
	struct cgroup_subsys_state *css = task_css(p, cpu_cgrp_id);
	struct task_group *tg;

	if (!css)
		return false;
	tg = container_of(css, struct task_group, css);

	return tg->latency_sensitive;
}
#else
static inline bool uclamp_latency_sensitive(struct task_struct *p)
{
	return false;
}
#endif /* CONFIG_UCLAMP_TASK_GROUP */

#ifdef arch_scale_freq_capacity
# ifndef arch_scale_freq_invariant
#  define arch_scale_freq_invariant()	true
# endif
#else
# define arch_scale_freq_invariant()	false
#endif

#ifdef CONFIG_SMP
static inline unsigned long capacity_orig_of(int cpu)
{
	return cpu_rq(cpu)->cpu_capacity_orig;
}
#endif

/**
 * enum schedutil_type - CPU utilization type
 * @FREQUENCY_UTIL:	Utilization used to select frequency
 * @ENERGY_UTIL:	Utilization used during energy calculation
 *
 * The utilization signals of all scheduling classes (CFS/RT/DL) and IRQ time
 * need to be aggregated differently depending on the usage made of them. This
 * enum is used within schedutil_freq_util() to differentiate the types of
 * utilization expected by the callers, and adjust the aggregation accordingly.
 */
enum schedutil_type {
	FREQUENCY_UTIL,
	ENERGY_UTIL,
};

#ifdef CONFIG_CPU_FREQ_GOV_SCHEDUTIL

unsigned long schedutil_cpu_util(int cpu, unsigned long util_cfs,
				 unsigned long max, enum schedutil_type type,
				 struct task_struct *p);

static inline unsigned long cpu_bw_dl(struct rq *rq)
{
	return (rq->dl.running_bw * SCHED_CAPACITY_SCALE) >> BW_SHIFT;
}

static inline unsigned long cpu_util_dl(struct rq *rq)
{
	return READ_ONCE(rq->avg_dl.util_avg);
}

static inline unsigned long cpu_util_cfs(struct rq *rq)
{
	unsigned long util = READ_ONCE(rq->cfs.avg.util_avg);

	if (sched_feat(UTIL_EST)) {
		util = max_t(unsigned long, util,
			     READ_ONCE(rq->cfs.avg.util_est.enqueued));
	}

	return util;
}

static inline unsigned long cpu_util_rt(struct rq *rq)
{
	return READ_ONCE(rq->avg_rt.util_avg);
}
#else /* CONFIG_CPU_FREQ_GOV_SCHEDUTIL */
static inline unsigned long schedutil_cpu_util(int cpu, unsigned long util_cfs,
				 unsigned long max, enum schedutil_type type,
				 struct task_struct *p)
{
	return 0;
}
#endif /* CONFIG_CPU_FREQ_GOV_SCHEDUTIL */

#ifdef CONFIG_HAVE_SCHED_AVG_IRQ
static inline unsigned long cpu_util_irq(struct rq *rq)
{
	return rq->avg_irq.util_avg;
}

static inline
unsigned long scale_irq_capacity(unsigned long util, unsigned long irq, unsigned long max)
{
	util *= (max - irq);
	util /= max;

	return util;

}
#else
static inline unsigned long cpu_util_irq(struct rq *rq)
{
	return 0;
}

static inline
unsigned long scale_irq_capacity(unsigned long util, unsigned long irq, unsigned long max)
{
	return util;
}
#endif

#if defined(CONFIG_ENERGY_MODEL) && defined(CONFIG_CPU_FREQ_GOV_SCHEDUTIL)

#define perf_domain_span(pd) (to_cpumask(((pd)->em_pd->cpus)))

DECLARE_STATIC_KEY_FALSE(sched_energy_present);

static inline bool sched_energy_enabled(void)
{
	return static_branch_unlikely(&sched_energy_present);
}

#else /* ! (CONFIG_ENERGY_MODEL && CONFIG_CPU_FREQ_GOV_SCHEDUTIL) */

#define perf_domain_span(pd) NULL
static inline bool sched_energy_enabled(void) { return false; }

#endif /* CONFIG_ENERGY_MODEL && CONFIG_CPU_FREQ_GOV_SCHEDUTIL */

#ifdef CONFIG_MEMBARRIER
/*
 * The scheduler provides memory barriers required by membarrier between:
 * - prior user-space memory accesses and store to rq->membarrier_state,
 * - store to rq->membarrier_state and following user-space memory accesses.
 * In the same way it provides those guarantees around store to rq->curr.
 */
static inline void membarrier_switch_mm(struct rq *rq,
					struct mm_struct *prev_mm,
					struct mm_struct *next_mm)
{
	int membarrier_state;

	if (prev_mm == next_mm)
		return;

	membarrier_state = atomic_read(&next_mm->membarrier_state);
	if (READ_ONCE(rq->membarrier_state) == membarrier_state)
		return;

	WRITE_ONCE(rq->membarrier_state, membarrier_state);
}
#else
static inline void membarrier_switch_mm(struct rq *rq,
					struct mm_struct *prev_mm,
					struct mm_struct *next_mm)
{
}
#endif

#ifdef CONFIG_SMP
static inline bool is_per_cpu_kthread(struct task_struct *p)
{
	if (!(p->flags & PF_KTHREAD))
		return false;

	if (p->nr_cpus_allowed != 1)
		return false;

	return true;
}
#endif

void swake_up_all_locked(struct swait_queue_head *q);
void __prepare_to_swait(struct swait_queue_head *q, struct swait_queue *wait);

/*
 * task_may_not_preempt - check whether a task may not be preemptible soon
 */
#ifdef CONFIG_RT_SOFTINT_OPTIMIZATION
extern bool task_may_not_preempt(struct task_struct *task, int cpu);
#else
static inline bool task_may_not_preempt(struct task_struct *task, int cpu)
{
	return false;
}
#endif /* CONFIG_RT_SOFTINT_OPTIMIZATION */<|MERGE_RESOLUTION|>--- conflicted
+++ resolved
@@ -1063,15 +1063,13 @@
 	struct cpuidle_state	*idle_state;
 #endif
 
-<<<<<<< HEAD
-	ANDROID_VENDOR_DATA_ARRAY(1, 96);
-=======
 #ifdef CONFIG_SMP
 	unsigned int		nr_pinned;
 #endif
 	unsigned int		push_busy;
 	struct cpu_stop_work	push_work;
->>>>>>> adb35e8d
+
+	ANDROID_VENDOR_DATA_ARRAY(1, 96);
 };
 
 #ifdef CONFIG_FAIR_GROUP_SCHED
@@ -1417,14 +1415,12 @@
 
 #ifdef CONFIG_SMP
 
-<<<<<<< HEAD
 extern int migrate_swap(struct task_struct *p, struct task_struct *t,
 			int cpu, int scpu);
-=======
+
 #define BALANCE_WORK	0x01
 #define BALANCE_PUSH	0x02
 
->>>>>>> adb35e8d
 static inline void
 queue_balance_callback(struct rq *rq,
 		       struct callback_head *head,
