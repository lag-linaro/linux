--- conflicted
+++ resolved
@@ -14,7 +14,6 @@
 #include <linux/sched/signal.h>
 #include <linux/uio.h>
 #include <linux/miscdevice.h>
-#include <linux/namei.h>
 #include <linux/pagemap.h>
 #include <linux/file.h>
 #include <linux/slab.h>
@@ -208,13 +207,10 @@
 /*
  * A new request is available, wake fiq->waitq
  */
-static void fuse_dev_wake_and_unlock(struct fuse_iqueue *fiq, bool sync)
+static void fuse_dev_wake_and_unlock(struct fuse_iqueue *fiq)
 __releases(fiq->lock)
 {
-	if (sync)
-		wake_up_sync(&fiq->waitq);
-	else
-		wake_up(&fiq->waitq);
+	wake_up(&fiq->waitq);
 	kill_fasync(&fiq->fasync, SIGIO, POLL_IN);
 	spin_unlock(&fiq->lock);
 }
@@ -227,14 +223,14 @@
 EXPORT_SYMBOL_GPL(fuse_dev_fiq_ops);
 
 static void queue_request_and_unlock(struct fuse_iqueue *fiq,
-				     struct fuse_req *req, bool sync)
+				     struct fuse_req *req)
 __releases(fiq->lock)
 {
 	req->in.h.len = sizeof(struct fuse_in_header) +
 		fuse_len_args(req->args->in_numargs,
 			      (struct fuse_arg *) req->args->in_args);
 	list_add_tail(&req->list, &fiq->pending);
-	fiq->ops->wake_pending_and_unlock(fiq, sync);
+	fiq->ops->wake_pending_and_unlock(fiq);
 }
 
 void fuse_queue_forget(struct fuse_conn *fc, struct fuse_forget_link *forget,
@@ -249,7 +245,7 @@
 	if (fiq->connected) {
 		fiq->forget_list_tail->next = forget;
 		fiq->forget_list_tail = forget;
-		fiq->ops->wake_forget_and_unlock(fiq, false);
+		fiq->ops->wake_forget_and_unlock(fiq);
 	} else {
 		kfree(forget);
 		spin_unlock(&fiq->lock);
@@ -269,7 +265,7 @@
 		fc->active_background++;
 		spin_lock(&fiq->lock);
 		req->in.h.unique = fuse_get_unique(fiq);
-		queue_request_and_unlock(fiq, req, false);
+		queue_request_and_unlock(fiq, req);
 	}
 }
 
@@ -358,7 +354,7 @@
 			spin_unlock(&fiq->lock);
 			return 0;
 		}
-		fiq->ops->wake_interrupt_and_unlock(fiq, false);
+		fiq->ops->wake_interrupt_and_unlock(fiq);
 	} else {
 		spin_unlock(&fiq->lock);
 	}
@@ -425,7 +421,7 @@
 		/* acquire extra reference, since request is still needed
 		   after fuse_request_end() */
 		__fuse_get_request(req);
-		queue_request_and_unlock(fiq, req, true);
+		queue_request_and_unlock(fiq, req);
 
 		request_wait_answer(req);
 		/* Pairs with smp_wmb() in fuse_request_end() */
@@ -598,7 +594,7 @@
 
 	spin_lock(&fiq->lock);
 	if (fiq->connected) {
-		queue_request_and_unlock(fiq, req, false);
+		queue_request_and_unlock(fiq, req);
 	} else {
 		err = -ENODEV;
 		spin_unlock(&fiq->lock);
@@ -1987,14 +1983,6 @@
 		err = copy_out_args(cs, req->args, nbytes);
 	fuse_copy_finish(cs);
 
-	if (!err && req->in.h.opcode == FUSE_CANONICAL_PATH) {
-		char *path = (char *)req->args->out_args[0].value;
-
-		path[req->args->out_args[0].size - 1] = 0;
-		req->out.h.error =
-			kern_path(path, 0, req->args->canonical_path);
-	}
-
 	spin_lock(&fpq->lock);
 	clear_bit(FR_LOCKED, &req->flags);
 	if (!fpq->connected)
@@ -2403,33 +2391,6 @@
 	case FUSE_DEV_IOC_BACKING_CLOSE:
 		return fuse_dev_ioctl_backing_close(file, argp);
 
-<<<<<<< HEAD
-		/*
-		 * Check against file->f_op because CUSE
-		 * uses the same ioctl handler.
-		 */
-		if (f.file->f_op == file->f_op)
-			fud = fuse_get_dev(f.file);
-
-		res = -EINVAL;
-		if (fud) {
-			mutex_lock(&fuse_mutex);
-			res = fuse_device_clone(fud->fc, file);
-			mutex_unlock(&fuse_mutex);
-		}
-		fdput(f);
-		break;
-	case FUSE_DEV_IOC_PASSTHROUGH_OPEN:
-		res = -EFAULT;
-		if (!get_user(oldfd, (__u32 __user *)arg)) {
-			res = -EINVAL;
-			fud = fuse_get_dev(file);
-			if (fud)
-				res = fuse_passthrough_open(fud, oldfd);
-		}
-		break;
-=======
->>>>>>> 6ce8b2ce
 	default:
 		return -ENOTTY;
 	}
