--- conflicted
+++ resolved
@@ -922,14 +922,9 @@
 	 * Set all global interrupts to the boot CPU only. ARE must be
 	 * enabled.
 	 */
-<<<<<<< HEAD
-	affinity = gic_mpidr_to_affinity(cpu_logical_map(smp_processor_id()));
+	affinity = gic_cpu_to_affinity(smp_processor_id());
 	for (i = 32; i < GIC_LINE_NR; i++) {
 		trace_android_vh_gic_v3_affinity_init(i, GICD_IROUTER, &affinity);
-=======
-	affinity = gic_cpu_to_affinity(smp_processor_id());
-	for (i = 32; i < GIC_LINE_NR; i++)
->>>>>>> 00173879
 		gic_write_irouter(affinity, base + GICD_IROUTER + i * 8);
 	}
 
