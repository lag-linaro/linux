--- conflicted
+++ resolved
@@ -833,7 +833,6 @@
 
 	  If unsure, say Y.
 
-<<<<<<< HEAD
 config ARM64_ERRATUM_2441009
 	bool "Cortex-A510: Completion of affected memory accesses might not be guaranteed by completion of a TLBI"
 	select ARM64_WORKAROUND_REPEAT_TLBI
@@ -870,7 +869,6 @@
 config ARM64_WORKAROUND_TRBE_OVERWRITE_FILL_MODE
 	bool
 
-=======
 config ARM64_ERRATUM_3194386
 	bool "Cortex-*/Neoverse-*: workaround for MSR SSBS not self-synchronizing"
 	default y
@@ -909,7 +907,6 @@
 
 	  If unsure, say Y.
 
->>>>>>> fa93fa65
 config CAVIUM_ERRATUM_22375
 	bool "Cavium erratum 22375, 24313"
 	default y
