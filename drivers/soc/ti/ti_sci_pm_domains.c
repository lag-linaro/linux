// SPDX-License-Identifier: GPL-2.0-only
/*
 * TI SCI Generic Power Domain Driver
 *
 * Copyright (C) 2015-2017 Texas Instruments Incorporated - http://www.ti.com/
 *	J Keerthy <j-keerthy@ti.com>
 *	Dave Gerlach <d-gerlach@ti.com>
 */

#include <linux/err.h>
#include <linux/module.h>
#include <linux/of.h>
#include <linux/platform_device.h>
#include <linux/pm_domain.h>
#include <linux/slab.h>
#include <linux/soc/ti/ti_sci_protocol.h>
#include <dt-bindings/soc/ti,sci_pm_domain.h>

/**
 * struct ti_sci_genpd_provider: holds common TI SCI genpd provider data
 * @ti_sci: handle to TI SCI protocol driver that provides ops to
 *	    communicate with system control processor.
 * @dev: pointer to dev for the driver for devm allocs
 * @pd_list: list of all the power domains on the device
 * @data: onecell data for genpd core
 */
struct ti_sci_genpd_provider {
	const struct ti_sci_handle *ti_sci;
	struct device *dev;
	struct list_head pd_list;
	struct genpd_onecell_data data;
};

/**
 * struct ti_sci_pm_domain: TI specific data needed for power domain
 * @idx: index of the device that identifies it with the system
 *	 control processor.
 * @exclusive: Permissions for exclusive request or shared request of the
 *	       device.
 * @pd: generic_pm_domain for use with the genpd framework
 * @node: link for the genpd list
 * @parent: link to the parent TI SCI genpd provider
 */
struct ti_sci_pm_domain {
	int idx;
	u8 exclusive;
	struct generic_pm_domain pd;
	struct list_head node;
	struct ti_sci_genpd_provider *parent;
};

#define genpd_to_ti_sci_pd(gpd) container_of(gpd, struct ti_sci_pm_domain, pd)

/*
 * ti_sci_pd_power_off(): genpd power down hook
 * @domain: pointer to the powerdomain to power off
 */
static int ti_sci_pd_power_off(struct generic_pm_domain *domain)
{
	struct ti_sci_pm_domain *pd = genpd_to_ti_sci_pd(domain);
	const struct ti_sci_handle *ti_sci = pd->parent->ti_sci;

	return ti_sci->ops.dev_ops.put_device(ti_sci, pd->idx);
}

/*
 * ti_sci_pd_power_on(): genpd power up hook
 * @domain: pointer to the powerdomain to power on
 */
static int ti_sci_pd_power_on(struct generic_pm_domain *domain)
{
	struct ti_sci_pm_domain *pd = genpd_to_ti_sci_pd(domain);
	const struct ti_sci_handle *ti_sci = pd->parent->ti_sci;

	if (pd->exclusive)
		return ti_sci->ops.dev_ops.get_device_exclusive(ti_sci,
								pd->idx);
	else
		return ti_sci->ops.dev_ops.get_device(ti_sci, pd->idx);
}

/*
 * ti_sci_pd_xlate(): translation service for TI SCI genpds
 * @genpdspec: DT identification data for the genpd
 * @data: genpd core data for all the powerdomains on the device
 */
static struct generic_pm_domain *ti_sci_pd_xlate(
					struct of_phandle_args *genpdspec,
					void *data)
{
	struct genpd_onecell_data *genpd_data = data;
	unsigned int idx = genpdspec->args[0];

<<<<<<< HEAD
	if (genpdspec->args_count < 2)
=======
	if (genpdspec->args_count != 1 && genpdspec->args_count != 2)
>>>>>>> f642729d
		return ERR_PTR(-EINVAL);

	if (idx >= genpd_data->num_domains) {
		pr_err("%s: invalid domain index %u\n", __func__, idx);
		return ERR_PTR(-EINVAL);
	}

	if (!genpd_data->domains[idx])
		return ERR_PTR(-ENOENT);

	genpd_to_ti_sci_pd(genpd_data->domains[idx])->exclusive =
		genpdspec->args[1];

	return genpd_data->domains[idx];
}

static const struct of_device_id ti_sci_pm_domain_matches[] = {
	{ .compatible = "ti,sci-pm-domain", },
	{ },
};
MODULE_DEVICE_TABLE(of, ti_sci_pm_domain_matches);

static int ti_sci_pm_domain_probe(struct platform_device *pdev)
{
	struct device *dev = &pdev->dev;
	struct ti_sci_genpd_provider *pd_provider;
	struct ti_sci_pm_domain *pd;
	struct device_node *np = NULL;
	struct of_phandle_args args;
	int ret;
	u32 max_id = 0;
	int index;

	pd_provider = devm_kzalloc(dev, sizeof(*pd_provider), GFP_KERNEL);
	if (!pd_provider)
		return -ENOMEM;

	pd_provider->ti_sci = devm_ti_sci_get_handle(dev);
	if (IS_ERR(pd_provider->ti_sci))
		return PTR_ERR(pd_provider->ti_sci);

	pd_provider->dev = dev;

	INIT_LIST_HEAD(&pd_provider->pd_list);

	/* Find highest device ID used for power domains */
	while (1) {
		np = of_find_node_with_property(np, "power-domains");
		if (!np)
			break;

		index = 0;

		while (1) {
			ret = of_parse_phandle_with_args(np, "power-domains",
							 "#power-domain-cells",
							 index, &args);
			if (ret)
				break;

			if (args.args_count >= 1 && args.np == dev->of_node) {
				if (args.args[0] > max_id)
					max_id = args.args[0];

				pd = devm_kzalloc(dev, sizeof(*pd), GFP_KERNEL);
				if (!pd)
					return -ENOMEM;

				pd->pd.name = devm_kasprintf(dev, GFP_KERNEL,
							     "pd:%d",
							     args.args[0]);
				if (!pd->pd.name)
					return -ENOMEM;

				pd->pd.power_off = ti_sci_pd_power_off;
				pd->pd.power_on = ti_sci_pd_power_on;
				pd->idx = args.args[0];
				pd->parent = pd_provider;

				pm_genpd_init(&pd->pd, NULL, true);

				list_add(&pd->node, &pd_provider->pd_list);
			}
			index++;
		}
	}

	pd_provider->data.domains =
		devm_kcalloc(dev, max_id + 1,
			     sizeof(*pd_provider->data.domains),
			     GFP_KERNEL);

	pd_provider->data.num_domains = max_id + 1;
	pd_provider->data.xlate = ti_sci_pd_xlate;

	list_for_each_entry(pd, &pd_provider->pd_list, node)
		pd_provider->data.domains[pd->idx] = &pd->pd;

	return of_genpd_add_provider_onecell(dev->of_node, &pd_provider->data);
}

static struct platform_driver ti_sci_pm_domains_driver = {
	.probe = ti_sci_pm_domain_probe,
	.driver = {
		.name = "ti_sci_pm_domains",
		.of_match_table = ti_sci_pm_domain_matches,
	},
};
module_platform_driver(ti_sci_pm_domains_driver);
MODULE_LICENSE("GPL v2");
MODULE_DESCRIPTION("TI System Control Interface (SCI) Power Domain driver");
MODULE_AUTHOR("Dave Gerlach");<|MERGE_RESOLUTION|>--- conflicted
+++ resolved
@@ -91,11 +91,7 @@
 	struct genpd_onecell_data *genpd_data = data;
 	unsigned int idx = genpdspec->args[0];
 
-<<<<<<< HEAD
-	if (genpdspec->args_count < 2)
-=======
 	if (genpdspec->args_count != 1 && genpdspec->args_count != 2)
->>>>>>> f642729d
 		return ERR_PTR(-EINVAL);
 
 	if (idx >= genpd_data->num_domains) {
