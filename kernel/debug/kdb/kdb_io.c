--- conflicted
+++ resolved
@@ -591,12 +591,7 @@
 	int this_cpu, old_cpu;
 	char *cp, *cp2, *cphold = NULL, replaced_byte = ' ';
 	char *moreprompt = "more> ";
-<<<<<<< HEAD
-	unsigned long uninitialized_var(flags);
-=======
-	struct console *c;
 	unsigned long flags;
->>>>>>> 89ddb3ed
 
 	/* Serialize kdb_printf if multiple cpus try to write at once.
 	 * But if any cpu goes recursive in kdb, just print the output,
