--- conflicted
+++ resolved
@@ -93,10 +93,7 @@
 	IWL_UCODE_TLV_FW_RECOVERY_INFO	= 57,
 	IWL_UCODE_TLV_HW_TYPE			= 58,
 	IWL_UCODE_TLV_FW_FSEQ_VERSION		= 60,
-<<<<<<< HEAD
-=======
 	IWL_UCODE_TLV_PHY_INTEGRATION_VERSION	= 61,
->>>>>>> f642729d
 
 	IWL_UCODE_TLV_PNVM_VERSION		= 62,
 	IWL_UCODE_TLV_PNVM_SKU			= 64,
@@ -363,11 +360,8 @@
  *	initiator and responder
  * @IWL_UCODE_TLV_CAPA_MLME_OFFLOAD: supports MLME offload
  * @IWL_UCODE_TLV_CAPA_PROTECTED_TWT: Supports protection of TWT action frames
-<<<<<<< HEAD
-=======
  * @IWL_UCODE_TLV_CAPA_FW_RESET_HANDSHAKE: Supports the firmware handshake in
  *	reset flow
->>>>>>> f642729d
  *
  * @NUM_IWL_UCODE_TLV_CAPA: number of bits used
  */
@@ -413,10 +407,7 @@
 	IWL_UCODE_TLV_CAPA_TAS_CFG			= (__force iwl_ucode_tlv_capa_t)53,
 	IWL_UCODE_TLV_CAPA_SESSION_PROT_CMD		= (__force iwl_ucode_tlv_capa_t)54,
 	IWL_UCODE_TLV_CAPA_PROTECTED_TWT		= (__force iwl_ucode_tlv_capa_t)56,
-<<<<<<< HEAD
-=======
 	IWL_UCODE_TLV_CAPA_FW_RESET_HANDSHAKE		= (__force iwl_ucode_tlv_capa_t)57,
->>>>>>> f642729d
 
 	/* set 2 */
 	IWL_UCODE_TLV_CAPA_EXTENDED_DTS_MEASURE		= (__force iwl_ucode_tlv_capa_t)64,
