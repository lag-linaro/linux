// SPDX-License-Identifier: GPL-2.0-only
/*
 * Copyright (C) 2012 Red Hat, Inc.
 *
 * Author: Mikulas Patocka <mpatocka@redhat.com>
 *
 * Based on Chromium dm-verity driver (C) 2011 The Chromium OS Authors
 *
 * In the file "/sys/module/dm_verity/parameters/prefetch_cluster" you can set
 * default prefetch value. Data are read in "prefetch_cluster" chunks from the
 * hash device. Setting this greatly improves performance when data and hash
 * are on the same disk on different partitions on devices with poor random
 * access behavior.
 */

#include "dm-verity.h"
#include "dm-verity-fec.h"
#include "dm-verity-verify-sig.h"
#include <linux/module.h>
#include <linux/reboot.h>

#define DM_MSG_PREFIX			"verity"

#define DM_VERITY_ENV_LENGTH		42
#define DM_VERITY_ENV_VAR_NAME		"DM_VERITY_ERR_BLOCK_NR"

#define DM_VERITY_DEFAULT_PREFETCH_SIZE	262144

#define DM_VERITY_MAX_CORRUPTED_ERRS	100

#define DM_VERITY_OPT_LOGGING		"ignore_corruption"
#define DM_VERITY_OPT_RESTART		"restart_on_corruption"
#define DM_VERITY_OPT_PANIC		"panic_on_corruption"
#define DM_VERITY_OPT_IGN_ZEROES	"ignore_zero_blocks"
#define DM_VERITY_OPT_AT_MOST_ONCE	"check_at_most_once"

#define DM_VERITY_OPTS_MAX		(3 + DM_VERITY_OPTS_FEC + \
					 DM_VERITY_ROOT_HASH_VERIFICATION_OPTS)

static unsigned dm_verity_prefetch_cluster = DM_VERITY_DEFAULT_PREFETCH_SIZE;

module_param_named(prefetch_cluster, dm_verity_prefetch_cluster, uint, S_IRUGO | S_IWUSR);

struct dm_verity_prefetch_work {
	struct work_struct work;
	struct dm_verity *v;
	sector_t block;
	unsigned n_blocks;
};

/*
 * Auxiliary structure appended to each dm-bufio buffer. If the value
 * hash_verified is nonzero, hash of the block has been verified.
 *
 * The variable hash_verified is set to 0 when allocating the buffer, then
 * it can be changed to 1 and it is never reset to 0 again.
 *
 * There is no lock around this value, a race condition can at worst cause
 * that multiple processes verify the hash of the same buffer simultaneously
 * and write 1 to hash_verified simultaneously.
 * This condition is harmless, so we don't need locking.
 */
struct buffer_aux {
	int hash_verified;
};

/*
 * Initialize struct buffer_aux for a freshly created buffer.
 */
static void dm_bufio_alloc_callback(struct dm_buffer *buf)
{
	struct buffer_aux *aux = dm_bufio_get_aux_data(buf);

	aux->hash_verified = 0;
}

/*
 * Translate input sector number to the sector number on the target device.
 */
static sector_t verity_map_sector(struct dm_verity *v, sector_t bi_sector)
{
	return v->data_start + dm_target_offset(v->ti, bi_sector);
}

/*
 * Return hash position of a specified block at a specified tree level
 * (0 is the lowest level).
 * The lowest "hash_per_block_bits"-bits of the result denote hash position
 * inside a hash block. The remaining bits denote location of the hash block.
 */
static sector_t verity_position_at_level(struct dm_verity *v, sector_t block,
					 int level)
{
	return block >> (level * v->hash_per_block_bits);
}

static int verity_hash_update(struct dm_verity *v, struct ahash_request *req,
				const u8 *data, size_t len,
				struct crypto_wait *wait)
{
	struct scatterlist sg;

	if (likely(!is_vmalloc_addr(data))) {
		sg_init_one(&sg, data, len);
		ahash_request_set_crypt(req, &sg, NULL, len);
		return crypto_wait_req(crypto_ahash_update(req), wait);
	} else {
		do {
			int r;
			size_t this_step = min_t(size_t, len, PAGE_SIZE - offset_in_page(data));
			flush_kernel_vmap_range((void *)data, this_step);
			sg_init_table(&sg, 1);
			sg_set_page(&sg, vmalloc_to_page(data), this_step, offset_in_page(data));
			ahash_request_set_crypt(req, &sg, NULL, this_step);
			r = crypto_wait_req(crypto_ahash_update(req), wait);
			if (unlikely(r))
				return r;
			data += this_step;
			len -= this_step;
		} while (len);
		return 0;
	}
}

/*
 * Wrapper for crypto_ahash_init, which handles verity salting.
 */
static int verity_hash_init(struct dm_verity *v, struct ahash_request *req,
				struct crypto_wait *wait)
{
	int r;

	ahash_request_set_tfm(req, v->tfm);
	ahash_request_set_callback(req, CRYPTO_TFM_REQ_MAY_SLEEP |
					CRYPTO_TFM_REQ_MAY_BACKLOG,
					crypto_req_done, (void *)wait);
	crypto_init_wait(wait);

	r = crypto_wait_req(crypto_ahash_init(req), wait);

	if (unlikely(r < 0)) {
		DMERR("crypto_ahash_init failed: %d", r);
		return r;
	}

	if (likely(v->salt_size && (v->version >= 1)))
		r = verity_hash_update(v, req, v->salt, v->salt_size, wait);

	return r;
}

static int verity_hash_final(struct dm_verity *v, struct ahash_request *req,
			     u8 *digest, struct crypto_wait *wait)
{
	int r;

	if (unlikely(v->salt_size && (!v->version))) {
		r = verity_hash_update(v, req, v->salt, v->salt_size, wait);

		if (r < 0) {
			DMERR("verity_hash_final failed updating salt: %d", r);
			goto out;
		}
	}

	ahash_request_set_crypt(req, NULL, digest, 0);
	r = crypto_wait_req(crypto_ahash_final(req), wait);
out:
	return r;
}

int verity_hash(struct dm_verity *v, struct ahash_request *req,
		const u8 *data, size_t len, u8 *digest)
{
	int r;
	struct crypto_wait wait;

	r = verity_hash_init(v, req, &wait);
	if (unlikely(r < 0))
		goto out;

	r = verity_hash_update(v, req, data, len, &wait);
	if (unlikely(r < 0))
		goto out;

	r = verity_hash_final(v, req, digest, &wait);

out:
	return r;
}

static void verity_hash_at_level(struct dm_verity *v, sector_t block, int level,
				 sector_t *hash_block, unsigned *offset)
{
	sector_t position = verity_position_at_level(v, block, level);
	unsigned idx;

	*hash_block = v->hash_level_block[level] + (position >> v->hash_per_block_bits);

	if (!offset)
		return;

	idx = position & ((1 << v->hash_per_block_bits) - 1);
	if (!v->version)
		*offset = idx * v->digest_size;
	else
		*offset = idx << (v->hash_dev_block_bits - v->hash_per_block_bits);
}

/*
 * Handle verification errors.
 */
static int verity_handle_err(struct dm_verity *v, enum verity_block_type type,
			     unsigned long long block)
{
	char verity_env[DM_VERITY_ENV_LENGTH];
	char *envp[] = { verity_env, NULL };
	const char *type_str = "";
	struct mapped_device *md = dm_table_get_md(v->ti->table);

	/* Corruption should be visible in device status in all modes */
	v->hash_failed = 1;

	if (v->corrupted_errs >= DM_VERITY_MAX_CORRUPTED_ERRS)
		goto out;

	v->corrupted_errs++;

	switch (type) {
	case DM_VERITY_BLOCK_TYPE_DATA:
		type_str = "data";
		break;
	case DM_VERITY_BLOCK_TYPE_METADATA:
		type_str = "metadata";
		break;
	default:
		BUG();
	}

	DMERR_LIMIT("%s: %s block %llu is corrupted", v->data_dev->name,
		    type_str, block);

	if (v->corrupted_errs == DM_VERITY_MAX_CORRUPTED_ERRS)
		DMERR("%s: reached maximum errors", v->data_dev->name);

	snprintf(verity_env, DM_VERITY_ENV_LENGTH, "%s=%d,%llu",
		DM_VERITY_ENV_VAR_NAME, type, block);

	kobject_uevent_env(&disk_to_dev(dm_disk(md))->kobj, KOBJ_CHANGE, envp);

out:
	if (v->mode == DM_VERITY_MODE_LOGGING)
		return 0;

	if (v->mode == DM_VERITY_MODE_RESTART)
		kernel_restart("dm-verity device corrupted");

	if (v->mode == DM_VERITY_MODE_PANIC)
		panic("dm-verity device corrupted");

	return 1;
}

/*
 * Verify hash of a metadata block pertaining to the specified data block
 * ("block" argument) at a specified level ("level" argument).
 *
 * On successful return, verity_io_want_digest(v, io) contains the hash value
 * for a lower tree level or for the data block (if we're at the lowest level).
 *
 * If "skip_unverified" is true, unverified buffer is skipped and 1 is returned.
 * If "skip_unverified" is false, unverified buffer is hashed and verified
 * against current value of verity_io_want_digest(v, io).
 */
static int verity_verify_level(struct dm_verity *v, struct dm_verity_io *io,
			       sector_t block, int level, bool skip_unverified,
			       u8 *want_digest)
{
	struct dm_buffer *buf;
	struct buffer_aux *aux;
	u8 *data;
	int r;
	sector_t hash_block;
	unsigned offset;

	verity_hash_at_level(v, block, level, &hash_block, &offset);

	data = dm_bufio_read(v->bufio, hash_block, &buf);
	if (IS_ERR(data))
		return PTR_ERR(data);

	aux = dm_bufio_get_aux_data(buf);

	if (!aux->hash_verified) {
		if (skip_unverified) {
			r = 1;
			goto release_ret_r;
		}

		r = verity_hash(v, verity_io_hash_req(v, io),
				data, 1 << v->hash_dev_block_bits,
				verity_io_real_digest(v, io));
		if (unlikely(r < 0))
			goto release_ret_r;

		if (likely(memcmp(verity_io_real_digest(v, io), want_digest,
				  v->digest_size) == 0))
			aux->hash_verified = 1;
		else if (verity_fec_decode(v, io,
					   DM_VERITY_BLOCK_TYPE_METADATA,
					   hash_block, data, NULL) == 0)
			aux->hash_verified = 1;
		else if (verity_handle_err(v,
					   DM_VERITY_BLOCK_TYPE_METADATA,
					   hash_block)) {
			r = -EIO;
			goto release_ret_r;
		}
	}

	data += offset;
	memcpy(want_digest, data, v->digest_size);
	r = 0;

release_ret_r:
	dm_bufio_release(buf);
	return r;
}

/*
 * Find a hash for a given block, write it to digest and verify the integrity
 * of the hash tree if necessary.
 */
int verity_hash_for_block(struct dm_verity *v, struct dm_verity_io *io,
			  sector_t block, u8 *digest, bool *is_zero)
{
	int r = 0, i;

	if (likely(v->levels)) {
		/*
		 * First, we try to get the requested hash for
		 * the current block. If the hash block itself is
		 * verified, zero is returned. If it isn't, this
		 * function returns 1 and we fall back to whole
		 * chain verification.
		 */
		r = verity_verify_level(v, io, block, 0, true, digest);
		if (likely(r <= 0))
			goto out;
	}

	memcpy(digest, v->root_digest, v->digest_size);

	for (i = v->levels - 1; i >= 0; i--) {
		r = verity_verify_level(v, io, block, i, false, digest);
		if (unlikely(r))
			goto out;
	}
out:
	if (!r && v->zero_digest)
		*is_zero = !memcmp(v->zero_digest, digest, v->digest_size);
	else
		*is_zero = false;

	return r;
}

/*
 * Calculates the digest for the given bio
 */
static int verity_for_io_block(struct dm_verity *v, struct dm_verity_io *io,
			       struct bvec_iter *iter, struct crypto_wait *wait)
{
	unsigned int todo = 1 << v->data_dev_block_bits;
	struct bio *bio = dm_bio_from_per_bio_data(io, v->ti->per_io_data_size);
	struct scatterlist sg;
	struct ahash_request *req = verity_io_hash_req(v, io);

	do {
		int r;
		unsigned int len;
		struct bio_vec bv = bio_iter_iovec(bio, *iter);

		sg_init_table(&sg, 1);

		len = bv.bv_len;

		if (likely(len >= todo))
			len = todo;
		/*
		 * Operating on a single page at a time looks suboptimal
		 * until you consider the typical block size is 4,096B.
		 * Going through this loops twice should be very rare.
		 */
		sg_set_page(&sg, bv.bv_page, len, bv.bv_offset);
		ahash_request_set_crypt(req, &sg, NULL, len);
		r = crypto_wait_req(crypto_ahash_update(req), wait);

		if (unlikely(r < 0)) {
			DMERR("verity_for_io_block crypto op failed: %d", r);
			return r;
		}

		bio_advance_iter(bio, iter, len);
		todo -= len;
	} while (todo);

	return 0;
}

/*
 * Calls function process for 1 << v->data_dev_block_bits bytes in the bio_vec
 * starting from iter.
 */
int verity_for_bv_block(struct dm_verity *v, struct dm_verity_io *io,
			struct bvec_iter *iter,
			int (*process)(struct dm_verity *v,
				       struct dm_verity_io *io, u8 *data,
				       size_t len))
{
	unsigned todo = 1 << v->data_dev_block_bits;
	struct bio *bio = dm_bio_from_per_bio_data(io, v->ti->per_io_data_size);

	do {
		int r;
		u8 *page;
		unsigned len;
		struct bio_vec bv = bio_iter_iovec(bio, *iter);

		page = kmap_atomic(bv.bv_page);
		len = bv.bv_len;

		if (likely(len >= todo))
			len = todo;

		r = process(v, io, page + bv.bv_offset, len);
		kunmap_atomic(page);

		if (r < 0)
			return r;

		bio_advance_iter(bio, iter, len);
		todo -= len;
	} while (todo);

	return 0;
}

static int verity_bv_zero(struct dm_verity *v, struct dm_verity_io *io,
			  u8 *data, size_t len)
{
	memset(data, 0, len);
	return 0;
}

/*
 * Moves the bio iter one data block forward.
 */
static inline void verity_bv_skip_block(struct dm_verity *v,
					struct dm_verity_io *io,
					struct bvec_iter *iter)
{
	struct bio *bio = dm_bio_from_per_bio_data(io, v->ti->per_io_data_size);

	bio_advance_iter(bio, iter, 1 << v->data_dev_block_bits);
}

/*
 * Verify one "dm_verity_io" structure.
 */
static int verity_verify_io(struct dm_verity_io *io)
{
	bool is_zero;
	struct dm_verity *v = io->v;
	struct bvec_iter start;
	unsigned b;
	struct crypto_wait wait;
	struct bio *bio = dm_bio_from_per_bio_data(io, v->ti->per_io_data_size);

	for (b = 0; b < io->n_blocks; b++) {
		int r;
		sector_t cur_block = io->block + b;
		struct ahash_request *req = verity_io_hash_req(v, io);

		if (v->validated_blocks &&
		    likely(test_bit(cur_block, v->validated_blocks))) {
			verity_bv_skip_block(v, io, &io->iter);
			continue;
		}

		r = verity_hash_for_block(v, io, cur_block,
					  verity_io_want_digest(v, io),
					  &is_zero);
		if (unlikely(r < 0))
			return r;

		if (is_zero) {
			/*
			 * If we expect a zero block, don't validate, just
			 * return zeros.
			 */
			r = verity_for_bv_block(v, io, &io->iter,
						verity_bv_zero);
			if (unlikely(r < 0))
				return r;

			continue;
		}

		r = verity_hash_init(v, req, &wait);
		if (unlikely(r < 0))
			return r;

		start = io->iter;
		r = verity_for_io_block(v, io, &io->iter, &wait);
		if (unlikely(r < 0))
			return r;

		r = verity_hash_final(v, req, verity_io_real_digest(v, io),
					&wait);
		if (unlikely(r < 0))
			return r;

		if (likely(memcmp(verity_io_real_digest(v, io),
				  verity_io_want_digest(v, io), v->digest_size) == 0)) {
			if (v->validated_blocks)
				set_bit(cur_block, v->validated_blocks);
			continue;
		}
		else if (verity_fec_decode(v, io, DM_VERITY_BLOCK_TYPE_DATA,
					   cur_block, NULL, &start) == 0)
			continue;
		else {
			if (bio->bi_status) {
				/*
				 * Error correction failed; Just return error
				 */
				return -EIO;
			}
			if (verity_handle_err(v, DM_VERITY_BLOCK_TYPE_DATA,
<<<<<<< HEAD
					   cur_block))
=======
					      cur_block))
>>>>>>> dcd61984
				return -EIO;
		}
	}

	return 0;
}

/*
 * Skip verity work in response to I/O error when system is shutting down.
 */
static inline bool verity_is_system_shutting_down(void)
{
	return system_state == SYSTEM_HALT || system_state == SYSTEM_POWER_OFF
		|| system_state == SYSTEM_RESTART;
}

/*
 * End one "io" structure with a given error.
 */
static void verity_finish_io(struct dm_verity_io *io, blk_status_t status)
{
	struct dm_verity *v = io->v;
	struct bio *bio = dm_bio_from_per_bio_data(io, v->ti->per_io_data_size);

	bio->bi_end_io = io->orig_bi_end_io;
	bio->bi_status = status;

	verity_fec_finish_io(io);

	bio_endio(bio);
}

static void verity_work(struct work_struct *w)
{
	struct dm_verity_io *io = container_of(w, struct dm_verity_io, work);

	verity_finish_io(io, errno_to_blk_status(verity_verify_io(io)));
}

static void verity_end_io(struct bio *bio)
{
	struct dm_verity_io *io = bio->bi_private;

	if (bio->bi_status &&
	    (!verity_fec_is_enabled(io->v) || verity_is_system_shutting_down())) {
		verity_finish_io(io, bio->bi_status);
		return;
	}

	INIT_WORK(&io->work, verity_work);
	queue_work(io->v->verify_wq, &io->work);
}

/*
 * Prefetch buffers for the specified io.
 * The root buffer is not prefetched, it is assumed that it will be cached
 * all the time.
 */
static void verity_prefetch_io(struct work_struct *work)
{
	struct dm_verity_prefetch_work *pw =
		container_of(work, struct dm_verity_prefetch_work, work);
	struct dm_verity *v = pw->v;
	int i;

	for (i = v->levels - 2; i >= 0; i--) {
		sector_t hash_block_start;
		sector_t hash_block_end;
		verity_hash_at_level(v, pw->block, i, &hash_block_start, NULL);
		verity_hash_at_level(v, pw->block + pw->n_blocks - 1, i, &hash_block_end, NULL);
		if (!i) {
			unsigned cluster = READ_ONCE(dm_verity_prefetch_cluster);

			cluster >>= v->data_dev_block_bits;
			if (unlikely(!cluster))
				goto no_prefetch_cluster;

			if (unlikely(cluster & (cluster - 1)))
				cluster = 1 << __fls(cluster);

			hash_block_start &= ~(sector_t)(cluster - 1);
			hash_block_end |= cluster - 1;
			if (unlikely(hash_block_end >= v->hash_blocks))
				hash_block_end = v->hash_blocks - 1;
		}
no_prefetch_cluster:
		dm_bufio_prefetch(v->bufio, hash_block_start,
				  hash_block_end - hash_block_start + 1);
	}

	kfree(pw);
}

static void verity_submit_prefetch(struct dm_verity *v, struct dm_verity_io *io)
{
	sector_t block = io->block;
	unsigned int n_blocks = io->n_blocks;
	struct dm_verity_prefetch_work *pw;

	if (v->validated_blocks) {
		while (n_blocks && test_bit(block, v->validated_blocks)) {
			block++;
			n_blocks--;
		}
		while (n_blocks && test_bit(block + n_blocks - 1,
					    v->validated_blocks))
			n_blocks--;
		if (!n_blocks)
			return;
	}

	pw = kmalloc(sizeof(struct dm_verity_prefetch_work),
		GFP_NOIO | __GFP_NORETRY | __GFP_NOMEMALLOC | __GFP_NOWARN);

	if (!pw)
		return;

	INIT_WORK(&pw->work, verity_prefetch_io);
	pw->v = v;
	pw->block = block;
	pw->n_blocks = n_blocks;
	queue_work(v->verify_wq, &pw->work);
}

/*
 * Bio map function. It allocates dm_verity_io structure and bio vector and
 * fills them. Then it issues prefetches and the I/O.
 */
static int verity_map(struct dm_target *ti, struct bio *bio)
{
	struct dm_verity *v = ti->private;
	struct dm_verity_io *io;

	bio_set_dev(bio, v->data_dev->bdev);
	bio->bi_iter.bi_sector = verity_map_sector(v, bio->bi_iter.bi_sector);

	if (((unsigned)bio->bi_iter.bi_sector | bio_sectors(bio)) &
	    ((1 << (v->data_dev_block_bits - SECTOR_SHIFT)) - 1)) {
		DMERR_LIMIT("unaligned io");
		return DM_MAPIO_KILL;
	}

	if (bio_end_sector(bio) >>
	    (v->data_dev_block_bits - SECTOR_SHIFT) > v->data_blocks) {
		DMERR_LIMIT("io out of range");
		return DM_MAPIO_KILL;
	}

	if (bio_data_dir(bio) == WRITE)
		return DM_MAPIO_KILL;

	io = dm_per_bio_data(bio, ti->per_io_data_size);
	io->v = v;
	io->orig_bi_end_io = bio->bi_end_io;
	io->block = bio->bi_iter.bi_sector >> (v->data_dev_block_bits - SECTOR_SHIFT);
	io->n_blocks = bio->bi_iter.bi_size >> v->data_dev_block_bits;

	bio->bi_end_io = verity_end_io;
	bio->bi_private = io;
	io->iter = bio->bi_iter;

	verity_fec_init_io(io);

	verity_submit_prefetch(v, io);

	submit_bio_noacct(bio);

	return DM_MAPIO_SUBMITTED;
}

/*
 * Status: V (valid) or C (corruption found)
 */
static void verity_status(struct dm_target *ti, status_type_t type,
			  unsigned status_flags, char *result, unsigned maxlen)
{
	struct dm_verity *v = ti->private;
	unsigned args = 0;
	unsigned sz = 0;
	unsigned x;

	switch (type) {
	case STATUSTYPE_INFO:
		DMEMIT("%c", v->hash_failed ? 'C' : 'V');
		break;
	case STATUSTYPE_TABLE:
		DMEMIT("%u %s %s %u %u %llu %llu %s ",
			v->version,
			v->data_dev->name,
			v->hash_dev->name,
			1 << v->data_dev_block_bits,
			1 << v->hash_dev_block_bits,
			(unsigned long long)v->data_blocks,
			(unsigned long long)v->hash_start,
			v->alg_name
			);
		for (x = 0; x < v->digest_size; x++)
			DMEMIT("%02x", v->root_digest[x]);
		DMEMIT(" ");
		if (!v->salt_size)
			DMEMIT("-");
		else
			for (x = 0; x < v->salt_size; x++)
				DMEMIT("%02x", v->salt[x]);
		if (v->mode != DM_VERITY_MODE_EIO)
			args++;
		if (verity_fec_is_enabled(v))
			args += DM_VERITY_OPTS_FEC;
		if (v->zero_digest)
			args++;
		if (v->validated_blocks)
			args++;
		if (v->signature_key_desc)
			args += DM_VERITY_ROOT_HASH_VERIFICATION_OPTS;
		if (!args)
			return;
		DMEMIT(" %u", args);
		if (v->mode != DM_VERITY_MODE_EIO) {
			DMEMIT(" ");
			switch (v->mode) {
			case DM_VERITY_MODE_LOGGING:
				DMEMIT(DM_VERITY_OPT_LOGGING);
				break;
			case DM_VERITY_MODE_RESTART:
				DMEMIT(DM_VERITY_OPT_RESTART);
				break;
			case DM_VERITY_MODE_PANIC:
				DMEMIT(DM_VERITY_OPT_PANIC);
				break;
			default:
				BUG();
			}
		}
		if (v->zero_digest)
			DMEMIT(" " DM_VERITY_OPT_IGN_ZEROES);
		if (v->validated_blocks)
			DMEMIT(" " DM_VERITY_OPT_AT_MOST_ONCE);
		sz = verity_fec_status_table(v, sz, result, maxlen);
		if (v->signature_key_desc)
			DMEMIT(" " DM_VERITY_ROOT_HASH_VERIFICATION_OPT_SIG_KEY
				" %s", v->signature_key_desc);
		break;

	case STATUSTYPE_IMA:
		DMEMIT_TARGET_NAME_VERSION(ti->type);
		DMEMIT(",hash_failed=%c", v->hash_failed ? 'C' : 'V');
		DMEMIT(",verity_version=%u", v->version);
		DMEMIT(",data_device_name=%s", v->data_dev->name);
		DMEMIT(",hash_device_name=%s", v->hash_dev->name);
		DMEMIT(",verity_algorithm=%s", v->alg_name);

		DMEMIT(",root_digest=");
		for (x = 0; x < v->digest_size; x++)
			DMEMIT("%02x", v->root_digest[x]);

		DMEMIT(",salt=");
		if (!v->salt_size)
			DMEMIT("-");
		else
			for (x = 0; x < v->salt_size; x++)
				DMEMIT("%02x", v->salt[x]);

		DMEMIT(",ignore_zero_blocks=%c", v->zero_digest ? 'y' : 'n');
		DMEMIT(",check_at_most_once=%c", v->validated_blocks ? 'y' : 'n');
		if (v->signature_key_desc)
			DMEMIT(",root_hash_sig_key_desc=%s", v->signature_key_desc);

		if (v->mode != DM_VERITY_MODE_EIO) {
			DMEMIT(",verity_mode=");
			switch (v->mode) {
			case DM_VERITY_MODE_LOGGING:
				DMEMIT(DM_VERITY_OPT_LOGGING);
				break;
			case DM_VERITY_MODE_RESTART:
				DMEMIT(DM_VERITY_OPT_RESTART);
				break;
			case DM_VERITY_MODE_PANIC:
				DMEMIT(DM_VERITY_OPT_PANIC);
				break;
			default:
				DMEMIT("invalid");
			}
		}
		DMEMIT(";");
		break;
	}
}

static int verity_prepare_ioctl(struct dm_target *ti, struct block_device **bdev)
{
	struct dm_verity *v = ti->private;

	*bdev = v->data_dev->bdev;

	if (v->data_start ||
	    ti->len != i_size_read(v->data_dev->bdev->bd_inode) >> SECTOR_SHIFT)
		return 1;
	return 0;
}

static int verity_iterate_devices(struct dm_target *ti,
				  iterate_devices_callout_fn fn, void *data)
{
	struct dm_verity *v = ti->private;

	return fn(ti, v->data_dev, v->data_start, ti->len, data);
}

static void verity_io_hints(struct dm_target *ti, struct queue_limits *limits)
{
	struct dm_verity *v = ti->private;

	if (limits->logical_block_size < 1 << v->data_dev_block_bits)
		limits->logical_block_size = 1 << v->data_dev_block_bits;

	if (limits->physical_block_size < 1 << v->data_dev_block_bits)
		limits->physical_block_size = 1 << v->data_dev_block_bits;

	blk_limits_io_min(limits, limits->logical_block_size);
}

static void verity_dtr(struct dm_target *ti)
{
	struct dm_verity *v = ti->private;

	if (v->verify_wq)
		destroy_workqueue(v->verify_wq);

	if (v->bufio)
		dm_bufio_client_destroy(v->bufio);

	kvfree(v->validated_blocks);
	kfree(v->salt);
	kfree(v->root_digest);
	kfree(v->zero_digest);

	if (v->tfm)
		crypto_free_ahash(v->tfm);

	kfree(v->alg_name);

	if (v->hash_dev)
		dm_put_device(ti, v->hash_dev);

	if (v->data_dev)
		dm_put_device(ti, v->data_dev);

	verity_fec_dtr(v);

	kfree(v->signature_key_desc);

	kfree(v);
}

static int verity_alloc_most_once(struct dm_verity *v)
{
	struct dm_target *ti = v->ti;

	/* the bitset can only handle INT_MAX blocks */
	if (v->data_blocks > INT_MAX) {
		ti->error = "device too large to use check_at_most_once";
		return -E2BIG;
	}

	v->validated_blocks = kvcalloc(BITS_TO_LONGS(v->data_blocks),
				       sizeof(unsigned long),
				       GFP_KERNEL);
	if (!v->validated_blocks) {
		ti->error = "failed to allocate bitset for check_at_most_once";
		return -ENOMEM;
	}

	return 0;
}

static int verity_alloc_zero_digest(struct dm_verity *v)
{
	int r = -ENOMEM;
	struct ahash_request *req;
	u8 *zero_data;

	v->zero_digest = kmalloc(v->digest_size, GFP_KERNEL);

	if (!v->zero_digest)
		return r;

	req = kmalloc(v->ahash_reqsize, GFP_KERNEL);

	if (!req)
		return r; /* verity_dtr will free zero_digest */

	zero_data = kzalloc(1 << v->data_dev_block_bits, GFP_KERNEL);

	if (!zero_data)
		goto out;

	r = verity_hash(v, req, zero_data, 1 << v->data_dev_block_bits,
			v->zero_digest);

out:
	kfree(req);
	kfree(zero_data);

	return r;
}

static inline bool verity_is_verity_mode(const char *arg_name)
{
	return (!strcasecmp(arg_name, DM_VERITY_OPT_LOGGING) ||
		!strcasecmp(arg_name, DM_VERITY_OPT_RESTART) ||
		!strcasecmp(arg_name, DM_VERITY_OPT_PANIC));
}

static int verity_parse_verity_mode(struct dm_verity *v, const char *arg_name)
{
	if (v->mode)
		return -EINVAL;

	if (!strcasecmp(arg_name, DM_VERITY_OPT_LOGGING))
		v->mode = DM_VERITY_MODE_LOGGING;
	else if (!strcasecmp(arg_name, DM_VERITY_OPT_RESTART))
		v->mode = DM_VERITY_MODE_RESTART;
	else if (!strcasecmp(arg_name, DM_VERITY_OPT_PANIC))
		v->mode = DM_VERITY_MODE_PANIC;

	return 0;
}

static int verity_parse_opt_args(struct dm_arg_set *as, struct dm_verity *v,
				 struct dm_verity_sig_opts *verify_args)
{
	int r;
	unsigned argc;
	struct dm_target *ti = v->ti;
	const char *arg_name;

	static const struct dm_arg _args[] = {
		{0, DM_VERITY_OPTS_MAX, "Invalid number of feature args"},
	};

	r = dm_read_arg_group(_args, as, &argc, &ti->error);
	if (r)
		return -EINVAL;

	if (!argc)
		return 0;

	do {
		arg_name = dm_shift_arg(as);
		argc--;

		if (verity_is_verity_mode(arg_name)) {
			r = verity_parse_verity_mode(v, arg_name);
			if (r) {
				ti->error = "Conflicting error handling parameters";
				return r;
			}
			continue;

		} else if (!strcasecmp(arg_name, DM_VERITY_OPT_IGN_ZEROES)) {
			r = verity_alloc_zero_digest(v);
			if (r) {
				ti->error = "Cannot allocate zero digest";
				return r;
			}
			continue;

		} else if (!strcasecmp(arg_name, DM_VERITY_OPT_AT_MOST_ONCE)) {
			r = verity_alloc_most_once(v);
			if (r)
				return r;
			continue;

		} else if (verity_is_fec_opt_arg(arg_name)) {
			r = verity_fec_parse_opt_args(as, v, &argc, arg_name);
			if (r)
				return r;
			continue;
		} else if (verity_verify_is_sig_opt_arg(arg_name)) {
			r = verity_verify_sig_parse_opt_args(as, v,
							     verify_args,
							     &argc, arg_name);
			if (r)
				return r;
			continue;

		}

		ti->error = "Unrecognized verity feature request";
		return -EINVAL;
	} while (argc && !r);

	return r;
}

/*
 * Target parameters:
 *	<version>	The current format is version 1.
 *			Vsn 0 is compatible with original Chromium OS releases.
 *	<data device>
 *	<hash device>
 *	<data block size>
 *	<hash block size>
 *	<the number of data blocks>
 *	<hash start block>
 *	<algorithm>
 *	<digest>
 *	<salt>		Hex string or "-" if no salt.
 */
static int verity_ctr(struct dm_target *ti, unsigned argc, char **argv)
{
	struct dm_verity *v;
	struct dm_verity_sig_opts verify_args = {0};
	struct dm_arg_set as;
	unsigned int num;
	unsigned long long num_ll;
	int r;
	int i;
	sector_t hash_position;
	char dummy;
	char *root_hash_digest_to_validate;

	v = kzalloc(sizeof(struct dm_verity), GFP_KERNEL);
	if (!v) {
		ti->error = "Cannot allocate verity structure";
		return -ENOMEM;
	}
	ti->private = v;
	v->ti = ti;

	r = verity_fec_ctr_alloc(v);
	if (r)
		goto bad;

	if ((dm_table_get_mode(ti->table) & ~FMODE_READ)) {
		ti->error = "Device must be readonly";
		r = -EINVAL;
		goto bad;
	}

	if (argc < 10) {
		ti->error = "Not enough arguments";
		r = -EINVAL;
		goto bad;
	}

	if (sscanf(argv[0], "%u%c", &num, &dummy) != 1 ||
	    num > 1) {
		ti->error = "Invalid version";
		r = -EINVAL;
		goto bad;
	}
	v->version = num;

	r = dm_get_device(ti, argv[1], FMODE_READ, &v->data_dev);
	if (r) {
		ti->error = "Data device lookup failed";
		goto bad;
	}

	r = dm_get_device(ti, argv[2], FMODE_READ, &v->hash_dev);
	if (r) {
		ti->error = "Hash device lookup failed";
		goto bad;
	}

	if (sscanf(argv[3], "%u%c", &num, &dummy) != 1 ||
	    !num || (num & (num - 1)) ||
	    num < bdev_logical_block_size(v->data_dev->bdev) ||
	    num > PAGE_SIZE) {
		ti->error = "Invalid data device block size";
		r = -EINVAL;
		goto bad;
	}
	v->data_dev_block_bits = __ffs(num);

	if (sscanf(argv[4], "%u%c", &num, &dummy) != 1 ||
	    !num || (num & (num - 1)) ||
	    num < bdev_logical_block_size(v->hash_dev->bdev) ||
	    num > INT_MAX) {
		ti->error = "Invalid hash device block size";
		r = -EINVAL;
		goto bad;
	}
	v->hash_dev_block_bits = __ffs(num);

	if (sscanf(argv[5], "%llu%c", &num_ll, &dummy) != 1 ||
	    (sector_t)(num_ll << (v->data_dev_block_bits - SECTOR_SHIFT))
	    >> (v->data_dev_block_bits - SECTOR_SHIFT) != num_ll) {
		ti->error = "Invalid data blocks";
		r = -EINVAL;
		goto bad;
	}
	v->data_blocks = num_ll;

	if (ti->len > (v->data_blocks << (v->data_dev_block_bits - SECTOR_SHIFT))) {
		ti->error = "Data device is too small";
		r = -EINVAL;
		goto bad;
	}

	if (sscanf(argv[6], "%llu%c", &num_ll, &dummy) != 1 ||
	    (sector_t)(num_ll << (v->hash_dev_block_bits - SECTOR_SHIFT))
	    >> (v->hash_dev_block_bits - SECTOR_SHIFT) != num_ll) {
		ti->error = "Invalid hash start";
		r = -EINVAL;
		goto bad;
	}
	v->hash_start = num_ll;

	v->alg_name = kstrdup(argv[7], GFP_KERNEL);
	if (!v->alg_name) {
		ti->error = "Cannot allocate algorithm name";
		r = -ENOMEM;
		goto bad;
	}

	v->tfm = crypto_alloc_ahash(v->alg_name, 0, 0);
	if (IS_ERR(v->tfm)) {
		ti->error = "Cannot initialize hash function";
		r = PTR_ERR(v->tfm);
		v->tfm = NULL;
		goto bad;
	}

	/*
	 * dm-verity performance can vary greatly depending on which hash
	 * algorithm implementation is used.  Help people debug performance
	 * problems by logging the ->cra_driver_name.
	 */
	DMINFO("%s using implementation \"%s\"", v->alg_name,
	       crypto_hash_alg_common(v->tfm)->base.cra_driver_name);

	v->digest_size = crypto_ahash_digestsize(v->tfm);
	if ((1 << v->hash_dev_block_bits) < v->digest_size * 2) {
		ti->error = "Digest size too big";
		r = -EINVAL;
		goto bad;
	}
	v->ahash_reqsize = sizeof(struct ahash_request) +
		crypto_ahash_reqsize(v->tfm);

	v->root_digest = kmalloc(v->digest_size, GFP_KERNEL);
	if (!v->root_digest) {
		ti->error = "Cannot allocate root digest";
		r = -ENOMEM;
		goto bad;
	}
	if (strlen(argv[8]) != v->digest_size * 2 ||
	    hex2bin(v->root_digest, argv[8], v->digest_size)) {
		ti->error = "Invalid root digest";
		r = -EINVAL;
		goto bad;
	}
	root_hash_digest_to_validate = argv[8];

	if (strcmp(argv[9], "-")) {
		v->salt_size = strlen(argv[9]) / 2;
		v->salt = kmalloc(v->salt_size, GFP_KERNEL);
		if (!v->salt) {
			ti->error = "Cannot allocate salt";
			r = -ENOMEM;
			goto bad;
		}
		if (strlen(argv[9]) != v->salt_size * 2 ||
		    hex2bin(v->salt, argv[9], v->salt_size)) {
			ti->error = "Invalid salt";
			r = -EINVAL;
			goto bad;
		}
	}

	argv += 10;
	argc -= 10;

	/* Optional parameters */
	if (argc) {
		as.argc = argc;
		as.argv = argv;

		r = verity_parse_opt_args(&as, v, &verify_args);
		if (r < 0)
			goto bad;
	}

	/* Root hash signature is  a optional parameter*/
	r = verity_verify_root_hash(root_hash_digest_to_validate,
				    strlen(root_hash_digest_to_validate),
				    verify_args.sig,
				    verify_args.sig_size);
	if (r < 0) {
		ti->error = "Root hash verification failed";
		goto bad;
	}
	v->hash_per_block_bits =
		__fls((1 << v->hash_dev_block_bits) / v->digest_size);

	v->levels = 0;
	if (v->data_blocks)
		while (v->hash_per_block_bits * v->levels < 64 &&
		       (unsigned long long)(v->data_blocks - 1) >>
		       (v->hash_per_block_bits * v->levels))
			v->levels++;

	if (v->levels > DM_VERITY_MAX_LEVELS) {
		ti->error = "Too many tree levels";
		r = -E2BIG;
		goto bad;
	}

	hash_position = v->hash_start;
	for (i = v->levels - 1; i >= 0; i--) {
		sector_t s;
		v->hash_level_block[i] = hash_position;
		s = (v->data_blocks + ((sector_t)1 << ((i + 1) * v->hash_per_block_bits)) - 1)
					>> ((i + 1) * v->hash_per_block_bits);
		if (hash_position + s < hash_position) {
			ti->error = "Hash device offset overflow";
			r = -E2BIG;
			goto bad;
		}
		hash_position += s;
	}
	v->hash_blocks = hash_position;

	v->bufio = dm_bufio_client_create(v->hash_dev->bdev,
		1 << v->hash_dev_block_bits, 1, sizeof(struct buffer_aux),
		dm_bufio_alloc_callback, NULL);
	if (IS_ERR(v->bufio)) {
		ti->error = "Cannot initialize dm-bufio";
		r = PTR_ERR(v->bufio);
		v->bufio = NULL;
		goto bad;
	}

	if (dm_bufio_get_device_size(v->bufio) < v->hash_blocks) {
		ti->error = "Hash device is too small";
		r = -E2BIG;
		goto bad;
	}

	/* WQ_UNBOUND greatly improves performance when running on ramdisk */
	v->verify_wq = alloc_workqueue("kverityd", WQ_CPU_INTENSIVE | WQ_MEM_RECLAIM | WQ_UNBOUND, num_online_cpus());
	if (!v->verify_wq) {
		ti->error = "Cannot allocate workqueue";
		r = -ENOMEM;
		goto bad;
	}

	ti->per_io_data_size = sizeof(struct dm_verity_io) +
				v->ahash_reqsize + v->digest_size * 2;

	r = verity_fec_ctr(v);
	if (r)
		goto bad;

	ti->per_io_data_size = roundup(ti->per_io_data_size,
				       __alignof__(struct dm_verity_io));

	verity_verify_sig_opts_cleanup(&verify_args);

	return 0;

bad:

	verity_verify_sig_opts_cleanup(&verify_args);
	verity_dtr(ti);

	return r;
}

static struct target_type verity_target = {
	.name		= "verity",
	.version	= {1, 8, 0},
	.module		= THIS_MODULE,
	.ctr		= verity_ctr,
	.dtr		= verity_dtr,
	.map		= verity_map,
	.status		= verity_status,
	.prepare_ioctl	= verity_prepare_ioctl,
	.iterate_devices = verity_iterate_devices,
	.io_hints	= verity_io_hints,
};

static int __init dm_verity_init(void)
{
	int r;

	r = dm_register_target(&verity_target);
	if (r < 0)
		DMERR("register failed %d", r);

	return r;
}

static void __exit dm_verity_exit(void)
{
	dm_unregister_target(&verity_target);
}

module_init(dm_verity_init);
module_exit(dm_verity_exit);

MODULE_AUTHOR("Mikulas Patocka <mpatocka@redhat.com>");
MODULE_AUTHOR("Mandeep Baines <msb@chromium.org>");
MODULE_AUTHOR("Will Drewry <wad@chromium.org>");
MODULE_DESCRIPTION(DM_NAME " target for transparent disk integrity checking");
MODULE_LICENSE("GPL");<|MERGE_RESOLUTION|>--- conflicted
+++ resolved
@@ -538,11 +538,7 @@
 				return -EIO;
 			}
 			if (verity_handle_err(v, DM_VERITY_BLOCK_TYPE_DATA,
-<<<<<<< HEAD
-					   cur_block))
-=======
 					      cur_block))
->>>>>>> dcd61984
 				return -EIO;
 		}
 	}
