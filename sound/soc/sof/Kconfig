# SPDX-License-Identifier: GPL-2.0-only
config SND_SOC_SOF_TOPLEVEL
	bool "Sound Open Firmware Support"
	help
	  This adds support for Sound Open Firmware (SOF). SOF is free and
	  generic open source audio DSP firmware for multiple devices.
	  Say Y if you have such a device that is supported by SOF.
	  If unsure select "N".

if SND_SOC_SOF_TOPLEVEL

config SND_SOC_SOF_PCI_DEV
	tristate

config SND_SOC_SOF_PCI
	tristate "SOF PCI enumeration support"
	depends on PCI
	help
	  This adds support for PCI enumeration. This option is
	  required to enable Intel Skylake+ devices.
	  For backwards-compatibility with previous configurations the selection will
	  be used as default for platform-specific drivers.
	  Say Y if you need this option.
	  If unsure select "N".

config SND_SOC_SOF_ACPI
	tristate "SOF ACPI enumeration support"
	depends on ACPI || COMPILE_TEST
	help
	  This adds support for ACPI enumeration. This option is required
	  to enable Intel Broadwell/Baytrail/Cherrytrail devices.
	  For backwards-compatibility with previous configurations the selection will
	  be used as default for platform-specific drivers.
	  Say Y if you need this option.
	  If unsure select "N".

config SND_SOC_SOF_ACPI_DEV
	tristate

config SND_SOC_SOF_OF
	tristate "SOF OF enumeration support"
	depends on OF || COMPILE_TEST
	select SND_SOC_SOF
	help
	  This adds support for Device Tree enumeration. This option is
	  required to enable i.MX8 devices.
	  Say Y if you need this option. If unsure select "N".

config SND_SOC_SOF_DEBUG_PROBES
	bool "SOF enable data probing"
	select SND_SOC_COMPRESS
	help
	  This option enables the data probing feature that can be used to
	  gather data directly from specific points of the audio pipeline.
	  Say Y if you want to enable probes.
	  If unsure, select "N".

config SND_SOC_SOF_DEVELOPER_SUPPORT
	bool "SOF developer options support"
	depends on EXPERT
	help
	  This option unlocks SOF developer options for debug/performance/
	  code hardening.
	  Distributions should not select this option, only SOF development
	  teams should select it.
	  Say Y if you are involved in SOF development and need this option.
	  If not, select N.

if SND_SOC_SOF_DEVELOPER_SUPPORT

config SND_SOC_SOF_NOCODEC
	tristate

config SND_SOC_SOF_NOCODEC_SUPPORT
	bool "SOF nocodec mode support"
	help
	  This adds support for a dummy/nocodec machine driver fallback
	  option if no known codec is detected. This is typically only
	  enabled for developers or devices where the sound card is
<<<<<<< HEAD
	  controlled externally
	  This option is mutually exclusive with the Intel HDAudio support,
	  selecting it may have negative impacts and prevent e.g. microphone
=======
	  controlled externally.
	  This option is mutually exclusive with the Intel HDAudio support.
	  Selecting it may have negative impacts and prevent e.g. microphone
>>>>>>> f642729d
	  functionality from being enabled on Intel CoffeeLake and later
	  platforms.
	  Distributions should not select this option!
	  Say Y if you need this nocodec fallback option.
	  If unsure select "N".

config SND_SOC_SOF_STRICT_ABI_CHECKS
	bool "SOF strict ABI checks"
	help
	  This option enables strict ABI checks for firmware and topology
	  files.
	  When these files are more recent than the kernel, the kernel
	  will handle the functionality it supports and may report errors
	  during topology creation or run-time usage if new functionality
	  is invoked.
	  This option will stop topology creation and firmware load upfront.
	  It is intended for SOF CI/releases and not for users or distros.
	  Say Y if you want strict ABI checks for an SOF release.
	  If you are not involved in SOF releases and CI development,
	  select "N".

config SND_SOC_SOF_DEBUG
	bool "SOF debugging features"
	help
	  This option can be used to enable or disable individual SOF firmware
	  and driver debugging options.
	  Say Y if you are debugging SOF FW or drivers.
	  If unsure select "N".

if SND_SOC_SOF_DEBUG

config SND_SOC_SOF_FORCE_NOCODEC_MODE
	bool "SOF force nocodec Mode"
	depends on SND_SOC_SOF_NOCODEC_SUPPORT
	help
	  This forces SOF to use dummy/nocodec as machine driver, even
	  though there is a codec detected on the real platform. This is
	  typically only enabled for developers for debug purposes, before
	  codec/machine driver is ready, or to exclude the impact of those
	  drivers.
	  Say Y if you need this force nocodec mode option.
	  If unsure select "N".

config SND_SOC_SOF_DEBUG_XRUN_STOP
	bool "SOF stop on XRUN"
	help
	  This option forces PCMs to stop on any XRUN event. This is useful to
	  preserve any trace data and pipeline status prior to the XRUN.
	  Say Y if you are debugging SOF FW pipeline XRUNs.
	  If unsure select "N".

config SND_SOC_SOF_DEBUG_VERBOSE_IPC
	bool "SOF verbose IPC logs"
	help
	  This option enables more verbose IPC logs, with command types in
	  human-readable form instead of just 32-bit hex dumps. This is useful
	  if you are trying to debug IPC with the DSP firmware.
	  If unsure select "N".

config SND_SOC_SOF_DEBUG_FORCE_IPC_POSITION
	bool "SOF force to use IPC for position update on SKL+"
	help
	  This option forces to handle stream position update IPCs and run PCM
	  elapse to inform ALSA about that, on platforms (e.g. Intel SKL+) that
	  with other approach (e.g. HDAC DPIB/posbuf) to elapse PCM.
	  On platforms (e.g. Intel SKL-) where position update IPC is the only
	  one choice, this setting won't impact anything.
	  If you are trying to debug pointer update with position IPCs or where
	  DPIB/posbuf is not ready, select "Y".
	  If unsure select "N".

config SND_SOC_SOF_DEBUG_ENABLE_DEBUGFS_CACHE
	bool "SOF enable debugfs caching"
	help
	  This option enables caching of debugfs
	  memory -> DSP resource (memory, register, etc)
	  before the audio DSP is suspended. This will increase the suspend
	  latency and therefore should be used for debug purposes only.
	  Say Y if you want to enable caching the memory windows.
	  If unsure, select "N".

config SND_SOC_SOF_DEBUG_ENABLE_FIRMWARE_TRACE
	bool "SOF enable firmware trace"
	help
	  The firmware trace can be enabled either at build-time with
	  this option, or dynamically by setting flags in the SOF core
	  module parameter (similar to dynamic debug).
	  If unsure, select "N".

config SND_SOC_SOF_DEBUG_IPC_FLOOD_TEST
	bool "SOF enable IPC flood test"
	help
	  This option enables the IPC flood test which can be used to flood
	  the DSP with test IPCs and gather stats about response times.
	  Say Y if you want to enable IPC flood test.
	  If unsure, select "N".

config SND_SOC_SOF_DEBUG_RETAIN_DSP_CONTEXT
	bool "SOF retain DSP context on any FW exceptions"
	help
	  This option keeps the DSP in D0 state so that firmware debug
	  information can be retained and dumped to userspace.
	  Say Y if you want to retain DSP context for FW exceptions.
	  If unsure, select "N".

endif ## SND_SOC_SOF_DEBUG

endif ## SND_SOC_SOF_DEVELOPER_SUPPORT

config SND_SOC_SOF
	tristate
	select SND_SOC_TOPOLOGY
	select SND_SOC_SOF_NOCODEC if SND_SOC_SOF_NOCODEC_SUPPORT
	help
	  This option is not user-selectable but automagically handled by
	  'select' statements at a higher level.
	  The selection is made at the top level and does not exactly follow
	  module dependencies but since the module or built-in type is decided
	  at the top level it doesn't matter.

config SND_SOC_SOF_PROBE_WORK_QUEUE
	bool
	help
	  This option is not user-selectable but automagically handled by
	  'select' statements at a higher level.
	  When selected, the probe is handled in two steps, for example to
	  avoid lockdeps if request_module is used in the probe.

source "sound/soc/sof/imx/Kconfig"
source "sound/soc/sof/intel/Kconfig"
source "sound/soc/sof/xtensa/Kconfig"

endif<|MERGE_RESOLUTION|>--- conflicted
+++ resolved
@@ -77,15 +77,9 @@
 	  This adds support for a dummy/nocodec machine driver fallback
 	  option if no known codec is detected. This is typically only
 	  enabled for developers or devices where the sound card is
-<<<<<<< HEAD
-	  controlled externally
-	  This option is mutually exclusive with the Intel HDAudio support,
-	  selecting it may have negative impacts and prevent e.g. microphone
-=======
 	  controlled externally.
 	  This option is mutually exclusive with the Intel HDAudio support.
 	  Selecting it may have negative impacts and prevent e.g. microphone
->>>>>>> f642729d
 	  functionality from being enabled on Intel CoffeeLake and later
 	  platforms.
 	  Distributions should not select this option!
