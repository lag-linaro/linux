--- conflicted
+++ resolved
@@ -345,11 +345,7 @@
 		sf_pdma_xfer_desc(chan);
 	}
 
-<<<<<<< HEAD
-	spin_unlock_irqrestore(&chan->vchan.lock, flags);
-=======
 	spin_unlock(&chan->vchan.lock);
->>>>>>> f642729d
 
 	return IRQ_HANDLED;
 }
