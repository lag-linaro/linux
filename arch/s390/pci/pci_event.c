// SPDX-License-Identifier: GPL-2.0
/*
 *  Copyright IBM Corp. 2012
 *
 *  Author(s):
 *    Jan Glauber <jang@linux.vnet.ibm.com>
 */

#define KMSG_COMPONENT "zpci"
#define pr_fmt(fmt) KMSG_COMPONENT ": " fmt

#include <linux/kernel.h>
#include <linux/pci.h>
#include <asm/pci_debug.h>
#include <asm/pci_dma.h>
#include <asm/sclp.h>

#include "pci_bus.h"

/* Content Code Description for PCI Function Error */
struct zpci_ccdf_err {
	u32 reserved1;
	u32 fh;				/* function handle */
	u32 fid;			/* function id */
	u32 ett		:  4;		/* expected table type */
	u32 mvn		: 12;		/* MSI vector number */
	u32 dmaas	:  8;		/* DMA address space */
	u32		:  6;
	u32 q		:  1;		/* event qualifier */
	u32 rw		:  1;		/* read/write */
	u64 faddr;			/* failing address */
	u32 reserved3;
	u16 reserved4;
	u16 pec;			/* PCI event code */
} __packed;

/* Content Code Description for PCI Function Availability */
struct zpci_ccdf_avail {
	u32 reserved1;
	u32 fh;				/* function handle */
	u32 fid;			/* function id */
	u32 reserved2;
	u32 reserved3;
	u32 reserved4;
	u32 reserved5;
	u16 reserved6;
	u16 pec;			/* PCI event code */
} __packed;

static void __zpci_event_error(struct zpci_ccdf_err *ccdf)
{
	struct zpci_dev *zdev = get_zdev_by_fid(ccdf->fid);
	struct pci_dev *pdev = NULL;

	zpci_err("error CCDF:\n");
	zpci_err_hex(ccdf, sizeof(*ccdf));

	if (zdev)
		pdev = pci_get_slot(zdev->zbus->bus, zdev->devfn);

	pr_err("%s: Event 0x%x reports an error for PCI function 0x%x\n",
	       pdev ? pci_name(pdev) : "n/a", ccdf->pec, ccdf->fid);

	if (!pdev)
		return;

	pdev->error_state = pci_channel_io_perm_failure;
	pci_dev_put(pdev);
}

void zpci_event_error(void *data)
{
	if (zpci_is_enabled())
		__zpci_event_error(data);
}

static void zpci_event_hard_deconfigured(struct zpci_dev *zdev, u32 fh)
<<<<<<< HEAD
{
	enum zpci_state state;

	zdev->fh = fh;
	/* Give the driver a hint that the function is
	 * already unusable.
	 */
	zpci_bus_remove_device(zdev, true);
	/* Even though the device is already gone we still
	 * need to free zPCI resources as part of the disable.
	 */
	zpci_disable_device(zdev);
	zdev->state = ZPCI_FN_STATE_STANDBY;
	if (!clp_get_state(zdev->fid, &state) &&
	    state == ZPCI_FN_STATE_RESERVED) {
		zpci_zdev_put(zdev);
	}
}

static void __zpci_event_availability(struct zpci_ccdf_avail *ccdf)
{
	struct zpci_dev *zdev = get_zdev_by_fid(ccdf->fid);
=======
{
	zdev->fh = fh;
	/* Give the driver a hint that the function is
	 * already unusable.
	 */
	zpci_bus_remove_device(zdev, true);
	/* Even though the device is already gone we still
	 * need to free zPCI resources as part of the disable.
	 */
	zpci_disable_device(zdev);
	zdev->state = ZPCI_FN_STATE_STANDBY;
}

static void __zpci_event_availability(struct zpci_ccdf_avail *ccdf)
{
	struct zpci_dev *zdev = get_zdev_by_fid(ccdf->fid);
	enum zpci_state state;
>>>>>>> 11e4b63a

	zpci_err("avail CCDF:\n");
	zpci_err_hex(ccdf, sizeof(*ccdf));

	switch (ccdf->pec) {
	case 0x0301: /* Reserved|Standby -> Configured */
		if (!zdev) {
			zdev = zpci_create_device(ccdf->fid, ccdf->fh, ZPCI_FN_STATE_CONFIGURED);
			if (IS_ERR(zdev))
				break;
		} else {
			/* the configuration request may be stale */
			if (zdev->state != ZPCI_FN_STATE_STANDBY)
				break;
			zdev->state = ZPCI_FN_STATE_CONFIGURED;
		}
<<<<<<< HEAD
		zpci_configure_device(zdev, ccdf->fh);
=======
		zpci_scan_configured_device(zdev, ccdf->fh);
>>>>>>> 11e4b63a
		break;
	case 0x0302: /* Reserved -> Standby */
		if (!zdev)
			zpci_create_device(ccdf->fid, ccdf->fh, ZPCI_FN_STATE_STANDBY);
		else
			zdev->fh = ccdf->fh;
		break;
	case 0x0303: /* Deconfiguration requested */
		if (zdev) {
<<<<<<< HEAD
=======
			/* The event may have been queued before we confirgured
			 * the device.
			 */
			if (zdev->state != ZPCI_FN_STATE_CONFIGURED)
				break;
>>>>>>> 11e4b63a
			zdev->fh = ccdf->fh;
			zpci_deconfigure_device(zdev);
		}
		break;
	case 0x0304: /* Configured -> Standby|Reserved */
<<<<<<< HEAD
		if (zdev)
			zpci_event_hard_deconfigured(zdev, ccdf->fh);
=======
		if (zdev) {
			/* The event may have been queued before we confirgured
			 * the device.:
			 */
			if (zdev->state == ZPCI_FN_STATE_CONFIGURED)
				zpci_event_hard_deconfigured(zdev, ccdf->fh);
			/* The 0x0304 event may immediately reserve the device */
			if (!clp_get_state(zdev->fid, &state) &&
			    state == ZPCI_FN_STATE_RESERVED) {
				zpci_zdev_put(zdev);
			}
		}
>>>>>>> 11e4b63a
		break;
	case 0x0306: /* 0x308 or 0x302 for multiple devices */
		zpci_remove_reserved_devices();
		clp_scan_pci_devices();
		break;
	case 0x0308: /* Standby -> Reserved */
		if (!zdev)
			break;
		zpci_zdev_put(zdev);
		break;
	default:
		break;
	}
}

void zpci_event_availability(void *data)
{
	if (zpci_is_enabled())
		__zpci_event_availability(data);
}<|MERGE_RESOLUTION|>--- conflicted
+++ resolved
@@ -75,30 +75,6 @@
 }
 
 static void zpci_event_hard_deconfigured(struct zpci_dev *zdev, u32 fh)
-<<<<<<< HEAD
-{
-	enum zpci_state state;
-
-	zdev->fh = fh;
-	/* Give the driver a hint that the function is
-	 * already unusable.
-	 */
-	zpci_bus_remove_device(zdev, true);
-	/* Even though the device is already gone we still
-	 * need to free zPCI resources as part of the disable.
-	 */
-	zpci_disable_device(zdev);
-	zdev->state = ZPCI_FN_STATE_STANDBY;
-	if (!clp_get_state(zdev->fid, &state) &&
-	    state == ZPCI_FN_STATE_RESERVED) {
-		zpci_zdev_put(zdev);
-	}
-}
-
-static void __zpci_event_availability(struct zpci_ccdf_avail *ccdf)
-{
-	struct zpci_dev *zdev = get_zdev_by_fid(ccdf->fid);
-=======
 {
 	zdev->fh = fh;
 	/* Give the driver a hint that the function is
@@ -116,7 +92,6 @@
 {
 	struct zpci_dev *zdev = get_zdev_by_fid(ccdf->fid);
 	enum zpci_state state;
->>>>>>> 11e4b63a
 
 	zpci_err("avail CCDF:\n");
 	zpci_err_hex(ccdf, sizeof(*ccdf));
@@ -133,11 +108,7 @@
 				break;
 			zdev->state = ZPCI_FN_STATE_CONFIGURED;
 		}
-<<<<<<< HEAD
-		zpci_configure_device(zdev, ccdf->fh);
-=======
 		zpci_scan_configured_device(zdev, ccdf->fh);
->>>>>>> 11e4b63a
 		break;
 	case 0x0302: /* Reserved -> Standby */
 		if (!zdev)
@@ -147,23 +118,16 @@
 		break;
 	case 0x0303: /* Deconfiguration requested */
 		if (zdev) {
-<<<<<<< HEAD
-=======
 			/* The event may have been queued before we confirgured
 			 * the device.
 			 */
 			if (zdev->state != ZPCI_FN_STATE_CONFIGURED)
 				break;
->>>>>>> 11e4b63a
 			zdev->fh = ccdf->fh;
 			zpci_deconfigure_device(zdev);
 		}
 		break;
 	case 0x0304: /* Configured -> Standby|Reserved */
-<<<<<<< HEAD
-		if (zdev)
-			zpci_event_hard_deconfigured(zdev, ccdf->fh);
-=======
 		if (zdev) {
 			/* The event may have been queued before we confirgured
 			 * the device.:
@@ -176,7 +140,6 @@
 				zpci_zdev_put(zdev);
 			}
 		}
->>>>>>> 11e4b63a
 		break;
 	case 0x0306: /* 0x308 or 0x302 for multiple devices */
 		zpci_remove_reserved_devices();
