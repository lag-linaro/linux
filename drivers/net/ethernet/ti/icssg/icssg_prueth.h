--- conflicted
+++ resolved
@@ -329,11 +329,7 @@
 void prueth_xmit_free(struct prueth_tx_chn *tx_chn,
 		      struct cppi5_host_desc_t *desc);
 int emac_tx_complete_packets(struct prueth_emac *emac, int chn,
-<<<<<<< HEAD
-			     int budget);
-=======
 			     int budget, bool *tdown);
->>>>>>> 1613e604
 int prueth_ndev_add_tx_napi(struct prueth_emac *emac);
 int prueth_init_tx_chns(struct prueth_emac *emac);
 int prueth_init_rx_chns(struct prueth_emac *emac,
