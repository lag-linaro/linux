--- conflicted
+++ resolved
@@ -157,10 +157,7 @@
 
 void tegra_csi_error_recover(struct v4l2_subdev *subdev);
 void tegra_csi_calc_settle_time(struct tegra_csi_channel *csi_chan,
-<<<<<<< HEAD
-=======
 				u8 csi_port_num,
->>>>>>> f642729d
 				u8 *clk_settle_time,
 				u8 *ths_settle_time);
 #endif