// SPDX-License-Identifier: (BSD-3-Clause OR GPL-2.0-only)
/* Copyright(c) 2014 - 2020 Intel Corporation */
#include <linux/slab.h>
#include <linux/ctype.h>
#include <linux/kernel.h>
#include <linux/delay.h>
#include <linux/pci_ids.h>
#include "adf_accel_devices.h"
#include "adf_common_drv.h"
#include "icp_qat_uclo.h"
#include "icp_qat_hal.h"
#include "icp_qat_fw_loader_handle.h"

#define UWORD_CPYBUF_SIZE 1024
#define INVLD_UWORD 0xffffffffffull
#define PID_MINOR_REV 0xf
#define PID_MAJOR_REV (0xf << 4)

static int qat_uclo_init_ae_data(struct icp_qat_uclo_objhandle *obj_handle,
				 unsigned int ae, unsigned int image_num)
{
	struct icp_qat_uclo_aedata *ae_data;
	struct icp_qat_uclo_encapme *encap_image;
	struct icp_qat_uclo_page *page = NULL;
	struct icp_qat_uclo_aeslice *ae_slice = NULL;

	ae_data = &obj_handle->ae_data[ae];
	encap_image = &obj_handle->ae_uimage[image_num];
	ae_slice = &ae_data->ae_slices[ae_data->slice_num];
	ae_slice->encap_image = encap_image;

	if (encap_image->img_ptr) {
		ae_slice->ctx_mask_assigned =
					encap_image->img_ptr->ctx_assigned;
		ae_data->eff_ustore_size = obj_handle->ustore_phy_size;
	} else {
		ae_slice->ctx_mask_assigned = 0;
	}
	ae_slice->region = kzalloc(sizeof(*ae_slice->region), GFP_KERNEL);
	if (!ae_slice->region)
		return -ENOMEM;
	ae_slice->page = kzalloc(sizeof(*ae_slice->page), GFP_KERNEL);
	if (!ae_slice->page)
		goto out_err;
	page = ae_slice->page;
	page->encap_page = encap_image->page;
	ae_slice->page->region = ae_slice->region;
	ae_data->slice_num++;
	return 0;
out_err:
	kfree(ae_slice->region);
	ae_slice->region = NULL;
	return -ENOMEM;
}

static int qat_uclo_free_ae_data(struct icp_qat_uclo_aedata *ae_data)
{
	unsigned int i;

	if (!ae_data) {
		pr_err("QAT: bad argument, ae_data is NULL\n ");
		return -EINVAL;
	}

	for (i = 0; i < ae_data->slice_num; i++) {
		kfree(ae_data->ae_slices[i].region);
		ae_data->ae_slices[i].region = NULL;
		kfree(ae_data->ae_slices[i].page);
		ae_data->ae_slices[i].page = NULL;
	}
	return 0;
}

static char *qat_uclo_get_string(struct icp_qat_uof_strtable *str_table,
				 unsigned int str_offset)
{
	if (!str_table->table_len || str_offset > str_table->table_len)
		return NULL;
	return (char *)(((uintptr_t)(str_table->strings)) + str_offset);
}

static int qat_uclo_check_uof_format(struct icp_qat_uof_filehdr *hdr)
{
	int maj = hdr->maj_ver & 0xff;
	int min = hdr->min_ver & 0xff;

	if (hdr->file_id != ICP_QAT_UOF_FID) {
		pr_err("QAT: Invalid header 0x%x\n", hdr->file_id);
		return -EINVAL;
	}
	if (min != ICP_QAT_UOF_MINVER || maj != ICP_QAT_UOF_MAJVER) {
		pr_err("QAT: bad UOF version, major 0x%x, minor 0x%x\n",
		       maj, min);
		return -EINVAL;
	}
	return 0;
}

static int qat_uclo_check_suof_format(struct icp_qat_suof_filehdr *suof_hdr)
{
	int maj = suof_hdr->maj_ver & 0xff;
	int min = suof_hdr->min_ver & 0xff;

	if (suof_hdr->file_id != ICP_QAT_SUOF_FID) {
		pr_err("QAT: invalid header 0x%x\n", suof_hdr->file_id);
		return -EINVAL;
	}
	if (suof_hdr->fw_type != 0) {
		pr_err("QAT: unsupported firmware type\n");
		return -EINVAL;
	}
	if (suof_hdr->num_chunks <= 0x1) {
		pr_err("QAT: SUOF chunk amount is incorrect\n");
		return -EINVAL;
	}
	if (maj != ICP_QAT_SUOF_MAJVER || min != ICP_QAT_SUOF_MINVER) {
		pr_err("QAT: bad SUOF version, major 0x%x, minor 0x%x\n",
		       maj, min);
		return -EINVAL;
	}
	return 0;
}

static void qat_uclo_wr_sram_by_words(struct icp_qat_fw_loader_handle *handle,
				      unsigned int addr, unsigned int *val,
				      unsigned int num_in_bytes)
{
	unsigned int outval;
	unsigned char *ptr = (unsigned char *)val;

	while (num_in_bytes) {
		memcpy(&outval, ptr, 4);
		SRAM_WRITE(handle, addr, outval);
		num_in_bytes -= 4;
		ptr += 4;
		addr += 4;
	}
}

static void qat_uclo_wr_umem_by_words(struct icp_qat_fw_loader_handle *handle,
				      unsigned char ae, unsigned int addr,
				      unsigned int *val,
				      unsigned int num_in_bytes)
{
	unsigned int outval;
	unsigned char *ptr = (unsigned char *)val;

	addr >>= 0x2; /* convert to uword address */

	while (num_in_bytes) {
		memcpy(&outval, ptr, 4);
		qat_hal_wr_umem(handle, ae, addr++, 1, &outval);
		num_in_bytes -= 4;
		ptr += 4;
	}
}

static void qat_uclo_batch_wr_umem(struct icp_qat_fw_loader_handle *handle,
				   unsigned char ae,
				   struct icp_qat_uof_batch_init
				   *umem_init_header)
{
	struct icp_qat_uof_batch_init *umem_init;

	if (!umem_init_header)
		return;
	umem_init = umem_init_header->next;
	while (umem_init) {
		unsigned int addr, *value, size;

		ae = umem_init->ae;
		addr = umem_init->addr;
		value = umem_init->value;
		size = umem_init->size;
		qat_uclo_wr_umem_by_words(handle, ae, addr, value, size);
		umem_init = umem_init->next;
	}
}

static void
qat_uclo_cleanup_batch_init_list(struct icp_qat_fw_loader_handle *handle,
				 struct icp_qat_uof_batch_init **base)
{
	struct icp_qat_uof_batch_init *umem_init;

	umem_init = *base;
	while (umem_init) {
		struct icp_qat_uof_batch_init *pre;

		pre = umem_init;
		umem_init = umem_init->next;
		kfree(pre);
	}
	*base = NULL;
}

static int qat_uclo_parse_num(char *str, unsigned int *num)
{
	char buf[16] = {0};
	unsigned long ae = 0;
	int i;

	strncpy(buf, str, 15);
	for (i = 0; i < 16; i++) {
		if (!isdigit(buf[i])) {
			buf[i] = '\0';
			break;
		}
	}
	if ((kstrtoul(buf, 10, &ae)))
		return -EFAULT;

	*num = (unsigned int)ae;
	return 0;
}

static int qat_uclo_fetch_initmem_ae(struct icp_qat_fw_loader_handle *handle,
				     struct icp_qat_uof_initmem *init_mem,
				     unsigned int size_range, unsigned int *ae)
{
	struct icp_qat_uclo_objhandle *obj_handle = handle->obj_handle;
	char *str;

	if ((init_mem->addr + init_mem->num_in_bytes) > (size_range << 0x2)) {
		pr_err("QAT: initmem is out of range");
		return -EINVAL;
	}
	if (init_mem->scope != ICP_QAT_UOF_LOCAL_SCOPE) {
		pr_err("QAT: Memory scope for init_mem error\n");
		return -EINVAL;
	}
	str = qat_uclo_get_string(&obj_handle->str_table, init_mem->sym_name);
	if (!str) {
		pr_err("QAT: AE name assigned in UOF init table is NULL\n");
		return -EINVAL;
	}
	if (qat_uclo_parse_num(str, ae)) {
		pr_err("QAT: Parse num for AE number failed\n");
		return -EINVAL;
	}
	if (*ae >= ICP_QAT_UCLO_MAX_AE) {
		pr_err("QAT: ae %d out of range\n", *ae);
		return -EINVAL;
	}
	return 0;
}

static int qat_uclo_create_batch_init_list(struct icp_qat_fw_loader_handle
					   *handle, struct icp_qat_uof_initmem
					   *init_mem, unsigned int ae,
					   struct icp_qat_uof_batch_init
					   **init_tab_base)
{
	struct icp_qat_uof_batch_init *init_header, *tail;
	struct icp_qat_uof_batch_init *mem_init, *tail_old;
	struct icp_qat_uof_memvar_attr *mem_val_attr;
	unsigned int i, flag = 0;

	mem_val_attr =
		(struct icp_qat_uof_memvar_attr *)((uintptr_t)init_mem +
		sizeof(struct icp_qat_uof_initmem));

	init_header = *init_tab_base;
	if (!init_header) {
		init_header = kzalloc(sizeof(*init_header), GFP_KERNEL);
		if (!init_header)
			return -ENOMEM;
		init_header->size = 1;
		*init_tab_base = init_header;
		flag = 1;
	}
	tail_old = init_header;
	while (tail_old->next)
		tail_old = tail_old->next;
	tail = tail_old;
	for (i = 0; i < init_mem->val_attr_num; i++) {
		mem_init = kzalloc(sizeof(*mem_init), GFP_KERNEL);
		if (!mem_init)
			goto out_err;
		mem_init->ae = ae;
		mem_init->addr = init_mem->addr + mem_val_attr->offset_in_byte;
		mem_init->value = &mem_val_attr->value;
		mem_init->size = 4;
		mem_init->next = NULL;
		tail->next = mem_init;
		tail = mem_init;
		init_header->size += qat_hal_get_ins_num();
		mem_val_attr++;
	}
	return 0;
out_err:
	/* Do not free the list head unless we allocated it. */
	tail_old = tail_old->next;
	if (flag) {
		kfree(*init_tab_base);
		*init_tab_base = NULL;
	}

	while (tail_old) {
		mem_init = tail_old->next;
		kfree(tail_old);
		tail_old = mem_init;
	}
	return -ENOMEM;
}

static int qat_uclo_init_lmem_seg(struct icp_qat_fw_loader_handle *handle,
				  struct icp_qat_uof_initmem *init_mem)
{
	struct icp_qat_uclo_objhandle *obj_handle = handle->obj_handle;
	unsigned int ae;

	if (qat_uclo_fetch_initmem_ae(handle, init_mem,
				      handle->chip_info->lm_size, &ae))
		return -EINVAL;
	if (qat_uclo_create_batch_init_list(handle, init_mem, ae,
					    &obj_handle->lm_init_tab[ae]))
		return -EINVAL;
	return 0;
}

static int qat_uclo_init_umem_seg(struct icp_qat_fw_loader_handle *handle,
				  struct icp_qat_uof_initmem *init_mem)
{
	struct icp_qat_uclo_objhandle *obj_handle = handle->obj_handle;
	unsigned int ae, ustore_size, uaddr, i;
	struct icp_qat_uclo_aedata *aed;

	ustore_size = obj_handle->ustore_phy_size;
	if (qat_uclo_fetch_initmem_ae(handle, init_mem, ustore_size, &ae))
		return -EINVAL;
	if (qat_uclo_create_batch_init_list(handle, init_mem, ae,
					    &obj_handle->umem_init_tab[ae]))
		return -EINVAL;
	/* set the highest ustore address referenced */
	uaddr = (init_mem->addr + init_mem->num_in_bytes) >> 0x2;
	aed = &obj_handle->ae_data[ae];
	for (i = 0; i < aed->slice_num; i++) {
		if (aed->ae_slices[i].encap_image->uwords_num < uaddr)
			aed->ae_slices[i].encap_image->uwords_num = uaddr;
	}
	return 0;
}

#define ICP_DH895XCC_PESRAM_BAR_SIZE 0x80000
static int qat_uclo_init_ae_memory(struct icp_qat_fw_loader_handle *handle,
				   struct icp_qat_uof_initmem *init_mem)
{
	switch (init_mem->region) {
	case ICP_QAT_UOF_LMEM_REGION:
		if (qat_uclo_init_lmem_seg(handle, init_mem))
			return -EINVAL;
		break;
	case ICP_QAT_UOF_UMEM_REGION:
		if (qat_uclo_init_umem_seg(handle, init_mem))
			return -EINVAL;
		break;
	default:
		pr_err("QAT: initmem region error. region type=0x%x\n",
		       init_mem->region);
		return -EINVAL;
	}
	return 0;
}

static int qat_uclo_init_ustore(struct icp_qat_fw_loader_handle *handle,
				struct icp_qat_uclo_encapme *image)
{
	unsigned int i;
	struct icp_qat_uclo_encap_page *page;
	struct icp_qat_uof_image *uof_image;
	unsigned char ae;
	unsigned int ustore_size;
	unsigned int patt_pos;
	struct icp_qat_uclo_objhandle *obj_handle = handle->obj_handle;
	unsigned long ae_mask = handle->hal_handle->ae_mask;
	unsigned long cfg_ae_mask = handle->cfg_ae_mask;
	u64 *fill_data;

	uof_image = image->img_ptr;
	fill_data = kcalloc(ICP_QAT_UCLO_MAX_USTORE, sizeof(u64),
			    GFP_KERNEL);
	if (!fill_data)
		return -ENOMEM;
	for (i = 0; i < ICP_QAT_UCLO_MAX_USTORE; i++)
		memcpy(&fill_data[i], &uof_image->fill_pattern,
		       sizeof(u64));
	page = image->page;

	for_each_set_bit(ae, &ae_mask, handle->hal_handle->ae_max_num) {
		if (!test_bit(ae, (unsigned long *)&uof_image->ae_assigned))
			continue;

		if (!test_bit(ae, &cfg_ae_mask))
			continue;

		ustore_size = obj_handle->ae_data[ae].eff_ustore_size;
		patt_pos = page->beg_addr_p + page->micro_words_num;

		qat_hal_wr_uwords(handle, (unsigned char)ae, 0,
				  page->beg_addr_p, &fill_data[0]);
		qat_hal_wr_uwords(handle, (unsigned char)ae, patt_pos,
				  ustore_size - patt_pos + 1,
				  &fill_data[page->beg_addr_p]);
	}
	kfree(fill_data);
	return 0;
}

static int qat_uclo_init_memory(struct icp_qat_fw_loader_handle *handle)
{
	int i, ae;
	struct icp_qat_uclo_objhandle *obj_handle = handle->obj_handle;
	struct icp_qat_uof_initmem *initmem = obj_handle->init_mem_tab.init_mem;
	unsigned long ae_mask = handle->hal_handle->ae_mask;

	for (i = 0; i < obj_handle->init_mem_tab.entry_num; i++) {
		if (initmem->num_in_bytes) {
			if (qat_uclo_init_ae_memory(handle, initmem))
				return -EINVAL;
		}
		initmem = (struct icp_qat_uof_initmem *)((uintptr_t)(
			(uintptr_t)initmem +
			sizeof(struct icp_qat_uof_initmem)) +
			(sizeof(struct icp_qat_uof_memvar_attr) *
			initmem->val_attr_num));
	}

	for_each_set_bit(ae, &ae_mask, handle->hal_handle->ae_max_num) {
		if (qat_hal_batch_wr_lm(handle, ae,
					obj_handle->lm_init_tab[ae])) {
			pr_err("QAT: fail to batch init lmem for AE %d\n", ae);
			return -EINVAL;
		}
		qat_uclo_cleanup_batch_init_list(handle,
						 &obj_handle->lm_init_tab[ae]);
		qat_uclo_batch_wr_umem(handle, ae,
				       obj_handle->umem_init_tab[ae]);
		qat_uclo_cleanup_batch_init_list(handle,
						 &obj_handle->
						 umem_init_tab[ae]);
	}
	return 0;
}

static void *qat_uclo_find_chunk(struct icp_qat_uof_objhdr *obj_hdr,
				 char *chunk_id, void *cur)
{
	int i;
	struct icp_qat_uof_chunkhdr *chunk_hdr =
	    (struct icp_qat_uof_chunkhdr *)
	    ((uintptr_t)obj_hdr + sizeof(struct icp_qat_uof_objhdr));

	for (i = 0; i < obj_hdr->num_chunks; i++) {
		if ((cur < (void *)&chunk_hdr[i]) &&
		    !strncmp(chunk_hdr[i].chunk_id, chunk_id,
			     ICP_QAT_UOF_OBJID_LEN)) {
			return &chunk_hdr[i];
		}
	}
	return NULL;
}

static unsigned int qat_uclo_calc_checksum(unsigned int reg, int ch)
{
	int i;
	unsigned int topbit = 1 << 0xF;
	unsigned int inbyte = (unsigned int)((reg >> 0x18) ^ ch);

	reg ^= inbyte << 0x8;
	for (i = 0; i < 0x8; i++) {
		if (reg & topbit)
			reg = (reg << 1) ^ 0x1021;
		else
			reg <<= 1;
	}
	return reg & 0xFFFF;
}

static unsigned int qat_uclo_calc_str_checksum(char *ptr, int num)
{
	unsigned int chksum = 0;

	if (ptr)
		while (num--)
			chksum = qat_uclo_calc_checksum(chksum, *ptr++);
	return chksum;
}

static struct icp_qat_uclo_objhdr *
qat_uclo_map_chunk(char *buf, struct icp_qat_uof_filehdr *file_hdr,
		   char *chunk_id)
{
	struct icp_qat_uof_filechunkhdr *file_chunk;
	struct icp_qat_uclo_objhdr *obj_hdr;
	char *chunk;
	int i;

	file_chunk = (struct icp_qat_uof_filechunkhdr *)
		(buf + sizeof(struct icp_qat_uof_filehdr));
	for (i = 0; i < file_hdr->num_chunks; i++) {
		if (!strncmp(file_chunk->chunk_id, chunk_id,
			     ICP_QAT_UOF_OBJID_LEN)) {
			chunk = buf + file_chunk->offset;
			if (file_chunk->checksum != qat_uclo_calc_str_checksum(
				chunk, file_chunk->size))
				break;
			obj_hdr = kzalloc(sizeof(*obj_hdr), GFP_KERNEL);
			if (!obj_hdr)
				break;
			obj_hdr->file_buff = chunk;
			obj_hdr->checksum = file_chunk->checksum;
			obj_hdr->size = file_chunk->size;
			return obj_hdr;
		}
		file_chunk++;
	}
	return NULL;
}

static unsigned int
qat_uclo_check_image_compat(struct icp_qat_uof_encap_obj *encap_uof_obj,
			    struct icp_qat_uof_image *image)
{
	struct icp_qat_uof_objtable *uc_var_tab, *imp_var_tab, *imp_expr_tab;
	struct icp_qat_uof_objtable *neigh_reg_tab;
	struct icp_qat_uof_code_page *code_page;

	code_page = (struct icp_qat_uof_code_page *)
			((char *)image + sizeof(struct icp_qat_uof_image));
	uc_var_tab = (struct icp_qat_uof_objtable *)(encap_uof_obj->beg_uof +
		     code_page->uc_var_tab_offset);
	imp_var_tab = (struct icp_qat_uof_objtable *)(encap_uof_obj->beg_uof +
		      code_page->imp_var_tab_offset);
	imp_expr_tab = (struct icp_qat_uof_objtable *)
		       (encap_uof_obj->beg_uof +
		       code_page->imp_expr_tab_offset);
	if (uc_var_tab->entry_num || imp_var_tab->entry_num ||
	    imp_expr_tab->entry_num) {
		pr_err("QAT: UOF can't contain imported variable to be parsed\n");
		return -EINVAL;
	}
	neigh_reg_tab = (struct icp_qat_uof_objtable *)
			(encap_uof_obj->beg_uof +
			code_page->neigh_reg_tab_offset);
	if (neigh_reg_tab->entry_num) {
		pr_err("QAT: UOF can't contain neighbor register table\n");
		return -EINVAL;
	}
	if (image->numpages > 1) {
		pr_err("QAT: UOF can't contain multiple pages\n");
		return -EINVAL;
	}
	if (ICP_QAT_SHARED_USTORE_MODE(image->ae_mode)) {
		pr_err("QAT: UOF can't use shared control store feature\n");
		return -EFAULT;
	}
	if (RELOADABLE_CTX_SHARED_MODE(image->ae_mode)) {
		pr_err("QAT: UOF can't use reloadable feature\n");
		return -EFAULT;
	}
	return 0;
}

static void qat_uclo_map_image_page(struct icp_qat_uof_encap_obj
				     *encap_uof_obj,
				     struct icp_qat_uof_image *img,
				     struct icp_qat_uclo_encap_page *page)
{
	struct icp_qat_uof_code_page *code_page;
	struct icp_qat_uof_code_area *code_area;
	struct icp_qat_uof_objtable *uword_block_tab;
	struct icp_qat_uof_uword_block *uwblock;
	int i;

	code_page = (struct icp_qat_uof_code_page *)
			((char *)img + sizeof(struct icp_qat_uof_image));
	page->def_page = code_page->def_page;
	page->page_region = code_page->page_region;
	page->beg_addr_v = code_page->beg_addr_v;
	page->beg_addr_p = code_page->beg_addr_p;
	code_area = (struct icp_qat_uof_code_area *)(encap_uof_obj->beg_uof +
						code_page->code_area_offset);
	page->micro_words_num = code_area->micro_words_num;
	uword_block_tab = (struct icp_qat_uof_objtable *)
			  (encap_uof_obj->beg_uof +
			  code_area->uword_block_tab);
	page->uwblock_num = uword_block_tab->entry_num;
	uwblock = (struct icp_qat_uof_uword_block *)((char *)uword_block_tab +
			sizeof(struct icp_qat_uof_objtable));
	page->uwblock = (struct icp_qat_uclo_encap_uwblock *)uwblock;
	for (i = 0; i < uword_block_tab->entry_num; i++)
		page->uwblock[i].micro_words =
		(uintptr_t)encap_uof_obj->beg_uof + uwblock[i].uword_offset;
}

static int qat_uclo_map_uimage(struct icp_qat_uclo_objhandle *obj_handle,
			       struct icp_qat_uclo_encapme *ae_uimage,
			       int max_image)
{
	int i, j;
	struct icp_qat_uof_chunkhdr *chunk_hdr = NULL;
	struct icp_qat_uof_image *image;
	struct icp_qat_uof_objtable *ae_regtab;
	struct icp_qat_uof_objtable *init_reg_sym_tab;
	struct icp_qat_uof_objtable *sbreak_tab;
	struct icp_qat_uof_encap_obj *encap_uof_obj =
					&obj_handle->encap_uof_obj;

	for (j = 0; j < max_image; j++) {
		chunk_hdr = qat_uclo_find_chunk(encap_uof_obj->obj_hdr,
						ICP_QAT_UOF_IMAG, chunk_hdr);
		if (!chunk_hdr)
			break;
		image = (struct icp_qat_uof_image *)(encap_uof_obj->beg_uof +
						     chunk_hdr->offset);
		ae_regtab = (struct icp_qat_uof_objtable *)
			   (image->reg_tab_offset +
			   obj_handle->obj_hdr->file_buff);
		ae_uimage[j].ae_reg_num = ae_regtab->entry_num;
		ae_uimage[j].ae_reg = (struct icp_qat_uof_ae_reg *)
			(((char *)ae_regtab) +
			sizeof(struct icp_qat_uof_objtable));
		init_reg_sym_tab = (struct icp_qat_uof_objtable *)
				   (image->init_reg_sym_tab +
				   obj_handle->obj_hdr->file_buff);
		ae_uimage[j].init_regsym_num = init_reg_sym_tab->entry_num;
		ae_uimage[j].init_regsym = (struct icp_qat_uof_init_regsym *)
			(((char *)init_reg_sym_tab) +
			sizeof(struct icp_qat_uof_objtable));
		sbreak_tab = (struct icp_qat_uof_objtable *)
			(image->sbreak_tab + obj_handle->obj_hdr->file_buff);
		ae_uimage[j].sbreak_num = sbreak_tab->entry_num;
		ae_uimage[j].sbreak = (struct icp_qat_uof_sbreak *)
				      (((char *)sbreak_tab) +
				      sizeof(struct icp_qat_uof_objtable));
		ae_uimage[j].img_ptr = image;
		if (qat_uclo_check_image_compat(encap_uof_obj, image))
			goto out_err;
		ae_uimage[j].page =
			kzalloc(sizeof(struct icp_qat_uclo_encap_page),
				GFP_KERNEL);
		if (!ae_uimage[j].page)
			goto out_err;
		qat_uclo_map_image_page(encap_uof_obj, image,
					ae_uimage[j].page);
	}
	return j;
out_err:
	for (i = 0; i < j; i++)
		kfree(ae_uimage[i].page);
	return 0;
}

static int qat_uclo_map_ae(struct icp_qat_fw_loader_handle *handle, int max_ae)
{
	int i, ae;
	int mflag = 0;
	struct icp_qat_uclo_objhandle *obj_handle = handle->obj_handle;
	unsigned long ae_mask = handle->hal_handle->ae_mask;
	unsigned long cfg_ae_mask = handle->cfg_ae_mask;

	for_each_set_bit(ae, &ae_mask, max_ae) {
		if (!test_bit(ae, &cfg_ae_mask))
			continue;

		for (i = 0; i < obj_handle->uimage_num; i++) {
			if (!test_bit(ae, (unsigned long *)
			&obj_handle->ae_uimage[i].img_ptr->ae_assigned))
				continue;
			mflag = 1;
			if (qat_uclo_init_ae_data(obj_handle, ae, i))
				return -EINVAL;
		}
	}
	if (!mflag) {
		pr_err("QAT: uimage uses AE not set\n");
		return -EINVAL;
	}
	return 0;
}

static struct icp_qat_uof_strtable *
qat_uclo_map_str_table(struct icp_qat_uclo_objhdr *obj_hdr,
		       char *tab_name, struct icp_qat_uof_strtable *str_table)
{
	struct icp_qat_uof_chunkhdr *chunk_hdr;

	chunk_hdr = qat_uclo_find_chunk((struct icp_qat_uof_objhdr *)
					obj_hdr->file_buff, tab_name, NULL);
	if (chunk_hdr) {
		int hdr_size;

		memcpy(&str_table->table_len, obj_hdr->file_buff +
		       chunk_hdr->offset, sizeof(str_table->table_len));
		hdr_size = (char *)&str_table->strings - (char *)str_table;
		str_table->strings = (uintptr_t)obj_hdr->file_buff +
					chunk_hdr->offset + hdr_size;
		return str_table;
	}
	return NULL;
}

static void
qat_uclo_map_initmem_table(struct icp_qat_uof_encap_obj *encap_uof_obj,
			   struct icp_qat_uclo_init_mem_table *init_mem_tab)
{
	struct icp_qat_uof_chunkhdr *chunk_hdr;

	chunk_hdr = qat_uclo_find_chunk(encap_uof_obj->obj_hdr,
					ICP_QAT_UOF_IMEM, NULL);
	if (chunk_hdr) {
		memmove(&init_mem_tab->entry_num, encap_uof_obj->beg_uof +
			chunk_hdr->offset, sizeof(unsigned int));
		init_mem_tab->init_mem = (struct icp_qat_uof_initmem *)
		(encap_uof_obj->beg_uof + chunk_hdr->offset +
		sizeof(unsigned int));
	}
}

static unsigned int
qat_uclo_get_dev_type(struct icp_qat_fw_loader_handle *handle)
{
	switch (handle->pci_dev->device) {
	case PCI_DEVICE_ID_INTEL_QAT_DH895XCC:
		return ICP_QAT_AC_895XCC_DEV_TYPE;
	case PCI_DEVICE_ID_INTEL_QAT_C62X:
		return ICP_QAT_AC_C62X_DEV_TYPE;
	case PCI_DEVICE_ID_INTEL_QAT_C3XXX:
		return ICP_QAT_AC_C3XXX_DEV_TYPE;
	case ADF_4XXX_PCI_DEVICE_ID:
		return ICP_QAT_AC_4XXX_A_DEV_TYPE;
	default:
		pr_err("QAT: unsupported device 0x%x\n",
		       handle->pci_dev->device);
		return 0;
	}
}

static int qat_uclo_check_uof_compat(struct icp_qat_uclo_objhandle *obj_handle)
{
	unsigned int maj_ver, prod_type = obj_handle->prod_type;

	if (!(prod_type & obj_handle->encap_uof_obj.obj_hdr->ac_dev_type)) {
		pr_err("QAT: UOF type 0x%x doesn't match with platform 0x%x\n",
		       obj_handle->encap_uof_obj.obj_hdr->ac_dev_type,
		       prod_type);
		return -EINVAL;
	}
	maj_ver = obj_handle->prod_rev & 0xff;
	if (obj_handle->encap_uof_obj.obj_hdr->max_cpu_ver < maj_ver ||
	    obj_handle->encap_uof_obj.obj_hdr->min_cpu_ver > maj_ver) {
		pr_err("QAT: UOF majVer 0x%x out of range\n", maj_ver);
		return -EINVAL;
	}
	return 0;
}

static int qat_uclo_init_reg(struct icp_qat_fw_loader_handle *handle,
			     unsigned char ae, unsigned char ctx_mask,
			     enum icp_qat_uof_regtype reg_type,
			     unsigned short reg_addr, unsigned int value)
{
	switch (reg_type) {
	case ICP_GPA_ABS:
	case ICP_GPB_ABS:
		ctx_mask = 0;
		fallthrough;
	case ICP_GPA_REL:
	case ICP_GPB_REL:
		return qat_hal_init_gpr(handle, ae, ctx_mask, reg_type,
					reg_addr, value);
	case ICP_SR_ABS:
	case ICP_DR_ABS:
	case ICP_SR_RD_ABS:
	case ICP_DR_RD_ABS:
		ctx_mask = 0;
		fallthrough;
	case ICP_SR_REL:
	case ICP_DR_REL:
	case ICP_SR_RD_REL:
	case ICP_DR_RD_REL:
		return qat_hal_init_rd_xfer(handle, ae, ctx_mask, reg_type,
					    reg_addr, value);
	case ICP_SR_WR_ABS:
	case ICP_DR_WR_ABS:
		ctx_mask = 0;
		fallthrough;
	case ICP_SR_WR_REL:
	case ICP_DR_WR_REL:
		return qat_hal_init_wr_xfer(handle, ae, ctx_mask, reg_type,
					    reg_addr, value);
	case ICP_NEIGH_REL:
		return qat_hal_init_nn(handle, ae, ctx_mask, reg_addr, value);
	default:
		pr_err("QAT: UOF uses not supported reg type 0x%x\n", reg_type);
		return -EFAULT;
	}
	return 0;
}

static int qat_uclo_init_reg_sym(struct icp_qat_fw_loader_handle *handle,
				 unsigned int ae,
				 struct icp_qat_uclo_encapme *encap_ae)
{
	unsigned int i;
	unsigned char ctx_mask;
	struct icp_qat_uof_init_regsym *init_regsym;

	if (ICP_QAT_CTX_MODE(encap_ae->img_ptr->ae_mode) ==
	    ICP_QAT_UCLO_MAX_CTX)
		ctx_mask = 0xff;
	else
		ctx_mask = 0x55;

	for (i = 0; i < encap_ae->init_regsym_num; i++) {
		unsigned int exp_res;

		init_regsym = &encap_ae->init_regsym[i];
		exp_res = init_regsym->value;
		switch (init_regsym->init_type) {
		case ICP_QAT_UOF_INIT_REG:
			qat_uclo_init_reg(handle, ae, ctx_mask,
					  (enum icp_qat_uof_regtype)
					  init_regsym->reg_type,
					  (unsigned short)init_regsym->reg_addr,
					  exp_res);
			break;
		case ICP_QAT_UOF_INIT_REG_CTX:
			/* check if ctx is appropriate for the ctxMode */
			if (!((1 << init_regsym->ctx) & ctx_mask)) {
				pr_err("QAT: invalid ctx num = 0x%x\n",
				       init_regsym->ctx);
				return -EINVAL;
			}
			qat_uclo_init_reg(handle, ae,
					  (unsigned char)
					  (1 << init_regsym->ctx),
					  (enum icp_qat_uof_regtype)
					  init_regsym->reg_type,
					  (unsigned short)init_regsym->reg_addr,
					  exp_res);
			break;
		case ICP_QAT_UOF_INIT_EXPR:
			pr_err("QAT: INIT_EXPR feature not supported\n");
			return -EINVAL;
		case ICP_QAT_UOF_INIT_EXPR_ENDIAN_SWAP:
			pr_err("QAT: INIT_EXPR_ENDIAN_SWAP feature not supported\n");
			return -EINVAL;
		default:
			break;
		}
	}
	return 0;
}

static int qat_uclo_init_globals(struct icp_qat_fw_loader_handle *handle)
{
	struct icp_qat_uclo_objhandle *obj_handle = handle->obj_handle;
	unsigned long ae_mask = handle->hal_handle->ae_mask;
	struct icp_qat_uclo_aedata *aed;
	unsigned int s, ae;

	if (obj_handle->global_inited)
		return 0;
	if (obj_handle->init_mem_tab.entry_num) {
		if (qat_uclo_init_memory(handle)) {
			pr_err("QAT: initialize memory failed\n");
			return -EINVAL;
		}
	}

	for_each_set_bit(ae, &ae_mask, handle->hal_handle->ae_max_num) {
		aed = &obj_handle->ae_data[ae];
		for (s = 0; s < aed->slice_num; s++) {
			if (!aed->ae_slices[s].encap_image)
				continue;
			if (qat_uclo_init_reg_sym(handle, ae, aed->ae_slices[s].encap_image))
				return -EINVAL;
		}
	}
	obj_handle->global_inited = 1;
	return 0;
}

static int qat_hal_set_modes(struct icp_qat_fw_loader_handle *handle,
			     struct icp_qat_uclo_objhandle *obj_handle,
			     unsigned char ae,
			     struct icp_qat_uof_image *uof_image)
{
	unsigned char mode;
	int ret;

	mode = ICP_QAT_CTX_MODE(uof_image->ae_mode);
	ret = qat_hal_set_ae_ctx_mode(handle, ae, mode);
	if (ret) {
		pr_err("QAT: qat_hal_set_ae_ctx_mode error\n");
		return ret;
	}
	if (handle->chip_info->nn) {
		mode = ICP_QAT_NN_MODE(uof_image->ae_mode);
		ret = qat_hal_set_ae_nn_mode(handle, ae, mode);
		if (ret) {
			pr_err("QAT: qat_hal_set_ae_nn_mode error\n");
			return ret;
		}
	}
	mode = ICP_QAT_LOC_MEM0_MODE(uof_image->ae_mode);
	ret = qat_hal_set_ae_lm_mode(handle, ae, ICP_LMEM0, mode);
	if (ret) {
		pr_err("QAT: qat_hal_set_ae_lm_mode LMEM0 error\n");
		return ret;
	}
	mode = ICP_QAT_LOC_MEM1_MODE(uof_image->ae_mode);
	ret = qat_hal_set_ae_lm_mode(handle, ae, ICP_LMEM1, mode);
	if (ret) {
		pr_err("QAT: qat_hal_set_ae_lm_mode LMEM1 error\n");
		return ret;
	}
	if (handle->chip_info->lm2lm3) {
		mode = ICP_QAT_LOC_MEM2_MODE(uof_image->ae_mode);
		ret = qat_hal_set_ae_lm_mode(handle, ae, ICP_LMEM2, mode);
		if (ret) {
			pr_err("QAT: qat_hal_set_ae_lm_mode LMEM2 error\n");
			return ret;
		}
		mode = ICP_QAT_LOC_MEM3_MODE(uof_image->ae_mode);
		ret = qat_hal_set_ae_lm_mode(handle, ae, ICP_LMEM3, mode);
		if (ret) {
			pr_err("QAT: qat_hal_set_ae_lm_mode LMEM3 error\n");
			return ret;
		}
		mode = ICP_QAT_LOC_TINDEX_MODE(uof_image->ae_mode);
		qat_hal_set_ae_tindex_mode(handle, ae, mode);
	}
	return 0;
}

static int qat_uclo_set_ae_mode(struct icp_qat_fw_loader_handle *handle)
{
	struct icp_qat_uof_image *uof_image;
	struct icp_qat_uclo_aedata *ae_data;
	struct icp_qat_uclo_objhandle *obj_handle = handle->obj_handle;
	unsigned long ae_mask = handle->hal_handle->ae_mask;
	unsigned long cfg_ae_mask = handle->cfg_ae_mask;
	unsigned char ae, s;
	int error;

	for_each_set_bit(ae, &ae_mask, handle->hal_handle->ae_max_num) {
		if (!test_bit(ae, &cfg_ae_mask))
			continue;

		ae_data = &obj_handle->ae_data[ae];
		for (s = 0; s < min_t(unsigned int, ae_data->slice_num,
				      ICP_QAT_UCLO_MAX_CTX); s++) {
			if (!obj_handle->ae_data[ae].ae_slices[s].encap_image)
				continue;
			uof_image = ae_data->ae_slices[s].encap_image->img_ptr;
			error = qat_hal_set_modes(handle, obj_handle, ae,
						  uof_image);
			if (error)
				return error;
		}
	}
	return 0;
}

static void qat_uclo_init_uword_num(struct icp_qat_fw_loader_handle *handle)
{
	struct icp_qat_uclo_objhandle *obj_handle = handle->obj_handle;
	struct icp_qat_uclo_encapme *image;
	int a;

	for (a = 0; a < obj_handle->uimage_num; a++) {
		image = &obj_handle->ae_uimage[a];
		image->uwords_num = image->page->beg_addr_p +
					image->page->micro_words_num;
	}
}

static int qat_uclo_parse_uof_obj(struct icp_qat_fw_loader_handle *handle)
{
	struct icp_qat_uclo_objhandle *obj_handle = handle->obj_handle;
	unsigned int ae;

	obj_handle->encap_uof_obj.beg_uof = obj_handle->obj_hdr->file_buff;
	obj_handle->encap_uof_obj.obj_hdr = (struct icp_qat_uof_objhdr *)
					     obj_handle->obj_hdr->file_buff;
	obj_handle->uword_in_bytes = 6;
	obj_handle->prod_type = qat_uclo_get_dev_type(handle);
	obj_handle->prod_rev = PID_MAJOR_REV |
			(PID_MINOR_REV & handle->hal_handle->revision_id);
	if (qat_uclo_check_uof_compat(obj_handle)) {
		pr_err("QAT: UOF incompatible\n");
		return -EINVAL;
	}
	obj_handle->uword_buf = kcalloc(UWORD_CPYBUF_SIZE, sizeof(u64),
					GFP_KERNEL);
	if (!obj_handle->uword_buf)
		return -ENOMEM;
	obj_handle->ustore_phy_size = ICP_QAT_UCLO_MAX_USTORE;
	if (!obj_handle->obj_hdr->file_buff ||
	    !qat_uclo_map_str_table(obj_handle->obj_hdr, ICP_QAT_UOF_STRT,
				    &obj_handle->str_table)) {
		pr_err("QAT: UOF doesn't have effective images\n");
		goto out_err;
	}
	obj_handle->uimage_num =
		qat_uclo_map_uimage(obj_handle, obj_handle->ae_uimage,
				    ICP_QAT_UCLO_MAX_AE * ICP_QAT_UCLO_MAX_CTX);
	if (!obj_handle->uimage_num)
		goto out_err;
	if (qat_uclo_map_ae(handle, handle->hal_handle->ae_max_num)) {
		pr_err("QAT: Bad object\n");
		goto out_check_uof_aemask_err;
	}
	qat_uclo_init_uword_num(handle);
	qat_uclo_map_initmem_table(&obj_handle->encap_uof_obj,
				   &obj_handle->init_mem_tab);
	if (qat_uclo_set_ae_mode(handle))
		goto out_check_uof_aemask_err;
	return 0;
out_check_uof_aemask_err:
	for (ae = 0; ae < obj_handle->uimage_num; ae++)
		kfree(obj_handle->ae_uimage[ae].page);
out_err:
	kfree(obj_handle->uword_buf);
	return -EFAULT;
}

static int qat_uclo_map_suof_file_hdr(struct icp_qat_fw_loader_handle *handle,
				      struct icp_qat_suof_filehdr *suof_ptr,
				      int suof_size)
{
	unsigned int check_sum = 0;
	unsigned int min_ver_offset = 0;
	struct icp_qat_suof_handle *suof_handle = handle->sobj_handle;

	suof_handle->file_id = ICP_QAT_SUOF_FID;
	suof_handle->suof_buf = (char *)suof_ptr;
	suof_handle->suof_size = suof_size;
	min_ver_offset = suof_size - offsetof(struct icp_qat_suof_filehdr,
					      min_ver);
	check_sum = qat_uclo_calc_str_checksum((char *)&suof_ptr->min_ver,
					       min_ver_offset);
	if (check_sum != suof_ptr->check_sum) {
		pr_err("QAT: incorrect SUOF checksum\n");
		return -EINVAL;
	}
	suof_handle->check_sum = suof_ptr->check_sum;
	suof_handle->min_ver = suof_ptr->min_ver;
	suof_handle->maj_ver = suof_ptr->maj_ver;
	suof_handle->fw_type = suof_ptr->fw_type;
	return 0;
}

static void qat_uclo_map_simg(struct icp_qat_fw_loader_handle *handle,
			      struct icp_qat_suof_img_hdr *suof_img_hdr,
			      struct icp_qat_suof_chunk_hdr *suof_chunk_hdr)
{
	struct icp_qat_suof_handle *suof_handle = handle->sobj_handle;
	struct icp_qat_simg_ae_mode *ae_mode;
	struct icp_qat_suof_objhdr *suof_objhdr;

	suof_img_hdr->simg_buf  = (suof_handle->suof_buf +
				   suof_chunk_hdr->offset +
				   sizeof(*suof_objhdr));
	suof_img_hdr->simg_len = ((struct icp_qat_suof_objhdr *)(uintptr_t)
				  (suof_handle->suof_buf +
				   suof_chunk_hdr->offset))->img_length;

	suof_img_hdr->css_header = suof_img_hdr->simg_buf;
	suof_img_hdr->css_key = (suof_img_hdr->css_header +
				 sizeof(struct icp_qat_css_hdr));
	suof_img_hdr->css_signature = suof_img_hdr->css_key +
				      ICP_QAT_CSS_FWSK_MODULUS_LEN(handle) +
				      ICP_QAT_CSS_FWSK_EXPONENT_LEN(handle);
	suof_img_hdr->css_simg = suof_img_hdr->css_signature +
				 ICP_QAT_CSS_SIGNATURE_LEN(handle);

	ae_mode = (struct icp_qat_simg_ae_mode *)(suof_img_hdr->css_simg);
	suof_img_hdr->ae_mask = ae_mode->ae_mask;
	suof_img_hdr->simg_name = (unsigned long)&ae_mode->simg_name;
	suof_img_hdr->appmeta_data = (unsigned long)&ae_mode->appmeta_data;
	suof_img_hdr->fw_type = ae_mode->fw_type;
}

static void
qat_uclo_map_suof_symobjs(struct icp_qat_suof_handle *suof_handle,
			  struct icp_qat_suof_chunk_hdr *suof_chunk_hdr)
{
	char **sym_str = (char **)&suof_handle->sym_str;
	unsigned int *sym_size = &suof_handle->sym_size;
	struct icp_qat_suof_strtable *str_table_obj;

	*sym_size = *(unsigned int *)(uintptr_t)
		   (suof_chunk_hdr->offset + suof_handle->suof_buf);
	*sym_str = (char *)(uintptr_t)
		   (suof_handle->suof_buf + suof_chunk_hdr->offset +
		   sizeof(str_table_obj->tab_length));
}

static int qat_uclo_check_simg_compat(struct icp_qat_fw_loader_handle *handle,
				      struct icp_qat_suof_img_hdr *img_hdr)
{
	struct icp_qat_simg_ae_mode *img_ae_mode = NULL;
	unsigned int prod_rev, maj_ver, prod_type;

	prod_type = qat_uclo_get_dev_type(handle);
	img_ae_mode = (struct icp_qat_simg_ae_mode *)img_hdr->css_simg;
	prod_rev = PID_MAJOR_REV |
			 (PID_MINOR_REV & handle->hal_handle->revision_id);
	if (img_ae_mode->dev_type != prod_type) {
		pr_err("QAT: incompatible product type %x\n",
		       img_ae_mode->dev_type);
		return -EINVAL;
	}
	maj_ver = prod_rev & 0xff;
	if (maj_ver > img_ae_mode->devmax_ver ||
	    maj_ver < img_ae_mode->devmin_ver) {
		pr_err("QAT: incompatible device majver 0x%x\n", maj_ver);
		return -EINVAL;
	}
	return 0;
}

static void qat_uclo_del_suof(struct icp_qat_fw_loader_handle *handle)
{
	struct icp_qat_suof_handle *sobj_handle = handle->sobj_handle;

	kfree(sobj_handle->img_table.simg_hdr);
	sobj_handle->img_table.simg_hdr = NULL;
	kfree(handle->sobj_handle);
	handle->sobj_handle = NULL;
}

static void qat_uclo_tail_img(struct icp_qat_suof_img_hdr *suof_img_hdr,
			      unsigned int img_id, unsigned int num_simgs)
{
	struct icp_qat_suof_img_hdr img_header;

	if (img_id != num_simgs - 1) {
		memcpy(&img_header, &suof_img_hdr[num_simgs - 1],
		       sizeof(*suof_img_hdr));
		memcpy(&suof_img_hdr[num_simgs - 1], &suof_img_hdr[img_id],
		       sizeof(*suof_img_hdr));
		memcpy(&suof_img_hdr[img_id], &img_header,
		       sizeof(*suof_img_hdr));
	}
}

static int qat_uclo_map_suof(struct icp_qat_fw_loader_handle *handle,
			     struct icp_qat_suof_filehdr *suof_ptr,
			     int suof_size)
{
	struct icp_qat_suof_handle *suof_handle = handle->sobj_handle;
	struct icp_qat_suof_chunk_hdr *suof_chunk_hdr = NULL;
	struct icp_qat_suof_img_hdr *suof_img_hdr = NULL;
	int ret = 0, ae0_img = ICP_QAT_UCLO_MAX_AE;
	unsigned int i = 0;
	struct icp_qat_suof_img_hdr img_header;

	if (!suof_ptr || suof_size == 0) {
		pr_err("QAT: input parameter SUOF pointer/size is NULL\n");
		return -EINVAL;
	}
	if (qat_uclo_check_suof_format(suof_ptr))
		return -EINVAL;
	ret = qat_uclo_map_suof_file_hdr(handle, suof_ptr, suof_size);
	if (ret)
		return ret;
	suof_chunk_hdr = (struct icp_qat_suof_chunk_hdr *)
			 ((uintptr_t)suof_ptr + sizeof(*suof_ptr));

	qat_uclo_map_suof_symobjs(suof_handle, suof_chunk_hdr);
	suof_handle->img_table.num_simgs = suof_ptr->num_chunks - 1;

	if (suof_handle->img_table.num_simgs != 0) {
		suof_img_hdr = kcalloc(suof_handle->img_table.num_simgs,
				       sizeof(img_header),
				       GFP_KERNEL);
		if (!suof_img_hdr)
			return -ENOMEM;
		suof_handle->img_table.simg_hdr = suof_img_hdr;

		for (i = 0; i < suof_handle->img_table.num_simgs; i++) {
			qat_uclo_map_simg(handle, &suof_img_hdr[i],
					  &suof_chunk_hdr[1 + i]);
			ret = qat_uclo_check_simg_compat(handle,
							 &suof_img_hdr[i]);
			if (ret)
				return ret;
			suof_img_hdr[i].ae_mask &= handle->cfg_ae_mask;
			if ((suof_img_hdr[i].ae_mask & 0x1) != 0)
				ae0_img = i;
		}

		if (!handle->chip_info->tgroup_share_ustore) {
			qat_uclo_tail_img(suof_img_hdr, ae0_img,
					  suof_handle->img_table.num_simgs);
		}
	}
	return 0;
}

#define ADD_ADDR(high, low)  ((((u64)high) << 32) + low)
#define BITS_IN_DWORD 32

static int qat_uclo_auth_fw(struct icp_qat_fw_loader_handle *handle,
			    struct icp_qat_fw_auth_desc *desc)
{
	u32 fcu_sts, retry = 0;
	u32 fcu_ctl_csr, fcu_sts_csr;
	u32 fcu_dram_hi_csr, fcu_dram_lo_csr;
	u64 bus_addr;

	bus_addr = ADD_ADDR(desc->css_hdr_high, desc->css_hdr_low)
			   - sizeof(struct icp_qat_auth_chunk);

	fcu_ctl_csr = handle->chip_info->fcu_ctl_csr;
	fcu_sts_csr = handle->chip_info->fcu_sts_csr;
	fcu_dram_hi_csr = handle->chip_info->fcu_dram_addr_hi;
	fcu_dram_lo_csr = handle->chip_info->fcu_dram_addr_lo;

	SET_CAP_CSR(handle, fcu_dram_hi_csr, (bus_addr >> BITS_IN_DWORD));
	SET_CAP_CSR(handle, fcu_dram_lo_csr, bus_addr);
	SET_CAP_CSR(handle, fcu_ctl_csr, FCU_CTRL_CMD_AUTH);

	do {
		msleep(FW_AUTH_WAIT_PERIOD);
		fcu_sts = GET_CAP_CSR(handle, fcu_sts_csr);
		if ((fcu_sts & FCU_AUTH_STS_MASK) == FCU_STS_VERI_FAIL)
			goto auth_fail;
		if (((fcu_sts >> FCU_STS_AUTHFWLD_POS) & 0x1))
			if ((fcu_sts & FCU_AUTH_STS_MASK) == FCU_STS_VERI_DONE)
				return 0;
	} while (retry++ < FW_AUTH_MAX_RETRY);
auth_fail:
	pr_err("QAT: authentication error (FCU_STATUS = 0x%x),retry = %d\n",
	       fcu_sts & FCU_AUTH_STS_MASK, retry);
	return -EINVAL;
}

static bool qat_uclo_is_broadcast(struct icp_qat_fw_loader_handle *handle,
				  int imgid)
{
	struct icp_qat_suof_handle *sobj_handle;

	if (!handle->chip_info->tgroup_share_ustore)
		return false;

	sobj_handle = (struct icp_qat_suof_handle *)handle->sobj_handle;
	if (handle->hal_handle->admin_ae_mask &
	    sobj_handle->img_table.simg_hdr[imgid].ae_mask)
		return false;

	return true;
}

static int qat_uclo_broadcast_load_fw(struct icp_qat_fw_loader_handle *handle,
				      struct icp_qat_fw_auth_desc *desc)
{
	unsigned long ae_mask = handle->hal_handle->ae_mask;
	unsigned long desc_ae_mask = desc->ae_mask;
	u32 fcu_sts, ae_broadcast_mask = 0;
	u32 fcu_loaded_csr, ae_loaded;
	u32 fcu_sts_csr, fcu_ctl_csr;
	unsigned int ae, retry = 0;

	if (handle->chip_info->tgroup_share_ustore) {
		fcu_ctl_csr = handle->chip_info->fcu_ctl_csr;
		fcu_sts_csr = handle->chip_info->fcu_sts_csr;
		fcu_loaded_csr = handle->chip_info->fcu_loaded_ae_csr;
	} else {
		pr_err("Chip 0x%x doesn't support broadcast load\n",
		       handle->pci_dev->device);
		return -EINVAL;
	}

	for_each_set_bit(ae, &ae_mask, handle->hal_handle->ae_max_num) {
		if (qat_hal_check_ae_active(handle, (unsigned char)ae)) {
			pr_err("QAT: Broadcast load failed. AE is not enabled or active.\n");
			return -EINVAL;
		}

		if (test_bit(ae, &desc_ae_mask))
			ae_broadcast_mask |= 1 << ae;
	}

	if (ae_broadcast_mask) {
		SET_CAP_CSR(handle, FCU_ME_BROADCAST_MASK_TYPE,
			    ae_broadcast_mask);

		SET_CAP_CSR(handle, fcu_ctl_csr, FCU_CTRL_CMD_LOAD);

		do {
			msleep(FW_AUTH_WAIT_PERIOD);
			fcu_sts = GET_CAP_CSR(handle, fcu_sts_csr);
			fcu_sts &= FCU_AUTH_STS_MASK;

			if (fcu_sts == FCU_STS_LOAD_FAIL) {
				pr_err("Broadcast load failed: 0x%x)\n", fcu_sts);
				return -EINVAL;
			} else if (fcu_sts == FCU_STS_LOAD_DONE) {
				ae_loaded = GET_CAP_CSR(handle, fcu_loaded_csr);
				ae_loaded >>= handle->chip_info->fcu_loaded_ae_pos;

				if ((ae_loaded & ae_broadcast_mask) == ae_broadcast_mask)
					break;
			}
		} while (retry++ < FW_AUTH_MAX_RETRY);

		if (retry > FW_AUTH_MAX_RETRY) {
			pr_err("QAT: broadcast load failed timeout %d\n", retry);
			return -EINVAL;
		}
	}
	return 0;
}

static int qat_uclo_simg_alloc(struct icp_qat_fw_loader_handle *handle,
			       struct icp_firml_dram_desc *dram_desc,
			       unsigned int size)
{
	void *vptr;
	dma_addr_t ptr;

	vptr = dma_alloc_coherent(&handle->pci_dev->dev,
				  size, &ptr, GFP_KERNEL);
	if (!vptr)
		return -ENOMEM;
	dram_desc->dram_base_addr_v = vptr;
	dram_desc->dram_bus_addr = ptr;
	dram_desc->dram_size = size;
	return 0;
}

static void qat_uclo_simg_free(struct icp_qat_fw_loader_handle *handle,
			       struct icp_firml_dram_desc *dram_desc)
{
	if (handle && dram_desc && dram_desc->dram_base_addr_v) {
		dma_free_coherent(&handle->pci_dev->dev,
				  (size_t)(dram_desc->dram_size),
				  dram_desc->dram_base_addr_v,
				  dram_desc->dram_bus_addr);
	}

	if (dram_desc)
		memset(dram_desc, 0, sizeof(*dram_desc));
}

static void qat_uclo_ummap_auth_fw(struct icp_qat_fw_loader_handle *handle,
				   struct icp_qat_fw_auth_desc **desc)
{
	struct icp_firml_dram_desc dram_desc;

	if (*desc) {
		dram_desc.dram_base_addr_v = *desc;
		dram_desc.dram_bus_addr = ((struct icp_qat_auth_chunk *)
					   (*desc))->chunk_bus_addr;
		dram_desc.dram_size = ((struct icp_qat_auth_chunk *)
				       (*desc))->chunk_size;
		qat_uclo_simg_free(handle, &dram_desc);
	}
}

static int qat_uclo_map_auth_fw(struct icp_qat_fw_loader_handle *handle,
				char *image, unsigned int size,
				struct icp_qat_fw_auth_desc **desc)
{
	struct icp_qat_css_hdr *css_hdr = (struct icp_qat_css_hdr *)image;
	struct icp_qat_fw_auth_desc *auth_desc;
	struct icp_qat_auth_chunk *auth_chunk;
	u64 virt_addr,  bus_addr, virt_base;
	unsigned int length, simg_offset = sizeof(*auth_chunk);
	struct icp_qat_simg_ae_mode *simg_ae_mode;
	struct icp_firml_dram_desc img_desc;

	if (size > (ICP_QAT_AE_IMG_OFFSET(handle) + ICP_QAT_CSS_MAX_IMAGE_LEN)) {
		pr_err("QAT: error, input image size overflow %d\n", size);
		return -EINVAL;
	}
	length = (css_hdr->fw_type == CSS_AE_FIRMWARE) ?
		 ICP_QAT_CSS_AE_SIMG_LEN(handle) + simg_offset :
		 size + ICP_QAT_CSS_FWSK_PAD_LEN(handle) + simg_offset;
	if (qat_uclo_simg_alloc(handle, &img_desc, length)) {
		pr_err("QAT: error, allocate continuous dram fail\n");
		return -ENOMEM;
	}

	auth_chunk = img_desc.dram_base_addr_v;
	auth_chunk->chunk_size = img_desc.dram_size;
	auth_chunk->chunk_bus_addr = img_desc.dram_bus_addr;
	virt_base = (uintptr_t)img_desc.dram_base_addr_v + simg_offset;
	bus_addr  = img_desc.dram_bus_addr + simg_offset;
	auth_desc = img_desc.dram_base_addr_v;
	auth_desc->css_hdr_high = (unsigned int)(bus_addr >> BITS_IN_DWORD);
	auth_desc->css_hdr_low = (unsigned int)bus_addr;
	virt_addr = virt_base;

	memcpy((void *)(uintptr_t)virt_addr, image, sizeof(*css_hdr));
	/* pub key */
	bus_addr = ADD_ADDR(auth_desc->css_hdr_high, auth_desc->css_hdr_low) +
			   sizeof(*css_hdr);
	virt_addr = virt_addr + sizeof(*css_hdr);

	auth_desc->fwsk_pub_high = (unsigned int)(bus_addr >> BITS_IN_DWORD);
	auth_desc->fwsk_pub_low = (unsigned int)bus_addr;

	memcpy((void *)(uintptr_t)virt_addr,
	       (void *)(image + sizeof(*css_hdr)),
	       ICP_QAT_CSS_FWSK_MODULUS_LEN(handle));
	/* padding */
	memset((void *)(uintptr_t)(virt_addr + ICP_QAT_CSS_FWSK_MODULUS_LEN(handle)),
	       0, ICP_QAT_CSS_FWSK_PAD_LEN(handle));

	/* exponent */
	memcpy((void *)(uintptr_t)(virt_addr + ICP_QAT_CSS_FWSK_MODULUS_LEN(handle) +
	       ICP_QAT_CSS_FWSK_PAD_LEN(handle)),
	       (void *)(image + sizeof(*css_hdr) +
			ICP_QAT_CSS_FWSK_MODULUS_LEN(handle)),
	       sizeof(unsigned int));

	/* signature */
	bus_addr = ADD_ADDR(auth_desc->fwsk_pub_high,
			    auth_desc->fwsk_pub_low) +
		   ICP_QAT_CSS_FWSK_PUB_LEN(handle);
	virt_addr = virt_addr + ICP_QAT_CSS_FWSK_PUB_LEN(handle);
	auth_desc->signature_high = (unsigned int)(bus_addr >> BITS_IN_DWORD);
	auth_desc->signature_low = (unsigned int)bus_addr;

	memcpy((void *)(uintptr_t)virt_addr,
	       (void *)(image + sizeof(*css_hdr) +
	       ICP_QAT_CSS_FWSK_MODULUS_LEN(handle) +
	       ICP_QAT_CSS_FWSK_EXPONENT_LEN(handle)),
	       ICP_QAT_CSS_SIGNATURE_LEN(handle));

	bus_addr = ADD_ADDR(auth_desc->signature_high,
			    auth_desc->signature_low) +
		   ICP_QAT_CSS_SIGNATURE_LEN(handle);
	virt_addr += ICP_QAT_CSS_SIGNATURE_LEN(handle);

	auth_desc->img_high = (unsigned int)(bus_addr >> BITS_IN_DWORD);
	auth_desc->img_low = (unsigned int)bus_addr;
	auth_desc->img_len = size - ICP_QAT_AE_IMG_OFFSET(handle);
	memcpy((void *)(uintptr_t)virt_addr,
	       (void *)(image + ICP_QAT_AE_IMG_OFFSET(handle)),
	       auth_desc->img_len);
	virt_addr = virt_base;
	/* AE firmware */
	if (((struct icp_qat_css_hdr *)(uintptr_t)virt_addr)->fw_type ==
	    CSS_AE_FIRMWARE) {
		auth_desc->img_ae_mode_data_high = auth_desc->img_high;
		auth_desc->img_ae_mode_data_low = auth_desc->img_low;
		bus_addr = ADD_ADDR(auth_desc->img_ae_mode_data_high,
				    auth_desc->img_ae_mode_data_low) +
			   sizeof(struct icp_qat_simg_ae_mode);

		auth_desc->img_ae_init_data_high = (unsigned int)
						 (bus_addr >> BITS_IN_DWORD);
		auth_desc->img_ae_init_data_low = (unsigned int)bus_addr;
		bus_addr += ICP_QAT_SIMG_AE_INIT_SEQ_LEN;
		auth_desc->img_ae_insts_high = (unsigned int)
					     (bus_addr >> BITS_IN_DWORD);
		auth_desc->img_ae_insts_low = (unsigned int)bus_addr;
		virt_addr += sizeof(struct icp_qat_css_hdr);
		virt_addr += ICP_QAT_CSS_FWSK_PUB_LEN(handle);
		virt_addr += ICP_QAT_CSS_SIGNATURE_LEN(handle);
		simg_ae_mode = (struct icp_qat_simg_ae_mode *)(uintptr_t)virt_addr;
		auth_desc->ae_mask = simg_ae_mode->ae_mask & handle->cfg_ae_mask;
	} else {
		auth_desc->img_ae_insts_high = auth_desc->img_high;
		auth_desc->img_ae_insts_low = auth_desc->img_low;
	}
	*desc = auth_desc;
	return 0;
}

static int qat_uclo_load_fw(struct icp_qat_fw_loader_handle *handle,
			    struct icp_qat_fw_auth_desc *desc)
{
	unsigned long ae_mask = handle->hal_handle->ae_mask;
	u32 fcu_sts_csr, fcu_ctl_csr;
	u32 loaded_aes, loaded_csr;
	unsigned int i;
	u32 fcu_sts;

	fcu_ctl_csr = handle->chip_info->fcu_ctl_csr;
	fcu_sts_csr = handle->chip_info->fcu_sts_csr;
	loaded_csr = handle->chip_info->fcu_loaded_ae_csr;

	for_each_set_bit(i, &ae_mask, handle->hal_handle->ae_max_num) {
		int retry = 0;

		if (!((desc->ae_mask >> i) & 0x1))
			continue;
		if (qat_hal_check_ae_active(handle, i)) {
			pr_err("QAT: AE %d is active\n", i);
			return -EINVAL;
		}
		SET_CAP_CSR(handle, fcu_ctl_csr,
			    (FCU_CTRL_CMD_LOAD |
			    (1 << FCU_CTRL_BROADCAST_POS) |
			    (i << FCU_CTRL_AE_POS)));

		do {
			msleep(FW_AUTH_WAIT_PERIOD);
			fcu_sts = GET_CAP_CSR(handle, fcu_sts_csr);
			if ((fcu_sts & FCU_AUTH_STS_MASK) ==
			    FCU_STS_LOAD_DONE) {
				loaded_aes = GET_CAP_CSR(handle, loaded_csr);
				loaded_aes >>= handle->chip_info->fcu_loaded_ae_pos;
				if (loaded_aes & (1 << i))
					break;
			}
		} while (retry++ < FW_AUTH_MAX_RETRY);
		if (retry > FW_AUTH_MAX_RETRY) {
			pr_err("QAT: firmware load failed timeout %x\n", retry);
			return -EINVAL;
		}
	}
	return 0;
}

static int qat_uclo_map_suof_obj(struct icp_qat_fw_loader_handle *handle,
				 void *addr_ptr, int mem_size)
{
	struct icp_qat_suof_handle *suof_handle;

	suof_handle = kzalloc(sizeof(*suof_handle), GFP_KERNEL);
	if (!suof_handle)
		return -ENOMEM;
	handle->sobj_handle = suof_handle;
	if (qat_uclo_map_suof(handle, addr_ptr, mem_size)) {
		qat_uclo_del_suof(handle);
		pr_err("QAT: map SUOF failed\n");
		return -EINVAL;
	}
	return 0;
}

int qat_uclo_wr_mimage(struct icp_qat_fw_loader_handle *handle,
		       void *addr_ptr, int mem_size)
{
	struct icp_qat_fw_auth_desc *desc = NULL;
	int status = 0;

	if (handle->chip_info->fw_auth) {
		if (!qat_uclo_map_auth_fw(handle, addr_ptr, mem_size, &desc))
			status = qat_uclo_auth_fw(handle, desc);
		qat_uclo_ummap_auth_fw(handle, &desc);
	} else {
<<<<<<< HEAD
		if (handle->pci_dev->device == PCI_DEVICE_ID_INTEL_QAT_C3XXX) {
			pr_err("QAT: C3XXX doesn't support unsigned MMP\n");
			return -EINVAL;
=======
		if (!handle->chip_info->sram_visible) {
			dev_dbg(&handle->pci_dev->dev,
				"QAT MMP fw not loaded for device 0x%x",
				handle->pci_dev->device);
			return status;
>>>>>>> f642729d
		}
		qat_uclo_wr_sram_by_words(handle, 0, addr_ptr, mem_size);
	}
	return status;
}

static int qat_uclo_map_uof_obj(struct icp_qat_fw_loader_handle *handle,
				void *addr_ptr, int mem_size)
{
	struct icp_qat_uof_filehdr *filehdr;
	struct icp_qat_uclo_objhandle *objhdl;

	objhdl = kzalloc(sizeof(*objhdl), GFP_KERNEL);
	if (!objhdl)
		return -ENOMEM;
	objhdl->obj_buf = kmemdup(addr_ptr, mem_size, GFP_KERNEL);
	if (!objhdl->obj_buf)
		goto out_objbuf_err;
	filehdr = (struct icp_qat_uof_filehdr *)objhdl->obj_buf;
	if (qat_uclo_check_uof_format(filehdr))
		goto out_objhdr_err;
	objhdl->obj_hdr = qat_uclo_map_chunk((char *)objhdl->obj_buf, filehdr,
					     ICP_QAT_UOF_OBJS);
	if (!objhdl->obj_hdr) {
		pr_err("QAT: object file chunk is null\n");
		goto out_objhdr_err;
	}
	handle->obj_handle = objhdl;
	if (qat_uclo_parse_uof_obj(handle))
		goto out_overlay_obj_err;
	return 0;

out_overlay_obj_err:
	handle->obj_handle = NULL;
	kfree(objhdl->obj_hdr);
out_objhdr_err:
	kfree(objhdl->obj_buf);
out_objbuf_err:
	kfree(objhdl);
	return -ENOMEM;
}

static int qat_uclo_map_mof_file_hdr(struct icp_qat_fw_loader_handle *handle,
				     struct icp_qat_mof_file_hdr *mof_ptr,
				     u32 mof_size)
{
	struct icp_qat_mof_handle *mobj_handle = handle->mobj_handle;
	unsigned int min_ver_offset;
	unsigned int checksum;

	mobj_handle->file_id = ICP_QAT_MOF_FID;
	mobj_handle->mof_buf = (char *)mof_ptr;
	mobj_handle->mof_size = mof_size;

	min_ver_offset = mof_size - offsetof(struct icp_qat_mof_file_hdr,
					     min_ver);
	checksum = qat_uclo_calc_str_checksum(&mof_ptr->min_ver,
					      min_ver_offset);
	if (checksum != mof_ptr->checksum) {
		pr_err("QAT: incorrect MOF checksum\n");
		return -EINVAL;
	}

	mobj_handle->checksum = mof_ptr->checksum;
	mobj_handle->min_ver = mof_ptr->min_ver;
	mobj_handle->maj_ver = mof_ptr->maj_ver;
	return 0;
}

static void qat_uclo_del_mof(struct icp_qat_fw_loader_handle *handle)
{
	struct icp_qat_mof_handle *mobj_handle = handle->mobj_handle;

	kfree(mobj_handle->obj_table.obj_hdr);
	mobj_handle->obj_table.obj_hdr = NULL;
	kfree(handle->mobj_handle);
	handle->mobj_handle = NULL;
}

static int qat_uclo_seek_obj_inside_mof(struct icp_qat_mof_handle *mobj_handle,
					char *obj_name, char **obj_ptr,
					unsigned int *obj_size)
{
	struct icp_qat_mof_objhdr *obj_hdr = mobj_handle->obj_table.obj_hdr;
	unsigned int i;

	for (i = 0; i < mobj_handle->obj_table.num_objs; i++) {
		if (!strncmp(obj_hdr[i].obj_name, obj_name,
			     ICP_QAT_SUOF_OBJ_NAME_LEN)) {
			*obj_ptr  = obj_hdr[i].obj_buf;
			*obj_size = obj_hdr[i].obj_size;
			return 0;
		}
	}

	pr_err("QAT: object %s is not found inside MOF\n", obj_name);
	return -EINVAL;
}

static int qat_uclo_map_obj_from_mof(struct icp_qat_mof_handle *mobj_handle,
				     struct icp_qat_mof_objhdr *mobj_hdr,
				     struct icp_qat_mof_obj_chunkhdr *obj_chunkhdr)
{
	u8 *obj;

	if (!strncmp(obj_chunkhdr->chunk_id, ICP_QAT_UOF_IMAG,
		     ICP_QAT_MOF_OBJ_CHUNKID_LEN)) {
		obj = mobj_handle->uobjs_hdr + obj_chunkhdr->offset;
	} else if (!strncmp(obj_chunkhdr->chunk_id, ICP_QAT_SUOF_IMAG,
			    ICP_QAT_MOF_OBJ_CHUNKID_LEN)) {
		obj = mobj_handle->sobjs_hdr + obj_chunkhdr->offset;
	} else {
		pr_err("QAT: unsupported chunk id\n");
		return -EINVAL;
	}
	mobj_hdr->obj_buf = obj;
	mobj_hdr->obj_size = (unsigned int)obj_chunkhdr->size;
	mobj_hdr->obj_name = obj_chunkhdr->name + mobj_handle->sym_str;
	return 0;
}

static int qat_uclo_map_objs_from_mof(struct icp_qat_mof_handle *mobj_handle)
{
	struct icp_qat_mof_obj_chunkhdr *uobj_chunkhdr;
	struct icp_qat_mof_obj_chunkhdr *sobj_chunkhdr;
	struct icp_qat_mof_obj_hdr *uobj_hdr;
	struct icp_qat_mof_obj_hdr *sobj_hdr;
	struct icp_qat_mof_objhdr *mobj_hdr;
	unsigned int uobj_chunk_num = 0;
	unsigned int sobj_chunk_num = 0;
	unsigned int *valid_chunk;
	int ret, i;

	uobj_hdr = (struct icp_qat_mof_obj_hdr *)mobj_handle->uobjs_hdr;
	sobj_hdr = (struct icp_qat_mof_obj_hdr *)mobj_handle->sobjs_hdr;
	if (uobj_hdr)
		uobj_chunk_num = uobj_hdr->num_chunks;
	if (sobj_hdr)
		sobj_chunk_num = sobj_hdr->num_chunks;

	mobj_hdr = kzalloc((uobj_chunk_num + sobj_chunk_num) *
			   sizeof(*mobj_hdr), GFP_KERNEL);
	if (!mobj_hdr)
		return -ENOMEM;

	mobj_handle->obj_table.obj_hdr = mobj_hdr;
	valid_chunk = &mobj_handle->obj_table.num_objs;
	uobj_chunkhdr = (struct icp_qat_mof_obj_chunkhdr *)
			 ((uintptr_t)uobj_hdr + sizeof(*uobj_hdr));
	sobj_chunkhdr = (struct icp_qat_mof_obj_chunkhdr *)
			((uintptr_t)sobj_hdr + sizeof(*sobj_hdr));

	/* map uof objects */
	for (i = 0; i < uobj_chunk_num; i++) {
		ret = qat_uclo_map_obj_from_mof(mobj_handle,
						&mobj_hdr[*valid_chunk],
						&uobj_chunkhdr[i]);
		if (ret)
			return ret;
		(*valid_chunk)++;
	}

	/* map suof objects */
	for (i = 0; i < sobj_chunk_num; i++) {
		ret = qat_uclo_map_obj_from_mof(mobj_handle,
						&mobj_hdr[*valid_chunk],
						&sobj_chunkhdr[i]);
		if (ret)
			return ret;
		(*valid_chunk)++;
	}

	if ((uobj_chunk_num + sobj_chunk_num) != *valid_chunk) {
		pr_err("QAT: inconsistent UOF/SUOF chunk amount\n");
		return -EINVAL;
	}
	return 0;
}

static void qat_uclo_map_mof_symobjs(struct icp_qat_mof_handle *mobj_handle,
				     struct icp_qat_mof_chunkhdr *mof_chunkhdr)
{
	char **sym_str = (char **)&mobj_handle->sym_str;
	unsigned int *sym_size = &mobj_handle->sym_size;
	struct icp_qat_mof_str_table *str_table_obj;

	*sym_size = *(unsigned int *)(uintptr_t)
		    (mof_chunkhdr->offset + mobj_handle->mof_buf);
	*sym_str = (char *)(uintptr_t)
		   (mobj_handle->mof_buf + mof_chunkhdr->offset +
		    sizeof(str_table_obj->tab_len));
}

static void qat_uclo_map_mof_chunk(struct icp_qat_mof_handle *mobj_handle,
				   struct icp_qat_mof_chunkhdr *mof_chunkhdr)
{
	char *chunk_id = mof_chunkhdr->chunk_id;

	if (!strncmp(chunk_id, ICP_QAT_MOF_SYM_OBJS, ICP_QAT_MOF_OBJ_ID_LEN))
		qat_uclo_map_mof_symobjs(mobj_handle, mof_chunkhdr);
	else if (!strncmp(chunk_id, ICP_QAT_UOF_OBJS, ICP_QAT_MOF_OBJ_ID_LEN))
		mobj_handle->uobjs_hdr = mobj_handle->mof_buf +
					 mof_chunkhdr->offset;
	else if (!strncmp(chunk_id, ICP_QAT_SUOF_OBJS, ICP_QAT_MOF_OBJ_ID_LEN))
		mobj_handle->sobjs_hdr = mobj_handle->mof_buf +
					 mof_chunkhdr->offset;
}

static int qat_uclo_check_mof_format(struct icp_qat_mof_file_hdr *mof_hdr)
{
	int maj = mof_hdr->maj_ver & 0xff;
	int min = mof_hdr->min_ver & 0xff;

	if (mof_hdr->file_id != ICP_QAT_MOF_FID) {
		pr_err("QAT: invalid header 0x%x\n", mof_hdr->file_id);
		return -EINVAL;
	}

	if (mof_hdr->num_chunks <= 0x1) {
		pr_err("QAT: MOF chunk amount is incorrect\n");
		return -EINVAL;
	}
	if (maj != ICP_QAT_MOF_MAJVER || min != ICP_QAT_MOF_MINVER) {
		pr_err("QAT: bad MOF version, major 0x%x, minor 0x%x\n",
		       maj, min);
		return -EINVAL;
	}
	return 0;
}

static int qat_uclo_map_mof_obj(struct icp_qat_fw_loader_handle *handle,
				struct icp_qat_mof_file_hdr *mof_ptr,
				u32 mof_size, char *obj_name, char **obj_ptr,
				unsigned int *obj_size)
{
	struct icp_qat_mof_chunkhdr *mof_chunkhdr;
	unsigned int file_id = mof_ptr->file_id;
	struct icp_qat_mof_handle *mobj_handle;
	unsigned short chunks_num;
	unsigned int i;
	int ret;

	if (file_id == ICP_QAT_UOF_FID || file_id == ICP_QAT_SUOF_FID) {
		if (obj_ptr)
			*obj_ptr = (char *)mof_ptr;
		if (obj_size)
			*obj_size = mof_size;
		return 0;
	}
	if (qat_uclo_check_mof_format(mof_ptr))
		return -EINVAL;

	mobj_handle = kzalloc(sizeof(*mobj_handle), GFP_KERNEL);
	if (!mobj_handle)
		return -ENOMEM;

	handle->mobj_handle = mobj_handle;
	ret = qat_uclo_map_mof_file_hdr(handle, mof_ptr, mof_size);
	if (ret)
		return ret;

	mof_chunkhdr = (void *)mof_ptr + sizeof(*mof_ptr);
	chunks_num = mof_ptr->num_chunks;

	/* Parse MOF file chunks */
	for (i = 0; i < chunks_num; i++)
		qat_uclo_map_mof_chunk(mobj_handle, &mof_chunkhdr[i]);

	/* All sym_objs uobjs and sobjs should be available */
	if (!mobj_handle->sym_str ||
	    (!mobj_handle->uobjs_hdr && !mobj_handle->sobjs_hdr))
		return -EINVAL;

	ret = qat_uclo_map_objs_from_mof(mobj_handle);
	if (ret)
		return ret;

	/* Seek specified uof object in MOF */
	return qat_uclo_seek_obj_inside_mof(mobj_handle, obj_name,
					    obj_ptr, obj_size);
}

int qat_uclo_map_obj(struct icp_qat_fw_loader_handle *handle,
		     void *addr_ptr, u32 mem_size, char *obj_name)
{
	char *obj_addr;
	u32 obj_size;
	int ret;

	BUILD_BUG_ON(ICP_QAT_UCLO_MAX_AE >=
		     (sizeof(handle->hal_handle->ae_mask) * 8));

	if (!handle || !addr_ptr || mem_size < 24)
		return -EINVAL;

	if (obj_name) {
		ret = qat_uclo_map_mof_obj(handle, addr_ptr, mem_size, obj_name,
					   &obj_addr, &obj_size);
		if (ret)
			return ret;
	} else {
		obj_addr = addr_ptr;
		obj_size = mem_size;
	}

	return (handle->chip_info->fw_auth) ?
			qat_uclo_map_suof_obj(handle, obj_addr, obj_size) :
			qat_uclo_map_uof_obj(handle, obj_addr, obj_size);
}

void qat_uclo_del_obj(struct icp_qat_fw_loader_handle *handle)
{
	struct icp_qat_uclo_objhandle *obj_handle = handle->obj_handle;
	unsigned int a;

	if (handle->mobj_handle)
		qat_uclo_del_mof(handle);
	if (handle->sobj_handle)
		qat_uclo_del_suof(handle);
	if (!obj_handle)
		return;

	kfree(obj_handle->uword_buf);
	for (a = 0; a < obj_handle->uimage_num; a++)
		kfree(obj_handle->ae_uimage[a].page);

	for (a = 0; a < handle->hal_handle->ae_max_num; a++)
		qat_uclo_free_ae_data(&obj_handle->ae_data[a]);

	kfree(obj_handle->obj_hdr);
	kfree(obj_handle->obj_buf);
	kfree(obj_handle);
	handle->obj_handle = NULL;
}

static void qat_uclo_fill_uwords(struct icp_qat_uclo_objhandle *obj_handle,
				 struct icp_qat_uclo_encap_page *encap_page,
				 u64 *uword, unsigned int addr_p,
				 unsigned int raddr, u64 fill)
{
	unsigned int i, addr;
	u64 uwrd = 0;

	if (!encap_page) {
		*uword = fill;
		return;
	}
	addr = (encap_page->page_region) ? raddr : addr_p;
	for (i = 0; i < encap_page->uwblock_num; i++) {
		if (addr >= encap_page->uwblock[i].start_addr &&
		    addr <= encap_page->uwblock[i].start_addr +
		    encap_page->uwblock[i].words_num - 1) {
			addr -= encap_page->uwblock[i].start_addr;
			addr *= obj_handle->uword_in_bytes;
			memcpy(&uwrd, (void *)(((uintptr_t)
			       encap_page->uwblock[i].micro_words) + addr),
			       obj_handle->uword_in_bytes);
			uwrd = uwrd & GENMASK_ULL(43, 0);
		}
	}
	*uword = uwrd;
	if (*uword == INVLD_UWORD)
		*uword = fill;
}

static void qat_uclo_wr_uimage_raw_page(struct icp_qat_fw_loader_handle *handle,
					struct icp_qat_uclo_encap_page
					*encap_page, unsigned int ae)
{
	unsigned int uw_physical_addr, uw_relative_addr, i, words_num, cpylen;
	struct icp_qat_uclo_objhandle *obj_handle = handle->obj_handle;
	u64 fill_pat;

	/* load the page starting at appropriate ustore address */
	/* get fill-pattern from an image -- they are all the same */
	memcpy(&fill_pat, obj_handle->ae_uimage[0].img_ptr->fill_pattern,
	       sizeof(u64));
	uw_physical_addr = encap_page->beg_addr_p;
	uw_relative_addr = 0;
	words_num = encap_page->micro_words_num;
	while (words_num) {
		if (words_num < UWORD_CPYBUF_SIZE)
			cpylen = words_num;
		else
			cpylen = UWORD_CPYBUF_SIZE;

		/* load the buffer */
		for (i = 0; i < cpylen; i++)
			qat_uclo_fill_uwords(obj_handle, encap_page,
					     &obj_handle->uword_buf[i],
					     uw_physical_addr + i,
					     uw_relative_addr + i, fill_pat);

		/* copy the buffer to ustore */
		qat_hal_wr_uwords(handle, (unsigned char)ae,
				  uw_physical_addr, cpylen,
				  obj_handle->uword_buf);

		uw_physical_addr += cpylen;
		uw_relative_addr += cpylen;
		words_num -= cpylen;
	}
}

static void qat_uclo_wr_uimage_page(struct icp_qat_fw_loader_handle *handle,
				    struct icp_qat_uof_image *image)
{
	struct icp_qat_uclo_objhandle *obj_handle = handle->obj_handle;
	unsigned long ae_mask = handle->hal_handle->ae_mask;
	unsigned long cfg_ae_mask = handle->cfg_ae_mask;
	unsigned long ae_assigned = image->ae_assigned;
	struct icp_qat_uclo_aedata *aed;
	unsigned int ctx_mask, s;
	struct icp_qat_uclo_page *page;
	unsigned char ae;
	int ctx;

	if (ICP_QAT_CTX_MODE(image->ae_mode) == ICP_QAT_UCLO_MAX_CTX)
		ctx_mask = 0xff;
	else
		ctx_mask = 0x55;
	/* load the default page and set assigned CTX PC
	 * to the entrypoint address */
	for_each_set_bit(ae, &ae_mask, handle->hal_handle->ae_max_num) {
		if (!test_bit(ae, &cfg_ae_mask))
			continue;

		if (!test_bit(ae, &ae_assigned))
			continue;

		aed = &obj_handle->ae_data[ae];
		/* find the slice to which this image is assigned */
		for (s = 0; s < aed->slice_num; s++) {
			if (image->ctx_assigned &
			    aed->ae_slices[s].ctx_mask_assigned)
				break;
		}
		if (s >= aed->slice_num)
			continue;
		page = aed->ae_slices[s].page;
		if (!page->encap_page->def_page)
			continue;
		qat_uclo_wr_uimage_raw_page(handle, page->encap_page, ae);

		page = aed->ae_slices[s].page;
		for (ctx = 0; ctx < ICP_QAT_UCLO_MAX_CTX; ctx++)
			aed->ae_slices[s].cur_page[ctx] =
					(ctx_mask & (1 << ctx)) ? page : NULL;
		qat_hal_set_live_ctx(handle, (unsigned char)ae,
				     image->ctx_assigned);
		qat_hal_set_pc(handle, (unsigned char)ae, image->ctx_assigned,
			       image->entry_address);
	}
}

static int qat_uclo_wr_suof_img(struct icp_qat_fw_loader_handle *handle)
{
	unsigned int i;
	struct icp_qat_fw_auth_desc *desc = NULL;
	struct icp_qat_suof_handle *sobj_handle = handle->sobj_handle;
	struct icp_qat_suof_img_hdr *simg_hdr = sobj_handle->img_table.simg_hdr;

	for (i = 0; i < sobj_handle->img_table.num_simgs; i++) {
		if (qat_uclo_map_auth_fw(handle,
					 (char *)simg_hdr[i].simg_buf,
					 (unsigned int)
					 simg_hdr[i].simg_len,
					 &desc))
			goto wr_err;
		if (qat_uclo_auth_fw(handle, desc))
			goto wr_err;
		if (qat_uclo_is_broadcast(handle, i)) {
			if (qat_uclo_broadcast_load_fw(handle, desc))
				goto wr_err;
		} else {
			if (qat_uclo_load_fw(handle, desc))
				goto wr_err;
		}
		qat_uclo_ummap_auth_fw(handle, &desc);
	}
	return 0;
wr_err:
	qat_uclo_ummap_auth_fw(handle, &desc);
	return -EINVAL;
}

static int qat_uclo_wr_uof_img(struct icp_qat_fw_loader_handle *handle)
{
	struct icp_qat_uclo_objhandle *obj_handle = handle->obj_handle;
	unsigned int i;

	if (qat_uclo_init_globals(handle))
		return -EINVAL;
	for (i = 0; i < obj_handle->uimage_num; i++) {
		if (!obj_handle->ae_uimage[i].img_ptr)
			return -EINVAL;
		if (qat_uclo_init_ustore(handle, &obj_handle->ae_uimage[i]))
			return -EINVAL;
		qat_uclo_wr_uimage_page(handle,
					obj_handle->ae_uimage[i].img_ptr);
	}
	return 0;
}

int qat_uclo_wr_all_uimage(struct icp_qat_fw_loader_handle *handle)
{
	return (handle->chip_info->fw_auth) ? qat_uclo_wr_suof_img(handle) :
				   qat_uclo_wr_uof_img(handle);
}

int qat_uclo_set_cfg_ae_mask(struct icp_qat_fw_loader_handle *handle,
			     unsigned int cfg_ae_mask)
{
	if (!cfg_ae_mask)
		return -EINVAL;

	handle->cfg_ae_mask = cfg_ae_mask;
	return 0;
}<|MERGE_RESOLUTION|>--- conflicted
+++ resolved
@@ -1550,17 +1550,11 @@
 			status = qat_uclo_auth_fw(handle, desc);
 		qat_uclo_ummap_auth_fw(handle, &desc);
 	} else {
-<<<<<<< HEAD
-		if (handle->pci_dev->device == PCI_DEVICE_ID_INTEL_QAT_C3XXX) {
-			pr_err("QAT: C3XXX doesn't support unsigned MMP\n");
-			return -EINVAL;
-=======
 		if (!handle->chip_info->sram_visible) {
 			dev_dbg(&handle->pci_dev->dev,
 				"QAT MMP fw not loaded for device 0x%x",
 				handle->pci_dev->device);
 			return status;
->>>>>>> f642729d
 		}
 		qat_uclo_wr_sram_by_words(handle, 0, addr_ptr, mem_size);
 	}
