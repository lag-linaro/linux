// SPDX-License-Identifier: GPL-2.0-or-later
/*
 *	IP multicast routing support for mrouted 3.6/3.8
 *
 *		(c) 1995 Alan Cox, <alan@lxorguk.ukuu.org.uk>
 *	  Linux Consultancy and Custom Driver Development
 *
 *	Fixes:
 *	Michael Chastain	:	Incorrect size of copying.
 *	Alan Cox		:	Added the cache manager code
 *	Alan Cox		:	Fixed the clone/copy bug and device race.
 *	Mike McLagan		:	Routing by source
 *	Malcolm Beattie		:	Buffer handling fixes.
 *	Alexey Kuznetsov	:	Double buffer free and other fixes.
 *	SVR Anand		:	Fixed several multicast bugs and problems.
 *	Alexey Kuznetsov	:	Status, optimisations and more.
 *	Brad Parker		:	Better behaviour on mrouted upcall
 *					overflow.
 *      Carlos Picoto           :       PIMv1 Support
 *	Pavlin Ivanov Radoslavov:	PIMv2 Registers must checksum only PIM header
 *					Relax this requirement to work with older peers.
 */

#include <linux/uaccess.h>
#include <linux/types.h>
#include <linux/cache.h>
#include <linux/capability.h>
#include <linux/errno.h>
#include <linux/mm.h>
#include <linux/kernel.h>
#include <linux/fcntl.h>
#include <linux/stat.h>
#include <linux/socket.h>
#include <linux/in.h>
#include <linux/inet.h>
#include <linux/netdevice.h>
#include <linux/inetdevice.h>
#include <linux/igmp.h>
#include <linux/proc_fs.h>
#include <linux/seq_file.h>
#include <linux/mroute.h>
#include <linux/init.h>
#include <linux/if_ether.h>
#include <linux/slab.h>
#include <net/net_namespace.h>
#include <net/ip.h>
#include <net/protocol.h>
#include <linux/skbuff.h>
#include <net/route.h>
#include <net/icmp.h>
#include <net/udp.h>
#include <net/raw.h>
#include <linux/notifier.h>
#include <linux/if_arp.h>
#include <linux/netfilter_ipv4.h>
#include <linux/compat.h>
#include <linux/export.h>
#include <linux/rhashtable.h>
#include <net/ip_tunnels.h>
#include <net/checksum.h>
#include <net/netlink.h>
#include <net/fib_rules.h>
#include <linux/netconf.h>
#include <net/rtnh.h>
#include <net/inet_dscp.h>

#include <linux/nospec.h>

struct ipmr_rule {
	struct fib_rule		common;
};

struct ipmr_result {
	struct mr_table		*mrt;
};

/* Big lock, protecting vif table, mrt cache and mroute socket state.
 * Note that the changes are semaphored via rtnl_lock.
 */

static DEFINE_SPINLOCK(mrt_lock);

static struct net_device *vif_dev_read(const struct vif_device *vif)
{
	return rcu_dereference(vif->dev);
}

/* Multicast router control variables */

/* Special spinlock for queue of unresolved entries */
static DEFINE_SPINLOCK(mfc_unres_lock);

/* We return to original Alan's scheme. Hash table of resolved
 * entries is changed only in process context and protected
 * with weak lock mrt_lock. Queue of unresolved entries is protected
 * with strong spinlock mfc_unres_lock.
 *
 * In this case data path is free of exclusive locks at all.
 */

static struct kmem_cache *mrt_cachep __ro_after_init;

static struct mr_table *ipmr_new_table(struct net *net, u32 id);
static void ipmr_free_table(struct mr_table *mrt);

static void ip_mr_forward(struct net *net, struct mr_table *mrt,
			  struct net_device *dev, struct sk_buff *skb,
			  struct mfc_cache *cache, int local);
static int ipmr_cache_report(const struct mr_table *mrt,
			     struct sk_buff *pkt, vifi_t vifi, int assert);
static void mroute_netlink_event(struct mr_table *mrt, struct mfc_cache *mfc,
				 int cmd);
static void igmpmsg_netlink_event(const struct mr_table *mrt, struct sk_buff *pkt);
static void mroute_clean_tables(struct mr_table *mrt, int flags);
static void ipmr_expire_process(struct timer_list *t);

#ifdef CONFIG_IP_MROUTE_MULTIPLE_TABLES
#define ipmr_for_each_table(mrt, net)					\
	list_for_each_entry_rcu(mrt, &net->ipv4.mr_tables, list,	\
				lockdep_rtnl_is_held() ||		\
				list_empty(&net->ipv4.mr_tables))

static bool ipmr_can_free_table(struct net *net)
{
<<<<<<< HEAD
	return !check_net(net) || !net->ipv4.mr_rules_ops;
=======
	return !check_net(net) || !net_initialized(net);
>>>>>>> ac449007
}

static struct mr_table *ipmr_mr_table_iter(struct net *net,
					   struct mr_table *mrt)
{
	struct mr_table *ret;

	if (!mrt)
		ret = list_entry_rcu(net->ipv4.mr_tables.next,
				     struct mr_table, list);
	else
		ret = list_entry_rcu(mrt->list.next,
				     struct mr_table, list);

	if (&ret->list == &net->ipv4.mr_tables)
		return NULL;
	return ret;
}

static struct mr_table *__ipmr_get_table(struct net *net, u32 id)
{
	struct mr_table *mrt;

	ipmr_for_each_table(mrt, net) {
		if (mrt->id == id)
			return mrt;
	}
	return NULL;
}

static struct mr_table *ipmr_get_table(struct net *net, u32 id)
{
	struct mr_table *mrt;

	rcu_read_lock();
	mrt = __ipmr_get_table(net, id);
	rcu_read_unlock();
	return mrt;
}

static int ipmr_fib_lookup(struct net *net, struct flowi4 *flp4,
			   struct mr_table **mrt)
{
	int err;
	struct ipmr_result res;
	struct fib_lookup_arg arg = {
		.result = &res,
		.flags = FIB_LOOKUP_NOREF,
	};

	/* update flow if oif or iif point to device enslaved to l3mdev */
	l3mdev_update_flow(net, flowi4_to_flowi(flp4));

	err = fib_rules_lookup(net->ipv4.mr_rules_ops,
			       flowi4_to_flowi(flp4), 0, &arg);
	if (err < 0)
		return err;
	*mrt = res.mrt;
	return 0;
}

static int ipmr_rule_action(struct fib_rule *rule, struct flowi *flp,
			    int flags, struct fib_lookup_arg *arg)
{
	struct ipmr_result *res = arg->result;
	struct mr_table *mrt;

	switch (rule->action) {
	case FR_ACT_TO_TBL:
		break;
	case FR_ACT_UNREACHABLE:
		return -ENETUNREACH;
	case FR_ACT_PROHIBIT:
		return -EACCES;
	case FR_ACT_BLACKHOLE:
	default:
		return -EINVAL;
	}

	arg->table = fib_rule_get_table(rule, arg);

	mrt = __ipmr_get_table(rule->fr_net, arg->table);
	if (!mrt)
		return -EAGAIN;
	res->mrt = mrt;
	return 0;
}

static int ipmr_rule_match(struct fib_rule *rule, struct flowi *fl, int flags)
{
	return 1;
}

static int ipmr_rule_configure(struct fib_rule *rule, struct sk_buff *skb,
			       struct fib_rule_hdr *frh, struct nlattr **tb,
			       struct netlink_ext_ack *extack)
{
	return 0;
}

static int ipmr_rule_compare(struct fib_rule *rule, struct fib_rule_hdr *frh,
			     struct nlattr **tb)
{
	return 1;
}

static int ipmr_rule_fill(struct fib_rule *rule, struct sk_buff *skb,
			  struct fib_rule_hdr *frh)
{
	frh->dst_len = 0;
	frh->src_len = 0;
	frh->tos     = 0;
	return 0;
}

static const struct fib_rules_ops __net_initconst ipmr_rules_ops_template = {
	.family		= RTNL_FAMILY_IPMR,
	.rule_size	= sizeof(struct ipmr_rule),
	.addr_size	= sizeof(u32),
	.action		= ipmr_rule_action,
	.match		= ipmr_rule_match,
	.configure	= ipmr_rule_configure,
	.compare	= ipmr_rule_compare,
	.fill		= ipmr_rule_fill,
	.nlgroup	= RTNLGRP_IPV4_RULE,
	.owner		= THIS_MODULE,
};

static int __net_init ipmr_rules_init(struct net *net)
{
	struct fib_rules_ops *ops;
	struct mr_table *mrt;
	int err;

	ops = fib_rules_register(&ipmr_rules_ops_template, net);
	if (IS_ERR(ops))
		return PTR_ERR(ops);

	INIT_LIST_HEAD(&net->ipv4.mr_tables);

	mrt = ipmr_new_table(net, RT_TABLE_DEFAULT);
	if (IS_ERR(mrt)) {
		err = PTR_ERR(mrt);
		goto err1;
	}

	err = fib_default_rule_add(ops, 0x7fff, RT_TABLE_DEFAULT);
	if (err < 0)
		goto err2;

	net->ipv4.mr_rules_ops = ops;
	return 0;

err2:
	rtnl_lock();
	ipmr_free_table(mrt);
	rtnl_unlock();
err1:
	fib_rules_unregister(ops);
	return err;
}

static void __net_exit ipmr_rules_exit(struct net *net)
{
	struct mr_table *mrt, *next;

	ASSERT_RTNL();
	list_for_each_entry_safe(mrt, next, &net->ipv4.mr_tables, list) {
		list_del(&mrt->list);
		ipmr_free_table(mrt);
	}
	fib_rules_unregister(net->ipv4.mr_rules_ops);
}

static int ipmr_rules_dump(struct net *net, struct notifier_block *nb,
			   struct netlink_ext_ack *extack)
{
	return fib_rules_dump(net, nb, RTNL_FAMILY_IPMR, extack);
}

static unsigned int ipmr_rules_seq_read(const struct net *net)
{
	return fib_rules_seq_read(net, RTNL_FAMILY_IPMR);
}

bool ipmr_rule_default(const struct fib_rule *rule)
{
	return fib_rule_matchall(rule) && rule->table == RT_TABLE_DEFAULT;
}
EXPORT_SYMBOL(ipmr_rule_default);
#else
#define ipmr_for_each_table(mrt, net) \
	for (mrt = net->ipv4.mrt; mrt; mrt = NULL)

static bool ipmr_can_free_table(struct net *net)
{
	return !check_net(net);
}

static struct mr_table *ipmr_mr_table_iter(struct net *net,
					   struct mr_table *mrt)
{
	if (!mrt)
		return net->ipv4.mrt;
	return NULL;
}

static struct mr_table *ipmr_get_table(struct net *net, u32 id)
{
	return net->ipv4.mrt;
}

#define __ipmr_get_table ipmr_get_table

static int ipmr_fib_lookup(struct net *net, struct flowi4 *flp4,
			   struct mr_table **mrt)
{
	*mrt = net->ipv4.mrt;
	return 0;
}

static int __net_init ipmr_rules_init(struct net *net)
{
	struct mr_table *mrt;

	mrt = ipmr_new_table(net, RT_TABLE_DEFAULT);
	if (IS_ERR(mrt))
		return PTR_ERR(mrt);
	net->ipv4.mrt = mrt;
	return 0;
}

static void __net_exit ipmr_rules_exit(struct net *net)
{
	ASSERT_RTNL();
	ipmr_free_table(net->ipv4.mrt);
	net->ipv4.mrt = NULL;
}

static int ipmr_rules_dump(struct net *net, struct notifier_block *nb,
			   struct netlink_ext_ack *extack)
{
	return 0;
}

static unsigned int ipmr_rules_seq_read(const struct net *net)
{
	return 0;
}

bool ipmr_rule_default(const struct fib_rule *rule)
{
	return true;
}
EXPORT_SYMBOL(ipmr_rule_default);
#endif

static inline int ipmr_hash_cmp(struct rhashtable_compare_arg *arg,
				const void *ptr)
{
	const struct mfc_cache_cmp_arg *cmparg = arg->key;
	const struct mfc_cache *c = ptr;

	return cmparg->mfc_mcastgrp != c->mfc_mcastgrp ||
	       cmparg->mfc_origin != c->mfc_origin;
}

static const struct rhashtable_params ipmr_rht_params = {
	.head_offset = offsetof(struct mr_mfc, mnode),
	.key_offset = offsetof(struct mfc_cache, cmparg),
	.key_len = sizeof(struct mfc_cache_cmp_arg),
	.nelem_hint = 3,
	.obj_cmpfn = ipmr_hash_cmp,
	.automatic_shrinking = true,
};

static void ipmr_new_table_set(struct mr_table *mrt,
			       struct net *net)
{
#ifdef CONFIG_IP_MROUTE_MULTIPLE_TABLES
	list_add_tail_rcu(&mrt->list, &net->ipv4.mr_tables);
#endif
}

static struct mfc_cache_cmp_arg ipmr_mr_table_ops_cmparg_any = {
	.mfc_mcastgrp = htonl(INADDR_ANY),
	.mfc_origin = htonl(INADDR_ANY),
};

static struct mr_table_ops ipmr_mr_table_ops = {
	.rht_params = &ipmr_rht_params,
	.cmparg_any = &ipmr_mr_table_ops_cmparg_any,
};

static struct mr_table *ipmr_new_table(struct net *net, u32 id)
{
	struct mr_table *mrt;

	/* "pimreg%u" should not exceed 16 bytes (IFNAMSIZ) */
	if (id != RT_TABLE_DEFAULT && id >= 1000000000)
		return ERR_PTR(-EINVAL);

	mrt = __ipmr_get_table(net, id);
	if (mrt)
		return mrt;

	return mr_table_alloc(net, id, &ipmr_mr_table_ops,
			      ipmr_expire_process, ipmr_new_table_set);
}

static void ipmr_free_table(struct mr_table *mrt)
{
	struct net *net = read_pnet(&mrt->net);

	WARN_ON_ONCE(!ipmr_can_free_table(net));

	timer_shutdown_sync(&mrt->ipmr_expire_timer);
	mroute_clean_tables(mrt, MRT_FLUSH_VIFS | MRT_FLUSH_VIFS_STATIC |
				 MRT_FLUSH_MFC | MRT_FLUSH_MFC_STATIC);
	rhltable_destroy(&mrt->mfc_hash);
	kfree(mrt);
}

/* Service routines creating virtual interfaces: DVMRP tunnels and PIMREG */

/* Initialize ipmr pimreg/tunnel in_device */
static bool ipmr_init_vif_indev(const struct net_device *dev)
{
	struct in_device *in_dev;

	ASSERT_RTNL();

	in_dev = __in_dev_get_rtnl(dev);
	if (!in_dev)
		return false;
	ipv4_devconf_setall(in_dev);
	neigh_parms_data_state_setall(in_dev->arp_parms);
	IPV4_DEVCONF(in_dev->cnf, RP_FILTER) = 0;

	return true;
}

static struct net_device *ipmr_new_tunnel(struct net *net, struct vifctl *v)
{
	struct net_device *tunnel_dev, *new_dev;
	struct ip_tunnel_parm_kern p = { };
	int err;

	tunnel_dev = __dev_get_by_name(net, "tunl0");
	if (!tunnel_dev)
		goto out;

	p.iph.daddr = v->vifc_rmt_addr.s_addr;
	p.iph.saddr = v->vifc_lcl_addr.s_addr;
	p.iph.version = 4;
	p.iph.ihl = 5;
	p.iph.protocol = IPPROTO_IPIP;
	sprintf(p.name, "dvmrp%d", v->vifc_vifi);

	if (!tunnel_dev->netdev_ops->ndo_tunnel_ctl)
		goto out;
	err = tunnel_dev->netdev_ops->ndo_tunnel_ctl(tunnel_dev, &p,
			SIOCADDTUNNEL);
	if (err)
		goto out;

	new_dev = __dev_get_by_name(net, p.name);
	if (!new_dev)
		goto out;

	new_dev->flags |= IFF_MULTICAST;
	if (!ipmr_init_vif_indev(new_dev))
		goto out_unregister;
	if (dev_open(new_dev, NULL))
		goto out_unregister;
	dev_hold(new_dev);
	err = dev_set_allmulti(new_dev, 1);
	if (err) {
		dev_close(new_dev);
		tunnel_dev->netdev_ops->ndo_tunnel_ctl(tunnel_dev, &p,
				SIOCDELTUNNEL);
		dev_put(new_dev);
		new_dev = ERR_PTR(err);
	}
	return new_dev;

out_unregister:
	unregister_netdevice(new_dev);
out:
	return ERR_PTR(-ENOBUFS);
}

#if defined(CONFIG_IP_PIMSM_V1) || defined(CONFIG_IP_PIMSM_V2)
static netdev_tx_t reg_vif_xmit(struct sk_buff *skb, struct net_device *dev)
{
	struct net *net = dev_net(dev);
	struct mr_table *mrt;
	struct flowi4 fl4 = {
		.flowi4_oif	= dev->ifindex,
		.flowi4_iif	= skb->skb_iif ? : LOOPBACK_IFINDEX,
		.flowi4_mark	= skb->mark,
	};
	int err;

	err = ipmr_fib_lookup(net, &fl4, &mrt);
	if (err < 0) {
		kfree_skb(skb);
		return err;
	}

	DEV_STATS_ADD(dev, tx_bytes, skb->len);
	DEV_STATS_INC(dev, tx_packets);
	rcu_read_lock();

	/* Pairs with WRITE_ONCE() in vif_add() and vif_delete() */
	ipmr_cache_report(mrt, skb, READ_ONCE(mrt->mroute_reg_vif_num),
			  IGMPMSG_WHOLEPKT);

	rcu_read_unlock();
	kfree_skb(skb);
	return NETDEV_TX_OK;
}

static int reg_vif_get_iflink(const struct net_device *dev)
{
	return 0;
}

static const struct net_device_ops reg_vif_netdev_ops = {
	.ndo_start_xmit	= reg_vif_xmit,
	.ndo_get_iflink = reg_vif_get_iflink,
};

static void reg_vif_setup(struct net_device *dev)
{
	dev->type		= ARPHRD_PIMREG;
	dev->mtu		= ETH_DATA_LEN - sizeof(struct iphdr) - 8;
	dev->flags		= IFF_NOARP;
	dev->netdev_ops		= &reg_vif_netdev_ops;
	dev->needs_free_netdev	= true;
	dev->netns_local	= true;
}

static struct net_device *ipmr_reg_vif(struct net *net, struct mr_table *mrt)
{
	struct net_device *dev;
	char name[IFNAMSIZ];

	if (mrt->id == RT_TABLE_DEFAULT)
		sprintf(name, "pimreg");
	else
		sprintf(name, "pimreg%u", mrt->id);

	dev = alloc_netdev(0, name, NET_NAME_UNKNOWN, reg_vif_setup);

	if (!dev)
		return NULL;

	dev_net_set(dev, net);

	if (register_netdevice(dev)) {
		free_netdev(dev);
		return NULL;
	}

	if (!ipmr_init_vif_indev(dev))
		goto failure;
	if (dev_open(dev, NULL))
		goto failure;

	dev_hold(dev);

	return dev;

failure:
	unregister_netdevice(dev);
	return NULL;
}

/* called with rcu_read_lock() */
static int __pim_rcv(struct mr_table *mrt, struct sk_buff *skb,
		     unsigned int pimlen)
{
	struct net_device *reg_dev = NULL;
	struct iphdr *encap;
	int vif_num;

	encap = (struct iphdr *)(skb_transport_header(skb) + pimlen);
	/* Check that:
	 * a. packet is really sent to a multicast group
	 * b. packet is not a NULL-REGISTER
	 * c. packet is not truncated
	 */
	if (!ipv4_is_multicast(encap->daddr) ||
	    encap->tot_len == 0 ||
	    ntohs(encap->tot_len) + pimlen > skb->len)
		return 1;

	/* Pairs with WRITE_ONCE() in vif_add()/vid_delete() */
	vif_num = READ_ONCE(mrt->mroute_reg_vif_num);
	if (vif_num >= 0)
		reg_dev = vif_dev_read(&mrt->vif_table[vif_num]);
	if (!reg_dev)
		return 1;

	skb->mac_header = skb->network_header;
	skb_pull(skb, (u8 *)encap - skb->data);
	skb_reset_network_header(skb);
	skb->protocol = htons(ETH_P_IP);
	skb->ip_summed = CHECKSUM_NONE;

	skb_tunnel_rx(skb, reg_dev, dev_net(reg_dev));

	netif_rx(skb);

	return NET_RX_SUCCESS;
}
#else
static struct net_device *ipmr_reg_vif(struct net *net, struct mr_table *mrt)
{
	return NULL;
}
#endif

static int call_ipmr_vif_entry_notifiers(struct net *net,
					 enum fib_event_type event_type,
					 struct vif_device *vif,
					 struct net_device *vif_dev,
					 vifi_t vif_index, u32 tb_id)
{
	return mr_call_vif_notifiers(net, RTNL_FAMILY_IPMR, event_type,
				     vif, vif_dev, vif_index, tb_id,
				     &net->ipv4.ipmr_seq);
}

static int call_ipmr_mfc_entry_notifiers(struct net *net,
					 enum fib_event_type event_type,
					 struct mfc_cache *mfc, u32 tb_id)
{
	return mr_call_mfc_notifiers(net, RTNL_FAMILY_IPMR, event_type,
				     &mfc->_c, tb_id, &net->ipv4.ipmr_seq);
}

/**
 *	vif_delete - Delete a VIF entry
 *	@mrt: Table to delete from
 *	@vifi: VIF identifier to delete
 *	@notify: Set to 1, if the caller is a notifier_call
 *	@head: if unregistering the VIF, place it on this queue
 */
static int vif_delete(struct mr_table *mrt, int vifi, int notify,
		      struct list_head *head)
{
	struct net *net = read_pnet(&mrt->net);
	struct vif_device *v;
	struct net_device *dev;
	struct in_device *in_dev;

	if (vifi < 0 || vifi >= mrt->maxvif)
		return -EADDRNOTAVAIL;

	v = &mrt->vif_table[vifi];

	dev = rtnl_dereference(v->dev);
	if (!dev)
		return -EADDRNOTAVAIL;

	spin_lock(&mrt_lock);
	call_ipmr_vif_entry_notifiers(net, FIB_EVENT_VIF_DEL, v, dev,
				      vifi, mrt->id);
	RCU_INIT_POINTER(v->dev, NULL);

	if (vifi == mrt->mroute_reg_vif_num) {
		/* Pairs with READ_ONCE() in ipmr_cache_report() and reg_vif_xmit() */
		WRITE_ONCE(mrt->mroute_reg_vif_num, -1);
	}
	if (vifi + 1 == mrt->maxvif) {
		int tmp;

		for (tmp = vifi - 1; tmp >= 0; tmp--) {
			if (VIF_EXISTS(mrt, tmp))
				break;
		}
		WRITE_ONCE(mrt->maxvif, tmp + 1);
	}

	spin_unlock(&mrt_lock);

	dev_set_allmulti(dev, -1);

	in_dev = __in_dev_get_rtnl(dev);
	if (in_dev) {
		IPV4_DEVCONF(in_dev->cnf, MC_FORWARDING)--;
		inet_netconf_notify_devconf(dev_net(dev), RTM_NEWNETCONF,
					    NETCONFA_MC_FORWARDING,
					    dev->ifindex, &in_dev->cnf);
		ip_rt_multicast_event(in_dev);
	}

	if (v->flags & (VIFF_TUNNEL | VIFF_REGISTER) && !notify)
		unregister_netdevice_queue(dev, head);

	netdev_put(dev, &v->dev_tracker);
	return 0;
}

static void ipmr_cache_free_rcu(struct rcu_head *head)
{
	struct mr_mfc *c = container_of(head, struct mr_mfc, rcu);

	kmem_cache_free(mrt_cachep, (struct mfc_cache *)c);
}

static void ipmr_cache_free(struct mfc_cache *c)
{
	call_rcu(&c->_c.rcu, ipmr_cache_free_rcu);
}

/* Destroy an unresolved cache entry, killing queued skbs
 * and reporting error to netlink readers.
 */
static void ipmr_destroy_unres(struct mr_table *mrt, struct mfc_cache *c)
{
	struct net *net = read_pnet(&mrt->net);
	struct sk_buff *skb;
	struct nlmsgerr *e;

	atomic_dec(&mrt->cache_resolve_queue_len);

	while ((skb = skb_dequeue(&c->_c.mfc_un.unres.unresolved))) {
		if (ip_hdr(skb)->version == 0) {
			struct nlmsghdr *nlh = skb_pull(skb,
							sizeof(struct iphdr));
			nlh->nlmsg_type = NLMSG_ERROR;
			nlh->nlmsg_len = nlmsg_msg_size(sizeof(struct nlmsgerr));
			skb_trim(skb, nlh->nlmsg_len);
			e = nlmsg_data(nlh);
			e->error = -ETIMEDOUT;
			memset(&e->msg, 0, sizeof(e->msg));

			rtnl_unicast(skb, net, NETLINK_CB(skb).portid);
		} else {
			kfree_skb(skb);
		}
	}

	ipmr_cache_free(c);
}

/* Timer process for the unresolved queue. */
static void ipmr_expire_process(struct timer_list *t)
{
	struct mr_table *mrt = from_timer(mrt, t, ipmr_expire_timer);
	struct mr_mfc *c, *next;
	unsigned long expires;
	unsigned long now;

	if (!spin_trylock(&mfc_unres_lock)) {
		mod_timer(&mrt->ipmr_expire_timer, jiffies+HZ/10);
		return;
	}

	if (list_empty(&mrt->mfc_unres_queue))
		goto out;

	now = jiffies;
	expires = 10*HZ;

	list_for_each_entry_safe(c, next, &mrt->mfc_unres_queue, list) {
		if (time_after(c->mfc_un.unres.expires, now)) {
			unsigned long interval = c->mfc_un.unres.expires - now;
			if (interval < expires)
				expires = interval;
			continue;
		}

		list_del(&c->list);
		mroute_netlink_event(mrt, (struct mfc_cache *)c, RTM_DELROUTE);
		ipmr_destroy_unres(mrt, (struct mfc_cache *)c);
	}

	if (!list_empty(&mrt->mfc_unres_queue))
		mod_timer(&mrt->ipmr_expire_timer, jiffies + expires);

out:
	spin_unlock(&mfc_unres_lock);
}

/* Fill oifs list. It is called under locked mrt_lock. */
static void ipmr_update_thresholds(struct mr_table *mrt, struct mr_mfc *cache,
				   unsigned char *ttls)
{
	int vifi;

	cache->mfc_un.res.minvif = MAXVIFS;
	cache->mfc_un.res.maxvif = 0;
	memset(cache->mfc_un.res.ttls, 255, MAXVIFS);

	for (vifi = 0; vifi < mrt->maxvif; vifi++) {
		if (VIF_EXISTS(mrt, vifi) &&
		    ttls[vifi] && ttls[vifi] < 255) {
			cache->mfc_un.res.ttls[vifi] = ttls[vifi];
			if (cache->mfc_un.res.minvif > vifi)
				cache->mfc_un.res.minvif = vifi;
			if (cache->mfc_un.res.maxvif <= vifi)
				cache->mfc_un.res.maxvif = vifi + 1;
		}
	}
	cache->mfc_un.res.lastuse = jiffies;
}

static int vif_add(struct net *net, struct mr_table *mrt,
		   struct vifctl *vifc, int mrtsock)
{
	struct netdev_phys_item_id ppid = { };
	int vifi = vifc->vifc_vifi;
	struct vif_device *v = &mrt->vif_table[vifi];
	struct net_device *dev;
	struct in_device *in_dev;
	int err;

	/* Is vif busy ? */
	if (VIF_EXISTS(mrt, vifi))
		return -EADDRINUSE;

	switch (vifc->vifc_flags) {
	case VIFF_REGISTER:
		if (!ipmr_pimsm_enabled())
			return -EINVAL;
		/* Special Purpose VIF in PIM
		 * All the packets will be sent to the daemon
		 */
		if (mrt->mroute_reg_vif_num >= 0)
			return -EADDRINUSE;
		dev = ipmr_reg_vif(net, mrt);
		if (!dev)
			return -ENOBUFS;
		err = dev_set_allmulti(dev, 1);
		if (err) {
			unregister_netdevice(dev);
			dev_put(dev);
			return err;
		}
		break;
	case VIFF_TUNNEL:
		dev = ipmr_new_tunnel(net, vifc);
		if (IS_ERR(dev))
			return PTR_ERR(dev);
		break;
	case VIFF_USE_IFINDEX:
	case 0:
		if (vifc->vifc_flags == VIFF_USE_IFINDEX) {
			dev = dev_get_by_index(net, vifc->vifc_lcl_ifindex);
			if (dev && !__in_dev_get_rtnl(dev)) {
				dev_put(dev);
				return -EADDRNOTAVAIL;
			}
		} else {
			dev = ip_dev_find(net, vifc->vifc_lcl_addr.s_addr);
		}
		if (!dev)
			return -EADDRNOTAVAIL;
		err = dev_set_allmulti(dev, 1);
		if (err) {
			dev_put(dev);
			return err;
		}
		break;
	default:
		return -EINVAL;
	}

	in_dev = __in_dev_get_rtnl(dev);
	if (!in_dev) {
		dev_put(dev);
		return -EADDRNOTAVAIL;
	}
	IPV4_DEVCONF(in_dev->cnf, MC_FORWARDING)++;
	inet_netconf_notify_devconf(net, RTM_NEWNETCONF, NETCONFA_MC_FORWARDING,
				    dev->ifindex, &in_dev->cnf);
	ip_rt_multicast_event(in_dev);

	/* Fill in the VIF structures */
	vif_device_init(v, dev, vifc->vifc_rate_limit,
			vifc->vifc_threshold,
			vifc->vifc_flags | (!mrtsock ? VIFF_STATIC : 0),
			(VIFF_TUNNEL | VIFF_REGISTER));

	err = dev_get_port_parent_id(dev, &ppid, true);
	if (err == 0) {
		memcpy(v->dev_parent_id.id, ppid.id, ppid.id_len);
		v->dev_parent_id.id_len = ppid.id_len;
	} else {
		v->dev_parent_id.id_len = 0;
	}

	v->local = vifc->vifc_lcl_addr.s_addr;
	v->remote = vifc->vifc_rmt_addr.s_addr;

	/* And finish update writing critical data */
	spin_lock(&mrt_lock);
	rcu_assign_pointer(v->dev, dev);
	netdev_tracker_alloc(dev, &v->dev_tracker, GFP_ATOMIC);
	if (v->flags & VIFF_REGISTER) {
		/* Pairs with READ_ONCE() in ipmr_cache_report() and reg_vif_xmit() */
		WRITE_ONCE(mrt->mroute_reg_vif_num, vifi);
	}
	if (vifi+1 > mrt->maxvif)
		WRITE_ONCE(mrt->maxvif, vifi + 1);
	spin_unlock(&mrt_lock);
	call_ipmr_vif_entry_notifiers(net, FIB_EVENT_VIF_ADD, v, dev,
				      vifi, mrt->id);
	return 0;
}

/* called with rcu_read_lock() */
static struct mfc_cache *ipmr_cache_find(struct mr_table *mrt,
					 __be32 origin,
					 __be32 mcastgrp)
{
	struct mfc_cache_cmp_arg arg = {
			.mfc_mcastgrp = mcastgrp,
			.mfc_origin = origin
	};

	return mr_mfc_find(mrt, &arg);
}

/* Look for a (*,G) entry */
static struct mfc_cache *ipmr_cache_find_any(struct mr_table *mrt,
					     __be32 mcastgrp, int vifi)
{
	struct mfc_cache_cmp_arg arg = {
			.mfc_mcastgrp = mcastgrp,
			.mfc_origin = htonl(INADDR_ANY)
	};

	if (mcastgrp == htonl(INADDR_ANY))
		return mr_mfc_find_any_parent(mrt, vifi);
	return mr_mfc_find_any(mrt, vifi, &arg);
}

/* Look for a (S,G,iif) entry if parent != -1 */
static struct mfc_cache *ipmr_cache_find_parent(struct mr_table *mrt,
						__be32 origin, __be32 mcastgrp,
						int parent)
{
	struct mfc_cache_cmp_arg arg = {
			.mfc_mcastgrp = mcastgrp,
			.mfc_origin = origin,
	};

	return mr_mfc_find_parent(mrt, &arg, parent);
}

/* Allocate a multicast cache entry */
static struct mfc_cache *ipmr_cache_alloc(void)
{
	struct mfc_cache *c = kmem_cache_zalloc(mrt_cachep, GFP_KERNEL);

	if (c) {
		c->_c.mfc_un.res.last_assert = jiffies - MFC_ASSERT_THRESH - 1;
		c->_c.mfc_un.res.minvif = MAXVIFS;
		c->_c.free = ipmr_cache_free_rcu;
		refcount_set(&c->_c.mfc_un.res.refcount, 1);
	}
	return c;
}

static struct mfc_cache *ipmr_cache_alloc_unres(void)
{
	struct mfc_cache *c = kmem_cache_zalloc(mrt_cachep, GFP_ATOMIC);

	if (c) {
		skb_queue_head_init(&c->_c.mfc_un.unres.unresolved);
		c->_c.mfc_un.unres.expires = jiffies + 10 * HZ;
	}
	return c;
}

/* A cache entry has gone into a resolved state from queued */
static void ipmr_cache_resolve(struct net *net, struct mr_table *mrt,
			       struct mfc_cache *uc, struct mfc_cache *c)
{
	struct sk_buff *skb;
	struct nlmsgerr *e;

	/* Play the pending entries through our router */
	while ((skb = __skb_dequeue(&uc->_c.mfc_un.unres.unresolved))) {
		if (ip_hdr(skb)->version == 0) {
			struct nlmsghdr *nlh = skb_pull(skb,
							sizeof(struct iphdr));

			if (mr_fill_mroute(mrt, skb, &c->_c,
					   nlmsg_data(nlh)) > 0) {
				nlh->nlmsg_len = skb_tail_pointer(skb) -
						 (u8 *)nlh;
			} else {
				nlh->nlmsg_type = NLMSG_ERROR;
				nlh->nlmsg_len = nlmsg_msg_size(sizeof(struct nlmsgerr));
				skb_trim(skb, nlh->nlmsg_len);
				e = nlmsg_data(nlh);
				e->error = -EMSGSIZE;
				memset(&e->msg, 0, sizeof(e->msg));
			}

			rtnl_unicast(skb, net, NETLINK_CB(skb).portid);
		} else {
			rcu_read_lock();
			ip_mr_forward(net, mrt, skb->dev, skb, c, 0);
			rcu_read_unlock();
		}
	}
}

/* Bounce a cache query up to mrouted and netlink.
 *
 * Called under rcu_read_lock().
 */
static int ipmr_cache_report(const struct mr_table *mrt,
			     struct sk_buff *pkt, vifi_t vifi, int assert)
{
	const int ihl = ip_hdrlen(pkt);
	struct sock *mroute_sk;
	struct igmphdr *igmp;
	struct igmpmsg *msg;
	struct sk_buff *skb;
	int ret;

	mroute_sk = rcu_dereference(mrt->mroute_sk);
	if (!mroute_sk)
		return -EINVAL;

	if (assert == IGMPMSG_WHOLEPKT || assert == IGMPMSG_WRVIFWHOLE)
		skb = skb_realloc_headroom(pkt, sizeof(struct iphdr));
	else
		skb = alloc_skb(128, GFP_ATOMIC);

	if (!skb)
		return -ENOBUFS;

	if (assert == IGMPMSG_WHOLEPKT || assert == IGMPMSG_WRVIFWHOLE) {
		/* Ugly, but we have no choice with this interface.
		 * Duplicate old header, fix ihl, length etc.
		 * And all this only to mangle msg->im_msgtype and
		 * to set msg->im_mbz to "mbz" :-)
		 */
		skb_push(skb, sizeof(struct iphdr));
		skb_reset_network_header(skb);
		skb_reset_transport_header(skb);
		msg = (struct igmpmsg *)skb_network_header(skb);
		memcpy(msg, skb_network_header(pkt), sizeof(struct iphdr));
		msg->im_msgtype = assert;
		msg->im_mbz = 0;
		if (assert == IGMPMSG_WRVIFWHOLE) {
			msg->im_vif = vifi;
			msg->im_vif_hi = vifi >> 8;
		} else {
			/* Pairs with WRITE_ONCE() in vif_add() and vif_delete() */
			int vif_num = READ_ONCE(mrt->mroute_reg_vif_num);

			msg->im_vif = vif_num;
			msg->im_vif_hi = vif_num >> 8;
		}
		ip_hdr(skb)->ihl = sizeof(struct iphdr) >> 2;
		ip_hdr(skb)->tot_len = htons(ntohs(ip_hdr(pkt)->tot_len) +
					     sizeof(struct iphdr));
	} else {
		/* Copy the IP header */
		skb_set_network_header(skb, skb->len);
		skb_put(skb, ihl);
		skb_copy_to_linear_data(skb, pkt->data, ihl);
		/* Flag to the kernel this is a route add */
		ip_hdr(skb)->protocol = 0;
		msg = (struct igmpmsg *)skb_network_header(skb);
		msg->im_vif = vifi;
		msg->im_vif_hi = vifi >> 8;
		ipv4_pktinfo_prepare(mroute_sk, pkt, false);
		memcpy(skb->cb, pkt->cb, sizeof(skb->cb));
		/* Add our header */
		igmp = skb_put(skb, sizeof(struct igmphdr));
		igmp->type = assert;
		msg->im_msgtype = assert;
		igmp->code = 0;
		ip_hdr(skb)->tot_len = htons(skb->len);	/* Fix the length */
		skb->transport_header = skb->network_header;
	}

	igmpmsg_netlink_event(mrt, skb);

	/* Deliver to mrouted */
	ret = sock_queue_rcv_skb(mroute_sk, skb);

	if (ret < 0) {
		net_warn_ratelimited("mroute: pending queue full, dropping entries\n");
		kfree_skb(skb);
	}

	return ret;
}

/* Queue a packet for resolution. It gets locked cache entry! */
/* Called under rcu_read_lock() */
static int ipmr_cache_unresolved(struct mr_table *mrt, vifi_t vifi,
				 struct sk_buff *skb, struct net_device *dev)
{
	const struct iphdr *iph = ip_hdr(skb);
	struct mfc_cache *c;
	bool found = false;
	int err;

	spin_lock_bh(&mfc_unres_lock);
	list_for_each_entry(c, &mrt->mfc_unres_queue, _c.list) {
		if (c->mfc_mcastgrp == iph->daddr &&
		    c->mfc_origin == iph->saddr) {
			found = true;
			break;
		}
	}

	if (!found) {
		/* Create a new entry if allowable */
		c = ipmr_cache_alloc_unres();
		if (!c) {
			spin_unlock_bh(&mfc_unres_lock);

			kfree_skb(skb);
			return -ENOBUFS;
		}

		/* Fill in the new cache entry */
		c->_c.mfc_parent = -1;
		c->mfc_origin	= iph->saddr;
		c->mfc_mcastgrp	= iph->daddr;

		/* Reflect first query at mrouted. */
		err = ipmr_cache_report(mrt, skb, vifi, IGMPMSG_NOCACHE);

		if (err < 0) {
			/* If the report failed throw the cache entry
			   out - Brad Parker
			 */
			spin_unlock_bh(&mfc_unres_lock);

			ipmr_cache_free(c);
			kfree_skb(skb);
			return err;
		}

		atomic_inc(&mrt->cache_resolve_queue_len);
		list_add(&c->_c.list, &mrt->mfc_unres_queue);
		mroute_netlink_event(mrt, c, RTM_NEWROUTE);

		if (atomic_read(&mrt->cache_resolve_queue_len) == 1)
			mod_timer(&mrt->ipmr_expire_timer,
				  c->_c.mfc_un.unres.expires);
	}

	/* See if we can append the packet */
	if (c->_c.mfc_un.unres.unresolved.qlen > 3) {
		kfree_skb(skb);
		err = -ENOBUFS;
	} else {
		if (dev) {
			skb->dev = dev;
			skb->skb_iif = dev->ifindex;
		}
		skb_queue_tail(&c->_c.mfc_un.unres.unresolved, skb);
		err = 0;
	}

	spin_unlock_bh(&mfc_unres_lock);
	return err;
}

/* MFC cache manipulation by user space mroute daemon */

static int ipmr_mfc_delete(struct mr_table *mrt, struct mfcctl *mfc, int parent)
{
	struct net *net = read_pnet(&mrt->net);
	struct mfc_cache *c;

	/* The entries are added/deleted only under RTNL */
	rcu_read_lock();
	c = ipmr_cache_find_parent(mrt, mfc->mfcc_origin.s_addr,
				   mfc->mfcc_mcastgrp.s_addr, parent);
	rcu_read_unlock();
	if (!c)
		return -ENOENT;
	rhltable_remove(&mrt->mfc_hash, &c->_c.mnode, ipmr_rht_params);
	list_del_rcu(&c->_c.list);
	call_ipmr_mfc_entry_notifiers(net, FIB_EVENT_ENTRY_DEL, c, mrt->id);
	mroute_netlink_event(mrt, c, RTM_DELROUTE);
	mr_cache_put(&c->_c);

	return 0;
}

static int ipmr_mfc_add(struct net *net, struct mr_table *mrt,
			struct mfcctl *mfc, int mrtsock, int parent)
{
	struct mfc_cache *uc, *c;
	struct mr_mfc *_uc;
	bool found;
	int ret;

	if (mfc->mfcc_parent >= MAXVIFS)
		return -ENFILE;

	/* The entries are added/deleted only under RTNL */
	rcu_read_lock();
	c = ipmr_cache_find_parent(mrt, mfc->mfcc_origin.s_addr,
				   mfc->mfcc_mcastgrp.s_addr, parent);
	rcu_read_unlock();
	if (c) {
		spin_lock(&mrt_lock);
		c->_c.mfc_parent = mfc->mfcc_parent;
		ipmr_update_thresholds(mrt, &c->_c, mfc->mfcc_ttls);
		if (!mrtsock)
			c->_c.mfc_flags |= MFC_STATIC;
		spin_unlock(&mrt_lock);
		call_ipmr_mfc_entry_notifiers(net, FIB_EVENT_ENTRY_REPLACE, c,
					      mrt->id);
		mroute_netlink_event(mrt, c, RTM_NEWROUTE);
		return 0;
	}

	if (mfc->mfcc_mcastgrp.s_addr != htonl(INADDR_ANY) &&
	    !ipv4_is_multicast(mfc->mfcc_mcastgrp.s_addr))
		return -EINVAL;

	c = ipmr_cache_alloc();
	if (!c)
		return -ENOMEM;

	c->mfc_origin = mfc->mfcc_origin.s_addr;
	c->mfc_mcastgrp = mfc->mfcc_mcastgrp.s_addr;
	c->_c.mfc_parent = mfc->mfcc_parent;
	ipmr_update_thresholds(mrt, &c->_c, mfc->mfcc_ttls);
	if (!mrtsock)
		c->_c.mfc_flags |= MFC_STATIC;

	ret = rhltable_insert_key(&mrt->mfc_hash, &c->cmparg, &c->_c.mnode,
				  ipmr_rht_params);
	if (ret) {
		pr_err("ipmr: rhtable insert error %d\n", ret);
		ipmr_cache_free(c);
		return ret;
	}
	list_add_tail_rcu(&c->_c.list, &mrt->mfc_cache_list);
	/* Check to see if we resolved a queued list. If so we
	 * need to send on the frames and tidy up.
	 */
	found = false;
	spin_lock_bh(&mfc_unres_lock);
	list_for_each_entry(_uc, &mrt->mfc_unres_queue, list) {
		uc = (struct mfc_cache *)_uc;
		if (uc->mfc_origin == c->mfc_origin &&
		    uc->mfc_mcastgrp == c->mfc_mcastgrp) {
			list_del(&_uc->list);
			atomic_dec(&mrt->cache_resolve_queue_len);
			found = true;
			break;
		}
	}
	if (list_empty(&mrt->mfc_unres_queue))
		del_timer(&mrt->ipmr_expire_timer);
	spin_unlock_bh(&mfc_unres_lock);

	if (found) {
		ipmr_cache_resolve(net, mrt, uc, c);
		ipmr_cache_free(uc);
	}
	call_ipmr_mfc_entry_notifiers(net, FIB_EVENT_ENTRY_ADD, c, mrt->id);
	mroute_netlink_event(mrt, c, RTM_NEWROUTE);
	return 0;
}

/* Close the multicast socket, and clear the vif tables etc */
static void mroute_clean_tables(struct mr_table *mrt, int flags)
{
	struct net *net = read_pnet(&mrt->net);
	struct mr_mfc *c, *tmp;
	struct mfc_cache *cache;
	LIST_HEAD(list);
	int i;

	/* Shut down all active vif entries */
	if (flags & (MRT_FLUSH_VIFS | MRT_FLUSH_VIFS_STATIC)) {
		for (i = 0; i < mrt->maxvif; i++) {
			if (((mrt->vif_table[i].flags & VIFF_STATIC) &&
			     !(flags & MRT_FLUSH_VIFS_STATIC)) ||
			    (!(mrt->vif_table[i].flags & VIFF_STATIC) && !(flags & MRT_FLUSH_VIFS)))
				continue;
			vif_delete(mrt, i, 0, &list);
		}
		unregister_netdevice_many(&list);
	}

	/* Wipe the cache */
	if (flags & (MRT_FLUSH_MFC | MRT_FLUSH_MFC_STATIC)) {
		list_for_each_entry_safe(c, tmp, &mrt->mfc_cache_list, list) {
			if (((c->mfc_flags & MFC_STATIC) && !(flags & MRT_FLUSH_MFC_STATIC)) ||
			    (!(c->mfc_flags & MFC_STATIC) && !(flags & MRT_FLUSH_MFC)))
				continue;
			rhltable_remove(&mrt->mfc_hash, &c->mnode, ipmr_rht_params);
			list_del_rcu(&c->list);
			cache = (struct mfc_cache *)c;
			call_ipmr_mfc_entry_notifiers(net, FIB_EVENT_ENTRY_DEL, cache,
						      mrt->id);
			mroute_netlink_event(mrt, cache, RTM_DELROUTE);
			mr_cache_put(c);
		}
	}

	if (flags & MRT_FLUSH_MFC) {
		if (atomic_read(&mrt->cache_resolve_queue_len) != 0) {
			spin_lock_bh(&mfc_unres_lock);
			list_for_each_entry_safe(c, tmp, &mrt->mfc_unres_queue, list) {
				list_del(&c->list);
				cache = (struct mfc_cache *)c;
				mroute_netlink_event(mrt, cache, RTM_DELROUTE);
				ipmr_destroy_unres(mrt, cache);
			}
			spin_unlock_bh(&mfc_unres_lock);
		}
	}
}

/* called from ip_ra_control(), before an RCU grace period,
 * we don't need to call synchronize_rcu() here
 */
static void mrtsock_destruct(struct sock *sk)
{
	struct net *net = sock_net(sk);
	struct mr_table *mrt;

	rtnl_lock();
	ipmr_for_each_table(mrt, net) {
		if (sk == rtnl_dereference(mrt->mroute_sk)) {
			IPV4_DEVCONF_ALL(net, MC_FORWARDING)--;
			inet_netconf_notify_devconf(net, RTM_NEWNETCONF,
						    NETCONFA_MC_FORWARDING,
						    NETCONFA_IFINDEX_ALL,
						    net->ipv4.devconf_all);
			RCU_INIT_POINTER(mrt->mroute_sk, NULL);
			mroute_clean_tables(mrt, MRT_FLUSH_VIFS | MRT_FLUSH_MFC);
		}
	}
	rtnl_unlock();
}

/* Socket options and virtual interface manipulation. The whole
 * virtual interface system is a complete heap, but unfortunately
 * that's how BSD mrouted happens to think. Maybe one day with a proper
 * MOSPF/PIM router set up we can clean this up.
 */

int ip_mroute_setsockopt(struct sock *sk, int optname, sockptr_t optval,
			 unsigned int optlen)
{
	struct net *net = sock_net(sk);
	int val, ret = 0, parent = 0;
	struct mr_table *mrt;
	struct vifctl vif;
	struct mfcctl mfc;
	bool do_wrvifwhole;
	u32 uval;

	/* There's one exception to the lock - MRT_DONE which needs to unlock */
	rtnl_lock();
	if (sk->sk_type != SOCK_RAW ||
	    inet_sk(sk)->inet_num != IPPROTO_IGMP) {
		ret = -EOPNOTSUPP;
		goto out_unlock;
	}

	mrt = __ipmr_get_table(net, raw_sk(sk)->ipmr_table ? : RT_TABLE_DEFAULT);
	if (!mrt) {
		ret = -ENOENT;
		goto out_unlock;
	}
	if (optname != MRT_INIT) {
		if (sk != rcu_access_pointer(mrt->mroute_sk) &&
		    !ns_capable(net->user_ns, CAP_NET_ADMIN)) {
			ret = -EACCES;
			goto out_unlock;
		}
	}

	switch (optname) {
	case MRT_INIT:
		if (optlen != sizeof(int)) {
			ret = -EINVAL;
			break;
		}
		if (rtnl_dereference(mrt->mroute_sk)) {
			ret = -EADDRINUSE;
			break;
		}

		ret = ip_ra_control(sk, 1, mrtsock_destruct);
		if (ret == 0) {
			rcu_assign_pointer(mrt->mroute_sk, sk);
			IPV4_DEVCONF_ALL(net, MC_FORWARDING)++;
			inet_netconf_notify_devconf(net, RTM_NEWNETCONF,
						    NETCONFA_MC_FORWARDING,
						    NETCONFA_IFINDEX_ALL,
						    net->ipv4.devconf_all);
		}
		break;
	case MRT_DONE:
		if (sk != rcu_access_pointer(mrt->mroute_sk)) {
			ret = -EACCES;
		} else {
			/* We need to unlock here because mrtsock_destruct takes
			 * care of rtnl itself and we can't change that due to
			 * the IP_ROUTER_ALERT setsockopt which runs without it.
			 */
			rtnl_unlock();
			ret = ip_ra_control(sk, 0, NULL);
			goto out;
		}
		break;
	case MRT_ADD_VIF:
	case MRT_DEL_VIF:
		if (optlen != sizeof(vif)) {
			ret = -EINVAL;
			break;
		}
		if (copy_from_sockptr(&vif, optval, sizeof(vif))) {
			ret = -EFAULT;
			break;
		}
		if (vif.vifc_vifi >= MAXVIFS) {
			ret = -ENFILE;
			break;
		}
		if (optname == MRT_ADD_VIF) {
			ret = vif_add(net, mrt, &vif,
				      sk == rtnl_dereference(mrt->mroute_sk));
		} else {
			ret = vif_delete(mrt, vif.vifc_vifi, 0, NULL);
		}
		break;
	/* Manipulate the forwarding caches. These live
	 * in a sort of kernel/user symbiosis.
	 */
	case MRT_ADD_MFC:
	case MRT_DEL_MFC:
		parent = -1;
		fallthrough;
	case MRT_ADD_MFC_PROXY:
	case MRT_DEL_MFC_PROXY:
		if (optlen != sizeof(mfc)) {
			ret = -EINVAL;
			break;
		}
		if (copy_from_sockptr(&mfc, optval, sizeof(mfc))) {
			ret = -EFAULT;
			break;
		}
		if (parent == 0)
			parent = mfc.mfcc_parent;
		if (optname == MRT_DEL_MFC || optname == MRT_DEL_MFC_PROXY)
			ret = ipmr_mfc_delete(mrt, &mfc, parent);
		else
			ret = ipmr_mfc_add(net, mrt, &mfc,
					   sk == rtnl_dereference(mrt->mroute_sk),
					   parent);
		break;
	case MRT_FLUSH:
		if (optlen != sizeof(val)) {
			ret = -EINVAL;
			break;
		}
		if (copy_from_sockptr(&val, optval, sizeof(val))) {
			ret = -EFAULT;
			break;
		}
		mroute_clean_tables(mrt, val);
		break;
	/* Control PIM assert. */
	case MRT_ASSERT:
		if (optlen != sizeof(val)) {
			ret = -EINVAL;
			break;
		}
		if (copy_from_sockptr(&val, optval, sizeof(val))) {
			ret = -EFAULT;
			break;
		}
		mrt->mroute_do_assert = val;
		break;
	case MRT_PIM:
		if (!ipmr_pimsm_enabled()) {
			ret = -ENOPROTOOPT;
			break;
		}
		if (optlen != sizeof(val)) {
			ret = -EINVAL;
			break;
		}
		if (copy_from_sockptr(&val, optval, sizeof(val))) {
			ret = -EFAULT;
			break;
		}

		do_wrvifwhole = (val == IGMPMSG_WRVIFWHOLE);
		val = !!val;
		if (val != mrt->mroute_do_pim) {
			mrt->mroute_do_pim = val;
			mrt->mroute_do_assert = val;
			mrt->mroute_do_wrvifwhole = do_wrvifwhole;
		}
		break;
	case MRT_TABLE:
		if (!IS_BUILTIN(CONFIG_IP_MROUTE_MULTIPLE_TABLES)) {
			ret = -ENOPROTOOPT;
			break;
		}
		if (optlen != sizeof(uval)) {
			ret = -EINVAL;
			break;
		}
		if (copy_from_sockptr(&uval, optval, sizeof(uval))) {
			ret = -EFAULT;
			break;
		}

		if (sk == rtnl_dereference(mrt->mroute_sk)) {
			ret = -EBUSY;
		} else {
			mrt = ipmr_new_table(net, uval);
			if (IS_ERR(mrt))
				ret = PTR_ERR(mrt);
			else
				raw_sk(sk)->ipmr_table = uval;
		}
		break;
	/* Spurious command, or MRT_VERSION which you cannot set. */
	default:
		ret = -ENOPROTOOPT;
	}
out_unlock:
	rtnl_unlock();
out:
	return ret;
}

/* Execute if this ioctl is a special mroute ioctl */
int ipmr_sk_ioctl(struct sock *sk, unsigned int cmd, void __user *arg)
{
	switch (cmd) {
	/* These userspace buffers will be consumed by ipmr_ioctl() */
	case SIOCGETVIFCNT: {
		struct sioc_vif_req buffer;

		return sock_ioctl_inout(sk, cmd, arg, &buffer,
				      sizeof(buffer));
		}
	case SIOCGETSGCNT: {
		struct sioc_sg_req buffer;

		return sock_ioctl_inout(sk, cmd, arg, &buffer,
				      sizeof(buffer));
		}
	}
	/* return code > 0 means that the ioctl was not executed */
	return 1;
}

/* Getsock opt support for the multicast routing system. */
int ip_mroute_getsockopt(struct sock *sk, int optname, sockptr_t optval,
			 sockptr_t optlen)
{
	int olr;
	int val;
	struct net *net = sock_net(sk);
	struct mr_table *mrt;

	if (sk->sk_type != SOCK_RAW ||
	    inet_sk(sk)->inet_num != IPPROTO_IGMP)
		return -EOPNOTSUPP;

	mrt = ipmr_get_table(net, raw_sk(sk)->ipmr_table ? : RT_TABLE_DEFAULT);
	if (!mrt)
		return -ENOENT;

	switch (optname) {
	case MRT_VERSION:
		val = 0x0305;
		break;
	case MRT_PIM:
		if (!ipmr_pimsm_enabled())
			return -ENOPROTOOPT;
		val = mrt->mroute_do_pim;
		break;
	case MRT_ASSERT:
		val = mrt->mroute_do_assert;
		break;
	default:
		return -ENOPROTOOPT;
	}

	if (copy_from_sockptr(&olr, optlen, sizeof(int)))
		return -EFAULT;
	if (olr < 0)
		return -EINVAL;

	olr = min_t(unsigned int, olr, sizeof(int));

	if (copy_to_sockptr(optlen, &olr, sizeof(int)))
		return -EFAULT;
	if (copy_to_sockptr(optval, &val, olr))
		return -EFAULT;
	return 0;
}

/* The IP multicast ioctl support routines. */
int ipmr_ioctl(struct sock *sk, int cmd, void *arg)
{
	struct vif_device *vif;
	struct mfc_cache *c;
	struct net *net = sock_net(sk);
	struct sioc_vif_req *vr;
	struct sioc_sg_req *sr;
	struct mr_table *mrt;

	mrt = ipmr_get_table(net, raw_sk(sk)->ipmr_table ? : RT_TABLE_DEFAULT);
	if (!mrt)
		return -ENOENT;

	switch (cmd) {
	case SIOCGETVIFCNT:
		vr = (struct sioc_vif_req *)arg;
		if (vr->vifi >= mrt->maxvif)
			return -EINVAL;
		vr->vifi = array_index_nospec(vr->vifi, mrt->maxvif);
		rcu_read_lock();
		vif = &mrt->vif_table[vr->vifi];
		if (VIF_EXISTS(mrt, vr->vifi)) {
			vr->icount = READ_ONCE(vif->pkt_in);
			vr->ocount = READ_ONCE(vif->pkt_out);
			vr->ibytes = READ_ONCE(vif->bytes_in);
			vr->obytes = READ_ONCE(vif->bytes_out);
			rcu_read_unlock();

			return 0;
		}
		rcu_read_unlock();
		return -EADDRNOTAVAIL;
	case SIOCGETSGCNT:
		sr = (struct sioc_sg_req *)arg;

		rcu_read_lock();
		c = ipmr_cache_find(mrt, sr->src.s_addr, sr->grp.s_addr);
		if (c) {
			sr->pktcnt = c->_c.mfc_un.res.pkt;
			sr->bytecnt = c->_c.mfc_un.res.bytes;
			sr->wrong_if = c->_c.mfc_un.res.wrong_if;
			rcu_read_unlock();
			return 0;
		}
		rcu_read_unlock();
		return -EADDRNOTAVAIL;
	default:
		return -ENOIOCTLCMD;
	}
}

#ifdef CONFIG_COMPAT
struct compat_sioc_sg_req {
	struct in_addr src;
	struct in_addr grp;
	compat_ulong_t pktcnt;
	compat_ulong_t bytecnt;
	compat_ulong_t wrong_if;
};

struct compat_sioc_vif_req {
	vifi_t	vifi;		/* Which iface */
	compat_ulong_t icount;
	compat_ulong_t ocount;
	compat_ulong_t ibytes;
	compat_ulong_t obytes;
};

int ipmr_compat_ioctl(struct sock *sk, unsigned int cmd, void __user *arg)
{
	struct compat_sioc_sg_req sr;
	struct compat_sioc_vif_req vr;
	struct vif_device *vif;
	struct mfc_cache *c;
	struct net *net = sock_net(sk);
	struct mr_table *mrt;

	mrt = ipmr_get_table(net, raw_sk(sk)->ipmr_table ? : RT_TABLE_DEFAULT);
	if (!mrt)
		return -ENOENT;

	switch (cmd) {
	case SIOCGETVIFCNT:
		if (copy_from_user(&vr, arg, sizeof(vr)))
			return -EFAULT;
		if (vr.vifi >= mrt->maxvif)
			return -EINVAL;
		vr.vifi = array_index_nospec(vr.vifi, mrt->maxvif);
		rcu_read_lock();
		vif = &mrt->vif_table[vr.vifi];
		if (VIF_EXISTS(mrt, vr.vifi)) {
			vr.icount = READ_ONCE(vif->pkt_in);
			vr.ocount = READ_ONCE(vif->pkt_out);
			vr.ibytes = READ_ONCE(vif->bytes_in);
			vr.obytes = READ_ONCE(vif->bytes_out);
			rcu_read_unlock();

			if (copy_to_user(arg, &vr, sizeof(vr)))
				return -EFAULT;
			return 0;
		}
		rcu_read_unlock();
		return -EADDRNOTAVAIL;
	case SIOCGETSGCNT:
		if (copy_from_user(&sr, arg, sizeof(sr)))
			return -EFAULT;

		rcu_read_lock();
		c = ipmr_cache_find(mrt, sr.src.s_addr, sr.grp.s_addr);
		if (c) {
			sr.pktcnt = c->_c.mfc_un.res.pkt;
			sr.bytecnt = c->_c.mfc_un.res.bytes;
			sr.wrong_if = c->_c.mfc_un.res.wrong_if;
			rcu_read_unlock();

			if (copy_to_user(arg, &sr, sizeof(sr)))
				return -EFAULT;
			return 0;
		}
		rcu_read_unlock();
		return -EADDRNOTAVAIL;
	default:
		return -ENOIOCTLCMD;
	}
}
#endif

static int ipmr_device_event(struct notifier_block *this, unsigned long event, void *ptr)
{
	struct net_device *dev = netdev_notifier_info_to_dev(ptr);
	struct net *net = dev_net(dev);
	struct mr_table *mrt;
	struct vif_device *v;
	int ct;

	if (event != NETDEV_UNREGISTER)
		return NOTIFY_DONE;

	ipmr_for_each_table(mrt, net) {
		v = &mrt->vif_table[0];
		for (ct = 0; ct < mrt->maxvif; ct++, v++) {
			if (rcu_access_pointer(v->dev) == dev)
				vif_delete(mrt, ct, 1, NULL);
		}
	}
	return NOTIFY_DONE;
}

static struct notifier_block ip_mr_notifier = {
	.notifier_call = ipmr_device_event,
};

/* Encapsulate a packet by attaching a valid IPIP header to it.
 * This avoids tunnel drivers and other mess and gives us the speed so
 * important for multicast video.
 */
static void ip_encap(struct net *net, struct sk_buff *skb,
		     __be32 saddr, __be32 daddr)
{
	struct iphdr *iph;
	const struct iphdr *old_iph = ip_hdr(skb);

	skb_push(skb, sizeof(struct iphdr));
	skb->transport_header = skb->network_header;
	skb_reset_network_header(skb);
	iph = ip_hdr(skb);

	iph->version	=	4;
	iph->tos	=	old_iph->tos;
	iph->ttl	=	old_iph->ttl;
	iph->frag_off	=	0;
	iph->daddr	=	daddr;
	iph->saddr	=	saddr;
	iph->protocol	=	IPPROTO_IPIP;
	iph->ihl	=	5;
	iph->tot_len	=	htons(skb->len);
	ip_select_ident(net, skb, NULL);
	ip_send_check(iph);

	memset(&(IPCB(skb)->opt), 0, sizeof(IPCB(skb)->opt));
	nf_reset_ct(skb);
}

static inline int ipmr_forward_finish(struct net *net, struct sock *sk,
				      struct sk_buff *skb)
{
	struct ip_options *opt = &(IPCB(skb)->opt);

	IP_INC_STATS(net, IPSTATS_MIB_OUTFORWDATAGRAMS);

	if (unlikely(opt->optlen))
		ip_forward_options(skb);

	return dst_output(net, sk, skb);
}

#ifdef CONFIG_NET_SWITCHDEV
static bool ipmr_forward_offloaded(struct sk_buff *skb, struct mr_table *mrt,
				   int in_vifi, int out_vifi)
{
	struct vif_device *out_vif = &mrt->vif_table[out_vifi];
	struct vif_device *in_vif = &mrt->vif_table[in_vifi];

	if (!skb->offload_l3_fwd_mark)
		return false;
	if (!out_vif->dev_parent_id.id_len || !in_vif->dev_parent_id.id_len)
		return false;
	return netdev_phys_item_id_same(&out_vif->dev_parent_id,
					&in_vif->dev_parent_id);
}
#else
static bool ipmr_forward_offloaded(struct sk_buff *skb, struct mr_table *mrt,
				   int in_vifi, int out_vifi)
{
	return false;
}
#endif

/* Processing handlers for ipmr_forward, under rcu_read_lock() */

static void ipmr_queue_xmit(struct net *net, struct mr_table *mrt,
			    int in_vifi, struct sk_buff *skb, int vifi)
{
	const struct iphdr *iph = ip_hdr(skb);
	struct vif_device *vif = &mrt->vif_table[vifi];
	struct net_device *vif_dev;
	struct net_device *dev;
	struct rtable *rt;
	struct flowi4 fl4;
	int    encap = 0;

	vif_dev = vif_dev_read(vif);
	if (!vif_dev)
		goto out_free;

	if (vif->flags & VIFF_REGISTER) {
		WRITE_ONCE(vif->pkt_out, vif->pkt_out + 1);
		WRITE_ONCE(vif->bytes_out, vif->bytes_out + skb->len);
		DEV_STATS_ADD(vif_dev, tx_bytes, skb->len);
		DEV_STATS_INC(vif_dev, tx_packets);
		ipmr_cache_report(mrt, skb, vifi, IGMPMSG_WHOLEPKT);
		goto out_free;
	}

	if (ipmr_forward_offloaded(skb, mrt, in_vifi, vifi))
		goto out_free;

	if (vif->flags & VIFF_TUNNEL) {
		rt = ip_route_output_ports(net, &fl4, NULL,
					   vif->remote, vif->local,
					   0, 0,
					   IPPROTO_IPIP,
					   iph->tos & INET_DSCP_MASK, vif->link);
		if (IS_ERR(rt))
			goto out_free;
		encap = sizeof(struct iphdr);
	} else {
		rt = ip_route_output_ports(net, &fl4, NULL, iph->daddr, 0,
					   0, 0,
					   IPPROTO_IPIP,
					   iph->tos & INET_DSCP_MASK, vif->link);
		if (IS_ERR(rt))
			goto out_free;
	}

	dev = rt->dst.dev;

	if (skb->len+encap > dst_mtu(&rt->dst) && (ntohs(iph->frag_off) & IP_DF)) {
		/* Do not fragment multicasts. Alas, IPv4 does not
		 * allow to send ICMP, so that packets will disappear
		 * to blackhole.
		 */
		IP_INC_STATS(net, IPSTATS_MIB_FRAGFAILS);
		ip_rt_put(rt);
		goto out_free;
	}

	encap += LL_RESERVED_SPACE(dev) + rt->dst.header_len;

	if (skb_cow(skb, encap)) {
		ip_rt_put(rt);
		goto out_free;
	}

	WRITE_ONCE(vif->pkt_out, vif->pkt_out + 1);
	WRITE_ONCE(vif->bytes_out, vif->bytes_out + skb->len);

	skb_dst_drop(skb);
	skb_dst_set(skb, &rt->dst);
	ip_decrease_ttl(ip_hdr(skb));

	/* FIXME: forward and output firewalls used to be called here.
	 * What do we do with netfilter? -- RR
	 */
	if (vif->flags & VIFF_TUNNEL) {
		ip_encap(net, skb, vif->local, vif->remote);
		/* FIXME: extra output firewall step used to be here. --RR */
		DEV_STATS_INC(vif_dev, tx_packets);
		DEV_STATS_ADD(vif_dev, tx_bytes, skb->len);
	}

	IPCB(skb)->flags |= IPSKB_FORWARDED;

	/* RFC1584 teaches, that DVMRP/PIM router must deliver packets locally
	 * not only before forwarding, but after forwarding on all output
	 * interfaces. It is clear, if mrouter runs a multicasting
	 * program, it should receive packets not depending to what interface
	 * program is joined.
	 * If we will not make it, the program will have to join on all
	 * interfaces. On the other hand, multihoming host (or router, but
	 * not mrouter) cannot join to more than one interface - it will
	 * result in receiving multiple packets.
	 */
	NF_HOOK(NFPROTO_IPV4, NF_INET_FORWARD,
		net, NULL, skb, skb->dev, dev,
		ipmr_forward_finish);
	return;

out_free:
	kfree_skb(skb);
}

/* Called with mrt_lock or rcu_read_lock() */
static int ipmr_find_vif(const struct mr_table *mrt, struct net_device *dev)
{
	int ct;
	/* Pairs with WRITE_ONCE() in vif_delete()/vif_add() */
	for (ct = READ_ONCE(mrt->maxvif) - 1; ct >= 0; ct--) {
		if (rcu_access_pointer(mrt->vif_table[ct].dev) == dev)
			break;
	}
	return ct;
}

/* "local" means that we should preserve one skb (for local delivery) */
/* Called uner rcu_read_lock() */
static void ip_mr_forward(struct net *net, struct mr_table *mrt,
			  struct net_device *dev, struct sk_buff *skb,
			  struct mfc_cache *c, int local)
{
	int true_vifi = ipmr_find_vif(mrt, dev);
	int psend = -1;
	int vif, ct;

	vif = c->_c.mfc_parent;
	c->_c.mfc_un.res.pkt++;
	c->_c.mfc_un.res.bytes += skb->len;
	c->_c.mfc_un.res.lastuse = jiffies;

	if (c->mfc_origin == htonl(INADDR_ANY) && true_vifi >= 0) {
		struct mfc_cache *cache_proxy;

		/* For an (*,G) entry, we only check that the incoming
		 * interface is part of the static tree.
		 */
		cache_proxy = mr_mfc_find_any_parent(mrt, vif);
		if (cache_proxy &&
		    cache_proxy->_c.mfc_un.res.ttls[true_vifi] < 255)
			goto forward;
	}

	/* Wrong interface: drop packet and (maybe) send PIM assert. */
	if (rcu_access_pointer(mrt->vif_table[vif].dev) != dev) {
		if (rt_is_output_route(skb_rtable(skb))) {
			/* It is our own packet, looped back.
			 * Very complicated situation...
			 *
			 * The best workaround until routing daemons will be
			 * fixed is not to redistribute packet, if it was
			 * send through wrong interface. It means, that
			 * multicast applications WILL NOT work for
			 * (S,G), which have default multicast route pointing
			 * to wrong oif. In any case, it is not a good
			 * idea to use multicasting applications on router.
			 */
			goto dont_forward;
		}

		c->_c.mfc_un.res.wrong_if++;

		if (true_vifi >= 0 && mrt->mroute_do_assert &&
		    /* pimsm uses asserts, when switching from RPT to SPT,
		     * so that we cannot check that packet arrived on an oif.
		     * It is bad, but otherwise we would need to move pretty
		     * large chunk of pimd to kernel. Ough... --ANK
		     */
		    (mrt->mroute_do_pim ||
		     c->_c.mfc_un.res.ttls[true_vifi] < 255) &&
		    time_after(jiffies,
			       c->_c.mfc_un.res.last_assert +
			       MFC_ASSERT_THRESH)) {
			c->_c.mfc_un.res.last_assert = jiffies;
			ipmr_cache_report(mrt, skb, true_vifi, IGMPMSG_WRONGVIF);
			if (mrt->mroute_do_wrvifwhole)
				ipmr_cache_report(mrt, skb, true_vifi,
						  IGMPMSG_WRVIFWHOLE);
		}
		goto dont_forward;
	}

forward:
	WRITE_ONCE(mrt->vif_table[vif].pkt_in,
		   mrt->vif_table[vif].pkt_in + 1);
	WRITE_ONCE(mrt->vif_table[vif].bytes_in,
		   mrt->vif_table[vif].bytes_in + skb->len);

	/* Forward the frame */
	if (c->mfc_origin == htonl(INADDR_ANY) &&
	    c->mfc_mcastgrp == htonl(INADDR_ANY)) {
		if (true_vifi >= 0 &&
		    true_vifi != c->_c.mfc_parent &&
		    ip_hdr(skb)->ttl >
				c->_c.mfc_un.res.ttls[c->_c.mfc_parent]) {
			/* It's an (*,*) entry and the packet is not coming from
			 * the upstream: forward the packet to the upstream
			 * only.
			 */
			psend = c->_c.mfc_parent;
			goto last_forward;
		}
		goto dont_forward;
	}
	for (ct = c->_c.mfc_un.res.maxvif - 1;
	     ct >= c->_c.mfc_un.res.minvif; ct--) {
		/* For (*,G) entry, don't forward to the incoming interface */
		if ((c->mfc_origin != htonl(INADDR_ANY) ||
		     ct != true_vifi) &&
		    ip_hdr(skb)->ttl > c->_c.mfc_un.res.ttls[ct]) {
			if (psend != -1) {
				struct sk_buff *skb2 = skb_clone(skb, GFP_ATOMIC);

				if (skb2)
					ipmr_queue_xmit(net, mrt, true_vifi,
							skb2, psend);
			}
			psend = ct;
		}
	}
last_forward:
	if (psend != -1) {
		if (local) {
			struct sk_buff *skb2 = skb_clone(skb, GFP_ATOMIC);

			if (skb2)
				ipmr_queue_xmit(net, mrt, true_vifi, skb2,
						psend);
		} else {
			ipmr_queue_xmit(net, mrt, true_vifi, skb, psend);
			return;
		}
	}

dont_forward:
	if (!local)
		kfree_skb(skb);
}

static struct mr_table *ipmr_rt_fib_lookup(struct net *net, struct sk_buff *skb)
{
	struct rtable *rt = skb_rtable(skb);
	struct iphdr *iph = ip_hdr(skb);
	struct flowi4 fl4 = {
		.daddr = iph->daddr,
		.saddr = iph->saddr,
		.flowi4_tos = inet_dscp_to_dsfield(ip4h_dscp(iph)),
		.flowi4_oif = (rt_is_output_route(rt) ?
			       skb->dev->ifindex : 0),
		.flowi4_iif = (rt_is_output_route(rt) ?
			       LOOPBACK_IFINDEX :
			       skb->dev->ifindex),
		.flowi4_mark = skb->mark,
	};
	struct mr_table *mrt;
	int err;

	err = ipmr_fib_lookup(net, &fl4, &mrt);
	if (err)
		return ERR_PTR(err);
	return mrt;
}

/* Multicast packets for forwarding arrive here
 * Called with rcu_read_lock();
 */
int ip_mr_input(struct sk_buff *skb)
{
	struct mfc_cache *cache;
	struct net *net = dev_net(skb->dev);
	int local = skb_rtable(skb)->rt_flags & RTCF_LOCAL;
	struct mr_table *mrt;
	struct net_device *dev;

	/* skb->dev passed in is the loX master dev for vrfs.
	 * As there are no vifs associated with loopback devices,
	 * get the proper interface that does have a vif associated with it.
	 */
	dev = skb->dev;
	if (netif_is_l3_master(skb->dev)) {
		dev = dev_get_by_index_rcu(net, IPCB(skb)->iif);
		if (!dev) {
			kfree_skb(skb);
			return -ENODEV;
		}
	}

	/* Packet is looped back after forward, it should not be
	 * forwarded second time, but still can be delivered locally.
	 */
	if (IPCB(skb)->flags & IPSKB_FORWARDED)
		goto dont_forward;

	mrt = ipmr_rt_fib_lookup(net, skb);
	if (IS_ERR(mrt)) {
		kfree_skb(skb);
		return PTR_ERR(mrt);
	}
	if (!local) {
		if (IPCB(skb)->opt.router_alert) {
			if (ip_call_ra_chain(skb))
				return 0;
		} else if (ip_hdr(skb)->protocol == IPPROTO_IGMP) {
			/* IGMPv1 (and broken IGMPv2 implementations sort of
			 * Cisco IOS <= 11.2(8)) do not put router alert
			 * option to IGMP packets destined to routable
			 * groups. It is very bad, because it means
			 * that we can forward NO IGMP messages.
			 */
			struct sock *mroute_sk;

			mroute_sk = rcu_dereference(mrt->mroute_sk);
			if (mroute_sk) {
				nf_reset_ct(skb);
				raw_rcv(mroute_sk, skb);
				return 0;
			}
		}
	}

	/* already under rcu_read_lock() */
	cache = ipmr_cache_find(mrt, ip_hdr(skb)->saddr, ip_hdr(skb)->daddr);
	if (!cache) {
		int vif = ipmr_find_vif(mrt, dev);

		if (vif >= 0)
			cache = ipmr_cache_find_any(mrt, ip_hdr(skb)->daddr,
						    vif);
	}

	/* No usable cache entry */
	if (!cache) {
		int vif;

		if (local) {
			struct sk_buff *skb2 = skb_clone(skb, GFP_ATOMIC);
			ip_local_deliver(skb);
			if (!skb2)
				return -ENOBUFS;
			skb = skb2;
		}

		vif = ipmr_find_vif(mrt, dev);
		if (vif >= 0)
			return ipmr_cache_unresolved(mrt, vif, skb, dev);
		kfree_skb(skb);
		return -ENODEV;
	}

	ip_mr_forward(net, mrt, dev, skb, cache, local);

	if (local)
		return ip_local_deliver(skb);

	return 0;

dont_forward:
	if (local)
		return ip_local_deliver(skb);
	kfree_skb(skb);
	return 0;
}

#ifdef CONFIG_IP_PIMSM_V1
/* Handle IGMP messages of PIMv1 */
int pim_rcv_v1(struct sk_buff *skb)
{
	struct igmphdr *pim;
	struct net *net = dev_net(skb->dev);
	struct mr_table *mrt;

	if (!pskb_may_pull(skb, sizeof(*pim) + sizeof(struct iphdr)))
		goto drop;

	pim = igmp_hdr(skb);

	mrt = ipmr_rt_fib_lookup(net, skb);
	if (IS_ERR(mrt))
		goto drop;
	if (!mrt->mroute_do_pim ||
	    pim->group != PIM_V1_VERSION || pim->code != PIM_V1_REGISTER)
		goto drop;

	if (__pim_rcv(mrt, skb, sizeof(*pim))) {
drop:
		kfree_skb(skb);
	}
	return 0;
}
#endif

#ifdef CONFIG_IP_PIMSM_V2
static int pim_rcv(struct sk_buff *skb)
{
	struct pimreghdr *pim;
	struct net *net = dev_net(skb->dev);
	struct mr_table *mrt;

	if (!pskb_may_pull(skb, sizeof(*pim) + sizeof(struct iphdr)))
		goto drop;

	pim = (struct pimreghdr *)skb_transport_header(skb);
	if (pim->type != ((PIM_VERSION << 4) | (PIM_TYPE_REGISTER)) ||
	    (pim->flags & PIM_NULL_REGISTER) ||
	    (ip_compute_csum((void *)pim, sizeof(*pim)) != 0 &&
	     csum_fold(skb_checksum(skb, 0, skb->len, 0))))
		goto drop;

	mrt = ipmr_rt_fib_lookup(net, skb);
	if (IS_ERR(mrt))
		goto drop;
	if (__pim_rcv(mrt, skb, sizeof(*pim))) {
drop:
		kfree_skb(skb);
	}
	return 0;
}
#endif

int ipmr_get_route(struct net *net, struct sk_buff *skb,
		   __be32 saddr, __be32 daddr,
		   struct rtmsg *rtm, u32 portid)
{
	struct mfc_cache *cache;
	struct mr_table *mrt;
	int err;

	rcu_read_lock();
	mrt = __ipmr_get_table(net, RT_TABLE_DEFAULT);
	if (!mrt) {
		rcu_read_unlock();
		return -ENOENT;
	}

	cache = ipmr_cache_find(mrt, saddr, daddr);
	if (!cache && skb->dev) {
		int vif = ipmr_find_vif(mrt, skb->dev);

		if (vif >= 0)
			cache = ipmr_cache_find_any(mrt, daddr, vif);
	}
	if (!cache) {
		struct sk_buff *skb2;
		struct iphdr *iph;
		struct net_device *dev;
		int vif = -1;

		dev = skb->dev;
		if (dev)
			vif = ipmr_find_vif(mrt, dev);
		if (vif < 0) {
			rcu_read_unlock();
			return -ENODEV;
		}

		skb2 = skb_realloc_headroom(skb, sizeof(struct iphdr));
		if (!skb2) {
			rcu_read_unlock();
			return -ENOMEM;
		}

		NETLINK_CB(skb2).portid = portid;
		skb_push(skb2, sizeof(struct iphdr));
		skb_reset_network_header(skb2);
		iph = ip_hdr(skb2);
		iph->ihl = sizeof(struct iphdr) >> 2;
		iph->saddr = saddr;
		iph->daddr = daddr;
		iph->version = 0;
		err = ipmr_cache_unresolved(mrt, vif, skb2, dev);
		rcu_read_unlock();
		return err;
	}

	err = mr_fill_mroute(mrt, skb, &cache->_c, rtm);
	rcu_read_unlock();
	return err;
}

static int ipmr_fill_mroute(struct mr_table *mrt, struct sk_buff *skb,
			    u32 portid, u32 seq, struct mfc_cache *c, int cmd,
			    int flags)
{
	struct nlmsghdr *nlh;
	struct rtmsg *rtm;
	int err;

	nlh = nlmsg_put(skb, portid, seq, cmd, sizeof(*rtm), flags);
	if (!nlh)
		return -EMSGSIZE;

	rtm = nlmsg_data(nlh);
	rtm->rtm_family   = RTNL_FAMILY_IPMR;
	rtm->rtm_dst_len  = 32;
	rtm->rtm_src_len  = 32;
	rtm->rtm_tos      = 0;
	rtm->rtm_table    = mrt->id;
	if (nla_put_u32(skb, RTA_TABLE, mrt->id))
		goto nla_put_failure;
	rtm->rtm_type     = RTN_MULTICAST;
	rtm->rtm_scope    = RT_SCOPE_UNIVERSE;
	if (c->_c.mfc_flags & MFC_STATIC)
		rtm->rtm_protocol = RTPROT_STATIC;
	else
		rtm->rtm_protocol = RTPROT_MROUTED;
	rtm->rtm_flags    = 0;

	if (nla_put_in_addr(skb, RTA_SRC, c->mfc_origin) ||
	    nla_put_in_addr(skb, RTA_DST, c->mfc_mcastgrp))
		goto nla_put_failure;
	err = mr_fill_mroute(mrt, skb, &c->_c, rtm);
	/* do not break the dump if cache is unresolved */
	if (err < 0 && err != -ENOENT)
		goto nla_put_failure;

	nlmsg_end(skb, nlh);
	return 0;

nla_put_failure:
	nlmsg_cancel(skb, nlh);
	return -EMSGSIZE;
}

static int _ipmr_fill_mroute(struct mr_table *mrt, struct sk_buff *skb,
			     u32 portid, u32 seq, struct mr_mfc *c, int cmd,
			     int flags)
{
	return ipmr_fill_mroute(mrt, skb, portid, seq, (struct mfc_cache *)c,
				cmd, flags);
}

static size_t mroute_msgsize(bool unresolved, int maxvif)
{
	size_t len =
		NLMSG_ALIGN(sizeof(struct rtmsg))
		+ nla_total_size(4)	/* RTA_TABLE */
		+ nla_total_size(4)	/* RTA_SRC */
		+ nla_total_size(4)	/* RTA_DST */
		;

	if (!unresolved)
		len = len
		      + nla_total_size(4)	/* RTA_IIF */
		      + nla_total_size(0)	/* RTA_MULTIPATH */
		      + maxvif * NLA_ALIGN(sizeof(struct rtnexthop))
						/* RTA_MFC_STATS */
		      + nla_total_size_64bit(sizeof(struct rta_mfc_stats))
		;

	return len;
}

static void mroute_netlink_event(struct mr_table *mrt, struct mfc_cache *mfc,
				 int cmd)
{
	struct net *net = read_pnet(&mrt->net);
	struct sk_buff *skb;
	int err = -ENOBUFS;

	skb = nlmsg_new(mroute_msgsize(mfc->_c.mfc_parent >= MAXVIFS,
				       mrt->maxvif),
			GFP_ATOMIC);
	if (!skb)
		goto errout;

	err = ipmr_fill_mroute(mrt, skb, 0, 0, mfc, cmd, 0);
	if (err < 0)
		goto errout;

	rtnl_notify(skb, net, 0, RTNLGRP_IPV4_MROUTE, NULL, GFP_ATOMIC);
	return;

errout:
	kfree_skb(skb);
	rtnl_set_sk_err(net, RTNLGRP_IPV4_MROUTE, err);
}

static size_t igmpmsg_netlink_msgsize(size_t payloadlen)
{
	size_t len =
		NLMSG_ALIGN(sizeof(struct rtgenmsg))
		+ nla_total_size(1)	/* IPMRA_CREPORT_MSGTYPE */
		+ nla_total_size(4)	/* IPMRA_CREPORT_VIF_ID */
		+ nla_total_size(4)	/* IPMRA_CREPORT_SRC_ADDR */
		+ nla_total_size(4)	/* IPMRA_CREPORT_DST_ADDR */
		+ nla_total_size(4)	/* IPMRA_CREPORT_TABLE */
					/* IPMRA_CREPORT_PKT */
		+ nla_total_size(payloadlen)
		;

	return len;
}

static void igmpmsg_netlink_event(const struct mr_table *mrt, struct sk_buff *pkt)
{
	struct net *net = read_pnet(&mrt->net);
	struct nlmsghdr *nlh;
	struct rtgenmsg *rtgenm;
	struct igmpmsg *msg;
	struct sk_buff *skb;
	struct nlattr *nla;
	int payloadlen;

	payloadlen = pkt->len - sizeof(struct igmpmsg);
	msg = (struct igmpmsg *)skb_network_header(pkt);

	skb = nlmsg_new(igmpmsg_netlink_msgsize(payloadlen), GFP_ATOMIC);
	if (!skb)
		goto errout;

	nlh = nlmsg_put(skb, 0, 0, RTM_NEWCACHEREPORT,
			sizeof(struct rtgenmsg), 0);
	if (!nlh)
		goto errout;
	rtgenm = nlmsg_data(nlh);
	rtgenm->rtgen_family = RTNL_FAMILY_IPMR;
	if (nla_put_u8(skb, IPMRA_CREPORT_MSGTYPE, msg->im_msgtype) ||
	    nla_put_u32(skb, IPMRA_CREPORT_VIF_ID, msg->im_vif | (msg->im_vif_hi << 8)) ||
	    nla_put_in_addr(skb, IPMRA_CREPORT_SRC_ADDR,
			    msg->im_src.s_addr) ||
	    nla_put_in_addr(skb, IPMRA_CREPORT_DST_ADDR,
			    msg->im_dst.s_addr) ||
	    nla_put_u32(skb, IPMRA_CREPORT_TABLE, mrt->id))
		goto nla_put_failure;

	nla = nla_reserve(skb, IPMRA_CREPORT_PKT, payloadlen);
	if (!nla || skb_copy_bits(pkt, sizeof(struct igmpmsg),
				  nla_data(nla), payloadlen))
		goto nla_put_failure;

	nlmsg_end(skb, nlh);

	rtnl_notify(skb, net, 0, RTNLGRP_IPV4_MROUTE_R, NULL, GFP_ATOMIC);
	return;

nla_put_failure:
	nlmsg_cancel(skb, nlh);
errout:
	kfree_skb(skb);
	rtnl_set_sk_err(net, RTNLGRP_IPV4_MROUTE_R, -ENOBUFS);
}

static int ipmr_rtm_valid_getroute_req(struct sk_buff *skb,
				       const struct nlmsghdr *nlh,
				       struct nlattr **tb,
				       struct netlink_ext_ack *extack)
{
	struct rtmsg *rtm;
	int i, err;

	if (nlh->nlmsg_len < nlmsg_msg_size(sizeof(*rtm))) {
		NL_SET_ERR_MSG(extack, "ipv4: Invalid header for multicast route get request");
		return -EINVAL;
	}

	if (!netlink_strict_get_check(skb))
		return nlmsg_parse_deprecated(nlh, sizeof(*rtm), tb, RTA_MAX,
					      rtm_ipv4_policy, extack);

	rtm = nlmsg_data(nlh);
	if ((rtm->rtm_src_len && rtm->rtm_src_len != 32) ||
	    (rtm->rtm_dst_len && rtm->rtm_dst_len != 32) ||
	    rtm->rtm_tos || rtm->rtm_table || rtm->rtm_protocol ||
	    rtm->rtm_scope || rtm->rtm_type || rtm->rtm_flags) {
		NL_SET_ERR_MSG(extack, "ipv4: Invalid values in header for multicast route get request");
		return -EINVAL;
	}

	err = nlmsg_parse_deprecated_strict(nlh, sizeof(*rtm), tb, RTA_MAX,
					    rtm_ipv4_policy, extack);
	if (err)
		return err;

	if ((tb[RTA_SRC] && !rtm->rtm_src_len) ||
	    (tb[RTA_DST] && !rtm->rtm_dst_len)) {
		NL_SET_ERR_MSG(extack, "ipv4: rtm_src_len and rtm_dst_len must be 32 for IPv4");
		return -EINVAL;
	}

	for (i = 0; i <= RTA_MAX; i++) {
		if (!tb[i])
			continue;

		switch (i) {
		case RTA_SRC:
		case RTA_DST:
		case RTA_TABLE:
			break;
		default:
			NL_SET_ERR_MSG(extack, "ipv4: Unsupported attribute in multicast route get request");
			return -EINVAL;
		}
	}

	return 0;
}

static int ipmr_rtm_getroute(struct sk_buff *in_skb, struct nlmsghdr *nlh,
			     struct netlink_ext_ack *extack)
{
	struct net *net = sock_net(in_skb->sk);
	struct nlattr *tb[RTA_MAX + 1];
	struct sk_buff *skb = NULL;
	struct mfc_cache *cache;
	struct mr_table *mrt;
	__be32 src, grp;
	u32 tableid;
	int err;

	err = ipmr_rtm_valid_getroute_req(in_skb, nlh, tb, extack);
	if (err < 0)
		goto errout;

	src = nla_get_in_addr_default(tb[RTA_SRC], 0);
	grp = nla_get_in_addr_default(tb[RTA_DST], 0);
	tableid = nla_get_u32_default(tb[RTA_TABLE], 0);

	mrt = __ipmr_get_table(net, tableid ? tableid : RT_TABLE_DEFAULT);
	if (!mrt) {
		err = -ENOENT;
		goto errout_free;
	}

	/* entries are added/deleted only under RTNL */
	rcu_read_lock();
	cache = ipmr_cache_find(mrt, src, grp);
	rcu_read_unlock();
	if (!cache) {
		err = -ENOENT;
		goto errout_free;
	}

	skb = nlmsg_new(mroute_msgsize(false, mrt->maxvif), GFP_KERNEL);
	if (!skb) {
		err = -ENOBUFS;
		goto errout_free;
	}

	err = ipmr_fill_mroute(mrt, skb, NETLINK_CB(in_skb).portid,
			       nlh->nlmsg_seq, cache,
			       RTM_NEWROUTE, 0);
	if (err < 0)
		goto errout_free;

	err = rtnl_unicast(skb, net, NETLINK_CB(in_skb).portid);

errout:
	return err;

errout_free:
	kfree_skb(skb);
	goto errout;
}

static int ipmr_rtm_dumproute(struct sk_buff *skb, struct netlink_callback *cb)
{
	struct fib_dump_filter filter = {
		.rtnl_held = true,
	};
	int err;

	if (cb->strict_check) {
		err = ip_valid_fib_dump_req(sock_net(skb->sk), cb->nlh,
					    &filter, cb);
		if (err < 0)
			return err;
	}

	if (filter.table_id) {
		struct mr_table *mrt;

		mrt = __ipmr_get_table(sock_net(skb->sk), filter.table_id);
		if (!mrt) {
			if (rtnl_msg_family(cb->nlh) != RTNL_FAMILY_IPMR)
				return skb->len;

			NL_SET_ERR_MSG(cb->extack, "ipv4: MR table does not exist");
			return -ENOENT;
		}
		err = mr_table_dump(mrt, skb, cb, _ipmr_fill_mroute,
				    &mfc_unres_lock, &filter);
		return skb->len ? : err;
	}

	return mr_rtm_dumproute(skb, cb, ipmr_mr_table_iter,
				_ipmr_fill_mroute, &mfc_unres_lock, &filter);
}

static const struct nla_policy rtm_ipmr_policy[RTA_MAX + 1] = {
	[RTA_SRC]	= { .type = NLA_U32 },
	[RTA_DST]	= { .type = NLA_U32 },
	[RTA_IIF]	= { .type = NLA_U32 },
	[RTA_TABLE]	= { .type = NLA_U32 },
	[RTA_MULTIPATH]	= { .len = sizeof(struct rtnexthop) },
};

static bool ipmr_rtm_validate_proto(unsigned char rtm_protocol)
{
	switch (rtm_protocol) {
	case RTPROT_STATIC:
	case RTPROT_MROUTED:
		return true;
	}
	return false;
}

static int ipmr_nla_get_ttls(const struct nlattr *nla, struct mfcctl *mfcc)
{
	struct rtnexthop *rtnh = nla_data(nla);
	int remaining = nla_len(nla), vifi = 0;

	while (rtnh_ok(rtnh, remaining)) {
		mfcc->mfcc_ttls[vifi] = rtnh->rtnh_hops;
		if (++vifi == MAXVIFS)
			break;
		rtnh = rtnh_next(rtnh, &remaining);
	}

	return remaining > 0 ? -EINVAL : vifi;
}

/* returns < 0 on error, 0 for ADD_MFC and 1 for ADD_MFC_PROXY */
static int rtm_to_ipmr_mfcc(struct net *net, struct nlmsghdr *nlh,
			    struct mfcctl *mfcc, int *mrtsock,
			    struct mr_table **mrtret,
			    struct netlink_ext_ack *extack)
{
	struct net_device *dev = NULL;
	u32 tblid = RT_TABLE_DEFAULT;
	struct mr_table *mrt;
	struct nlattr *attr;
	struct rtmsg *rtm;
	int ret, rem;

	ret = nlmsg_validate_deprecated(nlh, sizeof(*rtm), RTA_MAX,
					rtm_ipmr_policy, extack);
	if (ret < 0)
		goto out;
	rtm = nlmsg_data(nlh);

	ret = -EINVAL;
	if (rtm->rtm_family != RTNL_FAMILY_IPMR || rtm->rtm_dst_len != 32 ||
	    rtm->rtm_type != RTN_MULTICAST ||
	    rtm->rtm_scope != RT_SCOPE_UNIVERSE ||
	    !ipmr_rtm_validate_proto(rtm->rtm_protocol))
		goto out;

	memset(mfcc, 0, sizeof(*mfcc));
	mfcc->mfcc_parent = -1;
	ret = 0;
	nlmsg_for_each_attr(attr, nlh, sizeof(struct rtmsg), rem) {
		switch (nla_type(attr)) {
		case RTA_SRC:
			mfcc->mfcc_origin.s_addr = nla_get_be32(attr);
			break;
		case RTA_DST:
			mfcc->mfcc_mcastgrp.s_addr = nla_get_be32(attr);
			break;
		case RTA_IIF:
			dev = __dev_get_by_index(net, nla_get_u32(attr));
			if (!dev) {
				ret = -ENODEV;
				goto out;
			}
			break;
		case RTA_MULTIPATH:
			if (ipmr_nla_get_ttls(attr, mfcc) < 0) {
				ret = -EINVAL;
				goto out;
			}
			break;
		case RTA_PREFSRC:
			ret = 1;
			break;
		case RTA_TABLE:
			tblid = nla_get_u32(attr);
			break;
		}
	}
	mrt = __ipmr_get_table(net, tblid);
	if (!mrt) {
		ret = -ENOENT;
		goto out;
	}
	*mrtret = mrt;
	*mrtsock = rtm->rtm_protocol == RTPROT_MROUTED ? 1 : 0;
	if (dev)
		mfcc->mfcc_parent = ipmr_find_vif(mrt, dev);

out:
	return ret;
}

/* takes care of both newroute and delroute */
static int ipmr_rtm_route(struct sk_buff *skb, struct nlmsghdr *nlh,
			  struct netlink_ext_ack *extack)
{
	struct net *net = sock_net(skb->sk);
	int ret, mrtsock, parent;
	struct mr_table *tbl;
	struct mfcctl mfcc;

	mrtsock = 0;
	tbl = NULL;
	ret = rtm_to_ipmr_mfcc(net, nlh, &mfcc, &mrtsock, &tbl, extack);
	if (ret < 0)
		return ret;

	parent = ret ? mfcc.mfcc_parent : -1;
	if (nlh->nlmsg_type == RTM_NEWROUTE)
		return ipmr_mfc_add(net, tbl, &mfcc, mrtsock, parent);
	else
		return ipmr_mfc_delete(tbl, &mfcc, parent);
}

static bool ipmr_fill_table(struct mr_table *mrt, struct sk_buff *skb)
{
	u32 queue_len = atomic_read(&mrt->cache_resolve_queue_len);

	if (nla_put_u32(skb, IPMRA_TABLE_ID, mrt->id) ||
	    nla_put_u32(skb, IPMRA_TABLE_CACHE_RES_QUEUE_LEN, queue_len) ||
	    nla_put_s32(skb, IPMRA_TABLE_MROUTE_REG_VIF_NUM,
			mrt->mroute_reg_vif_num) ||
	    nla_put_u8(skb, IPMRA_TABLE_MROUTE_DO_ASSERT,
		       mrt->mroute_do_assert) ||
	    nla_put_u8(skb, IPMRA_TABLE_MROUTE_DO_PIM, mrt->mroute_do_pim) ||
	    nla_put_u8(skb, IPMRA_TABLE_MROUTE_DO_WRVIFWHOLE,
		       mrt->mroute_do_wrvifwhole))
		return false;

	return true;
}

static bool ipmr_fill_vif(struct mr_table *mrt, u32 vifid, struct sk_buff *skb)
{
	struct net_device *vif_dev;
	struct nlattr *vif_nest;
	struct vif_device *vif;

	vif = &mrt->vif_table[vifid];
	vif_dev = rtnl_dereference(vif->dev);
	/* if the VIF doesn't exist just continue */
	if (!vif_dev)
		return true;

	vif_nest = nla_nest_start_noflag(skb, IPMRA_VIF);
	if (!vif_nest)
		return false;

	if (nla_put_u32(skb, IPMRA_VIFA_IFINDEX, vif_dev->ifindex) ||
	    nla_put_u32(skb, IPMRA_VIFA_VIF_ID, vifid) ||
	    nla_put_u16(skb, IPMRA_VIFA_FLAGS, vif->flags) ||
	    nla_put_u64_64bit(skb, IPMRA_VIFA_BYTES_IN, vif->bytes_in,
			      IPMRA_VIFA_PAD) ||
	    nla_put_u64_64bit(skb, IPMRA_VIFA_BYTES_OUT, vif->bytes_out,
			      IPMRA_VIFA_PAD) ||
	    nla_put_u64_64bit(skb, IPMRA_VIFA_PACKETS_IN, vif->pkt_in,
			      IPMRA_VIFA_PAD) ||
	    nla_put_u64_64bit(skb, IPMRA_VIFA_PACKETS_OUT, vif->pkt_out,
			      IPMRA_VIFA_PAD) ||
	    nla_put_be32(skb, IPMRA_VIFA_LOCAL_ADDR, vif->local) ||
	    nla_put_be32(skb, IPMRA_VIFA_REMOTE_ADDR, vif->remote)) {
		nla_nest_cancel(skb, vif_nest);
		return false;
	}
	nla_nest_end(skb, vif_nest);

	return true;
}

static int ipmr_valid_dumplink(const struct nlmsghdr *nlh,
			       struct netlink_ext_ack *extack)
{
	struct ifinfomsg *ifm;

	if (nlh->nlmsg_len < nlmsg_msg_size(sizeof(*ifm))) {
		NL_SET_ERR_MSG(extack, "ipv4: Invalid header for ipmr link dump");
		return -EINVAL;
	}

	if (nlmsg_attrlen(nlh, sizeof(*ifm))) {
		NL_SET_ERR_MSG(extack, "Invalid data after header in ipmr link dump");
		return -EINVAL;
	}

	ifm = nlmsg_data(nlh);
	if (ifm->__ifi_pad || ifm->ifi_type || ifm->ifi_flags ||
	    ifm->ifi_change || ifm->ifi_index) {
		NL_SET_ERR_MSG(extack, "Invalid values in header for ipmr link dump request");
		return -EINVAL;
	}

	return 0;
}

static int ipmr_rtm_dumplink(struct sk_buff *skb, struct netlink_callback *cb)
{
	struct net *net = sock_net(skb->sk);
	struct nlmsghdr *nlh = NULL;
	unsigned int t = 0, s_t;
	unsigned int e = 0, s_e;
	struct mr_table *mrt;

	if (cb->strict_check) {
		int err = ipmr_valid_dumplink(cb->nlh, cb->extack);

		if (err < 0)
			return err;
	}

	s_t = cb->args[0];
	s_e = cb->args[1];

	ipmr_for_each_table(mrt, net) {
		struct nlattr *vifs, *af;
		struct ifinfomsg *hdr;
		u32 i;

		if (t < s_t)
			goto skip_table;
		nlh = nlmsg_put(skb, NETLINK_CB(cb->skb).portid,
				cb->nlh->nlmsg_seq, RTM_NEWLINK,
				sizeof(*hdr), NLM_F_MULTI);
		if (!nlh)
			break;

		hdr = nlmsg_data(nlh);
		memset(hdr, 0, sizeof(*hdr));
		hdr->ifi_family = RTNL_FAMILY_IPMR;

		af = nla_nest_start_noflag(skb, IFLA_AF_SPEC);
		if (!af) {
			nlmsg_cancel(skb, nlh);
			goto out;
		}

		if (!ipmr_fill_table(mrt, skb)) {
			nlmsg_cancel(skb, nlh);
			goto out;
		}

		vifs = nla_nest_start_noflag(skb, IPMRA_TABLE_VIFS);
		if (!vifs) {
			nla_nest_end(skb, af);
			nlmsg_end(skb, nlh);
			goto out;
		}
		for (i = 0; i < mrt->maxvif; i++) {
			if (e < s_e)
				goto skip_entry;
			if (!ipmr_fill_vif(mrt, i, skb)) {
				nla_nest_end(skb, vifs);
				nla_nest_end(skb, af);
				nlmsg_end(skb, nlh);
				goto out;
			}
skip_entry:
			e++;
		}
		s_e = 0;
		e = 0;
		nla_nest_end(skb, vifs);
		nla_nest_end(skb, af);
		nlmsg_end(skb, nlh);
skip_table:
		t++;
	}

out:
	cb->args[1] = e;
	cb->args[0] = t;

	return skb->len;
}

#ifdef CONFIG_PROC_FS
/* The /proc interfaces to multicast routing :
 * /proc/net/ip_mr_cache & /proc/net/ip_mr_vif
 */

static void *ipmr_vif_seq_start(struct seq_file *seq, loff_t *pos)
	__acquires(RCU)
{
	struct mr_vif_iter *iter = seq->private;
	struct net *net = seq_file_net(seq);
	struct mr_table *mrt;

	rcu_read_lock();
	mrt = __ipmr_get_table(net, RT_TABLE_DEFAULT);
	if (!mrt) {
		rcu_read_unlock();
		return ERR_PTR(-ENOENT);
	}

	iter->mrt = mrt;

	return mr_vif_seq_start(seq, pos);
}

static void ipmr_vif_seq_stop(struct seq_file *seq, void *v)
	__releases(RCU)
{
	rcu_read_unlock();
}

static int ipmr_vif_seq_show(struct seq_file *seq, void *v)
{
	struct mr_vif_iter *iter = seq->private;
	struct mr_table *mrt = iter->mrt;

	if (v == SEQ_START_TOKEN) {
		seq_puts(seq,
			 "Interface      BytesIn  PktsIn  BytesOut PktsOut Flags Local    Remote\n");
	} else {
		const struct vif_device *vif = v;
		const struct net_device *vif_dev;
		const char *name;

		vif_dev = vif_dev_read(vif);
		name = vif_dev ? vif_dev->name : "none";
		seq_printf(seq,
			   "%2td %-10s %8ld %7ld  %8ld %7ld %05X %08X %08X\n",
			   vif - mrt->vif_table,
			   name, vif->bytes_in, vif->pkt_in,
			   vif->bytes_out, vif->pkt_out,
			   vif->flags, vif->local, vif->remote);
	}
	return 0;
}

static const struct seq_operations ipmr_vif_seq_ops = {
	.start = ipmr_vif_seq_start,
	.next  = mr_vif_seq_next,
	.stop  = ipmr_vif_seq_stop,
	.show  = ipmr_vif_seq_show,
};

static void *ipmr_mfc_seq_start(struct seq_file *seq, loff_t *pos)
{
	struct net *net = seq_file_net(seq);
	struct mr_table *mrt;

	mrt = ipmr_get_table(net, RT_TABLE_DEFAULT);
	if (!mrt)
		return ERR_PTR(-ENOENT);

	return mr_mfc_seq_start(seq, pos, mrt, &mfc_unres_lock);
}

static int ipmr_mfc_seq_show(struct seq_file *seq, void *v)
{
	int n;

	if (v == SEQ_START_TOKEN) {
		seq_puts(seq,
		 "Group    Origin   Iif     Pkts    Bytes    Wrong Oifs\n");
	} else {
		const struct mfc_cache *mfc = v;
		const struct mr_mfc_iter *it = seq->private;
		const struct mr_table *mrt = it->mrt;

		seq_printf(seq, "%08X %08X %-3hd",
			   (__force u32) mfc->mfc_mcastgrp,
			   (__force u32) mfc->mfc_origin,
			   mfc->_c.mfc_parent);

		if (it->cache != &mrt->mfc_unres_queue) {
			seq_printf(seq, " %8lu %8lu %8lu",
				   mfc->_c.mfc_un.res.pkt,
				   mfc->_c.mfc_un.res.bytes,
				   mfc->_c.mfc_un.res.wrong_if);
			for (n = mfc->_c.mfc_un.res.minvif;
			     n < mfc->_c.mfc_un.res.maxvif; n++) {
				if (VIF_EXISTS(mrt, n) &&
				    mfc->_c.mfc_un.res.ttls[n] < 255)
					seq_printf(seq,
					   " %2d:%-3d",
					   n, mfc->_c.mfc_un.res.ttls[n]);
			}
		} else {
			/* unresolved mfc_caches don't contain
			 * pkt, bytes and wrong_if values
			 */
			seq_printf(seq, " %8lu %8lu %8lu", 0ul, 0ul, 0ul);
		}
		seq_putc(seq, '\n');
	}
	return 0;
}

static const struct seq_operations ipmr_mfc_seq_ops = {
	.start = ipmr_mfc_seq_start,
	.next  = mr_mfc_seq_next,
	.stop  = mr_mfc_seq_stop,
	.show  = ipmr_mfc_seq_show,
};
#endif

#ifdef CONFIG_IP_PIMSM_V2
static const struct net_protocol pim_protocol = {
	.handler	=	pim_rcv,
};
#endif

static unsigned int ipmr_seq_read(const struct net *net)
{
	return READ_ONCE(net->ipv4.ipmr_seq) + ipmr_rules_seq_read(net);
}

static int ipmr_dump(struct net *net, struct notifier_block *nb,
		     struct netlink_ext_ack *extack)
{
	return mr_dump(net, nb, RTNL_FAMILY_IPMR, ipmr_rules_dump,
		       ipmr_mr_table_iter, extack);
}

static const struct fib_notifier_ops ipmr_notifier_ops_template = {
	.family		= RTNL_FAMILY_IPMR,
	.fib_seq_read	= ipmr_seq_read,
	.fib_dump	= ipmr_dump,
	.owner		= THIS_MODULE,
};

static int __net_init ipmr_notifier_init(struct net *net)
{
	struct fib_notifier_ops *ops;

	net->ipv4.ipmr_seq = 0;

	ops = fib_notifier_ops_register(&ipmr_notifier_ops_template, net);
	if (IS_ERR(ops))
		return PTR_ERR(ops);
	net->ipv4.ipmr_notifier_ops = ops;

	return 0;
}

static void __net_exit ipmr_notifier_exit(struct net *net)
{
	fib_notifier_ops_unregister(net->ipv4.ipmr_notifier_ops);
	net->ipv4.ipmr_notifier_ops = NULL;
}

/* Setup for IP multicast routing */
static int __net_init ipmr_net_init(struct net *net)
{
	int err;

	err = ipmr_notifier_init(net);
	if (err)
		goto ipmr_notifier_fail;

	err = ipmr_rules_init(net);
	if (err < 0)
		goto ipmr_rules_fail;

#ifdef CONFIG_PROC_FS
	err = -ENOMEM;
	if (!proc_create_net("ip_mr_vif", 0, net->proc_net, &ipmr_vif_seq_ops,
			sizeof(struct mr_vif_iter)))
		goto proc_vif_fail;
	if (!proc_create_net("ip_mr_cache", 0, net->proc_net, &ipmr_mfc_seq_ops,
			sizeof(struct mr_mfc_iter)))
		goto proc_cache_fail;
#endif
	return 0;

#ifdef CONFIG_PROC_FS
proc_cache_fail:
	remove_proc_entry("ip_mr_vif", net->proc_net);
proc_vif_fail:
	rtnl_lock();
	ipmr_rules_exit(net);
	rtnl_unlock();
#endif
ipmr_rules_fail:
	ipmr_notifier_exit(net);
ipmr_notifier_fail:
	return err;
}

static void __net_exit ipmr_net_exit(struct net *net)
{
#ifdef CONFIG_PROC_FS
	remove_proc_entry("ip_mr_cache", net->proc_net);
	remove_proc_entry("ip_mr_vif", net->proc_net);
#endif
	ipmr_notifier_exit(net);
}

static void __net_exit ipmr_net_exit_batch(struct list_head *net_list)
{
	struct net *net;

	rtnl_lock();
	list_for_each_entry(net, net_list, exit_list)
		ipmr_rules_exit(net);
	rtnl_unlock();
}

static struct pernet_operations ipmr_net_ops = {
	.init = ipmr_net_init,
	.exit = ipmr_net_exit,
	.exit_batch = ipmr_net_exit_batch,
};

static const struct rtnl_msg_handler ipmr_rtnl_msg_handlers[] __initconst = {
	{.protocol = RTNL_FAMILY_IPMR, .msgtype = RTM_GETLINK,
	 .dumpit = ipmr_rtm_dumplink},
	{.protocol = RTNL_FAMILY_IPMR, .msgtype = RTM_NEWROUTE,
	 .doit = ipmr_rtm_route},
	{.protocol = RTNL_FAMILY_IPMR, .msgtype = RTM_DELROUTE,
	 .doit = ipmr_rtm_route},
	{.protocol = RTNL_FAMILY_IPMR, .msgtype = RTM_GETROUTE,
	 .doit = ipmr_rtm_getroute, .dumpit = ipmr_rtm_dumproute},
};

int __init ip_mr_init(void)
{
	int err;

	mrt_cachep = KMEM_CACHE(mfc_cache, SLAB_HWCACHE_ALIGN | SLAB_PANIC);

	err = register_pernet_subsys(&ipmr_net_ops);
	if (err)
		goto reg_pernet_fail;

	err = register_netdevice_notifier(&ip_mr_notifier);
	if (err)
		goto reg_notif_fail;
#ifdef CONFIG_IP_PIMSM_V2
	if (inet_add_protocol(&pim_protocol, IPPROTO_PIM) < 0) {
		pr_err("%s: can't add PIM protocol\n", __func__);
		err = -EAGAIN;
		goto add_proto_fail;
	}
#endif
	rtnl_register_many(ipmr_rtnl_msg_handlers);

	return 0;

#ifdef CONFIG_IP_PIMSM_V2
add_proto_fail:
	unregister_netdevice_notifier(&ip_mr_notifier);
#endif
reg_notif_fail:
	unregister_pernet_subsys(&ipmr_net_ops);
reg_pernet_fail:
	kmem_cache_destroy(mrt_cachep);
	return err;
}<|MERGE_RESOLUTION|>--- conflicted
+++ resolved
@@ -122,11 +122,7 @@
 
 static bool ipmr_can_free_table(struct net *net)
 {
-<<<<<<< HEAD
-	return !check_net(net) || !net->ipv4.mr_rules_ops;
-=======
 	return !check_net(net) || !net_initialized(net);
->>>>>>> ac449007
 }
 
 static struct mr_table *ipmr_mr_table_iter(struct net *net,
