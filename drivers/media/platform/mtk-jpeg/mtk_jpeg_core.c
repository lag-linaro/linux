--- conflicted
+++ resolved
@@ -854,7 +854,6 @@
 }
 
 static const struct vb2_ops mtk_jpeg_dec_qops = {
-<<<<<<< HEAD
 	.queue_setup        = mtk_jpeg_queue_setup,
 	.buf_prepare        = mtk_jpeg_buf_prepare,
 	.buf_queue          = mtk_jpeg_dec_buf_queue,
@@ -869,22 +868,6 @@
 	.buf_queue          = mtk_jpeg_enc_buf_queue,
 	.wait_prepare       = vb2_ops_wait_prepare,
 	.wait_finish        = vb2_ops_wait_finish,
-=======
-	.queue_setup        = mtk_jpeg_queue_setup,
-	.buf_prepare        = mtk_jpeg_buf_prepare,
-	.buf_queue          = mtk_jpeg_dec_buf_queue,
-	.wait_prepare       = vb2_ops_wait_prepare,
-	.wait_finish        = vb2_ops_wait_finish,
-	.stop_streaming     = mtk_jpeg_dec_stop_streaming,
-};
-
-static const struct vb2_ops mtk_jpeg_enc_qops = {
-	.queue_setup        = mtk_jpeg_queue_setup,
-	.buf_prepare        = mtk_jpeg_buf_prepare,
-	.buf_queue          = mtk_jpeg_enc_buf_queue,
-	.wait_prepare       = vb2_ops_wait_prepare,
-	.wait_finish        = vb2_ops_wait_finish,
->>>>>>> f642729d
 	.stop_streaming     = mtk_jpeg_enc_stop_streaming,
 };
 
@@ -1323,12 +1306,6 @@
 				jpeg->variant->clks);
 	if (ret) {
 		dev_err(&pdev->dev, "failed to get jpeg clock:%d\n", ret);
-<<<<<<< HEAD
-		return ret;
-	}
-
-	return 0;
-=======
 		put_device(&pdev->dev);
 		return ret;
 	}
@@ -1359,28 +1336,8 @@
 static inline void mtk_jpeg_clk_release(struct mtk_jpeg_dev *jpeg)
 {
 	put_device(jpeg->larb);
->>>>>>> f642729d
-}
-
-static void mtk_jpeg_job_timeout_work(struct work_struct *work)
-{
-	struct mtk_jpeg_dev *jpeg = container_of(work, struct mtk_jpeg_dev,
-						 job_timeout_work.work);
-	struct mtk_jpeg_ctx *ctx;
-	struct vb2_v4l2_buffer *src_buf, *dst_buf;
-
-	ctx = v4l2_m2m_get_curr_priv(jpeg->m2m_dev);
-	src_buf = v4l2_m2m_src_buf_remove(ctx->fh.m2m_ctx);
-	dst_buf = v4l2_m2m_dst_buf_remove(ctx->fh.m2m_ctx);
-
-	jpeg->variant->hw_reset(jpeg->reg_base);
-
-	pm_runtime_put(jpeg->dev);
-
-	v4l2_m2m_buf_done(src_buf, VB2_BUF_STATE_ERROR);
-	v4l2_m2m_buf_done(dst_buf, VB2_BUF_STATE_ERROR);
-	v4l2_m2m_job_finish(jpeg->m2m_dev, ctx->fh.m2m_ctx);
-}
+}
+
 static int mtk_jpeg_probe(struct platform_device *pdev)
 {
 	struct mtk_jpeg_dev *jpeg;
