--- conflicted
+++ resolved
@@ -22,10 +22,7 @@
 #include "main.h"
 #include "translation-table.h"
 #include "soft-interface.h"
-<<<<<<< HEAD
-=======
 #include "hard-interface.h"
->>>>>>> d762f438
 #include "hash.h"
 #include "originator.h"
 
@@ -35,26 +32,7 @@
 				 char *message);
 
 /* returns 1 if they are the same mac addr */
-<<<<<<< HEAD
-static int compare_lhna(struct hlist_node *node, void *data2)
-{
-	void *data1 = container_of(node, struct hna_local_entry, hash_entry);
-
-	return (memcmp(data1, data2, ETH_ALEN) == 0 ? 1 : 0);
-}
-
-/* returns 1 if they are the same mac addr */
-static int compare_ghna(struct hlist_node *node, void *data2)
-{
-	void *data1 = container_of(node, struct hna_global_entry, hash_entry);
-
-	return (memcmp(data1, data2, ETH_ALEN) == 0 ? 1 : 0);
-}
-
-static void hna_local_start_timer(struct bat_priv *bat_priv)
-=======
 static int compare_ltt(struct hlist_node *node, void *data2)
->>>>>>> d762f438
 {
 	void *data1 = container_of(node, struct tt_local_entry, hash_entry);
 
@@ -132,68 +110,7 @@
 	return tt_global_entry_tmp;
 }
 
-<<<<<<< HEAD
-static struct hna_local_entry *hna_local_hash_find(struct bat_priv *bat_priv,
-						   void *data)
-{
-	struct hashtable_t *hash = bat_priv->hna_local_hash;
-	struct hlist_head *head;
-	struct hlist_node *node;
-	struct hna_local_entry *hna_local_entry, *hna_local_entry_tmp = NULL;
-	int index;
-
-	if (!hash)
-		return NULL;
-
-	index = choose_orig(data, hash->size);
-	head = &hash->table[index];
-
-	rcu_read_lock();
-	hlist_for_each_entry_rcu(hna_local_entry, node, head, hash_entry) {
-		if (!compare_eth(hna_local_entry, data))
-			continue;
-
-		hna_local_entry_tmp = hna_local_entry;
-		break;
-	}
-	rcu_read_unlock();
-
-	return hna_local_entry_tmp;
-}
-
-static struct hna_global_entry *hna_global_hash_find(struct bat_priv *bat_priv,
-						     void *data)
-{
-	struct hashtable_t *hash = bat_priv->hna_global_hash;
-	struct hlist_head *head;
-	struct hlist_node *node;
-	struct hna_global_entry *hna_global_entry;
-	struct hna_global_entry *hna_global_entry_tmp = NULL;
-	int index;
-
-	if (!hash)
-		return NULL;
-
-	index = choose_orig(data, hash->size);
-	head = &hash->table[index];
-
-	rcu_read_lock();
-	hlist_for_each_entry_rcu(hna_global_entry, node, head, hash_entry) {
-		if (!compare_eth(hna_global_entry, data))
-			continue;
-
-		hna_global_entry_tmp = hna_global_entry;
-		break;
-	}
-	rcu_read_unlock();
-
-	return hna_global_entry_tmp;
-}
-
-int hna_local_init(struct bat_priv *bat_priv)
-=======
 int tt_local_init(struct bat_priv *bat_priv)
->>>>>>> d762f438
 {
 	if (bat_priv->tt_local_hash)
 		return 1;
@@ -216,15 +133,9 @@
 	struct tt_global_entry *tt_global_entry;
 	int required_bytes;
 
-<<<<<<< HEAD
-	spin_lock_bh(&bat_priv->hna_lhash_lock);
-	hna_local_entry = hna_local_hash_find(bat_priv, addr);
-	spin_unlock_bh(&bat_priv->hna_lhash_lock);
-=======
 	spin_lock_bh(&bat_priv->tt_lhash_lock);
 	tt_local_entry = tt_local_hash_find(bat_priv, addr);
 	spin_unlock_bh(&bat_priv->tt_lhash_lock);
->>>>>>> d762f438
 
 	if (tt_local_entry) {
 		tt_local_entry->last_seen = jiffies;
@@ -260,38 +171,23 @@
 
 	/* the batman interface mac address should never be purged */
 	if (compare_eth(addr, soft_iface->dev_addr))
-<<<<<<< HEAD
-		hna_local_entry->never_purge = 1;
-=======
 		tt_local_entry->never_purge = 1;
->>>>>>> d762f438
 	else
 		tt_local_entry->never_purge = 0;
 
 	spin_lock_bh(&bat_priv->tt_lhash_lock);
 
-<<<<<<< HEAD
-	hash_add(bat_priv->hna_local_hash, compare_lhna, choose_orig,
-		 hna_local_entry, &hna_local_entry->hash_entry);
-	bat_priv->num_local_hna++;
-	atomic_set(&bat_priv->hna_local_changed, 1);
-=======
 	hash_add(bat_priv->tt_local_hash, compare_ltt, choose_orig,
 		 tt_local_entry, &tt_local_entry->hash_entry);
 	bat_priv->num_local_tt++;
 	atomic_set(&bat_priv->tt_local_changed, 1);
->>>>>>> d762f438
 
 	spin_unlock_bh(&bat_priv->tt_lhash_lock);
 
 	/* remove address from global hash if present */
 	spin_lock_bh(&bat_priv->tt_ghash_lock);
 
-<<<<<<< HEAD
-	hna_global_entry = hna_global_hash_find(bat_priv, addr);
-=======
 	tt_global_entry = tt_global_hash_find(bat_priv, addr);
->>>>>>> d762f438
 
 	if (tt_global_entry)
 		_tt_global_del_orig(bat_priv, tt_global_entry,
@@ -303,13 +199,8 @@
 int tt_local_fill_buffer(struct bat_priv *bat_priv,
 			  unsigned char *buff, int buff_len)
 {
-<<<<<<< HEAD
-	struct hashtable_t *hash = bat_priv->hna_local_hash;
-	struct hna_local_entry *hna_local_entry;
-=======
 	struct hashtable_t *hash = bat_priv->tt_local_hash;
 	struct tt_local_entry *tt_local_entry;
->>>>>>> d762f438
 	struct hlist_node *node;
 	struct hlist_head *head;
 	int i, count = 0;
@@ -320,20 +211,12 @@
 		head = &hash->table[i];
 
 		rcu_read_lock();
-<<<<<<< HEAD
-		hlist_for_each_entry_rcu(hna_local_entry, node,
-=======
 		hlist_for_each_entry_rcu(tt_local_entry, node,
->>>>>>> d762f438
 					 head, hash_entry) {
 			if (buff_len < (count + 1) * ETH_ALEN)
 				break;
 
-<<<<<<< HEAD
-			memcpy(buff + (count * ETH_ALEN), hna_local_entry->addr,
-=======
 			memcpy(buff + (count * ETH_ALEN), tt_local_entry->addr,
->>>>>>> d762f438
 			       ETH_ALEN);
 
 			count++;
@@ -353,21 +236,13 @@
 {
 	struct net_device *net_dev = (struct net_device *)seq->private;
 	struct bat_priv *bat_priv = netdev_priv(net_dev);
-<<<<<<< HEAD
-	struct hashtable_t *hash = bat_priv->hna_local_hash;
-	struct hna_local_entry *hna_local_entry;
-=======
 	struct hashtable_t *hash = bat_priv->tt_local_hash;
 	struct tt_local_entry *tt_local_entry;
 	struct hard_iface *primary_if;
->>>>>>> d762f438
 	struct hlist_node *node;
 	struct hlist_head *head;
 	size_t buf_size, pos;
 	char *buff;
-<<<<<<< HEAD
-	int i;
-=======
 	int i, ret = 0;
 
 	primary_if = primary_if_get_selected(bat_priv);
@@ -377,7 +252,6 @@
 				 net_dev->name);
 		goto out;
 	}
->>>>>>> d762f438
 
 	if (primary_if->if_status != IF_ACTIVE) {
 		ret = seq_printf(seq, "BATMAN mesh %s disabled - "
@@ -417,11 +291,7 @@
 		head = &hash->table[i];
 
 		rcu_read_lock();
-<<<<<<< HEAD
-		hlist_for_each_entry_rcu(hna_local_entry, node,
-=======
 		hlist_for_each_entry_rcu(tt_local_entry, node,
->>>>>>> d762f438
 					 head, hash_entry) {
 			pos += snprintf(buff + pos, 22, " * %pM\n",
 					tt_local_entry->addr);
@@ -439,17 +309,10 @@
 	return ret;
 }
 
-<<<<<<< HEAD
-static void _hna_local_del(struct hlist_node *node, void *arg)
-{
-	struct bat_priv *bat_priv = (struct bat_priv *)arg;
-	void *data = container_of(node, struct hna_local_entry, hash_entry);
-=======
 static void _tt_local_del(struct hlist_node *node, void *arg)
 {
 	struct bat_priv *bat_priv = (struct bat_priv *)arg;
 	void *data = container_of(node, struct tt_local_entry, hash_entry);
->>>>>>> d762f438
 
 	kfree(data);
 	bat_priv->num_local_tt--;
@@ -463,15 +326,9 @@
 	bat_dbg(DBG_ROUTES, bat_priv, "Deleting local tt entry (%pM): %s\n",
 		tt_local_entry->addr, message);
 
-<<<<<<< HEAD
-	hash_remove(bat_priv->hna_local_hash, compare_lhna, choose_orig,
-		    hna_local_entry->addr);
-	_hna_local_del(&hna_local_entry->hash_entry, bat_priv);
-=======
 	hash_remove(bat_priv->tt_local_hash, compare_ltt, choose_orig,
 		    tt_local_entry->addr);
 	_tt_local_del(&tt_local_entry->hash_entry, bat_priv);
->>>>>>> d762f438
 }
 
 void tt_local_remove(struct bat_priv *bat_priv,
@@ -481,11 +338,7 @@
 
 	spin_lock_bh(&bat_priv->tt_lhash_lock);
 
-<<<<<<< HEAD
-	hna_local_entry = hna_local_hash_find(bat_priv, addr);
-=======
 	tt_local_entry = tt_local_hash_find(bat_priv, addr);
->>>>>>> d762f438
 
 	if (tt_local_entry)
 		tt_local_del(bat_priv, tt_local_entry, message);
@@ -498,15 +351,9 @@
 	struct delayed_work *delayed_work =
 		container_of(work, struct delayed_work, work);
 	struct bat_priv *bat_priv =
-<<<<<<< HEAD
-		container_of(delayed_work, struct bat_priv, hna_work);
-	struct hashtable_t *hash = bat_priv->hna_local_hash;
-	struct hna_local_entry *hna_local_entry;
-=======
 		container_of(delayed_work, struct bat_priv, tt_work);
 	struct hashtable_t *hash = bat_priv->tt_local_hash;
 	struct tt_local_entry *tt_local_entry;
->>>>>>> d762f438
 	struct hlist_node *node, *node_tmp;
 	struct hlist_head *head;
 	unsigned long timeout;
@@ -517,15 +364,9 @@
 	for (i = 0; i < hash->size; i++) {
 		head = &hash->table[i];
 
-<<<<<<< HEAD
-		hlist_for_each_entry_safe(hna_local_entry, node, node_tmp,
-					  head, hash_entry) {
-			if (hna_local_entry->never_purge)
-=======
 		hlist_for_each_entry_safe(tt_local_entry, node, node_tmp,
 					  head, hash_entry) {
 			if (tt_local_entry->never_purge)
->>>>>>> d762f438
 				continue;
 
 			timeout = tt_local_entry->last_seen;
@@ -534,11 +375,7 @@
 			if (time_before(jiffies, timeout))
 				continue;
 
-<<<<<<< HEAD
-			hna_local_del(bat_priv, hna_local_entry,
-=======
 			tt_local_del(bat_priv, tt_local_entry,
->>>>>>> d762f438
 				      "address timed out");
 		}
 	}
@@ -582,13 +419,8 @@
 	while ((tt_buff_count + 1) * ETH_ALEN <= tt_buff_len) {
 		spin_lock_bh(&bat_priv->tt_ghash_lock);
 
-<<<<<<< HEAD
-		hna_ptr = hna_buff + (hna_buff_count * ETH_ALEN);
-		hna_global_entry = hna_global_hash_find(bat_priv, hna_ptr);
-=======
 		tt_ptr = tt_buff + (tt_buff_count * ETH_ALEN);
 		tt_global_entry = tt_global_hash_find(bat_priv, tt_ptr);
->>>>>>> d762f438
 
 		if (!tt_global_entry) {
 			spin_unlock_bh(&bat_priv->tt_ghash_lock);
@@ -607,17 +439,10 @@
 				"%pM (via %pM)\n",
 				tt_global_entry->addr, orig_node->orig);
 
-<<<<<<< HEAD
-			spin_lock_bh(&bat_priv->hna_ghash_lock);
-			hash_add(bat_priv->hna_global_hash, compare_ghna,
-				 choose_orig, hna_global_entry,
-				 &hna_global_entry->hash_entry);
-=======
 			spin_lock_bh(&bat_priv->tt_ghash_lock);
 			hash_add(bat_priv->tt_global_hash, compare_gtt,
 				 choose_orig, tt_global_entry,
 				 &tt_global_entry->hash_entry);
->>>>>>> d762f438
 
 		}
 
@@ -627,13 +452,8 @@
 		/* remove address from local hash if present */
 		spin_lock_bh(&bat_priv->tt_lhash_lock);
 
-<<<<<<< HEAD
-		hna_ptr = hna_buff + (hna_buff_count * ETH_ALEN);
-		hna_local_entry = hna_local_hash_find(bat_priv, hna_ptr);
-=======
 		tt_ptr = tt_buff + (tt_buff_count * ETH_ALEN);
 		tt_local_entry = tt_local_hash_find(bat_priv, tt_ptr);
->>>>>>> d762f438
 
 		if (tt_local_entry)
 			tt_local_del(bat_priv, tt_local_entry,
@@ -661,21 +481,13 @@
 {
 	struct net_device *net_dev = (struct net_device *)seq->private;
 	struct bat_priv *bat_priv = netdev_priv(net_dev);
-<<<<<<< HEAD
-	struct hashtable_t *hash = bat_priv->hna_global_hash;
-	struct hna_global_entry *hna_global_entry;
-=======
 	struct hashtable_t *hash = bat_priv->tt_global_hash;
 	struct tt_global_entry *tt_global_entry;
 	struct hard_iface *primary_if;
->>>>>>> d762f438
 	struct hlist_node *node;
 	struct hlist_head *head;
 	size_t buf_size, pos;
 	char *buff;
-<<<<<<< HEAD
-	int i;
-=======
 	int i, ret = 0;
 
 	primary_if = primary_if_get_selected(bat_priv);
@@ -685,7 +497,6 @@
 				 net_dev->name);
 		goto out;
 	}
->>>>>>> d762f438
 
 	if (primary_if->if_status != IF_ACTIVE) {
 		ret = seq_printf(seq, "BATMAN mesh %s disabled - "
@@ -724,11 +535,7 @@
 		head = &hash->table[i];
 
 		rcu_read_lock();
-<<<<<<< HEAD
-		hlist_for_each_entry_rcu(hna_global_entry, node,
-=======
 		hlist_for_each_entry_rcu(tt_global_entry, node,
->>>>>>> d762f438
 					 head, hash_entry) {
 			pos += snprintf(buff + pos, 44,
 					" * %pM via %pM\n",
@@ -757,15 +564,9 @@
 		tt_global_entry->addr, tt_global_entry->orig_node->orig,
 		message);
 
-<<<<<<< HEAD
-	hash_remove(bat_priv->hna_global_hash, compare_ghna, choose_orig,
-		    hna_global_entry->addr);
-	kfree(hna_global_entry);
-=======
 	hash_remove(bat_priv->tt_global_hash, compare_gtt, choose_orig,
 		    tt_global_entry->addr);
 	kfree(tt_global_entry);
->>>>>>> d762f438
 }
 
 void tt_global_del_orig(struct bat_priv *bat_priv,
@@ -780,15 +581,9 @@
 
 	spin_lock_bh(&bat_priv->tt_ghash_lock);
 
-<<<<<<< HEAD
-	while ((hna_buff_count + 1) * ETH_ALEN <= orig_node->hna_buff_len) {
-		hna_ptr = orig_node->hna_buff + (hna_buff_count * ETH_ALEN);
-		hna_global_entry = hna_global_hash_find(bat_priv, hna_ptr);
-=======
 	while ((tt_buff_count + 1) * ETH_ALEN <= orig_node->tt_buff_len) {
 		tt_ptr = orig_node->tt_buff + (tt_buff_count * ETH_ALEN);
 		tt_global_entry = tt_global_hash_find(bat_priv, tt_ptr);
->>>>>>> d762f438
 
 		if ((tt_global_entry) &&
 		    (tt_global_entry->orig_node == orig_node))
@@ -805,15 +600,9 @@
 	orig_node->tt_buff = NULL;
 }
 
-<<<<<<< HEAD
-static void hna_global_del(struct hlist_node *node, void *arg)
-{
-	void *data = container_of(node, struct hna_global_entry, hash_entry);
-=======
 static void tt_global_del(struct hlist_node *node, void *arg)
 {
 	void *data = container_of(node, struct tt_global_entry, hash_entry);
->>>>>>> d762f438
 
 	kfree(data);
 }
@@ -829,24 +618,6 @@
 
 struct orig_node *transtable_search(struct bat_priv *bat_priv, uint8_t *addr)
 {
-<<<<<<< HEAD
-	struct hna_global_entry *hna_global_entry;
-	struct orig_node *orig_node = NULL;
-
-	spin_lock_bh(&bat_priv->hna_ghash_lock);
-	hna_global_entry = hna_global_hash_find(bat_priv, addr);
-
-	if (!hna_global_entry)
-		goto out;
-
-	if (!atomic_inc_not_zero(&hna_global_entry->orig_node->refcount))
-		goto out;
-
-	orig_node = hna_global_entry->orig_node;
-
-out:
-	spin_unlock_bh(&bat_priv->hna_ghash_lock);
-=======
 	struct tt_global_entry *tt_global_entry;
 	struct orig_node *orig_node = NULL;
 
@@ -863,6 +634,5 @@
 
 out:
 	spin_unlock_bh(&bat_priv->tt_ghash_lock);
->>>>>>> d762f438
 	return orig_node;
 }