--- conflicted
+++ resolved
@@ -74,14 +74,6 @@
 static void moxart_mac_free_memory(struct net_device *ndev)
 {
 	struct moxart_mac_priv_t *priv = netdev_priv(ndev);
-<<<<<<< HEAD
-	int i;
-
-	for (i = 0; i < RX_DESC_NUM; i++)
-		dma_unmap_single(&priv->pdev->dev, priv->rx_mapping[i],
-				 priv->rx_buf_size, DMA_FROM_DEVICE);
-=======
->>>>>>> 3455384f
 
 	if (priv->tx_desc_base)
 		dma_free_coherent(&priv->pdev->dev,
