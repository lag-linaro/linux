// SPDX-License-Identifier: GPL-2.0-or-later
/*  Paravirtualization interfaces
    Copyright (C) 2006 Rusty Russell IBM Corporation


    2007 - x86_64 support added by Glauber de Oliveira Costa, Red Hat Inc
*/

#include <linux/errno.h>
#include <linux/init.h>
#include <linux/export.h>
#include <linux/efi.h>
#include <linux/bcd.h>
#include <linux/highmem.h>
#include <linux/kprobes.h>
#include <linux/pgtable.h>

#include <asm/bug.h>
#include <asm/paravirt.h>
#include <asm/debugreg.h>
#include <asm/desc.h>
#include <asm/setup.h>
#include <asm/time.h>
#include <asm/pgalloc.h>
#include <asm/irq.h>
#include <asm/delay.h>
#include <asm/fixmap.h>
#include <asm/apic.h>
#include <asm/tlbflush.h>
#include <asm/timer.h>
#include <asm/special_insns.h>
#include <asm/tlb.h>
#include <asm/io_bitmap.h>

/*
 * nop stub, which must not clobber anything *including the stack* to
 * avoid confusing the entry prologues.
 */
extern void _paravirt_nop(void);
asm (".pushsection .entry.text, \"ax\"\n"
     ".global _paravirt_nop\n"
     "_paravirt_nop:\n\t"
     "ret\n\t"
     ".size _paravirt_nop, . - _paravirt_nop\n\t"
     ".type _paravirt_nop, @function\n\t"
     ".popsection");

void __init default_banner(void)
{
	printk(KERN_INFO "Booting paravirtualized kernel on %s\n",
	       pv_info.name);
}

/* Undefined instruction for dealing with missing ops pointers. */
static const unsigned char ud2a[] = { 0x0f, 0x0b };

struct branch {
	unsigned char opcode;
	u32 delta;
} __attribute__((packed));

static unsigned paravirt_patch_call(void *insn_buff, const void *target,
				    unsigned long addr, unsigned len)
{
	const int call_len = 5;
	struct branch *b = insn_buff;
	unsigned long delta = (unsigned long)target - (addr+call_len);

	if (len < call_len) {
		pr_warn("paravirt: Failed to patch indirect CALL at %ps\n", (void *)addr);
		/* Kernel might not be viable if patching fails, bail out: */
		BUG_ON(1);
	}

	b->opcode = 0xe8; /* call */
	b->delta = delta;
	BUILD_BUG_ON(sizeof(*b) != call_len);

	return call_len;
}

#ifdef CONFIG_PARAVIRT_XXL
/* identity function, which can be inlined */
u64 notrace _paravirt_ident_64(u64 x)
{
	return x;
}

static unsigned paravirt_patch_jmp(void *insn_buff, const void *target,
				   unsigned long addr, unsigned len)
{
	struct branch *b = insn_buff;
	unsigned long delta = (unsigned long)target - (addr+5);

	if (len < 5) {
#ifdef CONFIG_RETPOLINE
		WARN_ONCE(1, "Failing to patch indirect JMP in %ps\n", (void *)addr);
#endif
		return len;	/* call too long for patch site */
	}

	b->opcode = 0xe9;	/* jmp */
	b->delta = delta;

	return 5;
}
#endif

DEFINE_STATIC_KEY_TRUE(virt_spin_lock_key);

void __init native_pv_lock_init(void)
{
	if (!boot_cpu_has(X86_FEATURE_HYPERVISOR))
		static_branch_disable(&virt_spin_lock_key);
}

unsigned paravirt_patch_default(u8 type, void *insn_buff,
				unsigned long addr, unsigned len)
{
	/*
	 * Neat trick to map patch type back to the call within the
	 * corresponding structure.
	 */
	void *opfunc = *((void **)&pv_ops + type);
	unsigned ret;

	if (opfunc == NULL)
		/* If there's no function, patch it with a ud2a (BUG) */
		ret = paravirt_patch_insns(insn_buff, len, ud2a, ud2a+sizeof(ud2a));
	else if (opfunc == _paravirt_nop)
		ret = 0;

#ifdef CONFIG_PARAVIRT_XXL
	/* identity functions just return their single argument */
	else if (opfunc == _paravirt_ident_64)
		ret = paravirt_patch_ident_64(insn_buff, len);

	else if (type == PARAVIRT_PATCH(cpu.iret))
		/* If operation requires a jmp, then jmp */
		ret = paravirt_patch_jmp(insn_buff, opfunc, addr, len);
#endif
	else
		/* Otherwise call the function. */
		ret = paravirt_patch_call(insn_buff, opfunc, addr, len);

	return ret;
}

unsigned paravirt_patch_insns(void *insn_buff, unsigned len,
			      const char *start, const char *end)
{
	unsigned insn_len = end - start;

	/* Alternative instruction is too large for the patch site and we cannot continue: */
	BUG_ON(insn_len > len || start == NULL);

	memcpy(insn_buff, start, insn_len);

	return insn_len;
}

struct static_key paravirt_steal_enabled;
struct static_key paravirt_steal_rq_enabled;

static u64 native_steal_clock(int cpu)
{
	return 0;
}

/* These are in entry.S */
extern void native_iret(void);

static struct resource reserve_ioports = {
	.start = 0,
	.end = IO_SPACE_LIMIT,
	.name = "paravirt-ioport",
	.flags = IORESOURCE_IO | IORESOURCE_BUSY,
};

/*
 * Reserve the whole legacy IO space to prevent any legacy drivers
 * from wasting time probing for their hardware.  This is a fairly
 * brute-force approach to disabling all non-virtual drivers.
 *
 * Note that this must be called very early to have any effect.
 */
int paravirt_disable_iospace(void)
{
	return request_resource(&ioport_resource, &reserve_ioports);
}

static DEFINE_PER_CPU(enum paravirt_lazy_mode, paravirt_lazy_mode) = PARAVIRT_LAZY_NONE;

static inline void enter_lazy(enum paravirt_lazy_mode mode)
{
	BUG_ON(this_cpu_read(paravirt_lazy_mode) != PARAVIRT_LAZY_NONE);

	this_cpu_write(paravirt_lazy_mode, mode);
}

static void leave_lazy(enum paravirt_lazy_mode mode)
{
	BUG_ON(this_cpu_read(paravirt_lazy_mode) != mode);

	this_cpu_write(paravirt_lazy_mode, PARAVIRT_LAZY_NONE);
}

void paravirt_enter_lazy_mmu(void)
{
	enter_lazy(PARAVIRT_LAZY_MMU);
}

void paravirt_leave_lazy_mmu(void)
{
	leave_lazy(PARAVIRT_LAZY_MMU);
}

void paravirt_flush_lazy_mmu(void)
{
	preempt_disable();

	if (paravirt_get_lazy_mode() == PARAVIRT_LAZY_MMU) {
		arch_leave_lazy_mmu_mode();
		arch_enter_lazy_mmu_mode();
	}

	preempt_enable();
}

#ifdef CONFIG_PARAVIRT_XXL
void paravirt_start_context_switch(struct task_struct *prev)
{
	BUG_ON(preemptible());

	if (this_cpu_read(paravirt_lazy_mode) == PARAVIRT_LAZY_MMU) {
		arch_leave_lazy_mmu_mode();
		set_ti_thread_flag(task_thread_info(prev), TIF_LAZY_MMU_UPDATES);
	}
	enter_lazy(PARAVIRT_LAZY_CPU);
}

void paravirt_end_context_switch(struct task_struct *next)
{
	BUG_ON(preemptible());

	leave_lazy(PARAVIRT_LAZY_CPU);

	if (test_and_clear_ti_thread_flag(task_thread_info(next), TIF_LAZY_MMU_UPDATES))
		arch_enter_lazy_mmu_mode();
}
#endif

enum paravirt_lazy_mode paravirt_get_lazy_mode(void)
{
	if (in_interrupt())
		return PARAVIRT_LAZY_NONE;

	return this_cpu_read(paravirt_lazy_mode);
}

struct pv_info pv_info = {
	.name = "bare hardware",
#ifdef CONFIG_PARAVIRT_XXL
	.extra_user_64bit_cs = __USER_CS,
#endif
};

/* 64-bit pagetable entries */
#define PTE_IDENT	__PV_IS_CALLEE_SAVE(_paravirt_ident_64)

struct paravirt_patch_template pv_ops = {
	/* Init ops. */
	.init.patch		= native_patch,

	/* Time ops. */
	.time.sched_clock	= native_sched_clock,
	.time.steal_clock	= native_steal_clock,

	/* Cpu ops. */
	.cpu.io_delay		= native_io_delay,

#ifdef CONFIG_PARAVIRT_XXL
	.cpu.cpuid		= native_cpuid,
	.cpu.get_debugreg	= native_get_debugreg,
	.cpu.set_debugreg	= native_set_debugreg,
	.cpu.read_cr0		= native_read_cr0,
	.cpu.write_cr0		= native_write_cr0,
	.cpu.write_cr4		= native_write_cr4,
	.cpu.wbinvd		= native_wbinvd,
	.cpu.read_msr		= native_read_msr,
	.cpu.write_msr		= native_write_msr,
	.cpu.read_msr_safe	= native_read_msr_safe,
	.cpu.write_msr_safe	= native_write_msr_safe,
	.cpu.read_pmc		= native_read_pmc,
	.cpu.load_tr_desc	= native_load_tr_desc,
	.cpu.set_ldt		= native_set_ldt,
	.cpu.load_gdt		= native_load_gdt,
	.cpu.load_idt		= native_load_idt,
	.cpu.store_tr		= native_store_tr,
	.cpu.load_tls		= native_load_tls,
	.cpu.load_gs_index	= native_load_gs_index,
	.cpu.write_ldt_entry	= native_write_ldt_entry,
	.cpu.write_gdt_entry	= native_write_gdt_entry,
	.cpu.write_idt_entry	= native_write_idt_entry,

	.cpu.alloc_ldt		= paravirt_nop,
	.cpu.free_ldt		= paravirt_nop,

	.cpu.load_sp0		= native_load_sp0,

<<<<<<< HEAD
	.cpu.usergs_sysret64	= native_usergs_sysret64,
=======
>>>>>>> f642729d
	.cpu.iret		= native_iret,

#ifdef CONFIG_X86_IOPL_IOPERM
	.cpu.invalidate_io_bitmap	= native_tss_invalidate_io_bitmap,
	.cpu.update_io_bitmap		= native_tss_update_io_bitmap,
#endif

	.cpu.start_context_switch	= paravirt_nop,
	.cpu.end_context_switch		= paravirt_nop,

	/* Irq ops. */
	.irq.save_fl		= __PV_IS_CALLEE_SAVE(native_save_fl),
	.irq.irq_disable	= __PV_IS_CALLEE_SAVE(native_irq_disable),
	.irq.irq_enable		= __PV_IS_CALLEE_SAVE(native_irq_enable),
	.irq.safe_halt		= native_safe_halt,
	.irq.halt		= native_halt,
#endif /* CONFIG_PARAVIRT_XXL */

	/* Mmu ops. */
	.mmu.flush_tlb_user	= native_flush_tlb_local,
	.mmu.flush_tlb_kernel	= native_flush_tlb_global,
	.mmu.flush_tlb_one_user	= native_flush_tlb_one_user,
	.mmu.flush_tlb_others	= native_flush_tlb_others,
	.mmu.tlb_remove_table	=
			(void (*)(struct mmu_gather *, void *))tlb_remove_page,

	.mmu.exit_mmap		= paravirt_nop,

#ifdef CONFIG_PARAVIRT_XXL
	.mmu.read_cr2		= __PV_IS_CALLEE_SAVE(native_read_cr2),
	.mmu.write_cr2		= native_write_cr2,
	.mmu.read_cr3		= __native_read_cr3,
	.mmu.write_cr3		= native_write_cr3,

	.mmu.pgd_alloc		= __paravirt_pgd_alloc,
	.mmu.pgd_free		= paravirt_nop,

	.mmu.alloc_pte		= paravirt_nop,
	.mmu.alloc_pmd		= paravirt_nop,
	.mmu.alloc_pud		= paravirt_nop,
	.mmu.alloc_p4d		= paravirt_nop,
	.mmu.release_pte	= paravirt_nop,
	.mmu.release_pmd	= paravirt_nop,
	.mmu.release_pud	= paravirt_nop,
	.mmu.release_p4d	= paravirt_nop,

	.mmu.set_pte		= native_set_pte,
	.mmu.set_pmd		= native_set_pmd,

	.mmu.ptep_modify_prot_start	= __ptep_modify_prot_start,
	.mmu.ptep_modify_prot_commit	= __ptep_modify_prot_commit,

	.mmu.set_pud		= native_set_pud,

	.mmu.pmd_val		= PTE_IDENT,
	.mmu.make_pmd		= PTE_IDENT,

	.mmu.pud_val		= PTE_IDENT,
	.mmu.make_pud		= PTE_IDENT,

	.mmu.set_p4d		= native_set_p4d,

#if CONFIG_PGTABLE_LEVELS >= 5
	.mmu.p4d_val		= PTE_IDENT,
	.mmu.make_p4d		= PTE_IDENT,

	.mmu.set_pgd		= native_set_pgd,
#endif /* CONFIG_PGTABLE_LEVELS >= 5 */

	.mmu.pte_val		= PTE_IDENT,
	.mmu.pgd_val		= PTE_IDENT,

	.mmu.make_pte		= PTE_IDENT,
	.mmu.make_pgd		= PTE_IDENT,

	.mmu.dup_mmap		= paravirt_nop,
	.mmu.activate_mm	= paravirt_nop,

	.mmu.lazy_mode = {
		.enter		= paravirt_nop,
		.leave		= paravirt_nop,
		.flush		= paravirt_nop,
	},

	.mmu.set_fixmap		= native_set_fixmap,
#endif /* CONFIG_PARAVIRT_XXL */

#if defined(CONFIG_PARAVIRT_SPINLOCKS)
	/* Lock ops. */
#ifdef CONFIG_SMP
	.lock.queued_spin_lock_slowpath	= native_queued_spin_lock_slowpath,
	.lock.queued_spin_unlock	=
				PV_CALLEE_SAVE(__native_queued_spin_unlock),
	.lock.wait			= paravirt_nop,
	.lock.kick			= paravirt_nop,
	.lock.vcpu_is_preempted		=
				PV_CALLEE_SAVE(__native_vcpu_is_preempted),
#endif /* SMP */
#endif
};

#ifdef CONFIG_PARAVIRT_XXL
/* At this point, native_get/set_debugreg has real function entries */
NOKPROBE_SYMBOL(native_get_debugreg);
NOKPROBE_SYMBOL(native_set_debugreg);
NOKPROBE_SYMBOL(native_load_idt);
#endif

EXPORT_SYMBOL(pv_ops);
EXPORT_SYMBOL_GPL(pv_info);<|MERGE_RESOLUTION|>--- conflicted
+++ resolved
@@ -308,10 +308,6 @@
 
 	.cpu.load_sp0		= native_load_sp0,
 
-<<<<<<< HEAD
-	.cpu.usergs_sysret64	= native_usergs_sysret64,
-=======
->>>>>>> f642729d
 	.cpu.iret		= native_iret,
 
 #ifdef CONFIG_X86_IOPL_IOPERM
