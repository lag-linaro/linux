// SPDX-License-Identifier: GPL-2.0
/*
 * fs/f2fs/gc.c
 *
 * Copyright (c) 2012 Samsung Electronics Co., Ltd.
 *             http://www.samsung.com/
 */
#include <linux/fs.h>
#include <linux/module.h>
#include <linux/mount.h>
#include <linux/backing-dev.h>
#include <linux/init.h>
#include <linux/f2fs_fs.h>
#include <linux/kthread.h>
#include <linux/delay.h>
#include <linux/freezer.h>
#include <linux/sched/signal.h>
#include <linux/random.h>

#include "f2fs.h"
#include "node.h"
#include "segment.h"
#include "gc.h"
#include "iostat.h"
#include <trace/events/f2fs.h>

static struct kmem_cache *victim_entry_slab;

static unsigned int count_bits(const unsigned long *addr,
				unsigned int offset, unsigned int len);

static int gc_thread_func(void *data)
{
	struct f2fs_sb_info *sbi = data;
	struct f2fs_gc_kthread *gc_th = sbi->gc_thread;
	wait_queue_head_t *wq = &sbi->gc_thread->gc_wait_queue_head;
	wait_queue_head_t *fggc_wq = &sbi->gc_thread->fggc_wq;
	unsigned int wait_ms;

	wait_ms = gc_th->min_sleep_time;

	set_freezable();
	do {
		bool sync_mode, foreground = false;

		wait_event_interruptible_timeout(*wq,
				kthread_should_stop() || freezing(current) ||
				waitqueue_active(fggc_wq) ||
				gc_th->gc_wake,
				msecs_to_jiffies(wait_ms));

		if (test_opt(sbi, GC_MERGE) && waitqueue_active(fggc_wq))
			foreground = true;

		/* give it a try one time */
		if (gc_th->gc_wake)
			gc_th->gc_wake = 0;

		if (try_to_freeze()) {
			stat_other_skip_bggc_count(sbi);
			continue;
		}
		if (kthread_should_stop())
			break;

		if (sbi->sb->s_writers.frozen >= SB_FREEZE_WRITE) {
			increase_sleep_time(gc_th, &wait_ms);
			stat_other_skip_bggc_count(sbi);
			continue;
		}

		if (time_to_inject(sbi, FAULT_CHECKPOINT)) {
			f2fs_show_injection_info(sbi, FAULT_CHECKPOINT);
			f2fs_stop_checkpoint(sbi, false,
					STOP_CP_REASON_FAULT_INJECT);
		}

		if (!sb_start_write_trylock(sbi->sb)) {
			stat_other_skip_bggc_count(sbi);
			continue;
		}

		/*
		 * [GC triggering condition]
		 * 0. GC is not conducted currently.
		 * 1. There are enough dirty segments.
		 * 2. IO subsystem is idle by checking the # of writeback pages.
		 * 3. IO subsystem is idle by checking the # of requests in
		 *    bdev's request list.
		 *
		 * Note) We have to avoid triggering GCs frequently.
		 * Because it is possible that some segments can be
		 * invalidated soon after by user update or deletion.
		 * So, I'd like to wait some time to collect dirty segments.
		 */
		if (sbi->gc_mode == GC_URGENT_HIGH ||
				sbi->gc_mode == GC_URGENT_MID) {
			wait_ms = gc_th->urgent_sleep_time;
			f2fs_down_write(&sbi->gc_lock);
			goto do_gc;
		}

		if (foreground) {
			f2fs_down_write(&sbi->gc_lock);
			goto do_gc;
		} else if (!f2fs_down_write_trylock(&sbi->gc_lock)) {
			stat_other_skip_bggc_count(sbi);
			goto next;
		}

		if (!is_idle(sbi, GC_TIME)) {
			increase_sleep_time(gc_th, &wait_ms);
			f2fs_up_write(&sbi->gc_lock);
			stat_io_skip_bggc_count(sbi);
			goto next;
		}

		if (has_enough_invalid_blocks(sbi))
			decrease_sleep_time(gc_th, &wait_ms);
		else
			increase_sleep_time(gc_th, &wait_ms);
do_gc:
		if (!foreground)
			stat_inc_bggc_count(sbi->stat_info);

		sync_mode = F2FS_OPTION(sbi).bggc_mode == BGGC_MODE_SYNC;

		/* foreground GC was been triggered via f2fs_balance_fs() */
		if (foreground)
			sync_mode = false;

		/* if return value is not zero, no victim was selected */
		if (f2fs_gc(sbi, sync_mode, !foreground, false, NULL_SEGNO))
			wait_ms = gc_th->no_gc_sleep_time;

		if (foreground)
			wake_up_all(&gc_th->fggc_wq);

		trace_f2fs_background_gc(sbi->sb, wait_ms,
				prefree_segments(sbi), free_segments(sbi));

		/* balancing f2fs's metadata periodically */
		f2fs_balance_fs_bg(sbi, true);
next:
		if (sbi->gc_mode == GC_URGENT_HIGH) {
			spin_lock(&sbi->gc_urgent_high_lock);
			if (sbi->gc_urgent_high_remaining) {
				sbi->gc_urgent_high_remaining--;
				if (!sbi->gc_urgent_high_remaining)
					sbi->gc_mode = GC_NORMAL;
			}
			spin_unlock(&sbi->gc_urgent_high_lock);
		}
		sb_end_write(sbi->sb);

	} while (!kthread_should_stop());
	return 0;
}

int f2fs_start_gc_thread(struct f2fs_sb_info *sbi)
{
	struct f2fs_gc_kthread *gc_th;
	dev_t dev = sbi->sb->s_bdev->bd_dev;
	int err = 0;

	gc_th = f2fs_kmalloc(sbi, sizeof(struct f2fs_gc_kthread), GFP_KERNEL);
	if (!gc_th) {
		err = -ENOMEM;
		goto out;
	}

	gc_th->urgent_sleep_time = DEF_GC_THREAD_URGENT_SLEEP_TIME;
	gc_th->min_sleep_time = DEF_GC_THREAD_MIN_SLEEP_TIME;
	gc_th->max_sleep_time = DEF_GC_THREAD_MAX_SLEEP_TIME;
	gc_th->no_gc_sleep_time = DEF_GC_THREAD_NOGC_SLEEP_TIME;

	gc_th->gc_wake = 0;

	sbi->gc_thread = gc_th;
	init_waitqueue_head(&sbi->gc_thread->gc_wait_queue_head);
	init_waitqueue_head(&sbi->gc_thread->fggc_wq);
	sbi->gc_thread->f2fs_gc_task = kthread_run(gc_thread_func, sbi,
			"f2fs_gc-%u:%u", MAJOR(dev), MINOR(dev));
	if (IS_ERR(gc_th->f2fs_gc_task)) {
		err = PTR_ERR(gc_th->f2fs_gc_task);
		kfree(gc_th);
		sbi->gc_thread = NULL;
	}
out:
	return err;
}

void f2fs_stop_gc_thread(struct f2fs_sb_info *sbi)
{
	struct f2fs_gc_kthread *gc_th = sbi->gc_thread;

	if (!gc_th)
		return;
	kthread_stop(gc_th->f2fs_gc_task);
	wake_up_all(&gc_th->fggc_wq);
	kfree(gc_th);
	sbi->gc_thread = NULL;
}

static int select_gc_type(struct f2fs_sb_info *sbi, int gc_type)
{
	int gc_mode;

	if (gc_type == BG_GC) {
		if (sbi->am.atgc_enabled)
			gc_mode = GC_AT;
		else
			gc_mode = GC_CB;
	} else {
		gc_mode = GC_GREEDY;
	}

	switch (sbi->gc_mode) {
	case GC_IDLE_CB:
		gc_mode = GC_CB;
		break;
	case GC_IDLE_GREEDY:
	case GC_URGENT_HIGH:
		gc_mode = GC_GREEDY;
		break;
	case GC_IDLE_AT:
		gc_mode = GC_AT;
		break;
	}

	return gc_mode;
}

static void select_policy(struct f2fs_sb_info *sbi, int gc_type,
			int type, struct victim_sel_policy *p)
{
	struct dirty_seglist_info *dirty_i = DIRTY_I(sbi);

	if (p->alloc_mode == SSR) {
		p->gc_mode = GC_GREEDY;
		p->dirty_bitmap = dirty_i->dirty_segmap[type];
		p->max_search = dirty_i->nr_dirty[type];
		p->ofs_unit = 1;
	} else if (p->alloc_mode == AT_SSR) {
		p->gc_mode = GC_GREEDY;
		p->dirty_bitmap = dirty_i->dirty_segmap[type];
		p->max_search = dirty_i->nr_dirty[type];
		p->ofs_unit = 1;
	} else {
		p->gc_mode = select_gc_type(sbi, gc_type);
		p->ofs_unit = sbi->segs_per_sec;
		if (__is_large_section(sbi)) {
			p->dirty_bitmap = dirty_i->dirty_secmap;
			p->max_search = count_bits(p->dirty_bitmap,
						0, MAIN_SECS(sbi));
		} else {
			p->dirty_bitmap = dirty_i->dirty_segmap[DIRTY];
			p->max_search = dirty_i->nr_dirty[DIRTY];
		}
	}

	/*
	 * adjust candidates range, should select all dirty segments for
	 * foreground GC and urgent GC cases.
	 */
	if (gc_type != FG_GC &&
			(sbi->gc_mode != GC_URGENT_HIGH) &&
			(p->gc_mode != GC_AT && p->alloc_mode != AT_SSR) &&
			p->max_search > sbi->max_victim_search)
		p->max_search = sbi->max_victim_search;

	/* let's select beginning hot/small space first in no_heap mode*/
	if (f2fs_need_rand_seg(sbi))
		p->offset = prandom_u32() % (MAIN_SECS(sbi) * sbi->segs_per_sec);
	else if (test_opt(sbi, NOHEAP) &&
		(type == CURSEG_HOT_DATA || IS_NODESEG(type)))
		p->offset = 0;
	else
		p->offset = SIT_I(sbi)->last_victim[p->gc_mode];
}

static unsigned int get_max_cost(struct f2fs_sb_info *sbi,
				struct victim_sel_policy *p)
{
	/* SSR allocates in a segment unit */
	if (p->alloc_mode == SSR)
		return sbi->blocks_per_seg;
	else if (p->alloc_mode == AT_SSR)
		return UINT_MAX;

	/* LFS */
	if (p->gc_mode == GC_GREEDY)
		return 2 * sbi->blocks_per_seg * p->ofs_unit;
	else if (p->gc_mode == GC_CB)
		return UINT_MAX;
	else if (p->gc_mode == GC_AT)
		return UINT_MAX;
	else /* No other gc_mode */
		return 0;
}

static unsigned int check_bg_victims(struct f2fs_sb_info *sbi)
{
	struct dirty_seglist_info *dirty_i = DIRTY_I(sbi);
	unsigned int secno;

	/*
	 * If the gc_type is FG_GC, we can select victim segments
	 * selected by background GC before.
	 * Those segments guarantee they have small valid blocks.
	 */
	for_each_set_bit(secno, dirty_i->victim_secmap, MAIN_SECS(sbi)) {
		if (sec_usage_check(sbi, secno))
			continue;
		clear_bit(secno, dirty_i->victim_secmap);
		return GET_SEG_FROM_SEC(sbi, secno);
	}
	return NULL_SEGNO;
}

static unsigned int get_cb_cost(struct f2fs_sb_info *sbi, unsigned int segno)
{
	struct sit_info *sit_i = SIT_I(sbi);
	unsigned int secno = GET_SEC_FROM_SEG(sbi, segno);
	unsigned int start = GET_SEG_FROM_SEC(sbi, secno);
	unsigned long long mtime = 0;
	unsigned int vblocks;
	unsigned char age = 0;
	unsigned char u;
	unsigned int i;
	unsigned int usable_segs_per_sec = f2fs_usable_segs_in_sec(sbi, segno);

	for (i = 0; i < usable_segs_per_sec; i++)
		mtime += get_seg_entry(sbi, start + i)->mtime;
	vblocks = get_valid_blocks(sbi, segno, true);

	mtime = div_u64(mtime, usable_segs_per_sec);
	vblocks = div_u64(vblocks, usable_segs_per_sec);

	u = (vblocks * 100) >> sbi->log_blocks_per_seg;

	/* Handle if the system time has changed by the user */
	if (mtime < sit_i->min_mtime)
		sit_i->min_mtime = mtime;
	if (mtime > sit_i->max_mtime)
		sit_i->max_mtime = mtime;
	if (sit_i->max_mtime != sit_i->min_mtime)
		age = 100 - div64_u64(100 * (mtime - sit_i->min_mtime),
				sit_i->max_mtime - sit_i->min_mtime);

	return UINT_MAX - ((100 * (100 - u) * age) / (100 + u));
}

static inline unsigned int get_gc_cost(struct f2fs_sb_info *sbi,
			unsigned int segno, struct victim_sel_policy *p)
{
	if (p->alloc_mode == SSR)
		return get_seg_entry(sbi, segno)->ckpt_valid_blocks;

	/* alloc_mode == LFS */
	if (p->gc_mode == GC_GREEDY)
		return get_valid_blocks(sbi, segno, true);
	else if (p->gc_mode == GC_CB)
		return get_cb_cost(sbi, segno);

	f2fs_bug_on(sbi, 1);
	return 0;
}

static unsigned int count_bits(const unsigned long *addr,
				unsigned int offset, unsigned int len)
{
	unsigned int end = offset + len, sum = 0;

	while (offset < end) {
		if (test_bit(offset++, addr))
			++sum;
	}
	return sum;
}

static struct victim_entry *attach_victim_entry(struct f2fs_sb_info *sbi,
				unsigned long long mtime, unsigned int segno,
				struct rb_node *parent, struct rb_node **p,
				bool left_most)
{
	struct atgc_management *am = &sbi->am;
	struct victim_entry *ve;

	ve =  f2fs_kmem_cache_alloc(victim_entry_slab,
				GFP_NOFS, true, NULL);

	ve->mtime = mtime;
	ve->segno = segno;

	rb_link_node(&ve->rb_node, parent, p);
	rb_insert_color_cached(&ve->rb_node, &am->root, left_most);

	list_add_tail(&ve->list, &am->victim_list);

	am->victim_count++;

	return ve;
}

static void insert_victim_entry(struct f2fs_sb_info *sbi,
				unsigned long long mtime, unsigned int segno)
{
	struct atgc_management *am = &sbi->am;
	struct rb_node **p;
	struct rb_node *parent = NULL;
	bool left_most = true;

	p = f2fs_lookup_rb_tree_ext(sbi, &am->root, &parent, mtime, &left_most);
	attach_victim_entry(sbi, mtime, segno, parent, p, left_most);
}

static void add_victim_entry(struct f2fs_sb_info *sbi,
				struct victim_sel_policy *p, unsigned int segno)
{
	struct sit_info *sit_i = SIT_I(sbi);
	unsigned int secno = GET_SEC_FROM_SEG(sbi, segno);
	unsigned int start = GET_SEG_FROM_SEC(sbi, secno);
	unsigned long long mtime = 0;
	unsigned int i;

	if (unlikely(is_sbi_flag_set(sbi, SBI_CP_DISABLED))) {
		if (p->gc_mode == GC_AT &&
			get_valid_blocks(sbi, segno, true) == 0)
			return;
	}

	for (i = 0; i < sbi->segs_per_sec; i++)
		mtime += get_seg_entry(sbi, start + i)->mtime;
	mtime = div_u64(mtime, sbi->segs_per_sec);

	/* Handle if the system time has changed by the user */
	if (mtime < sit_i->min_mtime)
		sit_i->min_mtime = mtime;
	if (mtime > sit_i->max_mtime)
		sit_i->max_mtime = mtime;
	if (mtime < sit_i->dirty_min_mtime)
		sit_i->dirty_min_mtime = mtime;
	if (mtime > sit_i->dirty_max_mtime)
		sit_i->dirty_max_mtime = mtime;

	/* don't choose young section as candidate */
	if (sit_i->dirty_max_mtime - mtime < p->age_threshold)
		return;

	insert_victim_entry(sbi, mtime, segno);
}

static struct rb_node *lookup_central_victim(struct f2fs_sb_info *sbi,
						struct victim_sel_policy *p)
{
	struct atgc_management *am = &sbi->am;
	struct rb_node *parent = NULL;
	bool left_most;

	f2fs_lookup_rb_tree_ext(sbi, &am->root, &parent, p->age, &left_most);

	return parent;
}

static void atgc_lookup_victim(struct f2fs_sb_info *sbi,
						struct victim_sel_policy *p)
{
	struct sit_info *sit_i = SIT_I(sbi);
	struct atgc_management *am = &sbi->am;
	struct rb_root_cached *root = &am->root;
	struct rb_node *node;
	struct rb_entry *re;
	struct victim_entry *ve;
	unsigned long long total_time;
	unsigned long long age, u, accu;
	unsigned long long max_mtime = sit_i->dirty_max_mtime;
	unsigned long long min_mtime = sit_i->dirty_min_mtime;
	unsigned int sec_blocks = BLKS_PER_SEC(sbi);
	unsigned int vblocks;
	unsigned int dirty_threshold = max(am->max_candidate_count,
					am->candidate_ratio *
					am->victim_count / 100);
	unsigned int age_weight = am->age_weight;
	unsigned int cost;
	unsigned int iter = 0;

	if (max_mtime < min_mtime)
		return;

	max_mtime += 1;
	total_time = max_mtime - min_mtime;

	accu = div64_u64(ULLONG_MAX, total_time);
	accu = min_t(unsigned long long, div_u64(accu, 100),
					DEFAULT_ACCURACY_CLASS);

	node = rb_first_cached(root);
next:
	re = rb_entry_safe(node, struct rb_entry, rb_node);
	if (!re)
		return;

	ve = (struct victim_entry *)re;

	if (ve->mtime >= max_mtime || ve->mtime < min_mtime)
		goto skip;

	/* age = 10000 * x% * 60 */
	age = div64_u64(accu * (max_mtime - ve->mtime), total_time) *
								age_weight;

	vblocks = get_valid_blocks(sbi, ve->segno, true);
	f2fs_bug_on(sbi, !vblocks || vblocks == sec_blocks);

	/* u = 10000 * x% * 40 */
	u = div64_u64(accu * (sec_blocks - vblocks), sec_blocks) *
							(100 - age_weight);

	f2fs_bug_on(sbi, age + u >= UINT_MAX);

	cost = UINT_MAX - (age + u);
	iter++;

	if (cost < p->min_cost ||
			(cost == p->min_cost && age > p->oldest_age)) {
		p->min_cost = cost;
		p->oldest_age = age;
		p->min_segno = ve->segno;
	}
skip:
	if (iter < dirty_threshold) {
		node = rb_next(node);
		goto next;
	}
}

/*
 * select candidates around source section in range of
 * [target - dirty_threshold, target + dirty_threshold]
 */
static void atssr_lookup_victim(struct f2fs_sb_info *sbi,
						struct victim_sel_policy *p)
{
	struct sit_info *sit_i = SIT_I(sbi);
	struct atgc_management *am = &sbi->am;
	struct rb_node *node;
	struct rb_entry *re;
	struct victim_entry *ve;
	unsigned long long age;
	unsigned long long max_mtime = sit_i->dirty_max_mtime;
	unsigned long long min_mtime = sit_i->dirty_min_mtime;
	unsigned int seg_blocks = sbi->blocks_per_seg;
	unsigned int vblocks;
	unsigned int dirty_threshold = max(am->max_candidate_count,
					am->candidate_ratio *
					am->victim_count / 100);
	unsigned int cost;
	unsigned int iter = 0;
	int stage = 0;

	if (max_mtime < min_mtime)
		return;
	max_mtime += 1;
next_stage:
	node = lookup_central_victim(sbi, p);
next_node:
	re = rb_entry_safe(node, struct rb_entry, rb_node);
	if (!re) {
		if (stage == 0)
			goto skip_stage;
		return;
	}

	ve = (struct victim_entry *)re;

	if (ve->mtime >= max_mtime || ve->mtime < min_mtime)
		goto skip_node;

	age = max_mtime - ve->mtime;

	vblocks = get_seg_entry(sbi, ve->segno)->ckpt_valid_blocks;
	f2fs_bug_on(sbi, !vblocks);

	/* rare case */
	if (vblocks == seg_blocks)
		goto skip_node;

	iter++;

	age = max_mtime - abs(p->age - age);
	cost = UINT_MAX - vblocks;

	if (cost < p->min_cost ||
			(cost == p->min_cost && age > p->oldest_age)) {
		p->min_cost = cost;
		p->oldest_age = age;
		p->min_segno = ve->segno;
	}
skip_node:
	if (iter < dirty_threshold) {
		if (stage == 0)
			node = rb_prev(node);
		else if (stage == 1)
			node = rb_next(node);
		goto next_node;
	}
skip_stage:
	if (stage < 1) {
		stage++;
		iter = 0;
		goto next_stage;
	}
}
static void lookup_victim_by_age(struct f2fs_sb_info *sbi,
						struct victim_sel_policy *p)
{
	f2fs_bug_on(sbi, !f2fs_check_rb_tree_consistence(sbi,
						&sbi->am.root, true));

	if (p->gc_mode == GC_AT)
		atgc_lookup_victim(sbi, p);
	else if (p->alloc_mode == AT_SSR)
		atssr_lookup_victim(sbi, p);
	else
		f2fs_bug_on(sbi, 1);
}

static void release_victim_entry(struct f2fs_sb_info *sbi)
{
	struct atgc_management *am = &sbi->am;
	struct victim_entry *ve, *tmp;

	list_for_each_entry_safe(ve, tmp, &am->victim_list, list) {
		list_del(&ve->list);
		kmem_cache_free(victim_entry_slab, ve);
		am->victim_count--;
	}

	am->root = RB_ROOT_CACHED;

	f2fs_bug_on(sbi, am->victim_count);
	f2fs_bug_on(sbi, !list_empty(&am->victim_list));
}

static bool f2fs_pin_section(struct f2fs_sb_info *sbi, unsigned int segno)
{
	struct dirty_seglist_info *dirty_i = DIRTY_I(sbi);
	unsigned int secno = GET_SEC_FROM_SEG(sbi, segno);

	if (!dirty_i->enable_pin_section)
		return false;
	if (!test_and_set_bit(secno, dirty_i->pinned_secmap))
		dirty_i->pinned_secmap_cnt++;
	return true;
}

static bool f2fs_pinned_section_exists(struct dirty_seglist_info *dirty_i)
{
	return dirty_i->pinned_secmap_cnt;
}

static bool f2fs_section_is_pinned(struct dirty_seglist_info *dirty_i,
						unsigned int secno)
{
	return dirty_i->enable_pin_section &&
		f2fs_pinned_section_exists(dirty_i) &&
		test_bit(secno, dirty_i->pinned_secmap);
}

static void f2fs_unpin_all_sections(struct f2fs_sb_info *sbi, bool enable)
{
	unsigned int bitmap_size = f2fs_bitmap_size(MAIN_SECS(sbi));

	if (f2fs_pinned_section_exists(DIRTY_I(sbi))) {
		memset(DIRTY_I(sbi)->pinned_secmap, 0, bitmap_size);
		DIRTY_I(sbi)->pinned_secmap_cnt = 0;
	}
	DIRTY_I(sbi)->enable_pin_section = enable;
}

static int f2fs_gc_pinned_control(struct inode *inode, int gc_type,
							unsigned int segno)
{
	if (!f2fs_is_pinned_file(inode))
		return 0;
	if (gc_type != FG_GC)
		return -EBUSY;
	if (!f2fs_pin_section(F2FS_I_SB(inode), segno))
		f2fs_pin_file_control(inode, true);
	return -EAGAIN;
}

/*
 * This function is called from two paths.
 * One is garbage collection and the other is SSR segment selection.
 * When it is called during GC, it just gets a victim segment
 * and it does not remove it from dirty seglist.
 * When it is called from SSR segment selection, it finds a segment
 * which has minimum valid blocks and removes it from dirty seglist.
 */
static int get_victim_by_default(struct f2fs_sb_info *sbi,
			unsigned int *result, int gc_type, int type,
			char alloc_mode, unsigned long long age)
{
	struct dirty_seglist_info *dirty_i = DIRTY_I(sbi);
	struct sit_info *sm = SIT_I(sbi);
	struct victim_sel_policy p;
	unsigned int secno, last_victim;
	unsigned int last_segment;
	unsigned int nsearched;
	bool is_atgc;
	int ret = 0;

	mutex_lock(&dirty_i->seglist_lock);
	last_segment = MAIN_SECS(sbi) * sbi->segs_per_sec;

	p.alloc_mode = alloc_mode;
	p.age = age;
	p.age_threshold = sbi->am.age_threshold;

retry:
	select_policy(sbi, gc_type, type, &p);
	p.min_segno = NULL_SEGNO;
	p.oldest_age = 0;
	p.min_cost = get_max_cost(sbi, &p);

	is_atgc = (p.gc_mode == GC_AT || p.alloc_mode == AT_SSR);
	nsearched = 0;

	if (is_atgc)
		SIT_I(sbi)->dirty_min_mtime = ULLONG_MAX;

	if (*result != NULL_SEGNO) {
		if (!get_valid_blocks(sbi, *result, false)) {
			ret = -ENODATA;
			goto out;
		}

		if (sec_usage_check(sbi, GET_SEC_FROM_SEG(sbi, *result)))
			ret = -EBUSY;
		else
			p.min_segno = *result;
		goto out;
	}

	ret = -ENODATA;
	if (p.max_search == 0)
		goto out;

	if (__is_large_section(sbi) && p.alloc_mode == LFS) {
		if (sbi->next_victim_seg[BG_GC] != NULL_SEGNO) {
			p.min_segno = sbi->next_victim_seg[BG_GC];
			*result = p.min_segno;
			sbi->next_victim_seg[BG_GC] = NULL_SEGNO;
			goto got_result;
		}
		if (gc_type == FG_GC &&
				sbi->next_victim_seg[FG_GC] != NULL_SEGNO) {
			p.min_segno = sbi->next_victim_seg[FG_GC];
			*result = p.min_segno;
			sbi->next_victim_seg[FG_GC] = NULL_SEGNO;
			goto got_result;
		}
	}

	last_victim = sm->last_victim[p.gc_mode];
	if (p.alloc_mode == LFS && gc_type == FG_GC) {
		p.min_segno = check_bg_victims(sbi);
		if (p.min_segno != NULL_SEGNO)
			goto got_it;
	}

	while (1) {
		unsigned long cost, *dirty_bitmap;
		unsigned int unit_no, segno;

		dirty_bitmap = p.dirty_bitmap;
		unit_no = find_next_bit(dirty_bitmap,
				last_segment / p.ofs_unit,
				p.offset / p.ofs_unit);
		segno = unit_no * p.ofs_unit;
		if (segno >= last_segment) {
			if (sm->last_victim[p.gc_mode]) {
				last_segment =
					sm->last_victim[p.gc_mode];
				sm->last_victim[p.gc_mode] = 0;
				p.offset = 0;
				continue;
			}
			break;
		}

		p.offset = segno + p.ofs_unit;
		nsearched++;

#ifdef CONFIG_F2FS_CHECK_FS
		/*
		 * skip selecting the invalid segno (that is failed due to block
		 * validity check failure during GC) to avoid endless GC loop in
		 * such cases.
		 */
		if (test_bit(segno, sm->invalid_segmap))
			goto next;
#endif

		secno = GET_SEC_FROM_SEG(sbi, segno);

		if (sec_usage_check(sbi, secno))
			goto next;

		/* Don't touch checkpointed data */
		if (unlikely(is_sbi_flag_set(sbi, SBI_CP_DISABLED))) {
			if (p.alloc_mode == LFS) {
				/*
				 * LFS is set to find source section during GC.
				 * The victim should have no checkpointed data.
				 */
				if (get_ckpt_valid_blocks(sbi, segno, true))
					goto next;
			} else {
				/*
				 * SSR | AT_SSR are set to find target segment
				 * for writes which can be full by checkpointed
				 * and newly written blocks.
				 */
				if (!f2fs_segment_has_free_slot(sbi, segno))
					goto next;
			}
		}

		if (gc_type == BG_GC && test_bit(secno, dirty_i->victim_secmap))
			goto next;

		if (gc_type == FG_GC && f2fs_section_is_pinned(dirty_i, secno))
			goto next;

		if (is_atgc) {
			add_victim_entry(sbi, &p, segno);
			goto next;
		}

		cost = get_gc_cost(sbi, segno, &p);

		if (p.min_cost > cost) {
			p.min_segno = segno;
			p.min_cost = cost;
		}
next:
		if (nsearched >= p.max_search) {
			if (!sm->last_victim[p.gc_mode] && segno <= last_victim)
				sm->last_victim[p.gc_mode] =
					last_victim + p.ofs_unit;
			else
				sm->last_victim[p.gc_mode] = segno + p.ofs_unit;
			sm->last_victim[p.gc_mode] %=
				(MAIN_SECS(sbi) * sbi->segs_per_sec);
			break;
		}
	}

	/* get victim for GC_AT/AT_SSR */
	if (is_atgc) {
		lookup_victim_by_age(sbi, &p);
		release_victim_entry(sbi);
	}

	if (is_atgc && p.min_segno == NULL_SEGNO &&
			sm->elapsed_time < p.age_threshold) {
		p.age_threshold = 0;
		goto retry;
	}

	if (p.min_segno != NULL_SEGNO) {
got_it:
		*result = (p.min_segno / p.ofs_unit) * p.ofs_unit;
got_result:
		if (p.alloc_mode == LFS) {
			secno = GET_SEC_FROM_SEG(sbi, p.min_segno);
			if (gc_type == FG_GC)
				sbi->cur_victim_sec = secno;
			else
				set_bit(secno, dirty_i->victim_secmap);
		}
		ret = 0;

	}
out:
	if (p.min_segno != NULL_SEGNO)
		trace_f2fs_get_victim(sbi->sb, type, gc_type, &p,
				sbi->cur_victim_sec,
				prefree_segments(sbi), free_segments(sbi));
	mutex_unlock(&dirty_i->seglist_lock);

	return ret;
}

static const struct victim_selection default_v_ops = {
	.get_victim = get_victim_by_default,
};

static struct inode *find_gc_inode(struct gc_inode_list *gc_list, nid_t ino)
{
	struct inode_entry *ie;

	ie = radix_tree_lookup(&gc_list->iroot, ino);
	if (ie)
		return ie->inode;
	return NULL;
}

static void add_gc_inode(struct gc_inode_list *gc_list, struct inode *inode)
{
	struct inode_entry *new_ie;

	if (inode == find_gc_inode(gc_list, inode->i_ino)) {
		iput(inode);
		return;
	}
	new_ie = f2fs_kmem_cache_alloc(f2fs_inode_entry_slab,
					GFP_NOFS, true, NULL);
	new_ie->inode = inode;

	f2fs_radix_tree_insert(&gc_list->iroot, inode->i_ino, new_ie);
	list_add_tail(&new_ie->list, &gc_list->ilist);
}

static void put_gc_inode(struct gc_inode_list *gc_list)
{
	struct inode_entry *ie, *next_ie;

	list_for_each_entry_safe(ie, next_ie, &gc_list->ilist, list) {
		radix_tree_delete(&gc_list->iroot, ie->inode->i_ino);
		iput(ie->inode);
		list_del(&ie->list);
		kmem_cache_free(f2fs_inode_entry_slab, ie);
	}
}

static int check_valid_map(struct f2fs_sb_info *sbi,
				unsigned int segno, int offset)
{
	struct sit_info *sit_i = SIT_I(sbi);
	struct seg_entry *sentry;
	int ret;

	down_read(&sit_i->sentry_lock);
	sentry = get_seg_entry(sbi, segno);
	ret = f2fs_test_bit(offset, sentry->cur_valid_map);
	up_read(&sit_i->sentry_lock);
	return ret;
}

/*
 * This function compares node address got in summary with that in NAT.
 * On validity, copy that node with cold status, otherwise (invalid node)
 * ignore that.
 */
static int gc_node_segment(struct f2fs_sb_info *sbi,
		struct f2fs_summary *sum, unsigned int segno, int gc_type)
{
	struct f2fs_summary *entry;
	block_t start_addr;
	int off;
	int phase = 0;
	bool fggc = (gc_type == FG_GC);
	int submitted = 0;
	unsigned int usable_blks_in_seg = f2fs_usable_blks_in_seg(sbi, segno);

	start_addr = START_BLOCK(sbi, segno);

next_step:
	entry = sum;

	if (fggc && phase == 2)
		atomic_inc(&sbi->wb_sync_req[NODE]);

	for (off = 0; off < usable_blks_in_seg; off++, entry++) {
		nid_t nid = le32_to_cpu(entry->nid);
		struct page *node_page;
		struct node_info ni;
		int err;

		/* stop BG_GC if there is not enough free sections. */
		if (gc_type == BG_GC && has_not_enough_free_secs(sbi, 0, 0))
			return submitted;

		if (check_valid_map(sbi, segno, off) == 0)
			continue;

		if (phase == 0) {
			f2fs_ra_meta_pages(sbi, NAT_BLOCK_OFFSET(nid), 1,
							META_NAT, true);
			continue;
		}

		if (phase == 1) {
			f2fs_ra_node_page(sbi, nid);
			continue;
		}

		/* phase == 2 */
		node_page = f2fs_get_node_page(sbi, nid);
		if (IS_ERR(node_page))
			continue;

		/* block may become invalid during f2fs_get_node_page */
		if (check_valid_map(sbi, segno, off) == 0) {
			f2fs_put_page(node_page, 1);
			continue;
		}

		if (f2fs_get_node_info(sbi, nid, &ni, false)) {
			f2fs_put_page(node_page, 1);
			continue;
		}

		if (ni.blk_addr != start_addr + off) {
			f2fs_put_page(node_page, 1);
			continue;
		}

		err = f2fs_move_node_page(node_page, gc_type);
		if (!err && gc_type == FG_GC)
			submitted++;
		stat_inc_node_blk_count(sbi, 1, gc_type);
	}

	if (++phase < 3)
		goto next_step;

	if (fggc)
		atomic_dec(&sbi->wb_sync_req[NODE]);
	return submitted;
}

/*
 * Calculate start block index indicating the given node offset.
 * Be careful, caller should give this node offset only indicating direct node
 * blocks. If any node offsets, which point the other types of node blocks such
 * as indirect or double indirect node blocks, are given, it must be a caller's
 * bug.
 */
block_t f2fs_start_bidx_of_node(unsigned int node_ofs, struct inode *inode)
{
	unsigned int indirect_blks = 2 * NIDS_PER_BLOCK + 4;
	unsigned int bidx;

	if (node_ofs == 0)
		return 0;

	if (node_ofs <= 2) {
		bidx = node_ofs - 1;
	} else if (node_ofs <= indirect_blks) {
		int dec = (node_ofs - 4) / (NIDS_PER_BLOCK + 1);

		bidx = node_ofs - 2 - dec;
	} else {
		int dec = (node_ofs - indirect_blks - 3) / (NIDS_PER_BLOCK + 1);

		bidx = node_ofs - 5 - dec;
	}
	return bidx * ADDRS_PER_BLOCK(inode) + ADDRS_PER_INODE(inode);
}

static bool is_alive(struct f2fs_sb_info *sbi, struct f2fs_summary *sum,
		struct node_info *dni, block_t blkaddr, unsigned int *nofs)
{
	struct page *node_page;
	nid_t nid;
	unsigned int ofs_in_node, max_addrs, base;
	block_t source_blkaddr;

	nid = le32_to_cpu(sum->nid);
	ofs_in_node = le16_to_cpu(sum->ofs_in_node);

	node_page = f2fs_get_node_page(sbi, nid);
	if (IS_ERR(node_page))
		return false;

	if (f2fs_get_node_info(sbi, nid, dni, false)) {
		f2fs_put_page(node_page, 1);
		return false;
	}

	if (sum->version != dni->version) {
		f2fs_warn(sbi, "%s: valid data with mismatched node version.",
			  __func__);
		set_sbi_flag(sbi, SBI_NEED_FSCK);
	}

	if (f2fs_check_nid_range(sbi, dni->ino)) {
		f2fs_put_page(node_page, 1);
		return false;
	}

	if (IS_INODE(node_page)) {
		base = offset_in_addr(F2FS_INODE(node_page));
		max_addrs = DEF_ADDRS_PER_INODE;
	} else {
		base = 0;
		max_addrs = DEF_ADDRS_PER_BLOCK;
	}

	if (base + ofs_in_node >= max_addrs) {
		f2fs_err(sbi, "Inconsistent blkaddr offset: base:%u, ofs_in_node:%u, max:%u, ino:%u, nid:%u",
			base, ofs_in_node, max_addrs, dni->ino, dni->nid);
		f2fs_put_page(node_page, 1);
		return false;
	}

	*nofs = ofs_of_node(node_page);
	source_blkaddr = data_blkaddr(NULL, node_page, ofs_in_node);
	f2fs_put_page(node_page, 1);

	if (source_blkaddr != blkaddr) {
#ifdef CONFIG_F2FS_CHECK_FS
		unsigned int segno = GET_SEGNO(sbi, blkaddr);
		unsigned long offset = GET_BLKOFF_FROM_SEG0(sbi, blkaddr);

		if (unlikely(check_valid_map(sbi, segno, offset))) {
			if (!test_and_set_bit(segno, SIT_I(sbi)->invalid_segmap)) {
				f2fs_err(sbi, "mismatched blkaddr %u (source_blkaddr %u) in seg %u",
					 blkaddr, source_blkaddr, segno);
				set_sbi_flag(sbi, SBI_NEED_FSCK);
			}
		}
#endif
		return false;
	}
	return true;
}

static int ra_data_block(struct inode *inode, pgoff_t index)
{
	struct f2fs_sb_info *sbi = F2FS_I_SB(inode);
	struct address_space *mapping = inode->i_mapping;
	struct dnode_of_data dn;
	struct page *page;
	struct extent_info ei = {0, 0, 0};
	struct f2fs_io_info fio = {
		.sbi = sbi,
		.ino = inode->i_ino,
		.type = DATA,
		.temp = COLD,
		.op = REQ_OP_READ,
		.op_flags = 0,
		.encrypted_page = NULL,
		.in_list = false,
		.retry = false,
	};
	int err;

	page = f2fs_grab_cache_page(mapping, index, true);
	if (!page)
		return -ENOMEM;

	if (f2fs_lookup_extent_cache(inode, index, &ei)) {
		dn.data_blkaddr = ei.blk + index - ei.fofs;
		if (unlikely(!f2fs_is_valid_blkaddr(sbi, dn.data_blkaddr,
						DATA_GENERIC_ENHANCE_READ))) {
			err = -EFSCORRUPTED;
			goto put_page;
		}
		goto got_it;
	}

	set_new_dnode(&dn, inode, NULL, NULL, 0);
	err = f2fs_get_dnode_of_data(&dn, index, LOOKUP_NODE);
	if (err)
		goto put_page;
	f2fs_put_dnode(&dn);

	if (!__is_valid_data_blkaddr(dn.data_blkaddr)) {
		err = -ENOENT;
		goto put_page;
	}
	if (unlikely(!f2fs_is_valid_blkaddr(sbi, dn.data_blkaddr,
						DATA_GENERIC_ENHANCE))) {
		err = -EFSCORRUPTED;
		goto put_page;
	}
got_it:
	/* read page */
	fio.page = page;
	fio.new_blkaddr = fio.old_blkaddr = dn.data_blkaddr;

	/*
	 * don't cache encrypted data into meta inode until previous dirty
	 * data were writebacked to avoid racing between GC and flush.
	 */
	f2fs_wait_on_page_writeback(page, DATA, true, true);

	f2fs_wait_on_block_writeback(inode, dn.data_blkaddr);

	fio.encrypted_page = f2fs_pagecache_get_page(META_MAPPING(sbi),
					dn.data_blkaddr,
					FGP_LOCK | FGP_CREAT, GFP_NOFS);
	if (!fio.encrypted_page) {
		err = -ENOMEM;
		goto put_page;
	}

	err = f2fs_submit_page_bio(&fio);
	if (err)
		goto put_encrypted_page;
	f2fs_put_page(fio.encrypted_page, 0);
	f2fs_put_page(page, 1);

	f2fs_update_iostat(sbi, FS_DATA_READ_IO, F2FS_BLKSIZE);
	f2fs_update_iostat(sbi, FS_GDATA_READ_IO, F2FS_BLKSIZE);

	return 0;
put_encrypted_page:
	f2fs_put_page(fio.encrypted_page, 1);
put_page:
	f2fs_put_page(page, 1);
	return err;
}

/*
 * Move data block via META_MAPPING while keeping locked data page.
 * This can be used to move blocks, aka LBAs, directly on disk.
 */
static int move_data_block(struct inode *inode, block_t bidx,
				int gc_type, unsigned int segno, int off)
{
	struct f2fs_io_info fio = {
		.sbi = F2FS_I_SB(inode),
		.ino = inode->i_ino,
		.type = DATA,
		.temp = COLD,
		.op = REQ_OP_READ,
		.op_flags = 0,
		.encrypted_page = NULL,
		.in_list = false,
		.retry = false,
	};
	struct dnode_of_data dn;
	struct f2fs_summary sum;
	struct node_info ni;
	struct page *page, *mpage;
	block_t newaddr;
	int err = 0;
	bool lfs_mode = f2fs_lfs_mode(fio.sbi);
	int type = fio.sbi->am.atgc_enabled && (gc_type == BG_GC) &&
				(fio.sbi->gc_mode != GC_URGENT_HIGH) ?
				CURSEG_ALL_DATA_ATGC : CURSEG_COLD_DATA;

	/* do not read out */
	page = f2fs_grab_cache_page(inode->i_mapping, bidx, false);
	if (!page)
		return -ENOMEM;

	if (!check_valid_map(F2FS_I_SB(inode), segno, off)) {
		err = -ENOENT;
		goto out;
	}

	if (f2fs_is_atomic_file(inode)) {
		F2FS_I(inode)->i_gc_failures[GC_FAILURE_ATOMIC]++;
		F2FS_I_SB(inode)->skipped_atomic_files[gc_type]++;
		err = -EAGAIN;
		goto out;
	}

	err = f2fs_gc_pinned_control(inode, gc_type, segno);
	if (err)
		goto out;

	set_new_dnode(&dn, inode, NULL, NULL, 0);
	err = f2fs_get_dnode_of_data(&dn, bidx, LOOKUP_NODE);
	if (err)
		goto out;

	if (unlikely(dn.data_blkaddr == NULL_ADDR)) {
		ClearPageUptodate(page);
		err = -ENOENT;
		goto put_out;
	}

	/*
	 * don't cache encrypted data into meta inode until previous dirty
	 * data were writebacked to avoid racing between GC and flush.
	 */
	f2fs_wait_on_page_writeback(page, DATA, true, true);

	f2fs_wait_on_block_writeback(inode, dn.data_blkaddr);

	err = f2fs_get_node_info(fio.sbi, dn.nid, &ni, false);
	if (err)
		goto put_out;

	/* read page */
	fio.page = page;
	fio.new_blkaddr = fio.old_blkaddr = dn.data_blkaddr;

	if (lfs_mode)
		f2fs_down_write(&fio.sbi->io_order_lock);

	mpage = f2fs_grab_cache_page(META_MAPPING(fio.sbi),
					fio.old_blkaddr, false);
	if (!mpage) {
		err = -ENOMEM;
		goto up_out;
	}

	fio.encrypted_page = mpage;

	/* read source block in mpage */
	if (!PageUptodate(mpage)) {
		err = f2fs_submit_page_bio(&fio);
		if (err) {
			f2fs_put_page(mpage, 1);
			goto up_out;
		}

		f2fs_update_iostat(fio.sbi, FS_DATA_READ_IO, F2FS_BLKSIZE);
		f2fs_update_iostat(fio.sbi, FS_GDATA_READ_IO, F2FS_BLKSIZE);

		lock_page(mpage);
		if (unlikely(mpage->mapping != META_MAPPING(fio.sbi) ||
						!PageUptodate(mpage))) {
			err = -EIO;
			f2fs_put_page(mpage, 1);
			goto up_out;
		}
	}

	set_summary(&sum, dn.nid, dn.ofs_in_node, ni.version);

	/* allocate block address */
	f2fs_allocate_data_block(fio.sbi, NULL, fio.old_blkaddr, &newaddr,
				&sum, type, NULL);

	fio.encrypted_page = f2fs_pagecache_get_page(META_MAPPING(fio.sbi),
				newaddr, FGP_LOCK | FGP_CREAT, GFP_NOFS);
	if (!fio.encrypted_page) {
		err = -ENOMEM;
		f2fs_put_page(mpage, 1);
		goto recover_block;
	}

	/* write target block */
	f2fs_wait_on_page_writeback(fio.encrypted_page, DATA, true, true);
	memcpy(page_address(fio.encrypted_page),
				page_address(mpage), PAGE_SIZE);
	f2fs_put_page(mpage, 1);
	invalidate_mapping_pages(META_MAPPING(fio.sbi),
				fio.old_blkaddr, fio.old_blkaddr);
	f2fs_invalidate_compress_page(fio.sbi, fio.old_blkaddr);

	set_page_dirty(fio.encrypted_page);
	if (clear_page_dirty_for_io(fio.encrypted_page))
		dec_page_count(fio.sbi, F2FS_DIRTY_META);

	set_page_writeback(fio.encrypted_page);
	ClearPageError(page);

	fio.op = REQ_OP_WRITE;
	fio.op_flags = REQ_SYNC;
	fio.new_blkaddr = newaddr;
	f2fs_submit_page_write(&fio);
	if (fio.retry) {
		err = -EAGAIN;
		if (PageWriteback(fio.encrypted_page))
			end_page_writeback(fio.encrypted_page);
		goto put_page_out;
	}

	f2fs_update_iostat(fio.sbi, FS_GC_DATA_IO, F2FS_BLKSIZE);

	f2fs_update_data_blkaddr(&dn, newaddr);
	set_inode_flag(inode, FI_APPEND_WRITE);
	if (page->index == 0)
		set_inode_flag(inode, FI_FIRST_BLOCK_WRITTEN);
put_page_out:
	f2fs_put_page(fio.encrypted_page, 1);
recover_block:
	if (err)
		f2fs_do_replace_block(fio.sbi, &sum, newaddr, fio.old_blkaddr,
							true, true, true);
up_out:
	if (lfs_mode)
		f2fs_up_write(&fio.sbi->io_order_lock);
put_out:
	f2fs_put_dnode(&dn);
out:
	f2fs_put_page(page, 1);
	return err;
}

static int move_data_page(struct inode *inode, block_t bidx, int gc_type,
							unsigned int segno, int off)
{
	struct page *page;
	int err = 0;

	page = f2fs_get_lock_data_page(inode, bidx, true);
	if (IS_ERR(page))
		return PTR_ERR(page);

	if (!check_valid_map(F2FS_I_SB(inode), segno, off)) {
		err = -ENOENT;
		goto out;
	}

	if (f2fs_is_atomic_file(inode)) {
		F2FS_I(inode)->i_gc_failures[GC_FAILURE_ATOMIC]++;
		F2FS_I_SB(inode)->skipped_atomic_files[gc_type]++;
		err = -EAGAIN;
		goto out;
	}
	err = f2fs_gc_pinned_control(inode, gc_type, segno);
	if (err)
		goto out;

	if (gc_type == BG_GC) {
		if (PageWriteback(page)) {
			err = -EAGAIN;
			goto out;
		}
		set_page_dirty(page);
		set_page_private_gcing(page);
	} else {
		struct f2fs_io_info fio = {
			.sbi = F2FS_I_SB(inode),
			.ino = inode->i_ino,
			.type = DATA,
			.temp = COLD,
			.op = REQ_OP_WRITE,
			.op_flags = REQ_SYNC,
			.old_blkaddr = NULL_ADDR,
			.page = page,
			.encrypted_page = NULL,
			.need_lock = LOCK_REQ,
			.io_type = FS_GC_DATA_IO,
		};
		bool is_dirty = PageDirty(page);

retry:
		f2fs_wait_on_page_writeback(page, DATA, true, true);

		set_page_dirty(page);
		if (clear_page_dirty_for_io(page)) {
			inode_dec_dirty_pages(inode);
			f2fs_remove_dirty_inode(inode);
		}

		set_page_private_gcing(page);

		err = f2fs_do_write_data_page(&fio);
		if (err) {
			clear_page_private_gcing(page);
			if (err == -ENOMEM) {
				congestion_wait(BLK_RW_ASYNC,
						DEFAULT_IO_TIMEOUT);
				goto retry;
			}
			if (is_dirty)
				set_page_dirty(page);
		}
	}
out:
	f2fs_put_page(page, 1);
	return err;
}

/*
 * This function tries to get parent node of victim data block, and identifies
 * data block validity. If the block is valid, copy that with cold status and
 * modify parent node.
 * If the parent node is not valid or the data block address is different,
 * the victim data block is ignored.
 */
static int gc_data_segment(struct f2fs_sb_info *sbi, struct f2fs_summary *sum,
		struct gc_inode_list *gc_list, unsigned int segno, int gc_type,
		bool force_migrate)
{
	struct super_block *sb = sbi->sb;
	struct f2fs_summary *entry;
	block_t start_addr;
	int off;
	int phase = 0;
	int submitted = 0;
	unsigned int usable_blks_in_seg = f2fs_usable_blks_in_seg(sbi, segno);

	start_addr = START_BLOCK(sbi, segno);

next_step:
	entry = sum;

	for (off = 0; off < usable_blks_in_seg; off++, entry++) {
		struct page *data_page;
		struct inode *inode;
		struct node_info dni; /* dnode info for the data */
		unsigned int ofs_in_node, nofs;
		block_t start_bidx;
		nid_t nid = le32_to_cpu(entry->nid);

		/*
		 * stop BG_GC if there is not enough free sections.
		 * Or, stop GC if the segment becomes fully valid caused by
		 * race condition along with SSR block allocation.
		 */
		if ((gc_type == BG_GC && has_not_enough_free_secs(sbi, 0, 0)) ||
			(!force_migrate && get_valid_blocks(sbi, segno, true) ==
							BLKS_PER_SEC(sbi)))
			return submitted;

		if (check_valid_map(sbi, segno, off) == 0)
			continue;

		if (phase == 0) {
			f2fs_ra_meta_pages(sbi, NAT_BLOCK_OFFSET(nid), 1,
							META_NAT, true);
			continue;
		}

		if (phase == 1) {
			f2fs_ra_node_page(sbi, nid);
			continue;
		}

		/* Get an inode by ino with checking validity */
		if (!is_alive(sbi, entry, &dni, start_addr + off, &nofs))
			continue;

		if (phase == 2) {
			f2fs_ra_node_page(sbi, dni.ino);
			continue;
		}

		ofs_in_node = le16_to_cpu(entry->ofs_in_node);

		if (phase == 3) {
			int err;

			inode = f2fs_iget(sb, dni.ino);
			if (IS_ERR(inode) || is_bad_inode(inode) ||
					special_file(inode->i_mode))
				continue;

			err = f2fs_gc_pinned_control(inode, gc_type, segno);
			if (err == -EAGAIN) {
				iput(inode);
				return submitted;
			}

			if (!f2fs_down_write_trylock(
				&F2FS_I(inode)->i_gc_rwsem[WRITE])) {
				iput(inode);
				sbi->skipped_gc_rwsem++;
				continue;
			}

			start_bidx = f2fs_start_bidx_of_node(nofs, inode) +
								ofs_in_node;

			if (f2fs_post_read_required(inode)) {
				int err = ra_data_block(inode, start_bidx);

				f2fs_up_write(&F2FS_I(inode)->i_gc_rwsem[WRITE]);
				if (err) {
					iput(inode);
					continue;
				}
				add_gc_inode(gc_list, inode);
				continue;
			}

			data_page = f2fs_get_read_data_page(inode,
						start_bidx, REQ_RAHEAD, true);
			f2fs_up_write(&F2FS_I(inode)->i_gc_rwsem[WRITE]);
			if (IS_ERR(data_page)) {
				iput(inode);
				continue;
			}

			f2fs_put_page(data_page, 0);
			add_gc_inode(gc_list, inode);
			continue;
		}

		/* phase 4 */
		inode = find_gc_inode(gc_list, dni.ino);
		if (inode) {
			struct f2fs_inode_info *fi = F2FS_I(inode);
			bool locked = false;
			int err;

			if (S_ISREG(inode->i_mode)) {
				if (!f2fs_down_write_trylock(&fi->i_gc_rwsem[READ])) {
					sbi->skipped_gc_rwsem++;
					continue;
				}
				if (!f2fs_down_write_trylock(
						&fi->i_gc_rwsem[WRITE])) {
					sbi->skipped_gc_rwsem++;
					f2fs_up_write(&fi->i_gc_rwsem[READ]);
					continue;
				}
				locked = true;

				/* wait for all inflight aio data */
				inode_dio_wait(inode);
			}

			start_bidx = f2fs_start_bidx_of_node(nofs, inode)
								+ ofs_in_node;
			if (f2fs_post_read_required(inode))
				err = move_data_block(inode, start_bidx,
							gc_type, segno, off);
			else
				err = move_data_page(inode, start_bidx, gc_type,
								segno, off);

			if (!err && (gc_type == FG_GC ||
					f2fs_post_read_required(inode)))
				submitted++;

			if (locked) {
				f2fs_up_write(&fi->i_gc_rwsem[WRITE]);
				f2fs_up_write(&fi->i_gc_rwsem[READ]);
			}

			stat_inc_data_blk_count(sbi, 1, gc_type);
		}
	}

	if (++phase < 5)
		goto next_step;

	return submitted;
}

static int __get_victim(struct f2fs_sb_info *sbi, unsigned int *victim,
			int gc_type)
{
	struct sit_info *sit_i = SIT_I(sbi);
	int ret;

	down_write(&sit_i->sentry_lock);
	ret = DIRTY_I(sbi)->v_ops->get_victim(sbi, victim, gc_type,
					      NO_CHECK_TYPE, LFS, 0);
	up_write(&sit_i->sentry_lock);
	return ret;
}

static int do_garbage_collect(struct f2fs_sb_info *sbi,
				unsigned int start_segno,
				struct gc_inode_list *gc_list, int gc_type,
				bool force_migrate)
{
	struct page *sum_page;
	struct f2fs_summary_block *sum;
	struct blk_plug plug;
	unsigned int segno = start_segno;
	unsigned int end_segno = start_segno + sbi->segs_per_sec;
	int seg_freed = 0, migrated = 0;
	unsigned char type = IS_DATASEG(get_seg_entry(sbi, segno)->type) ?
						SUM_TYPE_DATA : SUM_TYPE_NODE;
	int submitted = 0;

	if (__is_large_section(sbi))
		end_segno = rounddown(end_segno, sbi->segs_per_sec);

	/*
	 * zone-capacity can be less than zone-size in zoned devices,
	 * resulting in less than expected usable segments in the zone,
	 * calculate the end segno in the zone which can be garbage collected
	 */
	if (f2fs_sb_has_blkzoned(sbi))
		end_segno -= sbi->segs_per_sec -
					f2fs_usable_segs_in_sec(sbi, segno);

	sanity_check_seg_type(sbi, get_seg_entry(sbi, segno)->type);

	/* readahead multi ssa blocks those have contiguous address */
	if (__is_large_section(sbi))
		f2fs_ra_meta_pages(sbi, GET_SUM_BLOCK(sbi, segno),
					end_segno - segno, META_SSA, true);

	/* reference all summary page */
	while (segno < end_segno) {
		sum_page = f2fs_get_sum_page(sbi, segno++);
		if (IS_ERR(sum_page)) {
			int err = PTR_ERR(sum_page);

			end_segno = segno - 1;
			for (segno = start_segno; segno < end_segno; segno++) {
				sum_page = find_get_page(META_MAPPING(sbi),
						GET_SUM_BLOCK(sbi, segno));
				f2fs_put_page(sum_page, 0);
				f2fs_put_page(sum_page, 0);
			}
			return err;
		}
		unlock_page(sum_page);
	}

	blk_start_plug(&plug);

	for (segno = start_segno; segno < end_segno; segno++) {

		/* find segment summary of victim */
		sum_page = find_get_page(META_MAPPING(sbi),
					GET_SUM_BLOCK(sbi, segno));
		f2fs_put_page(sum_page, 0);

		if (get_valid_blocks(sbi, segno, false) == 0)
			goto freed;
		if (gc_type == BG_GC && __is_large_section(sbi) &&
				migrated >= sbi->migration_granularity)
			goto skip;
		if (!PageUptodate(sum_page) || unlikely(f2fs_cp_error(sbi)))
			goto skip;

		sum = page_address(sum_page);
		if (type != GET_SUM_TYPE((&sum->footer))) {
			f2fs_err(sbi, "Inconsistent segment (%u) type [%d, %d] in SSA and SIT",
				 segno, type, GET_SUM_TYPE((&sum->footer)));
			set_sbi_flag(sbi, SBI_NEED_FSCK);
			f2fs_stop_checkpoint(sbi, false,
				STOP_CP_REASON_CORRUPTED_SUMMARY);
			goto skip;
		}

		/*
		 * this is to avoid deadlock:
		 * - lock_page(sum_page)         - f2fs_replace_block
		 *  - check_valid_map()            - down_write(sentry_lock)
		 *   - down_read(sentry_lock)     - change_curseg()
		 *                                  - lock_page(sum_page)
		 */
		if (type == SUM_TYPE_NODE)
			submitted += gc_node_segment(sbi, sum->entries, segno,
								gc_type);
		else
			submitted += gc_data_segment(sbi, sum->entries, gc_list,
							segno, gc_type,
							force_migrate);

		stat_inc_seg_count(sbi, type, gc_type);
		sbi->gc_reclaimed_segs[sbi->gc_mode]++;
		migrated++;

freed:
		if (gc_type == FG_GC &&
				get_valid_blocks(sbi, segno, false) == 0)
			seg_freed++;

		if (__is_large_section(sbi))
			sbi->next_victim_seg[gc_type] =
				(segno + 1 < end_segno) ? segno + 1 : NULL_SEGNO;
skip:
		f2fs_put_page(sum_page, 0);
	}

	if (submitted)
		f2fs_submit_merged_write(sbi,
				(type == SUM_TYPE_NODE) ? NODE : DATA);

	blk_finish_plug(&plug);

	stat_inc_call_count(sbi->stat_info);

	return seg_freed;
}

int f2fs_gc(struct f2fs_sb_info *sbi, bool sync,
			bool background, bool force, unsigned int segno)
{
	int gc_type = sync ? FG_GC : BG_GC;
	int sec_freed = 0, seg_freed = 0, total_freed = 0;
	int ret = 0;
	struct cp_control cpc;
	unsigned int init_segno = segno;
	struct gc_inode_list gc_list = {
		.ilist = LIST_HEAD_INIT(gc_list.ilist),
		.iroot = RADIX_TREE_INIT(gc_list.iroot, GFP_NOFS),
	};
	unsigned long long last_skipped = sbi->skipped_atomic_files[FG_GC];
	unsigned long long first_skipped;
	unsigned int skipped_round = 0, round = 0;

	trace_f2fs_gc_begin(sbi->sb, sync, background,
				get_pages(sbi, F2FS_DIRTY_NODES),
				get_pages(sbi, F2FS_DIRTY_DENTS),
				get_pages(sbi, F2FS_DIRTY_IMETA),
				free_sections(sbi),
				free_segments(sbi),
				reserved_segments(sbi),
				prefree_segments(sbi));

	cpc.reason = __get_cp_reason(sbi);
	sbi->skipped_gc_rwsem = 0;
	first_skipped = last_skipped;
gc_more:
	if (unlikely(!(sbi->sb->s_flags & SB_ACTIVE))) {
		ret = -EINVAL;
		goto stop;
	}
	if (unlikely(f2fs_cp_error(sbi))) {
		ret = -EIO;
		goto stop;
	}

	if (gc_type == BG_GC && has_not_enough_free_secs(sbi, 0, 0)) {
		/*
		 * For example, if there are many prefree_segments below given
		 * threshold, we can make them free by checkpoint. Then, we
		 * secure free segments which doesn't need fggc any more.
		 */
		if (prefree_segments(sbi) &&
				!is_sbi_flag_set(sbi, SBI_CP_DISABLED)) {
			ret = f2fs_write_checkpoint(sbi, &cpc);
			if (ret)
				goto stop;
		}
		if (has_not_enough_free_secs(sbi, 0, 0))
			gc_type = FG_GC;
	}

	/* f2fs_balance_fs doesn't need to do BG_GC in critical path. */
	if (gc_type == BG_GC && !background) {
		ret = -EINVAL;
		goto stop;
	}
retry:
	ret = __get_victim(sbi, &segno, gc_type);
	if (ret) {
		/* allow to search victim from sections has pinned data */
		if (ret == -ENODATA && gc_type == FG_GC &&
				f2fs_pinned_section_exists(DIRTY_I(sbi))) {
			f2fs_unpin_all_sections(sbi, false);
			goto retry;
		}
		goto stop;
	}

	seg_freed = do_garbage_collect(sbi, segno, &gc_list, gc_type, force);
	if (gc_type == FG_GC &&
		seg_freed == f2fs_usable_segs_in_sec(sbi, segno))
		sec_freed++;
	total_freed += seg_freed;

	if (gc_type == FG_GC) {
		if (sbi->skipped_atomic_files[FG_GC] > last_skipped ||
						sbi->skipped_gc_rwsem)
			skipped_round++;
		last_skipped = sbi->skipped_atomic_files[FG_GC];
		round++;
	}

	if (gc_type == FG_GC)
		sbi->cur_victim_sec = NULL_SEGNO;

	if (sync)
		goto stop;

	if (!has_not_enough_free_secs(sbi, sec_freed, 0))
		goto stop;

	if (skipped_round <= MAX_SKIP_GC_COUNT || skipped_round * 2 < round) {

		/* Write checkpoint to reclaim prefree segments */
		if (free_sections(sbi) < NR_CURSEG_PERSIST_TYPE &&
				prefree_segments(sbi) &&
				!is_sbi_flag_set(sbi, SBI_CP_DISABLED)) {
			ret = f2fs_write_checkpoint(sbi, &cpc);
			if (ret)
				goto stop;
		}
		segno = NULL_SEGNO;
		goto gc_more;
	}
	if (first_skipped < last_skipped &&
			(last_skipped - first_skipped) >
					sbi->skipped_gc_rwsem) {
		f2fs_drop_inmem_pages_all(sbi, true);
		segno = NULL_SEGNO;
		goto gc_more;
	}
	if (gc_type == FG_GC && !is_sbi_flag_set(sbi, SBI_CP_DISABLED))
		ret = f2fs_write_checkpoint(sbi, &cpc);
stop:
	SIT_I(sbi)->last_victim[ALLOC_NEXT] = 0;
	SIT_I(sbi)->last_victim[FLUSH_DEVICE] = init_segno;

	if (gc_type == FG_GC)
		f2fs_unpin_all_sections(sbi, true);

	trace_f2fs_gc_end(sbi->sb, ret, total_freed, sec_freed,
				get_pages(sbi, F2FS_DIRTY_NODES),
				get_pages(sbi, F2FS_DIRTY_DENTS),
				get_pages(sbi, F2FS_DIRTY_IMETA),
				free_sections(sbi),
				free_segments(sbi),
				reserved_segments(sbi),
				prefree_segments(sbi));

	f2fs_up_write(&sbi->gc_lock);

	put_gc_inode(&gc_list);

	if (sync && !ret)
		ret = sec_freed ? 0 : -EAGAIN;
	return ret;
}

int __init f2fs_create_garbage_collection_cache(void)
{
	victim_entry_slab = f2fs_kmem_cache_create("f2fs_victim_entry",
					sizeof(struct victim_entry));
	if (!victim_entry_slab)
		return -ENOMEM;
	return 0;
}

void f2fs_destroy_garbage_collection_cache(void)
{
	kmem_cache_destroy(victim_entry_slab);
}

static void init_atgc_management(struct f2fs_sb_info *sbi)
{
	struct atgc_management *am = &sbi->am;

	if (test_opt(sbi, ATGC) &&
		SIT_I(sbi)->elapsed_time >= DEF_GC_THREAD_AGE_THRESHOLD)
		am->atgc_enabled = true;

	am->root = RB_ROOT_CACHED;
	INIT_LIST_HEAD(&am->victim_list);
	am->victim_count = 0;

	am->candidate_ratio = DEF_GC_THREAD_CANDIDATE_RATIO;
	am->max_candidate_count = DEF_GC_THREAD_MAX_CANDIDATE_COUNT;
	am->age_weight = DEF_GC_THREAD_AGE_WEIGHT;
	am->age_threshold = DEF_GC_THREAD_AGE_THRESHOLD;
}

void f2fs_build_gc_manager(struct f2fs_sb_info *sbi)
{
	DIRTY_I(sbi)->v_ops = &default_v_ops;

	sbi->gc_pin_file_threshold = DEF_GC_FAILED_PINNED_FILES;

	/* give warm/cold data area from slower device */
	if (f2fs_is_multi_device(sbi) && !__is_large_section(sbi))
		SIT_I(sbi)->last_victim[ALLOC_NEXT] =
				GET_SEGNO(sbi, FDEV(0).end_blk) + 1;

	init_atgc_management(sbi);
}

static int free_segment_range(struct f2fs_sb_info *sbi,
				unsigned int secs, bool gc_only)
{
	unsigned int segno, next_inuse, start, end;
	struct cp_control cpc = { CP_RESIZE, 0, 0, 0 };
	int gc_mode, gc_type;
	int err = 0;
	int type;

	/* Force block allocation for GC */
	MAIN_SECS(sbi) -= secs;
	start = MAIN_SECS(sbi) * sbi->segs_per_sec;
	end = MAIN_SEGS(sbi) - 1;

	mutex_lock(&DIRTY_I(sbi)->seglist_lock);
	for (gc_mode = 0; gc_mode < MAX_GC_POLICY; gc_mode++)
		if (SIT_I(sbi)->last_victim[gc_mode] >= start)
			SIT_I(sbi)->last_victim[gc_mode] = 0;

	for (gc_type = BG_GC; gc_type <= FG_GC; gc_type++)
		if (sbi->next_victim_seg[gc_type] >= start)
			sbi->next_victim_seg[gc_type] = NULL_SEGNO;
	mutex_unlock(&DIRTY_I(sbi)->seglist_lock);

	/* Move out cursegs from the target range */
	for (type = CURSEG_HOT_DATA; type < NR_CURSEG_PERSIST_TYPE; type++)
		f2fs_allocate_segment_for_resize(sbi, type, start, end);

	/* do GC to move out valid blocks in the range */
	for (segno = start; segno <= end; segno += sbi->segs_per_sec) {
		struct gc_inode_list gc_list = {
			.ilist = LIST_HEAD_INIT(gc_list.ilist),
			.iroot = RADIX_TREE_INIT(gc_list.iroot, GFP_NOFS),
		};

		do_garbage_collect(sbi, segno, &gc_list, FG_GC, true);
		put_gc_inode(&gc_list);

		if (!gc_only && get_valid_blocks(sbi, segno, true)) {
			err = -EAGAIN;
			goto out;
		}
		if (fatal_signal_pending(current)) {
			err = -ERESTARTSYS;
			goto out;
		}
	}
	if (gc_only)
		goto out;

	err = f2fs_write_checkpoint(sbi, &cpc);
	if (err)
		goto out;

	next_inuse = find_next_inuse(FREE_I(sbi), end + 1, start);
	if (next_inuse <= end) {
		f2fs_err(sbi, "segno %u should be free but still inuse!",
			 next_inuse);
		f2fs_bug_on(sbi, 1);
	}
out:
	MAIN_SECS(sbi) += secs;
	return err;
}

static void update_sb_metadata(struct f2fs_sb_info *sbi, int secs)
{
	struct f2fs_super_block *raw_sb = F2FS_RAW_SUPER(sbi);
	int section_count;
	int segment_count;
	int segment_count_main;
	long long block_count;
	int segs = secs * sbi->segs_per_sec;

	f2fs_down_write(&sbi->sb_lock);

	section_count = le32_to_cpu(raw_sb->section_count);
	segment_count = le32_to_cpu(raw_sb->segment_count);
	segment_count_main = le32_to_cpu(raw_sb->segment_count_main);
	block_count = le64_to_cpu(raw_sb->block_count);

	raw_sb->section_count = cpu_to_le32(section_count + secs);
	raw_sb->segment_count = cpu_to_le32(segment_count + segs);
	raw_sb->segment_count_main = cpu_to_le32(segment_count_main + segs);
	raw_sb->block_count = cpu_to_le64(block_count +
					(long long)segs * sbi->blocks_per_seg);
	if (f2fs_is_multi_device(sbi)) {
		int last_dev = sbi->s_ndevs - 1;
		int dev_segs =
			le32_to_cpu(raw_sb->devs[last_dev].total_segments);

		raw_sb->devs[last_dev].total_segments =
						cpu_to_le32(dev_segs + segs);
	}

	f2fs_up_write(&sbi->sb_lock);
}

static void update_fs_metadata(struct f2fs_sb_info *sbi, int secs)
{
	int segs = secs * sbi->segs_per_sec;
	long long blks = (long long)segs * sbi->blocks_per_seg;
	long long user_block_count =
				le64_to_cpu(F2FS_CKPT(sbi)->user_block_count);

	SM_I(sbi)->segment_count = (int)SM_I(sbi)->segment_count + segs;
	MAIN_SEGS(sbi) = (int)MAIN_SEGS(sbi) + segs;
	MAIN_SECS(sbi) += secs;
	FREE_I(sbi)->free_sections = (int)FREE_I(sbi)->free_sections + secs;
	FREE_I(sbi)->free_segments = (int)FREE_I(sbi)->free_segments + segs;
	F2FS_CKPT(sbi)->user_block_count = cpu_to_le64(user_block_count + blks);

	if (f2fs_is_multi_device(sbi)) {
		int last_dev = sbi->s_ndevs - 1;

		FDEV(last_dev).total_segments =
				(int)FDEV(last_dev).total_segments + segs;
		FDEV(last_dev).end_blk =
				(long long)FDEV(last_dev).end_blk + blks;
#ifdef CONFIG_BLK_DEV_ZONED
		FDEV(last_dev).nr_blkz = (int)FDEV(last_dev).nr_blkz +
					(int)(blks >> sbi->log_blocks_per_blkz);
#endif
	}
}

int f2fs_resize_fs(struct file *filp, __u64 block_count)
{
	struct f2fs_sb_info *sbi = F2FS_I_SB(file_inode(filp));
	__u64 old_block_count, shrunk_blocks;
	struct cp_control cpc = { CP_RESIZE, 0, 0, 0 };
	unsigned int secs;
	int err = 0;
	__u32 rem;

	old_block_count = le64_to_cpu(F2FS_RAW_SUPER(sbi)->block_count);
	if (block_count > old_block_count)
		return -EINVAL;

	if (f2fs_is_multi_device(sbi)) {
		int last_dev = sbi->s_ndevs - 1;
		__u64 last_segs = FDEV(last_dev).total_segments;

		if (block_count + last_segs * sbi->blocks_per_seg <=
								old_block_count)
			return -EINVAL;
	}

	/* new fs size should align to section size */
	div_u64_rem(block_count, BLKS_PER_SEC(sbi), &rem);
	if (rem)
		return -EINVAL;

	if (block_count == old_block_count)
		return 0;

	if (is_sbi_flag_set(sbi, SBI_NEED_FSCK)) {
		f2fs_err(sbi, "Should run fsck to repair first.");
		return -EFSCORRUPTED;
	}

	if (test_opt(sbi, DISABLE_CHECKPOINT)) {
		f2fs_err(sbi, "Checkpoint should be enabled.");
		return -EINVAL;
	}

	err = mnt_want_write_file(filp);
	if (err)
		return err;

	shrunk_blocks = old_block_count - block_count;
	secs = div_u64(shrunk_blocks, BLKS_PER_SEC(sbi));

	/* stop other GC */
<<<<<<< HEAD
	if (!f2fs_down_write_trylock(&sbi->gc_lock))
		return -EAGAIN;
=======
	if (!down_write_trylock(&sbi->gc_lock)) {
		err = -EAGAIN;
		goto out_drop_write;
	}
>>>>>>> 3602dbc5

	/* stop CP to protect MAIN_SEC in free_segment_range */
	f2fs_lock_op(sbi);

	spin_lock(&sbi->stat_lock);
	if (shrunk_blocks + valid_user_blocks(sbi) +
		sbi->current_reserved_blocks + sbi->unusable_block_count +
		F2FS_OPTION(sbi).root_reserved_blocks > sbi->user_block_count)
		err = -ENOSPC;
	spin_unlock(&sbi->stat_lock);

	if (err)
		goto out_unlock;

	err = free_segment_range(sbi, secs, true);

out_unlock:
	f2fs_unlock_op(sbi);
<<<<<<< HEAD
	f2fs_up_write(&sbi->gc_lock);
=======
	up_write(&sbi->gc_lock);
out_drop_write:
	mnt_drop_write_file(filp);
>>>>>>> 3602dbc5
	if (err)
		return err;

	freeze_super(sbi->sb);
<<<<<<< HEAD
	f2fs_down_write(&sbi->gc_lock);
	f2fs_down_write(&sbi->cp_global_sem);
=======

	if (f2fs_readonly(sbi->sb)) {
		thaw_super(sbi->sb);
		return -EROFS;
	}

	down_write(&sbi->gc_lock);
	mutex_lock(&sbi->cp_mutex);
>>>>>>> 3602dbc5

	spin_lock(&sbi->stat_lock);
	if (shrunk_blocks + valid_user_blocks(sbi) +
		sbi->current_reserved_blocks + sbi->unusable_block_count +
		F2FS_OPTION(sbi).root_reserved_blocks > sbi->user_block_count)
		err = -ENOSPC;
	else
		sbi->user_block_count -= shrunk_blocks;
	spin_unlock(&sbi->stat_lock);
	if (err)
		goto out_err;

	set_sbi_flag(sbi, SBI_IS_RESIZEFS);
	err = free_segment_range(sbi, secs, false);
	if (err)
		goto recover_out;

	update_sb_metadata(sbi, -secs);

	err = f2fs_commit_super(sbi, false);
	if (err) {
		update_sb_metadata(sbi, secs);
		goto recover_out;
	}

	update_fs_metadata(sbi, -secs);
	clear_sbi_flag(sbi, SBI_IS_RESIZEFS);
	set_sbi_flag(sbi, SBI_IS_DIRTY);

	err = f2fs_write_checkpoint(sbi, &cpc);
	if (err) {
		update_fs_metadata(sbi, secs);
		update_sb_metadata(sbi, secs);
		f2fs_commit_super(sbi, false);
	}
recover_out:
	clear_sbi_flag(sbi, SBI_IS_RESIZEFS);
	if (err) {
		set_sbi_flag(sbi, SBI_NEED_FSCK);
		f2fs_err(sbi, "resize_fs failed, should run fsck to repair!");

		spin_lock(&sbi->stat_lock);
		sbi->user_block_count += shrunk_blocks;
		spin_unlock(&sbi->stat_lock);
	}
out_err:
	f2fs_up_write(&sbi->cp_global_sem);
	f2fs_up_write(&sbi->gc_lock);
	thaw_super(sbi->sb);
	return err;
}<|MERGE_RESOLUTION|>--- conflicted
+++ resolved
@@ -2129,15 +2129,10 @@
 	secs = div_u64(shrunk_blocks, BLKS_PER_SEC(sbi));
 
 	/* stop other GC */
-<<<<<<< HEAD
-	if (!f2fs_down_write_trylock(&sbi->gc_lock))
-		return -EAGAIN;
-=======
-	if (!down_write_trylock(&sbi->gc_lock)) {
+	if (!f2fs_down_write_trylock(&sbi->gc_lock)) {
 		err = -EAGAIN;
 		goto out_drop_write;
 	}
->>>>>>> 3602dbc5
 
 	/* stop CP to protect MAIN_SEC in free_segment_range */
 	f2fs_lock_op(sbi);
@@ -2156,30 +2151,21 @@
 
 out_unlock:
 	f2fs_unlock_op(sbi);
-<<<<<<< HEAD
 	f2fs_up_write(&sbi->gc_lock);
-=======
-	up_write(&sbi->gc_lock);
 out_drop_write:
 	mnt_drop_write_file(filp);
->>>>>>> 3602dbc5
 	if (err)
 		return err;
 
 	freeze_super(sbi->sb);
-<<<<<<< HEAD
-	f2fs_down_write(&sbi->gc_lock);
-	f2fs_down_write(&sbi->cp_global_sem);
-=======
 
 	if (f2fs_readonly(sbi->sb)) {
 		thaw_super(sbi->sb);
 		return -EROFS;
 	}
 
-	down_write(&sbi->gc_lock);
-	mutex_lock(&sbi->cp_mutex);
->>>>>>> 3602dbc5
+	f2fs_down_write(&sbi->gc_lock);
+	f2fs_down_write(&sbi->cp_global_sem);
 
 	spin_lock(&sbi->stat_lock);
 	if (shrunk_blocks + valid_user_blocks(sbi) +
