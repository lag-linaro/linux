// SPDX-License-Identifier: GPL-2.0
/*
 * Copyright (C) 2008 Oracle.  All rights reserved.
 */

#include <linux/sched.h>
#include <linux/slab.h>
#include <linux/blkdev.h>
#include <linux/list_sort.h>
#include <linux/iversion.h>
#include "misc.h"
#include "ctree.h"
#include "tree-log.h"
#include "disk-io.h"
#include "locking.h"
#include "print-tree.h"
#include "backref.h"
#include "compression.h"
#include "qgroup.h"
#include "inode-map.h"
#include "block-group.h"
#include "space-info.h"

/* magic values for the inode_only field in btrfs_log_inode:
 *
 * LOG_INODE_ALL means to log everything
 * LOG_INODE_EXISTS means to log just enough to recreate the inode
 * during log replay
 */
enum {
	LOG_INODE_ALL,
	LOG_INODE_EXISTS,
	LOG_OTHER_INODE,
	LOG_OTHER_INODE_ALL,
};

/*
 * directory trouble cases
 *
 * 1) on rename or unlink, if the inode being unlinked isn't in the fsync
 * log, we must force a full commit before doing an fsync of the directory
 * where the unlink was done.
 * ---> record transid of last unlink/rename per directory
 *
 * mkdir foo/some_dir
 * normal commit
 * rename foo/some_dir foo2/some_dir
 * mkdir foo/some_dir
 * fsync foo/some_dir/some_file
 *
 * The fsync above will unlink the original some_dir without recording
 * it in its new location (foo2).  After a crash, some_dir will be gone
 * unless the fsync of some_file forces a full commit
 *
 * 2) we must log any new names for any file or dir that is in the fsync
 * log. ---> check inode while renaming/linking.
 *
 * 2a) we must log any new names for any file or dir during rename
 * when the directory they are being removed from was logged.
 * ---> check inode and old parent dir during rename
 *
 *  2a is actually the more important variant.  With the extra logging
 *  a crash might unlink the old name without recreating the new one
 *
 * 3) after a crash, we must go through any directories with a link count
 * of zero and redo the rm -rf
 *
 * mkdir f1/foo
 * normal commit
 * rm -rf f1/foo
 * fsync(f1)
 *
 * The directory f1 was fully removed from the FS, but fsync was never
 * called on f1, only its parent dir.  After a crash the rm -rf must
 * be replayed.  This must be able to recurse down the entire
 * directory tree.  The inode link count fixup code takes care of the
 * ugly details.
 */

/*
 * stages for the tree walking.  The first
 * stage (0) is to only pin down the blocks we find
 * the second stage (1) is to make sure that all the inodes
 * we find in the log are created in the subvolume.
 *
 * The last stage is to deal with directories and links and extents
 * and all the other fun semantics
 */
enum {
	LOG_WALK_PIN_ONLY,
	LOG_WALK_REPLAY_INODES,
	LOG_WALK_REPLAY_DIR_INDEX,
	LOG_WALK_REPLAY_ALL,
};

static int btrfs_log_inode(struct btrfs_trans_handle *trans,
			   struct btrfs_root *root, struct btrfs_inode *inode,
			   int inode_only,
			   u64 start,
			   u64 end,
			   struct btrfs_log_ctx *ctx);
static int link_to_fixup_dir(struct btrfs_trans_handle *trans,
			     struct btrfs_root *root,
			     struct btrfs_path *path, u64 objectid);
static noinline int replay_dir_deletes(struct btrfs_trans_handle *trans,
				       struct btrfs_root *root,
				       struct btrfs_root *log,
				       struct btrfs_path *path,
				       u64 dirid, int del_all);

/*
 * tree logging is a special write ahead log used to make sure that
 * fsyncs and O_SYNCs can happen without doing full tree commits.
 *
 * Full tree commits are expensive because they require commonly
 * modified blocks to be recowed, creating many dirty pages in the
 * extent tree an 4x-6x higher write load than ext3.
 *
 * Instead of doing a tree commit on every fsync, we use the
 * key ranges and transaction ids to find items for a given file or directory
 * that have changed in this transaction.  Those items are copied into
 * a special tree (one per subvolume root), that tree is written to disk
 * and then the fsync is considered complete.
 *
 * After a crash, items are copied out of the log-tree back into the
 * subvolume tree.  Any file data extents found are recorded in the extent
 * allocation tree, and the log-tree freed.
 *
 * The log tree is read three times, once to pin down all the extents it is
 * using in ram and once, once to create all the inodes logged in the tree
 * and once to do all the other items.
 */

/*
 * start a sub transaction and setup the log tree
 * this increments the log tree writer count to make the people
 * syncing the tree wait for us to finish
 */
static int start_log_trans(struct btrfs_trans_handle *trans,
			   struct btrfs_root *root,
			   struct btrfs_log_ctx *ctx)
{
	struct btrfs_fs_info *fs_info = root->fs_info;
	int ret = 0;

	mutex_lock(&root->log_mutex);

	if (root->log_root) {
		if (btrfs_need_log_full_commit(trans)) {
			ret = -EAGAIN;
			goto out;
		}

		if (!root->log_start_pid) {
			clear_bit(BTRFS_ROOT_MULTI_LOG_TASKS, &root->state);
			root->log_start_pid = current->pid;
		} else if (root->log_start_pid != current->pid) {
			set_bit(BTRFS_ROOT_MULTI_LOG_TASKS, &root->state);
		}
	} else {
		mutex_lock(&fs_info->tree_log_mutex);
		if (!fs_info->log_root_tree)
			ret = btrfs_init_log_root_tree(trans, fs_info);
		mutex_unlock(&fs_info->tree_log_mutex);
		if (ret)
			goto out;

		ret = btrfs_add_log_tree(trans, root);
		if (ret)
			goto out;

		clear_bit(BTRFS_ROOT_MULTI_LOG_TASKS, &root->state);
		root->log_start_pid = current->pid;
	}

	atomic_inc(&root->log_batch);
	atomic_inc(&root->log_writers);
	if (ctx) {
		int index = root->log_transid % 2;
		list_add_tail(&ctx->list, &root->log_ctxs[index]);
		ctx->log_transid = root->log_transid;
	}

out:
	mutex_unlock(&root->log_mutex);
	return ret;
}

/*
 * returns 0 if there was a log transaction running and we were able
 * to join, or returns -ENOENT if there were not transactions
 * in progress
 */
static int join_running_log_trans(struct btrfs_root *root)
{
	int ret = -ENOENT;

	mutex_lock(&root->log_mutex);
	if (root->log_root) {
		ret = 0;
		atomic_inc(&root->log_writers);
	}
	mutex_unlock(&root->log_mutex);
	return ret;
}

/*
 * This either makes the current running log transaction wait
 * until you call btrfs_end_log_trans() or it makes any future
 * log transactions wait until you call btrfs_end_log_trans()
 */
void btrfs_pin_log_trans(struct btrfs_root *root)
{
	mutex_lock(&root->log_mutex);
	atomic_inc(&root->log_writers);
	mutex_unlock(&root->log_mutex);
}

/*
 * indicate we're done making changes to the log tree
 * and wake up anyone waiting to do a sync
 */
void btrfs_end_log_trans(struct btrfs_root *root)
{
	if (atomic_dec_and_test(&root->log_writers)) {
		/* atomic_dec_and_test implies a barrier */
		cond_wake_up_nomb(&root->log_writer_wait);
	}
}

static int btrfs_write_tree_block(struct extent_buffer *buf)
{
	return filemap_fdatawrite_range(buf->pages[0]->mapping, buf->start,
					buf->start + buf->len - 1);
}

static void btrfs_wait_tree_block_writeback(struct extent_buffer *buf)
{
	filemap_fdatawait_range(buf->pages[0]->mapping,
			        buf->start, buf->start + buf->len - 1);
}

/*
 * the walk control struct is used to pass state down the chain when
 * processing the log tree.  The stage field tells us which part
 * of the log tree processing we are currently doing.  The others
 * are state fields used for that specific part
 */
struct walk_control {
	/* should we free the extent on disk when done?  This is used
	 * at transaction commit time while freeing a log tree
	 */
	int free;

	/* should we write out the extent buffer?  This is used
	 * while flushing the log tree to disk during a sync
	 */
	int write;

	/* should we wait for the extent buffer io to finish?  Also used
	 * while flushing the log tree to disk for a sync
	 */
	int wait;

	/* pin only walk, we record which extents on disk belong to the
	 * log trees
	 */
	int pin;

	/* what stage of the replay code we're currently in */
	int stage;

	/*
	 * Ignore any items from the inode currently being processed. Needs
	 * to be set every time we find a BTRFS_INODE_ITEM_KEY and we are in
	 * the LOG_WALK_REPLAY_INODES stage.
	 */
	bool ignore_cur_inode;

	/* the root we are currently replaying */
	struct btrfs_root *replay_dest;

	/* the trans handle for the current replay */
	struct btrfs_trans_handle *trans;

	/* the function that gets used to process blocks we find in the
	 * tree.  Note the extent_buffer might not be up to date when it is
	 * passed in, and it must be checked or read if you need the data
	 * inside it
	 */
	int (*process_func)(struct btrfs_root *log, struct extent_buffer *eb,
			    struct walk_control *wc, u64 gen, int level);
};

/*
 * process_func used to pin down extents, write them or wait on them
 */
static int process_one_buffer(struct btrfs_root *log,
			      struct extent_buffer *eb,
			      struct walk_control *wc, u64 gen, int level)
{
	struct btrfs_fs_info *fs_info = log->fs_info;
	int ret = 0;

	/*
	 * If this fs is mixed then we need to be able to process the leaves to
	 * pin down any logged extents, so we have to read the block.
	 */
	if (btrfs_fs_incompat(fs_info, MIXED_GROUPS)) {
		ret = btrfs_read_buffer(eb, gen, level, NULL);
		if (ret)
			return ret;
	}

	if (wc->pin)
		ret = btrfs_pin_extent_for_log_replay(wc->trans, eb->start,
						      eb->len);

	if (!ret && btrfs_buffer_uptodate(eb, gen, 0)) {
		if (wc->pin && btrfs_header_level(eb) == 0)
			ret = btrfs_exclude_logged_extents(eb);
		if (wc->write)
			btrfs_write_tree_block(eb);
		if (wc->wait)
			btrfs_wait_tree_block_writeback(eb);
	}
	return ret;
}

/*
 * Item overwrite used by replay and tree logging.  eb, slot and key all refer
 * to the src data we are copying out.
 *
 * root is the tree we are copying into, and path is a scratch
 * path for use in this function (it should be released on entry and
 * will be released on exit).
 *
 * If the key is already in the destination tree the existing item is
 * overwritten.  If the existing item isn't big enough, it is extended.
 * If it is too large, it is truncated.
 *
 * If the key isn't in the destination yet, a new item is inserted.
 */
static noinline int overwrite_item(struct btrfs_trans_handle *trans,
				   struct btrfs_root *root,
				   struct btrfs_path *path,
				   struct extent_buffer *eb, int slot,
				   struct btrfs_key *key)
{
	int ret;
	u32 item_size;
	u64 saved_i_size = 0;
	int save_old_i_size = 0;
	unsigned long src_ptr;
	unsigned long dst_ptr;
	int overwrite_root = 0;
	bool inode_item = key->type == BTRFS_INODE_ITEM_KEY;

	if (root->root_key.objectid != BTRFS_TREE_LOG_OBJECTID)
		overwrite_root = 1;

	item_size = btrfs_item_size_nr(eb, slot);
	src_ptr = btrfs_item_ptr_offset(eb, slot);

	/* look for the key in the destination tree */
	ret = btrfs_search_slot(NULL, root, key, path, 0, 0);
	if (ret < 0)
		return ret;

	if (ret == 0) {
		char *src_copy;
		char *dst_copy;
		u32 dst_size = btrfs_item_size_nr(path->nodes[0],
						  path->slots[0]);
		if (dst_size != item_size)
			goto insert;

		if (item_size == 0) {
			btrfs_release_path(path);
			return 0;
		}
		dst_copy = kmalloc(item_size, GFP_NOFS);
		src_copy = kmalloc(item_size, GFP_NOFS);
		if (!dst_copy || !src_copy) {
			btrfs_release_path(path);
			kfree(dst_copy);
			kfree(src_copy);
			return -ENOMEM;
		}

		read_extent_buffer(eb, src_copy, src_ptr, item_size);

		dst_ptr = btrfs_item_ptr_offset(path->nodes[0], path->slots[0]);
		read_extent_buffer(path->nodes[0], dst_copy, dst_ptr,
				   item_size);
		ret = memcmp(dst_copy, src_copy, item_size);

		kfree(dst_copy);
		kfree(src_copy);
		/*
		 * they have the same contents, just return, this saves
		 * us from cowing blocks in the destination tree and doing
		 * extra writes that may not have been done by a previous
		 * sync
		 */
		if (ret == 0) {
			btrfs_release_path(path);
			return 0;
		}

		/*
		 * We need to load the old nbytes into the inode so when we
		 * replay the extents we've logged we get the right nbytes.
		 */
		if (inode_item) {
			struct btrfs_inode_item *item;
			u64 nbytes;
			u32 mode;

			item = btrfs_item_ptr(path->nodes[0], path->slots[0],
					      struct btrfs_inode_item);
			nbytes = btrfs_inode_nbytes(path->nodes[0], item);
			item = btrfs_item_ptr(eb, slot,
					      struct btrfs_inode_item);
			btrfs_set_inode_nbytes(eb, item, nbytes);

			/*
			 * If this is a directory we need to reset the i_size to
			 * 0 so that we can set it up properly when replaying
			 * the rest of the items in this log.
			 */
			mode = btrfs_inode_mode(eb, item);
			if (S_ISDIR(mode))
				btrfs_set_inode_size(eb, item, 0);
		}
	} else if (inode_item) {
		struct btrfs_inode_item *item;
		u32 mode;

		/*
		 * New inode, set nbytes to 0 so that the nbytes comes out
		 * properly when we replay the extents.
		 */
		item = btrfs_item_ptr(eb, slot, struct btrfs_inode_item);
		btrfs_set_inode_nbytes(eb, item, 0);

		/*
		 * If this is a directory we need to reset the i_size to 0 so
		 * that we can set it up properly when replaying the rest of
		 * the items in this log.
		 */
		mode = btrfs_inode_mode(eb, item);
		if (S_ISDIR(mode))
			btrfs_set_inode_size(eb, item, 0);
	}
insert:
	btrfs_release_path(path);
	/* try to insert the key into the destination tree */
	path->skip_release_on_error = 1;
	ret = btrfs_insert_empty_item(trans, root, path,
				      key, item_size);
	path->skip_release_on_error = 0;

	/* make sure any existing item is the correct size */
	if (ret == -EEXIST || ret == -EOVERFLOW) {
		u32 found_size;
		found_size = btrfs_item_size_nr(path->nodes[0],
						path->slots[0]);
		if (found_size > item_size)
			btrfs_truncate_item(path, item_size, 1);
		else if (found_size < item_size)
			btrfs_extend_item(path, item_size - found_size);
	} else if (ret) {
		return ret;
	}
	dst_ptr = btrfs_item_ptr_offset(path->nodes[0],
					path->slots[0]);

	/* don't overwrite an existing inode if the generation number
	 * was logged as zero.  This is done when the tree logging code
	 * is just logging an inode to make sure it exists after recovery.
	 *
	 * Also, don't overwrite i_size on directories during replay.
	 * log replay inserts and removes directory items based on the
	 * state of the tree found in the subvolume, and i_size is modified
	 * as it goes
	 */
	if (key->type == BTRFS_INODE_ITEM_KEY && ret == -EEXIST) {
		struct btrfs_inode_item *src_item;
		struct btrfs_inode_item *dst_item;

		src_item = (struct btrfs_inode_item *)src_ptr;
		dst_item = (struct btrfs_inode_item *)dst_ptr;

		if (btrfs_inode_generation(eb, src_item) == 0) {
			struct extent_buffer *dst_eb = path->nodes[0];
			const u64 ino_size = btrfs_inode_size(eb, src_item);

			/*
			 * For regular files an ino_size == 0 is used only when
			 * logging that an inode exists, as part of a directory
			 * fsync, and the inode wasn't fsynced before. In this
			 * case don't set the size of the inode in the fs/subvol
			 * tree, otherwise we would be throwing valid data away.
			 */
			if (S_ISREG(btrfs_inode_mode(eb, src_item)) &&
			    S_ISREG(btrfs_inode_mode(dst_eb, dst_item)) &&
			    ino_size != 0) {
				struct btrfs_map_token token;

				btrfs_init_map_token(&token, dst_eb);
				btrfs_set_token_inode_size(dst_eb, dst_item,
							   ino_size, &token);
			}
			goto no_copy;
		}

		if (overwrite_root &&
		    S_ISDIR(btrfs_inode_mode(eb, src_item)) &&
		    S_ISDIR(btrfs_inode_mode(path->nodes[0], dst_item))) {
			save_old_i_size = 1;
			saved_i_size = btrfs_inode_size(path->nodes[0],
							dst_item);
		}
	}

	copy_extent_buffer(path->nodes[0], eb, dst_ptr,
			   src_ptr, item_size);

	if (save_old_i_size) {
		struct btrfs_inode_item *dst_item;
		dst_item = (struct btrfs_inode_item *)dst_ptr;
		btrfs_set_inode_size(path->nodes[0], dst_item, saved_i_size);
	}

	/* make sure the generation is filled in */
	if (key->type == BTRFS_INODE_ITEM_KEY) {
		struct btrfs_inode_item *dst_item;
		dst_item = (struct btrfs_inode_item *)dst_ptr;
		if (btrfs_inode_generation(path->nodes[0], dst_item) == 0) {
			btrfs_set_inode_generation(path->nodes[0], dst_item,
						   trans->transid);
		}
	}
no_copy:
	btrfs_mark_buffer_dirty(path->nodes[0]);
	btrfs_release_path(path);
	return 0;
}

/*
 * simple helper to read an inode off the disk from a given root
 * This can only be called for subvolume roots and not for the log
 */
static noinline struct inode *read_one_inode(struct btrfs_root *root,
					     u64 objectid)
{
	struct btrfs_key key;
	struct inode *inode;

	key.objectid = objectid;
	key.type = BTRFS_INODE_ITEM_KEY;
	key.offset = 0;
	inode = btrfs_iget(root->fs_info->sb, &key, root);
	if (IS_ERR(inode))
		inode = NULL;
	return inode;
}

/* replays a single extent in 'eb' at 'slot' with 'key' into the
 * subvolume 'root'.  path is released on entry and should be released
 * on exit.
 *
 * extents in the log tree have not been allocated out of the extent
 * tree yet.  So, this completes the allocation, taking a reference
 * as required if the extent already exists or creating a new extent
 * if it isn't in the extent allocation tree yet.
 *
 * The extent is inserted into the file, dropping any existing extents
 * from the file that overlap the new one.
 */
static noinline int replay_one_extent(struct btrfs_trans_handle *trans,
				      struct btrfs_root *root,
				      struct btrfs_path *path,
				      struct extent_buffer *eb, int slot,
				      struct btrfs_key *key)
{
	struct btrfs_fs_info *fs_info = root->fs_info;
	int found_type;
	u64 extent_end;
	u64 start = key->offset;
	u64 nbytes = 0;
	struct btrfs_file_extent_item *item;
	struct inode *inode = NULL;
	unsigned long size;
	int ret = 0;

	item = btrfs_item_ptr(eb, slot, struct btrfs_file_extent_item);
	found_type = btrfs_file_extent_type(eb, item);

	if (found_type == BTRFS_FILE_EXTENT_REG ||
	    found_type == BTRFS_FILE_EXTENT_PREALLOC) {
		nbytes = btrfs_file_extent_num_bytes(eb, item);
		extent_end = start + nbytes;

		/*
		 * We don't add to the inodes nbytes if we are prealloc or a
		 * hole.
		 */
		if (btrfs_file_extent_disk_bytenr(eb, item) == 0)
			nbytes = 0;
	} else if (found_type == BTRFS_FILE_EXTENT_INLINE) {
		size = btrfs_file_extent_ram_bytes(eb, item);
		nbytes = btrfs_file_extent_ram_bytes(eb, item);
		extent_end = ALIGN(start + size,
				   fs_info->sectorsize);
	} else {
		ret = 0;
		goto out;
	}

	inode = read_one_inode(root, key->objectid);
	if (!inode) {
		ret = -EIO;
		goto out;
	}

	/*
	 * first check to see if we already have this extent in the
	 * file.  This must be done before the btrfs_drop_extents run
	 * so we don't try to drop this extent.
	 */
	ret = btrfs_lookup_file_extent(trans, root, path,
			btrfs_ino(BTRFS_I(inode)), start, 0);

	if (ret == 0 &&
	    (found_type == BTRFS_FILE_EXTENT_REG ||
	     found_type == BTRFS_FILE_EXTENT_PREALLOC)) {
		struct btrfs_file_extent_item cmp1;
		struct btrfs_file_extent_item cmp2;
		struct btrfs_file_extent_item *existing;
		struct extent_buffer *leaf;

		leaf = path->nodes[0];
		existing = btrfs_item_ptr(leaf, path->slots[0],
					  struct btrfs_file_extent_item);

		read_extent_buffer(eb, &cmp1, (unsigned long)item,
				   sizeof(cmp1));
		read_extent_buffer(leaf, &cmp2, (unsigned long)existing,
				   sizeof(cmp2));

		/*
		 * we already have a pointer to this exact extent,
		 * we don't have to do anything
		 */
		if (memcmp(&cmp1, &cmp2, sizeof(cmp1)) == 0) {
			btrfs_release_path(path);
			goto out;
		}
	}
	btrfs_release_path(path);

	/* drop any overlapping extents */
	ret = btrfs_drop_extents(trans, root, inode, start, extent_end, 1);
	if (ret)
		goto out;

	if (found_type == BTRFS_FILE_EXTENT_REG ||
	    found_type == BTRFS_FILE_EXTENT_PREALLOC) {
		u64 offset;
		unsigned long dest_offset;
		struct btrfs_key ins;

		if (btrfs_file_extent_disk_bytenr(eb, item) == 0 &&
		    btrfs_fs_incompat(fs_info, NO_HOLES))
			goto update_inode;

		ret = btrfs_insert_empty_item(trans, root, path, key,
					      sizeof(*item));
		if (ret)
			goto out;
		dest_offset = btrfs_item_ptr_offset(path->nodes[0],
						    path->slots[0]);
		copy_extent_buffer(path->nodes[0], eb, dest_offset,
				(unsigned long)item,  sizeof(*item));

		ins.objectid = btrfs_file_extent_disk_bytenr(eb, item);
		ins.offset = btrfs_file_extent_disk_num_bytes(eb, item);
		ins.type = BTRFS_EXTENT_ITEM_KEY;
		offset = key->offset - btrfs_file_extent_offset(eb, item);

		/*
		 * Manually record dirty extent, as here we did a shallow
		 * file extent item copy and skip normal backref update,
		 * but modifying extent tree all by ourselves.
		 * So need to manually record dirty extent for qgroup,
		 * as the owner of the file extent changed from log tree
		 * (doesn't affect qgroup) to fs/file tree(affects qgroup)
		 */
		ret = btrfs_qgroup_trace_extent(trans,
				btrfs_file_extent_disk_bytenr(eb, item),
				btrfs_file_extent_disk_num_bytes(eb, item),
				GFP_NOFS);
		if (ret < 0)
			goto out;

		if (ins.objectid > 0) {
			struct btrfs_ref ref = { 0 };
			u64 csum_start;
			u64 csum_end;
			LIST_HEAD(ordered_sums);

			/*
			 * is this extent already allocated in the extent
			 * allocation tree?  If so, just add a reference
			 */
			ret = btrfs_lookup_data_extent(fs_info, ins.objectid,
						ins.offset);
			if (ret == 0) {
				btrfs_init_generic_ref(&ref,
						BTRFS_ADD_DELAYED_REF,
						ins.objectid, ins.offset, 0);
				btrfs_init_data_ref(&ref,
						root->root_key.objectid,
						key->objectid, offset);
				ret = btrfs_inc_extent_ref(trans, &ref);
				if (ret)
					goto out;
			} else {
				/*
				 * insert the extent pointer in the extent
				 * allocation tree
				 */
				ret = btrfs_alloc_logged_file_extent(trans,
						root->root_key.objectid,
						key->objectid, offset, &ins);
				if (ret)
					goto out;
			}
			btrfs_release_path(path);

			if (btrfs_file_extent_compression(eb, item)) {
				csum_start = ins.objectid;
				csum_end = csum_start + ins.offset;
			} else {
				csum_start = ins.objectid +
					btrfs_file_extent_offset(eb, item);
				csum_end = csum_start +
					btrfs_file_extent_num_bytes(eb, item);
			}

			ret = btrfs_lookup_csums_range(root->log_root,
						csum_start, csum_end - 1,
						&ordered_sums, 0);
			if (ret)
				goto out;
			/*
			 * Now delete all existing cums in the csum root that
			 * cover our range. We do this because we can have an
			 * extent that is completely referenced by one file
			 * extent item and partially referenced by another
			 * file extent item (like after using the clone or
			 * extent_same ioctls). In this case if we end up doing
			 * the replay of the one that partially references the
			 * extent first, and we do not do the csum deletion
			 * below, we can get 2 csum items in the csum tree that
			 * overlap each other. For example, imagine our log has
			 * the two following file extent items:
			 *
			 * key (257 EXTENT_DATA 409600)
			 *     extent data disk byte 12845056 nr 102400
			 *     extent data offset 20480 nr 20480 ram 102400
			 *
			 * key (257 EXTENT_DATA 819200)
			 *     extent data disk byte 12845056 nr 102400
			 *     extent data offset 0 nr 102400 ram 102400
			 *
			 * Where the second one fully references the 100K extent
			 * that starts at disk byte 12845056, and the log tree
			 * has a single csum item that covers the entire range
			 * of the extent:
			 *
			 * key (EXTENT_CSUM EXTENT_CSUM 12845056) itemsize 100
			 *
			 * After the first file extent item is replayed, the
			 * csum tree gets the following csum item:
			 *
			 * key (EXTENT_CSUM EXTENT_CSUM 12865536) itemsize 20
			 *
			 * Which covers the 20K sub-range starting at offset 20K
			 * of our extent. Now when we replay the second file
			 * extent item, if we do not delete existing csum items
			 * that cover any of its blocks, we end up getting two
			 * csum items in our csum tree that overlap each other:
			 *
			 * key (EXTENT_CSUM EXTENT_CSUM 12845056) itemsize 100
			 * key (EXTENT_CSUM EXTENT_CSUM 12865536) itemsize 20
			 *
			 * Which is a problem, because after this anyone trying
			 * to lookup up for the checksum of any block of our
			 * extent starting at an offset of 40K or higher, will
			 * end up looking at the second csum item only, which
			 * does not contain the checksum for any block starting
			 * at offset 40K or higher of our extent.
			 */
			while (!list_empty(&ordered_sums)) {
				struct btrfs_ordered_sum *sums;
				sums = list_entry(ordered_sums.next,
						struct btrfs_ordered_sum,
						list);
				if (!ret)
					ret = btrfs_del_csums(trans,
							      fs_info->csum_root,
							      sums->bytenr,
							      sums->len);
				if (!ret)
					ret = btrfs_csum_file_blocks(trans,
						fs_info->csum_root, sums);
				list_del(&sums->list);
				kfree(sums);
			}
			if (ret)
				goto out;
		} else {
			btrfs_release_path(path);
		}
	} else if (found_type == BTRFS_FILE_EXTENT_INLINE) {
		/* inline extents are easy, we just overwrite them */
		ret = overwrite_item(trans, root, path, eb, slot, key);
		if (ret)
			goto out;
	}

	ret = btrfs_inode_set_file_extent_range(BTRFS_I(inode), start,
						extent_end - start);
	if (ret)
		goto out;

	inode_add_bytes(inode, nbytes);
update_inode:
	ret = btrfs_update_inode(trans, root, inode);
out:
	if (inode)
		iput(inode);
	return ret;
}

/*
 * when cleaning up conflicts between the directory names in the
 * subvolume, directory names in the log and directory names in the
 * inode back references, we may have to unlink inodes from directories.
 *
 * This is a helper function to do the unlink of a specific directory
 * item
 */
static noinline int drop_one_dir_item(struct btrfs_trans_handle *trans,
				      struct btrfs_root *root,
				      struct btrfs_path *path,
				      struct btrfs_inode *dir,
				      struct btrfs_dir_item *di)
{
	struct inode *inode;
	char *name;
	int name_len;
	struct extent_buffer *leaf;
	struct btrfs_key location;
	int ret;

	leaf = path->nodes[0];

	btrfs_dir_item_key_to_cpu(leaf, di, &location);
	name_len = btrfs_dir_name_len(leaf, di);
	name = kmalloc(name_len, GFP_NOFS);
	if (!name)
		return -ENOMEM;

	read_extent_buffer(leaf, name, (unsigned long)(di + 1), name_len);
	btrfs_release_path(path);

	inode = read_one_inode(root, location.objectid);
	if (!inode) {
		ret = -EIO;
		goto out;
	}

	ret = link_to_fixup_dir(trans, root, path, location.objectid);
	if (ret)
		goto out;

	ret = btrfs_unlink_inode(trans, root, dir, BTRFS_I(inode), name,
			name_len);
	if (ret)
		goto out;
	else
		ret = btrfs_run_delayed_items(trans);
out:
	kfree(name);
	iput(inode);
	return ret;
}

/*
 * helper function to see if a given name and sequence number found
 * in an inode back reference are already in a directory and correctly
 * point to this inode
 */
static noinline int inode_in_dir(struct btrfs_root *root,
				 struct btrfs_path *path,
				 u64 dirid, u64 objectid, u64 index,
				 const char *name, int name_len)
{
	struct btrfs_dir_item *di;
	struct btrfs_key location;
	int match = 0;

	di = btrfs_lookup_dir_index_item(NULL, root, path, dirid,
					 index, name, name_len, 0);
	if (di && !IS_ERR(di)) {
		btrfs_dir_item_key_to_cpu(path->nodes[0], di, &location);
		if (location.objectid != objectid)
			goto out;
	} else
		goto out;
	btrfs_release_path(path);

	di = btrfs_lookup_dir_item(NULL, root, path, dirid, name, name_len, 0);
	if (di && !IS_ERR(di)) {
		btrfs_dir_item_key_to_cpu(path->nodes[0], di, &location);
		if (location.objectid != objectid)
			goto out;
	} else
		goto out;
	match = 1;
out:
	btrfs_release_path(path);
	return match;
}

/*
 * helper function to check a log tree for a named back reference in
 * an inode.  This is used to decide if a back reference that is
 * found in the subvolume conflicts with what we find in the log.
 *
 * inode backreferences may have multiple refs in a single item,
 * during replay we process one reference at a time, and we don't
 * want to delete valid links to a file from the subvolume if that
 * link is also in the log.
 */
static noinline int backref_in_log(struct btrfs_root *log,
				   struct btrfs_key *key,
				   u64 ref_objectid,
				   const char *name, int namelen)
{
	struct btrfs_path *path;
	int ret;

	path = btrfs_alloc_path();
	if (!path)
		return -ENOMEM;

	ret = btrfs_search_slot(NULL, log, key, path, 0, 0);
	if (ret < 0) {
		goto out;
	} else if (ret == 1) {
		ret = 0;
		goto out;
	}

	if (key->type == BTRFS_INODE_EXTREF_KEY)
		ret = !!btrfs_find_name_in_ext_backref(path->nodes[0],
						       path->slots[0],
						       ref_objectid,
						       name, namelen);
	else
		ret = !!btrfs_find_name_in_backref(path->nodes[0],
						   path->slots[0],
						   name, namelen);
out:
	btrfs_free_path(path);
	return ret;
}

static inline int __add_inode_ref(struct btrfs_trans_handle *trans,
				  struct btrfs_root *root,
				  struct btrfs_path *path,
				  struct btrfs_root *log_root,
				  struct btrfs_inode *dir,
				  struct btrfs_inode *inode,
				  u64 inode_objectid, u64 parent_objectid,
				  u64 ref_index, char *name, int namelen,
				  int *search_done)
{
	int ret;
	char *victim_name;
	int victim_name_len;
	struct extent_buffer *leaf;
	struct btrfs_dir_item *di;
	struct btrfs_key search_key;
	struct btrfs_inode_extref *extref;

again:
	/* Search old style refs */
	search_key.objectid = inode_objectid;
	search_key.type = BTRFS_INODE_REF_KEY;
	search_key.offset = parent_objectid;
	ret = btrfs_search_slot(NULL, root, &search_key, path, 0, 0);
	if (ret == 0) {
		struct btrfs_inode_ref *victim_ref;
		unsigned long ptr;
		unsigned long ptr_end;

		leaf = path->nodes[0];

		/* are we trying to overwrite a back ref for the root directory
		 * if so, just jump out, we're done
		 */
		if (search_key.objectid == search_key.offset)
			return 1;

		/* check all the names in this back reference to see
		 * if they are in the log.  if so, we allow them to stay
		 * otherwise they must be unlinked as a conflict
		 */
		ptr = btrfs_item_ptr_offset(leaf, path->slots[0]);
		ptr_end = ptr + btrfs_item_size_nr(leaf, path->slots[0]);
		while (ptr < ptr_end) {
			victim_ref = (struct btrfs_inode_ref *)ptr;
			victim_name_len = btrfs_inode_ref_name_len(leaf,
								   victim_ref);
			victim_name = kmalloc(victim_name_len, GFP_NOFS);
			if (!victim_name)
				return -ENOMEM;

			read_extent_buffer(leaf, victim_name,
					   (unsigned long)(victim_ref + 1),
					   victim_name_len);

			ret = backref_in_log(log_root, &search_key,
					     parent_objectid, victim_name,
					     victim_name_len);
			if (ret < 0) {
				kfree(victim_name);
				return ret;
			} else if (!ret) {
				inc_nlink(&inode->vfs_inode);
				btrfs_release_path(path);

				ret = btrfs_unlink_inode(trans, root, dir, inode,
						victim_name, victim_name_len);
				kfree(victim_name);
				if (ret)
					return ret;
				ret = btrfs_run_delayed_items(trans);
				if (ret)
					return ret;
				*search_done = 1;
				goto again;
			}
			kfree(victim_name);

			ptr = (unsigned long)(victim_ref + 1) + victim_name_len;
		}

		/*
		 * NOTE: we have searched root tree and checked the
		 * corresponding ref, it does not need to check again.
		 */
		*search_done = 1;
	}
	btrfs_release_path(path);

	/* Same search but for extended refs */
	extref = btrfs_lookup_inode_extref(NULL, root, path, name, namelen,
					   inode_objectid, parent_objectid, 0,
					   0);
	if (!IS_ERR_OR_NULL(extref)) {
		u32 item_size;
		u32 cur_offset = 0;
		unsigned long base;
		struct inode *victim_parent;

		leaf = path->nodes[0];

		item_size = btrfs_item_size_nr(leaf, path->slots[0]);
		base = btrfs_item_ptr_offset(leaf, path->slots[0]);

		while (cur_offset < item_size) {
			extref = (struct btrfs_inode_extref *)(base + cur_offset);

			victim_name_len = btrfs_inode_extref_name_len(leaf, extref);

			if (btrfs_inode_extref_parent(leaf, extref) != parent_objectid)
				goto next;

			victim_name = kmalloc(victim_name_len, GFP_NOFS);
			if (!victim_name)
				return -ENOMEM;
			read_extent_buffer(leaf, victim_name, (unsigned long)&extref->name,
					   victim_name_len);

			search_key.objectid = inode_objectid;
			search_key.type = BTRFS_INODE_EXTREF_KEY;
			search_key.offset = btrfs_extref_hash(parent_objectid,
							      victim_name,
							      victim_name_len);
			ret = backref_in_log(log_root, &search_key,
					     parent_objectid, victim_name,
					     victim_name_len);
			if (ret < 0) {
				return ret;
			} else if (!ret) {
				ret = -ENOENT;
				victim_parent = read_one_inode(root,
						parent_objectid);
				if (victim_parent) {
					inc_nlink(&inode->vfs_inode);
					btrfs_release_path(path);

					ret = btrfs_unlink_inode(trans, root,
							BTRFS_I(victim_parent),
							inode,
							victim_name,
							victim_name_len);
					if (!ret)
						ret = btrfs_run_delayed_items(
								  trans);
				}
				iput(victim_parent);
				kfree(victim_name);
				if (ret)
					return ret;
				*search_done = 1;
				goto again;
			}
			kfree(victim_name);
next:
			cur_offset += victim_name_len + sizeof(*extref);
		}
		*search_done = 1;
	}
	btrfs_release_path(path);

	/* look for a conflicting sequence number */
	di = btrfs_lookup_dir_index_item(trans, root, path, btrfs_ino(dir),
					 ref_index, name, namelen, 0);
	if (di && !IS_ERR(di)) {
		ret = drop_one_dir_item(trans, root, path, dir, di);
		if (ret)
			return ret;
	}
	btrfs_release_path(path);

	/* look for a conflicting name */
	di = btrfs_lookup_dir_item(trans, root, path, btrfs_ino(dir),
				   name, namelen, 0);
	if (di && !IS_ERR(di)) {
		ret = drop_one_dir_item(trans, root, path, dir, di);
		if (ret)
			return ret;
	}
	btrfs_release_path(path);

	return 0;
}

static int extref_get_fields(struct extent_buffer *eb, unsigned long ref_ptr,
			     u32 *namelen, char **name, u64 *index,
			     u64 *parent_objectid)
{
	struct btrfs_inode_extref *extref;

	extref = (struct btrfs_inode_extref *)ref_ptr;

	*namelen = btrfs_inode_extref_name_len(eb, extref);
	*name = kmalloc(*namelen, GFP_NOFS);
	if (*name == NULL)
		return -ENOMEM;

	read_extent_buffer(eb, *name, (unsigned long)&extref->name,
			   *namelen);

	if (index)
		*index = btrfs_inode_extref_index(eb, extref);
	if (parent_objectid)
		*parent_objectid = btrfs_inode_extref_parent(eb, extref);

	return 0;
}

static int ref_get_fields(struct extent_buffer *eb, unsigned long ref_ptr,
			  u32 *namelen, char **name, u64 *index)
{
	struct btrfs_inode_ref *ref;

	ref = (struct btrfs_inode_ref *)ref_ptr;

	*namelen = btrfs_inode_ref_name_len(eb, ref);
	*name = kmalloc(*namelen, GFP_NOFS);
	if (*name == NULL)
		return -ENOMEM;

	read_extent_buffer(eb, *name, (unsigned long)(ref + 1), *namelen);

	if (index)
		*index = btrfs_inode_ref_index(eb, ref);

	return 0;
}

/*
 * Take an inode reference item from the log tree and iterate all names from the
 * inode reference item in the subvolume tree with the same key (if it exists).
 * For any name that is not in the inode reference item from the log tree, do a
 * proper unlink of that name (that is, remove its entry from the inode
 * reference item and both dir index keys).
 */
static int unlink_old_inode_refs(struct btrfs_trans_handle *trans,
				 struct btrfs_root *root,
				 struct btrfs_path *path,
				 struct btrfs_inode *inode,
				 struct extent_buffer *log_eb,
				 int log_slot,
				 struct btrfs_key *key)
{
	int ret;
	unsigned long ref_ptr;
	unsigned long ref_end;
	struct extent_buffer *eb;

again:
	btrfs_release_path(path);
	ret = btrfs_search_slot(NULL, root, key, path, 0, 0);
	if (ret > 0) {
		ret = 0;
		goto out;
	}
	if (ret < 0)
		goto out;

	eb = path->nodes[0];
	ref_ptr = btrfs_item_ptr_offset(eb, path->slots[0]);
	ref_end = ref_ptr + btrfs_item_size_nr(eb, path->slots[0]);
	while (ref_ptr < ref_end) {
		char *name = NULL;
		int namelen;
		u64 parent_id;

		if (key->type == BTRFS_INODE_EXTREF_KEY) {
			ret = extref_get_fields(eb, ref_ptr, &namelen, &name,
						NULL, &parent_id);
		} else {
			parent_id = key->offset;
			ret = ref_get_fields(eb, ref_ptr, &namelen, &name,
					     NULL);
		}
		if (ret)
			goto out;

		if (key->type == BTRFS_INODE_EXTREF_KEY)
			ret = !!btrfs_find_name_in_ext_backref(log_eb, log_slot,
							       parent_id, name,
							       namelen);
		else
			ret = !!btrfs_find_name_in_backref(log_eb, log_slot,
							   name, namelen);

		if (!ret) {
			struct inode *dir;

			btrfs_release_path(path);
			dir = read_one_inode(root, parent_id);
			if (!dir) {
				ret = -ENOENT;
				kfree(name);
				goto out;
			}
			ret = btrfs_unlink_inode(trans, root, BTRFS_I(dir),
						 inode, name, namelen);
			kfree(name);
			iput(dir);
			if (ret)
				goto out;
			goto again;
		}

		kfree(name);
		ref_ptr += namelen;
		if (key->type == BTRFS_INODE_EXTREF_KEY)
			ref_ptr += sizeof(struct btrfs_inode_extref);
		else
			ref_ptr += sizeof(struct btrfs_inode_ref);
	}
	ret = 0;
 out:
	btrfs_release_path(path);
	return ret;
}

static int btrfs_inode_ref_exists(struct inode *inode, struct inode *dir,
				  const u8 ref_type, const char *name,
				  const int namelen)
{
	struct btrfs_key key;
	struct btrfs_path *path;
	const u64 parent_id = btrfs_ino(BTRFS_I(dir));
	int ret;

	path = btrfs_alloc_path();
	if (!path)
		return -ENOMEM;

	key.objectid = btrfs_ino(BTRFS_I(inode));
	key.type = ref_type;
	if (key.type == BTRFS_INODE_REF_KEY)
		key.offset = parent_id;
	else
		key.offset = btrfs_extref_hash(parent_id, name, namelen);

	ret = btrfs_search_slot(NULL, BTRFS_I(inode)->root, &key, path, 0, 0);
	if (ret < 0)
		goto out;
	if (ret > 0) {
		ret = 0;
		goto out;
	}
	if (key.type == BTRFS_INODE_EXTREF_KEY)
		ret = !!btrfs_find_name_in_ext_backref(path->nodes[0],
				path->slots[0], parent_id, name, namelen);
	else
		ret = !!btrfs_find_name_in_backref(path->nodes[0], path->slots[0],
						   name, namelen);

out:
	btrfs_free_path(path);
	return ret;
}

static int add_link(struct btrfs_trans_handle *trans, struct btrfs_root *root,
		    struct inode *dir, struct inode *inode, const char *name,
		    int namelen, u64 ref_index)
{
	struct btrfs_dir_item *dir_item;
	struct btrfs_key key;
	struct btrfs_path *path;
	struct inode *other_inode = NULL;
	int ret;

	path = btrfs_alloc_path();
	if (!path)
		return -ENOMEM;

	dir_item = btrfs_lookup_dir_item(NULL, root, path,
					 btrfs_ino(BTRFS_I(dir)),
					 name, namelen, 0);
	if (!dir_item) {
		btrfs_release_path(path);
		goto add_link;
	} else if (IS_ERR(dir_item)) {
		ret = PTR_ERR(dir_item);
		goto out;
	}

	/*
	 * Our inode's dentry collides with the dentry of another inode which is
	 * in the log but not yet processed since it has a higher inode number.
	 * So delete that other dentry.
	 */
	btrfs_dir_item_key_to_cpu(path->nodes[0], dir_item, &key);
	btrfs_release_path(path);
	other_inode = read_one_inode(root, key.objectid);
	if (!other_inode) {
		ret = -ENOENT;
		goto out;
	}
	ret = btrfs_unlink_inode(trans, root, BTRFS_I(dir), BTRFS_I(other_inode),
				 name, namelen);
	if (ret)
		goto out;
	/*
	 * If we dropped the link count to 0, bump it so that later the iput()
	 * on the inode will not free it. We will fixup the link count later.
	 */
	if (other_inode->i_nlink == 0)
		inc_nlink(other_inode);

	ret = btrfs_run_delayed_items(trans);
	if (ret)
		goto out;
add_link:
	ret = btrfs_add_link(trans, BTRFS_I(dir), BTRFS_I(inode),
			     name, namelen, 0, ref_index);
out:
	iput(other_inode);
	btrfs_free_path(path);

	return ret;
}

/*
 * replay one inode back reference item found in the log tree.
 * eb, slot and key refer to the buffer and key found in the log tree.
 * root is the destination we are replaying into, and path is for temp
 * use by this function.  (it should be released on return).
 */
static noinline int add_inode_ref(struct btrfs_trans_handle *trans,
				  struct btrfs_root *root,
				  struct btrfs_root *log,
				  struct btrfs_path *path,
				  struct extent_buffer *eb, int slot,
				  struct btrfs_key *key)
{
	struct inode *dir = NULL;
	struct inode *inode = NULL;
	unsigned long ref_ptr;
	unsigned long ref_end;
	char *name = NULL;
	int namelen;
	int ret;
	int search_done = 0;
	int log_ref_ver = 0;
	u64 parent_objectid;
	u64 inode_objectid;
	u64 ref_index = 0;
	int ref_struct_size;

	ref_ptr = btrfs_item_ptr_offset(eb, slot);
	ref_end = ref_ptr + btrfs_item_size_nr(eb, slot);

	if (key->type == BTRFS_INODE_EXTREF_KEY) {
		struct btrfs_inode_extref *r;

		ref_struct_size = sizeof(struct btrfs_inode_extref);
		log_ref_ver = 1;
		r = (struct btrfs_inode_extref *)ref_ptr;
		parent_objectid = btrfs_inode_extref_parent(eb, r);
	} else {
		ref_struct_size = sizeof(struct btrfs_inode_ref);
		parent_objectid = key->offset;
	}
	inode_objectid = key->objectid;

	/*
	 * it is possible that we didn't log all the parent directories
	 * for a given inode.  If we don't find the dir, just don't
	 * copy the back ref in.  The link count fixup code will take
	 * care of the rest
	 */
	dir = read_one_inode(root, parent_objectid);
	if (!dir) {
		ret = -ENOENT;
		goto out;
	}

	inode = read_one_inode(root, inode_objectid);
	if (!inode) {
		ret = -EIO;
		goto out;
	}

	while (ref_ptr < ref_end) {
		if (log_ref_ver) {
			ret = extref_get_fields(eb, ref_ptr, &namelen, &name,
						&ref_index, &parent_objectid);
			/*
			 * parent object can change from one array
			 * item to another.
			 */
			if (!dir)
				dir = read_one_inode(root, parent_objectid);
			if (!dir) {
				ret = -ENOENT;
				goto out;
			}
		} else {
			ret = ref_get_fields(eb, ref_ptr, &namelen, &name,
					     &ref_index);
		}
		if (ret)
			goto out;

		/* if we already have a perfect match, we're done */
		if (!inode_in_dir(root, path, btrfs_ino(BTRFS_I(dir)),
					btrfs_ino(BTRFS_I(inode)), ref_index,
					name, namelen)) {
			/*
			 * look for a conflicting back reference in the
			 * metadata. if we find one we have to unlink that name
			 * of the file before we add our new link.  Later on, we
			 * overwrite any existing back reference, and we don't
			 * want to create dangling pointers in the directory.
			 */

			if (!search_done) {
				ret = __add_inode_ref(trans, root, path, log,
						      BTRFS_I(dir),
						      BTRFS_I(inode),
						      inode_objectid,
						      parent_objectid,
						      ref_index, name, namelen,
						      &search_done);
				if (ret) {
					if (ret == 1)
						ret = 0;
					goto out;
				}
			}

			/*
			 * If a reference item already exists for this inode
			 * with the same parent and name, but different index,
			 * drop it and the corresponding directory index entries
			 * from the parent before adding the new reference item
			 * and dir index entries, otherwise we would fail with
			 * -EEXIST returned from btrfs_add_link() below.
			 */
			ret = btrfs_inode_ref_exists(inode, dir, key->type,
						     name, namelen);
			if (ret > 0) {
				ret = btrfs_unlink_inode(trans, root,
							 BTRFS_I(dir),
							 BTRFS_I(inode),
							 name, namelen);
				/*
				 * If we dropped the link count to 0, bump it so
				 * that later the iput() on the inode will not
				 * free it. We will fixup the link count later.
				 */
				if (!ret && inode->i_nlink == 0)
					inc_nlink(inode);
			}
			if (ret < 0)
				goto out;

			/* insert our name */
			ret = add_link(trans, root, dir, inode, name, namelen,
				       ref_index);
			if (ret)
				goto out;

			btrfs_update_inode(trans, root, inode);
		}

		ref_ptr = (unsigned long)(ref_ptr + ref_struct_size) + namelen;
		kfree(name);
		name = NULL;
		if (log_ref_ver) {
			iput(dir);
			dir = NULL;
		}
	}

	/*
	 * Before we overwrite the inode reference item in the subvolume tree
	 * with the item from the log tree, we must unlink all names from the
	 * parent directory that are in the subvolume's tree inode reference
	 * item, otherwise we end up with an inconsistent subvolume tree where
	 * dir index entries exist for a name but there is no inode reference
	 * item with the same name.
	 */
	ret = unlink_old_inode_refs(trans, root, path, BTRFS_I(inode), eb, slot,
				    key);
	if (ret)
		goto out;

	/* finally write the back reference in the inode */
	ret = overwrite_item(trans, root, path, eb, slot, key);
out:
	btrfs_release_path(path);
	kfree(name);
	iput(dir);
	iput(inode);
	return ret;
}

static int insert_orphan_item(struct btrfs_trans_handle *trans,
			      struct btrfs_root *root, u64 ino)
{
	int ret;

	ret = btrfs_insert_orphan_item(trans, root, ino);
	if (ret == -EEXIST)
		ret = 0;

	return ret;
}

static int count_inode_extrefs(struct btrfs_root *root,
		struct btrfs_inode *inode, struct btrfs_path *path)
{
	int ret = 0;
	int name_len;
	unsigned int nlink = 0;
	u32 item_size;
	u32 cur_offset = 0;
	u64 inode_objectid = btrfs_ino(inode);
	u64 offset = 0;
	unsigned long ptr;
	struct btrfs_inode_extref *extref;
	struct extent_buffer *leaf;

	while (1) {
		ret = btrfs_find_one_extref(root, inode_objectid, offset, path,
					    &extref, &offset);
		if (ret)
			break;

		leaf = path->nodes[0];
		item_size = btrfs_item_size_nr(leaf, path->slots[0]);
		ptr = btrfs_item_ptr_offset(leaf, path->slots[0]);
		cur_offset = 0;

		while (cur_offset < item_size) {
			extref = (struct btrfs_inode_extref *) (ptr + cur_offset);
			name_len = btrfs_inode_extref_name_len(leaf, extref);

			nlink++;

			cur_offset += name_len + sizeof(*extref);
		}

		offset++;
		btrfs_release_path(path);
	}
	btrfs_release_path(path);

	if (ret < 0 && ret != -ENOENT)
		return ret;
	return nlink;
}

static int count_inode_refs(struct btrfs_root *root,
			struct btrfs_inode *inode, struct btrfs_path *path)
{
	int ret;
	struct btrfs_key key;
	unsigned int nlink = 0;
	unsigned long ptr;
	unsigned long ptr_end;
	int name_len;
	u64 ino = btrfs_ino(inode);

	key.objectid = ino;
	key.type = BTRFS_INODE_REF_KEY;
	key.offset = (u64)-1;

	while (1) {
		ret = btrfs_search_slot(NULL, root, &key, path, 0, 0);
		if (ret < 0)
			break;
		if (ret > 0) {
			if (path->slots[0] == 0)
				break;
			path->slots[0]--;
		}
process_slot:
		btrfs_item_key_to_cpu(path->nodes[0], &key,
				      path->slots[0]);
		if (key.objectid != ino ||
		    key.type != BTRFS_INODE_REF_KEY)
			break;
		ptr = btrfs_item_ptr_offset(path->nodes[0], path->slots[0]);
		ptr_end = ptr + btrfs_item_size_nr(path->nodes[0],
						   path->slots[0]);
		while (ptr < ptr_end) {
			struct btrfs_inode_ref *ref;

			ref = (struct btrfs_inode_ref *)ptr;
			name_len = btrfs_inode_ref_name_len(path->nodes[0],
							    ref);
			ptr = (unsigned long)(ref + 1) + name_len;
			nlink++;
		}

		if (key.offset == 0)
			break;
		if (path->slots[0] > 0) {
			path->slots[0]--;
			goto process_slot;
		}
		key.offset--;
		btrfs_release_path(path);
	}
	btrfs_release_path(path);

	return nlink;
}

/*
 * There are a few corners where the link count of the file can't
 * be properly maintained during replay.  So, instead of adding
 * lots of complexity to the log code, we just scan the backrefs
 * for any file that has been through replay.
 *
 * The scan will update the link count on the inode to reflect the
 * number of back refs found.  If it goes down to zero, the iput
 * will free the inode.
 */
static noinline int fixup_inode_link_count(struct btrfs_trans_handle *trans,
					   struct btrfs_root *root,
					   struct inode *inode)
{
	struct btrfs_path *path;
	int ret;
	u64 nlink = 0;
	u64 ino = btrfs_ino(BTRFS_I(inode));

	path = btrfs_alloc_path();
	if (!path)
		return -ENOMEM;

	ret = count_inode_refs(root, BTRFS_I(inode), path);
	if (ret < 0)
		goto out;

	nlink = ret;

	ret = count_inode_extrefs(root, BTRFS_I(inode), path);
	if (ret < 0)
		goto out;

	nlink += ret;

	ret = 0;

	if (nlink != inode->i_nlink) {
		set_nlink(inode, nlink);
		btrfs_update_inode(trans, root, inode);
	}
	BTRFS_I(inode)->index_cnt = (u64)-1;

	if (inode->i_nlink == 0) {
		if (S_ISDIR(inode->i_mode)) {
			ret = replay_dir_deletes(trans, root, NULL, path,
						 ino, 1);
			if (ret)
				goto out;
		}
		ret = insert_orphan_item(trans, root, ino);
	}

out:
	btrfs_free_path(path);
	return ret;
}

static noinline int fixup_inode_link_counts(struct btrfs_trans_handle *trans,
					    struct btrfs_root *root,
					    struct btrfs_path *path)
{
	int ret;
	struct btrfs_key key;
	struct inode *inode;

	key.objectid = BTRFS_TREE_LOG_FIXUP_OBJECTID;
	key.type = BTRFS_ORPHAN_ITEM_KEY;
	key.offset = (u64)-1;
	while (1) {
		ret = btrfs_search_slot(trans, root, &key, path, -1, 1);
		if (ret < 0)
			break;

		if (ret == 1) {
			if (path->slots[0] == 0)
				break;
			path->slots[0]--;
		}

		btrfs_item_key_to_cpu(path->nodes[0], &key, path->slots[0]);
		if (key.objectid != BTRFS_TREE_LOG_FIXUP_OBJECTID ||
		    key.type != BTRFS_ORPHAN_ITEM_KEY)
			break;

		ret = btrfs_del_item(trans, root, path);
		if (ret)
			goto out;

		btrfs_release_path(path);
		inode = read_one_inode(root, key.offset);
		if (!inode)
			return -EIO;

		ret = fixup_inode_link_count(trans, root, inode);
		iput(inode);
		if (ret)
			goto out;

		/*
		 * fixup on a directory may create new entries,
		 * make sure we always look for the highset possible
		 * offset
		 */
		key.offset = (u64)-1;
	}
	ret = 0;
out:
	btrfs_release_path(path);
	return ret;
}


/*
 * record a given inode in the fixup dir so we can check its link
 * count when replay is done.  The link count is incremented here
 * so the inode won't go away until we check it
 */
static noinline int link_to_fixup_dir(struct btrfs_trans_handle *trans,
				      struct btrfs_root *root,
				      struct btrfs_path *path,
				      u64 objectid)
{
	struct btrfs_key key;
	int ret = 0;
	struct inode *inode;

	inode = read_one_inode(root, objectid);
	if (!inode)
		return -EIO;

	key.objectid = BTRFS_TREE_LOG_FIXUP_OBJECTID;
	key.type = BTRFS_ORPHAN_ITEM_KEY;
	key.offset = objectid;

	ret = btrfs_insert_empty_item(trans, root, path, &key, 0);

	btrfs_release_path(path);
	if (ret == 0) {
		if (!inode->i_nlink)
			set_nlink(inode, 1);
		else
			inc_nlink(inode);
		ret = btrfs_update_inode(trans, root, inode);
	} else if (ret == -EEXIST) {
		ret = 0;
	} else {
		BUG(); /* Logic Error */
	}
	iput(inode);

	return ret;
}

/*
 * when replaying the log for a directory, we only insert names
 * for inodes that actually exist.  This means an fsync on a directory
 * does not implicitly fsync all the new files in it
 */
static noinline int insert_one_name(struct btrfs_trans_handle *trans,
				    struct btrfs_root *root,
				    u64 dirid, u64 index,
				    char *name, int name_len,
				    struct btrfs_key *location)
{
	struct inode *inode;
	struct inode *dir;
	int ret;

	inode = read_one_inode(root, location->objectid);
	if (!inode)
		return -ENOENT;

	dir = read_one_inode(root, dirid);
	if (!dir) {
		iput(inode);
		return -EIO;
	}

	ret = btrfs_add_link(trans, BTRFS_I(dir), BTRFS_I(inode), name,
			name_len, 1, index);

	/* FIXME, put inode into FIXUP list */

	iput(inode);
	iput(dir);
	return ret;
}

/*
 * take a single entry in a log directory item and replay it into
 * the subvolume.
 *
 * if a conflicting item exists in the subdirectory already,
 * the inode it points to is unlinked and put into the link count
 * fix up tree.
 *
 * If a name from the log points to a file or directory that does
 * not exist in the FS, it is skipped.  fsyncs on directories
 * do not force down inodes inside that directory, just changes to the
 * names or unlinks in a directory.
 *
 * Returns < 0 on error, 0 if the name wasn't replayed (dentry points to a
 * non-existing inode) and 1 if the name was replayed.
 */
static noinline int replay_one_name(struct btrfs_trans_handle *trans,
				    struct btrfs_root *root,
				    struct btrfs_path *path,
				    struct extent_buffer *eb,
				    struct btrfs_dir_item *di,
				    struct btrfs_key *key)
{
	char *name;
	int name_len;
	struct btrfs_dir_item *dst_di;
	struct btrfs_key found_key;
	struct btrfs_key log_key;
	struct inode *dir;
	u8 log_type;
	int exists;
	int ret = 0;
	bool update_size = (key->type == BTRFS_DIR_INDEX_KEY);
	bool name_added = false;

	dir = read_one_inode(root, key->objectid);
	if (!dir)
		return -EIO;

	name_len = btrfs_dir_name_len(eb, di);
	name = kmalloc(name_len, GFP_NOFS);
	if (!name) {
		ret = -ENOMEM;
		goto out;
	}

	log_type = btrfs_dir_type(eb, di);
	read_extent_buffer(eb, name, (unsigned long)(di + 1),
		   name_len);

	btrfs_dir_item_key_to_cpu(eb, di, &log_key);
	exists = btrfs_lookup_inode(trans, root, path, &log_key, 0);
	if (exists == 0)
		exists = 1;
	else
		exists = 0;
	btrfs_release_path(path);

	if (key->type == BTRFS_DIR_ITEM_KEY) {
		dst_di = btrfs_lookup_dir_item(trans, root, path, key->objectid,
				       name, name_len, 1);
	} else if (key->type == BTRFS_DIR_INDEX_KEY) {
		dst_di = btrfs_lookup_dir_index_item(trans, root, path,
						     key->objectid,
						     key->offset, name,
						     name_len, 1);
	} else {
		/* Corruption */
		ret = -EINVAL;
		goto out;
	}
	if (IS_ERR_OR_NULL(dst_di)) {
		/* we need a sequence number to insert, so we only
		 * do inserts for the BTRFS_DIR_INDEX_KEY types
		 */
		if (key->type != BTRFS_DIR_INDEX_KEY)
			goto out;
		goto insert;
	}

	btrfs_dir_item_key_to_cpu(path->nodes[0], dst_di, &found_key);
	/* the existing item matches the logged item */
	if (found_key.objectid == log_key.objectid &&
	    found_key.type == log_key.type &&
	    found_key.offset == log_key.offset &&
	    btrfs_dir_type(path->nodes[0], dst_di) == log_type) {
		update_size = false;
		goto out;
	}

	/*
	 * don't drop the conflicting directory entry if the inode
	 * for the new entry doesn't exist
	 */
	if (!exists)
		goto out;

	ret = drop_one_dir_item(trans, root, path, BTRFS_I(dir), dst_di);
	if (ret)
		goto out;

	if (key->type == BTRFS_DIR_INDEX_KEY)
		goto insert;
out:
	btrfs_release_path(path);
	if (!ret && update_size) {
		btrfs_i_size_write(BTRFS_I(dir), dir->i_size + name_len * 2);
		ret = btrfs_update_inode(trans, root, dir);
	}
	kfree(name);
	iput(dir);
	if (!ret && name_added)
		ret = 1;
	return ret;

insert:
	/*
	 * Check if the inode reference exists in the log for the given name,
	 * inode and parent inode
	 */
	found_key.objectid = log_key.objectid;
	found_key.type = BTRFS_INODE_REF_KEY;
	found_key.offset = key->objectid;
	ret = backref_in_log(root->log_root, &found_key, 0, name, name_len);
	if (ret < 0) {
	        goto out;
	} else if (ret) {
	        /* The dentry will be added later. */
	        ret = 0;
	        update_size = false;
	        goto out;
	}

	found_key.objectid = log_key.objectid;
	found_key.type = BTRFS_INODE_EXTREF_KEY;
	found_key.offset = key->objectid;
	ret = backref_in_log(root->log_root, &found_key, key->objectid, name,
			     name_len);
	if (ret < 0) {
		goto out;
	} else if (ret) {
		/* The dentry will be added later. */
		ret = 0;
		update_size = false;
		goto out;
	}
	btrfs_release_path(path);
	ret = insert_one_name(trans, root, key->objectid, key->offset,
			      name, name_len, &log_key);
	if (ret && ret != -ENOENT && ret != -EEXIST)
		goto out;
	if (!ret)
		name_added = true;
	update_size = false;
	ret = 0;
	goto out;
}

/*
 * find all the names in a directory item and reconcile them into
 * the subvolume.  Only BTRFS_DIR_ITEM_KEY types will have more than
 * one name in a directory item, but the same code gets used for
 * both directory index types
 */
static noinline int replay_one_dir_item(struct btrfs_trans_handle *trans,
					struct btrfs_root *root,
					struct btrfs_path *path,
					struct extent_buffer *eb, int slot,
					struct btrfs_key *key)
{
	int ret = 0;
	u32 item_size = btrfs_item_size_nr(eb, slot);
	struct btrfs_dir_item *di;
	int name_len;
	unsigned long ptr;
	unsigned long ptr_end;
	struct btrfs_path *fixup_path = NULL;

	ptr = btrfs_item_ptr_offset(eb, slot);
	ptr_end = ptr + item_size;
	while (ptr < ptr_end) {
		di = (struct btrfs_dir_item *)ptr;
		name_len = btrfs_dir_name_len(eb, di);
		ret = replay_one_name(trans, root, path, eb, di, key);
		if (ret < 0)
			break;
		ptr = (unsigned long)(di + 1);
		ptr += name_len;

		/*
		 * If this entry refers to a non-directory (directories can not
		 * have a link count > 1) and it was added in the transaction
		 * that was not committed, make sure we fixup the link count of
		 * the inode it the entry points to. Otherwise something like
		 * the following would result in a directory pointing to an
		 * inode with a wrong link that does not account for this dir
		 * entry:
		 *
		 * mkdir testdir
		 * touch testdir/foo
		 * touch testdir/bar
		 * sync
		 *
		 * ln testdir/bar testdir/bar_link
		 * ln testdir/foo testdir/foo_link
		 * xfs_io -c "fsync" testdir/bar
		 *
		 * <power failure>
		 *
		 * mount fs, log replay happens
		 *
		 * File foo would remain with a link count of 1 when it has two
		 * entries pointing to it in the directory testdir. This would
		 * make it impossible to ever delete the parent directory has
		 * it would result in stale dentries that can never be deleted.
		 */
		if (ret == 1 && btrfs_dir_type(eb, di) != BTRFS_FT_DIR) {
			struct btrfs_key di_key;

			if (!fixup_path) {
				fixup_path = btrfs_alloc_path();
				if (!fixup_path) {
					ret = -ENOMEM;
					break;
				}
			}

			btrfs_dir_item_key_to_cpu(eb, di, &di_key);
			ret = link_to_fixup_dir(trans, root, fixup_path,
						di_key.objectid);
			if (ret)
				break;
		}
		ret = 0;
	}
	btrfs_free_path(fixup_path);
	return ret;
}

/*
 * directory replay has two parts.  There are the standard directory
 * items in the log copied from the subvolume, and range items
 * created in the log while the subvolume was logged.
 *
 * The range items tell us which parts of the key space the log
 * is authoritative for.  During replay, if a key in the subvolume
 * directory is in a logged range item, but not actually in the log
 * that means it was deleted from the directory before the fsync
 * and should be removed.
 */
static noinline int find_dir_range(struct btrfs_root *root,
				   struct btrfs_path *path,
				   u64 dirid, int key_type,
				   u64 *start_ret, u64 *end_ret)
{
	struct btrfs_key key;
	u64 found_end;
	struct btrfs_dir_log_item *item;
	int ret;
	int nritems;

	if (*start_ret == (u64)-1)
		return 1;

	key.objectid = dirid;
	key.type = key_type;
	key.offset = *start_ret;

	ret = btrfs_search_slot(NULL, root, &key, path, 0, 0);
	if (ret < 0)
		goto out;
	if (ret > 0) {
		if (path->slots[0] == 0)
			goto out;
		path->slots[0]--;
	}
	if (ret != 0)
		btrfs_item_key_to_cpu(path->nodes[0], &key, path->slots[0]);

	if (key.type != key_type || key.objectid != dirid) {
		ret = 1;
		goto next;
	}
	item = btrfs_item_ptr(path->nodes[0], path->slots[0],
			      struct btrfs_dir_log_item);
	found_end = btrfs_dir_log_end(path->nodes[0], item);

	if (*start_ret >= key.offset && *start_ret <= found_end) {
		ret = 0;
		*start_ret = key.offset;
		*end_ret = found_end;
		goto out;
	}
	ret = 1;
next:
	/* check the next slot in the tree to see if it is a valid item */
	nritems = btrfs_header_nritems(path->nodes[0]);
	path->slots[0]++;
	if (path->slots[0] >= nritems) {
		ret = btrfs_next_leaf(root, path);
		if (ret)
			goto out;
	}

	btrfs_item_key_to_cpu(path->nodes[0], &key, path->slots[0]);

	if (key.type != key_type || key.objectid != dirid) {
		ret = 1;
		goto out;
	}
	item = btrfs_item_ptr(path->nodes[0], path->slots[0],
			      struct btrfs_dir_log_item);
	found_end = btrfs_dir_log_end(path->nodes[0], item);
	*start_ret = key.offset;
	*end_ret = found_end;
	ret = 0;
out:
	btrfs_release_path(path);
	return ret;
}

/*
 * this looks for a given directory item in the log.  If the directory
 * item is not in the log, the item is removed and the inode it points
 * to is unlinked
 */
static noinline int check_item_in_log(struct btrfs_trans_handle *trans,
				      struct btrfs_root *root,
				      struct btrfs_root *log,
				      struct btrfs_path *path,
				      struct btrfs_path *log_path,
				      struct inode *dir,
				      struct btrfs_key *dir_key)
{
	int ret;
	struct extent_buffer *eb;
	int slot;
	u32 item_size;
	struct btrfs_dir_item *di;
	struct btrfs_dir_item *log_di;
	int name_len;
	unsigned long ptr;
	unsigned long ptr_end;
	char *name;
	struct inode *inode;
	struct btrfs_key location;

again:
	eb = path->nodes[0];
	slot = path->slots[0];
	item_size = btrfs_item_size_nr(eb, slot);
	ptr = btrfs_item_ptr_offset(eb, slot);
	ptr_end = ptr + item_size;
	while (ptr < ptr_end) {
		di = (struct btrfs_dir_item *)ptr;
		name_len = btrfs_dir_name_len(eb, di);
		name = kmalloc(name_len, GFP_NOFS);
		if (!name) {
			ret = -ENOMEM;
			goto out;
		}
		read_extent_buffer(eb, name, (unsigned long)(di + 1),
				  name_len);
		log_di = NULL;
		if (log && dir_key->type == BTRFS_DIR_ITEM_KEY) {
			log_di = btrfs_lookup_dir_item(trans, log, log_path,
						       dir_key->objectid,
						       name, name_len, 0);
		} else if (log && dir_key->type == BTRFS_DIR_INDEX_KEY) {
			log_di = btrfs_lookup_dir_index_item(trans, log,
						     log_path,
						     dir_key->objectid,
						     dir_key->offset,
						     name, name_len, 0);
		}
		if (!log_di || log_di == ERR_PTR(-ENOENT)) {
			btrfs_dir_item_key_to_cpu(eb, di, &location);
			btrfs_release_path(path);
			btrfs_release_path(log_path);
			inode = read_one_inode(root, location.objectid);
			if (!inode) {
				kfree(name);
				return -EIO;
			}

			ret = link_to_fixup_dir(trans, root,
						path, location.objectid);
			if (ret) {
				kfree(name);
				iput(inode);
				goto out;
			}

			inc_nlink(inode);
			ret = btrfs_unlink_inode(trans, root, BTRFS_I(dir),
					BTRFS_I(inode), name, name_len);
			if (!ret)
				ret = btrfs_run_delayed_items(trans);
			kfree(name);
			iput(inode);
			if (ret)
				goto out;

			/* there might still be more names under this key
			 * check and repeat if required
			 */
			ret = btrfs_search_slot(NULL, root, dir_key, path,
						0, 0);
			if (ret == 0)
				goto again;
			ret = 0;
			goto out;
		} else if (IS_ERR(log_di)) {
			kfree(name);
			return PTR_ERR(log_di);
		}
		btrfs_release_path(log_path);
		kfree(name);

		ptr = (unsigned long)(di + 1);
		ptr += name_len;
	}
	ret = 0;
out:
	btrfs_release_path(path);
	btrfs_release_path(log_path);
	return ret;
}

static int replay_xattr_deletes(struct btrfs_trans_handle *trans,
			      struct btrfs_root *root,
			      struct btrfs_root *log,
			      struct btrfs_path *path,
			      const u64 ino)
{
	struct btrfs_key search_key;
	struct btrfs_path *log_path;
	int i;
	int nritems;
	int ret;

	log_path = btrfs_alloc_path();
	if (!log_path)
		return -ENOMEM;

	search_key.objectid = ino;
	search_key.type = BTRFS_XATTR_ITEM_KEY;
	search_key.offset = 0;
again:
	ret = btrfs_search_slot(NULL, root, &search_key, path, 0, 0);
	if (ret < 0)
		goto out;
process_leaf:
	nritems = btrfs_header_nritems(path->nodes[0]);
	for (i = path->slots[0]; i < nritems; i++) {
		struct btrfs_key key;
		struct btrfs_dir_item *di;
		struct btrfs_dir_item *log_di;
		u32 total_size;
		u32 cur;

		btrfs_item_key_to_cpu(path->nodes[0], &key, i);
		if (key.objectid != ino || key.type != BTRFS_XATTR_ITEM_KEY) {
			ret = 0;
			goto out;
		}

		di = btrfs_item_ptr(path->nodes[0], i, struct btrfs_dir_item);
		total_size = btrfs_item_size_nr(path->nodes[0], i);
		cur = 0;
		while (cur < total_size) {
			u16 name_len = btrfs_dir_name_len(path->nodes[0], di);
			u16 data_len = btrfs_dir_data_len(path->nodes[0], di);
			u32 this_len = sizeof(*di) + name_len + data_len;
			char *name;

			name = kmalloc(name_len, GFP_NOFS);
			if (!name) {
				ret = -ENOMEM;
				goto out;
			}
			read_extent_buffer(path->nodes[0], name,
					   (unsigned long)(di + 1), name_len);

			log_di = btrfs_lookup_xattr(NULL, log, log_path, ino,
						    name, name_len, 0);
			btrfs_release_path(log_path);
			if (!log_di) {
				/* Doesn't exist in log tree, so delete it. */
				btrfs_release_path(path);
				di = btrfs_lookup_xattr(trans, root, path, ino,
							name, name_len, -1);
				kfree(name);
				if (IS_ERR(di)) {
					ret = PTR_ERR(di);
					goto out;
				}
				ASSERT(di);
				ret = btrfs_delete_one_dir_name(trans, root,
								path, di);
				if (ret)
					goto out;
				btrfs_release_path(path);
				search_key = key;
				goto again;
			}
			kfree(name);
			if (IS_ERR(log_di)) {
				ret = PTR_ERR(log_di);
				goto out;
			}
			cur += this_len;
			di = (struct btrfs_dir_item *)((char *)di + this_len);
		}
	}
	ret = btrfs_next_leaf(root, path);
	if (ret > 0)
		ret = 0;
	else if (ret == 0)
		goto process_leaf;
out:
	btrfs_free_path(log_path);
	btrfs_release_path(path);
	return ret;
}


/*
 * deletion replay happens before we copy any new directory items
 * out of the log or out of backreferences from inodes.  It
 * scans the log to find ranges of keys that log is authoritative for,
 * and then scans the directory to find items in those ranges that are
 * not present in the log.
 *
 * Anything we don't find in the log is unlinked and removed from the
 * directory.
 */
static noinline int replay_dir_deletes(struct btrfs_trans_handle *trans,
				       struct btrfs_root *root,
				       struct btrfs_root *log,
				       struct btrfs_path *path,
				       u64 dirid, int del_all)
{
	u64 range_start;
	u64 range_end;
	int key_type = BTRFS_DIR_LOG_ITEM_KEY;
	int ret = 0;
	struct btrfs_key dir_key;
	struct btrfs_key found_key;
	struct btrfs_path *log_path;
	struct inode *dir;

	dir_key.objectid = dirid;
	dir_key.type = BTRFS_DIR_ITEM_KEY;
	log_path = btrfs_alloc_path();
	if (!log_path)
		return -ENOMEM;

	dir = read_one_inode(root, dirid);
	/* it isn't an error if the inode isn't there, that can happen
	 * because we replay the deletes before we copy in the inode item
	 * from the log
	 */
	if (!dir) {
		btrfs_free_path(log_path);
		return 0;
	}
again:
	range_start = 0;
	range_end = 0;
	while (1) {
		if (del_all)
			range_end = (u64)-1;
		else {
			ret = find_dir_range(log, path, dirid, key_type,
					     &range_start, &range_end);
			if (ret != 0)
				break;
		}

		dir_key.offset = range_start;
		while (1) {
			int nritems;
			ret = btrfs_search_slot(NULL, root, &dir_key, path,
						0, 0);
			if (ret < 0)
				goto out;

			nritems = btrfs_header_nritems(path->nodes[0]);
			if (path->slots[0] >= nritems) {
				ret = btrfs_next_leaf(root, path);
				if (ret == 1)
					break;
				else if (ret < 0)
					goto out;
			}
			btrfs_item_key_to_cpu(path->nodes[0], &found_key,
					      path->slots[0]);
			if (found_key.objectid != dirid ||
			    found_key.type != dir_key.type)
				goto next_type;

			if (found_key.offset > range_end)
				break;

			ret = check_item_in_log(trans, root, log, path,
						log_path, dir,
						&found_key);
			if (ret)
				goto out;
			if (found_key.offset == (u64)-1)
				break;
			dir_key.offset = found_key.offset + 1;
		}
		btrfs_release_path(path);
		if (range_end == (u64)-1)
			break;
		range_start = range_end + 1;
	}

next_type:
	ret = 0;
	if (key_type == BTRFS_DIR_LOG_ITEM_KEY) {
		key_type = BTRFS_DIR_LOG_INDEX_KEY;
		dir_key.type = BTRFS_DIR_INDEX_KEY;
		btrfs_release_path(path);
		goto again;
	}
out:
	btrfs_release_path(path);
	btrfs_free_path(log_path);
	iput(dir);
	return ret;
}

/*
 * the process_func used to replay items from the log tree.  This
 * gets called in two different stages.  The first stage just looks
 * for inodes and makes sure they are all copied into the subvolume.
 *
 * The second stage copies all the other item types from the log into
 * the subvolume.  The two stage approach is slower, but gets rid of
 * lots of complexity around inodes referencing other inodes that exist
 * only in the log (references come from either directory items or inode
 * back refs).
 */
static int replay_one_buffer(struct btrfs_root *log, struct extent_buffer *eb,
			     struct walk_control *wc, u64 gen, int level)
{
	int nritems;
	struct btrfs_path *path;
	struct btrfs_root *root = wc->replay_dest;
	struct btrfs_key key;
	int i;
	int ret;

	ret = btrfs_read_buffer(eb, gen, level, NULL);
	if (ret)
		return ret;

	level = btrfs_header_level(eb);

	if (level != 0)
		return 0;

	path = btrfs_alloc_path();
	if (!path)
		return -ENOMEM;

	nritems = btrfs_header_nritems(eb);
	for (i = 0; i < nritems; i++) {
		btrfs_item_key_to_cpu(eb, &key, i);

		/* inode keys are done during the first stage */
		if (key.type == BTRFS_INODE_ITEM_KEY &&
		    wc->stage == LOG_WALK_REPLAY_INODES) {
			struct btrfs_inode_item *inode_item;
			u32 mode;

			inode_item = btrfs_item_ptr(eb, i,
					    struct btrfs_inode_item);
			/*
			 * If we have a tmpfile (O_TMPFILE) that got fsync'ed
			 * and never got linked before the fsync, skip it, as
			 * replaying it is pointless since it would be deleted
			 * later. We skip logging tmpfiles, but it's always
			 * possible we are replaying a log created with a kernel
			 * that used to log tmpfiles.
			 */
			if (btrfs_inode_nlink(eb, inode_item) == 0) {
				wc->ignore_cur_inode = true;
				continue;
			} else {
				wc->ignore_cur_inode = false;
			}
			ret = replay_xattr_deletes(wc->trans, root, log,
						   path, key.objectid);
			if (ret)
				break;
			mode = btrfs_inode_mode(eb, inode_item);
			if (S_ISDIR(mode)) {
				ret = replay_dir_deletes(wc->trans,
					 root, log, path, key.objectid, 0);
				if (ret)
					break;
			}
			ret = overwrite_item(wc->trans, root, path,
					     eb, i, &key);
			if (ret)
				break;

			/*
			 * Before replaying extents, truncate the inode to its
			 * size. We need to do it now and not after log replay
			 * because before an fsync we can have prealloc extents
			 * added beyond the inode's i_size. If we did it after,
			 * through orphan cleanup for example, we would drop
			 * those prealloc extents just after replaying them.
			 */
			if (S_ISREG(mode)) {
				struct inode *inode;
				u64 from;

				inode = read_one_inode(root, key.objectid);
				if (!inode) {
					ret = -EIO;
					break;
				}
				from = ALIGN(i_size_read(inode),
					     root->fs_info->sectorsize);
				ret = btrfs_drop_extents(wc->trans, root, inode,
							 from, (u64)-1, 1);
				if (!ret) {
					/* Update the inode's nbytes. */
					ret = btrfs_update_inode(wc->trans,
								 root, inode);
				}
				iput(inode);
				if (ret)
					break;
			}

			ret = link_to_fixup_dir(wc->trans, root,
						path, key.objectid);
			if (ret)
				break;
		}

		if (wc->ignore_cur_inode)
			continue;

		if (key.type == BTRFS_DIR_INDEX_KEY &&
		    wc->stage == LOG_WALK_REPLAY_DIR_INDEX) {
			ret = replay_one_dir_item(wc->trans, root, path,
						  eb, i, &key);
			if (ret)
				break;
		}

		if (wc->stage < LOG_WALK_REPLAY_ALL)
			continue;

		/* these keys are simply copied */
		if (key.type == BTRFS_XATTR_ITEM_KEY) {
			ret = overwrite_item(wc->trans, root, path,
					     eb, i, &key);
			if (ret)
				break;
		} else if (key.type == BTRFS_INODE_REF_KEY ||
			   key.type == BTRFS_INODE_EXTREF_KEY) {
			ret = add_inode_ref(wc->trans, root, log, path,
					    eb, i, &key);
			if (ret && ret != -ENOENT)
				break;
			ret = 0;
		} else if (key.type == BTRFS_EXTENT_DATA_KEY) {
			ret = replay_one_extent(wc->trans, root, path,
						eb, i, &key);
			if (ret)
				break;
		} else if (key.type == BTRFS_DIR_ITEM_KEY) {
			ret = replay_one_dir_item(wc->trans, root, path,
						  eb, i, &key);
			if (ret)
				break;
		}
	}
	btrfs_free_path(path);
	return ret;
}

/*
 * Correctly adjust the reserved bytes occupied by a log tree extent buffer
 */
static void unaccount_log_buffer(struct btrfs_fs_info *fs_info, u64 start)
{
	struct btrfs_block_group *cache;

	cache = btrfs_lookup_block_group(fs_info, start);
	if (!cache) {
		btrfs_err(fs_info, "unable to find block group for %llu", start);
		return;
	}

	spin_lock(&cache->space_info->lock);
	spin_lock(&cache->lock);
	cache->reserved -= fs_info->nodesize;
	cache->space_info->bytes_reserved -= fs_info->nodesize;
	spin_unlock(&cache->lock);
	spin_unlock(&cache->space_info->lock);

	btrfs_put_block_group(cache);
}

static noinline int walk_down_log_tree(struct btrfs_trans_handle *trans,
				   struct btrfs_root *root,
				   struct btrfs_path *path, int *level,
				   struct walk_control *wc)
{
	struct btrfs_fs_info *fs_info = root->fs_info;
	u64 bytenr;
	u64 ptr_gen;
	struct extent_buffer *next;
	struct extent_buffer *cur;
	u32 blocksize;
	int ret = 0;

	while (*level > 0) {
		struct btrfs_key first_key;

		cur = path->nodes[*level];

		WARN_ON(btrfs_header_level(cur) != *level);

		if (path->slots[*level] >=
		    btrfs_header_nritems(cur))
			break;

		bytenr = btrfs_node_blockptr(cur, path->slots[*level]);
		ptr_gen = btrfs_node_ptr_generation(cur, path->slots[*level]);
		btrfs_node_key_to_cpu(cur, &first_key, path->slots[*level]);
		blocksize = fs_info->nodesize;

		next = btrfs_find_create_tree_block(fs_info, bytenr);
		if (IS_ERR(next))
			return PTR_ERR(next);

		if (*level == 1) {
			ret = wc->process_func(root, next, wc, ptr_gen,
					       *level - 1);
			if (ret) {
				free_extent_buffer(next);
				return ret;
			}

			path->slots[*level]++;
			if (wc->free) {
				ret = btrfs_read_buffer(next, ptr_gen,
							*level - 1, &first_key);
				if (ret) {
					free_extent_buffer(next);
					return ret;
				}

				if (trans) {
					btrfs_tree_lock(next);
					btrfs_set_lock_blocking_write(next);
					btrfs_clean_tree_block(next);
					btrfs_wait_tree_block_writeback(next);
					btrfs_tree_unlock(next);
					ret = btrfs_pin_reserved_extent(trans,
							bytenr, blocksize);
					if (ret) {
						free_extent_buffer(next);
						return ret;
					}
				} else {
					if (test_and_clear_bit(EXTENT_BUFFER_DIRTY, &next->bflags))
						clear_extent_buffer_dirty(next);
<<<<<<< HEAD
				}

				WARN_ON(root_owner !=
					BTRFS_TREE_LOG_OBJECTID);
				ret = btrfs_pin_reserved_extent(fs_info,
							bytenr, blocksize);
				if (ret) {
					free_extent_buffer(next);
					return ret;
=======
					unaccount_log_buffer(fs_info, bytenr);
>>>>>>> 778fbf41
				}
			}
			free_extent_buffer(next);
			continue;
		}
		ret = btrfs_read_buffer(next, ptr_gen, *level - 1, &first_key);
		if (ret) {
			free_extent_buffer(next);
			return ret;
		}

		if (path->nodes[*level-1])
			free_extent_buffer(path->nodes[*level-1]);
		path->nodes[*level-1] = next;
		*level = btrfs_header_level(next);
		path->slots[*level] = 0;
		cond_resched();
	}
	path->slots[*level] = btrfs_header_nritems(path->nodes[*level]);

	cond_resched();
	return 0;
}

static noinline int walk_up_log_tree(struct btrfs_trans_handle *trans,
				 struct btrfs_root *root,
				 struct btrfs_path *path, int *level,
				 struct walk_control *wc)
{
	struct btrfs_fs_info *fs_info = root->fs_info;
	int i;
	int slot;
	int ret;

	for (i = *level; i < BTRFS_MAX_LEVEL - 1 && path->nodes[i]; i++) {
		slot = path->slots[i];
		if (slot + 1 < btrfs_header_nritems(path->nodes[i])) {
			path->slots[i]++;
			*level = i;
			WARN_ON(*level == 0);
			return 0;
		} else {
			ret = wc->process_func(root, path->nodes[*level], wc,
				 btrfs_header_generation(path->nodes[*level]),
				 *level);
			if (ret)
				return ret;

			if (wc->free) {
				struct extent_buffer *next;

				next = path->nodes[*level];

				if (trans) {
					btrfs_tree_lock(next);
					btrfs_set_lock_blocking_write(next);
					btrfs_clean_tree_block(next);
					btrfs_wait_tree_block_writeback(next);
					btrfs_tree_unlock(next);
					ret = btrfs_pin_reserved_extent(trans,
						     path->nodes[*level]->start,
						     path->nodes[*level]->len);
					if (ret)
						return ret;
				} else {
					if (test_and_clear_bit(EXTENT_BUFFER_DIRTY, &next->bflags))
						clear_extent_buffer_dirty(next);

<<<<<<< HEAD
				WARN_ON(root_owner != BTRFS_TREE_LOG_OBJECTID);
				ret = btrfs_pin_reserved_extent(fs_info,
						path->nodes[*level]->start,
						path->nodes[*level]->len);
				if (ret)
					return ret;
=======
					unaccount_log_buffer(fs_info,
						path->nodes[*level]->start);
				}
>>>>>>> 778fbf41
			}
			free_extent_buffer(path->nodes[*level]);
			path->nodes[*level] = NULL;
			*level = i + 1;
		}
	}
	return 1;
}

/*
 * drop the reference count on the tree rooted at 'snap'.  This traverses
 * the tree freeing any blocks that have a ref count of zero after being
 * decremented.
 */
static int walk_log_tree(struct btrfs_trans_handle *trans,
			 struct btrfs_root *log, struct walk_control *wc)
{
	struct btrfs_fs_info *fs_info = log->fs_info;
	int ret = 0;
	int wret;
	int level;
	struct btrfs_path *path;
	int orig_level;

	path = btrfs_alloc_path();
	if (!path)
		return -ENOMEM;

	level = btrfs_header_level(log->node);
	orig_level = level;
	path->nodes[level] = log->node;
	atomic_inc(&log->node->refs);
	path->slots[level] = 0;

	while (1) {
		wret = walk_down_log_tree(trans, log, path, &level, wc);
		if (wret > 0)
			break;
		if (wret < 0) {
			ret = wret;
			goto out;
		}

		wret = walk_up_log_tree(trans, log, path, &level, wc);
		if (wret > 0)
			break;
		if (wret < 0) {
			ret = wret;
			goto out;
		}
	}

	/* was the root node processed? if not, catch it here */
	if (path->nodes[orig_level]) {
		ret = wc->process_func(log, path->nodes[orig_level], wc,
			 btrfs_header_generation(path->nodes[orig_level]),
			 orig_level);
		if (ret)
			goto out;
		if (wc->free) {
			struct extent_buffer *next;

			next = path->nodes[orig_level];

			if (trans) {
				btrfs_tree_lock(next);
				btrfs_set_lock_blocking_write(next);
				btrfs_clean_tree_block(next);
				btrfs_wait_tree_block_writeback(next);
				btrfs_tree_unlock(next);
				ret = btrfs_pin_reserved_extent(trans,
						next->start, next->len);
				if (ret)
					goto out;
			} else {
				if (test_and_clear_bit(EXTENT_BUFFER_DIRTY, &next->bflags))
					clear_extent_buffer_dirty(next);
				unaccount_log_buffer(fs_info, next->start);
			}
<<<<<<< HEAD

			ret = btrfs_pin_reserved_extent(fs_info, next->start,
							next->len);
			if (ret)
				goto out;
=======
>>>>>>> 778fbf41
		}
	}

out:
	btrfs_free_path(path);
	return ret;
}

/*
 * helper function to update the item for a given subvolumes log root
 * in the tree of log roots
 */
static int update_log_root(struct btrfs_trans_handle *trans,
			   struct btrfs_root *log,
			   struct btrfs_root_item *root_item)
{
	struct btrfs_fs_info *fs_info = log->fs_info;
	int ret;

	if (log->log_transid == 1) {
		/* insert root item on the first sync */
		ret = btrfs_insert_root(trans, fs_info->log_root_tree,
				&log->root_key, root_item);
	} else {
		ret = btrfs_update_root(trans, fs_info->log_root_tree,
				&log->root_key, root_item);
	}
	return ret;
}

static void wait_log_commit(struct btrfs_root *root, int transid)
{
	DEFINE_WAIT(wait);
	int index = transid % 2;

	/*
	 * we only allow two pending log transactions at a time,
	 * so we know that if ours is more than 2 older than the
	 * current transaction, we're done
	 */
	for (;;) {
		prepare_to_wait(&root->log_commit_wait[index],
				&wait, TASK_UNINTERRUPTIBLE);

		if (!(root->log_transid_committed < transid &&
		      atomic_read(&root->log_commit[index])))
			break;

		mutex_unlock(&root->log_mutex);
		schedule();
		mutex_lock(&root->log_mutex);
	}
	finish_wait(&root->log_commit_wait[index], &wait);
}

static void wait_for_writer(struct btrfs_root *root)
{
	DEFINE_WAIT(wait);

	for (;;) {
		prepare_to_wait(&root->log_writer_wait, &wait,
				TASK_UNINTERRUPTIBLE);
		if (!atomic_read(&root->log_writers))
			break;

		mutex_unlock(&root->log_mutex);
		schedule();
		mutex_lock(&root->log_mutex);
	}
	finish_wait(&root->log_writer_wait, &wait);
}

static inline void btrfs_remove_log_ctx(struct btrfs_root *root,
					struct btrfs_log_ctx *ctx)
{
	if (!ctx)
		return;

	mutex_lock(&root->log_mutex);
	list_del_init(&ctx->list);
	mutex_unlock(&root->log_mutex);
}

/* 
 * Invoked in log mutex context, or be sure there is no other task which
 * can access the list.
 */
static inline void btrfs_remove_all_log_ctxs(struct btrfs_root *root,
					     int index, int error)
{
	struct btrfs_log_ctx *ctx;
	struct btrfs_log_ctx *safe;

	list_for_each_entry_safe(ctx, safe, &root->log_ctxs[index], list) {
		list_del_init(&ctx->list);
		ctx->log_ret = error;
	}

	INIT_LIST_HEAD(&root->log_ctxs[index]);
}

/*
 * btrfs_sync_log does sends a given tree log down to the disk and
 * updates the super blocks to record it.  When this call is done,
 * you know that any inodes previously logged are safely on disk only
 * if it returns 0.
 *
 * Any other return value means you need to call btrfs_commit_transaction.
 * Some of the edge cases for fsyncing directories that have had unlinks
 * or renames done in the past mean that sometimes the only safe
 * fsync is to commit the whole FS.  When btrfs_sync_log returns -EAGAIN,
 * that has happened.
 */
int btrfs_sync_log(struct btrfs_trans_handle *trans,
		   struct btrfs_root *root, struct btrfs_log_ctx *ctx)
{
	int index1;
	int index2;
	int mark;
	int ret;
	struct btrfs_fs_info *fs_info = root->fs_info;
	struct btrfs_root *log = root->log_root;
	struct btrfs_root *log_root_tree = fs_info->log_root_tree;
	struct btrfs_root_item new_root_item;
	int log_transid = 0;
	struct btrfs_log_ctx root_log_ctx;
	struct blk_plug plug;

	mutex_lock(&root->log_mutex);
	log_transid = ctx->log_transid;
	if (root->log_transid_committed >= log_transid) {
		mutex_unlock(&root->log_mutex);
		return ctx->log_ret;
	}

	index1 = log_transid % 2;
	if (atomic_read(&root->log_commit[index1])) {
		wait_log_commit(root, log_transid);
		mutex_unlock(&root->log_mutex);
		return ctx->log_ret;
	}
	ASSERT(log_transid == root->log_transid);
	atomic_set(&root->log_commit[index1], 1);

	/* wait for previous tree log sync to complete */
	if (atomic_read(&root->log_commit[(index1 + 1) % 2]))
		wait_log_commit(root, log_transid - 1);

	while (1) {
		int batch = atomic_read(&root->log_batch);
		/* when we're on an ssd, just kick the log commit out */
		if (!btrfs_test_opt(fs_info, SSD) &&
		    test_bit(BTRFS_ROOT_MULTI_LOG_TASKS, &root->state)) {
			mutex_unlock(&root->log_mutex);
			schedule_timeout_uninterruptible(1);
			mutex_lock(&root->log_mutex);
		}
		wait_for_writer(root);
		if (batch == atomic_read(&root->log_batch))
			break;
	}

	/* bail out if we need to do a full commit */
	if (btrfs_need_log_full_commit(trans)) {
		ret = -EAGAIN;
		mutex_unlock(&root->log_mutex);
		goto out;
	}

	if (log_transid % 2 == 0)
		mark = EXTENT_DIRTY;
	else
		mark = EXTENT_NEW;

	/* we start IO on  all the marked extents here, but we don't actually
	 * wait for them until later.
	 */
	blk_start_plug(&plug);
	ret = btrfs_write_marked_extents(fs_info, &log->dirty_log_pages, mark);
	if (ret) {
		blk_finish_plug(&plug);
		btrfs_abort_transaction(trans, ret);
		btrfs_set_log_full_commit(trans);
		mutex_unlock(&root->log_mutex);
		goto out;
	}

	/*
	 * We _must_ update under the root->log_mutex in order to make sure we
	 * have a consistent view of the log root we are trying to commit at
	 * this moment.
	 *
	 * We _must_ copy this into a local copy, because we are not holding the
	 * log_root_tree->log_mutex yet.  This is important because when we
	 * commit the log_root_tree we must have a consistent view of the
	 * log_root_tree when we update the super block to point at the
	 * log_root_tree bytenr.  If we update the log_root_tree here we'll race
	 * with the commit and possibly point at the new block which we may not
	 * have written out.
	 */
	btrfs_set_root_node(&log->root_item, log->node);
	memcpy(&new_root_item, &log->root_item, sizeof(new_root_item));

	root->log_transid++;
	log->log_transid = root->log_transid;
	root->log_start_pid = 0;
	/*
	 * IO has been started, blocks of the log tree have WRITTEN flag set
	 * in their headers. new modifications of the log will be written to
	 * new positions. so it's safe to allow log writers to go in.
	 */
	mutex_unlock(&root->log_mutex);

	btrfs_init_log_ctx(&root_log_ctx, NULL);

	mutex_lock(&log_root_tree->log_mutex);
	atomic_inc(&log_root_tree->log_batch);
	atomic_inc(&log_root_tree->log_writers);

	index2 = log_root_tree->log_transid % 2;
	list_add_tail(&root_log_ctx.list, &log_root_tree->log_ctxs[index2]);
	root_log_ctx.log_transid = log_root_tree->log_transid;

	mutex_unlock(&log_root_tree->log_mutex);

	mutex_lock(&log_root_tree->log_mutex);

	/*
	 * Now we are safe to update the log_root_tree because we're under the
	 * log_mutex, and we're a current writer so we're holding the commit
	 * open until we drop the log_mutex.
	 */
	ret = update_log_root(trans, log, &new_root_item);

	if (atomic_dec_and_test(&log_root_tree->log_writers)) {
		/* atomic_dec_and_test implies a barrier */
		cond_wake_up_nomb(&log_root_tree->log_writer_wait);
	}

	if (ret) {
		if (!list_empty(&root_log_ctx.list))
			list_del_init(&root_log_ctx.list);

		blk_finish_plug(&plug);
		btrfs_set_log_full_commit(trans);

		if (ret != -ENOSPC) {
			btrfs_abort_transaction(trans, ret);
			mutex_unlock(&log_root_tree->log_mutex);
			goto out;
		}
		btrfs_wait_tree_log_extents(log, mark);
		mutex_unlock(&log_root_tree->log_mutex);
		ret = -EAGAIN;
		goto out;
	}

	if (log_root_tree->log_transid_committed >= root_log_ctx.log_transid) {
		blk_finish_plug(&plug);
		list_del_init(&root_log_ctx.list);
		mutex_unlock(&log_root_tree->log_mutex);
		ret = root_log_ctx.log_ret;
		goto out;
	}

	index2 = root_log_ctx.log_transid % 2;
	if (atomic_read(&log_root_tree->log_commit[index2])) {
		blk_finish_plug(&plug);
		ret = btrfs_wait_tree_log_extents(log, mark);
		wait_log_commit(log_root_tree,
				root_log_ctx.log_transid);
		mutex_unlock(&log_root_tree->log_mutex);
		if (!ret)
			ret = root_log_ctx.log_ret;
		goto out;
	}
	ASSERT(root_log_ctx.log_transid == log_root_tree->log_transid);
	atomic_set(&log_root_tree->log_commit[index2], 1);

	if (atomic_read(&log_root_tree->log_commit[(index2 + 1) % 2])) {
		wait_log_commit(log_root_tree,
				root_log_ctx.log_transid - 1);
	}

	wait_for_writer(log_root_tree);

	/*
	 * now that we've moved on to the tree of log tree roots,
	 * check the full commit flag again
	 */
	if (btrfs_need_log_full_commit(trans)) {
		blk_finish_plug(&plug);
		btrfs_wait_tree_log_extents(log, mark);
		mutex_unlock(&log_root_tree->log_mutex);
		ret = -EAGAIN;
		goto out_wake_log_root;
	}

	ret = btrfs_write_marked_extents(fs_info,
					 &log_root_tree->dirty_log_pages,
					 EXTENT_DIRTY | EXTENT_NEW);
	blk_finish_plug(&plug);
	if (ret) {
		btrfs_set_log_full_commit(trans);
		btrfs_abort_transaction(trans, ret);
		mutex_unlock(&log_root_tree->log_mutex);
		goto out_wake_log_root;
	}
	ret = btrfs_wait_tree_log_extents(log, mark);
	if (!ret)
		ret = btrfs_wait_tree_log_extents(log_root_tree,
						  EXTENT_NEW | EXTENT_DIRTY);
	if (ret) {
		btrfs_set_log_full_commit(trans);
		mutex_unlock(&log_root_tree->log_mutex);
		goto out_wake_log_root;
	}

	btrfs_set_super_log_root(fs_info->super_for_commit,
				 log_root_tree->node->start);
	btrfs_set_super_log_root_level(fs_info->super_for_commit,
				       btrfs_header_level(log_root_tree->node));

	log_root_tree->log_transid++;
	mutex_unlock(&log_root_tree->log_mutex);

	/*
	 * Nobody else is going to jump in and write the ctree
	 * super here because the log_commit atomic below is protecting
	 * us.  We must be called with a transaction handle pinning
	 * the running transaction open, so a full commit can't hop
	 * in and cause problems either.
	 */
	ret = write_all_supers(fs_info, 1);
	if (ret) {
		btrfs_set_log_full_commit(trans);
		btrfs_abort_transaction(trans, ret);
		goto out_wake_log_root;
	}

	mutex_lock(&root->log_mutex);
	if (root->last_log_commit < log_transid)
		root->last_log_commit = log_transid;
	mutex_unlock(&root->log_mutex);

out_wake_log_root:
	mutex_lock(&log_root_tree->log_mutex);
	btrfs_remove_all_log_ctxs(log_root_tree, index2, ret);

	log_root_tree->log_transid_committed++;
	atomic_set(&log_root_tree->log_commit[index2], 0);
	mutex_unlock(&log_root_tree->log_mutex);

	/*
	 * The barrier before waitqueue_active (in cond_wake_up) is needed so
	 * all the updates above are seen by the woken threads. It might not be
	 * necessary, but proving that seems to be hard.
	 */
	cond_wake_up(&log_root_tree->log_commit_wait[index2]);
out:
	mutex_lock(&root->log_mutex);
	btrfs_remove_all_log_ctxs(root, index1, ret);
	root->log_transid_committed++;
	atomic_set(&root->log_commit[index1], 0);
	mutex_unlock(&root->log_mutex);

	/*
	 * The barrier before waitqueue_active (in cond_wake_up) is needed so
	 * all the updates above are seen by the woken threads. It might not be
	 * necessary, but proving that seems to be hard.
	 */
	cond_wake_up(&root->log_commit_wait[index1]);
	return ret;
}

static void free_log_tree(struct btrfs_trans_handle *trans,
			  struct btrfs_root *log)
{
	int ret;
	struct walk_control wc = {
		.free = 1,
		.process_func = process_one_buffer
	};

	ret = walk_log_tree(trans, log, &wc);
	if (ret) {
		if (trans)
			btrfs_abort_transaction(trans, ret);
		else
			btrfs_handle_fs_error(log->fs_info, ret, NULL);
	}

	clear_extent_bits(&log->dirty_log_pages, 0, (u64)-1,
			  EXTENT_DIRTY | EXTENT_NEW | EXTENT_NEED_WAIT);
	btrfs_put_root(log);
}

/*
 * free all the extents used by the tree log.  This should be called
 * at commit time of the full transaction
 */
int btrfs_free_log(struct btrfs_trans_handle *trans, struct btrfs_root *root)
{
	if (root->log_root) {
		free_log_tree(trans, root->log_root);
		root->log_root = NULL;
	}
	return 0;
}

int btrfs_free_log_root_tree(struct btrfs_trans_handle *trans,
			     struct btrfs_fs_info *fs_info)
{
	if (fs_info->log_root_tree) {
		free_log_tree(trans, fs_info->log_root_tree);
		fs_info->log_root_tree = NULL;
	}
	return 0;
}

/*
 * Check if an inode was logged in the current transaction. We can't always rely
 * on an inode's logged_trans value, because it's an in-memory only field and
 * therefore not persisted. This means that its value is lost if the inode gets
 * evicted and loaded again from disk (in which case it has a value of 0, and
 * certainly it is smaller then any possible transaction ID), when that happens
 * the full_sync flag is set in the inode's runtime flags, so on that case we
 * assume eviction happened and ignore the logged_trans value, assuming the
 * worst case, that the inode was logged before in the current transaction.
 */
static bool inode_logged(struct btrfs_trans_handle *trans,
			 struct btrfs_inode *inode)
{
	if (inode->logged_trans == trans->transid)
		return true;

	if (inode->last_trans == trans->transid &&
	    test_bit(BTRFS_INODE_NEEDS_FULL_SYNC, &inode->runtime_flags) &&
	    !test_bit(BTRFS_FS_LOG_RECOVERING, &trans->fs_info->flags))
		return true;

	return false;
}

/*
 * If both a file and directory are logged, and unlinks or renames are
 * mixed in, we have a few interesting corners:
 *
 * create file X in dir Y
 * link file X to X.link in dir Y
 * fsync file X
 * unlink file X but leave X.link
 * fsync dir Y
 *
 * After a crash we would expect only X.link to exist.  But file X
 * didn't get fsync'd again so the log has back refs for X and X.link.
 *
 * We solve this by removing directory entries and inode backrefs from the
 * log when a file that was logged in the current transaction is
 * unlinked.  Any later fsync will include the updated log entries, and
 * we'll be able to reconstruct the proper directory items from backrefs.
 *
 * This optimizations allows us to avoid relogging the entire inode
 * or the entire directory.
 */
int btrfs_del_dir_entries_in_log(struct btrfs_trans_handle *trans,
				 struct btrfs_root *root,
				 const char *name, int name_len,
				 struct btrfs_inode *dir, u64 index)
{
	struct btrfs_root *log;
	struct btrfs_dir_item *di;
	struct btrfs_path *path;
	int ret;
	int err = 0;
	int bytes_del = 0;
	u64 dir_ino = btrfs_ino(dir);

	if (!inode_logged(trans, dir))
		return 0;

	ret = join_running_log_trans(root);
	if (ret)
		return 0;

	mutex_lock(&dir->log_mutex);

	log = root->log_root;
	path = btrfs_alloc_path();
	if (!path) {
		err = -ENOMEM;
		goto out_unlock;
	}

	di = btrfs_lookup_dir_item(trans, log, path, dir_ino,
				   name, name_len, -1);
	if (IS_ERR(di)) {
		err = PTR_ERR(di);
		goto fail;
	}
	if (di) {
		ret = btrfs_delete_one_dir_name(trans, log, path, di);
		bytes_del += name_len;
		if (ret) {
			err = ret;
			goto fail;
		}
	}
	btrfs_release_path(path);
	di = btrfs_lookup_dir_index_item(trans, log, path, dir_ino,
					 index, name, name_len, -1);
	if (IS_ERR(di)) {
		err = PTR_ERR(di);
		goto fail;
	}
	if (di) {
		ret = btrfs_delete_one_dir_name(trans, log, path, di);
		bytes_del += name_len;
		if (ret) {
			err = ret;
			goto fail;
		}
	}

	/* update the directory size in the log to reflect the names
	 * we have removed
	 */
	if (bytes_del) {
		struct btrfs_key key;

		key.objectid = dir_ino;
		key.offset = 0;
		key.type = BTRFS_INODE_ITEM_KEY;
		btrfs_release_path(path);

		ret = btrfs_search_slot(trans, log, &key, path, 0, 1);
		if (ret < 0) {
			err = ret;
			goto fail;
		}
		if (ret == 0) {
			struct btrfs_inode_item *item;
			u64 i_size;

			item = btrfs_item_ptr(path->nodes[0], path->slots[0],
					      struct btrfs_inode_item);
			i_size = btrfs_inode_size(path->nodes[0], item);
			if (i_size > bytes_del)
				i_size -= bytes_del;
			else
				i_size = 0;
			btrfs_set_inode_size(path->nodes[0], item, i_size);
			btrfs_mark_buffer_dirty(path->nodes[0]);
		} else
			ret = 0;
		btrfs_release_path(path);
	}
fail:
	btrfs_free_path(path);
out_unlock:
	mutex_unlock(&dir->log_mutex);
	if (ret == -ENOSPC) {
		btrfs_set_log_full_commit(trans);
		ret = 0;
	} else if (ret < 0)
		btrfs_abort_transaction(trans, ret);

	btrfs_end_log_trans(root);

	return err;
}

/* see comments for btrfs_del_dir_entries_in_log */
int btrfs_del_inode_ref_in_log(struct btrfs_trans_handle *trans,
			       struct btrfs_root *root,
			       const char *name, int name_len,
			       struct btrfs_inode *inode, u64 dirid)
{
	struct btrfs_root *log;
	u64 index;
	int ret;

	if (!inode_logged(trans, inode))
		return 0;

	ret = join_running_log_trans(root);
	if (ret)
		return 0;
	log = root->log_root;
	mutex_lock(&inode->log_mutex);

	ret = btrfs_del_inode_ref(trans, log, name, name_len, btrfs_ino(inode),
				  dirid, &index);
	mutex_unlock(&inode->log_mutex);
	if (ret == -ENOSPC) {
		btrfs_set_log_full_commit(trans);
		ret = 0;
	} else if (ret < 0 && ret != -ENOENT)
		btrfs_abort_transaction(trans, ret);
	btrfs_end_log_trans(root);

	return ret;
}

/*
 * creates a range item in the log for 'dirid'.  first_offset and
 * last_offset tell us which parts of the key space the log should
 * be considered authoritative for.
 */
static noinline int insert_dir_log_key(struct btrfs_trans_handle *trans,
				       struct btrfs_root *log,
				       struct btrfs_path *path,
				       int key_type, u64 dirid,
				       u64 first_offset, u64 last_offset)
{
	int ret;
	struct btrfs_key key;
	struct btrfs_dir_log_item *item;

	key.objectid = dirid;
	key.offset = first_offset;
	if (key_type == BTRFS_DIR_ITEM_KEY)
		key.type = BTRFS_DIR_LOG_ITEM_KEY;
	else
		key.type = BTRFS_DIR_LOG_INDEX_KEY;
	ret = btrfs_insert_empty_item(trans, log, path, &key, sizeof(*item));
	if (ret)
		return ret;

	item = btrfs_item_ptr(path->nodes[0], path->slots[0],
			      struct btrfs_dir_log_item);
	btrfs_set_dir_log_end(path->nodes[0], item, last_offset);
	btrfs_mark_buffer_dirty(path->nodes[0]);
	btrfs_release_path(path);
	return 0;
}

/*
 * log all the items included in the current transaction for a given
 * directory.  This also creates the range items in the log tree required
 * to replay anything deleted before the fsync
 */
static noinline int log_dir_items(struct btrfs_trans_handle *trans,
			  struct btrfs_root *root, struct btrfs_inode *inode,
			  struct btrfs_path *path,
			  struct btrfs_path *dst_path, int key_type,
			  struct btrfs_log_ctx *ctx,
			  u64 min_offset, u64 *last_offset_ret)
{
	struct btrfs_key min_key;
	struct btrfs_root *log = root->log_root;
	struct extent_buffer *src;
	int err = 0;
	int ret;
	int i;
	int nritems;
	u64 first_offset = min_offset;
	u64 last_offset = (u64)-1;
	u64 ino = btrfs_ino(inode);

	log = root->log_root;

	min_key.objectid = ino;
	min_key.type = key_type;
	min_key.offset = min_offset;

	ret = btrfs_search_forward(root, &min_key, path, trans->transid);

	/*
	 * we didn't find anything from this transaction, see if there
	 * is anything at all
	 */
	if (ret != 0 || min_key.objectid != ino || min_key.type != key_type) {
		min_key.objectid = ino;
		min_key.type = key_type;
		min_key.offset = (u64)-1;
		btrfs_release_path(path);
		ret = btrfs_search_slot(NULL, root, &min_key, path, 0, 0);
		if (ret < 0) {
			btrfs_release_path(path);
			return ret;
		}
		ret = btrfs_previous_item(root, path, ino, key_type);

		/* if ret == 0 there are items for this type,
		 * create a range to tell us the last key of this type.
		 * otherwise, there are no items in this directory after
		 * *min_offset, and we create a range to indicate that.
		 */
		if (ret == 0) {
			struct btrfs_key tmp;
			btrfs_item_key_to_cpu(path->nodes[0], &tmp,
					      path->slots[0]);
			if (key_type == tmp.type)
				first_offset = max(min_offset, tmp.offset) + 1;
		}
		goto done;
	}

	/* go backward to find any previous key */
	ret = btrfs_previous_item(root, path, ino, key_type);
	if (ret == 0) {
		struct btrfs_key tmp;
		btrfs_item_key_to_cpu(path->nodes[0], &tmp, path->slots[0]);
		if (key_type == tmp.type) {
			first_offset = tmp.offset;
			ret = overwrite_item(trans, log, dst_path,
					     path->nodes[0], path->slots[0],
					     &tmp);
			if (ret) {
				err = ret;
				goto done;
			}
		}
	}
	btrfs_release_path(path);

	/*
	 * Find the first key from this transaction again.  See the note for
	 * log_new_dir_dentries, if we're logging a directory recursively we
	 * won't be holding its i_mutex, which means we can modify the directory
	 * while we're logging it.  If we remove an entry between our first
	 * search and this search we'll not find the key again and can just
	 * bail.
	 */
	ret = btrfs_search_slot(NULL, root, &min_key, path, 0, 0);
	if (ret != 0)
		goto done;

	/*
	 * we have a block from this transaction, log every item in it
	 * from our directory
	 */
	while (1) {
		struct btrfs_key tmp;
		src = path->nodes[0];
		nritems = btrfs_header_nritems(src);
		for (i = path->slots[0]; i < nritems; i++) {
			struct btrfs_dir_item *di;

			btrfs_item_key_to_cpu(src, &min_key, i);

			if (min_key.objectid != ino || min_key.type != key_type)
				goto done;
			ret = overwrite_item(trans, log, dst_path, src, i,
					     &min_key);
			if (ret) {
				err = ret;
				goto done;
			}

			/*
			 * We must make sure that when we log a directory entry,
			 * the corresponding inode, after log replay, has a
			 * matching link count. For example:
			 *
			 * touch foo
			 * mkdir mydir
			 * sync
			 * ln foo mydir/bar
			 * xfs_io -c "fsync" mydir
			 * <crash>
			 * <mount fs and log replay>
			 *
			 * Would result in a fsync log that when replayed, our
			 * file inode would have a link count of 1, but we get
			 * two directory entries pointing to the same inode.
			 * After removing one of the names, it would not be
			 * possible to remove the other name, which resulted
			 * always in stale file handle errors, and would not
			 * be possible to rmdir the parent directory, since
			 * its i_size could never decrement to the value
			 * BTRFS_EMPTY_DIR_SIZE, resulting in -ENOTEMPTY errors.
			 */
			di = btrfs_item_ptr(src, i, struct btrfs_dir_item);
			btrfs_dir_item_key_to_cpu(src, di, &tmp);
			if (ctx &&
			    (btrfs_dir_transid(src, di) == trans->transid ||
			     btrfs_dir_type(src, di) == BTRFS_FT_DIR) &&
			    tmp.type != BTRFS_ROOT_ITEM_KEY)
				ctx->log_new_dentries = true;
		}
		path->slots[0] = nritems;

		/*
		 * look ahead to the next item and see if it is also
		 * from this directory and from this transaction
		 */
		ret = btrfs_next_leaf(root, path);
		if (ret) {
			if (ret == 1)
				last_offset = (u64)-1;
			else
				err = ret;
			goto done;
		}
		btrfs_item_key_to_cpu(path->nodes[0], &tmp, path->slots[0]);
		if (tmp.objectid != ino || tmp.type != key_type) {
			last_offset = (u64)-1;
			goto done;
		}
		if (btrfs_header_generation(path->nodes[0]) != trans->transid) {
			ret = overwrite_item(trans, log, dst_path,
					     path->nodes[0], path->slots[0],
					     &tmp);
			if (ret)
				err = ret;
			else
				last_offset = tmp.offset;
			goto done;
		}
	}
done:
	btrfs_release_path(path);
	btrfs_release_path(dst_path);

	if (err == 0) {
		*last_offset_ret = last_offset;
		/*
		 * insert the log range keys to indicate where the log
		 * is valid
		 */
		ret = insert_dir_log_key(trans, log, path, key_type,
					 ino, first_offset, last_offset);
		if (ret)
			err = ret;
	}
	return err;
}

/*
 * logging directories is very similar to logging inodes, We find all the items
 * from the current transaction and write them to the log.
 *
 * The recovery code scans the directory in the subvolume, and if it finds a
 * key in the range logged that is not present in the log tree, then it means
 * that dir entry was unlinked during the transaction.
 *
 * In order for that scan to work, we must include one key smaller than
 * the smallest logged by this transaction and one key larger than the largest
 * key logged by this transaction.
 */
static noinline int log_directory_changes(struct btrfs_trans_handle *trans,
			  struct btrfs_root *root, struct btrfs_inode *inode,
			  struct btrfs_path *path,
			  struct btrfs_path *dst_path,
			  struct btrfs_log_ctx *ctx)
{
	u64 min_key;
	u64 max_key;
	int ret;
	int key_type = BTRFS_DIR_ITEM_KEY;

again:
	min_key = 0;
	max_key = 0;
	while (1) {
		ret = log_dir_items(trans, root, inode, path, dst_path, key_type,
				ctx, min_key, &max_key);
		if (ret)
			return ret;
		if (max_key == (u64)-1)
			break;
		min_key = max_key + 1;
	}

	if (key_type == BTRFS_DIR_ITEM_KEY) {
		key_type = BTRFS_DIR_INDEX_KEY;
		goto again;
	}
	return 0;
}

/*
 * a helper function to drop items from the log before we relog an
 * inode.  max_key_type indicates the highest item type to remove.
 * This cannot be run for file data extents because it does not
 * free the extents they point to.
 */
static int drop_objectid_items(struct btrfs_trans_handle *trans,
				  struct btrfs_root *log,
				  struct btrfs_path *path,
				  u64 objectid, int max_key_type)
{
	int ret;
	struct btrfs_key key;
	struct btrfs_key found_key;
	int start_slot;

	key.objectid = objectid;
	key.type = max_key_type;
	key.offset = (u64)-1;

	while (1) {
		ret = btrfs_search_slot(trans, log, &key, path, -1, 1);
		BUG_ON(ret == 0); /* Logic error */
		if (ret < 0)
			break;

		if (path->slots[0] == 0)
			break;

		path->slots[0]--;
		btrfs_item_key_to_cpu(path->nodes[0], &found_key,
				      path->slots[0]);

		if (found_key.objectid != objectid)
			break;

		found_key.offset = 0;
		found_key.type = 0;
		ret = btrfs_bin_search(path->nodes[0], &found_key, 0,
				       &start_slot);
		if (ret < 0)
			break;

		ret = btrfs_del_items(trans, log, path, start_slot,
				      path->slots[0] - start_slot + 1);
		/*
		 * If start slot isn't 0 then we don't need to re-search, we've
		 * found the last guy with the objectid in this tree.
		 */
		if (ret || start_slot != 0)
			break;
		btrfs_release_path(path);
	}
	btrfs_release_path(path);
	if (ret > 0)
		ret = 0;
	return ret;
}

static void fill_inode_item(struct btrfs_trans_handle *trans,
			    struct extent_buffer *leaf,
			    struct btrfs_inode_item *item,
			    struct inode *inode, int log_inode_only,
			    u64 logged_isize)
{
	struct btrfs_map_token token;

	btrfs_init_map_token(&token, leaf);

	if (log_inode_only) {
		/* set the generation to zero so the recover code
		 * can tell the difference between an logging
		 * just to say 'this inode exists' and a logging
		 * to say 'update this inode with these values'
		 */
		btrfs_set_token_inode_generation(leaf, item, 0, &token);
		btrfs_set_token_inode_size(leaf, item, logged_isize, &token);
	} else {
		btrfs_set_token_inode_generation(leaf, item,
						 BTRFS_I(inode)->generation,
						 &token);
		btrfs_set_token_inode_size(leaf, item, inode->i_size, &token);
	}

	btrfs_set_token_inode_uid(leaf, item, i_uid_read(inode), &token);
	btrfs_set_token_inode_gid(leaf, item, i_gid_read(inode), &token);
	btrfs_set_token_inode_mode(leaf, item, inode->i_mode, &token);
	btrfs_set_token_inode_nlink(leaf, item, inode->i_nlink, &token);

	btrfs_set_token_timespec_sec(leaf, &item->atime,
				     inode->i_atime.tv_sec, &token);
	btrfs_set_token_timespec_nsec(leaf, &item->atime,
				      inode->i_atime.tv_nsec, &token);

	btrfs_set_token_timespec_sec(leaf, &item->mtime,
				     inode->i_mtime.tv_sec, &token);
	btrfs_set_token_timespec_nsec(leaf, &item->mtime,
				      inode->i_mtime.tv_nsec, &token);

	btrfs_set_token_timespec_sec(leaf, &item->ctime,
				     inode->i_ctime.tv_sec, &token);
	btrfs_set_token_timespec_nsec(leaf, &item->ctime,
				      inode->i_ctime.tv_nsec, &token);

	btrfs_set_token_inode_nbytes(leaf, item, inode_get_bytes(inode),
				     &token);

	btrfs_set_token_inode_sequence(leaf, item,
				       inode_peek_iversion(inode), &token);
	btrfs_set_token_inode_transid(leaf, item, trans->transid, &token);
	btrfs_set_token_inode_rdev(leaf, item, inode->i_rdev, &token);
	btrfs_set_token_inode_flags(leaf, item, BTRFS_I(inode)->flags, &token);
	btrfs_set_token_inode_block_group(leaf, item, 0, &token);
}

static int log_inode_item(struct btrfs_trans_handle *trans,
			  struct btrfs_root *log, struct btrfs_path *path,
			  struct btrfs_inode *inode)
{
	struct btrfs_inode_item *inode_item;
	int ret;

	ret = btrfs_insert_empty_item(trans, log, path,
				      &inode->location, sizeof(*inode_item));
	if (ret && ret != -EEXIST)
		return ret;
	inode_item = btrfs_item_ptr(path->nodes[0], path->slots[0],
				    struct btrfs_inode_item);
	fill_inode_item(trans, path->nodes[0], inode_item, &inode->vfs_inode,
			0, 0);
	btrfs_release_path(path);
	return 0;
}

static int log_csums(struct btrfs_trans_handle *trans,
		     struct btrfs_root *log_root,
		     struct btrfs_ordered_sum *sums)
{
	int ret;

	/*
	 * Due to extent cloning, we might have logged a csum item that covers a
	 * subrange of a cloned extent, and later we can end up logging a csum
	 * item for a larger subrange of the same extent or the entire range.
	 * This would leave csum items in the log tree that cover the same range
	 * and break the searches for checksums in the log tree, resulting in
	 * some checksums missing in the fs/subvolume tree. So just delete (or
	 * trim and adjust) any existing csum items in the log for this range.
	 */
	ret = btrfs_del_csums(trans, log_root, sums->bytenr, sums->len);
	if (ret)
		return ret;

	return btrfs_csum_file_blocks(trans, log_root, sums);
}

static noinline int copy_items(struct btrfs_trans_handle *trans,
			       struct btrfs_inode *inode,
			       struct btrfs_path *dst_path,
			       struct btrfs_path *src_path,
			       int start_slot, int nr, int inode_only,
			       u64 logged_isize)
{
	struct btrfs_fs_info *fs_info = trans->fs_info;
	unsigned long src_offset;
	unsigned long dst_offset;
	struct btrfs_root *log = inode->root->log_root;
	struct btrfs_file_extent_item *extent;
	struct btrfs_inode_item *inode_item;
	struct extent_buffer *src = src_path->nodes[0];
	int ret;
	struct btrfs_key *ins_keys;
	u32 *ins_sizes;
	char *ins_data;
	int i;
	struct list_head ordered_sums;
	int skip_csum = inode->flags & BTRFS_INODE_NODATASUM;

	INIT_LIST_HEAD(&ordered_sums);

	ins_data = kmalloc(nr * sizeof(struct btrfs_key) +
			   nr * sizeof(u32), GFP_NOFS);
	if (!ins_data)
		return -ENOMEM;

	ins_sizes = (u32 *)ins_data;
	ins_keys = (struct btrfs_key *)(ins_data + nr * sizeof(u32));

	for (i = 0; i < nr; i++) {
		ins_sizes[i] = btrfs_item_size_nr(src, i + start_slot);
		btrfs_item_key_to_cpu(src, ins_keys + i, i + start_slot);
	}
	ret = btrfs_insert_empty_items(trans, log, dst_path,
				       ins_keys, ins_sizes, nr);
	if (ret) {
		kfree(ins_data);
		return ret;
	}

	for (i = 0; i < nr; i++, dst_path->slots[0]++) {
		dst_offset = btrfs_item_ptr_offset(dst_path->nodes[0],
						   dst_path->slots[0]);

		src_offset = btrfs_item_ptr_offset(src, start_slot + i);

		if (ins_keys[i].type == BTRFS_INODE_ITEM_KEY) {
			inode_item = btrfs_item_ptr(dst_path->nodes[0],
						    dst_path->slots[0],
						    struct btrfs_inode_item);
			fill_inode_item(trans, dst_path->nodes[0], inode_item,
					&inode->vfs_inode,
					inode_only == LOG_INODE_EXISTS,
					logged_isize);
		} else {
			copy_extent_buffer(dst_path->nodes[0], src, dst_offset,
					   src_offset, ins_sizes[i]);
		}

		/* take a reference on file data extents so that truncates
		 * or deletes of this inode don't have to relog the inode
		 * again
		 */
		if (ins_keys[i].type == BTRFS_EXTENT_DATA_KEY &&
		    !skip_csum) {
			int found_type;
			extent = btrfs_item_ptr(src, start_slot + i,
						struct btrfs_file_extent_item);

			if (btrfs_file_extent_generation(src, extent) < trans->transid)
				continue;

			found_type = btrfs_file_extent_type(src, extent);
			if (found_type == BTRFS_FILE_EXTENT_REG) {
				u64 ds, dl, cs, cl;
				ds = btrfs_file_extent_disk_bytenr(src,
								extent);
				/* ds == 0 is a hole */
				if (ds == 0)
					continue;

				dl = btrfs_file_extent_disk_num_bytes(src,
								extent);
				cs = btrfs_file_extent_offset(src, extent);
				cl = btrfs_file_extent_num_bytes(src,
								extent);
				if (btrfs_file_extent_compression(src,
								  extent)) {
					cs = 0;
					cl = dl;
				}

				ret = btrfs_lookup_csums_range(
						fs_info->csum_root,
						ds + cs, ds + cs + cl - 1,
						&ordered_sums, 0);
				if (ret) {
					btrfs_release_path(dst_path);
					kfree(ins_data);
					return ret;
				}
			}
		}
	}

	btrfs_mark_buffer_dirty(dst_path->nodes[0]);
	btrfs_release_path(dst_path);
	kfree(ins_data);

	/*
	 * we have to do this after the loop above to avoid changing the
	 * log tree while trying to change the log tree.
	 */
	ret = 0;
	while (!list_empty(&ordered_sums)) {
		struct btrfs_ordered_sum *sums = list_entry(ordered_sums.next,
						   struct btrfs_ordered_sum,
						   list);
		if (!ret)
			ret = log_csums(trans, log, sums);
		list_del(&sums->list);
		kfree(sums);
	}

	return ret;
}

static int extent_cmp(void *priv, struct list_head *a, struct list_head *b)
{
	struct extent_map *em1, *em2;

	em1 = list_entry(a, struct extent_map, list);
	em2 = list_entry(b, struct extent_map, list);

	if (em1->start < em2->start)
		return -1;
	else if (em1->start > em2->start)
		return 1;
	return 0;
}

static int log_extent_csums(struct btrfs_trans_handle *trans,
			    struct btrfs_inode *inode,
			    struct btrfs_root *log_root,
			    const struct extent_map *em)
{
	u64 csum_offset;
	u64 csum_len;
	LIST_HEAD(ordered_sums);
	int ret = 0;

	if (inode->flags & BTRFS_INODE_NODATASUM ||
	    test_bit(EXTENT_FLAG_PREALLOC, &em->flags) ||
	    em->block_start == EXTENT_MAP_HOLE)
		return 0;

	/* If we're compressed we have to save the entire range of csums. */
	if (em->compress_type) {
		csum_offset = 0;
		csum_len = max(em->block_len, em->orig_block_len);
	} else {
		csum_offset = em->mod_start - em->start;
		csum_len = em->mod_len;
	}

	/* block start is already adjusted for the file extent offset. */
	ret = btrfs_lookup_csums_range(trans->fs_info->csum_root,
				       em->block_start + csum_offset,
				       em->block_start + csum_offset +
				       csum_len - 1, &ordered_sums, 0);
	if (ret)
		return ret;

	while (!list_empty(&ordered_sums)) {
		struct btrfs_ordered_sum *sums = list_entry(ordered_sums.next,
						   struct btrfs_ordered_sum,
						   list);
		if (!ret)
			ret = log_csums(trans, log_root, sums);
		list_del(&sums->list);
		kfree(sums);
	}

	return ret;
}

static int log_one_extent(struct btrfs_trans_handle *trans,
			  struct btrfs_inode *inode, struct btrfs_root *root,
			  const struct extent_map *em,
			  struct btrfs_path *path,
			  struct btrfs_log_ctx *ctx)
{
	struct btrfs_root *log = root->log_root;
	struct btrfs_file_extent_item *fi;
	struct extent_buffer *leaf;
	struct btrfs_map_token token;
	struct btrfs_key key;
	u64 extent_offset = em->start - em->orig_start;
	u64 block_len;
	int ret;
	int extent_inserted = 0;

	ret = log_extent_csums(trans, inode, log, em);
	if (ret)
		return ret;

	ret = __btrfs_drop_extents(trans, log, &inode->vfs_inode, path, em->start,
				   em->start + em->len, NULL, 0, 1,
				   sizeof(*fi), &extent_inserted);
	if (ret)
		return ret;

	if (!extent_inserted) {
		key.objectid = btrfs_ino(inode);
		key.type = BTRFS_EXTENT_DATA_KEY;
		key.offset = em->start;

		ret = btrfs_insert_empty_item(trans, log, path, &key,
					      sizeof(*fi));
		if (ret)
			return ret;
	}
	leaf = path->nodes[0];
	btrfs_init_map_token(&token, leaf);
	fi = btrfs_item_ptr(leaf, path->slots[0],
			    struct btrfs_file_extent_item);

	btrfs_set_token_file_extent_generation(leaf, fi, trans->transid,
					       &token);
	if (test_bit(EXTENT_FLAG_PREALLOC, &em->flags))
		btrfs_set_token_file_extent_type(leaf, fi,
						 BTRFS_FILE_EXTENT_PREALLOC,
						 &token);
	else
		btrfs_set_token_file_extent_type(leaf, fi,
						 BTRFS_FILE_EXTENT_REG,
						 &token);

	block_len = max(em->block_len, em->orig_block_len);
	if (em->compress_type != BTRFS_COMPRESS_NONE) {
		btrfs_set_token_file_extent_disk_bytenr(leaf, fi,
							em->block_start,
							&token);
		btrfs_set_token_file_extent_disk_num_bytes(leaf, fi, block_len,
							   &token);
	} else if (em->block_start < EXTENT_MAP_LAST_BYTE) {
		btrfs_set_token_file_extent_disk_bytenr(leaf, fi,
							em->block_start -
							extent_offset, &token);
		btrfs_set_token_file_extent_disk_num_bytes(leaf, fi, block_len,
							   &token);
	} else {
		btrfs_set_token_file_extent_disk_bytenr(leaf, fi, 0, &token);
		btrfs_set_token_file_extent_disk_num_bytes(leaf, fi, 0,
							   &token);
	}

	btrfs_set_token_file_extent_offset(leaf, fi, extent_offset, &token);
	btrfs_set_token_file_extent_num_bytes(leaf, fi, em->len, &token);
	btrfs_set_token_file_extent_ram_bytes(leaf, fi, em->ram_bytes, &token);
	btrfs_set_token_file_extent_compression(leaf, fi, em->compress_type,
						&token);
	btrfs_set_token_file_extent_encryption(leaf, fi, 0, &token);
	btrfs_set_token_file_extent_other_encoding(leaf, fi, 0, &token);
	btrfs_mark_buffer_dirty(leaf);

	btrfs_release_path(path);

	return ret;
}

/*
 * Log all prealloc extents beyond the inode's i_size to make sure we do not
 * lose them after doing a fast fsync and replaying the log. We scan the
 * subvolume's root instead of iterating the inode's extent map tree because
 * otherwise we can log incorrect extent items based on extent map conversion.
 * That can happen due to the fact that extent maps are merged when they
 * are not in the extent map tree's list of modified extents.
 */
static int btrfs_log_prealloc_extents(struct btrfs_trans_handle *trans,
				      struct btrfs_inode *inode,
				      struct btrfs_path *path)
{
	struct btrfs_root *root = inode->root;
	struct btrfs_key key;
	const u64 i_size = i_size_read(&inode->vfs_inode);
	const u64 ino = btrfs_ino(inode);
	struct btrfs_path *dst_path = NULL;
	bool dropped_extents = false;
	int ins_nr = 0;
	int start_slot;
	int ret;

	if (!(inode->flags & BTRFS_INODE_PREALLOC))
		return 0;

	key.objectid = ino;
	key.type = BTRFS_EXTENT_DATA_KEY;
	key.offset = i_size;
	ret = btrfs_search_slot(NULL, root, &key, path, 0, 0);
	if (ret < 0)
		goto out;

	while (true) {
		struct extent_buffer *leaf = path->nodes[0];
		int slot = path->slots[0];

		if (slot >= btrfs_header_nritems(leaf)) {
			if (ins_nr > 0) {
				ret = copy_items(trans, inode, dst_path, path,
						 start_slot, ins_nr, 1, 0);
				if (ret < 0)
					goto out;
				ins_nr = 0;
			}
			ret = btrfs_next_leaf(root, path);
			if (ret < 0)
				goto out;
			if (ret > 0) {
				ret = 0;
				break;
			}
			continue;
		}

		btrfs_item_key_to_cpu(leaf, &key, slot);
		if (key.objectid > ino)
			break;
		if (WARN_ON_ONCE(key.objectid < ino) ||
		    key.type < BTRFS_EXTENT_DATA_KEY ||
		    key.offset < i_size) {
			path->slots[0]++;
			continue;
		}
		if (!dropped_extents) {
			/*
			 * Avoid logging extent items logged in past fsync calls
			 * and leading to duplicate keys in the log tree.
			 */
			do {
				ret = btrfs_truncate_inode_items(trans,
							 root->log_root,
							 &inode->vfs_inode,
							 i_size,
							 BTRFS_EXTENT_DATA_KEY);
			} while (ret == -EAGAIN);
			if (ret)
				goto out;
			dropped_extents = true;
		}
		if (ins_nr == 0)
			start_slot = slot;
		ins_nr++;
		path->slots[0]++;
		if (!dst_path) {
			dst_path = btrfs_alloc_path();
			if (!dst_path) {
				ret = -ENOMEM;
				goto out;
			}
		}
	}
	if (ins_nr > 0) {
		ret = copy_items(trans, inode, dst_path, path,
				 start_slot, ins_nr, 1, 0);
		if (ret > 0)
			ret = 0;
	}
out:
	btrfs_release_path(path);
	btrfs_free_path(dst_path);
	return ret;
}

static int btrfs_log_changed_extents(struct btrfs_trans_handle *trans,
				     struct btrfs_root *root,
				     struct btrfs_inode *inode,
				     struct btrfs_path *path,
				     struct btrfs_log_ctx *ctx,
				     const u64 start,
				     const u64 end)
{
	struct extent_map *em, *n;
	struct list_head extents;
	struct extent_map_tree *tree = &inode->extent_tree;
	u64 test_gen;
	int ret = 0;
	int num = 0;

	INIT_LIST_HEAD(&extents);

	write_lock(&tree->lock);
	test_gen = root->fs_info->last_trans_committed;

	list_for_each_entry_safe(em, n, &tree->modified_extents, list) {
		/*
		 * Skip extents outside our logging range. It's important to do
		 * it for correctness because if we don't ignore them, we may
		 * log them before their ordered extent completes, and therefore
		 * we could log them without logging their respective checksums
		 * (the checksum items are added to the csum tree at the very
		 * end of btrfs_finish_ordered_io()). Also leave such extents
		 * outside of our range in the list, since we may have another
		 * ranged fsync in the near future that needs them. If an extent
		 * outside our range corresponds to a hole, log it to avoid
		 * leaving gaps between extents (fsck will complain when we are
		 * not using the NO_HOLES feature).
		 */
		if ((em->start > end || em->start + em->len <= start) &&
		    em->block_start != EXTENT_MAP_HOLE)
			continue;

		list_del_init(&em->list);
		/*
		 * Just an arbitrary number, this can be really CPU intensive
		 * once we start getting a lot of extents, and really once we
		 * have a bunch of extents we just want to commit since it will
		 * be faster.
		 */
		if (++num > 32768) {
			list_del_init(&tree->modified_extents);
			ret = -EFBIG;
			goto process;
		}

		if (em->generation <= test_gen)
			continue;

		/* We log prealloc extents beyond eof later. */
		if (test_bit(EXTENT_FLAG_PREALLOC, &em->flags) &&
		    em->start >= i_size_read(&inode->vfs_inode))
			continue;

		/* Need a ref to keep it from getting evicted from cache */
		refcount_inc(&em->refs);
		set_bit(EXTENT_FLAG_LOGGING, &em->flags);
		list_add_tail(&em->list, &extents);
		num++;
	}

	list_sort(NULL, &extents, extent_cmp);
process:
	while (!list_empty(&extents)) {
		em = list_entry(extents.next, struct extent_map, list);

		list_del_init(&em->list);

		/*
		 * If we had an error we just need to delete everybody from our
		 * private list.
		 */
		if (ret) {
			clear_em_logging(tree, em);
			free_extent_map(em);
			continue;
		}

		write_unlock(&tree->lock);

		ret = log_one_extent(trans, inode, root, em, path, ctx);
		write_lock(&tree->lock);
		clear_em_logging(tree, em);
		free_extent_map(em);
	}
	WARN_ON(!list_empty(&extents));
	write_unlock(&tree->lock);

	btrfs_release_path(path);
	if (!ret)
		ret = btrfs_log_prealloc_extents(trans, inode, path);

	return ret;
}

static int logged_inode_size(struct btrfs_root *log, struct btrfs_inode *inode,
			     struct btrfs_path *path, u64 *size_ret)
{
	struct btrfs_key key;
	int ret;

	key.objectid = btrfs_ino(inode);
	key.type = BTRFS_INODE_ITEM_KEY;
	key.offset = 0;

	ret = btrfs_search_slot(NULL, log, &key, path, 0, 0);
	if (ret < 0) {
		return ret;
	} else if (ret > 0) {
		*size_ret = 0;
	} else {
		struct btrfs_inode_item *item;

		item = btrfs_item_ptr(path->nodes[0], path->slots[0],
				      struct btrfs_inode_item);
		*size_ret = btrfs_inode_size(path->nodes[0], item);
		/*
		 * If the in-memory inode's i_size is smaller then the inode
		 * size stored in the btree, return the inode's i_size, so
		 * that we get a correct inode size after replaying the log
		 * when before a power failure we had a shrinking truncate
		 * followed by addition of a new name (rename / new hard link).
		 * Otherwise return the inode size from the btree, to avoid
		 * data loss when replaying a log due to previously doing a
		 * write that expands the inode's size and logging a new name
		 * immediately after.
		 */
		if (*size_ret > inode->vfs_inode.i_size)
			*size_ret = inode->vfs_inode.i_size;
	}

	btrfs_release_path(path);
	return 0;
}

/*
 * At the moment we always log all xattrs. This is to figure out at log replay
 * time which xattrs must have their deletion replayed. If a xattr is missing
 * in the log tree and exists in the fs/subvol tree, we delete it. This is
 * because if a xattr is deleted, the inode is fsynced and a power failure
 * happens, causing the log to be replayed the next time the fs is mounted,
 * we want the xattr to not exist anymore (same behaviour as other filesystems
 * with a journal, ext3/4, xfs, f2fs, etc).
 */
static int btrfs_log_all_xattrs(struct btrfs_trans_handle *trans,
				struct btrfs_root *root,
				struct btrfs_inode *inode,
				struct btrfs_path *path,
				struct btrfs_path *dst_path)
{
	int ret;
	struct btrfs_key key;
	const u64 ino = btrfs_ino(inode);
	int ins_nr = 0;
	int start_slot = 0;

	key.objectid = ino;
	key.type = BTRFS_XATTR_ITEM_KEY;
	key.offset = 0;

	ret = btrfs_search_slot(NULL, root, &key, path, 0, 0);
	if (ret < 0)
		return ret;

	while (true) {
		int slot = path->slots[0];
		struct extent_buffer *leaf = path->nodes[0];
		int nritems = btrfs_header_nritems(leaf);

		if (slot >= nritems) {
			if (ins_nr > 0) {
				ret = copy_items(trans, inode, dst_path, path,
						 start_slot, ins_nr, 1, 0);
				if (ret < 0)
					return ret;
				ins_nr = 0;
			}
			ret = btrfs_next_leaf(root, path);
			if (ret < 0)
				return ret;
			else if (ret > 0)
				break;
			continue;
		}

		btrfs_item_key_to_cpu(leaf, &key, slot);
		if (key.objectid != ino || key.type != BTRFS_XATTR_ITEM_KEY)
			break;

		if (ins_nr == 0)
			start_slot = slot;
		ins_nr++;
		path->slots[0]++;
		cond_resched();
	}
	if (ins_nr > 0) {
		ret = copy_items(trans, inode, dst_path, path,
				 start_slot, ins_nr, 1, 0);
		if (ret < 0)
			return ret;
	}

	return 0;
}

/*
 * When using the NO_HOLES feature if we punched a hole that causes the
 * deletion of entire leafs or all the extent items of the first leaf (the one
 * that contains the inode item and references) we may end up not processing
 * any extents, because there are no leafs with a generation matching the
 * current transaction that have extent items for our inode. So we need to find
 * if any holes exist and then log them. We also need to log holes after any
 * truncate operation that changes the inode's size.
 */
static int btrfs_log_holes(struct btrfs_trans_handle *trans,
			   struct btrfs_root *root,
			   struct btrfs_inode *inode,
<<<<<<< HEAD
			   struct btrfs_path *path)
=======
			   struct btrfs_path *path,
			   const u64 start,
			   const u64 end)
>>>>>>> 778fbf41
{
	struct btrfs_fs_info *fs_info = root->fs_info;
	struct btrfs_key key;
	const u64 ino = btrfs_ino(inode);
	const u64 i_size = i_size_read(&inode->vfs_inode);
<<<<<<< HEAD
	u64 prev_extent_end = 0;
=======
	u64 prev_extent_end = start;
>>>>>>> 778fbf41
	int ret;

	if (!btrfs_fs_incompat(fs_info, NO_HOLES) || i_size == 0)
		return 0;

	key.objectid = ino;
	key.type = BTRFS_EXTENT_DATA_KEY;
<<<<<<< HEAD
	key.offset = 0;
=======
	key.offset = start;
>>>>>>> 778fbf41

	ret = btrfs_search_slot(NULL, root, &key, path, 0, 0);
	if (ret < 0)
		return ret;

<<<<<<< HEAD
	while (true) {
		struct btrfs_file_extent_item *extent;
		struct extent_buffer *leaf = path->nodes[0];
		u64 len;
=======
	if (ret > 0 && path->slots[0] > 0) {
		btrfs_item_key_to_cpu(path->nodes[0], &key, path->slots[0] - 1);
		if (key.objectid == ino && key.type == BTRFS_EXTENT_DATA_KEY)
			path->slots[0]--;
	}

	while (true) {
		struct extent_buffer *leaf = path->nodes[0];
		u64 extent_end;
>>>>>>> 778fbf41

		if (path->slots[0] >= btrfs_header_nritems(path->nodes[0])) {
			ret = btrfs_next_leaf(root, path);
			if (ret < 0)
				return ret;
			if (ret > 0) {
				ret = 0;
				break;
			}
			leaf = path->nodes[0];
		}
<<<<<<< HEAD

		btrfs_item_key_to_cpu(leaf, &key, path->slots[0]);
		if (key.objectid != ino || key.type != BTRFS_EXTENT_DATA_KEY)
			break;

		/* We have a hole, log it. */
		if (prev_extent_end < key.offset) {
			const u64 hole_len = key.offset - prev_extent_end;

			/*
			 * Release the path to avoid deadlocks with other code
			 * paths that search the root while holding locks on
			 * leafs from the log root.
			 */
			btrfs_release_path(path);
			ret = btrfs_insert_file_extent(trans, root->log_root,
						       ino, prev_extent_end, 0,
						       0, hole_len, 0, hole_len,
						       0, 0, 0);
			if (ret < 0)
				return ret;

			/*
			 * Search for the same key again in the root. Since it's
			 * an extent item and we are holding the inode lock, the
			 * key must still exist. If it doesn't just emit warning
			 * and return an error to fall back to a transaction
			 * commit.
			 */
			ret = btrfs_search_slot(NULL, root, &key, path, 0, 0);
			if (ret < 0)
				return ret;
			if (WARN_ON(ret > 0))
				return -ENOENT;
			leaf = path->nodes[0];
		}

		extent = btrfs_item_ptr(leaf, path->slots[0],
					struct btrfs_file_extent_item);
		if (btrfs_file_extent_type(leaf, extent) ==
		    BTRFS_FILE_EXTENT_INLINE) {
			len = btrfs_file_extent_ram_bytes(leaf, extent);
			prev_extent_end = ALIGN(key.offset + len,
						fs_info->sectorsize);
		} else {
			len = btrfs_file_extent_num_bytes(leaf, extent);
			prev_extent_end = key.offset + len;
		}

=======

		btrfs_item_key_to_cpu(leaf, &key, path->slots[0]);
		if (key.objectid != ino || key.type != BTRFS_EXTENT_DATA_KEY)
			break;

		extent_end = btrfs_file_extent_end(path);
		if (extent_end <= start)
			goto next_slot;

		/* We have a hole, log it. */
		if (prev_extent_end < key.offset) {
			u64 hole_len;

			if (key.offset >= end)
				hole_len = end - prev_extent_end;
			else
				hole_len = key.offset - prev_extent_end;

			/*
			 * Release the path to avoid deadlocks with other code
			 * paths that search the root while holding locks on
			 * leafs from the log root.
			 */
			btrfs_release_path(path);
			ret = btrfs_insert_file_extent(trans, root->log_root,
						       ino, prev_extent_end, 0,
						       0, hole_len, 0, hole_len,
						       0, 0, 0);
			if (ret < 0)
				return ret;

			/*
			 * Search for the same key again in the root. Since it's
			 * an extent item and we are holding the inode lock, the
			 * key must still exist. If it doesn't just emit warning
			 * and return an error to fall back to a transaction
			 * commit.
			 */
			ret = btrfs_search_slot(NULL, root, &key, path, 0, 0);
			if (ret < 0)
				return ret;
			if (WARN_ON(ret > 0))
				return -ENOENT;
			leaf = path->nodes[0];
		}

		prev_extent_end = min(extent_end, end);
		if (extent_end >= end)
			break;
next_slot:
>>>>>>> 778fbf41
		path->slots[0]++;
		cond_resched();
	}

<<<<<<< HEAD
	if (prev_extent_end < i_size) {
		u64 hole_len;

		btrfs_release_path(path);
		hole_len = ALIGN(i_size - prev_extent_end, fs_info->sectorsize);
=======
	if (prev_extent_end < end && prev_extent_end < i_size) {
		u64 hole_len;

		btrfs_release_path(path);
		hole_len = min(ALIGN(i_size, fs_info->sectorsize), end);
		hole_len -= prev_extent_end;
>>>>>>> 778fbf41
		ret = btrfs_insert_file_extent(trans, root->log_root,
					       ino, prev_extent_end, 0, 0,
					       hole_len, 0, hole_len,
					       0, 0, 0);
		if (ret < 0)
			return ret;
	}

	return 0;
}

/*
 * When we are logging a new inode X, check if it doesn't have a reference that
 * matches the reference from some other inode Y created in a past transaction
 * and that was renamed in the current transaction. If we don't do this, then at
 * log replay time we can lose inode Y (and all its files if it's a directory):
 *
 * mkdir /mnt/x
 * echo "hello world" > /mnt/x/foobar
 * sync
 * mv /mnt/x /mnt/y
 * mkdir /mnt/x                 # or touch /mnt/x
 * xfs_io -c fsync /mnt/x
 * <power fail>
 * mount fs, trigger log replay
 *
 * After the log replay procedure, we would lose the first directory and all its
 * files (file foobar).
 * For the case where inode Y is not a directory we simply end up losing it:
 *
 * echo "123" > /mnt/foo
 * sync
 * mv /mnt/foo /mnt/bar
 * echo "abc" > /mnt/foo
 * xfs_io -c fsync /mnt/foo
 * <power fail>
 *
 * We also need this for cases where a snapshot entry is replaced by some other
 * entry (file or directory) otherwise we end up with an unreplayable log due to
 * attempts to delete the snapshot entry (entry of type BTRFS_ROOT_ITEM_KEY) as
 * if it were a regular entry:
 *
 * mkdir /mnt/x
 * btrfs subvolume snapshot /mnt /mnt/x/snap
 * btrfs subvolume delete /mnt/x/snap
 * rmdir /mnt/x
 * mkdir /mnt/x
 * fsync /mnt/x or fsync some new file inside it
 * <power fail>
 *
 * The snapshot delete, rmdir of x, mkdir of a new x and the fsync all happen in
 * the same transaction.
 */
static int btrfs_check_ref_name_override(struct extent_buffer *eb,
					 const int slot,
					 const struct btrfs_key *key,
					 struct btrfs_inode *inode,
					 u64 *other_ino, u64 *other_parent)
{
	int ret;
	struct btrfs_path *search_path;
	char *name = NULL;
	u32 name_len = 0;
	u32 item_size = btrfs_item_size_nr(eb, slot);
	u32 cur_offset = 0;
	unsigned long ptr = btrfs_item_ptr_offset(eb, slot);

	search_path = btrfs_alloc_path();
	if (!search_path)
		return -ENOMEM;
	search_path->search_commit_root = 1;
	search_path->skip_locking = 1;

	while (cur_offset < item_size) {
		u64 parent;
		u32 this_name_len;
		u32 this_len;
		unsigned long name_ptr;
		struct btrfs_dir_item *di;

		if (key->type == BTRFS_INODE_REF_KEY) {
			struct btrfs_inode_ref *iref;

			iref = (struct btrfs_inode_ref *)(ptr + cur_offset);
			parent = key->offset;
			this_name_len = btrfs_inode_ref_name_len(eb, iref);
			name_ptr = (unsigned long)(iref + 1);
			this_len = sizeof(*iref) + this_name_len;
		} else {
			struct btrfs_inode_extref *extref;

			extref = (struct btrfs_inode_extref *)(ptr +
							       cur_offset);
			parent = btrfs_inode_extref_parent(eb, extref);
			this_name_len = btrfs_inode_extref_name_len(eb, extref);
			name_ptr = (unsigned long)&extref->name;
			this_len = sizeof(*extref) + this_name_len;
		}

		if (this_name_len > name_len) {
			char *new_name;

			new_name = krealloc(name, this_name_len, GFP_NOFS);
			if (!new_name) {
				ret = -ENOMEM;
				goto out;
			}
			name_len = this_name_len;
			name = new_name;
		}

		read_extent_buffer(eb, name, name_ptr, this_name_len);
		di = btrfs_lookup_dir_item(NULL, inode->root, search_path,
				parent, name, this_name_len, 0);
		if (di && !IS_ERR(di)) {
			struct btrfs_key di_key;

			btrfs_dir_item_key_to_cpu(search_path->nodes[0],
						  di, &di_key);
			if (di_key.type == BTRFS_INODE_ITEM_KEY) {
				if (di_key.objectid != key->objectid) {
					ret = 1;
					*other_ino = di_key.objectid;
					*other_parent = parent;
				} else {
					ret = 0;
				}
			} else {
				ret = -EAGAIN;
			}
			goto out;
		} else if (IS_ERR(di)) {
			ret = PTR_ERR(di);
			goto out;
		}
		btrfs_release_path(search_path);

		cur_offset += this_len;
	}
	ret = 0;
out:
	btrfs_free_path(search_path);
	kfree(name);
	return ret;
}

struct btrfs_ino_list {
	u64 ino;
	u64 parent;
	struct list_head list;
};

static int log_conflicting_inodes(struct btrfs_trans_handle *trans,
				  struct btrfs_root *root,
				  struct btrfs_path *path,
				  struct btrfs_log_ctx *ctx,
				  u64 ino, u64 parent)
{
	struct btrfs_ino_list *ino_elem;
	LIST_HEAD(inode_list);
	int ret = 0;

	ino_elem = kmalloc(sizeof(*ino_elem), GFP_NOFS);
	if (!ino_elem)
		return -ENOMEM;
	ino_elem->ino = ino;
	ino_elem->parent = parent;
	list_add_tail(&ino_elem->list, &inode_list);

	while (!list_empty(&inode_list)) {
		struct btrfs_fs_info *fs_info = root->fs_info;
		struct btrfs_key key;
		struct inode *inode;

		ino_elem = list_first_entry(&inode_list, struct btrfs_ino_list,
					    list);
		ino = ino_elem->ino;
		parent = ino_elem->parent;
		list_del(&ino_elem->list);
		kfree(ino_elem);
		if (ret)
			continue;

		btrfs_release_path(path);

		key.objectid = ino;
		key.type = BTRFS_INODE_ITEM_KEY;
		key.offset = 0;
		inode = btrfs_iget(fs_info->sb, &key, root);
		/*
		 * If the other inode that had a conflicting dir entry was
		 * deleted in the current transaction, we need to log its parent
		 * directory.
		 */
		if (IS_ERR(inode)) {
			ret = PTR_ERR(inode);
			if (ret == -ENOENT) {
				key.objectid = parent;
				inode = btrfs_iget(fs_info->sb, &key, root);
				if (IS_ERR(inode)) {
					ret = PTR_ERR(inode);
				} else {
					ret = btrfs_log_inode(trans, root,
						      BTRFS_I(inode),
						      LOG_OTHER_INODE_ALL,
						      0, LLONG_MAX, ctx);
					btrfs_add_delayed_iput(inode);
				}
			}
			continue;
		}
		/*
		 * If the inode was already logged skip it - otherwise we can
		 * hit an infinite loop. Example:
		 *
		 * From the commit root (previous transaction) we have the
		 * following inodes:
		 *
		 * inode 257 a directory
		 * inode 258 with references "zz" and "zz_link" on inode 257
		 * inode 259 with reference "a" on inode 257
		 *
		 * And in the current (uncommitted) transaction we have:
		 *
		 * inode 257 a directory, unchanged
		 * inode 258 with references "a" and "a2" on inode 257
		 * inode 259 with reference "zz_link" on inode 257
		 * inode 261 with reference "zz" on inode 257
		 *
		 * When logging inode 261 the following infinite loop could
		 * happen if we don't skip already logged inodes:
		 *
		 * - we detect inode 258 as a conflicting inode, with inode 261
		 *   on reference "zz", and log it;
		 *
		 * - we detect inode 259 as a conflicting inode, with inode 258
		 *   on reference "a", and log it;
		 *
		 * - we detect inode 258 as a conflicting inode, with inode 259
		 *   on reference "zz_link", and log it - again! After this we
		 *   repeat the above steps forever.
		 */
		spin_lock(&BTRFS_I(inode)->lock);
		/*
		 * Check the inode's logged_trans only instead of
		 * btrfs_inode_in_log(). This is because the last_log_commit of
		 * the inode is not updated when we only log that it exists and
		 * and it has the full sync bit set (see btrfs_log_inode()).
		 */
		if (BTRFS_I(inode)->logged_trans == trans->transid) {
			spin_unlock(&BTRFS_I(inode)->lock);
			btrfs_add_delayed_iput(inode);
			continue;
		}
		spin_unlock(&BTRFS_I(inode)->lock);
		/*
		 * We are safe logging the other inode without acquiring its
		 * lock as long as we log with the LOG_INODE_EXISTS mode. We
		 * are safe against concurrent renames of the other inode as
		 * well because during a rename we pin the log and update the
		 * log with the new name before we unpin it.
		 */
		ret = btrfs_log_inode(trans, root, BTRFS_I(inode),
				      LOG_OTHER_INODE, 0, LLONG_MAX, ctx);
		if (ret) {
			btrfs_add_delayed_iput(inode);
			continue;
		}

		key.objectid = ino;
		key.type = BTRFS_INODE_REF_KEY;
		key.offset = 0;
		ret = btrfs_search_slot(NULL, root, &key, path, 0, 0);
		if (ret < 0) {
			btrfs_add_delayed_iput(inode);
			continue;
		}

		while (true) {
			struct extent_buffer *leaf = path->nodes[0];
			int slot = path->slots[0];
			u64 other_ino = 0;
			u64 other_parent = 0;

			if (slot >= btrfs_header_nritems(leaf)) {
				ret = btrfs_next_leaf(root, path);
				if (ret < 0) {
					break;
				} else if (ret > 0) {
					ret = 0;
					break;
				}
				continue;
			}

			btrfs_item_key_to_cpu(leaf, &key, slot);
			if (key.objectid != ino ||
			    (key.type != BTRFS_INODE_REF_KEY &&
			     key.type != BTRFS_INODE_EXTREF_KEY)) {
				ret = 0;
				break;
			}

			ret = btrfs_check_ref_name_override(leaf, slot, &key,
					BTRFS_I(inode), &other_ino,
					&other_parent);
			if (ret < 0)
				break;
			if (ret > 0) {
				ino_elem = kmalloc(sizeof(*ino_elem), GFP_NOFS);
				if (!ino_elem) {
					ret = -ENOMEM;
					break;
				}
				ino_elem->ino = other_ino;
				ino_elem->parent = other_parent;
				list_add_tail(&ino_elem->list, &inode_list);
				ret = 0;
			}
			path->slots[0]++;
		}
		btrfs_add_delayed_iput(inode);
	}

	return ret;
}

static int copy_inode_items_to_log(struct btrfs_trans_handle *trans,
				   struct btrfs_inode *inode,
				   struct btrfs_key *min_key,
				   const struct btrfs_key *max_key,
				   struct btrfs_path *path,
				   struct btrfs_path *dst_path,
				   const u64 logged_isize,
				   const bool recursive_logging,
				   const int inode_only,
				   const u64 start,
				   const u64 end,
				   struct btrfs_log_ctx *ctx,
				   bool *need_log_inode_item)
{
	struct btrfs_root *root = inode->root;
	int ins_start_slot = 0;
	int ins_nr = 0;
	int ret;

	/*
	 * We must make sure we don't copy extent items that are entirely out of
	 * the range [start, end - 1]. This is not just an optimization to avoid
	 * copying but also needed to avoid a corruption where we end up with
	 * file extent items in the log tree that have overlapping ranges - this
	 * can happen if we race with ordered extent completion for ranges that
	 * are outside our target range. For example we copy an extent item and
	 * when we move to the next leaf, that extent was trimmed and a new one
	 * covering a subrange of it, but with a higher key, was inserted - we
	 * would then copy this other extent too, resulting in a log tree with
	 * 2 extent items that represent overlapping ranges.
	 *
	 * We can copy the entire extents at the range bondaries however, even
	 * if they cover an area outside the target range. That's ok.
	 */
	while (1) {
		ret = btrfs_search_forward(root, min_key, path, trans->transid);
		if (ret < 0)
			return ret;
		if (ret > 0) {
			ret = 0;
			break;
		}
again:
		/* Note, ins_nr might be > 0 here, cleanup outside the loop */
		if (min_key->objectid != max_key->objectid)
			break;
		if (min_key->type > max_key->type)
			break;

		if (min_key->type == BTRFS_INODE_ITEM_KEY)
			*need_log_inode_item = false;

		if ((min_key->type == BTRFS_INODE_REF_KEY ||
		     min_key->type == BTRFS_INODE_EXTREF_KEY) &&
		    inode->generation == trans->transid &&
		    !recursive_logging) {
			u64 other_ino = 0;
			u64 other_parent = 0;

			ret = btrfs_check_ref_name_override(path->nodes[0],
					path->slots[0], min_key, inode,
					&other_ino, &other_parent);
			if (ret < 0) {
				return ret;
			} else if (ret > 0 && ctx &&
				   other_ino != btrfs_ino(BTRFS_I(ctx->inode))) {
				if (ins_nr > 0) {
					ins_nr++;
				} else {
					ins_nr = 1;
					ins_start_slot = path->slots[0];
				}
				ret = copy_items(trans, inode, dst_path, path,
						 ins_start_slot, ins_nr,
						 inode_only, logged_isize);
				if (ret < 0)
					return ret;
				ins_nr = 0;

				ret = log_conflicting_inodes(trans, root, path,
						ctx, other_ino, other_parent);
				if (ret)
					return ret;
				btrfs_release_path(path);
				goto next_key;
			}
		}

		/* Skip xattrs, we log them later with btrfs_log_all_xattrs() */
		if (min_key->type == BTRFS_XATTR_ITEM_KEY) {
			if (ins_nr == 0)
				goto next_slot;
			ret = copy_items(trans, inode, dst_path, path,
					 ins_start_slot,
					 ins_nr, inode_only, logged_isize);
			if (ret < 0)
				return ret;
			ins_nr = 0;
			goto next_slot;
		}

		if (min_key->type == BTRFS_EXTENT_DATA_KEY) {
			const u64 extent_end = btrfs_file_extent_end(path);

			if (extent_end <= start) {
				if (ins_nr > 0) {
					ret = copy_items(trans, inode, dst_path,
							 path, ins_start_slot,
							 ins_nr, inode_only,
							 logged_isize);
					if (ret < 0)
						return ret;
					ins_nr = 0;
				}
				goto next_slot;
			}
			if (extent_end >= end) {
				ins_nr++;
				if (ins_nr == 1)
					ins_start_slot = path->slots[0];
				break;
			}
		}

		if (ins_nr && ins_start_slot + ins_nr == path->slots[0]) {
			ins_nr++;
			goto next_slot;
		} else if (!ins_nr) {
			ins_start_slot = path->slots[0];
			ins_nr = 1;
			goto next_slot;
		}

		ret = copy_items(trans, inode, dst_path, path, ins_start_slot,
				 ins_nr, inode_only, logged_isize);
		if (ret < 0)
			return ret;
		ins_nr = 1;
		ins_start_slot = path->slots[0];
next_slot:
		path->slots[0]++;
		if (path->slots[0] < btrfs_header_nritems(path->nodes[0])) {
			btrfs_item_key_to_cpu(path->nodes[0], min_key,
					      path->slots[0]);
			goto again;
		}
		if (ins_nr) {
			ret = copy_items(trans, inode, dst_path, path,
					 ins_start_slot, ins_nr, inode_only,
					 logged_isize);
			if (ret < 0)
				return ret;
			ins_nr = 0;
		}
		btrfs_release_path(path);
next_key:
		if (min_key->offset < (u64)-1) {
			min_key->offset++;
		} else if (min_key->type < max_key->type) {
			min_key->type++;
			min_key->offset = 0;
		} else {
			break;
		}
	}
	if (ins_nr)
		ret = copy_items(trans, inode, dst_path, path, ins_start_slot,
				 ins_nr, inode_only, logged_isize);

	return ret;
}

/* log a single inode in the tree log.
 * At least one parent directory for this inode must exist in the tree
 * or be logged already.
 *
 * Any items from this inode changed by the current transaction are copied
 * to the log tree.  An extra reference is taken on any extents in this
 * file, allowing us to avoid a whole pile of corner cases around logging
 * blocks that have been removed from the tree.
 *
 * See LOG_INODE_ALL and related defines for a description of what inode_only
 * does.
 *
 * This handles both files and directories.
 */
static int btrfs_log_inode(struct btrfs_trans_handle *trans,
			   struct btrfs_root *root, struct btrfs_inode *inode,
			   int inode_only,
			   u64 start,
			   u64 end,
			   struct btrfs_log_ctx *ctx)
{
	struct btrfs_fs_info *fs_info = root->fs_info;
	struct btrfs_path *path;
	struct btrfs_path *dst_path;
	struct btrfs_key min_key;
	struct btrfs_key max_key;
	struct btrfs_root *log = root->log_root;
	int err = 0;
	int ret;
	bool fast_search = false;
	u64 ino = btrfs_ino(inode);
	struct extent_map_tree *em_tree = &inode->extent_tree;
	u64 logged_isize = 0;
	bool need_log_inode_item = true;
	bool xattrs_logged = false;
	bool recursive_logging = false;

	path = btrfs_alloc_path();
	if (!path)
		return -ENOMEM;
	dst_path = btrfs_alloc_path();
	if (!dst_path) {
		btrfs_free_path(path);
		return -ENOMEM;
	}

	start = ALIGN_DOWN(start, fs_info->sectorsize);
	end = ALIGN(end, fs_info->sectorsize);

	min_key.objectid = ino;
	min_key.type = BTRFS_INODE_ITEM_KEY;
	min_key.offset = 0;

	max_key.objectid = ino;


	/* today the code can only do partial logging of directories */
	if (S_ISDIR(inode->vfs_inode.i_mode) ||
	    (!test_bit(BTRFS_INODE_NEEDS_FULL_SYNC,
		       &inode->runtime_flags) &&
	     inode_only >= LOG_INODE_EXISTS))
		max_key.type = BTRFS_XATTR_ITEM_KEY;
	else
		max_key.type = (u8)-1;
	max_key.offset = (u64)-1;

	/*
	 * Only run delayed items if we are a dir or a new file.
	 * Otherwise commit the delayed inode only, which is needed in
	 * order for the log replay code to mark inodes for link count
	 * fixup (create temporary BTRFS_TREE_LOG_FIXUP_OBJECTID items).
	 */
	if (S_ISDIR(inode->vfs_inode.i_mode) ||
	    inode->generation > fs_info->last_trans_committed)
		ret = btrfs_commit_inode_delayed_items(trans, inode);
	else
		ret = btrfs_commit_inode_delayed_inode(inode);

	if (ret) {
		btrfs_free_path(path);
		btrfs_free_path(dst_path);
		return ret;
	}

	if (inode_only == LOG_OTHER_INODE || inode_only == LOG_OTHER_INODE_ALL) {
		recursive_logging = true;
		if (inode_only == LOG_OTHER_INODE)
			inode_only = LOG_INODE_EXISTS;
		else
			inode_only = LOG_INODE_ALL;
		mutex_lock_nested(&inode->log_mutex, SINGLE_DEPTH_NESTING);
	} else {
		mutex_lock(&inode->log_mutex);
	}

	/*
	 * a brute force approach to making sure we get the most uptodate
	 * copies of everything.
	 */
	if (S_ISDIR(inode->vfs_inode.i_mode)) {
		int max_key_type = BTRFS_DIR_LOG_INDEX_KEY;

		if (inode_only == LOG_INODE_EXISTS)
			max_key_type = BTRFS_XATTR_ITEM_KEY;
		ret = drop_objectid_items(trans, log, path, ino, max_key_type);
	} else {
		if (inode_only == LOG_INODE_EXISTS) {
			/*
			 * Make sure the new inode item we write to the log has
			 * the same isize as the current one (if it exists).
			 * This is necessary to prevent data loss after log
			 * replay, and also to prevent doing a wrong expanding
			 * truncate - for e.g. create file, write 4K into offset
			 * 0, fsync, write 4K into offset 4096, add hard link,
			 * fsync some other file (to sync log), power fail - if
			 * we use the inode's current i_size, after log replay
			 * we get a 8Kb file, with the last 4Kb extent as a hole
			 * (zeroes), as if an expanding truncate happened,
			 * instead of getting a file of 4Kb only.
			 */
			err = logged_inode_size(log, inode, path, &logged_isize);
			if (err)
				goto out_unlock;
		}
		if (test_bit(BTRFS_INODE_NEEDS_FULL_SYNC,
			     &inode->runtime_flags)) {
			if (inode_only == LOG_INODE_EXISTS) {
				max_key.type = BTRFS_XATTR_ITEM_KEY;
				ret = drop_objectid_items(trans, log, path, ino,
							  max_key.type);
			} else {
				clear_bit(BTRFS_INODE_NEEDS_FULL_SYNC,
					  &inode->runtime_flags);
				clear_bit(BTRFS_INODE_COPY_EVERYTHING,
					  &inode->runtime_flags);
				while(1) {
					ret = btrfs_truncate_inode_items(trans,
						log, &inode->vfs_inode, 0, 0);
					if (ret != -EAGAIN)
						break;
				}
			}
		} else if (test_and_clear_bit(BTRFS_INODE_COPY_EVERYTHING,
					      &inode->runtime_flags) ||
			   inode_only == LOG_INODE_EXISTS) {
			if (inode_only == LOG_INODE_ALL)
				fast_search = true;
			max_key.type = BTRFS_XATTR_ITEM_KEY;
			ret = drop_objectid_items(trans, log, path, ino,
						  max_key.type);
		} else {
			if (inode_only == LOG_INODE_ALL)
				fast_search = true;
			goto log_extents;
		}

	}
	if (ret) {
		err = ret;
		goto out_unlock;
	}

<<<<<<< HEAD
	while (1) {
		ins_nr = 0;
		ret = btrfs_search_forward(root, &min_key,
					   path, trans->transid);
		if (ret < 0) {
			err = ret;
			goto out_unlock;
		}
		if (ret != 0)
			break;
again:
		/* note, ins_nr might be > 0 here, cleanup outside the loop */
		if (min_key.objectid != ino)
			break;
		if (min_key.type > max_key.type)
			break;

		if (min_key.type == BTRFS_INODE_ITEM_KEY)
			need_log_inode_item = false;

		if ((min_key.type == BTRFS_INODE_REF_KEY ||
		     min_key.type == BTRFS_INODE_EXTREF_KEY) &&
		    inode->generation == trans->transid &&
		    !recursive_logging) {
			u64 other_ino = 0;
			u64 other_parent = 0;

			ret = btrfs_check_ref_name_override(path->nodes[0],
					path->slots[0], &min_key, inode,
					&other_ino, &other_parent);
			if (ret < 0) {
				err = ret;
				goto out_unlock;
			} else if (ret > 0 && ctx &&
				   other_ino != btrfs_ino(BTRFS_I(ctx->inode))) {
				if (ins_nr > 0) {
					ins_nr++;
				} else {
					ins_nr = 1;
					ins_start_slot = path->slots[0];
				}
				ret = copy_items(trans, inode, dst_path, path,
						 ins_start_slot,
						 ins_nr, inode_only,
						 logged_isize);
				if (ret < 0) {
					err = ret;
					goto out_unlock;
				}
				ins_nr = 0;

				err = log_conflicting_inodes(trans, root, path,
						ctx, other_ino, other_parent);
				if (err)
					goto out_unlock;
				btrfs_release_path(path);
				goto next_key;
			}
		}

		/* Skip xattrs, we log them later with btrfs_log_all_xattrs() */
		if (min_key.type == BTRFS_XATTR_ITEM_KEY) {
			if (ins_nr == 0)
				goto next_slot;
			ret = copy_items(trans, inode, dst_path, path,
					 ins_start_slot,
					 ins_nr, inode_only, logged_isize);
			if (ret < 0) {
				err = ret;
				goto out_unlock;
			}
			ins_nr = 0;
			goto next_slot;
		}

		if (ins_nr && ins_start_slot + ins_nr == path->slots[0]) {
			ins_nr++;
			goto next_slot;
		} else if (!ins_nr) {
			ins_start_slot = path->slots[0];
			ins_nr = 1;
			goto next_slot;
		}

		ret = copy_items(trans, inode, dst_path, path,
				 ins_start_slot, ins_nr, inode_only,
				 logged_isize);
		if (ret < 0) {
			err = ret;
			goto out_unlock;
		}
		ins_nr = 1;
		ins_start_slot = path->slots[0];
next_slot:

		nritems = btrfs_header_nritems(path->nodes[0]);
		path->slots[0]++;
		if (path->slots[0] < nritems) {
			btrfs_item_key_to_cpu(path->nodes[0], &min_key,
					      path->slots[0]);
			goto again;
		}
		if (ins_nr) {
			ret = copy_items(trans, inode, dst_path, path,
					 ins_start_slot,
					 ins_nr, inode_only, logged_isize);
			if (ret < 0) {
				err = ret;
				goto out_unlock;
			}
			ins_nr = 0;
		}
		btrfs_release_path(path);
next_key:
		if (min_key.offset < (u64)-1) {
			min_key.offset++;
		} else if (min_key.type < max_key.type) {
			min_key.type++;
			min_key.offset = 0;
		} else {
			break;
		}
	}
	if (ins_nr) {
		ret = copy_items(trans, inode, dst_path, path,
				 ins_start_slot, ins_nr, inode_only,
				 logged_isize);
		if (ret < 0) {
			err = ret;
			goto out_unlock;
		}
		ins_nr = 0;
	}
=======
	err = copy_inode_items_to_log(trans, inode, &min_key, &max_key,
				      path, dst_path, logged_isize,
				      recursive_logging, inode_only,
				      start, end, ctx, &need_log_inode_item);
	if (err)
		goto out_unlock;
>>>>>>> 778fbf41

	btrfs_release_path(path);
	btrfs_release_path(dst_path);
	err = btrfs_log_all_xattrs(trans, root, inode, path, dst_path);
	if (err)
		goto out_unlock;
	xattrs_logged = true;
	if (max_key.type >= BTRFS_EXTENT_DATA_KEY && !fast_search) {
		btrfs_release_path(path);
		btrfs_release_path(dst_path);
<<<<<<< HEAD
		err = btrfs_log_holes(trans, root, inode, path);
=======
		err = btrfs_log_holes(trans, root, inode, path, start, end);
>>>>>>> 778fbf41
		if (err)
			goto out_unlock;
	}
log_extents:
	btrfs_release_path(path);
	btrfs_release_path(dst_path);
	if (need_log_inode_item) {
		err = log_inode_item(trans, log, dst_path, inode);
		if (!err && !xattrs_logged) {
			err = btrfs_log_all_xattrs(trans, root, inode, path,
						   dst_path);
			btrfs_release_path(path);
		}
		if (err)
			goto out_unlock;
	}
	if (fast_search) {
		ret = btrfs_log_changed_extents(trans, root, inode, dst_path,
						ctx, start, end);
		if (ret) {
			err = ret;
			goto out_unlock;
		}
	} else if (inode_only == LOG_INODE_ALL) {
		struct extent_map *em, *n;

		write_lock(&em_tree->lock);
		/*
		 * We can't just remove every em if we're called for a ranged
		 * fsync - that is, one that doesn't cover the whole possible
		 * file range (0 to LLONG_MAX). This is because we can have
		 * em's that fall outside the range we're logging and therefore
		 * their ordered operations haven't completed yet
		 * (btrfs_finish_ordered_io() not invoked yet). This means we
		 * didn't get their respective file extent item in the fs/subvol
		 * tree yet, and need to let the next fast fsync (one which
		 * consults the list of modified extent maps) find the em so
		 * that it logs a matching file extent item and waits for the
		 * respective ordered operation to complete (if it's still
		 * running).
		 *
		 * Removing every em outside the range we're logging would make
		 * the next fast fsync not log their matching file extent items,
		 * therefore making us lose data after a log replay.
		 */
		list_for_each_entry_safe(em, n, &em_tree->modified_extents,
					 list) {
			const u64 mod_end = em->mod_start + em->mod_len - 1;

			if (em->mod_start >= start && mod_end <= end)
				list_del_init(&em->list);
		}
		write_unlock(&em_tree->lock);
	}

	if (inode_only == LOG_INODE_ALL && S_ISDIR(inode->vfs_inode.i_mode)) {
		ret = log_directory_changes(trans, root, inode, path, dst_path,
					ctx);
		if (ret) {
			err = ret;
			goto out_unlock;
		}
	}

	/*
	 * Don't update last_log_commit if we logged that an inode exists after
	 * it was loaded to memory (full_sync bit set).
	 * This is to prevent data loss when we do a write to the inode, then
	 * the inode gets evicted after all delalloc was flushed, then we log
	 * it exists (due to a rename for example) and then fsync it. This last
	 * fsync would do nothing (not logging the extents previously written).
	 */
	spin_lock(&inode->lock);
	inode->logged_trans = trans->transid;
	if (inode_only != LOG_INODE_EXISTS ||
	    !test_bit(BTRFS_INODE_NEEDS_FULL_SYNC, &inode->runtime_flags))
		inode->last_log_commit = inode->last_sub_trans;
	spin_unlock(&inode->lock);
out_unlock:
	mutex_unlock(&inode->log_mutex);

	btrfs_free_path(path);
	btrfs_free_path(dst_path);
	return err;
}

/*
 * Check if we must fallback to a transaction commit when logging an inode.
 * This must be called after logging the inode and is used only in the context
 * when fsyncing an inode requires the need to log some other inode - in which
 * case we can't lock the i_mutex of each other inode we need to log as that
 * can lead to deadlocks with concurrent fsync against other inodes (as we can
 * log inodes up or down in the hierarchy) or rename operations for example. So
 * we take the log_mutex of the inode after we have logged it and then check for
 * its last_unlink_trans value - this is safe because any task setting
 * last_unlink_trans must take the log_mutex and it must do this before it does
 * the actual unlink operation, so if we do this check before a concurrent task
 * sets last_unlink_trans it means we've logged a consistent version/state of
 * all the inode items, otherwise we are not sure and must do a transaction
 * commit (the concurrent task might have only updated last_unlink_trans before
 * we logged the inode or it might have also done the unlink).
 */
static bool btrfs_must_commit_transaction(struct btrfs_trans_handle *trans,
					  struct btrfs_inode *inode)
{
	struct btrfs_fs_info *fs_info = inode->root->fs_info;
	bool ret = false;

	mutex_lock(&inode->log_mutex);
	if (inode->last_unlink_trans > fs_info->last_trans_committed) {
		/*
		 * Make sure any commits to the log are forced to be full
		 * commits.
		 */
		btrfs_set_log_full_commit(trans);
		ret = true;
	}
	mutex_unlock(&inode->log_mutex);

	return ret;
}

/*
 * follow the dentry parent pointers up the chain and see if any
 * of the directories in it require a full commit before they can
 * be logged.  Returns zero if nothing special needs to be done or 1 if
 * a full commit is required.
 */
static noinline int check_parent_dirs_for_sync(struct btrfs_trans_handle *trans,
					       struct btrfs_inode *inode,
					       struct dentry *parent,
					       struct super_block *sb,
					       u64 last_committed)
{
	int ret = 0;
	struct dentry *old_parent = NULL;

	/*
	 * for regular files, if its inode is already on disk, we don't
	 * have to worry about the parents at all.  This is because
	 * we can use the last_unlink_trans field to record renames
	 * and other fun in this file.
	 */
	if (S_ISREG(inode->vfs_inode.i_mode) &&
	    inode->generation <= last_committed &&
	    inode->last_unlink_trans <= last_committed)
		goto out;

	if (!S_ISDIR(inode->vfs_inode.i_mode)) {
		if (!parent || d_really_is_negative(parent) || sb != parent->d_sb)
			goto out;
		inode = BTRFS_I(d_inode(parent));
	}

	while (1) {
		if (btrfs_must_commit_transaction(trans, inode)) {
			ret = 1;
			break;
		}

		if (!parent || d_really_is_negative(parent) || sb != parent->d_sb)
			break;

		if (IS_ROOT(parent)) {
			inode = BTRFS_I(d_inode(parent));
			if (btrfs_must_commit_transaction(trans, inode))
				ret = 1;
			break;
		}

		parent = dget_parent(parent);
		dput(old_parent);
		old_parent = parent;
		inode = BTRFS_I(d_inode(parent));

	}
	dput(old_parent);
out:
	return ret;
}

struct btrfs_dir_list {
	u64 ino;
	struct list_head list;
};

/*
 * Log the inodes of the new dentries of a directory. See log_dir_items() for
 * details about the why it is needed.
 * This is a recursive operation - if an existing dentry corresponds to a
 * directory, that directory's new entries are logged too (same behaviour as
 * ext3/4, xfs, f2fs, reiserfs, nilfs2). Note that when logging the inodes
 * the dentries point to we do not lock their i_mutex, otherwise lockdep
 * complains about the following circular lock dependency / possible deadlock:
 *
 *        CPU0                                        CPU1
 *        ----                                        ----
 * lock(&type->i_mutex_dir_key#3/2);
 *                                            lock(sb_internal#2);
 *                                            lock(&type->i_mutex_dir_key#3/2);
 * lock(&sb->s_type->i_mutex_key#14);
 *
 * Where sb_internal is the lock (a counter that works as a lock) acquired by
 * sb_start_intwrite() in btrfs_start_transaction().
 * Not locking i_mutex of the inodes is still safe because:
 *
 * 1) For regular files we log with a mode of LOG_INODE_EXISTS. It's possible
 *    that while logging the inode new references (names) are added or removed
 *    from the inode, leaving the logged inode item with a link count that does
 *    not match the number of logged inode reference items. This is fine because
 *    at log replay time we compute the real number of links and correct the
 *    link count in the inode item (see replay_one_buffer() and
 *    link_to_fixup_dir());
 *
 * 2) For directories we log with a mode of LOG_INODE_ALL. It's possible that
 *    while logging the inode's items new items with keys BTRFS_DIR_ITEM_KEY and
 *    BTRFS_DIR_INDEX_KEY are added to fs/subvol tree and the logged inode item
 *    has a size that doesn't match the sum of the lengths of all the logged
 *    names. This does not result in a problem because if a dir_item key is
 *    logged but its matching dir_index key is not logged, at log replay time we
 *    don't use it to replay the respective name (see replay_one_name()). On the
 *    other hand if only the dir_index key ends up being logged, the respective
 *    name is added to the fs/subvol tree with both the dir_item and dir_index
 *    keys created (see replay_one_name()).
 *    The directory's inode item with a wrong i_size is not a problem as well,
 *    since we don't use it at log replay time to set the i_size in the inode
 *    item of the fs/subvol tree (see overwrite_item()).
 */
static int log_new_dir_dentries(struct btrfs_trans_handle *trans,
				struct btrfs_root *root,
				struct btrfs_inode *start_inode,
				struct btrfs_log_ctx *ctx)
{
	struct btrfs_fs_info *fs_info = root->fs_info;
	struct btrfs_root *log = root->log_root;
	struct btrfs_path *path;
	LIST_HEAD(dir_list);
	struct btrfs_dir_list *dir_elem;
	int ret = 0;

	path = btrfs_alloc_path();
	if (!path)
		return -ENOMEM;

	dir_elem = kmalloc(sizeof(*dir_elem), GFP_NOFS);
	if (!dir_elem) {
		btrfs_free_path(path);
		return -ENOMEM;
	}
	dir_elem->ino = btrfs_ino(start_inode);
	list_add_tail(&dir_elem->list, &dir_list);

	while (!list_empty(&dir_list)) {
		struct extent_buffer *leaf;
		struct btrfs_key min_key;
		int nritems;
		int i;

		dir_elem = list_first_entry(&dir_list, struct btrfs_dir_list,
					    list);
		if (ret)
			goto next_dir_inode;

		min_key.objectid = dir_elem->ino;
		min_key.type = BTRFS_DIR_ITEM_KEY;
		min_key.offset = 0;
again:
		btrfs_release_path(path);
		ret = btrfs_search_forward(log, &min_key, path, trans->transid);
		if (ret < 0) {
			goto next_dir_inode;
		} else if (ret > 0) {
			ret = 0;
			goto next_dir_inode;
		}

process_leaf:
		leaf = path->nodes[0];
		nritems = btrfs_header_nritems(leaf);
		for (i = path->slots[0]; i < nritems; i++) {
			struct btrfs_dir_item *di;
			struct btrfs_key di_key;
			struct inode *di_inode;
			struct btrfs_dir_list *new_dir_elem;
			int log_mode = LOG_INODE_EXISTS;
			int type;

			btrfs_item_key_to_cpu(leaf, &min_key, i);
			if (min_key.objectid != dir_elem->ino ||
			    min_key.type != BTRFS_DIR_ITEM_KEY)
				goto next_dir_inode;

			di = btrfs_item_ptr(leaf, i, struct btrfs_dir_item);
			type = btrfs_dir_type(leaf, di);
			if (btrfs_dir_transid(leaf, di) < trans->transid &&
			    type != BTRFS_FT_DIR)
				continue;
			btrfs_dir_item_key_to_cpu(leaf, di, &di_key);
			if (di_key.type == BTRFS_ROOT_ITEM_KEY)
				continue;

			btrfs_release_path(path);
			di_inode = btrfs_iget(fs_info->sb, &di_key, root);
			if (IS_ERR(di_inode)) {
				ret = PTR_ERR(di_inode);
				goto next_dir_inode;
			}

			if (btrfs_inode_in_log(BTRFS_I(di_inode), trans->transid)) {
				btrfs_add_delayed_iput(di_inode);
				break;
			}

			ctx->log_new_dentries = false;
			if (type == BTRFS_FT_DIR || type == BTRFS_FT_SYMLINK)
				log_mode = LOG_INODE_ALL;
			ret = btrfs_log_inode(trans, root, BTRFS_I(di_inode),
					      log_mode, 0, LLONG_MAX, ctx);
			if (!ret &&
			    btrfs_must_commit_transaction(trans, BTRFS_I(di_inode)))
				ret = 1;
			btrfs_add_delayed_iput(di_inode);
			if (ret)
				goto next_dir_inode;
			if (ctx->log_new_dentries) {
				new_dir_elem = kmalloc(sizeof(*new_dir_elem),
						       GFP_NOFS);
				if (!new_dir_elem) {
					ret = -ENOMEM;
					goto next_dir_inode;
				}
				new_dir_elem->ino = di_key.objectid;
				list_add_tail(&new_dir_elem->list, &dir_list);
			}
			break;
		}
		if (i == nritems) {
			ret = btrfs_next_leaf(log, path);
			if (ret < 0) {
				goto next_dir_inode;
			} else if (ret > 0) {
				ret = 0;
				goto next_dir_inode;
			}
			goto process_leaf;
		}
		if (min_key.offset < (u64)-1) {
			min_key.offset++;
			goto again;
		}
next_dir_inode:
		list_del(&dir_elem->list);
		kfree(dir_elem);
	}

	btrfs_free_path(path);
	return ret;
}

static int btrfs_log_all_parents(struct btrfs_trans_handle *trans,
				 struct btrfs_inode *inode,
				 struct btrfs_log_ctx *ctx)
{
	struct btrfs_fs_info *fs_info = trans->fs_info;
	int ret;
	struct btrfs_path *path;
	struct btrfs_key key;
	struct btrfs_root *root = inode->root;
	const u64 ino = btrfs_ino(inode);

	path = btrfs_alloc_path();
	if (!path)
		return -ENOMEM;
	path->skip_locking = 1;
	path->search_commit_root = 1;

	key.objectid = ino;
	key.type = BTRFS_INODE_REF_KEY;
	key.offset = 0;
	ret = btrfs_search_slot(NULL, root, &key, path, 0, 0);
	if (ret < 0)
		goto out;

	while (true) {
		struct extent_buffer *leaf = path->nodes[0];
		int slot = path->slots[0];
		u32 cur_offset = 0;
		u32 item_size;
		unsigned long ptr;

		if (slot >= btrfs_header_nritems(leaf)) {
			ret = btrfs_next_leaf(root, path);
			if (ret < 0)
				goto out;
			else if (ret > 0)
				break;
			continue;
		}

		btrfs_item_key_to_cpu(leaf, &key, slot);
		/* BTRFS_INODE_EXTREF_KEY is BTRFS_INODE_REF_KEY + 1 */
		if (key.objectid != ino || key.type > BTRFS_INODE_EXTREF_KEY)
			break;

		item_size = btrfs_item_size_nr(leaf, slot);
		ptr = btrfs_item_ptr_offset(leaf, slot);
		while (cur_offset < item_size) {
			struct btrfs_key inode_key;
			struct inode *dir_inode;

			inode_key.type = BTRFS_INODE_ITEM_KEY;
			inode_key.offset = 0;

			if (key.type == BTRFS_INODE_EXTREF_KEY) {
				struct btrfs_inode_extref *extref;

				extref = (struct btrfs_inode_extref *)
					(ptr + cur_offset);
				inode_key.objectid = btrfs_inode_extref_parent(
					leaf, extref);
				cur_offset += sizeof(*extref);
				cur_offset += btrfs_inode_extref_name_len(leaf,
					extref);
			} else {
				inode_key.objectid = key.offset;
				cur_offset = item_size;
			}

			dir_inode = btrfs_iget(fs_info->sb, &inode_key, root);
			/*
			 * If the parent inode was deleted, return an error to
			 * fallback to a transaction commit. This is to prevent
			 * getting an inode that was moved from one parent A to
			 * a parent B, got its former parent A deleted and then
			 * it got fsync'ed, from existing at both parents after
			 * a log replay (and the old parent still existing).
			 * Example:
			 *
			 * mkdir /mnt/A
			 * mkdir /mnt/B
			 * touch /mnt/B/bar
			 * sync
			 * mv /mnt/B/bar /mnt/A/bar
			 * mv -T /mnt/A /mnt/B
			 * fsync /mnt/B/bar
			 * <power fail>
			 *
			 * If we ignore the old parent B which got deleted,
			 * after a log replay we would have file bar linked
			 * at both parents and the old parent B would still
			 * exist.
			 */
			if (IS_ERR(dir_inode)) {
				ret = PTR_ERR(dir_inode);
				goto out;
			}

			if (ctx)
				ctx->log_new_dentries = false;
			ret = btrfs_log_inode(trans, root, BTRFS_I(dir_inode),
					      LOG_INODE_ALL, 0, LLONG_MAX, ctx);
			if (!ret &&
			    btrfs_must_commit_transaction(trans, BTRFS_I(dir_inode)))
				ret = 1;
			if (!ret && ctx && ctx->log_new_dentries)
				ret = log_new_dir_dentries(trans, root,
						   BTRFS_I(dir_inode), ctx);
			btrfs_add_delayed_iput(dir_inode);
			if (ret)
				goto out;
		}
		path->slots[0]++;
	}
	ret = 0;
out:
	btrfs_free_path(path);
	return ret;
}

static int log_new_ancestors(struct btrfs_trans_handle *trans,
			     struct btrfs_root *root,
			     struct btrfs_path *path,
			     struct btrfs_log_ctx *ctx)
{
	struct btrfs_key found_key;

	btrfs_item_key_to_cpu(path->nodes[0], &found_key, path->slots[0]);

	while (true) {
		struct btrfs_fs_info *fs_info = root->fs_info;
		const u64 last_committed = fs_info->last_trans_committed;
		struct extent_buffer *leaf = path->nodes[0];
		int slot = path->slots[0];
		struct btrfs_key search_key;
		struct inode *inode;
		int ret = 0;

		btrfs_release_path(path);

		search_key.objectid = found_key.offset;
		search_key.type = BTRFS_INODE_ITEM_KEY;
		search_key.offset = 0;
		inode = btrfs_iget(fs_info->sb, &search_key, root);
		if (IS_ERR(inode))
			return PTR_ERR(inode);

		if (BTRFS_I(inode)->generation > last_committed)
			ret = btrfs_log_inode(trans, root, BTRFS_I(inode),
					      LOG_INODE_EXISTS,
					      0, LLONG_MAX, ctx);
		btrfs_add_delayed_iput(inode);
		if (ret)
			return ret;

		if (search_key.objectid == BTRFS_FIRST_FREE_OBJECTID)
			break;

		search_key.type = BTRFS_INODE_REF_KEY;
		ret = btrfs_search_slot(NULL, root, &search_key, path, 0, 0);
		if (ret < 0)
			return ret;

		leaf = path->nodes[0];
		slot = path->slots[0];
		if (slot >= btrfs_header_nritems(leaf)) {
			ret = btrfs_next_leaf(root, path);
			if (ret < 0)
				return ret;
			else if (ret > 0)
				return -ENOENT;
			leaf = path->nodes[0];
			slot = path->slots[0];
		}

		btrfs_item_key_to_cpu(leaf, &found_key, slot);
		if (found_key.objectid != search_key.objectid ||
		    found_key.type != BTRFS_INODE_REF_KEY)
			return -ENOENT;
	}
	return 0;
}

static int log_new_ancestors_fast(struct btrfs_trans_handle *trans,
				  struct btrfs_inode *inode,
				  struct dentry *parent,
				  struct btrfs_log_ctx *ctx)
{
	struct btrfs_root *root = inode->root;
	struct btrfs_fs_info *fs_info = root->fs_info;
	struct dentry *old_parent = NULL;
	struct super_block *sb = inode->vfs_inode.i_sb;
	int ret = 0;

	while (true) {
		if (!parent || d_really_is_negative(parent) ||
		    sb != parent->d_sb)
			break;

		inode = BTRFS_I(d_inode(parent));
		if (root != inode->root)
			break;

		if (inode->generation > fs_info->last_trans_committed) {
			ret = btrfs_log_inode(trans, root, inode,
					LOG_INODE_EXISTS, 0, LLONG_MAX, ctx);
			if (ret)
				break;
		}
		if (IS_ROOT(parent))
			break;

		parent = dget_parent(parent);
		dput(old_parent);
		old_parent = parent;
	}
	dput(old_parent);

	return ret;
}

static int log_all_new_ancestors(struct btrfs_trans_handle *trans,
				 struct btrfs_inode *inode,
				 struct dentry *parent,
				 struct btrfs_log_ctx *ctx)
{
	struct btrfs_root *root = inode->root;
	const u64 ino = btrfs_ino(inode);
	struct btrfs_path *path;
	struct btrfs_key search_key;
	int ret;

	/*
	 * For a single hard link case, go through a fast path that does not
	 * need to iterate the fs/subvolume tree.
	 */
	if (inode->vfs_inode.i_nlink < 2)
		return log_new_ancestors_fast(trans, inode, parent, ctx);

	path = btrfs_alloc_path();
	if (!path)
		return -ENOMEM;

	search_key.objectid = ino;
	search_key.type = BTRFS_INODE_REF_KEY;
	search_key.offset = 0;
again:
	ret = btrfs_search_slot(NULL, root, &search_key, path, 0, 0);
	if (ret < 0)
		goto out;
	if (ret == 0)
		path->slots[0]++;

	while (true) {
		struct extent_buffer *leaf = path->nodes[0];
		int slot = path->slots[0];
		struct btrfs_key found_key;

		if (slot >= btrfs_header_nritems(leaf)) {
			ret = btrfs_next_leaf(root, path);
			if (ret < 0)
				goto out;
			else if (ret > 0)
				break;
			continue;
		}

		btrfs_item_key_to_cpu(leaf, &found_key, slot);
		if (found_key.objectid != ino ||
		    found_key.type > BTRFS_INODE_EXTREF_KEY)
			break;

		/*
		 * Don't deal with extended references because they are rare
		 * cases and too complex to deal with (we would need to keep
		 * track of which subitem we are processing for each item in
		 * this loop, etc). So just return some error to fallback to
		 * a transaction commit.
		 */
		if (found_key.type == BTRFS_INODE_EXTREF_KEY) {
			ret = -EMLINK;
			goto out;
		}

		/*
		 * Logging ancestors needs to do more searches on the fs/subvol
		 * tree, so it releases the path as needed to avoid deadlocks.
		 * Keep track of the last inode ref key and resume from that key
		 * after logging all new ancestors for the current hard link.
		 */
		memcpy(&search_key, &found_key, sizeof(search_key));

		ret = log_new_ancestors(trans, root, path, ctx);
		if (ret)
			goto out;
		btrfs_release_path(path);
		goto again;
	}
	ret = 0;
out:
	btrfs_free_path(path);
	return ret;
}

/*
 * helper function around btrfs_log_inode to make sure newly created
 * parent directories also end up in the log.  A minimal inode and backref
 * only logging is done of any parent directories that are older than
 * the last committed transaction
 */
static int btrfs_log_inode_parent(struct btrfs_trans_handle *trans,
				  struct btrfs_inode *inode,
				  struct dentry *parent,
				  const loff_t start,
				  const loff_t end,
				  int inode_only,
				  struct btrfs_log_ctx *ctx)
{
	struct btrfs_root *root = inode->root;
	struct btrfs_fs_info *fs_info = root->fs_info;
	struct super_block *sb;
	int ret = 0;
	u64 last_committed = fs_info->last_trans_committed;
	bool log_dentries = false;

	sb = inode->vfs_inode.i_sb;

	if (btrfs_test_opt(fs_info, NOTREELOG)) {
		ret = 1;
		goto end_no_trans;
	}

	/*
	 * The prev transaction commit doesn't complete, we need do
	 * full commit by ourselves.
	 */
	if (fs_info->last_trans_log_full_commit >
	    fs_info->last_trans_committed) {
		ret = 1;
		goto end_no_trans;
	}

	if (btrfs_root_refs(&root->root_item) == 0) {
		ret = 1;
		goto end_no_trans;
	}

	ret = check_parent_dirs_for_sync(trans, inode, parent, sb,
			last_committed);
	if (ret)
		goto end_no_trans;

	/*
	 * Skip already logged inodes or inodes corresponding to tmpfiles
	 * (since logging them is pointless, a link count of 0 means they
	 * will never be accessible).
	 */
	if (btrfs_inode_in_log(inode, trans->transid) ||
	    inode->vfs_inode.i_nlink == 0) {
		ret = BTRFS_NO_LOG_SYNC;
		goto end_no_trans;
	}

	ret = start_log_trans(trans, root, ctx);
	if (ret)
		goto end_no_trans;

	ret = btrfs_log_inode(trans, root, inode, inode_only, start, end, ctx);
	if (ret)
		goto end_trans;

	/*
	 * for regular files, if its inode is already on disk, we don't
	 * have to worry about the parents at all.  This is because
	 * we can use the last_unlink_trans field to record renames
	 * and other fun in this file.
	 */
	if (S_ISREG(inode->vfs_inode.i_mode) &&
	    inode->generation <= last_committed &&
	    inode->last_unlink_trans <= last_committed) {
		ret = 0;
		goto end_trans;
	}

	if (S_ISDIR(inode->vfs_inode.i_mode) && ctx && ctx->log_new_dentries)
		log_dentries = true;

	/*
	 * On unlink we must make sure all our current and old parent directory
	 * inodes are fully logged. This is to prevent leaving dangling
	 * directory index entries in directories that were our parents but are
	 * not anymore. Not doing this results in old parent directory being
	 * impossible to delete after log replay (rmdir will always fail with
	 * error -ENOTEMPTY).
	 *
	 * Example 1:
	 *
	 * mkdir testdir
	 * touch testdir/foo
	 * ln testdir/foo testdir/bar
	 * sync
	 * unlink testdir/bar
	 * xfs_io -c fsync testdir/foo
	 * <power failure>
	 * mount fs, triggers log replay
	 *
	 * If we don't log the parent directory (testdir), after log replay the
	 * directory still has an entry pointing to the file inode using the bar
	 * name, but a matching BTRFS_INODE_[REF|EXTREF]_KEY does not exist and
	 * the file inode has a link count of 1.
	 *
	 * Example 2:
	 *
	 * mkdir testdir
	 * touch foo
	 * ln foo testdir/foo2
	 * ln foo testdir/foo3
	 * sync
	 * unlink testdir/foo3
	 * xfs_io -c fsync foo
	 * <power failure>
	 * mount fs, triggers log replay
	 *
	 * Similar as the first example, after log replay the parent directory
	 * testdir still has an entry pointing to the inode file with name foo3
	 * but the file inode does not have a matching BTRFS_INODE_REF_KEY item
	 * and has a link count of 2.
	 */
	if (inode->last_unlink_trans > last_committed) {
		ret = btrfs_log_all_parents(trans, inode, ctx);
		if (ret)
			goto end_trans;
	}

	ret = log_all_new_ancestors(trans, inode, parent, ctx);
	if (ret)
		goto end_trans;

	if (log_dentries)
		ret = log_new_dir_dentries(trans, root, inode, ctx);
	else
		ret = 0;
end_trans:
	if (ret < 0) {
		btrfs_set_log_full_commit(trans);
		ret = 1;
	}

	if (ret)
		btrfs_remove_log_ctx(root, ctx);
	btrfs_end_log_trans(root);
end_no_trans:
	return ret;
}

/*
 * it is not safe to log dentry if the chunk root has added new
 * chunks.  This returns 0 if the dentry was logged, and 1 otherwise.
 * If this returns 1, you must commit the transaction to safely get your
 * data on disk.
 */
int btrfs_log_dentry_safe(struct btrfs_trans_handle *trans,
			  struct dentry *dentry,
			  const loff_t start,
			  const loff_t end,
			  struct btrfs_log_ctx *ctx)
{
	struct dentry *parent = dget_parent(dentry);
	int ret;

	ret = btrfs_log_inode_parent(trans, BTRFS_I(d_inode(dentry)), parent,
				     start, end, LOG_INODE_ALL, ctx);
	dput(parent);

	return ret;
}

/*
 * should be called during mount to recover any replay any log trees
 * from the FS
 */
int btrfs_recover_log_trees(struct btrfs_root *log_root_tree)
{
	int ret;
	struct btrfs_path *path;
	struct btrfs_trans_handle *trans;
	struct btrfs_key key;
	struct btrfs_key found_key;
	struct btrfs_key tmp_key;
	struct btrfs_root *log;
	struct btrfs_fs_info *fs_info = log_root_tree->fs_info;
	struct walk_control wc = {
		.process_func = process_one_buffer,
		.stage = LOG_WALK_PIN_ONLY,
	};

	path = btrfs_alloc_path();
	if (!path)
		return -ENOMEM;

	set_bit(BTRFS_FS_LOG_RECOVERING, &fs_info->flags);

	trans = btrfs_start_transaction(fs_info->tree_root, 0);
	if (IS_ERR(trans)) {
		ret = PTR_ERR(trans);
		goto error;
	}

	wc.trans = trans;
	wc.pin = 1;

	ret = walk_log_tree(trans, log_root_tree, &wc);
	if (ret) {
		btrfs_handle_fs_error(fs_info, ret,
			"Failed to pin buffers while recovering log root tree.");
		goto error;
	}

again:
	key.objectid = BTRFS_TREE_LOG_OBJECTID;
	key.offset = (u64)-1;
	key.type = BTRFS_ROOT_ITEM_KEY;

	while (1) {
		ret = btrfs_search_slot(NULL, log_root_tree, &key, path, 0, 0);

		if (ret < 0) {
			btrfs_handle_fs_error(fs_info, ret,
				    "Couldn't find tree log root.");
			goto error;
		}
		if (ret > 0) {
			if (path->slots[0] == 0)
				break;
			path->slots[0]--;
		}
		btrfs_item_key_to_cpu(path->nodes[0], &found_key,
				      path->slots[0]);
		btrfs_release_path(path);
		if (found_key.objectid != BTRFS_TREE_LOG_OBJECTID)
			break;

		log = btrfs_read_tree_root(log_root_tree, &found_key);
		if (IS_ERR(log)) {
			ret = PTR_ERR(log);
			btrfs_handle_fs_error(fs_info, ret,
				    "Couldn't read tree log root.");
			goto error;
		}

		tmp_key.objectid = found_key.offset;
		tmp_key.type = BTRFS_ROOT_ITEM_KEY;
		tmp_key.offset = (u64)-1;

		wc.replay_dest = btrfs_get_fs_root(fs_info, &tmp_key, true);
		if (IS_ERR(wc.replay_dest)) {
			ret = PTR_ERR(wc.replay_dest);

			/*
			 * We didn't find the subvol, likely because it was
			 * deleted.  This is ok, simply skip this log and go to
			 * the next one.
			 *
			 * We need to exclude the root because we can't have
			 * other log replays overwriting this log as we'll read
			 * it back in a few more times.  This will keep our
			 * block from being modified, and we'll just bail for
			 * each subsequent pass.
			 */
			if (ret == -ENOENT)
				ret = btrfs_pin_extent_for_log_replay(trans,
							log->node->start,
							log->node->len);
			btrfs_put_root(log);

			if (!ret)
				goto next;
			btrfs_handle_fs_error(fs_info, ret,
				"Couldn't read target root for tree log recovery.");
			goto error;
		}

		wc.replay_dest->log_root = log;
		btrfs_record_root_in_trans(trans, wc.replay_dest);
		ret = walk_log_tree(trans, log, &wc);

		if (!ret && wc.stage == LOG_WALK_REPLAY_ALL) {
			ret = fixup_inode_link_counts(trans, wc.replay_dest,
						      path);
		}

		if (!ret && wc.stage == LOG_WALK_REPLAY_ALL) {
			struct btrfs_root *root = wc.replay_dest;

			btrfs_release_path(path);

			/*
			 * We have just replayed everything, and the highest
			 * objectid of fs roots probably has changed in case
			 * some inode_item's got replayed.
			 *
			 * root->objectid_mutex is not acquired as log replay
			 * could only happen during mount.
			 */
			ret = btrfs_find_highest_objectid(root,
						  &root->highest_objectid);
		}

		wc.replay_dest->log_root = NULL;
		btrfs_put_root(wc.replay_dest);
		btrfs_put_root(log);

		if (ret)
			goto error;
next:
		if (found_key.offset == 0)
			break;
		key.offset = found_key.offset - 1;
	}
	btrfs_release_path(path);

	/* step one is to pin it all, step two is to replay just inodes */
	if (wc.pin) {
		wc.pin = 0;
		wc.process_func = replay_one_buffer;
		wc.stage = LOG_WALK_REPLAY_INODES;
		goto again;
	}
	/* step three is to replay everything */
	if (wc.stage < LOG_WALK_REPLAY_ALL) {
		wc.stage++;
		goto again;
	}

	btrfs_free_path(path);

	/* step 4: commit the transaction, which also unpins the blocks */
	ret = btrfs_commit_transaction(trans);
	if (ret)
		return ret;

	log_root_tree->log_root = NULL;
	clear_bit(BTRFS_FS_LOG_RECOVERING, &fs_info->flags);
	btrfs_put_root(log_root_tree);

	return 0;
error:
	if (wc.trans)
		btrfs_end_transaction(wc.trans);
	btrfs_free_path(path);
	return ret;
}

/*
 * there are some corner cases where we want to force a full
 * commit instead of allowing a directory to be logged.
 *
 * They revolve around files there were unlinked from the directory, and
 * this function updates the parent directory so that a full commit is
 * properly done if it is fsync'd later after the unlinks are done.
 *
 * Must be called before the unlink operations (updates to the subvolume tree,
 * inodes, etc) are done.
 */
void btrfs_record_unlink_dir(struct btrfs_trans_handle *trans,
			     struct btrfs_inode *dir, struct btrfs_inode *inode,
			     int for_rename)
{
	/*
	 * when we're logging a file, if it hasn't been renamed
	 * or unlinked, and its inode is fully committed on disk,
	 * we don't have to worry about walking up the directory chain
	 * to log its parents.
	 *
	 * So, we use the last_unlink_trans field to put this transid
	 * into the file.  When the file is logged we check it and
	 * don't log the parents if the file is fully on disk.
	 */
	mutex_lock(&inode->log_mutex);
	inode->last_unlink_trans = trans->transid;
	mutex_unlock(&inode->log_mutex);

	/*
	 * if this directory was already logged any new
	 * names for this file/dir will get recorded
	 */
	if (dir->logged_trans == trans->transid)
		return;

	/*
	 * if the inode we're about to unlink was logged,
	 * the log will be properly updated for any new names
	 */
	if (inode->logged_trans == trans->transid)
		return;

	/*
	 * when renaming files across directories, if the directory
	 * there we're unlinking from gets fsync'd later on, there's
	 * no way to find the destination directory later and fsync it
	 * properly.  So, we have to be conservative and force commits
	 * so the new name gets discovered.
	 */
	if (for_rename)
		goto record;

	/* we can safely do the unlink without any special recording */
	return;

record:
	mutex_lock(&dir->log_mutex);
	dir->last_unlink_trans = trans->transid;
	mutex_unlock(&dir->log_mutex);
}

/*
 * Make sure that if someone attempts to fsync the parent directory of a deleted
 * snapshot, it ends up triggering a transaction commit. This is to guarantee
 * that after replaying the log tree of the parent directory's root we will not
 * see the snapshot anymore and at log replay time we will not see any log tree
 * corresponding to the deleted snapshot's root, which could lead to replaying
 * it after replaying the log tree of the parent directory (which would replay
 * the snapshot delete operation).
 *
 * Must be called before the actual snapshot destroy operation (updates to the
 * parent root and tree of tree roots trees, etc) are done.
 */
void btrfs_record_snapshot_destroy(struct btrfs_trans_handle *trans,
				   struct btrfs_inode *dir)
{
	mutex_lock(&dir->log_mutex);
	dir->last_unlink_trans = trans->transid;
	mutex_unlock(&dir->log_mutex);
}

/*
 * Call this after adding a new name for a file and it will properly
 * update the log to reflect the new name.
 *
 * @ctx can not be NULL when @sync_log is false, and should be NULL when it's
 * true (because it's not used).
 *
 * Return value depends on whether @sync_log is true or false.
 * When true: returns BTRFS_NEED_TRANS_COMMIT if the transaction needs to be
 *            committed by the caller, and BTRFS_DONT_NEED_TRANS_COMMIT
 *            otherwise.
 * When false: returns BTRFS_DONT_NEED_LOG_SYNC if the caller does not need to
 *             to sync the log, BTRFS_NEED_LOG_SYNC if it needs to sync the log,
 *             or BTRFS_NEED_TRANS_COMMIT if the transaction needs to be
 *             committed (without attempting to sync the log).
 */
int btrfs_log_new_name(struct btrfs_trans_handle *trans,
			struct btrfs_inode *inode, struct btrfs_inode *old_dir,
			struct dentry *parent,
			bool sync_log, struct btrfs_log_ctx *ctx)
{
	struct btrfs_fs_info *fs_info = trans->fs_info;
	int ret;

	/*
	 * this will force the logging code to walk the dentry chain
	 * up for the file
	 */
	if (!S_ISDIR(inode->vfs_inode.i_mode))
		inode->last_unlink_trans = trans->transid;

	/*
	 * if this inode hasn't been logged and directory we're renaming it
	 * from hasn't been logged, we don't need to log it
	 */
	if (inode->logged_trans <= fs_info->last_trans_committed &&
	    (!old_dir || old_dir->logged_trans <= fs_info->last_trans_committed))
		return sync_log ? BTRFS_DONT_NEED_TRANS_COMMIT :
			BTRFS_DONT_NEED_LOG_SYNC;

	if (sync_log) {
		struct btrfs_log_ctx ctx2;

		btrfs_init_log_ctx(&ctx2, &inode->vfs_inode);
		ret = btrfs_log_inode_parent(trans, inode, parent, 0, LLONG_MAX,
					     LOG_INODE_EXISTS, &ctx2);
		if (ret == BTRFS_NO_LOG_SYNC)
			return BTRFS_DONT_NEED_TRANS_COMMIT;
		else if (ret)
			return BTRFS_NEED_TRANS_COMMIT;

		ret = btrfs_sync_log(trans, inode->root, &ctx2);
		if (ret)
			return BTRFS_NEED_TRANS_COMMIT;
		return BTRFS_DONT_NEED_TRANS_COMMIT;
	}

	ASSERT(ctx);
	ret = btrfs_log_inode_parent(trans, inode, parent, 0, LLONG_MAX,
				     LOG_INODE_EXISTS, ctx);
	if (ret == BTRFS_NO_LOG_SYNC)
		return BTRFS_DONT_NEED_LOG_SYNC;
	else if (ret)
		return BTRFS_NEED_TRANS_COMMIT;

	return BTRFS_NEED_LOG_SYNC;
}
<|MERGE_RESOLUTION|>--- conflicted
+++ resolved
@@ -2754,19 +2754,7 @@
 				} else {
 					if (test_and_clear_bit(EXTENT_BUFFER_DIRTY, &next->bflags))
 						clear_extent_buffer_dirty(next);
-<<<<<<< HEAD
-				}
-
-				WARN_ON(root_owner !=
-					BTRFS_TREE_LOG_OBJECTID);
-				ret = btrfs_pin_reserved_extent(fs_info,
-							bytenr, blocksize);
-				if (ret) {
-					free_extent_buffer(next);
-					return ret;
-=======
 					unaccount_log_buffer(fs_info, bytenr);
->>>>>>> 778fbf41
 				}
 			}
 			free_extent_buffer(next);
@@ -2835,18 +2823,9 @@
 					if (test_and_clear_bit(EXTENT_BUFFER_DIRTY, &next->bflags))
 						clear_extent_buffer_dirty(next);
 
-<<<<<<< HEAD
-				WARN_ON(root_owner != BTRFS_TREE_LOG_OBJECTID);
-				ret = btrfs_pin_reserved_extent(fs_info,
-						path->nodes[*level]->start,
-						path->nodes[*level]->len);
-				if (ret)
-					return ret;
-=======
 					unaccount_log_buffer(fs_info,
 						path->nodes[*level]->start);
 				}
->>>>>>> 778fbf41
 			}
 			free_extent_buffer(path->nodes[*level]);
 			path->nodes[*level] = NULL;
@@ -2926,14 +2905,6 @@
 					clear_extent_buffer_dirty(next);
 				unaccount_log_buffer(fs_info, next->start);
 			}
-<<<<<<< HEAD
-
-			ret = btrfs_pin_reserved_extent(fs_info, next->start,
-							next->len);
-			if (ret)
-				goto out;
-=======
->>>>>>> 778fbf41
 		}
 	}
 
@@ -4562,23 +4533,15 @@
 static int btrfs_log_holes(struct btrfs_trans_handle *trans,
 			   struct btrfs_root *root,
 			   struct btrfs_inode *inode,
-<<<<<<< HEAD
-			   struct btrfs_path *path)
-=======
 			   struct btrfs_path *path,
 			   const u64 start,
 			   const u64 end)
->>>>>>> 778fbf41
 {
 	struct btrfs_fs_info *fs_info = root->fs_info;
 	struct btrfs_key key;
 	const u64 ino = btrfs_ino(inode);
 	const u64 i_size = i_size_read(&inode->vfs_inode);
-<<<<<<< HEAD
-	u64 prev_extent_end = 0;
-=======
 	u64 prev_extent_end = start;
->>>>>>> 778fbf41
 	int ret;
 
 	if (!btrfs_fs_incompat(fs_info, NO_HOLES) || i_size == 0)
@@ -4586,22 +4549,12 @@
 
 	key.objectid = ino;
 	key.type = BTRFS_EXTENT_DATA_KEY;
-<<<<<<< HEAD
-	key.offset = 0;
-=======
 	key.offset = start;
->>>>>>> 778fbf41
 
 	ret = btrfs_search_slot(NULL, root, &key, path, 0, 0);
 	if (ret < 0)
 		return ret;
 
-<<<<<<< HEAD
-	while (true) {
-		struct btrfs_file_extent_item *extent;
-		struct extent_buffer *leaf = path->nodes[0];
-		u64 len;
-=======
 	if (ret > 0 && path->slots[0] > 0) {
 		btrfs_item_key_to_cpu(path->nodes[0], &key, path->slots[0] - 1);
 		if (key.objectid == ino && key.type == BTRFS_EXTENT_DATA_KEY)
@@ -4611,7 +4564,6 @@
 	while (true) {
 		struct extent_buffer *leaf = path->nodes[0];
 		u64 extent_end;
->>>>>>> 778fbf41
 
 		if (path->slots[0] >= btrfs_header_nritems(path->nodes[0])) {
 			ret = btrfs_next_leaf(root, path);
@@ -4623,15 +4575,23 @@
 			}
 			leaf = path->nodes[0];
 		}
-<<<<<<< HEAD
 
 		btrfs_item_key_to_cpu(leaf, &key, path->slots[0]);
 		if (key.objectid != ino || key.type != BTRFS_EXTENT_DATA_KEY)
 			break;
 
+		extent_end = btrfs_file_extent_end(path);
+		if (extent_end <= start)
+			goto next_slot;
+
 		/* We have a hole, log it. */
 		if (prev_extent_end < key.offset) {
-			const u64 hole_len = key.offset - prev_extent_end;
+			u64 hole_len;
+
+			if (key.offset >= end)
+				hole_len = end - prev_extent_end;
+			else
+				hole_len = key.offset - prev_extent_end;
 
 			/*
 			 * Release the path to avoid deadlocks with other code
@@ -4661,88 +4621,20 @@
 			leaf = path->nodes[0];
 		}
 
-		extent = btrfs_item_ptr(leaf, path->slots[0],
-					struct btrfs_file_extent_item);
-		if (btrfs_file_extent_type(leaf, extent) ==
-		    BTRFS_FILE_EXTENT_INLINE) {
-			len = btrfs_file_extent_ram_bytes(leaf, extent);
-			prev_extent_end = ALIGN(key.offset + len,
-						fs_info->sectorsize);
-		} else {
-			len = btrfs_file_extent_num_bytes(leaf, extent);
-			prev_extent_end = key.offset + len;
-		}
-
-=======
-
-		btrfs_item_key_to_cpu(leaf, &key, path->slots[0]);
-		if (key.objectid != ino || key.type != BTRFS_EXTENT_DATA_KEY)
-			break;
-
-		extent_end = btrfs_file_extent_end(path);
-		if (extent_end <= start)
-			goto next_slot;
-
-		/* We have a hole, log it. */
-		if (prev_extent_end < key.offset) {
-			u64 hole_len;
-
-			if (key.offset >= end)
-				hole_len = end - prev_extent_end;
-			else
-				hole_len = key.offset - prev_extent_end;
-
-			/*
-			 * Release the path to avoid deadlocks with other code
-			 * paths that search the root while holding locks on
-			 * leafs from the log root.
-			 */
-			btrfs_release_path(path);
-			ret = btrfs_insert_file_extent(trans, root->log_root,
-						       ino, prev_extent_end, 0,
-						       0, hole_len, 0, hole_len,
-						       0, 0, 0);
-			if (ret < 0)
-				return ret;
-
-			/*
-			 * Search for the same key again in the root. Since it's
-			 * an extent item and we are holding the inode lock, the
-			 * key must still exist. If it doesn't just emit warning
-			 * and return an error to fall back to a transaction
-			 * commit.
-			 */
-			ret = btrfs_search_slot(NULL, root, &key, path, 0, 0);
-			if (ret < 0)
-				return ret;
-			if (WARN_ON(ret > 0))
-				return -ENOENT;
-			leaf = path->nodes[0];
-		}
-
 		prev_extent_end = min(extent_end, end);
 		if (extent_end >= end)
 			break;
 next_slot:
->>>>>>> 778fbf41
 		path->slots[0]++;
 		cond_resched();
 	}
 
-<<<<<<< HEAD
-	if (prev_extent_end < i_size) {
-		u64 hole_len;
-
-		btrfs_release_path(path);
-		hole_len = ALIGN(i_size - prev_extent_end, fs_info->sectorsize);
-=======
 	if (prev_extent_end < end && prev_extent_end < i_size) {
 		u64 hole_len;
 
 		btrfs_release_path(path);
 		hole_len = min(ALIGN(i_size, fs_info->sectorsize), end);
 		hole_len -= prev_extent_end;
->>>>>>> 778fbf41
 		ret = btrfs_insert_file_extent(trans, root->log_root,
 					       ino, prev_extent_end, 0, 0,
 					       hole_len, 0, hole_len,
@@ -5404,148 +5296,12 @@
 		goto out_unlock;
 	}
 
-<<<<<<< HEAD
-	while (1) {
-		ins_nr = 0;
-		ret = btrfs_search_forward(root, &min_key,
-					   path, trans->transid);
-		if (ret < 0) {
-			err = ret;
-			goto out_unlock;
-		}
-		if (ret != 0)
-			break;
-again:
-		/* note, ins_nr might be > 0 here, cleanup outside the loop */
-		if (min_key.objectid != ino)
-			break;
-		if (min_key.type > max_key.type)
-			break;
-
-		if (min_key.type == BTRFS_INODE_ITEM_KEY)
-			need_log_inode_item = false;
-
-		if ((min_key.type == BTRFS_INODE_REF_KEY ||
-		     min_key.type == BTRFS_INODE_EXTREF_KEY) &&
-		    inode->generation == trans->transid &&
-		    !recursive_logging) {
-			u64 other_ino = 0;
-			u64 other_parent = 0;
-
-			ret = btrfs_check_ref_name_override(path->nodes[0],
-					path->slots[0], &min_key, inode,
-					&other_ino, &other_parent);
-			if (ret < 0) {
-				err = ret;
-				goto out_unlock;
-			} else if (ret > 0 && ctx &&
-				   other_ino != btrfs_ino(BTRFS_I(ctx->inode))) {
-				if (ins_nr > 0) {
-					ins_nr++;
-				} else {
-					ins_nr = 1;
-					ins_start_slot = path->slots[0];
-				}
-				ret = copy_items(trans, inode, dst_path, path,
-						 ins_start_slot,
-						 ins_nr, inode_only,
-						 logged_isize);
-				if (ret < 0) {
-					err = ret;
-					goto out_unlock;
-				}
-				ins_nr = 0;
-
-				err = log_conflicting_inodes(trans, root, path,
-						ctx, other_ino, other_parent);
-				if (err)
-					goto out_unlock;
-				btrfs_release_path(path);
-				goto next_key;
-			}
-		}
-
-		/* Skip xattrs, we log them later with btrfs_log_all_xattrs() */
-		if (min_key.type == BTRFS_XATTR_ITEM_KEY) {
-			if (ins_nr == 0)
-				goto next_slot;
-			ret = copy_items(trans, inode, dst_path, path,
-					 ins_start_slot,
-					 ins_nr, inode_only, logged_isize);
-			if (ret < 0) {
-				err = ret;
-				goto out_unlock;
-			}
-			ins_nr = 0;
-			goto next_slot;
-		}
-
-		if (ins_nr && ins_start_slot + ins_nr == path->slots[0]) {
-			ins_nr++;
-			goto next_slot;
-		} else if (!ins_nr) {
-			ins_start_slot = path->slots[0];
-			ins_nr = 1;
-			goto next_slot;
-		}
-
-		ret = copy_items(trans, inode, dst_path, path,
-				 ins_start_slot, ins_nr, inode_only,
-				 logged_isize);
-		if (ret < 0) {
-			err = ret;
-			goto out_unlock;
-		}
-		ins_nr = 1;
-		ins_start_slot = path->slots[0];
-next_slot:
-
-		nritems = btrfs_header_nritems(path->nodes[0]);
-		path->slots[0]++;
-		if (path->slots[0] < nritems) {
-			btrfs_item_key_to_cpu(path->nodes[0], &min_key,
-					      path->slots[0]);
-			goto again;
-		}
-		if (ins_nr) {
-			ret = copy_items(trans, inode, dst_path, path,
-					 ins_start_slot,
-					 ins_nr, inode_only, logged_isize);
-			if (ret < 0) {
-				err = ret;
-				goto out_unlock;
-			}
-			ins_nr = 0;
-		}
-		btrfs_release_path(path);
-next_key:
-		if (min_key.offset < (u64)-1) {
-			min_key.offset++;
-		} else if (min_key.type < max_key.type) {
-			min_key.type++;
-			min_key.offset = 0;
-		} else {
-			break;
-		}
-	}
-	if (ins_nr) {
-		ret = copy_items(trans, inode, dst_path, path,
-				 ins_start_slot, ins_nr, inode_only,
-				 logged_isize);
-		if (ret < 0) {
-			err = ret;
-			goto out_unlock;
-		}
-		ins_nr = 0;
-	}
-=======
 	err = copy_inode_items_to_log(trans, inode, &min_key, &max_key,
 				      path, dst_path, logged_isize,
 				      recursive_logging, inode_only,
 				      start, end, ctx, &need_log_inode_item);
 	if (err)
 		goto out_unlock;
->>>>>>> 778fbf41
 
 	btrfs_release_path(path);
 	btrfs_release_path(dst_path);
@@ -5556,11 +5312,7 @@
 	if (max_key.type >= BTRFS_EXTENT_DATA_KEY && !fast_search) {
 		btrfs_release_path(path);
 		btrfs_release_path(dst_path);
-<<<<<<< HEAD
-		err = btrfs_log_holes(trans, root, inode, path);
-=======
 		err = btrfs_log_holes(trans, root, inode, path, start, end);
->>>>>>> 778fbf41
 		if (err)
 			goto out_unlock;
 	}
