--- conflicted
+++ resolved
@@ -1184,15 +1184,12 @@
 	switch (sld_state) {
 	case sld_off:
 		break;
-<<<<<<< HEAD
-=======
 	case sld_ratelimit:
 		/* Enforce no more than bld_ratelimit bus locks/sec. */
 		while (!__ratelimit(&bld_ratelimit))
 			msleep(20);
 		/* Warn on the bus lock. */
 		fallthrough;
->>>>>>> 11e4b63a
 	case sld_warn:
 		pr_warn_ratelimited("#DB: %s/%d took a bus_lock trap at address: 0x%lx\n",
 				    current->comm, current->pid, regs->ip);
@@ -1298,13 +1295,10 @@
 				" from non-WB" : "");
 		}
 		break;
-<<<<<<< HEAD
-=======
 	case sld_ratelimit:
 		if (boot_cpu_has(X86_FEATURE_BUS_LOCK_DETECT))
 			pr_info("#DB: setting system wide bus lock rate limit to %u/sec\n", bld_ratelimit.burst);
 		break;
->>>>>>> 11e4b63a
 	}
 }
 
@@ -1313,8 +1307,6 @@
 	split_lock_setup(c);
 	sld_state_setup();
 	sld_state_show();
-<<<<<<< HEAD
-=======
 }
 
 #define X86_HYBRID_CPU_TYPE_ID_SHIFT	24
@@ -1331,5 +1323,4 @@
 		return 0;
 
 	return cpuid_eax(0x0000001a) >> X86_HYBRID_CPU_TYPE_ID_SHIFT;
->>>>>>> 11e4b63a
 }