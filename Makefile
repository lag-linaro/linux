--- conflicted
+++ resolved
@@ -2,11 +2,7 @@
 VERSION = 5
 PATCHLEVEL = 9
 SUBLEVEL = 0
-<<<<<<< HEAD
-EXTRAVERSION =
-=======
 EXTRAVERSION = -rc6
->>>>>>> cb44677b
 NAME = Kleptomaniac Octopus
 
 # *DOCUMENTATION*
