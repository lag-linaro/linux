--- conflicted
+++ resolved
@@ -445,12 +445,8 @@
 				 struct ktermios *old_termios)
 {
 	struct klsi_105_private *priv = usb_get_serial_port_data(port);
-<<<<<<< HEAD
+	struct device *dev = &port->dev;
 	unsigned int iflag = tty->termios.c_iflag;
-=======
-	struct device *dev = &port->dev;
-	unsigned int iflag = tty->termios->c_iflag;
->>>>>>> 70c048a2
 	unsigned int old_iflag = old_termios->c_iflag;
 	unsigned int cflag = tty->termios.c_cflag;
 	unsigned int old_cflag = old_termios->c_cflag;
