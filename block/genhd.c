--- conflicted
+++ resolved
@@ -50,12 +50,7 @@
  * Set disk capacity and notify if the size is not currently zero and will not
  * be set to zero.  Returns true if a uevent was sent, otherwise false.
  */
-<<<<<<< HEAD
-bool set_capacity_revalidate_and_notify(struct gendisk *disk, sector_t size,
-					bool update_bdev)
-=======
 bool set_capacity_and_notify(struct gendisk *disk, sector_t size)
->>>>>>> aa75ba0d
 {
 	sector_t capacity = get_capacity(disk);
 
@@ -68,12 +63,6 @@
 		kobject_uevent_env(&disk_to_dev(disk)->kobj, KOBJ_CHANGE, envp);
 		return true;
 	}
-<<<<<<< HEAD
-
-	return false;
-}
-=======
->>>>>>> aa75ba0d
 
 	return false;
 }
