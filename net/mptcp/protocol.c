--- conflicted
+++ resolved
@@ -274,145 +274,16 @@
 	skb_set_owner_r(skb, sk);
 }
 
-<<<<<<< HEAD
-static void mptcp_drop(struct sock *sk, struct sk_buff *skb)
-{
-	sk_drops_add(sk, skb);
-	__kfree_skb(skb);
-}
-
-static bool mptcp_try_coalesce(struct sock *sk, struct sk_buff *to,
-			       struct sk_buff *from)
-{
-	bool fragstolen;
-	int delta;
-
-	if (MPTCP_SKB_CB(from)->offset ||
-	    !skb_try_coalesce(to, from, &fragstolen, &delta))
-		return false;
-
-	pr_debug("colesced seq %llx into %llx new len %d new end seq %llx",
-		 MPTCP_SKB_CB(from)->map_seq, MPTCP_SKB_CB(to)->map_seq,
-		 to->len, MPTCP_SKB_CB(from)->end_seq);
-	MPTCP_SKB_CB(to)->end_seq = MPTCP_SKB_CB(from)->end_seq;
-	kfree_skb_partial(from, fragstolen);
-	atomic_add(delta, &sk->sk_rmem_alloc);
-	sk_mem_charge(sk, delta);
-	return true;
-}
-
-static bool mptcp_ooo_try_coalesce(struct mptcp_sock *msk, struct sk_buff *to,
-				   struct sk_buff *from)
-{
-	if (MPTCP_SKB_CB(from)->map_seq != MPTCP_SKB_CB(to)->end_seq)
-		return false;
-
-	return mptcp_try_coalesce((struct sock *)msk, to, from);
-}
-
-/* "inspired" by tcp_data_queue_ofo(), main differences:
- * - use mptcp seqs
- * - don't cope with sacks
- */
-static void mptcp_data_queue_ofo(struct mptcp_sock *msk, struct sk_buff *skb)
-=======
 static bool __mptcp_move_skb(struct mptcp_sock *msk, struct sock *ssk,
 			     struct sk_buff *skb, unsigned int offset,
 			     size_t copy_len)
->>>>>>> f642729d
 {
 	struct mptcp_subflow_context *subflow = mptcp_subflow_ctx(ssk);
 	struct sock *sk = (struct sock *)msk;
-	struct rb_node **p, *parent;
-	u64 seq, end_seq, max_seq;
-	struct sk_buff *skb1;
-	int space;
-
-	seq = MPTCP_SKB_CB(skb)->map_seq;
-	end_seq = MPTCP_SKB_CB(skb)->end_seq;
-	space = tcp_space(sk);
-	max_seq = space > 0 ? space + msk->ack_seq : msk->ack_seq;
-
-	pr_debug("msk=%p seq=%llx limit=%llx empty=%d", msk, seq, max_seq,
-		 RB_EMPTY_ROOT(&msk->out_of_order_queue));
-	if (after64(seq, max_seq)) {
-		/* out of window */
-		mptcp_drop(sk, skb);
-		MPTCP_INC_STATS(sock_net(sk), MPTCP_MIB_NODSSWINDOW);
-		return;
-	}
-
-	p = &msk->out_of_order_queue.rb_node;
-	MPTCP_INC_STATS(sock_net(sk), MPTCP_MIB_OFOQUEUE);
-	if (RB_EMPTY_ROOT(&msk->out_of_order_queue)) {
-		rb_link_node(&skb->rbnode, NULL, p);
-		rb_insert_color(&skb->rbnode, &msk->out_of_order_queue);
-		msk->ooo_last_skb = skb;
-		goto end;
-	}
-
-<<<<<<< HEAD
-	/* with 2 subflows, adding at end of ooo queue is quite likely
-	 * Use of ooo_last_skb avoids the O(Log(N)) rbtree lookup.
-	 */
-	if (mptcp_ooo_try_coalesce(msk, msk->ooo_last_skb, skb)) {
-		MPTCP_INC_STATS(sock_net(sk), MPTCP_MIB_OFOMERGE);
-		MPTCP_INC_STATS(sock_net(sk), MPTCP_MIB_OFOQUEUETAIL);
-		return;
-	}
-
-	/* Can avoid an rbtree lookup if we are adding skb after ooo_last_skb */
-	if (!before64(seq, MPTCP_SKB_CB(msk->ooo_last_skb)->end_seq)) {
-		MPTCP_INC_STATS(sock_net(sk), MPTCP_MIB_OFOQUEUETAIL);
-		parent = &msk->ooo_last_skb->rbnode;
-		p = &parent->rb_right;
-		goto insert;
-	}
-
-	/* Find place to insert this segment. Handle overlaps on the way. */
-	parent = NULL;
-	while (*p) {
-		parent = *p;
-		skb1 = rb_to_skb(parent);
-		if (before64(seq, MPTCP_SKB_CB(skb1)->map_seq)) {
-			p = &parent->rb_left;
-			continue;
-		}
-		if (before64(seq, MPTCP_SKB_CB(skb1)->end_seq)) {
-			if (!after64(end_seq, MPTCP_SKB_CB(skb1)->end_seq)) {
-				/* All the bits are present. Drop. */
-				mptcp_drop(sk, skb);
-				MPTCP_INC_STATS(sock_net(sk), MPTCP_MIB_DUPDATA);
-				return;
-			}
-			if (after64(seq, MPTCP_SKB_CB(skb1)->map_seq)) {
-				/* partial overlap:
-				 *     |     skb      |
-				 *  |     skb1    |
-				 * continue traversing
-				 */
-			} else {
-				/* skb's seq == skb1's seq and skb covers skb1.
-				 * Replace skb1 with skb.
-				 */
-				rb_replace_node(&skb1->rbnode, &skb->rbnode,
-						&msk->out_of_order_queue);
-				mptcp_drop(sk, skb1);
-				MPTCP_INC_STATS(sock_net(sk), MPTCP_MIB_DUPDATA);
-				goto merge_right;
-			}
-		} else if (mptcp_ooo_try_coalesce(msk, skb1, skb)) {
-			MPTCP_INC_STATS(sock_net(sk), MPTCP_MIB_OFOMERGE);
-			return;
-		}
-		p = &parent->rb_right;
-	}
-
-insert:
-	/* Insert segment into RB tree. */
-	rb_link_node(&skb->rbnode, parent, p);
-	rb_insert_color(&skb->rbnode, &msk->out_of_order_queue);
-=======
+	struct sk_buff *tail;
+
+	__skb_unlink(skb, &ssk->sk_receive_queue);
+
 	skb_ext_reset(skb);
 	skb_orphan(skb);
 
@@ -456,70 +327,6 @@
 	mptcp_drop(sk, skb);
 	return false;
 }
->>>>>>> f642729d
-
-merge_right:
-	/* Remove other segments covered by skb. */
-	while ((skb1 = skb_rb_next(skb)) != NULL) {
-		if (before64(end_seq, MPTCP_SKB_CB(skb1)->end_seq))
-			break;
-		rb_erase(&skb1->rbnode, &msk->out_of_order_queue);
-		mptcp_drop(sk, skb1);
-		MPTCP_INC_STATS(sock_net(sk), MPTCP_MIB_DUPDATA);
-	}
-	/* If there is no skb after us, we are the last_skb ! */
-	if (!skb1)
-		msk->ooo_last_skb = skb;
-
-end:
-	skb_condense(skb);
-	skb_set_owner_r(skb, sk);
-}
-
-<<<<<<< HEAD
-static bool __mptcp_move_skb(struct mptcp_sock *msk, struct sock *ssk,
-			     struct sk_buff *skb, unsigned int offset,
-			     size_t copy_len)
-{
-	struct mptcp_subflow_context *subflow = mptcp_subflow_ctx(ssk);
-	struct sock *sk = (struct sock *)msk;
-	struct sk_buff *tail;
-
-	__skb_unlink(skb, &ssk->sk_receive_queue);
-
-	skb_ext_reset(skb);
-	skb_orphan(skb);
-
-	/* the skb map_seq accounts for the skb offset:
-	 * mptcp_subflow_get_mapped_dsn() is based on the current tp->copied_seq
-	 * value
-	 */
-	MPTCP_SKB_CB(skb)->map_seq = mptcp_subflow_get_mapped_dsn(subflow);
-	MPTCP_SKB_CB(skb)->end_seq = MPTCP_SKB_CB(skb)->map_seq + copy_len;
-	MPTCP_SKB_CB(skb)->offset = offset;
-
-	if (MPTCP_SKB_CB(skb)->map_seq == msk->ack_seq) {
-		/* in sequence */
-		WRITE_ONCE(msk->ack_seq, msk->ack_seq + copy_len);
-		tail = skb_peek_tail(&sk->sk_receive_queue);
-		if (tail && mptcp_try_coalesce(sk, tail, skb))
-			return true;
-
-		skb_set_owner_r(skb, sk);
-		__skb_queue_tail(&sk->sk_receive_queue, skb);
-		return true;
-	} else if (after64(MPTCP_SKB_CB(skb)->map_seq, msk->ack_seq)) {
-		mptcp_data_queue_ofo(msk, skb);
-		return false;
-	}
-
-	/* old data, keep it simple and drop the whole pkt, sender
-	 * will retransmit as needed, if needed.
-	 */
-	MPTCP_INC_STATS(sock_net(sk), MPTCP_MIB_DUPDATA);
-	mptcp_drop(sk, skb);
-	return false;
-}
 
 static void mptcp_stop_timer(struct sock *sk)
 {
@@ -527,7 +334,8 @@
 
 	sk_stop_timer(sk, &icsk->icsk_retransmit_timer);
 	mptcp_sk(sk)->timer_ival = 0;
-=======
+}
+
 static void mptcp_close_wake_up(struct sock *sk)
 {
 	if (sock_flag(sk, SOCK_DEAD))
@@ -549,7 +357,6 @@
 	       ((1 << sk->sk_state) &
 		(TCPF_FIN_WAIT1 | TCPF_CLOSING | TCPF_LAST_ACK)) &&
 	       msk->write_seq == READ_ONCE(msk->snd_una);
->>>>>>> f642729d
 }
 
 static void mptcp_check_data_fin_ack(struct sock *sk)
@@ -743,12 +550,9 @@
 	unsigned int moved = 0;
 	bool more_data_avail;
 	struct tcp_sock *tp;
-	u32 old_copied_seq;
 	bool done = false;
 	int sk_rbuf;
 
-<<<<<<< HEAD
-=======
 	sk_rbuf = READ_ONCE(sk->sk_rcvbuf);
 
 	if (!(sk->sk_userlocks & SOCK_RCVBUF_LOCK)) {
@@ -760,10 +564,8 @@
 		}
 	}
 
->>>>>>> f642729d
 	pr_debug("msk=%p ssk=%p", msk, ssk);
 	tp = tcp_sk(ssk);
-	old_copied_seq = tp->copied_seq;
 	do {
 		u32 map_remaining, offset;
 		u32 seq = tp->copied_seq;
@@ -830,10 +632,6 @@
 	WRITE_ONCE(msk->ack_hint, ssk);
 
 	*bytes += moved;
-<<<<<<< HEAD
-	if (tp->copied_seq != old_copied_seq)
-		tcp_cleanup_rbuf(ssk, 1);
-=======
 	return done;
 }
 
@@ -851,7 +649,6 @@
 		skb = rb_to_skb(p);
 		if (after64(MPTCP_SKB_CB(skb)->map_seq, msk->ack_seq))
 			break;
->>>>>>> f642729d
 
 		p = rb_next(p);
 		rb_erase(&skb->rbnode, &msk->out_of_order_queue);
@@ -881,49 +678,6 @@
 	return moved;
 }
 
-static bool mptcp_ofo_queue(struct mptcp_sock *msk)
-{
-	struct sock *sk = (struct sock *)msk;
-	struct sk_buff *skb, *tail;
-	bool moved = false;
-	struct rb_node *p;
-	u64 end_seq;
-
-	p = rb_first(&msk->out_of_order_queue);
-	pr_debug("msk=%p empty=%d", msk, RB_EMPTY_ROOT(&msk->out_of_order_queue));
-	while (p) {
-		skb = rb_to_skb(p);
-		if (after64(MPTCP_SKB_CB(skb)->map_seq, msk->ack_seq))
-			break;
-
-		p = rb_next(p);
-		rb_erase(&skb->rbnode, &msk->out_of_order_queue);
-
-		if (unlikely(!after64(MPTCP_SKB_CB(skb)->end_seq,
-				      msk->ack_seq))) {
-			mptcp_drop(sk, skb);
-			MPTCP_INC_STATS(sock_net(sk), MPTCP_MIB_DUPDATA);
-			continue;
-		}
-
-		end_seq = MPTCP_SKB_CB(skb)->end_seq;
-		tail = skb_peek_tail(&sk->sk_receive_queue);
-		if (!tail || !mptcp_ooo_try_coalesce(msk, tail, skb)) {
-			int delta = msk->ack_seq - MPTCP_SKB_CB(skb)->map_seq;
-
-			/* skip overlapping data, if any */
-			pr_debug("uncoalesced seq=%llx ack seq=%llx delta=%d",
-				 MPTCP_SKB_CB(skb)->map_seq, msk->ack_seq,
-				 delta);
-			MPTCP_SKB_CB(skb)->offset += delta;
-			__skb_queue_tail(&sk->sk_receive_queue, skb);
-		}
-		msk->ack_seq = end_seq;
-		moved = true;
-	}
-	return moved;
-}
-
 /* In most cases we will be able to lock the mptcp socket.  If its already
  * owned, we need to defer to the work queue to avoid ABBA deadlock.
  */
@@ -935,24 +689,7 @@
 	if (inet_sk_state_load(sk) == TCP_CLOSE)
 		return;
 
-<<<<<<< HEAD
-	/* must re-check after taking the lock */
-	if (!READ_ONCE(sk->sk_lock.owned)) {
-		__mptcp_move_skbs_from_subflow(msk, ssk, &moved);
-		mptcp_ofo_queue(msk);
-
-		/* If the moves have caught up with the DATA_FIN sequence number
-		 * it's time to ack the DATA_FIN and change socket state, but
-		 * this is not a good place to change state. Let the workqueue
-		 * do it.
-		 */
-		if (mptcp_pending_data_fin(sk, NULL) &&
-		    schedule_work(&msk->work))
-			sock_hold(sk);
-	}
-=======
 	mptcp_data_lock(sk);
->>>>>>> f642729d
 
 	__mptcp_move_skbs_from_subflow(msk, ssk, &moved);
 	__mptcp_ofo_queue(msk);
@@ -971,8 +708,15 @@
 {
 	struct mptcp_subflow_context *subflow = mptcp_subflow_ctx(ssk);
 	struct mptcp_sock *msk = mptcp_sk(sk);
-<<<<<<< HEAD
+	int sk_rbuf, ssk_rbuf;
 	bool wake;
+
+	/* The peer can send data while we are shutting down this
+	 * subflow at msk destruction time, but we must avoid enqueuing
+	 * more data to the msk receive queue
+	 */
+	if (unlikely(subflow->disposable))
+		return;
 
 	/* move_skbs_to_msk below can legitly clear the data_avail flag,
 	 * but we will need later to properly woke the reader, cache its
@@ -981,25 +725,6 @@
 	wake = subflow->data_avail == MPTCP_SUBFLOW_DATA_AVAIL;
 	if (wake)
 		set_bit(MPTCP_DATA_READY, &msk->flags);
-=======
-	int sk_rbuf, ssk_rbuf;
-	bool wake;
-
-	/* The peer can send data while we are shutting down this
-	 * subflow at msk destruction time, but we must avoid enqueuing
-	 * more data to the msk receive queue
-	 */
-	if (unlikely(subflow->disposable))
-		return;
->>>>>>> f642729d
-
-	/* move_skbs_to_msk below can legitly clear the data_avail flag,
-	 * but we will need later to properly woke the reader, cache its
-	 * value
-	 */
-	wake = subflow->data_avail == MPTCP_SUBFLOW_DATA_AVAIL;
-	if (wake)
-		set_bit(MPTCP_DATA_READY, &msk->flags);
 
 	ssk_rbuf = READ_ONCE(ssk->sk_rcvbuf);
 	sk_rbuf = READ_ONCE(sk->sk_rcvbuf);
@@ -1054,19 +779,11 @@
 
 bool mptcp_schedule_work(struct sock *sk)
 {
-<<<<<<< HEAD
-	mptcp_reset_timer(sk);
-
-	if ((!test_bit(MPTCP_SEND_SPACE, &mptcp_sk(sk)->flags) ||
-	     (inet_sk_state_load(sk) != TCP_ESTABLISHED)) &&
-	    schedule_work(&mptcp_sk(sk)->work))
-=======
 	if (inet_sk_state_load(sk) != TCP_CLOSE &&
 	    schedule_work(&mptcp_sk(sk)->work)) {
 		/* each subflow already holds a reference to the sk, and the
 		 * workqueue is invoked by a subflow, so sk can't go away here.
 		 */
->>>>>>> f642729d
 		sock_hold(sk);
 		return true;
 	}
@@ -1288,25 +1005,7 @@
 	put_page(dfrag->page);
 }
 
-<<<<<<< HEAD
-static bool mptcp_is_writeable(struct mptcp_sock *msk)
-{
-	struct mptcp_subflow_context *subflow;
-
-	if (!sk_stream_is_writeable((struct sock *)msk))
-		return false;
-
-	mptcp_for_each_subflow(msk, subflow) {
-		if (sk_stream_is_writeable(subflow->tcp_sock))
-			return true;
-	}
-	return false;
-}
-
-static void mptcp_clean_una(struct sock *sk)
-=======
 static void __mptcp_clean_una(struct sock *sk)
->>>>>>> f642729d
 {
 	struct mptcp_sock *msk = mptcp_sk(sk);
 	struct mptcp_data_frag *dtmp, *dfrag;
@@ -1374,18 +1073,6 @@
 	struct mptcp_sock *msk = mptcp_sk(sk);
 	bool first = true;
 
-<<<<<<< HEAD
-		/* Only wake up writers if a subflow is ready */
-		if (mptcp_is_writeable(msk)) {
-			set_bit(MPTCP_SEND_SPACE, &mptcp_sk(sk)->flags);
-			smp_mb__after_atomic();
-
-			/* set SEND_SPACE before sk_stream_write_space clears
-			 * NOSPACE
-			 */
-			sk_stream_write_space(sk);
-		}
-=======
 	sk_stream_moderate_sndbuf(sk);
 	mptcp_for_each_subflow(msk, subflow) {
 		struct sock *ssk = mptcp_subflow_tcp_sock(subflow);
@@ -1394,7 +1081,6 @@
 			tcp_enter_memory_pressure(ssk);
 		sk_stream_moderate_sndbuf(ssk);
 		first = false;
->>>>>>> f642729d
 	}
 }
 
@@ -1757,130 +1443,6 @@
 	return NULL;
 }
 
-<<<<<<< HEAD
-static void mptcp_nospace(struct mptcp_sock *msk)
-{
-	struct mptcp_subflow_context *subflow;
-
-	clear_bit(MPTCP_SEND_SPACE, &msk->flags);
-	smp_mb__after_atomic(); /* msk->flags is changed by write_space cb */
-
-	mptcp_for_each_subflow(msk, subflow) {
-		struct sock *ssk = mptcp_subflow_tcp_sock(subflow);
-		struct socket *sock = READ_ONCE(ssk->sk_socket);
-
-		/* enables ssk->write_space() callbacks */
-		if (sock)
-			set_bit(SOCK_NOSPACE, &sock->flags);
-	}
-}
-
-static bool mptcp_subflow_active(struct mptcp_subflow_context *subflow)
-{
-	struct sock *ssk = mptcp_subflow_tcp_sock(subflow);
-
-	/* can't send if JOIN hasn't completed yet (i.e. is usable for mptcp) */
-	if (subflow->request_join && !subflow->fully_established)
-		return false;
-
-	/* only send if our side has not closed yet */
-	return ((1 << ssk->sk_state) & (TCPF_ESTABLISHED | TCPF_CLOSE_WAIT));
-}
-
-#define MPTCP_SEND_BURST_SIZE		((1 << 16) - \
-					 sizeof(struct tcphdr) - \
-					 MAX_TCP_OPTION_SPACE - \
-					 sizeof(struct ipv6hdr) - \
-					 sizeof(struct frag_hdr))
-
-struct subflow_send_info {
-	struct sock *ssk;
-	u64 ratio;
-};
-
-static struct sock *mptcp_subflow_get_send(struct mptcp_sock *msk,
-					   u32 *sndbuf)
-{
-	struct subflow_send_info send_info[2];
-	struct mptcp_subflow_context *subflow;
-	int i, nr_active = 0;
-	struct sock *ssk;
-	u64 ratio;
-	u32 pace;
-
-	sock_owned_by_me((struct sock *)msk);
-
-	*sndbuf = 0;
-	if (!mptcp_ext_cache_refill(msk))
-		return NULL;
-
-	if (__mptcp_check_fallback(msk)) {
-		if (!msk->first)
-			return NULL;
-		*sndbuf = msk->first->sk_sndbuf;
-		return sk_stream_memory_free(msk->first) ? msk->first : NULL;
-	}
-
-	/* re-use last subflow, if the burst allow that */
-	if (msk->last_snd && msk->snd_burst > 0 &&
-	    sk_stream_memory_free(msk->last_snd) &&
-	    mptcp_subflow_active(mptcp_subflow_ctx(msk->last_snd))) {
-		mptcp_for_each_subflow(msk, subflow) {
-			ssk =  mptcp_subflow_tcp_sock(subflow);
-			*sndbuf = max(tcp_sk(ssk)->snd_wnd, *sndbuf);
-		}
-		return msk->last_snd;
-	}
-
-	/* pick the subflow with the lower wmem/wspace ratio */
-	for (i = 0; i < 2; ++i) {
-		send_info[i].ssk = NULL;
-		send_info[i].ratio = -1;
-	}
-	mptcp_for_each_subflow(msk, subflow) {
-		ssk =  mptcp_subflow_tcp_sock(subflow);
-		if (!mptcp_subflow_active(subflow))
-			continue;
-
-		nr_active += !subflow->backup;
-		*sndbuf = max(tcp_sk(ssk)->snd_wnd, *sndbuf);
-		if (!sk_stream_memory_free(subflow->tcp_sock))
-			continue;
-
-		pace = READ_ONCE(ssk->sk_pacing_rate);
-		if (!pace)
-			continue;
-
-		ratio = div_u64((u64)READ_ONCE(ssk->sk_wmem_queued) << 32,
-				pace);
-		if (ratio < send_info[subflow->backup].ratio) {
-			send_info[subflow->backup].ssk = ssk;
-			send_info[subflow->backup].ratio = ratio;
-		}
-	}
-
-	pr_debug("msk=%p nr_active=%d ssk=%p:%lld backup=%p:%lld",
-		 msk, nr_active, send_info[0].ssk, send_info[0].ratio,
-		 send_info[1].ssk, send_info[1].ratio);
-
-	/* pick the best backup if no other subflow is active */
-	if (!nr_active)
-		send_info[0].ssk = send_info[1].ssk;
-
-	if (send_info[0].ssk) {
-		msk->last_snd = send_info[0].ssk;
-		msk->snd_burst = min_t(int, MPTCP_SEND_BURST_SIZE,
-				       sk_stream_wspace(msk->last_snd));
-		return msk->last_snd;
-	}
-	return NULL;
-}
-
-static void ssk_check_wmem(struct mptcp_sock *msk)
-{
-	if (unlikely(!mptcp_is_writeable(msk)))
-		mptcp_nospace(msk);
-=======
 static void mptcp_push_release(struct sock *sk, struct sock *ssk,
 			       struct mptcp_sendmsg_info *info)
 {
@@ -2037,7 +1599,6 @@
 
 	/* will be cleared on avail space */
 	set_bit(MPTCP_NOSPACE, &mptcp_sk(sk)->flags);
->>>>>>> f642729d
 }
 
 static int mptcp_sendmsg(struct sock *sk, struct msghdr *msg, size_t len)
@@ -2045,13 +1606,7 @@
 	struct mptcp_sock *msk = mptcp_sk(sk);
 	struct page_frag *pfrag;
 	size_t copied = 0;
-<<<<<<< HEAD
-	struct sock *ssk;
-	u32 sndbuf;
-	bool tx_ok;
-=======
 	int ret = 0;
->>>>>>> f642729d
 	long timeo;
 
 	if (msg->msg_flags & ~(MSG_MORE | MSG_DONTWAIT | MSG_NOSIGNAL))
@@ -2076,30 +1631,6 @@
 		bool dfrag_collapsed;
 		size_t psize, offset;
 
-<<<<<<< HEAD
-	__mptcp_flush_join_list(msk);
-	ssk = mptcp_subflow_get_send(msk, &sndbuf);
-	while (!sk_stream_memory_free(sk) ||
-	       !ssk ||
-	       !mptcp_page_frag_refill(ssk, pfrag)) {
-		if (ssk) {
-			/* make sure retransmit timer is
-			 * running before we wait for memory.
-			 *
-			 * The retransmit timer might be needed
-			 * to make the peer send an up-to-date
-			 * MPTCP Ack.
-			 */
-			mptcp_set_timeout(sk, ssk);
-			if (!mptcp_timer_pending(sk))
-				mptcp_reset_timer(sk);
-		}
-
-		mptcp_nospace(msk);
-		ret = sk_stream_wait_memory(sk, &timeo);
-		if (ret)
-			goto out;
-=======
 		if (sk->sk_err || (sk->sk_shutdown & SEND_SHUTDOWN)) {
 			ret = -EPIPE;
 			goto out;
@@ -2113,30 +1644,13 @@
 		if (!dfrag_collapsed) {
 			if (!sk_stream_memory_free(sk))
 				goto wait_for_memory;
->>>>>>> f642729d
 
 			if (!mptcp_page_frag_refill(sk, pfrag))
 				goto wait_for_memory;
 
-<<<<<<< HEAD
-		ssk = mptcp_subflow_get_send(msk, &sndbuf);
-		if (list_empty(&msk->conn_list)) {
-			ret = -ENOTCONN;
-			goto out;
-		}
-	}
-
-	/* do auto tuning */
-	if (!(sk->sk_userlocks & SOCK_SNDBUF_LOCK) &&
-	    sndbuf > READ_ONCE(sk->sk_sndbuf))
-		WRITE_ONCE(sk->sk_sndbuf, sndbuf);
-
-	pr_debug("conn_list->subflow=%p", ssk);
-=======
 			dfrag = mptcp_carve_data_frag(msk, pfrag, pfrag->offset);
 			frag_truesize = dfrag->overhead;
 		}
->>>>>>> f642729d
 
 		/* we do not bound vs wspace, to allow a single packet.
 		 * memory accounting will prevent execessive memory usage
@@ -2155,33 +1669,12 @@
 			goto wait_for_memory;
 		}
 
-<<<<<<< HEAD
-		/* burst can be negative, we will try move to the next subflow
-		 * at selection time, if possible.
-		 */
-		msk->snd_burst -= ret;
-		copied += ret;
-
-		tx_ok = msg_data_left(msg);
-		if (!tx_ok)
-			break;
-
-		if (!sk_stream_memory_free(ssk) ||
-		    !mptcp_page_frag_refill(ssk, pfrag) ||
-		    !mptcp_ext_cache_refill(msk)) {
-			tcp_push(ssk, msg->msg_flags, mss_now,
-				 tcp_sk(ssk)->nonagle, size_goal);
-			mptcp_set_timeout(sk, ssk);
-			release_sock(ssk);
-			goto restart;
-=======
 		skb_queue_splice_tail(&skbs, &msk->skb_tx_cache);
 		if (copy_page_from_iter(dfrag->page, offset, psize,
 					&msg->msg_iter) != psize) {
 			mptcp_wmem_uncharge(sk, psize + frag_truesize);
 			ret = -EFAULT;
 			goto out;
->>>>>>> f642729d
 		}
 
 		/* data successfully copied into the write queue */
@@ -2216,15 +1709,10 @@
 			goto out;
 	}
 
-<<<<<<< HEAD
-	release_sock(ssk);
-=======
 	if (copied)
 		__mptcp_push_pending(sk, msg->msg_flags);
 
->>>>>>> f642729d
 out:
-	ssk_check_wmem(msk);
 	release_sock(sk);
 	return copied ? : ret;
 }
@@ -2407,13 +1895,6 @@
 	unsigned int moved = 0;
 	bool ret, done;
 
-<<<<<<< HEAD
-	/* avoid looping forever below on racing close */
-	if (((struct sock *)msk)->sk_state == TCP_CLOSE)
-		return false;
-
-=======
->>>>>>> f642729d
 	__mptcp_flush_join_list(msk);
 	do {
 		struct sock *ssk = mptcp_subflow_recv_lookup(msk);
@@ -2435,13 +1916,6 @@
 		unlock_sock_fast(ssk, slowpath);
 	} while (!done);
 
-<<<<<<< HEAD
-	if (mptcp_ofo_queue(msk) || moved > 0) {
-		mptcp_check_data_fin((struct sock *)msk);
-		return true;
-	}
-	return false;
-=======
 	/* acquire the data lock only if some input data is pending */
 	ret = moved > 0;
 	if (!RB_EMPTY_ROOT(&msk->out_of_order_queue) ||
@@ -2456,7 +1930,6 @@
 	if (ret)
 		mptcp_check_data_fin((struct sock *)msk);
 	return !skb_queue_empty(&msk->receive_queue);
->>>>>>> f642729d
 }
 
 static int mptcp_recvmsg(struct sock *sk, struct msghdr *msg, size_t len,
@@ -2567,11 +2040,7 @@
 out_err:
 	pr_debug("msk=%p data_ready=%d rx queue empty=%d copied=%d",
 		 msk, test_bit(MPTCP_DATA_READY, &msk->flags),
-<<<<<<< HEAD
-		 skb_queue_empty(&sk->sk_receive_queue), copied);
-=======
 		 skb_queue_empty_lockless(&sk->sk_receive_queue), copied);
->>>>>>> f642729d
 	mptcp_rcv_space_adjust(msk, copied);
 
 	release_sock(sk);
@@ -2626,11 +2095,7 @@
 	sock_owned_by_me((const struct sock *)msk);
 
 	if (__mptcp_check_fallback(msk))
-<<<<<<< HEAD
-		return msk->first;
-=======
 		return NULL;
->>>>>>> f642729d
 
 	mptcp_for_each_subflow(msk, subflow) {
 		struct sock *ssk = mptcp_subflow_tcp_sock(subflow);
@@ -2673,14 +2138,8 @@
  * so we need to use tcp_close() after detaching them from the mptcp
  * parent socket.
  */
-<<<<<<< HEAD
-void __mptcp_close_ssk(struct sock *sk, struct sock *ssk,
-		       struct mptcp_subflow_context *subflow,
-		       long timeout)
-=======
 static void __mptcp_close_ssk(struct sock *sk, struct sock *ssk,
 			      struct mptcp_subflow_context *subflow)
->>>>>>> f642729d
 {
 	struct mptcp_sock *msk = mptcp_sk(sk);
 
@@ -2757,15 +2216,6 @@
 
 		mptcp_close_ssk((struct sock *)msk, ssk, subflow);
 	}
-<<<<<<< HEAD
-	if (pm->status & BIT(MPTCP_PM_RM_ADDR_RECEIVED)) {
-		pm->status &= ~BIT(MPTCP_PM_RM_ADDR_RECEIVED);
-		mptcp_pm_nl_rm_addr_received(msk);
-	}
-	if (pm->status & BIT(MPTCP_PM_ESTABLISHED)) {
-		pm->status &= ~BIT(MPTCP_PM_ESTABLISHED);
-		mptcp_pm_nl_fully_established(msk);
-=======
 }
 
 static bool mptcp_check_close_timeout(const struct sock *sk)
@@ -2783,7 +2233,6 @@
 		if (inet_sk_state_load(mptcp_subflow_tcp_sock(subflow)) !=
 		    TCP_CLOSE)
 			return false;
->>>>>>> f642729d
 	}
 	return true;
 }
@@ -2818,25 +2267,7 @@
 	mptcp_close_wake_up(sk);
 }
 
-<<<<<<< HEAD
-static void __mptcp_close_subflow(struct mptcp_sock *msk)
-{
-	struct mptcp_subflow_context *subflow, *tmp;
-
-	list_for_each_entry_safe(subflow, tmp, &msk->conn_list, node) {
-		struct sock *ssk = mptcp_subflow_tcp_sock(subflow);
-
-		if (inet_sk_state_load(ssk) != TCP_CLOSE)
-			continue;
-
-		__mptcp_close_ssk((struct sock *)msk, ssk, subflow, 0);
-	}
-}
-
-static void mptcp_worker(struct work_struct *work)
-=======
 static void __mptcp_retrans(struct sock *sk)
->>>>>>> f642729d
 {
 	struct mptcp_sock *msk = mptcp_sk(sk);
 	struct mptcp_sendmsg_info info = {};
@@ -2845,21 +2276,10 @@
 	struct sock *ssk;
 	int ret;
 
-<<<<<<< HEAD
-	lock_sock(sk);
-	mptcp_clean_una(sk);
-	mptcp_check_data_fin_ack(sk);
-	__mptcp_flush_join_list(msk);
-	if (test_and_clear_bit(MPTCP_WORK_CLOSE_SUBFLOW, &msk->flags))
-		__mptcp_close_subflow(msk);
-
-	__mptcp_move_skbs(msk);
-=======
 	__mptcp_clean_una_wakeup(sk);
 	dfrag = mptcp_rtx_head(sk);
 	if (!dfrag)
 		return;
->>>>>>> f642729d
 
 	ssk = mptcp_subflow_get_retrans(msk);
 	if (!ssk)
@@ -2951,10 +2371,6 @@
 	INIT_LIST_HEAD(&msk->join_list);
 	INIT_LIST_HEAD(&msk->rtx_queue);
 	INIT_WORK(&msk->work, mptcp_worker);
-<<<<<<< HEAD
-	msk->out_of_order_queue = RB_ROOT;
-
-=======
 	__skb_queue_head_init(&msk->receive_queue);
 	__skb_queue_head_init(&msk->skb_tx_cache);
 	msk->out_of_order_queue = RB_ROOT;
@@ -2965,7 +2381,6 @@
 	msk->size_goal_cache = TCP_BASE_MSS;
 
 	msk->ack_hint = NULL;
->>>>>>> f642729d
 	msk->first = NULL;
 	inet_csk(sk)->icsk_sync_mss = mptcp_sync_mss;
 
@@ -3384,37 +2799,22 @@
 }
 
 void mptcp_destroy_common(struct mptcp_sock *msk)
-<<<<<<< HEAD
-{
+{
+	struct sock *sk = (struct sock *)msk;
+
+	__mptcp_clear_xmit(sk);
+
+	/* move to sk_receive_queue, sk_stream_kill_queues will purge it */
+	skb_queue_splice_tail_init(&msk->receive_queue, &sk->sk_receive_queue);
+
 	skb_rbtree_purge(&msk->out_of_order_queue);
 	mptcp_token_destroy(msk);
 	mptcp_pm_free_anno_list(msk);
 }
 
 static void mptcp_destroy(struct sock *sk)
-=======
->>>>>>> f642729d
-{
-	struct sock *sk = (struct sock *)msk;
-
-	__mptcp_clear_xmit(sk);
-
-	/* move to sk_receive_queue, sk_stream_kill_queues will purge it */
-	skb_queue_splice_tail_init(&msk->receive_queue, &sk->sk_receive_queue);
-
-<<<<<<< HEAD
-	if (msk->cached_ext)
-		__skb_ext_put(msk->cached_ext);
-=======
-	skb_rbtree_purge(&msk->out_of_order_queue);
-	mptcp_token_destroy(msk);
-	mptcp_pm_free_anno_list(msk);
-}
-
-static void mptcp_destroy(struct sock *sk)
-{
-	struct mptcp_sock *msk = mptcp_sk(sk);
->>>>>>> f642729d
+{
+	struct mptcp_sock *msk = mptcp_sk(sk);
 
 	mptcp_destroy_common(msk);
 	sk_sockets_allocated_dec(sk);
@@ -4004,12 +3404,7 @@
 
 	if (state != TCP_SYN_SENT && state != TCP_SYN_RECV) {
 		mask |= mptcp_check_readable(msk);
-<<<<<<< HEAD
-		if (test_bit(MPTCP_SEND_SPACE, &msk->flags))
-			mask |= EPOLLOUT | EPOLLWRNORM;
-=======
 		mask |= mptcp_check_writeable(msk);
->>>>>>> f642729d
 	}
 	if (sk->sk_shutdown == SHUTDOWN_MASK || state == TCP_CLOSE)
 		mask |= EPOLLHUP;
