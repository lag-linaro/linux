// SPDX-License-Identifier: GPL-2.0
/*
 * Cedrus VPU driver
 *
 * Copyright (C) 2016 Florent Revest <florent.revest@free-electrons.com>
 * Copyright (C) 2018 Paul Kocialkowski <paul.kocialkowski@bootlin.com>
 * Copyright (C) 2018 Bootlin
 *
 * Based on the vim2m driver, that is:
 *
 * Copyright (c) 2009-2010 Samsung Electronics Co., Ltd.
 * Pawel Osciak, <pawel@osciak.com>
 * Marek Szyprowski, <m.szyprowski@samsung.com>
 */

#include <linux/platform_device.h>
#include <linux/of_reserved_mem.h>
#include <linux/of_device.h>
#include <linux/dma-mapping.h>
#include <linux/interrupt.h>
#include <linux/clk.h>
#include <linux/pm_runtime.h>
#include <linux/regmap.h>
#include <linux/reset.h>
#include <linux/soc/sunxi/sunxi_sram.h>

#include <media/videobuf2-core.h>
#include <media/v4l2-mem2mem.h>

#include "cedrus.h"
#include "cedrus_hw.h"
#include "cedrus_regs.h"

int cedrus_engine_enable(struct cedrus_ctx *ctx, enum cedrus_codec codec)
{
	u32 reg = 0;

	/*
	 * FIXME: This is only valid on 32-bits DDR's, we should test
	 * it on the A13/A33.
	 */
	reg |= VE_MODE_REC_WR_MODE_2MB;
	reg |= VE_MODE_DDR_MODE_BW_128;

	switch (codec) {
	case CEDRUS_CODEC_MPEG2:
		reg |= VE_MODE_DEC_MPEG;
		break;

	/* H.264 and VP8 both use the same decoding mode bit. */
	case CEDRUS_CODEC_H264:
	case CEDRUS_CODEC_VP8:
		reg |= VE_MODE_DEC_H264;
		break;

	case CEDRUS_CODEC_H265:
		reg |= VE_MODE_DEC_H265;
		break;

	default:
		return -EINVAL;
	}

	if (ctx->src_fmt.width == 4096)
		reg |= VE_MODE_PIC_WIDTH_IS_4096;
	if (ctx->src_fmt.width > 2048)
		reg |= VE_MODE_PIC_WIDTH_MORE_2048;

	cedrus_write(ctx->dev, VE_MODE, reg);

	return 0;
}

void cedrus_engine_disable(struct cedrus_dev *dev)
{
	cedrus_write(dev, VE_MODE, VE_MODE_DISABLED);
}

void cedrus_dst_format_set(struct cedrus_dev *dev,
			   struct v4l2_pix_format *fmt)
{
	unsigned int width = fmt->width;
	unsigned int height = fmt->height;
	u32 chroma_size;
	u32 reg;

	switch (fmt->pixelformat) {
	case V4L2_PIX_FMT_NV12:
		chroma_size = ALIGN(width, 16) * ALIGN(height, 16) / 2;

		reg = VE_PRIMARY_OUT_FMT_NV12;
		cedrus_write(dev, VE_PRIMARY_OUT_FMT, reg);

		reg = chroma_size / 2;
		cedrus_write(dev, VE_PRIMARY_CHROMA_BUF_LEN, reg);

		reg = VE_PRIMARY_FB_LINE_STRIDE_LUMA(ALIGN(width, 16)) |
		      VE_PRIMARY_FB_LINE_STRIDE_CHROMA(ALIGN(width, 16) / 2);
		cedrus_write(dev, VE_PRIMARY_FB_LINE_STRIDE, reg);

		break;
	case V4L2_PIX_FMT_SUNXI_TILED_NV12:
	default:
		reg = VE_PRIMARY_OUT_FMT_TILED_32_NV12;
		cedrus_write(dev, VE_PRIMARY_OUT_FMT, reg);

		reg = VE_SECONDARY_OUT_FMT_TILED_32_NV12;
		cedrus_write(dev, VE_CHROMA_BUF_LEN, reg);

		break;
	}
}

static irqreturn_t cedrus_irq(int irq, void *data)
{
	struct cedrus_dev *dev = data;
	struct cedrus_ctx *ctx;
	enum vb2_buffer_state state;
	enum cedrus_irq_status status;

	ctx = v4l2_m2m_get_curr_priv(dev->m2m_dev);
	if (!ctx) {
		v4l2_err(&dev->v4l2_dev,
			 "Instance released before the end of transaction\n");
		return IRQ_NONE;
	}

	status = dev->dec_ops[ctx->current_codec]->irq_status(ctx);
	if (status == CEDRUS_IRQ_NONE)
		return IRQ_NONE;

	dev->dec_ops[ctx->current_codec]->irq_disable(ctx);
	dev->dec_ops[ctx->current_codec]->irq_clear(ctx);

	if (status == CEDRUS_IRQ_ERROR)
		state = VB2_BUF_STATE_ERROR;
	else
		state = VB2_BUF_STATE_DONE;

	v4l2_m2m_buf_done_and_job_finish(ctx->dev->m2m_dev, ctx->fh.m2m_ctx,
					 state);

	return IRQ_HANDLED;
}

int cedrus_hw_suspend(struct device *device)
{
	struct cedrus_dev *dev = dev_get_drvdata(device);

	reset_control_assert(dev->rstc);

	clk_disable_unprepare(dev->ram_clk);
	clk_disable_unprepare(dev->mod_clk);
	clk_disable_unprepare(dev->ahb_clk);

	return 0;
}

int cedrus_hw_resume(struct device *device)
{
	struct cedrus_dev *dev = dev_get_drvdata(device);
	int ret;

	ret = clk_prepare_enable(dev->ahb_clk);
	if (ret) {
		dev_err(dev->dev, "Failed to enable AHB clock\n");

		return ret;
	}

	ret = clk_prepare_enable(dev->mod_clk);
	if (ret) {
		dev_err(dev->dev, "Failed to enable MOD clock\n");

		goto err_ahb_clk;
	}

	ret = clk_prepare_enable(dev->ram_clk);
	if (ret) {
		dev_err(dev->dev, "Failed to enable RAM clock\n");

		goto err_mod_clk;
	}

	ret = reset_control_reset(dev->rstc);
	if (ret) {
		dev_err(dev->dev, "Failed to apply reset\n");

		goto err_ram_clk;
	}

	return 0;

err_ram_clk:
	clk_disable_unprepare(dev->ram_clk);
err_mod_clk:
	clk_disable_unprepare(dev->mod_clk);
err_ahb_clk:
	clk_disable_unprepare(dev->ahb_clk);

	return ret;
}

int cedrus_hw_probe(struct cedrus_dev *dev)
{
	const struct cedrus_variant *variant;
	int irq_dec;
	int ret;

	variant = of_device_get_match_data(dev->dev);
	if (!variant)
		return -EINVAL;

	dev->capabilities = variant->capabilities;

	irq_dec = platform_get_irq(dev->pdev, 0);
	if (irq_dec <= 0)
		return irq_dec;
	ret = devm_request_irq(dev->dev, irq_dec, cedrus_irq,
			       0, dev_name(dev->dev), dev);
	if (ret) {
		dev_err(dev->dev, "Failed to request IRQ\n");

		return ret;
	}

<<<<<<< HEAD
	/*
	 * The VPU is only able to handle bus addresses so we have to subtract
	 * the RAM offset to the physcal addresses.
	 *
	 * This information will eventually be obtained from device-tree.
	 *
	 * XXX(hch): this has no business in a driver and needs to move
	 * to the device tree.
	 */

#ifdef PHYS_PFN_OFFSET
	if (!(variant->quirks & CEDRUS_QUIRK_NO_DMA_OFFSET)) {
		ret = dma_direct_set_offset(dev->dev, PHYS_OFFSET, 0, SZ_4G);
		if (ret)
			return ret;
	}
#endif

=======
>>>>>>> f642729d
	ret = of_reserved_mem_device_init(dev->dev);
	if (ret && ret != -ENODEV) {
		dev_err(dev->dev, "Failed to reserve memory\n");

		return ret;
	}

	ret = sunxi_sram_claim(dev->dev);
	if (ret) {
		dev_err(dev->dev, "Failed to claim SRAM\n");

		goto err_mem;
	}

	dev->ahb_clk = devm_clk_get(dev->dev, "ahb");
	if (IS_ERR(dev->ahb_clk)) {
		dev_err(dev->dev, "Failed to get AHB clock\n");

		ret = PTR_ERR(dev->ahb_clk);
		goto err_sram;
	}

	dev->mod_clk = devm_clk_get(dev->dev, "mod");
	if (IS_ERR(dev->mod_clk)) {
		dev_err(dev->dev, "Failed to get MOD clock\n");

		ret = PTR_ERR(dev->mod_clk);
		goto err_sram;
	}

	dev->ram_clk = devm_clk_get(dev->dev, "ram");
	if (IS_ERR(dev->ram_clk)) {
		dev_err(dev->dev, "Failed to get RAM clock\n");

		ret = PTR_ERR(dev->ram_clk);
		goto err_sram;
	}

	dev->rstc = devm_reset_control_get(dev->dev, NULL);
	if (IS_ERR(dev->rstc)) {
		dev_err(dev->dev, "Failed to get reset control\n");

		ret = PTR_ERR(dev->rstc);
		goto err_sram;
	}

	dev->base = devm_platform_ioremap_resource(dev->pdev, 0);
	if (IS_ERR(dev->base)) {
		dev_err(dev->dev, "Failed to map registers\n");

		ret = PTR_ERR(dev->base);
		goto err_sram;
	}

	ret = clk_set_rate(dev->mod_clk, variant->mod_rate);
	if (ret) {
		dev_err(dev->dev, "Failed to set clock rate\n");

		goto err_sram;
	}

	pm_runtime_enable(dev->dev);
	if (!pm_runtime_enabled(dev->dev)) {
		ret = cedrus_hw_resume(dev->dev);
		if (ret)
			goto err_pm;
	}

	return 0;

err_pm:
	pm_runtime_disable(dev->dev);
err_sram:
	sunxi_sram_release(dev->dev);
err_mem:
	of_reserved_mem_device_release(dev->dev);

	return ret;
}

void cedrus_hw_remove(struct cedrus_dev *dev)
{
	pm_runtime_disable(dev->dev);
	if (!pm_runtime_status_suspended(dev->dev))
		cedrus_hw_suspend(dev->dev);

	sunxi_sram_release(dev->dev);

	of_reserved_mem_device_release(dev->dev);
}<|MERGE_RESOLUTION|>--- conflicted
+++ resolved
@@ -224,27 +224,6 @@
 		return ret;
 	}
 
-<<<<<<< HEAD
-	/*
-	 * The VPU is only able to handle bus addresses so we have to subtract
-	 * the RAM offset to the physcal addresses.
-	 *
-	 * This information will eventually be obtained from device-tree.
-	 *
-	 * XXX(hch): this has no business in a driver and needs to move
-	 * to the device tree.
-	 */
-
-#ifdef PHYS_PFN_OFFSET
-	if (!(variant->quirks & CEDRUS_QUIRK_NO_DMA_OFFSET)) {
-		ret = dma_direct_set_offset(dev->dev, PHYS_OFFSET, 0, SZ_4G);
-		if (ret)
-			return ret;
-	}
-#endif
-
-=======
->>>>>>> f642729d
 	ret = of_reserved_mem_device_init(dev->dev);
 	if (ret && ret != -ENODEV) {
 		dev_err(dev->dev, "Failed to reserve memory\n");
