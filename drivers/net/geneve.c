--- conflicted
+++ resolved
@@ -1634,15 +1634,7 @@
 	}
 
 	geneve_quiesce(geneve, &gs4, &gs6);
-<<<<<<< HEAD
-	geneve->info = info;
-	geneve->collect_md = metadata;
-	geneve->use_udp6_rx_checksums = use_udp6_rx_checksums;
-	geneve->ttl_inherit = ttl_inherit;
-	geneve->df = df;
-=======
 	memcpy(&geneve->cfg, &cfg, sizeof(cfg));
->>>>>>> 8fb49c01
 	geneve_unquiesce(geneve, gs4, gs6);
 
 	return 0;
