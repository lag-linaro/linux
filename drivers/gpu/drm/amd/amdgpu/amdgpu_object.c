/*
 * Copyright 2009 Jerome Glisse.
 * All Rights Reserved.
 *
 * Permission is hereby granted, free of charge, to any person obtaining a
 * copy of this software and associated documentation files (the
 * "Software"), to deal in the Software without restriction, including
 * without limitation the rights to use, copy, modify, merge, publish,
 * distribute, sub license, and/or sell copies of the Software, and to
 * permit persons to whom the Software is furnished to do so, subject to
 * the following conditions:
 *
 * THE SOFTWARE IS PROVIDED "AS IS", WITHOUT WARRANTY OF ANY KIND, EXPRESS OR
 * IMPLIED, INCLUDING BUT NOT LIMITED TO THE WARRANTIES OF MERCHANTABILITY,
 * FITNESS FOR A PARTICULAR PURPOSE AND NON-INFRINGEMENT. IN NO EVENT SHALL
 * THE COPYRIGHT HOLDERS, AUTHORS AND/OR ITS SUPPLIERS BE LIABLE FOR ANY CLAIM,
 * DAMAGES OR OTHER LIABILITY, WHETHER IN AN ACTION OF CONTRACT, TORT OR
 * OTHERWISE, ARISING FROM, OUT OF OR IN CONNECTION WITH THE SOFTWARE OR THE
 * USE OR OTHER DEALINGS IN THE SOFTWARE.
 *
 * The above copyright notice and this permission notice (including the
 * next paragraph) shall be included in all copies or substantial portions
 * of the Software.
 *
 */
/*
 * Authors:
 *    Jerome Glisse <glisse@freedesktop.org>
 *    Thomas Hellstrom <thomas-at-tungstengraphics-dot-com>
 *    Dave Airlie
 */
#include <linux/list.h>
#include <linux/slab.h>
#include <linux/dma-buf.h>

#include <drm/drm_drv.h>
#include <drm/amdgpu_drm.h>
#include <drm/drm_cache.h>
#include "amdgpu.h"
#include "amdgpu_trace.h"
#include "amdgpu_amdkfd.h"

/**
 * DOC: amdgpu_object
 *
 * This defines the interfaces to operate on an &amdgpu_bo buffer object which
 * represents memory used by driver (VRAM, system memory, etc.). The driver
 * provides DRM/GEM APIs to userspace. DRM/GEM APIs then use these interfaces
 * to create/destroy/set buffer object which are then managed by the kernel TTM
 * memory manager.
 * The interfaces are also used internally by kernel clients, including gfx,
 * uvd, etc. for kernel managed allocations used by the GPU.
 *
 */

static void amdgpu_bo_destroy(struct ttm_buffer_object *tbo)
{
	struct amdgpu_bo *bo = ttm_to_amdgpu_bo(tbo);

	amdgpu_bo_kunmap(bo);

	if (bo->tbo.base.import_attach)
		drm_prime_gem_destroy(&bo->tbo.base, bo->tbo.sg);
	drm_gem_object_release(&bo->tbo.base);
	amdgpu_bo_unref(&bo->parent);
	kvfree(bo);
}

static void amdgpu_bo_user_destroy(struct ttm_buffer_object *tbo)
{
	struct amdgpu_bo *bo = ttm_to_amdgpu_bo(tbo);
	struct amdgpu_bo_user *ubo;

	ubo = to_amdgpu_bo_user(bo);
	kfree(ubo->metadata);
	amdgpu_bo_destroy(tbo);
}

static void amdgpu_bo_vm_destroy(struct ttm_buffer_object *tbo)
{
	struct amdgpu_device *adev = amdgpu_ttm_adev(tbo->bdev);
	struct amdgpu_bo *shadow_bo = ttm_to_amdgpu_bo(tbo), *bo;
	struct amdgpu_bo_vm *vmbo;

	bo = shadow_bo->parent;
	vmbo = to_amdgpu_bo_vm(bo);
	/* in case amdgpu_device_recover_vram got NULL of bo->parent */
	if (!list_empty(&vmbo->shadow_list)) {
		mutex_lock(&adev->shadow_list_lock);
		list_del_init(&vmbo->shadow_list);
		mutex_unlock(&adev->shadow_list_lock);
	}

	amdgpu_bo_destroy(tbo);
}

/**
 * amdgpu_bo_is_amdgpu_bo - check if the buffer object is an &amdgpu_bo
 * @bo: buffer object to be checked
 *
 * Uses destroy function associated with the object to determine if this is
 * an &amdgpu_bo.
 *
 * Returns:
 * true if the object belongs to &amdgpu_bo, false if not.
 */
bool amdgpu_bo_is_amdgpu_bo(struct ttm_buffer_object *bo)
{
	if (bo->destroy == &amdgpu_bo_destroy ||
	    bo->destroy == &amdgpu_bo_user_destroy ||
	    bo->destroy == &amdgpu_bo_vm_destroy)
		return true;

	return false;
}

/**
 * amdgpu_bo_placement_from_domain - set buffer's placement
 * @abo: &amdgpu_bo buffer object whose placement is to be set
 * @domain: requested domain
 *
 * Sets buffer's placement according to requested domain and the buffer's
 * flags.
 */
void amdgpu_bo_placement_from_domain(struct amdgpu_bo *abo, u32 domain)
{
	struct amdgpu_device *adev = amdgpu_ttm_adev(abo->tbo.bdev);
	struct ttm_placement *placement = &abo->placement;
	struct ttm_place *places = abo->placements;
	u64 flags = abo->flags;
	u32 c = 0;

	if (domain & AMDGPU_GEM_DOMAIN_VRAM) {
		unsigned int visible_pfn = adev->gmc.visible_vram_size >> PAGE_SHIFT;
		int8_t mem_id = KFD_XCP_MEM_ID(adev, abo->xcp_id);

		if (adev->gmc.mem_partitions && mem_id >= 0) {
			places[c].fpfn = adev->gmc.mem_partitions[mem_id].range.fpfn;
			/*
			 * memory partition range lpfn is inclusive start + size - 1
			 * TTM place lpfn is exclusive start + size
			 */
			places[c].lpfn = adev->gmc.mem_partitions[mem_id].range.lpfn + 1;
		} else {
			places[c].fpfn = 0;
			places[c].lpfn = 0;
		}
		places[c].mem_type = TTM_PL_VRAM;
		places[c].flags = 0;

		if (flags & AMDGPU_GEM_CREATE_CPU_ACCESS_REQUIRED)
			places[c].lpfn = min_not_zero(places[c].lpfn, visible_pfn);
		else
			places[c].flags |= TTM_PL_FLAG_TOPDOWN;

		if (flags & AMDGPU_GEM_CREATE_VRAM_CONTIGUOUS)
			places[c].flags |= TTM_PL_FLAG_CONTIGUOUS;
		c++;
	}

	if (domain & AMDGPU_GEM_DOMAIN_DOORBELL) {
		places[c].fpfn = 0;
		places[c].lpfn = 0;
		places[c].mem_type = AMDGPU_PL_DOORBELL;
		places[c].flags = 0;
		c++;
	}

	if (domain & AMDGPU_GEM_DOMAIN_GTT) {
		places[c].fpfn = 0;
		places[c].lpfn = 0;
		places[c].mem_type =
			abo->flags & AMDGPU_GEM_CREATE_PREEMPTIBLE ?
			AMDGPU_PL_PREEMPT : TTM_PL_TT;
		places[c].flags = 0;
		c++;
	}

	if (domain & AMDGPU_GEM_DOMAIN_CPU) {
		places[c].fpfn = 0;
		places[c].lpfn = 0;
		places[c].mem_type = TTM_PL_SYSTEM;
		places[c].flags = 0;
		c++;
	}

	if (domain & AMDGPU_GEM_DOMAIN_GDS) {
		places[c].fpfn = 0;
		places[c].lpfn = 0;
		places[c].mem_type = AMDGPU_PL_GDS;
		places[c].flags = 0;
		c++;
	}

	if (domain & AMDGPU_GEM_DOMAIN_GWS) {
		places[c].fpfn = 0;
		places[c].lpfn = 0;
		places[c].mem_type = AMDGPU_PL_GWS;
		places[c].flags = 0;
		c++;
	}

	if (domain & AMDGPU_GEM_DOMAIN_OA) {
		places[c].fpfn = 0;
		places[c].lpfn = 0;
		places[c].mem_type = AMDGPU_PL_OA;
		places[c].flags = 0;
		c++;
	}

	if (!c) {
		places[c].fpfn = 0;
		places[c].lpfn = 0;
		places[c].mem_type = TTM_PL_SYSTEM;
		places[c].flags = 0;
		c++;
	}

	BUG_ON(c > AMDGPU_BO_MAX_PLACEMENTS);

	placement->num_placement = c;
	placement->placement = places;

	placement->num_busy_placement = c;
	placement->busy_placement = places;
}

/**
 * amdgpu_bo_create_reserved - create reserved BO for kernel use
 *
 * @adev: amdgpu device object
 * @size: size for the new BO
 * @align: alignment for the new BO
 * @domain: where to place it
 * @bo_ptr: used to initialize BOs in structures
 * @gpu_addr: GPU addr of the pinned BO
 * @cpu_addr: optional CPU address mapping
 *
 * Allocates and pins a BO for kernel internal use, and returns it still
 * reserved.
 *
 * Note: For bo_ptr new BO is only created if bo_ptr points to NULL.
 *
 * Returns:
 * 0 on success, negative error code otherwise.
 */
int amdgpu_bo_create_reserved(struct amdgpu_device *adev,
			      unsigned long size, int align,
			      u32 domain, struct amdgpu_bo **bo_ptr,
			      u64 *gpu_addr, void **cpu_addr)
{
	struct amdgpu_bo_param bp;
	bool free = false;
	int r;

	if (!size) {
		amdgpu_bo_unref(bo_ptr);
		return 0;
	}

	memset(&bp, 0, sizeof(bp));
	bp.size = size;
	bp.byte_align = align;
	bp.domain = domain;
	bp.flags = cpu_addr ? AMDGPU_GEM_CREATE_CPU_ACCESS_REQUIRED
		: AMDGPU_GEM_CREATE_NO_CPU_ACCESS;
	bp.flags |= AMDGPU_GEM_CREATE_VRAM_CONTIGUOUS;
	bp.type = ttm_bo_type_kernel;
	bp.resv = NULL;
	bp.bo_ptr_size = sizeof(struct amdgpu_bo);

	if (!*bo_ptr) {
		r = amdgpu_bo_create(adev, &bp, bo_ptr);
		if (r) {
			dev_err(adev->dev, "(%d) failed to allocate kernel bo\n",
				r);
			return r;
		}
		free = true;
	}

	r = amdgpu_bo_reserve(*bo_ptr, false);
	if (r) {
		dev_err(adev->dev, "(%d) failed to reserve kernel bo\n", r);
		goto error_free;
	}

	r = amdgpu_bo_pin(*bo_ptr, domain);
	if (r) {
		dev_err(adev->dev, "(%d) kernel bo pin failed\n", r);
		goto error_unreserve;
	}

	r = amdgpu_ttm_alloc_gart(&(*bo_ptr)->tbo);
	if (r) {
		dev_err(adev->dev, "%p bind failed\n", *bo_ptr);
		goto error_unpin;
	}

	if (gpu_addr)
		*gpu_addr = amdgpu_bo_gpu_offset(*bo_ptr);

	if (cpu_addr) {
		r = amdgpu_bo_kmap(*bo_ptr, cpu_addr);
		if (r) {
			dev_err(adev->dev, "(%d) kernel bo map failed\n", r);
			goto error_unpin;
		}
	}

	return 0;

error_unpin:
	amdgpu_bo_unpin(*bo_ptr);
error_unreserve:
	amdgpu_bo_unreserve(*bo_ptr);

error_free:
	if (free)
		amdgpu_bo_unref(bo_ptr);

	return r;
}

/**
 * amdgpu_bo_create_kernel - create BO for kernel use
 *
 * @adev: amdgpu device object
 * @size: size for the new BO
 * @align: alignment for the new BO
 * @domain: where to place it
 * @bo_ptr:  used to initialize BOs in structures
 * @gpu_addr: GPU addr of the pinned BO
 * @cpu_addr: optional CPU address mapping
 *
 * Allocates and pins a BO for kernel internal use.
 *
 * Note: For bo_ptr new BO is only created if bo_ptr points to NULL.
 *
 * Returns:
 * 0 on success, negative error code otherwise.
 */
int amdgpu_bo_create_kernel(struct amdgpu_device *adev,
			    unsigned long size, int align,
			    u32 domain, struct amdgpu_bo **bo_ptr,
			    u64 *gpu_addr, void **cpu_addr)
{
	int r;

	r = amdgpu_bo_create_reserved(adev, size, align, domain, bo_ptr,
				      gpu_addr, cpu_addr);

	if (r)
		return r;

	if (*bo_ptr)
		amdgpu_bo_unreserve(*bo_ptr);

	return 0;
}

/**
 * amdgpu_bo_create_kernel_at - create BO for kernel use at specific location
 *
 * @adev: amdgpu device object
 * @offset: offset of the BO
 * @size: size of the BO
 * @bo_ptr:  used to initialize BOs in structures
 * @cpu_addr: optional CPU address mapping
 *
 * Creates a kernel BO at a specific offset in VRAM.
 *
 * Returns:
 * 0 on success, negative error code otherwise.
 */
int amdgpu_bo_create_kernel_at(struct amdgpu_device *adev,
			       uint64_t offset, uint64_t size,
			       struct amdgpu_bo **bo_ptr, void **cpu_addr)
{
	struct ttm_operation_ctx ctx = { false, false };
	unsigned int i;
	int r;

	offset &= PAGE_MASK;
	size = ALIGN(size, PAGE_SIZE);

	r = amdgpu_bo_create_reserved(adev, size, PAGE_SIZE,
				      AMDGPU_GEM_DOMAIN_VRAM, bo_ptr, NULL,
				      cpu_addr);
	if (r)
		return r;

	if ((*bo_ptr) == NULL)
		return 0;

	/*
	 * Remove the original mem node and create a new one at the request
	 * position.
	 */
	if (cpu_addr)
		amdgpu_bo_kunmap(*bo_ptr);

	ttm_resource_free(&(*bo_ptr)->tbo, &(*bo_ptr)->tbo.resource);

	for (i = 0; i < (*bo_ptr)->placement.num_placement; ++i) {
		(*bo_ptr)->placements[i].fpfn = offset >> PAGE_SHIFT;
		(*bo_ptr)->placements[i].lpfn = (offset + size) >> PAGE_SHIFT;
	}
	r = ttm_bo_mem_space(&(*bo_ptr)->tbo, &(*bo_ptr)->placement,
			     &(*bo_ptr)->tbo.resource, &ctx);
	if (r)
		goto error;

	if (cpu_addr) {
		r = amdgpu_bo_kmap(*bo_ptr, cpu_addr);
		if (r)
			goto error;
	}

	amdgpu_bo_unreserve(*bo_ptr);
	return 0;

error:
	amdgpu_bo_unreserve(*bo_ptr);
	amdgpu_bo_unref(bo_ptr);
	return r;
}

/**
 * amdgpu_bo_free_kernel - free BO for kernel use
 *
 * @bo: amdgpu BO to free
 * @gpu_addr: pointer to where the BO's GPU memory space address was stored
 * @cpu_addr: pointer to where the BO's CPU memory space address was stored
 *
 * unmaps and unpin a BO for kernel internal use.
 */
void amdgpu_bo_free_kernel(struct amdgpu_bo **bo, u64 *gpu_addr,
			   void **cpu_addr)
{
	if (*bo == NULL)
		return;

	WARN_ON(amdgpu_ttm_adev((*bo)->tbo.bdev)->in_suspend);

	if (likely(amdgpu_bo_reserve(*bo, true) == 0)) {
		if (cpu_addr)
			amdgpu_bo_kunmap(*bo);

		amdgpu_bo_unpin(*bo);
		amdgpu_bo_unreserve(*bo);
	}
	amdgpu_bo_unref(bo);

	if (gpu_addr)
		*gpu_addr = 0;

	if (cpu_addr)
		*cpu_addr = NULL;
}

/* Validate bo size is bit bigger than the request domain */
static bool amdgpu_bo_validate_size(struct amdgpu_device *adev,
					  unsigned long size, u32 domain)
{
	struct ttm_resource_manager *man = NULL;

	/*
	 * If GTT is part of requested domains the check must succeed to
	 * allow fall back to GTT.
	 */
	if (domain & AMDGPU_GEM_DOMAIN_GTT)
		man = ttm_manager_type(&adev->mman.bdev, TTM_PL_TT);
	else if (domain & AMDGPU_GEM_DOMAIN_VRAM)
		man = ttm_manager_type(&adev->mman.bdev, TTM_PL_VRAM);
	else
		return true;

	if (!man) {
		if (domain & AMDGPU_GEM_DOMAIN_GTT)
			WARN_ON_ONCE("GTT domain requested but GTT mem manager uninitialized");
		return false;
	}

	/* TODO add more domains checks, such as AMDGPU_GEM_DOMAIN_CPU, _DOMAIN_DOORBELL */
	if (size < man->size)
		return true;

	DRM_DEBUG("BO size %lu > total memory in domain: %llu\n", size, man->size);
	return false;
}

bool amdgpu_bo_support_uswc(u64 bo_flags)
{

#ifdef CONFIG_X86_32
	/* XXX: Write-combined CPU mappings of GTT seem broken on 32-bit
	 * See https://bugs.freedesktop.org/show_bug.cgi?id=84627
	 */
	return false;
#elif defined(CONFIG_X86) && !defined(CONFIG_X86_PAT)
	/* Don't try to enable write-combining when it can't work, or things
	 * may be slow
	 * See https://bugs.freedesktop.org/show_bug.cgi?id=88758
	 */

#ifndef CONFIG_COMPILE_TEST
#warning Please enable CONFIG_MTRR and CONFIG_X86_PAT for better performance \
	 thanks to write-combining
#endif

	if (bo_flags & AMDGPU_GEM_CREATE_CPU_GTT_USWC)
		DRM_INFO_ONCE("Please enable CONFIG_MTRR and CONFIG_X86_PAT for "
			      "better performance thanks to write-combining\n");
	return false;
#else
	/* For architectures that don't support WC memory,
	 * mask out the WC flag from the BO
	 */
	if (!drm_arch_can_wc_memory())
		return false;

	return true;
#endif
}

/**
 * amdgpu_bo_create - create an &amdgpu_bo buffer object
 * @adev: amdgpu device object
 * @bp: parameters to be used for the buffer object
 * @bo_ptr: pointer to the buffer object pointer
 *
 * Creates an &amdgpu_bo buffer object.
 *
 * Returns:
 * 0 for success or a negative error code on failure.
 */
int amdgpu_bo_create(struct amdgpu_device *adev,
			       struct amdgpu_bo_param *bp,
			       struct amdgpu_bo **bo_ptr)
{
	struct ttm_operation_ctx ctx = {
		.interruptible = (bp->type != ttm_bo_type_kernel),
		.no_wait_gpu = bp->no_wait_gpu,
		/* We opt to avoid OOM on system pages allocations */
		.gfp_retry_mayfail = true,
		.allow_res_evict = bp->type != ttm_bo_type_kernel,
		.resv = bp->resv
	};
	struct amdgpu_bo *bo;
	unsigned long page_align, size = bp->size;
	int r;

	/* Note that GDS/GWS/OA allocates 1 page per byte/resource. */
	if (bp->domain & (AMDGPU_GEM_DOMAIN_GWS | AMDGPU_GEM_DOMAIN_OA)) {
		/* GWS and OA don't need any alignment. */
		page_align = bp->byte_align;
		size <<= PAGE_SHIFT;

	} else if (bp->domain & AMDGPU_GEM_DOMAIN_GDS) {
		/* Both size and alignment must be a multiple of 4. */
		page_align = ALIGN(bp->byte_align, 4);
		size = ALIGN(size, 4) << PAGE_SHIFT;
	} else {
		/* Memory should be aligned at least to a page size. */
		page_align = ALIGN(bp->byte_align, PAGE_SIZE) >> PAGE_SHIFT;
		size = ALIGN(size, PAGE_SIZE);
	}

	if (!amdgpu_bo_validate_size(adev, size, bp->domain))
		return -ENOMEM;

	BUG_ON(bp->bo_ptr_size < sizeof(struct amdgpu_bo));

	*bo_ptr = NULL;
	bo = kvzalloc(bp->bo_ptr_size, GFP_KERNEL);
	if (bo == NULL)
		return -ENOMEM;
	drm_gem_private_object_init(adev_to_drm(adev), &bo->tbo.base, size);
	bo->vm_bo = NULL;
	bo->preferred_domains = bp->preferred_domain ? bp->preferred_domain :
		bp->domain;
	bo->allowed_domains = bo->preferred_domains;
	if (bp->type != ttm_bo_type_kernel &&
	    !(bp->flags & AMDGPU_GEM_CREATE_DISCARDABLE) &&
	    bo->allowed_domains == AMDGPU_GEM_DOMAIN_VRAM)
		bo->allowed_domains |= AMDGPU_GEM_DOMAIN_GTT;

	bo->flags = bp->flags;

	if (adev->gmc.mem_partitions)
		/* For GPUs with spatial partitioning, bo->xcp_id=-1 means any partition */
		bo->xcp_id = bp->xcp_id_plus1 - 1;
	else
		/* For GPUs without spatial partitioning */
		bo->xcp_id = 0;

	if (!amdgpu_bo_support_uswc(bo->flags))
		bo->flags &= ~AMDGPU_GEM_CREATE_CPU_GTT_USWC;

	if (adev->ras_enabled)
		bo->flags |= AMDGPU_GEM_CREATE_VRAM_WIPE_ON_RELEASE;

	bo->tbo.bdev = &adev->mman.bdev;
	if (bp->domain & (AMDGPU_GEM_DOMAIN_GWS | AMDGPU_GEM_DOMAIN_OA |
			  AMDGPU_GEM_DOMAIN_GDS))
		amdgpu_bo_placement_from_domain(bo, AMDGPU_GEM_DOMAIN_CPU);
	else
		amdgpu_bo_placement_from_domain(bo, bp->domain);
	if (bp->type == ttm_bo_type_kernel)
		bo->tbo.priority = 1;

	if (!bp->destroy)
		bp->destroy = &amdgpu_bo_destroy;

	r = ttm_bo_init_reserved(&adev->mman.bdev, &bo->tbo, bp->type,
				 &bo->placement, page_align, &ctx,  NULL,
				 bp->resv, bp->destroy);
	if (unlikely(r != 0))
		return r;

	if (!amdgpu_gmc_vram_full_visible(&adev->gmc) &&
	    bo->tbo.resource->mem_type == TTM_PL_VRAM &&
	    amdgpu_bo_in_cpu_visible_vram(bo))
		amdgpu_cs_report_moved_bytes(adev, ctx.bytes_moved,
					     ctx.bytes_moved);
	else
		amdgpu_cs_report_moved_bytes(adev, ctx.bytes_moved, 0);

	if (bp->flags & AMDGPU_GEM_CREATE_VRAM_CLEARED &&
	    bo->tbo.resource->mem_type == TTM_PL_VRAM) {
		struct dma_fence *fence;

		r = amdgpu_fill_buffer(bo, 0, bo->tbo.base.resv, &fence, true);
		if (unlikely(r))
			goto fail_unreserve;

		dma_resv_add_fence(bo->tbo.base.resv, fence,
				   DMA_RESV_USAGE_KERNEL);
		dma_fence_put(fence);
	}
	if (!bp->resv)
		amdgpu_bo_unreserve(bo);
	*bo_ptr = bo;

	trace_amdgpu_bo_create(bo);

	/* Treat CPU_ACCESS_REQUIRED only as a hint if given by UMD */
	if (bp->type == ttm_bo_type_device)
		bo->flags &= ~AMDGPU_GEM_CREATE_CPU_ACCESS_REQUIRED;

	return 0;

fail_unreserve:
	if (!bp->resv)
		dma_resv_unlock(bo->tbo.base.resv);
	amdgpu_bo_unref(&bo);
	return r;
}

/**
 * amdgpu_bo_create_user - create an &amdgpu_bo_user buffer object
 * @adev: amdgpu device object
 * @bp: parameters to be used for the buffer object
 * @ubo_ptr: pointer to the buffer object pointer
 *
 * Create a BO to be used by user application;
 *
 * Returns:
 * 0 for success or a negative error code on failure.
 */

int amdgpu_bo_create_user(struct amdgpu_device *adev,
			  struct amdgpu_bo_param *bp,
			  struct amdgpu_bo_user **ubo_ptr)
{
	struct amdgpu_bo *bo_ptr;
	int r;

	bp->bo_ptr_size = sizeof(struct amdgpu_bo_user);
	bp->destroy = &amdgpu_bo_user_destroy;
	r = amdgpu_bo_create(adev, bp, &bo_ptr);
	if (r)
		return r;

	*ubo_ptr = to_amdgpu_bo_user(bo_ptr);
	return r;
}

/**
 * amdgpu_bo_create_vm - create an &amdgpu_bo_vm buffer object
 * @adev: amdgpu device object
 * @bp: parameters to be used for the buffer object
 * @vmbo_ptr: pointer to the buffer object pointer
 *
 * Create a BO to be for GPUVM.
 *
 * Returns:
 * 0 for success or a negative error code on failure.
 */

int amdgpu_bo_create_vm(struct amdgpu_device *adev,
			struct amdgpu_bo_param *bp,
			struct amdgpu_bo_vm **vmbo_ptr)
{
	struct amdgpu_bo *bo_ptr;
	int r;

	/* bo_ptr_size will be determined by the caller and it depends on
	 * num of amdgpu_vm_pt entries.
	 */
	BUG_ON(bp->bo_ptr_size < sizeof(struct amdgpu_bo_vm));
	r = amdgpu_bo_create(adev, bp, &bo_ptr);
	if (r)
		return r;

	*vmbo_ptr = to_amdgpu_bo_vm(bo_ptr);
	return r;
}

/**
 * amdgpu_bo_add_to_shadow_list - add a BO to the shadow list
 *
 * @vmbo: BO that will be inserted into the shadow list
 *
 * Insert a BO to the shadow list.
 */
void amdgpu_bo_add_to_shadow_list(struct amdgpu_bo_vm *vmbo)
{
	struct amdgpu_device *adev = amdgpu_ttm_adev(vmbo->bo.tbo.bdev);

	mutex_lock(&adev->shadow_list_lock);
	list_add_tail(&vmbo->shadow_list, &adev->shadow_list);
	vmbo->shadow->parent = amdgpu_bo_ref(&vmbo->bo);
	vmbo->shadow->tbo.destroy = &amdgpu_bo_vm_destroy;
	mutex_unlock(&adev->shadow_list_lock);
}

/**
 * amdgpu_bo_restore_shadow - restore an &amdgpu_bo shadow
 *
 * @shadow: &amdgpu_bo shadow to be restored
 * @fence: dma_fence associated with the operation
 *
 * Copies a buffer object's shadow content back to the object.
 * This is used for recovering a buffer from its shadow in case of a gpu
 * reset where vram context may be lost.
 *
 * Returns:
 * 0 for success or a negative error code on failure.
 */
int amdgpu_bo_restore_shadow(struct amdgpu_bo *shadow, struct dma_fence **fence)

{
	struct amdgpu_device *adev = amdgpu_ttm_adev(shadow->tbo.bdev);
	struct amdgpu_ring *ring = adev->mman.buffer_funcs_ring;
	uint64_t shadow_addr, parent_addr;

	shadow_addr = amdgpu_bo_gpu_offset(shadow);
	parent_addr = amdgpu_bo_gpu_offset(shadow->parent);

	return amdgpu_copy_buffer(ring, shadow_addr, parent_addr,
				  amdgpu_bo_size(shadow), NULL, fence,
				  true, false, false);
}

/**
 * amdgpu_bo_kmap - map an &amdgpu_bo buffer object
 * @bo: &amdgpu_bo buffer object to be mapped
 * @ptr: kernel virtual address to be returned
 *
 * Calls ttm_bo_kmap() to set up the kernel virtual mapping; calls
 * amdgpu_bo_kptr() to get the kernel virtual address.
 *
 * Returns:
 * 0 for success or a negative error code on failure.
 */
int amdgpu_bo_kmap(struct amdgpu_bo *bo, void **ptr)
{
	void *kptr;
	long r;

	if (bo->flags & AMDGPU_GEM_CREATE_NO_CPU_ACCESS)
		return -EPERM;

	r = dma_resv_wait_timeout(bo->tbo.base.resv, DMA_RESV_USAGE_KERNEL,
				  false, MAX_SCHEDULE_TIMEOUT);
	if (r < 0)
		return r;

	kptr = amdgpu_bo_kptr(bo);
	if (kptr) {
		if (ptr)
			*ptr = kptr;
		return 0;
	}

	r = ttm_bo_kmap(&bo->tbo, 0, PFN_UP(bo->tbo.base.size), &bo->kmap);
	if (r)
		return r;

	if (ptr)
		*ptr = amdgpu_bo_kptr(bo);

	return 0;
}

/**
 * amdgpu_bo_kptr - returns a kernel virtual address of the buffer object
 * @bo: &amdgpu_bo buffer object
 *
 * Calls ttm_kmap_obj_virtual() to get the kernel virtual address
 *
 * Returns:
 * the virtual address of a buffer object area.
 */
void *amdgpu_bo_kptr(struct amdgpu_bo *bo)
{
	bool is_iomem;

	return ttm_kmap_obj_virtual(&bo->kmap, &is_iomem);
}

/**
 * amdgpu_bo_kunmap - unmap an &amdgpu_bo buffer object
 * @bo: &amdgpu_bo buffer object to be unmapped
 *
 * Unmaps a kernel map set up by amdgpu_bo_kmap().
 */
void amdgpu_bo_kunmap(struct amdgpu_bo *bo)
{
	if (bo->kmap.bo)
		ttm_bo_kunmap(&bo->kmap);
}

/**
 * amdgpu_bo_ref - reference an &amdgpu_bo buffer object
 * @bo: &amdgpu_bo buffer object
 *
 * References the contained &ttm_buffer_object.
 *
 * Returns:
 * a refcounted pointer to the &amdgpu_bo buffer object.
 */
struct amdgpu_bo *amdgpu_bo_ref(struct amdgpu_bo *bo)
{
	if (bo == NULL)
		return NULL;

	ttm_bo_get(&bo->tbo);
	return bo;
}

/**
 * amdgpu_bo_unref - unreference an &amdgpu_bo buffer object
 * @bo: &amdgpu_bo buffer object
 *
 * Unreferences the contained &ttm_buffer_object and clear the pointer
 */
void amdgpu_bo_unref(struct amdgpu_bo **bo)
{
	struct ttm_buffer_object *tbo;

	if ((*bo) == NULL)
		return;

	tbo = &((*bo)->tbo);
	ttm_bo_put(tbo);
	*bo = NULL;
}

/**
 * amdgpu_bo_pin_restricted - pin an &amdgpu_bo buffer object
 * @bo: &amdgpu_bo buffer object to be pinned
 * @domain: domain to be pinned to
 * @min_offset: the start of requested address range
 * @max_offset: the end of requested address range
 *
 * Pins the buffer object according to requested domain and address range. If
 * the memory is unbound gart memory, binds the pages into gart table. Adjusts
 * pin_count and pin_size accordingly.
 *
 * Pinning means to lock pages in memory along with keeping them at a fixed
 * offset. It is required when a buffer can not be moved, for example, when
 * a display buffer is being scanned out.
 *
 * Compared with amdgpu_bo_pin(), this function gives more flexibility on
 * where to pin a buffer if there are specific restrictions on where a buffer
 * must be located.
 *
 * Returns:
 * 0 for success or a negative error code on failure.
 */
int amdgpu_bo_pin_restricted(struct amdgpu_bo *bo, u32 domain,
			     u64 min_offset, u64 max_offset)
{
	struct amdgpu_device *adev = amdgpu_ttm_adev(bo->tbo.bdev);
	struct ttm_operation_ctx ctx = { false, false };
	int r, i;

	if (amdgpu_ttm_tt_get_usermm(bo->tbo.ttm))
		return -EPERM;

	if (WARN_ON_ONCE(min_offset > max_offset))
		return -EINVAL;

	/* Check domain to be pinned to against preferred domains */
	if (bo->preferred_domains & domain)
		domain = bo->preferred_domains & domain;

	/* A shared bo cannot be migrated to VRAM */
	if (bo->tbo.base.import_attach) {
		if (domain & AMDGPU_GEM_DOMAIN_GTT)
			domain = AMDGPU_GEM_DOMAIN_GTT;
		else
			return -EINVAL;
	}

	if (bo->tbo.pin_count) {
		uint32_t mem_type = bo->tbo.resource->mem_type;
		uint32_t mem_flags = bo->tbo.resource->placement;

		if (!(domain & amdgpu_mem_type_to_domain(mem_type)))
			return -EINVAL;

		if ((mem_type == TTM_PL_VRAM) &&
		    (bo->flags & AMDGPU_GEM_CREATE_VRAM_CONTIGUOUS) &&
		    !(mem_flags & TTM_PL_FLAG_CONTIGUOUS))
			return -EINVAL;

		ttm_bo_pin(&bo->tbo);

		if (max_offset != 0) {
			u64 domain_start = amdgpu_ttm_domain_start(adev,
								   mem_type);
			WARN_ON_ONCE(max_offset <
				     (amdgpu_bo_gpu_offset(bo) - domain_start));
		}

		return 0;
	}

	/* This assumes only APU display buffers are pinned with (VRAM|GTT).
	 * See function amdgpu_display_supported_domains()
	 */
	domain = amdgpu_bo_get_preferred_domain(adev, domain);

	if (bo->tbo.base.import_attach)
		dma_buf_pin(bo->tbo.base.import_attach);

	/* force to pin into visible video ram */
	if (!(bo->flags & AMDGPU_GEM_CREATE_NO_CPU_ACCESS))
		bo->flags |= AMDGPU_GEM_CREATE_CPU_ACCESS_REQUIRED;
	amdgpu_bo_placement_from_domain(bo, domain);
	for (i = 0; i < bo->placement.num_placement; i++) {
		unsigned int fpfn, lpfn;

		fpfn = min_offset >> PAGE_SHIFT;
		lpfn = max_offset >> PAGE_SHIFT;

		if (fpfn > bo->placements[i].fpfn)
			bo->placements[i].fpfn = fpfn;
		if (!bo->placements[i].lpfn ||
		    (lpfn && lpfn < bo->placements[i].lpfn))
			bo->placements[i].lpfn = lpfn;
	}

	r = ttm_bo_validate(&bo->tbo, &bo->placement, &ctx);
	if (unlikely(r)) {
		dev_err(adev->dev, "%p pin failed\n", bo);
		goto error;
	}

	ttm_bo_pin(&bo->tbo);

	domain = amdgpu_mem_type_to_domain(bo->tbo.resource->mem_type);
	if (domain == AMDGPU_GEM_DOMAIN_VRAM) {
		atomic64_add(amdgpu_bo_size(bo), &adev->vram_pin_size);
		atomic64_add(amdgpu_vram_mgr_bo_visible_size(bo),
			     &adev->visible_pin_size);
	} else if (domain == AMDGPU_GEM_DOMAIN_GTT) {
		atomic64_add(amdgpu_bo_size(bo), &adev->gart_pin_size);
	}

error:
	return r;
}

/**
 * amdgpu_bo_pin - pin an &amdgpu_bo buffer object
 * @bo: &amdgpu_bo buffer object to be pinned
 * @domain: domain to be pinned to
 *
 * A simple wrapper to amdgpu_bo_pin_restricted().
 * Provides a simpler API for buffers that do not have any strict restrictions
 * on where a buffer must be located.
 *
 * Returns:
 * 0 for success or a negative error code on failure.
 */
int amdgpu_bo_pin(struct amdgpu_bo *bo, u32 domain)
{
	bo->flags |= AMDGPU_GEM_CREATE_VRAM_CONTIGUOUS;
	return amdgpu_bo_pin_restricted(bo, domain, 0, 0);
}

/**
 * amdgpu_bo_unpin - unpin an &amdgpu_bo buffer object
 * @bo: &amdgpu_bo buffer object to be unpinned
 *
 * Decreases the pin_count, and clears the flags if pin_count reaches 0.
 * Changes placement and pin size accordingly.
 *
 * Returns:
 * 0 for success or a negative error code on failure.
 */
void amdgpu_bo_unpin(struct amdgpu_bo *bo)
{
	struct amdgpu_device *adev = amdgpu_ttm_adev(bo->tbo.bdev);

	ttm_bo_unpin(&bo->tbo);
	if (bo->tbo.pin_count)
		return;

	if (bo->tbo.base.import_attach)
		dma_buf_unpin(bo->tbo.base.import_attach);

	if (bo->tbo.resource->mem_type == TTM_PL_VRAM) {
		atomic64_sub(amdgpu_bo_size(bo), &adev->vram_pin_size);
		atomic64_sub(amdgpu_vram_mgr_bo_visible_size(bo),
			     &adev->visible_pin_size);
	} else if (bo->tbo.resource->mem_type == TTM_PL_TT) {
		atomic64_sub(amdgpu_bo_size(bo), &adev->gart_pin_size);
	}

}

static const char * const amdgpu_vram_names[] = {
	"UNKNOWN",
	"GDDR1",
	"DDR2",
	"GDDR3",
	"GDDR4",
	"GDDR5",
	"HBM",
	"DDR3",
	"DDR4",
	"GDDR6",
	"DDR5",
	"LPDDR4",
	"LPDDR5"
};

/**
 * amdgpu_bo_init - initialize memory manager
 * @adev: amdgpu device object
 *
 * Calls amdgpu_ttm_init() to initialize amdgpu memory manager.
 *
 * Returns:
 * 0 for success or a negative error code on failure.
 */
int amdgpu_bo_init(struct amdgpu_device *adev)
{
	/* On A+A platform, VRAM can be mapped as WB */
	if (!adev->gmc.xgmi.connected_to_cpu && !adev->gmc.is_app_apu) {
		/* reserve PAT memory space to WC for VRAM */
		int r = arch_io_reserve_memtype_wc(adev->gmc.aper_base,
				adev->gmc.aper_size);

		if (r) {
			DRM_ERROR("Unable to set WC memtype for the aperture base\n");
			return r;
		}

		/* Add an MTRR for the VRAM */
		adev->gmc.vram_mtrr = arch_phys_wc_add(adev->gmc.aper_base,
				adev->gmc.aper_size);
	}

	DRM_INFO("Detected VRAM RAM=%lluM, BAR=%lluM\n",
		 adev->gmc.mc_vram_size >> 20,
		 (unsigned long long)adev->gmc.aper_size >> 20);
	DRM_INFO("RAM width %dbits %s\n",
		 adev->gmc.vram_width, amdgpu_vram_names[adev->gmc.vram_type]);
	return amdgpu_ttm_init(adev);
}

/**
 * amdgpu_bo_fini - tear down memory manager
 * @adev: amdgpu device object
 *
 * Reverses amdgpu_bo_init() to tear down memory manager.
 */
void amdgpu_bo_fini(struct amdgpu_device *adev)
{
	int idx;

	amdgpu_ttm_fini(adev);

	if (drm_dev_enter(adev_to_drm(adev), &idx)) {
		if (!adev->gmc.xgmi.connected_to_cpu && !adev->gmc.is_app_apu) {
			arch_phys_wc_del(adev->gmc.vram_mtrr);
			arch_io_free_memtype_wc(adev->gmc.aper_base, adev->gmc.aper_size);
		}
		drm_dev_exit(idx);
	}
}

/**
 * amdgpu_bo_set_tiling_flags - set tiling flags
 * @bo: &amdgpu_bo buffer object
 * @tiling_flags: new flags
 *
 * Sets buffer object's tiling flags with the new one. Used by GEM ioctl or
 * kernel driver to set the tiling flags on a buffer.
 *
 * Returns:
 * 0 for success or a negative error code on failure.
 */
int amdgpu_bo_set_tiling_flags(struct amdgpu_bo *bo, u64 tiling_flags)
{
	struct amdgpu_device *adev = amdgpu_ttm_adev(bo->tbo.bdev);
	struct amdgpu_bo_user *ubo;

	BUG_ON(bo->tbo.type == ttm_bo_type_kernel);
	if (adev->family <= AMDGPU_FAMILY_CZ &&
	    AMDGPU_TILING_GET(tiling_flags, TILE_SPLIT) > 6)
		return -EINVAL;

	ubo = to_amdgpu_bo_user(bo);
	ubo->tiling_flags = tiling_flags;
	return 0;
}

/**
 * amdgpu_bo_get_tiling_flags - get tiling flags
 * @bo: &amdgpu_bo buffer object
 * @tiling_flags: returned flags
 *
 * Gets buffer object's tiling flags. Used by GEM ioctl or kernel driver to
 * set the tiling flags on a buffer.
 */
void amdgpu_bo_get_tiling_flags(struct amdgpu_bo *bo, u64 *tiling_flags)
{
	struct amdgpu_bo_user *ubo;

	BUG_ON(bo->tbo.type == ttm_bo_type_kernel);
	dma_resv_assert_held(bo->tbo.base.resv);
	ubo = to_amdgpu_bo_user(bo);

	if (tiling_flags)
		*tiling_flags = ubo->tiling_flags;
}

/**
 * amdgpu_bo_set_metadata - set metadata
 * @bo: &amdgpu_bo buffer object
 * @metadata: new metadata
 * @metadata_size: size of the new metadata
 * @flags: flags of the new metadata
 *
 * Sets buffer object's metadata, its size and flags.
 * Used via GEM ioctl.
 *
 * Returns:
 * 0 for success or a negative error code on failure.
 */
int amdgpu_bo_set_metadata(struct amdgpu_bo *bo, void *metadata,
			   u32 metadata_size, uint64_t flags)
{
	struct amdgpu_bo_user *ubo;
	void *buffer;

	BUG_ON(bo->tbo.type == ttm_bo_type_kernel);
	ubo = to_amdgpu_bo_user(bo);
	if (!metadata_size) {
		if (ubo->metadata_size) {
			kfree(ubo->metadata);
			ubo->metadata = NULL;
			ubo->metadata_size = 0;
		}
		return 0;
	}

	if (metadata == NULL)
		return -EINVAL;

	buffer = kmemdup(metadata, metadata_size, GFP_KERNEL);
	if (buffer == NULL)
		return -ENOMEM;

	kfree(ubo->metadata);
	ubo->metadata_flags = flags;
	ubo->metadata = buffer;
	ubo->metadata_size = metadata_size;

	return 0;
}

/**
 * amdgpu_bo_get_metadata - get metadata
 * @bo: &amdgpu_bo buffer object
 * @buffer: returned metadata
 * @buffer_size: size of the buffer
 * @metadata_size: size of the returned metadata
 * @flags: flags of the returned metadata
 *
 * Gets buffer object's metadata, its size and flags. buffer_size shall not be
 * less than metadata_size.
 * Used via GEM ioctl.
 *
 * Returns:
 * 0 for success or a negative error code on failure.
 */
int amdgpu_bo_get_metadata(struct amdgpu_bo *bo, void *buffer,
			   size_t buffer_size, uint32_t *metadata_size,
			   uint64_t *flags)
{
	struct amdgpu_bo_user *ubo;

	if (!buffer && !metadata_size)
		return -EINVAL;

	BUG_ON(bo->tbo.type == ttm_bo_type_kernel);
	ubo = to_amdgpu_bo_user(bo);
	if (metadata_size)
		*metadata_size = ubo->metadata_size;

	if (buffer) {
		if (buffer_size < ubo->metadata_size)
			return -EINVAL;

		if (ubo->metadata_size)
			memcpy(buffer, ubo->metadata, ubo->metadata_size);
	}

	if (flags)
		*flags = ubo->metadata_flags;

	return 0;
}

/**
 * amdgpu_bo_move_notify - notification about a memory move
 * @bo: pointer to a buffer object
 * @evict: if this move is evicting the buffer from the graphics address space
 * @new_mem: new information of the bufer object
 *
 * Marks the corresponding &amdgpu_bo buffer object as invalid, also performs
 * bookkeeping.
 * TTM driver callback which is called when ttm moves a buffer.
 */
void amdgpu_bo_move_notify(struct ttm_buffer_object *bo,
			   bool evict,
			   struct ttm_resource *new_mem)
{
	struct amdgpu_device *adev = amdgpu_ttm_adev(bo->bdev);
	struct amdgpu_bo *abo;
	struct ttm_resource *old_mem = bo->resource;

	if (!amdgpu_bo_is_amdgpu_bo(bo))
		return;

	abo = ttm_to_amdgpu_bo(bo);
	amdgpu_vm_bo_invalidate(adev, abo, evict);

	amdgpu_bo_kunmap(abo);

	if (abo->tbo.base.dma_buf && !abo->tbo.base.import_attach &&
	    bo->resource->mem_type != TTM_PL_SYSTEM)
		dma_buf_move_notify(abo->tbo.base.dma_buf);

	/* remember the eviction */
	if (evict)
		atomic64_inc(&adev->num_evictions);

	/* update statistics */
	if (!new_mem)
		return;

	/* move_notify is called before move happens */
	trace_amdgpu_bo_move(abo, new_mem->mem_type, old_mem->mem_type);
}

void amdgpu_bo_get_memory(struct amdgpu_bo *bo,
			  struct amdgpu_mem_stats *stats)
{
	uint64_t size = amdgpu_bo_size(bo);
	unsigned int domain;

	/* Abort if the BO doesn't currently have a backing store */
	if (!bo->tbo.resource)
		return;

	domain = amdgpu_mem_type_to_domain(bo->tbo.resource->mem_type);
	switch (domain) {
	case AMDGPU_GEM_DOMAIN_VRAM:
		stats->vram += size;
		if (amdgpu_bo_in_cpu_visible_vram(bo))
			stats->visible_vram += size;
		break;
	case AMDGPU_GEM_DOMAIN_GTT:
		stats->gtt += size;
		break;
	case AMDGPU_GEM_DOMAIN_CPU:
	default:
		stats->cpu += size;
		break;
	}

	if (bo->preferred_domains & AMDGPU_GEM_DOMAIN_VRAM) {
		stats->requested_vram += size;
		if (bo->flags & AMDGPU_GEM_CREATE_CPU_ACCESS_REQUIRED)
			stats->requested_visible_vram += size;

		if (domain != AMDGPU_GEM_DOMAIN_VRAM) {
			stats->evicted_vram += size;
			if (bo->flags & AMDGPU_GEM_CREATE_CPU_ACCESS_REQUIRED)
				stats->evicted_visible_vram += size;
		}
	} else if (bo->preferred_domains & AMDGPU_GEM_DOMAIN_GTT) {
		stats->requested_gtt += size;
	}
}

/**
 * amdgpu_bo_release_notify - notification about a BO being released
 * @bo: pointer to a buffer object
 *
 * Wipes VRAM buffers whose contents should not be leaked before the
 * memory is released.
 */
void amdgpu_bo_release_notify(struct ttm_buffer_object *bo)
{
	struct amdgpu_device *adev = amdgpu_ttm_adev(bo->bdev);
	struct dma_fence *fence = NULL;
	struct amdgpu_bo *abo;
	int r;

	if (!amdgpu_bo_is_amdgpu_bo(bo))
		return;

	abo = ttm_to_amdgpu_bo(bo);

	WARN_ON(abo->vm_bo);

	if (abo->kfd_bo)
		amdgpu_amdkfd_release_notify(abo);

	/* We only remove the fence if the resv has individualized. */
	WARN_ON_ONCE(bo->type == ttm_bo_type_kernel
			&& bo->base.resv != &bo->base._resv);
	if (bo->base.resv == &bo->base._resv)
		amdgpu_amdkfd_remove_fence_on_pt_pd_bos(abo);

	if (!bo->resource || bo->resource->mem_type != TTM_PL_VRAM ||
	    !(abo->flags & AMDGPU_GEM_CREATE_VRAM_WIPE_ON_RELEASE) ||
	    adev->in_suspend || drm_dev_is_unplugged(adev_to_drm(adev)))
		return;

	if (WARN_ON_ONCE(!dma_resv_trylock(bo->base.resv)))
		return;

	r = amdgpu_fill_buffer(abo, AMDGPU_POISON, bo->base.resv, &fence, true);
	if (!WARN_ON(r)) {
		amdgpu_bo_fence(abo, fence, false);
		dma_fence_put(fence);
	}

	dma_resv_unlock(bo->base.resv);
}

/**
 * amdgpu_bo_fault_reserve_notify - notification about a memory fault
 * @bo: pointer to a buffer object
 *
 * Notifies the driver we are taking a fault on this BO and have reserved it,
 * also performs bookkeeping.
 * TTM driver callback for dealing with vm faults.
 *
 * Returns:
 * 0 for success or a negative error code on failure.
 */
vm_fault_t amdgpu_bo_fault_reserve_notify(struct ttm_buffer_object *bo)
{
	struct amdgpu_device *adev = amdgpu_ttm_adev(bo->bdev);
	struct ttm_operation_ctx ctx = { false, false };
	struct amdgpu_bo *abo = ttm_to_amdgpu_bo(bo);
	int r;

	/* Remember that this BO was accessed by the CPU */
	abo->flags |= AMDGPU_GEM_CREATE_CPU_ACCESS_REQUIRED;

	if (bo->resource->mem_type != TTM_PL_VRAM)
		return 0;

	if (amdgpu_bo_in_cpu_visible_vram(abo))
		return 0;

	/* Can't move a pinned BO to visible VRAM */
	if (abo->tbo.pin_count > 0)
		return VM_FAULT_SIGBUS;

	/* hurrah the memory is not visible ! */
	atomic64_inc(&adev->num_vram_cpu_page_faults);
	amdgpu_bo_placement_from_domain(abo, AMDGPU_GEM_DOMAIN_VRAM |
					AMDGPU_GEM_DOMAIN_GTT);

	/* Avoid costly evictions; only set GTT as a busy placement */
	abo->placement.num_busy_placement = 1;
	abo->placement.busy_placement = &abo->placements[1];

	r = ttm_bo_validate(bo, &abo->placement, &ctx);
	if (unlikely(r == -EBUSY || r == -ERESTARTSYS))
		return VM_FAULT_NOPAGE;
	else if (unlikely(r))
		return VM_FAULT_SIGBUS;

	/* this should never happen */
	if (bo->resource->mem_type == TTM_PL_VRAM &&
	    !amdgpu_bo_in_cpu_visible_vram(abo))
		return VM_FAULT_SIGBUS;

	ttm_bo_move_to_lru_tail_unlocked(bo);
	return 0;
}

/**
 * amdgpu_bo_fence - add fence to buffer object
 *
 * @bo: buffer object in question
 * @fence: fence to add
 * @shared: true if fence should be added shared
 *
 */
void amdgpu_bo_fence(struct amdgpu_bo *bo, struct dma_fence *fence,
		     bool shared)
{
	struct dma_resv *resv = bo->tbo.base.resv;
	int r;

	r = dma_resv_reserve_fences(resv, 1);
	if (r) {
		/* As last resort on OOM we block for the fence */
		dma_fence_wait(fence, false);
		return;
	}

	dma_resv_add_fence(resv, fence, shared ? DMA_RESV_USAGE_READ :
			   DMA_RESV_USAGE_WRITE);
}

/**
 * amdgpu_bo_sync_wait_resv - Wait for BO reservation fences
 *
 * @adev: amdgpu device pointer
 * @resv: reservation object to sync to
 * @sync_mode: synchronization mode
 * @owner: fence owner
 * @intr: Whether the wait is interruptible
 *
 * Extract the fences from the reservation object and waits for them to finish.
 *
 * Returns:
 * 0 on success, errno otherwise.
 */
int amdgpu_bo_sync_wait_resv(struct amdgpu_device *adev, struct dma_resv *resv,
			     enum amdgpu_sync_mode sync_mode, void *owner,
			     bool intr)
{
	struct amdgpu_sync sync;
	int r;

	amdgpu_sync_create(&sync);
	amdgpu_sync_resv(adev, &sync, resv, sync_mode, owner);
	r = amdgpu_sync_wait(&sync, intr);
	amdgpu_sync_free(&sync);
	return r;
}

/**
 * amdgpu_bo_sync_wait - Wrapper for amdgpu_bo_sync_wait_resv
 * @bo: buffer object to wait for
 * @owner: fence owner
 * @intr: Whether the wait is interruptible
 *
 * Wrapper to wait for fences in a BO.
 * Returns:
 * 0 on success, errno otherwise.
 */
int amdgpu_bo_sync_wait(struct amdgpu_bo *bo, void *owner, bool intr)
{
	struct amdgpu_device *adev = amdgpu_ttm_adev(bo->tbo.bdev);

	return amdgpu_bo_sync_wait_resv(adev, bo->tbo.base.resv,
					AMDGPU_SYNC_NE_OWNER, owner, intr);
}

/**
 * amdgpu_bo_gpu_offset - return GPU offset of bo
 * @bo:	amdgpu object for which we query the offset
 *
 * Note: object should either be pinned or reserved when calling this
 * function, it might be useful to add check for this for debugging.
 *
 * Returns:
 * current GPU offset of the object.
 */
u64 amdgpu_bo_gpu_offset(struct amdgpu_bo *bo)
{
	WARN_ON_ONCE(bo->tbo.resource->mem_type == TTM_PL_SYSTEM);
	WARN_ON_ONCE(!dma_resv_is_locked(bo->tbo.base.resv) &&
		     !bo->tbo.pin_count && bo->tbo.type != ttm_bo_type_kernel);
	WARN_ON_ONCE(bo->tbo.resource->start == AMDGPU_BO_INVALID_OFFSET);
	WARN_ON_ONCE(bo->tbo.resource->mem_type == TTM_PL_VRAM &&
		     !(bo->flags & AMDGPU_GEM_CREATE_VRAM_CONTIGUOUS));

	return amdgpu_bo_gpu_offset_no_check(bo);
}

/**
 * amdgpu_bo_gpu_offset_no_check - return GPU offset of bo
 * @bo:	amdgpu object for which we query the offset
 *
 * Returns:
 * current GPU offset of the object without raising warnings.
 */
u64 amdgpu_bo_gpu_offset_no_check(struct amdgpu_bo *bo)
{
	struct amdgpu_device *adev = amdgpu_ttm_adev(bo->tbo.bdev);
	uint64_t offset = AMDGPU_BO_INVALID_OFFSET;
<<<<<<< HEAD

	if (bo->tbo.resource->mem_type == TTM_PL_TT)
		offset = amdgpu_gmc_agp_addr(&bo->tbo);

=======

	if (bo->tbo.resource->mem_type == TTM_PL_TT)
		offset = amdgpu_gmc_agp_addr(&bo->tbo);

>>>>>>> de927f6c
	if (offset == AMDGPU_BO_INVALID_OFFSET)
		offset = (bo->tbo.resource->start << PAGE_SHIFT) +
			amdgpu_ttm_domain_start(adev, bo->tbo.resource->mem_type);

	return amdgpu_gmc_sign_extend(offset);
}

/**
 * amdgpu_bo_get_preferred_domain - get preferred domain
 * @adev: amdgpu device object
 * @domain: allowed :ref:`memory domains <amdgpu_memory_domains>`
 *
 * Returns:
 * Which of the allowed domains is preferred for allocating the BO.
 */
uint32_t amdgpu_bo_get_preferred_domain(struct amdgpu_device *adev,
					    uint32_t domain)
{
	if ((domain == (AMDGPU_GEM_DOMAIN_VRAM | AMDGPU_GEM_DOMAIN_GTT)) &&
	    ((adev->asic_type == CHIP_CARRIZO) || (adev->asic_type == CHIP_STONEY))) {
		domain = AMDGPU_GEM_DOMAIN_VRAM;
		if (adev->gmc.real_vram_size <= AMDGPU_SG_THRESHOLD)
			domain = AMDGPU_GEM_DOMAIN_GTT;
	}
	return domain;
}

#if defined(CONFIG_DEBUG_FS)
#define amdgpu_bo_print_flag(m, bo, flag)		        \
	do {							\
		if (bo->flags & (AMDGPU_GEM_CREATE_ ## flag)) {	\
			seq_printf((m), " " #flag);		\
		}						\
	} while (0)

/**
 * amdgpu_bo_print_info - print BO info in debugfs file
 *
 * @id: Index or Id of the BO
 * @bo: Requested BO for printing info
 * @m: debugfs file
 *
 * Print BO information in debugfs file
 *
 * Returns:
 * Size of the BO in bytes.
 */
u64 amdgpu_bo_print_info(int id, struct amdgpu_bo *bo, struct seq_file *m)
{
	struct dma_buf_attachment *attachment;
	struct dma_buf *dma_buf;
	const char *placement;
	unsigned int pin_count;
	u64 size;

	if (dma_resv_trylock(bo->tbo.base.resv)) {
		unsigned int domain;
		domain = amdgpu_mem_type_to_domain(bo->tbo.resource->mem_type);
		switch (domain) {
		case AMDGPU_GEM_DOMAIN_VRAM:
			if (amdgpu_bo_in_cpu_visible_vram(bo))
				placement = "VRAM VISIBLE";
			else
				placement = "VRAM";
			break;
		case AMDGPU_GEM_DOMAIN_GTT:
			placement = "GTT";
			break;
		case AMDGPU_GEM_DOMAIN_CPU:
		default:
			placement = "CPU";
			break;
		}
		dma_resv_unlock(bo->tbo.base.resv);
	} else {
		placement = "UNKNOWN";
	}

	size = amdgpu_bo_size(bo);
	seq_printf(m, "\t\t0x%08x: %12lld byte %s",
			id, size, placement);

	pin_count = READ_ONCE(bo->tbo.pin_count);
	if (pin_count)
		seq_printf(m, " pin count %d", pin_count);

	dma_buf = READ_ONCE(bo->tbo.base.dma_buf);
	attachment = READ_ONCE(bo->tbo.base.import_attach);

	if (attachment)
		seq_printf(m, " imported from ino:%lu", file_inode(dma_buf->file)->i_ino);
	else if (dma_buf)
		seq_printf(m, " exported as ino:%lu", file_inode(dma_buf->file)->i_ino);

	amdgpu_bo_print_flag(m, bo, CPU_ACCESS_REQUIRED);
	amdgpu_bo_print_flag(m, bo, NO_CPU_ACCESS);
	amdgpu_bo_print_flag(m, bo, CPU_GTT_USWC);
	amdgpu_bo_print_flag(m, bo, VRAM_CLEARED);
	amdgpu_bo_print_flag(m, bo, VRAM_CONTIGUOUS);
	amdgpu_bo_print_flag(m, bo, VM_ALWAYS_VALID);
	amdgpu_bo_print_flag(m, bo, EXPLICIT_SYNC);

	seq_puts(m, "\n");

	return size;
}
#endif<|MERGE_RESOLUTION|>--- conflicted
+++ resolved
@@ -1530,17 +1530,10 @@
 {
 	struct amdgpu_device *adev = amdgpu_ttm_adev(bo->tbo.bdev);
 	uint64_t offset = AMDGPU_BO_INVALID_OFFSET;
-<<<<<<< HEAD
 
 	if (bo->tbo.resource->mem_type == TTM_PL_TT)
 		offset = amdgpu_gmc_agp_addr(&bo->tbo);
 
-=======
-
-	if (bo->tbo.resource->mem_type == TTM_PL_TT)
-		offset = amdgpu_gmc_agp_addr(&bo->tbo);
-
->>>>>>> de927f6c
 	if (offset == AMDGPU_BO_INVALID_OFFSET)
 		offset = (bo->tbo.resource->start << PAGE_SHIFT) +
 			amdgpu_ttm_domain_start(adev, bo->tbo.resource->mem_type);
