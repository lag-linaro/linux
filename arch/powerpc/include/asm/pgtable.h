/* SPDX-License-Identifier: GPL-2.0 */
#ifndef _ASM_POWERPC_PGTABLE_H
#define _ASM_POWERPC_PGTABLE_H

#ifndef __ASSEMBLY__
#include <linux/mmdebug.h>
#include <linux/mmzone.h>
#include <asm/processor.h>		/* For TASK_SIZE */
#include <asm/mmu.h>
#include <asm/page.h>
#include <asm/tlbflush.h>

struct mm_struct;

#endif /* !__ASSEMBLY__ */

#ifdef CONFIG_PPC_BOOK3S
#include <asm/book3s/pgtable.h>
#else
#include <asm/nohash/pgtable.h>
#endif /* !CONFIG_PPC_BOOK3S */

/*
 * Protection used for kernel text. We want the debuggers to be able to
 * set breakpoints anywhere, so don't write protect the kernel text
 * on platforms where such control is possible.
 */
#if defined(CONFIG_KGDB) || defined(CONFIG_XMON) || defined(CONFIG_BDI_SWITCH) || \
	defined(CONFIG_KPROBES) || defined(CONFIG_DYNAMIC_FTRACE)
#define PAGE_KERNEL_TEXT	PAGE_KERNEL_X
#else
#define PAGE_KERNEL_TEXT	PAGE_KERNEL_ROX
#endif

/* Make modules code happy. We don't set RO yet */
#define PAGE_KERNEL_EXEC	PAGE_KERNEL_X

/* Advertise special mapping type for AGP */
#define PAGE_AGP		(PAGE_KERNEL_NC)
#define HAVE_PAGE_AGP

#ifndef __ASSEMBLY__

void set_ptes(struct mm_struct *mm, unsigned long addr, pte_t *ptep,
		pte_t pte, unsigned int nr);
#define set_ptes set_ptes
#define update_mmu_cache(vma, addr, ptep) \
	update_mmu_cache_range(NULL, vma, addr, ptep, 1)

#ifndef MAX_PTRS_PER_PGD
#define MAX_PTRS_PER_PGD PTRS_PER_PGD
#endif

/* Keep these as a macros to avoid include dependency mess */
#define pte_page(x)		pfn_to_page(pte_pfn(x))
#define mk_pte(page, pgprot)	pfn_pte(page_to_pfn(page), (pgprot))

static inline unsigned long pte_pfn(pte_t pte)
{
	return (pte_val(pte) & PTE_RPN_MASK) >> PTE_RPN_SHIFT;
}

/*
 * Select all bits except the pfn
 */
static inline pgprot_t pte_pgprot(pte_t pte)
{
	unsigned long pte_flags;

	pte_flags = pte_val(pte) & ~PTE_RPN_MASK;
	return __pgprot(pte_flags);
}

#ifndef pmd_page_vaddr
static inline unsigned long pmd_page_vaddr(pmd_t pmd)
{
	return ((unsigned long)__va(pmd_val(pmd) & ~PMD_MASKED_BITS));
}
#define pmd_page_vaddr pmd_page_vaddr
#endif
/*
 * ZERO_PAGE is a global shared page that is always zero: used
 * for zero-mapped memory areas etc..
 */
extern unsigned long empty_zero_page[];
#define ZERO_PAGE(vaddr) (virt_to_page(empty_zero_page))

extern pgd_t swapper_pg_dir[];

extern void paging_init(void);
void poking_init(void);

extern unsigned long ioremap_bot;
extern const pgprot_t protection_map[16];

#ifndef CONFIG_TRANSPARENT_HUGEPAGE
#define pmd_large(pmd)		0
#endif

/* can we use this in kvm */
unsigned long vmalloc_to_phys(void *vmalloc_addr);

void pgtable_cache_add(unsigned int shift);

pte_t *early_pte_alloc_kernel(pmd_t *pmdp, unsigned long va);

#if defined(CONFIG_STRICT_KERNEL_RWX) || defined(CONFIG_PPC32)
void mark_initmem_nx(void);
#else
static inline void mark_initmem_nx(void) { }
#endif

/*
 * When used, PTE_FRAG_NR is defined in subarch pgtable.h
 * so we are sure it is included when arriving here.
 */
#ifdef PTE_FRAG_NR
static inline void *pte_frag_get(mm_context_t *ctx)
{
	return ctx->pte_frag;
}

static inline void pte_frag_set(mm_context_t *ctx, void *p)
{
	ctx->pte_frag = p;
}
#else
#define PTE_FRAG_NR		1
#define PTE_FRAG_SIZE_SHIFT	PAGE_SHIFT
#define PTE_FRAG_SIZE		(1UL << PTE_FRAG_SIZE_SHIFT)

static inline void *pte_frag_get(mm_context_t *ctx)
{
	return NULL;
}

static inline void pte_frag_set(mm_context_t *ctx, void *p)
{
}
#endif

#ifndef pmd_is_leaf
#define pmd_is_leaf pmd_is_leaf
static inline bool pmd_is_leaf(pmd_t pmd)
{
	return false;
}
#endif

#ifndef pud_is_leaf
#define pud_is_leaf pud_is_leaf
static inline bool pud_is_leaf(pud_t pud)
{
	return false;
}
#endif

#ifndef p4d_is_leaf
#define p4d_is_leaf p4d_is_leaf
static inline bool p4d_is_leaf(p4d_t p4d)
{
	return false;
}
#endif

#define pmd_pgtable pmd_pgtable
static inline pgtable_t pmd_pgtable(pmd_t pmd)
{
	return (pgtable_t)pmd_page_vaddr(pmd);
}

#ifdef CONFIG_PPC64
int __meminit vmemmap_populated(unsigned long vmemmap_addr, int vmemmap_map_size);
bool altmap_cross_boundary(struct vmem_altmap *altmap, unsigned long start,
			   unsigned long page_size);
<<<<<<< HEAD
=======
/*
 * mm/memory_hotplug.c:mhp_supports_memmap_on_memory goes into details
 * some of the restrictions. We don't check for PMD_SIZE because our
 * vmemmap allocation code can fallback correctly. The pageblock
 * alignment requirement is met using altmap->reserve blocks.
 */
#define arch_supports_memmap_on_memory arch_supports_memmap_on_memory
static inline bool arch_supports_memmap_on_memory(unsigned long vmemmap_size)
{
	if (!radix_enabled())
		return false;
	/*
	 * With 4K page size and 2M PMD_SIZE, we can align
	 * things better with memory block size value
	 * starting from 128MB. Hence align things with PMD_SIZE.
	 */
	if (IS_ENABLED(CONFIG_PPC_4K_PAGES))
		return IS_ALIGNED(vmemmap_size, PMD_SIZE);
	return true;
}

>>>>>>> 62bee9f9
#endif /* CONFIG_PPC64 */

#endif /* __ASSEMBLY__ */

#endif /* _ASM_POWERPC_PGTABLE_H */<|MERGE_RESOLUTION|>--- conflicted
+++ resolved
@@ -173,8 +173,6 @@
 int __meminit vmemmap_populated(unsigned long vmemmap_addr, int vmemmap_map_size);
 bool altmap_cross_boundary(struct vmem_altmap *altmap, unsigned long start,
 			   unsigned long page_size);
-<<<<<<< HEAD
-=======
 /*
  * mm/memory_hotplug.c:mhp_supports_memmap_on_memory goes into details
  * some of the restrictions. We don't check for PMD_SIZE because our
@@ -196,7 +194,6 @@
 	return true;
 }
 
->>>>>>> 62bee9f9
 #endif /* CONFIG_PPC64 */
 
 #endif /* __ASSEMBLY__ */
