// SPDX-License-Identifier: GPL-2.0-or-later
/*
 * Distributed Switch Architecture loopback driver
 *
 * Copyright (C) 2016, Florian Fainelli <f.fainelli@gmail.com>
 */

#include <linux/platform_device.h>
#include <linux/netdevice.h>
#include <linux/phy.h>
#include <linux/phy_fixed.h>
#include <linux/export.h>
#include <linux/ethtool.h>
#include <linux/workqueue.h>
#include <linux/module.h>
#include <linux/if_bridge.h>
#include <linux/dsa/loop.h>
#include <net/dsa.h>

#include "dsa_loop.h"

static struct dsa_loop_mib_entry dsa_loop_mibs[] = {
	[DSA_LOOP_PHY_READ_OK]	= { "phy_read_ok", },
	[DSA_LOOP_PHY_READ_ERR]	= { "phy_read_err", },
	[DSA_LOOP_PHY_WRITE_OK] = { "phy_write_ok", },
	[DSA_LOOP_PHY_WRITE_ERR] = { "phy_write_err", },
};

static struct phy_device *phydevs[PHY_MAX_ADDR];

enum dsa_loop_devlink_resource_id {
	DSA_LOOP_DEVLINK_PARAM_ID_VTU,
};

static u64 dsa_loop_devlink_vtu_get(void *priv)
{
	struct dsa_loop_priv *ps = priv;
	unsigned int i, count = 0;
	struct dsa_loop_vlan *vl;

	for (i = 0; i < ARRAY_SIZE(ps->vlans); i++) {
		vl = &ps->vlans[i];
		if (vl->members)
			count++;
	}

	return count;
}

static int dsa_loop_setup_devlink_resources(struct dsa_switch *ds)
{
	struct devlink_resource_size_params size_params;
	struct dsa_loop_priv *ps = ds->priv;
	int err;

	devlink_resource_size_params_init(&size_params, ARRAY_SIZE(ps->vlans),
					  ARRAY_SIZE(ps->vlans),
					  1, DEVLINK_RESOURCE_UNIT_ENTRY);

	err = dsa_devlink_resource_register(ds, "VTU", ARRAY_SIZE(ps->vlans),
					    DSA_LOOP_DEVLINK_PARAM_ID_VTU,
					    DEVLINK_RESOURCE_ID_PARENT_TOP,
					    &size_params);
	if (err)
		goto out;

	dsa_devlink_resource_occ_get_register(ds,
					      DSA_LOOP_DEVLINK_PARAM_ID_VTU,
					      dsa_loop_devlink_vtu_get, ps);

	return 0;

out:
	dsa_devlink_resources_unregister(ds);
	return err;
}

static enum dsa_tag_protocol dsa_loop_get_protocol(struct dsa_switch *ds,
						   int port,
						   enum dsa_tag_protocol mp)
{
	dev_dbg(ds->dev, "%s: port: %d\n", __func__, port);

	return DSA_TAG_PROTO_NONE;
}

static int dsa_loop_setup(struct dsa_switch *ds)
{
	struct dsa_loop_priv *ps = ds->priv;
	unsigned int i;

	for (i = 0; i < ds->num_ports; i++)
		memcpy(ps->ports[i].mib, dsa_loop_mibs,
		       sizeof(dsa_loop_mibs));

	dev_dbg(ds->dev, "%s\n", __func__);

	return dsa_loop_setup_devlink_resources(ds);
}

static void dsa_loop_teardown(struct dsa_switch *ds)
{
	dsa_devlink_resources_unregister(ds);
}

static int dsa_loop_get_sset_count(struct dsa_switch *ds, int port, int sset)
{
	if (sset != ETH_SS_STATS && sset != ETH_SS_PHY_STATS)
		return 0;

	return __DSA_LOOP_CNT_MAX;
}

static void dsa_loop_get_strings(struct dsa_switch *ds, int port,
				 u32 stringset, uint8_t *data)
{
	struct dsa_loop_priv *ps = ds->priv;
	unsigned int i;

	if (stringset != ETH_SS_STATS && stringset != ETH_SS_PHY_STATS)
		return;

	for (i = 0; i < __DSA_LOOP_CNT_MAX; i++)
		memcpy(data + i * ETH_GSTRING_LEN,
		       ps->ports[port].mib[i].name, ETH_GSTRING_LEN);
}

static void dsa_loop_get_ethtool_stats(struct dsa_switch *ds, int port,
				       uint64_t *data)
{
	struct dsa_loop_priv *ps = ds->priv;
	unsigned int i;

	for (i = 0; i < __DSA_LOOP_CNT_MAX; i++)
		data[i] = ps->ports[port].mib[i].val;
}

static int dsa_loop_phy_read(struct dsa_switch *ds, int port, int regnum)
{
	struct dsa_loop_priv *ps = ds->priv;
	struct mii_bus *bus = ps->bus;
	int ret;

	ret = mdiobus_read_nested(bus, ps->port_base + port, regnum);
	if (ret < 0)
		ps->ports[port].mib[DSA_LOOP_PHY_READ_ERR].val++;
	else
		ps->ports[port].mib[DSA_LOOP_PHY_READ_OK].val++;

	return ret;
}

static int dsa_loop_phy_write(struct dsa_switch *ds, int port,
			      int regnum, u16 value)
{
	struct dsa_loop_priv *ps = ds->priv;
	struct mii_bus *bus = ps->bus;
	int ret;

	ret = mdiobus_write_nested(bus, ps->port_base + port, regnum, value);
	if (ret < 0)
		ps->ports[port].mib[DSA_LOOP_PHY_WRITE_ERR].val++;
	else
		ps->ports[port].mib[DSA_LOOP_PHY_WRITE_OK].val++;

	return ret;
}

static int dsa_loop_port_bridge_join(struct dsa_switch *ds, int port,
				     struct net_device *bridge)
{
	dev_dbg(ds->dev, "%s: port: %d, bridge: %s\n",
		__func__, port, bridge->name);

	return 0;
}

static void dsa_loop_port_bridge_leave(struct dsa_switch *ds, int port,
				       struct net_device *bridge)
{
	dev_dbg(ds->dev, "%s: port: %d, bridge: %s\n",
		__func__, port, bridge->name);
}

static void dsa_loop_port_stp_state_set(struct dsa_switch *ds, int port,
					u8 state)
{
	dev_dbg(ds->dev, "%s: port: %d, state: %d\n",
		__func__, port, state);
}

static int dsa_loop_port_vlan_filtering(struct dsa_switch *ds, int port,
					bool vlan_filtering,
<<<<<<< HEAD
					struct switchdev_trans *trans)
=======
					struct netlink_ext_ack *extack)
>>>>>>> f642729d
{
	dev_dbg(ds->dev, "%s: port: %d, vlan_filtering: %d\n",
		__func__, port, vlan_filtering);

	return 0;
}

static int dsa_loop_port_vlan_add(struct dsa_switch *ds, int port,
				  const struct switchdev_obj_port_vlan *vlan,
				  struct netlink_ext_ack *extack)
{
	bool untagged = vlan->flags & BRIDGE_VLAN_INFO_UNTAGGED;
	bool pvid = vlan->flags & BRIDGE_VLAN_INFO_PVID;
	struct dsa_loop_priv *ps = ds->priv;
	struct mii_bus *bus = ps->bus;
	struct dsa_loop_vlan *vl;

	if (vlan->vid >= ARRAY_SIZE(ps->vlans))
		return -ERANGE;

	/* Just do a sleeping operation to make lockdep checks effective */
	mdiobus_read(bus, ps->port_base + port, MII_BMSR);

	vl = &ps->vlans[vlan->vid];

	vl->members |= BIT(port);
	if (untagged)
		vl->untagged |= BIT(port);
	else
		vl->untagged &= ~BIT(port);

	dev_dbg(ds->dev, "%s: port: %d vlan: %d, %stagged, pvid: %d\n",
		__func__, port, vlan->vid, untagged ? "un" : "", pvid);

	if (pvid)
		ps->ports[port].pvid = vlan->vid;

	return 0;
}

static int dsa_loop_port_vlan_del(struct dsa_switch *ds, int port,
				  const struct switchdev_obj_port_vlan *vlan)
{
	bool untagged = vlan->flags & BRIDGE_VLAN_INFO_UNTAGGED;
	struct dsa_loop_priv *ps = ds->priv;
	u16 pvid = ps->ports[port].pvid;
	struct mii_bus *bus = ps->bus;
	struct dsa_loop_vlan *vl;

	/* Just do a sleeping operation to make lockdep checks effective */
	mdiobus_read(bus, ps->port_base + port, MII_BMSR);

	vl = &ps->vlans[vlan->vid];

	vl->members &= ~BIT(port);
	if (untagged)
		vl->untagged &= ~BIT(port);

	if (pvid == vlan->vid)
		pvid = 1;

	dev_dbg(ds->dev, "%s: port: %d vlan: %d, %stagged, pvid: %d\n",
		__func__, port, vlan->vid, untagged ? "un" : "", pvid);
	ps->ports[port].pvid = pvid;

	return 0;
}

static int dsa_loop_port_change_mtu(struct dsa_switch *ds, int port,
				    int new_mtu)
{
	struct dsa_loop_priv *priv = ds->priv;

	priv->ports[port].mtu = new_mtu;

	return 0;
}

static int dsa_loop_port_max_mtu(struct dsa_switch *ds, int port)
{
	return ETH_MAX_MTU;
}

static const struct dsa_switch_ops dsa_loop_driver = {
	.get_tag_protocol	= dsa_loop_get_protocol,
	.setup			= dsa_loop_setup,
	.teardown		= dsa_loop_teardown,
	.get_strings		= dsa_loop_get_strings,
	.get_ethtool_stats	= dsa_loop_get_ethtool_stats,
	.get_sset_count		= dsa_loop_get_sset_count,
	.get_ethtool_phy_stats	= dsa_loop_get_ethtool_stats,
	.phy_read		= dsa_loop_phy_read,
	.phy_write		= dsa_loop_phy_write,
	.port_bridge_join	= dsa_loop_port_bridge_join,
	.port_bridge_leave	= dsa_loop_port_bridge_leave,
	.port_stp_state_set	= dsa_loop_port_stp_state_set,
	.port_vlan_filtering	= dsa_loop_port_vlan_filtering,
	.port_vlan_add		= dsa_loop_port_vlan_add,
	.port_vlan_del		= dsa_loop_port_vlan_del,
	.port_change_mtu	= dsa_loop_port_change_mtu,
	.port_max_mtu		= dsa_loop_port_max_mtu,
};

static int dsa_loop_drv_probe(struct mdio_device *mdiodev)
{
	struct dsa_loop_pdata *pdata = mdiodev->dev.platform_data;
	struct dsa_loop_priv *ps;
	struct dsa_switch *ds;
	int ret;

	if (!pdata)
		return -ENODEV;

	ds = devm_kzalloc(&mdiodev->dev, sizeof(*ds), GFP_KERNEL);
	if (!ds)
		return -ENOMEM;

	ds->dev = &mdiodev->dev;
	ds->num_ports = DSA_LOOP_NUM_PORTS;

	ps = devm_kzalloc(&mdiodev->dev, sizeof(*ps), GFP_KERNEL);
	if (!ps)
		return -ENOMEM;

	ps->netdev = dev_get_by_name(&init_net, pdata->netdev);
	if (!ps->netdev)
		return -EPROBE_DEFER;

	pdata->cd.netdev[DSA_LOOP_CPU_PORT] = &ps->netdev->dev;

	ds->dev = &mdiodev->dev;
	ds->ops = &dsa_loop_driver;
	ds->priv = ps;
	ds->configure_vlan_while_not_filtering = true;
	ps->bus = mdiodev->bus;

	dev_set_drvdata(&mdiodev->dev, ds);

	ret = dsa_register_switch(ds);
	if (!ret)
		dev_info(&mdiodev->dev, "%s: 0x%0x\n",
			 pdata->name, pdata->enabled_ports);

	return ret;
}

static void dsa_loop_drv_remove(struct mdio_device *mdiodev)
{
	struct dsa_switch *ds = dev_get_drvdata(&mdiodev->dev);
	struct dsa_loop_priv *ps = ds->priv;

	dsa_unregister_switch(ds);
	dev_put(ps->netdev);
}

static struct mdio_driver dsa_loop_drv = {
	.mdiodrv.driver	= {
		.name	= "dsa-loop",
	},
	.probe	= dsa_loop_drv_probe,
	.remove	= dsa_loop_drv_remove,
};

#define NUM_FIXED_PHYS	(DSA_LOOP_NUM_PORTS - 2)

static int __init dsa_loop_init(void)
{
	struct fixed_phy_status status = {
		.link = 1,
		.speed = SPEED_100,
		.duplex = DUPLEX_FULL,
	};
	unsigned int i;

	for (i = 0; i < NUM_FIXED_PHYS; i++)
		phydevs[i] = fixed_phy_register(PHY_POLL, &status, NULL);

	return mdio_driver_register(&dsa_loop_drv);
}
module_init(dsa_loop_init);

static void __exit dsa_loop_exit(void)
{
	unsigned int i;

	mdio_driver_unregister(&dsa_loop_drv);
	for (i = 0; i < NUM_FIXED_PHYS; i++)
		if (!IS_ERR(phydevs[i]))
			fixed_phy_unregister(phydevs[i]);
}
module_exit(dsa_loop_exit);

MODULE_SOFTDEP("pre: dsa_loop_bdinfo");
MODULE_LICENSE("GPL");
MODULE_AUTHOR("Florian Fainelli");
MODULE_DESCRIPTION("DSA loopback driver");<|MERGE_RESOLUTION|>--- conflicted
+++ resolved
@@ -191,11 +191,7 @@
 
 static int dsa_loop_port_vlan_filtering(struct dsa_switch *ds, int port,
 					bool vlan_filtering,
-<<<<<<< HEAD
-					struct switchdev_trans *trans)
-=======
 					struct netlink_ext_ack *extack)
->>>>>>> f642729d
 {
 	dev_dbg(ds->dev, "%s: port: %d, vlan_filtering: %d\n",
 		__func__, port, vlan_filtering);
@@ -329,7 +325,6 @@
 	ds->dev = &mdiodev->dev;
 	ds->ops = &dsa_loop_driver;
 	ds->priv = ps;
-	ds->configure_vlan_while_not_filtering = true;
 	ps->bus = mdiodev->bus;
 
 	dev_set_drvdata(&mdiodev->dev, ds);
