// SPDX-License-Identifier: GPL-2.0
/*
 * NVMe over Fabrics TCP host.
 * Copyright (c) 2018 Lightbits Labs. All rights reserved.
 */
#define pr_fmt(fmt) KBUILD_MODNAME ": " fmt
#include <linux/module.h>
#include <linux/init.h>
#include <linux/slab.h>
#include <linux/err.h>
#include <linux/key.h>
#include <linux/nvme-tcp.h>
#include <linux/nvme-keyring.h>
#include <net/sock.h>
#include <net/tcp.h>
#include <net/tls.h>
#include <net/tls_prot.h>
#include <net/handshake.h>
#include <linux/blk-mq.h>
#include <crypto/hash.h>
#include <net/busy_poll.h>
#include <trace/events/sock.h>

#include "nvme.h"
#include "fabrics.h"

struct nvme_tcp_queue;

/* Define the socket priority to use for connections were it is desirable
 * that the NIC consider performing optimized packet processing or filtering.
 * A non-zero value being sufficient to indicate general consideration of any
 * possible optimization.  Making it a module param allows for alternative
 * values that may be unique for some NIC implementations.
 */
static int so_priority;
module_param(so_priority, int, 0644);
MODULE_PARM_DESC(so_priority, "nvme tcp socket optimize priority");

/*
 * TLS handshake timeout
 */
static int tls_handshake_timeout = 10;
#ifdef CONFIG_NVME_TCP_TLS
module_param(tls_handshake_timeout, int, 0644);
MODULE_PARM_DESC(tls_handshake_timeout,
		 "nvme TLS handshake timeout in seconds (default 10)");
#endif

#ifdef CONFIG_DEBUG_LOCK_ALLOC
/* lockdep can detect a circular dependency of the form
 *   sk_lock -> mmap_lock (page fault) -> fs locks -> sk_lock
 * because dependencies are tracked for both nvme-tcp and user contexts. Using
 * a separate class prevents lockdep from conflating nvme-tcp socket use with
 * user-space socket API use.
 */
static struct lock_class_key nvme_tcp_sk_key[2];
static struct lock_class_key nvme_tcp_slock_key[2];

static void nvme_tcp_reclassify_socket(struct socket *sock)
{
	struct sock *sk = sock->sk;

	if (WARN_ON_ONCE(!sock_allow_reclassification(sk)))
		return;

	switch (sk->sk_family) {
	case AF_INET:
		sock_lock_init_class_and_name(sk, "slock-AF_INET-NVME",
					      &nvme_tcp_slock_key[0],
					      "sk_lock-AF_INET-NVME",
					      &nvme_tcp_sk_key[0]);
		break;
	case AF_INET6:
		sock_lock_init_class_and_name(sk, "slock-AF_INET6-NVME",
					      &nvme_tcp_slock_key[1],
					      "sk_lock-AF_INET6-NVME",
					      &nvme_tcp_sk_key[1]);
		break;
	default:
		WARN_ON_ONCE(1);
	}
}
#else
static void nvme_tcp_reclassify_socket(struct socket *sock) { }
#endif

enum nvme_tcp_send_state {
	NVME_TCP_SEND_CMD_PDU = 0,
	NVME_TCP_SEND_H2C_PDU,
	NVME_TCP_SEND_DATA,
	NVME_TCP_SEND_DDGST,
};

struct nvme_tcp_request {
	struct nvme_request	req;
	void			*pdu;
	struct nvme_tcp_queue	*queue;
	u32			data_len;
	u32			pdu_len;
	u32			pdu_sent;
	u32			h2cdata_left;
	u32			h2cdata_offset;
	u16			ttag;
	__le16			status;
	struct list_head	entry;
	struct llist_node	lentry;
	__le32			ddgst;

	struct bio		*curr_bio;
	struct iov_iter		iter;

	/* send state */
	size_t			offset;
	size_t			data_sent;
	enum nvme_tcp_send_state state;
};

enum nvme_tcp_queue_flags {
	NVME_TCP_Q_ALLOCATED	= 0,
	NVME_TCP_Q_LIVE		= 1,
	NVME_TCP_Q_POLLING	= 2,
};

enum nvme_tcp_recv_state {
	NVME_TCP_RECV_PDU = 0,
	NVME_TCP_RECV_DATA,
	NVME_TCP_RECV_DDGST,
};

struct nvme_tcp_ctrl;
struct nvme_tcp_queue {
	struct socket		*sock;
	struct work_struct	io_work;
	int			io_cpu;

	struct mutex		queue_lock;
	struct mutex		send_mutex;
	struct llist_head	req_list;
	struct list_head	send_list;

	/* recv state */
	void			*pdu;
	int			pdu_remaining;
	int			pdu_offset;
	size_t			data_remaining;
	size_t			ddgst_remaining;
	unsigned int		nr_cqe;

	/* send state */
	struct nvme_tcp_request *request;

	u32			maxh2cdata;
	size_t			cmnd_capsule_len;
	struct nvme_tcp_ctrl	*ctrl;
	unsigned long		flags;
	bool			rd_enabled;

	bool			hdr_digest;
	bool			data_digest;
	struct ahash_request	*rcv_hash;
	struct ahash_request	*snd_hash;
	__le32			exp_ddgst;
	__le32			recv_ddgst;
	struct completion       tls_complete;
	int                     tls_err;
	struct page_frag_cache	pf_cache;

	void (*state_change)(struct sock *);
	void (*data_ready)(struct sock *);
	void (*write_space)(struct sock *);
};

struct nvme_tcp_ctrl {
	/* read only in the hot path */
	struct nvme_tcp_queue	*queues;
	struct blk_mq_tag_set	tag_set;

	/* other member variables */
	struct list_head	list;
	struct blk_mq_tag_set	admin_tag_set;
	struct sockaddr_storage addr;
	struct sockaddr_storage src_addr;
	struct nvme_ctrl	ctrl;

	struct work_struct	err_work;
	struct delayed_work	connect_work;
	struct nvme_tcp_request async_req;
	u32			io_queues[HCTX_MAX_TYPES];
};

static LIST_HEAD(nvme_tcp_ctrl_list);
static DEFINE_MUTEX(nvme_tcp_ctrl_mutex);
static struct workqueue_struct *nvme_tcp_wq;
static const struct blk_mq_ops nvme_tcp_mq_ops;
static const struct blk_mq_ops nvme_tcp_admin_mq_ops;
static int nvme_tcp_try_send(struct nvme_tcp_queue *queue);

static inline struct nvme_tcp_ctrl *to_tcp_ctrl(struct nvme_ctrl *ctrl)
{
	return container_of(ctrl, struct nvme_tcp_ctrl, ctrl);
}

static inline int nvme_tcp_queue_id(struct nvme_tcp_queue *queue)
{
	return queue - queue->ctrl->queues;
}

static inline bool nvme_tcp_tls(struct nvme_ctrl *ctrl)
{
	if (!IS_ENABLED(CONFIG_NVME_TCP_TLS))
		return 0;

	return ctrl->opts->tls;
}

static inline struct blk_mq_tags *nvme_tcp_tagset(struct nvme_tcp_queue *queue)
{
	u32 queue_idx = nvme_tcp_queue_id(queue);

	if (queue_idx == 0)
		return queue->ctrl->admin_tag_set.tags[queue_idx];
	return queue->ctrl->tag_set.tags[queue_idx - 1];
}

static inline u8 nvme_tcp_hdgst_len(struct nvme_tcp_queue *queue)
{
	return queue->hdr_digest ? NVME_TCP_DIGEST_LENGTH : 0;
}

static inline u8 nvme_tcp_ddgst_len(struct nvme_tcp_queue *queue)
{
	return queue->data_digest ? NVME_TCP_DIGEST_LENGTH : 0;
}

static inline void *nvme_tcp_req_cmd_pdu(struct nvme_tcp_request *req)
{
	return req->pdu;
}

static inline void *nvme_tcp_req_data_pdu(struct nvme_tcp_request *req)
{
	/* use the pdu space in the back for the data pdu */
	return req->pdu + sizeof(struct nvme_tcp_cmd_pdu) -
		sizeof(struct nvme_tcp_data_pdu);
}

static inline size_t nvme_tcp_inline_data_size(struct nvme_tcp_request *req)
{
	if (nvme_is_fabrics(req->req.cmd))
		return NVME_TCP_ADMIN_CCSZ;
	return req->queue->cmnd_capsule_len - sizeof(struct nvme_command);
}

static inline bool nvme_tcp_async_req(struct nvme_tcp_request *req)
{
	return req == &req->queue->ctrl->async_req;
}

static inline bool nvme_tcp_has_inline_data(struct nvme_tcp_request *req)
{
	struct request *rq;

	if (unlikely(nvme_tcp_async_req(req)))
		return false; /* async events don't have a request */

	rq = blk_mq_rq_from_pdu(req);

	return rq_data_dir(rq) == WRITE && req->data_len &&
		req->data_len <= nvme_tcp_inline_data_size(req);
}

static inline struct page *nvme_tcp_req_cur_page(struct nvme_tcp_request *req)
{
	return req->iter.bvec->bv_page;
}

static inline size_t nvme_tcp_req_cur_offset(struct nvme_tcp_request *req)
{
	return req->iter.bvec->bv_offset + req->iter.iov_offset;
}

static inline size_t nvme_tcp_req_cur_length(struct nvme_tcp_request *req)
{
	return min_t(size_t, iov_iter_single_seg_count(&req->iter),
			req->pdu_len - req->pdu_sent);
}

static inline size_t nvme_tcp_pdu_data_left(struct nvme_tcp_request *req)
{
	return rq_data_dir(blk_mq_rq_from_pdu(req)) == WRITE ?
			req->pdu_len - req->pdu_sent : 0;
}

static inline size_t nvme_tcp_pdu_last_send(struct nvme_tcp_request *req,
		int len)
{
	return nvme_tcp_pdu_data_left(req) <= len;
}

static void nvme_tcp_init_iter(struct nvme_tcp_request *req,
		unsigned int dir)
{
	struct request *rq = blk_mq_rq_from_pdu(req);
	struct bio_vec *vec;
	unsigned int size;
	int nr_bvec;
	size_t offset;

	if (rq->rq_flags & RQF_SPECIAL_PAYLOAD) {
		vec = &rq->special_vec;
		nr_bvec = 1;
		size = blk_rq_payload_bytes(rq);
		offset = 0;
	} else {
		struct bio *bio = req->curr_bio;
		struct bvec_iter bi;
		struct bio_vec bv;

		vec = __bvec_iter_bvec(bio->bi_io_vec, bio->bi_iter);
		nr_bvec = 0;
		bio_for_each_bvec(bv, bio, bi) {
			nr_bvec++;
		}
		size = bio->bi_iter.bi_size;
		offset = bio->bi_iter.bi_bvec_done;
	}

	iov_iter_bvec(&req->iter, dir, vec, nr_bvec, size);
	req->iter.iov_offset = offset;
}

static inline void nvme_tcp_advance_req(struct nvme_tcp_request *req,
		int len)
{
	req->data_sent += len;
	req->pdu_sent += len;
	iov_iter_advance(&req->iter, len);
	if (!iov_iter_count(&req->iter) &&
	    req->data_sent < req->data_len) {
		req->curr_bio = req->curr_bio->bi_next;
		nvme_tcp_init_iter(req, ITER_SOURCE);
	}
}

static inline void nvme_tcp_send_all(struct nvme_tcp_queue *queue)
{
	int ret;

	/* drain the send queue as much as we can... */
	do {
		ret = nvme_tcp_try_send(queue);
	} while (ret > 0);
}

static inline bool nvme_tcp_queue_more(struct nvme_tcp_queue *queue)
{
	return !list_empty(&queue->send_list) ||
		!llist_empty(&queue->req_list);
}

static inline void nvme_tcp_queue_request(struct nvme_tcp_request *req,
		bool sync, bool last)
{
	struct nvme_tcp_queue *queue = req->queue;
	bool empty;

	empty = llist_add(&req->lentry, &queue->req_list) &&
		list_empty(&queue->send_list) && !queue->request;

	/*
	 * if we're the first on the send_list and we can try to send
	 * directly, otherwise queue io_work. Also, only do that if we
	 * are on the same cpu, so we don't introduce contention.
	 */
	if (queue->io_cpu == raw_smp_processor_id() &&
	    sync && empty && mutex_trylock(&queue->send_mutex)) {
		nvme_tcp_send_all(queue);
		mutex_unlock(&queue->send_mutex);
	}

	if (last && nvme_tcp_queue_more(queue))
		queue_work_on(queue->io_cpu, nvme_tcp_wq, &queue->io_work);
}

static void nvme_tcp_process_req_list(struct nvme_tcp_queue *queue)
{
	struct nvme_tcp_request *req;
	struct llist_node *node;

	for (node = llist_del_all(&queue->req_list); node; node = node->next) {
		req = llist_entry(node, struct nvme_tcp_request, lentry);
		list_add(&req->entry, &queue->send_list);
	}
}

static inline struct nvme_tcp_request *
nvme_tcp_fetch_request(struct nvme_tcp_queue *queue)
{
	struct nvme_tcp_request *req;

	req = list_first_entry_or_null(&queue->send_list,
			struct nvme_tcp_request, entry);
	if (!req) {
		nvme_tcp_process_req_list(queue);
		req = list_first_entry_or_null(&queue->send_list,
				struct nvme_tcp_request, entry);
		if (unlikely(!req))
			return NULL;
	}

	list_del(&req->entry);
	return req;
}

static inline void nvme_tcp_ddgst_final(struct ahash_request *hash,
		__le32 *dgst)
{
	ahash_request_set_crypt(hash, NULL, (u8 *)dgst, 0);
	crypto_ahash_final(hash);
}

static inline void nvme_tcp_ddgst_update(struct ahash_request *hash,
		struct page *page, off_t off, size_t len)
{
	struct scatterlist sg;

	sg_init_table(&sg, 1);
	sg_set_page(&sg, page, len, off);
	ahash_request_set_crypt(hash, &sg, NULL, len);
	crypto_ahash_update(hash);
}

static inline void nvme_tcp_hdgst(struct ahash_request *hash,
		void *pdu, size_t len)
{
	struct scatterlist sg;

	sg_init_one(&sg, pdu, len);
	ahash_request_set_crypt(hash, &sg, pdu + len, len);
	crypto_ahash_digest(hash);
}

static int nvme_tcp_verify_hdgst(struct nvme_tcp_queue *queue,
		void *pdu, size_t pdu_len)
{
	struct nvme_tcp_hdr *hdr = pdu;
	__le32 recv_digest;
	__le32 exp_digest;

	if (unlikely(!(hdr->flags & NVME_TCP_F_HDGST))) {
		dev_err(queue->ctrl->ctrl.device,
			"queue %d: header digest flag is cleared\n",
			nvme_tcp_queue_id(queue));
		return -EPROTO;
	}

	recv_digest = *(__le32 *)(pdu + hdr->hlen);
	nvme_tcp_hdgst(queue->rcv_hash, pdu, pdu_len);
	exp_digest = *(__le32 *)(pdu + hdr->hlen);
	if (recv_digest != exp_digest) {
		dev_err(queue->ctrl->ctrl.device,
			"header digest error: recv %#x expected %#x\n",
			le32_to_cpu(recv_digest), le32_to_cpu(exp_digest));
		return -EIO;
	}

	return 0;
}

static int nvme_tcp_check_ddgst(struct nvme_tcp_queue *queue, void *pdu)
{
	struct nvme_tcp_hdr *hdr = pdu;
	u8 digest_len = nvme_tcp_hdgst_len(queue);
	u32 len;

	len = le32_to_cpu(hdr->plen) - hdr->hlen -
		((hdr->flags & NVME_TCP_F_HDGST) ? digest_len : 0);

	if (unlikely(len && !(hdr->flags & NVME_TCP_F_DDGST))) {
		dev_err(queue->ctrl->ctrl.device,
			"queue %d: data digest flag is cleared\n",
		nvme_tcp_queue_id(queue));
		return -EPROTO;
	}
	crypto_ahash_init(queue->rcv_hash);

	return 0;
}

static void nvme_tcp_exit_request(struct blk_mq_tag_set *set,
		struct request *rq, unsigned int hctx_idx)
{
	struct nvme_tcp_request *req = blk_mq_rq_to_pdu(rq);

	page_frag_free(req->pdu);
}

static int nvme_tcp_init_request(struct blk_mq_tag_set *set,
		struct request *rq, unsigned int hctx_idx,
		unsigned int numa_node)
{
	struct nvme_tcp_ctrl *ctrl = to_tcp_ctrl(set->driver_data);
	struct nvme_tcp_request *req = blk_mq_rq_to_pdu(rq);
	struct nvme_tcp_cmd_pdu *pdu;
	int queue_idx = (set == &ctrl->tag_set) ? hctx_idx + 1 : 0;
	struct nvme_tcp_queue *queue = &ctrl->queues[queue_idx];
	u8 hdgst = nvme_tcp_hdgst_len(queue);

	req->pdu = page_frag_alloc(&queue->pf_cache,
		sizeof(struct nvme_tcp_cmd_pdu) + hdgst,
		GFP_KERNEL | __GFP_ZERO);
	if (!req->pdu)
		return -ENOMEM;

	pdu = req->pdu;
	req->queue = queue;
	nvme_req(rq)->ctrl = &ctrl->ctrl;
	nvme_req(rq)->cmd = &pdu->cmd;

	return 0;
}

static int nvme_tcp_init_hctx(struct blk_mq_hw_ctx *hctx, void *data,
		unsigned int hctx_idx)
{
	struct nvme_tcp_ctrl *ctrl = to_tcp_ctrl(data);
	struct nvme_tcp_queue *queue = &ctrl->queues[hctx_idx + 1];

	hctx->driver_data = queue;
	return 0;
}

static int nvme_tcp_init_admin_hctx(struct blk_mq_hw_ctx *hctx, void *data,
		unsigned int hctx_idx)
{
	struct nvme_tcp_ctrl *ctrl = to_tcp_ctrl(data);
	struct nvme_tcp_queue *queue = &ctrl->queues[0];

	hctx->driver_data = queue;
	return 0;
}

static enum nvme_tcp_recv_state
nvme_tcp_recv_state(struct nvme_tcp_queue *queue)
{
	return  (queue->pdu_remaining) ? NVME_TCP_RECV_PDU :
		(queue->ddgst_remaining) ? NVME_TCP_RECV_DDGST :
		NVME_TCP_RECV_DATA;
}

static void nvme_tcp_init_recv_ctx(struct nvme_tcp_queue *queue)
{
	queue->pdu_remaining = sizeof(struct nvme_tcp_rsp_pdu) +
				nvme_tcp_hdgst_len(queue);
	queue->pdu_offset = 0;
	queue->data_remaining = -1;
	queue->ddgst_remaining = 0;
}

static void nvme_tcp_error_recovery(struct nvme_ctrl *ctrl)
{
	if (!nvme_change_ctrl_state(ctrl, NVME_CTRL_RESETTING))
		return;

	dev_warn(ctrl->device, "starting error recovery\n");
	queue_work(nvme_reset_wq, &to_tcp_ctrl(ctrl)->err_work);
}

static int nvme_tcp_process_nvme_cqe(struct nvme_tcp_queue *queue,
		struct nvme_completion *cqe)
{
	struct nvme_tcp_request *req;
	struct request *rq;

	rq = nvme_find_rq(nvme_tcp_tagset(queue), cqe->command_id);
	if (!rq) {
		dev_err(queue->ctrl->ctrl.device,
			"got bad cqe.command_id %#x on queue %d\n",
			cqe->command_id, nvme_tcp_queue_id(queue));
		nvme_tcp_error_recovery(&queue->ctrl->ctrl);
		return -EINVAL;
	}

	req = blk_mq_rq_to_pdu(rq);
	if (req->status == cpu_to_le16(NVME_SC_SUCCESS))
		req->status = cqe->status;

	if (!nvme_try_complete_req(rq, req->status, cqe->result))
		nvme_complete_rq(rq);
	queue->nr_cqe++;

	return 0;
}

static int nvme_tcp_handle_c2h_data(struct nvme_tcp_queue *queue,
		struct nvme_tcp_data_pdu *pdu)
{
	struct request *rq;

	rq = nvme_find_rq(nvme_tcp_tagset(queue), pdu->command_id);
	if (!rq) {
		dev_err(queue->ctrl->ctrl.device,
			"got bad c2hdata.command_id %#x on queue %d\n",
			pdu->command_id, nvme_tcp_queue_id(queue));
		return -ENOENT;
	}

	if (!blk_rq_payload_bytes(rq)) {
		dev_err(queue->ctrl->ctrl.device,
			"queue %d tag %#x unexpected data\n",
			nvme_tcp_queue_id(queue), rq->tag);
		return -EIO;
	}

	queue->data_remaining = le32_to_cpu(pdu->data_length);

	if (pdu->hdr.flags & NVME_TCP_F_DATA_SUCCESS &&
	    unlikely(!(pdu->hdr.flags & NVME_TCP_F_DATA_LAST))) {
		dev_err(queue->ctrl->ctrl.device,
			"queue %d tag %#x SUCCESS set but not last PDU\n",
			nvme_tcp_queue_id(queue), rq->tag);
		nvme_tcp_error_recovery(&queue->ctrl->ctrl);
		return -EPROTO;
	}

	return 0;
}

static int nvme_tcp_handle_comp(struct nvme_tcp_queue *queue,
		struct nvme_tcp_rsp_pdu *pdu)
{
	struct nvme_completion *cqe = &pdu->cqe;
	int ret = 0;

	/*
	 * AEN requests are special as they don't time out and can
	 * survive any kind of queue freeze and often don't respond to
	 * aborts.  We don't even bother to allocate a struct request
	 * for them but rather special case them here.
	 */
	if (unlikely(nvme_is_aen_req(nvme_tcp_queue_id(queue),
				     cqe->command_id)))
		nvme_complete_async_event(&queue->ctrl->ctrl, cqe->status,
				&cqe->result);
	else
		ret = nvme_tcp_process_nvme_cqe(queue, cqe);

	return ret;
}

static void nvme_tcp_setup_h2c_data_pdu(struct nvme_tcp_request *req)
{
	struct nvme_tcp_data_pdu *data = nvme_tcp_req_data_pdu(req);
	struct nvme_tcp_queue *queue = req->queue;
	struct request *rq = blk_mq_rq_from_pdu(req);
	u32 h2cdata_sent = req->pdu_len;
	u8 hdgst = nvme_tcp_hdgst_len(queue);
	u8 ddgst = nvme_tcp_ddgst_len(queue);

	req->state = NVME_TCP_SEND_H2C_PDU;
	req->offset = 0;
	req->pdu_len = min(req->h2cdata_left, queue->maxh2cdata);
	req->pdu_sent = 0;
	req->h2cdata_left -= req->pdu_len;
	req->h2cdata_offset += h2cdata_sent;

	memset(data, 0, sizeof(*data));
	data->hdr.type = nvme_tcp_h2c_data;
	if (!req->h2cdata_left)
		data->hdr.flags = NVME_TCP_F_DATA_LAST;
	if (queue->hdr_digest)
		data->hdr.flags |= NVME_TCP_F_HDGST;
	if (queue->data_digest)
		data->hdr.flags |= NVME_TCP_F_DDGST;
	data->hdr.hlen = sizeof(*data);
	data->hdr.pdo = data->hdr.hlen + hdgst;
	data->hdr.plen =
		cpu_to_le32(data->hdr.hlen + hdgst + req->pdu_len + ddgst);
	data->ttag = req->ttag;
	data->command_id = nvme_cid(rq);
	data->data_offset = cpu_to_le32(req->h2cdata_offset);
	data->data_length = cpu_to_le32(req->pdu_len);
}

static int nvme_tcp_handle_r2t(struct nvme_tcp_queue *queue,
		struct nvme_tcp_r2t_pdu *pdu)
{
	struct nvme_tcp_request *req;
	struct request *rq;
	u32 r2t_length = le32_to_cpu(pdu->r2t_length);
	u32 r2t_offset = le32_to_cpu(pdu->r2t_offset);

	rq = nvme_find_rq(nvme_tcp_tagset(queue), pdu->command_id);
	if (!rq) {
		dev_err(queue->ctrl->ctrl.device,
			"got bad r2t.command_id %#x on queue %d\n",
			pdu->command_id, nvme_tcp_queue_id(queue));
		return -ENOENT;
	}
	req = blk_mq_rq_to_pdu(rq);

	if (unlikely(!r2t_length)) {
		dev_err(queue->ctrl->ctrl.device,
			"req %d r2t len is %u, probably a bug...\n",
			rq->tag, r2t_length);
		return -EPROTO;
	}

	if (unlikely(req->data_sent + r2t_length > req->data_len)) {
		dev_err(queue->ctrl->ctrl.device,
			"req %d r2t len %u exceeded data len %u (%zu sent)\n",
			rq->tag, r2t_length, req->data_len, req->data_sent);
		return -EPROTO;
	}

	if (unlikely(r2t_offset < req->data_sent)) {
		dev_err(queue->ctrl->ctrl.device,
			"req %d unexpected r2t offset %u (expected %zu)\n",
			rq->tag, r2t_offset, req->data_sent);
		return -EPROTO;
	}

	req->pdu_len = 0;
	req->h2cdata_left = r2t_length;
	req->h2cdata_offset = r2t_offset;
	req->ttag = pdu->ttag;

	nvme_tcp_setup_h2c_data_pdu(req);
	nvme_tcp_queue_request(req, false, true);

	return 0;
}

static int nvme_tcp_recv_pdu(struct nvme_tcp_queue *queue, struct sk_buff *skb,
		unsigned int *offset, size_t *len)
{
	struct nvme_tcp_hdr *hdr;
	char *pdu = queue->pdu;
	size_t rcv_len = min_t(size_t, *len, queue->pdu_remaining);
	int ret;

	ret = skb_copy_bits(skb, *offset,
		&pdu[queue->pdu_offset], rcv_len);
	if (unlikely(ret))
		return ret;

	queue->pdu_remaining -= rcv_len;
	queue->pdu_offset += rcv_len;
	*offset += rcv_len;
	*len -= rcv_len;
	if (queue->pdu_remaining)
		return 0;

	hdr = queue->pdu;
	if (queue->hdr_digest) {
		ret = nvme_tcp_verify_hdgst(queue, queue->pdu, hdr->hlen);
		if (unlikely(ret))
			return ret;
	}


	if (queue->data_digest) {
		ret = nvme_tcp_check_ddgst(queue, queue->pdu);
		if (unlikely(ret))
			return ret;
	}

	switch (hdr->type) {
	case nvme_tcp_c2h_data:
		return nvme_tcp_handle_c2h_data(queue, (void *)queue->pdu);
	case nvme_tcp_rsp:
		nvme_tcp_init_recv_ctx(queue);
		return nvme_tcp_handle_comp(queue, (void *)queue->pdu);
	case nvme_tcp_r2t:
		nvme_tcp_init_recv_ctx(queue);
		return nvme_tcp_handle_r2t(queue, (void *)queue->pdu);
	default:
		dev_err(queue->ctrl->ctrl.device,
			"unsupported pdu type (%d)\n", hdr->type);
		return -EINVAL;
	}
}

static inline void nvme_tcp_end_request(struct request *rq, u16 status)
{
	union nvme_result res = {};

	if (!nvme_try_complete_req(rq, cpu_to_le16(status << 1), res))
		nvme_complete_rq(rq);
}

static int nvme_tcp_recv_data(struct nvme_tcp_queue *queue, struct sk_buff *skb,
			      unsigned int *offset, size_t *len)
{
	struct nvme_tcp_data_pdu *pdu = (void *)queue->pdu;
	struct request *rq =
		nvme_cid_to_rq(nvme_tcp_tagset(queue), pdu->command_id);
	struct nvme_tcp_request *req = blk_mq_rq_to_pdu(rq);

	while (true) {
		int recv_len, ret;

		recv_len = min_t(size_t, *len, queue->data_remaining);
		if (!recv_len)
			break;

		if (!iov_iter_count(&req->iter)) {
			req->curr_bio = req->curr_bio->bi_next;

			/*
			 * If we don`t have any bios it means that controller
			 * sent more data than we requested, hence error
			 */
			if (!req->curr_bio) {
				dev_err(queue->ctrl->ctrl.device,
					"queue %d no space in request %#x",
					nvme_tcp_queue_id(queue), rq->tag);
				nvme_tcp_init_recv_ctx(queue);
				return -EIO;
			}
			nvme_tcp_init_iter(req, ITER_DEST);
		}

		/* we can read only from what is left in this bio */
		recv_len = min_t(size_t, recv_len,
				iov_iter_count(&req->iter));

		if (queue->data_digest)
			ret = skb_copy_and_hash_datagram_iter(skb, *offset,
				&req->iter, recv_len, queue->rcv_hash);
		else
			ret = skb_copy_datagram_iter(skb, *offset,
					&req->iter, recv_len);
		if (ret) {
			dev_err(queue->ctrl->ctrl.device,
				"queue %d failed to copy request %#x data",
				nvme_tcp_queue_id(queue), rq->tag);
			return ret;
		}

		*len -= recv_len;
		*offset += recv_len;
		queue->data_remaining -= recv_len;
	}

	if (!queue->data_remaining) {
		if (queue->data_digest) {
			nvme_tcp_ddgst_final(queue->rcv_hash, &queue->exp_ddgst);
			queue->ddgst_remaining = NVME_TCP_DIGEST_LENGTH;
		} else {
			if (pdu->hdr.flags & NVME_TCP_F_DATA_SUCCESS) {
				nvme_tcp_end_request(rq,
						le16_to_cpu(req->status));
				queue->nr_cqe++;
			}
			nvme_tcp_init_recv_ctx(queue);
		}
	}

	return 0;
}

static int nvme_tcp_recv_ddgst(struct nvme_tcp_queue *queue,
		struct sk_buff *skb, unsigned int *offset, size_t *len)
{
	struct nvme_tcp_data_pdu *pdu = (void *)queue->pdu;
	char *ddgst = (char *)&queue->recv_ddgst;
	size_t recv_len = min_t(size_t, *len, queue->ddgst_remaining);
	off_t off = NVME_TCP_DIGEST_LENGTH - queue->ddgst_remaining;
	int ret;

	ret = skb_copy_bits(skb, *offset, &ddgst[off], recv_len);
	if (unlikely(ret))
		return ret;

	queue->ddgst_remaining -= recv_len;
	*offset += recv_len;
	*len -= recv_len;
	if (queue->ddgst_remaining)
		return 0;

	if (queue->recv_ddgst != queue->exp_ddgst) {
		struct request *rq = nvme_cid_to_rq(nvme_tcp_tagset(queue),
					pdu->command_id);
		struct nvme_tcp_request *req = blk_mq_rq_to_pdu(rq);

		req->status = cpu_to_le16(NVME_SC_DATA_XFER_ERROR);

		dev_err(queue->ctrl->ctrl.device,
			"data digest error: recv %#x expected %#x\n",
			le32_to_cpu(queue->recv_ddgst),
			le32_to_cpu(queue->exp_ddgst));
	}

	if (pdu->hdr.flags & NVME_TCP_F_DATA_SUCCESS) {
		struct request *rq = nvme_cid_to_rq(nvme_tcp_tagset(queue),
					pdu->command_id);
		struct nvme_tcp_request *req = blk_mq_rq_to_pdu(rq);

		nvme_tcp_end_request(rq, le16_to_cpu(req->status));
		queue->nr_cqe++;
	}

	nvme_tcp_init_recv_ctx(queue);
	return 0;
}

static int nvme_tcp_recv_skb(read_descriptor_t *desc, struct sk_buff *skb,
			     unsigned int offset, size_t len)
{
	struct nvme_tcp_queue *queue = desc->arg.data;
	size_t consumed = len;
	int result;

	if (unlikely(!queue->rd_enabled))
		return -EFAULT;

	while (len) {
		switch (nvme_tcp_recv_state(queue)) {
		case NVME_TCP_RECV_PDU:
			result = nvme_tcp_recv_pdu(queue, skb, &offset, &len);
			break;
		case NVME_TCP_RECV_DATA:
			result = nvme_tcp_recv_data(queue, skb, &offset, &len);
			break;
		case NVME_TCP_RECV_DDGST:
			result = nvme_tcp_recv_ddgst(queue, skb, &offset, &len);
			break;
		default:
			result = -EFAULT;
		}
		if (result) {
			dev_err(queue->ctrl->ctrl.device,
				"receive failed:  %d\n", result);
			queue->rd_enabled = false;
			nvme_tcp_error_recovery(&queue->ctrl->ctrl);
			return result;
		}
	}

	return consumed;
}

static void nvme_tcp_data_ready(struct sock *sk)
{
	struct nvme_tcp_queue *queue;

	trace_sk_data_ready(sk);

	read_lock_bh(&sk->sk_callback_lock);
	queue = sk->sk_user_data;
	if (likely(queue && queue->rd_enabled) &&
	    !test_bit(NVME_TCP_Q_POLLING, &queue->flags))
		queue_work_on(queue->io_cpu, nvme_tcp_wq, &queue->io_work);
	read_unlock_bh(&sk->sk_callback_lock);
}

static void nvme_tcp_write_space(struct sock *sk)
{
	struct nvme_tcp_queue *queue;

	read_lock_bh(&sk->sk_callback_lock);
	queue = sk->sk_user_data;
	if (likely(queue && sk_stream_is_writeable(sk))) {
		clear_bit(SOCK_NOSPACE, &sk->sk_socket->flags);
		queue_work_on(queue->io_cpu, nvme_tcp_wq, &queue->io_work);
	}
	read_unlock_bh(&sk->sk_callback_lock);
}

static void nvme_tcp_state_change(struct sock *sk)
{
	struct nvme_tcp_queue *queue;

	read_lock_bh(&sk->sk_callback_lock);
	queue = sk->sk_user_data;
	if (!queue)
		goto done;

	switch (sk->sk_state) {
	case TCP_CLOSE:
	case TCP_CLOSE_WAIT:
	case TCP_LAST_ACK:
	case TCP_FIN_WAIT1:
	case TCP_FIN_WAIT2:
		nvme_tcp_error_recovery(&queue->ctrl->ctrl);
		break;
	default:
		dev_info(queue->ctrl->ctrl.device,
			"queue %d socket state %d\n",
			nvme_tcp_queue_id(queue), sk->sk_state);
	}

	queue->state_change(sk);
done:
	read_unlock_bh(&sk->sk_callback_lock);
}

static inline void nvme_tcp_done_send_req(struct nvme_tcp_queue *queue)
{
	queue->request = NULL;
}

static void nvme_tcp_fail_request(struct nvme_tcp_request *req)
{
	if (nvme_tcp_async_req(req)) {
		union nvme_result res = {};

		nvme_complete_async_event(&req->queue->ctrl->ctrl,
				cpu_to_le16(NVME_SC_HOST_PATH_ERROR), &res);
	} else {
		nvme_tcp_end_request(blk_mq_rq_from_pdu(req),
				NVME_SC_HOST_PATH_ERROR);
	}
}

static int nvme_tcp_try_send_data(struct nvme_tcp_request *req)
{
	struct nvme_tcp_queue *queue = req->queue;
	int req_data_len = req->data_len;
	u32 h2cdata_left = req->h2cdata_left;

	while (true) {
		struct bio_vec bvec;
		struct msghdr msg = {
			.msg_flags = MSG_DONTWAIT | MSG_SPLICE_PAGES,
		};
		struct page *page = nvme_tcp_req_cur_page(req);
		size_t offset = nvme_tcp_req_cur_offset(req);
		size_t len = nvme_tcp_req_cur_length(req);
		bool last = nvme_tcp_pdu_last_send(req, len);
		int req_data_sent = req->data_sent;
		int ret;

		if (last && !queue->data_digest && !nvme_tcp_queue_more(queue))
			msg.msg_flags |= MSG_EOR;
		else
			msg.msg_flags |= MSG_MORE;

		if (!sendpage_ok(page))
			msg.msg_flags &= ~MSG_SPLICE_PAGES;

		bvec_set_page(&bvec, page, len, offset);
		iov_iter_bvec(&msg.msg_iter, ITER_SOURCE, &bvec, 1, len);
		ret = sock_sendmsg(queue->sock, &msg);
		if (ret <= 0)
			return ret;

		if (queue->data_digest)
			nvme_tcp_ddgst_update(queue->snd_hash, page,
					offset, ret);

		/*
		 * update the request iterator except for the last payload send
		 * in the request where we don't want to modify it as we may
		 * compete with the RX path completing the request.
		 */
		if (req_data_sent + ret < req_data_len)
			nvme_tcp_advance_req(req, ret);

		/* fully successful last send in current PDU */
		if (last && ret == len) {
			if (queue->data_digest) {
				nvme_tcp_ddgst_final(queue->snd_hash,
					&req->ddgst);
				req->state = NVME_TCP_SEND_DDGST;
				req->offset = 0;
			} else {
				if (h2cdata_left)
					nvme_tcp_setup_h2c_data_pdu(req);
				else
					nvme_tcp_done_send_req(queue);
			}
			return 1;
		}
	}
	return -EAGAIN;
}

static int nvme_tcp_try_send_cmd_pdu(struct nvme_tcp_request *req)
{
	struct nvme_tcp_queue *queue = req->queue;
	struct nvme_tcp_cmd_pdu *pdu = nvme_tcp_req_cmd_pdu(req);
	struct bio_vec bvec;
	struct msghdr msg = { .msg_flags = MSG_DONTWAIT | MSG_SPLICE_PAGES, };
	bool inline_data = nvme_tcp_has_inline_data(req);
	u8 hdgst = nvme_tcp_hdgst_len(queue);
	int len = sizeof(*pdu) + hdgst - req->offset;
	int ret;

	if (inline_data || nvme_tcp_queue_more(queue))
		msg.msg_flags |= MSG_MORE;
	else
		msg.msg_flags |= MSG_EOR;

	if (queue->hdr_digest && !req->offset)
		nvme_tcp_hdgst(queue->snd_hash, pdu, sizeof(*pdu));

	bvec_set_virt(&bvec, (void *)pdu + req->offset, len);
	iov_iter_bvec(&msg.msg_iter, ITER_SOURCE, &bvec, 1, len);
	ret = sock_sendmsg(queue->sock, &msg);
	if (unlikely(ret <= 0))
		return ret;

	len -= ret;
	if (!len) {
		if (inline_data) {
			req->state = NVME_TCP_SEND_DATA;
			if (queue->data_digest)
				crypto_ahash_init(queue->snd_hash);
		} else {
			nvme_tcp_done_send_req(queue);
		}
		return 1;
	}
	req->offset += ret;

	return -EAGAIN;
}

static int nvme_tcp_try_send_data_pdu(struct nvme_tcp_request *req)
{
	struct nvme_tcp_queue *queue = req->queue;
	struct nvme_tcp_data_pdu *pdu = nvme_tcp_req_data_pdu(req);
	struct bio_vec bvec;
	struct msghdr msg = { .msg_flags = MSG_DONTWAIT | MSG_MORE, };
	u8 hdgst = nvme_tcp_hdgst_len(queue);
	int len = sizeof(*pdu) - req->offset + hdgst;
	int ret;

	if (queue->hdr_digest && !req->offset)
		nvme_tcp_hdgst(queue->snd_hash, pdu, sizeof(*pdu));

	if (!req->h2cdata_left)
		msg.msg_flags |= MSG_SPLICE_PAGES;

	bvec_set_virt(&bvec, (void *)pdu + req->offset, len);
	iov_iter_bvec(&msg.msg_iter, ITER_SOURCE, &bvec, 1, len);
	ret = sock_sendmsg(queue->sock, &msg);
	if (unlikely(ret <= 0))
		return ret;

	len -= ret;
	if (!len) {
		req->state = NVME_TCP_SEND_DATA;
		if (queue->data_digest)
			crypto_ahash_init(queue->snd_hash);
		return 1;
	}
	req->offset += ret;

	return -EAGAIN;
}

static int nvme_tcp_try_send_ddgst(struct nvme_tcp_request *req)
{
	struct nvme_tcp_queue *queue = req->queue;
	size_t offset = req->offset;
	u32 h2cdata_left = req->h2cdata_left;
	int ret;
	struct msghdr msg = { .msg_flags = MSG_DONTWAIT };
	struct kvec iov = {
		.iov_base = (u8 *)&req->ddgst + req->offset,
		.iov_len = NVME_TCP_DIGEST_LENGTH - req->offset
	};

	if (nvme_tcp_queue_more(queue))
		msg.msg_flags |= MSG_MORE;
	else
		msg.msg_flags |= MSG_EOR;

	ret = kernel_sendmsg(queue->sock, &msg, &iov, 1, iov.iov_len);
	if (unlikely(ret <= 0))
		return ret;

	if (offset + ret == NVME_TCP_DIGEST_LENGTH) {
		if (h2cdata_left)
			nvme_tcp_setup_h2c_data_pdu(req);
		else
			nvme_tcp_done_send_req(queue);
		return 1;
	}

	req->offset += ret;
	return -EAGAIN;
}

static int nvme_tcp_try_send(struct nvme_tcp_queue *queue)
{
	struct nvme_tcp_request *req;
	unsigned int noreclaim_flag;
	int ret = 1;

	if (!queue->request) {
		queue->request = nvme_tcp_fetch_request(queue);
		if (!queue->request)
			return 0;
	}
	req = queue->request;

	noreclaim_flag = memalloc_noreclaim_save();
	if (req->state == NVME_TCP_SEND_CMD_PDU) {
		ret = nvme_tcp_try_send_cmd_pdu(req);
		if (ret <= 0)
			goto done;
		if (!nvme_tcp_has_inline_data(req))
			goto out;
	}

	if (req->state == NVME_TCP_SEND_H2C_PDU) {
		ret = nvme_tcp_try_send_data_pdu(req);
		if (ret <= 0)
			goto done;
	}

	if (req->state == NVME_TCP_SEND_DATA) {
		ret = nvme_tcp_try_send_data(req);
		if (ret <= 0)
			goto done;
	}

	if (req->state == NVME_TCP_SEND_DDGST)
		ret = nvme_tcp_try_send_ddgst(req);
done:
	if (ret == -EAGAIN) {
		ret = 0;
	} else if (ret < 0) {
		dev_err(queue->ctrl->ctrl.device,
			"failed to send request %d\n", ret);
		nvme_tcp_fail_request(queue->request);
		nvme_tcp_done_send_req(queue);
	}
out:
	memalloc_noreclaim_restore(noreclaim_flag);
	return ret;
}

static int nvme_tcp_try_recv(struct nvme_tcp_queue *queue)
{
	struct socket *sock = queue->sock;
	struct sock *sk = sock->sk;
	read_descriptor_t rd_desc;
	int consumed;

	rd_desc.arg.data = queue;
	rd_desc.count = 1;
	lock_sock(sk);
	queue->nr_cqe = 0;
	consumed = sock->ops->read_sock(sk, &rd_desc, nvme_tcp_recv_skb);
	release_sock(sk);
	return consumed;
}

static void nvme_tcp_io_work(struct work_struct *w)
{
	struct nvme_tcp_queue *queue =
		container_of(w, struct nvme_tcp_queue, io_work);
	unsigned long deadline = jiffies + msecs_to_jiffies(1);

	do {
		bool pending = false;
		int result;

		if (mutex_trylock(&queue->send_mutex)) {
			result = nvme_tcp_try_send(queue);
			mutex_unlock(&queue->send_mutex);
			if (result > 0)
				pending = true;
			else if (unlikely(result < 0))
				break;
		}

		result = nvme_tcp_try_recv(queue);
		if (result > 0)
			pending = true;
		else if (unlikely(result < 0))
			return;

		if (!pending || !queue->rd_enabled)
			return;

	} while (!time_after(jiffies, deadline)); /* quota is exhausted */

	queue_work_on(queue->io_cpu, nvme_tcp_wq, &queue->io_work);
}

static void nvme_tcp_free_crypto(struct nvme_tcp_queue *queue)
{
	struct crypto_ahash *tfm = crypto_ahash_reqtfm(queue->rcv_hash);

	ahash_request_free(queue->rcv_hash);
	ahash_request_free(queue->snd_hash);
	crypto_free_ahash(tfm);
}

static int nvme_tcp_alloc_crypto(struct nvme_tcp_queue *queue)
{
	struct crypto_ahash *tfm;

	tfm = crypto_alloc_ahash("crc32c", 0, CRYPTO_ALG_ASYNC);
	if (IS_ERR(tfm))
		return PTR_ERR(tfm);

	queue->snd_hash = ahash_request_alloc(tfm, GFP_KERNEL);
	if (!queue->snd_hash)
		goto free_tfm;
	ahash_request_set_callback(queue->snd_hash, 0, NULL, NULL);

	queue->rcv_hash = ahash_request_alloc(tfm, GFP_KERNEL);
	if (!queue->rcv_hash)
		goto free_snd_hash;
	ahash_request_set_callback(queue->rcv_hash, 0, NULL, NULL);

	return 0;
free_snd_hash:
	ahash_request_free(queue->snd_hash);
free_tfm:
	crypto_free_ahash(tfm);
	return -ENOMEM;
}

static void nvme_tcp_free_async_req(struct nvme_tcp_ctrl *ctrl)
{
	struct nvme_tcp_request *async = &ctrl->async_req;

	page_frag_free(async->pdu);
}

static int nvme_tcp_alloc_async_req(struct nvme_tcp_ctrl *ctrl)
{
	struct nvme_tcp_queue *queue = &ctrl->queues[0];
	struct nvme_tcp_request *async = &ctrl->async_req;
	u8 hdgst = nvme_tcp_hdgst_len(queue);

	async->pdu = page_frag_alloc(&queue->pf_cache,
		sizeof(struct nvme_tcp_cmd_pdu) + hdgst,
		GFP_KERNEL | __GFP_ZERO);
	if (!async->pdu)
		return -ENOMEM;

	async->queue = &ctrl->queues[0];
	return 0;
}

static void nvme_tcp_free_queue(struct nvme_ctrl *nctrl, int qid)
{
	struct page *page;
	struct nvme_tcp_ctrl *ctrl = to_tcp_ctrl(nctrl);
	struct nvme_tcp_queue *queue = &ctrl->queues[qid];
	unsigned int noreclaim_flag;

	if (!test_and_clear_bit(NVME_TCP_Q_ALLOCATED, &queue->flags))
		return;

	if (queue->hdr_digest || queue->data_digest)
		nvme_tcp_free_crypto(queue);

	if (queue->pf_cache.va) {
		page = virt_to_head_page(queue->pf_cache.va);
		__page_frag_cache_drain(page, queue->pf_cache.pagecnt_bias);
		queue->pf_cache.va = NULL;
	}

	noreclaim_flag = memalloc_noreclaim_save();
	/* ->sock will be released by fput() */
	fput(queue->sock->file);
	queue->sock = NULL;
	memalloc_noreclaim_restore(noreclaim_flag);

	kfree(queue->pdu);
	mutex_destroy(&queue->send_mutex);
	mutex_destroy(&queue->queue_lock);
}

static int nvme_tcp_init_connection(struct nvme_tcp_queue *queue)
{
	struct nvme_tcp_icreq_pdu *icreq;
	struct nvme_tcp_icresp_pdu *icresp;
	char cbuf[CMSG_LEN(sizeof(char))] = {};
	u8 ctype;
	struct msghdr msg = {};
	struct kvec iov;
	bool ctrl_hdgst, ctrl_ddgst;
	u32 maxh2cdata;
	int ret;

	icreq = kzalloc(sizeof(*icreq), GFP_KERNEL);
	if (!icreq)
		return -ENOMEM;

	icresp = kzalloc(sizeof(*icresp), GFP_KERNEL);
	if (!icresp) {
		ret = -ENOMEM;
		goto free_icreq;
	}

	icreq->hdr.type = nvme_tcp_icreq;
	icreq->hdr.hlen = sizeof(*icreq);
	icreq->hdr.pdo = 0;
	icreq->hdr.plen = cpu_to_le32(icreq->hdr.hlen);
	icreq->pfv = cpu_to_le16(NVME_TCP_PFV_1_0);
	icreq->maxr2t = 0; /* single inflight r2t supported */
	icreq->hpda = 0; /* no alignment constraint */
	if (queue->hdr_digest)
		icreq->digest |= NVME_TCP_HDR_DIGEST_ENABLE;
	if (queue->data_digest)
		icreq->digest |= NVME_TCP_DATA_DIGEST_ENABLE;

	iov.iov_base = icreq;
	iov.iov_len = sizeof(*icreq);
	ret = kernel_sendmsg(queue->sock, &msg, &iov, 1, iov.iov_len);
	if (ret < 0) {
		pr_warn("queue %d: failed to send icreq, error %d\n",
			nvme_tcp_queue_id(queue), ret);
		goto free_icresp;
	}

	memset(&msg, 0, sizeof(msg));
	iov.iov_base = icresp;
	iov.iov_len = sizeof(*icresp);
	if (nvme_tcp_tls(&queue->ctrl->ctrl)) {
		msg.msg_control = cbuf;
		msg.msg_controllen = sizeof(cbuf);
	}
	ret = kernel_recvmsg(queue->sock, &msg, &iov, 1,
			iov.iov_len, msg.msg_flags);
	if (ret < 0) {
		pr_warn("queue %d: failed to receive icresp, error %d\n",
			nvme_tcp_queue_id(queue), ret);
		goto free_icresp;
	}
	ret = -ENOTCONN;
<<<<<<< HEAD
	if (queue->ctrl->ctrl.opts->tls) {
=======
	if (nvme_tcp_tls(&queue->ctrl->ctrl)) {
>>>>>>> 8e2f79f4
		ctype = tls_get_record_type(queue->sock->sk,
					    (struct cmsghdr *)cbuf);
		if (ctype != TLS_RECORD_TYPE_DATA) {
			pr_err("queue %d: unhandled TLS record %d\n",
			       nvme_tcp_queue_id(queue), ctype);
			goto free_icresp;
		}
	}
	ret = -EINVAL;
	if (icresp->hdr.type != nvme_tcp_icresp) {
		pr_err("queue %d: bad type returned %d\n",
			nvme_tcp_queue_id(queue), icresp->hdr.type);
		goto free_icresp;
	}

	if (le32_to_cpu(icresp->hdr.plen) != sizeof(*icresp)) {
		pr_err("queue %d: bad pdu length returned %d\n",
			nvme_tcp_queue_id(queue), icresp->hdr.plen);
		goto free_icresp;
	}

	if (icresp->pfv != NVME_TCP_PFV_1_0) {
		pr_err("queue %d: bad pfv returned %d\n",
			nvme_tcp_queue_id(queue), icresp->pfv);
		goto free_icresp;
	}

	ctrl_ddgst = !!(icresp->digest & NVME_TCP_DATA_DIGEST_ENABLE);
	if ((queue->data_digest && !ctrl_ddgst) ||
	    (!queue->data_digest && ctrl_ddgst)) {
		pr_err("queue %d: data digest mismatch host: %s ctrl: %s\n",
			nvme_tcp_queue_id(queue),
			queue->data_digest ? "enabled" : "disabled",
			ctrl_ddgst ? "enabled" : "disabled");
		goto free_icresp;
	}

	ctrl_hdgst = !!(icresp->digest & NVME_TCP_HDR_DIGEST_ENABLE);
	if ((queue->hdr_digest && !ctrl_hdgst) ||
	    (!queue->hdr_digest && ctrl_hdgst)) {
		pr_err("queue %d: header digest mismatch host: %s ctrl: %s\n",
			nvme_tcp_queue_id(queue),
			queue->hdr_digest ? "enabled" : "disabled",
			ctrl_hdgst ? "enabled" : "disabled");
		goto free_icresp;
	}

	if (icresp->cpda != 0) {
		pr_err("queue %d: unsupported cpda returned %d\n",
			nvme_tcp_queue_id(queue), icresp->cpda);
		goto free_icresp;
	}

	maxh2cdata = le32_to_cpu(icresp->maxdata);
	if ((maxh2cdata % 4) || (maxh2cdata < NVME_TCP_MIN_MAXH2CDATA)) {
		pr_err("queue %d: invalid maxh2cdata returned %u\n",
		       nvme_tcp_queue_id(queue), maxh2cdata);
		goto free_icresp;
	}
	queue->maxh2cdata = maxh2cdata;

	ret = 0;
free_icresp:
	kfree(icresp);
free_icreq:
	kfree(icreq);
	return ret;
}

static bool nvme_tcp_admin_queue(struct nvme_tcp_queue *queue)
{
	return nvme_tcp_queue_id(queue) == 0;
}

static bool nvme_tcp_default_queue(struct nvme_tcp_queue *queue)
{
	struct nvme_tcp_ctrl *ctrl = queue->ctrl;
	int qid = nvme_tcp_queue_id(queue);

	return !nvme_tcp_admin_queue(queue) &&
		qid < 1 + ctrl->io_queues[HCTX_TYPE_DEFAULT];
}

static bool nvme_tcp_read_queue(struct nvme_tcp_queue *queue)
{
	struct nvme_tcp_ctrl *ctrl = queue->ctrl;
	int qid = nvme_tcp_queue_id(queue);

	return !nvme_tcp_admin_queue(queue) &&
		!nvme_tcp_default_queue(queue) &&
		qid < 1 + ctrl->io_queues[HCTX_TYPE_DEFAULT] +
			  ctrl->io_queues[HCTX_TYPE_READ];
}

static bool nvme_tcp_poll_queue(struct nvme_tcp_queue *queue)
{
	struct nvme_tcp_ctrl *ctrl = queue->ctrl;
	int qid = nvme_tcp_queue_id(queue);

	return !nvme_tcp_admin_queue(queue) &&
		!nvme_tcp_default_queue(queue) &&
		!nvme_tcp_read_queue(queue) &&
		qid < 1 + ctrl->io_queues[HCTX_TYPE_DEFAULT] +
			  ctrl->io_queues[HCTX_TYPE_READ] +
			  ctrl->io_queues[HCTX_TYPE_POLL];
}

static void nvme_tcp_set_queue_io_cpu(struct nvme_tcp_queue *queue)
{
	struct nvme_tcp_ctrl *ctrl = queue->ctrl;
	int qid = nvme_tcp_queue_id(queue);
	int n = 0;

	if (nvme_tcp_default_queue(queue))
		n = qid - 1;
	else if (nvme_tcp_read_queue(queue))
		n = qid - ctrl->io_queues[HCTX_TYPE_DEFAULT] - 1;
	else if (nvme_tcp_poll_queue(queue))
		n = qid - ctrl->io_queues[HCTX_TYPE_DEFAULT] -
				ctrl->io_queues[HCTX_TYPE_READ] - 1;
	queue->io_cpu = cpumask_next_wrap(n - 1, cpu_online_mask, -1, false);
}

static void nvme_tcp_tls_done(void *data, int status, key_serial_t pskid)
{
	struct nvme_tcp_queue *queue = data;
	struct nvme_tcp_ctrl *ctrl = queue->ctrl;
	int qid = nvme_tcp_queue_id(queue);
	struct key *tls_key;

	dev_dbg(ctrl->ctrl.device, "queue %d: TLS handshake done, key %x, status %d\n",
		qid, pskid, status);

	if (status) {
		queue->tls_err = -status;
		goto out_complete;
	}

	tls_key = key_lookup(pskid);
	if (IS_ERR(tls_key)) {
		dev_warn(ctrl->ctrl.device, "queue %d: Invalid key %x\n",
			 qid, pskid);
		queue->tls_err = -ENOKEY;
	} else {
		ctrl->ctrl.tls_key = tls_key;
		queue->tls_err = 0;
	}

out_complete:
	complete(&queue->tls_complete);
}

static int nvme_tcp_start_tls(struct nvme_ctrl *nctrl,
			      struct nvme_tcp_queue *queue,
			      key_serial_t pskid)
{
	int qid = nvme_tcp_queue_id(queue);
	int ret;
	struct tls_handshake_args args;
	unsigned long tmo = tls_handshake_timeout * HZ;
	key_serial_t keyring = nvme_keyring_id();

	dev_dbg(nctrl->device, "queue %d: start TLS with key %x\n",
		qid, pskid);
	memset(&args, 0, sizeof(args));
	args.ta_sock = queue->sock;
	args.ta_done = nvme_tcp_tls_done;
	args.ta_data = queue;
	args.ta_my_peerids[0] = pskid;
	args.ta_num_peerids = 1;
	if (nctrl->opts->keyring)
		keyring = key_serial(nctrl->opts->keyring);
	args.ta_keyring = keyring;
	args.ta_timeout_ms = tls_handshake_timeout * 1000;
	queue->tls_err = -EOPNOTSUPP;
	init_completion(&queue->tls_complete);
	ret = tls_client_hello_psk(&args, GFP_KERNEL);
	if (ret) {
		dev_err(nctrl->device, "queue %d: failed to start TLS: %d\n",
			qid, ret);
		return ret;
	}
	ret = wait_for_completion_interruptible_timeout(&queue->tls_complete, tmo);
	if (ret <= 0) {
		if (ret == 0)
			ret = -ETIMEDOUT;

		dev_err(nctrl->device,
			"queue %d: TLS handshake failed, error %d\n",
			qid, ret);
		tls_handshake_cancel(queue->sock->sk);
	} else {
		dev_dbg(nctrl->device,
			"queue %d: TLS handshake complete, error %d\n",
			qid, queue->tls_err);
		ret = queue->tls_err;
	}
	return ret;
}

static int nvme_tcp_alloc_queue(struct nvme_ctrl *nctrl, int qid,
				key_serial_t pskid)
{
	struct nvme_tcp_ctrl *ctrl = to_tcp_ctrl(nctrl);
	struct nvme_tcp_queue *queue = &ctrl->queues[qid];
	int ret, rcv_pdu_size;
	struct file *sock_file;

	mutex_init(&queue->queue_lock);
	queue->ctrl = ctrl;
	init_llist_head(&queue->req_list);
	INIT_LIST_HEAD(&queue->send_list);
	mutex_init(&queue->send_mutex);
	INIT_WORK(&queue->io_work, nvme_tcp_io_work);

	if (qid > 0)
		queue->cmnd_capsule_len = nctrl->ioccsz * 16;
	else
		queue->cmnd_capsule_len = sizeof(struct nvme_command) +
						NVME_TCP_ADMIN_CCSZ;

	ret = sock_create(ctrl->addr.ss_family, SOCK_STREAM,
			IPPROTO_TCP, &queue->sock);
	if (ret) {
		dev_err(nctrl->device,
			"failed to create socket: %d\n", ret);
		goto err_destroy_mutex;
	}

	sock_file = sock_alloc_file(queue->sock, O_CLOEXEC, NULL);
	if (IS_ERR(sock_file)) {
		ret = PTR_ERR(sock_file);
		goto err_destroy_mutex;
	}
	nvme_tcp_reclassify_socket(queue->sock);

	/* Single syn retry */
	tcp_sock_set_syncnt(queue->sock->sk, 1);

	/* Set TCP no delay */
	tcp_sock_set_nodelay(queue->sock->sk);

	/*
	 * Cleanup whatever is sitting in the TCP transmit queue on socket
	 * close. This is done to prevent stale data from being sent should
	 * the network connection be restored before TCP times out.
	 */
	sock_no_linger(queue->sock->sk);

	if (so_priority > 0)
		sock_set_priority(queue->sock->sk, so_priority);

	/* Set socket type of service */
	if (nctrl->opts->tos >= 0)
		ip_sock_set_tos(queue->sock->sk, nctrl->opts->tos);

	/* Set 10 seconds timeout for icresp recvmsg */
	queue->sock->sk->sk_rcvtimeo = 10 * HZ;

	queue->sock->sk->sk_allocation = GFP_ATOMIC;
	queue->sock->sk->sk_use_task_frag = false;
	nvme_tcp_set_queue_io_cpu(queue);
	queue->request = NULL;
	queue->data_remaining = 0;
	queue->ddgst_remaining = 0;
	queue->pdu_remaining = 0;
	queue->pdu_offset = 0;
	sk_set_memalloc(queue->sock->sk);

	if (nctrl->opts->mask & NVMF_OPT_HOST_TRADDR) {
		ret = kernel_bind(queue->sock, (struct sockaddr *)&ctrl->src_addr,
			sizeof(ctrl->src_addr));
		if (ret) {
			dev_err(nctrl->device,
				"failed to bind queue %d socket %d\n",
				qid, ret);
			goto err_sock;
		}
	}

	if (nctrl->opts->mask & NVMF_OPT_HOST_IFACE) {
		char *iface = nctrl->opts->host_iface;
		sockptr_t optval = KERNEL_SOCKPTR(iface);

		ret = sock_setsockopt(queue->sock, SOL_SOCKET, SO_BINDTODEVICE,
				      optval, strlen(iface));
		if (ret) {
			dev_err(nctrl->device,
			  "failed to bind to interface %s queue %d err %d\n",
			  iface, qid, ret);
			goto err_sock;
		}
	}

	queue->hdr_digest = nctrl->opts->hdr_digest;
	queue->data_digest = nctrl->opts->data_digest;
	if (queue->hdr_digest || queue->data_digest) {
		ret = nvme_tcp_alloc_crypto(queue);
		if (ret) {
			dev_err(nctrl->device,
				"failed to allocate queue %d crypto\n", qid);
			goto err_sock;
		}
	}

	rcv_pdu_size = sizeof(struct nvme_tcp_rsp_pdu) +
			nvme_tcp_hdgst_len(queue);
	queue->pdu = kmalloc(rcv_pdu_size, GFP_KERNEL);
	if (!queue->pdu) {
		ret = -ENOMEM;
		goto err_crypto;
	}

	dev_dbg(nctrl->device, "connecting queue %d\n",
			nvme_tcp_queue_id(queue));

	ret = kernel_connect(queue->sock, (struct sockaddr *)&ctrl->addr,
		sizeof(ctrl->addr), 0);
	if (ret) {
		dev_err(nctrl->device,
			"failed to connect socket: %d\n", ret);
		goto err_rcv_pdu;
	}

	/* If PSKs are configured try to start TLS */
	if (IS_ENABLED(CONFIG_NVME_TCP_TLS) && pskid) {
		ret = nvme_tcp_start_tls(nctrl, queue, pskid);
		if (ret)
			goto err_init_connect;
	}

	ret = nvme_tcp_init_connection(queue);
	if (ret)
		goto err_init_connect;

	set_bit(NVME_TCP_Q_ALLOCATED, &queue->flags);

	return 0;

err_init_connect:
	kernel_sock_shutdown(queue->sock, SHUT_RDWR);
err_rcv_pdu:
	kfree(queue->pdu);
err_crypto:
	if (queue->hdr_digest || queue->data_digest)
		nvme_tcp_free_crypto(queue);
err_sock:
	/* ->sock will be released by fput() */
	fput(queue->sock->file);
	queue->sock = NULL;
err_destroy_mutex:
	mutex_destroy(&queue->send_mutex);
	mutex_destroy(&queue->queue_lock);
	return ret;
}

static void nvme_tcp_restore_sock_ops(struct nvme_tcp_queue *queue)
{
	struct socket *sock = queue->sock;

	write_lock_bh(&sock->sk->sk_callback_lock);
	sock->sk->sk_user_data  = NULL;
	sock->sk->sk_data_ready = queue->data_ready;
	sock->sk->sk_state_change = queue->state_change;
	sock->sk->sk_write_space  = queue->write_space;
	write_unlock_bh(&sock->sk->sk_callback_lock);
}

static void __nvme_tcp_stop_queue(struct nvme_tcp_queue *queue)
{
	kernel_sock_shutdown(queue->sock, SHUT_RDWR);
	nvme_tcp_restore_sock_ops(queue);
	cancel_work_sync(&queue->io_work);
}

static void nvme_tcp_stop_queue(struct nvme_ctrl *nctrl, int qid)
{
	struct nvme_tcp_ctrl *ctrl = to_tcp_ctrl(nctrl);
	struct nvme_tcp_queue *queue = &ctrl->queues[qid];

	if (!test_bit(NVME_TCP_Q_ALLOCATED, &queue->flags))
		return;

	mutex_lock(&queue->queue_lock);
	if (test_and_clear_bit(NVME_TCP_Q_LIVE, &queue->flags))
		__nvme_tcp_stop_queue(queue);
	mutex_unlock(&queue->queue_lock);
}

static void nvme_tcp_setup_sock_ops(struct nvme_tcp_queue *queue)
{
	write_lock_bh(&queue->sock->sk->sk_callback_lock);
	queue->sock->sk->sk_user_data = queue;
	queue->state_change = queue->sock->sk->sk_state_change;
	queue->data_ready = queue->sock->sk->sk_data_ready;
	queue->write_space = queue->sock->sk->sk_write_space;
	queue->sock->sk->sk_data_ready = nvme_tcp_data_ready;
	queue->sock->sk->sk_state_change = nvme_tcp_state_change;
	queue->sock->sk->sk_write_space = nvme_tcp_write_space;
#ifdef CONFIG_NET_RX_BUSY_POLL
	queue->sock->sk->sk_ll_usec = 1;
#endif
	write_unlock_bh(&queue->sock->sk->sk_callback_lock);
}

static int nvme_tcp_start_queue(struct nvme_ctrl *nctrl, int idx)
{
	struct nvme_tcp_ctrl *ctrl = to_tcp_ctrl(nctrl);
	struct nvme_tcp_queue *queue = &ctrl->queues[idx];
	int ret;

	queue->rd_enabled = true;
	nvme_tcp_init_recv_ctx(queue);
	nvme_tcp_setup_sock_ops(queue);

	if (idx)
		ret = nvmf_connect_io_queue(nctrl, idx);
	else
		ret = nvmf_connect_admin_queue(nctrl);

	if (!ret) {
		set_bit(NVME_TCP_Q_LIVE, &queue->flags);
	} else {
		if (test_bit(NVME_TCP_Q_ALLOCATED, &queue->flags))
			__nvme_tcp_stop_queue(queue);
		dev_err(nctrl->device,
			"failed to connect queue: %d ret=%d\n", idx, ret);
	}
	return ret;
}

static void nvme_tcp_free_admin_queue(struct nvme_ctrl *ctrl)
{
	if (to_tcp_ctrl(ctrl)->async_req.pdu) {
		cancel_work_sync(&ctrl->async_event_work);
		nvme_tcp_free_async_req(to_tcp_ctrl(ctrl));
		to_tcp_ctrl(ctrl)->async_req.pdu = NULL;
	}

	nvme_tcp_free_queue(ctrl, 0);
}

static void nvme_tcp_free_io_queues(struct nvme_ctrl *ctrl)
{
	int i;

	for (i = 1; i < ctrl->queue_count; i++)
		nvme_tcp_free_queue(ctrl, i);
}

static void nvme_tcp_stop_io_queues(struct nvme_ctrl *ctrl)
{
	int i;

	for (i = 1; i < ctrl->queue_count; i++)
		nvme_tcp_stop_queue(ctrl, i);
}

static int nvme_tcp_start_io_queues(struct nvme_ctrl *ctrl,
				    int first, int last)
{
	int i, ret;

	for (i = first; i < last; i++) {
		ret = nvme_tcp_start_queue(ctrl, i);
		if (ret)
			goto out_stop_queues;
	}

	return 0;

out_stop_queues:
	for (i--; i >= first; i--)
		nvme_tcp_stop_queue(ctrl, i);
	return ret;
}

static int nvme_tcp_alloc_admin_queue(struct nvme_ctrl *ctrl)
{
	int ret;
	key_serial_t pskid = 0;

	if (nvme_tcp_tls(ctrl)) {
		if (ctrl->opts->tls_key)
			pskid = key_serial(ctrl->opts->tls_key);
		else
			pskid = nvme_tls_psk_default(ctrl->opts->keyring,
						      ctrl->opts->host->nqn,
						      ctrl->opts->subsysnqn);
		if (!pskid) {
			dev_err(ctrl->device, "no valid PSK found\n");
			ret = -ENOKEY;
			goto out_free_queue;
		}
	}

	ret = nvme_tcp_alloc_queue(ctrl, 0, pskid);
	if (ret)
		goto out_free_queue;

	ret = nvme_tcp_alloc_async_req(to_tcp_ctrl(ctrl));
	if (ret)
		goto out_free_queue;

	return 0;

out_free_queue:
	nvme_tcp_free_queue(ctrl, 0);
	return ret;
}

static int __nvme_tcp_alloc_io_queues(struct nvme_ctrl *ctrl)
{
	int i, ret;

	if (nvme_tcp_tls(ctrl) && !ctrl->tls_key) {
		dev_err(ctrl->device, "no PSK negotiated\n");
		return -ENOKEY;
	}
	for (i = 1; i < ctrl->queue_count; i++) {
		ret = nvme_tcp_alloc_queue(ctrl, i,
				key_serial(ctrl->tls_key));
		if (ret)
			goto out_free_queues;
	}

	return 0;

out_free_queues:
	for (i--; i >= 1; i--)
		nvme_tcp_free_queue(ctrl, i);

	return ret;
}

static int nvme_tcp_alloc_io_queues(struct nvme_ctrl *ctrl)
{
	unsigned int nr_io_queues;
	int ret;

	nr_io_queues = nvmf_nr_io_queues(ctrl->opts);
	ret = nvme_set_queue_count(ctrl, &nr_io_queues);
	if (ret)
		return ret;

	if (nr_io_queues == 0) {
		dev_err(ctrl->device,
			"unable to set any I/O queues\n");
		return -ENOMEM;
	}

	ctrl->queue_count = nr_io_queues + 1;
	dev_info(ctrl->device,
		"creating %d I/O queues.\n", nr_io_queues);

	nvmf_set_io_queues(ctrl->opts, nr_io_queues,
			   to_tcp_ctrl(ctrl)->io_queues);
	return __nvme_tcp_alloc_io_queues(ctrl);
}

static void nvme_tcp_destroy_io_queues(struct nvme_ctrl *ctrl, bool remove)
{
	nvme_tcp_stop_io_queues(ctrl);
	if (remove)
		nvme_remove_io_tag_set(ctrl);
	nvme_tcp_free_io_queues(ctrl);
}

static int nvme_tcp_configure_io_queues(struct nvme_ctrl *ctrl, bool new)
{
	int ret, nr_queues;

	ret = nvme_tcp_alloc_io_queues(ctrl);
	if (ret)
		return ret;

	if (new) {
		ret = nvme_alloc_io_tag_set(ctrl, &to_tcp_ctrl(ctrl)->tag_set,
				&nvme_tcp_mq_ops,
				ctrl->opts->nr_poll_queues ? HCTX_MAX_TYPES : 2,
				sizeof(struct nvme_tcp_request));
		if (ret)
			goto out_free_io_queues;
	}

	/*
	 * Only start IO queues for which we have allocated the tagset
	 * and limitted it to the available queues. On reconnects, the
	 * queue number might have changed.
	 */
	nr_queues = min(ctrl->tagset->nr_hw_queues + 1, ctrl->queue_count);
	ret = nvme_tcp_start_io_queues(ctrl, 1, nr_queues);
	if (ret)
		goto out_cleanup_connect_q;

	if (!new) {
		nvme_start_freeze(ctrl);
		nvme_unquiesce_io_queues(ctrl);
		if (!nvme_wait_freeze_timeout(ctrl, NVME_IO_TIMEOUT)) {
			/*
			 * If we timed out waiting for freeze we are likely to
			 * be stuck.  Fail the controller initialization just
			 * to be safe.
			 */
			ret = -ENODEV;
			nvme_unfreeze(ctrl);
			goto out_wait_freeze_timed_out;
		}
		blk_mq_update_nr_hw_queues(ctrl->tagset,
			ctrl->queue_count - 1);
		nvme_unfreeze(ctrl);
	}

	/*
	 * If the number of queues has increased (reconnect case)
	 * start all new queues now.
	 */
	ret = nvme_tcp_start_io_queues(ctrl, nr_queues,
				       ctrl->tagset->nr_hw_queues + 1);
	if (ret)
		goto out_wait_freeze_timed_out;

	return 0;

out_wait_freeze_timed_out:
	nvme_quiesce_io_queues(ctrl);
	nvme_sync_io_queues(ctrl);
	nvme_tcp_stop_io_queues(ctrl);
out_cleanup_connect_q:
	nvme_cancel_tagset(ctrl);
	if (new)
		nvme_remove_io_tag_set(ctrl);
out_free_io_queues:
	nvme_tcp_free_io_queues(ctrl);
	return ret;
}

static void nvme_tcp_destroy_admin_queue(struct nvme_ctrl *ctrl, bool remove)
{
	nvme_tcp_stop_queue(ctrl, 0);
	if (remove)
		nvme_remove_admin_tag_set(ctrl);
	nvme_tcp_free_admin_queue(ctrl);
}

static int nvme_tcp_configure_admin_queue(struct nvme_ctrl *ctrl, bool new)
{
	int error;

	error = nvme_tcp_alloc_admin_queue(ctrl);
	if (error)
		return error;

	if (new) {
		error = nvme_alloc_admin_tag_set(ctrl,
				&to_tcp_ctrl(ctrl)->admin_tag_set,
				&nvme_tcp_admin_mq_ops,
				sizeof(struct nvme_tcp_request));
		if (error)
			goto out_free_queue;
	}

	error = nvme_tcp_start_queue(ctrl, 0);
	if (error)
		goto out_cleanup_tagset;

	error = nvme_enable_ctrl(ctrl);
	if (error)
		goto out_stop_queue;

	nvme_unquiesce_admin_queue(ctrl);

	error = nvme_init_ctrl_finish(ctrl, false);
	if (error)
		goto out_quiesce_queue;

	return 0;

out_quiesce_queue:
	nvme_quiesce_admin_queue(ctrl);
	blk_sync_queue(ctrl->admin_q);
out_stop_queue:
	nvme_tcp_stop_queue(ctrl, 0);
	nvme_cancel_admin_tagset(ctrl);
out_cleanup_tagset:
	if (new)
		nvme_remove_admin_tag_set(ctrl);
out_free_queue:
	nvme_tcp_free_admin_queue(ctrl);
	return error;
}

static void nvme_tcp_teardown_admin_queue(struct nvme_ctrl *ctrl,
		bool remove)
{
	nvme_quiesce_admin_queue(ctrl);
	blk_sync_queue(ctrl->admin_q);
	nvme_tcp_stop_queue(ctrl, 0);
	nvme_cancel_admin_tagset(ctrl);
	if (remove)
		nvme_unquiesce_admin_queue(ctrl);
	nvme_tcp_destroy_admin_queue(ctrl, remove);
}

static void nvme_tcp_teardown_io_queues(struct nvme_ctrl *ctrl,
		bool remove)
{
	if (ctrl->queue_count <= 1)
		return;
	nvme_quiesce_admin_queue(ctrl);
	nvme_quiesce_io_queues(ctrl);
	nvme_sync_io_queues(ctrl);
	nvme_tcp_stop_io_queues(ctrl);
	nvme_cancel_tagset(ctrl);
	if (remove)
		nvme_unquiesce_io_queues(ctrl);
	nvme_tcp_destroy_io_queues(ctrl, remove);
}

static void nvme_tcp_reconnect_or_remove(struct nvme_ctrl *ctrl)
{
	enum nvme_ctrl_state state = nvme_ctrl_state(ctrl);

	/* If we are resetting/deleting then do nothing */
	if (state != NVME_CTRL_CONNECTING) {
		WARN_ON_ONCE(state == NVME_CTRL_NEW || state == NVME_CTRL_LIVE);
		return;
	}

	if (nvmf_should_reconnect(ctrl)) {
		dev_info(ctrl->device, "Reconnecting in %d seconds...\n",
			ctrl->opts->reconnect_delay);
		queue_delayed_work(nvme_wq, &to_tcp_ctrl(ctrl)->connect_work,
				ctrl->opts->reconnect_delay * HZ);
	} else {
		dev_info(ctrl->device, "Removing controller...\n");
		nvme_delete_ctrl(ctrl);
	}
}

static int nvme_tcp_setup_ctrl(struct nvme_ctrl *ctrl, bool new)
{
	struct nvmf_ctrl_options *opts = ctrl->opts;
	int ret;

	ret = nvme_tcp_configure_admin_queue(ctrl, new);
	if (ret)
		return ret;

	if (ctrl->icdoff) {
		ret = -EOPNOTSUPP;
		dev_err(ctrl->device, "icdoff is not supported!\n");
		goto destroy_admin;
	}

	if (!nvme_ctrl_sgl_supported(ctrl)) {
		ret = -EOPNOTSUPP;
		dev_err(ctrl->device, "Mandatory sgls are not supported!\n");
		goto destroy_admin;
	}

	if (opts->queue_size > ctrl->sqsize + 1)
		dev_warn(ctrl->device,
			"queue_size %zu > ctrl sqsize %u, clamping down\n",
			opts->queue_size, ctrl->sqsize + 1);

	if (ctrl->sqsize + 1 > ctrl->maxcmd) {
		dev_warn(ctrl->device,
			"sqsize %u > ctrl maxcmd %u, clamping down\n",
			ctrl->sqsize + 1, ctrl->maxcmd);
		ctrl->sqsize = ctrl->maxcmd - 1;
	}

	if (ctrl->queue_count > 1) {
		ret = nvme_tcp_configure_io_queues(ctrl, new);
		if (ret)
			goto destroy_admin;
	}

	if (!nvme_change_ctrl_state(ctrl, NVME_CTRL_LIVE)) {
		/*
		 * state change failure is ok if we started ctrl delete,
		 * unless we're during creation of a new controller to
		 * avoid races with teardown flow.
		 */
		enum nvme_ctrl_state state = nvme_ctrl_state(ctrl);

		WARN_ON_ONCE(state != NVME_CTRL_DELETING &&
			     state != NVME_CTRL_DELETING_NOIO);
		WARN_ON_ONCE(new);
		ret = -EINVAL;
		goto destroy_io;
	}

	nvme_start_ctrl(ctrl);
	return 0;

destroy_io:
	if (ctrl->queue_count > 1) {
		nvme_quiesce_io_queues(ctrl);
		nvme_sync_io_queues(ctrl);
		nvme_tcp_stop_io_queues(ctrl);
		nvme_cancel_tagset(ctrl);
		nvme_tcp_destroy_io_queues(ctrl, new);
	}
destroy_admin:
<<<<<<< HEAD
=======
	nvme_stop_keep_alive(ctrl);
>>>>>>> 8e2f79f4
	nvme_tcp_teardown_admin_queue(ctrl, false);
	return ret;
}

static void nvme_tcp_reconnect_ctrl_work(struct work_struct *work)
{
	struct nvme_tcp_ctrl *tcp_ctrl = container_of(to_delayed_work(work),
			struct nvme_tcp_ctrl, connect_work);
	struct nvme_ctrl *ctrl = &tcp_ctrl->ctrl;

	++ctrl->nr_reconnects;

	if (nvme_tcp_setup_ctrl(ctrl, false))
		goto requeue;

	dev_info(ctrl->device, "Successfully reconnected (%d attempt)\n",
			ctrl->nr_reconnects);

	ctrl->nr_reconnects = 0;

	return;

requeue:
	dev_info(ctrl->device, "Failed reconnect attempt %d\n",
			ctrl->nr_reconnects);
	nvme_tcp_reconnect_or_remove(ctrl);
}

static void nvme_tcp_error_recovery_work(struct work_struct *work)
{
	struct nvme_tcp_ctrl *tcp_ctrl = container_of(work,
				struct nvme_tcp_ctrl, err_work);
	struct nvme_ctrl *ctrl = &tcp_ctrl->ctrl;

	nvme_stop_keep_alive(ctrl);
	flush_work(&ctrl->async_event_work);
	nvme_tcp_teardown_io_queues(ctrl, false);
	/* unquiesce to fail fast pending requests */
	nvme_unquiesce_io_queues(ctrl);
	nvme_tcp_teardown_admin_queue(ctrl, false);
	nvme_unquiesce_admin_queue(ctrl);
	nvme_auth_stop(ctrl);

	if (!nvme_change_ctrl_state(ctrl, NVME_CTRL_CONNECTING)) {
		/* state change failure is ok if we started ctrl delete */
		enum nvme_ctrl_state state = nvme_ctrl_state(ctrl);

		WARN_ON_ONCE(state != NVME_CTRL_DELETING &&
			     state != NVME_CTRL_DELETING_NOIO);
		return;
	}

	nvme_tcp_reconnect_or_remove(ctrl);
}

static void nvme_tcp_teardown_ctrl(struct nvme_ctrl *ctrl, bool shutdown)
{
	nvme_tcp_teardown_io_queues(ctrl, shutdown);
	nvme_quiesce_admin_queue(ctrl);
	nvme_disable_ctrl(ctrl, shutdown);
	nvme_tcp_teardown_admin_queue(ctrl, shutdown);
}

static void nvme_tcp_delete_ctrl(struct nvme_ctrl *ctrl)
{
	nvme_tcp_teardown_ctrl(ctrl, true);
}

static void nvme_reset_ctrl_work(struct work_struct *work)
{
	struct nvme_ctrl *ctrl =
		container_of(work, struct nvme_ctrl, reset_work);

	nvme_stop_ctrl(ctrl);
	nvme_tcp_teardown_ctrl(ctrl, false);

	if (!nvme_change_ctrl_state(ctrl, NVME_CTRL_CONNECTING)) {
		/* state change failure is ok if we started ctrl delete */
		enum nvme_ctrl_state state = nvme_ctrl_state(ctrl);

		WARN_ON_ONCE(state != NVME_CTRL_DELETING &&
			     state != NVME_CTRL_DELETING_NOIO);
		return;
	}

	if (nvme_tcp_setup_ctrl(ctrl, false))
		goto out_fail;

	return;

out_fail:
	++ctrl->nr_reconnects;
	nvme_tcp_reconnect_or_remove(ctrl);
}

static void nvme_tcp_stop_ctrl(struct nvme_ctrl *ctrl)
{
	flush_work(&to_tcp_ctrl(ctrl)->err_work);
	cancel_delayed_work_sync(&to_tcp_ctrl(ctrl)->connect_work);
}

static void nvme_tcp_free_ctrl(struct nvme_ctrl *nctrl)
{
	struct nvme_tcp_ctrl *ctrl = to_tcp_ctrl(nctrl);

	if (list_empty(&ctrl->list))
		goto free_ctrl;

	mutex_lock(&nvme_tcp_ctrl_mutex);
	list_del(&ctrl->list);
	mutex_unlock(&nvme_tcp_ctrl_mutex);

	nvmf_free_options(nctrl->opts);
free_ctrl:
	kfree(ctrl->queues);
	kfree(ctrl);
}

static void nvme_tcp_set_sg_null(struct nvme_command *c)
{
	struct nvme_sgl_desc *sg = &c->common.dptr.sgl;

	sg->addr = 0;
	sg->length = 0;
	sg->type = (NVME_TRANSPORT_SGL_DATA_DESC << 4) |
			NVME_SGL_FMT_TRANSPORT_A;
}

static void nvme_tcp_set_sg_inline(struct nvme_tcp_queue *queue,
		struct nvme_command *c, u32 data_len)
{
	struct nvme_sgl_desc *sg = &c->common.dptr.sgl;

	sg->addr = cpu_to_le64(queue->ctrl->ctrl.icdoff);
	sg->length = cpu_to_le32(data_len);
	sg->type = (NVME_SGL_FMT_DATA_DESC << 4) | NVME_SGL_FMT_OFFSET;
}

static void nvme_tcp_set_sg_host_data(struct nvme_command *c,
		u32 data_len)
{
	struct nvme_sgl_desc *sg = &c->common.dptr.sgl;

	sg->addr = 0;
	sg->length = cpu_to_le32(data_len);
	sg->type = (NVME_TRANSPORT_SGL_DATA_DESC << 4) |
			NVME_SGL_FMT_TRANSPORT_A;
}

static void nvme_tcp_submit_async_event(struct nvme_ctrl *arg)
{
	struct nvme_tcp_ctrl *ctrl = to_tcp_ctrl(arg);
	struct nvme_tcp_queue *queue = &ctrl->queues[0];
	struct nvme_tcp_cmd_pdu *pdu = ctrl->async_req.pdu;
	struct nvme_command *cmd = &pdu->cmd;
	u8 hdgst = nvme_tcp_hdgst_len(queue);

	memset(pdu, 0, sizeof(*pdu));
	pdu->hdr.type = nvme_tcp_cmd;
	if (queue->hdr_digest)
		pdu->hdr.flags |= NVME_TCP_F_HDGST;
	pdu->hdr.hlen = sizeof(*pdu);
	pdu->hdr.plen = cpu_to_le32(pdu->hdr.hlen + hdgst);

	cmd->common.opcode = nvme_admin_async_event;
	cmd->common.command_id = NVME_AQ_BLK_MQ_DEPTH;
	cmd->common.flags |= NVME_CMD_SGL_METABUF;
	nvme_tcp_set_sg_null(cmd);

	ctrl->async_req.state = NVME_TCP_SEND_CMD_PDU;
	ctrl->async_req.offset = 0;
	ctrl->async_req.curr_bio = NULL;
	ctrl->async_req.data_len = 0;

	nvme_tcp_queue_request(&ctrl->async_req, true, true);
}

static void nvme_tcp_complete_timed_out(struct request *rq)
{
	struct nvme_tcp_request *req = blk_mq_rq_to_pdu(rq);
	struct nvme_ctrl *ctrl = &req->queue->ctrl->ctrl;

	nvme_tcp_stop_queue(ctrl, nvme_tcp_queue_id(req->queue));
	nvmf_complete_timed_out_request(rq);
}

static enum blk_eh_timer_return nvme_tcp_timeout(struct request *rq)
{
	struct nvme_tcp_request *req = blk_mq_rq_to_pdu(rq);
	struct nvme_ctrl *ctrl = &req->queue->ctrl->ctrl;
	struct nvme_tcp_cmd_pdu *pdu = nvme_tcp_req_cmd_pdu(req);
	u8 opc = pdu->cmd.common.opcode, fctype = pdu->cmd.fabrics.fctype;
	int qid = nvme_tcp_queue_id(req->queue);

	dev_warn(ctrl->device,
		"queue %d: timeout cid %#x type %d opcode %#x (%s)\n",
		nvme_tcp_queue_id(req->queue), nvme_cid(rq), pdu->hdr.type,
		opc, nvme_opcode_str(qid, opc, fctype));

	if (nvme_ctrl_state(ctrl) != NVME_CTRL_LIVE) {
		/*
		 * If we are resetting, connecting or deleting we should
		 * complete immediately because we may block controller
		 * teardown or setup sequence
		 * - ctrl disable/shutdown fabrics requests
		 * - connect requests
		 * - initialization admin requests
		 * - I/O requests that entered after unquiescing and
		 *   the controller stopped responding
		 *
		 * All other requests should be cancelled by the error
		 * recovery work, so it's fine that we fail it here.
		 */
		nvme_tcp_complete_timed_out(rq);
		return BLK_EH_DONE;
	}

	/*
	 * LIVE state should trigger the normal error recovery which will
	 * handle completing this request.
	 */
	nvme_tcp_error_recovery(ctrl);
	return BLK_EH_RESET_TIMER;
}

static blk_status_t nvme_tcp_map_data(struct nvme_tcp_queue *queue,
			struct request *rq)
{
	struct nvme_tcp_request *req = blk_mq_rq_to_pdu(rq);
	struct nvme_tcp_cmd_pdu *pdu = nvme_tcp_req_cmd_pdu(req);
	struct nvme_command *c = &pdu->cmd;

	c->common.flags |= NVME_CMD_SGL_METABUF;

	if (!blk_rq_nr_phys_segments(rq))
		nvme_tcp_set_sg_null(c);
	else if (rq_data_dir(rq) == WRITE &&
	    req->data_len <= nvme_tcp_inline_data_size(req))
		nvme_tcp_set_sg_inline(queue, c, req->data_len);
	else
		nvme_tcp_set_sg_host_data(c, req->data_len);

	return 0;
}

static blk_status_t nvme_tcp_setup_cmd_pdu(struct nvme_ns *ns,
		struct request *rq)
{
	struct nvme_tcp_request *req = blk_mq_rq_to_pdu(rq);
	struct nvme_tcp_cmd_pdu *pdu = nvme_tcp_req_cmd_pdu(req);
	struct nvme_tcp_queue *queue = req->queue;
	u8 hdgst = nvme_tcp_hdgst_len(queue), ddgst = 0;
	blk_status_t ret;

	ret = nvme_setup_cmd(ns, rq);
	if (ret)
		return ret;

	req->state = NVME_TCP_SEND_CMD_PDU;
	req->status = cpu_to_le16(NVME_SC_SUCCESS);
	req->offset = 0;
	req->data_sent = 0;
	req->pdu_len = 0;
	req->pdu_sent = 0;
	req->h2cdata_left = 0;
	req->data_len = blk_rq_nr_phys_segments(rq) ?
				blk_rq_payload_bytes(rq) : 0;
	req->curr_bio = rq->bio;
	if (req->curr_bio && req->data_len)
		nvme_tcp_init_iter(req, rq_data_dir(rq));

	if (rq_data_dir(rq) == WRITE &&
	    req->data_len <= nvme_tcp_inline_data_size(req))
		req->pdu_len = req->data_len;

	pdu->hdr.type = nvme_tcp_cmd;
	pdu->hdr.flags = 0;
	if (queue->hdr_digest)
		pdu->hdr.flags |= NVME_TCP_F_HDGST;
	if (queue->data_digest && req->pdu_len) {
		pdu->hdr.flags |= NVME_TCP_F_DDGST;
		ddgst = nvme_tcp_ddgst_len(queue);
	}
	pdu->hdr.hlen = sizeof(*pdu);
	pdu->hdr.pdo = req->pdu_len ? pdu->hdr.hlen + hdgst : 0;
	pdu->hdr.plen =
		cpu_to_le32(pdu->hdr.hlen + hdgst + req->pdu_len + ddgst);

	ret = nvme_tcp_map_data(queue, rq);
	if (unlikely(ret)) {
		nvme_cleanup_cmd(rq);
		dev_err(queue->ctrl->ctrl.device,
			"Failed to map data (%d)\n", ret);
		return ret;
	}

	return 0;
}

static void nvme_tcp_commit_rqs(struct blk_mq_hw_ctx *hctx)
{
	struct nvme_tcp_queue *queue = hctx->driver_data;

	if (!llist_empty(&queue->req_list))
		queue_work_on(queue->io_cpu, nvme_tcp_wq, &queue->io_work);
}

static blk_status_t nvme_tcp_queue_rq(struct blk_mq_hw_ctx *hctx,
		const struct blk_mq_queue_data *bd)
{
	struct nvme_ns *ns = hctx->queue->queuedata;
	struct nvme_tcp_queue *queue = hctx->driver_data;
	struct request *rq = bd->rq;
	struct nvme_tcp_request *req = blk_mq_rq_to_pdu(rq);
	bool queue_ready = test_bit(NVME_TCP_Q_LIVE, &queue->flags);
	blk_status_t ret;

	if (!nvme_check_ready(&queue->ctrl->ctrl, rq, queue_ready))
		return nvme_fail_nonready_command(&queue->ctrl->ctrl, rq);

	ret = nvme_tcp_setup_cmd_pdu(ns, rq);
	if (unlikely(ret))
		return ret;

	nvme_start_request(rq);

	nvme_tcp_queue_request(req, true, bd->last);

	return BLK_STS_OK;
}

static void nvme_tcp_map_queues(struct blk_mq_tag_set *set)
{
	struct nvme_tcp_ctrl *ctrl = to_tcp_ctrl(set->driver_data);

	nvmf_map_queues(set, &ctrl->ctrl, ctrl->io_queues);
}

static int nvme_tcp_poll(struct blk_mq_hw_ctx *hctx, struct io_comp_batch *iob)
{
	struct nvme_tcp_queue *queue = hctx->driver_data;
	struct sock *sk = queue->sock->sk;

	if (!test_bit(NVME_TCP_Q_LIVE, &queue->flags))
		return 0;

	set_bit(NVME_TCP_Q_POLLING, &queue->flags);
	if (sk_can_busy_loop(sk) && skb_queue_empty_lockless(&sk->sk_receive_queue))
		sk_busy_loop(sk, true);
	nvme_tcp_try_recv(queue);
	clear_bit(NVME_TCP_Q_POLLING, &queue->flags);
	return queue->nr_cqe;
}

static int nvme_tcp_get_address(struct nvme_ctrl *ctrl, char *buf, int size)
{
	struct nvme_tcp_queue *queue = &to_tcp_ctrl(ctrl)->queues[0];
	struct sockaddr_storage src_addr;
	int ret, len;

	len = nvmf_get_address(ctrl, buf, size);

	mutex_lock(&queue->queue_lock);

	if (!test_bit(NVME_TCP_Q_LIVE, &queue->flags))
		goto done;
	ret = kernel_getsockname(queue->sock, (struct sockaddr *)&src_addr);
	if (ret > 0) {
		if (len > 0)
			len--; /* strip trailing newline */
		len += scnprintf(buf + len, size - len, "%ssrc_addr=%pISc\n",
				(len) ? "," : "", &src_addr);
	}
done:
	mutex_unlock(&queue->queue_lock);

	return len;
}

static const struct blk_mq_ops nvme_tcp_mq_ops = {
	.queue_rq	= nvme_tcp_queue_rq,
	.commit_rqs	= nvme_tcp_commit_rqs,
	.complete	= nvme_complete_rq,
	.init_request	= nvme_tcp_init_request,
	.exit_request	= nvme_tcp_exit_request,
	.init_hctx	= nvme_tcp_init_hctx,
	.timeout	= nvme_tcp_timeout,
	.map_queues	= nvme_tcp_map_queues,
	.poll		= nvme_tcp_poll,
};

static const struct blk_mq_ops nvme_tcp_admin_mq_ops = {
	.queue_rq	= nvme_tcp_queue_rq,
	.complete	= nvme_complete_rq,
	.init_request	= nvme_tcp_init_request,
	.exit_request	= nvme_tcp_exit_request,
	.init_hctx	= nvme_tcp_init_admin_hctx,
	.timeout	= nvme_tcp_timeout,
};

static const struct nvme_ctrl_ops nvme_tcp_ctrl_ops = {
	.name			= "tcp",
	.module			= THIS_MODULE,
	.flags			= NVME_F_FABRICS | NVME_F_BLOCKING,
	.reg_read32		= nvmf_reg_read32,
	.reg_read64		= nvmf_reg_read64,
	.reg_write32		= nvmf_reg_write32,
	.free_ctrl		= nvme_tcp_free_ctrl,
	.submit_async_event	= nvme_tcp_submit_async_event,
	.delete_ctrl		= nvme_tcp_delete_ctrl,
	.get_address		= nvme_tcp_get_address,
	.stop_ctrl		= nvme_tcp_stop_ctrl,
};

static bool
nvme_tcp_existing_controller(struct nvmf_ctrl_options *opts)
{
	struct nvme_tcp_ctrl *ctrl;
	bool found = false;

	mutex_lock(&nvme_tcp_ctrl_mutex);
	list_for_each_entry(ctrl, &nvme_tcp_ctrl_list, list) {
		found = nvmf_ip_options_match(&ctrl->ctrl, opts);
		if (found)
			break;
	}
	mutex_unlock(&nvme_tcp_ctrl_mutex);

	return found;
}

static struct nvme_ctrl *nvme_tcp_create_ctrl(struct device *dev,
		struct nvmf_ctrl_options *opts)
{
	struct nvme_tcp_ctrl *ctrl;
	int ret;

	ctrl = kzalloc(sizeof(*ctrl), GFP_KERNEL);
	if (!ctrl)
		return ERR_PTR(-ENOMEM);

	INIT_LIST_HEAD(&ctrl->list);
	ctrl->ctrl.opts = opts;
	ctrl->ctrl.queue_count = opts->nr_io_queues + opts->nr_write_queues +
				opts->nr_poll_queues + 1;
	ctrl->ctrl.sqsize = opts->queue_size - 1;
	ctrl->ctrl.kato = opts->kato;

	INIT_DELAYED_WORK(&ctrl->connect_work,
			nvme_tcp_reconnect_ctrl_work);
	INIT_WORK(&ctrl->err_work, nvme_tcp_error_recovery_work);
	INIT_WORK(&ctrl->ctrl.reset_work, nvme_reset_ctrl_work);

	if (!(opts->mask & NVMF_OPT_TRSVCID)) {
		opts->trsvcid =
			kstrdup(__stringify(NVME_TCP_DISC_PORT), GFP_KERNEL);
		if (!opts->trsvcid) {
			ret = -ENOMEM;
			goto out_free_ctrl;
		}
		opts->mask |= NVMF_OPT_TRSVCID;
	}

	ret = inet_pton_with_scope(&init_net, AF_UNSPEC,
			opts->traddr, opts->trsvcid, &ctrl->addr);
	if (ret) {
		pr_err("malformed address passed: %s:%s\n",
			opts->traddr, opts->trsvcid);
		goto out_free_ctrl;
	}

	if (opts->mask & NVMF_OPT_HOST_TRADDR) {
		ret = inet_pton_with_scope(&init_net, AF_UNSPEC,
			opts->host_traddr, NULL, &ctrl->src_addr);
		if (ret) {
			pr_err("malformed src address passed: %s\n",
			       opts->host_traddr);
			goto out_free_ctrl;
		}
	}

	if (opts->mask & NVMF_OPT_HOST_IFACE) {
		if (!__dev_get_by_name(&init_net, opts->host_iface)) {
			pr_err("invalid interface passed: %s\n",
			       opts->host_iface);
			ret = -ENODEV;
			goto out_free_ctrl;
		}
	}

	if (!opts->duplicate_connect && nvme_tcp_existing_controller(opts)) {
		ret = -EALREADY;
		goto out_free_ctrl;
	}

	ctrl->queues = kcalloc(ctrl->ctrl.queue_count, sizeof(*ctrl->queues),
				GFP_KERNEL);
	if (!ctrl->queues) {
		ret = -ENOMEM;
		goto out_free_ctrl;
	}

	ret = nvme_init_ctrl(&ctrl->ctrl, dev, &nvme_tcp_ctrl_ops, 0);
	if (ret)
		goto out_kfree_queues;

	if (!nvme_change_ctrl_state(&ctrl->ctrl, NVME_CTRL_CONNECTING)) {
		WARN_ON_ONCE(1);
		ret = -EINTR;
		goto out_uninit_ctrl;
	}

	ret = nvme_tcp_setup_ctrl(&ctrl->ctrl, true);
	if (ret)
		goto out_uninit_ctrl;

	dev_info(ctrl->ctrl.device, "new ctrl: NQN \"%s\", addr %pISp\n",
		nvmf_ctrl_subsysnqn(&ctrl->ctrl), &ctrl->addr);

	mutex_lock(&nvme_tcp_ctrl_mutex);
	list_add_tail(&ctrl->list, &nvme_tcp_ctrl_list);
	mutex_unlock(&nvme_tcp_ctrl_mutex);

	return &ctrl->ctrl;

out_uninit_ctrl:
	nvme_uninit_ctrl(&ctrl->ctrl);
	nvme_put_ctrl(&ctrl->ctrl);
	if (ret > 0)
		ret = -EIO;
	return ERR_PTR(ret);
out_kfree_queues:
	kfree(ctrl->queues);
out_free_ctrl:
	kfree(ctrl);
	return ERR_PTR(ret);
}

static struct nvmf_transport_ops nvme_tcp_transport = {
	.name		= "tcp",
	.module		= THIS_MODULE,
	.required_opts	= NVMF_OPT_TRADDR,
	.allowed_opts	= NVMF_OPT_TRSVCID | NVMF_OPT_RECONNECT_DELAY |
			  NVMF_OPT_HOST_TRADDR | NVMF_OPT_CTRL_LOSS_TMO |
			  NVMF_OPT_HDR_DIGEST | NVMF_OPT_DATA_DIGEST |
			  NVMF_OPT_NR_WRITE_QUEUES | NVMF_OPT_NR_POLL_QUEUES |
			  NVMF_OPT_TOS | NVMF_OPT_HOST_IFACE | NVMF_OPT_TLS |
			  NVMF_OPT_KEYRING | NVMF_OPT_TLS_KEY,
	.create_ctrl	= nvme_tcp_create_ctrl,
};

static int __init nvme_tcp_init_module(void)
{
	BUILD_BUG_ON(sizeof(struct nvme_tcp_hdr) != 8);
	BUILD_BUG_ON(sizeof(struct nvme_tcp_cmd_pdu) != 72);
	BUILD_BUG_ON(sizeof(struct nvme_tcp_data_pdu) != 24);
	BUILD_BUG_ON(sizeof(struct nvme_tcp_rsp_pdu) != 24);
	BUILD_BUG_ON(sizeof(struct nvme_tcp_r2t_pdu) != 24);
	BUILD_BUG_ON(sizeof(struct nvme_tcp_icreq_pdu) != 128);
	BUILD_BUG_ON(sizeof(struct nvme_tcp_icresp_pdu) != 128);
	BUILD_BUG_ON(sizeof(struct nvme_tcp_term_pdu) != 24);

	nvme_tcp_wq = alloc_workqueue("nvme_tcp_wq",
			WQ_MEM_RECLAIM | WQ_HIGHPRI, 0);
	if (!nvme_tcp_wq)
		return -ENOMEM;

	nvmf_register_transport(&nvme_tcp_transport);
	return 0;
}

static void __exit nvme_tcp_cleanup_module(void)
{
	struct nvme_tcp_ctrl *ctrl;

	nvmf_unregister_transport(&nvme_tcp_transport);

	mutex_lock(&nvme_tcp_ctrl_mutex);
	list_for_each_entry(ctrl, &nvme_tcp_ctrl_list, list)
		nvme_delete_ctrl(&ctrl->ctrl);
	mutex_unlock(&nvme_tcp_ctrl_mutex);
	flush_workqueue(nvme_delete_wq);

	destroy_workqueue(nvme_tcp_wq);
}

module_init(nvme_tcp_init_module);
module_exit(nvme_tcp_cleanup_module);

MODULE_LICENSE("GPL v2");<|MERGE_RESOLUTION|>--- conflicted
+++ resolved
@@ -1430,11 +1430,7 @@
 		goto free_icresp;
 	}
 	ret = -ENOTCONN;
-<<<<<<< HEAD
-	if (queue->ctrl->ctrl.opts->tls) {
-=======
 	if (nvme_tcp_tls(&queue->ctrl->ctrl)) {
->>>>>>> 8e2f79f4
 		ctype = tls_get_record_type(queue->sock->sk,
 					    (struct cmsghdr *)cbuf);
 		if (ctype != TLS_RECORD_TYPE_DATA) {
@@ -2241,10 +2237,7 @@
 		nvme_tcp_destroy_io_queues(ctrl, new);
 	}
 destroy_admin:
-<<<<<<< HEAD
-=======
 	nvme_stop_keep_alive(ctrl);
->>>>>>> 8e2f79f4
 	nvme_tcp_teardown_admin_queue(ctrl, false);
 	return ret;
 }
