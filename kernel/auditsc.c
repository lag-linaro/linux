// SPDX-License-Identifier: GPL-2.0-or-later
/* auditsc.c -- System-call auditing support
 * Handles all system-call specific auditing features.
 *
 * Copyright 2003-2004 Red Hat Inc., Durham, North Carolina.
 * Copyright 2005 Hewlett-Packard Development Company, L.P.
 * Copyright (C) 2005, 2006 IBM Corporation
 * All Rights Reserved.
 *
 * Written by Rickard E. (Rik) Faith <faith@redhat.com>
 *
 * Many of the ideas implemented here are from Stephen C. Tweedie,
 * especially the idea of avoiding a copy by using getname.
 *
 * The method for actual interception of syscall entry and exit (not in
 * this file -- see entry.S) is based on a GPL'd patch written by
 * okir@suse.de and Copyright 2003 SuSE Linux AG.
 *
 * POSIX message queue support added by George Wilson <ltcgcw@us.ibm.com>,
 * 2006.
 *
 * The support of additional filter rules compares (>, <, >=, <=) was
 * added by Dustin Kirkland <dustin.kirkland@us.ibm.com>, 2005.
 *
 * Modified by Amy Griffis <amy.griffis@hp.com> to collect additional
 * filesystem information.
 *
 * Subject and object context labeling support added by <danjones@us.ibm.com>
 * and <dustin.kirkland@us.ibm.com> for LSPP certification compliance.
 */

#define pr_fmt(fmt) KBUILD_MODNAME ": " fmt

#include <linux/init.h>
#include <asm/types.h>
#include <linux/atomic.h>
#include <linux/fs.h>
#include <linux/namei.h>
#include <linux/mm.h>
#include <linux/export.h>
#include <linux/slab.h>
#include <linux/mount.h>
#include <linux/socket.h>
#include <linux/mqueue.h>
#include <linux/audit.h>
#include <linux/personality.h>
#include <linux/time.h>
#include <linux/netlink.h>
#include <linux/compiler.h>
#include <asm/unistd.h>
#include <linux/security.h>
#include <linux/list.h>
#include <linux/binfmts.h>
#include <linux/highmem.h>
#include <linux/syscalls.h>
#include <asm/syscall.h>
#include <linux/capability.h>
#include <linux/fs_struct.h>
#include <linux/compat.h>
#include <linux/ctype.h>
#include <linux/string.h>
#include <linux/uaccess.h>
#include <linux/fsnotify_backend.h>
#include <uapi/linux/limits.h>
#include <uapi/linux/netfilter/nf_tables.h>
#include <uapi/linux/openat2.h> // struct open_how
#include <uapi/linux/fanotify.h>

#include "audit.h"

/* flags stating the success for a syscall */
#define AUDITSC_INVALID 0
#define AUDITSC_SUCCESS 1
#define AUDITSC_FAILURE 2

/* no execve audit message should be longer than this (userspace limits),
 * see the note near the top of audit_log_execve_info() about this value */
#define MAX_EXECVE_AUDIT_LEN 7500

/* max length to print of cmdline/proctitle value during audit */
#define MAX_PROCTITLE_AUDIT_LEN 128

/* number of audit rules */
int audit_n_rules;

/* determines whether we collect data for signals sent */
int audit_signals;

struct audit_aux_data {
	struct audit_aux_data	*next;
	int			type;
};

/* Number of target pids per aux struct. */
#define AUDIT_AUX_PIDS	16

struct audit_aux_data_pids {
	struct audit_aux_data	d;
	pid_t			target_pid[AUDIT_AUX_PIDS];
	kuid_t			target_auid[AUDIT_AUX_PIDS];
	kuid_t			target_uid[AUDIT_AUX_PIDS];
	unsigned int		target_sessionid[AUDIT_AUX_PIDS];
	struct lsm_prop		target_ref[AUDIT_AUX_PIDS];
	char 			target_comm[AUDIT_AUX_PIDS][TASK_COMM_LEN];
	int			pid_count;
};

struct audit_aux_data_bprm_fcaps {
	struct audit_aux_data	d;
	struct audit_cap_data	fcap;
	unsigned int		fcap_ver;
	struct audit_cap_data	old_pcap;
	struct audit_cap_data	new_pcap;
};

struct audit_tree_refs {
	struct audit_tree_refs *next;
	struct audit_chunk *c[31];
};

struct audit_nfcfgop_tab {
	enum audit_nfcfgop	op;
	const char		*s;
};

static const struct audit_nfcfgop_tab audit_nfcfgs[] = {
	{ AUDIT_XT_OP_REGISTER,			"xt_register"		   },
	{ AUDIT_XT_OP_REPLACE,			"xt_replace"		   },
	{ AUDIT_XT_OP_UNREGISTER,		"xt_unregister"		   },
	{ AUDIT_NFT_OP_TABLE_REGISTER,		"nft_register_table"	   },
	{ AUDIT_NFT_OP_TABLE_UNREGISTER,	"nft_unregister_table"	   },
	{ AUDIT_NFT_OP_CHAIN_REGISTER,		"nft_register_chain"	   },
	{ AUDIT_NFT_OP_CHAIN_UNREGISTER,	"nft_unregister_chain"	   },
	{ AUDIT_NFT_OP_RULE_REGISTER,		"nft_register_rule"	   },
	{ AUDIT_NFT_OP_RULE_UNREGISTER,		"nft_unregister_rule"	   },
	{ AUDIT_NFT_OP_SET_REGISTER,		"nft_register_set"	   },
	{ AUDIT_NFT_OP_SET_UNREGISTER,		"nft_unregister_set"	   },
	{ AUDIT_NFT_OP_SETELEM_REGISTER,	"nft_register_setelem"	   },
	{ AUDIT_NFT_OP_SETELEM_UNREGISTER,	"nft_unregister_setelem"   },
	{ AUDIT_NFT_OP_GEN_REGISTER,		"nft_register_gen"	   },
	{ AUDIT_NFT_OP_OBJ_REGISTER,		"nft_register_obj"	   },
	{ AUDIT_NFT_OP_OBJ_UNREGISTER,		"nft_unregister_obj"	   },
	{ AUDIT_NFT_OP_OBJ_RESET,		"nft_reset_obj"		   },
	{ AUDIT_NFT_OP_FLOWTABLE_REGISTER,	"nft_register_flowtable"   },
	{ AUDIT_NFT_OP_FLOWTABLE_UNREGISTER,	"nft_unregister_flowtable" },
	{ AUDIT_NFT_OP_SETELEM_RESET,		"nft_reset_setelem"        },
	{ AUDIT_NFT_OP_RULE_RESET,		"nft_reset_rule"           },
	{ AUDIT_NFT_OP_INVALID,			"nft_invalid"		   },
};

static int audit_match_perm(struct audit_context *ctx, int mask)
{
	unsigned n;

	if (unlikely(!ctx))
		return 0;
	n = ctx->major;

	switch (audit_classify_syscall(ctx->arch, n)) {
	case AUDITSC_NATIVE:
		if ((mask & AUDIT_PERM_WRITE) &&
		     audit_match_class(AUDIT_CLASS_WRITE, n))
			return 1;
		if ((mask & AUDIT_PERM_READ) &&
		     audit_match_class(AUDIT_CLASS_READ, n))
			return 1;
		if ((mask & AUDIT_PERM_ATTR) &&
		     audit_match_class(AUDIT_CLASS_CHATTR, n))
			return 1;
		return 0;
	case AUDITSC_COMPAT: /* 32bit on biarch */
		if ((mask & AUDIT_PERM_WRITE) &&
		     audit_match_class(AUDIT_CLASS_WRITE_32, n))
			return 1;
		if ((mask & AUDIT_PERM_READ) &&
		     audit_match_class(AUDIT_CLASS_READ_32, n))
			return 1;
		if ((mask & AUDIT_PERM_ATTR) &&
		     audit_match_class(AUDIT_CLASS_CHATTR_32, n))
			return 1;
		return 0;
	case AUDITSC_OPEN:
		return mask & ACC_MODE(ctx->argv[1]);
	case AUDITSC_OPENAT:
		return mask & ACC_MODE(ctx->argv[2]);
	case AUDITSC_SOCKETCALL:
		return ((mask & AUDIT_PERM_WRITE) && ctx->argv[0] == SYS_BIND);
	case AUDITSC_EXECVE:
		return mask & AUDIT_PERM_EXEC;
	case AUDITSC_OPENAT2:
		return mask & ACC_MODE((u32)ctx->openat2.flags);
	default:
		return 0;
	}
}

static int audit_match_filetype(struct audit_context *ctx, int val)
{
	struct audit_names *n;
	umode_t mode = (umode_t)val;

	if (unlikely(!ctx))
		return 0;

	list_for_each_entry(n, &ctx->names_list, list) {
		if ((n->ino != AUDIT_INO_UNSET) &&
		    ((n->mode & S_IFMT) == mode))
			return 1;
	}

	return 0;
}

/*
 * We keep a linked list of fixed-sized (31 pointer) arrays of audit_chunk *;
 * ->first_trees points to its beginning, ->trees - to the current end of data.
 * ->tree_count is the number of free entries in array pointed to by ->trees.
 * Original condition is (NULL, NULL, 0); as soon as it grows we never revert to NULL,
 * "empty" becomes (p, p, 31) afterwards.  We don't shrink the list (and seriously,
 * it's going to remain 1-element for almost any setup) until we free context itself.
 * References in it _are_ dropped - at the same time we free/drop aux stuff.
 */

static void audit_set_auditable(struct audit_context *ctx)
{
	if (!ctx->prio) {
		ctx->prio = 1;
		ctx->current_state = AUDIT_STATE_RECORD;
	}
}

static int put_tree_ref(struct audit_context *ctx, struct audit_chunk *chunk)
{
	struct audit_tree_refs *p = ctx->trees;
	int left = ctx->tree_count;

	if (likely(left)) {
		p->c[--left] = chunk;
		ctx->tree_count = left;
		return 1;
	}
	if (!p)
		return 0;
	p = p->next;
	if (p) {
		p->c[30] = chunk;
		ctx->trees = p;
		ctx->tree_count = 30;
		return 1;
	}
	return 0;
}

static int grow_tree_refs(struct audit_context *ctx)
{
	struct audit_tree_refs *p = ctx->trees;

	ctx->trees = kzalloc(sizeof(struct audit_tree_refs), GFP_KERNEL);
	if (!ctx->trees) {
		ctx->trees = p;
		return 0;
	}
	if (p)
		p->next = ctx->trees;
	else
		ctx->first_trees = ctx->trees;
	ctx->tree_count = 31;
	return 1;
}

static void unroll_tree_refs(struct audit_context *ctx,
		      struct audit_tree_refs *p, int count)
{
	struct audit_tree_refs *q;
	int n;

	if (!p) {
		/* we started with empty chain */
		p = ctx->first_trees;
		count = 31;
		/* if the very first allocation has failed, nothing to do */
		if (!p)
			return;
	}
	n = count;
	for (q = p; q != ctx->trees; q = q->next, n = 31) {
		while (n--) {
			audit_put_chunk(q->c[n]);
			q->c[n] = NULL;
		}
	}
	while (n-- > ctx->tree_count) {
		audit_put_chunk(q->c[n]);
		q->c[n] = NULL;
	}
	ctx->trees = p;
	ctx->tree_count = count;
}

static void free_tree_refs(struct audit_context *ctx)
{
	struct audit_tree_refs *p, *q;

	for (p = ctx->first_trees; p; p = q) {
		q = p->next;
		kfree(p);
	}
}

static int match_tree_refs(struct audit_context *ctx, struct audit_tree *tree)
{
	struct audit_tree_refs *p;
	int n;

	if (!tree)
		return 0;
	/* full ones */
	for (p = ctx->first_trees; p != ctx->trees; p = p->next) {
		for (n = 0; n < 31; n++)
			if (audit_tree_match(p->c[n], tree))
				return 1;
	}
	/* partial */
	if (p) {
		for (n = ctx->tree_count; n < 31; n++)
			if (audit_tree_match(p->c[n], tree))
				return 1;
	}
	return 0;
}

static int audit_compare_uid(kuid_t uid,
			     struct audit_names *name,
			     struct audit_field *f,
			     struct audit_context *ctx)
{
	struct audit_names *n;
	int rc;

	if (name) {
		rc = audit_uid_comparator(uid, f->op, name->uid);
		if (rc)
			return rc;
	}

	if (ctx) {
		list_for_each_entry(n, &ctx->names_list, list) {
			rc = audit_uid_comparator(uid, f->op, n->uid);
			if (rc)
				return rc;
		}
	}
	return 0;
}

static int audit_compare_gid(kgid_t gid,
			     struct audit_names *name,
			     struct audit_field *f,
			     struct audit_context *ctx)
{
	struct audit_names *n;
	int rc;

	if (name) {
		rc = audit_gid_comparator(gid, f->op, name->gid);
		if (rc)
			return rc;
	}

	if (ctx) {
		list_for_each_entry(n, &ctx->names_list, list) {
			rc = audit_gid_comparator(gid, f->op, n->gid);
			if (rc)
				return rc;
		}
	}
	return 0;
}

static int audit_field_compare(struct task_struct *tsk,
			       const struct cred *cred,
			       struct audit_field *f,
			       struct audit_context *ctx,
			       struct audit_names *name)
{
	switch (f->val) {
	/* process to file object comparisons */
	case AUDIT_COMPARE_UID_TO_OBJ_UID:
		return audit_compare_uid(cred->uid, name, f, ctx);
	case AUDIT_COMPARE_GID_TO_OBJ_GID:
		return audit_compare_gid(cred->gid, name, f, ctx);
	case AUDIT_COMPARE_EUID_TO_OBJ_UID:
		return audit_compare_uid(cred->euid, name, f, ctx);
	case AUDIT_COMPARE_EGID_TO_OBJ_GID:
		return audit_compare_gid(cred->egid, name, f, ctx);
	case AUDIT_COMPARE_AUID_TO_OBJ_UID:
		return audit_compare_uid(audit_get_loginuid(tsk), name, f, ctx);
	case AUDIT_COMPARE_SUID_TO_OBJ_UID:
		return audit_compare_uid(cred->suid, name, f, ctx);
	case AUDIT_COMPARE_SGID_TO_OBJ_GID:
		return audit_compare_gid(cred->sgid, name, f, ctx);
	case AUDIT_COMPARE_FSUID_TO_OBJ_UID:
		return audit_compare_uid(cred->fsuid, name, f, ctx);
	case AUDIT_COMPARE_FSGID_TO_OBJ_GID:
		return audit_compare_gid(cred->fsgid, name, f, ctx);
	/* uid comparisons */
	case AUDIT_COMPARE_UID_TO_AUID:
		return audit_uid_comparator(cred->uid, f->op,
					    audit_get_loginuid(tsk));
	case AUDIT_COMPARE_UID_TO_EUID:
		return audit_uid_comparator(cred->uid, f->op, cred->euid);
	case AUDIT_COMPARE_UID_TO_SUID:
		return audit_uid_comparator(cred->uid, f->op, cred->suid);
	case AUDIT_COMPARE_UID_TO_FSUID:
		return audit_uid_comparator(cred->uid, f->op, cred->fsuid);
	/* auid comparisons */
	case AUDIT_COMPARE_AUID_TO_EUID:
		return audit_uid_comparator(audit_get_loginuid(tsk), f->op,
					    cred->euid);
	case AUDIT_COMPARE_AUID_TO_SUID:
		return audit_uid_comparator(audit_get_loginuid(tsk), f->op,
					    cred->suid);
	case AUDIT_COMPARE_AUID_TO_FSUID:
		return audit_uid_comparator(audit_get_loginuid(tsk), f->op,
					    cred->fsuid);
	/* euid comparisons */
	case AUDIT_COMPARE_EUID_TO_SUID:
		return audit_uid_comparator(cred->euid, f->op, cred->suid);
	case AUDIT_COMPARE_EUID_TO_FSUID:
		return audit_uid_comparator(cred->euid, f->op, cred->fsuid);
	/* suid comparisons */
	case AUDIT_COMPARE_SUID_TO_FSUID:
		return audit_uid_comparator(cred->suid, f->op, cred->fsuid);
	/* gid comparisons */
	case AUDIT_COMPARE_GID_TO_EGID:
		return audit_gid_comparator(cred->gid, f->op, cred->egid);
	case AUDIT_COMPARE_GID_TO_SGID:
		return audit_gid_comparator(cred->gid, f->op, cred->sgid);
	case AUDIT_COMPARE_GID_TO_FSGID:
		return audit_gid_comparator(cred->gid, f->op, cred->fsgid);
	/* egid comparisons */
	case AUDIT_COMPARE_EGID_TO_SGID:
		return audit_gid_comparator(cred->egid, f->op, cred->sgid);
	case AUDIT_COMPARE_EGID_TO_FSGID:
		return audit_gid_comparator(cred->egid, f->op, cred->fsgid);
	/* sgid comparison */
	case AUDIT_COMPARE_SGID_TO_FSGID:
		return audit_gid_comparator(cred->sgid, f->op, cred->fsgid);
	default:
		WARN(1, "Missing AUDIT_COMPARE define.  Report as a bug\n");
		return 0;
	}
	return 0;
}

/* Determine if any context name data matches a rule's watch data */
/* Compare a task_struct with an audit_rule.  Return 1 on match, 0
 * otherwise.
 *
 * If task_creation is true, this is an explicit indication that we are
 * filtering a task rule at task creation time.  This and tsk == current are
 * the only situations where tsk->cred may be accessed without an rcu read lock.
 */
static int audit_filter_rules(struct task_struct *tsk,
			      struct audit_krule *rule,
			      struct audit_context *ctx,
			      struct audit_names *name,
			      enum audit_state *state,
			      bool task_creation)
{
	const struct cred *cred;
	int i, need_sid = 1;
	struct lsm_prop prop = { };
	unsigned int sessionid;

	if (ctx && rule->prio <= ctx->prio)
		return 0;

	cred = rcu_dereference_check(tsk->cred, tsk == current || task_creation);

	for (i = 0; i < rule->field_count; i++) {
		struct audit_field *f = &rule->fields[i];
		struct audit_names *n;
		int result = 0;
		pid_t pid;

		switch (f->type) {
		case AUDIT_PID:
			pid = task_tgid_nr(tsk);
			result = audit_comparator(pid, f->op, f->val);
			break;
		case AUDIT_PPID:
			if (ctx) {
				if (!ctx->ppid)
					ctx->ppid = task_ppid_nr(tsk);
				result = audit_comparator(ctx->ppid, f->op, f->val);
			}
			break;
		case AUDIT_EXE:
			result = audit_exe_compare(tsk, rule->exe);
			if (f->op == Audit_not_equal)
				result = !result;
			break;
		case AUDIT_UID:
			result = audit_uid_comparator(cred->uid, f->op, f->uid);
			break;
		case AUDIT_EUID:
			result = audit_uid_comparator(cred->euid, f->op, f->uid);
			break;
		case AUDIT_SUID:
			result = audit_uid_comparator(cred->suid, f->op, f->uid);
			break;
		case AUDIT_FSUID:
			result = audit_uid_comparator(cred->fsuid, f->op, f->uid);
			break;
		case AUDIT_GID:
			result = audit_gid_comparator(cred->gid, f->op, f->gid);
			if (f->op == Audit_equal) {
				if (!result)
					result = groups_search(cred->group_info, f->gid);
			} else if (f->op == Audit_not_equal) {
				if (result)
					result = !groups_search(cred->group_info, f->gid);
			}
			break;
		case AUDIT_EGID:
			result = audit_gid_comparator(cred->egid, f->op, f->gid);
			if (f->op == Audit_equal) {
				if (!result)
					result = groups_search(cred->group_info, f->gid);
			} else if (f->op == Audit_not_equal) {
				if (result)
					result = !groups_search(cred->group_info, f->gid);
			}
			break;
		case AUDIT_SGID:
			result = audit_gid_comparator(cred->sgid, f->op, f->gid);
			break;
		case AUDIT_FSGID:
			result = audit_gid_comparator(cred->fsgid, f->op, f->gid);
			break;
		case AUDIT_SESSIONID:
			sessionid = audit_get_sessionid(tsk);
			result = audit_comparator(sessionid, f->op, f->val);
			break;
		case AUDIT_PERS:
			result = audit_comparator(tsk->personality, f->op, f->val);
			break;
		case AUDIT_ARCH:
			if (ctx)
				result = audit_comparator(ctx->arch, f->op, f->val);
			break;

		case AUDIT_EXIT:
			if (ctx && ctx->return_valid != AUDITSC_INVALID)
				result = audit_comparator(ctx->return_code, f->op, f->val);
			break;
		case AUDIT_SUCCESS:
			if (ctx && ctx->return_valid != AUDITSC_INVALID) {
				if (f->val)
					result = audit_comparator(ctx->return_valid, f->op, AUDITSC_SUCCESS);
				else
					result = audit_comparator(ctx->return_valid, f->op, AUDITSC_FAILURE);
			}
			break;
		case AUDIT_DEVMAJOR:
			if (name) {
				if (audit_comparator(MAJOR(name->dev), f->op, f->val) ||
				    audit_comparator(MAJOR(name->rdev), f->op, f->val))
					++result;
			} else if (ctx) {
				list_for_each_entry(n, &ctx->names_list, list) {
					if (audit_comparator(MAJOR(n->dev), f->op, f->val) ||
					    audit_comparator(MAJOR(n->rdev), f->op, f->val)) {
						++result;
						break;
					}
				}
			}
			break;
		case AUDIT_DEVMINOR:
			if (name) {
				if (audit_comparator(MINOR(name->dev), f->op, f->val) ||
				    audit_comparator(MINOR(name->rdev), f->op, f->val))
					++result;
			} else if (ctx) {
				list_for_each_entry(n, &ctx->names_list, list) {
					if (audit_comparator(MINOR(n->dev), f->op, f->val) ||
					    audit_comparator(MINOR(n->rdev), f->op, f->val)) {
						++result;
						break;
					}
				}
			}
			break;
		case AUDIT_INODE:
			if (name)
				result = audit_comparator(name->ino, f->op, f->val);
			else if (ctx) {
				list_for_each_entry(n, &ctx->names_list, list) {
					if (audit_comparator(n->ino, f->op, f->val)) {
						++result;
						break;
					}
				}
			}
			break;
		case AUDIT_OBJ_UID:
			if (name) {
				result = audit_uid_comparator(name->uid, f->op, f->uid);
			} else if (ctx) {
				list_for_each_entry(n, &ctx->names_list, list) {
					if (audit_uid_comparator(n->uid, f->op, f->uid)) {
						++result;
						break;
					}
				}
			}
			break;
		case AUDIT_OBJ_GID:
			if (name) {
				result = audit_gid_comparator(name->gid, f->op, f->gid);
			} else if (ctx) {
				list_for_each_entry(n, &ctx->names_list, list) {
					if (audit_gid_comparator(n->gid, f->op, f->gid)) {
						++result;
						break;
					}
				}
			}
			break;
		case AUDIT_WATCH:
			if (name) {
				result = audit_watch_compare(rule->watch,
							     name->ino,
							     name->dev);
				if (f->op == Audit_not_equal)
					result = !result;
			}
			break;
		case AUDIT_DIR:
			if (ctx) {
				result = match_tree_refs(ctx, rule->tree);
				if (f->op == Audit_not_equal)
					result = !result;
			}
			break;
		case AUDIT_LOGINUID:
			result = audit_uid_comparator(audit_get_loginuid(tsk),
						      f->op, f->uid);
			break;
		case AUDIT_LOGINUID_SET:
			result = audit_comparator(audit_loginuid_set(tsk), f->op, f->val);
			break;
		case AUDIT_SADDR_FAM:
			if (ctx && ctx->sockaddr)
				result = audit_comparator(ctx->sockaddr->ss_family,
							  f->op, f->val);
			break;
		case AUDIT_SUBJ_USER:
		case AUDIT_SUBJ_ROLE:
		case AUDIT_SUBJ_TYPE:
		case AUDIT_SUBJ_SEN:
		case AUDIT_SUBJ_CLR:
			/* NOTE: this may return negative values indicating
			   a temporary error.  We simply treat this as a
			   match for now to avoid losing information that
			   may be wanted.   An error message will also be
			   logged upon error */
			if (f->lsm_rule) {
				if (need_sid) {
					/* @tsk should always be equal to
					 * @current with the exception of
					 * fork()/copy_process() in which case
					 * the new @tsk creds are still a dup
					 * of @current's creds so we can still
					 * use
					 * security_current_getlsmprop_subj()
					 * here even though it always refs
					 * @current's creds
					 */
					security_current_getlsmprop_subj(&prop);
					need_sid = 0;
				}
				result = security_audit_rule_match(&prop,
								   f->type,
								   f->op,
								   f->lsm_rule);
			}
			break;
		case AUDIT_OBJ_USER:
		case AUDIT_OBJ_ROLE:
		case AUDIT_OBJ_TYPE:
		case AUDIT_OBJ_LEV_LOW:
		case AUDIT_OBJ_LEV_HIGH:
			/* The above note for AUDIT_SUBJ_USER...AUDIT_SUBJ_CLR
			   also applies here */
			if (f->lsm_rule) {
				/* Find files that match */
				if (name) {
					result = security_audit_rule_match(
								&name->oprop,
								f->type,
								f->op,
								f->lsm_rule);
				} else if (ctx) {
					list_for_each_entry(n, &ctx->names_list, list) {
						if (security_audit_rule_match(
								&n->oprop,
								f->type,
								f->op,
								f->lsm_rule)) {
							++result;
							break;
						}
					}
				}
				/* Find ipc objects that match */
				if (!ctx || ctx->type != AUDIT_IPC)
					break;
				if (security_audit_rule_match(&ctx->ipc.oprop,
							      f->type, f->op,
							      f->lsm_rule))
					++result;
			}
			break;
		case AUDIT_ARG0:
		case AUDIT_ARG1:
		case AUDIT_ARG2:
		case AUDIT_ARG3:
			if (ctx)
				result = audit_comparator(ctx->argv[f->type-AUDIT_ARG0], f->op, f->val);
			break;
		case AUDIT_FILTERKEY:
			/* ignore this field for filtering */
			result = 1;
			break;
		case AUDIT_PERM:
			result = audit_match_perm(ctx, f->val);
			if (f->op == Audit_not_equal)
				result = !result;
			break;
		case AUDIT_FILETYPE:
			result = audit_match_filetype(ctx, f->val);
			if (f->op == Audit_not_equal)
				result = !result;
			break;
		case AUDIT_FIELD_COMPARE:
			result = audit_field_compare(tsk, cred, f, ctx, name);
			break;
		}
		if (!result)
			return 0;
	}

	if (ctx) {
		if (rule->filterkey) {
			kfree(ctx->filterkey);
			ctx->filterkey = kstrdup(rule->filterkey, GFP_ATOMIC);
		}
		ctx->prio = rule->prio;
	}
	switch (rule->action) {
	case AUDIT_NEVER:
		*state = AUDIT_STATE_DISABLED;
		break;
	case AUDIT_ALWAYS:
		*state = AUDIT_STATE_RECORD;
		break;
	}
	return 1;
}

/* At process creation time, we can determine if system-call auditing is
 * completely disabled for this task.  Since we only have the task
 * structure at this point, we can only check uid and gid.
 */
static enum audit_state audit_filter_task(struct task_struct *tsk, char **key)
{
	struct audit_entry *e;
	enum audit_state   state;

	rcu_read_lock();
	list_for_each_entry_rcu(e, &audit_filter_list[AUDIT_FILTER_TASK], list) {
		if (audit_filter_rules(tsk, &e->rule, NULL, NULL,
				       &state, true)) {
			if (state == AUDIT_STATE_RECORD)
				*key = kstrdup(e->rule.filterkey, GFP_ATOMIC);
			rcu_read_unlock();
			return state;
		}
	}
	rcu_read_unlock();
	return AUDIT_STATE_BUILD;
}

static int audit_in_mask(const struct audit_krule *rule, unsigned long val)
{
	int word, bit;

	if (val > 0xffffffff)
		return false;

	word = AUDIT_WORD(val);
	if (word >= AUDIT_BITMASK_SIZE)
		return false;

	bit = AUDIT_BIT(val);

	return rule->mask[word] & bit;
}

/**
 * __audit_filter_op - common filter helper for operations (syscall/uring/etc)
 * @tsk: associated task
 * @ctx: audit context
 * @list: audit filter list
 * @name: audit_name (can be NULL)
 * @op: current syscall/uring_op
 *
 * Run the udit filters specified in @list against @tsk using @ctx,
 * @name, and @op, as necessary; the caller is responsible for ensuring
 * that the call is made while the RCU read lock is held. The @name
 * parameter can be NULL, but all others must be specified.
 * Returns 1/true if the filter finds a match, 0/false if none are found.
 */
static int __audit_filter_op(struct task_struct *tsk,
			   struct audit_context *ctx,
			   struct list_head *list,
			   struct audit_names *name,
			   unsigned long op)
{
	struct audit_entry *e;
	enum audit_state state;

	list_for_each_entry_rcu(e, list, list) {
		if (audit_in_mask(&e->rule, op) &&
		    audit_filter_rules(tsk, &e->rule, ctx, name,
				       &state, false)) {
			ctx->current_state = state;
			return 1;
		}
	}
	return 0;
}

/**
 * audit_filter_uring - apply filters to an io_uring operation
 * @tsk: associated task
 * @ctx: audit context
 */
static void audit_filter_uring(struct task_struct *tsk,
			       struct audit_context *ctx)
{
	if (auditd_test_task(tsk))
		return;

	rcu_read_lock();
	__audit_filter_op(tsk, ctx, &audit_filter_list[AUDIT_FILTER_URING_EXIT],
			NULL, ctx->uring_op);
	rcu_read_unlock();
}

/* At syscall exit time, this filter is called if the audit_state is
 * not low enough that auditing cannot take place, but is also not
 * high enough that we already know we have to write an audit record
 * (i.e., the state is AUDIT_STATE_BUILD).
 */
static void audit_filter_syscall(struct task_struct *tsk,
				 struct audit_context *ctx)
{
	if (auditd_test_task(tsk))
		return;

	rcu_read_lock();
	__audit_filter_op(tsk, ctx, &audit_filter_list[AUDIT_FILTER_EXIT],
			NULL, ctx->major);
	rcu_read_unlock();
}

/*
 * Given an audit_name check the inode hash table to see if they match.
 * Called holding the rcu read lock to protect the use of audit_inode_hash
 */
static int audit_filter_inode_name(struct task_struct *tsk,
				   struct audit_names *n,
				   struct audit_context *ctx)
{
	int h = audit_hash_ino((u32)n->ino);
	struct list_head *list = &audit_inode_hash[h];

	return __audit_filter_op(tsk, ctx, list, n, ctx->major);
}

/* At syscall exit time, this filter is called if any audit_names have been
 * collected during syscall processing.  We only check rules in sublists at hash
 * buckets applicable to the inode numbers in audit_names.
 * Regarding audit_state, same rules apply as for audit_filter_syscall().
 */
void audit_filter_inodes(struct task_struct *tsk, struct audit_context *ctx)
{
	struct audit_names *n;

	if (auditd_test_task(tsk))
		return;

	rcu_read_lock();

	list_for_each_entry(n, &ctx->names_list, list) {
		if (audit_filter_inode_name(tsk, n, ctx))
			break;
	}
	rcu_read_unlock();
}

static inline void audit_proctitle_free(struct audit_context *context)
{
	kfree(context->proctitle.value);
	context->proctitle.value = NULL;
	context->proctitle.len = 0;
}

static inline void audit_free_module(struct audit_context *context)
{
	if (context->type == AUDIT_KERN_MODULE) {
		kfree(context->module.name);
		context->module.name = NULL;
	}
}
static inline void audit_free_names(struct audit_context *context)
{
	struct audit_names *n, *next;

	list_for_each_entry_safe(n, next, &context->names_list, list) {
		list_del(&n->list);
		if (n->name)
			putname(n->name);
		if (n->should_free)
			kfree(n);
	}
	context->name_count = 0;
	path_put(&context->pwd);
	context->pwd.dentry = NULL;
	context->pwd.mnt = NULL;
}

static inline void audit_free_aux(struct audit_context *context)
{
	struct audit_aux_data *aux;

	while ((aux = context->aux)) {
		context->aux = aux->next;
		kfree(aux);
	}
	context->aux = NULL;
	while ((aux = context->aux_pids)) {
		context->aux_pids = aux->next;
		kfree(aux);
	}
	context->aux_pids = NULL;
}

/**
 * audit_reset_context - reset a audit_context structure
 * @ctx: the audit_context to reset
 *
 * All fields in the audit_context will be reset to an initial state, all
 * references held by fields will be dropped, and private memory will be
 * released.  When this function returns the audit_context will be suitable
 * for reuse, so long as the passed context is not NULL or a dummy context.
 */
static void audit_reset_context(struct audit_context *ctx)
{
	if (!ctx)
		return;

	/* if ctx is non-null, reset the "ctx->context" regardless */
	ctx->context = AUDIT_CTX_UNUSED;
	if (ctx->dummy)
		return;

	/*
	 * NOTE: It shouldn't matter in what order we release the fields, so
	 *       release them in the order in which they appear in the struct;
	 *       this gives us some hope of quickly making sure we are
	 *       resetting the audit_context properly.
	 *
	 *       Other things worth mentioning:
	 *       - we don't reset "dummy"
	 *       - we don't reset "state", we do reset "current_state"
	 *       - we preserve "filterkey" if "state" is AUDIT_STATE_RECORD
	 *       - much of this is likely overkill, but play it safe for now
	 *       - we really need to work on improving the audit_context struct
	 */

	ctx->current_state = ctx->state;
	ctx->serial = 0;
	ctx->major = 0;
	ctx->uring_op = 0;
	ctx->ctime = (struct timespec64){ .tv_sec = 0, .tv_nsec = 0 };
	memset(ctx->argv, 0, sizeof(ctx->argv));
	ctx->return_code = 0;
	ctx->prio = (ctx->state == AUDIT_STATE_RECORD ? ~0ULL : 0);
	ctx->return_valid = AUDITSC_INVALID;
	audit_free_names(ctx);
	if (ctx->state != AUDIT_STATE_RECORD) {
		kfree(ctx->filterkey);
		ctx->filterkey = NULL;
	}
	audit_free_aux(ctx);
	kfree(ctx->sockaddr);
	ctx->sockaddr = NULL;
	ctx->sockaddr_len = 0;
	ctx->ppid = 0;
	ctx->uid = ctx->euid = ctx->suid = ctx->fsuid = KUIDT_INIT(0);
	ctx->gid = ctx->egid = ctx->sgid = ctx->fsgid = KGIDT_INIT(0);
	ctx->personality = 0;
	ctx->arch = 0;
	ctx->target_pid = 0;
	ctx->target_auid = ctx->target_uid = KUIDT_INIT(0);
	ctx->target_sessionid = 0;
	lsmprop_init(&ctx->target_ref);
	ctx->target_comm[0] = '\0';
	unroll_tree_refs(ctx, NULL, 0);
	WARN_ON(!list_empty(&ctx->killed_trees));
	audit_free_module(ctx);
	ctx->fds[0] = -1;
	ctx->type = 0; /* reset last for audit_free_*() */
}

static inline struct audit_context *audit_alloc_context(enum audit_state state)
{
	struct audit_context *context;

	context = kzalloc(sizeof(*context), GFP_KERNEL);
	if (!context)
		return NULL;
	context->context = AUDIT_CTX_UNUSED;
	context->state = state;
	context->prio = state == AUDIT_STATE_RECORD ? ~0ULL : 0;
	INIT_LIST_HEAD(&context->killed_trees);
	INIT_LIST_HEAD(&context->names_list);
	context->fds[0] = -1;
	context->return_valid = AUDITSC_INVALID;
	return context;
}

/**
 * audit_alloc - allocate an audit context block for a task
 * @tsk: task
 *
 * Filter on the task information and allocate a per-task audit context
 * if necessary.  Doing so turns on system call auditing for the
 * specified task.  This is called from copy_process, so no lock is
 * needed.
 */
int audit_alloc(struct task_struct *tsk)
{
	struct audit_context *context;
	enum audit_state     state;
	char *key = NULL;

	if (likely(!audit_ever_enabled))
		return 0;

	state = audit_filter_task(tsk, &key);
	if (state == AUDIT_STATE_DISABLED) {
		clear_task_syscall_work(tsk, SYSCALL_AUDIT);
		return 0;
	}

	context = audit_alloc_context(state);
	if (!context) {
		kfree(key);
		audit_log_lost("out of memory in audit_alloc");
		return -ENOMEM;
	}
	context->filterkey = key;

	audit_set_context(tsk, context);
	set_task_syscall_work(tsk, SYSCALL_AUDIT);
	return 0;
}

static inline void audit_free_context(struct audit_context *context)
{
	/* resetting is extra work, but it is likely just noise */
	audit_reset_context(context);
	audit_proctitle_free(context);
	free_tree_refs(context);
	kfree(context->filterkey);
	kfree(context);
}

static int audit_log_pid_context(struct audit_context *context, pid_t pid,
				 kuid_t auid, kuid_t uid,
				 unsigned int sessionid, struct lsm_prop *prop,
				 char *comm)
{
	struct audit_buffer *ab;
	char *ctx = NULL;
	u32 len;
	int rc = 0;

	ab = audit_log_start(context, GFP_KERNEL, AUDIT_OBJ_PID);
	if (!ab)
		return rc;

	audit_log_format(ab, "opid=%d oauid=%d ouid=%d oses=%d", pid,
			 from_kuid(&init_user_ns, auid),
			 from_kuid(&init_user_ns, uid), sessionid);
	if (lsmprop_is_set(prop)) {
		if (security_lsmprop_to_secctx(prop, &ctx, &len)) {
			audit_log_format(ab, " obj=(none)");
			rc = 1;
		} else {
			audit_log_format(ab, " obj=%s", ctx);
			security_release_secctx(ctx, len);
		}
	}
	audit_log_format(ab, " ocomm=");
	audit_log_untrustedstring(ab, comm);
	audit_log_end(ab);

	return rc;
}

static void audit_log_execve_info(struct audit_context *context,
				  struct audit_buffer **ab)
{
	long len_max;
	long len_rem;
	long len_full;
	long len_buf;
	long len_abuf = 0;
	long len_tmp;
	bool require_data;
	bool encode;
	unsigned int iter;
	unsigned int arg;
	char *buf_head;
	char *buf;
	const char __user *p = (const char __user *)current->mm->arg_start;

	/* NOTE: this buffer needs to be large enough to hold all the non-arg
	 *       data we put in the audit record for this argument (see the
	 *       code below) ... at this point in time 96 is plenty */
	char abuf[96];

	/* NOTE: we set MAX_EXECVE_AUDIT_LEN to a rather arbitrary limit, the
	 *       current value of 7500 is not as important as the fact that it
	 *       is less than 8k, a setting of 7500 gives us plenty of wiggle
	 *       room if we go over a little bit in the logging below */
	WARN_ON_ONCE(MAX_EXECVE_AUDIT_LEN > 7500);
	len_max = MAX_EXECVE_AUDIT_LEN;

	/* scratch buffer to hold the userspace args */
	buf_head = kmalloc(MAX_EXECVE_AUDIT_LEN + 1, GFP_KERNEL);
	if (!buf_head) {
		audit_panic("out of memory for argv string");
		return;
	}
	buf = buf_head;

	audit_log_format(*ab, "argc=%d", context->execve.argc);

	len_rem = len_max;
	len_buf = 0;
	len_full = 0;
	require_data = true;
	encode = false;
	iter = 0;
	arg = 0;
	do {
		/* NOTE: we don't ever want to trust this value for anything
		 *       serious, but the audit record format insists we
		 *       provide an argument length for really long arguments,
		 *       e.g. > MAX_EXECVE_AUDIT_LEN, so we have no choice but
		 *       to use strncpy_from_user() to obtain this value for
		 *       recording in the log, although we don't use it
		 *       anywhere here to avoid a double-fetch problem */
		if (len_full == 0)
			len_full = strnlen_user(p, MAX_ARG_STRLEN) - 1;

		/* read more data from userspace */
		if (require_data) {
			/* can we make more room in the buffer? */
			if (buf != buf_head) {
				memmove(buf_head, buf, len_buf);
				buf = buf_head;
			}

			/* fetch as much as we can of the argument */
			len_tmp = strncpy_from_user(&buf_head[len_buf], p,
						    len_max - len_buf);
			if (len_tmp == -EFAULT) {
				/* unable to copy from userspace */
				send_sig(SIGKILL, current, 0);
				goto out;
			} else if (len_tmp == (len_max - len_buf)) {
				/* buffer is not large enough */
				require_data = true;
				/* NOTE: if we are going to span multiple
				 *       buffers force the encoding so we stand
				 *       a chance at a sane len_full value and
				 *       consistent record encoding */
				encode = true;
				len_full = len_full * 2;
				p += len_tmp;
			} else {
				require_data = false;
				if (!encode)
					encode = audit_string_contains_control(
								buf, len_tmp);
				/* try to use a trusted value for len_full */
				if (len_full < len_max)
					len_full = (encode ?
						    len_tmp * 2 : len_tmp);
				p += len_tmp + 1;
			}
			len_buf += len_tmp;
			buf_head[len_buf] = '\0';

			/* length of the buffer in the audit record? */
			len_abuf = (encode ? len_buf * 2 : len_buf + 2);
		}

		/* write as much as we can to the audit log */
		if (len_buf >= 0) {
			/* NOTE: some magic numbers here - basically if we
			 *       can't fit a reasonable amount of data into the
			 *       existing audit buffer, flush it and start with
			 *       a new buffer */
			if ((sizeof(abuf) + 8) > len_rem) {
				len_rem = len_max;
				audit_log_end(*ab);
				*ab = audit_log_start(context,
						      GFP_KERNEL, AUDIT_EXECVE);
				if (!*ab)
					goto out;
			}

			/* create the non-arg portion of the arg record */
			len_tmp = 0;
			if (require_data || (iter > 0) ||
			    ((len_abuf + sizeof(abuf)) > len_rem)) {
				if (iter == 0) {
					len_tmp += snprintf(&abuf[len_tmp],
							sizeof(abuf) - len_tmp,
							" a%d_len=%lu",
							arg, len_full);
				}
				len_tmp += snprintf(&abuf[len_tmp],
						    sizeof(abuf) - len_tmp,
						    " a%d[%d]=", arg, iter++);
			} else
				len_tmp += snprintf(&abuf[len_tmp],
						    sizeof(abuf) - len_tmp,
						    " a%d=", arg);
			WARN_ON(len_tmp >= sizeof(abuf));
			abuf[sizeof(abuf) - 1] = '\0';

			/* log the arg in the audit record */
			audit_log_format(*ab, "%s", abuf);
			len_rem -= len_tmp;
			len_tmp = len_buf;
			if (encode) {
				if (len_abuf > len_rem)
					len_tmp = len_rem / 2; /* encoding */
				audit_log_n_hex(*ab, buf, len_tmp);
				len_rem -= len_tmp * 2;
				len_abuf -= len_tmp * 2;
			} else {
				if (len_abuf > len_rem)
					len_tmp = len_rem - 2; /* quotes */
				audit_log_n_string(*ab, buf, len_tmp);
				len_rem -= len_tmp + 2;
				/* don't subtract the "2" because we still need
				 * to add quotes to the remaining string */
				len_abuf -= len_tmp;
			}
			len_buf -= len_tmp;
			buf += len_tmp;
		}

		/* ready to move to the next argument? */
		if ((len_buf == 0) && !require_data) {
			arg++;
			iter = 0;
			len_full = 0;
			require_data = true;
			encode = false;
		}
	} while (arg < context->execve.argc);

	/* NOTE: the caller handles the final audit_log_end() call */

out:
	kfree(buf_head);
}

static void audit_log_cap(struct audit_buffer *ab, char *prefix,
			  kernel_cap_t *cap)
{
	if (cap_isclear(*cap)) {
		audit_log_format(ab, " %s=0", prefix);
		return;
	}
	audit_log_format(ab, " %s=%016llx", prefix, cap->val);
}

static void audit_log_fcaps(struct audit_buffer *ab, struct audit_names *name)
{
	if (name->fcap_ver == -1) {
		audit_log_format(ab, " cap_fe=? cap_fver=? cap_fp=? cap_fi=?");
		return;
	}
	audit_log_cap(ab, "cap_fp", &name->fcap.permitted);
	audit_log_cap(ab, "cap_fi", &name->fcap.inheritable);
	audit_log_format(ab, " cap_fe=%d cap_fver=%x cap_frootid=%d",
			 name->fcap.fE, name->fcap_ver,
			 from_kuid(&init_user_ns, name->fcap.rootid));
}

static void audit_log_time(struct audit_context *context, struct audit_buffer **ab)
{
	const struct audit_ntp_data *ntp = &context->time.ntp_data;
	const struct timespec64 *tk = &context->time.tk_injoffset;
	static const char * const ntp_name[] = {
		"offset",
		"freq",
		"status",
		"tai",
		"tick",
		"adjust",
	};
	int type;

	if (context->type == AUDIT_TIME_ADJNTPVAL) {
		for (type = 0; type < AUDIT_NTP_NVALS; type++) {
			if (ntp->vals[type].newval != ntp->vals[type].oldval) {
				if (!*ab) {
					*ab = audit_log_start(context,
							GFP_KERNEL,
							AUDIT_TIME_ADJNTPVAL);
					if (!*ab)
						return;
				}
				audit_log_format(*ab, "op=%s old=%lli new=%lli",
						 ntp_name[type],
						 ntp->vals[type].oldval,
						 ntp->vals[type].newval);
				audit_log_end(*ab);
				*ab = NULL;
			}
		}
	}
	if (tk->tv_sec != 0 || tk->tv_nsec != 0) {
		if (!*ab) {
			*ab = audit_log_start(context, GFP_KERNEL,
					      AUDIT_TIME_INJOFFSET);
			if (!*ab)
				return;
		}
		audit_log_format(*ab, "sec=%lli nsec=%li",
				 (long long)tk->tv_sec, tk->tv_nsec);
		audit_log_end(*ab);
		*ab = NULL;
	}
}

static void show_special(struct audit_context *context, int *call_panic)
{
	struct audit_buffer *ab;
	int i;

	ab = audit_log_start(context, GFP_KERNEL, context->type);
	if (!ab)
		return;

	switch (context->type) {
	case AUDIT_SOCKETCALL: {
		int nargs = context->socketcall.nargs;

		audit_log_format(ab, "nargs=%d", nargs);
		for (i = 0; i < nargs; i++)
			audit_log_format(ab, " a%d=%lx", i,
				context->socketcall.args[i]);
		break; }
	case AUDIT_IPC:
		audit_log_format(ab, "ouid=%u ogid=%u mode=%#ho",
				 from_kuid(&init_user_ns, context->ipc.uid),
				 from_kgid(&init_user_ns, context->ipc.gid),
				 context->ipc.mode);
		if (lsmprop_is_set(&context->ipc.oprop)) {
			char *ctx = NULL;
			u32 len;

			if (security_lsmprop_to_secctx(&context->ipc.oprop,
						       &ctx, &len)) {
				*call_panic = 1;
			} else {
				audit_log_format(ab, " obj=%s", ctx);
				security_release_secctx(ctx, len);
			}
		}
		if (context->ipc.has_perm) {
			audit_log_end(ab);
			ab = audit_log_start(context, GFP_KERNEL,
					     AUDIT_IPC_SET_PERM);
			if (unlikely(!ab))
				return;
			audit_log_format(ab,
				"qbytes=%lx ouid=%u ogid=%u mode=%#ho",
				context->ipc.qbytes,
				context->ipc.perm_uid,
				context->ipc.perm_gid,
				context->ipc.perm_mode);
		}
		break;
	case AUDIT_MQ_OPEN:
		audit_log_format(ab,
			"oflag=0x%x mode=%#ho mq_flags=0x%lx mq_maxmsg=%ld "
			"mq_msgsize=%ld mq_curmsgs=%ld",
			context->mq_open.oflag, context->mq_open.mode,
			context->mq_open.attr.mq_flags,
			context->mq_open.attr.mq_maxmsg,
			context->mq_open.attr.mq_msgsize,
			context->mq_open.attr.mq_curmsgs);
		break;
	case AUDIT_MQ_SENDRECV:
		audit_log_format(ab,
			"mqdes=%d msg_len=%zd msg_prio=%u "
			"abs_timeout_sec=%lld abs_timeout_nsec=%ld",
			context->mq_sendrecv.mqdes,
			context->mq_sendrecv.msg_len,
			context->mq_sendrecv.msg_prio,
			(long long) context->mq_sendrecv.abs_timeout.tv_sec,
			context->mq_sendrecv.abs_timeout.tv_nsec);
		break;
	case AUDIT_MQ_NOTIFY:
		audit_log_format(ab, "mqdes=%d sigev_signo=%d",
				context->mq_notify.mqdes,
				context->mq_notify.sigev_signo);
		break;
	case AUDIT_MQ_GETSETATTR: {
		struct mq_attr *attr = &context->mq_getsetattr.mqstat;

		audit_log_format(ab,
			"mqdes=%d mq_flags=0x%lx mq_maxmsg=%ld mq_msgsize=%ld "
			"mq_curmsgs=%ld ",
			context->mq_getsetattr.mqdes,
			attr->mq_flags, attr->mq_maxmsg,
			attr->mq_msgsize, attr->mq_curmsgs);
		break; }
	case AUDIT_CAPSET:
		audit_log_format(ab, "pid=%d", context->capset.pid);
		audit_log_cap(ab, "cap_pi", &context->capset.cap.inheritable);
		audit_log_cap(ab, "cap_pp", &context->capset.cap.permitted);
		audit_log_cap(ab, "cap_pe", &context->capset.cap.effective);
		audit_log_cap(ab, "cap_pa", &context->capset.cap.ambient);
		break;
	case AUDIT_MMAP:
		audit_log_format(ab, "fd=%d flags=0x%x", context->mmap.fd,
				 context->mmap.flags);
		break;
	case AUDIT_OPENAT2:
		audit_log_format(ab, "oflag=0%llo mode=0%llo resolve=0x%llx",
				 context->openat2.flags,
				 context->openat2.mode,
				 context->openat2.resolve);
		break;
	case AUDIT_EXECVE:
		audit_log_execve_info(context, &ab);
		break;
	case AUDIT_KERN_MODULE:
		audit_log_format(ab, "name=");
		if (context->module.name) {
			audit_log_untrustedstring(ab, context->module.name);
		} else
			audit_log_format(ab, "(null)");

		break;
	case AUDIT_TIME_ADJNTPVAL:
	case AUDIT_TIME_INJOFFSET:
		/* this call deviates from the rest, eating the buffer */
		audit_log_time(context, &ab);
		break;
	}
	audit_log_end(ab);
}

static inline int audit_proctitle_rtrim(char *proctitle, int len)
{
	char *end = proctitle + len - 1;

	while (end > proctitle && !isprint(*end))
		end--;

	/* catch the case where proctitle is only 1 non-print character */
	len = end - proctitle + 1;
	len -= isprint(proctitle[len-1]) == 0;
	return len;
}

/*
 * audit_log_name - produce AUDIT_PATH record from struct audit_names
 * @context: audit_context for the task
 * @n: audit_names structure with reportable details
 * @path: optional path to report instead of audit_names->name
 * @record_num: record number to report when handling a list of names
 * @call_panic: optional pointer to int that will be updated if secid fails
 */
static void audit_log_name(struct audit_context *context, struct audit_names *n,
		    const struct path *path, int record_num, int *call_panic)
{
	struct audit_buffer *ab;

	ab = audit_log_start(context, GFP_KERNEL, AUDIT_PATH);
	if (!ab)
		return;

	audit_log_format(ab, "item=%d", record_num);

	if (path)
		audit_log_d_path(ab, " name=", path);
	else if (n->name) {
		switch (n->name_len) {
		case AUDIT_NAME_FULL:
			/* log the full path */
			audit_log_format(ab, " name=");
			audit_log_untrustedstring(ab, n->name->name);
			break;
		case 0:
			/* name was specified as a relative path and the
			 * directory component is the cwd
			 */
			if (context->pwd.dentry && context->pwd.mnt)
				audit_log_d_path(ab, " name=", &context->pwd);
			else
				audit_log_format(ab, " name=(null)");
			break;
		default:
			/* log the name's directory component */
			audit_log_format(ab, " name=");
			audit_log_n_untrustedstring(ab, n->name->name,
						    n->name_len);
		}
	} else
		audit_log_format(ab, " name=(null)");

	if (n->ino != AUDIT_INO_UNSET)
		audit_log_format(ab, " inode=%lu dev=%02x:%02x mode=%#ho ouid=%u ogid=%u rdev=%02x:%02x",
				 n->ino,
				 MAJOR(n->dev),
				 MINOR(n->dev),
				 n->mode,
				 from_kuid(&init_user_ns, n->uid),
				 from_kgid(&init_user_ns, n->gid),
				 MAJOR(n->rdev),
				 MINOR(n->rdev));
	if (lsmprop_is_set(&n->oprop)) {
		char *ctx = NULL;
		u32 len;

		if (security_lsmprop_to_secctx(&n->oprop, &ctx, &len)) {
			if (call_panic)
				*call_panic = 2;
		} else {
			audit_log_format(ab, " obj=%s", ctx);
			security_release_secctx(ctx, len);
		}
	}

	/* log the audit_names record type */
	switch (n->type) {
	case AUDIT_TYPE_NORMAL:
		audit_log_format(ab, " nametype=NORMAL");
		break;
	case AUDIT_TYPE_PARENT:
		audit_log_format(ab, " nametype=PARENT");
		break;
	case AUDIT_TYPE_CHILD_DELETE:
		audit_log_format(ab, " nametype=DELETE");
		break;
	case AUDIT_TYPE_CHILD_CREATE:
		audit_log_format(ab, " nametype=CREATE");
		break;
	default:
		audit_log_format(ab, " nametype=UNKNOWN");
		break;
	}

	audit_log_fcaps(ab, n);
	audit_log_end(ab);
}

static void audit_log_proctitle(void)
{
	int res;
	char *buf;
	char *msg = "(null)";
	int len = strlen(msg);
	struct audit_context *context = audit_context();
	struct audit_buffer *ab;

	ab = audit_log_start(context, GFP_KERNEL, AUDIT_PROCTITLE);
	if (!ab)
		return;	/* audit_panic or being filtered */

	audit_log_format(ab, "proctitle=");

	/* Not  cached */
	if (!context->proctitle.value) {
		buf = kmalloc(MAX_PROCTITLE_AUDIT_LEN, GFP_KERNEL);
		if (!buf)
			goto out;
		/* Historically called this from procfs naming */
		res = get_cmdline(current, buf, MAX_PROCTITLE_AUDIT_LEN);
		if (res == 0) {
			kfree(buf);
			goto out;
		}
		res = audit_proctitle_rtrim(buf, res);
		if (res == 0) {
			kfree(buf);
			goto out;
		}
		context->proctitle.value = buf;
		context->proctitle.len = res;
	}
	msg = context->proctitle.value;
	len = context->proctitle.len;
out:
	audit_log_n_untrustedstring(ab, msg, len);
	audit_log_end(ab);
}

/**
 * audit_log_uring - generate a AUDIT_URINGOP record
 * @ctx: the audit context
 */
static void audit_log_uring(struct audit_context *ctx)
{
	struct audit_buffer *ab;
	const struct cred *cred;

	ab = audit_log_start(ctx, GFP_ATOMIC, AUDIT_URINGOP);
	if (!ab)
		return;
	cred = current_cred();
	audit_log_format(ab, "uring_op=%d", ctx->uring_op);
	if (ctx->return_valid != AUDITSC_INVALID)
		audit_log_format(ab, " success=%s exit=%ld",
				 str_yes_no(ctx->return_valid ==
					    AUDITSC_SUCCESS),
				 ctx->return_code);
	audit_log_format(ab,
			 " items=%d"
			 " ppid=%d pid=%d uid=%u gid=%u euid=%u suid=%u"
			 " fsuid=%u egid=%u sgid=%u fsgid=%u",
			 ctx->name_count,
			 task_ppid_nr(current), task_tgid_nr(current),
			 from_kuid(&init_user_ns, cred->uid),
			 from_kgid(&init_user_ns, cred->gid),
			 from_kuid(&init_user_ns, cred->euid),
			 from_kuid(&init_user_ns, cred->suid),
			 from_kuid(&init_user_ns, cred->fsuid),
			 from_kgid(&init_user_ns, cred->egid),
			 from_kgid(&init_user_ns, cred->sgid),
			 from_kgid(&init_user_ns, cred->fsgid));
	audit_log_task_context(ab);
	audit_log_key(ab, ctx->filterkey);
	audit_log_end(ab);
}

static void audit_log_exit(void)
{
	int i, call_panic = 0;
	struct audit_context *context = audit_context();
	struct audit_buffer *ab;
	struct audit_aux_data *aux;
	struct audit_names *n;

	context->personality = current->personality;

	switch (context->context) {
	case AUDIT_CTX_SYSCALL:
		ab = audit_log_start(context, GFP_KERNEL, AUDIT_SYSCALL);
		if (!ab)
			return;
		audit_log_format(ab, "arch=%x syscall=%d",
				 context->arch, context->major);
		if (context->personality != PER_LINUX)
			audit_log_format(ab, " per=%lx", context->personality);
		if (context->return_valid != AUDITSC_INVALID)
			audit_log_format(ab, " success=%s exit=%ld",
					 str_yes_no(context->return_valid ==
						    AUDITSC_SUCCESS),
					 context->return_code);
		audit_log_format(ab,
				 " a0=%lx a1=%lx a2=%lx a3=%lx items=%d",
				 context->argv[0],
				 context->argv[1],
				 context->argv[2],
				 context->argv[3],
				 context->name_count);
		audit_log_task_info(ab);
		audit_log_key(ab, context->filterkey);
		audit_log_end(ab);
		break;
	case AUDIT_CTX_URING:
		audit_log_uring(context);
		break;
	default:
		BUG();
		break;
	}

	for (aux = context->aux; aux; aux = aux->next) {

		ab = audit_log_start(context, GFP_KERNEL, aux->type);
		if (!ab)
			continue; /* audit_panic has been called */

		switch (aux->type) {

		case AUDIT_BPRM_FCAPS: {
			struct audit_aux_data_bprm_fcaps *axs = (void *)aux;

			audit_log_format(ab, "fver=%x", axs->fcap_ver);
			audit_log_cap(ab, "fp", &axs->fcap.permitted);
			audit_log_cap(ab, "fi", &axs->fcap.inheritable);
			audit_log_format(ab, " fe=%d", axs->fcap.fE);
			audit_log_cap(ab, "old_pp", &axs->old_pcap.permitted);
			audit_log_cap(ab, "old_pi", &axs->old_pcap.inheritable);
			audit_log_cap(ab, "old_pe", &axs->old_pcap.effective);
			audit_log_cap(ab, "old_pa", &axs->old_pcap.ambient);
			audit_log_cap(ab, "pp", &axs->new_pcap.permitted);
			audit_log_cap(ab, "pi", &axs->new_pcap.inheritable);
			audit_log_cap(ab, "pe", &axs->new_pcap.effective);
			audit_log_cap(ab, "pa", &axs->new_pcap.ambient);
			audit_log_format(ab, " frootid=%d",
					 from_kuid(&init_user_ns,
						   axs->fcap.rootid));
			break; }

		}
		audit_log_end(ab);
	}

	if (context->type)
		show_special(context, &call_panic);

	if (context->fds[0] >= 0) {
		ab = audit_log_start(context, GFP_KERNEL, AUDIT_FD_PAIR);
		if (ab) {
			audit_log_format(ab, "fd0=%d fd1=%d",
					context->fds[0], context->fds[1]);
			audit_log_end(ab);
		}
	}

	if (context->sockaddr_len) {
		ab = audit_log_start(context, GFP_KERNEL, AUDIT_SOCKADDR);
		if (ab) {
			audit_log_format(ab, "saddr=");
			audit_log_n_hex(ab, (void *)context->sockaddr,
					context->sockaddr_len);
			audit_log_end(ab);
		}
	}

	for (aux = context->aux_pids; aux; aux = aux->next) {
		struct audit_aux_data_pids *axs = (void *)aux;

		for (i = 0; i < axs->pid_count; i++)
			if (audit_log_pid_context(context, axs->target_pid[i],
						  axs->target_auid[i],
						  axs->target_uid[i],
						  axs->target_sessionid[i],
						  &axs->target_ref[i],
						  axs->target_comm[i]))
				call_panic = 1;
	}

	if (context->target_pid &&
	    audit_log_pid_context(context, context->target_pid,
				  context->target_auid, context->target_uid,
				  context->target_sessionid,
				  &context->target_ref, context->target_comm))
			call_panic = 1;

	if (context->pwd.dentry && context->pwd.mnt) {
		ab = audit_log_start(context, GFP_KERNEL, AUDIT_CWD);
		if (ab) {
			audit_log_d_path(ab, "cwd=", &context->pwd);
			audit_log_end(ab);
		}
	}

	i = 0;
	list_for_each_entry(n, &context->names_list, list) {
		if (n->hidden)
			continue;
		audit_log_name(context, n, NULL, i++, &call_panic);
	}

	if (context->context == AUDIT_CTX_SYSCALL)
		audit_log_proctitle();

	/* Send end of event record to help user space know we are finished */
	ab = audit_log_start(context, GFP_KERNEL, AUDIT_EOE);
	if (ab)
		audit_log_end(ab);
	if (call_panic)
		audit_panic("error in audit_log_exit()");
}

/**
 * __audit_free - free a per-task audit context
 * @tsk: task whose audit context block to free
 *
 * Called from copy_process, do_exit, and the io_uring code
 */
void __audit_free(struct task_struct *tsk)
{
	struct audit_context *context = tsk->audit_context;

	if (!context)
		return;

	/* this may generate CONFIG_CHANGE records */
	if (!list_empty(&context->killed_trees))
		audit_kill_trees(context);

	/* We are called either by do_exit() or the fork() error handling code;
	 * in the former case tsk == current and in the latter tsk is a
	 * random task_struct that doesn't have any meaningful data we
	 * need to log via audit_log_exit().
	 */
	if (tsk == current && !context->dummy) {
		context->return_valid = AUDITSC_INVALID;
		context->return_code = 0;
		if (context->context == AUDIT_CTX_SYSCALL) {
			audit_filter_syscall(tsk, context);
			audit_filter_inodes(tsk, context);
			if (context->current_state == AUDIT_STATE_RECORD)
				audit_log_exit();
		} else if (context->context == AUDIT_CTX_URING) {
			/* TODO: verify this case is real and valid */
			audit_filter_uring(tsk, context);
			audit_filter_inodes(tsk, context);
			if (context->current_state == AUDIT_STATE_RECORD)
				audit_log_uring(context);
		}
	}

	audit_set_context(tsk, NULL);
	audit_free_context(context);
}

/**
 * audit_return_fixup - fixup the return codes in the audit_context
 * @ctx: the audit_context
 * @success: true/false value to indicate if the operation succeeded or not
 * @code: operation return code
 *
 * We need to fixup the return code in the audit logs if the actual return
 * codes are later going to be fixed by the arch specific signal handlers.
 */
static void audit_return_fixup(struct audit_context *ctx,
			       int success, long code)
{
	/*
	 * This is actually a test for:
	 * (rc == ERESTARTSYS ) || (rc == ERESTARTNOINTR) ||
	 * (rc == ERESTARTNOHAND) || (rc == ERESTART_RESTARTBLOCK)
	 *
	 * but is faster than a bunch of ||
	 */
	if (unlikely(code <= -ERESTARTSYS) &&
	    (code >= -ERESTART_RESTARTBLOCK) &&
	    (code != -ENOIOCTLCMD))
		ctx->return_code = -EINTR;
	else
		ctx->return_code  = code;
	ctx->return_valid = (success ? AUDITSC_SUCCESS : AUDITSC_FAILURE);
}

/**
 * __audit_uring_entry - prepare the kernel task's audit context for io_uring
 * @op: the io_uring opcode
 *
 * This is similar to audit_syscall_entry() but is intended for use by io_uring
 * operations.  This function should only ever be called from
 * audit_uring_entry() as we rely on the audit context checking present in that
 * function.
 */
void __audit_uring_entry(u8 op)
{
	struct audit_context *ctx = audit_context();

	if (ctx->state == AUDIT_STATE_DISABLED)
		return;

	/*
	 * NOTE: It's possible that we can be called from the process' context
	 *       before it returns to userspace, and before audit_syscall_exit()
	 *       is called.  In this case there is not much to do, just record
	 *       the io_uring details and return.
	 */
	ctx->uring_op = op;
	if (ctx->context == AUDIT_CTX_SYSCALL)
		return;

	ctx->dummy = !audit_n_rules;
	if (!ctx->dummy && ctx->state == AUDIT_STATE_BUILD)
		ctx->prio = 0;

	ctx->context = AUDIT_CTX_URING;
	ctx->current_state = ctx->state;
	ktime_get_coarse_real_ts64(&ctx->ctime);
}

/**
 * __audit_uring_exit - wrap up the kernel task's audit context after io_uring
 * @success: true/false value to indicate if the operation succeeded or not
 * @code: operation return code
 *
 * This is similar to audit_syscall_exit() but is intended for use by io_uring
 * operations.  This function should only ever be called from
 * audit_uring_exit() as we rely on the audit context checking present in that
 * function.
 */
void __audit_uring_exit(int success, long code)
{
	struct audit_context *ctx = audit_context();

	if (ctx->dummy) {
		if (ctx->context != AUDIT_CTX_URING)
			return;
		goto out;
	}

	audit_return_fixup(ctx, success, code);
	if (ctx->context == AUDIT_CTX_SYSCALL) {
		/*
		 * NOTE: See the note in __audit_uring_entry() about the case
		 *       where we may be called from process context before we
		 *       return to userspace via audit_syscall_exit().  In this
		 *       case we simply emit a URINGOP record and bail, the
		 *       normal syscall exit handling will take care of
		 *       everything else.
		 *       It is also worth mentioning that when we are called,
		 *       the current process creds may differ from the creds
		 *       used during the normal syscall processing; keep that
		 *       in mind if/when we move the record generation code.
		 */

		/*
		 * We need to filter on the syscall info here to decide if we
		 * should emit a URINGOP record.  I know it seems odd but this
		 * solves the problem where users have a filter to block *all*
		 * syscall records in the "exit" filter; we want to preserve
		 * the behavior here.
		 */
		audit_filter_syscall(current, ctx);
		if (ctx->current_state != AUDIT_STATE_RECORD)
			audit_filter_uring(current, ctx);
		audit_filter_inodes(current, ctx);
		if (ctx->current_state != AUDIT_STATE_RECORD)
			return;

		audit_log_uring(ctx);
		return;
	}

	/* this may generate CONFIG_CHANGE records */
	if (!list_empty(&ctx->killed_trees))
		audit_kill_trees(ctx);

	/* run through both filters to ensure we set the filterkey properly */
	audit_filter_uring(current, ctx);
	audit_filter_inodes(current, ctx);
	if (ctx->current_state != AUDIT_STATE_RECORD)
		goto out;
	audit_log_exit();

out:
	audit_reset_context(ctx);
}

/**
 * __audit_syscall_entry - fill in an audit record at syscall entry
 * @major: major syscall type (function)
 * @a1: additional syscall register 1
 * @a2: additional syscall register 2
 * @a3: additional syscall register 3
 * @a4: additional syscall register 4
 *
 * Fill in audit context at syscall entry.  This only happens if the
 * audit context was created when the task was created and the state or
 * filters demand the audit context be built.  If the state from the
 * per-task filter or from the per-syscall filter is AUDIT_STATE_RECORD,
 * then the record will be written at syscall exit time (otherwise, it
 * will only be written if another part of the kernel requests that it
 * be written).
 */
void __audit_syscall_entry(int major, unsigned long a1, unsigned long a2,
			   unsigned long a3, unsigned long a4)
{
	struct audit_context *context = audit_context();
	enum audit_state     state;

	if (!audit_enabled || !context)
		return;

	WARN_ON(context->context != AUDIT_CTX_UNUSED);
	WARN_ON(context->name_count);
	if (context->context != AUDIT_CTX_UNUSED || context->name_count) {
		audit_panic("unrecoverable error in audit_syscall_entry()");
		return;
	}

	state = context->state;
	if (state == AUDIT_STATE_DISABLED)
		return;

	context->dummy = !audit_n_rules;
	if (!context->dummy && state == AUDIT_STATE_BUILD) {
		context->prio = 0;
		if (auditd_test_task(current))
			return;
	}

	context->arch	    = syscall_get_arch(current);
	context->major      = major;
	context->argv[0]    = a1;
	context->argv[1]    = a2;
	context->argv[2]    = a3;
	context->argv[3]    = a4;
	context->context = AUDIT_CTX_SYSCALL;
	context->current_state  = state;
	ktime_get_coarse_real_ts64(&context->ctime);
}

/**
 * __audit_syscall_exit - deallocate audit context after a system call
 * @success: success value of the syscall
 * @return_code: return value of the syscall
 *
 * Tear down after system call.  If the audit context has been marked as
 * auditable (either because of the AUDIT_STATE_RECORD state from
 * filtering, or because some other part of the kernel wrote an audit
 * message), then write out the syscall information.  In call cases,
 * free the names stored from getname().
 */
void __audit_syscall_exit(int success, long return_code)
{
	struct audit_context *context = audit_context();

	if (!context || context->dummy ||
	    context->context != AUDIT_CTX_SYSCALL)
		goto out;

	/* this may generate CONFIG_CHANGE records */
	if (!list_empty(&context->killed_trees))
		audit_kill_trees(context);

	audit_return_fixup(context, success, return_code);
	/* run through both filters to ensure we set the filterkey properly */
	audit_filter_syscall(current, context);
	audit_filter_inodes(current, context);
	if (context->current_state != AUDIT_STATE_RECORD)
		goto out;

	audit_log_exit();

out:
	audit_reset_context(context);
}

static inline void handle_one(const struct inode *inode)
{
	struct audit_context *context;
	struct audit_tree_refs *p;
	struct audit_chunk *chunk;
	int count;

	if (likely(!inode->i_fsnotify_marks))
		return;
	context = audit_context();
	p = context->trees;
	count = context->tree_count;
	rcu_read_lock();
	chunk = audit_tree_lookup(inode);
	rcu_read_unlock();
	if (!chunk)
		return;
	if (likely(put_tree_ref(context, chunk)))
		return;
	if (unlikely(!grow_tree_refs(context))) {
		pr_warn("out of memory, audit has lost a tree reference\n");
		audit_set_auditable(context);
		audit_put_chunk(chunk);
		unroll_tree_refs(context, p, count);
		return;
	}
	put_tree_ref(context, chunk);
}

static void handle_path(const struct dentry *dentry)
{
	struct audit_context *context;
	struct audit_tree_refs *p;
	const struct dentry *d, *parent;
	struct audit_chunk *drop;
	unsigned long seq;
	int count;

	context = audit_context();
	p = context->trees;
	count = context->tree_count;
retry:
	drop = NULL;
	d = dentry;
	rcu_read_lock();
	seq = read_seqbegin(&rename_lock);
	for (;;) {
		struct inode *inode = d_backing_inode(d);

		if (inode && unlikely(inode->i_fsnotify_marks)) {
			struct audit_chunk *chunk;

			chunk = audit_tree_lookup(inode);
			if (chunk) {
				if (unlikely(!put_tree_ref(context, chunk))) {
					drop = chunk;
					break;
				}
			}
		}
		parent = d->d_parent;
		if (parent == d)
			break;
		d = parent;
	}
	if (unlikely(read_seqretry(&rename_lock, seq) || drop)) {  /* in this order */
		rcu_read_unlock();
		if (!drop) {
			/* just a race with rename */
			unroll_tree_refs(context, p, count);
			goto retry;
		}
		audit_put_chunk(drop);
		if (grow_tree_refs(context)) {
			/* OK, got more space */
			unroll_tree_refs(context, p, count);
			goto retry;
		}
		/* too bad */
		pr_warn("out of memory, audit has lost a tree reference\n");
		unroll_tree_refs(context, p, count);
		audit_set_auditable(context);
		return;
	}
	rcu_read_unlock();
}

static struct audit_names *audit_alloc_name(struct audit_context *context,
						unsigned char type)
{
	struct audit_names *aname;

	if (context->name_count < AUDIT_NAMES) {
		aname = &context->preallocated_names[context->name_count];
		memset(aname, 0, sizeof(*aname));
	} else {
		aname = kzalloc(sizeof(*aname), GFP_NOFS);
		if (!aname)
			return NULL;
		aname->should_free = true;
	}

	aname->ino = AUDIT_INO_UNSET;
	aname->type = type;
	list_add_tail(&aname->list, &context->names_list);

	context->name_count++;
	if (!context->pwd.dentry)
		get_fs_pwd(current->fs, &context->pwd);
	return aname;
}

/**
 * __audit_reusename - fill out filename with info from existing entry
 * @uptr: userland ptr to pathname
 *
 * Search the audit_names list for the current audit context. If there is an
 * existing entry with a matching "uptr" then return the filename
 * associated with that audit_name. If not, return NULL.
 */
struct filename *
__audit_reusename(const __user char *uptr)
{
	struct audit_context *context = audit_context();
	struct audit_names *n;

	list_for_each_entry(n, &context->names_list, list) {
		if (!n->name)
			continue;
		if (n->name->uptr == uptr) {
			atomic_inc(&n->name->refcnt);
			return n->name;
		}
	}
	return NULL;
}

/**
 * __audit_getname - add a name to the list
 * @name: name to add
 *
 * Add a name to the list of audit names for this context.
 * Called from fs/namei.c:getname().
 */
void __audit_getname(struct filename *name)
{
	struct audit_context *context = audit_context();
	struct audit_names *n;

	if (context->context == AUDIT_CTX_UNUSED)
		return;

	n = audit_alloc_name(context, AUDIT_TYPE_UNKNOWN);
	if (!n)
		return;

	n->name = name;
	n->name_len = AUDIT_NAME_FULL;
	name->aname = n;
	atomic_inc(&name->refcnt);
}

static inline int audit_copy_fcaps(struct audit_names *name,
				   const struct dentry *dentry)
{
	struct cpu_vfs_cap_data caps;
	int rc;

	if (!dentry)
		return 0;

	rc = get_vfs_caps_from_disk(&nop_mnt_idmap, dentry, &caps);
	if (rc)
		return rc;

	name->fcap.permitted = caps.permitted;
	name->fcap.inheritable = caps.inheritable;
	name->fcap.fE = !!(caps.magic_etc & VFS_CAP_FLAGS_EFFECTIVE);
	name->fcap.rootid = caps.rootid;
	name->fcap_ver = (caps.magic_etc & VFS_CAP_REVISION_MASK) >>
				VFS_CAP_REVISION_SHIFT;

	return 0;
}

/* Copy inode data into an audit_names. */
static void audit_copy_inode(struct audit_names *name,
			     const struct dentry *dentry,
			     struct inode *inode, unsigned int flags)
{
	name->ino   = inode->i_ino;
	name->dev   = inode->i_sb->s_dev;
	name->mode  = inode->i_mode;
	name->uid   = inode->i_uid;
	name->gid   = inode->i_gid;
	name->rdev  = inode->i_rdev;
	security_inode_getlsmprop(inode, &name->oprop);
	if (flags & AUDIT_INODE_NOEVAL) {
		name->fcap_ver = -1;
		return;
	}
	audit_copy_fcaps(name, dentry);
}

/**
 * __audit_inode - store the inode and device from a lookup
 * @name: name being audited
 * @dentry: dentry being audited
 * @flags: attributes for this particular entry
 */
void __audit_inode(struct filename *name, const struct dentry *dentry,
		   unsigned int flags)
{
	struct audit_context *context = audit_context();
	struct inode *inode = d_backing_inode(dentry);
	struct audit_names *n;
	bool parent = flags & AUDIT_INODE_PARENT;
	struct audit_entry *e;
	struct list_head *list = &audit_filter_list[AUDIT_FILTER_FS];
	int i;

	if (context->context == AUDIT_CTX_UNUSED)
		return;

	rcu_read_lock();
	list_for_each_entry_rcu(e, list, list) {
		for (i = 0; i < e->rule.field_count; i++) {
			struct audit_field *f = &e->rule.fields[i];

			if (f->type == AUDIT_FSTYPE
			    && audit_comparator(inode->i_sb->s_magic,
						f->op, f->val)
			    && e->rule.action == AUDIT_NEVER) {
				rcu_read_unlock();
				return;
			}
		}
	}
	rcu_read_unlock();

	if (!name)
		goto out_alloc;

	/*
	 * If we have a pointer to an audit_names entry already, then we can
	 * just use it directly if the type is correct.
	 */
	n = name->aname;
	if (n) {
		if (parent) {
			if (n->type == AUDIT_TYPE_PARENT ||
			    n->type == AUDIT_TYPE_UNKNOWN)
				goto out;
		} else {
			if (n->type != AUDIT_TYPE_PARENT)
				goto out;
		}
	}

	list_for_each_entry_reverse(n, &context->names_list, list) {
		if (n->ino) {
			/* valid inode number, use that for the comparison */
			if (n->ino != inode->i_ino ||
			    n->dev != inode->i_sb->s_dev)
				continue;
		} else if (n->name) {
			/* inode number has not been set, check the name */
			if (strcmp(n->name->name, name->name))
				continue;
		} else
			/* no inode and no name (?!) ... this is odd ... */
			continue;

		/* match the correct record type */
		if (parent) {
			if (n->type == AUDIT_TYPE_PARENT ||
			    n->type == AUDIT_TYPE_UNKNOWN)
				goto out;
		} else {
			if (n->type != AUDIT_TYPE_PARENT)
				goto out;
		}
	}

out_alloc:
	/* unable to find an entry with both a matching name and type */
	n = audit_alloc_name(context, AUDIT_TYPE_UNKNOWN);
	if (!n)
		return;
	if (name) {
		n->name = name;
		atomic_inc(&name->refcnt);
	}

out:
	if (parent) {
		n->name_len = n->name ? parent_len(n->name->name) : AUDIT_NAME_FULL;
		n->type = AUDIT_TYPE_PARENT;
		if (flags & AUDIT_INODE_HIDDEN)
			n->hidden = true;
	} else {
		n->name_len = AUDIT_NAME_FULL;
		n->type = AUDIT_TYPE_NORMAL;
	}
	handle_path(dentry);
	audit_copy_inode(n, dentry, inode, flags & AUDIT_INODE_NOEVAL);
}

void __audit_file(const struct file *file)
{
	__audit_inode(NULL, file->f_path.dentry, 0);
}

/**
 * __audit_inode_child - collect inode info for created/removed objects
 * @parent: inode of dentry parent
 * @dentry: dentry being audited
 * @type:   AUDIT_TYPE_* value that we're looking for
 *
 * For syscalls that create or remove filesystem objects, audit_inode
 * can only collect information for the filesystem object's parent.
 * This call updates the audit context with the child's information.
 * Syscalls that create a new filesystem object must be hooked after
 * the object is created.  Syscalls that remove a filesystem object
 * must be hooked prior, in order to capture the target inode during
 * unsuccessful attempts.
 */
void __audit_inode_child(struct inode *parent,
			 const struct dentry *dentry,
			 const unsigned char type)
{
	struct audit_context *context = audit_context();
	struct inode *inode = d_backing_inode(dentry);
	const struct qstr *dname = &dentry->d_name;
	struct audit_names *n, *found_parent = NULL, *found_child = NULL;
	struct audit_entry *e;
	struct list_head *list = &audit_filter_list[AUDIT_FILTER_FS];
	int i;

	if (context->context == AUDIT_CTX_UNUSED)
		return;

	rcu_read_lock();
	list_for_each_entry_rcu(e, list, list) {
		for (i = 0; i < e->rule.field_count; i++) {
			struct audit_field *f = &e->rule.fields[i];

			if (f->type == AUDIT_FSTYPE
			    && audit_comparator(parent->i_sb->s_magic,
						f->op, f->val)
			    && e->rule.action == AUDIT_NEVER) {
				rcu_read_unlock();
				return;
			}
		}
	}
	rcu_read_unlock();

	if (inode)
		handle_one(inode);

	/* look for a parent entry first */
	list_for_each_entry(n, &context->names_list, list) {
		if (!n->name ||
		    (n->type != AUDIT_TYPE_PARENT &&
		     n->type != AUDIT_TYPE_UNKNOWN))
			continue;

		if (n->ino == parent->i_ino && n->dev == parent->i_sb->s_dev &&
		    !audit_compare_dname_path(dname,
					      n->name->name, n->name_len)) {
			if (n->type == AUDIT_TYPE_UNKNOWN)
				n->type = AUDIT_TYPE_PARENT;
			found_parent = n;
			break;
		}
	}

	cond_resched();

	/* is there a matching child entry? */
	list_for_each_entry(n, &context->names_list, list) {
		/* can only match entries that have a name */
		if (!n->name ||
		    (n->type != type && n->type != AUDIT_TYPE_UNKNOWN))
			continue;

		if (!strcmp(dname->name, n->name->name) ||
		    !audit_compare_dname_path(dname, n->name->name,
						found_parent ?
						found_parent->name_len :
						AUDIT_NAME_FULL)) {
			if (n->type == AUDIT_TYPE_UNKNOWN)
				n->type = type;
			found_child = n;
			break;
		}
	}

	if (!found_parent) {
		/* create a new, "anonymous" parent record */
		n = audit_alloc_name(context, AUDIT_TYPE_PARENT);
		if (!n)
			return;
		audit_copy_inode(n, NULL, parent, 0);
	}

	if (!found_child) {
		found_child = audit_alloc_name(context, type);
		if (!found_child)
			return;

		/* Re-use the name belonging to the slot for a matching parent
		 * directory. All names for this context are relinquished in
		 * audit_free_names() */
		if (found_parent) {
			found_child->name = found_parent->name;
			found_child->name_len = AUDIT_NAME_FULL;
			atomic_inc(&found_child->name->refcnt);
		}
	}

	if (inode)
		audit_copy_inode(found_child, dentry, inode, 0);
	else
		found_child->ino = AUDIT_INO_UNSET;
}
EXPORT_SYMBOL_GPL(__audit_inode_child);

/**
 * auditsc_get_stamp - get local copies of audit_context values
 * @ctx: audit_context for the task
 * @t: timespec64 to store time recorded in the audit_context
 * @serial: serial value that is recorded in the audit_context
 *
 * Also sets the context as auditable.
 */
int auditsc_get_stamp(struct audit_context *ctx,
		       struct timespec64 *t, unsigned int *serial)
{
	if (ctx->context == AUDIT_CTX_UNUSED)
		return 0;
	if (!ctx->serial)
		ctx->serial = audit_serial();
	t->tv_sec  = ctx->ctime.tv_sec;
	t->tv_nsec = ctx->ctime.tv_nsec;
	*serial    = ctx->serial;
	if (!ctx->prio) {
		ctx->prio = 1;
		ctx->current_state = AUDIT_STATE_RECORD;
	}
	return 1;
}

/**
 * __audit_mq_open - record audit data for a POSIX MQ open
 * @oflag: open flag
 * @mode: mode bits
 * @attr: queue attributes
 *
 */
void __audit_mq_open(int oflag, umode_t mode, struct mq_attr *attr)
{
	struct audit_context *context = audit_context();

	if (attr)
		memcpy(&context->mq_open.attr, attr, sizeof(struct mq_attr));
	else
		memset(&context->mq_open.attr, 0, sizeof(struct mq_attr));

	context->mq_open.oflag = oflag;
	context->mq_open.mode = mode;

	context->type = AUDIT_MQ_OPEN;
}

/**
 * __audit_mq_sendrecv - record audit data for a POSIX MQ timed send/receive
 * @mqdes: MQ descriptor
 * @msg_len: Message length
 * @msg_prio: Message priority
 * @abs_timeout: Message timeout in absolute time
 *
 */
void __audit_mq_sendrecv(mqd_t mqdes, size_t msg_len, unsigned int msg_prio,
			const struct timespec64 *abs_timeout)
{
	struct audit_context *context = audit_context();
	struct timespec64 *p = &context->mq_sendrecv.abs_timeout;

	if (abs_timeout)
		memcpy(p, abs_timeout, sizeof(*p));
	else
		memset(p, 0, sizeof(*p));

	context->mq_sendrecv.mqdes = mqdes;
	context->mq_sendrecv.msg_len = msg_len;
	context->mq_sendrecv.msg_prio = msg_prio;

	context->type = AUDIT_MQ_SENDRECV;
}

/**
 * __audit_mq_notify - record audit data for a POSIX MQ notify
 * @mqdes: MQ descriptor
 * @notification: Notification event
 *
 */

void __audit_mq_notify(mqd_t mqdes, const struct sigevent *notification)
{
	struct audit_context *context = audit_context();

	if (notification)
		context->mq_notify.sigev_signo = notification->sigev_signo;
	else
		context->mq_notify.sigev_signo = 0;

	context->mq_notify.mqdes = mqdes;
	context->type = AUDIT_MQ_NOTIFY;
}

/**
 * __audit_mq_getsetattr - record audit data for a POSIX MQ get/set attribute
 * @mqdes: MQ descriptor
 * @mqstat: MQ flags
 *
 */
void __audit_mq_getsetattr(mqd_t mqdes, struct mq_attr *mqstat)
{
	struct audit_context *context = audit_context();

	context->mq_getsetattr.mqdes = mqdes;
	context->mq_getsetattr.mqstat = *mqstat;
	context->type = AUDIT_MQ_GETSETATTR;
}

/**
 * __audit_ipc_obj - record audit data for ipc object
 * @ipcp: ipc permissions
 *
 */
void __audit_ipc_obj(struct kern_ipc_perm *ipcp)
{
	struct audit_context *context = audit_context();

	context->ipc.uid = ipcp->uid;
	context->ipc.gid = ipcp->gid;
	context->ipc.mode = ipcp->mode;
	context->ipc.has_perm = 0;
	security_ipc_getlsmprop(ipcp, &context->ipc.oprop);
	context->type = AUDIT_IPC;
}

/**
 * __audit_ipc_set_perm - record audit data for new ipc permissions
 * @qbytes: msgq bytes
 * @uid: msgq user id
 * @gid: msgq group id
 * @mode: msgq mode (permissions)
 *
 * Called only after audit_ipc_obj().
 */
void __audit_ipc_set_perm(unsigned long qbytes, uid_t uid, gid_t gid, umode_t mode)
{
	struct audit_context *context = audit_context();

	context->ipc.qbytes = qbytes;
	context->ipc.perm_uid = uid;
	context->ipc.perm_gid = gid;
	context->ipc.perm_mode = mode;
	context->ipc.has_perm = 1;
}

void __audit_bprm(struct linux_binprm *bprm)
{
	struct audit_context *context = audit_context();

	context->type = AUDIT_EXECVE;
	context->execve.argc = bprm->argc;
}


/**
 * __audit_socketcall - record audit data for sys_socketcall
 * @nargs: number of args, which should not be more than AUDITSC_ARGS.
 * @args: args array
 *
 */
int __audit_socketcall(int nargs, unsigned long *args)
{
	struct audit_context *context = audit_context();

	if (nargs <= 0 || nargs > AUDITSC_ARGS || !args)
		return -EINVAL;
	context->type = AUDIT_SOCKETCALL;
	context->socketcall.nargs = nargs;
	memcpy(context->socketcall.args, args, nargs * sizeof(unsigned long));
	return 0;
}

/**
 * __audit_fd_pair - record audit data for pipe and socketpair
 * @fd1: the first file descriptor
 * @fd2: the second file descriptor
 *
 */
void __audit_fd_pair(int fd1, int fd2)
{
	struct audit_context *context = audit_context();

	context->fds[0] = fd1;
	context->fds[1] = fd2;
}

/**
 * __audit_sockaddr - record audit data for sys_bind, sys_connect, sys_sendto
 * @len: data length in user space
 * @a: data address in kernel space
 *
 * Returns 0 for success or NULL context or < 0 on error.
 */
int __audit_sockaddr(int len, void *a)
{
	struct audit_context *context = audit_context();

	if (!context->sockaddr) {
		void *p = kmalloc(sizeof(struct sockaddr_storage), GFP_KERNEL);

		if (!p)
			return -ENOMEM;
		context->sockaddr = p;
	}

	context->sockaddr_len = len;
	memcpy(context->sockaddr, a, len);
	return 0;
}

void __audit_ptrace(struct task_struct *t)
{
	struct audit_context *context = audit_context();

	context->target_pid = task_tgid_nr(t);
	context->target_auid = audit_get_loginuid(t);
	context->target_uid = task_uid(t);
	context->target_sessionid = audit_get_sessionid(t);
<<<<<<< HEAD
	security_task_getlsmprop_obj(t, &context->target_ref);
	strscpy(context->target_comm, t->comm);
=======
	strscpy(context->target_comm, t->comm);
	security_task_getlsmprop_obj(t, &context->target_ref);
>>>>>>> ac449007
}

/**
 * audit_signal_info_syscall - record signal info for syscalls
 * @t: task being signaled
 *
 * If the audit subsystem is being terminated, record the task (pid)
 * and uid that is doing that.
 */
int audit_signal_info_syscall(struct task_struct *t)
{
	struct audit_aux_data_pids *axp;
	struct audit_context *ctx = audit_context();
	kuid_t t_uid = task_uid(t);

	if (!audit_signals || audit_dummy_context())
		return 0;

	/* optimize the common case by putting first signal recipient directly
	 * in audit_context */
	if (!ctx->target_pid) {
		ctx->target_pid = task_tgid_nr(t);
		ctx->target_auid = audit_get_loginuid(t);
		ctx->target_uid = t_uid;
		ctx->target_sessionid = audit_get_sessionid(t);
<<<<<<< HEAD
		security_task_getlsmprop_obj(t, &ctx->target_ref);
		strscpy(ctx->target_comm, t->comm);
=======
		strscpy(ctx->target_comm, t->comm);
		security_task_getlsmprop_obj(t, &ctx->target_ref);
>>>>>>> ac449007
		return 0;
	}

	axp = (void *)ctx->aux_pids;
	if (!axp || axp->pid_count == AUDIT_AUX_PIDS) {
		axp = kzalloc(sizeof(*axp), GFP_ATOMIC);
		if (!axp)
			return -ENOMEM;

		axp->d.type = AUDIT_OBJ_PID;
		axp->d.next = ctx->aux_pids;
		ctx->aux_pids = (void *)axp;
	}
	BUG_ON(axp->pid_count >= AUDIT_AUX_PIDS);

	axp->target_pid[axp->pid_count] = task_tgid_nr(t);
	axp->target_auid[axp->pid_count] = audit_get_loginuid(t);
	axp->target_uid[axp->pid_count] = t_uid;
	axp->target_sessionid[axp->pid_count] = audit_get_sessionid(t);
	security_task_getlsmprop_obj(t, &axp->target_ref[axp->pid_count]);
	strscpy(axp->target_comm[axp->pid_count], t->comm);
	axp->pid_count++;

	return 0;
}

/**
 * __audit_log_bprm_fcaps - store information about a loading bprm and relevant fcaps
 * @bprm: pointer to the bprm being processed
 * @new: the proposed new credentials
 * @old: the old credentials
 *
 * Simply check if the proc already has the caps given by the file and if not
 * store the priv escalation info for later auditing at the end of the syscall
 *
 * -Eric
 */
int __audit_log_bprm_fcaps(struct linux_binprm *bprm,
			   const struct cred *new, const struct cred *old)
{
	struct audit_aux_data_bprm_fcaps *ax;
	struct audit_context *context = audit_context();
	struct cpu_vfs_cap_data vcaps;

	ax = kmalloc(sizeof(*ax), GFP_KERNEL);
	if (!ax)
		return -ENOMEM;

	ax->d.type = AUDIT_BPRM_FCAPS;
	ax->d.next = context->aux;
	context->aux = (void *)ax;

	get_vfs_caps_from_disk(&nop_mnt_idmap,
			       bprm->file->f_path.dentry, &vcaps);

	ax->fcap.permitted = vcaps.permitted;
	ax->fcap.inheritable = vcaps.inheritable;
	ax->fcap.fE = !!(vcaps.magic_etc & VFS_CAP_FLAGS_EFFECTIVE);
	ax->fcap.rootid = vcaps.rootid;
	ax->fcap_ver = (vcaps.magic_etc & VFS_CAP_REVISION_MASK) >> VFS_CAP_REVISION_SHIFT;

	ax->old_pcap.permitted   = old->cap_permitted;
	ax->old_pcap.inheritable = old->cap_inheritable;
	ax->old_pcap.effective   = old->cap_effective;
	ax->old_pcap.ambient     = old->cap_ambient;

	ax->new_pcap.permitted   = new->cap_permitted;
	ax->new_pcap.inheritable = new->cap_inheritable;
	ax->new_pcap.effective   = new->cap_effective;
	ax->new_pcap.ambient     = new->cap_ambient;
	return 0;
}

/**
 * __audit_log_capset - store information about the arguments to the capset syscall
 * @new: the new credentials
 * @old: the old (current) credentials
 *
 * Record the arguments userspace sent to sys_capset for later printing by the
 * audit system if applicable
 */
void __audit_log_capset(const struct cred *new, const struct cred *old)
{
	struct audit_context *context = audit_context();

	context->capset.pid = task_tgid_nr(current);
	context->capset.cap.effective   = new->cap_effective;
	context->capset.cap.inheritable = new->cap_effective;
	context->capset.cap.permitted   = new->cap_permitted;
	context->capset.cap.ambient     = new->cap_ambient;
	context->type = AUDIT_CAPSET;
}

void __audit_mmap_fd(int fd, int flags)
{
	struct audit_context *context = audit_context();

	context->mmap.fd = fd;
	context->mmap.flags = flags;
	context->type = AUDIT_MMAP;
}

void __audit_openat2_how(struct open_how *how)
{
	struct audit_context *context = audit_context();

	context->openat2.flags = how->flags;
	context->openat2.mode = how->mode;
	context->openat2.resolve = how->resolve;
	context->type = AUDIT_OPENAT2;
}

void __audit_log_kern_module(char *name)
{
	struct audit_context *context = audit_context();

	context->module.name = kstrdup(name, GFP_KERNEL);
	if (!context->module.name)
		audit_log_lost("out of memory in __audit_log_kern_module");
	context->type = AUDIT_KERN_MODULE;
}

void __audit_fanotify(u32 response, struct fanotify_response_info_audit_rule *friar)
{
	/* {subj,obj}_trust values are {0,1,2}: no,yes,unknown */
	switch (friar->hdr.type) {
	case FAN_RESPONSE_INFO_NONE:
		audit_log(audit_context(), GFP_KERNEL, AUDIT_FANOTIFY,
			  "resp=%u fan_type=%u fan_info=0 subj_trust=2 obj_trust=2",
			  response, FAN_RESPONSE_INFO_NONE);
		break;
	case FAN_RESPONSE_INFO_AUDIT_RULE:
		audit_log(audit_context(), GFP_KERNEL, AUDIT_FANOTIFY,
			  "resp=%u fan_type=%u fan_info=%X subj_trust=%u obj_trust=%u",
			  response, friar->hdr.type, friar->rule_number,
			  friar->subj_trust, friar->obj_trust);
	}
}

void __audit_tk_injoffset(struct timespec64 offset)
{
	struct audit_context *context = audit_context();

	/* only set type if not already set by NTP */
	if (!context->type)
		context->type = AUDIT_TIME_INJOFFSET;
	memcpy(&context->time.tk_injoffset, &offset, sizeof(offset));
}

void __audit_ntp_log(const struct audit_ntp_data *ad)
{
	struct audit_context *context = audit_context();
	int type;

	for (type = 0; type < AUDIT_NTP_NVALS; type++)
		if (ad->vals[type].newval != ad->vals[type].oldval) {
			/* unconditionally set type, overwriting TK */
			context->type = AUDIT_TIME_ADJNTPVAL;
			memcpy(&context->time.ntp_data, ad, sizeof(*ad));
			break;
		}
}

void __audit_log_nfcfg(const char *name, u8 af, unsigned int nentries,
		       enum audit_nfcfgop op, gfp_t gfp)
{
	struct audit_buffer *ab;
	char comm[sizeof(current->comm)];

	ab = audit_log_start(audit_context(), gfp, AUDIT_NETFILTER_CFG);
	if (!ab)
		return;
	audit_log_format(ab, "table=%s family=%u entries=%u op=%s",
			 name, af, nentries, audit_nfcfgs[op].s);

	audit_log_format(ab, " pid=%u", task_tgid_nr(current));
	audit_log_task_context(ab); /* subj= */
	audit_log_format(ab, " comm=");
	audit_log_untrustedstring(ab, get_task_comm(comm, current));
	audit_log_end(ab);
}
EXPORT_SYMBOL_GPL(__audit_log_nfcfg);

static void audit_log_task(struct audit_buffer *ab)
{
	kuid_t auid, uid;
	kgid_t gid;
	unsigned int sessionid;
	char comm[sizeof(current->comm)];

	auid = audit_get_loginuid(current);
	sessionid = audit_get_sessionid(current);
	current_uid_gid(&uid, &gid);

	audit_log_format(ab, "auid=%u uid=%u gid=%u ses=%u",
			 from_kuid(&init_user_ns, auid),
			 from_kuid(&init_user_ns, uid),
			 from_kgid(&init_user_ns, gid),
			 sessionid);
	audit_log_task_context(ab);
	audit_log_format(ab, " pid=%d comm=", task_tgid_nr(current));
	audit_log_untrustedstring(ab, get_task_comm(comm, current));
	audit_log_d_path_exe(ab, current->mm);
}

/**
 * audit_core_dumps - record information about processes that end abnormally
 * @signr: signal value
 *
 * If a process ends with a core dump, something fishy is going on and we
 * should record the event for investigation.
 */
void audit_core_dumps(long signr)
{
	struct audit_buffer *ab;

	if (!audit_enabled)
		return;

	if (signr == SIGQUIT)	/* don't care for those */
		return;

	ab = audit_log_start(audit_context(), GFP_KERNEL, AUDIT_ANOM_ABEND);
	if (unlikely(!ab))
		return;
	audit_log_task(ab);
	audit_log_format(ab, " sig=%ld res=1", signr);
	audit_log_end(ab);
}

/**
 * audit_seccomp - record information about a seccomp action
 * @syscall: syscall number
 * @signr: signal value
 * @code: the seccomp action
 *
 * Record the information associated with a seccomp action. Event filtering for
 * seccomp actions that are not to be logged is done in seccomp_log().
 * Therefore, this function forces auditing independent of the audit_enabled
 * and dummy context state because seccomp actions should be logged even when
 * audit is not in use.
 */
void audit_seccomp(unsigned long syscall, long signr, int code)
{
	struct audit_buffer *ab;

	ab = audit_log_start(audit_context(), GFP_KERNEL, AUDIT_SECCOMP);
	if (unlikely(!ab))
		return;
	audit_log_task(ab);
	audit_log_format(ab, " sig=%ld arch=%x syscall=%ld compat=%d ip=0x%lx code=0x%x",
			 signr, syscall_get_arch(current), syscall,
			 in_compat_syscall(), KSTK_EIP(current), code);
	audit_log_end(ab);
}

void audit_seccomp_actions_logged(const char *names, const char *old_names,
				  int res)
{
	struct audit_buffer *ab;

	if (!audit_enabled)
		return;

	ab = audit_log_start(audit_context(), GFP_KERNEL,
			     AUDIT_CONFIG_CHANGE);
	if (unlikely(!ab))
		return;

	audit_log_format(ab,
			 "op=seccomp-logging actions=%s old-actions=%s res=%d",
			 names, old_names, res);
	audit_log_end(ab);
}

struct list_head *audit_killed_trees(void)
{
	struct audit_context *ctx = audit_context();
	if (likely(!ctx || ctx->context == AUDIT_CTX_UNUSED))
		return NULL;
	return &ctx->killed_trees;
}<|MERGE_RESOLUTION|>--- conflicted
+++ resolved
@@ -2728,13 +2728,8 @@
 	context->target_auid = audit_get_loginuid(t);
 	context->target_uid = task_uid(t);
 	context->target_sessionid = audit_get_sessionid(t);
-<<<<<<< HEAD
-	security_task_getlsmprop_obj(t, &context->target_ref);
-	strscpy(context->target_comm, t->comm);
-=======
 	strscpy(context->target_comm, t->comm);
 	security_task_getlsmprop_obj(t, &context->target_ref);
->>>>>>> ac449007
 }
 
 /**
@@ -2760,13 +2755,8 @@
 		ctx->target_auid = audit_get_loginuid(t);
 		ctx->target_uid = t_uid;
 		ctx->target_sessionid = audit_get_sessionid(t);
-<<<<<<< HEAD
-		security_task_getlsmprop_obj(t, &ctx->target_ref);
-		strscpy(ctx->target_comm, t->comm);
-=======
 		strscpy(ctx->target_comm, t->comm);
 		security_task_getlsmprop_obj(t, &ctx->target_ref);
->>>>>>> ac449007
 		return 0;
 	}
 
