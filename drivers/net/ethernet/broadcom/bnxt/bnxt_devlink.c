/* Broadcom NetXtreme-C/E network driver.
 *
 * Copyright (c) 2017 Broadcom Limited
 *
 * This program is free software; you can redistribute it and/or modify
 * it under the terms of the GNU General Public License as published by
 * the Free Software Foundation.
 */

#include <linux/pci.h>
#include <linux/netdevice.h>
#include <net/devlink.h>
#include "bnxt_hsi.h"
#include "bnxt.h"
#include "bnxt_vfr.h"
#include "bnxt_devlink.h"
#include "bnxt_ethtool.h"

static int
bnxt_dl_flash_update(struct devlink *dl,
		     struct devlink_flash_update_params *params,
		     struct netlink_ext_ack *extack)
{
	struct bnxt *bp = bnxt_get_bp_from_dl(dl);
	int rc;

	if (!BNXT_PF(bp)) {
		NL_SET_ERR_MSG_MOD(extack,
				   "flash update not supported from a VF");
		return -EPERM;
	}

<<<<<<< HEAD
	devlink_flash_update_begin_notify(dl);
	devlink_flash_update_status_notify(dl, "Preparing to flash", NULL, 0, 0);
	rc = bnxt_flash_package_from_file(bp->dev, params->file_name, 0);
=======
	devlink_flash_update_status_notify(dl, "Preparing to flash", NULL, 0, 0);
	rc = bnxt_flash_package_from_fw_obj(bp->dev, params->fw, 0);
>>>>>>> f642729d
	if (!rc)
		devlink_flash_update_status_notify(dl, "Flashing done", NULL, 0, 0);
	else
		devlink_flash_update_status_notify(dl, "Flashing failed", NULL, 0, 0);
<<<<<<< HEAD
	devlink_flash_update_end_notify(dl);
=======
>>>>>>> f642729d
	return rc;
}

static int bnxt_fw_reporter_diagnose(struct devlink_health_reporter *reporter,
				     struct devlink_fmsg *fmsg,
				     struct netlink_ext_ack *extack)
{
	struct bnxt *bp = devlink_health_reporter_priv(reporter);
	u32 val;
	int rc;

	if (test_bit(BNXT_STATE_IN_FW_RESET, &bp->state))
		return 0;

	val = bnxt_fw_health_readl(bp, BNXT_FW_HEALTH_REG);

	if (BNXT_FW_IS_BOOTING(val)) {
		rc = devlink_fmsg_string_pair_put(fmsg, "Description",
						  "Not yet completed initialization");
		if (rc)
			return rc;
	} else if (BNXT_FW_IS_ERR(val)) {
		rc = devlink_fmsg_string_pair_put(fmsg, "Description",
						  "Encountered fatal error and cannot recover");
		if (rc)
			return rc;
	}

	if (val >> 16) {
		rc = devlink_fmsg_u32_pair_put(fmsg, "Error code", val >> 16);
		if (rc)
			return rc;
	}

	val = bnxt_fw_health_readl(bp, BNXT_FW_RESET_CNT_REG);
	rc = devlink_fmsg_u32_pair_put(fmsg, "Reset count", val);
	if (rc)
		return rc;

	return 0;
}

static const struct devlink_health_reporter_ops bnxt_dl_fw_reporter_ops = {
	.name = "fw",
	.diagnose = bnxt_fw_reporter_diagnose,
};

static int bnxt_fw_reset_recover(struct devlink_health_reporter *reporter,
				 void *priv_ctx,
				 struct netlink_ext_ack *extack)
{
	struct bnxt *bp = devlink_health_reporter_priv(reporter);

	if (!priv_ctx)
		return -EOPNOTSUPP;

	bnxt_fw_reset(bp);
	return -EINPROGRESS;
}

static const
struct devlink_health_reporter_ops bnxt_dl_fw_reset_reporter_ops = {
	.name = "fw_reset",
	.recover = bnxt_fw_reset_recover,
};

static int bnxt_fw_fatal_recover(struct devlink_health_reporter *reporter,
				 void *priv_ctx,
				 struct netlink_ext_ack *extack)
{
	struct bnxt *bp = devlink_health_reporter_priv(reporter);
	struct bnxt_fw_reporter_ctx *fw_reporter_ctx = priv_ctx;
	unsigned long event;

	if (!priv_ctx)
		return -EOPNOTSUPP;

	bp->fw_health->fatal = true;
	event = fw_reporter_ctx->sp_event;
	if (event == BNXT_FW_RESET_NOTIFY_SP_EVENT)
		bnxt_fw_reset(bp);
	else if (event == BNXT_FW_EXCEPTION_SP_EVENT)
		bnxt_fw_exception(bp);

	return -EINPROGRESS;
}

static const
struct devlink_health_reporter_ops bnxt_dl_fw_fatal_reporter_ops = {
	.name = "fw_fatal",
	.recover = bnxt_fw_fatal_recover,
};

void bnxt_dl_fw_reporters_create(struct bnxt *bp)
{
	struct bnxt_fw_health *health = bp->fw_health;

	if (!bp->dl || !health)
		return;

	if (!(bp->fw_cap & BNXT_FW_CAP_HOT_RESET) || health->fw_reset_reporter)
		goto err_recovery;

	health->fw_reset_reporter =
		devlink_health_reporter_create(bp->dl,
					       &bnxt_dl_fw_reset_reporter_ops,
					       0, bp);
	if (IS_ERR(health->fw_reset_reporter)) {
		netdev_warn(bp->dev, "Failed to create FW fatal health reporter, rc = %ld\n",
			    PTR_ERR(health->fw_reset_reporter));
		health->fw_reset_reporter = NULL;
		bp->fw_cap &= ~BNXT_FW_CAP_HOT_RESET;
	}

err_recovery:
	if (!(bp->fw_cap & BNXT_FW_CAP_ERROR_RECOVERY))
		return;

	if (!health->fw_reporter) {
		health->fw_reporter =
			devlink_health_reporter_create(bp->dl,
						       &bnxt_dl_fw_reporter_ops,
						       0, bp);
		if (IS_ERR(health->fw_reporter)) {
			netdev_warn(bp->dev, "Failed to create FW health reporter, rc = %ld\n",
				    PTR_ERR(health->fw_reporter));
			health->fw_reporter = NULL;
			bp->fw_cap &= ~BNXT_FW_CAP_ERROR_RECOVERY;
			return;
		}
	}

	if (health->fw_fatal_reporter)
		return;

	health->fw_fatal_reporter =
		devlink_health_reporter_create(bp->dl,
					       &bnxt_dl_fw_fatal_reporter_ops,
					       0, bp);
	if (IS_ERR(health->fw_fatal_reporter)) {
		netdev_warn(bp->dev, "Failed to create FW fatal health reporter, rc = %ld\n",
			    PTR_ERR(health->fw_fatal_reporter));
		health->fw_fatal_reporter = NULL;
		bp->fw_cap &= ~BNXT_FW_CAP_ERROR_RECOVERY;
	}
}

void bnxt_dl_fw_reporters_destroy(struct bnxt *bp, bool all)
{
	struct bnxt_fw_health *health = bp->fw_health;

	if (!bp->dl || !health)
		return;

	if ((all || !(bp->fw_cap & BNXT_FW_CAP_HOT_RESET)) &&
	    health->fw_reset_reporter) {
		devlink_health_reporter_destroy(health->fw_reset_reporter);
		health->fw_reset_reporter = NULL;
	}

	if ((bp->fw_cap & BNXT_FW_CAP_ERROR_RECOVERY) && !all)
		return;

	if (health->fw_reporter) {
		devlink_health_reporter_destroy(health->fw_reporter);
		health->fw_reporter = NULL;
	}

	if (health->fw_fatal_reporter) {
		devlink_health_reporter_destroy(health->fw_fatal_reporter);
		health->fw_fatal_reporter = NULL;
	}
}

void bnxt_devlink_health_report(struct bnxt *bp, unsigned long event)
{
	struct bnxt_fw_health *fw_health = bp->fw_health;
	struct bnxt_fw_reporter_ctx fw_reporter_ctx;

	fw_reporter_ctx.sp_event = event;
	switch (event) {
	case BNXT_FW_RESET_NOTIFY_SP_EVENT:
		if (test_bit(BNXT_STATE_FW_FATAL_COND, &bp->state)) {
			if (!fw_health->fw_fatal_reporter)
				return;

			devlink_health_report(fw_health->fw_fatal_reporter,
					      "FW fatal async event received",
					      &fw_reporter_ctx);
			return;
		}
		if (!fw_health->fw_reset_reporter)
			return;

		devlink_health_report(fw_health->fw_reset_reporter,
				      "FW non-fatal reset event received",
				      &fw_reporter_ctx);
		return;

	case BNXT_FW_EXCEPTION_SP_EVENT:
		if (!fw_health->fw_fatal_reporter)
			return;

		devlink_health_report(fw_health->fw_fatal_reporter,
				      "FW fatal error reported",
				      &fw_reporter_ctx);
		return;
	}
}

void bnxt_dl_health_status_update(struct bnxt *bp, bool healthy)
{
	struct bnxt_fw_health *health = bp->fw_health;
	u8 state;

	if (healthy)
		state = DEVLINK_HEALTH_REPORTER_STATE_HEALTHY;
	else
		state = DEVLINK_HEALTH_REPORTER_STATE_ERROR;

	if (health->fatal)
		devlink_health_reporter_state_update(health->fw_fatal_reporter,
						     state);
	else
		devlink_health_reporter_state_update(health->fw_reset_reporter,
						     state);

	health->fatal = false;
}

void bnxt_dl_health_recovery_done(struct bnxt *bp)
{
	struct bnxt_fw_health *hlth = bp->fw_health;

	if (hlth->fatal)
		devlink_health_reporter_recovery_done(hlth->fw_fatal_reporter);
	else
		devlink_health_reporter_recovery_done(hlth->fw_reset_reporter);
}

static int bnxt_dl_info_get(struct devlink *dl, struct devlink_info_req *req,
			    struct netlink_ext_ack *extack);

static const struct devlink_ops bnxt_dl_ops = {
#ifdef CONFIG_BNXT_SRIOV
	.eswitch_mode_set = bnxt_dl_eswitch_mode_set,
	.eswitch_mode_get = bnxt_dl_eswitch_mode_get,
#endif /* CONFIG_BNXT_SRIOV */
	.info_get	  = bnxt_dl_info_get,
	.flash_update	  = bnxt_dl_flash_update,
};

static const struct devlink_ops bnxt_vf_dl_ops;

enum bnxt_dl_param_id {
	BNXT_DEVLINK_PARAM_ID_BASE = DEVLINK_PARAM_GENERIC_ID_MAX,
	BNXT_DEVLINK_PARAM_ID_GRE_VER_CHECK,
};

static const struct bnxt_dl_nvm_param nvm_params[] = {
	{DEVLINK_PARAM_GENERIC_ID_ENABLE_SRIOV, NVM_OFF_ENABLE_SRIOV,
	 BNXT_NVM_SHARED_CFG, 1, 1},
	{DEVLINK_PARAM_GENERIC_ID_IGNORE_ARI, NVM_OFF_IGNORE_ARI,
	 BNXT_NVM_SHARED_CFG, 1, 1},
	{DEVLINK_PARAM_GENERIC_ID_MSIX_VEC_PER_PF_MAX,
	 NVM_OFF_MSIX_VEC_PER_PF_MAX, BNXT_NVM_SHARED_CFG, 10, 4},
	{DEVLINK_PARAM_GENERIC_ID_MSIX_VEC_PER_PF_MIN,
	 NVM_OFF_MSIX_VEC_PER_PF_MIN, BNXT_NVM_SHARED_CFG, 7, 4},
	{BNXT_DEVLINK_PARAM_ID_GRE_VER_CHECK, NVM_OFF_DIS_GRE_VER_CHECK,
	 BNXT_NVM_SHARED_CFG, 1, 1},
};

union bnxt_nvm_data {
	u8	val8;
	__le32	val32;
};

static void bnxt_copy_to_nvm_data(union bnxt_nvm_data *dst,
				  union devlink_param_value *src,
				  int nvm_num_bits, int dl_num_bytes)
{
	u32 val32 = 0;

	if (nvm_num_bits == 1) {
		dst->val8 = src->vbool;
		return;
	}
	if (dl_num_bytes == 4)
		val32 = src->vu32;
	else if (dl_num_bytes == 2)
		val32 = (u32)src->vu16;
	else if (dl_num_bytes == 1)
		val32 = (u32)src->vu8;
	dst->val32 = cpu_to_le32(val32);
}

static void bnxt_copy_from_nvm_data(union devlink_param_value *dst,
				    union bnxt_nvm_data *src,
				    int nvm_num_bits, int dl_num_bytes)
{
	u32 val32;

	if (nvm_num_bits == 1) {
		dst->vbool = src->val8;
		return;
	}
	val32 = le32_to_cpu(src->val32);
	if (dl_num_bytes == 4)
		dst->vu32 = val32;
	else if (dl_num_bytes == 2)
		dst->vu16 = (u16)val32;
	else if (dl_num_bytes == 1)
		dst->vu8 = (u8)val32;
}

static int bnxt_hwrm_get_nvm_cfg_ver(struct bnxt *bp,
				     union devlink_param_value *nvm_cfg_ver)
{
	struct hwrm_nvm_get_variable_input req = {0};
	union bnxt_nvm_data *data;
	dma_addr_t data_dma_addr;
	int rc;

	bnxt_hwrm_cmd_hdr_init(bp, &req, HWRM_NVM_GET_VARIABLE, -1, -1);
	data = dma_alloc_coherent(&bp->pdev->dev, sizeof(*data),
				  &data_dma_addr, GFP_KERNEL);
	if (!data)
		return -ENOMEM;

	req.dest_data_addr = cpu_to_le64(data_dma_addr);
	req.data_len = cpu_to_le16(BNXT_NVM_CFG_VER_BITS);
	req.option_num = cpu_to_le16(NVM_OFF_NVM_CFG_VER);

	rc = hwrm_send_message_silent(bp, &req, sizeof(req), HWRM_CMD_TIMEOUT);
	if (!rc)
		bnxt_copy_from_nvm_data(nvm_cfg_ver, data,
					BNXT_NVM_CFG_VER_BITS,
					BNXT_NVM_CFG_VER_BYTES);

	dma_free_coherent(&bp->pdev->dev, sizeof(*data), data, data_dma_addr);
	return rc;
}

static int bnxt_dl_info_put(struct bnxt *bp, struct devlink_info_req *req,
			    enum bnxt_dl_version_type type, const char *key,
			    char *buf)
{
	if (!strlen(buf))
		return 0;

	if ((bp->flags & BNXT_FLAG_CHIP_P5) &&
	    (!strcmp(key, DEVLINK_INFO_VERSION_GENERIC_FW_NCSI) ||
	     !strcmp(key, DEVLINK_INFO_VERSION_GENERIC_FW_ROCE)))
		return 0;

	switch (type) {
	case BNXT_VERSION_FIXED:
		return devlink_info_version_fixed_put(req, key, buf);
	case BNXT_VERSION_RUNNING:
		return devlink_info_version_running_put(req, key, buf);
	case BNXT_VERSION_STORED:
		return devlink_info_version_stored_put(req, key, buf);
	}
	return 0;
}

#define HWRM_FW_VER_STR_LEN	16

static int bnxt_dl_info_get(struct devlink *dl, struct devlink_info_req *req,
			    struct netlink_ext_ack *extack)
{
	struct hwrm_nvm_get_dev_info_output nvm_dev_info;
	struct bnxt *bp = bnxt_get_bp_from_dl(dl);
	union devlink_param_value nvm_cfg_ver;
	struct hwrm_ver_get_output *ver_resp;
	char mgmt_ver[FW_VER_STR_LEN];
	char roce_ver[FW_VER_STR_LEN];
	char ncsi_ver[FW_VER_STR_LEN];
	char buf[32];
	int rc;

	rc = devlink_info_driver_name_put(req, DRV_MODULE_NAME);
	if (rc)
		return rc;

	if (BNXT_PF(bp) && (bp->flags & BNXT_FLAG_DSN_VALID)) {
		sprintf(buf, "%02X-%02X-%02X-%02X-%02X-%02X-%02X-%02X",
			bp->dsn[7], bp->dsn[6], bp->dsn[5], bp->dsn[4],
			bp->dsn[3], bp->dsn[2], bp->dsn[1], bp->dsn[0]);
		rc = devlink_info_serial_number_put(req, buf);
		if (rc)
			return rc;
	}

	if (strlen(bp->board_serialno)) {
		rc = devlink_info_board_serial_number_put(req, bp->board_serialno);
		if (rc)
			return rc;
	}

	rc = bnxt_dl_info_put(bp, req, BNXT_VERSION_FIXED,
			      DEVLINK_INFO_VERSION_GENERIC_BOARD_ID,
			      bp->board_partno);
	if (rc)
		return rc;

	sprintf(buf, "%X", bp->chip_num);
	rc = bnxt_dl_info_put(bp, req, BNXT_VERSION_FIXED,
			      DEVLINK_INFO_VERSION_GENERIC_ASIC_ID, buf);
	if (rc)
		return rc;

	ver_resp = &bp->ver_resp;
	sprintf(buf, "%X", ver_resp->chip_rev);
	rc = bnxt_dl_info_put(bp, req, BNXT_VERSION_FIXED,
			      DEVLINK_INFO_VERSION_GENERIC_ASIC_REV, buf);
	if (rc)
		return rc;

	rc = bnxt_dl_info_put(bp, req, BNXT_VERSION_RUNNING,
			      DEVLINK_INFO_VERSION_GENERIC_FW_PSID,
			      bp->nvm_cfg_ver);
	if (rc)
		return rc;

	buf[0] = 0;
	strncat(buf, ver_resp->active_pkg_name, HWRM_FW_VER_STR_LEN);
	rc = bnxt_dl_info_put(bp, req, BNXT_VERSION_RUNNING,
			      DEVLINK_INFO_VERSION_GENERIC_FW, buf);
	if (rc)
		return rc;

	if (BNXT_PF(bp) && !bnxt_hwrm_get_nvm_cfg_ver(bp, &nvm_cfg_ver)) {
		u32 ver = nvm_cfg_ver.vu32;

<<<<<<< HEAD
		sprintf(buf, "%X.%X.%X", (ver >> 16) & 0xF, (ver >> 8) & 0xF,
			ver & 0xF);
=======
		sprintf(buf, "%d.%d.%d", (ver >> 16) & 0xf, (ver >> 8) & 0xf,
			ver & 0xf);
>>>>>>> f642729d
		rc = bnxt_dl_info_put(bp, req, BNXT_VERSION_STORED,
				      DEVLINK_INFO_VERSION_GENERIC_FW_PSID,
				      buf);
		if (rc)
			return rc;
	}

	if (ver_resp->flags & VER_GET_RESP_FLAGS_EXT_VER_AVAIL) {
		snprintf(mgmt_ver, FW_VER_STR_LEN, "%d.%d.%d.%d",
			 ver_resp->hwrm_fw_major, ver_resp->hwrm_fw_minor,
			 ver_resp->hwrm_fw_build, ver_resp->hwrm_fw_patch);

		snprintf(ncsi_ver, FW_VER_STR_LEN, "%d.%d.%d.%d",
			 ver_resp->mgmt_fw_major, ver_resp->mgmt_fw_minor,
			 ver_resp->mgmt_fw_build, ver_resp->mgmt_fw_patch);

		snprintf(roce_ver, FW_VER_STR_LEN, "%d.%d.%d.%d",
			 ver_resp->roce_fw_major, ver_resp->roce_fw_minor,
			 ver_resp->roce_fw_build, ver_resp->roce_fw_patch);
	} else {
		snprintf(mgmt_ver, FW_VER_STR_LEN, "%d.%d.%d.%d",
			 ver_resp->hwrm_fw_maj_8b, ver_resp->hwrm_fw_min_8b,
			 ver_resp->hwrm_fw_bld_8b, ver_resp->hwrm_fw_rsvd_8b);

		snprintf(ncsi_ver, FW_VER_STR_LEN, "%d.%d.%d.%d",
			 ver_resp->mgmt_fw_maj_8b, ver_resp->mgmt_fw_min_8b,
			 ver_resp->mgmt_fw_bld_8b, ver_resp->mgmt_fw_rsvd_8b);

		snprintf(roce_ver, FW_VER_STR_LEN, "%d.%d.%d.%d",
			 ver_resp->roce_fw_maj_8b, ver_resp->roce_fw_min_8b,
			 ver_resp->roce_fw_bld_8b, ver_resp->roce_fw_rsvd_8b);
	}
	rc = bnxt_dl_info_put(bp, req, BNXT_VERSION_RUNNING,
			      DEVLINK_INFO_VERSION_GENERIC_FW_MGMT, mgmt_ver);
	if (rc)
		return rc;

	rc = bnxt_dl_info_put(bp, req, BNXT_VERSION_RUNNING,
			      DEVLINK_INFO_VERSION_GENERIC_FW_MGMT_API,
			      bp->hwrm_ver_supp);
	if (rc)
		return rc;

	rc = bnxt_dl_info_put(bp, req, BNXT_VERSION_RUNNING,
			      DEVLINK_INFO_VERSION_GENERIC_FW_NCSI, ncsi_ver);
	if (rc)
		return rc;

	rc = bnxt_dl_info_put(bp, req, BNXT_VERSION_RUNNING,
			      DEVLINK_INFO_VERSION_GENERIC_FW_ROCE, roce_ver);
	if (rc)
		return rc;

	rc = bnxt_hwrm_nvm_get_dev_info(bp, &nvm_dev_info);
	if (rc ||
	    !(nvm_dev_info.flags & NVM_GET_DEV_INFO_RESP_FLAGS_FW_VER_VALID))
		return 0;

	buf[0] = 0;
	strncat(buf, nvm_dev_info.pkg_name, HWRM_FW_VER_STR_LEN);
	rc = bnxt_dl_info_put(bp, req, BNXT_VERSION_STORED,
			      DEVLINK_INFO_VERSION_GENERIC_FW, buf);
	if (rc)
		return rc;

	snprintf(mgmt_ver, FW_VER_STR_LEN, "%d.%d.%d.%d",
		 nvm_dev_info.hwrm_fw_major, nvm_dev_info.hwrm_fw_minor,
		 nvm_dev_info.hwrm_fw_build, nvm_dev_info.hwrm_fw_patch);
	rc = bnxt_dl_info_put(bp, req, BNXT_VERSION_STORED,
			      DEVLINK_INFO_VERSION_GENERIC_FW_MGMT, mgmt_ver);
	if (rc)
		return rc;

	snprintf(ncsi_ver, FW_VER_STR_LEN, "%d.%d.%d.%d",
		 nvm_dev_info.mgmt_fw_major, nvm_dev_info.mgmt_fw_minor,
		 nvm_dev_info.mgmt_fw_build, nvm_dev_info.mgmt_fw_patch);
	rc = bnxt_dl_info_put(bp, req, BNXT_VERSION_STORED,
			      DEVLINK_INFO_VERSION_GENERIC_FW_NCSI, ncsi_ver);
	if (rc)
		return rc;

	snprintf(roce_ver, FW_VER_STR_LEN, "%d.%d.%d.%d",
		 nvm_dev_info.roce_fw_major, nvm_dev_info.roce_fw_minor,
		 nvm_dev_info.roce_fw_build, nvm_dev_info.roce_fw_patch);
	return bnxt_dl_info_put(bp, req, BNXT_VERSION_STORED,
				DEVLINK_INFO_VERSION_GENERIC_FW_ROCE, roce_ver);
}

static int bnxt_hwrm_nvm_req(struct bnxt *bp, u32 param_id, void *msg,
			     int msg_len, union devlink_param_value *val)
{
	struct hwrm_nvm_get_variable_input *req = msg;
	struct bnxt_dl_nvm_param nvm_param;
	union bnxt_nvm_data *data;
	dma_addr_t data_dma_addr;
	int idx = 0, rc, i;

	/* Get/Set NVM CFG parameter is supported only on PFs */
	if (BNXT_VF(bp))
		return -EPERM;

	for (i = 0; i < ARRAY_SIZE(nvm_params); i++) {
		if (nvm_params[i].id == param_id) {
			nvm_param = nvm_params[i];
			break;
		}
	}

	if (i == ARRAY_SIZE(nvm_params))
		return -EOPNOTSUPP;

	if (nvm_param.dir_type == BNXT_NVM_PORT_CFG)
		idx = bp->pf.port_id;
	else if (nvm_param.dir_type == BNXT_NVM_FUNC_CFG)
		idx = bp->pf.fw_fid - BNXT_FIRST_PF_FID;

	data = dma_alloc_coherent(&bp->pdev->dev, sizeof(*data),
				  &data_dma_addr, GFP_KERNEL);
	if (!data)
		return -ENOMEM;

	req->dest_data_addr = cpu_to_le64(data_dma_addr);
	req->data_len = cpu_to_le16(nvm_param.nvm_num_bits);
	req->option_num = cpu_to_le16(nvm_param.offset);
	req->index_0 = cpu_to_le16(idx);
	if (idx)
		req->dimensions = cpu_to_le16(1);

	if (req->req_type == cpu_to_le16(HWRM_NVM_SET_VARIABLE)) {
		bnxt_copy_to_nvm_data(data, val, nvm_param.nvm_num_bits,
				      nvm_param.dl_num_bytes);
		rc = hwrm_send_message(bp, msg, msg_len, HWRM_CMD_TIMEOUT);
	} else {
		rc = hwrm_send_message_silent(bp, msg, msg_len,
					      HWRM_CMD_TIMEOUT);
		if (!rc) {
			bnxt_copy_from_nvm_data(val, data,
						nvm_param.nvm_num_bits,
						nvm_param.dl_num_bytes);
		} else {
			struct hwrm_err_output *resp = bp->hwrm_cmd_resp_addr;

			if (resp->cmd_err ==
				NVM_GET_VARIABLE_CMD_ERR_CODE_VAR_NOT_EXIST)
				rc = -EOPNOTSUPP;
		}
	}
	dma_free_coherent(&bp->pdev->dev, sizeof(*data), data, data_dma_addr);
	if (rc == -EACCES)
		netdev_err(bp->dev, "PF does not have admin privileges to modify NVM config\n");
	return rc;
}

static int bnxt_dl_nvm_param_get(struct devlink *dl, u32 id,
				 struct devlink_param_gset_ctx *ctx)
{
	struct hwrm_nvm_get_variable_input req = {0};
	struct bnxt *bp = bnxt_get_bp_from_dl(dl);
	int rc;

	bnxt_hwrm_cmd_hdr_init(bp, &req, HWRM_NVM_GET_VARIABLE, -1, -1);
	rc = bnxt_hwrm_nvm_req(bp, id, &req, sizeof(req), &ctx->val);
	if (!rc)
		if (id == BNXT_DEVLINK_PARAM_ID_GRE_VER_CHECK)
			ctx->val.vbool = !ctx->val.vbool;

	return rc;
}

static int bnxt_dl_nvm_param_set(struct devlink *dl, u32 id,
				 struct devlink_param_gset_ctx *ctx)
{
	struct hwrm_nvm_set_variable_input req = {0};
	struct bnxt *bp = bnxt_get_bp_from_dl(dl);

	bnxt_hwrm_cmd_hdr_init(bp, &req, HWRM_NVM_SET_VARIABLE, -1, -1);

	if (id == BNXT_DEVLINK_PARAM_ID_GRE_VER_CHECK)
		ctx->val.vbool = !ctx->val.vbool;

	return bnxt_hwrm_nvm_req(bp, id, &req, sizeof(req), &ctx->val);
}

static int bnxt_dl_msix_validate(struct devlink *dl, u32 id,
				 union devlink_param_value val,
				 struct netlink_ext_ack *extack)
{
	int max_val = -1;

	if (id == DEVLINK_PARAM_GENERIC_ID_MSIX_VEC_PER_PF_MAX)
		max_val = BNXT_MSIX_VEC_MAX;

	if (id == DEVLINK_PARAM_GENERIC_ID_MSIX_VEC_PER_PF_MIN)
		max_val = BNXT_MSIX_VEC_MIN_MAX;

	if (val.vu32 > max_val) {
		NL_SET_ERR_MSG_MOD(extack, "MSIX value is exceeding the range");
		return -EINVAL;
	}

	return 0;
}

static const struct devlink_param bnxt_dl_params[] = {
	DEVLINK_PARAM_GENERIC(ENABLE_SRIOV,
			      BIT(DEVLINK_PARAM_CMODE_PERMANENT),
			      bnxt_dl_nvm_param_get, bnxt_dl_nvm_param_set,
			      NULL),
	DEVLINK_PARAM_GENERIC(IGNORE_ARI,
			      BIT(DEVLINK_PARAM_CMODE_PERMANENT),
			      bnxt_dl_nvm_param_get, bnxt_dl_nvm_param_set,
			      NULL),
	DEVLINK_PARAM_GENERIC(MSIX_VEC_PER_PF_MAX,
			      BIT(DEVLINK_PARAM_CMODE_PERMANENT),
			      bnxt_dl_nvm_param_get, bnxt_dl_nvm_param_set,
			      bnxt_dl_msix_validate),
	DEVLINK_PARAM_GENERIC(MSIX_VEC_PER_PF_MIN,
			      BIT(DEVLINK_PARAM_CMODE_PERMANENT),
			      bnxt_dl_nvm_param_get, bnxt_dl_nvm_param_set,
			      bnxt_dl_msix_validate),
	DEVLINK_PARAM_DRIVER(BNXT_DEVLINK_PARAM_ID_GRE_VER_CHECK,
			     "gre_ver_check", DEVLINK_PARAM_TYPE_BOOL,
			     BIT(DEVLINK_PARAM_CMODE_PERMANENT),
			     bnxt_dl_nvm_param_get, bnxt_dl_nvm_param_set,
			     NULL),
};

static const struct devlink_param bnxt_dl_port_params[] = {
};

static int bnxt_dl_params_register(struct bnxt *bp)
{
	int rc;

	if (bp->hwrm_spec_code < 0x10600)
		return 0;

	rc = devlink_params_register(bp->dl, bnxt_dl_params,
				     ARRAY_SIZE(bnxt_dl_params));
	if (rc) {
		netdev_warn(bp->dev, "devlink_params_register failed. rc=%d\n",
			    rc);
		return rc;
	}
	rc = devlink_port_params_register(&bp->dl_port, bnxt_dl_port_params,
					  ARRAY_SIZE(bnxt_dl_port_params));
	if (rc) {
		netdev_err(bp->dev, "devlink_port_params_register failed\n");
		devlink_params_unregister(bp->dl, bnxt_dl_params,
					  ARRAY_SIZE(bnxt_dl_params));
		return rc;
	}
	devlink_params_publish(bp->dl);

	return 0;
}

static void bnxt_dl_params_unregister(struct bnxt *bp)
{
	if (bp->hwrm_spec_code < 0x10600)
		return;

	devlink_params_unregister(bp->dl, bnxt_dl_params,
				  ARRAY_SIZE(bnxt_dl_params));
	devlink_port_params_unregister(&bp->dl_port, bnxt_dl_port_params,
				       ARRAY_SIZE(bnxt_dl_port_params));
}

int bnxt_dl_register(struct bnxt *bp)
{
	struct devlink_port_attrs attrs = {};
	struct devlink *dl;
	int rc;

	if (BNXT_PF(bp))
		dl = devlink_alloc(&bnxt_dl_ops, sizeof(struct bnxt_dl));
	else
		dl = devlink_alloc(&bnxt_vf_dl_ops, sizeof(struct bnxt_dl));
	if (!dl) {
		netdev_warn(bp->dev, "devlink_alloc failed\n");
		return -ENOMEM;
	}

	bnxt_link_bp_to_dl(bp, dl);

	/* Add switchdev eswitch mode setting, if SRIOV supported */
	if (pci_find_ext_capability(bp->pdev, PCI_EXT_CAP_ID_SRIOV) &&
	    bp->hwrm_spec_code > 0x10803)
		bp->eswitch_mode = DEVLINK_ESWITCH_MODE_LEGACY;

	rc = devlink_register(dl, &bp->pdev->dev);
	if (rc) {
		netdev_warn(bp->dev, "devlink_register failed. rc=%d\n", rc);
		goto err_dl_free;
	}

	if (!BNXT_PF(bp))
		return 0;

	attrs.flavour = DEVLINK_PORT_FLAVOUR_PHYSICAL;
	attrs.phys.port_number = bp->pf.port_id;
	memcpy(attrs.switch_id.id, bp->dsn, sizeof(bp->dsn));
	attrs.switch_id.id_len = sizeof(bp->dsn);
	devlink_port_attrs_set(&bp->dl_port, &attrs);
	rc = devlink_port_register(dl, &bp->dl_port, bp->pf.port_id);
	if (rc) {
		netdev_err(bp->dev, "devlink_port_register failed\n");
		goto err_dl_unreg;
	}

	rc = bnxt_dl_params_register(bp);
	if (rc)
		goto err_dl_port_unreg;

	return 0;

err_dl_port_unreg:
	devlink_port_unregister(&bp->dl_port);
err_dl_unreg:
	devlink_unregister(dl);
err_dl_free:
	bnxt_link_bp_to_dl(bp, NULL);
	devlink_free(dl);
	return rc;
}

void bnxt_dl_unregister(struct bnxt *bp)
{
	struct devlink *dl = bp->dl;

	if (!dl)
		return;

	if (BNXT_PF(bp)) {
		bnxt_dl_params_unregister(bp);
		devlink_port_unregister(&bp->dl_port);
	}
	devlink_unregister(dl);
	devlink_free(dl);
}<|MERGE_RESOLUTION|>--- conflicted
+++ resolved
@@ -30,22 +30,12 @@
 		return -EPERM;
 	}
 
-<<<<<<< HEAD
-	devlink_flash_update_begin_notify(dl);
-	devlink_flash_update_status_notify(dl, "Preparing to flash", NULL, 0, 0);
-	rc = bnxt_flash_package_from_file(bp->dev, params->file_name, 0);
-=======
 	devlink_flash_update_status_notify(dl, "Preparing to flash", NULL, 0, 0);
 	rc = bnxt_flash_package_from_fw_obj(bp->dev, params->fw, 0);
->>>>>>> f642729d
 	if (!rc)
 		devlink_flash_update_status_notify(dl, "Flashing done", NULL, 0, 0);
 	else
 		devlink_flash_update_status_notify(dl, "Flashing failed", NULL, 0, 0);
-<<<<<<< HEAD
-	devlink_flash_update_end_notify(dl);
-=======
->>>>>>> f642729d
 	return rc;
 }
 
@@ -481,13 +471,8 @@
 	if (BNXT_PF(bp) && !bnxt_hwrm_get_nvm_cfg_ver(bp, &nvm_cfg_ver)) {
 		u32 ver = nvm_cfg_ver.vu32;
 
-<<<<<<< HEAD
-		sprintf(buf, "%X.%X.%X", (ver >> 16) & 0xF, (ver >> 8) & 0xF,
-			ver & 0xF);
-=======
 		sprintf(buf, "%d.%d.%d", (ver >> 16) & 0xf, (ver >> 8) & 0xf,
 			ver & 0xf);
->>>>>>> f642729d
 		rc = bnxt_dl_info_put(bp, req, BNXT_VERSION_STORED,
 				      DEVLINK_INFO_VERSION_GENERIC_FW_PSID,
 				      buf);
