--- conflicted
+++ resolved
@@ -2,11 +2,7 @@
 VERSION = 5
 PATCHLEVEL = 10
 SUBLEVEL = 0
-<<<<<<< HEAD
-EXTRAVERSION =
-=======
 EXTRAVERSION = -rc1
->>>>>>> d73e873b
 NAME = Kleptomaniac Octopus
 
 # *DOCUMENTATION*
