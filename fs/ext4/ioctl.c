// SPDX-License-Identifier: GPL-2.0
/*
 * linux/fs/ext4/ioctl.c
 *
 * Copyright (C) 1993, 1994, 1995
 * Remy Card (card@masi.ibp.fr)
 * Laboratoire MASI - Institut Blaise Pascal
 * Universite Pierre et Marie Curie (Paris VI)
 */

#include <linux/fs.h>
#include <linux/capability.h>
#include <linux/time.h>
#include <linux/compat.h>
#include <linux/mount.h>
#include <linux/file.h>
#include <linux/quotaops.h>
#include <linux/random.h>
#include <linux/uuid.h>
#include <linux/uaccess.h>
#include <linux/delay.h>
#include <linux/iversion.h>
#include <linux/fileattr.h>
#include "ext4_jbd2.h"
#include "ext4.h"
#include <linux/fsmap.h>
#include "fsmap.h"
#include <trace/events/ext4.h>

/**
 * Swap memory between @a and @b for @len bytes.
 *
 * @a:          pointer to first memory area
 * @b:          pointer to second memory area
 * @len:        number of bytes to swap
 *
 */
static void memswap(void *a, void *b, size_t len)
{
	unsigned char *ap, *bp;

	ap = (unsigned char *)a;
	bp = (unsigned char *)b;
	while (len-- > 0) {
		swap(*ap, *bp);
		ap++;
		bp++;
	}
}

/**
 * Swap i_data and associated attributes between @inode1 and @inode2.
 * This function is used for the primary swap between inode1 and inode2
 * and also to revert this primary swap in case of errors.
 *
 * Therefore you have to make sure, that calling this method twice
 * will revert all changes.
 *
 * @inode1:     pointer to first inode
 * @inode2:     pointer to second inode
 */
static void swap_inode_data(struct inode *inode1, struct inode *inode2)
{
	loff_t isize;
	struct ext4_inode_info *ei1;
	struct ext4_inode_info *ei2;
	unsigned long tmp;

	ei1 = EXT4_I(inode1);
	ei2 = EXT4_I(inode2);

	swap(inode1->i_version, inode2->i_version);
	swap(inode1->i_atime, inode2->i_atime);
	swap(inode1->i_mtime, inode2->i_mtime);

	memswap(ei1->i_data, ei2->i_data, sizeof(ei1->i_data));
	tmp = ei1->i_flags & EXT4_FL_SHOULD_SWAP;
	ei1->i_flags = (ei2->i_flags & EXT4_FL_SHOULD_SWAP) |
		(ei1->i_flags & ~EXT4_FL_SHOULD_SWAP);
	ei2->i_flags = tmp | (ei2->i_flags & ~EXT4_FL_SHOULD_SWAP);
	swap(ei1->i_disksize, ei2->i_disksize);
	ext4_es_remove_extent(inode1, 0, EXT_MAX_BLOCKS);
	ext4_es_remove_extent(inode2, 0, EXT_MAX_BLOCKS);

	isize = i_size_read(inode1);
	i_size_write(inode1, i_size_read(inode2));
	i_size_write(inode2, isize);
}

void ext4_reset_inode_seed(struct inode *inode)
{
	struct ext4_inode_info *ei = EXT4_I(inode);
	struct ext4_sb_info *sbi = EXT4_SB(inode->i_sb);
	__le32 inum = cpu_to_le32(inode->i_ino);
	__le32 gen = cpu_to_le32(inode->i_generation);
	__u32 csum;

	if (!ext4_has_metadata_csum(inode->i_sb))
		return;

	csum = ext4_chksum(sbi, sbi->s_csum_seed, (__u8 *)&inum, sizeof(inum));
	ei->i_csum_seed = ext4_chksum(sbi, csum, (__u8 *)&gen, sizeof(gen));
}

/**
 * Swap the information from the given @inode and the inode
 * EXT4_BOOT_LOADER_INO. It will basically swap i_data and all other
 * important fields of the inodes.
 *
 * @sb:         the super block of the filesystem
 * @mnt_userns:	user namespace of the mount the inode was found from
 * @inode:      the inode to swap with EXT4_BOOT_LOADER_INO
 *
 */
static long swap_inode_boot_loader(struct super_block *sb,
				struct user_namespace *mnt_userns,
				struct inode *inode)
{
	handle_t *handle;
	int err;
	struct inode *inode_bl;
	struct ext4_inode_info *ei_bl;
	qsize_t size, size_bl, diff;
	blkcnt_t blocks;
	unsigned short bytes;

	inode_bl = ext4_iget(sb, EXT4_BOOT_LOADER_INO, EXT4_IGET_SPECIAL);
	if (IS_ERR(inode_bl))
		return PTR_ERR(inode_bl);
	ei_bl = EXT4_I(inode_bl);

	/* Protect orig inodes against a truncate and make sure,
	 * that only 1 swap_inode_boot_loader is running. */
	lock_two_nondirectories(inode, inode_bl);

	if (inode->i_nlink != 1 || !S_ISREG(inode->i_mode) ||
	    IS_SWAPFILE(inode) || IS_ENCRYPTED(inode) ||
	    (EXT4_I(inode)->i_flags & EXT4_JOURNAL_DATA_FL) ||
	    ext4_has_inline_data(inode)) {
		err = -EINVAL;
		goto journal_err_out;
	}

	if (IS_RDONLY(inode) || IS_APPEND(inode) || IS_IMMUTABLE(inode) ||
	    !inode_owner_or_capable(mnt_userns, inode) ||
	    !capable(CAP_SYS_ADMIN)) {
		err = -EPERM;
		goto journal_err_out;
	}

	down_write(&EXT4_I(inode)->i_mmap_sem);
	err = filemap_write_and_wait(inode->i_mapping);
	if (err)
		goto err_out;

	err = filemap_write_and_wait(inode_bl->i_mapping);
	if (err)
		goto err_out;

	/* Wait for all existing dio workers */
	inode_dio_wait(inode);
	inode_dio_wait(inode_bl);

	truncate_inode_pages(&inode->i_data, 0);
	truncate_inode_pages(&inode_bl->i_data, 0);

	handle = ext4_journal_start(inode_bl, EXT4_HT_MOVE_EXTENTS, 2);
	if (IS_ERR(handle)) {
		err = -EINVAL;
		goto err_out;
	}
	ext4_fc_start_ineligible(sb, EXT4_FC_REASON_SWAP_BOOT);

	/* Protect extent tree against block allocations via delalloc */
	ext4_double_down_write_data_sem(inode, inode_bl);

	if (inode_bl->i_nlink == 0) {
		/* this inode has never been used as a BOOT_LOADER */
		set_nlink(inode_bl, 1);
		i_uid_write(inode_bl, 0);
		i_gid_write(inode_bl, 0);
		inode_bl->i_flags = 0;
		ei_bl->i_flags = 0;
		inode_set_iversion(inode_bl, 1);
		i_size_write(inode_bl, 0);
		inode_bl->i_mode = S_IFREG;
		if (ext4_has_feature_extents(sb)) {
			ext4_set_inode_flag(inode_bl, EXT4_INODE_EXTENTS);
			ext4_ext_tree_init(handle, inode_bl);
		} else
			memset(ei_bl->i_data, 0, sizeof(ei_bl->i_data));
	}

	err = dquot_initialize(inode);
	if (err)
		goto err_out1;

	size = (qsize_t)(inode->i_blocks) * (1 << 9) + inode->i_bytes;
	size_bl = (qsize_t)(inode_bl->i_blocks) * (1 << 9) + inode_bl->i_bytes;
	diff = size - size_bl;
	swap_inode_data(inode, inode_bl);

	inode->i_ctime = inode_bl->i_ctime = current_time(inode);

	inode->i_generation = prandom_u32();
	inode_bl->i_generation = prandom_u32();
	ext4_reset_inode_seed(inode);
	ext4_reset_inode_seed(inode_bl);

	ext4_discard_preallocations(inode, 0);

	err = ext4_mark_inode_dirty(handle, inode);
	if (err < 0) {
		/* No need to update quota information. */
		ext4_warning(inode->i_sb,
			"couldn't mark inode #%lu dirty (err %d)",
			inode->i_ino, err);
		/* Revert all changes: */
		swap_inode_data(inode, inode_bl);
		ext4_mark_inode_dirty(handle, inode);
		goto err_out1;
	}

	blocks = inode_bl->i_blocks;
	bytes = inode_bl->i_bytes;
	inode_bl->i_blocks = inode->i_blocks;
	inode_bl->i_bytes = inode->i_bytes;
	err = ext4_mark_inode_dirty(handle, inode_bl);
	if (err < 0) {
		/* No need to update quota information. */
		ext4_warning(inode_bl->i_sb,
			"couldn't mark inode #%lu dirty (err %d)",
			inode_bl->i_ino, err);
		goto revert;
	}

	/* Bootloader inode should not be counted into quota information. */
	if (diff > 0)
		dquot_free_space(inode, diff);
	else
		err = dquot_alloc_space(inode, -1 * diff);

	if (err < 0) {
revert:
		/* Revert all changes: */
		inode_bl->i_blocks = blocks;
		inode_bl->i_bytes = bytes;
		swap_inode_data(inode, inode_bl);
		ext4_mark_inode_dirty(handle, inode);
		ext4_mark_inode_dirty(handle, inode_bl);
	}

err_out1:
	ext4_journal_stop(handle);
	ext4_fc_stop_ineligible(sb);
	ext4_double_up_write_data_sem(inode, inode_bl);

err_out:
	up_write(&EXT4_I(inode)->i_mmap_sem);
journal_err_out:
	unlock_two_nondirectories(inode, inode_bl);
	iput(inode_bl);
	return err;
}

#ifdef CONFIG_FS_ENCRYPTION
static int uuid_is_zero(__u8 u[16])
{
	int	i;

	for (i = 0; i < 16; i++)
		if (u[i])
			return 0;
	return 1;
}
#endif

/*
 * If immutable is set and we are not clearing it, we're not allowed to change
 * anything else in the inode.  Don't error out if we're only trying to set
 * immutable on an immutable file.
 */
static int ext4_ioctl_check_immutable(struct inode *inode, __u32 new_projid,
				      unsigned int flags)
{
	struct ext4_inode_info *ei = EXT4_I(inode);
	unsigned int oldflags = ei->i_flags;

	if (!(oldflags & EXT4_IMMUTABLE_FL) || !(flags & EXT4_IMMUTABLE_FL))
		return 0;

	if ((oldflags & ~EXT4_IMMUTABLE_FL) != (flags & ~EXT4_IMMUTABLE_FL))
		return -EPERM;
	if (ext4_has_feature_project(inode->i_sb) &&
	    __kprojid_val(ei->i_projid) != new_projid)
		return -EPERM;

	return 0;
}

static void ext4_dax_dontcache(struct inode *inode, unsigned int flags)
{
	struct ext4_inode_info *ei = EXT4_I(inode);

	if (S_ISDIR(inode->i_mode))
		return;

	if (test_opt2(inode->i_sb, DAX_NEVER) ||
	    test_opt(inode->i_sb, DAX_ALWAYS))
		return;

	if ((ei->i_flags ^ flags) & EXT4_DAX_FL)
		d_mark_dontcache(inode);
}

static bool dax_compatible(struct inode *inode, unsigned int oldflags,
			   unsigned int flags)
{
	/* Allow the DAX flag to be changed on inline directories */
	if (S_ISDIR(inode->i_mode)) {
		flags &= ~EXT4_INLINE_DATA_FL;
		oldflags &= ~EXT4_INLINE_DATA_FL;
	}

	if (flags & EXT4_DAX_FL) {
		if ((oldflags & EXT4_DAX_MUT_EXCL) ||
		     ext4_test_inode_state(inode,
					  EXT4_STATE_VERITY_IN_PROGRESS)) {
			return false;
		}
	}

	if ((flags & EXT4_DAX_MUT_EXCL) && (oldflags & EXT4_DAX_FL))
			return false;

	return true;
}

static int ext4_ioctl_setflags(struct inode *inode,
			       unsigned int flags)
{
	struct ext4_inode_info *ei = EXT4_I(inode);
	handle_t *handle = NULL;
	int err = -EPERM, migrate = 0;
	struct ext4_iloc iloc;
	unsigned int oldflags, mask, i;
	struct super_block *sb = inode->i_sb;

	/* Is it quota file? Do not allow user to mess with it */
	if (ext4_is_quota_file(inode))
		goto flags_out;

	oldflags = ei->i_flags;
	/*
	 * The JOURNAL_DATA flag can only be changed by
	 * the relevant capability.
	 */
	if ((flags ^ oldflags) & (EXT4_JOURNAL_DATA_FL)) {
		if (!capable(CAP_SYS_RESOURCE))
			goto flags_out;
	}

	if (!dax_compatible(inode, oldflags, flags)) {
		err = -EOPNOTSUPP;
		goto flags_out;
	}

	if ((flags ^ oldflags) & EXT4_EXTENTS_FL)
		migrate = 1;

	if ((flags ^ oldflags) & EXT4_CASEFOLD_FL) {
		if (!ext4_has_feature_casefold(sb)) {
			err = -EOPNOTSUPP;
			goto flags_out;
		}

		if (!S_ISDIR(inode->i_mode)) {
			err = -ENOTDIR;
			goto flags_out;
		}

		if (!ext4_empty_dir(inode)) {
			err = -ENOTEMPTY;
			goto flags_out;
		}
	}

	/*
	 * Wait for all pending directio and then flush all the dirty pages
	 * for this file.  The flush marks all the pages readonly, so any
	 * subsequent attempt to write to the file (particularly mmap pages)
	 * will come through the filesystem and fail.
	 */
	if (S_ISREG(inode->i_mode) && !IS_IMMUTABLE(inode) &&
	    (flags & EXT4_IMMUTABLE_FL)) {
		inode_dio_wait(inode);
		err = filemap_write_and_wait(inode->i_mapping);
		if (err)
			goto flags_out;
	}

	handle = ext4_journal_start(inode, EXT4_HT_INODE, 1);
	if (IS_ERR(handle)) {
		err = PTR_ERR(handle);
		goto flags_out;
	}
	if (IS_SYNC(inode))
		ext4_handle_sync(handle);
	err = ext4_reserve_inode_write(handle, inode, &iloc);
	if (err)
		goto flags_err;

	ext4_dax_dontcache(inode, flags);

	for (i = 0, mask = 1; i < 32; i++, mask <<= 1) {
		if (!(mask & EXT4_FL_USER_MODIFIABLE))
			continue;
		/* These flags get special treatment later */
		if (mask == EXT4_JOURNAL_DATA_FL || mask == EXT4_EXTENTS_FL)
			continue;
		if (mask & flags)
			ext4_set_inode_flag(inode, i);
		else
			ext4_clear_inode_flag(inode, i);
	}

	ext4_set_inode_flags(inode, false);

	inode->i_ctime = current_time(inode);

	err = ext4_mark_iloc_dirty(handle, inode, &iloc);
flags_err:
	ext4_journal_stop(handle);
	if (err)
		goto flags_out;

	if ((flags ^ oldflags) & (EXT4_JOURNAL_DATA_FL)) {
		/*
		 * Changes to the journaling mode can cause unsafe changes to
		 * S_DAX if the inode is DAX
		 */
		if (IS_DAX(inode)) {
			err = -EBUSY;
			goto flags_out;
		}

		err = ext4_change_inode_journal_flag(inode,
						     flags & EXT4_JOURNAL_DATA_FL);
		if (err)
			goto flags_out;
	}
	if (migrate) {
		if (flags & EXT4_EXTENTS_FL)
			err = ext4_ext_migrate(inode);
		else
			err = ext4_ind_migrate(inode);
	}

flags_out:
	return err;
}

#ifdef CONFIG_QUOTA
static int ext4_ioctl_setproject(struct inode *inode, __u32 projid)
{
	struct super_block *sb = inode->i_sb;
	struct ext4_inode_info *ei = EXT4_I(inode);
	int err, rc;
	handle_t *handle;
	kprojid_t kprojid;
	struct ext4_iloc iloc;
	struct ext4_inode *raw_inode;
	struct dquot *transfer_to[MAXQUOTAS] = { };

	if (!ext4_has_feature_project(sb)) {
		if (projid != EXT4_DEF_PROJID)
			return -EOPNOTSUPP;
		else
			return 0;
	}

	if (EXT4_INODE_SIZE(sb) <= EXT4_GOOD_OLD_INODE_SIZE)
		return -EOPNOTSUPP;

	kprojid = make_kprojid(&init_user_ns, (projid_t)projid);

	if (projid_eq(kprojid, EXT4_I(inode)->i_projid))
		return 0;

	err = -EPERM;
	/* Is it quota file? Do not allow user to mess with it */
	if (ext4_is_quota_file(inode))
		return err;

	err = ext4_get_inode_loc(inode, &iloc);
	if (err)
		return err;

	raw_inode = ext4_raw_inode(&iloc);
	if (!EXT4_FITS_IN_INODE(raw_inode, ei, i_projid)) {
		err = ext4_expand_extra_isize(inode,
					      EXT4_SB(sb)->s_want_extra_isize,
					      &iloc);
		if (err)
			return err;
	} else {
		brelse(iloc.bh);
	}

	err = dquot_initialize(inode);
	if (err)
		return err;

	handle = ext4_journal_start(inode, EXT4_HT_QUOTA,
		EXT4_QUOTA_INIT_BLOCKS(sb) +
		EXT4_QUOTA_DEL_BLOCKS(sb) + 3);
	if (IS_ERR(handle))
		return PTR_ERR(handle);

	err = ext4_reserve_inode_write(handle, inode, &iloc);
	if (err)
		goto out_stop;

	transfer_to[PRJQUOTA] = dqget(sb, make_kqid_projid(kprojid));
	if (!IS_ERR(transfer_to[PRJQUOTA])) {

		/* __dquot_transfer() calls back ext4_get_inode_usage() which
		 * counts xattr inode references.
		 */
		down_read(&EXT4_I(inode)->xattr_sem);
		err = __dquot_transfer(inode, transfer_to);
		up_read(&EXT4_I(inode)->xattr_sem);
		dqput(transfer_to[PRJQUOTA]);
		if (err)
			goto out_dirty;
	}

	EXT4_I(inode)->i_projid = kprojid;
	inode->i_ctime = current_time(inode);
out_dirty:
	rc = ext4_mark_iloc_dirty(handle, inode, &iloc);
	if (!err)
		err = rc;
out_stop:
	ext4_journal_stop(handle);
	return err;
}
#else
static int ext4_ioctl_setproject(struct inode *inode, __u32 projid)
{
	if (projid != EXT4_DEF_PROJID)
		return -EOPNOTSUPP;
	return 0;
}
#endif

static int ext4_shutdown(struct super_block *sb, unsigned long arg)
{
	struct ext4_sb_info *sbi = EXT4_SB(sb);
	__u32 flags;

	if (!capable(CAP_SYS_ADMIN))
		return -EPERM;

	if (get_user(flags, (__u32 __user *)arg))
		return -EFAULT;

	if (flags > EXT4_GOING_FLAGS_NOLOGFLUSH)
		return -EINVAL;

	if (ext4_forced_shutdown(sbi))
		return 0;

	ext4_msg(sb, KERN_ALERT, "shut down requested (%d)", flags);
	trace_ext4_shutdown(sb, flags);

	switch (flags) {
	case EXT4_GOING_FLAGS_DEFAULT:
		freeze_bdev(sb->s_bdev);
		set_bit(EXT4_FLAGS_SHUTDOWN, &sbi->s_ext4_flags);
		thaw_bdev(sb->s_bdev);
		break;
	case EXT4_GOING_FLAGS_LOGFLUSH:
		set_bit(EXT4_FLAGS_SHUTDOWN, &sbi->s_ext4_flags);
		if (sbi->s_journal && !is_journal_aborted(sbi->s_journal)) {
			(void) ext4_force_commit(sb);
			jbd2_journal_abort(sbi->s_journal, -ESHUTDOWN);
		}
		break;
	case EXT4_GOING_FLAGS_NOLOGFLUSH:
		set_bit(EXT4_FLAGS_SHUTDOWN, &sbi->s_ext4_flags);
		if (sbi->s_journal && !is_journal_aborted(sbi->s_journal))
			jbd2_journal_abort(sbi->s_journal, -ESHUTDOWN);
		break;
	default:
		return -EINVAL;
	}
	clear_opt(sb, DISCARD);
	return 0;
}

struct getfsmap_info {
	struct super_block	*gi_sb;
	struct fsmap_head __user *gi_data;
	unsigned int		gi_idx;
	__u32			gi_last_flags;
};

static int ext4_getfsmap_format(struct ext4_fsmap *xfm, void *priv)
{
	struct getfsmap_info *info = priv;
	struct fsmap fm;

	trace_ext4_getfsmap_mapping(info->gi_sb, xfm);

	info->gi_last_flags = xfm->fmr_flags;
	ext4_fsmap_from_internal(info->gi_sb, &fm, xfm);
	if (copy_to_user(&info->gi_data->fmh_recs[info->gi_idx++], &fm,
			sizeof(struct fsmap)))
		return -EFAULT;

	return 0;
}

static int ext4_ioc_getfsmap(struct super_block *sb,
			     struct fsmap_head __user *arg)
{
	struct getfsmap_info info = { NULL };
	struct ext4_fsmap_head xhead = {0};
	struct fsmap_head head;
	bool aborted = false;
	int error;

	if (copy_from_user(&head, arg, sizeof(struct fsmap_head)))
		return -EFAULT;
	if (memchr_inv(head.fmh_reserved, 0, sizeof(head.fmh_reserved)) ||
	    memchr_inv(head.fmh_keys[0].fmr_reserved, 0,
		       sizeof(head.fmh_keys[0].fmr_reserved)) ||
	    memchr_inv(head.fmh_keys[1].fmr_reserved, 0,
		       sizeof(head.fmh_keys[1].fmr_reserved)))
		return -EINVAL;
	/*
	 * ext4 doesn't report file extents at all, so the only valid
	 * file offsets are the magic ones (all zeroes or all ones).
	 */
	if (head.fmh_keys[0].fmr_offset ||
	    (head.fmh_keys[1].fmr_offset != 0 &&
	     head.fmh_keys[1].fmr_offset != -1ULL))
		return -EINVAL;

	xhead.fmh_iflags = head.fmh_iflags;
	xhead.fmh_count = head.fmh_count;
	ext4_fsmap_to_internal(sb, &xhead.fmh_keys[0], &head.fmh_keys[0]);
	ext4_fsmap_to_internal(sb, &xhead.fmh_keys[1], &head.fmh_keys[1]);

	trace_ext4_getfsmap_low_key(sb, &xhead.fmh_keys[0]);
	trace_ext4_getfsmap_high_key(sb, &xhead.fmh_keys[1]);

	info.gi_sb = sb;
	info.gi_data = arg;
	error = ext4_getfsmap(sb, &xhead, ext4_getfsmap_format, &info);
	if (error == EXT4_QUERY_RANGE_ABORT) {
		error = 0;
		aborted = true;
	} else if (error)
		return error;

	/* If we didn't abort, set the "last" flag in the last fmx */
	if (!aborted && info.gi_idx) {
		info.gi_last_flags |= FMR_OF_LAST;
		if (copy_to_user(&info.gi_data->fmh_recs[info.gi_idx - 1].fmr_flags,
				 &info.gi_last_flags,
				 sizeof(info.gi_last_flags)))
			return -EFAULT;
	}

	/* copy back header */
	head.fmh_entries = xhead.fmh_entries;
	head.fmh_oflags = xhead.fmh_oflags;
	if (copy_to_user(arg, &head, sizeof(struct fsmap_head)))
		return -EFAULT;

	return 0;
}

static long ext4_ioctl_group_add(struct file *file,
				 struct ext4_new_group_data *input)
{
	struct super_block *sb = file_inode(file)->i_sb;
	int err, err2=0;

	err = ext4_resize_begin(sb);
	if (err)
		return err;

	if (ext4_has_feature_bigalloc(sb)) {
		ext4_msg(sb, KERN_ERR,
			 "Online resizing not supported with bigalloc");
		err = -EOPNOTSUPP;
		goto group_add_out;
	}

	err = mnt_want_write_file(file);
	if (err)
		goto group_add_out;

	err = ext4_group_add(sb, input);
	if (EXT4_SB(sb)->s_journal) {
		jbd2_journal_lock_updates(EXT4_SB(sb)->s_journal);
		err2 = jbd2_journal_flush(EXT4_SB(sb)->s_journal, 0);
		jbd2_journal_unlock_updates(EXT4_SB(sb)->s_journal);
	}
	if (err == 0)
		err = err2;
	mnt_drop_write_file(file);
	if (!err && ext4_has_group_desc_csum(sb) &&
	    test_opt(sb, INIT_INODE_TABLE))
		err = ext4_register_li_request(sb, input->group);
group_add_out:
	ext4_resize_end(sb);
	return err;
}

int ext4_fileattr_get(struct dentry *dentry, struct fileattr *fa)
{
	struct inode *inode = d_inode(dentry);
	struct ext4_inode_info *ei = EXT4_I(inode);
	u32 flags = ei->i_flags & EXT4_FL_USER_VISIBLE;

	if (S_ISREG(inode->i_mode))
		flags &= ~FS_PROJINHERIT_FL;

	fileattr_fill_flags(fa, flags);
	if (ext4_has_feature_project(inode->i_sb))
		fa->fsx_projid = from_kprojid(&init_user_ns, ei->i_projid);

	return 0;
}

int ext4_fileattr_set(struct user_namespace *mnt_userns,
		      struct dentry *dentry, struct fileattr *fa)
{
	struct inode *inode = d_inode(dentry);
	u32 flags = fa->flags;
	int err = -EOPNOTSUPP;

	ext4_fc_start_update(inode);
	if (flags & ~EXT4_FL_USER_VISIBLE)
		goto out;

	/*
	 * chattr(1) grabs flags via GETFLAGS, modifies the result and
	 * passes that to SETFLAGS. So we cannot easily make SETFLAGS
	 * more restrictive than just silently masking off visible but
	 * not settable flags as we always did.
	 */
	flags &= EXT4_FL_USER_MODIFIABLE;
	if (ext4_mask_flags(inode->i_mode, flags) != flags)
		goto out;
	err = ext4_ioctl_check_immutable(inode, fa->fsx_projid, flags);
	if (err)
		goto out;
	err = ext4_ioctl_setflags(inode, flags);
	if (err)
		goto out;
	err = ext4_ioctl_setproject(inode, fa->fsx_projid);
out:
	ext4_fc_stop_update(inode);
	return err;
}

/* So that the fiemap access checks can't overflow on 32 bit machines. */
#define FIEMAP_MAX_EXTENTS	(UINT_MAX / sizeof(struct fiemap_extent))

static int ext4_ioctl_get_es_cache(struct file *filp, unsigned long arg)
{
	struct fiemap fiemap;
	struct fiemap __user *ufiemap = (struct fiemap __user *) arg;
	struct fiemap_extent_info fieinfo = { 0, };
	struct inode *inode = file_inode(filp);
	int error;

	if (copy_from_user(&fiemap, ufiemap, sizeof(fiemap)))
		return -EFAULT;

	if (fiemap.fm_extent_count > FIEMAP_MAX_EXTENTS)
		return -EINVAL;

	fieinfo.fi_flags = fiemap.fm_flags;
	fieinfo.fi_extents_max = fiemap.fm_extent_count;
	fieinfo.fi_extents_start = ufiemap->fm_extents;

	error = ext4_get_es_cache(inode, &fieinfo, fiemap.fm_start,
			fiemap.fm_length);
	fiemap.fm_flags = fieinfo.fi_flags;
	fiemap.fm_mapped_extents = fieinfo.fi_extents_mapped;
	if (copy_to_user(ufiemap, &fiemap, sizeof(fiemap)))
		error = -EFAULT;

	return error;
}

static int ext4_ioctl_checkpoint(struct file *filp, unsigned long arg)
{
	int err = 0;
	__u32 flags = 0;
	unsigned int flush_flags = 0;
	struct super_block *sb = file_inode(filp)->i_sb;

	if (copy_from_user(&flags, (__u32 __user *)arg,
				sizeof(__u32)))
		return -EFAULT;

	if (!capable(CAP_SYS_ADMIN))
		return -EPERM;

	/* check for invalid bits set */
	if ((flags & ~EXT4_IOC_CHECKPOINT_FLAG_VALID) ||
				((flags & JBD2_JOURNAL_FLUSH_DISCARD) &&
				(flags & JBD2_JOURNAL_FLUSH_ZEROOUT)))
		return -EINVAL;

	if (!EXT4_SB(sb)->s_journal)
		return -ENODEV;

	if (flags & EXT4_IOC_CHECKPOINT_FLAG_DRY_RUN)
		return 0;

	if (flags & EXT4_IOC_CHECKPOINT_FLAG_DISCARD)
		flush_flags |= JBD2_JOURNAL_FLUSH_DISCARD;

	if (flags & EXT4_IOC_CHECKPOINT_FLAG_ZEROOUT) {
		flush_flags |= JBD2_JOURNAL_FLUSH_ZEROOUT;
		pr_info_ratelimited("warning: checkpointing journal with EXT4_IOC_CHECKPOINT_FLAG_ZEROOUT can be slow");
	}

	jbd2_journal_lock_updates(EXT4_SB(sb)->s_journal);
	err = jbd2_journal_flush(EXT4_SB(sb)->s_journal, flush_flags);
	jbd2_journal_unlock_updates(EXT4_SB(sb)->s_journal);

	return err;
}

static long __ext4_ioctl(struct file *filp, unsigned int cmd, unsigned long arg)
{
	struct inode *inode = file_inode(filp);
	struct super_block *sb = inode->i_sb;
	struct user_namespace *mnt_userns = file_mnt_user_ns(filp);

	ext4_debug("cmd = %u, arg = %lu\n", cmd, arg);

	switch (cmd) {
	case FS_IOC_GETFSMAP:
		return ext4_ioc_getfsmap(sb, (void __user *)arg);
	case EXT4_IOC_GETVERSION:
	case EXT4_IOC_GETVERSION_OLD:
		return put_user(inode->i_generation, (int __user *) arg);
	case EXT4_IOC_SETVERSION:
	case EXT4_IOC_SETVERSION_OLD: {
		handle_t *handle;
		struct ext4_iloc iloc;
		__u32 generation;
		int err;

		if (!inode_owner_or_capable(mnt_userns, inode))
			return -EPERM;

		if (ext4_has_metadata_csum(inode->i_sb)) {
			ext4_warning(sb, "Setting inode version is not "
				     "supported with metadata_csum enabled.");
			return -ENOTTY;
		}

		err = mnt_want_write_file(filp);
		if (err)
			return err;
		if (get_user(generation, (int __user *) arg)) {
			err = -EFAULT;
			goto setversion_out;
		}

		inode_lock(inode);
		handle = ext4_journal_start(inode, EXT4_HT_INODE, 1);
		if (IS_ERR(handle)) {
			err = PTR_ERR(handle);
			goto unlock_out;
		}
		err = ext4_reserve_inode_write(handle, inode, &iloc);
		if (err == 0) {
			inode->i_ctime = current_time(inode);
			inode->i_generation = generation;
			err = ext4_mark_iloc_dirty(handle, inode, &iloc);
		}
		ext4_journal_stop(handle);

unlock_out:
		inode_unlock(inode);
setversion_out:
		mnt_drop_write_file(filp);
		return err;
	}
	case EXT4_IOC_GROUP_EXTEND: {
		ext4_fsblk_t n_blocks_count;
		int err, err2=0;

		err = ext4_resize_begin(sb);
		if (err)
			return err;

		if (get_user(n_blocks_count, (__u32 __user *)arg)) {
			err = -EFAULT;
			goto group_extend_out;
		}

		if (ext4_has_feature_bigalloc(sb)) {
			ext4_msg(sb, KERN_ERR,
				 "Online resizing not supported with bigalloc");
			err = -EOPNOTSUPP;
			goto group_extend_out;
		}

		err = mnt_want_write_file(filp);
		if (err)
			goto group_extend_out;

		err = ext4_group_extend(sb, EXT4_SB(sb)->s_es, n_blocks_count);
		if (EXT4_SB(sb)->s_journal) {
			jbd2_journal_lock_updates(EXT4_SB(sb)->s_journal);
			err2 = jbd2_journal_flush(EXT4_SB(sb)->s_journal, 0);
			jbd2_journal_unlock_updates(EXT4_SB(sb)->s_journal);
		}
		if (err == 0)
			err = err2;
		mnt_drop_write_file(filp);
group_extend_out:
		ext4_resize_end(sb);
		return err;
	}

	case EXT4_IOC_MOVE_EXT: {
		struct move_extent me;
		struct fd donor;
		int err;

		if (!(filp->f_mode & FMODE_READ) ||
		    !(filp->f_mode & FMODE_WRITE))
			return -EBADF;

		if (copy_from_user(&me,
			(struct move_extent __user *)arg, sizeof(me)))
			return -EFAULT;
		me.moved_len = 0;

		donor = fdget(me.donor_fd);
		if (!donor.file)
			return -EBADF;

		if (!(donor.file->f_mode & FMODE_WRITE)) {
			err = -EBADF;
			goto mext_out;
		}

		if (ext4_has_feature_bigalloc(sb)) {
			ext4_msg(sb, KERN_ERR,
				 "Online defrag not supported with bigalloc");
			err = -EOPNOTSUPP;
			goto mext_out;
		} else if (IS_DAX(inode)) {
			ext4_msg(sb, KERN_ERR,
				 "Online defrag not supported with DAX");
			err = -EOPNOTSUPP;
			goto mext_out;
		}

		err = mnt_want_write_file(filp);
		if (err)
			goto mext_out;

		err = ext4_move_extents(filp, donor.file, me.orig_start,
					me.donor_start, me.len, &me.moved_len);
		mnt_drop_write_file(filp);

		if (copy_to_user((struct move_extent __user *)arg,
				 &me, sizeof(me)))
			err = -EFAULT;
mext_out:
		fdput(donor);
		return err;
	}

	case EXT4_IOC_GROUP_ADD: {
		struct ext4_new_group_data input;

		if (copy_from_user(&input, (struct ext4_new_group_input __user *)arg,
				sizeof(input)))
			return -EFAULT;

		return ext4_ioctl_group_add(filp, &input);
	}

	case EXT4_IOC_MIGRATE:
	{
		int err;
		if (!inode_owner_or_capable(mnt_userns, inode))
			return -EACCES;

		err = mnt_want_write_file(filp);
		if (err)
			return err;
		/*
		 * inode_mutex prevent write and truncate on the file.
		 * Read still goes through. We take i_data_sem in
		 * ext4_ext_swap_inode_data before we switch the
		 * inode format to prevent read.
		 */
		inode_lock((inode));
		err = ext4_ext_migrate(inode);
		inode_unlock((inode));
		mnt_drop_write_file(filp);
		return err;
	}

	case EXT4_IOC_ALLOC_DA_BLKS:
	{
		int err;
		if (!inode_owner_or_capable(mnt_userns, inode))
			return -EACCES;

		err = mnt_want_write_file(filp);
		if (err)
			return err;
		err = ext4_alloc_da_blocks(inode);
		mnt_drop_write_file(filp);
		return err;
	}

	case EXT4_IOC_SWAP_BOOT:
	{
		int err;
		if (!(filp->f_mode & FMODE_WRITE))
			return -EBADF;
		err = mnt_want_write_file(filp);
		if (err)
			return err;
		err = swap_inode_boot_loader(sb, mnt_userns, inode);
		mnt_drop_write_file(filp);
		return err;
	}

	case EXT4_IOC_RESIZE_FS: {
		ext4_fsblk_t n_blocks_count;
		int err = 0, err2 = 0;
		ext4_group_t o_group = EXT4_SB(sb)->s_groups_count;

		if (copy_from_user(&n_blocks_count, (__u64 __user *)arg,
				   sizeof(__u64))) {
			return -EFAULT;
		}

		err = ext4_resize_begin(sb);
		if (err)
			return err;

		err = mnt_want_write_file(filp);
		if (err)
			goto resizefs_out;

		err = ext4_resize_fs(sb, n_blocks_count);
		if (EXT4_SB(sb)->s_journal) {
			ext4_fc_mark_ineligible(sb, EXT4_FC_REASON_RESIZE);
			jbd2_journal_lock_updates(EXT4_SB(sb)->s_journal);
			err2 = jbd2_journal_flush(EXT4_SB(sb)->s_journal, 0);
			jbd2_journal_unlock_updates(EXT4_SB(sb)->s_journal);
		}
		if (err == 0)
			err = err2;
		mnt_drop_write_file(filp);
		if (!err && (o_group < EXT4_SB(sb)->s_groups_count) &&
		    ext4_has_group_desc_csum(sb) &&
		    test_opt(sb, INIT_INODE_TABLE))
			err = ext4_register_li_request(sb, o_group);

resizefs_out:
		ext4_resize_end(sb);
		return err;
	}

	case FITRIM:
	{
		struct request_queue *q = bdev_get_queue(sb->s_bdev);
		struct fstrim_range range;
		int ret = 0;

		if (!capable(CAP_SYS_ADMIN))
			return -EPERM;

		if (!blk_queue_discard(q))
			return -EOPNOTSUPP;

		/*
		 * We haven't replayed the journal, so we cannot use our
		 * block-bitmap-guided storage zapping commands.
		 */
		if (test_opt(sb, NOLOAD) && ext4_has_feature_journal(sb))
			return -EROFS;

		if (copy_from_user(&range, (struct fstrim_range __user *)arg,
		    sizeof(range)))
			return -EFAULT;

		range.minlen = max((unsigned int)range.minlen,
				   q->limits.discard_granularity);
		ret = ext4_trim_fs(sb, &range);
		if (ret < 0)
			return ret;

		if (copy_to_user((struct fstrim_range __user *)arg, &range,
		    sizeof(range)))
			return -EFAULT;

		return 0;
	}
	case EXT4_IOC_PRECACHE_EXTENTS:
		return ext4_ext_precache(inode);

	case FS_IOC_SET_ENCRYPTION_POLICY:
		if (!ext4_has_feature_encrypt(sb))
			return -EOPNOTSUPP;
		return fscrypt_ioctl_set_policy(filp, (const void __user *)arg);

	case FS_IOC_GET_ENCRYPTION_PWSALT: {
#ifdef CONFIG_FS_ENCRYPTION
		int err, err2;
		struct ext4_sb_info *sbi = EXT4_SB(sb);
		handle_t *handle;

		if (!ext4_has_feature_encrypt(sb))
			return -EOPNOTSUPP;
		if (uuid_is_zero(sbi->s_es->s_encrypt_pw_salt)) {
			err = mnt_want_write_file(filp);
			if (err)
				return err;
			handle = ext4_journal_start_sb(sb, EXT4_HT_MISC, 1);
			if (IS_ERR(handle)) {
				err = PTR_ERR(handle);
				goto pwsalt_err_exit;
			}
			err = ext4_journal_get_write_access(handle, sbi->s_sbh);
			if (err)
				goto pwsalt_err_journal;
			lock_buffer(sbi->s_sbh);
			generate_random_uuid(sbi->s_es->s_encrypt_pw_salt);
			ext4_superblock_csum_set(sb);
			unlock_buffer(sbi->s_sbh);
			err = ext4_handle_dirty_metadata(handle, NULL,
							 sbi->s_sbh);
		pwsalt_err_journal:
			err2 = ext4_journal_stop(handle);
			if (err2 && !err)
				err = err2;
		pwsalt_err_exit:
			mnt_drop_write_file(filp);
			if (err)
				return err;
		}
		if (copy_to_user((void __user *) arg,
				 sbi->s_es->s_encrypt_pw_salt, 16))
			return -EFAULT;
		return 0;
#else
		return -EOPNOTSUPP;
#endif
	}
	case FS_IOC_GET_ENCRYPTION_POLICY:
		if (!ext4_has_feature_encrypt(sb))
			return -EOPNOTSUPP;
		return fscrypt_ioctl_get_policy(filp, (void __user *)arg);

	case FS_IOC_GET_ENCRYPTION_POLICY_EX:
		if (!ext4_has_feature_encrypt(sb))
			return -EOPNOTSUPP;
		return fscrypt_ioctl_get_policy_ex(filp, (void __user *)arg);

	case FS_IOC_ADD_ENCRYPTION_KEY:
		if (!ext4_has_feature_encrypt(sb))
			return -EOPNOTSUPP;
		return fscrypt_ioctl_add_key(filp, (void __user *)arg);

	case FS_IOC_REMOVE_ENCRYPTION_KEY:
		if (!ext4_has_feature_encrypt(sb))
			return -EOPNOTSUPP;
		return fscrypt_ioctl_remove_key(filp, (void __user *)arg);

	case FS_IOC_REMOVE_ENCRYPTION_KEY_ALL_USERS:
		if (!ext4_has_feature_encrypt(sb))
			return -EOPNOTSUPP;
		return fscrypt_ioctl_remove_key_all_users(filp,
							  (void __user *)arg);
	case FS_IOC_GET_ENCRYPTION_KEY_STATUS:
		if (!ext4_has_feature_encrypt(sb))
			return -EOPNOTSUPP;
		return fscrypt_ioctl_get_key_status(filp, (void __user *)arg);

	case FS_IOC_GET_ENCRYPTION_NONCE:
		if (!ext4_has_feature_encrypt(sb))
			return -EOPNOTSUPP;
		return fscrypt_ioctl_get_nonce(filp, (void __user *)arg);

	case EXT4_IOC_CLEAR_ES_CACHE:
	{
		if (!inode_owner_or_capable(mnt_userns, inode))
			return -EACCES;
		ext4_clear_inode_es(inode);
		return 0;
	}

	case EXT4_IOC_GETSTATE:
	{
		__u32	state = 0;

		if (ext4_test_inode_state(inode, EXT4_STATE_EXT_PRECACHED))
			state |= EXT4_STATE_FLAG_EXT_PRECACHED;
		if (ext4_test_inode_state(inode, EXT4_STATE_NEW))
			state |= EXT4_STATE_FLAG_NEW;
		if (ext4_test_inode_state(inode, EXT4_STATE_NEWENTRY))
			state |= EXT4_STATE_FLAG_NEWENTRY;
		if (ext4_test_inode_state(inode, EXT4_STATE_DA_ALLOC_CLOSE))
			state |= EXT4_STATE_FLAG_DA_ALLOC_CLOSE;

		return put_user(state, (__u32 __user *) arg);
	}

	case EXT4_IOC_GET_ES_CACHE:
		return ext4_ioctl_get_es_cache(filp, arg);

	case EXT4_IOC_SHUTDOWN:
		return ext4_shutdown(sb, arg);

	case FS_IOC_ENABLE_VERITY:
		if (!ext4_has_feature_verity(sb))
			return -EOPNOTSUPP;
		return fsverity_ioctl_enable(filp, (const void __user *)arg);

	case FS_IOC_MEASURE_VERITY:
		if (!ext4_has_feature_verity(sb))
			return -EOPNOTSUPP;
		return fsverity_ioctl_measure(filp, (void __user *)arg);

	case FS_IOC_READ_VERITY_METADATA:
		if (!ext4_has_feature_verity(sb))
			return -EOPNOTSUPP;
		return fsverity_ioctl_read_metadata(filp,
						    (const void __user *)arg);

	case EXT4_IOC_CHECKPOINT:
		return ext4_ioctl_checkpoint(filp, arg);

	default:
		return -ENOTTY;
	}
}

long ext4_ioctl(struct file *filp, unsigned int cmd, unsigned long arg)
{
	long ret;

	ext4_fc_start_update(file_inode(filp));
	ret = __ext4_ioctl(filp, cmd, arg);
	ext4_fc_stop_update(file_inode(filp));

	return ret;
}

#ifdef CONFIG_COMPAT
long ext4_compat_ioctl(struct file *file, unsigned int cmd, unsigned long arg)
{
	/* These are just misnamed, they actually get/put from/to user an int */
	switch (cmd) {
	case EXT4_IOC32_GETVERSION:
		cmd = EXT4_IOC_GETVERSION;
		break;
	case EXT4_IOC32_SETVERSION:
		cmd = EXT4_IOC_SETVERSION;
		break;
	case EXT4_IOC32_GROUP_EXTEND:
		cmd = EXT4_IOC_GROUP_EXTEND;
		break;
	case EXT4_IOC32_GETVERSION_OLD:
		cmd = EXT4_IOC_GETVERSION_OLD;
		break;
	case EXT4_IOC32_SETVERSION_OLD:
		cmd = EXT4_IOC_SETVERSION_OLD;
		break;
	case EXT4_IOC32_GETRSVSZ:
		cmd = EXT4_IOC_GETRSVSZ;
		break;
	case EXT4_IOC32_SETRSVSZ:
		cmd = EXT4_IOC_SETRSVSZ;
		break;
	case EXT4_IOC32_GROUP_ADD: {
		struct compat_ext4_new_group_input __user *uinput;
		struct ext4_new_group_data input;
		int err;

		uinput = compat_ptr(arg);
		err = get_user(input.group, &uinput->group);
		err |= get_user(input.block_bitmap, &uinput->block_bitmap);
		err |= get_user(input.inode_bitmap, &uinput->inode_bitmap);
		err |= get_user(input.inode_table, &uinput->inode_table);
		err |= get_user(input.blocks_count, &uinput->blocks_count);
		err |= get_user(input.reserved_blocks,
				&uinput->reserved_blocks);
		if (err)
			return -EFAULT;
		return ext4_ioctl_group_add(file, &input);
	}
	case EXT4_IOC_MOVE_EXT:
	case EXT4_IOC_RESIZE_FS:
	case FITRIM:
	case EXT4_IOC_PRECACHE_EXTENTS:
	case FS_IOC_SET_ENCRYPTION_POLICY:
	case FS_IOC_GET_ENCRYPTION_PWSALT:
	case FS_IOC_GET_ENCRYPTION_POLICY:
	case FS_IOC_GET_ENCRYPTION_POLICY_EX:
	case FS_IOC_ADD_ENCRYPTION_KEY:
	case FS_IOC_REMOVE_ENCRYPTION_KEY:
	case FS_IOC_REMOVE_ENCRYPTION_KEY_ALL_USERS:
	case FS_IOC_GET_ENCRYPTION_KEY_STATUS:
	case FS_IOC_GET_ENCRYPTION_NONCE:
	case EXT4_IOC_SHUTDOWN:
	case FS_IOC_GETFSMAP:
	case FS_IOC_ENABLE_VERITY:
	case FS_IOC_MEASURE_VERITY:
	case FS_IOC_READ_VERITY_METADATA:
	case EXT4_IOC_CLEAR_ES_CACHE:
	case EXT4_IOC_GETSTATE:
	case EXT4_IOC_GET_ES_CACHE:
<<<<<<< HEAD
=======
	case FS_IOC_FSGETXATTR:
	case FS_IOC_FSSETXATTR:
	case EXT4_IOC_CHECKPOINT:
>>>>>>> a492dedb
		break;
	default:
		return -ENOIOCTLCMD;
	}
	return ext4_ioctl(file, cmd, (unsigned long) compat_ptr(arg));
}
#endif<|MERGE_RESOLUTION|>--- conflicted
+++ resolved
@@ -1335,12 +1335,7 @@
 	case EXT4_IOC_CLEAR_ES_CACHE:
 	case EXT4_IOC_GETSTATE:
 	case EXT4_IOC_GET_ES_CACHE:
-<<<<<<< HEAD
-=======
-	case FS_IOC_FSGETXATTR:
-	case FS_IOC_FSSETXATTR:
 	case EXT4_IOC_CHECKPOINT:
->>>>>>> a492dedb
 		break;
 	default:
 		return -ENOIOCTLCMD;
