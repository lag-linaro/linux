--- conflicted
+++ resolved
@@ -15,22 +15,8 @@
 				     struct netlink_ext_ack *extack)
 {
 	struct mlx5_core_dev *dev = devlink_priv(devlink);
-<<<<<<< HEAD
-	const struct firmware *fw;
-	int err;
-
-	err = request_firmware_direct(&fw, params->file_name, &dev->pdev->dev);
-	if (err)
-		return err;
-
-	err = mlx5_firmware_flash(dev, fw, extack);
-	release_firmware(fw);
-
-	return err;
-=======
 
 	return mlx5_firmware_flash(dev, params->fw, extack);
->>>>>>> f642729d
 }
 
 static u8 mlx5_fw_ver_major(u32 version)
@@ -197,26 +183,6 @@
 		return -EOPNOTSUPP;
 	}
 
-<<<<<<< HEAD
-	switch (action) {
-	case DEVLINK_RELOAD_ACTION_DRIVER_REINIT:
-		mlx5_unload_one(dev, false);
-		return 0;
-	case DEVLINK_RELOAD_ACTION_FW_ACTIVATE:
-		if (limit == DEVLINK_RELOAD_LIMIT_NO_RESET)
-			return mlx5_devlink_trigger_fw_live_patch(devlink, extack);
-		return mlx5_devlink_reload_fw_activate(devlink, extack);
-	default:
-		/* Unsupported action should not get to this function */
-		WARN_ON(1);
-		return -EOPNOTSUPP;
-	}
-}
-
-static int mlx5_devlink_reload_up(struct devlink *devlink, enum devlink_reload_action action,
-				  enum devlink_reload_limit limit, u32 *actions_performed,
-				  struct netlink_ext_ack *extack)
-=======
 	return 0;
 }
 
@@ -274,7 +240,6 @@
 					const struct devlink_trap *trap,
 					enum devlink_trap_action action,
 					struct netlink_ext_ack *extack)
->>>>>>> f642729d
 {
 	struct mlx5_core_dev *dev = devlink_priv(devlink);
 	enum devlink_trap_action action_orig;
@@ -296,25 +261,6 @@
 	if (action == dl_trap->trap.action)
 		goto out;
 
-<<<<<<< HEAD
-	*actions_performed = BIT(action);
-	switch (action) {
-	case DEVLINK_RELOAD_ACTION_DRIVER_REINIT:
-		return mlx5_load_one(dev, false);
-	case DEVLINK_RELOAD_ACTION_FW_ACTIVATE:
-		if (limit == DEVLINK_RELOAD_LIMIT_NO_RESET)
-			break;
-		/* On fw_activate action, also driver is reloaded and reinit performed */
-		*actions_performed |= BIT(DEVLINK_RELOAD_ACTION_DRIVER_REINIT);
-		return mlx5_load_one(dev, false);
-	default:
-		/* Unsupported action should not get to this function */
-		WARN_ON(1);
-		return -EOPNOTSUPP;
-	}
-
-	return 0;
-=======
 	action_orig = dl_trap->trap.action;
 	dl_trap->trap.action = action;
 	err = mlx5_blocking_notifier_call_chain(dev, MLX5_DRIVER_EVENT_TYPE_TRAP,
@@ -323,7 +269,6 @@
 		dl_trap->trap.action = action_orig;
 out:
 	return err;
->>>>>>> f642729d
 }
 
 static const struct devlink_ops mlx5_devlink_ops = {
