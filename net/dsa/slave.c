// SPDX-License-Identifier: GPL-2.0-or-later
/*
 * net/dsa/slave.c - Slave device handling
 * Copyright (c) 2008-2009 Marvell Semiconductor
 */

#include <linux/list.h>
#include <linux/etherdevice.h>
#include <linux/netdevice.h>
#include <linux/phy.h>
#include <linux/phy_fixed.h>
#include <linux/phylink.h>
#include <linux/of_net.h>
#include <linux/of_mdio.h>
#include <linux/mdio.h>
#include <net/rtnetlink.h>
#include <net/pkt_cls.h>
#include <net/tc_act/tc_mirred.h>
#include <linux/if_bridge.h>
#include <linux/netpoll.h>
#include <linux/ptp_classify.h>

#include "dsa_priv.h"

/* slave mii_bus handling ***************************************************/
static int dsa_slave_phy_read(struct mii_bus *bus, int addr, int reg)
{
	struct dsa_switch *ds = bus->priv;

	if (ds->phys_mii_mask & (1 << addr))
		return ds->ops->phy_read(ds, addr, reg);

	return 0xffff;
}

static int dsa_slave_phy_write(struct mii_bus *bus, int addr, int reg, u16 val)
{
	struct dsa_switch *ds = bus->priv;

	if (ds->phys_mii_mask & (1 << addr))
		return ds->ops->phy_write(ds, addr, reg, val);

	return 0;
}

void dsa_slave_mii_bus_init(struct dsa_switch *ds)
{
	ds->slave_mii_bus->priv = (void *)ds;
	ds->slave_mii_bus->name = "dsa slave smi";
	ds->slave_mii_bus->read = dsa_slave_phy_read;
	ds->slave_mii_bus->write = dsa_slave_phy_write;
	snprintf(ds->slave_mii_bus->id, MII_BUS_ID_SIZE, "dsa-%d.%d",
		 ds->dst->index, ds->index);
	ds->slave_mii_bus->parent = ds->dev;
	ds->slave_mii_bus->phy_mask = ~ds->phys_mii_mask;
}


/* slave device handling ****************************************************/
static int dsa_slave_get_iflink(const struct net_device *dev)
{
	return dsa_slave_to_master(dev)->ifindex;
}

static int dsa_slave_open(struct net_device *dev)
{
	struct net_device *master = dsa_slave_to_master(dev);
	struct dsa_port *dp = dsa_slave_to_port(dev);
	int err;

	if (!(master->flags & IFF_UP))
		return -ENETDOWN;

	if (!ether_addr_equal(dev->dev_addr, master->dev_addr)) {
		err = dev_uc_add(master, dev->dev_addr);
		if (err < 0)
			goto out;
	}

	if (dev->flags & IFF_ALLMULTI) {
		err = dev_set_allmulti(master, 1);
		if (err < 0)
			goto del_unicast;
	}
	if (dev->flags & IFF_PROMISC) {
		err = dev_set_promiscuity(master, 1);
		if (err < 0)
			goto clear_allmulti;
	}

	err = dsa_port_enable_rt(dp, dev->phydev);
	if (err)
		goto clear_promisc;

	return 0;

clear_promisc:
	if (dev->flags & IFF_PROMISC)
		dev_set_promiscuity(master, -1);
clear_allmulti:
	if (dev->flags & IFF_ALLMULTI)
		dev_set_allmulti(master, -1);
del_unicast:
	if (!ether_addr_equal(dev->dev_addr, master->dev_addr))
		dev_uc_del(master, dev->dev_addr);
out:
	return err;
}

static int dsa_slave_close(struct net_device *dev)
{
	struct net_device *master = dsa_slave_to_master(dev);
	struct dsa_port *dp = dsa_slave_to_port(dev);

	dsa_port_disable_rt(dp);

	dev_mc_unsync(master, dev);
	dev_uc_unsync(master, dev);
	if (dev->flags & IFF_ALLMULTI)
		dev_set_allmulti(master, -1);
	if (dev->flags & IFF_PROMISC)
		dev_set_promiscuity(master, -1);

	if (!ether_addr_equal(dev->dev_addr, master->dev_addr))
		dev_uc_del(master, dev->dev_addr);

	return 0;
}

static void dsa_slave_change_rx_flags(struct net_device *dev, int change)
{
	struct net_device *master = dsa_slave_to_master(dev);
	if (dev->flags & IFF_UP) {
		if (change & IFF_ALLMULTI)
			dev_set_allmulti(master,
					 dev->flags & IFF_ALLMULTI ? 1 : -1);
		if (change & IFF_PROMISC)
			dev_set_promiscuity(master,
					    dev->flags & IFF_PROMISC ? 1 : -1);
	}
}

static void dsa_slave_set_rx_mode(struct net_device *dev)
{
	struct net_device *master = dsa_slave_to_master(dev);

	dev_mc_sync(master, dev);
	dev_uc_sync(master, dev);
}

static int dsa_slave_set_mac_address(struct net_device *dev, void *a)
{
	struct net_device *master = dsa_slave_to_master(dev);
	struct sockaddr *addr = a;
	int err;

	if (!is_valid_ether_addr(addr->sa_data))
		return -EADDRNOTAVAIL;

	if (!(dev->flags & IFF_UP))
		goto out;

	if (!ether_addr_equal(addr->sa_data, master->dev_addr)) {
		err = dev_uc_add(master, addr->sa_data);
		if (err < 0)
			return err;
	}

	if (!ether_addr_equal(dev->dev_addr, master->dev_addr))
		dev_uc_del(master, dev->dev_addr);

out:
	ether_addr_copy(dev->dev_addr, addr->sa_data);

	return 0;
}

struct dsa_slave_dump_ctx {
	struct net_device *dev;
	struct sk_buff *skb;
	struct netlink_callback *cb;
	int idx;
};

static int
dsa_slave_port_fdb_do_dump(const unsigned char *addr, u16 vid,
			   bool is_static, void *data)
{
	struct dsa_slave_dump_ctx *dump = data;
	u32 portid = NETLINK_CB(dump->cb->skb).portid;
	u32 seq = dump->cb->nlh->nlmsg_seq;
	struct nlmsghdr *nlh;
	struct ndmsg *ndm;

	if (dump->idx < dump->cb->args[2])
		goto skip;

	nlh = nlmsg_put(dump->skb, portid, seq, RTM_NEWNEIGH,
			sizeof(*ndm), NLM_F_MULTI);
	if (!nlh)
		return -EMSGSIZE;

	ndm = nlmsg_data(nlh);
	ndm->ndm_family  = AF_BRIDGE;
	ndm->ndm_pad1    = 0;
	ndm->ndm_pad2    = 0;
	ndm->ndm_flags   = NTF_SELF;
	ndm->ndm_type    = 0;
	ndm->ndm_ifindex = dump->dev->ifindex;
	ndm->ndm_state   = is_static ? NUD_NOARP : NUD_REACHABLE;

	if (nla_put(dump->skb, NDA_LLADDR, ETH_ALEN, addr))
		goto nla_put_failure;

	if (vid && nla_put_u16(dump->skb, NDA_VLAN, vid))
		goto nla_put_failure;

	nlmsg_end(dump->skb, nlh);

skip:
	dump->idx++;
	return 0;

nla_put_failure:
	nlmsg_cancel(dump->skb, nlh);
	return -EMSGSIZE;
}

static int
dsa_slave_fdb_dump(struct sk_buff *skb, struct netlink_callback *cb,
		   struct net_device *dev, struct net_device *filter_dev,
		   int *idx)
{
	struct dsa_port *dp = dsa_slave_to_port(dev);
	struct dsa_slave_dump_ctx dump = {
		.dev = dev,
		.skb = skb,
		.cb = cb,
		.idx = *idx,
	};
	int err;

	err = dsa_port_fdb_dump(dp, dsa_slave_port_fdb_do_dump, &dump);
	*idx = dump.idx;

	return err;
}

static int dsa_slave_ioctl(struct net_device *dev, struct ifreq *ifr, int cmd)
{
	struct dsa_slave_priv *p = netdev_priv(dev);
	struct dsa_switch *ds = p->dp->ds;
	int port = p->dp->index;

	/* Pass through to switch driver if it supports timestamping */
	switch (cmd) {
	case SIOCGHWTSTAMP:
		if (ds->ops->port_hwtstamp_get)
			return ds->ops->port_hwtstamp_get(ds, port, ifr);
		break;
	case SIOCSHWTSTAMP:
		if (ds->ops->port_hwtstamp_set)
			return ds->ops->port_hwtstamp_set(ds, port, ifr);
		break;
	}

	return phylink_mii_ioctl(p->dp->pl, ifr, cmd);
}

static int dsa_slave_port_attr_set(struct net_device *dev,
				   const struct switchdev_attr *attr,
				   struct switchdev_trans *trans)
{
	struct dsa_port *dp = dsa_slave_to_port(dev);
	int ret;

	switch (attr->id) {
	case SWITCHDEV_ATTR_ID_PORT_STP_STATE:
		ret = dsa_port_set_state(dp, attr->u.stp_state, trans);
		break;
	case SWITCHDEV_ATTR_ID_BRIDGE_VLAN_FILTERING:
		ret = dsa_port_vlan_filtering(dp, attr->u.vlan_filtering,
					      trans);
		break;
	case SWITCHDEV_ATTR_ID_BRIDGE_AGEING_TIME:
		ret = dsa_port_ageing_time(dp, attr->u.ageing_time, trans);
		break;
	case SWITCHDEV_ATTR_ID_PORT_PRE_BRIDGE_FLAGS:
		ret = dsa_port_pre_bridge_flags(dp, attr->u.brport_flags,
						trans);
		break;
	case SWITCHDEV_ATTR_ID_PORT_BRIDGE_FLAGS:
		ret = dsa_port_bridge_flags(dp, attr->u.brport_flags, trans);
		break;
	case SWITCHDEV_ATTR_ID_BRIDGE_MROUTER:
		ret = dsa_port_mrouter(dp->cpu_dp, attr->u.mrouter, trans);
		break;
	default:
		ret = -EOPNOTSUPP;
		break;
	}

	return ret;
}

/* Must be called under rcu_read_lock() */
static int
dsa_slave_vlan_check_for_8021q_uppers(struct net_device *slave,
				      const struct switchdev_obj_port_vlan *vlan)
{
	struct net_device *upper_dev;
	struct list_head *iter;

	netdev_for_each_upper_dev_rcu(slave, upper_dev, iter) {
		u16 vid;

		if (!is_vlan_dev(upper_dev))
			continue;

		vid = vlan_dev_vlan_id(upper_dev);
		if (vid >= vlan->vid_begin && vid <= vlan->vid_end)
			return -EBUSY;
	}

	return 0;
}

static int dsa_slave_vlan_add(struct net_device *dev,
			      const struct switchdev_obj *obj,
			      struct switchdev_trans *trans)
{
	struct net_device *master = dsa_slave_to_master(dev);
	struct dsa_port *dp = dsa_slave_to_port(dev);
	struct switchdev_obj_port_vlan vlan;
	int vid, err;

	if (obj->orig_dev != dev)
		return -EOPNOTSUPP;

	if (dsa_port_skip_vlan_configuration(dp))
		return 0;

	vlan = *SWITCHDEV_OBJ_PORT_VLAN(obj);

	/* Deny adding a bridge VLAN when there is already an 802.1Q upper with
	 * the same VID.
	 */
	if (trans->ph_prepare && br_vlan_enabled(dp->bridge_dev)) {
		rcu_read_lock();
		err = dsa_slave_vlan_check_for_8021q_uppers(dev, &vlan);
		rcu_read_unlock();
		if (err)
			return err;
	}

	err = dsa_port_vlan_add(dp, &vlan, trans);
	if (err)
		return err;

	/* We need the dedicated CPU port to be a member of the VLAN as well.
	 * Even though drivers often handle CPU membership in special ways,
	 * it doesn't make sense to program a PVID, so clear this flag.
	 */
	vlan.flags &= ~BRIDGE_VLAN_INFO_PVID;

	err = dsa_port_vlan_add(dp->cpu_dp, &vlan, trans);
	if (err)
		return err;

	for (vid = vlan.vid_begin; vid <= vlan.vid_end; vid++) {
		err = vlan_vid_add(master, htons(ETH_P_8021Q), vid);
		if (err)
			return err;
	}

	return 0;
}

static int dsa_slave_port_obj_add(struct net_device *dev,
				  const struct switchdev_obj *obj,
				  struct switchdev_trans *trans,
				  struct netlink_ext_ack *extack)
{
	struct dsa_port *dp = dsa_slave_to_port(dev);
	int err;

	/* For the prepare phase, ensure the full set of changes is feasable in
	 * one go in order to signal a failure properly. If an operation is not
	 * supported, return -EOPNOTSUPP.
	 */

	switch (obj->id) {
	case SWITCHDEV_OBJ_ID_PORT_MDB:
		if (obj->orig_dev != dev)
			return -EOPNOTSUPP;
		err = dsa_port_mdb_add(dp, SWITCHDEV_OBJ_PORT_MDB(obj), trans);
		break;
	case SWITCHDEV_OBJ_ID_HOST_MDB:
		/* DSA can directly translate this to a normal MDB add,
		 * but on the CPU port.
		 */
		err = dsa_port_mdb_add(dp->cpu_dp, SWITCHDEV_OBJ_PORT_MDB(obj),
				       trans);
		break;
	case SWITCHDEV_OBJ_ID_PORT_VLAN:
		err = dsa_slave_vlan_add(dev, obj, trans);
		break;
	default:
		err = -EOPNOTSUPP;
		break;
	}

	return err;
}

static int dsa_slave_vlan_del(struct net_device *dev,
			      const struct switchdev_obj *obj)
{
	struct net_device *master = dsa_slave_to_master(dev);
	struct dsa_port *dp = dsa_slave_to_port(dev);
	struct switchdev_obj_port_vlan *vlan;
	int vid, err;

	if (obj->orig_dev != dev)
		return -EOPNOTSUPP;

	if (dsa_port_skip_vlan_configuration(dp))
		return 0;

	vlan = SWITCHDEV_OBJ_PORT_VLAN(obj);

	/* Do not deprogram the CPU port as it may be shared with other user
	 * ports which can be members of this VLAN as well.
	 */
	err = dsa_port_vlan_del(dp, vlan);
	if (err)
		return err;

	for (vid = vlan->vid_begin; vid <= vlan->vid_end; vid++)
		vlan_vid_del(master, htons(ETH_P_8021Q), vid);

	return 0;
}

static int dsa_slave_port_obj_del(struct net_device *dev,
				  const struct switchdev_obj *obj)
{
	struct dsa_port *dp = dsa_slave_to_port(dev);
	int err;

	switch (obj->id) {
	case SWITCHDEV_OBJ_ID_PORT_MDB:
		if (obj->orig_dev != dev)
			return -EOPNOTSUPP;
		err = dsa_port_mdb_del(dp, SWITCHDEV_OBJ_PORT_MDB(obj));
		break;
	case SWITCHDEV_OBJ_ID_HOST_MDB:
		/* DSA can directly translate this to a normal MDB add,
		 * but on the CPU port.
		 */
		err = dsa_port_mdb_del(dp->cpu_dp, SWITCHDEV_OBJ_PORT_MDB(obj));
		break;
	case SWITCHDEV_OBJ_ID_PORT_VLAN:
		err = dsa_slave_vlan_del(dev, obj);
		break;
	default:
		err = -EOPNOTSUPP;
		break;
	}

	return err;
}

static int dsa_slave_get_port_parent_id(struct net_device *dev,
					struct netdev_phys_item_id *ppid)
{
	struct dsa_port *dp = dsa_slave_to_port(dev);
	struct dsa_switch *ds = dp->ds;
	struct dsa_switch_tree *dst = ds->dst;

	/* For non-legacy ports, devlink is used and it takes
	 * care of the name generation. This ndo implementation
	 * should be removed with legacy support.
	 */
	if (dp->ds->devlink)
		return -EOPNOTSUPP;

	ppid->id_len = sizeof(dst->index);
	memcpy(&ppid->id, &dst->index, ppid->id_len);

	return 0;
}

static inline netdev_tx_t dsa_slave_netpoll_send_skb(struct net_device *dev,
						     struct sk_buff *skb)
{
#ifdef CONFIG_NET_POLL_CONTROLLER
	struct dsa_slave_priv *p = netdev_priv(dev);

	return netpoll_send_skb(p->netpoll, skb);
#else
	BUG();
	return NETDEV_TX_OK;
#endif
}

static void dsa_skb_tx_timestamp(struct dsa_slave_priv *p,
				 struct sk_buff *skb)
{
	struct dsa_switch *ds = p->dp->ds;
	struct sk_buff *clone;
	unsigned int type;

	type = ptp_classify_raw(skb);
	if (type == PTP_CLASS_NONE)
		return;

	if (!ds->ops->port_txtstamp)
		return;

	clone = skb_clone_sk(skb);
	if (!clone)
		return;

	if (ds->ops->port_txtstamp(ds, p->dp->index, clone, type)) {
		DSA_SKB_CB(skb)->clone = clone;
		return;
	}

	kfree_skb(clone);
}

netdev_tx_t dsa_enqueue_skb(struct sk_buff *skb, struct net_device *dev)
{
	/* SKB for netpoll still need to be mangled with the protocol-specific
	 * tag to be successfully transmitted
	 */
	if (unlikely(netpoll_tx_running(dev)))
		return dsa_slave_netpoll_send_skb(dev, skb);

	/* Queue the SKB for transmission on the parent interface, but
	 * do not modify its EtherType
	 */
	skb->dev = dsa_slave_to_master(dev);
	dev_queue_xmit(skb);

	return NETDEV_TX_OK;
}
EXPORT_SYMBOL_GPL(dsa_enqueue_skb);

static int dsa_realloc_skb(struct sk_buff *skb, struct net_device *dev)
{
	int needed_headroom = dev->needed_headroom;
	int needed_tailroom = dev->needed_tailroom;

	/* For tail taggers, we need to pad short frames ourselves, to ensure
	 * that the tail tag does not fail at its role of being at the end of
	 * the packet, once the master interface pads the frame. Account for
	 * that pad length here, and pad later.
	 */
	if (unlikely(needed_tailroom && skb->len < ETH_ZLEN))
		needed_tailroom += ETH_ZLEN - skb->len;
	/* skb_headroom() returns unsigned int... */
	needed_headroom = max_t(int, needed_headroom - skb_headroom(skb), 0);
	needed_tailroom = max_t(int, needed_tailroom - skb_tailroom(skb), 0);

	if (likely(!needed_headroom && !needed_tailroom && !skb_cloned(skb)))
		/* No reallocation needed, yay! */
		return 0;

	return pskb_expand_head(skb, needed_headroom, needed_tailroom,
				GFP_ATOMIC);
}

static netdev_tx_t dsa_slave_xmit(struct sk_buff *skb, struct net_device *dev)
{
	struct dsa_slave_priv *p = netdev_priv(dev);
	struct sk_buff *nskb;

	dev_sw_netstats_tx_add(dev, 1, skb->len);

	DSA_SKB_CB(skb)->clone = NULL;

	/* Identify PTP protocol packets, clone them, and pass them to the
	 * switch driver
	 */
	dsa_skb_tx_timestamp(p, skb);

	if (dsa_realloc_skb(skb, dev)) {
		dev_kfree_skb_any(skb);
		return NETDEV_TX_OK;
	}

	/* needed_tailroom should still be 'warm' in the cache line from
	 * dsa_realloc_skb(), which has also ensured that padding is safe.
	 */
	if (dev->needed_tailroom)
		eth_skb_pad(skb);

	/* Transmit function may have to reallocate the original SKB,
	 * in which case it must have freed it. Only free it here on error.
	 */
	nskb = p->xmit(skb, dev);
	if (!nskb) {
		kfree_skb(skb);
		return NETDEV_TX_OK;
	}

	return dsa_enqueue_skb(nskb, dev);
}

/* ethtool operations *******************************************************/

static void dsa_slave_get_drvinfo(struct net_device *dev,
				  struct ethtool_drvinfo *drvinfo)
{
	strlcpy(drvinfo->driver, "dsa", sizeof(drvinfo->driver));
	strlcpy(drvinfo->fw_version, "N/A", sizeof(drvinfo->fw_version));
	strlcpy(drvinfo->bus_info, "platform", sizeof(drvinfo->bus_info));
}

static int dsa_slave_get_regs_len(struct net_device *dev)
{
	struct dsa_port *dp = dsa_slave_to_port(dev);
	struct dsa_switch *ds = dp->ds;

	if (ds->ops->get_regs_len)
		return ds->ops->get_regs_len(ds, dp->index);

	return -EOPNOTSUPP;
}

static void
dsa_slave_get_regs(struct net_device *dev, struct ethtool_regs *regs, void *_p)
{
	struct dsa_port *dp = dsa_slave_to_port(dev);
	struct dsa_switch *ds = dp->ds;

	if (ds->ops->get_regs)
		ds->ops->get_regs(ds, dp->index, regs, _p);
}

static int dsa_slave_nway_reset(struct net_device *dev)
{
	struct dsa_port *dp = dsa_slave_to_port(dev);

	return phylink_ethtool_nway_reset(dp->pl);
}

static int dsa_slave_get_eeprom_len(struct net_device *dev)
{
	struct dsa_port *dp = dsa_slave_to_port(dev);
	struct dsa_switch *ds = dp->ds;

	if (ds->cd && ds->cd->eeprom_len)
		return ds->cd->eeprom_len;

	if (ds->ops->get_eeprom_len)
		return ds->ops->get_eeprom_len(ds);

	return 0;
}

static int dsa_slave_get_eeprom(struct net_device *dev,
				struct ethtool_eeprom *eeprom, u8 *data)
{
	struct dsa_port *dp = dsa_slave_to_port(dev);
	struct dsa_switch *ds = dp->ds;

	if (ds->ops->get_eeprom)
		return ds->ops->get_eeprom(ds, eeprom, data);

	return -EOPNOTSUPP;
}

static int dsa_slave_set_eeprom(struct net_device *dev,
				struct ethtool_eeprom *eeprom, u8 *data)
{
	struct dsa_port *dp = dsa_slave_to_port(dev);
	struct dsa_switch *ds = dp->ds;

	if (ds->ops->set_eeprom)
		return ds->ops->set_eeprom(ds, eeprom, data);

	return -EOPNOTSUPP;
}

static void dsa_slave_get_strings(struct net_device *dev,
				  uint32_t stringset, uint8_t *data)
{
	struct dsa_port *dp = dsa_slave_to_port(dev);
	struct dsa_switch *ds = dp->ds;

	if (stringset == ETH_SS_STATS) {
		int len = ETH_GSTRING_LEN;

		strncpy(data, "tx_packets", len);
		strncpy(data + len, "tx_bytes", len);
		strncpy(data + 2 * len, "rx_packets", len);
		strncpy(data + 3 * len, "rx_bytes", len);
		if (ds->ops->get_strings)
			ds->ops->get_strings(ds, dp->index, stringset,
					     data + 4 * len);
	}
}

static void dsa_slave_get_ethtool_stats(struct net_device *dev,
					struct ethtool_stats *stats,
					uint64_t *data)
{
	struct dsa_port *dp = dsa_slave_to_port(dev);
	struct dsa_switch *ds = dp->ds;
	struct pcpu_sw_netstats *s;
	unsigned int start;
	int i;

	for_each_possible_cpu(i) {
		u64 tx_packets, tx_bytes, rx_packets, rx_bytes;

		s = per_cpu_ptr(dev->tstats, i);
		do {
			start = u64_stats_fetch_begin_irq(&s->syncp);
			tx_packets = s->tx_packets;
			tx_bytes = s->tx_bytes;
			rx_packets = s->rx_packets;
			rx_bytes = s->rx_bytes;
		} while (u64_stats_fetch_retry_irq(&s->syncp, start));
		data[0] += tx_packets;
		data[1] += tx_bytes;
		data[2] += rx_packets;
		data[3] += rx_bytes;
	}
	if (ds->ops->get_ethtool_stats)
		ds->ops->get_ethtool_stats(ds, dp->index, data + 4);
}

static int dsa_slave_get_sset_count(struct net_device *dev, int sset)
{
	struct dsa_port *dp = dsa_slave_to_port(dev);
	struct dsa_switch *ds = dp->ds;

	if (sset == ETH_SS_STATS) {
		int count;

		count = 4;
		if (ds->ops->get_sset_count)
			count += ds->ops->get_sset_count(ds, dp->index, sset);

		return count;
	}

	return -EOPNOTSUPP;
}

static void dsa_slave_get_wol(struct net_device *dev, struct ethtool_wolinfo *w)
{
	struct dsa_port *dp = dsa_slave_to_port(dev);
	struct dsa_switch *ds = dp->ds;

	phylink_ethtool_get_wol(dp->pl, w);

	if (ds->ops->get_wol)
		ds->ops->get_wol(ds, dp->index, w);
}

static int dsa_slave_set_wol(struct net_device *dev, struct ethtool_wolinfo *w)
{
	struct dsa_port *dp = dsa_slave_to_port(dev);
	struct dsa_switch *ds = dp->ds;
	int ret = -EOPNOTSUPP;

	phylink_ethtool_set_wol(dp->pl, w);

	if (ds->ops->set_wol)
		ret = ds->ops->set_wol(ds, dp->index, w);

	return ret;
}

static int dsa_slave_set_eee(struct net_device *dev, struct ethtool_eee *e)
{
	struct dsa_port *dp = dsa_slave_to_port(dev);
	struct dsa_switch *ds = dp->ds;
	int ret;

	/* Port's PHY and MAC both need to be EEE capable */
	if (!dev->phydev || !dp->pl)
		return -ENODEV;

	if (!ds->ops->set_mac_eee)
		return -EOPNOTSUPP;

	ret = ds->ops->set_mac_eee(ds, dp->index, e);
	if (ret)
		return ret;

	return phylink_ethtool_set_eee(dp->pl, e);
}

static int dsa_slave_get_eee(struct net_device *dev, struct ethtool_eee *e)
{
	struct dsa_port *dp = dsa_slave_to_port(dev);
	struct dsa_switch *ds = dp->ds;
	int ret;

	/* Port's PHY and MAC both need to be EEE capable */
	if (!dev->phydev || !dp->pl)
		return -ENODEV;

	if (!ds->ops->get_mac_eee)
		return -EOPNOTSUPP;

	ret = ds->ops->get_mac_eee(ds, dp->index, e);
	if (ret)
		return ret;

	return phylink_ethtool_get_eee(dp->pl, e);
}

static int dsa_slave_get_link_ksettings(struct net_device *dev,
					struct ethtool_link_ksettings *cmd)
{
	struct dsa_port *dp = dsa_slave_to_port(dev);

	return phylink_ethtool_ksettings_get(dp->pl, cmd);
}

static int dsa_slave_set_link_ksettings(struct net_device *dev,
					const struct ethtool_link_ksettings *cmd)
{
	struct dsa_port *dp = dsa_slave_to_port(dev);

	return phylink_ethtool_ksettings_set(dp->pl, cmd);
}

static void dsa_slave_get_pauseparam(struct net_device *dev,
				     struct ethtool_pauseparam *pause)
{
	struct dsa_port *dp = dsa_slave_to_port(dev);

	phylink_ethtool_get_pauseparam(dp->pl, pause);
}

static int dsa_slave_set_pauseparam(struct net_device *dev,
				    struct ethtool_pauseparam *pause)
{
	struct dsa_port *dp = dsa_slave_to_port(dev);

	return phylink_ethtool_set_pauseparam(dp->pl, pause);
}

#ifdef CONFIG_NET_POLL_CONTROLLER
static int dsa_slave_netpoll_setup(struct net_device *dev,
				   struct netpoll_info *ni)
{
	struct net_device *master = dsa_slave_to_master(dev);
	struct dsa_slave_priv *p = netdev_priv(dev);
	struct netpoll *netpoll;
	int err = 0;

	netpoll = kzalloc(sizeof(*netpoll), GFP_KERNEL);
	if (!netpoll)
		return -ENOMEM;

	err = __netpoll_setup(netpoll, master);
	if (err) {
		kfree(netpoll);
		goto out;
	}

	p->netpoll = netpoll;
out:
	return err;
}

static void dsa_slave_netpoll_cleanup(struct net_device *dev)
{
	struct dsa_slave_priv *p = netdev_priv(dev);
	struct netpoll *netpoll = p->netpoll;

	if (!netpoll)
		return;

	p->netpoll = NULL;

	__netpoll_free(netpoll);
}

static void dsa_slave_poll_controller(struct net_device *dev)
{
}
#endif

static int dsa_slave_get_phys_port_name(struct net_device *dev,
					char *name, size_t len)
{
	struct dsa_port *dp = dsa_slave_to_port(dev);

	/* For non-legacy ports, devlink is used and it takes
	 * care of the name generation. This ndo implementation
	 * should be removed with legacy support.
	 */
	if (dp->ds->devlink)
		return -EOPNOTSUPP;

	if (snprintf(name, len, "p%d", dp->index) >= len)
		return -EINVAL;

	return 0;
}

static struct dsa_mall_tc_entry *
dsa_slave_mall_tc_entry_find(struct net_device *dev, unsigned long cookie)
{
	struct dsa_slave_priv *p = netdev_priv(dev);
	struct dsa_mall_tc_entry *mall_tc_entry;

	list_for_each_entry(mall_tc_entry, &p->mall_tc_list, list)
		if (mall_tc_entry->cookie == cookie)
			return mall_tc_entry;

	return NULL;
}

static int
dsa_slave_add_cls_matchall_mirred(struct net_device *dev,
				  struct tc_cls_matchall_offload *cls,
				  bool ingress)
{
	struct dsa_port *dp = dsa_slave_to_port(dev);
	struct dsa_slave_priv *p = netdev_priv(dev);
	struct dsa_mall_mirror_tc_entry *mirror;
	struct dsa_mall_tc_entry *mall_tc_entry;
	struct dsa_switch *ds = dp->ds;
	struct flow_action_entry *act;
	struct dsa_port *to_dp;
	int err;

	if (!ds->ops->port_mirror_add)
		return -EOPNOTSUPP;

	if (!flow_action_basic_hw_stats_check(&cls->rule->action,
					      cls->common.extack))
		return -EOPNOTSUPP;

	act = &cls->rule->action.entries[0];

	if (!act->dev)
		return -EINVAL;

	if (!dsa_slave_dev_check(act->dev))
		return -EOPNOTSUPP;

	mall_tc_entry = kzalloc(sizeof(*mall_tc_entry), GFP_KERNEL);
	if (!mall_tc_entry)
		return -ENOMEM;

	mall_tc_entry->cookie = cls->cookie;
	mall_tc_entry->type = DSA_PORT_MALL_MIRROR;
	mirror = &mall_tc_entry->mirror;

	to_dp = dsa_slave_to_port(act->dev);

	mirror->to_local_port = to_dp->index;
	mirror->ingress = ingress;

	err = ds->ops->port_mirror_add(ds, dp->index, mirror, ingress);
	if (err) {
		kfree(mall_tc_entry);
		return err;
	}

	list_add_tail(&mall_tc_entry->list, &p->mall_tc_list);

	return err;
}

static int
dsa_slave_add_cls_matchall_police(struct net_device *dev,
				  struct tc_cls_matchall_offload *cls,
				  bool ingress)
{
	struct netlink_ext_ack *extack = cls->common.extack;
	struct dsa_port *dp = dsa_slave_to_port(dev);
	struct dsa_slave_priv *p = netdev_priv(dev);
	struct dsa_mall_policer_tc_entry *policer;
	struct dsa_mall_tc_entry *mall_tc_entry;
	struct dsa_switch *ds = dp->ds;
	struct flow_action_entry *act;
	int err;

	if (!ds->ops->port_policer_add) {
		NL_SET_ERR_MSG_MOD(extack,
				   "Policing offload not implemented");
		return -EOPNOTSUPP;
	}

	if (!ingress) {
		NL_SET_ERR_MSG_MOD(extack,
				   "Only supported on ingress qdisc");
		return -EOPNOTSUPP;
	}

	if (!flow_action_basic_hw_stats_check(&cls->rule->action,
					      cls->common.extack))
		return -EOPNOTSUPP;

	list_for_each_entry(mall_tc_entry, &p->mall_tc_list, list) {
		if (mall_tc_entry->type == DSA_PORT_MALL_POLICER) {
			NL_SET_ERR_MSG_MOD(extack,
					   "Only one port policer allowed");
			return -EEXIST;
		}
	}

	act = &cls->rule->action.entries[0];

	mall_tc_entry = kzalloc(sizeof(*mall_tc_entry), GFP_KERNEL);
	if (!mall_tc_entry)
		return -ENOMEM;

	mall_tc_entry->cookie = cls->cookie;
	mall_tc_entry->type = DSA_PORT_MALL_POLICER;
	policer = &mall_tc_entry->policer;
	policer->rate_bytes_per_sec = act->police.rate_bytes_ps;
	policer->burst = act->police.burst;

	err = ds->ops->port_policer_add(ds, dp->index, policer);
	if (err) {
		kfree(mall_tc_entry);
		return err;
	}

	list_add_tail(&mall_tc_entry->list, &p->mall_tc_list);

	return err;
}

static int dsa_slave_add_cls_matchall(struct net_device *dev,
				      struct tc_cls_matchall_offload *cls,
				      bool ingress)
{
	int err = -EOPNOTSUPP;

	if (cls->common.protocol == htons(ETH_P_ALL) &&
	    flow_offload_has_one_action(&cls->rule->action) &&
	    cls->rule->action.entries[0].id == FLOW_ACTION_MIRRED)
		err = dsa_slave_add_cls_matchall_mirred(dev, cls, ingress);
	else if (flow_offload_has_one_action(&cls->rule->action) &&
		 cls->rule->action.entries[0].id == FLOW_ACTION_POLICE)
		err = dsa_slave_add_cls_matchall_police(dev, cls, ingress);

	return err;
}

static void dsa_slave_del_cls_matchall(struct net_device *dev,
				       struct tc_cls_matchall_offload *cls)
{
	struct dsa_port *dp = dsa_slave_to_port(dev);
	struct dsa_mall_tc_entry *mall_tc_entry;
	struct dsa_switch *ds = dp->ds;

	mall_tc_entry = dsa_slave_mall_tc_entry_find(dev, cls->cookie);
	if (!mall_tc_entry)
		return;

	list_del(&mall_tc_entry->list);

	switch (mall_tc_entry->type) {
	case DSA_PORT_MALL_MIRROR:
		if (ds->ops->port_mirror_del)
			ds->ops->port_mirror_del(ds, dp->index,
						 &mall_tc_entry->mirror);
		break;
	case DSA_PORT_MALL_POLICER:
		if (ds->ops->port_policer_del)
			ds->ops->port_policer_del(ds, dp->index);
		break;
	default:
		WARN_ON(1);
	}

	kfree(mall_tc_entry);
}

static int dsa_slave_setup_tc_cls_matchall(struct net_device *dev,
					   struct tc_cls_matchall_offload *cls,
					   bool ingress)
{
	if (cls->common.chain_index)
		return -EOPNOTSUPP;

	switch (cls->command) {
	case TC_CLSMATCHALL_REPLACE:
		return dsa_slave_add_cls_matchall(dev, cls, ingress);
	case TC_CLSMATCHALL_DESTROY:
		dsa_slave_del_cls_matchall(dev, cls);
		return 0;
	default:
		return -EOPNOTSUPP;
	}
}

static int dsa_slave_add_cls_flower(struct net_device *dev,
				    struct flow_cls_offload *cls,
				    bool ingress)
{
	struct dsa_port *dp = dsa_slave_to_port(dev);
	struct dsa_switch *ds = dp->ds;
	int port = dp->index;

	if (!ds->ops->cls_flower_add)
		return -EOPNOTSUPP;

	return ds->ops->cls_flower_add(ds, port, cls, ingress);
}

static int dsa_slave_del_cls_flower(struct net_device *dev,
				    struct flow_cls_offload *cls,
				    bool ingress)
{
	struct dsa_port *dp = dsa_slave_to_port(dev);
	struct dsa_switch *ds = dp->ds;
	int port = dp->index;

	if (!ds->ops->cls_flower_del)
		return -EOPNOTSUPP;

	return ds->ops->cls_flower_del(ds, port, cls, ingress);
}

static int dsa_slave_stats_cls_flower(struct net_device *dev,
				      struct flow_cls_offload *cls,
				      bool ingress)
{
	struct dsa_port *dp = dsa_slave_to_port(dev);
	struct dsa_switch *ds = dp->ds;
	int port = dp->index;

	if (!ds->ops->cls_flower_stats)
		return -EOPNOTSUPP;

	return ds->ops->cls_flower_stats(ds, port, cls, ingress);
}

static int dsa_slave_setup_tc_cls_flower(struct net_device *dev,
					 struct flow_cls_offload *cls,
					 bool ingress)
{
	switch (cls->command) {
	case FLOW_CLS_REPLACE:
		return dsa_slave_add_cls_flower(dev, cls, ingress);
	case FLOW_CLS_DESTROY:
		return dsa_slave_del_cls_flower(dev, cls, ingress);
	case FLOW_CLS_STATS:
		return dsa_slave_stats_cls_flower(dev, cls, ingress);
	default:
		return -EOPNOTSUPP;
	}
}

static int dsa_slave_setup_tc_block_cb(enum tc_setup_type type, void *type_data,
				       void *cb_priv, bool ingress)
{
	struct net_device *dev = cb_priv;

	if (!tc_can_offload(dev))
		return -EOPNOTSUPP;

	switch (type) {
	case TC_SETUP_CLSMATCHALL:
		return dsa_slave_setup_tc_cls_matchall(dev, type_data, ingress);
	case TC_SETUP_CLSFLOWER:
		return dsa_slave_setup_tc_cls_flower(dev, type_data, ingress);
	default:
		return -EOPNOTSUPP;
	}
}

static int dsa_slave_setup_tc_block_cb_ig(enum tc_setup_type type,
					  void *type_data, void *cb_priv)
{
	return dsa_slave_setup_tc_block_cb(type, type_data, cb_priv, true);
}

static int dsa_slave_setup_tc_block_cb_eg(enum tc_setup_type type,
					  void *type_data, void *cb_priv)
{
	return dsa_slave_setup_tc_block_cb(type, type_data, cb_priv, false);
}

static LIST_HEAD(dsa_slave_block_cb_list);

static int dsa_slave_setup_tc_block(struct net_device *dev,
				    struct flow_block_offload *f)
{
	struct flow_block_cb *block_cb;
	flow_setup_cb_t *cb;

	if (f->binder_type == FLOW_BLOCK_BINDER_TYPE_CLSACT_INGRESS)
		cb = dsa_slave_setup_tc_block_cb_ig;
	else if (f->binder_type == FLOW_BLOCK_BINDER_TYPE_CLSACT_EGRESS)
		cb = dsa_slave_setup_tc_block_cb_eg;
	else
		return -EOPNOTSUPP;

	f->driver_block_list = &dsa_slave_block_cb_list;

	switch (f->command) {
	case FLOW_BLOCK_BIND:
		if (flow_block_cb_is_busy(cb, dev, &dsa_slave_block_cb_list))
			return -EBUSY;

		block_cb = flow_block_cb_alloc(cb, dev, dev, NULL);
		if (IS_ERR(block_cb))
			return PTR_ERR(block_cb);

		flow_block_cb_add(block_cb, f);
		list_add_tail(&block_cb->driver_list, &dsa_slave_block_cb_list);
		return 0;
	case FLOW_BLOCK_UNBIND:
		block_cb = flow_block_cb_lookup(f->block, cb, dev);
		if (!block_cb)
			return -ENOENT;

		flow_block_cb_remove(block_cb, f);
		list_del(&block_cb->driver_list);
		return 0;
	default:
		return -EOPNOTSUPP;
	}
}

static int dsa_slave_setup_tc(struct net_device *dev, enum tc_setup_type type,
			      void *type_data)
{
	struct dsa_port *dp = dsa_slave_to_port(dev);
	struct dsa_switch *ds = dp->ds;

	if (type == TC_SETUP_BLOCK)
		return dsa_slave_setup_tc_block(dev, type_data);

	if (!ds->ops->port_setup_tc)
		return -EOPNOTSUPP;

	return ds->ops->port_setup_tc(ds, dp->index, type, type_data);
}

<<<<<<< HEAD
static void dsa_slave_get_stats64(struct net_device *dev,
				  struct rtnl_link_stats64 *stats)
{
	struct dsa_slave_priv *p = netdev_priv(dev);

	netdev_stats_to_stats64(stats, &dev->stats);
	dev_fetch_sw_netstats(stats, p->stats64);
}

=======
>>>>>>> 356006a6
static int dsa_slave_get_rxnfc(struct net_device *dev,
			       struct ethtool_rxnfc *nfc, u32 *rule_locs)
{
	struct dsa_port *dp = dsa_slave_to_port(dev);
	struct dsa_switch *ds = dp->ds;

	if (!ds->ops->get_rxnfc)
		return -EOPNOTSUPP;

	return ds->ops->get_rxnfc(ds, dp->index, nfc, rule_locs);
}

static int dsa_slave_set_rxnfc(struct net_device *dev,
			       struct ethtool_rxnfc *nfc)
{
	struct dsa_port *dp = dsa_slave_to_port(dev);
	struct dsa_switch *ds = dp->ds;

	if (!ds->ops->set_rxnfc)
		return -EOPNOTSUPP;

	return ds->ops->set_rxnfc(ds, dp->index, nfc);
}

static int dsa_slave_get_ts_info(struct net_device *dev,
				 struct ethtool_ts_info *ts)
{
	struct dsa_slave_priv *p = netdev_priv(dev);
	struct dsa_switch *ds = p->dp->ds;

	if (!ds->ops->get_ts_info)
		return -EOPNOTSUPP;

	return ds->ops->get_ts_info(ds, p->dp->index, ts);
}

static int dsa_slave_vlan_rx_add_vid(struct net_device *dev, __be16 proto,
				     u16 vid)
{
	struct net_device *master = dsa_slave_to_master(dev);
	struct dsa_port *dp = dsa_slave_to_port(dev);
	struct switchdev_obj_port_vlan vlan = {
		.obj.id = SWITCHDEV_OBJ_ID_PORT_VLAN,
		.vid_begin = vid,
		.vid_end = vid,
		/* This API only allows programming tagged, non-PVID VIDs */
		.flags = 0,
	};
	struct switchdev_trans trans;
	int ret;

	/* User port... */
	trans.ph_prepare = true;
	ret = dsa_port_vlan_add(dp, &vlan, &trans);
	if (ret)
		return ret;

	trans.ph_prepare = false;
	ret = dsa_port_vlan_add(dp, &vlan, &trans);
	if (ret)
		return ret;

	/* And CPU port... */
	trans.ph_prepare = true;
	ret = dsa_port_vlan_add(dp->cpu_dp, &vlan, &trans);
	if (ret)
		return ret;

	trans.ph_prepare = false;
	ret = dsa_port_vlan_add(dp->cpu_dp, &vlan, &trans);
	if (ret)
		return ret;

	return vlan_vid_add(master, proto, vid);
}

static int dsa_slave_vlan_rx_kill_vid(struct net_device *dev, __be16 proto,
				      u16 vid)
{
	struct net_device *master = dsa_slave_to_master(dev);
	struct dsa_port *dp = dsa_slave_to_port(dev);
	struct switchdev_obj_port_vlan vlan = {
		.vid_begin = vid,
		.vid_end = vid,
		/* This API only allows programming tagged, non-PVID VIDs */
		.flags = 0,
	};
	int err;

	/* Do not deprogram the CPU port as it may be shared with other user
	 * ports which can be members of this VLAN as well.
	 */
	err = dsa_port_vlan_del(dp, &vlan);
	if (err)
		return err;

	vlan_vid_del(master, proto, vid);

	return 0;
}

struct dsa_hw_port {
	struct list_head list;
	struct net_device *dev;
	int old_mtu;
};

static int dsa_hw_port_list_set_mtu(struct list_head *hw_port_list, int mtu)
{
	const struct dsa_hw_port *p;
	int err;

	list_for_each_entry(p, hw_port_list, list) {
		if (p->dev->mtu == mtu)
			continue;

		err = dev_set_mtu(p->dev, mtu);
		if (err)
			goto rollback;
	}

	return 0;

rollback:
	list_for_each_entry_continue_reverse(p, hw_port_list, list) {
		if (p->dev->mtu == p->old_mtu)
			continue;

		if (dev_set_mtu(p->dev, p->old_mtu))
			netdev_err(p->dev, "Failed to restore MTU\n");
	}

	return err;
}

static void dsa_hw_port_list_free(struct list_head *hw_port_list)
{
	struct dsa_hw_port *p, *n;

	list_for_each_entry_safe(p, n, hw_port_list, list)
		kfree(p);
}

/* Make the hardware datapath to/from @dev limited to a common MTU */
static void dsa_bridge_mtu_normalization(struct dsa_port *dp)
{
	struct list_head hw_port_list;
	struct dsa_switch_tree *dst;
	int min_mtu = ETH_MAX_MTU;
	struct dsa_port *other_dp;
	int err;

	if (!dp->ds->mtu_enforcement_ingress)
		return;

	if (!dp->bridge_dev)
		return;

	INIT_LIST_HEAD(&hw_port_list);

	/* Populate the list of ports that are part of the same bridge
	 * as the newly added/modified port
	 */
	list_for_each_entry(dst, &dsa_tree_list, list) {
		list_for_each_entry(other_dp, &dst->ports, list) {
			struct dsa_hw_port *hw_port;
			struct net_device *slave;

			if (other_dp->type != DSA_PORT_TYPE_USER)
				continue;

			if (other_dp->bridge_dev != dp->bridge_dev)
				continue;

			if (!other_dp->ds->mtu_enforcement_ingress)
				continue;

			slave = other_dp->slave;

			if (min_mtu > slave->mtu)
				min_mtu = slave->mtu;

			hw_port = kzalloc(sizeof(*hw_port), GFP_KERNEL);
			if (!hw_port)
				goto out;

			hw_port->dev = slave;
			hw_port->old_mtu = slave->mtu;

			list_add(&hw_port->list, &hw_port_list);
		}
	}

	/* Attempt to configure the entire hardware bridge to the newly added
	 * interface's MTU first, regardless of whether the intention of the
	 * user was to raise or lower it.
	 */
	err = dsa_hw_port_list_set_mtu(&hw_port_list, dp->slave->mtu);
	if (!err)
		goto out;

	/* Clearly that didn't work out so well, so just set the minimum MTU on
	 * all hardware bridge ports now. If this fails too, then all ports will
	 * still have their old MTU rolled back anyway.
	 */
	dsa_hw_port_list_set_mtu(&hw_port_list, min_mtu);

out:
	dsa_hw_port_list_free(&hw_port_list);
}

static int dsa_slave_change_mtu(struct net_device *dev, int new_mtu)
{
	struct net_device *master = dsa_slave_to_master(dev);
	struct dsa_port *dp = dsa_slave_to_port(dev);
	struct dsa_slave_priv *p = netdev_priv(dev);
	struct dsa_switch *ds = p->dp->ds;
	struct dsa_port *cpu_dp;
	int port = p->dp->index;
	int largest_mtu = 0;
	int new_master_mtu;
	int old_master_mtu;
	int mtu_limit;
	int cpu_mtu;
	int err, i;

	if (!ds->ops->port_change_mtu)
		return -EOPNOTSUPP;

	for (i = 0; i < ds->num_ports; i++) {
		int slave_mtu;

		if (!dsa_is_user_port(ds, i))
			continue;

		/* During probe, this function will be called for each slave
		 * device, while not all of them have been allocated. That's
		 * ok, it doesn't change what the maximum is, so ignore it.
		 */
		if (!dsa_to_port(ds, i)->slave)
			continue;

		/* Pretend that we already applied the setting, which we
		 * actually haven't (still haven't done all integrity checks)
		 */
		if (i == port)
			slave_mtu = new_mtu;
		else
			slave_mtu = dsa_to_port(ds, i)->slave->mtu;

		if (largest_mtu < slave_mtu)
			largest_mtu = slave_mtu;
	}

	cpu_dp = dsa_to_port(ds, port)->cpu_dp;

	mtu_limit = min_t(int, master->max_mtu, dev->max_mtu);
	old_master_mtu = master->mtu;
	new_master_mtu = largest_mtu + cpu_dp->tag_ops->overhead;
	if (new_master_mtu > mtu_limit)
		return -ERANGE;

	/* If the master MTU isn't over limit, there's no need to check the CPU
	 * MTU, since that surely isn't either.
	 */
	cpu_mtu = largest_mtu;

	/* Start applying stuff */
	if (new_master_mtu != old_master_mtu) {
		err = dev_set_mtu(master, new_master_mtu);
		if (err < 0)
			goto out_master_failed;

		/* We only need to propagate the MTU of the CPU port to
		 * upstream switches.
		 */
		err = dsa_port_mtu_change(cpu_dp, cpu_mtu, true);
		if (err)
			goto out_cpu_failed;
	}

	err = dsa_port_mtu_change(dp, new_mtu, false);
	if (err)
		goto out_port_failed;

	dev->mtu = new_mtu;

	dsa_bridge_mtu_normalization(dp);

	return 0;

out_port_failed:
	if (new_master_mtu != old_master_mtu)
		dsa_port_mtu_change(cpu_dp, old_master_mtu -
				    cpu_dp->tag_ops->overhead,
				    true);
out_cpu_failed:
	if (new_master_mtu != old_master_mtu)
		dev_set_mtu(master, old_master_mtu);
out_master_failed:
	return err;
}

static const struct ethtool_ops dsa_slave_ethtool_ops = {
	.get_drvinfo		= dsa_slave_get_drvinfo,
	.get_regs_len		= dsa_slave_get_regs_len,
	.get_regs		= dsa_slave_get_regs,
	.nway_reset		= dsa_slave_nway_reset,
	.get_link		= ethtool_op_get_link,
	.get_eeprom_len		= dsa_slave_get_eeprom_len,
	.get_eeprom		= dsa_slave_get_eeprom,
	.set_eeprom		= dsa_slave_set_eeprom,
	.get_strings		= dsa_slave_get_strings,
	.get_ethtool_stats	= dsa_slave_get_ethtool_stats,
	.get_sset_count		= dsa_slave_get_sset_count,
	.set_wol		= dsa_slave_set_wol,
	.get_wol		= dsa_slave_get_wol,
	.set_eee		= dsa_slave_set_eee,
	.get_eee		= dsa_slave_get_eee,
	.get_link_ksettings	= dsa_slave_get_link_ksettings,
	.set_link_ksettings	= dsa_slave_set_link_ksettings,
	.get_pauseparam		= dsa_slave_get_pauseparam,
	.set_pauseparam		= dsa_slave_set_pauseparam,
	.get_rxnfc		= dsa_slave_get_rxnfc,
	.set_rxnfc		= dsa_slave_set_rxnfc,
	.get_ts_info		= dsa_slave_get_ts_info,
};

/* legacy way, bypassing the bridge *****************************************/
int dsa_legacy_fdb_add(struct ndmsg *ndm, struct nlattr *tb[],
		       struct net_device *dev,
		       const unsigned char *addr, u16 vid,
		       u16 flags,
		       struct netlink_ext_ack *extack)
{
	struct dsa_port *dp = dsa_slave_to_port(dev);

	return dsa_port_fdb_add(dp, addr, vid);
}

int dsa_legacy_fdb_del(struct ndmsg *ndm, struct nlattr *tb[],
		       struct net_device *dev,
		       const unsigned char *addr, u16 vid)
{
	struct dsa_port *dp = dsa_slave_to_port(dev);

	return dsa_port_fdb_del(dp, addr, vid);
}

static struct devlink_port *dsa_slave_get_devlink_port(struct net_device *dev)
{
	struct dsa_port *dp = dsa_slave_to_port(dev);

	return dp->ds->devlink ? &dp->devlink_port : NULL;
}

static const struct net_device_ops dsa_slave_netdev_ops = {
	.ndo_open	 	= dsa_slave_open,
	.ndo_stop		= dsa_slave_close,
	.ndo_start_xmit		= dsa_slave_xmit,
	.ndo_change_rx_flags	= dsa_slave_change_rx_flags,
	.ndo_set_rx_mode	= dsa_slave_set_rx_mode,
	.ndo_set_mac_address	= dsa_slave_set_mac_address,
	.ndo_fdb_add		= dsa_legacy_fdb_add,
	.ndo_fdb_del		= dsa_legacy_fdb_del,
	.ndo_fdb_dump		= dsa_slave_fdb_dump,
	.ndo_do_ioctl		= dsa_slave_ioctl,
	.ndo_get_iflink		= dsa_slave_get_iflink,
#ifdef CONFIG_NET_POLL_CONTROLLER
	.ndo_netpoll_setup	= dsa_slave_netpoll_setup,
	.ndo_netpoll_cleanup	= dsa_slave_netpoll_cleanup,
	.ndo_poll_controller	= dsa_slave_poll_controller,
#endif
	.ndo_get_phys_port_name	= dsa_slave_get_phys_port_name,
	.ndo_setup_tc		= dsa_slave_setup_tc,
	.ndo_get_stats64	= dev_get_tstats64,
	.ndo_get_port_parent_id	= dsa_slave_get_port_parent_id,
	.ndo_vlan_rx_add_vid	= dsa_slave_vlan_rx_add_vid,
	.ndo_vlan_rx_kill_vid	= dsa_slave_vlan_rx_kill_vid,
	.ndo_get_devlink_port	= dsa_slave_get_devlink_port,
	.ndo_change_mtu		= dsa_slave_change_mtu,
};

static struct device_type dsa_type = {
	.name	= "dsa",
};

void dsa_port_phylink_mac_change(struct dsa_switch *ds, int port, bool up)
{
	const struct dsa_port *dp = dsa_to_port(ds, port);

	if (dp->pl)
		phylink_mac_change(dp->pl, up);
}
EXPORT_SYMBOL_GPL(dsa_port_phylink_mac_change);

static void dsa_slave_phylink_fixed_state(struct phylink_config *config,
					  struct phylink_link_state *state)
{
	struct dsa_port *dp = container_of(config, struct dsa_port, pl_config);
	struct dsa_switch *ds = dp->ds;

	/* No need to check that this operation is valid, the callback would
	 * not be called if it was not.
	 */
	ds->ops->phylink_fixed_state(ds, dp->index, state);
}

/* slave device setup *******************************************************/
static int dsa_slave_phy_connect(struct net_device *slave_dev, int addr)
{
	struct dsa_port *dp = dsa_slave_to_port(slave_dev);
	struct dsa_switch *ds = dp->ds;

	slave_dev->phydev = mdiobus_get_phy(ds->slave_mii_bus, addr);
	if (!slave_dev->phydev) {
		netdev_err(slave_dev, "no phy at %d\n", addr);
		return -ENODEV;
	}

	return phylink_connect_phy(dp->pl, slave_dev->phydev);
}

static int dsa_slave_phy_setup(struct net_device *slave_dev)
{
	struct dsa_port *dp = dsa_slave_to_port(slave_dev);
	struct device_node *port_dn = dp->dn;
	struct dsa_switch *ds = dp->ds;
	phy_interface_t mode;
	u32 phy_flags = 0;
	int ret;

	ret = of_get_phy_mode(port_dn, &mode);
	if (ret)
		mode = PHY_INTERFACE_MODE_NA;

	dp->pl_config.dev = &slave_dev->dev;
	dp->pl_config.type = PHYLINK_NETDEV;

	/* The get_fixed_state callback takes precedence over polling the
	 * link GPIO in PHYLINK (see phylink_get_fixed_state).  Only set
	 * this if the switch provides such a callback.
	 */
	if (ds->ops->phylink_fixed_state) {
		dp->pl_config.get_fixed_state = dsa_slave_phylink_fixed_state;
		dp->pl_config.poll_fixed_state = true;
	}

	dp->pl = phylink_create(&dp->pl_config, of_fwnode_handle(port_dn), mode,
				&dsa_port_phylink_mac_ops);
	if (IS_ERR(dp->pl)) {
		netdev_err(slave_dev,
			   "error creating PHYLINK: %ld\n", PTR_ERR(dp->pl));
		return PTR_ERR(dp->pl);
	}

	if (ds->ops->get_phy_flags)
		phy_flags = ds->ops->get_phy_flags(ds, dp->index);

	ret = phylink_of_phy_connect(dp->pl, port_dn, phy_flags);
	if (ret == -ENODEV && ds->slave_mii_bus) {
		/* We could not connect to a designated PHY or SFP, so try to
		 * use the switch internal MDIO bus instead
		 */
		ret = dsa_slave_phy_connect(slave_dev, dp->index);
		if (ret) {
			netdev_err(slave_dev,
				   "failed to connect to port %d: %d\n",
				   dp->index, ret);
			phylink_destroy(dp->pl);
			return ret;
		}
	}

	return ret;
}

static struct lock_class_key dsa_slave_netdev_xmit_lock_key;
static void dsa_slave_set_lockdep_class_one(struct net_device *dev,
					    struct netdev_queue *txq,
					    void *_unused)
{
	lockdep_set_class(&txq->_xmit_lock,
			  &dsa_slave_netdev_xmit_lock_key);
}

int dsa_slave_suspend(struct net_device *slave_dev)
{
	struct dsa_port *dp = dsa_slave_to_port(slave_dev);

	if (!netif_running(slave_dev))
		return 0;

	netif_device_detach(slave_dev);

	rtnl_lock();
	phylink_stop(dp->pl);
	rtnl_unlock();

	return 0;
}

int dsa_slave_resume(struct net_device *slave_dev)
{
	struct dsa_port *dp = dsa_slave_to_port(slave_dev);

	if (!netif_running(slave_dev))
		return 0;

	netif_device_attach(slave_dev);

	rtnl_lock();
	phylink_start(dp->pl);
	rtnl_unlock();

	return 0;
}

static void dsa_slave_notify(struct net_device *dev, unsigned long val)
{
	struct net_device *master = dsa_slave_to_master(dev);
	struct dsa_port *dp = dsa_slave_to_port(dev);
	struct dsa_notifier_register_info rinfo = {
		.switch_number = dp->ds->index,
		.port_number = dp->index,
		.master = master,
		.info.dev = dev,
	};

	call_dsa_notifiers(val, dev, &rinfo.info);
}

int dsa_slave_create(struct dsa_port *port)
{
	const struct dsa_port *cpu_dp = port->cpu_dp;
	struct net_device *master = cpu_dp->master;
	struct dsa_switch *ds = port->ds;
	const char *name = port->name;
	struct net_device *slave_dev;
	struct dsa_slave_priv *p;
	int ret;

	if (!ds->num_tx_queues)
		ds->num_tx_queues = 1;

	slave_dev = alloc_netdev_mqs(sizeof(struct dsa_slave_priv), name,
				     NET_NAME_UNKNOWN, ether_setup,
				     ds->num_tx_queues, 1);
	if (slave_dev == NULL)
		return -ENOMEM;

	slave_dev->features = master->vlan_features | NETIF_F_HW_TC;
	if (ds->ops->port_vlan_add && ds->ops->port_vlan_del)
		slave_dev->features |= NETIF_F_HW_VLAN_CTAG_FILTER;
	slave_dev->hw_features |= NETIF_F_HW_TC;
	slave_dev->features |= NETIF_F_LLTX;
	slave_dev->ethtool_ops = &dsa_slave_ethtool_ops;
	if (!IS_ERR_OR_NULL(port->mac))
		ether_addr_copy(slave_dev->dev_addr, port->mac);
	else
		eth_hw_addr_inherit(slave_dev, master);
	slave_dev->priv_flags |= IFF_NO_QUEUE;
	slave_dev->netdev_ops = &dsa_slave_netdev_ops;
	if (ds->ops->port_max_mtu)
		slave_dev->max_mtu = ds->ops->port_max_mtu(ds, port->index);
	if (cpu_dp->tag_ops->tail_tag)
		slave_dev->needed_tailroom = cpu_dp->tag_ops->overhead;
	else
		slave_dev->needed_headroom = cpu_dp->tag_ops->overhead;
	/* Try to save one extra realloc later in the TX path (in the master)
	 * by also inheriting the master's needed headroom and tailroom.
	 * The 8021q driver also does this.
	 */
	slave_dev->needed_headroom += master->needed_headroom;
	slave_dev->needed_tailroom += master->needed_tailroom;
	SET_NETDEV_DEVTYPE(slave_dev, &dsa_type);

	netdev_for_each_tx_queue(slave_dev, dsa_slave_set_lockdep_class_one,
				 NULL);

	SET_NETDEV_DEV(slave_dev, port->ds->dev);
	slave_dev->dev.of_node = port->dn;
	slave_dev->vlan_features = master->vlan_features;

	p = netdev_priv(slave_dev);
	slave_dev->tstats = netdev_alloc_pcpu_stats(struct pcpu_sw_netstats);
	if (!slave_dev->tstats) {
		free_netdev(slave_dev);
		return -ENOMEM;
	}

	ret = gro_cells_init(&p->gcells, slave_dev);
	if (ret)
		goto out_free;

	p->dp = port;
	INIT_LIST_HEAD(&p->mall_tc_list);
	p->xmit = cpu_dp->tag_ops->xmit;
	port->slave = slave_dev;

	rtnl_lock();
	ret = dsa_slave_change_mtu(slave_dev, ETH_DATA_LEN);
	rtnl_unlock();
	if (ret && ret != -EOPNOTSUPP)
<<<<<<< HEAD
		dev_warn(ds->dev, "nonfatal error %d setting MTU on port %d\n",
			 ret, port->index);
=======
		dev_warn(ds->dev, "nonfatal error %d setting MTU to %d on port %d\n",
			 ret, ETH_DATA_LEN, port->index);
>>>>>>> 356006a6

	netif_carrier_off(slave_dev);

	ret = dsa_slave_phy_setup(slave_dev);
	if (ret) {
		netdev_err(slave_dev,
			   "error %d setting up PHY for tree %d, switch %d, port %d\n",
			   ret, ds->dst->index, ds->index, port->index);
		goto out_gcells;
	}

	dsa_slave_notify(slave_dev, DSA_PORT_REGISTER);

	rtnl_lock();

	ret = register_netdevice(slave_dev);
	if (ret) {
		netdev_err(master, "error %d registering interface %s\n",
			   ret, slave_dev->name);
		rtnl_unlock();
		goto out_phy;
	}

	ret = netdev_upper_dev_link(master, slave_dev, NULL);

	rtnl_unlock();

	if (ret)
		goto out_unregister;

	return 0;

out_unregister:
	unregister_netdev(slave_dev);
out_phy:
	rtnl_lock();
	phylink_disconnect_phy(p->dp->pl);
	rtnl_unlock();
	phylink_destroy(p->dp->pl);
out_gcells:
	gro_cells_destroy(&p->gcells);
out_free:
	free_percpu(slave_dev->tstats);
	free_netdev(slave_dev);
	port->slave = NULL;
	return ret;
}

void dsa_slave_destroy(struct net_device *slave_dev)
{
	struct net_device *master = dsa_slave_to_master(slave_dev);
	struct dsa_port *dp = dsa_slave_to_port(slave_dev);
	struct dsa_slave_priv *p = netdev_priv(slave_dev);

	netif_carrier_off(slave_dev);
	rtnl_lock();
	netdev_upper_dev_unlink(master, slave_dev);
	unregister_netdevice(slave_dev);
	phylink_disconnect_phy(dp->pl);
	rtnl_unlock();

	dsa_slave_notify(slave_dev, DSA_PORT_UNREGISTER);
	phylink_destroy(dp->pl);
	gro_cells_destroy(&p->gcells);
	free_percpu(slave_dev->tstats);
	free_netdev(slave_dev);
}

bool dsa_slave_dev_check(const struct net_device *dev)
{
	return dev->netdev_ops == &dsa_slave_netdev_ops;
}

static int dsa_slave_changeupper(struct net_device *dev,
				 struct netdev_notifier_changeupper_info *info)
{
	struct dsa_port *dp = dsa_slave_to_port(dev);
	int err = NOTIFY_DONE;

	if (netif_is_bridge_master(info->upper_dev)) {
		if (info->linking) {
			err = dsa_port_bridge_join(dp, info->upper_dev);
			if (!err)
				dsa_bridge_mtu_normalization(dp);
			err = notifier_from_errno(err);
		} else {
			dsa_port_bridge_leave(dp, info->upper_dev);
			err = NOTIFY_OK;
		}
	}

	return err;
}

static int
dsa_prevent_bridging_8021q_upper(struct net_device *dev,
				 struct netdev_notifier_changeupper_info *info)
{
	struct netlink_ext_ack *ext_ack;
	struct net_device *slave;
	struct dsa_port *dp;

	ext_ack = netdev_notifier_info_to_extack(&info->info);

	if (!is_vlan_dev(dev))
		return NOTIFY_DONE;

	slave = vlan_dev_real_dev(dev);
	if (!dsa_slave_dev_check(slave))
		return NOTIFY_DONE;

	dp = dsa_slave_to_port(slave);
	if (!dp->bridge_dev)
		return NOTIFY_DONE;

	/* Deny enslaving a VLAN device into a VLAN-aware bridge */
	if (br_vlan_enabled(dp->bridge_dev) &&
	    netif_is_bridge_master(info->upper_dev) && info->linking) {
		NL_SET_ERR_MSG_MOD(ext_ack,
				   "Cannot enslave VLAN device into VLAN aware bridge");
		return notifier_from_errno(-EINVAL);
	}

	return NOTIFY_DONE;
}

static int
dsa_slave_check_8021q_upper(struct net_device *dev,
			    struct netdev_notifier_changeupper_info *info)
{
	struct dsa_port *dp = dsa_slave_to_port(dev);
	struct net_device *br = dp->bridge_dev;
	struct bridge_vlan_info br_info;
	struct netlink_ext_ack *extack;
	int err = NOTIFY_DONE;
	u16 vid;

	if (!br || !br_vlan_enabled(br))
		return NOTIFY_DONE;

	extack = netdev_notifier_info_to_extack(&info->info);
	vid = vlan_dev_vlan_id(info->upper_dev);

	/* br_vlan_get_info() returns -EINVAL or -ENOENT if the
	 * device, respectively the VID is not found, returning
	 * 0 means success, which is a failure for us here.
	 */
	err = br_vlan_get_info(br, vid, &br_info);
	if (err == 0) {
		NL_SET_ERR_MSG_MOD(extack,
				   "This VLAN is already configured by the bridge");
		return notifier_from_errno(-EBUSY);
	}

	return NOTIFY_DONE;
}

static int dsa_slave_netdevice_event(struct notifier_block *nb,
				     unsigned long event, void *ptr)
{
	struct net_device *dev = netdev_notifier_info_to_dev(ptr);

	switch (event) {
	case NETDEV_PRECHANGEUPPER: {
		struct netdev_notifier_changeupper_info *info = ptr;
<<<<<<< HEAD
=======
		struct dsa_switch *ds;
		struct dsa_port *dp;
		int err;
>>>>>>> 356006a6

		if (!dsa_slave_dev_check(dev))
			return dsa_prevent_bridging_8021q_upper(dev, ptr);

<<<<<<< HEAD
=======
		dp = dsa_slave_to_port(dev);
		ds = dp->ds;

		if (ds->ops->port_prechangeupper) {
			err = ds->ops->port_prechangeupper(ds, dp->index, info);
			if (err)
				return notifier_from_errno(err);
		}

>>>>>>> 356006a6
		if (is_vlan_dev(info->upper_dev))
			return dsa_slave_check_8021q_upper(dev, ptr);
		break;
	}
	case NETDEV_CHANGEUPPER:
		if (!dsa_slave_dev_check(dev))
			return NOTIFY_DONE;

		return dsa_slave_changeupper(dev, ptr);
	}

	return NOTIFY_DONE;
}

struct dsa_switchdev_event_work {
	struct work_struct work;
	struct switchdev_notifier_fdb_info fdb_info;
	struct net_device *dev;
	unsigned long event;
};

static void dsa_slave_switchdev_event_work(struct work_struct *work)
{
	struct dsa_switchdev_event_work *switchdev_work =
		container_of(work, struct dsa_switchdev_event_work, work);
	struct net_device *dev = switchdev_work->dev;
	struct switchdev_notifier_fdb_info *fdb_info;
	struct dsa_port *dp = dsa_slave_to_port(dev);
	int err;

	rtnl_lock();
	switch (switchdev_work->event) {
	case SWITCHDEV_FDB_ADD_TO_DEVICE:
		fdb_info = &switchdev_work->fdb_info;
		if (!fdb_info->added_by_user)
			break;

		err = dsa_port_fdb_add(dp, fdb_info->addr, fdb_info->vid);
		if (err) {
			netdev_dbg(dev, "fdb add failed err=%d\n", err);
			break;
		}
		fdb_info->offloaded = true;
		call_switchdev_notifiers(SWITCHDEV_FDB_OFFLOADED, dev,
					 &fdb_info->info, NULL);
		break;

	case SWITCHDEV_FDB_DEL_TO_DEVICE:
		fdb_info = &switchdev_work->fdb_info;
		if (!fdb_info->added_by_user)
			break;

		err = dsa_port_fdb_del(dp, fdb_info->addr, fdb_info->vid);
		if (err) {
			netdev_dbg(dev, "fdb del failed err=%d\n", err);
			dev_close(dev);
		}
		break;
	}
	rtnl_unlock();

	kfree(switchdev_work->fdb_info.addr);
	kfree(switchdev_work);
	dev_put(dev);
}

static int
dsa_slave_switchdev_fdb_work_init(struct dsa_switchdev_event_work *
				  switchdev_work,
				  const struct switchdev_notifier_fdb_info *
				  fdb_info)
{
	memcpy(&switchdev_work->fdb_info, fdb_info,
	       sizeof(switchdev_work->fdb_info));
	switchdev_work->fdb_info.addr = kzalloc(ETH_ALEN, GFP_ATOMIC);
	if (!switchdev_work->fdb_info.addr)
		return -ENOMEM;
	ether_addr_copy((u8 *)switchdev_work->fdb_info.addr,
			fdb_info->addr);
	return 0;
}

/* Called under rcu_read_lock() */
static int dsa_slave_switchdev_event(struct notifier_block *unused,
				     unsigned long event, void *ptr)
{
	struct net_device *dev = switchdev_notifier_info_to_dev(ptr);
	struct dsa_switchdev_event_work *switchdev_work;
	int err;

	if (event == SWITCHDEV_PORT_ATTR_SET) {
		err = switchdev_handle_port_attr_set(dev, ptr,
						     dsa_slave_dev_check,
						     dsa_slave_port_attr_set);
		return notifier_from_errno(err);
	}

	if (!dsa_slave_dev_check(dev))
		return NOTIFY_DONE;

	switchdev_work = kzalloc(sizeof(*switchdev_work), GFP_ATOMIC);
	if (!switchdev_work)
		return NOTIFY_BAD;

	INIT_WORK(&switchdev_work->work,
		  dsa_slave_switchdev_event_work);
	switchdev_work->dev = dev;
	switchdev_work->event = event;

	switch (event) {
	case SWITCHDEV_FDB_ADD_TO_DEVICE:
	case SWITCHDEV_FDB_DEL_TO_DEVICE:
		if (dsa_slave_switchdev_fdb_work_init(switchdev_work, ptr))
			goto err_fdb_work_init;
		dev_hold(dev);
		break;
	default:
		kfree(switchdev_work);
		return NOTIFY_DONE;
	}

	dsa_schedule_work(&switchdev_work->work);
	return NOTIFY_OK;

err_fdb_work_init:
	kfree(switchdev_work);
	return NOTIFY_BAD;
}

static int dsa_slave_switchdev_blocking_event(struct notifier_block *unused,
					      unsigned long event, void *ptr)
{
	struct net_device *dev = switchdev_notifier_info_to_dev(ptr);
	int err;

	switch (event) {
	case SWITCHDEV_PORT_OBJ_ADD:
		err = switchdev_handle_port_obj_add(dev, ptr,
						    dsa_slave_dev_check,
						    dsa_slave_port_obj_add);
		return notifier_from_errno(err);
	case SWITCHDEV_PORT_OBJ_DEL:
		err = switchdev_handle_port_obj_del(dev, ptr,
						    dsa_slave_dev_check,
						    dsa_slave_port_obj_del);
		return notifier_from_errno(err);
	case SWITCHDEV_PORT_ATTR_SET:
		err = switchdev_handle_port_attr_set(dev, ptr,
						     dsa_slave_dev_check,
						     dsa_slave_port_attr_set);
		return notifier_from_errno(err);
	}

	return NOTIFY_DONE;
}

static struct notifier_block dsa_slave_nb __read_mostly = {
	.notifier_call  = dsa_slave_netdevice_event,
};

static struct notifier_block dsa_slave_switchdev_notifier = {
	.notifier_call = dsa_slave_switchdev_event,
};

static struct notifier_block dsa_slave_switchdev_blocking_notifier = {
	.notifier_call = dsa_slave_switchdev_blocking_event,
};

int dsa_slave_register_notifier(void)
{
	struct notifier_block *nb;
	int err;

	err = register_netdevice_notifier(&dsa_slave_nb);
	if (err)
		return err;

	err = register_switchdev_notifier(&dsa_slave_switchdev_notifier);
	if (err)
		goto err_switchdev_nb;

	nb = &dsa_slave_switchdev_blocking_notifier;
	err = register_switchdev_blocking_notifier(nb);
	if (err)
		goto err_switchdev_blocking_nb;

	return 0;

err_switchdev_blocking_nb:
	unregister_switchdev_notifier(&dsa_slave_switchdev_notifier);
err_switchdev_nb:
	unregister_netdevice_notifier(&dsa_slave_nb);
	return err;
}

void dsa_slave_unregister_notifier(void)
{
	struct notifier_block *nb;
	int err;

	nb = &dsa_slave_switchdev_blocking_notifier;
	err = unregister_switchdev_blocking_notifier(nb);
	if (err)
		pr_err("DSA: failed to unregister switchdev blocking notifier (%d)\n", err);

	err = unregister_switchdev_notifier(&dsa_slave_switchdev_notifier);
	if (err)
		pr_err("DSA: failed to unregister switchdev notifier (%d)\n", err);

	err = unregister_netdevice_notifier(&dsa_slave_nb);
	if (err)
		pr_err("DSA: failed to unregister slave notifier (%d)\n", err);
}<|MERGE_RESOLUTION|>--- conflicted
+++ resolved
@@ -1246,18 +1246,6 @@
 	return ds->ops->port_setup_tc(ds, dp->index, type, type_data);
 }
 
-<<<<<<< HEAD
-static void dsa_slave_get_stats64(struct net_device *dev,
-				  struct rtnl_link_stats64 *stats)
-{
-	struct dsa_slave_priv *p = netdev_priv(dev);
-
-	netdev_stats_to_stats64(stats, &dev->stats);
-	dev_fetch_sw_netstats(stats, p->stats64);
-}
-
-=======
->>>>>>> 356006a6
 static int dsa_slave_get_rxnfc(struct net_device *dev,
 			       struct ethtool_rxnfc *nfc, u32 *rule_locs)
 {
@@ -1862,13 +1850,8 @@
 	ret = dsa_slave_change_mtu(slave_dev, ETH_DATA_LEN);
 	rtnl_unlock();
 	if (ret && ret != -EOPNOTSUPP)
-<<<<<<< HEAD
-		dev_warn(ds->dev, "nonfatal error %d setting MTU on port %d\n",
-			 ret, port->index);
-=======
 		dev_warn(ds->dev, "nonfatal error %d setting MTU to %d on port %d\n",
 			 ret, ETH_DATA_LEN, port->index);
->>>>>>> 356006a6
 
 	netif_carrier_off(slave_dev);
 
@@ -2034,18 +2017,13 @@
 	switch (event) {
 	case NETDEV_PRECHANGEUPPER: {
 		struct netdev_notifier_changeupper_info *info = ptr;
-<<<<<<< HEAD
-=======
 		struct dsa_switch *ds;
 		struct dsa_port *dp;
 		int err;
->>>>>>> 356006a6
 
 		if (!dsa_slave_dev_check(dev))
 			return dsa_prevent_bridging_8021q_upper(dev, ptr);
 
-<<<<<<< HEAD
-=======
 		dp = dsa_slave_to_port(dev);
 		ds = dp->ds;
 
@@ -2055,7 +2033,6 @@
 				return notifier_from_errno(err);
 		}
 
->>>>>>> 356006a6
 		if (is_vlan_dev(info->upper_dev))
 			return dsa_slave_check_8021q_upper(dev, ptr);
 		break;
