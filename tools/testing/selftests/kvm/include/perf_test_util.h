// SPDX-License-Identifier: GPL-2.0
/*
 * tools/testing/selftests/kvm/include/perf_test_util.h
 *
 * Copyright (C) 2020, Google LLC.
 */

#ifndef SELFTEST_KVM_PERF_TEST_UTIL_H
#define SELFTEST_KVM_PERF_TEST_UTIL_H

#include "kvm_util.h"

/* Default guest test virtual memory offset */
#define DEFAULT_GUEST_TEST_MEM		0xc0000000

#define DEFAULT_PER_VCPU_MEM_SIZE	(1 << 30) /* 1G */

#define PERF_TEST_MEM_SLOT_INDEX	1

struct perf_test_vcpu_args {
	uint64_t gva;
	uint64_t pages;

	/* Only used by the host userspace part of the vCPU thread */
	int vcpu_id;
};

struct perf_test_args {
	struct kvm_vm *vm;
	uint64_t host_page_size;
	uint64_t guest_page_size;
	int wr_fract;

	struct perf_test_vcpu_args vcpu_args[KVM_MAX_VCPUS];
};

extern struct perf_test_args perf_test_args;

/*
 * Guest physical memory offset of the testing memory slot.
 * This will be set to the topmost valid physical address minus
 * the test memory size.
 */
extern uint64_t guest_test_phys_mem;

struct kvm_vm *perf_test_create_vm(enum vm_guest_mode mode, int vcpus,
<<<<<<< HEAD
				uint64_t vcpu_memory_bytes);
void perf_test_destroy_vm(struct kvm_vm *vm);
void perf_test_setup_vcpus(struct kvm_vm *vm, int vcpus, uint64_t vcpu_memory_bytes);
=======
				   uint64_t vcpu_memory_bytes,
				   enum vm_mem_backing_src_type backing_src);
void perf_test_destroy_vm(struct kvm_vm *vm);
void perf_test_setup_vcpus(struct kvm_vm *vm, int vcpus,
			   uint64_t vcpu_memory_bytes,
			   bool partition_vcpu_memory_access);
>>>>>>> 7cea2a3c

#endif /* SELFTEST_KVM_PERF_TEST_UTIL_H */<|MERGE_RESOLUTION|>--- conflicted
+++ resolved
@@ -44,17 +44,11 @@
 extern uint64_t guest_test_phys_mem;
 
 struct kvm_vm *perf_test_create_vm(enum vm_guest_mode mode, int vcpus,
-<<<<<<< HEAD
-				uint64_t vcpu_memory_bytes);
-void perf_test_destroy_vm(struct kvm_vm *vm);
-void perf_test_setup_vcpus(struct kvm_vm *vm, int vcpus, uint64_t vcpu_memory_bytes);
-=======
 				   uint64_t vcpu_memory_bytes,
 				   enum vm_mem_backing_src_type backing_src);
 void perf_test_destroy_vm(struct kvm_vm *vm);
 void perf_test_setup_vcpus(struct kvm_vm *vm, int vcpus,
 			   uint64_t vcpu_memory_bytes,
 			   bool partition_vcpu_memory_access);
->>>>>>> 7cea2a3c
 
 #endif /* SELFTEST_KVM_PERF_TEST_UTIL_H */