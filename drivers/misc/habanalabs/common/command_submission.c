// SPDX-License-Identifier: GPL-2.0

/*
 * Copyright 2016-2019 HabanaLabs, Ltd.
 * All Rights Reserved.
 */

#include <uapi/misc/habanalabs.h>
#include "habanalabs.h"

#include <linux/uaccess.h>
#include <linux/slab.h>

#define HL_CS_FLAGS_TYPE_MASK	(HL_CS_FLAGS_SIGNAL | HL_CS_FLAGS_WAIT | \
				HL_CS_FLAGS_COLLECTIVE_WAIT)

/**
 * enum hl_cs_wait_status - cs wait status
 * @CS_WAIT_STATUS_BUSY: cs was not completed yet
 * @CS_WAIT_STATUS_COMPLETED: cs completed
 * @CS_WAIT_STATUS_GONE: cs completed but fence is already gone
 */
enum hl_cs_wait_status {
	CS_WAIT_STATUS_BUSY,
	CS_WAIT_STATUS_COMPLETED,
	CS_WAIT_STATUS_GONE
};

static void job_wq_completion(struct work_struct *work);
static int _hl_cs_wait_ioctl(struct hl_device *hdev, struct hl_ctx *ctx,
				u64 timeout_us, u64 seq,
				enum hl_cs_wait_status *status, s64 *timestamp);
static void cs_do_release(struct kref *ref);

static void hl_sob_reset(struct kref *ref)
{
	struct hl_hw_sob *hw_sob = container_of(ref, struct hl_hw_sob,
							kref);
	struct hl_device *hdev = hw_sob->hdev;

	hdev->asic_funcs->reset_sob(hdev, hw_sob);
}

void hl_sob_reset_error(struct kref *ref)
{
	struct hl_hw_sob *hw_sob = container_of(ref, struct hl_hw_sob,
							kref);
	struct hl_device *hdev = hw_sob->hdev;

	dev_crit(hdev->dev,
		"SOB release shouldn't be called here, q_idx: %d, sob_id: %d\n",
		hw_sob->q_idx, hw_sob->sob_id);
}

/**
 * hl_gen_sob_mask() - Generates a sob mask to be used in a monitor arm packet
 * @sob_base: sob base id
 * @sob_mask: sob user mask, each bit represents a sob offset from sob base
 * @mask: generated mask
 *
 * Return: 0 if given parameters are valid
 */
int hl_gen_sob_mask(u16 sob_base, u8 sob_mask, u8 *mask)
{
	int i;

	if (sob_mask == 0)
		return -EINVAL;

	if (sob_mask == 0x1) {
		*mask = ~(1 << (sob_base & 0x7));
	} else {
		/* find msb in order to verify sob range is valid */
		for (i = BITS_PER_BYTE - 1 ; i >= 0 ; i--)
			if (BIT(i) & sob_mask)
				break;

		if (i > (HL_MAX_SOBS_PER_MONITOR - (sob_base & 0x7) - 1))
			return -EINVAL;

		*mask = ~sob_mask;
	}

	return 0;
}

static void sob_reset_work(struct work_struct *work)
{
	struct hl_cs_compl *hl_cs_cmpl =
		container_of(work, struct hl_cs_compl, sob_reset_work);
	struct hl_device *hdev = hl_cs_cmpl->hdev;

	/*
	 * A signal CS can get completion while the corresponding wait
	 * for signal CS is on its way to the PQ. The wait for signal CS
	 * will get stuck if the signal CS incremented the SOB to its
	 * max value and there are no pending (submitted) waits on this
	 * SOB.
	 * We do the following to void this situation:
	 * 1. The wait for signal CS must get a ref for the signal CS as
	 *    soon as possible in cs_ioctl_signal_wait() and put it
	 *    before being submitted to the PQ but after it incremented
	 *    the SOB refcnt in init_signal_wait_cs().
	 * 2. Signal/Wait for signal CS will decrement the SOB refcnt
	 *    here.
	 * These two measures guarantee that the wait for signal CS will
	 * reset the SOB upon completion rather than the signal CS and
	 * hence the above scenario is avoided.
	 */
	kref_put(&hl_cs_cmpl->hw_sob->kref, hl_sob_reset);

	if (hl_cs_cmpl->type == CS_TYPE_COLLECTIVE_WAIT)
		hdev->asic_funcs->reset_sob_group(hdev,
				hl_cs_cmpl->sob_group);

	kfree(hl_cs_cmpl);
}

static void hl_fence_release(struct kref *kref)
{
	struct hl_fence *fence =
		container_of(kref, struct hl_fence, refcount);
	struct hl_cs_compl *hl_cs_cmpl =
		container_of(fence, struct hl_cs_compl, base_fence);
	struct hl_device *hdev = hl_cs_cmpl->hdev;

	/* EBUSY means the CS was never submitted and hence we don't have
	 * an attached hw_sob object that we should handle here
	 */
	if (fence->error == -EBUSY)
		goto free;

	if ((hl_cs_cmpl->type == CS_TYPE_SIGNAL) ||
		(hl_cs_cmpl->type == CS_TYPE_WAIT) ||
		(hl_cs_cmpl->type == CS_TYPE_COLLECTIVE_WAIT)) {

		dev_dbg(hdev->dev,
			"CS 0x%llx type %d finished, sob_id: %d, sob_val: 0x%x\n",
			hl_cs_cmpl->cs_seq,
			hl_cs_cmpl->type,
			hl_cs_cmpl->hw_sob->sob_id,
			hl_cs_cmpl->sob_val);

		queue_work(hdev->sob_reset_wq, &hl_cs_cmpl->sob_reset_work);

		return;
	}

free:
	kfree(hl_cs_cmpl);
}

void hl_fence_put(struct hl_fence *fence)
{
	if (fence)
		kref_put(&fence->refcount, hl_fence_release);
}

void hl_fence_get(struct hl_fence *fence)
{
	if (fence)
		kref_get(&fence->refcount);
}

static void hl_fence_init(struct hl_fence *fence, u64 sequence)
{
	kref_init(&fence->refcount);
	fence->cs_sequence = sequence;
	fence->error = 0;
	fence->timestamp = ktime_set(0, 0);
	init_completion(&fence->completion);
}

void cs_get(struct hl_cs *cs)
{
	kref_get(&cs->refcount);
}

static int cs_get_unless_zero(struct hl_cs *cs)
{
	return kref_get_unless_zero(&cs->refcount);
}

static void cs_put(struct hl_cs *cs)
{
	kref_put(&cs->refcount, cs_do_release);
}

static void cs_job_do_release(struct kref *ref)
{
	struct hl_cs_job *job = container_of(ref, struct hl_cs_job, refcount);

	kfree(job);
}

static void cs_job_put(struct hl_cs_job *job)
{
	kref_put(&job->refcount, cs_job_do_release);
}

bool cs_needs_completion(struct hl_cs *cs)
{
	/* In case this is a staged CS, only the last CS in sequence should
	 * get a completion, any non staged CS will always get a completion
	 */
	if (cs->staged_cs && !cs->staged_last)
		return false;

	return true;
}

bool cs_needs_timeout(struct hl_cs *cs)
{
	/* In case this is a staged CS, only the first CS in sequence should
	 * get a timeout, any non staged CS will always get a timeout
	 */
	if (cs->staged_cs && !cs->staged_first)
		return false;

	return true;
}

static bool is_cb_patched(struct hl_device *hdev, struct hl_cs_job *job)
{
	/*
	 * Patched CB is created for external queues jobs, and for H/W queues
	 * jobs if the user CB was allocated by driver and MMU is disabled.
	 */
	return (job->queue_type == QUEUE_TYPE_EXT ||
			(job->queue_type == QUEUE_TYPE_HW &&
					job->is_kernel_allocated_cb &&
					!hdev->mmu_enable));
}

/*
 * cs_parser - parse the user command submission
 *
 * @hpriv	: pointer to the private data of the fd
 * @job        : pointer to the job that holds the command submission info
 *
 * The function parses the command submission of the user. It calls the
 * ASIC specific parser, which returns a list of memory blocks to send
 * to the device as different command buffers
 *
 */
static int cs_parser(struct hl_fpriv *hpriv, struct hl_cs_job *job)
{
	struct hl_device *hdev = hpriv->hdev;
	struct hl_cs_parser parser;
	int rc;

	parser.ctx_id = job->cs->ctx->asid;
	parser.cs_sequence = job->cs->sequence;
	parser.job_id = job->id;

	parser.hw_queue_id = job->hw_queue_id;
	parser.job_userptr_list = &job->userptr_list;
	parser.patched_cb = NULL;
	parser.user_cb = job->user_cb;
	parser.user_cb_size = job->user_cb_size;
	parser.queue_type = job->queue_type;
	parser.is_kernel_allocated_cb = job->is_kernel_allocated_cb;
	job->patched_cb = NULL;
	parser.completion = cs_needs_completion(job->cs);

	rc = hdev->asic_funcs->cs_parser(hdev, &parser);

	if (is_cb_patched(hdev, job)) {
		if (!rc) {
			job->patched_cb = parser.patched_cb;
			job->job_cb_size = parser.patched_cb_size;
			job->contains_dma_pkt = parser.contains_dma_pkt;
			atomic_inc(&job->patched_cb->cs_cnt);
		}

		/*
		 * Whether the parsing worked or not, we don't need the
		 * original CB anymore because it was already parsed and
		 * won't be accessed again for this CS
		 */
		atomic_dec(&job->user_cb->cs_cnt);
		hl_cb_put(job->user_cb);
		job->user_cb = NULL;
	} else if (!rc) {
		job->job_cb_size = job->user_cb_size;
	}

	return rc;
}

static void complete_job(struct hl_device *hdev, struct hl_cs_job *job)
{
	struct hl_cs *cs = job->cs;

	if (is_cb_patched(hdev, job)) {
		hl_userptr_delete_list(hdev, &job->userptr_list);

		/*
		 * We might arrive here from rollback and patched CB wasn't
		 * created, so we need to check it's not NULL
		 */
		if (job->patched_cb) {
			atomic_dec(&job->patched_cb->cs_cnt);
			hl_cb_put(job->patched_cb);
		}
	}

	/* For H/W queue jobs, if a user CB was allocated by driver and MMU is
	 * enabled, the user CB isn't released in cs_parser() and thus should be
	 * released here.
	 * This is also true for INT queues jobs which were allocated by driver
	 */
	if (job->is_kernel_allocated_cb &&
		((job->queue_type == QUEUE_TYPE_HW && hdev->mmu_enable) ||
				job->queue_type == QUEUE_TYPE_INT)) {
		atomic_dec(&job->user_cb->cs_cnt);
		hl_cb_put(job->user_cb);
	}

	/*
	 * This is the only place where there can be multiple threads
	 * modifying the list at the same time
	 */
	spin_lock(&cs->job_lock);
	list_del(&job->cs_node);
	spin_unlock(&cs->job_lock);

	hl_debugfs_remove_job(hdev, job);

	/* We decrement reference only for a CS that gets completion
	 * because the reference was incremented only for this kind of CS
	 * right before it was scheduled.
	 *
	 * In staged submission, only the last CS marked as 'staged_last'
	 * gets completion, hence its release function will be called from here.
	 * As for all the rest CS's in the staged submission which do not get
	 * completion, their CS reference will be decremented by the
	 * 'staged_last' CS during the CS release flow.
	 * All relevant PQ CI counters will be incremented during the CS release
	 * flow by calling 'hl_hw_queue_update_ci'.
	 */
	if (cs_needs_completion(cs) &&
		(job->queue_type == QUEUE_TYPE_EXT ||
			job->queue_type == QUEUE_TYPE_HW))
		cs_put(cs);

	cs_job_put(job);
}

/*
 * hl_staged_cs_find_first - locate the first CS in this staged submission
 *
 * @hdev: pointer to device structure
 * @cs_seq: staged submission sequence number
 *
 * @note: This function must be called under 'hdev->cs_mirror_lock'
 *
 * Find and return a CS pointer with the given sequence
 */
struct hl_cs *hl_staged_cs_find_first(struct hl_device *hdev, u64 cs_seq)
{
	struct hl_cs *cs;

	list_for_each_entry_reverse(cs, &hdev->cs_mirror_list, mirror_node)
		if (cs->staged_cs && cs->staged_first &&
				cs->sequence == cs_seq)
			return cs;

	return NULL;
}

/*
 * is_staged_cs_last_exists - returns true if the last CS in sequence exists
 *
 * @hdev: pointer to device structure
 * @cs: staged submission member
 *
 */
bool is_staged_cs_last_exists(struct hl_device *hdev, struct hl_cs *cs)
{
	struct hl_cs *last_entry;

	last_entry = list_last_entry(&cs->staged_cs_node, struct hl_cs,
								staged_cs_node);

	if (last_entry->staged_last)
		return true;

	return false;
}

/*
 * staged_cs_get - get CS reference if this CS is a part of a staged CS
 *
 * @hdev: pointer to device structure
 * @cs: current CS
 * @cs_seq: staged submission sequence number
 *
 * Increment CS reference for every CS in this staged submission except for
 * the CS which get completion.
 */
static void staged_cs_get(struct hl_device *hdev, struct hl_cs *cs)
{
	/* Only the last CS in this staged submission will get a completion.
	 * We must increment the reference for all other CS's in this
	 * staged submission.
	 * Once we get a completion we will release the whole staged submission.
	 */
	if (!cs->staged_last)
		cs_get(cs);
}

/*
 * staged_cs_put - put a CS in case it is part of staged submission
 *
 * @hdev: pointer to device structure
 * @cs: CS to put
 *
 * This function decrements a CS reference (for a non completion CS)
 */
static void staged_cs_put(struct hl_device *hdev, struct hl_cs *cs)
{
	/* We release all CS's in a staged submission except the last
	 * CS which we have never incremented its reference.
	 */
	if (!cs_needs_completion(cs))
		cs_put(cs);
}

static void cs_handle_tdr(struct hl_device *hdev, struct hl_cs *cs)
{
	bool next_entry_found = false;
	struct hl_cs *next;

	if (!cs_needs_timeout(cs))
		return;

	spin_lock(&hdev->cs_mirror_lock);

	/* We need to handle tdr only once for the complete staged submission.
	 * Hence, we choose the CS that reaches this function first which is
	 * the CS marked as 'staged_last'.
	 */
	if (cs->staged_cs && cs->staged_last)
		cs = hl_staged_cs_find_first(hdev, cs->staged_sequence);

	spin_unlock(&hdev->cs_mirror_lock);

	/* Don't cancel TDR in case this CS was timedout because we might be
	 * running from the TDR context
	 */
	if (cs && (cs->timedout ||
			hdev->timeout_jiffies == MAX_SCHEDULE_TIMEOUT))
		return;

	if (cs && cs->tdr_active)
		cancel_delayed_work_sync(&cs->work_tdr);

	spin_lock(&hdev->cs_mirror_lock);

	/* queue TDR for next CS */
	list_for_each_entry(next, &hdev->cs_mirror_list, mirror_node)
		if (cs_needs_timeout(next)) {
			next_entry_found = true;
			break;
		}

	if (next_entry_found && !next->tdr_active) {
		next->tdr_active = true;
<<<<<<< HEAD
		schedule_delayed_work(&next->work_tdr,
					hdev->timeout_jiffies);
=======
		schedule_delayed_work(&next->work_tdr, next->timeout_jiffies);
>>>>>>> 6be388f4
	}

	spin_unlock(&hdev->cs_mirror_lock);
}

static void cs_do_release(struct kref *ref)
{
	struct hl_cs *cs = container_of(ref, struct hl_cs, refcount);
	struct hl_device *hdev = cs->ctx->hdev;
	struct hl_cs_job *job, *tmp;

	cs->completed = true;

	/*
	 * Although if we reached here it means that all external jobs have
	 * finished, because each one of them took refcnt to CS, we still
	 * need to go over the internal jobs and complete them. Otherwise, we
	 * will have leaked memory and what's worse, the CS object (and
	 * potentially the CTX object) could be released, while the JOB
	 * still holds a pointer to them (but no reference).
	 */
	list_for_each_entry_safe(job, tmp, &cs->job_list, cs_node)
		complete_job(hdev, job);

	if (!cs->submitted) {
		/* In case the wait for signal CS was submitted, the put occurs
		 * in init_signal_wait_cs() or collective_wait_init_cs()
		 * right before hanging on the PQ.
		 */
		if (cs->type == CS_TYPE_WAIT ||
				cs->type == CS_TYPE_COLLECTIVE_WAIT)
			hl_fence_put(cs->signal_fence);

		goto out;
	}

<<<<<<< HEAD
	hdev->asic_funcs->hw_queues_lock(hdev);

	hdev->cs_active_cnt--;
	if (!hdev->cs_active_cnt) {
		struct hl_device_idle_busy_ts *ts;

		ts = &hdev->idle_busy_ts_arr[hdev->idle_busy_ts_idx++];
		ts->busy_to_idle_ts = ktime_get();

		if (hdev->idle_busy_ts_idx == HL_IDLE_BUSY_TS_ARR_SIZE)
			hdev->idle_busy_ts_idx = 0;
	} else if (hdev->cs_active_cnt < 0) {
		dev_crit(hdev->dev, "CS active cnt %d is negative\n",
			hdev->cs_active_cnt);
	}

	hdev->asic_funcs->hw_queues_unlock(hdev);

=======
>>>>>>> 6be388f4
	/* Need to update CI for all queue jobs that does not get completion */
	hl_hw_queue_update_ci(cs);

	/* remove CS from CS mirror list */
	spin_lock(&hdev->cs_mirror_lock);
	list_del_init(&cs->mirror_node);
	spin_unlock(&hdev->cs_mirror_lock);

	cs_handle_tdr(hdev, cs);

	if (cs->staged_cs) {
		/* the completion CS decrements reference for the entire
		 * staged submission
		 */
		if (cs->staged_last) {
			struct hl_cs *staged_cs, *tmp;

			list_for_each_entry_safe(staged_cs, tmp,
					&cs->staged_cs_node, staged_cs_node)
				staged_cs_put(hdev, staged_cs);
		}

		/* A staged CS will be a member in the list only after it
		 * was submitted. We used 'cs_mirror_lock' when inserting
		 * it to list so we will use it again when removing it
		 */
		if (cs->submitted) {
			spin_lock(&hdev->cs_mirror_lock);
			list_del(&cs->staged_cs_node);
			spin_unlock(&hdev->cs_mirror_lock);
		}
	}

out:
	/* Must be called before hl_ctx_put because inside we use ctx to get
	 * the device
	 */
	hl_debugfs_remove_cs(cs);

	hl_ctx_put(cs->ctx);

	/* We need to mark an error for not submitted because in that case
	 * the hl fence release flow is different. Mainly, we don't need
	 * to handle hw_sob for signal/wait
	 */
	if (cs->timedout)
		cs->fence->error = -ETIMEDOUT;
	else if (cs->aborted)
		cs->fence->error = -EIO;
	else if (!cs->submitted)
		cs->fence->error = -EBUSY;

	if (cs->timestamp)
		cs->fence->timestamp = ktime_get();
	complete_all(&cs->fence->completion);
	hl_fence_put(cs->fence);

	kfree(cs->jobs_in_queue_cnt);
	kfree(cs);
}

static void cs_timedout(struct work_struct *work)
{
	struct hl_device *hdev;
	int rc;
	struct hl_cs *cs = container_of(work, struct hl_cs,
						 work_tdr.work);
	rc = cs_get_unless_zero(cs);
	if (!rc)
		return;

	if ((!cs->submitted) || (cs->completed)) {
		cs_put(cs);
		return;
	}

	/* Mark the CS is timed out so we won't try to cancel its TDR */
	cs->timedout = true;

	hdev = cs->ctx->hdev;

	switch (cs->type) {
	case CS_TYPE_SIGNAL:
		dev_err(hdev->dev,
			"Signal command submission %llu has not finished in time!\n",
			cs->sequence);
		break;

	case CS_TYPE_WAIT:
		dev_err(hdev->dev,
			"Wait command submission %llu has not finished in time!\n",
			cs->sequence);
		break;

	case CS_TYPE_COLLECTIVE_WAIT:
		dev_err(hdev->dev,
			"Collective Wait command submission %llu has not finished in time!\n",
			cs->sequence);
		break;

	default:
		dev_err(hdev->dev,
			"Command submission %llu has not finished in time!\n",
			cs->sequence);
		break;
	}

	cs_put(cs);

	if (hdev->reset_on_lockup)
		hl_device_reset(hdev, 0);
	else
		hdev->needs_reset = true;
}

static int allocate_cs(struct hl_device *hdev, struct hl_ctx *ctx,
			enum hl_cs_type cs_type, u64 user_sequence,
<<<<<<< HEAD
			struct hl_cs **cs_new)
=======
			struct hl_cs **cs_new, u32 flags, u32 timeout)
>>>>>>> 6be388f4
{
	struct hl_cs_counters_atomic *cntr;
	struct hl_fence *other = NULL;
	struct hl_cs_compl *cs_cmpl;
	struct hl_cs *cs;
	int rc;

	cntr = &hdev->aggregated_cs_counters;

	cs = kzalloc(sizeof(*cs), GFP_ATOMIC);
	if (!cs)
		cs = kzalloc(sizeof(*cs), GFP_KERNEL);

	if (!cs) {
		atomic64_inc(&ctx->cs_counters.out_of_mem_drop_cnt);
		atomic64_inc(&cntr->out_of_mem_drop_cnt);
		return -ENOMEM;
	}

	/* increment refcnt for context */
	hl_ctx_get(hdev, ctx);

	cs->ctx = ctx;
	cs->submitted = false;
	cs->completed = false;
	cs->type = cs_type;
	cs->timestamp = !!(flags & HL_CS_FLAGS_TIMESTAMP);
	cs->timeout_jiffies = timeout;
	INIT_LIST_HEAD(&cs->job_list);
	INIT_DELAYED_WORK(&cs->work_tdr, cs_timedout);
	kref_init(&cs->refcount);
	spin_lock_init(&cs->job_lock);

	cs_cmpl = kmalloc(sizeof(*cs_cmpl), GFP_ATOMIC);
	if (!cs_cmpl)
		cs_cmpl = kmalloc(sizeof(*cs_cmpl), GFP_KERNEL);

	if (!cs_cmpl) {
		atomic64_inc(&ctx->cs_counters.out_of_mem_drop_cnt);
		atomic64_inc(&cntr->out_of_mem_drop_cnt);
		rc = -ENOMEM;
		goto free_cs;
	}

	cs->jobs_in_queue_cnt = kcalloc(hdev->asic_prop.max_queues,
			sizeof(*cs->jobs_in_queue_cnt), GFP_ATOMIC);
	if (!cs->jobs_in_queue_cnt)
		cs->jobs_in_queue_cnt = kcalloc(hdev->asic_prop.max_queues,
				sizeof(*cs->jobs_in_queue_cnt), GFP_KERNEL);

	if (!cs->jobs_in_queue_cnt) {
		atomic64_inc(&ctx->cs_counters.out_of_mem_drop_cnt);
		atomic64_inc(&cntr->out_of_mem_drop_cnt);
		rc = -ENOMEM;
		goto free_cs_cmpl;
	}

	cs_cmpl->hdev = hdev;
	cs_cmpl->type = cs->type;
	spin_lock_init(&cs_cmpl->lock);
	INIT_WORK(&cs_cmpl->sob_reset_work, sob_reset_work);
	cs->fence = &cs_cmpl->base_fence;

	spin_lock(&ctx->cs_lock);

	cs_cmpl->cs_seq = ctx->cs_sequence;
	other = ctx->cs_pending[cs_cmpl->cs_seq &
				(hdev->asic_prop.max_pending_cs - 1)];

	if (other && !completion_done(&other->completion)) {
		/* If the following statement is true, it means we have reached
		 * a point in which only part of the staged submission was
		 * submitted and we don't have enough room in the 'cs_pending'
		 * array for the rest of the submission.
		 * This causes a deadlock because this CS will never be
		 * completed as it depends on future CS's for completion.
		 */
		if (other->cs_sequence == user_sequence)
			dev_crit_ratelimited(hdev->dev,
				"Staged CS %llu deadlock due to lack of resources",
				user_sequence);

		dev_dbg_ratelimited(hdev->dev,
			"Rejecting CS because of too many in-flights CS\n");
		atomic64_inc(&ctx->cs_counters.max_cs_in_flight_drop_cnt);
		atomic64_inc(&cntr->max_cs_in_flight_drop_cnt);
		rc = -EAGAIN;
		goto free_fence;
	}

	/* init hl_fence */
	hl_fence_init(&cs_cmpl->base_fence, cs_cmpl->cs_seq);

	cs->sequence = cs_cmpl->cs_seq;

	ctx->cs_pending[cs_cmpl->cs_seq &
			(hdev->asic_prop.max_pending_cs - 1)] =
							&cs_cmpl->base_fence;
	ctx->cs_sequence++;

	hl_fence_get(&cs_cmpl->base_fence);

	hl_fence_put(other);

	spin_unlock(&ctx->cs_lock);

	*cs_new = cs;

	return 0;

free_fence:
	spin_unlock(&ctx->cs_lock);
	kfree(cs->jobs_in_queue_cnt);
free_cs_cmpl:
	kfree(cs_cmpl);
free_cs:
	kfree(cs);
	hl_ctx_put(ctx);
	return rc;
}

static void cs_rollback(struct hl_device *hdev, struct hl_cs *cs)
{
	struct hl_cs_job *job, *tmp;

	staged_cs_put(hdev, cs);

	list_for_each_entry_safe(job, tmp, &cs->job_list, cs_node)
		complete_job(hdev, job);
}

void hl_cs_rollback_all(struct hl_device *hdev)
{
	int i;
	struct hl_cs *cs, *tmp;

<<<<<<< HEAD
=======
	flush_workqueue(hdev->sob_reset_wq);

>>>>>>> 6be388f4
	/* flush all completions before iterating over the CS mirror list in
	 * order to avoid a race with the release functions
	 */
	for (i = 0 ; i < hdev->asic_prop.completion_queues_count ; i++)
		flush_workqueue(hdev->cq_wq[i]);

	/* Make sure we don't have leftovers in the CS mirror list */
	list_for_each_entry_safe(cs, tmp, &hdev->cs_mirror_list, mirror_node) {
		cs_get(cs);
		cs->aborted = true;
		dev_warn_ratelimited(hdev->dev, "Killing CS %d.%llu\n",
				cs->ctx->asid, cs->sequence);
		cs_rollback(hdev, cs);
		cs_put(cs);
	}
}

void hl_pending_cb_list_flush(struct hl_ctx *ctx)
{
	struct hl_pending_cb *pending_cb, *tmp;

	list_for_each_entry_safe(pending_cb, tmp,
			&ctx->pending_cb_list, cb_node) {
		list_del(&pending_cb->cb_node);
		hl_cb_put(pending_cb->cb);
		kfree(pending_cb);
	}
}

<<<<<<< HEAD
=======
static void
wake_pending_user_interrupt_threads(struct hl_user_interrupt *interrupt)
{
	struct hl_user_pending_interrupt *pend;

	spin_lock(&interrupt->wait_list_lock);
	list_for_each_entry(pend, &interrupt->wait_list_head, wait_list_node) {
		pend->fence.error = -EIO;
		complete_all(&pend->fence.completion);
	}
	spin_unlock(&interrupt->wait_list_lock);
}

void hl_release_pending_user_interrupts(struct hl_device *hdev)
{
	struct asic_fixed_properties *prop = &hdev->asic_prop;
	struct hl_user_interrupt *interrupt;
	int i;

	if (!prop->user_interrupt_count)
		return;

	/* We iterate through the user interrupt requests and waking up all
	 * user threads waiting for interrupt completion. We iterate the
	 * list under a lock, this is why all user threads, once awake,
	 * will wait on the same lock and will release the waiting object upon
	 * unlock.
	 */

	for (i = 0 ; i < prop->user_interrupt_count ; i++) {
		interrupt = &hdev->user_interrupt[i];
		wake_pending_user_interrupt_threads(interrupt);
	}

	interrupt = &hdev->common_user_interrupt;
	wake_pending_user_interrupt_threads(interrupt);
}

>>>>>>> 6be388f4
static void job_wq_completion(struct work_struct *work)
{
	struct hl_cs_job *job = container_of(work, struct hl_cs_job,
						finish_work);
	struct hl_cs *cs = job->cs;
	struct hl_device *hdev = cs->ctx->hdev;

	/* job is no longer needed */
	complete_job(hdev, job);
}

static int validate_queue_index(struct hl_device *hdev,
				struct hl_cs_chunk *chunk,
				enum hl_queue_type *queue_type,
				bool *is_kernel_allocated_cb)
{
	struct asic_fixed_properties *asic = &hdev->asic_prop;
	struct hw_queue_properties *hw_queue_prop;

	/* This must be checked here to prevent out-of-bounds access to
	 * hw_queues_props array
	 */
	if (chunk->queue_index >= asic->max_queues) {
		dev_err(hdev->dev, "Queue index %d is invalid\n",
			chunk->queue_index);
		return -EINVAL;
	}

	hw_queue_prop = &asic->hw_queues_props[chunk->queue_index];

	if (hw_queue_prop->type == QUEUE_TYPE_NA) {
		dev_err(hdev->dev, "Queue index %d is invalid\n",
			chunk->queue_index);
		return -EINVAL;
	}

	if (hw_queue_prop->driver_only) {
		dev_err(hdev->dev,
			"Queue index %d is restricted for the kernel driver\n",
			chunk->queue_index);
		return -EINVAL;
	}

	/* When hw queue type isn't QUEUE_TYPE_HW,
	 * USER_ALLOC_CB flag shall be referred as "don't care".
	 */
	if (hw_queue_prop->type == QUEUE_TYPE_HW) {
		if (chunk->cs_chunk_flags & HL_CS_CHUNK_FLAGS_USER_ALLOC_CB) {
			if (!(hw_queue_prop->cb_alloc_flags & CB_ALLOC_USER)) {
				dev_err(hdev->dev,
					"Queue index %d doesn't support user CB\n",
					chunk->queue_index);
				return -EINVAL;
			}

			*is_kernel_allocated_cb = false;
		} else {
			if (!(hw_queue_prop->cb_alloc_flags &
					CB_ALLOC_KERNEL)) {
				dev_err(hdev->dev,
					"Queue index %d doesn't support kernel CB\n",
					chunk->queue_index);
				return -EINVAL;
			}

			*is_kernel_allocated_cb = true;
		}
	} else {
		*is_kernel_allocated_cb = !!(hw_queue_prop->cb_alloc_flags
						& CB_ALLOC_KERNEL);
	}

	*queue_type = hw_queue_prop->type;
	return 0;
}

static struct hl_cb *get_cb_from_cs_chunk(struct hl_device *hdev,
					struct hl_cb_mgr *cb_mgr,
					struct hl_cs_chunk *chunk)
{
	struct hl_cb *cb;
	u32 cb_handle;

	cb_handle = (u32) (chunk->cb_handle >> PAGE_SHIFT);

	cb = hl_cb_get(hdev, cb_mgr, cb_handle);
	if (!cb) {
		dev_err(hdev->dev, "CB handle 0x%x invalid\n", cb_handle);
		return NULL;
	}

	if ((chunk->cb_size < 8) || (chunk->cb_size > cb->size)) {
		dev_err(hdev->dev, "CB size %u invalid\n", chunk->cb_size);
		goto release_cb;
	}

	atomic_inc(&cb->cs_cnt);

	return cb;

release_cb:
	hl_cb_put(cb);
	return NULL;
}

struct hl_cs_job *hl_cs_allocate_job(struct hl_device *hdev,
		enum hl_queue_type queue_type, bool is_kernel_allocated_cb)
{
	struct hl_cs_job *job;

	job = kzalloc(sizeof(*job), GFP_ATOMIC);
	if (!job)
		job = kzalloc(sizeof(*job), GFP_KERNEL);

	if (!job)
		return NULL;

	kref_init(&job->refcount);
	job->queue_type = queue_type;
	job->is_kernel_allocated_cb = is_kernel_allocated_cb;

	if (is_cb_patched(hdev, job))
		INIT_LIST_HEAD(&job->userptr_list);

	if (job->queue_type == QUEUE_TYPE_EXT)
		INIT_WORK(&job->finish_work, job_wq_completion);

	return job;
}

static enum hl_cs_type hl_cs_get_cs_type(u32 cs_type_flags)
{
	if (cs_type_flags & HL_CS_FLAGS_SIGNAL)
		return CS_TYPE_SIGNAL;
	else if (cs_type_flags & HL_CS_FLAGS_WAIT)
		return CS_TYPE_WAIT;
	else if (cs_type_flags & HL_CS_FLAGS_COLLECTIVE_WAIT)
		return CS_TYPE_COLLECTIVE_WAIT;
	else
		return CS_TYPE_DEFAULT;
}

static int hl_cs_sanity_checks(struct hl_fpriv *hpriv, union hl_cs_args *args)
{
	struct hl_device *hdev = hpriv->hdev;
	struct hl_ctx *ctx = hpriv->ctx;
	u32 cs_type_flags, num_chunks;
	enum hl_device_status status;
	enum hl_cs_type cs_type;

	if (!hl_device_operational(hdev, &status)) {
		dev_warn_ratelimited(hdev->dev,
			"Device is %s. Can't submit new CS\n",
			hdev->status[status]);
		return -EBUSY;
	}

	if ((args->in.cs_flags & HL_CS_FLAGS_STAGED_SUBMISSION) &&
			!hdev->supports_staged_submission) {
		dev_err(hdev->dev, "staged submission not supported");
		return -EPERM;
	}

	cs_type_flags = args->in.cs_flags & HL_CS_FLAGS_TYPE_MASK;

	if (unlikely(cs_type_flags && !is_power_of_2(cs_type_flags))) {
		dev_err(hdev->dev,
			"CS type flags are mutually exclusive, context %d\n",
			ctx->asid);
		return -EINVAL;
	}

	cs_type = hl_cs_get_cs_type(cs_type_flags);
	num_chunks = args->in.num_chunks_execute;

	if (unlikely((cs_type != CS_TYPE_DEFAULT) &&
					!hdev->supports_sync_stream)) {
		dev_err(hdev->dev, "Sync stream CS is not supported\n");
		return -EINVAL;
	}

	if (cs_type == CS_TYPE_DEFAULT) {
		if (!num_chunks) {
			dev_err(hdev->dev,
				"Got execute CS with 0 chunks, context %d\n",
				ctx->asid);
			return -EINVAL;
		}
	} else if (num_chunks != 1) {
		dev_err(hdev->dev,
			"Sync stream CS mandates one chunk only, context %d\n",
			ctx->asid);
		return -EINVAL;
	}

	return 0;
}

static int hl_cs_copy_chunk_array(struct hl_device *hdev,
					struct hl_cs_chunk **cs_chunk_array,
					void __user *chunks, u32 num_chunks,
					struct hl_ctx *ctx)
{
	u32 size_to_copy;

	if (num_chunks > HL_MAX_JOBS_PER_CS) {
		atomic64_inc(&ctx->cs_counters.validation_drop_cnt);
		atomic64_inc(&hdev->aggregated_cs_counters.validation_drop_cnt);
		dev_err(hdev->dev,
			"Number of chunks can NOT be larger than %d\n",
			HL_MAX_JOBS_PER_CS);
		return -EINVAL;
	}

	*cs_chunk_array = kmalloc_array(num_chunks, sizeof(**cs_chunk_array),
					GFP_ATOMIC);
	if (!*cs_chunk_array)
		*cs_chunk_array = kmalloc_array(num_chunks,
					sizeof(**cs_chunk_array), GFP_KERNEL);
	if (!*cs_chunk_array) {
		atomic64_inc(&ctx->cs_counters.out_of_mem_drop_cnt);
		atomic64_inc(&hdev->aggregated_cs_counters.out_of_mem_drop_cnt);
		return -ENOMEM;
	}

	size_to_copy = num_chunks * sizeof(struct hl_cs_chunk);
	if (copy_from_user(*cs_chunk_array, chunks, size_to_copy)) {
		atomic64_inc(&ctx->cs_counters.validation_drop_cnt);
		atomic64_inc(&hdev->aggregated_cs_counters.validation_drop_cnt);
		dev_err(hdev->dev, "Failed to copy cs chunk array from user\n");
		kfree(*cs_chunk_array);
		return -EFAULT;
	}

	return 0;
}

static int cs_staged_submission(struct hl_device *hdev, struct hl_cs *cs,
				u64 sequence, u32 flags)
{
	if (!(flags & HL_CS_FLAGS_STAGED_SUBMISSION))
		return 0;

	cs->staged_last = !!(flags & HL_CS_FLAGS_STAGED_SUBMISSION_LAST);
	cs->staged_first = !!(flags & HL_CS_FLAGS_STAGED_SUBMISSION_FIRST);

	if (cs->staged_first) {
		/* Staged CS sequence is the first CS sequence */
		INIT_LIST_HEAD(&cs->staged_cs_node);
		cs->staged_sequence = cs->sequence;
	} else {
		/* User sequence will be validated in 'hl_hw_queue_schedule_cs'
		 * under the cs_mirror_lock
		 */
		cs->staged_sequence = sequence;
	}

	/* Increment CS reference if needed */
	staged_cs_get(hdev, cs);

	cs->staged_cs = true;

	return 0;
}

static int cs_ioctl_default(struct hl_fpriv *hpriv, void __user *chunks,
<<<<<<< HEAD
				u32 num_chunks, u64 *cs_seq, u32 flags)
=======
				u32 num_chunks, u64 *cs_seq, u32 flags,
				u32 timeout)
>>>>>>> 6be388f4
{
	bool staged_mid, int_queues_only = true;
	struct hl_device *hdev = hpriv->hdev;
	struct hl_cs_chunk *cs_chunk_array;
	struct hl_cs_counters_atomic *cntr;
	struct hl_ctx *ctx = hpriv->ctx;
	struct hl_cs_job *job;
	struct hl_cs *cs;
	struct hl_cb *cb;
	u64 user_sequence;
	int rc, i;

	cntr = &hdev->aggregated_cs_counters;
	user_sequence = *cs_seq;
	*cs_seq = ULLONG_MAX;

	rc = hl_cs_copy_chunk_array(hdev, &cs_chunk_array, chunks, num_chunks,
			hpriv->ctx);
	if (rc)
		goto out;

	if ((flags & HL_CS_FLAGS_STAGED_SUBMISSION) &&
			!(flags & HL_CS_FLAGS_STAGED_SUBMISSION_FIRST))
		staged_mid = true;
	else
		staged_mid = false;

	rc = allocate_cs(hdev, hpriv->ctx, CS_TYPE_DEFAULT,
<<<<<<< HEAD
			staged_mid ? user_sequence : ULLONG_MAX, &cs);
	if (rc)
		goto free_cs_chunk_array;

	cs->timestamp = !!(flags & HL_CS_FLAGS_TIMESTAMP);
=======
			staged_mid ? user_sequence : ULLONG_MAX, &cs, flags,
			timeout);
	if (rc)
		goto free_cs_chunk_array;

>>>>>>> 6be388f4
	*cs_seq = cs->sequence;

	hl_debugfs_add_cs(cs);

	rc = cs_staged_submission(hdev, cs, user_sequence, flags);
	if (rc)
		goto free_cs_object;

	/* Validate ALL the CS chunks before submitting the CS */
	for (i = 0 ; i < num_chunks ; i++) {
		struct hl_cs_chunk *chunk = &cs_chunk_array[i];
		enum hl_queue_type queue_type;
		bool is_kernel_allocated_cb;

		rc = validate_queue_index(hdev, chunk, &queue_type,
						&is_kernel_allocated_cb);
		if (rc) {
			atomic64_inc(&ctx->cs_counters.validation_drop_cnt);
			atomic64_inc(&cntr->validation_drop_cnt);
			goto free_cs_object;
		}

		if (is_kernel_allocated_cb) {
			cb = get_cb_from_cs_chunk(hdev, &hpriv->cb_mgr, chunk);
			if (!cb) {
				atomic64_inc(
					&ctx->cs_counters.validation_drop_cnt);
				atomic64_inc(&cntr->validation_drop_cnt);
				rc = -EINVAL;
				goto free_cs_object;
			}
		} else {
			cb = (struct hl_cb *) (uintptr_t) chunk->cb_handle;
		}

		if (queue_type == QUEUE_TYPE_EXT || queue_type == QUEUE_TYPE_HW)
			int_queues_only = false;

		job = hl_cs_allocate_job(hdev, queue_type,
						is_kernel_allocated_cb);
		if (!job) {
			atomic64_inc(&ctx->cs_counters.out_of_mem_drop_cnt);
			atomic64_inc(&cntr->out_of_mem_drop_cnt);
			dev_err(hdev->dev, "Failed to allocate a new job\n");
			rc = -ENOMEM;
			if (is_kernel_allocated_cb)
				goto release_cb;

			goto free_cs_object;
		}

		job->id = i + 1;
		job->cs = cs;
		job->user_cb = cb;
		job->user_cb_size = chunk->cb_size;
		job->hw_queue_id = chunk->queue_index;

		cs->jobs_in_queue_cnt[job->hw_queue_id]++;

		list_add_tail(&job->cs_node, &cs->job_list);

		/*
		 * Increment CS reference. When CS reference is 0, CS is
		 * done and can be signaled to user and free all its resources
		 * Only increment for JOB on external or H/W queues, because
		 * only for those JOBs we get completion
		 */
		if (cs_needs_completion(cs) &&
			(job->queue_type == QUEUE_TYPE_EXT ||
				job->queue_type == QUEUE_TYPE_HW))
			cs_get(cs);

		hl_debugfs_add_job(hdev, job);

		rc = cs_parser(hpriv, job);
		if (rc) {
			atomic64_inc(&ctx->cs_counters.parsing_drop_cnt);
			atomic64_inc(&cntr->parsing_drop_cnt);
			dev_err(hdev->dev,
				"Failed to parse JOB %d.%llu.%d, err %d, rejecting the CS\n",
				cs->ctx->asid, cs->sequence, job->id, rc);
			goto free_cs_object;
		}
	}

	/* We allow a CS with any queue type combination as long as it does
	 * not get a completion
	 */
	if (int_queues_only && cs_needs_completion(cs)) {
		atomic64_inc(&ctx->cs_counters.validation_drop_cnt);
		atomic64_inc(&cntr->validation_drop_cnt);
		dev_err(hdev->dev,
			"Reject CS %d.%llu since it contains only internal queues jobs and needs completion\n",
			cs->ctx->asid, cs->sequence);
		rc = -EINVAL;
		goto free_cs_object;
	}

	rc = hl_hw_queue_schedule_cs(cs);
	if (rc) {
		if (rc != -EAGAIN)
			dev_err(hdev->dev,
				"Failed to submit CS %d.%llu to H/W queues, error %d\n",
				cs->ctx->asid, cs->sequence, rc);
		goto free_cs_object;
	}

	rc = HL_CS_STATUS_SUCCESS;
	goto put_cs;

release_cb:
	atomic_dec(&cb->cs_cnt);
	hl_cb_put(cb);
free_cs_object:
	cs_rollback(hdev, cs);
	*cs_seq = ULLONG_MAX;
	/* The path below is both for good and erroneous exits */
put_cs:
	/* We finished with the CS in this function, so put the ref */
	cs_put(cs);
free_cs_chunk_array:
	kfree(cs_chunk_array);
out:
	return rc;
}

static int pending_cb_create_job(struct hl_device *hdev, struct hl_ctx *ctx,
		struct hl_cs *cs, struct hl_cb *cb, u32 size, u32 hw_queue_id)
{
	struct hw_queue_properties *hw_queue_prop;
	struct hl_cs_counters_atomic *cntr;
	struct hl_cs_job *job;

	hw_queue_prop = &hdev->asic_prop.hw_queues_props[hw_queue_id];
	cntr = &hdev->aggregated_cs_counters;

	job = hl_cs_allocate_job(hdev, hw_queue_prop->type, true);
	if (!job) {
		atomic64_inc(&ctx->cs_counters.out_of_mem_drop_cnt);
		atomic64_inc(&cntr->out_of_mem_drop_cnt);
		dev_err(hdev->dev, "Failed to allocate a new job\n");
		return -ENOMEM;
	}

	job->id = 0;
	job->cs = cs;
	job->user_cb = cb;
	atomic_inc(&job->user_cb->cs_cnt);
	job->user_cb_size = size;
	job->hw_queue_id = hw_queue_id;
	job->patched_cb = job->user_cb;
	job->job_cb_size = job->user_cb_size;

	/* increment refcount as for external queues we get completion */
	cs_get(cs);

	cs->jobs_in_queue_cnt[job->hw_queue_id]++;

	list_add_tail(&job->cs_node, &cs->job_list);

	hl_debugfs_add_job(hdev, job);

	return 0;
}

static int hl_submit_pending_cb(struct hl_fpriv *hpriv)
{
	struct hl_device *hdev = hpriv->hdev;
	struct hl_ctx *ctx = hpriv->ctx;
	struct hl_pending_cb *pending_cb, *tmp;
	struct list_head local_cb_list;
	struct hl_cs *cs;
	struct hl_cb *cb;
	u32 hw_queue_id;
	u32 cb_size;
	int process_list, rc = 0;

	if (list_empty(&ctx->pending_cb_list))
		return 0;

	process_list = atomic_cmpxchg(&ctx->thread_pending_cb_token, 1, 0);

	/* Only a single thread is allowed to process the list */
	if (!process_list)
		return 0;

	if (list_empty(&ctx->pending_cb_list))
		goto free_pending_cb_token;

	/* move all list elements to a local list */
	INIT_LIST_HEAD(&local_cb_list);
	spin_lock(&ctx->pending_cb_lock);
	list_for_each_entry_safe(pending_cb, tmp, &ctx->pending_cb_list,
								cb_node)
		list_move_tail(&pending_cb->cb_node, &local_cb_list);
	spin_unlock(&ctx->pending_cb_lock);

<<<<<<< HEAD
	rc = allocate_cs(hdev, ctx, CS_TYPE_DEFAULT, ULLONG_MAX, &cs);
=======
	rc = allocate_cs(hdev, ctx, CS_TYPE_DEFAULT, ULLONG_MAX, &cs, 0,
				hdev->timeout_jiffies);
>>>>>>> 6be388f4
	if (rc)
		goto add_list_elements;

	hl_debugfs_add_cs(cs);

	/* Iterate through pending cb list, create jobs and add to CS */
	list_for_each_entry(pending_cb, &local_cb_list, cb_node) {
		cb = pending_cb->cb;
		cb_size = pending_cb->cb_size;
		hw_queue_id = pending_cb->hw_queue_id;

		rc = pending_cb_create_job(hdev, ctx, cs, cb, cb_size,
								hw_queue_id);
		if (rc)
			goto free_cs_object;
	}

	rc = hl_hw_queue_schedule_cs(cs);
	if (rc) {
		if (rc != -EAGAIN)
			dev_err(hdev->dev,
				"Failed to submit CS %d.%llu (%d)\n",
				ctx->asid, cs->sequence, rc);
		goto free_cs_object;
	}

	/* pending cb was scheduled successfully */
	list_for_each_entry_safe(pending_cb, tmp, &local_cb_list, cb_node) {
		list_del(&pending_cb->cb_node);
		kfree(pending_cb);
	}

	cs_put(cs);

	goto free_pending_cb_token;

free_cs_object:
	cs_rollback(hdev, cs);
	cs_put(cs);
add_list_elements:
	spin_lock(&ctx->pending_cb_lock);
	list_for_each_entry_safe_reverse(pending_cb, tmp, &local_cb_list,
								cb_node)
		list_move(&pending_cb->cb_node, &ctx->pending_cb_list);
	spin_unlock(&ctx->pending_cb_lock);
free_pending_cb_token:
	atomic_set(&ctx->thread_pending_cb_token, 1);

	return rc;
}

static int hl_cs_ctx_switch(struct hl_fpriv *hpriv, union hl_cs_args *args,
				u64 *cs_seq)
{
	struct hl_device *hdev = hpriv->hdev;
	struct hl_ctx *ctx = hpriv->ctx;
	bool need_soft_reset = false;
	int rc = 0, do_ctx_switch;
	void __user *chunks;
	u32 num_chunks, tmp;
	int ret;

	do_ctx_switch = atomic_cmpxchg(&ctx->thread_ctx_switch_token, 1, 0);

	if (do_ctx_switch || (args->in.cs_flags & HL_CS_FLAGS_FORCE_RESTORE)) {
		mutex_lock(&hpriv->restore_phase_mutex);

		if (do_ctx_switch) {
			rc = hdev->asic_funcs->context_switch(hdev, ctx->asid);
			if (rc) {
				dev_err_ratelimited(hdev->dev,
					"Failed to switch to context %d, rejecting CS! %d\n",
					ctx->asid, rc);
				/*
				 * If we timedout, or if the device is not IDLE
				 * while we want to do context-switch (-EBUSY),
				 * we need to soft-reset because QMAN is
				 * probably stuck. However, we can't call to
				 * reset here directly because of deadlock, so
				 * need to do it at the very end of this
				 * function
				 */
				if ((rc == -ETIMEDOUT) || (rc == -EBUSY))
					need_soft_reset = true;
				mutex_unlock(&hpriv->restore_phase_mutex);
				goto out;
			}
		}

		hdev->asic_funcs->restore_phase_topology(hdev);

		chunks = (void __user *) (uintptr_t) args->in.chunks_restore;
		num_chunks = args->in.num_chunks_restore;

		if (!num_chunks) {
			dev_dbg(hdev->dev,
				"Need to run restore phase but restore CS is empty\n");
			rc = 0;
		} else {
			rc = cs_ioctl_default(hpriv, chunks, num_chunks,
<<<<<<< HEAD
								cs_seq, 0);
=======
					cs_seq, 0, hdev->timeout_jiffies);
>>>>>>> 6be388f4
		}

		mutex_unlock(&hpriv->restore_phase_mutex);

		if (rc) {
			dev_err(hdev->dev,
				"Failed to submit restore CS for context %d (%d)\n",
				ctx->asid, rc);
			goto out;
		}

		/* Need to wait for restore completion before execution phase */
		if (num_chunks) {
			enum hl_cs_wait_status status;
wait_again:
			ret = _hl_cs_wait_ioctl(hdev, ctx,
					jiffies_to_usecs(hdev->timeout_jiffies),
					*cs_seq, &status, NULL);
			if (ret) {
				if (ret == -ERESTARTSYS) {
					usleep_range(100, 200);
					goto wait_again;
				}

				dev_err(hdev->dev,
					"Restore CS for context %d failed to complete %d\n",
					ctx->asid, ret);
				rc = -ENOEXEC;
				goto out;
			}
		}

		ctx->thread_ctx_switch_wait_token = 1;

	} else if (!ctx->thread_ctx_switch_wait_token) {
		rc = hl_poll_timeout_memory(hdev,
			&ctx->thread_ctx_switch_wait_token, tmp, (tmp == 1),
			100, jiffies_to_usecs(hdev->timeout_jiffies), false);

		if (rc == -ETIMEDOUT) {
			dev_err(hdev->dev,
				"context switch phase timeout (%d)\n", tmp);
			goto out;
		}
	}

out:
	if ((rc == -ETIMEDOUT || rc == -EBUSY) && (need_soft_reset))
		hl_device_reset(hdev, 0);

	return rc;
}

static int cs_ioctl_extract_signal_seq(struct hl_device *hdev,
		struct hl_cs_chunk *chunk, u64 *signal_seq, struct hl_ctx *ctx)
{
	u64 *signal_seq_arr = NULL;
	u32 size_to_copy, signal_seq_arr_len;
	int rc = 0;

	signal_seq_arr_len = chunk->num_signal_seq_arr;

	/* currently only one signal seq is supported */
	if (signal_seq_arr_len != 1) {
		atomic64_inc(&ctx->cs_counters.validation_drop_cnt);
		atomic64_inc(&hdev->aggregated_cs_counters.validation_drop_cnt);
		dev_err(hdev->dev,
			"Wait for signal CS supports only one signal CS seq\n");
		return -EINVAL;
	}

	signal_seq_arr = kmalloc_array(signal_seq_arr_len,
					sizeof(*signal_seq_arr),
					GFP_ATOMIC);
	if (!signal_seq_arr)
		signal_seq_arr = kmalloc_array(signal_seq_arr_len,
					sizeof(*signal_seq_arr),
					GFP_KERNEL);
	if (!signal_seq_arr) {
		atomic64_inc(&ctx->cs_counters.out_of_mem_drop_cnt);
		atomic64_inc(&hdev->aggregated_cs_counters.out_of_mem_drop_cnt);
		return -ENOMEM;
	}

	size_to_copy = chunk->num_signal_seq_arr * sizeof(*signal_seq_arr);
	if (copy_from_user(signal_seq_arr,
				u64_to_user_ptr(chunk->signal_seq_arr),
				size_to_copy)) {
		atomic64_inc(&ctx->cs_counters.validation_drop_cnt);
		atomic64_inc(&hdev->aggregated_cs_counters.validation_drop_cnt);
		dev_err(hdev->dev,
			"Failed to copy signal seq array from user\n");
		rc = -EFAULT;
		goto out;
	}

	/* currently it is guaranteed to have only one signal seq */
	*signal_seq = signal_seq_arr[0];

out:
	kfree(signal_seq_arr);

	return rc;
}

static int cs_ioctl_signal_wait_create_jobs(struct hl_device *hdev,
		struct hl_ctx *ctx, struct hl_cs *cs, enum hl_queue_type q_type,
		u32 q_idx)
{
	struct hl_cs_counters_atomic *cntr;
	struct hl_cs_job *job;
	struct hl_cb *cb;
	u32 cb_size;

	cntr = &hdev->aggregated_cs_counters;

	job = hl_cs_allocate_job(hdev, q_type, true);
	if (!job) {
		atomic64_inc(&ctx->cs_counters.out_of_mem_drop_cnt);
		atomic64_inc(&cntr->out_of_mem_drop_cnt);
		dev_err(hdev->dev, "Failed to allocate a new job\n");
		return -ENOMEM;
	}

	if (cs->type == CS_TYPE_WAIT)
		cb_size = hdev->asic_funcs->get_wait_cb_size(hdev);
	else
		cb_size = hdev->asic_funcs->get_signal_cb_size(hdev);

	cb = hl_cb_kernel_create(hdev, cb_size,
				q_type == QUEUE_TYPE_HW && hdev->mmu_enable);
	if (!cb) {
		atomic64_inc(&ctx->cs_counters.out_of_mem_drop_cnt);
		atomic64_inc(&cntr->out_of_mem_drop_cnt);
		kfree(job);
		return -EFAULT;
	}

	job->id = 0;
	job->cs = cs;
	job->user_cb = cb;
	atomic_inc(&job->user_cb->cs_cnt);
	job->user_cb_size = cb_size;
	job->hw_queue_id = q_idx;

	/*
	 * No need in parsing, user CB is the patched CB.
	 * We call hl_cb_destroy() out of two reasons - we don't need the CB in
	 * the CB idr anymore and to decrement its refcount as it was
	 * incremented inside hl_cb_kernel_create().
	 */
	job->patched_cb = job->user_cb;
	job->job_cb_size = job->user_cb_size;
	hl_cb_destroy(hdev, &hdev->kernel_cb_mgr, cb->id << PAGE_SHIFT);

	/* increment refcount as for external queues we get completion */
	cs_get(cs);

	cs->jobs_in_queue_cnt[job->hw_queue_id]++;

	list_add_tail(&job->cs_node, &cs->job_list);

	hl_debugfs_add_job(hdev, job);

	return 0;
}

static int cs_ioctl_signal_wait(struct hl_fpriv *hpriv, enum hl_cs_type cs_type,
				void __user *chunks, u32 num_chunks,
				u64 *cs_seq, u32 flags, u32 timeout)
{
	struct hl_cs_chunk *cs_chunk_array, *chunk;
	struct hw_queue_properties *hw_queue_prop;
	struct hl_device *hdev = hpriv->hdev;
	struct hl_cs_compl *sig_waitcs_cmpl;
	u32 q_idx, collective_engine_id = 0;
	struct hl_cs_counters_atomic *cntr;
	struct hl_fence *sig_fence = NULL;
	struct hl_ctx *ctx = hpriv->ctx;
	enum hl_queue_type q_type;
	struct hl_cs *cs;
	u64 signal_seq;
	int rc;

	cntr = &hdev->aggregated_cs_counters;
	*cs_seq = ULLONG_MAX;

	rc = hl_cs_copy_chunk_array(hdev, &cs_chunk_array, chunks, num_chunks,
			ctx);
	if (rc)
		goto out;

	/* currently it is guaranteed to have only one chunk */
	chunk = &cs_chunk_array[0];

	if (chunk->queue_index >= hdev->asic_prop.max_queues) {
		atomic64_inc(&ctx->cs_counters.validation_drop_cnt);
		atomic64_inc(&cntr->validation_drop_cnt);
		dev_err(hdev->dev, "Queue index %d is invalid\n",
			chunk->queue_index);
		rc = -EINVAL;
		goto free_cs_chunk_array;
	}

	q_idx = chunk->queue_index;
	hw_queue_prop = &hdev->asic_prop.hw_queues_props[q_idx];
	q_type = hw_queue_prop->type;

	if (!hw_queue_prop->supports_sync_stream) {
		atomic64_inc(&ctx->cs_counters.validation_drop_cnt);
		atomic64_inc(&cntr->validation_drop_cnt);
		dev_err(hdev->dev,
			"Queue index %d does not support sync stream operations\n",
			q_idx);
		rc = -EINVAL;
		goto free_cs_chunk_array;
	}

	if (cs_type == CS_TYPE_COLLECTIVE_WAIT) {
		if (!(hw_queue_prop->collective_mode == HL_COLLECTIVE_MASTER)) {
			atomic64_inc(&ctx->cs_counters.validation_drop_cnt);
			atomic64_inc(&cntr->validation_drop_cnt);
			dev_err(hdev->dev,
				"Queue index %d is invalid\n", q_idx);
			rc = -EINVAL;
			goto free_cs_chunk_array;
		}

		collective_engine_id = chunk->collective_engine_id;
	}

	if (cs_type == CS_TYPE_WAIT || cs_type == CS_TYPE_COLLECTIVE_WAIT) {
		rc = cs_ioctl_extract_signal_seq(hdev, chunk, &signal_seq, ctx);
		if (rc)
			goto free_cs_chunk_array;

		sig_fence = hl_ctx_get_fence(ctx, signal_seq);
		if (IS_ERR(sig_fence)) {
			atomic64_inc(&ctx->cs_counters.validation_drop_cnt);
			atomic64_inc(&cntr->validation_drop_cnt);
			dev_err(hdev->dev,
				"Failed to get signal CS with seq 0x%llx\n",
				signal_seq);
			rc = PTR_ERR(sig_fence);
			goto free_cs_chunk_array;
		}

		if (!sig_fence) {
			/* signal CS already finished */
			rc = 0;
			goto free_cs_chunk_array;
		}

		sig_waitcs_cmpl =
			container_of(sig_fence, struct hl_cs_compl, base_fence);

		if (sig_waitcs_cmpl->type != CS_TYPE_SIGNAL) {
			atomic64_inc(&ctx->cs_counters.validation_drop_cnt);
			atomic64_inc(&cntr->validation_drop_cnt);
			dev_err(hdev->dev,
				"CS seq 0x%llx is not of a signal CS\n",
				signal_seq);
			hl_fence_put(sig_fence);
			rc = -EINVAL;
			goto free_cs_chunk_array;
		}

		if (completion_done(&sig_fence->completion)) {
			/* signal CS already finished */
			hl_fence_put(sig_fence);
			rc = 0;
			goto free_cs_chunk_array;
		}
	}

<<<<<<< HEAD
	rc = allocate_cs(hdev, ctx, cs_type, ULLONG_MAX, &cs);
=======
	rc = allocate_cs(hdev, ctx, cs_type, ULLONG_MAX, &cs, flags, timeout);
>>>>>>> 6be388f4
	if (rc) {
		if (cs_type == CS_TYPE_WAIT ||
			cs_type == CS_TYPE_COLLECTIVE_WAIT)
			hl_fence_put(sig_fence);
		goto free_cs_chunk_array;
	}

	/*
	 * Save the signal CS fence for later initialization right before
	 * hanging the wait CS on the queue.
	 */
	if (cs_type == CS_TYPE_WAIT || cs_type == CS_TYPE_COLLECTIVE_WAIT)
		cs->signal_fence = sig_fence;

	hl_debugfs_add_cs(cs);

	*cs_seq = cs->sequence;

	if (cs_type == CS_TYPE_WAIT || cs_type == CS_TYPE_SIGNAL)
		rc = cs_ioctl_signal_wait_create_jobs(hdev, ctx, cs, q_type,
				q_idx);
	else if (cs_type == CS_TYPE_COLLECTIVE_WAIT)
		rc = hdev->asic_funcs->collective_wait_create_jobs(hdev, ctx,
				cs, q_idx, collective_engine_id);
	else {
		atomic64_inc(&ctx->cs_counters.validation_drop_cnt);
		atomic64_inc(&cntr->validation_drop_cnt);
		rc = -EINVAL;
	}

	if (rc)
		goto free_cs_object;

	rc = hl_hw_queue_schedule_cs(cs);
	if (rc) {
		if (rc != -EAGAIN)
			dev_err(hdev->dev,
				"Failed to submit CS %d.%llu to H/W queues, error %d\n",
				ctx->asid, cs->sequence, rc);
		goto free_cs_object;
	}

	rc = HL_CS_STATUS_SUCCESS;
	goto put_cs;

free_cs_object:
	cs_rollback(hdev, cs);
	*cs_seq = ULLONG_MAX;
	/* The path below is both for good and erroneous exits */
put_cs:
	/* We finished with the CS in this function, so put the ref */
	cs_put(cs);
free_cs_chunk_array:
	kfree(cs_chunk_array);
out:
	return rc;
}

int hl_cs_ioctl(struct hl_fpriv *hpriv, void *data)
{
	union hl_cs_args *args = data;
	enum hl_cs_type cs_type;
	u64 cs_seq = ULONG_MAX;
	void __user *chunks;
<<<<<<< HEAD
	u32 num_chunks, flags;
=======
	u32 num_chunks, flags, timeout;
>>>>>>> 6be388f4
	int rc;

	rc = hl_cs_sanity_checks(hpriv, args);
	if (rc)
		goto out;

	rc = hl_cs_ctx_switch(hpriv, args, &cs_seq);
	if (rc)
		goto out;

	rc = hl_submit_pending_cb(hpriv);
	if (rc)
		goto out;

	cs_type = hl_cs_get_cs_type(args->in.cs_flags &
					~HL_CS_FLAGS_FORCE_RESTORE);
	chunks = (void __user *) (uintptr_t) args->in.chunks_execute;
	num_chunks = args->in.num_chunks_execute;
	flags = args->in.cs_flags;

	/* In case this is a staged CS, user should supply the CS sequence */
	if ((flags & HL_CS_FLAGS_STAGED_SUBMISSION) &&
			!(flags & HL_CS_FLAGS_STAGED_SUBMISSION_FIRST))
		cs_seq = args->in.seq;
<<<<<<< HEAD
=======

	timeout = flags & HL_CS_FLAGS_CUSTOM_TIMEOUT
			? msecs_to_jiffies(args->in.timeout * 1000)
			: hpriv->hdev->timeout_jiffies;
>>>>>>> 6be388f4

	switch (cs_type) {
	case CS_TYPE_SIGNAL:
	case CS_TYPE_WAIT:
	case CS_TYPE_COLLECTIVE_WAIT:
		rc = cs_ioctl_signal_wait(hpriv, cs_type, chunks, num_chunks,
					&cs_seq, args->in.cs_flags, timeout);
		break;
	default:
		rc = cs_ioctl_default(hpriv, chunks, num_chunks, &cs_seq,
<<<<<<< HEAD
							args->in.cs_flags);
=======
						args->in.cs_flags, timeout);
>>>>>>> 6be388f4
		break;
	}

out:
	if (rc != -EAGAIN) {
		memset(args, 0, sizeof(*args));
		args->out.status = rc;
		args->out.seq = cs_seq;
	}

	return rc;
}

static int _hl_cs_wait_ioctl(struct hl_device *hdev, struct hl_ctx *ctx,
				u64 timeout_us, u64 seq,
				enum hl_cs_wait_status *status, s64 *timestamp)
{
	struct hl_fence *fence;
	unsigned long timeout;
	int rc = 0;
	long completion_rc;

	if (timestamp)
		*timestamp = 0;

	if (timeout_us == MAX_SCHEDULE_TIMEOUT)
		timeout = timeout_us;
	else
		timeout = usecs_to_jiffies(timeout_us);

	hl_ctx_get(hdev, ctx);

	fence = hl_ctx_get_fence(ctx, seq);
	if (IS_ERR(fence)) {
		rc = PTR_ERR(fence);
		if (rc == -EINVAL)
			dev_notice_ratelimited(hdev->dev,
				"Can't wait on CS %llu because current CS is at seq %llu\n",
				seq, ctx->cs_sequence);
	} else if (fence) {
		if (!timeout_us)
			completion_rc = completion_done(&fence->completion);
		else
			completion_rc =
				wait_for_completion_interruptible_timeout(
					&fence->completion, timeout);

		if (completion_rc > 0) {
			*status = CS_WAIT_STATUS_COMPLETED;
			if (timestamp)
				*timestamp = ktime_to_ns(fence->timestamp);
		} else {
			*status = CS_WAIT_STATUS_BUSY;
		}

		if (fence->error == -ETIMEDOUT)
			rc = -ETIMEDOUT;
		else if (fence->error == -EIO)
			rc = -EIO;

		hl_fence_put(fence);
	} else {
		dev_dbg(hdev->dev,
			"Can't wait on seq %llu because current CS is at seq %llu (Fence is gone)\n",
			seq, ctx->cs_sequence);
		*status = CS_WAIT_STATUS_GONE;
	}

	hl_ctx_put(ctx);

	return rc;
}

static int hl_cs_wait_ioctl(struct hl_fpriv *hpriv, void *data)
{
	struct hl_device *hdev = hpriv->hdev;
	union hl_wait_cs_args *args = data;
	enum hl_cs_wait_status status;
	u64 seq = args->in.seq;
	s64 timestamp;
	int rc;

	rc = _hl_cs_wait_ioctl(hdev, hpriv->ctx, args->in.timeout_us, seq,
				&status, &timestamp);

	memset(args, 0, sizeof(*args));

	if (rc) {
		if (rc == -ERESTARTSYS) {
			dev_err_ratelimited(hdev->dev,
				"user process got signal while waiting for CS handle %llu\n",
				seq);
			args->out.status = HL_WAIT_CS_STATUS_INTERRUPTED;
			rc = -EINTR;
		} else if (rc == -ETIMEDOUT) {
			dev_err_ratelimited(hdev->dev,
				"CS %llu has timed-out while user process is waiting for it\n",
				seq);
			args->out.status = HL_WAIT_CS_STATUS_TIMEDOUT;
		} else if (rc == -EIO) {
			dev_err_ratelimited(hdev->dev,
				"CS %llu has been aborted while user process is waiting for it\n",
				seq);
			args->out.status = HL_WAIT_CS_STATUS_ABORTED;
		}
		return rc;
	}

	if (timestamp) {
		args->out.flags |= HL_WAIT_CS_STATUS_FLAG_TIMESTAMP_VLD;
		args->out.timestamp_nsec = timestamp;
	}

	switch (status) {
	case CS_WAIT_STATUS_GONE:
		args->out.flags |= HL_WAIT_CS_STATUS_FLAG_GONE;
		fallthrough;
	case CS_WAIT_STATUS_COMPLETED:
		args->out.status = HL_WAIT_CS_STATUS_COMPLETED;
		break;
	case CS_WAIT_STATUS_BUSY:
	default:
		args->out.status = HL_WAIT_CS_STATUS_BUSY;
		break;
	}

	return 0;
}

static int _hl_interrupt_wait_ioctl(struct hl_device *hdev, struct hl_ctx *ctx,
				u32 timeout_us, u64 user_address,
				u32 target_value, u16 interrupt_offset,
				enum hl_cs_wait_status *status)
{
	struct hl_user_pending_interrupt *pend;
	struct hl_user_interrupt *interrupt;
	unsigned long timeout;
	long completion_rc;
	u32 completion_value;
	int rc = 0;

	if (timeout_us == U32_MAX)
		timeout = timeout_us;
	else
		timeout = usecs_to_jiffies(timeout_us);

	hl_ctx_get(hdev, ctx);

	pend = kmalloc(sizeof(*pend), GFP_KERNEL);
	if (!pend) {
		hl_ctx_put(ctx);
		return -ENOMEM;
	}

	hl_fence_init(&pend->fence, ULONG_MAX);

	if (interrupt_offset == HL_COMMON_USER_INTERRUPT_ID)
		interrupt = &hdev->common_user_interrupt;
	else
		interrupt = &hdev->user_interrupt[interrupt_offset];

	spin_lock(&interrupt->wait_list_lock);
	if (!hl_device_operational(hdev, NULL)) {
		rc = -EPERM;
		goto unlock_and_free_fence;
	}

	if (copy_from_user(&completion_value, u64_to_user_ptr(user_address), 4)) {
		dev_err(hdev->dev,
			"Failed to copy completion value from user\n");
		rc = -EFAULT;
		goto unlock_and_free_fence;
	}

	if (completion_value >= target_value)
		*status = CS_WAIT_STATUS_COMPLETED;
	else
		*status = CS_WAIT_STATUS_BUSY;

	if (!timeout_us || (*status == CS_WAIT_STATUS_COMPLETED))
		goto unlock_and_free_fence;

	/* Add pending user interrupt to relevant list for the interrupt
	 * handler to monitor
	 */
	list_add_tail(&pend->wait_list_node, &interrupt->wait_list_head);
	spin_unlock(&interrupt->wait_list_lock);

wait_again:
	/* Wait for interrupt handler to signal completion */
	completion_rc =
		wait_for_completion_interruptible_timeout(
				&pend->fence.completion, timeout);

	/* If timeout did not expire we need to perform the comparison.
	 * If comparison fails, keep waiting until timeout expires
	 */
	if (completion_rc > 0) {
		if (copy_from_user(&completion_value,
				u64_to_user_ptr(user_address), 4)) {
			dev_err(hdev->dev,
				"Failed to copy completion value from user\n");
			rc = -EFAULT;
			goto remove_pending_user_interrupt;
		}

		if (completion_value >= target_value) {
			*status = CS_WAIT_STATUS_COMPLETED;
		} else {
			timeout -= jiffies_to_usecs(completion_rc);
			goto wait_again;
		}
	} else {
		*status = CS_WAIT_STATUS_BUSY;
	}

remove_pending_user_interrupt:
	spin_lock(&interrupt->wait_list_lock);
	list_del(&pend->wait_list_node);

unlock_and_free_fence:
	spin_unlock(&interrupt->wait_list_lock);
	kfree(pend);
	hl_ctx_put(ctx);

	return rc;
}

static int hl_interrupt_wait_ioctl(struct hl_fpriv *hpriv, void *data)
{
	u16 interrupt_id, interrupt_offset, first_interrupt, last_interrupt;
	struct hl_device *hdev = hpriv->hdev;
	struct asic_fixed_properties *prop;
	union hl_wait_cs_args *args = data;
	enum hl_cs_wait_status status;
	int rc;

	prop = &hdev->asic_prop;

	if (!prop->user_interrupt_count) {
		dev_err(hdev->dev, "no user interrupts allowed");
		return -EPERM;
	}

	interrupt_id =
		FIELD_GET(HL_WAIT_CS_FLAGS_INTERRUPT_MASK, args->in.flags);

	first_interrupt = prop->first_available_user_msix_interrupt;
	last_interrupt = prop->first_available_user_msix_interrupt +
						prop->user_interrupt_count - 1;

	if ((interrupt_id < first_interrupt || interrupt_id > last_interrupt) &&
			interrupt_id != HL_COMMON_USER_INTERRUPT_ID) {
		dev_err(hdev->dev, "invalid user interrupt %u", interrupt_id);
		return -EINVAL;
	}

	if (interrupt_id == HL_COMMON_USER_INTERRUPT_ID)
		interrupt_offset = HL_COMMON_USER_INTERRUPT_ID;
	else
		interrupt_offset = interrupt_id - first_interrupt;

	rc = _hl_interrupt_wait_ioctl(hdev, hpriv->ctx,
				args->in.interrupt_timeout_us, args->in.addr,
				args->in.target, interrupt_offset, &status);

	memset(args, 0, sizeof(*args));

	if (rc) {
		dev_err_ratelimited(hdev->dev,
			"interrupt_wait_ioctl failed (%d)\n", rc);

		return rc;
	}

	switch (status) {
	case CS_WAIT_STATUS_COMPLETED:
		args->out.status = HL_WAIT_CS_STATUS_COMPLETED;
		break;
	case CS_WAIT_STATUS_BUSY:
	default:
		args->out.status = HL_WAIT_CS_STATUS_BUSY;
		break;
	}

	return 0;
}

int hl_wait_ioctl(struct hl_fpriv *hpriv, void *data)
{
	union hl_wait_cs_args *args = data;
	u32 flags = args->in.flags;
	int rc;

	if (flags & HL_WAIT_CS_FLAGS_INTERRUPT)
		rc = hl_interrupt_wait_ioctl(hpriv, data);
	else
		rc = hl_cs_wait_ioctl(hpriv, data);

	return rc;
}<|MERGE_RESOLUTION|>--- conflicted
+++ resolved
@@ -467,12 +467,7 @@
 
 	if (next_entry_found && !next->tdr_active) {
 		next->tdr_active = true;
-<<<<<<< HEAD
-		schedule_delayed_work(&next->work_tdr,
-					hdev->timeout_jiffies);
-=======
 		schedule_delayed_work(&next->work_tdr, next->timeout_jiffies);
->>>>>>> 6be388f4
 	}
 
 	spin_unlock(&hdev->cs_mirror_lock);
@@ -509,27 +504,6 @@
 		goto out;
 	}
 
-<<<<<<< HEAD
-	hdev->asic_funcs->hw_queues_lock(hdev);
-
-	hdev->cs_active_cnt--;
-	if (!hdev->cs_active_cnt) {
-		struct hl_device_idle_busy_ts *ts;
-
-		ts = &hdev->idle_busy_ts_arr[hdev->idle_busy_ts_idx++];
-		ts->busy_to_idle_ts = ktime_get();
-
-		if (hdev->idle_busy_ts_idx == HL_IDLE_BUSY_TS_ARR_SIZE)
-			hdev->idle_busy_ts_idx = 0;
-	} else if (hdev->cs_active_cnt < 0) {
-		dev_crit(hdev->dev, "CS active cnt %d is negative\n",
-			hdev->cs_active_cnt);
-	}
-
-	hdev->asic_funcs->hw_queues_unlock(hdev);
-
-=======
->>>>>>> 6be388f4
 	/* Need to update CI for all queue jobs that does not get completion */
 	hl_hw_queue_update_ci(cs);
 
@@ -647,11 +621,7 @@
 
 static int allocate_cs(struct hl_device *hdev, struct hl_ctx *ctx,
 			enum hl_cs_type cs_type, u64 user_sequence,
-<<<<<<< HEAD
-			struct hl_cs **cs_new)
-=======
 			struct hl_cs **cs_new, u32 flags, u32 timeout)
->>>>>>> 6be388f4
 {
 	struct hl_cs_counters_atomic *cntr;
 	struct hl_fence *other = NULL;
@@ -788,11 +758,8 @@
 	int i;
 	struct hl_cs *cs, *tmp;
 
-<<<<<<< HEAD
-=======
 	flush_workqueue(hdev->sob_reset_wq);
 
->>>>>>> 6be388f4
 	/* flush all completions before iterating over the CS mirror list in
 	 * order to avoid a race with the release functions
 	 */
@@ -822,8 +789,6 @@
 	}
 }
 
-<<<<<<< HEAD
-=======
 static void
 wake_pending_user_interrupt_threads(struct hl_user_interrupt *interrupt)
 {
@@ -862,7 +827,6 @@
 	wake_pending_user_interrupt_threads(interrupt);
 }
 
->>>>>>> 6be388f4
 static void job_wq_completion(struct work_struct *work)
 {
 	struct hl_cs_job *job = container_of(work, struct hl_cs_job,
@@ -1129,12 +1093,8 @@
 }
 
 static int cs_ioctl_default(struct hl_fpriv *hpriv, void __user *chunks,
-<<<<<<< HEAD
-				u32 num_chunks, u64 *cs_seq, u32 flags)
-=======
 				u32 num_chunks, u64 *cs_seq, u32 flags,
 				u32 timeout)
->>>>>>> 6be388f4
 {
 	bool staged_mid, int_queues_only = true;
 	struct hl_device *hdev = hpriv->hdev;
@@ -1163,19 +1123,11 @@
 		staged_mid = false;
 
 	rc = allocate_cs(hdev, hpriv->ctx, CS_TYPE_DEFAULT,
-<<<<<<< HEAD
-			staged_mid ? user_sequence : ULLONG_MAX, &cs);
-	if (rc)
-		goto free_cs_chunk_array;
-
-	cs->timestamp = !!(flags & HL_CS_FLAGS_TIMESTAMP);
-=======
 			staged_mid ? user_sequence : ULLONG_MAX, &cs, flags,
 			timeout);
 	if (rc)
 		goto free_cs_chunk_array;
 
->>>>>>> 6be388f4
 	*cs_seq = cs->sequence;
 
 	hl_debugfs_add_cs(cs);
@@ -1373,12 +1325,8 @@
 		list_move_tail(&pending_cb->cb_node, &local_cb_list);
 	spin_unlock(&ctx->pending_cb_lock);
 
-<<<<<<< HEAD
-	rc = allocate_cs(hdev, ctx, CS_TYPE_DEFAULT, ULLONG_MAX, &cs);
-=======
 	rc = allocate_cs(hdev, ctx, CS_TYPE_DEFAULT, ULLONG_MAX, &cs, 0,
 				hdev->timeout_jiffies);
->>>>>>> 6be388f4
 	if (rc)
 		goto add_list_elements;
 
@@ -1479,11 +1427,7 @@
 			rc = 0;
 		} else {
 			rc = cs_ioctl_default(hpriv, chunks, num_chunks,
-<<<<<<< HEAD
-								cs_seq, 0);
-=======
 					cs_seq, 0, hdev->timeout_jiffies);
->>>>>>> 6be388f4
 		}
 
 		mutex_unlock(&hpriv->restore_phase_mutex);
@@ -1759,11 +1703,7 @@
 		}
 	}
 
-<<<<<<< HEAD
-	rc = allocate_cs(hdev, ctx, cs_type, ULLONG_MAX, &cs);
-=======
 	rc = allocate_cs(hdev, ctx, cs_type, ULLONG_MAX, &cs, flags, timeout);
->>>>>>> 6be388f4
 	if (rc) {
 		if (cs_type == CS_TYPE_WAIT ||
 			cs_type == CS_TYPE_COLLECTIVE_WAIT)
@@ -1828,11 +1768,7 @@
 	enum hl_cs_type cs_type;
 	u64 cs_seq = ULONG_MAX;
 	void __user *chunks;
-<<<<<<< HEAD
-	u32 num_chunks, flags;
-=======
 	u32 num_chunks, flags, timeout;
->>>>>>> 6be388f4
 	int rc;
 
 	rc = hl_cs_sanity_checks(hpriv, args);
@@ -1857,13 +1793,10 @@
 	if ((flags & HL_CS_FLAGS_STAGED_SUBMISSION) &&
 			!(flags & HL_CS_FLAGS_STAGED_SUBMISSION_FIRST))
 		cs_seq = args->in.seq;
-<<<<<<< HEAD
-=======
 
 	timeout = flags & HL_CS_FLAGS_CUSTOM_TIMEOUT
 			? msecs_to_jiffies(args->in.timeout * 1000)
 			: hpriv->hdev->timeout_jiffies;
->>>>>>> 6be388f4
 
 	switch (cs_type) {
 	case CS_TYPE_SIGNAL:
@@ -1874,11 +1807,7 @@
 		break;
 	default:
 		rc = cs_ioctl_default(hpriv, chunks, num_chunks, &cs_seq,
-<<<<<<< HEAD
-							args->in.cs_flags);
-=======
 						args->in.cs_flags, timeout);
->>>>>>> 6be388f4
 		break;
 	}
 
