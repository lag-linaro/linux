--- conflicted
+++ resolved
@@ -229,11 +229,7 @@
 	}
 
 	/* Check if jiffies need an update */
-<<<<<<< HEAD
-	if (tick_do_timer_cpu == cpu) {
-=======
-	if (tick_cpu == cpu)
->>>>>>> 0bbac3fa
+	if (tick_cpu == cpu) {
 		tick_do_update_jiffies64(now);
 		trace_android_vh_jiffies_update(NULL);
 	}
