// SPDX-License-Identifier: LGPL-2.1
/*
 *
 *   vfs operations that deal with io control
 *
 *   Copyright (C) International Business Machines  Corp., 2005,2013
 *   Author(s): Steve French (sfrench@us.ibm.com)
 *
 */

#include <linux/fs.h>
#include <linux/file.h>
#include <linux/mount.h>
#include <linux/mm.h>
#include <linux/pagemap.h>
#include "cifspdu.h"
#include "cifsglob.h"
#include "cifsproto.h"
#include "cifs_debug.h"
#include "cifsfs.h"
#include "cifs_ioctl.h"
#include "smb2proto.h"
#include "smb2glob.h"
#include <linux/btrfs.h>

static long cifs_ioctl_query_info(unsigned int xid, struct file *filep,
				  unsigned long p)
{
	struct inode *inode = file_inode(filep);
	struct cifs_sb_info *cifs_sb = CIFS_SB(inode->i_sb);
	struct cifs_tcon *tcon = cifs_sb_master_tcon(cifs_sb);
	struct dentry *dentry = filep->f_path.dentry;
	const unsigned char *path;
	void *page = alloc_dentry_path();
	__le16 *utf16_path = NULL, root_path;
	int rc = 0;

	path = build_path_from_dentry(dentry, page);
	if (IS_ERR(path)) {
		free_dentry_path(page);
		return PTR_ERR(path);
	}

	cifs_dbg(FYI, "%s %s\n", __func__, path);

	if (!path[0]) {
		root_path = 0;
		utf16_path = &root_path;
	} else {
		utf16_path = cifs_convert_path_to_utf16(path + 1, cifs_sb);
		if (!utf16_path) {
			rc = -ENOMEM;
			goto ici_exit;
		}
	}

	if (tcon->ses->server->ops->ioctl_query_info)
		rc = tcon->ses->server->ops->ioctl_query_info(
				xid, tcon, cifs_sb, utf16_path,
				filep->private_data ? 0 : 1, p);
	else
		rc = -EOPNOTSUPP;

 ici_exit:
	if (utf16_path != &root_path)
		kfree(utf16_path);
	free_dentry_path(page);
	return rc;
}

static long cifs_ioctl_copychunk(unsigned int xid, struct file *dst_file,
			unsigned long srcfd)
{
	int rc;
	struct fd src_file;
	struct inode *src_inode;

	cifs_dbg(FYI, "ioctl copychunk range\n");
	/* the destination must be opened for writing */
	if (!(dst_file->f_mode & FMODE_WRITE)) {
		cifs_dbg(FYI, "file target not open for write\n");
		return -EINVAL;
	}

	/* check if target volume is readonly and take reference */
	rc = mnt_want_write_file(dst_file);
	if (rc) {
		cifs_dbg(FYI, "mnt_want_write failed with rc %d\n", rc);
		return rc;
	}

	src_file = fdget(srcfd);
	if (!src_file.file) {
		rc = -EBADF;
		goto out_drop_write;
	}

	if (src_file.file->f_op->unlocked_ioctl != cifs_ioctl) {
		rc = -EBADF;
		cifs_dbg(VFS, "src file seems to be from a different filesystem type\n");
		goto out_fput;
	}

	src_inode = file_inode(src_file.file);
	rc = -EINVAL;
	if (S_ISDIR(src_inode->i_mode))
		goto out_fput;

	rc = cifs_file_copychunk_range(xid, src_file.file, 0, dst_file, 0,
					src_inode->i_size, 0);
	if (rc > 0)
		rc = 0;
out_fput:
	fdput(src_file);
out_drop_write:
	mnt_drop_write_file(dst_file);
	return rc;
}

static long smb_mnt_get_tcon_info(struct cifs_tcon *tcon, void __user *arg)
{
	int rc = 0;
	struct smb_mnt_tcon_info tcon_inf;

	tcon_inf.tid = tcon->tid;
	tcon_inf.session_id = tcon->ses->Suid;

	if (copy_to_user(arg, &tcon_inf, sizeof(struct smb_mnt_tcon_info)))
		rc = -EFAULT;

	return rc;
}

static long smb_mnt_get_fsinfo(unsigned int xid, struct cifs_tcon *tcon,
				void __user *arg)
{
	int rc = 0;
	struct smb_mnt_fs_info *fsinf;

	fsinf = kzalloc(sizeof(struct smb_mnt_fs_info), GFP_KERNEL);
	if (fsinf == NULL)
		return -ENOMEM;

	fsinf->version = 1;
	fsinf->protocol_id = tcon->ses->server->vals->protocol_id;
	fsinf->tcon_flags = tcon->Flags;
	fsinf->device_characteristics =
			le32_to_cpu(tcon->fsDevInfo.DeviceCharacteristics);
	fsinf->device_type = le32_to_cpu(tcon->fsDevInfo.DeviceType);
	fsinf->fs_attributes = le32_to_cpu(tcon->fsAttrInfo.Attributes);
	fsinf->max_path_component =
		le32_to_cpu(tcon->fsAttrInfo.MaxPathNameComponentLength);
	fsinf->vol_serial_number = tcon->vol_serial_number;
	fsinf->vol_create_time = le64_to_cpu(tcon->vol_create_time);
	fsinf->share_flags = tcon->share_flags;
	fsinf->share_caps = le32_to_cpu(tcon->capabilities);
	fsinf->sector_flags = tcon->ss_flags;
	fsinf->optimal_sector_size = tcon->perf_sector_size;
	fsinf->max_bytes_chunk = tcon->max_bytes_chunk;
	fsinf->maximal_access = tcon->maximal_access;
	fsinf->cifs_posix_caps = le64_to_cpu(tcon->fsUnixInfo.Capability);

	if (copy_to_user(arg, fsinf, sizeof(struct smb_mnt_fs_info)))
		rc = -EFAULT;

	kfree(fsinf);
	return rc;
}

static int cifs_shutdown(struct super_block *sb, unsigned long arg)
{
	struct cifs_sb_info *sbi = CIFS_SB(sb);
	struct tcon_link *tlink;
	struct cifs_tcon *tcon;
	__u32 flags;
	int rc;

	if (!capable(CAP_SYS_ADMIN))
		return -EPERM;

	if (get_user(flags, (__u32 __user *)arg))
		return -EFAULT;

	tlink = cifs_sb_tlink(sbi);
	if (IS_ERR(tlink))
		return PTR_ERR(tlink);
	tcon = tlink_tcon(tlink);

	trace_smb3_shutdown_enter(flags, tcon->tid);
	if (flags > CIFS_GOING_FLAGS_NOLOGFLUSH) {
		rc = -EINVAL;
		goto shutdown_out_err;
	}

	if (cifs_forced_shutdown(sbi))
		goto shutdown_good;

	cifs_dbg(VFS, "shut down requested (%d)", flags);

	/*
	 * see:
	 *   https://man7.org/linux/man-pages/man2/ioctl_xfs_goingdown.2.html
	 * for more information and description of original intent of the flags
	 */
	switch (flags) {
	/*
	 * We could add support later for default flag which requires:
	 *     "Flush all dirty data and metadata to disk"
	 * would need to call syncfs or equivalent to flush page cache for
	 * the mount and then issue fsync to server (if nostrictsync not set)
	 */
	case CIFS_GOING_FLAGS_DEFAULT:
		cifs_dbg(FYI, "shutdown with default flag not supported\n");
		rc = -EINVAL;
		goto shutdown_out_err;
	/*
	 * FLAGS_LOGFLUSH is easy since it asks to write out metadata (not
	 * data) but metadata writes are not cached on the client, so can treat
	 * it similarly to NOLOGFLUSH
	 */
	case CIFS_GOING_FLAGS_LOGFLUSH:
	case CIFS_GOING_FLAGS_NOLOGFLUSH:
		sbi->mnt_cifs_flags |= CIFS_MOUNT_SHUTDOWN;
		goto shutdown_good;
	default:
		rc = -EINVAL;
		goto shutdown_out_err;
	}

shutdown_good:
	trace_smb3_shutdown_done(flags, tcon->tid);
<<<<<<< HEAD
	return 0;
shutdown_out_err:
	trace_smb3_shutdown_err(rc, flags, tcon->tid);
=======
	cifs_put_tlink(tlink);
	return 0;
shutdown_out_err:
	trace_smb3_shutdown_err(rc, flags, tcon->tid);
	cifs_put_tlink(tlink);
>>>>>>> 17b65575
	return rc;
}

static int cifs_dump_full_key(struct cifs_tcon *tcon, struct smb3_full_key_debug_info __user *in)
{
	struct smb3_full_key_debug_info out;
	struct cifs_ses *ses;
	int rc = 0;
	bool found = false;
	u8 __user *end;

	if (!smb3_encryption_required(tcon)) {
		rc = -EOPNOTSUPP;
		goto out;
	}

	/* copy user input into our output buffer */
	if (copy_from_user(&out, in, sizeof(out))) {
		rc = -EINVAL;
		goto out;
	}

	if (!out.session_id) {
		/* if ses id is 0, use current user session */
		ses = tcon->ses;
	} else {
		/* otherwise if a session id is given, look for it in all our sessions */
		struct cifs_ses *ses_it = NULL;
		struct TCP_Server_Info *server_it = NULL;

		spin_lock(&cifs_tcp_ses_lock);
		list_for_each_entry(server_it, &cifs_tcp_ses_list, tcp_ses_list) {
			list_for_each_entry(ses_it, &server_it->smb_ses_list, smb_ses_list) {
				spin_lock(&ses_it->ses_lock);
				if (ses_it->ses_status != SES_EXITING &&
				    ses_it->Suid == out.session_id) {
					ses = ses_it;
					/*
					 * since we are using the session outside the crit
					 * section, we need to make sure it won't be released
					 * so increment its refcount
					 */
					cifs_smb_ses_inc_refcount(ses);
					spin_unlock(&ses_it->ses_lock);
					found = true;
					goto search_end;
				}
				spin_unlock(&ses_it->ses_lock);
			}
		}
search_end:
		spin_unlock(&cifs_tcp_ses_lock);
		if (!found) {
			rc = -ENOENT;
			goto out;
		}
	}

	switch (ses->server->cipher_type) {
	case SMB2_ENCRYPTION_AES128_CCM:
	case SMB2_ENCRYPTION_AES128_GCM:
		out.session_key_length = CIFS_SESS_KEY_SIZE;
		out.server_in_key_length = out.server_out_key_length = SMB3_GCM128_CRYPTKEY_SIZE;
		break;
	case SMB2_ENCRYPTION_AES256_CCM:
	case SMB2_ENCRYPTION_AES256_GCM:
		out.session_key_length = CIFS_SESS_KEY_SIZE;
		out.server_in_key_length = out.server_out_key_length = SMB3_GCM256_CRYPTKEY_SIZE;
		break;
	default:
		rc = -EOPNOTSUPP;
		goto out;
	}

	/* check if user buffer is big enough to store all the keys */
	if (out.in_size < sizeof(out) + out.session_key_length + out.server_in_key_length
	    + out.server_out_key_length) {
		rc = -ENOBUFS;
		goto out;
	}

	out.session_id = ses->Suid;
	out.cipher_type = le16_to_cpu(ses->server->cipher_type);

	/* overwrite user input with our output */
	if (copy_to_user(in, &out, sizeof(out))) {
		rc = -EINVAL;
		goto out;
	}

	/* append all the keys at the end of the user buffer */
	end = in->data;
	if (copy_to_user(end, ses->auth_key.response, out.session_key_length)) {
		rc = -EINVAL;
		goto out;
	}
	end += out.session_key_length;

	if (copy_to_user(end, ses->smb3encryptionkey, out.server_in_key_length)) {
		rc = -EINVAL;
		goto out;
	}
	end += out.server_in_key_length;

	if (copy_to_user(end, ses->smb3decryptionkey, out.server_out_key_length)) {
		rc = -EINVAL;
		goto out;
	}

out:
	if (found)
		cifs_put_smb_ses(ses);
	return rc;
}

long cifs_ioctl(struct file *filep, unsigned int command, unsigned long arg)
{
	struct inode *inode = file_inode(filep);
	struct smb3_key_debug_info pkey_inf;
	int rc = -ENOTTY; /* strange error - but the precedent */
	unsigned int xid;
	struct cifsFileInfo *pSMBFile = filep->private_data;
	struct cifs_tcon *tcon;
	struct tcon_link *tlink;
	struct cifs_sb_info *cifs_sb;
	__u64	ExtAttrBits = 0;
#ifdef CONFIG_CIFS_POSIX
#ifdef CONFIG_CIFS_ALLOW_INSECURE_LEGACY
	__u64   caps;
#endif /* CONFIG_CIFS_ALLOW_INSECURE_LEGACY */
#endif /* CONFIG_CIFS_POSIX */

	xid = get_xid();

	cifs_dbg(FYI, "cifs ioctl 0x%x\n", command);
	if (pSMBFile == NULL)
		trace_smb3_ioctl(xid, 0, command);
	else
		trace_smb3_ioctl(xid, pSMBFile->fid.persistent_fid, command);

	switch (command) {
		case FS_IOC_GETFLAGS:
			if (pSMBFile == NULL)
				break;
			tcon = tlink_tcon(pSMBFile->tlink);
#ifdef CONFIG_CIFS_POSIX
#ifdef CONFIG_CIFS_ALLOW_INSECURE_LEGACY
			caps = le64_to_cpu(tcon->fsUnixInfo.Capability);
			if (CIFS_UNIX_EXTATTR_CAP & caps) {
				__u64	ExtAttrMask = 0;
				rc = CIFSGetExtAttr(xid, tcon,
						    pSMBFile->fid.netfid,
						    &ExtAttrBits, &ExtAttrMask);
				if (rc == 0)
					rc = put_user(ExtAttrBits &
						FS_FL_USER_VISIBLE,
						(int __user *)arg);
				if (rc != -EOPNOTSUPP)
					break;
			}
#endif /* CONFIG_CIFS_ALLOW_INSECURE_LEGACY */
#endif /* CONFIG_CIFS_POSIX */
			rc = 0;
			if (CIFS_I(inode)->cifsAttrs & ATTR_COMPRESSED) {
				/* add in the compressed bit */
				ExtAttrBits = FS_COMPR_FL;
				rc = put_user(ExtAttrBits & FS_FL_USER_VISIBLE,
					      (int __user *)arg);
			}
			break;
		case FS_IOC_SETFLAGS:
			if (pSMBFile == NULL)
				break;
			tcon = tlink_tcon(pSMBFile->tlink);
			/* caps = le64_to_cpu(tcon->fsUnixInfo.Capability); */

			if (get_user(ExtAttrBits, (int __user *)arg)) {
				rc = -EFAULT;
				break;
			}

			/*
			 * if (CIFS_UNIX_EXTATTR_CAP & caps)
			 *	rc = CIFSSetExtAttr(xid, tcon,
			 *		       pSMBFile->fid.netfid,
			 *		       extAttrBits,
			 *		       &ExtAttrMask);
			 * if (rc != -EOPNOTSUPP)
			 *	break;
			 */

			/* Currently only flag we can set is compressed flag */
			if ((ExtAttrBits & FS_COMPR_FL) == 0)
				break;

			/* Try to set compress flag */
			if (tcon->ses->server->ops->set_compression) {
				rc = tcon->ses->server->ops->set_compression(
							xid, tcon, pSMBFile);
				cifs_dbg(FYI, "set compress flag rc %d\n", rc);
			}
			break;
		case CIFS_IOC_COPYCHUNK_FILE:
			rc = cifs_ioctl_copychunk(xid, filep, arg);
			break;
		case CIFS_QUERY_INFO:
			rc = cifs_ioctl_query_info(xid, filep, arg);
			break;
		case CIFS_IOC_SET_INTEGRITY:
			if (pSMBFile == NULL)
				break;
			tcon = tlink_tcon(pSMBFile->tlink);
			if (tcon->ses->server->ops->set_integrity)
				rc = tcon->ses->server->ops->set_integrity(xid,
						tcon, pSMBFile);
			else
				rc = -EOPNOTSUPP;
			break;
		case CIFS_IOC_GET_MNT_INFO:
			if (pSMBFile == NULL)
				break;
			tcon = tlink_tcon(pSMBFile->tlink);
			rc = smb_mnt_get_fsinfo(xid, tcon, (void __user *)arg);
			break;
		case CIFS_IOC_GET_TCON_INFO:
			cifs_sb = CIFS_SB(inode->i_sb);
			tlink = cifs_sb_tlink(cifs_sb);
			if (IS_ERR(tlink)) {
				rc = PTR_ERR(tlink);
				break;
			}
			tcon = tlink_tcon(tlink);
			rc = smb_mnt_get_tcon_info(tcon, (void __user *)arg);
			cifs_put_tlink(tlink);
			break;
		case CIFS_ENUMERATE_SNAPSHOTS:
			if (pSMBFile == NULL)
				break;
			if (arg == 0) {
				rc = -EINVAL;
				goto cifs_ioc_exit;
			}
			tcon = tlink_tcon(pSMBFile->tlink);
			if (tcon->ses->server->ops->enum_snapshots)
				rc = tcon->ses->server->ops->enum_snapshots(xid, tcon,
						pSMBFile, (void __user *)arg);
			else
				rc = -EOPNOTSUPP;
			break;
		case CIFS_DUMP_KEY:
			/*
			 * Dump encryption keys. This is an old ioctl that only
			 * handles AES-128-{CCM,GCM}.
			 */
			if (!capable(CAP_SYS_ADMIN)) {
				rc = -EACCES;
				break;
			}

			cifs_sb = CIFS_SB(inode->i_sb);
			tlink = cifs_sb_tlink(cifs_sb);
			if (IS_ERR(tlink)) {
				rc = PTR_ERR(tlink);
				break;
			}
			tcon = tlink_tcon(tlink);
			if (!smb3_encryption_required(tcon)) {
				rc = -EOPNOTSUPP;
				cifs_put_tlink(tlink);
				break;
			}
			pkey_inf.cipher_type =
				le16_to_cpu(tcon->ses->server->cipher_type);
			pkey_inf.Suid = tcon->ses->Suid;
			memcpy(pkey_inf.auth_key, tcon->ses->auth_key.response,
					16 /* SMB2_NTLMV2_SESSKEY_SIZE */);
			memcpy(pkey_inf.smb3decryptionkey,
			      tcon->ses->smb3decryptionkey, SMB3_SIGN_KEY_SIZE);
			memcpy(pkey_inf.smb3encryptionkey,
			      tcon->ses->smb3encryptionkey, SMB3_SIGN_KEY_SIZE);
			if (copy_to_user((void __user *)arg, &pkey_inf,
					sizeof(struct smb3_key_debug_info)))
				rc = -EFAULT;
			else
				rc = 0;
			cifs_put_tlink(tlink);
			break;
		case CIFS_DUMP_FULL_KEY:
			/*
			 * Dump encryption keys (handles any key sizes)
			 */
			if (pSMBFile == NULL)
				break;
			if (!capable(CAP_SYS_ADMIN)) {
				rc = -EACCES;
				break;
			}
			cifs_sb = CIFS_SB(inode->i_sb);
			tlink = cifs_sb_tlink(cifs_sb);
			if (IS_ERR(tlink)) {
				rc = PTR_ERR(tlink);
				break;
			}

			tcon = tlink_tcon(tlink);
			rc = cifs_dump_full_key(tcon, (void __user *)arg);
			cifs_put_tlink(tlink);
			break;
		case CIFS_IOC_NOTIFY:
			if (!S_ISDIR(inode->i_mode)) {
				/* Notify can only be done on directories */
				rc = -EOPNOTSUPP;
				break;
			}
			cifs_sb = CIFS_SB(inode->i_sb);
			tlink = cifs_sb_tlink(cifs_sb);
			if (IS_ERR(tlink)) {
				rc = PTR_ERR(tlink);
				break;
			}
			tcon = tlink_tcon(tlink);
			if (tcon && tcon->ses->server->ops->notify) {
				rc = tcon->ses->server->ops->notify(xid,
						filep, (void __user *)arg,
						false /* no ret data */);
				cifs_dbg(FYI, "ioctl notify rc %d\n", rc);
			} else
				rc = -EOPNOTSUPP;
			cifs_put_tlink(tlink);
			break;
		case CIFS_IOC_NOTIFY_INFO:
			if (!S_ISDIR(inode->i_mode)) {
				/* Notify can only be done on directories */
				rc = -EOPNOTSUPP;
				break;
			}
			cifs_sb = CIFS_SB(inode->i_sb);
			tlink = cifs_sb_tlink(cifs_sb);
			if (IS_ERR(tlink)) {
				rc = PTR_ERR(tlink);
				break;
			}
			tcon = tlink_tcon(tlink);
			if (tcon && tcon->ses->server->ops->notify) {
				rc = tcon->ses->server->ops->notify(xid,
						filep, (void __user *)arg,
						true /* return details */);
				cifs_dbg(FYI, "ioctl notify info rc %d\n", rc);
			} else
				rc = -EOPNOTSUPP;
			cifs_put_tlink(tlink);
			break;
		case CIFS_IOC_SHUTDOWN:
			rc = cifs_shutdown(inode->i_sb, arg);
			break;
		default:
			cifs_dbg(FYI, "unsupported ioctl\n");
			break;
	}
cifs_ioc_exit:
	free_xid(xid);
	return rc;
}<|MERGE_RESOLUTION|>--- conflicted
+++ resolved
@@ -229,17 +229,11 @@
 
 shutdown_good:
 	trace_smb3_shutdown_done(flags, tcon->tid);
-<<<<<<< HEAD
-	return 0;
-shutdown_out_err:
-	trace_smb3_shutdown_err(rc, flags, tcon->tid);
-=======
 	cifs_put_tlink(tlink);
 	return 0;
 shutdown_out_err:
 	trace_smb3_shutdown_err(rc, flags, tcon->tid);
 	cifs_put_tlink(tlink);
->>>>>>> 17b65575
 	return rc;
 }
 
