/*
 * Copyright 2002-2005, Instant802 Networks, Inc.
 * Copyright 2005-2006, Devicescape Software, Inc.
 * Copyright 2007	Johannes Berg <johannes@sipsolutions.net>
 * Copyright 2008-2011	Luis R. Rodriguez <mcgrof@qca.qualcomm.com>
 * Copyright 2013-2014  Intel Mobile Communications GmbH
 * Copyright      2017  Intel Deutschland GmbH
 * Copyright (C) 2018 - 2021 Intel Corporation
 *
 * Permission to use, copy, modify, and/or distribute this software for any
 * purpose with or without fee is hereby granted, provided that the above
 * copyright notice and this permission notice appear in all copies.
 *
 * THE SOFTWARE IS PROVIDED "AS IS" AND THE AUTHOR DISCLAIMS ALL WARRANTIES
 * WITH REGARD TO THIS SOFTWARE INCLUDING ALL IMPLIED WARRANTIES OF
 * MERCHANTABILITY AND FITNESS. IN NO EVENT SHALL THE AUTHOR BE LIABLE FOR
 * ANY SPECIAL, DIRECT, INDIRECT, OR CONSEQUENTIAL DAMAGES OR ANY DAMAGES
 * WHATSOEVER RESULTING FROM LOSS OF USE, DATA OR PROFITS, WHETHER IN AN
 * ACTION OF CONTRACT, NEGLIGENCE OR OTHER TORTIOUS ACTION, ARISING OUT OF
 * OR IN CONNECTION WITH THE USE OR PERFORMANCE OF THIS SOFTWARE.
 */


/**
 * DOC: Wireless regulatory infrastructure
 *
 * The usual implementation is for a driver to read a device EEPROM to
 * determine which regulatory domain it should be operating under, then
 * looking up the allowable channels in a driver-local table and finally
 * registering those channels in the wiphy structure.
 *
 * Another set of compliance enforcement is for drivers to use their
 * own compliance limits which can be stored on the EEPROM. The host
 * driver or firmware may ensure these are used.
 *
 * In addition to all this we provide an extra layer of regulatory
 * conformance. For drivers which do not have any regulatory
 * information CRDA provides the complete regulatory solution.
 * For others it provides a community effort on further restrictions
 * to enhance compliance.
 *
 * Note: When number of rules --> infinity we will not be able to
 * index on alpha2 any more, instead we'll probably have to
 * rely on some SHA1 checksum of the regdomain for example.
 *
 */

#define pr_fmt(fmt) KBUILD_MODNAME ": " fmt

#include <linux/kernel.h>
#include <linux/export.h>
#include <linux/slab.h>
#include <linux/list.h>
#include <linux/ctype.h>
#include <linux/nl80211.h>
#include <linux/platform_device.h>
#include <linux/verification.h>
#include <linux/moduleparam.h>
#include <linux/firmware.h>
#include <net/cfg80211.h>
#include "core.h"
#include "reg.h"
#include "rdev-ops.h"
#include "nl80211.h"

/*
 * Grace period we give before making sure all current interfaces reside on
 * channels allowed by the current regulatory domain.
 */
#define REG_ENFORCE_GRACE_MS 60000

/**
 * enum reg_request_treatment - regulatory request treatment
 *
 * @REG_REQ_OK: continue processing the regulatory request
 * @REG_REQ_IGNORE: ignore the regulatory request
 * @REG_REQ_INTERSECT: the regulatory domain resulting from this request should
 *	be intersected with the current one.
 * @REG_REQ_ALREADY_SET: the regulatory request will not change the current
 *	regulatory settings, and no further processing is required.
 */
enum reg_request_treatment {
	REG_REQ_OK,
	REG_REQ_IGNORE,
	REG_REQ_INTERSECT,
	REG_REQ_ALREADY_SET,
};

static struct regulatory_request core_request_world = {
	.initiator = NL80211_REGDOM_SET_BY_CORE,
	.alpha2[0] = '0',
	.alpha2[1] = '0',
	.intersect = false,
	.processed = true,
	.country_ie_env = ENVIRON_ANY,
};

/*
 * Receipt of information from last regulatory request,
 * protected by RTNL (and can be accessed with RCU protection)
 */
static struct regulatory_request __rcu *last_request =
	(void __force __rcu *)&core_request_world;

/* To trigger userspace events and load firmware */
static struct platform_device *reg_pdev;

/*
 * Central wireless core regulatory domains, we only need two,
 * the current one and a world regulatory domain in case we have no
 * information to give us an alpha2.
 * (protected by RTNL, can be read under RCU)
 */
const struct ieee80211_regdomain __rcu *cfg80211_regdomain;

/*
 * Number of devices that registered to the core
 * that support cellular base station regulatory hints
 * (protected by RTNL)
 */
static int reg_num_devs_support_basehint;

/*
 * State variable indicating if the platform on which the devices
 * are attached is operating in an indoor environment. The state variable
 * is relevant for all registered devices.
 */
static bool reg_is_indoor;
static spinlock_t reg_indoor_lock;

/* Used to track the userspace process controlling the indoor setting */
static u32 reg_is_indoor_portid;

static void restore_regulatory_settings(bool reset_user, bool cached);
static void print_regdomain(const struct ieee80211_regdomain *rd);

static const struct ieee80211_regdomain *get_cfg80211_regdom(void)
{
	return rcu_dereference_rtnl(cfg80211_regdomain);
}

/*
 * Returns the regulatory domain associated with the wiphy.
 *
 * Requires any of RTNL, wiphy mutex or RCU protection.
 */
const struct ieee80211_regdomain *get_wiphy_regdom(struct wiphy *wiphy)
{
	return rcu_dereference_check(wiphy->regd,
				     lockdep_is_held(&wiphy->mtx) ||
				     lockdep_rtnl_is_held());
}
EXPORT_SYMBOL(get_wiphy_regdom);

static const char *reg_dfs_region_str(enum nl80211_dfs_regions dfs_region)
{
	switch (dfs_region) {
	case NL80211_DFS_UNSET:
		return "unset";
	case NL80211_DFS_FCC:
		return "FCC";
	case NL80211_DFS_ETSI:
		return "ETSI";
	case NL80211_DFS_JP:
		return "JP";
	}
	return "Unknown";
}

enum nl80211_dfs_regions reg_get_dfs_region(struct wiphy *wiphy)
{
	const struct ieee80211_regdomain *regd = NULL;
	const struct ieee80211_regdomain *wiphy_regd = NULL;

	rcu_read_lock();
	regd = get_cfg80211_regdom();

	if (!wiphy)
		goto out;

	wiphy_regd = get_wiphy_regdom(wiphy);
	if (!wiphy_regd)
		goto out;

	if (wiphy_regd->dfs_region == regd->dfs_region)
		goto out;

	pr_debug("%s: device specific dfs_region (%s) disagrees with cfg80211's central dfs_region (%s)\n",
		 dev_name(&wiphy->dev),
		 reg_dfs_region_str(wiphy_regd->dfs_region),
		 reg_dfs_region_str(regd->dfs_region));

out:
	rcu_read_unlock();

	return regd->dfs_region;
}

static void rcu_free_regdom(const struct ieee80211_regdomain *r)
{
	if (!r)
		return;
	kfree_rcu((struct ieee80211_regdomain *)r, rcu_head);
}

static struct regulatory_request *get_last_request(void)
{
	return rcu_dereference_rtnl(last_request);
}

/* Used to queue up regulatory hints */
static LIST_HEAD(reg_requests_list);
static spinlock_t reg_requests_lock;

/* Used to queue up beacon hints for review */
static LIST_HEAD(reg_pending_beacons);
static spinlock_t reg_pending_beacons_lock;

/* Used to keep track of processed beacon hints */
static LIST_HEAD(reg_beacon_list);

struct reg_beacon {
	struct list_head list;
	struct ieee80211_channel chan;
};

static void reg_check_chans_work(struct work_struct *work);
static DECLARE_DELAYED_WORK(reg_check_chans, reg_check_chans_work);

static void reg_todo(struct work_struct *work);
static DECLARE_WORK(reg_work, reg_todo);

/* We keep a static world regulatory domain in case of the absence of CRDA */
static const struct ieee80211_regdomain world_regdom = {
	.n_reg_rules = 8,
	.alpha2 =  "00",
	.reg_rules = {
		/* IEEE 802.11b/g, channels 1..11 */
		REG_RULE(2412-10, 2462+10, 40, 6, 20, 0),
		/* IEEE 802.11b/g, channels 12..13. */
		REG_RULE(2467-10, 2472+10, 20, 6, 20,
			NL80211_RRF_NO_IR | NL80211_RRF_AUTO_BW),
		/* IEEE 802.11 channel 14 - Only JP enables
		 * this and for 802.11b only */
		REG_RULE(2484-10, 2484+10, 20, 6, 20,
			NL80211_RRF_NO_IR |
			NL80211_RRF_NO_OFDM),
		/* IEEE 802.11a, channel 36..48 */
		REG_RULE(5180-10, 5240+10, 80, 6, 20,
                        NL80211_RRF_NO_IR |
                        NL80211_RRF_AUTO_BW),

		/* IEEE 802.11a, channel 52..64 - DFS required */
		REG_RULE(5260-10, 5320+10, 80, 6, 20,
			NL80211_RRF_NO_IR |
			NL80211_RRF_AUTO_BW |
			NL80211_RRF_DFS),

		/* IEEE 802.11a, channel 100..144 - DFS required */
		REG_RULE(5500-10, 5720+10, 160, 6, 20,
			NL80211_RRF_NO_IR |
			NL80211_RRF_DFS),

		/* IEEE 802.11a, channel 149..165 */
		REG_RULE(5745-10, 5825+10, 80, 6, 20,
			NL80211_RRF_NO_IR),

		/* IEEE 802.11ad (60GHz), channels 1..3 */
		REG_RULE(56160+2160*1-1080, 56160+2160*3+1080, 2160, 0, 0, 0),
	}
};

/* protected by RTNL */
static const struct ieee80211_regdomain *cfg80211_world_regdom =
	&world_regdom;

static char *ieee80211_regdom = "00";
static char user_alpha2[2];
static const struct ieee80211_regdomain *cfg80211_user_regdom;

module_param(ieee80211_regdom, charp, 0444);
MODULE_PARM_DESC(ieee80211_regdom, "IEEE 802.11 regulatory domain code");

static void reg_free_request(struct regulatory_request *request)
{
	if (request == &core_request_world)
		return;

	if (request != get_last_request())
		kfree(request);
}

static void reg_free_last_request(void)
{
	struct regulatory_request *lr = get_last_request();

	if (lr != &core_request_world && lr)
		kfree_rcu(lr, rcu_head);
}

static void reg_update_last_request(struct regulatory_request *request)
{
	struct regulatory_request *lr;

	lr = get_last_request();
	if (lr == request)
		return;

	reg_free_last_request();
	rcu_assign_pointer(last_request, request);
}

static void reset_regdomains(bool full_reset,
			     const struct ieee80211_regdomain *new_regdom)
{
	const struct ieee80211_regdomain *r;

	ASSERT_RTNL();

	r = get_cfg80211_regdom();

	/* avoid freeing static information or freeing something twice */
	if (r == cfg80211_world_regdom)
		r = NULL;
	if (cfg80211_world_regdom == &world_regdom)
		cfg80211_world_regdom = NULL;
	if (r == &world_regdom)
		r = NULL;

	rcu_free_regdom(r);
	rcu_free_regdom(cfg80211_world_regdom);

	cfg80211_world_regdom = &world_regdom;
	rcu_assign_pointer(cfg80211_regdomain, new_regdom);

	if (!full_reset)
		return;

	reg_update_last_request(&core_request_world);
}

/*
 * Dynamic world regulatory domain requested by the wireless
 * core upon initialization
 */
static void update_world_regdomain(const struct ieee80211_regdomain *rd)
{
	struct regulatory_request *lr;

	lr = get_last_request();

	WARN_ON(!lr);

	reset_regdomains(false, rd);

	cfg80211_world_regdom = rd;
}

bool is_world_regdom(const char *alpha2)
{
	if (!alpha2)
		return false;
	return alpha2[0] == '0' && alpha2[1] == '0';
}

static bool is_alpha2_set(const char *alpha2)
{
	if (!alpha2)
		return false;
	return alpha2[0] && alpha2[1];
}

static bool is_unknown_alpha2(const char *alpha2)
{
	if (!alpha2)
		return false;
	/*
	 * Special case where regulatory domain was built by driver
	 * but a specific alpha2 cannot be determined
	 */
	return alpha2[0] == '9' && alpha2[1] == '9';
}

static bool is_intersected_alpha2(const char *alpha2)
{
	if (!alpha2)
		return false;
	/*
	 * Special case where regulatory domain is the
	 * result of an intersection between two regulatory domain
	 * structures
	 */
	return alpha2[0] == '9' && alpha2[1] == '8';
}

static bool is_an_alpha2(const char *alpha2)
{
	if (!alpha2)
		return false;
	return isalpha(alpha2[0]) && isalpha(alpha2[1]);
}

static bool alpha2_equal(const char *alpha2_x, const char *alpha2_y)
{
	if (!alpha2_x || !alpha2_y)
		return false;
	return alpha2_x[0] == alpha2_y[0] && alpha2_x[1] == alpha2_y[1];
}

static bool regdom_changes(const char *alpha2)
{
	const struct ieee80211_regdomain *r = get_cfg80211_regdom();

	if (!r)
		return true;
	return !alpha2_equal(r->alpha2, alpha2);
}

/*
 * The NL80211_REGDOM_SET_BY_USER regdom alpha2 is cached, this lets
 * you know if a valid regulatory hint with NL80211_REGDOM_SET_BY_USER
 * has ever been issued.
 */
static bool is_user_regdom_saved(void)
{
	if (user_alpha2[0] == '9' && user_alpha2[1] == '7')
		return false;

	/* This would indicate a mistake on the design */
	if (WARN(!is_world_regdom(user_alpha2) && !is_an_alpha2(user_alpha2),
		 "Unexpected user alpha2: %c%c\n",
		 user_alpha2[0], user_alpha2[1]))
		return false;

	return true;
}

static const struct ieee80211_regdomain *
reg_copy_regd(const struct ieee80211_regdomain *src_regd)
{
	struct ieee80211_regdomain *regd;
	unsigned int i;

	regd = kzalloc(struct_size(regd, reg_rules, src_regd->n_reg_rules),
		       GFP_KERNEL);
	if (!regd)
		return ERR_PTR(-ENOMEM);

	memcpy(regd, src_regd, sizeof(struct ieee80211_regdomain));

	for (i = 0; i < src_regd->n_reg_rules; i++)
		memcpy(&regd->reg_rules[i], &src_regd->reg_rules[i],
		       sizeof(struct ieee80211_reg_rule));

	return regd;
}

static void cfg80211_save_user_regdom(const struct ieee80211_regdomain *rd)
{
	ASSERT_RTNL();

	if (!IS_ERR(cfg80211_user_regdom))
		kfree(cfg80211_user_regdom);
	cfg80211_user_regdom = reg_copy_regd(rd);
}

struct reg_regdb_apply_request {
	struct list_head list;
	const struct ieee80211_regdomain *regdom;
};

static LIST_HEAD(reg_regdb_apply_list);
static DEFINE_MUTEX(reg_regdb_apply_mutex);

static void reg_regdb_apply(struct work_struct *work)
{
	struct reg_regdb_apply_request *request;

	rtnl_lock();

	mutex_lock(&reg_regdb_apply_mutex);
	while (!list_empty(&reg_regdb_apply_list)) {
		request = list_first_entry(&reg_regdb_apply_list,
					   struct reg_regdb_apply_request,
					   list);
		list_del(&request->list);

		set_regdom(request->regdom, REGD_SOURCE_INTERNAL_DB);
		kfree(request);
	}
	mutex_unlock(&reg_regdb_apply_mutex);

	rtnl_unlock();
}

static DECLARE_WORK(reg_regdb_work, reg_regdb_apply);

static int reg_schedule_apply(const struct ieee80211_regdomain *regdom)
{
	struct reg_regdb_apply_request *request;

	request = kzalloc(sizeof(struct reg_regdb_apply_request), GFP_KERNEL);
	if (!request) {
		kfree(regdom);
		return -ENOMEM;
	}

	request->regdom = regdom;

	mutex_lock(&reg_regdb_apply_mutex);
	list_add_tail(&request->list, &reg_regdb_apply_list);
	mutex_unlock(&reg_regdb_apply_mutex);

	schedule_work(&reg_regdb_work);
	return 0;
}

#ifdef CONFIG_CFG80211_CRDA_SUPPORT
/* Max number of consecutive attempts to communicate with CRDA  */
#define REG_MAX_CRDA_TIMEOUTS 10

static u32 reg_crda_timeouts;

static void crda_timeout_work(struct work_struct *work);
static DECLARE_DELAYED_WORK(crda_timeout, crda_timeout_work);

static void crda_timeout_work(struct work_struct *work)
{
	pr_debug("Timeout while waiting for CRDA to reply, restoring regulatory settings\n");
	rtnl_lock();
	reg_crda_timeouts++;
	restore_regulatory_settings(true, false);
	rtnl_unlock();
}

static void cancel_crda_timeout(void)
{
	cancel_delayed_work(&crda_timeout);
}

static void cancel_crda_timeout_sync(void)
{
	cancel_delayed_work_sync(&crda_timeout);
}

static void reset_crda_timeouts(void)
{
	reg_crda_timeouts = 0;
}

/*
 * This lets us keep regulatory code which is updated on a regulatory
 * basis in userspace.
 */
static int call_crda(const char *alpha2)
{
	char country[12];
	char *env[] = { country, NULL };
	int ret;

	snprintf(country, sizeof(country), "COUNTRY=%c%c",
		 alpha2[0], alpha2[1]);

	if (reg_crda_timeouts > REG_MAX_CRDA_TIMEOUTS) {
		pr_debug("Exceeded CRDA call max attempts. Not calling CRDA\n");
		return -EINVAL;
	}

	if (!is_world_regdom((char *) alpha2))
		pr_debug("Calling CRDA for country: %c%c\n",
			 alpha2[0], alpha2[1]);
	else
		pr_debug("Calling CRDA to update world regulatory domain\n");

	ret = kobject_uevent_env(&reg_pdev->dev.kobj, KOBJ_CHANGE, env);
	if (ret)
		return ret;

	queue_delayed_work(system_power_efficient_wq,
			   &crda_timeout, msecs_to_jiffies(3142));
	return 0;
}
#else
static inline void cancel_crda_timeout(void) {}
static inline void cancel_crda_timeout_sync(void) {}
static inline void reset_crda_timeouts(void) {}
static inline int call_crda(const char *alpha2)
{
	return -ENODATA;
}
#endif /* CONFIG_CFG80211_CRDA_SUPPORT */

/* code to directly load a firmware database through request_firmware */
static const struct fwdb_header *regdb;

struct fwdb_country {
	u8 alpha2[2];
	__be16 coll_ptr;
	/* this struct cannot be extended */
} __packed __aligned(4);

struct fwdb_collection {
	u8 len;
	u8 n_rules;
	u8 dfs_region;
	/* no optional data yet */
	/* aligned to 2, then followed by __be16 array of rule pointers */
} __packed __aligned(4);

enum fwdb_flags {
	FWDB_FLAG_NO_OFDM	= BIT(0),
	FWDB_FLAG_NO_OUTDOOR	= BIT(1),
	FWDB_FLAG_DFS		= BIT(2),
	FWDB_FLAG_NO_IR		= BIT(3),
	FWDB_FLAG_AUTO_BW	= BIT(4),
};

struct fwdb_wmm_ac {
	u8 ecw;
	u8 aifsn;
	__be16 cot;
} __packed;

struct fwdb_wmm_rule {
	struct fwdb_wmm_ac client[IEEE80211_NUM_ACS];
	struct fwdb_wmm_ac ap[IEEE80211_NUM_ACS];
} __packed;

struct fwdb_rule {
	u8 len;
	u8 flags;
	__be16 max_eirp;
	__be32 start, end, max_bw;
	/* start of optional data */
	__be16 cac_timeout;
	__be16 wmm_ptr;
} __packed __aligned(4);

#define FWDB_MAGIC 0x52474442
#define FWDB_VERSION 20

struct fwdb_header {
	__be32 magic;
	__be32 version;
	struct fwdb_country country[];
} __packed __aligned(4);

static int ecw2cw(int ecw)
{
	return (1 << ecw) - 1;
}

static bool valid_wmm(struct fwdb_wmm_rule *rule)
{
	struct fwdb_wmm_ac *ac = (struct fwdb_wmm_ac *)rule;
	int i;

	for (i = 0; i < IEEE80211_NUM_ACS * 2; i++) {
		u16 cw_min = ecw2cw((ac[i].ecw & 0xf0) >> 4);
		u16 cw_max = ecw2cw(ac[i].ecw & 0x0f);
		u8 aifsn = ac[i].aifsn;

		if (cw_min >= cw_max)
			return false;

		if (aifsn < 1)
			return false;
	}

	return true;
}

static bool valid_rule(const u8 *data, unsigned int size, u16 rule_ptr)
{
	struct fwdb_rule *rule = (void *)(data + (rule_ptr << 2));

	if ((u8 *)rule + sizeof(rule->len) > data + size)
		return false;

	/* mandatory fields */
	if (rule->len < offsetofend(struct fwdb_rule, max_bw))
		return false;
	if (rule->len >= offsetofend(struct fwdb_rule, wmm_ptr)) {
		u32 wmm_ptr = be16_to_cpu(rule->wmm_ptr) << 2;
		struct fwdb_wmm_rule *wmm;

		if (wmm_ptr + sizeof(struct fwdb_wmm_rule) > size)
			return false;

		wmm = (void *)(data + wmm_ptr);

		if (!valid_wmm(wmm))
			return false;
	}
	return true;
}

static bool valid_country(const u8 *data, unsigned int size,
			  const struct fwdb_country *country)
{
	unsigned int ptr = be16_to_cpu(country->coll_ptr) << 2;
	struct fwdb_collection *coll = (void *)(data + ptr);
	__be16 *rules_ptr;
	unsigned int i;

	/* make sure we can read len/n_rules */
	if ((u8 *)coll + offsetofend(typeof(*coll), n_rules) > data + size)
		return false;

	/* make sure base struct and all rules fit */
	if ((u8 *)coll + ALIGN(coll->len, 2) +
	    (coll->n_rules * 2) > data + size)
		return false;

	/* mandatory fields must exist */
	if (coll->len < offsetofend(struct fwdb_collection, dfs_region))
		return false;

	rules_ptr = (void *)((u8 *)coll + ALIGN(coll->len, 2));

	for (i = 0; i < coll->n_rules; i++) {
		u16 rule_ptr = be16_to_cpu(rules_ptr[i]);

		if (!valid_rule(data, size, rule_ptr))
			return false;
	}

	return true;
}

#ifdef CONFIG_CFG80211_REQUIRE_SIGNED_REGDB
static struct key *builtin_regdb_keys;

static void __init load_keys_from_buffer(const u8 *p, unsigned int buflen)
{
	const u8 *end = p + buflen;
	size_t plen;
	key_ref_t key;

	while (p < end) {
		/* Each cert begins with an ASN.1 SEQUENCE tag and must be more
		 * than 256 bytes in size.
		 */
		if (end - p < 4)
			goto dodgy_cert;
		if (p[0] != 0x30 &&
		    p[1] != 0x82)
			goto dodgy_cert;
		plen = (p[2] << 8) | p[3];
		plen += 4;
		if (plen > end - p)
			goto dodgy_cert;

		key = key_create_or_update(make_key_ref(builtin_regdb_keys, 1),
					   "asymmetric", NULL, p, plen,
					   ((KEY_POS_ALL & ~KEY_POS_SETATTR) |
					    KEY_USR_VIEW | KEY_USR_READ),
					   KEY_ALLOC_NOT_IN_QUOTA |
					   KEY_ALLOC_BUILT_IN |
					   KEY_ALLOC_BYPASS_RESTRICTION);
		if (IS_ERR(key)) {
			pr_err("Problem loading in-kernel X.509 certificate (%ld)\n",
			       PTR_ERR(key));
		} else {
			pr_notice("Loaded X.509 cert '%s'\n",
				  key_ref_to_ptr(key)->description);
			key_ref_put(key);
		}
		p += plen;
	}

	return;

dodgy_cert:
	pr_err("Problem parsing in-kernel X.509 certificate list\n");
}

static int __init load_builtin_regdb_keys(void)
{
	builtin_regdb_keys =
		keyring_alloc(".builtin_regdb_keys",
			      KUIDT_INIT(0), KGIDT_INIT(0), current_cred(),
			      ((KEY_POS_ALL & ~KEY_POS_SETATTR) |
			      KEY_USR_VIEW | KEY_USR_READ | KEY_USR_SEARCH),
			      KEY_ALLOC_NOT_IN_QUOTA, NULL, NULL);
	if (IS_ERR(builtin_regdb_keys))
		return PTR_ERR(builtin_regdb_keys);

	pr_notice("Loading compiled-in X.509 certificates for regulatory database\n");

#ifdef CONFIG_CFG80211_USE_KERNEL_REGDB_KEYS
	load_keys_from_buffer(shipped_regdb_certs, shipped_regdb_certs_len);
#endif
#ifdef CONFIG_CFG80211_EXTRA_REGDB_KEYDIR
	if (CONFIG_CFG80211_EXTRA_REGDB_KEYDIR[0] != '\0')
		load_keys_from_buffer(extra_regdb_certs, extra_regdb_certs_len);
#endif

	return 0;
}

static bool regdb_has_valid_signature(const u8 *data, unsigned int size)
{
	const struct firmware *sig;
	bool result;

	if (request_firmware(&sig, "regulatory.db.p7s", &reg_pdev->dev))
		return false;

	result = verify_pkcs7_signature(data, size, sig->data, sig->size,
					builtin_regdb_keys,
					VERIFYING_UNSPECIFIED_SIGNATURE,
					NULL, NULL) == 0;

	release_firmware(sig);

	return result;
}

static void free_regdb_keyring(void)
{
	key_put(builtin_regdb_keys);
}
#else
static int load_builtin_regdb_keys(void)
{
	return 0;
}

static bool regdb_has_valid_signature(const u8 *data, unsigned int size)
{
	return true;
}

static void free_regdb_keyring(void)
{
}
#endif /* CONFIG_CFG80211_REQUIRE_SIGNED_REGDB */

static bool valid_regdb(const u8 *data, unsigned int size)
{
	const struct fwdb_header *hdr = (void *)data;
	const struct fwdb_country *country;

	if (size < sizeof(*hdr))
		return false;

	if (hdr->magic != cpu_to_be32(FWDB_MAGIC))
		return false;

	if (hdr->version != cpu_to_be32(FWDB_VERSION))
		return false;

	if (!regdb_has_valid_signature(data, size))
		return false;

	country = &hdr->country[0];
	while ((u8 *)(country + 1) <= data + size) {
		if (!country->coll_ptr)
			break;
		if (!valid_country(data, size, country))
			return false;
		country++;
	}

	return true;
}

static void set_wmm_rule(const struct fwdb_header *db,
			 const struct fwdb_country *country,
			 const struct fwdb_rule *rule,
			 struct ieee80211_reg_rule *rrule)
{
	struct ieee80211_wmm_rule *wmm_rule = &rrule->wmm_rule;
	struct fwdb_wmm_rule *wmm;
	unsigned int i, wmm_ptr;

	wmm_ptr = be16_to_cpu(rule->wmm_ptr) << 2;
	wmm = (void *)((u8 *)db + wmm_ptr);

	if (!valid_wmm(wmm)) {
		pr_err("Invalid regulatory WMM rule %u-%u in domain %c%c\n",
		       be32_to_cpu(rule->start), be32_to_cpu(rule->end),
		       country->alpha2[0], country->alpha2[1]);
		return;
	}

	for (i = 0; i < IEEE80211_NUM_ACS; i++) {
		wmm_rule->client[i].cw_min =
			ecw2cw((wmm->client[i].ecw & 0xf0) >> 4);
		wmm_rule->client[i].cw_max = ecw2cw(wmm->client[i].ecw & 0x0f);
		wmm_rule->client[i].aifsn =  wmm->client[i].aifsn;
		wmm_rule->client[i].cot =
			1000 * be16_to_cpu(wmm->client[i].cot);
		wmm_rule->ap[i].cw_min = ecw2cw((wmm->ap[i].ecw & 0xf0) >> 4);
		wmm_rule->ap[i].cw_max = ecw2cw(wmm->ap[i].ecw & 0x0f);
		wmm_rule->ap[i].aifsn = wmm->ap[i].aifsn;
		wmm_rule->ap[i].cot = 1000 * be16_to_cpu(wmm->ap[i].cot);
	}

	rrule->has_wmm = true;
}

static int __regdb_query_wmm(const struct fwdb_header *db,
			     const struct fwdb_country *country, int freq,
			     struct ieee80211_reg_rule *rrule)
{
	unsigned int ptr = be16_to_cpu(country->coll_ptr) << 2;
	struct fwdb_collection *coll = (void *)((u8 *)db + ptr);
	int i;

	for (i = 0; i < coll->n_rules; i++) {
		__be16 *rules_ptr = (void *)((u8 *)coll + ALIGN(coll->len, 2));
		unsigned int rule_ptr = be16_to_cpu(rules_ptr[i]) << 2;
		struct fwdb_rule *rule = (void *)((u8 *)db + rule_ptr);

		if (rule->len < offsetofend(struct fwdb_rule, wmm_ptr))
			continue;

		if (freq >= KHZ_TO_MHZ(be32_to_cpu(rule->start)) &&
		    freq <= KHZ_TO_MHZ(be32_to_cpu(rule->end))) {
			set_wmm_rule(db, country, rule, rrule);
			return 0;
		}
	}

	return -ENODATA;
}

int reg_query_regdb_wmm(char *alpha2, int freq, struct ieee80211_reg_rule *rule)
{
	const struct fwdb_header *hdr = regdb;
	const struct fwdb_country *country;

	if (!regdb)
		return -ENODATA;

	if (IS_ERR(regdb))
		return PTR_ERR(regdb);

	country = &hdr->country[0];
	while (country->coll_ptr) {
		if (alpha2_equal(alpha2, country->alpha2))
			return __regdb_query_wmm(regdb, country, freq, rule);

		country++;
	}

	return -ENODATA;
}
EXPORT_SYMBOL(reg_query_regdb_wmm);

static int regdb_query_country(const struct fwdb_header *db,
			       const struct fwdb_country *country)
{
	unsigned int ptr = be16_to_cpu(country->coll_ptr) << 2;
	struct fwdb_collection *coll = (void *)((u8 *)db + ptr);
	struct ieee80211_regdomain *regdom;
	unsigned int i;

	regdom = kzalloc(struct_size(regdom, reg_rules, coll->n_rules),
			 GFP_KERNEL);
	if (!regdom)
		return -ENOMEM;

	regdom->n_reg_rules = coll->n_rules;
	regdom->alpha2[0] = country->alpha2[0];
	regdom->alpha2[1] = country->alpha2[1];
	regdom->dfs_region = coll->dfs_region;

	for (i = 0; i < regdom->n_reg_rules; i++) {
		__be16 *rules_ptr = (void *)((u8 *)coll + ALIGN(coll->len, 2));
		unsigned int rule_ptr = be16_to_cpu(rules_ptr[i]) << 2;
		struct fwdb_rule *rule = (void *)((u8 *)db + rule_ptr);
		struct ieee80211_reg_rule *rrule = &regdom->reg_rules[i];

		rrule->freq_range.start_freq_khz = be32_to_cpu(rule->start);
		rrule->freq_range.end_freq_khz = be32_to_cpu(rule->end);
		rrule->freq_range.max_bandwidth_khz = be32_to_cpu(rule->max_bw);

		rrule->power_rule.max_antenna_gain = 0;
		rrule->power_rule.max_eirp = be16_to_cpu(rule->max_eirp);

		rrule->flags = 0;
		if (rule->flags & FWDB_FLAG_NO_OFDM)
			rrule->flags |= NL80211_RRF_NO_OFDM;
		if (rule->flags & FWDB_FLAG_NO_OUTDOOR)
			rrule->flags |= NL80211_RRF_NO_OUTDOOR;
		if (rule->flags & FWDB_FLAG_DFS)
			rrule->flags |= NL80211_RRF_DFS;
		if (rule->flags & FWDB_FLAG_NO_IR)
			rrule->flags |= NL80211_RRF_NO_IR;
		if (rule->flags & FWDB_FLAG_AUTO_BW)
			rrule->flags |= NL80211_RRF_AUTO_BW;

		rrule->dfs_cac_ms = 0;

		/* handle optional data */
		if (rule->len >= offsetofend(struct fwdb_rule, cac_timeout))
			rrule->dfs_cac_ms =
				1000 * be16_to_cpu(rule->cac_timeout);
		if (rule->len >= offsetofend(struct fwdb_rule, wmm_ptr))
			set_wmm_rule(db, country, rule, rrule);
	}

	return reg_schedule_apply(regdom);
}

static int query_regdb(const char *alpha2)
{
	const struct fwdb_header *hdr = regdb;
	const struct fwdb_country *country;

	ASSERT_RTNL();

	if (IS_ERR(regdb))
		return PTR_ERR(regdb);

	country = &hdr->country[0];
	while (country->coll_ptr) {
		if (alpha2_equal(alpha2, country->alpha2))
			return regdb_query_country(regdb, country);
		country++;
	}

	return -ENODATA;
}

static void regdb_fw_cb(const struct firmware *fw, void *context)
{
	int set_error = 0;
	bool restore = true;
	void *db;

	if (!fw) {
		pr_info("failed to load regulatory.db\n");
		set_error = -ENODATA;
	} else if (!valid_regdb(fw->data, fw->size)) {
		pr_info("loaded regulatory.db is malformed or signature is missing/invalid\n");
		set_error = -EINVAL;
	}

	rtnl_lock();
	if (regdb && !IS_ERR(regdb)) {
		/* negative case - a bug
		 * positive case - can happen due to race in case of multiple cb's in
		 * queue, due to usage of asynchronous callback
		 *
		 * Either case, just restore and free new db.
		 */
	} else if (set_error) {
		regdb = ERR_PTR(set_error);
	} else if (fw) {
		db = kmemdup(fw->data, fw->size, GFP_KERNEL);
		if (db) {
			regdb = db;
			restore = context && query_regdb(context);
		} else {
			restore = true;
		}
	}

	if (restore)
		restore_regulatory_settings(true, false);

	rtnl_unlock();

	kfree(context);

	release_firmware(fw);
}

static int query_regdb_file(const char *alpha2)
{
	ASSERT_RTNL();

	if (regdb)
		return query_regdb(alpha2);

	alpha2 = kmemdup(alpha2, 2, GFP_KERNEL);
	if (!alpha2)
		return -ENOMEM;

	return request_firmware_nowait(THIS_MODULE, true, "regulatory.db",
				       &reg_pdev->dev, GFP_KERNEL,
				       (void *)alpha2, regdb_fw_cb);
}

int reg_reload_regdb(void)
{
	const struct firmware *fw;
	void *db;
	int err;

	err = request_firmware(&fw, "regulatory.db", &reg_pdev->dev);
	if (err)
		return err;

	if (!valid_regdb(fw->data, fw->size)) {
		err = -ENODATA;
		goto out;
	}

	db = kmemdup(fw->data, fw->size, GFP_KERNEL);
	if (!db) {
		err = -ENOMEM;
		goto out;
	}

	rtnl_lock();
	if (!IS_ERR_OR_NULL(regdb))
		kfree(regdb);
	regdb = db;
	rtnl_unlock();

 out:
	release_firmware(fw);
	return err;
}

static bool reg_query_database(struct regulatory_request *request)
{
	if (query_regdb_file(request->alpha2) == 0)
		return true;

	if (call_crda(request->alpha2) == 0)
		return true;

	return false;
}

bool reg_is_valid_request(const char *alpha2)
{
	struct regulatory_request *lr = get_last_request();

	if (!lr || lr->processed)
		return false;

	return alpha2_equal(lr->alpha2, alpha2);
}

static const struct ieee80211_regdomain *reg_get_regdomain(struct wiphy *wiphy)
{
	struct regulatory_request *lr = get_last_request();

	/*
	 * Follow the driver's regulatory domain, if present, unless a country
	 * IE has been processed or a user wants to help complaince further
	 */
	if (lr->initiator != NL80211_REGDOM_SET_BY_COUNTRY_IE &&
	    lr->initiator != NL80211_REGDOM_SET_BY_USER &&
	    wiphy->regd)
		return get_wiphy_regdom(wiphy);

	return get_cfg80211_regdom();
}

static unsigned int
reg_get_max_bandwidth_from_range(const struct ieee80211_regdomain *rd,
				 const struct ieee80211_reg_rule *rule)
{
	const struct ieee80211_freq_range *freq_range = &rule->freq_range;
	const struct ieee80211_freq_range *freq_range_tmp;
	const struct ieee80211_reg_rule *tmp;
	u32 start_freq, end_freq, idx, no;

	for (idx = 0; idx < rd->n_reg_rules; idx++)
		if (rule == &rd->reg_rules[idx])
			break;

	if (idx == rd->n_reg_rules)
		return 0;

	/* get start_freq */
	no = idx;

	while (no) {
		tmp = &rd->reg_rules[--no];
		freq_range_tmp = &tmp->freq_range;

		if (freq_range_tmp->end_freq_khz < freq_range->start_freq_khz)
			break;

		freq_range = freq_range_tmp;
	}

	start_freq = freq_range->start_freq_khz;

	/* get end_freq */
	freq_range = &rule->freq_range;
	no = idx;

	while (no < rd->n_reg_rules - 1) {
		tmp = &rd->reg_rules[++no];
		freq_range_tmp = &tmp->freq_range;

		if (freq_range_tmp->start_freq_khz > freq_range->end_freq_khz)
			break;

		freq_range = freq_range_tmp;
	}

	end_freq = freq_range->end_freq_khz;

	return end_freq - start_freq;
}

unsigned int reg_get_max_bandwidth(const struct ieee80211_regdomain *rd,
				   const struct ieee80211_reg_rule *rule)
{
	unsigned int bw = reg_get_max_bandwidth_from_range(rd, rule);

	if (rule->flags & NL80211_RRF_NO_160MHZ)
		bw = min_t(unsigned int, bw, MHZ_TO_KHZ(80));
	if (rule->flags & NL80211_RRF_NO_80MHZ)
		bw = min_t(unsigned int, bw, MHZ_TO_KHZ(40));

	/*
	 * HT40+/HT40- limits are handled per-channel. Only limit BW if both
	 * are not allowed.
	 */
	if (rule->flags & NL80211_RRF_NO_HT40MINUS &&
	    rule->flags & NL80211_RRF_NO_HT40PLUS)
		bw = min_t(unsigned int, bw, MHZ_TO_KHZ(20));

	return bw;
}

/* Sanity check on a regulatory rule */
static bool is_valid_reg_rule(const struct ieee80211_reg_rule *rule)
{
	const struct ieee80211_freq_range *freq_range = &rule->freq_range;
	u32 freq_diff;

	if (freq_range->start_freq_khz <= 0 || freq_range->end_freq_khz <= 0)
		return false;

	if (freq_range->start_freq_khz > freq_range->end_freq_khz)
		return false;

	freq_diff = freq_range->end_freq_khz - freq_range->start_freq_khz;

	if (freq_range->end_freq_khz <= freq_range->start_freq_khz ||
	    freq_range->max_bandwidth_khz > freq_diff)
		return false;

	return true;
}

static bool is_valid_rd(const struct ieee80211_regdomain *rd)
{
	const struct ieee80211_reg_rule *reg_rule = NULL;
	unsigned int i;

	if (!rd->n_reg_rules)
		return false;

	if (WARN_ON(rd->n_reg_rules > NL80211_MAX_SUPP_REG_RULES))
		return false;

	for (i = 0; i < rd->n_reg_rules; i++) {
		reg_rule = &rd->reg_rules[i];
		if (!is_valid_reg_rule(reg_rule))
			return false;
	}

	return true;
}

/**
 * freq_in_rule_band - tells us if a frequency is in a frequency band
 * @freq_range: frequency rule we want to query
 * @freq_khz: frequency we are inquiring about
 *
 * This lets us know if a specific frequency rule is or is not relevant to
 * a specific frequency's band. Bands are device specific and artificial
 * definitions (the "2.4 GHz band", the "5 GHz band" and the "60GHz band"),
 * however it is safe for now to assume that a frequency rule should not be
 * part of a frequency's band if the start freq or end freq are off by more
 * than 2 GHz for the 2.4 and 5 GHz bands, and by more than 20 GHz for the
 * 60 GHz band.
 * This resolution can be lowered and should be considered as we add
 * regulatory rule support for other "bands".
 **/
static bool freq_in_rule_band(const struct ieee80211_freq_range *freq_range,
			      u32 freq_khz)
{
#define ONE_GHZ_IN_KHZ	1000000
	/*
	 * From 802.11ad: directional multi-gigabit (DMG):
	 * Pertaining to operation in a frequency band containing a channel
	 * with the Channel starting frequency above 45 GHz.
	 */
	u32 limit = freq_khz > 45 * ONE_GHZ_IN_KHZ ?
			20 * ONE_GHZ_IN_KHZ : 2 * ONE_GHZ_IN_KHZ;
	if (abs(freq_khz - freq_range->start_freq_khz) <= limit)
		return true;
	if (abs(freq_khz - freq_range->end_freq_khz) <= limit)
		return true;
	return false;
#undef ONE_GHZ_IN_KHZ
}

/*
 * Later on we can perhaps use the more restrictive DFS
 * region but we don't have information for that yet so
 * for now simply disallow conflicts.
 */
static enum nl80211_dfs_regions
reg_intersect_dfs_region(const enum nl80211_dfs_regions dfs_region1,
			 const enum nl80211_dfs_regions dfs_region2)
{
	if (dfs_region1 != dfs_region2)
		return NL80211_DFS_UNSET;
	return dfs_region1;
}

static void reg_wmm_rules_intersect(const struct ieee80211_wmm_ac *wmm_ac1,
				    const struct ieee80211_wmm_ac *wmm_ac2,
				    struct ieee80211_wmm_ac *intersect)
{
	intersect->cw_min = max_t(u16, wmm_ac1->cw_min, wmm_ac2->cw_min);
	intersect->cw_max = max_t(u16, wmm_ac1->cw_max, wmm_ac2->cw_max);
	intersect->cot = min_t(u16, wmm_ac1->cot, wmm_ac2->cot);
	intersect->aifsn = max_t(u8, wmm_ac1->aifsn, wmm_ac2->aifsn);
}

/*
 * Helper for regdom_intersect(), this does the real
 * mathematical intersection fun
 */
static int reg_rules_intersect(const struct ieee80211_regdomain *rd1,
			       const struct ieee80211_regdomain *rd2,
			       const struct ieee80211_reg_rule *rule1,
			       const struct ieee80211_reg_rule *rule2,
			       struct ieee80211_reg_rule *intersected_rule)
{
	const struct ieee80211_freq_range *freq_range1, *freq_range2;
	struct ieee80211_freq_range *freq_range;
	const struct ieee80211_power_rule *power_rule1, *power_rule2;
	struct ieee80211_power_rule *power_rule;
	const struct ieee80211_wmm_rule *wmm_rule1, *wmm_rule2;
	struct ieee80211_wmm_rule *wmm_rule;
	u32 freq_diff, max_bandwidth1, max_bandwidth2;

	freq_range1 = &rule1->freq_range;
	freq_range2 = &rule2->freq_range;
	freq_range = &intersected_rule->freq_range;

	power_rule1 = &rule1->power_rule;
	power_rule2 = &rule2->power_rule;
	power_rule = &intersected_rule->power_rule;

	wmm_rule1 = &rule1->wmm_rule;
	wmm_rule2 = &rule2->wmm_rule;
	wmm_rule = &intersected_rule->wmm_rule;

	freq_range->start_freq_khz = max(freq_range1->start_freq_khz,
					 freq_range2->start_freq_khz);
	freq_range->end_freq_khz = min(freq_range1->end_freq_khz,
				       freq_range2->end_freq_khz);

	max_bandwidth1 = freq_range1->max_bandwidth_khz;
	max_bandwidth2 = freq_range2->max_bandwidth_khz;

	if (rule1->flags & NL80211_RRF_AUTO_BW)
		max_bandwidth1 = reg_get_max_bandwidth(rd1, rule1);
	if (rule2->flags & NL80211_RRF_AUTO_BW)
		max_bandwidth2 = reg_get_max_bandwidth(rd2, rule2);

	freq_range->max_bandwidth_khz = min(max_bandwidth1, max_bandwidth2);

	intersected_rule->flags = rule1->flags | rule2->flags;

	/*
	 * In case NL80211_RRF_AUTO_BW requested for both rules
	 * set AUTO_BW in intersected rule also. Next we will
	 * calculate BW correctly in handle_channel function.
	 * In other case remove AUTO_BW flag while we calculate
	 * maximum bandwidth correctly and auto calculation is
	 * not required.
	 */
	if ((rule1->flags & NL80211_RRF_AUTO_BW) &&
	    (rule2->flags & NL80211_RRF_AUTO_BW))
		intersected_rule->flags |= NL80211_RRF_AUTO_BW;
	else
		intersected_rule->flags &= ~NL80211_RRF_AUTO_BW;

	freq_diff = freq_range->end_freq_khz - freq_range->start_freq_khz;
	if (freq_range->max_bandwidth_khz > freq_diff)
		freq_range->max_bandwidth_khz = freq_diff;

	power_rule->max_eirp = min(power_rule1->max_eirp,
		power_rule2->max_eirp);
	power_rule->max_antenna_gain = min(power_rule1->max_antenna_gain,
		power_rule2->max_antenna_gain);

	intersected_rule->dfs_cac_ms = max(rule1->dfs_cac_ms,
					   rule2->dfs_cac_ms);

	if (rule1->has_wmm && rule2->has_wmm) {
		u8 ac;

		for (ac = 0; ac < IEEE80211_NUM_ACS; ac++) {
			reg_wmm_rules_intersect(&wmm_rule1->client[ac],
						&wmm_rule2->client[ac],
						&wmm_rule->client[ac]);
			reg_wmm_rules_intersect(&wmm_rule1->ap[ac],
						&wmm_rule2->ap[ac],
						&wmm_rule->ap[ac]);
		}

		intersected_rule->has_wmm = true;
	} else if (rule1->has_wmm) {
		*wmm_rule = *wmm_rule1;
		intersected_rule->has_wmm = true;
	} else if (rule2->has_wmm) {
		*wmm_rule = *wmm_rule2;
		intersected_rule->has_wmm = true;
	} else {
		intersected_rule->has_wmm = false;
	}

	if (!is_valid_reg_rule(intersected_rule))
		return -EINVAL;

	return 0;
}

/* check whether old rule contains new rule */
static bool rule_contains(struct ieee80211_reg_rule *r1,
			  struct ieee80211_reg_rule *r2)
{
	/* for simplicity, currently consider only same flags */
	if (r1->flags != r2->flags)
		return false;

	/* verify r1 is more restrictive */
	if ((r1->power_rule.max_antenna_gain >
	     r2->power_rule.max_antenna_gain) ||
	    r1->power_rule.max_eirp > r2->power_rule.max_eirp)
		return false;

	/* make sure r2's range is contained within r1 */
	if (r1->freq_range.start_freq_khz > r2->freq_range.start_freq_khz ||
	    r1->freq_range.end_freq_khz < r2->freq_range.end_freq_khz)
		return false;

	/* and finally verify that r1.max_bw >= r2.max_bw */
	if (r1->freq_range.max_bandwidth_khz <
	    r2->freq_range.max_bandwidth_khz)
		return false;

	return true;
}

/* add or extend current rules. do nothing if rule is already contained */
static void add_rule(struct ieee80211_reg_rule *rule,
		     struct ieee80211_reg_rule *reg_rules, u32 *n_rules)
{
	struct ieee80211_reg_rule *tmp_rule;
	int i;

	for (i = 0; i < *n_rules; i++) {
		tmp_rule = &reg_rules[i];
		/* rule is already contained - do nothing */
		if (rule_contains(tmp_rule, rule))
			return;

		/* extend rule if possible */
		if (rule_contains(rule, tmp_rule)) {
			memcpy(tmp_rule, rule, sizeof(*rule));
			return;
		}
	}

	memcpy(&reg_rules[*n_rules], rule, sizeof(*rule));
	(*n_rules)++;
}

/**
 * regdom_intersect - do the intersection between two regulatory domains
 * @rd1: first regulatory domain
 * @rd2: second regulatory domain
 *
 * Use this function to get the intersection between two regulatory domains.
 * Once completed we will mark the alpha2 for the rd as intersected, "98",
 * as no one single alpha2 can represent this regulatory domain.
 *
 * Returns a pointer to the regulatory domain structure which will hold the
 * resulting intersection of rules between rd1 and rd2. We will
 * kzalloc() this structure for you.
 */
static struct ieee80211_regdomain *
regdom_intersect(const struct ieee80211_regdomain *rd1,
		 const struct ieee80211_regdomain *rd2)
{
	int r;
	unsigned int x, y;
	unsigned int num_rules = 0;
	const struct ieee80211_reg_rule *rule1, *rule2;
	struct ieee80211_reg_rule intersected_rule;
	struct ieee80211_regdomain *rd;

	if (!rd1 || !rd2)
		return NULL;

	/*
	 * First we get a count of the rules we'll need, then we actually
	 * build them. This is to so we can malloc() and free() a
	 * regdomain once. The reason we use reg_rules_intersect() here
	 * is it will return -EINVAL if the rule computed makes no sense.
	 * All rules that do check out OK are valid.
	 */

	for (x = 0; x < rd1->n_reg_rules; x++) {
		rule1 = &rd1->reg_rules[x];
		for (y = 0; y < rd2->n_reg_rules; y++) {
			rule2 = &rd2->reg_rules[y];
			if (!reg_rules_intersect(rd1, rd2, rule1, rule2,
						 &intersected_rule))
				num_rules++;
		}
	}

	if (!num_rules)
		return NULL;

	rd = kzalloc(struct_size(rd, reg_rules, num_rules), GFP_KERNEL);
	if (!rd)
		return NULL;

	for (x = 0; x < rd1->n_reg_rules; x++) {
		rule1 = &rd1->reg_rules[x];
		for (y = 0; y < rd2->n_reg_rules; y++) {
			rule2 = &rd2->reg_rules[y];
			r = reg_rules_intersect(rd1, rd2, rule1, rule2,
						&intersected_rule);
			/*
			 * No need to memset here the intersected rule here as
			 * we're not using the stack anymore
			 */
			if (r)
				continue;

			add_rule(&intersected_rule, rd->reg_rules,
				 &rd->n_reg_rules);
		}
	}

	rd->alpha2[0] = '9';
	rd->alpha2[1] = '8';
	rd->dfs_region = reg_intersect_dfs_region(rd1->dfs_region,
						  rd2->dfs_region);

	return rd;
}

/*
 * XXX: add support for the rest of enum nl80211_reg_rule_flags, we may
 * want to just have the channel structure use these
 */
static u32 map_regdom_flags(u32 rd_flags)
{
	u32 channel_flags = 0;
	if (rd_flags & NL80211_RRF_NO_IR_ALL)
		channel_flags |= IEEE80211_CHAN_NO_IR;
	if (rd_flags & NL80211_RRF_DFS)
		channel_flags |= IEEE80211_CHAN_RADAR;
	if (rd_flags & NL80211_RRF_NO_OFDM)
		channel_flags |= IEEE80211_CHAN_NO_OFDM;
	if (rd_flags & NL80211_RRF_NO_OUTDOOR)
		channel_flags |= IEEE80211_CHAN_INDOOR_ONLY;
	if (rd_flags & NL80211_RRF_IR_CONCURRENT)
		channel_flags |= IEEE80211_CHAN_IR_CONCURRENT;
	if (rd_flags & NL80211_RRF_NO_HT40MINUS)
		channel_flags |= IEEE80211_CHAN_NO_HT40MINUS;
	if (rd_flags & NL80211_RRF_NO_HT40PLUS)
		channel_flags |= IEEE80211_CHAN_NO_HT40PLUS;
	if (rd_flags & NL80211_RRF_NO_80MHZ)
		channel_flags |= IEEE80211_CHAN_NO_80MHZ;
	if (rd_flags & NL80211_RRF_NO_160MHZ)
		channel_flags |= IEEE80211_CHAN_NO_160MHZ;
	if (rd_flags & NL80211_RRF_NO_HE)
		channel_flags |= IEEE80211_CHAN_NO_HE;
	return channel_flags;
}

static const struct ieee80211_reg_rule *
freq_reg_info_regd(u32 center_freq,
		   const struct ieee80211_regdomain *regd, u32 bw)
{
	int i;
	bool band_rule_found = false;
	bool bw_fits = false;

	if (!regd)
		return ERR_PTR(-EINVAL);

	for (i = 0; i < regd->n_reg_rules; i++) {
		const struct ieee80211_reg_rule *rr;
		const struct ieee80211_freq_range *fr = NULL;

		rr = &regd->reg_rules[i];
		fr = &rr->freq_range;

		/*
		 * We only need to know if one frequency rule was
		 * in center_freq's band, that's enough, so let's
		 * not overwrite it once found
		 */
		if (!band_rule_found)
			band_rule_found = freq_in_rule_band(fr, center_freq);

		bw_fits = cfg80211_does_bw_fit_range(fr, center_freq, bw);

		if (band_rule_found && bw_fits)
			return rr;
	}

	if (!band_rule_found)
		return ERR_PTR(-ERANGE);

	return ERR_PTR(-EINVAL);
}

static const struct ieee80211_reg_rule *
__freq_reg_info(struct wiphy *wiphy, u32 center_freq, u32 min_bw)
{
	const struct ieee80211_regdomain *regd = reg_get_regdomain(wiphy);
<<<<<<< HEAD
	const u32 bws[] = {0, 1, 2, 4, 5, 8, 10, 16, 20};
	const struct ieee80211_reg_rule *reg_rule;
=======
	static const u32 bws[] = {0, 1, 2, 4, 5, 8, 10, 16, 20};
	const struct ieee80211_reg_rule *reg_rule = ERR_PTR(-ERANGE);
>>>>>>> f642729d
	int i = ARRAY_SIZE(bws) - 1;
	u32 bw;

	for (bw = MHZ_TO_KHZ(bws[i]); bw >= min_bw; bw = MHZ_TO_KHZ(bws[i--])) {
		reg_rule = freq_reg_info_regd(center_freq, regd, bw);
		if (!IS_ERR(reg_rule))
			return reg_rule;
	}

	return reg_rule;
}

const struct ieee80211_reg_rule *freq_reg_info(struct wiphy *wiphy,
					       u32 center_freq)
{
	u32 min_bw = center_freq < MHZ_TO_KHZ(1000) ? 1 : 20;

	return __freq_reg_info(wiphy, center_freq, MHZ_TO_KHZ(min_bw));
}
EXPORT_SYMBOL(freq_reg_info);

const char *reg_initiator_name(enum nl80211_reg_initiator initiator)
{
	switch (initiator) {
	case NL80211_REGDOM_SET_BY_CORE:
		return "core";
	case NL80211_REGDOM_SET_BY_USER:
		return "user";
	case NL80211_REGDOM_SET_BY_DRIVER:
		return "driver";
	case NL80211_REGDOM_SET_BY_COUNTRY_IE:
		return "country element";
	default:
		WARN_ON(1);
		return "bug";
	}
}
EXPORT_SYMBOL(reg_initiator_name);

static uint32_t reg_rule_to_chan_bw_flags(const struct ieee80211_regdomain *regd,
					  const struct ieee80211_reg_rule *reg_rule,
					  const struct ieee80211_channel *chan)
{
	const struct ieee80211_freq_range *freq_range = NULL;
	u32 max_bandwidth_khz, center_freq_khz, bw_flags = 0;
	bool is_s1g = chan->band == NL80211_BAND_S1GHZ;

	freq_range = &reg_rule->freq_range;

	max_bandwidth_khz = freq_range->max_bandwidth_khz;
	center_freq_khz = ieee80211_channel_to_khz(chan);
	/* Check if auto calculation requested */
	if (reg_rule->flags & NL80211_RRF_AUTO_BW)
		max_bandwidth_khz = reg_get_max_bandwidth(regd, reg_rule);

	/* If we get a reg_rule we can assume that at least 5Mhz fit */
	if (!cfg80211_does_bw_fit_range(freq_range,
					center_freq_khz,
					MHZ_TO_KHZ(10)))
		bw_flags |= IEEE80211_CHAN_NO_10MHZ;
	if (!cfg80211_does_bw_fit_range(freq_range,
					center_freq_khz,
					MHZ_TO_KHZ(20)))
		bw_flags |= IEEE80211_CHAN_NO_20MHZ;

	if (is_s1g) {
		/* S1G is strict about non overlapping channels. We can
		 * calculate which bandwidth is allowed per channel by finding
		 * the largest bandwidth which cleanly divides the freq_range.
		 */
		int edge_offset;
		int ch_bw = max_bandwidth_khz;

		while (ch_bw) {
			edge_offset = (center_freq_khz - ch_bw / 2) -
				      freq_range->start_freq_khz;
			if (edge_offset % ch_bw == 0) {
				switch (KHZ_TO_MHZ(ch_bw)) {
				case 1:
					bw_flags |= IEEE80211_CHAN_1MHZ;
					break;
				case 2:
					bw_flags |= IEEE80211_CHAN_2MHZ;
					break;
				case 4:
					bw_flags |= IEEE80211_CHAN_4MHZ;
					break;
				case 8:
					bw_flags |= IEEE80211_CHAN_8MHZ;
					break;
				case 16:
					bw_flags |= IEEE80211_CHAN_16MHZ;
					break;
				default:
					/* If we got here, no bandwidths fit on
					 * this frequency, ie. band edge.
					 */
					bw_flags |= IEEE80211_CHAN_DISABLED;
					break;
				}
				break;
			}
			ch_bw /= 2;
		}
	} else {
		if (max_bandwidth_khz < MHZ_TO_KHZ(10))
			bw_flags |= IEEE80211_CHAN_NO_10MHZ;
		if (max_bandwidth_khz < MHZ_TO_KHZ(20))
			bw_flags |= IEEE80211_CHAN_NO_20MHZ;
		if (max_bandwidth_khz < MHZ_TO_KHZ(40))
			bw_flags |= IEEE80211_CHAN_NO_HT40;
		if (max_bandwidth_khz < MHZ_TO_KHZ(80))
			bw_flags |= IEEE80211_CHAN_NO_80MHZ;
		if (max_bandwidth_khz < MHZ_TO_KHZ(160))
			bw_flags |= IEEE80211_CHAN_NO_160MHZ;
	}
	return bw_flags;
}

static void handle_channel_single_rule(struct wiphy *wiphy,
				       enum nl80211_reg_initiator initiator,
				       struct ieee80211_channel *chan,
				       u32 flags,
				       struct regulatory_request *lr,
				       struct wiphy *request_wiphy,
				       const struct ieee80211_reg_rule *reg_rule)
{
	u32 bw_flags = 0;
	const struct ieee80211_power_rule *power_rule = NULL;
	const struct ieee80211_regdomain *regd;

	regd = reg_get_regdomain(wiphy);

	power_rule = &reg_rule->power_rule;
	bw_flags = reg_rule_to_chan_bw_flags(regd, reg_rule, chan);

	if (lr->initiator == NL80211_REGDOM_SET_BY_DRIVER &&
	    request_wiphy && request_wiphy == wiphy &&
	    request_wiphy->regulatory_flags & REGULATORY_STRICT_REG) {
		/*
		 * This guarantees the driver's requested regulatory domain
		 * will always be used as a base for further regulatory
		 * settings
		 */
		chan->flags = chan->orig_flags =
			map_regdom_flags(reg_rule->flags) | bw_flags;
		chan->max_antenna_gain = chan->orig_mag =
			(int) MBI_TO_DBI(power_rule->max_antenna_gain);
		chan->max_reg_power = chan->max_power = chan->orig_mpwr =
			(int) MBM_TO_DBM(power_rule->max_eirp);

		if (chan->flags & IEEE80211_CHAN_RADAR) {
			chan->dfs_cac_ms = IEEE80211_DFS_MIN_CAC_TIME_MS;
			if (reg_rule->dfs_cac_ms)
				chan->dfs_cac_ms = reg_rule->dfs_cac_ms;
		}

		return;
	}

	chan->dfs_state = NL80211_DFS_USABLE;
	chan->dfs_state_entered = jiffies;

	chan->beacon_found = false;
	chan->flags = flags | bw_flags | map_regdom_flags(reg_rule->flags);
	chan->max_antenna_gain =
		min_t(int, chan->orig_mag,
		      MBI_TO_DBI(power_rule->max_antenna_gain));
	chan->max_reg_power = (int) MBM_TO_DBM(power_rule->max_eirp);

	if (chan->flags & IEEE80211_CHAN_RADAR) {
		if (reg_rule->dfs_cac_ms)
			chan->dfs_cac_ms = reg_rule->dfs_cac_ms;
		else
			chan->dfs_cac_ms = IEEE80211_DFS_MIN_CAC_TIME_MS;
	}

	if (chan->orig_mpwr) {
		/*
		 * Devices that use REGULATORY_COUNTRY_IE_FOLLOW_POWER
		 * will always follow the passed country IE power settings.
		 */
		if (initiator == NL80211_REGDOM_SET_BY_COUNTRY_IE &&
		    wiphy->regulatory_flags & REGULATORY_COUNTRY_IE_FOLLOW_POWER)
			chan->max_power = chan->max_reg_power;
		else
			chan->max_power = min(chan->orig_mpwr,
					      chan->max_reg_power);
	} else
		chan->max_power = chan->max_reg_power;
}

static void handle_channel_adjacent_rules(struct wiphy *wiphy,
					  enum nl80211_reg_initiator initiator,
					  struct ieee80211_channel *chan,
					  u32 flags,
					  struct regulatory_request *lr,
					  struct wiphy *request_wiphy,
					  const struct ieee80211_reg_rule *rrule1,
					  const struct ieee80211_reg_rule *rrule2,
					  struct ieee80211_freq_range *comb_range)
{
	u32 bw_flags1 = 0;
	u32 bw_flags2 = 0;
	const struct ieee80211_power_rule *power_rule1 = NULL;
	const struct ieee80211_power_rule *power_rule2 = NULL;
	const struct ieee80211_regdomain *regd;

	regd = reg_get_regdomain(wiphy);

	power_rule1 = &rrule1->power_rule;
	power_rule2 = &rrule2->power_rule;
	bw_flags1 = reg_rule_to_chan_bw_flags(regd, rrule1, chan);
	bw_flags2 = reg_rule_to_chan_bw_flags(regd, rrule2, chan);

	if (lr->initiator == NL80211_REGDOM_SET_BY_DRIVER &&
	    request_wiphy && request_wiphy == wiphy &&
	    request_wiphy->regulatory_flags & REGULATORY_STRICT_REG) {
		/* This guarantees the driver's requested regulatory domain
		 * will always be used as a base for further regulatory
		 * settings
		 */
		chan->flags =
			map_regdom_flags(rrule1->flags) |
			map_regdom_flags(rrule2->flags) |
			bw_flags1 |
			bw_flags2;
		chan->orig_flags = chan->flags;
		chan->max_antenna_gain =
			min_t(int, MBI_TO_DBI(power_rule1->max_antenna_gain),
			      MBI_TO_DBI(power_rule2->max_antenna_gain));
		chan->orig_mag = chan->max_antenna_gain;
		chan->max_reg_power =
			min_t(int, MBM_TO_DBM(power_rule1->max_eirp),
			      MBM_TO_DBM(power_rule2->max_eirp));
		chan->max_power = chan->max_reg_power;
		chan->orig_mpwr = chan->max_reg_power;

		if (chan->flags & IEEE80211_CHAN_RADAR) {
			chan->dfs_cac_ms = IEEE80211_DFS_MIN_CAC_TIME_MS;
			if (rrule1->dfs_cac_ms || rrule2->dfs_cac_ms)
				chan->dfs_cac_ms = max_t(unsigned int,
							 rrule1->dfs_cac_ms,
							 rrule2->dfs_cac_ms);
		}

		return;
	}

	chan->dfs_state = NL80211_DFS_USABLE;
	chan->dfs_state_entered = jiffies;

	chan->beacon_found = false;
	chan->flags = flags | bw_flags1 | bw_flags2 |
		      map_regdom_flags(rrule1->flags) |
		      map_regdom_flags(rrule2->flags);

	/* reg_rule_to_chan_bw_flags may forbids 10 and forbids 20 MHz
	 * (otherwise no adj. rule case), recheck therefore
	 */
	if (cfg80211_does_bw_fit_range(comb_range,
				       ieee80211_channel_to_khz(chan),
				       MHZ_TO_KHZ(10)))
		chan->flags &= ~IEEE80211_CHAN_NO_10MHZ;
	if (cfg80211_does_bw_fit_range(comb_range,
				       ieee80211_channel_to_khz(chan),
				       MHZ_TO_KHZ(20)))
		chan->flags &= ~IEEE80211_CHAN_NO_20MHZ;

	chan->max_antenna_gain =
		min_t(int, chan->orig_mag,
		      min_t(int,
			    MBI_TO_DBI(power_rule1->max_antenna_gain),
			    MBI_TO_DBI(power_rule2->max_antenna_gain)));
	chan->max_reg_power = min_t(int,
				    MBM_TO_DBM(power_rule1->max_eirp),
				    MBM_TO_DBM(power_rule2->max_eirp));

	if (chan->flags & IEEE80211_CHAN_RADAR) {
		if (rrule1->dfs_cac_ms || rrule2->dfs_cac_ms)
			chan->dfs_cac_ms = max_t(unsigned int,
						 rrule1->dfs_cac_ms,
						 rrule2->dfs_cac_ms);
		else
			chan->dfs_cac_ms = IEEE80211_DFS_MIN_CAC_TIME_MS;
	}

	if (chan->orig_mpwr) {
		/* Devices that use REGULATORY_COUNTRY_IE_FOLLOW_POWER
		 * will always follow the passed country IE power settings.
		 */
		if (initiator == NL80211_REGDOM_SET_BY_COUNTRY_IE &&
		    wiphy->regulatory_flags & REGULATORY_COUNTRY_IE_FOLLOW_POWER)
			chan->max_power = chan->max_reg_power;
		else
			chan->max_power = min(chan->orig_mpwr,
					      chan->max_reg_power);
	} else {
		chan->max_power = chan->max_reg_power;
	}
}

/* Note that right now we assume the desired channel bandwidth
 * is always 20 MHz for each individual channel (HT40 uses 20 MHz
 * per channel, the primary and the extension channel).
 */
static void handle_channel(struct wiphy *wiphy,
			   enum nl80211_reg_initiator initiator,
			   struct ieee80211_channel *chan)
{
	const u32 orig_chan_freq = ieee80211_channel_to_khz(chan);
	struct regulatory_request *lr = get_last_request();
	struct wiphy *request_wiphy = wiphy_idx_to_wiphy(lr->wiphy_idx);
	const struct ieee80211_reg_rule *rrule = NULL;
	const struct ieee80211_reg_rule *rrule1 = NULL;
	const struct ieee80211_reg_rule *rrule2 = NULL;

	u32 flags = chan->orig_flags;

	rrule = freq_reg_info(wiphy, orig_chan_freq);
	if (IS_ERR(rrule)) {
		/* check for adjacent match, therefore get rules for
		 * chan - 20 MHz and chan + 20 MHz and test
		 * if reg rules are adjacent
		 */
		rrule1 = freq_reg_info(wiphy,
				       orig_chan_freq - MHZ_TO_KHZ(20));
		rrule2 = freq_reg_info(wiphy,
				       orig_chan_freq + MHZ_TO_KHZ(20));
		if (!IS_ERR(rrule1) && !IS_ERR(rrule2)) {
			struct ieee80211_freq_range comb_range;

			if (rrule1->freq_range.end_freq_khz !=
			    rrule2->freq_range.start_freq_khz)
				goto disable_chan;

			comb_range.start_freq_khz =
				rrule1->freq_range.start_freq_khz;
			comb_range.end_freq_khz =
				rrule2->freq_range.end_freq_khz;
			comb_range.max_bandwidth_khz =
				min_t(u32,
				      rrule1->freq_range.max_bandwidth_khz,
				      rrule2->freq_range.max_bandwidth_khz);

			if (!cfg80211_does_bw_fit_range(&comb_range,
							orig_chan_freq,
							MHZ_TO_KHZ(20)))
				goto disable_chan;

			handle_channel_adjacent_rules(wiphy, initiator, chan,
						      flags, lr, request_wiphy,
						      rrule1, rrule2,
						      &comb_range);
			return;
		}

disable_chan:
		/* We will disable all channels that do not match our
		 * received regulatory rule unless the hint is coming
		 * from a Country IE and the Country IE had no information
		 * about a band. The IEEE 802.11 spec allows for an AP
		 * to send only a subset of the regulatory rules allowed,
		 * so an AP in the US that only supports 2.4 GHz may only send
		 * a country IE with information for the 2.4 GHz band
		 * while 5 GHz is still supported.
		 */
		if (initiator == NL80211_REGDOM_SET_BY_COUNTRY_IE &&
		    PTR_ERR(rrule) == -ERANGE)
			return;

		if (lr->initiator == NL80211_REGDOM_SET_BY_DRIVER &&
		    request_wiphy && request_wiphy == wiphy &&
		    request_wiphy->regulatory_flags & REGULATORY_STRICT_REG) {
			pr_debug("Disabling freq %d.%03d MHz for good\n",
				 chan->center_freq, chan->freq_offset);
			chan->orig_flags |= IEEE80211_CHAN_DISABLED;
			chan->flags = chan->orig_flags;
		} else {
			pr_debug("Disabling freq %d.%03d MHz\n",
				 chan->center_freq, chan->freq_offset);
			chan->flags |= IEEE80211_CHAN_DISABLED;
		}
		return;
	}

	handle_channel_single_rule(wiphy, initiator, chan, flags, lr,
				   request_wiphy, rrule);
}

static void handle_band(struct wiphy *wiphy,
			enum nl80211_reg_initiator initiator,
			struct ieee80211_supported_band *sband)
{
	unsigned int i;

	if (!sband)
		return;

	for (i = 0; i < sband->n_channels; i++)
		handle_channel(wiphy, initiator, &sband->channels[i]);
}

static bool reg_request_cell_base(struct regulatory_request *request)
{
	if (request->initiator != NL80211_REGDOM_SET_BY_USER)
		return false;
	return request->user_reg_hint_type == NL80211_USER_REG_HINT_CELL_BASE;
}

bool reg_last_request_cell_base(void)
{
	return reg_request_cell_base(get_last_request());
}

#ifdef CONFIG_CFG80211_REG_CELLULAR_HINTS
/* Core specific check */
static enum reg_request_treatment
reg_ignore_cell_hint(struct regulatory_request *pending_request)
{
	struct regulatory_request *lr = get_last_request();

	if (!reg_num_devs_support_basehint)
		return REG_REQ_IGNORE;

	if (reg_request_cell_base(lr) &&
	    !regdom_changes(pending_request->alpha2))
		return REG_REQ_ALREADY_SET;

	return REG_REQ_OK;
}

/* Device specific check */
static bool reg_dev_ignore_cell_hint(struct wiphy *wiphy)
{
	return !(wiphy->features & NL80211_FEATURE_CELL_BASE_REG_HINTS);
}
#else
static enum reg_request_treatment
reg_ignore_cell_hint(struct regulatory_request *pending_request)
{
	return REG_REQ_IGNORE;
}

static bool reg_dev_ignore_cell_hint(struct wiphy *wiphy)
{
	return true;
}
#endif

static bool wiphy_strict_alpha2_regd(struct wiphy *wiphy)
{
	if (wiphy->regulatory_flags & REGULATORY_STRICT_REG &&
	    !(wiphy->regulatory_flags & REGULATORY_CUSTOM_REG))
		return true;
	return false;
}

static bool ignore_reg_update(struct wiphy *wiphy,
			      enum nl80211_reg_initiator initiator)
{
	struct regulatory_request *lr = get_last_request();

	if (wiphy->regulatory_flags & REGULATORY_WIPHY_SELF_MANAGED)
		return true;

	if (!lr) {
		pr_debug("Ignoring regulatory request set by %s since last_request is not set\n",
			 reg_initiator_name(initiator));
		return true;
	}

	if (initiator == NL80211_REGDOM_SET_BY_CORE &&
	    wiphy->regulatory_flags & REGULATORY_CUSTOM_REG) {
		pr_debug("Ignoring regulatory request set by %s since the driver uses its own custom regulatory domain\n",
			 reg_initiator_name(initiator));
		return true;
	}

	/*
	 * wiphy->regd will be set once the device has its own
	 * desired regulatory domain set
	 */
	if (wiphy_strict_alpha2_regd(wiphy) && !wiphy->regd &&
	    initiator != NL80211_REGDOM_SET_BY_COUNTRY_IE &&
	    !is_world_regdom(lr->alpha2)) {
		pr_debug("Ignoring regulatory request set by %s since the driver requires its own regulatory domain to be set first\n",
			 reg_initiator_name(initiator));
		return true;
	}

	if (reg_request_cell_base(lr))
		return reg_dev_ignore_cell_hint(wiphy);

	return false;
}

static bool reg_is_world_roaming(struct wiphy *wiphy)
{
	const struct ieee80211_regdomain *cr = get_cfg80211_regdom();
	const struct ieee80211_regdomain *wr = get_wiphy_regdom(wiphy);
	struct regulatory_request *lr = get_last_request();

	if (is_world_regdom(cr->alpha2) || (wr && is_world_regdom(wr->alpha2)))
		return true;

	if (lr && lr->initiator != NL80211_REGDOM_SET_BY_COUNTRY_IE &&
	    wiphy->regulatory_flags & REGULATORY_CUSTOM_REG)
		return true;

	return false;
}

static void handle_reg_beacon(struct wiphy *wiphy, unsigned int chan_idx,
			      struct reg_beacon *reg_beacon)
{
	struct ieee80211_supported_band *sband;
	struct ieee80211_channel *chan;
	bool channel_changed = false;
	struct ieee80211_channel chan_before;

	sband = wiphy->bands[reg_beacon->chan.band];
	chan = &sband->channels[chan_idx];

	if (likely(!ieee80211_channel_equal(chan, &reg_beacon->chan)))
		return;

	if (chan->beacon_found)
		return;

	chan->beacon_found = true;

	if (!reg_is_world_roaming(wiphy))
		return;

	if (wiphy->regulatory_flags & REGULATORY_DISABLE_BEACON_HINTS)
		return;

	chan_before = *chan;

	if (chan->flags & IEEE80211_CHAN_NO_IR) {
		chan->flags &= ~IEEE80211_CHAN_NO_IR;
		channel_changed = true;
	}

	if (channel_changed)
		nl80211_send_beacon_hint_event(wiphy, &chan_before, chan);
}

/*
 * Called when a scan on a wiphy finds a beacon on
 * new channel
 */
static void wiphy_update_new_beacon(struct wiphy *wiphy,
				    struct reg_beacon *reg_beacon)
{
	unsigned int i;
	struct ieee80211_supported_band *sband;

	if (!wiphy->bands[reg_beacon->chan.band])
		return;

	sband = wiphy->bands[reg_beacon->chan.band];

	for (i = 0; i < sband->n_channels; i++)
		handle_reg_beacon(wiphy, i, reg_beacon);
}

/*
 * Called upon reg changes or a new wiphy is added
 */
static void wiphy_update_beacon_reg(struct wiphy *wiphy)
{
	unsigned int i;
	struct ieee80211_supported_band *sband;
	struct reg_beacon *reg_beacon;

	list_for_each_entry(reg_beacon, &reg_beacon_list, list) {
		if (!wiphy->bands[reg_beacon->chan.band])
			continue;
		sband = wiphy->bands[reg_beacon->chan.band];
		for (i = 0; i < sband->n_channels; i++)
			handle_reg_beacon(wiphy, i, reg_beacon);
	}
}

/* Reap the advantages of previously found beacons */
static void reg_process_beacons(struct wiphy *wiphy)
{
	/*
	 * Means we are just firing up cfg80211, so no beacons would
	 * have been processed yet.
	 */
	if (!last_request)
		return;
	wiphy_update_beacon_reg(wiphy);
}

static bool is_ht40_allowed(struct ieee80211_channel *chan)
{
	if (!chan)
		return false;
	if (chan->flags & IEEE80211_CHAN_DISABLED)
		return false;
	/* This would happen when regulatory rules disallow HT40 completely */
	if ((chan->flags & IEEE80211_CHAN_NO_HT40) == IEEE80211_CHAN_NO_HT40)
		return false;
	return true;
}

static void reg_process_ht_flags_channel(struct wiphy *wiphy,
					 struct ieee80211_channel *channel)
{
	struct ieee80211_supported_band *sband = wiphy->bands[channel->band];
	struct ieee80211_channel *channel_before = NULL, *channel_after = NULL;
	const struct ieee80211_regdomain *regd;
	unsigned int i;
	u32 flags;

	if (!is_ht40_allowed(channel)) {
		channel->flags |= IEEE80211_CHAN_NO_HT40;
		return;
	}

	/*
	 * We need to ensure the extension channels exist to
	 * be able to use HT40- or HT40+, this finds them (or not)
	 */
	for (i = 0; i < sband->n_channels; i++) {
		struct ieee80211_channel *c = &sband->channels[i];

		if (c->center_freq == (channel->center_freq - 20))
			channel_before = c;
		if (c->center_freq == (channel->center_freq + 20))
			channel_after = c;
	}

	flags = 0;
	regd = get_wiphy_regdom(wiphy);
	if (regd) {
		const struct ieee80211_reg_rule *reg_rule =
			freq_reg_info_regd(MHZ_TO_KHZ(channel->center_freq),
					   regd, MHZ_TO_KHZ(20));

		if (!IS_ERR(reg_rule))
			flags = reg_rule->flags;
	}

	/*
	 * Please note that this assumes target bandwidth is 20 MHz,
	 * if that ever changes we also need to change the below logic
	 * to include that as well.
	 */
	if (!is_ht40_allowed(channel_before) ||
	    flags & NL80211_RRF_NO_HT40MINUS)
		channel->flags |= IEEE80211_CHAN_NO_HT40MINUS;
	else
		channel->flags &= ~IEEE80211_CHAN_NO_HT40MINUS;

	if (!is_ht40_allowed(channel_after) ||
	    flags & NL80211_RRF_NO_HT40PLUS)
		channel->flags |= IEEE80211_CHAN_NO_HT40PLUS;
	else
		channel->flags &= ~IEEE80211_CHAN_NO_HT40PLUS;
}

static void reg_process_ht_flags_band(struct wiphy *wiphy,
				      struct ieee80211_supported_band *sband)
{
	unsigned int i;

	if (!sband)
		return;

	for (i = 0; i < sband->n_channels; i++)
		reg_process_ht_flags_channel(wiphy, &sband->channels[i]);
}

static void reg_process_ht_flags(struct wiphy *wiphy)
{
	enum nl80211_band band;

	if (!wiphy)
		return;

	for (band = 0; band < NUM_NL80211_BANDS; band++)
		reg_process_ht_flags_band(wiphy, wiphy->bands[band]);
}

static void reg_call_notifier(struct wiphy *wiphy,
			      struct regulatory_request *request)
{
	if (wiphy->reg_notifier)
		wiphy->reg_notifier(wiphy, request);
}

static bool reg_wdev_chan_valid(struct wiphy *wiphy, struct wireless_dev *wdev)
{
	struct cfg80211_chan_def chandef = {};
	struct cfg80211_registered_device *rdev = wiphy_to_rdev(wiphy);
	enum nl80211_iftype iftype;

	wdev_lock(wdev);
	iftype = wdev->iftype;

	/* make sure the interface is active */
	if (!wdev->netdev || !netif_running(wdev->netdev))
		goto wdev_inactive_unlock;

	switch (iftype) {
	case NL80211_IFTYPE_AP:
	case NL80211_IFTYPE_P2P_GO:
		if (!wdev->beacon_interval)
			goto wdev_inactive_unlock;
		chandef = wdev->chandef;
		break;
	case NL80211_IFTYPE_ADHOC:
		if (!wdev->ssid_len)
			goto wdev_inactive_unlock;
		chandef = wdev->chandef;
		break;
	case NL80211_IFTYPE_STATION:
	case NL80211_IFTYPE_P2P_CLIENT:
		if (!wdev->current_bss ||
		    !wdev->current_bss->pub.channel)
			goto wdev_inactive_unlock;

		if (!rdev->ops->get_channel ||
		    rdev_get_channel(rdev, wdev, &chandef))
			cfg80211_chandef_create(&chandef,
						wdev->current_bss->pub.channel,
						NL80211_CHAN_NO_HT);
		break;
	case NL80211_IFTYPE_MONITOR:
	case NL80211_IFTYPE_AP_VLAN:
	case NL80211_IFTYPE_P2P_DEVICE:
		/* no enforcement required */
		break;
	default:
		/* others not implemented for now */
		WARN_ON(1);
		break;
	}

	wdev_unlock(wdev);

	switch (iftype) {
	case NL80211_IFTYPE_AP:
	case NL80211_IFTYPE_P2P_GO:
	case NL80211_IFTYPE_ADHOC:
		return cfg80211_reg_can_beacon_relax(wiphy, &chandef, iftype);
	case NL80211_IFTYPE_STATION:
	case NL80211_IFTYPE_P2P_CLIENT:
		return cfg80211_chandef_usable(wiphy, &chandef,
					       IEEE80211_CHAN_DISABLED);
	default:
		break;
	}

	return true;

wdev_inactive_unlock:
	wdev_unlock(wdev);
	return true;
}

static void reg_leave_invalid_chans(struct wiphy *wiphy)
{
	struct wireless_dev *wdev;
	struct cfg80211_registered_device *rdev = wiphy_to_rdev(wiphy);

	ASSERT_RTNL();

	list_for_each_entry(wdev, &rdev->wiphy.wdev_list, list)
		if (!reg_wdev_chan_valid(wiphy, wdev))
			cfg80211_leave(rdev, wdev);
}

static void reg_check_chans_work(struct work_struct *work)
{
	struct cfg80211_registered_device *rdev;

	pr_debug("Verifying active interfaces after reg change\n");
	rtnl_lock();

	list_for_each_entry(rdev, &cfg80211_rdev_list, list)
		if (!(rdev->wiphy.regulatory_flags &
		      REGULATORY_IGNORE_STALE_KICKOFF))
			reg_leave_invalid_chans(&rdev->wiphy);

	rtnl_unlock();
}

static void reg_check_channels(void)
{
	/*
	 * Give usermode a chance to do something nicer (move to another
	 * channel, orderly disconnection), before forcing a disconnection.
	 */
	mod_delayed_work(system_power_efficient_wq,
			 &reg_check_chans,
			 msecs_to_jiffies(REG_ENFORCE_GRACE_MS));
}

static void wiphy_update_regulatory(struct wiphy *wiphy,
				    enum nl80211_reg_initiator initiator)
{
	enum nl80211_band band;
	struct regulatory_request *lr = get_last_request();

	if (ignore_reg_update(wiphy, initiator)) {
		/*
		 * Regulatory updates set by CORE are ignored for custom
		 * regulatory cards. Let us notify the changes to the driver,
		 * as some drivers used this to restore its orig_* reg domain.
		 */
		if (initiator == NL80211_REGDOM_SET_BY_CORE &&
		    wiphy->regulatory_flags & REGULATORY_CUSTOM_REG &&
		    !(wiphy->regulatory_flags &
		      REGULATORY_WIPHY_SELF_MANAGED))
			reg_call_notifier(wiphy, lr);
		return;
	}

	lr->dfs_region = get_cfg80211_regdom()->dfs_region;

	for (band = 0; band < NUM_NL80211_BANDS; band++)
		handle_band(wiphy, initiator, wiphy->bands[band]);

	reg_process_beacons(wiphy);
	reg_process_ht_flags(wiphy);
	reg_call_notifier(wiphy, lr);
}

static void update_all_wiphy_regulatory(enum nl80211_reg_initiator initiator)
{
	struct cfg80211_registered_device *rdev;
	struct wiphy *wiphy;

	ASSERT_RTNL();

	list_for_each_entry(rdev, &cfg80211_rdev_list, list) {
		wiphy = &rdev->wiphy;
		wiphy_update_regulatory(wiphy, initiator);
	}

	reg_check_channels();
}

static void handle_channel_custom(struct wiphy *wiphy,
				  struct ieee80211_channel *chan,
				  const struct ieee80211_regdomain *regd,
				  u32 min_bw)
{
	u32 bw_flags = 0;
	const struct ieee80211_reg_rule *reg_rule = NULL;
	const struct ieee80211_power_rule *power_rule = NULL;
	u32 bw, center_freq_khz;

	center_freq_khz = ieee80211_channel_to_khz(chan);
	for (bw = MHZ_TO_KHZ(20); bw >= min_bw; bw = bw / 2) {
		reg_rule = freq_reg_info_regd(center_freq_khz, regd, bw);
		if (!IS_ERR(reg_rule))
			break;
	}

	if (IS_ERR_OR_NULL(reg_rule)) {
		pr_debug("Disabling freq %d.%03d MHz as custom regd has no rule that fits it\n",
			 chan->center_freq, chan->freq_offset);
		if (wiphy->regulatory_flags & REGULATORY_WIPHY_SELF_MANAGED) {
			chan->flags |= IEEE80211_CHAN_DISABLED;
		} else {
			chan->orig_flags |= IEEE80211_CHAN_DISABLED;
			chan->flags = chan->orig_flags;
		}
		return;
	}

	power_rule = &reg_rule->power_rule;
	bw_flags = reg_rule_to_chan_bw_flags(regd, reg_rule, chan);

	chan->dfs_state_entered = jiffies;
	chan->dfs_state = NL80211_DFS_USABLE;

	chan->beacon_found = false;

	if (wiphy->regulatory_flags & REGULATORY_WIPHY_SELF_MANAGED)
		chan->flags = chan->orig_flags | bw_flags |
			      map_regdom_flags(reg_rule->flags);
	else
		chan->flags |= map_regdom_flags(reg_rule->flags) | bw_flags;

	chan->max_antenna_gain = (int) MBI_TO_DBI(power_rule->max_antenna_gain);
	chan->max_reg_power = chan->max_power =
		(int) MBM_TO_DBM(power_rule->max_eirp);

	if (chan->flags & IEEE80211_CHAN_RADAR) {
		if (reg_rule->dfs_cac_ms)
			chan->dfs_cac_ms = reg_rule->dfs_cac_ms;
		else
			chan->dfs_cac_ms = IEEE80211_DFS_MIN_CAC_TIME_MS;
	}

	chan->max_power = chan->max_reg_power;
}

static void handle_band_custom(struct wiphy *wiphy,
			       struct ieee80211_supported_band *sband,
			       const struct ieee80211_regdomain *regd)
{
	unsigned int i;

	if (!sband)
		return;

	/*
	 * We currently assume that you always want at least 20 MHz,
	 * otherwise channel 12 might get enabled if this rule is
	 * compatible to US, which permits 2402 - 2472 MHz.
	 */
	for (i = 0; i < sband->n_channels; i++)
		handle_channel_custom(wiphy, &sband->channels[i], regd,
				      MHZ_TO_KHZ(20));
}

/* Used by drivers prior to wiphy registration */
void wiphy_apply_custom_regulatory(struct wiphy *wiphy,
				   const struct ieee80211_regdomain *regd)
{
	const struct ieee80211_regdomain *new_regd, *tmp;
	enum nl80211_band band;
	unsigned int bands_set = 0;

	WARN(!(wiphy->regulatory_flags & REGULATORY_CUSTOM_REG),
	     "wiphy should have REGULATORY_CUSTOM_REG\n");
	wiphy->regulatory_flags |= REGULATORY_CUSTOM_REG;

	for (band = 0; band < NUM_NL80211_BANDS; band++) {
		if (!wiphy->bands[band])
			continue;
		handle_band_custom(wiphy, wiphy->bands[band], regd);
		bands_set++;
	}

	/*
	 * no point in calling this if it won't have any effect
	 * on your device's supported bands.
	 */
	WARN_ON(!bands_set);
	new_regd = reg_copy_regd(regd);
	if (IS_ERR(new_regd))
		return;

	rtnl_lock();
	wiphy_lock(wiphy);

	tmp = get_wiphy_regdom(wiphy);
	rcu_assign_pointer(wiphy->regd, new_regd);
	rcu_free_regdom(tmp);

	wiphy_unlock(wiphy);
	rtnl_unlock();
}
EXPORT_SYMBOL(wiphy_apply_custom_regulatory);

static void reg_set_request_processed(void)
{
	bool need_more_processing = false;
	struct regulatory_request *lr = get_last_request();

	lr->processed = true;

	spin_lock(&reg_requests_lock);
	if (!list_empty(&reg_requests_list))
		need_more_processing = true;
	spin_unlock(&reg_requests_lock);

	cancel_crda_timeout();

	if (need_more_processing)
		schedule_work(&reg_work);
}

/**
 * reg_process_hint_core - process core regulatory requests
 * @core_request: a pending core regulatory request
 *
 * The wireless subsystem can use this function to process
 * a regulatory request issued by the regulatory core.
 */
static enum reg_request_treatment
reg_process_hint_core(struct regulatory_request *core_request)
{
	if (reg_query_database(core_request)) {
		core_request->intersect = false;
		core_request->processed = false;
		reg_update_last_request(core_request);
		return REG_REQ_OK;
	}

	return REG_REQ_IGNORE;
}

static enum reg_request_treatment
__reg_process_hint_user(struct regulatory_request *user_request)
{
	struct regulatory_request *lr = get_last_request();

	if (reg_request_cell_base(user_request))
		return reg_ignore_cell_hint(user_request);

	if (reg_request_cell_base(lr))
		return REG_REQ_IGNORE;

	if (lr->initiator == NL80211_REGDOM_SET_BY_COUNTRY_IE)
		return REG_REQ_INTERSECT;
	/*
	 * If the user knows better the user should set the regdom
	 * to their country before the IE is picked up
	 */
	if (lr->initiator == NL80211_REGDOM_SET_BY_USER &&
	    lr->intersect)
		return REG_REQ_IGNORE;
	/*
	 * Process user requests only after previous user/driver/core
	 * requests have been processed
	 */
	if ((lr->initiator == NL80211_REGDOM_SET_BY_CORE ||
	     lr->initiator == NL80211_REGDOM_SET_BY_DRIVER ||
	     lr->initiator == NL80211_REGDOM_SET_BY_USER) &&
	    regdom_changes(lr->alpha2))
		return REG_REQ_IGNORE;

	if (!regdom_changes(user_request->alpha2))
		return REG_REQ_ALREADY_SET;

	return REG_REQ_OK;
}

/**
 * reg_process_hint_user - process user regulatory requests
 * @user_request: a pending user regulatory request
 *
 * The wireless subsystem can use this function to process
 * a regulatory request initiated by userspace.
 */
static enum reg_request_treatment
reg_process_hint_user(struct regulatory_request *user_request)
{
	enum reg_request_treatment treatment;

	treatment = __reg_process_hint_user(user_request);
	if (treatment == REG_REQ_IGNORE ||
	    treatment == REG_REQ_ALREADY_SET)
		return REG_REQ_IGNORE;

	user_request->intersect = treatment == REG_REQ_INTERSECT;
	user_request->processed = false;

	if (reg_query_database(user_request)) {
		reg_update_last_request(user_request);
		user_alpha2[0] = user_request->alpha2[0];
		user_alpha2[1] = user_request->alpha2[1];
		return REG_REQ_OK;
	}

	return REG_REQ_IGNORE;
}

static enum reg_request_treatment
__reg_process_hint_driver(struct regulatory_request *driver_request)
{
	struct regulatory_request *lr = get_last_request();

	if (lr->initiator == NL80211_REGDOM_SET_BY_CORE) {
		if (regdom_changes(driver_request->alpha2))
			return REG_REQ_OK;
		return REG_REQ_ALREADY_SET;
	}

	/*
	 * This would happen if you unplug and plug your card
	 * back in or if you add a new device for which the previously
	 * loaded card also agrees on the regulatory domain.
	 */
	if (lr->initiator == NL80211_REGDOM_SET_BY_DRIVER &&
	    !regdom_changes(driver_request->alpha2))
		return REG_REQ_ALREADY_SET;

	return REG_REQ_INTERSECT;
}

/**
 * reg_process_hint_driver - process driver regulatory requests
 * @wiphy: the wireless device for the regulatory request
 * @driver_request: a pending driver regulatory request
 *
 * The wireless subsystem can use this function to process
 * a regulatory request issued by an 802.11 driver.
 *
 * Returns one of the different reg request treatment values.
 */
static enum reg_request_treatment
reg_process_hint_driver(struct wiphy *wiphy,
			struct regulatory_request *driver_request)
{
	const struct ieee80211_regdomain *regd, *tmp;
	enum reg_request_treatment treatment;

	treatment = __reg_process_hint_driver(driver_request);

	switch (treatment) {
	case REG_REQ_OK:
		break;
	case REG_REQ_IGNORE:
		return REG_REQ_IGNORE;
	case REG_REQ_INTERSECT:
	case REG_REQ_ALREADY_SET:
		regd = reg_copy_regd(get_cfg80211_regdom());
		if (IS_ERR(regd))
			return REG_REQ_IGNORE;

		tmp = get_wiphy_regdom(wiphy);
		ASSERT_RTNL();
		wiphy_lock(wiphy);
		rcu_assign_pointer(wiphy->regd, regd);
		wiphy_unlock(wiphy);
		rcu_free_regdom(tmp);
	}


	driver_request->intersect = treatment == REG_REQ_INTERSECT;
	driver_request->processed = false;

	/*
	 * Since CRDA will not be called in this case as we already
	 * have applied the requested regulatory domain before we just
	 * inform userspace we have processed the request
	 */
	if (treatment == REG_REQ_ALREADY_SET) {
		nl80211_send_reg_change_event(driver_request);
		reg_update_last_request(driver_request);
		reg_set_request_processed();
		return REG_REQ_ALREADY_SET;
	}

	if (reg_query_database(driver_request)) {
		reg_update_last_request(driver_request);
		return REG_REQ_OK;
	}

	return REG_REQ_IGNORE;
}

static enum reg_request_treatment
__reg_process_hint_country_ie(struct wiphy *wiphy,
			      struct regulatory_request *country_ie_request)
{
	struct wiphy *last_wiphy = NULL;
	struct regulatory_request *lr = get_last_request();

	if (reg_request_cell_base(lr)) {
		/* Trust a Cell base station over the AP's country IE */
		if (regdom_changes(country_ie_request->alpha2))
			return REG_REQ_IGNORE;
		return REG_REQ_ALREADY_SET;
	} else {
		if (wiphy->regulatory_flags & REGULATORY_COUNTRY_IE_IGNORE)
			return REG_REQ_IGNORE;
	}

	if (unlikely(!is_an_alpha2(country_ie_request->alpha2)))
		return -EINVAL;

	if (lr->initiator != NL80211_REGDOM_SET_BY_COUNTRY_IE)
		return REG_REQ_OK;

	last_wiphy = wiphy_idx_to_wiphy(lr->wiphy_idx);

	if (last_wiphy != wiphy) {
		/*
		 * Two cards with two APs claiming different
		 * Country IE alpha2s. We could
		 * intersect them, but that seems unlikely
		 * to be correct. Reject second one for now.
		 */
		if (regdom_changes(country_ie_request->alpha2))
			return REG_REQ_IGNORE;
		return REG_REQ_ALREADY_SET;
	}

	if (regdom_changes(country_ie_request->alpha2))
		return REG_REQ_OK;
	return REG_REQ_ALREADY_SET;
}

/**
 * reg_process_hint_country_ie - process regulatory requests from country IEs
 * @wiphy: the wireless device for the regulatory request
 * @country_ie_request: a regulatory request from a country IE
 *
 * The wireless subsystem can use this function to process
 * a regulatory request issued by a country Information Element.
 *
 * Returns one of the different reg request treatment values.
 */
static enum reg_request_treatment
reg_process_hint_country_ie(struct wiphy *wiphy,
			    struct regulatory_request *country_ie_request)
{
	enum reg_request_treatment treatment;

	treatment = __reg_process_hint_country_ie(wiphy, country_ie_request);

	switch (treatment) {
	case REG_REQ_OK:
		break;
	case REG_REQ_IGNORE:
		return REG_REQ_IGNORE;
	case REG_REQ_ALREADY_SET:
		reg_free_request(country_ie_request);
		return REG_REQ_ALREADY_SET;
	case REG_REQ_INTERSECT:
		/*
		 * This doesn't happen yet, not sure we
		 * ever want to support it for this case.
		 */
		WARN_ONCE(1, "Unexpected intersection for country elements");
		return REG_REQ_IGNORE;
	}

	country_ie_request->intersect = false;
	country_ie_request->processed = false;

	if (reg_query_database(country_ie_request)) {
		reg_update_last_request(country_ie_request);
		return REG_REQ_OK;
	}

	return REG_REQ_IGNORE;
}

bool reg_dfs_domain_same(struct wiphy *wiphy1, struct wiphy *wiphy2)
{
	const struct ieee80211_regdomain *wiphy1_regd = NULL;
	const struct ieee80211_regdomain *wiphy2_regd = NULL;
	const struct ieee80211_regdomain *cfg80211_regd = NULL;
	bool dfs_domain_same;

	rcu_read_lock();

	cfg80211_regd = rcu_dereference(cfg80211_regdomain);
	wiphy1_regd = rcu_dereference(wiphy1->regd);
	if (!wiphy1_regd)
		wiphy1_regd = cfg80211_regd;

	wiphy2_regd = rcu_dereference(wiphy2->regd);
	if (!wiphy2_regd)
		wiphy2_regd = cfg80211_regd;

	dfs_domain_same = wiphy1_regd->dfs_region == wiphy2_regd->dfs_region;

	rcu_read_unlock();

	return dfs_domain_same;
}

static void reg_copy_dfs_chan_state(struct ieee80211_channel *dst_chan,
				    struct ieee80211_channel *src_chan)
{
	if (!(dst_chan->flags & IEEE80211_CHAN_RADAR) ||
	    !(src_chan->flags & IEEE80211_CHAN_RADAR))
		return;

	if (dst_chan->flags & IEEE80211_CHAN_DISABLED ||
	    src_chan->flags & IEEE80211_CHAN_DISABLED)
		return;

	if (src_chan->center_freq == dst_chan->center_freq &&
	    dst_chan->dfs_state == NL80211_DFS_USABLE) {
		dst_chan->dfs_state = src_chan->dfs_state;
		dst_chan->dfs_state_entered = src_chan->dfs_state_entered;
	}
}

static void wiphy_share_dfs_chan_state(struct wiphy *dst_wiphy,
				       struct wiphy *src_wiphy)
{
	struct ieee80211_supported_band *src_sband, *dst_sband;
	struct ieee80211_channel *src_chan, *dst_chan;
	int i, j, band;

	if (!reg_dfs_domain_same(dst_wiphy, src_wiphy))
		return;

	for (band = 0; band < NUM_NL80211_BANDS; band++) {
		dst_sband = dst_wiphy->bands[band];
		src_sband = src_wiphy->bands[band];
		if (!dst_sband || !src_sband)
			continue;

		for (i = 0; i < dst_sband->n_channels; i++) {
			dst_chan = &dst_sband->channels[i];
			for (j = 0; j < src_sband->n_channels; j++) {
				src_chan = &src_sband->channels[j];
				reg_copy_dfs_chan_state(dst_chan, src_chan);
			}
		}
	}
}

static void wiphy_all_share_dfs_chan_state(struct wiphy *wiphy)
{
	struct cfg80211_registered_device *rdev;

	ASSERT_RTNL();

	list_for_each_entry(rdev, &cfg80211_rdev_list, list) {
		if (wiphy == &rdev->wiphy)
			continue;
		wiphy_share_dfs_chan_state(wiphy, &rdev->wiphy);
	}
}

/* This processes *all* regulatory hints */
static void reg_process_hint(struct regulatory_request *reg_request)
{
	struct wiphy *wiphy = NULL;
	enum reg_request_treatment treatment;
	enum nl80211_reg_initiator initiator = reg_request->initiator;

	if (reg_request->wiphy_idx != WIPHY_IDX_INVALID)
		wiphy = wiphy_idx_to_wiphy(reg_request->wiphy_idx);

	switch (initiator) {
	case NL80211_REGDOM_SET_BY_CORE:
		treatment = reg_process_hint_core(reg_request);
		break;
	case NL80211_REGDOM_SET_BY_USER:
		treatment = reg_process_hint_user(reg_request);
		break;
	case NL80211_REGDOM_SET_BY_DRIVER:
		if (!wiphy)
			goto out_free;
		treatment = reg_process_hint_driver(wiphy, reg_request);
		break;
	case NL80211_REGDOM_SET_BY_COUNTRY_IE:
		if (!wiphy)
			goto out_free;
		treatment = reg_process_hint_country_ie(wiphy, reg_request);
		break;
	default:
		WARN(1, "invalid initiator %d\n", initiator);
		goto out_free;
	}

	if (treatment == REG_REQ_IGNORE)
		goto out_free;

	WARN(treatment != REG_REQ_OK && treatment != REG_REQ_ALREADY_SET,
	     "unexpected treatment value %d\n", treatment);

	/* This is required so that the orig_* parameters are saved.
	 * NOTE: treatment must be set for any case that reaches here!
	 */
	if (treatment == REG_REQ_ALREADY_SET && wiphy &&
	    wiphy->regulatory_flags & REGULATORY_STRICT_REG) {
		wiphy_update_regulatory(wiphy, initiator);
		wiphy_all_share_dfs_chan_state(wiphy);
		reg_check_channels();
	}

	return;

out_free:
	reg_free_request(reg_request);
}

static void notify_self_managed_wiphys(struct regulatory_request *request)
{
	struct cfg80211_registered_device *rdev;
	struct wiphy *wiphy;

	list_for_each_entry(rdev, &cfg80211_rdev_list, list) {
		wiphy = &rdev->wiphy;
		if (wiphy->regulatory_flags & REGULATORY_WIPHY_SELF_MANAGED &&
		    request->initiator == NL80211_REGDOM_SET_BY_USER)
			reg_call_notifier(wiphy, request);
	}
}

/*
 * Processes regulatory hints, this is all the NL80211_REGDOM_SET_BY_*
 * Regulatory hints come on a first come first serve basis and we
 * must process each one atomically.
 */
static void reg_process_pending_hints(void)
{
	struct regulatory_request *reg_request, *lr;

	lr = get_last_request();

	/* When last_request->processed becomes true this will be rescheduled */
	if (lr && !lr->processed) {
		pr_debug("Pending regulatory request, waiting for it to be processed...\n");
		return;
	}

	spin_lock(&reg_requests_lock);

	if (list_empty(&reg_requests_list)) {
		spin_unlock(&reg_requests_lock);
		return;
	}

	reg_request = list_first_entry(&reg_requests_list,
				       struct regulatory_request,
				       list);
	list_del_init(&reg_request->list);

	spin_unlock(&reg_requests_lock);

	notify_self_managed_wiphys(reg_request);

	reg_process_hint(reg_request);

	lr = get_last_request();

	spin_lock(&reg_requests_lock);
	if (!list_empty(&reg_requests_list) && lr && lr->processed)
		schedule_work(&reg_work);
	spin_unlock(&reg_requests_lock);
}

/* Processes beacon hints -- this has nothing to do with country IEs */
static void reg_process_pending_beacon_hints(void)
{
	struct cfg80211_registered_device *rdev;
	struct reg_beacon *pending_beacon, *tmp;

	/* This goes through the _pending_ beacon list */
	spin_lock_bh(&reg_pending_beacons_lock);

	list_for_each_entry_safe(pending_beacon, tmp,
				 &reg_pending_beacons, list) {
		list_del_init(&pending_beacon->list);

		/* Applies the beacon hint to current wiphys */
		list_for_each_entry(rdev, &cfg80211_rdev_list, list)
			wiphy_update_new_beacon(&rdev->wiphy, pending_beacon);

		/* Remembers the beacon hint for new wiphys or reg changes */
		list_add_tail(&pending_beacon->list, &reg_beacon_list);
	}

	spin_unlock_bh(&reg_pending_beacons_lock);
}

static void reg_process_self_managed_hint(struct wiphy *wiphy)
{
	struct cfg80211_registered_device *rdev = wiphy_to_rdev(wiphy);
	const struct ieee80211_regdomain *tmp;
	const struct ieee80211_regdomain *regd;
	enum nl80211_band band;
	struct regulatory_request request = {};

	ASSERT_RTNL();
	lockdep_assert_wiphy(wiphy);

	spin_lock(&reg_requests_lock);
	regd = rdev->requested_regd;
	rdev->requested_regd = NULL;
	spin_unlock(&reg_requests_lock);

	if (!regd)
		return;

	tmp = get_wiphy_regdom(wiphy);
	rcu_assign_pointer(wiphy->regd, regd);
	rcu_free_regdom(tmp);

	for (band = 0; band < NUM_NL80211_BANDS; band++)
		handle_band_custom(wiphy, wiphy->bands[band], regd);

	reg_process_ht_flags(wiphy);

	request.wiphy_idx = get_wiphy_idx(wiphy);
	request.alpha2[0] = regd->alpha2[0];
	request.alpha2[1] = regd->alpha2[1];
	request.initiator = NL80211_REGDOM_SET_BY_DRIVER;

	nl80211_send_wiphy_reg_change_event(&request);
}

static void reg_process_self_managed_hints(void)
{
	struct cfg80211_registered_device *rdev;

	ASSERT_RTNL();

	list_for_each_entry(rdev, &cfg80211_rdev_list, list) {
		wiphy_lock(&rdev->wiphy);
		reg_process_self_managed_hint(&rdev->wiphy);
		wiphy_unlock(&rdev->wiphy);
	}

	reg_check_channels();
}

static void reg_todo(struct work_struct *work)
{
	rtnl_lock();
	reg_process_pending_hints();
	reg_process_pending_beacon_hints();
	reg_process_self_managed_hints();
	rtnl_unlock();
}

static void queue_regulatory_request(struct regulatory_request *request)
{
	request->alpha2[0] = toupper(request->alpha2[0]);
	request->alpha2[1] = toupper(request->alpha2[1]);

	spin_lock(&reg_requests_lock);
	list_add_tail(&request->list, &reg_requests_list);
	spin_unlock(&reg_requests_lock);

	schedule_work(&reg_work);
}

/*
 * Core regulatory hint -- happens during cfg80211_init()
 * and when we restore regulatory settings.
 */
static int regulatory_hint_core(const char *alpha2)
{
	struct regulatory_request *request;

	request = kzalloc(sizeof(struct regulatory_request), GFP_KERNEL);
	if (!request)
		return -ENOMEM;

	request->alpha2[0] = alpha2[0];
	request->alpha2[1] = alpha2[1];
	request->initiator = NL80211_REGDOM_SET_BY_CORE;
	request->wiphy_idx = WIPHY_IDX_INVALID;

	queue_regulatory_request(request);

	return 0;
}

/* User hints */
int regulatory_hint_user(const char *alpha2,
			 enum nl80211_user_reg_hint_type user_reg_hint_type)
{
	struct regulatory_request *request;

	if (WARN_ON(!alpha2))
		return -EINVAL;

	if (!is_world_regdom(alpha2) && !is_an_alpha2(alpha2))
		return -EINVAL;

	request = kzalloc(sizeof(struct regulatory_request), GFP_KERNEL);
	if (!request)
		return -ENOMEM;

	request->wiphy_idx = WIPHY_IDX_INVALID;
	request->alpha2[0] = alpha2[0];
	request->alpha2[1] = alpha2[1];
	request->initiator = NL80211_REGDOM_SET_BY_USER;
	request->user_reg_hint_type = user_reg_hint_type;

	/* Allow calling CRDA again */
	reset_crda_timeouts();

	queue_regulatory_request(request);

	return 0;
}

int regulatory_hint_indoor(bool is_indoor, u32 portid)
{
	spin_lock(&reg_indoor_lock);

	/* It is possible that more than one user space process is trying to
	 * configure the indoor setting. To handle such cases, clear the indoor
	 * setting in case that some process does not think that the device
	 * is operating in an indoor environment. In addition, if a user space
	 * process indicates that it is controlling the indoor setting, save its
	 * portid, i.e., make it the owner.
	 */
	reg_is_indoor = is_indoor;
	if (reg_is_indoor) {
		if (!reg_is_indoor_portid)
			reg_is_indoor_portid = portid;
	} else {
		reg_is_indoor_portid = 0;
	}

	spin_unlock(&reg_indoor_lock);

	if (!is_indoor)
		reg_check_channels();

	return 0;
}

void regulatory_netlink_notify(u32 portid)
{
	spin_lock(&reg_indoor_lock);

	if (reg_is_indoor_portid != portid) {
		spin_unlock(&reg_indoor_lock);
		return;
	}

	reg_is_indoor = false;
	reg_is_indoor_portid = 0;

	spin_unlock(&reg_indoor_lock);

	reg_check_channels();
}

/* Driver hints */
int regulatory_hint(struct wiphy *wiphy, const char *alpha2)
{
	struct regulatory_request *request;

	if (WARN_ON(!alpha2 || !wiphy))
		return -EINVAL;

	wiphy->regulatory_flags &= ~REGULATORY_CUSTOM_REG;

	request = kzalloc(sizeof(struct regulatory_request), GFP_KERNEL);
	if (!request)
		return -ENOMEM;

	request->wiphy_idx = get_wiphy_idx(wiphy);

	request->alpha2[0] = alpha2[0];
	request->alpha2[1] = alpha2[1];
	request->initiator = NL80211_REGDOM_SET_BY_DRIVER;

	/* Allow calling CRDA again */
	reset_crda_timeouts();

	queue_regulatory_request(request);

	return 0;
}
EXPORT_SYMBOL(regulatory_hint);

void regulatory_hint_country_ie(struct wiphy *wiphy, enum nl80211_band band,
				const u8 *country_ie, u8 country_ie_len)
{
	char alpha2[2];
	enum environment_cap env = ENVIRON_ANY;
	struct regulatory_request *request = NULL, *lr;

	/* IE len must be evenly divisible by 2 */
	if (country_ie_len & 0x01)
		return;

	if (country_ie_len < IEEE80211_COUNTRY_IE_MIN_LEN)
		return;

	request = kzalloc(sizeof(*request), GFP_KERNEL);
	if (!request)
		return;

	alpha2[0] = country_ie[0];
	alpha2[1] = country_ie[1];

	if (country_ie[2] == 'I')
		env = ENVIRON_INDOOR;
	else if (country_ie[2] == 'O')
		env = ENVIRON_OUTDOOR;

	rcu_read_lock();
	lr = get_last_request();

	if (unlikely(!lr))
		goto out;

	/*
	 * We will run this only upon a successful connection on cfg80211.
	 * We leave conflict resolution to the workqueue, where can hold
	 * the RTNL.
	 */
	if (lr->initiator == NL80211_REGDOM_SET_BY_COUNTRY_IE &&
	    lr->wiphy_idx != WIPHY_IDX_INVALID)
		goto out;

	request->wiphy_idx = get_wiphy_idx(wiphy);
	request->alpha2[0] = alpha2[0];
	request->alpha2[1] = alpha2[1];
	request->initiator = NL80211_REGDOM_SET_BY_COUNTRY_IE;
	request->country_ie_env = env;

	/* Allow calling CRDA again */
	reset_crda_timeouts();

	queue_regulatory_request(request);
	request = NULL;
out:
	kfree(request);
	rcu_read_unlock();
}

static void restore_alpha2(char *alpha2, bool reset_user)
{
	/* indicates there is no alpha2 to consider for restoration */
	alpha2[0] = '9';
	alpha2[1] = '7';

	/* The user setting has precedence over the module parameter */
	if (is_user_regdom_saved()) {
		/* Unless we're asked to ignore it and reset it */
		if (reset_user) {
			pr_debug("Restoring regulatory settings including user preference\n");
			user_alpha2[0] = '9';
			user_alpha2[1] = '7';

			/*
			 * If we're ignoring user settings, we still need to
			 * check the module parameter to ensure we put things
			 * back as they were for a full restore.
			 */
			if (!is_world_regdom(ieee80211_regdom)) {
				pr_debug("Keeping preference on module parameter ieee80211_regdom: %c%c\n",
					 ieee80211_regdom[0], ieee80211_regdom[1]);
				alpha2[0] = ieee80211_regdom[0];
				alpha2[1] = ieee80211_regdom[1];
			}
		} else {
			pr_debug("Restoring regulatory settings while preserving user preference for: %c%c\n",
				 user_alpha2[0], user_alpha2[1]);
			alpha2[0] = user_alpha2[0];
			alpha2[1] = user_alpha2[1];
		}
	} else if (!is_world_regdom(ieee80211_regdom)) {
		pr_debug("Keeping preference on module parameter ieee80211_regdom: %c%c\n",
			 ieee80211_regdom[0], ieee80211_regdom[1]);
		alpha2[0] = ieee80211_regdom[0];
		alpha2[1] = ieee80211_regdom[1];
	} else
		pr_debug("Restoring regulatory settings\n");
}

static void restore_custom_reg_settings(struct wiphy *wiphy)
{
	struct ieee80211_supported_band *sband;
	enum nl80211_band band;
	struct ieee80211_channel *chan;
	int i;

	for (band = 0; band < NUM_NL80211_BANDS; band++) {
		sband = wiphy->bands[band];
		if (!sband)
			continue;
		for (i = 0; i < sband->n_channels; i++) {
			chan = &sband->channels[i];
			chan->flags = chan->orig_flags;
			chan->max_antenna_gain = chan->orig_mag;
			chan->max_power = chan->orig_mpwr;
			chan->beacon_found = false;
		}
	}
}

/*
 * Restoring regulatory settings involves ingoring any
 * possibly stale country IE information and user regulatory
 * settings if so desired, this includes any beacon hints
 * learned as we could have traveled outside to another country
 * after disconnection. To restore regulatory settings we do
 * exactly what we did at bootup:
 *
 *   - send a core regulatory hint
 *   - send a user regulatory hint if applicable
 *
 * Device drivers that send a regulatory hint for a specific country
 * keep their own regulatory domain on wiphy->regd so that does
 * not need to be remembered.
 */
static void restore_regulatory_settings(bool reset_user, bool cached)
{
	char alpha2[2];
	char world_alpha2[2];
	struct reg_beacon *reg_beacon, *btmp;
	LIST_HEAD(tmp_reg_req_list);
	struct cfg80211_registered_device *rdev;

	ASSERT_RTNL();

	/*
	 * Clear the indoor setting in case that it is not controlled by user
	 * space, as otherwise there is no guarantee that the device is still
	 * operating in an indoor environment.
	 */
	spin_lock(&reg_indoor_lock);
	if (reg_is_indoor && !reg_is_indoor_portid) {
		reg_is_indoor = false;
		reg_check_channels();
	}
	spin_unlock(&reg_indoor_lock);

	reset_regdomains(true, &world_regdom);
	restore_alpha2(alpha2, reset_user);

	/*
	 * If there's any pending requests we simply
	 * stash them to a temporary pending queue and
	 * add then after we've restored regulatory
	 * settings.
	 */
	spin_lock(&reg_requests_lock);
	list_splice_tail_init(&reg_requests_list, &tmp_reg_req_list);
	spin_unlock(&reg_requests_lock);

	/* Clear beacon hints */
	spin_lock_bh(&reg_pending_beacons_lock);
	list_for_each_entry_safe(reg_beacon, btmp, &reg_pending_beacons, list) {
		list_del(&reg_beacon->list);
		kfree(reg_beacon);
	}
	spin_unlock_bh(&reg_pending_beacons_lock);

	list_for_each_entry_safe(reg_beacon, btmp, &reg_beacon_list, list) {
		list_del(&reg_beacon->list);
		kfree(reg_beacon);
	}

	/* First restore to the basic regulatory settings */
	world_alpha2[0] = cfg80211_world_regdom->alpha2[0];
	world_alpha2[1] = cfg80211_world_regdom->alpha2[1];

	list_for_each_entry(rdev, &cfg80211_rdev_list, list) {
		if (rdev->wiphy.regulatory_flags & REGULATORY_WIPHY_SELF_MANAGED)
			continue;
		if (rdev->wiphy.regulatory_flags & REGULATORY_CUSTOM_REG)
			restore_custom_reg_settings(&rdev->wiphy);
	}

	if (cached && (!is_an_alpha2(alpha2) ||
		       !IS_ERR_OR_NULL(cfg80211_user_regdom))) {
		reset_regdomains(false, cfg80211_world_regdom);
		update_all_wiphy_regulatory(NL80211_REGDOM_SET_BY_CORE);
		print_regdomain(get_cfg80211_regdom());
		nl80211_send_reg_change_event(&core_request_world);
		reg_set_request_processed();

		if (is_an_alpha2(alpha2) &&
		    !regulatory_hint_user(alpha2, NL80211_USER_REG_HINT_USER)) {
			struct regulatory_request *ureq;

			spin_lock(&reg_requests_lock);
			ureq = list_last_entry(&reg_requests_list,
					       struct regulatory_request,
					       list);
			list_del(&ureq->list);
			spin_unlock(&reg_requests_lock);

			notify_self_managed_wiphys(ureq);
			reg_update_last_request(ureq);
			set_regdom(reg_copy_regd(cfg80211_user_regdom),
				   REGD_SOURCE_CACHED);
		}
	} else {
		regulatory_hint_core(world_alpha2);

		/*
		 * This restores the ieee80211_regdom module parameter
		 * preference or the last user requested regulatory
		 * settings, user regulatory settings takes precedence.
		 */
		if (is_an_alpha2(alpha2))
			regulatory_hint_user(alpha2, NL80211_USER_REG_HINT_USER);
	}

	spin_lock(&reg_requests_lock);
	list_splice_tail_init(&tmp_reg_req_list, &reg_requests_list);
	spin_unlock(&reg_requests_lock);

	pr_debug("Kicking the queue\n");

	schedule_work(&reg_work);
}

static bool is_wiphy_all_set_reg_flag(enum ieee80211_regulatory_flags flag)
{
	struct cfg80211_registered_device *rdev;
	struct wireless_dev *wdev;

	list_for_each_entry(rdev, &cfg80211_rdev_list, list) {
		list_for_each_entry(wdev, &rdev->wiphy.wdev_list, list) {
			wdev_lock(wdev);
			if (!(wdev->wiphy->regulatory_flags & flag)) {
				wdev_unlock(wdev);
				return false;
			}
			wdev_unlock(wdev);
		}
	}

	return true;
}

void regulatory_hint_disconnect(void)
{
	/* Restore of regulatory settings is not required when wiphy(s)
	 * ignore IE from connected access point but clearance of beacon hints
	 * is required when wiphy(s) supports beacon hints.
	 */
	if (is_wiphy_all_set_reg_flag(REGULATORY_COUNTRY_IE_IGNORE)) {
		struct reg_beacon *reg_beacon, *btmp;

		if (is_wiphy_all_set_reg_flag(REGULATORY_DISABLE_BEACON_HINTS))
			return;

		spin_lock_bh(&reg_pending_beacons_lock);
		list_for_each_entry_safe(reg_beacon, btmp,
					 &reg_pending_beacons, list) {
			list_del(&reg_beacon->list);
			kfree(reg_beacon);
		}
		spin_unlock_bh(&reg_pending_beacons_lock);

		list_for_each_entry_safe(reg_beacon, btmp,
					 &reg_beacon_list, list) {
			list_del(&reg_beacon->list);
			kfree(reg_beacon);
		}

		return;
	}

	pr_debug("All devices are disconnected, going to restore regulatory settings\n");
	restore_regulatory_settings(false, true);
}

static bool freq_is_chan_12_13_14(u32 freq)
{
	if (freq == ieee80211_channel_to_frequency(12, NL80211_BAND_2GHZ) ||
	    freq == ieee80211_channel_to_frequency(13, NL80211_BAND_2GHZ) ||
	    freq == ieee80211_channel_to_frequency(14, NL80211_BAND_2GHZ))
		return true;
	return false;
}

static bool pending_reg_beacon(struct ieee80211_channel *beacon_chan)
{
	struct reg_beacon *pending_beacon;

	list_for_each_entry(pending_beacon, &reg_pending_beacons, list)
		if (ieee80211_channel_equal(beacon_chan,
					    &pending_beacon->chan))
			return true;
	return false;
}

int regulatory_hint_found_beacon(struct wiphy *wiphy,
				 struct ieee80211_channel *beacon_chan,
				 gfp_t gfp)
{
	struct reg_beacon *reg_beacon;
	bool processing;

	if (beacon_chan->beacon_found ||
	    beacon_chan->flags & IEEE80211_CHAN_RADAR ||
	    (beacon_chan->band == NL80211_BAND_2GHZ &&
	     !freq_is_chan_12_13_14(beacon_chan->center_freq)))
		return 0;

	spin_lock_bh(&reg_pending_beacons_lock);
	processing = pending_reg_beacon(beacon_chan);
	spin_unlock_bh(&reg_pending_beacons_lock);

	if (processing)
		return 0;

	reg_beacon = kzalloc(sizeof(struct reg_beacon), gfp);
	if (!reg_beacon)
		return -ENOMEM;

	pr_debug("Found new beacon on frequency: %d.%03d MHz (Ch %d) on %s\n",
		 beacon_chan->center_freq, beacon_chan->freq_offset,
		 ieee80211_freq_khz_to_channel(
			 ieee80211_channel_to_khz(beacon_chan)),
		 wiphy_name(wiphy));

	memcpy(&reg_beacon->chan, beacon_chan,
	       sizeof(struct ieee80211_channel));

	/*
	 * Since we can be called from BH or and non-BH context
	 * we must use spin_lock_bh()
	 */
	spin_lock_bh(&reg_pending_beacons_lock);
	list_add_tail(&reg_beacon->list, &reg_pending_beacons);
	spin_unlock_bh(&reg_pending_beacons_lock);

	schedule_work(&reg_work);

	return 0;
}

static void print_rd_rules(const struct ieee80211_regdomain *rd)
{
	unsigned int i;
	const struct ieee80211_reg_rule *reg_rule = NULL;
	const struct ieee80211_freq_range *freq_range = NULL;
	const struct ieee80211_power_rule *power_rule = NULL;
	char bw[32], cac_time[32];

	pr_debug("  (start_freq - end_freq @ bandwidth), (max_antenna_gain, max_eirp), (dfs_cac_time)\n");

	for (i = 0; i < rd->n_reg_rules; i++) {
		reg_rule = &rd->reg_rules[i];
		freq_range = &reg_rule->freq_range;
		power_rule = &reg_rule->power_rule;

		if (reg_rule->flags & NL80211_RRF_AUTO_BW)
			snprintf(bw, sizeof(bw), "%d KHz, %u KHz AUTO",
				 freq_range->max_bandwidth_khz,
				 reg_get_max_bandwidth(rd, reg_rule));
		else
			snprintf(bw, sizeof(bw), "%d KHz",
				 freq_range->max_bandwidth_khz);

		if (reg_rule->flags & NL80211_RRF_DFS)
			scnprintf(cac_time, sizeof(cac_time), "%u s",
				  reg_rule->dfs_cac_ms/1000);
		else
			scnprintf(cac_time, sizeof(cac_time), "N/A");


		/*
		 * There may not be documentation for max antenna gain
		 * in certain regions
		 */
		if (power_rule->max_antenna_gain)
			pr_debug("  (%d KHz - %d KHz @ %s), (%d mBi, %d mBm), (%s)\n",
				freq_range->start_freq_khz,
				freq_range->end_freq_khz,
				bw,
				power_rule->max_antenna_gain,
				power_rule->max_eirp,
				cac_time);
		else
			pr_debug("  (%d KHz - %d KHz @ %s), (N/A, %d mBm), (%s)\n",
				freq_range->start_freq_khz,
				freq_range->end_freq_khz,
				bw,
				power_rule->max_eirp,
				cac_time);
	}
}

bool reg_supported_dfs_region(enum nl80211_dfs_regions dfs_region)
{
	switch (dfs_region) {
	case NL80211_DFS_UNSET:
	case NL80211_DFS_FCC:
	case NL80211_DFS_ETSI:
	case NL80211_DFS_JP:
		return true;
	default:
		pr_debug("Ignoring unknown DFS master region: %d\n", dfs_region);
		return false;
	}
}

static void print_regdomain(const struct ieee80211_regdomain *rd)
{
	struct regulatory_request *lr = get_last_request();

	if (is_intersected_alpha2(rd->alpha2)) {
		if (lr->initiator == NL80211_REGDOM_SET_BY_COUNTRY_IE) {
			struct cfg80211_registered_device *rdev;
			rdev = cfg80211_rdev_by_wiphy_idx(lr->wiphy_idx);
			if (rdev) {
				pr_debug("Current regulatory domain updated by AP to: %c%c\n",
					rdev->country_ie_alpha2[0],
					rdev->country_ie_alpha2[1]);
			} else
				pr_debug("Current regulatory domain intersected:\n");
		} else
			pr_debug("Current regulatory domain intersected:\n");
	} else if (is_world_regdom(rd->alpha2)) {
		pr_debug("World regulatory domain updated:\n");
	} else {
		if (is_unknown_alpha2(rd->alpha2))
			pr_debug("Regulatory domain changed to driver built-in settings (unknown country)\n");
		else {
			if (reg_request_cell_base(lr))
				pr_debug("Regulatory domain changed to country: %c%c by Cell Station\n",
					rd->alpha2[0], rd->alpha2[1]);
			else
				pr_debug("Regulatory domain changed to country: %c%c\n",
					rd->alpha2[0], rd->alpha2[1]);
		}
	}

	pr_debug(" DFS Master region: %s", reg_dfs_region_str(rd->dfs_region));
	print_rd_rules(rd);
}

static void print_regdomain_info(const struct ieee80211_regdomain *rd)
{
	pr_debug("Regulatory domain: %c%c\n", rd->alpha2[0], rd->alpha2[1]);
	print_rd_rules(rd);
}

static int reg_set_rd_core(const struct ieee80211_regdomain *rd)
{
	if (!is_world_regdom(rd->alpha2))
		return -EINVAL;
	update_world_regdomain(rd);
	return 0;
}

static int reg_set_rd_user(const struct ieee80211_regdomain *rd,
			   struct regulatory_request *user_request)
{
	const struct ieee80211_regdomain *intersected_rd = NULL;

	if (!regdom_changes(rd->alpha2))
		return -EALREADY;

	if (!is_valid_rd(rd)) {
		pr_err("Invalid regulatory domain detected: %c%c\n",
		       rd->alpha2[0], rd->alpha2[1]);
		print_regdomain_info(rd);
		return -EINVAL;
	}

	if (!user_request->intersect) {
		reset_regdomains(false, rd);
		return 0;
	}

	intersected_rd = regdom_intersect(rd, get_cfg80211_regdom());
	if (!intersected_rd)
		return -EINVAL;

	kfree(rd);
	rd = NULL;
	reset_regdomains(false, intersected_rd);

	return 0;
}

static int reg_set_rd_driver(const struct ieee80211_regdomain *rd,
			     struct regulatory_request *driver_request)
{
	const struct ieee80211_regdomain *regd;
	const struct ieee80211_regdomain *intersected_rd = NULL;
	const struct ieee80211_regdomain *tmp;
	struct wiphy *request_wiphy;

	if (is_world_regdom(rd->alpha2))
		return -EINVAL;

	if (!regdom_changes(rd->alpha2))
		return -EALREADY;

	if (!is_valid_rd(rd)) {
		pr_err("Invalid regulatory domain detected: %c%c\n",
		       rd->alpha2[0], rd->alpha2[1]);
		print_regdomain_info(rd);
		return -EINVAL;
	}

	request_wiphy = wiphy_idx_to_wiphy(driver_request->wiphy_idx);
	if (!request_wiphy)
		return -ENODEV;

	if (!driver_request->intersect) {
		ASSERT_RTNL();
		wiphy_lock(request_wiphy);
		if (request_wiphy->regd) {
			wiphy_unlock(request_wiphy);
			return -EALREADY;
		}

		regd = reg_copy_regd(rd);
		if (IS_ERR(regd)) {
			wiphy_unlock(request_wiphy);
			return PTR_ERR(regd);
		}

		rcu_assign_pointer(request_wiphy->regd, regd);
		wiphy_unlock(request_wiphy);
		reset_regdomains(false, rd);
		return 0;
	}

	intersected_rd = regdom_intersect(rd, get_cfg80211_regdom());
	if (!intersected_rd)
		return -EINVAL;

	/*
	 * We can trash what CRDA provided now.
	 * However if a driver requested this specific regulatory
	 * domain we keep it for its private use
	 */
	tmp = get_wiphy_regdom(request_wiphy);
	rcu_assign_pointer(request_wiphy->regd, rd);
	rcu_free_regdom(tmp);

	rd = NULL;

	reset_regdomains(false, intersected_rd);

	return 0;
}

static int reg_set_rd_country_ie(const struct ieee80211_regdomain *rd,
				 struct regulatory_request *country_ie_request)
{
	struct wiphy *request_wiphy;

	if (!is_alpha2_set(rd->alpha2) && !is_an_alpha2(rd->alpha2) &&
	    !is_unknown_alpha2(rd->alpha2))
		return -EINVAL;

	/*
	 * Lets only bother proceeding on the same alpha2 if the current
	 * rd is non static (it means CRDA was present and was used last)
	 * and the pending request came in from a country IE
	 */

	if (!is_valid_rd(rd)) {
		pr_err("Invalid regulatory domain detected: %c%c\n",
		       rd->alpha2[0], rd->alpha2[1]);
		print_regdomain_info(rd);
		return -EINVAL;
	}

	request_wiphy = wiphy_idx_to_wiphy(country_ie_request->wiphy_idx);
	if (!request_wiphy)
		return -ENODEV;

	if (country_ie_request->intersect)
		return -EINVAL;

	reset_regdomains(false, rd);
	return 0;
}

/*
 * Use this call to set the current regulatory domain. Conflicts with
 * multiple drivers can be ironed out later. Caller must've already
 * kmalloc'd the rd structure.
 */
int set_regdom(const struct ieee80211_regdomain *rd,
	       enum ieee80211_regd_source regd_src)
{
	struct regulatory_request *lr;
	bool user_reset = false;
	int r;

	if (IS_ERR_OR_NULL(rd))
		return -ENODATA;

	if (!reg_is_valid_request(rd->alpha2)) {
		kfree(rd);
		return -EINVAL;
	}

	if (regd_src == REGD_SOURCE_CRDA)
		reset_crda_timeouts();

	lr = get_last_request();

	/* Note that this doesn't update the wiphys, this is done below */
	switch (lr->initiator) {
	case NL80211_REGDOM_SET_BY_CORE:
		r = reg_set_rd_core(rd);
		break;
	case NL80211_REGDOM_SET_BY_USER:
		cfg80211_save_user_regdom(rd);
		r = reg_set_rd_user(rd, lr);
		user_reset = true;
		break;
	case NL80211_REGDOM_SET_BY_DRIVER:
		r = reg_set_rd_driver(rd, lr);
		break;
	case NL80211_REGDOM_SET_BY_COUNTRY_IE:
		r = reg_set_rd_country_ie(rd, lr);
		break;
	default:
		WARN(1, "invalid initiator %d\n", lr->initiator);
		kfree(rd);
		return -EINVAL;
	}

	if (r) {
		switch (r) {
		case -EALREADY:
			reg_set_request_processed();
			break;
		default:
			/* Back to world regulatory in case of errors */
			restore_regulatory_settings(user_reset, false);
		}

		kfree(rd);
		return r;
	}

	/* This would make this whole thing pointless */
	if (WARN_ON(!lr->intersect && rd != get_cfg80211_regdom()))
		return -EINVAL;

	/* update all wiphys now with the new established regulatory domain */
	update_all_wiphy_regulatory(lr->initiator);

	print_regdomain(get_cfg80211_regdom());

	nl80211_send_reg_change_event(lr);

	reg_set_request_processed();

	return 0;
}

static int __regulatory_set_wiphy_regd(struct wiphy *wiphy,
				       struct ieee80211_regdomain *rd)
{
	const struct ieee80211_regdomain *regd;
	const struct ieee80211_regdomain *prev_regd;
	struct cfg80211_registered_device *rdev;

	if (WARN_ON(!wiphy || !rd))
		return -EINVAL;

	if (WARN(!(wiphy->regulatory_flags & REGULATORY_WIPHY_SELF_MANAGED),
		 "wiphy should have REGULATORY_WIPHY_SELF_MANAGED\n"))
		return -EPERM;

	if (WARN(!is_valid_rd(rd), "Invalid regulatory domain detected\n")) {
		print_regdomain_info(rd);
		return -EINVAL;
	}

	regd = reg_copy_regd(rd);
	if (IS_ERR(regd))
		return PTR_ERR(regd);

	rdev = wiphy_to_rdev(wiphy);

	spin_lock(&reg_requests_lock);
	prev_regd = rdev->requested_regd;
	rdev->requested_regd = regd;
	spin_unlock(&reg_requests_lock);

	kfree(prev_regd);
	return 0;
}

int regulatory_set_wiphy_regd(struct wiphy *wiphy,
			      struct ieee80211_regdomain *rd)
{
	int ret = __regulatory_set_wiphy_regd(wiphy, rd);

	if (ret)
		return ret;

	schedule_work(&reg_work);
	return 0;
}
EXPORT_SYMBOL(regulatory_set_wiphy_regd);

int regulatory_set_wiphy_regd_sync(struct wiphy *wiphy,
				   struct ieee80211_regdomain *rd)
{
	int ret;

	ASSERT_RTNL();

	ret = __regulatory_set_wiphy_regd(wiphy, rd);
	if (ret)
		return ret;

	/* process the request immediately */
	reg_process_self_managed_hint(wiphy);
	reg_check_channels();
	return 0;
}
EXPORT_SYMBOL(regulatory_set_wiphy_regd_sync);

void wiphy_regulatory_register(struct wiphy *wiphy)
{
	struct regulatory_request *lr = get_last_request();

	/* self-managed devices ignore beacon hints and country IE */
	if (wiphy->regulatory_flags & REGULATORY_WIPHY_SELF_MANAGED) {
		wiphy->regulatory_flags |= REGULATORY_DISABLE_BEACON_HINTS |
					   REGULATORY_COUNTRY_IE_IGNORE;

		/*
		 * The last request may have been received before this
		 * registration call. Call the driver notifier if
		 * initiator is USER.
		 */
		if (lr->initiator == NL80211_REGDOM_SET_BY_USER)
			reg_call_notifier(wiphy, lr);
	}

	if (!reg_dev_ignore_cell_hint(wiphy))
		reg_num_devs_support_basehint++;

	wiphy_update_regulatory(wiphy, lr->initiator);
	wiphy_all_share_dfs_chan_state(wiphy);
}

void wiphy_regulatory_deregister(struct wiphy *wiphy)
{
	struct wiphy *request_wiphy = NULL;
	struct regulatory_request *lr;

	lr = get_last_request();

	if (!reg_dev_ignore_cell_hint(wiphy))
		reg_num_devs_support_basehint--;

	rcu_free_regdom(get_wiphy_regdom(wiphy));
	RCU_INIT_POINTER(wiphy->regd, NULL);

	if (lr)
		request_wiphy = wiphy_idx_to_wiphy(lr->wiphy_idx);

	if (!request_wiphy || request_wiphy != wiphy)
		return;

	lr->wiphy_idx = WIPHY_IDX_INVALID;
	lr->country_ie_env = ENVIRON_ANY;
}

/*
 * See FCC notices for UNII band definitions
 *  5GHz: https://www.fcc.gov/document/5-ghz-unlicensed-spectrum-unii
 *  6GHz: https://www.fcc.gov/document/fcc-proposes-more-spectrum-unlicensed-use-0
 */
int cfg80211_get_unii(int freq)
{
	/* UNII-1 */
	if (freq >= 5150 && freq <= 5250)
		return 0;

	/* UNII-2A */
	if (freq > 5250 && freq <= 5350)
		return 1;

	/* UNII-2B */
	if (freq > 5350 && freq <= 5470)
		return 2;

	/* UNII-2C */
	if (freq > 5470 && freq <= 5725)
		return 3;

	/* UNII-3 */
	if (freq > 5725 && freq <= 5825)
		return 4;

	/* UNII-5 */
	if (freq > 5925 && freq <= 6425)
		return 5;

	/* UNII-6 */
	if (freq > 6425 && freq <= 6525)
		return 6;

	/* UNII-7 */
	if (freq > 6525 && freq <= 6875)
		return 7;

	/* UNII-8 */
	if (freq > 6875 && freq <= 7125)
		return 8;

	return -EINVAL;
}

bool regulatory_indoor_allowed(void)
{
	return reg_is_indoor;
}

bool regulatory_pre_cac_allowed(struct wiphy *wiphy)
{
	const struct ieee80211_regdomain *regd = NULL;
	const struct ieee80211_regdomain *wiphy_regd = NULL;
	bool pre_cac_allowed = false;

	rcu_read_lock();

	regd = rcu_dereference(cfg80211_regdomain);
	wiphy_regd = rcu_dereference(wiphy->regd);
	if (!wiphy_regd) {
		if (regd->dfs_region == NL80211_DFS_ETSI)
			pre_cac_allowed = true;

		rcu_read_unlock();

		return pre_cac_allowed;
	}

	if (regd->dfs_region == wiphy_regd->dfs_region &&
	    wiphy_regd->dfs_region == NL80211_DFS_ETSI)
		pre_cac_allowed = true;

	rcu_read_unlock();

	return pre_cac_allowed;
}
EXPORT_SYMBOL(regulatory_pre_cac_allowed);

static void cfg80211_check_and_end_cac(struct cfg80211_registered_device *rdev)
{
	struct wireless_dev *wdev;
	/* If we finished CAC or received radar, we should end any
	 * CAC running on the same channels.
	 * the check !cfg80211_chandef_dfs_usable contain 2 options:
	 * either all channels are available - those the CAC_FINISHED
	 * event has effected another wdev state, or there is a channel
	 * in unavailable state in wdev chandef - those the RADAR_DETECTED
	 * event has effected another wdev state.
	 * In both cases we should end the CAC on the wdev.
	 */
	list_for_each_entry(wdev, &rdev->wiphy.wdev_list, list) {
		if (wdev->cac_started &&
		    !cfg80211_chandef_dfs_usable(&rdev->wiphy, &wdev->chandef))
			rdev_end_cac(rdev, wdev->netdev);
	}
}

void regulatory_propagate_dfs_state(struct wiphy *wiphy,
				    struct cfg80211_chan_def *chandef,
				    enum nl80211_dfs_state dfs_state,
				    enum nl80211_radar_event event)
{
	struct cfg80211_registered_device *rdev;

	ASSERT_RTNL();

	if (WARN_ON(!cfg80211_chandef_valid(chandef)))
		return;

	list_for_each_entry(rdev, &cfg80211_rdev_list, list) {
		if (wiphy == &rdev->wiphy)
			continue;

		if (!reg_dfs_domain_same(wiphy, &rdev->wiphy))
			continue;

		if (!ieee80211_get_channel(&rdev->wiphy,
					   chandef->chan->center_freq))
			continue;

		cfg80211_set_dfs_state(&rdev->wiphy, chandef, dfs_state);

		if (event == NL80211_RADAR_DETECTED ||
		    event == NL80211_RADAR_CAC_FINISHED) {
			cfg80211_sched_dfs_chan_update(rdev);
			cfg80211_check_and_end_cac(rdev);
		}

		nl80211_radar_notify(rdev, chandef, event, NULL, GFP_KERNEL);
	}
}

static int __init regulatory_init_db(void)
{
	int err;

	/*
	 * It's possible that - due to other bugs/issues - cfg80211
	 * never called regulatory_init() below, or that it failed;
	 * in that case, don't try to do any further work here as
	 * it's doomed to lead to crashes.
	 */
	if (IS_ERR_OR_NULL(reg_pdev))
		return -EINVAL;

	err = load_builtin_regdb_keys();
	if (err)
		return err;

	/* We always try to get an update for the static regdomain */
	err = regulatory_hint_core(cfg80211_world_regdom->alpha2);
	if (err) {
		if (err == -ENOMEM) {
			platform_device_unregister(reg_pdev);
			return err;
		}
		/*
		 * N.B. kobject_uevent_env() can fail mainly for when we're out
		 * memory which is handled and propagated appropriately above
		 * but it can also fail during a netlink_broadcast() or during
		 * early boot for call_usermodehelper(). For now treat these
		 * errors as non-fatal.
		 */
		pr_err("kobject_uevent_env() was unable to call CRDA during init\n");
	}

	/*
	 * Finally, if the user set the module parameter treat it
	 * as a user hint.
	 */
	if (!is_world_regdom(ieee80211_regdom))
		regulatory_hint_user(ieee80211_regdom,
				     NL80211_USER_REG_HINT_USER);

	return 0;
}
#ifndef MODULE
late_initcall(regulatory_init_db);
#endif

int __init regulatory_init(void)
{
	reg_pdev = platform_device_register_simple("regulatory", 0, NULL, 0);
	if (IS_ERR(reg_pdev))
		return PTR_ERR(reg_pdev);

	spin_lock_init(&reg_requests_lock);
	spin_lock_init(&reg_pending_beacons_lock);
	spin_lock_init(&reg_indoor_lock);

	rcu_assign_pointer(cfg80211_regdomain, cfg80211_world_regdom);

	user_alpha2[0] = '9';
	user_alpha2[1] = '7';

#ifdef MODULE
	return regulatory_init_db();
#else
	return 0;
#endif
}

void regulatory_exit(void)
{
	struct regulatory_request *reg_request, *tmp;
	struct reg_beacon *reg_beacon, *btmp;

	cancel_work_sync(&reg_work);
	cancel_crda_timeout_sync();
	cancel_delayed_work_sync(&reg_check_chans);

	/* Lock to suppress warnings */
	rtnl_lock();
	reset_regdomains(true, NULL);
	rtnl_unlock();

	dev_set_uevent_suppress(&reg_pdev->dev, true);

	platform_device_unregister(reg_pdev);

	list_for_each_entry_safe(reg_beacon, btmp, &reg_pending_beacons, list) {
		list_del(&reg_beacon->list);
		kfree(reg_beacon);
	}

	list_for_each_entry_safe(reg_beacon, btmp, &reg_beacon_list, list) {
		list_del(&reg_beacon->list);
		kfree(reg_beacon);
	}

	list_for_each_entry_safe(reg_request, tmp, &reg_requests_list, list) {
		list_del(&reg_request->list);
		kfree(reg_request);
	}

	if (!IS_ERR_OR_NULL(regdb))
		kfree(regdb);
	if (!IS_ERR_OR_NULL(cfg80211_user_regdom))
		kfree(cfg80211_user_regdom);

	free_regdb_keyring();
}<|MERGE_RESOLUTION|>--- conflicted
+++ resolved
@@ -1628,13 +1628,8 @@
 __freq_reg_info(struct wiphy *wiphy, u32 center_freq, u32 min_bw)
 {
 	const struct ieee80211_regdomain *regd = reg_get_regdomain(wiphy);
-<<<<<<< HEAD
-	const u32 bws[] = {0, 1, 2, 4, 5, 8, 10, 16, 20};
-	const struct ieee80211_reg_rule *reg_rule;
-=======
 	static const u32 bws[] = {0, 1, 2, 4, 5, 8, 10, 16, 20};
 	const struct ieee80211_reg_rule *reg_rule = ERR_PTR(-ERANGE);
->>>>>>> f642729d
 	int i = ARRAY_SIZE(bws) - 1;
 	u32 bw;
 
