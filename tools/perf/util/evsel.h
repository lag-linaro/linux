--- conflicted
+++ resolved
@@ -151,15 +151,8 @@
 	 */
 	struct bpf_counter_ops	*bpf_counter_ops;
 
-<<<<<<< HEAD
-	union {
-		struct list_head	bpf_counter_list; /* for perf-stat -b */
-		struct list_head	bpf_filters; /* for perf-record --filter */
-	};
-=======
 	struct list_head	bpf_counter_list; /* for perf-stat -b */
 	struct list_head	bpf_filters; /* for perf-record --filter */
->>>>>>> 64d216d8
 
 	/* for perf-stat --use-bpf */
 	int			bperf_leader_prog_fd;
