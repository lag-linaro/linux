/* SPDX-License-Identifier: MIT */
/*
 * Copyright © 2019 Intel Corporation
 */

#ifndef __INTEL_HDCP_H__
#define __INTEL_HDCP_H__

#include <linux/types.h>

#define HDCP_ENCRYPT_STATUS_CHANGE_TIMEOUT_MS	50

struct drm_connector;
struct drm_connector_state;
struct drm_i915_private;
struct intel_atomic_state;
struct intel_connector;
struct intel_crtc_state;
struct intel_encoder;
struct intel_hdcp_shim;
struct intel_digital_port;
enum port;
enum transcoder;

void intel_hdcp_atomic_check(struct drm_connector *connector,
			     struct drm_connector_state *old_state,
			     struct drm_connector_state *new_state);
<<<<<<< HEAD
int intel_hdcp_init(struct intel_connector *connector, enum port port,
=======
int intel_hdcp_init(struct intel_connector *connector,
		    struct intel_digital_port *dig_port,
>>>>>>> f642729d
		    const struct intel_hdcp_shim *hdcp_shim);
int intel_hdcp_enable(struct intel_connector *connector,
		      const struct intel_crtc_state *pipe_config, u8 content_type);
int intel_hdcp_disable(struct intel_connector *connector);
void intel_hdcp_update_pipe(struct intel_atomic_state *state,
			    struct intel_encoder *encoder,
			    const struct intel_crtc_state *crtc_state,
			    const struct drm_connector_state *conn_state);
bool is_hdcp_supported(struct drm_i915_private *dev_priv, enum port port);
bool intel_hdcp_capable(struct intel_connector *connector);
bool intel_hdcp2_capable(struct intel_connector *connector);
void intel_hdcp_component_init(struct drm_i915_private *dev_priv);
void intel_hdcp_component_fini(struct drm_i915_private *dev_priv);
void intel_hdcp_cleanup(struct intel_connector *connector);
void intel_hdcp_handle_cp_irq(struct intel_connector *connector);

#endif /* __INTEL_HDCP_H__ */<|MERGE_RESOLUTION|>--- conflicted
+++ resolved
@@ -25,12 +25,8 @@
 void intel_hdcp_atomic_check(struct drm_connector *connector,
 			     struct drm_connector_state *old_state,
 			     struct drm_connector_state *new_state);
-<<<<<<< HEAD
-int intel_hdcp_init(struct intel_connector *connector, enum port port,
-=======
 int intel_hdcp_init(struct intel_connector *connector,
 		    struct intel_digital_port *dig_port,
->>>>>>> f642729d
 		    const struct intel_hdcp_shim *hdcp_shim);
 int intel_hdcp_enable(struct intel_connector *connector,
 		      const struct intel_crtc_state *pipe_config, u8 content_type);
