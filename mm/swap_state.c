--- conflicted
+++ resolved
@@ -403,12 +403,8 @@
 {
 	swp_entry_t swp;
 	struct swap_info_struct *si;
-<<<<<<< HEAD
-	struct page *page = find_get_entry(mapping, index);
-=======
 	struct page *page = pagecache_get_page(mapping, index,
 						FGP_ENTRY | FGP_HEAD, 0);
->>>>>>> f642729d
 
 	if (!page)
 		return page;
