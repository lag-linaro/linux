/*
 * SPDX-License-Identifier: MIT
 *
 * Copyright © 2019 Intel Corporation
 */

#include "gem/i915_gem_pm.h"
#include "gt/intel_gt.h"
#include "gt/intel_gt_pm.h"
#include "gt/intel_gt_requests.h"

#include "i915_drv.h"

#if defined(CONFIG_X86)
#include <asm/smp.h>
#else
#define wbinvd_on_all_cpus() \
	pr_warn(DRIVER_NAME ": Missing cache flush in %s\n", __func__)
#endif

void i915_gem_suspend(struct drm_i915_private *i915)
{
	GEM_TRACE("%s\n", dev_name(i915->drm.dev));

	intel_wakeref_auto(&i915->ggtt.userfault_wakeref, 0);
	flush_workqueue(i915->wq);

	/*
	 * We have to flush all the executing contexts to main memory so
	 * that they can saved in the hibernation image. To ensure the last
	 * context image is coherent, we have to switch away from it. That
	 * leaves the i915->kernel_context still active when
	 * we actually suspend, and its image in memory may not match the GPU
	 * state. Fortunately, the kernel_context is disposable and we do
	 * not rely on its state.
	 */
	intel_gt_suspend_prepare(&i915->gt);

	i915_gem_drain_freed_objects(i915);
}

void i915_gem_suspend_late(struct drm_i915_private *i915)
{
	struct drm_i915_gem_object *obj;
	struct list_head *phases[] = {
		&i915->mm.shrink_list,
		&i915->mm.purge_list,
		NULL
	}, **phase;
	unsigned long flags;
	bool flush = false;

	/*
	 * Neither the BIOS, ourselves or any other kernel
	 * expects the system to be in execlists mode on startup,
	 * so we need to reset the GPU back to legacy mode. And the only
	 * known way to disable logical contexts is through a GPU reset.
	 *
	 * So in order to leave the system in a known default configuration,
	 * always reset the GPU upon unload and suspend. Afterwards we then
	 * clean up the GEM state tracking, flushing off the requests and
	 * leaving the system in a known idle state.
	 *
	 * Note that is of the upmost importance that the GPU is idle and
	 * all stray writes are flushed *before* we dismantle the backing
	 * storage for the pinned objects.
	 *
	 * However, since we are uncertain that resetting the GPU on older
	 * machines is a good idea, we don't - just in case it leaves the
	 * machine in an unusable condition.
	 */

	intel_gt_suspend_late(&i915->gt);

	spin_lock_irqsave(&i915->mm.obj_lock, flags);
	for (phase = phases; *phase; phase++) {
		list_for_each_entry(obj, *phase, mm.link) {
			if (!(obj->cache_coherent & I915_BO_CACHE_COHERENT_FOR_READ))
				flush |= (obj->read_domains & I915_GEM_DOMAIN_CPU) == 0;
			__start_cpu_write(obj); /* presume auto-hibernate */
		}
	}
	spin_unlock_irqrestore(&i915->mm.obj_lock, flags);
	if (flush)
		wbinvd_on_all_cpus();
}

int i915_gem_freeze(struct drm_i915_private *i915)
{
	/* Discard all purgeable objects, let userspace recover those as
	 * required after resuming.
	 */
	i915_gem_shrink_all(i915);

	return 0;
}

int i915_gem_freeze_late(struct drm_i915_private *i915)
{
	struct drm_i915_gem_object *obj;
	intel_wakeref_t wakeref;

<<<<<<< HEAD
			i915_gem_object_lock(obj, NULL);
			drm_WARN_ON(&i915->drm,
			    i915_gem_object_set_to_gtt_domain(obj, false));
			i915_gem_object_unlock(obj);
			i915_gem_object_put(obj);
=======
	/*
	 * Called just before we write the hibernation image.
	 *
	 * We need to update the domain tracking to reflect that the CPU
	 * will be accessing all the pages to create and restore from the
	 * hibernation, and so upon restoration those pages will be in the
	 * CPU domain.
	 *
	 * To make sure the hibernation image contains the latest state,
	 * we update that state just before writing out the image.
	 *
	 * To try and reduce the hibernation image, we manually shrink
	 * the objects as well, see i915_gem_freeze()
	 */
>>>>>>> f642729d

	with_intel_runtime_pm(&i915->runtime_pm, wakeref)
		i915_gem_shrink(i915, -1UL, NULL, ~0);
	i915_gem_drain_freed_objects(i915);

	wbinvd_on_all_cpus();
	list_for_each_entry(obj, &i915->mm.shrink_list, mm.link)
		__start_cpu_write(obj);

	return 0;
}

void i915_gem_resume(struct drm_i915_private *i915)
{
	GEM_TRACE("%s\n", dev_name(i915->drm.dev));

	/*
	 * As we didn't flush the kernel context before suspend, we cannot
	 * guarantee that the context image is complete. So let's just reset
	 * it and start again.
	 */
	intel_gt_resume(&i915->gt);
}<|MERGE_RESOLUTION|>--- conflicted
+++ resolved
@@ -100,13 +100,6 @@
 	struct drm_i915_gem_object *obj;
 	intel_wakeref_t wakeref;
 
-<<<<<<< HEAD
-			i915_gem_object_lock(obj, NULL);
-			drm_WARN_ON(&i915->drm,
-			    i915_gem_object_set_to_gtt_domain(obj, false));
-			i915_gem_object_unlock(obj);
-			i915_gem_object_put(obj);
-=======
 	/*
 	 * Called just before we write the hibernation image.
 	 *
@@ -121,7 +114,6 @@
 	 * To try and reduce the hibernation image, we manually shrink
 	 * the objects as well, see i915_gem_freeze()
 	 */
->>>>>>> f642729d
 
 	with_intel_runtime_pm(&i915->runtime_pm, wakeref)
 		i915_gem_shrink(i915, -1UL, NULL, ~0);
