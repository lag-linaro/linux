// SPDX-License-Identifier: GPL-2.0-only
/*
 *  Copyright (C) 1991, 1992  Linus Torvalds
 *  Copyright (C) 2001  Andrea Arcangeli <andrea@suse.de> SuSE
 *  Copyright (C) 2016 - 2020 Christoph Hellwig
 */

#include <linux/init.h>
#include <linux/mm.h>
#include <linux/fcntl.h>
#include <linux/slab.h>
#include <linux/kmod.h>
#include <linux/major.h>
#include <linux/device_cgroup.h>
#include <linux/highmem.h>
#include <linux/blkdev.h>
#include <linux/backing-dev.h>
#include <linux/module.h>
#include <linux/blkpg.h>
#include <linux/magic.h>
#include <linux/buffer_head.h>
#include <linux/swap.h>
#include <linux/pagevec.h>
#include <linux/writeback.h>
#include <linux/mpage.h>
#include <linux/mount.h>
#include <linux/pseudo_fs.h>
#include <linux/uio.h>
#include <linux/namei.h>
#include <linux/log2.h>
#include <linux/cleancache.h>
#include <linux/task_io_accounting_ops.h>
#include <linux/falloc.h>
#include <linux/part_stat.h>
#include <linux/uaccess.h>
#include <linux/suspend.h>
#include "internal.h"

struct bdev_inode {
	struct block_device bdev;
	struct inode vfs_inode;
};

static const struct address_space_operations def_blk_aops;

static inline struct bdev_inode *BDEV_I(struct inode *inode)
{
	return container_of(inode, struct bdev_inode, vfs_inode);
}

struct block_device *I_BDEV(struct inode *inode)
{
	return &BDEV_I(inode)->bdev;
}
EXPORT_SYMBOL(I_BDEV);

static void bdev_write_inode(struct block_device *bdev)
{
	struct inode *inode = bdev->bd_inode;
	int ret;

	spin_lock(&inode->i_lock);
	while (inode->i_state & I_DIRTY) {
		spin_unlock(&inode->i_lock);
		ret = write_inode_now(inode, true);
		if (ret) {
			char name[BDEVNAME_SIZE];
			pr_warn_ratelimited("VFS: Dirty inode writeback failed "
					    "for block device %s (err=%d).\n",
					    bdevname(bdev, name), ret);
		}
		spin_lock(&inode->i_lock);
	}
	spin_unlock(&inode->i_lock);
}

/* Kill _all_ buffers and pagecache , dirty or not.. */
static void kill_bdev(struct block_device *bdev)
{
	struct address_space *mapping = bdev->bd_inode->i_mapping;

	if (mapping->nrpages == 0 && mapping->nrexceptional == 0)
		return;

	invalidate_bh_lrus();
	truncate_inode_pages(mapping, 0);
}

/* Invalidate clean unused buffers and pagecache. */
void invalidate_bdev(struct block_device *bdev)
{
	struct address_space *mapping = bdev->bd_inode->i_mapping;

	if (mapping->nrpages) {
		invalidate_bh_lrus();
		lru_add_drain_all();	/* make sure all lru add caches are flushed */
		invalidate_mapping_pages(mapping, 0, -1);
	}
	/* 99% of the time, we don't need to flush the cleancache on the bdev.
	 * But, for the strange corners, lets be cautious
	 */
	cleancache_invalidate_inode(mapping);
}
EXPORT_SYMBOL(invalidate_bdev);

/*
 * Drop all buffers & page cache for given bdev range. This function bails
 * with error if bdev has other exclusive owner (such as filesystem).
 */
int truncate_bdev_range(struct block_device *bdev, fmode_t mode,
			loff_t lstart, loff_t lend)
{
<<<<<<< HEAD
	struct block_device *claimed_bdev = NULL;
	int err;

=======
>>>>>>> f642729d
	/*
	 * If we don't hold exclusive handle for the device, upgrade to it
	 * while we discard the buffer cache to avoid discarding buffers
	 * under live filesystem.
	 */
	if (!(mode & FMODE_EXCL)) {
<<<<<<< HEAD
		claimed_bdev = bdev->bd_contains;
		err = bd_prepare_to_claim(bdev, claimed_bdev,
					  truncate_bdev_range);
		if (err)
			return err;
	}
	truncate_inode_pages_range(bdev->bd_inode->i_mapping, lstart, lend);
	if (claimed_bdev)
		bd_abort_claiming(bdev, claimed_bdev, truncate_bdev_range);
	return 0;
}
EXPORT_SYMBOL(truncate_bdev_range);
=======
		int err = bd_prepare_to_claim(bdev, truncate_bdev_range);
		if (err)
			goto invalidate;
	}

	truncate_inode_pages_range(bdev->bd_inode->i_mapping, lstart, lend);
	if (!(mode & FMODE_EXCL))
		bd_abort_claiming(bdev, truncate_bdev_range);
	return 0;

invalidate:
	/*
	 * Someone else has handle exclusively open. Try invalidating instead.
	 * The 'end' argument is inclusive so the rounding is safe.
	 */
	return invalidate_inode_pages2_range(bdev->bd_inode->i_mapping,
					     lstart >> PAGE_SHIFT,
					     lend >> PAGE_SHIFT);
}
>>>>>>> f642729d

static void set_init_blocksize(struct block_device *bdev)
{
	unsigned int bsize = bdev_logical_block_size(bdev);
	loff_t size = i_size_read(bdev->bd_inode);

	while (bsize < PAGE_SIZE) {
		if (size & bsize)
			break;
		bsize <<= 1;
	}
	bdev->bd_inode->i_blkbits = blksize_bits(bsize);
}

int set_blocksize(struct block_device *bdev, int size)
{
	/* Size must be a power of two, and between 512 and PAGE_SIZE */
	if (size > PAGE_SIZE || size < 512 || !is_power_of_2(size))
		return -EINVAL;

	/* Size cannot be smaller than the size supported by the device */
	if (size < bdev_logical_block_size(bdev))
		return -EINVAL;

	/* Don't change the size if it is same as current */
	if (bdev->bd_inode->i_blkbits != blksize_bits(size)) {
		sync_blockdev(bdev);
		bdev->bd_inode->i_blkbits = blksize_bits(size);
		kill_bdev(bdev);
	}
	return 0;
}

EXPORT_SYMBOL(set_blocksize);

int sb_set_blocksize(struct super_block *sb, int size)
{
	if (set_blocksize(sb->s_bdev, size))
		return 0;
	/* If we get here, we know size is power of two
	 * and it's value is between 512 and PAGE_SIZE */
	sb->s_blocksize = size;
	sb->s_blocksize_bits = blksize_bits(size);
	return sb->s_blocksize;
}

EXPORT_SYMBOL(sb_set_blocksize);

int sb_min_blocksize(struct super_block *sb, int size)
{
	int minsize = bdev_logical_block_size(sb->s_bdev);
	if (size < minsize)
		size = minsize;
	return sb_set_blocksize(sb, size);
}

EXPORT_SYMBOL(sb_min_blocksize);

static int
blkdev_get_block(struct inode *inode, sector_t iblock,
		struct buffer_head *bh, int create)
{
	bh->b_bdev = I_BDEV(inode);
	bh->b_blocknr = iblock;
	set_buffer_mapped(bh);
	return 0;
}

static struct inode *bdev_file_inode(struct file *file)
{
	return file->f_mapping->host;
}

static unsigned int dio_bio_write_op(struct kiocb *iocb)
{
	unsigned int op = REQ_OP_WRITE | REQ_SYNC | REQ_IDLE;

	/* avoid the need for a I/O completion work item */
	if (iocb->ki_flags & IOCB_DSYNC)
		op |= REQ_FUA;
	return op;
}

#define DIO_INLINE_BIO_VECS 4

static void blkdev_bio_end_io_simple(struct bio *bio)
{
	struct task_struct *waiter = bio->bi_private;

	WRITE_ONCE(bio->bi_private, NULL);
	blk_wake_io_task(waiter);
}

static ssize_t
__blkdev_direct_IO_simple(struct kiocb *iocb, struct iov_iter *iter,
		unsigned int nr_pages)
{
	struct file *file = iocb->ki_filp;
	struct block_device *bdev = I_BDEV(bdev_file_inode(file));
	struct bio_vec inline_vecs[DIO_INLINE_BIO_VECS], *vecs;
	loff_t pos = iocb->ki_pos;
	bool should_dirty = false;
	struct bio bio;
	ssize_t ret;
	blk_qc_t qc;

	if ((pos | iov_iter_alignment(iter)) &
	    (bdev_logical_block_size(bdev) - 1))
		return -EINVAL;

	if (nr_pages <= DIO_INLINE_BIO_VECS)
		vecs = inline_vecs;
	else {
		vecs = kmalloc_array(nr_pages, sizeof(struct bio_vec),
				     GFP_KERNEL);
		if (!vecs)
			return -ENOMEM;
	}

	bio_init(&bio, vecs, nr_pages);
	bio_set_dev(&bio, bdev);
	bio.bi_iter.bi_sector = pos >> 9;
	bio.bi_write_hint = iocb->ki_hint;
	bio.bi_private = current;
	bio.bi_end_io = blkdev_bio_end_io_simple;
	bio.bi_ioprio = iocb->ki_ioprio;

	ret = bio_iov_iter_get_pages(&bio, iter);
	if (unlikely(ret))
		goto out;
	ret = bio.bi_iter.bi_size;

	if (iov_iter_rw(iter) == READ) {
		bio.bi_opf = REQ_OP_READ;
		if (iter_is_iovec(iter))
			should_dirty = true;
	} else {
		bio.bi_opf = dio_bio_write_op(iocb);
		task_io_account_write(ret);
	}
	if (iocb->ki_flags & IOCB_HIPRI)
		bio_set_polled(&bio, iocb);

	qc = submit_bio(&bio);
	for (;;) {
		set_current_state(TASK_UNINTERRUPTIBLE);
		if (!READ_ONCE(bio.bi_private))
			break;
		if (!(iocb->ki_flags & IOCB_HIPRI) ||
		    !blk_poll(bdev_get_queue(bdev), qc, true))
			blk_io_schedule();
	}
	__set_current_state(TASK_RUNNING);

	bio_release_pages(&bio, should_dirty);
	if (unlikely(bio.bi_status))
		ret = blk_status_to_errno(bio.bi_status);

out:
	if (vecs != inline_vecs)
		kfree(vecs);

	bio_uninit(&bio);

	return ret;
}

struct blkdev_dio {
	union {
		struct kiocb		*iocb;
		struct task_struct	*waiter;
	};
	size_t			size;
	atomic_t		ref;
	bool			multi_bio : 1;
	bool			should_dirty : 1;
	bool			is_sync : 1;
	struct bio		bio;
};

static struct bio_set blkdev_dio_pool;

static int blkdev_iopoll(struct kiocb *kiocb, bool wait)
{
	struct block_device *bdev = I_BDEV(kiocb->ki_filp->f_mapping->host);
	struct request_queue *q = bdev_get_queue(bdev);

	return blk_poll(q, READ_ONCE(kiocb->ki_cookie), wait);
}

static void blkdev_bio_end_io(struct bio *bio)
{
	struct blkdev_dio *dio = bio->bi_private;
	bool should_dirty = dio->should_dirty;

	if (bio->bi_status && !dio->bio.bi_status)
		dio->bio.bi_status = bio->bi_status;

	if (!dio->multi_bio || atomic_dec_and_test(&dio->ref)) {
		if (!dio->is_sync) {
			struct kiocb *iocb = dio->iocb;
			ssize_t ret;

			if (likely(!dio->bio.bi_status)) {
				ret = dio->size;
				iocb->ki_pos += ret;
			} else {
				ret = blk_status_to_errno(dio->bio.bi_status);
			}

			dio->iocb->ki_complete(iocb, ret, 0);
			if (dio->multi_bio)
				bio_put(&dio->bio);
		} else {
			struct task_struct *waiter = dio->waiter;

			WRITE_ONCE(dio->waiter, NULL);
			blk_wake_io_task(waiter);
		}
	}

	if (should_dirty) {
		bio_check_pages_dirty(bio);
	} else {
		bio_release_pages(bio, false);
		bio_put(bio);
	}
}

static ssize_t __blkdev_direct_IO(struct kiocb *iocb, struct iov_iter *iter,
		unsigned int nr_pages)
{
	struct file *file = iocb->ki_filp;
	struct inode *inode = bdev_file_inode(file);
	struct block_device *bdev = I_BDEV(inode);
	struct blk_plug plug;
	struct blkdev_dio *dio;
	struct bio *bio;
	bool is_poll = (iocb->ki_flags & IOCB_HIPRI) != 0;
	bool is_read = (iov_iter_rw(iter) == READ), is_sync;
	loff_t pos = iocb->ki_pos;
	blk_qc_t qc = BLK_QC_T_NONE;
	int ret = 0;

	if ((pos | iov_iter_alignment(iter)) &
	    (bdev_logical_block_size(bdev) - 1))
		return -EINVAL;

	bio = bio_alloc_bioset(GFP_KERNEL, nr_pages, &blkdev_dio_pool);

	dio = container_of(bio, struct blkdev_dio, bio);
	dio->is_sync = is_sync = is_sync_kiocb(iocb);
	if (dio->is_sync) {
		dio->waiter = current;
		bio_get(bio);
	} else {
		dio->iocb = iocb;
	}

	dio->size = 0;
	dio->multi_bio = false;
	dio->should_dirty = is_read && iter_is_iovec(iter);

	/*
	 * Don't plug for HIPRI/polled IO, as those should go straight
	 * to issue
	 */
	if (!is_poll)
		blk_start_plug(&plug);

	for (;;) {
		bio_set_dev(bio, bdev);
		bio->bi_iter.bi_sector = pos >> 9;
		bio->bi_write_hint = iocb->ki_hint;
		bio->bi_private = dio;
		bio->bi_end_io = blkdev_bio_end_io;
		bio->bi_ioprio = iocb->ki_ioprio;

		ret = bio_iov_iter_get_pages(bio, iter);
		if (unlikely(ret)) {
			bio->bi_status = BLK_STS_IOERR;
			bio_endio(bio);
			break;
		}

		if (is_read) {
			bio->bi_opf = REQ_OP_READ;
			if (dio->should_dirty)
				bio_set_pages_dirty(bio);
		} else {
			bio->bi_opf = dio_bio_write_op(iocb);
			task_io_account_write(bio->bi_iter.bi_size);
		}

		dio->size += bio->bi_iter.bi_size;
		pos += bio->bi_iter.bi_size;

		nr_pages = bio_iov_vecs_to_alloc(iter, BIO_MAX_VECS);
		if (!nr_pages) {
			bool polled = false;

			if (iocb->ki_flags & IOCB_HIPRI) {
				bio_set_polled(bio, iocb);
				polled = true;
			}

			qc = submit_bio(bio);

			if (polled)
				WRITE_ONCE(iocb->ki_cookie, qc);
			break;
		}

		if (!dio->multi_bio) {
			/*
			 * AIO needs an extra reference to ensure the dio
			 * structure which is embedded into the first bio
			 * stays around.
			 */
			if (!is_sync)
				bio_get(bio);
			dio->multi_bio = true;
			atomic_set(&dio->ref, 2);
		} else {
			atomic_inc(&dio->ref);
		}

		submit_bio(bio);
		bio = bio_alloc(GFP_KERNEL, nr_pages);
	}

	if (!is_poll)
		blk_finish_plug(&plug);

	if (!is_sync)
		return -EIOCBQUEUED;

	for (;;) {
		set_current_state(TASK_UNINTERRUPTIBLE);
		if (!READ_ONCE(dio->waiter))
			break;

		if (!(iocb->ki_flags & IOCB_HIPRI) ||
		    !blk_poll(bdev_get_queue(bdev), qc, true))
			blk_io_schedule();
	}
	__set_current_state(TASK_RUNNING);

	if (!ret)
		ret = blk_status_to_errno(dio->bio.bi_status);
	if (likely(!ret))
		ret = dio->size;

	bio_put(&dio->bio);
	return ret;
}

static ssize_t
blkdev_direct_IO(struct kiocb *iocb, struct iov_iter *iter)
{
	unsigned int nr_pages;

	if (!iov_iter_count(iter))
		return 0;

	nr_pages = bio_iov_vecs_to_alloc(iter, BIO_MAX_VECS + 1);
	if (is_sync_kiocb(iocb) && nr_pages <= BIO_MAX_VECS)
		return __blkdev_direct_IO_simple(iocb, iter, nr_pages);

	return __blkdev_direct_IO(iocb, iter, bio_max_segs(nr_pages));
}

static __init int blkdev_init(void)
{
	return bioset_init(&blkdev_dio_pool, 4, offsetof(struct blkdev_dio, bio), BIOSET_NEED_BVECS);
}
module_init(blkdev_init);

int __sync_blockdev(struct block_device *bdev, int wait)
{
	if (!bdev)
		return 0;
	if (!wait)
		return filemap_flush(bdev->bd_inode->i_mapping);
	return filemap_write_and_wait(bdev->bd_inode->i_mapping);
}

/*
 * Write out and wait upon all the dirty data associated with a block
 * device via its mapping.  Does not take the superblock lock.
 */
int sync_blockdev(struct block_device *bdev)
{
	return __sync_blockdev(bdev, 1);
}
EXPORT_SYMBOL(sync_blockdev);

/*
 * Write out and wait upon all dirty data associated with this
 * device.   Filesystem data as well as the underlying block
 * device.  Takes the superblock lock.
 */
int fsync_bdev(struct block_device *bdev)
{
	struct super_block *sb = get_super(bdev);
	if (sb) {
		int res = sync_filesystem(sb);
		drop_super(sb);
		return res;
	}
	return sync_blockdev(bdev);
}
EXPORT_SYMBOL(fsync_bdev);

/**
 * freeze_bdev  --  lock a filesystem and force it into a consistent state
 * @bdev:	blockdevice to lock
 *
 * If a superblock is found on this device, we take the s_umount semaphore
 * on it to make sure nobody unmounts until the snapshot creation is done.
 * The reference counter (bd_fsfreeze_count) guarantees that only the last
 * unfreeze process can unfreeze the frozen filesystem actually when multiple
 * freeze requests arrive simultaneously. It counts up in freeze_bdev() and
 * count down in thaw_bdev(). When it becomes 0, thaw_bdev() will unfreeze
 * actually.
 */
int freeze_bdev(struct block_device *bdev)
{
	struct super_block *sb;
	int error = 0;

	mutex_lock(&bdev->bd_fsfreeze_mutex);
	if (++bdev->bd_fsfreeze_count > 1)
		goto done;

	sb = get_active_super(bdev);
	if (!sb)
		goto sync;
	if (sb->s_op->freeze_super)
		error = sb->s_op->freeze_super(sb);
	else
		error = freeze_super(sb);
	deactivate_super(sb);

	if (error) {
		bdev->bd_fsfreeze_count--;
		goto done;
	}
	bdev->bd_fsfreeze_sb = sb;

sync:
	sync_blockdev(bdev);
done:
	mutex_unlock(&bdev->bd_fsfreeze_mutex);
	return error;
}
EXPORT_SYMBOL(freeze_bdev);

/**
 * thaw_bdev  -- unlock filesystem
 * @bdev:	blockdevice to unlock
 *
 * Unlocks the filesystem and marks it writeable again after freeze_bdev().
 */
int thaw_bdev(struct block_device *bdev)
{
	struct super_block *sb;
	int error = -EINVAL;

	mutex_lock(&bdev->bd_fsfreeze_mutex);
	if (!bdev->bd_fsfreeze_count)
		goto out;

	error = 0;
	if (--bdev->bd_fsfreeze_count > 0)
		goto out;

	sb = bdev->bd_fsfreeze_sb;
	if (!sb)
		goto out;

	if (sb->s_op->thaw_super)
		error = sb->s_op->thaw_super(sb);
	else
		error = thaw_super(sb);
	if (error)
		bdev->bd_fsfreeze_count++;
	else
		bdev->bd_fsfreeze_sb = NULL;
out:
	mutex_unlock(&bdev->bd_fsfreeze_mutex);
	return error;
}
EXPORT_SYMBOL(thaw_bdev);

static int blkdev_writepage(struct page *page, struct writeback_control *wbc)
{
	return block_write_full_page(page, blkdev_get_block, wbc);
}

static int blkdev_readpage(struct file * file, struct page * page)
{
	return block_read_full_page(page, blkdev_get_block);
}

static void blkdev_readahead(struct readahead_control *rac)
{
	mpage_readahead(rac, blkdev_get_block);
}

static int blkdev_write_begin(struct file *file, struct address_space *mapping,
			loff_t pos, unsigned len, unsigned flags,
			struct page **pagep, void **fsdata)
{
	return block_write_begin(mapping, pos, len, flags, pagep,
				 blkdev_get_block);
}

static int blkdev_write_end(struct file *file, struct address_space *mapping,
			loff_t pos, unsigned len, unsigned copied,
			struct page *page, void *fsdata)
{
	int ret;
	ret = block_write_end(file, mapping, pos, len, copied, page, fsdata);

	unlock_page(page);
	put_page(page);

	return ret;
}

/*
 * private llseek:
 * for a block special file file_inode(file)->i_size is zero
 * so we compute the size by hand (just as in block_read/write above)
 */
static loff_t block_llseek(struct file *file, loff_t offset, int whence)
{
	struct inode *bd_inode = bdev_file_inode(file);
	loff_t retval;

	inode_lock(bd_inode);
	retval = fixed_size_llseek(file, offset, whence, i_size_read(bd_inode));
	inode_unlock(bd_inode);
	return retval;
}
	
int blkdev_fsync(struct file *filp, loff_t start, loff_t end, int datasync)
{
	struct inode *bd_inode = bdev_file_inode(filp);
	struct block_device *bdev = I_BDEV(bd_inode);
	int error;
	
	error = file_write_and_wait_range(filp, start, end);
	if (error)
		return error;

	/*
	 * There is no need to serialise calls to blkdev_issue_flush with
	 * i_mutex and doing so causes performance issues with concurrent
	 * O_SYNC writers to a block device.
	 */
	error = blkdev_issue_flush(bdev);
	if (error == -EOPNOTSUPP)
		error = 0;

	return error;
}
EXPORT_SYMBOL(blkdev_fsync);

/**
 * bdev_read_page() - Start reading a page from a block device
 * @bdev: The device to read the page from
 * @sector: The offset on the device to read the page to (need not be aligned)
 * @page: The page to read
 *
 * On entry, the page should be locked.  It will be unlocked when the page
 * has been read.  If the block driver implements rw_page synchronously,
 * that will be true on exit from this function, but it need not be.
 *
 * Errors returned by this function are usually "soft", eg out of memory, or
 * queue full; callers should try a different route to read this page rather
 * than propagate an error back up the stack.
 *
 * Return: negative errno if an error occurs, 0 if submission was successful.
 */
int bdev_read_page(struct block_device *bdev, sector_t sector,
			struct page *page)
{
	const struct block_device_operations *ops = bdev->bd_disk->fops;
	int result = -EOPNOTSUPP;

	if (!ops->rw_page || bdev_get_integrity(bdev))
		return result;

	result = blk_queue_enter(bdev->bd_disk->queue, 0);
	if (result)
		return result;
	result = ops->rw_page(bdev, sector + get_start_sect(bdev), page,
			      REQ_OP_READ);
	blk_queue_exit(bdev->bd_disk->queue);
	return result;
}

/**
 * bdev_write_page() - Start writing a page to a block device
 * @bdev: The device to write the page to
 * @sector: The offset on the device to write the page to (need not be aligned)
 * @page: The page to write
 * @wbc: The writeback_control for the write
 *
 * On entry, the page should be locked and not currently under writeback.
 * On exit, if the write started successfully, the page will be unlocked and
 * under writeback.  If the write failed already (eg the driver failed to
 * queue the page to the device), the page will still be locked.  If the
 * caller is a ->writepage implementation, it will need to unlock the page.
 *
 * Errors returned by this function are usually "soft", eg out of memory, or
 * queue full; callers should try a different route to write this page rather
 * than propagate an error back up the stack.
 *
 * Return: negative errno if an error occurs, 0 if submission was successful.
 */
int bdev_write_page(struct block_device *bdev, sector_t sector,
			struct page *page, struct writeback_control *wbc)
{
	int result;
	const struct block_device_operations *ops = bdev->bd_disk->fops;

	if (!ops->rw_page || bdev_get_integrity(bdev))
		return -EOPNOTSUPP;
	result = blk_queue_enter(bdev->bd_disk->queue, 0);
	if (result)
		return result;

	set_page_writeback(page);
	result = ops->rw_page(bdev, sector + get_start_sect(bdev), page,
			      REQ_OP_WRITE);
	if (result) {
		end_page_writeback(page);
	} else {
		clean_page_buffers(page);
		unlock_page(page);
	}
	blk_queue_exit(bdev->bd_disk->queue);
	return result;
}

/*
 * pseudo-fs
 */

static  __cacheline_aligned_in_smp DEFINE_SPINLOCK(bdev_lock);
static struct kmem_cache * bdev_cachep __read_mostly;

static struct inode *bdev_alloc_inode(struct super_block *sb)
{
	struct bdev_inode *ei = kmem_cache_alloc(bdev_cachep, GFP_KERNEL);

	if (!ei)
		return NULL;
	memset(&ei->bdev, 0, sizeof(ei->bdev));
	ei->bdev.bd_bdi = &noop_backing_dev_info;
	return &ei->vfs_inode;
}

static void bdev_free_inode(struct inode *inode)
{
	struct block_device *bdev = I_BDEV(inode);

	free_percpu(bdev->bd_stats);
	kfree(bdev->bd_meta_info);

	kmem_cache_free(bdev_cachep, BDEV_I(inode));
}

static void init_once(void *data)
{
	struct bdev_inode *ei = data;

	inode_init_once(&ei->vfs_inode);
}

static void bdev_evict_inode(struct inode *inode)
{
	struct block_device *bdev = &BDEV_I(inode)->bdev;
	truncate_inode_pages_final(&inode->i_data);
	invalidate_inode_buffers(inode); /* is it needed here? */
	clear_inode(inode);
	/* Detach inode from wb early as bdi_put() may free bdi->wb */
	inode_detach_wb(inode);
	if (bdev->bd_bdi != &noop_backing_dev_info) {
		bdi_put(bdev->bd_bdi);
		bdev->bd_bdi = &noop_backing_dev_info;
	}
}

static const struct super_operations bdev_sops = {
	.statfs = simple_statfs,
	.alloc_inode = bdev_alloc_inode,
	.free_inode = bdev_free_inode,
	.drop_inode = generic_delete_inode,
	.evict_inode = bdev_evict_inode,
};

static int bd_init_fs_context(struct fs_context *fc)
{
	struct pseudo_fs_context *ctx = init_pseudo(fc, BDEVFS_MAGIC);
	if (!ctx)
		return -ENOMEM;
	fc->s_iflags |= SB_I_CGROUPWB;
	ctx->ops = &bdev_sops;
	return 0;
}

static struct file_system_type bd_type = {
	.name		= "bdev",
	.init_fs_context = bd_init_fs_context,
	.kill_sb	= kill_anon_super,
};

struct super_block *blockdev_superblock __read_mostly;
EXPORT_SYMBOL_GPL(blockdev_superblock);

void __init bdev_cache_init(void)
{
	int err;
	static struct vfsmount *bd_mnt;

	bdev_cachep = kmem_cache_create("bdev_cache", sizeof(struct bdev_inode),
			0, (SLAB_HWCACHE_ALIGN|SLAB_RECLAIM_ACCOUNT|
				SLAB_MEM_SPREAD|SLAB_ACCOUNT|SLAB_PANIC),
			init_once);
	err = register_filesystem(&bd_type);
	if (err)
		panic("Cannot register bdev pseudo-fs");
	bd_mnt = kern_mount(&bd_type);
	if (IS_ERR(bd_mnt))
		panic("Cannot create bdev pseudo-fs");
	blockdev_superblock = bd_mnt->mnt_sb;   /* For writeback */
}

struct block_device *bdev_alloc(struct gendisk *disk, u8 partno)
{
	struct block_device *bdev;
	struct inode *inode;

	inode = new_inode(blockdev_superblock);
	if (!inode)
		return NULL;
	inode->i_mode = S_IFBLK;
	inode->i_rdev = 0;
	inode->i_data.a_ops = &def_blk_aops;
	mapping_set_gfp_mask(&inode->i_data, GFP_USER);

	bdev = I_BDEV(inode);
	mutex_init(&bdev->bd_mutex);
	mutex_init(&bdev->bd_fsfreeze_mutex);
	spin_lock_init(&bdev->bd_size_lock);
	bdev->bd_disk = disk;
	bdev->bd_partno = partno;
	bdev->bd_inode = inode;
#ifdef CONFIG_SYSFS
	INIT_LIST_HEAD(&bdev->bd_holder_disks);
#endif
	bdev->bd_stats = alloc_percpu(struct disk_stats);
	if (!bdev->bd_stats) {
		iput(inode);
		return NULL;
	}
	return bdev;
}

void bdev_add(struct block_device *bdev, dev_t dev)
{
	bdev->bd_dev = dev;
	bdev->bd_inode->i_rdev = dev;
	bdev->bd_inode->i_ino = dev;
	insert_inode_hash(bdev->bd_inode);
}

static struct block_device *bdget(dev_t dev)
{
	struct inode *inode;

	inode = ilookup(blockdev_superblock, dev);
	if (!inode)
		return NULL;
<<<<<<< HEAD

	bdev = &BDEV_I(inode)->bdev;

	if (inode->i_state & I_NEW) {
		spin_lock_init(&bdev->bd_size_lock);
		bdev->bd_contains = NULL;
		bdev->bd_super = NULL;
		bdev->bd_inode = inode;
		bdev->bd_part_count = 0;
		inode->i_mode = S_IFBLK;
		inode->i_rdev = dev;
		inode->i_bdev = bdev;
		inode->i_data.a_ops = &def_blk_aops;
		mapping_set_gfp_mask(&inode->i_data, GFP_USER);
		unlock_new_inode(inode);
	}
	return bdev;
=======
	return &BDEV_I(inode)->bdev;
>>>>>>> f642729d
}

/**
 * bdgrab -- Grab a reference to an already referenced block device
 * @bdev:	Block device to grab a reference to.
 *
 * Returns the block_device with an additional reference when successful,
 * or NULL if the inode is already beeing freed.
 */
struct block_device *bdgrab(struct block_device *bdev)
{
	if (!igrab(bdev->bd_inode))
		return NULL;
	return bdev;
}
EXPORT_SYMBOL(bdgrab);

struct block_device *bdget_part(struct hd_struct *part)
{
	return bdget(part_devt(part));
}

long nr_blockdev_pages(void)
{
	struct inode *inode;
	long ret = 0;

	spin_lock(&blockdev_superblock->s_inode_list_lock);
	list_for_each_entry(inode, &blockdev_superblock->s_inodes, i_sb_list)
		ret += inode->i_mapping->nrpages;
	spin_unlock(&blockdev_superblock->s_inode_list_lock);

	return ret;
}

void bdput(struct block_device *bdev)
{
	iput(bdev->bd_inode);
}
EXPORT_SYMBOL(bdput);
 
/**
 * bd_may_claim - test whether a block device can be claimed
 * @bdev: block device of interest
 * @whole: whole block device containing @bdev, may equal @bdev
 * @holder: holder trying to claim @bdev
 *
 * Test whether @bdev can be claimed by @holder.
 *
 * CONTEXT:
 * spin_lock(&bdev_lock).
 *
 * RETURNS:
 * %true if @bdev can be claimed, %false otherwise.
 */
static bool bd_may_claim(struct block_device *bdev, struct block_device *whole,
			 void *holder)
{
	if (bdev->bd_holder == holder)
		return true;	 /* already a holder */
	else if (bdev->bd_holder != NULL)
		return false; 	 /* held by someone else */
	else if (whole == bdev)
		return true;  	 /* is a whole device which isn't held */

	else if (whole->bd_holder == bd_may_claim)
		return true; 	 /* is a partition of a device that is being partitioned */
	else if (whole->bd_holder != NULL)
		return false;	 /* is a partition of a held device */
	else
		return true;	 /* is a partition of an un-held device */
}

/**
 * bd_prepare_to_claim - claim a block device
 * @bdev: block device of interest
 * @holder: holder trying to claim @bdev
 *
 * Claim @bdev.  This function fails if @bdev is already claimed by another
 * holder and waits if another claiming is in progress. return, the caller
 * has ownership of bd_claiming and bd_holder[s].
 *
 * RETURNS:
 * 0 if @bdev can be claimed, -EBUSY otherwise.
 */
int bd_prepare_to_claim(struct block_device *bdev, void *holder)
{
	struct block_device *whole = bdev_whole(bdev);

	if (WARN_ON_ONCE(!holder))
		return -EINVAL;
retry:
	spin_lock(&bdev_lock);
	/* if someone else claimed, fail */
	if (!bd_may_claim(bdev, whole, holder)) {
		spin_unlock(&bdev_lock);
		return -EBUSY;
	}

	/* if claiming is already in progress, wait for it to finish */
	if (whole->bd_claiming) {
		wait_queue_head_t *wq = bit_waitqueue(&whole->bd_claiming, 0);
		DEFINE_WAIT(wait);

		prepare_to_wait(wq, &wait, TASK_UNINTERRUPTIBLE);
		spin_unlock(&bdev_lock);
		schedule();
		finish_wait(wq, &wait);
		goto retry;
	}

	/* yay, all mine */
	whole->bd_claiming = holder;
	spin_unlock(&bdev_lock);
	return 0;
}
EXPORT_SYMBOL_GPL(bd_prepare_to_claim); /* only for the loop driver */

static void bd_clear_claiming(struct block_device *whole, void *holder)
{
	lockdep_assert_held(&bdev_lock);
	/* tell others that we're done */
	BUG_ON(whole->bd_claiming != holder);
	whole->bd_claiming = NULL;
	wake_up_bit(&whole->bd_claiming, 0);
}

/**
 * bd_finish_claiming - finish claiming of a block device
 * @bdev: block device of interest
 * @holder: holder that has claimed @bdev
 *
 * Finish exclusive open of a block device. Mark the device as exlusively
 * open by the holder and wake up all waiters for exclusive open to finish.
 */
static void bd_finish_claiming(struct block_device *bdev, void *holder)
{
	struct block_device *whole = bdev_whole(bdev);

	spin_lock(&bdev_lock);
	BUG_ON(!bd_may_claim(bdev, whole, holder));
	/*
	 * Note that for a whole device bd_holders will be incremented twice,
	 * and bd_holder will be set to bd_may_claim before being set to holder
	 */
	whole->bd_holders++;
	whole->bd_holder = bd_may_claim;
	bdev->bd_holders++;
	bdev->bd_holder = holder;
	bd_clear_claiming(whole, holder);
	spin_unlock(&bdev_lock);
}

/**
 * bd_abort_claiming - abort claiming of a block device
 * @bdev: block device of interest
 * @holder: holder that has claimed @bdev
 *
 * Abort claiming of a block device when the exclusive open failed. This can be
 * also used when exclusive open is not actually desired and we just needed
 * to block other exclusive openers for a while.
 */
void bd_abort_claiming(struct block_device *bdev, void *holder)
{
	spin_lock(&bdev_lock);
	bd_clear_claiming(bdev_whole(bdev), holder);
	spin_unlock(&bdev_lock);
}
EXPORT_SYMBOL(bd_abort_claiming);

#ifdef CONFIG_SYSFS
struct bd_holder_disk {
	struct list_head	list;
	struct gendisk		*disk;
	int			refcnt;
};

static struct bd_holder_disk *bd_find_holder_disk(struct block_device *bdev,
						  struct gendisk *disk)
{
	struct bd_holder_disk *holder;

	list_for_each_entry(holder, &bdev->bd_holder_disks, list)
		if (holder->disk == disk)
			return holder;
	return NULL;
}

static int add_symlink(struct kobject *from, struct kobject *to)
{
	return sysfs_create_link(from, to, kobject_name(to));
}

static void del_symlink(struct kobject *from, struct kobject *to)
{
	sysfs_remove_link(from, kobject_name(to));
}

/**
 * bd_link_disk_holder - create symlinks between holding disk and slave bdev
 * @bdev: the claimed slave bdev
 * @disk: the holding disk
 *
 * DON'T USE THIS UNLESS YOU'RE ALREADY USING IT.
 *
 * This functions creates the following sysfs symlinks.
 *
 * - from "slaves" directory of the holder @disk to the claimed @bdev
 * - from "holders" directory of the @bdev to the holder @disk
 *
 * For example, if /dev/dm-0 maps to /dev/sda and disk for dm-0 is
 * passed to bd_link_disk_holder(), then:
 *
 *   /sys/block/dm-0/slaves/sda --> /sys/block/sda
 *   /sys/block/sda/holders/dm-0 --> /sys/block/dm-0
 *
 * The caller must have claimed @bdev before calling this function and
 * ensure that both @bdev and @disk are valid during the creation and
 * lifetime of these symlinks.
 *
 * CONTEXT:
 * Might sleep.
 *
 * RETURNS:
 * 0 on success, -errno on failure.
 */
int bd_link_disk_holder(struct block_device *bdev, struct gendisk *disk)
{
	struct bd_holder_disk *holder;
	int ret = 0;

	mutex_lock(&bdev->bd_mutex);

	WARN_ON_ONCE(!bdev->bd_holder);

	/* FIXME: remove the following once add_disk() handles errors */
	if (WARN_ON(!disk->slave_dir || !bdev->bd_holder_dir))
		goto out_unlock;

	holder = bd_find_holder_disk(bdev, disk);
	if (holder) {
		holder->refcnt++;
		goto out_unlock;
	}

	holder = kzalloc(sizeof(*holder), GFP_KERNEL);
	if (!holder) {
		ret = -ENOMEM;
		goto out_unlock;
	}

	INIT_LIST_HEAD(&holder->list);
	holder->disk = disk;
	holder->refcnt = 1;

	ret = add_symlink(disk->slave_dir, bdev_kobj(bdev));
	if (ret)
		goto out_free;

	ret = add_symlink(bdev->bd_holder_dir, &disk_to_dev(disk)->kobj);
	if (ret)
		goto out_del;
	/*
	 * bdev could be deleted beneath us which would implicitly destroy
	 * the holder directory.  Hold on to it.
	 */
	kobject_get(bdev->bd_holder_dir);

	list_add(&holder->list, &bdev->bd_holder_disks);
	goto out_unlock;

out_del:
	del_symlink(disk->slave_dir, bdev_kobj(bdev));
out_free:
	kfree(holder);
out_unlock:
	mutex_unlock(&bdev->bd_mutex);
	return ret;
}
EXPORT_SYMBOL_GPL(bd_link_disk_holder);

/**
 * bd_unlink_disk_holder - destroy symlinks created by bd_link_disk_holder()
 * @bdev: the calimed slave bdev
 * @disk: the holding disk
 *
 * DON'T USE THIS UNLESS YOU'RE ALREADY USING IT.
 *
 * CONTEXT:
 * Might sleep.
 */
void bd_unlink_disk_holder(struct block_device *bdev, struct gendisk *disk)
{
	struct bd_holder_disk *holder;

	mutex_lock(&bdev->bd_mutex);

	holder = bd_find_holder_disk(bdev, disk);

	if (!WARN_ON_ONCE(holder == NULL) && !--holder->refcnt) {
		del_symlink(disk->slave_dir, bdev_kobj(bdev));
		del_symlink(bdev->bd_holder_dir, &disk_to_dev(disk)->kobj);
		kobject_put(bdev->bd_holder_dir);
		list_del_init(&holder->list);
		kfree(holder);
	}

	mutex_unlock(&bdev->bd_mutex);
}
EXPORT_SYMBOL_GPL(bd_unlink_disk_holder);
#endif

<<<<<<< HEAD
/**
 * check_disk_size_change - checks for disk size change and adjusts bdev size.
 * @disk: struct gendisk to check
 * @bdev: struct bdev to adjust.
 * @verbose: if %true log a message about a size change if there is any
 *
 * This routine checks to see if the bdev size does not match the disk size
 * and adjusts it if it differs. When shrinking the bdev size, its all caches
 * are freed.
 */
static void check_disk_size_change(struct gendisk *disk,
		struct block_device *bdev, bool verbose)
{
	loff_t disk_size, bdev_size;

	spin_lock(&bdev->bd_size_lock);
	disk_size = (loff_t)get_capacity(disk) << 9;
	bdev_size = i_size_read(bdev->bd_inode);
	if (disk_size != bdev_size) {
		if (verbose) {
			printk(KERN_INFO
			       "%s: detected capacity change from %lld to %lld\n",
			       disk->disk_name, bdev_size, disk_size);
		}
		i_size_write(bdev->bd_inode, disk_size);
	}
	spin_unlock(&bdev->bd_size_lock);

	if (bdev_size > disk_size) {
		if (__invalidate_device(bdev, false))
			pr_warn("VFS: busy inodes on resized disk %s\n",
				disk->disk_name);
	}
}

/**
 * revalidate_disk_size - checks for disk size change and adjusts bdev size.
 * @disk: struct gendisk to check
 * @verbose: if %true log a message about a size change if there is any
 *
 * This routine checks to see if the bdev size does not match the disk size
 * and adjusts it if it differs. When shrinking the bdev size, its all caches
 * are freed.
 */
void revalidate_disk_size(struct gendisk *disk, bool verbose)
{
	struct block_device *bdev;

	/*
	 * Hidden disks don't have associated bdev so there's no point in
	 * revalidating them.
	 */
	if (disk->flags & GENHD_FL_HIDDEN)
		return;

	bdev = bdget_disk(disk, 0);
	if (bdev) {
		check_disk_size_change(disk, bdev, verbose);
		bdput(bdev);
	}
}
EXPORT_SYMBOL(revalidate_disk_size);

void bd_set_nr_sectors(struct block_device *bdev, sector_t sectors)
{
	spin_lock(&bdev->bd_size_lock);
	i_size_write(bdev->bd_inode, (loff_t)sectors << SECTOR_SHIFT);
	spin_unlock(&bdev->bd_size_lock);
}
EXPORT_SYMBOL(bd_set_nr_sectors);

=======
>>>>>>> f642729d
static void __blkdev_put(struct block_device *bdev, fmode_t mode, int for_part);

int bdev_disk_changed(struct block_device *bdev, bool invalidate)
{
	struct gendisk *disk = bdev->bd_disk;
	int ret;

	lockdep_assert_held(&bdev->bd_mutex);

	clear_bit(GD_NEED_PART_SCAN, &bdev->bd_disk->state);

rescan:
	ret = blk_drop_partitions(bdev);
	if (ret)
		return ret;

	/*
	 * Historically we only set the capacity to zero for devices that
	 * support partitions (independ of actually having partitions created).
	 * Doing that is rather inconsistent, but changing it broke legacy
	 * udisks polling for legacy ide-cdrom devices.  Use the crude check
	 * below to get the sane behavior for most device while not breaking
	 * userspace for this particular setup.
	 */
	if (invalidate) {
		if (disk_part_scan_enabled(disk) ||
		    !(disk->flags & GENHD_FL_REMOVABLE))
			set_capacity(disk, 0);
	} else {
		if (disk->fops->revalidate_disk)
			disk->fops->revalidate_disk(disk);
	}

	if (get_capacity(disk)) {
		ret = blk_add_partitions(disk, bdev);
		if (ret == -EAGAIN)
			goto rescan;
	} else if (invalidate) {
		/*
		 * Tell userspace that the media / partition table may have
		 * changed.
		 */
		kobject_uevent(&disk_to_dev(disk)->kobj, KOBJ_CHANGE);
	}

	return ret;
}
/*
 * Only exported for loop and dasd for historic reasons.  Don't use in new
 * code!
 */
EXPORT_SYMBOL_GPL(bdev_disk_changed);

/*
 * bd_mutex locking:
 *
 *  mutex_lock(part->bd_mutex)
 *    mutex_lock_nested(whole->bd_mutex, 1)
 */
static int __blkdev_get(struct block_device *bdev, fmode_t mode)
{
<<<<<<< HEAD
	struct block_device *whole = NULL, *claiming = NULL;
	struct gendisk *disk;
	int ret;
	int partno;
	bool first_open = false, unblock_events = true, need_restart;

 restart:
	need_restart = false;
	ret = -ENXIO;
	disk = bdev_get_gendisk(bdev, &partno);
	if (!disk)
		goto out;

	if (partno) {
		whole = bdget_disk(disk, 0);
		if (!whole) {
			ret = -ENOMEM;
			goto out_put_disk;
		}
	}

	if (!for_part && (mode & FMODE_EXCL)) {
		WARN_ON_ONCE(!holder);
		if (whole)
			claiming = whole;
		else
			claiming = bdev;
		ret = bd_prepare_to_claim(bdev, claiming, holder);
		if (ret)
			goto out_put_whole;
	}
=======
	struct gendisk *disk = bdev->bd_disk;
	int ret = 0;
>>>>>>> f642729d

	if (!bdev->bd_openers) {
		if (!bdev_is_partition(bdev)) {
			ret = 0;
			if (disk->fops->open)
				ret = disk->fops->open(bdev, mode);

<<<<<<< HEAD
			if (!ret) {
				bd_set_nr_sectors(bdev, get_capacity(disk));
=======
			if (!ret)
>>>>>>> f642729d
				set_init_blocksize(bdev);

			/*
			 * If the device is invalidated, rescan partition
			 * if open succeeded or failed with -ENOMEDIUM.
			 * The latter is necessary to prevent ghost
			 * partitions on a removed medium.
			 */
			if (test_bit(GD_NEED_PART_SCAN, &disk->state) &&
			    (!ret || ret == -ENOMEDIUM))
				bdev_disk_changed(bdev, ret == -ENOMEDIUM);

			if (ret)
				return ret;
		} else {
			struct block_device *whole = bdgrab(disk->part0);

			mutex_lock_nested(&whole->bd_mutex, 1);
			ret = __blkdev_get(whole, mode);
			if (ret) {
				mutex_unlock(&whole->bd_mutex);
				bdput(whole);
				return ret;
			}
			whole->bd_part_count++;
			mutex_unlock(&whole->bd_mutex);

			if (!(disk->flags & GENHD_FL_UP) ||
			    !bdev_nr_sectors(bdev)) {
				__blkdev_put(whole, mode, 1);
				bdput(whole);
				return -ENXIO;
			}
<<<<<<< HEAD
			bd_set_nr_sectors(bdev, bdev->bd_part->nr_sects);
=======
>>>>>>> f642729d
			set_init_blocksize(bdev);
		}

		if (bdev->bd_bdi == &noop_backing_dev_info)
			bdev->bd_bdi = bdi_get(disk->queue->backing_dev_info);
	} else {
		if (!bdev_is_partition(bdev)) {
			if (bdev->bd_disk->fops->open)
				ret = bdev->bd_disk->fops->open(bdev, mode);
			/* the same as first opener case, read comment there */
			if (test_bit(GD_NEED_PART_SCAN, &disk->state) &&
			    (!ret || ret == -ENOMEDIUM))
				bdev_disk_changed(bdev, ret == -ENOMEDIUM);
			if (ret)
				return ret;
		}
	}
	bdev->bd_openers++;
	return 0;
}

struct block_device *blkdev_get_no_open(dev_t dev)
{
	struct block_device *bdev;
	struct gendisk *disk;

	down_read(&bdev_lookup_sem);
	bdev = bdget(dev);
	if (!bdev) {
		up_read(&bdev_lookup_sem);
		blk_request_module(dev);
		down_read(&bdev_lookup_sem);

		bdev = bdget(dev);
		if (!bdev)
			goto unlock;
	}

	disk = bdev->bd_disk;
	if (!kobject_get_unless_zero(&disk_to_dev(disk)->kobj))
		goto bdput;
	if ((disk->flags & (GENHD_FL_UP | GENHD_FL_HIDDEN)) != GENHD_FL_UP)
		goto put_disk;
	if (!try_module_get(bdev->bd_disk->fops->owner))
		goto put_disk;
	up_read(&bdev_lookup_sem);
	return bdev;
put_disk:
	put_disk(disk);
bdput:
	bdput(bdev);
unlock:
	up_read(&bdev_lookup_sem);
	return NULL;
}

<<<<<<< HEAD
/**
 * blkdev_get - open a block device
 * @bdev: block_device to open
 * @mode: FMODE_* mask
 * @holder: exclusive holder identifier
 *
 * Open @bdev with @mode.  If @mode includes %FMODE_EXCL, @bdev is
 * open with exclusive access.  Specifying %FMODE_EXCL with %NULL
 * @holder is invalid.  Exclusive opens may nest for the same @holder.
 *
 * On success, the reference count of @bdev is unchanged.  On failure,
 * @bdev is put.
 *
 * CONTEXT:
 * Might sleep.
 *
 * RETURNS:
 * 0 on success, -errno on failure.
 */
static int blkdev_get(struct block_device *bdev, fmode_t mode, void *holder)
{
	int ret, perm = 0;

	if (mode & FMODE_READ)
		perm |= MAY_READ;
	if (mode & FMODE_WRITE)
		perm |= MAY_WRITE;
	ret = devcgroup_inode_permission(bdev->bd_inode, perm);
	if (ret)
		goto bdput;

	ret =__blkdev_get(bdev, mode, holder, 0);
	if (ret)
		goto bdput;
	return 0;

bdput:
	bdput(bdev);
	return ret;
=======
void blkdev_put_no_open(struct block_device *bdev)
{
	module_put(bdev->bd_disk->fops->owner);
	put_disk(bdev->bd_disk);
	bdput(bdev);
>>>>>>> f642729d
}

/**
 * blkdev_get_by_dev - open a block device by device number
 * @dev: device number of block device to open
 * @mode: FMODE_* mask
 * @holder: exclusive holder identifier
 *
 * Open the block device described by device number @dev. If @mode includes
 * %FMODE_EXCL, the block device is opened with exclusive access.  Specifying
 * %FMODE_EXCL with a %NULL @holder is invalid.  Exclusive opens may nest for
 * the same @holder.
 *
 * Use this interface ONLY if you really do not have anything better - i.e. when
 * you are behind a truly sucky interface and all you are given is a device
 * number.  Everything else should use blkdev_get_by_path().
 *
 * CONTEXT:
 * Might sleep.
 *
 * RETURNS:
 * Reference to the block_device on success, ERR_PTR(-errno) on failure.
 */
struct block_device *blkdev_get_by_dev(dev_t dev, fmode_t mode, void *holder)
{
	bool unblock_events = true;
	struct block_device *bdev;
	struct gendisk *disk;
	int ret;

	ret = devcgroup_check_permission(DEVCG_DEV_BLOCK,
			MAJOR(dev), MINOR(dev),
			((mode & FMODE_READ) ? DEVCG_ACC_READ : 0) |
			((mode & FMODE_WRITE) ? DEVCG_ACC_WRITE : 0));
	if (ret)
		return ERR_PTR(ret);

	/*
	 * If we lost a race with 'disk' being deleted, try again.  See md.c.
	 */
retry:
	bdev = blkdev_get_no_open(dev);
	if (!bdev)
		return ERR_PTR(-ENXIO);
	disk = bdev->bd_disk;

	if (mode & FMODE_EXCL) {
		ret = bd_prepare_to_claim(bdev, holder);
		if (ret)
			goto put_blkdev;
	}

	disk_block_events(disk);

	mutex_lock(&bdev->bd_mutex);
	ret =__blkdev_get(bdev, mode);
	if (ret)
		goto abort_claiming;
	if (mode & FMODE_EXCL) {
		bd_finish_claiming(bdev, holder);

		/*
		 * Block event polling for write claims if requested.  Any write
		 * holder makes the write_holder state stick until all are
		 * released.  This is good enough and tracking individual
		 * writeable reference is too fragile given the way @mode is
		 * used in blkdev_get/put().
		 */
		if ((mode & FMODE_WRITE) && !bdev->bd_write_holder &&
		    (disk->flags & GENHD_FL_BLOCK_EVENTS_ON_EXCL_WRITE)) {
			bdev->bd_write_holder = true;
			unblock_events = false;
		}
	}
	mutex_unlock(&bdev->bd_mutex);

	if (unblock_events)
		disk_unblock_events(disk);
	return bdev;

abort_claiming:
	if (mode & FMODE_EXCL)
		bd_abort_claiming(bdev, holder);
	mutex_unlock(&bdev->bd_mutex);
	disk_unblock_events(disk);
put_blkdev:
	blkdev_put_no_open(bdev);
	if (ret == -ERESTARTSYS)
		goto retry;
	return ERR_PTR(ret);
}
EXPORT_SYMBOL(blkdev_get_by_dev);

/**
 * blkdev_get_by_path - open a block device by name
 * @path: path to the block device to open
 * @mode: FMODE_* mask
 * @holder: exclusive holder identifier
 *
 * Open the block device described by the device file at @path.  If @mode
 * includes %FMODE_EXCL, the block device is opened with exclusive access.
 * Specifying %FMODE_EXCL with a %NULL @holder is invalid.  Exclusive opens may
 * nest for the same @holder.
 *
 * CONTEXT:
 * Might sleep.
 *
 * RETURNS:
 * Reference to the block_device on success, ERR_PTR(-errno) on failure.
 */
struct block_device *blkdev_get_by_path(const char *path, fmode_t mode,
					void *holder)
{
	struct block_device *bdev;
	dev_t dev;
	int error;

	error = lookup_bdev(path, &dev);
	if (error)
		return ERR_PTR(error);

	bdev = blkdev_get_by_dev(dev, mode, holder);
	if (!IS_ERR(bdev) && (mode & FMODE_WRITE) && bdev_read_only(bdev)) {
		blkdev_put(bdev, mode);
		return ERR_PTR(-EACCES);
	}

	return bdev;
}
EXPORT_SYMBOL(blkdev_get_by_path);

static int blkdev_open(struct inode * inode, struct file * filp)
{
	struct block_device *bdev;

	/*
	 * Preserve backwards compatibility and allow large file access
	 * even if userspace doesn't ask for it explicitly. Some mkfs
	 * binary needs it. We might want to drop this workaround
	 * during an unstable branch.
	 */
	filp->f_flags |= O_LARGEFILE;

	filp->f_mode |= FMODE_NOWAIT | FMODE_BUF_RASYNC;

	if (filp->f_flags & O_NDELAY)
		filp->f_mode |= FMODE_NDELAY;
	if (filp->f_flags & O_EXCL)
		filp->f_mode |= FMODE_EXCL;
	if ((filp->f_flags & O_ACCMODE) == 3)
		filp->f_mode |= FMODE_WRITE_IOCTL;

	bdev = blkdev_get_by_dev(inode->i_rdev, filp->f_mode, filp);
	if (IS_ERR(bdev))
		return PTR_ERR(bdev);
	filp->f_mapping = bdev->bd_inode->i_mapping;
	filp->f_wb_err = filemap_sample_wb_err(filp->f_mapping);
	return 0;
}

static void __blkdev_put(struct block_device *bdev, fmode_t mode, int for_part)
{
	struct gendisk *disk = bdev->bd_disk;
	struct block_device *victim = NULL;

	/*
	 * Sync early if it looks like we're the last one.  If someone else
	 * opens the block device between now and the decrement of bd_openers
	 * then we did a sync that we didn't need to, but that's not the end
	 * of the world and we want to avoid long (could be several minute)
	 * syncs while holding the mutex.
	 */
	if (bdev->bd_openers == 1)
		sync_blockdev(bdev);

	mutex_lock_nested(&bdev->bd_mutex, for_part);
	if (for_part)
		bdev->bd_part_count--;

	if (!--bdev->bd_openers) {
		WARN_ON_ONCE(bdev->bd_holders);
		sync_blockdev(bdev);
		kill_bdev(bdev);
		bdev_write_inode(bdev);
		if (bdev_is_partition(bdev))
			victim = bdev_whole(bdev);
	}

	if (!bdev_is_partition(bdev) && disk->fops->release)
		disk->fops->release(disk, mode);
	mutex_unlock(&bdev->bd_mutex);
	if (victim) {
		__blkdev_put(victim, mode, 1);
		bdput(victim);
	}
}

void blkdev_put(struct block_device *bdev, fmode_t mode)
{
	struct gendisk *disk = bdev->bd_disk;

	mutex_lock(&bdev->bd_mutex);

	if (mode & FMODE_EXCL) {
		struct block_device *whole = bdev_whole(bdev);
		bool bdev_free;

		/*
		 * Release a claim on the device.  The holder fields
		 * are protected with bdev_lock.  bd_mutex is to
		 * synchronize disk_holder unlinking.
		 */
		spin_lock(&bdev_lock);

		WARN_ON_ONCE(--bdev->bd_holders < 0);
		WARN_ON_ONCE(--whole->bd_holders < 0);

		if ((bdev_free = !bdev->bd_holders))
			bdev->bd_holder = NULL;
		if (!whole->bd_holders)
			whole->bd_holder = NULL;

		spin_unlock(&bdev_lock);

		/*
		 * If this was the last claim, remove holder link and
		 * unblock evpoll if it was a write holder.
		 */
		if (bdev_free && bdev->bd_write_holder) {
			disk_unblock_events(disk);
			bdev->bd_write_holder = false;
		}
	}

	/*
	 * Trigger event checking and tell drivers to flush MEDIA_CHANGE
	 * event.  This is to ensure detection of media removal commanded
	 * from userland - e.g. eject(1).
	 */
	disk_flush_events(disk, DISK_EVENT_MEDIA_CHANGE);
	mutex_unlock(&bdev->bd_mutex);

	__blkdev_put(bdev, mode, 0);
	blkdev_put_no_open(bdev);
}
EXPORT_SYMBOL(blkdev_put);

static int blkdev_close(struct inode * inode, struct file * filp)
{
	struct block_device *bdev = I_BDEV(bdev_file_inode(filp));
	blkdev_put(bdev, filp->f_mode);
	return 0;
}

static long block_ioctl(struct file *file, unsigned cmd, unsigned long arg)
{
	struct block_device *bdev = I_BDEV(bdev_file_inode(file));
	fmode_t mode = file->f_mode;

	/*
	 * O_NDELAY can be altered using fcntl(.., F_SETFL, ..), so we have
	 * to updated it before every ioctl.
	 */
	if (file->f_flags & O_NDELAY)
		mode |= FMODE_NDELAY;
	else
		mode &= ~FMODE_NDELAY;

	return blkdev_ioctl(bdev, mode, cmd, arg);
}

/*
 * Write data to the block device.  Only intended for the block device itself
 * and the raw driver which basically is a fake block device.
 *
 * Does not take i_mutex for the write and thus is not for general purpose
 * use.
 */
ssize_t blkdev_write_iter(struct kiocb *iocb, struct iov_iter *from)
{
	struct file *file = iocb->ki_filp;
	struct inode *bd_inode = bdev_file_inode(file);
	loff_t size = i_size_read(bd_inode);
	struct blk_plug plug;
	ssize_t ret;

	if (bdev_read_only(I_BDEV(bd_inode)))
		return -EPERM;

	if (IS_SWAPFILE(bd_inode) && !is_hibernate_resume_dev(bd_inode->i_rdev))
		return -ETXTBSY;

	if (!iov_iter_count(from))
		return 0;

	if (iocb->ki_pos >= size)
		return -ENOSPC;

	if ((iocb->ki_flags & (IOCB_NOWAIT | IOCB_DIRECT)) == IOCB_NOWAIT)
		return -EOPNOTSUPP;

	iov_iter_truncate(from, size - iocb->ki_pos);

	blk_start_plug(&plug);
	ret = __generic_file_write_iter(iocb, from);
	if (ret > 0)
		ret = generic_write_sync(iocb, ret);
	blk_finish_plug(&plug);
	return ret;
}
EXPORT_SYMBOL_GPL(blkdev_write_iter);

ssize_t blkdev_read_iter(struct kiocb *iocb, struct iov_iter *to)
{
	struct file *file = iocb->ki_filp;
	struct inode *bd_inode = bdev_file_inode(file);
	loff_t size = i_size_read(bd_inode);
	loff_t pos = iocb->ki_pos;

	if (pos >= size)
		return 0;

	size -= pos;
	iov_iter_truncate(to, size);
	return generic_file_read_iter(iocb, to);
}
EXPORT_SYMBOL_GPL(blkdev_read_iter);

/*
 * Try to release a page associated with block device when the system
 * is under memory pressure.
 */
static int blkdev_releasepage(struct page *page, gfp_t wait)
{
	struct super_block *super = BDEV_I(page->mapping->host)->bdev.bd_super;

	if (super && super->s_op->bdev_try_to_free_page)
		return super->s_op->bdev_try_to_free_page(super, page, wait);

	return try_to_free_buffers(page);
}

static int blkdev_writepages(struct address_space *mapping,
			     struct writeback_control *wbc)
{
	return generic_writepages(mapping, wbc);
}

static const struct address_space_operations def_blk_aops = {
	.readpage	= blkdev_readpage,
	.readahead	= blkdev_readahead,
	.writepage	= blkdev_writepage,
	.write_begin	= blkdev_write_begin,
	.write_end	= blkdev_write_end,
	.writepages	= blkdev_writepages,
	.releasepage	= blkdev_releasepage,
	.direct_IO	= blkdev_direct_IO,
	.migratepage	= buffer_migrate_page_norefs,
	.is_dirty_writeback = buffer_check_dirty_writeback,
};

#define	BLKDEV_FALLOC_FL_SUPPORTED					\
		(FALLOC_FL_KEEP_SIZE | FALLOC_FL_PUNCH_HOLE |		\
		 FALLOC_FL_ZERO_RANGE | FALLOC_FL_NO_HIDE_STALE)

static long blkdev_fallocate(struct file *file, int mode, loff_t start,
			     loff_t len)
{
	struct block_device *bdev = I_BDEV(bdev_file_inode(file));
	loff_t end = start + len - 1;
	loff_t isize;
	int error;

	/* Fail if we don't recognize the flags. */
	if (mode & ~BLKDEV_FALLOC_FL_SUPPORTED)
		return -EOPNOTSUPP;

	/* Don't go off the end of the device. */
	isize = i_size_read(bdev->bd_inode);
	if (start >= isize)
		return -EINVAL;
	if (end >= isize) {
		if (mode & FALLOC_FL_KEEP_SIZE) {
			len = isize - start;
			end = start + len - 1;
		} else
			return -EINVAL;
	}

	/*
	 * Don't allow IO that isn't aligned to logical block size.
	 */
	if ((start | len) & (bdev_logical_block_size(bdev) - 1))
		return -EINVAL;

	/* Invalidate the page cache, including dirty pages. */
	error = truncate_bdev_range(bdev, file->f_mode, start, end);
	if (error)
		return error;

	switch (mode) {
	case FALLOC_FL_ZERO_RANGE:
	case FALLOC_FL_ZERO_RANGE | FALLOC_FL_KEEP_SIZE:
		error = blkdev_issue_zeroout(bdev, start >> 9, len >> 9,
					    GFP_KERNEL, BLKDEV_ZERO_NOUNMAP);
		break;
	case FALLOC_FL_PUNCH_HOLE | FALLOC_FL_KEEP_SIZE:
		error = blkdev_issue_zeroout(bdev, start >> 9, len >> 9,
					     GFP_KERNEL, BLKDEV_ZERO_NOFALLBACK);
		break;
	case FALLOC_FL_PUNCH_HOLE | FALLOC_FL_KEEP_SIZE | FALLOC_FL_NO_HIDE_STALE:
		error = blkdev_issue_discard(bdev, start >> 9, len >> 9,
					     GFP_KERNEL, 0);
		break;
	default:
		return -EOPNOTSUPP;
	}
	if (error)
		return error;

	/*
	 * Invalidate the page cache again; if someone wandered in and dirtied
	 * a page, we just discard it - userspace has no way of knowing whether
	 * the write happened before or after discard completing...
	 */
<<<<<<< HEAD
	return invalidate_inode_pages2_range(bdev->bd_inode->i_mapping,
					     start >> PAGE_SHIFT,
					     end >> PAGE_SHIFT);
=======
	return truncate_bdev_range(bdev, file->f_mode, start, end);
>>>>>>> f642729d
}

const struct file_operations def_blk_fops = {
	.open		= blkdev_open,
	.release	= blkdev_close,
	.llseek		= block_llseek,
	.read_iter	= blkdev_read_iter,
	.write_iter	= blkdev_write_iter,
	.iopoll		= blkdev_iopoll,
	.mmap		= generic_file_mmap,
	.fsync		= blkdev_fsync,
	.unlocked_ioctl	= block_ioctl,
#ifdef CONFIG_COMPAT
	.compat_ioctl	= compat_blkdev_ioctl,
#endif
	.splice_read	= generic_file_splice_read,
	.splice_write	= iter_file_splice_write,
	.fallocate	= blkdev_fallocate,
};

/**
 * lookup_bdev  - lookup a struct block_device by name
 * @pathname:	special file representing the block device
 * @dev:	return value of the block device's dev_t
 *
 * Get a reference to the blockdevice at @pathname in the current
 * namespace if possible and return it.  Return ERR_PTR(error)
 * otherwise.
 */
int lookup_bdev(const char *pathname, dev_t *dev)
{
	struct inode *inode;
	struct path path;
	int error;

	if (!pathname || !*pathname)
		return -EINVAL;

	error = kern_path(pathname, LOOKUP_FOLLOW, &path);
	if (error)
		return error;

	inode = d_backing_inode(path.dentry);
	error = -ENOTBLK;
	if (!S_ISBLK(inode->i_mode))
		goto out_path_put;
	error = -EACCES;
	if (!may_open_dev(&path))
		goto out_path_put;

	*dev = inode->i_rdev;
	error = 0;
out_path_put:
	path_put(&path);
	return error;
}
EXPORT_SYMBOL(lookup_bdev);

int __invalidate_device(struct block_device *bdev, bool kill_dirty)
{
	struct super_block *sb = get_super(bdev);
	int res = 0;

	if (sb) {
		/*
		 * no need to lock the super, get_super holds the
		 * read mutex so the filesystem cannot go away
		 * under us (->put_super runs with the write lock
		 * hold).
		 */
		shrink_dcache_sb(sb);
		res = invalidate_inodes(sb, kill_dirty);
		drop_super(sb);
	}
	invalidate_bdev(bdev);
	return res;
}
EXPORT_SYMBOL(__invalidate_device);

void iterate_bdevs(void (*func)(struct block_device *, void *), void *arg)
{
	struct inode *inode, *old_inode = NULL;

	spin_lock(&blockdev_superblock->s_inode_list_lock);
	list_for_each_entry(inode, &blockdev_superblock->s_inodes, i_sb_list) {
		struct address_space *mapping = inode->i_mapping;
		struct block_device *bdev;

		spin_lock(&inode->i_lock);
		if (inode->i_state & (I_FREEING|I_WILL_FREE|I_NEW) ||
		    mapping->nrpages == 0) {
			spin_unlock(&inode->i_lock);
			continue;
		}
		__iget(inode);
		spin_unlock(&inode->i_lock);
		spin_unlock(&blockdev_superblock->s_inode_list_lock);
		/*
		 * We hold a reference to 'inode' so it couldn't have been
		 * removed from s_inodes list while we dropped the
		 * s_inode_list_lock  We cannot iput the inode now as we can
		 * be holding the last reference and we cannot iput it under
		 * s_inode_list_lock. So we keep the reference and iput it
		 * later.
		 */
		iput(old_inode);
		old_inode = inode;
		bdev = I_BDEV(inode);

		mutex_lock(&bdev->bd_mutex);
		if (bdev->bd_openers)
			func(bdev, arg);
		mutex_unlock(&bdev->bd_mutex);

		spin_lock(&blockdev_superblock->s_inode_list_lock);
	}
	spin_unlock(&blockdev_superblock->s_inode_list_lock);
	iput(old_inode);
}<|MERGE_RESOLUTION|>--- conflicted
+++ resolved
@@ -110,32 +110,12 @@
 int truncate_bdev_range(struct block_device *bdev, fmode_t mode,
 			loff_t lstart, loff_t lend)
 {
-<<<<<<< HEAD
-	struct block_device *claimed_bdev = NULL;
-	int err;
-
-=======
->>>>>>> f642729d
 	/*
 	 * If we don't hold exclusive handle for the device, upgrade to it
 	 * while we discard the buffer cache to avoid discarding buffers
 	 * under live filesystem.
 	 */
 	if (!(mode & FMODE_EXCL)) {
-<<<<<<< HEAD
-		claimed_bdev = bdev->bd_contains;
-		err = bd_prepare_to_claim(bdev, claimed_bdev,
-					  truncate_bdev_range);
-		if (err)
-			return err;
-	}
-	truncate_inode_pages_range(bdev->bd_inode->i_mapping, lstart, lend);
-	if (claimed_bdev)
-		bd_abort_claiming(bdev, claimed_bdev, truncate_bdev_range);
-	return 0;
-}
-EXPORT_SYMBOL(truncate_bdev_range);
-=======
 		int err = bd_prepare_to_claim(bdev, truncate_bdev_range);
 		if (err)
 			goto invalidate;
@@ -155,7 +135,6 @@
 					     lstart >> PAGE_SHIFT,
 					     lend >> PAGE_SHIFT);
 }
->>>>>>> f642729d
 
 static void set_init_blocksize(struct block_device *bdev)
 {
@@ -944,27 +923,7 @@
 	inode = ilookup(blockdev_superblock, dev);
 	if (!inode)
 		return NULL;
-<<<<<<< HEAD
-
-	bdev = &BDEV_I(inode)->bdev;
-
-	if (inode->i_state & I_NEW) {
-		spin_lock_init(&bdev->bd_size_lock);
-		bdev->bd_contains = NULL;
-		bdev->bd_super = NULL;
-		bdev->bd_inode = inode;
-		bdev->bd_part_count = 0;
-		inode->i_mode = S_IFBLK;
-		inode->i_rdev = dev;
-		inode->i_bdev = bdev;
-		inode->i_data.a_ops = &def_blk_aops;
-		mapping_set_gfp_mask(&inode->i_data, GFP_USER);
-		unlock_new_inode(inode);
-	}
-	return bdev;
-=======
 	return &BDEV_I(inode)->bdev;
->>>>>>> f642729d
 }
 
 /**
@@ -981,11 +940,6 @@
 	return bdev;
 }
 EXPORT_SYMBOL(bdgrab);
-
-struct block_device *bdget_part(struct hd_struct *part)
-{
-	return bdget(part_devt(part));
-}
 
 long nr_blockdev_pages(void)
 {
@@ -1277,80 +1231,6 @@
 EXPORT_SYMBOL_GPL(bd_unlink_disk_holder);
 #endif
 
-<<<<<<< HEAD
-/**
- * check_disk_size_change - checks for disk size change and adjusts bdev size.
- * @disk: struct gendisk to check
- * @bdev: struct bdev to adjust.
- * @verbose: if %true log a message about a size change if there is any
- *
- * This routine checks to see if the bdev size does not match the disk size
- * and adjusts it if it differs. When shrinking the bdev size, its all caches
- * are freed.
- */
-static void check_disk_size_change(struct gendisk *disk,
-		struct block_device *bdev, bool verbose)
-{
-	loff_t disk_size, bdev_size;
-
-	spin_lock(&bdev->bd_size_lock);
-	disk_size = (loff_t)get_capacity(disk) << 9;
-	bdev_size = i_size_read(bdev->bd_inode);
-	if (disk_size != bdev_size) {
-		if (verbose) {
-			printk(KERN_INFO
-			       "%s: detected capacity change from %lld to %lld\n",
-			       disk->disk_name, bdev_size, disk_size);
-		}
-		i_size_write(bdev->bd_inode, disk_size);
-	}
-	spin_unlock(&bdev->bd_size_lock);
-
-	if (bdev_size > disk_size) {
-		if (__invalidate_device(bdev, false))
-			pr_warn("VFS: busy inodes on resized disk %s\n",
-				disk->disk_name);
-	}
-}
-
-/**
- * revalidate_disk_size - checks for disk size change and adjusts bdev size.
- * @disk: struct gendisk to check
- * @verbose: if %true log a message about a size change if there is any
- *
- * This routine checks to see if the bdev size does not match the disk size
- * and adjusts it if it differs. When shrinking the bdev size, its all caches
- * are freed.
- */
-void revalidate_disk_size(struct gendisk *disk, bool verbose)
-{
-	struct block_device *bdev;
-
-	/*
-	 * Hidden disks don't have associated bdev so there's no point in
-	 * revalidating them.
-	 */
-	if (disk->flags & GENHD_FL_HIDDEN)
-		return;
-
-	bdev = bdget_disk(disk, 0);
-	if (bdev) {
-		check_disk_size_change(disk, bdev, verbose);
-		bdput(bdev);
-	}
-}
-EXPORT_SYMBOL(revalidate_disk_size);
-
-void bd_set_nr_sectors(struct block_device *bdev, sector_t sectors)
-{
-	spin_lock(&bdev->bd_size_lock);
-	i_size_write(bdev->bd_inode, (loff_t)sectors << SECTOR_SHIFT);
-	spin_unlock(&bdev->bd_size_lock);
-}
-EXPORT_SYMBOL(bd_set_nr_sectors);
-
-=======
->>>>>>> f642729d
 static void __blkdev_put(struct block_device *bdev, fmode_t mode, int for_part);
 
 int bdev_disk_changed(struct block_device *bdev, bool invalidate)
@@ -1412,42 +1292,8 @@
  */
 static int __blkdev_get(struct block_device *bdev, fmode_t mode)
 {
-<<<<<<< HEAD
-	struct block_device *whole = NULL, *claiming = NULL;
-	struct gendisk *disk;
-	int ret;
-	int partno;
-	bool first_open = false, unblock_events = true, need_restart;
-
- restart:
-	need_restart = false;
-	ret = -ENXIO;
-	disk = bdev_get_gendisk(bdev, &partno);
-	if (!disk)
-		goto out;
-
-	if (partno) {
-		whole = bdget_disk(disk, 0);
-		if (!whole) {
-			ret = -ENOMEM;
-			goto out_put_disk;
-		}
-	}
-
-	if (!for_part && (mode & FMODE_EXCL)) {
-		WARN_ON_ONCE(!holder);
-		if (whole)
-			claiming = whole;
-		else
-			claiming = bdev;
-		ret = bd_prepare_to_claim(bdev, claiming, holder);
-		if (ret)
-			goto out_put_whole;
-	}
-=======
 	struct gendisk *disk = bdev->bd_disk;
 	int ret = 0;
->>>>>>> f642729d
 
 	if (!bdev->bd_openers) {
 		if (!bdev_is_partition(bdev)) {
@@ -1455,12 +1301,7 @@
 			if (disk->fops->open)
 				ret = disk->fops->open(bdev, mode);
 
-<<<<<<< HEAD
-			if (!ret) {
-				bd_set_nr_sectors(bdev, get_capacity(disk));
-=======
 			if (!ret)
->>>>>>> f642729d
 				set_init_blocksize(bdev);
 
 			/*
@@ -1494,10 +1335,6 @@
 				bdput(whole);
 				return -ENXIO;
 			}
-<<<<<<< HEAD
-			bd_set_nr_sectors(bdev, bdev->bd_part->nr_sects);
-=======
->>>>>>> f642729d
 			set_init_blocksize(bdev);
 		}
 
@@ -1554,53 +1391,11 @@
 	return NULL;
 }
 
-<<<<<<< HEAD
-/**
- * blkdev_get - open a block device
- * @bdev: block_device to open
- * @mode: FMODE_* mask
- * @holder: exclusive holder identifier
- *
- * Open @bdev with @mode.  If @mode includes %FMODE_EXCL, @bdev is
- * open with exclusive access.  Specifying %FMODE_EXCL with %NULL
- * @holder is invalid.  Exclusive opens may nest for the same @holder.
- *
- * On success, the reference count of @bdev is unchanged.  On failure,
- * @bdev is put.
- *
- * CONTEXT:
- * Might sleep.
- *
- * RETURNS:
- * 0 on success, -errno on failure.
- */
-static int blkdev_get(struct block_device *bdev, fmode_t mode, void *holder)
-{
-	int ret, perm = 0;
-
-	if (mode & FMODE_READ)
-		perm |= MAY_READ;
-	if (mode & FMODE_WRITE)
-		perm |= MAY_WRITE;
-	ret = devcgroup_inode_permission(bdev->bd_inode, perm);
-	if (ret)
-		goto bdput;
-
-	ret =__blkdev_get(bdev, mode, holder, 0);
-	if (ret)
-		goto bdput;
-	return 0;
-
-bdput:
-	bdput(bdev);
-	return ret;
-=======
 void blkdev_put_no_open(struct block_device *bdev)
 {
 	module_put(bdev->bd_disk->fops->owner);
 	put_disk(bdev->bd_disk);
 	bdput(bdev);
->>>>>>> f642729d
 }
 
 /**
@@ -2026,13 +1821,7 @@
 	 * a page, we just discard it - userspace has no way of knowing whether
 	 * the write happened before or after discard completing...
 	 */
-<<<<<<< HEAD
-	return invalidate_inode_pages2_range(bdev->bd_inode->i_mapping,
-					     start >> PAGE_SHIFT,
-					     end >> PAGE_SHIFT);
-=======
 	return truncate_bdev_range(bdev, file->f_mode, start, end);
->>>>>>> f642729d
 }
 
 const struct file_operations def_blk_fops = {
