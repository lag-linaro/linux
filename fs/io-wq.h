#ifndef INTERNAL_IO_WQ_H
#define INTERNAL_IO_WQ_H

#include <linux/refcount.h>

struct io_wq;

enum {
	IO_WQ_WORK_CANCEL	= 1,
	IO_WQ_WORK_HASHED	= 2,
	IO_WQ_WORK_UNBOUND	= 4,
	IO_WQ_WORK_CONCURRENT	= 16,

	IO_WQ_HASH_SHIFT	= 24,	/* upper 8 bits are used for hash key */
};

enum io_wq_cancel {
	IO_WQ_CANCEL_OK,	/* cancelled before started */
	IO_WQ_CANCEL_RUNNING,	/* found, running, and attempted cancelled */
	IO_WQ_CANCEL_NOTFOUND,	/* work not found */
};

struct io_wq_work_node {
	struct io_wq_work_node *next;
};

struct io_wq_work_list {
	struct io_wq_work_node *first;
	struct io_wq_work_node *last;
};

static inline void wq_list_add_after(struct io_wq_work_node *node,
				     struct io_wq_work_node *pos,
				     struct io_wq_work_list *list)
{
	struct io_wq_work_node *next = pos->next;

	pos->next = node;
	node->next = next;
	if (!next)
		list->last = node;
}

static inline void wq_list_add_tail(struct io_wq_work_node *node,
				    struct io_wq_work_list *list)
{
	if (!list->first) {
		list->last = node;
		WRITE_ONCE(list->first, node);
	} else {
		list->last->next = node;
		list->last = node;
	}
	node->next = NULL;
}

static inline void wq_list_cut(struct io_wq_work_list *list,
			       struct io_wq_work_node *last,
			       struct io_wq_work_node *prev)
{
	/* first in the list, if prev==NULL */
	if (!prev)
		WRITE_ONCE(list->first, last->next);
	else
		prev->next = last->next;

	if (last == list->last)
		list->last = prev;
	last->next = NULL;
}

static inline void wq_list_del(struct io_wq_work_list *list,
			       struct io_wq_work_node *node,
			       struct io_wq_work_node *prev)
{
	wq_list_cut(list, node, prev);
}

#define wq_list_for_each(pos, prv, head)			\
	for (pos = (head)->first, prv = NULL; pos; prv = pos, pos = (pos)->next)

#define wq_list_empty(list)	(READ_ONCE((list)->first) == NULL)
#define INIT_WQ_LIST(list)	do {				\
	(list)->first = NULL;					\
	(list)->last = NULL;					\
} while (0)

struct io_wq_work {
	struct io_wq_work_node list;
	const struct cred *creds;
	unsigned flags;
};

static inline struct io_wq_work *wq_next_work(struct io_wq_work *work)
{
	if (!work->list.next)
		return NULL;

	return container_of(work->list.next, struct io_wq_work, list);
}

typedef struct io_wq_work *(free_work_fn)(struct io_wq_work *);
typedef void (io_wq_work_fn)(struct io_wq_work *);

struct io_wq_hash {
	refcount_t refs;
	unsigned long map;
	struct wait_queue_head wait;
};

static inline void io_wq_put_hash(struct io_wq_hash *hash)
{
	if (refcount_dec_and_test(&hash->refs))
		kfree(hash);
}

struct io_wq_data {
	struct io_wq_hash *hash;
<<<<<<< HEAD
=======
	struct task_struct *task;
>>>>>>> 11e4b63a
	io_wq_work_fn *do_work;
	free_work_fn *free_work;
};

struct io_wq *io_wq_create(unsigned bounded, struct io_wq_data *data);
<<<<<<< HEAD
void io_wq_put(struct io_wq *wq);
=======
void io_wq_exit_start(struct io_wq *wq);
>>>>>>> 11e4b63a
void io_wq_put_and_exit(struct io_wq *wq);

void io_wq_enqueue(struct io_wq *wq, struct io_wq_work *work);
void io_wq_hash_work(struct io_wq_work *work, void *val);

static inline bool io_wq_is_hashed(struct io_wq_work *work)
{
	return work->flags & IO_WQ_WORK_HASHED;
}

typedef bool (work_cancel_fn)(struct io_wq_work *, void *);

enum io_wq_cancel io_wq_cancel_cb(struct io_wq *wq, work_cancel_fn *cancel,
					void *data, bool cancel_all);

#if defined(CONFIG_IO_WQ)
extern void io_wq_worker_sleeping(struct task_struct *);
extern void io_wq_worker_running(struct task_struct *);
#else
static inline void io_wq_worker_sleeping(struct task_struct *tsk)
{
}
static inline void io_wq_worker_running(struct task_struct *tsk)
{
}
#endif

static inline bool io_wq_current_is_worker(void)
{
	return in_task() && (current->flags & PF_IO_WORKER) &&
		current->pf_io_worker;
}
#endif<|MERGE_RESOLUTION|>--- conflicted
+++ resolved
@@ -116,20 +116,13 @@
 
 struct io_wq_data {
 	struct io_wq_hash *hash;
-<<<<<<< HEAD
-=======
 	struct task_struct *task;
->>>>>>> 11e4b63a
 	io_wq_work_fn *do_work;
 	free_work_fn *free_work;
 };
 
 struct io_wq *io_wq_create(unsigned bounded, struct io_wq_data *data);
-<<<<<<< HEAD
-void io_wq_put(struct io_wq *wq);
-=======
 void io_wq_exit_start(struct io_wq *wq);
->>>>>>> 11e4b63a
 void io_wq_put_and_exit(struct io_wq *wq);
 
 void io_wq_enqueue(struct io_wq *wq, struct io_wq_work *work);
