--- conflicted
+++ resolved
@@ -311,9 +311,6 @@
 void kgd2kfd_interrupt(struct kfd_dev *kfd, const void *ih_ring_entry);
 void kgd2kfd_set_sram_ecc_flag(struct kfd_dev *kfd);
 void kgd2kfd_smi_event_throttle(struct kfd_dev *kfd, uint32_t throttle_bitmask);
-<<<<<<< HEAD
-
-=======
 #else
 static inline int kgd2kfd_init(void)
 {
@@ -376,5 +373,4 @@
 {
 }
 #endif
->>>>>>> f642729d
 #endif /* AMDGPU_AMDKFD_H_INCLUDED */