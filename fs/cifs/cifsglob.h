--- conflicted
+++ resolved
@@ -505,11 +505,8 @@
 	loff_t (*llseek)(struct file *, struct cifs_tcon *, loff_t, int);
 	/* Check for STATUS_IO_TIMEOUT */
 	bool (*is_status_io_timeout)(char *buf);
-<<<<<<< HEAD
-=======
 	/* Check for STATUS_NETWORK_NAME_DELETED */
 	void (*is_network_name_deleted)(char *buf, struct TCP_Server_Info *srv);
->>>>>>> f642729d
 };
 
 struct smb_version_values {
