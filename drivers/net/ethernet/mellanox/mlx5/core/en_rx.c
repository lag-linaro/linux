--- conflicted
+++ resolved
@@ -1252,15 +1252,10 @@
 	mlx5e_complete_rx_cqe(rq, cqe, cqe_bcnt, skb);
 
 	if (mlx5e_cqe_regb_chain(cqe))
-<<<<<<< HEAD
-		if (!mlx5e_tc_update_skb(cqe, skb))
-			goto free_wqe;
-=======
 		if (!mlx5e_tc_update_skb(cqe, skb)) {
 			dev_kfree_skb_any(skb);
 			goto free_wqe;
 		}
->>>>>>> f642729d
 
 	napi_gro_receive(rq->cq.napi, skb);
 
@@ -1529,15 +1524,10 @@
 	mlx5e_complete_rx_cqe(rq, cqe, cqe_bcnt, skb);
 
 	if (mlx5e_cqe_regb_chain(cqe))
-<<<<<<< HEAD
-		if (!mlx5e_tc_update_skb(cqe, skb))
-			goto mpwrq_cqe_out;
-=======
 		if (!mlx5e_tc_update_skb(cqe, skb)) {
 			dev_kfree_skb_any(skb);
 			goto mpwrq_cqe_out;
 		}
->>>>>>> f642729d
 
 	napi_gro_receive(rq->cq.napi, skb);
 
