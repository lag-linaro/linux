// SPDX-License-Identifier: GPL-2.0
#include <fcntl.h>
#include <stdio.h>
#include <errno.h>
#include <stdlib.h>
#include <string.h>
#include <unistd.h>
#include <inttypes.h>

#include "dso.h"
#include "map.h"
#include "maps.h"
#include "symbol.h"
#include "symsrc.h"
#include "demangle-cxx.h"
#include "demangle-ocaml.h"
#include "demangle-java.h"
#include "demangle-rust.h"
#include "machine.h"
#include "vdso.h"
#include "debug.h"
#include "util/copyfile.h"
#include <linux/ctype.h>
#include <linux/kernel.h>
#include <linux/zalloc.h>
#include <symbol/kallsyms.h>
#include <internal/lib.h>

#ifdef HAVE_LIBBFD_SUPPORT
#define PACKAGE 'perf'
#include <bfd.h>
#endif

<<<<<<< HEAD
=======
#if defined(HAVE_LIBBFD_SUPPORT) || defined(HAVE_CPLUS_DEMANGLE_SUPPORT)
#ifndef DMGL_PARAMS
#define DMGL_PARAMS     (1 << 0)  /* Include function args */
#define DMGL_ANSI       (1 << 1)  /* Include const, volatile, etc */
#endif
#endif

>>>>>>> 64d216d8
#ifndef EM_AARCH64
#define EM_AARCH64	183  /* ARM 64 bit */
#endif

#ifndef ELF32_ST_VISIBILITY
#define ELF32_ST_VISIBILITY(o)	((o) & 0x03)
#endif

/* For ELF64 the definitions are the same.  */
#ifndef ELF64_ST_VISIBILITY
#define ELF64_ST_VISIBILITY(o)	ELF32_ST_VISIBILITY (o)
#endif

/* How to extract information held in the st_other field.  */
#ifndef GELF_ST_VISIBILITY
#define GELF_ST_VISIBILITY(val)	ELF64_ST_VISIBILITY (val)
#endif

typedef Elf64_Nhdr GElf_Nhdr;


#ifndef HAVE_ELF_GETPHDRNUM_SUPPORT
static int elf_getphdrnum(Elf *elf, size_t *dst)
{
	GElf_Ehdr gehdr;
	GElf_Ehdr *ehdr;

	ehdr = gelf_getehdr(elf, &gehdr);
	if (!ehdr)
		return -1;

	*dst = ehdr->e_phnum;

	return 0;
}
#endif

#ifndef HAVE_ELF_GETSHDRSTRNDX_SUPPORT
static int elf_getshdrstrndx(Elf *elf __maybe_unused, size_t *dst __maybe_unused)
{
	pr_err("%s: update your libelf to > 0.140, this one lacks elf_getshdrstrndx().\n", __func__);
	return -1;
}
#endif

#ifndef NT_GNU_BUILD_ID
#define NT_GNU_BUILD_ID 3
#endif

/**
 * elf_symtab__for_each_symbol - iterate thru all the symbols
 *
 * @syms: struct elf_symtab instance to iterate
 * @idx: uint32_t idx
 * @sym: GElf_Sym iterator
 */
#define elf_symtab__for_each_symbol(syms, nr_syms, idx, sym) \
	for (idx = 0, gelf_getsym(syms, idx, &sym);\
	     idx < nr_syms; \
	     idx++, gelf_getsym(syms, idx, &sym))

static inline uint8_t elf_sym__type(const GElf_Sym *sym)
{
	return GELF_ST_TYPE(sym->st_info);
}

static inline uint8_t elf_sym__visibility(const GElf_Sym *sym)
{
	return GELF_ST_VISIBILITY(sym->st_other);
}

#ifndef STT_GNU_IFUNC
#define STT_GNU_IFUNC 10
#endif

static inline int elf_sym__is_function(const GElf_Sym *sym)
{
	return (elf_sym__type(sym) == STT_FUNC ||
		elf_sym__type(sym) == STT_GNU_IFUNC) &&
	       sym->st_name != 0 &&
	       sym->st_shndx != SHN_UNDEF;
}

static inline bool elf_sym__is_object(const GElf_Sym *sym)
{
	return elf_sym__type(sym) == STT_OBJECT &&
		sym->st_name != 0 &&
		sym->st_shndx != SHN_UNDEF;
}

static inline int elf_sym__is_label(const GElf_Sym *sym)
{
	return elf_sym__type(sym) == STT_NOTYPE &&
		sym->st_name != 0 &&
		sym->st_shndx != SHN_UNDEF &&
		sym->st_shndx != SHN_ABS &&
		elf_sym__visibility(sym) != STV_HIDDEN &&
		elf_sym__visibility(sym) != STV_INTERNAL;
}

static bool elf_sym__filter(GElf_Sym *sym)
{
	return elf_sym__is_function(sym) || elf_sym__is_object(sym);
}

static inline const char *elf_sym__name(const GElf_Sym *sym,
					const Elf_Data *symstrs)
{
	return symstrs->d_buf + sym->st_name;
}

static inline const char *elf_sec__name(const GElf_Shdr *shdr,
					const Elf_Data *secstrs)
{
	return secstrs->d_buf + shdr->sh_name;
}

static inline int elf_sec__is_text(const GElf_Shdr *shdr,
					const Elf_Data *secstrs)
{
	return strstr(elf_sec__name(shdr, secstrs), "text") != NULL;
}

static inline bool elf_sec__is_data(const GElf_Shdr *shdr,
				    const Elf_Data *secstrs)
{
	return strstr(elf_sec__name(shdr, secstrs), "data") != NULL;
}

static bool elf_sec__filter(GElf_Shdr *shdr, Elf_Data *secstrs)
{
	return elf_sec__is_text(shdr, secstrs) || 
	       elf_sec__is_data(shdr, secstrs);
}

static size_t elf_addr_to_index(Elf *elf, GElf_Addr addr)
{
	Elf_Scn *sec = NULL;
	GElf_Shdr shdr;
	size_t cnt = 1;

	while ((sec = elf_nextscn(elf, sec)) != NULL) {
		gelf_getshdr(sec, &shdr);

		if ((addr >= shdr.sh_addr) &&
		    (addr < (shdr.sh_addr + shdr.sh_size)))
			return cnt;

		++cnt;
	}

	return -1;
}

Elf_Scn *elf_section_by_name(Elf *elf, GElf_Ehdr *ep,
			     GElf_Shdr *shp, const char *name, size_t *idx)
{
	Elf_Scn *sec = NULL;
	size_t cnt = 1;

	/* ELF is corrupted/truncated, avoid calling elf_strptr. */
	if (!elf_rawdata(elf_getscn(elf, ep->e_shstrndx), NULL))
		return NULL;

	while ((sec = elf_nextscn(elf, sec)) != NULL) {
		char *str;

		gelf_getshdr(sec, shp);
		str = elf_strptr(elf, ep->e_shstrndx, shp->sh_name);
		if (str && !strcmp(name, str)) {
			if (idx)
				*idx = cnt;
			return sec;
		}
		++cnt;
	}

	return NULL;
}

bool filename__has_section(const char *filename, const char *sec)
{
	int fd;
	Elf *elf;
	GElf_Ehdr ehdr;
	GElf_Shdr shdr;
	bool found = false;

	fd = open(filename, O_RDONLY);
	if (fd < 0)
		return false;

	elf = elf_begin(fd, PERF_ELF_C_READ_MMAP, NULL);
	if (elf == NULL)
		goto out;

	if (gelf_getehdr(elf, &ehdr) == NULL)
		goto elf_out;

	found = !!elf_section_by_name(elf, &ehdr, &shdr, sec, NULL);

elf_out:
	elf_end(elf);
out:
	close(fd);
	return found;
}

static int elf_read_program_header(Elf *elf, u64 vaddr, GElf_Phdr *phdr)
{
	size_t i, phdrnum;
	u64 sz;

	if (elf_getphdrnum(elf, &phdrnum))
		return -1;

	for (i = 0; i < phdrnum; i++) {
		if (gelf_getphdr(elf, i, phdr) == NULL)
			return -1;

		if (phdr->p_type != PT_LOAD)
			continue;

		sz = max(phdr->p_memsz, phdr->p_filesz);
		if (!sz)
			continue;

		if (vaddr >= phdr->p_vaddr && (vaddr < phdr->p_vaddr + sz))
			return 0;
	}

	/* Not found any valid program header */
	return -1;
}

static bool want_demangle(bool is_kernel_sym)
{
	return is_kernel_sym ? symbol_conf.demangle_kernel : symbol_conf.demangle;
}

/*
 * Demangle C++ function signature, typically replaced by demangle-cxx.cpp
 * version.
 */
__weak char *cxx_demangle_sym(const char *str __maybe_unused, bool params __maybe_unused,
			      bool modifiers __maybe_unused)
{
#ifdef HAVE_LIBBFD_SUPPORT
	int flags = (params ? DMGL_PARAMS : 0) | (modifiers ? DMGL_ANSI : 0);

	return bfd_demangle(NULL, str, flags);
#elif defined(HAVE_CPLUS_DEMANGLE_SUPPORT)
	int flags = (params ? DMGL_PARAMS : 0) | (modifiers ? DMGL_ANSI : 0);

	return cplus_demangle(str, flags);
#else
	return NULL;
#endif
}

static char *demangle_sym(struct dso *dso, int kmodule, const char *elf_name)
{
	char *demangled = NULL;

	/*
	 * We need to figure out if the object was created from C++ sources
	 * DWARF DW_compile_unit has this, but we don't always have access
	 * to it...
	 */
	if (!want_demangle(dso->kernel || kmodule))
	    return demangled;

	demangled = cxx_demangle_sym(elf_name, verbose > 0, verbose > 0);
	if (demangled == NULL) {
		demangled = ocaml_demangle_sym(elf_name);
		if (demangled == NULL) {
			demangled = java_demangle_sym(elf_name, JAVA_DEMANGLE_NORET);
		}
	}
	else if (rust_is_mangled(demangled))
		/*
		    * Input to Rust demangling is the BFD-demangled
		    * name which it Rust-demangles in place.
		    */
		rust_demangle_sym(demangled);

	return demangled;
}

struct rel_info {
	u32		nr_entries;
	u32		*sorted;
	bool		is_rela;
	Elf_Data	*reldata;
	GElf_Rela	rela;
	GElf_Rel	rel;
};

static u32 get_rel_symidx(struct rel_info *ri, u32 idx)
{
	idx = ri->sorted ? ri->sorted[idx] : idx;
	if (ri->is_rela) {
		gelf_getrela(ri->reldata, idx, &ri->rela);
		return GELF_R_SYM(ri->rela.r_info);
	}
	gelf_getrel(ri->reldata, idx, &ri->rel);
	return GELF_R_SYM(ri->rel.r_info);
}

static u64 get_rel_offset(struct rel_info *ri, u32 x)
{
	if (ri->is_rela) {
		GElf_Rela rela;

		gelf_getrela(ri->reldata, x, &rela);
		return rela.r_offset;
	} else {
		GElf_Rel rel;

		gelf_getrel(ri->reldata, x, &rel);
		return rel.r_offset;
	}
}

static int rel_cmp(const void *a, const void *b, void *r)
{
	struct rel_info *ri = r;
	u64 a_offset = get_rel_offset(ri, *(const u32 *)a);
	u64 b_offset = get_rel_offset(ri, *(const u32 *)b);

	return a_offset < b_offset ? -1 : (a_offset > b_offset ? 1 : 0);
}

static int sort_rel(struct rel_info *ri)
{
	size_t sz = sizeof(ri->sorted[0]);
	u32 i;

	ri->sorted = calloc(ri->nr_entries, sz);
	if (!ri->sorted)
		return -1;
	for (i = 0; i < ri->nr_entries; i++)
		ri->sorted[i] = i;
	qsort_r(ri->sorted, ri->nr_entries, sz, rel_cmp, ri);
	return 0;
}

/*
 * For x86_64, the GNU linker is putting IFUNC information in the relocation
 * addend.
 */
static bool addend_may_be_ifunc(GElf_Ehdr *ehdr, struct rel_info *ri)
{
	return ehdr->e_machine == EM_X86_64 && ri->is_rela &&
	       GELF_R_TYPE(ri->rela.r_info) == R_X86_64_IRELATIVE;
}

static bool get_ifunc_name(Elf *elf, struct dso *dso, GElf_Ehdr *ehdr,
			   struct rel_info *ri, char *buf, size_t buf_sz)
{
	u64 addr = ri->rela.r_addend;
	struct symbol *sym;
	GElf_Phdr phdr;

	if (!addend_may_be_ifunc(ehdr, ri))
		return false;

	if (elf_read_program_header(elf, addr, &phdr))
		return false;

	addr -= phdr.p_vaddr - phdr.p_offset;

	sym = dso__find_symbol_nocache(dso, addr);

	/* Expecting the address to be an IFUNC or IFUNC alias */
	if (!sym || sym->start != addr || (sym->type != STT_GNU_IFUNC && !sym->ifunc_alias))
		return false;

	snprintf(buf, buf_sz, "%s@plt", sym->name);

	return true;
}

static void exit_rel(struct rel_info *ri)
{
	zfree(&ri->sorted);
}

static bool get_plt_sizes(struct dso *dso, GElf_Ehdr *ehdr, GElf_Shdr *shdr_plt,
			  u64 *plt_header_size, u64 *plt_entry_size)
{
	switch (ehdr->e_machine) {
	case EM_ARM:
		*plt_header_size = 20;
		*plt_entry_size = 12;
		return true;
	case EM_AARCH64:
		*plt_header_size = 32;
		*plt_entry_size = 16;
		return true;
	case EM_SPARC:
		*plt_header_size = 48;
		*plt_entry_size = 12;
		return true;
	case EM_SPARCV9:
		*plt_header_size = 128;
		*plt_entry_size = 32;
		return true;
	case EM_386:
	case EM_X86_64:
		*plt_entry_size = shdr_plt->sh_entsize;
		/* Size is 8 or 16, if not, assume alignment indicates size */
		if (*plt_entry_size != 8 && *plt_entry_size != 16)
			*plt_entry_size = shdr_plt->sh_addralign == 8 ? 8 : 16;
		*plt_header_size = *plt_entry_size;
		break;
	default: /* FIXME: s390/alpha/mips/parisc/poperpc/sh/xtensa need to be checked */
		*plt_header_size = shdr_plt->sh_entsize;
		*plt_entry_size = shdr_plt->sh_entsize;
		break;
	}
	if (*plt_entry_size)
		return true;
	pr_debug("Missing PLT entry size for %s\n", dso->long_name);
	return false;
}

static bool machine_is_x86(GElf_Half e_machine)
{
	return e_machine == EM_386 || e_machine == EM_X86_64;
}

struct rela_dyn {
	GElf_Addr	offset;
	u32		sym_idx;
};

struct rela_dyn_info {
	struct dso	*dso;
	Elf_Data	*plt_got_data;
	u32		nr_entries;
	struct rela_dyn	*sorted;
	Elf_Data	*dynsym_data;
	Elf_Data	*dynstr_data;
	Elf_Data	*rela_dyn_data;
};

static void exit_rela_dyn(struct rela_dyn_info *di)
{
	zfree(&di->sorted);
}

static int cmp_offset(const void *a, const void *b)
{
	const struct rela_dyn *va = a;
	const struct rela_dyn *vb = b;

	return va->offset < vb->offset ? -1 : (va->offset > vb->offset ? 1 : 0);
}

static int sort_rela_dyn(struct rela_dyn_info *di)
{
	u32 i, n;

	di->sorted = calloc(di->nr_entries, sizeof(di->sorted[0]));
	if (!di->sorted)
		return -1;

	/* Get data for sorting: the offset and symbol index */
	for (i = 0, n = 0; i < di->nr_entries; i++) {
		GElf_Rela rela;
		u32 sym_idx;

		gelf_getrela(di->rela_dyn_data, i, &rela);
		sym_idx = GELF_R_SYM(rela.r_info);
		if (sym_idx) {
			di->sorted[n].sym_idx = sym_idx;
			di->sorted[n].offset = rela.r_offset;
			n += 1;
		}
	}

	/* Sort by offset */
	di->nr_entries = n;
	qsort(di->sorted, n, sizeof(di->sorted[0]), cmp_offset);

	return 0;
}

static void get_rela_dyn_info(Elf *elf, GElf_Ehdr *ehdr, struct rela_dyn_info *di, Elf_Scn *scn)
{
	GElf_Shdr rela_dyn_shdr;
	GElf_Shdr shdr;

	di->plt_got_data = elf_getdata(scn, NULL);

	scn = elf_section_by_name(elf, ehdr, &rela_dyn_shdr, ".rela.dyn", NULL);
	if (!scn || !rela_dyn_shdr.sh_link || !rela_dyn_shdr.sh_entsize)
		return;

	di->nr_entries = rela_dyn_shdr.sh_size / rela_dyn_shdr.sh_entsize;
	di->rela_dyn_data = elf_getdata(scn, NULL);

	scn = elf_getscn(elf, rela_dyn_shdr.sh_link);
	if (!scn || !gelf_getshdr(scn, &shdr) || !shdr.sh_link)
		return;

	di->dynsym_data = elf_getdata(scn, NULL);
	di->dynstr_data = elf_getdata(elf_getscn(elf, shdr.sh_link), NULL);

	if (!di->plt_got_data || !di->dynstr_data || !di->dynsym_data || !di->rela_dyn_data)
		return;

	/* Sort into offset order */
	sort_rela_dyn(di);
}

/* Get instruction displacement from a plt entry for x86_64 */
static u32 get_x86_64_plt_disp(const u8 *p)
{
	u8 endbr64[] = {0xf3, 0x0f, 0x1e, 0xfa};
	int n = 0;

	/* Skip endbr64 */
	if (!memcmp(p, endbr64, sizeof(endbr64)))
		n += sizeof(endbr64);
	/* Skip bnd prefix */
	if (p[n] == 0xf2)
		n += 1;
	/* jmp with 4-byte displacement */
	if (p[n] == 0xff && p[n + 1] == 0x25) {
		u32 disp;

		n += 2;
		/* Also add offset from start of entry to end of instruction */
		memcpy(&disp, p + n, sizeof(disp));
		return n + 4 + le32toh(disp);
	}
	return 0;
}

static bool get_plt_got_name(GElf_Shdr *shdr, size_t i,
			     struct rela_dyn_info *di,
			     char *buf, size_t buf_sz)
{
	struct rela_dyn vi, *vr;
	const char *sym_name;
	char *demangled;
	GElf_Sym sym;
	bool result;
	u32 disp;

	if (!di->sorted)
		return false;

	disp = get_x86_64_plt_disp(di->plt_got_data->d_buf + i);
	if (!disp)
		return false;

	/* Compute target offset of the .plt.got entry */
	vi.offset = shdr->sh_offset + di->plt_got_data->d_off + i + disp;

	/* Find that offset in .rela.dyn (sorted by offset) */
	vr = bsearch(&vi, di->sorted, di->nr_entries, sizeof(di->sorted[0]), cmp_offset);
	if (!vr)
		return false;

	/* Get the associated symbol */
	gelf_getsym(di->dynsym_data, vr->sym_idx, &sym);
	sym_name = elf_sym__name(&sym, di->dynstr_data);
	demangled = demangle_sym(di->dso, 0, sym_name);
	if (demangled != NULL)
		sym_name = demangled;

	snprintf(buf, buf_sz, "%s@plt", sym_name);

	result = *sym_name;

	free(demangled);

	return result;
}

static int dso__synthesize_plt_got_symbols(struct dso *dso, Elf *elf,
					   GElf_Ehdr *ehdr,
					   char *buf, size_t buf_sz)
{
	struct rela_dyn_info di = { .dso = dso };
	struct symbol *sym;
	GElf_Shdr shdr;
	Elf_Scn *scn;
	int err = -1;
	size_t i;

	scn = elf_section_by_name(elf, ehdr, &shdr, ".plt.got", NULL);
	if (!scn || !shdr.sh_entsize)
		return 0;

	if (ehdr->e_machine == EM_X86_64)
		get_rela_dyn_info(elf, ehdr, &di, scn);

	for (i = 0; i < shdr.sh_size; i += shdr.sh_entsize) {
		if (!get_plt_got_name(&shdr, i, &di, buf, buf_sz))
			snprintf(buf, buf_sz, "offset_%#" PRIx64 "@plt", (u64)shdr.sh_offset + i);
		sym = symbol__new(shdr.sh_offset + i, shdr.sh_entsize, STB_GLOBAL, STT_FUNC, buf);
		if (!sym)
			goto out;
		symbols__insert(&dso->symbols, sym);
	}
	err = 0;
out:
	exit_rela_dyn(&di);
	return err;
}

/*
 * We need to check if we have a .dynsym, so that we can handle the
 * .plt, synthesizing its symbols, that aren't on the symtabs (be it
 * .dynsym or .symtab).
 * And always look at the original dso, not at debuginfo packages, that
 * have the PLT data stripped out (shdr_rel_plt.sh_type == SHT_NOBITS).
 */
int dso__synthesize_plt_symbols(struct dso *dso, struct symsrc *ss)
{
	uint32_t idx;
	GElf_Sym sym;
	u64 plt_offset, plt_header_size, plt_entry_size;
	GElf_Shdr shdr_plt, plt_sec_shdr;
	struct symbol *f, *plt_sym;
	GElf_Shdr shdr_rel_plt, shdr_dynsym;
	Elf_Data *syms, *symstrs;
	Elf_Scn *scn_plt_rel, *scn_symstrs, *scn_dynsym;
	GElf_Ehdr ehdr;
	char sympltname[1024];
	Elf *elf;
	int nr = 0, err = -1;
	struct rel_info ri = { .is_rela = false };
	bool lazy_plt;

	elf = ss->elf;
	ehdr = ss->ehdr;

	if (!elf_section_by_name(elf, &ehdr, &shdr_plt, ".plt", NULL))
		return 0;

	/*
	 * A symbol from a previous section (e.g. .init) can have been expanded
	 * by symbols__fixup_end() to overlap .plt. Truncate it before adding
	 * a symbol for .plt header.
	 */
	f = dso__find_symbol_nocache(dso, shdr_plt.sh_offset);
	if (f && f->start < shdr_plt.sh_offset && f->end > shdr_plt.sh_offset)
		f->end = shdr_plt.sh_offset;

	if (!get_plt_sizes(dso, &ehdr, &shdr_plt, &plt_header_size, &plt_entry_size))
		return 0;

	/* Add a symbol for .plt header */
	plt_sym = symbol__new(shdr_plt.sh_offset, plt_header_size, STB_GLOBAL, STT_FUNC, ".plt");
	if (!plt_sym)
		goto out_elf_end;
	symbols__insert(&dso->symbols, plt_sym);

	/* Only x86 has .plt.got */
	if (machine_is_x86(ehdr.e_machine) &&
	    dso__synthesize_plt_got_symbols(dso, elf, &ehdr, sympltname, sizeof(sympltname)))
		goto out_elf_end;

	/* Only x86 has .plt.sec */
	if (machine_is_x86(ehdr.e_machine) &&
	    elf_section_by_name(elf, &ehdr, &plt_sec_shdr, ".plt.sec", NULL)) {
		if (!get_plt_sizes(dso, &ehdr, &plt_sec_shdr, &plt_header_size, &plt_entry_size))
			return 0;
		/* Extend .plt symbol to entire .plt */
		plt_sym->end = plt_sym->start + shdr_plt.sh_size;
		/* Use .plt.sec offset */
		plt_offset = plt_sec_shdr.sh_offset;
		lazy_plt = false;
	} else {
		plt_offset = shdr_plt.sh_offset;
		lazy_plt = true;
	}

	scn_plt_rel = elf_section_by_name(elf, &ehdr, &shdr_rel_plt,
					  ".rela.plt", NULL);
	if (scn_plt_rel == NULL) {
		scn_plt_rel = elf_section_by_name(elf, &ehdr, &shdr_rel_plt,
						  ".rel.plt", NULL);
		if (scn_plt_rel == NULL)
			return 0;
	}

	if (shdr_rel_plt.sh_type != SHT_RELA &&
	    shdr_rel_plt.sh_type != SHT_REL)
		return 0;

	if (!shdr_rel_plt.sh_link)
		return 0;

	if (shdr_rel_plt.sh_link == ss->dynsym_idx) {
		scn_dynsym = ss->dynsym;
		shdr_dynsym = ss->dynshdr;
	} else if (shdr_rel_plt.sh_link == ss->symtab_idx) {
		/*
		 * A static executable can have a .plt due to IFUNCs, in which
		 * case .symtab is used not .dynsym.
		 */
		scn_dynsym = ss->symtab;
		shdr_dynsym = ss->symshdr;
	} else {
		goto out_elf_end;
	}

	if (!scn_dynsym)
		return 0;

	/*
	 * Fetch the relocation section to find the idxes to the GOT
	 * and the symbols in the .dynsym they refer to.
	 */
	ri.reldata = elf_getdata(scn_plt_rel, NULL);
	if (!ri.reldata)
		goto out_elf_end;

	syms = elf_getdata(scn_dynsym, NULL);
	if (syms == NULL)
		goto out_elf_end;

	scn_symstrs = elf_getscn(elf, shdr_dynsym.sh_link);
	if (scn_symstrs == NULL)
		goto out_elf_end;

	symstrs = elf_getdata(scn_symstrs, NULL);
	if (symstrs == NULL)
		goto out_elf_end;

	if (symstrs->d_size == 0)
		goto out_elf_end;

	ri.nr_entries = shdr_rel_plt.sh_size / shdr_rel_plt.sh_entsize;

	ri.is_rela = shdr_rel_plt.sh_type == SHT_RELA;

	if (lazy_plt) {
		/*
		 * Assume a .plt with the same number of entries as the number
		 * of relocation entries is not lazy and does not have a header.
		 */
		if (ri.nr_entries * plt_entry_size == shdr_plt.sh_size)
			dso__delete_symbol(dso, plt_sym);
		else
			plt_offset += plt_header_size;
	}

	/*
	 * x86 doesn't insert IFUNC relocations in .plt order, so sort to get
	 * back in order.
	 */
	if (machine_is_x86(ehdr.e_machine) && sort_rel(&ri))
		goto out_elf_end;

	for (idx = 0; idx < ri.nr_entries; idx++) {
		const char *elf_name = NULL;
		char *demangled = NULL;

		gelf_getsym(syms, get_rel_symidx(&ri, idx), &sym);

		elf_name = elf_sym__name(&sym, symstrs);
		demangled = demangle_sym(dso, 0, elf_name);
		if (demangled)
			elf_name = demangled;
		if (*elf_name)
			snprintf(sympltname, sizeof(sympltname), "%s@plt", elf_name);
		else if (!get_ifunc_name(elf, dso, &ehdr, &ri, sympltname, sizeof(sympltname)))
			snprintf(sympltname, sizeof(sympltname),
				 "offset_%#" PRIx64 "@plt", plt_offset);
		free(demangled);

		f = symbol__new(plt_offset, plt_entry_size, STB_GLOBAL, STT_FUNC, sympltname);
		if (!f)
			goto out_elf_end;

		plt_offset += plt_entry_size;
		symbols__insert(&dso->symbols, f);
		++nr;
	}

	err = 0;
out_elf_end:
	exit_rel(&ri);
	if (err == 0)
		return nr;
	pr_debug("%s: problems reading %s PLT info.\n",
		 __func__, dso->long_name);
	return 0;
}

char *dso__demangle_sym(struct dso *dso, int kmodule, const char *elf_name)
{
	return demangle_sym(dso, kmodule, elf_name);
}

/*
 * Align offset to 4 bytes as needed for note name and descriptor data.
 */
#define NOTE_ALIGN(n) (((n) + 3) & -4U)

static int elf_read_build_id(Elf *elf, void *bf, size_t size)
{
	int err = -1;
	GElf_Ehdr ehdr;
	GElf_Shdr shdr;
	Elf_Data *data;
	Elf_Scn *sec;
	Elf_Kind ek;
	void *ptr;

	if (size < BUILD_ID_SIZE)
		goto out;

	ek = elf_kind(elf);
	if (ek != ELF_K_ELF)
		goto out;

	if (gelf_getehdr(elf, &ehdr) == NULL) {
		pr_err("%s: cannot get elf header.\n", __func__);
		goto out;
	}

	/*
	 * Check following sections for notes:
	 *   '.note.gnu.build-id'
	 *   '.notes'
	 *   '.note' (VDSO specific)
	 */
	do {
		sec = elf_section_by_name(elf, &ehdr, &shdr,
					  ".note.gnu.build-id", NULL);
		if (sec)
			break;

		sec = elf_section_by_name(elf, &ehdr, &shdr,
					  ".notes", NULL);
		if (sec)
			break;

		sec = elf_section_by_name(elf, &ehdr, &shdr,
					  ".note", NULL);
		if (sec)
			break;

		return err;

	} while (0);

	data = elf_getdata(sec, NULL);
	if (data == NULL)
		goto out;

	ptr = data->d_buf;
	while (ptr < (data->d_buf + data->d_size)) {
		GElf_Nhdr *nhdr = ptr;
		size_t namesz = NOTE_ALIGN(nhdr->n_namesz),
		       descsz = NOTE_ALIGN(nhdr->n_descsz);
		const char *name;

		ptr += sizeof(*nhdr);
		name = ptr;
		ptr += namesz;
		if (nhdr->n_type == NT_GNU_BUILD_ID &&
		    nhdr->n_namesz == sizeof("GNU")) {
			if (memcmp(name, "GNU", sizeof("GNU")) == 0) {
				size_t sz = min(size, descsz);
				memcpy(bf, ptr, sz);
				memset(bf + sz, 0, size - sz);
				err = sz;
				break;
			}
		}
		ptr += descsz;
	}

out:
	return err;
}

#ifdef HAVE_LIBBFD_BUILDID_SUPPORT

static int read_build_id(const char *filename, struct build_id *bid)
{
	size_t size = sizeof(bid->data);
	int err = -1;
	bfd *abfd;

	abfd = bfd_openr(filename, NULL);
	if (!abfd)
		return -1;

	if (!bfd_check_format(abfd, bfd_object)) {
		pr_debug2("%s: cannot read %s bfd file.\n", __func__, filename);
		goto out_close;
	}

	if (!abfd->build_id || abfd->build_id->size > size)
		goto out_close;

	memcpy(bid->data, abfd->build_id->data, abfd->build_id->size);
	memset(bid->data + abfd->build_id->size, 0, size - abfd->build_id->size);
	err = bid->size = abfd->build_id->size;

out_close:
	bfd_close(abfd);
	return err;
}

#else // HAVE_LIBBFD_BUILDID_SUPPORT

static int read_build_id(const char *filename, struct build_id *bid)
{
	size_t size = sizeof(bid->data);
	int fd, err = -1;
	Elf *elf;

	if (size < BUILD_ID_SIZE)
		goto out;

	fd = open(filename, O_RDONLY);
	if (fd < 0)
		goto out;

	elf = elf_begin(fd, PERF_ELF_C_READ_MMAP, NULL);
	if (elf == NULL) {
		pr_debug2("%s: cannot read %s ELF file.\n", __func__, filename);
		goto out_close;
	}

	err = elf_read_build_id(elf, bid->data, size);
	if (err > 0)
		bid->size = err;

	elf_end(elf);
out_close:
	close(fd);
out:
	return err;
}

#endif // HAVE_LIBBFD_BUILDID_SUPPORT

int filename__read_build_id(const char *filename, struct build_id *bid)
{
	struct kmod_path m = { .name = NULL, };
	char path[PATH_MAX];
	int err;

	if (!filename)
		return -EFAULT;

	err = kmod_path__parse(&m, filename);
	if (err)
		return -1;

	if (m.comp) {
		int error = 0, fd;

		fd = filename__decompress(filename, path, sizeof(path), m.comp, &error);
		if (fd < 0) {
			pr_debug("Failed to decompress (error %d) %s\n",
				 error, filename);
			return -1;
		}
		close(fd);
		filename = path;
	}

	err = read_build_id(filename, bid);

	if (m.comp)
		unlink(filename);
	return err;
}

int sysfs__read_build_id(const char *filename, struct build_id *bid)
{
	size_t size = sizeof(bid->data);
	int fd, err = -1;

	fd = open(filename, O_RDONLY);
	if (fd < 0)
		goto out;

	while (1) {
		char bf[BUFSIZ];
		GElf_Nhdr nhdr;
		size_t namesz, descsz;

		if (read(fd, &nhdr, sizeof(nhdr)) != sizeof(nhdr))
			break;

		namesz = NOTE_ALIGN(nhdr.n_namesz);
		descsz = NOTE_ALIGN(nhdr.n_descsz);
		if (nhdr.n_type == NT_GNU_BUILD_ID &&
		    nhdr.n_namesz == sizeof("GNU")) {
			if (read(fd, bf, namesz) != (ssize_t)namesz)
				break;
			if (memcmp(bf, "GNU", sizeof("GNU")) == 0) {
				size_t sz = min(descsz, size);
				if (read(fd, bid->data, sz) == (ssize_t)sz) {
					memset(bid->data + sz, 0, size - sz);
					bid->size = sz;
					err = 0;
					break;
				}
			} else if (read(fd, bf, descsz) != (ssize_t)descsz)
				break;
		} else {
			int n = namesz + descsz;

			if (n > (int)sizeof(bf)) {
				n = sizeof(bf);
				pr_debug("%s: truncating reading of build id in sysfs file %s: n_namesz=%u, n_descsz=%u.\n",
					 __func__, filename, nhdr.n_namesz, nhdr.n_descsz);
			}
			if (read(fd, bf, n) != n)
				break;
		}
	}
	close(fd);
out:
	return err;
}

#ifdef HAVE_LIBBFD_SUPPORT

int filename__read_debuglink(const char *filename, char *debuglink,
			     size_t size)
{
	int err = -1;
	asection *section;
	bfd *abfd;

	abfd = bfd_openr(filename, NULL);
	if (!abfd)
		return -1;

	if (!bfd_check_format(abfd, bfd_object)) {
		pr_debug2("%s: cannot read %s bfd file.\n", __func__, filename);
		goto out_close;
	}

	section = bfd_get_section_by_name(abfd, ".gnu_debuglink");
	if (!section)
		goto out_close;

	if (section->size > size)
		goto out_close;

	if (!bfd_get_section_contents(abfd, section, debuglink, 0,
				      section->size))
		goto out_close;

	err = 0;

out_close:
	bfd_close(abfd);
	return err;
}

#else

int filename__read_debuglink(const char *filename, char *debuglink,
			     size_t size)
{
	int fd, err = -1;
	Elf *elf;
	GElf_Ehdr ehdr;
	GElf_Shdr shdr;
	Elf_Data *data;
	Elf_Scn *sec;
	Elf_Kind ek;

	fd = open(filename, O_RDONLY);
	if (fd < 0)
		goto out;

	elf = elf_begin(fd, PERF_ELF_C_READ_MMAP, NULL);
	if (elf == NULL) {
		pr_debug2("%s: cannot read %s ELF file.\n", __func__, filename);
		goto out_close;
	}

	ek = elf_kind(elf);
	if (ek != ELF_K_ELF)
		goto out_elf_end;

	if (gelf_getehdr(elf, &ehdr) == NULL) {
		pr_err("%s: cannot get elf header.\n", __func__);
		goto out_elf_end;
	}

	sec = elf_section_by_name(elf, &ehdr, &shdr,
				  ".gnu_debuglink", NULL);
	if (sec == NULL)
		goto out_elf_end;

	data = elf_getdata(sec, NULL);
	if (data == NULL)
		goto out_elf_end;

	/* the start of this section is a zero-terminated string */
	strncpy(debuglink, data->d_buf, size);

	err = 0;

out_elf_end:
	elf_end(elf);
out_close:
	close(fd);
out:
	return err;
}

#endif

static int dso__swap_init(struct dso *dso, unsigned char eidata)
{
	static unsigned int const endian = 1;

	dso->needs_swap = DSO_SWAP__NO;

	switch (eidata) {
	case ELFDATA2LSB:
		/* We are big endian, DSO is little endian. */
		if (*(unsigned char const *)&endian != 1)
			dso->needs_swap = DSO_SWAP__YES;
		break;

	case ELFDATA2MSB:
		/* We are little endian, DSO is big endian. */
		if (*(unsigned char const *)&endian != 0)
			dso->needs_swap = DSO_SWAP__YES;
		break;

	default:
		pr_err("unrecognized DSO data encoding %d\n", eidata);
		return -EINVAL;
	}

	return 0;
}

bool symsrc__possibly_runtime(struct symsrc *ss)
{
	return ss->dynsym || ss->opdsec;
}

bool symsrc__has_symtab(struct symsrc *ss)
{
	return ss->symtab != NULL;
}

void symsrc__destroy(struct symsrc *ss)
{
	zfree(&ss->name);
	elf_end(ss->elf);
	close(ss->fd);
}

bool elf__needs_adjust_symbols(GElf_Ehdr ehdr)
{
	/*
	 * Usually vmlinux is an ELF file with type ET_EXEC for most
	 * architectures; except Arm64 kernel is linked with option
	 * '-share', so need to check type ET_DYN.
	 */
	return ehdr.e_type == ET_EXEC || ehdr.e_type == ET_REL ||
	       ehdr.e_type == ET_DYN;
}

int symsrc__init(struct symsrc *ss, struct dso *dso, const char *name,
		 enum dso_binary_type type)
{
	GElf_Ehdr ehdr;
	Elf *elf;
	int fd;

	if (dso__needs_decompress(dso)) {
		fd = dso__decompress_kmodule_fd(dso, name);
		if (fd < 0)
			return -1;

		type = dso->symtab_type;
	} else {
		fd = open(name, O_RDONLY);
		if (fd < 0) {
			dso->load_errno = errno;
			return -1;
		}
	}

	elf = elf_begin(fd, PERF_ELF_C_READ_MMAP, NULL);
	if (elf == NULL) {
		pr_debug("%s: cannot read %s ELF file.\n", __func__, name);
		dso->load_errno = DSO_LOAD_ERRNO__INVALID_ELF;
		goto out_close;
	}

	if (gelf_getehdr(elf, &ehdr) == NULL) {
		dso->load_errno = DSO_LOAD_ERRNO__INVALID_ELF;
		pr_debug("%s: cannot get elf header.\n", __func__);
		goto out_elf_end;
	}

	if (dso__swap_init(dso, ehdr.e_ident[EI_DATA])) {
		dso->load_errno = DSO_LOAD_ERRNO__INTERNAL_ERROR;
		goto out_elf_end;
	}

	/* Always reject images with a mismatched build-id: */
	if (dso->has_build_id && !symbol_conf.ignore_vmlinux_buildid) {
		u8 build_id[BUILD_ID_SIZE];
		struct build_id bid;
		int size;

		size = elf_read_build_id(elf, build_id, BUILD_ID_SIZE);
		if (size <= 0) {
			dso->load_errno = DSO_LOAD_ERRNO__CANNOT_READ_BUILDID;
			goto out_elf_end;
		}

		build_id__init(&bid, build_id, size);
		if (!dso__build_id_equal(dso, &bid)) {
			pr_debug("%s: build id mismatch for %s.\n", __func__, name);
			dso->load_errno = DSO_LOAD_ERRNO__MISMATCHING_BUILDID;
			goto out_elf_end;
		}
	}

	ss->is_64_bit = (gelf_getclass(elf) == ELFCLASS64);

	ss->symtab_idx = 0;
	ss->symtab = elf_section_by_name(elf, &ehdr, &ss->symshdr, ".symtab",
			&ss->symtab_idx);
	if (ss->symshdr.sh_type != SHT_SYMTAB)
		ss->symtab = NULL;

	ss->dynsym_idx = 0;
	ss->dynsym = elf_section_by_name(elf, &ehdr, &ss->dynshdr, ".dynsym",
			&ss->dynsym_idx);
	if (ss->dynshdr.sh_type != SHT_DYNSYM)
		ss->dynsym = NULL;

	ss->opdidx = 0;
	ss->opdsec = elf_section_by_name(elf, &ehdr, &ss->opdshdr, ".opd",
			&ss->opdidx);
	if (ss->opdshdr.sh_type != SHT_PROGBITS)
		ss->opdsec = NULL;

	if (dso->kernel == DSO_SPACE__USER)
		ss->adjust_symbols = true;
	else
		ss->adjust_symbols = elf__needs_adjust_symbols(ehdr);

	ss->name   = strdup(name);
	if (!ss->name) {
		dso->load_errno = errno;
		goto out_elf_end;
	}

	ss->elf    = elf;
	ss->fd     = fd;
	ss->ehdr   = ehdr;
	ss->type   = type;

	return 0;

out_elf_end:
	elf_end(elf);
out_close:
	close(fd);
	return -1;
}

/**
 * ref_reloc_sym_not_found - has kernel relocation symbol been found.
 * @kmap: kernel maps and relocation reference symbol
 *
 * This function returns %true if we are dealing with the kernel maps and the
 * relocation reference symbol has not yet been found.  Otherwise %false is
 * returned.
 */
static bool ref_reloc_sym_not_found(struct kmap *kmap)
{
	return kmap && kmap->ref_reloc_sym && kmap->ref_reloc_sym->name &&
	       !kmap->ref_reloc_sym->unrelocated_addr;
}

/**
 * ref_reloc - kernel relocation offset.
 * @kmap: kernel maps and relocation reference symbol
 *
 * This function returns the offset of kernel addresses as determined by using
 * the relocation reference symbol i.e. if the kernel has not been relocated
 * then the return value is zero.
 */
static u64 ref_reloc(struct kmap *kmap)
{
	if (kmap && kmap->ref_reloc_sym &&
	    kmap->ref_reloc_sym->unrelocated_addr)
		return kmap->ref_reloc_sym->addr -
		       kmap->ref_reloc_sym->unrelocated_addr;
	return 0;
}

void __weak arch__sym_update(struct symbol *s __maybe_unused,
		GElf_Sym *sym __maybe_unused) { }

static int dso__process_kernel_symbol(struct dso *dso, struct map *map,
				      GElf_Sym *sym, GElf_Shdr *shdr,
				      struct maps *kmaps, struct kmap *kmap,
				      struct dso **curr_dsop, struct map **curr_mapp,
				      const char *section_name,
				      bool adjust_kernel_syms, bool kmodule, bool *remap_kernel)
{
	struct dso *curr_dso = *curr_dsop;
	struct map *curr_map;
	char dso_name[PATH_MAX];

	/* Adjust symbol to map to file offset */
	if (adjust_kernel_syms)
		sym->st_value -= shdr->sh_addr - shdr->sh_offset;

	if (strcmp(section_name, (curr_dso->short_name + dso->short_name_len)) == 0)
		return 0;

	if (strcmp(section_name, ".text") == 0) {
		/*
		 * The initial kernel mapping is based on
		 * kallsyms and identity maps.  Overwrite it to
		 * map to the kernel dso.
		 */
		if (*remap_kernel && dso->kernel && !kmodule) {
			*remap_kernel = false;
			map__set_start(map, shdr->sh_addr + ref_reloc(kmap));
			map__set_end(map, map__start(map) + shdr->sh_size);
			map__set_pgoff(map, shdr->sh_offset);
			map__set_map_ip(map, map__dso_map_ip);
			map__set_unmap_ip(map, map__dso_unmap_ip);
			/* Ensure maps are correctly ordered */
			if (kmaps) {
				int err;

				map__get(map);
				maps__remove(kmaps, map);
				err = maps__insert(kmaps, map);
				map__put(map);
				if (err)
					return err;
			}
		}

		/*
		 * The initial module mapping is based on
		 * /proc/modules mapped to offset zero.
		 * Overwrite it to map to the module dso.
		 */
		if (*remap_kernel && kmodule) {
			*remap_kernel = false;
			map__set_pgoff(map, shdr->sh_offset);
		}

		*curr_mapp = map;
		*curr_dsop = dso;
		return 0;
	}

	if (!kmap)
		return 0;

	snprintf(dso_name, sizeof(dso_name), "%s%s", dso->short_name, section_name);

	curr_map = maps__find_by_name(kmaps, dso_name);
	if (curr_map == NULL) {
		u64 start = sym->st_value;

		if (kmodule)
			start += map__start(map) + shdr->sh_offset;

		curr_dso = dso__new(dso_name);
		if (curr_dso == NULL)
			return -1;
		curr_dso->kernel = dso->kernel;
		curr_dso->long_name = dso->long_name;
		curr_dso->long_name_len = dso->long_name_len;
		curr_map = map__new2(start, curr_dso);
		dso__put(curr_dso);
		if (curr_map == NULL)
			return -1;

		if (curr_dso->kernel)
			map__kmap(curr_map)->kmaps = kmaps;

		if (adjust_kernel_syms) {
			map__set_start(curr_map, shdr->sh_addr + ref_reloc(kmap));
			map__set_end(curr_map, map__start(curr_map) + shdr->sh_size);
			map__set_pgoff(curr_map, shdr->sh_offset);
		} else {
			map__set_map_ip(curr_map, identity__map_ip);
			map__set_unmap_ip(curr_map, identity__map_ip);
		}
		curr_dso->symtab_type = dso->symtab_type;
		if (maps__insert(kmaps, curr_map))
			return -1;
		/*
		 * Add it before we drop the reference to curr_map, i.e. while
		 * we still are sure to have a reference to this DSO via
		 * *curr_map->dso.
		 */
		dsos__add(&maps__machine(kmaps)->dsos, curr_dso);
		/* kmaps already got it */
		map__put(curr_map);
		dso__set_loaded(curr_dso);
		*curr_mapp = curr_map;
		*curr_dsop = curr_dso;
	} else
		*curr_dsop = map__dso(curr_map);

	return 0;
}

static int
dso__load_sym_internal(struct dso *dso, struct map *map, struct symsrc *syms_ss,
		       struct symsrc *runtime_ss, int kmodule, int dynsym)
{
	struct kmap *kmap = dso->kernel ? map__kmap(map) : NULL;
	struct maps *kmaps = kmap ? map__kmaps(map) : NULL;
	struct map *curr_map = map;
	struct dso *curr_dso = dso;
	Elf_Data *symstrs, *secstrs, *secstrs_run, *secstrs_sym;
	uint32_t nr_syms;
	int err = -1;
	uint32_t idx;
	GElf_Ehdr ehdr;
	GElf_Shdr shdr;
	GElf_Shdr tshdr;
	Elf_Data *syms, *opddata = NULL;
	GElf_Sym sym;
	Elf_Scn *sec, *sec_strndx;
	Elf *elf;
	int nr = 0;
	bool remap_kernel = false, adjust_kernel_syms = false;

	if (kmap && !kmaps)
		return -1;

	elf = syms_ss->elf;
	ehdr = syms_ss->ehdr;
	if (dynsym) {
		sec  = syms_ss->dynsym;
		shdr = syms_ss->dynshdr;
	} else {
		sec =  syms_ss->symtab;
		shdr = syms_ss->symshdr;
	}

	if (elf_section_by_name(runtime_ss->elf, &runtime_ss->ehdr, &tshdr,
				".text", NULL))
		dso->text_offset = tshdr.sh_addr - tshdr.sh_offset;

	if (runtime_ss->opdsec)
		opddata = elf_rawdata(runtime_ss->opdsec, NULL);

	syms = elf_getdata(sec, NULL);
	if (syms == NULL)
		goto out_elf_end;

	sec = elf_getscn(elf, shdr.sh_link);
	if (sec == NULL)
		goto out_elf_end;

	symstrs = elf_getdata(sec, NULL);
	if (symstrs == NULL)
		goto out_elf_end;

	sec_strndx = elf_getscn(runtime_ss->elf, runtime_ss->ehdr.e_shstrndx);
	if (sec_strndx == NULL)
		goto out_elf_end;

	secstrs_run = elf_getdata(sec_strndx, NULL);
	if (secstrs_run == NULL)
		goto out_elf_end;

	sec_strndx = elf_getscn(elf, ehdr.e_shstrndx);
	if (sec_strndx == NULL)
		goto out_elf_end;

	secstrs_sym = elf_getdata(sec_strndx, NULL);
	if (secstrs_sym == NULL)
		goto out_elf_end;

	nr_syms = shdr.sh_size / shdr.sh_entsize;

	memset(&sym, 0, sizeof(sym));

	/*
	 * The kernel relocation symbol is needed in advance in order to adjust
	 * kernel maps correctly.
	 */
	if (ref_reloc_sym_not_found(kmap)) {
		elf_symtab__for_each_symbol(syms, nr_syms, idx, sym) {
			const char *elf_name = elf_sym__name(&sym, symstrs);

			if (strcmp(elf_name, kmap->ref_reloc_sym->name))
				continue;
			kmap->ref_reloc_sym->unrelocated_addr = sym.st_value;
			map__set_reloc(map, kmap->ref_reloc_sym->addr - kmap->ref_reloc_sym->unrelocated_addr);
			break;
		}
	}

	/*
	 * Handle any relocation of vdso necessary because older kernels
	 * attempted to prelink vdso to its virtual address.
	 */
	if (dso__is_vdso(dso))
		map__set_reloc(map, map__start(map) - dso->text_offset);

	dso->adjust_symbols = runtime_ss->adjust_symbols || ref_reloc(kmap);
	/*
	 * Initial kernel and module mappings do not map to the dso.
	 * Flag the fixups.
	 */
	if (dso->kernel) {
		remap_kernel = true;
		adjust_kernel_syms = dso->adjust_symbols;
	}
	elf_symtab__for_each_symbol(syms, nr_syms, idx, sym) {
		struct symbol *f;
		const char *elf_name = elf_sym__name(&sym, symstrs);
		char *demangled = NULL;
		int is_label = elf_sym__is_label(&sym);
		const char *section_name;
		bool used_opd = false;

		if (!is_label && !elf_sym__filter(&sym))
			continue;

		/* Reject ARM ELF "mapping symbols": these aren't unique and
		 * don't identify functions, so will confuse the profile
		 * output: */
		if (ehdr.e_machine == EM_ARM || ehdr.e_machine == EM_AARCH64) {
			if (elf_name[0] == '$' && strchr("adtx", elf_name[1])
			    && (elf_name[2] == '\0' || elf_name[2] == '.'))
				continue;
		}

		if (runtime_ss->opdsec && sym.st_shndx == runtime_ss->opdidx) {
			u32 offset = sym.st_value - syms_ss->opdshdr.sh_addr;
			u64 *opd = opddata->d_buf + offset;
			sym.st_value = DSO__SWAP(dso, u64, *opd);
			sym.st_shndx = elf_addr_to_index(runtime_ss->elf,
					sym.st_value);
			used_opd = true;
		}

		/*
		 * When loading symbols in a data mapping, ABS symbols (which
		 * has a value of SHN_ABS in its st_shndx) failed at
		 * elf_getscn().  And it marks the loading as a failure so
		 * already loaded symbols cannot be fixed up.
		 *
		 * I'm not sure what should be done. Just ignore them for now.
		 * - Namhyung Kim
		 */
		if (sym.st_shndx == SHN_ABS)
			continue;

		sec = elf_getscn(syms_ss->elf, sym.st_shndx);
		if (!sec)
			goto out_elf_end;

		gelf_getshdr(sec, &shdr);

		/*
		 * If the attribute bit SHF_ALLOC is not set, the section
		 * doesn't occupy memory during process execution.
		 * E.g. ".gnu.warning.*" section is used by linker to generate
		 * warnings when calling deprecated functions, the symbols in
		 * the section aren't loaded to memory during process execution,
		 * so skip them.
		 */
		if (!(shdr.sh_flags & SHF_ALLOC))
			continue;

		secstrs = secstrs_sym;

		/*
		 * We have to fallback to runtime when syms' section header has
		 * NOBITS set. NOBITS results in file offset (sh_offset) not
		 * being incremented. So sh_offset used below has different
		 * values for syms (invalid) and runtime (valid).
		 */
		if (shdr.sh_type == SHT_NOBITS) {
			sec = elf_getscn(runtime_ss->elf, sym.st_shndx);
			if (!sec)
				goto out_elf_end;

			gelf_getshdr(sec, &shdr);
			secstrs = secstrs_run;
		}

		if (is_label && !elf_sec__filter(&shdr, secstrs))
			continue;

		section_name = elf_sec__name(&shdr, secstrs);

		/* On ARM, symbols for thumb functions have 1 added to
		 * the symbol address as a flag - remove it */
		if ((ehdr.e_machine == EM_ARM) &&
		    (GELF_ST_TYPE(sym.st_info) == STT_FUNC) &&
		    (sym.st_value & 1))
			--sym.st_value;

		if (dso->kernel) {
			if (dso__process_kernel_symbol(dso, map, &sym, &shdr, kmaps, kmap, &curr_dso, &curr_map,
						       section_name, adjust_kernel_syms, kmodule, &remap_kernel))
				goto out_elf_end;
		} else if ((used_opd && runtime_ss->adjust_symbols) ||
			   (!used_opd && syms_ss->adjust_symbols)) {
			GElf_Phdr phdr;

			if (elf_read_program_header(runtime_ss->elf,
						    (u64)sym.st_value, &phdr)) {
				pr_debug4("%s: failed to find program header for "
					   "symbol: %s st_value: %#" PRIx64 "\n",
					   __func__, elf_name, (u64)sym.st_value);
				pr_debug4("%s: adjusting symbol: st_value: %#" PRIx64 " "
					"sh_addr: %#" PRIx64 " sh_offset: %#" PRIx64 "\n",
					__func__, (u64)sym.st_value, (u64)shdr.sh_addr,
					(u64)shdr.sh_offset);
				/*
				 * Fail to find program header, let's rollback
				 * to use shdr.sh_addr and shdr.sh_offset to
				 * calibrate symbol's file address, though this
				 * is not necessary for normal C ELF file, we
				 * still need to handle java JIT symbols in this
				 * case.
				 */
				sym.st_value -= shdr.sh_addr - shdr.sh_offset;
			} else {
				pr_debug4("%s: adjusting symbol: st_value: %#" PRIx64 " "
					"p_vaddr: %#" PRIx64 " p_offset: %#" PRIx64 "\n",
					__func__, (u64)sym.st_value, (u64)phdr.p_vaddr,
					(u64)phdr.p_offset);
				sym.st_value -= phdr.p_vaddr - phdr.p_offset;
			}
		}

		demangled = demangle_sym(dso, kmodule, elf_name);
		if (demangled != NULL)
			elf_name = demangled;

		f = symbol__new(sym.st_value, sym.st_size,
				GELF_ST_BIND(sym.st_info),
				GELF_ST_TYPE(sym.st_info), elf_name);
		free(demangled);
		if (!f)
			goto out_elf_end;

		arch__sym_update(f, &sym);

		__symbols__insert(&curr_dso->symbols, f, dso->kernel);
		nr++;
	}

	/*
	 * For misannotated, zeroed, ASM function sizes.
	 */
	if (nr > 0) {
		symbols__fixup_end(&dso->symbols, false);
		symbols__fixup_duplicate(&dso->symbols);
		if (kmap) {
			/*
			 * We need to fixup this here too because we create new
			 * maps here, for things like vsyscall sections.
			 */
			maps__fixup_end(kmaps);
		}
	}
	err = nr;
out_elf_end:
	return err;
}

int dso__load_sym(struct dso *dso, struct map *map, struct symsrc *syms_ss,
		  struct symsrc *runtime_ss, int kmodule)
{
	int nr = 0;
	int err = -1;

	dso->symtab_type = syms_ss->type;
	dso->is_64_bit = syms_ss->is_64_bit;
	dso->rel = syms_ss->ehdr.e_type == ET_REL;

	/*
	 * Modules may already have symbols from kallsyms, but those symbols
	 * have the wrong values for the dso maps, so remove them.
	 */
	if (kmodule && syms_ss->symtab)
		symbols__delete(&dso->symbols);

	if (!syms_ss->symtab) {
		/*
		 * If the vmlinux is stripped, fail so we will fall back
		 * to using kallsyms. The vmlinux runtime symbols aren't
		 * of much use.
		 */
		if (dso->kernel)
			return err;
	} else  {
		err = dso__load_sym_internal(dso, map, syms_ss, runtime_ss,
					     kmodule, 0);
		if (err < 0)
			return err;
		nr = err;
	}

	if (syms_ss->dynsym) {
		err = dso__load_sym_internal(dso, map, syms_ss, runtime_ss,
					     kmodule, 1);
		if (err < 0)
			return err;
		err += nr;
	}

	return err;
}

static int elf_read_maps(Elf *elf, bool exe, mapfn_t mapfn, void *data)
{
	GElf_Phdr phdr;
	size_t i, phdrnum;
	int err;
	u64 sz;

	if (elf_getphdrnum(elf, &phdrnum))
		return -1;

	for (i = 0; i < phdrnum; i++) {
		if (gelf_getphdr(elf, i, &phdr) == NULL)
			return -1;
		if (phdr.p_type != PT_LOAD)
			continue;
		if (exe) {
			if (!(phdr.p_flags & PF_X))
				continue;
		} else {
			if (!(phdr.p_flags & PF_R))
				continue;
		}
		sz = min(phdr.p_memsz, phdr.p_filesz);
		if (!sz)
			continue;
		err = mapfn(phdr.p_vaddr, sz, phdr.p_offset, data);
		if (err)
			return err;
	}
	return 0;
}

int file__read_maps(int fd, bool exe, mapfn_t mapfn, void *data,
		    bool *is_64_bit)
{
	int err;
	Elf *elf;

	elf = elf_begin(fd, PERF_ELF_C_READ_MMAP, NULL);
	if (elf == NULL)
		return -1;

	if (is_64_bit)
		*is_64_bit = (gelf_getclass(elf) == ELFCLASS64);

	err = elf_read_maps(elf, exe, mapfn, data);

	elf_end(elf);
	return err;
}

enum dso_type dso__type_fd(int fd)
{
	enum dso_type dso_type = DSO__TYPE_UNKNOWN;
	GElf_Ehdr ehdr;
	Elf_Kind ek;
	Elf *elf;

	elf = elf_begin(fd, PERF_ELF_C_READ_MMAP, NULL);
	if (elf == NULL)
		goto out;

	ek = elf_kind(elf);
	if (ek != ELF_K_ELF)
		goto out_end;

	if (gelf_getclass(elf) == ELFCLASS64) {
		dso_type = DSO__TYPE_64BIT;
		goto out_end;
	}

	if (gelf_getehdr(elf, &ehdr) == NULL)
		goto out_end;

	if (ehdr.e_machine == EM_X86_64)
		dso_type = DSO__TYPE_X32BIT;
	else
		dso_type = DSO__TYPE_32BIT;
out_end:
	elf_end(elf);
out:
	return dso_type;
}

static int copy_bytes(int from, off_t from_offs, int to, off_t to_offs, u64 len)
{
	ssize_t r;
	size_t n;
	int err = -1;
	char *buf = malloc(page_size);

	if (buf == NULL)
		return -1;

	if (lseek(to, to_offs, SEEK_SET) != to_offs)
		goto out;

	if (lseek(from, from_offs, SEEK_SET) != from_offs)
		goto out;

	while (len) {
		n = page_size;
		if (len < n)
			n = len;
		/* Use read because mmap won't work on proc files */
		r = read(from, buf, n);
		if (r < 0)
			goto out;
		if (!r)
			break;
		n = r;
		r = write(to, buf, n);
		if (r < 0)
			goto out;
		if ((size_t)r != n)
			goto out;
		len -= n;
	}

	err = 0;
out:
	free(buf);
	return err;
}

struct kcore {
	int fd;
	int elfclass;
	Elf *elf;
	GElf_Ehdr ehdr;
};

static int kcore__open(struct kcore *kcore, const char *filename)
{
	GElf_Ehdr *ehdr;

	kcore->fd = open(filename, O_RDONLY);
	if (kcore->fd == -1)
		return -1;

	kcore->elf = elf_begin(kcore->fd, ELF_C_READ, NULL);
	if (!kcore->elf)
		goto out_close;

	kcore->elfclass = gelf_getclass(kcore->elf);
	if (kcore->elfclass == ELFCLASSNONE)
		goto out_end;

	ehdr = gelf_getehdr(kcore->elf, &kcore->ehdr);
	if (!ehdr)
		goto out_end;

	return 0;

out_end:
	elf_end(kcore->elf);
out_close:
	close(kcore->fd);
	return -1;
}

static int kcore__init(struct kcore *kcore, char *filename, int elfclass,
		       bool temp)
{
	kcore->elfclass = elfclass;

	if (temp)
		kcore->fd = mkstemp(filename);
	else
		kcore->fd = open(filename, O_WRONLY | O_CREAT | O_EXCL, 0400);
	if (kcore->fd == -1)
		return -1;

	kcore->elf = elf_begin(kcore->fd, ELF_C_WRITE, NULL);
	if (!kcore->elf)
		goto out_close;

	if (!gelf_newehdr(kcore->elf, elfclass))
		goto out_end;

	memset(&kcore->ehdr, 0, sizeof(GElf_Ehdr));

	return 0;

out_end:
	elf_end(kcore->elf);
out_close:
	close(kcore->fd);
	unlink(filename);
	return -1;
}

static void kcore__close(struct kcore *kcore)
{
	elf_end(kcore->elf);
	close(kcore->fd);
}

static int kcore__copy_hdr(struct kcore *from, struct kcore *to, size_t count)
{
	GElf_Ehdr *ehdr = &to->ehdr;
	GElf_Ehdr *kehdr = &from->ehdr;

	memcpy(ehdr->e_ident, kehdr->e_ident, EI_NIDENT);
	ehdr->e_type      = kehdr->e_type;
	ehdr->e_machine   = kehdr->e_machine;
	ehdr->e_version   = kehdr->e_version;
	ehdr->e_entry     = 0;
	ehdr->e_shoff     = 0;
	ehdr->e_flags     = kehdr->e_flags;
	ehdr->e_phnum     = count;
	ehdr->e_shentsize = 0;
	ehdr->e_shnum     = 0;
	ehdr->e_shstrndx  = 0;

	if (from->elfclass == ELFCLASS32) {
		ehdr->e_phoff     = sizeof(Elf32_Ehdr);
		ehdr->e_ehsize    = sizeof(Elf32_Ehdr);
		ehdr->e_phentsize = sizeof(Elf32_Phdr);
	} else {
		ehdr->e_phoff     = sizeof(Elf64_Ehdr);
		ehdr->e_ehsize    = sizeof(Elf64_Ehdr);
		ehdr->e_phentsize = sizeof(Elf64_Phdr);
	}

	if (!gelf_update_ehdr(to->elf, ehdr))
		return -1;

	if (!gelf_newphdr(to->elf, count))
		return -1;

	return 0;
}

static int kcore__add_phdr(struct kcore *kcore, int idx, off_t offset,
			   u64 addr, u64 len)
{
	GElf_Phdr phdr = {
		.p_type		= PT_LOAD,
		.p_flags	= PF_R | PF_W | PF_X,
		.p_offset	= offset,
		.p_vaddr	= addr,
		.p_paddr	= 0,
		.p_filesz	= len,
		.p_memsz	= len,
		.p_align	= page_size,
	};

	if (!gelf_update_phdr(kcore->elf, idx, &phdr))
		return -1;

	return 0;
}

static off_t kcore__write(struct kcore *kcore)
{
	return elf_update(kcore->elf, ELF_C_WRITE);
}

struct phdr_data {
	off_t offset;
	off_t rel;
	u64 addr;
	u64 len;
	struct list_head node;
	struct phdr_data *remaps;
};

struct sym_data {
	u64 addr;
	struct list_head node;
};

struct kcore_copy_info {
	u64 stext;
	u64 etext;
	u64 first_symbol;
	u64 last_symbol;
	u64 first_module;
	u64 first_module_symbol;
	u64 last_module_symbol;
	size_t phnum;
	struct list_head phdrs;
	struct list_head syms;
};

#define kcore_copy__for_each_phdr(k, p) \
	list_for_each_entry((p), &(k)->phdrs, node)

static struct phdr_data *phdr_data__new(u64 addr, u64 len, off_t offset)
{
	struct phdr_data *p = zalloc(sizeof(*p));

	if (p) {
		p->addr   = addr;
		p->len    = len;
		p->offset = offset;
	}

	return p;
}

static struct phdr_data *kcore_copy_info__addnew(struct kcore_copy_info *kci,
						 u64 addr, u64 len,
						 off_t offset)
{
	struct phdr_data *p = phdr_data__new(addr, len, offset);

	if (p)
		list_add_tail(&p->node, &kci->phdrs);

	return p;
}

static void kcore_copy__free_phdrs(struct kcore_copy_info *kci)
{
	struct phdr_data *p, *tmp;

	list_for_each_entry_safe(p, tmp, &kci->phdrs, node) {
		list_del_init(&p->node);
		free(p);
	}
}

static struct sym_data *kcore_copy__new_sym(struct kcore_copy_info *kci,
					    u64 addr)
{
	struct sym_data *s = zalloc(sizeof(*s));

	if (s) {
		s->addr = addr;
		list_add_tail(&s->node, &kci->syms);
	}

	return s;
}

static void kcore_copy__free_syms(struct kcore_copy_info *kci)
{
	struct sym_data *s, *tmp;

	list_for_each_entry_safe(s, tmp, &kci->syms, node) {
		list_del_init(&s->node);
		free(s);
	}
}

static int kcore_copy__process_kallsyms(void *arg, const char *name, char type,
					u64 start)
{
	struct kcore_copy_info *kci = arg;

	if (!kallsyms__is_function(type))
		return 0;

	if (strchr(name, '[')) {
		if (!kci->first_module_symbol || start < kci->first_module_symbol)
			kci->first_module_symbol = start;
		if (start > kci->last_module_symbol)
			kci->last_module_symbol = start;
		return 0;
	}

	if (!kci->first_symbol || start < kci->first_symbol)
		kci->first_symbol = start;

	if (!kci->last_symbol || start > kci->last_symbol)
		kci->last_symbol = start;

	if (!strcmp(name, "_stext")) {
		kci->stext = start;
		return 0;
	}

	if (!strcmp(name, "_etext")) {
		kci->etext = start;
		return 0;
	}

	if (is_entry_trampoline(name) && !kcore_copy__new_sym(kci, start))
		return -1;

	return 0;
}

static int kcore_copy__parse_kallsyms(struct kcore_copy_info *kci,
				      const char *dir)
{
	char kallsyms_filename[PATH_MAX];

	scnprintf(kallsyms_filename, PATH_MAX, "%s/kallsyms", dir);

	if (symbol__restricted_filename(kallsyms_filename, "/proc/kallsyms"))
		return -1;

	if (kallsyms__parse(kallsyms_filename, kci,
			    kcore_copy__process_kallsyms) < 0)
		return -1;

	return 0;
}

static int kcore_copy__process_modules(void *arg,
				       const char *name __maybe_unused,
				       u64 start, u64 size __maybe_unused)
{
	struct kcore_copy_info *kci = arg;

	if (!kci->first_module || start < kci->first_module)
		kci->first_module = start;

	return 0;
}

static int kcore_copy__parse_modules(struct kcore_copy_info *kci,
				     const char *dir)
{
	char modules_filename[PATH_MAX];

	scnprintf(modules_filename, PATH_MAX, "%s/modules", dir);

	if (symbol__restricted_filename(modules_filename, "/proc/modules"))
		return -1;

	if (modules__parse(modules_filename, kci,
			   kcore_copy__process_modules) < 0)
		return -1;

	return 0;
}

static int kcore_copy__map(struct kcore_copy_info *kci, u64 start, u64 end,
			   u64 pgoff, u64 s, u64 e)
{
	u64 len, offset;

	if (s < start || s >= end)
		return 0;

	offset = (s - start) + pgoff;
	len = e < end ? e - s : end - s;

	return kcore_copy_info__addnew(kci, s, len, offset) ? 0 : -1;
}

static int kcore_copy__read_map(u64 start, u64 len, u64 pgoff, void *data)
{
	struct kcore_copy_info *kci = data;
	u64 end = start + len;
	struct sym_data *sdat;

	if (kcore_copy__map(kci, start, end, pgoff, kci->stext, kci->etext))
		return -1;

	if (kcore_copy__map(kci, start, end, pgoff, kci->first_module,
			    kci->last_module_symbol))
		return -1;

	list_for_each_entry(sdat, &kci->syms, node) {
		u64 s = round_down(sdat->addr, page_size);

		if (kcore_copy__map(kci, start, end, pgoff, s, s + len))
			return -1;
	}

	return 0;
}

static int kcore_copy__read_maps(struct kcore_copy_info *kci, Elf *elf)
{
	if (elf_read_maps(elf, true, kcore_copy__read_map, kci) < 0)
		return -1;

	return 0;
}

static void kcore_copy__find_remaps(struct kcore_copy_info *kci)
{
	struct phdr_data *p, *k = NULL;
	u64 kend;

	if (!kci->stext)
		return;

	/* Find phdr that corresponds to the kernel map (contains stext) */
	kcore_copy__for_each_phdr(kci, p) {
		u64 pend = p->addr + p->len - 1;

		if (p->addr <= kci->stext && pend >= kci->stext) {
			k = p;
			break;
		}
	}

	if (!k)
		return;

	kend = k->offset + k->len;

	/* Find phdrs that remap the kernel */
	kcore_copy__for_each_phdr(kci, p) {
		u64 pend = p->offset + p->len;

		if (p == k)
			continue;

		if (p->offset >= k->offset && pend <= kend)
			p->remaps = k;
	}
}

static void kcore_copy__layout(struct kcore_copy_info *kci)
{
	struct phdr_data *p;
	off_t rel = 0;

	kcore_copy__find_remaps(kci);

	kcore_copy__for_each_phdr(kci, p) {
		if (!p->remaps) {
			p->rel = rel;
			rel += p->len;
		}
		kci->phnum += 1;
	}

	kcore_copy__for_each_phdr(kci, p) {
		struct phdr_data *k = p->remaps;

		if (k)
			p->rel = p->offset - k->offset + k->rel;
	}
}

static int kcore_copy__calc_maps(struct kcore_copy_info *kci, const char *dir,
				 Elf *elf)
{
	if (kcore_copy__parse_kallsyms(kci, dir))
		return -1;

	if (kcore_copy__parse_modules(kci, dir))
		return -1;

	if (kci->stext)
		kci->stext = round_down(kci->stext, page_size);
	else
		kci->stext = round_down(kci->first_symbol, page_size);

	if (kci->etext) {
		kci->etext = round_up(kci->etext, page_size);
	} else if (kci->last_symbol) {
		kci->etext = round_up(kci->last_symbol, page_size);
		kci->etext += page_size;
	}

	if (kci->first_module_symbol &&
	    (!kci->first_module || kci->first_module_symbol < kci->first_module))
		kci->first_module = kci->first_module_symbol;

	kci->first_module = round_down(kci->first_module, page_size);

	if (kci->last_module_symbol) {
		kci->last_module_symbol = round_up(kci->last_module_symbol,
						   page_size);
		kci->last_module_symbol += page_size;
	}

	if (!kci->stext || !kci->etext)
		return -1;

	if (kci->first_module && !kci->last_module_symbol)
		return -1;

	if (kcore_copy__read_maps(kci, elf))
		return -1;

	kcore_copy__layout(kci);

	return 0;
}

static int kcore_copy__copy_file(const char *from_dir, const char *to_dir,
				 const char *name)
{
	char from_filename[PATH_MAX];
	char to_filename[PATH_MAX];

	scnprintf(from_filename, PATH_MAX, "%s/%s", from_dir, name);
	scnprintf(to_filename, PATH_MAX, "%s/%s", to_dir, name);

	return copyfile_mode(from_filename, to_filename, 0400);
}

static int kcore_copy__unlink(const char *dir, const char *name)
{
	char filename[PATH_MAX];

	scnprintf(filename, PATH_MAX, "%s/%s", dir, name);

	return unlink(filename);
}

static int kcore_copy__compare_fds(int from, int to)
{
	char *buf_from;
	char *buf_to;
	ssize_t ret;
	size_t len;
	int err = -1;

	buf_from = malloc(page_size);
	buf_to = malloc(page_size);
	if (!buf_from || !buf_to)
		goto out;

	while (1) {
		/* Use read because mmap won't work on proc files */
		ret = read(from, buf_from, page_size);
		if (ret < 0)
			goto out;

		if (!ret)
			break;

		len = ret;

		if (readn(to, buf_to, len) != (int)len)
			goto out;

		if (memcmp(buf_from, buf_to, len))
			goto out;
	}

	err = 0;
out:
	free(buf_to);
	free(buf_from);
	return err;
}

static int kcore_copy__compare_files(const char *from_filename,
				     const char *to_filename)
{
	int from, to, err = -1;

	from = open(from_filename, O_RDONLY);
	if (from < 0)
		return -1;

	to = open(to_filename, O_RDONLY);
	if (to < 0)
		goto out_close_from;

	err = kcore_copy__compare_fds(from, to);

	close(to);
out_close_from:
	close(from);
	return err;
}

static int kcore_copy__compare_file(const char *from_dir, const char *to_dir,
				    const char *name)
{
	char from_filename[PATH_MAX];
	char to_filename[PATH_MAX];

	scnprintf(from_filename, PATH_MAX, "%s/%s", from_dir, name);
	scnprintf(to_filename, PATH_MAX, "%s/%s", to_dir, name);

	return kcore_copy__compare_files(from_filename, to_filename);
}

/**
 * kcore_copy - copy kallsyms, modules and kcore from one directory to another.
 * @from_dir: from directory
 * @to_dir: to directory
 *
 * This function copies kallsyms, modules and kcore files from one directory to
 * another.  kallsyms and modules are copied entirely.  Only code segments are
 * copied from kcore.  It is assumed that two segments suffice: one for the
 * kernel proper and one for all the modules.  The code segments are determined
 * from kallsyms and modules files.  The kernel map starts at _stext or the
 * lowest function symbol, and ends at _etext or the highest function symbol.
 * The module map starts at the lowest module address and ends at the highest
 * module symbol.  Start addresses are rounded down to the nearest page.  End
 * addresses are rounded up to the nearest page.  An extra page is added to the
 * highest kernel symbol and highest module symbol to, hopefully, encompass that
 * symbol too.  Because it contains only code sections, the resulting kcore is
 * unusual.  One significant peculiarity is that the mapping (start -> pgoff)
 * is not the same for the kernel map and the modules map.  That happens because
 * the data is copied adjacently whereas the original kcore has gaps.  Finally,
 * kallsyms file is compared with its copy to check that modules have not been
 * loaded or unloaded while the copies were taking place.
 *
 * Return: %0 on success, %-1 on failure.
 */
int kcore_copy(const char *from_dir, const char *to_dir)
{
	struct kcore kcore;
	struct kcore extract;
	int idx = 0, err = -1;
	off_t offset, sz;
	struct kcore_copy_info kci = { .stext = 0, };
	char kcore_filename[PATH_MAX];
	char extract_filename[PATH_MAX];
	struct phdr_data *p;

	INIT_LIST_HEAD(&kci.phdrs);
	INIT_LIST_HEAD(&kci.syms);

	if (kcore_copy__copy_file(from_dir, to_dir, "kallsyms"))
		return -1;

	if (kcore_copy__copy_file(from_dir, to_dir, "modules"))
		goto out_unlink_kallsyms;

	scnprintf(kcore_filename, PATH_MAX, "%s/kcore", from_dir);
	scnprintf(extract_filename, PATH_MAX, "%s/kcore", to_dir);

	if (kcore__open(&kcore, kcore_filename))
		goto out_unlink_modules;

	if (kcore_copy__calc_maps(&kci, from_dir, kcore.elf))
		goto out_kcore_close;

	if (kcore__init(&extract, extract_filename, kcore.elfclass, false))
		goto out_kcore_close;

	if (kcore__copy_hdr(&kcore, &extract, kci.phnum))
		goto out_extract_close;

	offset = gelf_fsize(extract.elf, ELF_T_EHDR, 1, EV_CURRENT) +
		 gelf_fsize(extract.elf, ELF_T_PHDR, kci.phnum, EV_CURRENT);
	offset = round_up(offset, page_size);

	kcore_copy__for_each_phdr(&kci, p) {
		off_t offs = p->rel + offset;

		if (kcore__add_phdr(&extract, idx++, offs, p->addr, p->len))
			goto out_extract_close;
	}

	sz = kcore__write(&extract);
	if (sz < 0 || sz > offset)
		goto out_extract_close;

	kcore_copy__for_each_phdr(&kci, p) {
		off_t offs = p->rel + offset;

		if (p->remaps)
			continue;
		if (copy_bytes(kcore.fd, p->offset, extract.fd, offs, p->len))
			goto out_extract_close;
	}

	if (kcore_copy__compare_file(from_dir, to_dir, "kallsyms"))
		goto out_extract_close;

	err = 0;

out_extract_close:
	kcore__close(&extract);
	if (err)
		unlink(extract_filename);
out_kcore_close:
	kcore__close(&kcore);
out_unlink_modules:
	if (err)
		kcore_copy__unlink(to_dir, "modules");
out_unlink_kallsyms:
	if (err)
		kcore_copy__unlink(to_dir, "kallsyms");

	kcore_copy__free_phdrs(&kci);
	kcore_copy__free_syms(&kci);

	return err;
}

int kcore_extract__create(struct kcore_extract *kce)
{
	struct kcore kcore;
	struct kcore extract;
	size_t count = 1;
	int idx = 0, err = -1;
	off_t offset = page_size, sz;

	if (kcore__open(&kcore, kce->kcore_filename))
		return -1;

	strcpy(kce->extract_filename, PERF_KCORE_EXTRACT);
	if (kcore__init(&extract, kce->extract_filename, kcore.elfclass, true))
		goto out_kcore_close;

	if (kcore__copy_hdr(&kcore, &extract, count))
		goto out_extract_close;

	if (kcore__add_phdr(&extract, idx, offset, kce->addr, kce->len))
		goto out_extract_close;

	sz = kcore__write(&extract);
	if (sz < 0 || sz > offset)
		goto out_extract_close;

	if (copy_bytes(kcore.fd, kce->offs, extract.fd, offset, kce->len))
		goto out_extract_close;

	err = 0;

out_extract_close:
	kcore__close(&extract);
	if (err)
		unlink(kce->extract_filename);
out_kcore_close:
	kcore__close(&kcore);

	return err;
}

void kcore_extract__delete(struct kcore_extract *kce)
{
	unlink(kce->extract_filename);
}

#ifdef HAVE_GELF_GETNOTE_SUPPORT

static void sdt_adjust_loc(struct sdt_note *tmp, GElf_Addr base_off)
{
	if (!base_off)
		return;

	if (tmp->bit32)
		tmp->addr.a32[SDT_NOTE_IDX_LOC] =
			tmp->addr.a32[SDT_NOTE_IDX_LOC] + base_off -
			tmp->addr.a32[SDT_NOTE_IDX_BASE];
	else
		tmp->addr.a64[SDT_NOTE_IDX_LOC] =
			tmp->addr.a64[SDT_NOTE_IDX_LOC] + base_off -
			tmp->addr.a64[SDT_NOTE_IDX_BASE];
}

static void sdt_adjust_refctr(struct sdt_note *tmp, GElf_Addr base_addr,
			      GElf_Addr base_off)
{
	if (!base_off)
		return;

	if (tmp->bit32 && tmp->addr.a32[SDT_NOTE_IDX_REFCTR])
		tmp->addr.a32[SDT_NOTE_IDX_REFCTR] -= (base_addr - base_off);
	else if (tmp->addr.a64[SDT_NOTE_IDX_REFCTR])
		tmp->addr.a64[SDT_NOTE_IDX_REFCTR] -= (base_addr - base_off);
}

/**
 * populate_sdt_note : Parse raw data and identify SDT note
 * @elf: elf of the opened file
 * @data: raw data of a section with description offset applied
 * @len: note description size
 * @type: type of the note
 * @sdt_notes: List to add the SDT note
 *
 * Responsible for parsing the @data in section .note.stapsdt in @elf and
 * if its an SDT note, it appends to @sdt_notes list.
 */
static int populate_sdt_note(Elf **elf, const char *data, size_t len,
			     struct list_head *sdt_notes)
{
	const char *provider, *name, *args;
	struct sdt_note *tmp = NULL;
	GElf_Ehdr ehdr;
	GElf_Shdr shdr;
	int ret = -EINVAL;

	union {
		Elf64_Addr a64[NR_ADDR];
		Elf32_Addr a32[NR_ADDR];
	} buf;

	Elf_Data dst = {
		.d_buf = &buf, .d_type = ELF_T_ADDR, .d_version = EV_CURRENT,
		.d_size = gelf_fsize((*elf), ELF_T_ADDR, NR_ADDR, EV_CURRENT),
		.d_off = 0, .d_align = 0
	};
	Elf_Data src = {
		.d_buf = (void *) data, .d_type = ELF_T_ADDR,
		.d_version = EV_CURRENT, .d_size = dst.d_size, .d_off = 0,
		.d_align = 0
	};

	tmp = (struct sdt_note *)calloc(1, sizeof(struct sdt_note));
	if (!tmp) {
		ret = -ENOMEM;
		goto out_err;
	}

	INIT_LIST_HEAD(&tmp->note_list);

	if (len < dst.d_size + 3)
		goto out_free_note;

	/* Translation from file representation to memory representation */
	if (gelf_xlatetom(*elf, &dst, &src,
			  elf_getident(*elf, NULL)[EI_DATA]) == NULL) {
		pr_err("gelf_xlatetom : %s\n", elf_errmsg(-1));
		goto out_free_note;
	}

	/* Populate the fields of sdt_note */
	provider = data + dst.d_size;

	name = (const char *)memchr(provider, '\0', data + len - provider);
	if (name++ == NULL)
		goto out_free_note;

	tmp->provider = strdup(provider);
	if (!tmp->provider) {
		ret = -ENOMEM;
		goto out_free_note;
	}
	tmp->name = strdup(name);
	if (!tmp->name) {
		ret = -ENOMEM;
		goto out_free_prov;
	}

	args = memchr(name, '\0', data + len - name);

	/*
	 * There is no argument if:
	 * - We reached the end of the note;
	 * - There is not enough room to hold a potential string;
	 * - The argument string is empty or just contains ':'.
	 */
	if (args == NULL || data + len - args < 2 ||
		args[1] == ':' || args[1] == '\0')
		tmp->args = NULL;
	else {
		tmp->args = strdup(++args);
		if (!tmp->args) {
			ret = -ENOMEM;
			goto out_free_name;
		}
	}

	if (gelf_getclass(*elf) == ELFCLASS32) {
		memcpy(&tmp->addr, &buf, 3 * sizeof(Elf32_Addr));
		tmp->bit32 = true;
	} else {
		memcpy(&tmp->addr, &buf, 3 * sizeof(Elf64_Addr));
		tmp->bit32 = false;
	}

	if (!gelf_getehdr(*elf, &ehdr)) {
		pr_debug("%s : cannot get elf header.\n", __func__);
		ret = -EBADF;
		goto out_free_args;
	}

	/* Adjust the prelink effect :
	 * Find out the .stapsdt.base section.
	 * This scn will help us to handle prelinking (if present).
	 * Compare the retrieved file offset of the base section with the
	 * base address in the description of the SDT note. If its different,
	 * then accordingly, adjust the note location.
	 */
	if (elf_section_by_name(*elf, &ehdr, &shdr, SDT_BASE_SCN, NULL))
		sdt_adjust_loc(tmp, shdr.sh_offset);

	/* Adjust reference counter offset */
	if (elf_section_by_name(*elf, &ehdr, &shdr, SDT_PROBES_SCN, NULL))
		sdt_adjust_refctr(tmp, shdr.sh_addr, shdr.sh_offset);

	list_add_tail(&tmp->note_list, sdt_notes);
	return 0;

out_free_args:
	zfree(&tmp->args);
out_free_name:
	zfree(&tmp->name);
out_free_prov:
	zfree(&tmp->provider);
out_free_note:
	free(tmp);
out_err:
	return ret;
}

/**
 * construct_sdt_notes_list : constructs a list of SDT notes
 * @elf : elf to look into
 * @sdt_notes : empty list_head
 *
 * Scans the sections in 'elf' for the section
 * .note.stapsdt. It, then calls populate_sdt_note to find
 * out the SDT events and populates the 'sdt_notes'.
 */
static int construct_sdt_notes_list(Elf *elf, struct list_head *sdt_notes)
{
	GElf_Ehdr ehdr;
	Elf_Scn *scn = NULL;
	Elf_Data *data;
	GElf_Shdr shdr;
	size_t shstrndx, next;
	GElf_Nhdr nhdr;
	size_t name_off, desc_off, offset;
	int ret = 0;

	if (gelf_getehdr(elf, &ehdr) == NULL) {
		ret = -EBADF;
		goto out_ret;
	}
	if (elf_getshdrstrndx(elf, &shstrndx) != 0) {
		ret = -EBADF;
		goto out_ret;
	}

	/* Look for the required section */
	scn = elf_section_by_name(elf, &ehdr, &shdr, SDT_NOTE_SCN, NULL);
	if (!scn) {
		ret = -ENOENT;
		goto out_ret;
	}

	if ((shdr.sh_type != SHT_NOTE) || (shdr.sh_flags & SHF_ALLOC)) {
		ret = -ENOENT;
		goto out_ret;
	}

	data = elf_getdata(scn, NULL);

	/* Get the SDT notes */
	for (offset = 0; (next = gelf_getnote(data, offset, &nhdr, &name_off,
					      &desc_off)) > 0; offset = next) {
		if (nhdr.n_namesz == sizeof(SDT_NOTE_NAME) &&
		    !memcmp(data->d_buf + name_off, SDT_NOTE_NAME,
			    sizeof(SDT_NOTE_NAME))) {
			/* Check the type of the note */
			if (nhdr.n_type != SDT_NOTE_TYPE)
				goto out_ret;

			ret = populate_sdt_note(&elf, ((data->d_buf) + desc_off),
						nhdr.n_descsz, sdt_notes);
			if (ret < 0)
				goto out_ret;
		}
	}
	if (list_empty(sdt_notes))
		ret = -ENOENT;

out_ret:
	return ret;
}

/**
 * get_sdt_note_list : Wrapper to construct a list of sdt notes
 * @head : empty list_head
 * @target : file to find SDT notes from
 *
 * This opens the file, initializes
 * the ELF and then calls construct_sdt_notes_list.
 */
int get_sdt_note_list(struct list_head *head, const char *target)
{
	Elf *elf;
	int fd, ret;

	fd = open(target, O_RDONLY);
	if (fd < 0)
		return -EBADF;

	elf = elf_begin(fd, PERF_ELF_C_READ_MMAP, NULL);
	if (!elf) {
		ret = -EBADF;
		goto out_close;
	}
	ret = construct_sdt_notes_list(elf, head);
	elf_end(elf);
out_close:
	close(fd);
	return ret;
}

/**
 * cleanup_sdt_note_list : free the sdt notes' list
 * @sdt_notes: sdt notes' list
 *
 * Free up the SDT notes in @sdt_notes.
 * Returns the number of SDT notes free'd.
 */
int cleanup_sdt_note_list(struct list_head *sdt_notes)
{
	struct sdt_note *tmp, *pos;
	int nr_free = 0;

	list_for_each_entry_safe(pos, tmp, sdt_notes, note_list) {
		list_del_init(&pos->note_list);
		zfree(&pos->args);
		zfree(&pos->name);
		zfree(&pos->provider);
		free(pos);
		nr_free++;
	}
	return nr_free;
}

/**
 * sdt_notes__get_count: Counts the number of sdt events
 * @start: list_head to sdt_notes list
 *
 * Returns the number of SDT notes in a list
 */
int sdt_notes__get_count(struct list_head *start)
{
	struct sdt_note *sdt_ptr;
	int count = 0;

	list_for_each_entry(sdt_ptr, start, note_list)
		count++;
	return count;
}
#endif

void symbol__elf_init(void)
{
	elf_version(EV_CURRENT);
}<|MERGE_RESOLUTION|>--- conflicted
+++ resolved
@@ -31,8 +31,6 @@
 #include <bfd.h>
 #endif
 
-<<<<<<< HEAD
-=======
 #if defined(HAVE_LIBBFD_SUPPORT) || defined(HAVE_CPLUS_DEMANGLE_SUPPORT)
 #ifndef DMGL_PARAMS
 #define DMGL_PARAMS     (1 << 0)  /* Include function args */
@@ -40,7 +38,6 @@
 #endif
 #endif
 
->>>>>>> 64d216d8
 #ifndef EM_AARCH64
 #define EM_AARCH64	183  /* ARM 64 bit */
 #endif
