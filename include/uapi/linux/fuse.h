/* SPDX-License-Identifier: ((GPL-2.0 WITH Linux-syscall-note) OR BSD-2-Clause) */
/*
    This file defines the kernel interface of FUSE
    Copyright (C) 2001-2008  Miklos Szeredi <miklos@szeredi.hu>

    This program can be distributed under the terms of the GNU GPL.
    See the file COPYING.

    This -- and only this -- header file may also be distributed under
    the terms of the BSD Licence as follows:

    Copyright (C) 2001-2007 Miklos Szeredi. All rights reserved.

    Redistribution and use in source and binary forms, with or without
    modification, are permitted provided that the following conditions
    are met:
    1. Redistributions of source code must retain the above copyright
       notice, this list of conditions and the following disclaimer.
    2. Redistributions in binary form must reproduce the above copyright
       notice, this list of conditions and the following disclaimer in the
       documentation and/or other materials provided with the distribution.

    THIS SOFTWARE IS PROVIDED BY AUTHOR AND CONTRIBUTORS ``AS IS'' AND
    ANY EXPRESS OR IMPLIED WARRANTIES, INCLUDING, BUT NOT LIMITED TO, THE
    IMPLIED WARRANTIES OF MERCHANTABILITY AND FITNESS FOR A PARTICULAR PURPOSE
    ARE DISCLAIMED.  IN NO EVENT SHALL AUTHOR OR CONTRIBUTORS BE LIABLE
    FOR ANY DIRECT, INDIRECT, INCIDENTAL, SPECIAL, EXEMPLARY, OR CONSEQUENTIAL
    DAMAGES (INCLUDING, BUT NOT LIMITED TO, PROCUREMENT OF SUBSTITUTE GOODS
    OR SERVICES; LOSS OF USE, DATA, OR PROFITS; OR BUSINESS INTERRUPTION)
    HOWEVER CAUSED AND ON ANY THEORY OF LIABILITY, WHETHER IN CONTRACT, STRICT
    LIABILITY, OR TORT (INCLUDING NEGLIGENCE OR OTHERWISE) ARISING IN ANY WAY
    OUT OF THE USE OF THIS SOFTWARE, EVEN IF ADVISED OF THE POSSIBILITY OF
    SUCH DAMAGE.
*/

/*
 * This file defines the kernel interface of FUSE
 *
 * Protocol changelog:
 *
 * 7.1:
 *  - add the following messages:
 *      FUSE_SETATTR, FUSE_SYMLINK, FUSE_MKNOD, FUSE_MKDIR, FUSE_UNLINK,
 *      FUSE_RMDIR, FUSE_RENAME, FUSE_LINK, FUSE_OPEN, FUSE_READ, FUSE_WRITE,
 *      FUSE_RELEASE, FUSE_FSYNC, FUSE_FLUSH, FUSE_SETXATTR, FUSE_GETXATTR,
 *      FUSE_LISTXATTR, FUSE_REMOVEXATTR, FUSE_OPENDIR, FUSE_READDIR,
 *      FUSE_RELEASEDIR
 *  - add padding to messages to accommodate 32-bit servers on 64-bit kernels
 *
 * 7.2:
 *  - add FOPEN_DIRECT_IO and FOPEN_KEEP_CACHE flags
 *  - add FUSE_FSYNCDIR message
 *
 * 7.3:
 *  - add FUSE_ACCESS message
 *  - add FUSE_CREATE message
 *  - add filehandle to fuse_setattr_in
 *
 * 7.4:
 *  - add frsize to fuse_kstatfs
 *  - clean up request size limit checking
 *
 * 7.5:
 *  - add flags and max_write to fuse_init_out
 *
 * 7.6:
 *  - add max_readahead to fuse_init_in and fuse_init_out
 *
 * 7.7:
 *  - add FUSE_INTERRUPT message
 *  - add POSIX file lock support
 *
 * 7.8:
 *  - add lock_owner and flags fields to fuse_release_in
 *  - add FUSE_BMAP message
 *  - add FUSE_DESTROY message
 *
 * 7.9:
 *  - new fuse_getattr_in input argument of GETATTR
 *  - add lk_flags in fuse_lk_in
 *  - add lock_owner field to fuse_setattr_in, fuse_read_in and fuse_write_in
 *  - add blksize field to fuse_attr
 *  - add file flags field to fuse_read_in and fuse_write_in
 *  - Add ATIME_NOW and MTIME_NOW flags to fuse_setattr_in
 *
 * 7.10
 *  - add nonseekable open flag
 *
 * 7.11
 *  - add IOCTL message
 *  - add unsolicited notification support
 *  - add POLL message and NOTIFY_POLL notification
 *
 * 7.12
 *  - add umask flag to input argument of create, mknod and mkdir
 *  - add notification messages for invalidation of inodes and
 *    directory entries
 *
 * 7.13
 *  - make max number of background requests and congestion threshold
 *    tunables
 *
 * 7.14
 *  - add splice support to fuse device
 *
 * 7.15
 *  - add store notify
 *  - add retrieve notify
 *
 * 7.16
 *  - add BATCH_FORGET request
 *  - FUSE_IOCTL_UNRESTRICTED shall now return with array of 'struct
 *    fuse_ioctl_iovec' instead of ambiguous 'struct iovec'
 *  - add FUSE_IOCTL_32BIT flag
 *
 * 7.17
 *  - add FUSE_FLOCK_LOCKS and FUSE_RELEASE_FLOCK_UNLOCK
 *
 * 7.18
 *  - add FUSE_IOCTL_DIR flag
 *  - add FUSE_NOTIFY_DELETE
 *
 * 7.19
 *  - add FUSE_FALLOCATE
 *
 * 7.20
 *  - add FUSE_AUTO_INVAL_DATA
 *
 * 7.21
 *  - add FUSE_READDIRPLUS
 *  - send the requested events in POLL request
 *
 * 7.22
 *  - add FUSE_ASYNC_DIO
 *
 * 7.23
 *  - add FUSE_WRITEBACK_CACHE
 *  - add time_gran to fuse_init_out
 *  - add reserved space to fuse_init_out
 *  - add FATTR_CTIME
 *  - add ctime and ctimensec to fuse_setattr_in
 *  - add FUSE_RENAME2 request
 *  - add FUSE_NO_OPEN_SUPPORT flag
 *
 *  7.24
 *  - add FUSE_LSEEK for SEEK_HOLE and SEEK_DATA support
 *
 *  7.25
 *  - add FUSE_PARALLEL_DIROPS
 *
 *  7.26
 *  - add FUSE_HANDLE_KILLPRIV
 *  - add FUSE_POSIX_ACL
 *
 *  7.27
 *  - add FUSE_ABORT_ERROR
 *
 *  7.28
 *  - add FUSE_COPY_FILE_RANGE
 *  - add FOPEN_CACHE_DIR
 *  - add FUSE_MAX_PAGES, add max_pages to init_out
 *  - add FUSE_CACHE_SYMLINKS
 *
 *  7.29
 *  - add FUSE_NO_OPENDIR_SUPPORT flag
 *
 *  7.30
 *  - add FUSE_EXPLICIT_INVAL_DATA
 *  - add FUSE_IOCTL_COMPAT_X32
 *
 *  7.31
 *  - add FUSE_WRITE_KILL_PRIV flag
 *  - add FUSE_SETUPMAPPING and FUSE_REMOVEMAPPING
 *  - add map_alignment to fuse_init_out, add FUSE_MAP_ALIGNMENT flag
 *
 *  7.32
 *  - add flags to fuse_attr, add FUSE_ATTR_SUBMOUNT, add FUSE_SUBMOUNTS
<<<<<<< HEAD
=======
 *
 *  7.33
 *  - add FUSE_HANDLE_KILLPRIV_V2, FUSE_WRITE_KILL_SUIDGID, FATTR_KILL_SUIDGID
 *  - add FUSE_OPEN_KILL_SUIDGID
>>>>>>> f642729d
 */

#ifndef _LINUX_FUSE_H
#define _LINUX_FUSE_H

#ifdef __KERNEL__
#include <linux/types.h>
#else
#include <stdint.h>
#endif

/*
 * Version negotiation:
 *
 * Both the kernel and userspace send the version they support in the
 * INIT request and reply respectively.
 *
 * If the major versions match then both shall use the smallest
 * of the two minor versions for communication.
 *
 * If the kernel supports a larger major version, then userspace shall
 * reply with the major version it supports, ignore the rest of the
 * INIT message and expect a new INIT message from the kernel with a
 * matching major version.
 *
 * If the library supports a larger major version, then it shall fall
 * back to the major protocol version sent by the kernel for
 * communication and reply with that major version (and an arbitrary
 * supported minor version).
 */

/** Version number of this interface */
#define FUSE_KERNEL_VERSION 7

/** Minor version number of this interface */
<<<<<<< HEAD
#define FUSE_KERNEL_MINOR_VERSION 32
=======
#define FUSE_KERNEL_MINOR_VERSION 33
>>>>>>> f642729d

/** The node ID of the root inode */
#define FUSE_ROOT_ID 1

/* Make sure all structures are padded to 64bit boundary, so 32bit
   userspace works under 64bit kernels */

struct fuse_attr {
	uint64_t	ino;
	uint64_t	size;
	uint64_t	blocks;
	uint64_t	atime;
	uint64_t	mtime;
	uint64_t	ctime;
	uint32_t	atimensec;
	uint32_t	mtimensec;
	uint32_t	ctimensec;
	uint32_t	mode;
	uint32_t	nlink;
	uint32_t	uid;
	uint32_t	gid;
	uint32_t	rdev;
	uint32_t	blksize;
	uint32_t	flags;
};

struct fuse_kstatfs {
	uint64_t	blocks;
	uint64_t	bfree;
	uint64_t	bavail;
	uint64_t	files;
	uint64_t	ffree;
	uint32_t	bsize;
	uint32_t	namelen;
	uint32_t	frsize;
	uint32_t	padding;
	uint32_t	spare[6];
};

struct fuse_file_lock {
	uint64_t	start;
	uint64_t	end;
	uint32_t	type;
	uint32_t	pid; /* tgid */
};

/**
 * Bitmasks for fuse_setattr_in.valid
 */
#define FATTR_MODE	(1 << 0)
#define FATTR_UID	(1 << 1)
#define FATTR_GID	(1 << 2)
#define FATTR_SIZE	(1 << 3)
#define FATTR_ATIME	(1 << 4)
#define FATTR_MTIME	(1 << 5)
#define FATTR_FH	(1 << 6)
#define FATTR_ATIME_NOW	(1 << 7)
#define FATTR_MTIME_NOW	(1 << 8)
#define FATTR_LOCKOWNER	(1 << 9)
#define FATTR_CTIME	(1 << 10)
#define FATTR_KILL_SUIDGID	(1 << 11)

/**
 * Flags returned by the OPEN request
 *
 * FOPEN_DIRECT_IO: bypass page cache for this open file
 * FOPEN_KEEP_CACHE: don't invalidate the data cache on open
 * FOPEN_NONSEEKABLE: the file is not seekable
 * FOPEN_CACHE_DIR: allow caching this directory
 * FOPEN_STREAM: the file is stream-like (no file position at all)
 */
#define FOPEN_DIRECT_IO		(1 << 0)
#define FOPEN_KEEP_CACHE	(1 << 1)
#define FOPEN_NONSEEKABLE	(1 << 2)
#define FOPEN_CACHE_DIR		(1 << 3)
#define FOPEN_STREAM		(1 << 4)

/**
 * INIT request/reply flags
 *
 * FUSE_ASYNC_READ: asynchronous read requests
 * FUSE_POSIX_LOCKS: remote locking for POSIX file locks
 * FUSE_FILE_OPS: kernel sends file handle for fstat, etc... (not yet supported)
 * FUSE_ATOMIC_O_TRUNC: handles the O_TRUNC open flag in the filesystem
 * FUSE_EXPORT_SUPPORT: filesystem handles lookups of "." and ".."
 * FUSE_BIG_WRITES: filesystem can handle write size larger than 4kB
 * FUSE_DONT_MASK: don't apply umask to file mode on create operations
 * FUSE_SPLICE_WRITE: kernel supports splice write on the device
 * FUSE_SPLICE_MOVE: kernel supports splice move on the device
 * FUSE_SPLICE_READ: kernel supports splice read on the device
 * FUSE_FLOCK_LOCKS: remote locking for BSD style file locks
 * FUSE_HAS_IOCTL_DIR: kernel supports ioctl on directories
 * FUSE_AUTO_INVAL_DATA: automatically invalidate cached pages
 * FUSE_DO_READDIRPLUS: do READDIRPLUS (READDIR+LOOKUP in one)
 * FUSE_READDIRPLUS_AUTO: adaptive readdirplus
 * FUSE_ASYNC_DIO: asynchronous direct I/O submission
 * FUSE_WRITEBACK_CACHE: use writeback cache for buffered writes
 * FUSE_NO_OPEN_SUPPORT: kernel supports zero-message opens
 * FUSE_PARALLEL_DIROPS: allow parallel lookups and readdir
 * FUSE_HANDLE_KILLPRIV: fs handles killing suid/sgid/cap on write/chown/trunc
 * FUSE_POSIX_ACL: filesystem supports posix acls
 * FUSE_ABORT_ERROR: reading the device after abort returns ECONNABORTED
 * FUSE_MAX_PAGES: init_out.max_pages contains the max number of req pages
 * FUSE_CACHE_SYMLINKS: cache READLINK responses
 * FUSE_NO_OPENDIR_SUPPORT: kernel supports zero-message opendir
 * FUSE_EXPLICIT_INVAL_DATA: only invalidate cached pages on explicit request
 * FUSE_MAP_ALIGNMENT: init_out.map_alignment contains log2(byte alignment) for
 *		       foffset and moffset fields in struct
 *		       fuse_setupmapping_out and fuse_removemapping_one.
 * FUSE_SUBMOUNTS: kernel supports auto-mounting directory submounts
<<<<<<< HEAD
=======
 * FUSE_HANDLE_KILLPRIV_V2: fs kills suid/sgid/cap on write/chown/trunc.
 *			Upon write/truncate suid/sgid is only killed if caller
 *			does not have CAP_FSETID. Additionally upon
 *			write/truncate sgid is killed only if file has group
 *			execute permission. (Same as Linux VFS behavior).
>>>>>>> f642729d
 */
#define FUSE_ASYNC_READ		(1 << 0)
#define FUSE_POSIX_LOCKS	(1 << 1)
#define FUSE_FILE_OPS		(1 << 2)
#define FUSE_ATOMIC_O_TRUNC	(1 << 3)
#define FUSE_EXPORT_SUPPORT	(1 << 4)
#define FUSE_BIG_WRITES		(1 << 5)
#define FUSE_DONT_MASK		(1 << 6)
#define FUSE_SPLICE_WRITE	(1 << 7)
#define FUSE_SPLICE_MOVE	(1 << 8)
#define FUSE_SPLICE_READ	(1 << 9)
#define FUSE_FLOCK_LOCKS	(1 << 10)
#define FUSE_HAS_IOCTL_DIR	(1 << 11)
#define FUSE_AUTO_INVAL_DATA	(1 << 12)
#define FUSE_DO_READDIRPLUS	(1 << 13)
#define FUSE_READDIRPLUS_AUTO	(1 << 14)
#define FUSE_ASYNC_DIO		(1 << 15)
#define FUSE_WRITEBACK_CACHE	(1 << 16)
#define FUSE_NO_OPEN_SUPPORT	(1 << 17)
#define FUSE_PARALLEL_DIROPS    (1 << 18)
#define FUSE_HANDLE_KILLPRIV	(1 << 19)
#define FUSE_POSIX_ACL		(1 << 20)
#define FUSE_ABORT_ERROR	(1 << 21)
#define FUSE_MAX_PAGES		(1 << 22)
#define FUSE_CACHE_SYMLINKS	(1 << 23)
#define FUSE_NO_OPENDIR_SUPPORT (1 << 24)
#define FUSE_EXPLICIT_INVAL_DATA (1 << 25)
#define FUSE_MAP_ALIGNMENT	(1 << 26)
#define FUSE_SUBMOUNTS		(1 << 27)
<<<<<<< HEAD
=======
#define FUSE_HANDLE_KILLPRIV_V2	(1 << 28)
>>>>>>> f642729d

/**
 * CUSE INIT request/reply flags
 *
 * CUSE_UNRESTRICTED_IOCTL:  use unrestricted ioctl
 */
#define CUSE_UNRESTRICTED_IOCTL	(1 << 0)

/**
 * Release flags
 */
#define FUSE_RELEASE_FLUSH	(1 << 0)
#define FUSE_RELEASE_FLOCK_UNLOCK	(1 << 1)

/**
 * Getattr flags
 */
#define FUSE_GETATTR_FH		(1 << 0)

/**
 * Lock flags
 */
#define FUSE_LK_FLOCK		(1 << 0)

/**
 * WRITE flags
 *
 * FUSE_WRITE_CACHE: delayed write from page cache, file handle is guessed
 * FUSE_WRITE_LOCKOWNER: lock_owner field is valid
 * FUSE_WRITE_KILL_SUIDGID: kill suid and sgid bits
 */
#define FUSE_WRITE_CACHE	(1 << 0)
#define FUSE_WRITE_LOCKOWNER	(1 << 1)
#define FUSE_WRITE_KILL_SUIDGID (1 << 2)

/* Obsolete alias; this flag implies killing suid/sgid only. */
#define FUSE_WRITE_KILL_PRIV	FUSE_WRITE_KILL_SUIDGID

/**
 * Read flags
 */
#define FUSE_READ_LOCKOWNER	(1 << 1)

/**
 * Ioctl flags
 *
 * FUSE_IOCTL_COMPAT: 32bit compat ioctl on 64bit machine
 * FUSE_IOCTL_UNRESTRICTED: not restricted to well-formed ioctls, retry allowed
 * FUSE_IOCTL_RETRY: retry with new iovecs
 * FUSE_IOCTL_32BIT: 32bit ioctl
 * FUSE_IOCTL_DIR: is a directory
 * FUSE_IOCTL_COMPAT_X32: x32 compat ioctl on 64bit machine (64bit time_t)
 *
 * FUSE_IOCTL_MAX_IOV: maximum of in_iovecs + out_iovecs
 */
#define FUSE_IOCTL_COMPAT	(1 << 0)
#define FUSE_IOCTL_UNRESTRICTED	(1 << 1)
#define FUSE_IOCTL_RETRY	(1 << 2)
#define FUSE_IOCTL_32BIT	(1 << 3)
#define FUSE_IOCTL_DIR		(1 << 4)
#define FUSE_IOCTL_COMPAT_X32	(1 << 5)

#define FUSE_IOCTL_MAX_IOV	256

/**
 * Poll flags
 *
 * FUSE_POLL_SCHEDULE_NOTIFY: request poll notify
 */
#define FUSE_POLL_SCHEDULE_NOTIFY (1 << 0)

/**
 * Fsync flags
 *
 * FUSE_FSYNC_FDATASYNC: Sync data only, not metadata
 */
#define FUSE_FSYNC_FDATASYNC	(1 << 0)

/**
 * fuse_attr flags
 *
 * FUSE_ATTR_SUBMOUNT: Object is a submount root
 */
#define FUSE_ATTR_SUBMOUNT      (1 << 0)

<<<<<<< HEAD
=======
/**
 * Open flags
 * FUSE_OPEN_KILL_SUIDGID: Kill suid and sgid if executable
 */
#define FUSE_OPEN_KILL_SUIDGID	(1 << 0)

>>>>>>> f642729d
enum fuse_opcode {
	FUSE_LOOKUP		= 1,
	FUSE_FORGET		= 2,  /* no reply */
	FUSE_GETATTR		= 3,
	FUSE_SETATTR		= 4,
	FUSE_READLINK		= 5,
	FUSE_SYMLINK		= 6,
	FUSE_MKNOD		= 8,
	FUSE_MKDIR		= 9,
	FUSE_UNLINK		= 10,
	FUSE_RMDIR		= 11,
	FUSE_RENAME		= 12,
	FUSE_LINK		= 13,
	FUSE_OPEN		= 14,
	FUSE_READ		= 15,
	FUSE_WRITE		= 16,
	FUSE_STATFS		= 17,
	FUSE_RELEASE		= 18,
	FUSE_FSYNC		= 20,
	FUSE_SETXATTR		= 21,
	FUSE_GETXATTR		= 22,
	FUSE_LISTXATTR		= 23,
	FUSE_REMOVEXATTR	= 24,
	FUSE_FLUSH		= 25,
	FUSE_INIT		= 26,
	FUSE_OPENDIR		= 27,
	FUSE_READDIR		= 28,
	FUSE_RELEASEDIR		= 29,
	FUSE_FSYNCDIR		= 30,
	FUSE_GETLK		= 31,
	FUSE_SETLK		= 32,
	FUSE_SETLKW		= 33,
	FUSE_ACCESS		= 34,
	FUSE_CREATE		= 35,
	FUSE_INTERRUPT		= 36,
	FUSE_BMAP		= 37,
	FUSE_DESTROY		= 38,
	FUSE_IOCTL		= 39,
	FUSE_POLL		= 40,
	FUSE_NOTIFY_REPLY	= 41,
	FUSE_BATCH_FORGET	= 42,
	FUSE_FALLOCATE		= 43,
	FUSE_READDIRPLUS	= 44,
	FUSE_RENAME2		= 45,
	FUSE_LSEEK		= 46,
	FUSE_COPY_FILE_RANGE	= 47,
	FUSE_SETUPMAPPING	= 48,
	FUSE_REMOVEMAPPING	= 49,

	/* CUSE specific operations */
	CUSE_INIT		= 4096,

	/* Reserved opcodes: helpful to detect structure endian-ness */
	CUSE_INIT_BSWAP_RESERVED	= 1048576,	/* CUSE_INIT << 8 */
	FUSE_INIT_BSWAP_RESERVED	= 436207616,	/* FUSE_INIT << 24 */
};

enum fuse_notify_code {
	FUSE_NOTIFY_POLL   = 1,
	FUSE_NOTIFY_INVAL_INODE = 2,
	FUSE_NOTIFY_INVAL_ENTRY = 3,
	FUSE_NOTIFY_STORE = 4,
	FUSE_NOTIFY_RETRIEVE = 5,
	FUSE_NOTIFY_DELETE = 6,
	FUSE_NOTIFY_CODE_MAX,
};

/* The read buffer is required to be at least 8k, but may be much larger */
#define FUSE_MIN_READ_BUFFER 8192

#define FUSE_COMPAT_ENTRY_OUT_SIZE 120

struct fuse_entry_out {
	uint64_t	nodeid;		/* Inode ID */
	uint64_t	generation;	/* Inode generation: nodeid:gen must
					   be unique for the fs's lifetime */
	uint64_t	entry_valid;	/* Cache timeout for the name */
	uint64_t	attr_valid;	/* Cache timeout for the attributes */
	uint32_t	entry_valid_nsec;
	uint32_t	attr_valid_nsec;
	struct fuse_attr attr;
};

struct fuse_forget_in {
	uint64_t	nlookup;
};

struct fuse_forget_one {
	uint64_t	nodeid;
	uint64_t	nlookup;
};

struct fuse_batch_forget_in {
	uint32_t	count;
	uint32_t	dummy;
};

struct fuse_getattr_in {
	uint32_t	getattr_flags;
	uint32_t	dummy;
	uint64_t	fh;
};

#define FUSE_COMPAT_ATTR_OUT_SIZE 96

struct fuse_attr_out {
	uint64_t	attr_valid;	/* Cache timeout for the attributes */
	uint32_t	attr_valid_nsec;
	uint32_t	dummy;
	struct fuse_attr attr;
};

#define FUSE_COMPAT_MKNOD_IN_SIZE 8

struct fuse_mknod_in {
	uint32_t	mode;
	uint32_t	rdev;
	uint32_t	umask;
	uint32_t	padding;
};

struct fuse_mkdir_in {
	uint32_t	mode;
	uint32_t	umask;
};

struct fuse_rename_in {
	uint64_t	newdir;
};

struct fuse_rename2_in {
	uint64_t	newdir;
	uint32_t	flags;
	uint32_t	padding;
};

struct fuse_link_in {
	uint64_t	oldnodeid;
};

struct fuse_setattr_in {
	uint32_t	valid;
	uint32_t	padding;
	uint64_t	fh;
	uint64_t	size;
	uint64_t	lock_owner;
	uint64_t	atime;
	uint64_t	mtime;
	uint64_t	ctime;
	uint32_t	atimensec;
	uint32_t	mtimensec;
	uint32_t	ctimensec;
	uint32_t	mode;
	uint32_t	unused4;
	uint32_t	uid;
	uint32_t	gid;
	uint32_t	unused5;
};

struct fuse_open_in {
	uint32_t	flags;
	uint32_t	open_flags;	/* FUSE_OPEN_... */
};

struct fuse_create_in {
	uint32_t	flags;
	uint32_t	mode;
	uint32_t	umask;
	uint32_t	open_flags;	/* FUSE_OPEN_... */
};

struct fuse_open_out {
	uint64_t	fh;
	uint32_t	open_flags;
	uint32_t	padding;
};

struct fuse_release_in {
	uint64_t	fh;
	uint32_t	flags;
	uint32_t	release_flags;
	uint64_t	lock_owner;
};

struct fuse_flush_in {
	uint64_t	fh;
	uint32_t	unused;
	uint32_t	padding;
	uint64_t	lock_owner;
};

struct fuse_read_in {
	uint64_t	fh;
	uint64_t	offset;
	uint32_t	size;
	uint32_t	read_flags;
	uint64_t	lock_owner;
	uint32_t	flags;
	uint32_t	padding;
};

#define FUSE_COMPAT_WRITE_IN_SIZE 24

struct fuse_write_in {
	uint64_t	fh;
	uint64_t	offset;
	uint32_t	size;
	uint32_t	write_flags;
	uint64_t	lock_owner;
	uint32_t	flags;
	uint32_t	padding;
};

struct fuse_write_out {
	uint32_t	size;
	uint32_t	padding;
};

#define FUSE_COMPAT_STATFS_SIZE 48

struct fuse_statfs_out {
	struct fuse_kstatfs st;
};

struct fuse_fsync_in {
	uint64_t	fh;
	uint32_t	fsync_flags;
	uint32_t	padding;
};

struct fuse_setxattr_in {
	uint32_t	size;
	uint32_t	flags;
};

struct fuse_getxattr_in {
	uint32_t	size;
	uint32_t	padding;
};

struct fuse_getxattr_out {
	uint32_t	size;
	uint32_t	padding;
};

struct fuse_lk_in {
	uint64_t	fh;
	uint64_t	owner;
	struct fuse_file_lock lk;
	uint32_t	lk_flags;
	uint32_t	padding;
};

struct fuse_lk_out {
	struct fuse_file_lock lk;
};

struct fuse_access_in {
	uint32_t	mask;
	uint32_t	padding;
};

struct fuse_init_in {
	uint32_t	major;
	uint32_t	minor;
	uint32_t	max_readahead;
	uint32_t	flags;
};

#define FUSE_COMPAT_INIT_OUT_SIZE 8
#define FUSE_COMPAT_22_INIT_OUT_SIZE 24

struct fuse_init_out {
	uint32_t	major;
	uint32_t	minor;
	uint32_t	max_readahead;
	uint32_t	flags;
	uint16_t	max_background;
	uint16_t	congestion_threshold;
	uint32_t	max_write;
	uint32_t	time_gran;
	uint16_t	max_pages;
	uint16_t	map_alignment;
	uint32_t	unused[8];
};

#define CUSE_INIT_INFO_MAX 4096

struct cuse_init_in {
	uint32_t	major;
	uint32_t	minor;
	uint32_t	unused;
	uint32_t	flags;
};

struct cuse_init_out {
	uint32_t	major;
	uint32_t	minor;
	uint32_t	unused;
	uint32_t	flags;
	uint32_t	max_read;
	uint32_t	max_write;
	uint32_t	dev_major;		/* chardev major */
	uint32_t	dev_minor;		/* chardev minor */
	uint32_t	spare[10];
};

struct fuse_interrupt_in {
	uint64_t	unique;
};

struct fuse_bmap_in {
	uint64_t	block;
	uint32_t	blocksize;
	uint32_t	padding;
};

struct fuse_bmap_out {
	uint64_t	block;
};

struct fuse_ioctl_in {
	uint64_t	fh;
	uint32_t	flags;
	uint32_t	cmd;
	uint64_t	arg;
	uint32_t	in_size;
	uint32_t	out_size;
};

struct fuse_ioctl_iovec {
	uint64_t	base;
	uint64_t	len;
};

struct fuse_ioctl_out {
	int32_t		result;
	uint32_t	flags;
	uint32_t	in_iovs;
	uint32_t	out_iovs;
};

struct fuse_poll_in {
	uint64_t	fh;
	uint64_t	kh;
	uint32_t	flags;
	uint32_t	events;
};

struct fuse_poll_out {
	uint32_t	revents;
	uint32_t	padding;
};

struct fuse_notify_poll_wakeup_out {
	uint64_t	kh;
};

struct fuse_fallocate_in {
	uint64_t	fh;
	uint64_t	offset;
	uint64_t	length;
	uint32_t	mode;
	uint32_t	padding;
};

struct fuse_in_header {
	uint32_t	len;
	uint32_t	opcode;
	uint64_t	unique;
	uint64_t	nodeid;
	uint32_t	uid;
	uint32_t	gid;
	uint32_t	pid;
	uint32_t	padding;
};

struct fuse_out_header {
	uint32_t	len;
	int32_t		error;
	uint64_t	unique;
};

struct fuse_dirent {
	uint64_t	ino;
	uint64_t	off;
	uint32_t	namelen;
	uint32_t	type;
	char name[];
};

#define FUSE_NAME_OFFSET offsetof(struct fuse_dirent, name)
#define FUSE_DIRENT_ALIGN(x) \
	(((x) + sizeof(uint64_t) - 1) & ~(sizeof(uint64_t) - 1))
#define FUSE_DIRENT_SIZE(d) \
	FUSE_DIRENT_ALIGN(FUSE_NAME_OFFSET + (d)->namelen)

struct fuse_direntplus {
	struct fuse_entry_out entry_out;
	struct fuse_dirent dirent;
};

#define FUSE_NAME_OFFSET_DIRENTPLUS \
	offsetof(struct fuse_direntplus, dirent.name)
#define FUSE_DIRENTPLUS_SIZE(d) \
	FUSE_DIRENT_ALIGN(FUSE_NAME_OFFSET_DIRENTPLUS + (d)->dirent.namelen)

struct fuse_notify_inval_inode_out {
	uint64_t	ino;
	int64_t		off;
	int64_t		len;
};

struct fuse_notify_inval_entry_out {
	uint64_t	parent;
	uint32_t	namelen;
	uint32_t	padding;
};

struct fuse_notify_delete_out {
	uint64_t	parent;
	uint64_t	child;
	uint32_t	namelen;
	uint32_t	padding;
};

struct fuse_notify_store_out {
	uint64_t	nodeid;
	uint64_t	offset;
	uint32_t	size;
	uint32_t	padding;
};

struct fuse_notify_retrieve_out {
	uint64_t	notify_unique;
	uint64_t	nodeid;
	uint64_t	offset;
	uint32_t	size;
	uint32_t	padding;
};

/* Matches the size of fuse_write_in */
struct fuse_notify_retrieve_in {
	uint64_t	dummy1;
	uint64_t	offset;
	uint32_t	size;
	uint32_t	dummy2;
	uint64_t	dummy3;
	uint64_t	dummy4;
};

/* Device ioctls: */
#define FUSE_DEV_IOC_CLONE	_IOR(229, 0, uint32_t)

struct fuse_lseek_in {
	uint64_t	fh;
	uint64_t	offset;
	uint32_t	whence;
	uint32_t	padding;
};

struct fuse_lseek_out {
	uint64_t	offset;
};

struct fuse_copy_file_range_in {
	uint64_t	fh_in;
	uint64_t	off_in;
	uint64_t	nodeid_out;
	uint64_t	fh_out;
	uint64_t	off_out;
	uint64_t	len;
	uint64_t	flags;
};

#define FUSE_SETUPMAPPING_FLAG_WRITE (1ull << 0)
#define FUSE_SETUPMAPPING_FLAG_READ (1ull << 1)
struct fuse_setupmapping_in {
	/* An already open handle */
	uint64_t	fh;
	/* Offset into the file to start the mapping */
	uint64_t	foffset;
	/* Length of mapping required */
	uint64_t	len;
	/* Flags, FUSE_SETUPMAPPING_FLAG_* */
	uint64_t	flags;
	/* Offset in Memory Window */
	uint64_t	moffset;
};

struct fuse_removemapping_in {
	/* number of fuse_removemapping_one follows */
	uint32_t        count;
};

struct fuse_removemapping_one {
	/* Offset into the dax window start the unmapping */
	uint64_t        moffset;
	/* Length of mapping required */
	uint64_t	len;
};

#define FUSE_REMOVEMAPPING_MAX_ENTRY   \
		(PAGE_SIZE / sizeof(struct fuse_removemapping_one))

#endif /* _LINUX_FUSE_H */<|MERGE_RESOLUTION|>--- conflicted
+++ resolved
@@ -175,13 +175,10 @@
  *
  *  7.32
  *  - add flags to fuse_attr, add FUSE_ATTR_SUBMOUNT, add FUSE_SUBMOUNTS
-<<<<<<< HEAD
-=======
  *
  *  7.33
  *  - add FUSE_HANDLE_KILLPRIV_V2, FUSE_WRITE_KILL_SUIDGID, FATTR_KILL_SUIDGID
  *  - add FUSE_OPEN_KILL_SUIDGID
->>>>>>> f642729d
  */
 
 #ifndef _LINUX_FUSE_H
@@ -217,11 +214,7 @@
 #define FUSE_KERNEL_VERSION 7
 
 /** Minor version number of this interface */
-<<<<<<< HEAD
-#define FUSE_KERNEL_MINOR_VERSION 32
-=======
 #define FUSE_KERNEL_MINOR_VERSION 33
->>>>>>> f642729d
 
 /** The node ID of the root inode */
 #define FUSE_ROOT_ID 1
@@ -332,14 +325,11 @@
  *		       foffset and moffset fields in struct
  *		       fuse_setupmapping_out and fuse_removemapping_one.
  * FUSE_SUBMOUNTS: kernel supports auto-mounting directory submounts
-<<<<<<< HEAD
-=======
  * FUSE_HANDLE_KILLPRIV_V2: fs kills suid/sgid/cap on write/chown/trunc.
  *			Upon write/truncate suid/sgid is only killed if caller
  *			does not have CAP_FSETID. Additionally upon
  *			write/truncate sgid is killed only if file has group
  *			execute permission. (Same as Linux VFS behavior).
->>>>>>> f642729d
  */
 #define FUSE_ASYNC_READ		(1 << 0)
 #define FUSE_POSIX_LOCKS	(1 << 1)
@@ -369,10 +359,7 @@
 #define FUSE_EXPLICIT_INVAL_DATA (1 << 25)
 #define FUSE_MAP_ALIGNMENT	(1 << 26)
 #define FUSE_SUBMOUNTS		(1 << 27)
-<<<<<<< HEAD
-=======
 #define FUSE_HANDLE_KILLPRIV_V2	(1 << 28)
->>>>>>> f642729d
 
 /**
  * CUSE INIT request/reply flags
@@ -458,15 +445,12 @@
  */
 #define FUSE_ATTR_SUBMOUNT      (1 << 0)
 
-<<<<<<< HEAD
-=======
 /**
  * Open flags
  * FUSE_OPEN_KILL_SUIDGID: Kill suid and sgid if executable
  */
 #define FUSE_OPEN_KILL_SUIDGID	(1 << 0)
 
->>>>>>> f642729d
 enum fuse_opcode {
 	FUSE_LOOKUP		= 1,
 	FUSE_FORGET		= 2,  /* no reply */
