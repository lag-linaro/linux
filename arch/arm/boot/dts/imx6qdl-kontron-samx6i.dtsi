// SPDX-License-Identifier: GPL-2.0 OR X11
/*
 * Copyright 2017 (C) Priit Laes <plaes@plaes.org>
 * Copyright 2018 (C) Pengutronix, Michael Grzeschik <mgr@pengutronix.de>
 * Copyright 2019 (C) Pengutronix, Marco Felsch <kernel@pengutronix.de>
 *
 * Based on initial work by Nikita Yushchenko <nyushchenko at dev.rtsoft.ru>
 */

#include <dt-bindings/gpio/gpio.h>
#include <dt-bindings/sound/fsl-imx-audmux.h>

/ {
	reg_1p0v_s0: regulator-1p0v-s0 {
		compatible = "regulator-fixed";
		regulator-name = "V_1V0_S0";
		regulator-min-microvolt = <1000000>;
		regulator-max-microvolt = <1000000>;
		regulator-always-on;
		regulator-boot-on;
		vin-supply = <&reg_smarc_suppy>;
	};

	reg_1p35v_vcoredig_s5: regulator-1p35v-vcoredig-s5 {
		compatible = "regulator-fixed";
		regulator-name = "V_1V35_VCOREDIG_S5";
		regulator-min-microvolt = <1350000>;
		regulator-max-microvolt = <1350000>;
		regulator-always-on;
		regulator-boot-on;
		vin-supply = <&reg_3p3v_s5>;
	};

	reg_1p8v_s5: regulator-1p8v-s5 {
		compatible = "regulator-fixed";
		regulator-name = "V_1V8_S5";
		regulator-min-microvolt = <1800000>;
		regulator-max-microvolt = <1800000>;
		regulator-always-on;
		regulator-boot-on;
		vin-supply = <&reg_3p3v_s5>;
	};

	reg_3p3v_s0: regulator-3p3v-s0 {
		compatible = "regulator-fixed";
		regulator-name = "V_3V3_S0";
		regulator-min-microvolt = <3300000>;
		regulator-max-microvolt = <3300000>;
		regulator-always-on;
		regulator-boot-on;
		vin-supply = <&reg_3p3v_s5>;
	};

	reg_3p3v_s5: regulator-3p3v-s5 {
		compatible = "regulator-fixed";
		regulator-name = "V_3V3_S5";
		regulator-min-microvolt = <3300000>;
		regulator-max-microvolt = <3300000>;
		regulator-always-on;
		regulator-boot-on;
		vin-supply = <&reg_smarc_suppy>;
	};

	reg_smarc_lcdbklt: regulator-smarc-lcdbklt {
		compatible = "regulator-fixed";
		pinctrl-names = "default";
		pinctrl-0 = <&pinctrl_lcdbklt_en>;
		regulator-name = "LCD_BKLT_EN";
		regulator-min-microvolt = <1800000>;
		regulator-max-microvolt = <1800000>;
		gpio = <&gpio1 16 GPIO_ACTIVE_HIGH>;
		enable-active-high;
	};

	reg_smarc_lcdvdd: regulator-smarc-lcdvdd {
		compatible = "regulator-fixed";
		pinctrl-names = "default";
		pinctrl-0 = <&pinctrl_lcdvdd_en>;
		regulator-name = "LCD_VDD_EN";
		regulator-min-microvolt = <1800000>;
		regulator-max-microvolt = <1800000>;
		gpio = <&gpio1 17 GPIO_ACTIVE_HIGH>;
		enable-active-high;
	};

	reg_smarc_rtc: regulator-smarc-rtc {
		compatible = "regulator-fixed";
		regulator-name = "V_IN_RTC_BATT";
		regulator-min-microvolt = <3300000>;
		regulator-max-microvolt = <3300000>;
		regulator-always-on;
		regulator-boot-on;
	};

	/* Module supply range can be 3.00V ... 5.25V */
	reg_smarc_suppy: regulator-smarc-supply {
		compatible = "regulator-fixed";
		regulator-name = "V_IN_WIDE";
		regulator-min-microvolt = <5000000>;
		regulator-max-microvolt = <5000000>;
		regulator-always-on;
		regulator-boot-on;
	};

	lcd: lcd {
		#address-cells = <1>;
		#size-cells = <0>;
		compatible = "fsl,imx-parallel-display";
		pinctrl-names = "default";
		pinctrl-0 = <&pinctrl_lcd>;
		status = "disabled";

		port@0 {
			reg = <0>;

			lcd_in: endpoint {
			};
		};

		port@1 {
			reg = <1>;

			lcd_out: endpoint {
			};
		};
	};

	lcd_backlight: lcd-backlight {
		compatible = "pwm-backlight";
		pwms = <&pwm4 0 5000000 0>;
		pwm-names = "LCD_BKLT_PWM";

		brightness-levels = <0 10 20 30 40 50 60 70 80 90 100>;
		default-brightness-level = <4>;

		power-supply = <&reg_smarc_lcdbklt>;
		status = "disabled";
	};

	i2c_intern: i2c-gpio-intern {
		compatible = "i2c-gpio";
		pinctrl-names = "default";
		pinctrl-0 = <&pinctrl_i2c_gpio_intern>;
		sda-gpios = <&gpio1 28 (GPIO_ACTIVE_HIGH | GPIO_OPEN_DRAIN)>;
		scl-gpios = <&gpio1 30 (GPIO_ACTIVE_HIGH | GPIO_OPEN_DRAIN)>;
		i2c-gpio,delay-us = <2>; /* ~100 kHz */
		#address-cells = <1>;
		#size-cells = <0>;
	};

	i2c_lcd: i2c-gpio-lcd {
		compatible = "i2c-gpio";
		pinctrl-names = "default";
		pinctrl-0 = <&pinctrl_i2c_gpio_lcd>;
		sda-gpios = <&gpio1 21 (GPIO_ACTIVE_HIGH | GPIO_OPEN_DRAIN)>;
		scl-gpios = <&gpio1 19 (GPIO_ACTIVE_HIGH | GPIO_OPEN_DRAIN)>;
		i2c-gpio,delay-us = <2>; /* ~100 kHz */
		#address-cells = <1>;
		#size-cells = <0>;
		status = "disabled";
	};

	i2c_cam: i2c-gpio-cam {
		compatible = "i2c-gpio";
		pinctrl-names = "default";
		pinctrl-0 = <&pinctrl_i2c_gpio_cam>;
		sda-gpios = <&gpio4 10 (GPIO_ACTIVE_HIGH | GPIO_OPEN_DRAIN)>;
		scl-gpios = <&gpio1 6 (GPIO_ACTIVE_HIGH | GPIO_OPEN_DRAIN)>;
		i2c-gpio,delay-us = <2>; /* ~100 kHz */
		#address-cells = <1>;
		#size-cells = <0>;
		status = "disabled";
	};
};

/* I2S0, I2S1 */
&audmux {
	pinctrl-names = "default";
	pinctrl-0 = <&pinctrl_audmux>;

	audmux_ssi1 {
		fsl,audmux-port = <MX51_AUDMUX_PORT1_SSI0>;
		fsl,port-config = <
			(IMX_AUDMUX_V2_PTCR_TFSEL(MX51_AUDMUX_PORT3) |
			 IMX_AUDMUX_V2_PTCR_TCSEL(MX51_AUDMUX_PORT3) |
			 IMX_AUDMUX_V2_PTCR_SYN    |
			 IMX_AUDMUX_V2_PTCR_TFSDIR |
			 IMX_AUDMUX_V2_PTCR_TCLKDIR)
			IMX_AUDMUX_V2_PDCR_RXDSEL(MX51_AUDMUX_PORT3)
		>;
	};

	audmux_adu3 {
		fsl,audmux-port = <MX51_AUDMUX_PORT3>;
		fsl,port-config = <
			IMX_AUDMUX_V2_PTCR_SYN
			IMX_AUDMUX_V2_PDCR_RXDSEL(MX51_AUDMUX_PORT1_SSI0)
		>;
	};

	audmux_ssi2 {
		fsl,audmux-port = <MX51_AUDMUX_PORT2_SSI1>;
		fsl,port-config = <
			(IMX_AUDMUX_V2_PTCR_TFSEL(MX51_AUDMUX_PORT4) |
			 IMX_AUDMUX_V2_PTCR_TCSEL(MX51_AUDMUX_PORT4) |
			 IMX_AUDMUX_V2_PTCR_SYN    |
			 IMX_AUDMUX_V2_PTCR_TFSDIR |
			 IMX_AUDMUX_V2_PTCR_TCLKDIR)
			IMX_AUDMUX_V2_PDCR_RXDSEL(MX51_AUDMUX_PORT4)
		>;
	};

	audmux_adu4 {
		fsl,audmux-port = <MX51_AUDMUX_PORT4>;
		fsl,port-config = <
			IMX_AUDMUX_V2_PTCR_SYN
			IMX_AUDMUX_V2_PDCR_RXDSEL(MX51_AUDMUX_PORT2_SSI1)
		>;
	};
};

/* CAN0 */
&can1 {
	pinctrl-names = "default";
	pinctrl-0 = <&pinctrl_flexcan1>;
};

/* CAN1 */
&can2 {
	pinctrl-names = "default";
	pinctrl-0 = <&pinctrl_flexcan2>;
};

/* SPI1 */
&ecspi2 {
	pinctrl-names = "default";
	pinctrl-0 = <&pinctrl_ecspi2>;
	cs-gpios = <&gpio2 26 GPIO_ACTIVE_LOW>,
		   <&gpio2 27 GPIO_ACTIVE_LOW>;
};

/* SPI0 */
&ecspi4 {
	pinctrl-names = "default";
	pinctrl-0 = <&pinctrl_ecspi4>;
	cs-gpios = <&gpio3 24 GPIO_ACTIVE_LOW>,
		   <&gpio3 29 GPIO_ACTIVE_LOW>;
	status = "okay";

	/* default boot source: workaround #1 for errata ERR006282 */
	smarc_flash: flash@0 {
<<<<<<< HEAD
		compatible = "winbond,w25q16dw", "jedec,spi-nor";
=======
		compatible = "jedec,spi-nor";
>>>>>>> 7365df19
		reg = <0>;
		spi-max-frequency = <20000000>;
	};
};

/* GBE */
&fec {
	pinctrl-names = "default";
	pinctrl-0 = <&pinctrl_enet>;
	phy-mode = "rgmii";
	phy-handle = <&ethphy>;

	mdio {
		#address-cells = <1>;
		#size-cells = <0>;

		ethphy: ethernet-phy@1 {
			compatible = "ethernet-phy-ieee802.3-c22";
			reg = <1>;
			reset-gpios = <&gpio1 25 GPIO_ACTIVE_LOW>;
			reset-assert-us = <1000>;
		};
	};
};

&hdmi {
	ddc-i2c-bus = <&i2c2>;
};

&i2c_intern {
	pmic@8 {
		compatible = "fsl,pfuze100";
		reg = <0x08>;

		regulators {
			reg_v_core_s0: sw1ab {
				regulator-name = "V_CORE_S0";
				regulator-min-microvolt = <300000>;
				regulator-max-microvolt = <1875000>;
				regulator-boot-on;
				regulator-always-on;
			};

			reg_vddsoc_s0: sw1c {
				regulator-name = "V_VDDSOC_S0";
				regulator-min-microvolt = <300000>;
				regulator-max-microvolt = <1875000>;
				regulator-boot-on;
				regulator-always-on;
			};

			reg_3p15v_s0: sw2 {
				regulator-name = "V_3V15_S0";
				regulator-min-microvolt = <800000>;
				regulator-max-microvolt = <3300000>;
				regulator-boot-on;
				regulator-always-on;
			};

			/* sw3a/b is used in dual mode, but driver does not
			 * support it. Although, there's no need to control
			 * DDR power - so just leaving dummy entries for sw3a
			 * and sw3b for now.
			 */
			sw3a {
				regulator-min-microvolt = <400000>;
				regulator-max-microvolt = <1975000>;
				regulator-boot-on;
				regulator-always-on;
			};

			sw3b {
				regulator-min-microvolt = <400000>;
				regulator-max-microvolt = <1975000>;
				regulator-boot-on;
				regulator-always-on;
			};

			reg_1p8v_s0: sw4 {
				regulator-name = "V_1V8_S0";
				regulator-min-microvolt = <800000>;
				regulator-max-microvolt = <3300000>;
				regulator-boot-on;
				regulator-always-on;
			};

			/* Regulator for USB */
			reg_5p0v_s0: swbst {
				regulator-name = "V_5V0_S0";
				regulator-min-microvolt = <5000000>;
				regulator-max-microvolt = <5150000>;
				regulator-boot-on;
			};

			reg_vsnvs: vsnvs {
				regulator-min-microvolt = <1000000>;
				regulator-max-microvolt = <3000000>;
				regulator-boot-on;
				regulator-always-on;
			};

			reg_vrefddr: vrefddr {
				regulator-boot-on;
				regulator-always-on;
			};

			/*
			 * Per schematics, of all VGEN's, only VGEN5 has some
			 * usage ... but even that - over DNI resistor
			 */
			vgen1 {
				regulator-min-microvolt = <800000>;
				regulator-max-microvolt = <1550000>;
			};

			vgen2 {
				regulator-min-microvolt = <800000>;
				regulator-max-microvolt = <1550000>;
			};

			vgen3 {
				regulator-min-microvolt = <1800000>;
				regulator-max-microvolt = <3300000>;
			};

			vgen4 {
				regulator-min-microvolt = <1800000>;
				regulator-max-microvolt = <3300000>;
			};

			reg_2p5v_s0: vgen5 {
				regulator-name = "V_2V5_S0";
				regulator-min-microvolt = <1800000>;
				regulator-max-microvolt = <3300000>;
			};

			vgen6 {
				regulator-min-microvolt = <1800000>;
				regulator-max-microvolt = <3300000>;
			};
		};
	};
};

/* I2C_GP */
&i2c1 {
	clock-frequency = <375000>;
	pinctrl-names = "default";
	pinctrl-0 = <&pinctrl_i2c1>;
};

/* HDMI_CTRL */
&i2c2 {
	clock-frequency = <100000>;
	pinctrl-names = "default";
	pinctrl-0 = <&pinctrl_i2c2>;
};

/* I2C_PM */
&i2c3 {
	clock-frequency = <375000>;
	pinctrl-names = "default";
	pinctrl-0 = <&pinctrl_i2c3>;
	status = "okay";

	smarc_eeprom: eeprom@50 {
		compatible = "atmel,24c32";
		reg = <0x50>;
		pagesize = <32>;
	};
};

&iomuxc {
	pinctrl-names = "default";
	pinctrl-0 = <&pinctrl_mgmt_gpios &pinctrl_gpio>;

	pinctrl_audmux: audmuxgrp {
		fsl,pins = <
			MX6QDL_PAD_CSI0_DAT4__AUD3_TXC		0x130b0
			MX6QDL_PAD_CSI0_DAT5__AUD3_TXD		0x130b0
			MX6QDL_PAD_CSI0_DAT6__AUD3_TXFS		0x130b0
			MX6QDL_PAD_CSI0_DAT7__AUD3_RXD		0x130b0

			MX6QDL_PAD_DISP0_DAT20__AUD4_TXC	0x130b0
			MX6QDL_PAD_DISP0_DAT21__AUD4_TXD	0x130b0
			MX6QDL_PAD_DISP0_DAT22__AUD4_TXFS	0x130b0
			MX6QDL_PAD_DISP0_DAT23__AUD4_RXD	0x130b0

			/* AUDIO MCLK */
			MX6QDL_PAD_NANDF_CS2__CCM_CLKO2		0x000b0
		>;
	};

	pinctrl_ecspi2: ecspi2grp {
		fsl,pins = <
			MX6QDL_PAD_EIM_CS0__ECSPI2_SCLK 0x100b1
			MX6QDL_PAD_EIM_CS1__ECSPI2_MOSI 0x100b1
			MX6QDL_PAD_EIM_OE__ECSPI2_MISO  0x100b1

			MX6QDL_PAD_EIM_RW__GPIO2_IO26  0x1b0b0 /* CS0 */
			MX6QDL_PAD_EIM_LBA__GPIO2_IO27 0x1b0b0 /* CS1 */
		>;
	};

	pinctrl_ecspi4: ecspi4grp {
		fsl,pins = <
			MX6QDL_PAD_EIM_D21__ECSPI4_SCLK 0x100b1
			MX6QDL_PAD_EIM_D28__ECSPI4_MOSI 0x100b1
			MX6QDL_PAD_EIM_D22__ECSPI4_MISO 0x100b1

			/* SPI_IMX_CS2# - connected to internal flash */
			MX6QDL_PAD_EIM_D24__GPIO3_IO24 0x1b0b0
			/* SPI_IMX_CS0# - connected to SMARC SPI0_CS0# */
			MX6QDL_PAD_EIM_D29__GPIO3_IO29 0x1b0b0
		>;
	};

	pinctrl_flexcan1: flexcan1grp {
		fsl,pins = <
			MX6QDL_PAD_GPIO_7__FLEXCAN1_TX 0x1b0b0
			MX6QDL_PAD_GPIO_8__FLEXCAN1_RX 0x1b0b0
		>;
	};

	pinctrl_flexcan2: flexcan2grp {
		fsl,pins = <
			MX6QDL_PAD_KEY_COL4__FLEXCAN2_TX 0x1b0b0
			MX6QDL_PAD_KEY_ROW4__FLEXCAN2_RX 0x1b0b0
		>;
	};

	pinctrl_gpio: gpiogrp {
		fsl,pins = <
			MX6QDL_PAD_EIM_DA0__GPIO3_IO00	0x1b0b0	/* GPIO0 / CAM0_PWR# */
			MX6QDL_PAD_EIM_DA1__GPIO3_IO01	0x1b0b0 /* GPIO1 / CAM1_PWR# */
			MX6QDL_PAD_EIM_DA2__GPIO3_IO02	0x1b0b0 /* GPIO2 / CAM0_RST# */
			MX6QDL_PAD_EIM_DA3__GPIO3_IO03	0x1b0b0 /* GPIO3 / CAM1_RST# */
			MX6QDL_PAD_EIM_DA4__GPIO3_IO04	0x1b0b0 /* GPIO4 / HDA_RST#  */
			MX6QDL_PAD_EIM_DA5__GPIO3_IO05	0x1b0b0 /* GPIO5 / PWM_OUT   */
			MX6QDL_PAD_EIM_DA6__GPIO3_IO06	0x1b0b0 /* GPIO6 / TACHIN    */
			MX6QDL_PAD_EIM_DA7__GPIO3_IO07	0x1b0b0 /* GPIO7 / PCAM_FLD  */
			MX6QDL_PAD_EIM_DA8__GPIO3_IO08	0x1b0b0 /* GPIO8 / CAN0_ERR# */
			MX6QDL_PAD_EIM_DA9__GPIO3_IO09	0x1b0b0 /* GPIO9 / CAN1_ERR# */
			MX6QDL_PAD_EIM_DA10__GPIO3_IO10	0x1b0b0 /* GPIO10            */
			MX6QDL_PAD_EIM_DA11__GPIO3_IO11	0x1b0b0 /* GPIO11            */
		>;
	};

	pinctrl_enet: enetgrp {
		fsl,pins = <
			MX6QDL_PAD_RGMII_TXC__RGMII_TXC       0x1b0b0
			MX6QDL_PAD_RGMII_TD0__RGMII_TD0       0x1b0b0
			MX6QDL_PAD_RGMII_TD1__RGMII_TD1       0x1b0b0
			MX6QDL_PAD_RGMII_TD2__RGMII_TD2       0x1b0b0
			MX6QDL_PAD_RGMII_TD3__RGMII_TD3       0x1b0b0
			MX6QDL_PAD_RGMII_TX_CTL__RGMII_TX_CTL 0x1b0b0
			MX6QDL_PAD_RGMII_RXC__RGMII_RXC       0x1b0b0
			MX6QDL_PAD_RGMII_RD0__RGMII_RD0       0x1b0b0
			MX6QDL_PAD_RGMII_RD1__RGMII_RD1       0x1b0b0
			MX6QDL_PAD_RGMII_RD2__RGMII_RD2       0x1b0b0
			MX6QDL_PAD_RGMII_RD3__RGMII_RD3       0x1b0b0
			MX6QDL_PAD_RGMII_RX_CTL__RGMII_RX_CTL 0x1b0b0

			MX6QDL_PAD_ENET_MDIO__ENET_MDIO       0x1b0b0
			MX6QDL_PAD_ENET_MDC__ENET_MDC         0x1b0b0
			MX6QDL_PAD_ENET_REF_CLK__ENET_TX_CLK  0x1b0b0
			MX6QDL_PAD_ENET_CRS_DV__GPIO1_IO25    0x1b0b0 /* RST_GBE0_PHY# */
		>;
	};

	pinctrl_i2c_gpio_cam: i2c-gpiocamgrp {
		fsl,pins = <
			MX6QDL_PAD_GPIO_6__GPIO1_IO06	0x1b0b0 /* SCL */
			MX6QDL_PAD_KEY_COL2__GPIO4_IO10	0x1b0b0 /* SDA */
		>;
	};

	pinctrl_i2c_gpio_intern: i2c-gpiointerngrp {
		fsl,pins = <
			MX6QDL_PAD_ENET_TXD0__GPIO1_IO30  0x1b0b0 /* SCL */
			MX6QDL_PAD_ENET_TX_EN__GPIO1_IO28 0x1b0b0 /* SDA */
		>;
	};

	pinctrl_i2c_gpio_lcd: i2c-gpiolcdgrp {
		fsl,pins = <
			MX6QDL_PAD_SD1_DAT2__GPIO1_IO19 0x1b0b0 /* SCL */
			MX6QDL_PAD_SD1_DAT3__GPIO1_IO21 0x1b0b0 /* SDA */
		>;
	};

	pinctrl_i2c1: i2c1grp {
		fsl,pins = <
			MX6QDL_PAD_CSI0_DAT9__I2C1_SCL		0x4001b8b1
			MX6QDL_PAD_CSI0_DAT8__I2C1_SDA		0x4001b8b1
		>;
	};

	pinctrl_i2c2: i2c2grp {
		fsl,pins = <
			MX6QDL_PAD_KEY_COL3__I2C2_SCL		0x4001b8b1
			MX6QDL_PAD_KEY_ROW3__I2C2_SDA		0x4001b8b1
		>;
	};

	pinctrl_i2c3: i2c3grp {
		fsl,pins = <
			MX6QDL_PAD_GPIO_5__I2C3_SCL		0x4001b8b1
			MX6QDL_PAD_GPIO_16__I2C3_SDA		0x4001b8b1
		>;
	};

	pinctrl_lcd: lcdgrp {
		fsl,pins = <
			MX6QDL_PAD_DISP0_DAT0__IPU1_DISP0_DATA00  0x100f1
			MX6QDL_PAD_DISP0_DAT1__IPU1_DISP0_DATA01  0x100f1
			MX6QDL_PAD_DISP0_DAT2__IPU1_DISP0_DATA02  0x100f1
			MX6QDL_PAD_DISP0_DAT3__IPU1_DISP0_DATA03  0x100f1
			MX6QDL_PAD_DISP0_DAT4__IPU1_DISP0_DATA04  0x100f1
			MX6QDL_PAD_DISP0_DAT5__IPU1_DISP0_DATA05  0x100f1
			MX6QDL_PAD_DISP0_DAT6__IPU1_DISP0_DATA06  0x100f1
			MX6QDL_PAD_DISP0_DAT7__IPU1_DISP0_DATA07  0x100f1
			MX6QDL_PAD_DISP0_DAT8__IPU1_DISP0_DATA08  0x100f1
			MX6QDL_PAD_DISP0_DAT9__IPU1_DISP0_DATA09  0x100f1
			MX6QDL_PAD_DISP0_DAT10__IPU1_DISP0_DATA10 0x100f1
			MX6QDL_PAD_DISP0_DAT11__IPU1_DISP0_DATA11 0x100f1
			MX6QDL_PAD_DISP0_DAT12__IPU1_DISP0_DATA12 0x100f1
			MX6QDL_PAD_DISP0_DAT13__IPU1_DISP0_DATA13 0x100f1
			MX6QDL_PAD_DISP0_DAT14__IPU1_DISP0_DATA14 0x100f1
			MX6QDL_PAD_DISP0_DAT15__IPU1_DISP0_DATA15 0x100f1
			MX6QDL_PAD_DISP0_DAT16__IPU1_DISP0_DATA16 0x100f1
			MX6QDL_PAD_DISP0_DAT17__IPU1_DISP0_DATA17 0x100f1
			MX6QDL_PAD_DISP0_DAT18__IPU1_DISP0_DATA18 0x100f1
			MX6QDL_PAD_DISP0_DAT19__IPU1_DISP0_DATA19 0x100f1
			MX6QDL_PAD_DISP0_DAT20__IPU1_DISP0_DATA20 0x100f1
			MX6QDL_PAD_DISP0_DAT21__IPU1_DISP0_DATA21 0x100f1
			MX6QDL_PAD_DISP0_DAT22__IPU1_DISP0_DATA22 0x100f1
			MX6QDL_PAD_DISP0_DAT23__IPU1_DISP0_DATA23 0x100f1

			MX6QDL_PAD_DI0_DISP_CLK__IPU1_DI0_DISP_CLK 0x100f1
			MX6QDL_PAD_DI0_PIN15__IPU1_DI0_PIN15       0x100f1 /* DE */
			MX6QDL_PAD_DI0_PIN2__IPU1_DI0_PIN02        0x100f1 /* HSYNC */
			MX6QDL_PAD_DI0_PIN3__IPU1_DI0_PIN03        0x100f1 /* VSYNC */
		>;
	};

	pinctrl_lcdbklt_en: lcdbkltengrp {
		fsl,pins = <
			MX6QDL_PAD_SD1_DAT0__GPIO1_IO16	0x1b0b1
		>;
	};

	pinctrl_lcdvdd_en: lcdvddengrp {
		fsl,pins = <
			MX6QDL_PAD_SD1_DAT1__GPIO1_IO17 0x1b0b0
		>;
	};

	pinctrl_mipi_csi: mipi-csigrp {
		fsl,pins = <
			MX6QDL_PAD_CSI0_MCLK__CCM_CLKO1	0x000b0	/* CSI0/1 MCLK */
		>;
	};

	pinctrl_mgmt_gpios: mgmt-gpiosgrp {
		fsl,pins = <
			MX6QDL_PAD_EIM_WAIT__GPIO5_IO00		0x1b0b0	/* LID#           */
			MX6QDL_PAD_SD3_DAT7__GPIO6_IO17		0x1b0b0	/* SLEEP#         */
			MX6QDL_PAD_GPIO_17__GPIO7_IO12		0x1b0b0	/* CHARGING#      */
			MX6QDL_PAD_GPIO_0__GPIO1_IO00		0x1b0b0	/* CHARGER_PRSNT# */
			MX6QDL_PAD_SD1_CLK__GPIO1_IO20		0x1b0b0	/* CARRIER_STBY#  */
			MX6QDL_PAD_DI0_PIN4__GPIO4_IO20		0x1b0b0	/* BATLOW#        */
			MX6QDL_PAD_CSI0_VSYNC__GPIO5_IO21	0x1b0b0	/* TEST#          */
			MX6QDL_PAD_GPIO_2__GPIO1_IO02		0x1b0b0	/* VDD_IO_SEL_D#  */
			MX6QDL_PAD_NANDF_CS3__GPIO6_IO16	0x1b0b0 /* POWER_BTN#     */
		>;
	};

	pinctrl_pcie: pciegrp {
		fsl,pins = <
			MX6QDL_PAD_EIM_D18__GPIO3_IO18	0x1b0b0 /* PCI_A_PRSNT# */
			MX6QDL_PAD_EIM_DA13__GPIO3_IO13 0x1b0b0 /* RST_PCIE_A#  */
			MX6QDL_PAD_SD3_DAT6__GPIO6_IO18 0x1b0b0 /* PCIE_WAKE#   */
		>;
	};

	pinctrl_pwm4: pwm4grp {
		fsl,pins = <
			MX6QDL_PAD_SD1_CMD__PWM4_OUT 0x1b0b1
		>;
	};

	pinctrl_uart1: uart1grp {
		fsl,pins = <
			MX6QDL_PAD_CSI0_DAT11__UART1_RX_DATA 0x1b0b1
			MX6QDL_PAD_CSI0_DAT10__UART1_TX_DATA 0x1b0b1
			MX6QDL_PAD_EIM_D20__UART1_RTS_B 0x1b0b1
			MX6QDL_PAD_EIM_D19__UART1_CTS_B 0x1b0b1
		>;
	};

	pinctrl_uart2: uart2grp {
		fsl,pins = <
			MX6QDL_PAD_EIM_D27__UART2_RX_DATA 0x1b0b1
			MX6QDL_PAD_EIM_D26__UART2_TX_DATA 0x1b0b1
		>;
	};

	pinctrl_uart4: uart4grp {
		fsl,pins = <
			MX6QDL_PAD_CSI0_DAT13__UART4_RX_DATA 0x1b0b1
			MX6QDL_PAD_CSI0_DAT12__UART4_TX_DATA 0x1b0b1
			MX6QDL_PAD_CSI0_DAT16__UART4_RTS_B 0x1b0b1
			MX6QDL_PAD_CSI0_DAT17__UART4_CTS_B 0x1b0b1
		>;
	};

	pinctrl_uart5: uart5grp {
		fsl,pins = <
			MX6QDL_PAD_CSI0_DAT15__UART5_RX_DATA 0x1b0b1
			MX6QDL_PAD_CSI0_DAT14__UART5_TX_DATA 0x1b0b1
		>;
	};

	pinctrl_usbotg: usbotggrp {
		fsl,pins = <
			MX6QDL_PAD_GPIO_1__USB_OTG_ID 0x1f8b0
			/* power, oc muxed but not used by the driver */
			MX6QDL_PAD_CSI0_PIXCLK__GPIO5_IO18	0x1b0b0 /* USB power */
			MX6QDL_PAD_CSI0_DATA_EN__GPIO5_IO20	0x1b0b0 /* USB OC */
		>;
	};

	pinctrl_usdhc3: usdhc3grp {
		fsl,pins = <
			MX6QDL_PAD_SD3_CLK__SD3_CLK 0x17059
			MX6QDL_PAD_SD3_CMD__SD3_CMD 0x17059
			MX6QDL_PAD_SD3_DAT0__SD3_DATA0 0x17059
			MX6QDL_PAD_SD3_DAT1__SD3_DATA1 0x17059
			MX6QDL_PAD_SD3_DAT2__SD3_DATA2 0x17059
			MX6QDL_PAD_SD3_DAT3__SD3_DATA3 0x17059

			MX6QDL_PAD_NANDF_CS1__GPIO6_IO14 0x1b0b0 /* CD */
			MX6QDL_PAD_ENET_RXD1__GPIO1_IO26 0x1b0b0 /* WP */
			MX6QDL_PAD_ENET_TXD1__GPIO1_IO29 0x1b0b0 /* PWR_EN */
		>;
	};

	pinctrl_usdhc4: usdhc4grp {
		fsl,pins = <
			MX6QDL_PAD_SD4_CLK__SD4_CLK 0x17059
			MX6QDL_PAD_SD4_CMD__SD4_CMD 0x17059
			MX6QDL_PAD_SD4_DAT0__SD4_DATA0 0x17059
			MX6QDL_PAD_SD4_DAT1__SD4_DATA1 0x17059
			MX6QDL_PAD_SD4_DAT2__SD4_DATA2 0x17059
			MX6QDL_PAD_SD4_DAT3__SD4_DATA3 0x17059
			MX6QDL_PAD_SD4_DAT4__SD4_DATA4 0x17059
			MX6QDL_PAD_SD4_DAT5__SD4_DATA5 0x17059
			MX6QDL_PAD_SD4_DAT6__SD4_DATA6 0x17059
			MX6QDL_PAD_SD4_DAT7__SD4_DATA7 0x17059
		>;
	};

	pinctrl_wdog1: wdog1rp {
		fsl,pins = <
			MX6QDL_PAD_GPIO_9__WDOG1_B	0x1b0b0
		>;
	};
};

&mipi_csi {
	pinctrl-names = "default";
	pinctrl-0 = <&pinctrl_mipi_csi>;
};

&pcie {
	pinctrl-names = "default";
	pinctrl-0 = <&pinctrl_pcie>;
	wake-up-gpio = <&gpio6 18 GPIO_ACTIVE_HIGH>;
	reset-gpio = <&gpio3 13 GPIO_ACTIVE_HIGH>;
};

/* LCD_BKLT_PWM */
&pwm4 {
	pinctrl-names = "default";
	pinctrl-0 = <&pinctrl_pwm4>;
};

&reg_arm {
	vin-supply = <&reg_v_core_s0>;
};

&reg_pu {
	vin-supply = <&reg_vddsoc_s0>;
};

&reg_soc {
	vin-supply = <&reg_vddsoc_s0>;
};

/* SER0 */
&uart1 {
	pinctrl-names = "default";
	pinctrl-0 = <&pinctrl_uart1>;
	uart-has-rtscts;
};

/* SER1 */
&uart2 {
	pinctrl-names = "default";
	pinctrl-0 = <&pinctrl_uart2>;
};

/* SER2 */
&uart4 {
	pinctrl-names = "default";
	pinctrl-0 = <&pinctrl_uart4>;
	uart-has-rtscts;
};

/* SER3 */
&uart5 {
	pinctrl-names = "default";
	pinctrl-0 = <&pinctrl_uart5>;
};

/* USB0 */
&usbotg {
	/*
	 * no 'imx6-usb-charger-detection'
	 * since USB_OTG_CHD_B pin is not wired
	 */
	pinctrl-names = "default";
	pinctrl-0 = <&pinctrl_usbotg>;
};

/* USB1/2 via hub */
&usbh1 {
	vbus-supply = <&reg_5p0v_s0>;
};

/* SDIO */
&usdhc3 {
	pinctrl-names = "default";
	pinctrl-0 = <&pinctrl_usdhc3>;
	cd-gpios = <&gpio6 14 GPIO_ACTIVE_LOW>;
	wp-gpios = <&gpio1 26 GPIO_ACTIVE_HIGH>;
	no-1-8-v;
};

/* SDMMC */
&usdhc4 {
	/* Internal eMMC, optional on some boards */
	pinctrl-names = "default";
	pinctrl-0 = <&pinctrl_usdhc4>;
	bus-width = <8>;
	no-sdio;
	no-sd;
	non-removable;
	vmmc-supply = <&reg_3p3v_s0>;
	vqmmc-supply = <&reg_1p8v_s0>;
};

&wdog1 {
	/* CPLD is feeded by watchdog (hardwired) */
	pinctrl-names = "default";
	pinctrl-0 = <&pinctrl_wdog1>;
	status = "okay";
};<|MERGE_RESOLUTION|>--- conflicted
+++ resolved
@@ -249,11 +249,7 @@
 
 	/* default boot source: workaround #1 for errata ERR006282 */
 	smarc_flash: flash@0 {
-<<<<<<< HEAD
-		compatible = "winbond,w25q16dw", "jedec,spi-nor";
-=======
 		compatible = "jedec,spi-nor";
->>>>>>> 7365df19
 		reg = <0>;
 		spi-max-frequency = <20000000>;
 	};
