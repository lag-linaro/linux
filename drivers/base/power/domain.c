// SPDX-License-Identifier: GPL-2.0
/*
 * drivers/base/power/domain.c - Common code related to device power domains.
 *
 * Copyright (C) 2011 Rafael J. Wysocki <rjw@sisk.pl>, Renesas Electronics Corp.
 */
#define pr_fmt(fmt) "PM: " fmt

#include <linux/delay.h>
#include <linux/kernel.h>
#include <linux/io.h>
#include <linux/platform_device.h>
#include <linux/pm_opp.h>
#include <linux/pm_runtime.h>
#include <linux/pm_domain.h>
#include <linux/pm_qos.h>
#include <linux/pm_clock.h>
#include <linux/slab.h>
#include <linux/err.h>
#include <linux/sched.h>
#include <linux/suspend.h>
#include <linux/export.h>
#include <linux/cpu.h>
#include <linux/debugfs.h>

#include "power.h"

#define GENPD_RETRY_MAX_MS	250		/* Approximate */

#define GENPD_DEV_CALLBACK(genpd, type, callback, dev)		\
({								\
	type (*__routine)(struct device *__d); 			\
	type __ret = (type)0;					\
								\
	__routine = genpd->dev_ops.callback; 			\
	if (__routine) {					\
		__ret = __routine(dev); 			\
	}							\
	__ret;							\
})

static LIST_HEAD(gpd_list);
static DEFINE_MUTEX(gpd_list_lock);

struct genpd_lock_ops {
	void (*lock)(struct generic_pm_domain *genpd);
	void (*lock_nested)(struct generic_pm_domain *genpd, int depth);
	int (*lock_interruptible)(struct generic_pm_domain *genpd);
	void (*unlock)(struct generic_pm_domain *genpd);
};

static void genpd_lock_mtx(struct generic_pm_domain *genpd)
{
	mutex_lock(&genpd->mlock);
}

static void genpd_lock_nested_mtx(struct generic_pm_domain *genpd,
					int depth)
{
	mutex_lock_nested(&genpd->mlock, depth);
}

static int genpd_lock_interruptible_mtx(struct generic_pm_domain *genpd)
{
	return mutex_lock_interruptible(&genpd->mlock);
}

static void genpd_unlock_mtx(struct generic_pm_domain *genpd)
{
	return mutex_unlock(&genpd->mlock);
}

static const struct genpd_lock_ops genpd_mtx_ops = {
	.lock = genpd_lock_mtx,
	.lock_nested = genpd_lock_nested_mtx,
	.lock_interruptible = genpd_lock_interruptible_mtx,
	.unlock = genpd_unlock_mtx,
};

static void genpd_lock_spin(struct generic_pm_domain *genpd)
	__acquires(&genpd->slock)
{
	unsigned long flags;

	spin_lock_irqsave(&genpd->slock, flags);
	genpd->lock_flags = flags;
}

static void genpd_lock_nested_spin(struct generic_pm_domain *genpd,
					int depth)
	__acquires(&genpd->slock)
{
	unsigned long flags;

	spin_lock_irqsave_nested(&genpd->slock, flags, depth);
	genpd->lock_flags = flags;
}

static int genpd_lock_interruptible_spin(struct generic_pm_domain *genpd)
	__acquires(&genpd->slock)
{
	unsigned long flags;

	spin_lock_irqsave(&genpd->slock, flags);
	genpd->lock_flags = flags;
	return 0;
}

static void genpd_unlock_spin(struct generic_pm_domain *genpd)
	__releases(&genpd->slock)
{
	spin_unlock_irqrestore(&genpd->slock, genpd->lock_flags);
}

static const struct genpd_lock_ops genpd_spin_ops = {
	.lock = genpd_lock_spin,
	.lock_nested = genpd_lock_nested_spin,
	.lock_interruptible = genpd_lock_interruptible_spin,
	.unlock = genpd_unlock_spin,
};

#define genpd_lock(p)			p->lock_ops->lock(p)
#define genpd_lock_nested(p, d)		p->lock_ops->lock_nested(p, d)
#define genpd_lock_interruptible(p)	p->lock_ops->lock_interruptible(p)
#define genpd_unlock(p)			p->lock_ops->unlock(p)

#define genpd_status_on(genpd)		(genpd->status == GENPD_STATE_ON)
#define genpd_is_irq_safe(genpd)	(genpd->flags & GENPD_FLAG_IRQ_SAFE)
#define genpd_is_always_on(genpd)	(genpd->flags & GENPD_FLAG_ALWAYS_ON)
#define genpd_is_active_wakeup(genpd)	(genpd->flags & GENPD_FLAG_ACTIVE_WAKEUP)
#define genpd_is_cpu_domain(genpd)	(genpd->flags & GENPD_FLAG_CPU_DOMAIN)
#define genpd_is_rpm_always_on(genpd)	(genpd->flags & GENPD_FLAG_RPM_ALWAYS_ON)

static inline bool irq_safe_dev_in_no_sleep_domain(struct device *dev,
		const struct generic_pm_domain *genpd)
{
	bool ret;

	ret = pm_runtime_is_irq_safe(dev) && !genpd_is_irq_safe(genpd);

	/*
	 * Warn once if an IRQ safe device is attached to a no sleep domain, as
	 * to indicate a suboptimal configuration for PM. For an always on
	 * domain this isn't case, thus don't warn.
	 */
	if (ret && !genpd_is_always_on(genpd))
		dev_warn_once(dev, "PM domain %s will not be powered off\n",
				genpd->name);

	return ret;
}

static int genpd_runtime_suspend(struct device *dev);

/*
 * Get the generic PM domain for a particular struct device.
 * This validates the struct device pointer, the PM domain pointer,
 * and checks that the PM domain pointer is a real generic PM domain.
 * Any failure results in NULL being returned.
 */
static struct generic_pm_domain *dev_to_genpd_safe(struct device *dev)
{
	if (IS_ERR_OR_NULL(dev) || IS_ERR_OR_NULL(dev->pm_domain))
		return NULL;

	/* A genpd's always have its ->runtime_suspend() callback assigned. */
	if (dev->pm_domain->ops.runtime_suspend == genpd_runtime_suspend)
		return pd_to_genpd(dev->pm_domain);

	return NULL;
}

/*
 * This should only be used where we are certain that the pm_domain
 * attached to the device is a genpd domain.
 */
static struct generic_pm_domain *dev_to_genpd(struct device *dev)
{
	if (IS_ERR_OR_NULL(dev->pm_domain))
		return ERR_PTR(-EINVAL);

	return pd_to_genpd(dev->pm_domain);
}

static int genpd_stop_dev(const struct generic_pm_domain *genpd,
			  struct device *dev)
{
	return GENPD_DEV_CALLBACK(genpd, int, stop, dev);
}

static int genpd_start_dev(const struct generic_pm_domain *genpd,
			   struct device *dev)
{
	return GENPD_DEV_CALLBACK(genpd, int, start, dev);
}

static bool genpd_sd_counter_dec(struct generic_pm_domain *genpd)
{
	bool ret = false;

	if (!WARN_ON(atomic_read(&genpd->sd_count) == 0))
		ret = !!atomic_dec_and_test(&genpd->sd_count);

	return ret;
}

static void genpd_sd_counter_inc(struct generic_pm_domain *genpd)
{
	atomic_inc(&genpd->sd_count);
	smp_mb__after_atomic();
}

#ifdef CONFIG_DEBUG_FS
static struct dentry *genpd_debugfs_dir;

static void genpd_debug_add(struct generic_pm_domain *genpd);

static void genpd_debug_remove(struct generic_pm_domain *genpd)
{
	struct dentry *d;

	d = debugfs_lookup(genpd->name, genpd_debugfs_dir);
	debugfs_remove(d);
}

static void genpd_update_accounting(struct generic_pm_domain *genpd)
{
	ktime_t delta, now;

	now = ktime_get();
	delta = ktime_sub(now, genpd->accounting_time);

	/*
	 * If genpd->status is active, it means we are just
	 * out of off and so update the idle time and vice
	 * versa.
	 */
	if (genpd->status == GENPD_STATE_ON) {
		int state_idx = genpd->state_idx;

		genpd->states[state_idx].idle_time =
			ktime_add(genpd->states[state_idx].idle_time, delta);
	} else {
		genpd->on_time = ktime_add(genpd->on_time, delta);
	}

	genpd->accounting_time = now;
}
#else
static inline void genpd_debug_add(struct generic_pm_domain *genpd) {}
static inline void genpd_debug_remove(struct generic_pm_domain *genpd) {}
static inline void genpd_update_accounting(struct generic_pm_domain *genpd) {}
#endif

static int _genpd_reeval_performance_state(struct generic_pm_domain *genpd,
					   unsigned int state)
{
	struct generic_pm_domain_data *pd_data;
	struct pm_domain_data *pdd;
	struct gpd_link *link;

	/* New requested state is same as Max requested state */
	if (state == genpd->performance_state)
		return state;

	/* New requested state is higher than Max requested state */
	if (state > genpd->performance_state)
		return state;

	/* Traverse all devices within the domain */
	list_for_each_entry(pdd, &genpd->dev_list, list_node) {
		pd_data = to_gpd_data(pdd);

		if (pd_data->performance_state > state)
			state = pd_data->performance_state;
	}

	/*
	 * Traverse all sub-domains within the domain. This can be
	 * done without any additional locking as the link->performance_state
	 * field is protected by the parent genpd->lock, which is already taken.
	 *
	 * Also note that link->performance_state (subdomain's performance state
	 * requirement to parent domain) is different from
	 * link->child->performance_state (current performance state requirement
	 * of the devices/sub-domains of the subdomain) and so can have a
	 * different value.
	 *
	 * Note that we also take vote from powered-off sub-domains into account
	 * as the same is done for devices right now.
	 */
	list_for_each_entry(link, &genpd->parent_links, parent_node) {
		if (link->performance_state > state)
			state = link->performance_state;
	}

	return state;
}

static int genpd_xlate_performance_state(struct generic_pm_domain *genpd,
					 struct generic_pm_domain *parent,
					 unsigned int pstate)
{
	if (!parent->set_performance_state)
		return pstate;

	return dev_pm_opp_xlate_performance_state(genpd->opp_table,
						  parent->opp_table,
						  pstate);
}

static int _genpd_set_performance_state(struct generic_pm_domain *genpd,
					unsigned int state, int depth)
{
	struct generic_pm_domain *parent;
	struct gpd_link *link;
	int parent_state, ret;

	if (state == genpd->performance_state)
		return 0;

	/* Propagate to parents of genpd */
	list_for_each_entry(link, &genpd->child_links, child_node) {
		parent = link->parent;

		/* Find parent's performance state */
		ret = genpd_xlate_performance_state(genpd, parent, state);
		if (unlikely(ret < 0))
			goto err;

		parent_state = ret;

		genpd_lock_nested(parent, depth + 1);

		link->prev_performance_state = link->performance_state;
		link->performance_state = parent_state;
		parent_state = _genpd_reeval_performance_state(parent,
						parent_state);
		ret = _genpd_set_performance_state(parent, parent_state, depth + 1);
		if (ret)
			link->performance_state = link->prev_performance_state;

		genpd_unlock(parent);

		if (ret)
			goto err;
	}

	if (genpd->set_performance_state) {
		ret = genpd->set_performance_state(genpd, state);
		if (ret)
			goto err;
	}

	genpd->performance_state = state;
	return 0;

err:
	/* Encountered an error, lets rollback */
	list_for_each_entry_continue_reverse(link, &genpd->child_links,
					     child_node) {
		parent = link->parent;

		genpd_lock_nested(parent, depth + 1);

		parent_state = link->prev_performance_state;
		link->performance_state = parent_state;

		parent_state = _genpd_reeval_performance_state(parent,
						parent_state);
		if (_genpd_set_performance_state(parent, parent_state, depth + 1)) {
			pr_err("%s: Failed to roll back to %d performance state\n",
			       parent->name, parent_state);
		}

		genpd_unlock(parent);
	}

	return ret;
}

/**
 * dev_pm_genpd_set_performance_state- Set performance state of device's power
 * domain.
 *
 * @dev: Device for which the performance-state needs to be set.
 * @state: Target performance state of the device. This can be set as 0 when the
 *	   device doesn't have any performance state constraints left (And so
 *	   the device wouldn't participate anymore to find the target
 *	   performance state of the genpd).
 *
 * It is assumed that the users guarantee that the genpd wouldn't be detached
 * while this routine is getting called.
 *
 * Returns 0 on success and negative error values on failures.
 */
int dev_pm_genpd_set_performance_state(struct device *dev, unsigned int state)
{
	struct generic_pm_domain *genpd;
	struct generic_pm_domain_data *gpd_data;
	unsigned int prev;
	int ret;

	genpd = dev_to_genpd_safe(dev);
	if (!genpd)
		return -ENODEV;

	if (WARN_ON(!dev->power.subsys_data ||
		     !dev->power.subsys_data->domain_data))
		return -EINVAL;

	genpd_lock(genpd);

	gpd_data = to_gpd_data(dev->power.subsys_data->domain_data);
	prev = gpd_data->performance_state;
	gpd_data->performance_state = state;

	state = _genpd_reeval_performance_state(genpd, state);
	ret = _genpd_set_performance_state(genpd, state, 0);
	if (ret)
		gpd_data->performance_state = prev;

	genpd_unlock(genpd);

	return ret;
}
EXPORT_SYMBOL_GPL(dev_pm_genpd_set_performance_state);

/**
 * dev_pm_genpd_set_next_wakeup - Notify PM framework of an impending wakeup.
 *
 * @dev: Device to handle
 * @next: impending interrupt/wakeup for the device
 *
 *
 * Allow devices to inform of the next wakeup. It's assumed that the users
 * guarantee that the genpd wouldn't be detached while this routine is getting
 * called. Additionally, it's also assumed that @dev isn't runtime suspended
 * (RPM_SUSPENDED)."
 * Although devices are expected to update the next_wakeup after the end of
 * their usecase as well, it is possible the devices themselves may not know
 * about that, so stale @next will be ignored when powering off the domain.
 */
void dev_pm_genpd_set_next_wakeup(struct device *dev, ktime_t next)
{
	struct generic_pm_domain_data *gpd_data;
	struct generic_pm_domain *genpd;

	genpd = dev_to_genpd_safe(dev);
	if (!genpd)
		return;

	gpd_data = to_gpd_data(dev->power.subsys_data->domain_data);
	gpd_data->next_wakeup = next;
}
EXPORT_SYMBOL_GPL(dev_pm_genpd_set_next_wakeup);

static int _genpd_power_on(struct generic_pm_domain *genpd, bool timed)
{
	unsigned int state_idx = genpd->state_idx;
	ktime_t time_start;
	s64 elapsed_ns;
	int ret;

	/* Notify consumers that we are about to power on. */
	ret = raw_notifier_call_chain_robust(&genpd->power_notifiers,
					     GENPD_NOTIFY_PRE_ON,
					     GENPD_NOTIFY_OFF, NULL);
	ret = notifier_to_errno(ret);
	if (ret)
		return ret;

	if (!genpd->power_on)
		goto out;
<<<<<<< HEAD

	if (!timed) {
		ret = genpd->power_on(genpd);
		if (ret)
			goto err;

=======

	if (!timed) {
		ret = genpd->power_on(genpd);
		if (ret)
			goto err;

>>>>>>> f642729d
		goto out;
	}

	time_start = ktime_get();
	ret = genpd->power_on(genpd);
	if (ret)
		goto err;

	elapsed_ns = ktime_to_ns(ktime_sub(ktime_get(), time_start));
	if (elapsed_ns <= genpd->states[state_idx].power_on_latency_ns)
		goto out;

	genpd->states[state_idx].power_on_latency_ns = elapsed_ns;
	genpd->max_off_time_changed = true;
	pr_debug("%s: Power-%s latency exceeded, new value %lld ns\n",
		 genpd->name, "on", elapsed_ns);

out:
	raw_notifier_call_chain(&genpd->power_notifiers, GENPD_NOTIFY_ON, NULL);
	return 0;
err:
	raw_notifier_call_chain(&genpd->power_notifiers, GENPD_NOTIFY_OFF,
				NULL);
	return ret;
}

static int _genpd_power_off(struct generic_pm_domain *genpd, bool timed)
{
	unsigned int state_idx = genpd->state_idx;
	ktime_t time_start;
	s64 elapsed_ns;
	int ret;

	/* Notify consumers that we are about to power off. */
	ret = raw_notifier_call_chain_robust(&genpd->power_notifiers,
					     GENPD_NOTIFY_PRE_OFF,
					     GENPD_NOTIFY_ON, NULL);
	ret = notifier_to_errno(ret);
	if (ret)
		return ret;

	if (!genpd->power_off)
		goto out;

	if (!timed) {
		ret = genpd->power_off(genpd);
		if (ret)
			goto busy;

		goto out;
	}

	time_start = ktime_get();
	ret = genpd->power_off(genpd);
	if (ret)
		goto busy;

	elapsed_ns = ktime_to_ns(ktime_sub(ktime_get(), time_start));
	if (elapsed_ns <= genpd->states[state_idx].power_off_latency_ns)
		goto out;

	genpd->states[state_idx].power_off_latency_ns = elapsed_ns;
	genpd->max_off_time_changed = true;
	pr_debug("%s: Power-%s latency exceeded, new value %lld ns\n",
		 genpd->name, "off", elapsed_ns);

out:
	raw_notifier_call_chain(&genpd->power_notifiers, GENPD_NOTIFY_OFF,
				NULL);
	return 0;
busy:
	raw_notifier_call_chain(&genpd->power_notifiers, GENPD_NOTIFY_ON, NULL);
	return ret;
}

/**
 * genpd_queue_power_off_work - Queue up the execution of genpd_power_off().
 * @genpd: PM domain to power off.
 *
 * Queue up the execution of genpd_power_off() unless it's already been done
 * before.
 */
static void genpd_queue_power_off_work(struct generic_pm_domain *genpd)
{
	queue_work(pm_wq, &genpd->power_off_work);
}

/**
 * genpd_power_off - Remove power from a given PM domain.
 * @genpd: PM domain to power down.
 * @one_dev_on: If invoked from genpd's ->runtime_suspend|resume() callback, the
 * RPM status of the releated device is in an intermediate state, not yet turned
 * into RPM_SUSPENDED. This means genpd_power_off() must allow one device to not
 * be RPM_SUSPENDED, while it tries to power off the PM domain.
 *
 * If all of the @genpd's devices have been suspended and all of its subdomains
 * have been powered down, remove power from @genpd.
 */
static int genpd_power_off(struct generic_pm_domain *genpd, bool one_dev_on,
			   unsigned int depth)
{
	struct pm_domain_data *pdd;
	struct gpd_link *link;
	unsigned int not_suspended = 0;
	int ret;

	/*
	 * Do not try to power off the domain in the following situations:
	 * (1) The domain is already in the "power off" state.
	 * (2) System suspend is in progress.
	 */
	if (!genpd_status_on(genpd) || genpd->prepared_count > 0)
		return 0;

	/*
	 * Abort power off for the PM domain in the following situations:
	 * (1) The domain is configured as always on.
	 * (2) When the domain has a subdomain being powered on.
	 */
	if (genpd_is_always_on(genpd) ||
			genpd_is_rpm_always_on(genpd) ||
			atomic_read(&genpd->sd_count) > 0)
		return -EBUSY;

	list_for_each_entry(pdd, &genpd->dev_list, list_node) {
		enum pm_qos_flags_status stat;

		stat = dev_pm_qos_flags(pdd->dev, PM_QOS_FLAG_NO_POWER_OFF);
		if (stat > PM_QOS_FLAGS_NONE)
			return -EBUSY;

		/*
		 * Do not allow PM domain to be powered off, when an IRQ safe
		 * device is part of a non-IRQ safe domain.
		 */
		if (!pm_runtime_suspended(pdd->dev) ||
			irq_safe_dev_in_no_sleep_domain(pdd->dev, genpd))
			not_suspended++;
	}

	if (not_suspended > 1 || (not_suspended == 1 && !one_dev_on))
		return -EBUSY;

	if (genpd->gov && genpd->gov->power_down_ok) {
		if (!genpd->gov->power_down_ok(&genpd->domain))
			return -EAGAIN;
	}

	/* Default to shallowest state. */
	if (!genpd->gov)
		genpd->state_idx = 0;

	/* Don't power off, if a child domain is waiting to power on. */
	if (atomic_read(&genpd->sd_count) > 0)
		return -EBUSY;

	ret = _genpd_power_off(genpd, true);
	if (ret) {
		genpd->states[genpd->state_idx].rejected++;
		return ret;
	}

	genpd->status = GENPD_STATE_OFF;
	genpd_update_accounting(genpd);
	genpd->states[genpd->state_idx].usage++;

	list_for_each_entry(link, &genpd->child_links, child_node) {
		genpd_sd_counter_dec(link->parent);
		genpd_lock_nested(link->parent, depth + 1);
		genpd_power_off(link->parent, false, depth + 1);
		genpd_unlock(link->parent);
	}

	return 0;
}

/**
 * genpd_power_on - Restore power to a given PM domain and its parents.
 * @genpd: PM domain to power up.
 * @depth: nesting count for lockdep.
 *
 * Restore power to @genpd and all of its parents so that it is possible to
 * resume a device belonging to it.
 */
static int genpd_power_on(struct generic_pm_domain *genpd, unsigned int depth)
{
	struct gpd_link *link;
	int ret = 0;

	if (genpd_status_on(genpd))
		return 0;

	/*
	 * The list is guaranteed not to change while the loop below is being
	 * executed, unless one of the parents' .power_on() callbacks fiddles
	 * with it.
	 */
	list_for_each_entry(link, &genpd->child_links, child_node) {
		struct generic_pm_domain *parent = link->parent;

		genpd_sd_counter_inc(parent);

		genpd_lock_nested(parent, depth + 1);
		ret = genpd_power_on(parent, depth + 1);
		genpd_unlock(parent);

		if (ret) {
			genpd_sd_counter_dec(parent);
			goto err;
		}
	}

	ret = _genpd_power_on(genpd, true);
	if (ret)
		goto err;

	genpd->status = GENPD_STATE_ON;
	genpd_update_accounting(genpd);

	return 0;

 err:
	list_for_each_entry_continue_reverse(link,
					&genpd->child_links,
					child_node) {
		genpd_sd_counter_dec(link->parent);
		genpd_lock_nested(link->parent, depth + 1);
		genpd_power_off(link->parent, false, depth + 1);
		genpd_unlock(link->parent);
	}

	return ret;
}

static int genpd_dev_pm_start(struct device *dev)
{
	struct generic_pm_domain *genpd = dev_to_genpd(dev);

	return genpd_start_dev(genpd, dev);
}

static int genpd_dev_pm_qos_notifier(struct notifier_block *nb,
				     unsigned long val, void *ptr)
{
	struct generic_pm_domain_data *gpd_data;
	struct device *dev;

	gpd_data = container_of(nb, struct generic_pm_domain_data, nb);
	dev = gpd_data->base.dev;

	for (;;) {
		struct generic_pm_domain *genpd;
		struct pm_domain_data *pdd;

		spin_lock_irq(&dev->power.lock);

		pdd = dev->power.subsys_data ?
				dev->power.subsys_data->domain_data : NULL;
		if (pdd) {
			to_gpd_data(pdd)->td.constraint_changed = true;
			genpd = dev_to_genpd(dev);
		} else {
			genpd = ERR_PTR(-ENODATA);
		}

		spin_unlock_irq(&dev->power.lock);

		if (!IS_ERR(genpd)) {
			genpd_lock(genpd);
			genpd->max_off_time_changed = true;
			genpd_unlock(genpd);
		}

		dev = dev->parent;
		if (!dev || dev->power.ignore_children)
			break;
	}

	return NOTIFY_DONE;
}

/**
 * genpd_power_off_work_fn - Power off PM domain whose subdomain count is 0.
 * @work: Work structure used for scheduling the execution of this function.
 */
static void genpd_power_off_work_fn(struct work_struct *work)
{
	struct generic_pm_domain *genpd;

	genpd = container_of(work, struct generic_pm_domain, power_off_work);

	genpd_lock(genpd);
	genpd_power_off(genpd, false, 0);
	genpd_unlock(genpd);
}

/**
 * __genpd_runtime_suspend - walk the hierarchy of ->runtime_suspend() callbacks
 * @dev: Device to handle.
 */
static int __genpd_runtime_suspend(struct device *dev)
{
	int (*cb)(struct device *__dev);

	if (dev->type && dev->type->pm)
		cb = dev->type->pm->runtime_suspend;
	else if (dev->class && dev->class->pm)
		cb = dev->class->pm->runtime_suspend;
	else if (dev->bus && dev->bus->pm)
		cb = dev->bus->pm->runtime_suspend;
	else
		cb = NULL;

	if (!cb && dev->driver && dev->driver->pm)
		cb = dev->driver->pm->runtime_suspend;

	return cb ? cb(dev) : 0;
}

/**
 * __genpd_runtime_resume - walk the hierarchy of ->runtime_resume() callbacks
 * @dev: Device to handle.
 */
static int __genpd_runtime_resume(struct device *dev)
{
	int (*cb)(struct device *__dev);

	if (dev->type && dev->type->pm)
		cb = dev->type->pm->runtime_resume;
	else if (dev->class && dev->class->pm)
		cb = dev->class->pm->runtime_resume;
	else if (dev->bus && dev->bus->pm)
		cb = dev->bus->pm->runtime_resume;
	else
		cb = NULL;

	if (!cb && dev->driver && dev->driver->pm)
		cb = dev->driver->pm->runtime_resume;

	return cb ? cb(dev) : 0;
}

/**
 * genpd_runtime_suspend - Suspend a device belonging to I/O PM domain.
 * @dev: Device to suspend.
 *
 * Carry out a runtime suspend of a device under the assumption that its
 * pm_domain field points to the domain member of an object of type
 * struct generic_pm_domain representing a PM domain consisting of I/O devices.
 */
static int genpd_runtime_suspend(struct device *dev)
{
	struct generic_pm_domain *genpd;
	bool (*suspend_ok)(struct device *__dev);
	struct gpd_timing_data *td = &dev_gpd_data(dev)->td;
	bool runtime_pm = pm_runtime_enabled(dev);
	ktime_t time_start;
	s64 elapsed_ns;
	int ret;

	dev_dbg(dev, "%s()\n", __func__);

	genpd = dev_to_genpd(dev);
	if (IS_ERR(genpd))
		return -EINVAL;

	/*
	 * A runtime PM centric subsystem/driver may re-use the runtime PM
	 * callbacks for other purposes than runtime PM. In those scenarios
	 * runtime PM is disabled. Under these circumstances, we shall skip
	 * validating/measuring the PM QoS latency.
	 */
	suspend_ok = genpd->gov ? genpd->gov->suspend_ok : NULL;
	if (runtime_pm && suspend_ok && !suspend_ok(dev))
		return -EBUSY;

	/* Measure suspend latency. */
	time_start = 0;
	if (runtime_pm)
		time_start = ktime_get();

	ret = __genpd_runtime_suspend(dev);
	if (ret)
		return ret;

	ret = genpd_stop_dev(genpd, dev);
	if (ret) {
		__genpd_runtime_resume(dev);
		return ret;
	}

	/* Update suspend latency value if the measured time exceeds it. */
	if (runtime_pm) {
		elapsed_ns = ktime_to_ns(ktime_sub(ktime_get(), time_start));
		if (elapsed_ns > td->suspend_latency_ns) {
			td->suspend_latency_ns = elapsed_ns;
			dev_dbg(dev, "suspend latency exceeded, %lld ns\n",
				elapsed_ns);
			genpd->max_off_time_changed = true;
			td->constraint_changed = true;
		}
	}

	/*
	 * If power.irq_safe is set, this routine may be run with
	 * IRQs disabled, so suspend only if the PM domain also is irq_safe.
	 */
	if (irq_safe_dev_in_no_sleep_domain(dev, genpd))
		return 0;

	genpd_lock(genpd);
	genpd_power_off(genpd, true, 0);
	genpd_unlock(genpd);

	return 0;
}

/**
 * genpd_runtime_resume - Resume a device belonging to I/O PM domain.
 * @dev: Device to resume.
 *
 * Carry out a runtime resume of a device under the assumption that its
 * pm_domain field points to the domain member of an object of type
 * struct generic_pm_domain representing a PM domain consisting of I/O devices.
 */
static int genpd_runtime_resume(struct device *dev)
{
	struct generic_pm_domain *genpd;
	struct gpd_timing_data *td = &dev_gpd_data(dev)->td;
	bool runtime_pm = pm_runtime_enabled(dev);
	ktime_t time_start;
	s64 elapsed_ns;
	int ret;
	bool timed = true;

	dev_dbg(dev, "%s()\n", __func__);

	genpd = dev_to_genpd(dev);
	if (IS_ERR(genpd))
		return -EINVAL;

	/*
	 * As we don't power off a non IRQ safe domain, which holds
	 * an IRQ safe device, we don't need to restore power to it.
	 */
	if (irq_safe_dev_in_no_sleep_domain(dev, genpd)) {
		timed = false;
		goto out;
	}

	genpd_lock(genpd);
	ret = genpd_power_on(genpd, 0);
	genpd_unlock(genpd);

	if (ret)
		return ret;

 out:
	/* Measure resume latency. */
	time_start = 0;
	if (timed && runtime_pm)
		time_start = ktime_get();

	ret = genpd_start_dev(genpd, dev);
	if (ret)
		goto err_poweroff;

	ret = __genpd_runtime_resume(dev);
	if (ret)
		goto err_stop;

	/* Update resume latency value if the measured time exceeds it. */
	if (timed && runtime_pm) {
		elapsed_ns = ktime_to_ns(ktime_sub(ktime_get(), time_start));
		if (elapsed_ns > td->resume_latency_ns) {
			td->resume_latency_ns = elapsed_ns;
			dev_dbg(dev, "resume latency exceeded, %lld ns\n",
				elapsed_ns);
			genpd->max_off_time_changed = true;
			td->constraint_changed = true;
		}
	}

	return 0;

err_stop:
	genpd_stop_dev(genpd, dev);
err_poweroff:
	if (!pm_runtime_is_irq_safe(dev) || genpd_is_irq_safe(genpd)) {
		genpd_lock(genpd);
		genpd_power_off(genpd, true, 0);
		genpd_unlock(genpd);
	}

	return ret;
}

static bool pd_ignore_unused;
static int __init pd_ignore_unused_setup(char *__unused)
{
	pd_ignore_unused = true;
	return 1;
}
__setup("pd_ignore_unused", pd_ignore_unused_setup);

/**
 * genpd_power_off_unused - Power off all PM domains with no devices in use.
 */
static int __init genpd_power_off_unused(void)
{
	struct generic_pm_domain *genpd;

	if (pd_ignore_unused) {
		pr_warn("genpd: Not disabling unused power domains\n");
		return 0;
	}

	mutex_lock(&gpd_list_lock);

	list_for_each_entry(genpd, &gpd_list, gpd_list_node)
		genpd_queue_power_off_work(genpd);

	mutex_unlock(&gpd_list_lock);

	return 0;
}
late_initcall(genpd_power_off_unused);

#ifdef CONFIG_PM_SLEEP

/**
 * genpd_sync_power_off - Synchronously power off a PM domain and its parents.
 * @genpd: PM domain to power off, if possible.
 * @use_lock: use the lock.
 * @depth: nesting count for lockdep.
 *
 * Check if the given PM domain can be powered off (during system suspend or
 * hibernation) and do that if so.  Also, in that case propagate to its parents.
 *
 * This function is only called in "noirq" and "syscore" stages of system power
 * transitions. The "noirq" callbacks may be executed asynchronously, thus in
 * these cases the lock must be held.
 */
static void genpd_sync_power_off(struct generic_pm_domain *genpd, bool use_lock,
				 unsigned int depth)
{
	struct gpd_link *link;

	if (!genpd_status_on(genpd) || genpd_is_always_on(genpd))
		return;

	if (genpd->suspended_count != genpd->device_count
	    || atomic_read(&genpd->sd_count) > 0)
		return;

	/* Choose the deepest state when suspending */
	genpd->state_idx = genpd->state_count - 1;
	if (_genpd_power_off(genpd, false))
		return;

	genpd->status = GENPD_STATE_OFF;

	list_for_each_entry(link, &genpd->child_links, child_node) {
		genpd_sd_counter_dec(link->parent);

		if (use_lock)
			genpd_lock_nested(link->parent, depth + 1);

		genpd_sync_power_off(link->parent, use_lock, depth + 1);

		if (use_lock)
			genpd_unlock(link->parent);
	}
}

/**
 * genpd_sync_power_on - Synchronously power on a PM domain and its parents.
 * @genpd: PM domain to power on.
 * @use_lock: use the lock.
 * @depth: nesting count for lockdep.
 *
 * This function is only called in "noirq" and "syscore" stages of system power
 * transitions. The "noirq" callbacks may be executed asynchronously, thus in
 * these cases the lock must be held.
 */
static void genpd_sync_power_on(struct generic_pm_domain *genpd, bool use_lock,
				unsigned int depth)
{
	struct gpd_link *link;

	if (genpd_status_on(genpd))
		return;

	list_for_each_entry(link, &genpd->child_links, child_node) {
		genpd_sd_counter_inc(link->parent);

		if (use_lock)
			genpd_lock_nested(link->parent, depth + 1);

		genpd_sync_power_on(link->parent, use_lock, depth + 1);

		if (use_lock)
			genpd_unlock(link->parent);
	}

	_genpd_power_on(genpd, false);
	genpd->status = GENPD_STATE_ON;
}

/**
 * resume_needed - Check whether to resume a device before system suspend.
 * @dev: Device to check.
 * @genpd: PM domain the device belongs to.
 *
 * There are two cases in which a device that can wake up the system from sleep
 * states should be resumed by genpd_prepare(): (1) if the device is enabled
 * to wake up the system and it has to remain active for this purpose while the
 * system is in the sleep state and (2) if the device is not enabled to wake up
 * the system from sleep states and it generally doesn't generate wakeup signals
 * by itself (those signals are generated on its behalf by other parts of the
 * system).  In the latter case it may be necessary to reconfigure the device's
 * wakeup settings during system suspend, because it may have been set up to
 * signal remote wakeup from the system's working state as needed by runtime PM.
 * Return 'true' in either of the above cases.
 */
static bool resume_needed(struct device *dev,
			  const struct generic_pm_domain *genpd)
{
	bool active_wakeup;

	if (!device_can_wakeup(dev))
		return false;

	active_wakeup = genpd_is_active_wakeup(genpd);
	return device_may_wakeup(dev) ? active_wakeup : !active_wakeup;
}

/**
 * genpd_prepare - Start power transition of a device in a PM domain.
 * @dev: Device to start the transition of.
 *
 * Start a power transition of a device (during a system-wide power transition)
 * under the assumption that its pm_domain field points to the domain member of
 * an object of type struct generic_pm_domain representing a PM domain
 * consisting of I/O devices.
 */
static int genpd_prepare(struct device *dev)
{
	struct generic_pm_domain *genpd;
	int ret;

	dev_dbg(dev, "%s()\n", __func__);

	genpd = dev_to_genpd(dev);
	if (IS_ERR(genpd))
		return -EINVAL;

	/*
	 * If a wakeup request is pending for the device, it should be woken up
	 * at this point and a system wakeup event should be reported if it's
	 * set up to wake up the system from sleep states.
	 */
	if (resume_needed(dev, genpd))
		pm_runtime_resume(dev);

	genpd_lock(genpd);

	if (genpd->prepared_count++ == 0)
		genpd->suspended_count = 0;

	genpd_unlock(genpd);

	ret = pm_generic_prepare(dev);
	if (ret < 0) {
		genpd_lock(genpd);

		genpd->prepared_count--;

		genpd_unlock(genpd);
	}

	/* Never return 1, as genpd don't cope with the direct_complete path. */
	return ret >= 0 ? 0 : ret;
}

/**
 * genpd_finish_suspend - Completion of suspend or hibernation of device in an
 *   I/O pm domain.
 * @dev: Device to suspend.
 * @poweroff: Specifies if this is a poweroff_noirq or suspend_noirq callback.
 *
 * Stop the device and remove power from the domain if all devices in it have
 * been stopped.
 */
static int genpd_finish_suspend(struct device *dev, bool poweroff)
{
	struct generic_pm_domain *genpd;
	int ret = 0;

	genpd = dev_to_genpd(dev);
	if (IS_ERR(genpd))
		return -EINVAL;

	if (poweroff)
		ret = pm_generic_poweroff_noirq(dev);
	else
		ret = pm_generic_suspend_noirq(dev);
	if (ret)
		return ret;

	if (device_wakeup_path(dev) && genpd_is_active_wakeup(genpd))
		return 0;

	if (genpd->dev_ops.stop && genpd->dev_ops.start &&
	    !pm_runtime_status_suspended(dev)) {
		ret = genpd_stop_dev(genpd, dev);
		if (ret) {
			if (poweroff)
				pm_generic_restore_noirq(dev);
			else
				pm_generic_resume_noirq(dev);
			return ret;
		}
	}

	genpd_lock(genpd);
	genpd->suspended_count++;
	genpd_sync_power_off(genpd, true, 0);
	genpd_unlock(genpd);

	return 0;
}

/**
 * genpd_suspend_noirq - Completion of suspend of device in an I/O PM domain.
 * @dev: Device to suspend.
 *
 * Stop the device and remove power from the domain if all devices in it have
 * been stopped.
 */
static int genpd_suspend_noirq(struct device *dev)
{
	dev_dbg(dev, "%s()\n", __func__);

	return genpd_finish_suspend(dev, false);
}

/**
 * genpd_resume_noirq - Start of resume of device in an I/O PM domain.
 * @dev: Device to resume.
 *
 * Restore power to the device's PM domain, if necessary, and start the device.
 */
static int genpd_resume_noirq(struct device *dev)
{
	struct generic_pm_domain *genpd;
	int ret;

	dev_dbg(dev, "%s()\n", __func__);

	genpd = dev_to_genpd(dev);
	if (IS_ERR(genpd))
		return -EINVAL;

	if (device_wakeup_path(dev) && genpd_is_active_wakeup(genpd))
		return pm_generic_resume_noirq(dev);

	genpd_lock(genpd);
	genpd_sync_power_on(genpd, true, 0);
	genpd->suspended_count--;
	genpd_unlock(genpd);

	if (genpd->dev_ops.stop && genpd->dev_ops.start &&
	    !pm_runtime_status_suspended(dev)) {
		ret = genpd_start_dev(genpd, dev);
		if (ret)
			return ret;
	}

	return pm_generic_resume_noirq(dev);
}

/**
 * genpd_freeze_noirq - Completion of freezing a device in an I/O PM domain.
 * @dev: Device to freeze.
 *
 * Carry out a late freeze of a device under the assumption that its
 * pm_domain field points to the domain member of an object of type
 * struct generic_pm_domain representing a power domain consisting of I/O
 * devices.
 */
static int genpd_freeze_noirq(struct device *dev)
{
	const struct generic_pm_domain *genpd;
	int ret = 0;

	dev_dbg(dev, "%s()\n", __func__);

	genpd = dev_to_genpd(dev);
	if (IS_ERR(genpd))
		return -EINVAL;

	ret = pm_generic_freeze_noirq(dev);
	if (ret)
		return ret;

	if (genpd->dev_ops.stop && genpd->dev_ops.start &&
	    !pm_runtime_status_suspended(dev))
		ret = genpd_stop_dev(genpd, dev);

	return ret;
}

/**
 * genpd_thaw_noirq - Early thaw of device in an I/O PM domain.
 * @dev: Device to thaw.
 *
 * Start the device, unless power has been removed from the domain already
 * before the system transition.
 */
static int genpd_thaw_noirq(struct device *dev)
{
	const struct generic_pm_domain *genpd;
	int ret = 0;

	dev_dbg(dev, "%s()\n", __func__);

	genpd = dev_to_genpd(dev);
	if (IS_ERR(genpd))
		return -EINVAL;

	if (genpd->dev_ops.stop && genpd->dev_ops.start &&
	    !pm_runtime_status_suspended(dev)) {
		ret = genpd_start_dev(genpd, dev);
		if (ret)
			return ret;
	}

	return pm_generic_thaw_noirq(dev);
}

/**
 * genpd_poweroff_noirq - Completion of hibernation of device in an
 *   I/O PM domain.
 * @dev: Device to poweroff.
 *
 * Stop the device and remove power from the domain if all devices in it have
 * been stopped.
 */
static int genpd_poweroff_noirq(struct device *dev)
{
	dev_dbg(dev, "%s()\n", __func__);

	return genpd_finish_suspend(dev, true);
}

/**
 * genpd_restore_noirq - Start of restore of device in an I/O PM domain.
 * @dev: Device to resume.
 *
 * Make sure the domain will be in the same power state as before the
 * hibernation the system is resuming from and start the device if necessary.
 */
static int genpd_restore_noirq(struct device *dev)
{
	struct generic_pm_domain *genpd;
	int ret = 0;

	dev_dbg(dev, "%s()\n", __func__);

	genpd = dev_to_genpd(dev);
	if (IS_ERR(genpd))
		return -EINVAL;

	/*
	 * At this point suspended_count == 0 means we are being run for the
	 * first time for the given domain in the present cycle.
	 */
	genpd_lock(genpd);
	if (genpd->suspended_count++ == 0) {
		/*
		 * The boot kernel might put the domain into arbitrary state,
		 * so make it appear as powered off to genpd_sync_power_on(),
		 * so that it tries to power it on in case it was really off.
		 */
		genpd->status = GENPD_STATE_OFF;
	}

	genpd_sync_power_on(genpd, true, 0);
	genpd_unlock(genpd);

	if (genpd->dev_ops.stop && genpd->dev_ops.start &&
	    !pm_runtime_status_suspended(dev)) {
		ret = genpd_start_dev(genpd, dev);
		if (ret)
			return ret;
	}

	return pm_generic_restore_noirq(dev);
}

/**
 * genpd_complete - Complete power transition of a device in a power domain.
 * @dev: Device to complete the transition of.
 *
 * Complete a power transition of a device (during a system-wide power
 * transition) under the assumption that its pm_domain field points to the
 * domain member of an object of type struct generic_pm_domain representing
 * a power domain consisting of I/O devices.
 */
static void genpd_complete(struct device *dev)
{
	struct generic_pm_domain *genpd;

	dev_dbg(dev, "%s()\n", __func__);

	genpd = dev_to_genpd(dev);
	if (IS_ERR(genpd))
		return;

	pm_generic_complete(dev);

	genpd_lock(genpd);

	genpd->prepared_count--;
	if (!genpd->prepared_count)
		genpd_queue_power_off_work(genpd);

	genpd_unlock(genpd);
}

static void genpd_switch_state(struct device *dev, bool suspend)
{
	struct generic_pm_domain *genpd;
	bool use_lock;

	genpd = dev_to_genpd_safe(dev);
	if (!genpd)
		return;

	use_lock = genpd_is_irq_safe(genpd);

	if (use_lock)
		genpd_lock(genpd);

	if (suspend) {
		genpd->suspended_count++;
		genpd_sync_power_off(genpd, use_lock, 0);
	} else {
		genpd_sync_power_on(genpd, use_lock, 0);
		genpd->suspended_count--;
	}

	if (use_lock)
		genpd_unlock(genpd);
}

/**
 * dev_pm_genpd_suspend - Synchronously try to suspend the genpd for @dev
 * @dev: The device that is attached to the genpd, that can be suspended.
 *
 * This routine should typically be called for a device that needs to be
 * suspended during the syscore suspend phase. It may also be called during
 * suspend-to-idle to suspend a corresponding CPU device that is attached to a
 * genpd.
 */
void dev_pm_genpd_suspend(struct device *dev)
{
	genpd_switch_state(dev, true);
}
EXPORT_SYMBOL_GPL(dev_pm_genpd_suspend);

/**
 * dev_pm_genpd_resume - Synchronously try to resume the genpd for @dev
 * @dev: The device that is attached to the genpd, which needs to be resumed.
 *
 * This routine should typically be called for a device that needs to be resumed
 * during the syscore resume phase. It may also be called during suspend-to-idle
 * to resume a corresponding CPU device that is attached to a genpd.
 */
void dev_pm_genpd_resume(struct device *dev)
{
	genpd_switch_state(dev, false);
}
EXPORT_SYMBOL_GPL(dev_pm_genpd_resume);

#else /* !CONFIG_PM_SLEEP */

#define genpd_prepare		NULL
#define genpd_suspend_noirq	NULL
#define genpd_resume_noirq	NULL
#define genpd_freeze_noirq	NULL
#define genpd_thaw_noirq	NULL
#define genpd_poweroff_noirq	NULL
#define genpd_restore_noirq	NULL
#define genpd_complete		NULL

#endif /* CONFIG_PM_SLEEP */

static struct generic_pm_domain_data *genpd_alloc_dev_data(struct device *dev)
{
	struct generic_pm_domain_data *gpd_data;
	int ret;

	ret = dev_pm_get_subsys_data(dev);
	if (ret)
		return ERR_PTR(ret);

	gpd_data = kzalloc(sizeof(*gpd_data), GFP_KERNEL);
	if (!gpd_data) {
		ret = -ENOMEM;
		goto err_put;
	}

	gpd_data->base.dev = dev;
	gpd_data->td.constraint_changed = true;
	gpd_data->td.effective_constraint_ns = PM_QOS_RESUME_LATENCY_NO_CONSTRAINT_NS;
	gpd_data->nb.notifier_call = genpd_dev_pm_qos_notifier;
	gpd_data->next_wakeup = KTIME_MAX;

	spin_lock_irq(&dev->power.lock);

	if (dev->power.subsys_data->domain_data) {
		ret = -EINVAL;
		goto err_free;
	}

	dev->power.subsys_data->domain_data = &gpd_data->base;

	spin_unlock_irq(&dev->power.lock);

	return gpd_data;

 err_free:
	spin_unlock_irq(&dev->power.lock);
	kfree(gpd_data);
 err_put:
	dev_pm_put_subsys_data(dev);
	return ERR_PTR(ret);
}

static void genpd_free_dev_data(struct device *dev,
				struct generic_pm_domain_data *gpd_data)
{
	spin_lock_irq(&dev->power.lock);

	dev->power.subsys_data->domain_data = NULL;

	spin_unlock_irq(&dev->power.lock);

	kfree(gpd_data);
	dev_pm_put_subsys_data(dev);
}

static void genpd_update_cpumask(struct generic_pm_domain *genpd,
				 int cpu, bool set, unsigned int depth)
{
	struct gpd_link *link;

	if (!genpd_is_cpu_domain(genpd))
		return;

	list_for_each_entry(link, &genpd->child_links, child_node) {
		struct generic_pm_domain *parent = link->parent;

		genpd_lock_nested(parent, depth + 1);
		genpd_update_cpumask(parent, cpu, set, depth + 1);
		genpd_unlock(parent);
	}

	if (set)
		cpumask_set_cpu(cpu, genpd->cpus);
	else
		cpumask_clear_cpu(cpu, genpd->cpus);
}

static void genpd_set_cpumask(struct generic_pm_domain *genpd, int cpu)
{
	if (cpu >= 0)
		genpd_update_cpumask(genpd, cpu, true, 0);
}

static void genpd_clear_cpumask(struct generic_pm_domain *genpd, int cpu)
{
	if (cpu >= 0)
		genpd_update_cpumask(genpd, cpu, false, 0);
}

static int genpd_get_cpu(struct generic_pm_domain *genpd, struct device *dev)
{
	int cpu;

	if (!genpd_is_cpu_domain(genpd))
		return -1;

	for_each_possible_cpu(cpu) {
		if (get_cpu_device(cpu) == dev)
			return cpu;
	}

	return -1;
}

static int genpd_add_device(struct generic_pm_domain *genpd, struct device *dev,
			    struct device *base_dev)
{
	struct generic_pm_domain_data *gpd_data;
	int ret;

	dev_dbg(dev, "%s()\n", __func__);

	if (IS_ERR_OR_NULL(genpd) || IS_ERR_OR_NULL(dev))
		return -EINVAL;

	gpd_data = genpd_alloc_dev_data(dev);
	if (IS_ERR(gpd_data))
		return PTR_ERR(gpd_data);

	gpd_data->cpu = genpd_get_cpu(genpd, base_dev);

	ret = genpd->attach_dev ? genpd->attach_dev(genpd, dev) : 0;
	if (ret)
		goto out;

	genpd_lock(genpd);

	genpd_set_cpumask(genpd, gpd_data->cpu);
	dev_pm_domain_set(dev, &genpd->domain);

	genpd->device_count++;
	genpd->max_off_time_changed = true;

	list_add_tail(&gpd_data->base.list_node, &genpd->dev_list);

	genpd_unlock(genpd);
 out:
	if (ret)
		genpd_free_dev_data(dev, gpd_data);
	else
		dev_pm_qos_add_notifier(dev, &gpd_data->nb,
					DEV_PM_QOS_RESUME_LATENCY);

	return ret;
}

/**
 * pm_genpd_add_device - Add a device to an I/O PM domain.
 * @genpd: PM domain to add the device to.
 * @dev: Device to be added.
 */
int pm_genpd_add_device(struct generic_pm_domain *genpd, struct device *dev)
{
	int ret;

	mutex_lock(&gpd_list_lock);
	ret = genpd_add_device(genpd, dev, dev);
	mutex_unlock(&gpd_list_lock);

	return ret;
}
EXPORT_SYMBOL_GPL(pm_genpd_add_device);

static int genpd_remove_device(struct generic_pm_domain *genpd,
			       struct device *dev)
{
	struct generic_pm_domain_data *gpd_data;
	struct pm_domain_data *pdd;
	int ret = 0;

	dev_dbg(dev, "%s()\n", __func__);

	pdd = dev->power.subsys_data->domain_data;
	gpd_data = to_gpd_data(pdd);
	dev_pm_qos_remove_notifier(dev, &gpd_data->nb,
				   DEV_PM_QOS_RESUME_LATENCY);

	genpd_lock(genpd);

	if (genpd->prepared_count > 0) {
		ret = -EAGAIN;
		goto out;
	}

	genpd->device_count--;
	genpd->max_off_time_changed = true;

	genpd_clear_cpumask(genpd, gpd_data->cpu);
	dev_pm_domain_set(dev, NULL);

	list_del_init(&pdd->list_node);

	genpd_unlock(genpd);

	if (genpd->detach_dev)
		genpd->detach_dev(genpd, dev);

	genpd_free_dev_data(dev, gpd_data);

	return 0;

 out:
	genpd_unlock(genpd);
	dev_pm_qos_add_notifier(dev, &gpd_data->nb, DEV_PM_QOS_RESUME_LATENCY);

	return ret;
}

/**
 * pm_genpd_remove_device - Remove a device from an I/O PM domain.
 * @dev: Device to be removed.
 */
int pm_genpd_remove_device(struct device *dev)
{
	struct generic_pm_domain *genpd = dev_to_genpd_safe(dev);

	if (!genpd)
		return -EINVAL;

	return genpd_remove_device(genpd, dev);
}
EXPORT_SYMBOL_GPL(pm_genpd_remove_device);

/**
 * dev_pm_genpd_add_notifier - Add a genpd power on/off notifier for @dev
 *
 * @dev: Device that should be associated with the notifier
 * @nb: The notifier block to register
 *
 * Users may call this function to add a genpd power on/off notifier for an
 * attached @dev. Only one notifier per device is allowed. The notifier is
 * sent when genpd is powering on/off the PM domain.
 *
 * It is assumed that the user guarantee that the genpd wouldn't be detached
 * while this routine is getting called.
 *
 * Returns 0 on success and negative error values on failures.
 */
int dev_pm_genpd_add_notifier(struct device *dev, struct notifier_block *nb)
{
	struct generic_pm_domain *genpd;
	struct generic_pm_domain_data *gpd_data;
	int ret;

	genpd = dev_to_genpd_safe(dev);
	if (!genpd)
		return -ENODEV;

	if (WARN_ON(!dev->power.subsys_data ||
		     !dev->power.subsys_data->domain_data))
		return -EINVAL;

	gpd_data = to_gpd_data(dev->power.subsys_data->domain_data);
	if (gpd_data->power_nb)
		return -EEXIST;

	genpd_lock(genpd);
	ret = raw_notifier_chain_register(&genpd->power_notifiers, nb);
	genpd_unlock(genpd);

	if (ret) {
		dev_warn(dev, "failed to add notifier for PM domain %s\n",
			 genpd->name);
		return ret;
	}

	gpd_data->power_nb = nb;
	return 0;
}
EXPORT_SYMBOL_GPL(dev_pm_genpd_add_notifier);

/**
 * dev_pm_genpd_remove_notifier - Remove a genpd power on/off notifier for @dev
 *
 * @dev: Device that is associated with the notifier
 *
 * Users may call this function to remove a genpd power on/off notifier for an
 * attached @dev.
 *
 * It is assumed that the user guarantee that the genpd wouldn't be detached
 * while this routine is getting called.
 *
 * Returns 0 on success and negative error values on failures.
 */
int dev_pm_genpd_remove_notifier(struct device *dev)
{
	struct generic_pm_domain *genpd;
	struct generic_pm_domain_data *gpd_data;
	int ret;

	genpd = dev_to_genpd_safe(dev);
	if (!genpd)
		return -ENODEV;

	if (WARN_ON(!dev->power.subsys_data ||
		     !dev->power.subsys_data->domain_data))
		return -EINVAL;

	gpd_data = to_gpd_data(dev->power.subsys_data->domain_data);
	if (!gpd_data->power_nb)
		return -ENODEV;

	genpd_lock(genpd);
	ret = raw_notifier_chain_unregister(&genpd->power_notifiers,
					    gpd_data->power_nb);
	genpd_unlock(genpd);

	if (ret) {
		dev_warn(dev, "failed to remove notifier for PM domain %s\n",
			 genpd->name);
		return ret;
	}

	gpd_data->power_nb = NULL;
	return 0;
}
EXPORT_SYMBOL_GPL(dev_pm_genpd_remove_notifier);

static int genpd_add_subdomain(struct generic_pm_domain *genpd,
			       struct generic_pm_domain *subdomain)
{
	struct gpd_link *link, *itr;
	int ret = 0;

	if (IS_ERR_OR_NULL(genpd) || IS_ERR_OR_NULL(subdomain)
	    || genpd == subdomain)
		return -EINVAL;

	/*
	 * If the domain can be powered on/off in an IRQ safe
	 * context, ensure that the subdomain can also be
	 * powered on/off in that context.
	 */
	if (!genpd_is_irq_safe(genpd) && genpd_is_irq_safe(subdomain)) {
		WARN(1, "Parent %s of subdomain %s must be IRQ safe\n",
				genpd->name, subdomain->name);
		return -EINVAL;
	}

	link = kzalloc(sizeof(*link), GFP_KERNEL);
	if (!link)
		return -ENOMEM;

	genpd_lock(subdomain);
	genpd_lock_nested(genpd, SINGLE_DEPTH_NESTING);

	if (!genpd_status_on(genpd) && genpd_status_on(subdomain)) {
		ret = -EINVAL;
		goto out;
	}

	list_for_each_entry(itr, &genpd->parent_links, parent_node) {
		if (itr->child == subdomain && itr->parent == genpd) {
			ret = -EINVAL;
			goto out;
		}
	}

	link->parent = genpd;
	list_add_tail(&link->parent_node, &genpd->parent_links);
	link->child = subdomain;
	list_add_tail(&link->child_node, &subdomain->child_links);
	if (genpd_status_on(subdomain))
		genpd_sd_counter_inc(genpd);

 out:
	genpd_unlock(genpd);
	genpd_unlock(subdomain);
	if (ret)
		kfree(link);
	return ret;
}

/**
 * pm_genpd_add_subdomain - Add a subdomain to an I/O PM domain.
 * @genpd: Leader PM domain to add the subdomain to.
 * @subdomain: Subdomain to be added.
 */
int pm_genpd_add_subdomain(struct generic_pm_domain *genpd,
			   struct generic_pm_domain *subdomain)
{
	int ret;

	mutex_lock(&gpd_list_lock);
	ret = genpd_add_subdomain(genpd, subdomain);
	mutex_unlock(&gpd_list_lock);

	return ret;
}
EXPORT_SYMBOL_GPL(pm_genpd_add_subdomain);

/**
 * pm_genpd_remove_subdomain - Remove a subdomain from an I/O PM domain.
 * @genpd: Leader PM domain to remove the subdomain from.
 * @subdomain: Subdomain to be removed.
 */
int pm_genpd_remove_subdomain(struct generic_pm_domain *genpd,
			      struct generic_pm_domain *subdomain)
{
	struct gpd_link *l, *link;
	int ret = -EINVAL;

	if (IS_ERR_OR_NULL(genpd) || IS_ERR_OR_NULL(subdomain))
		return -EINVAL;

	genpd_lock(subdomain);
	genpd_lock_nested(genpd, SINGLE_DEPTH_NESTING);

	if (!list_empty(&subdomain->parent_links) || subdomain->device_count) {
		pr_warn("%s: unable to remove subdomain %s\n",
			genpd->name, subdomain->name);
		ret = -EBUSY;
		goto out;
	}

	list_for_each_entry_safe(link, l, &genpd->parent_links, parent_node) {
		if (link->child != subdomain)
			continue;

		list_del(&link->parent_node);
		list_del(&link->child_node);
		kfree(link);
		if (genpd_status_on(subdomain))
			genpd_sd_counter_dec(genpd);

		ret = 0;
		break;
	}

out:
	genpd_unlock(genpd);
	genpd_unlock(subdomain);

	return ret;
}
EXPORT_SYMBOL_GPL(pm_genpd_remove_subdomain);

static void genpd_free_default_power_state(struct genpd_power_state *states,
					   unsigned int state_count)
{
	kfree(states);
}

static int genpd_set_default_power_state(struct generic_pm_domain *genpd)
{
	struct genpd_power_state *state;

	state = kzalloc(sizeof(*state), GFP_KERNEL);
	if (!state)
		return -ENOMEM;

	genpd->states = state;
	genpd->state_count = 1;
	genpd->free_states = genpd_free_default_power_state;

	return 0;
}

static void genpd_lock_init(struct generic_pm_domain *genpd)
{
	if (genpd->flags & GENPD_FLAG_IRQ_SAFE) {
		spin_lock_init(&genpd->slock);
		genpd->lock_ops = &genpd_spin_ops;
	} else {
		mutex_init(&genpd->mlock);
		genpd->lock_ops = &genpd_mtx_ops;
	}
}

/**
 * pm_genpd_init - Initialize a generic I/O PM domain object.
 * @genpd: PM domain object to initialize.
 * @gov: PM domain governor to associate with the domain (may be NULL).
 * @is_off: Initial value of the domain's power_is_off field.
 *
 * Returns 0 on successful initialization, else a negative error code.
 */
int pm_genpd_init(struct generic_pm_domain *genpd,
		  struct dev_power_governor *gov, bool is_off)
{
	int ret;

	if (IS_ERR_OR_NULL(genpd))
		return -EINVAL;

	INIT_LIST_HEAD(&genpd->parent_links);
	INIT_LIST_HEAD(&genpd->child_links);
	INIT_LIST_HEAD(&genpd->dev_list);
	RAW_INIT_NOTIFIER_HEAD(&genpd->power_notifiers);
	genpd_lock_init(genpd);
	genpd->gov = gov;
	INIT_WORK(&genpd->power_off_work, genpd_power_off_work_fn);
	atomic_set(&genpd->sd_count, 0);
	genpd->status = is_off ? GENPD_STATE_OFF : GENPD_STATE_ON;
	genpd->device_count = 0;
	genpd->max_off_time_ns = -1;
	genpd->max_off_time_changed = true;
	genpd->provider = NULL;
	genpd->has_provider = false;
	genpd->accounting_time = ktime_get();
	genpd->domain.ops.runtime_suspend = genpd_runtime_suspend;
	genpd->domain.ops.runtime_resume = genpd_runtime_resume;
	genpd->domain.ops.prepare = genpd_prepare;
	genpd->domain.ops.suspend_noirq = genpd_suspend_noirq;
	genpd->domain.ops.resume_noirq = genpd_resume_noirq;
	genpd->domain.ops.freeze_noirq = genpd_freeze_noirq;
	genpd->domain.ops.thaw_noirq = genpd_thaw_noirq;
	genpd->domain.ops.poweroff_noirq = genpd_poweroff_noirq;
	genpd->domain.ops.restore_noirq = genpd_restore_noirq;
	genpd->domain.ops.complete = genpd_complete;
	genpd->domain.start = genpd_dev_pm_start;

	if (genpd->flags & GENPD_FLAG_PM_CLK) {
		genpd->dev_ops.stop = pm_clk_suspend;
		genpd->dev_ops.start = pm_clk_resume;
	}

	/* Always-on domains must be powered on at initialization. */
	if ((genpd_is_always_on(genpd) || genpd_is_rpm_always_on(genpd)) &&
			!genpd_status_on(genpd))
		return -EINVAL;

	if (genpd_is_cpu_domain(genpd) &&
	    !zalloc_cpumask_var(&genpd->cpus, GFP_KERNEL))
		return -ENOMEM;

	/* Use only one "off" state if there were no states declared */
	if (genpd->state_count == 0) {
		ret = genpd_set_default_power_state(genpd);
		if (ret) {
			if (genpd_is_cpu_domain(genpd))
				free_cpumask_var(genpd->cpus);
			return ret;
		}
	} else if (!gov && genpd->state_count > 1) {
		pr_warn("%s: no governor for states\n", genpd->name);
	}

	device_initialize(&genpd->dev);
	dev_set_name(&genpd->dev, "%s", genpd->name);

	mutex_lock(&gpd_list_lock);
	list_add(&genpd->gpd_list_node, &gpd_list);
	genpd_debug_add(genpd);
	mutex_unlock(&gpd_list_lock);

	return 0;
}
EXPORT_SYMBOL_GPL(pm_genpd_init);

static int genpd_remove(struct generic_pm_domain *genpd)
{
	struct gpd_link *l, *link;

	if (IS_ERR_OR_NULL(genpd))
		return -EINVAL;

	genpd_lock(genpd);

	if (genpd->has_provider) {
		genpd_unlock(genpd);
		pr_err("Provider present, unable to remove %s\n", genpd->name);
		return -EBUSY;
	}

	if (!list_empty(&genpd->parent_links) || genpd->device_count) {
		genpd_unlock(genpd);
		pr_err("%s: unable to remove %s\n", __func__, genpd->name);
		return -EBUSY;
	}

	list_for_each_entry_safe(link, l, &genpd->child_links, child_node) {
		list_del(&link->parent_node);
		list_del(&link->child_node);
		kfree(link);
	}

	genpd_debug_remove(genpd);
	list_del(&genpd->gpd_list_node);
	genpd_unlock(genpd);
	cancel_work_sync(&genpd->power_off_work);
	if (genpd_is_cpu_domain(genpd))
		free_cpumask_var(genpd->cpus);
	if (genpd->free_states)
		genpd->free_states(genpd->states, genpd->state_count);

	pr_debug("%s: removed %s\n", __func__, genpd->name);

	return 0;
}

/**
 * pm_genpd_remove - Remove a generic I/O PM domain
 * @genpd: Pointer to PM domain that is to be removed.
 *
 * To remove the PM domain, this function:
 *  - Removes the PM domain as a subdomain to any parent domains,
 *    if it was added.
 *  - Removes the PM domain from the list of registered PM domains.
 *
 * The PM domain will only be removed, if the associated provider has
 * been removed, it is not a parent to any other PM domain and has no
 * devices associated with it.
 */
int pm_genpd_remove(struct generic_pm_domain *genpd)
{
	int ret;

	mutex_lock(&gpd_list_lock);
	ret = genpd_remove(genpd);
	mutex_unlock(&gpd_list_lock);

	return ret;
}
EXPORT_SYMBOL_GPL(pm_genpd_remove);

#ifdef CONFIG_PM_GENERIC_DOMAINS_OF

/*
 * Device Tree based PM domain providers.
 *
 * The code below implements generic device tree based PM domain providers that
 * bind device tree nodes with generic PM domains registered in the system.
 *
 * Any driver that registers generic PM domains and needs to support binding of
 * devices to these domains is supposed to register a PM domain provider, which
 * maps a PM domain specifier retrieved from the device tree to a PM domain.
 *
 * Two simple mapping functions have been provided for convenience:
 *  - genpd_xlate_simple() for 1:1 device tree node to PM domain mapping.
 *  - genpd_xlate_onecell() for mapping of multiple PM domains per node by
 *    index.
 */

/**
 * struct of_genpd_provider - PM domain provider registration structure
 * @link: Entry in global list of PM domain providers
 * @node: Pointer to device tree node of PM domain provider
 * @xlate: Provider-specific xlate callback mapping a set of specifier cells
 *         into a PM domain.
 * @data: context pointer to be passed into @xlate callback
 */
struct of_genpd_provider {
	struct list_head link;
	struct device_node *node;
	genpd_xlate_t xlate;
	void *data;
};

/* List of registered PM domain providers. */
static LIST_HEAD(of_genpd_providers);
/* Mutex to protect the list above. */
static DEFINE_MUTEX(of_genpd_mutex);

/**
 * genpd_xlate_simple() - Xlate function for direct node-domain mapping
 * @genpdspec: OF phandle args to map into a PM domain
 * @data: xlate function private data - pointer to struct generic_pm_domain
 *
 * This is a generic xlate function that can be used to model PM domains that
 * have their own device tree nodes. The private data of xlate function needs
 * to be a valid pointer to struct generic_pm_domain.
 */
static struct generic_pm_domain *genpd_xlate_simple(
					struct of_phandle_args *genpdspec,
					void *data)
{
	return data;
}

/**
 * genpd_xlate_onecell() - Xlate function using a single index.
 * @genpdspec: OF phandle args to map into a PM domain
 * @data: xlate function private data - pointer to struct genpd_onecell_data
 *
 * This is a generic xlate function that can be used to model simple PM domain
 * controllers that have one device tree node and provide multiple PM domains.
 * A single cell is used as an index into an array of PM domains specified in
 * the genpd_onecell_data struct when registering the provider.
 */
static struct generic_pm_domain *genpd_xlate_onecell(
					struct of_phandle_args *genpdspec,
					void *data)
{
	struct genpd_onecell_data *genpd_data = data;
	unsigned int idx = genpdspec->args[0];

	if (genpdspec->args_count != 1)
		return ERR_PTR(-EINVAL);

	if (idx >= genpd_data->num_domains) {
		pr_err("%s: invalid domain index %u\n", __func__, idx);
		return ERR_PTR(-EINVAL);
	}

	if (!genpd_data->domains[idx])
		return ERR_PTR(-ENOENT);

	return genpd_data->domains[idx];
}

/**
 * genpd_add_provider() - Register a PM domain provider for a node
 * @np: Device node pointer associated with the PM domain provider.
 * @xlate: Callback for decoding PM domain from phandle arguments.
 * @data: Context pointer for @xlate callback.
 */
static int genpd_add_provider(struct device_node *np, genpd_xlate_t xlate,
			      void *data)
{
	struct of_genpd_provider *cp;

	cp = kzalloc(sizeof(*cp), GFP_KERNEL);
	if (!cp)
		return -ENOMEM;

	cp->node = of_node_get(np);
	cp->data = data;
	cp->xlate = xlate;
	fwnode_dev_initialized(&np->fwnode, true);

	mutex_lock(&of_genpd_mutex);
	list_add(&cp->link, &of_genpd_providers);
	mutex_unlock(&of_genpd_mutex);
	pr_debug("Added domain provider from %pOF\n", np);

	return 0;
}

static bool genpd_present(const struct generic_pm_domain *genpd)
{
	const struct generic_pm_domain *gpd;

	list_for_each_entry(gpd, &gpd_list, gpd_list_node)
		if (gpd == genpd)
			return true;
	return false;
}

/**
 * of_genpd_add_provider_simple() - Register a simple PM domain provider
 * @np: Device node pointer associated with the PM domain provider.
 * @genpd: Pointer to PM domain associated with the PM domain provider.
 */
int of_genpd_add_provider_simple(struct device_node *np,
				 struct generic_pm_domain *genpd)
{
	int ret = -EINVAL;

	if (!np || !genpd)
		return -EINVAL;

	mutex_lock(&gpd_list_lock);

	if (!genpd_present(genpd))
		goto unlock;

	genpd->dev.of_node = np;

	/* Parse genpd OPP table */
	if (genpd->set_performance_state) {
		ret = dev_pm_opp_of_add_table(&genpd->dev);
		if (ret) {
			if (ret != -EPROBE_DEFER)
				dev_err(&genpd->dev, "Failed to add OPP table: %d\n",
					ret);
			goto unlock;
		}

		/*
		 * Save table for faster processing while setting performance
		 * state.
		 */
		genpd->opp_table = dev_pm_opp_get_opp_table(&genpd->dev);
		WARN_ON(IS_ERR(genpd->opp_table));
	}

	ret = genpd_add_provider(np, genpd_xlate_simple, genpd);
	if (ret) {
		if (genpd->set_performance_state) {
			dev_pm_opp_put_opp_table(genpd->opp_table);
			dev_pm_opp_of_remove_table(&genpd->dev);
		}

		goto unlock;
	}

	genpd->provider = &np->fwnode;
	genpd->has_provider = true;

unlock:
	mutex_unlock(&gpd_list_lock);

	return ret;
}
EXPORT_SYMBOL_GPL(of_genpd_add_provider_simple);

/**
 * of_genpd_add_provider_onecell() - Register a onecell PM domain provider
 * @np: Device node pointer associated with the PM domain provider.
 * @data: Pointer to the data associated with the PM domain provider.
 */
int of_genpd_add_provider_onecell(struct device_node *np,
				  struct genpd_onecell_data *data)
{
	struct generic_pm_domain *genpd;
	unsigned int i;
	int ret = -EINVAL;

	if (!np || !data)
		return -EINVAL;

	mutex_lock(&gpd_list_lock);

	if (!data->xlate)
		data->xlate = genpd_xlate_onecell;

	for (i = 0; i < data->num_domains; i++) {
		genpd = data->domains[i];

		if (!genpd)
			continue;
		if (!genpd_present(genpd))
			goto error;

		genpd->dev.of_node = np;

		/* Parse genpd OPP table */
		if (genpd->set_performance_state) {
			ret = dev_pm_opp_of_add_table_indexed(&genpd->dev, i);
			if (ret) {
				if (ret != -EPROBE_DEFER)
					dev_err(&genpd->dev, "Failed to add OPP table for index %d: %d\n",
						i, ret);
				goto error;
			}

			/*
			 * Save table for faster processing while setting
			 * performance state.
			 */
<<<<<<< HEAD
			genpd->opp_table = dev_pm_opp_get_opp_table_indexed(&genpd->dev, i);
=======
			genpd->opp_table = dev_pm_opp_get_opp_table(&genpd->dev);
>>>>>>> f642729d
			WARN_ON(IS_ERR(genpd->opp_table));
		}

		genpd->provider = &np->fwnode;
		genpd->has_provider = true;
	}

	ret = genpd_add_provider(np, data->xlate, data);
	if (ret < 0)
		goto error;

	mutex_unlock(&gpd_list_lock);

	return 0;

error:
	while (i--) {
		genpd = data->domains[i];

		if (!genpd)
			continue;

		genpd->provider = NULL;
		genpd->has_provider = false;

		if (genpd->set_performance_state) {
			dev_pm_opp_put_opp_table(genpd->opp_table);
			dev_pm_opp_of_remove_table(&genpd->dev);
		}
	}

	mutex_unlock(&gpd_list_lock);

	return ret;
}
EXPORT_SYMBOL_GPL(of_genpd_add_provider_onecell);

/**
 * of_genpd_del_provider() - Remove a previously registered PM domain provider
 * @np: Device node pointer associated with the PM domain provider
 */
void of_genpd_del_provider(struct device_node *np)
{
	struct of_genpd_provider *cp, *tmp;
	struct generic_pm_domain *gpd;

	mutex_lock(&gpd_list_lock);
	mutex_lock(&of_genpd_mutex);
	list_for_each_entry_safe(cp, tmp, &of_genpd_providers, link) {
		if (cp->node == np) {
			/*
			 * For each PM domain associated with the
			 * provider, set the 'has_provider' to false
			 * so that the PM domain can be safely removed.
			 */
			list_for_each_entry(gpd, &gpd_list, gpd_list_node) {
				if (gpd->provider == &np->fwnode) {
					gpd->has_provider = false;

					if (!gpd->set_performance_state)
						continue;

					dev_pm_opp_put_opp_table(gpd->opp_table);
					dev_pm_opp_of_remove_table(&gpd->dev);
				}
			}

			fwnode_dev_initialized(&cp->node->fwnode, false);
			list_del(&cp->link);
			of_node_put(cp->node);
			kfree(cp);
			break;
		}
	}
	mutex_unlock(&of_genpd_mutex);
	mutex_unlock(&gpd_list_lock);
}
EXPORT_SYMBOL_GPL(of_genpd_del_provider);

/**
 * genpd_get_from_provider() - Look-up PM domain
 * @genpdspec: OF phandle args to use for look-up
 *
 * Looks for a PM domain provider under the node specified by @genpdspec and if
 * found, uses xlate function of the provider to map phandle args to a PM
 * domain.
 *
 * Returns a valid pointer to struct generic_pm_domain on success or ERR_PTR()
 * on failure.
 */
static struct generic_pm_domain *genpd_get_from_provider(
					struct of_phandle_args *genpdspec)
{
	struct generic_pm_domain *genpd = ERR_PTR(-ENOENT);
	struct of_genpd_provider *provider;

	if (!genpdspec)
		return ERR_PTR(-EINVAL);

	mutex_lock(&of_genpd_mutex);

	/* Check if we have such a provider in our array */
	list_for_each_entry(provider, &of_genpd_providers, link) {
		if (provider->node == genpdspec->np)
			genpd = provider->xlate(genpdspec, provider->data);
		if (!IS_ERR(genpd))
			break;
	}

	mutex_unlock(&of_genpd_mutex);

	return genpd;
}

/**
 * of_genpd_add_device() - Add a device to an I/O PM domain
 * @genpdspec: OF phandle args to use for look-up PM domain
 * @dev: Device to be added.
 *
 * Looks-up an I/O PM domain based upon phandle args provided and adds
 * the device to the PM domain. Returns a negative error code on failure.
 */
int of_genpd_add_device(struct of_phandle_args *genpdspec, struct device *dev)
{
	struct generic_pm_domain *genpd;
	int ret;

	mutex_lock(&gpd_list_lock);

	genpd = genpd_get_from_provider(genpdspec);
	if (IS_ERR(genpd)) {
		ret = PTR_ERR(genpd);
		goto out;
	}

	ret = genpd_add_device(genpd, dev, dev);

out:
	mutex_unlock(&gpd_list_lock);

	return ret;
}
EXPORT_SYMBOL_GPL(of_genpd_add_device);

/**
 * of_genpd_add_subdomain - Add a subdomain to an I/O PM domain.
 * @parent_spec: OF phandle args to use for parent PM domain look-up
 * @subdomain_spec: OF phandle args to use for subdomain look-up
 *
 * Looks-up a parent PM domain and subdomain based upon phandle args
 * provided and adds the subdomain to the parent PM domain. Returns a
 * negative error code on failure.
 */
int of_genpd_add_subdomain(struct of_phandle_args *parent_spec,
			   struct of_phandle_args *subdomain_spec)
{
	struct generic_pm_domain *parent, *subdomain;
	int ret;

	mutex_lock(&gpd_list_lock);

	parent = genpd_get_from_provider(parent_spec);
	if (IS_ERR(parent)) {
		ret = PTR_ERR(parent);
		goto out;
	}

	subdomain = genpd_get_from_provider(subdomain_spec);
	if (IS_ERR(subdomain)) {
		ret = PTR_ERR(subdomain);
		goto out;
	}

	ret = genpd_add_subdomain(parent, subdomain);

out:
	mutex_unlock(&gpd_list_lock);

	return ret == -ENOENT ? -EPROBE_DEFER : ret;
}
EXPORT_SYMBOL_GPL(of_genpd_add_subdomain);

/**
 * of_genpd_remove_subdomain - Remove a subdomain from an I/O PM domain.
 * @parent_spec: OF phandle args to use for parent PM domain look-up
 * @subdomain_spec: OF phandle args to use for subdomain look-up
 *
 * Looks-up a parent PM domain and subdomain based upon phandle args
 * provided and removes the subdomain from the parent PM domain. Returns a
 * negative error code on failure.
 */
int of_genpd_remove_subdomain(struct of_phandle_args *parent_spec,
			      struct of_phandle_args *subdomain_spec)
{
	struct generic_pm_domain *parent, *subdomain;
	int ret;

	mutex_lock(&gpd_list_lock);

	parent = genpd_get_from_provider(parent_spec);
	if (IS_ERR(parent)) {
		ret = PTR_ERR(parent);
		goto out;
	}

	subdomain = genpd_get_from_provider(subdomain_spec);
	if (IS_ERR(subdomain)) {
		ret = PTR_ERR(subdomain);
		goto out;
	}

	ret = pm_genpd_remove_subdomain(parent, subdomain);

out:
	mutex_unlock(&gpd_list_lock);

	return ret;
}
EXPORT_SYMBOL_GPL(of_genpd_remove_subdomain);

/**
 * of_genpd_remove_last - Remove the last PM domain registered for a provider
 * @provider: Pointer to device structure associated with provider
 *
 * Find the last PM domain that was added by a particular provider and
 * remove this PM domain from the list of PM domains. The provider is
 * identified by the 'provider' device structure that is passed. The PM
 * domain will only be removed, if the provider associated with domain
 * has been removed.
 *
 * Returns a valid pointer to struct generic_pm_domain on success or
 * ERR_PTR() on failure.
 */
struct generic_pm_domain *of_genpd_remove_last(struct device_node *np)
{
	struct generic_pm_domain *gpd, *tmp, *genpd = ERR_PTR(-ENOENT);
	int ret;

	if (IS_ERR_OR_NULL(np))
		return ERR_PTR(-EINVAL);

	mutex_lock(&gpd_list_lock);
	list_for_each_entry_safe(gpd, tmp, &gpd_list, gpd_list_node) {
		if (gpd->provider == &np->fwnode) {
			ret = genpd_remove(gpd);
			genpd = ret ? ERR_PTR(ret) : gpd;
			break;
		}
	}
	mutex_unlock(&gpd_list_lock);

	return genpd;
}
EXPORT_SYMBOL_GPL(of_genpd_remove_last);

static void genpd_release_dev(struct device *dev)
{
	of_node_put(dev->of_node);
	kfree(dev);
}

static struct bus_type genpd_bus_type = {
	.name		= "genpd",
};

/**
 * genpd_dev_pm_detach - Detach a device from its PM domain.
 * @dev: Device to detach.
 * @power_off: Currently not used
 *
 * Try to locate a corresponding generic PM domain, which the device was
 * attached to previously. If such is found, the device is detached from it.
 */
static void genpd_dev_pm_detach(struct device *dev, bool power_off)
{
	struct generic_pm_domain *pd;
	unsigned int i;
	int ret = 0;

	pd = dev_to_genpd(dev);
	if (IS_ERR(pd))
		return;

	dev_dbg(dev, "removing from PM domain %s\n", pd->name);

	for (i = 1; i < GENPD_RETRY_MAX_MS; i <<= 1) {
		ret = genpd_remove_device(pd, dev);
		if (ret != -EAGAIN)
			break;

		mdelay(i);
		cond_resched();
	}

	if (ret < 0) {
		dev_err(dev, "failed to remove from PM domain %s: %d",
			pd->name, ret);
		return;
	}

	/* Check if PM domain can be powered off after removing this device. */
	genpd_queue_power_off_work(pd);

	/* Unregister the device if it was created by genpd. */
	if (dev->bus == &genpd_bus_type)
		device_unregister(dev);
}

static void genpd_dev_pm_sync(struct device *dev)
{
	struct generic_pm_domain *pd;

	pd = dev_to_genpd(dev);
	if (IS_ERR(pd))
		return;

	genpd_queue_power_off_work(pd);
}

static int __genpd_dev_pm_attach(struct device *dev, struct device *base_dev,
				 unsigned int index, bool power_on)
{
	struct of_phandle_args pd_args;
	struct generic_pm_domain *pd;
	int ret;

	ret = of_parse_phandle_with_args(dev->of_node, "power-domains",
				"#power-domain-cells", index, &pd_args);
	if (ret < 0)
		return ret;

	mutex_lock(&gpd_list_lock);
	pd = genpd_get_from_provider(&pd_args);
	of_node_put(pd_args.np);
	if (IS_ERR(pd)) {
		mutex_unlock(&gpd_list_lock);
		dev_dbg(dev, "%s() failed to find PM domain: %ld\n",
			__func__, PTR_ERR(pd));
		return driver_deferred_probe_check_state(base_dev);
	}

	dev_dbg(dev, "adding to PM domain %s\n", pd->name);

	ret = genpd_add_device(pd, dev, base_dev);
	mutex_unlock(&gpd_list_lock);

	if (ret < 0) {
		if (ret != -EPROBE_DEFER)
			dev_err(dev, "failed to add to PM domain %s: %d",
				pd->name, ret);
		return ret;
	}

	dev->pm_domain->detach = genpd_dev_pm_detach;
	dev->pm_domain->sync = genpd_dev_pm_sync;

	if (power_on) {
		genpd_lock(pd);
		ret = genpd_power_on(pd, 0);
		genpd_unlock(pd);
	}

	if (ret)
		genpd_remove_device(pd, dev);

	return ret ? -EPROBE_DEFER : 1;
}

/**
 * genpd_dev_pm_attach - Attach a device to its PM domain using DT.
 * @dev: Device to attach.
 *
 * Parse device's OF node to find a PM domain specifier. If such is found,
 * attaches the device to retrieved pm_domain ops.
 *
 * Returns 1 on successfully attached PM domain, 0 when the device don't need a
 * PM domain or when multiple power-domains exists for it, else a negative error
 * code. Note that if a power-domain exists for the device, but it cannot be
 * found or turned on, then return -EPROBE_DEFER to ensure that the device is
 * not probed and to re-try again later.
 */
int genpd_dev_pm_attach(struct device *dev)
{
	if (!dev->of_node)
		return 0;

	/*
	 * Devices with multiple PM domains must be attached separately, as we
	 * can only attach one PM domain per device.
	 */
	if (of_count_phandle_with_args(dev->of_node, "power-domains",
				       "#power-domain-cells") != 1)
		return 0;

	return __genpd_dev_pm_attach(dev, dev, 0, true);
}
EXPORT_SYMBOL_GPL(genpd_dev_pm_attach);

/**
 * genpd_dev_pm_attach_by_id - Associate a device with one of its PM domains.
 * @dev: The device used to lookup the PM domain.
 * @index: The index of the PM domain.
 *
 * Parse device's OF node to find a PM domain specifier at the provided @index.
 * If such is found, creates a virtual device and attaches it to the retrieved
 * pm_domain ops. To deal with detaching of the virtual device, the ->detach()
 * callback in the struct dev_pm_domain are assigned to genpd_dev_pm_detach().
 *
 * Returns the created virtual device if successfully attached PM domain, NULL
 * when the device don't need a PM domain, else an ERR_PTR() in case of
 * failures. If a power-domain exists for the device, but cannot be found or
 * turned on, then ERR_PTR(-EPROBE_DEFER) is returned to ensure that the device
 * is not probed and to re-try again later.
 */
struct device *genpd_dev_pm_attach_by_id(struct device *dev,
					 unsigned int index)
{
	struct device *virt_dev;
	int num_domains;
	int ret;

	if (!dev->of_node)
		return NULL;

	/* Verify that the index is within a valid range. */
	num_domains = of_count_phandle_with_args(dev->of_node, "power-domains",
						 "#power-domain-cells");
	if (index >= num_domains)
		return NULL;

	/* Allocate and register device on the genpd bus. */
	virt_dev = kzalloc(sizeof(*virt_dev), GFP_KERNEL);
	if (!virt_dev)
		return ERR_PTR(-ENOMEM);

	dev_set_name(virt_dev, "genpd:%u:%s", index, dev_name(dev));
	virt_dev->bus = &genpd_bus_type;
	virt_dev->release = genpd_release_dev;
	virt_dev->of_node = of_node_get(dev->of_node);

	ret = device_register(virt_dev);
	if (ret) {
		put_device(virt_dev);
		return ERR_PTR(ret);
	}

	/* Try to attach the device to the PM domain at the specified index. */
	ret = __genpd_dev_pm_attach(virt_dev, dev, index, false);
	if (ret < 1) {
		device_unregister(virt_dev);
		return ret ? ERR_PTR(ret) : NULL;
	}

	pm_runtime_enable(virt_dev);
	genpd_queue_power_off_work(dev_to_genpd(virt_dev));

	return virt_dev;
}
EXPORT_SYMBOL_GPL(genpd_dev_pm_attach_by_id);

/**
 * genpd_dev_pm_attach_by_name - Associate a device with one of its PM domains.
 * @dev: The device used to lookup the PM domain.
 * @name: The name of the PM domain.
 *
 * Parse device's OF node to find a PM domain specifier using the
 * power-domain-names DT property. For further description see
 * genpd_dev_pm_attach_by_id().
 */
struct device *genpd_dev_pm_attach_by_name(struct device *dev, const char *name)
{
	int index;

	if (!dev->of_node)
		return NULL;

	index = of_property_match_string(dev->of_node, "power-domain-names",
					 name);
	if (index < 0)
		return NULL;

	return genpd_dev_pm_attach_by_id(dev, index);
}

static const struct of_device_id idle_state_match[] = {
	{ .compatible = "domain-idle-state", },
	{ }
};

static int genpd_parse_state(struct genpd_power_state *genpd_state,
				    struct device_node *state_node)
{
	int err;
	u32 residency;
	u32 entry_latency, exit_latency;

	err = of_property_read_u32(state_node, "entry-latency-us",
						&entry_latency);
	if (err) {
		pr_debug(" * %pOF missing entry-latency-us property\n",
			 state_node);
		return -EINVAL;
	}

	err = of_property_read_u32(state_node, "exit-latency-us",
						&exit_latency);
	if (err) {
		pr_debug(" * %pOF missing exit-latency-us property\n",
			 state_node);
		return -EINVAL;
	}

	err = of_property_read_u32(state_node, "min-residency-us", &residency);
	if (!err)
		genpd_state->residency_ns = 1000 * residency;

	genpd_state->power_on_latency_ns = 1000 * exit_latency;
	genpd_state->power_off_latency_ns = 1000 * entry_latency;
	genpd_state->fwnode = &state_node->fwnode;

	return 0;
}

static int genpd_iterate_idle_states(struct device_node *dn,
				     struct genpd_power_state *states)
{
	int ret;
	struct of_phandle_iterator it;
	struct device_node *np;
	int i = 0;

	ret = of_count_phandle_with_args(dn, "domain-idle-states", NULL);
	if (ret <= 0)
		return ret == -ENOENT ? 0 : ret;

	/* Loop over the phandles until all the requested entry is found */
	of_for_each_phandle(&it, ret, dn, "domain-idle-states", NULL, 0) {
		np = it.node;
		if (!of_match_node(idle_state_match, np))
			continue;
		if (states) {
			ret = genpd_parse_state(&states[i], np);
			if (ret) {
				pr_err("Parsing idle state node %pOF failed with err %d\n",
				       np, ret);
				of_node_put(np);
				return ret;
			}
		}
		i++;
	}

	return i;
}

/**
 * of_genpd_parse_idle_states: Return array of idle states for the genpd.
 *
 * @dn: The genpd device node
 * @states: The pointer to which the state array will be saved.
 * @n: The count of elements in the array returned from this function.
 *
 * Returns the device states parsed from the OF node. The memory for the states
 * is allocated by this function and is the responsibility of the caller to
 * free the memory after use. If any or zero compatible domain idle states is
 * found it returns 0 and in case of errors, a negative error code is returned.
 */
int of_genpd_parse_idle_states(struct device_node *dn,
			struct genpd_power_state **states, int *n)
{
	struct genpd_power_state *st;
	int ret;

	ret = genpd_iterate_idle_states(dn, NULL);
	if (ret < 0)
		return ret;

	if (!ret) {
		*states = NULL;
		*n = 0;
		return 0;
	}

	st = kcalloc(ret, sizeof(*st), GFP_KERNEL);
	if (!st)
		return -ENOMEM;

	ret = genpd_iterate_idle_states(dn, st);
	if (ret <= 0) {
		kfree(st);
		return ret < 0 ? ret : -EINVAL;
	}

	*states = st;
	*n = ret;

	return 0;
}
EXPORT_SYMBOL_GPL(of_genpd_parse_idle_states);

/**
 * pm_genpd_opp_to_performance_state - Gets performance state of the genpd from its OPP node.
 *
 * @genpd_dev: Genpd's device for which the performance-state needs to be found.
 * @opp: struct dev_pm_opp of the OPP for which we need to find performance
 *	state.
 *
 * Returns performance state encoded in the OPP of the genpd. This calls
 * platform specific genpd->opp_to_performance_state() callback to translate
 * power domain OPP to performance state.
 *
 * Returns performance state on success and 0 on failure.
 */
unsigned int pm_genpd_opp_to_performance_state(struct device *genpd_dev,
					       struct dev_pm_opp *opp)
{
	struct generic_pm_domain *genpd = NULL;
	int state;

	genpd = container_of(genpd_dev, struct generic_pm_domain, dev);

	if (unlikely(!genpd->opp_to_performance_state))
		return 0;

	genpd_lock(genpd);
	state = genpd->opp_to_performance_state(genpd, opp);
	genpd_unlock(genpd);

	return state;
}
EXPORT_SYMBOL_GPL(pm_genpd_opp_to_performance_state);

static int __init genpd_bus_init(void)
{
	return bus_register(&genpd_bus_type);
}
core_initcall(genpd_bus_init);

#endif /* CONFIG_PM_GENERIC_DOMAINS_OF */


/***        debugfs support        ***/

#ifdef CONFIG_DEBUG_FS
/*
 * TODO: This function is a slightly modified version of rtpm_status_show
 * from sysfs.c, so generalize it.
 */
static void rtpm_status_str(struct seq_file *s, struct device *dev)
{
	static const char * const status_lookup[] = {
		[RPM_ACTIVE] = "active",
		[RPM_RESUMING] = "resuming",
		[RPM_SUSPENDED] = "suspended",
		[RPM_SUSPENDING] = "suspending"
	};
	const char *p = "";

	if (dev->power.runtime_error)
		p = "error";
	else if (dev->power.disable_depth)
		p = "unsupported";
	else if (dev->power.runtime_status < ARRAY_SIZE(status_lookup))
		p = status_lookup[dev->power.runtime_status];
	else
		WARN_ON(1);

	seq_printf(s, "%-25s  ", p);
}

static void perf_status_str(struct seq_file *s, struct device *dev)
{
	struct generic_pm_domain_data *gpd_data;

	gpd_data = to_gpd_data(dev->power.subsys_data->domain_data);
	seq_put_decimal_ull(s, "", gpd_data->performance_state);
}

static int genpd_summary_one(struct seq_file *s,
			struct generic_pm_domain *genpd)
{
	static const char * const status_lookup[] = {
		[GENPD_STATE_ON] = "on",
		[GENPD_STATE_OFF] = "off"
	};
	struct pm_domain_data *pm_data;
	const char *kobj_path;
	struct gpd_link *link;
	char state[16];
	int ret;

	ret = genpd_lock_interruptible(genpd);
	if (ret)
		return -ERESTARTSYS;

	if (WARN_ON(genpd->status >= ARRAY_SIZE(status_lookup)))
		goto exit;
	if (!genpd_status_on(genpd))
		snprintf(state, sizeof(state), "%s-%u",
			 status_lookup[genpd->status], genpd->state_idx);
	else
		snprintf(state, sizeof(state), "%s",
			 status_lookup[genpd->status]);
	seq_printf(s, "%-30s  %-50s %u", genpd->name, state, genpd->performance_state);

	/*
	 * Modifications on the list require holding locks on both
	 * parent and child, so we are safe.
	 * Also genpd->name is immutable.
	 */
	list_for_each_entry(link, &genpd->parent_links, parent_node) {
		if (list_is_first(&link->parent_node, &genpd->parent_links))
			seq_printf(s, "\n%48s", " ");
		seq_printf(s, "%s", link->child->name);
		if (!list_is_last(&link->parent_node, &genpd->parent_links))
			seq_puts(s, ", ");
	}

	list_for_each_entry(pm_data, &genpd->dev_list, list_node) {
		kobj_path = kobject_get_path(&pm_data->dev->kobj,
				genpd_is_irq_safe(genpd) ?
				GFP_ATOMIC : GFP_KERNEL);
		if (kobj_path == NULL)
			continue;

		seq_printf(s, "\n    %-50s  ", kobj_path);
		rtpm_status_str(s, pm_data->dev);
		perf_status_str(s, pm_data->dev);
		kfree(kobj_path);
	}

	seq_puts(s, "\n");
exit:
	genpd_unlock(genpd);

	return 0;
}

static int summary_show(struct seq_file *s, void *data)
{
	struct generic_pm_domain *genpd;
	int ret = 0;

	seq_puts(s, "domain                          status          children                           performance\n");
	seq_puts(s, "    /device                                             runtime status\n");
	seq_puts(s, "----------------------------------------------------------------------------------------------\n");

	ret = mutex_lock_interruptible(&gpd_list_lock);
	if (ret)
		return -ERESTARTSYS;

	list_for_each_entry(genpd, &gpd_list, gpd_list_node) {
		ret = genpd_summary_one(s, genpd);
		if (ret)
			break;
	}
	mutex_unlock(&gpd_list_lock);

	return ret;
}

static int status_show(struct seq_file *s, void *data)
{
	static const char * const status_lookup[] = {
		[GENPD_STATE_ON] = "on",
		[GENPD_STATE_OFF] = "off"
	};

	struct generic_pm_domain *genpd = s->private;
	int ret = 0;

	ret = genpd_lock_interruptible(genpd);
	if (ret)
		return -ERESTARTSYS;

	if (WARN_ON_ONCE(genpd->status >= ARRAY_SIZE(status_lookup)))
		goto exit;

	if (genpd->status == GENPD_STATE_OFF)
		seq_printf(s, "%s-%u\n", status_lookup[genpd->status],
			genpd->state_idx);
	else
		seq_printf(s, "%s\n", status_lookup[genpd->status]);
exit:
	genpd_unlock(genpd);
	return ret;
}

static int sub_domains_show(struct seq_file *s, void *data)
{
	struct generic_pm_domain *genpd = s->private;
	struct gpd_link *link;
	int ret = 0;

	ret = genpd_lock_interruptible(genpd);
	if (ret)
		return -ERESTARTSYS;

	list_for_each_entry(link, &genpd->parent_links, parent_node)
		seq_printf(s, "%s\n", link->child->name);

	genpd_unlock(genpd);
	return ret;
}

static int idle_states_show(struct seq_file *s, void *data)
{
	struct generic_pm_domain *genpd = s->private;
	unsigned int i;
	int ret = 0;

	ret = genpd_lock_interruptible(genpd);
	if (ret)
		return -ERESTARTSYS;

	seq_puts(s, "State          Time Spent(ms) Usage          Rejected\n");

	for (i = 0; i < genpd->state_count; i++) {
		ktime_t delta = 0;
		s64 msecs;

		if ((genpd->status == GENPD_STATE_OFF) &&
				(genpd->state_idx == i))
			delta = ktime_sub(ktime_get(), genpd->accounting_time);

		msecs = ktime_to_ms(
			ktime_add(genpd->states[i].idle_time, delta));
		seq_printf(s, "S%-13i %-14lld %-14llu %llu\n", i, msecs,
			      genpd->states[i].usage, genpd->states[i].rejected);
	}

	genpd_unlock(genpd);
	return ret;
}

static int active_time_show(struct seq_file *s, void *data)
{
	struct generic_pm_domain *genpd = s->private;
	ktime_t delta = 0;
	int ret = 0;

	ret = genpd_lock_interruptible(genpd);
	if (ret)
		return -ERESTARTSYS;

	if (genpd->status == GENPD_STATE_ON)
		delta = ktime_sub(ktime_get(), genpd->accounting_time);

	seq_printf(s, "%lld ms\n", ktime_to_ms(
				ktime_add(genpd->on_time, delta)));

	genpd_unlock(genpd);
	return ret;
}

static int total_idle_time_show(struct seq_file *s, void *data)
{
	struct generic_pm_domain *genpd = s->private;
	ktime_t delta = 0, total = 0;
	unsigned int i;
	int ret = 0;

	ret = genpd_lock_interruptible(genpd);
	if (ret)
		return -ERESTARTSYS;

	for (i = 0; i < genpd->state_count; i++) {

		if ((genpd->status == GENPD_STATE_OFF) &&
				(genpd->state_idx == i))
			delta = ktime_sub(ktime_get(), genpd->accounting_time);

		total = ktime_add(total, genpd->states[i].idle_time);
	}
	total = ktime_add(total, delta);

	seq_printf(s, "%lld ms\n", ktime_to_ms(total));

	genpd_unlock(genpd);
	return ret;
}


static int devices_show(struct seq_file *s, void *data)
{
	struct generic_pm_domain *genpd = s->private;
	struct pm_domain_data *pm_data;
	const char *kobj_path;
	int ret = 0;

	ret = genpd_lock_interruptible(genpd);
	if (ret)
		return -ERESTARTSYS;

	list_for_each_entry(pm_data, &genpd->dev_list, list_node) {
		kobj_path = kobject_get_path(&pm_data->dev->kobj,
				genpd_is_irq_safe(genpd) ?
				GFP_ATOMIC : GFP_KERNEL);
		if (kobj_path == NULL)
			continue;

		seq_printf(s, "%s\n", kobj_path);
		kfree(kobj_path);
	}

	genpd_unlock(genpd);
	return ret;
}

static int perf_state_show(struct seq_file *s, void *data)
{
	struct generic_pm_domain *genpd = s->private;

	if (genpd_lock_interruptible(genpd))
		return -ERESTARTSYS;

	seq_printf(s, "%u\n", genpd->performance_state);

	genpd_unlock(genpd);
	return 0;
}

DEFINE_SHOW_ATTRIBUTE(summary);
DEFINE_SHOW_ATTRIBUTE(status);
DEFINE_SHOW_ATTRIBUTE(sub_domains);
DEFINE_SHOW_ATTRIBUTE(idle_states);
DEFINE_SHOW_ATTRIBUTE(active_time);
DEFINE_SHOW_ATTRIBUTE(total_idle_time);
DEFINE_SHOW_ATTRIBUTE(devices);
DEFINE_SHOW_ATTRIBUTE(perf_state);

static void genpd_debug_add(struct generic_pm_domain *genpd)
{
	struct dentry *d;

	if (!genpd_debugfs_dir)
		return;

	d = debugfs_create_dir(genpd->name, genpd_debugfs_dir);

	debugfs_create_file("current_state", 0444,
			    d, genpd, &status_fops);
	debugfs_create_file("sub_domains", 0444,
			    d, genpd, &sub_domains_fops);
	debugfs_create_file("idle_states", 0444,
			    d, genpd, &idle_states_fops);
	debugfs_create_file("active_time", 0444,
			    d, genpd, &active_time_fops);
	debugfs_create_file("total_idle_time", 0444,
			    d, genpd, &total_idle_time_fops);
	debugfs_create_file("devices", 0444,
			    d, genpd, &devices_fops);
	if (genpd->set_performance_state)
		debugfs_create_file("perf_state", 0444,
				    d, genpd, &perf_state_fops);
}

static int __init genpd_debug_init(void)
{
	struct generic_pm_domain *genpd;

	genpd_debugfs_dir = debugfs_create_dir("pm_genpd", NULL);

	debugfs_create_file("pm_genpd_summary", S_IRUGO, genpd_debugfs_dir,
			    NULL, &summary_fops);

	list_for_each_entry(genpd, &gpd_list, gpd_list_node)
		genpd_debug_add(genpd);

	return 0;
}
late_initcall(genpd_debug_init);

static void __exit genpd_debug_exit(void)
{
	debugfs_remove_recursive(genpd_debugfs_dir);
}
__exitcall(genpd_debug_exit);
#endif /* CONFIG_DEBUG_FS */<|MERGE_RESOLUTION|>--- conflicted
+++ resolved
@@ -472,21 +472,12 @@
 
 	if (!genpd->power_on)
 		goto out;
-<<<<<<< HEAD
 
 	if (!timed) {
 		ret = genpd->power_on(genpd);
 		if (ret)
 			goto err;
 
-=======
-
-	if (!timed) {
-		ret = genpd->power_on(genpd);
-		if (ret)
-			goto err;
-
->>>>>>> f642729d
 		goto out;
 	}
 
@@ -2327,11 +2318,7 @@
 			 * Save table for faster processing while setting
 			 * performance state.
 			 */
-<<<<<<< HEAD
-			genpd->opp_table = dev_pm_opp_get_opp_table_indexed(&genpd->dev, i);
-=======
 			genpd->opp_table = dev_pm_opp_get_opp_table(&genpd->dev);
->>>>>>> f642729d
 			WARN_ON(IS_ERR(genpd->opp_table));
 		}
 
