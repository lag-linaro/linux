// SPDX-License-Identifier: GPL-2.0
/* Copyright (c) 2020, Oracle and/or its affiliates. */

#include <test_progs.h>

#include "trace_printk.lskel.h"

#define TRACEBUF	"/sys/kernel/debug/tracing/trace_pipe"
#define SEARCHMSG	"testing,testing"

void serial_test_trace_printk(void)
{
<<<<<<< HEAD
	int err = 0, iter = 0, found = 0;
	struct trace_printk__bss *bss;
	struct trace_printk *skel;
=======
	struct trace_printk_lskel__bss *bss;
	int err = 0, iter = 0, found = 0;
	struct trace_printk_lskel *skel;
>>>>>>> fc02cb2b
	char *buf = NULL;
	FILE *fp = NULL;
	size_t buflen;

<<<<<<< HEAD
	skel = trace_printk__open();
=======
	skel = trace_printk_lskel__open();
>>>>>>> fc02cb2b
	if (!ASSERT_OK_PTR(skel, "trace_printk__open"))
		return;

	ASSERT_EQ(skel->rodata->fmt[0], 'T', "skel->rodata->fmt[0]");
	skel->rodata->fmt[0] = 't';

<<<<<<< HEAD
	err = trace_printk__load(skel);
=======
	err = trace_printk_lskel__load(skel);
>>>>>>> fc02cb2b
	if (!ASSERT_OK(err, "trace_printk__load"))
		goto cleanup;

	bss = skel->bss;

<<<<<<< HEAD
	err = trace_printk__attach(skel);
=======
	err = trace_printk_lskel__attach(skel);
>>>>>>> fc02cb2b
	if (!ASSERT_OK(err, "trace_printk__attach"))
		goto cleanup;

	fp = fopen(TRACEBUF, "r");
	if (!ASSERT_OK_PTR(fp, "fopen(TRACEBUF)"))
		goto cleanup;

	/* We do not want to wait forever if this test fails... */
	fcntl(fileno(fp), F_SETFL, O_NONBLOCK);

	/* wait for tracepoint to trigger */
	usleep(1);
	trace_printk_lskel__detach(skel);

	if (!ASSERT_GT(bss->trace_printk_ran, 0, "bss->trace_printk_ran"))
		goto cleanup;

	if (!ASSERT_GT(bss->trace_printk_ret, 0, "bss->trace_printk_ret"))
		goto cleanup;

	/* verify our search string is in the trace buffer */
	while (getline(&buf, &buflen, fp) >= 0 || errno == EAGAIN) {
		if (strstr(buf, SEARCHMSG) != NULL)
			found++;
		if (found == bss->trace_printk_ran)
			break;
		if (++iter > 1000)
			break;
	}

	if (!ASSERT_EQ(found, bss->trace_printk_ran, "found"))
		goto cleanup;

cleanup:
	trace_printk_lskel__destroy(skel);
	free(buf);
	if (fp)
		fclose(fp);
}<|MERGE_RESOLUTION|>--- conflicted
+++ resolved
@@ -10,45 +10,27 @@
 
 void serial_test_trace_printk(void)
 {
-<<<<<<< HEAD
-	int err = 0, iter = 0, found = 0;
-	struct trace_printk__bss *bss;
-	struct trace_printk *skel;
-=======
 	struct trace_printk_lskel__bss *bss;
 	int err = 0, iter = 0, found = 0;
 	struct trace_printk_lskel *skel;
->>>>>>> fc02cb2b
 	char *buf = NULL;
 	FILE *fp = NULL;
 	size_t buflen;
 
-<<<<<<< HEAD
-	skel = trace_printk__open();
-=======
 	skel = trace_printk_lskel__open();
->>>>>>> fc02cb2b
 	if (!ASSERT_OK_PTR(skel, "trace_printk__open"))
 		return;
 
 	ASSERT_EQ(skel->rodata->fmt[0], 'T', "skel->rodata->fmt[0]");
 	skel->rodata->fmt[0] = 't';
 
-<<<<<<< HEAD
-	err = trace_printk__load(skel);
-=======
 	err = trace_printk_lskel__load(skel);
->>>>>>> fc02cb2b
 	if (!ASSERT_OK(err, "trace_printk__load"))
 		goto cleanup;
 
 	bss = skel->bss;
 
-<<<<<<< HEAD
-	err = trace_printk__attach(skel);
-=======
 	err = trace_printk_lskel__attach(skel);
->>>>>>> fc02cb2b
 	if (!ASSERT_OK(err, "trace_printk__attach"))
 		goto cleanup;
 
