--- conflicted
+++ resolved
@@ -2700,19 +2700,12 @@
 			     u32 *tag, struct kvec *rsp,
 			     int *rsp_buftype)
 {
-<<<<<<< HEAD
-=======
 	struct reparse_data_buffer *buf;
->>>>>>> de927f6c
 	struct cifs_open_parms oparms;
 	TRANSACT_IOCTL_REQ *io_req = NULL;
 	TRANSACT_IOCTL_RSP *io_rsp = NULL;
 	struct cifs_fid fid;
-<<<<<<< HEAD
-	__u32 data_offset, data_count;
-=======
 	__u32 data_offset, data_count, len;
->>>>>>> de927f6c
 	__u8 *start, *end;
 	int io_rsp_len;
 	int oplock = 0;
@@ -2773,13 +2766,6 @@
 	    !data_count || data_count > 2048) {
 		rc = -EIO;
 		goto error;
-<<<<<<< HEAD
-	}
-
-	end = 2 + get_bcc(&io_rsp->hdr) + (__u8 *)&io_rsp->ByteCount;
-	start = (__u8 *)&io_rsp->hdr.Protocol + data_offset;
-	if (start >= end) {
-=======
 	}
 
 	end = 2 + get_bcc(&io_rsp->hdr) + (__u8 *)&io_rsp->ByteCount;
@@ -2794,16 +2780,11 @@
 	len = sizeof(*buf);
 	if (data_count < len ||
 	    data_count < le16_to_cpu(buf->ReparseDataLength) + len) {
->>>>>>> de927f6c
 		rc = -EIO;
 		goto error;
 	}
 
-<<<<<<< HEAD
-	*tag = le32_to_cpu(((struct reparse_data_buffer *)start)->ReparseTag);
-=======
 	*tag = le32_to_cpu(buf->ReparseTag);
->>>>>>> de927f6c
 	rsp->iov_base = io_rsp;
 	rsp->iov_len = io_rsp_len;
 	*rsp_buftype = CIFS_LARGE_BUFFER;
