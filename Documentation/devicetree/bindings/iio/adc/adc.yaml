# SPDX-License-Identifier: GPL-2.0
%YAML 1.2
---
$id: http://devicetree.org/schemas/iio/adc/adc.yaml#
$schema: http://devicetree.org/meta-schemas/core.yaml#

title: IIO Common Properties for ADC Channels

maintainers:
  - Jonathan Cameron <jic23@kernel.org>

description:
  A few properties are defined in a common way ADC channels.

properties:
  $nodename:
    pattern: "^channel(@[0-9a-f]+)?$"
    description:
      A channel index should match reg.

  reg:
    maxItems: 1

  label:
    description: Unique name to identify which channel this is.

  bipolar:
    $ref: /schemas/types.yaml#/definitions/flag
    description: If provided, the channel is to be used in bipolar mode.

  diff-channels:
    $ref: /schemas/types.yaml#/definitions/uint32-array
    maxItems: 2
    minItems: 2
    description:
      Many ADCs have dual Muxes to allow different input pins to be routed
      to both the positive and negative inputs of a differential ADC.
      The first value specifies the positive input pin, the second
      specifies the negative input pin.

  single-channel:
    $ref: /schemas/types.yaml#/definitions/uint32
    description:
      When devices combine single-ended and differential channels, allow the
      channel for a single element to be specified, independent of reg (as for
      differential channels). If this and diff-channels are not present reg
      shall be used instead.

<<<<<<< HEAD
=======
  common-mode-channel:
    $ref: /schemas/types.yaml#/definitions/uint32
    description:
      Some ADCs have differential input pins that can be used to measure
      single-ended or pseudo-differential inputs. This property can be used
      in addition to single-channel to signal software that this channel is
      not differential but still specify two inputs.

      The input pair is specified by setting single-channel to the positive
      input pin and common-mode-channel to the negative pin.

>>>>>>> 529d2e19
  settling-time-us:
    description:
      Time between enabling the channel and first stable readings.

  oversampling-ratio:
    $ref: /schemas/types.yaml#/definitions/uint32
    description:
      Oversampling is used as replacement of or addition to the low-pass filter.
      In some cases, the desired filtering characteristics are a function the
      device design and can interact with other characteristics such as
      settling time.

anyOf:
  - oneOf:
      - required:
          - reg
          - diff-channels
      - required:
          - reg
          - single-channel
  - required:
      - reg

additionalProperties: true<|MERGE_RESOLUTION|>--- conflicted
+++ resolved
@@ -46,8 +46,6 @@
       differential channels). If this and diff-channels are not present reg
       shall be used instead.
 
-<<<<<<< HEAD
-=======
   common-mode-channel:
     $ref: /schemas/types.yaml#/definitions/uint32
     description:
@@ -59,7 +57,6 @@
       The input pair is specified by setting single-channel to the positive
       input pin and common-mode-channel to the negative pin.
 
->>>>>>> 529d2e19
   settling-time-us:
     description:
       Time between enabling the channel and first stable readings.
