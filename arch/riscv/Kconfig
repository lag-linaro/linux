# SPDX-License-Identifier: GPL-2.0-only
#
# For a description of the syntax of this configuration file,
# see Documentation/kbuild/kconfig-language.rst.
#

config 64BIT
	bool

config 32BIT
	bool

config RISCV
	def_bool y
	select ARCH_CLOCKSOURCE_INIT
	select ARCH_SUPPORTS_ATOMIC_RMW
	select ARCH_SUPPORTS_DEBUG_PAGEALLOC if MMU
	select ARCH_STACKWALK
	select ARCH_HAS_BINFMT_FLAT
	select ARCH_HAS_DEBUG_VM_PGTABLE
	select ARCH_HAS_DEBUG_VIRTUAL if MMU
	select ARCH_HAS_DEBUG_WX
	select ARCH_HAS_FORTIFY_SOURCE
	select ARCH_HAS_GCOV_PROFILE_ALL
	select ARCH_HAS_GIGANTIC_PAGE
	select ARCH_HAS_KCOV
	select ARCH_HAS_MMIOWB
	select ARCH_HAS_PTE_SPECIAL
	select ARCH_HAS_SET_DIRECT_MAP
	select ARCH_HAS_SET_MEMORY
	select ARCH_HAS_STRICT_KERNEL_RWX if MMU && !XIP_KERNEL
	select ARCH_HAS_STRICT_MODULE_RWX if MMU && !XIP_KERNEL
	select ARCH_HAS_TICK_BROADCAST if GENERIC_CLOCKEVENTS_BROADCAST
	select ARCH_OPTIONAL_KERNEL_RWX if ARCH_HAS_STRICT_KERNEL_RWX
	select ARCH_OPTIONAL_KERNEL_RWX_DEFAULT
	select ARCH_SUPPORTS_HUGETLBFS if MMU
	select ARCH_USE_MEMTEST
	select ARCH_WANT_DEFAULT_TOPDOWN_MMAP_LAYOUT if MMU
	select ARCH_WANT_FRAME_POINTERS
	select ARCH_WANT_HUGE_PMD_SHARE if 64BIT
	select BINFMT_FLAT_NO_DATA_START_OFFSET if !MMU
	select CLONE_BACKWARDS
	select CLINT_TIMER if !MMU
	select COMMON_CLK
	select EDAC_SUPPORT
	select GENERIC_ARCH_TOPOLOGY if SMP
	select GENERIC_ATOMIC64 if !64BIT
	select GENERIC_CLOCKEVENTS_BROADCAST if SMP
	select GENERIC_EARLY_IOREMAP
	select GENERIC_GETTIMEOFDAY if HAVE_GENERIC_VDSO
	select GENERIC_IOREMAP
	select GENERIC_IRQ_MULTI_HANDLER
	select GENERIC_IRQ_SHOW
	select GENERIC_LIB_DEVMEM_IS_ALLOWED
	select GENERIC_PCI_IOMAP
	select GENERIC_PTDUMP if MMU
	select GENERIC_SCHED_CLOCK
	select GENERIC_SMP_IDLE_THREAD
	select GENERIC_STRNCPY_FROM_USER if MMU
	select GENERIC_STRNLEN_USER if MMU
	select GENERIC_TIME_VSYSCALL if MMU && 64BIT
	select HANDLE_DOMAIN_IRQ
	select HAVE_ARCH_AUDITSYSCALL
	select HAVE_ARCH_JUMP_LABEL if !XIP_KERNEL
	select HAVE_ARCH_JUMP_LABEL_RELATIVE if !XIP_KERNEL
	select HAVE_ARCH_KASAN if MMU && 64BIT
	select HAVE_ARCH_KASAN_VMALLOC if MMU && 64BIT
	select HAVE_ARCH_KGDB if !XIP_KERNEL
	select HAVE_ARCH_KGDB_QXFER_PKT
	select HAVE_ARCH_MMAP_RND_BITS if MMU
	select HAVE_ARCH_SECCOMP_FILTER
	select HAVE_ARCH_TRACEHOOK
	select HAVE_ASM_MODVERSIONS
	select HAVE_CONTEXT_TRACKING
	select HAVE_DEBUG_KMEMLEAK
	select HAVE_DMA_CONTIGUOUS if MMU
	select HAVE_EBPF_JIT if MMU
	select HAVE_FUNCTION_ERROR_INJECTION
	select HAVE_FUTEX_CMPXCHG if FUTEX
	select HAVE_GCC_PLUGINS
	select HAVE_GENERIC_VDSO if MMU && 64BIT
	select HAVE_IRQ_TIME_ACCOUNTING
<<<<<<< HEAD
	select HAVE_KPROBES if !XIP_KERNEL
	select HAVE_KPROBES_ON_FTRACE if !XIP_KERNEL
	select HAVE_KRETPROBES if !XIP_KERNEL
=======
	select HAVE_KPROBES
	select HAVE_KPROBES_ON_FTRACE
	select HAVE_KRETPROBES
	select HAVE_MOVE_PMD
	select HAVE_MOVE_PUD
>>>>>>> 01d13185
	select HAVE_PCI
	select HAVE_PERF_EVENTS
	select HAVE_PERF_REGS
	select HAVE_PERF_USER_STACK_DUMP
	select HAVE_REGS_AND_STACK_ACCESS_API
	select HAVE_STACKPROTECTOR
	select HAVE_SYSCALL_TRACEPOINTS
	select IRQ_DOMAIN
	select MODULES_USE_ELF_RELA if MODULES
	select MODULE_SECTIONS if MODULES
	select OF
	select OF_EARLY_FLATTREE
	select OF_IRQ
	select PCI_DOMAINS_GENERIC if PCI
	select PCI_MSI if PCI
	select RISCV_INTC
	select RISCV_TIMER if RISCV_SBI
	select SPARSE_IRQ
	select SYSCTL_EXCEPTION_TRACE
	select THREAD_INFO_IN_TASK
	select UACCESS_MEMCPY if !MMU
	select HAVE_ARCH_TRANSPARENT_HUGEPAGE if 64BIT && MMU

config ARCH_MMAP_RND_BITS_MIN
	default 18 if 64BIT
	default 8

# max bits determined by the following formula:
#  VA_BITS - PAGE_SHIFT - 3
config ARCH_MMAP_RND_BITS_MAX
	default 24 if 64BIT # SV39 based
	default 17

# set if we run in machine mode, cleared if we run in supervisor mode
config RISCV_M_MODE
	bool
	default !MMU

# set if we are running in S-mode and can use SBI calls
config RISCV_SBI
	bool
	depends on !RISCV_M_MODE
	default y

config MMU
	bool "MMU-based Paged Memory Management Support"
	default y
	help
	  Select if you want MMU-based virtualised addressing space
	  support by paged memory management. If unsure, say 'Y'.

config ZONE_DMA32
	bool
	default y if 64BIT

config VA_BITS
	int
	default 32 if 32BIT
	default 39 if 64BIT

config PA_BITS
	int
	default 34 if 32BIT
	default 56 if 64BIT

config PAGE_OFFSET
	hex
	default 0xC0000000 if 32BIT && MAXPHYSMEM_1GB
	default 0x80000000 if 64BIT && !MMU
	default 0xffffffff80000000 if 64BIT && MAXPHYSMEM_2GB
	default 0xffffffe000000000 if 64BIT && MAXPHYSMEM_128GB

config ARCH_FLATMEM_ENABLE
	def_bool !NUMA

config ARCH_SPARSEMEM_ENABLE
	def_bool y
	depends on MMU
	select SPARSEMEM_STATIC if 32BIT && SPARSEMEM
	select SPARSEMEM_VMEMMAP_ENABLE if 64BIT

config ARCH_SELECT_MEMORY_MODEL
	def_bool ARCH_SPARSEMEM_ENABLE

config ARCH_WANT_GENERAL_HUGETLB
	def_bool y

config ARCH_SUPPORTS_UPROBES
	def_bool y

config STACKTRACE_SUPPORT
	def_bool y

config TRACE_IRQFLAGS_SUPPORT
	def_bool y

config GENERIC_BUG
	def_bool y
	depends on BUG
	select GENERIC_BUG_RELATIVE_POINTERS if 64BIT

config GENERIC_BUG_RELATIVE_POINTERS
	bool

config GENERIC_CALIBRATE_DELAY
	def_bool y

config GENERIC_CSUM
	def_bool y

config GENERIC_HWEIGHT
	def_bool y

config FIX_EARLYCON_MEM
	def_bool MMU

config PGTABLE_LEVELS
	int
	default 3 if 64BIT
	default 2

config LOCKDEP_SUPPORT
	def_bool y

source "arch/riscv/Kconfig.socs"
source "arch/riscv/Kconfig.erratas"

menu "Platform type"

choice
	prompt "Base ISA"
	default ARCH_RV64I
	help
	  This selects the base ISA that this kernel will target and must match
	  the target platform.

config ARCH_RV32I
	bool "RV32I"
	select 32BIT
	select GENERIC_LIB_ASHLDI3
	select GENERIC_LIB_ASHRDI3
	select GENERIC_LIB_LSHRDI3
	select GENERIC_LIB_UCMPDI2
	select MMU

config ARCH_RV64I
	bool "RV64I"
	select 64BIT
	select ARCH_SUPPORTS_INT128 if CC_HAS_INT128 && GCC_VERSION >= 50000
	select HAVE_DYNAMIC_FTRACE if !XIP_KERNEL && MMU && $(cc-option,-fpatchable-function-entry=8)
	select HAVE_DYNAMIC_FTRACE_WITH_REGS if HAVE_DYNAMIC_FTRACE
	select HAVE_FTRACE_MCOUNT_RECORD if !XIP_KERNEL
	select HAVE_FUNCTION_GRAPH_TRACER
	select HAVE_FUNCTION_TRACER if !XIP_KERNEL
	select SWIOTLB if MMU

endchoice

# We must be able to map all physical memory into the kernel, but the compiler
# is still a bit more efficient when generating code if it's setup in a manner
# such that it can only map 2GiB of memory.
choice
	prompt "Kernel Code Model"
	default CMODEL_MEDLOW if 32BIT
	default CMODEL_MEDANY if 64BIT

	config CMODEL_MEDLOW
		bool "medium low code model"
	config CMODEL_MEDANY
		bool "medium any code model"
endchoice

config MODULE_SECTIONS
	bool
	select HAVE_MOD_ARCH_SPECIFIC

choice
	prompt "Maximum Physical Memory"
	default MAXPHYSMEM_1GB if 32BIT
	default MAXPHYSMEM_2GB if 64BIT && CMODEL_MEDLOW
	default MAXPHYSMEM_128GB if 64BIT && CMODEL_MEDANY

	config MAXPHYSMEM_1GB
		depends on 32BIT
		bool "1GiB"
	config MAXPHYSMEM_2GB
		depends on 64BIT && CMODEL_MEDLOW
		bool "2GiB"
	config MAXPHYSMEM_128GB
		depends on 64BIT && CMODEL_MEDANY
		bool "128GiB"
endchoice


config SMP
	bool "Symmetric Multi-Processing"
	help
	  This enables support for systems with more than one CPU.  If
	  you say N here, the kernel will run on single and
	  multiprocessor machines, but will use only one CPU of a
	  multiprocessor machine. If you say Y here, the kernel will run
	  on many, but not all, single processor machines. On a single
	  processor machine, the kernel will run faster if you say N
	  here.

	  If you don't know what to do here, say N.

config NR_CPUS
	int "Maximum number of CPUs (2-32)"
	range 2 32
	depends on SMP
	default "8"

config HOTPLUG_CPU
	bool "Support for hot-pluggable CPUs"
	depends on SMP
	select GENERIC_IRQ_MIGRATION
	help

	  Say Y here to experiment with turning CPUs off and on.  CPUs
	  can be controlled through /sys/devices/system/cpu.

	  Say N if you want to disable CPU hotplug.

choice
	prompt "CPU Tuning"
	default TUNE_GENERIC

config TUNE_GENERIC
	bool "generic"

endchoice

# Common NUMA Features
config NUMA
	bool "NUMA Memory Allocation and Scheduler Support"
	depends on SMP && MMU
	select GENERIC_ARCH_NUMA
	select OF_NUMA
	select ARCH_SUPPORTS_NUMA_BALANCING
	help
	  Enable NUMA (Non-Uniform Memory Access) support.

	  The kernel will try to allocate memory used by a CPU on the
	  local memory of the CPU and add some more NUMA awareness to the kernel.

config NODES_SHIFT
	int "Maximum NUMA Nodes (as a power of 2)"
	range 1 10
	default "2"
	depends on NEED_MULTIPLE_NODES
	help
	  Specify the maximum number of NUMA Nodes available on the target
	  system.  Increases memory reserved to accommodate various tables.

config USE_PERCPU_NUMA_NODE_ID
	def_bool y
	depends on NUMA

config NEED_PER_CPU_EMBED_FIRST_CHUNK
	def_bool y
	depends on NUMA

config RISCV_ISA_C
	bool "Emit compressed instructions when building Linux"
	default y
	help
	   Adds "C" to the ISA subsets that the toolchain is allowed to emit
	   when building Linux, which results in compressed instructions in the
	   Linux binary.

	   If you don't know what to do here, say Y.

menu "supported PMU type"
	depends on PERF_EVENTS

config RISCV_BASE_PMU
	bool "Base Performance Monitoring Unit"
	def_bool y
	help
	  A base PMU that serves as a reference implementation and has limited
	  feature of perf.  It can run on any RISC-V machines so serves as the
	  fallback, but this option can also be disable to reduce kernel size.

endmenu

config FPU
	bool "FPU support"
	default y
	help
	  Say N here if you want to disable all floating-point related procedure
	  in the kernel.

	  If you don't know what to do here, say Y.

endmenu

menu "Kernel features"

source "kernel/Kconfig.hz"

config RISCV_SBI_V01
	bool "SBI v0.1 support"
	default y
	depends on RISCV_SBI
	help
	  This config allows kernel to use SBI v0.1 APIs. This will be
	  deprecated in future once legacy M-mode software are no longer in use.

config KEXEC
	bool "Kexec system call"
	select KEXEC_CORE
	select HOTPLUG_CPU if SMP
	depends on MMU
	help
	  kexec is a system call that implements the ability to shutdown your
	  current kernel, and to start another kernel. It is like a reboot
	  but it is independent of the system firmware. And like a reboot
	  you can start any kernel with it, not just Linux.

	  The name comes from the similarity to the exec system call.

config CRASH_DUMP
	bool "Build kdump crash kernel"
	help
	  Generate crash dump after being started by kexec. This should
	  be normally only set in special crash dump kernels which are
	  loaded in the main kernel with kexec-tools into a specially
	  reserved region and then later executed after a crash by
	  kdump/kexec.

	  For more details see Documentation/admin-guide/kdump/kdump.rst

endmenu

menu "Boot options"

config CMDLINE
	string "Built-in kernel command line"
	help
	  For most platforms, the arguments for the kernel's command line
	  are provided at run-time, during boot. However, there are cases
	  where either no arguments are being provided or the provided
	  arguments are insufficient or even invalid.

	  When that occurs, it is possible to define a built-in command
	  line here and choose how the kernel should use it later on.

choice
	prompt "Built-in command line usage" if CMDLINE != ""
	default CMDLINE_FALLBACK
	help
	  Choose how the kernel will handle the provided built-in command
	  line.

config CMDLINE_FALLBACK
	bool "Use bootloader kernel arguments if available"
	help
	  Use the built-in command line as fallback in case we get nothing
	  during boot. This is the default behaviour.

config CMDLINE_EXTEND
	bool "Extend bootloader kernel arguments"
	help
	  The command-line arguments provided during boot will be
	  appended to the built-in command line. This is useful in
	  cases where the provided arguments are insufficient and
	  you don't want to or cannot modify them.


config CMDLINE_FORCE
	bool "Always use the default kernel command string"
	help
	  Always use the built-in command line, even if we get one during
	  boot. This is useful in case you need to override the provided
	  command line on systems where you don't have or want control
	  over it.

endchoice

config EFI_STUB
	bool

config EFI
	bool "UEFI runtime support"
	depends on OF && !XIP_KERNEL
	select LIBFDT
	select UCS2_STRING
	select EFI_PARAMS_FROM_FDT
	select EFI_STUB
	select EFI_GENERIC_STUB
	select EFI_RUNTIME_WRAPPERS
	select RISCV_ISA_C
	depends on MMU
	default y
	help
	  This option provides support for runtime services provided
	  by UEFI firmware (such as non-volatile variables, realtime
	  clock, and platform reset). A UEFI stub is also provided to
	  allow the kernel to be booted as an EFI application. This
	  is only useful on systems that have UEFI firmware.

config CC_HAVE_STACKPROTECTOR_TLS
	def_bool $(cc-option,-mstack-protector-guard=tls -mstack-protector-guard-reg=tp -mstack-protector-guard-offset=0)

config STACKPROTECTOR_PER_TASK
	def_bool y
	depends on STACKPROTECTOR && CC_HAVE_STACKPROTECTOR_TLS

config PHYS_RAM_BASE
	hex "Platform Physical RAM address"
	default "0x80000000"
	help
	  This is the physical address of RAM in the system. It has to be
	  explicitly specified to run early relocations of read-write data
	  from flash to RAM.

config XIP_KERNEL
	bool "Kernel Execute-In-Place from ROM"
	depends on MMU && SPARSEMEM
	# This prevents XIP from being enabled by all{yes,mod}config, which
	# fail to build since XIP doesn't support large kernels.
	depends on !COMPILE_TEST
	help
	  Execute-In-Place allows the kernel to run from non-volatile storage
	  directly addressable by the CPU, such as NOR flash. This saves RAM
	  space since the text section of the kernel is not loaded from flash
	  to RAM.  Read-write sections, such as the data section and stack,
	  are still copied to RAM.  The XIP kernel is not compressed since
	  it has to run directly from flash, so it will take more space to
	  store it.  The flash address used to link the kernel object files,
	  and for storing it, is configuration dependent. Therefore, if you
	  say Y here, you must know the proper physical address where to
	  store the kernel image depending on your own flash memory usage.

	  Also note that the make target becomes "make xipImage" rather than
	  "make zImage" or "make Image".  The final kernel binary to put in
	  ROM memory will be arch/riscv/boot/xipImage.

	  SPARSEMEM is required because the kernel text and rodata that are
	  flash resident are not backed by memmap, then any attempt to get
	  a struct page on those regions will trigger a fault.

	  If unsure, say N.

config XIP_PHYS_ADDR
	hex "XIP Kernel Physical Location"
	depends on XIP_KERNEL
	default "0x21000000"
	help
	  This is the physical address in your flash memory the kernel will
	  be linked for and stored to.  This address is dependent on your
	  own flash usage.

endmenu

config BUILTIN_DTB
	bool
	depends on OF
	default y if XIP_KERNEL

menu "Power management options"

source "kernel/power/Kconfig"

endmenu

source "drivers/firmware/Kconfig"<|MERGE_RESOLUTION|>--- conflicted
+++ resolved
@@ -80,17 +80,11 @@
 	select HAVE_GCC_PLUGINS
 	select HAVE_GENERIC_VDSO if MMU && 64BIT
 	select HAVE_IRQ_TIME_ACCOUNTING
-<<<<<<< HEAD
 	select HAVE_KPROBES if !XIP_KERNEL
 	select HAVE_KPROBES_ON_FTRACE if !XIP_KERNEL
 	select HAVE_KRETPROBES if !XIP_KERNEL
-=======
-	select HAVE_KPROBES
-	select HAVE_KPROBES_ON_FTRACE
-	select HAVE_KRETPROBES
 	select HAVE_MOVE_PMD
 	select HAVE_MOVE_PUD
->>>>>>> 01d13185
 	select HAVE_PCI
 	select HAVE_PERF_EVENTS
 	select HAVE_PERF_REGS
