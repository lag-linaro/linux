// SPDX-License-Identifier: GPL-2.0
/* Copyright(c) 2007 - 2018 Intel Corporation. */

#define pr_fmt(fmt) KBUILD_MODNAME ": " fmt

#include <linux/module.h>
#include <linux/types.h>
#include <linux/init.h>
#include <linux/bitops.h>
#include <linux/vmalloc.h>
#include <linux/pagemap.h>
#include <linux/netdevice.h>
#include <linux/ipv6.h>
#include <linux/slab.h>
#include <net/checksum.h>
#include <net/ip6_checksum.h>
#include <net/pkt_sched.h>
#include <net/pkt_cls.h>
#include <linux/net_tstamp.h>
#include <linux/mii.h>
#include <linux/ethtool.h>
#include <linux/if.h>
#include <linux/if_vlan.h>
#include <linux/pci.h>
#include <linux/delay.h>
#include <linux/interrupt.h>
#include <linux/ip.h>
#include <linux/tcp.h>
#include <linux/sctp.h>
#include <linux/if_ether.h>
#include <linux/aer.h>
#include <linux/prefetch.h>
#include <linux/bpf.h>
#include <linux/bpf_trace.h>
#include <linux/pm_runtime.h>
#include <linux/etherdevice.h>
#ifdef CONFIG_IGB_DCA
#include <linux/dca.h>
#endif
#include <linux/i2c.h>
#include "igb.h"

enum queue_mode {
	QUEUE_MODE_STRICT_PRIORITY,
	QUEUE_MODE_STREAM_RESERVATION,
};

enum tx_queue_prio {
	TX_QUEUE_PRIO_HIGH,
	TX_QUEUE_PRIO_LOW,
};

char igb_driver_name[] = "igb";
static const char igb_driver_string[] =
				"Intel(R) Gigabit Ethernet Network Driver";
static const char igb_copyright[] =
				"Copyright (c) 2007-2014 Intel Corporation.";

static const struct e1000_info *igb_info_tbl[] = {
	[board_82575] = &e1000_82575_info,
};

static const struct pci_device_id igb_pci_tbl[] = {
	{ PCI_VDEVICE(INTEL, E1000_DEV_ID_I354_BACKPLANE_1GBPS) },
	{ PCI_VDEVICE(INTEL, E1000_DEV_ID_I354_SGMII) },
	{ PCI_VDEVICE(INTEL, E1000_DEV_ID_I354_BACKPLANE_2_5GBPS) },
	{ PCI_VDEVICE(INTEL, E1000_DEV_ID_I211_COPPER), board_82575 },
	{ PCI_VDEVICE(INTEL, E1000_DEV_ID_I210_COPPER), board_82575 },
	{ PCI_VDEVICE(INTEL, E1000_DEV_ID_I210_FIBER), board_82575 },
	{ PCI_VDEVICE(INTEL, E1000_DEV_ID_I210_SERDES), board_82575 },
	{ PCI_VDEVICE(INTEL, E1000_DEV_ID_I210_SGMII), board_82575 },
	{ PCI_VDEVICE(INTEL, E1000_DEV_ID_I210_COPPER_FLASHLESS), board_82575 },
	{ PCI_VDEVICE(INTEL, E1000_DEV_ID_I210_SERDES_FLASHLESS), board_82575 },
	{ PCI_VDEVICE(INTEL, E1000_DEV_ID_I350_COPPER), board_82575 },
	{ PCI_VDEVICE(INTEL, E1000_DEV_ID_I350_FIBER), board_82575 },
	{ PCI_VDEVICE(INTEL, E1000_DEV_ID_I350_SERDES), board_82575 },
	{ PCI_VDEVICE(INTEL, E1000_DEV_ID_I350_SGMII), board_82575 },
	{ PCI_VDEVICE(INTEL, E1000_DEV_ID_82580_COPPER), board_82575 },
	{ PCI_VDEVICE(INTEL, E1000_DEV_ID_82580_FIBER), board_82575 },
	{ PCI_VDEVICE(INTEL, E1000_DEV_ID_82580_QUAD_FIBER), board_82575 },
	{ PCI_VDEVICE(INTEL, E1000_DEV_ID_82580_SERDES), board_82575 },
	{ PCI_VDEVICE(INTEL, E1000_DEV_ID_82580_SGMII), board_82575 },
	{ PCI_VDEVICE(INTEL, E1000_DEV_ID_82580_COPPER_DUAL), board_82575 },
	{ PCI_VDEVICE(INTEL, E1000_DEV_ID_DH89XXCC_SGMII), board_82575 },
	{ PCI_VDEVICE(INTEL, E1000_DEV_ID_DH89XXCC_SERDES), board_82575 },
	{ PCI_VDEVICE(INTEL, E1000_DEV_ID_DH89XXCC_BACKPLANE), board_82575 },
	{ PCI_VDEVICE(INTEL, E1000_DEV_ID_DH89XXCC_SFP), board_82575 },
	{ PCI_VDEVICE(INTEL, E1000_DEV_ID_82576), board_82575 },
	{ PCI_VDEVICE(INTEL, E1000_DEV_ID_82576_NS), board_82575 },
	{ PCI_VDEVICE(INTEL, E1000_DEV_ID_82576_NS_SERDES), board_82575 },
	{ PCI_VDEVICE(INTEL, E1000_DEV_ID_82576_FIBER), board_82575 },
	{ PCI_VDEVICE(INTEL, E1000_DEV_ID_82576_SERDES), board_82575 },
	{ PCI_VDEVICE(INTEL, E1000_DEV_ID_82576_SERDES_QUAD), board_82575 },
	{ PCI_VDEVICE(INTEL, E1000_DEV_ID_82576_QUAD_COPPER_ET2), board_82575 },
	{ PCI_VDEVICE(INTEL, E1000_DEV_ID_82576_QUAD_COPPER), board_82575 },
	{ PCI_VDEVICE(INTEL, E1000_DEV_ID_82575EB_COPPER), board_82575 },
	{ PCI_VDEVICE(INTEL, E1000_DEV_ID_82575EB_FIBER_SERDES), board_82575 },
	{ PCI_VDEVICE(INTEL, E1000_DEV_ID_82575GB_QUAD_COPPER), board_82575 },
	/* required last entry */
	{0, }
};

MODULE_DEVICE_TABLE(pci, igb_pci_tbl);

static int igb_setup_all_tx_resources(struct igb_adapter *);
static int igb_setup_all_rx_resources(struct igb_adapter *);
static void igb_free_all_tx_resources(struct igb_adapter *);
static void igb_free_all_rx_resources(struct igb_adapter *);
static void igb_setup_mrqc(struct igb_adapter *);
static int igb_probe(struct pci_dev *, const struct pci_device_id *);
static void igb_remove(struct pci_dev *pdev);
static int igb_sw_init(struct igb_adapter *);
int igb_open(struct net_device *);
int igb_close(struct net_device *);
static void igb_configure(struct igb_adapter *);
static void igb_configure_tx(struct igb_adapter *);
static void igb_configure_rx(struct igb_adapter *);
static void igb_clean_all_tx_rings(struct igb_adapter *);
static void igb_clean_all_rx_rings(struct igb_adapter *);
static void igb_clean_tx_ring(struct igb_ring *);
static void igb_clean_rx_ring(struct igb_ring *);
static void igb_set_rx_mode(struct net_device *);
static void igb_update_phy_info(struct timer_list *);
static void igb_watchdog(struct timer_list *);
static void igb_watchdog_task(struct work_struct *);
static netdev_tx_t igb_xmit_frame(struct sk_buff *skb, struct net_device *);
static void igb_get_stats64(struct net_device *dev,
			    struct rtnl_link_stats64 *stats);
static int igb_change_mtu(struct net_device *, int);
static int igb_set_mac(struct net_device *, void *);
static void igb_set_uta(struct igb_adapter *adapter, bool set);
static irqreturn_t igb_intr(int irq, void *);
static irqreturn_t igb_intr_msi(int irq, void *);
static irqreturn_t igb_msix_other(int irq, void *);
static irqreturn_t igb_msix_ring(int irq, void *);
#ifdef CONFIG_IGB_DCA
static void igb_update_dca(struct igb_q_vector *);
static void igb_setup_dca(struct igb_adapter *);
#endif /* CONFIG_IGB_DCA */
static int igb_poll(struct napi_struct *, int);
static bool igb_clean_tx_irq(struct igb_q_vector *, int);
static int igb_clean_rx_irq(struct igb_q_vector *, int);
static int igb_ioctl(struct net_device *, struct ifreq *, int cmd);
static void igb_tx_timeout(struct net_device *, unsigned int txqueue);
static void igb_reset_task(struct work_struct *);
static void igb_vlan_mode(struct net_device *netdev,
			  netdev_features_t features);
static int igb_vlan_rx_add_vid(struct net_device *, __be16, u16);
static int igb_vlan_rx_kill_vid(struct net_device *, __be16, u16);
static void igb_restore_vlan(struct igb_adapter *);
static void igb_rar_set_index(struct igb_adapter *, u32);
static void igb_ping_all_vfs(struct igb_adapter *);
static void igb_msg_task(struct igb_adapter *);
static void igb_vmm_control(struct igb_adapter *);
static int igb_set_vf_mac(struct igb_adapter *, int, unsigned char *);
static void igb_flush_mac_table(struct igb_adapter *);
static int igb_available_rars(struct igb_adapter *, u8);
static void igb_set_default_mac_filter(struct igb_adapter *);
static int igb_uc_sync(struct net_device *, const unsigned char *);
static int igb_uc_unsync(struct net_device *, const unsigned char *);
static void igb_restore_vf_multicasts(struct igb_adapter *adapter);
static int igb_ndo_set_vf_mac(struct net_device *netdev, int vf, u8 *mac);
static int igb_ndo_set_vf_vlan(struct net_device *netdev,
			       int vf, u16 vlan, u8 qos, __be16 vlan_proto);
static int igb_ndo_set_vf_bw(struct net_device *, int, int, int);
static int igb_ndo_set_vf_spoofchk(struct net_device *netdev, int vf,
				   bool setting);
static int igb_ndo_set_vf_trust(struct net_device *netdev, int vf,
				bool setting);
static int igb_ndo_get_vf_config(struct net_device *netdev, int vf,
				 struct ifla_vf_info *ivi);
static void igb_check_vf_rate_limit(struct igb_adapter *);
static void igb_nfc_filter_exit(struct igb_adapter *adapter);
static void igb_nfc_filter_restore(struct igb_adapter *adapter);

#ifdef CONFIG_PCI_IOV
static int igb_vf_configure(struct igb_adapter *adapter, int vf);
static int igb_pci_enable_sriov(struct pci_dev *dev, int num_vfs);
static int igb_disable_sriov(struct pci_dev *dev);
static int igb_pci_disable_sriov(struct pci_dev *dev);
#endif

static int igb_suspend(struct device *);
static int igb_resume(struct device *);
static int igb_runtime_suspend(struct device *dev);
static int igb_runtime_resume(struct device *dev);
static int igb_runtime_idle(struct device *dev);
static const struct dev_pm_ops igb_pm_ops = {
	SET_SYSTEM_SLEEP_PM_OPS(igb_suspend, igb_resume)
	SET_RUNTIME_PM_OPS(igb_runtime_suspend, igb_runtime_resume,
			igb_runtime_idle)
};
static void igb_shutdown(struct pci_dev *);
static int igb_pci_sriov_configure(struct pci_dev *dev, int num_vfs);
#ifdef CONFIG_IGB_DCA
static int igb_notify_dca(struct notifier_block *, unsigned long, void *);
static struct notifier_block dca_notifier = {
	.notifier_call	= igb_notify_dca,
	.next		= NULL,
	.priority	= 0
};
#endif
#ifdef CONFIG_PCI_IOV
static unsigned int max_vfs;
module_param(max_vfs, uint, 0);
MODULE_PARM_DESC(max_vfs, "Maximum number of virtual functions to allocate per physical function");
#endif /* CONFIG_PCI_IOV */

static pci_ers_result_t igb_io_error_detected(struct pci_dev *,
		     pci_channel_state_t);
static pci_ers_result_t igb_io_slot_reset(struct pci_dev *);
static void igb_io_resume(struct pci_dev *);

static const struct pci_error_handlers igb_err_handler = {
	.error_detected = igb_io_error_detected,
	.slot_reset = igb_io_slot_reset,
	.resume = igb_io_resume,
};

static void igb_init_dmac(struct igb_adapter *adapter, u32 pba);

static struct pci_driver igb_driver = {
	.name     = igb_driver_name,
	.id_table = igb_pci_tbl,
	.probe    = igb_probe,
	.remove   = igb_remove,
#ifdef CONFIG_PM
	.driver.pm = &igb_pm_ops,
#endif
	.shutdown = igb_shutdown,
	.sriov_configure = igb_pci_sriov_configure,
	.err_handler = &igb_err_handler
};

MODULE_AUTHOR("Intel Corporation, <e1000-devel@lists.sourceforge.net>");
MODULE_DESCRIPTION("Intel(R) Gigabit Ethernet Network Driver");
MODULE_LICENSE("GPL v2");

#define DEFAULT_MSG_ENABLE (NETIF_MSG_DRV|NETIF_MSG_PROBE|NETIF_MSG_LINK)
static int debug = -1;
module_param(debug, int, 0);
MODULE_PARM_DESC(debug, "Debug level (0=none,...,16=all)");

struct igb_reg_info {
	u32 ofs;
	char *name;
};

static const struct igb_reg_info igb_reg_info_tbl[] = {

	/* General Registers */
	{E1000_CTRL, "CTRL"},
	{E1000_STATUS, "STATUS"},
	{E1000_CTRL_EXT, "CTRL_EXT"},

	/* Interrupt Registers */
	{E1000_ICR, "ICR"},

	/* RX Registers */
	{E1000_RCTL, "RCTL"},
	{E1000_RDLEN(0), "RDLEN"},
	{E1000_RDH(0), "RDH"},
	{E1000_RDT(0), "RDT"},
	{E1000_RXDCTL(0), "RXDCTL"},
	{E1000_RDBAL(0), "RDBAL"},
	{E1000_RDBAH(0), "RDBAH"},

	/* TX Registers */
	{E1000_TCTL, "TCTL"},
	{E1000_TDBAL(0), "TDBAL"},
	{E1000_TDBAH(0), "TDBAH"},
	{E1000_TDLEN(0), "TDLEN"},
	{E1000_TDH(0), "TDH"},
	{E1000_TDT(0), "TDT"},
	{E1000_TXDCTL(0), "TXDCTL"},
	{E1000_TDFH, "TDFH"},
	{E1000_TDFT, "TDFT"},
	{E1000_TDFHS, "TDFHS"},
	{E1000_TDFPC, "TDFPC"},

	/* List Terminator */
	{}
};

/* igb_regdump - register printout routine */
static void igb_regdump(struct e1000_hw *hw, struct igb_reg_info *reginfo)
{
	int n = 0;
	char rname[16];
	u32 regs[8];

	switch (reginfo->ofs) {
	case E1000_RDLEN(0):
		for (n = 0; n < 4; n++)
			regs[n] = rd32(E1000_RDLEN(n));
		break;
	case E1000_RDH(0):
		for (n = 0; n < 4; n++)
			regs[n] = rd32(E1000_RDH(n));
		break;
	case E1000_RDT(0):
		for (n = 0; n < 4; n++)
			regs[n] = rd32(E1000_RDT(n));
		break;
	case E1000_RXDCTL(0):
		for (n = 0; n < 4; n++)
			regs[n] = rd32(E1000_RXDCTL(n));
		break;
	case E1000_RDBAL(0):
		for (n = 0; n < 4; n++)
			regs[n] = rd32(E1000_RDBAL(n));
		break;
	case E1000_RDBAH(0):
		for (n = 0; n < 4; n++)
			regs[n] = rd32(E1000_RDBAH(n));
		break;
	case E1000_TDBAL(0):
		for (n = 0; n < 4; n++)
			regs[n] = rd32(E1000_RDBAL(n));
		break;
	case E1000_TDBAH(0):
		for (n = 0; n < 4; n++)
			regs[n] = rd32(E1000_TDBAH(n));
		break;
	case E1000_TDLEN(0):
		for (n = 0; n < 4; n++)
			regs[n] = rd32(E1000_TDLEN(n));
		break;
	case E1000_TDH(0):
		for (n = 0; n < 4; n++)
			regs[n] = rd32(E1000_TDH(n));
		break;
	case E1000_TDT(0):
		for (n = 0; n < 4; n++)
			regs[n] = rd32(E1000_TDT(n));
		break;
	case E1000_TXDCTL(0):
		for (n = 0; n < 4; n++)
			regs[n] = rd32(E1000_TXDCTL(n));
		break;
	default:
		pr_info("%-15s %08x\n", reginfo->name, rd32(reginfo->ofs));
		return;
	}

	snprintf(rname, 16, "%s%s", reginfo->name, "[0-3]");
	pr_info("%-15s %08x %08x %08x %08x\n", rname, regs[0], regs[1],
		regs[2], regs[3]);
}

/* igb_dump - Print registers, Tx-rings and Rx-rings */
static void igb_dump(struct igb_adapter *adapter)
{
	struct net_device *netdev = adapter->netdev;
	struct e1000_hw *hw = &adapter->hw;
	struct igb_reg_info *reginfo;
	struct igb_ring *tx_ring;
	union e1000_adv_tx_desc *tx_desc;
	struct my_u0 { u64 a; u64 b; } *u0;
	struct igb_ring *rx_ring;
	union e1000_adv_rx_desc *rx_desc;
	u32 staterr;
	u16 i, n;

	if (!netif_msg_hw(adapter))
		return;

	/* Print netdevice Info */
	if (netdev) {
		dev_info(&adapter->pdev->dev, "Net device Info\n");
		pr_info("Device Name     state            trans_start\n");
		pr_info("%-15s %016lX %016lX\n", netdev->name,
			netdev->state, dev_trans_start(netdev));
	}

	/* Print Registers */
	dev_info(&adapter->pdev->dev, "Register Dump\n");
	pr_info(" Register Name   Value\n");
	for (reginfo = (struct igb_reg_info *)igb_reg_info_tbl;
	     reginfo->name; reginfo++) {
		igb_regdump(hw, reginfo);
	}

	/* Print TX Ring Summary */
	if (!netdev || !netif_running(netdev))
		goto exit;

	dev_info(&adapter->pdev->dev, "TX Rings Summary\n");
	pr_info("Queue [NTU] [NTC] [bi(ntc)->dma  ] leng ntw timestamp\n");
	for (n = 0; n < adapter->num_tx_queues; n++) {
		struct igb_tx_buffer *buffer_info;
		tx_ring = adapter->tx_ring[n];
		buffer_info = &tx_ring->tx_buffer_info[tx_ring->next_to_clean];
		pr_info(" %5d %5X %5X %016llX %04X %p %016llX\n",
			n, tx_ring->next_to_use, tx_ring->next_to_clean,
			(u64)dma_unmap_addr(buffer_info, dma),
			dma_unmap_len(buffer_info, len),
			buffer_info->next_to_watch,
			(u64)buffer_info->time_stamp);
	}

	/* Print TX Rings */
	if (!netif_msg_tx_done(adapter))
		goto rx_ring_summary;

	dev_info(&adapter->pdev->dev, "TX Rings Dump\n");

	/* Transmit Descriptor Formats
	 *
	 * Advanced Transmit Descriptor
	 *   +--------------------------------------------------------------+
	 * 0 |         Buffer Address [63:0]                                |
	 *   +--------------------------------------------------------------+
	 * 8 | PAYLEN  | PORTS  |CC|IDX | STA | DCMD  |DTYP|MAC|RSV| DTALEN |
	 *   +--------------------------------------------------------------+
	 *   63      46 45    40 39 38 36 35 32 31   24             15       0
	 */

	for (n = 0; n < adapter->num_tx_queues; n++) {
		tx_ring = adapter->tx_ring[n];
		pr_info("------------------------------------\n");
		pr_info("TX QUEUE INDEX = %d\n", tx_ring->queue_index);
		pr_info("------------------------------------\n");
		pr_info("T [desc]     [address 63:0  ] [PlPOCIStDDM Ln] [bi->dma       ] leng  ntw timestamp        bi->skb\n");

		for (i = 0; tx_ring->desc && (i < tx_ring->count); i++) {
			const char *next_desc;
			struct igb_tx_buffer *buffer_info;
			tx_desc = IGB_TX_DESC(tx_ring, i);
			buffer_info = &tx_ring->tx_buffer_info[i];
			u0 = (struct my_u0 *)tx_desc;
			if (i == tx_ring->next_to_use &&
			    i == tx_ring->next_to_clean)
				next_desc = " NTC/U";
			else if (i == tx_ring->next_to_use)
				next_desc = " NTU";
			else if (i == tx_ring->next_to_clean)
				next_desc = " NTC";
			else
				next_desc = "";

			pr_info("T [0x%03X]    %016llX %016llX %016llX %04X  %p %016llX %p%s\n",
				i, le64_to_cpu(u0->a),
				le64_to_cpu(u0->b),
				(u64)dma_unmap_addr(buffer_info, dma),
				dma_unmap_len(buffer_info, len),
				buffer_info->next_to_watch,
				(u64)buffer_info->time_stamp,
				buffer_info->skb, next_desc);

			if (netif_msg_pktdata(adapter) && buffer_info->skb)
				print_hex_dump(KERN_INFO, "",
					DUMP_PREFIX_ADDRESS,
					16, 1, buffer_info->skb->data,
					dma_unmap_len(buffer_info, len),
					true);
		}
	}

	/* Print RX Rings Summary */
rx_ring_summary:
	dev_info(&adapter->pdev->dev, "RX Rings Summary\n");
	pr_info("Queue [NTU] [NTC]\n");
	for (n = 0; n < adapter->num_rx_queues; n++) {
		rx_ring = adapter->rx_ring[n];
		pr_info(" %5d %5X %5X\n",
			n, rx_ring->next_to_use, rx_ring->next_to_clean);
	}

	/* Print RX Rings */
	if (!netif_msg_rx_status(adapter))
		goto exit;

	dev_info(&adapter->pdev->dev, "RX Rings Dump\n");

	/* Advanced Receive Descriptor (Read) Format
	 *    63                                           1        0
	 *    +-----------------------------------------------------+
	 *  0 |       Packet Buffer Address [63:1]           |A0/NSE|
	 *    +----------------------------------------------+------+
	 *  8 |       Header Buffer Address [63:1]           |  DD  |
	 *    +-----------------------------------------------------+
	 *
	 *
	 * Advanced Receive Descriptor (Write-Back) Format
	 *
	 *   63       48 47    32 31  30      21 20 17 16   4 3     0
	 *   +------------------------------------------------------+
	 * 0 | Packet     IP     |SPH| HDR_LEN   | RSV|Packet|  RSS |
	 *   | Checksum   Ident  |   |           |    | Type | Type |
	 *   +------------------------------------------------------+
	 * 8 | VLAN Tag | Length | Extended Error | Extended Status |
	 *   +------------------------------------------------------+
	 *   63       48 47    32 31            20 19               0
	 */

	for (n = 0; n < adapter->num_rx_queues; n++) {
		rx_ring = adapter->rx_ring[n];
		pr_info("------------------------------------\n");
		pr_info("RX QUEUE INDEX = %d\n", rx_ring->queue_index);
		pr_info("------------------------------------\n");
		pr_info("R  [desc]      [ PktBuf     A0] [  HeadBuf   DD] [bi->dma       ] [bi->skb] <-- Adv Rx Read format\n");
		pr_info("RWB[desc]      [PcsmIpSHl PtRs] [vl er S cks ln] ---------------- [bi->skb] <-- Adv Rx Write-Back format\n");

		for (i = 0; i < rx_ring->count; i++) {
			const char *next_desc;
			struct igb_rx_buffer *buffer_info;
			buffer_info = &rx_ring->rx_buffer_info[i];
			rx_desc = IGB_RX_DESC(rx_ring, i);
			u0 = (struct my_u0 *)rx_desc;
			staterr = le32_to_cpu(rx_desc->wb.upper.status_error);

			if (i == rx_ring->next_to_use)
				next_desc = " NTU";
			else if (i == rx_ring->next_to_clean)
				next_desc = " NTC";
			else
				next_desc = "";

			if (staterr & E1000_RXD_STAT_DD) {
				/* Descriptor Done */
				pr_info("%s[0x%03X]     %016llX %016llX ---------------- %s\n",
					"RWB", i,
					le64_to_cpu(u0->a),
					le64_to_cpu(u0->b),
					next_desc);
			} else {
				pr_info("%s[0x%03X]     %016llX %016llX %016llX %s\n",
					"R  ", i,
					le64_to_cpu(u0->a),
					le64_to_cpu(u0->b),
					(u64)buffer_info->dma,
					next_desc);

				if (netif_msg_pktdata(adapter) &&
				    buffer_info->dma && buffer_info->page) {
					print_hex_dump(KERN_INFO, "",
					  DUMP_PREFIX_ADDRESS,
					  16, 1,
					  page_address(buffer_info->page) +
						      buffer_info->page_offset,
					  igb_rx_bufsz(rx_ring), true);
				}
			}
		}
	}

exit:
	return;
}

/**
 *  igb_get_i2c_data - Reads the I2C SDA data bit
 *  @data: opaque pointer to adapter struct
 *
 *  Returns the I2C data bit value
 **/
static int igb_get_i2c_data(void *data)
{
	struct igb_adapter *adapter = (struct igb_adapter *)data;
	struct e1000_hw *hw = &adapter->hw;
	s32 i2cctl = rd32(E1000_I2CPARAMS);

	return !!(i2cctl & E1000_I2C_DATA_IN);
}

/**
 *  igb_set_i2c_data - Sets the I2C data bit
 *  @data: pointer to hardware structure
 *  @state: I2C data value (0 or 1) to set
 *
 *  Sets the I2C data bit
 **/
static void igb_set_i2c_data(void *data, int state)
{
	struct igb_adapter *adapter = (struct igb_adapter *)data;
	struct e1000_hw *hw = &adapter->hw;
	s32 i2cctl = rd32(E1000_I2CPARAMS);

	if (state)
		i2cctl |= E1000_I2C_DATA_OUT;
	else
		i2cctl &= ~E1000_I2C_DATA_OUT;

	i2cctl &= ~E1000_I2C_DATA_OE_N;
	i2cctl |= E1000_I2C_CLK_OE_N;
	wr32(E1000_I2CPARAMS, i2cctl);
	wrfl();

}

/**
 *  igb_set_i2c_clk - Sets the I2C SCL clock
 *  @data: pointer to hardware structure
 *  @state: state to set clock
 *
 *  Sets the I2C clock line to state
 **/
static void igb_set_i2c_clk(void *data, int state)
{
	struct igb_adapter *adapter = (struct igb_adapter *)data;
	struct e1000_hw *hw = &adapter->hw;
	s32 i2cctl = rd32(E1000_I2CPARAMS);

	if (state) {
		i2cctl |= E1000_I2C_CLK_OUT;
		i2cctl &= ~E1000_I2C_CLK_OE_N;
	} else {
		i2cctl &= ~E1000_I2C_CLK_OUT;
		i2cctl &= ~E1000_I2C_CLK_OE_N;
	}
	wr32(E1000_I2CPARAMS, i2cctl);
	wrfl();
}

/**
 *  igb_get_i2c_clk - Gets the I2C SCL clock state
 *  @data: pointer to hardware structure
 *
 *  Gets the I2C clock state
 **/
static int igb_get_i2c_clk(void *data)
{
	struct igb_adapter *adapter = (struct igb_adapter *)data;
	struct e1000_hw *hw = &adapter->hw;
	s32 i2cctl = rd32(E1000_I2CPARAMS);

	return !!(i2cctl & E1000_I2C_CLK_IN);
}

static const struct i2c_algo_bit_data igb_i2c_algo = {
	.setsda		= igb_set_i2c_data,
	.setscl		= igb_set_i2c_clk,
	.getsda		= igb_get_i2c_data,
	.getscl		= igb_get_i2c_clk,
	.udelay		= 5,
	.timeout	= 20,
};

/**
 *  igb_get_hw_dev - return device
 *  @hw: pointer to hardware structure
 *
 *  used by hardware layer to print debugging information
 **/
struct net_device *igb_get_hw_dev(struct e1000_hw *hw)
{
	struct igb_adapter *adapter = hw->back;
	return adapter->netdev;
}

/**
 *  igb_init_module - Driver Registration Routine
 *
 *  igb_init_module is the first routine called when the driver is
 *  loaded. All it does is register with the PCI subsystem.
 **/
static int __init igb_init_module(void)
{
	int ret;

	pr_info("%s\n", igb_driver_string);
	pr_info("%s\n", igb_copyright);

#ifdef CONFIG_IGB_DCA
	dca_register_notify(&dca_notifier);
#endif
	ret = pci_register_driver(&igb_driver);
	return ret;
}

module_init(igb_init_module);

/**
 *  igb_exit_module - Driver Exit Cleanup Routine
 *
 *  igb_exit_module is called just before the driver is removed
 *  from memory.
 **/
static void __exit igb_exit_module(void)
{
#ifdef CONFIG_IGB_DCA
	dca_unregister_notify(&dca_notifier);
#endif
	pci_unregister_driver(&igb_driver);
}

module_exit(igb_exit_module);

#define Q_IDX_82576(i) (((i & 0x1) << 3) + (i >> 1))
/**
 *  igb_cache_ring_register - Descriptor ring to register mapping
 *  @adapter: board private structure to initialize
 *
 *  Once we know the feature-set enabled for the device, we'll cache
 *  the register offset the descriptor ring is assigned to.
 **/
static void igb_cache_ring_register(struct igb_adapter *adapter)
{
	int i = 0, j = 0;
	u32 rbase_offset = adapter->vfs_allocated_count;

	switch (adapter->hw.mac.type) {
	case e1000_82576:
		/* The queues are allocated for virtualization such that VF 0
		 * is allocated queues 0 and 8, VF 1 queues 1 and 9, etc.
		 * In order to avoid collision we start at the first free queue
		 * and continue consuming queues in the same sequence
		 */
		if (adapter->vfs_allocated_count) {
			for (; i < adapter->rss_queues; i++)
				adapter->rx_ring[i]->reg_idx = rbase_offset +
							       Q_IDX_82576(i);
		}
		fallthrough;
	case e1000_82575:
	case e1000_82580:
	case e1000_i350:
	case e1000_i354:
	case e1000_i210:
	case e1000_i211:
	default:
		for (; i < adapter->num_rx_queues; i++)
			adapter->rx_ring[i]->reg_idx = rbase_offset + i;
		for (; j < adapter->num_tx_queues; j++)
			adapter->tx_ring[j]->reg_idx = rbase_offset + j;
		break;
	}
}

u32 igb_rd32(struct e1000_hw *hw, u32 reg)
{
	struct igb_adapter *igb = container_of(hw, struct igb_adapter, hw);
	u8 __iomem *hw_addr = READ_ONCE(hw->hw_addr);
	u32 value = 0;

	if (E1000_REMOVED(hw_addr))
		return ~value;

	value = readl(&hw_addr[reg]);

	/* reads should not return all F's */
	if (!(~value) && (!reg || !(~readl(hw_addr)))) {
		struct net_device *netdev = igb->netdev;
		hw->hw_addr = NULL;
		netdev_err(netdev, "PCIe link lost\n");
		WARN(pci_device_is_present(igb->pdev),
		     "igb: Failed to read reg 0x%x!\n", reg);
	}

	return value;
}

/**
 *  igb_write_ivar - configure ivar for given MSI-X vector
 *  @hw: pointer to the HW structure
 *  @msix_vector: vector number we are allocating to a given ring
 *  @index: row index of IVAR register to write within IVAR table
 *  @offset: column offset of in IVAR, should be multiple of 8
 *
 *  This function is intended to handle the writing of the IVAR register
 *  for adapters 82576 and newer.  The IVAR table consists of 2 columns,
 *  each containing an cause allocation for an Rx and Tx ring, and a
 *  variable number of rows depending on the number of queues supported.
 **/
static void igb_write_ivar(struct e1000_hw *hw, int msix_vector,
			   int index, int offset)
{
	u32 ivar = array_rd32(E1000_IVAR0, index);

	/* clear any bits that are currently set */
	ivar &= ~((u32)0xFF << offset);

	/* write vector and valid bit */
	ivar |= (msix_vector | E1000_IVAR_VALID) << offset;

	array_wr32(E1000_IVAR0, index, ivar);
}

#define IGB_N0_QUEUE -1
static void igb_assign_vector(struct igb_q_vector *q_vector, int msix_vector)
{
	struct igb_adapter *adapter = q_vector->adapter;
	struct e1000_hw *hw = &adapter->hw;
	int rx_queue = IGB_N0_QUEUE;
	int tx_queue = IGB_N0_QUEUE;
	u32 msixbm = 0;

	if (q_vector->rx.ring)
		rx_queue = q_vector->rx.ring->reg_idx;
	if (q_vector->tx.ring)
		tx_queue = q_vector->tx.ring->reg_idx;

	switch (hw->mac.type) {
	case e1000_82575:
		/* The 82575 assigns vectors using a bitmask, which matches the
		 * bitmask for the EICR/EIMS/EIMC registers.  To assign one
		 * or more queues to a vector, we write the appropriate bits
		 * into the MSIXBM register for that vector.
		 */
		if (rx_queue > IGB_N0_QUEUE)
			msixbm = E1000_EICR_RX_QUEUE0 << rx_queue;
		if (tx_queue > IGB_N0_QUEUE)
			msixbm |= E1000_EICR_TX_QUEUE0 << tx_queue;
		if (!(adapter->flags & IGB_FLAG_HAS_MSIX) && msix_vector == 0)
			msixbm |= E1000_EIMS_OTHER;
		array_wr32(E1000_MSIXBM(0), msix_vector, msixbm);
		q_vector->eims_value = msixbm;
		break;
	case e1000_82576:
		/* 82576 uses a table that essentially consists of 2 columns
		 * with 8 rows.  The ordering is column-major so we use the
		 * lower 3 bits as the row index, and the 4th bit as the
		 * column offset.
		 */
		if (rx_queue > IGB_N0_QUEUE)
			igb_write_ivar(hw, msix_vector,
				       rx_queue & 0x7,
				       (rx_queue & 0x8) << 1);
		if (tx_queue > IGB_N0_QUEUE)
			igb_write_ivar(hw, msix_vector,
				       tx_queue & 0x7,
				       ((tx_queue & 0x8) << 1) + 8);
		q_vector->eims_value = BIT(msix_vector);
		break;
	case e1000_82580:
	case e1000_i350:
	case e1000_i354:
	case e1000_i210:
	case e1000_i211:
		/* On 82580 and newer adapters the scheme is similar to 82576
		 * however instead of ordering column-major we have things
		 * ordered row-major.  So we traverse the table by using
		 * bit 0 as the column offset, and the remaining bits as the
		 * row index.
		 */
		if (rx_queue > IGB_N0_QUEUE)
			igb_write_ivar(hw, msix_vector,
				       rx_queue >> 1,
				       (rx_queue & 0x1) << 4);
		if (tx_queue > IGB_N0_QUEUE)
			igb_write_ivar(hw, msix_vector,
				       tx_queue >> 1,
				       ((tx_queue & 0x1) << 4) + 8);
		q_vector->eims_value = BIT(msix_vector);
		break;
	default:
		BUG();
		break;
	}

	/* add q_vector eims value to global eims_enable_mask */
	adapter->eims_enable_mask |= q_vector->eims_value;

	/* configure q_vector to set itr on first interrupt */
	q_vector->set_itr = 1;
}

/**
 *  igb_configure_msix - Configure MSI-X hardware
 *  @adapter: board private structure to initialize
 *
 *  igb_configure_msix sets up the hardware to properly
 *  generate MSI-X interrupts.
 **/
static void igb_configure_msix(struct igb_adapter *adapter)
{
	u32 tmp;
	int i, vector = 0;
	struct e1000_hw *hw = &adapter->hw;

	adapter->eims_enable_mask = 0;

	/* set vector for other causes, i.e. link changes */
	switch (hw->mac.type) {
	case e1000_82575:
		tmp = rd32(E1000_CTRL_EXT);
		/* enable MSI-X PBA support*/
		tmp |= E1000_CTRL_EXT_PBA_CLR;

		/* Auto-Mask interrupts upon ICR read. */
		tmp |= E1000_CTRL_EXT_EIAME;
		tmp |= E1000_CTRL_EXT_IRCA;

		wr32(E1000_CTRL_EXT, tmp);

		/* enable msix_other interrupt */
		array_wr32(E1000_MSIXBM(0), vector++, E1000_EIMS_OTHER);
		adapter->eims_other = E1000_EIMS_OTHER;

		break;

	case e1000_82576:
	case e1000_82580:
	case e1000_i350:
	case e1000_i354:
	case e1000_i210:
	case e1000_i211:
		/* Turn on MSI-X capability first, or our settings
		 * won't stick.  And it will take days to debug.
		 */
		wr32(E1000_GPIE, E1000_GPIE_MSIX_MODE |
		     E1000_GPIE_PBA | E1000_GPIE_EIAME |
		     E1000_GPIE_NSICR);

		/* enable msix_other interrupt */
		adapter->eims_other = BIT(vector);
		tmp = (vector++ | E1000_IVAR_VALID) << 8;

		wr32(E1000_IVAR_MISC, tmp);
		break;
	default:
		/* do nothing, since nothing else supports MSI-X */
		break;
	} /* switch (hw->mac.type) */

	adapter->eims_enable_mask |= adapter->eims_other;

	for (i = 0; i < adapter->num_q_vectors; i++)
		igb_assign_vector(adapter->q_vector[i], vector++);

	wrfl();
}

/**
 *  igb_request_msix - Initialize MSI-X interrupts
 *  @adapter: board private structure to initialize
 *
 *  igb_request_msix allocates MSI-X vectors and requests interrupts from the
 *  kernel.
 **/
static int igb_request_msix(struct igb_adapter *adapter)
{
	struct net_device *netdev = adapter->netdev;
	int i, err = 0, vector = 0, free_vector = 0;

	err = request_irq(adapter->msix_entries[vector].vector,
			  igb_msix_other, 0, netdev->name, adapter);
	if (err)
		goto err_out;

	for (i = 0; i < adapter->num_q_vectors; i++) {
		struct igb_q_vector *q_vector = adapter->q_vector[i];

		vector++;

		q_vector->itr_register = adapter->io_addr + E1000_EITR(vector);

		if (q_vector->rx.ring && q_vector->tx.ring)
			sprintf(q_vector->name, "%s-TxRx-%u", netdev->name,
				q_vector->rx.ring->queue_index);
		else if (q_vector->tx.ring)
			sprintf(q_vector->name, "%s-tx-%u", netdev->name,
				q_vector->tx.ring->queue_index);
		else if (q_vector->rx.ring)
			sprintf(q_vector->name, "%s-rx-%u", netdev->name,
				q_vector->rx.ring->queue_index);
		else
			sprintf(q_vector->name, "%s-unused", netdev->name);

		err = request_irq(adapter->msix_entries[vector].vector,
				  igb_msix_ring, 0, q_vector->name,
				  q_vector);
		if (err)
			goto err_free;
	}

	igb_configure_msix(adapter);
	return 0;

err_free:
	/* free already assigned IRQs */
	free_irq(adapter->msix_entries[free_vector++].vector, adapter);

	vector--;
	for (i = 0; i < vector; i++) {
		free_irq(adapter->msix_entries[free_vector++].vector,
			 adapter->q_vector[i]);
	}
err_out:
	return err;
}

/**
 *  igb_free_q_vector - Free memory allocated for specific interrupt vector
 *  @adapter: board private structure to initialize
 *  @v_idx: Index of vector to be freed
 *
 *  This function frees the memory allocated to the q_vector.
 **/
static void igb_free_q_vector(struct igb_adapter *adapter, int v_idx)
{
	struct igb_q_vector *q_vector = adapter->q_vector[v_idx];

	adapter->q_vector[v_idx] = NULL;

	/* igb_get_stats64() might access the rings on this vector,
	 * we must wait a grace period before freeing it.
	 */
	if (q_vector)
		kfree_rcu(q_vector, rcu);
}

/**
 *  igb_reset_q_vector - Reset config for interrupt vector
 *  @adapter: board private structure to initialize
 *  @v_idx: Index of vector to be reset
 *
 *  If NAPI is enabled it will delete any references to the
 *  NAPI struct. This is preparation for igb_free_q_vector.
 **/
static void igb_reset_q_vector(struct igb_adapter *adapter, int v_idx)
{
	struct igb_q_vector *q_vector = adapter->q_vector[v_idx];

	/* Coming from igb_set_interrupt_capability, the vectors are not yet
	 * allocated. So, q_vector is NULL so we should stop here.
	 */
	if (!q_vector)
		return;

	if (q_vector->tx.ring)
		adapter->tx_ring[q_vector->tx.ring->queue_index] = NULL;

	if (q_vector->rx.ring)
		adapter->rx_ring[q_vector->rx.ring->queue_index] = NULL;

	netif_napi_del(&q_vector->napi);

}

static void igb_reset_interrupt_capability(struct igb_adapter *adapter)
{
	int v_idx = adapter->num_q_vectors;

	if (adapter->flags & IGB_FLAG_HAS_MSIX)
		pci_disable_msix(adapter->pdev);
	else if (adapter->flags & IGB_FLAG_HAS_MSI)
		pci_disable_msi(adapter->pdev);

	while (v_idx--)
		igb_reset_q_vector(adapter, v_idx);
}

/**
 *  igb_free_q_vectors - Free memory allocated for interrupt vectors
 *  @adapter: board private structure to initialize
 *
 *  This function frees the memory allocated to the q_vectors.  In addition if
 *  NAPI is enabled it will delete any references to the NAPI struct prior
 *  to freeing the q_vector.
 **/
static void igb_free_q_vectors(struct igb_adapter *adapter)
{
	int v_idx = adapter->num_q_vectors;

	adapter->num_tx_queues = 0;
	adapter->num_rx_queues = 0;
	adapter->num_q_vectors = 0;

	while (v_idx--) {
		igb_reset_q_vector(adapter, v_idx);
		igb_free_q_vector(adapter, v_idx);
	}
}

/**
 *  igb_clear_interrupt_scheme - reset the device to a state of no interrupts
 *  @adapter: board private structure to initialize
 *
 *  This function resets the device so that it has 0 Rx queues, Tx queues, and
 *  MSI-X interrupts allocated.
 */
static void igb_clear_interrupt_scheme(struct igb_adapter *adapter)
{
	igb_free_q_vectors(adapter);
	igb_reset_interrupt_capability(adapter);
}

/**
 *  igb_set_interrupt_capability - set MSI or MSI-X if supported
 *  @adapter: board private structure to initialize
 *  @msix: boolean value of MSIX capability
 *
 *  Attempt to configure interrupts using the best available
 *  capabilities of the hardware and kernel.
 **/
static void igb_set_interrupt_capability(struct igb_adapter *adapter, bool msix)
{
	int err;
	int numvecs, i;

	if (!msix)
		goto msi_only;
	adapter->flags |= IGB_FLAG_HAS_MSIX;

	/* Number of supported queues. */
	adapter->num_rx_queues = adapter->rss_queues;
	if (adapter->vfs_allocated_count)
		adapter->num_tx_queues = 1;
	else
		adapter->num_tx_queues = adapter->rss_queues;

	/* start with one vector for every Rx queue */
	numvecs = adapter->num_rx_queues;

	/* if Tx handler is separate add 1 for every Tx queue */
	if (!(adapter->flags & IGB_FLAG_QUEUE_PAIRS))
		numvecs += adapter->num_tx_queues;

	/* store the number of vectors reserved for queues */
	adapter->num_q_vectors = numvecs;

	/* add 1 vector for link status interrupts */
	numvecs++;
	for (i = 0; i < numvecs; i++)
		adapter->msix_entries[i].entry = i;

	err = pci_enable_msix_range(adapter->pdev,
				    adapter->msix_entries,
				    numvecs,
				    numvecs);
	if (err > 0)
		return;

	igb_reset_interrupt_capability(adapter);

	/* If we can't do MSI-X, try MSI */
msi_only:
	adapter->flags &= ~IGB_FLAG_HAS_MSIX;
#ifdef CONFIG_PCI_IOV
	/* disable SR-IOV for non MSI-X configurations */
	if (adapter->vf_data) {
		struct e1000_hw *hw = &adapter->hw;
		/* disable iov and allow time for transactions to clear */
		pci_disable_sriov(adapter->pdev);
		msleep(500);

		kfree(adapter->vf_mac_list);
		adapter->vf_mac_list = NULL;
		kfree(adapter->vf_data);
		adapter->vf_data = NULL;
		wr32(E1000_IOVCTL, E1000_IOVCTL_REUSE_VFQ);
		wrfl();
		msleep(100);
		dev_info(&adapter->pdev->dev, "IOV Disabled\n");
	}
#endif
	adapter->vfs_allocated_count = 0;
	adapter->rss_queues = 1;
	adapter->flags |= IGB_FLAG_QUEUE_PAIRS;
	adapter->num_rx_queues = 1;
	adapter->num_tx_queues = 1;
	adapter->num_q_vectors = 1;
	if (!pci_enable_msi(adapter->pdev))
		adapter->flags |= IGB_FLAG_HAS_MSI;
}

static void igb_add_ring(struct igb_ring *ring,
			 struct igb_ring_container *head)
{
	head->ring = ring;
	head->count++;
}

/**
 *  igb_alloc_q_vector - Allocate memory for a single interrupt vector
 *  @adapter: board private structure to initialize
 *  @v_count: q_vectors allocated on adapter, used for ring interleaving
 *  @v_idx: index of vector in adapter struct
 *  @txr_count: total number of Tx rings to allocate
 *  @txr_idx: index of first Tx ring to allocate
 *  @rxr_count: total number of Rx rings to allocate
 *  @rxr_idx: index of first Rx ring to allocate
 *
 *  We allocate one q_vector.  If allocation fails we return -ENOMEM.
 **/
static int igb_alloc_q_vector(struct igb_adapter *adapter,
			      int v_count, int v_idx,
			      int txr_count, int txr_idx,
			      int rxr_count, int rxr_idx)
{
	struct igb_q_vector *q_vector;
	struct igb_ring *ring;
	int ring_count;
	size_t size;

	/* igb only supports 1 Tx and/or 1 Rx queue per vector */
	if (txr_count > 1 || rxr_count > 1)
		return -ENOMEM;

	ring_count = txr_count + rxr_count;
	size = struct_size(q_vector, ring, ring_count);

	/* allocate q_vector and rings */
	q_vector = adapter->q_vector[v_idx];
	if (!q_vector) {
		q_vector = kzalloc(size, GFP_KERNEL);
	} else if (size > ksize(q_vector)) {
		kfree_rcu(q_vector, rcu);
		q_vector = kzalloc(size, GFP_KERNEL);
	} else {
		memset(q_vector, 0, size);
	}
	if (!q_vector)
		return -ENOMEM;

	/* initialize NAPI */
	netif_napi_add(adapter->netdev, &q_vector->napi,
		       igb_poll, 64);

	/* tie q_vector and adapter together */
	adapter->q_vector[v_idx] = q_vector;
	q_vector->adapter = adapter;

	/* initialize work limits */
	q_vector->tx.work_limit = adapter->tx_work_limit;

	/* initialize ITR configuration */
	q_vector->itr_register = adapter->io_addr + E1000_EITR(0);
	q_vector->itr_val = IGB_START_ITR;

	/* initialize pointer to rings */
	ring = q_vector->ring;

	/* intialize ITR */
	if (rxr_count) {
		/* rx or rx/tx vector */
		if (!adapter->rx_itr_setting || adapter->rx_itr_setting > 3)
			q_vector->itr_val = adapter->rx_itr_setting;
	} else {
		/* tx only vector */
		if (!adapter->tx_itr_setting || adapter->tx_itr_setting > 3)
			q_vector->itr_val = adapter->tx_itr_setting;
	}

	if (txr_count) {
		/* assign generic ring traits */
		ring->dev = &adapter->pdev->dev;
		ring->netdev = adapter->netdev;

		/* configure backlink on ring */
		ring->q_vector = q_vector;

		/* update q_vector Tx values */
		igb_add_ring(ring, &q_vector->tx);

		/* For 82575, context index must be unique per ring. */
		if (adapter->hw.mac.type == e1000_82575)
			set_bit(IGB_RING_FLAG_TX_CTX_IDX, &ring->flags);

		/* apply Tx specific ring traits */
		ring->count = adapter->tx_ring_count;
		ring->queue_index = txr_idx;

		ring->cbs_enable = false;
		ring->idleslope = 0;
		ring->sendslope = 0;
		ring->hicredit = 0;
		ring->locredit = 0;

		u64_stats_init(&ring->tx_syncp);
		u64_stats_init(&ring->tx_syncp2);

		/* assign ring to adapter */
		adapter->tx_ring[txr_idx] = ring;

		/* push pointer to next ring */
		ring++;
	}

	if (rxr_count) {
		/* assign generic ring traits */
		ring->dev = &adapter->pdev->dev;
		ring->netdev = adapter->netdev;

		/* configure backlink on ring */
		ring->q_vector = q_vector;

		/* update q_vector Rx values */
		igb_add_ring(ring, &q_vector->rx);

		/* set flag indicating ring supports SCTP checksum offload */
		if (adapter->hw.mac.type >= e1000_82576)
			set_bit(IGB_RING_FLAG_RX_SCTP_CSUM, &ring->flags);

		/* On i350, i354, i210, and i211, loopback VLAN packets
		 * have the tag byte-swapped.
		 */
		if (adapter->hw.mac.type >= e1000_i350)
			set_bit(IGB_RING_FLAG_RX_LB_VLAN_BSWAP, &ring->flags);

		/* apply Rx specific ring traits */
		ring->count = adapter->rx_ring_count;
		ring->queue_index = rxr_idx;

		u64_stats_init(&ring->rx_syncp);

		/* assign ring to adapter */
		adapter->rx_ring[rxr_idx] = ring;
	}

	return 0;
}


/**
 *  igb_alloc_q_vectors - Allocate memory for interrupt vectors
 *  @adapter: board private structure to initialize
 *
 *  We allocate one q_vector per queue interrupt.  If allocation fails we
 *  return -ENOMEM.
 **/
static int igb_alloc_q_vectors(struct igb_adapter *adapter)
{
	int q_vectors = adapter->num_q_vectors;
	int rxr_remaining = adapter->num_rx_queues;
	int txr_remaining = adapter->num_tx_queues;
	int rxr_idx = 0, txr_idx = 0, v_idx = 0;
	int err;

	if (q_vectors >= (rxr_remaining + txr_remaining)) {
		for (; rxr_remaining; v_idx++) {
			err = igb_alloc_q_vector(adapter, q_vectors, v_idx,
						 0, 0, 1, rxr_idx);

			if (err)
				goto err_out;

			/* update counts and index */
			rxr_remaining--;
			rxr_idx++;
		}
	}

	for (; v_idx < q_vectors; v_idx++) {
		int rqpv = DIV_ROUND_UP(rxr_remaining, q_vectors - v_idx);
		int tqpv = DIV_ROUND_UP(txr_remaining, q_vectors - v_idx);

		err = igb_alloc_q_vector(adapter, q_vectors, v_idx,
					 tqpv, txr_idx, rqpv, rxr_idx);

		if (err)
			goto err_out;

		/* update counts and index */
		rxr_remaining -= rqpv;
		txr_remaining -= tqpv;
		rxr_idx++;
		txr_idx++;
	}

	return 0;

err_out:
	adapter->num_tx_queues = 0;
	adapter->num_rx_queues = 0;
	adapter->num_q_vectors = 0;

	while (v_idx--)
		igb_free_q_vector(adapter, v_idx);

	return -ENOMEM;
}

/**
 *  igb_init_interrupt_scheme - initialize interrupts, allocate queues/vectors
 *  @adapter: board private structure to initialize
 *  @msix: boolean value of MSIX capability
 *
 *  This function initializes the interrupts and allocates all of the queues.
 **/
static int igb_init_interrupt_scheme(struct igb_adapter *adapter, bool msix)
{
	struct pci_dev *pdev = adapter->pdev;
	int err;

	igb_set_interrupt_capability(adapter, msix);

	err = igb_alloc_q_vectors(adapter);
	if (err) {
		dev_err(&pdev->dev, "Unable to allocate memory for vectors\n");
		goto err_alloc_q_vectors;
	}

	igb_cache_ring_register(adapter);

	return 0;

err_alloc_q_vectors:
	igb_reset_interrupt_capability(adapter);
	return err;
}

/**
 *  igb_request_irq - initialize interrupts
 *  @adapter: board private structure to initialize
 *
 *  Attempts to configure interrupts using the best available
 *  capabilities of the hardware and kernel.
 **/
static int igb_request_irq(struct igb_adapter *adapter)
{
	struct net_device *netdev = adapter->netdev;
	struct pci_dev *pdev = adapter->pdev;
	int err = 0;

	if (adapter->flags & IGB_FLAG_HAS_MSIX) {
		err = igb_request_msix(adapter);
		if (!err)
			goto request_done;
		/* fall back to MSI */
		igb_free_all_tx_resources(adapter);
		igb_free_all_rx_resources(adapter);

		igb_clear_interrupt_scheme(adapter);
		err = igb_init_interrupt_scheme(adapter, false);
		if (err)
			goto request_done;

		igb_setup_all_tx_resources(adapter);
		igb_setup_all_rx_resources(adapter);
		igb_configure(adapter);
	}

	igb_assign_vector(adapter->q_vector[0], 0);

	if (adapter->flags & IGB_FLAG_HAS_MSI) {
		err = request_irq(pdev->irq, igb_intr_msi, 0,
				  netdev->name, adapter);
		if (!err)
			goto request_done;

		/* fall back to legacy interrupts */
		igb_reset_interrupt_capability(adapter);
		adapter->flags &= ~IGB_FLAG_HAS_MSI;
	}

	err = request_irq(pdev->irq, igb_intr, IRQF_SHARED,
			  netdev->name, adapter);

	if (err)
		dev_err(&pdev->dev, "Error %d getting interrupt\n",
			err);

request_done:
	return err;
}

static void igb_free_irq(struct igb_adapter *adapter)
{
	if (adapter->flags & IGB_FLAG_HAS_MSIX) {
		int vector = 0, i;

		free_irq(adapter->msix_entries[vector++].vector, adapter);

		for (i = 0; i < adapter->num_q_vectors; i++)
			free_irq(adapter->msix_entries[vector++].vector,
				 adapter->q_vector[i]);
	} else {
		free_irq(adapter->pdev->irq, adapter);
	}
}

/**
 *  igb_irq_disable - Mask off interrupt generation on the NIC
 *  @adapter: board private structure
 **/
static void igb_irq_disable(struct igb_adapter *adapter)
{
	struct e1000_hw *hw = &adapter->hw;

	/* we need to be careful when disabling interrupts.  The VFs are also
	 * mapped into these registers and so clearing the bits can cause
	 * issues on the VF drivers so we only need to clear what we set
	 */
	if (adapter->flags & IGB_FLAG_HAS_MSIX) {
		u32 regval = rd32(E1000_EIAM);

		wr32(E1000_EIAM, regval & ~adapter->eims_enable_mask);
		wr32(E1000_EIMC, adapter->eims_enable_mask);
		regval = rd32(E1000_EIAC);
		wr32(E1000_EIAC, regval & ~adapter->eims_enable_mask);
	}

	wr32(E1000_IAM, 0);
	wr32(E1000_IMC, ~0);
	wrfl();
	if (adapter->flags & IGB_FLAG_HAS_MSIX) {
		int i;

		for (i = 0; i < adapter->num_q_vectors; i++)
			synchronize_irq(adapter->msix_entries[i].vector);
	} else {
		synchronize_irq(adapter->pdev->irq);
	}
}

/**
 *  igb_irq_enable - Enable default interrupt generation settings
 *  @adapter: board private structure
 **/
static void igb_irq_enable(struct igb_adapter *adapter)
{
	struct e1000_hw *hw = &adapter->hw;

	if (adapter->flags & IGB_FLAG_HAS_MSIX) {
		u32 ims = E1000_IMS_LSC | E1000_IMS_DOUTSYNC | E1000_IMS_DRSTA;
		u32 regval = rd32(E1000_EIAC);

		wr32(E1000_EIAC, regval | adapter->eims_enable_mask);
		regval = rd32(E1000_EIAM);
		wr32(E1000_EIAM, regval | adapter->eims_enable_mask);
		wr32(E1000_EIMS, adapter->eims_enable_mask);
		if (adapter->vfs_allocated_count) {
			wr32(E1000_MBVFIMR, 0xFF);
			ims |= E1000_IMS_VMMB;
		}
		wr32(E1000_IMS, ims);
	} else {
		wr32(E1000_IMS, IMS_ENABLE_MASK |
				E1000_IMS_DRSTA);
		wr32(E1000_IAM, IMS_ENABLE_MASK |
				E1000_IMS_DRSTA);
	}
}

static void igb_update_mng_vlan(struct igb_adapter *adapter)
{
	struct e1000_hw *hw = &adapter->hw;
	u16 pf_id = adapter->vfs_allocated_count;
	u16 vid = adapter->hw.mng_cookie.vlan_id;
	u16 old_vid = adapter->mng_vlan_id;

	if (hw->mng_cookie.status & E1000_MNG_DHCP_COOKIE_STATUS_VLAN) {
		/* add VID to filter table */
		igb_vfta_set(hw, vid, pf_id, true, true);
		adapter->mng_vlan_id = vid;
	} else {
		adapter->mng_vlan_id = IGB_MNG_VLAN_NONE;
	}

	if ((old_vid != (u16)IGB_MNG_VLAN_NONE) &&
	    (vid != old_vid) &&
	    !test_bit(old_vid, adapter->active_vlans)) {
		/* remove VID from filter table */
		igb_vfta_set(hw, vid, pf_id, false, true);
	}
}

/**
 *  igb_release_hw_control - release control of the h/w to f/w
 *  @adapter: address of board private structure
 *
 *  igb_release_hw_control resets CTRL_EXT:DRV_LOAD bit.
 *  For ASF and Pass Through versions of f/w this means that the
 *  driver is no longer loaded.
 **/
static void igb_release_hw_control(struct igb_adapter *adapter)
{
	struct e1000_hw *hw = &adapter->hw;
	u32 ctrl_ext;

	/* Let firmware take over control of h/w */
	ctrl_ext = rd32(E1000_CTRL_EXT);
	wr32(E1000_CTRL_EXT,
			ctrl_ext & ~E1000_CTRL_EXT_DRV_LOAD);
}

/**
 *  igb_get_hw_control - get control of the h/w from f/w
 *  @adapter: address of board private structure
 *
 *  igb_get_hw_control sets CTRL_EXT:DRV_LOAD bit.
 *  For ASF and Pass Through versions of f/w this means that
 *  the driver is loaded.
 **/
static void igb_get_hw_control(struct igb_adapter *adapter)
{
	struct e1000_hw *hw = &adapter->hw;
	u32 ctrl_ext;

	/* Let firmware know the driver has taken over */
	ctrl_ext = rd32(E1000_CTRL_EXT);
	wr32(E1000_CTRL_EXT,
			ctrl_ext | E1000_CTRL_EXT_DRV_LOAD);
}

static void enable_fqtss(struct igb_adapter *adapter, bool enable)
{
	struct net_device *netdev = adapter->netdev;
	struct e1000_hw *hw = &adapter->hw;

	WARN_ON(hw->mac.type != e1000_i210);

	if (enable)
		adapter->flags |= IGB_FLAG_FQTSS;
	else
		adapter->flags &= ~IGB_FLAG_FQTSS;

	if (netif_running(netdev))
		schedule_work(&adapter->reset_task);
}

static bool is_fqtss_enabled(struct igb_adapter *adapter)
{
	return (adapter->flags & IGB_FLAG_FQTSS) ? true : false;
}

static void set_tx_desc_fetch_prio(struct e1000_hw *hw, int queue,
				   enum tx_queue_prio prio)
{
	u32 val;

	WARN_ON(hw->mac.type != e1000_i210);
	WARN_ON(queue < 0 || queue > 4);

	val = rd32(E1000_I210_TXDCTL(queue));

	if (prio == TX_QUEUE_PRIO_HIGH)
		val |= E1000_TXDCTL_PRIORITY;
	else
		val &= ~E1000_TXDCTL_PRIORITY;

	wr32(E1000_I210_TXDCTL(queue), val);
}

static void set_queue_mode(struct e1000_hw *hw, int queue, enum queue_mode mode)
{
	u32 val;

	WARN_ON(hw->mac.type != e1000_i210);
	WARN_ON(queue < 0 || queue > 1);

	val = rd32(E1000_I210_TQAVCC(queue));

	if (mode == QUEUE_MODE_STREAM_RESERVATION)
		val |= E1000_TQAVCC_QUEUEMODE;
	else
		val &= ~E1000_TQAVCC_QUEUEMODE;

	wr32(E1000_I210_TQAVCC(queue), val);
}

static bool is_any_cbs_enabled(struct igb_adapter *adapter)
{
	int i;

	for (i = 0; i < adapter->num_tx_queues; i++) {
		if (adapter->tx_ring[i]->cbs_enable)
			return true;
	}

	return false;
}

static bool is_any_txtime_enabled(struct igb_adapter *adapter)
{
	int i;

	for (i = 0; i < adapter->num_tx_queues; i++) {
		if (adapter->tx_ring[i]->launchtime_enable)
			return true;
	}

	return false;
}

/**
 *  igb_config_tx_modes - Configure "Qav Tx mode" features on igb
 *  @adapter: pointer to adapter struct
 *  @queue: queue number
 *
 *  Configure CBS and Launchtime for a given hardware queue.
 *  Parameters are retrieved from the correct Tx ring, so
 *  igb_save_cbs_params() and igb_save_txtime_params() should be used
 *  for setting those correctly prior to this function being called.
 **/
static void igb_config_tx_modes(struct igb_adapter *adapter, int queue)
{
	struct igb_ring *ring = adapter->tx_ring[queue];
	struct net_device *netdev = adapter->netdev;
	struct e1000_hw *hw = &adapter->hw;
	u32 tqavcc, tqavctrl;
	u16 value;

	WARN_ON(hw->mac.type != e1000_i210);
	WARN_ON(queue < 0 || queue > 1);

	/* If any of the Qav features is enabled, configure queues as SR and
	 * with HIGH PRIO. If none is, then configure them with LOW PRIO and
	 * as SP.
	 */
	if (ring->cbs_enable || ring->launchtime_enable) {
		set_tx_desc_fetch_prio(hw, queue, TX_QUEUE_PRIO_HIGH);
		set_queue_mode(hw, queue, QUEUE_MODE_STREAM_RESERVATION);
	} else {
		set_tx_desc_fetch_prio(hw, queue, TX_QUEUE_PRIO_LOW);
		set_queue_mode(hw, queue, QUEUE_MODE_STRICT_PRIORITY);
	}

	/* If CBS is enabled, set DataTranARB and config its parameters. */
	if (ring->cbs_enable || queue == 0) {
		/* i210 does not allow the queue 0 to be in the Strict
		 * Priority mode while the Qav mode is enabled, so,
		 * instead of disabling strict priority mode, we give
		 * queue 0 the maximum of credits possible.
		 *
		 * See section 8.12.19 of the i210 datasheet, "Note:
		 * Queue0 QueueMode must be set to 1b when
		 * TransmitMode is set to Qav."
		 */
		if (queue == 0 && !ring->cbs_enable) {
			/* max "linkspeed" idleslope in kbps */
			ring->idleslope = 1000000;
			ring->hicredit = ETH_FRAME_LEN;
		}

		/* Always set data transfer arbitration to credit-based
		 * shaper algorithm on TQAVCTRL if CBS is enabled for any of
		 * the queues.
		 */
		tqavctrl = rd32(E1000_I210_TQAVCTRL);
		tqavctrl |= E1000_TQAVCTRL_DATATRANARB;
		wr32(E1000_I210_TQAVCTRL, tqavctrl);

		/* According to i210 datasheet section 7.2.7.7, we should set
		 * the 'idleSlope' field from TQAVCC register following the
		 * equation:
		 *
		 * For 100 Mbps link speed:
		 *
		 *     value = BW * 0x7735 * 0.2                          (E1)
		 *
		 * For 1000Mbps link speed:
		 *
		 *     value = BW * 0x7735 * 2                            (E2)
		 *
		 * E1 and E2 can be merged into one equation as shown below.
		 * Note that 'link-speed' is in Mbps.
		 *
		 *     value = BW * 0x7735 * 2 * link-speed
		 *                           --------------               (E3)
		 *                                1000
		 *
		 * 'BW' is the percentage bandwidth out of full link speed
		 * which can be found with the following equation. Note that
		 * idleSlope here is the parameter from this function which
		 * is in kbps.
		 *
		 *     BW =     idleSlope
		 *          -----------------                             (E4)
		 *          link-speed * 1000
		 *
		 * That said, we can come up with a generic equation to
		 * calculate the value we should set it TQAVCC register by
		 * replacing 'BW' in E3 by E4. The resulting equation is:
		 *
		 * value =     idleSlope     * 0x7735 * 2 * link-speed
		 *         -----------------            --------------    (E5)
		 *         link-speed * 1000                 1000
		 *
		 * 'link-speed' is present in both sides of the fraction so
		 * it is canceled out. The final equation is the following:
		 *
		 *     value = idleSlope * 61034
		 *             -----------------                          (E6)
		 *                  1000000
		 *
		 * NOTE: For i210, given the above, we can see that idleslope
		 *       is represented in 16.38431 kbps units by the value at
		 *       the TQAVCC register (1Gbps / 61034), which reduces
		 *       the granularity for idleslope increments.
		 *       For instance, if you want to configure a 2576kbps
		 *       idleslope, the value to be written on the register
		 *       would have to be 157.23. If rounded down, you end
		 *       up with less bandwidth available than originally
		 *       required (~2572 kbps). If rounded up, you end up
		 *       with a higher bandwidth (~2589 kbps). Below the
		 *       approach we take is to always round up the
		 *       calculated value, so the resulting bandwidth might
		 *       be slightly higher for some configurations.
		 */
		value = DIV_ROUND_UP_ULL(ring->idleslope * 61034ULL, 1000000);

		tqavcc = rd32(E1000_I210_TQAVCC(queue));
		tqavcc &= ~E1000_TQAVCC_IDLESLOPE_MASK;
		tqavcc |= value;
		wr32(E1000_I210_TQAVCC(queue), tqavcc);

		wr32(E1000_I210_TQAVHC(queue),
		     0x80000000 + ring->hicredit * 0x7735);
	} else {

		/* Set idleSlope to zero. */
		tqavcc = rd32(E1000_I210_TQAVCC(queue));
		tqavcc &= ~E1000_TQAVCC_IDLESLOPE_MASK;
		wr32(E1000_I210_TQAVCC(queue), tqavcc);

		/* Set hiCredit to zero. */
		wr32(E1000_I210_TQAVHC(queue), 0);

		/* If CBS is not enabled for any queues anymore, then return to
		 * the default state of Data Transmission Arbitration on
		 * TQAVCTRL.
		 */
		if (!is_any_cbs_enabled(adapter)) {
			tqavctrl = rd32(E1000_I210_TQAVCTRL);
			tqavctrl &= ~E1000_TQAVCTRL_DATATRANARB;
			wr32(E1000_I210_TQAVCTRL, tqavctrl);
		}
	}

	/* If LaunchTime is enabled, set DataTranTIM. */
	if (ring->launchtime_enable) {
		/* Always set DataTranTIM on TQAVCTRL if LaunchTime is enabled
		 * for any of the SR queues, and configure fetchtime delta.
		 * XXX NOTE:
		 *     - LaunchTime will be enabled for all SR queues.
		 *     - A fixed offset can be added relative to the launch
		 *       time of all packets if configured at reg LAUNCH_OS0.
		 *       We are keeping it as 0 for now (default value).
		 */
		tqavctrl = rd32(E1000_I210_TQAVCTRL);
		tqavctrl |= E1000_TQAVCTRL_DATATRANTIM |
		       E1000_TQAVCTRL_FETCHTIME_DELTA;
		wr32(E1000_I210_TQAVCTRL, tqavctrl);
	} else {
		/* If Launchtime is not enabled for any SR queues anymore,
		 * then clear DataTranTIM on TQAVCTRL and clear fetchtime delta,
		 * effectively disabling Launchtime.
		 */
		if (!is_any_txtime_enabled(adapter)) {
			tqavctrl = rd32(E1000_I210_TQAVCTRL);
			tqavctrl &= ~E1000_TQAVCTRL_DATATRANTIM;
			tqavctrl &= ~E1000_TQAVCTRL_FETCHTIME_DELTA;
			wr32(E1000_I210_TQAVCTRL, tqavctrl);
		}
	}

	/* XXX: In i210 controller the sendSlope and loCredit parameters from
	 * CBS are not configurable by software so we don't do any 'controller
	 * configuration' in respect to these parameters.
	 */

	netdev_dbg(netdev, "Qav Tx mode: cbs %s, launchtime %s, queue %d idleslope %d sendslope %d hiCredit %d locredit %d\n",
		   ring->cbs_enable ? "enabled" : "disabled",
		   ring->launchtime_enable ? "enabled" : "disabled",
		   queue,
		   ring->idleslope, ring->sendslope,
		   ring->hicredit, ring->locredit);
}

static int igb_save_txtime_params(struct igb_adapter *adapter, int queue,
				  bool enable)
{
	struct igb_ring *ring;

	if (queue < 0 || queue > adapter->num_tx_queues)
		return -EINVAL;

	ring = adapter->tx_ring[queue];
	ring->launchtime_enable = enable;

	return 0;
}

static int igb_save_cbs_params(struct igb_adapter *adapter, int queue,
			       bool enable, int idleslope, int sendslope,
			       int hicredit, int locredit)
{
	struct igb_ring *ring;

	if (queue < 0 || queue > adapter->num_tx_queues)
		return -EINVAL;

	ring = adapter->tx_ring[queue];

	ring->cbs_enable = enable;
	ring->idleslope = idleslope;
	ring->sendslope = sendslope;
	ring->hicredit = hicredit;
	ring->locredit = locredit;

	return 0;
}

/**
 *  igb_setup_tx_mode - Switch to/from Qav Tx mode when applicable
 *  @adapter: pointer to adapter struct
 *
 *  Configure TQAVCTRL register switching the controller's Tx mode
 *  if FQTSS mode is enabled or disabled. Additionally, will issue
 *  a call to igb_config_tx_modes() per queue so any previously saved
 *  Tx parameters are applied.
 **/
static void igb_setup_tx_mode(struct igb_adapter *adapter)
{
	struct net_device *netdev = adapter->netdev;
	struct e1000_hw *hw = &adapter->hw;
	u32 val;

	/* Only i210 controller supports changing the transmission mode. */
	if (hw->mac.type != e1000_i210)
		return;

	if (is_fqtss_enabled(adapter)) {
		int i, max_queue;

		/* Configure TQAVCTRL register: set transmit mode to 'Qav',
		 * set data fetch arbitration to 'round robin', set SP_WAIT_SR
		 * so SP queues wait for SR ones.
		 */
		val = rd32(E1000_I210_TQAVCTRL);
		val |= E1000_TQAVCTRL_XMIT_MODE | E1000_TQAVCTRL_SP_WAIT_SR;
		val &= ~E1000_TQAVCTRL_DATAFETCHARB;
		wr32(E1000_I210_TQAVCTRL, val);

		/* Configure Tx and Rx packet buffers sizes as described in
		 * i210 datasheet section 7.2.7.7.
		 */
		val = rd32(E1000_TXPBS);
		val &= ~I210_TXPBSIZE_MASK;
		val |= I210_TXPBSIZE_PB0_8KB | I210_TXPBSIZE_PB1_8KB |
			I210_TXPBSIZE_PB2_4KB | I210_TXPBSIZE_PB3_4KB;
		wr32(E1000_TXPBS, val);

		val = rd32(E1000_RXPBS);
		val &= ~I210_RXPBSIZE_MASK;
		val |= I210_RXPBSIZE_PB_30KB;
		wr32(E1000_RXPBS, val);

		/* Section 8.12.9 states that MAX_TPKT_SIZE from DTXMXPKTSZ
		 * register should not exceed the buffer size programmed in
		 * TXPBS. The smallest buffer size programmed in TXPBS is 4kB
		 * so according to the datasheet we should set MAX_TPKT_SIZE to
		 * 4kB / 64.
		 *
		 * However, when we do so, no frame from queue 2 and 3 are
		 * transmitted.  It seems the MAX_TPKT_SIZE should not be great
		 * or _equal_ to the buffer size programmed in TXPBS. For this
		 * reason, we set set MAX_ TPKT_SIZE to (4kB - 1) / 64.
		 */
		val = (4096 - 1) / 64;
		wr32(E1000_I210_DTXMXPKTSZ, val);

		/* Since FQTSS mode is enabled, apply any CBS configuration
		 * previously set. If no previous CBS configuration has been
		 * done, then the initial configuration is applied, which means
		 * CBS is disabled.
		 */
		max_queue = (adapter->num_tx_queues < I210_SR_QUEUES_NUM) ?
			    adapter->num_tx_queues : I210_SR_QUEUES_NUM;

		for (i = 0; i < max_queue; i++) {
			igb_config_tx_modes(adapter, i);
		}
	} else {
		wr32(E1000_RXPBS, I210_RXPBSIZE_DEFAULT);
		wr32(E1000_TXPBS, I210_TXPBSIZE_DEFAULT);
		wr32(E1000_I210_DTXMXPKTSZ, I210_DTXMXPKTSZ_DEFAULT);

		val = rd32(E1000_I210_TQAVCTRL);
		/* According to Section 8.12.21, the other flags we've set when
		 * enabling FQTSS are not relevant when disabling FQTSS so we
		 * don't set they here.
		 */
		val &= ~E1000_TQAVCTRL_XMIT_MODE;
		wr32(E1000_I210_TQAVCTRL, val);
	}

	netdev_dbg(netdev, "FQTSS %s\n", (is_fqtss_enabled(adapter)) ?
		   "enabled" : "disabled");
}

/**
 *  igb_configure - configure the hardware for RX and TX
 *  @adapter: private board structure
 **/
static void igb_configure(struct igb_adapter *adapter)
{
	struct net_device *netdev = adapter->netdev;
	int i;

	igb_get_hw_control(adapter);
	igb_set_rx_mode(netdev);
	igb_setup_tx_mode(adapter);

	igb_restore_vlan(adapter);

	igb_setup_tctl(adapter);
	igb_setup_mrqc(adapter);
	igb_setup_rctl(adapter);

	igb_nfc_filter_restore(adapter);
	igb_configure_tx(adapter);
	igb_configure_rx(adapter);

	igb_rx_fifo_flush_82575(&adapter->hw);

	/* call igb_desc_unused which always leaves
	 * at least 1 descriptor unused to make sure
	 * next_to_use != next_to_clean
	 */
	for (i = 0; i < adapter->num_rx_queues; i++) {
		struct igb_ring *ring = adapter->rx_ring[i];
		igb_alloc_rx_buffers(ring, igb_desc_unused(ring));
	}
}

/**
 *  igb_power_up_link - Power up the phy/serdes link
 *  @adapter: address of board private structure
 **/
void igb_power_up_link(struct igb_adapter *adapter)
{
	igb_reset_phy(&adapter->hw);

	if (adapter->hw.phy.media_type == e1000_media_type_copper)
		igb_power_up_phy_copper(&adapter->hw);
	else
		igb_power_up_serdes_link_82575(&adapter->hw);

	igb_setup_link(&adapter->hw);
}

/**
 *  igb_power_down_link - Power down the phy/serdes link
 *  @adapter: address of board private structure
 */
static void igb_power_down_link(struct igb_adapter *adapter)
{
	if (adapter->hw.phy.media_type == e1000_media_type_copper)
		igb_power_down_phy_copper_82575(&adapter->hw);
	else
		igb_shutdown_serdes_link_82575(&adapter->hw);
}

/**
 * Detect and switch function for Media Auto Sense
 * @adapter: address of the board private structure
 **/
static void igb_check_swap_media(struct igb_adapter *adapter)
{
	struct e1000_hw *hw = &adapter->hw;
	u32 ctrl_ext, connsw;
	bool swap_now = false;

	ctrl_ext = rd32(E1000_CTRL_EXT);
	connsw = rd32(E1000_CONNSW);

	/* need to live swap if current media is copper and we have fiber/serdes
	 * to go to.
	 */

	if ((hw->phy.media_type == e1000_media_type_copper) &&
	    (!(connsw & E1000_CONNSW_AUTOSENSE_EN))) {
		swap_now = true;
	} else if ((hw->phy.media_type != e1000_media_type_copper) &&
		   !(connsw & E1000_CONNSW_SERDESD)) {
		/* copper signal takes time to appear */
		if (adapter->copper_tries < 4) {
			adapter->copper_tries++;
			connsw |= E1000_CONNSW_AUTOSENSE_CONF;
			wr32(E1000_CONNSW, connsw);
			return;
		} else {
			adapter->copper_tries = 0;
			if ((connsw & E1000_CONNSW_PHYSD) &&
			    (!(connsw & E1000_CONNSW_PHY_PDN))) {
				swap_now = true;
				connsw &= ~E1000_CONNSW_AUTOSENSE_CONF;
				wr32(E1000_CONNSW, connsw);
			}
		}
	}

	if (!swap_now)
		return;

	switch (hw->phy.media_type) {
	case e1000_media_type_copper:
		netdev_info(adapter->netdev,
			"MAS: changing media to fiber/serdes\n");
		ctrl_ext |=
			E1000_CTRL_EXT_LINK_MODE_PCIE_SERDES;
		adapter->flags |= IGB_FLAG_MEDIA_RESET;
		adapter->copper_tries = 0;
		break;
	case e1000_media_type_internal_serdes:
	case e1000_media_type_fiber:
		netdev_info(adapter->netdev,
			"MAS: changing media to copper\n");
		ctrl_ext &=
			~E1000_CTRL_EXT_LINK_MODE_PCIE_SERDES;
		adapter->flags |= IGB_FLAG_MEDIA_RESET;
		break;
	default:
		/* shouldn't get here during regular operation */
		netdev_err(adapter->netdev,
			"AMS: Invalid media type found, returning\n");
		break;
	}
	wr32(E1000_CTRL_EXT, ctrl_ext);
}

/**
 *  igb_up - Open the interface and prepare it to handle traffic
 *  @adapter: board private structure
 **/
int igb_up(struct igb_adapter *adapter)
{
	struct e1000_hw *hw = &adapter->hw;
	int i;

	/* hardware has been reset, we need to reload some things */
	igb_configure(adapter);

	clear_bit(__IGB_DOWN, &adapter->state);

	for (i = 0; i < adapter->num_q_vectors; i++)
		napi_enable(&(adapter->q_vector[i]->napi));

	if (adapter->flags & IGB_FLAG_HAS_MSIX)
		igb_configure_msix(adapter);
	else
		igb_assign_vector(adapter->q_vector[0], 0);

	/* Clear any pending interrupts. */
	rd32(E1000_TSICR);
	rd32(E1000_ICR);
	igb_irq_enable(adapter);

	/* notify VFs that reset has been completed */
	if (adapter->vfs_allocated_count) {
		u32 reg_data = rd32(E1000_CTRL_EXT);

		reg_data |= E1000_CTRL_EXT_PFRSTD;
		wr32(E1000_CTRL_EXT, reg_data);
	}

	netif_tx_start_all_queues(adapter->netdev);

	/* start the watchdog. */
	hw->mac.get_link_status = 1;
	schedule_work(&adapter->watchdog_task);

	if ((adapter->flags & IGB_FLAG_EEE) &&
	    (!hw->dev_spec._82575.eee_disable))
		adapter->eee_advert = MDIO_EEE_100TX | MDIO_EEE_1000T;

	return 0;
}

void igb_down(struct igb_adapter *adapter)
{
	struct net_device *netdev = adapter->netdev;
	struct e1000_hw *hw = &adapter->hw;
	u32 tctl, rctl;
	int i;

	/* signal that we're down so the interrupt handler does not
	 * reschedule our watchdog timer
	 */
	set_bit(__IGB_DOWN, &adapter->state);

	/* disable receives in the hardware */
	rctl = rd32(E1000_RCTL);
	wr32(E1000_RCTL, rctl & ~E1000_RCTL_EN);
	/* flush and sleep below */

	igb_nfc_filter_exit(adapter);

	netif_carrier_off(netdev);
	netif_tx_stop_all_queues(netdev);

	/* disable transmits in the hardware */
	tctl = rd32(E1000_TCTL);
	tctl &= ~E1000_TCTL_EN;
	wr32(E1000_TCTL, tctl);
	/* flush both disables and wait for them to finish */
	wrfl();
	usleep_range(10000, 11000);

	igb_irq_disable(adapter);

	adapter->flags &= ~IGB_FLAG_NEED_LINK_UPDATE;

	for (i = 0; i < adapter->num_q_vectors; i++) {
		if (adapter->q_vector[i]) {
			napi_synchronize(&adapter->q_vector[i]->napi);
			napi_disable(&adapter->q_vector[i]->napi);
		}
	}

	del_timer_sync(&adapter->watchdog_timer);
	del_timer_sync(&adapter->phy_info_timer);

	/* record the stats before reset*/
	spin_lock(&adapter->stats64_lock);
	igb_update_stats(adapter);
	spin_unlock(&adapter->stats64_lock);

	adapter->link_speed = 0;
	adapter->link_duplex = 0;

	if (!pci_channel_offline(adapter->pdev))
		igb_reset(adapter);

	/* clear VLAN promisc flag so VFTA will be updated if necessary */
	adapter->flags &= ~IGB_FLAG_VLAN_PROMISC;

	igb_clean_all_tx_rings(adapter);
	igb_clean_all_rx_rings(adapter);
#ifdef CONFIG_IGB_DCA

	/* since we reset the hardware DCA settings were cleared */
	igb_setup_dca(adapter);
#endif
}

void igb_reinit_locked(struct igb_adapter *adapter)
{
	while (test_and_set_bit(__IGB_RESETTING, &adapter->state))
		usleep_range(1000, 2000);
	igb_down(adapter);
	igb_up(adapter);
	clear_bit(__IGB_RESETTING, &adapter->state);
}

/** igb_enable_mas - Media Autosense re-enable after swap
 *
 * @adapter: adapter struct
 **/
static void igb_enable_mas(struct igb_adapter *adapter)
{
	struct e1000_hw *hw = &adapter->hw;
	u32 connsw = rd32(E1000_CONNSW);

	/* configure for SerDes media detect */
	if ((hw->phy.media_type == e1000_media_type_copper) &&
	    (!(connsw & E1000_CONNSW_SERDESD))) {
		connsw |= E1000_CONNSW_ENRGSRC;
		connsw |= E1000_CONNSW_AUTOSENSE_EN;
		wr32(E1000_CONNSW, connsw);
		wrfl();
	}
}

void igb_reset(struct igb_adapter *adapter)
{
	struct pci_dev *pdev = adapter->pdev;
	struct e1000_hw *hw = &adapter->hw;
	struct e1000_mac_info *mac = &hw->mac;
	struct e1000_fc_info *fc = &hw->fc;
	u32 pba, hwm;

	/* Repartition Pba for greater than 9k mtu
	 * To take effect CTRL.RST is required.
	 */
	switch (mac->type) {
	case e1000_i350:
	case e1000_i354:
	case e1000_82580:
		pba = rd32(E1000_RXPBS);
		pba = igb_rxpbs_adjust_82580(pba);
		break;
	case e1000_82576:
		pba = rd32(E1000_RXPBS);
		pba &= E1000_RXPBS_SIZE_MASK_82576;
		break;
	case e1000_82575:
	case e1000_i210:
	case e1000_i211:
	default:
		pba = E1000_PBA_34K;
		break;
	}

	if (mac->type == e1000_82575) {
		u32 min_rx_space, min_tx_space, needed_tx_space;

		/* write Rx PBA so that hardware can report correct Tx PBA */
		wr32(E1000_PBA, pba);

		/* To maintain wire speed transmits, the Tx FIFO should be
		 * large enough to accommodate two full transmit packets,
		 * rounded up to the next 1KB and expressed in KB.  Likewise,
		 * the Rx FIFO should be large enough to accommodate at least
		 * one full receive packet and is similarly rounded up and
		 * expressed in KB.
		 */
		min_rx_space = DIV_ROUND_UP(MAX_JUMBO_FRAME_SIZE, 1024);

		/* The Tx FIFO also stores 16 bytes of information about the Tx
		 * but don't include Ethernet FCS because hardware appends it.
		 * We only need to round down to the nearest 512 byte block
		 * count since the value we care about is 2 frames, not 1.
		 */
		min_tx_space = adapter->max_frame_size;
		min_tx_space += sizeof(union e1000_adv_tx_desc) - ETH_FCS_LEN;
		min_tx_space = DIV_ROUND_UP(min_tx_space, 512);

		/* upper 16 bits has Tx packet buffer allocation size in KB */
		needed_tx_space = min_tx_space - (rd32(E1000_PBA) >> 16);

		/* If current Tx allocation is less than the min Tx FIFO size,
		 * and the min Tx FIFO size is less than the current Rx FIFO
		 * allocation, take space away from current Rx allocation.
		 */
		if (needed_tx_space < pba) {
			pba -= needed_tx_space;

			/* if short on Rx space, Rx wins and must trump Tx
			 * adjustment
			 */
			if (pba < min_rx_space)
				pba = min_rx_space;
		}

		/* adjust PBA for jumbo frames */
		wr32(E1000_PBA, pba);
	}

	/* flow control settings
	 * The high water mark must be low enough to fit one full frame
	 * after transmitting the pause frame.  As such we must have enough
	 * space to allow for us to complete our current transmit and then
	 * receive the frame that is in progress from the link partner.
	 * Set it to:
	 * - the full Rx FIFO size minus one full Tx plus one full Rx frame
	 */
	hwm = (pba << 10) - (adapter->max_frame_size + MAX_JUMBO_FRAME_SIZE);

	fc->high_water = hwm & 0xFFFFFFF0;	/* 16-byte granularity */
	fc->low_water = fc->high_water - 16;
	fc->pause_time = 0xFFFF;
	fc->send_xon = 1;
	fc->current_mode = fc->requested_mode;

	/* disable receive for all VFs and wait one second */
	if (adapter->vfs_allocated_count) {
		int i;

		for (i = 0 ; i < adapter->vfs_allocated_count; i++)
			adapter->vf_data[i].flags &= IGB_VF_FLAG_PF_SET_MAC;

		/* ping all the active vfs to let them know we are going down */
		igb_ping_all_vfs(adapter);

		/* disable transmits and receives */
		wr32(E1000_VFRE, 0);
		wr32(E1000_VFTE, 0);
	}

	/* Allow time for pending master requests to run */
	hw->mac.ops.reset_hw(hw);
	wr32(E1000_WUC, 0);

	if (adapter->flags & IGB_FLAG_MEDIA_RESET) {
		/* need to resetup here after media swap */
		adapter->ei.get_invariants(hw);
		adapter->flags &= ~IGB_FLAG_MEDIA_RESET;
	}
	if ((mac->type == e1000_82575 || mac->type == e1000_i350) &&
	    (adapter->flags & IGB_FLAG_MAS_ENABLE)) {
		igb_enable_mas(adapter);
	}
	if (hw->mac.ops.init_hw(hw))
		dev_err(&pdev->dev, "Hardware Error\n");

	/* RAR registers were cleared during init_hw, clear mac table */
	igb_flush_mac_table(adapter);
	__dev_uc_unsync(adapter->netdev, NULL);

	/* Recover default RAR entry */
	igb_set_default_mac_filter(adapter);

	/* Flow control settings reset on hardware reset, so guarantee flow
	 * control is off when forcing speed.
	 */
	if (!hw->mac.autoneg)
		igb_force_mac_fc(hw);

	igb_init_dmac(adapter, pba);
#ifdef CONFIG_IGB_HWMON
	/* Re-initialize the thermal sensor on i350 devices. */
	if (!test_bit(__IGB_DOWN, &adapter->state)) {
		if (mac->type == e1000_i350 && hw->bus.func == 0) {
			/* If present, re-initialize the external thermal sensor
			 * interface.
			 */
			if (adapter->ets)
				mac->ops.init_thermal_sensor_thresh(hw);
		}
	}
#endif
	/* Re-establish EEE setting */
	if (hw->phy.media_type == e1000_media_type_copper) {
		switch (mac->type) {
		case e1000_i350:
		case e1000_i210:
		case e1000_i211:
			igb_set_eee_i350(hw, true, true);
			break;
		case e1000_i354:
			igb_set_eee_i354(hw, true, true);
			break;
		default:
			break;
		}
	}
	if (!netif_running(adapter->netdev))
		igb_power_down_link(adapter);

	igb_update_mng_vlan(adapter);

	/* Enable h/w to recognize an 802.1Q VLAN Ethernet packet */
	wr32(E1000_VET, ETHERNET_IEEE_VLAN_TYPE);

	/* Re-enable PTP, where applicable. */
	if (adapter->ptp_flags & IGB_PTP_ENABLED)
		igb_ptp_reset(adapter);

	igb_get_phy_info(hw);
}

static netdev_features_t igb_fix_features(struct net_device *netdev,
	netdev_features_t features)
{
	/* Since there is no support for separate Rx/Tx vlan accel
	 * enable/disable make sure Tx flag is always in same state as Rx.
	 */
	if (features & NETIF_F_HW_VLAN_CTAG_RX)
		features |= NETIF_F_HW_VLAN_CTAG_TX;
	else
		features &= ~NETIF_F_HW_VLAN_CTAG_TX;

	return features;
}

static int igb_set_features(struct net_device *netdev,
	netdev_features_t features)
{
	netdev_features_t changed = netdev->features ^ features;
	struct igb_adapter *adapter = netdev_priv(netdev);

	if (changed & NETIF_F_HW_VLAN_CTAG_RX)
		igb_vlan_mode(netdev, features);

	if (!(changed & (NETIF_F_RXALL | NETIF_F_NTUPLE)))
		return 0;

	if (!(features & NETIF_F_NTUPLE)) {
		struct hlist_node *node2;
		struct igb_nfc_filter *rule;

		spin_lock(&adapter->nfc_lock);
		hlist_for_each_entry_safe(rule, node2,
					  &adapter->nfc_filter_list, nfc_node) {
			igb_erase_filter(adapter, rule);
			hlist_del(&rule->nfc_node);
			kfree(rule);
		}
		spin_unlock(&adapter->nfc_lock);
		adapter->nfc_filter_count = 0;
	}

	netdev->features = features;

	if (netif_running(netdev))
		igb_reinit_locked(adapter);
	else
		igb_reset(adapter);

	return 1;
}

static int igb_ndo_fdb_add(struct ndmsg *ndm, struct nlattr *tb[],
			   struct net_device *dev,
			   const unsigned char *addr, u16 vid,
			   u16 flags,
			   struct netlink_ext_ack *extack)
{
	/* guarantee we can provide a unique filter for the unicast address */
	if (is_unicast_ether_addr(addr) || is_link_local_ether_addr(addr)) {
		struct igb_adapter *adapter = netdev_priv(dev);
		int vfn = adapter->vfs_allocated_count;

		if (netdev_uc_count(dev) >= igb_available_rars(adapter, vfn))
			return -ENOMEM;
	}

	return ndo_dflt_fdb_add(ndm, tb, dev, addr, vid, flags);
}

#define IGB_MAX_MAC_HDR_LEN	127
#define IGB_MAX_NETWORK_HDR_LEN	511

static netdev_features_t
igb_features_check(struct sk_buff *skb, struct net_device *dev,
		   netdev_features_t features)
{
	unsigned int network_hdr_len, mac_hdr_len;

	/* Make certain the headers can be described by a context descriptor */
	mac_hdr_len = skb_network_header(skb) - skb->data;
	if (unlikely(mac_hdr_len > IGB_MAX_MAC_HDR_LEN))
		return features & ~(NETIF_F_HW_CSUM |
				    NETIF_F_SCTP_CRC |
				    NETIF_F_GSO_UDP_L4 |
				    NETIF_F_HW_VLAN_CTAG_TX |
				    NETIF_F_TSO |
				    NETIF_F_TSO6);

	network_hdr_len = skb_checksum_start(skb) - skb_network_header(skb);
	if (unlikely(network_hdr_len >  IGB_MAX_NETWORK_HDR_LEN))
		return features & ~(NETIF_F_HW_CSUM |
				    NETIF_F_SCTP_CRC |
				    NETIF_F_GSO_UDP_L4 |
				    NETIF_F_TSO |
				    NETIF_F_TSO6);

	/* We can only support IPV4 TSO in tunnels if we can mangle the
	 * inner IP ID field, so strip TSO if MANGLEID is not supported.
	 */
	if (skb->encapsulation && !(features & NETIF_F_TSO_MANGLEID))
		features &= ~NETIF_F_TSO;

	return features;
}

static void igb_offload_apply(struct igb_adapter *adapter, s32 queue)
{
	if (!is_fqtss_enabled(adapter)) {
		enable_fqtss(adapter, true);
		return;
	}

	igb_config_tx_modes(adapter, queue);

	if (!is_any_cbs_enabled(adapter) && !is_any_txtime_enabled(adapter))
		enable_fqtss(adapter, false);
}

static int igb_offload_cbs(struct igb_adapter *adapter,
			   struct tc_cbs_qopt_offload *qopt)
{
	struct e1000_hw *hw = &adapter->hw;
	int err;

	/* CBS offloading is only supported by i210 controller. */
	if (hw->mac.type != e1000_i210)
		return -EOPNOTSUPP;

	/* CBS offloading is only supported by queue 0 and queue 1. */
	if (qopt->queue < 0 || qopt->queue > 1)
		return -EINVAL;

	err = igb_save_cbs_params(adapter, qopt->queue, qopt->enable,
				  qopt->idleslope, qopt->sendslope,
				  qopt->hicredit, qopt->locredit);
	if (err)
		return err;

	igb_offload_apply(adapter, qopt->queue);

	return 0;
}

#define ETHER_TYPE_FULL_MASK ((__force __be16)~0)
#define VLAN_PRIO_FULL_MASK (0x07)

static int igb_parse_cls_flower(struct igb_adapter *adapter,
				struct flow_cls_offload *f,
				int traffic_class,
				struct igb_nfc_filter *input)
{
	struct flow_rule *rule = flow_cls_offload_flow_rule(f);
	struct flow_dissector *dissector = rule->match.dissector;
	struct netlink_ext_ack *extack = f->common.extack;

	if (dissector->used_keys &
	    ~(BIT(FLOW_DISSECTOR_KEY_BASIC) |
	      BIT(FLOW_DISSECTOR_KEY_CONTROL) |
	      BIT(FLOW_DISSECTOR_KEY_ETH_ADDRS) |
	      BIT(FLOW_DISSECTOR_KEY_VLAN))) {
		NL_SET_ERR_MSG_MOD(extack,
				   "Unsupported key used, only BASIC, CONTROL, ETH_ADDRS and VLAN are supported");
		return -EOPNOTSUPP;
	}

	if (flow_rule_match_key(rule, FLOW_DISSECTOR_KEY_ETH_ADDRS)) {
		struct flow_match_eth_addrs match;

		flow_rule_match_eth_addrs(rule, &match);
		if (!is_zero_ether_addr(match.mask->dst)) {
			if (!is_broadcast_ether_addr(match.mask->dst)) {
				NL_SET_ERR_MSG_MOD(extack, "Only full masks are supported for destination MAC address");
				return -EINVAL;
			}

			input->filter.match_flags |=
				IGB_FILTER_FLAG_DST_MAC_ADDR;
			ether_addr_copy(input->filter.dst_addr, match.key->dst);
		}

		if (!is_zero_ether_addr(match.mask->src)) {
			if (!is_broadcast_ether_addr(match.mask->src)) {
				NL_SET_ERR_MSG_MOD(extack, "Only full masks are supported for source MAC address");
				return -EINVAL;
			}

			input->filter.match_flags |=
				IGB_FILTER_FLAG_SRC_MAC_ADDR;
			ether_addr_copy(input->filter.src_addr, match.key->src);
		}
	}

	if (flow_rule_match_key(rule, FLOW_DISSECTOR_KEY_BASIC)) {
		struct flow_match_basic match;

		flow_rule_match_basic(rule, &match);
		if (match.mask->n_proto) {
			if (match.mask->n_proto != ETHER_TYPE_FULL_MASK) {
				NL_SET_ERR_MSG_MOD(extack, "Only full mask is supported for EtherType filter");
				return -EINVAL;
			}

			input->filter.match_flags |= IGB_FILTER_FLAG_ETHER_TYPE;
			input->filter.etype = match.key->n_proto;
		}
	}

	if (flow_rule_match_key(rule, FLOW_DISSECTOR_KEY_VLAN)) {
		struct flow_match_vlan match;

		flow_rule_match_vlan(rule, &match);
		if (match.mask->vlan_priority) {
			if (match.mask->vlan_priority != VLAN_PRIO_FULL_MASK) {
				NL_SET_ERR_MSG_MOD(extack, "Only full mask is supported for VLAN priority");
				return -EINVAL;
			}

			input->filter.match_flags |= IGB_FILTER_FLAG_VLAN_TCI;
			input->filter.vlan_tci = match.key->vlan_priority;
		}
	}

	input->action = traffic_class;
	input->cookie = f->cookie;

	return 0;
}

static int igb_configure_clsflower(struct igb_adapter *adapter,
				   struct flow_cls_offload *cls_flower)
{
	struct netlink_ext_ack *extack = cls_flower->common.extack;
	struct igb_nfc_filter *filter, *f;
	int err, tc;

	tc = tc_classid_to_hwtc(adapter->netdev, cls_flower->classid);
	if (tc < 0) {
		NL_SET_ERR_MSG_MOD(extack, "Invalid traffic class");
		return -EINVAL;
	}

	filter = kzalloc(sizeof(*filter), GFP_KERNEL);
	if (!filter)
		return -ENOMEM;

	err = igb_parse_cls_flower(adapter, cls_flower, tc, filter);
	if (err < 0)
		goto err_parse;

	spin_lock(&adapter->nfc_lock);

	hlist_for_each_entry(f, &adapter->nfc_filter_list, nfc_node) {
		if (!memcmp(&f->filter, &filter->filter, sizeof(f->filter))) {
			err = -EEXIST;
			NL_SET_ERR_MSG_MOD(extack,
					   "This filter is already set in ethtool");
			goto err_locked;
		}
	}

	hlist_for_each_entry(f, &adapter->cls_flower_list, nfc_node) {
		if (!memcmp(&f->filter, &filter->filter, sizeof(f->filter))) {
			err = -EEXIST;
			NL_SET_ERR_MSG_MOD(extack,
					   "This filter is already set in cls_flower");
			goto err_locked;
		}
	}

	err = igb_add_filter(adapter, filter);
	if (err < 0) {
		NL_SET_ERR_MSG_MOD(extack, "Could not add filter to the adapter");
		goto err_locked;
	}

	hlist_add_head(&filter->nfc_node, &adapter->cls_flower_list);

	spin_unlock(&adapter->nfc_lock);

	return 0;

err_locked:
	spin_unlock(&adapter->nfc_lock);

err_parse:
	kfree(filter);

	return err;
}

static int igb_delete_clsflower(struct igb_adapter *adapter,
				struct flow_cls_offload *cls_flower)
{
	struct igb_nfc_filter *filter;
	int err;

	spin_lock(&adapter->nfc_lock);

	hlist_for_each_entry(filter, &adapter->cls_flower_list, nfc_node)
		if (filter->cookie == cls_flower->cookie)
			break;

	if (!filter) {
		err = -ENOENT;
		goto out;
	}

	err = igb_erase_filter(adapter, filter);
	if (err < 0)
		goto out;

	hlist_del(&filter->nfc_node);
	kfree(filter);

out:
	spin_unlock(&adapter->nfc_lock);

	return err;
}

static int igb_setup_tc_cls_flower(struct igb_adapter *adapter,
				   struct flow_cls_offload *cls_flower)
{
	switch (cls_flower->command) {
	case FLOW_CLS_REPLACE:
		return igb_configure_clsflower(adapter, cls_flower);
	case FLOW_CLS_DESTROY:
		return igb_delete_clsflower(adapter, cls_flower);
	case FLOW_CLS_STATS:
		return -EOPNOTSUPP;
	default:
		return -EOPNOTSUPP;
	}
}

static int igb_setup_tc_block_cb(enum tc_setup_type type, void *type_data,
				 void *cb_priv)
{
	struct igb_adapter *adapter = cb_priv;

	if (!tc_cls_can_offload_and_chain0(adapter->netdev, type_data))
		return -EOPNOTSUPP;

	switch (type) {
	case TC_SETUP_CLSFLOWER:
		return igb_setup_tc_cls_flower(adapter, type_data);

	default:
		return -EOPNOTSUPP;
	}
}

static int igb_offload_txtime(struct igb_adapter *adapter,
			      struct tc_etf_qopt_offload *qopt)
{
	struct e1000_hw *hw = &adapter->hw;
	int err;

	/* Launchtime offloading is only supported by i210 controller. */
	if (hw->mac.type != e1000_i210)
		return -EOPNOTSUPP;

	/* Launchtime offloading is only supported by queues 0 and 1. */
	if (qopt->queue < 0 || qopt->queue > 1)
		return -EINVAL;

	err = igb_save_txtime_params(adapter, qopt->queue, qopt->enable);
	if (err)
		return err;

	igb_offload_apply(adapter, qopt->queue);

	return 0;
}

static LIST_HEAD(igb_block_cb_list);

static int igb_setup_tc(struct net_device *dev, enum tc_setup_type type,
			void *type_data)
{
	struct igb_adapter *adapter = netdev_priv(dev);

	switch (type) {
	case TC_SETUP_QDISC_CBS:
		return igb_offload_cbs(adapter, type_data);
	case TC_SETUP_BLOCK:
		return flow_block_cb_setup_simple(type_data,
						  &igb_block_cb_list,
						  igb_setup_tc_block_cb,
						  adapter, adapter, true);

	case TC_SETUP_QDISC_ETF:
		return igb_offload_txtime(adapter, type_data);

	default:
		return -EOPNOTSUPP;
	}
}

<<<<<<< HEAD
static int igb_xdp_setup(struct net_device *dev, struct bpf_prog *prog)
{
	int i, frame_size = dev->mtu + ETH_HLEN + ETH_FCS_LEN + VLAN_HLEN;
	struct igb_adapter *adapter = netdev_priv(dev);
	bool running = netif_running(dev);
	struct bpf_prog *old_prog;
=======
static int igb_xdp_setup(struct net_device *dev, struct netdev_bpf *bpf)
{
	int i, frame_size = dev->mtu + IGB_ETH_PKT_HDR_PAD;
	struct igb_adapter *adapter = netdev_priv(dev);
	struct bpf_prog *prog = bpf->prog, *old_prog;
	bool running = netif_running(dev);
>>>>>>> 356006a6
	bool need_reset;

	/* verify igb ring attributes are sufficient for XDP */
	for (i = 0; i < adapter->num_rx_queues; i++) {
		struct igb_ring *ring = adapter->rx_ring[i];

<<<<<<< HEAD
		if (frame_size > igb_rx_bufsz(ring))
			return -EINVAL;
=======
		if (frame_size > igb_rx_bufsz(ring)) {
			NL_SET_ERR_MSG_MOD(bpf->extack,
					   "The RX buffer size is too small for the frame size");
			netdev_warn(dev, "XDP RX buffer size %d is too small for the frame size %d\n",
				    igb_rx_bufsz(ring), frame_size);
			return -EINVAL;
		}
>>>>>>> 356006a6
	}

	old_prog = xchg(&adapter->xdp_prog, prog);
	need_reset = (!!prog != !!old_prog);

	/* device is up and bpf is added/removed, must setup the RX queues */
	if (need_reset && running) {
		igb_close(dev);
	} else {
		for (i = 0; i < adapter->num_rx_queues; i++)
			(void)xchg(&adapter->rx_ring[i]->xdp_prog,
			    adapter->xdp_prog);
	}

	if (old_prog)
		bpf_prog_put(old_prog);

	/* bpf is just replaced, RXQ and MTU are already setup */
	if (!need_reset)
		return 0;

	if (running)
		igb_open(dev);

	return 0;
}

static int igb_xdp(struct net_device *dev, struct netdev_bpf *xdp)
{
	switch (xdp->command) {
	case XDP_SETUP_PROG:
<<<<<<< HEAD
		return igb_xdp_setup(dev, xdp->prog);
=======
		return igb_xdp_setup(dev, xdp);
>>>>>>> 356006a6
	default:
		return -EINVAL;
	}
}

static void igb_xdp_ring_update_tail(struct igb_ring *ring)
{
	/* Force memory writes to complete before letting h/w know there
	 * are new descriptors to fetch.
	 */
	wmb();
	writel(ring->next_to_use, ring->tail);
}

static struct igb_ring *igb_xdp_tx_queue_mapping(struct igb_adapter *adapter)
{
	unsigned int r_idx = smp_processor_id();

	if (r_idx >= adapter->num_tx_queues)
		r_idx = r_idx % adapter->num_tx_queues;

	return adapter->tx_ring[r_idx];
}

static int igb_xdp_xmit_back(struct igb_adapter *adapter, struct xdp_buff *xdp)
{
	struct xdp_frame *xdpf = xdp_convert_buff_to_frame(xdp);
	int cpu = smp_processor_id();
	struct igb_ring *tx_ring;
	struct netdev_queue *nq;
	u32 ret;

	if (unlikely(!xdpf))
		return IGB_XDP_CONSUMED;

	/* During program transitions its possible adapter->xdp_prog is assigned
	 * but ring has not been configured yet. In this case simply abort xmit.
	 */
	tx_ring = adapter->xdp_prog ? igb_xdp_tx_queue_mapping(adapter) : NULL;
	if (unlikely(!tx_ring))
<<<<<<< HEAD
		return -ENXIO;

	nq = txring_txq(tx_ring);
	__netif_tx_lock(nq, cpu);
=======
		return IGB_XDP_CONSUMED;

	nq = txring_txq(tx_ring);
	__netif_tx_lock(nq, cpu);
	/* Avoid transmit queue timeout since we share it with the slow path */
	nq->trans_start = jiffies;
>>>>>>> 356006a6
	ret = igb_xmit_xdp_ring(adapter, tx_ring, xdpf);
	__netif_tx_unlock(nq);

	return ret;
}

static int igb_xdp_xmit(struct net_device *dev, int n,
			struct xdp_frame **frames, u32 flags)
{
	struct igb_adapter *adapter = netdev_priv(dev);
	int cpu = smp_processor_id();
	struct igb_ring *tx_ring;
	struct netdev_queue *nq;
	int drops = 0;
	int i;

	if (unlikely(test_bit(__IGB_DOWN, &adapter->state)))
		return -ENETDOWN;

	if (unlikely(flags & ~XDP_XMIT_FLAGS_MASK))
		return -EINVAL;

	/* During program transitions its possible adapter->xdp_prog is assigned
	 * but ring has not been configured yet. In this case simply abort xmit.
	 */
	tx_ring = adapter->xdp_prog ? igb_xdp_tx_queue_mapping(adapter) : NULL;
	if (unlikely(!tx_ring))
		return -ENXIO;

	nq = txring_txq(tx_ring);
	__netif_tx_lock(nq, cpu);

<<<<<<< HEAD
=======
	/* Avoid transmit queue timeout since we share it with the slow path */
	nq->trans_start = jiffies;

>>>>>>> 356006a6
	for (i = 0; i < n; i++) {
		struct xdp_frame *xdpf = frames[i];
		int err;

		err = igb_xmit_xdp_ring(adapter, tx_ring, xdpf);
		if (err != IGB_XDP_TX) {
			xdp_return_frame_rx_napi(xdpf);
			drops++;
		}
	}

	__netif_tx_unlock(nq);

	if (unlikely(flags & XDP_XMIT_FLUSH))
		igb_xdp_ring_update_tail(tx_ring);

	return n - drops;
}

static const struct net_device_ops igb_netdev_ops = {
	.ndo_open		= igb_open,
	.ndo_stop		= igb_close,
	.ndo_start_xmit		= igb_xmit_frame,
	.ndo_get_stats64	= igb_get_stats64,
	.ndo_set_rx_mode	= igb_set_rx_mode,
	.ndo_set_mac_address	= igb_set_mac,
	.ndo_change_mtu		= igb_change_mtu,
	.ndo_do_ioctl		= igb_ioctl,
	.ndo_tx_timeout		= igb_tx_timeout,
	.ndo_validate_addr	= eth_validate_addr,
	.ndo_vlan_rx_add_vid	= igb_vlan_rx_add_vid,
	.ndo_vlan_rx_kill_vid	= igb_vlan_rx_kill_vid,
	.ndo_set_vf_mac		= igb_ndo_set_vf_mac,
	.ndo_set_vf_vlan	= igb_ndo_set_vf_vlan,
	.ndo_set_vf_rate	= igb_ndo_set_vf_bw,
	.ndo_set_vf_spoofchk	= igb_ndo_set_vf_spoofchk,
	.ndo_set_vf_trust	= igb_ndo_set_vf_trust,
	.ndo_get_vf_config	= igb_ndo_get_vf_config,
	.ndo_fix_features	= igb_fix_features,
	.ndo_set_features	= igb_set_features,
	.ndo_fdb_add		= igb_ndo_fdb_add,
	.ndo_features_check	= igb_features_check,
	.ndo_setup_tc		= igb_setup_tc,
	.ndo_bpf		= igb_xdp,
	.ndo_xdp_xmit		= igb_xdp_xmit,
};

/**
 * igb_set_fw_version - Configure version string for ethtool
 * @adapter: adapter struct
 **/
void igb_set_fw_version(struct igb_adapter *adapter)
{
	struct e1000_hw *hw = &adapter->hw;
	struct e1000_fw_version fw;

	igb_get_fw_version(hw, &fw);

	switch (hw->mac.type) {
	case e1000_i210:
	case e1000_i211:
		if (!(igb_get_flash_presence_i210(hw))) {
			snprintf(adapter->fw_version,
				 sizeof(adapter->fw_version),
				 "%2d.%2d-%d",
				 fw.invm_major, fw.invm_minor,
				 fw.invm_img_type);
			break;
		}
		fallthrough;
	default:
		/* if option is rom valid, display its version too */
		if (fw.or_valid) {
			snprintf(adapter->fw_version,
				 sizeof(adapter->fw_version),
				 "%d.%d, 0x%08x, %d.%d.%d",
				 fw.eep_major, fw.eep_minor, fw.etrack_id,
				 fw.or_major, fw.or_build, fw.or_patch);
		/* no option rom */
		} else if (fw.etrack_id != 0X0000) {
			snprintf(adapter->fw_version,
			    sizeof(adapter->fw_version),
			    "%d.%d, 0x%08x",
			    fw.eep_major, fw.eep_minor, fw.etrack_id);
		} else {
		snprintf(adapter->fw_version,
		    sizeof(adapter->fw_version),
		    "%d.%d.%d",
		    fw.eep_major, fw.eep_minor, fw.eep_build);
		}
		break;
	}
}

/**
 * igb_init_mas - init Media Autosense feature if enabled in the NVM
 *
 * @adapter: adapter struct
 **/
static void igb_init_mas(struct igb_adapter *adapter)
{
	struct e1000_hw *hw = &adapter->hw;
	u16 eeprom_data;

	hw->nvm.ops.read(hw, NVM_COMPAT, 1, &eeprom_data);
	switch (hw->bus.func) {
	case E1000_FUNC_0:
		if (eeprom_data & IGB_MAS_ENABLE_0) {
			adapter->flags |= IGB_FLAG_MAS_ENABLE;
			netdev_info(adapter->netdev,
				"MAS: Enabling Media Autosense for port %d\n",
				hw->bus.func);
		}
		break;
	case E1000_FUNC_1:
		if (eeprom_data & IGB_MAS_ENABLE_1) {
			adapter->flags |= IGB_FLAG_MAS_ENABLE;
			netdev_info(adapter->netdev,
				"MAS: Enabling Media Autosense for port %d\n",
				hw->bus.func);
		}
		break;
	case E1000_FUNC_2:
		if (eeprom_data & IGB_MAS_ENABLE_2) {
			adapter->flags |= IGB_FLAG_MAS_ENABLE;
			netdev_info(adapter->netdev,
				"MAS: Enabling Media Autosense for port %d\n",
				hw->bus.func);
		}
		break;
	case E1000_FUNC_3:
		if (eeprom_data & IGB_MAS_ENABLE_3) {
			adapter->flags |= IGB_FLAG_MAS_ENABLE;
			netdev_info(adapter->netdev,
				"MAS: Enabling Media Autosense for port %d\n",
				hw->bus.func);
		}
		break;
	default:
		/* Shouldn't get here */
		netdev_err(adapter->netdev,
			"MAS: Invalid port configuration, returning\n");
		break;
	}
}

/**
 *  igb_init_i2c - Init I2C interface
 *  @adapter: pointer to adapter structure
 **/
static s32 igb_init_i2c(struct igb_adapter *adapter)
{
	s32 status = 0;

	/* I2C interface supported on i350 devices */
	if (adapter->hw.mac.type != e1000_i350)
		return 0;

	/* Initialize the i2c bus which is controlled by the registers.
	 * This bus will use the i2c_algo_bit structue that implements
	 * the protocol through toggling of the 4 bits in the register.
	 */
	adapter->i2c_adap.owner = THIS_MODULE;
	adapter->i2c_algo = igb_i2c_algo;
	adapter->i2c_algo.data = adapter;
	adapter->i2c_adap.algo_data = &adapter->i2c_algo;
	adapter->i2c_adap.dev.parent = &adapter->pdev->dev;
	strlcpy(adapter->i2c_adap.name, "igb BB",
		sizeof(adapter->i2c_adap.name));
	status = i2c_bit_add_bus(&adapter->i2c_adap);
	return status;
}

/**
 *  igb_probe - Device Initialization Routine
 *  @pdev: PCI device information struct
 *  @ent: entry in igb_pci_tbl
 *
 *  Returns 0 on success, negative on failure
 *
 *  igb_probe initializes an adapter identified by a pci_dev structure.
 *  The OS initialization, configuring of the adapter private structure,
 *  and a hardware reset occur.
 **/
static int igb_probe(struct pci_dev *pdev, const struct pci_device_id *ent)
{
	struct net_device *netdev;
	struct igb_adapter *adapter;
	struct e1000_hw *hw;
	u16 eeprom_data = 0;
	s32 ret_val;
	static int global_quad_port_a; /* global quad port a indication */
	const struct e1000_info *ei = igb_info_tbl[ent->driver_data];
	int err, pci_using_dac;
	u8 part_str[E1000_PBANUM_LENGTH];

	/* Catch broken hardware that put the wrong VF device ID in
	 * the PCIe SR-IOV capability.
	 */
	if (pdev->is_virtfn) {
		WARN(1, KERN_ERR "%s (%hx:%hx) should not be a VF!\n",
			pci_name(pdev), pdev->vendor, pdev->device);
		return -EINVAL;
	}

	err = pci_enable_device_mem(pdev);
	if (err)
		return err;

	pci_using_dac = 0;
	err = dma_set_mask_and_coherent(&pdev->dev, DMA_BIT_MASK(64));
	if (!err) {
		pci_using_dac = 1;
	} else {
		err = dma_set_mask_and_coherent(&pdev->dev, DMA_BIT_MASK(32));
		if (err) {
			dev_err(&pdev->dev,
				"No usable DMA configuration, aborting\n");
			goto err_dma;
		}
	}

	err = pci_request_mem_regions(pdev, igb_driver_name);
	if (err)
		goto err_pci_reg;

	pci_enable_pcie_error_reporting(pdev);

	pci_set_master(pdev);
	pci_save_state(pdev);

	err = -ENOMEM;
	netdev = alloc_etherdev_mq(sizeof(struct igb_adapter),
				   IGB_MAX_TX_QUEUES);
	if (!netdev)
		goto err_alloc_etherdev;

	SET_NETDEV_DEV(netdev, &pdev->dev);

	pci_set_drvdata(pdev, netdev);
	adapter = netdev_priv(netdev);
	adapter->netdev = netdev;
	adapter->pdev = pdev;
	hw = &adapter->hw;
	hw->back = adapter;
	adapter->msg_enable = netif_msg_init(debug, DEFAULT_MSG_ENABLE);

	err = -EIO;
	adapter->io_addr = pci_iomap(pdev, 0, 0);
	if (!adapter->io_addr)
		goto err_ioremap;
	/* hw->hw_addr can be altered, we'll use adapter->io_addr for unmap */
	hw->hw_addr = adapter->io_addr;

	netdev->netdev_ops = &igb_netdev_ops;
	igb_set_ethtool_ops(netdev);
	netdev->watchdog_timeo = 5 * HZ;

	strncpy(netdev->name, pci_name(pdev), sizeof(netdev->name) - 1);

	netdev->mem_start = pci_resource_start(pdev, 0);
	netdev->mem_end = pci_resource_end(pdev, 0);

	/* PCI config space info */
	hw->vendor_id = pdev->vendor;
	hw->device_id = pdev->device;
	hw->revision_id = pdev->revision;
	hw->subsystem_vendor_id = pdev->subsystem_vendor;
	hw->subsystem_device_id = pdev->subsystem_device;

	/* Copy the default MAC, PHY and NVM function pointers */
	memcpy(&hw->mac.ops, ei->mac_ops, sizeof(hw->mac.ops));
	memcpy(&hw->phy.ops, ei->phy_ops, sizeof(hw->phy.ops));
	memcpy(&hw->nvm.ops, ei->nvm_ops, sizeof(hw->nvm.ops));
	/* Initialize skew-specific constants */
	err = ei->get_invariants(hw);
	if (err)
		goto err_sw_init;

	/* setup the private structure */
	err = igb_sw_init(adapter);
	if (err)
		goto err_sw_init;

	igb_get_bus_info_pcie(hw);

	hw->phy.autoneg_wait_to_complete = false;

	/* Copper options */
	if (hw->phy.media_type == e1000_media_type_copper) {
		hw->phy.mdix = AUTO_ALL_MODES;
		hw->phy.disable_polarity_correction = false;
		hw->phy.ms_type = e1000_ms_hw_default;
	}

	if (igb_check_reset_block(hw))
		dev_info(&pdev->dev,
			"PHY reset is blocked due to SOL/IDER session.\n");

	/* features is initialized to 0 in allocation, it might have bits
	 * set by igb_sw_init so we should use an or instead of an
	 * assignment.
	 */
	netdev->features |= NETIF_F_SG |
			    NETIF_F_TSO |
			    NETIF_F_TSO6 |
			    NETIF_F_RXHASH |
			    NETIF_F_RXCSUM |
			    NETIF_F_HW_CSUM;

	if (hw->mac.type >= e1000_82576)
		netdev->features |= NETIF_F_SCTP_CRC | NETIF_F_GSO_UDP_L4;

	if (hw->mac.type >= e1000_i350)
		netdev->features |= NETIF_F_HW_TC;

#define IGB_GSO_PARTIAL_FEATURES (NETIF_F_GSO_GRE | \
				  NETIF_F_GSO_GRE_CSUM | \
				  NETIF_F_GSO_IPXIP4 | \
				  NETIF_F_GSO_IPXIP6 | \
				  NETIF_F_GSO_UDP_TUNNEL | \
				  NETIF_F_GSO_UDP_TUNNEL_CSUM)

	netdev->gso_partial_features = IGB_GSO_PARTIAL_FEATURES;
	netdev->features |= NETIF_F_GSO_PARTIAL | IGB_GSO_PARTIAL_FEATURES;

	/* copy netdev features into list of user selectable features */
	netdev->hw_features |= netdev->features |
			       NETIF_F_HW_VLAN_CTAG_RX |
			       NETIF_F_HW_VLAN_CTAG_TX |
			       NETIF_F_RXALL;

	if (hw->mac.type >= e1000_i350)
		netdev->hw_features |= NETIF_F_NTUPLE;

	if (pci_using_dac)
		netdev->features |= NETIF_F_HIGHDMA;

	netdev->vlan_features |= netdev->features | NETIF_F_TSO_MANGLEID;
	netdev->mpls_features |= NETIF_F_HW_CSUM;
	netdev->hw_enc_features |= netdev->vlan_features;

	/* set this bit last since it cannot be part of vlan_features */
	netdev->features |= NETIF_F_HW_VLAN_CTAG_FILTER |
			    NETIF_F_HW_VLAN_CTAG_RX |
			    NETIF_F_HW_VLAN_CTAG_TX;

	netdev->priv_flags |= IFF_SUPP_NOFCS;

	netdev->priv_flags |= IFF_UNICAST_FLT;

	/* MTU range: 68 - 9216 */
	netdev->min_mtu = ETH_MIN_MTU;
	netdev->max_mtu = MAX_STD_JUMBO_FRAME_SIZE;

	adapter->en_mng_pt = igb_enable_mng_pass_thru(hw);

	/* before reading the NVM, reset the controller to put the device in a
	 * known good starting state
	 */
	hw->mac.ops.reset_hw(hw);

	/* make sure the NVM is good , i211/i210 parts can have special NVM
	 * that doesn't contain a checksum
	 */
	switch (hw->mac.type) {
	case e1000_i210:
	case e1000_i211:
		if (igb_get_flash_presence_i210(hw)) {
			if (hw->nvm.ops.validate(hw) < 0) {
				dev_err(&pdev->dev,
					"The NVM Checksum Is Not Valid\n");
				err = -EIO;
				goto err_eeprom;
			}
		}
		break;
	default:
		if (hw->nvm.ops.validate(hw) < 0) {
			dev_err(&pdev->dev, "The NVM Checksum Is Not Valid\n");
			err = -EIO;
			goto err_eeprom;
		}
		break;
	}

	if (eth_platform_get_mac_address(&pdev->dev, hw->mac.addr)) {
		/* copy the MAC address out of the NVM */
		if (hw->mac.ops.read_mac_addr(hw))
			dev_err(&pdev->dev, "NVM Read Error\n");
	}

	memcpy(netdev->dev_addr, hw->mac.addr, netdev->addr_len);

	if (!is_valid_ether_addr(netdev->dev_addr)) {
		dev_err(&pdev->dev, "Invalid MAC Address\n");
		err = -EIO;
		goto err_eeprom;
	}

	igb_set_default_mac_filter(adapter);

	/* get firmware version for ethtool -i */
	igb_set_fw_version(adapter);

	/* configure RXPBSIZE and TXPBSIZE */
	if (hw->mac.type == e1000_i210) {
		wr32(E1000_RXPBS, I210_RXPBSIZE_DEFAULT);
		wr32(E1000_TXPBS, I210_TXPBSIZE_DEFAULT);
	}

	timer_setup(&adapter->watchdog_timer, igb_watchdog, 0);
	timer_setup(&adapter->phy_info_timer, igb_update_phy_info, 0);

	INIT_WORK(&adapter->reset_task, igb_reset_task);
	INIT_WORK(&adapter->watchdog_task, igb_watchdog_task);

	/* Initialize link properties that are user-changeable */
	adapter->fc_autoneg = true;
	hw->mac.autoneg = true;
	hw->phy.autoneg_advertised = 0x2f;

	hw->fc.requested_mode = e1000_fc_default;
	hw->fc.current_mode = e1000_fc_default;

	igb_validate_mdi_setting(hw);

	/* By default, support wake on port A */
	if (hw->bus.func == 0)
		adapter->flags |= IGB_FLAG_WOL_SUPPORTED;

	/* Check the NVM for wake support on non-port A ports */
	if (hw->mac.type >= e1000_82580)
		hw->nvm.ops.read(hw, NVM_INIT_CONTROL3_PORT_A +
				 NVM_82580_LAN_FUNC_OFFSET(hw->bus.func), 1,
				 &eeprom_data);
	else if (hw->bus.func == 1)
		hw->nvm.ops.read(hw, NVM_INIT_CONTROL3_PORT_B, 1, &eeprom_data);

	if (eeprom_data & IGB_EEPROM_APME)
		adapter->flags |= IGB_FLAG_WOL_SUPPORTED;

	/* now that we have the eeprom settings, apply the special cases where
	 * the eeprom may be wrong or the board simply won't support wake on
	 * lan on a particular port
	 */
	switch (pdev->device) {
	case E1000_DEV_ID_82575GB_QUAD_COPPER:
		adapter->flags &= ~IGB_FLAG_WOL_SUPPORTED;
		break;
	case E1000_DEV_ID_82575EB_FIBER_SERDES:
	case E1000_DEV_ID_82576_FIBER:
	case E1000_DEV_ID_82576_SERDES:
		/* Wake events only supported on port A for dual fiber
		 * regardless of eeprom setting
		 */
		if (rd32(E1000_STATUS) & E1000_STATUS_FUNC_1)
			adapter->flags &= ~IGB_FLAG_WOL_SUPPORTED;
		break;
	case E1000_DEV_ID_82576_QUAD_COPPER:
	case E1000_DEV_ID_82576_QUAD_COPPER_ET2:
		/* if quad port adapter, disable WoL on all but port A */
		if (global_quad_port_a != 0)
			adapter->flags &= ~IGB_FLAG_WOL_SUPPORTED;
		else
			adapter->flags |= IGB_FLAG_QUAD_PORT_A;
		/* Reset for multiple quad port adapters */
		if (++global_quad_port_a == 4)
			global_quad_port_a = 0;
		break;
	default:
		/* If the device can't wake, don't set software support */
		if (!device_can_wakeup(&adapter->pdev->dev))
			adapter->flags &= ~IGB_FLAG_WOL_SUPPORTED;
	}

	/* initialize the wol settings based on the eeprom settings */
	if (adapter->flags & IGB_FLAG_WOL_SUPPORTED)
		adapter->wol |= E1000_WUFC_MAG;

	/* Some vendors want WoL disabled by default, but still supported */
	if ((hw->mac.type == e1000_i350) &&
	    (pdev->subsystem_vendor == PCI_VENDOR_ID_HP)) {
		adapter->flags |= IGB_FLAG_WOL_SUPPORTED;
		adapter->wol = 0;
	}

	/* Some vendors want the ability to Use the EEPROM setting as
	 * enable/disable only, and not for capability
	 */
	if (((hw->mac.type == e1000_i350) ||
	     (hw->mac.type == e1000_i354)) &&
	    (pdev->subsystem_vendor == PCI_VENDOR_ID_DELL)) {
		adapter->flags |= IGB_FLAG_WOL_SUPPORTED;
		adapter->wol = 0;
	}
	if (hw->mac.type == e1000_i350) {
		if (((pdev->subsystem_device == 0x5001) ||
		     (pdev->subsystem_device == 0x5002)) &&
				(hw->bus.func == 0)) {
			adapter->flags |= IGB_FLAG_WOL_SUPPORTED;
			adapter->wol = 0;
		}
		if (pdev->subsystem_device == 0x1F52)
			adapter->flags |= IGB_FLAG_WOL_SUPPORTED;
	}

	device_set_wakeup_enable(&adapter->pdev->dev,
				 adapter->flags & IGB_FLAG_WOL_SUPPORTED);

	/* reset the hardware with the new settings */
	igb_reset(adapter);

	/* Init the I2C interface */
	err = igb_init_i2c(adapter);
	if (err) {
		dev_err(&pdev->dev, "failed to init i2c interface\n");
		goto err_eeprom;
	}

	/* let the f/w know that the h/w is now under the control of the
	 * driver.
	 */
	igb_get_hw_control(adapter);

	strcpy(netdev->name, "eth%d");
	err = register_netdev(netdev);
	if (err)
		goto err_register;

	/* carrier off reporting is important to ethtool even BEFORE open */
	netif_carrier_off(netdev);

#ifdef CONFIG_IGB_DCA
	if (dca_add_requester(&pdev->dev) == 0) {
		adapter->flags |= IGB_FLAG_DCA_ENABLED;
		dev_info(&pdev->dev, "DCA enabled\n");
		igb_setup_dca(adapter);
	}

#endif
#ifdef CONFIG_IGB_HWMON
	/* Initialize the thermal sensor on i350 devices. */
	if (hw->mac.type == e1000_i350 && hw->bus.func == 0) {
		u16 ets_word;

		/* Read the NVM to determine if this i350 device supports an
		 * external thermal sensor.
		 */
		hw->nvm.ops.read(hw, NVM_ETS_CFG, 1, &ets_word);
		if (ets_word != 0x0000 && ets_word != 0xFFFF)
			adapter->ets = true;
		else
			adapter->ets = false;
		if (igb_sysfs_init(adapter))
			dev_err(&pdev->dev,
				"failed to allocate sysfs resources\n");
	} else {
		adapter->ets = false;
	}
#endif
	/* Check if Media Autosense is enabled */
	adapter->ei = *ei;
	if (hw->dev_spec._82575.mas_capable)
		igb_init_mas(adapter);

	/* do hw tstamp init after resetting */
	igb_ptp_init(adapter);

	dev_info(&pdev->dev, "Intel(R) Gigabit Ethernet Network Connection\n");
	/* print bus type/speed/width info, not applicable to i354 */
	if (hw->mac.type != e1000_i354) {
		dev_info(&pdev->dev, "%s: (PCIe:%s:%s) %pM\n",
			 netdev->name,
			 ((hw->bus.speed == e1000_bus_speed_2500) ? "2.5Gb/s" :
			  (hw->bus.speed == e1000_bus_speed_5000) ? "5.0Gb/s" :
			   "unknown"),
			 ((hw->bus.width == e1000_bus_width_pcie_x4) ?
			  "Width x4" :
			  (hw->bus.width == e1000_bus_width_pcie_x2) ?
			  "Width x2" :
			  (hw->bus.width == e1000_bus_width_pcie_x1) ?
			  "Width x1" : "unknown"), netdev->dev_addr);
	}

	if ((hw->mac.type == e1000_82576 &&
	     rd32(E1000_EECD) & E1000_EECD_PRES) ||
	    (hw->mac.type >= e1000_i210 ||
	     igb_get_flash_presence_i210(hw))) {
		ret_val = igb_read_part_string(hw, part_str,
					       E1000_PBANUM_LENGTH);
	} else {
		ret_val = -E1000_ERR_INVM_VALUE_NOT_FOUND;
	}

	if (ret_val)
		strcpy(part_str, "Unknown");
	dev_info(&pdev->dev, "%s: PBA No: %s\n", netdev->name, part_str);
	dev_info(&pdev->dev,
		"Using %s interrupts. %d rx queue(s), %d tx queue(s)\n",
		(adapter->flags & IGB_FLAG_HAS_MSIX) ? "MSI-X" :
		(adapter->flags & IGB_FLAG_HAS_MSI) ? "MSI" : "legacy",
		adapter->num_rx_queues, adapter->num_tx_queues);
	if (hw->phy.media_type == e1000_media_type_copper) {
		switch (hw->mac.type) {
		case e1000_i350:
		case e1000_i210:
		case e1000_i211:
			/* Enable EEE for internal copper PHY devices */
			err = igb_set_eee_i350(hw, true, true);
			if ((!err) &&
			    (!hw->dev_spec._82575.eee_disable)) {
				adapter->eee_advert =
					MDIO_EEE_100TX | MDIO_EEE_1000T;
				adapter->flags |= IGB_FLAG_EEE;
			}
			break;
		case e1000_i354:
			if ((rd32(E1000_CTRL_EXT) &
			    E1000_CTRL_EXT_LINK_MODE_SGMII)) {
				err = igb_set_eee_i354(hw, true, true);
				if ((!err) &&
					(!hw->dev_spec._82575.eee_disable)) {
					adapter->eee_advert =
					   MDIO_EEE_100TX | MDIO_EEE_1000T;
					adapter->flags |= IGB_FLAG_EEE;
				}
			}
			break;
		default:
			break;
		}
	}

	dev_pm_set_driver_flags(&pdev->dev, DPM_FLAG_NO_DIRECT_COMPLETE);

	pm_runtime_put_noidle(&pdev->dev);
	return 0;

err_register:
	igb_release_hw_control(adapter);
	memset(&adapter->i2c_adap, 0, sizeof(adapter->i2c_adap));
err_eeprom:
	if (!igb_check_reset_block(hw))
		igb_reset_phy(hw);

	if (hw->flash_address)
		iounmap(hw->flash_address);
err_sw_init:
	kfree(adapter->mac_table);
	kfree(adapter->shadow_vfta);
	igb_clear_interrupt_scheme(adapter);
#ifdef CONFIG_PCI_IOV
	igb_disable_sriov(pdev);
#endif
	pci_iounmap(pdev, adapter->io_addr);
err_ioremap:
	free_netdev(netdev);
err_alloc_etherdev:
	pci_release_mem_regions(pdev);
err_pci_reg:
err_dma:
	pci_disable_device(pdev);
	return err;
}

#ifdef CONFIG_PCI_IOV
static int igb_disable_sriov(struct pci_dev *pdev)
{
	struct net_device *netdev = pci_get_drvdata(pdev);
	struct igb_adapter *adapter = netdev_priv(netdev);
	struct e1000_hw *hw = &adapter->hw;

	/* reclaim resources allocated to VFs */
	if (adapter->vf_data) {
		/* disable iov and allow time for transactions to clear */
		if (pci_vfs_assigned(pdev)) {
			dev_warn(&pdev->dev,
				 "Cannot deallocate SR-IOV virtual functions while they are assigned - VFs will not be deallocated\n");
			return -EPERM;
		} else {
			pci_disable_sriov(pdev);
			msleep(500);
		}

		kfree(adapter->vf_mac_list);
		adapter->vf_mac_list = NULL;
		kfree(adapter->vf_data);
		adapter->vf_data = NULL;
		adapter->vfs_allocated_count = 0;
		wr32(E1000_IOVCTL, E1000_IOVCTL_REUSE_VFQ);
		wrfl();
		msleep(100);
		dev_info(&pdev->dev, "IOV Disabled\n");

		/* Re-enable DMA Coalescing flag since IOV is turned off */
		adapter->flags |= IGB_FLAG_DMAC;
	}

	return 0;
}

static int igb_enable_sriov(struct pci_dev *pdev, int num_vfs)
{
	struct net_device *netdev = pci_get_drvdata(pdev);
	struct igb_adapter *adapter = netdev_priv(netdev);
	int old_vfs = pci_num_vf(pdev);
	struct vf_mac_filter *mac_list;
	int err = 0;
	int num_vf_mac_filters, i;

	if (!(adapter->flags & IGB_FLAG_HAS_MSIX) || num_vfs > 7) {
		err = -EPERM;
		goto out;
	}
	if (!num_vfs)
		goto out;

	if (old_vfs) {
		dev_info(&pdev->dev, "%d pre-allocated VFs found - override max_vfs setting of %d\n",
			 old_vfs, max_vfs);
		adapter->vfs_allocated_count = old_vfs;
	} else
		adapter->vfs_allocated_count = num_vfs;

	adapter->vf_data = kcalloc(adapter->vfs_allocated_count,
				sizeof(struct vf_data_storage), GFP_KERNEL);

	/* if allocation failed then we do not support SR-IOV */
	if (!adapter->vf_data) {
		adapter->vfs_allocated_count = 0;
		err = -ENOMEM;
		goto out;
	}

	/* Due to the limited number of RAR entries calculate potential
	 * number of MAC filters available for the VFs. Reserve entries
	 * for PF default MAC, PF MAC filters and at least one RAR entry
	 * for each VF for VF MAC.
	 */
	num_vf_mac_filters = adapter->hw.mac.rar_entry_count -
			     (1 + IGB_PF_MAC_FILTERS_RESERVED +
			      adapter->vfs_allocated_count);

	adapter->vf_mac_list = kcalloc(num_vf_mac_filters,
				       sizeof(struct vf_mac_filter),
				       GFP_KERNEL);

	mac_list = adapter->vf_mac_list;
	INIT_LIST_HEAD(&adapter->vf_macs.l);

	if (adapter->vf_mac_list) {
		/* Initialize list of VF MAC filters */
		for (i = 0; i < num_vf_mac_filters; i++) {
			mac_list->vf = -1;
			mac_list->free = true;
			list_add(&mac_list->l, &adapter->vf_macs.l);
			mac_list++;
		}
	} else {
		/* If we could not allocate memory for the VF MAC filters
		 * we can continue without this feature but warn user.
		 */
		dev_err(&pdev->dev,
			"Unable to allocate memory for VF MAC filter list\n");
	}

	/* only call pci_enable_sriov() if no VFs are allocated already */
	if (!old_vfs) {
		err = pci_enable_sriov(pdev, adapter->vfs_allocated_count);
		if (err)
			goto err_out;
	}
	dev_info(&pdev->dev, "%d VFs allocated\n",
		 adapter->vfs_allocated_count);
	for (i = 0; i < adapter->vfs_allocated_count; i++)
		igb_vf_configure(adapter, i);

	/* DMA Coalescing is not supported in IOV mode. */
	adapter->flags &= ~IGB_FLAG_DMAC;
	goto out;

err_out:
	kfree(adapter->vf_mac_list);
	adapter->vf_mac_list = NULL;
	kfree(adapter->vf_data);
	adapter->vf_data = NULL;
	adapter->vfs_allocated_count = 0;
out:
	return err;
}

#endif
/**
 *  igb_remove_i2c - Cleanup  I2C interface
 *  @adapter: pointer to adapter structure
 **/
static void igb_remove_i2c(struct igb_adapter *adapter)
{
	/* free the adapter bus structure */
	i2c_del_adapter(&adapter->i2c_adap);
}

/**
 *  igb_remove - Device Removal Routine
 *  @pdev: PCI device information struct
 *
 *  igb_remove is called by the PCI subsystem to alert the driver
 *  that it should release a PCI device.  The could be caused by a
 *  Hot-Plug event, or because the driver is going to be removed from
 *  memory.
 **/
static void igb_remove(struct pci_dev *pdev)
{
	struct net_device *netdev = pci_get_drvdata(pdev);
	struct igb_adapter *adapter = netdev_priv(netdev);
	struct e1000_hw *hw = &adapter->hw;

	pm_runtime_get_noresume(&pdev->dev);
#ifdef CONFIG_IGB_HWMON
	igb_sysfs_exit(adapter);
#endif
	igb_remove_i2c(adapter);
	igb_ptp_stop(adapter);
	/* The watchdog timer may be rescheduled, so explicitly
	 * disable watchdog from being rescheduled.
	 */
	set_bit(__IGB_DOWN, &adapter->state);
	del_timer_sync(&adapter->watchdog_timer);
	del_timer_sync(&adapter->phy_info_timer);

	cancel_work_sync(&adapter->reset_task);
	cancel_work_sync(&adapter->watchdog_task);

#ifdef CONFIG_IGB_DCA
	if (adapter->flags & IGB_FLAG_DCA_ENABLED) {
		dev_info(&pdev->dev, "DCA disabled\n");
		dca_remove_requester(&pdev->dev);
		adapter->flags &= ~IGB_FLAG_DCA_ENABLED;
		wr32(E1000_DCA_CTRL, E1000_DCA_CTRL_DCA_MODE_DISABLE);
	}
#endif

	/* Release control of h/w to f/w.  If f/w is AMT enabled, this
	 * would have already happened in close and is redundant.
	 */
	igb_release_hw_control(adapter);

#ifdef CONFIG_PCI_IOV
	igb_disable_sriov(pdev);
#endif

	unregister_netdev(netdev);

	igb_clear_interrupt_scheme(adapter);

	pci_iounmap(pdev, adapter->io_addr);
	if (hw->flash_address)
		iounmap(hw->flash_address);
	pci_release_mem_regions(pdev);

	kfree(adapter->mac_table);
	kfree(adapter->shadow_vfta);
	free_netdev(netdev);

	pci_disable_pcie_error_reporting(pdev);

	pci_disable_device(pdev);
}

/**
 *  igb_probe_vfs - Initialize vf data storage and add VFs to pci config space
 *  @adapter: board private structure to initialize
 *
 *  This function initializes the vf specific data storage and then attempts to
 *  allocate the VFs.  The reason for ordering it this way is because it is much
 *  mor expensive time wise to disable SR-IOV than it is to allocate and free
 *  the memory for the VFs.
 **/
static void igb_probe_vfs(struct igb_adapter *adapter)
{
#ifdef CONFIG_PCI_IOV
	struct pci_dev *pdev = adapter->pdev;
	struct e1000_hw *hw = &adapter->hw;

	/* Virtualization features not supported on i210 family. */
	if ((hw->mac.type == e1000_i210) || (hw->mac.type == e1000_i211))
		return;

	/* Of the below we really only want the effect of getting
	 * IGB_FLAG_HAS_MSIX set (if available), without which
	 * igb_enable_sriov() has no effect.
	 */
	igb_set_interrupt_capability(adapter, true);
	igb_reset_interrupt_capability(adapter);

	pci_sriov_set_totalvfs(pdev, 7);
	igb_enable_sriov(pdev, max_vfs);

#endif /* CONFIG_PCI_IOV */
}

unsigned int igb_get_max_rss_queues(struct igb_adapter *adapter)
{
	struct e1000_hw *hw = &adapter->hw;
	unsigned int max_rss_queues;

	/* Determine the maximum number of RSS queues supported. */
	switch (hw->mac.type) {
	case e1000_i211:
		max_rss_queues = IGB_MAX_RX_QUEUES_I211;
		break;
	case e1000_82575:
	case e1000_i210:
		max_rss_queues = IGB_MAX_RX_QUEUES_82575;
		break;
	case e1000_i350:
		/* I350 cannot do RSS and SR-IOV at the same time */
		if (!!adapter->vfs_allocated_count) {
			max_rss_queues = 1;
			break;
		}
		fallthrough;
	case e1000_82576:
		if (!!adapter->vfs_allocated_count) {
			max_rss_queues = 2;
			break;
		}
		fallthrough;
	case e1000_82580:
	case e1000_i354:
	default:
		max_rss_queues = IGB_MAX_RX_QUEUES;
		break;
	}

	return max_rss_queues;
}

static void igb_init_queue_configuration(struct igb_adapter *adapter)
{
	u32 max_rss_queues;

	max_rss_queues = igb_get_max_rss_queues(adapter);
	adapter->rss_queues = min_t(u32, max_rss_queues, num_online_cpus());

	igb_set_flag_queue_pairs(adapter, max_rss_queues);
}

void igb_set_flag_queue_pairs(struct igb_adapter *adapter,
			      const u32 max_rss_queues)
{
	struct e1000_hw *hw = &adapter->hw;

	/* Determine if we need to pair queues. */
	switch (hw->mac.type) {
	case e1000_82575:
	case e1000_i211:
		/* Device supports enough interrupts without queue pairing. */
		break;
	case e1000_82576:
	case e1000_82580:
	case e1000_i350:
	case e1000_i354:
	case e1000_i210:
	default:
		/* If rss_queues > half of max_rss_queues, pair the queues in
		 * order to conserve interrupts due to limited supply.
		 */
		if (adapter->rss_queues > (max_rss_queues / 2))
			adapter->flags |= IGB_FLAG_QUEUE_PAIRS;
		else
			adapter->flags &= ~IGB_FLAG_QUEUE_PAIRS;
		break;
	}
}

/**
 *  igb_sw_init - Initialize general software structures (struct igb_adapter)
 *  @adapter: board private structure to initialize
 *
 *  igb_sw_init initializes the Adapter private data structure.
 *  Fields are initialized based on PCI device information and
 *  OS network device settings (MTU size).
 **/
static int igb_sw_init(struct igb_adapter *adapter)
{
	struct e1000_hw *hw = &adapter->hw;
	struct net_device *netdev = adapter->netdev;
	struct pci_dev *pdev = adapter->pdev;

	pci_read_config_word(pdev, PCI_COMMAND, &hw->bus.pci_cmd_word);

	/* set default ring sizes */
	adapter->tx_ring_count = IGB_DEFAULT_TXD;
	adapter->rx_ring_count = IGB_DEFAULT_RXD;

	/* set default ITR values */
	adapter->rx_itr_setting = IGB_DEFAULT_ITR;
	adapter->tx_itr_setting = IGB_DEFAULT_ITR;

	/* set default work limits */
	adapter->tx_work_limit = IGB_DEFAULT_TX_WORK;

	adapter->max_frame_size = netdev->mtu + IGB_ETH_PKT_HDR_PAD;
	adapter->min_frame_size = ETH_ZLEN + ETH_FCS_LEN;

	spin_lock_init(&adapter->nfc_lock);
	spin_lock_init(&adapter->stats64_lock);
#ifdef CONFIG_PCI_IOV
	switch (hw->mac.type) {
	case e1000_82576:
	case e1000_i350:
		if (max_vfs > 7) {
			dev_warn(&pdev->dev,
				 "Maximum of 7 VFs per PF, using max\n");
			max_vfs = adapter->vfs_allocated_count = 7;
		} else
			adapter->vfs_allocated_count = max_vfs;
		if (adapter->vfs_allocated_count)
			dev_warn(&pdev->dev,
				 "Enabling SR-IOV VFs using the module parameter is deprecated - please use the pci sysfs interface.\n");
		break;
	default:
		break;
	}
#endif /* CONFIG_PCI_IOV */

	/* Assume MSI-X interrupts, will be checked during IRQ allocation */
	adapter->flags |= IGB_FLAG_HAS_MSIX;

	adapter->mac_table = kcalloc(hw->mac.rar_entry_count,
				     sizeof(struct igb_mac_addr),
				     GFP_KERNEL);
	if (!adapter->mac_table)
		return -ENOMEM;

	igb_probe_vfs(adapter);

	igb_init_queue_configuration(adapter);

	/* Setup and initialize a copy of the hw vlan table array */
	adapter->shadow_vfta = kcalloc(E1000_VLAN_FILTER_TBL_SIZE, sizeof(u32),
				       GFP_KERNEL);
	if (!adapter->shadow_vfta)
		return -ENOMEM;

	/* This call may decrease the number of queues */
	if (igb_init_interrupt_scheme(adapter, true)) {
		dev_err(&pdev->dev, "Unable to allocate memory for queues\n");
		return -ENOMEM;
	}

	/* Explicitly disable IRQ since the NIC can be in any state. */
	igb_irq_disable(adapter);

	if (hw->mac.type >= e1000_i350)
		adapter->flags &= ~IGB_FLAG_DMAC;

	set_bit(__IGB_DOWN, &adapter->state);
	return 0;
}

/**
 *  igb_open - Called when a network interface is made active
 *  @netdev: network interface device structure
 *  @resuming: indicates whether we are in a resume call
 *
 *  Returns 0 on success, negative value on failure
 *
 *  The open entry point is called when a network interface is made
 *  active by the system (IFF_UP).  At this point all resources needed
 *  for transmit and receive operations are allocated, the interrupt
 *  handler is registered with the OS, the watchdog timer is started,
 *  and the stack is notified that the interface is ready.
 **/
static int __igb_open(struct net_device *netdev, bool resuming)
{
	struct igb_adapter *adapter = netdev_priv(netdev);
	struct e1000_hw *hw = &adapter->hw;
	struct pci_dev *pdev = adapter->pdev;
	int err;
	int i;

	/* disallow open during test */
	if (test_bit(__IGB_TESTING, &adapter->state)) {
		WARN_ON(resuming);
		return -EBUSY;
	}

	if (!resuming)
		pm_runtime_get_sync(&pdev->dev);

	netif_carrier_off(netdev);

	/* allocate transmit descriptors */
	err = igb_setup_all_tx_resources(adapter);
	if (err)
		goto err_setup_tx;

	/* allocate receive descriptors */
	err = igb_setup_all_rx_resources(adapter);
	if (err)
		goto err_setup_rx;

	igb_power_up_link(adapter);

	/* before we allocate an interrupt, we must be ready to handle it.
	 * Setting DEBUG_SHIRQ in the kernel makes it fire an interrupt
	 * as soon as we call pci_request_irq, so we have to setup our
	 * clean_rx handler before we do so.
	 */
	igb_configure(adapter);

	err = igb_request_irq(adapter);
	if (err)
		goto err_req_irq;

	/* Notify the stack of the actual queue counts. */
	err = netif_set_real_num_tx_queues(adapter->netdev,
					   adapter->num_tx_queues);
	if (err)
		goto err_set_queues;

	err = netif_set_real_num_rx_queues(adapter->netdev,
					   adapter->num_rx_queues);
	if (err)
		goto err_set_queues;

	/* From here on the code is the same as igb_up() */
	clear_bit(__IGB_DOWN, &adapter->state);

	for (i = 0; i < adapter->num_q_vectors; i++)
		napi_enable(&(adapter->q_vector[i]->napi));

	/* Clear any pending interrupts. */
	rd32(E1000_TSICR);
	rd32(E1000_ICR);

	igb_irq_enable(adapter);

	/* notify VFs that reset has been completed */
	if (adapter->vfs_allocated_count) {
		u32 reg_data = rd32(E1000_CTRL_EXT);

		reg_data |= E1000_CTRL_EXT_PFRSTD;
		wr32(E1000_CTRL_EXT, reg_data);
	}

	netif_tx_start_all_queues(netdev);

	if (!resuming)
		pm_runtime_put(&pdev->dev);

	/* start the watchdog. */
	hw->mac.get_link_status = 1;
	schedule_work(&adapter->watchdog_task);

	return 0;

err_set_queues:
	igb_free_irq(adapter);
err_req_irq:
	igb_release_hw_control(adapter);
	igb_power_down_link(adapter);
	igb_free_all_rx_resources(adapter);
err_setup_rx:
	igb_free_all_tx_resources(adapter);
err_setup_tx:
	igb_reset(adapter);
	if (!resuming)
		pm_runtime_put(&pdev->dev);

	return err;
}

int igb_open(struct net_device *netdev)
{
	return __igb_open(netdev, false);
}

/**
 *  igb_close - Disables a network interface
 *  @netdev: network interface device structure
 *  @suspending: indicates we are in a suspend call
 *
 *  Returns 0, this is not allowed to fail
 *
 *  The close entry point is called when an interface is de-activated
 *  by the OS.  The hardware is still under the driver's control, but
 *  needs to be disabled.  A global MAC reset is issued to stop the
 *  hardware, and all transmit and receive resources are freed.
 **/
static int __igb_close(struct net_device *netdev, bool suspending)
{
	struct igb_adapter *adapter = netdev_priv(netdev);
	struct pci_dev *pdev = adapter->pdev;

	WARN_ON(test_bit(__IGB_RESETTING, &adapter->state));

	if (!suspending)
		pm_runtime_get_sync(&pdev->dev);

	igb_down(adapter);
	igb_free_irq(adapter);

	igb_free_all_tx_resources(adapter);
	igb_free_all_rx_resources(adapter);

	if (!suspending)
		pm_runtime_put_sync(&pdev->dev);
	return 0;
}

int igb_close(struct net_device *netdev)
{
	if (netif_device_present(netdev) || netdev->dismantle)
		return __igb_close(netdev, false);
	return 0;
}

/**
 *  igb_setup_tx_resources - allocate Tx resources (Descriptors)
 *  @tx_ring: tx descriptor ring (for a specific queue) to setup
 *
 *  Return 0 on success, negative on failure
 **/
int igb_setup_tx_resources(struct igb_ring *tx_ring)
{
	struct device *dev = tx_ring->dev;
	int size;

	size = sizeof(struct igb_tx_buffer) * tx_ring->count;

	tx_ring->tx_buffer_info = vmalloc(size);
	if (!tx_ring->tx_buffer_info)
		goto err;

	/* round up to nearest 4K */
	tx_ring->size = tx_ring->count * sizeof(union e1000_adv_tx_desc);
	tx_ring->size = ALIGN(tx_ring->size, 4096);

	tx_ring->desc = dma_alloc_coherent(dev, tx_ring->size,
					   &tx_ring->dma, GFP_KERNEL);
	if (!tx_ring->desc)
		goto err;

	tx_ring->next_to_use = 0;
	tx_ring->next_to_clean = 0;

	return 0;

err:
	vfree(tx_ring->tx_buffer_info);
	tx_ring->tx_buffer_info = NULL;
	dev_err(dev, "Unable to allocate memory for the Tx descriptor ring\n");
	return -ENOMEM;
}

/**
 *  igb_setup_all_tx_resources - wrapper to allocate Tx resources
 *				 (Descriptors) for all queues
 *  @adapter: board private structure
 *
 *  Return 0 on success, negative on failure
 **/
static int igb_setup_all_tx_resources(struct igb_adapter *adapter)
{
	struct pci_dev *pdev = adapter->pdev;
	int i, err = 0;

	for (i = 0; i < adapter->num_tx_queues; i++) {
		err = igb_setup_tx_resources(adapter->tx_ring[i]);
		if (err) {
			dev_err(&pdev->dev,
				"Allocation for Tx Queue %u failed\n", i);
			for (i--; i >= 0; i--)
				igb_free_tx_resources(adapter->tx_ring[i]);
			break;
		}
	}

	return err;
}

/**
 *  igb_setup_tctl - configure the transmit control registers
 *  @adapter: Board private structure
 **/
void igb_setup_tctl(struct igb_adapter *adapter)
{
	struct e1000_hw *hw = &adapter->hw;
	u32 tctl;

	/* disable queue 0 which is enabled by default on 82575 and 82576 */
	wr32(E1000_TXDCTL(0), 0);

	/* Program the Transmit Control Register */
	tctl = rd32(E1000_TCTL);
	tctl &= ~E1000_TCTL_CT;
	tctl |= E1000_TCTL_PSP | E1000_TCTL_RTLC |
		(E1000_COLLISION_THRESHOLD << E1000_CT_SHIFT);

	igb_config_collision_dist(hw);

	/* Enable transmits */
	tctl |= E1000_TCTL_EN;

	wr32(E1000_TCTL, tctl);
}

/**
 *  igb_configure_tx_ring - Configure transmit ring after Reset
 *  @adapter: board private structure
 *  @ring: tx ring to configure
 *
 *  Configure a transmit ring after a reset.
 **/
void igb_configure_tx_ring(struct igb_adapter *adapter,
			   struct igb_ring *ring)
{
	struct e1000_hw *hw = &adapter->hw;
	u32 txdctl = 0;
	u64 tdba = ring->dma;
	int reg_idx = ring->reg_idx;

	wr32(E1000_TDLEN(reg_idx),
	     ring->count * sizeof(union e1000_adv_tx_desc));
	wr32(E1000_TDBAL(reg_idx),
	     tdba & 0x00000000ffffffffULL);
	wr32(E1000_TDBAH(reg_idx), tdba >> 32);

	ring->tail = adapter->io_addr + E1000_TDT(reg_idx);
	wr32(E1000_TDH(reg_idx), 0);
	writel(0, ring->tail);

	txdctl |= IGB_TX_PTHRESH;
	txdctl |= IGB_TX_HTHRESH << 8;
	txdctl |= IGB_TX_WTHRESH << 16;

	/* reinitialize tx_buffer_info */
	memset(ring->tx_buffer_info, 0,
	       sizeof(struct igb_tx_buffer) * ring->count);

	txdctl |= E1000_TXDCTL_QUEUE_ENABLE;
	wr32(E1000_TXDCTL(reg_idx), txdctl);
}

/**
 *  igb_configure_tx - Configure transmit Unit after Reset
 *  @adapter: board private structure
 *
 *  Configure the Tx unit of the MAC after a reset.
 **/
static void igb_configure_tx(struct igb_adapter *adapter)
{
	struct e1000_hw *hw = &adapter->hw;
	int i;

	/* disable the queues */
	for (i = 0; i < adapter->num_tx_queues; i++)
		wr32(E1000_TXDCTL(adapter->tx_ring[i]->reg_idx), 0);

	wrfl();
	usleep_range(10000, 20000);

	for (i = 0; i < adapter->num_tx_queues; i++)
		igb_configure_tx_ring(adapter, adapter->tx_ring[i]);
}

/**
 *  igb_setup_rx_resources - allocate Rx resources (Descriptors)
 *  @rx_ring: Rx descriptor ring (for a specific queue) to setup
 *
 *  Returns 0 on success, negative on failure
 **/
int igb_setup_rx_resources(struct igb_ring *rx_ring)
{
	struct igb_adapter *adapter = netdev_priv(rx_ring->netdev);
	struct device *dev = rx_ring->dev;
	int size;

	size = sizeof(struct igb_rx_buffer) * rx_ring->count;

	rx_ring->rx_buffer_info = vmalloc(size);
	if (!rx_ring->rx_buffer_info)
		goto err;

	/* Round up to nearest 4K */
	rx_ring->size = rx_ring->count * sizeof(union e1000_adv_rx_desc);
	rx_ring->size = ALIGN(rx_ring->size, 4096);

	rx_ring->desc = dma_alloc_coherent(dev, rx_ring->size,
					   &rx_ring->dma, GFP_KERNEL);
	if (!rx_ring->desc)
		goto err;

	rx_ring->next_to_alloc = 0;
	rx_ring->next_to_clean = 0;
	rx_ring->next_to_use = 0;

	rx_ring->xdp_prog = adapter->xdp_prog;

	/* XDP RX-queue info */
	if (xdp_rxq_info_reg(&rx_ring->xdp_rxq, rx_ring->netdev,
<<<<<<< HEAD
			     rx_ring->queue_index) < 0)
=======
			     rx_ring->queue_index, 0) < 0)
>>>>>>> 356006a6
		goto err;

	return 0;

err:
	vfree(rx_ring->rx_buffer_info);
	rx_ring->rx_buffer_info = NULL;
	dev_err(dev, "Unable to allocate memory for the Rx descriptor ring\n");
	return -ENOMEM;
}

/**
 *  igb_setup_all_rx_resources - wrapper to allocate Rx resources
 *				 (Descriptors) for all queues
 *  @adapter: board private structure
 *
 *  Return 0 on success, negative on failure
 **/
static int igb_setup_all_rx_resources(struct igb_adapter *adapter)
{
	struct pci_dev *pdev = adapter->pdev;
	int i, err = 0;

	for (i = 0; i < adapter->num_rx_queues; i++) {
		err = igb_setup_rx_resources(adapter->rx_ring[i]);
		if (err) {
			dev_err(&pdev->dev,
				"Allocation for Rx Queue %u failed\n", i);
			for (i--; i >= 0; i--)
				igb_free_rx_resources(adapter->rx_ring[i]);
			break;
		}
	}

	return err;
}

/**
 *  igb_setup_mrqc - configure the multiple receive queue control registers
 *  @adapter: Board private structure
 **/
static void igb_setup_mrqc(struct igb_adapter *adapter)
{
	struct e1000_hw *hw = &adapter->hw;
	u32 mrqc, rxcsum;
	u32 j, num_rx_queues;
	u32 rss_key[10];

	netdev_rss_key_fill(rss_key, sizeof(rss_key));
	for (j = 0; j < 10; j++)
		wr32(E1000_RSSRK(j), rss_key[j]);

	num_rx_queues = adapter->rss_queues;

	switch (hw->mac.type) {
	case e1000_82576:
		/* 82576 supports 2 RSS queues for SR-IOV */
		if (adapter->vfs_allocated_count)
			num_rx_queues = 2;
		break;
	default:
		break;
	}

	if (adapter->rss_indir_tbl_init != num_rx_queues) {
		for (j = 0; j < IGB_RETA_SIZE; j++)
			adapter->rss_indir_tbl[j] =
			(j * num_rx_queues) / IGB_RETA_SIZE;
		adapter->rss_indir_tbl_init = num_rx_queues;
	}
	igb_write_rss_indir_tbl(adapter);

	/* Disable raw packet checksumming so that RSS hash is placed in
	 * descriptor on writeback.  No need to enable TCP/UDP/IP checksum
	 * offloads as they are enabled by default
	 */
	rxcsum = rd32(E1000_RXCSUM);
	rxcsum |= E1000_RXCSUM_PCSD;

	if (adapter->hw.mac.type >= e1000_82576)
		/* Enable Receive Checksum Offload for SCTP */
		rxcsum |= E1000_RXCSUM_CRCOFL;

	/* Don't need to set TUOFL or IPOFL, they default to 1 */
	wr32(E1000_RXCSUM, rxcsum);

	/* Generate RSS hash based on packet types, TCP/UDP
	 * port numbers and/or IPv4/v6 src and dst addresses
	 */
	mrqc = E1000_MRQC_RSS_FIELD_IPV4 |
	       E1000_MRQC_RSS_FIELD_IPV4_TCP |
	       E1000_MRQC_RSS_FIELD_IPV6 |
	       E1000_MRQC_RSS_FIELD_IPV6_TCP |
	       E1000_MRQC_RSS_FIELD_IPV6_TCP_EX;

	if (adapter->flags & IGB_FLAG_RSS_FIELD_IPV4_UDP)
		mrqc |= E1000_MRQC_RSS_FIELD_IPV4_UDP;
	if (adapter->flags & IGB_FLAG_RSS_FIELD_IPV6_UDP)
		mrqc |= E1000_MRQC_RSS_FIELD_IPV6_UDP;

	/* If VMDq is enabled then we set the appropriate mode for that, else
	 * we default to RSS so that an RSS hash is calculated per packet even
	 * if we are only using one queue
	 */
	if (adapter->vfs_allocated_count) {
		if (hw->mac.type > e1000_82575) {
			/* Set the default pool for the PF's first queue */
			u32 vtctl = rd32(E1000_VT_CTL);

			vtctl &= ~(E1000_VT_CTL_DEFAULT_POOL_MASK |
				   E1000_VT_CTL_DISABLE_DEF_POOL);
			vtctl |= adapter->vfs_allocated_count <<
				E1000_VT_CTL_DEFAULT_POOL_SHIFT;
			wr32(E1000_VT_CTL, vtctl);
		}
		if (adapter->rss_queues > 1)
			mrqc |= E1000_MRQC_ENABLE_VMDQ_RSS_MQ;
		else
			mrqc |= E1000_MRQC_ENABLE_VMDQ;
	} else {
		if (hw->mac.type != e1000_i211)
			mrqc |= E1000_MRQC_ENABLE_RSS_MQ;
	}
	igb_vmm_control(adapter);

	wr32(E1000_MRQC, mrqc);
}

/**
 *  igb_setup_rctl - configure the receive control registers
 *  @adapter: Board private structure
 **/
void igb_setup_rctl(struct igb_adapter *adapter)
{
	struct e1000_hw *hw = &adapter->hw;
	u32 rctl;

	rctl = rd32(E1000_RCTL);

	rctl &= ~(3 << E1000_RCTL_MO_SHIFT);
	rctl &= ~(E1000_RCTL_LBM_TCVR | E1000_RCTL_LBM_MAC);

	rctl |= E1000_RCTL_EN | E1000_RCTL_BAM | E1000_RCTL_RDMTS_HALF |
		(hw->mac.mc_filter_type << E1000_RCTL_MO_SHIFT);

	/* enable stripping of CRC. It's unlikely this will break BMC
	 * redirection as it did with e1000. Newer features require
	 * that the HW strips the CRC.
	 */
	rctl |= E1000_RCTL_SECRC;

	/* disable store bad packets and clear size bits. */
	rctl &= ~(E1000_RCTL_SBP | E1000_RCTL_SZ_256);

	/* enable LPE to allow for reception of jumbo frames */
	rctl |= E1000_RCTL_LPE;

	/* disable queue 0 to prevent tail write w/o re-config */
	wr32(E1000_RXDCTL(0), 0);

	/* Attention!!!  For SR-IOV PF driver operations you must enable
	 * queue drop for all VF and PF queues to prevent head of line blocking
	 * if an un-trusted VF does not provide descriptors to hardware.
	 */
	if (adapter->vfs_allocated_count) {
		/* set all queue drop enable bits */
		wr32(E1000_QDE, ALL_QUEUES);
	}

	/* This is useful for sniffing bad packets. */
	if (adapter->netdev->features & NETIF_F_RXALL) {
		/* UPE and MPE will be handled by normal PROMISC logic
		 * in e1000e_set_rx_mode
		 */
		rctl |= (E1000_RCTL_SBP | /* Receive bad packets */
			 E1000_RCTL_BAM | /* RX All Bcast Pkts */
			 E1000_RCTL_PMCF); /* RX All MAC Ctrl Pkts */

		rctl &= ~(E1000_RCTL_DPF | /* Allow filtered pause */
			  E1000_RCTL_CFIEN); /* Dis VLAN CFIEN Filter */
		/* Do not mess with E1000_CTRL_VME, it affects transmit as well,
		 * and that breaks VLANs.
		 */
	}

	wr32(E1000_RCTL, rctl);
}

static inline int igb_set_vf_rlpml(struct igb_adapter *adapter, int size,
				   int vfn)
{
	struct e1000_hw *hw = &adapter->hw;
	u32 vmolr;

	if (size > MAX_JUMBO_FRAME_SIZE)
		size = MAX_JUMBO_FRAME_SIZE;

	vmolr = rd32(E1000_VMOLR(vfn));
	vmolr &= ~E1000_VMOLR_RLPML_MASK;
	vmolr |= size | E1000_VMOLR_LPE;
	wr32(E1000_VMOLR(vfn), vmolr);

	return 0;
}

static inline void igb_set_vf_vlan_strip(struct igb_adapter *adapter,
					 int vfn, bool enable)
{
	struct e1000_hw *hw = &adapter->hw;
	u32 val, reg;

	if (hw->mac.type < e1000_82576)
		return;

	if (hw->mac.type == e1000_i350)
		reg = E1000_DVMOLR(vfn);
	else
		reg = E1000_VMOLR(vfn);

	val = rd32(reg);
	if (enable)
		val |= E1000_VMOLR_STRVLAN;
	else
		val &= ~(E1000_VMOLR_STRVLAN);
	wr32(reg, val);
}

static inline void igb_set_vmolr(struct igb_adapter *adapter,
				 int vfn, bool aupe)
{
	struct e1000_hw *hw = &adapter->hw;
	u32 vmolr;

	/* This register exists only on 82576 and newer so if we are older then
	 * we should exit and do nothing
	 */
	if (hw->mac.type < e1000_82576)
		return;

	vmolr = rd32(E1000_VMOLR(vfn));
	if (aupe)
		vmolr |= E1000_VMOLR_AUPE; /* Accept untagged packets */
	else
		vmolr &= ~(E1000_VMOLR_AUPE); /* Tagged packets ONLY */

	/* clear all bits that might not be set */
	vmolr &= ~(E1000_VMOLR_BAM | E1000_VMOLR_RSSE);

	if (adapter->rss_queues > 1 && vfn == adapter->vfs_allocated_count)
		vmolr |= E1000_VMOLR_RSSE; /* enable RSS */
	/* for VMDq only allow the VFs and pool 0 to accept broadcast and
	 * multicast packets
	 */
	if (vfn <= adapter->vfs_allocated_count)
		vmolr |= E1000_VMOLR_BAM; /* Accept broadcast */

	wr32(E1000_VMOLR(vfn), vmolr);
}

/**
 *  igb_setup_srrctl - configure the split and replication receive control
 *                     registers
 *  @adapter: Board private structure
 *  @ring: receive ring to be configured
 **/
void igb_setup_srrctl(struct igb_adapter *adapter, struct igb_ring *ring)
{
	struct e1000_hw *hw = &adapter->hw;
	int reg_idx = ring->reg_idx;
	u32 srrctl = 0;

	srrctl = IGB_RX_HDR_LEN << E1000_SRRCTL_BSIZEHDRSIZE_SHIFT;
	if (ring_uses_large_buffer(ring))
		srrctl |= IGB_RXBUFFER_3072 >> E1000_SRRCTL_BSIZEPKT_SHIFT;
	else
		srrctl |= IGB_RXBUFFER_2048 >> E1000_SRRCTL_BSIZEPKT_SHIFT;
	srrctl |= E1000_SRRCTL_DESCTYPE_ADV_ONEBUF;
	if (hw->mac.type >= e1000_82580)
		srrctl |= E1000_SRRCTL_TIMESTAMP;
	/* Only set Drop Enable if VFs allocated, or we are supporting multiple
	 * queues and rx flow control is disabled
	 */
	if (adapter->vfs_allocated_count ||
	    (!(hw->fc.current_mode & e1000_fc_rx_pause) &&
	     adapter->num_rx_queues > 1))
		srrctl |= E1000_SRRCTL_DROP_EN;

	wr32(E1000_SRRCTL(reg_idx), srrctl);
}

/**
 *  igb_configure_rx_ring - Configure a receive ring after Reset
 *  @adapter: board private structure
 *  @ring: receive ring to be configured
 *
 *  Configure the Rx unit of the MAC after a reset.
 **/
void igb_configure_rx_ring(struct igb_adapter *adapter,
			   struct igb_ring *ring)
{
	struct e1000_hw *hw = &adapter->hw;
	union e1000_adv_rx_desc *rx_desc;
	u64 rdba = ring->dma;
	int reg_idx = ring->reg_idx;
	u32 rxdctl = 0;

	xdp_rxq_info_unreg_mem_model(&ring->xdp_rxq);
	WARN_ON(xdp_rxq_info_reg_mem_model(&ring->xdp_rxq,
					   MEM_TYPE_PAGE_SHARED, NULL));

	/* disable the queue */
	wr32(E1000_RXDCTL(reg_idx), 0);

	/* Set DMA base address registers */
	wr32(E1000_RDBAL(reg_idx),
	     rdba & 0x00000000ffffffffULL);
	wr32(E1000_RDBAH(reg_idx), rdba >> 32);
	wr32(E1000_RDLEN(reg_idx),
	     ring->count * sizeof(union e1000_adv_rx_desc));

	/* initialize head and tail */
	ring->tail = adapter->io_addr + E1000_RDT(reg_idx);
	wr32(E1000_RDH(reg_idx), 0);
	writel(0, ring->tail);

	/* set descriptor configuration */
	igb_setup_srrctl(adapter, ring);

	/* set filtering for VMDQ pools */
	igb_set_vmolr(adapter, reg_idx & 0x7, true);

	rxdctl |= IGB_RX_PTHRESH;
	rxdctl |= IGB_RX_HTHRESH << 8;
	rxdctl |= IGB_RX_WTHRESH << 16;

	/* initialize rx_buffer_info */
	memset(ring->rx_buffer_info, 0,
	       sizeof(struct igb_rx_buffer) * ring->count);

	/* initialize Rx descriptor 0 */
	rx_desc = IGB_RX_DESC(ring, 0);
	rx_desc->wb.upper.length = 0;

	/* enable receive descriptor fetching */
	rxdctl |= E1000_RXDCTL_QUEUE_ENABLE;
	wr32(E1000_RXDCTL(reg_idx), rxdctl);
}

static void igb_set_rx_buffer_len(struct igb_adapter *adapter,
				  struct igb_ring *rx_ring)
{
	/* set build_skb and buffer size flags */
	clear_ring_build_skb_enabled(rx_ring);
	clear_ring_uses_large_buffer(rx_ring);

	if (adapter->flags & IGB_FLAG_RX_LEGACY)
		return;

	set_ring_build_skb_enabled(rx_ring);

#if (PAGE_SIZE < 8192)
	if (adapter->max_frame_size <= IGB_MAX_FRAME_BUILD_SKB)
		return;

	set_ring_uses_large_buffer(rx_ring);
#endif
}

/**
 *  igb_configure_rx - Configure receive Unit after Reset
 *  @adapter: board private structure
 *
 *  Configure the Rx unit of the MAC after a reset.
 **/
static void igb_configure_rx(struct igb_adapter *adapter)
{
	int i;

	/* set the correct pool for the PF default MAC address in entry 0 */
	igb_set_default_mac_filter(adapter);

	/* Setup the HW Rx Head and Tail Descriptor Pointers and
	 * the Base and Length of the Rx Descriptor Ring
	 */
	for (i = 0; i < adapter->num_rx_queues; i++) {
		struct igb_ring *rx_ring = adapter->rx_ring[i];

		igb_set_rx_buffer_len(adapter, rx_ring);
		igb_configure_rx_ring(adapter, rx_ring);
	}
}

/**
 *  igb_free_tx_resources - Free Tx Resources per Queue
 *  @tx_ring: Tx descriptor ring for a specific queue
 *
 *  Free all transmit software resources
 **/
void igb_free_tx_resources(struct igb_ring *tx_ring)
{
	igb_clean_tx_ring(tx_ring);

	vfree(tx_ring->tx_buffer_info);
	tx_ring->tx_buffer_info = NULL;

	/* if not set, then don't free */
	if (!tx_ring->desc)
		return;

	dma_free_coherent(tx_ring->dev, tx_ring->size,
			  tx_ring->desc, tx_ring->dma);

	tx_ring->desc = NULL;
}

/**
 *  igb_free_all_tx_resources - Free Tx Resources for All Queues
 *  @adapter: board private structure
 *
 *  Free all transmit software resources
 **/
static void igb_free_all_tx_resources(struct igb_adapter *adapter)
{
	int i;

	for (i = 0; i < adapter->num_tx_queues; i++)
		if (adapter->tx_ring[i])
			igb_free_tx_resources(adapter->tx_ring[i]);
}

/**
 *  igb_clean_tx_ring - Free Tx Buffers
 *  @tx_ring: ring to be cleaned
 **/
static void igb_clean_tx_ring(struct igb_ring *tx_ring)
{
	u16 i = tx_ring->next_to_clean;
	struct igb_tx_buffer *tx_buffer = &tx_ring->tx_buffer_info[i];

	while (i != tx_ring->next_to_use) {
		union e1000_adv_tx_desc *eop_desc, *tx_desc;

		/* Free all the Tx ring sk_buffs */
		dev_kfree_skb_any(tx_buffer->skb);

		/* unmap skb header data */
		dma_unmap_single(tx_ring->dev,
				 dma_unmap_addr(tx_buffer, dma),
				 dma_unmap_len(tx_buffer, len),
				 DMA_TO_DEVICE);

		/* check for eop_desc to determine the end of the packet */
		eop_desc = tx_buffer->next_to_watch;
		tx_desc = IGB_TX_DESC(tx_ring, i);

		/* unmap remaining buffers */
		while (tx_desc != eop_desc) {
			tx_buffer++;
			tx_desc++;
			i++;
			if (unlikely(i == tx_ring->count)) {
				i = 0;
				tx_buffer = tx_ring->tx_buffer_info;
				tx_desc = IGB_TX_DESC(tx_ring, 0);
			}

			/* unmap any remaining paged data */
			if (dma_unmap_len(tx_buffer, len))
				dma_unmap_page(tx_ring->dev,
					       dma_unmap_addr(tx_buffer, dma),
					       dma_unmap_len(tx_buffer, len),
					       DMA_TO_DEVICE);
		}

		/* move us one more past the eop_desc for start of next pkt */
		tx_buffer++;
		i++;
		if (unlikely(i == tx_ring->count)) {
			i = 0;
			tx_buffer = tx_ring->tx_buffer_info;
		}
	}

	/* reset BQL for queue */
	netdev_tx_reset_queue(txring_txq(tx_ring));

	/* reset next_to_use and next_to_clean */
	tx_ring->next_to_use = 0;
	tx_ring->next_to_clean = 0;
}

/**
 *  igb_clean_all_tx_rings - Free Tx Buffers for all queues
 *  @adapter: board private structure
 **/
static void igb_clean_all_tx_rings(struct igb_adapter *adapter)
{
	int i;

	for (i = 0; i < adapter->num_tx_queues; i++)
		if (adapter->tx_ring[i])
			igb_clean_tx_ring(adapter->tx_ring[i]);
}

/**
 *  igb_free_rx_resources - Free Rx Resources
 *  @rx_ring: ring to clean the resources from
 *
 *  Free all receive software resources
 **/
void igb_free_rx_resources(struct igb_ring *rx_ring)
{
	igb_clean_rx_ring(rx_ring);

	rx_ring->xdp_prog = NULL;
	xdp_rxq_info_unreg(&rx_ring->xdp_rxq);
	vfree(rx_ring->rx_buffer_info);
	rx_ring->rx_buffer_info = NULL;

	/* if not set, then don't free */
	if (!rx_ring->desc)
		return;

	dma_free_coherent(rx_ring->dev, rx_ring->size,
			  rx_ring->desc, rx_ring->dma);

	rx_ring->desc = NULL;
}

/**
 *  igb_free_all_rx_resources - Free Rx Resources for All Queues
 *  @adapter: board private structure
 *
 *  Free all receive software resources
 **/
static void igb_free_all_rx_resources(struct igb_adapter *adapter)
{
	int i;

	for (i = 0; i < adapter->num_rx_queues; i++)
		if (adapter->rx_ring[i])
			igb_free_rx_resources(adapter->rx_ring[i]);
}

/**
 *  igb_clean_rx_ring - Free Rx Buffers per Queue
 *  @rx_ring: ring to free buffers from
 **/
static void igb_clean_rx_ring(struct igb_ring *rx_ring)
{
	u16 i = rx_ring->next_to_clean;

	dev_kfree_skb(rx_ring->skb);
	rx_ring->skb = NULL;

	/* Free all the Rx ring sk_buffs */
	while (i != rx_ring->next_to_alloc) {
		struct igb_rx_buffer *buffer_info = &rx_ring->rx_buffer_info[i];

		/* Invalidate cache lines that may have been written to by
		 * device so that we avoid corrupting memory.
		 */
		dma_sync_single_range_for_cpu(rx_ring->dev,
					      buffer_info->dma,
					      buffer_info->page_offset,
					      igb_rx_bufsz(rx_ring),
					      DMA_FROM_DEVICE);

		/* free resources associated with mapping */
		dma_unmap_page_attrs(rx_ring->dev,
				     buffer_info->dma,
				     igb_rx_pg_size(rx_ring),
				     DMA_FROM_DEVICE,
				     IGB_RX_DMA_ATTR);
		__page_frag_cache_drain(buffer_info->page,
					buffer_info->pagecnt_bias);

		i++;
		if (i == rx_ring->count)
			i = 0;
	}

	rx_ring->next_to_alloc = 0;
	rx_ring->next_to_clean = 0;
	rx_ring->next_to_use = 0;
}

/**
 *  igb_clean_all_rx_rings - Free Rx Buffers for all queues
 *  @adapter: board private structure
 **/
static void igb_clean_all_rx_rings(struct igb_adapter *adapter)
{
	int i;

	for (i = 0; i < adapter->num_rx_queues; i++)
		if (adapter->rx_ring[i])
			igb_clean_rx_ring(adapter->rx_ring[i]);
}

/**
 *  igb_set_mac - Change the Ethernet Address of the NIC
 *  @netdev: network interface device structure
 *  @p: pointer to an address structure
 *
 *  Returns 0 on success, negative on failure
 **/
static int igb_set_mac(struct net_device *netdev, void *p)
{
	struct igb_adapter *adapter = netdev_priv(netdev);
	struct e1000_hw *hw = &adapter->hw;
	struct sockaddr *addr = p;

	if (!is_valid_ether_addr(addr->sa_data))
		return -EADDRNOTAVAIL;

	memcpy(netdev->dev_addr, addr->sa_data, netdev->addr_len);
	memcpy(hw->mac.addr, addr->sa_data, netdev->addr_len);

	/* set the correct pool for the new PF MAC address in entry 0 */
	igb_set_default_mac_filter(adapter);

	return 0;
}

/**
 *  igb_write_mc_addr_list - write multicast addresses to MTA
 *  @netdev: network interface device structure
 *
 *  Writes multicast address list to the MTA hash table.
 *  Returns: -ENOMEM on failure
 *           0 on no addresses written
 *           X on writing X addresses to MTA
 **/
static int igb_write_mc_addr_list(struct net_device *netdev)
{
	struct igb_adapter *adapter = netdev_priv(netdev);
	struct e1000_hw *hw = &adapter->hw;
	struct netdev_hw_addr *ha;
	u8  *mta_list;
	int i;

	if (netdev_mc_empty(netdev)) {
		/* nothing to program, so clear mc list */
		igb_update_mc_addr_list(hw, NULL, 0);
		igb_restore_vf_multicasts(adapter);
		return 0;
	}

	mta_list = kcalloc(netdev_mc_count(netdev), 6, GFP_ATOMIC);
	if (!mta_list)
		return -ENOMEM;

	/* The shared function expects a packed array of only addresses. */
	i = 0;
	netdev_for_each_mc_addr(ha, netdev)
		memcpy(mta_list + (i++ * ETH_ALEN), ha->addr, ETH_ALEN);

	igb_update_mc_addr_list(hw, mta_list, i);
	kfree(mta_list);

	return netdev_mc_count(netdev);
}

static int igb_vlan_promisc_enable(struct igb_adapter *adapter)
{
	struct e1000_hw *hw = &adapter->hw;
	u32 i, pf_id;

	switch (hw->mac.type) {
	case e1000_i210:
	case e1000_i211:
	case e1000_i350:
		/* VLAN filtering needed for VLAN prio filter */
		if (adapter->netdev->features & NETIF_F_NTUPLE)
			break;
		fallthrough;
	case e1000_82576:
	case e1000_82580:
	case e1000_i354:
		/* VLAN filtering needed for pool filtering */
		if (adapter->vfs_allocated_count)
			break;
		fallthrough;
	default:
		return 1;
	}

	/* We are already in VLAN promisc, nothing to do */
	if (adapter->flags & IGB_FLAG_VLAN_PROMISC)
		return 0;

	if (!adapter->vfs_allocated_count)
		goto set_vfta;

	/* Add PF to all active pools */
	pf_id = adapter->vfs_allocated_count + E1000_VLVF_POOLSEL_SHIFT;

	for (i = E1000_VLVF_ARRAY_SIZE; --i;) {
		u32 vlvf = rd32(E1000_VLVF(i));

		vlvf |= BIT(pf_id);
		wr32(E1000_VLVF(i), vlvf);
	}

set_vfta:
	/* Set all bits in the VLAN filter table array */
	for (i = E1000_VLAN_FILTER_TBL_SIZE; i--;)
		hw->mac.ops.write_vfta(hw, i, ~0U);

	/* Set flag so we don't redo unnecessary work */
	adapter->flags |= IGB_FLAG_VLAN_PROMISC;

	return 0;
}

#define VFTA_BLOCK_SIZE 8
static void igb_scrub_vfta(struct igb_adapter *adapter, u32 vfta_offset)
{
	struct e1000_hw *hw = &adapter->hw;
	u32 vfta[VFTA_BLOCK_SIZE] = { 0 };
	u32 vid_start = vfta_offset * 32;
	u32 vid_end = vid_start + (VFTA_BLOCK_SIZE * 32);
	u32 i, vid, word, bits, pf_id;

	/* guarantee that we don't scrub out management VLAN */
	vid = adapter->mng_vlan_id;
	if (vid >= vid_start && vid < vid_end)
		vfta[(vid - vid_start) / 32] |= BIT(vid % 32);

	if (!adapter->vfs_allocated_count)
		goto set_vfta;

	pf_id = adapter->vfs_allocated_count + E1000_VLVF_POOLSEL_SHIFT;

	for (i = E1000_VLVF_ARRAY_SIZE; --i;) {
		u32 vlvf = rd32(E1000_VLVF(i));

		/* pull VLAN ID from VLVF */
		vid = vlvf & VLAN_VID_MASK;

		/* only concern ourselves with a certain range */
		if (vid < vid_start || vid >= vid_end)
			continue;

		if (vlvf & E1000_VLVF_VLANID_ENABLE) {
			/* record VLAN ID in VFTA */
			vfta[(vid - vid_start) / 32] |= BIT(vid % 32);

			/* if PF is part of this then continue */
			if (test_bit(vid, adapter->active_vlans))
				continue;
		}

		/* remove PF from the pool */
		bits = ~BIT(pf_id);
		bits &= rd32(E1000_VLVF(i));
		wr32(E1000_VLVF(i), bits);
	}

set_vfta:
	/* extract values from active_vlans and write back to VFTA */
	for (i = VFTA_BLOCK_SIZE; i--;) {
		vid = (vfta_offset + i) * 32;
		word = vid / BITS_PER_LONG;
		bits = vid % BITS_PER_LONG;

		vfta[i] |= adapter->active_vlans[word] >> bits;

		hw->mac.ops.write_vfta(hw, vfta_offset + i, vfta[i]);
	}
}

static void igb_vlan_promisc_disable(struct igb_adapter *adapter)
{
	u32 i;

	/* We are not in VLAN promisc, nothing to do */
	if (!(adapter->flags & IGB_FLAG_VLAN_PROMISC))
		return;

	/* Set flag so we don't redo unnecessary work */
	adapter->flags &= ~IGB_FLAG_VLAN_PROMISC;

	for (i = 0; i < E1000_VLAN_FILTER_TBL_SIZE; i += VFTA_BLOCK_SIZE)
		igb_scrub_vfta(adapter, i);
}

/**
 *  igb_set_rx_mode - Secondary Unicast, Multicast and Promiscuous mode set
 *  @netdev: network interface device structure
 *
 *  The set_rx_mode entry point is called whenever the unicast or multicast
 *  address lists or the network interface flags are updated.  This routine is
 *  responsible for configuring the hardware for proper unicast, multicast,
 *  promiscuous mode, and all-multi behavior.
 **/
static void igb_set_rx_mode(struct net_device *netdev)
{
	struct igb_adapter *adapter = netdev_priv(netdev);
	struct e1000_hw *hw = &adapter->hw;
	unsigned int vfn = adapter->vfs_allocated_count;
	u32 rctl = 0, vmolr = 0, rlpml = MAX_JUMBO_FRAME_SIZE;
	int count;

	/* Check for Promiscuous and All Multicast modes */
	if (netdev->flags & IFF_PROMISC) {
		rctl |= E1000_RCTL_UPE | E1000_RCTL_MPE;
		vmolr |= E1000_VMOLR_MPME;

		/* enable use of UTA filter to force packets to default pool */
		if (hw->mac.type == e1000_82576)
			vmolr |= E1000_VMOLR_ROPE;
	} else {
		if (netdev->flags & IFF_ALLMULTI) {
			rctl |= E1000_RCTL_MPE;
			vmolr |= E1000_VMOLR_MPME;
		} else {
			/* Write addresses to the MTA, if the attempt fails
			 * then we should just turn on promiscuous mode so
			 * that we can at least receive multicast traffic
			 */
			count = igb_write_mc_addr_list(netdev);
			if (count < 0) {
				rctl |= E1000_RCTL_MPE;
				vmolr |= E1000_VMOLR_MPME;
			} else if (count) {
				vmolr |= E1000_VMOLR_ROMPE;
			}
		}
	}

	/* Write addresses to available RAR registers, if there is not
	 * sufficient space to store all the addresses then enable
	 * unicast promiscuous mode
	 */
	if (__dev_uc_sync(netdev, igb_uc_sync, igb_uc_unsync)) {
		rctl |= E1000_RCTL_UPE;
		vmolr |= E1000_VMOLR_ROPE;
	}

	/* enable VLAN filtering by default */
	rctl |= E1000_RCTL_VFE;

	/* disable VLAN filtering for modes that require it */
	if ((netdev->flags & IFF_PROMISC) ||
	    (netdev->features & NETIF_F_RXALL)) {
		/* if we fail to set all rules then just clear VFE */
		if (igb_vlan_promisc_enable(adapter))
			rctl &= ~E1000_RCTL_VFE;
	} else {
		igb_vlan_promisc_disable(adapter);
	}

	/* update state of unicast, multicast, and VLAN filtering modes */
	rctl |= rd32(E1000_RCTL) & ~(E1000_RCTL_UPE | E1000_RCTL_MPE |
				     E1000_RCTL_VFE);
	wr32(E1000_RCTL, rctl);

#if (PAGE_SIZE < 8192)
	if (!adapter->vfs_allocated_count) {
		if (adapter->max_frame_size <= IGB_MAX_FRAME_BUILD_SKB)
			rlpml = IGB_MAX_FRAME_BUILD_SKB;
	}
#endif
	wr32(E1000_RLPML, rlpml);

	/* In order to support SR-IOV and eventually VMDq it is necessary to set
	 * the VMOLR to enable the appropriate modes.  Without this workaround
	 * we will have issues with VLAN tag stripping not being done for frames
	 * that are only arriving because we are the default pool
	 */
	if ((hw->mac.type < e1000_82576) || (hw->mac.type > e1000_i350))
		return;

	/* set UTA to appropriate mode */
	igb_set_uta(adapter, !!(vmolr & E1000_VMOLR_ROPE));

	vmolr |= rd32(E1000_VMOLR(vfn)) &
		 ~(E1000_VMOLR_ROPE | E1000_VMOLR_MPME | E1000_VMOLR_ROMPE);

	/* enable Rx jumbo frames, restrict as needed to support build_skb */
	vmolr &= ~E1000_VMOLR_RLPML_MASK;
#if (PAGE_SIZE < 8192)
	if (adapter->max_frame_size <= IGB_MAX_FRAME_BUILD_SKB)
		vmolr |= IGB_MAX_FRAME_BUILD_SKB;
	else
#endif
		vmolr |= MAX_JUMBO_FRAME_SIZE;
	vmolr |= E1000_VMOLR_LPE;

	wr32(E1000_VMOLR(vfn), vmolr);

	igb_restore_vf_multicasts(adapter);
}

static void igb_check_wvbr(struct igb_adapter *adapter)
{
	struct e1000_hw *hw = &adapter->hw;
	u32 wvbr = 0;

	switch (hw->mac.type) {
	case e1000_82576:
	case e1000_i350:
		wvbr = rd32(E1000_WVBR);
		if (!wvbr)
			return;
		break;
	default:
		break;
	}

	adapter->wvbr |= wvbr;
}

#define IGB_STAGGERED_QUEUE_OFFSET 8

static void igb_spoof_check(struct igb_adapter *adapter)
{
	int j;

	if (!adapter->wvbr)
		return;

	for (j = 0; j < adapter->vfs_allocated_count; j++) {
		if (adapter->wvbr & BIT(j) ||
		    adapter->wvbr & BIT(j + IGB_STAGGERED_QUEUE_OFFSET)) {
			dev_warn(&adapter->pdev->dev,
				"Spoof event(s) detected on VF %d\n", j);
			adapter->wvbr &=
				~(BIT(j) |
				  BIT(j + IGB_STAGGERED_QUEUE_OFFSET));
		}
	}
}

/* Need to wait a few seconds after link up to get diagnostic information from
 * the phy
 */
static void igb_update_phy_info(struct timer_list *t)
{
	struct igb_adapter *adapter = from_timer(adapter, t, phy_info_timer);
	igb_get_phy_info(&adapter->hw);
}

/**
 *  igb_has_link - check shared code for link and determine up/down
 *  @adapter: pointer to driver private info
 **/
bool igb_has_link(struct igb_adapter *adapter)
{
	struct e1000_hw *hw = &adapter->hw;
	bool link_active = false;

	/* get_link_status is set on LSC (link status) interrupt or
	 * rx sequence error interrupt.  get_link_status will stay
	 * false until the e1000_check_for_link establishes link
	 * for copper adapters ONLY
	 */
	switch (hw->phy.media_type) {
	case e1000_media_type_copper:
		if (!hw->mac.get_link_status)
			return true;
		fallthrough;
	case e1000_media_type_internal_serdes:
		hw->mac.ops.check_for_link(hw);
		link_active = !hw->mac.get_link_status;
		break;
	default:
	case e1000_media_type_unknown:
		break;
	}

	if (((hw->mac.type == e1000_i210) ||
	     (hw->mac.type == e1000_i211)) &&
	     (hw->phy.id == I210_I_PHY_ID)) {
		if (!netif_carrier_ok(adapter->netdev)) {
			adapter->flags &= ~IGB_FLAG_NEED_LINK_UPDATE;
		} else if (!(adapter->flags & IGB_FLAG_NEED_LINK_UPDATE)) {
			adapter->flags |= IGB_FLAG_NEED_LINK_UPDATE;
			adapter->link_check_timeout = jiffies;
		}
	}

	return link_active;
}

static bool igb_thermal_sensor_event(struct e1000_hw *hw, u32 event)
{
	bool ret = false;
	u32 ctrl_ext, thstat;

	/* check for thermal sensor event on i350 copper only */
	if (hw->mac.type == e1000_i350) {
		thstat = rd32(E1000_THSTAT);
		ctrl_ext = rd32(E1000_CTRL_EXT);

		if ((hw->phy.media_type == e1000_media_type_copper) &&
		    !(ctrl_ext & E1000_CTRL_EXT_LINK_MODE_SGMII))
			ret = !!(thstat & event);
	}

	return ret;
}

/**
 *  igb_check_lvmmc - check for malformed packets received
 *  and indicated in LVMMC register
 *  @adapter: pointer to adapter
 **/
static void igb_check_lvmmc(struct igb_adapter *adapter)
{
	struct e1000_hw *hw = &adapter->hw;
	u32 lvmmc;

	lvmmc = rd32(E1000_LVMMC);
	if (lvmmc) {
		if (unlikely(net_ratelimit())) {
			netdev_warn(adapter->netdev,
				    "malformed Tx packet detected and dropped, LVMMC:0x%08x\n",
				    lvmmc);
		}
	}
}

/**
 *  igb_watchdog - Timer Call-back
 *  @t: pointer to timer_list containing our private info pointer
 **/
static void igb_watchdog(struct timer_list *t)
{
	struct igb_adapter *adapter = from_timer(adapter, t, watchdog_timer);
	/* Do the rest outside of interrupt context */
	schedule_work(&adapter->watchdog_task);
}

static void igb_watchdog_task(struct work_struct *work)
{
	struct igb_adapter *adapter = container_of(work,
						   struct igb_adapter,
						   watchdog_task);
	struct e1000_hw *hw = &adapter->hw;
	struct e1000_phy_info *phy = &hw->phy;
	struct net_device *netdev = adapter->netdev;
	u32 link;
	int i;
	u32 connsw;
	u16 phy_data, retry_count = 20;

	link = igb_has_link(adapter);

	if (adapter->flags & IGB_FLAG_NEED_LINK_UPDATE) {
		if (time_after(jiffies, (adapter->link_check_timeout + HZ)))
			adapter->flags &= ~IGB_FLAG_NEED_LINK_UPDATE;
		else
			link = false;
	}

	/* Force link down if we have fiber to swap to */
	if (adapter->flags & IGB_FLAG_MAS_ENABLE) {
		if (hw->phy.media_type == e1000_media_type_copper) {
			connsw = rd32(E1000_CONNSW);
			if (!(connsw & E1000_CONNSW_AUTOSENSE_EN))
				link = 0;
		}
	}
	if (link) {
		/* Perform a reset if the media type changed. */
		if (hw->dev_spec._82575.media_changed) {
			hw->dev_spec._82575.media_changed = false;
			adapter->flags |= IGB_FLAG_MEDIA_RESET;
			igb_reset(adapter);
		}
		/* Cancel scheduled suspend requests. */
		pm_runtime_resume(netdev->dev.parent);

		if (!netif_carrier_ok(netdev)) {
			u32 ctrl;

			hw->mac.ops.get_speed_and_duplex(hw,
							 &adapter->link_speed,
							 &adapter->link_duplex);

			ctrl = rd32(E1000_CTRL);
			/* Links status message must follow this format */
			netdev_info(netdev,
			       "igb: %s NIC Link is Up %d Mbps %s Duplex, Flow Control: %s\n",
			       netdev->name,
			       adapter->link_speed,
			       adapter->link_duplex == FULL_DUPLEX ?
			       "Full" : "Half",
			       (ctrl & E1000_CTRL_TFCE) &&
			       (ctrl & E1000_CTRL_RFCE) ? "RX/TX" :
			       (ctrl & E1000_CTRL_RFCE) ?  "RX" :
			       (ctrl & E1000_CTRL_TFCE) ?  "TX" : "None");

			/* disable EEE if enabled */
			if ((adapter->flags & IGB_FLAG_EEE) &&
				(adapter->link_duplex == HALF_DUPLEX)) {
				dev_info(&adapter->pdev->dev,
				"EEE Disabled: unsupported at half duplex. Re-enable using ethtool when at full duplex.\n");
				adapter->hw.dev_spec._82575.eee_disable = true;
				adapter->flags &= ~IGB_FLAG_EEE;
			}

			/* check if SmartSpeed worked */
			igb_check_downshift(hw);
			if (phy->speed_downgraded)
				netdev_warn(netdev, "Link Speed was downgraded by SmartSpeed\n");

			/* check for thermal sensor event */
			if (igb_thermal_sensor_event(hw,
			    E1000_THSTAT_LINK_THROTTLE))
				netdev_info(netdev, "The network adapter link speed was downshifted because it overheated\n");

			/* adjust timeout factor according to speed/duplex */
			adapter->tx_timeout_factor = 1;
			switch (adapter->link_speed) {
			case SPEED_10:
				adapter->tx_timeout_factor = 14;
				break;
			case SPEED_100:
				/* maybe add some timeout factor ? */
				break;
			}

			if (adapter->link_speed != SPEED_1000)
				goto no_wait;

			/* wait for Remote receiver status OK */
retry_read_status:
			if (!igb_read_phy_reg(hw, PHY_1000T_STATUS,
					      &phy_data)) {
				if (!(phy_data & SR_1000T_REMOTE_RX_STATUS) &&
				    retry_count) {
					msleep(100);
					retry_count--;
					goto retry_read_status;
				} else if (!retry_count) {
					dev_err(&adapter->pdev->dev, "exceed max 2 second\n");
				}
			} else {
				dev_err(&adapter->pdev->dev, "read 1000Base-T Status Reg\n");
			}
no_wait:
			netif_carrier_on(netdev);

			igb_ping_all_vfs(adapter);
			igb_check_vf_rate_limit(adapter);

			/* link state has changed, schedule phy info update */
			if (!test_bit(__IGB_DOWN, &adapter->state))
				mod_timer(&adapter->phy_info_timer,
					  round_jiffies(jiffies + 2 * HZ));
		}
	} else {
		if (netif_carrier_ok(netdev)) {
			adapter->link_speed = 0;
			adapter->link_duplex = 0;

			/* check for thermal sensor event */
			if (igb_thermal_sensor_event(hw,
			    E1000_THSTAT_PWR_DOWN)) {
				netdev_err(netdev, "The network adapter was stopped because it overheated\n");
			}

			/* Links status message must follow this format */
			netdev_info(netdev, "igb: %s NIC Link is Down\n",
			       netdev->name);
			netif_carrier_off(netdev);

			igb_ping_all_vfs(adapter);

			/* link state has changed, schedule phy info update */
			if (!test_bit(__IGB_DOWN, &adapter->state))
				mod_timer(&adapter->phy_info_timer,
					  round_jiffies(jiffies + 2 * HZ));

			/* link is down, time to check for alternate media */
			if (adapter->flags & IGB_FLAG_MAS_ENABLE) {
				igb_check_swap_media(adapter);
				if (adapter->flags & IGB_FLAG_MEDIA_RESET) {
					schedule_work(&adapter->reset_task);
					/* return immediately */
					return;
				}
			}
			pm_schedule_suspend(netdev->dev.parent,
					    MSEC_PER_SEC * 5);

		/* also check for alternate media here */
		} else if (!netif_carrier_ok(netdev) &&
			   (adapter->flags & IGB_FLAG_MAS_ENABLE)) {
			igb_check_swap_media(adapter);
			if (adapter->flags & IGB_FLAG_MEDIA_RESET) {
				schedule_work(&adapter->reset_task);
				/* return immediately */
				return;
			}
		}
	}

	spin_lock(&adapter->stats64_lock);
	igb_update_stats(adapter);
	spin_unlock(&adapter->stats64_lock);

	for (i = 0; i < adapter->num_tx_queues; i++) {
		struct igb_ring *tx_ring = adapter->tx_ring[i];
		if (!netif_carrier_ok(netdev)) {
			/* We've lost link, so the controller stops DMA,
			 * but we've got queued Tx work that's never going
			 * to get done, so reset controller to flush Tx.
			 * (Do the reset outside of interrupt context).
			 */
			if (igb_desc_unused(tx_ring) + 1 < tx_ring->count) {
				adapter->tx_timeout_count++;
				schedule_work(&adapter->reset_task);
				/* return immediately since reset is imminent */
				return;
			}
		}

		/* Force detection of hung controller every watchdog period */
		set_bit(IGB_RING_FLAG_TX_DETECT_HANG, &tx_ring->flags);
	}

	/* Cause software interrupt to ensure Rx ring is cleaned */
	if (adapter->flags & IGB_FLAG_HAS_MSIX) {
		u32 eics = 0;

		for (i = 0; i < adapter->num_q_vectors; i++)
			eics |= adapter->q_vector[i]->eims_value;
		wr32(E1000_EICS, eics);
	} else {
		wr32(E1000_ICS, E1000_ICS_RXDMT0);
	}

	igb_spoof_check(adapter);
	igb_ptp_rx_hang(adapter);
	igb_ptp_tx_hang(adapter);

	/* Check LVMMC register on i350/i354 only */
	if ((adapter->hw.mac.type == e1000_i350) ||
	    (adapter->hw.mac.type == e1000_i354))
		igb_check_lvmmc(adapter);

	/* Reset the timer */
	if (!test_bit(__IGB_DOWN, &adapter->state)) {
		if (adapter->flags & IGB_FLAG_NEED_LINK_UPDATE)
			mod_timer(&adapter->watchdog_timer,
				  round_jiffies(jiffies +  HZ));
		else
			mod_timer(&adapter->watchdog_timer,
				  round_jiffies(jiffies + 2 * HZ));
	}
}

enum latency_range {
	lowest_latency = 0,
	low_latency = 1,
	bulk_latency = 2,
	latency_invalid = 255
};

/**
 *  igb_update_ring_itr - update the dynamic ITR value based on packet size
 *  @q_vector: pointer to q_vector
 *
 *  Stores a new ITR value based on strictly on packet size.  This
 *  algorithm is less sophisticated than that used in igb_update_itr,
 *  due to the difficulty of synchronizing statistics across multiple
 *  receive rings.  The divisors and thresholds used by this function
 *  were determined based on theoretical maximum wire speed and testing
 *  data, in order to minimize response time while increasing bulk
 *  throughput.
 *  This functionality is controlled by ethtool's coalescing settings.
 *  NOTE:  This function is called only when operating in a multiqueue
 *         receive environment.
 **/
static void igb_update_ring_itr(struct igb_q_vector *q_vector)
{
	int new_val = q_vector->itr_val;
	int avg_wire_size = 0;
	struct igb_adapter *adapter = q_vector->adapter;
	unsigned int packets;

	/* For non-gigabit speeds, just fix the interrupt rate at 4000
	 * ints/sec - ITR timer value of 120 ticks.
	 */
	if (adapter->link_speed != SPEED_1000) {
		new_val = IGB_4K_ITR;
		goto set_itr_val;
	}

	packets = q_vector->rx.total_packets;
	if (packets)
		avg_wire_size = q_vector->rx.total_bytes / packets;

	packets = q_vector->tx.total_packets;
	if (packets)
		avg_wire_size = max_t(u32, avg_wire_size,
				      q_vector->tx.total_bytes / packets);

	/* if avg_wire_size isn't set no work was done */
	if (!avg_wire_size)
		goto clear_counts;

	/* Add 24 bytes to size to account for CRC, preamble, and gap */
	avg_wire_size += 24;

	/* Don't starve jumbo frames */
	avg_wire_size = min(avg_wire_size, 3000);

	/* Give a little boost to mid-size frames */
	if ((avg_wire_size > 300) && (avg_wire_size < 1200))
		new_val = avg_wire_size / 3;
	else
		new_val = avg_wire_size / 2;

	/* conservative mode (itr 3) eliminates the lowest_latency setting */
	if (new_val < IGB_20K_ITR &&
	    ((q_vector->rx.ring && adapter->rx_itr_setting == 3) ||
	     (!q_vector->rx.ring && adapter->tx_itr_setting == 3)))
		new_val = IGB_20K_ITR;

set_itr_val:
	if (new_val != q_vector->itr_val) {
		q_vector->itr_val = new_val;
		q_vector->set_itr = 1;
	}
clear_counts:
	q_vector->rx.total_bytes = 0;
	q_vector->rx.total_packets = 0;
	q_vector->tx.total_bytes = 0;
	q_vector->tx.total_packets = 0;
}

/**
 *  igb_update_itr - update the dynamic ITR value based on statistics
 *  @q_vector: pointer to q_vector
 *  @ring_container: ring info to update the itr for
 *
 *  Stores a new ITR value based on packets and byte
 *  counts during the last interrupt.  The advantage of per interrupt
 *  computation is faster updates and more accurate ITR for the current
 *  traffic pattern.  Constants in this function were computed
 *  based on theoretical maximum wire speed and thresholds were set based
 *  on testing data as well as attempting to minimize response time
 *  while increasing bulk throughput.
 *  This functionality is controlled by ethtool's coalescing settings.
 *  NOTE:  These calculations are only valid when operating in a single-
 *         queue environment.
 **/
static void igb_update_itr(struct igb_q_vector *q_vector,
			   struct igb_ring_container *ring_container)
{
	unsigned int packets = ring_container->total_packets;
	unsigned int bytes = ring_container->total_bytes;
	u8 itrval = ring_container->itr;

	/* no packets, exit with status unchanged */
	if (packets == 0)
		return;

	switch (itrval) {
	case lowest_latency:
		/* handle TSO and jumbo frames */
		if (bytes/packets > 8000)
			itrval = bulk_latency;
		else if ((packets < 5) && (bytes > 512))
			itrval = low_latency;
		break;
	case low_latency:  /* 50 usec aka 20000 ints/s */
		if (bytes > 10000) {
			/* this if handles the TSO accounting */
			if (bytes/packets > 8000)
				itrval = bulk_latency;
			else if ((packets < 10) || ((bytes/packets) > 1200))
				itrval = bulk_latency;
			else if ((packets > 35))
				itrval = lowest_latency;
		} else if (bytes/packets > 2000) {
			itrval = bulk_latency;
		} else if (packets <= 2 && bytes < 512) {
			itrval = lowest_latency;
		}
		break;
	case bulk_latency: /* 250 usec aka 4000 ints/s */
		if (bytes > 25000) {
			if (packets > 35)
				itrval = low_latency;
		} else if (bytes < 1500) {
			itrval = low_latency;
		}
		break;
	}

	/* clear work counters since we have the values we need */
	ring_container->total_bytes = 0;
	ring_container->total_packets = 0;

	/* write updated itr to ring container */
	ring_container->itr = itrval;
}

static void igb_set_itr(struct igb_q_vector *q_vector)
{
	struct igb_adapter *adapter = q_vector->adapter;
	u32 new_itr = q_vector->itr_val;
	u8 current_itr = 0;

	/* for non-gigabit speeds, just fix the interrupt rate at 4000 */
	if (adapter->link_speed != SPEED_1000) {
		current_itr = 0;
		new_itr = IGB_4K_ITR;
		goto set_itr_now;
	}

	igb_update_itr(q_vector, &q_vector->tx);
	igb_update_itr(q_vector, &q_vector->rx);

	current_itr = max(q_vector->rx.itr, q_vector->tx.itr);

	/* conservative mode (itr 3) eliminates the lowest_latency setting */
	if (current_itr == lowest_latency &&
	    ((q_vector->rx.ring && adapter->rx_itr_setting == 3) ||
	     (!q_vector->rx.ring && adapter->tx_itr_setting == 3)))
		current_itr = low_latency;

	switch (current_itr) {
	/* counts and packets in update_itr are dependent on these numbers */
	case lowest_latency:
		new_itr = IGB_70K_ITR; /* 70,000 ints/sec */
		break;
	case low_latency:
		new_itr = IGB_20K_ITR; /* 20,000 ints/sec */
		break;
	case bulk_latency:
		new_itr = IGB_4K_ITR;  /* 4,000 ints/sec */
		break;
	default:
		break;
	}

set_itr_now:
	if (new_itr != q_vector->itr_val) {
		/* this attempts to bias the interrupt rate towards Bulk
		 * by adding intermediate steps when interrupt rate is
		 * increasing
		 */
		new_itr = new_itr > q_vector->itr_val ?
			  max((new_itr * q_vector->itr_val) /
			  (new_itr + (q_vector->itr_val >> 2)),
			  new_itr) : new_itr;
		/* Don't write the value here; it resets the adapter's
		 * internal timer, and causes us to delay far longer than
		 * we should between interrupts.  Instead, we write the ITR
		 * value at the beginning of the next interrupt so the timing
		 * ends up being correct.
		 */
		q_vector->itr_val = new_itr;
		q_vector->set_itr = 1;
	}
}

static void igb_tx_ctxtdesc(struct igb_ring *tx_ring,
			    struct igb_tx_buffer *first,
			    u32 vlan_macip_lens, u32 type_tucmd,
			    u32 mss_l4len_idx)
{
	struct e1000_adv_tx_context_desc *context_desc;
	u16 i = tx_ring->next_to_use;
	struct timespec64 ts;

	context_desc = IGB_TX_CTXTDESC(tx_ring, i);

	i++;
	tx_ring->next_to_use = (i < tx_ring->count) ? i : 0;

	/* set bits to identify this as an advanced context descriptor */
	type_tucmd |= E1000_TXD_CMD_DEXT | E1000_ADVTXD_DTYP_CTXT;

	/* For 82575, context index must be unique per ring. */
	if (test_bit(IGB_RING_FLAG_TX_CTX_IDX, &tx_ring->flags))
		mss_l4len_idx |= tx_ring->reg_idx << 4;

	context_desc->vlan_macip_lens	= cpu_to_le32(vlan_macip_lens);
	context_desc->type_tucmd_mlhl	= cpu_to_le32(type_tucmd);
	context_desc->mss_l4len_idx	= cpu_to_le32(mss_l4len_idx);

	/* We assume there is always a valid tx time available. Invalid times
	 * should have been handled by the upper layers.
	 */
	if (tx_ring->launchtime_enable) {
		ts = ktime_to_timespec64(first->skb->tstamp);
		first->skb->tstamp = ktime_set(0, 0);
		context_desc->seqnum_seed = cpu_to_le32(ts.tv_nsec / 32);
	} else {
		context_desc->seqnum_seed = 0;
	}
}

static int igb_tso(struct igb_ring *tx_ring,
		   struct igb_tx_buffer *first,
		   u8 *hdr_len)
{
	u32 vlan_macip_lens, type_tucmd, mss_l4len_idx;
	struct sk_buff *skb = first->skb;
	union {
		struct iphdr *v4;
		struct ipv6hdr *v6;
		unsigned char *hdr;
	} ip;
	union {
		struct tcphdr *tcp;
		struct udphdr *udp;
		unsigned char *hdr;
	} l4;
	u32 paylen, l4_offset;
	int err;

	if (skb->ip_summed != CHECKSUM_PARTIAL)
		return 0;

	if (!skb_is_gso(skb))
		return 0;

	err = skb_cow_head(skb, 0);
	if (err < 0)
		return err;

	ip.hdr = skb_network_header(skb);
	l4.hdr = skb_checksum_start(skb);

	/* ADV DTYP TUCMD MKRLOC/ISCSIHEDLEN */
	type_tucmd = (skb_shinfo(skb)->gso_type & SKB_GSO_UDP_L4) ?
		      E1000_ADVTXD_TUCMD_L4T_UDP : E1000_ADVTXD_TUCMD_L4T_TCP;

	/* initialize outer IP header fields */
	if (ip.v4->version == 4) {
		unsigned char *csum_start = skb_checksum_start(skb);
		unsigned char *trans_start = ip.hdr + (ip.v4->ihl * 4);

		/* IP header will have to cancel out any data that
		 * is not a part of the outer IP header
		 */
		ip.v4->check = csum_fold(csum_partial(trans_start,
						      csum_start - trans_start,
						      0));
		type_tucmd |= E1000_ADVTXD_TUCMD_IPV4;

		ip.v4->tot_len = 0;
		first->tx_flags |= IGB_TX_FLAGS_TSO |
				   IGB_TX_FLAGS_CSUM |
				   IGB_TX_FLAGS_IPV4;
	} else {
		ip.v6->payload_len = 0;
		first->tx_flags |= IGB_TX_FLAGS_TSO |
				   IGB_TX_FLAGS_CSUM;
	}

	/* determine offset of inner transport header */
	l4_offset = l4.hdr - skb->data;

	/* remove payload length from inner checksum */
	paylen = skb->len - l4_offset;
	if (type_tucmd & E1000_ADVTXD_TUCMD_L4T_TCP) {
		/* compute length of segmentation header */
		*hdr_len = (l4.tcp->doff * 4) + l4_offset;
		csum_replace_by_diff(&l4.tcp->check,
			(__force __wsum)htonl(paylen));
	} else {
		/* compute length of segmentation header */
		*hdr_len = sizeof(*l4.udp) + l4_offset;
		csum_replace_by_diff(&l4.udp->check,
				     (__force __wsum)htonl(paylen));
	}

	/* update gso size and bytecount with header size */
	first->gso_segs = skb_shinfo(skb)->gso_segs;
	first->bytecount += (first->gso_segs - 1) * *hdr_len;

	/* MSS L4LEN IDX */
	mss_l4len_idx = (*hdr_len - l4_offset) << E1000_ADVTXD_L4LEN_SHIFT;
	mss_l4len_idx |= skb_shinfo(skb)->gso_size << E1000_ADVTXD_MSS_SHIFT;

	/* VLAN MACLEN IPLEN */
	vlan_macip_lens = l4.hdr - ip.hdr;
	vlan_macip_lens |= (ip.hdr - skb->data) << E1000_ADVTXD_MACLEN_SHIFT;
	vlan_macip_lens |= first->tx_flags & IGB_TX_FLAGS_VLAN_MASK;

	igb_tx_ctxtdesc(tx_ring, first, vlan_macip_lens,
			type_tucmd, mss_l4len_idx);

	return 1;
}

static inline bool igb_ipv6_csum_is_sctp(struct sk_buff *skb)
{
	unsigned int offset = 0;

	ipv6_find_hdr(skb, &offset, IPPROTO_SCTP, NULL, NULL);

	return offset == skb_checksum_start_offset(skb);
}

static void igb_tx_csum(struct igb_ring *tx_ring, struct igb_tx_buffer *first)
{
	struct sk_buff *skb = first->skb;
	u32 vlan_macip_lens = 0;
	u32 type_tucmd = 0;

	if (skb->ip_summed != CHECKSUM_PARTIAL) {
csum_failed:
		if (!(first->tx_flags & IGB_TX_FLAGS_VLAN) &&
		    !tx_ring->launchtime_enable)
			return;
		goto no_csum;
	}

	switch (skb->csum_offset) {
	case offsetof(struct tcphdr, check):
		type_tucmd = E1000_ADVTXD_TUCMD_L4T_TCP;
		fallthrough;
	case offsetof(struct udphdr, check):
		break;
	case offsetof(struct sctphdr, checksum):
		/* validate that this is actually an SCTP request */
		if (((first->protocol == htons(ETH_P_IP)) &&
		     (ip_hdr(skb)->protocol == IPPROTO_SCTP)) ||
		    ((first->protocol == htons(ETH_P_IPV6)) &&
		     igb_ipv6_csum_is_sctp(skb))) {
			type_tucmd = E1000_ADVTXD_TUCMD_L4T_SCTP;
			break;
		}
		fallthrough;
	default:
		skb_checksum_help(skb);
		goto csum_failed;
	}

	/* update TX checksum flag */
	first->tx_flags |= IGB_TX_FLAGS_CSUM;
	vlan_macip_lens = skb_checksum_start_offset(skb) -
			  skb_network_offset(skb);
no_csum:
	vlan_macip_lens |= skb_network_offset(skb) << E1000_ADVTXD_MACLEN_SHIFT;
	vlan_macip_lens |= first->tx_flags & IGB_TX_FLAGS_VLAN_MASK;

	igb_tx_ctxtdesc(tx_ring, first, vlan_macip_lens, type_tucmd, 0);
}

#define IGB_SET_FLAG(_input, _flag, _result) \
	((_flag <= _result) ? \
	 ((u32)(_input & _flag) * (_result / _flag)) : \
	 ((u32)(_input & _flag) / (_flag / _result)))

static u32 igb_tx_cmd_type(struct sk_buff *skb, u32 tx_flags)
{
	/* set type for advanced descriptor with frame checksum insertion */
	u32 cmd_type = E1000_ADVTXD_DTYP_DATA |
		       E1000_ADVTXD_DCMD_DEXT |
		       E1000_ADVTXD_DCMD_IFCS;

	/* set HW vlan bit if vlan is present */
	cmd_type |= IGB_SET_FLAG(tx_flags, IGB_TX_FLAGS_VLAN,
				 (E1000_ADVTXD_DCMD_VLE));

	/* set segmentation bits for TSO */
	cmd_type |= IGB_SET_FLAG(tx_flags, IGB_TX_FLAGS_TSO,
				 (E1000_ADVTXD_DCMD_TSE));

	/* set timestamp bit if present */
	cmd_type |= IGB_SET_FLAG(tx_flags, IGB_TX_FLAGS_TSTAMP,
				 (E1000_ADVTXD_MAC_TSTAMP));

	/* insert frame checksum */
	cmd_type ^= IGB_SET_FLAG(skb->no_fcs, 1, E1000_ADVTXD_DCMD_IFCS);

	return cmd_type;
}

static void igb_tx_olinfo_status(struct igb_ring *tx_ring,
				 union e1000_adv_tx_desc *tx_desc,
				 u32 tx_flags, unsigned int paylen)
{
	u32 olinfo_status = paylen << E1000_ADVTXD_PAYLEN_SHIFT;

	/* 82575 requires a unique index per ring */
	if (test_bit(IGB_RING_FLAG_TX_CTX_IDX, &tx_ring->flags))
		olinfo_status |= tx_ring->reg_idx << 4;

	/* insert L4 checksum */
	olinfo_status |= IGB_SET_FLAG(tx_flags,
				      IGB_TX_FLAGS_CSUM,
				      (E1000_TXD_POPTS_TXSM << 8));

	/* insert IPv4 checksum */
	olinfo_status |= IGB_SET_FLAG(tx_flags,
				      IGB_TX_FLAGS_IPV4,
				      (E1000_TXD_POPTS_IXSM << 8));

	tx_desc->read.olinfo_status = cpu_to_le32(olinfo_status);
}

static int __igb_maybe_stop_tx(struct igb_ring *tx_ring, const u16 size)
{
	struct net_device *netdev = tx_ring->netdev;

	netif_stop_subqueue(netdev, tx_ring->queue_index);

	/* Herbert's original patch had:
	 *  smp_mb__after_netif_stop_queue();
	 * but since that doesn't exist yet, just open code it.
	 */
	smp_mb();

	/* We need to check again in a case another CPU has just
	 * made room available.
	 */
	if (igb_desc_unused(tx_ring) < size)
		return -EBUSY;

	/* A reprieve! */
	netif_wake_subqueue(netdev, tx_ring->queue_index);

	u64_stats_update_begin(&tx_ring->tx_syncp2);
	tx_ring->tx_stats.restart_queue2++;
	u64_stats_update_end(&tx_ring->tx_syncp2);

	return 0;
}

static inline int igb_maybe_stop_tx(struct igb_ring *tx_ring, const u16 size)
{
	if (igb_desc_unused(tx_ring) >= size)
		return 0;
	return __igb_maybe_stop_tx(tx_ring, size);
}

static int igb_tx_map(struct igb_ring *tx_ring,
		      struct igb_tx_buffer *first,
		      const u8 hdr_len)
{
	struct sk_buff *skb = first->skb;
	struct igb_tx_buffer *tx_buffer;
	union e1000_adv_tx_desc *tx_desc;
	skb_frag_t *frag;
	dma_addr_t dma;
	unsigned int data_len, size;
	u32 tx_flags = first->tx_flags;
	u32 cmd_type = igb_tx_cmd_type(skb, tx_flags);
	u16 i = tx_ring->next_to_use;

	tx_desc = IGB_TX_DESC(tx_ring, i);

	igb_tx_olinfo_status(tx_ring, tx_desc, tx_flags, skb->len - hdr_len);

	size = skb_headlen(skb);
	data_len = skb->data_len;

	dma = dma_map_single(tx_ring->dev, skb->data, size, DMA_TO_DEVICE);

	tx_buffer = first;

	for (frag = &skb_shinfo(skb)->frags[0];; frag++) {
		if (dma_mapping_error(tx_ring->dev, dma))
			goto dma_error;

		/* record length, and DMA address */
		dma_unmap_len_set(tx_buffer, len, size);
		dma_unmap_addr_set(tx_buffer, dma, dma);

		tx_desc->read.buffer_addr = cpu_to_le64(dma);

		while (unlikely(size > IGB_MAX_DATA_PER_TXD)) {
			tx_desc->read.cmd_type_len =
				cpu_to_le32(cmd_type ^ IGB_MAX_DATA_PER_TXD);

			i++;
			tx_desc++;
			if (i == tx_ring->count) {
				tx_desc = IGB_TX_DESC(tx_ring, 0);
				i = 0;
			}
			tx_desc->read.olinfo_status = 0;

			dma += IGB_MAX_DATA_PER_TXD;
			size -= IGB_MAX_DATA_PER_TXD;

			tx_desc->read.buffer_addr = cpu_to_le64(dma);
		}

		if (likely(!data_len))
			break;

		tx_desc->read.cmd_type_len = cpu_to_le32(cmd_type ^ size);

		i++;
		tx_desc++;
		if (i == tx_ring->count) {
			tx_desc = IGB_TX_DESC(tx_ring, 0);
			i = 0;
		}
		tx_desc->read.olinfo_status = 0;

		size = skb_frag_size(frag);
		data_len -= size;

		dma = skb_frag_dma_map(tx_ring->dev, frag, 0,
				       size, DMA_TO_DEVICE);

		tx_buffer = &tx_ring->tx_buffer_info[i];
	}

	/* write last descriptor with RS and EOP bits */
	cmd_type |= size | IGB_TXD_DCMD;
	tx_desc->read.cmd_type_len = cpu_to_le32(cmd_type);

	netdev_tx_sent_queue(txring_txq(tx_ring), first->bytecount);

	/* set the timestamp */
	first->time_stamp = jiffies;

	skb_tx_timestamp(skb);

	/* Force memory writes to complete before letting h/w know there
	 * are new descriptors to fetch.  (Only applicable for weak-ordered
	 * memory model archs, such as IA-64).
	 *
	 * We also need this memory barrier to make certain all of the
	 * status bits have been updated before next_to_watch is written.
	 */
	dma_wmb();

	/* set next_to_watch value indicating a packet is present */
	first->next_to_watch = tx_desc;

	i++;
	if (i == tx_ring->count)
		i = 0;

	tx_ring->next_to_use = i;

	/* Make sure there is space in the ring for the next send. */
	igb_maybe_stop_tx(tx_ring, DESC_NEEDED);

	if (netif_xmit_stopped(txring_txq(tx_ring)) || !netdev_xmit_more()) {
		writel(i, tx_ring->tail);
	}
	return 0;

dma_error:
	dev_err(tx_ring->dev, "TX DMA map failed\n");
	tx_buffer = &tx_ring->tx_buffer_info[i];

	/* clear dma mappings for failed tx_buffer_info map */
	while (tx_buffer != first) {
		if (dma_unmap_len(tx_buffer, len))
			dma_unmap_page(tx_ring->dev,
				       dma_unmap_addr(tx_buffer, dma),
				       dma_unmap_len(tx_buffer, len),
				       DMA_TO_DEVICE);
		dma_unmap_len_set(tx_buffer, len, 0);

		if (i-- == 0)
			i += tx_ring->count;
		tx_buffer = &tx_ring->tx_buffer_info[i];
	}

	if (dma_unmap_len(tx_buffer, len))
		dma_unmap_single(tx_ring->dev,
				 dma_unmap_addr(tx_buffer, dma),
				 dma_unmap_len(tx_buffer, len),
				 DMA_TO_DEVICE);
	dma_unmap_len_set(tx_buffer, len, 0);

	dev_kfree_skb_any(tx_buffer->skb);
	tx_buffer->skb = NULL;

	tx_ring->next_to_use = i;

	return -1;
}

int igb_xmit_xdp_ring(struct igb_adapter *adapter,
		      struct igb_ring *tx_ring,
		      struct xdp_frame *xdpf)
{
	union e1000_adv_tx_desc *tx_desc;
	u32 len, cmd_type, olinfo_status;
	struct igb_tx_buffer *tx_buffer;
	dma_addr_t dma;
	u16 i;

	len = xdpf->len;

	if (unlikely(!igb_desc_unused(tx_ring)))
		return IGB_XDP_CONSUMED;

	dma = dma_map_single(tx_ring->dev, xdpf->data, len, DMA_TO_DEVICE);
	if (dma_mapping_error(tx_ring->dev, dma))
		return IGB_XDP_CONSUMED;

	/* record the location of the first descriptor for this packet */
	tx_buffer = &tx_ring->tx_buffer_info[tx_ring->next_to_use];
	tx_buffer->bytecount = len;
	tx_buffer->gso_segs = 1;
	tx_buffer->protocol = 0;

	i = tx_ring->next_to_use;
	tx_desc = IGB_TX_DESC(tx_ring, i);

	dma_unmap_len_set(tx_buffer, len, len);
	dma_unmap_addr_set(tx_buffer, dma, dma);
	tx_buffer->type = IGB_TYPE_XDP;
	tx_buffer->xdpf = xdpf;

	tx_desc->read.buffer_addr = cpu_to_le64(dma);

	/* put descriptor type bits */
	cmd_type = E1000_ADVTXD_DTYP_DATA |
		   E1000_ADVTXD_DCMD_DEXT |
		   E1000_ADVTXD_DCMD_IFCS;
	cmd_type |= len | IGB_TXD_DCMD;
	tx_desc->read.cmd_type_len = cpu_to_le32(cmd_type);

	olinfo_status = cpu_to_le32(len << E1000_ADVTXD_PAYLEN_SHIFT);
	/* 82575 requires a unique index per ring */
	if (test_bit(IGB_RING_FLAG_TX_CTX_IDX, &tx_ring->flags))
		olinfo_status |= tx_ring->reg_idx << 4;

	tx_desc->read.olinfo_status = olinfo_status;

	netdev_tx_sent_queue(txring_txq(tx_ring), tx_buffer->bytecount);

	/* set the timestamp */
	tx_buffer->time_stamp = jiffies;

	/* Avoid any potential race with xdp_xmit and cleanup */
	smp_wmb();

	/* set next_to_watch value indicating a packet is present */
	i++;
	if (i == tx_ring->count)
		i = 0;

	tx_buffer->next_to_watch = tx_desc;
	tx_ring->next_to_use = i;

	/* Make sure there is space in the ring for the next send. */
	igb_maybe_stop_tx(tx_ring, DESC_NEEDED);

	if (netif_xmit_stopped(txring_txq(tx_ring)) || !netdev_xmit_more())
		writel(i, tx_ring->tail);

	return IGB_XDP_TX;
}

netdev_tx_t igb_xmit_frame_ring(struct sk_buff *skb,
				struct igb_ring *tx_ring)
{
	struct igb_tx_buffer *first;
	int tso;
	u32 tx_flags = 0;
	unsigned short f;
	u16 count = TXD_USE_COUNT(skb_headlen(skb));
	__be16 protocol = vlan_get_protocol(skb);
	u8 hdr_len = 0;

	/* need: 1 descriptor per page * PAGE_SIZE/IGB_MAX_DATA_PER_TXD,
	 *       + 1 desc for skb_headlen/IGB_MAX_DATA_PER_TXD,
	 *       + 2 desc gap to keep tail from touching head,
	 *       + 1 desc for context descriptor,
	 * otherwise try next time
	 */
	for (f = 0; f < skb_shinfo(skb)->nr_frags; f++)
		count += TXD_USE_COUNT(skb_frag_size(
						&skb_shinfo(skb)->frags[f]));

	if (igb_maybe_stop_tx(tx_ring, count + 3)) {
		/* this is a hard error */
		return NETDEV_TX_BUSY;
	}

	/* record the location of the first descriptor for this packet */
	first = &tx_ring->tx_buffer_info[tx_ring->next_to_use];
	first->type = IGB_TYPE_SKB;
	first->skb = skb;
	first->bytecount = skb->len;
	first->gso_segs = 1;

	if (unlikely(skb_shinfo(skb)->tx_flags & SKBTX_HW_TSTAMP)) {
		struct igb_adapter *adapter = netdev_priv(tx_ring->netdev);

		if (adapter->tstamp_config.tx_type == HWTSTAMP_TX_ON &&
		    !test_and_set_bit_lock(__IGB_PTP_TX_IN_PROGRESS,
					   &adapter->state)) {
			skb_shinfo(skb)->tx_flags |= SKBTX_IN_PROGRESS;
			tx_flags |= IGB_TX_FLAGS_TSTAMP;

			adapter->ptp_tx_skb = skb_get(skb);
			adapter->ptp_tx_start = jiffies;
			if (adapter->hw.mac.type == e1000_82576)
				schedule_work(&adapter->ptp_tx_work);
		} else {
			adapter->tx_hwtstamp_skipped++;
		}
	}

	if (skb_vlan_tag_present(skb)) {
		tx_flags |= IGB_TX_FLAGS_VLAN;
		tx_flags |= (skb_vlan_tag_get(skb) << IGB_TX_FLAGS_VLAN_SHIFT);
	}

	/* record initial flags and protocol */
	first->tx_flags = tx_flags;
	first->protocol = protocol;

	tso = igb_tso(tx_ring, first, &hdr_len);
	if (tso < 0)
		goto out_drop;
	else if (!tso)
		igb_tx_csum(tx_ring, first);

	if (igb_tx_map(tx_ring, first, hdr_len))
		goto cleanup_tx_tstamp;

	return NETDEV_TX_OK;

out_drop:
	dev_kfree_skb_any(first->skb);
	first->skb = NULL;
cleanup_tx_tstamp:
	if (unlikely(tx_flags & IGB_TX_FLAGS_TSTAMP)) {
		struct igb_adapter *adapter = netdev_priv(tx_ring->netdev);

		dev_kfree_skb_any(adapter->ptp_tx_skb);
		adapter->ptp_tx_skb = NULL;
		if (adapter->hw.mac.type == e1000_82576)
			cancel_work_sync(&adapter->ptp_tx_work);
		clear_bit_unlock(__IGB_PTP_TX_IN_PROGRESS, &adapter->state);
	}

	return NETDEV_TX_OK;
}

static inline struct igb_ring *igb_tx_queue_mapping(struct igb_adapter *adapter,
						    struct sk_buff *skb)
{
	unsigned int r_idx = skb->queue_mapping;

	if (r_idx >= adapter->num_tx_queues)
		r_idx = r_idx % adapter->num_tx_queues;

	return adapter->tx_ring[r_idx];
}

static netdev_tx_t igb_xmit_frame(struct sk_buff *skb,
				  struct net_device *netdev)
{
	struct igb_adapter *adapter = netdev_priv(netdev);

	/* The minimum packet size with TCTL.PSP set is 17 so pad the skb
	 * in order to meet this minimum size requirement.
	 */
	if (skb_put_padto(skb, 17))
		return NETDEV_TX_OK;

	return igb_xmit_frame_ring(skb, igb_tx_queue_mapping(adapter, skb));
}

/**
 *  igb_tx_timeout - Respond to a Tx Hang
 *  @netdev: network interface device structure
 *  @txqueue: number of the Tx queue that hung (unused)
 **/
static void igb_tx_timeout(struct net_device *netdev, unsigned int __always_unused txqueue)
{
	struct igb_adapter *adapter = netdev_priv(netdev);
	struct e1000_hw *hw = &adapter->hw;

	/* Do the reset outside of interrupt context */
	adapter->tx_timeout_count++;

	if (hw->mac.type >= e1000_82580)
		hw->dev_spec._82575.global_device_reset = true;

	schedule_work(&adapter->reset_task);
	wr32(E1000_EICS,
	     (adapter->eims_enable_mask & ~adapter->eims_other));
}

static void igb_reset_task(struct work_struct *work)
{
	struct igb_adapter *adapter;
	adapter = container_of(work, struct igb_adapter, reset_task);

	rtnl_lock();
	/* If we're already down or resetting, just bail */
	if (test_bit(__IGB_DOWN, &adapter->state) ||
	    test_bit(__IGB_RESETTING, &adapter->state)) {
		rtnl_unlock();
		return;
	}

	igb_dump(adapter);
	netdev_err(adapter->netdev, "Reset adapter\n");
	igb_reinit_locked(adapter);
	rtnl_unlock();
}

/**
 *  igb_get_stats64 - Get System Network Statistics
 *  @netdev: network interface device structure
 *  @stats: rtnl_link_stats64 pointer
 **/
static void igb_get_stats64(struct net_device *netdev,
			    struct rtnl_link_stats64 *stats)
{
	struct igb_adapter *adapter = netdev_priv(netdev);

	spin_lock(&adapter->stats64_lock);
	igb_update_stats(adapter);
	memcpy(stats, &adapter->stats64, sizeof(*stats));
	spin_unlock(&adapter->stats64_lock);
}

/**
 *  igb_change_mtu - Change the Maximum Transfer Unit
 *  @netdev: network interface device structure
 *  @new_mtu: new value for maximum frame size
 *
 *  Returns 0 on success, negative on failure
 **/
static int igb_change_mtu(struct net_device *netdev, int new_mtu)
{
	struct igb_adapter *adapter = netdev_priv(netdev);
	int max_frame = new_mtu + IGB_ETH_PKT_HDR_PAD;

	if (adapter->xdp_prog) {
		int i;

		for (i = 0; i < adapter->num_rx_queues; i++) {
			struct igb_ring *ring = adapter->rx_ring[i];

			if (max_frame > igb_rx_bufsz(ring)) {
				netdev_warn(adapter->netdev,
					    "Requested MTU size is not supported with XDP. Max frame size is %d\n",
					    max_frame);
				return -EINVAL;
			}
		}
	}

	if (adapter->xdp_prog) {
		int i;

		for (i = 0; i < adapter->num_rx_queues; i++) {
			struct igb_ring *ring = adapter->rx_ring[i];

			if (max_frame > igb_rx_bufsz(ring)) {
				netdev_warn(adapter->netdev, "Requested MTU size is not supported with XDP\n");
				return -EINVAL;
			}
		}
	}

	/* adjust max frame to be at least the size of a standard frame */
	if (max_frame < (ETH_FRAME_LEN + ETH_FCS_LEN))
		max_frame = ETH_FRAME_LEN + ETH_FCS_LEN;

	while (test_and_set_bit(__IGB_RESETTING, &adapter->state))
		usleep_range(1000, 2000);

	/* igb_down has a dependency on max_frame_size */
	adapter->max_frame_size = max_frame;

	if (netif_running(netdev))
		igb_down(adapter);

	netdev_dbg(netdev, "changing MTU from %d to %d\n",
		   netdev->mtu, new_mtu);
	netdev->mtu = new_mtu;

	if (netif_running(netdev))
		igb_up(adapter);
	else
		igb_reset(adapter);

	clear_bit(__IGB_RESETTING, &adapter->state);

	return 0;
}

/**
 *  igb_update_stats - Update the board statistics counters
 *  @adapter: board private structure
 **/
void igb_update_stats(struct igb_adapter *adapter)
{
	struct rtnl_link_stats64 *net_stats = &adapter->stats64;
	struct e1000_hw *hw = &adapter->hw;
	struct pci_dev *pdev = adapter->pdev;
	u32 reg, mpc;
	int i;
	u64 bytes, packets;
	unsigned int start;
	u64 _bytes, _packets;

	/* Prevent stats update while adapter is being reset, or if the pci
	 * connection is down.
	 */
	if (adapter->link_speed == 0)
		return;
	if (pci_channel_offline(pdev))
		return;

	bytes = 0;
	packets = 0;

	rcu_read_lock();
	for (i = 0; i < adapter->num_rx_queues; i++) {
		struct igb_ring *ring = adapter->rx_ring[i];
		u32 rqdpc = rd32(E1000_RQDPC(i));
		if (hw->mac.type >= e1000_i210)
			wr32(E1000_RQDPC(i), 0);

		if (rqdpc) {
			ring->rx_stats.drops += rqdpc;
			net_stats->rx_fifo_errors += rqdpc;
		}

		do {
			start = u64_stats_fetch_begin_irq(&ring->rx_syncp);
			_bytes = ring->rx_stats.bytes;
			_packets = ring->rx_stats.packets;
		} while (u64_stats_fetch_retry_irq(&ring->rx_syncp, start));
		bytes += _bytes;
		packets += _packets;
	}

	net_stats->rx_bytes = bytes;
	net_stats->rx_packets = packets;

	bytes = 0;
	packets = 0;
	for (i = 0; i < adapter->num_tx_queues; i++) {
		struct igb_ring *ring = adapter->tx_ring[i];
		do {
			start = u64_stats_fetch_begin_irq(&ring->tx_syncp);
			_bytes = ring->tx_stats.bytes;
			_packets = ring->tx_stats.packets;
		} while (u64_stats_fetch_retry_irq(&ring->tx_syncp, start));
		bytes += _bytes;
		packets += _packets;
	}
	net_stats->tx_bytes = bytes;
	net_stats->tx_packets = packets;
	rcu_read_unlock();

	/* read stats registers */
	adapter->stats.crcerrs += rd32(E1000_CRCERRS);
	adapter->stats.gprc += rd32(E1000_GPRC);
	adapter->stats.gorc += rd32(E1000_GORCL);
	rd32(E1000_GORCH); /* clear GORCL */
	adapter->stats.bprc += rd32(E1000_BPRC);
	adapter->stats.mprc += rd32(E1000_MPRC);
	adapter->stats.roc += rd32(E1000_ROC);

	adapter->stats.prc64 += rd32(E1000_PRC64);
	adapter->stats.prc127 += rd32(E1000_PRC127);
	adapter->stats.prc255 += rd32(E1000_PRC255);
	adapter->stats.prc511 += rd32(E1000_PRC511);
	adapter->stats.prc1023 += rd32(E1000_PRC1023);
	adapter->stats.prc1522 += rd32(E1000_PRC1522);
	adapter->stats.symerrs += rd32(E1000_SYMERRS);
	adapter->stats.sec += rd32(E1000_SEC);

	mpc = rd32(E1000_MPC);
	adapter->stats.mpc += mpc;
	net_stats->rx_fifo_errors += mpc;
	adapter->stats.scc += rd32(E1000_SCC);
	adapter->stats.ecol += rd32(E1000_ECOL);
	adapter->stats.mcc += rd32(E1000_MCC);
	adapter->stats.latecol += rd32(E1000_LATECOL);
	adapter->stats.dc += rd32(E1000_DC);
	adapter->stats.rlec += rd32(E1000_RLEC);
	adapter->stats.xonrxc += rd32(E1000_XONRXC);
	adapter->stats.xontxc += rd32(E1000_XONTXC);
	adapter->stats.xoffrxc += rd32(E1000_XOFFRXC);
	adapter->stats.xofftxc += rd32(E1000_XOFFTXC);
	adapter->stats.fcruc += rd32(E1000_FCRUC);
	adapter->stats.gptc += rd32(E1000_GPTC);
	adapter->stats.gotc += rd32(E1000_GOTCL);
	rd32(E1000_GOTCH); /* clear GOTCL */
	adapter->stats.rnbc += rd32(E1000_RNBC);
	adapter->stats.ruc += rd32(E1000_RUC);
	adapter->stats.rfc += rd32(E1000_RFC);
	adapter->stats.rjc += rd32(E1000_RJC);
	adapter->stats.tor += rd32(E1000_TORH);
	adapter->stats.tot += rd32(E1000_TOTH);
	adapter->stats.tpr += rd32(E1000_TPR);

	adapter->stats.ptc64 += rd32(E1000_PTC64);
	adapter->stats.ptc127 += rd32(E1000_PTC127);
	adapter->stats.ptc255 += rd32(E1000_PTC255);
	adapter->stats.ptc511 += rd32(E1000_PTC511);
	adapter->stats.ptc1023 += rd32(E1000_PTC1023);
	adapter->stats.ptc1522 += rd32(E1000_PTC1522);

	adapter->stats.mptc += rd32(E1000_MPTC);
	adapter->stats.bptc += rd32(E1000_BPTC);

	adapter->stats.tpt += rd32(E1000_TPT);
	adapter->stats.colc += rd32(E1000_COLC);

	adapter->stats.algnerrc += rd32(E1000_ALGNERRC);
	/* read internal phy specific stats */
	reg = rd32(E1000_CTRL_EXT);
	if (!(reg & E1000_CTRL_EXT_LINK_MODE_MASK)) {
		adapter->stats.rxerrc += rd32(E1000_RXERRC);

		/* this stat has invalid values on i210/i211 */
		if ((hw->mac.type != e1000_i210) &&
		    (hw->mac.type != e1000_i211))
			adapter->stats.tncrs += rd32(E1000_TNCRS);
	}

	adapter->stats.tsctc += rd32(E1000_TSCTC);
	adapter->stats.tsctfc += rd32(E1000_TSCTFC);

	adapter->stats.iac += rd32(E1000_IAC);
	adapter->stats.icrxoc += rd32(E1000_ICRXOC);
	adapter->stats.icrxptc += rd32(E1000_ICRXPTC);
	adapter->stats.icrxatc += rd32(E1000_ICRXATC);
	adapter->stats.ictxptc += rd32(E1000_ICTXPTC);
	adapter->stats.ictxatc += rd32(E1000_ICTXATC);
	adapter->stats.ictxqec += rd32(E1000_ICTXQEC);
	adapter->stats.ictxqmtc += rd32(E1000_ICTXQMTC);
	adapter->stats.icrxdmtc += rd32(E1000_ICRXDMTC);

	/* Fill out the OS statistics structure */
	net_stats->multicast = adapter->stats.mprc;
	net_stats->collisions = adapter->stats.colc;

	/* Rx Errors */

	/* RLEC on some newer hardware can be incorrect so build
	 * our own version based on RUC and ROC
	 */
	net_stats->rx_errors = adapter->stats.rxerrc +
		adapter->stats.crcerrs + adapter->stats.algnerrc +
		adapter->stats.ruc + adapter->stats.roc +
		adapter->stats.cexterr;
	net_stats->rx_length_errors = adapter->stats.ruc +
				      adapter->stats.roc;
	net_stats->rx_crc_errors = adapter->stats.crcerrs;
	net_stats->rx_frame_errors = adapter->stats.algnerrc;
	net_stats->rx_missed_errors = adapter->stats.mpc;

	/* Tx Errors */
	net_stats->tx_errors = adapter->stats.ecol +
			       adapter->stats.latecol;
	net_stats->tx_aborted_errors = adapter->stats.ecol;
	net_stats->tx_window_errors = adapter->stats.latecol;
	net_stats->tx_carrier_errors = adapter->stats.tncrs;

	/* Tx Dropped needs to be maintained elsewhere */

	/* Management Stats */
	adapter->stats.mgptc += rd32(E1000_MGTPTC);
	adapter->stats.mgprc += rd32(E1000_MGTPRC);
	adapter->stats.mgpdc += rd32(E1000_MGTPDC);

	/* OS2BMC Stats */
	reg = rd32(E1000_MANC);
	if (reg & E1000_MANC_EN_BMC2OS) {
		adapter->stats.o2bgptc += rd32(E1000_O2BGPTC);
		adapter->stats.o2bspc += rd32(E1000_O2BSPC);
		adapter->stats.b2ospc += rd32(E1000_B2OSPC);
		adapter->stats.b2ogprc += rd32(E1000_B2OGPRC);
	}
}

static void igb_tsync_interrupt(struct igb_adapter *adapter)
{
	struct e1000_hw *hw = &adapter->hw;
	struct ptp_clock_event event;
	struct timespec64 ts;
	u32 ack = 0, tsauxc, sec, nsec, tsicr = rd32(E1000_TSICR);

	if (tsicr & TSINTR_SYS_WRAP) {
		event.type = PTP_CLOCK_PPS;
		if (adapter->ptp_caps.pps)
			ptp_clock_event(adapter->ptp_clock, &event);
		ack |= TSINTR_SYS_WRAP;
	}

	if (tsicr & E1000_TSICR_TXTS) {
		/* retrieve hardware timestamp */
		schedule_work(&adapter->ptp_tx_work);
		ack |= E1000_TSICR_TXTS;
	}

	if (tsicr & TSINTR_TT0) {
		spin_lock(&adapter->tmreg_lock);
		ts = timespec64_add(adapter->perout[0].start,
				    adapter->perout[0].period);
		/* u32 conversion of tv_sec is safe until y2106 */
		wr32(E1000_TRGTTIML0, ts.tv_nsec);
		wr32(E1000_TRGTTIMH0, (u32)ts.tv_sec);
		tsauxc = rd32(E1000_TSAUXC);
		tsauxc |= TSAUXC_EN_TT0;
		wr32(E1000_TSAUXC, tsauxc);
		adapter->perout[0].start = ts;
		spin_unlock(&adapter->tmreg_lock);
		ack |= TSINTR_TT0;
	}

	if (tsicr & TSINTR_TT1) {
		spin_lock(&adapter->tmreg_lock);
		ts = timespec64_add(adapter->perout[1].start,
				    adapter->perout[1].period);
		wr32(E1000_TRGTTIML1, ts.tv_nsec);
		wr32(E1000_TRGTTIMH1, (u32)ts.tv_sec);
		tsauxc = rd32(E1000_TSAUXC);
		tsauxc |= TSAUXC_EN_TT1;
		wr32(E1000_TSAUXC, tsauxc);
		adapter->perout[1].start = ts;
		spin_unlock(&adapter->tmreg_lock);
		ack |= TSINTR_TT1;
	}

	if (tsicr & TSINTR_AUTT0) {
		nsec = rd32(E1000_AUXSTMPL0);
		sec  = rd32(E1000_AUXSTMPH0);
		event.type = PTP_CLOCK_EXTTS;
		event.index = 0;
		event.timestamp = sec * 1000000000ULL + nsec;
		ptp_clock_event(adapter->ptp_clock, &event);
		ack |= TSINTR_AUTT0;
	}

	if (tsicr & TSINTR_AUTT1) {
		nsec = rd32(E1000_AUXSTMPL1);
		sec  = rd32(E1000_AUXSTMPH1);
		event.type = PTP_CLOCK_EXTTS;
		event.index = 1;
		event.timestamp = sec * 1000000000ULL + nsec;
		ptp_clock_event(adapter->ptp_clock, &event);
		ack |= TSINTR_AUTT1;
	}

	/* acknowledge the interrupts */
	wr32(E1000_TSICR, ack);
}

static irqreturn_t igb_msix_other(int irq, void *data)
{
	struct igb_adapter *adapter = data;
	struct e1000_hw *hw = &adapter->hw;
	u32 icr = rd32(E1000_ICR);
	/* reading ICR causes bit 31 of EICR to be cleared */

	if (icr & E1000_ICR_DRSTA)
		schedule_work(&adapter->reset_task);

	if (icr & E1000_ICR_DOUTSYNC) {
		/* HW is reporting DMA is out of sync */
		adapter->stats.doosync++;
		/* The DMA Out of Sync is also indication of a spoof event
		 * in IOV mode. Check the Wrong VM Behavior register to
		 * see if it is really a spoof event.
		 */
		igb_check_wvbr(adapter);
	}

	/* Check for a mailbox event */
	if (icr & E1000_ICR_VMMB)
		igb_msg_task(adapter);

	if (icr & E1000_ICR_LSC) {
		hw->mac.get_link_status = 1;
		/* guard against interrupt when we're going down */
		if (!test_bit(__IGB_DOWN, &adapter->state))
			mod_timer(&adapter->watchdog_timer, jiffies + 1);
	}

	if (icr & E1000_ICR_TS)
		igb_tsync_interrupt(adapter);

	wr32(E1000_EIMS, adapter->eims_other);

	return IRQ_HANDLED;
}

static void igb_write_itr(struct igb_q_vector *q_vector)
{
	struct igb_adapter *adapter = q_vector->adapter;
	u32 itr_val = q_vector->itr_val & 0x7FFC;

	if (!q_vector->set_itr)
		return;

	if (!itr_val)
		itr_val = 0x4;

	if (adapter->hw.mac.type == e1000_82575)
		itr_val |= itr_val << 16;
	else
		itr_val |= E1000_EITR_CNT_IGNR;

	writel(itr_val, q_vector->itr_register);
	q_vector->set_itr = 0;
}

static irqreturn_t igb_msix_ring(int irq, void *data)
{
	struct igb_q_vector *q_vector = data;

	/* Write the ITR value calculated from the previous interrupt. */
	igb_write_itr(q_vector);

	napi_schedule(&q_vector->napi);

	return IRQ_HANDLED;
}

#ifdef CONFIG_IGB_DCA
static void igb_update_tx_dca(struct igb_adapter *adapter,
			      struct igb_ring *tx_ring,
			      int cpu)
{
	struct e1000_hw *hw = &adapter->hw;
	u32 txctrl = dca3_get_tag(tx_ring->dev, cpu);

	if (hw->mac.type != e1000_82575)
		txctrl <<= E1000_DCA_TXCTRL_CPUID_SHIFT;

	/* We can enable relaxed ordering for reads, but not writes when
	 * DCA is enabled.  This is due to a known issue in some chipsets
	 * which will cause the DCA tag to be cleared.
	 */
	txctrl |= E1000_DCA_TXCTRL_DESC_RRO_EN |
		  E1000_DCA_TXCTRL_DATA_RRO_EN |
		  E1000_DCA_TXCTRL_DESC_DCA_EN;

	wr32(E1000_DCA_TXCTRL(tx_ring->reg_idx), txctrl);
}

static void igb_update_rx_dca(struct igb_adapter *adapter,
			      struct igb_ring *rx_ring,
			      int cpu)
{
	struct e1000_hw *hw = &adapter->hw;
	u32 rxctrl = dca3_get_tag(&adapter->pdev->dev, cpu);

	if (hw->mac.type != e1000_82575)
		rxctrl <<= E1000_DCA_RXCTRL_CPUID_SHIFT;

	/* We can enable relaxed ordering for reads, but not writes when
	 * DCA is enabled.  This is due to a known issue in some chipsets
	 * which will cause the DCA tag to be cleared.
	 */
	rxctrl |= E1000_DCA_RXCTRL_DESC_RRO_EN |
		  E1000_DCA_RXCTRL_DESC_DCA_EN;

	wr32(E1000_DCA_RXCTRL(rx_ring->reg_idx), rxctrl);
}

static void igb_update_dca(struct igb_q_vector *q_vector)
{
	struct igb_adapter *adapter = q_vector->adapter;
	int cpu = get_cpu();

	if (q_vector->cpu == cpu)
		goto out_no_update;

	if (q_vector->tx.ring)
		igb_update_tx_dca(adapter, q_vector->tx.ring, cpu);

	if (q_vector->rx.ring)
		igb_update_rx_dca(adapter, q_vector->rx.ring, cpu);

	q_vector->cpu = cpu;
out_no_update:
	put_cpu();
}

static void igb_setup_dca(struct igb_adapter *adapter)
{
	struct e1000_hw *hw = &adapter->hw;
	int i;

	if (!(adapter->flags & IGB_FLAG_DCA_ENABLED))
		return;

	/* Always use CB2 mode, difference is masked in the CB driver. */
	wr32(E1000_DCA_CTRL, E1000_DCA_CTRL_DCA_MODE_CB2);

	for (i = 0; i < adapter->num_q_vectors; i++) {
		adapter->q_vector[i]->cpu = -1;
		igb_update_dca(adapter->q_vector[i]);
	}
}

static int __igb_notify_dca(struct device *dev, void *data)
{
	struct net_device *netdev = dev_get_drvdata(dev);
	struct igb_adapter *adapter = netdev_priv(netdev);
	struct pci_dev *pdev = adapter->pdev;
	struct e1000_hw *hw = &adapter->hw;
	unsigned long event = *(unsigned long *)data;

	switch (event) {
	case DCA_PROVIDER_ADD:
		/* if already enabled, don't do it again */
		if (adapter->flags & IGB_FLAG_DCA_ENABLED)
			break;
		if (dca_add_requester(dev) == 0) {
			adapter->flags |= IGB_FLAG_DCA_ENABLED;
			dev_info(&pdev->dev, "DCA enabled\n");
			igb_setup_dca(adapter);
			break;
		}
		fallthrough; /* since DCA is disabled. */
	case DCA_PROVIDER_REMOVE:
		if (adapter->flags & IGB_FLAG_DCA_ENABLED) {
			/* without this a class_device is left
			 * hanging around in the sysfs model
			 */
			dca_remove_requester(dev);
			dev_info(&pdev->dev, "DCA disabled\n");
			adapter->flags &= ~IGB_FLAG_DCA_ENABLED;
			wr32(E1000_DCA_CTRL, E1000_DCA_CTRL_DCA_MODE_DISABLE);
		}
		break;
	}

	return 0;
}

static int igb_notify_dca(struct notifier_block *nb, unsigned long event,
			  void *p)
{
	int ret_val;

	ret_val = driver_for_each_device(&igb_driver.driver, NULL, &event,
					 __igb_notify_dca);

	return ret_val ? NOTIFY_BAD : NOTIFY_DONE;
}
#endif /* CONFIG_IGB_DCA */

#ifdef CONFIG_PCI_IOV
static int igb_vf_configure(struct igb_adapter *adapter, int vf)
{
	unsigned char mac_addr[ETH_ALEN];

	eth_zero_addr(mac_addr);
	igb_set_vf_mac(adapter, vf, mac_addr);

	/* By default spoof check is enabled for all VFs */
	adapter->vf_data[vf].spoofchk_enabled = true;

	/* By default VFs are not trusted */
	adapter->vf_data[vf].trusted = false;

	return 0;
}

#endif
static void igb_ping_all_vfs(struct igb_adapter *adapter)
{
	struct e1000_hw *hw = &adapter->hw;
	u32 ping;
	int i;

	for (i = 0 ; i < adapter->vfs_allocated_count; i++) {
		ping = E1000_PF_CONTROL_MSG;
		if (adapter->vf_data[i].flags & IGB_VF_FLAG_CTS)
			ping |= E1000_VT_MSGTYPE_CTS;
		igb_write_mbx(hw, &ping, 1, i);
	}
}

static int igb_set_vf_promisc(struct igb_adapter *adapter, u32 *msgbuf, u32 vf)
{
	struct e1000_hw *hw = &adapter->hw;
	u32 vmolr = rd32(E1000_VMOLR(vf));
	struct vf_data_storage *vf_data = &adapter->vf_data[vf];

	vf_data->flags &= ~(IGB_VF_FLAG_UNI_PROMISC |
			    IGB_VF_FLAG_MULTI_PROMISC);
	vmolr &= ~(E1000_VMOLR_ROPE | E1000_VMOLR_ROMPE | E1000_VMOLR_MPME);

	if (*msgbuf & E1000_VF_SET_PROMISC_MULTICAST) {
		vmolr |= E1000_VMOLR_MPME;
		vf_data->flags |= IGB_VF_FLAG_MULTI_PROMISC;
		*msgbuf &= ~E1000_VF_SET_PROMISC_MULTICAST;
	} else {
		/* if we have hashes and we are clearing a multicast promisc
		 * flag we need to write the hashes to the MTA as this step
		 * was previously skipped
		 */
		if (vf_data->num_vf_mc_hashes > 30) {
			vmolr |= E1000_VMOLR_MPME;
		} else if (vf_data->num_vf_mc_hashes) {
			int j;

			vmolr |= E1000_VMOLR_ROMPE;
			for (j = 0; j < vf_data->num_vf_mc_hashes; j++)
				igb_mta_set(hw, vf_data->vf_mc_hashes[j]);
		}
	}

	wr32(E1000_VMOLR(vf), vmolr);

	/* there are flags left unprocessed, likely not supported */
	if (*msgbuf & E1000_VT_MSGINFO_MASK)
		return -EINVAL;

	return 0;
}

static int igb_set_vf_multicasts(struct igb_adapter *adapter,
				  u32 *msgbuf, u32 vf)
{
	int n = (msgbuf[0] & E1000_VT_MSGINFO_MASK) >> E1000_VT_MSGINFO_SHIFT;
	u16 *hash_list = (u16 *)&msgbuf[1];
	struct vf_data_storage *vf_data = &adapter->vf_data[vf];
	int i;

	/* salt away the number of multicast addresses assigned
	 * to this VF for later use to restore when the PF multi cast
	 * list changes
	 */
	vf_data->num_vf_mc_hashes = n;

	/* only up to 30 hash values supported */
	if (n > 30)
		n = 30;

	/* store the hashes for later use */
	for (i = 0; i < n; i++)
		vf_data->vf_mc_hashes[i] = hash_list[i];

	/* Flush and reset the mta with the new values */
	igb_set_rx_mode(adapter->netdev);

	return 0;
}

static void igb_restore_vf_multicasts(struct igb_adapter *adapter)
{
	struct e1000_hw *hw = &adapter->hw;
	struct vf_data_storage *vf_data;
	int i, j;

	for (i = 0; i < adapter->vfs_allocated_count; i++) {
		u32 vmolr = rd32(E1000_VMOLR(i));

		vmolr &= ~(E1000_VMOLR_ROMPE | E1000_VMOLR_MPME);

		vf_data = &adapter->vf_data[i];

		if ((vf_data->num_vf_mc_hashes > 30) ||
		    (vf_data->flags & IGB_VF_FLAG_MULTI_PROMISC)) {
			vmolr |= E1000_VMOLR_MPME;
		} else if (vf_data->num_vf_mc_hashes) {
			vmolr |= E1000_VMOLR_ROMPE;
			for (j = 0; j < vf_data->num_vf_mc_hashes; j++)
				igb_mta_set(hw, vf_data->vf_mc_hashes[j]);
		}
		wr32(E1000_VMOLR(i), vmolr);
	}
}

static void igb_clear_vf_vfta(struct igb_adapter *adapter, u32 vf)
{
	struct e1000_hw *hw = &adapter->hw;
	u32 pool_mask, vlvf_mask, i;

	/* create mask for VF and other pools */
	pool_mask = E1000_VLVF_POOLSEL_MASK;
	vlvf_mask = BIT(E1000_VLVF_POOLSEL_SHIFT + vf);

	/* drop PF from pool bits */
	pool_mask &= ~BIT(E1000_VLVF_POOLSEL_SHIFT +
			     adapter->vfs_allocated_count);

	/* Find the vlan filter for this id */
	for (i = E1000_VLVF_ARRAY_SIZE; i--;) {
		u32 vlvf = rd32(E1000_VLVF(i));
		u32 vfta_mask, vid, vfta;

		/* remove the vf from the pool */
		if (!(vlvf & vlvf_mask))
			continue;

		/* clear out bit from VLVF */
		vlvf ^= vlvf_mask;

		/* if other pools are present, just remove ourselves */
		if (vlvf & pool_mask)
			goto update_vlvfb;

		/* if PF is present, leave VFTA */
		if (vlvf & E1000_VLVF_POOLSEL_MASK)
			goto update_vlvf;

		vid = vlvf & E1000_VLVF_VLANID_MASK;
		vfta_mask = BIT(vid % 32);

		/* clear bit from VFTA */
		vfta = adapter->shadow_vfta[vid / 32];
		if (vfta & vfta_mask)
			hw->mac.ops.write_vfta(hw, vid / 32, vfta ^ vfta_mask);
update_vlvf:
		/* clear pool selection enable */
		if (adapter->flags & IGB_FLAG_VLAN_PROMISC)
			vlvf &= E1000_VLVF_POOLSEL_MASK;
		else
			vlvf = 0;
update_vlvfb:
		/* clear pool bits */
		wr32(E1000_VLVF(i), vlvf);
	}
}

static int igb_find_vlvf_entry(struct e1000_hw *hw, u32 vlan)
{
	u32 vlvf;
	int idx;

	/* short cut the special case */
	if (vlan == 0)
		return 0;

	/* Search for the VLAN id in the VLVF entries */
	for (idx = E1000_VLVF_ARRAY_SIZE; --idx;) {
		vlvf = rd32(E1000_VLVF(idx));
		if ((vlvf & VLAN_VID_MASK) == vlan)
			break;
	}

	return idx;
}

static void igb_update_pf_vlvf(struct igb_adapter *adapter, u32 vid)
{
	struct e1000_hw *hw = &adapter->hw;
	u32 bits, pf_id;
	int idx;

	idx = igb_find_vlvf_entry(hw, vid);
	if (!idx)
		return;

	/* See if any other pools are set for this VLAN filter
	 * entry other than the PF.
	 */
	pf_id = adapter->vfs_allocated_count + E1000_VLVF_POOLSEL_SHIFT;
	bits = ~BIT(pf_id) & E1000_VLVF_POOLSEL_MASK;
	bits &= rd32(E1000_VLVF(idx));

	/* Disable the filter so this falls into the default pool. */
	if (!bits) {
		if (adapter->flags & IGB_FLAG_VLAN_PROMISC)
			wr32(E1000_VLVF(idx), BIT(pf_id));
		else
			wr32(E1000_VLVF(idx), 0);
	}
}

static s32 igb_set_vf_vlan(struct igb_adapter *adapter, u32 vid,
			   bool add, u32 vf)
{
	int pf_id = adapter->vfs_allocated_count;
	struct e1000_hw *hw = &adapter->hw;
	int err;

	/* If VLAN overlaps with one the PF is currently monitoring make
	 * sure that we are able to allocate a VLVF entry.  This may be
	 * redundant but it guarantees PF will maintain visibility to
	 * the VLAN.
	 */
	if (add && test_bit(vid, adapter->active_vlans)) {
		err = igb_vfta_set(hw, vid, pf_id, true, false);
		if (err)
			return err;
	}

	err = igb_vfta_set(hw, vid, vf, add, false);

	if (add && !err)
		return err;

	/* If we failed to add the VF VLAN or we are removing the VF VLAN
	 * we may need to drop the PF pool bit in order to allow us to free
	 * up the VLVF resources.
	 */
	if (test_bit(vid, adapter->active_vlans) ||
	    (adapter->flags & IGB_FLAG_VLAN_PROMISC))
		igb_update_pf_vlvf(adapter, vid);

	return err;
}

static void igb_set_vmvir(struct igb_adapter *adapter, u32 vid, u32 vf)
{
	struct e1000_hw *hw = &adapter->hw;

	if (vid)
		wr32(E1000_VMVIR(vf), (vid | E1000_VMVIR_VLANA_DEFAULT));
	else
		wr32(E1000_VMVIR(vf), 0);
}

static int igb_enable_port_vlan(struct igb_adapter *adapter, int vf,
				u16 vlan, u8 qos)
{
	int err;

	err = igb_set_vf_vlan(adapter, vlan, true, vf);
	if (err)
		return err;

	igb_set_vmvir(adapter, vlan | (qos << VLAN_PRIO_SHIFT), vf);
	igb_set_vmolr(adapter, vf, !vlan);

	/* revoke access to previous VLAN */
	if (vlan != adapter->vf_data[vf].pf_vlan)
		igb_set_vf_vlan(adapter, adapter->vf_data[vf].pf_vlan,
				false, vf);

	adapter->vf_data[vf].pf_vlan = vlan;
	adapter->vf_data[vf].pf_qos = qos;
	igb_set_vf_vlan_strip(adapter, vf, true);
	dev_info(&adapter->pdev->dev,
		 "Setting VLAN %d, QOS 0x%x on VF %d\n", vlan, qos, vf);
	if (test_bit(__IGB_DOWN, &adapter->state)) {
		dev_warn(&adapter->pdev->dev,
			 "The VF VLAN has been set, but the PF device is not up.\n");
		dev_warn(&adapter->pdev->dev,
			 "Bring the PF device up before attempting to use the VF device.\n");
	}

	return err;
}

static int igb_disable_port_vlan(struct igb_adapter *adapter, int vf)
{
	/* Restore tagless access via VLAN 0 */
	igb_set_vf_vlan(adapter, 0, true, vf);

	igb_set_vmvir(adapter, 0, vf);
	igb_set_vmolr(adapter, vf, true);

	/* Remove any PF assigned VLAN */
	if (adapter->vf_data[vf].pf_vlan)
		igb_set_vf_vlan(adapter, adapter->vf_data[vf].pf_vlan,
				false, vf);

	adapter->vf_data[vf].pf_vlan = 0;
	adapter->vf_data[vf].pf_qos = 0;
	igb_set_vf_vlan_strip(adapter, vf, false);

	return 0;
}

static int igb_ndo_set_vf_vlan(struct net_device *netdev, int vf,
			       u16 vlan, u8 qos, __be16 vlan_proto)
{
	struct igb_adapter *adapter = netdev_priv(netdev);

	if ((vf >= adapter->vfs_allocated_count) || (vlan > 4095) || (qos > 7))
		return -EINVAL;

	if (vlan_proto != htons(ETH_P_8021Q))
		return -EPROTONOSUPPORT;

	return (vlan || qos) ? igb_enable_port_vlan(adapter, vf, vlan, qos) :
			       igb_disable_port_vlan(adapter, vf);
}

static int igb_set_vf_vlan_msg(struct igb_adapter *adapter, u32 *msgbuf, u32 vf)
{
	int add = (msgbuf[0] & E1000_VT_MSGINFO_MASK) >> E1000_VT_MSGINFO_SHIFT;
	int vid = (msgbuf[1] & E1000_VLVF_VLANID_MASK);
	int ret;

	if (adapter->vf_data[vf].pf_vlan)
		return -1;

	/* VLAN 0 is a special case, don't allow it to be removed */
	if (!vid && !add)
		return 0;

	ret = igb_set_vf_vlan(adapter, vid, !!add, vf);
	if (!ret)
		igb_set_vf_vlan_strip(adapter, vf, !!vid);
	return ret;
}

static inline void igb_vf_reset(struct igb_adapter *adapter, u32 vf)
{
	struct vf_data_storage *vf_data = &adapter->vf_data[vf];

	/* clear flags - except flag that indicates PF has set the MAC */
	vf_data->flags &= IGB_VF_FLAG_PF_SET_MAC;
	vf_data->last_nack = jiffies;

	/* reset vlans for device */
	igb_clear_vf_vfta(adapter, vf);
	igb_set_vf_vlan(adapter, vf_data->pf_vlan, true, vf);
	igb_set_vmvir(adapter, vf_data->pf_vlan |
			       (vf_data->pf_qos << VLAN_PRIO_SHIFT), vf);
	igb_set_vmolr(adapter, vf, !vf_data->pf_vlan);
	igb_set_vf_vlan_strip(adapter, vf, !!(vf_data->pf_vlan));

	/* reset multicast table array for vf */
	adapter->vf_data[vf].num_vf_mc_hashes = 0;

	/* Flush and reset the mta with the new values */
	igb_set_rx_mode(adapter->netdev);
}

static void igb_vf_reset_event(struct igb_adapter *adapter, u32 vf)
{
	unsigned char *vf_mac = adapter->vf_data[vf].vf_mac_addresses;

	/* clear mac address as we were hotplug removed/added */
	if (!(adapter->vf_data[vf].flags & IGB_VF_FLAG_PF_SET_MAC))
		eth_zero_addr(vf_mac);

	/* process remaining reset events */
	igb_vf_reset(adapter, vf);
}

static void igb_vf_reset_msg(struct igb_adapter *adapter, u32 vf)
{
	struct e1000_hw *hw = &adapter->hw;
	unsigned char *vf_mac = adapter->vf_data[vf].vf_mac_addresses;
	u32 reg, msgbuf[3];
	u8 *addr = (u8 *)(&msgbuf[1]);

	/* process all the same items cleared in a function level reset */
	igb_vf_reset(adapter, vf);

	/* set vf mac address */
	igb_set_vf_mac(adapter, vf, vf_mac);

	/* enable transmit and receive for vf */
	reg = rd32(E1000_VFTE);
	wr32(E1000_VFTE, reg | BIT(vf));
	reg = rd32(E1000_VFRE);
	wr32(E1000_VFRE, reg | BIT(vf));

	adapter->vf_data[vf].flags |= IGB_VF_FLAG_CTS;

	/* reply to reset with ack and vf mac address */
	if (!is_zero_ether_addr(vf_mac)) {
		msgbuf[0] = E1000_VF_RESET | E1000_VT_MSGTYPE_ACK;
		memcpy(addr, vf_mac, ETH_ALEN);
	} else {
		msgbuf[0] = E1000_VF_RESET | E1000_VT_MSGTYPE_NACK;
	}
	igb_write_mbx(hw, msgbuf, 3, vf);
}

static void igb_flush_mac_table(struct igb_adapter *adapter)
{
	struct e1000_hw *hw = &adapter->hw;
	int i;

	for (i = 0; i < hw->mac.rar_entry_count; i++) {
		adapter->mac_table[i].state &= ~IGB_MAC_STATE_IN_USE;
		eth_zero_addr(adapter->mac_table[i].addr);
		adapter->mac_table[i].queue = 0;
		igb_rar_set_index(adapter, i);
	}
}

static int igb_available_rars(struct igb_adapter *adapter, u8 queue)
{
	struct e1000_hw *hw = &adapter->hw;
	/* do not count rar entries reserved for VFs MAC addresses */
	int rar_entries = hw->mac.rar_entry_count -
			  adapter->vfs_allocated_count;
	int i, count = 0;

	for (i = 0; i < rar_entries; i++) {
		/* do not count default entries */
		if (adapter->mac_table[i].state & IGB_MAC_STATE_DEFAULT)
			continue;

		/* do not count "in use" entries for different queues */
		if ((adapter->mac_table[i].state & IGB_MAC_STATE_IN_USE) &&
		    (adapter->mac_table[i].queue != queue))
			continue;

		count++;
	}

	return count;
}

/* Set default MAC address for the PF in the first RAR entry */
static void igb_set_default_mac_filter(struct igb_adapter *adapter)
{
	struct igb_mac_addr *mac_table = &adapter->mac_table[0];

	ether_addr_copy(mac_table->addr, adapter->hw.mac.addr);
	mac_table->queue = adapter->vfs_allocated_count;
	mac_table->state = IGB_MAC_STATE_DEFAULT | IGB_MAC_STATE_IN_USE;

	igb_rar_set_index(adapter, 0);
}

/* If the filter to be added and an already existing filter express
 * the same address and address type, it should be possible to only
 * override the other configurations, for example the queue to steer
 * traffic.
 */
static bool igb_mac_entry_can_be_used(const struct igb_mac_addr *entry,
				      const u8 *addr, const u8 flags)
{
	if (!(entry->state & IGB_MAC_STATE_IN_USE))
		return true;

	if ((entry->state & IGB_MAC_STATE_SRC_ADDR) !=
	    (flags & IGB_MAC_STATE_SRC_ADDR))
		return false;

	if (!ether_addr_equal(addr, entry->addr))
		return false;

	return true;
}

/* Add a MAC filter for 'addr' directing matching traffic to 'queue',
 * 'flags' is used to indicate what kind of match is made, match is by
 * default for the destination address, if matching by source address
 * is desired the flag IGB_MAC_STATE_SRC_ADDR can be used.
 */
static int igb_add_mac_filter_flags(struct igb_adapter *adapter,
				    const u8 *addr, const u8 queue,
				    const u8 flags)
{
	struct e1000_hw *hw = &adapter->hw;
	int rar_entries = hw->mac.rar_entry_count -
			  adapter->vfs_allocated_count;
	int i;

	if (is_zero_ether_addr(addr))
		return -EINVAL;

	/* Search for the first empty entry in the MAC table.
	 * Do not touch entries at the end of the table reserved for the VF MAC
	 * addresses.
	 */
	for (i = 0; i < rar_entries; i++) {
		if (!igb_mac_entry_can_be_used(&adapter->mac_table[i],
					       addr, flags))
			continue;

		ether_addr_copy(adapter->mac_table[i].addr, addr);
		adapter->mac_table[i].queue = queue;
		adapter->mac_table[i].state |= IGB_MAC_STATE_IN_USE | flags;

		igb_rar_set_index(adapter, i);
		return i;
	}

	return -ENOSPC;
}

static int igb_add_mac_filter(struct igb_adapter *adapter, const u8 *addr,
			      const u8 queue)
{
	return igb_add_mac_filter_flags(adapter, addr, queue, 0);
}

/* Remove a MAC filter for 'addr' directing matching traffic to
 * 'queue', 'flags' is used to indicate what kind of match need to be
 * removed, match is by default for the destination address, if
 * matching by source address is to be removed the flag
 * IGB_MAC_STATE_SRC_ADDR can be used.
 */
static int igb_del_mac_filter_flags(struct igb_adapter *adapter,
				    const u8 *addr, const u8 queue,
				    const u8 flags)
{
	struct e1000_hw *hw = &adapter->hw;
	int rar_entries = hw->mac.rar_entry_count -
			  adapter->vfs_allocated_count;
	int i;

	if (is_zero_ether_addr(addr))
		return -EINVAL;

	/* Search for matching entry in the MAC table based on given address
	 * and queue. Do not touch entries at the end of the table reserved
	 * for the VF MAC addresses.
	 */
	for (i = 0; i < rar_entries; i++) {
		if (!(adapter->mac_table[i].state & IGB_MAC_STATE_IN_USE))
			continue;
		if ((adapter->mac_table[i].state & flags) != flags)
			continue;
		if (adapter->mac_table[i].queue != queue)
			continue;
		if (!ether_addr_equal(adapter->mac_table[i].addr, addr))
			continue;

		/* When a filter for the default address is "deleted",
		 * we return it to its initial configuration
		 */
		if (adapter->mac_table[i].state & IGB_MAC_STATE_DEFAULT) {
			adapter->mac_table[i].state =
				IGB_MAC_STATE_DEFAULT | IGB_MAC_STATE_IN_USE;
			adapter->mac_table[i].queue =
				adapter->vfs_allocated_count;
		} else {
			adapter->mac_table[i].state = 0;
			adapter->mac_table[i].queue = 0;
			eth_zero_addr(adapter->mac_table[i].addr);
		}

		igb_rar_set_index(adapter, i);
		return 0;
	}

	return -ENOENT;
}

static int igb_del_mac_filter(struct igb_adapter *adapter, const u8 *addr,
			      const u8 queue)
{
	return igb_del_mac_filter_flags(adapter, addr, queue, 0);
}

int igb_add_mac_steering_filter(struct igb_adapter *adapter,
				const u8 *addr, u8 queue, u8 flags)
{
	struct e1000_hw *hw = &adapter->hw;

	/* In theory, this should be supported on 82575 as well, but
	 * that part wasn't easily accessible during development.
	 */
	if (hw->mac.type != e1000_i210)
		return -EOPNOTSUPP;

	return igb_add_mac_filter_flags(adapter, addr, queue,
					IGB_MAC_STATE_QUEUE_STEERING | flags);
}

int igb_del_mac_steering_filter(struct igb_adapter *adapter,
				const u8 *addr, u8 queue, u8 flags)
{
	return igb_del_mac_filter_flags(adapter, addr, queue,
					IGB_MAC_STATE_QUEUE_STEERING | flags);
}

static int igb_uc_sync(struct net_device *netdev, const unsigned char *addr)
{
	struct igb_adapter *adapter = netdev_priv(netdev);
	int ret;

	ret = igb_add_mac_filter(adapter, addr, adapter->vfs_allocated_count);

	return min_t(int, ret, 0);
}

static int igb_uc_unsync(struct net_device *netdev, const unsigned char *addr)
{
	struct igb_adapter *adapter = netdev_priv(netdev);

	igb_del_mac_filter(adapter, addr, adapter->vfs_allocated_count);

	return 0;
}

static int igb_set_vf_mac_filter(struct igb_adapter *adapter, const int vf,
				 const u32 info, const u8 *addr)
{
	struct pci_dev *pdev = adapter->pdev;
	struct vf_data_storage *vf_data = &adapter->vf_data[vf];
	struct list_head *pos;
	struct vf_mac_filter *entry = NULL;
	int ret = 0;

	switch (info) {
	case E1000_VF_MAC_FILTER_CLR:
		/* remove all unicast MAC filters related to the current VF */
		list_for_each(pos, &adapter->vf_macs.l) {
			entry = list_entry(pos, struct vf_mac_filter, l);
			if (entry->vf == vf) {
				entry->vf = -1;
				entry->free = true;
				igb_del_mac_filter(adapter, entry->vf_mac, vf);
			}
		}
		break;
	case E1000_VF_MAC_FILTER_ADD:
		if ((vf_data->flags & IGB_VF_FLAG_PF_SET_MAC) &&
		    !vf_data->trusted) {
			dev_warn(&pdev->dev,
				 "VF %d requested MAC filter but is administratively denied\n",
				 vf);
			return -EINVAL;
		}
		if (!is_valid_ether_addr(addr)) {
			dev_warn(&pdev->dev,
				 "VF %d attempted to set invalid MAC filter\n",
				 vf);
			return -EINVAL;
		}

		/* try to find empty slot in the list */
		list_for_each(pos, &adapter->vf_macs.l) {
			entry = list_entry(pos, struct vf_mac_filter, l);
			if (entry->free)
				break;
		}

		if (entry && entry->free) {
			entry->free = false;
			entry->vf = vf;
			ether_addr_copy(entry->vf_mac, addr);

			ret = igb_add_mac_filter(adapter, addr, vf);
			ret = min_t(int, ret, 0);
		} else {
			ret = -ENOSPC;
		}

		if (ret == -ENOSPC)
			dev_warn(&pdev->dev,
				 "VF %d has requested MAC filter but there is no space for it\n",
				 vf);
		break;
	default:
		ret = -EINVAL;
		break;
	}

	return ret;
}

static int igb_set_vf_mac_addr(struct igb_adapter *adapter, u32 *msg, int vf)
{
	struct pci_dev *pdev = adapter->pdev;
	struct vf_data_storage *vf_data = &adapter->vf_data[vf];
	u32 info = msg[0] & E1000_VT_MSGINFO_MASK;

	/* The VF MAC Address is stored in a packed array of bytes
	 * starting at the second 32 bit word of the msg array
	 */
	unsigned char *addr = (unsigned char *)&msg[1];
	int ret = 0;

	if (!info) {
		if ((vf_data->flags & IGB_VF_FLAG_PF_SET_MAC) &&
		    !vf_data->trusted) {
			dev_warn(&pdev->dev,
				 "VF %d attempted to override administratively set MAC address\nReload the VF driver to resume operations\n",
				 vf);
			return -EINVAL;
		}

		if (!is_valid_ether_addr(addr)) {
			dev_warn(&pdev->dev,
				 "VF %d attempted to set invalid MAC\n",
				 vf);
			return -EINVAL;
		}

		ret = igb_set_vf_mac(adapter, vf, addr);
	} else {
		ret = igb_set_vf_mac_filter(adapter, vf, info, addr);
	}

	return ret;
}

static void igb_rcv_ack_from_vf(struct igb_adapter *adapter, u32 vf)
{
	struct e1000_hw *hw = &adapter->hw;
	struct vf_data_storage *vf_data = &adapter->vf_data[vf];
	u32 msg = E1000_VT_MSGTYPE_NACK;

	/* if device isn't clear to send it shouldn't be reading either */
	if (!(vf_data->flags & IGB_VF_FLAG_CTS) &&
	    time_after(jiffies, vf_data->last_nack + (2 * HZ))) {
		igb_write_mbx(hw, &msg, 1, vf);
		vf_data->last_nack = jiffies;
	}
}

static void igb_rcv_msg_from_vf(struct igb_adapter *adapter, u32 vf)
{
	struct pci_dev *pdev = adapter->pdev;
	u32 msgbuf[E1000_VFMAILBOX_SIZE];
	struct e1000_hw *hw = &adapter->hw;
	struct vf_data_storage *vf_data = &adapter->vf_data[vf];
	s32 retval;

	retval = igb_read_mbx(hw, msgbuf, E1000_VFMAILBOX_SIZE, vf, false);

	if (retval) {
		/* if receive failed revoke VF CTS stats and restart init */
		dev_err(&pdev->dev, "Error receiving message from VF\n");
		vf_data->flags &= ~IGB_VF_FLAG_CTS;
		if (!time_after(jiffies, vf_data->last_nack + (2 * HZ)))
			goto unlock;
		goto out;
	}

	/* this is a message we already processed, do nothing */
	if (msgbuf[0] & (E1000_VT_MSGTYPE_ACK | E1000_VT_MSGTYPE_NACK))
		goto unlock;

	/* until the vf completes a reset it should not be
	 * allowed to start any configuration.
	 */
	if (msgbuf[0] == E1000_VF_RESET) {
		/* unlocks mailbox */
		igb_vf_reset_msg(adapter, vf);
		return;
	}

	if (!(vf_data->flags & IGB_VF_FLAG_CTS)) {
		if (!time_after(jiffies, vf_data->last_nack + (2 * HZ)))
			goto unlock;
		retval = -1;
		goto out;
	}

	switch ((msgbuf[0] & 0xFFFF)) {
	case E1000_VF_SET_MAC_ADDR:
		retval = igb_set_vf_mac_addr(adapter, msgbuf, vf);
		break;
	case E1000_VF_SET_PROMISC:
		retval = igb_set_vf_promisc(adapter, msgbuf, vf);
		break;
	case E1000_VF_SET_MULTICAST:
		retval = igb_set_vf_multicasts(adapter, msgbuf, vf);
		break;
	case E1000_VF_SET_LPE:
		retval = igb_set_vf_rlpml(adapter, msgbuf[1], vf);
		break;
	case E1000_VF_SET_VLAN:
		retval = -1;
		if (vf_data->pf_vlan)
			dev_warn(&pdev->dev,
				 "VF %d attempted to override administratively set VLAN tag\nReload the VF driver to resume operations\n",
				 vf);
		else
			retval = igb_set_vf_vlan_msg(adapter, msgbuf, vf);
		break;
	default:
		dev_err(&pdev->dev, "Unhandled Msg %08x\n", msgbuf[0]);
		retval = -1;
		break;
	}

	msgbuf[0] |= E1000_VT_MSGTYPE_CTS;
out:
	/* notify the VF of the results of what it sent us */
	if (retval)
		msgbuf[0] |= E1000_VT_MSGTYPE_NACK;
	else
		msgbuf[0] |= E1000_VT_MSGTYPE_ACK;

	/* unlocks mailbox */
	igb_write_mbx(hw, msgbuf, 1, vf);
	return;

unlock:
	igb_unlock_mbx(hw, vf);
}

static void igb_msg_task(struct igb_adapter *adapter)
{
	struct e1000_hw *hw = &adapter->hw;
	u32 vf;

	for (vf = 0; vf < adapter->vfs_allocated_count; vf++) {
		/* process any reset requests */
		if (!igb_check_for_rst(hw, vf))
			igb_vf_reset_event(adapter, vf);

		/* process any messages pending */
		if (!igb_check_for_msg(hw, vf))
			igb_rcv_msg_from_vf(adapter, vf);

		/* process any acks */
		if (!igb_check_for_ack(hw, vf))
			igb_rcv_ack_from_vf(adapter, vf);
	}
}

/**
 *  igb_set_uta - Set unicast filter table address
 *  @adapter: board private structure
 *  @set: boolean indicating if we are setting or clearing bits
 *
 *  The unicast table address is a register array of 32-bit registers.
 *  The table is meant to be used in a way similar to how the MTA is used
 *  however due to certain limitations in the hardware it is necessary to
 *  set all the hash bits to 1 and use the VMOLR ROPE bit as a promiscuous
 *  enable bit to allow vlan tag stripping when promiscuous mode is enabled
 **/
static void igb_set_uta(struct igb_adapter *adapter, bool set)
{
	struct e1000_hw *hw = &adapter->hw;
	u32 uta = set ? ~0 : 0;
	int i;

	/* we only need to do this if VMDq is enabled */
	if (!adapter->vfs_allocated_count)
		return;

	for (i = hw->mac.uta_reg_count; i--;)
		array_wr32(E1000_UTA, i, uta);
}

/**
 *  igb_intr_msi - Interrupt Handler
 *  @irq: interrupt number
 *  @data: pointer to a network interface device structure
 **/
static irqreturn_t igb_intr_msi(int irq, void *data)
{
	struct igb_adapter *adapter = data;
	struct igb_q_vector *q_vector = adapter->q_vector[0];
	struct e1000_hw *hw = &adapter->hw;
	/* read ICR disables interrupts using IAM */
	u32 icr = rd32(E1000_ICR);

	igb_write_itr(q_vector);

	if (icr & E1000_ICR_DRSTA)
		schedule_work(&adapter->reset_task);

	if (icr & E1000_ICR_DOUTSYNC) {
		/* HW is reporting DMA is out of sync */
		adapter->stats.doosync++;
	}

	if (icr & (E1000_ICR_RXSEQ | E1000_ICR_LSC)) {
		hw->mac.get_link_status = 1;
		if (!test_bit(__IGB_DOWN, &adapter->state))
			mod_timer(&adapter->watchdog_timer, jiffies + 1);
	}

	if (icr & E1000_ICR_TS)
		igb_tsync_interrupt(adapter);

	napi_schedule(&q_vector->napi);

	return IRQ_HANDLED;
}

/**
 *  igb_intr - Legacy Interrupt Handler
 *  @irq: interrupt number
 *  @data: pointer to a network interface device structure
 **/
static irqreturn_t igb_intr(int irq, void *data)
{
	struct igb_adapter *adapter = data;
	struct igb_q_vector *q_vector = adapter->q_vector[0];
	struct e1000_hw *hw = &adapter->hw;
	/* Interrupt Auto-Mask...upon reading ICR, interrupts are masked.  No
	 * need for the IMC write
	 */
	u32 icr = rd32(E1000_ICR);

	/* IMS will not auto-mask if INT_ASSERTED is not set, and if it is
	 * not set, then the adapter didn't send an interrupt
	 */
	if (!(icr & E1000_ICR_INT_ASSERTED))
		return IRQ_NONE;

	igb_write_itr(q_vector);

	if (icr & E1000_ICR_DRSTA)
		schedule_work(&adapter->reset_task);

	if (icr & E1000_ICR_DOUTSYNC) {
		/* HW is reporting DMA is out of sync */
		adapter->stats.doosync++;
	}

	if (icr & (E1000_ICR_RXSEQ | E1000_ICR_LSC)) {
		hw->mac.get_link_status = 1;
		/* guard against interrupt when we're going down */
		if (!test_bit(__IGB_DOWN, &adapter->state))
			mod_timer(&adapter->watchdog_timer, jiffies + 1);
	}

	if (icr & E1000_ICR_TS)
		igb_tsync_interrupt(adapter);

	napi_schedule(&q_vector->napi);

	return IRQ_HANDLED;
}

static void igb_ring_irq_enable(struct igb_q_vector *q_vector)
{
	struct igb_adapter *adapter = q_vector->adapter;
	struct e1000_hw *hw = &adapter->hw;

	if ((q_vector->rx.ring && (adapter->rx_itr_setting & 3)) ||
	    (!q_vector->rx.ring && (adapter->tx_itr_setting & 3))) {
		if ((adapter->num_q_vectors == 1) && !adapter->vf_data)
			igb_set_itr(q_vector);
		else
			igb_update_ring_itr(q_vector);
	}

	if (!test_bit(__IGB_DOWN, &adapter->state)) {
		if (adapter->flags & IGB_FLAG_HAS_MSIX)
			wr32(E1000_EIMS, q_vector->eims_value);
		else
			igb_irq_enable(adapter);
	}
}

/**
 *  igb_poll - NAPI Rx polling callback
 *  @napi: napi polling structure
 *  @budget: count of how many packets we should handle
 **/
static int igb_poll(struct napi_struct *napi, int budget)
{
	struct igb_q_vector *q_vector = container_of(napi,
						     struct igb_q_vector,
						     napi);
	bool clean_complete = true;
	int work_done = 0;

#ifdef CONFIG_IGB_DCA
	if (q_vector->adapter->flags & IGB_FLAG_DCA_ENABLED)
		igb_update_dca(q_vector);
#endif
	if (q_vector->tx.ring)
		clean_complete = igb_clean_tx_irq(q_vector, budget);

	if (q_vector->rx.ring) {
		int cleaned = igb_clean_rx_irq(q_vector, budget);

		work_done += cleaned;
		if (cleaned >= budget)
			clean_complete = false;
	}

	/* If all work not completed, return budget and keep polling */
	if (!clean_complete)
		return budget;

	/* Exit the polling mode, but don't re-enable interrupts if stack might
	 * poll us due to busy-polling
	 */
	if (likely(napi_complete_done(napi, work_done)))
		igb_ring_irq_enable(q_vector);

	return min(work_done, budget - 1);
}

/**
 *  igb_clean_tx_irq - Reclaim resources after transmit completes
 *  @q_vector: pointer to q_vector containing needed info
 *  @napi_budget: Used to determine if we are in netpoll
 *
 *  returns true if ring is completely cleaned
 **/
static bool igb_clean_tx_irq(struct igb_q_vector *q_vector, int napi_budget)
{
	struct igb_adapter *adapter = q_vector->adapter;
	struct igb_ring *tx_ring = q_vector->tx.ring;
	struct igb_tx_buffer *tx_buffer;
	union e1000_adv_tx_desc *tx_desc;
	unsigned int total_bytes = 0, total_packets = 0;
	unsigned int budget = q_vector->tx.work_limit;
	unsigned int i = tx_ring->next_to_clean;

	if (test_bit(__IGB_DOWN, &adapter->state))
		return true;

	tx_buffer = &tx_ring->tx_buffer_info[i];
	tx_desc = IGB_TX_DESC(tx_ring, i);
	i -= tx_ring->count;

	do {
		union e1000_adv_tx_desc *eop_desc = tx_buffer->next_to_watch;

		/* if next_to_watch is not set then there is no work pending */
		if (!eop_desc)
			break;

		/* prevent any other reads prior to eop_desc */
		smp_rmb();

		/* if DD is not set pending work has not been completed */
		if (!(eop_desc->wb.status & cpu_to_le32(E1000_TXD_STAT_DD)))
			break;

		/* clear next_to_watch to prevent false hangs */
		tx_buffer->next_to_watch = NULL;

		/* update the statistics for this packet */
		total_bytes += tx_buffer->bytecount;
		total_packets += tx_buffer->gso_segs;

		/* free the skb */
		if (tx_buffer->type == IGB_TYPE_SKB)
			napi_consume_skb(tx_buffer->skb, napi_budget);
		else
			xdp_return_frame(tx_buffer->xdpf);

		/* unmap skb header data */
		dma_unmap_single(tx_ring->dev,
				 dma_unmap_addr(tx_buffer, dma),
				 dma_unmap_len(tx_buffer, len),
				 DMA_TO_DEVICE);

		/* clear tx_buffer data */
		dma_unmap_len_set(tx_buffer, len, 0);

		/* clear last DMA location and unmap remaining buffers */
		while (tx_desc != eop_desc) {
			tx_buffer++;
			tx_desc++;
			i++;
			if (unlikely(!i)) {
				i -= tx_ring->count;
				tx_buffer = tx_ring->tx_buffer_info;
				tx_desc = IGB_TX_DESC(tx_ring, 0);
			}

			/* unmap any remaining paged data */
			if (dma_unmap_len(tx_buffer, len)) {
				dma_unmap_page(tx_ring->dev,
					       dma_unmap_addr(tx_buffer, dma),
					       dma_unmap_len(tx_buffer, len),
					       DMA_TO_DEVICE);
				dma_unmap_len_set(tx_buffer, len, 0);
			}
		}

		/* move us one more past the eop_desc for start of next pkt */
		tx_buffer++;
		tx_desc++;
		i++;
		if (unlikely(!i)) {
			i -= tx_ring->count;
			tx_buffer = tx_ring->tx_buffer_info;
			tx_desc = IGB_TX_DESC(tx_ring, 0);
		}

		/* issue prefetch for next Tx descriptor */
		prefetch(tx_desc);

		/* update budget accounting */
		budget--;
	} while (likely(budget));

	netdev_tx_completed_queue(txring_txq(tx_ring),
				  total_packets, total_bytes);
	i += tx_ring->count;
	tx_ring->next_to_clean = i;
	u64_stats_update_begin(&tx_ring->tx_syncp);
	tx_ring->tx_stats.bytes += total_bytes;
	tx_ring->tx_stats.packets += total_packets;
	u64_stats_update_end(&tx_ring->tx_syncp);
	q_vector->tx.total_bytes += total_bytes;
	q_vector->tx.total_packets += total_packets;

	if (test_bit(IGB_RING_FLAG_TX_DETECT_HANG, &tx_ring->flags)) {
		struct e1000_hw *hw = &adapter->hw;

		/* Detect a transmit hang in hardware, this serializes the
		 * check with the clearing of time_stamp and movement of i
		 */
		clear_bit(IGB_RING_FLAG_TX_DETECT_HANG, &tx_ring->flags);
		if (tx_buffer->next_to_watch &&
		    time_after(jiffies, tx_buffer->time_stamp +
			       (adapter->tx_timeout_factor * HZ)) &&
		    !(rd32(E1000_STATUS) & E1000_STATUS_TXOFF)) {

			/* detected Tx unit hang */
			dev_err(tx_ring->dev,
				"Detected Tx Unit Hang\n"
				"  Tx Queue             <%d>\n"
				"  TDH                  <%x>\n"
				"  TDT                  <%x>\n"
				"  next_to_use          <%x>\n"
				"  next_to_clean        <%x>\n"
				"buffer_info[next_to_clean]\n"
				"  time_stamp           <%lx>\n"
				"  next_to_watch        <%p>\n"
				"  jiffies              <%lx>\n"
				"  desc.status          <%x>\n",
				tx_ring->queue_index,
				rd32(E1000_TDH(tx_ring->reg_idx)),
				readl(tx_ring->tail),
				tx_ring->next_to_use,
				tx_ring->next_to_clean,
				tx_buffer->time_stamp,
				tx_buffer->next_to_watch,
				jiffies,
				tx_buffer->next_to_watch->wb.status);
			netif_stop_subqueue(tx_ring->netdev,
					    tx_ring->queue_index);

			/* we are about to reset, no point in enabling stuff */
			return true;
		}
	}

#define TX_WAKE_THRESHOLD (DESC_NEEDED * 2)
	if (unlikely(total_packets &&
	    netif_carrier_ok(tx_ring->netdev) &&
	    igb_desc_unused(tx_ring) >= TX_WAKE_THRESHOLD)) {
		/* Make sure that anybody stopping the queue after this
		 * sees the new next_to_clean.
		 */
		smp_mb();
		if (__netif_subqueue_stopped(tx_ring->netdev,
					     tx_ring->queue_index) &&
		    !(test_bit(__IGB_DOWN, &adapter->state))) {
			netif_wake_subqueue(tx_ring->netdev,
					    tx_ring->queue_index);

			u64_stats_update_begin(&tx_ring->tx_syncp);
			tx_ring->tx_stats.restart_queue++;
			u64_stats_update_end(&tx_ring->tx_syncp);
		}
	}

	return !!budget;
}

/**
 *  igb_reuse_rx_page - page flip buffer and store it back on the ring
 *  @rx_ring: rx descriptor ring to store buffers on
 *  @old_buff: donor buffer to have page reused
 *
 *  Synchronizes page for reuse by the adapter
 **/
static void igb_reuse_rx_page(struct igb_ring *rx_ring,
			      struct igb_rx_buffer *old_buff)
{
	struct igb_rx_buffer *new_buff;
	u16 nta = rx_ring->next_to_alloc;

	new_buff = &rx_ring->rx_buffer_info[nta];

	/* update, and store next to alloc */
	nta++;
	rx_ring->next_to_alloc = (nta < rx_ring->count) ? nta : 0;

	/* Transfer page from old buffer to new buffer.
	 * Move each member individually to avoid possible store
	 * forwarding stalls.
	 */
	new_buff->dma		= old_buff->dma;
	new_buff->page		= old_buff->page;
	new_buff->page_offset	= old_buff->page_offset;
	new_buff->pagecnt_bias	= old_buff->pagecnt_bias;
}

static inline bool igb_page_is_reserved(struct page *page)
{
	return (page_to_nid(page) != numa_mem_id()) || page_is_pfmemalloc(page);
}

static bool igb_can_reuse_rx_page(struct igb_rx_buffer *rx_buffer)
{
	unsigned int pagecnt_bias = rx_buffer->pagecnt_bias;
	struct page *page = rx_buffer->page;

	/* avoid re-using remote pages */
	if (unlikely(igb_page_is_reserved(page)))
		return false;

#if (PAGE_SIZE < 8192)
	/* if we are only owner of page we can reuse it */
	if (unlikely((page_ref_count(page) - pagecnt_bias) > 1))
		return false;
#else
#define IGB_LAST_OFFSET \
	(SKB_WITH_OVERHEAD(PAGE_SIZE) - IGB_RXBUFFER_2048)

	if (rx_buffer->page_offset > IGB_LAST_OFFSET)
		return false;
#endif

	/* If we have drained the page fragment pool we need to update
	 * the pagecnt_bias and page count so that we fully restock the
	 * number of references the driver holds.
	 */
	if (unlikely(pagecnt_bias == 1)) {
		page_ref_add(page, USHRT_MAX - 1);
		rx_buffer->pagecnt_bias = USHRT_MAX;
	}

	return true;
}

/**
 *  igb_add_rx_frag - Add contents of Rx buffer to sk_buff
 *  @rx_ring: rx descriptor ring to transact packets on
 *  @rx_buffer: buffer containing page to add
 *  @skb: sk_buff to place the data into
 *  @size: size of buffer to be added
 *
 *  This function will add the data contained in rx_buffer->page to the skb.
 **/
static void igb_add_rx_frag(struct igb_ring *rx_ring,
			    struct igb_rx_buffer *rx_buffer,
			    struct sk_buff *skb,
			    unsigned int size)
{
#if (PAGE_SIZE < 8192)
	unsigned int truesize = igb_rx_pg_size(rx_ring) / 2;
#else
	unsigned int truesize = ring_uses_build_skb(rx_ring) ?
				SKB_DATA_ALIGN(IGB_SKB_PAD + size) :
				SKB_DATA_ALIGN(size);
#endif
	skb_add_rx_frag(skb, skb_shinfo(skb)->nr_frags, rx_buffer->page,
			rx_buffer->page_offset, size, truesize);
#if (PAGE_SIZE < 8192)
	rx_buffer->page_offset ^= truesize;
#else
	rx_buffer->page_offset += truesize;
#endif
}

static struct sk_buff *igb_construct_skb(struct igb_ring *rx_ring,
					 struct igb_rx_buffer *rx_buffer,
					 struct xdp_buff *xdp,
					 union e1000_adv_rx_desc *rx_desc)
{
#if (PAGE_SIZE < 8192)
	unsigned int truesize = igb_rx_pg_size(rx_ring) / 2;
#else
	unsigned int truesize = SKB_DATA_ALIGN(xdp->data_end -
					       xdp->data_hard_start);
#endif
	unsigned int size = xdp->data_end - xdp->data;
	unsigned int headlen;
	struct sk_buff *skb;

	/* prefetch first cache line of first page */
	net_prefetch(xdp->data);

	/* allocate a skb to store the frags */
	skb = napi_alloc_skb(&rx_ring->q_vector->napi, IGB_RX_HDR_LEN);
	if (unlikely(!skb))
		return NULL;

	if (unlikely(igb_test_staterr(rx_desc, E1000_RXDADV_STAT_TSIP))) {
		igb_ptp_rx_pktstamp(rx_ring->q_vector, xdp->data, skb);
		xdp->data += IGB_TS_HDR_LEN;
		size -= IGB_TS_HDR_LEN;
	}

	/* Determine available headroom for copy */
	headlen = size;
	if (headlen > IGB_RX_HDR_LEN)
		headlen = eth_get_headlen(skb->dev, xdp->data, IGB_RX_HDR_LEN);

	/* align pull length to size of long to optimize memcpy performance */
	memcpy(__skb_put(skb, headlen), xdp->data, ALIGN(headlen, sizeof(long)));

	/* update all of the pointers */
	size -= headlen;
	if (size) {
		skb_add_rx_frag(skb, 0, rx_buffer->page,
				(xdp->data + headlen) - page_address(rx_buffer->page),
				size, truesize);
#if (PAGE_SIZE < 8192)
		rx_buffer->page_offset ^= truesize;
#else
		rx_buffer->page_offset += truesize;
#endif
	} else {
		rx_buffer->pagecnt_bias++;
	}

	return skb;
}

static struct sk_buff *igb_build_skb(struct igb_ring *rx_ring,
				     struct igb_rx_buffer *rx_buffer,
				     struct xdp_buff *xdp,
				     union e1000_adv_rx_desc *rx_desc)
{
#if (PAGE_SIZE < 8192)
	unsigned int truesize = igb_rx_pg_size(rx_ring) / 2;
#else
	unsigned int truesize = SKB_DATA_ALIGN(sizeof(struct skb_shared_info)) +
				SKB_DATA_ALIGN(xdp->data_end -
					       xdp->data_hard_start);
#endif
	unsigned int metasize = xdp->data - xdp->data_meta;
	struct sk_buff *skb;

	/* prefetch first cache line of first page */
	net_prefetch(xdp->data_meta);

	/* build an skb around the page buffer */
	skb = build_skb(xdp->data_hard_start, truesize);
	if (unlikely(!skb))
		return NULL;

	/* update pointers within the skb to store the data */
	skb_reserve(skb, xdp->data - xdp->data_hard_start);
	__skb_put(skb, xdp->data_end - xdp->data);
<<<<<<< HEAD
=======

	if (metasize)
		skb_metadata_set(skb, metasize);
>>>>>>> 356006a6

	/* pull timestamp out of packet data */
	if (igb_test_staterr(rx_desc, E1000_RXDADV_STAT_TSIP)) {
		igb_ptp_rx_pktstamp(rx_ring->q_vector, skb->data, skb);
		__skb_pull(skb, IGB_TS_HDR_LEN);
	}

	/* update buffer offset */
#if (PAGE_SIZE < 8192)
	rx_buffer->page_offset ^= truesize;
#else
	rx_buffer->page_offset += truesize;
#endif

	return skb;
}

static struct sk_buff *igb_run_xdp(struct igb_adapter *adapter,
				   struct igb_ring *rx_ring,
				   struct xdp_buff *xdp)
{
	int err, result = IGB_XDP_PASS;
	struct bpf_prog *xdp_prog;
	u32 act;

	rcu_read_lock();
	xdp_prog = READ_ONCE(rx_ring->xdp_prog);

	if (!xdp_prog)
		goto xdp_out;

	prefetchw(xdp->data_hard_start); /* xdp_frame write */

	act = bpf_prog_run_xdp(xdp_prog, xdp);
	switch (act) {
	case XDP_PASS:
		break;
	case XDP_TX:
		result = igb_xdp_xmit_back(adapter, xdp);
		break;
	case XDP_REDIRECT:
		err = xdp_do_redirect(adapter->netdev, xdp, xdp_prog);
		if (!err)
			result = IGB_XDP_REDIR;
		else
			result = IGB_XDP_CONSUMED;
		break;
	default:
		bpf_warn_invalid_xdp_action(act);
		fallthrough;
	case XDP_ABORTED:
		trace_xdp_exception(rx_ring->netdev, xdp_prog, act);
		fallthrough;
	case XDP_DROP:
		result = IGB_XDP_CONSUMED;
		break;
	}
xdp_out:
	rcu_read_unlock();
	return ERR_PTR(-result);
}

static unsigned int igb_rx_frame_truesize(struct igb_ring *rx_ring,
					  unsigned int size)
{
	unsigned int truesize;

#if (PAGE_SIZE < 8192)
	truesize = igb_rx_pg_size(rx_ring) / 2; /* Must be power-of-2 */
#else
	truesize = ring_uses_build_skb(rx_ring) ?
		SKB_DATA_ALIGN(IGB_SKB_PAD + size) +
		SKB_DATA_ALIGN(sizeof(struct skb_shared_info)) :
		SKB_DATA_ALIGN(size);
#endif
	return truesize;
}

static void igb_rx_buffer_flip(struct igb_ring *rx_ring,
			       struct igb_rx_buffer *rx_buffer,
			       unsigned int size)
{
	unsigned int truesize = igb_rx_frame_truesize(rx_ring, size);
#if (PAGE_SIZE < 8192)
	rx_buffer->page_offset ^= truesize;
#else
	rx_buffer->page_offset += truesize;
#endif
}

static inline void igb_rx_checksum(struct igb_ring *ring,
				   union e1000_adv_rx_desc *rx_desc,
				   struct sk_buff *skb)
{
	skb_checksum_none_assert(skb);

	/* Ignore Checksum bit is set */
	if (igb_test_staterr(rx_desc, E1000_RXD_STAT_IXSM))
		return;

	/* Rx checksum disabled via ethtool */
	if (!(ring->netdev->features & NETIF_F_RXCSUM))
		return;

	/* TCP/UDP checksum error bit is set */
	if (igb_test_staterr(rx_desc,
			     E1000_RXDEXT_STATERR_TCPE |
			     E1000_RXDEXT_STATERR_IPE)) {
		/* work around errata with sctp packets where the TCPE aka
		 * L4E bit is set incorrectly on 64 byte (60 byte w/o crc)
		 * packets, (aka let the stack check the crc32c)
		 */
		if (!((skb->len == 60) &&
		      test_bit(IGB_RING_FLAG_RX_SCTP_CSUM, &ring->flags))) {
			u64_stats_update_begin(&ring->rx_syncp);
			ring->rx_stats.csum_err++;
			u64_stats_update_end(&ring->rx_syncp);
		}
		/* let the stack verify checksum errors */
		return;
	}
	/* It must be a TCP or UDP packet with a valid checksum */
	if (igb_test_staterr(rx_desc, E1000_RXD_STAT_TCPCS |
				      E1000_RXD_STAT_UDPCS))
		skb->ip_summed = CHECKSUM_UNNECESSARY;

	dev_dbg(ring->dev, "cksum success: bits %08X\n",
		le32_to_cpu(rx_desc->wb.upper.status_error));
}

static inline void igb_rx_hash(struct igb_ring *ring,
			       union e1000_adv_rx_desc *rx_desc,
			       struct sk_buff *skb)
{
	if (ring->netdev->features & NETIF_F_RXHASH)
		skb_set_hash(skb,
			     le32_to_cpu(rx_desc->wb.lower.hi_dword.rss),
			     PKT_HASH_TYPE_L3);
}

/**
 *  igb_is_non_eop - process handling of non-EOP buffers
 *  @rx_ring: Rx ring being processed
 *  @rx_desc: Rx descriptor for current buffer
 *
 *  This function updates next to clean.  If the buffer is an EOP buffer
 *  this function exits returning false, otherwise it will place the
 *  sk_buff in the next buffer to be chained and return true indicating
 *  that this is in fact a non-EOP buffer.
 **/
static bool igb_is_non_eop(struct igb_ring *rx_ring,
			   union e1000_adv_rx_desc *rx_desc)
{
	u32 ntc = rx_ring->next_to_clean + 1;

	/* fetch, update, and store next to clean */
	ntc = (ntc < rx_ring->count) ? ntc : 0;
	rx_ring->next_to_clean = ntc;

	prefetch(IGB_RX_DESC(rx_ring, ntc));

	if (likely(igb_test_staterr(rx_desc, E1000_RXD_STAT_EOP)))
		return false;

	return true;
}

/**
 *  igb_cleanup_headers - Correct corrupted or empty headers
 *  @rx_ring: rx descriptor ring packet is being transacted on
 *  @rx_desc: pointer to the EOP Rx descriptor
 *  @skb: pointer to current skb being fixed
 *
 *  Address the case where we are pulling data in on pages only
 *  and as such no data is present in the skb header.
 *
 *  In addition if skb is not at least 60 bytes we need to pad it so that
 *  it is large enough to qualify as a valid Ethernet frame.
 *
 *  Returns true if an error was encountered and skb was freed.
 **/
static bool igb_cleanup_headers(struct igb_ring *rx_ring,
				union e1000_adv_rx_desc *rx_desc,
				struct sk_buff *skb)
{
	/* XDP packets use error pointer so abort at this point */
	if (IS_ERR(skb))
		return true;

	if (unlikely((igb_test_staterr(rx_desc,
				       E1000_RXDEXT_ERR_FRAME_ERR_MASK)))) {
		struct net_device *netdev = rx_ring->netdev;
		if (!(netdev->features & NETIF_F_RXALL)) {
			dev_kfree_skb_any(skb);
			return true;
		}
	}

	/* if eth_skb_pad returns an error the skb was freed */
	if (eth_skb_pad(skb))
		return true;

	return false;
}

/**
 *  igb_process_skb_fields - Populate skb header fields from Rx descriptor
 *  @rx_ring: rx descriptor ring packet is being transacted on
 *  @rx_desc: pointer to the EOP Rx descriptor
 *  @skb: pointer to current skb being populated
 *
 *  This function checks the ring, descriptor, and packet information in
 *  order to populate the hash, checksum, VLAN, timestamp, protocol, and
 *  other fields within the skb.
 **/
static void igb_process_skb_fields(struct igb_ring *rx_ring,
				   union e1000_adv_rx_desc *rx_desc,
				   struct sk_buff *skb)
{
	struct net_device *dev = rx_ring->netdev;

	igb_rx_hash(rx_ring, rx_desc, skb);

	igb_rx_checksum(rx_ring, rx_desc, skb);

	if (igb_test_staterr(rx_desc, E1000_RXDADV_STAT_TS) &&
	    !igb_test_staterr(rx_desc, E1000_RXDADV_STAT_TSIP))
		igb_ptp_rx_rgtstamp(rx_ring->q_vector, skb);

	if ((dev->features & NETIF_F_HW_VLAN_CTAG_RX) &&
	    igb_test_staterr(rx_desc, E1000_RXD_STAT_VP)) {
		u16 vid;

		if (igb_test_staterr(rx_desc, E1000_RXDEXT_STATERR_LB) &&
		    test_bit(IGB_RING_FLAG_RX_LB_VLAN_BSWAP, &rx_ring->flags))
			vid = be16_to_cpu(rx_desc->wb.upper.vlan);
		else
			vid = le16_to_cpu(rx_desc->wb.upper.vlan);

		__vlan_hwaccel_put_tag(skb, htons(ETH_P_8021Q), vid);
	}

	skb_record_rx_queue(skb, rx_ring->queue_index);

	skb->protocol = eth_type_trans(skb, rx_ring->netdev);
}

static unsigned int igb_rx_offset(struct igb_ring *rx_ring)
{
	return ring_uses_build_skb(rx_ring) ? IGB_SKB_PAD : 0;
}

static struct igb_rx_buffer *igb_get_rx_buffer(struct igb_ring *rx_ring,
					       const unsigned int size)
{
	struct igb_rx_buffer *rx_buffer;

	rx_buffer = &rx_ring->rx_buffer_info[rx_ring->next_to_clean];
	prefetchw(rx_buffer->page);

	/* we are reusing so sync this buffer for CPU use */
	dma_sync_single_range_for_cpu(rx_ring->dev,
				      rx_buffer->dma,
				      rx_buffer->page_offset,
				      size,
				      DMA_FROM_DEVICE);

	rx_buffer->pagecnt_bias--;

	return rx_buffer;
}

static void igb_put_rx_buffer(struct igb_ring *rx_ring,
			      struct igb_rx_buffer *rx_buffer)
{
	if (igb_can_reuse_rx_page(rx_buffer)) {
		/* hand second half of page back to the ring */
		igb_reuse_rx_page(rx_ring, rx_buffer);
	} else {
		/* We are not reusing the buffer so unmap it and free
		 * any references we are holding to it
		 */
		dma_unmap_page_attrs(rx_ring->dev, rx_buffer->dma,
				     igb_rx_pg_size(rx_ring), DMA_FROM_DEVICE,
				     IGB_RX_DMA_ATTR);
		__page_frag_cache_drain(rx_buffer->page,
					rx_buffer->pagecnt_bias);
	}

	/* clear contents of rx_buffer */
	rx_buffer->page = NULL;
}

static int igb_clean_rx_irq(struct igb_q_vector *q_vector, const int budget)
{
	struct igb_adapter *adapter = q_vector->adapter;
	struct igb_ring *rx_ring = q_vector->rx.ring;
	struct sk_buff *skb = rx_ring->skb;
	unsigned int total_bytes = 0, total_packets = 0;
	u16 cleaned_count = igb_desc_unused(rx_ring);
	unsigned int xdp_xmit = 0;
	struct xdp_buff xdp;

	xdp.rxq = &rx_ring->xdp_rxq;

	/* Frame size depend on rx_ring setup when PAGE_SIZE=4K */
#if (PAGE_SIZE < 8192)
	xdp.frame_sz = igb_rx_frame_truesize(rx_ring, 0);
#endif

	while (likely(total_packets < budget)) {
		union e1000_adv_rx_desc *rx_desc;
		struct igb_rx_buffer *rx_buffer;
		unsigned int size;

		/* return some buffers to hardware, one at a time is too slow */
		if (cleaned_count >= IGB_RX_BUFFER_WRITE) {
			igb_alloc_rx_buffers(rx_ring, cleaned_count);
			cleaned_count = 0;
		}

		rx_desc = IGB_RX_DESC(rx_ring, rx_ring->next_to_clean);
		size = le16_to_cpu(rx_desc->wb.upper.length);
		if (!size)
			break;

		/* This memory barrier is needed to keep us from reading
		 * any other fields out of the rx_desc until we know the
		 * descriptor has been written back
		 */
		dma_rmb();

		rx_buffer = igb_get_rx_buffer(rx_ring, size);

		/* retrieve a buffer from the ring */
		if (!skb) {
			xdp.data = page_address(rx_buffer->page) +
				   rx_buffer->page_offset;
			xdp.data_meta = xdp.data;
			xdp.data_hard_start = xdp.data -
					      igb_rx_offset(rx_ring);
			xdp.data_end = xdp.data + size;
#if (PAGE_SIZE > 4096)
			/* At larger PAGE_SIZE, frame_sz depend on len size */
			xdp.frame_sz = igb_rx_frame_truesize(rx_ring, size);
#endif
			skb = igb_run_xdp(adapter, rx_ring, &xdp);
		}

		if (IS_ERR(skb)) {
			unsigned int xdp_res = -PTR_ERR(skb);

			if (xdp_res & (IGB_XDP_TX | IGB_XDP_REDIR)) {
				xdp_xmit |= xdp_res;
				igb_rx_buffer_flip(rx_ring, rx_buffer, size);
			} else {
				rx_buffer->pagecnt_bias++;
			}
			total_packets++;
			total_bytes += size;
		} else if (skb)
			igb_add_rx_frag(rx_ring, rx_buffer, skb, size);
		else if (ring_uses_build_skb(rx_ring))
			skb = igb_build_skb(rx_ring, rx_buffer, &xdp, rx_desc);
		else
			skb = igb_construct_skb(rx_ring, rx_buffer,
						&xdp, rx_desc);

		/* exit if we failed to retrieve a buffer */
		if (!skb) {
			rx_ring->rx_stats.alloc_failed++;
			rx_buffer->pagecnt_bias++;
			break;
		}

		igb_put_rx_buffer(rx_ring, rx_buffer);
		cleaned_count++;

		/* fetch next buffer in frame if non-eop */
		if (igb_is_non_eop(rx_ring, rx_desc))
			continue;

		/* verify the packet layout is correct */
		if (igb_cleanup_headers(rx_ring, rx_desc, skb)) {
			skb = NULL;
			continue;
		}

		/* probably a little skewed due to removing CRC */
		total_bytes += skb->len;

		/* populate checksum, timestamp, VLAN, and protocol */
		igb_process_skb_fields(rx_ring, rx_desc, skb);

		napi_gro_receive(&q_vector->napi, skb);

		/* reset skb pointer */
		skb = NULL;

		/* update budget accounting */
		total_packets++;
	}

	/* place incomplete frames back on ring for completion */
	rx_ring->skb = skb;

	if (xdp_xmit & IGB_XDP_REDIR)
<<<<<<< HEAD
		xdp_do_flush_map();
=======
		xdp_do_flush();
>>>>>>> 356006a6

	if (xdp_xmit & IGB_XDP_TX) {
		struct igb_ring *tx_ring = igb_xdp_tx_queue_mapping(adapter);

		igb_xdp_ring_update_tail(tx_ring);
	}

	u64_stats_update_begin(&rx_ring->rx_syncp);
	rx_ring->rx_stats.packets += total_packets;
	rx_ring->rx_stats.bytes += total_bytes;
	u64_stats_update_end(&rx_ring->rx_syncp);
	q_vector->rx.total_packets += total_packets;
	q_vector->rx.total_bytes += total_bytes;

	if (cleaned_count)
		igb_alloc_rx_buffers(rx_ring, cleaned_count);

	return total_packets;
}

static bool igb_alloc_mapped_page(struct igb_ring *rx_ring,
				  struct igb_rx_buffer *bi)
{
	struct page *page = bi->page;
	dma_addr_t dma;

	/* since we are recycling buffers we should seldom need to alloc */
	if (likely(page))
		return true;

	/* alloc new page for storage */
	page = dev_alloc_pages(igb_rx_pg_order(rx_ring));
	if (unlikely(!page)) {
		rx_ring->rx_stats.alloc_failed++;
		return false;
	}

	/* map page for use */
	dma = dma_map_page_attrs(rx_ring->dev, page, 0,
				 igb_rx_pg_size(rx_ring),
				 DMA_FROM_DEVICE,
				 IGB_RX_DMA_ATTR);

	/* if mapping failed free memory back to system since
	 * there isn't much point in holding memory we can't use
	 */
	if (dma_mapping_error(rx_ring->dev, dma)) {
		__free_pages(page, igb_rx_pg_order(rx_ring));

		rx_ring->rx_stats.alloc_failed++;
		return false;
	}

	bi->dma = dma;
	bi->page = page;
	bi->page_offset = igb_rx_offset(rx_ring);
	page_ref_add(page, USHRT_MAX - 1);
	bi->pagecnt_bias = USHRT_MAX;

	return true;
}

/**
 *  igb_alloc_rx_buffers - Replace used receive buffers
 *  @rx_ring: rx descriptor ring to allocate new receive buffers
 *  @cleaned_count: count of buffers to allocate
 **/
void igb_alloc_rx_buffers(struct igb_ring *rx_ring, u16 cleaned_count)
{
	union e1000_adv_rx_desc *rx_desc;
	struct igb_rx_buffer *bi;
	u16 i = rx_ring->next_to_use;
	u16 bufsz;

	/* nothing to do */
	if (!cleaned_count)
		return;

	rx_desc = IGB_RX_DESC(rx_ring, i);
	bi = &rx_ring->rx_buffer_info[i];
	i -= rx_ring->count;

	bufsz = igb_rx_bufsz(rx_ring);

	do {
		if (!igb_alloc_mapped_page(rx_ring, bi))
			break;

		/* sync the buffer for use by the device */
		dma_sync_single_range_for_device(rx_ring->dev, bi->dma,
						 bi->page_offset, bufsz,
						 DMA_FROM_DEVICE);

		/* Refresh the desc even if buffer_addrs didn't change
		 * because each write-back erases this info.
		 */
		rx_desc->read.pkt_addr = cpu_to_le64(bi->dma + bi->page_offset);

		rx_desc++;
		bi++;
		i++;
		if (unlikely(!i)) {
			rx_desc = IGB_RX_DESC(rx_ring, 0);
			bi = rx_ring->rx_buffer_info;
			i -= rx_ring->count;
		}

		/* clear the length for the next_to_use descriptor */
		rx_desc->wb.upper.length = 0;

		cleaned_count--;
	} while (cleaned_count);

	i += rx_ring->count;

	if (rx_ring->next_to_use != i) {
		/* record the next descriptor to use */
		rx_ring->next_to_use = i;

		/* update next to alloc since we have filled the ring */
		rx_ring->next_to_alloc = i;

		/* Force memory writes to complete before letting h/w
		 * know there are new descriptors to fetch.  (Only
		 * applicable for weak-ordered memory model archs,
		 * such as IA-64).
		 */
		dma_wmb();
		writel(i, rx_ring->tail);
	}
}

/**
 * igb_mii_ioctl -
 * @netdev: pointer to netdev struct
 * @ifr: interface structure
 * @cmd: ioctl command to execute
 **/
static int igb_mii_ioctl(struct net_device *netdev, struct ifreq *ifr, int cmd)
{
	struct igb_adapter *adapter = netdev_priv(netdev);
	struct mii_ioctl_data *data = if_mii(ifr);

	if (adapter->hw.phy.media_type != e1000_media_type_copper)
		return -EOPNOTSUPP;

	switch (cmd) {
	case SIOCGMIIPHY:
		data->phy_id = adapter->hw.phy.addr;
		break;
	case SIOCGMIIREG:
		if (igb_read_phy_reg(&adapter->hw, data->reg_num & 0x1F,
				     &data->val_out))
			return -EIO;
		break;
	case SIOCSMIIREG:
	default:
		return -EOPNOTSUPP;
	}
	return 0;
}

/**
 * igb_ioctl -
 * @netdev: pointer to netdev struct
 * @ifr: interface structure
 * @cmd: ioctl command to execute
 **/
static int igb_ioctl(struct net_device *netdev, struct ifreq *ifr, int cmd)
{
	switch (cmd) {
	case SIOCGMIIPHY:
	case SIOCGMIIREG:
	case SIOCSMIIREG:
		return igb_mii_ioctl(netdev, ifr, cmd);
	case SIOCGHWTSTAMP:
		return igb_ptp_get_ts_config(netdev, ifr);
	case SIOCSHWTSTAMP:
		return igb_ptp_set_ts_config(netdev, ifr);
	default:
		return -EOPNOTSUPP;
	}
}

void igb_read_pci_cfg(struct e1000_hw *hw, u32 reg, u16 *value)
{
	struct igb_adapter *adapter = hw->back;

	pci_read_config_word(adapter->pdev, reg, value);
}

void igb_write_pci_cfg(struct e1000_hw *hw, u32 reg, u16 *value)
{
	struct igb_adapter *adapter = hw->back;

	pci_write_config_word(adapter->pdev, reg, *value);
}

s32 igb_read_pcie_cap_reg(struct e1000_hw *hw, u32 reg, u16 *value)
{
	struct igb_adapter *adapter = hw->back;

	if (pcie_capability_read_word(adapter->pdev, reg, value))
		return -E1000_ERR_CONFIG;

	return 0;
}

s32 igb_write_pcie_cap_reg(struct e1000_hw *hw, u32 reg, u16 *value)
{
	struct igb_adapter *adapter = hw->back;

	if (pcie_capability_write_word(adapter->pdev, reg, *value))
		return -E1000_ERR_CONFIG;

	return 0;
}

static void igb_vlan_mode(struct net_device *netdev, netdev_features_t features)
{
	struct igb_adapter *adapter = netdev_priv(netdev);
	struct e1000_hw *hw = &adapter->hw;
	u32 ctrl, rctl;
	bool enable = !!(features & NETIF_F_HW_VLAN_CTAG_RX);

	if (enable) {
		/* enable VLAN tag insert/strip */
		ctrl = rd32(E1000_CTRL);
		ctrl |= E1000_CTRL_VME;
		wr32(E1000_CTRL, ctrl);

		/* Disable CFI check */
		rctl = rd32(E1000_RCTL);
		rctl &= ~E1000_RCTL_CFIEN;
		wr32(E1000_RCTL, rctl);
	} else {
		/* disable VLAN tag insert/strip */
		ctrl = rd32(E1000_CTRL);
		ctrl &= ~E1000_CTRL_VME;
		wr32(E1000_CTRL, ctrl);
	}

	igb_set_vf_vlan_strip(adapter, adapter->vfs_allocated_count, enable);
}

static int igb_vlan_rx_add_vid(struct net_device *netdev,
			       __be16 proto, u16 vid)
{
	struct igb_adapter *adapter = netdev_priv(netdev);
	struct e1000_hw *hw = &adapter->hw;
	int pf_id = adapter->vfs_allocated_count;

	/* add the filter since PF can receive vlans w/o entry in vlvf */
	if (!vid || !(adapter->flags & IGB_FLAG_VLAN_PROMISC))
		igb_vfta_set(hw, vid, pf_id, true, !!vid);

	set_bit(vid, adapter->active_vlans);

	return 0;
}

static int igb_vlan_rx_kill_vid(struct net_device *netdev,
				__be16 proto, u16 vid)
{
	struct igb_adapter *adapter = netdev_priv(netdev);
	int pf_id = adapter->vfs_allocated_count;
	struct e1000_hw *hw = &adapter->hw;

	/* remove VID from filter table */
	if (vid && !(adapter->flags & IGB_FLAG_VLAN_PROMISC))
		igb_vfta_set(hw, vid, pf_id, false, true);

	clear_bit(vid, adapter->active_vlans);

	return 0;
}

static void igb_restore_vlan(struct igb_adapter *adapter)
{
	u16 vid = 1;

	igb_vlan_mode(adapter->netdev, adapter->netdev->features);
	igb_vlan_rx_add_vid(adapter->netdev, htons(ETH_P_8021Q), 0);

	for_each_set_bit_from(vid, adapter->active_vlans, VLAN_N_VID)
		igb_vlan_rx_add_vid(adapter->netdev, htons(ETH_P_8021Q), vid);
}

int igb_set_spd_dplx(struct igb_adapter *adapter, u32 spd, u8 dplx)
{
	struct pci_dev *pdev = adapter->pdev;
	struct e1000_mac_info *mac = &adapter->hw.mac;

	mac->autoneg = 0;

	/* Make sure dplx is at most 1 bit and lsb of speed is not set
	 * for the switch() below to work
	 */
	if ((spd & 1) || (dplx & ~1))
		goto err_inval;

	/* Fiber NIC's only allow 1000 gbps Full duplex
	 * and 100Mbps Full duplex for 100baseFx sfp
	 */
	if (adapter->hw.phy.media_type == e1000_media_type_internal_serdes) {
		switch (spd + dplx) {
		case SPEED_10 + DUPLEX_HALF:
		case SPEED_10 + DUPLEX_FULL:
		case SPEED_100 + DUPLEX_HALF:
			goto err_inval;
		default:
			break;
		}
	}

	switch (spd + dplx) {
	case SPEED_10 + DUPLEX_HALF:
		mac->forced_speed_duplex = ADVERTISE_10_HALF;
		break;
	case SPEED_10 + DUPLEX_FULL:
		mac->forced_speed_duplex = ADVERTISE_10_FULL;
		break;
	case SPEED_100 + DUPLEX_HALF:
		mac->forced_speed_duplex = ADVERTISE_100_HALF;
		break;
	case SPEED_100 + DUPLEX_FULL:
		mac->forced_speed_duplex = ADVERTISE_100_FULL;
		break;
	case SPEED_1000 + DUPLEX_FULL:
		mac->autoneg = 1;
		adapter->hw.phy.autoneg_advertised = ADVERTISE_1000_FULL;
		break;
	case SPEED_1000 + DUPLEX_HALF: /* not supported */
	default:
		goto err_inval;
	}

	/* clear MDI, MDI(-X) override is only allowed when autoneg enabled */
	adapter->hw.phy.mdix = AUTO_ALL_MODES;

	return 0;

err_inval:
	dev_err(&pdev->dev, "Unsupported Speed/Duplex configuration\n");
	return -EINVAL;
}

static int __igb_shutdown(struct pci_dev *pdev, bool *enable_wake,
			  bool runtime)
{
	struct net_device *netdev = pci_get_drvdata(pdev);
	struct igb_adapter *adapter = netdev_priv(netdev);
	struct e1000_hw *hw = &adapter->hw;
	u32 ctrl, rctl, status;
	u32 wufc = runtime ? E1000_WUFC_LNKC : adapter->wol;
	bool wake;

	rtnl_lock();
	netif_device_detach(netdev);

	if (netif_running(netdev))
		__igb_close(netdev, true);

	igb_ptp_suspend(adapter);

	igb_clear_interrupt_scheme(adapter);
	rtnl_unlock();

	status = rd32(E1000_STATUS);
	if (status & E1000_STATUS_LU)
		wufc &= ~E1000_WUFC_LNKC;

	if (wufc) {
		igb_setup_rctl(adapter);
		igb_set_rx_mode(netdev);

		/* turn on all-multi mode if wake on multicast is enabled */
		if (wufc & E1000_WUFC_MC) {
			rctl = rd32(E1000_RCTL);
			rctl |= E1000_RCTL_MPE;
			wr32(E1000_RCTL, rctl);
		}

		ctrl = rd32(E1000_CTRL);
		ctrl |= E1000_CTRL_ADVD3WUC;
		wr32(E1000_CTRL, ctrl);

		/* Allow time for pending master requests to run */
		igb_disable_pcie_master(hw);

		wr32(E1000_WUC, E1000_WUC_PME_EN);
		wr32(E1000_WUFC, wufc);
	} else {
		wr32(E1000_WUC, 0);
		wr32(E1000_WUFC, 0);
	}

	wake = wufc || adapter->en_mng_pt;
	if (!wake)
		igb_power_down_link(adapter);
	else
		igb_power_up_link(adapter);

	if (enable_wake)
		*enable_wake = wake;

	/* Release control of h/w to f/w.  If f/w is AMT enabled, this
	 * would have already happened in close and is redundant.
	 */
	igb_release_hw_control(adapter);

	pci_disable_device(pdev);

	return 0;
}

static void igb_deliver_wake_packet(struct net_device *netdev)
{
	struct igb_adapter *adapter = netdev_priv(netdev);
	struct e1000_hw *hw = &adapter->hw;
	struct sk_buff *skb;
	u32 wupl;

	wupl = rd32(E1000_WUPL) & E1000_WUPL_MASK;

	/* WUPM stores only the first 128 bytes of the wake packet.
	 * Read the packet only if we have the whole thing.
	 */
	if ((wupl == 0) || (wupl > E1000_WUPM_BYTES))
		return;

	skb = netdev_alloc_skb_ip_align(netdev, E1000_WUPM_BYTES);
	if (!skb)
		return;

	skb_put(skb, wupl);

	/* Ensure reads are 32-bit aligned */
	wupl = roundup(wupl, 4);

	memcpy_fromio(skb->data, hw->hw_addr + E1000_WUPM_REG(0), wupl);

	skb->protocol = eth_type_trans(skb, netdev);
	netif_rx(skb);
}

static int __maybe_unused igb_suspend(struct device *dev)
{
	return __igb_shutdown(to_pci_dev(dev), NULL, 0);
}

static int __maybe_unused igb_resume(struct device *dev)
{
	struct pci_dev *pdev = to_pci_dev(dev);
	struct net_device *netdev = pci_get_drvdata(pdev);
	struct igb_adapter *adapter = netdev_priv(netdev);
	struct e1000_hw *hw = &adapter->hw;
	u32 err, val;

	pci_set_power_state(pdev, PCI_D0);
	pci_restore_state(pdev);
	pci_save_state(pdev);

	if (!pci_device_is_present(pdev))
		return -ENODEV;
	err = pci_enable_device_mem(pdev);
	if (err) {
		dev_err(&pdev->dev,
			"igb: Cannot enable PCI device from suspend\n");
		return err;
	}
	pci_set_master(pdev);

	pci_enable_wake(pdev, PCI_D3hot, 0);
	pci_enable_wake(pdev, PCI_D3cold, 0);

	if (igb_init_interrupt_scheme(adapter, true)) {
		dev_err(&pdev->dev, "Unable to allocate memory for queues\n");
		return -ENOMEM;
	}

	igb_reset(adapter);

	/* let the f/w know that the h/w is now under the control of the
	 * driver.
	 */
	igb_get_hw_control(adapter);

	val = rd32(E1000_WUS);
	if (val & WAKE_PKT_WUS)
		igb_deliver_wake_packet(netdev);

	wr32(E1000_WUS, ~0);

	rtnl_lock();
	if (!err && netif_running(netdev))
		err = __igb_open(netdev, true);

	if (!err)
		netif_device_attach(netdev);
	rtnl_unlock();

	return err;
}

static int __maybe_unused igb_runtime_idle(struct device *dev)
{
	struct net_device *netdev = dev_get_drvdata(dev);
	struct igb_adapter *adapter = netdev_priv(netdev);

	if (!igb_has_link(adapter))
		pm_schedule_suspend(dev, MSEC_PER_SEC * 5);

	return -EBUSY;
}

static int __maybe_unused igb_runtime_suspend(struct device *dev)
{
	return __igb_shutdown(to_pci_dev(dev), NULL, 1);
}

static int __maybe_unused igb_runtime_resume(struct device *dev)
{
	return igb_resume(dev);
}

static void igb_shutdown(struct pci_dev *pdev)
{
	bool wake;

	__igb_shutdown(pdev, &wake, 0);

	if (system_state == SYSTEM_POWER_OFF) {
		pci_wake_from_d3(pdev, wake);
		pci_set_power_state(pdev, PCI_D3hot);
	}
}

#ifdef CONFIG_PCI_IOV
static int igb_sriov_reinit(struct pci_dev *dev)
{
	struct net_device *netdev = pci_get_drvdata(dev);
	struct igb_adapter *adapter = netdev_priv(netdev);
	struct pci_dev *pdev = adapter->pdev;

	rtnl_lock();

	if (netif_running(netdev))
		igb_close(netdev);
	else
		igb_reset(adapter);

	igb_clear_interrupt_scheme(adapter);

	igb_init_queue_configuration(adapter);

	if (igb_init_interrupt_scheme(adapter, true)) {
		rtnl_unlock();
		dev_err(&pdev->dev, "Unable to allocate memory for queues\n");
		return -ENOMEM;
	}

	if (netif_running(netdev))
		igb_open(netdev);

	rtnl_unlock();

	return 0;
}

static int igb_pci_disable_sriov(struct pci_dev *dev)
{
	int err = igb_disable_sriov(dev);

	if (!err)
		err = igb_sriov_reinit(dev);

	return err;
}

static int igb_pci_enable_sriov(struct pci_dev *dev, int num_vfs)
{
	int err = igb_enable_sriov(dev, num_vfs);

	if (err)
		goto out;

	err = igb_sriov_reinit(dev);
	if (!err)
		return num_vfs;

out:
	return err;
}

#endif
static int igb_pci_sriov_configure(struct pci_dev *dev, int num_vfs)
{
#ifdef CONFIG_PCI_IOV
	if (num_vfs == 0)
		return igb_pci_disable_sriov(dev);
	else
		return igb_pci_enable_sriov(dev, num_vfs);
#endif
	return 0;
}

/**
 *  igb_io_error_detected - called when PCI error is detected
 *  @pdev: Pointer to PCI device
 *  @state: The current pci connection state
 *
 *  This function is called after a PCI bus error affecting
 *  this device has been detected.
 **/
static pci_ers_result_t igb_io_error_detected(struct pci_dev *pdev,
					      pci_channel_state_t state)
{
	struct net_device *netdev = pci_get_drvdata(pdev);
	struct igb_adapter *adapter = netdev_priv(netdev);

	netif_device_detach(netdev);

	if (state == pci_channel_io_perm_failure)
		return PCI_ERS_RESULT_DISCONNECT;

	if (netif_running(netdev))
		igb_down(adapter);
	pci_disable_device(pdev);

	/* Request a slot slot reset. */
	return PCI_ERS_RESULT_NEED_RESET;
}

/**
 *  igb_io_slot_reset - called after the pci bus has been reset.
 *  @pdev: Pointer to PCI device
 *
 *  Restart the card from scratch, as if from a cold-boot. Implementation
 *  resembles the first-half of the igb_resume routine.
 **/
static pci_ers_result_t igb_io_slot_reset(struct pci_dev *pdev)
{
	struct net_device *netdev = pci_get_drvdata(pdev);
	struct igb_adapter *adapter = netdev_priv(netdev);
	struct e1000_hw *hw = &adapter->hw;
	pci_ers_result_t result;

	if (pci_enable_device_mem(pdev)) {
		dev_err(&pdev->dev,
			"Cannot re-enable PCI device after reset.\n");
		result = PCI_ERS_RESULT_DISCONNECT;
	} else {
		pci_set_master(pdev);
		pci_restore_state(pdev);
		pci_save_state(pdev);

		pci_enable_wake(pdev, PCI_D3hot, 0);
		pci_enable_wake(pdev, PCI_D3cold, 0);

		/* In case of PCI error, adapter lose its HW address
		 * so we should re-assign it here.
		 */
		hw->hw_addr = adapter->io_addr;

		igb_reset(adapter);
		wr32(E1000_WUS, ~0);
		result = PCI_ERS_RESULT_RECOVERED;
	}

	return result;
}

/**
 *  igb_io_resume - called when traffic can start flowing again.
 *  @pdev: Pointer to PCI device
 *
 *  This callback is called when the error recovery driver tells us that
 *  its OK to resume normal operation. Implementation resembles the
 *  second-half of the igb_resume routine.
 */
static void igb_io_resume(struct pci_dev *pdev)
{
	struct net_device *netdev = pci_get_drvdata(pdev);
	struct igb_adapter *adapter = netdev_priv(netdev);

	if (netif_running(netdev)) {
		if (igb_up(adapter)) {
			dev_err(&pdev->dev, "igb_up failed after reset\n");
			return;
		}
	}

	netif_device_attach(netdev);

	/* let the f/w know that the h/w is now under the control of the
	 * driver.
	 */
	igb_get_hw_control(adapter);
}

/**
 *  igb_rar_set_index - Sync RAL[index] and RAH[index] registers with MAC table
 *  @adapter: Pointer to adapter structure
 *  @index: Index of the RAR entry which need to be synced with MAC table
 **/
static void igb_rar_set_index(struct igb_adapter *adapter, u32 index)
{
	struct e1000_hw *hw = &adapter->hw;
	u32 rar_low, rar_high;
	u8 *addr = adapter->mac_table[index].addr;

	/* HW expects these to be in network order when they are plugged
	 * into the registers which are little endian.  In order to guarantee
	 * that ordering we need to do an leXX_to_cpup here in order to be
	 * ready for the byteswap that occurs with writel
	 */
	rar_low = le32_to_cpup((__le32 *)(addr));
	rar_high = le16_to_cpup((__le16 *)(addr + 4));

	/* Indicate to hardware the Address is Valid. */
	if (adapter->mac_table[index].state & IGB_MAC_STATE_IN_USE) {
		if (is_valid_ether_addr(addr))
			rar_high |= E1000_RAH_AV;

		if (adapter->mac_table[index].state & IGB_MAC_STATE_SRC_ADDR)
			rar_high |= E1000_RAH_ASEL_SRC_ADDR;

		switch (hw->mac.type) {
		case e1000_82575:
		case e1000_i210:
			if (adapter->mac_table[index].state &
			    IGB_MAC_STATE_QUEUE_STEERING)
				rar_high |= E1000_RAH_QSEL_ENABLE;

			rar_high |= E1000_RAH_POOL_1 *
				    adapter->mac_table[index].queue;
			break;
		default:
			rar_high |= E1000_RAH_POOL_1 <<
				    adapter->mac_table[index].queue;
			break;
		}
	}

	wr32(E1000_RAL(index), rar_low);
	wrfl();
	wr32(E1000_RAH(index), rar_high);
	wrfl();
}

static int igb_set_vf_mac(struct igb_adapter *adapter,
			  int vf, unsigned char *mac_addr)
{
	struct e1000_hw *hw = &adapter->hw;
	/* VF MAC addresses start at end of receive addresses and moves
	 * towards the first, as a result a collision should not be possible
	 */
	int rar_entry = hw->mac.rar_entry_count - (vf + 1);
	unsigned char *vf_mac_addr = adapter->vf_data[vf].vf_mac_addresses;

	ether_addr_copy(vf_mac_addr, mac_addr);
	ether_addr_copy(adapter->mac_table[rar_entry].addr, mac_addr);
	adapter->mac_table[rar_entry].queue = vf;
	adapter->mac_table[rar_entry].state |= IGB_MAC_STATE_IN_USE;
	igb_rar_set_index(adapter, rar_entry);

	return 0;
}

static int igb_ndo_set_vf_mac(struct net_device *netdev, int vf, u8 *mac)
{
	struct igb_adapter *adapter = netdev_priv(netdev);

	if (vf >= adapter->vfs_allocated_count)
		return -EINVAL;

	/* Setting the VF MAC to 0 reverts the IGB_VF_FLAG_PF_SET_MAC
	 * flag and allows to overwrite the MAC via VF netdev.  This
	 * is necessary to allow libvirt a way to restore the original
	 * MAC after unbinding vfio-pci and reloading igbvf after shutting
	 * down a VM.
	 */
	if (is_zero_ether_addr(mac)) {
		adapter->vf_data[vf].flags &= ~IGB_VF_FLAG_PF_SET_MAC;
		dev_info(&adapter->pdev->dev,
			 "remove administratively set MAC on VF %d\n",
			 vf);
	} else if (is_valid_ether_addr(mac)) {
		adapter->vf_data[vf].flags |= IGB_VF_FLAG_PF_SET_MAC;
		dev_info(&adapter->pdev->dev, "setting MAC %pM on VF %d\n",
			 mac, vf);
		dev_info(&adapter->pdev->dev,
			 "Reload the VF driver to make this change effective.");
		/* Generate additional warning if PF is down */
		if (test_bit(__IGB_DOWN, &adapter->state)) {
			dev_warn(&adapter->pdev->dev,
				 "The VF MAC address has been set, but the PF device is not up.\n");
			dev_warn(&adapter->pdev->dev,
				 "Bring the PF device up before attempting to use the VF device.\n");
		}
	} else {
		return -EINVAL;
	}
	return igb_set_vf_mac(adapter, vf, mac);
}

static int igb_link_mbps(int internal_link_speed)
{
	switch (internal_link_speed) {
	case SPEED_100:
		return 100;
	case SPEED_1000:
		return 1000;
	default:
		return 0;
	}
}

static void igb_set_vf_rate_limit(struct e1000_hw *hw, int vf, int tx_rate,
				  int link_speed)
{
	int rf_dec, rf_int;
	u32 bcnrc_val;

	if (tx_rate != 0) {
		/* Calculate the rate factor values to set */
		rf_int = link_speed / tx_rate;
		rf_dec = (link_speed - (rf_int * tx_rate));
		rf_dec = (rf_dec * BIT(E1000_RTTBCNRC_RF_INT_SHIFT)) /
			 tx_rate;

		bcnrc_val = E1000_RTTBCNRC_RS_ENA;
		bcnrc_val |= ((rf_int << E1000_RTTBCNRC_RF_INT_SHIFT) &
			      E1000_RTTBCNRC_RF_INT_MASK);
		bcnrc_val |= (rf_dec & E1000_RTTBCNRC_RF_DEC_MASK);
	} else {
		bcnrc_val = 0;
	}

	wr32(E1000_RTTDQSEL, vf); /* vf X uses queue X */
	/* Set global transmit compensation time to the MMW_SIZE in RTTBCNRM
	 * register. MMW_SIZE=0x014 if 9728-byte jumbo is supported.
	 */
	wr32(E1000_RTTBCNRM, 0x14);
	wr32(E1000_RTTBCNRC, bcnrc_val);
}

static void igb_check_vf_rate_limit(struct igb_adapter *adapter)
{
	int actual_link_speed, i;
	bool reset_rate = false;

	/* VF TX rate limit was not set or not supported */
	if ((adapter->vf_rate_link_speed == 0) ||
	    (adapter->hw.mac.type != e1000_82576))
		return;

	actual_link_speed = igb_link_mbps(adapter->link_speed);
	if (actual_link_speed != adapter->vf_rate_link_speed) {
		reset_rate = true;
		adapter->vf_rate_link_speed = 0;
		dev_info(&adapter->pdev->dev,
			 "Link speed has been changed. VF Transmit rate is disabled\n");
	}

	for (i = 0; i < adapter->vfs_allocated_count; i++) {
		if (reset_rate)
			adapter->vf_data[i].tx_rate = 0;

		igb_set_vf_rate_limit(&adapter->hw, i,
				      adapter->vf_data[i].tx_rate,
				      actual_link_speed);
	}
}

static int igb_ndo_set_vf_bw(struct net_device *netdev, int vf,
			     int min_tx_rate, int max_tx_rate)
{
	struct igb_adapter *adapter = netdev_priv(netdev);
	struct e1000_hw *hw = &adapter->hw;
	int actual_link_speed;

	if (hw->mac.type != e1000_82576)
		return -EOPNOTSUPP;

	if (min_tx_rate)
		return -EINVAL;

	actual_link_speed = igb_link_mbps(adapter->link_speed);
	if ((vf >= adapter->vfs_allocated_count) ||
	    (!(rd32(E1000_STATUS) & E1000_STATUS_LU)) ||
	    (max_tx_rate < 0) ||
	    (max_tx_rate > actual_link_speed))
		return -EINVAL;

	adapter->vf_rate_link_speed = actual_link_speed;
	adapter->vf_data[vf].tx_rate = (u16)max_tx_rate;
	igb_set_vf_rate_limit(hw, vf, max_tx_rate, actual_link_speed);

	return 0;
}

static int igb_ndo_set_vf_spoofchk(struct net_device *netdev, int vf,
				   bool setting)
{
	struct igb_adapter *adapter = netdev_priv(netdev);
	struct e1000_hw *hw = &adapter->hw;
	u32 reg_val, reg_offset;

	if (!adapter->vfs_allocated_count)
		return -EOPNOTSUPP;

	if (vf >= adapter->vfs_allocated_count)
		return -EINVAL;

	reg_offset = (hw->mac.type == e1000_82576) ? E1000_DTXSWC : E1000_TXSWC;
	reg_val = rd32(reg_offset);
	if (setting)
		reg_val |= (BIT(vf) |
			    BIT(vf + E1000_DTXSWC_VLAN_SPOOF_SHIFT));
	else
		reg_val &= ~(BIT(vf) |
			     BIT(vf + E1000_DTXSWC_VLAN_SPOOF_SHIFT));
	wr32(reg_offset, reg_val);

	adapter->vf_data[vf].spoofchk_enabled = setting;
	return 0;
}

static int igb_ndo_set_vf_trust(struct net_device *netdev, int vf, bool setting)
{
	struct igb_adapter *adapter = netdev_priv(netdev);

	if (vf >= adapter->vfs_allocated_count)
		return -EINVAL;
	if (adapter->vf_data[vf].trusted == setting)
		return 0;

	adapter->vf_data[vf].trusted = setting;

	dev_info(&adapter->pdev->dev, "VF %u is %strusted\n",
		 vf, setting ? "" : "not ");
	return 0;
}

static int igb_ndo_get_vf_config(struct net_device *netdev,
				 int vf, struct ifla_vf_info *ivi)
{
	struct igb_adapter *adapter = netdev_priv(netdev);
	if (vf >= adapter->vfs_allocated_count)
		return -EINVAL;
	ivi->vf = vf;
	memcpy(&ivi->mac, adapter->vf_data[vf].vf_mac_addresses, ETH_ALEN);
	ivi->max_tx_rate = adapter->vf_data[vf].tx_rate;
	ivi->min_tx_rate = 0;
	ivi->vlan = adapter->vf_data[vf].pf_vlan;
	ivi->qos = adapter->vf_data[vf].pf_qos;
	ivi->spoofchk = adapter->vf_data[vf].spoofchk_enabled;
	ivi->trusted = adapter->vf_data[vf].trusted;
	return 0;
}

static void igb_vmm_control(struct igb_adapter *adapter)
{
	struct e1000_hw *hw = &adapter->hw;
	u32 reg;

	switch (hw->mac.type) {
	case e1000_82575:
	case e1000_i210:
	case e1000_i211:
	case e1000_i354:
	default:
		/* replication is not supported for 82575 */
		return;
	case e1000_82576:
		/* notify HW that the MAC is adding vlan tags */
		reg = rd32(E1000_DTXCTL);
		reg |= E1000_DTXCTL_VLAN_ADDED;
		wr32(E1000_DTXCTL, reg);
		fallthrough;
	case e1000_82580:
		/* enable replication vlan tag stripping */
		reg = rd32(E1000_RPLOLR);
		reg |= E1000_RPLOLR_STRVLAN;
		wr32(E1000_RPLOLR, reg);
		fallthrough;
	case e1000_i350:
		/* none of the above registers are supported by i350 */
		break;
	}

	if (adapter->vfs_allocated_count) {
		igb_vmdq_set_loopback_pf(hw, true);
		igb_vmdq_set_replication_pf(hw, true);
		igb_vmdq_set_anti_spoofing_pf(hw, true,
					      adapter->vfs_allocated_count);
	} else {
		igb_vmdq_set_loopback_pf(hw, false);
		igb_vmdq_set_replication_pf(hw, false);
	}
}

static void igb_init_dmac(struct igb_adapter *adapter, u32 pba)
{
	struct e1000_hw *hw = &adapter->hw;
	u32 dmac_thr;
	u16 hwm;

	if (hw->mac.type > e1000_82580) {
		if (adapter->flags & IGB_FLAG_DMAC) {
			u32 reg;

			/* force threshold to 0. */
			wr32(E1000_DMCTXTH, 0);

			/* DMA Coalescing high water mark needs to be greater
			 * than the Rx threshold. Set hwm to PBA - max frame
			 * size in 16B units, capping it at PBA - 6KB.
			 */
			hwm = 64 * (pba - 6);
			reg = rd32(E1000_FCRTC);
			reg &= ~E1000_FCRTC_RTH_COAL_MASK;
			reg |= ((hwm << E1000_FCRTC_RTH_COAL_SHIFT)
				& E1000_FCRTC_RTH_COAL_MASK);
			wr32(E1000_FCRTC, reg);

			/* Set the DMA Coalescing Rx threshold to PBA - 2 * max
			 * frame size, capping it at PBA - 10KB.
			 */
			dmac_thr = pba - 10;
			reg = rd32(E1000_DMACR);
			reg &= ~E1000_DMACR_DMACTHR_MASK;
			reg |= ((dmac_thr << E1000_DMACR_DMACTHR_SHIFT)
				& E1000_DMACR_DMACTHR_MASK);

			/* transition to L0x or L1 if available..*/
			reg |= (E1000_DMACR_DMAC_EN | E1000_DMACR_DMAC_LX_MASK);

			/* watchdog timer= +-1000 usec in 32usec intervals */
			reg |= (1000 >> 5);

			/* Disable BMC-to-OS Watchdog Enable */
			if (hw->mac.type != e1000_i354)
				reg &= ~E1000_DMACR_DC_BMC2OSW_EN;

			wr32(E1000_DMACR, reg);

			/* no lower threshold to disable
			 * coalescing(smart fifb)-UTRESH=0
			 */
			wr32(E1000_DMCRTRH, 0);

			reg = (IGB_DMCTLX_DCFLUSH_DIS | 0x4);

			wr32(E1000_DMCTLX, reg);

			/* free space in tx packet buffer to wake from
			 * DMA coal
			 */
			wr32(E1000_DMCTXTH, (IGB_MIN_TXPBSIZE -
			     (IGB_TX_BUF_4096 + adapter->max_frame_size)) >> 6);

			/* make low power state decision controlled
			 * by DMA coal
			 */
			reg = rd32(E1000_PCIEMISC);
			reg &= ~E1000_PCIEMISC_LX_DECISION;
			wr32(E1000_PCIEMISC, reg);
		} /* endif adapter->dmac is not disabled */
	} else if (hw->mac.type == e1000_82580) {
		u32 reg = rd32(E1000_PCIEMISC);

		wr32(E1000_PCIEMISC, reg & ~E1000_PCIEMISC_LX_DECISION);
		wr32(E1000_DMACR, 0);
	}
}

/**
 *  igb_read_i2c_byte - Reads 8 bit word over I2C
 *  @hw: pointer to hardware structure
 *  @byte_offset: byte offset to read
 *  @dev_addr: device address
 *  @data: value read
 *
 *  Performs byte read operation over I2C interface at
 *  a specified device address.
 **/
s32 igb_read_i2c_byte(struct e1000_hw *hw, u8 byte_offset,
		      u8 dev_addr, u8 *data)
{
	struct igb_adapter *adapter = container_of(hw, struct igb_adapter, hw);
	struct i2c_client *this_client = adapter->i2c_client;
	s32 status;
	u16 swfw_mask = 0;

	if (!this_client)
		return E1000_ERR_I2C;

	swfw_mask = E1000_SWFW_PHY0_SM;

	if (hw->mac.ops.acquire_swfw_sync(hw, swfw_mask))
		return E1000_ERR_SWFW_SYNC;

	status = i2c_smbus_read_byte_data(this_client, byte_offset);
	hw->mac.ops.release_swfw_sync(hw, swfw_mask);

	if (status < 0)
		return E1000_ERR_I2C;
	else {
		*data = status;
		return 0;
	}
}

/**
 *  igb_write_i2c_byte - Writes 8 bit word over I2C
 *  @hw: pointer to hardware structure
 *  @byte_offset: byte offset to write
 *  @dev_addr: device address
 *  @data: value to write
 *
 *  Performs byte write operation over I2C interface at
 *  a specified device address.
 **/
s32 igb_write_i2c_byte(struct e1000_hw *hw, u8 byte_offset,
		       u8 dev_addr, u8 data)
{
	struct igb_adapter *adapter = container_of(hw, struct igb_adapter, hw);
	struct i2c_client *this_client = adapter->i2c_client;
	s32 status;
	u16 swfw_mask = E1000_SWFW_PHY0_SM;

	if (!this_client)
		return E1000_ERR_I2C;

	if (hw->mac.ops.acquire_swfw_sync(hw, swfw_mask))
		return E1000_ERR_SWFW_SYNC;
	status = i2c_smbus_write_byte_data(this_client, byte_offset, data);
	hw->mac.ops.release_swfw_sync(hw, swfw_mask);

	if (status)
		return E1000_ERR_I2C;
	else
		return 0;

}

int igb_reinit_queues(struct igb_adapter *adapter)
{
	struct net_device *netdev = adapter->netdev;
	struct pci_dev *pdev = adapter->pdev;
	int err = 0;

	if (netif_running(netdev))
		igb_close(netdev);

	igb_reset_interrupt_capability(adapter);

	if (igb_init_interrupt_scheme(adapter, true)) {
		dev_err(&pdev->dev, "Unable to allocate memory for queues\n");
		return -ENOMEM;
	}

	if (netif_running(netdev))
		err = igb_open(netdev);

	return err;
}

static void igb_nfc_filter_exit(struct igb_adapter *adapter)
{
	struct igb_nfc_filter *rule;

	spin_lock(&adapter->nfc_lock);

	hlist_for_each_entry(rule, &adapter->nfc_filter_list, nfc_node)
		igb_erase_filter(adapter, rule);

	hlist_for_each_entry(rule, &adapter->cls_flower_list, nfc_node)
		igb_erase_filter(adapter, rule);

	spin_unlock(&adapter->nfc_lock);
}

static void igb_nfc_filter_restore(struct igb_adapter *adapter)
{
	struct igb_nfc_filter *rule;

	spin_lock(&adapter->nfc_lock);

	hlist_for_each_entry(rule, &adapter->nfc_filter_list, nfc_node)
		igb_add_filter(adapter, rule);

	spin_unlock(&adapter->nfc_lock);
}
/* igb_main.c */<|MERGE_RESOLUTION|>--- conflicted
+++ resolved
@@ -2824,31 +2824,18 @@
 	}
 }
 
-<<<<<<< HEAD
-static int igb_xdp_setup(struct net_device *dev, struct bpf_prog *prog)
-{
-	int i, frame_size = dev->mtu + ETH_HLEN + ETH_FCS_LEN + VLAN_HLEN;
-	struct igb_adapter *adapter = netdev_priv(dev);
-	bool running = netif_running(dev);
-	struct bpf_prog *old_prog;
-=======
 static int igb_xdp_setup(struct net_device *dev, struct netdev_bpf *bpf)
 {
 	int i, frame_size = dev->mtu + IGB_ETH_PKT_HDR_PAD;
 	struct igb_adapter *adapter = netdev_priv(dev);
 	struct bpf_prog *prog = bpf->prog, *old_prog;
 	bool running = netif_running(dev);
->>>>>>> 356006a6
 	bool need_reset;
 
 	/* verify igb ring attributes are sufficient for XDP */
 	for (i = 0; i < adapter->num_rx_queues; i++) {
 		struct igb_ring *ring = adapter->rx_ring[i];
 
-<<<<<<< HEAD
-		if (frame_size > igb_rx_bufsz(ring))
-			return -EINVAL;
-=======
 		if (frame_size > igb_rx_bufsz(ring)) {
 			NL_SET_ERR_MSG_MOD(bpf->extack,
 					   "The RX buffer size is too small for the frame size");
@@ -2856,7 +2843,6 @@
 				    igb_rx_bufsz(ring), frame_size);
 			return -EINVAL;
 		}
->>>>>>> 356006a6
 	}
 
 	old_prog = xchg(&adapter->xdp_prog, prog);
@@ -2888,11 +2874,7 @@
 {
 	switch (xdp->command) {
 	case XDP_SETUP_PROG:
-<<<<<<< HEAD
-		return igb_xdp_setup(dev, xdp->prog);
-=======
 		return igb_xdp_setup(dev, xdp);
->>>>>>> 356006a6
 	default:
 		return -EINVAL;
 	}
@@ -2933,19 +2915,12 @@
 	 */
 	tx_ring = adapter->xdp_prog ? igb_xdp_tx_queue_mapping(adapter) : NULL;
 	if (unlikely(!tx_ring))
-<<<<<<< HEAD
-		return -ENXIO;
-
-	nq = txring_txq(tx_ring);
-	__netif_tx_lock(nq, cpu);
-=======
 		return IGB_XDP_CONSUMED;
 
 	nq = txring_txq(tx_ring);
 	__netif_tx_lock(nq, cpu);
 	/* Avoid transmit queue timeout since we share it with the slow path */
 	nq->trans_start = jiffies;
->>>>>>> 356006a6
 	ret = igb_xmit_xdp_ring(adapter, tx_ring, xdpf);
 	__netif_tx_unlock(nq);
 
@@ -2978,12 +2953,9 @@
 	nq = txring_txq(tx_ring);
 	__netif_tx_lock(nq, cpu);
 
-<<<<<<< HEAD
-=======
 	/* Avoid transmit queue timeout since we share it with the slow path */
 	nq->trans_start = jiffies;
 
->>>>>>> 356006a6
 	for (i = 0; i < n; i++) {
 		struct xdp_frame *xdpf = frames[i];
 		int err;
@@ -4389,11 +4361,7 @@
 
 	/* XDP RX-queue info */
 	if (xdp_rxq_info_reg(&rx_ring->xdp_rxq, rx_ring->netdev,
-<<<<<<< HEAD
-			     rx_ring->queue_index) < 0)
-=======
 			     rx_ring->queue_index, 0) < 0)
->>>>>>> 356006a6
 		goto err;
 
 	return 0;
@@ -6549,19 +6517,6 @@
 		}
 	}
 
-	if (adapter->xdp_prog) {
-		int i;
-
-		for (i = 0; i < adapter->num_rx_queues; i++) {
-			struct igb_ring *ring = adapter->rx_ring[i];
-
-			if (max_frame > igb_rx_bufsz(ring)) {
-				netdev_warn(adapter->netdev, "Requested MTU size is not supported with XDP\n");
-				return -EINVAL;
-			}
-		}
-	}
-
 	/* adjust max frame to be at least the size of a standard frame */
 	if (max_frame < (ETH_FRAME_LEN + ETH_FCS_LEN))
 		max_frame = ETH_FRAME_LEN + ETH_FCS_LEN;
@@ -8421,12 +8376,9 @@
 	/* update pointers within the skb to store the data */
 	skb_reserve(skb, xdp->data - xdp->data_hard_start);
 	__skb_put(skb, xdp->data_end - xdp->data);
-<<<<<<< HEAD
-=======
 
 	if (metasize)
 		skb_metadata_set(skb, metasize);
->>>>>>> 356006a6
 
 	/* pull timestamp out of packet data */
 	if (igb_test_staterr(rx_desc, E1000_RXDADV_STAT_TSIP)) {
@@ -8834,11 +8786,7 @@
 	rx_ring->skb = skb;
 
 	if (xdp_xmit & IGB_XDP_REDIR)
-<<<<<<< HEAD
-		xdp_do_flush_map();
-=======
 		xdp_do_flush();
->>>>>>> 356006a6
 
 	if (xdp_xmit & IGB_XDP_TX) {
 		struct igb_ring *tx_ring = igb_xdp_tx_queue_mapping(adapter);
