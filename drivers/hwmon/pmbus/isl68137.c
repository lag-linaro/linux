// SPDX-License-Identifier: GPL-2.0+
/*
 * Hardware monitoring driver for Renesas Digital Multiphase Voltage Regulators
 *
 * Copyright (c) 2017 Google Inc
 * Copyright (c) 2020 Renesas Electronics America
 *
 */

#include <linux/err.h>
#include <linux/hwmon-sysfs.h>
#include <linux/i2c.h>
#include <linux/init.h>
#include <linux/kernel.h>
#include <linux/module.h>
#include <linux/string.h>
#include <linux/sysfs.h>

#include "pmbus.h"

#define ISL68137_VOUT_AVS	0x30
#define RAA_DMPVR2_READ_VMON	0xc8

enum chips {
	isl68137,
	isl68220,
	isl68221,
	isl68222,
	isl68223,
	isl68224,
	isl68225,
	isl68226,
	isl68227,
	isl68229,
	isl68233,
	isl68239,
	isl69222,
	isl69223,
	isl69224,
	isl69225,
	isl69227,
	isl69228,
	isl69234,
	isl69236,
	isl69239,
	isl69242,
	isl69243,
	isl69247,
	isl69248,
	isl69254,
	isl69255,
	isl69256,
	isl69259,
	isl69260,
	isl69268,
	isl69269,
	isl69298,
	raa228000,
	raa228004,
	raa228006,
	raa228228,
	raa229001,
	raa229004,
};

enum variants {
	raa_dmpvr1_2rail,
	raa_dmpvr2_1rail,
	raa_dmpvr2_2rail,
	raa_dmpvr2_2rail_nontc,
	raa_dmpvr2_3rail,
	raa_dmpvr2_hv,
};

static const struct i2c_device_id raa_dmpvr_id[];

static ssize_t isl68137_avs_enable_show_page(struct i2c_client *client,
					     int page,
					     char *buf)
{
	int val = pmbus_read_byte_data(client, page, PMBUS_OPERATION);

	return sprintf(buf, "%d\n",
		       (val & ISL68137_VOUT_AVS) == ISL68137_VOUT_AVS ? 1 : 0);
}

static ssize_t isl68137_avs_enable_store_page(struct i2c_client *client,
					      int page,
					      const char *buf, size_t count)
{
	int rc, op_val;
	bool result;

	rc = kstrtobool(buf, &result);
	if (rc)
		return rc;

	op_val = result ? ISL68137_VOUT_AVS : 0;

	/*
	 * Writes to VOUT setpoint over AVSBus will persist after the VRM is
	 * switched to PMBus control. Switching back to AVSBus control
	 * restores this persisted setpoint rather than re-initializing to
	 * PMBus VOUT_COMMAND. Writing VOUT_COMMAND first over PMBus before
	 * enabling AVS control is the workaround.
	 */
	if (op_val == ISL68137_VOUT_AVS) {
		rc = pmbus_read_word_data(client, page, 0xff,
					  PMBUS_VOUT_COMMAND);
		if (rc < 0)
			return rc;

		rc = pmbus_write_word_data(client, page, PMBUS_VOUT_COMMAND,
					   rc);
		if (rc < 0)
			return rc;
	}

	rc = pmbus_update_byte_data(client, page, PMBUS_OPERATION,
				    ISL68137_VOUT_AVS, op_val);

	return (rc < 0) ? rc : count;
}

static ssize_t isl68137_avs_enable_show(struct device *dev,
					struct device_attribute *devattr,
					char *buf)
{
	struct i2c_client *client = to_i2c_client(dev->parent);
	struct sensor_device_attribute *attr = to_sensor_dev_attr(devattr);

	return isl68137_avs_enable_show_page(client, attr->index, buf);
}

static ssize_t isl68137_avs_enable_store(struct device *dev,
				struct device_attribute *devattr,
				const char *buf, size_t count)
{
	struct i2c_client *client = to_i2c_client(dev->parent);
	struct sensor_device_attribute *attr = to_sensor_dev_attr(devattr);

	return isl68137_avs_enable_store_page(client, attr->index, buf, count);
}

static SENSOR_DEVICE_ATTR_RW(avs0_enable, isl68137_avs_enable, 0);
static SENSOR_DEVICE_ATTR_RW(avs1_enable, isl68137_avs_enable, 1);

static struct attribute *enable_attrs[] = {
	&sensor_dev_attr_avs0_enable.dev_attr.attr,
	&sensor_dev_attr_avs1_enable.dev_attr.attr,
	NULL,
};

static const struct attribute_group enable_group = {
	.attrs = enable_attrs,
};

static const struct attribute_group *isl68137_attribute_groups[] = {
	&enable_group,
	NULL,
};

static int raa_dmpvr2_read_word_data(struct i2c_client *client, int page,
				     int phase, int reg)
{
	int ret;

	switch (reg) {
	case PMBUS_VIRT_READ_VMON:
		ret = pmbus_read_word_data(client, page, phase,
					   RAA_DMPVR2_READ_VMON);
		break;
	default:
		ret = -ENODATA;
		break;
	}

	return ret;
}

static struct pmbus_driver_info raa_dmpvr_info = {
	.pages = 3,
	.format[PSC_VOLTAGE_IN] = direct,
	.format[PSC_VOLTAGE_OUT] = direct,
	.format[PSC_CURRENT_IN] = direct,
	.format[PSC_CURRENT_OUT] = direct,
	.format[PSC_POWER] = direct,
	.format[PSC_TEMPERATURE] = direct,
	.m[PSC_VOLTAGE_IN] = 1,
	.b[PSC_VOLTAGE_IN] = 0,
	.R[PSC_VOLTAGE_IN] = 2,
	.m[PSC_VOLTAGE_OUT] = 1,
	.b[PSC_VOLTAGE_OUT] = 0,
	.R[PSC_VOLTAGE_OUT] = 3,
	.m[PSC_CURRENT_IN] = 1,
	.b[PSC_CURRENT_IN] = 0,
	.R[PSC_CURRENT_IN] = 2,
	.m[PSC_CURRENT_OUT] = 1,
	.b[PSC_CURRENT_OUT] = 0,
	.R[PSC_CURRENT_OUT] = 1,
	.m[PSC_POWER] = 1,
	.b[PSC_POWER] = 0,
	.R[PSC_POWER] = 0,
	.m[PSC_TEMPERATURE] = 1,
	.b[PSC_TEMPERATURE] = 0,
	.R[PSC_TEMPERATURE] = 0,
	.func[0] = PMBUS_HAVE_VIN | PMBUS_HAVE_IIN | PMBUS_HAVE_PIN
	    | PMBUS_HAVE_STATUS_INPUT | PMBUS_HAVE_TEMP | PMBUS_HAVE_TEMP2
	    | PMBUS_HAVE_TEMP3 | PMBUS_HAVE_STATUS_TEMP
	    | PMBUS_HAVE_VOUT | PMBUS_HAVE_STATUS_VOUT
	    | PMBUS_HAVE_IOUT | PMBUS_HAVE_STATUS_IOUT | PMBUS_HAVE_POUT
		| PMBUS_HAVE_VMON,
	.func[1] = PMBUS_HAVE_IIN | PMBUS_HAVE_PIN | PMBUS_HAVE_STATUS_INPUT
	    | PMBUS_HAVE_TEMP | PMBUS_HAVE_TEMP3 | PMBUS_HAVE_STATUS_TEMP
	    | PMBUS_HAVE_VOUT | PMBUS_HAVE_STATUS_VOUT | PMBUS_HAVE_IOUT
	    | PMBUS_HAVE_STATUS_IOUT | PMBUS_HAVE_POUT,
	.func[2] = PMBUS_HAVE_IIN | PMBUS_HAVE_PIN | PMBUS_HAVE_STATUS_INPUT
	    | PMBUS_HAVE_TEMP | PMBUS_HAVE_TEMP3 | PMBUS_HAVE_STATUS_TEMP
	    | PMBUS_HAVE_VOUT | PMBUS_HAVE_STATUS_VOUT | PMBUS_HAVE_IOUT
	    | PMBUS_HAVE_STATUS_IOUT | PMBUS_HAVE_POUT,
};

static int isl68137_probe(struct i2c_client *client)
{
	struct pmbus_driver_info *info;

	info = devm_kzalloc(&client->dev, sizeof(*info), GFP_KERNEL);
	if (!info)
		return -ENOMEM;
	memcpy(info, &raa_dmpvr_info, sizeof(*info));

	switch (i2c_match_id(raa_dmpvr_id, client)->driver_data) {
	case raa_dmpvr1_2rail:
		info->pages = 2;
		info->R[PSC_VOLTAGE_IN] = 3;
		info->func[0] &= ~PMBUS_HAVE_VMON;
		info->func[1] = PMBUS_HAVE_VOUT | PMBUS_HAVE_STATUS_VOUT
		    | PMBUS_HAVE_IOUT | PMBUS_HAVE_STATUS_IOUT
		    | PMBUS_HAVE_POUT;
		info->groups = isl68137_attribute_groups;
		break;
	case raa_dmpvr2_1rail:
		info->pages = 1;
		info->read_word_data = raa_dmpvr2_read_word_data;
		break;
	case raa_dmpvr2_2rail_nontc:
		info->func[0] &= ~PMBUS_HAVE_TEMP;
		info->func[1] &= ~PMBUS_HAVE_TEMP;
		fallthrough;
	case raa_dmpvr2_2rail:
		info->pages = 2;
		info->read_word_data = raa_dmpvr2_read_word_data;
		break;
	case raa_dmpvr2_3rail:
		info->read_word_data = raa_dmpvr2_read_word_data;
		break;
	case raa_dmpvr2_hv:
		info->pages = 1;
		info->R[PSC_VOLTAGE_IN] = 1;
		info->m[PSC_VOLTAGE_OUT] = 2;
		info->R[PSC_VOLTAGE_OUT] = 2;
		info->m[PSC_CURRENT_IN] = 2;
		info->m[PSC_POWER] = 2;
		info->R[PSC_POWER] = -1;
		info->read_word_data = raa_dmpvr2_read_word_data;
		break;
	default:
		return -ENODEV;
	}

	return pmbus_do_probe(client, info);
}

static const struct i2c_device_id raa_dmpvr_id[] = {
	{"isl68137", raa_dmpvr1_2rail},
	{"isl68220", raa_dmpvr2_2rail},
	{"isl68221", raa_dmpvr2_3rail},
	{"isl68222", raa_dmpvr2_2rail},
	{"isl68223", raa_dmpvr2_2rail},
	{"isl68224", raa_dmpvr2_3rail},
	{"isl68225", raa_dmpvr2_2rail},
	{"isl68226", raa_dmpvr2_3rail},
	{"isl68227", raa_dmpvr2_1rail},
	{"isl68229", raa_dmpvr2_3rail},
	{"isl68233", raa_dmpvr2_2rail},
	{"isl68239", raa_dmpvr2_3rail},

	{"isl69222", raa_dmpvr2_2rail},
	{"isl69223", raa_dmpvr2_3rail},
	{"isl69224", raa_dmpvr2_2rail},
	{"isl69225", raa_dmpvr2_2rail},
	{"isl69227", raa_dmpvr2_3rail},
	{"isl69228", raa_dmpvr2_3rail},
	{"isl69234", raa_dmpvr2_2rail},
	{"isl69236", raa_dmpvr2_2rail},
	{"isl69239", raa_dmpvr2_3rail},
	{"isl69242", raa_dmpvr2_2rail},
	{"isl69243", raa_dmpvr2_1rail},
	{"isl69247", raa_dmpvr2_2rail},
	{"isl69248", raa_dmpvr2_2rail},
	{"isl69254", raa_dmpvr2_2rail},
	{"isl69255", raa_dmpvr2_2rail},
	{"isl69256", raa_dmpvr2_2rail},
	{"isl69259", raa_dmpvr2_2rail},
	{"isl69260", raa_dmpvr2_2rail},
	{"isl69268", raa_dmpvr2_2rail},
	{"isl69269", raa_dmpvr2_3rail},
	{"isl69298", raa_dmpvr2_2rail},

	{"raa228000", raa_dmpvr2_hv},
	{"raa228004", raa_dmpvr2_hv},
	{"raa228006", raa_dmpvr2_hv},
	{"raa228228", raa_dmpvr2_2rail_nontc},
	{"raa229001", raa_dmpvr2_2rail},
	{"raa229004", raa_dmpvr2_2rail},
	{}
};

MODULE_DEVICE_TABLE(i2c, raa_dmpvr_id);

/* This is the driver that will be inserted */
static struct i2c_driver isl68137_driver = {
	.driver = {
		   .name = "isl68137",
		   },
	.probe_new = isl68137_probe,
<<<<<<< HEAD
	.remove = pmbus_do_remove,
=======
>>>>>>> f642729d
	.id_table = raa_dmpvr_id,
};

module_i2c_driver(isl68137_driver);

MODULE_AUTHOR("Maxim Sloyko <maxims@google.com>");
MODULE_DESCRIPTION("PMBus driver for Renesas digital multiphase voltage regulators");
MODULE_LICENSE("GPL");<|MERGE_RESOLUTION|>--- conflicted
+++ resolved
@@ -324,10 +324,6 @@
 		   .name = "isl68137",
 		   },
 	.probe_new = isl68137_probe,
-<<<<<<< HEAD
-	.remove = pmbus_do_remove,
-=======
->>>>>>> f642729d
 	.id_table = raa_dmpvr_id,
 };
 
