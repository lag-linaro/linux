--- conflicted
+++ resolved
@@ -329,21 +329,6 @@
 
 	if (!dsi_mgr_power_on_early(bridge))
 		dsi_mgr_bridge_power_on(bridge);
-<<<<<<< HEAD
-
-	/* Always call panel functions once, because even for dual panels,
-	 * there is only one drm_panel instance.
-	 */
-	if (panel) {
-		ret = drm_panel_prepare(panel);
-		if (ret) {
-			pr_err("%s: prepare panel %d failed, %d\n", __func__,
-								id, ret);
-			goto panel_prep_fail;
-		}
-	}
-=======
->>>>>>> 7365df19
 
 	ret = msm_dsi_host_enable(host);
 	if (ret) {
@@ -456,20 +441,6 @@
 
 	if (dsi_mgr_power_on_early(bridge))
 		dsi_mgr_bridge_power_on(bridge);
-<<<<<<< HEAD
-}
-
-static enum drm_mode_status dsi_mgr_bridge_mode_valid(struct drm_bridge *bridge,
-						      const struct drm_display_info *info,
-						      const struct drm_display_mode *mode)
-{
-	int id = dsi_mgr_bridge_get_id(bridge);
-	struct msm_dsi *msm_dsi = dsi_mgr_get_dsi(id);
-	struct mipi_dsi_host *host = msm_dsi->host;
-
-	return msm_dsi_host_check_dsc(host, mode);
-=======
->>>>>>> 7365df19
 }
 
 static enum drm_mode_status dsi_mgr_bridge_mode_valid(struct drm_bridge *bridge,
