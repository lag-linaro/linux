/* SPDX-License-Identifier: GPL-2.0-or-later */
/*
 *	Trap handling definitions.
 *
 *	Copyright (C) 2002, 2003  Maciej W. Rozycki
 */
#ifndef _ASM_TRAPS_H
#define _ASM_TRAPS_H

/*
 * Possible status responses for a board_be_handler backend.
 */
#define MIPS_BE_DISCARD 0		/* return with no action */
#define MIPS_BE_FIXUP	1		/* return to the fixup code */
#define MIPS_BE_FATAL	2		/* treat as an unrecoverable error */

extern void (*board_be_init)(void);
void mips_set_be_handler(int (*handler)(struct pt_regs *reg, int is_fixup));

extern void (*board_nmi_handler_setup)(void);
extern void (*board_ejtag_handler_setup)(void);
extern void (*board_bind_eic_interrupt)(int irq, int regset);
extern void (*board_ebase_setup)(void);
extern void (*board_cache_error_setup)(void);

extern int register_nmi_notifier(struct notifier_block *nb);
extern void reserve_exception_space(phys_addr_t addr, unsigned long size);
extern char except_vec_nmi[];

#define VECTORSPACING 0x100	/* for EI/VI mode */

#define nmi_notifier(fn, pri)						\
({									\
	static struct notifier_block fn##_nb = {			\
		.notifier_call = fn,					\
		.priority = pri						\
	};								\
									\
	register_nmi_notifier(&fn##_nb);				\
})

<<<<<<< HEAD
asmlinkage void do_ade(struct pt_regs *regs);
asmlinkage void do_be(struct pt_regs *regs);
asmlinkage void do_ov(struct pt_regs *regs);
asmlinkage void do_fpe(struct pt_regs *regs, unsigned long fcr31);
asmlinkage void do_bp(struct pt_regs *regs);
asmlinkage void do_tr(struct pt_regs *regs);
asmlinkage void do_ri(struct pt_regs *regs);
asmlinkage void do_cpu(struct pt_regs *regs);
asmlinkage void do_msa_fpe(struct pt_regs *regs, unsigned int msacsr);
asmlinkage void do_msa(struct pt_regs *regs);
asmlinkage void do_mdmx(struct pt_regs *regs);
asmlinkage void do_watch(struct pt_regs *regs);
asmlinkage void do_mcheck(struct pt_regs *regs);
asmlinkage void do_mt(struct pt_regs *regs);
asmlinkage void do_dsp(struct pt_regs *regs);
asmlinkage void do_reserved(struct pt_regs *regs);
asmlinkage void do_ftlb(void);
asmlinkage void do_gsexc(struct pt_regs *regs, u32 diag1);
asmlinkage void do_daddi_ov(struct pt_regs *regs);

asmlinkage void cache_parity_error(void);
asmlinkage void ejtag_exception_handler(struct pt_regs *regs);
asmlinkage void __noreturn nmi_exception_handler(struct pt_regs *regs);
=======
asmlinkage void do_page_fault(struct pt_regs *regs,
	unsigned long write, unsigned long address);
>>>>>>> d6e81532

#endif /* _ASM_TRAPS_H */<|MERGE_RESOLUTION|>--- conflicted
+++ resolved
@@ -39,7 +39,6 @@
 	register_nmi_notifier(&fn##_nb);				\
 })
 
-<<<<<<< HEAD
 asmlinkage void do_ade(struct pt_regs *regs);
 asmlinkage void do_be(struct pt_regs *regs);
 asmlinkage void do_ov(struct pt_regs *regs);
@@ -63,9 +62,7 @@
 asmlinkage void cache_parity_error(void);
 asmlinkage void ejtag_exception_handler(struct pt_regs *regs);
 asmlinkage void __noreturn nmi_exception_handler(struct pt_regs *regs);
-=======
 asmlinkage void do_page_fault(struct pt_regs *regs,
 	unsigned long write, unsigned long address);
->>>>>>> d6e81532
 
 #endif /* _ASM_TRAPS_H */