--- conflicted
+++ resolved
@@ -674,11 +674,7 @@
 			break;
 
 		if (insn->addr_bytes != sizeof(unsigned long))
-<<<<<<< HEAD
-			return -EOPNOTSUPP;	/* Don't support differnt size */
-=======
 			return -EOPNOTSUPP;	/* Don't support different size */
->>>>>>> 11e4b63a
 		if (X86_MODRM_MOD(opcode) != 3)
 			return -EOPNOTSUPP;	/* TODO: support memory addressing */
 
