/* SPDX-License-Identifier: GPL-2.0-or-later */
/*
 * Copyright (C) 2012-2013 Samsung Electronics Co., Ltd.
 */

#ifndef _EXFAT_FS_H
#define _EXFAT_FS_H

#include <linux/fs.h>
#include <linux/ratelimit.h>
#include <linux/nls.h>

#define EXFAT_SUPER_MAGIC       0x2011BAB0UL
#define EXFAT_ROOT_INO		1

#define EXFAT_CLUSTERS_UNTRACKED (~0u)

/*
 * exfat error flags
 */
enum exfat_error_mode {
	EXFAT_ERRORS_CONT,	/* ignore error and continue */
	EXFAT_ERRORS_PANIC,	/* panic on error */
	EXFAT_ERRORS_RO,	/* remount r/o on error */
};

/*
 * exfat nls lossy flag
 */
enum {
	NLS_NAME_NO_LOSSY,	/* no lossy */
	NLS_NAME_LOSSY,		/* just detected incorrect filename(s) */
	NLS_NAME_OVERLEN,	/* the length is over than its limit */
};

#define EXFAT_HASH_BITS		8
#define EXFAT_HASH_SIZE		(1UL << EXFAT_HASH_BITS)

/*
 * Type Definitions
 */
#define ES_2_ENTRIES		2
#define ES_ALL_ENTRIES		0

#define DIR_DELETED		0xFFFF0321

/* type values */
#define TYPE_UNUSED		0x0000
#define TYPE_DELETED		0x0001
#define TYPE_INVALID		0x0002
#define TYPE_CRITICAL_PRI	0x0100
#define TYPE_BITMAP		0x0101
#define TYPE_UPCASE		0x0102
#define TYPE_VOLUME		0x0103
#define TYPE_DIR		0x0104
#define TYPE_FILE		0x011F
#define TYPE_CRITICAL_SEC	0x0200
#define TYPE_STREAM		0x0201
#define TYPE_EXTEND		0x0202
#define TYPE_ACL		0x0203
#define TYPE_BENIGN_PRI		0x0400
#define TYPE_GUID		0x0401
#define TYPE_PADDING		0x0402
#define TYPE_ACLTAB		0x0403
#define TYPE_BENIGN_SEC		0x0800
#define TYPE_ALL		0x0FFF

#define MAX_CHARSET_SIZE	6 /* max size of multi-byte character */
#define MAX_NAME_LENGTH		255 /* max len of file name excluding NULL */
#define MAX_VFSNAME_BUF_SIZE	((MAX_NAME_LENGTH + 1) * MAX_CHARSET_SIZE)

/* Enough size to hold 256 dentry (even 512 Byte sector) */
#define DIR_CACHE_SIZE		(256*sizeof(struct exfat_dentry)/512+1)

#define EXFAT_HINT_NONE		-1
#define EXFAT_MIN_SUBDIR	2

/*
 * helpers for cluster size to byte conversion.
 */
#define EXFAT_CLU_TO_B(b, sbi)		((b) << (sbi)->cluster_size_bits)
#define EXFAT_B_TO_CLU(b, sbi)		((b) >> (sbi)->cluster_size_bits)
#define EXFAT_B_TO_CLU_ROUND_UP(b, sbi)	\
	(((b - 1) >> (sbi)->cluster_size_bits) + 1)
#define EXFAT_CLU_OFFSET(off, sbi)	((off) & ((sbi)->cluster_size - 1))

/*
 * helpers for block size to byte conversion.
 */
#define EXFAT_BLK_TO_B(b, sb)		((b) << (sb)->s_blocksize_bits)
#define EXFAT_B_TO_BLK(b, sb)		((b) >> (sb)->s_blocksize_bits)
#define EXFAT_B_TO_BLK_ROUND_UP(b, sb)	\
	(((b - 1) >> (sb)->s_blocksize_bits) + 1)
#define EXFAT_BLK_OFFSET(off, sb)	((off) & ((sb)->s_blocksize - 1))

/*
 * helpers for block size to dentry size conversion.
 */
#define EXFAT_B_TO_DEN_IDX(b, sbi)	\
	((b) << ((sbi)->cluster_size_bits - DENTRY_SIZE_BITS))
#define EXFAT_B_TO_DEN(b)		((b) >> DENTRY_SIZE_BITS)
#define EXFAT_DEN_TO_B(b)		((b) << DENTRY_SIZE_BITS)

/*
 * helpers for fat entry.
 */
#define FAT_ENT_SIZE (4)
#define FAT_ENT_SIZE_BITS (2)
#define FAT_ENT_OFFSET_SECTOR(sb, loc) (EXFAT_SB(sb)->FAT1_start_sector + \
	(((u64)loc << FAT_ENT_SIZE_BITS) >> sb->s_blocksize_bits))
#define FAT_ENT_OFFSET_BYTE_IN_SECTOR(sb, loc)	\
	((loc << FAT_ENT_SIZE_BITS) & (sb->s_blocksize - 1))

/*
 * helpers for bitmap.
 */
#define CLUSTER_TO_BITMAP_ENT(clu) ((clu) - EXFAT_RESERVED_CLUSTERS)
#define BITMAP_ENT_TO_CLUSTER(ent) ((ent) + EXFAT_RESERVED_CLUSTERS)
#define BITS_PER_SECTOR(sb) ((sb)->s_blocksize * BITS_PER_BYTE)
#define BITS_PER_SECTOR_MASK(sb) (BITS_PER_SECTOR(sb) - 1)
#define BITMAP_OFFSET_SECTOR_INDEX(sb, ent) \
	((ent / BITS_PER_BYTE) >> (sb)->s_blocksize_bits)
#define BITMAP_OFFSET_BIT_IN_SECTOR(sb, ent) (ent & BITS_PER_SECTOR_MASK(sb))
#define BITMAP_OFFSET_BYTE_IN_SECTOR(sb, ent) \
	((ent / BITS_PER_BYTE) & ((sb)->s_blocksize - 1))
#define BITS_PER_BYTE_MASK	0x7
#define IGNORED_BITS_REMAINED(clu, clu_base) ((1 << ((clu) - (clu_base))) - 1)

struct exfat_dentry_namebuf {
	char *lfn;
	int lfnbuf_len; /* usually MAX_UNINAME_BUF_SIZE */
};

/* unicode name structure */
struct exfat_uni_name {
	/* +3 for null and for converting */
	unsigned short name[MAX_NAME_LENGTH + 3];
	u16 name_hash;
	unsigned char name_len;
};

/* directory structure */
struct exfat_chain {
	unsigned int dir;
	unsigned int size;
	unsigned char flags;
};

/* first empty entry hint information */
struct exfat_hint_femp {
	/* entry index of a directory */
	int eidx;
	/* count of continuous empty entry */
	int count;
	/* the cluster that first empty slot exists in */
	struct exfat_chain cur;
};

/* hint structure */
struct exfat_hint {
	unsigned int clu;
	union {
		unsigned int off; /* cluster offset */
		int eidx; /* entry index */
	};
};

struct exfat_entry_set_cache {
	struct super_block *sb;
	bool modified;
	unsigned int start_off;
	int num_bh;
	struct buffer_head *bh[DIR_CACHE_SIZE];
	unsigned int num_entries;
};

struct exfat_dir_entry {
	struct exfat_chain dir;
	int entry;
	unsigned int type;
	unsigned int start_clu;
	unsigned char flags;
	unsigned short attr;
	loff_t size;
	unsigned int num_subdirs;
	struct timespec64 atime;
	struct timespec64 mtime;
	struct timespec64 crtime;
	struct exfat_dentry_namebuf namebuf;
};

/*
 * exfat mount in-memory data
 */
struct exfat_mount_options {
	kuid_t fs_uid;
	kgid_t fs_gid;
	unsigned short fs_fmask;
	unsigned short fs_dmask;
	/* permission for setting the [am]time */
	unsigned short allow_utime;
	/* charset for filename input/display */
	char *iocharset;
	/* on error: continue, panic, remount-ro */
	enum exfat_error_mode errors;
	unsigned utf8:1, /* Use of UTF-8 character set */
		 discard:1; /* Issue discard requests on deletions */
	int time_offset; /* Offset of timestamps from UTC (in minutes) */
};

/*
 * EXFAT file system superblock in-memory data
 */
struct exfat_sb_info {
	unsigned long long num_sectors; /* num of sectors in volume */
	unsigned int num_clusters; /* num of clusters in volume */
	unsigned int cluster_size; /* cluster size in bytes */
	unsigned int cluster_size_bits;
	unsigned int sect_per_clus; /* cluster size in sectors */
	unsigned int sect_per_clus_bits;
	unsigned long long FAT1_start_sector; /* FAT1 start sector */
	unsigned long long FAT2_start_sector; /* FAT2 start sector */
	unsigned long long data_start_sector; /* data area start sector */
	unsigned int num_FAT_sectors; /* num of FAT sectors */
	unsigned int root_dir; /* root dir cluster */
	unsigned int dentries_per_clu; /* num of dentries per cluster */
	unsigned int vol_flags; /* volume flags */
	unsigned int vol_flags_persistent; /* volume flags to retain */
	struct buffer_head *boot_bh; /* buffer_head of BOOT sector */

	unsigned int map_clu; /* allocation bitmap start cluster */
	unsigned int map_sectors; /* num of allocation bitmap sectors */
	struct buffer_head **vol_amap; /* allocation bitmap */

	unsigned short *vol_utbl; /* upcase table */

	unsigned int clu_srch_ptr; /* cluster search pointer */
	unsigned int used_clusters; /* number of used clusters */

	struct mutex s_lock; /* superblock lock */
	struct mutex bitmap_lock; /* bitmap lock */
	struct exfat_mount_options options;
	struct nls_table *nls_io; /* Charset used for input and display */
	struct ratelimit_state ratelimit;

	spinlock_t inode_hash_lock;
	struct hlist_head inode_hashtable[EXFAT_HASH_SIZE];

	struct rcu_head rcu;
};

#define EXFAT_CACHE_VALID	0

/*
 * EXFAT file system inode in-memory data
 */
struct exfat_inode_info {
	struct exfat_chain dir;
	int entry;
	unsigned int type;
	unsigned short attr;
	unsigned int start_clu;
	unsigned char flags;
	/*
	 * the copy of low 32bit of i_version to check
	 * the validation of hint_stat.
	 */
	unsigned int version;

	/* hint for cluster last accessed */
	struct exfat_hint hint_bmap;
	/* hint for entry index we try to lookup next time */
	struct exfat_hint hint_stat;
	/* hint for first empty entry */
	struct exfat_hint_femp hint_femp;

	spinlock_t cache_lru_lock;
	struct list_head cache_lru;
	int nr_caches;
	/* for avoiding the race between alloc and free */
	unsigned int cache_valid_id;

	/*
	 * NOTE: i_size_ondisk is 64bits, so must hold ->inode_lock to access.
	 * physically allocated size.
	 */
	loff_t i_size_ondisk;
	/* block-aligned i_size (used in cont_write_begin) */
	loff_t i_size_aligned;
	/* on-disk position of directory entry or 0 */
	loff_t i_pos;
	/* hash by i_location */
	struct hlist_node i_hash_fat;
	/* protect bmap against truncate */
	struct rw_semaphore truncate_lock;
	struct inode vfs_inode;
	/* File creation time */
	struct timespec64 i_crtime;
};

static inline struct exfat_sb_info *EXFAT_SB(struct super_block *sb)
{
	return sb->s_fs_info;
}

static inline struct exfat_inode_info *EXFAT_I(struct inode *inode)
{
	return container_of(inode, struct exfat_inode_info, vfs_inode);
}

/*
 * If ->i_mode can't hold 0222 (i.e. ATTR_RO), we use ->i_attrs to
 * save ATTR_RO instead of ->i_mode.
 *
 * If it's directory and !sbi->options.rodir, ATTR_RO isn't read-only
 * bit, it's just used as flag for app.
 */
static inline int exfat_mode_can_hold_ro(struct inode *inode)
{
	struct exfat_sb_info *sbi = EXFAT_SB(inode->i_sb);

	if (S_ISDIR(inode->i_mode))
		return 0;

	if ((~sbi->options.fs_fmask) & 0222)
		return 1;
	return 0;
}

/* Convert attribute bits and a mask to the UNIX mode. */
static inline mode_t exfat_make_mode(struct exfat_sb_info *sbi,
		unsigned short attr, mode_t mode)
{
	if ((attr & ATTR_READONLY) && !(attr & ATTR_SUBDIR))
		mode &= ~0222;

	if (attr & ATTR_SUBDIR)
		return (mode & ~sbi->options.fs_dmask) | S_IFDIR;

	return (mode & ~sbi->options.fs_fmask) | S_IFREG;
}

/* Return the FAT attribute byte for this inode */
static inline unsigned short exfat_make_attr(struct inode *inode)
{
	unsigned short attr = EXFAT_I(inode)->attr;

	if (S_ISDIR(inode->i_mode))
		attr |= ATTR_SUBDIR;
	if (exfat_mode_can_hold_ro(inode) && !(inode->i_mode & 0222))
		attr |= ATTR_READONLY;
	return attr;
}

static inline void exfat_save_attr(struct inode *inode, unsigned short attr)
{
	if (exfat_mode_can_hold_ro(inode))
		EXFAT_I(inode)->attr = attr & (ATTR_RWMASK | ATTR_READONLY);
	else
		EXFAT_I(inode)->attr = attr & ATTR_RWMASK;
}

static inline bool exfat_is_last_sector_in_cluster(struct exfat_sb_info *sbi,
		sector_t sec)
{
	return ((sec - sbi->data_start_sector + 1) &
		((1 << sbi->sect_per_clus_bits) - 1)) == 0;
}

static inline sector_t exfat_cluster_to_sector(struct exfat_sb_info *sbi,
		unsigned int clus)
{
	return ((sector_t)(clus - EXFAT_RESERVED_CLUSTERS) << sbi->sect_per_clus_bits) +
		sbi->data_start_sector;
}

static inline int exfat_sector_to_cluster(struct exfat_sb_info *sbi,
		sector_t sec)
{
	return ((sec - sbi->data_start_sector) >> sbi->sect_per_clus_bits) +
		EXFAT_RESERVED_CLUSTERS;
}

/* super.c */
int exfat_set_volume_dirty(struct super_block *sb);
int exfat_clear_volume_dirty(struct super_block *sb);

/* fatent.c */
#define exfat_get_next_cluster(sb, pclu) exfat_ent_get(sb, *(pclu), pclu)

int exfat_alloc_cluster(struct inode *inode, unsigned int num_alloc,
		struct exfat_chain *p_chain, bool sync_bmap);
int exfat_free_cluster(struct inode *inode, struct exfat_chain *p_chain);
int exfat_ent_get(struct super_block *sb, unsigned int loc,
		unsigned int *content);
int exfat_ent_set(struct super_block *sb, unsigned int loc,
		unsigned int content);
int exfat_count_ext_entries(struct super_block *sb, struct exfat_chain *p_dir,
		int entry, struct exfat_dentry *p_entry);
int exfat_chain_cont_cluster(struct super_block *sb, unsigned int chain,
		unsigned int len);
int exfat_zeroed_cluster(struct inode *dir, unsigned int clu);
int exfat_find_last_cluster(struct super_block *sb, struct exfat_chain *p_chain,
		unsigned int *ret_clu);
int exfat_count_num_clusters(struct super_block *sb,
		struct exfat_chain *p_chain, unsigned int *ret_count);

/* balloc.c */
int exfat_load_bitmap(struct super_block *sb);
void exfat_free_bitmap(struct exfat_sb_info *sbi);
<<<<<<< HEAD
int exfat_set_bitmap(struct inode *inode, unsigned int clu);
=======
int exfat_set_bitmap(struct inode *inode, unsigned int clu, bool sync);
>>>>>>> 11e4b63a
void exfat_clear_bitmap(struct inode *inode, unsigned int clu, bool sync);
unsigned int exfat_find_free_bitmap(struct super_block *sb, unsigned int clu);
int exfat_count_used_clusters(struct super_block *sb, unsigned int *ret_count);
int exfat_trim_fs(struct inode *inode, struct fstrim_range *range);

/* file.c */
extern const struct file_operations exfat_file_operations;
int __exfat_truncate(struct inode *inode, loff_t new_size);
void exfat_truncate(struct inode *inode, loff_t size);
int exfat_setattr(struct user_namespace *mnt_userns, struct dentry *dentry,
		  struct iattr *attr);
int exfat_getattr(struct user_namespace *mnt_userns, const struct path *path,
		  struct kstat *stat, unsigned int request_mask,
		  unsigned int query_flags);
int exfat_file_fsync(struct file *file, loff_t start, loff_t end, int datasync);
long exfat_ioctl(struct file *filp, unsigned int cmd, unsigned long arg);
long exfat_compat_ioctl(struct file *filp, unsigned int cmd,
				unsigned long arg);

/* namei.c */
extern const struct dentry_operations exfat_dentry_ops;
extern const struct dentry_operations exfat_utf8_dentry_ops;

/* cache.c */
int exfat_cache_init(void);
void exfat_cache_shutdown(void);
void exfat_cache_inval_inode(struct inode *inode);
int exfat_get_cluster(struct inode *inode, unsigned int cluster,
		unsigned int *fclus, unsigned int *dclus,
		unsigned int *last_dclus, int allow_eof);

/* dir.c */
extern const struct inode_operations exfat_dir_inode_operations;
extern const struct file_operations exfat_dir_operations;
unsigned int exfat_get_entry_type(struct exfat_dentry *p_entry);
int exfat_init_dir_entry(struct inode *inode, struct exfat_chain *p_dir,
		int entry, unsigned int type, unsigned int start_clu,
		unsigned long long size);
int exfat_init_ext_entry(struct inode *inode, struct exfat_chain *p_dir,
		int entry, int num_entries, struct exfat_uni_name *p_uniname);
int exfat_remove_entries(struct inode *inode, struct exfat_chain *p_dir,
		int entry, int order, int num_entries);
int exfat_update_dir_chksum(struct inode *inode, struct exfat_chain *p_dir,
		int entry);
void exfat_update_dir_chksum_with_entry_set(struct exfat_entry_set_cache *es);
int exfat_calc_num_entries(struct exfat_uni_name *p_uniname);
int exfat_find_dir_entry(struct super_block *sb, struct exfat_inode_info *ei,
		struct exfat_chain *p_dir, struct exfat_uni_name *p_uniname,
		int num_entries, unsigned int type, struct exfat_hint *hint_opt);
int exfat_alloc_new_dir(struct inode *inode, struct exfat_chain *clu);
int exfat_find_location(struct super_block *sb, struct exfat_chain *p_dir,
		int entry, sector_t *sector, int *offset);
struct exfat_dentry *exfat_get_dentry(struct super_block *sb,
		struct exfat_chain *p_dir, int entry, struct buffer_head **bh,
		sector_t *sector);
struct exfat_dentry *exfat_get_dentry_cached(struct exfat_entry_set_cache *es,
		int num);
struct exfat_entry_set_cache *exfat_get_dentry_set(struct super_block *sb,
		struct exfat_chain *p_dir, int entry, unsigned int type);
int exfat_free_dentry_set(struct exfat_entry_set_cache *es, int sync);
int exfat_count_dir_entries(struct super_block *sb, struct exfat_chain *p_dir);

/* inode.c */
extern const struct inode_operations exfat_file_inode_operations;
void exfat_sync_inode(struct inode *inode);
struct inode *exfat_build_inode(struct super_block *sb,
		struct exfat_dir_entry *info, loff_t i_pos);
void exfat_hash_inode(struct inode *inode, loff_t i_pos);
void exfat_unhash_inode(struct inode *inode);
struct inode *exfat_iget(struct super_block *sb, loff_t i_pos);
int exfat_write_inode(struct inode *inode, struct writeback_control *wbc);
void exfat_evict_inode(struct inode *inode);
int exfat_block_truncate_page(struct inode *inode, loff_t from);

/* exfat/nls.c */
unsigned short exfat_toupper(struct super_block *sb, unsigned short a);
int exfat_uniname_ncmp(struct super_block *sb, unsigned short *a,
		unsigned short *b, unsigned int len);
int exfat_utf16_to_nls(struct super_block *sb,
		struct exfat_uni_name *uniname, unsigned char *p_cstring,
		int len);
int exfat_nls_to_utf16(struct super_block *sb,
		const unsigned char *p_cstring, const int len,
		struct exfat_uni_name *uniname, int *p_lossy);
int exfat_create_upcase_table(struct super_block *sb);
void exfat_free_upcase_table(struct exfat_sb_info *sbi);

/* exfat/misc.c */
void __exfat_fs_error(struct super_block *sb, int report, const char *fmt, ...)
		__printf(3, 4) __cold;
#define exfat_fs_error(sb, fmt, args...)          \
		__exfat_fs_error(sb, 1, fmt, ## args)
#define exfat_fs_error_ratelimit(sb, fmt, args...) \
		__exfat_fs_error(sb, __ratelimit(&EXFAT_SB(sb)->ratelimit), \
		fmt, ## args)
void exfat_msg(struct super_block *sb, const char *lv, const char *fmt, ...)
		__printf(3, 4) __cold;
#define exfat_err(sb, fmt, ...)						\
	exfat_msg(sb, KERN_ERR, fmt, ##__VA_ARGS__)
#define exfat_warn(sb, fmt, ...)					\
	exfat_msg(sb, KERN_WARNING, fmt, ##__VA_ARGS__)
#define exfat_info(sb, fmt, ...)					\
	exfat_msg(sb, KERN_INFO, fmt, ##__VA_ARGS__)

void exfat_get_entry_time(struct exfat_sb_info *sbi, struct timespec64 *ts,
		u8 tz, __le16 time, __le16 date, u8 time_cs);
void exfat_truncate_atime(struct timespec64 *ts);
void exfat_set_entry_time(struct exfat_sb_info *sbi, struct timespec64 *ts,
		u8 *tz, __le16 *time, __le16 *date, u8 *time_cs);
u16 exfat_calc_chksum16(void *data, int len, u16 chksum, int type);
u32 exfat_calc_chksum32(void *data, int len, u32 chksum, int type);
void exfat_update_bh(struct buffer_head *bh, int sync);
int exfat_update_bhs(struct buffer_head **bhs, int nr_bhs, int sync);
void exfat_chain_set(struct exfat_chain *ec, unsigned int dir,
		unsigned int size, unsigned char flags);
void exfat_chain_dup(struct exfat_chain *dup, struct exfat_chain *ec);

#endif /* !_EXFAT_FS_H */<|MERGE_RESOLUTION|>--- conflicted
+++ resolved
@@ -408,11 +408,7 @@
 /* balloc.c */
 int exfat_load_bitmap(struct super_block *sb);
 void exfat_free_bitmap(struct exfat_sb_info *sbi);
-<<<<<<< HEAD
-int exfat_set_bitmap(struct inode *inode, unsigned int clu);
-=======
 int exfat_set_bitmap(struct inode *inode, unsigned int clu, bool sync);
->>>>>>> 11e4b63a
 void exfat_clear_bitmap(struct inode *inode, unsigned int clu, bool sync);
 unsigned int exfat_find_free_bitmap(struct super_block *sb, unsigned int clu);
 int exfat_count_used_clusters(struct super_block *sb, unsigned int *ret_count);
