// SPDX-License-Identifier: GPL-2.0-only
/*
 * Kernel-based Virtual Machine driver for Linux
 *
 * AMD SVM support
 *
 * Copyright (C) 2006 Qumranet, Inc.
 * Copyright 2010 Red Hat, Inc. and/or its affiliates.
 *
 * Authors:
 *   Yaniv Kamay  <yaniv@qumranet.com>
 *   Avi Kivity   <avi@qumranet.com>
 */

#define pr_fmt(fmt) "SVM: " fmt

#include <linux/kvm_types.h>
#include <linux/kvm_host.h>
#include <linux/kernel.h>

#include <asm/msr-index.h>
#include <asm/debugreg.h>

#include "kvm_emulate.h"
#include "trace.h"
#include "mmu.h"
#include "x86.h"
#include "cpuid.h"
#include "lapic.h"
#include "svm.h"

static void nested_svm_inject_npf_exit(struct kvm_vcpu *vcpu,
				       struct x86_exception *fault)
{
	struct vcpu_svm *svm = to_svm(vcpu);

	if (svm->vmcb->control.exit_code != SVM_EXIT_NPF) {
		/*
		 * TODO: track the cause of the nested page fault, and
		 * correctly fill in the high bits of exit_info_1.
		 */
		svm->vmcb->control.exit_code = SVM_EXIT_NPF;
		svm->vmcb->control.exit_code_hi = 0;
		svm->vmcb->control.exit_info_1 = (1ULL << 32);
		svm->vmcb->control.exit_info_2 = fault->address;
	}

	svm->vmcb->control.exit_info_1 &= ~0xffffffffULL;
	svm->vmcb->control.exit_info_1 |= fault->error_code;

	nested_svm_vmexit(svm);
}

static u64 nested_svm_get_tdp_pdptr(struct kvm_vcpu *vcpu, int index)
{
	struct vcpu_svm *svm = to_svm(vcpu);
	u64 cr3 = svm->nested.ctl.nested_cr3;
	u64 pdpte;
	int ret;

	ret = kvm_vcpu_read_guest_page(vcpu, gpa_to_gfn(__sme_clr(cr3)), &pdpte,
				       offset_in_page(cr3) + index * 8, 8);
	if (ret)
		return 0;
	return pdpte;
}

static unsigned long nested_svm_get_tdp_cr3(struct kvm_vcpu *vcpu)
{
	struct vcpu_svm *svm = to_svm(vcpu);

	return svm->nested.ctl.nested_cr3;
}

static void nested_svm_init_mmu_context(struct kvm_vcpu *vcpu)
{
	struct vcpu_svm *svm = to_svm(vcpu);
	struct vmcb *hsave = svm->nested.hsave;

	WARN_ON(mmu_is_nested(vcpu));

	vcpu->arch.mmu = &vcpu->arch.guest_mmu;
	kvm_init_shadow_npt_mmu(vcpu, X86_CR0_PG, hsave->save.cr4, hsave->save.efer,
				svm->nested.ctl.nested_cr3);
	vcpu->arch.mmu->get_guest_pgd     = nested_svm_get_tdp_cr3;
	vcpu->arch.mmu->get_pdptr         = nested_svm_get_tdp_pdptr;
	vcpu->arch.mmu->inject_page_fault = nested_svm_inject_npf_exit;
	reset_shadow_zero_bits_mask(vcpu, vcpu->arch.mmu);
	vcpu->arch.walk_mmu              = &vcpu->arch.nested_mmu;
}

static void nested_svm_uninit_mmu_context(struct kvm_vcpu *vcpu)
{
	vcpu->arch.mmu = &vcpu->arch.root_mmu;
	vcpu->arch.walk_mmu = &vcpu->arch.root_mmu;
}

void recalc_intercepts(struct vcpu_svm *svm)
{
	struct vmcb_control_area *c, *h, *g;
	unsigned int i;

	vmcb_mark_dirty(svm->vmcb, VMCB_INTERCEPTS);

	if (!is_guest_mode(&svm->vcpu))
		return;

	c = &svm->vmcb->control;
	h = &svm->nested.hsave->control;
	g = &svm->nested.ctl;

	for (i = 0; i < MAX_INTERCEPT; i++)
		c->intercepts[i] = h->intercepts[i];

	if (g->int_ctl & V_INTR_MASKING_MASK) {
		/* We only want the cr8 intercept bits of L1 */
		vmcb_clr_intercept(c, INTERCEPT_CR8_READ);
		vmcb_clr_intercept(c, INTERCEPT_CR8_WRITE);

		/*
		 * Once running L2 with HF_VINTR_MASK, EFLAGS.IF does not
		 * affect any interrupt we may want to inject; therefore,
		 * interrupt window vmexits are irrelevant to L0.
		 */
		vmcb_clr_intercept(c, INTERCEPT_VINTR);
	}

	/* We don't want to see VMMCALLs from a nested guest */
	vmcb_clr_intercept(c, INTERCEPT_VMMCALL);

	for (i = 0; i < MAX_INTERCEPT; i++)
		c->intercepts[i] |= g->intercepts[i];
}

static void copy_vmcb_control_area(struct vmcb_control_area *dst,
				   struct vmcb_control_area *from)
{
	unsigned int i;

	for (i = 0; i < MAX_INTERCEPT; i++)
		dst->intercepts[i] = from->intercepts[i];

	dst->iopm_base_pa         = from->iopm_base_pa;
	dst->msrpm_base_pa        = from->msrpm_base_pa;
	dst->tsc_offset           = from->tsc_offset;
	/* asid not copied, it is handled manually for svm->vmcb.  */
	dst->tlb_ctl              = from->tlb_ctl;
	dst->int_ctl              = from->int_ctl;
	dst->int_vector           = from->int_vector;
	dst->int_state            = from->int_state;
	dst->exit_code            = from->exit_code;
	dst->exit_code_hi         = from->exit_code_hi;
	dst->exit_info_1          = from->exit_info_1;
	dst->exit_info_2          = from->exit_info_2;
	dst->exit_int_info        = from->exit_int_info;
	dst->exit_int_info_err    = from->exit_int_info_err;
	dst->nested_ctl           = from->nested_ctl;
	dst->event_inj            = from->event_inj;
	dst->event_inj_err        = from->event_inj_err;
	dst->nested_cr3           = from->nested_cr3;
	dst->virt_ext              = from->virt_ext;
	dst->pause_filter_count   = from->pause_filter_count;
	dst->pause_filter_thresh  = from->pause_filter_thresh;
}

static bool nested_svm_vmrun_msrpm(struct vcpu_svm *svm)
{
	/*
	 * This function merges the msr permission bitmaps of kvm and the
	 * nested vmcb. It is optimized in that it only merges the parts where
	 * the kvm msr permission bitmap may contain zero bits
	 */
	int i;

	if (!(vmcb_is_intercept(&svm->nested.ctl, INTERCEPT_MSR_PROT)))
		return true;

	for (i = 0; i < MSRPM_OFFSETS; i++) {
		u32 value, p;
		u64 offset;

		if (msrpm_offsets[i] == 0xffffffff)
			break;

		p      = msrpm_offsets[i];
		offset = svm->nested.ctl.msrpm_base_pa + (p * 4);

		if (kvm_vcpu_read_guest(&svm->vcpu, offset, &value, 4))
			return false;

		svm->nested.msrpm[p] = svm->msrpm[p] | value;
	}

	svm->vmcb->control.msrpm_base_pa = __sme_set(__pa(svm->nested.msrpm));

	return true;
}

static bool svm_get_nested_state_pages(struct kvm_vcpu *vcpu)
{
	struct vcpu_svm *svm = to_svm(vcpu);
	if (!nested_svm_vmrun_msrpm(svm)) {
		vcpu->run->exit_reason = KVM_EXIT_INTERNAL_ERROR;
		vcpu->run->internal.suberror =
			KVM_INTERNAL_ERROR_EMULATION;
		vcpu->run->internal.ndata = 0;
		return false;
	}

	return true;
}

static bool nested_vmcb_check_controls(struct vmcb_control_area *control)
{
	if ((vmcb_is_intercept(control, INTERCEPT_VMRUN)) == 0)
		return false;

	if (control->asid == 0)
		return false;

	if ((control->nested_ctl & SVM_NESTED_CTL_NP_ENABLE) &&
	    !npt_enabled)
		return false;

	return true;
}

static bool nested_vmcb_checks(struct vcpu_svm *svm, struct vmcb *vmcb12)
{
	bool vmcb12_lma;

	if ((vmcb12->save.efer & EFER_SVME) == 0)
		return false;

	if (((vmcb12->save.cr0 & X86_CR0_CD) == 0) && (vmcb12->save.cr0 & X86_CR0_NW))
		return false;

	if (!kvm_dr6_valid(vmcb12->save.dr6) || !kvm_dr7_valid(vmcb12->save.dr7))
		return false;

	vmcb12_lma = (vmcb12->save.efer & EFER_LME) && (vmcb12->save.cr0 & X86_CR0_PG);

	if (!vmcb12_lma) {
		if (vmcb12->save.cr4 & X86_CR4_PAE) {
			if (vmcb12->save.cr3 & MSR_CR3_LEGACY_PAE_RESERVED_MASK)
				return false;
		} else {
			if (vmcb12->save.cr3 & MSR_CR3_LEGACY_RESERVED_MASK)
				return false;
		}
	} else {
		if (!(vmcb12->save.cr4 & X86_CR4_PAE) ||
		    !(vmcb12->save.cr0 & X86_CR0_PE) ||
		    (vmcb12->save.cr3 & MSR_CR3_LONG_MBZ_MASK))
			return false;
	}
	if (kvm_valid_cr4(&svm->vcpu, vmcb12->save.cr4))
		return false;

	return nested_vmcb_check_controls(&vmcb12->control);
}

static void load_nested_vmcb_control(struct vcpu_svm *svm,
				     struct vmcb_control_area *control)
{
	copy_vmcb_control_area(&svm->nested.ctl, control);

	/* Copy it here because nested_svm_check_controls will check it.  */
	svm->nested.ctl.asid           = control->asid;
	svm->nested.ctl.msrpm_base_pa &= ~0x0fffULL;
	svm->nested.ctl.iopm_base_pa  &= ~0x0fffULL;
}

/*
 * Synchronize fields that are written by the processor, so that
 * they can be copied back into the nested_vmcb.
 */
void sync_nested_vmcb_control(struct vcpu_svm *svm)
{
	u32 mask;
	svm->nested.ctl.event_inj      = svm->vmcb->control.event_inj;
	svm->nested.ctl.event_inj_err  = svm->vmcb->control.event_inj_err;

	/* Only a few fields of int_ctl are written by the processor.  */
	mask = V_IRQ_MASK | V_TPR_MASK;
	if (!(svm->nested.ctl.int_ctl & V_INTR_MASKING_MASK) &&
	    svm_is_intercept(svm, INTERCEPT_VINTR)) {
		/*
		 * In order to request an interrupt window, L0 is usurping
		 * svm->vmcb->control.int_ctl and possibly setting V_IRQ
		 * even if it was clear in L1's VMCB.  Restoring it would be
		 * wrong.  However, in this case V_IRQ will remain true until
		 * interrupt_window_interception calls svm_clear_vintr and
		 * restores int_ctl.  We can just leave it aside.
		 */
		mask &= ~V_IRQ_MASK;
	}
	svm->nested.ctl.int_ctl        &= ~mask;
	svm->nested.ctl.int_ctl        |= svm->vmcb->control.int_ctl & mask;
}

/*
 * Transfer any event that L0 or L1 wanted to inject into L2 to
 * EXIT_INT_INFO.
 */
static void nested_vmcb_save_pending_event(struct vcpu_svm *svm,
					   struct vmcb *vmcb12)
{
	struct kvm_vcpu *vcpu = &svm->vcpu;
	u32 exit_int_info = 0;
	unsigned int nr;

	if (vcpu->arch.exception.injected) {
		nr = vcpu->arch.exception.nr;
		exit_int_info = nr | SVM_EVTINJ_VALID | SVM_EVTINJ_TYPE_EXEPT;

		if (vcpu->arch.exception.has_error_code) {
			exit_int_info |= SVM_EVTINJ_VALID_ERR;
			vmcb12->control.exit_int_info_err =
				vcpu->arch.exception.error_code;
		}

	} else if (vcpu->arch.nmi_injected) {
		exit_int_info = SVM_EVTINJ_VALID | SVM_EVTINJ_TYPE_NMI;

	} else if (vcpu->arch.interrupt.injected) {
		nr = vcpu->arch.interrupt.nr;
		exit_int_info = nr | SVM_EVTINJ_VALID;

		if (vcpu->arch.interrupt.soft)
			exit_int_info |= SVM_EVTINJ_TYPE_SOFT;
		else
			exit_int_info |= SVM_EVTINJ_TYPE_INTR;
	}

	vmcb12->control.exit_int_info = exit_int_info;
}

static inline bool nested_npt_enabled(struct vcpu_svm *svm)
{
	return svm->nested.ctl.nested_ctl & SVM_NESTED_CTL_NP_ENABLE;
}

/*
 * Load guest's/host's cr3 on nested vmentry or vmexit. @nested_npt is true
 * if we are emulating VM-Entry into a guest with NPT enabled.
 */
static int nested_svm_load_cr3(struct kvm_vcpu *vcpu, unsigned long cr3,
			       bool nested_npt)
{
	if (cr3 & rsvd_bits(cpuid_maxphyaddr(vcpu), 63))
		return -EINVAL;

	if (!nested_npt && is_pae_paging(vcpu) &&
	    (cr3 != kvm_read_cr3(vcpu) || pdptrs_changed(vcpu))) {
		if (!load_pdptrs(vcpu, vcpu->arch.walk_mmu, cr3))
			return -EINVAL;
	}

	/*
	 * TODO: optimize unconditional TLB flush/MMU sync here and in
	 * kvm_init_shadow_npt_mmu().
	 */
	if (!nested_npt)
		kvm_mmu_new_pgd(vcpu, cr3, false, false);

	vcpu->arch.cr3 = cr3;
	kvm_register_mark_available(vcpu, VCPU_EXREG_CR3);

	kvm_init_mmu(vcpu, false);

	return 0;
}

static void nested_prepare_vmcb_save(struct vcpu_svm *svm, struct vmcb *vmcb12)
{
	/* Load the nested guest state */
	svm->vmcb->save.es = vmcb12->save.es;
	svm->vmcb->save.cs = vmcb12->save.cs;
	svm->vmcb->save.ss = vmcb12->save.ss;
	svm->vmcb->save.ds = vmcb12->save.ds;
	svm->vmcb->save.gdtr = vmcb12->save.gdtr;
	svm->vmcb->save.idtr = vmcb12->save.idtr;
	kvm_set_rflags(&svm->vcpu, vmcb12->save.rflags);
	svm_set_efer(&svm->vcpu, vmcb12->save.efer);
	svm_set_cr0(&svm->vcpu, vmcb12->save.cr0);
	svm_set_cr4(&svm->vcpu, vmcb12->save.cr4);
	svm->vmcb->save.cr2 = svm->vcpu.arch.cr2 = vmcb12->save.cr2;
	kvm_rax_write(&svm->vcpu, vmcb12->save.rax);
	kvm_rsp_write(&svm->vcpu, vmcb12->save.rsp);
	kvm_rip_write(&svm->vcpu, vmcb12->save.rip);

	/* In case we don't even reach vcpu_run, the fields are not updated */
	svm->vmcb->save.rax = vmcb12->save.rax;
	svm->vmcb->save.rsp = vmcb12->save.rsp;
	svm->vmcb->save.rip = vmcb12->save.rip;
	svm->vmcb->save.dr7 = vmcb12->save.dr7;
	svm->vcpu.arch.dr6  = vmcb12->save.dr6;
	svm->vmcb->save.cpl = vmcb12->save.cpl;
}

static void nested_prepare_vmcb_control(struct vcpu_svm *svm)
{
	const u32 mask = V_INTR_MASKING_MASK | V_GIF_ENABLE_MASK | V_GIF_MASK;

	if (nested_npt_enabled(svm))
		nested_svm_init_mmu_context(&svm->vcpu);

	svm->vmcb->control.tsc_offset = svm->vcpu.arch.tsc_offset =
		svm->vcpu.arch.l1_tsc_offset + svm->nested.ctl.tsc_offset;

	svm->vmcb->control.int_ctl             =
		(svm->nested.ctl.int_ctl & ~mask) |
		(svm->nested.hsave->control.int_ctl & mask);

	svm->vmcb->control.virt_ext            = svm->nested.ctl.virt_ext;
	svm->vmcb->control.int_vector          = svm->nested.ctl.int_vector;
	svm->vmcb->control.int_state           = svm->nested.ctl.int_state;
	svm->vmcb->control.event_inj           = svm->nested.ctl.event_inj;
	svm->vmcb->control.event_inj_err       = svm->nested.ctl.event_inj_err;

	svm->vmcb->control.pause_filter_count  = svm->nested.ctl.pause_filter_count;
	svm->vmcb->control.pause_filter_thresh = svm->nested.ctl.pause_filter_thresh;

	/* Enter Guest-Mode */
	enter_guest_mode(&svm->vcpu);

	/*
	 * Merge guest and host intercepts - must be called  with vcpu in
	 * guest-mode to take affect here
	 */
	recalc_intercepts(svm);

	vmcb_mark_all_dirty(svm->vmcb);
}

int enter_svm_guest_mode(struct vcpu_svm *svm, u64 vmcb12_gpa,
			 struct vmcb *vmcb12)
{
	int ret;

	svm->nested.vmcb12_gpa = vmcb12_gpa;
	load_nested_vmcb_control(svm, &vmcb12->control);
	nested_prepare_vmcb_save(svm, vmcb12);
	nested_prepare_vmcb_control(svm);

	ret = nested_svm_load_cr3(&svm->vcpu, vmcb12->save.cr3,
				  nested_npt_enabled(svm));
	if (ret)
		return ret;

	svm_set_gif(svm, true);

	return 0;
}

int nested_svm_vmrun(struct vcpu_svm *svm)
{
	int ret;
	struct vmcb *vmcb12;
	struct vmcb *hsave = svm->nested.hsave;
	struct vmcb *vmcb = svm->vmcb;
	struct kvm_host_map map;
	u64 vmcb12_gpa;

	if (is_smm(&svm->vcpu)) {
		kvm_queue_exception(&svm->vcpu, UD_VECTOR);
		return 1;
	}

	vmcb12_gpa = svm->vmcb->save.rax;
	ret = kvm_vcpu_map(&svm->vcpu, gpa_to_gfn(vmcb12_gpa), &map);
	if (ret == -EINVAL) {
		kvm_inject_gp(&svm->vcpu, 0);
		return 1;
	} else if (ret) {
		return kvm_skip_emulated_instruction(&svm->vcpu);
	}

	ret = kvm_skip_emulated_instruction(&svm->vcpu);

	vmcb12 = map.hva;

	if (WARN_ON_ONCE(!svm->nested.initialized))
		return -EINVAL;

	if (!nested_vmcb_checks(svm, vmcb12)) {
		vmcb12->control.exit_code    = SVM_EXIT_ERR;
		vmcb12->control.exit_code_hi = 0;
		vmcb12->control.exit_info_1  = 0;
		vmcb12->control.exit_info_2  = 0;
		goto out;
	}

	trace_kvm_nested_vmrun(svm->vmcb->save.rip, vmcb12_gpa,
			       vmcb12->save.rip,
			       vmcb12->control.int_ctl,
			       vmcb12->control.event_inj,
			       vmcb12->control.nested_ctl);

	trace_kvm_nested_intercepts(vmcb12->control.intercepts[INTERCEPT_CR] & 0xffff,
				    vmcb12->control.intercepts[INTERCEPT_CR] >> 16,
				    vmcb12->control.intercepts[INTERCEPT_EXCEPTION],
				    vmcb12->control.intercepts[INTERCEPT_WORD3],
				    vmcb12->control.intercepts[INTERCEPT_WORD4],
				    vmcb12->control.intercepts[INTERCEPT_WORD5]);

	/* Clear internal status */
	kvm_clear_exception_queue(&svm->vcpu);
	kvm_clear_interrupt_queue(&svm->vcpu);

	/*
	 * Save the old vmcb, so we don't need to pick what we save, but can
	 * restore everything when a VMEXIT occurs
	 */
	hsave->save.es     = vmcb->save.es;
	hsave->save.cs     = vmcb->save.cs;
	hsave->save.ss     = vmcb->save.ss;
	hsave->save.ds     = vmcb->save.ds;
	hsave->save.gdtr   = vmcb->save.gdtr;
	hsave->save.idtr   = vmcb->save.idtr;
	hsave->save.efer   = svm->vcpu.arch.efer;
	hsave->save.cr0    = kvm_read_cr0(&svm->vcpu);
	hsave->save.cr4    = svm->vcpu.arch.cr4;
	hsave->save.rflags = kvm_get_rflags(&svm->vcpu);
	hsave->save.rip    = kvm_rip_read(&svm->vcpu);
	hsave->save.rsp    = vmcb->save.rsp;
	hsave->save.rax    = vmcb->save.rax;
	if (npt_enabled)
		hsave->save.cr3    = vmcb->save.cr3;
	else
		hsave->save.cr3    = kvm_read_cr3(&svm->vcpu);

	copy_vmcb_control_area(&hsave->control, &vmcb->control);

	svm->nested.nested_run_pending = 1;

	if (enter_svm_guest_mode(svm, vmcb12_gpa, vmcb12))
		goto out_exit_err;

	if (nested_svm_vmrun_msrpm(svm))
		goto out;

out_exit_err:
	svm->nested.nested_run_pending = 0;

	svm->vmcb->control.exit_code    = SVM_EXIT_ERR;
	svm->vmcb->control.exit_code_hi = 0;
	svm->vmcb->control.exit_info_1  = 0;
	svm->vmcb->control.exit_info_2  = 0;

	nested_svm_vmexit(svm);

out:
	kvm_vcpu_unmap(&svm->vcpu, &map, true);

	return ret;
}

void nested_svm_vmloadsave(struct vmcb *from_vmcb, struct vmcb *to_vmcb)
{
	to_vmcb->save.fs = from_vmcb->save.fs;
	to_vmcb->save.gs = from_vmcb->save.gs;
	to_vmcb->save.tr = from_vmcb->save.tr;
	to_vmcb->save.ldtr = from_vmcb->save.ldtr;
	to_vmcb->save.kernel_gs_base = from_vmcb->save.kernel_gs_base;
	to_vmcb->save.star = from_vmcb->save.star;
	to_vmcb->save.lstar = from_vmcb->save.lstar;
	to_vmcb->save.cstar = from_vmcb->save.cstar;
	to_vmcb->save.sfmask = from_vmcb->save.sfmask;
	to_vmcb->save.sysenter_cs = from_vmcb->save.sysenter_cs;
	to_vmcb->save.sysenter_esp = from_vmcb->save.sysenter_esp;
	to_vmcb->save.sysenter_eip = from_vmcb->save.sysenter_eip;
}

int nested_svm_vmexit(struct vcpu_svm *svm)
{
	int rc;
	struct vmcb *vmcb12;
	struct vmcb *hsave = svm->nested.hsave;
	struct vmcb *vmcb = svm->vmcb;
	struct kvm_host_map map;

	rc = kvm_vcpu_map(&svm->vcpu, gpa_to_gfn(svm->nested.vmcb12_gpa), &map);
	if (rc) {
		if (rc == -EINVAL)
			kvm_inject_gp(&svm->vcpu, 0);
		return 1;
	}

	vmcb12 = map.hva;

	/* Exit Guest-Mode */
	leave_guest_mode(&svm->vcpu);
	svm->nested.vmcb12_gpa = 0;
	WARN_ON_ONCE(svm->nested.nested_run_pending);

	/* in case we halted in L2 */
	svm->vcpu.arch.mp_state = KVM_MP_STATE_RUNNABLE;

	/* Give the current vmcb to the guest */

	vmcb12->save.es     = vmcb->save.es;
	vmcb12->save.cs     = vmcb->save.cs;
	vmcb12->save.ss     = vmcb->save.ss;
	vmcb12->save.ds     = vmcb->save.ds;
	vmcb12->save.gdtr   = vmcb->save.gdtr;
	vmcb12->save.idtr   = vmcb->save.idtr;
	vmcb12->save.efer   = svm->vcpu.arch.efer;
	vmcb12->save.cr0    = kvm_read_cr0(&svm->vcpu);
	vmcb12->save.cr3    = kvm_read_cr3(&svm->vcpu);
	vmcb12->save.cr2    = vmcb->save.cr2;
	vmcb12->save.cr4    = svm->vcpu.arch.cr4;
	vmcb12->save.rflags = kvm_get_rflags(&svm->vcpu);
	vmcb12->save.rip    = kvm_rip_read(&svm->vcpu);
	vmcb12->save.rsp    = kvm_rsp_read(&svm->vcpu);
	vmcb12->save.rax    = kvm_rax_read(&svm->vcpu);
	vmcb12->save.dr7    = vmcb->save.dr7;
	vmcb12->save.dr6    = svm->vcpu.arch.dr6;
	vmcb12->save.cpl    = vmcb->save.cpl;

	vmcb12->control.int_state         = vmcb->control.int_state;
	vmcb12->control.exit_code         = vmcb->control.exit_code;
	vmcb12->control.exit_code_hi      = vmcb->control.exit_code_hi;
	vmcb12->control.exit_info_1       = vmcb->control.exit_info_1;
	vmcb12->control.exit_info_2       = vmcb->control.exit_info_2;

	if (vmcb12->control.exit_code != SVM_EXIT_ERR)
		nested_vmcb_save_pending_event(svm, vmcb12);

	if (svm->nrips_enabled)
		vmcb12->control.next_rip  = vmcb->control.next_rip;

	vmcb12->control.int_ctl           = svm->nested.ctl.int_ctl;
	vmcb12->control.tlb_ctl           = svm->nested.ctl.tlb_ctl;
	vmcb12->control.event_inj         = svm->nested.ctl.event_inj;
	vmcb12->control.event_inj_err     = svm->nested.ctl.event_inj_err;

	vmcb12->control.pause_filter_count =
		svm->vmcb->control.pause_filter_count;
	vmcb12->control.pause_filter_thresh =
		svm->vmcb->control.pause_filter_thresh;

	/* Restore the original control entries */
	copy_vmcb_control_area(&vmcb->control, &hsave->control);

	/* On vmexit the  GIF is set to false */
	svm_set_gif(svm, false);

	svm->vmcb->control.tsc_offset = svm->vcpu.arch.tsc_offset =
		svm->vcpu.arch.l1_tsc_offset;

	svm->nested.ctl.nested_cr3 = 0;

	/* Restore selected save entries */
	svm->vmcb->save.es = hsave->save.es;
	svm->vmcb->save.cs = hsave->save.cs;
	svm->vmcb->save.ss = hsave->save.ss;
	svm->vmcb->save.ds = hsave->save.ds;
	svm->vmcb->save.gdtr = hsave->save.gdtr;
	svm->vmcb->save.idtr = hsave->save.idtr;
	kvm_set_rflags(&svm->vcpu, hsave->save.rflags);
	svm_set_efer(&svm->vcpu, hsave->save.efer);
	svm_set_cr0(&svm->vcpu, hsave->save.cr0 | X86_CR0_PE);
	svm_set_cr4(&svm->vcpu, hsave->save.cr4);
	kvm_rax_write(&svm->vcpu, hsave->save.rax);
	kvm_rsp_write(&svm->vcpu, hsave->save.rsp);
	kvm_rip_write(&svm->vcpu, hsave->save.rip);
	svm->vmcb->save.dr7 = 0;
	svm->vmcb->save.cpl = 0;
	svm->vmcb->control.exit_int_info = 0;

	vmcb_mark_all_dirty(svm->vmcb);

	trace_kvm_nested_vmexit_inject(vmcb12->control.exit_code,
				       vmcb12->control.exit_info_1,
				       vmcb12->control.exit_info_2,
				       vmcb12->control.exit_int_info,
				       vmcb12->control.exit_int_info_err,
				       KVM_ISA_SVM);

	kvm_vcpu_unmap(&svm->vcpu, &map, true);

	nested_svm_uninit_mmu_context(&svm->vcpu);

	rc = nested_svm_load_cr3(&svm->vcpu, hsave->save.cr3, false);
	if (rc)
		return 1;

	if (npt_enabled)
		svm->vmcb->save.cr3 = hsave->save.cr3;

	/*
	 * Drop what we picked up for L2 via svm_complete_interrupts() so it
	 * doesn't end up in L1.
	 */
	svm->vcpu.arch.nmi_injected = false;
	kvm_clear_exception_queue(&svm->vcpu);
	kvm_clear_interrupt_queue(&svm->vcpu);

	return 0;
}

int svm_allocate_nested(struct vcpu_svm *svm)
{
	struct page *hsave_page;

	if (svm->nested.initialized)
		return 0;

	hsave_page = alloc_page(GFP_KERNEL_ACCOUNT | __GFP_ZERO);
	if (!hsave_page)
		return -ENOMEM;
	svm->nested.hsave = page_address(hsave_page);

	svm->nested.msrpm = svm_vcpu_alloc_msrpm();
	if (!svm->nested.msrpm)
		goto err_free_hsave;
	svm_vcpu_init_msrpm(&svm->vcpu, svm->nested.msrpm);

	svm->nested.initialized = true;
	return 0;

err_free_hsave:
	__free_page(hsave_page);
	return -ENOMEM;
}

void svm_free_nested(struct vcpu_svm *svm)
{
	if (!svm->nested.initialized)
		return;

	svm_vcpu_free_msrpm(svm->nested.msrpm);
	svm->nested.msrpm = NULL;

	__free_page(virt_to_page(svm->nested.hsave));
	svm->nested.hsave = NULL;

	svm->nested.initialized = false;
}

/*
 * Forcibly leave nested mode in order to be able to reset the VCPU later on.
 */
void svm_leave_nested(struct vcpu_svm *svm)
{
	if (is_guest_mode(&svm->vcpu)) {
		struct vmcb *hsave = svm->nested.hsave;
		struct vmcb *vmcb = svm->vmcb;

		svm->nested.nested_run_pending = 0;
		leave_guest_mode(&svm->vcpu);
		copy_vmcb_control_area(&vmcb->control, &hsave->control);
		nested_svm_uninit_mmu_context(&svm->vcpu);
	}

	kvm_clear_request(KVM_REQ_GET_NESTED_STATE_PAGES, &svm->vcpu);
}

static int nested_svm_exit_handled_msr(struct vcpu_svm *svm)
{
	u32 offset, msr, value;
	int write, mask;

	if (!(vmcb_is_intercept(&svm->nested.ctl, INTERCEPT_MSR_PROT)))
		return NESTED_EXIT_HOST;

	msr    = svm->vcpu.arch.regs[VCPU_REGS_RCX];
	offset = svm_msrpm_offset(msr);
	write  = svm->vmcb->control.exit_info_1 & 1;
	mask   = 1 << ((2 * (msr & 0xf)) + write);

	if (offset == MSR_INVALID)
		return NESTED_EXIT_DONE;

	/* Offset is in 32 bit units but need in 8 bit units */
	offset *= 4;

	if (kvm_vcpu_read_guest(&svm->vcpu, svm->nested.ctl.msrpm_base_pa + offset, &value, 4))
		return NESTED_EXIT_DONE;

	return (value & mask) ? NESTED_EXIT_DONE : NESTED_EXIT_HOST;
}

static int nested_svm_intercept_ioio(struct vcpu_svm *svm)
{
	unsigned port, size, iopm_len;
	u16 val, mask;
	u8 start_bit;
	u64 gpa;

	if (!(vmcb_is_intercept(&svm->nested.ctl, INTERCEPT_IOIO_PROT)))
		return NESTED_EXIT_HOST;

	port = svm->vmcb->control.exit_info_1 >> 16;
	size = (svm->vmcb->control.exit_info_1 & SVM_IOIO_SIZE_MASK) >>
		SVM_IOIO_SIZE_SHIFT;
	gpa  = svm->nested.ctl.iopm_base_pa + (port / 8);
	start_bit = port % 8;
	iopm_len = (start_bit + size > 8) ? 2 : 1;
	mask = (0xf >> (4 - size)) << start_bit;
	val = 0;

	if (kvm_vcpu_read_guest(&svm->vcpu, gpa, &val, iopm_len))
		return NESTED_EXIT_DONE;

	return (val & mask) ? NESTED_EXIT_DONE : NESTED_EXIT_HOST;
}

static int nested_svm_intercept(struct vcpu_svm *svm)
{
	u32 exit_code = svm->vmcb->control.exit_code;
	int vmexit = NESTED_EXIT_HOST;

	switch (exit_code) {
	case SVM_EXIT_MSR:
		vmexit = nested_svm_exit_handled_msr(svm);
		break;
	case SVM_EXIT_IOIO:
		vmexit = nested_svm_intercept_ioio(svm);
		break;
	case SVM_EXIT_READ_CR0 ... SVM_EXIT_WRITE_CR8: {
		if (vmcb_is_intercept(&svm->nested.ctl, exit_code))
			vmexit = NESTED_EXIT_DONE;
		break;
	}
	case SVM_EXIT_READ_DR0 ... SVM_EXIT_WRITE_DR7: {
		if (vmcb_is_intercept(&svm->nested.ctl, exit_code))
			vmexit = NESTED_EXIT_DONE;
		break;
	}
	case SVM_EXIT_EXCP_BASE ... SVM_EXIT_EXCP_BASE + 0x1f: {
		/*
		 * Host-intercepted exceptions have been checked already in
		 * nested_svm_exit_special.  There is nothing to do here,
		 * the vmexit is injected by svm_check_nested_events.
		 */
		vmexit = NESTED_EXIT_DONE;
		break;
	}
	case SVM_EXIT_ERR: {
		vmexit = NESTED_EXIT_DONE;
		break;
	}
	default: {
		if (vmcb_is_intercept(&svm->nested.ctl, exit_code))
			vmexit = NESTED_EXIT_DONE;
	}
	}

	return vmexit;
}

int nested_svm_exit_handled(struct vcpu_svm *svm)
{
	int vmexit;

	vmexit = nested_svm_intercept(svm);

	if (vmexit == NESTED_EXIT_DONE)
		nested_svm_vmexit(svm);

	return vmexit;
}

int nested_svm_check_permissions(struct vcpu_svm *svm)
{
	if (!(svm->vcpu.arch.efer & EFER_SVME) ||
	    !is_paging(&svm->vcpu)) {
		kvm_queue_exception(&svm->vcpu, UD_VECTOR);
		return 1;
	}

	if (svm->vmcb->save.cpl) {
		kvm_inject_gp(&svm->vcpu, 0);
		return 1;
	}

	return 0;
}

static bool nested_exit_on_exception(struct vcpu_svm *svm)
{
	unsigned int nr = svm->vcpu.arch.exception.nr;

	return (svm->nested.ctl.intercepts[INTERCEPT_EXCEPTION] & BIT(nr));
}

static void nested_svm_inject_exception_vmexit(struct vcpu_svm *svm)
{
	unsigned int nr = svm->vcpu.arch.exception.nr;

	svm->vmcb->control.exit_code = SVM_EXIT_EXCP_BASE + nr;
	svm->vmcb->control.exit_code_hi = 0;

	if (svm->vcpu.arch.exception.has_error_code)
		svm->vmcb->control.exit_info_1 = svm->vcpu.arch.exception.error_code;

	/*
	 * EXITINFO2 is undefined for all exception intercepts other
	 * than #PF.
	 */
	if (nr == PF_VECTOR) {
		if (svm->vcpu.arch.exception.nested_apf)
			svm->vmcb->control.exit_info_2 = svm->vcpu.arch.apf.nested_apf_token;
		else if (svm->vcpu.arch.exception.has_payload)
			svm->vmcb->control.exit_info_2 = svm->vcpu.arch.exception.payload;
		else
			svm->vmcb->control.exit_info_2 = svm->vcpu.arch.cr2;
	} else if (nr == DB_VECTOR) {
		/* See inject_pending_event.  */
		kvm_deliver_exception_payload(&svm->vcpu);
		if (svm->vcpu.arch.dr7 & DR7_GD) {
			svm->vcpu.arch.dr7 &= ~DR7_GD;
			kvm_update_dr7(&svm->vcpu);
		}
	} else
		WARN_ON(svm->vcpu.arch.exception.has_payload);

	nested_svm_vmexit(svm);
}

static void nested_svm_smi(struct vcpu_svm *svm)
{
	svm->vmcb->control.exit_code = SVM_EXIT_SMI;
	svm->vmcb->control.exit_info_1 = 0;
	svm->vmcb->control.exit_info_2 = 0;

	nested_svm_vmexit(svm);
}

static void nested_svm_nmi(struct vcpu_svm *svm)
{
	svm->vmcb->control.exit_code = SVM_EXIT_NMI;
	svm->vmcb->control.exit_info_1 = 0;
	svm->vmcb->control.exit_info_2 = 0;

	nested_svm_vmexit(svm);
}

static void nested_svm_intr(struct vcpu_svm *svm)
{
	trace_kvm_nested_intr_vmexit(svm->vmcb->save.rip);

	svm->vmcb->control.exit_code   = SVM_EXIT_INTR;
	svm->vmcb->control.exit_info_1 = 0;
	svm->vmcb->control.exit_info_2 = 0;

	nested_svm_vmexit(svm);
}

static inline bool nested_exit_on_init(struct vcpu_svm *svm)
{
	return vmcb_is_intercept(&svm->nested.ctl, INTERCEPT_INIT);
}

static void nested_svm_init(struct vcpu_svm *svm)
{
	svm->vmcb->control.exit_code   = SVM_EXIT_INIT;
	svm->vmcb->control.exit_info_1 = 0;
	svm->vmcb->control.exit_info_2 = 0;

	nested_svm_vmexit(svm);
}


static int svm_check_nested_events(struct kvm_vcpu *vcpu)
{
	struct vcpu_svm *svm = to_svm(vcpu);
	bool block_nested_events =
		kvm_event_needs_reinjection(vcpu) || svm->nested.nested_run_pending;
	struct kvm_lapic *apic = vcpu->arch.apic;

	if (lapic_in_kernel(vcpu) &&
	    test_bit(KVM_APIC_INIT, &apic->pending_events)) {
		if (block_nested_events)
			return -EBUSY;
		if (!nested_exit_on_init(svm))
			return 0;
		nested_svm_init(svm);
		return 0;
	}

	if (vcpu->arch.exception.pending) {
		if (block_nested_events)
                        return -EBUSY;
		if (!nested_exit_on_exception(svm))
			return 0;
		nested_svm_inject_exception_vmexit(svm);
		return 0;
	}

	if (vcpu->arch.smi_pending && !svm_smi_blocked(vcpu)) {
		if (block_nested_events)
			return -EBUSY;
		if (!nested_exit_on_smi(svm))
			return 0;
		nested_svm_smi(svm);
		return 0;
	}

	if (vcpu->arch.nmi_pending && !svm_nmi_blocked(vcpu)) {
		if (block_nested_events)
			return -EBUSY;
		if (!nested_exit_on_nmi(svm))
			return 0;
		nested_svm_nmi(svm);
		return 0;
	}

	if (kvm_cpu_has_interrupt(vcpu) && !svm_interrupt_blocked(vcpu)) {
		if (block_nested_events)
			return -EBUSY;
		if (!nested_exit_on_intr(svm))
			return 0;
		nested_svm_intr(svm);
		return 0;
	}

	return 0;
}

int nested_svm_exit_special(struct vcpu_svm *svm)
{
	u32 exit_code = svm->vmcb->control.exit_code;

	switch (exit_code) {
	case SVM_EXIT_INTR:
	case SVM_EXIT_NMI:
	case SVM_EXIT_NPF:
		return NESTED_EXIT_HOST;
	case SVM_EXIT_EXCP_BASE ... SVM_EXIT_EXCP_BASE + 0x1f: {
		u32 excp_bits = 1 << (exit_code - SVM_EXIT_EXCP_BASE);

		if (get_host_vmcb(svm)->control.intercepts[INTERCEPT_EXCEPTION] &
				excp_bits)
			return NESTED_EXIT_HOST;
		else if (exit_code == SVM_EXIT_EXCP_BASE + PF_VECTOR &&
			 svm->vcpu.arch.apf.host_apf_flags)
			/* Trap async PF even if not shadowing */
			return NESTED_EXIT_HOST;
		break;
	}
	default:
		break;
	}

	return NESTED_EXIT_CONTINUE;
}

static int svm_get_nested_state(struct kvm_vcpu *vcpu,
				struct kvm_nested_state __user *user_kvm_nested_state,
				u32 user_data_size)
{
	struct vcpu_svm *svm;
	struct kvm_nested_state kvm_state = {
		.flags = 0,
		.format = KVM_STATE_NESTED_FORMAT_SVM,
		.size = sizeof(kvm_state),
	};
	struct vmcb __user *user_vmcb = (struct vmcb __user *)
		&user_kvm_nested_state->data.svm[0];

	if (!vcpu)
		return kvm_state.size + KVM_STATE_NESTED_SVM_VMCB_SIZE;

	svm = to_svm(vcpu);

	if (user_data_size < kvm_state.size)
		goto out;

	/* First fill in the header and copy it out.  */
	if (is_guest_mode(vcpu)) {
		kvm_state.hdr.svm.vmcb_pa = svm->nested.vmcb12_gpa;
		kvm_state.size += KVM_STATE_NESTED_SVM_VMCB_SIZE;
		kvm_state.flags |= KVM_STATE_NESTED_GUEST_MODE;

		if (svm->nested.nested_run_pending)
			kvm_state.flags |= KVM_STATE_NESTED_RUN_PENDING;
	}

	if (gif_set(svm))
		kvm_state.flags |= KVM_STATE_NESTED_GIF_SET;

	if (copy_to_user(user_kvm_nested_state, &kvm_state, sizeof(kvm_state)))
		return -EFAULT;

	if (!is_guest_mode(vcpu))
		goto out;

	/*
	 * Copy over the full size of the VMCB rather than just the size
	 * of the structs.
	 */
	if (clear_user(user_vmcb, KVM_STATE_NESTED_SVM_VMCB_SIZE))
		return -EFAULT;
	if (copy_to_user(&user_vmcb->control, &svm->nested.ctl,
			 sizeof(user_vmcb->control)))
		return -EFAULT;
	if (copy_to_user(&user_vmcb->save, &svm->nested.hsave->save,
			 sizeof(user_vmcb->save)))
		return -EFAULT;

out:
	return kvm_state.size;
}

static int svm_set_nested_state(struct kvm_vcpu *vcpu,
				struct kvm_nested_state __user *user_kvm_nested_state,
				struct kvm_nested_state *kvm_state)
{
	struct vcpu_svm *svm = to_svm(vcpu);
	struct vmcb *hsave = svm->nested.hsave;
	struct vmcb __user *user_vmcb = (struct vmcb __user *)
		&user_kvm_nested_state->data.svm[0];
	struct vmcb_control_area *ctl;
	struct vmcb_save_area *save;
	int ret;
	u32 cr0;

	BUILD_BUG_ON(sizeof(struct vmcb_control_area) + sizeof(struct vmcb_save_area) >
		     KVM_STATE_NESTED_SVM_VMCB_SIZE);

	if (kvm_state->format != KVM_STATE_NESTED_FORMAT_SVM)
		return -EINVAL;

	if (kvm_state->flags & ~(KVM_STATE_NESTED_GUEST_MODE |
				 KVM_STATE_NESTED_RUN_PENDING |
				 KVM_STATE_NESTED_GIF_SET))
		return -EINVAL;

	/*
	 * If in guest mode, vcpu->arch.efer actually refers to the L2 guest's
	 * EFER.SVME, but EFER.SVME still has to be 1 for VMRUN to succeed.
	 */
	if (!(vcpu->arch.efer & EFER_SVME)) {
		/* GIF=1 and no guest mode are required if SVME=0.  */
		if (kvm_state->flags != KVM_STATE_NESTED_GIF_SET)
			return -EINVAL;
	}

	/* SMM temporarily disables SVM, so we cannot be in guest mode.  */
	if (is_smm(vcpu) && (kvm_state->flags & KVM_STATE_NESTED_GUEST_MODE))
		return -EINVAL;

	if (!(kvm_state->flags & KVM_STATE_NESTED_GUEST_MODE)) {
		svm_leave_nested(svm);
		svm_set_gif(svm, !!(kvm_state->flags & KVM_STATE_NESTED_GIF_SET));
		return 0;
	}

	if (!page_address_valid(vcpu, kvm_state->hdr.svm.vmcb_pa))
		return -EINVAL;
	if (kvm_state->size < sizeof(*kvm_state) + KVM_STATE_NESTED_SVM_VMCB_SIZE)
		return -EINVAL;

	ret  = -ENOMEM;
	ctl  = kzalloc(sizeof(*ctl),  GFP_KERNEL);
	save = kzalloc(sizeof(*save), GFP_KERNEL);
	if (!ctl || !save)
		goto out_free;

	ret = -EFAULT;
	if (copy_from_user(ctl, &user_vmcb->control, sizeof(*ctl)))
		goto out_free;
	if (copy_from_user(save, &user_vmcb->save, sizeof(*save)))
		goto out_free;

	ret = -EINVAL;
	if (!nested_vmcb_check_controls(ctl))
		goto out_free;

	/*
	 * Processor state contains L2 state.  Check that it is
	 * valid for guest mode (see nested_vmcb_checks).
	 */
	cr0 = kvm_read_cr0(vcpu);
        if (((cr0 & X86_CR0_CD) == 0) && (cr0 & X86_CR0_NW))
		goto out_free;

	/*
	 * Validate host state saved from before VMRUN (see
	 * nested_svm_check_permissions).
	 * TODO: validate reserved bits for all saved state.
	 */
	if (!(save->cr0 & X86_CR0_PG))
		goto out_free;

	/*
	 * All checks done, we can enter guest mode.  L1 control fields
	 * come from the nested save state.  Guest state is already
	 * in the registers, the save area of the nested state instead
	 * contains saved L1 state.
	 */
	copy_vmcb_control_area(&hsave->control, &svm->vmcb->control);
	hsave->save = *save;

	svm->nested.vmcb12_gpa = kvm_state->hdr.svm.vmcb_pa;
	load_nested_vmcb_control(svm, ctl);
	nested_prepare_vmcb_control(svm);

<<<<<<< HEAD
	if (!nested_svm_vmrun_msrpm(svm))
		return -EINVAL;

out_set_gif:
	svm_set_gif(svm, !!(kvm_state->flags & KVM_STATE_NESTED_GIF_SET));
	return 0;
=======
	kvm_make_request(KVM_REQ_GET_NESTED_STATE_PAGES, vcpu);
	ret = 0;
out_free:
	kfree(save);
	kfree(ctl);

	return ret;
>>>>>>> d73e873b
}

struct kvm_x86_nested_ops svm_nested_ops = {
	.check_events = svm_check_nested_events,
	.get_nested_state_pages = svm_get_nested_state_pages,
	.get_state = svm_get_nested_state,
	.set_state = svm_set_nested_state,
};<|MERGE_RESOLUTION|>--- conflicted
+++ resolved
@@ -1200,14 +1200,6 @@
 	load_nested_vmcb_control(svm, ctl);
 	nested_prepare_vmcb_control(svm);
 
-<<<<<<< HEAD
-	if (!nested_svm_vmrun_msrpm(svm))
-		return -EINVAL;
-
-out_set_gif:
-	svm_set_gif(svm, !!(kvm_state->flags & KVM_STATE_NESTED_GIF_SET));
-	return 0;
-=======
 	kvm_make_request(KVM_REQ_GET_NESTED_STATE_PAGES, vcpu);
 	ret = 0;
 out_free:
@@ -1215,7 +1207,6 @@
 	kfree(ctl);
 
 	return ret;
->>>>>>> d73e873b
 }
 
 struct kvm_x86_nested_ops svm_nested_ops = {
