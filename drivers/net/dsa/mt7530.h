/* SPDX-License-Identifier: GPL-2.0-only */
/*
 * Copyright (C) 2017 Sean Wang <sean.wang@mediatek.com>
 */

#ifndef __MT7530_H
#define __MT7530_H

#define MT7530_NUM_PORTS		7
#define MT7530_NUM_PHYS			5
#define MT7530_NUM_FDB_RECORDS		2048
#define MT7530_ALL_MEMBERS		0xff

#define MTK_HDR_LEN	4
#define MT7530_MAX_MTU	(15 * 1024 - ETH_HLEN - ETH_FCS_LEN - MTK_HDR_LEN)

enum mt753x_id {
	ID_MT7530 = 0,
	ID_MT7621 = 1,
	ID_MT7531 = 2,
};

#define	NUM_TRGMII_CTRL			5

#define TRGMII_BASE(x)			(0x10000 + (x))

/* Registers to ethsys access */
#define ETHSYS_CLKCFG0			0x2c
#define  ETHSYS_TRGMII_CLK_SEL362_5	BIT(11)

#define SYSC_REG_RSTCTRL		0x34
#define  RESET_MCM			BIT(2)

/* Register for ARL global control */
#define MT753X_AGC			0xc
#define  LOCAL_EN			BIT(7)

/* Registers to mac forward control for unknown frames */
#define MT7530_MFC			0x10
#define  BC_FFP(x)			(((x) & 0xff) << 24)
#define  BC_FFP_MASK			BC_FFP(~0)
#define  UNM_FFP(x)			(((x) & 0xff) << 16)
#define  UNM_FFP_MASK			UNM_FFP(~0)
#define  UNU_FFP(x)			(((x) & 0xff) << 8)
#define  UNU_FFP_MASK			UNU_FFP(~0)
#define  CPU_EN				BIT(7)
#define  CPU_PORT(x)			((x) << 4)
#define  CPU_MASK			(0xf << 4)
#define  MIRROR_EN			BIT(3)
#define  MIRROR_PORT(x)			((x) & 0x7)
#define  MIRROR_MASK			0x7

/* Registers for CPU forward control */
#define MT7531_CFC			0x4
#define  MT7531_MIRROR_EN		BIT(19)
#define  MT7531_MIRROR_MASK		(MIRROR_MASK << 16)
#define  MT7531_MIRROR_PORT_GET(x)	(((x) >> 16) & MIRROR_MASK)
#define  MT7531_MIRROR_PORT_SET(x)	(((x) & MIRROR_MASK) << 16)
#define  MT7531_CPU_PMAP_MASK		GENMASK(7, 0)
#define  MT7531_CPU_PMAP(x)		FIELD_PREP(MT7531_CPU_PMAP_MASK, x)

#define MT753X_MIRROR_REG(id)		(((id) == ID_MT7531) ? \
					 MT7531_CFC : MT7530_MFC)
#define MT753X_MIRROR_EN(id)		(((id) == ID_MT7531) ? \
					 MT7531_MIRROR_EN : MIRROR_EN)
#define MT753X_MIRROR_MASK(id)		(((id) == ID_MT7531) ? \
					 MT7531_MIRROR_MASK : MIRROR_MASK)

/* Registers for BPDU and PAE frame control*/
#define MT753X_BPC			0x24
<<<<<<< HEAD
=======
#define  MT753X_PAE_BPDU_FR		BIT(25)
>>>>>>> c0345356
#define  MT753X_PAE_EG_TAG_MASK		GENMASK(24, 22)
#define  MT753X_PAE_EG_TAG(x)		FIELD_PREP(MT753X_PAE_EG_TAG_MASK, x)
#define  MT753X_PAE_PORT_FW_MASK	GENMASK(18, 16)
#define  MT753X_PAE_PORT_FW(x)		FIELD_PREP(MT753X_PAE_PORT_FW_MASK, x)
#define  MT753X_BPDU_EG_TAG_MASK	GENMASK(8, 6)
#define  MT753X_BPDU_EG_TAG(x)		FIELD_PREP(MT753X_BPDU_EG_TAG_MASK, x)
#define  MT753X_BPDU_PORT_FW_MASK	GENMASK(2, 0)

/* Register for :01 and :02 MAC DA frame control */
#define MT753X_RGAC1			0x28
<<<<<<< HEAD
=======
#define  MT753X_R02_BPDU_FR		BIT(25)
>>>>>>> c0345356
#define  MT753X_R02_EG_TAG_MASK		GENMASK(24, 22)
#define  MT753X_R02_EG_TAG(x)		FIELD_PREP(MT753X_R02_EG_TAG_MASK, x)
#define  MT753X_R02_PORT_FW_MASK	GENMASK(18, 16)
#define  MT753X_R02_PORT_FW(x)		FIELD_PREP(MT753X_R02_PORT_FW_MASK, x)
<<<<<<< HEAD
=======
#define  MT753X_R01_BPDU_FR		BIT(9)
>>>>>>> c0345356
#define  MT753X_R01_EG_TAG_MASK		GENMASK(8, 6)
#define  MT753X_R01_EG_TAG(x)		FIELD_PREP(MT753X_R01_EG_TAG_MASK, x)
#define  MT753X_R01_PORT_FW_MASK	GENMASK(2, 0)

/* Register for :03 and :0E MAC DA frame control */
#define MT753X_RGAC2			0x2c
<<<<<<< HEAD
=======
#define  MT753X_R0E_BPDU_FR		BIT(25)
>>>>>>> c0345356
#define  MT753X_R0E_EG_TAG_MASK		GENMASK(24, 22)
#define  MT753X_R0E_EG_TAG(x)		FIELD_PREP(MT753X_R0E_EG_TAG_MASK, x)
#define  MT753X_R0E_PORT_FW_MASK	GENMASK(18, 16)
#define  MT753X_R0E_PORT_FW(x)		FIELD_PREP(MT753X_R0E_PORT_FW_MASK, x)
<<<<<<< HEAD
=======
#define  MT753X_R03_BPDU_FR		BIT(9)
>>>>>>> c0345356
#define  MT753X_R03_EG_TAG_MASK		GENMASK(8, 6)
#define  MT753X_R03_EG_TAG(x)		FIELD_PREP(MT753X_R03_EG_TAG_MASK, x)
#define  MT753X_R03_PORT_FW_MASK	GENMASK(2, 0)

enum mt753x_bpdu_port_fw {
	MT753X_BPDU_FOLLOW_MFC,
	MT753X_BPDU_CPU_EXCLUDE = 4,
	MT753X_BPDU_CPU_INCLUDE = 5,
	MT753X_BPDU_CPU_ONLY = 6,
	MT753X_BPDU_DROP = 7,
};

/* Registers for address table access */
#define MT7530_ATA1			0x74
#define  STATIC_EMP			0
#define  STATIC_ENT			3
#define MT7530_ATA2			0x78
#define  ATA2_IVL			BIT(15)
#define  ATA2_FID(x)			(((x) & 0x7) << 12)

/* Register for address table write data */
#define MT7530_ATWD			0x7c

/* Register for address table control */
#define MT7530_ATC			0x80
#define  ATC_HASH			(((x) & 0xfff) << 16)
#define  ATC_BUSY			BIT(15)
#define  ATC_SRCH_END			BIT(14)
#define  ATC_SRCH_HIT			BIT(13)
#define  ATC_INVALID			BIT(12)
#define  ATC_MAT(x)			(((x) & 0xf) << 8)
#define  ATC_MAT_MACTAB			ATC_MAT(0)

enum mt7530_fdb_cmd {
	MT7530_FDB_READ	= 0,
	MT7530_FDB_WRITE = 1,
	MT7530_FDB_FLUSH = 2,
	MT7530_FDB_START = 4,
	MT7530_FDB_NEXT = 5,
};

/* Registers for table search read address */
#define MT7530_TSRA1			0x84
#define  MAC_BYTE_0			24
#define  MAC_BYTE_1			16
#define  MAC_BYTE_2			8
#define  MAC_BYTE_3			0
#define  MAC_BYTE_MASK			0xff

#define MT7530_TSRA2			0x88
#define  MAC_BYTE_4			24
#define  MAC_BYTE_5			16
#define  CVID				0
#define  CVID_MASK			0xfff

#define MT7530_ATRD			0x8C
#define	 AGE_TIMER			24
#define  AGE_TIMER_MASK			0xff
#define  PORT_MAP			4
#define  PORT_MAP_MASK			0xff
#define  ENT_STATUS			2
#define  ENT_STATUS_MASK		0x3

/* Register for vlan table control */
#define MT7530_VTCR			0x90
#define  VTCR_BUSY			BIT(31)
#define  VTCR_INVALID			BIT(16)
#define  VTCR_FUNC(x)			(((x) & 0xf) << 12)
#define  VTCR_VID			((x) & 0xfff)

enum mt7530_vlan_cmd {
	/* Read/Write the specified VID entry from VAWD register based
	 * on VID.
	 */
	MT7530_VTCR_RD_VID = 0,
	MT7530_VTCR_WR_VID = 1,
};

/* Register for setup vlan and acl write data */
#define MT7530_VAWD1			0x94
#define  PORT_STAG			BIT(31)
/* Independent VLAN Learning */
#define  IVL_MAC			BIT(30)
/* Egress Tag Consistent */
#define  EG_CON				BIT(29)
/* Per VLAN Egress Tag Control */
#define  VTAG_EN			BIT(28)
/* VLAN Member Control */
#define  PORT_MEM(x)			(((x) & 0xff) << 16)
/* Filter ID */
#define  FID(x)				(((x) & 0x7) << 1)
/* VLAN Entry Valid */
#define  VLAN_VALID			BIT(0)
#define  PORT_MEM_SHFT			16
#define  PORT_MEM_MASK			0xff

enum mt7530_fid {
	FID_STANDALONE = 0,
	FID_BRIDGED = 1,
};

#define MT7530_VAWD2			0x98
/* Egress Tag Control */
#define  ETAG_CTRL_P(p, x)		(((x) & 0x3) << ((p) << 1))
#define  ETAG_CTRL_P_MASK(p)		ETAG_CTRL_P(p, 3)

enum mt7530_vlan_egress_attr {
	MT7530_VLAN_EGRESS_UNTAG = 0,
	MT7530_VLAN_EGRESS_TAG = 2,
	MT7530_VLAN_EGRESS_STACK = 3,
};

/* Register for address age control */
#define MT7530_AAC			0xa0
/* Disable ageing */
#define  AGE_DIS			BIT(20)
/* Age count */
#define  AGE_CNT_MASK			GENMASK(19, 12)
#define  AGE_CNT_MAX			0xff
#define  AGE_CNT(x)			(AGE_CNT_MASK & ((x) << 12))
/* Age unit */
#define  AGE_UNIT_MASK			GENMASK(11, 0)
#define  AGE_UNIT_MAX			0xfff
#define  AGE_UNIT(x)			(AGE_UNIT_MASK & (x))

/* Register for port STP state control */
#define MT7530_SSP_P(x)			(0x2000 + ((x) * 0x100))
#define  FID_PST(fid, state)		(((state) & 0x3) << ((fid) * 2))
#define  FID_PST_MASK(fid)		FID_PST(fid, 0x3)

enum mt7530_stp_state {
	MT7530_STP_DISABLED = 0,
	MT7530_STP_BLOCKING = 1,
	MT7530_STP_LISTENING = 1,
	MT7530_STP_LEARNING = 2,
	MT7530_STP_FORWARDING  = 3
};

/* Register for port control */
#define MT7530_PCR_P(x)			(0x2004 + ((x) * 0x100))
#define  PORT_TX_MIR			BIT(9)
#define  PORT_RX_MIR			BIT(8)
#define  PORT_VLAN(x)			((x) & 0x3)

enum mt7530_port_mode {
	/* Port Matrix Mode: Frames are forwarded by the PCR_MATRIX members. */
	MT7530_PORT_MATRIX_MODE = PORT_VLAN(0),

	/* Fallback Mode: Forward received frames with ingress ports that do
	 * not belong to the VLAN member. Frames whose VID is not listed on
	 * the VLAN table are forwarded by the PCR_MATRIX members.
	 */
	MT7530_PORT_FALLBACK_MODE = PORT_VLAN(1),

	/* Security Mode: Discard any frame due to ingress membership
	 * violation or VID missed on the VLAN table.
	 */
	MT7530_PORT_SECURITY_MODE = PORT_VLAN(3),
};

#define  PCR_MATRIX(x)			(((x) & 0xff) << 16)
#define  PORT_PRI(x)			(((x) & 0x7) << 24)
#define  EG_TAG(x)			(((x) & 0x3) << 28)
#define  PCR_MATRIX_MASK		PCR_MATRIX(0xff)
#define  PCR_MATRIX_CLR			PCR_MATRIX(0)
#define  PCR_PORT_VLAN_MASK		PORT_VLAN(3)

/* Register for port security control */
#define MT7530_PSC_P(x)			(0x200c + ((x) * 0x100))
#define  SA_DIS				BIT(4)

/* Register for port vlan control */
#define MT7530_PVC_P(x)			(0x2010 + ((x) * 0x100))
#define  PORT_SPEC_TAG			BIT(5)
#define  PVC_EG_TAG(x)			(((x) & 0x7) << 8)
#define  PVC_EG_TAG_MASK		PVC_EG_TAG(7)
#define  VLAN_ATTR(x)			(((x) & 0x3) << 6)
#define  VLAN_ATTR_MASK			VLAN_ATTR(3)
#define  ACC_FRM_MASK			GENMASK(1, 0)

enum mt7530_vlan_port_eg_tag {
	MT7530_VLAN_EG_DISABLED = 0,
	MT7530_VLAN_EG_CONSISTENT = 1,
	MT7530_VLAN_EG_UNTAGGED = 4,
};

enum mt7530_vlan_port_attr {
	MT7530_VLAN_USER = 0,
	MT7530_VLAN_TRANSPARENT = 3,
};

enum mt7530_vlan_port_acc_frm {
	MT7530_VLAN_ACC_ALL = 0,
	MT7530_VLAN_ACC_TAGGED = 1,
	MT7530_VLAN_ACC_UNTAGGED = 2,
};

#define  STAG_VPID			(((x) & 0xffff) << 16)

/* Register for port port-and-protocol based vlan 1 control */
#define MT7530_PPBV1_P(x)		(0x2014 + ((x) * 0x100))
#define  G0_PORT_VID(x)			(((x) & 0xfff) << 0)
#define  G0_PORT_VID_MASK		G0_PORT_VID(0xfff)
#define  G0_PORT_VID_DEF		G0_PORT_VID(0)

/* Register for port MAC control register */
#define MT7530_PMCR_P(x)		(0x3000 + ((x) * 0x100))
#define  PMCR_IFG_XMIT(x)		(((x) & 0x3) << 18)
#define  PMCR_EXT_PHY			BIT(17)
#define  PMCR_MAC_MODE			BIT(16)
#define  PMCR_FORCE_MODE		BIT(15)
#define  PMCR_TX_EN			BIT(14)
#define  PMCR_RX_EN			BIT(13)
#define  PMCR_BACKOFF_EN		BIT(9)
#define  PMCR_BACKPR_EN			BIT(8)
#define  PMCR_FORCE_EEE1G		BIT(7)
#define  PMCR_FORCE_EEE100		BIT(6)
#define  PMCR_TX_FC_EN			BIT(5)
#define  PMCR_RX_FC_EN			BIT(4)
#define  PMCR_FORCE_SPEED_1000		BIT(3)
#define  PMCR_FORCE_SPEED_100		BIT(2)
#define  PMCR_FORCE_FDX			BIT(1)
#define  PMCR_FORCE_LNK			BIT(0)
#define  PMCR_SPEED_MASK		(PMCR_FORCE_SPEED_100 | \
					 PMCR_FORCE_SPEED_1000)
#define  MT7531_FORCE_LNK		BIT(31)
#define  MT7531_FORCE_SPD		BIT(30)
#define  MT7531_FORCE_DPX		BIT(29)
#define  MT7531_FORCE_RX_FC		BIT(28)
#define  MT7531_FORCE_TX_FC		BIT(27)
#define  MT7531_FORCE_MODE		(MT7531_FORCE_LNK | \
					 MT7531_FORCE_SPD | \
					 MT7531_FORCE_DPX | \
					 MT7531_FORCE_RX_FC | \
					 MT7531_FORCE_TX_FC)
#define  PMCR_FORCE_MODE_ID(id)		(((id) == ID_MT7531) ? \
					 MT7531_FORCE_MODE : \
					 PMCR_FORCE_MODE)
#define  PMCR_LINK_SETTINGS_MASK	(PMCR_TX_EN | PMCR_FORCE_SPEED_1000 | \
					 PMCR_RX_EN | PMCR_FORCE_SPEED_100 | \
					 PMCR_TX_FC_EN | PMCR_RX_FC_EN | \
					 PMCR_FORCE_FDX | PMCR_FORCE_LNK | \
					 PMCR_FORCE_EEE1G | PMCR_FORCE_EEE100)
#define  PMCR_CPU_PORT_SETTING(id)	(PMCR_FORCE_MODE_ID((id)) | \
					 PMCR_IFG_XMIT(1) | PMCR_MAC_MODE | \
					 PMCR_BACKOFF_EN | PMCR_BACKPR_EN | \
					 PMCR_TX_EN | PMCR_RX_EN | \
					 PMCR_TX_FC_EN | PMCR_RX_FC_EN | \
					 PMCR_FORCE_SPEED_1000 | \
					 PMCR_FORCE_FDX | PMCR_FORCE_LNK)

#define MT7530_PMEEECR_P(x)		(0x3004 + (x) * 0x100)
#define  WAKEUP_TIME_1000(x)		(((x) & 0xFF) << 24)
#define  WAKEUP_TIME_100(x)		(((x) & 0xFF) << 16)
#define  LPI_THRESH_MASK		GENMASK(15, 4)
#define  LPI_THRESH_SHT			4
#define  SET_LPI_THRESH(x)		(((x) << LPI_THRESH_SHT) & LPI_THRESH_MASK)
#define  GET_LPI_THRESH(x)		(((x) & LPI_THRESH_MASK) >> LPI_THRESH_SHT)
#define  LPI_MODE_EN			BIT(0)

#define MT7530_PMSR_P(x)		(0x3008 + (x) * 0x100)
#define  PMSR_EEE1G			BIT(7)
#define  PMSR_EEE100M			BIT(6)
#define  PMSR_RX_FC			BIT(5)
#define  PMSR_TX_FC			BIT(4)
#define  PMSR_SPEED_1000		BIT(3)
#define  PMSR_SPEED_100			BIT(2)
#define  PMSR_SPEED_10			0x00
#define  PMSR_SPEED_MASK		(PMSR_SPEED_100 | PMSR_SPEED_1000)
#define  PMSR_DPX			BIT(1)
#define  PMSR_LINK			BIT(0)

/* Register for port debug count */
#define MT7531_DBG_CNT(x)		(0x3018 + (x) * 0x100)
#define  MT7531_DIS_CLR			BIT(31)

#define MT7530_GMACCR			0x30e0
#define  MAX_RX_JUMBO(x)		((x) << 2)
#define  MAX_RX_JUMBO_MASK		GENMASK(5, 2)
#define  MAX_RX_PKT_LEN_MASK		GENMASK(1, 0)
#define  MAX_RX_PKT_LEN_1522		0x0
#define  MAX_RX_PKT_LEN_1536		0x1
#define  MAX_RX_PKT_LEN_1552		0x2
#define  MAX_RX_PKT_LEN_JUMBO		0x3

/* Register for MIB */
#define MT7530_PORT_MIB_COUNTER(x)	(0x4000 + (x) * 0x100)
#define MT7530_MIB_CCR			0x4fe0
#define  CCR_MIB_ENABLE			BIT(31)
#define  CCR_RX_OCT_CNT_GOOD		BIT(7)
#define  CCR_RX_OCT_CNT_BAD		BIT(6)
#define  CCR_TX_OCT_CNT_GOOD		BIT(5)
#define  CCR_TX_OCT_CNT_BAD		BIT(4)
#define  CCR_MIB_FLUSH			(CCR_RX_OCT_CNT_GOOD | \
					 CCR_RX_OCT_CNT_BAD | \
					 CCR_TX_OCT_CNT_GOOD | \
					 CCR_TX_OCT_CNT_BAD)
#define  CCR_MIB_ACTIVATE		(CCR_MIB_ENABLE | \
					 CCR_RX_OCT_CNT_GOOD | \
					 CCR_RX_OCT_CNT_BAD | \
					 CCR_TX_OCT_CNT_GOOD | \
					 CCR_TX_OCT_CNT_BAD)

/* MT7531 SGMII register group */
#define MT7531_SGMII_REG_BASE		0x5000
#define MT7531_SGMII_REG(p, r)		(MT7531_SGMII_REG_BASE + \
					((p) - 5) * 0x1000 + (r))

/* Register forSGMII PCS_CONTROL_1 */
#define MT7531_PCS_CONTROL_1(p)		MT7531_SGMII_REG(p, 0x00)
#define  MT7531_SGMII_LINK_STATUS	BIT(18)
#define  MT7531_SGMII_AN_ENABLE		BIT(12)
#define  MT7531_SGMII_AN_RESTART	BIT(9)
#define  MT7531_SGMII_AN_COMPLETE	BIT(21)

/* Register for SGMII PCS_SPPED_ABILITY */
#define MT7531_PCS_SPEED_ABILITY(p)	MT7531_SGMII_REG(p, 0x08)
#define  MT7531_SGMII_TX_CONFIG_MASK	GENMASK(15, 0)
#define  MT7531_SGMII_TX_CONFIG		BIT(0)

/* Register for SGMII_MODE */
#define MT7531_SGMII_MODE(p)		MT7531_SGMII_REG(p, 0x20)
#define  MT7531_SGMII_REMOTE_FAULT_DIS	BIT(8)
#define  MT7531_SGMII_IF_MODE_MASK	GENMASK(5, 1)
#define  MT7531_SGMII_FORCE_DUPLEX	BIT(4)
#define  MT7531_SGMII_FORCE_SPEED_MASK	GENMASK(3, 2)
#define  MT7531_SGMII_FORCE_SPEED_1000	BIT(3)
#define  MT7531_SGMII_FORCE_SPEED_100	BIT(2)
#define  MT7531_SGMII_FORCE_SPEED_10	0
#define  MT7531_SGMII_SPEED_DUPLEX_AN	BIT(1)

enum mt7531_sgmii_force_duplex {
	MT7531_SGMII_FORCE_FULL_DUPLEX = 0,
	MT7531_SGMII_FORCE_HALF_DUPLEX = 0x10,
};

/* Fields of QPHY_PWR_STATE_CTRL */
#define MT7531_QPHY_PWR_STATE_CTRL(p)	MT7531_SGMII_REG(p, 0xe8)
#define  MT7531_SGMII_PHYA_PWD		BIT(4)

/* Values of SGMII SPEED */
#define MT7531_PHYA_CTRL_SIGNAL3(p)	MT7531_SGMII_REG(p, 0x128)
#define  MT7531_RG_TPHY_SPEED_MASK	(BIT(2) | BIT(3))
#define  MT7531_RG_TPHY_SPEED_1_25G	0x0
#define  MT7531_RG_TPHY_SPEED_3_125G	BIT(2)

/* Register for system reset */
#define MT7530_SYS_CTRL			0x7000
#define  SYS_CTRL_PHY_RST		BIT(2)
#define  SYS_CTRL_SW_RST		BIT(1)
#define  SYS_CTRL_REG_RST		BIT(0)

/* Register for system interrupt */
#define MT7530_SYS_INT_EN		0x7008

/* Register for system interrupt status */
#define MT7530_SYS_INT_STS		0x700c

/* Register for PHY Indirect Access Control */
#define MT7531_PHY_IAC			0x701C
#define  MT7531_PHY_ACS_ST		BIT(31)
#define  MT7531_MDIO_REG_ADDR_MASK	(0x1f << 25)
#define  MT7531_MDIO_PHY_ADDR_MASK	(0x1f << 20)
#define  MT7531_MDIO_CMD_MASK		(0x3 << 18)
#define  MT7531_MDIO_ST_MASK		(0x3 << 16)
#define  MT7531_MDIO_RW_DATA_MASK	(0xffff)
#define  MT7531_MDIO_REG_ADDR(x)	(((x) & 0x1f) << 25)
#define  MT7531_MDIO_DEV_ADDR(x)	(((x) & 0x1f) << 25)
#define  MT7531_MDIO_PHY_ADDR(x)	(((x) & 0x1f) << 20)
#define  MT7531_MDIO_CMD(x)		(((x) & 0x3) << 18)
#define  MT7531_MDIO_ST(x)		(((x) & 0x3) << 16)

enum mt7531_phy_iac_cmd {
	MT7531_MDIO_ADDR = 0,
	MT7531_MDIO_WRITE = 1,
	MT7531_MDIO_READ = 2,
	MT7531_MDIO_READ_CL45 = 3,
};

/* MDIO_ST: MDIO start field */
enum mt7531_mdio_st {
	MT7531_MDIO_ST_CL45 = 0,
	MT7531_MDIO_ST_CL22 = 1,
};

#define  MT7531_MDIO_CL22_READ		(MT7531_MDIO_ST(MT7531_MDIO_ST_CL22) | \
					 MT7531_MDIO_CMD(MT7531_MDIO_READ))
#define  MT7531_MDIO_CL22_WRITE		(MT7531_MDIO_ST(MT7531_MDIO_ST_CL22) | \
					 MT7531_MDIO_CMD(MT7531_MDIO_WRITE))
#define  MT7531_MDIO_CL45_ADDR		(MT7531_MDIO_ST(MT7531_MDIO_ST_CL45) | \
					 MT7531_MDIO_CMD(MT7531_MDIO_ADDR))
#define  MT7531_MDIO_CL45_READ		(MT7531_MDIO_ST(MT7531_MDIO_ST_CL45) | \
					 MT7531_MDIO_CMD(MT7531_MDIO_READ))
#define  MT7531_MDIO_CL45_WRITE		(MT7531_MDIO_ST(MT7531_MDIO_ST_CL45) | \
					 MT7531_MDIO_CMD(MT7531_MDIO_WRITE))

/* Register for RGMII clock phase */
#define MT7531_CLKGEN_CTRL		0x7500
#define  CLK_SKEW_OUT(x)		(((x) & 0x3) << 8)
#define  CLK_SKEW_OUT_MASK		GENMASK(9, 8)
#define  CLK_SKEW_IN(x)			(((x) & 0x3) << 6)
#define  CLK_SKEW_IN_MASK		GENMASK(7, 6)
#define  RXCLK_NO_DELAY			BIT(5)
#define  TXCLK_NO_REVERSE		BIT(4)
#define  GP_MODE(x)			(((x) & 0x3) << 1)
#define  GP_MODE_MASK			GENMASK(2, 1)
#define  GP_CLK_EN			BIT(0)

enum mt7531_gp_mode {
	MT7531_GP_MODE_RGMII = 0,
	MT7531_GP_MODE_MII = 1,
	MT7531_GP_MODE_REV_MII = 2
};

enum mt7531_clk_skew {
	MT7531_CLK_SKEW_NO_CHG = 0,
	MT7531_CLK_SKEW_DLY_100PPS = 1,
	MT7531_CLK_SKEW_DLY_200PPS = 2,
	MT7531_CLK_SKEW_REVERSE = 3,
};

/* Register for hw trap status */
#define MT7530_HWTRAP			0x7800
#define  HWTRAP_XTAL_MASK		(BIT(10) | BIT(9))
#define  HWTRAP_XTAL_25MHZ		(BIT(10) | BIT(9))
#define  HWTRAP_XTAL_40MHZ		(BIT(10))
#define  HWTRAP_XTAL_20MHZ		(BIT(9))

#define MT7531_HWTRAP			0x7800
#define  HWTRAP_XTAL_FSEL_MASK		BIT(7)
#define  HWTRAP_XTAL_FSEL_25MHZ		BIT(7)
#define  HWTRAP_XTAL_FSEL_40MHZ		0
/* Unique fields of (M)HWSTRAP for MT7531 */
#define  XTAL_FSEL_S			7
#define  XTAL_FSEL_M			BIT(7)
#define  PHY_EN				BIT(6)
#define  CHG_STRAP			BIT(8)

/* Register for hw trap modification */
#define MT7530_MHWTRAP			0x7804
#define  MHWTRAP_PHY0_SEL		BIT(20)
#define  MHWTRAP_MANUAL			BIT(16)
#define  MHWTRAP_P5_MAC_SEL		BIT(13)
#define  MHWTRAP_P6_DIS			BIT(8)
#define  MHWTRAP_P5_RGMII_MODE		BIT(7)
#define  MHWTRAP_P5_DIS			BIT(6)
#define  MHWTRAP_PHY_ACCESS		BIT(5)

/* Register for TOP signal control */
#define MT7530_TOP_SIG_CTRL		0x7808
#define  TOP_SIG_CTRL_NORMAL		(BIT(17) | BIT(16))

#define MT7531_TOP_SIG_SR		0x780c
#define  PAD_DUAL_SGMII_EN		BIT(1)
#define  PAD_MCM_SMI_EN			BIT(0)

#define MT7530_IO_DRV_CR		0x7810
#define  P5_IO_CLK_DRV(x)		((x) & 0x3)
#define  P5_IO_DATA_DRV(x)		(((x) & 0x3) << 4)

#define MT7531_CHIP_REV			0x781C

#define MT7531_PLLGP_EN			0x7820
#define  EN_COREPLL			BIT(2)
#define  SW_CLKSW			BIT(1)
#define  SW_PLLGP			BIT(0)

#define MT7530_P6ECR			0x7830
#define  P6_INTF_MODE_MASK		0x3
#define  P6_INTF_MODE(x)		((x) & 0x3)

#define MT7531_PLLGP_CR0		0x78a8
#define  RG_COREPLL_EN			BIT(22)
#define  RG_COREPLL_POSDIV_S		23
#define  RG_COREPLL_POSDIV_M		0x3800000
#define  RG_COREPLL_SDM_PCW_S		1
#define  RG_COREPLL_SDM_PCW_M		0x3ffffe
#define  RG_COREPLL_SDM_PCW_CHG		BIT(0)

/* Registers for RGMII and SGMII PLL clock */
#define MT7531_ANA_PLLGP_CR2		0x78b0
#define MT7531_ANA_PLLGP_CR5		0x78bc

/* Registers for TRGMII on the both side */
#define MT7530_TRGMII_RCK_CTRL		0x7a00
#define  RX_RST				BIT(31)
#define  RXC_DQSISEL			BIT(30)
#define  DQSI1_TAP_MASK			(0x7f << 8)
#define  DQSI0_TAP_MASK			0x7f
#define  DQSI1_TAP(x)			(((x) & 0x7f) << 8)
#define  DQSI0_TAP(x)			((x) & 0x7f)

#define MT7530_TRGMII_RCK_RTT		0x7a04
#define  DQS1_GATE			BIT(31)
#define  DQS0_GATE			BIT(30)

#define MT7530_TRGMII_RD(x)		(0x7a10 + (x) * 8)
#define  BSLIP_EN			BIT(31)
#define  EDGE_CHK			BIT(30)
#define  RD_TAP_MASK			0x7f
#define  RD_TAP(x)			((x) & 0x7f)

#define MT7530_TRGMII_TXCTRL		0x7a40
#define  TRAIN_TXEN			BIT(31)
#define  TXC_INV			BIT(30)
#define  TX_RST				BIT(28)

#define MT7530_TRGMII_TD_ODT(i)		(0x7a54 + 8 * (i))
#define  TD_DM_DRVP(x)			((x) & 0xf)
#define  TD_DM_DRVN(x)			(((x) & 0xf) << 4)

#define MT7530_TRGMII_TCK_CTRL		0x7a78
#define  TCK_TAP(x)			(((x) & 0xf) << 8)

#define MT7530_P5RGMIIRXCR		0x7b00
#define  CSR_RGMII_EDGE_ALIGN		BIT(8)
#define  CSR_RGMII_RXC_0DEG_CFG(x)	((x) & 0xf)

#define MT7530_P5RGMIITXCR		0x7b04
#define  CSR_RGMII_TXC_CFG(x)		((x) & 0x1f)

/* Registers for GPIO mode */
#define MT7531_GPIO_MODE0		0x7c0c
#define  MT7531_GPIO0_MASK		GENMASK(3, 0)
#define  MT7531_GPIO0_INTERRUPT		1

#define MT7531_GPIO_MODE1		0x7c10
#define  MT7531_GPIO11_RG_RXD2_MASK	GENMASK(15, 12)
#define  MT7531_EXT_P_MDC_11		(2 << 12)
#define  MT7531_GPIO12_RG_RXD3_MASK	GENMASK(19, 16)
#define  MT7531_EXT_P_MDIO_12		(2 << 16)

/* Registers for LED GPIO control (MT7530 only)
 * All registers follow this pattern:
 * [ 2: 0]  port 0
 * [ 6: 4]  port 1
 * [10: 8]  port 2
 * [14:12]  port 3
 * [18:16]  port 4
 */

/* LED enable, 0: Disable, 1: Enable (Default) */
#define MT7530_LED_EN			0x7d00
/* LED mode, 0: GPIO mode, 1: PHY mode (Default) */
#define MT7530_LED_IO_MODE		0x7d04
/* GPIO direction, 0: Input, 1: Output */
#define MT7530_LED_GPIO_DIR		0x7d10
/* GPIO output enable, 0: Disable, 1: Enable */
#define MT7530_LED_GPIO_OE		0x7d14
/* GPIO value, 0: Low, 1: High */
#define MT7530_LED_GPIO_DATA		0x7d18

#define MT7530_CREV			0x7ffc
#define  CHIP_NAME_SHIFT		16
#define  MT7530_ID			0x7530

#define MT7531_CREV			0x781C
#define  CHIP_REV_M			0x0f
#define  MT7531_ID			0x7531

/* Registers for core PLL access through mmd indirect */
#define CORE_PLL_GROUP2			0x401
#define  RG_SYSPLL_EN_NORMAL		BIT(15)
#define  RG_SYSPLL_VODEN		BIT(14)
#define  RG_SYSPLL_LF			BIT(13)
#define  RG_SYSPLL_RST_DLY(x)		(((x) & 0x3) << 12)
#define  RG_SYSPLL_LVROD_EN		BIT(10)
#define  RG_SYSPLL_PREDIV(x)		(((x) & 0x3) << 8)
#define  RG_SYSPLL_POSDIV(x)		(((x) & 0x3) << 5)
#define  RG_SYSPLL_FBKSEL		BIT(4)
#define  RT_SYSPLL_EN_AFE_OLT		BIT(0)

#define CORE_PLL_GROUP4			0x403
#define  RG_SYSPLL_DDSFBK_EN		BIT(12)
#define  RG_SYSPLL_BIAS_EN		BIT(11)
#define  RG_SYSPLL_BIAS_LPF_EN		BIT(10)
#define  MT7531_RG_SYSPLL_DMY2		BIT(6)
#define  MT7531_PHY_PLL_OFF		BIT(5)
#define  MT7531_PHY_PLL_BYPASS_MODE	BIT(4)

#define MT753X_CTRL_PHY_ADDR		0

#define CORE_PLL_GROUP5			0x404
#define  RG_LCDDS_PCW_NCPO1(x)		((x) & 0xffff)

#define CORE_PLL_GROUP6			0x405
#define  RG_LCDDS_PCW_NCPO0(x)		((x) & 0xffff)

#define CORE_PLL_GROUP7			0x406
#define  RG_LCDDS_PWDB			BIT(15)
#define  RG_LCDDS_ISO_EN		BIT(13)
#define  RG_LCCDS_C(x)			(((x) & 0x7) << 4)
#define  RG_LCDDS_PCW_NCPO_CHG		BIT(3)

#define CORE_PLL_GROUP10		0x409
#define  RG_LCDDS_SSC_DELTA(x)		((x) & 0xfff)

#define CORE_PLL_GROUP11		0x40a
#define  RG_LCDDS_SSC_DELTA1(x)		((x) & 0xfff)

#define CORE_GSWPLL_GRP1		0x40d
#define  RG_GSWPLL_PREDIV(x)		(((x) & 0x3) << 14)
#define  RG_GSWPLL_POSDIV_200M(x)	(((x) & 0x3) << 12)
#define  RG_GSWPLL_EN_PRE		BIT(11)
#define  RG_GSWPLL_FBKSEL		BIT(10)
#define  RG_GSWPLL_BP			BIT(9)
#define  RG_GSWPLL_BR			BIT(8)
#define  RG_GSWPLL_FBKDIV_200M(x)	((x) & 0xff)

#define CORE_GSWPLL_GRP2		0x40e
#define  RG_GSWPLL_POSDIV_500M(x)	(((x) & 0x3) << 8)
#define  RG_GSWPLL_FBKDIV_500M(x)	((x) & 0xff)

#define CORE_TRGMII_GSW_CLK_CG		0x410
#define  REG_GSWCK_EN			BIT(0)
#define  REG_TRGMIICK_EN		BIT(1)

#define MIB_DESC(_s, _o, _n)	\
	{			\
		.size = (_s),	\
		.offset = (_o),	\
		.name = (_n),	\
	}

struct mt7530_mib_desc {
	unsigned int size;
	unsigned int offset;
	const char *name;
};

struct mt7530_fdb {
	u16 vid;
	u8 port_mask;
	u8 aging;
	u8 mac[6];
	bool noarp;
};

/* struct mt7530_port -	This is the main data structure for holding the state
 *			of the port.
 * @enable:	The status used for show port is enabled or not.
 * @pm:		The matrix used to show all connections with the port.
 * @pvid:	The VLAN specified is to be considered a PVID at ingress.  Any
 *		untagged frames will be assigned to the related VLAN.
 * @vlan_filtering: The flags indicating whether the port that can recognize
 *		    VLAN-tagged frames.
 */
struct mt7530_port {
	bool enable;
	u32 pm;
	u16 pvid;
};

/* Port 5 interface select definitions */
enum p5_interface_select {
	P5_DISABLED = 0,
	P5_INTF_SEL_PHY_P0,
	P5_INTF_SEL_PHY_P4,
	P5_INTF_SEL_GMAC5,
	P5_INTF_SEL_GMAC5_SGMII,
};

static const char *p5_intf_modes(unsigned int p5_interface)
{
	switch (p5_interface) {
	case P5_DISABLED:
		return "DISABLED";
	case P5_INTF_SEL_PHY_P0:
		return "PHY P0";
	case P5_INTF_SEL_PHY_P4:
		return "PHY P4";
	case P5_INTF_SEL_GMAC5:
		return "GMAC5";
	case P5_INTF_SEL_GMAC5_SGMII:
		return "GMAC5_SGMII";
	default:
		return "unknown";
	}
}

struct mt7530_priv;

struct mt753x_pcs {
	struct phylink_pcs pcs;
	struct mt7530_priv *priv;
	int port;
};

/* struct mt753x_info -	This is the main data structure for holding the specific
 *			part for each supported device
 * @sw_setup:		Holding the handler to a device initialization
 * @phy_read:		Holding the way reading PHY port
 * @phy_write:		Holding the way writing PHY port
 * @pad_setup:		Holding the way setting up the bus pad for a certain
 *			MAC port
 * @phy_mode_supported:	Check if the PHY type is being supported on a certain
 *			port
 * @mac_port_validate:	Holding the way to set addition validate type for a
 *			certan MAC port
 * @mac_port_config:	Holding the way setting up the PHY attribute to a
 *			certain MAC port
 */
struct mt753x_info {
	enum mt753x_id id;

	const struct phylink_pcs_ops *pcs_ops;

	int (*sw_setup)(struct dsa_switch *ds);
	int (*phy_read)(struct mt7530_priv *priv, int port, int regnum);
	int (*phy_write)(struct mt7530_priv *priv, int port, int regnum, u16 val);
	int (*pad_setup)(struct dsa_switch *ds, phy_interface_t interface);
	int (*cpu_port_config)(struct dsa_switch *ds, int port);
	void (*mac_port_get_caps)(struct dsa_switch *ds, int port,
				  struct phylink_config *config);
	void (*mac_port_validate)(struct dsa_switch *ds, int port,
				  phy_interface_t interface,
				  unsigned long *supported);
	int (*mac_port_config)(struct dsa_switch *ds, int port,
			       unsigned int mode,
			       phy_interface_t interface);
};

/* struct mt7530_priv -	This is the main data structure for holding the state
 *			of the driver
 * @dev:		The device pointer
 * @ds:			The pointer to the dsa core structure
 * @bus:		The bus used for the device and built-in PHY
 * @rstc:		The pointer to reset control used by MCM
 * @core_pwr:		The power supplied into the core
 * @io_pwr:		The power supplied into the I/O
 * @reset:		The descriptor for GPIO line tied to its reset pin
 * @mcm:		Flag for distinguishing if standalone IC or module
 *			coupling
 * @ports:		Holding the state among ports
 * @reg_mutex:		The lock for protecting among process accessing
 *			registers
 * @p6_interface	Holding the current port 6 interface
 * @p5_intf_sel:	Holding the current port 5 interface select
 *
 * @irq:		IRQ number of the switch
 * @irq_domain:		IRQ domain of the switch irq_chip
 * @irq_enable:		IRQ enable bits, synced to SYS_INT_EN
 */
struct mt7530_priv {
	struct device		*dev;
	struct dsa_switch	*ds;
	struct mii_bus		*bus;
	struct reset_control	*rstc;
	struct regulator	*core_pwr;
	struct regulator	*io_pwr;
	struct gpio_desc	*reset;
	const struct mt753x_info *info;
	unsigned int		id;
	bool			mcm;
	phy_interface_t		p6_interface;
	phy_interface_t		p5_interface;
	unsigned int		p5_intf_sel;
	u8			mirror_rx;
	u8			mirror_tx;

	struct mt7530_port	ports[MT7530_NUM_PORTS];
	struct mt753x_pcs	pcs[MT7530_NUM_PORTS];
	/* protect among processes for registers access*/
	struct mutex reg_mutex;
	int irq;
	struct irq_domain *irq_domain;
	u32 irq_enable;
};

struct mt7530_hw_vlan_entry {
	int port;
	u8  old_members;
	bool untagged;
};

static inline void mt7530_hw_vlan_entry_init(struct mt7530_hw_vlan_entry *e,
					     int port, bool untagged)
{
	e->port = port;
	e->untagged = untagged;
}

typedef void (*mt7530_vlan_op)(struct mt7530_priv *,
			       struct mt7530_hw_vlan_entry *);

struct mt7530_hw_stats {
	const char	*string;
	u16		reg;
	u8		sizeof_stat;
};

struct mt7530_dummy_poll {
	struct mt7530_priv *priv;
	u32 reg;
};

static inline void INIT_MT7530_DUMMY_POLL(struct mt7530_dummy_poll *p,
					  struct mt7530_priv *priv, u32 reg)
{
	p->priv = priv;
	p->reg = reg;
}

#endif /* __MT7530_H */<|MERGE_RESOLUTION|>--- conflicted
+++ resolved
@@ -68,10 +68,7 @@
 
 /* Registers for BPDU and PAE frame control*/
 #define MT753X_BPC			0x24
-<<<<<<< HEAD
-=======
 #define  MT753X_PAE_BPDU_FR		BIT(25)
->>>>>>> c0345356
 #define  MT753X_PAE_EG_TAG_MASK		GENMASK(24, 22)
 #define  MT753X_PAE_EG_TAG(x)		FIELD_PREP(MT753X_PAE_EG_TAG_MASK, x)
 #define  MT753X_PAE_PORT_FW_MASK	GENMASK(18, 16)
@@ -82,36 +79,24 @@
 
 /* Register for :01 and :02 MAC DA frame control */
 #define MT753X_RGAC1			0x28
-<<<<<<< HEAD
-=======
 #define  MT753X_R02_BPDU_FR		BIT(25)
->>>>>>> c0345356
 #define  MT753X_R02_EG_TAG_MASK		GENMASK(24, 22)
 #define  MT753X_R02_EG_TAG(x)		FIELD_PREP(MT753X_R02_EG_TAG_MASK, x)
 #define  MT753X_R02_PORT_FW_MASK	GENMASK(18, 16)
 #define  MT753X_R02_PORT_FW(x)		FIELD_PREP(MT753X_R02_PORT_FW_MASK, x)
-<<<<<<< HEAD
-=======
 #define  MT753X_R01_BPDU_FR		BIT(9)
->>>>>>> c0345356
 #define  MT753X_R01_EG_TAG_MASK		GENMASK(8, 6)
 #define  MT753X_R01_EG_TAG(x)		FIELD_PREP(MT753X_R01_EG_TAG_MASK, x)
 #define  MT753X_R01_PORT_FW_MASK	GENMASK(2, 0)
 
 /* Register for :03 and :0E MAC DA frame control */
 #define MT753X_RGAC2			0x2c
-<<<<<<< HEAD
-=======
 #define  MT753X_R0E_BPDU_FR		BIT(25)
->>>>>>> c0345356
 #define  MT753X_R0E_EG_TAG_MASK		GENMASK(24, 22)
 #define  MT753X_R0E_EG_TAG(x)		FIELD_PREP(MT753X_R0E_EG_TAG_MASK, x)
 #define  MT753X_R0E_PORT_FW_MASK	GENMASK(18, 16)
 #define  MT753X_R0E_PORT_FW(x)		FIELD_PREP(MT753X_R0E_PORT_FW_MASK, x)
-<<<<<<< HEAD
-=======
 #define  MT753X_R03_BPDU_FR		BIT(9)
->>>>>>> c0345356
 #define  MT753X_R03_EG_TAG_MASK		GENMASK(8, 6)
 #define  MT753X_R03_EG_TAG(x)		FIELD_PREP(MT753X_R03_EG_TAG_MASK, x)
 #define  MT753X_R03_PORT_FW_MASK	GENMASK(2, 0)
