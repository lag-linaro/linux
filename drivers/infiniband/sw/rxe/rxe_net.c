// SPDX-License-Identifier: GPL-2.0 OR Linux-OpenIB
/*
 * Copyright (c) 2016 Mellanox Technologies Ltd. All rights reserved.
 * Copyright (c) 2015 System Fabric Works, Inc. All rights reserved.
 */

#include <linux/skbuff.h>
#include <linux/if_arp.h>
#include <linux/netdevice.h>
#include <linux/if.h>
#include <linux/if_vlan.h>
#include <net/udp_tunnel.h>
#include <net/sch_generic.h>
#include <linux/netfilter.h>
#include <rdma/ib_addr.h>

#include "rxe.h"
#include "rxe_net.h"
#include "rxe_loc.h"

static struct rxe_recv_sockets recv_sockets;

static struct dst_entry *rxe_find_route4(struct rxe_qp *qp,
					 struct net_device *ndev,
					 struct in_addr *saddr,
					 struct in_addr *daddr)
{
	struct rtable *rt;
	struct flowi4 fl = { { 0 } };

	memset(&fl, 0, sizeof(fl));
	fl.flowi4_oif = ndev->ifindex;
	memcpy(&fl.saddr, saddr, sizeof(*saddr));
	memcpy(&fl.daddr, daddr, sizeof(*daddr));
	fl.flowi4_proto = IPPROTO_UDP;

	rt = ip_route_output_key(&init_net, &fl);
	if (IS_ERR(rt)) {
		rxe_dbg_qp(qp, "no route to %pI4\n", &daddr->s_addr);
		return NULL;
	}

	return &rt->dst;
}

#if IS_ENABLED(CONFIG_IPV6)
static struct dst_entry *rxe_find_route6(struct rxe_qp *qp,
					 struct net_device *ndev,
					 struct in6_addr *saddr,
					 struct in6_addr *daddr)
{
	struct dst_entry *ndst;
	struct flowi6 fl6 = { { 0 } };

	memset(&fl6, 0, sizeof(fl6));
	fl6.flowi6_oif = ndev->ifindex;
	memcpy(&fl6.saddr, saddr, sizeof(*saddr));
	memcpy(&fl6.daddr, daddr, sizeof(*daddr));
	fl6.flowi6_proto = IPPROTO_UDP;

	ndst = ipv6_stub->ipv6_dst_lookup_flow(sock_net(recv_sockets.sk6->sk),
					       recv_sockets.sk6->sk, &fl6,
					       NULL);
	if (IS_ERR(ndst)) {
		rxe_dbg_qp(qp, "no route to %pI6\n", daddr);
		return NULL;
	}

	if (unlikely(ndst->error)) {
		rxe_dbg_qp(qp, "no route to %pI6\n", daddr);
		goto put;
	}

	return ndst;
put:
	dst_release(ndst);
	return NULL;
}

#else

static struct dst_entry *rxe_find_route6(struct rxe_qp *qp,
					 struct net_device *ndev,
					 struct in6_addr *saddr,
					 struct in6_addr *daddr)
{
	return NULL;
}

#endif

static struct dst_entry *rxe_find_route(struct net_device *ndev,
					struct rxe_qp *qp,
					struct rxe_av *av)
{
	struct dst_entry *dst = NULL;

	if (qp_type(qp) == IB_QPT_RC)
		dst = sk_dst_get(qp->sk->sk);

	if (!dst || !dst_check(dst, qp->dst_cookie)) {
		if (dst)
			dst_release(dst);

		if (av->network_type == RXE_NETWORK_TYPE_IPV4) {
			struct in_addr *saddr;
			struct in_addr *daddr;

			saddr = &av->sgid_addr._sockaddr_in.sin_addr;
			daddr = &av->dgid_addr._sockaddr_in.sin_addr;
			dst = rxe_find_route4(qp, ndev, saddr, daddr);
		} else if (av->network_type == RXE_NETWORK_TYPE_IPV6) {
			struct in6_addr *saddr6;
			struct in6_addr *daddr6;

			saddr6 = &av->sgid_addr._sockaddr_in6.sin6_addr;
			daddr6 = &av->dgid_addr._sockaddr_in6.sin6_addr;
			dst = rxe_find_route6(qp, ndev, saddr6, daddr6);
#if IS_ENABLED(CONFIG_IPV6)
			if (dst)
				qp->dst_cookie =
					rt6_get_cookie((struct rt6_info *)dst);
#endif
		}

		if (dst && (qp_type(qp) == IB_QPT_RC)) {
			dst_hold(dst);
			sk_dst_set(qp->sk->sk, dst);
		}
	}
	return dst;
}

static int rxe_udp_encap_recv(struct sock *sk, struct sk_buff *skb)
{
	struct udphdr *udph;
	struct rxe_dev *rxe;
	struct net_device *ndev = skb->dev;
	struct rxe_pkt_info *pkt = SKB_TO_PKT(skb);

	/* takes a reference on rxe->ib_dev
	 * drop when skb is freed
	 */
	rxe = rxe_get_dev_from_net(ndev);
	if (!rxe && is_vlan_dev(ndev))
		rxe = rxe_get_dev_from_net(vlan_dev_real_dev(ndev));
	if (!rxe)
		goto drop;

	if (skb_linearize(skb)) {
		ib_device_put(&rxe->ib_dev);
		goto drop;
	}

	udph = udp_hdr(skb);
	pkt->rxe = rxe;
	pkt->port_num = 1;
	pkt->hdr = (u8 *)(udph + 1);
	pkt->mask = RXE_GRH_MASK;
	pkt->paylen = be16_to_cpu(udph->len) - sizeof(*udph);

	rxe_rcv(skb);

	return 0;
drop:
	kfree_skb(skb);

	return 0;
}

static struct socket *rxe_setup_udp_tunnel(struct net *net, __be16 port,
					   bool ipv6)
{
	int err;
	struct socket *sock;
	struct udp_port_cfg udp_cfg = { };
	struct udp_tunnel_sock_cfg tnl_cfg = { };

	if (ipv6) {
		udp_cfg.family = AF_INET6;
		udp_cfg.ipv6_v6only = 1;
	} else {
		udp_cfg.family = AF_INET;
	}

	udp_cfg.local_udp_port = port;

	/* Create UDP socket */
	err = udp_sock_create(net, &udp_cfg, &sock);
	if (err < 0)
		return ERR_PTR(err);

	tnl_cfg.encap_type = 1;
	tnl_cfg.encap_rcv = rxe_udp_encap_recv;

	/* Setup UDP tunnel */
	setup_udp_tunnel_sock(net, sock, &tnl_cfg);

	return sock;
}

static void rxe_release_udp_tunnel(struct socket *sk)
{
	if (sk)
		udp_tunnel_sock_release(sk);
}

static void prepare_udp_hdr(struct sk_buff *skb, __be16 src_port,
			    __be16 dst_port)
{
	struct udphdr *udph;

	__skb_push(skb, sizeof(*udph));
	skb_reset_transport_header(skb);
	udph = udp_hdr(skb);

	udph->dest = dst_port;
	udph->source = src_port;
	udph->len = htons(skb->len);
	udph->check = 0;
}

static void prepare_ipv4_hdr(struct dst_entry *dst, struct sk_buff *skb,
			     __be32 saddr, __be32 daddr, __u8 proto,
			     __u8 tos, __u8 ttl, __be16 df, bool xnet)
{
	struct iphdr *iph;

	skb_scrub_packet(skb, xnet);

	skb_clear_hash(skb);
	skb_dst_set(skb, dst_clone(dst));
	memset(IPCB(skb), 0, sizeof(*IPCB(skb)));

	skb_push(skb, sizeof(struct iphdr));
	skb_reset_network_header(skb);

	iph = ip_hdr(skb);

	iph->version	=	IPVERSION;
	iph->ihl	=	sizeof(struct iphdr) >> 2;
	iph->tot_len	=	htons(skb->len);
	iph->frag_off	=	df;
	iph->protocol	=	proto;
	iph->tos	=	tos;
	iph->daddr	=	daddr;
	iph->saddr	=	saddr;
	iph->ttl	=	ttl;
	__ip_select_ident(dev_net(dst->dev), iph,
			  skb_shinfo(skb)->gso_segs ?: 1);
}

static void prepare_ipv6_hdr(struct dst_entry *dst, struct sk_buff *skb,
			     struct in6_addr *saddr, struct in6_addr *daddr,
			     __u8 proto, __u8 prio, __u8 ttl)
{
	struct ipv6hdr *ip6h;

	memset(&(IPCB(skb)->opt), 0, sizeof(IPCB(skb)->opt));
	IPCB(skb)->flags &= ~(IPSKB_XFRM_TUNNEL_SIZE | IPSKB_XFRM_TRANSFORMED
			    | IPSKB_REROUTED);
	skb_dst_set(skb, dst_clone(dst));

	__skb_push(skb, sizeof(*ip6h));
	skb_reset_network_header(skb);
	ip6h		  = ipv6_hdr(skb);
	ip6_flow_hdr(ip6h, prio, htonl(0));
	ip6h->payload_len = htons(skb->len);
	ip6h->nexthdr     = proto;
	ip6h->hop_limit   = ttl;
	ip6h->daddr	  = *daddr;
	ip6h->saddr	  = *saddr;
	ip6h->payload_len = htons(skb->len - sizeof(*ip6h));
}

static int prepare4(struct rxe_av *av, struct rxe_pkt_info *pkt,
		    struct sk_buff *skb)
{
	struct rxe_qp *qp = pkt->qp;
	struct dst_entry *dst;
	bool xnet = false;
	__be16 df = htons(IP_DF);
	struct in_addr *saddr = &av->sgid_addr._sockaddr_in.sin_addr;
	struct in_addr *daddr = &av->dgid_addr._sockaddr_in.sin_addr;

	dst = rxe_find_route(skb->dev, qp, av);
	if (!dst) {
		rxe_dbg_qp(qp, "Host not reachable\n");
		return -EHOSTUNREACH;
	}

	prepare_udp_hdr(skb, cpu_to_be16(qp->src_port),
			cpu_to_be16(ROCE_V2_UDP_DPORT));

	prepare_ipv4_hdr(dst, skb, saddr->s_addr, daddr->s_addr, IPPROTO_UDP,
			 av->grh.traffic_class, av->grh.hop_limit, df, xnet);

	dst_release(dst);
	return 0;
}

static int prepare6(struct rxe_av *av, struct rxe_pkt_info *pkt,
		    struct sk_buff *skb)
{
	struct rxe_qp *qp = pkt->qp;
	struct dst_entry *dst;
	struct in6_addr *saddr = &av->sgid_addr._sockaddr_in6.sin6_addr;
	struct in6_addr *daddr = &av->dgid_addr._sockaddr_in6.sin6_addr;

	dst = rxe_find_route(skb->dev, qp, av);
	if (!dst) {
		rxe_dbg_qp(qp, "Host not reachable\n");
		return -EHOSTUNREACH;
	}

	prepare_udp_hdr(skb, cpu_to_be16(qp->src_port),
			cpu_to_be16(ROCE_V2_UDP_DPORT));

	prepare_ipv6_hdr(dst, skb, saddr, daddr, IPPROTO_UDP,
			 av->grh.traffic_class,
			 av->grh.hop_limit);

	dst_release(dst);
	return 0;
}

int rxe_prepare(struct rxe_av *av, struct rxe_pkt_info *pkt,
		struct sk_buff *skb)
{
	int err = 0;

	if (skb->protocol == htons(ETH_P_IP))
		err = prepare4(av, pkt, skb);
	else if (skb->protocol == htons(ETH_P_IPV6))
		err = prepare6(av, pkt, skb);

	if (ether_addr_equal(skb->dev->dev_addr, av->dmac))
		pkt->mask |= RXE_LOOPBACK_MASK;

	return err;
}

static void rxe_skb_tx_dtor(struct sk_buff *skb)
{
	struct sock *sk = skb->sk;
	struct rxe_qp *qp = sk->sk_user_data;
	int skb_out = atomic_dec_return(&qp->skb_out);

	if (unlikely(qp->need_req_skb &&
		     skb_out < RXE_INFLIGHT_SKBS_PER_QP_LOW))
		rxe_sched_task(&qp->req.task);

	rxe_put(qp);
}

static int rxe_send(struct sk_buff *skb, struct rxe_pkt_info *pkt)
{
	int err;

	skb->destructor = rxe_skb_tx_dtor;
	skb->sk = pkt->qp->sk->sk;

	rxe_get(pkt->qp);
	atomic_inc(&pkt->qp->skb_out);

	if (skb->protocol == htons(ETH_P_IP)) {
		err = ip_local_out(dev_net(skb_dst(skb)->dev), skb->sk, skb);
	} else if (skb->protocol == htons(ETH_P_IPV6)) {
		err = ip6_local_out(dev_net(skb_dst(skb)->dev), skb->sk, skb);
	} else {
		rxe_dbg_qp(pkt->qp, "Unknown layer 3 protocol: %d\n",
				skb->protocol);
		atomic_dec(&pkt->qp->skb_out);
		rxe_put(pkt->qp);
		kfree_skb(skb);
		return -EINVAL;
	}

	if (unlikely(net_xmit_eval(err))) {
		rxe_dbg_qp(pkt->qp, "error sending packet: %d\n", err);
		return -EAGAIN;
	}

	return 0;
}

/* fix up a send packet to match the packets
 * received from UDP before looping them back
 */
static int rxe_loopback(struct sk_buff *skb, struct rxe_pkt_info *pkt)
{
	memcpy(SKB_TO_PKT(skb), pkt, sizeof(*pkt));

	if (skb->protocol == htons(ETH_P_IP))
		skb_pull(skb, sizeof(struct iphdr));
	else
		skb_pull(skb, sizeof(struct ipv6hdr));

	if (WARN_ON(!ib_device_try_get(&pkt->rxe->ib_dev))) {
		kfree_skb(skb);
		return -EIO;
	}

	rxe_rcv(skb);

	return 0;
}

int rxe_xmit_packet(struct rxe_qp *qp, struct rxe_pkt_info *pkt,
		    struct sk_buff *skb)
{
	int err;
	int is_request = pkt->mask & RXE_REQ_MASK;
	struct rxe_dev *rxe = to_rdev(qp->ibqp.device);
	unsigned long flags;

<<<<<<< HEAD
	spin_lock_bh(&qp->state_lock);
	if ((is_request && (qp_state(qp) < IB_QPS_RTS)) ||
	    (!is_request && (qp_state(qp) < IB_QPS_RTR))) {
		spin_unlock_bh(&qp->state_lock);
		rxe_dbg_qp(qp, "Packet dropped. QP is not in ready state\n");
		goto drop;
	}
	spin_unlock_bh(&qp->state_lock);
=======
	spin_lock_irqsave(&qp->state_lock, flags);
	if ((is_request && (qp_state(qp) < IB_QPS_RTS)) ||
	    (!is_request && (qp_state(qp) < IB_QPS_RTR))) {
		spin_unlock_irqrestore(&qp->state_lock, flags);
		rxe_dbg_qp(qp, "Packet dropped. QP is not in ready state\n");
		goto drop;
	}
	spin_unlock_irqrestore(&qp->state_lock, flags);
>>>>>>> 64d216d8

	rxe_icrc_generate(skb, pkt);

	if (pkt->mask & RXE_LOOPBACK_MASK)
		err = rxe_loopback(skb, pkt);
	else
		err = rxe_send(skb, pkt);
	if (err) {
		rxe_counter_inc(rxe, RXE_CNT_SEND_ERR);
		return err;
	}

	if ((qp_type(qp) != IB_QPT_RC) &&
	    (pkt->mask & RXE_END_MASK)) {
		pkt->wqe->state = wqe_state_done;
		rxe_sched_task(&qp->comp.task);
	}

	rxe_counter_inc(rxe, RXE_CNT_SENT_PKTS);
	goto done;

drop:
	kfree_skb(skb);
	err = 0;
done:
	return err;
}

struct sk_buff *rxe_init_packet(struct rxe_dev *rxe, struct rxe_av *av,
				int paylen, struct rxe_pkt_info *pkt)
{
	unsigned int hdr_len;
	struct sk_buff *skb = NULL;
	struct net_device *ndev;
	const struct ib_gid_attr *attr;
	const int port_num = 1;

	attr = rdma_get_gid_attr(&rxe->ib_dev, port_num, av->grh.sgid_index);
	if (IS_ERR(attr))
		return NULL;

	if (av->network_type == RXE_NETWORK_TYPE_IPV4)
		hdr_len = ETH_HLEN + sizeof(struct udphdr) +
			sizeof(struct iphdr);
	else
		hdr_len = ETH_HLEN + sizeof(struct udphdr) +
			sizeof(struct ipv6hdr);

	rcu_read_lock();
	ndev = rdma_read_gid_attr_ndev_rcu(attr);
	if (IS_ERR(ndev)) {
		rcu_read_unlock();
		goto out;
	}
	skb = alloc_skb(paylen + hdr_len + LL_RESERVED_SPACE(ndev),
			GFP_ATOMIC);

	if (unlikely(!skb)) {
		rcu_read_unlock();
		goto out;
	}

	skb_reserve(skb, hdr_len + LL_RESERVED_SPACE(ndev));

	/* FIXME: hold reference to this netdev until life of this skb. */
	skb->dev	= ndev;
	rcu_read_unlock();

	if (av->network_type == RXE_NETWORK_TYPE_IPV4)
		skb->protocol = htons(ETH_P_IP);
	else
		skb->protocol = htons(ETH_P_IPV6);

	pkt->rxe	= rxe;
	pkt->port_num	= port_num;
	pkt->hdr	= skb_put(skb, paylen);
	pkt->mask	|= RXE_GRH_MASK;

out:
	rdma_put_gid_attr(attr);
	return skb;
}

/*
 * this is required by rxe_cfg to match rxe devices in
 * /sys/class/infiniband up with their underlying ethernet devices
 */
const char *rxe_parent_name(struct rxe_dev *rxe, unsigned int port_num)
{
	return rxe->ndev->name;
}

int rxe_net_add(const char *ibdev_name, struct net_device *ndev)
{
	int err;
	struct rxe_dev *rxe = NULL;

	rxe = ib_alloc_device(rxe_dev, ib_dev);
	if (!rxe)
		return -ENOMEM;

	rxe->ndev = ndev;

	err = rxe_add(rxe, ndev->mtu, ibdev_name);
	if (err) {
		ib_dealloc_device(&rxe->ib_dev);
		return err;
	}

	return 0;
}

static void rxe_port_event(struct rxe_dev *rxe,
			   enum ib_event_type event)
{
	struct ib_event ev;

	ev.device = &rxe->ib_dev;
	ev.element.port_num = 1;
	ev.event = event;

	ib_dispatch_event(&ev);
}

/* Caller must hold net_info_lock */
void rxe_port_up(struct rxe_dev *rxe)
{
	struct rxe_port *port;

	port = &rxe->port;
	port->attr.state = IB_PORT_ACTIVE;

	rxe_port_event(rxe, IB_EVENT_PORT_ACTIVE);
	dev_info(&rxe->ib_dev.dev, "set active\n");
}

/* Caller must hold net_info_lock */
void rxe_port_down(struct rxe_dev *rxe)
{
	struct rxe_port *port;

	port = &rxe->port;
	port->attr.state = IB_PORT_DOWN;

	rxe_port_event(rxe, IB_EVENT_PORT_ERR);
	rxe_counter_inc(rxe, RXE_CNT_LINK_DOWNED);
	dev_info(&rxe->ib_dev.dev, "set down\n");
}

void rxe_set_port_state(struct rxe_dev *rxe)
{
	if (netif_running(rxe->ndev) && netif_carrier_ok(rxe->ndev))
		rxe_port_up(rxe);
	else
		rxe_port_down(rxe);
}

static int rxe_notify(struct notifier_block *not_blk,
		      unsigned long event,
		      void *arg)
{
	struct net_device *ndev = netdev_notifier_info_to_dev(arg);
	struct rxe_dev *rxe = rxe_get_dev_from_net(ndev);

	if (!rxe)
		return NOTIFY_OK;

	switch (event) {
	case NETDEV_UNREGISTER:
		ib_unregister_device_queued(&rxe->ib_dev);
		break;
	case NETDEV_UP:
		rxe_port_up(rxe);
		break;
	case NETDEV_DOWN:
		rxe_port_down(rxe);
		break;
	case NETDEV_CHANGEMTU:
		rxe_dbg_dev(rxe, "%s changed mtu to %d\n", ndev->name, ndev->mtu);
		rxe_set_mtu(rxe, ndev->mtu);
		break;
	case NETDEV_CHANGE:
		rxe_set_port_state(rxe);
		break;
	case NETDEV_REBOOT:
	case NETDEV_GOING_DOWN:
	case NETDEV_CHANGEADDR:
	case NETDEV_CHANGENAME:
	case NETDEV_FEAT_CHANGE:
	default:
		rxe_dbg_dev(rxe, "ignoring netdev event = %ld for %s\n",
			event, ndev->name);
		break;
	}

	ib_device_put(&rxe->ib_dev);
	return NOTIFY_OK;
}

static struct notifier_block rxe_net_notifier = {
	.notifier_call = rxe_notify,
};

static int rxe_net_ipv4_init(void)
{
	recv_sockets.sk4 = rxe_setup_udp_tunnel(&init_net,
				htons(ROCE_V2_UDP_DPORT), false);
	if (IS_ERR(recv_sockets.sk4)) {
		recv_sockets.sk4 = NULL;
		pr_err("Failed to create IPv4 UDP tunnel\n");
		return -1;
	}

	return 0;
}

static int rxe_net_ipv6_init(void)
{
#if IS_ENABLED(CONFIG_IPV6)

	recv_sockets.sk6 = rxe_setup_udp_tunnel(&init_net,
						htons(ROCE_V2_UDP_DPORT), true);
	if (PTR_ERR(recv_sockets.sk6) == -EAFNOSUPPORT) {
		recv_sockets.sk6 = NULL;
		pr_warn("IPv6 is not supported, can not create a UDPv6 socket\n");
		return 0;
	}

	if (IS_ERR(recv_sockets.sk6)) {
		recv_sockets.sk6 = NULL;
		pr_err("Failed to create IPv6 UDP tunnel\n");
		return -1;
	}
#endif
	return 0;
}

void rxe_net_exit(void)
{
	rxe_release_udp_tunnel(recv_sockets.sk6);
	rxe_release_udp_tunnel(recv_sockets.sk4);
	unregister_netdevice_notifier(&rxe_net_notifier);
}

int rxe_net_init(void)
{
	int err;

	recv_sockets.sk6 = NULL;

	err = rxe_net_ipv4_init();
	if (err)
		return err;
	err = rxe_net_ipv6_init();
	if (err)
		goto err_out;
	err = register_netdevice_notifier(&rxe_net_notifier);
	if (err) {
		pr_err("Failed to register netdev notifier\n");
		goto err_out;
	}
	return 0;
err_out:
	rxe_net_exit();
	return err;
}<|MERGE_RESOLUTION|>--- conflicted
+++ resolved
@@ -414,16 +414,6 @@
 	struct rxe_dev *rxe = to_rdev(qp->ibqp.device);
 	unsigned long flags;
 
-<<<<<<< HEAD
-	spin_lock_bh(&qp->state_lock);
-	if ((is_request && (qp_state(qp) < IB_QPS_RTS)) ||
-	    (!is_request && (qp_state(qp) < IB_QPS_RTR))) {
-		spin_unlock_bh(&qp->state_lock);
-		rxe_dbg_qp(qp, "Packet dropped. QP is not in ready state\n");
-		goto drop;
-	}
-	spin_unlock_bh(&qp->state_lock);
-=======
 	spin_lock_irqsave(&qp->state_lock, flags);
 	if ((is_request && (qp_state(qp) < IB_QPS_RTS)) ||
 	    (!is_request && (qp_state(qp) < IB_QPS_RTR))) {
@@ -432,7 +422,6 @@
 		goto drop;
 	}
 	spin_unlock_irqrestore(&qp->state_lock, flags);
->>>>>>> 64d216d8
 
 	rxe_icrc_generate(skb, pkt);
 
