// SPDX-License-Identifier: GPL-2.0
/*
 * Copyright (C) Maxime Coquelin 2015
 * Copyright (C) STMicroelectronics SA 2017
 * Authors:  Maxime Coquelin <mcoquelin.stm32@gmail.com>
 *	     Gerald Baeza <gerald.baeza@foss.st.com>
 *	     Erwan Le Ray <erwan.leray@foss.st.com>
 *
 * Inspired by st-asc.c from STMicroelectronics (c)
 */

#include <linux/clk.h>
#include <linux/console.h>
#include <linux/delay.h>
#include <linux/dma-direction.h>
#include <linux/dmaengine.h>
#include <linux/dma-mapping.h>
#include <linux/io.h>
#include <linux/iopoll.h>
#include <linux/irq.h>
#include <linux/module.h>
#include <linux/of.h>
#include <linux/of_platform.h>
#include <linux/pinctrl/consumer.h>
#include <linux/platform_device.h>
#include <linux/pm_runtime.h>
#include <linux/pm_wakeirq.h>
#include <linux/serial_core.h>
#include <linux/serial.h>
#include <linux/spinlock.h>
#include <linux/sysrq.h>
#include <linux/tty_flip.h>
#include <linux/tty.h>

#include "serial_mctrl_gpio.h"
#include "stm32-usart.h"

static void stm32_usart_stop_tx(struct uart_port *port);
static void stm32_usart_transmit_chars(struct uart_port *port);

static inline struct stm32_port *to_stm32_port(struct uart_port *port)
{
	return container_of(port, struct stm32_port, port);
}

static void stm32_usart_set_bits(struct uart_port *port, u32 reg, u32 bits)
{
	u32 val;

	val = readl_relaxed(port->membase + reg);
	val |= bits;
	writel_relaxed(val, port->membase + reg);
}

static void stm32_usart_clr_bits(struct uart_port *port, u32 reg, u32 bits)
{
	u32 val;

	val = readl_relaxed(port->membase + reg);
	val &= ~bits;
	writel_relaxed(val, port->membase + reg);
}

static void stm32_usart_config_reg_rs485(u32 *cr1, u32 *cr3, u32 delay_ADE,
					 u32 delay_DDE, u32 baud)
{
	u32 rs485_deat_dedt;
	u32 rs485_deat_dedt_max = (USART_CR1_DEAT_MASK >> USART_CR1_DEAT_SHIFT);
	bool over8;

	*cr3 |= USART_CR3_DEM;
	over8 = *cr1 & USART_CR1_OVER8;

	if (over8)
		rs485_deat_dedt = delay_ADE * baud * 8;
	else
		rs485_deat_dedt = delay_ADE * baud * 16;

	rs485_deat_dedt = DIV_ROUND_CLOSEST(rs485_deat_dedt, 1000);
	rs485_deat_dedt = rs485_deat_dedt > rs485_deat_dedt_max ?
			  rs485_deat_dedt_max : rs485_deat_dedt;
	rs485_deat_dedt = (rs485_deat_dedt << USART_CR1_DEAT_SHIFT) &
			   USART_CR1_DEAT_MASK;
	*cr1 |= rs485_deat_dedt;

	if (over8)
		rs485_deat_dedt = delay_DDE * baud * 8;
	else
		rs485_deat_dedt = delay_DDE * baud * 16;

	rs485_deat_dedt = DIV_ROUND_CLOSEST(rs485_deat_dedt, 1000);
	rs485_deat_dedt = rs485_deat_dedt > rs485_deat_dedt_max ?
			  rs485_deat_dedt_max : rs485_deat_dedt;
	rs485_deat_dedt = (rs485_deat_dedt << USART_CR1_DEDT_SHIFT) &
			   USART_CR1_DEDT_MASK;
	*cr1 |= rs485_deat_dedt;
}

static int stm32_usart_config_rs485(struct uart_port *port,
				    struct serial_rs485 *rs485conf)
{
	struct stm32_port *stm32_port = to_stm32_port(port);
	const struct stm32_usart_offsets *ofs = &stm32_port->info->ofs;
	const struct stm32_usart_config *cfg = &stm32_port->info->cfg;
	u32 usartdiv, baud, cr1, cr3;
	bool over8;

	stm32_usart_clr_bits(port, ofs->cr1, BIT(cfg->uart_enable_bit));

	port->rs485 = *rs485conf;

	rs485conf->flags |= SER_RS485_RX_DURING_TX;

	if (rs485conf->flags & SER_RS485_ENABLED) {
		cr1 = readl_relaxed(port->membase + ofs->cr1);
		cr3 = readl_relaxed(port->membase + ofs->cr3);
		usartdiv = readl_relaxed(port->membase + ofs->brr);
		usartdiv = usartdiv & GENMASK(15, 0);
		over8 = cr1 & USART_CR1_OVER8;

		if (over8)
			usartdiv = usartdiv | (usartdiv & GENMASK(4, 0))
				   << USART_BRR_04_R_SHIFT;

		baud = DIV_ROUND_CLOSEST(port->uartclk, usartdiv);
		stm32_usart_config_reg_rs485(&cr1, &cr3,
					     rs485conf->delay_rts_before_send,
					     rs485conf->delay_rts_after_send,
					     baud);

		if (rs485conf->flags & SER_RS485_RTS_ON_SEND) {
			cr3 &= ~USART_CR3_DEP;
			rs485conf->flags &= ~SER_RS485_RTS_AFTER_SEND;
		} else {
			cr3 |= USART_CR3_DEP;
			rs485conf->flags |= SER_RS485_RTS_AFTER_SEND;
		}

		writel_relaxed(cr3, port->membase + ofs->cr3);
		writel_relaxed(cr1, port->membase + ofs->cr1);
	} else {
		stm32_usart_clr_bits(port, ofs->cr3,
				     USART_CR3_DEM | USART_CR3_DEP);
		stm32_usart_clr_bits(port, ofs->cr1,
				     USART_CR1_DEDT_MASK | USART_CR1_DEAT_MASK);
	}

	stm32_usart_set_bits(port, ofs->cr1, BIT(cfg->uart_enable_bit));

	return 0;
}

static int stm32_usart_init_rs485(struct uart_port *port,
				  struct platform_device *pdev)
{
	struct serial_rs485 *rs485conf = &port->rs485;

	rs485conf->flags = 0;
	rs485conf->delay_rts_before_send = 0;
	rs485conf->delay_rts_after_send = 0;

	if (!pdev->dev.of_node)
		return -ENODEV;

	return uart_get_rs485_mode(port);
}

static int stm32_usart_pending_rx(struct uart_port *port, u32 *sr,
				  int *last_res, bool threaded)
{
	struct stm32_port *stm32_port = to_stm32_port(port);
	const struct stm32_usart_offsets *ofs = &stm32_port->info->ofs;
	enum dma_status status;
	struct dma_tx_state state;

	*sr = readl_relaxed(port->membase + ofs->isr);

	if (threaded && stm32_port->rx_ch) {
		status = dmaengine_tx_status(stm32_port->rx_ch,
					     stm32_port->rx_ch->cookie,
					     &state);
		if (status == DMA_IN_PROGRESS && (*last_res != state.residue))
			return 1;
		else
			return 0;
	} else if (*sr & USART_SR_RXNE) {
		return 1;
	}
	return 0;
}

static unsigned long stm32_usart_get_char(struct uart_port *port, u32 *sr,
					  int *last_res)
{
	struct stm32_port *stm32_port = to_stm32_port(port);
	const struct stm32_usart_offsets *ofs = &stm32_port->info->ofs;
	unsigned long c;

	if (stm32_port->rx_ch) {
		c = stm32_port->rx_buf[RX_BUF_L - (*last_res)--];
		if ((*last_res) == 0)
			*last_res = RX_BUF_L;
	} else {
		c = readl_relaxed(port->membase + ofs->rdr);
		/* apply RDR data mask */
		c &= stm32_port->rdr_mask;
	}

	return c;
}

static void stm32_usart_receive_chars(struct uart_port *port, bool threaded)
{
	struct tty_port *tport = &port->state->port;
	struct stm32_port *stm32_port = to_stm32_port(port);
	const struct stm32_usart_offsets *ofs = &stm32_port->info->ofs;
	unsigned long c;
	u32 sr;
	char flag;

	if (irqd_is_wakeup_set(irq_get_irq_data(port->irq)))
		pm_wakeup_event(tport->tty->dev, 0);

	while (stm32_usart_pending_rx(port, &sr, &stm32_port->last_res,
				      threaded)) {
		sr |= USART_SR_DUMMY_RX;
		flag = TTY_NORMAL;

		/*
		 * Status bits has to be cleared before reading the RDR:
		 * In FIFO mode, reading the RDR will pop the next data
		 * (if any) along with its status bits into the SR.
		 * Not doing so leads to misalignement between RDR and SR,
		 * and clear status bits of the next rx data.
		 *
		 * Clear errors flags for stm32f7 and stm32h7 compatible
		 * devices. On stm32f4 compatible devices, the error bit is
		 * cleared by the sequence [read SR - read DR].
		 */
		if ((sr & USART_SR_ERR_MASK) && ofs->icr != UNDEF_REG)
			writel_relaxed(sr & USART_SR_ERR_MASK,
				       port->membase + ofs->icr);

		c = stm32_usart_get_char(port, &sr, &stm32_port->last_res);
		port->icount.rx++;
		if (sr & USART_SR_ERR_MASK) {
			if (sr & USART_SR_ORE) {
				port->icount.overrun++;
			} else if (sr & USART_SR_PE) {
				port->icount.parity++;
			} else if (sr & USART_SR_FE) {
				/* Break detection if character is null */
				if (!c) {
					port->icount.brk++;
					if (uart_handle_break(port))
						continue;
				} else {
					port->icount.frame++;
				}
			}

			sr &= port->read_status_mask;

			if (sr & USART_SR_PE) {
				flag = TTY_PARITY;
			} else if (sr & USART_SR_FE) {
				if (!c)
					flag = TTY_BREAK;
				else
					flag = TTY_FRAME;
			}
		}

		if (uart_handle_sysrq_char(port, c))
			continue;
		uart_insert_char(port, sr, USART_SR_ORE, c, flag);
	}

	spin_unlock(&port->lock);
	tty_flip_buffer_push(tport);
	spin_lock(&port->lock);
}

static void stm32_usart_tx_dma_complete(void *arg)
{
	struct uart_port *port = arg;
	struct stm32_port *stm32port = to_stm32_port(port);
	const struct stm32_usart_offsets *ofs = &stm32port->info->ofs;

	stm32_usart_clr_bits(port, ofs->cr3, USART_CR3_DMAT);
	stm32port->tx_dma_busy = false;

	/* Let's see if we have pending data to send */
	stm32_usart_transmit_chars(port);
}

static void stm32_usart_tx_interrupt_enable(struct uart_port *port)
{
	struct stm32_port *stm32_port = to_stm32_port(port);
	const struct stm32_usart_offsets *ofs = &stm32_port->info->ofs;

	/*
	 * Enables TX FIFO threashold irq when FIFO is enabled,
	 * or TX empty irq when FIFO is disabled
	 */
	if (stm32_port->fifoen)
		stm32_usart_set_bits(port, ofs->cr3, USART_CR3_TXFTIE);
	else
		stm32_usart_set_bits(port, ofs->cr1, USART_CR1_TXEIE);
}

static void stm32_usart_tx_interrupt_disable(struct uart_port *port)
{
	struct stm32_port *stm32_port = to_stm32_port(port);
	const struct stm32_usart_offsets *ofs = &stm32_port->info->ofs;

	if (stm32_port->fifoen)
		stm32_usart_clr_bits(port, ofs->cr3, USART_CR3_TXFTIE);
	else
		stm32_usart_clr_bits(port, ofs->cr1, USART_CR1_TXEIE);
}

static void stm32_usart_transmit_chars_pio(struct uart_port *port)
{
	struct stm32_port *stm32_port = to_stm32_port(port);
	const struct stm32_usart_offsets *ofs = &stm32_port->info->ofs;
	struct circ_buf *xmit = &port->state->xmit;

	if (stm32_port->tx_dma_busy) {
		stm32_usart_clr_bits(port, ofs->cr3, USART_CR3_DMAT);
		stm32_port->tx_dma_busy = false;
	}

	while (!uart_circ_empty(xmit)) {
		/* Check that TDR is empty before filling FIFO */
		if (!(readl_relaxed(port->membase + ofs->isr) & USART_SR_TXE))
			break;
		writel_relaxed(xmit->buf[xmit->tail], port->membase + ofs->tdr);
		xmit->tail = (xmit->tail + 1) & (UART_XMIT_SIZE - 1);
		port->icount.tx++;
	}

	/* rely on TXE irq (mask or unmask) for sending remaining data */
	if (uart_circ_empty(xmit))
		stm32_usart_tx_interrupt_disable(port);
	else
		stm32_usart_tx_interrupt_enable(port);
}

static void stm32_usart_transmit_chars_dma(struct uart_port *port)
{
	struct stm32_port *stm32port = to_stm32_port(port);
	const struct stm32_usart_offsets *ofs = &stm32port->info->ofs;
	struct circ_buf *xmit = &port->state->xmit;
	struct dma_async_tx_descriptor *desc = NULL;
	unsigned int count, i;

	if (stm32port->tx_dma_busy)
		return;

	stm32port->tx_dma_busy = true;

	count = uart_circ_chars_pending(xmit);

	if (count > TX_BUF_L)
		count = TX_BUF_L;

	if (xmit->tail < xmit->head) {
		memcpy(&stm32port->tx_buf[0], &xmit->buf[xmit->tail], count);
	} else {
		size_t one = UART_XMIT_SIZE - xmit->tail;
		size_t two;

		if (one > count)
			one = count;
		two = count - one;

		memcpy(&stm32port->tx_buf[0], &xmit->buf[xmit->tail], one);
		if (two)
			memcpy(&stm32port->tx_buf[one], &xmit->buf[0], two);
	}

	desc = dmaengine_prep_slave_single(stm32port->tx_ch,
					   stm32port->tx_dma_buf,
					   count,
					   DMA_MEM_TO_DEV,
					   DMA_PREP_INTERRUPT);

	if (!desc)
		goto fallback_err;

	desc->callback = stm32_usart_tx_dma_complete;
	desc->callback_param = port;

	/* Push current DMA TX transaction in the pending queue */
	if (dma_submit_error(dmaengine_submit(desc))) {
		/* dma no yet started, safe to free resources */
		dmaengine_terminate_async(stm32port->tx_ch);
		goto fallback_err;
	}

	/* Issue pending DMA TX requests */
	dma_async_issue_pending(stm32port->tx_ch);

	stm32_usart_set_bits(port, ofs->cr3, USART_CR3_DMAT);

	xmit->tail = (xmit->tail + count) & (UART_XMIT_SIZE - 1);
	port->icount.tx += count;
	return;

fallback_err:
	for (i = count; i > 0; i--)
		stm32_usart_transmit_chars_pio(port);
}

static void stm32_usart_transmit_chars(struct uart_port *port)
{
	struct stm32_port *stm32_port = to_stm32_port(port);
	const struct stm32_usart_offsets *ofs = &stm32_port->info->ofs;
	struct circ_buf *xmit = &port->state->xmit;

	if (port->x_char) {
		if (stm32_port->tx_dma_busy)
			stm32_usart_clr_bits(port, ofs->cr3, USART_CR3_DMAT);
		writel_relaxed(port->x_char, port->membase + ofs->tdr);
		port->x_char = 0;
		port->icount.tx++;
		if (stm32_port->tx_dma_busy)
			stm32_usart_set_bits(port, ofs->cr3, USART_CR3_DMAT);
		return;
	}

	if (uart_circ_empty(xmit) || uart_tx_stopped(port)) {
		stm32_usart_tx_interrupt_disable(port);
		return;
	}

	if (ofs->icr == UNDEF_REG)
		stm32_usart_clr_bits(port, ofs->isr, USART_SR_TC);
	else
		writel_relaxed(USART_ICR_TCCF, port->membase + ofs->icr);

	if (stm32_port->tx_ch)
		stm32_usart_transmit_chars_dma(port);
	else
		stm32_usart_transmit_chars_pio(port);

	if (uart_circ_chars_pending(xmit) < WAKEUP_CHARS)
		uart_write_wakeup(port);

	if (uart_circ_empty(xmit))
		stm32_usart_tx_interrupt_disable(port);
}

static irqreturn_t stm32_usart_interrupt(int irq, void *ptr)
{
	struct uart_port *port = ptr;
	struct stm32_port *stm32_port = to_stm32_port(port);
	const struct stm32_usart_offsets *ofs = &stm32_port->info->ofs;
	u32 sr;

	spin_lock(&port->lock);

	sr = readl_relaxed(port->membase + ofs->isr);

	if ((sr & USART_SR_RTOF) && ofs->icr != UNDEF_REG)
		writel_relaxed(USART_ICR_RTOCF,
			       port->membase + ofs->icr);

	if ((sr & USART_SR_WUF) && ofs->icr != UNDEF_REG)
		writel_relaxed(USART_ICR_WUCF,
			       port->membase + ofs->icr);

	if ((sr & USART_SR_RXNE) && !(stm32_port->rx_ch))
		stm32_usart_receive_chars(port, false);

	if ((sr & USART_SR_TXE) && !(stm32_port->tx_ch))
		stm32_usart_transmit_chars(port);

	spin_unlock(&port->lock);

	if (stm32_port->rx_ch)
		return IRQ_WAKE_THREAD;
	else
		return IRQ_HANDLED;
}

static irqreturn_t stm32_usart_threaded_interrupt(int irq, void *ptr)
{
	struct uart_port *port = ptr;
	struct stm32_port *stm32_port = to_stm32_port(port);

	spin_lock(&port->lock);

	if (stm32_port->rx_ch)
		stm32_usart_receive_chars(port, true);

	spin_unlock(&port->lock);

	return IRQ_HANDLED;
}

static unsigned int stm32_usart_tx_empty(struct uart_port *port)
{
	struct stm32_port *stm32_port = to_stm32_port(port);
	const struct stm32_usart_offsets *ofs = &stm32_port->info->ofs;

	return readl_relaxed(port->membase + ofs->isr) & USART_SR_TXE;
}

static void stm32_usart_set_mctrl(struct uart_port *port, unsigned int mctrl)
{
	struct stm32_port *stm32_port = to_stm32_port(port);
	const struct stm32_usart_offsets *ofs = &stm32_port->info->ofs;

	if ((mctrl & TIOCM_RTS) && (port->status & UPSTAT_AUTORTS))
		stm32_usart_set_bits(port, ofs->cr3, USART_CR3_RTSE);
	else
		stm32_usart_clr_bits(port, ofs->cr3, USART_CR3_RTSE);

	mctrl_gpio_set(stm32_port->gpios, mctrl);
}

static unsigned int stm32_usart_get_mctrl(struct uart_port *port)
{
	struct stm32_port *stm32_port = to_stm32_port(port);
	unsigned int ret;

	/* This routine is used to get signals of: DCD, DSR, RI, and CTS */
	ret = TIOCM_CAR | TIOCM_DSR | TIOCM_CTS;

	return mctrl_gpio_get(stm32_port->gpios, &ret);
}

static void stm32_usart_enable_ms(struct uart_port *port)
{
	mctrl_gpio_enable_ms(to_stm32_port(port)->gpios);
}

static void stm32_usart_disable_ms(struct uart_port *port)
{
	mctrl_gpio_disable_ms(to_stm32_port(port)->gpios);
}

/* Transmit stop */
static void stm32_usart_stop_tx(struct uart_port *port)
{
	struct stm32_port *stm32_port = to_stm32_port(port);
	struct serial_rs485 *rs485conf = &port->rs485;

<<<<<<< HEAD
	stm32_tx_interrupt_disable(port);
=======
	stm32_usart_tx_interrupt_disable(port);
>>>>>>> f642729d

	if (rs485conf->flags & SER_RS485_ENABLED) {
		if (rs485conf->flags & SER_RS485_RTS_ON_SEND) {
			mctrl_gpio_set(stm32_port->gpios,
					stm32_port->port.mctrl & ~TIOCM_RTS);
		} else {
			mctrl_gpio_set(stm32_port->gpios,
					stm32_port->port.mctrl | TIOCM_RTS);
		}
	}
}

/* There are probably characters waiting to be transmitted. */
static void stm32_usart_start_tx(struct uart_port *port)
{
	struct stm32_port *stm32_port = to_stm32_port(port);
	struct serial_rs485 *rs485conf = &port->rs485;
	struct circ_buf *xmit = &port->state->xmit;

	if (uart_circ_empty(xmit))
		return;

	if (rs485conf->flags & SER_RS485_ENABLED) {
		if (rs485conf->flags & SER_RS485_RTS_ON_SEND) {
			mctrl_gpio_set(stm32_port->gpios,
					stm32_port->port.mctrl | TIOCM_RTS);
		} else {
			mctrl_gpio_set(stm32_port->gpios,
					stm32_port->port.mctrl & ~TIOCM_RTS);
		}
	}

<<<<<<< HEAD
	stm32_transmit_chars(port);
=======
	stm32_usart_transmit_chars(port);
>>>>>>> f642729d
}

/* Throttle the remote when input buffer is about to overflow. */
static void stm32_usart_throttle(struct uart_port *port)
{
	struct stm32_port *stm32_port = to_stm32_port(port);
	const struct stm32_usart_offsets *ofs = &stm32_port->info->ofs;
	unsigned long flags;

	spin_lock_irqsave(&port->lock, flags);
	stm32_usart_clr_bits(port, ofs->cr1, stm32_port->cr1_irq);
	if (stm32_port->cr3_irq)
		stm32_usart_clr_bits(port, ofs->cr3, stm32_port->cr3_irq);

	spin_unlock_irqrestore(&port->lock, flags);
}

/* Unthrottle the remote, the input buffer can now accept data. */
static void stm32_usart_unthrottle(struct uart_port *port)
{
	struct stm32_port *stm32_port = to_stm32_port(port);
	const struct stm32_usart_offsets *ofs = &stm32_port->info->ofs;
	unsigned long flags;

	spin_lock_irqsave(&port->lock, flags);
	stm32_usart_set_bits(port, ofs->cr1, stm32_port->cr1_irq);
	if (stm32_port->cr3_irq)
		stm32_usart_set_bits(port, ofs->cr3, stm32_port->cr3_irq);

	spin_unlock_irqrestore(&port->lock, flags);
}

/* Receive stop */
static void stm32_usart_stop_rx(struct uart_port *port)
{
	struct stm32_port *stm32_port = to_stm32_port(port);
	const struct stm32_usart_offsets *ofs = &stm32_port->info->ofs;

	stm32_usart_clr_bits(port, ofs->cr1, stm32_port->cr1_irq);
	if (stm32_port->cr3_irq)
		stm32_usart_clr_bits(port, ofs->cr3, stm32_port->cr3_irq);
}

/* Handle breaks - ignored by us */
static void stm32_usart_break_ctl(struct uart_port *port, int break_state)
{
}

static int stm32_usart_startup(struct uart_port *port)
{
	struct stm32_port *stm32_port = to_stm32_port(port);
	const struct stm32_usart_offsets *ofs = &stm32_port->info->ofs;
	const char *name = to_platform_device(port->dev)->name;
	u32 val;
	int ret;

	ret = request_threaded_irq(port->irq, stm32_usart_interrupt,
				   stm32_usart_threaded_interrupt,
				   IRQF_NO_SUSPEND, name, port);
	if (ret)
		return ret;

	/* RX FIFO Flush */
	if (ofs->rqr != UNDEF_REG)
		stm32_usart_set_bits(port, ofs->rqr, USART_RQR_RXFRQ);

	/* Tx and RX FIFO configuration */
	if (stm32_port->fifoen) {
		val = readl_relaxed(port->membase + ofs->cr3);
		val &= ~(USART_CR3_TXFTCFG_MASK | USART_CR3_RXFTCFG_MASK);
		val |= USART_CR3_TXFTCFG_HALF << USART_CR3_TXFTCFG_SHIFT;
		val |= USART_CR3_RXFTCFG_HALF << USART_CR3_RXFTCFG_SHIFT;
		writel_relaxed(val, port->membase + ofs->cr3);
	}

	/* RX FIFO enabling */
	val = stm32_port->cr1_irq | USART_CR1_RE;
	if (stm32_port->fifoen)
		val |= USART_CR1_FIFOEN;
	stm32_usart_set_bits(port, ofs->cr1, val);

	return 0;
}

static void stm32_usart_shutdown(struct uart_port *port)
{
	struct stm32_port *stm32_port = to_stm32_port(port);
	const struct stm32_usart_offsets *ofs = &stm32_port->info->ofs;
	const struct stm32_usart_config *cfg = &stm32_port->info->cfg;
	u32 val, isr;
	int ret;

	/* Disable modem control interrupts */
	stm32_usart_disable_ms(port);

	val = USART_CR1_TXEIE | USART_CR1_TE;
	val |= stm32_port->cr1_irq | USART_CR1_RE;
	val |= BIT(cfg->uart_enable_bit);
	if (stm32_port->fifoen)
		val |= USART_CR1_FIFOEN;

	ret = readl_relaxed_poll_timeout(port->membase + ofs->isr,
					 isr, (isr & USART_SR_TC),
					 10, 100000);

	/* Send the TC error message only when ISR_TC is not set */
	if (ret)
		dev_err(port->dev, "Transmission is not complete\n");

	stm32_usart_clr_bits(port, ofs->cr1, val);

	free_irq(port->irq, port);
}

static unsigned int stm32_usart_get_databits(struct ktermios *termios)
{
	unsigned int bits;

	tcflag_t cflag = termios->c_cflag;

	switch (cflag & CSIZE) {
	/*
	 * CSIZE settings are not necessarily supported in hardware.
	 * CSIZE unsupported configurations are handled here to set word length
	 * to 8 bits word as default configuration and to print debug message.
	 */
	case CS5:
		bits = 5;
		break;
	case CS6:
		bits = 6;
		break;
	case CS7:
		bits = 7;
		break;
	/* default including CS8 */
	default:
		bits = 8;
		break;
	}

	return bits;
}

static void stm32_usart_set_termios(struct uart_port *port,
				    struct ktermios *termios,
				    struct ktermios *old)
{
	struct stm32_port *stm32_port = to_stm32_port(port);
	const struct stm32_usart_offsets *ofs = &stm32_port->info->ofs;
	const struct stm32_usart_config *cfg = &stm32_port->info->cfg;
	struct serial_rs485 *rs485conf = &port->rs485;
	unsigned int baud, bits;
	u32 usartdiv, mantissa, fraction, oversampling;
	tcflag_t cflag = termios->c_cflag;
	u32 cr1, cr2, cr3;
	unsigned long flags;

	if (!stm32_port->hw_flow_control)
		cflag &= ~CRTSCTS;

	baud = uart_get_baud_rate(port, termios, old, 0, port->uartclk / 8);

	spin_lock_irqsave(&port->lock, flags);

	/* Stop serial port and reset value */
	writel_relaxed(0, port->membase + ofs->cr1);

	/* flush RX & TX FIFO */
	if (ofs->rqr != UNDEF_REG)
		stm32_usart_set_bits(port, ofs->rqr,
				     USART_RQR_TXFRQ | USART_RQR_RXFRQ);

	cr1 = USART_CR1_TE | USART_CR1_RE;
	if (stm32_port->fifoen)
		cr1 |= USART_CR1_FIFOEN;
	cr2 = 0;
	cr3 = readl_relaxed(port->membase + ofs->cr3);
	cr3 &= USART_CR3_TXFTIE | USART_CR3_RXFTCFG_MASK | USART_CR3_RXFTIE
		| USART_CR3_TXFTCFG_MASK;

	if (cflag & CSTOPB)
		cr2 |= USART_CR2_STOP_2B;

	bits = stm32_usart_get_databits(termios);
	stm32_port->rdr_mask = (BIT(bits) - 1);

	if (cflag & PARENB) {
		bits++;
		cr1 |= USART_CR1_PCE;
	}

	/*
	 * Word length configuration:
	 * CS8 + parity, 9 bits word aka [M1:M0] = 0b01
	 * CS7 or (CS6 + parity), 7 bits word aka [M1:M0] = 0b10
	 * CS8 or (CS7 + parity), 8 bits word aka [M1:M0] = 0b00
	 * M0 and M1 already cleared by cr1 initialization.
	 */
	if (bits == 9)
		cr1 |= USART_CR1_M0;
	else if ((bits == 7) && cfg->has_7bits_data)
		cr1 |= USART_CR1_M1;
	else if (bits != 8)
		dev_dbg(port->dev, "Unsupported data bits config: %u bits\n"
			, bits);

	if (ofs->rtor != UNDEF_REG && (stm32_port->rx_ch ||
				       stm32_port->fifoen)) {
		if (cflag & CSTOPB)
			bits = bits + 3; /* 1 start bit + 2 stop bits */
		else
			bits = bits + 2; /* 1 start bit + 1 stop bit */

		/* RX timeout irq to occur after last stop bit + bits */
		stm32_port->cr1_irq = USART_CR1_RTOIE;
		writel_relaxed(bits, port->membase + ofs->rtor);
		cr2 |= USART_CR2_RTOEN;
		/* Not using dma, enable fifo threshold irq */
		if (!stm32_port->rx_ch)
			stm32_port->cr3_irq =  USART_CR3_RXFTIE;
	}

	cr1 |= stm32_port->cr1_irq;
	cr3 |= stm32_port->cr3_irq;

	if (cflag & PARODD)
		cr1 |= USART_CR1_PS;

	port->status &= ~(UPSTAT_AUTOCTS | UPSTAT_AUTORTS);
	if (cflag & CRTSCTS) {
		port->status |= UPSTAT_AUTOCTS | UPSTAT_AUTORTS;
		cr3 |= USART_CR3_CTSE | USART_CR3_RTSE;
	}

	/* Handle modem control interrupts */
	if (UART_ENABLE_MS(port, termios->c_cflag))
		stm32_usart_enable_ms(port);
	else
		stm32_usart_disable_ms(port);

	usartdiv = DIV_ROUND_CLOSEST(port->uartclk, baud);

	/*
	 * The USART supports 16 or 8 times oversampling.
	 * By default we prefer 16 times oversampling, so that the receiver
	 * has a better tolerance to clock deviations.
	 * 8 times oversampling is only used to achieve higher speeds.
	 */
	if (usartdiv < 16) {
		oversampling = 8;
		cr1 |= USART_CR1_OVER8;
		stm32_usart_set_bits(port, ofs->cr1, USART_CR1_OVER8);
	} else {
		oversampling = 16;
		cr1 &= ~USART_CR1_OVER8;
		stm32_usart_clr_bits(port, ofs->cr1, USART_CR1_OVER8);
	}

	mantissa = (usartdiv / oversampling) << USART_BRR_DIV_M_SHIFT;
	fraction = usartdiv % oversampling;
	writel_relaxed(mantissa | fraction, port->membase + ofs->brr);

	uart_update_timeout(port, cflag, baud);

	port->read_status_mask = USART_SR_ORE;
	if (termios->c_iflag & INPCK)
		port->read_status_mask |= USART_SR_PE | USART_SR_FE;
	if (termios->c_iflag & (IGNBRK | BRKINT | PARMRK))
		port->read_status_mask |= USART_SR_FE;

	/* Characters to ignore */
	port->ignore_status_mask = 0;
	if (termios->c_iflag & IGNPAR)
		port->ignore_status_mask = USART_SR_PE | USART_SR_FE;
	if (termios->c_iflag & IGNBRK) {
		port->ignore_status_mask |= USART_SR_FE;
		/*
		 * If we're ignoring parity and break indicators,
		 * ignore overruns too (for real raw support).
		 */
		if (termios->c_iflag & IGNPAR)
			port->ignore_status_mask |= USART_SR_ORE;
	}

	/* Ignore all characters if CREAD is not set */
	if ((termios->c_cflag & CREAD) == 0)
		port->ignore_status_mask |= USART_SR_DUMMY_RX;

	if (stm32_port->rx_ch)
		cr3 |= USART_CR3_DMAR;

	if (rs485conf->flags & SER_RS485_ENABLED) {
		stm32_usart_config_reg_rs485(&cr1, &cr3,
					     rs485conf->delay_rts_before_send,
					     rs485conf->delay_rts_after_send,
					     baud);
		if (rs485conf->flags & SER_RS485_RTS_ON_SEND) {
			cr3 &= ~USART_CR3_DEP;
			rs485conf->flags &= ~SER_RS485_RTS_AFTER_SEND;
		} else {
			cr3 |= USART_CR3_DEP;
			rs485conf->flags |= SER_RS485_RTS_AFTER_SEND;
		}

	} else {
		cr3 &= ~(USART_CR3_DEM | USART_CR3_DEP);
		cr1 &= ~(USART_CR1_DEDT_MASK | USART_CR1_DEAT_MASK);
	}

	writel_relaxed(cr3, port->membase + ofs->cr3);
	writel_relaxed(cr2, port->membase + ofs->cr2);
	writel_relaxed(cr1, port->membase + ofs->cr1);

	stm32_usart_set_bits(port, ofs->cr1, BIT(cfg->uart_enable_bit));
	spin_unlock_irqrestore(&port->lock, flags);
}

static const char *stm32_usart_type(struct uart_port *port)
{
	return (port->type == PORT_STM32) ? DRIVER_NAME : NULL;
}

static void stm32_usart_release_port(struct uart_port *port)
{
}

static int stm32_usart_request_port(struct uart_port *port)
{
	return 0;
}

static void stm32_usart_config_port(struct uart_port *port, int flags)
{
	if (flags & UART_CONFIG_TYPE)
		port->type = PORT_STM32;
}

static int
stm32_usart_verify_port(struct uart_port *port, struct serial_struct *ser)
{
	/* No user changeable parameters */
	return -EINVAL;
}

static void stm32_usart_pm(struct uart_port *port, unsigned int state,
			   unsigned int oldstate)
{
	struct stm32_port *stm32port = container_of(port,
			struct stm32_port, port);
	const struct stm32_usart_offsets *ofs = &stm32port->info->ofs;
	const struct stm32_usart_config *cfg = &stm32port->info->cfg;
	unsigned long flags = 0;

	switch (state) {
	case UART_PM_STATE_ON:
		pm_runtime_get_sync(port->dev);
		break;
	case UART_PM_STATE_OFF:
		spin_lock_irqsave(&port->lock, flags);
		stm32_usart_clr_bits(port, ofs->cr1, BIT(cfg->uart_enable_bit));
		spin_unlock_irqrestore(&port->lock, flags);
		pm_runtime_put_sync(port->dev);
		break;
	}
}

static const struct uart_ops stm32_uart_ops = {
	.tx_empty	= stm32_usart_tx_empty,
	.set_mctrl	= stm32_usart_set_mctrl,
	.get_mctrl	= stm32_usart_get_mctrl,
	.stop_tx	= stm32_usart_stop_tx,
	.start_tx	= stm32_usart_start_tx,
	.throttle	= stm32_usart_throttle,
	.unthrottle	= stm32_usart_unthrottle,
	.stop_rx	= stm32_usart_stop_rx,
	.enable_ms	= stm32_usart_enable_ms,
	.break_ctl	= stm32_usart_break_ctl,
	.startup	= stm32_usart_startup,
	.shutdown	= stm32_usart_shutdown,
	.set_termios	= stm32_usart_set_termios,
	.pm		= stm32_usart_pm,
	.type		= stm32_usart_type,
	.release_port	= stm32_usart_release_port,
	.request_port	= stm32_usart_request_port,
	.config_port	= stm32_usart_config_port,
	.verify_port	= stm32_usart_verify_port,
};

static void stm32_usart_deinit_port(struct stm32_port *stm32port)
{
	clk_disable_unprepare(stm32port->clk);
}

static int stm32_usart_init_port(struct stm32_port *stm32port,
				 struct platform_device *pdev)
{
	struct uart_port *port = &stm32port->port;
	struct resource *res;
	int ret, irq;

	irq = platform_get_irq(pdev, 0);
	if (irq <= 0)
		return irq ? : -ENODEV;

	port->iotype	= UPIO_MEM;
	port->flags	= UPF_BOOT_AUTOCONF;
	port->ops	= &stm32_uart_ops;
	port->dev	= &pdev->dev;
	port->fifosize	= stm32port->info->cfg.fifosize;
	port->has_sysrq = IS_ENABLED(CONFIG_SERIAL_STM32_CONSOLE);
	port->irq = irq;
	port->rs485_config = stm32_usart_config_rs485;

	ret = stm32_usart_init_rs485(port, pdev);
	if (ret)
		return ret;

	if (stm32port->info->cfg.has_wakeup) {
		stm32port->wakeirq = platform_get_irq_optional(pdev, 1);
		if (stm32port->wakeirq <= 0 && stm32port->wakeirq != -ENXIO)
			return stm32port->wakeirq ? : -ENODEV;
	}

	stm32port->fifoen = stm32port->info->cfg.has_fifo;

	res = platform_get_resource(pdev, IORESOURCE_MEM, 0);
	port->membase = devm_ioremap_resource(&pdev->dev, res);
	if (IS_ERR(port->membase))
		return PTR_ERR(port->membase);
	port->mapbase = res->start;

	spin_lock_init(&port->lock);

	stm32port->clk = devm_clk_get(&pdev->dev, NULL);
	if (IS_ERR(stm32port->clk))
		return PTR_ERR(stm32port->clk);

	/* Ensure that clk rate is correct by enabling the clk */
	ret = clk_prepare_enable(stm32port->clk);
	if (ret)
		return ret;

	stm32port->port.uartclk = clk_get_rate(stm32port->clk);
	if (!stm32port->port.uartclk) {
		ret = -EINVAL;
		goto err_clk;
	}

	stm32port->gpios = mctrl_gpio_init(&stm32port->port, 0);
	if (IS_ERR(stm32port->gpios)) {
		ret = PTR_ERR(stm32port->gpios);
		goto err_clk;
	}

	/*
	 * Both CTS/RTS gpios and "st,hw-flow-ctrl" (deprecated) or "uart-has-rtscts"
	 * properties should not be specified.
	 */
	if (stm32port->hw_flow_control) {
		if (mctrl_gpio_to_gpiod(stm32port->gpios, UART_GPIO_CTS) ||
		    mctrl_gpio_to_gpiod(stm32port->gpios, UART_GPIO_RTS)) {
			dev_err(&pdev->dev, "Conflicting RTS/CTS config\n");
			ret = -EINVAL;
			goto err_clk;
		}
	}

	return ret;

err_clk:
	clk_disable_unprepare(stm32port->clk);

	return ret;
}

static struct stm32_port *stm32_usart_of_get_port(struct platform_device *pdev)
{
	struct device_node *np = pdev->dev.of_node;
	int id;

	if (!np)
		return NULL;

	id = of_alias_get_id(np, "serial");
	if (id < 0) {
		dev_err(&pdev->dev, "failed to get alias id, errno %d\n", id);
		return NULL;
	}

	if (WARN_ON(id >= STM32_MAX_PORTS))
		return NULL;

	stm32_ports[id].hw_flow_control =
		of_property_read_bool (np, "st,hw-flow-ctrl") /*deprecated*/ ||
		of_property_read_bool (np, "uart-has-rtscts");
	stm32_ports[id].port.line = id;
	stm32_ports[id].cr1_irq = USART_CR1_RXNEIE;
	stm32_ports[id].cr3_irq = 0;
	stm32_ports[id].last_res = RX_BUF_L;
	return &stm32_ports[id];
}

#ifdef CONFIG_OF
static const struct of_device_id stm32_match[] = {
	{ .compatible = "st,stm32-uart", .data = &stm32f4_info},
	{ .compatible = "st,stm32f7-uart", .data = &stm32f7_info},
	{ .compatible = "st,stm32h7-uart", .data = &stm32h7_info},
	{},
};

MODULE_DEVICE_TABLE(of, stm32_match);
#endif

static int stm32_usart_of_dma_rx_probe(struct stm32_port *stm32port,
				       struct platform_device *pdev)
{
	const struct stm32_usart_offsets *ofs = &stm32port->info->ofs;
	struct uart_port *port = &stm32port->port;
	struct device *dev = &pdev->dev;
	struct dma_slave_config config;
	struct dma_async_tx_descriptor *desc = NULL;
	int ret;

	/* Request DMA RX channel */
	stm32port->rx_ch = dma_request_slave_channel(dev, "rx");
	if (!stm32port->rx_ch) {
		dev_info(dev, "rx dma alloc failed\n");
		return -ENODEV;
	}
	stm32port->rx_buf = dma_alloc_coherent(&pdev->dev, RX_BUF_L,
					       &stm32port->rx_dma_buf,
					       GFP_KERNEL);
	if (!stm32port->rx_buf) {
		ret = -ENOMEM;
		goto alloc_err;
	}

	/* Configure DMA channel */
	memset(&config, 0, sizeof(config));
	config.src_addr = port->mapbase + ofs->rdr;
	config.src_addr_width = DMA_SLAVE_BUSWIDTH_1_BYTE;

	ret = dmaengine_slave_config(stm32port->rx_ch, &config);
	if (ret < 0) {
		dev_err(dev, "rx dma channel config failed\n");
		ret = -ENODEV;
		goto config_err;
	}

	/* Prepare a DMA cyclic transaction */
	desc = dmaengine_prep_dma_cyclic(stm32port->rx_ch,
					 stm32port->rx_dma_buf,
					 RX_BUF_L, RX_BUF_P, DMA_DEV_TO_MEM,
					 DMA_PREP_INTERRUPT);
	if (!desc) {
		dev_err(dev, "rx dma prep cyclic failed\n");
		ret = -ENODEV;
		goto config_err;
	}

	/* No callback as dma buffer is drained on usart interrupt */
	desc->callback = NULL;
	desc->callback_param = NULL;

	/* Push current DMA transaction in the pending queue */
	ret = dma_submit_error(dmaengine_submit(desc));
	if (ret) {
		dmaengine_terminate_sync(stm32port->rx_ch);
		goto config_err;
	}

	/* Issue pending DMA requests */
	dma_async_issue_pending(stm32port->rx_ch);

	return 0;

config_err:
	dma_free_coherent(&pdev->dev,
			  RX_BUF_L, stm32port->rx_buf,
			  stm32port->rx_dma_buf);

alloc_err:
	dma_release_channel(stm32port->rx_ch);
	stm32port->rx_ch = NULL;

	return ret;
}

static int stm32_usart_of_dma_tx_probe(struct stm32_port *stm32port,
				       struct platform_device *pdev)
{
	const struct stm32_usart_offsets *ofs = &stm32port->info->ofs;
	struct uart_port *port = &stm32port->port;
	struct device *dev = &pdev->dev;
	struct dma_slave_config config;
	int ret;

	stm32port->tx_dma_busy = false;

	/* Request DMA TX channel */
	stm32port->tx_ch = dma_request_slave_channel(dev, "tx");
	if (!stm32port->tx_ch) {
		dev_info(dev, "tx dma alloc failed\n");
		return -ENODEV;
	}
	stm32port->tx_buf = dma_alloc_coherent(&pdev->dev, TX_BUF_L,
					       &stm32port->tx_dma_buf,
					       GFP_KERNEL);
	if (!stm32port->tx_buf) {
		ret = -ENOMEM;
		goto alloc_err;
	}

	/* Configure DMA channel */
	memset(&config, 0, sizeof(config));
	config.dst_addr = port->mapbase + ofs->tdr;
	config.dst_addr_width = DMA_SLAVE_BUSWIDTH_1_BYTE;

	ret = dmaengine_slave_config(stm32port->tx_ch, &config);
	if (ret < 0) {
		dev_err(dev, "tx dma channel config failed\n");
		ret = -ENODEV;
		goto config_err;
	}

	return 0;

config_err:
	dma_free_coherent(&pdev->dev,
			  TX_BUF_L, stm32port->tx_buf,
			  stm32port->tx_dma_buf);

alloc_err:
	dma_release_channel(stm32port->tx_ch);
	stm32port->tx_ch = NULL;

	return ret;
}

static int stm32_usart_serial_probe(struct platform_device *pdev)
{
	struct stm32_port *stm32port;
	int ret;

	stm32port = stm32_usart_of_get_port(pdev);
	if (!stm32port)
		return -ENODEV;

	stm32port->info = of_device_get_match_data(&pdev->dev);
	if (!stm32port->info)
		return -EINVAL;

	ret = stm32_usart_init_port(stm32port, pdev);
	if (ret)
		return ret;

	if (stm32port->wakeirq > 0) {
		ret = device_init_wakeup(&pdev->dev, true);
		if (ret)
			goto err_uninit;

		ret = dev_pm_set_dedicated_wake_irq(&pdev->dev,
						    stm32port->wakeirq);
		if (ret)
			goto err_nowup;

		device_set_wakeup_enable(&pdev->dev, false);
	}

	ret = uart_add_one_port(&stm32_usart_driver, &stm32port->port);
	if (ret)
		goto err_wirq;

	ret = stm32_usart_of_dma_rx_probe(stm32port, pdev);
	if (ret)
		dev_info(&pdev->dev, "interrupt mode used for rx (no dma)\n");

	ret = stm32_usart_of_dma_tx_probe(stm32port, pdev);
	if (ret)
		dev_info(&pdev->dev, "interrupt mode used for tx (no dma)\n");

	platform_set_drvdata(pdev, &stm32port->port);

	pm_runtime_get_noresume(&pdev->dev);
	pm_runtime_set_active(&pdev->dev);
	pm_runtime_enable(&pdev->dev);
	pm_runtime_put_sync(&pdev->dev);

	return 0;

err_wirq:
	if (stm32port->wakeirq > 0)
		dev_pm_clear_wake_irq(&pdev->dev);

err_nowup:
	if (stm32port->wakeirq > 0)
		device_init_wakeup(&pdev->dev, false);

err_uninit:
	stm32_usart_deinit_port(stm32port);

	return ret;
}

static int stm32_usart_serial_remove(struct platform_device *pdev)
{
	struct uart_port *port = platform_get_drvdata(pdev);
	struct stm32_port *stm32_port = to_stm32_port(port);
	const struct stm32_usart_offsets *ofs = &stm32_port->info->ofs;
	int err;

	pm_runtime_get_sync(&pdev->dev);

	stm32_usart_clr_bits(port, ofs->cr3, USART_CR3_DMAR);

	if (stm32_port->rx_ch)
		dma_release_channel(stm32_port->rx_ch);

	if (stm32_port->rx_dma_buf)
		dma_free_coherent(&pdev->dev,
				  RX_BUF_L, stm32_port->rx_buf,
				  stm32_port->rx_dma_buf);

	stm32_usart_clr_bits(port, ofs->cr3, USART_CR3_DMAT);

	if (stm32_port->tx_ch)
		dma_release_channel(stm32_port->tx_ch);

	if (stm32_port->tx_dma_buf)
		dma_free_coherent(&pdev->dev,
				  TX_BUF_L, stm32_port->tx_buf,
				  stm32_port->tx_dma_buf);

	if (stm32_port->wakeirq > 0) {
		dev_pm_clear_wake_irq(&pdev->dev);
		device_init_wakeup(&pdev->dev, false);
	}

	stm32_usart_deinit_port(stm32_port);

	err = uart_remove_one_port(&stm32_usart_driver, port);

	pm_runtime_disable(&pdev->dev);
	pm_runtime_put_noidle(&pdev->dev);

	return err;
}

#ifdef CONFIG_SERIAL_STM32_CONSOLE
static void stm32_usart_console_putchar(struct uart_port *port, int ch)
{
	struct stm32_port *stm32_port = to_stm32_port(port);
	const struct stm32_usart_offsets *ofs = &stm32_port->info->ofs;

	while (!(readl_relaxed(port->membase + ofs->isr) & USART_SR_TXE))
		cpu_relax();

	writel_relaxed(ch, port->membase + ofs->tdr);
}

static void stm32_usart_console_write(struct console *co, const char *s,
				      unsigned int cnt)
{
	struct uart_port *port = &stm32_ports[co->index].port;
	struct stm32_port *stm32_port = to_stm32_port(port);
	const struct stm32_usart_offsets *ofs = &stm32_port->info->ofs;
	const struct stm32_usart_config *cfg = &stm32_port->info->cfg;
	unsigned long flags;
	u32 old_cr1, new_cr1;
	int locked = 1;

	local_irq_save(flags);
	if (port->sysrq)
		locked = 0;
	else if (oops_in_progress)
		locked = spin_trylock(&port->lock);
	else
		spin_lock(&port->lock);

	/* Save and disable interrupts, enable the transmitter */
	old_cr1 = readl_relaxed(port->membase + ofs->cr1);
	new_cr1 = old_cr1 & ~USART_CR1_IE_MASK;
	new_cr1 |=  USART_CR1_TE | BIT(cfg->uart_enable_bit);
	writel_relaxed(new_cr1, port->membase + ofs->cr1);

	uart_console_write(port, s, cnt, stm32_usart_console_putchar);

	/* Restore interrupt state */
	writel_relaxed(old_cr1, port->membase + ofs->cr1);

	if (locked)
		spin_unlock(&port->lock);
	local_irq_restore(flags);
}

static int stm32_usart_console_setup(struct console *co, char *options)
{
	struct stm32_port *stm32port;
	int baud = 9600;
	int bits = 8;
	int parity = 'n';
	int flow = 'n';

	if (co->index >= STM32_MAX_PORTS)
		return -ENODEV;

	stm32port = &stm32_ports[co->index];

	/*
	 * This driver does not support early console initialization
	 * (use ARM early printk support instead), so we only expect
	 * this to be called during the uart port registration when the
	 * driver gets probed and the port should be mapped at that point.
	 */
	if (stm32port->port.mapbase == 0 || !stm32port->port.membase)
		return -ENXIO;

	if (options)
		uart_parse_options(options, &baud, &parity, &bits, &flow);

	return uart_set_options(&stm32port->port, co, baud, parity, bits, flow);
}

static struct console stm32_console = {
	.name		= STM32_SERIAL_NAME,
	.device		= uart_console_device,
	.write		= stm32_usart_console_write,
	.setup		= stm32_usart_console_setup,
	.flags		= CON_PRINTBUFFER,
	.index		= -1,
	.data		= &stm32_usart_driver,
};

#define STM32_SERIAL_CONSOLE (&stm32_console)

#else
#define STM32_SERIAL_CONSOLE NULL
#endif /* CONFIG_SERIAL_STM32_CONSOLE */

static struct uart_driver stm32_usart_driver = {
	.driver_name	= DRIVER_NAME,
	.dev_name	= STM32_SERIAL_NAME,
	.major		= 0,
	.minor		= 0,
	.nr		= STM32_MAX_PORTS,
	.cons		= STM32_SERIAL_CONSOLE,
};

static void __maybe_unused stm32_usart_serial_en_wakeup(struct uart_port *port,
							bool enable)
{
	struct stm32_port *stm32_port = to_stm32_port(port);
	const struct stm32_usart_offsets *ofs = &stm32_port->info->ofs;
	const struct stm32_usart_config *cfg = &stm32_port->info->cfg;
	u32 val;

	if (stm32_port->wakeirq <= 0)
		return;

	if (enable) {
		stm32_usart_clr_bits(port, ofs->cr1, BIT(cfg->uart_enable_bit));
		stm32_usart_set_bits(port, ofs->cr1, USART_CR1_UESM);
		val = readl_relaxed(port->membase + ofs->cr3);
		val &= ~USART_CR3_WUS_MASK;
		/* Enable Wake up interrupt from low power on start bit */
		val |= USART_CR3_WUS_START_BIT | USART_CR3_WUFIE;
		writel_relaxed(val, port->membase + ofs->cr3);
		stm32_usart_set_bits(port, ofs->cr1, BIT(cfg->uart_enable_bit));
	} else {
		stm32_usart_clr_bits(port, ofs->cr1, USART_CR1_UESM);
	}
}

static int __maybe_unused stm32_usart_serial_suspend(struct device *dev)
{
	struct uart_port *port = dev_get_drvdata(dev);

	uart_suspend_port(&stm32_usart_driver, port);

	if (device_may_wakeup(dev))
		stm32_usart_serial_en_wakeup(port, true);
	else
		stm32_usart_serial_en_wakeup(port, false);

	/*
	 * When "no_console_suspend" is enabled, keep the pinctrl default state
	 * and rely on bootloader stage to restore this state upon resume.
	 * Otherwise, apply the idle or sleep states depending on wakeup
	 * capabilities.
	 */
	if (console_suspend_enabled || !uart_console(port)) {
		if (device_may_wakeup(dev))
			pinctrl_pm_select_idle_state(dev);
		else
			pinctrl_pm_select_sleep_state(dev);
	}

	return 0;
}

static int __maybe_unused stm32_usart_serial_resume(struct device *dev)
{
	struct uart_port *port = dev_get_drvdata(dev);

	pinctrl_pm_select_default_state(dev);

	if (device_may_wakeup(dev))
		stm32_usart_serial_en_wakeup(port, false);

	return uart_resume_port(&stm32_usart_driver, port);
}

static int __maybe_unused stm32_usart_runtime_suspend(struct device *dev)
{
	struct uart_port *port = dev_get_drvdata(dev);
	struct stm32_port *stm32port = container_of(port,
			struct stm32_port, port);

	clk_disable_unprepare(stm32port->clk);

	return 0;
}

static int __maybe_unused stm32_usart_runtime_resume(struct device *dev)
{
	struct uart_port *port = dev_get_drvdata(dev);
	struct stm32_port *stm32port = container_of(port,
			struct stm32_port, port);

	return clk_prepare_enable(stm32port->clk);
}

static const struct dev_pm_ops stm32_serial_pm_ops = {
	SET_RUNTIME_PM_OPS(stm32_usart_runtime_suspend,
			   stm32_usart_runtime_resume, NULL)
	SET_SYSTEM_SLEEP_PM_OPS(stm32_usart_serial_suspend,
				stm32_usart_serial_resume)
};

static struct platform_driver stm32_serial_driver = {
	.probe		= stm32_usart_serial_probe,
	.remove		= stm32_usart_serial_remove,
	.driver	= {
		.name	= DRIVER_NAME,
		.pm	= &stm32_serial_pm_ops,
		.of_match_table = of_match_ptr(stm32_match),
	},
};

static int __init stm32_usart_init(void)
{
	static char banner[] __initdata = "STM32 USART driver initialized";
	int ret;

	pr_info("%s\n", banner);

	ret = uart_register_driver(&stm32_usart_driver);
	if (ret)
		return ret;

	ret = platform_driver_register(&stm32_serial_driver);
	if (ret)
		uart_unregister_driver(&stm32_usart_driver);

	return ret;
}

static void __exit stm32_usart_exit(void)
{
	platform_driver_unregister(&stm32_serial_driver);
	uart_unregister_driver(&stm32_usart_driver);
}

module_init(stm32_usart_init);
module_exit(stm32_usart_exit);

MODULE_ALIAS("platform:" DRIVER_NAME);
MODULE_DESCRIPTION("STMicroelectronics STM32 serial port driver");
MODULE_LICENSE("GPL v2");<|MERGE_RESOLUTION|>--- conflicted
+++ resolved
@@ -548,11 +548,7 @@
 	struct stm32_port *stm32_port = to_stm32_port(port);
 	struct serial_rs485 *rs485conf = &port->rs485;
 
-<<<<<<< HEAD
-	stm32_tx_interrupt_disable(port);
-=======
 	stm32_usart_tx_interrupt_disable(port);
->>>>>>> f642729d
 
 	if (rs485conf->flags & SER_RS485_ENABLED) {
 		if (rs485conf->flags & SER_RS485_RTS_ON_SEND) {
@@ -585,11 +581,7 @@
 		}
 	}
 
-<<<<<<< HEAD
-	stm32_transmit_chars(port);
-=======
 	stm32_usart_transmit_chars(port);
->>>>>>> f642729d
 }
 
 /* Throttle the remote when input buffer is about to overflow. */
