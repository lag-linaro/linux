/* SPDX-License-Identifier: GPL-2.0 */
#include <linux/device.h>
#include <linux/types.h>
#include <linux/io.h>
#include <linux/mm.h>
#include <linux/ioremap.h>
<<<<<<< HEAD

#ifndef ioremap_cache
/* temporary while we convert existing ioremap_cache users to memremap */
__weak void __iomem *ioremap_cache(resource_size_t offset, unsigned long size)
{
	return ioremap(offset, size);
}
#endif
=======
>>>>>>> 62bee9f9

#ifndef arch_memremap_wb
static void *arch_memremap_wb(resource_size_t offset, unsigned long size)
{
#ifdef ioremap_cache
	return (__force void *)ioremap_cache(offset, size);
#else
	return (__force void *)ioremap(offset, size);
#endif
}
#endif

#ifndef arch_memremap_can_ram_remap
static bool arch_memremap_can_ram_remap(resource_size_t offset, size_t size,
					unsigned long flags)
{
	return true;
}
#endif

static void *try_ram_remap(resource_size_t offset, size_t size,
			   unsigned long flags)
{
	unsigned long pfn = PHYS_PFN(offset);

	/* In the simple case just return the existing linear address */
	if (pfn_valid(pfn) && !PageHighMem(pfn_to_page(pfn)) &&
	    arch_memremap_can_ram_remap(offset, size, flags))
		return __va(offset);

	return NULL; /* fallback to arch_memremap_wb */
}

/**
 * memremap() - remap an iomem_resource as cacheable memory
 * @offset: iomem resource start address
 * @size: size of remap
 * @flags: any of MEMREMAP_WB, MEMREMAP_WT, MEMREMAP_WC,
 *		  MEMREMAP_ENC, MEMREMAP_DEC
 *
 * memremap() is "ioremap" for cases where it is known that the resource
 * being mapped does not have i/o side effects and the __iomem
 * annotation is not applicable. In the case of multiple flags, the different
 * mapping types will be attempted in the order listed below until one of
 * them succeeds.
 *
 * MEMREMAP_WB - matches the default mapping for System RAM on
 * the architecture.  This is usually a read-allocate write-back cache.
 * Moreover, if MEMREMAP_WB is specified and the requested remap region is RAM
 * memremap() will bypass establishing a new mapping and instead return
 * a pointer into the direct map.
 *
 * MEMREMAP_WT - establish a mapping whereby writes either bypass the
 * cache or are written through to memory and never exist in a
 * cache-dirty state with respect to program visibility.  Attempts to
 * map System RAM with this mapping type will fail.
 *
 * MEMREMAP_WC - establish a writecombine mapping, whereby writes may
 * be coalesced together (e.g. in the CPU's write buffers), but is otherwise
 * uncached. Attempts to map System RAM with this mapping type will fail.
 */
void *memremap(resource_size_t offset, size_t size, unsigned long flags)
{
	int is_ram = region_intersects(offset, size,
				       IORESOURCE_SYSTEM_RAM, IORES_DESC_NONE);
	void *addr = NULL;

	if (!flags)
		return NULL;

	if (is_ram == REGION_MIXED) {
		WARN_ONCE(1, "memremap attempted on mixed range %pa size: %#lx\n",
				&offset, (unsigned long) size);
		return NULL;
	}

	/* Try all mapping types requested until one returns non-NULL */
	if (flags & MEMREMAP_WB) {
		/*
		 * MEMREMAP_WB is special in that it can be satisfied
		 * from the direct map.  Some archs depend on the
		 * capability of memremap() to autodetect cases where
		 * the requested range is potentially in System RAM.
		 */
		if (is_ram == REGION_INTERSECTS)
			addr = try_ram_remap(offset, size, flags);
		if (!addr)
			addr = arch_memremap_wb(offset, size);
	}

	/*
	 * If we don't have a mapping yet and other request flags are
	 * present then we will be attempting to establish a new virtual
	 * address mapping.  Enforce that this mapping is not aliasing
	 * System RAM.
	 */
	if (!addr && is_ram == REGION_INTERSECTS && flags != MEMREMAP_WB) {
		WARN_ONCE(1, "memremap attempted on ram %pa size: %#lx\n",
				&offset, (unsigned long) size);
		return NULL;
	}

	if (!addr && (flags & MEMREMAP_WT))
		addr = ioremap_wt(offset, size);

	if (!addr && (flags & MEMREMAP_WC))
		addr = ioremap_wc(offset, size);

	return addr;
}
EXPORT_SYMBOL(memremap);

void memunmap(void *addr)
{
	if (is_ioremap_addr(addr))
		iounmap((void __iomem *) addr);
}
EXPORT_SYMBOL(memunmap);

static void devm_memremap_release(struct device *dev, void *res)
{
	memunmap(*(void **)res);
}

static int devm_memremap_match(struct device *dev, void *res, void *match_data)
{
	return *(void **)res == match_data;
}

void *devm_memremap(struct device *dev, resource_size_t offset,
		size_t size, unsigned long flags)
{
	void **ptr, *addr;

	ptr = devres_alloc_node(devm_memremap_release, sizeof(*ptr), GFP_KERNEL,
			dev_to_node(dev));
	if (!ptr)
		return ERR_PTR(-ENOMEM);

	addr = memremap(offset, size, flags);
	if (addr) {
		*ptr = addr;
		devres_add(dev, ptr);
	} else {
		devres_free(ptr);
		return ERR_PTR(-ENXIO);
	}

	return addr;
}
EXPORT_SYMBOL(devm_memremap);

void devm_memunmap(struct device *dev, void *addr)
{
	WARN_ON(devres_release(dev, devm_memremap_release,
				devm_memremap_match, addr));
}
EXPORT_SYMBOL(devm_memunmap);<|MERGE_RESOLUTION|>--- conflicted
+++ resolved
@@ -4,17 +4,6 @@
 #include <linux/io.h>
 #include <linux/mm.h>
 #include <linux/ioremap.h>
-<<<<<<< HEAD
-
-#ifndef ioremap_cache
-/* temporary while we convert existing ioremap_cache users to memremap */
-__weak void __iomem *ioremap_cache(resource_size_t offset, unsigned long size)
-{
-	return ioremap(offset, size);
-}
-#endif
-=======
->>>>>>> 62bee9f9
 
 #ifndef arch_memremap_wb
 static void *arch_memremap_wb(resource_size_t offset, unsigned long size)
