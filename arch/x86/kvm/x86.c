--- conflicted
+++ resolved
@@ -2881,14 +2881,9 @@
 	if (data & 0x30)
 		return 1;
 
-<<<<<<< HEAD
-	if (!lapic_in_kernel(vcpu))
-		return data ? 1 : 0;
-=======
 	if (!guest_pv_has(vcpu, KVM_FEATURE_ASYNC_PF_VMEXIT) &&
 	    (data & KVM_ASYNC_PF_DELIVERY_AS_PF_VMEXIT))
 		return 1;
->>>>>>> ae0f18be
 
 	if (!guest_pv_has(vcpu, KVM_FEATURE_ASYNC_PF_INT) &&
 	    (data & KVM_ASYNC_PF_DELIVERY_AS_INT))
@@ -3407,11 +3402,7 @@
 		 * state this but appears to behave the same.
 		 *
 		 * On userspace reads and writes, however, we unconditionally
-<<<<<<< HEAD
-		 * operate L1's TSC value to ensure backwards-compatible
-=======
 		 * return L1's TSC value to ensure backwards-compatible
->>>>>>> ae0f18be
 		 * behavior for migration.
 		 */
 		u64 tsc_offset = msr_info->host_initiated ? vcpu->arch.l1_tsc_offset :
