/*
 * Hisilicon thermal sensor driver
 *
 * Copyright (c) 2014-2015 Hisilicon Limited.
 * Copyright (c) 2014-2015 Linaro Limited.
 *
 * Xinwei Kong <kong.kongxinwei@hisilicon.com>
 * Leo Yan <leo.yan@linaro.org>
 *
 * This program is free software; you can redistribute it and/or modify
 * it under the terms of the GNU General Public License version 2 as
 * published by the Free Software Foundation.
 *
 * This program is distributed "as is" WITHOUT ANY WARRANTY of any
 * kind, whether express or implied; without even the implied warranty
 * of MERCHANTABILITY or FITNESS FOR A PARTICULAR PURPOSE. See the
 * GNU General Public License for more details.
 */

#include <linux/cpufreq.h>
#include <linux/delay.h>
#include <linux/interrupt.h>
#include <linux/module.h>
#include <linux/platform_device.h>
#include <linux/io.h>
#include <linux/of_device.h>

#include "thermal_core.h"

<<<<<<< HEAD
#define HI6220_TEMP0_LAG			(0x0)
#define HI6220_TEMP0_TH				(0x4)
#define HI6220_TEMP0_RST_TH			(0x8)
#define HI6220_TEMP0_CFG			(0xC)
#define HI6220_TEMP0_CFG_SS_MSK			(0xF000)
#define HI6220_TEMP0_CFG_HDAK_MSK		(0x30)
#define HI6220_TEMP0_EN				(0x10)
#define HI6220_TEMP0_INT_EN			(0x14)
#define HI6220_TEMP0_INT_CLR			(0x18)
#define HI6220_TEMP0_RST_MSK			(0x1C)
#define HI6220_TEMP0_VALUE			(0x28)

#define HI3660_OFFSET(chan)		((chan) * 0x40)
#define HI3660_TEMP(chan)		(HI3660_OFFSET(chan) + 0x1C)
#define HI3660_TH(chan)			(HI3660_OFFSET(chan) + 0x20)
#define HI3660_LAG(chan)		(HI3660_OFFSET(chan) + 0x28)
#define HI3660_INT_EN(chan)		(HI3660_OFFSET(chan) + 0x2C)
#define HI3660_INT_CLR(chan)		(HI3660_OFFSET(chan) + 0x30)

#define HI6220_TEMP_BASE			(-60000)
#define HI6220_TEMP_RESET			(100000)
#define HI6220_TEMP_STEP			(785)
#define HI6220_TEMP_LAG				(3500)

#define HI3660_TEMP_BASE		(-63780)
#define HI3660_TEMP_STEP		(205)
#define HI3660_TEMP_LAG			(4000)

#define HI6220_DEFAULT_SENSOR		2
#define HI3660_DEFAULT_SENSOR		1
=======
#define TEMP0_LAG			(0x0)
#define TEMP0_TH			(0x4)
#define TEMP0_RST_TH			(0x8)
#define TEMP0_CFG			(0xC)
#define TEMP0_CFG_SS_MSK		(0xF000)
#define TEMP0_CFG_HDAK_MSK		(0x30)
#define TEMP0_EN			(0x10)
#define TEMP0_INT_EN			(0x14)
#define TEMP0_INT_CLR			(0x18)
#define TEMP0_RST_MSK			(0x1C)
#define TEMP0_VALUE			(0x28)

#define HISI_TEMP_BASE			(-60000)
#define HISI_TEMP_RESET			(100000)
#define HISI_TEMP_STEP			(784)
#define HISI_TEMP_LAG			(3500)

#define HISI_MAX_SENSORS		4
#define HISI_DEFAULT_SENSOR		2
>>>>>>> ca48e5e3

struct hisi_thermal_sensor {
	struct thermal_zone_device *tzd;
	uint32_t id;
	uint32_t thres_temp;
};

struct hisi_thermal_data {
	int (*get_temp)(struct hisi_thermal_data *data);
	int (*enable_sensor)(struct hisi_thermal_data *data);
	int (*disable_sensor)(struct hisi_thermal_data *data);
	int (*irq_handler)(struct hisi_thermal_data *data);
	struct platform_device *pdev;
	struct clk *clk;
<<<<<<< HEAD
	struct hisi_thermal_sensor sensor;
=======
	struct hisi_thermal_sensor sensors;
	int irq;
>>>>>>> ca48e5e3
	void __iomem *regs;
	int irq;
};

/*
 * The temperature computation on the tsensor is as follow:
 *	Unit: millidegree Celsius
 *	Step: 200/255 (0.7843)
 *	Temperature base: -60°C
 *
 * The register is programmed in temperature steps, every step is 785
 * millidegree and begins at -60 000 m°C
 *
 * The temperature from the steps:
 *
 *	Temp = TempBase + (steps x 785)
 *
 * and the steps from the temperature:
 *
 *	steps = (Temp - TempBase) / 785
 *
 */
static inline int hi6220_thermal_step_to_temp(int step)
{
	return HI6220_TEMP_BASE + (step * HI6220_TEMP_STEP);
}

static inline int hi6220_thermal_temp_to_step(int temp)
{
	return DIV_ROUND_UP(temp - HI6220_TEMP_BASE, HI6220_TEMP_STEP);
}

/*
 * for Hi3660,
 *	Step: 189/922 (0.205)
 *	Temperature base: -63.780°C
 *
 * The register is programmed in temperature steps, every step is 205
 * millidegree and begins at -63 780 m°C
 */
static inline int hi3660_thermal_step_to_temp(int step)
{
	return HI3660_TEMP_BASE + step * HI3660_TEMP_STEP;
}

<<<<<<< HEAD
static inline int hi3660_thermal_temp_to_step(int temp)
{
	return DIV_ROUND_UP(temp - HI3660_TEMP_BASE, HI3660_TEMP_STEP);
}

/*
 * The lag register contains 5 bits encoding the temperature in steps.
 *
 * Each time the temperature crosses the threshold boundary, an
 * interrupt is raised. It could be when the temperature is going
 * above the threshold or below. However, if the temperature is
 * fluctuating around this value due to the load, we can receive
 * several interrupts which may not desired.
 *
 * We can setup a temperature representing the delta between the
 * threshold and the current temperature when the temperature is
 * decreasing.
 *
 * For instance: the lag register is 5°C, the threshold is 65°C, when
 * the temperature reaches 65°C an interrupt is raised and when the
 * temperature decrease to 65°C - 5°C another interrupt is raised.
 *
 * A very short lag can lead to an interrupt storm, a long lag
 * increase the latency to react to the temperature changes.  In our
 * case, that is not really a problem as we are polling the
 * temperature.
 *
 * [0:4] : lag register
 *
 * The temperature is coded in steps, cf. HI6220_TEMP_STEP.
 *
 * Min : 0x00 :  0.0 °C
 * Max : 0x1F : 24.3 °C
 *
 * The 'value' parameter is in milliCelsius.
 */
static inline void hi6220_thermal_set_lag(void __iomem *addr, int value)
{
	writel(DIV_ROUND_UP(value, HI6220_TEMP_STEP) & 0x1F,
			addr + HI6220_TEMP0_LAG);
}

static inline void hi6220_thermal_alarm_clear(void __iomem *addr, int value)
{
	writel(value, addr + HI6220_TEMP0_INT_CLR);
}

static inline void hi6220_thermal_alarm_enable(void __iomem *addr, int value)
{
	writel(value, addr + HI6220_TEMP0_INT_EN);
}

static inline void hi6220_thermal_alarm_set(void __iomem *addr, int temp)
{
	writel(hi6220_thermal_temp_to_step(temp) | 0x0FFFFFF00,
	       addr + HI6220_TEMP0_TH);
}

static inline void hi6220_thermal_reset_set(void __iomem *addr, int temp)
{
	writel(hi6220_thermal_temp_to_step(temp), addr + HI6220_TEMP0_RST_TH);
}

static inline void hi6220_thermal_reset_enable(void __iomem *addr, int value)
{
	writel(value, addr + HI6220_TEMP0_RST_MSK);
}

static inline void hi6220_thermal_enable(void __iomem *addr, int value)
{
	writel(value, addr + HI6220_TEMP0_EN);
}

static inline int hi6220_thermal_get_temperature(void __iomem *addr)
{
	return hi6220_thermal_step_to_temp(readl(addr + HI6220_TEMP0_VALUE));
}

/*
 * [0:6] lag register
 *
 * The temperature is coded in steps, cf. HI3660_TEMP_STEP.
 *
 * Min : 0x00 :  0.0 °C
 * Max : 0x7F : 26.0 °C
 *
 */
static inline void hi3660_thermal_set_lag(void __iomem *addr,
					  int id, int value)
{
	writel(DIV_ROUND_UP(value, HI3660_TEMP_STEP) & 0x7F,
			addr + HI3660_LAG(id));
}

static inline void hi3660_thermal_alarm_clear(void __iomem *addr,
					      int id, int value)
{
	writel(value, addr + HI3660_INT_CLR(id));
}

static inline void hi3660_thermal_alarm_enable(void __iomem *addr,
					       int id, int value)
{
	writel(value, addr + HI3660_INT_EN(id));
}

static inline void hi3660_thermal_alarm_set(void __iomem *addr,
					    int id, int value)
{
	writel(value, addr + HI3660_TH(id));
}

static inline int hi3660_thermal_get_temperature(void __iomem *addr, int id)
{
	return hi3660_thermal_step_to_temp(readl(addr + HI3660_TEMP(id)));
}

/*
 * Temperature configuration register - Sensor selection
 *
 * Bits [19:12]
 *
 * 0x0: local sensor (default)
 * 0x1: remote sensor 1 (ACPU cluster 1)
 * 0x2: remote sensor 2 (ACPU cluster 0)
 * 0x3: remote sensor 3 (G3D)
 */
static inline void hi6220_thermal_sensor_select(void __iomem *addr, int sensor)
{
	writel((readl(addr + HI6220_TEMP0_CFG) & ~HI6220_TEMP0_CFG_SS_MSK) |
	       (sensor << 12), addr + HI6220_TEMP0_CFG);
}

/*
 * Temperature configuration register - Hdak conversion polling interval
 *
 * Bits [5:4]
 *
 * 0x0 :   0.768 ms
 * 0x1 :   6.144 ms
 * 0x2 :  49.152 ms
 * 0x3 : 393.216 ms
 */
static inline void hi6220_thermal_hdak_set(void __iomem *addr, int value)
{
	writel((readl(addr + HI6220_TEMP0_CFG) & ~HI6220_TEMP0_CFG_HDAK_MSK) |
	       (value << 4), addr + HI6220_TEMP0_CFG);
}

static int hi6220_thermal_irq_handler(struct hisi_thermal_data *data)
{
	hi6220_thermal_alarm_clear(data->regs, 1);
	return 0;
}

static int hi3660_thermal_irq_handler(struct hisi_thermal_data *data)
{
	hi3660_thermal_alarm_clear(data->regs, data->sensor.id, 1);
	return 0;
}

static int hi6220_thermal_get_temp(struct hisi_thermal_data *data)
{
	return hi6220_thermal_get_temperature(data->regs);
}

static int hi3660_thermal_get_temp(struct hisi_thermal_data *data)
{
	return hi3660_thermal_get_temperature(data->regs, data->sensor.id);
}

static int hi6220_thermal_disable_sensor(struct hisi_thermal_data *data)
{
	/* disable sensor module */
	hi6220_thermal_enable(data->regs, 0);
	hi6220_thermal_alarm_enable(data->regs, 0);
	hi6220_thermal_reset_enable(data->regs, 0);

	clk_disable_unprepare(data->clk);

	return 0;
}

static int hi3660_thermal_disable_sensor(struct hisi_thermal_data *data)
{
	/* disable sensor module */
	hi3660_thermal_alarm_enable(data->regs, data->sensor.id, 0);
	return 0;
}

static int hi6220_thermal_enable_sensor(struct hisi_thermal_data *data)
{
	struct hisi_thermal_sensor *sensor = &data->sensor;
	int ret;

	/* enable clock for tsensor */
	ret = clk_prepare_enable(data->clk);
	if (ret)
		return ret;

	/* disable module firstly */
	hi6220_thermal_reset_enable(data->regs, 0);
	hi6220_thermal_enable(data->regs, 0);

	/* select sensor id */
	hi6220_thermal_sensor_select(data->regs, sensor->id);

	/* setting the hdak time */
	hi6220_thermal_hdak_set(data->regs, 0);

	/* setting lag value between current temp and the threshold */
	hi6220_thermal_set_lag(data->regs, HI6220_TEMP_LAG);

	/* enable for interrupt */
	hi6220_thermal_alarm_set(data->regs, sensor->thres_temp);

	hi6220_thermal_reset_set(data->regs, HI6220_TEMP_RESET);

	/* enable module */
	hi6220_thermal_reset_enable(data->regs, 1);
	hi6220_thermal_enable(data->regs, 1);

	hi6220_thermal_alarm_clear(data->regs, 0);
	hi6220_thermal_alarm_enable(data->regs, 1);

	return 0;
=======
/*
 * The lag register contains 5 bits encoding the temperature in steps.
 *
 * Each time the temperature crosses the threshold boundary, an
 * interrupt is raised. It could be when the temperature is going
 * above the threshold or below. However, if the temperature is
 * fluctuating around this value due to the load, we can receive
 * several interrupts which may not desired.
 *
 * We can setup a temperature representing the delta between the
 * threshold and the current temperature when the temperature is
 * decreasing.
 *
 * For instance: the lag register is 5°C, the threshold is 65°C, when
 * the temperature reaches 65°C an interrupt is raised and when the
 * temperature decrease to 65°C - 5°C another interrupt is raised.
 *
 * A very short lag can lead to an interrupt storm, a long lag
 * increase the latency to react to the temperature changes.  In our
 * case, that is not really a problem as we are polling the
 * temperature.
 *
 * [0:4] : lag register
 *
 * The temperature is coded in steps, cf. HISI_TEMP_STEP.
 *
 * Min : 0x00 :  0.0 °C
 * Max : 0x1F : 24.3 °C
 *
 * The 'value' parameter is in milliCelsius.
 */
static inline void hisi_thermal_set_lag(void __iomem *addr, int value)
{
	writel((value / HISI_TEMP_STEP) & 0x1F, addr + TEMP0_LAG);
}

static inline void hisi_thermal_alarm_clear(void __iomem *addr, int value)
{
	writel(value, addr + TEMP0_INT_CLR);
}

static inline void hisi_thermal_alarm_enable(void __iomem *addr, int value)
{
	writel(value, addr + TEMP0_INT_EN);
}

static inline void hisi_thermal_alarm_set(void __iomem *addr, int temp)
{
	writel(hisi_thermal_temp_to_step(temp) | 0x0FFFFFF00, addr + TEMP0_TH);
}

static inline void hisi_thermal_reset_set(void __iomem *addr, int temp)
{
	writel(hisi_thermal_temp_to_step(temp), addr + TEMP0_RST_TH);
}

static inline void hisi_thermal_reset_enable(void __iomem *addr, int value)
{
	writel(value, addr + TEMP0_RST_MSK);
}

static inline void hisi_thermal_enable(void __iomem *addr, int value)
{
	writel(value, addr + TEMP0_EN);
}

static inline int hisi_thermal_get_temperature(void __iomem *addr)
{
	return hisi_thermal_step_to_temp(readl(addr + TEMP0_VALUE));
}

/*
 * Temperature configuration register - Sensor selection
 *
 * Bits [19:12]
 *
 * 0x0: local sensor (default)
 * 0x1: remote sensor 1 (ACPU cluster 1)
 * 0x2: remote sensor 2 (ACPU cluster 0)
 * 0x3: remote sensor 3 (G3D)
 */
static inline void hisi_thermal_sensor_select(void __iomem *addr, int sensor)
{
	writel((readl(addr + TEMP0_CFG) & ~TEMP0_CFG_SS_MSK) |
	       (sensor << 12), addr + TEMP0_CFG);
}

/*
 * Temperature configuration register - Hdak conversion polling interval
 *
 * Bits [5:4]
 *
 * 0x0 :   0.768 ms
 * 0x1 :   6.144 ms
 * 0x2 :  49.152 ms
 * 0x3 : 393.216 ms
 */
static inline void hisi_thermal_hdak_set(void __iomem *addr, int value)
{
	writel((readl(addr + TEMP0_CFG) & ~TEMP0_CFG_HDAK_MSK) |
	       (value << 4), addr + TEMP0_CFG);
>>>>>>> ca48e5e3
}

static int hi3660_thermal_enable_sensor(struct hisi_thermal_data *data)
{
	unsigned int value;
	struct hisi_thermal_sensor *sensor = &data->sensor;

<<<<<<< HEAD
	/* disable interrupt */
	hi3660_thermal_alarm_enable(data->regs, sensor->id, 0);
=======
	/* disable sensor module */
	hisi_thermal_enable(data->regs, 0);
	hisi_thermal_alarm_enable(data->regs, 0);
	hisi_thermal_reset_enable(data->regs, 0);
>>>>>>> ca48e5e3

	/* setting lag value between current temp and the threshold */
	hi3660_thermal_set_lag(data->regs, sensor->id, HI3660_TEMP_LAG);

	/* set interrupt threshold */
	value = hi3660_thermal_temp_to_step(sensor->thres_temp);
	hi3660_thermal_alarm_set(data->regs, sensor->id, value);

<<<<<<< HEAD
	/* enable interrupt */
	hi3660_thermal_alarm_clear(data->regs, sensor->id, 1);
	hi3660_thermal_alarm_enable(data->regs, sensor->id, 1);

	return 0;
}

static int hi6220_thermal_probe(struct hisi_thermal_data *data)
{
	struct platform_device *pdev = data->pdev;
	struct device *dev = &pdev->dev;
	struct resource *res;
	int ret;

	data->get_temp = hi6220_thermal_get_temp;
	data->enable_sensor = hi6220_thermal_enable_sensor;
	data->disable_sensor = hi6220_thermal_disable_sensor;
	data->irq_handler = hi6220_thermal_irq_handler;

	res = platform_get_resource(pdev, IORESOURCE_MEM, 0);
	data->regs = devm_ioremap_resource(dev, res);
	if (IS_ERR(data->regs)) {
		dev_err(dev, "failed to get io address\n");
		return PTR_ERR(data->regs);
	}

	data->clk = devm_clk_get(dev, "thermal_clk");
	if (IS_ERR(data->clk)) {
		ret = PTR_ERR(data->clk);
		if (ret != -EPROBE_DEFER)
			dev_err(dev, "failed to get thermal clk: %d\n", ret);
		return ret;
	}

	data->irq = platform_get_irq(pdev, 0);
	if (data->irq < 0)
		return data->irq;

	data->sensor.id = HI6220_DEFAULT_SENSOR;
=======
	*temp = hisi_thermal_get_temperature(data->regs);

	dev_dbg(&data->pdev->dev, "id=%d, temp=%d, thres=%d\n",
		sensor->id, *temp, sensor->thres_temp);
>>>>>>> ca48e5e3

	return 0;
}

static int hi3660_thermal_probe(struct hisi_thermal_data *data)
{
	struct platform_device *pdev = data->pdev;
	struct device *dev = &pdev->dev;
	struct resource *res;

	data->get_temp = hi3660_thermal_get_temp;
	data->enable_sensor = hi3660_thermal_enable_sensor;
	data->disable_sensor = hi3660_thermal_disable_sensor;
	data->irq_handler = hi3660_thermal_irq_handler;

	res = platform_get_resource(pdev, IORESOURCE_MEM, 0);
	data->regs = devm_ioremap_resource(dev, res);
	if (IS_ERR(data->regs)) {
		dev_err(dev, "failed to get io address\n");
		return PTR_ERR(data->regs);
	}

	data->irq = platform_get_irq(pdev, 0);
	if (data->irq < 0)
		return data->irq;

	data->sensor.id = HI3660_DEFAULT_SENSOR;

<<<<<<< HEAD
	return 0;
}

static int hisi_thermal_get_temp(void *__data, int *temp)
{
	struct hisi_thermal_data *data = __data;
	struct hisi_thermal_sensor *sensor = &data->sensor;

	*temp = data->get_temp(data);

	dev_dbg(&data->pdev->dev, "id=%d, temp=%d, thres=%d\n",
		sensor->id, *temp, sensor->thres_temp);

	return 0;
}

static const struct thermal_zone_of_device_ops hisi_of_thermal_ops = {
	.get_temp = hisi_thermal_get_temp,
};

static irqreturn_t hisi_thermal_alarm_irq_thread(int irq, void *dev)
{
	struct hisi_thermal_data *data = dev;
	struct hisi_thermal_sensor *sensor = &data->sensor;
	int temp = 0;

	data->irq_handler(data);

	hisi_thermal_get_temp(data, &temp);
=======
static irqreturn_t hisi_thermal_alarm_irq_thread(int irq, void *dev)
{
	struct hisi_thermal_data *data = dev;
	struct hisi_thermal_sensor *sensor = &data->sensors;
	int temp;

	hisi_thermal_alarm_clear(data->regs, 1);

	temp = hisi_thermal_get_temperature(data->regs);
>>>>>>> ca48e5e3

	if (temp >= sensor->thres_temp) {
		dev_crit(&data->pdev->dev, "THERMAL ALARM: %d > %d\n",
			 temp, sensor->thres_temp);

<<<<<<< HEAD
		thermal_zone_device_update(data->sensor.tzd,
					   THERMAL_EVENT_UNSPECIFIED);

	} else {
=======
		thermal_zone_device_update(data->sensors.tzd,
					   THERMAL_EVENT_UNSPECIFIED);

	} else if (temp < sensor->thres_temp) {
>>>>>>> ca48e5e3
		dev_crit(&data->pdev->dev, "THERMAL ALARM stopped: %d < %d\n",
			 temp, sensor->thres_temp);
	}

	return IRQ_HANDLED;
}

static int hisi_thermal_register_sensor(struct platform_device *pdev,
					struct hisi_thermal_data *data,
					struct hisi_thermal_sensor *sensor)
{
	int ret, i;
	const struct thermal_trip *trip;

	sensor->tzd = devm_thermal_zone_of_sensor_register(&pdev->dev,
							   sensor->id, data,
							   &hisi_of_thermal_ops);
	if (IS_ERR(sensor->tzd)) {
		ret = PTR_ERR(sensor->tzd);
		sensor->tzd = NULL;
		dev_err(&pdev->dev, "failed to register sensor id %d: %d\n",
			sensor->id, ret);
		return ret;
	}

	trip = of_thermal_get_trip_points(sensor->tzd);

	for (i = 0; i < of_thermal_get_ntrips(sensor->tzd); i++) {
		if (trip[i].type == THERMAL_TRIP_PASSIVE) {
			sensor->thres_temp = trip[i].temperature;
			break;
		}
	}

	return 0;
}

static const struct of_device_id of_hisi_thermal_match[] = {
	{
		.compatible = "hisilicon,tsensor",
		.data = hi6220_thermal_probe
	},
	{
		.compatible = "hisilicon,hi3660-tsensor",
		.data = hi3660_thermal_probe
	},
	{ /* end */ }
};
MODULE_DEVICE_TABLE(of, of_hisi_thermal_match);

static void hisi_thermal_toggle_sensor(struct hisi_thermal_sensor *sensor,
				       bool on)
{
	struct thermal_zone_device *tzd = sensor->tzd;

	tzd->ops->set_mode(tzd,
		on ? THERMAL_DEVICE_ENABLED : THERMAL_DEVICE_DISABLED);
}

static int hisi_thermal_setup(struct hisi_thermal_data *data)
{
	struct hisi_thermal_sensor *sensor;

	sensor = &data->sensors;

	/* disable module firstly */
	hisi_thermal_reset_enable(data->regs, 0);
	hisi_thermal_enable(data->regs, 0);

	/* select sensor id */
	hisi_thermal_sensor_select(data->regs, sensor->id);

	/* setting the hdak time */
	hisi_thermal_hdak_set(data->regs, 0);

	/* setting lag value between current temp and the threshold */
	hisi_thermal_set_lag(data->regs, HISI_TEMP_LAG);

	/* enable for interrupt */
	hisi_thermal_alarm_set(data->regs, sensor->thres_temp);

	hisi_thermal_reset_set(data->regs, HISI_TEMP_RESET);

	/* enable module */
	hisi_thermal_reset_enable(data->regs, 1);
	hisi_thermal_enable(data->regs, 1);

	hisi_thermal_alarm_clear(data->regs, 0);
	hisi_thermal_alarm_enable(data->regs, 1);

	return 0;
}

static int hisi_thermal_probe(struct platform_device *pdev)
{
	struct hisi_thermal_data *data;
<<<<<<< HEAD
	int const (*platform_probe)(struct hisi_thermal_data *);
	struct device *dev = &pdev->dev;
=======
	struct resource *res;
>>>>>>> ca48e5e3
	int ret;

	data = devm_kzalloc(dev, sizeof(*data), GFP_KERNEL);
	if (!data)
		return -ENOMEM;

	data->pdev = pdev;
	platform_set_drvdata(pdev, data);

	platform_probe = of_device_get_match_data(dev);
	if (!platform_probe) {
		dev_err(dev, "failed to get probe func\n");
		return -EINVAL;
	}

	ret = platform_probe(data);
	if (ret)
		return ret;

	ret = hisi_thermal_register_sensor(pdev, data,
					   &data->sensor);
	if (ret) {
		dev_err(dev, "failed to register thermal sensor: %d\n", ret);
		return ret;
	}

<<<<<<< HEAD
	ret = data->enable_sensor(data);
	if (ret) {
		dev_err(dev, "Failed to setup the sensor: %d\n", ret);
		return ret;
	}

	if (data->irq) {
		ret = devm_request_threaded_irq(dev, data->irq, NULL,
				hisi_thermal_alarm_irq_thread,
				IRQF_ONESHOT, "hisi_thermal", data);
		if (ret < 0) {
			dev_err(dev, "failed to request alarm irq: %d\n", ret);
			return ret;
		}
	}

	hisi_thermal_toggle_sensor(&data->sensor, true);
=======
	ret = hisi_thermal_register_sensor(pdev, data,
					   &data->sensors,
					   HISI_DEFAULT_SENSOR);
	if (ret) {
		dev_err(&pdev->dev, "failed to register thermal sensor: %d\n",
			ret);
		return ret;
	}

	ret = hisi_thermal_setup(data);
	if (ret) {
		dev_err(&pdev->dev, "Failed to setup the sensor: %d\n", ret);
		return ret;
	}

	ret = devm_request_threaded_irq(&pdev->dev, data->irq, NULL,
					hisi_thermal_alarm_irq_thread,
					IRQF_ONESHOT, "hisi_thermal", data);
	if (ret < 0) {
		dev_err(&pdev->dev, "failed to request alarm irq: %d\n", ret);
		return ret;
	}

	hisi_thermal_toggle_sensor(&data->sensors, true);
>>>>>>> ca48e5e3

	return 0;
}

static int hisi_thermal_remove(struct platform_device *pdev)
{
	struct hisi_thermal_data *data = platform_get_drvdata(pdev);
<<<<<<< HEAD
	struct hisi_thermal_sensor *sensor = &data->sensor;

	hisi_thermal_toggle_sensor(sensor, false);

	data->disable_sensor(data);
=======
	struct hisi_thermal_sensor *sensor = &data->sensors;

	hisi_thermal_toggle_sensor(sensor, false);
	hisi_thermal_disable_sensor(data);
	clk_disable_unprepare(data->clk);
>>>>>>> ca48e5e3

	return 0;
}

#ifdef CONFIG_PM_SLEEP
static int hisi_thermal_suspend(struct device *dev)
{
	struct hisi_thermal_data *data = dev_get_drvdata(dev);

<<<<<<< HEAD
	data->disable_sensor(data);
=======
	hisi_thermal_disable_sensor(data);

	clk_disable_unprepare(data->clk);
>>>>>>> ca48e5e3

	return 0;
}

static int hisi_thermal_resume(struct device *dev)
{
	struct hisi_thermal_data *data = dev_get_drvdata(dev);

<<<<<<< HEAD
	return data->enable_sensor(data);
=======
	ret = clk_prepare_enable(data->clk);
	if (ret)
		return ret;

	hisi_thermal_setup(data);

	return 0;
>>>>>>> ca48e5e3
}
#endif

static SIMPLE_DEV_PM_OPS(hisi_thermal_pm_ops,
			 hisi_thermal_suspend, hisi_thermal_resume);

static struct platform_driver hisi_thermal_driver = {
	.driver = {
		.name		= "hisi_thermal",
		.pm		= &hisi_thermal_pm_ops,
		.of_match_table = of_hisi_thermal_match,
	},
	.probe	= hisi_thermal_probe,
	.remove	= hisi_thermal_remove,
};

module_platform_driver(hisi_thermal_driver);

MODULE_AUTHOR("Xinwei Kong <kong.kongxinwei@hisilicon.com>");
MODULE_AUTHOR("Leo Yan <leo.yan@linaro.org>");
MODULE_DESCRIPTION("Hisilicon thermal driver");
MODULE_LICENSE("GPL v2");<|MERGE_RESOLUTION|>--- conflicted
+++ resolved
@@ -27,7 +27,6 @@
 
 #include "thermal_core.h"
 
-<<<<<<< HEAD
 #define HI6220_TEMP0_LAG			(0x0)
 #define HI6220_TEMP0_TH				(0x4)
 #define HI6220_TEMP0_RST_TH			(0x8)
@@ -58,27 +57,6 @@
 
 #define HI6220_DEFAULT_SENSOR		2
 #define HI3660_DEFAULT_SENSOR		1
-=======
-#define TEMP0_LAG			(0x0)
-#define TEMP0_TH			(0x4)
-#define TEMP0_RST_TH			(0x8)
-#define TEMP0_CFG			(0xC)
-#define TEMP0_CFG_SS_MSK		(0xF000)
-#define TEMP0_CFG_HDAK_MSK		(0x30)
-#define TEMP0_EN			(0x10)
-#define TEMP0_INT_EN			(0x14)
-#define TEMP0_INT_CLR			(0x18)
-#define TEMP0_RST_MSK			(0x1C)
-#define TEMP0_VALUE			(0x28)
-
-#define HISI_TEMP_BASE			(-60000)
-#define HISI_TEMP_RESET			(100000)
-#define HISI_TEMP_STEP			(784)
-#define HISI_TEMP_LAG			(3500)
-
-#define HISI_MAX_SENSORS		4
-#define HISI_DEFAULT_SENSOR		2
->>>>>>> ca48e5e3
 
 struct hisi_thermal_sensor {
 	struct thermal_zone_device *tzd;
@@ -93,12 +71,7 @@
 	int (*irq_handler)(struct hisi_thermal_data *data);
 	struct platform_device *pdev;
 	struct clk *clk;
-<<<<<<< HEAD
 	struct hisi_thermal_sensor sensor;
-=======
-	struct hisi_thermal_sensor sensors;
-	int irq;
->>>>>>> ca48e5e3
 	void __iomem *regs;
 	int irq;
 };
@@ -144,7 +117,6 @@
 	return HI3660_TEMP_BASE + step * HI3660_TEMP_STEP;
 }
 
-<<<<<<< HEAD
 static inline int hi3660_thermal_temp_to_step(int temp)
 {
 	return DIV_ROUND_UP(temp - HI3660_TEMP_BASE, HI3660_TEMP_STEP);
@@ -371,109 +343,6 @@
 	hi6220_thermal_alarm_enable(data->regs, 1);
 
 	return 0;
-=======
-/*
- * The lag register contains 5 bits encoding the temperature in steps.
- *
- * Each time the temperature crosses the threshold boundary, an
- * interrupt is raised. It could be when the temperature is going
- * above the threshold or below. However, if the temperature is
- * fluctuating around this value due to the load, we can receive
- * several interrupts which may not desired.
- *
- * We can setup a temperature representing the delta between the
- * threshold and the current temperature when the temperature is
- * decreasing.
- *
- * For instance: the lag register is 5°C, the threshold is 65°C, when
- * the temperature reaches 65°C an interrupt is raised and when the
- * temperature decrease to 65°C - 5°C another interrupt is raised.
- *
- * A very short lag can lead to an interrupt storm, a long lag
- * increase the latency to react to the temperature changes.  In our
- * case, that is not really a problem as we are polling the
- * temperature.
- *
- * [0:4] : lag register
- *
- * The temperature is coded in steps, cf. HISI_TEMP_STEP.
- *
- * Min : 0x00 :  0.0 °C
- * Max : 0x1F : 24.3 °C
- *
- * The 'value' parameter is in milliCelsius.
- */
-static inline void hisi_thermal_set_lag(void __iomem *addr, int value)
-{
-	writel((value / HISI_TEMP_STEP) & 0x1F, addr + TEMP0_LAG);
-}
-
-static inline void hisi_thermal_alarm_clear(void __iomem *addr, int value)
-{
-	writel(value, addr + TEMP0_INT_CLR);
-}
-
-static inline void hisi_thermal_alarm_enable(void __iomem *addr, int value)
-{
-	writel(value, addr + TEMP0_INT_EN);
-}
-
-static inline void hisi_thermal_alarm_set(void __iomem *addr, int temp)
-{
-	writel(hisi_thermal_temp_to_step(temp) | 0x0FFFFFF00, addr + TEMP0_TH);
-}
-
-static inline void hisi_thermal_reset_set(void __iomem *addr, int temp)
-{
-	writel(hisi_thermal_temp_to_step(temp), addr + TEMP0_RST_TH);
-}
-
-static inline void hisi_thermal_reset_enable(void __iomem *addr, int value)
-{
-	writel(value, addr + TEMP0_RST_MSK);
-}
-
-static inline void hisi_thermal_enable(void __iomem *addr, int value)
-{
-	writel(value, addr + TEMP0_EN);
-}
-
-static inline int hisi_thermal_get_temperature(void __iomem *addr)
-{
-	return hisi_thermal_step_to_temp(readl(addr + TEMP0_VALUE));
-}
-
-/*
- * Temperature configuration register - Sensor selection
- *
- * Bits [19:12]
- *
- * 0x0: local sensor (default)
- * 0x1: remote sensor 1 (ACPU cluster 1)
- * 0x2: remote sensor 2 (ACPU cluster 0)
- * 0x3: remote sensor 3 (G3D)
- */
-static inline void hisi_thermal_sensor_select(void __iomem *addr, int sensor)
-{
-	writel((readl(addr + TEMP0_CFG) & ~TEMP0_CFG_SS_MSK) |
-	       (sensor << 12), addr + TEMP0_CFG);
-}
-
-/*
- * Temperature configuration register - Hdak conversion polling interval
- *
- * Bits [5:4]
- *
- * 0x0 :   0.768 ms
- * 0x1 :   6.144 ms
- * 0x2 :  49.152 ms
- * 0x3 : 393.216 ms
- */
-static inline void hisi_thermal_hdak_set(void __iomem *addr, int value)
-{
-	writel((readl(addr + TEMP0_CFG) & ~TEMP0_CFG_HDAK_MSK) |
-	       (value << 4), addr + TEMP0_CFG);
->>>>>>> ca48e5e3
 }
 
 static int hi3660_thermal_enable_sensor(struct hisi_thermal_data *data)
@@ -481,15 +350,8 @@
 	unsigned int value;
 	struct hisi_thermal_sensor *sensor = &data->sensor;
 
-<<<<<<< HEAD
 	/* disable interrupt */
 	hi3660_thermal_alarm_enable(data->regs, sensor->id, 0);
-=======
-	/* disable sensor module */
-	hisi_thermal_enable(data->regs, 0);
-	hisi_thermal_alarm_enable(data->regs, 0);
-	hisi_thermal_reset_enable(data->regs, 0);
->>>>>>> ca48e5e3
 
 	/* setting lag value between current temp and the threshold */
 	hi3660_thermal_set_lag(data->regs, sensor->id, HI3660_TEMP_LAG);
@@ -498,7 +360,6 @@
 	value = hi3660_thermal_temp_to_step(sensor->thres_temp);
 	hi3660_thermal_alarm_set(data->regs, sensor->id, value);
 
-<<<<<<< HEAD
 	/* enable interrupt */
 	hi3660_thermal_alarm_clear(data->regs, sensor->id, 1);
 	hi3660_thermal_alarm_enable(data->regs, sensor->id, 1);
@@ -538,12 +399,6 @@
 		return data->irq;
 
 	data->sensor.id = HI6220_DEFAULT_SENSOR;
-=======
-	*temp = hisi_thermal_get_temperature(data->regs);
-
-	dev_dbg(&data->pdev->dev, "id=%d, temp=%d, thres=%d\n",
-		sensor->id, *temp, sensor->thres_temp);
->>>>>>> ca48e5e3
 
 	return 0;
 }
@@ -572,7 +427,6 @@
 
 	data->sensor.id = HI3660_DEFAULT_SENSOR;
 
-<<<<<<< HEAD
 	return 0;
 }
 
@@ -602,33 +456,15 @@
 	data->irq_handler(data);
 
 	hisi_thermal_get_temp(data, &temp);
-=======
-static irqreturn_t hisi_thermal_alarm_irq_thread(int irq, void *dev)
-{
-	struct hisi_thermal_data *data = dev;
-	struct hisi_thermal_sensor *sensor = &data->sensors;
-	int temp;
-
-	hisi_thermal_alarm_clear(data->regs, 1);
-
-	temp = hisi_thermal_get_temperature(data->regs);
->>>>>>> ca48e5e3
 
 	if (temp >= sensor->thres_temp) {
 		dev_crit(&data->pdev->dev, "THERMAL ALARM: %d > %d\n",
 			 temp, sensor->thres_temp);
 
-<<<<<<< HEAD
 		thermal_zone_device_update(data->sensor.tzd,
 					   THERMAL_EVENT_UNSPECIFIED);
 
 	} else {
-=======
-		thermal_zone_device_update(data->sensors.tzd,
-					   THERMAL_EVENT_UNSPECIFIED);
-
-	} else if (temp < sensor->thres_temp) {
->>>>>>> ca48e5e3
 		dev_crit(&data->pdev->dev, "THERMAL ALARM stopped: %d < %d\n",
 			 temp, sensor->thres_temp);
 	}
@@ -725,12 +561,8 @@
 static int hisi_thermal_probe(struct platform_device *pdev)
 {
 	struct hisi_thermal_data *data;
-<<<<<<< HEAD
 	int const (*platform_probe)(struct hisi_thermal_data *);
 	struct device *dev = &pdev->dev;
-=======
-	struct resource *res;
->>>>>>> ca48e5e3
 	int ret;
 
 	data = devm_kzalloc(dev, sizeof(*data), GFP_KERNEL);
@@ -757,7 +589,6 @@
 		return ret;
 	}
 
-<<<<<<< HEAD
 	ret = data->enable_sensor(data);
 	if (ret) {
 		dev_err(dev, "Failed to setup the sensor: %d\n", ret);
@@ -775,32 +606,6 @@
 	}
 
 	hisi_thermal_toggle_sensor(&data->sensor, true);
-=======
-	ret = hisi_thermal_register_sensor(pdev, data,
-					   &data->sensors,
-					   HISI_DEFAULT_SENSOR);
-	if (ret) {
-		dev_err(&pdev->dev, "failed to register thermal sensor: %d\n",
-			ret);
-		return ret;
-	}
-
-	ret = hisi_thermal_setup(data);
-	if (ret) {
-		dev_err(&pdev->dev, "Failed to setup the sensor: %d\n", ret);
-		return ret;
-	}
-
-	ret = devm_request_threaded_irq(&pdev->dev, data->irq, NULL,
-					hisi_thermal_alarm_irq_thread,
-					IRQF_ONESHOT, "hisi_thermal", data);
-	if (ret < 0) {
-		dev_err(&pdev->dev, "failed to request alarm irq: %d\n", ret);
-		return ret;
-	}
-
-	hisi_thermal_toggle_sensor(&data->sensors, true);
->>>>>>> ca48e5e3
 
 	return 0;
 }
@@ -808,19 +613,11 @@
 static int hisi_thermal_remove(struct platform_device *pdev)
 {
 	struct hisi_thermal_data *data = platform_get_drvdata(pdev);
-<<<<<<< HEAD
 	struct hisi_thermal_sensor *sensor = &data->sensor;
 
 	hisi_thermal_toggle_sensor(sensor, false);
 
 	data->disable_sensor(data);
-=======
-	struct hisi_thermal_sensor *sensor = &data->sensors;
-
-	hisi_thermal_toggle_sensor(sensor, false);
-	hisi_thermal_disable_sensor(data);
-	clk_disable_unprepare(data->clk);
->>>>>>> ca48e5e3
 
 	return 0;
 }
@@ -830,13 +627,7 @@
 {
 	struct hisi_thermal_data *data = dev_get_drvdata(dev);
 
-<<<<<<< HEAD
 	data->disable_sensor(data);
-=======
-	hisi_thermal_disable_sensor(data);
-
-	clk_disable_unprepare(data->clk);
->>>>>>> ca48e5e3
 
 	return 0;
 }
@@ -845,17 +636,7 @@
 {
 	struct hisi_thermal_data *data = dev_get_drvdata(dev);
 
-<<<<<<< HEAD
 	return data->enable_sensor(data);
-=======
-	ret = clk_prepare_enable(data->clk);
-	if (ret)
-		return ret;
-
-	hisi_thermal_setup(data);
-
-	return 0;
->>>>>>> ca48e5e3
 }
 #endif
 
