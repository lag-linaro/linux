--- conflicted
+++ resolved
@@ -67,7 +67,7 @@
 	 * @FLAT_BINDER_FLAG_ACCEPTS_FDS: whether the node accepts fds.
 	 */
 	FLAT_BINDER_FLAG_ACCEPTS_FDS = 0x100,
-<<<<<<< HEAD
+
 	/**
 	 * @FLAT_BINDER_FLAG_SCHED_POLICY_MASK: bit-mask for scheduling policy
 	 *
@@ -89,7 +89,6 @@
 	 * scheduling policy from the caller (for synchronous transactions).
 	 */
 	FLAT_BINDER_FLAG_INHERIT_RT = 0x800,
-=======
 
 	/**
 	 * @FLAT_BINDER_FLAG_TXN_SECURITY_CTX: request security contexts
@@ -98,7 +97,6 @@
 	 * context
 	 */
 	FLAT_BINDER_FLAG_TXN_SECURITY_CTX = 0x1000,
->>>>>>> 37624b58
 };
 
 #ifdef BINDER_IPC_32BIT
