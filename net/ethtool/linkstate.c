// SPDX-License-Identifier: GPL-2.0-only

#include "netlink.h"
#include "common.h"
#include <linux/phy.h>

struct linkstate_req_info {
	struct ethnl_req_info		base;
};

struct linkstate_reply_data {
	struct ethnl_reply_data			base;
	int					link;
	int					sqi;
	int					sqi_max;
	bool					link_ext_state_provided;
	struct ethtool_link_ext_state_info	ethtool_link_ext_state_info;
};

#define LINKSTATE_REPDATA(__reply_base) \
	container_of(__reply_base, struct linkstate_reply_data, base)

static const struct nla_policy
linkstate_get_policy[ETHTOOL_A_LINKSTATE_MAX + 1] = {
	[ETHTOOL_A_LINKSTATE_UNSPEC]		= { .type = NLA_REJECT },
	[ETHTOOL_A_LINKSTATE_HEADER]		= { .type = NLA_NESTED },
	[ETHTOOL_A_LINKSTATE_LINK]		= { .type = NLA_REJECT },
	[ETHTOOL_A_LINKSTATE_SQI]		= { .type = NLA_REJECT },
	[ETHTOOL_A_LINKSTATE_SQI_MAX]		= { .type = NLA_REJECT },
	[ETHTOOL_A_LINKSTATE_EXT_STATE]		= { .type = NLA_REJECT },
	[ETHTOOL_A_LINKSTATE_EXT_SUBSTATE]	= { .type = NLA_REJECT },
};

static int linkstate_get_sqi(struct net_device *dev)
{
	struct phy_device *phydev = dev->phydev;
	int ret;

	if (!phydev)
		return -EOPNOTSUPP;

	mutex_lock(&phydev->lock);
	if (!phydev->drv || !phydev->drv->get_sqi)
		ret = -EOPNOTSUPP;
	else
		ret = phydev->drv->get_sqi(phydev);
	mutex_unlock(&phydev->lock);

	return ret;
}

static int linkstate_get_sqi_max(struct net_device *dev)
{
	struct phy_device *phydev = dev->phydev;
	int ret;

	if (!phydev)
		return -EOPNOTSUPP;

	mutex_lock(&phydev->lock);
	if (!phydev->drv || !phydev->drv->get_sqi_max)
		ret = -EOPNOTSUPP;
	else
		ret = phydev->drv->get_sqi_max(phydev);
	mutex_unlock(&phydev->lock);

	return ret;
};

static int linkstate_get_link_ext_state(struct net_device *dev,
					struct linkstate_reply_data *data)
{
	int err;

	if (!dev->ethtool_ops->get_link_ext_state)
		return -EOPNOTSUPP;

	err = dev->ethtool_ops->get_link_ext_state(dev, &data->ethtool_link_ext_state_info);
	if (err)
		return err;

	data->link_ext_state_provided = true;

	return 0;
}

static int linkstate_prepare_data(const struct ethnl_req_info *req_base,
				  struct ethnl_reply_data *reply_base,
				  struct genl_info *info)
{
	struct linkstate_reply_data *data = LINKSTATE_REPDATA(reply_base);
	struct net_device *dev = reply_base->dev;
	int ret;

	ret = ethnl_ops_begin(dev);
	if (ret < 0)
		return ret;
	data->link = __ethtool_get_link(dev);

	ret = linkstate_get_sqi(dev);
	if (ret < 0 && ret != -EOPNOTSUPP)
		goto out;
	data->sqi = ret;

	ret = linkstate_get_sqi_max(dev);
	if (ret < 0 && ret != -EOPNOTSUPP)
		goto out;
	data->sqi_max = ret;

<<<<<<< HEAD
=======
	if (dev->flags & IFF_UP) {
		ret = linkstate_get_link_ext_state(dev, data);
		if (ret < 0 && ret != -EOPNOTSUPP && ret != -ENODATA)
			goto out;
	}

>>>>>>> 8fb49c01
	ret = 0;
out:
	ethnl_ops_complete(dev);
	return ret;
}

static int linkstate_reply_size(const struct ethnl_req_info *req_base,
				const struct ethnl_reply_data *reply_base)
{
	struct linkstate_reply_data *data = LINKSTATE_REPDATA(reply_base);
	int len;

	len = nla_total_size(sizeof(u8)) /* LINKSTATE_LINK */
		+ 0;

	if (data->sqi != -EOPNOTSUPP)
		len += nla_total_size(sizeof(u32));

	if (data->sqi_max != -EOPNOTSUPP)
		len += nla_total_size(sizeof(u32));

	if (data->link_ext_state_provided)
		len += nla_total_size(sizeof(u8)); /* LINKSTATE_EXT_STATE */

	if (data->ethtool_link_ext_state_info.__link_ext_substate)
		len += nla_total_size(sizeof(u8)); /* LINKSTATE_EXT_SUBSTATE */

	return len;
}

static int linkstate_fill_reply(struct sk_buff *skb,
				const struct ethnl_req_info *req_base,
				const struct ethnl_reply_data *reply_base)
{
	struct linkstate_reply_data *data = LINKSTATE_REPDATA(reply_base);

	if (data->link >= 0 &&
	    nla_put_u8(skb, ETHTOOL_A_LINKSTATE_LINK, !!data->link))
		return -EMSGSIZE;

	if (data->sqi != -EOPNOTSUPP &&
	    nla_put_u32(skb, ETHTOOL_A_LINKSTATE_SQI, data->sqi))
		return -EMSGSIZE;

	if (data->sqi_max != -EOPNOTSUPP &&
	    nla_put_u32(skb, ETHTOOL_A_LINKSTATE_SQI_MAX, data->sqi_max))
		return -EMSGSIZE;

	if (data->link_ext_state_provided) {
		if (nla_put_u8(skb, ETHTOOL_A_LINKSTATE_EXT_STATE,
			       data->ethtool_link_ext_state_info.link_ext_state))
			return -EMSGSIZE;

		if (data->ethtool_link_ext_state_info.__link_ext_substate &&
		    nla_put_u8(skb, ETHTOOL_A_LINKSTATE_EXT_SUBSTATE,
			       data->ethtool_link_ext_state_info.__link_ext_substate))
			return -EMSGSIZE;
	}

	return 0;
}

const struct ethnl_request_ops ethnl_linkstate_request_ops = {
	.request_cmd		= ETHTOOL_MSG_LINKSTATE_GET,
	.reply_cmd		= ETHTOOL_MSG_LINKSTATE_GET_REPLY,
	.hdr_attr		= ETHTOOL_A_LINKSTATE_HEADER,
	.max_attr		= ETHTOOL_A_LINKSTATE_MAX,
	.req_info_size		= sizeof(struct linkstate_req_info),
	.reply_data_size	= sizeof(struct linkstate_reply_data),
	.request_policy		= linkstate_get_policy,

	.prepare_data		= linkstate_prepare_data,
	.reply_size		= linkstate_reply_size,
	.fill_reply		= linkstate_fill_reply,
};<|MERGE_RESOLUTION|>--- conflicted
+++ resolved
@@ -107,15 +107,12 @@
 		goto out;
 	data->sqi_max = ret;
 
-<<<<<<< HEAD
-=======
 	if (dev->flags & IFF_UP) {
 		ret = linkstate_get_link_ext_state(dev, data);
 		if (ret < 0 && ret != -EOPNOTSUPP && ret != -ENODATA)
 			goto out;
 	}
 
->>>>>>> 8fb49c01
 	ret = 0;
 out:
 	ethnl_ops_complete(dev);
