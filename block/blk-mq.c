--- conflicted
+++ resolved
@@ -2228,12 +2228,8 @@
 	    set->ops->init_hctx(hctx, set->driver_data, hctx_idx))
 		goto free_bitmap;
 
-<<<<<<< HEAD
-	hctx->fq = blk_alloc_flush_queue(q, hctx->numa_node, set->cmd_size);
-=======
 	hctx->fq = blk_alloc_flush_queue(q, hctx->numa_node, set->cmd_size,
 			GFP_NOIO | __GFP_NOWARN | __GFP_NORETRY);
->>>>>>> 0fd79184
 	if (!hctx->fq)
 		goto exit_hctx;
 
@@ -3037,10 +3033,7 @@
 {
 	struct request_queue *q;
 	LIST_HEAD(head);
-<<<<<<< HEAD
-=======
 	int prev_nr_hw_queues;
->>>>>>> 0fd79184
 
 	lockdep_assert_held(&set->tag_list_lock);
 
@@ -3085,14 +3078,11 @@
 		blk_mq_map_swqueue(q);
 	}
 
-<<<<<<< HEAD
-=======
 	list_for_each_entry(q, &set->tag_list, tag_set_list) {
 		blk_mq_sysfs_register(q);
 		blk_mq_debugfs_register_hctxs(q);
 	}
 
->>>>>>> 0fd79184
 switch_back:
 	list_for_each_entry(q, &set->tag_list, tag_set_list)
 		blk_mq_elv_switch_back(&head, q);
