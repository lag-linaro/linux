/* SPDX-License-Identifier: GPL-2.0-only */
/*
 * Based on arch/arm/mm/proc.S
 *
 * Copyright (C) 2001 Deep Blue Solutions Ltd.
 * Copyright (C) 2012 ARM Ltd.
 * Author: Catalin Marinas <catalin.marinas@arm.com>
 */

#include <linux/init.h>
#include <linux/linkage.h>
#include <linux/pgtable.h>
#include <asm/assembler.h>
#include <asm/asm-offsets.h>
#include <asm/asm_pointer_auth.h>
#include <asm/hwcap.h>
#include <asm/pgtable-hwdef.h>
#include <asm/cpufeature.h>
#include <asm/alternative.h>
#include <asm/smp.h>
#include <asm/sysreg.h>

#ifdef CONFIG_ARM64_64K_PAGES
#define TCR_TG_FLAGS	TCR_TG0_64K | TCR_TG1_64K
#elif defined(CONFIG_ARM64_16K_PAGES)
#define TCR_TG_FLAGS	TCR_TG0_16K | TCR_TG1_16K
#else /* CONFIG_ARM64_4K_PAGES */
#define TCR_TG_FLAGS	TCR_TG0_4K | TCR_TG1_4K
#endif

#ifdef CONFIG_RANDOMIZE_BASE
#define TCR_KASLR_FLAGS	TCR_NFD1
#else
#define TCR_KASLR_FLAGS	0
#endif

#define TCR_SMP_FLAGS	TCR_SHARED

/* PTWs cacheable, inner/outer WBWA */
#define TCR_CACHE_FLAGS	TCR_IRGN_WBWA | TCR_ORGN_WBWA

#ifdef CONFIG_KASAN_SW_TAGS
#define TCR_KASAN_SW_FLAGS TCR_TBI1 | TCR_TBID1
#else
#define TCR_KASAN_SW_FLAGS 0
#endif

#ifdef CONFIG_KASAN_HW_TAGS
#define TCR_MTE_FLAGS SYS_TCR_EL1_TCMA1 | TCR_TBI1 | TCR_TBID1
#else
/*
 * The mte_zero_clear_page_tags() implementation uses DC GZVA, which relies on
 * TBI being enabled at EL1.
 */
#define TCR_MTE_FLAGS TCR_TBI1 | TCR_TBID1
#endif

/*
 * Default MAIR_EL1. MT_NORMAL_TAGGED is initially mapped as Normal memory and
 * changed during __cpu_setup to Normal Tagged if the system supports MTE.
 */
#define MAIR_EL1_SET							\
	(MAIR_ATTRIDX(MAIR_ATTR_DEVICE_nGnRnE, MT_DEVICE_nGnRnE) |	\
	 MAIR_ATTRIDX(MAIR_ATTR_DEVICE_nGnRE, MT_DEVICE_nGnRE) |	\
	 MAIR_ATTRIDX(MAIR_ATTR_NORMAL_NC, MT_NORMAL_NC) |		\
	 MAIR_ATTRIDX(MAIR_ATTR_NORMAL, MT_NORMAL) |			\
	 MAIR_ATTRIDX(MAIR_ATTR_NORMAL, MT_NORMAL_TAGGED))

#ifdef CONFIG_CPU_PM
/**
 * cpu_do_suspend - save CPU registers context
 *
 * x0: virtual address of context pointer
 *
 * This must be kept in sync with struct cpu_suspend_ctx in <asm/suspend.h>.
 */
SYM_FUNC_START(cpu_do_suspend)
	mrs	x2, tpidr_el0
	mrs	x3, tpidrro_el0
	mrs	x4, contextidr_el1
	mrs	x5, osdlr_el1
	mrs	x6, cpacr_el1
	mrs	x7, tcr_el1
	mrs	x8, vbar_el1
	mrs	x9, mdscr_el1
	mrs	x10, oslsr_el1
	mrs	x11, sctlr_el1
	get_this_cpu_offset x12
	mrs	x13, sp_el0
	stp	x2, x3, [x0]
	stp	x4, x5, [x0, #16]
	stp	x6, x7, [x0, #32]
	stp	x8, x9, [x0, #48]
	stp	x10, x11, [x0, #64]
	stp	x12, x13, [x0, #80]
	/*
	 * Save x18 as it may be used as a platform register, e.g. by shadow
	 * call stack.
	 */
	str	x18, [x0, #96]
	ret
SYM_FUNC_END(cpu_do_suspend)

/**
 * cpu_do_resume - restore CPU register context
 *
 * x0: Address of context pointer
 */
	.pushsection ".idmap.text", "awx"
SYM_FUNC_START(cpu_do_resume)
	ldp	x2, x3, [x0]
	ldp	x4, x5, [x0, #16]
	ldp	x6, x8, [x0, #32]
	ldp	x9, x10, [x0, #48]
	ldp	x11, x12, [x0, #64]
	ldp	x13, x14, [x0, #80]
	/*
	 * Restore x18, as it may be used as a platform register, and clear
	 * the buffer to minimize the risk of exposure when used for shadow
	 * call stack.
	 */
	ldr	x18, [x0, #96]
	str	xzr, [x0, #96]
	msr	tpidr_el0, x2
	msr	tpidrro_el0, x3
	msr	contextidr_el1, x4
	msr	cpacr_el1, x6

	/* Don't change t0sz here, mask those bits when restoring */
	mrs	x7, tcr_el1
	bfi	x8, x7, TCR_T0SZ_OFFSET, TCR_TxSZ_WIDTH

	msr	tcr_el1, x8
	msr	vbar_el1, x9

	/*
	 * __cpu_setup() cleared MDSCR_EL1.MDE and friends, before unmasking
	 * debug exceptions. By restoring MDSCR_EL1 here, we may take a debug
	 * exception. Mask them until local_daif_restore() in cpu_suspend()
	 * resets them.
	 */
	disable_daif
	msr	mdscr_el1, x10

	msr	sctlr_el1, x12
	set_this_cpu_offset x13
	msr	sp_el0, x14
	/*
	 * Restore oslsr_el1 by writing oslar_el1
	 */
	msr	osdlr_el1, x5
	ubfx	x11, x11, #1, #1
	msr	oslar_el1, x11
	reset_pmuserenr_el0 x0			// Disable PMU access from EL0
	reset_amuserenr_el0 x0			// Disable AMU access from EL0

alternative_if ARM64_HAS_RAS_EXTN
	msr_s	SYS_DISR_EL1, xzr
alternative_else_nop_endif

	ptrauth_keys_install_kernel_nosync x14, x1, x2, x3
	isb
	ret
SYM_FUNC_END(cpu_do_resume)
	.popsection
#endif

	.pushsection ".idmap.text", "awx"

.macro	__idmap_cpu_set_reserved_ttbr1, tmp1, tmp2
	adrp	\tmp1, reserved_pg_dir
	phys_to_ttbr \tmp2, \tmp1
	offset_ttbr1 \tmp2, \tmp1
	msr	ttbr1_el1, \tmp2
	isb
	tlbi	vmalle1
	dsb	nsh
	isb
.endm

/*
 * void idmap_cpu_replace_ttbr1(phys_addr_t ttbr1)
 *
 * This is the low-level counterpart to cpu_replace_ttbr1, and should not be
 * called by anything else. It can only be executed from a TTBR0 mapping.
 */
SYM_FUNC_START(idmap_cpu_replace_ttbr1)
	save_and_disable_daif flags=x2

	__idmap_cpu_set_reserved_ttbr1 x1, x3

	offset_ttbr1 x0, x3
	msr	ttbr1_el1, x0
	isb

	restore_daif x2

	ret
SYM_FUNC_END(idmap_cpu_replace_ttbr1)
	.popsection

#ifdef CONFIG_UNMAP_KERNEL_AT_EL0
	.pushsection ".idmap.text", "awx"

	.macro	__idmap_kpti_get_pgtable_ent, type
	dc	cvac, cur_\()\type\()p		// Ensure any existing dirty
	dmb	sy				// lines are written back before
	ldr	\type, [cur_\()\type\()p]	// loading the entry
	tbz	\type, #0, skip_\()\type	// Skip invalid and
	tbnz	\type, #11, skip_\()\type	// non-global entries
	.endm

	.macro __idmap_kpti_put_pgtable_ent_ng, type
	orr	\type, \type, #PTE_NG		// Same bit for blocks and pages
	str	\type, [cur_\()\type\()p]	// Update the entry and ensure
	dmb	sy				// that it is visible to all
	dc	civac, cur_\()\type\()p		// CPUs.
	.endm

/*
 * void __kpti_install_ng_mappings(int cpu, int num_cpus, phys_addr_t swapper)
 *
 * Called exactly once from stop_machine context by each CPU found during boot.
 */
__idmap_kpti_flag:
	.long	1
SYM_FUNC_START(idmap_kpti_install_ng_mappings)
	cpu		.req	w0
	num_cpus	.req	w1
	swapper_pa	.req	x2
	swapper_ttb	.req	x3
	flag_ptr	.req	x4
	cur_pgdp	.req	x5
	end_pgdp	.req	x6
	pgd		.req	x7
	cur_pudp	.req	x8
	end_pudp	.req	x9
	pud		.req	x10
	cur_pmdp	.req	x11
	end_pmdp	.req	x12
	pmd		.req	x13
	cur_ptep	.req	x14
	end_ptep	.req	x15
	pte		.req	x16

	mrs	swapper_ttb, ttbr1_el1
	restore_ttbr1	swapper_ttb
	adr	flag_ptr, __idmap_kpti_flag

	cbnz	cpu, __idmap_kpti_secondary

	/* We're the boot CPU. Wait for the others to catch up */
	sevl
1:	wfe
	ldaxr	w17, [flag_ptr]
	eor	w17, w17, num_cpus
	cbnz	w17, 1b

	/* We need to walk swapper, so turn off the MMU. */
	pre_disable_mmu_workaround
	mrs	x17, sctlr_el1
	bic	x17, x17, #SCTLR_ELx_M
	msr	sctlr_el1, x17
	isb

	/* Everybody is enjoying the idmap, so we can rewrite swapper. */
	/* PGD */
	mov	cur_pgdp, swapper_pa
	add	end_pgdp, cur_pgdp, #(PTRS_PER_PGD * 8)
do_pgd:	__idmap_kpti_get_pgtable_ent	pgd
	tbnz	pgd, #1, walk_puds
next_pgd:
	__idmap_kpti_put_pgtable_ent_ng	pgd
skip_pgd:
	add	cur_pgdp, cur_pgdp, #8
	cmp	cur_pgdp, end_pgdp
	b.ne	do_pgd

	/* Publish the updated tables and nuke all the TLBs */
	dsb	sy
	tlbi	vmalle1is
	dsb	ish
	isb

	/* We're done: fire up the MMU again */
	mrs	x17, sctlr_el1
	orr	x17, x17, #SCTLR_ELx_M
	set_sctlr_el1	x17

	/* Set the flag to zero to indicate that we're all done */
	str	wzr, [flag_ptr]
	ret

	/* PUD */
walk_puds:
	.if CONFIG_PGTABLE_LEVELS > 3
	pte_to_phys	cur_pudp, pgd
	add	end_pudp, cur_pudp, #(PTRS_PER_PUD * 8)
do_pud:	__idmap_kpti_get_pgtable_ent	pud
	tbnz	pud, #1, walk_pmds
next_pud:
	__idmap_kpti_put_pgtable_ent_ng	pud
skip_pud:
	add	cur_pudp, cur_pudp, 8
	cmp	cur_pudp, end_pudp
	b.ne	do_pud
	b	next_pgd
	.else /* CONFIG_PGTABLE_LEVELS <= 3 */
	mov	pud, pgd
	b	walk_pmds
next_pud:
	b	next_pgd
	.endif

	/* PMD */
walk_pmds:
	.if CONFIG_PGTABLE_LEVELS > 2
	pte_to_phys	cur_pmdp, pud
	add	end_pmdp, cur_pmdp, #(PTRS_PER_PMD * 8)
do_pmd:	__idmap_kpti_get_pgtable_ent	pmd
	tbnz	pmd, #1, walk_ptes
next_pmd:
	__idmap_kpti_put_pgtable_ent_ng	pmd
skip_pmd:
	add	cur_pmdp, cur_pmdp, #8
	cmp	cur_pmdp, end_pmdp
	b.ne	do_pmd
	b	next_pud
	.else /* CONFIG_PGTABLE_LEVELS <= 2 */
	mov	pmd, pud
	b	walk_ptes
next_pmd:
	b	next_pud
	.endif

	/* PTE */
walk_ptes:
	pte_to_phys	cur_ptep, pmd
	add	end_ptep, cur_ptep, #(PTRS_PER_PTE * 8)
do_pte:	__idmap_kpti_get_pgtable_ent	pte
	__idmap_kpti_put_pgtable_ent_ng	pte
skip_pte:
	add	cur_ptep, cur_ptep, #8
	cmp	cur_ptep, end_ptep
	b.ne	do_pte
	b	next_pmd

	.unreq	cpu
	.unreq	num_cpus
	.unreq	swapper_pa
	.unreq	cur_pgdp
	.unreq	end_pgdp
	.unreq	pgd
	.unreq	cur_pudp
	.unreq	end_pudp
	.unreq	pud
	.unreq	cur_pmdp
	.unreq	end_pmdp
	.unreq	pmd
	.unreq	cur_ptep
	.unreq	end_ptep
	.unreq	pte

	/* Secondary CPUs end up here */
__idmap_kpti_secondary:
	/* Uninstall swapper before surgery begins */
	__idmap_cpu_set_reserved_ttbr1 x16, x17

	/* Increment the flag to let the boot CPU we're ready */
1:	ldxr	w16, [flag_ptr]
	add	w16, w16, #1
	stxr	w17, w16, [flag_ptr]
	cbnz	w17, 1b

	/* Wait for the boot CPU to finish messing around with swapper */
	sevl
1:	wfe
	ldxr	w16, [flag_ptr]
	cbnz	w16, 1b

	/* All done, act like nothing happened */
	offset_ttbr1 swapper_ttb, x16
	msr	ttbr1_el1, swapper_ttb
	isb
	ret

	.unreq	swapper_ttb
	.unreq	flag_ptr
SYM_FUNC_END(idmap_kpti_install_ng_mappings)
	.popsection
#endif

/*
 *	__cpu_setup
 *
 *	Initialise the processor for turning the MMU on.
 *
 * Output:
 *	Return in x0 the value of the SCTLR_EL1 register.
 */
	.pushsection ".idmap.text", "awx"
SYM_FUNC_START(__cpu_setup)
	tlbi	vmalle1				// Invalidate local TLB
	dsb	nsh

	mov	x1, #3 << 20
	msr	cpacr_el1, x1			// Enable FP/ASIMD
	mov	x1, #1 << 12			// Reset mdscr_el1 and disable
	msr	mdscr_el1, x1			// access to the DCC from EL0
	isb					// Unmask debug exceptions now,
	enable_dbg				// since this is per-cpu
	reset_pmuserenr_el0 x1			// Disable PMU access from EL0
	reset_amuserenr_el0 x1			// Disable AMU access from EL0

	/*
	 * Default values for VMSA control registers. These will be adjusted
	 * below depending on detected CPU features.
	 */
	mair	.req	x17
	tcr	.req	x16
	mov_q	mair, MAIR_EL1_SET
	mov_q	tcr, TCR_TxSZ(VA_BITS) | TCR_CACHE_FLAGS | TCR_SMP_FLAGS | \
			TCR_TG_FLAGS | TCR_KASLR_FLAGS | TCR_ASID16 | \
			TCR_TBI0 | TCR_A1 | TCR_KASAN_SW_FLAGS

#ifdef CONFIG_ARM64_MTE
	/*
	 * Update MAIR_EL1, GCR_EL1 and TFSR*_EL1 if MTE is supported
	 * (ID_AA64PFR1_EL1[11:8] > 1).
	 */
	mrs	x10, ID_AA64PFR1_EL1
	ubfx	x10, x10, #ID_AA64PFR1_MTE_SHIFT, #4
	cmp	x10, #ID_AA64PFR1_MTE
	b.lt	1f

	/* Normal Tagged memory type at the corresponding MAIR index */
	mov	x10, #MAIR_ATTR_NORMAL_TAGGED
	bfi	mair, x10, #(8 *  MT_NORMAL_TAGGED), #8

	/* initialize GCR_EL1: all non-zero tags excluded by default */
	mov	x10, #(SYS_GCR_EL1_RRND | SYS_GCR_EL1_EXCL_MASK)
	msr_s	SYS_GCR_EL1, x10

	/*
	 * If GCR_EL1.RRND=1 is implemented the same way as RRND=0, then
	 * RGSR_EL1.SEED must be non-zero for IRG to produce
	 * pseudorandom numbers. As RGSR_EL1 is UNKNOWN out of reset, we
	 * must initialize it.
	 */
	mrs	x10, CNTVCT_EL0
	ands	x10, x10, #SYS_RGSR_EL1_SEED_MASK
	csinc	x10, x10, xzr, ne
	lsl	x10, x10, #SYS_RGSR_EL1_SEED_SHIFT
	msr_s	SYS_RGSR_EL1, x10

	/* clear any pending tag check faults in TFSR*_EL1 */
	msr_s	SYS_TFSR_EL1, xzr
	msr_s	SYS_TFSRE0_EL1, xzr

	/* set the TCR_EL1 bits */
<<<<<<< HEAD
	mov_q	x10, TCR_KASAN_HW_FLAGS
=======
	mov_q	x10, TCR_MTE_FLAGS
>>>>>>> 11e4b63a
	orr	tcr, tcr, x10
1:
#endif
	tcr_clear_errata_bits tcr, x9, x5

#ifdef CONFIG_ARM64_VA_BITS_52
	ldr_l		x9, vabits_actual
	sub		x9, xzr, x9
	add		x9, x9, #64
	tcr_set_t1sz	tcr, x9
#else
	ldr_l		x9, idmap_t0sz
#endif
	tcr_set_t0sz	tcr, x9

	/*
	 * Set the IPS bits in TCR_EL1.
	 */
	tcr_compute_pa_size tcr, #TCR_IPS_SHIFT, x5, x6
#ifdef CONFIG_ARM64_HW_AFDBM
	/*
	 * Enable hardware update of the Access Flags bit.
	 * Hardware dirty bit management is enabled later,
	 * via capabilities.
	 */
	mrs	x9, ID_AA64MMFR1_EL1
	and	x9, x9, #0xf
	cbz	x9, 1f
	orr	tcr, tcr, #TCR_HA		// hardware Access flag update
1:
#endif	/* CONFIG_ARM64_HW_AFDBM */
	msr	mair_el1, mair
	msr	tcr_el1, tcr
	/*
	 * Prepare SCTLR
	 */
	mov_q	x0, INIT_SCTLR_EL1_MMU_ON
	ret					// return to head.S

	.unreq	mair
	.unreq	tcr
SYM_FUNC_END(__cpu_setup)<|MERGE_RESOLUTION|>--- conflicted
+++ resolved
@@ -458,11 +458,7 @@
 	msr_s	SYS_TFSRE0_EL1, xzr
 
 	/* set the TCR_EL1 bits */
-<<<<<<< HEAD
-	mov_q	x10, TCR_KASAN_HW_FLAGS
-=======
 	mov_q	x10, TCR_MTE_FLAGS
->>>>>>> 11e4b63a
 	orr	tcr, tcr, x10
 1:
 #endif
