--- conflicted
+++ resolved
@@ -234,11 +234,7 @@
 
 	pm_runtime_enable(dev);
 	pm_runtime_get_sync(dev);
-<<<<<<< HEAD
-	priv->clk_rate = clk_get_rate(clk);
-=======
 	priv->clk_rate = clk_get_rate(priv->clk);
->>>>>>> f642729d
 	csra = readb_relaxed(priv->base + RWTCSRA);
 	priv->wdev.bootstatus = csra & RWTCSRA_WOVF ? WDIOF_CARDRESET : 0;
 	pm_runtime_put(dev);
