// SPDX-License-Identifier: GPL-2.0-only
/*
 * GENEVE: Generic Network Virtualization Encapsulation
 *
 * Copyright (c) 2015 Red Hat, Inc.
 */

#define pr_fmt(fmt) KBUILD_MODNAME ": " fmt

#include <linux/kernel.h>
#include <linux/module.h>
#include <linux/etherdevice.h>
#include <linux/hash.h>
#include <net/ipv6_stubs.h>
#include <net/dst_metadata.h>
#include <net/gro_cells.h>
#include <net/rtnetlink.h>
#include <net/geneve.h>
#include <net/protocol.h>

#define GENEVE_NETDEV_VER	"0.6"

#define GENEVE_N_VID		(1u << 24)
#define GENEVE_VID_MASK		(GENEVE_N_VID - 1)

#define VNI_HASH_BITS		10
#define VNI_HASH_SIZE		(1<<VNI_HASH_BITS)

static bool log_ecn_error = true;
module_param(log_ecn_error, bool, 0644);
MODULE_PARM_DESC(log_ecn_error, "Log packets received with corrupted ECN");

#define GENEVE_VER 0
#define GENEVE_BASE_HLEN (sizeof(struct udphdr) + sizeof(struct genevehdr))
#define GENEVE_IPV4_HLEN (ETH_HLEN + sizeof(struct iphdr) + GENEVE_BASE_HLEN)
#define GENEVE_IPV6_HLEN (ETH_HLEN + sizeof(struct ipv6hdr) + GENEVE_BASE_HLEN)

/* per-network namespace private data for this module */
struct geneve_net {
	struct list_head	geneve_list;
	struct list_head	sock_list;
};

static unsigned int geneve_net_id;

struct geneve_dev_node {
	struct hlist_node hlist;
	struct geneve_dev *geneve;
};

struct geneve_config {
	struct ip_tunnel_info	info;
	bool			collect_md;
	bool			use_udp6_rx_checksums;
	bool			ttl_inherit;
	enum ifla_geneve_df	df;
};

/* Pseudo network device */
struct geneve_dev {
	struct geneve_dev_node hlist4;	/* vni hash table for IPv4 socket */
#if IS_ENABLED(CONFIG_IPV6)
	struct geneve_dev_node hlist6;	/* vni hash table for IPv6 socket */
#endif
	struct net	   *net;	/* netns for packet i/o */
	struct net_device  *dev;	/* netdev for geneve tunnel */
	struct geneve_sock __rcu *sock4;	/* IPv4 socket used for geneve tunnel */
#if IS_ENABLED(CONFIG_IPV6)
	struct geneve_sock __rcu *sock6;	/* IPv6 socket used for geneve tunnel */
#endif
	struct list_head   next;	/* geneve's per namespace list */
	struct gro_cells   gro_cells;
	struct geneve_config cfg;
};

struct geneve_sock {
	bool			collect_md;
	struct list_head	list;
	struct socket		*sock;
	struct rcu_head		rcu;
	int			refcnt;
	struct hlist_head	vni_list[VNI_HASH_SIZE];
};

static inline __u32 geneve_net_vni_hash(u8 vni[3])
{
	__u32 vnid;

	vnid = (vni[0] << 16) | (vni[1] << 8) | vni[2];
	return hash_32(vnid, VNI_HASH_BITS);
}

static __be64 vni_to_tunnel_id(const __u8 *vni)
{
#ifdef __BIG_ENDIAN
	return (vni[0] << 16) | (vni[1] << 8) | vni[2];
#else
	return (__force __be64)(((__force u64)vni[0] << 40) |
				((__force u64)vni[1] << 48) |
				((__force u64)vni[2] << 56));
#endif
}

/* Convert 64 bit tunnel ID to 24 bit VNI. */
static void tunnel_id_to_vni(__be64 tun_id, __u8 *vni)
{
#ifdef __BIG_ENDIAN
	vni[0] = (__force __u8)(tun_id >> 16);
	vni[1] = (__force __u8)(tun_id >> 8);
	vni[2] = (__force __u8)tun_id;
#else
	vni[0] = (__force __u8)((__force u64)tun_id >> 40);
	vni[1] = (__force __u8)((__force u64)tun_id >> 48);
	vni[2] = (__force __u8)((__force u64)tun_id >> 56);
#endif
}

static bool eq_tun_id_and_vni(u8 *tun_id, u8 *vni)
{
	return !memcmp(vni, &tun_id[5], 3);
}

static sa_family_t geneve_get_sk_family(struct geneve_sock *gs)
{
	return gs->sock->sk->sk_family;
}

static struct geneve_dev *geneve_lookup(struct geneve_sock *gs,
					__be32 addr, u8 vni[])
{
	struct hlist_head *vni_list_head;
	struct geneve_dev_node *node;
	__u32 hash;

	/* Find the device for this VNI */
	hash = geneve_net_vni_hash(vni);
	vni_list_head = &gs->vni_list[hash];
	hlist_for_each_entry_rcu(node, vni_list_head, hlist) {
		if (eq_tun_id_and_vni((u8 *)&node->geneve->cfg.info.key.tun_id, vni) &&
		    addr == node->geneve->cfg.info.key.u.ipv4.dst)
			return node->geneve;
	}
	return NULL;
}

#if IS_ENABLED(CONFIG_IPV6)
static struct geneve_dev *geneve6_lookup(struct geneve_sock *gs,
					 struct in6_addr addr6, u8 vni[])
{
	struct hlist_head *vni_list_head;
	struct geneve_dev_node *node;
	__u32 hash;

	/* Find the device for this VNI */
	hash = geneve_net_vni_hash(vni);
	vni_list_head = &gs->vni_list[hash];
	hlist_for_each_entry_rcu(node, vni_list_head, hlist) {
		if (eq_tun_id_and_vni((u8 *)&node->geneve->cfg.info.key.tun_id, vni) &&
		    ipv6_addr_equal(&addr6, &node->geneve->cfg.info.key.u.ipv6.dst))
			return node->geneve;
	}
	return NULL;
}
#endif

static inline struct genevehdr *geneve_hdr(const struct sk_buff *skb)
{
	return (struct genevehdr *)(udp_hdr(skb) + 1);
}

static struct geneve_dev *geneve_lookup_skb(struct geneve_sock *gs,
					    struct sk_buff *skb)
{
	static u8 zero_vni[3];
	u8 *vni;

	if (geneve_get_sk_family(gs) == AF_INET) {
		struct iphdr *iph;
		__be32 addr;

		iph = ip_hdr(skb); /* outer IP header... */

		if (gs->collect_md) {
			vni = zero_vni;
			addr = 0;
		} else {
			vni = geneve_hdr(skb)->vni;
			addr = iph->saddr;
		}

		return geneve_lookup(gs, addr, vni);
#if IS_ENABLED(CONFIG_IPV6)
	} else if (geneve_get_sk_family(gs) == AF_INET6) {
		static struct in6_addr zero_addr6;
		struct ipv6hdr *ip6h;
		struct in6_addr addr6;

		ip6h = ipv6_hdr(skb); /* outer IPv6 header... */

		if (gs->collect_md) {
			vni = zero_vni;
			addr6 = zero_addr6;
		} else {
			vni = geneve_hdr(skb)->vni;
			addr6 = ip6h->saddr;
		}

		return geneve6_lookup(gs, addr6, vni);
#endif
	}
	return NULL;
}

/* geneve receive/decap routine */
static void geneve_rx(struct geneve_dev *geneve, struct geneve_sock *gs,
		      struct sk_buff *skb)
{
	struct genevehdr *gnvh = geneve_hdr(skb);
	struct metadata_dst *tun_dst = NULL;
	struct pcpu_sw_netstats *stats;
	unsigned int len;
	int err = 0;
	void *oiph;

	if (ip_tunnel_collect_metadata() || gs->collect_md) {
		__be16 flags;

		flags = TUNNEL_KEY | TUNNEL_GENEVE_OPT |
			(gnvh->oam ? TUNNEL_OAM : 0) |
			(gnvh->critical ? TUNNEL_CRIT_OPT : 0);

		tun_dst = udp_tun_rx_dst(skb, geneve_get_sk_family(gs), flags,
					 vni_to_tunnel_id(gnvh->vni),
					 gnvh->opt_len * 4);
		if (!tun_dst) {
			geneve->dev->stats.rx_dropped++;
			goto drop;
		}
		/* Update tunnel dst according to Geneve options. */
		ip_tunnel_info_opts_set(&tun_dst->u.tun_info,
					gnvh->options, gnvh->opt_len * 4,
					TUNNEL_GENEVE_OPT);
	} else {
		/* Drop packets w/ critical options,
		 * since we don't support any...
		 */
		if (gnvh->critical) {
			geneve->dev->stats.rx_frame_errors++;
			geneve->dev->stats.rx_errors++;
			goto drop;
		}
	}

	skb_reset_mac_header(skb);
	skb->protocol = eth_type_trans(skb, geneve->dev);
	skb_postpull_rcsum(skb, eth_hdr(skb), ETH_HLEN);

	if (tun_dst)
		skb_dst_set(skb, &tun_dst->dst);

	/* Ignore packet loops (and multicast echo) */
	if (ether_addr_equal(eth_hdr(skb)->h_source, geneve->dev->dev_addr)) {
		geneve->dev->stats.rx_errors++;
		goto drop;
	}

	oiph = skb_network_header(skb);
	skb_reset_network_header(skb);

	if (geneve_get_sk_family(gs) == AF_INET)
		err = IP_ECN_decapsulate(oiph, skb);
#if IS_ENABLED(CONFIG_IPV6)
	else
		err = IP6_ECN_decapsulate(oiph, skb);
#endif

	if (unlikely(err)) {
		if (log_ecn_error) {
			if (geneve_get_sk_family(gs) == AF_INET)
				net_info_ratelimited("non-ECT from %pI4 "
						     "with TOS=%#x\n",
						     &((struct iphdr *)oiph)->saddr,
						     ((struct iphdr *)oiph)->tos);
#if IS_ENABLED(CONFIG_IPV6)
			else
				net_info_ratelimited("non-ECT from %pI6\n",
						     &((struct ipv6hdr *)oiph)->saddr);
#endif
		}
		if (err > 1) {
			++geneve->dev->stats.rx_frame_errors;
			++geneve->dev->stats.rx_errors;
			goto drop;
		}
	}

	len = skb->len;
	err = gro_cells_receive(&geneve->gro_cells, skb);
	if (likely(err == NET_RX_SUCCESS)) {
		stats = this_cpu_ptr(geneve->dev->tstats);
		u64_stats_update_begin(&stats->syncp);
		stats->rx_packets++;
		stats->rx_bytes += len;
		u64_stats_update_end(&stats->syncp);
	}
	return;
drop:
	/* Consume bad packet */
	kfree_skb(skb);
}

/* Setup stats when device is created */
static int geneve_init(struct net_device *dev)
{
	struct geneve_dev *geneve = netdev_priv(dev);
	int err;

	dev->tstats = netdev_alloc_pcpu_stats(struct pcpu_sw_netstats);
	if (!dev->tstats)
		return -ENOMEM;

	err = gro_cells_init(&geneve->gro_cells, dev);
	if (err) {
		free_percpu(dev->tstats);
		return err;
	}

	err = dst_cache_init(&geneve->cfg.info.dst_cache, GFP_KERNEL);
	if (err) {
		free_percpu(dev->tstats);
		gro_cells_destroy(&geneve->gro_cells);
		return err;
	}
	return 0;
}

static void geneve_uninit(struct net_device *dev)
{
	struct geneve_dev *geneve = netdev_priv(dev);

	dst_cache_destroy(&geneve->cfg.info.dst_cache);
	gro_cells_destroy(&geneve->gro_cells);
	free_percpu(dev->tstats);
}

/* Callback from net/ipv4/udp.c to receive packets */
static int geneve_udp_encap_recv(struct sock *sk, struct sk_buff *skb)
{
	struct genevehdr *geneveh;
	struct geneve_dev *geneve;
	struct geneve_sock *gs;
	int opts_len;

	/* Need UDP and Geneve header to be present */
	if (unlikely(!pskb_may_pull(skb, GENEVE_BASE_HLEN)))
		goto drop;

	/* Return packets with reserved bits set */
	geneveh = geneve_hdr(skb);
	if (unlikely(geneveh->ver != GENEVE_VER))
		goto drop;

	if (unlikely(geneveh->proto_type != htons(ETH_P_TEB)))
		goto drop;

	gs = rcu_dereference_sk_user_data(sk);
	if (!gs)
		goto drop;

	geneve = geneve_lookup_skb(gs, skb);
	if (!geneve)
		goto drop;

	opts_len = geneveh->opt_len * 4;
	if (iptunnel_pull_header(skb, GENEVE_BASE_HLEN + opts_len,
				 htons(ETH_P_TEB),
				 !net_eq(geneve->net, dev_net(geneve->dev)))) {
		geneve->dev->stats.rx_dropped++;
		goto drop;
	}

	geneve_rx(geneve, gs, skb);
	return 0;

drop:
	/* Consume bad packet */
	kfree_skb(skb);
	return 0;
}

/* Callback from net/ipv{4,6}/udp.c to check that we have a tunnel for errors */
static int geneve_udp_encap_err_lookup(struct sock *sk, struct sk_buff *skb)
{
	struct genevehdr *geneveh;
	struct geneve_sock *gs;
	u8 zero_vni[3] = { 0 };
	u8 *vni = zero_vni;

	if (!pskb_may_pull(skb, skb_transport_offset(skb) + GENEVE_BASE_HLEN))
		return -EINVAL;

	geneveh = geneve_hdr(skb);
	if (geneveh->ver != GENEVE_VER)
		return -EINVAL;

	if (geneveh->proto_type != htons(ETH_P_TEB))
		return -EINVAL;

	gs = rcu_dereference_sk_user_data(sk);
	if (!gs)
		return -ENOENT;

	if (geneve_get_sk_family(gs) == AF_INET) {
		struct iphdr *iph = ip_hdr(skb);
		__be32 addr4 = 0;

		if (!gs->collect_md) {
			vni = geneve_hdr(skb)->vni;
			addr4 = iph->daddr;
		}

		return geneve_lookup(gs, addr4, vni) ? 0 : -ENOENT;
	}

#if IS_ENABLED(CONFIG_IPV6)
	if (geneve_get_sk_family(gs) == AF_INET6) {
		struct ipv6hdr *ip6h = ipv6_hdr(skb);
		struct in6_addr addr6;

		memset(&addr6, 0, sizeof(struct in6_addr));

		if (!gs->collect_md) {
			vni = geneve_hdr(skb)->vni;
			addr6 = ip6h->daddr;
		}

		return geneve6_lookup(gs, addr6, vni) ? 0 : -ENOENT;
	}
#endif

	return -EPFNOSUPPORT;
}

static struct socket *geneve_create_sock(struct net *net, bool ipv6,
					 __be16 port, bool ipv6_rx_csum)
{
	struct socket *sock;
	struct udp_port_cfg udp_conf;
	int err;

	memset(&udp_conf, 0, sizeof(udp_conf));

	if (ipv6) {
		udp_conf.family = AF_INET6;
		udp_conf.ipv6_v6only = 1;
		udp_conf.use_udp6_rx_checksums = ipv6_rx_csum;
	} else {
		udp_conf.family = AF_INET;
		udp_conf.local_ip.s_addr = htonl(INADDR_ANY);
	}

	udp_conf.local_udp_port = port;

	/* Open UDP socket */
	err = udp_sock_create(net, &udp_conf, &sock);
	if (err < 0)
		return ERR_PTR(err);

	return sock;
}

static int geneve_hlen(struct genevehdr *gh)
{
	return sizeof(*gh) + gh->opt_len * 4;
}

static struct sk_buff *geneve_gro_receive(struct sock *sk,
					  struct list_head *head,
					  struct sk_buff *skb)
{
	struct sk_buff *pp = NULL;
	struct sk_buff *p;
	struct genevehdr *gh, *gh2;
	unsigned int hlen, gh_len, off_gnv;
	const struct packet_offload *ptype;
	__be16 type;
	int flush = 1;

	off_gnv = skb_gro_offset(skb);
	hlen = off_gnv + sizeof(*gh);
	gh = skb_gro_header_fast(skb, off_gnv);
	if (skb_gro_header_hard(skb, hlen)) {
		gh = skb_gro_header_slow(skb, hlen, off_gnv);
		if (unlikely(!gh))
			goto out;
	}

	if (gh->ver != GENEVE_VER || gh->oam)
		goto out;
	gh_len = geneve_hlen(gh);

	hlen = off_gnv + gh_len;
	if (skb_gro_header_hard(skb, hlen)) {
		gh = skb_gro_header_slow(skb, hlen, off_gnv);
		if (unlikely(!gh))
			goto out;
	}

	list_for_each_entry(p, head, list) {
		if (!NAPI_GRO_CB(p)->same_flow)
			continue;

		gh2 = (struct genevehdr *)(p->data + off_gnv);
		if (gh->opt_len != gh2->opt_len ||
		    memcmp(gh, gh2, gh_len)) {
			NAPI_GRO_CB(p)->same_flow = 0;
			continue;
		}
	}

	type = gh->proto_type;

	rcu_read_lock();
	ptype = gro_find_receive_by_type(type);
	if (!ptype)
		goto out_unlock;

	skb_gro_pull(skb, gh_len);
	skb_gro_postpull_rcsum(skb, gh, gh_len);
	pp = call_gro_receive(ptype->callbacks.gro_receive, head, skb);
	flush = 0;

out_unlock:
	rcu_read_unlock();
out:
	skb_gro_flush_final(skb, pp, flush);

	return pp;
}

static int geneve_gro_complete(struct sock *sk, struct sk_buff *skb,
			       int nhoff)
{
	struct genevehdr *gh;
	struct packet_offload *ptype;
	__be16 type;
	int gh_len;
	int err = -ENOSYS;

	gh = (struct genevehdr *)(skb->data + nhoff);
	gh_len = geneve_hlen(gh);
	type = gh->proto_type;

	rcu_read_lock();
	ptype = gro_find_complete_by_type(type);
	if (ptype)
		err = ptype->callbacks.gro_complete(skb, nhoff + gh_len);

	rcu_read_unlock();

	skb_set_inner_mac_header(skb, nhoff + gh_len);

	return err;
}

/* Create new listen socket if needed */
static struct geneve_sock *geneve_socket_create(struct net *net, __be16 port,
						bool ipv6, bool ipv6_rx_csum)
{
	struct geneve_net *gn = net_generic(net, geneve_net_id);
	struct geneve_sock *gs;
	struct socket *sock;
	struct udp_tunnel_sock_cfg tunnel_cfg;
	int h;

	gs = kzalloc(sizeof(*gs), GFP_KERNEL);
	if (!gs)
		return ERR_PTR(-ENOMEM);

	sock = geneve_create_sock(net, ipv6, port, ipv6_rx_csum);
	if (IS_ERR(sock)) {
		kfree(gs);
		return ERR_CAST(sock);
	}

	gs->sock = sock;
	gs->refcnt = 1;
	for (h = 0; h < VNI_HASH_SIZE; ++h)
		INIT_HLIST_HEAD(&gs->vni_list[h]);

	/* Initialize the geneve udp offloads structure */
	udp_tunnel_notify_add_rx_port(gs->sock, UDP_TUNNEL_TYPE_GENEVE);

	/* Mark socket as an encapsulation socket */
	memset(&tunnel_cfg, 0, sizeof(tunnel_cfg));
	tunnel_cfg.sk_user_data = gs;
	tunnel_cfg.encap_type = 1;
	tunnel_cfg.gro_receive = geneve_gro_receive;
	tunnel_cfg.gro_complete = geneve_gro_complete;
	tunnel_cfg.encap_rcv = geneve_udp_encap_recv;
	tunnel_cfg.encap_err_lookup = geneve_udp_encap_err_lookup;
	tunnel_cfg.encap_destroy = NULL;
	setup_udp_tunnel_sock(net, sock, &tunnel_cfg);
	list_add(&gs->list, &gn->sock_list);
	return gs;
}

static void __geneve_sock_release(struct geneve_sock *gs)
{
	if (!gs || --gs->refcnt)
		return;

	list_del(&gs->list);
	udp_tunnel_notify_del_rx_port(gs->sock, UDP_TUNNEL_TYPE_GENEVE);
	udp_tunnel_sock_release(gs->sock);
	kfree_rcu(gs, rcu);
}

static void geneve_sock_release(struct geneve_dev *geneve)
{
	struct geneve_sock *gs4 = rtnl_dereference(geneve->sock4);
#if IS_ENABLED(CONFIG_IPV6)
	struct geneve_sock *gs6 = rtnl_dereference(geneve->sock6);

	rcu_assign_pointer(geneve->sock6, NULL);
#endif

	rcu_assign_pointer(geneve->sock4, NULL);
	synchronize_net();

	__geneve_sock_release(gs4);
#if IS_ENABLED(CONFIG_IPV6)
	__geneve_sock_release(gs6);
#endif
}

static struct geneve_sock *geneve_find_sock(struct geneve_net *gn,
					    sa_family_t family,
					    __be16 dst_port)
{
	struct geneve_sock *gs;

	list_for_each_entry(gs, &gn->sock_list, list) {
		if (inet_sk(gs->sock->sk)->inet_sport == dst_port &&
		    geneve_get_sk_family(gs) == family) {
			return gs;
		}
	}
	return NULL;
}

static int geneve_sock_add(struct geneve_dev *geneve, bool ipv6)
{
	struct net *net = geneve->net;
	struct geneve_net *gn = net_generic(net, geneve_net_id);
	struct geneve_dev_node *node;
	struct geneve_sock *gs;
	__u8 vni[3];
	__u32 hash;

	gs = geneve_find_sock(gn, ipv6 ? AF_INET6 : AF_INET, geneve->cfg.info.key.tp_dst);
	if (gs) {
		gs->refcnt++;
		goto out;
	}

	gs = geneve_socket_create(net, geneve->cfg.info.key.tp_dst, ipv6,
				  geneve->cfg.use_udp6_rx_checksums);
	if (IS_ERR(gs))
		return PTR_ERR(gs);

out:
	gs->collect_md = geneve->cfg.collect_md;
#if IS_ENABLED(CONFIG_IPV6)
	if (ipv6) {
		rcu_assign_pointer(geneve->sock6, gs);
		node = &geneve->hlist6;
	} else
#endif
	{
		rcu_assign_pointer(geneve->sock4, gs);
		node = &geneve->hlist4;
	}
	node->geneve = geneve;

	tunnel_id_to_vni(geneve->cfg.info.key.tun_id, vni);
	hash = geneve_net_vni_hash(vni);
	hlist_add_head_rcu(&node->hlist, &gs->vni_list[hash]);
	return 0;
}

static int geneve_open(struct net_device *dev)
{
	struct geneve_dev *geneve = netdev_priv(dev);
	bool metadata = geneve->cfg.collect_md;
	bool ipv4, ipv6;
	int ret = 0;

	ipv6 = geneve->cfg.info.mode & IP_TUNNEL_INFO_IPV6 || metadata;
	ipv4 = !ipv6 || metadata;
#if IS_ENABLED(CONFIG_IPV6)
	if (ipv6) {
		ret = geneve_sock_add(geneve, true);
		if (ret < 0 && ret != -EAFNOSUPPORT)
			ipv4 = false;
	}
#endif
	if (ipv4)
		ret = geneve_sock_add(geneve, false);
	if (ret < 0)
		geneve_sock_release(geneve);

	return ret;
}

static int geneve_stop(struct net_device *dev)
{
	struct geneve_dev *geneve = netdev_priv(dev);

	hlist_del_init_rcu(&geneve->hlist4.hlist);
#if IS_ENABLED(CONFIG_IPV6)
	hlist_del_init_rcu(&geneve->hlist6.hlist);
#endif
	geneve_sock_release(geneve);
	return 0;
}

static void geneve_build_header(struct genevehdr *geneveh,
				const struct ip_tunnel_info *info)
{
	geneveh->ver = GENEVE_VER;
	geneveh->opt_len = info->options_len / 4;
	geneveh->oam = !!(info->key.tun_flags & TUNNEL_OAM);
	geneveh->critical = !!(info->key.tun_flags & TUNNEL_CRIT_OPT);
	geneveh->rsvd1 = 0;
	tunnel_id_to_vni(info->key.tun_id, geneveh->vni);
	geneveh->proto_type = htons(ETH_P_TEB);
	geneveh->rsvd2 = 0;

	if (info->key.tun_flags & TUNNEL_GENEVE_OPT)
		ip_tunnel_info_opts_get(geneveh->options, info);
}

static int geneve_build_skb(struct dst_entry *dst, struct sk_buff *skb,
			    const struct ip_tunnel_info *info,
			    bool xnet, int ip_hdr_len)
{
	bool udp_sum = !!(info->key.tun_flags & TUNNEL_CSUM);
	struct genevehdr *gnvh;
	int min_headroom;
	int err;

	skb_reset_mac_header(skb);
	skb_scrub_packet(skb, xnet);

	min_headroom = LL_RESERVED_SPACE(dst->dev) + dst->header_len +
		       GENEVE_BASE_HLEN + info->options_len + ip_hdr_len;
	err = skb_cow_head(skb, min_headroom);
	if (unlikely(err))
		goto free_dst;

	err = udp_tunnel_handle_offloads(skb, udp_sum);
	if (err)
		goto free_dst;

	gnvh = __skb_push(skb, sizeof(*gnvh) + info->options_len);
	geneve_build_header(gnvh, info);
	skb_set_inner_protocol(skb, htons(ETH_P_TEB));
	return 0;

free_dst:
	dst_release(dst);
	return err;
}

static struct rtable *geneve_get_v4_rt(struct sk_buff *skb,
				       struct net_device *dev,
				       struct geneve_sock *gs4,
				       struct flowi4 *fl4,
				       const struct ip_tunnel_info *info)
{
	bool use_cache = ip_tunnel_dst_cache_usable(skb, info);
	struct geneve_dev *geneve = netdev_priv(dev);
	struct dst_cache *dst_cache;
	struct rtable *rt = NULL;
	__u8 tos;

	if (!gs4)
		return ERR_PTR(-EIO);

	memset(fl4, 0, sizeof(*fl4));
	fl4->flowi4_mark = skb->mark;
	fl4->flowi4_proto = IPPROTO_UDP;
	fl4->daddr = info->key.u.ipv4.dst;
	fl4->saddr = info->key.u.ipv4.src;

	tos = info->key.tos;
	if ((tos == 1) && !geneve->cfg.collect_md) {
		tos = ip_tunnel_get_dsfield(ip_hdr(skb), skb);
		use_cache = false;
	}
	fl4->flowi4_tos = RT_TOS(tos);

	dst_cache = (struct dst_cache *)&info->dst_cache;
	if (use_cache) {
		rt = dst_cache_get_ip4(dst_cache, &fl4->saddr);
		if (rt)
			return rt;
	}
	rt = ip_route_output_key(geneve->net, fl4);
	if (IS_ERR(rt)) {
		netdev_dbg(dev, "no route to %pI4\n", &fl4->daddr);
		return ERR_PTR(-ENETUNREACH);
	}
	if (rt->dst.dev == dev) { /* is this necessary? */
		netdev_dbg(dev, "circular route to %pI4\n", &fl4->daddr);
		ip_rt_put(rt);
		return ERR_PTR(-ELOOP);
	}
	if (use_cache)
		dst_cache_set_ip4(dst_cache, &rt->dst, fl4->saddr);
	return rt;
}

#if IS_ENABLED(CONFIG_IPV6)
static struct dst_entry *geneve_get_v6_dst(struct sk_buff *skb,
					   struct net_device *dev,
					   struct geneve_sock *gs6,
					   struct flowi6 *fl6,
					   const struct ip_tunnel_info *info)
{
	bool use_cache = ip_tunnel_dst_cache_usable(skb, info);
	struct geneve_dev *geneve = netdev_priv(dev);
	struct dst_entry *dst = NULL;
	struct dst_cache *dst_cache;
	__u8 prio;

	if (!gs6)
		return ERR_PTR(-EIO);

	memset(fl6, 0, sizeof(*fl6));
	fl6->flowi6_mark = skb->mark;
	fl6->flowi6_proto = IPPROTO_UDP;
	fl6->daddr = info->key.u.ipv6.dst;
	fl6->saddr = info->key.u.ipv6.src;
	prio = info->key.tos;
	if ((prio == 1) && !geneve->cfg.collect_md) {
		prio = ip_tunnel_get_dsfield(ip_hdr(skb), skb);
		use_cache = false;
	}

	fl6->flowlabel = ip6_make_flowinfo(RT_TOS(prio),
					   info->key.label);
	dst_cache = (struct dst_cache *)&info->dst_cache;
	if (use_cache) {
		dst = dst_cache_get_ip6(dst_cache, &fl6->saddr);
		if (dst)
			return dst;
	}
	dst = ipv6_stub->ipv6_dst_lookup_flow(geneve->net, gs6->sock->sk, fl6,
					      NULL);
	if (IS_ERR(dst)) {
		netdev_dbg(dev, "no route to %pI6\n", &fl6->daddr);
		return ERR_PTR(-ENETUNREACH);
	}
	if (dst->dev == dev) { /* is this necessary? */
		netdev_dbg(dev, "circular route to %pI6\n", &fl6->daddr);
		dst_release(dst);
		return ERR_PTR(-ELOOP);
	}

	if (use_cache)
		dst_cache_set_ip6(dst_cache, dst, &fl6->saddr);
	return dst;
}
#endif

static int geneve_xmit_skb(struct sk_buff *skb, struct net_device *dev,
			   struct geneve_dev *geneve,
			   const struct ip_tunnel_info *info)
{
	bool xnet = !net_eq(geneve->net, dev_net(geneve->dev));
	struct geneve_sock *gs4 = rcu_dereference(geneve->sock4);
	const struct ip_tunnel_key *key = &info->key;
	struct rtable *rt;
	struct flowi4 fl4;
	__u8 tos, ttl;
	__be16 df = 0;
	__be16 sport;
	int err;

	rt = geneve_get_v4_rt(skb, dev, gs4, &fl4, info);
	if (IS_ERR(rt))
		return PTR_ERR(rt);

	skb_tunnel_check_pmtu(skb, &rt->dst,
			      GENEVE_IPV4_HLEN + info->options_len);

	sport = udp_flow_src_port(geneve->net, skb, 1, USHRT_MAX, true);
	if (geneve->cfg.collect_md) {
		tos = ip_tunnel_ecn_encap(key->tos, ip_hdr(skb), skb);
		ttl = key->ttl;

		df = key->tun_flags & TUNNEL_DONT_FRAGMENT ? htons(IP_DF) : 0;
	} else {
		tos = ip_tunnel_ecn_encap(fl4.flowi4_tos, ip_hdr(skb), skb);
		if (geneve->cfg.ttl_inherit)
			ttl = ip_tunnel_get_ttl(ip_hdr(skb), skb);
		else
			ttl = key->ttl;
		ttl = ttl ? : ip4_dst_hoplimit(&rt->dst);

		if (geneve->cfg.df == GENEVE_DF_SET) {
			df = htons(IP_DF);
		} else if (geneve->cfg.df == GENEVE_DF_INHERIT) {
			struct ethhdr *eth = eth_hdr(skb);

			if (ntohs(eth->h_proto) == ETH_P_IPV6) {
				df = htons(IP_DF);
			} else if (ntohs(eth->h_proto) == ETH_P_IP) {
				struct iphdr *iph = ip_hdr(skb);

				if (iph->frag_off & htons(IP_DF))
					df = htons(IP_DF);
			}
		}
	}

	err = geneve_build_skb(&rt->dst, skb, info, xnet, sizeof(struct iphdr));
	if (unlikely(err))
		return err;

	udp_tunnel_xmit_skb(rt, gs4->sock->sk, skb, fl4.saddr, fl4.daddr,
			    tos, ttl, df, sport, geneve->cfg.info.key.tp_dst,
			    !net_eq(geneve->net, dev_net(geneve->dev)),
			    !(info->key.tun_flags & TUNNEL_CSUM));
	return 0;
}

#if IS_ENABLED(CONFIG_IPV6)
static int geneve6_xmit_skb(struct sk_buff *skb, struct net_device *dev,
			    struct geneve_dev *geneve,
			    const struct ip_tunnel_info *info)
{
	bool xnet = !net_eq(geneve->net, dev_net(geneve->dev));
	struct geneve_sock *gs6 = rcu_dereference(geneve->sock6);
	const struct ip_tunnel_key *key = &info->key;
	struct dst_entry *dst = NULL;
	struct flowi6 fl6;
	__u8 prio, ttl;
	__be16 sport;
	int err;

	dst = geneve_get_v6_dst(skb, dev, gs6, &fl6, info);
	if (IS_ERR(dst))
		return PTR_ERR(dst);

	skb_tunnel_check_pmtu(skb, dst, GENEVE_IPV6_HLEN + info->options_len);

	sport = udp_flow_src_port(geneve->net, skb, 1, USHRT_MAX, true);
	if (geneve->cfg.collect_md) {
		prio = ip_tunnel_ecn_encap(key->tos, ip_hdr(skb), skb);
		ttl = key->ttl;
	} else {
		prio = ip_tunnel_ecn_encap(ip6_tclass(fl6.flowlabel),
					   ip_hdr(skb), skb);
		if (geneve->cfg.ttl_inherit)
			ttl = ip_tunnel_get_ttl(ip_hdr(skb), skb);
		else
			ttl = key->ttl;
		ttl = ttl ? : ip6_dst_hoplimit(dst);
	}
	err = geneve_build_skb(dst, skb, info, xnet, sizeof(struct ipv6hdr));
	if (unlikely(err))
		return err;

	udp_tunnel6_xmit_skb(dst, gs6->sock->sk, skb, dev,
			     &fl6.saddr, &fl6.daddr, prio, ttl,
			     info->key.label, sport, geneve->cfg.info.key.tp_dst,
			     !(info->key.tun_flags & TUNNEL_CSUM));
	return 0;
}
#endif

static netdev_tx_t geneve_xmit(struct sk_buff *skb, struct net_device *dev)
{
	struct geneve_dev *geneve = netdev_priv(dev);
	struct ip_tunnel_info *info = NULL;
	int err;

	if (geneve->cfg.collect_md) {
		info = skb_tunnel_info(skb);
		if (unlikely(!info || !(info->mode & IP_TUNNEL_INFO_TX))) {
			netdev_dbg(dev, "no tunnel metadata\n");
			dev_kfree_skb(skb);
			dev->stats.tx_dropped++;
			return NETDEV_TX_OK;
		}
	} else {
		info = &geneve->cfg.info;
	}

	rcu_read_lock();
#if IS_ENABLED(CONFIG_IPV6)
	if (info->mode & IP_TUNNEL_INFO_IPV6)
		err = geneve6_xmit_skb(skb, dev, geneve, info);
	else
#endif
		err = geneve_xmit_skb(skb, dev, geneve, info);
	rcu_read_unlock();

	if (likely(!err))
		return NETDEV_TX_OK;

	dev_kfree_skb(skb);

	if (err == -ELOOP)
		dev->stats.collisions++;
	else if (err == -ENETUNREACH)
		dev->stats.tx_carrier_errors++;

	dev->stats.tx_errors++;
	return NETDEV_TX_OK;
}

static int geneve_change_mtu(struct net_device *dev, int new_mtu)
{
	if (new_mtu > dev->max_mtu)
		new_mtu = dev->max_mtu;
	else if (new_mtu < dev->min_mtu)
		new_mtu = dev->min_mtu;

	dev->mtu = new_mtu;
	return 0;
}

static int geneve_fill_metadata_dst(struct net_device *dev, struct sk_buff *skb)
{
	struct ip_tunnel_info *info = skb_tunnel_info(skb);
	struct geneve_dev *geneve = netdev_priv(dev);

	if (ip_tunnel_info_af(info) == AF_INET) {
		struct rtable *rt;
		struct flowi4 fl4;
		struct geneve_sock *gs4 = rcu_dereference(geneve->sock4);

		rt = geneve_get_v4_rt(skb, dev, gs4, &fl4, info);
		if (IS_ERR(rt))
			return PTR_ERR(rt);

		ip_rt_put(rt);
		info->key.u.ipv4.src = fl4.saddr;
#if IS_ENABLED(CONFIG_IPV6)
	} else if (ip_tunnel_info_af(info) == AF_INET6) {
		struct dst_entry *dst;
		struct flowi6 fl6;
		struct geneve_sock *gs6 = rcu_dereference(geneve->sock6);

		dst = geneve_get_v6_dst(skb, dev, gs6, &fl6, info);
		if (IS_ERR(dst))
			return PTR_ERR(dst);

		dst_release(dst);
		info->key.u.ipv6.src = fl6.saddr;
#endif
	} else {
		return -EINVAL;
	}

	info->key.tp_src = udp_flow_src_port(geneve->net, skb,
					     1, USHRT_MAX, true);
	info->key.tp_dst = geneve->cfg.info.key.tp_dst;
	return 0;
}

static const struct net_device_ops geneve_netdev_ops = {
	.ndo_init		= geneve_init,
	.ndo_uninit		= geneve_uninit,
	.ndo_open		= geneve_open,
	.ndo_stop		= geneve_stop,
	.ndo_start_xmit		= geneve_xmit,
	.ndo_get_stats64	= ip_tunnel_get_stats64,
	.ndo_change_mtu		= geneve_change_mtu,
	.ndo_validate_addr	= eth_validate_addr,
	.ndo_set_mac_address	= eth_mac_addr,
	.ndo_fill_metadata_dst	= geneve_fill_metadata_dst,
};

static void geneve_get_drvinfo(struct net_device *dev,
			       struct ethtool_drvinfo *drvinfo)
{
	strlcpy(drvinfo->version, GENEVE_NETDEV_VER, sizeof(drvinfo->version));
	strlcpy(drvinfo->driver, "geneve", sizeof(drvinfo->driver));
}

static const struct ethtool_ops geneve_ethtool_ops = {
	.get_drvinfo	= geneve_get_drvinfo,
	.get_link	= ethtool_op_get_link,
};

/* Info for udev, that this is a virtual tunnel endpoint */
static struct device_type geneve_type = {
	.name = "geneve",
};

/* Calls the ndo_udp_tunnel_add of the caller in order to
 * supply the listening GENEVE udp ports. Callers are expected
 * to implement the ndo_udp_tunnel_add.
 */
static void geneve_offload_rx_ports(struct net_device *dev, bool push)
{
	struct net *net = dev_net(dev);
	struct geneve_net *gn = net_generic(net, geneve_net_id);
	struct geneve_sock *gs;

	rcu_read_lock();
	list_for_each_entry_rcu(gs, &gn->sock_list, list) {
		if (push) {
			udp_tunnel_push_rx_port(dev, gs->sock,
						UDP_TUNNEL_TYPE_GENEVE);
		} else {
			udp_tunnel_drop_rx_port(dev, gs->sock,
						UDP_TUNNEL_TYPE_GENEVE);
		}
	}
	rcu_read_unlock();
}

/* Initialize the device structure. */
static void geneve_setup(struct net_device *dev)
{
	ether_setup(dev);

	dev->netdev_ops = &geneve_netdev_ops;
	dev->ethtool_ops = &geneve_ethtool_ops;
	dev->needs_free_netdev = true;

	SET_NETDEV_DEVTYPE(dev, &geneve_type);

	dev->features    |= NETIF_F_LLTX;
	dev->features    |= NETIF_F_SG | NETIF_F_HW_CSUM;
	dev->features    |= NETIF_F_RXCSUM;
	dev->features    |= NETIF_F_GSO_SOFTWARE;

	dev->hw_features |= NETIF_F_SG | NETIF_F_HW_CSUM | NETIF_F_RXCSUM;
	dev->hw_features |= NETIF_F_GSO_SOFTWARE;

	/* MTU range: 68 - (something less than 65535) */
	dev->min_mtu = ETH_MIN_MTU;
	/* The max_mtu calculation does not take account of GENEVE
	 * options, to avoid excluding potentially valid
	 * configurations. This will be further reduced by IPvX hdr size.
	 */
	dev->max_mtu = IP_MAX_MTU - GENEVE_BASE_HLEN - dev->hard_header_len;

	netif_keep_dst(dev);
	dev->priv_flags &= ~IFF_TX_SKB_SHARING;
	dev->priv_flags |= IFF_LIVE_ADDR_CHANGE | IFF_NO_QUEUE;
	eth_hw_addr_random(dev);
}

static const struct nla_policy geneve_policy[IFLA_GENEVE_MAX + 1] = {
	[IFLA_GENEVE_ID]		= { .type = NLA_U32 },
	[IFLA_GENEVE_REMOTE]		= { .len = sizeof_field(struct iphdr, daddr) },
	[IFLA_GENEVE_REMOTE6]		= { .len = sizeof(struct in6_addr) },
	[IFLA_GENEVE_TTL]		= { .type = NLA_U8 },
	[IFLA_GENEVE_TOS]		= { .type = NLA_U8 },
	[IFLA_GENEVE_LABEL]		= { .type = NLA_U32 },
	[IFLA_GENEVE_PORT]		= { .type = NLA_U16 },
	[IFLA_GENEVE_COLLECT_METADATA]	= { .type = NLA_FLAG },
	[IFLA_GENEVE_UDP_CSUM]		= { .type = NLA_U8 },
	[IFLA_GENEVE_UDP_ZERO_CSUM6_TX]	= { .type = NLA_U8 },
	[IFLA_GENEVE_UDP_ZERO_CSUM6_RX]	= { .type = NLA_U8 },
	[IFLA_GENEVE_TTL_INHERIT]	= { .type = NLA_U8 },
	[IFLA_GENEVE_DF]		= { .type = NLA_U8 },
};

static int geneve_validate(struct nlattr *tb[], struct nlattr *data[],
			   struct netlink_ext_ack *extack)
{
	if (tb[IFLA_ADDRESS]) {
		if (nla_len(tb[IFLA_ADDRESS]) != ETH_ALEN) {
			NL_SET_ERR_MSG_ATTR(extack, tb[IFLA_ADDRESS],
					    "Provided link layer address is not Ethernet");
			return -EINVAL;
		}

		if (!is_valid_ether_addr(nla_data(tb[IFLA_ADDRESS]))) {
			NL_SET_ERR_MSG_ATTR(extack, tb[IFLA_ADDRESS],
					    "Provided Ethernet address is not unicast");
			return -EADDRNOTAVAIL;
		}
	}

	if (!data) {
		NL_SET_ERR_MSG(extack,
			       "Not enough attributes provided to perform the operation");
		return -EINVAL;
	}

	if (data[IFLA_GENEVE_ID]) {
		__u32 vni =  nla_get_u32(data[IFLA_GENEVE_ID]);

		if (vni >= GENEVE_N_VID) {
			NL_SET_ERR_MSG_ATTR(extack, data[IFLA_GENEVE_ID],
					    "Geneve ID must be lower than 16777216");
			return -ERANGE;
		}
	}

	if (data[IFLA_GENEVE_DF]) {
		enum ifla_geneve_df df = nla_get_u8(data[IFLA_GENEVE_DF]);

		if (df < 0 || df > GENEVE_DF_MAX) {
			NL_SET_ERR_MSG_ATTR(extack, data[IFLA_GENEVE_DF],
					    "Invalid DF attribute");
			return -EINVAL;
		}
	}

	return 0;
}

static struct geneve_dev *geneve_find_dev(struct geneve_net *gn,
					  const struct ip_tunnel_info *info,
					  bool *tun_on_same_port,
					  bool *tun_collect_md)
{
	struct geneve_dev *geneve, *t = NULL;

	*tun_on_same_port = false;
	*tun_collect_md = false;
	list_for_each_entry(geneve, &gn->geneve_list, next) {
		if (info->key.tp_dst == geneve->cfg.info.key.tp_dst) {
			*tun_collect_md = geneve->cfg.collect_md;
			*tun_on_same_port = true;
		}
		if (info->key.tun_id == geneve->cfg.info.key.tun_id &&
		    info->key.tp_dst == geneve->cfg.info.key.tp_dst &&
		    !memcmp(&info->key.u, &geneve->cfg.info.key.u, sizeof(info->key.u)))
			t = geneve;
	}
	return t;
}

static bool is_tnl_info_zero(const struct ip_tunnel_info *info)
{
	return !(info->key.tun_id || info->key.tun_flags || info->key.tos ||
		 info->key.ttl || info->key.label || info->key.tp_src ||
		 memchr_inv(&info->key.u, 0, sizeof(info->key.u)));
}

static bool geneve_dst_addr_equal(struct ip_tunnel_info *a,
				  struct ip_tunnel_info *b)
{
	if (ip_tunnel_info_af(a) == AF_INET)
		return a->key.u.ipv4.dst == b->key.u.ipv4.dst;
	else
		return ipv6_addr_equal(&a->key.u.ipv6.dst, &b->key.u.ipv6.dst);
}

static int geneve_configure(struct net *net, struct net_device *dev,
			    struct netlink_ext_ack *extack,
			    const struct geneve_config *cfg)
{
	struct geneve_net *gn = net_generic(net, geneve_net_id);
	struct geneve_dev *t, *geneve = netdev_priv(dev);
	const struct ip_tunnel_info *info = &cfg->info;
	bool tun_collect_md, tun_on_same_port;
	int err, encap_len;

	if (cfg->collect_md && !is_tnl_info_zero(info)) {
		NL_SET_ERR_MSG(extack,
			       "Device is externally controlled, so attributes (VNI, Port, and so on) must not be specified");
		return -EINVAL;
	}

	geneve->net = net;
	geneve->dev = dev;

	t = geneve_find_dev(gn, info, &tun_on_same_port, &tun_collect_md);
	if (t)
		return -EBUSY;

	/* make enough headroom for basic scenario */
	encap_len = GENEVE_BASE_HLEN + ETH_HLEN;
	if (!cfg->collect_md && ip_tunnel_info_af(info) == AF_INET) {
		encap_len += sizeof(struct iphdr);
		dev->max_mtu -= sizeof(struct iphdr);
	} else {
		encap_len += sizeof(struct ipv6hdr);
		dev->max_mtu -= sizeof(struct ipv6hdr);
	}
	dev->needed_headroom = encap_len + ETH_HLEN;

	if (cfg->collect_md) {
		if (tun_on_same_port) {
			NL_SET_ERR_MSG(extack,
				       "There can be only one externally controlled device on a destination port");
			return -EPERM;
		}
	} else {
		if (tun_collect_md) {
			NL_SET_ERR_MSG(extack,
				       "There already exists an externally controlled device on this destination port");
			return -EPERM;
		}
	}

	dst_cache_reset(&geneve->cfg.info.dst_cache);
	memcpy(&geneve->cfg, cfg, sizeof(*cfg));

	err = register_netdevice(dev);
	if (err)
		return err;

	list_add(&geneve->next, &gn->geneve_list);
	return 0;
}

static void init_tnl_info(struct ip_tunnel_info *info, __u16 dst_port)
{
	memset(info, 0, sizeof(*info));
	info->key.tp_dst = htons(dst_port);
}

static int geneve_nl2info(struct nlattr *tb[], struct nlattr *data[],
			  struct netlink_ext_ack *extack,
			  struct geneve_config *cfg, bool changelink)
{
	int attrtype;
	struct ip_tunnel_info *info = &cfg->info;

	if (data[IFLA_GENEVE_REMOTE] && data[IFLA_GENEVE_REMOTE6]) {
		NL_SET_ERR_MSG(extack,
			       "Cannot specify both IPv4 and IPv6 Remote addresses");
		return -EINVAL;
	}

	if (data[IFLA_GENEVE_REMOTE]) {
		if (changelink && (ip_tunnel_info_af(info) == AF_INET6)) {
			attrtype = IFLA_GENEVE_REMOTE;
			goto change_notsup;
		}

		info->key.u.ipv4.dst =
			nla_get_in_addr(data[IFLA_GENEVE_REMOTE]);

		if (ipv4_is_multicast(info->key.u.ipv4.dst)) {
			NL_SET_ERR_MSG_ATTR(extack, data[IFLA_GENEVE_REMOTE],
					    "Remote IPv4 address cannot be Multicast");
			return -EINVAL;
		}
	}

	if (data[IFLA_GENEVE_REMOTE6]) {
#if IS_ENABLED(CONFIG_IPV6)
		if (changelink && (ip_tunnel_info_af(info) == AF_INET)) {
			attrtype = IFLA_GENEVE_REMOTE6;
			goto change_notsup;
		}

		info->mode = IP_TUNNEL_INFO_IPV6;
		info->key.u.ipv6.dst =
			nla_get_in6_addr(data[IFLA_GENEVE_REMOTE6]);

		if (ipv6_addr_type(&info->key.u.ipv6.dst) &
		    IPV6_ADDR_LINKLOCAL) {
			NL_SET_ERR_MSG_ATTR(extack, data[IFLA_GENEVE_REMOTE6],
					    "Remote IPv6 address cannot be link-local");
			return -EINVAL;
		}
		if (ipv6_addr_is_multicast(&info->key.u.ipv6.dst)) {
			NL_SET_ERR_MSG_ATTR(extack, data[IFLA_GENEVE_REMOTE6],
					    "Remote IPv6 address cannot be Multicast");
			return -EINVAL;
		}
		info->key.tun_flags |= TUNNEL_CSUM;
		cfg->use_udp6_rx_checksums = true;
#else
		NL_SET_ERR_MSG_ATTR(extack, data[IFLA_GENEVE_REMOTE6],
				    "IPv6 support not enabled in the kernel");
		return -EPFNOSUPPORT;
#endif
	}

	if (data[IFLA_GENEVE_ID]) {
		__u32 vni;
		__u8 tvni[3];
		__be64 tunid;

		vni = nla_get_u32(data[IFLA_GENEVE_ID]);
		tvni[0] = (vni & 0x00ff0000) >> 16;
		tvni[1] = (vni & 0x0000ff00) >> 8;
		tvni[2] =  vni & 0x000000ff;

		tunid = vni_to_tunnel_id(tvni);
		if (changelink && (tunid != info->key.tun_id)) {
			attrtype = IFLA_GENEVE_ID;
			goto change_notsup;
		}
		info->key.tun_id = tunid;
	}

	if (data[IFLA_GENEVE_TTL_INHERIT]) {
		if (nla_get_u8(data[IFLA_GENEVE_TTL_INHERIT]))
			cfg->ttl_inherit = true;
		else
			cfg->ttl_inherit = false;
	} else if (data[IFLA_GENEVE_TTL]) {
		info->key.ttl = nla_get_u8(data[IFLA_GENEVE_TTL]);
		cfg->ttl_inherit = false;
	}

	if (data[IFLA_GENEVE_TOS])
		info->key.tos = nla_get_u8(data[IFLA_GENEVE_TOS]);

	if (data[IFLA_GENEVE_DF])
		cfg->df = nla_get_u8(data[IFLA_GENEVE_DF]);

	if (data[IFLA_GENEVE_LABEL]) {
		info->key.label = nla_get_be32(data[IFLA_GENEVE_LABEL]) &
				  IPV6_FLOWLABEL_MASK;
		if (info->key.label && (!(info->mode & IP_TUNNEL_INFO_IPV6))) {
			NL_SET_ERR_MSG_ATTR(extack, data[IFLA_GENEVE_LABEL],
					    "Label attribute only applies for IPv6 Geneve devices");
			return -EINVAL;
		}
	}

	if (data[IFLA_GENEVE_PORT]) {
		if (changelink) {
			attrtype = IFLA_GENEVE_PORT;
			goto change_notsup;
		}
		info->key.tp_dst = nla_get_be16(data[IFLA_GENEVE_PORT]);
	}

	if (data[IFLA_GENEVE_COLLECT_METADATA]) {
		if (changelink) {
			attrtype = IFLA_GENEVE_COLLECT_METADATA;
			goto change_notsup;
		}
		cfg->collect_md = true;
	}

	if (data[IFLA_GENEVE_UDP_CSUM]) {
		if (changelink) {
			attrtype = IFLA_GENEVE_UDP_CSUM;
			goto change_notsup;
		}
		if (nla_get_u8(data[IFLA_GENEVE_UDP_CSUM]))
			info->key.tun_flags |= TUNNEL_CSUM;
	}

	if (data[IFLA_GENEVE_UDP_ZERO_CSUM6_TX]) {
#if IS_ENABLED(CONFIG_IPV6)
		if (changelink) {
			attrtype = IFLA_GENEVE_UDP_ZERO_CSUM6_TX;
			goto change_notsup;
		}
		if (nla_get_u8(data[IFLA_GENEVE_UDP_ZERO_CSUM6_TX]))
			info->key.tun_flags &= ~TUNNEL_CSUM;
#else
		NL_SET_ERR_MSG_ATTR(extack, data[IFLA_GENEVE_UDP_ZERO_CSUM6_TX],
				    "IPv6 support not enabled in the kernel");
		return -EPFNOSUPPORT;
#endif
	}

	if (data[IFLA_GENEVE_UDP_ZERO_CSUM6_RX]) {
#if IS_ENABLED(CONFIG_IPV6)
		if (changelink) {
			attrtype = IFLA_GENEVE_UDP_ZERO_CSUM6_RX;
			goto change_notsup;
		}
		if (nla_get_u8(data[IFLA_GENEVE_UDP_ZERO_CSUM6_RX]))
			cfg->use_udp6_rx_checksums = false;
#else
		NL_SET_ERR_MSG_ATTR(extack, data[IFLA_GENEVE_UDP_ZERO_CSUM6_RX],
				    "IPv6 support not enabled in the kernel");
		return -EPFNOSUPPORT;
#endif
	}

	return 0;
change_notsup:
	NL_SET_ERR_MSG_ATTR(extack, data[attrtype],
			    "Changing VNI, Port, endpoint IP address family, external, and UDP checksum attributes are not supported");
	return -EOPNOTSUPP;
}

static void geneve_link_config(struct net_device *dev,
			       struct ip_tunnel_info *info, struct nlattr *tb[])
{
	struct geneve_dev *geneve = netdev_priv(dev);
	int ldev_mtu = 0;

	if (tb[IFLA_MTU]) {
		geneve_change_mtu(dev, nla_get_u32(tb[IFLA_MTU]));
		return;
	}

	switch (ip_tunnel_info_af(info)) {
	case AF_INET: {
		struct flowi4 fl4 = { .daddr = info->key.u.ipv4.dst };
		struct rtable *rt = ip_route_output_key(geneve->net, &fl4);

		if (!IS_ERR(rt) && rt->dst.dev) {
			ldev_mtu = rt->dst.dev->mtu - GENEVE_IPV4_HLEN;
			ip_rt_put(rt);
		}
		break;
	}
#if IS_ENABLED(CONFIG_IPV6)
	case AF_INET6: {
		struct rt6_info *rt;

		if (!__in6_dev_get(dev))
			break;

		rt = rt6_lookup(geneve->net, &info->key.u.ipv6.dst, NULL, 0,
				NULL, 0);

		if (rt && rt->dst.dev)
			ldev_mtu = rt->dst.dev->mtu - GENEVE_IPV6_HLEN;
		ip6_rt_put(rt);
		break;
	}
#endif
	}

	if (ldev_mtu <= 0)
		return;

	geneve_change_mtu(dev, ldev_mtu - info->options_len);
}

static int geneve_newlink(struct net *net, struct net_device *dev,
			  struct nlattr *tb[], struct nlattr *data[],
			  struct netlink_ext_ack *extack)
{
	struct geneve_config cfg = {
		.df = GENEVE_DF_UNSET,
		.use_udp6_rx_checksums = false,
		.ttl_inherit = false,
		.collect_md = false,
	};
	int err;

	init_tnl_info(&cfg.info, GENEVE_UDP_PORT);
	err = geneve_nl2info(tb, data, extack, &cfg, false);
	if (err)
		return err;

	err = geneve_configure(net, dev, extack, &cfg);
	if (err)
		return err;

	geneve_link_config(dev, &cfg.info, tb);

	return 0;
}

/* Quiesces the geneve device data path for both TX and RX.
 *
 * On transmit geneve checks for non-NULL geneve_sock before it proceeds.
 * So, if we set that socket to NULL under RCU and wait for synchronize_net()
 * to complete for the existing set of in-flight packets to be transmitted,
 * then we would have quiesced the transmit data path. All the future packets
 * will get dropped until we unquiesce the data path.
 *
 * On receive geneve dereference the geneve_sock stashed in the socket. So,
 * if we set that to NULL under RCU and wait for synchronize_net() to
 * complete, then we would have quiesced the receive data path.
 */
static void geneve_quiesce(struct geneve_dev *geneve, struct geneve_sock **gs4,
			   struct geneve_sock **gs6)
{
	*gs4 = rtnl_dereference(geneve->sock4);
	rcu_assign_pointer(geneve->sock4, NULL);
	if (*gs4)
		rcu_assign_sk_user_data((*gs4)->sock->sk, NULL);
#if IS_ENABLED(CONFIG_IPV6)
	*gs6 = rtnl_dereference(geneve->sock6);
	rcu_assign_pointer(geneve->sock6, NULL);
	if (*gs6)
		rcu_assign_sk_user_data((*gs6)->sock->sk, NULL);
#else
	*gs6 = NULL;
#endif
	synchronize_net();
}

/* Resumes the geneve device data path for both TX and RX. */
static void geneve_unquiesce(struct geneve_dev *geneve, struct geneve_sock *gs4,
			     struct geneve_sock __maybe_unused *gs6)
{
	rcu_assign_pointer(geneve->sock4, gs4);
	if (gs4)
		rcu_assign_sk_user_data(gs4->sock->sk, gs4);
#if IS_ENABLED(CONFIG_IPV6)
	rcu_assign_pointer(geneve->sock6, gs6);
	if (gs6)
		rcu_assign_sk_user_data(gs6->sock->sk, gs6);
#endif
	synchronize_net();
}

static int geneve_changelink(struct net_device *dev, struct nlattr *tb[],
			     struct nlattr *data[],
			     struct netlink_ext_ack *extack)
{
	struct geneve_dev *geneve = netdev_priv(dev);
	enum ifla_geneve_df df = geneve->df;
	struct geneve_sock *gs4, *gs6;
<<<<<<< HEAD
	struct ip_tunnel_info info;
	bool metadata;
	bool use_udp6_rx_checksums;
	bool ttl_inherit;
=======
	struct geneve_config cfg;
>>>>>>> 1b6687e3
	int err;

	/* If the geneve device is configured for metadata (or externally
	 * controlled, for example, OVS), then nothing can be changed.
	 */
	if (geneve->cfg.collect_md)
		return -EOPNOTSUPP;

	/* Start with the existing info. */
	memcpy(&cfg, &geneve->cfg, sizeof(cfg));
	err = geneve_nl2info(tb, data, extack, &cfg, true);
	if (err)
		return err;

	if (!geneve_dst_addr_equal(&geneve->cfg.info, &cfg.info)) {
		dst_cache_reset(&cfg.info.dst_cache);
		geneve_link_config(dev, &cfg.info, tb);
	}

	geneve_quiesce(geneve, &gs4, &gs6);
	memcpy(&geneve->cfg, &cfg, sizeof(cfg));
	geneve_unquiesce(geneve, gs4, gs6);

	return 0;
}

static void geneve_dellink(struct net_device *dev, struct list_head *head)
{
	struct geneve_dev *geneve = netdev_priv(dev);

	list_del(&geneve->next);
	unregister_netdevice_queue(dev, head);
}

static size_t geneve_get_size(const struct net_device *dev)
{
	return nla_total_size(sizeof(__u32)) +	/* IFLA_GENEVE_ID */
		nla_total_size(sizeof(struct in6_addr)) + /* IFLA_GENEVE_REMOTE{6} */
		nla_total_size(sizeof(__u8)) +  /* IFLA_GENEVE_TTL */
		nla_total_size(sizeof(__u8)) +  /* IFLA_GENEVE_TOS */
		nla_total_size(sizeof(__u8)) +	/* IFLA_GENEVE_DF */
		nla_total_size(sizeof(__be32)) +  /* IFLA_GENEVE_LABEL */
		nla_total_size(sizeof(__be16)) +  /* IFLA_GENEVE_PORT */
		nla_total_size(0) +	 /* IFLA_GENEVE_COLLECT_METADATA */
		nla_total_size(sizeof(__u8)) + /* IFLA_GENEVE_UDP_CSUM */
		nla_total_size(sizeof(__u8)) + /* IFLA_GENEVE_UDP_ZERO_CSUM6_TX */
		nla_total_size(sizeof(__u8)) + /* IFLA_GENEVE_UDP_ZERO_CSUM6_RX */
		nla_total_size(sizeof(__u8)) + /* IFLA_GENEVE_TTL_INHERIT */
		0;
}

static int geneve_fill_info(struct sk_buff *skb, const struct net_device *dev)
{
	struct geneve_dev *geneve = netdev_priv(dev);
	struct ip_tunnel_info *info = &geneve->cfg.info;
	bool ttl_inherit = geneve->cfg.ttl_inherit;
	bool metadata = geneve->cfg.collect_md;
	__u8 tmp_vni[3];
	__u32 vni;

	tunnel_id_to_vni(info->key.tun_id, tmp_vni);
	vni = (tmp_vni[0] << 16) | (tmp_vni[1] << 8) | tmp_vni[2];
	if (nla_put_u32(skb, IFLA_GENEVE_ID, vni))
		goto nla_put_failure;

	if (!metadata && ip_tunnel_info_af(info) == AF_INET) {
		if (nla_put_in_addr(skb, IFLA_GENEVE_REMOTE,
				    info->key.u.ipv4.dst))
			goto nla_put_failure;
		if (nla_put_u8(skb, IFLA_GENEVE_UDP_CSUM,
			       !!(info->key.tun_flags & TUNNEL_CSUM)))
			goto nla_put_failure;

#if IS_ENABLED(CONFIG_IPV6)
	} else if (!metadata) {
		if (nla_put_in6_addr(skb, IFLA_GENEVE_REMOTE6,
				     &info->key.u.ipv6.dst))
			goto nla_put_failure;
		if (nla_put_u8(skb, IFLA_GENEVE_UDP_ZERO_CSUM6_TX,
			       !(info->key.tun_flags & TUNNEL_CSUM)))
			goto nla_put_failure;
#endif
	}

	if (nla_put_u8(skb, IFLA_GENEVE_TTL, info->key.ttl) ||
	    nla_put_u8(skb, IFLA_GENEVE_TOS, info->key.tos) ||
	    nla_put_be32(skb, IFLA_GENEVE_LABEL, info->key.label))
		goto nla_put_failure;

	if (nla_put_u8(skb, IFLA_GENEVE_DF, geneve->cfg.df))
		goto nla_put_failure;

	if (nla_put_be16(skb, IFLA_GENEVE_PORT, info->key.tp_dst))
		goto nla_put_failure;

	if (metadata && nla_put_flag(skb, IFLA_GENEVE_COLLECT_METADATA))
		goto nla_put_failure;

#if IS_ENABLED(CONFIG_IPV6)
	if (nla_put_u8(skb, IFLA_GENEVE_UDP_ZERO_CSUM6_RX,
		       !geneve->cfg.use_udp6_rx_checksums))
		goto nla_put_failure;
#endif

	if (nla_put_u8(skb, IFLA_GENEVE_TTL_INHERIT, ttl_inherit))
		goto nla_put_failure;

	return 0;

nla_put_failure:
	return -EMSGSIZE;
}

static struct rtnl_link_ops geneve_link_ops __read_mostly = {
	.kind		= "geneve",
	.maxtype	= IFLA_GENEVE_MAX,
	.policy		= geneve_policy,
	.priv_size	= sizeof(struct geneve_dev),
	.setup		= geneve_setup,
	.validate	= geneve_validate,
	.newlink	= geneve_newlink,
	.changelink	= geneve_changelink,
	.dellink	= geneve_dellink,
	.get_size	= geneve_get_size,
	.fill_info	= geneve_fill_info,
};

struct net_device *geneve_dev_create_fb(struct net *net, const char *name,
					u8 name_assign_type, u16 dst_port)
{
	struct nlattr *tb[IFLA_MAX + 1];
	struct net_device *dev;
	LIST_HEAD(list_kill);
	int err;
	struct geneve_config cfg = {
		.df = GENEVE_DF_UNSET,
		.use_udp6_rx_checksums = true,
		.ttl_inherit = false,
		.collect_md = true,
	};

	memset(tb, 0, sizeof(tb));
	dev = rtnl_create_link(net, name, name_assign_type,
			       &geneve_link_ops, tb, NULL);
	if (IS_ERR(dev))
		return dev;

	init_tnl_info(&cfg.info, dst_port);
	err = geneve_configure(net, dev, NULL, &cfg);
	if (err) {
		free_netdev(dev);
		return ERR_PTR(err);
	}

	/* openvswitch users expect packet sizes to be unrestricted,
	 * so set the largest MTU we can.
	 */
	err = geneve_change_mtu(dev, IP_MAX_MTU);
	if (err)
		goto err;

	err = rtnl_configure_link(dev, NULL);
	if (err < 0)
		goto err;

	return dev;
err:
	geneve_dellink(dev, &list_kill);
	unregister_netdevice_many(&list_kill);
	return ERR_PTR(err);
}
EXPORT_SYMBOL_GPL(geneve_dev_create_fb);

static int geneve_netdevice_event(struct notifier_block *unused,
				  unsigned long event, void *ptr)
{
	struct net_device *dev = netdev_notifier_info_to_dev(ptr);

	if (event == NETDEV_UDP_TUNNEL_PUSH_INFO ||
	    event == NETDEV_UDP_TUNNEL_DROP_INFO) {
		geneve_offload_rx_ports(dev, event == NETDEV_UDP_TUNNEL_PUSH_INFO);
	} else if (event == NETDEV_UNREGISTER) {
		if (!dev->udp_tunnel_nic_info)
			geneve_offload_rx_ports(dev, false);
	} else if (event == NETDEV_REGISTER) {
		if (!dev->udp_tunnel_nic_info)
			geneve_offload_rx_ports(dev, true);
	}

	return NOTIFY_DONE;
}

static struct notifier_block geneve_notifier_block __read_mostly = {
	.notifier_call = geneve_netdevice_event,
};

static __net_init int geneve_init_net(struct net *net)
{
	struct geneve_net *gn = net_generic(net, geneve_net_id);

	INIT_LIST_HEAD(&gn->geneve_list);
	INIT_LIST_HEAD(&gn->sock_list);
	return 0;
}

static void geneve_destroy_tunnels(struct net *net, struct list_head *head)
{
	struct geneve_net *gn = net_generic(net, geneve_net_id);
	struct geneve_dev *geneve, *next;
	struct net_device *dev, *aux;

	/* gather any geneve devices that were moved into this ns */
	for_each_netdev_safe(net, dev, aux)
		if (dev->rtnl_link_ops == &geneve_link_ops)
			unregister_netdevice_queue(dev, head);

	/* now gather any other geneve devices that were created in this ns */
	list_for_each_entry_safe(geneve, next, &gn->geneve_list, next) {
		/* If geneve->dev is in the same netns, it was already added
		 * to the list by the previous loop.
		 */
		if (!net_eq(dev_net(geneve->dev), net))
			unregister_netdevice_queue(geneve->dev, head);
	}
}

static void __net_exit geneve_exit_batch_net(struct list_head *net_list)
{
	struct net *net;
	LIST_HEAD(list);

	rtnl_lock();
	list_for_each_entry(net, net_list, exit_list)
		geneve_destroy_tunnels(net, &list);

	/* unregister the devices gathered above */
	unregister_netdevice_many(&list);
	rtnl_unlock();

	list_for_each_entry(net, net_list, exit_list) {
		const struct geneve_net *gn = net_generic(net, geneve_net_id);

		WARN_ON_ONCE(!list_empty(&gn->sock_list));
	}
}

static struct pernet_operations geneve_net_ops = {
	.init = geneve_init_net,
	.exit_batch = geneve_exit_batch_net,
	.id   = &geneve_net_id,
	.size = sizeof(struct geneve_net),
};

static int __init geneve_init_module(void)
{
	int rc;

	rc = register_pernet_subsys(&geneve_net_ops);
	if (rc)
		goto out1;

	rc = register_netdevice_notifier(&geneve_notifier_block);
	if (rc)
		goto out2;

	rc = rtnl_link_register(&geneve_link_ops);
	if (rc)
		goto out3;

	return 0;
out3:
	unregister_netdevice_notifier(&geneve_notifier_block);
out2:
	unregister_pernet_subsys(&geneve_net_ops);
out1:
	return rc;
}
late_initcall(geneve_init_module);

static void __exit geneve_cleanup_module(void)
{
	rtnl_link_unregister(&geneve_link_ops);
	unregister_netdevice_notifier(&geneve_notifier_block);
	unregister_pernet_subsys(&geneve_net_ops);
}
module_exit(geneve_cleanup_module);

MODULE_LICENSE("GPL");
MODULE_VERSION(GENEVE_NETDEV_VER);
MODULE_AUTHOR("John W. Linville <linville@tuxdriver.com>");
MODULE_DESCRIPTION("Interface driver for GENEVE encapsulated traffic");
MODULE_ALIAS_RTNL_LINK("geneve");<|MERGE_RESOLUTION|>--- conflicted
+++ resolved
@@ -1612,16 +1612,8 @@
 			     struct netlink_ext_ack *extack)
 {
 	struct geneve_dev *geneve = netdev_priv(dev);
-	enum ifla_geneve_df df = geneve->df;
 	struct geneve_sock *gs4, *gs6;
-<<<<<<< HEAD
-	struct ip_tunnel_info info;
-	bool metadata;
-	bool use_udp6_rx_checksums;
-	bool ttl_inherit;
-=======
 	struct geneve_config cfg;
->>>>>>> 1b6687e3
 	int err;
 
 	/* If the geneve device is configured for metadata (or externally
