// SPDX-License-Identifier: GPL-2.0-only
/*
 * Copyright (C) 2012 ARM Ltd.
 * Author: Catalin Marinas <catalin.marinas@arm.com>
 */

#include <linux/gfp.h>
#include <linux/cache.h>
#include <linux/dma-map-ops.h>
#include <linux/dma-iommu.h>
#include <xen/xen.h>
#include <xen/swiotlb-xen.h>
#include <trace/hooks/iommu.h>

#include <asm/cacheflush.h>

void arch_sync_dma_for_device(phys_addr_t paddr, size_t size,
		enum dma_data_direction dir)
{
	__dma_map_area(phys_to_virt(paddr), size, dir);
}

void arch_sync_dma_for_cpu(phys_addr_t paddr, size_t size,
		enum dma_data_direction dir)
{
	__dma_unmap_area(phys_to_virt(paddr), size, dir);
}

void arch_dma_prep_coherent(struct page *page, size_t size)
{
	__dma_flush_area(page_address(page), size);
}

#ifdef CONFIG_IOMMU_DMA
void arch_teardown_dma_ops(struct device *dev)
{
	dev->dma_ops = NULL;
}
#endif

void arch_setup_dma_ops(struct device *dev, u64 dma_base, u64 size,
			const struct iommu_ops *iommu, bool coherent)
{
	int cls = cache_line_size_of_cpu();

	WARN_TAINT(!coherent && cls > ARCH_DMA_MINALIGN,
		   TAINT_CPU_OUT_OF_SPEC,
		   "%s %s: ARCH_DMA_MINALIGN smaller than CTR_EL0.CWG (%d < %d)",
		   dev_driver_string(dev), dev_name(dev),
		   ARCH_DMA_MINALIGN, cls);

	dev->dma_coherent = coherent;
<<<<<<< HEAD
	if (iommu) {
		iommu_setup_dma_ops(dev, dma_base, size);
		trace_android_vh_iommu_setup_dma_ops(dev, dma_base, size);
	}
=======
	if (iommu)
		iommu_setup_dma_ops(dev, dma_base, dma_base + size - 1);
>>>>>>> df8ba5f1

#ifdef CONFIG_XEN
	if (xen_swiotlb_detect())
		dev->dma_ops = &xen_swiotlb_dma_ops;
#endif
}<|MERGE_RESOLUTION|>--- conflicted
+++ resolved
@@ -50,15 +50,10 @@
 		   ARCH_DMA_MINALIGN, cls);
 
 	dev->dma_coherent = coherent;
-<<<<<<< HEAD
 	if (iommu) {
-		iommu_setup_dma_ops(dev, dma_base, size);
+		iommu_setup_dma_ops(dev, dma_base, dma_base + size - 1);
 		trace_android_vh_iommu_setup_dma_ops(dev, dma_base, size);
 	}
-=======
-	if (iommu)
-		iommu_setup_dma_ops(dev, dma_base, dma_base + size - 1);
->>>>>>> df8ba5f1
 
 #ifdef CONFIG_XEN
 	if (xen_swiotlb_detect())
