--- conflicted
+++ resolved
@@ -722,11 +722,8 @@
 	ret = regmap_set_name(map, config);
 	if (ret)
 		goto err_map;
-<<<<<<< HEAD
-=======
 
 	ret = -EINVAL; /* Later error paths rely on this */
->>>>>>> d73e873b
 
 	if (config->disable_locking) {
 		map->lock = map->unlock = regmap_lock_unlock_none;
