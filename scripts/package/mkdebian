--- conflicted
+++ resolved
@@ -253,11 +253,7 @@
 	\$(MAKE) -f \$(srctree)/Makefile ARCH=${ARCH} intdeb-pkg
 clean:
 	rm -rf debian/files debian/linux-*
-<<<<<<< HEAD
-	\$(MAKE) clean
-=======
 	\$(MAKE) -f \$(srctree)/Makefile ARCH=${ARCH} clean
->>>>>>> 498a1cf9
 
 binary: binary-arch
 EOF
