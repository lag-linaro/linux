--- conflicted
+++ resolved
@@ -5582,11 +5582,7 @@
 	args.ino = ino;
 	args.root = root;
 
-<<<<<<< HEAD
-	inode = iget5_locked(root->fs_info->sb, hashval, btrfs_find_actor,
-=======
-	inode = iget5_locked_rcu(s, hashval, btrfs_find_actor,
->>>>>>> 6cbc40ab
+	inode = iget5_locked_rcu(root->fs_info->sb, hashval, btrfs_find_actor,
 			     btrfs_init_locked_inode,
 			     (void *)&args);
 	return inode;
