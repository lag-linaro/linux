/* SPDX-License-Identifier: GPL-2.0 */
#ifndef __ASM_HARDIRQ_H
#define __ASM_HARDIRQ_H

#include <asm/irq.h>

<<<<<<< HEAD
typedef struct {
	unsigned int __softirq_pending;
} ____cacheline_aligned irq_cpustat_t;

#include <linux/irq_cpustat.h>	/* Standard mappings for irq_cpustat_t above */

=======
>>>>>>> f642729d
#define __ARCH_IRQ_EXIT_IRQS_DISABLED	1
#define ack_bad_irq ack_bad_irq

#include <asm-generic/hardirq.h>

#endif /* __ASM_HARDIRQ_H */<|MERGE_RESOLUTION|>--- conflicted
+++ resolved
@@ -4,15 +4,6 @@
 
 #include <asm/irq.h>
 
-<<<<<<< HEAD
-typedef struct {
-	unsigned int __softirq_pending;
-} ____cacheline_aligned irq_cpustat_t;
-
-#include <linux/irq_cpustat.h>	/* Standard mappings for irq_cpustat_t above */
-
-=======
->>>>>>> f642729d
 #define __ARCH_IRQ_EXIT_IRQS_DISABLED	1
 #define ack_bad_irq ack_bad_irq
 
