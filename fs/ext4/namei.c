--- conflicted
+++ resolved
@@ -1827,11 +1827,7 @@
 	struct ext4_dir_entry_2 * de;
 	struct buffer_head *bh;
 
-<<<<<<< HEAD
-	bh = ext4_find_entry(d_inode(child), &dotdot, &de, NULL, NULL);
-=======
-	bh = ext4_find_entry(d_inode(child), &dotdot_name, &de, NULL);
->>>>>>> d665ea6e
+	bh = ext4_find_entry(d_inode(child), &dotdot_name, &de, NULL, NULL);
 	if (IS_ERR(bh))
 		return ERR_CAST(bh);
 	if (!bh)
