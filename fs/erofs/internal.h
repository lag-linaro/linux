/* SPDX-License-Identifier: GPL-2.0-only */
/*
 * Copyright (C) 2017-2018 HUAWEI, Inc.
 *             https://www.huawei.com/
 * Copyright (C) 2021, Alibaba Cloud
 */
#ifndef __EROFS_INTERNAL_H
#define __EROFS_INTERNAL_H

#include <linux/fs.h>
#include <linux/dcache.h>
#include <linux/mm.h>
#include <linux/pagemap.h>
#include <linux/bio.h>
#include <linux/buffer_head.h>
#include <linux/magic.h>
#include <linux/slab.h>
#include <linux/vmalloc.h>
#include <linux/iomap.h>
#include "erofs_fs.h"

/* redefine pr_fmt "erofs: " */
#undef pr_fmt
#define pr_fmt(fmt) "erofs: " fmt

__printf(3, 4) void _erofs_err(struct super_block *sb,
			       const char *function, const char *fmt, ...);
#define erofs_err(sb, fmt, ...)	\
	_erofs_err(sb, __func__, fmt "\n", ##__VA_ARGS__)
__printf(3, 4) void _erofs_info(struct super_block *sb,
			       const char *function, const char *fmt, ...);
#define erofs_info(sb, fmt, ...) \
	_erofs_info(sb, __func__, fmt "\n", ##__VA_ARGS__)
#ifdef CONFIG_EROFS_FS_DEBUG
#define erofs_dbg(x, ...)       pr_debug(x "\n", ##__VA_ARGS__)
#define DBG_BUGON               BUG_ON
#else
#define erofs_dbg(x, ...)       ((void)0)
#define DBG_BUGON(x)            ((void)(x))
#endif	/* !CONFIG_EROFS_FS_DEBUG */

/* EROFS_SUPER_MAGIC_V1 to represent the whole file system */
#define EROFS_SUPER_MAGIC   EROFS_SUPER_MAGIC_V1

typedef u64 erofs_nid_t;
typedef u64 erofs_off_t;
/* data type for filesystem-wide blocks number */
typedef u32 erofs_blk_t;

struct erofs_device_info {
	char *path;
	struct block_device *bdev;
	struct dax_device *dax_dev;
	u64 dax_part_off;

	u32 blocks;
	u32 mapped_blkaddr;
};

enum {
	EROFS_SYNC_DECOMPRESS_AUTO,
	EROFS_SYNC_DECOMPRESS_FORCE_ON,
	EROFS_SYNC_DECOMPRESS_FORCE_OFF
};

struct erofs_mount_opts {
#ifdef CONFIG_EROFS_FS_ZIP
	/* current strategy of how to use managed cache */
	unsigned char cache_strategy;
	/* strategy of sync decompression (0 - auto, 1 - force on, 2 - force off) */
	unsigned int sync_decompress;

	/* threshold for decompression synchronously */
	unsigned int max_sync_decompress_pages;
#endif
	unsigned int mount_opt;
};

struct erofs_dev_context {
	struct idr tree;
	struct rw_semaphore rwsem;

	unsigned int extra_devices;
};

struct erofs_fs_context {
	struct erofs_mount_opts opt;
	struct erofs_dev_context *devs;
};

/* all filesystem-wide lz4 configurations */
struct erofs_sb_lz4_info {
	/* # of pages needed for EROFS lz4 rolling decompression */
	u16 max_distance_pages;
	/* maximum possible blocks for pclusters in the filesystem */
	u16 max_pclusterblks;
};

struct erofs_sb_info {
	struct erofs_mount_opts opt;	/* options */
#ifdef CONFIG_EROFS_FS_ZIP
	/* list for all registered superblocks, mainly for shrinker */
	struct list_head list;
	struct mutex umount_mutex;

	/* managed XArray arranged in physical block number */
	struct xarray managed_pslots;

	unsigned int shrinker_run_no;
	u16 available_compr_algs;

	/* pseudo inode to manage cached pages */
	struct inode *managed_cache;

	struct erofs_sb_lz4_info lz4;
#endif	/* CONFIG_EROFS_FS_ZIP */
	struct erofs_dev_context *devs;
	struct dax_device *dax_dev;
	u64 dax_part_off;
	u64 total_blocks;
	u32 primarydevice_blocks;

	u32 meta_blkaddr;
#ifdef CONFIG_EROFS_FS_XATTR
	u32 xattr_blkaddr;
#endif
	u16 device_id_mask;	/* valid bits of device id to be used */

	/* inode slot unit size in bit shift */
	unsigned char islotbits;

	u32 sb_size;			/* total superblock size */
	u32 build_time_nsec;
	u64 build_time;

	/* what we really care is nid, rather than ino.. */
	erofs_nid_t root_nid;
	/* used for statfs, f_files - f_favail */
	u64 inos;

	u8 uuid[16];                    /* 128-bit uuid for volume */
	u8 volume_name[16];             /* volume name */
	u32 feature_compat;
	u32 feature_incompat;

	/* sysfs support */
	struct kobject s_kobj;		/* /sys/fs/erofs/<devname> */
	struct completion s_kobj_unregister;
};

#define EROFS_SB(sb) ((struct erofs_sb_info *)(sb)->s_fs_info)
#define EROFS_I_SB(inode) ((struct erofs_sb_info *)(inode)->i_sb->s_fs_info)

/* Mount flags set via mount options or defaults */
#define EROFS_MOUNT_XATTR_USER		0x00000010
#define EROFS_MOUNT_POSIX_ACL		0x00000020
#define EROFS_MOUNT_DAX_ALWAYS		0x00000040
#define EROFS_MOUNT_DAX_NEVER		0x00000080

#define clear_opt(opt, option)	((opt)->mount_opt &= ~EROFS_MOUNT_##option)
#define set_opt(opt, option)	((opt)->mount_opt |= EROFS_MOUNT_##option)
#define test_opt(opt, option)	((opt)->mount_opt & EROFS_MOUNT_##option)

enum {
	EROFS_ZIP_CACHE_DISABLED,
	EROFS_ZIP_CACHE_READAHEAD,
	EROFS_ZIP_CACHE_READAROUND
};

#ifdef CONFIG_EROFS_FS_ZIP
#define EROFS_LOCKED_MAGIC     (INT_MIN | 0xE0F510CCL)

/* basic unit of the workstation of a super_block */
struct erofs_workgroup {
	/* the workgroup index in the workstation */
	pgoff_t index;

	/* overall workgroup reference count */
	atomic_t refcount;
};

#if defined(CONFIG_SMP)
static inline bool erofs_workgroup_try_to_freeze(struct erofs_workgroup *grp,
						 int val)
{
	preempt_disable();
	if (val != atomic_cmpxchg(&grp->refcount, val, EROFS_LOCKED_MAGIC)) {
		preempt_enable();
		return false;
	}
	return true;
}

static inline void erofs_workgroup_unfreeze(struct erofs_workgroup *grp,
					    int orig_val)
{
	/*
	 * other observers should notice all modifications
	 * in the freezing period.
	 */
	smp_mb();
	atomic_set(&grp->refcount, orig_val);
	preempt_enable();
}

static inline int erofs_wait_on_workgroup_freezed(struct erofs_workgroup *grp)
{
	return atomic_cond_read_relaxed(&grp->refcount,
					VAL != EROFS_LOCKED_MAGIC);
}
#else
static inline bool erofs_workgroup_try_to_freeze(struct erofs_workgroup *grp,
						 int val)
{
	preempt_disable();
	/* no need to spin on UP platforms, let's just disable preemption. */
	if (val != atomic_read(&grp->refcount)) {
		preempt_enable();
		return false;
	}
	return true;
}

static inline void erofs_workgroup_unfreeze(struct erofs_workgroup *grp,
					    int orig_val)
{
	preempt_enable();
}

static inline int erofs_wait_on_workgroup_freezed(struct erofs_workgroup *grp)
{
	int v = atomic_read(&grp->refcount);

	/* workgroup is never freezed on uniprocessor systems */
	DBG_BUGON(v == EROFS_LOCKED_MAGIC);
	return v;
}
#endif	/* !CONFIG_SMP */
#endif	/* !CONFIG_EROFS_FS_ZIP */

/* we strictly follow PAGE_SIZE and no buffer head yet */
#define LOG_BLOCK_SIZE		PAGE_SHIFT

#undef LOG_SECTORS_PER_BLOCK
#define LOG_SECTORS_PER_BLOCK	(PAGE_SHIFT - 9)

#undef SECTORS_PER_BLOCK
#define SECTORS_PER_BLOCK	(1 << SECTORS_PER_BLOCK)

#define EROFS_BLKSIZ		(1 << LOG_BLOCK_SIZE)

#if (EROFS_BLKSIZ % 4096 || !EROFS_BLKSIZ)
#error erofs cannot be used in this platform
#endif

enum erofs_kmap_type {
	EROFS_NO_KMAP,		/* don't map the buffer */
	EROFS_KMAP,		/* use kmap() to map the buffer */
	EROFS_KMAP_ATOMIC,	/* use kmap_atomic() to map the buffer */
};

struct erofs_buf {
	struct page *page;
	void *base;
	enum erofs_kmap_type kmap_type;
};
#define __EROFS_BUF_INITIALIZER	((struct erofs_buf){ .page = NULL })

#define ROOT_NID(sb)		((sb)->root_nid)

#define erofs_blknr(addr)       ((addr) / EROFS_BLKSIZ)
#define erofs_blkoff(addr)      ((addr) % EROFS_BLKSIZ)
#define blknr_to_addr(nr)       ((erofs_off_t)(nr) * EROFS_BLKSIZ)

static inline erofs_off_t iloc(struct erofs_sb_info *sbi, erofs_nid_t nid)
{
	return blknr_to_addr(sbi->meta_blkaddr) + (nid << sbi->islotbits);
}

#define EROFS_FEATURE_FUNCS(name, compat, feature) \
static inline bool erofs_sb_has_##name(struct erofs_sb_info *sbi) \
{ \
	return sbi->feature_##compat & EROFS_FEATURE_##feature; \
}

EROFS_FEATURE_FUNCS(zero_padding, incompat, INCOMPAT_ZERO_PADDING)
EROFS_FEATURE_FUNCS(compr_cfgs, incompat, INCOMPAT_COMPR_CFGS)
EROFS_FEATURE_FUNCS(big_pcluster, incompat, INCOMPAT_BIG_PCLUSTER)
EROFS_FEATURE_FUNCS(chunked_file, incompat, INCOMPAT_CHUNKED_FILE)
EROFS_FEATURE_FUNCS(device_table, incompat, INCOMPAT_DEVICE_TABLE)
EROFS_FEATURE_FUNCS(compr_head2, incompat, INCOMPAT_COMPR_HEAD2)
EROFS_FEATURE_FUNCS(ztailpacking, incompat, INCOMPAT_ZTAILPACKING)
EROFS_FEATURE_FUNCS(sb_chksum, compat, COMPAT_SB_CHKSUM)

/* atomic flag definitions */
#define EROFS_I_EA_INITED_BIT	0
#define EROFS_I_Z_INITED_BIT	1

/* bitlock definitions (arranged in reverse order) */
#define EROFS_I_BL_XATTR_BIT	(BITS_PER_LONG - 1)
#define EROFS_I_BL_Z_BIT	(BITS_PER_LONG - 2)

struct erofs_inode {
	erofs_nid_t nid;

	/* atomic flags (including bitlocks) */
	unsigned long flags;

	unsigned char datalayout;
	unsigned char inode_isize;
	unsigned short xattr_isize;

	unsigned int xattr_shared_count;
	unsigned int *xattr_shared_xattrs;

	union {
		erofs_blk_t raw_blkaddr;
		struct {
			unsigned short	chunkformat;
			unsigned char	chunkbits;
		};
#ifdef CONFIG_EROFS_FS_ZIP
		struct {
			unsigned short z_advise;
			unsigned char  z_algorithmtype[2];
			unsigned char  z_logical_clusterbits;
			unsigned long  z_tailextent_headlcn;
<<<<<<< HEAD
			unsigned int   z_idataoff;
=======
			erofs_off_t    z_idataoff;
>>>>>>> 95cd2cdc
			unsigned short z_idata_size;
		};
#endif	/* CONFIG_EROFS_FS_ZIP */
	};
	/* the corresponding vfs inode */
	struct inode vfs_inode;
};

#define EROFS_I(ptr)	\
	container_of(ptr, struct erofs_inode, vfs_inode)

static inline unsigned long erofs_inode_datablocks(struct inode *inode)
{
	/* since i_size cannot be changed */
	return DIV_ROUND_UP(inode->i_size, EROFS_BLKSIZ);
}

static inline unsigned int erofs_bitrange(unsigned int value, unsigned int bit,
					  unsigned int bits)
{

	return (value >> bit) & ((1 << bits) - 1);
}


static inline unsigned int erofs_inode_version(unsigned int value)
{
	return erofs_bitrange(value, EROFS_I_VERSION_BIT,
			      EROFS_I_VERSION_BITS);
}

static inline unsigned int erofs_inode_datalayout(unsigned int value)
{
	return erofs_bitrange(value, EROFS_I_DATALAYOUT_BIT,
			      EROFS_I_DATALAYOUT_BITS);
}

/*
 * Different from grab_cache_page_nowait(), reclaiming is never triggered
 * when allocating new pages.
 */
static inline
struct page *erofs_grab_cache_page_nowait(struct address_space *mapping,
					  pgoff_t index)
{
	return pagecache_get_page(mapping, index,
			FGP_LOCK|FGP_CREAT|FGP_NOFS|FGP_NOWAIT,
			readahead_gfp_mask(mapping) & ~__GFP_RECLAIM);
}

extern const struct super_operations erofs_sops;

extern const struct address_space_operations erofs_raw_access_aops;
extern const struct address_space_operations z_erofs_aops;

/*
 * Logical to physical block mapping
 *
 * Different with other file systems, it is used for 2 access modes:
 *
 * 1) RAW access mode:
 *
 * Users pass a valid (m_lblk, m_lofs -- usually 0) pair,
 * and get the valid m_pblk, m_pofs and the longest m_len(in bytes).
 *
 * Note that m_lblk in the RAW access mode refers to the number of
 * the compressed ondisk block rather than the uncompressed
 * in-memory block for the compressed file.
 *
 * m_pofs equals to m_lofs except for the inline data page.
 *
 * 2) Normal access mode:
 *
 * If the inode is not compressed, it has no difference with
 * the RAW access mode. However, if the inode is compressed,
 * users should pass a valid (m_lblk, m_lofs) pair, and get
 * the needed m_pblk, m_pofs, m_len to get the compressed data
 * and the updated m_lblk, m_lofs which indicates the start
 * of the corresponding uncompressed data in the file.
 */
enum {
	BH_Encoded = BH_PrivateStart,
	BH_FullMapped,
};

/* Has a disk mapping */
#define EROFS_MAP_MAPPED	(1 << BH_Mapped)
/* Located in metadata (could be copied from bd_inode) */
#define EROFS_MAP_META		(1 << BH_Meta)
/* The extent is encoded */
#define EROFS_MAP_ENCODED	(1 << BH_Encoded)
/* The length of extent is full */
#define EROFS_MAP_FULL_MAPPED	(1 << BH_FullMapped)

struct erofs_map_blocks {
	struct erofs_buf buf;

	erofs_off_t m_pa, m_la;
	u64 m_plen, m_llen;

	unsigned short m_deviceid;
	char m_algorithmformat;
	unsigned int m_flags;
};

/* Flags used by erofs_map_blocks_flatmode() */
#define EROFS_GET_BLOCKS_RAW    0x0001
/*
 * Used to get the exact decompressed length, e.g. fiemap (consider lookback
 * approach instead if possible since it's more metadata lightweight.)
 */
#define EROFS_GET_BLOCKS_FIEMAP	0x0002
/* Used to map the whole extent if non-negligible data is requested for LZMA */
#define EROFS_GET_BLOCKS_READMORE	0x0004
/* Used to map tail extent for tailpacking inline pcluster */
#define EROFS_GET_BLOCKS_FINDTAIL	0x0008

enum {
	Z_EROFS_COMPRESSION_SHIFTED = Z_EROFS_COMPRESSION_MAX,
	Z_EROFS_COMPRESSION_RUNTIME_MAX
};

/* zmap.c */
extern const struct iomap_ops z_erofs_iomap_report_ops;

#ifdef CONFIG_EROFS_FS_ZIP
int z_erofs_fill_inode(struct inode *inode);
int z_erofs_map_blocks_iter(struct inode *inode,
			    struct erofs_map_blocks *map,
			    int flags);
#else
static inline int z_erofs_fill_inode(struct inode *inode) { return -EOPNOTSUPP; }
static inline int z_erofs_map_blocks_iter(struct inode *inode,
					  struct erofs_map_blocks *map,
					  int flags)
{
	return -EOPNOTSUPP;
}
#endif	/* !CONFIG_EROFS_FS_ZIP */

struct erofs_map_dev {
	struct block_device *m_bdev;
	struct dax_device *m_daxdev;
	u64 m_dax_part_off;

	erofs_off_t m_pa;
	unsigned int m_deviceid;
};

/* data.c */
extern const struct file_operations erofs_file_fops;
void erofs_unmap_metabuf(struct erofs_buf *buf);
void erofs_put_metabuf(struct erofs_buf *buf);
<<<<<<< HEAD
=======
void *erofs_bread(struct erofs_buf *buf, struct inode *inode,
		  erofs_blk_t blkaddr, enum erofs_kmap_type type);
>>>>>>> 95cd2cdc
void *erofs_read_metabuf(struct erofs_buf *buf, struct super_block *sb,
			 erofs_blk_t blkaddr, enum erofs_kmap_type type);
int erofs_map_dev(struct super_block *sb, struct erofs_map_dev *dev);
int erofs_fiemap(struct inode *inode, struct fiemap_extent_info *fieinfo,
		 u64 start, u64 len);

/* inode.c */
static inline unsigned long erofs_inode_hash(erofs_nid_t nid)
{
#if BITS_PER_LONG == 32
	return (nid >> 32) ^ (nid & 0xffffffff);
#else
	return nid;
#endif
}

extern const struct inode_operations erofs_generic_iops;
extern const struct inode_operations erofs_symlink_iops;
extern const struct inode_operations erofs_fast_symlink_iops;

struct inode *erofs_iget(struct super_block *sb, erofs_nid_t nid, bool dir);
int erofs_getattr(struct user_namespace *mnt_userns, const struct path *path,
		  struct kstat *stat, u32 request_mask,
		  unsigned int query_flags);

/* namei.c */
extern const struct inode_operations erofs_dir_iops;

int erofs_namei(struct inode *dir, struct qstr *name,
		erofs_nid_t *nid, unsigned int *d_type);

/* dir.c */
extern const struct file_operations erofs_dir_fops;

static inline void *erofs_vm_map_ram(struct page **pages, unsigned int count)
{
	int retried = 0;

	while (1) {
		void *p = vm_map_ram(pages, count, -1);

		/* retry two more times (totally 3 times) */
		if (p || ++retried >= 3)
			return p;
		vm_unmap_aliases();
	}
	return NULL;
}

/* pcpubuf.c */
void *erofs_get_pcpubuf(unsigned int requiredpages);
void erofs_put_pcpubuf(void *ptr);
int erofs_pcpubuf_growsize(unsigned int nrpages);
void erofs_pcpubuf_init(void);
void erofs_pcpubuf_exit(void);

/* sysfs.c */
int erofs_register_sysfs(struct super_block *sb);
void erofs_unregister_sysfs(struct super_block *sb);
int __init erofs_init_sysfs(void);
void erofs_exit_sysfs(void);

/* utils.c / zdata.c */
struct page *erofs_allocpage(struct page **pagepool, gfp_t gfp);
static inline void erofs_pagepool_add(struct page **pagepool,
		struct page *page)
{
	set_page_private(page, (unsigned long)*pagepool);
	*pagepool = page;
}
void erofs_release_pages(struct page **pagepool);

#ifdef CONFIG_EROFS_FS_ZIP
int erofs_workgroup_put(struct erofs_workgroup *grp);
struct erofs_workgroup *erofs_find_workgroup(struct super_block *sb,
					     pgoff_t index);
struct erofs_workgroup *erofs_insert_workgroup(struct super_block *sb,
					       struct erofs_workgroup *grp);
void erofs_workgroup_free_rcu(struct erofs_workgroup *grp);
void erofs_shrinker_register(struct super_block *sb);
void erofs_shrinker_unregister(struct super_block *sb);
int __init erofs_init_shrinker(void);
void erofs_exit_shrinker(void);
int __init z_erofs_init_zip_subsystem(void);
void z_erofs_exit_zip_subsystem(void);
int erofs_try_to_free_all_cached_pages(struct erofs_sb_info *sbi,
				       struct erofs_workgroup *egrp);
int erofs_try_to_free_cached_page(struct page *page);
int z_erofs_load_lz4_config(struct super_block *sb,
			    struct erofs_super_block *dsb,
			    struct z_erofs_lz4_cfgs *lz4, int len);
#else
static inline void erofs_shrinker_register(struct super_block *sb) {}
static inline void erofs_shrinker_unregister(struct super_block *sb) {}
static inline int erofs_init_shrinker(void) { return 0; }
static inline void erofs_exit_shrinker(void) {}
static inline int z_erofs_init_zip_subsystem(void) { return 0; }
static inline void z_erofs_exit_zip_subsystem(void) {}
static inline int z_erofs_load_lz4_config(struct super_block *sb,
				  struct erofs_super_block *dsb,
				  struct z_erofs_lz4_cfgs *lz4, int len)
{
	if (lz4 || dsb->u1.lz4_max_distance) {
		erofs_err(sb, "lz4 algorithm isn't enabled");
		return -EINVAL;
	}
	return 0;
}
#endif	/* !CONFIG_EROFS_FS_ZIP */

#ifdef CONFIG_EROFS_FS_ZIP_LZMA
int z_erofs_lzma_init(void);
void z_erofs_lzma_exit(void);
int z_erofs_load_lzma_config(struct super_block *sb,
			     struct erofs_super_block *dsb,
			     struct z_erofs_lzma_cfgs *lzma, int size);
#else
static inline int z_erofs_lzma_init(void) { return 0; }
static inline int z_erofs_lzma_exit(void) { return 0; }
static inline int z_erofs_load_lzma_config(struct super_block *sb,
			     struct erofs_super_block *dsb,
			     struct z_erofs_lzma_cfgs *lzma, int size) {
	if (lzma) {
		erofs_err(sb, "lzma algorithm isn't enabled");
		return -EINVAL;
	}
	return 0;
}
#endif	/* !CONFIG_EROFS_FS_ZIP */

#define EFSCORRUPTED    EUCLEAN         /* Filesystem is corrupted */

#endif	/* __EROFS_INTERNAL_H */<|MERGE_RESOLUTION|>--- conflicted
+++ resolved
@@ -325,11 +325,7 @@
 			unsigned char  z_algorithmtype[2];
 			unsigned char  z_logical_clusterbits;
 			unsigned long  z_tailextent_headlcn;
-<<<<<<< HEAD
-			unsigned int   z_idataoff;
-=======
 			erofs_off_t    z_idataoff;
->>>>>>> 95cd2cdc
 			unsigned short z_idata_size;
 		};
 #endif	/* CONFIG_EROFS_FS_ZIP */
@@ -483,11 +479,8 @@
 extern const struct file_operations erofs_file_fops;
 void erofs_unmap_metabuf(struct erofs_buf *buf);
 void erofs_put_metabuf(struct erofs_buf *buf);
-<<<<<<< HEAD
-=======
 void *erofs_bread(struct erofs_buf *buf, struct inode *inode,
 		  erofs_blk_t blkaddr, enum erofs_kmap_type type);
->>>>>>> 95cd2cdc
 void *erofs_read_metabuf(struct erofs_buf *buf, struct super_block *sb,
 			 erofs_blk_t blkaddr, enum erofs_kmap_type type);
 int erofs_map_dev(struct super_block *sb, struct erofs_map_dev *dev);
