--- conflicted
+++ resolved
@@ -86,17 +86,11 @@
 };
 EXPORT_SYMBOL_GPL(nfs_sops);
 
-<<<<<<< HEAD
-static const struct nfs_ssc_client_ops nfs_ssc_clnt_ops_tbl = {
-	.sco_sb_deactive = nfs_sb_deactive,
-};
-=======
 #ifdef CONFIG_NFS_V4_2
 static const struct nfs_ssc_client_ops nfs_ssc_clnt_ops_tbl = {
 	.sco_sb_deactive = nfs_sb_deactive,
 };
 #endif
->>>>>>> f642729d
 
 #if IS_ENABLED(CONFIG_NFS_V4)
 static int __init register_nfs4_fs(void)
@@ -119,32 +113,21 @@
 }
 #endif
 
-<<<<<<< HEAD
-static void nfs_ssc_register_ops(void)
-{
-	nfs_ssc_register(&nfs_ssc_clnt_ops_tbl);
-=======
 #ifdef CONFIG_NFS_V4_2
 static void nfs_ssc_register_ops(void)
 {
 #ifdef CONFIG_NFSD_V4
 	nfs_ssc_register(&nfs_ssc_clnt_ops_tbl);
 #endif
->>>>>>> f642729d
 }
 
 static void nfs_ssc_unregister_ops(void)
 {
-<<<<<<< HEAD
-	nfs_ssc_unregister(&nfs_ssc_clnt_ops_tbl);
-}
-=======
 #ifdef CONFIG_NFSD_V4
 	nfs_ssc_unregister(&nfs_ssc_clnt_ops_tbl);
 #endif
 }
 #endif /* CONFIG_NFS_V4_2 */
->>>>>>> f642729d
 
 static struct shrinker acl_shrinker = {
 	.count_objects	= nfs_access_cache_count,
@@ -173,13 +156,9 @@
 	ret = register_shrinker(&acl_shrinker);
 	if (ret < 0)
 		goto error_3;
-<<<<<<< HEAD
-	nfs_ssc_register_ops();
-=======
 #ifdef CONFIG_NFS_V4_2
 	nfs_ssc_register_ops();
 #endif
->>>>>>> f642729d
 	return 0;
 error_3:
 	nfs_unregister_sysctl();
@@ -199,13 +178,9 @@
 	unregister_shrinker(&acl_shrinker);
 	nfs_unregister_sysctl();
 	unregister_nfs4_fs();
-<<<<<<< HEAD
-	nfs_ssc_unregister_ops();
-=======
 #ifdef CONFIG_NFS_V4_2
 	nfs_ssc_unregister_ops();
 #endif
->>>>>>> f642729d
 	unregister_filesystem(&nfs_fs_type);
 }
 
