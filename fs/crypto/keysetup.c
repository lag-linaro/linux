--- conflicted
+++ resolved
@@ -271,13 +271,7 @@
 	 * New inodes may not have an inode number assigned yet.
 	 * Hashing their inode number is delayed until later.
 	 */
-<<<<<<< HEAD
-	if (ci->ci_inode->i_ino == 0)
-		WARN_ON(!(ci->ci_inode->i_state & I_CREATING));
-	else
-=======
 	if (ci->ci_inode->i_ino)
->>>>>>> f642729d
 		fscrypt_hash_inode_number(ci, mk);
 	return 0;
 }
@@ -552,14 +546,11 @@
 /**
  * fscrypt_get_encryption_info() - set up an inode's encryption key
  * @inode: the inode to set up the key for.  Must be encrypted.
-<<<<<<< HEAD
-=======
  * @allow_unsupported: if %true, treat an unsupported encryption policy (or
  *		       unrecognized encryption context) the same way as the key
  *		       being unavailable, instead of returning an error.  Use
  *		       %false unless the operation being performed is needed in
  *		       order for files (or directories) to be deleted.
->>>>>>> f642729d
  *
  * Set up ->i_crypt_info, if it hasn't already been done.
  *
@@ -570,11 +561,7 @@
  *	   encryption key is unavailable.  (Use fscrypt_has_encryption_key() to
  *	   distinguish these cases.)  Also can return another -errno code.
  */
-<<<<<<< HEAD
-int fscrypt_get_encryption_info(struct inode *inode)
-=======
 int fscrypt_get_encryption_info(struct inode *inode, bool allow_unsupported)
->>>>>>> f642729d
 {
 	int res;
 	union fscrypt_context ctx;
@@ -585,106 +572,38 @@
 
 	res = inode->i_sb->s_cop->get_context(inode, &ctx, sizeof(ctx));
 	if (res < 0) {
-<<<<<<< HEAD
-=======
 		if (res == -ERANGE && allow_unsupported)
 			return 0;
->>>>>>> f642729d
 		fscrypt_warn(inode, "Error %d getting encryption context", res);
 		return res;
 	}
 
 	res = fscrypt_policy_from_context(&policy, &ctx, res);
 	if (res) {
-<<<<<<< HEAD
-=======
 		if (allow_unsupported)
 			return 0;
->>>>>>> f642729d
 		fscrypt_warn(inode,
 			     "Unrecognized or corrupt encryption context");
 		return res;
 	}
 
-<<<<<<< HEAD
-	if (!fscrypt_supported_policy(&policy, inode))
-		return -EINVAL;
-=======
 	if (!fscrypt_supported_policy(&policy, inode)) {
 		if (allow_unsupported)
 			return 0;
 		return -EINVAL;
 	}
->>>>>>> f642729d
 
 	res = fscrypt_setup_encryption_info(inode, &policy,
 					    fscrypt_context_nonce(&ctx),
 					    IS_CASEFOLDED(inode) &&
 					    S_ISDIR(inode->i_mode));
-<<<<<<< HEAD
-=======
 
 	if (res == -ENOPKG && allow_unsupported) /* Algorithm unavailable? */
 		res = 0;
->>>>>>> f642729d
 	if (res == -ENOKEY)
 		res = 0;
 	return res;
 }
-
-/**
- * fscrypt_prepare_new_inode() - prepare to create a new inode in a directory
- * @dir: a possibly-encrypted directory
- * @inode: the new inode.  ->i_mode must be set already.
- *	   ->i_ino doesn't need to be set yet.
- * @encrypt_ret: (output) set to %true if the new inode will be encrypted
- *
- * If the directory is encrypted, set up its ->i_crypt_info in preparation for
- * encrypting the name of the new file.  Also, if the new inode will be
- * encrypted, set up its ->i_crypt_info and set *encrypt_ret=true.
- *
- * This isn't %GFP_NOFS-safe, and therefore it should be called before starting
- * any filesystem transaction to create the inode.  For this reason, ->i_ino
- * isn't required to be set yet, as the filesystem may not have set it yet.
- *
- * This doesn't persist the new inode's encryption context.  That still needs to
- * be done later by calling fscrypt_set_context().
- *
- * Return: 0 on success, -ENOKEY if the encryption key is missing, or another
- *	   -errno code
- */
-int fscrypt_prepare_new_inode(struct inode *dir, struct inode *inode,
-			      bool *encrypt_ret)
-{
-	const union fscrypt_policy *policy;
-	u8 nonce[FSCRYPT_FILE_NONCE_SIZE];
-
-	policy = fscrypt_policy_to_inherit(dir);
-	if (policy == NULL)
-		return 0;
-	if (IS_ERR(policy))
-		return PTR_ERR(policy);
-
-	if (WARN_ON_ONCE(inode->i_mode == 0))
-		return -EINVAL;
-
-	/*
-	 * Only regular files, directories, and symlinks are encrypted.
-	 * Special files like device nodes and named pipes aren't.
-	 */
-	if (!S_ISREG(inode->i_mode) &&
-	    !S_ISDIR(inode->i_mode) &&
-	    !S_ISLNK(inode->i_mode))
-		return 0;
-
-	*encrypt_ret = true;
-
-	get_random_bytes(nonce, FSCRYPT_FILE_NONCE_SIZE);
-	return fscrypt_setup_encryption_info(inode, policy, nonce,
-					     IS_CASEFOLDED(dir) &&
-					     S_ISDIR(inode->i_mode));
-}
-EXPORT_SYMBOL_GPL(fscrypt_prepare_new_inode);
 
 /**
  * fscrypt_prepare_new_inode() - prepare to create a new inode in a directory
