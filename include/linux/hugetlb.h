/* SPDX-License-Identifier: GPL-2.0 */
#ifndef _LINUX_HUGETLB_H
#define _LINUX_HUGETLB_H

#include <linux/mm_types.h>
#include <linux/mmdebug.h>
#include <linux/fs.h>
#include <linux/hugetlb_inline.h>
#include <linux/cgroup.h>
#include <linux/page_ref.h>
#include <linux/list.h>
#include <linux/kref.h>
#include <asm/pgtable.h>
#include <linux/userfaultfd_k.h>

struct ctl_table;
struct user_struct;
struct mmu_gather;

#ifndef is_hugepd
typedef struct { unsigned long pd; } hugepd_t;
#define is_hugepd(hugepd) (0)
#define __hugepd(x) ((hugepd_t) { (x) })
#endif

#ifdef CONFIG_HUGETLB_PAGE

#include <linux/mempolicy.h>
#include <linux/shm.h>
#include <asm/tlbflush.h>

struct hugepage_subpool {
	spinlock_t lock;
	long count;
	long max_hpages;	/* Maximum huge pages or -1 if no maximum. */
	long used_hpages;	/* Used count against maximum, includes */
				/* both alloced and reserved pages. */
	struct hstate *hstate;
	long min_hpages;	/* Minimum huge pages or -1 if no minimum. */
	long rsv_hpages;	/* Pages reserved against global pool to */
				/* sasitfy minimum size. */
};

struct resv_map {
	struct kref refs;
	spinlock_t lock;
	struct list_head regions;
	long adds_in_progress;
	struct list_head region_cache;
	long region_cache_count;
};
extern struct resv_map *resv_map_alloc(void);
void resv_map_release(struct kref *ref);

extern spinlock_t hugetlb_lock;
extern int hugetlb_max_hstate __read_mostly;
#define for_each_hstate(h) \
	for ((h) = hstates; (h) < &hstates[hugetlb_max_hstate]; (h)++)

struct hugepage_subpool *hugepage_new_subpool(struct hstate *h, long max_hpages,
						long min_hpages);
void hugepage_put_subpool(struct hugepage_subpool *spool);

void reset_vma_resv_huge_pages(struct vm_area_struct *vma);
int hugetlb_sysctl_handler(struct ctl_table *, int, void __user *, size_t *, loff_t *);
int hugetlb_overcommit_handler(struct ctl_table *, int, void __user *, size_t *, loff_t *);
int hugetlb_treat_movable_handler(struct ctl_table *, int, void __user *, size_t *, loff_t *);

#ifdef CONFIG_NUMA
int hugetlb_mempolicy_sysctl_handler(struct ctl_table *, int,
					void __user *, size_t *, loff_t *);
#endif

int copy_hugetlb_page_range(struct mm_struct *, struct mm_struct *, struct vm_area_struct *);
long follow_hugetlb_page(struct mm_struct *, struct vm_area_struct *,
			 struct page **, struct vm_area_struct **,
			 unsigned long *, unsigned long *, long, unsigned int,
			 int *);
void unmap_hugepage_range(struct vm_area_struct *,
			  unsigned long, unsigned long, struct page *);
void __unmap_hugepage_range_final(struct mmu_gather *tlb,
			  struct vm_area_struct *vma,
			  unsigned long start, unsigned long end,
			  struct page *ref_page);
void __unmap_hugepage_range(struct mmu_gather *tlb, struct vm_area_struct *vma,
				unsigned long start, unsigned long end,
				struct page *ref_page);
void hugetlb_report_meminfo(struct seq_file *);
int hugetlb_report_node_meminfo(int, char *);
void hugetlb_show_meminfo(void);
unsigned long hugetlb_total_pages(void);
vm_fault_t hugetlb_fault(struct mm_struct *mm, struct vm_area_struct *vma,
			unsigned long address, unsigned int flags);
#ifdef CONFIG_USERFAULTFD
int hugetlb_mcopy_atomic_pte(struct mm_struct *dst_mm, pte_t *dst_pte,
				struct vm_area_struct *dst_vma,
				unsigned long dst_addr,
				unsigned long src_addr,
				enum mcopy_atomic_mode mode,
				struct page **pagep);
#endif /* CONFIG_USERFAULTFD */
int hugetlb_reserve_pages(struct inode *inode, long from, long to,
						struct vm_area_struct *vma,
						vm_flags_t vm_flags);
long hugetlb_unreserve_pages(struct inode *inode, long start, long end,
						long freed);
bool isolate_huge_page(struct page *page, struct list_head *list);
void putback_active_hugepage(struct page *page);
void move_hugetlb_state(struct page *oldpage, struct page *newpage, int reason);
void free_huge_page(struct page *page);
void hugetlb_fix_reserve_counts(struct inode *inode);
extern struct mutex *hugetlb_fault_mutex_table;
u32 hugetlb_fault_mutex_hash(struct hstate *h, struct address_space *mapping,
				pgoff_t idx);

pte_t *huge_pmd_share(struct mm_struct *mm, struct vm_area_struct *vma,
		      unsigned long addr, pud_t *pud);

extern int sysctl_hugetlb_shm_group;
extern struct list_head huge_boot_pages;

/* arch callbacks */

pte_t *huge_pte_alloc(struct mm_struct *mm, struct vm_area_struct *vma,
			unsigned long addr, unsigned long sz);
pte_t *huge_pte_offset(struct mm_struct *mm,
		       unsigned long addr, unsigned long sz);
int huge_pmd_unshare(struct mm_struct *mm, unsigned long *addr, pte_t *ptep);
void adjust_range_if_pmd_sharing_possible(struct vm_area_struct *vma,
				unsigned long *start, unsigned long *end);
struct page *follow_huge_addr(struct mm_struct *mm, unsigned long address,
			      int write);
struct page *follow_huge_pd(struct vm_area_struct *vma,
			    unsigned long address, hugepd_t hpd,
			    int flags, int pdshift);
struct page *follow_huge_pmd_pte(struct vm_area_struct *vma, unsigned long address,
				 int flags);
struct page *follow_huge_pud(struct mm_struct *mm, unsigned long address,
				pud_t *pud, int flags);
struct page *follow_huge_pgd(struct mm_struct *mm, unsigned long address,
			     pgd_t *pgd, int flags);

int pmd_huge(pmd_t pmd);
int pud_huge(pud_t pud);
unsigned long hugetlb_change_protection(struct vm_area_struct *vma,
		unsigned long address, unsigned long end, pgprot_t newprot);

bool is_hugetlb_entry_migration(pte_t pte);
void hugetlb_unshare_all_pmds(struct vm_area_struct *vma);

#else /* !CONFIG_HUGETLB_PAGE */

static inline void reset_vma_resv_huge_pages(struct vm_area_struct *vma)
{
}

static inline unsigned long hugetlb_total_pages(void)
{
	return 0;
}

static inline int huge_pmd_unshare(struct mm_struct *mm, unsigned long *addr,
					pte_t *ptep)
{
	return 0;
}

static inline void adjust_range_if_pmd_sharing_possible(
				struct vm_area_struct *vma,
				unsigned long *start, unsigned long *end)
{
}

#define follow_hugetlb_page(m,v,p,vs,a,b,i,w,n)	({ BUG(); 0; })
#define follow_huge_addr(mm, addr, write)	ERR_PTR(-EINVAL)
#define copy_hugetlb_page_range(src, dst, vma)	({ BUG(); 0; })
static inline void hugetlb_report_meminfo(struct seq_file *m)
{
}
#define hugetlb_report_node_meminfo(n, buf)	0
static inline void hugetlb_show_meminfo(void)
{
}
#define follow_huge_pd(vma, addr, hpd, flags, pdshift) NULL
#define follow_huge_pmd_pte(vma, addr, flags)	NULL
#define follow_huge_pud(mm, addr, pud, flags)	NULL
#define follow_huge_pgd(mm, addr, pgd, flags)	NULL
#define prepare_hugepage_range(file, addr, len)	(-EINVAL)
#define pmd_huge(x)	0
#define pud_huge(x)	0
#define is_hugepage_only_range(mm, addr, len)	0
#define hugetlb_free_pgd_range(tlb, addr, end, floor, ceiling) ({BUG(); 0; })
#ifdef CONFIG_USERFAULTFD
#define hugetlb_mcopy_atomic_pte(dst_mm, dst_pte, dst_vma, dst_addr, \
				src_addr, mode, pagep)	({ BUG(); 0; })
#endif /* CONFIG_USERFAULTFD */
#define huge_pte_offset(mm, address, sz)	0

static inline bool isolate_huge_page(struct page *page, struct list_head *list)
{
	return false;
}
#define putback_active_hugepage(p)	do {} while (0)
#define move_hugetlb_state(old, new, reason)	do {} while (0)

static inline unsigned long hugetlb_change_protection(struct vm_area_struct *vma,
		unsigned long address, unsigned long end, pgprot_t newprot)
{
	return 0;
}

static inline void __unmap_hugepage_range_final(struct mmu_gather *tlb,
			struct vm_area_struct *vma, unsigned long start,
			unsigned long end, struct page *ref_page)
{
	BUG();
}

static inline void __unmap_hugepage_range(struct mmu_gather *tlb,
			struct vm_area_struct *vma, unsigned long start,
			unsigned long end, struct page *ref_page)
{
	BUG();
}
static inline vm_fault_t hugetlb_fault(struct mm_struct *mm,
				struct vm_area_struct *vma, unsigned long address,
				unsigned int flags)
{
	BUG();
	return 0;
}

static inline void hugetlb_unshare_all_pmds(struct vm_area_struct *vma) { }

#endif /* !CONFIG_HUGETLB_PAGE */
/*
 * hugepages at page global directory. If arch support
 * hugepages at pgd level, they need to define this.
 */
#ifndef pgd_huge
#define pgd_huge(x)	0
#endif
#ifndef p4d_huge
#define p4d_huge(x)	0
#endif

#ifndef pgd_write
static inline int pgd_write(pgd_t pgd)
{
	BUG();
	return 0;
}
#endif

#define HUGETLB_ANON_FILE "anon_hugepage"

enum {
	/*
	 * The file will be used as an shm file so shmfs accounting rules
	 * apply
	 */
	HUGETLB_SHMFS_INODE     = 1,
	/*
	 * The file is being created on the internal vfs mount and shmfs
	 * accounting rules do not apply
	 */
	HUGETLB_ANONHUGE_INODE  = 2,
};

#ifdef CONFIG_HUGETLBFS
struct hugetlbfs_sb_info {
	long	max_inodes;   /* inodes allowed */
	long	free_inodes;  /* inodes free */
	spinlock_t	stat_lock;
	struct hstate *hstate;
	struct hugepage_subpool *spool;
	kuid_t	uid;
	kgid_t	gid;
	umode_t mode;
};

static inline struct hugetlbfs_sb_info *HUGETLBFS_SB(struct super_block *sb)
{
	return sb->s_fs_info;
}

struct hugetlbfs_inode_info {
	struct shared_policy policy;
	struct inode vfs_inode;
	unsigned int seals;
};

static inline struct hugetlbfs_inode_info *HUGETLBFS_I(struct inode *inode)
{
	return container_of(inode, struct hugetlbfs_inode_info, vfs_inode);
}

extern const struct file_operations hugetlbfs_file_operations;
extern const struct vm_operations_struct hugetlb_vm_ops;
struct file *hugetlb_file_setup(const char *name, size_t size, vm_flags_t acct,
				struct user_struct **user, int creat_flags,
				int page_size_log);

static inline bool is_file_hugepages(struct file *file)
{
	if (file->f_op == &hugetlbfs_file_operations)
		return true;

	return is_file_shm_hugepages(file);
}

static inline struct hstate *hstate_inode(struct inode *i)
{
	return HUGETLBFS_SB(i->i_sb)->hstate;
}
#else /* !CONFIG_HUGETLBFS */

#define is_file_hugepages(file)			false
static inline struct file *
hugetlb_file_setup(const char *name, size_t size, vm_flags_t acctflag,
		struct user_struct **user, int creat_flags,
		int page_size_log)
{
	return ERR_PTR(-ENOSYS);
}

static inline struct hstate *hstate_inode(struct inode *i)
{
	return NULL;
}
#endif /* !CONFIG_HUGETLBFS */

#ifdef HAVE_ARCH_HUGETLB_UNMAPPED_AREA
unsigned long hugetlb_get_unmapped_area(struct file *file, unsigned long addr,
					unsigned long len, unsigned long pgoff,
					unsigned long flags);
#endif /* HAVE_ARCH_HUGETLB_UNMAPPED_AREA */

#ifdef CONFIG_HUGETLB_PAGE

#define HSTATE_NAME_LEN 32
/* Defines one hugetlb page size */
struct hstate {
	int next_nid_to_alloc;
	int next_nid_to_free;
	unsigned int order;
	unsigned long mask;
	unsigned long max_huge_pages;
	unsigned long nr_huge_pages;
	unsigned long free_huge_pages;
	unsigned long resv_huge_pages;
	unsigned long surplus_huge_pages;
	unsigned long nr_overcommit_huge_pages;
	struct list_head hugepage_activelist;
	struct list_head hugepage_freelists[MAX_NUMNODES];
	unsigned int nr_huge_pages_node[MAX_NUMNODES];
	unsigned int free_huge_pages_node[MAX_NUMNODES];
	unsigned int surplus_huge_pages_node[MAX_NUMNODES];
#ifdef CONFIG_CGROUP_HUGETLB
	/* cgroup control files */
	struct cftype cgroup_files[5];
#endif
	char name[HSTATE_NAME_LEN];
};

struct huge_bootmem_page {
	struct list_head list;
	struct hstate *hstate;
};

struct page *alloc_huge_page(struct vm_area_struct *vma,
				unsigned long addr, int avoid_reserve);
struct page *alloc_huge_page_node(struct hstate *h, int nid);
struct page *alloc_huge_page_nodemask(struct hstate *h, int preferred_nid,
				nodemask_t *nmask);
struct page *alloc_huge_page_vma(struct hstate *h, struct vm_area_struct *vma,
				unsigned long address);
struct page *alloc_migrate_huge_page(struct hstate *h, gfp_t gfp_mask,
				     int nid, nodemask_t *nmask);
int huge_add_to_page_cache(struct page *page, struct address_space *mapping,
			pgoff_t idx);

/* arch callback */
int __init __alloc_bootmem_huge_page(struct hstate *h);
int __init alloc_bootmem_huge_page(struct hstate *h);

void __init hugetlb_bad_size(void);
void __init hugetlb_add_hstate(unsigned order);
struct hstate *size_to_hstate(unsigned long size);

#ifndef HUGE_MAX_HSTATE
#define HUGE_MAX_HSTATE 1
#endif

extern struct hstate hstates[HUGE_MAX_HSTATE];
extern unsigned int default_hstate_idx;

#define default_hstate (hstates[default_hstate_idx])

static inline struct hstate *hstate_file(struct file *f)
{
	return hstate_inode(file_inode(f));
}

static inline struct hstate *hstate_sizelog(int page_size_log)
{
	if (!page_size_log)
		return &default_hstate;

	if (page_size_log < BITS_PER_LONG)
		return size_to_hstate(1UL << page_size_log);

	return NULL;
}

static inline struct hstate *hstate_vma(struct vm_area_struct *vma)
{
	return hstate_file(vma->vm_file);
}

static inline unsigned long huge_page_size(struct hstate *h)
{
	return (unsigned long)PAGE_SIZE << h->order;
}

extern unsigned long vma_kernel_pagesize(struct vm_area_struct *vma);

extern unsigned long vma_mmu_pagesize(struct vm_area_struct *vma);

static inline unsigned long huge_page_mask(struct hstate *h)
{
	return h->mask;
}

static inline unsigned int huge_page_order(struct hstate *h)
{
	return h->order;
}

static inline unsigned huge_page_shift(struct hstate *h)
{
	return h->order + PAGE_SHIFT;
}

static inline bool hstate_is_gigantic(struct hstate *h)
{
	return huge_page_order(h) >= MAX_ORDER;
}

static inline unsigned int pages_per_huge_page(struct hstate *h)
{
	return 1 << h->order;
}

static inline unsigned int blocks_per_huge_page(struct hstate *h)
{
	return huge_page_size(h) / 512;
}

#include <asm/hugetlb.h>

#ifndef arch_make_huge_pte
static inline pte_t arch_make_huge_pte(pte_t entry, struct vm_area_struct *vma,
				       struct page *page, int writable)
{
	return entry;
}
#endif

static inline struct hstate *page_hstate(struct page *page)
{
	VM_BUG_ON_PAGE(!PageHuge(page), page);
	return size_to_hstate(page_size(page));
}

static inline unsigned hstate_index_to_shift(unsigned index)
{
	return hstates[index].order + PAGE_SHIFT;
}

static inline int hstate_index(struct hstate *h)
{
	return h - hstates;
}

extern int dissolve_free_huge_page(struct page *page);
extern int dissolve_free_huge_pages(unsigned long start_pfn,
				    unsigned long end_pfn);

#ifdef CONFIG_ARCH_ENABLE_HUGEPAGE_MIGRATION
#ifndef arch_hugetlb_migration_supported
static inline bool arch_hugetlb_migration_supported(struct hstate *h)
{
	if ((huge_page_shift(h) == PMD_SHIFT) ||
		(huge_page_shift(h) == PUD_SHIFT) ||
			(huge_page_shift(h) == PGDIR_SHIFT))
		return true;
	else
		return false;
}
#endif
#else
static inline bool arch_hugetlb_migration_supported(struct hstate *h)
{
	return false;
}
#endif

static inline bool hugepage_migration_supported(struct hstate *h)
{
	return arch_hugetlb_migration_supported(h);
}

/*
 * Movability check is different as compared to migration check.
 * It determines whether or not a huge page should be placed on
 * movable zone or not. Movability of any huge page should be
 * required only if huge page size is supported for migration.
 * There wont be any reason for the huge page to be movable if
 * it is not migratable to start with. Also the size of the huge
 * page should be large enough to be placed under a movable zone
 * and still feasible enough to be migratable. Just the presence
 * in movable zone does not make the migration feasible.
 *
 * So even though large huge page sizes like the gigantic ones
 * are migratable they should not be movable because its not
 * feasible to migrate them from movable zone.
 */
static inline bool hugepage_movable_supported(struct hstate *h)
{
	if (!hugepage_migration_supported(h))
		return false;

	if (hstate_is_gigantic(h))
		return false;
	return true;
}

static inline spinlock_t *huge_pte_lockptr(struct hstate *h,
					   struct mm_struct *mm, pte_t *pte)
{
	if (huge_page_size(h) == PMD_SIZE)
		return pmd_lockptr(mm, (pmd_t *) pte);
	VM_BUG_ON(huge_page_size(h) == PAGE_SIZE);
	return &mm->page_table_lock;
}

#ifndef hugepages_supported
/*
 * Some platform decide whether they support huge pages at boot
 * time. Some of them, such as powerpc, set HPAGE_SHIFT to 0
 * when there is no such support
 */
#define hugepages_supported() (HPAGE_SHIFT != 0)
#endif

void hugetlb_report_usage(struct seq_file *m, struct mm_struct *mm);

static inline void hugetlb_count_init(struct mm_struct *mm)
{
	atomic_long_set(&mm->hugetlb_usage, 0);
}

static inline void hugetlb_count_add(long l, struct mm_struct *mm)
{
	atomic_long_add(l, &mm->hugetlb_usage);
}

static inline void hugetlb_count_sub(long l, struct mm_struct *mm)
{
	atomic_long_sub(l, &mm->hugetlb_usage);
}

#ifndef set_huge_swap_pte_at
static inline void set_huge_swap_pte_at(struct mm_struct *mm, unsigned long addr,
					pte_t *ptep, pte_t pte, unsigned long sz)
{
	set_huge_pte_at(mm, addr, ptep, pte);
}
#endif

#ifndef huge_ptep_modify_prot_start
#define huge_ptep_modify_prot_start huge_ptep_modify_prot_start
static inline pte_t huge_ptep_modify_prot_start(struct vm_area_struct *vma,
						unsigned long addr, pte_t *ptep)
{
	return huge_ptep_get_and_clear(vma->vm_mm, addr, ptep);
}
#endif

#ifndef huge_ptep_modify_prot_commit
#define huge_ptep_modify_prot_commit huge_ptep_modify_prot_commit
static inline void huge_ptep_modify_prot_commit(struct vm_area_struct *vma,
						unsigned long addr, pte_t *ptep,
						pte_t old_pte, pte_t pte)
{
	set_huge_pte_at(vma->vm_mm, addr, ptep, pte);
}
#endif

void set_page_huge_active(struct page *page);

#else	/* CONFIG_HUGETLB_PAGE */
struct hstate {};

static inline struct page *alloc_huge_page(struct vm_area_struct *vma,
					   unsigned long addr,
					   int avoid_reserve)
{
	return NULL;
}

static inline struct page *alloc_huge_page_node(struct hstate *h, int nid)
{
	return NULL;
}

static inline struct page *
alloc_huge_page_nodemask(struct hstate *h, int preferred_nid, nodemask_t *nmask)
{
	return NULL;
}

static inline struct page *alloc_huge_page_vma(struct hstate *h,
					       struct vm_area_struct *vma,
					       unsigned long address)
{
	return NULL;
}

static inline int __alloc_bootmem_huge_page(struct hstate *h)
{
	return 0;
}

static inline struct hstate *hstate_file(struct file *f)
{
	return NULL;
}

static inline struct hstate *hstate_sizelog(int page_size_log)
{
	return NULL;
}

static inline struct hstate *hstate_vma(struct vm_area_struct *vma)
{
	return NULL;
}

static inline struct hstate *page_hstate(struct page *page)
{
	return NULL;
}

static inline unsigned long huge_page_size(struct hstate *h)
{
	return PAGE_SIZE;
}

static inline unsigned long huge_page_mask(struct hstate *h)
{
	return PAGE_MASK;
}

static inline unsigned long vma_kernel_pagesize(struct vm_area_struct *vma)
{
	return PAGE_SIZE;
}

static inline unsigned long vma_mmu_pagesize(struct vm_area_struct *vma)
{
	return PAGE_SIZE;
}

static inline unsigned int huge_page_order(struct hstate *h)
{
	return 0;
}

static inline unsigned int huge_page_shift(struct hstate *h)
{
	return PAGE_SHIFT;
}

static inline bool hstate_is_gigantic(struct hstate *h)
{
	return false;
}

static inline unsigned int pages_per_huge_page(struct hstate *h)
{
	return 1;
}

static inline unsigned hstate_index_to_shift(unsigned index)
{
	return 0;
}

static inline int hstate_index(struct hstate *h)
{
	return 0;
}

static inline int dissolve_free_huge_page(struct page *page)
{
	return 0;
}

static inline int dissolve_free_huge_pages(unsigned long start_pfn,
					   unsigned long end_pfn)
{
	return 0;
}

static inline bool hugepage_migration_supported(struct hstate *h)
{
	return false;
}

static inline bool hugepage_movable_supported(struct hstate *h)
{
	return false;
}

static inline spinlock_t *huge_pte_lockptr(struct hstate *h,
					   struct mm_struct *mm, pte_t *pte)
{
	return &mm->page_table_lock;
}

static inline void hugetlb_count_init(struct mm_struct *mm)
{
}

static inline void hugetlb_report_usage(struct seq_file *f, struct mm_struct *m)
{
}

static inline void hugetlb_count_sub(long l, struct mm_struct *mm)
{
}

static inline void set_huge_swap_pte_at(struct mm_struct *mm, unsigned long addr,
					pte_t *ptep, pte_t pte, unsigned long sz)
{
}
#endif	/* CONFIG_HUGETLB_PAGE */

static inline spinlock_t *huge_pte_lock(struct hstate *h,
					struct mm_struct *mm, pte_t *pte)
{
	spinlock_t *ptl;

	ptl = huge_pte_lockptr(h, mm, pte);
	spin_lock(ptl);
	return ptl;
}

<<<<<<< HEAD
bool want_pmd_share(struct vm_area_struct *vma, unsigned long addr);

#ifndef __HAVE_ARCH_FLUSH_HUGETLB_TLB_RANGE
/*
 * ARCHes with special requirements for evicting HUGETLB backing TLB entries can
 * implement this.
 */
#define flush_hugetlb_tlb_range(vma, addr, end)	flush_tlb_range(vma, addr, end)
=======
#ifdef CONFIG_ARCH_WANT_HUGE_PMD_SHARE
static inline bool hugetlb_pmd_shared(pte_t *pte)
{
	return page_count(virt_to_page(pte)) > 1;
}
#else
static inline bool hugetlb_pmd_shared(pte_t *pte)
{
	return false;
}
>>>>>>> 64121e2a
#endif

#endif /* _LINUX_HUGETLB_H */<|MERGE_RESOLUTION|>--- conflicted
+++ resolved
@@ -758,7 +758,18 @@
 	return ptl;
 }
 
-<<<<<<< HEAD
+#ifdef CONFIG_ARCH_WANT_HUGE_PMD_SHARE
+static inline bool hugetlb_pmd_shared(pte_t *pte)
+{
+	return page_count(virt_to_page(pte)) > 1;
+}
+#else
+static inline bool hugetlb_pmd_shared(pte_t *pte)
+{
+	return false;
+}
+#endif
+
 bool want_pmd_share(struct vm_area_struct *vma, unsigned long addr);
 
 #ifndef __HAVE_ARCH_FLUSH_HUGETLB_TLB_RANGE
@@ -767,18 +778,6 @@
  * implement this.
  */
 #define flush_hugetlb_tlb_range(vma, addr, end)	flush_tlb_range(vma, addr, end)
-=======
-#ifdef CONFIG_ARCH_WANT_HUGE_PMD_SHARE
-static inline bool hugetlb_pmd_shared(pte_t *pte)
-{
-	return page_count(virt_to_page(pte)) > 1;
-}
-#else
-static inline bool hugetlb_pmd_shared(pte_t *pte)
-{
-	return false;
-}
->>>>>>> 64121e2a
 #endif
 
 #endif /* _LINUX_HUGETLB_H */