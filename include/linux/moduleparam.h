--- conflicted
+++ resolved
@@ -21,15 +21,9 @@
 #define MAX_PARAM_PREFIX_LEN (64 - sizeof(unsigned long))
 
 #define __MODULE_INFO(tag, name, info)					  \
-<<<<<<< HEAD
-static const char __UNIQUE_ID(name)[]					  \
-  __used __section(".modinfo") __attribute__((unused, aligned(1)))	  \
-  = __MODULE_INFO_PREFIX __stringify(tag) "=" info
-=======
 	static const char __UNIQUE_ID(name)[]				  \
 		__used __section(".modinfo") __aligned(1)		  \
 		= __MODULE_INFO_PREFIX __stringify(tag) "=" info
->>>>>>> f642729d
 
 #define __MODULE_PARM_TYPE(name, _type)					  \
 	__MODULE_INFO(parmtype, name##type, #name ":" _type)
@@ -294,13 +288,8 @@
 	/* Default value instead of permissions? */			\
 	static const char __param_str_##name[] = prefix #name;		\
 	static struct kernel_param __moduleparam_const __param_##name	\
-<<<<<<< HEAD
-	__used								\
-    __section("__param") __attribute__ ((unused, aligned(sizeof(void *)))) \
-=======
 	__used __section("__param")					\
 	__aligned(__alignof__(struct kernel_param))			\
->>>>>>> f642729d
 	= { __param_str_##name, THIS_MODULE, ops,			\
 	    VERIFY_OCTAL_PERMISSIONS(perm), level, flags, { arg } }
 
