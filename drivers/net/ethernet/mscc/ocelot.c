// SPDX-License-Identifier: (GPL-2.0 OR MIT)
/*
 * Microsemi Ocelot Switch driver
 *
 * Copyright (c) 2017 Microsemi Corporation
 */
#include <linux/dsa/ocelot.h>
#include <linux/if_bridge.h>
#include <soc/mscc/ocelot_vcap.h>
#include "ocelot.h"
#include "ocelot_vcap.h"

#define TABLE_UPDATE_SLEEP_US 10
#define TABLE_UPDATE_TIMEOUT_US 100000

struct ocelot_mact_entry {
	u8 mac[ETH_ALEN];
	u16 vid;
	enum macaccess_entry_type type;
};

static inline u32 ocelot_mact_read_macaccess(struct ocelot *ocelot)
{
	return ocelot_read(ocelot, ANA_TABLES_MACACCESS);
}

static inline int ocelot_mact_wait_for_completion(struct ocelot *ocelot)
{
	u32 val;

	return readx_poll_timeout(ocelot_mact_read_macaccess,
		ocelot, val,
		(val & ANA_TABLES_MACACCESS_MAC_TABLE_CMD_M) ==
		MACACCESS_CMD_IDLE,
		TABLE_UPDATE_SLEEP_US, TABLE_UPDATE_TIMEOUT_US);
}

static void ocelot_mact_select(struct ocelot *ocelot,
			       const unsigned char mac[ETH_ALEN],
			       unsigned int vid)
{
	u32 macl = 0, mach = 0;

	/* Set the MAC address to handle and the vlan associated in a format
	 * understood by the hardware.
	 */
	mach |= vid    << 16;
	mach |= mac[0] << 8;
	mach |= mac[1] << 0;
	macl |= mac[2] << 24;
	macl |= mac[3] << 16;
	macl |= mac[4] << 8;
	macl |= mac[5] << 0;

	ocelot_write(ocelot, macl, ANA_TABLES_MACLDATA);
	ocelot_write(ocelot, mach, ANA_TABLES_MACHDATA);

}

int ocelot_mact_learn(struct ocelot *ocelot, int port,
		      const unsigned char mac[ETH_ALEN],
		      unsigned int vid, enum macaccess_entry_type type)
{
	u32 cmd = ANA_TABLES_MACACCESS_VALID |
		ANA_TABLES_MACACCESS_DEST_IDX(port) |
		ANA_TABLES_MACACCESS_ENTRYTYPE(type) |
		ANA_TABLES_MACACCESS_MAC_TABLE_CMD(MACACCESS_CMD_LEARN);
	unsigned int mc_ports;

	/* Set MAC_CPU_COPY if the CPU port is used by a multicast entry */
	if (type == ENTRYTYPE_MACv4)
		mc_ports = (mac[1] << 8) | mac[2];
	else if (type == ENTRYTYPE_MACv6)
		mc_ports = (mac[0] << 8) | mac[1];
	else
		mc_ports = 0;

	if (mc_ports & BIT(ocelot->num_phys_ports))
		cmd |= ANA_TABLES_MACACCESS_MAC_CPU_COPY;

	ocelot_mact_select(ocelot, mac, vid);

	/* Issue a write command */
	ocelot_write(ocelot, cmd, ANA_TABLES_MACACCESS);

	return ocelot_mact_wait_for_completion(ocelot);
}
EXPORT_SYMBOL(ocelot_mact_learn);

int ocelot_mact_forget(struct ocelot *ocelot,
		       const unsigned char mac[ETH_ALEN], unsigned int vid)
{
	ocelot_mact_select(ocelot, mac, vid);

	/* Issue a forget command */
	ocelot_write(ocelot,
		     ANA_TABLES_MACACCESS_MAC_TABLE_CMD(MACACCESS_CMD_FORGET),
		     ANA_TABLES_MACACCESS);

	return ocelot_mact_wait_for_completion(ocelot);
}
EXPORT_SYMBOL(ocelot_mact_forget);

static void ocelot_mact_init(struct ocelot *ocelot)
{
	/* Configure the learning mode entries attributes:
	 * - Do not copy the frame to the CPU extraction queues.
	 * - Use the vlan and mac_cpoy for dmac lookup.
	 */
	ocelot_rmw(ocelot, 0,
		   ANA_AGENCTRL_LEARN_CPU_COPY | ANA_AGENCTRL_IGNORE_DMAC_FLAGS
		   | ANA_AGENCTRL_LEARN_FWD_KILL
		   | ANA_AGENCTRL_LEARN_IGNORE_VLAN,
		   ANA_AGENCTRL);

	/* Clear the MAC table */
	ocelot_write(ocelot, MACACCESS_CMD_INIT, ANA_TABLES_MACACCESS);
}

static void ocelot_vcap_enable(struct ocelot *ocelot, int port)
{
	ocelot_write_gix(ocelot, ANA_PORT_VCAP_S2_CFG_S2_ENA |
			 ANA_PORT_VCAP_S2_CFG_S2_IP6_CFG(0xa),
			 ANA_PORT_VCAP_S2_CFG, port);

	ocelot_write_gix(ocelot, ANA_PORT_VCAP_CFG_S1_ENA,
			 ANA_PORT_VCAP_CFG, port);

	ocelot_rmw_gix(ocelot, REW_PORT_CFG_ES0_EN,
		       REW_PORT_CFG_ES0_EN,
		       REW_PORT_CFG, port);
}

static inline u32 ocelot_vlant_read_vlanaccess(struct ocelot *ocelot)
{
	return ocelot_read(ocelot, ANA_TABLES_VLANACCESS);
}

static inline int ocelot_vlant_wait_for_completion(struct ocelot *ocelot)
{
	u32 val;

	return readx_poll_timeout(ocelot_vlant_read_vlanaccess,
		ocelot,
		val,
		(val & ANA_TABLES_VLANACCESS_VLAN_TBL_CMD_M) ==
		ANA_TABLES_VLANACCESS_CMD_IDLE,
		TABLE_UPDATE_SLEEP_US, TABLE_UPDATE_TIMEOUT_US);
}

static int ocelot_vlant_set_mask(struct ocelot *ocelot, u16 vid, u32 mask)
{
	/* Select the VID to configure */
	ocelot_write(ocelot, ANA_TABLES_VLANTIDX_V_INDEX(vid),
		     ANA_TABLES_VLANTIDX);
	/* Set the vlan port members mask and issue a write command */
	ocelot_write(ocelot, ANA_TABLES_VLANACCESS_VLAN_PORT_MASK(mask) |
			     ANA_TABLES_VLANACCESS_CMD_WRITE,
		     ANA_TABLES_VLANACCESS);

	return ocelot_vlant_wait_for_completion(ocelot);
}

static void ocelot_port_set_native_vlan(struct ocelot *ocelot, int port,
					struct ocelot_vlan native_vlan)
{
	struct ocelot_port *ocelot_port = ocelot->ports[port];
	u32 val = 0;

	ocelot_port->native_vlan = native_vlan;

	ocelot_rmw_gix(ocelot, REW_PORT_VLAN_CFG_PORT_VID(native_vlan.vid),
		       REW_PORT_VLAN_CFG_PORT_VID_M,
		       REW_PORT_VLAN_CFG, port);

	if (ocelot_port->vlan_aware) {
		if (native_vlan.valid)
			/* Tag all frames except when VID == DEFAULT_VLAN */
			val = REW_TAG_CFG_TAG_CFG(1);
		else
			/* Tag all frames */
			val = REW_TAG_CFG_TAG_CFG(3);
	} else {
		/* Port tagging disabled. */
		val = REW_TAG_CFG_TAG_CFG(0);
	}
	ocelot_rmw_gix(ocelot, val,
		       REW_TAG_CFG_TAG_CFG_M,
		       REW_TAG_CFG, port);
}

/* Default vlan to clasify for untagged frames (may be zero) */
static void ocelot_port_set_pvid(struct ocelot *ocelot, int port,
				 struct ocelot_vlan pvid_vlan)
{
	struct ocelot_port *ocelot_port = ocelot->ports[port];
	u32 val = 0;

	ocelot_port->pvid_vlan = pvid_vlan;

	if (!ocelot_port->vlan_aware)
		pvid_vlan.vid = 0;

	ocelot_rmw_gix(ocelot,
		       ANA_PORT_VLAN_CFG_VLAN_VID(pvid_vlan.vid),
		       ANA_PORT_VLAN_CFG_VLAN_VID_M,
		       ANA_PORT_VLAN_CFG, port);

	/* If there's no pvid, we should drop not only untagged traffic (which
	 * happens automatically), but also 802.1p traffic which gets
	 * classified to VLAN 0, but that is always in our RX filter, so it
	 * would get accepted were it not for this setting.
	 */
	if (!pvid_vlan.valid && ocelot_port->vlan_aware)
		val = ANA_PORT_DROP_CFG_DROP_PRIO_S_TAGGED_ENA |
		      ANA_PORT_DROP_CFG_DROP_PRIO_C_TAGGED_ENA;

	ocelot_rmw_gix(ocelot, val,
		       ANA_PORT_DROP_CFG_DROP_PRIO_S_TAGGED_ENA |
		       ANA_PORT_DROP_CFG_DROP_PRIO_C_TAGGED_ENA,
		       ANA_PORT_DROP_CFG, port);
}

int ocelot_port_vlan_filtering(struct ocelot *ocelot, int port,
<<<<<<< HEAD
			       bool vlan_aware, struct switchdev_trans *trans)
=======
			       bool vlan_aware)
>>>>>>> f642729d
{
	struct ocelot_vcap_block *block = &ocelot->block[VCAP_IS1];
	struct ocelot_port *ocelot_port = ocelot->ports[port];
	struct ocelot_vcap_filter *filter;
	u32 val;

<<<<<<< HEAD
	if (switchdev_trans_ph_prepare(trans)) {
		struct ocelot_vcap_block *block = &ocelot->block[VCAP_IS1];
		struct ocelot_vcap_filter *filter;

		list_for_each_entry(filter, &block->rules, list) {
			if (filter->ingress_port_mask & BIT(port) &&
			    filter->action.vid_replace_ena) {
				dev_err(ocelot->dev,
					"Cannot change VLAN state with vlan modify rules active\n");
				return -EBUSY;
			}
		}

		return 0;
=======
	list_for_each_entry(filter, &block->rules, list) {
		if (filter->ingress_port_mask & BIT(port) &&
		    filter->action.vid_replace_ena) {
			dev_err(ocelot->dev,
				"Cannot change VLAN state with vlan modify rules active\n");
			return -EBUSY;
		}
>>>>>>> f642729d
	}

	ocelot_port->vlan_aware = vlan_aware;

	if (vlan_aware)
		val = ANA_PORT_VLAN_CFG_VLAN_AWARE_ENA |
		      ANA_PORT_VLAN_CFG_VLAN_POP_CNT(1);
	else
		val = 0;
	ocelot_rmw_gix(ocelot, val,
		       ANA_PORT_VLAN_CFG_VLAN_AWARE_ENA |
		       ANA_PORT_VLAN_CFG_VLAN_POP_CNT_M,
		       ANA_PORT_VLAN_CFG, port);

<<<<<<< HEAD
	ocelot_port_set_native_vlan(ocelot, port, ocelot_port->vid);
=======
	ocelot_port_set_pvid(ocelot, port, ocelot_port->pvid_vlan);
	ocelot_port_set_native_vlan(ocelot, port, ocelot_port->native_vlan);
>>>>>>> f642729d

	return 0;
}
EXPORT_SYMBOL(ocelot_port_vlan_filtering);

int ocelot_vlan_prepare(struct ocelot *ocelot, int port, u16 vid, bool pvid,
			bool untagged)
{
	struct ocelot_port *ocelot_port = ocelot->ports[port];

	/* Deny changing the native VLAN, but always permit deleting it */
	if (untagged && ocelot_port->native_vlan.vid != vid &&
	    ocelot_port->native_vlan.valid) {
		dev_err(ocelot->dev,
			"Port already has a native VLAN: %d\n",
			ocelot_port->native_vlan.vid);
		return -EBUSY;
	}

	return 0;
}
EXPORT_SYMBOL(ocelot_vlan_prepare);

int ocelot_vlan_add(struct ocelot *ocelot, int port, u16 vid, bool pvid,
		    bool untagged)
{
	int ret;

	/* Make the port a member of the VLAN */
	ocelot->vlan_mask[vid] |= BIT(port);
	ret = ocelot_vlant_set_mask(ocelot, vid, ocelot->vlan_mask[vid]);
	if (ret)
		return ret;

	/* Default ingress vlan classification */
	if (pvid) {
		struct ocelot_vlan pvid_vlan;

		pvid_vlan.vid = vid;
		pvid_vlan.valid = true;
		ocelot_port_set_pvid(ocelot, port, pvid_vlan);
	}

	/* Untagged egress vlan clasification */
	if (untagged) {
		struct ocelot_vlan native_vlan;

		native_vlan.vid = vid;
		native_vlan.valid = true;
		ocelot_port_set_native_vlan(ocelot, port, native_vlan);
	}

	return 0;
}
EXPORT_SYMBOL(ocelot_vlan_add);

int ocelot_vlan_del(struct ocelot *ocelot, int port, u16 vid)
{
	struct ocelot_port *ocelot_port = ocelot->ports[port];
	int ret;

	/* Stop the port from being a member of the vlan */
	ocelot->vlan_mask[vid] &= ~BIT(port);
	ret = ocelot_vlant_set_mask(ocelot, vid, ocelot->vlan_mask[vid]);
	if (ret)
		return ret;

	/* Ingress */
	if (ocelot_port->pvid_vlan.vid == vid) {
		struct ocelot_vlan pvid_vlan = {0};

		ocelot_port_set_pvid(ocelot, port, pvid_vlan);
	}

	/* Egress */
	if (ocelot_port->native_vlan.vid == vid) {
		struct ocelot_vlan native_vlan = {0};

		ocelot_port_set_native_vlan(ocelot, port, native_vlan);
	}

	return 0;
}
EXPORT_SYMBOL(ocelot_vlan_del);

static void ocelot_vlan_init(struct ocelot *ocelot)
{
	u16 port, vid;

	/* Clear VLAN table, by default all ports are members of all VLANs */
	ocelot_write(ocelot, ANA_TABLES_VLANACCESS_CMD_INIT,
		     ANA_TABLES_VLANACCESS);
	ocelot_vlant_wait_for_completion(ocelot);

	/* Configure the port VLAN memberships */
	for (vid = 1; vid < VLAN_N_VID; vid++) {
		ocelot->vlan_mask[vid] = 0;
		ocelot_vlant_set_mask(ocelot, vid, ocelot->vlan_mask[vid]);
	}

	/* Because VLAN filtering is enabled, we need VID 0 to get untagged
	 * traffic.  It is added automatically if 8021q module is loaded, but
	 * we can't rely on it since module may be not loaded.
	 */
	ocelot->vlan_mask[0] = GENMASK(ocelot->num_phys_ports - 1, 0);
	ocelot_vlant_set_mask(ocelot, 0, ocelot->vlan_mask[0]);

	/* Set vlan ingress filter mask to all ports but the CPU port by
	 * default.
	 */
	ocelot_write(ocelot, GENMASK(ocelot->num_phys_ports - 1, 0),
		     ANA_VLANMASK);

	for (port = 0; port < ocelot->num_phys_ports; port++) {
		ocelot_write_gix(ocelot, 0, REW_PORT_VLAN_CFG, port);
		ocelot_write_gix(ocelot, 0, REW_TAG_CFG, port);
	}
}

static u32 ocelot_read_eq_avail(struct ocelot *ocelot, int port)
{
	return ocelot_read_rix(ocelot, QSYS_SW_STATUS, port);
}

int ocelot_port_flush(struct ocelot *ocelot, int port)
{
	int err, val;

	/* Disable dequeuing from the egress queues */
	ocelot_rmw_rix(ocelot, QSYS_PORT_MODE_DEQUEUE_DIS,
		       QSYS_PORT_MODE_DEQUEUE_DIS,
		       QSYS_PORT_MODE, port);

	/* Disable flow control */
	ocelot_fields_write(ocelot, port, SYS_PAUSE_CFG_PAUSE_ENA, 0);

	/* Disable priority flow control */
	ocelot_fields_write(ocelot, port,
			    QSYS_SWITCH_PORT_MODE_TX_PFC_ENA, 0);

	/* Wait at least the time it takes to receive a frame of maximum length
	 * at the port.
	 * Worst-case delays for 10 kilobyte jumbo frames are:
	 * 8 ms on a 10M port
	 * 800 μs on a 100M port
	 * 80 μs on a 1G port
	 * 32 μs on a 2.5G port
	 */
	usleep_range(8000, 10000);

	/* Disable half duplex backpressure. */
	ocelot_rmw_rix(ocelot, 0, SYS_FRONT_PORT_MODE_HDX_MODE,
		       SYS_FRONT_PORT_MODE, port);

	/* Flush the queues associated with the port. */
	ocelot_rmw_gix(ocelot, REW_PORT_CFG_FLUSH_ENA, REW_PORT_CFG_FLUSH_ENA,
		       REW_PORT_CFG, port);

	/* Enable dequeuing from the egress queues. */
	ocelot_rmw_rix(ocelot, 0, QSYS_PORT_MODE_DEQUEUE_DIS, QSYS_PORT_MODE,
		       port);

	/* Wait until flushing is complete. */
	err = read_poll_timeout(ocelot_read_eq_avail, val, !val,
				100, 2000000, false, ocelot, port);

	/* Clear flushing again. */
	ocelot_rmw_gix(ocelot, 0, REW_PORT_CFG_FLUSH_ENA, REW_PORT_CFG, port);

	return err;
}
EXPORT_SYMBOL(ocelot_port_flush);

void ocelot_adjust_link(struct ocelot *ocelot, int port,
			struct phy_device *phydev)
{
	struct ocelot_port *ocelot_port = ocelot->ports[port];
	int speed, mode = 0;

	switch (phydev->speed) {
	case SPEED_10:
		speed = OCELOT_SPEED_10;
		break;
	case SPEED_100:
		speed = OCELOT_SPEED_100;
		break;
	case SPEED_1000:
		speed = OCELOT_SPEED_1000;
		mode = DEV_MAC_MODE_CFG_GIGA_MODE_ENA;
		break;
	case SPEED_2500:
		speed = OCELOT_SPEED_2500;
		mode = DEV_MAC_MODE_CFG_GIGA_MODE_ENA;
		break;
	default:
		dev_err(ocelot->dev, "Unsupported PHY speed on port %d: %d\n",
			port, phydev->speed);
		return;
	}

	phy_print_status(phydev);

	if (!phydev->link)
		return;

	/* Only full duplex supported for now */
	ocelot_port_writel(ocelot_port, DEV_MAC_MODE_CFG_FDX_ENA |
			   mode, DEV_MAC_MODE_CFG);

	/* Disable HDX fast control */
	ocelot_port_writel(ocelot_port, DEV_PORT_MISC_HDX_FAST_DIS,
			   DEV_PORT_MISC);

	/* SGMII only for now */
	ocelot_port_writel(ocelot_port, PCS1G_MODE_CFG_SGMII_MODE_ENA,
			   PCS1G_MODE_CFG);
	ocelot_port_writel(ocelot_port, PCS1G_SD_CFG_SD_SEL, PCS1G_SD_CFG);

	/* Enable PCS */
	ocelot_port_writel(ocelot_port, PCS1G_CFG_PCS_ENA, PCS1G_CFG);

	/* No aneg on SGMII */
	ocelot_port_writel(ocelot_port, 0, PCS1G_ANEG_CFG);

	/* No loopback */
	ocelot_port_writel(ocelot_port, 0, PCS1G_LB_CFG);

	/* Enable MAC module */
	ocelot_port_writel(ocelot_port, DEV_MAC_ENA_CFG_RX_ENA |
			   DEV_MAC_ENA_CFG_TX_ENA, DEV_MAC_ENA_CFG);

	/* Take MAC, Port, Phy (intern) and PCS (SGMII/Serdes) clock out of
	 * reset */
	ocelot_port_writel(ocelot_port, DEV_CLOCK_CFG_LINK_SPEED(speed),
			   DEV_CLOCK_CFG);

	/* No PFC */
	ocelot_write_gix(ocelot, ANA_PFC_PFC_CFG_FC_LINK_SPEED(speed),
			 ANA_PFC_PFC_CFG, port);

	/* Core: Enable port for frame transfer */
	ocelot_fields_write(ocelot, port,
			    QSYS_SWITCH_PORT_MODE_PORT_ENA, 1);

	/* Flow control */
	ocelot_write_rix(ocelot, SYS_MAC_FC_CFG_PAUSE_VAL_CFG(0xffff) |
			 SYS_MAC_FC_CFG_RX_FC_ENA | SYS_MAC_FC_CFG_TX_FC_ENA |
			 SYS_MAC_FC_CFG_ZERO_PAUSE_ENA |
			 SYS_MAC_FC_CFG_FC_LATENCY_CFG(0x7) |
			 SYS_MAC_FC_CFG_FC_LINK_SPEED(speed),
			 SYS_MAC_FC_CFG, port);
	ocelot_write_rix(ocelot, 0, ANA_POL_FLOWC, port);
}
EXPORT_SYMBOL(ocelot_adjust_link);

void ocelot_port_enable(struct ocelot *ocelot, int port,
			struct phy_device *phy)
{
	/* Enable receiving frames on the port, and activate auto-learning of
	 * MAC addresses.
	 */
	ocelot_write_gix(ocelot, ANA_PORT_PORT_CFG_LEARNAUTO |
			 ANA_PORT_PORT_CFG_RECV_ENA |
			 ANA_PORT_PORT_CFG_PORTID_VAL(port),
			 ANA_PORT_PORT_CFG, port);
}
EXPORT_SYMBOL(ocelot_port_enable);

void ocelot_port_disable(struct ocelot *ocelot, int port)
{
	struct ocelot_port *ocelot_port = ocelot->ports[port];

	ocelot_port_writel(ocelot_port, 0, DEV_MAC_ENA_CFG);
	ocelot_fields_write(ocelot, port, QSYS_SWITCH_PORT_MODE_PORT_ENA, 0);
}
EXPORT_SYMBOL(ocelot_port_disable);

void ocelot_port_add_txtstamp_skb(struct ocelot *ocelot, int port,
				  struct sk_buff *clone)
{
	struct ocelot_port *ocelot_port = ocelot->ports[port];

	spin_lock(&ocelot_port->ts_id_lock);

	skb_shinfo(clone)->tx_flags |= SKBTX_IN_PROGRESS;
	/* Store timestamp ID in cb[0] of sk_buff */
	clone->cb[0] = ocelot_port->ts_id;
	ocelot_port->ts_id = (ocelot_port->ts_id + 1) % 4;
	skb_queue_tail(&ocelot_port->tx_skbs, clone);

	spin_unlock(&ocelot_port->ts_id_lock);
}
EXPORT_SYMBOL(ocelot_port_add_txtstamp_skb);

static void ocelot_get_hwtimestamp(struct ocelot *ocelot,
				   struct timespec64 *ts)
{
	unsigned long flags;
	u32 val;

	spin_lock_irqsave(&ocelot->ptp_clock_lock, flags);

	/* Read current PTP time to get seconds */
	val = ocelot_read_rix(ocelot, PTP_PIN_CFG, TOD_ACC_PIN);

	val &= ~(PTP_PIN_CFG_SYNC | PTP_PIN_CFG_ACTION_MASK | PTP_PIN_CFG_DOM);
	val |= PTP_PIN_CFG_ACTION(PTP_PIN_ACTION_SAVE);
	ocelot_write_rix(ocelot, val, PTP_PIN_CFG, TOD_ACC_PIN);
	ts->tv_sec = ocelot_read_rix(ocelot, PTP_PIN_TOD_SEC_LSB, TOD_ACC_PIN);

	/* Read packet HW timestamp from FIFO */
	val = ocelot_read(ocelot, SYS_PTP_TXSTAMP);
	ts->tv_nsec = SYS_PTP_TXSTAMP_PTP_TXSTAMP(val);

	/* Sec has incremented since the ts was registered */
	if ((ts->tv_sec & 0x1) != !!(val & SYS_PTP_TXSTAMP_PTP_TXSTAMP_SEC))
		ts->tv_sec--;

	spin_unlock_irqrestore(&ocelot->ptp_clock_lock, flags);
}

void ocelot_get_txtstamp(struct ocelot *ocelot)
{
	int budget = OCELOT_PTP_QUEUE_SZ;

	while (budget--) {
		struct sk_buff *skb, *skb_tmp, *skb_match = NULL;
		struct skb_shared_hwtstamps shhwtstamps;
		struct ocelot_port *port;
		struct timespec64 ts;
		unsigned long flags;
		u32 val, id, txport;

		val = ocelot_read(ocelot, SYS_PTP_STATUS);

		/* Check if a timestamp can be retrieved */
		if (!(val & SYS_PTP_STATUS_PTP_MESS_VLD))
			break;

		WARN_ON(val & SYS_PTP_STATUS_PTP_OVFL);

		/* Retrieve the ts ID and Tx port */
		id = SYS_PTP_STATUS_PTP_MESS_ID_X(val);
		txport = SYS_PTP_STATUS_PTP_MESS_TXPORT_X(val);

		/* Retrieve its associated skb */
		port = ocelot->ports[txport];

		spin_lock_irqsave(&port->tx_skbs.lock, flags);

		skb_queue_walk_safe(&port->tx_skbs, skb, skb_tmp) {
			if (skb->cb[0] != id)
				continue;
			__skb_unlink(skb, &port->tx_skbs);
			skb_match = skb;
			break;
		}

		spin_unlock_irqrestore(&port->tx_skbs.lock, flags);

		/* Get the h/w timestamp */
		ocelot_get_hwtimestamp(ocelot, &ts);

		if (unlikely(!skb_match))
			continue;

		/* Set the timestamp into the skb */
		memset(&shhwtstamps, 0, sizeof(shhwtstamps));
		shhwtstamps.hwtstamp = ktime_set(ts.tv_sec, ts.tv_nsec);
		skb_complete_tx_timestamp(skb_match, &shhwtstamps);

		/* Next ts */
		ocelot_write(ocelot, SYS_PTP_NXT_PTP_NXT, SYS_PTP_NXT);
	}
}
EXPORT_SYMBOL(ocelot_get_txtstamp);

static int ocelot_rx_frame_word(struct ocelot *ocelot, u8 grp, bool ifh,
				u32 *rval)
{
	u32 bytes_valid, val;

	val = ocelot_read_rix(ocelot, QS_XTR_RD, grp);
	if (val == XTR_NOT_READY) {
		if (ifh)
			return -EIO;

		do {
			val = ocelot_read_rix(ocelot, QS_XTR_RD, grp);
		} while (val == XTR_NOT_READY);
	}

	switch (val) {
	case XTR_ABORT:
		return -EIO;
	case XTR_EOF_0:
	case XTR_EOF_1:
	case XTR_EOF_2:
	case XTR_EOF_3:
	case XTR_PRUNED:
		bytes_valid = XTR_VALID_BYTES(val);
		val = ocelot_read_rix(ocelot, QS_XTR_RD, grp);
		if (val == XTR_ESCAPE)
			*rval = ocelot_read_rix(ocelot, QS_XTR_RD, grp);
		else
			*rval = val;

		return bytes_valid;
	case XTR_ESCAPE:
		*rval = ocelot_read_rix(ocelot, QS_XTR_RD, grp);

		return 4;
	default:
		*rval = val;

		return 4;
	}
}

static int ocelot_xtr_poll_xfh(struct ocelot *ocelot, int grp, u32 *xfh)
{
	int i, err = 0;

	for (i = 0; i < OCELOT_TAG_LEN / 4; i++) {
		err = ocelot_rx_frame_word(ocelot, grp, true, &xfh[i]);
		if (err != 4)
			return (err < 0) ? err : -EIO;
	}

	return 0;
}

int ocelot_xtr_poll_frame(struct ocelot *ocelot, int grp, struct sk_buff **nskb)
{
	struct skb_shared_hwtstamps *shhwtstamps;
	u64 tod_in_ns, full_ts_in_ns, cpuq;
	u64 timestamp, src_port, len;
	u32 xfh[OCELOT_TAG_LEN / 4];
	struct net_device *dev;
	struct timespec64 ts;
	struct sk_buff *skb;
	int sz, buf_len;
	u32 val, *buf;
	int err;

	err = ocelot_xtr_poll_xfh(ocelot, grp, xfh);
	if (err)
		return err;

	ocelot_xfh_get_src_port(xfh, &src_port);
	ocelot_xfh_get_len(xfh, &len);
	ocelot_xfh_get_rew_val(xfh, &timestamp);
	ocelot_xfh_get_cpuq(xfh, &cpuq);

	if (WARN_ON(src_port >= ocelot->num_phys_ports))
		return -EINVAL;

	dev = ocelot->ops->port_to_netdev(ocelot, src_port);
	if (!dev)
		return -EINVAL;

	skb = netdev_alloc_skb(dev, len);
	if (unlikely(!skb)) {
		netdev_err(dev, "Unable to allocate sk_buff\n");
		return -ENOMEM;
	}

	buf_len = len - ETH_FCS_LEN;
	buf = (u32 *)skb_put(skb, buf_len);

	len = 0;
	do {
		sz = ocelot_rx_frame_word(ocelot, grp, false, &val);
		if (sz < 0) {
			err = sz;
			goto out_free_skb;
		}
		*buf++ = val;
		len += sz;
	} while (len < buf_len);

	/* Read the FCS */
	sz = ocelot_rx_frame_word(ocelot, grp, false, &val);
	if (sz < 0) {
		err = sz;
		goto out_free_skb;
	}

	/* Update the statistics if part of the FCS was read before */
	len -= ETH_FCS_LEN - sz;

	if (unlikely(dev->features & NETIF_F_RXFCS)) {
		buf = (u32 *)skb_put(skb, ETH_FCS_LEN);
		*buf = val;
	}

	if (ocelot->ptp) {
		ocelot_ptp_gettime64(&ocelot->ptp_info, &ts);

		tod_in_ns = ktime_set(ts.tv_sec, ts.tv_nsec);
		if ((tod_in_ns & 0xffffffff) < timestamp)
			full_ts_in_ns = (((tod_in_ns >> 32) - 1) << 32) |
					timestamp;
		else
			full_ts_in_ns = (tod_in_ns & GENMASK_ULL(63, 32)) |
					timestamp;

		shhwtstamps = skb_hwtstamps(skb);
		memset(shhwtstamps, 0, sizeof(struct skb_shared_hwtstamps));
		shhwtstamps->hwtstamp = full_ts_in_ns;
	}

	/* Everything we see on an interface that is in the HW bridge
	 * has already been forwarded.
	 */
	if (ocelot->bridge_mask & BIT(src_port))
		skb->offload_fwd_mark = 1;

	skb->protocol = eth_type_trans(skb, dev);

#if IS_ENABLED(CONFIG_BRIDGE_MRP)
	if (skb->protocol == cpu_to_be16(ETH_P_MRP) &&
	    cpuq & BIT(OCELOT_MRP_CPUQ))
		skb->offload_fwd_mark = 0;
#endif

	*nskb = skb;

	return 0;

out_free_skb:
	kfree_skb(skb);
	return err;
}
EXPORT_SYMBOL(ocelot_xtr_poll_frame);

bool ocelot_can_inject(struct ocelot *ocelot, int grp)
{
	u32 val = ocelot_read(ocelot, QS_INJ_STATUS);

	if (!(val & QS_INJ_STATUS_FIFO_RDY(BIT(grp))))
		return false;
	if (val & QS_INJ_STATUS_WMARK_REACHED(BIT(grp)))
		return false;

	return true;
}
EXPORT_SYMBOL(ocelot_can_inject);

void ocelot_port_inject_frame(struct ocelot *ocelot, int port, int grp,
			      u32 rew_op, struct sk_buff *skb)
{
	u32 ifh[OCELOT_TAG_LEN / 4] = {0};
	unsigned int i, count, last;

	ocelot_write_rix(ocelot, QS_INJ_CTRL_GAP_SIZE(1) |
			 QS_INJ_CTRL_SOF, QS_INJ_CTRL, grp);

	ocelot_ifh_set_bypass(ifh, 1);
	ocelot_ifh_set_dest(ifh, BIT_ULL(port));
	ocelot_ifh_set_tag_type(ifh, IFH_TAG_TYPE_C);
	ocelot_ifh_set_vid(ifh, skb_vlan_tag_get(skb));
	ocelot_ifh_set_rew_op(ifh, rew_op);

	for (i = 0; i < OCELOT_TAG_LEN / 4; i++)
		ocelot_write_rix(ocelot, ifh[i], QS_INJ_WR, grp);

	count = DIV_ROUND_UP(skb->len, 4);
	last = skb->len % 4;
	for (i = 0; i < count; i++)
		ocelot_write_rix(ocelot, ((u32 *)skb->data)[i], QS_INJ_WR, grp);

	/* Add padding */
	while (i < (OCELOT_BUFFER_CELL_SZ / 4)) {
		ocelot_write_rix(ocelot, 0, QS_INJ_WR, grp);
		i++;
	}

	/* Indicate EOF and valid bytes in last word */
	ocelot_write_rix(ocelot, QS_INJ_CTRL_GAP_SIZE(1) |
			 QS_INJ_CTRL_VLD_BYTES(skb->len < OCELOT_BUFFER_CELL_SZ ? 0 : last) |
			 QS_INJ_CTRL_EOF,
			 QS_INJ_CTRL, grp);

	/* Add dummy CRC */
	ocelot_write_rix(ocelot, 0, QS_INJ_WR, grp);
	skb_tx_timestamp(skb);

	skb->dev->stats.tx_packets++;
	skb->dev->stats.tx_bytes += skb->len;
}
EXPORT_SYMBOL(ocelot_port_inject_frame);

void ocelot_drain_cpu_queue(struct ocelot *ocelot, int grp)
{
	while (ocelot_read(ocelot, QS_XTR_DATA_PRESENT) & BIT(grp))
		ocelot_read_rix(ocelot, QS_XTR_RD, grp);
}
EXPORT_SYMBOL(ocelot_drain_cpu_queue);

int ocelot_fdb_add(struct ocelot *ocelot, int port,
		   const unsigned char *addr, u16 vid)
{
	int pgid = port;

	if (port == ocelot->npi)
		pgid = PGID_CPU;

	return ocelot_mact_learn(ocelot, pgid, addr, vid, ENTRYTYPE_LOCKED);
}
EXPORT_SYMBOL(ocelot_fdb_add);

int ocelot_fdb_del(struct ocelot *ocelot, int port,
		   const unsigned char *addr, u16 vid)
{
	return ocelot_mact_forget(ocelot, addr, vid);
}
EXPORT_SYMBOL(ocelot_fdb_del);

int ocelot_port_fdb_do_dump(const unsigned char *addr, u16 vid,
			    bool is_static, void *data)
{
	struct ocelot_dump_ctx *dump = data;
	u32 portid = NETLINK_CB(dump->cb->skb).portid;
	u32 seq = dump->cb->nlh->nlmsg_seq;
	struct nlmsghdr *nlh;
	struct ndmsg *ndm;

	if (dump->idx < dump->cb->args[2])
		goto skip;

	nlh = nlmsg_put(dump->skb, portid, seq, RTM_NEWNEIGH,
			sizeof(*ndm), NLM_F_MULTI);
	if (!nlh)
		return -EMSGSIZE;

	ndm = nlmsg_data(nlh);
	ndm->ndm_family  = AF_BRIDGE;
	ndm->ndm_pad1    = 0;
	ndm->ndm_pad2    = 0;
	ndm->ndm_flags   = NTF_SELF;
	ndm->ndm_type    = 0;
	ndm->ndm_ifindex = dump->dev->ifindex;
	ndm->ndm_state   = is_static ? NUD_NOARP : NUD_REACHABLE;

	if (nla_put(dump->skb, NDA_LLADDR, ETH_ALEN, addr))
		goto nla_put_failure;

	if (vid && nla_put_u16(dump->skb, NDA_VLAN, vid))
		goto nla_put_failure;

	nlmsg_end(dump->skb, nlh);

skip:
	dump->idx++;
	return 0;

nla_put_failure:
	nlmsg_cancel(dump->skb, nlh);
	return -EMSGSIZE;
}
EXPORT_SYMBOL(ocelot_port_fdb_do_dump);

static int ocelot_mact_read(struct ocelot *ocelot, int port, int row, int col,
			    struct ocelot_mact_entry *entry)
{
	u32 val, dst, macl, mach;
	char mac[ETH_ALEN];

	/* Set row and column to read from */
	ocelot_field_write(ocelot, ANA_TABLES_MACTINDX_M_INDEX, row);
	ocelot_field_write(ocelot, ANA_TABLES_MACTINDX_BUCKET, col);

	/* Issue a read command */
	ocelot_write(ocelot,
		     ANA_TABLES_MACACCESS_MAC_TABLE_CMD(MACACCESS_CMD_READ),
		     ANA_TABLES_MACACCESS);

	if (ocelot_mact_wait_for_completion(ocelot))
		return -ETIMEDOUT;

	/* Read the entry flags */
	val = ocelot_read(ocelot, ANA_TABLES_MACACCESS);
	if (!(val & ANA_TABLES_MACACCESS_VALID))
		return -EINVAL;

	/* If the entry read has another port configured as its destination,
	 * do not report it.
	 */
	dst = (val & ANA_TABLES_MACACCESS_DEST_IDX_M) >> 3;
	if (dst != port)
		return -EINVAL;

	/* Get the entry's MAC address and VLAN id */
	macl = ocelot_read(ocelot, ANA_TABLES_MACLDATA);
	mach = ocelot_read(ocelot, ANA_TABLES_MACHDATA);

	mac[0] = (mach >> 8)  & 0xff;
	mac[1] = (mach >> 0)  & 0xff;
	mac[2] = (macl >> 24) & 0xff;
	mac[3] = (macl >> 16) & 0xff;
	mac[4] = (macl >> 8)  & 0xff;
	mac[5] = (macl >> 0)  & 0xff;

	entry->vid = (mach >> 16) & 0xfff;
	ether_addr_copy(entry->mac, mac);

	return 0;
}

int ocelot_fdb_dump(struct ocelot *ocelot, int port,
		    dsa_fdb_dump_cb_t *cb, void *data)
{
	int i, j;

	/* Loop through all the mac tables entries. */
	for (i = 0; i < ocelot->num_mact_rows; i++) {
		for (j = 0; j < 4; j++) {
			struct ocelot_mact_entry entry;
			bool is_static;
			int ret;

			ret = ocelot_mact_read(ocelot, port, i, j, &entry);
			/* If the entry is invalid (wrong port, invalid...),
			 * skip it.
			 */
			if (ret == -EINVAL)
				continue;
			else if (ret)
				return ret;

			is_static = (entry.type == ENTRYTYPE_LOCKED);

			ret = cb(entry.mac, entry.vid, is_static, data);
			if (ret)
				return ret;
		}
	}

	return 0;
}
EXPORT_SYMBOL(ocelot_fdb_dump);

int ocelot_hwstamp_get(struct ocelot *ocelot, int port, struct ifreq *ifr)
{
	return copy_to_user(ifr->ifr_data, &ocelot->hwtstamp_config,
			    sizeof(ocelot->hwtstamp_config)) ? -EFAULT : 0;
}
EXPORT_SYMBOL(ocelot_hwstamp_get);

int ocelot_hwstamp_set(struct ocelot *ocelot, int port, struct ifreq *ifr)
{
	struct ocelot_port *ocelot_port = ocelot->ports[port];
	struct hwtstamp_config cfg;

	if (copy_from_user(&cfg, ifr->ifr_data, sizeof(cfg)))
		return -EFAULT;

	/* reserved for future extensions */
	if (cfg.flags)
		return -EINVAL;

	/* Tx type sanity check */
	switch (cfg.tx_type) {
	case HWTSTAMP_TX_ON:
		ocelot_port->ptp_cmd = IFH_REW_OP_TWO_STEP_PTP;
		break;
	case HWTSTAMP_TX_ONESTEP_SYNC:
		/* IFH_REW_OP_ONE_STEP_PTP updates the correctional field, we
		 * need to update the origin time.
		 */
		ocelot_port->ptp_cmd = IFH_REW_OP_ORIGIN_PTP;
		break;
	case HWTSTAMP_TX_OFF:
		ocelot_port->ptp_cmd = 0;
		break;
	default:
		return -ERANGE;
	}

	mutex_lock(&ocelot->ptp_lock);

	switch (cfg.rx_filter) {
	case HWTSTAMP_FILTER_NONE:
		break;
	case HWTSTAMP_FILTER_ALL:
	case HWTSTAMP_FILTER_SOME:
	case HWTSTAMP_FILTER_PTP_V1_L4_EVENT:
	case HWTSTAMP_FILTER_PTP_V1_L4_SYNC:
	case HWTSTAMP_FILTER_PTP_V1_L4_DELAY_REQ:
	case HWTSTAMP_FILTER_NTP_ALL:
	case HWTSTAMP_FILTER_PTP_V2_L4_EVENT:
	case HWTSTAMP_FILTER_PTP_V2_L4_SYNC:
	case HWTSTAMP_FILTER_PTP_V2_L4_DELAY_REQ:
	case HWTSTAMP_FILTER_PTP_V2_L2_EVENT:
	case HWTSTAMP_FILTER_PTP_V2_L2_SYNC:
	case HWTSTAMP_FILTER_PTP_V2_L2_DELAY_REQ:
	case HWTSTAMP_FILTER_PTP_V2_EVENT:
	case HWTSTAMP_FILTER_PTP_V2_SYNC:
	case HWTSTAMP_FILTER_PTP_V2_DELAY_REQ:
		cfg.rx_filter = HWTSTAMP_FILTER_PTP_V2_EVENT;
		break;
	default:
		mutex_unlock(&ocelot->ptp_lock);
		return -ERANGE;
	}

	/* Commit back the result & save it */
	memcpy(&ocelot->hwtstamp_config, &cfg, sizeof(cfg));
	mutex_unlock(&ocelot->ptp_lock);

	return copy_to_user(ifr->ifr_data, &cfg, sizeof(cfg)) ? -EFAULT : 0;
}
EXPORT_SYMBOL(ocelot_hwstamp_set);

void ocelot_get_strings(struct ocelot *ocelot, int port, u32 sset, u8 *data)
{
	int i;

	if (sset != ETH_SS_STATS)
		return;

	for (i = 0; i < ocelot->num_stats; i++)
		memcpy(data + i * ETH_GSTRING_LEN, ocelot->stats_layout[i].name,
		       ETH_GSTRING_LEN);
}
EXPORT_SYMBOL(ocelot_get_strings);

static void ocelot_update_stats(struct ocelot *ocelot)
{
	int i, j;

	mutex_lock(&ocelot->stats_lock);

	for (i = 0; i < ocelot->num_phys_ports; i++) {
		/* Configure the port to read the stats from */
		ocelot_write(ocelot, SYS_STAT_CFG_STAT_VIEW(i), SYS_STAT_CFG);

		for (j = 0; j < ocelot->num_stats; j++) {
			u32 val;
			unsigned int idx = i * ocelot->num_stats + j;

			val = ocelot_read_rix(ocelot, SYS_COUNT_RX_OCTETS,
					      ocelot->stats_layout[j].offset);

			if (val < (ocelot->stats[idx] & U32_MAX))
				ocelot->stats[idx] += (u64)1 << 32;

			ocelot->stats[idx] = (ocelot->stats[idx] &
					      ~(u64)U32_MAX) + val;
		}
	}

	mutex_unlock(&ocelot->stats_lock);
}

static void ocelot_check_stats_work(struct work_struct *work)
{
	struct delayed_work *del_work = to_delayed_work(work);
	struct ocelot *ocelot = container_of(del_work, struct ocelot,
					     stats_work);

	ocelot_update_stats(ocelot);

	queue_delayed_work(ocelot->stats_queue, &ocelot->stats_work,
			   OCELOT_STATS_CHECK_DELAY);
}

void ocelot_get_ethtool_stats(struct ocelot *ocelot, int port, u64 *data)
{
	int i;

	/* check and update now */
	ocelot_update_stats(ocelot);

	/* Copy all counters */
	for (i = 0; i < ocelot->num_stats; i++)
		*data++ = ocelot->stats[port * ocelot->num_stats + i];
}
EXPORT_SYMBOL(ocelot_get_ethtool_stats);

int ocelot_get_sset_count(struct ocelot *ocelot, int port, int sset)
{
	if (sset != ETH_SS_STATS)
		return -EOPNOTSUPP;

	return ocelot->num_stats;
}
EXPORT_SYMBOL(ocelot_get_sset_count);

int ocelot_get_ts_info(struct ocelot *ocelot, int port,
		       struct ethtool_ts_info *info)
{
	info->phc_index = ocelot->ptp_clock ?
			  ptp_clock_index(ocelot->ptp_clock) : -1;
	if (info->phc_index == -1) {
		info->so_timestamping |= SOF_TIMESTAMPING_TX_SOFTWARE |
					 SOF_TIMESTAMPING_RX_SOFTWARE |
					 SOF_TIMESTAMPING_SOFTWARE;
		return 0;
	}
	info->so_timestamping |= SOF_TIMESTAMPING_TX_SOFTWARE |
				 SOF_TIMESTAMPING_RX_SOFTWARE |
				 SOF_TIMESTAMPING_SOFTWARE |
				 SOF_TIMESTAMPING_TX_HARDWARE |
				 SOF_TIMESTAMPING_RX_HARDWARE |
				 SOF_TIMESTAMPING_RAW_HARDWARE;
	info->tx_types = BIT(HWTSTAMP_TX_OFF) | BIT(HWTSTAMP_TX_ON) |
			 BIT(HWTSTAMP_TX_ONESTEP_SYNC);
	info->rx_filters = BIT(HWTSTAMP_FILTER_NONE) | BIT(HWTSTAMP_FILTER_ALL);

	return 0;
}
EXPORT_SYMBOL(ocelot_get_ts_info);

static u32 ocelot_get_bond_mask(struct ocelot *ocelot, struct net_device *bond,
				bool only_active_ports)
{
	u32 mask = 0;
	int port;

	for (port = 0; port < ocelot->num_phys_ports; port++) {
		struct ocelot_port *ocelot_port = ocelot->ports[port];

		if (!ocelot_port)
			continue;

		if (ocelot_port->bond == bond) {
			if (only_active_ports && !ocelot_port->lag_tx_active)
				continue;

			mask |= BIT(port);
		}
	}

	return mask;
}

static u32 ocelot_get_dsa_8021q_cpu_mask(struct ocelot *ocelot)
{
	u32 mask = 0;
	int port;

	for (port = 0; port < ocelot->num_phys_ports; port++) {
		struct ocelot_port *ocelot_port = ocelot->ports[port];

		if (!ocelot_port)
			continue;

		if (ocelot_port->is_dsa_8021q_cpu)
			mask |= BIT(port);
	}

	return mask;
}

void ocelot_apply_bridge_fwd_mask(struct ocelot *ocelot)
{
	unsigned long cpu_fwd_mask;
	int port;

	/* If a DSA tag_8021q CPU exists, it needs to be included in the
	 * regular forwarding path of the front ports regardless of whether
	 * those are bridged or standalone.
	 * If DSA tag_8021q is not used, this returns 0, which is fine because
	 * the hardware-based CPU port module can be a destination for packets
	 * even if it isn't part of PGID_SRC.
	 */
	cpu_fwd_mask = ocelot_get_dsa_8021q_cpu_mask(ocelot);

	/* Apply FWD mask. The loop is needed to add/remove the current port as
	 * a source for the other ports.
	 */
	for (port = 0; port < ocelot->num_phys_ports; port++) {
		struct ocelot_port *ocelot_port = ocelot->ports[port];
		unsigned long mask;

		if (!ocelot_port) {
			/* Unused ports can't send anywhere */
			mask = 0;
		} else if (ocelot_port->is_dsa_8021q_cpu) {
			/* The DSA tag_8021q CPU ports need to be able to
			 * forward packets to all other ports except for
			 * themselves
			 */
			mask = GENMASK(ocelot->num_phys_ports - 1, 0);
			mask &= ~cpu_fwd_mask;
		} else if (ocelot->bridge_fwd_mask & BIT(port)) {
			struct net_device *bond = ocelot_port->bond;

			mask = ocelot->bridge_fwd_mask & ~BIT(port);
			if (bond) {
				mask &= ~ocelot_get_bond_mask(ocelot, bond,
							      false);
			}
		} else {
			/* Standalone ports forward only to DSA tag_8021q CPU
			 * ports (if those exist), or to the hardware CPU port
			 * module otherwise.
			 */
			mask = cpu_fwd_mask;
		}

		ocelot_write_rix(ocelot, mask, ANA_PGID_PGID, PGID_SRC + port);
	}
}
EXPORT_SYMBOL(ocelot_apply_bridge_fwd_mask);

void ocelot_bridge_stp_state_set(struct ocelot *ocelot, int port, u8 state)
{
	struct ocelot_port *ocelot_port = ocelot->ports[port];
	u32 port_cfg;

	if (!(BIT(port) & ocelot->bridge_mask))
		return;

	port_cfg = ocelot_read_gix(ocelot, ANA_PORT_PORT_CFG, port);

	switch (state) {
	case BR_STATE_FORWARDING:
		ocelot->bridge_fwd_mask |= BIT(port);
		fallthrough;
	case BR_STATE_LEARNING:
		if (ocelot_port->learn_ena)
			port_cfg |= ANA_PORT_PORT_CFG_LEARN_ENA;
		break;

	default:
		port_cfg &= ~ANA_PORT_PORT_CFG_LEARN_ENA;
		ocelot->bridge_fwd_mask &= ~BIT(port);
		break;
	}

	ocelot_write_gix(ocelot, port_cfg, ANA_PORT_PORT_CFG, port);

	ocelot_apply_bridge_fwd_mask(ocelot);
}
EXPORT_SYMBOL(ocelot_bridge_stp_state_set);

void ocelot_set_ageing_time(struct ocelot *ocelot, unsigned int msecs)
{
	unsigned int age_period = ANA_AUTOAGE_AGE_PERIOD(msecs / 2000);

	/* Setting AGE_PERIOD to zero effectively disables automatic aging,
	 * which is clearly not what our intention is. So avoid that.
	 */
	if (!age_period)
		age_period = 1;

	ocelot_rmw(ocelot, age_period, ANA_AUTOAGE_AGE_PERIOD_M, ANA_AUTOAGE);
}
EXPORT_SYMBOL(ocelot_set_ageing_time);

static struct ocelot_multicast *ocelot_multicast_get(struct ocelot *ocelot,
						     const unsigned char *addr,
						     u16 vid)
{
	struct ocelot_multicast *mc;

	list_for_each_entry(mc, &ocelot->multicast, list) {
		if (ether_addr_equal(mc->addr, addr) && mc->vid == vid)
			return mc;
	}

	return NULL;
}

static enum macaccess_entry_type ocelot_classify_mdb(const unsigned char *addr)
{
	if (addr[0] == 0x01 && addr[1] == 0x00 && addr[2] == 0x5e)
		return ENTRYTYPE_MACv4;
	if (addr[0] == 0x33 && addr[1] == 0x33)
		return ENTRYTYPE_MACv6;
	return ENTRYTYPE_LOCKED;
}

static struct ocelot_pgid *ocelot_pgid_alloc(struct ocelot *ocelot, int index,
					     unsigned long ports)
{
	struct ocelot_pgid *pgid;

	pgid = kzalloc(sizeof(*pgid), GFP_KERNEL);
	if (!pgid)
		return ERR_PTR(-ENOMEM);

	pgid->ports = ports;
	pgid->index = index;
	refcount_set(&pgid->refcount, 1);
	list_add_tail(&pgid->list, &ocelot->pgids);

	return pgid;
}

static void ocelot_pgid_free(struct ocelot *ocelot, struct ocelot_pgid *pgid)
{
	if (!refcount_dec_and_test(&pgid->refcount))
		return;

	list_del(&pgid->list);
	kfree(pgid);
}

static struct ocelot_pgid *ocelot_mdb_get_pgid(struct ocelot *ocelot,
					       const struct ocelot_multicast *mc)
{
	struct ocelot_pgid *pgid;
	int index;

	/* According to VSC7514 datasheet 3.9.1.5 IPv4 Multicast Entries and
	 * 3.9.1.6 IPv6 Multicast Entries, "Instead of a lookup in the
	 * destination mask table (PGID), the destination set is programmed as
	 * part of the entry MAC address.", and the DEST_IDX is set to 0.
	 */
	if (mc->entry_type == ENTRYTYPE_MACv4 ||
	    mc->entry_type == ENTRYTYPE_MACv6)
		return ocelot_pgid_alloc(ocelot, 0, mc->ports);

	list_for_each_entry(pgid, &ocelot->pgids, list) {
		/* When searching for a nonreserved multicast PGID, ignore the
		 * dummy PGID of zero that we have for MACv4/MACv6 entries
		 */
		if (pgid->index && pgid->ports == mc->ports) {
			refcount_inc(&pgid->refcount);
			return pgid;
		}
	}

	/* Search for a free index in the nonreserved multicast PGID area */
	for_each_nonreserved_multicast_dest_pgid(ocelot, index) {
		bool used = false;

		list_for_each_entry(pgid, &ocelot->pgids, list) {
			if (pgid->index == index) {
				used = true;
				break;
			}
		}

		if (!used)
			return ocelot_pgid_alloc(ocelot, index, mc->ports);
	}

	return ERR_PTR(-ENOSPC);
}

static void ocelot_encode_ports_to_mdb(unsigned char *addr,
				       struct ocelot_multicast *mc)
{
	ether_addr_copy(addr, mc->addr);

	if (mc->entry_type == ENTRYTYPE_MACv4) {
		addr[0] = 0;
		addr[1] = mc->ports >> 8;
		addr[2] = mc->ports & 0xff;
	} else if (mc->entry_type == ENTRYTYPE_MACv6) {
		addr[0] = mc->ports >> 8;
		addr[1] = mc->ports & 0xff;
	}
}

int ocelot_port_mdb_add(struct ocelot *ocelot, int port,
			const struct switchdev_obj_port_mdb *mdb)
{
	unsigned char addr[ETH_ALEN];
	struct ocelot_multicast *mc;
	struct ocelot_pgid *pgid;
	u16 vid = mdb->vid;

	if (port == ocelot->npi)
		port = ocelot->num_phys_ports;

	mc = ocelot_multicast_get(ocelot, mdb->addr, vid);
	if (!mc) {
		/* New entry */
		mc = devm_kzalloc(ocelot->dev, sizeof(*mc), GFP_KERNEL);
		if (!mc)
			return -ENOMEM;

		mc->entry_type = ocelot_classify_mdb(mdb->addr);
		ether_addr_copy(mc->addr, mdb->addr);
		mc->vid = vid;

		list_add_tail(&mc->list, &ocelot->multicast);
	} else {
		/* Existing entry. Clean up the current port mask from
		 * hardware now, because we'll be modifying it.
		 */
		ocelot_pgid_free(ocelot, mc->pgid);
		ocelot_encode_ports_to_mdb(addr, mc);
		ocelot_mact_forget(ocelot, addr, vid);
	}

	mc->ports |= BIT(port);

	pgid = ocelot_mdb_get_pgid(ocelot, mc);
	if (IS_ERR(pgid)) {
		dev_err(ocelot->dev,
			"Cannot allocate PGID for mdb %pM vid %d\n",
			mc->addr, mc->vid);
		devm_kfree(ocelot->dev, mc);
		return PTR_ERR(pgid);
	}
	mc->pgid = pgid;

	ocelot_encode_ports_to_mdb(addr, mc);

	if (mc->entry_type != ENTRYTYPE_MACv4 &&
	    mc->entry_type != ENTRYTYPE_MACv6)
		ocelot_write_rix(ocelot, pgid->ports, ANA_PGID_PGID,
				 pgid->index);

	return ocelot_mact_learn(ocelot, pgid->index, addr, vid,
				 mc->entry_type);
}
EXPORT_SYMBOL(ocelot_port_mdb_add);

int ocelot_port_mdb_del(struct ocelot *ocelot, int port,
			const struct switchdev_obj_port_mdb *mdb)
{
	unsigned char addr[ETH_ALEN];
	struct ocelot_multicast *mc;
	struct ocelot_pgid *pgid;
	u16 vid = mdb->vid;

	if (port == ocelot->npi)
		port = ocelot->num_phys_ports;

	mc = ocelot_multicast_get(ocelot, mdb->addr, vid);
	if (!mc)
		return -ENOENT;

	ocelot_encode_ports_to_mdb(addr, mc);
	ocelot_mact_forget(ocelot, addr, vid);

	ocelot_pgid_free(ocelot, mc->pgid);
	mc->ports &= ~BIT(port);
	if (!mc->ports) {
		list_del(&mc->list);
		devm_kfree(ocelot->dev, mc);
		return 0;
	}

	/* We have a PGID with fewer ports now */
	pgid = ocelot_mdb_get_pgid(ocelot, mc);
	if (IS_ERR(pgid))
		return PTR_ERR(pgid);
	mc->pgid = pgid;

	ocelot_encode_ports_to_mdb(addr, mc);

	if (mc->entry_type != ENTRYTYPE_MACv4 &&
	    mc->entry_type != ENTRYTYPE_MACv6)
		ocelot_write_rix(ocelot, pgid->ports, ANA_PGID_PGID,
				 pgid->index);

	return ocelot_mact_learn(ocelot, pgid->index, addr, vid,
				 mc->entry_type);
}
EXPORT_SYMBOL(ocelot_port_mdb_del);

int ocelot_port_bridge_join(struct ocelot *ocelot, int port,
			    struct net_device *bridge)
{
	if (!ocelot->bridge_mask) {
		ocelot->hw_bridge_dev = bridge;
	} else {
		if (ocelot->hw_bridge_dev != bridge)
			/* This is adding the port to a second bridge, this is
			 * unsupported */
			return -ENODEV;
	}

	ocelot->bridge_mask |= BIT(port);

	return 0;
}
EXPORT_SYMBOL(ocelot_port_bridge_join);

int ocelot_port_bridge_leave(struct ocelot *ocelot, int port,
			     struct net_device *bridge)
{
<<<<<<< HEAD
	struct switchdev_trans trans;
=======
	struct ocelot_vlan pvid = {0}, native_vlan = {0};
>>>>>>> f642729d
	int ret;

	ocelot->bridge_mask &= ~BIT(port);

	if (!ocelot->bridge_mask)
		ocelot->hw_bridge_dev = NULL;

<<<<<<< HEAD
	trans.ph_prepare = true;
	ret = ocelot_port_vlan_filtering(ocelot, port, false, &trans);
	if (ret)
		return ret;

	trans.ph_prepare = false;
	ret = ocelot_port_vlan_filtering(ocelot, port, false, &trans);
	if (ret)
		return ret;

	ocelot_port_set_pvid(ocelot, port, 0);
	return ocelot_port_set_native_vlan(ocelot, port, 0);
=======
	ret = ocelot_port_vlan_filtering(ocelot, port, false);
	if (ret)
		return ret;

	ocelot_port_set_pvid(ocelot, port, pvid);
	ocelot_port_set_native_vlan(ocelot, port, native_vlan);

	return 0;
>>>>>>> f642729d
}
EXPORT_SYMBOL(ocelot_port_bridge_leave);

static void ocelot_set_aggr_pgids(struct ocelot *ocelot)
{
	unsigned long visited = GENMASK(ocelot->num_phys_ports - 1, 0);
	int i, port, lag;

	/* Reset destination and aggregation PGIDS */
	for_each_unicast_dest_pgid(ocelot, port)
		ocelot_write_rix(ocelot, BIT(port), ANA_PGID_PGID, port);

	for_each_aggr_pgid(ocelot, i)
		ocelot_write_rix(ocelot, GENMASK(ocelot->num_phys_ports - 1, 0),
				 ANA_PGID_PGID, i);

	/* The visited ports bitmask holds the list of ports offloading any
	 * bonding interface. Initially we mark all these ports as unvisited,
	 * then every time we visit a port in this bitmask, we know that it is
	 * the lowest numbered port, i.e. the one whose logical ID == physical
	 * port ID == LAG ID. So we mark as visited all further ports in the
	 * bitmask that are offloading the same bonding interface. This way,
	 * we set up the aggregation PGIDs only once per bonding interface.
	 */
	for (port = 0; port < ocelot->num_phys_ports; port++) {
		struct ocelot_port *ocelot_port = ocelot->ports[port];

		if (!ocelot_port || !ocelot_port->bond)
			continue;

		visited &= ~BIT(port);
	}

	/* Now, set PGIDs for each active LAG */
	for (lag = 0; lag < ocelot->num_phys_ports; lag++) {
		struct net_device *bond = ocelot->ports[lag]->bond;
		int num_active_ports = 0;
		unsigned long bond_mask;
		u8 aggr_idx[16];

		if (!bond || (visited & BIT(lag)))
			continue;

		bond_mask = ocelot_get_bond_mask(ocelot, bond, true);

		for_each_set_bit(port, &bond_mask, ocelot->num_phys_ports) {
			// Destination mask
			ocelot_write_rix(ocelot, bond_mask,
					 ANA_PGID_PGID, port);
			aggr_idx[num_active_ports++] = port;
		}

		for_each_aggr_pgid(ocelot, i) {
			u32 ac;

			ac = ocelot_read_rix(ocelot, ANA_PGID_PGID, i);
			ac &= ~bond_mask;
			/* Don't do division by zero if there was no active
			 * port. Just make all aggregation codes zero.
			 */
			if (num_active_ports)
				ac |= BIT(aggr_idx[i % num_active_ports]);
			ocelot_write_rix(ocelot, ac, ANA_PGID_PGID, i);
		}

		/* Mark all ports in the same LAG as visited to avoid applying
		 * the same config again.
		 */
		for (port = lag; port < ocelot->num_phys_ports; port++) {
			struct ocelot_port *ocelot_port = ocelot->ports[port];

			if (!ocelot_port)
				continue;

			if (ocelot_port->bond == bond)
				visited |= BIT(port);
		}
	}
}

/* When offloading a bonding interface, the switch ports configured under the
 * same bond must have the same logical port ID, equal to the physical port ID
 * of the lowest numbered physical port in that bond. Otherwise, in standalone/
 * bridged mode, each port has a logical port ID equal to its physical port ID.
 */
static void ocelot_setup_logical_port_ids(struct ocelot *ocelot)
{
	int port;

	for (port = 0; port < ocelot->num_phys_ports; port++) {
		struct ocelot_port *ocelot_port = ocelot->ports[port];
		struct net_device *bond;

		if (!ocelot_port)
			continue;

		bond = ocelot_port->bond;
		if (bond) {
			int lag = __ffs(ocelot_get_bond_mask(ocelot, bond,
							     false));

			ocelot_rmw_gix(ocelot,
				       ANA_PORT_PORT_CFG_PORTID_VAL(lag),
				       ANA_PORT_PORT_CFG_PORTID_VAL_M,
				       ANA_PORT_PORT_CFG, port);
		} else {
			ocelot_rmw_gix(ocelot,
				       ANA_PORT_PORT_CFG_PORTID_VAL(port),
				       ANA_PORT_PORT_CFG_PORTID_VAL_M,
				       ANA_PORT_PORT_CFG, port);
		}
	}
}

int ocelot_port_lag_join(struct ocelot *ocelot, int port,
			 struct net_device *bond,
			 struct netdev_lag_upper_info *info)
{
	if (info->tx_type != NETDEV_LAG_TX_TYPE_HASH)
		return -EOPNOTSUPP;

	ocelot->ports[port]->bond = bond;

	ocelot_setup_logical_port_ids(ocelot);
	ocelot_apply_bridge_fwd_mask(ocelot);
	ocelot_set_aggr_pgids(ocelot);

	return 0;
}
EXPORT_SYMBOL(ocelot_port_lag_join);

void ocelot_port_lag_leave(struct ocelot *ocelot, int port,
			   struct net_device *bond)
{
	ocelot->ports[port]->bond = NULL;

	ocelot_setup_logical_port_ids(ocelot);
	ocelot_apply_bridge_fwd_mask(ocelot);
	ocelot_set_aggr_pgids(ocelot);
}
EXPORT_SYMBOL(ocelot_port_lag_leave);

void ocelot_port_lag_change(struct ocelot *ocelot, int port, bool lag_tx_active)
{
	struct ocelot_port *ocelot_port = ocelot->ports[port];

	ocelot_port->lag_tx_active = lag_tx_active;

	/* Rebalance the LAGs */
	ocelot_set_aggr_pgids(ocelot);
}
EXPORT_SYMBOL(ocelot_port_lag_change);

/* Configure the maximum SDU (L2 payload) on RX to the value specified in @sdu.
 * The length of VLAN tags is accounted for automatically via DEV_MAC_TAGS_CFG.
 * In the special case that it's the NPI port that we're configuring, the
 * length of the tag and optional prefix needs to be accounted for privately,
 * in order to be able to sustain communication at the requested @sdu.
 */
void ocelot_port_set_maxlen(struct ocelot *ocelot, int port, size_t sdu)
{
	struct ocelot_port *ocelot_port = ocelot->ports[port];
	int maxlen = sdu + ETH_HLEN + ETH_FCS_LEN;
	int pause_start, pause_stop;
	int atop, atop_tot;

	if (port == ocelot->npi) {
		maxlen += OCELOT_TAG_LEN;

		if (ocelot->npi_inj_prefix == OCELOT_TAG_PREFIX_SHORT)
			maxlen += OCELOT_SHORT_PREFIX_LEN;
		else if (ocelot->npi_inj_prefix == OCELOT_TAG_PREFIX_LONG)
			maxlen += OCELOT_LONG_PREFIX_LEN;
	}

	ocelot_port_writel(ocelot_port, maxlen, DEV_MAC_MAXLEN_CFG);

	/* Set Pause watermark hysteresis */
	pause_start = 6 * maxlen / OCELOT_BUFFER_CELL_SZ;
	pause_stop = 4 * maxlen / OCELOT_BUFFER_CELL_SZ;
	ocelot_fields_write(ocelot, port, SYS_PAUSE_CFG_PAUSE_START,
			    pause_start);
	ocelot_fields_write(ocelot, port, SYS_PAUSE_CFG_PAUSE_STOP,
			    pause_stop);

	/* Tail dropping watermarks */
	atop_tot = (ocelot->packet_buffer_size - 9 * maxlen) /
		   OCELOT_BUFFER_CELL_SZ;
	atop = (9 * maxlen) / OCELOT_BUFFER_CELL_SZ;
	ocelot_write_rix(ocelot, ocelot->ops->wm_enc(atop), SYS_ATOP, port);
	ocelot_write(ocelot, ocelot->ops->wm_enc(atop_tot), SYS_ATOP_TOT_CFG);
}
EXPORT_SYMBOL(ocelot_port_set_maxlen);

int ocelot_get_max_mtu(struct ocelot *ocelot, int port)
{
	int max_mtu = 65535 - ETH_HLEN - ETH_FCS_LEN;

	if (port == ocelot->npi) {
		max_mtu -= OCELOT_TAG_LEN;

		if (ocelot->npi_inj_prefix == OCELOT_TAG_PREFIX_SHORT)
			max_mtu -= OCELOT_SHORT_PREFIX_LEN;
		else if (ocelot->npi_inj_prefix == OCELOT_TAG_PREFIX_LONG)
			max_mtu -= OCELOT_LONG_PREFIX_LEN;
	}

	return max_mtu;
}
EXPORT_SYMBOL(ocelot_get_max_mtu);

static void ocelot_port_set_learning(struct ocelot *ocelot, int port,
				     bool enabled)
{
	struct ocelot_port *ocelot_port = ocelot->ports[port];
	u32 val = 0;

	if (enabled)
		val = ANA_PORT_PORT_CFG_LEARN_ENA;

	ocelot_rmw_gix(ocelot, val, ANA_PORT_PORT_CFG_LEARN_ENA,
		       ANA_PORT_PORT_CFG, port);

	ocelot_port->learn_ena = enabled;
}

static void ocelot_port_set_ucast_flood(struct ocelot *ocelot, int port,
					bool enabled)
{
	u32 val = 0;

	if (enabled)
		val = BIT(port);

	ocelot_rmw_rix(ocelot, val, BIT(port), ANA_PGID_PGID, PGID_UC);
}

static void ocelot_port_set_mcast_flood(struct ocelot *ocelot, int port,
					bool enabled)
{
	u32 val = 0;

	if (enabled)
		val = BIT(port);

	ocelot_rmw_rix(ocelot, val, BIT(port), ANA_PGID_PGID, PGID_MC);
}

static void ocelot_port_set_bcast_flood(struct ocelot *ocelot, int port,
					bool enabled)
{
	u32 val = 0;

	if (enabled)
		val = BIT(port);

	ocelot_rmw_rix(ocelot, val, BIT(port), ANA_PGID_PGID, PGID_BC);
}

int ocelot_port_pre_bridge_flags(struct ocelot *ocelot, int port,
				 struct switchdev_brport_flags flags)
{
	if (flags.mask & ~(BR_LEARNING | BR_FLOOD | BR_MCAST_FLOOD |
			   BR_BCAST_FLOOD))
		return -EINVAL;

	return 0;
}
EXPORT_SYMBOL(ocelot_port_pre_bridge_flags);

void ocelot_port_bridge_flags(struct ocelot *ocelot, int port,
			      struct switchdev_brport_flags flags)
{
	if (flags.mask & BR_LEARNING)
		ocelot_port_set_learning(ocelot, port,
					 !!(flags.val & BR_LEARNING));

	if (flags.mask & BR_FLOOD)
		ocelot_port_set_ucast_flood(ocelot, port,
					    !!(flags.val & BR_FLOOD));

	if (flags.mask & BR_MCAST_FLOOD)
		ocelot_port_set_mcast_flood(ocelot, port,
					    !!(flags.val & BR_MCAST_FLOOD));

	if (flags.mask & BR_BCAST_FLOOD)
		ocelot_port_set_bcast_flood(ocelot, port,
					    !!(flags.val & BR_BCAST_FLOOD));
}
EXPORT_SYMBOL(ocelot_port_bridge_flags);

void ocelot_init_port(struct ocelot *ocelot, int port)
{
	struct ocelot_port *ocelot_port = ocelot->ports[port];

	skb_queue_head_init(&ocelot_port->tx_skbs);
	spin_lock_init(&ocelot_port->ts_id_lock);

	/* Basic L2 initialization */

	/* Set MAC IFG Gaps
	 * FDX: TX_IFG = 5, RX_IFG1 = RX_IFG2 = 0
	 * !FDX: TX_IFG = 5, RX_IFG1 = RX_IFG2 = 5
	 */
	ocelot_port_writel(ocelot_port, DEV_MAC_IFG_CFG_TX_IFG(5),
			   DEV_MAC_IFG_CFG);

	/* Load seed (0) and set MAC HDX late collision  */
	ocelot_port_writel(ocelot_port, DEV_MAC_HDX_CFG_LATE_COL_POS(67) |
			   DEV_MAC_HDX_CFG_SEED_LOAD,
			   DEV_MAC_HDX_CFG);
	mdelay(1);
	ocelot_port_writel(ocelot_port, DEV_MAC_HDX_CFG_LATE_COL_POS(67),
			   DEV_MAC_HDX_CFG);

	/* Set Max Length and maximum tags allowed */
	ocelot_port_set_maxlen(ocelot, port, ETH_DATA_LEN);
	ocelot_port_writel(ocelot_port, DEV_MAC_TAGS_CFG_TAG_ID(ETH_P_8021AD) |
			   DEV_MAC_TAGS_CFG_VLAN_AWR_ENA |
			   DEV_MAC_TAGS_CFG_VLAN_DBL_AWR_ENA |
			   DEV_MAC_TAGS_CFG_VLAN_LEN_AWR_ENA,
			   DEV_MAC_TAGS_CFG);

	/* Set SMAC of Pause frame (00:00:00:00:00:00) */
	ocelot_port_writel(ocelot_port, 0, DEV_MAC_FC_MAC_HIGH_CFG);
	ocelot_port_writel(ocelot_port, 0, DEV_MAC_FC_MAC_LOW_CFG);

	/* Enable transmission of pause frames */
	ocelot_fields_write(ocelot, port, SYS_PAUSE_CFG_PAUSE_ENA, 1);

	/* Drop frames with multicast source address */
	ocelot_rmw_gix(ocelot, ANA_PORT_DROP_CFG_DROP_MC_SMAC_ENA,
		       ANA_PORT_DROP_CFG_DROP_MC_SMAC_ENA,
		       ANA_PORT_DROP_CFG, port);

	/* Set default VLAN and tag type to 8021Q. */
	ocelot_rmw_gix(ocelot, REW_PORT_VLAN_CFG_PORT_TPID(ETH_P_8021Q),
		       REW_PORT_VLAN_CFG_PORT_TPID_M,
		       REW_PORT_VLAN_CFG, port);

	/* Disable source address learning for standalone mode */
	ocelot_port_set_learning(ocelot, port, false);

	/* Enable vcap lookups */
	ocelot_vcap_enable(ocelot, port);
}
EXPORT_SYMBOL(ocelot_init_port);

/* Configure and enable the CPU port module, which is a set of queues
 * accessible through register MMIO, frame DMA or Ethernet (in case
 * NPI mode is used).
 */
static void ocelot_cpu_port_init(struct ocelot *ocelot)
{
	int cpu = ocelot->num_phys_ports;

	/* The unicast destination PGID for the CPU port module is unused */
	ocelot_write_rix(ocelot, 0, ANA_PGID_PGID, cpu);
	/* Instead set up a multicast destination PGID for traffic copied to
	 * the CPU. Whitelisted MAC addresses like the port netdevice MAC
	 * addresses will be copied to the CPU via this PGID.
	 */
	ocelot_write_rix(ocelot, BIT(cpu), ANA_PGID_PGID, PGID_CPU);
	ocelot_write_gix(ocelot, ANA_PORT_PORT_CFG_RECV_ENA |
			 ANA_PORT_PORT_CFG_PORTID_VAL(cpu),
			 ANA_PORT_PORT_CFG, cpu);

	/* Enable CPU port module */
	ocelot_fields_write(ocelot, cpu, QSYS_SWITCH_PORT_MODE_PORT_ENA, 1);
	/* CPU port Injection/Extraction configuration */
	ocelot_fields_write(ocelot, cpu, SYS_PORT_MODE_INCL_XTR_HDR,
<<<<<<< HEAD
			    ocelot->xtr_prefix);
	ocelot_fields_write(ocelot, cpu, SYS_PORT_MODE_INCL_INJ_HDR,
			    ocelot->inj_prefix);
=======
			    OCELOT_TAG_PREFIX_NONE);
	ocelot_fields_write(ocelot, cpu, SYS_PORT_MODE_INCL_INJ_HDR,
			    OCELOT_TAG_PREFIX_NONE);
>>>>>>> f642729d

	/* Configure the CPU port to be VLAN aware */
	ocelot_write_gix(ocelot, ANA_PORT_VLAN_CFG_VLAN_VID(0) |
				 ANA_PORT_VLAN_CFG_VLAN_AWARE_ENA |
				 ANA_PORT_VLAN_CFG_VLAN_POP_CNT(1),
			 ANA_PORT_VLAN_CFG, cpu);
}
<<<<<<< HEAD
=======

static void ocelot_detect_features(struct ocelot *ocelot)
{
	int mmgt, eq_ctrl;

	/* For Ocelot, Felix, Seville, Serval etc, SYS:MMGT:MMGT:FREECNT holds
	 * the number of 240-byte free memory words (aka 4-cell chunks) and not
	 * 192 bytes as the documentation incorrectly says.
	 */
	mmgt = ocelot_read(ocelot, SYS_MMGT);
	ocelot->packet_buffer_size = 240 * SYS_MMGT_FREECNT(mmgt);

	eq_ctrl = ocelot_read(ocelot, QSYS_EQ_CTRL);
	ocelot->num_frame_refs = QSYS_MMGT_EQ_CTRL_FP_FREE_CNT(eq_ctrl);
}
>>>>>>> f642729d

int ocelot_init(struct ocelot *ocelot)
{
	char queue_name[32];
	int i, ret;
	u32 port;

	if (ocelot->ops->reset) {
		ret = ocelot->ops->reset(ocelot);
		if (ret) {
			dev_err(ocelot->dev, "Switch reset failed\n");
			return ret;
		}
	}

	ocelot->stats = devm_kcalloc(ocelot->dev,
				     ocelot->num_phys_ports * ocelot->num_stats,
				     sizeof(u64), GFP_KERNEL);
	if (!ocelot->stats)
		return -ENOMEM;

	mutex_init(&ocelot->stats_lock);
	mutex_init(&ocelot->ptp_lock);
	spin_lock_init(&ocelot->ptp_clock_lock);
	snprintf(queue_name, sizeof(queue_name), "%s-stats",
		 dev_name(ocelot->dev));
	ocelot->stats_queue = create_singlethread_workqueue(queue_name);
	if (!ocelot->stats_queue)
		return -ENOMEM;

	ocelot->owq = alloc_ordered_workqueue("ocelot-owq", 0);
	if (!ocelot->owq) {
		destroy_workqueue(ocelot->stats_queue);
		return -ENOMEM;
	}

	INIT_LIST_HEAD(&ocelot->multicast);
	INIT_LIST_HEAD(&ocelot->pgids);
	ocelot_detect_features(ocelot);
	ocelot_mact_init(ocelot);
	ocelot_vlan_init(ocelot);
	ocelot_vcap_init(ocelot);
	ocelot_cpu_port_init(ocelot);

	for (port = 0; port < ocelot->num_phys_ports; port++) {
		/* Clear all counters (5 groups) */
		ocelot_write(ocelot, SYS_STAT_CFG_STAT_VIEW(port) |
				     SYS_STAT_CFG_STAT_CLEAR_SHOT(0x7f),
			     SYS_STAT_CFG);
	}

	/* Only use S-Tag */
	ocelot_write(ocelot, ETH_P_8021AD, SYS_VLAN_ETYPE_CFG);

	/* Aggregation mode */
	ocelot_write(ocelot, ANA_AGGR_CFG_AC_SMAC_ENA |
			     ANA_AGGR_CFG_AC_DMAC_ENA |
			     ANA_AGGR_CFG_AC_IP4_SIPDIP_ENA |
			     ANA_AGGR_CFG_AC_IP4_TCPUDP_ENA |
			     ANA_AGGR_CFG_AC_IP6_FLOW_LBL_ENA |
			     ANA_AGGR_CFG_AC_IP6_TCPUDP_ENA,
			     ANA_AGGR_CFG);

	/* Set MAC age time to default value. The entry is aged after
	 * 2*AGE_PERIOD
	 */
	ocelot_write(ocelot,
		     ANA_AUTOAGE_AGE_PERIOD(BR_DEFAULT_AGEING_TIME / 2 / HZ),
		     ANA_AUTOAGE);

	/* Disable learning for frames discarded by VLAN ingress filtering */
	regmap_field_write(ocelot->regfields[ANA_ADVLEARN_VLAN_CHK], 1);

	/* Setup frame ageing - fixed value "2 sec" - in 6.5 us units */
	ocelot_write(ocelot, SYS_FRM_AGING_AGE_TX_ENA |
		     SYS_FRM_AGING_MAX_AGE(307692), SYS_FRM_AGING);

	/* Setup flooding PGIDs */
	for (i = 0; i < ocelot->num_flooding_pgids; i++)
		ocelot_write_rix(ocelot, ANA_FLOODING_FLD_MULTICAST(PGID_MC) |
				 ANA_FLOODING_FLD_BROADCAST(PGID_BC) |
				 ANA_FLOODING_FLD_UNICAST(PGID_UC),
				 ANA_FLOODING, i);
	ocelot_write(ocelot, ANA_FLOODING_IPMC_FLD_MC6_DATA(PGID_MCIPV6) |
		     ANA_FLOODING_IPMC_FLD_MC6_CTRL(PGID_MC) |
		     ANA_FLOODING_IPMC_FLD_MC4_DATA(PGID_MCIPV4) |
		     ANA_FLOODING_IPMC_FLD_MC4_CTRL(PGID_MC),
		     ANA_FLOODING_IPMC);

	for (port = 0; port < ocelot->num_phys_ports; port++) {
		/* Transmit the frame to the local port. */
		ocelot_write_rix(ocelot, BIT(port), ANA_PGID_PGID, port);
		/* Do not forward BPDU frames to the front ports. */
		ocelot_write_gix(ocelot,
				 ANA_PORT_CPU_FWD_BPDU_CFG_BPDU_REDIR_ENA(0xffff),
				 ANA_PORT_CPU_FWD_BPDU_CFG,
				 port);
		/* Ensure bridging is disabled */
		ocelot_write_rix(ocelot, 0, ANA_PGID_PGID, PGID_SRC + port);
	}

	for_each_nonreserved_multicast_dest_pgid(ocelot, i) {
		u32 val = ANA_PGID_PGID_PGID(GENMASK(ocelot->num_phys_ports - 1, 0));

		ocelot_write_rix(ocelot, val, ANA_PGID_PGID, i);
	}
	/* Allow broadcast and unknown L2 multicast to the CPU. */
	ocelot_rmw_rix(ocelot, ANA_PGID_PGID_PGID(BIT(ocelot->num_phys_ports)),
		       ANA_PGID_PGID_PGID(BIT(ocelot->num_phys_ports)),
		       ANA_PGID_PGID, PGID_MC);
	ocelot_rmw_rix(ocelot, ANA_PGID_PGID_PGID(BIT(ocelot->num_phys_ports)),
		       ANA_PGID_PGID_PGID(BIT(ocelot->num_phys_ports)),
		       ANA_PGID_PGID, PGID_BC);
	ocelot_write_rix(ocelot, 0, ANA_PGID_PGID, PGID_MCIPV4);
	ocelot_write_rix(ocelot, 0, ANA_PGID_PGID, PGID_MCIPV6);

	/* Allow manual injection via DEVCPU_QS registers, and byte swap these
	 * registers endianness.
	 */
	ocelot_write_rix(ocelot, QS_INJ_GRP_CFG_BYTE_SWAP |
			 QS_INJ_GRP_CFG_MODE(1), QS_INJ_GRP_CFG, 0);
	ocelot_write_rix(ocelot, QS_XTR_GRP_CFG_BYTE_SWAP |
			 QS_XTR_GRP_CFG_MODE(1), QS_XTR_GRP_CFG, 0);
	ocelot_write(ocelot, ANA_CPUQ_CFG_CPUQ_MIRROR(2) |
		     ANA_CPUQ_CFG_CPUQ_LRN(2) |
		     ANA_CPUQ_CFG_CPUQ_MAC_COPY(2) |
		     ANA_CPUQ_CFG_CPUQ_SRC_COPY(2) |
		     ANA_CPUQ_CFG_CPUQ_LOCKED_PORTMOVE(2) |
		     ANA_CPUQ_CFG_CPUQ_ALLBRIDGE(6) |
		     ANA_CPUQ_CFG_CPUQ_IPMC_CTRL(6) |
		     ANA_CPUQ_CFG_CPUQ_IGMP(6) |
		     ANA_CPUQ_CFG_CPUQ_MLD(6), ANA_CPUQ_CFG);
	for (i = 0; i < 16; i++)
		ocelot_write_rix(ocelot, ANA_CPUQ_8021_CFG_CPUQ_GARP_VAL(6) |
				 ANA_CPUQ_8021_CFG_CPUQ_BPDU_VAL(6),
				 ANA_CPUQ_8021_CFG, i);

	INIT_DELAYED_WORK(&ocelot->stats_work, ocelot_check_stats_work);
	queue_delayed_work(ocelot->stats_queue, &ocelot->stats_work,
			   OCELOT_STATS_CHECK_DELAY);

	return 0;
}
EXPORT_SYMBOL(ocelot_init);

void ocelot_deinit(struct ocelot *ocelot)
{
	cancel_delayed_work(&ocelot->stats_work);
	destroy_workqueue(ocelot->stats_queue);
	destroy_workqueue(ocelot->owq);
	mutex_destroy(&ocelot->stats_lock);
}
EXPORT_SYMBOL(ocelot_deinit);

void ocelot_deinit_port(struct ocelot *ocelot, int port)
{
	struct ocelot_port *ocelot_port = ocelot->ports[port];

	skb_queue_purge(&ocelot_port->tx_skbs);
}
EXPORT_SYMBOL(ocelot_deinit_port);

MODULE_LICENSE("Dual MIT/GPL");<|MERGE_RESOLUTION|>--- conflicted
+++ resolved
@@ -222,33 +222,13 @@
 }
 
 int ocelot_port_vlan_filtering(struct ocelot *ocelot, int port,
-<<<<<<< HEAD
-			       bool vlan_aware, struct switchdev_trans *trans)
-=======
 			       bool vlan_aware)
->>>>>>> f642729d
 {
 	struct ocelot_vcap_block *block = &ocelot->block[VCAP_IS1];
 	struct ocelot_port *ocelot_port = ocelot->ports[port];
 	struct ocelot_vcap_filter *filter;
 	u32 val;
 
-<<<<<<< HEAD
-	if (switchdev_trans_ph_prepare(trans)) {
-		struct ocelot_vcap_block *block = &ocelot->block[VCAP_IS1];
-		struct ocelot_vcap_filter *filter;
-
-		list_for_each_entry(filter, &block->rules, list) {
-			if (filter->ingress_port_mask & BIT(port) &&
-			    filter->action.vid_replace_ena) {
-				dev_err(ocelot->dev,
-					"Cannot change VLAN state with vlan modify rules active\n");
-				return -EBUSY;
-			}
-		}
-
-		return 0;
-=======
 	list_for_each_entry(filter, &block->rules, list) {
 		if (filter->ingress_port_mask & BIT(port) &&
 		    filter->action.vid_replace_ena) {
@@ -256,7 +236,6 @@
 				"Cannot change VLAN state with vlan modify rules active\n");
 			return -EBUSY;
 		}
->>>>>>> f642729d
 	}
 
 	ocelot_port->vlan_aware = vlan_aware;
@@ -271,12 +250,8 @@
 		       ANA_PORT_VLAN_CFG_VLAN_POP_CNT_M,
 		       ANA_PORT_VLAN_CFG, port);
 
-<<<<<<< HEAD
-	ocelot_port_set_native_vlan(ocelot, port, ocelot_port->vid);
-=======
 	ocelot_port_set_pvid(ocelot, port, ocelot_port->pvid_vlan);
 	ocelot_port_set_native_vlan(ocelot, port, ocelot_port->native_vlan);
->>>>>>> f642729d
 
 	return 0;
 }
@@ -1558,11 +1533,7 @@
 int ocelot_port_bridge_leave(struct ocelot *ocelot, int port,
 			     struct net_device *bridge)
 {
-<<<<<<< HEAD
-	struct switchdev_trans trans;
-=======
 	struct ocelot_vlan pvid = {0}, native_vlan = {0};
->>>>>>> f642729d
 	int ret;
 
 	ocelot->bridge_mask &= ~BIT(port);
@@ -1570,20 +1541,6 @@
 	if (!ocelot->bridge_mask)
 		ocelot->hw_bridge_dev = NULL;
 
-<<<<<<< HEAD
-	trans.ph_prepare = true;
-	ret = ocelot_port_vlan_filtering(ocelot, port, false, &trans);
-	if (ret)
-		return ret;
-
-	trans.ph_prepare = false;
-	ret = ocelot_port_vlan_filtering(ocelot, port, false, &trans);
-	if (ret)
-		return ret;
-
-	ocelot_port_set_pvid(ocelot, port, 0);
-	return ocelot_port_set_native_vlan(ocelot, port, 0);
-=======
 	ret = ocelot_port_vlan_filtering(ocelot, port, false);
 	if (ret)
 		return ret;
@@ -1592,7 +1549,6 @@
 	ocelot_port_set_native_vlan(ocelot, port, native_vlan);
 
 	return 0;
->>>>>>> f642729d
 }
 EXPORT_SYMBOL(ocelot_port_bridge_leave);
 
@@ -1964,15 +1920,9 @@
 	ocelot_fields_write(ocelot, cpu, QSYS_SWITCH_PORT_MODE_PORT_ENA, 1);
 	/* CPU port Injection/Extraction configuration */
 	ocelot_fields_write(ocelot, cpu, SYS_PORT_MODE_INCL_XTR_HDR,
-<<<<<<< HEAD
-			    ocelot->xtr_prefix);
-	ocelot_fields_write(ocelot, cpu, SYS_PORT_MODE_INCL_INJ_HDR,
-			    ocelot->inj_prefix);
-=======
 			    OCELOT_TAG_PREFIX_NONE);
 	ocelot_fields_write(ocelot, cpu, SYS_PORT_MODE_INCL_INJ_HDR,
 			    OCELOT_TAG_PREFIX_NONE);
->>>>>>> f642729d
 
 	/* Configure the CPU port to be VLAN aware */
 	ocelot_write_gix(ocelot, ANA_PORT_VLAN_CFG_VLAN_VID(0) |
@@ -1980,8 +1930,6 @@
 				 ANA_PORT_VLAN_CFG_VLAN_POP_CNT(1),
 			 ANA_PORT_VLAN_CFG, cpu);
 }
-<<<<<<< HEAD
-=======
 
 static void ocelot_detect_features(struct ocelot *ocelot)
 {
@@ -1997,7 +1945,6 @@
 	eq_ctrl = ocelot_read(ocelot, QSYS_EQ_CTRL);
 	ocelot->num_frame_refs = QSYS_MMGT_EQ_CTRL_FP_FREE_CNT(eq_ctrl);
 }
->>>>>>> f642729d
 
 int ocelot_init(struct ocelot *ocelot)
 {
