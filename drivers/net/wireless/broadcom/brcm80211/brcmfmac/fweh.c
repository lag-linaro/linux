// SPDX-License-Identifier: ISC
/*
 * Copyright (c) 2012 Broadcom Corporation
 */
#include <linux/netdevice.h>

#include "brcmu_wifi.h"
#include "brcmu_utils.h"

#include "cfg80211.h"
#include "core.h"
#include "debug.h"
#include "tracepoint.h"
#include "fweh.h"
#include "fwil.h"
#include "proto.h"

/**
 * struct brcmf_fweh_queue_item - event item on event queue.
 *
 * @q: list element for queuing.
 * @code: event code.
 * @ifidx: interface index related to this event.
 * @ifaddr: ethernet address for interface.
 * @emsg: common parameters of the firmware event message.
 * @datalen: length of the data array
 * @data: event specific data part of the firmware event.
 */
struct brcmf_fweh_queue_item {
	struct list_head q;
	enum brcmf_fweh_event_code code;
	u8 ifidx;
	u8 ifaddr[ETH_ALEN];
	struct brcmf_event_msg_be emsg;
	u32 datalen;
	u8 data[];
};

/*
 * struct brcmf_fweh_event_name - code, name mapping entry.
 */
struct brcmf_fweh_event_name {
	enum brcmf_fweh_event_code code;
	const char *name;
};

#ifdef DEBUG
#define BRCMF_ENUM_DEF(id, val) \
	{ val, #id },

/* array for mapping code to event name */
static struct brcmf_fweh_event_name fweh_event_names[] = {
	BRCMF_FWEH_EVENT_ENUM_DEFLIST
};
#undef BRCMF_ENUM_DEF

/**
 * brcmf_fweh_event_name() - returns name for given event code.
 *
 * @code: code to lookup.
 */
const char *brcmf_fweh_event_name(enum brcmf_fweh_event_code code)
{
	int i;
	for (i = 0; i < ARRAY_SIZE(fweh_event_names); i++) {
		if (fweh_event_names[i].code == code)
			return fweh_event_names[i].name;
	}
	return "unknown";
}
#else
const char *brcmf_fweh_event_name(enum brcmf_fweh_event_code code)
{
	return "nodebug";
}
#endif

/**
 * brcmf_fweh_queue_event() - create and queue event.
 *
 * @fweh: firmware event handling info.
 * @event: event queue entry.
 */
static void brcmf_fweh_queue_event(struct brcmf_fweh_info *fweh,
				   struct brcmf_fweh_queue_item *event)
{
	ulong flags;

	spin_lock_irqsave(&fweh->evt_q_lock, flags);
	list_add_tail(&event->q, &fweh->event_q);
	spin_unlock_irqrestore(&fweh->evt_q_lock, flags);
	schedule_work(&fweh->event_work);
}

static int brcmf_fweh_call_event_handler(struct brcmf_pub *drvr,
					 struct brcmf_if *ifp,
					 enum brcmf_fweh_event_code code,
					 struct brcmf_event_msg *emsg,
					 void *data)
{
	struct brcmf_fweh_info *fweh;
	int err = -EINVAL;

	if (ifp) {
		fweh = &ifp->drvr->fweh;

		/* handle the event if valid interface and handler */
		if (fweh->evt_handler[code])
			err = fweh->evt_handler[code](ifp, emsg, data);
		else
			bphy_err(drvr, "unhandled event %d ignored\n", code);
	} else {
		bphy_err(drvr, "no interface object\n");
	}
	return err;
}

/**
 * brcmf_fweh_handle_if_event() - handle IF event.
 *
 * @drvr: driver information object.
 * @emsg: event message object.
 * @data: event object.
 */
static void brcmf_fweh_handle_if_event(struct brcmf_pub *drvr,
				       struct brcmf_event_msg *emsg,
				       void *data)
{
	struct brcmf_if_event *ifevent = data;
	struct brcmf_if *ifp;
	bool is_p2pdev;

	brcmf_dbg(EVENT, "action: %u ifidx: %u bsscfgidx: %u flags: %u role: %u\n",
		  ifevent->action, ifevent->ifidx, ifevent->bsscfgidx,
		  ifevent->flags, ifevent->role);

	/* The P2P Device interface event must not be ignored contrary to what
	 * firmware tells us. Older firmware uses p2p noif, with sta role.
	 * This should be accepted when p2pdev_setup is ongoing. TDLS setup will
	 * use the same ifevent and should be ignored.
	 */
	is_p2pdev = ((ifevent->flags & BRCMF_E_IF_FLAG_NOIF) &&
		     (ifevent->role == BRCMF_E_IF_ROLE_P2P_CLIENT ||
		      ((ifevent->role == BRCMF_E_IF_ROLE_STA) &&
		       (drvr->fweh.p2pdev_setup_ongoing))));
	if (!is_p2pdev && (ifevent->flags & BRCMF_E_IF_FLAG_NOIF)) {
		brcmf_dbg(EVENT, "event can be ignored\n");
		return;
	}
	if (ifevent->ifidx >= BRCMF_MAX_IFS) {
		bphy_err(drvr, "invalid interface index: %u\n", ifevent->ifidx);
		return;
	}

	ifp = drvr->iflist[ifevent->bsscfgidx];

	if (ifevent->action == BRCMF_E_IF_ADD) {
		brcmf_dbg(EVENT, "adding %s (%pM)\n", emsg->ifname,
			  emsg->addr);
		ifp = brcmf_add_if(drvr, ifevent->bsscfgidx, ifevent->ifidx,
				   is_p2pdev, emsg->ifname, emsg->addr);
		if (IS_ERR(ifp))
			return;
		if (!is_p2pdev)
			brcmf_proto_add_if(drvr, ifp);
		if (!drvr->fweh.evt_handler[BRCMF_E_IF])
			if (brcmf_net_attach(ifp, false) < 0)
				return;
	}

	if (ifp && ifevent->action == BRCMF_E_IF_CHANGE)
		brcmf_proto_reset_if(drvr, ifp);

	brcmf_fweh_call_event_handler(drvr, ifp, emsg->event_code, emsg,
				      data);

	if (ifp && ifevent->action == BRCMF_E_IF_DEL) {
		bool armed = brcmf_cfg80211_vif_event_armed(drvr->config);

		/* Default handling in case no-one waits for this event */
		if (!armed)
			brcmf_remove_interface(ifp, false);
	}
}

/**
 * brcmf_fweh_dequeue_event() - get event from the queue.
 *
 * @fweh: firmware event handling info.
 */
static struct brcmf_fweh_queue_item *
brcmf_fweh_dequeue_event(struct brcmf_fweh_info *fweh)
{
	struct brcmf_fweh_queue_item *event = NULL;
	ulong flags;

	spin_lock_irqsave(&fweh->evt_q_lock, flags);
	if (!list_empty(&fweh->event_q)) {
		event = list_first_entry(&fweh->event_q,
					 struct brcmf_fweh_queue_item, q);
		list_del(&event->q);
	}
	spin_unlock_irqrestore(&fweh->evt_q_lock, flags);

	return event;
}

/**
 * brcmf_fweh_event_worker() - firmware event worker.
 *
 * @work: worker object.
 */
static void brcmf_fweh_event_worker(struct work_struct *work)
{
	struct brcmf_pub *drvr;
	struct brcmf_if *ifp;
	struct brcmf_fweh_info *fweh;
	struct brcmf_fweh_queue_item *event;
	int err = 0;
	struct brcmf_event_msg_be *emsg_be;
	struct brcmf_event_msg emsg;

	fweh = container_of(work, struct brcmf_fweh_info, event_work);
	drvr = container_of(fweh, struct brcmf_pub, fweh);

	while ((event = brcmf_fweh_dequeue_event(fweh))) {
		brcmf_dbg(EVENT, "event %s (%u) ifidx %u bsscfg %u addr %pM\n",
			  brcmf_fweh_event_name(event->code), event->code,
			  event->emsg.ifidx, event->emsg.bsscfgidx,
			  event->emsg.addr);

		/* convert event message */
		emsg_be = &event->emsg;
		emsg.version = be16_to_cpu(emsg_be->version);
		emsg.flags = be16_to_cpu(emsg_be->flags);
		emsg.event_code = event->code;
		emsg.status = be32_to_cpu(emsg_be->status);
		emsg.reason = be32_to_cpu(emsg_be->reason);
		emsg.auth_type = be32_to_cpu(emsg_be->auth_type);
		emsg.datalen = be32_to_cpu(emsg_be->datalen);
		memcpy(emsg.addr, emsg_be->addr, ETH_ALEN);
		memcpy(emsg.ifname, emsg_be->ifname, sizeof(emsg.ifname));
		emsg.ifidx = emsg_be->ifidx;
		emsg.bsscfgidx = emsg_be->bsscfgidx;

		brcmf_dbg(EVENT, "  version %u flags %u status %u reason %u\n",
			  emsg.version, emsg.flags, emsg.status, emsg.reason);
		brcmf_dbg_hex_dump(BRCMF_EVENT_ON(), event->data,
				   min_t(u32, emsg.datalen, 64),
				   "event payload, len=%d\n", emsg.datalen);

		/* special handling of interface event */
		if (event->code == BRCMF_E_IF) {
			brcmf_fweh_handle_if_event(drvr, &emsg, event->data);
			goto event_free;
		}

		if (event->code == BRCMF_E_TDLS_PEER_EVENT)
			ifp = drvr->iflist[0];
		else
			ifp = drvr->iflist[emsg.bsscfgidx];
		err = brcmf_fweh_call_event_handler(drvr, ifp, event->code,
						    &emsg, event->data);
		if (err) {
			bphy_err(drvr, "event handler failed (%d)\n",
				 event->code);
			err = 0;
		}
event_free:
		kfree(event);
	}
}

/**
 * brcmf_fweh_p2pdev_setup() - P2P device setup ongoing (or not).
 *
 * @ifp: ifp on which setup is taking place or finished.
 * @ongoing: p2p device setup in progress (or not).
 */
void brcmf_fweh_p2pdev_setup(struct brcmf_if *ifp, bool ongoing)
{
	ifp->drvr->fweh.p2pdev_setup_ongoing = ongoing;
}

/**
 * brcmf_fweh_attach() - initialize firmware event handling.
 *
 * @drvr: driver information object.
 */
void brcmf_fweh_attach(struct brcmf_pub *drvr)
{
	struct brcmf_fweh_info *fweh = &drvr->fweh;
	INIT_WORK(&fweh->event_work, brcmf_fweh_event_worker);
	spin_lock_init(&fweh->evt_q_lock);
	INIT_LIST_HEAD(&fweh->event_q);
}

/**
 * brcmf_fweh_detach() - cleanup firmware event handling.
 *
 * @drvr: driver information object.
 */
void brcmf_fweh_detach(struct brcmf_pub *drvr)
{
	struct brcmf_fweh_info *fweh = &drvr->fweh;

	/* cancel the worker if initialized */
	if (fweh->event_work.func) {
		cancel_work_sync(&fweh->event_work);
		WARN_ON(!list_empty(&fweh->event_q));
		memset(fweh->evt_handler, 0, sizeof(fweh->evt_handler));
	}
}

/**
 * brcmf_fweh_register() - register handler for given event code.
 *
 * @drvr: driver information object.
 * @code: event code.
 * @handler: handler for the given event code.
 */
int brcmf_fweh_register(struct brcmf_pub *drvr, enum brcmf_fweh_event_code code,
			brcmf_fweh_handler_t handler)
{
	if (drvr->fweh.evt_handler[code]) {
		bphy_err(drvr, "event code %d already registered\n", code);
		return -ENOSPC;
	}
	drvr->fweh.evt_handler[code] = handler;
	brcmf_dbg(TRACE, "event handler registered for %s\n",
		  brcmf_fweh_event_name(code));
	return 0;
}

/**
 * brcmf_fweh_unregister() - remove handler for given code.
 *
 * @drvr: driver information object.
 * @code: event code.
 */
void brcmf_fweh_unregister(struct brcmf_pub *drvr,
			   enum brcmf_fweh_event_code code)
{
	brcmf_dbg(TRACE, "event handler cleared for %s\n",
		  brcmf_fweh_event_name(code));
	drvr->fweh.evt_handler[code] = NULL;
}

/**
 * brcmf_fweh_activate_events() - enables firmware events registered.
 *
 * @ifp: primary interface object.
 */
int brcmf_fweh_activate_events(struct brcmf_if *ifp)
{
	struct brcmf_pub *drvr = ifp->drvr;
	int i, err;
	s8 eventmask[BRCMF_EVENTING_MASK_LEN];

	memset(eventmask, 0, sizeof(eventmask));
	for (i = 0; i < BRCMF_E_LAST; i++) {
		if (ifp->drvr->fweh.evt_handler[i]) {
			brcmf_dbg(EVENT, "enable event %s\n",
				  brcmf_fweh_event_name(i));
			setbit(eventmask, i);
		}
	}

	/* want to handle IF event as well */
	brcmf_dbg(EVENT, "enable event IF\n");
	setbit(eventmask, BRCMF_E_IF);

	err = brcmf_fil_iovar_data_set(ifp, "event_msgs",
				       eventmask, BRCMF_EVENTING_MASK_LEN);
	if (err)
		bphy_err(drvr, "Set event_msgs error (%d)\n", err);

	return err;
}

/**
 * brcmf_fweh_process_event() - process skb as firmware event.
 *
 * @drvr: driver information object.
 * @event_packet: event packet to process.
 * @packet_len: length of the packet
<<<<<<< HEAD
=======
 * @gfp: memory allocation flags.
>>>>>>> 356006a6
 *
 * If the packet buffer contains a firmware event message it will
 * dispatch the event to a registered handler (using worker).
 */
void brcmf_fweh_process_event(struct brcmf_pub *drvr,
			      struct brcmf_event *event_packet,
			      u32 packet_len, gfp_t gfp)
{
	enum brcmf_fweh_event_code code;
	struct brcmf_fweh_info *fweh = &drvr->fweh;
	struct brcmf_fweh_queue_item *event;
	void *data;
	u32 datalen;

	/* get event info */
	code = get_unaligned_be32(&event_packet->msg.event_type);
	datalen = get_unaligned_be32(&event_packet->msg.datalen);
	data = &event_packet[1];

	if (code >= BRCMF_E_LAST)
		return;

	if (code != BRCMF_E_IF && !fweh->evt_handler[code])
		return;

	if (datalen > BRCMF_DCMD_MAXLEN ||
	    datalen + sizeof(*event_packet) > packet_len)
		return;

	event = kzalloc(sizeof(*event) + datalen, gfp);
	if (!event)
		return;

	event->code = code;
	event->ifidx = event_packet->msg.ifidx;

	/* use memcpy to get aligned event message */
	memcpy(&event->emsg, &event_packet->msg, sizeof(event->emsg));
	memcpy(event->data, data, datalen);
	event->datalen = datalen;
	memcpy(event->ifaddr, event_packet->eth.h_dest, ETH_ALEN);

	brcmf_fweh_queue_event(fweh, event);
}<|MERGE_RESOLUTION|>--- conflicted
+++ resolved
@@ -384,10 +384,7 @@
  * @drvr: driver information object.
  * @event_packet: event packet to process.
  * @packet_len: length of the packet
-<<<<<<< HEAD
-=======
  * @gfp: memory allocation flags.
->>>>>>> 356006a6
  *
  * If the packet buffer contains a firmware event message it will
  * dispatch the event to a registered handler (using worker).
