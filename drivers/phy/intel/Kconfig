# SPDX-License-Identifier: GPL-2.0
#
# Phy drivers for Intel platforms
#
config PHY_INTEL_KEEMBAY_EMMC
	tristate "Intel Keem Bay EMMC PHY driver"
<<<<<<< HEAD
	depends on (OF && ARM64) || COMPILE_TEST
=======
	depends on ARCH_KEEMBAY || COMPILE_TEST
>>>>>>> f642729d
	depends on HAS_IOMEM
	select GENERIC_PHY
	select REGMAP_MMIO
	help
	  Choose this option if you have an Intel Keem Bay SoC.

	  To compile this driver as a module, choose M here: the module
	  will be called phy-keembay-emmc.ko.

<<<<<<< HEAD
=======
config PHY_INTEL_KEEMBAY_USB
	tristate "Intel Keem Bay USB PHY driver"
	depends on ARCH_KEEMBAY || COMPILE_TEST
	depends on HAS_IOMEM
	select GENERIC_PHY
	select REGMAP_MMIO
	help
	  Choose this option if you have an Intel Keem Bay SoC.

	  To compile this driver as a module, choose M here: the module
	  will be called phy-keembay-usb.ko.

>>>>>>> f642729d
config PHY_INTEL_LGM_COMBO
	bool "Intel Lightning Mountain ComboPHY driver"
	depends on X86 || COMPILE_TEST
	depends on OF && HAS_IOMEM
	select MFD_SYSCON
	select GENERIC_PHY
	select REGMAP
	help
	  Enable this to support Intel ComboPhy.

	  This driver configures ComboPhy subsystem on Intel gateway
	  chipsets which provides PHYs for various controllers, EMAC,
	  SATA and PCIe.

config PHY_INTEL_LGM_EMMC
	tristate "Intel Lightning Mountain EMMC PHY driver"
	depends on X86 || COMPILE_TEST
	select GENERIC_PHY
	help
	  Enable this to support the Intel EMMC PHY<|MERGE_RESOLUTION|>--- conflicted
+++ resolved
@@ -4,11 +4,7 @@
 #
 config PHY_INTEL_KEEMBAY_EMMC
 	tristate "Intel Keem Bay EMMC PHY driver"
-<<<<<<< HEAD
-	depends on (OF && ARM64) || COMPILE_TEST
-=======
 	depends on ARCH_KEEMBAY || COMPILE_TEST
->>>>>>> f642729d
 	depends on HAS_IOMEM
 	select GENERIC_PHY
 	select REGMAP_MMIO
@@ -18,8 +14,6 @@
 	  To compile this driver as a module, choose M here: the module
 	  will be called phy-keembay-emmc.ko.
 
-<<<<<<< HEAD
-=======
 config PHY_INTEL_KEEMBAY_USB
 	tristate "Intel Keem Bay USB PHY driver"
 	depends on ARCH_KEEMBAY || COMPILE_TEST
@@ -32,7 +26,6 @@
 	  To compile this driver as a module, choose M here: the module
 	  will be called phy-keembay-usb.ko.
 
->>>>>>> f642729d
 config PHY_INTEL_LGM_COMBO
 	bool "Intel Lightning Mountain ComboPHY driver"
 	depends on X86 || COMPILE_TEST
