--- conflicted
+++ resolved
@@ -6721,23 +6721,18 @@
 #ifdef CONFIG_SMP
 static inline bool cpu_overutilized(int cpu)
 {
-<<<<<<< HEAD
-	unsigned long rq_util_min = uclamp_rq_get(cpu_rq(cpu), UCLAMP_MIN);
-	unsigned long rq_util_max = uclamp_rq_get(cpu_rq(cpu), UCLAMP_MAX);
+	unsigned long  rq_util_min, rq_util_max;
 	int overutilized = -1;
 
 	trace_android_rvh_cpu_overutilized(cpu, &overutilized);
 	if (overutilized != -1)
 		return overutilized;
-=======
-	unsigned long  rq_util_min, rq_util_max;
 
 	if (!sched_energy_enabled())
 		return false;
 
 	rq_util_min = uclamp_rq_get(cpu_rq(cpu), UCLAMP_MIN);
 	rq_util_max = uclamp_rq_get(cpu_rq(cpu), UCLAMP_MAX);
->>>>>>> 6e5a0c30
 
 	/* Return true only if the utilization doesn't fit CPU's capacity */
 	return !util_fits_cpu(cpu_util_cfs(cpu), rq_util_min, rq_util_max, cpu);
@@ -8276,13 +8271,8 @@
 		    cpumask_test_cpu(cpu, p->cpus_ptr))
 			return cpu;
 
-<<<<<<< HEAD
-		if (sched_energy_enabled()) {
+		if (!is_rd_overutilized(this_rq()->rd)) {
 			new_cpu = find_energy_efficient_cpu(p, prev_cpu, sync);
-=======
-		if (!is_rd_overutilized(this_rq()->rd)) {
-			new_cpu = find_energy_efficient_cpu(p, prev_cpu);
->>>>>>> 6e5a0c30
 			if (new_cpu >= 0)
 				return new_cpu;
 			new_cpu = prev_cpu;
@@ -11008,22 +10998,9 @@
 	if (busiest->group_type == group_misfit_task)
 		goto force_balance;
 
-<<<<<<< HEAD
-	if (sched_energy_enabled()) {
-		struct root_domain *rd = env->dst_rq->rd;
-		int out_balance = 1;
-
-		trace_android_rvh_find_busiest_group(sds.busiest, env->dst_rq,
-					&out_balance);
-		if (rcu_dereference(rd->pd) && !READ_ONCE(rd->overutilized)
-					&& out_balance)
-			goto out_balanced;
-	}
-=======
 	if (!is_rd_overutilized(env->dst_rq->rd) &&
 	    rcu_dereference(env->dst_rq->rd->pd))
 		goto out_balanced;
->>>>>>> 6e5a0c30
 
 	/* ASYM feature bypasses nice load balance check */
 	if (busiest->group_type == group_asym_packing)
