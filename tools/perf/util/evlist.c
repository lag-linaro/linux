--- conflicted
+++ resolved
@@ -346,11 +346,7 @@
 {
 	struct evlist_cpu_iterator itr = {
 		.container = evlist,
-<<<<<<< HEAD
-		.evsel = evlist__first(evlist),
-=======
 		.evsel = NULL,
->>>>>>> 95cd2cdc
 		.cpu_map_idx = 0,
 		.evlist_cpu_map_idx = 0,
 		.evlist_cpu_map_nr = perf_cpu_map__nr(evlist->core.all_cpus),
@@ -358,18 +354,6 @@
 		.affinity = affinity,
 	};
 
-<<<<<<< HEAD
-	if (itr.affinity) {
-		itr.cpu = perf_cpu_map__cpu(evlist->core.all_cpus, 0);
-		affinity__set(itr.affinity, itr.cpu.cpu);
-		itr.cpu_map_idx = perf_cpu_map__idx(itr.evsel->core.cpus, itr.cpu);
-		/*
-		 * If this CPU isn't in the evsel's cpu map then advance through
-		 * the list.
-		 */
-		if (itr.cpu_map_idx == -1)
-			evlist_cpu_iterator__next(&itr);
-=======
 	if (evlist__empty(evlist)) {
 		/* Ensure the empty list doesn't iterate. */
 		itr.evlist_cpu_map_idx = itr.evlist_cpu_map_nr;
@@ -386,7 +370,6 @@
 			if (itr.cpu_map_idx == -1)
 				evlist_cpu_iterator__next(&itr);
 		}
->>>>>>> 95cd2cdc
 	}
 	return itr;
 }
