# SPDX-License-Identifier: GPL-2.0-only
# Copied from arch/tile/kernel/vdso/Makefile

# Absolute relocation type $(ARCH_REL_TYPE_ABS) needs to be defined before
# the inclusion of generic Makefile.
ARCH_REL_TYPE_ABS := R_RISCV_32|R_RISCV_64|R_RISCV_JUMP_SLOT
include $(srctree)/lib/vdso/Makefile
# Symbols present in the vdso
vdso-syms  = rt_sigreturn
ifdef CONFIG_64BIT
vdso-syms += vgettimeofday
endif
vdso-syms += getcpu
vdso-syms += flush_icache

# Files to link into the vdso
obj-vdso = $(patsubst %, %.o, $(vdso-syms)) note.o

ccflags-y := -fno-stack-protector

ifneq ($(c-gettimeofday-y),)
  CFLAGS_vgettimeofday.o += -fPIC -include $(c-gettimeofday-y)
endif

# Build rules
targets := $(obj-vdso) vdso.so vdso.so.dbg vdso.lds vdso-dummy.o
obj-vdso := $(addprefix $(obj)/, $(obj-vdso))

obj-y += vdso.o vdso-syms.o
CPPFLAGS_vdso.lds += -P -C -U$(ARCH)

# Disable -pg to prevent insert call site
CFLAGS_REMOVE_vgettimeofday.o = $(CC_FLAGS_FTRACE) -Os

# Disable gcov profiling for VDSO code
GCOV_PROFILE := n
KCOV_INSTRUMENT := n

# Force dependency
$(obj)/vdso.o: $(obj)/vdso.so

# link rule for the .so file, .lds has to be first
SYSCFLAGS_vdso.so.dbg = $(c_flags)
$(obj)/vdso.so.dbg: $(src)/vdso.lds $(obj-vdso) FORCE
	$(call if_changed,vdsold)
SYSCFLAGS_vdso.so.dbg = -shared -s -Wl,-soname=linux-vdso.so.1 \
	-Wl,--build-id -Wl,--hash-style=both

# We also create a special relocatable object that should mirror the symbol
# table and layout of the linked DSO. With ld --just-symbols we can then
# refer to these symbols in the kernel code rather than hand-coded addresses.
<<<<<<< HEAD

SYSCFLAGS_vdso.so.dbg = -shared -s -Wl,-soname=linux-vdso.so.1 \
	-Wl,--build-id=sha1 -Wl,--hash-style=both
$(obj)/vdso-dummy.o: $(src)/vdso.lds $(obj)/rt_sigreturn.o FORCE
	$(call if_changed,vdsold)

LDFLAGS_vdso-syms.o := -r --just-symbols
$(obj)/vdso-syms.o: $(obj)/vdso-dummy.o FORCE
	$(call if_changed,ld)
=======
$(obj)/vdso-syms.S: $(obj)/vdso.so FORCE
	$(call if_changed,so2s)
>>>>>>> f69e1c74

# strip rule for the .so file
$(obj)/%.so: OBJCOPYFLAGS := -S
$(obj)/%.so: $(obj)/%.so.dbg FORCE
	$(call if_changed,objcopy)

# actual build commands
# The DSO images are built using a special linker script
# Add -lgcc so rv32 gets static muldi3 and lshrdi3 definitions.
# Make sure only to export the intended __vdso_xxx symbol offsets.
quiet_cmd_vdsold = VDSOLD  $@
      cmd_vdsold = $(CC) $(KBUILD_CFLAGS) $(call cc-option, -no-pie) -nostdlib -nostartfiles $(SYSCFLAGS_$(@F)) \
                           -Wl,-T,$(filter-out FORCE,$^) -o $@.tmp && \
                   $(CROSS_COMPILE)objcopy \
                           $(patsubst %, -G __vdso_%, $(vdso-syms)) $@.tmp $@ && \
                   rm $@.tmp

# Extracts
quiet_cmd_so2s = SO2S    $@
      cmd_so2s = $(NM) -D $< | $(srctree)/$(src)/so2s.sh > $@

# install commands for the unstripped file
quiet_cmd_vdso_install = INSTALL $@
      cmd_vdso_install = cp $(obj)/$@.dbg $(MODLIB)/vdso/$@

vdso.so: $(obj)/vdso.so.dbg
	@mkdir -p $(MODLIB)/vdso
	$(call cmd,vdso_install)

vdso_install: vdso.so<|MERGE_RESOLUTION|>--- conflicted
+++ resolved
@@ -44,25 +44,13 @@
 $(obj)/vdso.so.dbg: $(src)/vdso.lds $(obj-vdso) FORCE
 	$(call if_changed,vdsold)
 SYSCFLAGS_vdso.so.dbg = -shared -s -Wl,-soname=linux-vdso.so.1 \
-	-Wl,--build-id -Wl,--hash-style=both
+	-Wl,--build-id=sha1 -Wl,--hash-style=both
 
 # We also create a special relocatable object that should mirror the symbol
 # table and layout of the linked DSO. With ld --just-symbols we can then
 # refer to these symbols in the kernel code rather than hand-coded addresses.
-<<<<<<< HEAD
-
-SYSCFLAGS_vdso.so.dbg = -shared -s -Wl,-soname=linux-vdso.so.1 \
-	-Wl,--build-id=sha1 -Wl,--hash-style=both
-$(obj)/vdso-dummy.o: $(src)/vdso.lds $(obj)/rt_sigreturn.o FORCE
-	$(call if_changed,vdsold)
-
-LDFLAGS_vdso-syms.o := -r --just-symbols
-$(obj)/vdso-syms.o: $(obj)/vdso-dummy.o FORCE
-	$(call if_changed,ld)
-=======
 $(obj)/vdso-syms.S: $(obj)/vdso.so FORCE
 	$(call if_changed,so2s)
->>>>>>> f69e1c74
 
 # strip rule for the .so file
 $(obj)/%.so: OBJCOPYFLAGS := -S
