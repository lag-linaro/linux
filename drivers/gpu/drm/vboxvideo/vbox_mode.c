// SPDX-License-Identifier: MIT
/*
 * Copyright (C) 2013-2017 Oracle Corporation
 * This file is based on ast_mode.c
 * Copyright 2012 Red Hat Inc.
 * Parts based on xf86-video-ast
 * Copyright (c) 2005 ASPEED Technology Inc.
 * Authors: Dave Airlie <airlied@redhat.com>
 *          Michael Thayer <michael.thayer@oracle.com,
 *          Hans de Goede <hdegoede@redhat.com>
 */

#include <linux/dma-buf-map.h>
#include <linux/export.h>

#include <drm/drm_atomic.h>
#include <drm/drm_atomic_helper.h>
#include <drm/drm_fb_helper.h>
#include <drm/drm_fourcc.h>
#include <drm/drm_gem_framebuffer_helper.h>
#include <drm/drm_plane_helper.h>
#include <drm/drm_probe_helper.h>

#include "hgsmi_channels.h"
#include "vbox_drv.h"
#include "vboxvideo.h"

/*
 * Set a graphics mode.  Poke any required values into registers, do an HGSMI
 * mode set and tell the host we support advanced graphics functions.
 */
static void vbox_do_modeset(struct drm_crtc *crtc)
{
	struct drm_framebuffer *fb = crtc->primary->state->fb;
	struct vbox_crtc *vbox_crtc = to_vbox_crtc(crtc);
	struct vbox_private *vbox;
	int width, height, bpp, pitch;
	u16 flags;
	s32 x_offset, y_offset;

	vbox = to_vbox_dev(crtc->dev);
	width = vbox_crtc->width ? vbox_crtc->width : 640;
	height = vbox_crtc->height ? vbox_crtc->height : 480;
	bpp = fb ? fb->format->cpp[0] * 8 : 32;
	pitch = fb ? fb->pitches[0] : width * bpp / 8;
	x_offset = vbox->single_framebuffer ? vbox_crtc->x : vbox_crtc->x_hint;
	y_offset = vbox->single_framebuffer ? vbox_crtc->y : vbox_crtc->y_hint;

	/*
	 * This is the old way of setting graphics modes.  It assumed one screen
	 * and a frame-buffer at the start of video RAM.  On older versions of
	 * VirtualBox, certain parts of the code still assume that the first
	 * screen is programmed this way, so try to fake it.
	 */
	if (vbox_crtc->crtc_id == 0 && fb &&
	    vbox_crtc->fb_offset / pitch < 0xffff - crtc->y &&
	    vbox_crtc->fb_offset % (bpp / 8) == 0) {
		vbox_write_ioport(VBE_DISPI_INDEX_XRES, width);
		vbox_write_ioport(VBE_DISPI_INDEX_YRES, height);
		vbox_write_ioport(VBE_DISPI_INDEX_VIRT_WIDTH, pitch * 8 / bpp);
		vbox_write_ioport(VBE_DISPI_INDEX_BPP, bpp);
		vbox_write_ioport(VBE_DISPI_INDEX_ENABLE, VBE_DISPI_ENABLED);
		vbox_write_ioport(VBE_DISPI_INDEX_X_OFFSET,
			vbox_crtc->fb_offset % pitch / bpp * 8 + vbox_crtc->x);
		vbox_write_ioport(VBE_DISPI_INDEX_Y_OFFSET,
				  vbox_crtc->fb_offset / pitch + vbox_crtc->y);
	}

	flags = VBVA_SCREEN_F_ACTIVE;
	flags |= (fb && crtc->state->enable) ? 0 : VBVA_SCREEN_F_BLANK;
	flags |= vbox_crtc->disconnected ? VBVA_SCREEN_F_DISABLED : 0;
	hgsmi_process_display_info(vbox->guest_pool, vbox_crtc->crtc_id,
				   x_offset, y_offset,
				   vbox_crtc->x * bpp / 8 +
							vbox_crtc->y * pitch,
				   pitch, width, height, bpp, flags);
}

static int vbox_set_view(struct drm_crtc *crtc)
{
	struct vbox_crtc *vbox_crtc = to_vbox_crtc(crtc);
	struct vbox_private *vbox = to_vbox_dev(crtc->dev);
	struct vbva_infoview *p;

	/*
	 * Tell the host about the view.  This design originally targeted the
	 * Windows XP driver architecture and assumed that each screen would
	 * have a dedicated frame buffer with the command buffer following it,
	 * the whole being a "view".  The host works out which screen a command
	 * buffer belongs to by checking whether it is in the first view, then
	 * whether it is in the second and so on.  The first match wins.  We
	 * cheat around this by making the first view be the managed memory
	 * plus the first command buffer, the second the same plus the second
	 * buffer and so on.
	 */
	p = hgsmi_buffer_alloc(vbox->guest_pool, sizeof(*p),
			       HGSMI_CH_VBVA, VBVA_INFO_VIEW);
	if (!p)
		return -ENOMEM;

	p->view_index = vbox_crtc->crtc_id;
	p->view_offset = vbox_crtc->fb_offset;
	p->view_size = vbox->available_vram_size - vbox_crtc->fb_offset +
		       vbox_crtc->crtc_id * VBVA_MIN_BUFFER_SIZE;
	p->max_screen_size = vbox->available_vram_size - vbox_crtc->fb_offset;

	hgsmi_buffer_submit(vbox->guest_pool, p);
	hgsmi_buffer_free(vbox->guest_pool, p);

	return 0;
}

/*
 * Try to map the layout of virtual screens to the range of the input device.
 * Return true if we need to re-set the crtc modes due to screen offset
 * changes.
 */
static bool vbox_set_up_input_mapping(struct vbox_private *vbox)
{
	struct drm_crtc *crtci;
	struct drm_connector *connectori;
	struct drm_framebuffer *fb, *fb1 = NULL;
	bool single_framebuffer = true;
	bool old_single_framebuffer = vbox->single_framebuffer;
	u16 width = 0, height = 0;

	/*
	 * Are we using an X.Org-style single large frame-buffer for all crtcs?
	 * If so then screen layout can be deduced from the crtc offsets.
	 * Same fall-back if this is the fbdev frame-buffer.
	 */
	list_for_each_entry(crtci, &vbox->ddev.mode_config.crtc_list, head) {
		fb = crtci->primary->state->fb;
		if (!fb)
			continue;

		if (!fb1) {
			fb1 = fb;
			if (fb1 == vbox->ddev.fb_helper->fb)
				break;
		} else if (fb != fb1) {
			single_framebuffer = false;
		}
	}
	if (!fb1)
		return false;

	if (single_framebuffer) {
		vbox->single_framebuffer = true;
		vbox->input_mapping_width = fb1->width;
		vbox->input_mapping_height = fb1->height;
		return old_single_framebuffer != vbox->single_framebuffer;
	}
	/* Otherwise calculate the total span of all screens. */
	list_for_each_entry(connectori, &vbox->ddev.mode_config.connector_list,
			    head) {
		struct vbox_connector *vbox_connector =
		    to_vbox_connector(connectori);
		struct vbox_crtc *vbox_crtc = vbox_connector->vbox_crtc;

		width = max_t(u16, width, vbox_crtc->x_hint +
					  vbox_connector->mode_hint.width);
		height = max_t(u16, height, vbox_crtc->y_hint +
					    vbox_connector->mode_hint.height);
	}

	vbox->single_framebuffer = false;
	vbox->input_mapping_width = width;
	vbox->input_mapping_height = height;

	return old_single_framebuffer != vbox->single_framebuffer;
}

static void vbox_crtc_set_base_and_mode(struct drm_crtc *crtc,
					struct drm_framebuffer *fb,
					int x, int y)
{
	struct drm_gem_vram_object *gbo = drm_gem_vram_of_gem(fb->obj[0]);
	struct vbox_private *vbox = to_vbox_dev(crtc->dev);
	struct vbox_crtc *vbox_crtc = to_vbox_crtc(crtc);
	bool needs_modeset = drm_atomic_crtc_needs_modeset(crtc->state);

	mutex_lock(&vbox->hw_mutex);

	if (crtc->state->enable) {
		vbox_crtc->width = crtc->state->mode.hdisplay;
		vbox_crtc->height = crtc->state->mode.vdisplay;
	}

	vbox_crtc->x = x;
	vbox_crtc->y = y;
	vbox_crtc->fb_offset = drm_gem_vram_offset(gbo);

	/* vbox_do_modeset() checks vbox->single_framebuffer so update it now */
	if (needs_modeset && vbox_set_up_input_mapping(vbox)) {
		struct drm_crtc *crtci;

		list_for_each_entry(crtci, &vbox->ddev.mode_config.crtc_list,
				    head) {
			if (crtci == crtc)
				continue;
			vbox_do_modeset(crtci);
		}
	}

	vbox_set_view(crtc);
	vbox_do_modeset(crtc);

	if (needs_modeset)
		hgsmi_update_input_mapping(vbox->guest_pool, 0, 0,
					   vbox->input_mapping_width,
					   vbox->input_mapping_height);

	mutex_unlock(&vbox->hw_mutex);
}

static void vbox_crtc_atomic_enable(struct drm_crtc *crtc,
				    struct drm_atomic_state *state)
{
}

static void vbox_crtc_atomic_disable(struct drm_crtc *crtc,
				     struct drm_atomic_state *state)
{
}

static void vbox_crtc_atomic_flush(struct drm_crtc *crtc,
				   struct drm_atomic_state *state)
{
}

static const struct drm_crtc_helper_funcs vbox_crtc_helper_funcs = {
	.atomic_enable = vbox_crtc_atomic_enable,
	.atomic_disable = vbox_crtc_atomic_disable,
	.atomic_flush = vbox_crtc_atomic_flush,
};

static void vbox_crtc_destroy(struct drm_crtc *crtc)
{
	drm_crtc_cleanup(crtc);
	kfree(crtc);
}

static const struct drm_crtc_funcs vbox_crtc_funcs = {
	.set_config = drm_atomic_helper_set_config,
	.page_flip = drm_atomic_helper_page_flip,
	/* .gamma_set = vbox_crtc_gamma_set, */
	.destroy = vbox_crtc_destroy,
	.reset = drm_atomic_helper_crtc_reset,
	.atomic_duplicate_state = drm_atomic_helper_crtc_duplicate_state,
	.atomic_destroy_state = drm_atomic_helper_crtc_destroy_state,
};

static int vbox_primary_atomic_check(struct drm_plane *plane,
				     struct drm_plane_state *new_state)
{
	struct drm_crtc_state *crtc_state = NULL;

	if (new_state->crtc) {
		crtc_state = drm_atomic_get_existing_crtc_state(
					    new_state->state, new_state->crtc);
		if (WARN_ON(!crtc_state))
			return -EINVAL;
	}

	return drm_atomic_helper_check_plane_state(new_state, crtc_state,
						   DRM_PLANE_HELPER_NO_SCALING,
						   DRM_PLANE_HELPER_NO_SCALING,
						   false, true);
}

static void vbox_primary_atomic_update(struct drm_plane *plane,
				       struct drm_plane_state *old_state)
{
	struct drm_crtc *crtc = plane->state->crtc;
	struct drm_framebuffer *fb = plane->state->fb;
	struct vbox_private *vbox = to_vbox_dev(fb->dev);
	struct drm_mode_rect *clips;
	uint32_t num_clips, i;

	vbox_crtc_set_base_and_mode(crtc, fb,
				    plane->state->src_x >> 16,
				    plane->state->src_y >> 16);

	/* Send information about dirty rectangles to VBVA. */

	clips = drm_plane_get_damage_clips(plane->state);
	num_clips = drm_plane_get_damage_clips_count(plane->state);

	if (!num_clips)
		return;

	mutex_lock(&vbox->hw_mutex);

	for (i = 0; i < num_clips; ++i, ++clips) {
		struct vbva_cmd_hdr cmd_hdr;
		unsigned int crtc_id = to_vbox_crtc(crtc)->crtc_id;

		cmd_hdr.x = (s16)clips->x1;
		cmd_hdr.y = (s16)clips->y1;
		cmd_hdr.w = (u16)clips->x2 - clips->x1;
		cmd_hdr.h = (u16)clips->y2 - clips->y1;

		if (!vbva_buffer_begin_update(&vbox->vbva_info[crtc_id],
					      vbox->guest_pool))
			continue;

		vbva_write(&vbox->vbva_info[crtc_id], vbox->guest_pool,
			   &cmd_hdr, sizeof(cmd_hdr));
		vbva_buffer_end_update(&vbox->vbva_info[crtc_id]);
	}

	mutex_unlock(&vbox->hw_mutex);
}

static void vbox_primary_atomic_disable(struct drm_plane *plane,
					struct drm_plane_state *old_state)
{
	struct drm_crtc *crtc = old_state->crtc;

	/* vbox_do_modeset checks plane->state->fb and will disable if NULL */
	vbox_crtc_set_base_and_mode(crtc, old_state->fb,
				    old_state->src_x >> 16,
				    old_state->src_y >> 16);
}

static int vbox_cursor_atomic_check(struct drm_plane *plane,
				    struct drm_plane_state *new_state)
{
	struct drm_crtc_state *crtc_state = NULL;
	u32 width = new_state->crtc_w;
	u32 height = new_state->crtc_h;
	int ret;

	if (new_state->crtc) {
		crtc_state = drm_atomic_get_existing_crtc_state(
					    new_state->state, new_state->crtc);
		if (WARN_ON(!crtc_state))
			return -EINVAL;
	}

	ret = drm_atomic_helper_check_plane_state(new_state, crtc_state,
						  DRM_PLANE_HELPER_NO_SCALING,
						  DRM_PLANE_HELPER_NO_SCALING,
						  true, true);
	if (ret)
		return ret;

	if (!new_state->fb)
		return 0;

	if (width > VBOX_MAX_CURSOR_WIDTH || height > VBOX_MAX_CURSOR_HEIGHT ||
	    width == 0 || height == 0)
		return -EINVAL;

	return 0;
}

/*
 * Copy the ARGB image and generate the mask, which is needed in case the host
 * does not support ARGB cursors.  The mask is a 1BPP bitmap with the bit set
 * if the corresponding alpha value in the ARGB image is greater than 0xF0.
 */
static void copy_cursor_image(u8 *src, u8 *dst, u32 width, u32 height,
			      size_t mask_size)
{
	size_t line_size = (width + 7) / 8;
	u32 i, j;

	memcpy(dst + mask_size, src, width * height * 4);
	for (i = 0; i < height; ++i)
		for (j = 0; j < width; ++j)
			if (((u32 *)src)[i * width + j] > 0xf0000000)
				dst[i * line_size + j / 8] |= (0x80 >> (j % 8));
}

static void vbox_cursor_atomic_update(struct drm_plane *plane,
				      struct drm_plane_state *old_state)
{
	struct vbox_private *vbox =
		container_of(plane->dev, struct vbox_private, ddev);
	struct vbox_crtc *vbox_crtc = to_vbox_crtc(plane->state->crtc);
	struct drm_framebuffer *fb = plane->state->fb;
	struct drm_gem_vram_object *gbo = drm_gem_vram_of_gem(fb->obj[0]);
	u32 width = plane->state->crtc_w;
	u32 height = plane->state->crtc_h;
	size_t data_size, mask_size;
	u32 flags;
	struct dma_buf_map map;
	int ret;
	u8 *src;

	/*
	 * VirtualBox uses the host windowing system to draw the cursor so
	 * moves are a no-op, we only need to upload new cursor sprites.
	 */
	if (fb == old_state->fb)
		return;

	mutex_lock(&vbox->hw_mutex);

	vbox_crtc->cursor_enabled = true;

<<<<<<< HEAD
	src = drm_gem_vram_vmap(gbo);
	if (IS_ERR(src)) {
=======
	ret = drm_gem_vram_vmap(gbo, &map);
	if (ret) {
>>>>>>> f642729d
		/*
		 * BUG: we should have pinned the BO in prepare_fb().
		 */
		mutex_unlock(&vbox->hw_mutex);
		DRM_WARN("Could not map cursor bo, skipping update\n");
		return;
	}
	src = map.vaddr; /* TODO: Use mapping abstraction properly */

	/*
	 * The mask must be calculated based on the alpha
	 * channel, one bit per ARGB word, and must be 32-bit
	 * padded.
	 */
	mask_size = ((width + 7) / 8 * height + 3) & ~3;
	data_size = width * height * 4 + mask_size;

	copy_cursor_image(src, vbox->cursor_data, width, height, mask_size);
<<<<<<< HEAD
	drm_gem_vram_vunmap(gbo, src);
=======
	drm_gem_vram_vunmap(gbo, &map);
>>>>>>> f642729d

	flags = VBOX_MOUSE_POINTER_VISIBLE | VBOX_MOUSE_POINTER_SHAPE |
		VBOX_MOUSE_POINTER_ALPHA;
	hgsmi_update_pointer_shape(vbox->guest_pool, flags,
				   min_t(u32, max(fb->hot_x, 0), width),
				   min_t(u32, max(fb->hot_y, 0), height),
				   width, height, vbox->cursor_data, data_size);

	mutex_unlock(&vbox->hw_mutex);
}

static void vbox_cursor_atomic_disable(struct drm_plane *plane,
				       struct drm_plane_state *old_state)
{
	struct vbox_private *vbox =
		container_of(plane->dev, struct vbox_private, ddev);
	struct vbox_crtc *vbox_crtc = to_vbox_crtc(old_state->crtc);
	bool cursor_enabled = false;
	struct drm_crtc *crtci;

	mutex_lock(&vbox->hw_mutex);

	vbox_crtc->cursor_enabled = false;

	list_for_each_entry(crtci, &vbox->ddev.mode_config.crtc_list, head) {
		if (to_vbox_crtc(crtci)->cursor_enabled)
			cursor_enabled = true;
	}

	if (!cursor_enabled)
		hgsmi_update_pointer_shape(vbox->guest_pool, 0, 0, 0,
					   0, 0, NULL, 0);

	mutex_unlock(&vbox->hw_mutex);
}

static const u32 vbox_cursor_plane_formats[] = {
	DRM_FORMAT_ARGB8888,
};

static const struct drm_plane_helper_funcs vbox_cursor_helper_funcs = {
	.atomic_check	= vbox_cursor_atomic_check,
	.atomic_update	= vbox_cursor_atomic_update,
	.atomic_disable	= vbox_cursor_atomic_disable,
	.prepare_fb	= drm_gem_vram_plane_helper_prepare_fb,
	.cleanup_fb	= drm_gem_vram_plane_helper_cleanup_fb,
};

static const struct drm_plane_funcs vbox_cursor_plane_funcs = {
	.update_plane	= drm_atomic_helper_update_plane,
	.disable_plane	= drm_atomic_helper_disable_plane,
	.destroy	= drm_primary_helper_destroy,
	.reset		= drm_atomic_helper_plane_reset,
	.atomic_duplicate_state = drm_atomic_helper_plane_duplicate_state,
	.atomic_destroy_state = drm_atomic_helper_plane_destroy_state,
};

static const u32 vbox_primary_plane_formats[] = {
	DRM_FORMAT_XRGB8888,
	DRM_FORMAT_ARGB8888,
};

static const struct drm_plane_helper_funcs vbox_primary_helper_funcs = {
	.atomic_check = vbox_primary_atomic_check,
	.atomic_update = vbox_primary_atomic_update,
	.atomic_disable = vbox_primary_atomic_disable,
	.prepare_fb	= drm_gem_vram_plane_helper_prepare_fb,
	.cleanup_fb	= drm_gem_vram_plane_helper_cleanup_fb,
};

static const struct drm_plane_funcs vbox_primary_plane_funcs = {
	.update_plane	= drm_atomic_helper_update_plane,
	.disable_plane	= drm_atomic_helper_disable_plane,
	.destroy	= drm_primary_helper_destroy,
	.reset		= drm_atomic_helper_plane_reset,
	.atomic_duplicate_state = drm_atomic_helper_plane_duplicate_state,
	.atomic_destroy_state = drm_atomic_helper_plane_destroy_state,
};

static struct drm_plane *vbox_create_plane(struct vbox_private *vbox,
					   unsigned int possible_crtcs,
					   enum drm_plane_type type)
{
	const struct drm_plane_helper_funcs *helper_funcs = NULL;
	const struct drm_plane_funcs *funcs;
	struct drm_plane *plane;
	const u32 *formats;
	int num_formats;
	int err;

	if (type == DRM_PLANE_TYPE_PRIMARY) {
		funcs = &vbox_primary_plane_funcs;
		formats = vbox_primary_plane_formats;
		helper_funcs = &vbox_primary_helper_funcs;
		num_formats = ARRAY_SIZE(vbox_primary_plane_formats);
	} else if (type == DRM_PLANE_TYPE_CURSOR) {
		funcs = &vbox_cursor_plane_funcs;
		formats = vbox_cursor_plane_formats;
		helper_funcs = &vbox_cursor_helper_funcs;
		num_formats = ARRAY_SIZE(vbox_cursor_plane_formats);
	} else {
		return ERR_PTR(-EINVAL);
	}

	plane = kzalloc(sizeof(*plane), GFP_KERNEL);
	if (!plane)
		return ERR_PTR(-ENOMEM);

	err = drm_universal_plane_init(&vbox->ddev, plane, possible_crtcs,
				       funcs, formats, num_formats,
				       NULL, type, NULL);
	if (err)
		goto free_plane;

	drm_plane_helper_add(plane, helper_funcs);

	return plane;

free_plane:
	kfree(plane);
	return ERR_PTR(-EINVAL);
}

static struct vbox_crtc *vbox_crtc_init(struct drm_device *dev, unsigned int i)
{
	struct vbox_private *vbox =
		container_of(dev, struct vbox_private, ddev);
	struct drm_plane *cursor = NULL;
	struct vbox_crtc *vbox_crtc;
	struct drm_plane *primary;
	u32 caps = 0;
	int ret;

	ret = hgsmi_query_conf(vbox->guest_pool,
			       VBOX_VBVA_CONF32_CURSOR_CAPABILITIES, &caps);
	if (ret)
		return ERR_PTR(ret);

	vbox_crtc = kzalloc(sizeof(*vbox_crtc), GFP_KERNEL);
	if (!vbox_crtc)
		return ERR_PTR(-ENOMEM);

	primary = vbox_create_plane(vbox, 1 << i, DRM_PLANE_TYPE_PRIMARY);
	if (IS_ERR(primary)) {
		ret = PTR_ERR(primary);
		goto free_mem;
	}

	if ((caps & VBOX_VBVA_CURSOR_CAPABILITY_HARDWARE)) {
		cursor = vbox_create_plane(vbox, 1 << i, DRM_PLANE_TYPE_CURSOR);
		if (IS_ERR(cursor)) {
			ret = PTR_ERR(cursor);
			goto clean_primary;
		}
	} else {
		DRM_WARN("VirtualBox host is too old, no cursor support\n");
	}

	vbox_crtc->crtc_id = i;

	ret = drm_crtc_init_with_planes(dev, &vbox_crtc->base, primary, cursor,
					&vbox_crtc_funcs, NULL);
	if (ret)
		goto clean_cursor;

	drm_mode_crtc_set_gamma_size(&vbox_crtc->base, 256);
	drm_crtc_helper_add(&vbox_crtc->base, &vbox_crtc_helper_funcs);

	return vbox_crtc;

clean_cursor:
	if (cursor) {
		drm_plane_cleanup(cursor);
		kfree(cursor);
	}
clean_primary:
	drm_plane_cleanup(primary);
	kfree(primary);
free_mem:
	kfree(vbox_crtc);
	return ERR_PTR(ret);
}

static void vbox_encoder_destroy(struct drm_encoder *encoder)
{
	drm_encoder_cleanup(encoder);
	kfree(encoder);
}

static const struct drm_encoder_funcs vbox_enc_funcs = {
	.destroy = vbox_encoder_destroy,
};

static struct drm_encoder *vbox_encoder_init(struct drm_device *dev,
					     unsigned int i)
{
	struct vbox_encoder *vbox_encoder;

	vbox_encoder = kzalloc(sizeof(*vbox_encoder), GFP_KERNEL);
	if (!vbox_encoder)
		return NULL;

	drm_encoder_init(dev, &vbox_encoder->base, &vbox_enc_funcs,
			 DRM_MODE_ENCODER_DAC, NULL);

	vbox_encoder->base.possible_crtcs = 1 << i;
	return &vbox_encoder->base;
}

/*
 * Generate EDID data with a mode-unique serial number for the virtual
 * monitor to try to persuade Unity that different modes correspond to
 * different monitors and it should not try to force the same resolution on
 * them.
 */
static void vbox_set_edid(struct drm_connector *connector, int width,
			  int height)
{
	enum { EDID_SIZE = 128 };
	unsigned char edid[EDID_SIZE] = {
		0x00, 0xFF, 0xFF, 0xFF, 0xFF, 0xFF, 0xFF, 0x00,	/* header */
		0x58, 0x58,	/* manufacturer (VBX) */
		0x00, 0x00,	/* product code */
		0x00, 0x00, 0x00, 0x00,	/* serial number goes here */
		0x01,		/* week of manufacture */
		0x00,		/* year of manufacture */
		0x01, 0x03,	/* EDID version */
		0x80,		/* capabilities - digital */
		0x00,		/* horiz. res in cm, zero for projectors */
		0x00,		/* vert. res in cm */
		0x78,		/* display gamma (120 == 2.2). */
		0xEE,		/* features (standby, suspend, off, RGB, std */
				/* colour space, preferred timing mode) */
		0xEE, 0x91, 0xA3, 0x54, 0x4C, 0x99, 0x26, 0x0F, 0x50, 0x54,
		/* chromaticity for standard colour space. */
		0x00, 0x00, 0x00,	/* no default timings */
		0x01, 0x01, 0x01, 0x01, 0x01, 0x01, 0x01, 0x01, 0x01, 0x01,
		    0x01, 0x01,
		0x01, 0x01, 0x01, 0x01,	/* no standard timings */
		0x00, 0x00, 0x00, 0x06, 0x00, 0x00, 0x06, 0x00, 0x02, 0x02,
		    0x02, 0x02,
		/* descriptor block 1 goes below */
		0x00, 0x00, 0x00, 0x00, 0x00, 0x00,
		/* descriptor block 2, monitor ranges */
		0x00, 0x00, 0x00, 0xFD, 0x00,
		0x00, 0xC8, 0x00, 0xC8, 0x64, 0x00, 0x0A, 0x20, 0x20, 0x20,
		    0x20, 0x20,
		/* 0-200Hz vertical, 0-200KHz horizontal, 1000MHz pixel clock */
		0x20,
		/* descriptor block 3, monitor name */
		0x00, 0x00, 0x00, 0xFC, 0x00,
		'V', 'B', 'O', 'X', ' ', 'm', 'o', 'n', 'i', 't', 'o', 'r',
		'\n',
		/* descriptor block 4: dummy data */
		0x00, 0x00, 0x00, 0x10, 0x00,
		0x0A, 0x20, 0x20, 0x20, 0x20, 0x20,
		0x20, 0x20, 0x20, 0x20, 0x20, 0x20,
		0x20,
		0x00,		/* number of extensions */
		0x00		/* checksum goes here */
	};
	int clock = (width + 6) * (height + 6) * 60 / 10000;
	unsigned int i, sum = 0;

	edid[12] = width & 0xff;
	edid[13] = width >> 8;
	edid[14] = height & 0xff;
	edid[15] = height >> 8;
	edid[54] = clock & 0xff;
	edid[55] = clock >> 8;
	edid[56] = width & 0xff;
	edid[58] = (width >> 4) & 0xf0;
	edid[59] = height & 0xff;
	edid[61] = (height >> 4) & 0xf0;
	for (i = 0; i < EDID_SIZE - 1; ++i)
		sum += edid[i];
	edid[EDID_SIZE - 1] = (0x100 - (sum & 0xFF)) & 0xFF;
	drm_connector_update_edid_property(connector, (struct edid *)edid);
}

static int vbox_get_modes(struct drm_connector *connector)
{
	struct vbox_connector *vbox_connector = NULL;
	struct drm_display_mode *mode = NULL;
	struct vbox_private *vbox = NULL;
	unsigned int num_modes = 0;
	int preferred_width, preferred_height;

	vbox_connector = to_vbox_connector(connector);
	vbox = to_vbox_dev(connector->dev);

	hgsmi_report_flags_location(vbox->guest_pool, GUEST_HEAP_OFFSET(vbox) +
				    HOST_FLAGS_OFFSET);
	if (vbox_connector->vbox_crtc->crtc_id == 0)
		vbox_report_caps(vbox);

	num_modes = drm_add_modes_noedid(connector, 2560, 1600);
	preferred_width = vbox_connector->mode_hint.width ?
			  vbox_connector->mode_hint.width : 1024;
	preferred_height = vbox_connector->mode_hint.height ?
			   vbox_connector->mode_hint.height : 768;
	mode = drm_cvt_mode(connector->dev, preferred_width, preferred_height,
			    60, false, false, false);
	if (mode) {
		mode->type |= DRM_MODE_TYPE_PREFERRED;
		drm_mode_probed_add(connector, mode);
		++num_modes;
	}
	vbox_set_edid(connector, preferred_width, preferred_height);

	if (vbox_connector->vbox_crtc->x_hint != -1)
		drm_object_property_set_value(&connector->base,
			vbox->ddev.mode_config.suggested_x_property,
			vbox_connector->vbox_crtc->x_hint);
	else
		drm_object_property_set_value(&connector->base,
			vbox->ddev.mode_config.suggested_x_property, 0);

	if (vbox_connector->vbox_crtc->y_hint != -1)
		drm_object_property_set_value(&connector->base,
			vbox->ddev.mode_config.suggested_y_property,
			vbox_connector->vbox_crtc->y_hint);
	else
		drm_object_property_set_value(&connector->base,
			vbox->ddev.mode_config.suggested_y_property, 0);

	return num_modes;
}

static void vbox_connector_destroy(struct drm_connector *connector)
{
	drm_connector_unregister(connector);
	drm_connector_cleanup(connector);
	kfree(connector);
}

static enum drm_connector_status
vbox_connector_detect(struct drm_connector *connector, bool force)
{
	struct vbox_connector *vbox_connector;

	vbox_connector = to_vbox_connector(connector);

	return vbox_connector->mode_hint.disconnected ?
	    connector_status_disconnected : connector_status_connected;
}

static int vbox_fill_modes(struct drm_connector *connector, u32 max_x,
			   u32 max_y)
{
	struct vbox_connector *vbox_connector;
	struct drm_device *dev;
	struct drm_display_mode *mode, *iterator;

	vbox_connector = to_vbox_connector(connector);
	dev = vbox_connector->base.dev;
	list_for_each_entry_safe(mode, iterator, &connector->modes, head) {
		list_del(&mode->head);
		drm_mode_destroy(dev, mode);
	}

	return drm_helper_probe_single_connector_modes(connector, max_x, max_y);
}

static const struct drm_connector_helper_funcs vbox_connector_helper_funcs = {
	.get_modes = vbox_get_modes,
};

static const struct drm_connector_funcs vbox_connector_funcs = {
	.detect = vbox_connector_detect,
	.fill_modes = vbox_fill_modes,
	.destroy = vbox_connector_destroy,
	.reset = drm_atomic_helper_connector_reset,
	.atomic_duplicate_state = drm_atomic_helper_connector_duplicate_state,
	.atomic_destroy_state = drm_atomic_helper_connector_destroy_state,
};

static int vbox_connector_init(struct drm_device *dev,
			       struct vbox_crtc *vbox_crtc,
			       struct drm_encoder *encoder)
{
	struct vbox_connector *vbox_connector;
	struct drm_connector *connector;

	vbox_connector = kzalloc(sizeof(*vbox_connector), GFP_KERNEL);
	if (!vbox_connector)
		return -ENOMEM;

	connector = &vbox_connector->base;
	vbox_connector->vbox_crtc = vbox_crtc;

	drm_connector_init(dev, connector, &vbox_connector_funcs,
			   DRM_MODE_CONNECTOR_VGA);
	drm_connector_helper_add(connector, &vbox_connector_helper_funcs);

	connector->interlace_allowed = 0;
	connector->doublescan_allowed = 0;

	drm_mode_create_suggested_offset_properties(dev);
	drm_object_attach_property(&connector->base,
				   dev->mode_config.suggested_x_property, 0);
	drm_object_attach_property(&connector->base,
				   dev->mode_config.suggested_y_property, 0);

	drm_connector_attach_encoder(connector, encoder);

	return 0;
}

static const struct drm_mode_config_funcs vbox_mode_funcs = {
	.fb_create = drm_gem_fb_create_with_dirty,
	.mode_valid = drm_vram_helper_mode_valid,
	.atomic_check = drm_atomic_helper_check,
	.atomic_commit = drm_atomic_helper_commit,
};

int vbox_mode_init(struct vbox_private *vbox)
{
	struct drm_device *dev = &vbox->ddev;
	struct drm_encoder *encoder;
	struct vbox_crtc *vbox_crtc;
	unsigned int i;
	int ret;

	drm_mode_config_init(dev);

	dev->mode_config.funcs = (void *)&vbox_mode_funcs;
	dev->mode_config.min_width = 0;
	dev->mode_config.min_height = 0;
	dev->mode_config.preferred_depth = 24;
	dev->mode_config.max_width = VBE_DISPI_MAX_XRES;
	dev->mode_config.max_height = VBE_DISPI_MAX_YRES;

	for (i = 0; i < vbox->num_crtcs; ++i) {
		vbox_crtc = vbox_crtc_init(dev, i);
		if (IS_ERR(vbox_crtc)) {
			ret = PTR_ERR(vbox_crtc);
			goto err_drm_mode_cleanup;
		}
		encoder = vbox_encoder_init(dev, i);
		if (!encoder) {
			ret = -ENOMEM;
			goto err_drm_mode_cleanup;
		}
		ret = vbox_connector_init(dev, vbox_crtc, encoder);
		if (ret)
			goto err_drm_mode_cleanup;
	}

	drm_mode_config_reset(dev);
	return 0;

err_drm_mode_cleanup:
	drm_mode_config_cleanup(dev);
	return ret;
}

void vbox_mode_fini(struct vbox_private *vbox)
{
	drm_mode_config_cleanup(&vbox->ddev);
}<|MERGE_RESOLUTION|>--- conflicted
+++ resolved
@@ -401,13 +401,8 @@
 
 	vbox_crtc->cursor_enabled = true;
 
-<<<<<<< HEAD
-	src = drm_gem_vram_vmap(gbo);
-	if (IS_ERR(src)) {
-=======
 	ret = drm_gem_vram_vmap(gbo, &map);
 	if (ret) {
->>>>>>> f642729d
 		/*
 		 * BUG: we should have pinned the BO in prepare_fb().
 		 */
@@ -426,11 +421,7 @@
 	data_size = width * height * 4 + mask_size;
 
 	copy_cursor_image(src, vbox->cursor_data, width, height, mask_size);
-<<<<<<< HEAD
-	drm_gem_vram_vunmap(gbo, src);
-=======
 	drm_gem_vram_vunmap(gbo, &map);
->>>>>>> f642729d
 
 	flags = VBOX_MOUSE_POINTER_VISIBLE | VBOX_MOUSE_POINTER_SHAPE |
 		VBOX_MOUSE_POINTER_ALPHA;
