--- conflicted
+++ resolved
@@ -50,14 +50,9 @@
 					    int link_rate, u8 lane_count);
 int intel_dp_retrain_link(struct intel_encoder *encoder,
 			  struct drm_modeset_acquire_ctx *ctx);
-<<<<<<< HEAD
-void intel_dp_sink_dpms(struct intel_dp *intel_dp, int mode);
-void intel_dp_configure_protocol_converter(struct intel_dp *intel_dp);
-=======
 void intel_dp_set_power(struct intel_dp *intel_dp, u8 mode);
 void intel_dp_configure_protocol_converter(struct intel_dp *intel_dp,
 					   const struct intel_crtc_state *crtc_state);
->>>>>>> f642729d
 void intel_dp_sink_set_decompression_state(struct intel_dp *intel_dp,
 					   const struct intel_crtc_state *crtc_state,
 					   bool enable);
@@ -137,8 +132,6 @@
 int intel_dp_init_hdcp(struct intel_digital_port *dig_port,
 		       struct intel_connector *intel_connector);
 
-<<<<<<< HEAD
-=======
 bool intel_dp_initial_fastset_check(struct intel_encoder *encoder,
 				    struct intel_crtc_state *crtc_state);
 void intel_dp_sync_state(struct intel_encoder *encoder,
@@ -150,5 +143,4 @@
 				 const struct intel_crtc_state *crtc_state);
 void intel_dp_phy_test(struct intel_encoder *encoder);
 
->>>>>>> f642729d
 #endif /* __INTEL_DP_H__ */