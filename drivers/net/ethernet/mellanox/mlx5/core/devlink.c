--- conflicted
+++ resolved
@@ -13,18 +13,6 @@
 				     struct netlink_ext_ack *extack)
 {
 	struct mlx5_core_dev *dev = devlink_priv(devlink);
-<<<<<<< HEAD
-	const struct firmware *fw;
-	int err;
-
-	err = request_firmware_direct(&fw, params->file_name, &dev->pdev->dev);
-	if (err)
-		return err;
-
-	err = mlx5_firmware_flash(dev, fw, extack);
-	release_firmware(fw);
-=======
->>>>>>> 356006a6
 
 	return mlx5_firmware_flash(dev, params->fw, extack);
 }
