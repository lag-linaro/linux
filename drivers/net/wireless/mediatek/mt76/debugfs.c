// SPDX-License-Identifier: ISC
/*
 * Copyright (C) 2016 Felix Fietkau <nbd@nbd.name>
 */
#include "mt76.h"

static int
mt76_reg_set(void *data, u64 val)
{
	struct mt76_dev *dev = data;

	__mt76_wr(dev, dev->debugfs_reg, val);
	return 0;
}

static int
mt76_reg_get(void *data, u64 *val)
{
	struct mt76_dev *dev = data;

	*val = __mt76_rr(dev, dev->debugfs_reg);
	return 0;
}

DEFINE_DEBUGFS_ATTRIBUTE(fops_regval, mt76_reg_get, mt76_reg_set,
			 "0x%08llx\n");

int mt76_queues_read(struct seq_file *s, void *data)
{
	struct mt76_dev *dev = dev_get_drvdata(s->private);
	int i;

<<<<<<< HEAD
	for (i = 0; i < ARRAY_SIZE(dev->q_tx); i++) {
		struct mt76_queue *q = dev->q_tx[i];
=======
	for (i = 0; i < ARRAY_SIZE(dev->phy.q_tx); i++) {
		struct mt76_queue *q = dev->phy.q_tx[i];
>>>>>>> f642729d

		if (!q)
			continue;

		seq_printf(s,
			   "%d:	queued=%d head=%d tail=%d\n",
			   i, q->queued, q->head, q->tail);
	}

	return 0;
}
EXPORT_SYMBOL_GPL(mt76_queues_read);

static int mt76_rx_queues_read(struct seq_file *s, void *data)
{
	struct mt76_dev *dev = dev_get_drvdata(s->private);
	int i, queued;

	mt76_for_each_q_rx(dev, i) {
		struct mt76_queue *q = &dev->q_rx[i];

		queued = mt76_is_usb(dev) ? q->ndesc - q->queued : q->queued;
		seq_printf(s, "%d:	queued=%d head=%d tail=%d\n",
			   i, queued, q->head, q->tail);
	}

	return 0;
}

void mt76_seq_puts_array(struct seq_file *file, const char *str,
			 s8 *val, int len)
{
	int i;

	seq_printf(file, "%10s:", str);
	for (i = 0; i < len; i++)
		seq_printf(file, " %2d", val[i]);
	seq_puts(file, "\n");
}
EXPORT_SYMBOL_GPL(mt76_seq_puts_array);

static int mt76_read_rate_txpower(struct seq_file *s, void *data)
{
	struct mt76_dev *dev = dev_get_drvdata(s->private);

	mt76_seq_puts_array(s, "CCK", dev->rate_power.cck,
			    ARRAY_SIZE(dev->rate_power.cck));
	mt76_seq_puts_array(s, "OFDM", dev->rate_power.ofdm,
			    ARRAY_SIZE(dev->rate_power.ofdm));
	mt76_seq_puts_array(s, "STBC", dev->rate_power.stbc,
			    ARRAY_SIZE(dev->rate_power.stbc));
	mt76_seq_puts_array(s, "HT", dev->rate_power.ht,
			    ARRAY_SIZE(dev->rate_power.ht));
	mt76_seq_puts_array(s, "VHT", dev->rate_power.vht,
			    ARRAY_SIZE(dev->rate_power.vht));
	return 0;
}

struct dentry *mt76_register_debugfs(struct mt76_dev *dev)
{
	struct dentry *dir;

	dir = debugfs_create_dir("mt76", dev->hw->wiphy->debugfsdir);
	if (!dir)
		return NULL;

	debugfs_create_u8("led_pin", 0600, dir, &dev->led_pin);
	debugfs_create_u32("regidx", 0600, dir, &dev->debugfs_reg);
	debugfs_create_file_unsafe("regval", 0600, dir, dev,
				   &fops_regval);
	debugfs_create_blob("eeprom", 0400, dir, &dev->eeprom);
	if (dev->otp.data)
		debugfs_create_blob("otp", 0400, dir, &dev->otp);
	debugfs_create_devm_seqfile(dev->dev, "rate_txpower", dir,
				    mt76_read_rate_txpower);
	debugfs_create_devm_seqfile(dev->dev, "rx-queues", dir,
				    mt76_rx_queues_read);

	return dir;
}
EXPORT_SYMBOL_GPL(mt76_register_debugfs);<|MERGE_RESOLUTION|>--- conflicted
+++ resolved
@@ -30,13 +30,8 @@
 	struct mt76_dev *dev = dev_get_drvdata(s->private);
 	int i;
 
-<<<<<<< HEAD
-	for (i = 0; i < ARRAY_SIZE(dev->q_tx); i++) {
-		struct mt76_queue *q = dev->q_tx[i];
-=======
 	for (i = 0; i < ARRAY_SIZE(dev->phy.q_tx); i++) {
 		struct mt76_queue *q = dev->phy.q_tx[i];
->>>>>>> f642729d
 
 		if (!q)
 			continue;
