--- conflicted
+++ resolved
@@ -50,20 +50,6 @@
 		.adr_d = rt5682_2_adr,
 	},
 	{}
-<<<<<<< HEAD
-};
-
-struct snd_soc_acpi_mach snd_soc_acpi_intel_cnl_sdw_machines[] = {
-	{
-		.link_mask = BIT(2),
-		.links = up_extreme_rt5682_2,
-		.drv_name = "sof_sdw",
-		.sof_fw_filename = "sof-cnl.ri",
-		.sof_tplg_filename = "sof-cnl-rt5682-sdw2.tplg"
-	},
-	{}
-=======
->>>>>>> f642729d
 };
 
 struct snd_soc_acpi_mach snd_soc_acpi_intel_cnl_sdw_machines[] = {
