/* SPDX-License-Identifier: GPL-2.0 OR BSD-3-Clause */
/*
 * Copyright (C) 2003-2015, 2018-2020 Intel Corporation
 * Copyright (C) 2013-2015 Intel Mobile Communications GmbH
 * Copyright (C) 2016-2017 Intel Deutschland GmbH
 */
#ifndef __iwl_trans_int_pcie_h__
#define __iwl_trans_int_pcie_h__

#include <linux/spinlock.h>
#include <linux/interrupt.h>
#include <linux/skbuff.h>
#include <linux/wait.h>
#include <linux/pci.h>
#include <linux/timer.h>
#include <linux/cpu.h>

#include "iwl-fh.h"
#include "iwl-csr.h"
#include "iwl-trans.h"
#include "iwl-debug.h"
#include "iwl-io.h"
#include "iwl-op-mode.h"
#include "iwl-drv.h"
#include "queue/tx.h"

/*
 * RX related structures and functions
 */
#define RX_NUM_QUEUES 1
#define RX_POST_REQ_ALLOC 2
#define RX_CLAIM_REQ_ALLOC 8
#define RX_PENDING_WATERMARK 16
#define FIRST_RX_QUEUE 512

struct iwl_host_cmd;

/*This file includes the declaration that are internal to the
 * trans_pcie layer */

/**
 * struct iwl_rx_mem_buffer
 * @page_dma: bus address of rxb page
 * @page: driver's pointer to the rxb page
 * @invalid: rxb is in driver ownership - not owned by HW
 * @vid: index of this rxb in the global table
 * @offset: indicates which offset of the page (in bytes)
 *	this buffer uses (if multiple RBs fit into one page)
 */
struct iwl_rx_mem_buffer {
	dma_addr_t page_dma;
	struct page *page;
	u16 vid;
	bool invalid;
	struct list_head list;
	u32 offset;
};

/**
 * struct isr_statistics - interrupt statistics
 *
 */
struct isr_statistics {
	u32 hw;
	u32 sw;
	u32 err_code;
	u32 sch;
	u32 alive;
	u32 rfkill;
	u32 ctkill;
	u32 wakeup;
	u32 rx;
	u32 tx;
	u32 unhandled;
};

/**
 * struct iwl_rx_transfer_desc - transfer descriptor
 * @addr: ptr to free buffer start address
 * @rbid: unique tag of the buffer
 * @reserved: reserved
 */
struct iwl_rx_transfer_desc {
	__le16 rbid;
	__le16 reserved[3];
	__le64 addr;
} __packed;

#define IWL_RX_CD_FLAGS_FRAGMENTED	BIT(0)

/**
 * struct iwl_rx_completion_desc - completion descriptor
 * @reserved1: reserved
 * @rbid: unique tag of the received buffer
 * @flags: flags (0: fragmented, all others: reserved)
 * @reserved2: reserved
 */
struct iwl_rx_completion_desc {
	__le32 reserved1;
	__le16 rbid;
	u8 flags;
	u8 reserved2[25];
} __packed;

/**
 * struct iwl_rxq - Rx queue
 * @id: queue index
 * @bd: driver's pointer to buffer of receive buffer descriptors (rbd).
 *	Address size is 32 bit in pre-9000 devices and 64 bit in 9000 devices.
 *	In AX210 devices it is a pointer to a list of iwl_rx_transfer_desc's
 * @bd_dma: bus address of buffer of receive buffer descriptors (rbd)
 * @ubd: driver's pointer to buffer of used receive buffer descriptors (rbd)
 * @ubd_dma: physical address of buffer of used receive buffer descriptors (rbd)
 * @tr_tail: driver's pointer to the transmission ring tail buffer
 * @tr_tail_dma: physical address of the buffer for the transmission ring tail
 * @cr_tail: driver's pointer to the completion ring tail buffer
 * @cr_tail_dma: physical address of the buffer for the completion ring tail
 * @read: Shared index to newest available Rx buffer
 * @write: Shared index to oldest written Rx packet
 * @free_count: Number of pre-allocated buffers in rx_free
 * @used_count: Number of RBDs handled to allocator to use for allocation
 * @write_actual:
 * @rx_free: list of RBDs with allocated RB ready for use
 * @rx_used: list of RBDs with no RB attached
 * @need_update: flag to indicate we need to update read/write index
 * @rb_stts: driver's pointer to receive buffer status
 * @rb_stts_dma: bus address of receive buffer status
 * @lock:
 * @queue: actual rx queue. Not used for multi-rx queue.
 * @next_rb_is_fragment: indicates that the previous RB that we handled set
 *	the fragmented flag, so the next one is still another fragment
 *
 * NOTE:  rx_free and rx_used are used as a FIFO for iwl_rx_mem_buffers
 */
struct iwl_rxq {
	int id;
	void *bd;
	dma_addr_t bd_dma;
	union {
		void *used_bd;
		__le32 *bd_32;
		struct iwl_rx_completion_desc *cd;
	};
	dma_addr_t used_bd_dma;
	__le16 *tr_tail;
	dma_addr_t tr_tail_dma;
	__le16 *cr_tail;
	dma_addr_t cr_tail_dma;
	u32 read;
	u32 write;
	u32 free_count;
	u32 used_count;
	u32 write_actual;
	u32 queue_size;
	struct list_head rx_free;
	struct list_head rx_used;
	bool need_update, next_rb_is_fragment;
	void *rb_stts;
	dma_addr_t rb_stts_dma;
	spinlock_t lock;
	struct napi_struct napi;
	struct iwl_rx_mem_buffer *queue[RX_QUEUE_SIZE];
};

/**
 * struct iwl_rb_allocator - Rx allocator
 * @req_pending: number of requests the allcator had not processed yet
 * @req_ready: number of requests honored and ready for claiming
 * @rbd_allocated: RBDs with pages allocated and ready to be handled to
 *	the queue. This is a list of &struct iwl_rx_mem_buffer
 * @rbd_empty: RBDs with no page attached for allocator use. This is a list
 *	of &struct iwl_rx_mem_buffer
 * @lock: protects the rbd_allocated and rbd_empty lists
 * @alloc_wq: work queue for background calls
 * @rx_alloc: work struct for background calls
 */
struct iwl_rb_allocator {
	atomic_t req_pending;
	atomic_t req_ready;
	struct list_head rbd_allocated;
	struct list_head rbd_empty;
	spinlock_t lock;
	struct workqueue_struct *alloc_wq;
	struct work_struct rx_alloc;
};

/**
 * iwl_get_closed_rb_stts - get closed rb stts from different structs
 * @rxq - the rxq to get the rb stts from
 */
static inline __le16 iwl_get_closed_rb_stts(struct iwl_trans *trans,
					    struct iwl_rxq *rxq)
{
	if (trans->trans_cfg->device_family >= IWL_DEVICE_FAMILY_AX210) {
		__le16 *rb_stts = rxq->rb_stts;

		return READ_ONCE(*rb_stts);
	} else {
		struct iwl_rb_status *rb_stts = rxq->rb_stts;

		return READ_ONCE(rb_stts->closed_rb_num);
	}
}

#ifdef CONFIG_IWLWIFI_DEBUGFS
/**
 * enum iwl_fw_mon_dbgfs_state - the different states of the monitor_data
 * debugfs file
 *
 * @IWL_FW_MON_DBGFS_STATE_CLOSED: the file is closed.
 * @IWL_FW_MON_DBGFS_STATE_OPEN: the file is open.
 * @IWL_FW_MON_DBGFS_STATE_DISABLED: the file is disabled, once this state is
 *	set the file can no longer be used.
 */
enum iwl_fw_mon_dbgfs_state {
	IWL_FW_MON_DBGFS_STATE_CLOSED,
	IWL_FW_MON_DBGFS_STATE_OPEN,
	IWL_FW_MON_DBGFS_STATE_DISABLED,
};
#endif

/**
 * enum iwl_shared_irq_flags - level of sharing for irq
 * @IWL_SHARED_IRQ_NON_RX: interrupt vector serves non rx causes.
 * @IWL_SHARED_IRQ_FIRST_RSS: interrupt vector serves first RSS queue.
 */
enum iwl_shared_irq_flags {
	IWL_SHARED_IRQ_NON_RX		= BIT(0),
	IWL_SHARED_IRQ_FIRST_RSS	= BIT(1),
};

/**
 * enum iwl_image_response_code - image response values
 * @IWL_IMAGE_RESP_DEF: the default value of the register
 * @IWL_IMAGE_RESP_SUCCESS: iml was read successfully
 * @IWL_IMAGE_RESP_FAIL: iml reading failed
 */
enum iwl_image_response_code {
	IWL_IMAGE_RESP_DEF		= 0,
	IWL_IMAGE_RESP_SUCCESS		= 1,
	IWL_IMAGE_RESP_FAIL		= 2,
};

/**
 * struct cont_rec: continuous recording data structure
 * @prev_wr_ptr: the last address that was read in monitor_data
 *	debugfs file
 * @prev_wrap_cnt: the wrap count that was used during the last read in
 *	monitor_data debugfs file
 * @state: the state of monitor_data debugfs file as described
 *	in &iwl_fw_mon_dbgfs_state enum
 * @mutex: locked while reading from monitor_data debugfs file
 */
#ifdef CONFIG_IWLWIFI_DEBUGFS
struct cont_rec {
	u32 prev_wr_ptr;
	u32 prev_wrap_cnt;
	u8  state;
	/* Used to sync monitor_data debugfs file with driver unload flow */
	struct mutex mutex;
};
#endif

/**
 * struct iwl_trans_pcie - PCIe transport specific data
 * @rxq: all the RX queue data
 * @rx_pool: initial pool of iwl_rx_mem_buffer for all the queues
 * @global_table: table mapping received VID from hw to rxb
 * @rba: allocator for RX replenishing
 * @ctxt_info: context information for FW self init
 * @ctxt_info_gen3: context information for gen3 devices
 * @prph_info: prph info for self init
 * @prph_scratch: prph scratch for self init
 * @ctxt_info_dma_addr: dma addr of context information
 * @prph_info_dma_addr: dma addr of prph info
 * @prph_scratch_dma_addr: dma addr of prph scratch
 * @ctxt_info_dma_addr: dma addr of context information
 * @init_dram: DRAM data of firmware image (including paging).
 *	Context information addresses will be taken from here.
 *	This is driver's local copy for keeping track of size and
 *	count for allocating and freeing the memory.
 * @trans: pointer to the generic transport area
 * @scd_base_addr: scheduler sram base address in SRAM
 * @kw: keep warm address
 * @pnvm_dram: DRAM area that contains the PNVM data
 * @pci_dev: basic pci-network driver stuff
 * @hw_base: pci hardware address support
 * @ucode_write_complete: indicates that the ucode has been copied.
 * @ucode_write_waitq: wait queue for uCode load
 * @cmd_queue - command queue number
 * @def_rx_queue - default rx queue number
 * @rx_buf_size: Rx buffer size
 * @scd_set_active: should the transport configure the SCD for HCMD queue
 * @rx_page_order: page order for receive buffer size
 * @rx_buf_bytes: RX buffer (RB) size in bytes
 * @reg_lock: protect hw register access
 * @mutex: to protect stop_device / start_fw / start_hw
 * @cmd_in_flight: true when we have a host command in flight
#ifdef CONFIG_IWLWIFI_DEBUGFS
 * @fw_mon_data: fw continuous recording data
#endif
 * @msix_entries: array of MSI-X entries
 * @msix_enabled: true if managed to enable MSI-X
 * @shared_vec_mask: the type of causes the shared vector handles
 *	(see iwl_shared_irq_flags).
 * @alloc_vecs: the number of interrupt vectors allocated by the OS
 * @def_irq: default irq for non rx causes
 * @fh_init_mask: initial unmasked fh causes
 * @hw_init_mask: initial unmasked hw causes
 * @fh_mask: current unmasked fh causes
 * @hw_mask: current unmasked hw causes
 * @in_rescan: true if we have triggered a device rescan
 * @base_rb_stts: base virtual address of receive buffer status for all queues
 * @base_rb_stts_dma: base physical address of receive buffer status
 * @supported_dma_mask: DMA mask to validate the actual address against,
 *	will be DMA_BIT_MASK(11) or DMA_BIT_MASK(12) depending on the device
 * @alloc_page_lock: spinlock for the page allocator
 * @alloc_page: allocated page to still use parts of
 * @alloc_page_used: how much of the allocated page was already used (bytes)
 */
struct iwl_trans_pcie {
	struct iwl_rxq *rxq;
	struct iwl_rx_mem_buffer *rx_pool;
	struct iwl_rx_mem_buffer **global_table;
	struct iwl_rb_allocator rba;
	union {
		struct iwl_context_info *ctxt_info;
		struct iwl_context_info_gen3 *ctxt_info_gen3;
	};
	struct iwl_prph_info *prph_info;
	struct iwl_prph_scratch *prph_scratch;
	dma_addr_t ctxt_info_dma_addr;
	dma_addr_t prph_info_dma_addr;
	dma_addr_t prph_scratch_dma_addr;
	dma_addr_t iml_dma_addr;
	struct iwl_trans *trans;

	struct net_device napi_dev;

	/* INT ICT Table */
	__le32 *ict_tbl;
	dma_addr_t ict_tbl_dma;
	int ict_index;
	bool use_ict;
	bool is_down, opmode_down;
	s8 debug_rfkill;
	struct isr_statistics isr_stats;

	spinlock_t irq_lock;
	struct mutex mutex;
	u32 inta_mask;
	u32 scd_base_addr;
	struct iwl_dma_ptr kw;

	struct iwl_dram_data pnvm_dram;

	struct iwl_txq *txq_memory;

	/* PCI bus related data */
	struct pci_dev *pci_dev;
	void __iomem *hw_base;

	bool ucode_write_complete;
	bool sx_complete;
	wait_queue_head_t ucode_write_waitq;
	wait_queue_head_t wait_command_queue;
	wait_queue_head_t sx_waitq;

	u8 def_rx_queue;
	u8 n_no_reclaim_cmds;
	u8 no_reclaim_cmds[MAX_NO_RECLAIM_CMDS];
	u16 num_rx_bufs;

	enum iwl_amsdu_size rx_buf_size;
	bool scd_set_active;
	bool pcie_dbg_dumped_once;
	u32 rx_page_order;
	u32 rx_buf_bytes;
	u32 supported_dma_mask;

	/* allocator lock for the two values below */
	spinlock_t alloc_page_lock;
	struct page *alloc_page;
	u32 alloc_page_used;

	/*protect hw register */
	spinlock_t reg_lock;
	bool cmd_hold_nic_awake;

#ifdef CONFIG_IWLWIFI_DEBUGFS
	struct cont_rec fw_mon_data;
#endif

	struct msix_entry msix_entries[IWL_MAX_RX_HW_QUEUES];
	bool msix_enabled;
	u8 shared_vec_mask;
	u32 alloc_vecs;
	u32 def_irq;
	u32 fh_init_mask;
	u32 hw_init_mask;
	u32 fh_mask;
	u32 hw_mask;
	cpumask_t affinity_mask[IWL_MAX_RX_HW_QUEUES];
	u16 tx_cmd_queue_size;
	bool in_rescan;

	void *base_rb_stts;
	dma_addr_t base_rb_stts_dma;

	bool fw_reset_handshake;
	bool fw_reset_done;
	wait_queue_head_t fw_reset_waitq;
};

static inline struct iwl_trans_pcie *
IWL_TRANS_GET_PCIE_TRANS(struct iwl_trans *trans)
{
	return (void *)trans->trans_specific;
}

static inline void iwl_pcie_clear_irq(struct iwl_trans *trans,
				      struct msix_entry *entry)
{
	/*
	 * Before sending the interrupt the HW disables it to prevent
	 * a nested interrupt. This is done by writing 1 to the corresponding
	 * bit in the mask register. After handling the interrupt, it should be
	 * re-enabled by clearing this bit. This register is defined as
	 * write 1 clear (W1C) register, meaning that it's being clear
	 * by writing 1 to the bit.
	 */
	iwl_write32(trans, CSR_MSIX_AUTOMASK_ST_AD, BIT(entry->entry));
}

static inline struct iwl_trans *
iwl_trans_pcie_get_trans(struct iwl_trans_pcie *trans_pcie)
{
	return container_of((void *)trans_pcie, struct iwl_trans,
			    trans_specific);
}

/*
 * Convention: trans API functions: iwl_trans_pcie_XXX
 *	Other functions: iwl_pcie_XXX
 */
struct iwl_trans
*iwl_trans_pcie_alloc(struct pci_dev *pdev,
		      const struct pci_device_id *ent,
		      const struct iwl_cfg_trans_params *cfg_trans);
void iwl_trans_pcie_free(struct iwl_trans *trans);

/*****************************************************
* RX
******************************************************/
int iwl_pcie_rx_init(struct iwl_trans *trans);
int iwl_pcie_gen2_rx_init(struct iwl_trans *trans);
irqreturn_t iwl_pcie_msix_isr(int irq, void *data);
irqreturn_t iwl_pcie_irq_handler(int irq, void *dev_id);
irqreturn_t iwl_pcie_irq_msix_handler(int irq, void *dev_id);
irqreturn_t iwl_pcie_irq_rx_msix_handler(int irq, void *dev_id);
int iwl_pcie_rx_stop(struct iwl_trans *trans);
void iwl_pcie_rx_free(struct iwl_trans *trans);
void iwl_pcie_free_rbs_pool(struct iwl_trans *trans);
void iwl_pcie_rx_init_rxb_lists(struct iwl_rxq *rxq);
int iwl_pcie_dummy_napi_poll(struct napi_struct *napi, int budget);
void iwl_pcie_rxq_alloc_rbs(struct iwl_trans *trans, gfp_t priority,
			    struct iwl_rxq *rxq);

/*****************************************************
* ICT - interrupt handling
******************************************************/
irqreturn_t iwl_pcie_isr(int irq, void *data);
int iwl_pcie_alloc_ict(struct iwl_trans *trans);
void iwl_pcie_free_ict(struct iwl_trans *trans);
void iwl_pcie_reset_ict(struct iwl_trans *trans);
void iwl_pcie_disable_ict(struct iwl_trans *trans);

/*****************************************************
* TX / HCMD
******************************************************/
int iwl_pcie_tx_init(struct iwl_trans *trans);
void iwl_pcie_tx_start(struct iwl_trans *trans, u32 scd_base_addr);
int iwl_pcie_tx_stop(struct iwl_trans *trans);
void iwl_pcie_tx_free(struct iwl_trans *trans);
bool iwl_trans_pcie_txq_enable(struct iwl_trans *trans, int queue, u16 ssn,
			       const struct iwl_trans_txq_scd_cfg *cfg,
			       unsigned int wdg_timeout);
void iwl_trans_pcie_txq_disable(struct iwl_trans *trans, int queue,
				bool configure_scd);
void iwl_trans_pcie_txq_set_shared_mode(struct iwl_trans *trans, u32 txq_id,
					bool shared_mode);
int iwl_trans_pcie_tx(struct iwl_trans *trans, struct sk_buff *skb,
		      struct iwl_device_tx_cmd *dev_cmd, int txq_id);
void iwl_pcie_txq_check_wrptrs(struct iwl_trans *trans);
int iwl_trans_pcie_send_hcmd(struct iwl_trans *trans, struct iwl_host_cmd *cmd);
void iwl_pcie_hcmd_complete(struct iwl_trans *trans,
			    struct iwl_rx_cmd_buffer *rxb);
void iwl_trans_pcie_tx_reset(struct iwl_trans *trans);

/*****************************************************
* Error handling
******************************************************/
void iwl_pcie_dump_csr(struct iwl_trans *trans);

/*****************************************************
* Helpers
******************************************************/
static inline void _iwl_disable_interrupts(struct iwl_trans *trans)
{
	struct iwl_trans_pcie *trans_pcie = IWL_TRANS_GET_PCIE_TRANS(trans);

	clear_bit(STATUS_INT_ENABLED, &trans->status);
	if (!trans_pcie->msix_enabled) {
		/* disable interrupts from uCode/NIC to host */
		iwl_write32(trans, CSR_INT_MASK, 0x00000000);

		/* acknowledge/clear/reset any interrupts still pending
		 * from uCode or flow handler (Rx/Tx DMA) */
		iwl_write32(trans, CSR_INT, 0xffffffff);
		iwl_write32(trans, CSR_FH_INT_STATUS, 0xffffffff);
	} else {
		/* disable all the interrupt we might use */
		iwl_write32(trans, CSR_MSIX_FH_INT_MASK_AD,
			    trans_pcie->fh_init_mask);
		iwl_write32(trans, CSR_MSIX_HW_INT_MASK_AD,
			    trans_pcie->hw_init_mask);
	}
	IWL_DEBUG_ISR(trans, "Disabled interrupts\n");
}

#define IWL_NUM_OF_COMPLETION_RINGS	31
#define IWL_NUM_OF_TRANSFER_RINGS	527

static inline int iwl_pcie_get_num_sections(const struct fw_img *fw,
					    int start)
{
	int i = 0;

	while (start < fw->num_sec &&
	       fw->sec[start].offset != CPU1_CPU2_SEPARATOR_SECTION &&
	       fw->sec[start].offset != PAGING_SEPARATOR_SECTION) {
		start++;
		i++;
	}

	return i;
}

static inline void iwl_pcie_ctxt_info_free_fw_img(struct iwl_trans *trans)
{
	struct iwl_self_init_dram *dram = &trans->init_dram;
	int i;

	if (!dram->fw) {
		WARN_ON(dram->fw_cnt);
		return;
	}

	for (i = 0; i < dram->fw_cnt; i++)
		dma_free_coherent(trans->dev, dram->fw[i].size,
				  dram->fw[i].block, dram->fw[i].physical);

	kfree(dram->fw);
	dram->fw_cnt = 0;
	dram->fw = NULL;
}

static inline void iwl_disable_interrupts(struct iwl_trans *trans)
{
	struct iwl_trans_pcie *trans_pcie = IWL_TRANS_GET_PCIE_TRANS(trans);

	spin_lock(&trans_pcie->irq_lock);
	_iwl_disable_interrupts(trans);
	spin_unlock(&trans_pcie->irq_lock);
}

static inline void _iwl_enable_interrupts(struct iwl_trans *trans)
{
	struct iwl_trans_pcie *trans_pcie = IWL_TRANS_GET_PCIE_TRANS(trans);

	IWL_DEBUG_ISR(trans, "Enabling interrupts\n");
	set_bit(STATUS_INT_ENABLED, &trans->status);
	if (!trans_pcie->msix_enabled) {
		trans_pcie->inta_mask = CSR_INI_SET_MASK;
		iwl_write32(trans, CSR_INT_MASK, trans_pcie->inta_mask);
	} else {
		/*
		 * fh/hw_mask keeps all the unmasked causes.
		 * Unlike msi, in msix cause is enabled when it is unset.
		 */
		trans_pcie->hw_mask = trans_pcie->hw_init_mask;
		trans_pcie->fh_mask = trans_pcie->fh_init_mask;
		iwl_write32(trans, CSR_MSIX_FH_INT_MASK_AD,
			    ~trans_pcie->fh_mask);
		iwl_write32(trans, CSR_MSIX_HW_INT_MASK_AD,
			    ~trans_pcie->hw_mask);
	}
}

static inline void iwl_enable_interrupts(struct iwl_trans *trans)
{
	struct iwl_trans_pcie *trans_pcie = IWL_TRANS_GET_PCIE_TRANS(trans);

	spin_lock(&trans_pcie->irq_lock);
	_iwl_enable_interrupts(trans);
	spin_unlock(&trans_pcie->irq_lock);
}
static inline void iwl_enable_hw_int_msk_msix(struct iwl_trans *trans, u32 msk)
{
	struct iwl_trans_pcie *trans_pcie = IWL_TRANS_GET_PCIE_TRANS(trans);

	iwl_write32(trans, CSR_MSIX_HW_INT_MASK_AD, ~msk);
	trans_pcie->hw_mask = msk;
}

static inline void iwl_enable_fh_int_msk_msix(struct iwl_trans *trans, u32 msk)
{
	struct iwl_trans_pcie *trans_pcie = IWL_TRANS_GET_PCIE_TRANS(trans);

	iwl_write32(trans, CSR_MSIX_FH_INT_MASK_AD, ~msk);
	trans_pcie->fh_mask = msk;
}

static inline void iwl_enable_fw_load_int(struct iwl_trans *trans)
{
	struct iwl_trans_pcie *trans_pcie = IWL_TRANS_GET_PCIE_TRANS(trans);

	IWL_DEBUG_ISR(trans, "Enabling FW load interrupt\n");
	if (!trans_pcie->msix_enabled) {
		trans_pcie->inta_mask = CSR_INT_BIT_FH_TX;
		iwl_write32(trans, CSR_INT_MASK, trans_pcie->inta_mask);
	} else {
		iwl_write32(trans, CSR_MSIX_HW_INT_MASK_AD,
			    trans_pcie->hw_init_mask);
		iwl_enable_fh_int_msk_msix(trans,
					   MSIX_FH_INT_CAUSES_D2S_CH0_NUM);
	}
}

static inline void iwl_enable_fw_load_int_ctx_info(struct iwl_trans *trans)
{
	struct iwl_trans_pcie *trans_pcie = IWL_TRANS_GET_PCIE_TRANS(trans);

	IWL_DEBUG_ISR(trans, "Enabling ALIVE interrupt only\n");

	if (!trans_pcie->msix_enabled) {
		/*
		 * When we'll receive the ALIVE interrupt, the ISR will call
		 * iwl_enable_fw_load_int_ctx_info again to set the ALIVE
		 * interrupt (which is not really needed anymore) but also the
		 * RX interrupt which will allow us to receive the ALIVE
		 * notification (which is Rx) and continue the flow.
		 */
		trans_pcie->inta_mask =  CSR_INT_BIT_ALIVE | CSR_INT_BIT_FH_RX;
		iwl_write32(trans, CSR_INT_MASK, trans_pcie->inta_mask);
	} else {
		iwl_enable_hw_int_msk_msix(trans,
					   MSIX_HW_INT_CAUSES_REG_ALIVE);
		/*
		 * Leave all the FH causes enabled to get the ALIVE
		 * notification.
		 */
		iwl_enable_fh_int_msk_msix(trans, trans_pcie->fh_init_mask);
	}
}

static inline const char *queue_name(struct device *dev,
				     struct iwl_trans_pcie *trans_p, int i)
{
	if (trans_p->shared_vec_mask) {
		int vec = trans_p->shared_vec_mask &
			  IWL_SHARED_IRQ_FIRST_RSS ? 1 : 0;

		if (i == 0)
			return DRV_NAME ": shared IRQ";

		return devm_kasprintf(dev, GFP_KERNEL,
				      DRV_NAME ": queue %d", i + vec);
	}
	if (i == 0)
		return DRV_NAME ": default queue";

	if (i == trans_p->alloc_vecs - 1)
		return DRV_NAME ": exception";

	return devm_kasprintf(dev, GFP_KERNEL,
			      DRV_NAME  ": queue %d", i);
}

static inline void iwl_enable_rfkill_int(struct iwl_trans *trans)
{
	struct iwl_trans_pcie *trans_pcie = IWL_TRANS_GET_PCIE_TRANS(trans);

	IWL_DEBUG_ISR(trans, "Enabling rfkill interrupt\n");
	if (!trans_pcie->msix_enabled) {
		trans_pcie->inta_mask = CSR_INT_BIT_RF_KILL;
		iwl_write32(trans, CSR_INT_MASK, trans_pcie->inta_mask);
	} else {
		iwl_write32(trans, CSR_MSIX_FH_INT_MASK_AD,
			    trans_pcie->fh_init_mask);
		iwl_enable_hw_int_msk_msix(trans,
					   MSIX_HW_INT_CAUSES_REG_RF_KILL);
	}

	if (trans->trans_cfg->device_family >= IWL_DEVICE_FAMILY_9000) {
		/*
		 * On 9000-series devices this bit isn't enabled by default, so
		 * when we power down the device we need set the bit to allow it
		 * to wake up the PCI-E bus for RF-kill interrupts.
		 */
		iwl_set_bit(trans, CSR_GP_CNTRL,
			    CSR_GP_CNTRL_REG_FLAG_RFKILL_WAKE_L1A_EN);
	}
}

void iwl_pcie_handle_rfkill_irq(struct iwl_trans *trans);

static inline bool iwl_is_rfkill_set(struct iwl_trans *trans)
{
	struct iwl_trans_pcie *trans_pcie = IWL_TRANS_GET_PCIE_TRANS(trans);

	lockdep_assert_held(&trans_pcie->mutex);

	if (trans_pcie->debug_rfkill == 1)
		return true;

	return !(iwl_read32(trans, CSR_GP_CNTRL) &
		CSR_GP_CNTRL_REG_FLAG_HW_RF_KILL_SW);
}

static inline void __iwl_trans_pcie_set_bits_mask(struct iwl_trans *trans,
						  u32 reg, u32 mask, u32 value)
{
	u32 v;

#ifdef CONFIG_IWLWIFI_DEBUG
	WARN_ON_ONCE(value & ~mask);
#endif

	v = iwl_read32(trans, reg);
	v &= ~mask;
	v |= value;
	iwl_write32(trans, reg, v);
}

static inline void __iwl_trans_pcie_clear_bit(struct iwl_trans *trans,
					      u32 reg, u32 mask)
{
	__iwl_trans_pcie_set_bits_mask(trans, reg, mask, 0);
}

static inline void __iwl_trans_pcie_set_bit(struct iwl_trans *trans,
					    u32 reg, u32 mask)
{
	__iwl_trans_pcie_set_bits_mask(trans, reg, mask, mask);
}

static inline bool iwl_pcie_dbg_on(struct iwl_trans *trans)
{
	return (trans->dbg.dest_tlv || iwl_trans_dbg_ini_valid(trans));
}

void iwl_trans_pcie_rf_kill(struct iwl_trans *trans, bool state);
void iwl_trans_pcie_dump_regs(struct iwl_trans *trans);
void iwl_trans_pcie_sync_nmi(struct iwl_trans *trans);

#ifdef CONFIG_IWLWIFI_DEBUGFS
void iwl_trans_pcie_dbgfs_register(struct iwl_trans *trans);
#else
static inline void iwl_trans_pcie_dbgfs_register(struct iwl_trans *trans) { }
#endif

void iwl_pcie_rx_allocator_work(struct work_struct *data);

/* common functions that are used by gen2 transport */
int iwl_pcie_gen2_apm_init(struct iwl_trans *trans);
void iwl_pcie_apm_config(struct iwl_trans *trans);
int iwl_pcie_prepare_card_hw(struct iwl_trans *trans);
void iwl_pcie_synchronize_irqs(struct iwl_trans *trans);
bool iwl_pcie_check_hw_rf_kill(struct iwl_trans *trans);
void iwl_trans_pcie_handle_stop_rfkill(struct iwl_trans *trans,
				       bool was_in_rfkill);
<<<<<<< HEAD
void iwl_pcie_txq_free_tfd(struct iwl_trans *trans, struct iwl_txq *txq);
=======
>>>>>>> 356006a6
void iwl_pcie_apm_stop_master(struct iwl_trans *trans);
void iwl_pcie_conf_msix_hw(struct iwl_trans_pcie *trans_pcie);
int iwl_pcie_alloc_dma_ptr(struct iwl_trans *trans,
			   struct iwl_dma_ptr *ptr, size_t size);
void iwl_pcie_free_dma_ptr(struct iwl_trans *trans, struct iwl_dma_ptr *ptr);
void iwl_pcie_apply_destination(struct iwl_trans *trans);

/* common functions that are used by gen3 transport */
void iwl_pcie_alloc_fw_monitor(struct iwl_trans *trans, u8 max_power);

/* transport gen 2 exported functions */
int iwl_trans_pcie_gen2_start_fw(struct iwl_trans *trans,
				 const struct fw_img *fw, bool run_in_rfkill);
void iwl_trans_pcie_gen2_fw_alive(struct iwl_trans *trans, u32 scd_addr);
int iwl_trans_pcie_gen2_send_hcmd(struct iwl_trans *trans,
				  struct iwl_host_cmd *cmd);
void iwl_trans_pcie_gen2_stop_device(struct iwl_trans *trans);
void _iwl_trans_pcie_gen2_stop_device(struct iwl_trans *trans);
void iwl_pcie_d3_complete_suspend(struct iwl_trans *trans,
				  bool test, bool reset);
#endif /* __iwl_trans_int_pcie_h__ */<|MERGE_RESOLUTION|>--- conflicted
+++ resolved
@@ -780,10 +780,6 @@
 bool iwl_pcie_check_hw_rf_kill(struct iwl_trans *trans);
 void iwl_trans_pcie_handle_stop_rfkill(struct iwl_trans *trans,
 				       bool was_in_rfkill);
-<<<<<<< HEAD
-void iwl_pcie_txq_free_tfd(struct iwl_trans *trans, struct iwl_txq *txq);
-=======
->>>>>>> 356006a6
 void iwl_pcie_apm_stop_master(struct iwl_trans *trans);
 void iwl_pcie_conf_msix_hw(struct iwl_trans_pcie *trans_pcie);
 int iwl_pcie_alloc_dma_ptr(struct iwl_trans *trans,
