--- conflicted
+++ resolved
@@ -410,20 +410,13 @@
 {
 	struct ucode_cpu_info uci;
 
-	ed->old_rev = intel_get_microcode_revision();
-
 	uci.mc = get_microcode_blob(&uci, false);
 	ed->old_rev = uci.cpu_sig.rev;
 
 	if (uci.mc && apply_microcode_early(&uci) == UCODE_UPDATED) {
 		ucode_patch_va = UCODE_BSP_LOADED;
-<<<<<<< HEAD
-
-	ed->new_rev = uci.cpu_sig.rev;
-=======
 		ed->new_rev = uci.cpu_sig.rev;
 	}
->>>>>>> de927f6c
 }
 
 void load_ucode_intel_ap(void)
