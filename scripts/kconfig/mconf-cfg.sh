--- conflicted
+++ resolved
@@ -35,11 +35,7 @@
 
 # As a final fallback before giving up, check if $HOSTCC knows of a default
 # ncurses installation (e.g. from a vendor-specific sysroot).
-<<<<<<< HEAD
-if echo '#include <ncurses.h>' | "${HOSTCC}" -E - >/dev/null 2>&1; then
-=======
 if echo '#include <ncurses.h>' | ${HOSTCC} -E - >/dev/null 2>&1; then
->>>>>>> 7cea2a3c
 	echo cflags=\"-D_GNU_SOURCE\"
 	echo libs=\"-lncurses\"
 	exit 0
