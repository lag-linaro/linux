/* SPDX-License-Identifier: GPL-2.0 */
#undef TRACE_SYSTEM
#define TRACE_SYSTEM sunrpc

#if !defined(_TRACE_SUNRPC_H) || defined(TRACE_HEADER_MULTI_READ)
#define _TRACE_SUNRPC_H

#include <linux/sunrpc/sched.h>
#include <linux/sunrpc/clnt.h>
#include <linux/sunrpc/svc.h>
#include <linux/sunrpc/xprtsock.h>
#include <linux/sunrpc/svc_xprt.h>
#include <net/tcp_states.h>
#include <linux/net.h>
#include <linux/tracepoint.h>

TRACE_DEFINE_ENUM(SOCK_STREAM);
TRACE_DEFINE_ENUM(SOCK_DGRAM);
TRACE_DEFINE_ENUM(SOCK_RAW);
TRACE_DEFINE_ENUM(SOCK_RDM);
TRACE_DEFINE_ENUM(SOCK_SEQPACKET);
TRACE_DEFINE_ENUM(SOCK_DCCP);
TRACE_DEFINE_ENUM(SOCK_PACKET);

#define show_socket_type(type)					\
	__print_symbolic(type,					\
		{ SOCK_STREAM,		"STREAM" },		\
		{ SOCK_DGRAM,		"DGRAM" },		\
		{ SOCK_RAW,		"RAW" },		\
		{ SOCK_RDM,		"RDM" },		\
		{ SOCK_SEQPACKET,	"SEQPACKET" },		\
		{ SOCK_DCCP,		"DCCP" },		\
		{ SOCK_PACKET,		"PACKET" })

/* This list is known to be incomplete, add new enums as needed. */
TRACE_DEFINE_ENUM(AF_UNSPEC);
TRACE_DEFINE_ENUM(AF_UNIX);
TRACE_DEFINE_ENUM(AF_LOCAL);
TRACE_DEFINE_ENUM(AF_INET);
TRACE_DEFINE_ENUM(AF_INET6);

#define rpc_show_address_family(family)				\
	__print_symbolic(family,				\
		{ AF_UNSPEC,		"AF_UNSPEC" },		\
		{ AF_UNIX,		"AF_UNIX" },		\
		{ AF_LOCAL,		"AF_LOCAL" },		\
		{ AF_INET,		"AF_INET" },		\
		{ AF_INET6,		"AF_INET6" })

DECLARE_EVENT_CLASS(rpc_xdr_buf_class,
	TP_PROTO(
		const struct rpc_task *task,
		const struct xdr_buf *xdr
	),

	TP_ARGS(task, xdr),

	TP_STRUCT__entry(
		__field(unsigned int, task_id)
		__field(unsigned int, client_id)
		__field(const void *, head_base)
		__field(size_t, head_len)
		__field(const void *, tail_base)
		__field(size_t, tail_len)
		__field(unsigned int, page_len)
		__field(unsigned int, msg_len)
	),

	TP_fast_assign(
		__entry->task_id = task->tk_pid;
		__entry->client_id = task->tk_client ?
				     task->tk_client->cl_clid : -1;
		__entry->head_base = xdr->head[0].iov_base;
		__entry->head_len = xdr->head[0].iov_len;
		__entry->tail_base = xdr->tail[0].iov_base;
		__entry->tail_len = xdr->tail[0].iov_len;
		__entry->page_len = xdr->page_len;
		__entry->msg_len = xdr->len;
	),

	TP_printk("task:%u@%u head=[%p,%zu] page=%u tail=[%p,%zu] len=%u",
		__entry->task_id, __entry->client_id,
		__entry->head_base, __entry->head_len, __entry->page_len,
		__entry->tail_base, __entry->tail_len, __entry->msg_len
	)
);

#define DEFINE_RPCXDRBUF_EVENT(name)					\
		DEFINE_EVENT(rpc_xdr_buf_class,				\
				rpc_xdr_##name,				\
				TP_PROTO(				\
					const struct rpc_task *task,	\
					const struct xdr_buf *xdr	\
				),					\
				TP_ARGS(task, xdr))

DEFINE_RPCXDRBUF_EVENT(sendto);
DEFINE_RPCXDRBUF_EVENT(recvfrom);
DEFINE_RPCXDRBUF_EVENT(reply_pages);


DECLARE_EVENT_CLASS(rpc_clnt_class,
	TP_PROTO(
		const struct rpc_clnt *clnt
	),

	TP_ARGS(clnt),

	TP_STRUCT__entry(
		__field(unsigned int, client_id)
	),

	TP_fast_assign(
		__entry->client_id = clnt->cl_clid;
	),

	TP_printk("clid=%u", __entry->client_id)
);

#define DEFINE_RPC_CLNT_EVENT(name)					\
		DEFINE_EVENT(rpc_clnt_class,				\
				rpc_clnt_##name,			\
				TP_PROTO(				\
					const struct rpc_clnt *clnt	\
				),					\
				TP_ARGS(clnt))

DEFINE_RPC_CLNT_EVENT(free);
DEFINE_RPC_CLNT_EVENT(killall);
DEFINE_RPC_CLNT_EVENT(shutdown);
DEFINE_RPC_CLNT_EVENT(release);
DEFINE_RPC_CLNT_EVENT(replace_xprt);
DEFINE_RPC_CLNT_EVENT(replace_xprt_err);

TRACE_EVENT(rpc_clnt_new,
	TP_PROTO(
		const struct rpc_clnt *clnt,
		const struct rpc_xprt *xprt,
		const char *program,
		const char *server
	),

	TP_ARGS(clnt, xprt, program, server),

	TP_STRUCT__entry(
		__field(unsigned int, client_id)
		__string(addr, xprt->address_strings[RPC_DISPLAY_ADDR])
		__string(port, xprt->address_strings[RPC_DISPLAY_PORT])
		__string(program, program)
		__string(server, server)
	),

	TP_fast_assign(
		__entry->client_id = clnt->cl_clid;
		__assign_str(addr, xprt->address_strings[RPC_DISPLAY_ADDR]);
		__assign_str(port, xprt->address_strings[RPC_DISPLAY_PORT]);
		__assign_str(program, program)
		__assign_str(server, server)
	),

	TP_printk("client=%u peer=[%s]:%s program=%s server=%s",
		__entry->client_id, __get_str(addr), __get_str(port),
		__get_str(program), __get_str(server))
);

TRACE_EVENT(rpc_clnt_new_err,
	TP_PROTO(
		const char *program,
		const char *server,
		int error
	),

	TP_ARGS(program, server, error),

	TP_STRUCT__entry(
		__field(int, error)
		__string(program, program)
		__string(server, server)
	),

	TP_fast_assign(
		__entry->error = error;
		__assign_str(program, program)
		__assign_str(server, server)
	),

	TP_printk("program=%s server=%s error=%d",
		__get_str(program), __get_str(server), __entry->error)
);

TRACE_EVENT(rpc_clnt_clone_err,
	TP_PROTO(
		const struct rpc_clnt *clnt,
		int error
	),

	TP_ARGS(clnt, error),

	TP_STRUCT__entry(
		__field(unsigned int, client_id)
		__field(int, error)
	),

	TP_fast_assign(
		__entry->client_id = clnt->cl_clid;
		__entry->error = error;
	),

	TP_printk("client=%u error=%d", __entry->client_id, __entry->error)
);


TRACE_DEFINE_ENUM(RPC_AUTH_OK);
TRACE_DEFINE_ENUM(RPC_AUTH_BADCRED);
TRACE_DEFINE_ENUM(RPC_AUTH_REJECTEDCRED);
TRACE_DEFINE_ENUM(RPC_AUTH_BADVERF);
TRACE_DEFINE_ENUM(RPC_AUTH_REJECTEDVERF);
TRACE_DEFINE_ENUM(RPC_AUTH_TOOWEAK);
TRACE_DEFINE_ENUM(RPCSEC_GSS_CREDPROBLEM);
TRACE_DEFINE_ENUM(RPCSEC_GSS_CTXPROBLEM);

#define rpc_show_auth_stat(status)					\
	__print_symbolic(status,					\
		{ RPC_AUTH_OK,			"AUTH_OK" },		\
		{ RPC_AUTH_BADCRED,		"BADCRED" },		\
		{ RPC_AUTH_REJECTEDCRED,	"REJECTEDCRED" },	\
		{ RPC_AUTH_BADVERF,		"BADVERF" },		\
		{ RPC_AUTH_REJECTEDVERF,	"REJECTEDVERF" },	\
		{ RPC_AUTH_TOOWEAK,		"TOOWEAK" },		\
		{ RPCSEC_GSS_CREDPROBLEM,	"GSS_CREDPROBLEM" },	\
		{ RPCSEC_GSS_CTXPROBLEM,	"GSS_CTXPROBLEM" })	\

DECLARE_EVENT_CLASS(rpc_task_status,

	TP_PROTO(const struct rpc_task *task),

	TP_ARGS(task),

	TP_STRUCT__entry(
		__field(unsigned int, task_id)
		__field(unsigned int, client_id)
		__field(int, status)
	),

	TP_fast_assign(
		__entry->task_id = task->tk_pid;
		__entry->client_id = task->tk_client->cl_clid;
		__entry->status = task->tk_status;
	),

	TP_printk("task:%u@%u status=%d",
		__entry->task_id, __entry->client_id,
		__entry->status)
);
#define DEFINE_RPC_STATUS_EVENT(name) \
	DEFINE_EVENT(rpc_task_status, rpc_##name##_status, \
			TP_PROTO( \
				const struct rpc_task *task \
			), \
			TP_ARGS(task))

DEFINE_RPC_STATUS_EVENT(call);
DEFINE_RPC_STATUS_EVENT(connect);
DEFINE_RPC_STATUS_EVENT(timeout);
DEFINE_RPC_STATUS_EVENT(retry_refresh);
DEFINE_RPC_STATUS_EVENT(refresh);

TRACE_EVENT(rpc_request,
	TP_PROTO(const struct rpc_task *task),

	TP_ARGS(task),

	TP_STRUCT__entry(
		__field(unsigned int, task_id)
		__field(unsigned int, client_id)
		__field(int, version)
		__field(bool, async)
		__string(progname, task->tk_client->cl_program->name)
		__string(procname, rpc_proc_name(task))
	),

	TP_fast_assign(
		__entry->task_id = task->tk_pid;
		__entry->client_id = task->tk_client->cl_clid;
		__entry->version = task->tk_client->cl_vers;
		__entry->async = RPC_IS_ASYNC(task);
		__assign_str(progname, task->tk_client->cl_program->name)
		__assign_str(procname, rpc_proc_name(task))
	),

	TP_printk("task:%u@%u %sv%d %s (%ssync)",
		__entry->task_id, __entry->client_id,
		__get_str(progname), __entry->version,
		__get_str(procname), __entry->async ? "a": ""
		)
);

TRACE_DEFINE_ENUM(RPC_TASK_ASYNC);
TRACE_DEFINE_ENUM(RPC_TASK_SWAPPER);
TRACE_DEFINE_ENUM(RPC_TASK_NULLCREDS);
TRACE_DEFINE_ENUM(RPC_CALL_MAJORSEEN);
TRACE_DEFINE_ENUM(RPC_TASK_ROOTCREDS);
TRACE_DEFINE_ENUM(RPC_TASK_DYNAMIC);
TRACE_DEFINE_ENUM(RPC_TASK_NO_ROUND_ROBIN);
TRACE_DEFINE_ENUM(RPC_TASK_SOFT);
TRACE_DEFINE_ENUM(RPC_TASK_SOFTCONN);
TRACE_DEFINE_ENUM(RPC_TASK_SENT);
TRACE_DEFINE_ENUM(RPC_TASK_TIMEOUT);
TRACE_DEFINE_ENUM(RPC_TASK_NOCONNECT);
TRACE_DEFINE_ENUM(RPC_TASK_NO_RETRANS_TIMEOUT);
TRACE_DEFINE_ENUM(RPC_TASK_CRED_NOREF);

#define rpc_show_task_flags(flags)					\
	__print_flags(flags, "|",					\
		{ RPC_TASK_ASYNC, "ASYNC" },				\
		{ RPC_TASK_SWAPPER, "SWAPPER" },			\
		{ RPC_TASK_NULLCREDS, "NULLCREDS" },			\
		{ RPC_CALL_MAJORSEEN, "MAJORSEEN" },			\
		{ RPC_TASK_ROOTCREDS, "ROOTCREDS" },			\
		{ RPC_TASK_DYNAMIC, "DYNAMIC" },			\
		{ RPC_TASK_NO_ROUND_ROBIN, "NO_ROUND_ROBIN" },		\
		{ RPC_TASK_SOFT, "SOFT" },				\
		{ RPC_TASK_SOFTCONN, "SOFTCONN" },			\
		{ RPC_TASK_SENT, "SENT" },				\
		{ RPC_TASK_TIMEOUT, "TIMEOUT" },			\
		{ RPC_TASK_NOCONNECT, "NOCONNECT" },			\
		{ RPC_TASK_NO_RETRANS_TIMEOUT, "NORTO" },		\
		{ RPC_TASK_CRED_NOREF, "CRED_NOREF" })

TRACE_DEFINE_ENUM(RPC_TASK_RUNNING);
TRACE_DEFINE_ENUM(RPC_TASK_QUEUED);
TRACE_DEFINE_ENUM(RPC_TASK_ACTIVE);
TRACE_DEFINE_ENUM(RPC_TASK_NEED_XMIT);
TRACE_DEFINE_ENUM(RPC_TASK_NEED_RECV);
TRACE_DEFINE_ENUM(RPC_TASK_MSG_PIN_WAIT);
TRACE_DEFINE_ENUM(RPC_TASK_SIGNALLED);

#define rpc_show_runstate(flags)					\
	__print_flags(flags, "|",					\
		{ (1UL << RPC_TASK_RUNNING), "RUNNING" },		\
		{ (1UL << RPC_TASK_QUEUED), "QUEUED" },			\
		{ (1UL << RPC_TASK_ACTIVE), "ACTIVE" },			\
		{ (1UL << RPC_TASK_NEED_XMIT), "NEED_XMIT" },		\
		{ (1UL << RPC_TASK_NEED_RECV), "NEED_RECV" },		\
		{ (1UL << RPC_TASK_MSG_PIN_WAIT), "MSG_PIN_WAIT" },	\
		{ (1UL << RPC_TASK_SIGNALLED), "SIGNALLED" })

DECLARE_EVENT_CLASS(rpc_task_running,

	TP_PROTO(const struct rpc_task *task, const void *action),

	TP_ARGS(task, action),

	TP_STRUCT__entry(
		__field(unsigned int, task_id)
		__field(unsigned int, client_id)
		__field(const void *, action)
		__field(unsigned long, runstate)
		__field(int, status)
		__field(unsigned short, flags)
		),

	TP_fast_assign(
		__entry->client_id = task->tk_client ?
				     task->tk_client->cl_clid : -1;
		__entry->task_id = task->tk_pid;
		__entry->action = action;
		__entry->runstate = task->tk_runstate;
		__entry->status = task->tk_status;
		__entry->flags = task->tk_flags;
		),

	TP_printk("task:%u@%d flags=%s runstate=%s status=%d action=%ps",
		__entry->task_id, __entry->client_id,
		rpc_show_task_flags(__entry->flags),
		rpc_show_runstate(__entry->runstate),
		__entry->status,
		__entry->action
		)
);
#define DEFINE_RPC_RUNNING_EVENT(name) \
	DEFINE_EVENT(rpc_task_running, rpc_task_##name, \
			TP_PROTO( \
				const struct rpc_task *task, \
				const void *action \
			), \
			TP_ARGS(task, action))

DEFINE_RPC_RUNNING_EVENT(begin);
DEFINE_RPC_RUNNING_EVENT(run_action);
DEFINE_RPC_RUNNING_EVENT(sync_sleep);
DEFINE_RPC_RUNNING_EVENT(sync_wake);
DEFINE_RPC_RUNNING_EVENT(complete);
DEFINE_RPC_RUNNING_EVENT(timeout);
DEFINE_RPC_RUNNING_EVENT(signalled);
DEFINE_RPC_RUNNING_EVENT(end);

DECLARE_EVENT_CLASS(rpc_task_queued,

	TP_PROTO(const struct rpc_task *task, const struct rpc_wait_queue *q),

	TP_ARGS(task, q),

	TP_STRUCT__entry(
		__field(unsigned int, task_id)
		__field(unsigned int, client_id)
		__field(unsigned long, timeout)
		__field(unsigned long, runstate)
		__field(int, status)
		__field(unsigned short, flags)
		__string(q_name, rpc_qname(q))
		),

	TP_fast_assign(
		__entry->client_id = task->tk_client ?
				     task->tk_client->cl_clid : -1;
		__entry->task_id = task->tk_pid;
		__entry->timeout = rpc_task_timeout(task);
		__entry->runstate = task->tk_runstate;
		__entry->status = task->tk_status;
		__entry->flags = task->tk_flags;
		__assign_str(q_name, rpc_qname(q));
		),

	TP_printk("task:%u@%d flags=%s runstate=%s status=%d timeout=%lu queue=%s",
		__entry->task_id, __entry->client_id,
		rpc_show_task_flags(__entry->flags),
		rpc_show_runstate(__entry->runstate),
		__entry->status,
		__entry->timeout,
		__get_str(q_name)
		)
);
#define DEFINE_RPC_QUEUED_EVENT(name) \
	DEFINE_EVENT(rpc_task_queued, rpc_task_##name, \
			TP_PROTO( \
				const struct rpc_task *task, \
				const struct rpc_wait_queue *q \
			), \
			TP_ARGS(task, q))

DEFINE_RPC_QUEUED_EVENT(sleep);
DEFINE_RPC_QUEUED_EVENT(wakeup);

DECLARE_EVENT_CLASS(rpc_failure,

	TP_PROTO(const struct rpc_task *task),

	TP_ARGS(task),

	TP_STRUCT__entry(
		__field(unsigned int, task_id)
		__field(unsigned int, client_id)
	),

	TP_fast_assign(
		__entry->task_id = task->tk_pid;
		__entry->client_id = task->tk_client->cl_clid;
	),

	TP_printk("task:%u@%u",
		__entry->task_id, __entry->client_id)
);

#define DEFINE_RPC_FAILURE(name)					\
	DEFINE_EVENT(rpc_failure, rpc_bad_##name,			\
			TP_PROTO(					\
				const struct rpc_task *task		\
			),						\
			TP_ARGS(task))

DEFINE_RPC_FAILURE(callhdr);
DEFINE_RPC_FAILURE(verifier);

DECLARE_EVENT_CLASS(rpc_reply_event,

	TP_PROTO(
		const struct rpc_task *task
	),

	TP_ARGS(task),

	TP_STRUCT__entry(
		__field(unsigned int, task_id)
		__field(unsigned int, client_id)
		__field(u32, xid)
		__string(progname, task->tk_client->cl_program->name)
		__field(u32, version)
		__string(procname, rpc_proc_name(task))
		__string(servername, task->tk_xprt->servername)
	),

	TP_fast_assign(
		__entry->task_id = task->tk_pid;
		__entry->client_id = task->tk_client->cl_clid;
		__entry->xid = be32_to_cpu(task->tk_rqstp->rq_xid);
		__assign_str(progname, task->tk_client->cl_program->name)
		__entry->version = task->tk_client->cl_vers;
		__assign_str(procname, rpc_proc_name(task))
		__assign_str(servername, task->tk_xprt->servername)
	),

	TP_printk("task:%u@%d server=%s xid=0x%08x %sv%d %s",
		__entry->task_id, __entry->client_id, __get_str(servername),
		__entry->xid, __get_str(progname), __entry->version,
		__get_str(procname))
)

#define DEFINE_RPC_REPLY_EVENT(name)					\
	DEFINE_EVENT(rpc_reply_event, rpc__##name,			\
			TP_PROTO(					\
				const struct rpc_task *task		\
			),						\
			TP_ARGS(task))

DEFINE_RPC_REPLY_EVENT(prog_unavail);
DEFINE_RPC_REPLY_EVENT(prog_mismatch);
DEFINE_RPC_REPLY_EVENT(proc_unavail);
DEFINE_RPC_REPLY_EVENT(garbage_args);
DEFINE_RPC_REPLY_EVENT(unparsable);
DEFINE_RPC_REPLY_EVENT(mismatch);
DEFINE_RPC_REPLY_EVENT(stale_creds);
DEFINE_RPC_REPLY_EVENT(bad_creds);
DEFINE_RPC_REPLY_EVENT(auth_tooweak);

#define DEFINE_RPCB_ERROR_EVENT(name)					\
	DEFINE_EVENT(rpc_reply_event, rpcb_##name##_err,		\
			TP_PROTO(					\
				const struct rpc_task *task		\
			),						\
			TP_ARGS(task))

DEFINE_RPCB_ERROR_EVENT(prog_unavail);
DEFINE_RPCB_ERROR_EVENT(timeout);
DEFINE_RPCB_ERROR_EVENT(bind_version);
DEFINE_RPCB_ERROR_EVENT(unreachable);
DEFINE_RPCB_ERROR_EVENT(unrecognized);

TRACE_EVENT(rpc_buf_alloc,
	TP_PROTO(
		const struct rpc_task *task,
		int status
	),

	TP_ARGS(task, status),

	TP_STRUCT__entry(
		__field(unsigned int, task_id)
		__field(unsigned int, client_id)
		__field(size_t, callsize)
		__field(size_t, recvsize)
		__field(int, status)
	),

	TP_fast_assign(
		__entry->task_id = task->tk_pid;
		__entry->client_id = task->tk_client->cl_clid;
		__entry->callsize = task->tk_rqstp->rq_callsize;
		__entry->recvsize = task->tk_rqstp->rq_rcvsize;
		__entry->status = status;
	),

	TP_printk("task:%u@%u callsize=%zu recvsize=%zu status=%d",
		__entry->task_id, __entry->client_id,
		__entry->callsize, __entry->recvsize, __entry->status
	)
);

TRACE_EVENT(rpc_call_rpcerror,
	TP_PROTO(
		const struct rpc_task *task,
		int tk_status,
		int rpc_status
	),

	TP_ARGS(task, tk_status, rpc_status),

	TP_STRUCT__entry(
		__field(unsigned int, task_id)
		__field(unsigned int, client_id)
		__field(int, tk_status)
		__field(int, rpc_status)
	),

	TP_fast_assign(
		__entry->client_id = task->tk_client->cl_clid;
		__entry->task_id = task->tk_pid;
		__entry->tk_status = tk_status;
		__entry->rpc_status = rpc_status;
	),

	TP_printk("task:%u@%u tk_status=%d rpc_status=%d",
		__entry->task_id, __entry->client_id,
		__entry->tk_status, __entry->rpc_status)
);

TRACE_EVENT(rpc_stats_latency,

	TP_PROTO(
		const struct rpc_task *task,
		ktime_t backlog,
		ktime_t rtt,
		ktime_t execute
	),

	TP_ARGS(task, backlog, rtt, execute),

	TP_STRUCT__entry(
		__field(unsigned int, task_id)
		__field(unsigned int, client_id)
		__field(u32, xid)
		__field(int, version)
		__string(progname, task->tk_client->cl_program->name)
		__string(procname, rpc_proc_name(task))
		__field(unsigned long, backlog)
		__field(unsigned long, rtt)
		__field(unsigned long, execute)
	),

	TP_fast_assign(
		__entry->client_id = task->tk_client->cl_clid;
		__entry->task_id = task->tk_pid;
		__entry->xid = be32_to_cpu(task->tk_rqstp->rq_xid);
		__entry->version = task->tk_client->cl_vers;
		__assign_str(progname, task->tk_client->cl_program->name)
		__assign_str(procname, rpc_proc_name(task))
		__entry->backlog = ktime_to_us(backlog);
		__entry->rtt = ktime_to_us(rtt);
		__entry->execute = ktime_to_us(execute);
	),

	TP_printk("task:%u@%d xid=0x%08x %sv%d %s backlog=%lu rtt=%lu execute=%lu",
		__entry->task_id, __entry->client_id, __entry->xid,
		__get_str(progname), __entry->version, __get_str(procname),
		__entry->backlog, __entry->rtt, __entry->execute)
);

TRACE_EVENT(rpc_xdr_overflow,
	TP_PROTO(
		const struct xdr_stream *xdr,
		size_t requested
	),

	TP_ARGS(xdr, requested),

	TP_STRUCT__entry(
		__field(unsigned int, task_id)
		__field(unsigned int, client_id)
		__field(int, version)
		__field(size_t, requested)
		__field(const void *, end)
		__field(const void *, p)
		__field(const void *, head_base)
		__field(size_t, head_len)
		__field(const void *, tail_base)
		__field(size_t, tail_len)
		__field(unsigned int, page_len)
		__field(unsigned int, len)
		__string(progname, xdr->rqst ?
			 xdr->rqst->rq_task->tk_client->cl_program->name : "unknown")
		__string(procedure, xdr->rqst ?
			 xdr->rqst->rq_task->tk_msg.rpc_proc->p_name : "unknown")
	),

	TP_fast_assign(
		if (xdr->rqst) {
			const struct rpc_task *task = xdr->rqst->rq_task;

			__entry->task_id = task->tk_pid;
			__entry->client_id = task->tk_client->cl_clid;
			__assign_str(progname,
				     task->tk_client->cl_program->name)
			__entry->version = task->tk_client->cl_vers;
			__assign_str(procedure, task->tk_msg.rpc_proc->p_name)
		} else {
			__entry->task_id = 0;
			__entry->client_id = 0;
			__assign_str(progname, "unknown")
			__entry->version = 0;
			__assign_str(procedure, "unknown")
		}
		__entry->requested = requested;
		__entry->end = xdr->end;
		__entry->p = xdr->p;
		__entry->head_base = xdr->buf->head[0].iov_base,
		__entry->head_len = xdr->buf->head[0].iov_len,
		__entry->page_len = xdr->buf->page_len,
		__entry->tail_base = xdr->buf->tail[0].iov_base,
		__entry->tail_len = xdr->buf->tail[0].iov_len,
		__entry->len = xdr->buf->len;
	),

	TP_printk(
		"task:%u@%u %sv%d %s requested=%zu p=%p end=%p xdr=[%p,%zu]/%u/[%p,%zu]/%u\n",
		__entry->task_id, __entry->client_id,
		__get_str(progname), __entry->version, __get_str(procedure),
		__entry->requested, __entry->p, __entry->end,
		__entry->head_base, __entry->head_len,
		__entry->page_len,
		__entry->tail_base, __entry->tail_len,
		__entry->len
	)
);

TRACE_EVENT(rpc_xdr_alignment,
	TP_PROTO(
		const struct xdr_stream *xdr,
		size_t offset,
		unsigned int copied
	),

	TP_ARGS(xdr, offset, copied),

	TP_STRUCT__entry(
		__field(unsigned int, task_id)
		__field(unsigned int, client_id)
		__field(int, version)
		__field(size_t, offset)
		__field(unsigned int, copied)
		__field(const void *, head_base)
		__field(size_t, head_len)
		__field(const void *, tail_base)
		__field(size_t, tail_len)
		__field(unsigned int, page_len)
		__field(unsigned int, len)
		__string(progname,
			 xdr->rqst->rq_task->tk_client->cl_program->name)
		__string(procedure,
			 xdr->rqst->rq_task->tk_msg.rpc_proc->p_name)
	),

	TP_fast_assign(
		const struct rpc_task *task = xdr->rqst->rq_task;

		__entry->task_id = task->tk_pid;
		__entry->client_id = task->tk_client->cl_clid;
		__assign_str(progname,
			     task->tk_client->cl_program->name)
		__entry->version = task->tk_client->cl_vers;
		__assign_str(procedure, task->tk_msg.rpc_proc->p_name)

		__entry->offset = offset;
		__entry->copied = copied;
		__entry->head_base = xdr->buf->head[0].iov_base,
		__entry->head_len = xdr->buf->head[0].iov_len,
		__entry->page_len = xdr->buf->page_len,
		__entry->tail_base = xdr->buf->tail[0].iov_base,
		__entry->tail_len = xdr->buf->tail[0].iov_len,
		__entry->len = xdr->buf->len;
	),

	TP_printk(
		"task:%u@%u %sv%d %s offset=%zu copied=%u xdr=[%p,%zu]/%u/[%p,%zu]/%u\n",
		__entry->task_id, __entry->client_id,
		__get_str(progname), __entry->version, __get_str(procedure),
		__entry->offset, __entry->copied,
		__entry->head_base, __entry->head_len,
		__entry->page_len,
		__entry->tail_base, __entry->tail_len,
		__entry->len
	)
);

/*
 * First define the enums in the below macros to be exported to userspace
 * via TRACE_DEFINE_ENUM().
 */
#undef EM
#undef EMe
#define EM(a, b)	TRACE_DEFINE_ENUM(a);
#define EMe(a, b)	TRACE_DEFINE_ENUM(a);

#define RPC_SHOW_SOCKET				\
	EM( SS_FREE, "FREE" )			\
	EM( SS_UNCONNECTED, "UNCONNECTED" )	\
	EM( SS_CONNECTING, "CONNECTING" )	\
	EM( SS_CONNECTED, "CONNECTED" )		\
	EMe( SS_DISCONNECTING, "DISCONNECTING" )

#define rpc_show_socket_state(state) \
	__print_symbolic(state, RPC_SHOW_SOCKET)

RPC_SHOW_SOCKET

#define RPC_SHOW_SOCK				\
	EM( TCP_ESTABLISHED, "ESTABLISHED" )	\
	EM( TCP_SYN_SENT, "SYN_SENT" )		\
	EM( TCP_SYN_RECV, "SYN_RECV" )		\
	EM( TCP_FIN_WAIT1, "FIN_WAIT1" )	\
	EM( TCP_FIN_WAIT2, "FIN_WAIT2" )	\
	EM( TCP_TIME_WAIT, "TIME_WAIT" )	\
	EM( TCP_CLOSE, "CLOSE" )		\
	EM( TCP_CLOSE_WAIT, "CLOSE_WAIT" )	\
	EM( TCP_LAST_ACK, "LAST_ACK" )		\
	EM( TCP_LISTEN, "LISTEN" )		\
	EMe( TCP_CLOSING, "CLOSING" )

#define rpc_show_sock_state(state) \
	__print_symbolic(state, RPC_SHOW_SOCK)

RPC_SHOW_SOCK

/*
 * Now redefine the EM() and EMe() macros to map the enums to the strings
 * that will be printed in the output.
 */
#undef EM
#undef EMe
#define EM(a, b)	{a, b},
#define EMe(a, b)	{a, b}

DECLARE_EVENT_CLASS(xs_socket_event,

		TP_PROTO(
			struct rpc_xprt *xprt,
			struct socket *socket
		),

		TP_ARGS(xprt, socket),

		TP_STRUCT__entry(
			__field(unsigned int, socket_state)
			__field(unsigned int, sock_state)
			__field(unsigned long long, ino)
			__string(dstaddr,
				xprt->address_strings[RPC_DISPLAY_ADDR])
			__string(dstport,
				xprt->address_strings[RPC_DISPLAY_PORT])
		),

		TP_fast_assign(
			struct inode *inode = SOCK_INODE(socket);
			__entry->socket_state = socket->state;
			__entry->sock_state = socket->sk->sk_state;
			__entry->ino = (unsigned long long)inode->i_ino;
			__assign_str(dstaddr,
				xprt->address_strings[RPC_DISPLAY_ADDR]);
			__assign_str(dstport,
				xprt->address_strings[RPC_DISPLAY_PORT]);
		),

		TP_printk(
			"socket:[%llu] dstaddr=%s/%s "
			"state=%u (%s) sk_state=%u (%s)",
			__entry->ino, __get_str(dstaddr), __get_str(dstport),
			__entry->socket_state,
			rpc_show_socket_state(__entry->socket_state),
			__entry->sock_state,
			rpc_show_sock_state(__entry->sock_state)
		)
);
#define DEFINE_RPC_SOCKET_EVENT(name) \
	DEFINE_EVENT(xs_socket_event, name, \
			TP_PROTO( \
				struct rpc_xprt *xprt, \
				struct socket *socket \
			), \
			TP_ARGS(xprt, socket))

DECLARE_EVENT_CLASS(xs_socket_event_done,

		TP_PROTO(
			struct rpc_xprt *xprt,
			struct socket *socket,
			int error
		),

		TP_ARGS(xprt, socket, error),

		TP_STRUCT__entry(
			__field(int, error)
			__field(unsigned int, socket_state)
			__field(unsigned int, sock_state)
			__field(unsigned long long, ino)
			__string(dstaddr,
				xprt->address_strings[RPC_DISPLAY_ADDR])
			__string(dstport,
				xprt->address_strings[RPC_DISPLAY_PORT])
		),

		TP_fast_assign(
			struct inode *inode = SOCK_INODE(socket);
			__entry->socket_state = socket->state;
			__entry->sock_state = socket->sk->sk_state;
			__entry->ino = (unsigned long long)inode->i_ino;
			__entry->error = error;
			__assign_str(dstaddr,
				xprt->address_strings[RPC_DISPLAY_ADDR]);
			__assign_str(dstport,
				xprt->address_strings[RPC_DISPLAY_PORT]);
		),

		TP_printk(
			"error=%d socket:[%llu] dstaddr=%s/%s "
			"state=%u (%s) sk_state=%u (%s)",
			__entry->error,
			__entry->ino, __get_str(dstaddr), __get_str(dstport),
			__entry->socket_state,
			rpc_show_socket_state(__entry->socket_state),
			__entry->sock_state,
			rpc_show_sock_state(__entry->sock_state)
		)
);
#define DEFINE_RPC_SOCKET_EVENT_DONE(name) \
	DEFINE_EVENT(xs_socket_event_done, name, \
			TP_PROTO( \
				struct rpc_xprt *xprt, \
				struct socket *socket, \
				int error \
			), \
			TP_ARGS(xprt, socket, error))

DEFINE_RPC_SOCKET_EVENT(rpc_socket_state_change);
DEFINE_RPC_SOCKET_EVENT_DONE(rpc_socket_connect);
DEFINE_RPC_SOCKET_EVENT_DONE(rpc_socket_error);
DEFINE_RPC_SOCKET_EVENT_DONE(rpc_socket_reset_connection);
DEFINE_RPC_SOCKET_EVENT(rpc_socket_close);
DEFINE_RPC_SOCKET_EVENT(rpc_socket_shutdown);

TRACE_EVENT(rpc_socket_nospace,
	TP_PROTO(
		const struct rpc_rqst *rqst,
		const struct sock_xprt *transport
	),

	TP_ARGS(rqst, transport),

	TP_STRUCT__entry(
		__field(unsigned int, task_id)
		__field(unsigned int, client_id)
		__field(unsigned int, total)
		__field(unsigned int, remaining)
	),

	TP_fast_assign(
		__entry->task_id = rqst->rq_task->tk_pid;
		__entry->client_id = rqst->rq_task->tk_client->cl_clid;
		__entry->total = rqst->rq_slen;
		__entry->remaining = rqst->rq_slen - transport->xmit.offset;
	),

	TP_printk("task:%u@%u total=%u remaining=%u",
		__entry->task_id, __entry->client_id,
		__entry->total, __entry->remaining
	)
);

TRACE_DEFINE_ENUM(XPRT_LOCKED);
TRACE_DEFINE_ENUM(XPRT_CONNECTED);
TRACE_DEFINE_ENUM(XPRT_CONNECTING);
TRACE_DEFINE_ENUM(XPRT_CLOSE_WAIT);
TRACE_DEFINE_ENUM(XPRT_BOUND);
TRACE_DEFINE_ENUM(XPRT_BINDING);
TRACE_DEFINE_ENUM(XPRT_CLOSING);
TRACE_DEFINE_ENUM(XPRT_CONGESTED);
TRACE_DEFINE_ENUM(XPRT_CWND_WAIT);
TRACE_DEFINE_ENUM(XPRT_WRITE_SPACE);

#define rpc_show_xprt_state(x)						\
	__print_flags(x, "|",						\
		{ (1UL << XPRT_LOCKED),		"LOCKED"},		\
		{ (1UL << XPRT_CONNECTED),	"CONNECTED"},		\
		{ (1UL << XPRT_CONNECTING),	"CONNECTING"},		\
		{ (1UL << XPRT_CLOSE_WAIT),	"CLOSE_WAIT"},		\
		{ (1UL << XPRT_BOUND),		"BOUND"},		\
		{ (1UL << XPRT_BINDING),	"BINDING"},		\
		{ (1UL << XPRT_CLOSING),	"CLOSING"},		\
		{ (1UL << XPRT_CONGESTED),	"CONGESTED"},		\
		{ (1UL << XPRT_CWND_WAIT),	"CWND_WAIT"},		\
		{ (1UL << XPRT_WRITE_SPACE),	"WRITE_SPACE"})

DECLARE_EVENT_CLASS(rpc_xprt_lifetime_class,
	TP_PROTO(
		const struct rpc_xprt *xprt
	),

	TP_ARGS(xprt),

	TP_STRUCT__entry(
		__field(unsigned long, state)
		__string(addr, xprt->address_strings[RPC_DISPLAY_ADDR])
		__string(port, xprt->address_strings[RPC_DISPLAY_PORT])
	),

	TP_fast_assign(
		__entry->state = xprt->state;
		__assign_str(addr, xprt->address_strings[RPC_DISPLAY_ADDR]);
		__assign_str(port, xprt->address_strings[RPC_DISPLAY_PORT]);
	),

	TP_printk("peer=[%s]:%s state=%s",
		__get_str(addr), __get_str(port),
		rpc_show_xprt_state(__entry->state))
);

#define DEFINE_RPC_XPRT_LIFETIME_EVENT(name) \
	DEFINE_EVENT(rpc_xprt_lifetime_class, \
			xprt_##name, \
			TP_PROTO( \
				const struct rpc_xprt *xprt \
			), \
			TP_ARGS(xprt))

DEFINE_RPC_XPRT_LIFETIME_EVENT(create);
DEFINE_RPC_XPRT_LIFETIME_EVENT(connect);
DEFINE_RPC_XPRT_LIFETIME_EVENT(disconnect_auto);
DEFINE_RPC_XPRT_LIFETIME_EVENT(disconnect_done);
DEFINE_RPC_XPRT_LIFETIME_EVENT(disconnect_force);
DEFINE_RPC_XPRT_LIFETIME_EVENT(disconnect_cleanup);
DEFINE_RPC_XPRT_LIFETIME_EVENT(destroy);

DECLARE_EVENT_CLASS(rpc_xprt_event,
	TP_PROTO(
		const struct rpc_xprt *xprt,
		__be32 xid,
		int status
	),

	TP_ARGS(xprt, xid, status),

	TP_STRUCT__entry(
		__field(u32, xid)
		__field(int, status)
		__string(addr, xprt->address_strings[RPC_DISPLAY_ADDR])
		__string(port, xprt->address_strings[RPC_DISPLAY_PORT])
	),

	TP_fast_assign(
		__entry->xid = be32_to_cpu(xid);
		__entry->status = status;
		__assign_str(addr, xprt->address_strings[RPC_DISPLAY_ADDR]);
		__assign_str(port, xprt->address_strings[RPC_DISPLAY_PORT]);
	),

	TP_printk("peer=[%s]:%s xid=0x%08x status=%d", __get_str(addr),
			__get_str(port), __entry->xid,
			__entry->status)
);
#define DEFINE_RPC_XPRT_EVENT(name) \
	DEFINE_EVENT(rpc_xprt_event, xprt_##name, \
			TP_PROTO( \
				const struct rpc_xprt *xprt, \
				__be32 xid, \
				int status \
			), \
			TP_ARGS(xprt, xid, status))

DEFINE_RPC_XPRT_EVENT(timer);
DEFINE_RPC_XPRT_EVENT(lookup_rqst);

TRACE_EVENT(xprt_transmit,
	TP_PROTO(
		const struct rpc_rqst *rqst,
		int status
	),

	TP_ARGS(rqst, status),

	TP_STRUCT__entry(
		__field(unsigned int, task_id)
		__field(unsigned int, client_id)
		__field(u32, xid)
		__field(u32, seqno)
		__field(int, status)
	),

	TP_fast_assign(
		__entry->task_id = rqst->rq_task->tk_pid;
		__entry->client_id = rqst->rq_task->tk_client ?
			rqst->rq_task->tk_client->cl_clid : -1;
		__entry->xid = be32_to_cpu(rqst->rq_xid);
		__entry->seqno = rqst->rq_seqno;
		__entry->status = status;
	),

	TP_printk(
		"task:%u@%u xid=0x%08x seqno=%u status=%d",
		__entry->task_id, __entry->client_id, __entry->xid,
		__entry->seqno, __entry->status)
);

TRACE_EVENT(xprt_ping,
	TP_PROTO(const struct rpc_xprt *xprt, int status),

	TP_ARGS(xprt, status),

	TP_STRUCT__entry(
		__field(int, status)
		__string(addr, xprt->address_strings[RPC_DISPLAY_ADDR])
		__string(port, xprt->address_strings[RPC_DISPLAY_PORT])
	),

	TP_fast_assign(
		__entry->status = status;
		__assign_str(addr, xprt->address_strings[RPC_DISPLAY_ADDR]);
		__assign_str(port, xprt->address_strings[RPC_DISPLAY_PORT]);
	),

	TP_printk("peer=[%s]:%s status=%d",
			__get_str(addr), __get_str(port), __entry->status)
);

DECLARE_EVENT_CLASS(xprt_writelock_event,
	TP_PROTO(
		const struct rpc_xprt *xprt, const struct rpc_task *task
	),

	TP_ARGS(xprt, task),

	TP_STRUCT__entry(
		__field(unsigned int, task_id)
		__field(unsigned int, client_id)
		__field(unsigned int, snd_task_id)
	),

	TP_fast_assign(
		if (task) {
			__entry->task_id = task->tk_pid;
			__entry->client_id = task->tk_client ?
					     task->tk_client->cl_clid : -1;
		} else {
			__entry->task_id = -1;
			__entry->client_id = -1;
		}
		__entry->snd_task_id = xprt->snd_task ?
					xprt->snd_task->tk_pid : -1;
	),

	TP_printk("task:%u@%u snd_task:%u",
			__entry->task_id, __entry->client_id,
			__entry->snd_task_id)
);

#define DEFINE_WRITELOCK_EVENT(name) \
	DEFINE_EVENT(xprt_writelock_event, xprt_##name, \
			TP_PROTO( \
				const struct rpc_xprt *xprt, \
				const struct rpc_task *task \
			), \
			TP_ARGS(xprt, task))

DEFINE_WRITELOCK_EVENT(reserve_xprt);
DEFINE_WRITELOCK_EVENT(release_xprt);
DEFINE_WRITELOCK_EVENT(transmit_queued);

DECLARE_EVENT_CLASS(xprt_cong_event,
	TP_PROTO(
		const struct rpc_xprt *xprt, const struct rpc_task *task
	),

	TP_ARGS(xprt, task),

	TP_STRUCT__entry(
		__field(unsigned int, task_id)
		__field(unsigned int, client_id)
		__field(unsigned int, snd_task_id)
		__field(unsigned long, cong)
		__field(unsigned long, cwnd)
		__field(bool, wait)
	),

	TP_fast_assign(
		if (task) {
			__entry->task_id = task->tk_pid;
			__entry->client_id = task->tk_client ?
					     task->tk_client->cl_clid : -1;
		} else {
			__entry->task_id = -1;
			__entry->client_id = -1;
		}
		__entry->snd_task_id = xprt->snd_task ?
					xprt->snd_task->tk_pid : -1;
		__entry->cong = xprt->cong;
		__entry->cwnd = xprt->cwnd;
		__entry->wait = test_bit(XPRT_CWND_WAIT, &xprt->state);
	),

	TP_printk("task:%u@%u snd_task:%u cong=%lu cwnd=%lu%s",
			__entry->task_id, __entry->client_id,
			__entry->snd_task_id, __entry->cong, __entry->cwnd,
			__entry->wait ? " (wait)" : "")
);

#define DEFINE_CONG_EVENT(name) \
	DEFINE_EVENT(xprt_cong_event, xprt_##name, \
			TP_PROTO( \
				const struct rpc_xprt *xprt, \
				const struct rpc_task *task \
			), \
			TP_ARGS(xprt, task))

DEFINE_CONG_EVENT(reserve_cong);
DEFINE_CONG_EVENT(release_cong);
DEFINE_CONG_EVENT(get_cong);
DEFINE_CONG_EVENT(put_cong);

TRACE_EVENT(xprt_reserve,
	TP_PROTO(
		const struct rpc_rqst *rqst
	),

	TP_ARGS(rqst),

	TP_STRUCT__entry(
		__field(unsigned int, task_id)
		__field(unsigned int, client_id)
		__field(u32, xid)
	),

	TP_fast_assign(
		__entry->task_id = rqst->rq_task->tk_pid;
		__entry->client_id = rqst->rq_task->tk_client->cl_clid;
		__entry->xid = be32_to_cpu(rqst->rq_xid);
	),

	TP_printk("task:%u@%u xid=0x%08x",
		__entry->task_id, __entry->client_id, __entry->xid
	)
);

TRACE_EVENT(xs_stream_read_data,
	TP_PROTO(struct rpc_xprt *xprt, ssize_t err, size_t total),

	TP_ARGS(xprt, err, total),

	TP_STRUCT__entry(
		__field(ssize_t, err)
		__field(size_t, total)
		__string(addr, xprt ? xprt->address_strings[RPC_DISPLAY_ADDR] :
				"(null)")
		__string(port, xprt ? xprt->address_strings[RPC_DISPLAY_PORT] :
				"(null)")
	),

	TP_fast_assign(
		__entry->err = err;
		__entry->total = total;
		__assign_str(addr, xprt ?
			xprt->address_strings[RPC_DISPLAY_ADDR] : "(null)");
		__assign_str(port, xprt ?
			xprt->address_strings[RPC_DISPLAY_PORT] : "(null)");
	),

	TP_printk("peer=[%s]:%s err=%zd total=%zu", __get_str(addr),
			__get_str(port), __entry->err, __entry->total)
);

TRACE_EVENT(xs_stream_read_request,
	TP_PROTO(struct sock_xprt *xs),

	TP_ARGS(xs),

	TP_STRUCT__entry(
		__string(addr, xs->xprt.address_strings[RPC_DISPLAY_ADDR])
		__string(port, xs->xprt.address_strings[RPC_DISPLAY_PORT])
		__field(u32, xid)
		__field(unsigned long, copied)
		__field(unsigned int, reclen)
		__field(unsigned int, offset)
	),

	TP_fast_assign(
		__assign_str(addr, xs->xprt.address_strings[RPC_DISPLAY_ADDR]);
		__assign_str(port, xs->xprt.address_strings[RPC_DISPLAY_PORT]);
		__entry->xid = be32_to_cpu(xs->recv.xid);
		__entry->copied = xs->recv.copied;
		__entry->reclen = xs->recv.len;
		__entry->offset = xs->recv.offset;
	),

	TP_printk("peer=[%s]:%s xid=0x%08x copied=%lu reclen=%u offset=%u",
			__get_str(addr), __get_str(port), __entry->xid,
			__entry->copied, __entry->reclen, __entry->offset)
);

TRACE_EVENT(rpcb_getport,
	TP_PROTO(
		const struct rpc_clnt *clnt,
		const struct rpc_task *task,
		unsigned int bind_version
	),

	TP_ARGS(clnt, task, bind_version),

	TP_STRUCT__entry(
		__field(unsigned int, task_id)
		__field(unsigned int, client_id)
		__field(unsigned int, program)
		__field(unsigned int, version)
		__field(int, protocol)
		__field(unsigned int, bind_version)
		__string(servername, task->tk_xprt->servername)
	),

	TP_fast_assign(
		__entry->task_id = task->tk_pid;
		__entry->client_id = clnt->cl_clid;
		__entry->program = clnt->cl_prog;
		__entry->version = clnt->cl_vers;
		__entry->protocol = task->tk_xprt->prot;
		__entry->bind_version = bind_version;
		__assign_str(servername, task->tk_xprt->servername);
	),

	TP_printk("task:%u@%u server=%s program=%u version=%u protocol=%d bind_version=%u",
		__entry->task_id, __entry->client_id, __get_str(servername),
		__entry->program, __entry->version, __entry->protocol,
		__entry->bind_version
	)
);

TRACE_EVENT(rpcb_setport,
	TP_PROTO(
		const struct rpc_task *task,
		int status,
		unsigned short port
	),
<<<<<<< HEAD

	TP_ARGS(task, status, port),

	TP_STRUCT__entry(
		__field(unsigned int, task_id)
		__field(unsigned int, client_id)
		__field(int, status)
		__field(unsigned short, port)
	),

	TP_fast_assign(
		__entry->task_id = task->tk_pid;
		__entry->client_id = task->tk_client->cl_clid;
		__entry->status = status;
		__entry->port = port;
	),

	TP_printk("task:%u@%u status=%d port=%u",
		__entry->task_id, __entry->client_id,
		__entry->status, __entry->port
	)
);

TRACE_EVENT(pmap_register,
	TP_PROTO(
		u32 program,
		u32 version,
		int protocol,
		unsigned short port
	),

	TP_ARGS(program, version, protocol, port),

	TP_STRUCT__entry(
		__field(unsigned int, program)
		__field(unsigned int, version)
		__field(int, protocol)
		__field(unsigned int, port)
	),

	TP_fast_assign(
		__entry->program = program;
		__entry->version = version;
		__entry->protocol = protocol;
		__entry->port = port;
	),

	TP_printk("program=%u version=%u protocol=%d port=%u",
		__entry->program, __entry->version,
		__entry->protocol, __entry->port
	)
);

TRACE_EVENT(rpcb_register,
	TP_PROTO(
		u32 program,
		u32 version,
		const char *addr,
		const char *netid
	),

	TP_ARGS(program, version, addr, netid),

	TP_STRUCT__entry(
		__field(unsigned int, program)
		__field(unsigned int, version)
		__string(addr, addr)
		__string(netid, netid)
	),

	TP_fast_assign(
		__entry->program = program;
		__entry->version = version;
		__assign_str(addr, addr);
		__assign_str(netid, netid);
	),

	TP_printk("program=%u version=%u addr=%s netid=%s",
		__entry->program, __entry->version,
		__get_str(addr), __get_str(netid)
	)
);

TRACE_EVENT(rpcb_unregister,
	TP_PROTO(
		u32 program,
		u32 version,
		const char *netid
	),

	TP_ARGS(program, version, netid),

	TP_STRUCT__entry(
		__field(unsigned int, program)
		__field(unsigned int, version)
		__string(netid, netid)
	),

	TP_fast_assign(
		__entry->program = program;
		__entry->version = version;
		__assign_str(netid, netid);
	),

	TP_printk("program=%u version=%u netid=%s",
		__entry->program, __entry->version, __get_str(netid)
	)
);
=======
>>>>>>> f642729d

	TP_ARGS(task, status, port),

	TP_STRUCT__entry(
		__field(unsigned int, task_id)
		__field(unsigned int, client_id)
		__field(int, status)
		__field(unsigned short, port)
	),

	TP_fast_assign(
		__entry->task_id = task->tk_pid;
		__entry->client_id = task->tk_client->cl_clid;
		__entry->status = status;
		__entry->port = port;
	),

	TP_printk("task:%u@%u status=%d port=%u",
		__entry->task_id, __entry->client_id,
		__entry->status, __entry->port
	)
);

TRACE_EVENT(pmap_register,
	TP_PROTO(
		u32 program,
		u32 version,
		int protocol,
		unsigned short port
	),

	TP_ARGS(program, version, protocol, port),

	TP_STRUCT__entry(
		__field(unsigned int, program)
		__field(unsigned int, version)
		__field(int, protocol)
		__field(unsigned int, port)
	),

	TP_fast_assign(
		__entry->program = program;
		__entry->version = version;
		__entry->protocol = protocol;
		__entry->port = port;
	),

	TP_printk("program=%u version=%u protocol=%d port=%u",
		__entry->program, __entry->version,
		__entry->protocol, __entry->port
	)
);

TRACE_EVENT(rpcb_register,
	TP_PROTO(
		u32 program,
		u32 version,
		const char *addr,
		const char *netid
	),

	TP_ARGS(program, version, addr, netid),

	TP_STRUCT__entry(
		__field(unsigned int, program)
		__field(unsigned int, version)
		__string(addr, addr)
		__string(netid, netid)
	),

	TP_fast_assign(
		__entry->program = program;
		__entry->version = version;
		__assign_str(addr, addr);
		__assign_str(netid, netid);
	),

	TP_printk("program=%u version=%u addr=%s netid=%s",
		__entry->program, __entry->version,
		__get_str(addr), __get_str(netid)
	)
);

TRACE_EVENT(rpcb_unregister,
	TP_PROTO(
		u32 program,
		u32 version,
		const char *netid
	),

	TP_ARGS(program, version, netid),

	TP_STRUCT__entry(
		__field(unsigned int, program)
		__field(unsigned int, version)
		__string(netid, netid)
	),

	TP_fast_assign(
		__entry->program = program;
		__entry->version = version;
		__assign_str(netid, netid);
	),

	TP_printk("program=%u version=%u netid=%s",
		__entry->program, __entry->version, __get_str(netid)
	)
);

/* Record an xdr_buf containing a fully-formed RPC message */
DECLARE_EVENT_CLASS(svc_xdr_msg_class,
	TP_PROTO(
		const struct xdr_buf *xdr
	),

	TP_ARGS(xdr),

	TP_STRUCT__entry(
		__field(u32, xid)
		__field(const void *, head_base)
		__field(size_t, head_len)
		__field(const void *, tail_base)
		__field(size_t, tail_len)
		__field(unsigned int, page_len)
		__field(unsigned int, msg_len)
	),

	TP_fast_assign(
		__be32 *p = (__be32 *)xdr->head[0].iov_base;

		__entry->xid = be32_to_cpu(*p);
		__entry->head_base = p;
		__entry->head_len = xdr->head[0].iov_len;
		__entry->tail_base = xdr->tail[0].iov_base;
		__entry->tail_len = xdr->tail[0].iov_len;
		__entry->page_len = xdr->page_len;
		__entry->msg_len = xdr->len;
	),

	TP_printk("xid=0x%08x head=[%p,%zu] page=%u tail=[%p,%zu] len=%u",
		__entry->xid,
		__entry->head_base, __entry->head_len, __entry->page_len,
		__entry->tail_base, __entry->tail_len, __entry->msg_len
	)
);

#define DEFINE_SVCXDRMSG_EVENT(name)					\
		DEFINE_EVENT(svc_xdr_msg_class,				\
				svc_xdr_##name,				\
				TP_PROTO(				\
					const struct xdr_buf *xdr	\
				),					\
				TP_ARGS(xdr))

DEFINE_SVCXDRMSG_EVENT(recvfrom);

/* Record an xdr_buf containing arbitrary data, tagged with an XID */
DECLARE_EVENT_CLASS(svc_xdr_buf_class,
	TP_PROTO(
		__be32 xid,
		const struct xdr_buf *xdr
	),

	TP_ARGS(xid, xdr),

	TP_STRUCT__entry(
		__field(u32, xid)
		__field(const void *, head_base)
		__field(size_t, head_len)
		__field(const void *, tail_base)
		__field(size_t, tail_len)
		__field(unsigned int, page_len)
		__field(unsigned int, msg_len)
	),

	TP_fast_assign(
		__entry->xid = be32_to_cpu(xid);
		__entry->head_base = xdr->head[0].iov_base;
		__entry->head_len = xdr->head[0].iov_len;
		__entry->tail_base = xdr->tail[0].iov_base;
		__entry->tail_len = xdr->tail[0].iov_len;
		__entry->page_len = xdr->page_len;
		__entry->msg_len = xdr->len;
	),

	TP_printk("xid=0x%08x head=[%p,%zu] page=%u tail=[%p,%zu] len=%u",
		__entry->xid,
		__entry->head_base, __entry->head_len, __entry->page_len,
		__entry->tail_base, __entry->tail_len, __entry->msg_len
	)
);

#define DEFINE_SVCXDRBUF_EVENT(name)					\
		DEFINE_EVENT(svc_xdr_buf_class,				\
				svc_xdr_##name,				\
				TP_PROTO(				\
					__be32 xid,			\
					const struct xdr_buf *xdr	\
				),					\
				TP_ARGS(xid, xdr))

DEFINE_SVCXDRBUF_EVENT(sendto);

/*
 * from include/linux/sunrpc/svc.h
 */
#define SVC_RQST_FLAG_LIST						\
	svc_rqst_flag(SECURE)						\
	svc_rqst_flag(LOCAL)						\
	svc_rqst_flag(USEDEFERRAL)					\
	svc_rqst_flag(DROPME)						\
	svc_rqst_flag(SPLICE_OK)					\
	svc_rqst_flag(VICTIM)						\
	svc_rqst_flag(BUSY)						\
	svc_rqst_flag(DATA)						\
	svc_rqst_flag_end(AUTHERR)

#undef svc_rqst_flag
#undef svc_rqst_flag_end
#define svc_rqst_flag(x)	TRACE_DEFINE_ENUM(RQ_##x);
#define svc_rqst_flag_end(x)	TRACE_DEFINE_ENUM(RQ_##x);

SVC_RQST_FLAG_LIST

#undef svc_rqst_flag
#undef svc_rqst_flag_end
#define svc_rqst_flag(x)	{ BIT(RQ_##x), #x },
#define svc_rqst_flag_end(x)	{ BIT(RQ_##x), #x }

#define show_rqstp_flags(flags)						\
		__print_flags(flags, "|", SVC_RQST_FLAG_LIST)

TRACE_DEFINE_ENUM(SVC_GARBAGE);
TRACE_DEFINE_ENUM(SVC_SYSERR);
TRACE_DEFINE_ENUM(SVC_VALID);
TRACE_DEFINE_ENUM(SVC_NEGATIVE);
TRACE_DEFINE_ENUM(SVC_OK);
TRACE_DEFINE_ENUM(SVC_DROP);
TRACE_DEFINE_ENUM(SVC_CLOSE);
TRACE_DEFINE_ENUM(SVC_DENIED);
TRACE_DEFINE_ENUM(SVC_PENDING);
TRACE_DEFINE_ENUM(SVC_COMPLETE);

#define svc_show_status(status)				\
	__print_symbolic(status,			\
		{ SVC_GARBAGE,	"SVC_GARBAGE" },	\
		{ SVC_SYSERR,	"SVC_SYSERR" },		\
		{ SVC_VALID,	"SVC_VALID" },		\
		{ SVC_NEGATIVE,	"SVC_NEGATIVE" },	\
		{ SVC_OK,	"SVC_OK" },		\
		{ SVC_DROP,	"SVC_DROP" },		\
		{ SVC_CLOSE,	"SVC_CLOSE" },		\
		{ SVC_DENIED,	"SVC_DENIED" },		\
		{ SVC_PENDING,	"SVC_PENDING" },	\
		{ SVC_COMPLETE,	"SVC_COMPLETE" })

TRACE_EVENT(svc_authenticate,
	TP_PROTO(const struct svc_rqst *rqst, int auth_res, __be32 auth_stat),

	TP_ARGS(rqst, auth_res, auth_stat),

	TP_STRUCT__entry(
		__field(u32, xid)
		__field(unsigned long, svc_status)
		__field(unsigned long, auth_stat)
	),

	TP_fast_assign(
		__entry->xid = be32_to_cpu(rqst->rq_xid);
		__entry->svc_status = auth_res;
		__entry->auth_stat = be32_to_cpu(auth_stat);
	),

	TP_printk("xid=0x%08x auth_res=%s auth_stat=%s",
			__entry->xid, svc_show_status(__entry->svc_status),
			rpc_show_auth_stat(__entry->auth_stat))
);

TRACE_EVENT(svc_process,
	TP_PROTO(const struct svc_rqst *rqst, const char *name),

	TP_ARGS(rqst, name),

	TP_STRUCT__entry(
		__field(u32, xid)
		__field(u32, vers)
		__field(u32, proc)
		__string(service, name)
		__string(procedure, rqst->rq_procinfo->pc_name)
		__string(addr, rqst->rq_xprt ?
			 rqst->rq_xprt->xpt_remotebuf : "(null)")
	),

	TP_fast_assign(
		__entry->xid = be32_to_cpu(rqst->rq_xid);
		__entry->vers = rqst->rq_vers;
		__entry->proc = rqst->rq_proc;
		__assign_str(service, name);
		__assign_str(procedure, rqst->rq_procinfo->pc_name);
		__assign_str(addr, rqst->rq_xprt ?
			     rqst->rq_xprt->xpt_remotebuf : "(null)");
	),

	TP_printk("addr=%s xid=0x%08x service=%s vers=%u proc=%s",
			__get_str(addr), __entry->xid,
			__get_str(service), __entry->vers,
			__get_str(procedure)
	)
);

DECLARE_EVENT_CLASS(svc_rqst_event,

	TP_PROTO(
		const struct svc_rqst *rqst
	),

	TP_ARGS(rqst),

	TP_STRUCT__entry(
		__field(u32, xid)
		__field(unsigned long, flags)
		__string(addr, rqst->rq_xprt->xpt_remotebuf)
	),

	TP_fast_assign(
		__entry->xid = be32_to_cpu(rqst->rq_xid);
		__entry->flags = rqst->rq_flags;
		__assign_str(addr, rqst->rq_xprt->xpt_remotebuf);
	),

	TP_printk("addr=%s xid=0x%08x flags=%s",
			__get_str(addr), __entry->xid,
			show_rqstp_flags(__entry->flags))
);
#define DEFINE_SVC_RQST_EVENT(name) \
	DEFINE_EVENT(svc_rqst_event, svc_##name, \
			TP_PROTO( \
				const struct svc_rqst *rqst \
			), \
			TP_ARGS(rqst))

DEFINE_SVC_RQST_EVENT(defer);
DEFINE_SVC_RQST_EVENT(drop);

DECLARE_EVENT_CLASS(svc_rqst_status,

	TP_PROTO(struct svc_rqst *rqst, int status),

	TP_ARGS(rqst, status),

	TP_STRUCT__entry(
		__field(u32, xid)
		__field(int, status)
		__field(unsigned long, flags)
		__string(addr, rqst->rq_xprt->xpt_remotebuf)
	),

	TP_fast_assign(
		__entry->xid = be32_to_cpu(rqst->rq_xid);
		__entry->status = status;
		__entry->flags = rqst->rq_flags;
		__assign_str(addr, rqst->rq_xprt->xpt_remotebuf);
	),

	TP_printk("addr=%s xid=0x%08x status=%d flags=%s",
		  __get_str(addr), __entry->xid,
		  __entry->status, show_rqstp_flags(__entry->flags))
);

DEFINE_EVENT(svc_rqst_status, svc_send,
	TP_PROTO(struct svc_rqst *rqst, int status),
	TP_ARGS(rqst, status));

#define show_svc_xprt_flags(flags)					\
	__print_flags(flags, "|",					\
		{ (1UL << XPT_BUSY),		"XPT_BUSY"},		\
		{ (1UL << XPT_CONN),		"XPT_CONN"},		\
		{ (1UL << XPT_CLOSE),		"XPT_CLOSE"},		\
		{ (1UL << XPT_DATA),		"XPT_DATA"},		\
		{ (1UL << XPT_TEMP),		"XPT_TEMP"},		\
		{ (1UL << XPT_DEAD),		"XPT_DEAD"},		\
		{ (1UL << XPT_CHNGBUF),		"XPT_CHNGBUF"},		\
		{ (1UL << XPT_DEFERRED),	"XPT_DEFERRED"},	\
		{ (1UL << XPT_OLD),		"XPT_OLD"},		\
		{ (1UL << XPT_LISTENER),	"XPT_LISTENER"},	\
		{ (1UL << XPT_CACHE_AUTH),	"XPT_CACHE_AUTH"},	\
		{ (1UL << XPT_LOCAL),		"XPT_LOCAL"},		\
		{ (1UL << XPT_KILL_TEMP),	"XPT_KILL_TEMP"},	\
		{ (1UL << XPT_CONG_CTRL),	"XPT_CONG_CTRL"})

TRACE_EVENT(svc_xprt_create_err,
	TP_PROTO(
		const char *program,
		const char *protocol,
		struct sockaddr *sap,
		const struct svc_xprt *xprt
	),

	TP_ARGS(program, protocol, sap, xprt),

	TP_STRUCT__entry(
		__field(long, error)
		__string(program, program)
		__string(protocol, protocol)
		__array(unsigned char, addr, sizeof(struct sockaddr_in6))
	),

	TP_fast_assign(
		__entry->error = PTR_ERR(xprt);
		__assign_str(program, program);
		__assign_str(protocol, protocol);
		memcpy(__entry->addr, sap, sizeof(__entry->addr));
	),

	TP_printk("addr=%pISpc program=%s protocol=%s error=%ld",
		__entry->addr, __get_str(program), __get_str(protocol),
		__entry->error)
);

TRACE_EVENT(svc_xprt_do_enqueue,
	TP_PROTO(struct svc_xprt *xprt, struct svc_rqst *rqst),

	TP_ARGS(xprt, rqst),

	TP_STRUCT__entry(
		__field(int, pid)
		__field(unsigned long, flags)
		__string(addr, xprt->xpt_remotebuf)
	),

	TP_fast_assign(
		__entry->pid = rqst? rqst->rq_task->pid : 0;
		__entry->flags = xprt->xpt_flags;
		__assign_str(addr, xprt->xpt_remotebuf);
	),

	TP_printk("addr=%s pid=%d flags=%s", __get_str(addr),
		__entry->pid, show_svc_xprt_flags(__entry->flags))
);

DECLARE_EVENT_CLASS(svc_xprt_event,
	TP_PROTO(struct svc_xprt *xprt),

	TP_ARGS(xprt),

	TP_STRUCT__entry(
		__field(unsigned long, flags)
		__string(addr, xprt->xpt_remotebuf)
	),

	TP_fast_assign(
		__entry->flags = xprt->xpt_flags;
		__assign_str(addr, xprt->xpt_remotebuf);
	),

	TP_printk("addr=%s flags=%s", __get_str(addr),
		show_svc_xprt_flags(__entry->flags))
);

#define DEFINE_SVC_XPRT_EVENT(name) \
	DEFINE_EVENT(svc_xprt_event, svc_xprt_##name, \
			TP_PROTO( \
				struct svc_xprt *xprt \
			), \
			TP_ARGS(xprt))

DEFINE_SVC_XPRT_EVENT(no_write_space);
DEFINE_SVC_XPRT_EVENT(close);
DEFINE_SVC_XPRT_EVENT(detach);
DEFINE_SVC_XPRT_EVENT(free);

TRACE_EVENT(svc_xprt_accept,
	TP_PROTO(
		const struct svc_xprt *xprt,
		const char *service
	),

	TP_ARGS(xprt, service),

	TP_STRUCT__entry(
		__string(addr, xprt->xpt_remotebuf)
		__string(protocol, xprt->xpt_class->xcl_name)
		__string(service, service)
	),

	TP_fast_assign(
		__assign_str(addr, xprt->xpt_remotebuf);
		__assign_str(protocol, xprt->xpt_class->xcl_name)
		__assign_str(service, service);
	),

	TP_printk("addr=%s protocol=%s service=%s",
		__get_str(addr), __get_str(protocol), __get_str(service)
	)
);

TRACE_EVENT(svc_xprt_dequeue,
	TP_PROTO(struct svc_rqst *rqst),

	TP_ARGS(rqst),

	TP_STRUCT__entry(
		__field(unsigned long, flags)
		__field(unsigned long, wakeup)
		__string(addr, rqst->rq_xprt->xpt_remotebuf)
	),

	TP_fast_assign(
		__entry->flags = rqst->rq_xprt->xpt_flags;
		__entry->wakeup = ktime_to_us(ktime_sub(ktime_get(),
							rqst->rq_qtime));
		__assign_str(addr, rqst->rq_xprt->xpt_remotebuf);
	),

	TP_printk("addr=%s flags=%s wakeup-us=%lu", __get_str(addr),
		show_svc_xprt_flags(__entry->flags), __entry->wakeup)
);

TRACE_EVENT(svc_wake_up,
	TP_PROTO(int pid),

	TP_ARGS(pid),

	TP_STRUCT__entry(
		__field(int, pid)
	),

	TP_fast_assign(
		__entry->pid = pid;
	),

	TP_printk("pid=%d", __entry->pid)
);

TRACE_EVENT(svc_handle_xprt,
	TP_PROTO(struct svc_xprt *xprt, int len),

	TP_ARGS(xprt, len),

	TP_STRUCT__entry(
		__field(int, len)
		__field(unsigned long, flags)
		__string(addr, xprt->xpt_remotebuf)
	),

	TP_fast_assign(
		__entry->len = len;
		__entry->flags = xprt->xpt_flags;
		__assign_str(addr, xprt->xpt_remotebuf);
	),

	TP_printk("addr=%s len=%d flags=%s", __get_str(addr),
		__entry->len, show_svc_xprt_flags(__entry->flags))
);

TRACE_EVENT(svc_stats_latency,
	TP_PROTO(const struct svc_rqst *rqst),

	TP_ARGS(rqst),

	TP_STRUCT__entry(
		__field(u32, xid)
		__field(unsigned long, execute)
		__string(procedure, rqst->rq_procinfo->pc_name)
		__string(addr, rqst->rq_xprt->xpt_remotebuf)
	),

	TP_fast_assign(
		__entry->xid = be32_to_cpu(rqst->rq_xid);
		__entry->execute = ktime_to_us(ktime_sub(ktime_get(),
							 rqst->rq_stime));
		__assign_str(procedure, rqst->rq_procinfo->pc_name);
		__assign_str(addr, rqst->rq_xprt->xpt_remotebuf);
	),

	TP_printk("addr=%s xid=0x%08x proc=%s execute-us=%lu",
		__get_str(addr), __entry->xid, __get_str(procedure),
		__entry->execute)
);

DECLARE_EVENT_CLASS(svc_deferred_event,
	TP_PROTO(
		const struct svc_deferred_req *dr
	),

	TP_ARGS(dr),

	TP_STRUCT__entry(
		__field(const void *, dr)
		__field(u32, xid)
		__string(addr, dr->xprt->xpt_remotebuf)
	),

	TP_fast_assign(
		__entry->dr = dr;
		__entry->xid = be32_to_cpu(*(__be32 *)(dr->args +
						       (dr->xprt_hlen>>2)));
		__assign_str(addr, dr->xprt->xpt_remotebuf);
	),

	TP_printk("addr=%s dr=%p xid=0x%08x", __get_str(addr), __entry->dr,
		__entry->xid)
);

#define DEFINE_SVC_DEFERRED_EVENT(name) \
	DEFINE_EVENT(svc_deferred_event, svc_defer_##name, \
			TP_PROTO( \
				const struct svc_deferred_req *dr \
			), \
			TP_ARGS(dr))

DEFINE_SVC_DEFERRED_EVENT(drop);
DEFINE_SVC_DEFERRED_EVENT(queue);
DEFINE_SVC_DEFERRED_EVENT(recv);

TRACE_EVENT(svcsock_new_socket,
	TP_PROTO(
		const struct socket *socket
	),

	TP_ARGS(socket),

	TP_STRUCT__entry(
		__field(unsigned long, type)
		__field(unsigned long, family)
		__field(bool, listener)
	),

	TP_fast_assign(
		__entry->type = socket->type;
		__entry->family = socket->sk->sk_family;
		__entry->listener = (socket->sk->sk_state == TCP_LISTEN);
	),

	TP_printk("type=%s family=%s%s",
		show_socket_type(__entry->type),
		rpc_show_address_family(__entry->family),
		__entry->listener ? " (listener)" : ""
	)
);

TRACE_EVENT(svcsock_marker,
	TP_PROTO(
		const struct svc_xprt *xprt,
		__be32 marker
	),

	TP_ARGS(xprt, marker),

	TP_STRUCT__entry(
		__field(unsigned int, length)
		__field(bool, last)
		__string(addr, xprt->xpt_remotebuf)
	),

	TP_fast_assign(
		__entry->length = be32_to_cpu(marker) & RPC_FRAGMENT_SIZE_MASK;
		__entry->last = be32_to_cpu(marker) & RPC_LAST_STREAM_FRAGMENT;
		__assign_str(addr, xprt->xpt_remotebuf);
	),

	TP_printk("addr=%s length=%u%s", __get_str(addr),
		__entry->length, __entry->last ? " (last)" : "")
);

DECLARE_EVENT_CLASS(svcsock_class,
	TP_PROTO(
		const struct svc_xprt *xprt,
		ssize_t result
	),

	TP_ARGS(xprt, result),

	TP_STRUCT__entry(
		__field(ssize_t, result)
		__field(unsigned long, flags)
		__string(addr, xprt->xpt_remotebuf)
	),

	TP_fast_assign(
		__entry->result = result;
		__entry->flags = xprt->xpt_flags;
		__assign_str(addr, xprt->xpt_remotebuf);
	),

	TP_printk("addr=%s result=%zd flags=%s", __get_str(addr),
		__entry->result, show_svc_xprt_flags(__entry->flags)
	)
);

#define DEFINE_SVCSOCK_EVENT(name) \
	DEFINE_EVENT(svcsock_class, svcsock_##name, \
			TP_PROTO( \
				const struct svc_xprt *xprt, \
				ssize_t result \
			), \
			TP_ARGS(xprt, result))

DEFINE_SVCSOCK_EVENT(udp_send);
DEFINE_SVCSOCK_EVENT(udp_recv);
DEFINE_SVCSOCK_EVENT(udp_recv_err);
DEFINE_SVCSOCK_EVENT(tcp_send);
DEFINE_SVCSOCK_EVENT(tcp_recv);
DEFINE_SVCSOCK_EVENT(tcp_recv_eagain);
DEFINE_SVCSOCK_EVENT(tcp_recv_err);
DEFINE_SVCSOCK_EVENT(data_ready);
DEFINE_SVCSOCK_EVENT(write_space);

TRACE_EVENT(svcsock_tcp_recv_short,
	TP_PROTO(
		const struct svc_xprt *xprt,
		u32 expected,
		u32 received
	),

	TP_ARGS(xprt, expected, received),

	TP_STRUCT__entry(
		__field(u32, expected)
		__field(u32, received)
		__field(unsigned long, flags)
		__string(addr, xprt->xpt_remotebuf)
	),

	TP_fast_assign(
		__entry->expected = expected;
		__entry->received = received;
		__entry->flags = xprt->xpt_flags;
		__assign_str(addr, xprt->xpt_remotebuf);
	),

	TP_printk("addr=%s flags=%s expected=%u received=%u",
		__get_str(addr), show_svc_xprt_flags(__entry->flags),
		__entry->expected, __entry->received
	)
);

TRACE_EVENT(svcsock_tcp_state,
	TP_PROTO(
		const struct svc_xprt *xprt,
		const struct socket *socket
	),

	TP_ARGS(xprt, socket),

	TP_STRUCT__entry(
		__field(unsigned long, socket_state)
		__field(unsigned long, sock_state)
		__field(unsigned long, flags)
		__string(addr, xprt->xpt_remotebuf)
	),

	TP_fast_assign(
		__entry->socket_state = socket->state;
		__entry->sock_state = socket->sk->sk_state;
		__entry->flags = xprt->xpt_flags;
		__assign_str(addr, xprt->xpt_remotebuf);
	),

	TP_printk("addr=%s state=%s sk_state=%s flags=%s", __get_str(addr),
		rpc_show_socket_state(__entry->socket_state),
		rpc_show_sock_state(__entry->sock_state),
		show_svc_xprt_flags(__entry->flags)
	)
);

DECLARE_EVENT_CLASS(svcsock_accept_class,
	TP_PROTO(
		const struct svc_xprt *xprt,
		const char *service,
		long status
	),

	TP_ARGS(xprt, service, status),

	TP_STRUCT__entry(
		__field(long, status)
		__string(service, service)
		__array(unsigned char, addr, sizeof(struct sockaddr_in6))
	),

	TP_fast_assign(
		__entry->status = status;
		__assign_str(service, service);
		memcpy(__entry->addr, &xprt->xpt_local, sizeof(__entry->addr));
	),

	TP_printk("listener=%pISpc service=%s status=%ld",
		__entry->addr, __get_str(service), __entry->status
	)
);

#define DEFINE_ACCEPT_EVENT(name) \
	DEFINE_EVENT(svcsock_accept_class, svcsock_##name##_err, \
			TP_PROTO( \
				const struct svc_xprt *xprt, \
				const char *service, \
				long status \
			), \
			TP_ARGS(xprt, service, status))

DEFINE_ACCEPT_EVENT(accept);
DEFINE_ACCEPT_EVENT(getpeername);

DECLARE_EVENT_CLASS(cache_event,
	TP_PROTO(
		const struct cache_detail *cd,
		const struct cache_head *h
	),

	TP_ARGS(cd, h),

	TP_STRUCT__entry(
		__field(const struct cache_head *, h)
		__string(name, cd->name)
	),

	TP_fast_assign(
		__entry->h = h;
		__assign_str(name, cd->name);
	),

	TP_printk("cache=%s entry=%p", __get_str(name), __entry->h)
);
#define DEFINE_CACHE_EVENT(name) \
	DEFINE_EVENT(cache_event, name, \
			TP_PROTO( \
				const struct cache_detail *cd, \
				const struct cache_head *h \
			), \
			TP_ARGS(cd, h))
DEFINE_CACHE_EVENT(cache_entry_expired);
DEFINE_CACHE_EVENT(cache_entry_upcall);
DEFINE_CACHE_EVENT(cache_entry_update);
DEFINE_CACHE_EVENT(cache_entry_make_negative);
DEFINE_CACHE_EVENT(cache_entry_no_listener);

DECLARE_EVENT_CLASS(register_class,
	TP_PROTO(
		const char *program,
		const u32 version,
		const int family,
		const unsigned short protocol,
		const unsigned short port,
		int error
	),

	TP_ARGS(program, version, family, protocol, port, error),

	TP_STRUCT__entry(
		__field(u32, version)
		__field(unsigned long, family)
		__field(unsigned short, protocol)
		__field(unsigned short, port)
		__field(int, error)
		__string(program, program)
	),

	TP_fast_assign(
		__entry->version = version;
		__entry->family = family;
		__entry->protocol = protocol;
		__entry->port = port;
		__entry->error = error;
		__assign_str(program, program);
	),

	TP_printk("program=%sv%u proto=%s port=%u family=%s error=%d",
		__get_str(program), __entry->version,
		__entry->protocol == IPPROTO_UDP ? "udp" : "tcp",
		__entry->port, rpc_show_address_family(__entry->family),
		__entry->error
	)
);

#define DEFINE_REGISTER_EVENT(name) \
	DEFINE_EVENT(register_class, svc_##name, \
			TP_PROTO( \
				const char *program, \
				const u32 version, \
				const int family, \
				const unsigned short protocol, \
				const unsigned short port, \
				int error \
			), \
			TP_ARGS(program, version, family, protocol, \
				port, error))

DEFINE_REGISTER_EVENT(register);
DEFINE_REGISTER_EVENT(noregister);

TRACE_EVENT(svc_unregister,
	TP_PROTO(
		const char *program,
		const u32 version,
		int error
	),

	TP_ARGS(program, version, error),

	TP_STRUCT__entry(
		__field(u32, version)
		__field(int, error)
		__string(program, program)
	),

	TP_fast_assign(
		__entry->version = version;
		__entry->error = error;
		__assign_str(program, program);
	),

	TP_printk("program=%sv%u error=%d",
		__get_str(program), __entry->version, __entry->error
	)
);

#endif /* _TRACE_SUNRPC_H */

#include <trace/define_trace.h><|MERGE_RESOLUTION|>--- conflicted
+++ resolved
@@ -1315,117 +1315,6 @@
 		int status,
 		unsigned short port
 	),
-<<<<<<< HEAD
-
-	TP_ARGS(task, status, port),
-
-	TP_STRUCT__entry(
-		__field(unsigned int, task_id)
-		__field(unsigned int, client_id)
-		__field(int, status)
-		__field(unsigned short, port)
-	),
-
-	TP_fast_assign(
-		__entry->task_id = task->tk_pid;
-		__entry->client_id = task->tk_client->cl_clid;
-		__entry->status = status;
-		__entry->port = port;
-	),
-
-	TP_printk("task:%u@%u status=%d port=%u",
-		__entry->task_id, __entry->client_id,
-		__entry->status, __entry->port
-	)
-);
-
-TRACE_EVENT(pmap_register,
-	TP_PROTO(
-		u32 program,
-		u32 version,
-		int protocol,
-		unsigned short port
-	),
-
-	TP_ARGS(program, version, protocol, port),
-
-	TP_STRUCT__entry(
-		__field(unsigned int, program)
-		__field(unsigned int, version)
-		__field(int, protocol)
-		__field(unsigned int, port)
-	),
-
-	TP_fast_assign(
-		__entry->program = program;
-		__entry->version = version;
-		__entry->protocol = protocol;
-		__entry->port = port;
-	),
-
-	TP_printk("program=%u version=%u protocol=%d port=%u",
-		__entry->program, __entry->version,
-		__entry->protocol, __entry->port
-	)
-);
-
-TRACE_EVENT(rpcb_register,
-	TP_PROTO(
-		u32 program,
-		u32 version,
-		const char *addr,
-		const char *netid
-	),
-
-	TP_ARGS(program, version, addr, netid),
-
-	TP_STRUCT__entry(
-		__field(unsigned int, program)
-		__field(unsigned int, version)
-		__string(addr, addr)
-		__string(netid, netid)
-	),
-
-	TP_fast_assign(
-		__entry->program = program;
-		__entry->version = version;
-		__assign_str(addr, addr);
-		__assign_str(netid, netid);
-	),
-
-	TP_printk("program=%u version=%u addr=%s netid=%s",
-		__entry->program, __entry->version,
-		__get_str(addr), __get_str(netid)
-	)
-);
-
-TRACE_EVENT(rpcb_unregister,
-	TP_PROTO(
-		u32 program,
-		u32 version,
-		const char *netid
-	),
-
-	TP_ARGS(program, version, netid),
-
-	TP_STRUCT__entry(
-		__field(unsigned int, program)
-		__field(unsigned int, version)
-		__string(netid, netid)
-	),
-
-	TP_fast_assign(
-		__entry->program = program;
-		__entry->version = version;
-		__assign_str(netid, netid);
-	),
-
-	TP_printk("program=%u version=%u netid=%s",
-		__entry->program, __entry->version, __get_str(netid)
-	)
-);
-=======
->>>>>>> f642729d
 
 	TP_ARGS(task, status, port),
 
