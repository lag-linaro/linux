// SPDX-License-Identifier: GPL-2.0+
// Copyright (c) 2016-2017 Hisilicon Limited.

#include <linux/etherdevice.h>
#include <linux/iopoll.h>
#include <net/rtnetlink.h>
#include "hclgevf_cmd.h"
#include "hclgevf_main.h"
#include "hclge_mbx.h"
#include "hnae3.h"

#define HCLGEVF_NAME	"hclgevf"

#define HCLGEVF_RESET_MAX_FAIL_CNT	5

static int hclgevf_reset_hdev(struct hclgevf_dev *hdev);
static void hclgevf_task_schedule(struct hclgevf_dev *hdev,
				  unsigned long delay);

static struct hnae3_ae_algo ae_algovf;

static struct workqueue_struct *hclgevf_wq;

static const struct pci_device_id ae_algovf_pci_tbl[] = {
	{PCI_VDEVICE(HUAWEI, HNAE3_DEV_ID_VF), 0},
	{PCI_VDEVICE(HUAWEI, HNAE3_DEV_ID_RDMA_DCB_PFC_VF),
	 HNAE3_DEV_SUPPORT_ROCE_DCB_BITS},
	/* required last entry */
	{0, }
};

static const u8 hclgevf_hash_key[] = {
	0x6D, 0x5A, 0x56, 0xDA, 0x25, 0x5B, 0x0E, 0xC2,
	0x41, 0x67, 0x25, 0x3D, 0x43, 0xA3, 0x8F, 0xB0,
	0xD0, 0xCA, 0x2B, 0xCB, 0xAE, 0x7B, 0x30, 0xB4,
	0x77, 0xCB, 0x2D, 0xA3, 0x80, 0x30, 0xF2, 0x0C,
	0x6A, 0x42, 0xB7, 0x3B, 0xBE, 0xAC, 0x01, 0xFA
};

MODULE_DEVICE_TABLE(pci, ae_algovf_pci_tbl);

static const u32 cmdq_reg_addr_list[] = {HCLGEVF_CMDQ_TX_ADDR_L_REG,
					 HCLGEVF_CMDQ_TX_ADDR_H_REG,
					 HCLGEVF_CMDQ_TX_DEPTH_REG,
					 HCLGEVF_CMDQ_TX_TAIL_REG,
					 HCLGEVF_CMDQ_TX_HEAD_REG,
					 HCLGEVF_CMDQ_RX_ADDR_L_REG,
					 HCLGEVF_CMDQ_RX_ADDR_H_REG,
					 HCLGEVF_CMDQ_RX_DEPTH_REG,
					 HCLGEVF_CMDQ_RX_TAIL_REG,
					 HCLGEVF_CMDQ_RX_HEAD_REG,
					 HCLGEVF_VECTOR0_CMDQ_SRC_REG,
					 HCLGEVF_VECTOR0_CMDQ_STATE_REG,
					 HCLGEVF_CMDQ_INTR_EN_REG,
					 HCLGEVF_CMDQ_INTR_GEN_REG};

static const u32 common_reg_addr_list[] = {HCLGEVF_MISC_VECTOR_REG_BASE,
					   HCLGEVF_RST_ING,
					   HCLGEVF_GRO_EN_REG};

static const u32 ring_reg_addr_list[] = {HCLGEVF_RING_RX_ADDR_L_REG,
					 HCLGEVF_RING_RX_ADDR_H_REG,
					 HCLGEVF_RING_RX_BD_NUM_REG,
					 HCLGEVF_RING_RX_BD_LENGTH_REG,
					 HCLGEVF_RING_RX_MERGE_EN_REG,
					 HCLGEVF_RING_RX_TAIL_REG,
					 HCLGEVF_RING_RX_HEAD_REG,
					 HCLGEVF_RING_RX_FBD_NUM_REG,
					 HCLGEVF_RING_RX_OFFSET_REG,
					 HCLGEVF_RING_RX_FBD_OFFSET_REG,
					 HCLGEVF_RING_RX_STASH_REG,
					 HCLGEVF_RING_RX_BD_ERR_REG,
					 HCLGEVF_RING_TX_ADDR_L_REG,
					 HCLGEVF_RING_TX_ADDR_H_REG,
					 HCLGEVF_RING_TX_BD_NUM_REG,
					 HCLGEVF_RING_TX_PRIORITY_REG,
					 HCLGEVF_RING_TX_TC_REG,
					 HCLGEVF_RING_TX_MERGE_EN_REG,
					 HCLGEVF_RING_TX_TAIL_REG,
					 HCLGEVF_RING_TX_HEAD_REG,
					 HCLGEVF_RING_TX_FBD_NUM_REG,
					 HCLGEVF_RING_TX_OFFSET_REG,
					 HCLGEVF_RING_TX_EBD_NUM_REG,
					 HCLGEVF_RING_TX_EBD_OFFSET_REG,
					 HCLGEVF_RING_TX_BD_ERR_REG,
					 HCLGEVF_RING_EN_REG};

static const u32 tqp_intr_reg_addr_list[] = {HCLGEVF_TQP_INTR_CTRL_REG,
					     HCLGEVF_TQP_INTR_GL0_REG,
					     HCLGEVF_TQP_INTR_GL1_REG,
					     HCLGEVF_TQP_INTR_GL2_REG,
					     HCLGEVF_TQP_INTR_RL_REG};

static struct hclgevf_dev *hclgevf_ae_get_hdev(struct hnae3_handle *handle)
{
	if (!handle->client)
		return container_of(handle, struct hclgevf_dev, nic);
	else if (handle->client->type == HNAE3_CLIENT_ROCE)
		return container_of(handle, struct hclgevf_dev, roce);
	else
		return container_of(handle, struct hclgevf_dev, nic);
}

static int hclgevf_tqps_update_stats(struct hnae3_handle *handle)
{
	struct hnae3_knic_private_info *kinfo = &handle->kinfo;
	struct hclgevf_dev *hdev = hclgevf_ae_get_hdev(handle);
	struct hclgevf_desc desc;
	struct hclgevf_tqp *tqp;
	int status;
	int i;

	for (i = 0; i < kinfo->num_tqps; i++) {
		tqp = container_of(kinfo->tqp[i], struct hclgevf_tqp, q);
		hclgevf_cmd_setup_basic_desc(&desc,
					     HCLGEVF_OPC_QUERY_RX_STATUS,
					     true);

		desc.data[0] = cpu_to_le32(tqp->index & 0x1ff);
		status = hclgevf_cmd_send(&hdev->hw, &desc, 1);
		if (status) {
			dev_err(&hdev->pdev->dev,
				"Query tqp stat fail, status = %d,queue = %d\n",
				status,	i);
			return status;
		}
		tqp->tqp_stats.rcb_rx_ring_pktnum_rcd +=
			le32_to_cpu(desc.data[1]);

		hclgevf_cmd_setup_basic_desc(&desc, HCLGEVF_OPC_QUERY_TX_STATUS,
					     true);

		desc.data[0] = cpu_to_le32(tqp->index & 0x1ff);
		status = hclgevf_cmd_send(&hdev->hw, &desc, 1);
		if (status) {
			dev_err(&hdev->pdev->dev,
				"Query tqp stat fail, status = %d,queue = %d\n",
				status, i);
			return status;
		}
		tqp->tqp_stats.rcb_tx_ring_pktnum_rcd +=
			le32_to_cpu(desc.data[1]);
	}

	return 0;
}

static u64 *hclgevf_tqps_get_stats(struct hnae3_handle *handle, u64 *data)
{
	struct hnae3_knic_private_info *kinfo = &handle->kinfo;
	struct hclgevf_tqp *tqp;
	u64 *buff = data;
	int i;

	for (i = 0; i < kinfo->num_tqps; i++) {
		tqp = container_of(kinfo->tqp[i], struct hclgevf_tqp, q);
		*buff++ = tqp->tqp_stats.rcb_tx_ring_pktnum_rcd;
	}
	for (i = 0; i < kinfo->num_tqps; i++) {
		tqp = container_of(kinfo->tqp[i], struct hclgevf_tqp, q);
		*buff++ = tqp->tqp_stats.rcb_rx_ring_pktnum_rcd;
	}

	return buff;
}

static int hclgevf_tqps_get_sset_count(struct hnae3_handle *handle, int strset)
{
	struct hnae3_knic_private_info *kinfo = &handle->kinfo;

	return kinfo->num_tqps * 2;
}

static u8 *hclgevf_tqps_get_strings(struct hnae3_handle *handle, u8 *data)
{
	struct hnae3_knic_private_info *kinfo = &handle->kinfo;
	u8 *buff = data;
	int i;

	for (i = 0; i < kinfo->num_tqps; i++) {
		struct hclgevf_tqp *tqp = container_of(kinfo->tqp[i],
						       struct hclgevf_tqp, q);
		snprintf(buff, ETH_GSTRING_LEN, "txq%u_pktnum_rcd",
			 tqp->index);
		buff += ETH_GSTRING_LEN;
	}

	for (i = 0; i < kinfo->num_tqps; i++) {
		struct hclgevf_tqp *tqp = container_of(kinfo->tqp[i],
						       struct hclgevf_tqp, q);
		snprintf(buff, ETH_GSTRING_LEN, "rxq%u_pktnum_rcd",
			 tqp->index);
		buff += ETH_GSTRING_LEN;
	}

	return buff;
}

static void hclgevf_update_stats(struct hnae3_handle *handle,
				 struct net_device_stats *net_stats)
{
	struct hclgevf_dev *hdev = hclgevf_ae_get_hdev(handle);
	int status;

	status = hclgevf_tqps_update_stats(handle);
	if (status)
		dev_err(&hdev->pdev->dev,
			"VF update of TQPS stats fail, status = %d.\n",
			status);
}

static int hclgevf_get_sset_count(struct hnae3_handle *handle, int strset)
{
	if (strset == ETH_SS_TEST)
		return -EOPNOTSUPP;
	else if (strset == ETH_SS_STATS)
		return hclgevf_tqps_get_sset_count(handle, strset);

	return 0;
}

static void hclgevf_get_strings(struct hnae3_handle *handle, u32 strset,
				u8 *data)
{
	u8 *p = (char *)data;

	if (strset == ETH_SS_STATS)
		p = hclgevf_tqps_get_strings(handle, p);
}

static void hclgevf_get_stats(struct hnae3_handle *handle, u64 *data)
{
	hclgevf_tqps_get_stats(handle, data);
}

static void hclgevf_build_send_msg(struct hclge_vf_to_pf_msg *msg, u8 code,
				   u8 subcode)
{
	if (msg) {
		memset(msg, 0, sizeof(struct hclge_vf_to_pf_msg));
		msg->code = code;
		msg->subcode = subcode;
	}
}

static int hclgevf_get_tc_info(struct hclgevf_dev *hdev)
{
	struct hclge_vf_to_pf_msg send_msg;
	u8 resp_msg;
	int status;

	hclgevf_build_send_msg(&send_msg, HCLGE_MBX_GET_TCINFO, 0);
	status = hclgevf_send_mbx_msg(hdev, &send_msg, true, &resp_msg,
				      sizeof(resp_msg));
	if (status) {
		dev_err(&hdev->pdev->dev,
			"VF request to get TC info from PF failed %d",
			status);
		return status;
	}

	hdev->hw_tc_map = resp_msg;

	return 0;
}

static int hclgevf_get_port_base_vlan_filter_state(struct hclgevf_dev *hdev)
{
	struct hnae3_handle *nic = &hdev->nic;
	struct hclge_vf_to_pf_msg send_msg;
	u8 resp_msg;
	int ret;

	hclgevf_build_send_msg(&send_msg, HCLGE_MBX_SET_VLAN,
			       HCLGE_MBX_GET_PORT_BASE_VLAN_STATE);
	ret = hclgevf_send_mbx_msg(hdev, &send_msg, true, &resp_msg,
				   sizeof(u8));
	if (ret) {
		dev_err(&hdev->pdev->dev,
			"VF request to get port based vlan state failed %d",
			ret);
		return ret;
	}

	nic->port_base_vlan_state = resp_msg;

	return 0;
}

static int hclgevf_get_queue_info(struct hclgevf_dev *hdev)
{
#define HCLGEVF_TQPS_RSS_INFO_LEN	6
#define HCLGEVF_TQPS_ALLOC_OFFSET	0
#define HCLGEVF_TQPS_RSS_SIZE_OFFSET	2
#define HCLGEVF_TQPS_RX_BUFFER_LEN_OFFSET	4

	u8 resp_msg[HCLGEVF_TQPS_RSS_INFO_LEN];
	struct hclge_vf_to_pf_msg send_msg;
	int status;

	hclgevf_build_send_msg(&send_msg, HCLGE_MBX_GET_QINFO, 0);
	status = hclgevf_send_mbx_msg(hdev, &send_msg, true, resp_msg,
				      HCLGEVF_TQPS_RSS_INFO_LEN);
	if (status) {
		dev_err(&hdev->pdev->dev,
			"VF request to get tqp info from PF failed %d",
			status);
		return status;
	}

	memcpy(&hdev->num_tqps, &resp_msg[HCLGEVF_TQPS_ALLOC_OFFSET],
	       sizeof(u16));
	memcpy(&hdev->rss_size_max, &resp_msg[HCLGEVF_TQPS_RSS_SIZE_OFFSET],
	       sizeof(u16));
	memcpy(&hdev->rx_buf_len, &resp_msg[HCLGEVF_TQPS_RX_BUFFER_LEN_OFFSET],
	       sizeof(u16));

	return 0;
}

static int hclgevf_get_queue_depth(struct hclgevf_dev *hdev)
{
#define HCLGEVF_TQPS_DEPTH_INFO_LEN	4
#define HCLGEVF_TQPS_NUM_TX_DESC_OFFSET	0
#define HCLGEVF_TQPS_NUM_RX_DESC_OFFSET	2

	u8 resp_msg[HCLGEVF_TQPS_DEPTH_INFO_LEN];
	struct hclge_vf_to_pf_msg send_msg;
	int ret;

	hclgevf_build_send_msg(&send_msg, HCLGE_MBX_GET_QDEPTH, 0);
	ret = hclgevf_send_mbx_msg(hdev, &send_msg, true, resp_msg,
				   HCLGEVF_TQPS_DEPTH_INFO_LEN);
	if (ret) {
		dev_err(&hdev->pdev->dev,
			"VF request to get tqp depth info from PF failed %d",
			ret);
		return ret;
	}

	memcpy(&hdev->num_tx_desc, &resp_msg[HCLGEVF_TQPS_NUM_TX_DESC_OFFSET],
	       sizeof(u16));
	memcpy(&hdev->num_rx_desc, &resp_msg[HCLGEVF_TQPS_NUM_RX_DESC_OFFSET],
	       sizeof(u16));

	return 0;
}

static u16 hclgevf_get_qid_global(struct hnae3_handle *handle, u16 queue_id)
{
	struct hclgevf_dev *hdev = hclgevf_ae_get_hdev(handle);
	struct hclge_vf_to_pf_msg send_msg;
	u16 qid_in_pf = 0;
	u8 resp_data[2];
	int ret;

	hclgevf_build_send_msg(&send_msg, HCLGE_MBX_GET_QID_IN_PF, 0);
	memcpy(send_msg.data, &queue_id, sizeof(queue_id));
	ret = hclgevf_send_mbx_msg(hdev, &send_msg, true, resp_data,
				   sizeof(resp_data));
	if (!ret)
		qid_in_pf = *(u16 *)resp_data;

	return qid_in_pf;
}

static int hclgevf_get_pf_media_type(struct hclgevf_dev *hdev)
{
	struct hclge_vf_to_pf_msg send_msg;
	u8 resp_msg[2];
	int ret;

	hclgevf_build_send_msg(&send_msg, HCLGE_MBX_GET_MEDIA_TYPE, 0);
	ret = hclgevf_send_mbx_msg(hdev, &send_msg, true, resp_msg,
				   sizeof(resp_msg));
	if (ret) {
		dev_err(&hdev->pdev->dev,
			"VF request to get the pf port media type failed %d",
			ret);
		return ret;
	}

	hdev->hw.mac.media_type = resp_msg[0];
	hdev->hw.mac.module_type = resp_msg[1];

	return 0;
}

static int hclgevf_alloc_tqps(struct hclgevf_dev *hdev)
{
	struct hclgevf_tqp *tqp;
	int i;

	hdev->htqp = devm_kcalloc(&hdev->pdev->dev, hdev->num_tqps,
				  sizeof(struct hclgevf_tqp), GFP_KERNEL);
	if (!hdev->htqp)
		return -ENOMEM;

	tqp = hdev->htqp;

	for (i = 0; i < hdev->num_tqps; i++) {
		tqp->dev = &hdev->pdev->dev;
		tqp->index = i;

		tqp->q.ae_algo = &ae_algovf;
		tqp->q.buf_size = hdev->rx_buf_len;
		tqp->q.tx_desc_num = hdev->num_tx_desc;
		tqp->q.rx_desc_num = hdev->num_rx_desc;

		/* need an extended offset to configure queues >=
		 * HCLGEVF_TQP_MAX_SIZE_DEV_V2.
		 */
		if (i < HCLGEVF_TQP_MAX_SIZE_DEV_V2)
			tqp->q.io_base = hdev->hw.io_base +
					 HCLGEVF_TQP_REG_OFFSET +
					 i * HCLGEVF_TQP_REG_SIZE;
		else
			tqp->q.io_base = hdev->hw.io_base +
					 HCLGEVF_TQP_REG_OFFSET +
					 HCLGEVF_TQP_EXT_REG_OFFSET +
					 (i - HCLGEVF_TQP_MAX_SIZE_DEV_V2) *
					 HCLGEVF_TQP_REG_SIZE;

		tqp++;
	}

	return 0;
}

static int hclgevf_knic_setup(struct hclgevf_dev *hdev)
{
	struct hnae3_handle *nic = &hdev->nic;
	struct hnae3_knic_private_info *kinfo;
	u16 new_tqps = hdev->num_tqps;
	unsigned int i;
	u8 num_tc = 0;

	kinfo = &nic->kinfo;
	kinfo->num_tx_desc = hdev->num_tx_desc;
	kinfo->num_rx_desc = hdev->num_rx_desc;
	kinfo->rx_buf_len = hdev->rx_buf_len;
	for (i = 0; i < HCLGEVF_MAX_TC_NUM; i++)
		if (hdev->hw_tc_map & BIT(i))
			num_tc++;

	num_tc = num_tc ? num_tc : 1;
	kinfo->tc_info.num_tc = num_tc;
	kinfo->rss_size = min_t(u16, hdev->rss_size_max, new_tqps / num_tc);
	new_tqps = kinfo->rss_size * num_tc;
	kinfo->num_tqps = min(new_tqps, hdev->num_tqps);

	kinfo->tqp = devm_kcalloc(&hdev->pdev->dev, kinfo->num_tqps,
				  sizeof(struct hnae3_queue *), GFP_KERNEL);
	if (!kinfo->tqp)
		return -ENOMEM;

	for (i = 0; i < kinfo->num_tqps; i++) {
		hdev->htqp[i].q.handle = &hdev->nic;
		hdev->htqp[i].q.tqp_index = i;
		kinfo->tqp[i] = &hdev->htqp[i].q;
	}

	/* after init the max rss_size and tqps, adjust the default tqp numbers
	 * and rss size with the actual vector numbers
	 */
	kinfo->num_tqps = min_t(u16, hdev->num_nic_msix - 1, kinfo->num_tqps);
	kinfo->rss_size = min_t(u16, kinfo->num_tqps / num_tc,
				kinfo->rss_size);

	return 0;
}

static void hclgevf_request_link_info(struct hclgevf_dev *hdev)
{
	struct hclge_vf_to_pf_msg send_msg;
	int status;

	hclgevf_build_send_msg(&send_msg, HCLGE_MBX_GET_LINK_STATUS, 0);
	status = hclgevf_send_mbx_msg(hdev, &send_msg, false, NULL, 0);
	if (status)
		dev_err(&hdev->pdev->dev,
			"VF failed to fetch link status(%d) from PF", status);
}

void hclgevf_update_link_status(struct hclgevf_dev *hdev, int link_state)
{
	struct hnae3_handle *rhandle = &hdev->roce;
	struct hnae3_handle *handle = &hdev->nic;
	struct hnae3_client *rclient;
	struct hnae3_client *client;

	if (test_and_set_bit(HCLGEVF_STATE_LINK_UPDATING, &hdev->state))
		return;

	client = handle->client;
	rclient = hdev->roce_client;

	link_state =
		test_bit(HCLGEVF_STATE_DOWN, &hdev->state) ? 0 : link_state;

	if (link_state != hdev->hw.mac.link) {
		client->ops->link_status_change(handle, !!link_state);
		if (rclient && rclient->ops->link_status_change)
			rclient->ops->link_status_change(rhandle, !!link_state);
		hdev->hw.mac.link = link_state;
	}

	clear_bit(HCLGEVF_STATE_LINK_UPDATING, &hdev->state);
}

static void hclgevf_update_link_mode(struct hclgevf_dev *hdev)
{
#define HCLGEVF_ADVERTISING	0
#define HCLGEVF_SUPPORTED	1

	struct hclge_vf_to_pf_msg send_msg;

	hclgevf_build_send_msg(&send_msg, HCLGE_MBX_GET_LINK_MODE, 0);
	send_msg.data[0] = HCLGEVF_ADVERTISING;
	hclgevf_send_mbx_msg(hdev, &send_msg, false, NULL, 0);
	send_msg.data[0] = HCLGEVF_SUPPORTED;
	hclgevf_send_mbx_msg(hdev, &send_msg, false, NULL, 0);
}

static int hclgevf_set_handle_info(struct hclgevf_dev *hdev)
{
	struct hnae3_handle *nic = &hdev->nic;
	int ret;

	nic->ae_algo = &ae_algovf;
	nic->pdev = hdev->pdev;
	nic->numa_node_mask = hdev->numa_node_mask;
	nic->flags |= HNAE3_SUPPORT_VF;

	ret = hclgevf_knic_setup(hdev);
	if (ret)
		dev_err(&hdev->pdev->dev, "VF knic setup failed %d\n",
			ret);
	return ret;
}

static void hclgevf_free_vector(struct hclgevf_dev *hdev, int vector_id)
{
	if (hdev->vector_status[vector_id] == HCLGEVF_INVALID_VPORT) {
		dev_warn(&hdev->pdev->dev,
			 "vector(vector_id %d) has been freed.\n", vector_id);
		return;
	}

	hdev->vector_status[vector_id] = HCLGEVF_INVALID_VPORT;
	hdev->num_msi_left += 1;
	hdev->num_msi_used -= 1;
}

static int hclgevf_get_vector(struct hnae3_handle *handle, u16 vector_num,
			      struct hnae3_vector_info *vector_info)
{
	struct hclgevf_dev *hdev = hclgevf_ae_get_hdev(handle);
	struct hnae3_vector_info *vector = vector_info;
	int alloc = 0;
	int i, j;

	vector_num = min_t(u16, hdev->num_nic_msix - 1, vector_num);
	vector_num = min(hdev->num_msi_left, vector_num);

	for (j = 0; j < vector_num; j++) {
		for (i = HCLGEVF_MISC_VECTOR_NUM + 1; i < hdev->num_msi; i++) {
			if (hdev->vector_status[i] == HCLGEVF_INVALID_VPORT) {
				vector->vector = pci_irq_vector(hdev->pdev, i);
				vector->io_addr = hdev->hw.io_base +
					HCLGEVF_VECTOR_REG_BASE +
					(i - 1) * HCLGEVF_VECTOR_REG_OFFSET;
				hdev->vector_status[i] = 0;
				hdev->vector_irq[i] = vector->vector;

				vector++;
				alloc++;

				break;
			}
		}
	}
	hdev->num_msi_left -= alloc;
	hdev->num_msi_used += alloc;

	return alloc;
}

static int hclgevf_get_vector_index(struct hclgevf_dev *hdev, int vector)
{
	int i;

	for (i = 0; i < hdev->num_msi; i++)
		if (vector == hdev->vector_irq[i])
			return i;

	return -EINVAL;
}

static int hclgevf_set_rss_algo_key(struct hclgevf_dev *hdev,
				    const u8 hfunc, const u8 *key)
{
	struct hclgevf_rss_config_cmd *req;
	unsigned int key_offset = 0;
	struct hclgevf_desc desc;
	int key_counts;
	int key_size;
	int ret;

	key_counts = HCLGEVF_RSS_KEY_SIZE;
	req = (struct hclgevf_rss_config_cmd *)desc.data;

	while (key_counts) {
		hclgevf_cmd_setup_basic_desc(&desc,
					     HCLGEVF_OPC_RSS_GENERIC_CONFIG,
					     false);

		req->hash_config |= (hfunc & HCLGEVF_RSS_HASH_ALGO_MASK);
		req->hash_config |=
			(key_offset << HCLGEVF_RSS_HASH_KEY_OFFSET_B);

		key_size = min(HCLGEVF_RSS_HASH_KEY_NUM, key_counts);
		memcpy(req->hash_key,
		       key + key_offset * HCLGEVF_RSS_HASH_KEY_NUM, key_size);

		key_counts -= key_size;
		key_offset++;
		ret = hclgevf_cmd_send(&hdev->hw, &desc, 1);
		if (ret) {
			dev_err(&hdev->pdev->dev,
				"Configure RSS config fail, status = %d\n",
				ret);
			return ret;
		}
	}

	return 0;
}

static u32 hclgevf_get_rss_key_size(struct hnae3_handle *handle)
{
	return HCLGEVF_RSS_KEY_SIZE;
}

static int hclgevf_set_rss_indir_table(struct hclgevf_dev *hdev)
{
	const u8 *indir = hdev->rss_cfg.rss_indirection_tbl;
	struct hclgevf_rss_indirection_table_cmd *req;
	struct hclgevf_desc desc;
	int rss_cfg_tbl_num;
	int status;
	int i, j;

	req = (struct hclgevf_rss_indirection_table_cmd *)desc.data;
	rss_cfg_tbl_num = hdev->ae_dev->dev_specs.rss_ind_tbl_size /
			  HCLGEVF_RSS_CFG_TBL_SIZE;

	for (i = 0; i < rss_cfg_tbl_num; i++) {
		hclgevf_cmd_setup_basic_desc(&desc, HCLGEVF_OPC_RSS_INDIR_TABLE,
					     false);
		req->start_table_index =
			cpu_to_le16(i * HCLGEVF_RSS_CFG_TBL_SIZE);
		req->rss_set_bitmap = cpu_to_le16(HCLGEVF_RSS_SET_BITMAP_MSK);
		for (j = 0; j < HCLGEVF_RSS_CFG_TBL_SIZE; j++)
			req->rss_result[j] =
				indir[i * HCLGEVF_RSS_CFG_TBL_SIZE + j];

		status = hclgevf_cmd_send(&hdev->hw, &desc, 1);
		if (status) {
			dev_err(&hdev->pdev->dev,
				"VF failed(=%d) to set RSS indirection table\n",
				status);
			return status;
		}
	}

	return 0;
}

static int hclgevf_set_rss_tc_mode(struct hclgevf_dev *hdev,  u16 rss_size)
{
	struct hclgevf_rss_tc_mode_cmd *req;
	u16 tc_offset[HCLGEVF_MAX_TC_NUM];
	u16 tc_valid[HCLGEVF_MAX_TC_NUM];
	u16 tc_size[HCLGEVF_MAX_TC_NUM];
	struct hclgevf_desc desc;
	u16 roundup_size;
	unsigned int i;
	int status;

	req = (struct hclgevf_rss_tc_mode_cmd *)desc.data;

	roundup_size = roundup_pow_of_two(rss_size);
	roundup_size = ilog2(roundup_size);

	for (i = 0; i < HCLGEVF_MAX_TC_NUM; i++) {
		tc_valid[i] = !!(hdev->hw_tc_map & BIT(i));
		tc_size[i] = roundup_size;
		tc_offset[i] = rss_size * i;
	}

	hclgevf_cmd_setup_basic_desc(&desc, HCLGEVF_OPC_RSS_TC_MODE, false);
	for (i = 0; i < HCLGEVF_MAX_TC_NUM; i++) {
		u16 mode = 0;

		hnae3_set_bit(mode, HCLGEVF_RSS_TC_VALID_B,
			      (tc_valid[i] & 0x1));
		hnae3_set_field(mode, HCLGEVF_RSS_TC_SIZE_M,
				HCLGEVF_RSS_TC_SIZE_S, tc_size[i]);
		hnae3_set_field(mode, HCLGEVF_RSS_TC_OFFSET_M,
				HCLGEVF_RSS_TC_OFFSET_S, tc_offset[i]);

		req->rss_tc_mode[i] = cpu_to_le16(mode);
	}
	status = hclgevf_cmd_send(&hdev->hw, &desc, 1);
	if (status)
		dev_err(&hdev->pdev->dev,
			"VF failed(=%d) to set rss tc mode\n", status);

	return status;
}

/* for revision 0x20, vf shared the same rss config with pf */
static int hclgevf_get_rss_hash_key(struct hclgevf_dev *hdev)
{
#define HCLGEVF_RSS_MBX_RESP_LEN	8
	struct hclgevf_rss_cfg *rss_cfg = &hdev->rss_cfg;
	u8 resp_msg[HCLGEVF_RSS_MBX_RESP_LEN];
	struct hclge_vf_to_pf_msg send_msg;
	u16 msg_num, hash_key_index;
	u8 index;
	int ret;

	hclgevf_build_send_msg(&send_msg, HCLGE_MBX_GET_RSS_KEY, 0);
	msg_num = (HCLGEVF_RSS_KEY_SIZE + HCLGEVF_RSS_MBX_RESP_LEN - 1) /
			HCLGEVF_RSS_MBX_RESP_LEN;
	for (index = 0; index < msg_num; index++) {
		send_msg.data[0] = index;
		ret = hclgevf_send_mbx_msg(hdev, &send_msg, true, resp_msg,
					   HCLGEVF_RSS_MBX_RESP_LEN);
		if (ret) {
			dev_err(&hdev->pdev->dev,
				"VF get rss hash key from PF failed, ret=%d",
				ret);
			return ret;
		}

		hash_key_index = HCLGEVF_RSS_MBX_RESP_LEN * index;
		if (index == msg_num - 1)
			memcpy(&rss_cfg->rss_hash_key[hash_key_index],
			       &resp_msg[0],
			       HCLGEVF_RSS_KEY_SIZE - hash_key_index);
		else
			memcpy(&rss_cfg->rss_hash_key[hash_key_index],
			       &resp_msg[0], HCLGEVF_RSS_MBX_RESP_LEN);
	}

	return 0;
}

static int hclgevf_get_rss(struct hnae3_handle *handle, u32 *indir, u8 *key,
			   u8 *hfunc)
{
	struct hclgevf_dev *hdev = hclgevf_ae_get_hdev(handle);
	struct hclgevf_rss_cfg *rss_cfg = &hdev->rss_cfg;
	int i, ret;

	if (hdev->ae_dev->dev_version >= HNAE3_DEVICE_VERSION_V2) {
		/* Get hash algorithm */
		if (hfunc) {
			switch (rss_cfg->hash_algo) {
			case HCLGEVF_RSS_HASH_ALGO_TOEPLITZ:
				*hfunc = ETH_RSS_HASH_TOP;
				break;
			case HCLGEVF_RSS_HASH_ALGO_SIMPLE:
				*hfunc = ETH_RSS_HASH_XOR;
				break;
			default:
				*hfunc = ETH_RSS_HASH_UNKNOWN;
				break;
			}
		}

		/* Get the RSS Key required by the user */
		if (key)
			memcpy(key, rss_cfg->rss_hash_key,
			       HCLGEVF_RSS_KEY_SIZE);
	} else {
		if (hfunc)
			*hfunc = ETH_RSS_HASH_TOP;
		if (key) {
			ret = hclgevf_get_rss_hash_key(hdev);
			if (ret)
				return ret;
			memcpy(key, rss_cfg->rss_hash_key,
			       HCLGEVF_RSS_KEY_SIZE);
		}
	}

	if (indir)
		for (i = 0; i < hdev->ae_dev->dev_specs.rss_ind_tbl_size; i++)
			indir[i] = rss_cfg->rss_indirection_tbl[i];

	return 0;
}

static int hclgevf_set_rss(struct hnae3_handle *handle, const u32 *indir,
			   const u8 *key, const u8 hfunc)
{
	struct hclgevf_dev *hdev = hclgevf_ae_get_hdev(handle);
	struct hclgevf_rss_cfg *rss_cfg = &hdev->rss_cfg;
	int ret, i;

	if (hdev->ae_dev->dev_version >= HNAE3_DEVICE_VERSION_V2) {
		/* Set the RSS Hash Key if specififed by the user */
		if (key) {
			switch (hfunc) {
			case ETH_RSS_HASH_TOP:
				rss_cfg->hash_algo =
					HCLGEVF_RSS_HASH_ALGO_TOEPLITZ;
				break;
			case ETH_RSS_HASH_XOR:
				rss_cfg->hash_algo =
					HCLGEVF_RSS_HASH_ALGO_SIMPLE;
				break;
			case ETH_RSS_HASH_NO_CHANGE:
				break;
			default:
				return -EINVAL;
			}

			ret = hclgevf_set_rss_algo_key(hdev, rss_cfg->hash_algo,
						       key);
			if (ret)
				return ret;

			/* Update the shadow RSS key with user specified qids */
			memcpy(rss_cfg->rss_hash_key, key,
			       HCLGEVF_RSS_KEY_SIZE);
		}
	}

	/* update the shadow RSS table with user specified qids */
	for (i = 0; i < hdev->ae_dev->dev_specs.rss_ind_tbl_size; i++)
		rss_cfg->rss_indirection_tbl[i] = indir[i];

	/* update the hardware */
	return hclgevf_set_rss_indir_table(hdev);
}

static u8 hclgevf_get_rss_hash_bits(struct ethtool_rxnfc *nfc)
{
	u8 hash_sets = nfc->data & RXH_L4_B_0_1 ? HCLGEVF_S_PORT_BIT : 0;

	if (nfc->data & RXH_L4_B_2_3)
		hash_sets |= HCLGEVF_D_PORT_BIT;
	else
		hash_sets &= ~HCLGEVF_D_PORT_BIT;

	if (nfc->data & RXH_IP_SRC)
		hash_sets |= HCLGEVF_S_IP_BIT;
	else
		hash_sets &= ~HCLGEVF_S_IP_BIT;

	if (nfc->data & RXH_IP_DST)
		hash_sets |= HCLGEVF_D_IP_BIT;
	else
		hash_sets &= ~HCLGEVF_D_IP_BIT;

	if (nfc->flow_type == SCTP_V4_FLOW || nfc->flow_type == SCTP_V6_FLOW)
		hash_sets |= HCLGEVF_V_TAG_BIT;

	return hash_sets;
}

static int hclgevf_init_rss_tuple_cmd(struct hnae3_handle *handle,
				      struct ethtool_rxnfc *nfc,
				      struct hclgevf_rss_input_tuple_cmd *req)
{
	struct hclgevf_dev *hdev = hclgevf_ae_get_hdev(handle);
	struct hclgevf_rss_cfg *rss_cfg = &hdev->rss_cfg;
	u8 tuple_sets;
<<<<<<< HEAD
	int ret;

	if (hdev->ae_dev->dev_version < HNAE3_DEVICE_VERSION_V2)
		return -EOPNOTSUPP;

	if (nfc->data &
	    ~(RXH_IP_SRC | RXH_IP_DST | RXH_L4_B_0_1 | RXH_L4_B_2_3))
		return -EINVAL;

	req = (struct hclgevf_rss_input_tuple_cmd *)desc.data;
	hclgevf_cmd_setup_basic_desc(&desc, HCLGEVF_OPC_RSS_INPUT_TUPLE, false);
=======
>>>>>>> f642729d

	req->ipv4_tcp_en = rss_cfg->rss_tuple_sets.ipv4_tcp_en;
	req->ipv4_udp_en = rss_cfg->rss_tuple_sets.ipv4_udp_en;
	req->ipv4_sctp_en = rss_cfg->rss_tuple_sets.ipv4_sctp_en;
	req->ipv4_fragment_en = rss_cfg->rss_tuple_sets.ipv4_fragment_en;
	req->ipv6_tcp_en = rss_cfg->rss_tuple_sets.ipv6_tcp_en;
	req->ipv6_udp_en = rss_cfg->rss_tuple_sets.ipv6_udp_en;
	req->ipv6_sctp_en = rss_cfg->rss_tuple_sets.ipv6_sctp_en;
	req->ipv6_fragment_en = rss_cfg->rss_tuple_sets.ipv6_fragment_en;

	tuple_sets = hclgevf_get_rss_hash_bits(nfc);
	switch (nfc->flow_type) {
	case TCP_V4_FLOW:
		req->ipv4_tcp_en = tuple_sets;
		break;
	case TCP_V6_FLOW:
		req->ipv6_tcp_en = tuple_sets;
		break;
	case UDP_V4_FLOW:
		req->ipv4_udp_en = tuple_sets;
		break;
	case UDP_V6_FLOW:
		req->ipv6_udp_en = tuple_sets;
		break;
	case SCTP_V4_FLOW:
		req->ipv4_sctp_en = tuple_sets;
		break;
	case SCTP_V6_FLOW:
		if (hdev->ae_dev->dev_version <= HNAE3_DEVICE_VERSION_V2 &&
		    (nfc->data & (RXH_L4_B_0_1 | RXH_L4_B_2_3)))
			return -EINVAL;

		req->ipv6_sctp_en = tuple_sets;
		break;
	case IPV4_FLOW:
		req->ipv4_fragment_en = HCLGEVF_RSS_INPUT_TUPLE_OTHER;
		break;
	case IPV6_FLOW:
		req->ipv6_fragment_en = HCLGEVF_RSS_INPUT_TUPLE_OTHER;
		break;
	default:
		return -EINVAL;
	}

	return 0;
}

static int hclgevf_set_rss_tuple(struct hnae3_handle *handle,
				 struct ethtool_rxnfc *nfc)
{
	struct hclgevf_dev *hdev = hclgevf_ae_get_hdev(handle);
	struct hclgevf_rss_cfg *rss_cfg = &hdev->rss_cfg;
	struct hclgevf_rss_input_tuple_cmd *req;
	struct hclgevf_desc desc;
	int ret;

	if (hdev->ae_dev->dev_version < HNAE3_DEVICE_VERSION_V2)
		return -EOPNOTSUPP;

	if (nfc->data &
	    ~(RXH_IP_SRC | RXH_IP_DST | RXH_L4_B_0_1 | RXH_L4_B_2_3))
		return -EINVAL;

	req = (struct hclgevf_rss_input_tuple_cmd *)desc.data;
	hclgevf_cmd_setup_basic_desc(&desc, HCLGEVF_OPC_RSS_INPUT_TUPLE, false);

	ret = hclgevf_init_rss_tuple_cmd(handle, nfc, req);
	if (ret) {
		dev_err(&hdev->pdev->dev,
			"failed to init rss tuple cmd, ret = %d\n", ret);
		return ret;
	}

	ret = hclgevf_cmd_send(&hdev->hw, &desc, 1);
	if (ret) {
		dev_err(&hdev->pdev->dev,
			"Set rss tuple fail, status = %d\n", ret);
		return ret;
	}

	rss_cfg->rss_tuple_sets.ipv4_tcp_en = req->ipv4_tcp_en;
	rss_cfg->rss_tuple_sets.ipv4_udp_en = req->ipv4_udp_en;
	rss_cfg->rss_tuple_sets.ipv4_sctp_en = req->ipv4_sctp_en;
	rss_cfg->rss_tuple_sets.ipv4_fragment_en = req->ipv4_fragment_en;
	rss_cfg->rss_tuple_sets.ipv6_tcp_en = req->ipv6_tcp_en;
	rss_cfg->rss_tuple_sets.ipv6_udp_en = req->ipv6_udp_en;
	rss_cfg->rss_tuple_sets.ipv6_sctp_en = req->ipv6_sctp_en;
	rss_cfg->rss_tuple_sets.ipv6_fragment_en = req->ipv6_fragment_en;
	return 0;
}

static int hclgevf_get_rss_tuple_by_flow_type(struct hclgevf_dev *hdev,
					      int flow_type, u8 *tuple_sets)
{
<<<<<<< HEAD
	struct hclgevf_dev *hdev = hclgevf_ae_get_hdev(handle);
	struct hclgevf_rss_cfg *rss_cfg = &hdev->rss_cfg;
	u8 tuple_sets;

	if (hdev->ae_dev->dev_version < HNAE3_DEVICE_VERSION_V2)
		return -EOPNOTSUPP;

	nfc->data = 0;

	switch (nfc->flow_type) {
=======
	switch (flow_type) {
>>>>>>> f642729d
	case TCP_V4_FLOW:
		*tuple_sets = hdev->rss_cfg.rss_tuple_sets.ipv4_tcp_en;
		break;
	case UDP_V4_FLOW:
		*tuple_sets = hdev->rss_cfg.rss_tuple_sets.ipv4_udp_en;
		break;
	case TCP_V6_FLOW:
		*tuple_sets = hdev->rss_cfg.rss_tuple_sets.ipv6_tcp_en;
		break;
	case UDP_V6_FLOW:
		*tuple_sets = hdev->rss_cfg.rss_tuple_sets.ipv6_udp_en;
		break;
	case SCTP_V4_FLOW:
		*tuple_sets = hdev->rss_cfg.rss_tuple_sets.ipv4_sctp_en;
		break;
	case SCTP_V6_FLOW:
		*tuple_sets = hdev->rss_cfg.rss_tuple_sets.ipv6_sctp_en;
		break;
	case IPV4_FLOW:
	case IPV6_FLOW:
		*tuple_sets = HCLGEVF_S_IP_BIT | HCLGEVF_D_IP_BIT;
		break;
	default:
		return -EINVAL;
	}

	return 0;
}

static u64 hclgevf_convert_rss_tuple(u8 tuple_sets)
{
	u64 tuple_data = 0;

	if (tuple_sets & HCLGEVF_D_PORT_BIT)
		tuple_data |= RXH_L4_B_2_3;
	if (tuple_sets & HCLGEVF_S_PORT_BIT)
		tuple_data |= RXH_L4_B_0_1;
	if (tuple_sets & HCLGEVF_D_IP_BIT)
		tuple_data |= RXH_IP_DST;
	if (tuple_sets & HCLGEVF_S_IP_BIT)
		tuple_data |= RXH_IP_SRC;

	return tuple_data;
}

static int hclgevf_get_rss_tuple(struct hnae3_handle *handle,
				 struct ethtool_rxnfc *nfc)
{
	struct hclgevf_dev *hdev = hclgevf_ae_get_hdev(handle);
	u8 tuple_sets;
	int ret;

	if (hdev->ae_dev->dev_version < HNAE3_DEVICE_VERSION_V2)
		return -EOPNOTSUPP;

	nfc->data = 0;

	ret = hclgevf_get_rss_tuple_by_flow_type(hdev, nfc->flow_type,
						 &tuple_sets);
	if (ret || !tuple_sets)
		return ret;

	nfc->data = hclgevf_convert_rss_tuple(tuple_sets);

	return 0;
}

static int hclgevf_set_rss_input_tuple(struct hclgevf_dev *hdev,
				       struct hclgevf_rss_cfg *rss_cfg)
{
	struct hclgevf_rss_input_tuple_cmd *req;
	struct hclgevf_desc desc;
	int ret;

	hclgevf_cmd_setup_basic_desc(&desc, HCLGEVF_OPC_RSS_INPUT_TUPLE, false);

	req = (struct hclgevf_rss_input_tuple_cmd *)desc.data;

	req->ipv4_tcp_en = rss_cfg->rss_tuple_sets.ipv4_tcp_en;
	req->ipv4_udp_en = rss_cfg->rss_tuple_sets.ipv4_udp_en;
	req->ipv4_sctp_en = rss_cfg->rss_tuple_sets.ipv4_sctp_en;
	req->ipv4_fragment_en = rss_cfg->rss_tuple_sets.ipv4_fragment_en;
	req->ipv6_tcp_en = rss_cfg->rss_tuple_sets.ipv6_tcp_en;
	req->ipv6_udp_en = rss_cfg->rss_tuple_sets.ipv6_udp_en;
	req->ipv6_sctp_en = rss_cfg->rss_tuple_sets.ipv6_sctp_en;
	req->ipv6_fragment_en = rss_cfg->rss_tuple_sets.ipv6_fragment_en;

	ret = hclgevf_cmd_send(&hdev->hw, &desc, 1);
	if (ret)
		dev_err(&hdev->pdev->dev,
			"Configure rss input fail, status = %d\n", ret);
	return ret;
}

static int hclgevf_get_tc_size(struct hnae3_handle *handle)
{
	struct hclgevf_dev *hdev = hclgevf_ae_get_hdev(handle);
	struct hclgevf_rss_cfg *rss_cfg = &hdev->rss_cfg;

	return rss_cfg->rss_size;
}

static int hclgevf_bind_ring_to_vector(struct hnae3_handle *handle, bool en,
				       int vector_id,
				       struct hnae3_ring_chain_node *ring_chain)
{
	struct hclgevf_dev *hdev = hclgevf_ae_get_hdev(handle);
	struct hclge_vf_to_pf_msg send_msg;
	struct hnae3_ring_chain_node *node;
	int status;
	int i = 0;

	memset(&send_msg, 0, sizeof(send_msg));
	send_msg.code = en ? HCLGE_MBX_MAP_RING_TO_VECTOR :
		HCLGE_MBX_UNMAP_RING_TO_VECTOR;
	send_msg.vector_id = vector_id;

	for (node = ring_chain; node; node = node->next) {
		send_msg.param[i].ring_type =
				hnae3_get_bit(node->flag, HNAE3_RING_TYPE_B);

		send_msg.param[i].tqp_index = node->tqp_index;
		send_msg.param[i].int_gl_index =
					hnae3_get_field(node->int_gl_idx,
							HNAE3_RING_GL_IDX_M,
							HNAE3_RING_GL_IDX_S);

		i++;
		if (i == HCLGE_MBX_MAX_RING_CHAIN_PARAM_NUM || !node->next) {
			send_msg.ring_num = i;

			status = hclgevf_send_mbx_msg(hdev, &send_msg, false,
						      NULL, 0);
			if (status) {
				dev_err(&hdev->pdev->dev,
					"Map TQP fail, status is %d.\n",
					status);
				return status;
			}
			i = 0;
		}
	}

	return 0;
}

static int hclgevf_map_ring_to_vector(struct hnae3_handle *handle, int vector,
				      struct hnae3_ring_chain_node *ring_chain)
{
	struct hclgevf_dev *hdev = hclgevf_ae_get_hdev(handle);
	int vector_id;

	vector_id = hclgevf_get_vector_index(hdev, vector);
	if (vector_id < 0) {
		dev_err(&handle->pdev->dev,
			"Get vector index fail. ret =%d\n", vector_id);
		return vector_id;
	}

	return hclgevf_bind_ring_to_vector(handle, true, vector_id, ring_chain);
}

static int hclgevf_unmap_ring_from_vector(
				struct hnae3_handle *handle,
				int vector,
				struct hnae3_ring_chain_node *ring_chain)
{
	struct hclgevf_dev *hdev = hclgevf_ae_get_hdev(handle);
	int ret, vector_id;

	if (test_bit(HCLGEVF_STATE_RST_HANDLING, &hdev->state))
		return 0;

	vector_id = hclgevf_get_vector_index(hdev, vector);
	if (vector_id < 0) {
		dev_err(&handle->pdev->dev,
			"Get vector index fail. ret =%d\n", vector_id);
		return vector_id;
	}

	ret = hclgevf_bind_ring_to_vector(handle, false, vector_id, ring_chain);
	if (ret)
		dev_err(&handle->pdev->dev,
			"Unmap ring from vector fail. vector=%d, ret =%d\n",
			vector_id,
			ret);

	return ret;
}

static int hclgevf_put_vector(struct hnae3_handle *handle, int vector)
{
	struct hclgevf_dev *hdev = hclgevf_ae_get_hdev(handle);
	int vector_id;

	vector_id = hclgevf_get_vector_index(hdev, vector);
	if (vector_id < 0) {
		dev_err(&handle->pdev->dev,
			"hclgevf_put_vector get vector index fail. ret =%d\n",
			vector_id);
		return vector_id;
	}

	hclgevf_free_vector(hdev, vector_id);

	return 0;
}

static int hclgevf_cmd_set_promisc_mode(struct hclgevf_dev *hdev,
					bool en_uc_pmc, bool en_mc_pmc,
					bool en_bc_pmc)
{
	struct hnae3_handle *handle = &hdev->nic;
	struct hclge_vf_to_pf_msg send_msg;
	int ret;

	memset(&send_msg, 0, sizeof(send_msg));
	send_msg.code = HCLGE_MBX_SET_PROMISC_MODE;
	send_msg.en_bc = en_bc_pmc ? 1 : 0;
	send_msg.en_uc = en_uc_pmc ? 1 : 0;
	send_msg.en_mc = en_mc_pmc ? 1 : 0;
	send_msg.en_limit_promisc = test_bit(HNAE3_PFLAG_LIMIT_PROMISC,
					     &handle->priv_flags) ? 1 : 0;

	ret = hclgevf_send_mbx_msg(hdev, &send_msg, false, NULL, 0);
	if (ret)
		dev_err(&hdev->pdev->dev,
			"Set promisc mode fail, status is %d.\n", ret);

	return ret;
}

static int hclgevf_set_promisc_mode(struct hnae3_handle *handle, bool en_uc_pmc,
				    bool en_mc_pmc)
{
	struct hclgevf_dev *hdev = hclgevf_ae_get_hdev(handle);
	bool en_bc_pmc;

	en_bc_pmc = hdev->ae_dev->dev_version >= HNAE3_DEVICE_VERSION_V2;

	return hclgevf_cmd_set_promisc_mode(hdev, en_uc_pmc, en_mc_pmc,
					    en_bc_pmc);
}

static void hclgevf_request_update_promisc_mode(struct hnae3_handle *handle)
{
	struct hclgevf_dev *hdev = hclgevf_ae_get_hdev(handle);

	set_bit(HCLGEVF_STATE_PROMISC_CHANGED, &hdev->state);
	hclgevf_task_schedule(hdev, 0);
}

static void hclgevf_sync_promisc_mode(struct hclgevf_dev *hdev)
{
	struct hnae3_handle *handle = &hdev->nic;
	bool en_uc_pmc = handle->netdev_flags & HNAE3_UPE;
	bool en_mc_pmc = handle->netdev_flags & HNAE3_MPE;
	int ret;

	if (test_bit(HCLGEVF_STATE_PROMISC_CHANGED, &hdev->state)) {
		ret = hclgevf_set_promisc_mode(handle, en_uc_pmc, en_mc_pmc);
		if (!ret)
			clear_bit(HCLGEVF_STATE_PROMISC_CHANGED, &hdev->state);
	}
}

static int hclgevf_tqp_enable(struct hclgevf_dev *hdev, unsigned int tqp_id,
			      int stream_id, bool enable)
{
	struct hclgevf_cfg_com_tqp_queue_cmd *req;
	struct hclgevf_desc desc;
	int status;

	req = (struct hclgevf_cfg_com_tqp_queue_cmd *)desc.data;

	hclgevf_cmd_setup_basic_desc(&desc, HCLGEVF_OPC_CFG_COM_TQP_QUEUE,
				     false);
	req->tqp_id = cpu_to_le16(tqp_id & HCLGEVF_RING_ID_MASK);
	req->stream_id = cpu_to_le16(stream_id);
	if (enable)
		req->enable |= 1U << HCLGEVF_TQP_ENABLE_B;

	status = hclgevf_cmd_send(&hdev->hw, &desc, 1);
	if (status)
		dev_err(&hdev->pdev->dev,
			"TQP enable fail, status =%d.\n", status);

	return status;
}

static void hclgevf_reset_tqp_stats(struct hnae3_handle *handle)
{
	struct hnae3_knic_private_info *kinfo = &handle->kinfo;
	struct hclgevf_tqp *tqp;
	int i;

	for (i = 0; i < kinfo->num_tqps; i++) {
		tqp = container_of(kinfo->tqp[i], struct hclgevf_tqp, q);
		memset(&tqp->tqp_stats, 0, sizeof(tqp->tqp_stats));
	}
}

static int hclgevf_get_host_mac_addr(struct hclgevf_dev *hdev, u8 *p)
{
	struct hclge_vf_to_pf_msg send_msg;
	u8 host_mac[ETH_ALEN];
	int status;

	hclgevf_build_send_msg(&send_msg, HCLGE_MBX_GET_MAC_ADDR, 0);
	status = hclgevf_send_mbx_msg(hdev, &send_msg, true, host_mac,
				      ETH_ALEN);
	if (status) {
		dev_err(&hdev->pdev->dev,
			"fail to get VF MAC from host %d", status);
		return status;
	}

	ether_addr_copy(p, host_mac);

	return 0;
}

static void hclgevf_get_mac_addr(struct hnae3_handle *handle, u8 *p)
{
	struct hclgevf_dev *hdev = hclgevf_ae_get_hdev(handle);
	u8 host_mac_addr[ETH_ALEN];

	if (hclgevf_get_host_mac_addr(hdev, host_mac_addr))
		return;

	hdev->has_pf_mac = !is_zero_ether_addr(host_mac_addr);
	if (hdev->has_pf_mac)
		ether_addr_copy(p, host_mac_addr);
	else
		ether_addr_copy(p, hdev->hw.mac.mac_addr);
}

static int hclgevf_set_mac_addr(struct hnae3_handle *handle, void *p,
				bool is_first)
{
	struct hclgevf_dev *hdev = hclgevf_ae_get_hdev(handle);
	u8 *old_mac_addr = (u8 *)hdev->hw.mac.mac_addr;
	struct hclge_vf_to_pf_msg send_msg;
	u8 *new_mac_addr = (u8 *)p;
	int status;

	hclgevf_build_send_msg(&send_msg, HCLGE_MBX_SET_UNICAST, 0);
	send_msg.subcode = HCLGE_MBX_MAC_VLAN_UC_MODIFY;
	ether_addr_copy(send_msg.data, new_mac_addr);
	if (is_first && !hdev->has_pf_mac)
		eth_zero_addr(&send_msg.data[ETH_ALEN]);
	else
		ether_addr_copy(&send_msg.data[ETH_ALEN], old_mac_addr);
	status = hclgevf_send_mbx_msg(hdev, &send_msg, true, NULL, 0);
	if (!status)
		ether_addr_copy(hdev->hw.mac.mac_addr, new_mac_addr);

	return status;
}

static struct hclgevf_mac_addr_node *
hclgevf_find_mac_node(struct list_head *list, const u8 *mac_addr)
{
	struct hclgevf_mac_addr_node *mac_node, *tmp;

	list_for_each_entry_safe(mac_node, tmp, list, node)
		if (ether_addr_equal(mac_addr, mac_node->mac_addr))
			return mac_node;

	return NULL;
}

static void hclgevf_update_mac_node(struct hclgevf_mac_addr_node *mac_node,
				    enum HCLGEVF_MAC_NODE_STATE state)
{
	switch (state) {
	/* from set_rx_mode or tmp_add_list */
	case HCLGEVF_MAC_TO_ADD:
		if (mac_node->state == HCLGEVF_MAC_TO_DEL)
			mac_node->state = HCLGEVF_MAC_ACTIVE;
		break;
	/* only from set_rx_mode */
	case HCLGEVF_MAC_TO_DEL:
		if (mac_node->state == HCLGEVF_MAC_TO_ADD) {
			list_del(&mac_node->node);
			kfree(mac_node);
		} else {
			mac_node->state = HCLGEVF_MAC_TO_DEL;
		}
		break;
	/* only from tmp_add_list, the mac_node->state won't be
	 * HCLGEVF_MAC_ACTIVE
	 */
	case HCLGEVF_MAC_ACTIVE:
		if (mac_node->state == HCLGEVF_MAC_TO_ADD)
			mac_node->state = HCLGEVF_MAC_ACTIVE;
		break;
	}
}

static int hclgevf_update_mac_list(struct hnae3_handle *handle,
				   enum HCLGEVF_MAC_NODE_STATE state,
				   enum HCLGEVF_MAC_ADDR_TYPE mac_type,
				   const unsigned char *addr)
{
	struct hclgevf_dev *hdev = hclgevf_ae_get_hdev(handle);
	struct hclgevf_mac_addr_node *mac_node;
	struct list_head *list;

	list = (mac_type == HCLGEVF_MAC_ADDR_UC) ?
	       &hdev->mac_table.uc_mac_list : &hdev->mac_table.mc_mac_list;

	spin_lock_bh(&hdev->mac_table.mac_list_lock);

	/* if the mac addr is already in the mac list, no need to add a new
	 * one into it, just check the mac addr state, convert it to a new
	 * new state, or just remove it, or do nothing.
	 */
	mac_node = hclgevf_find_mac_node(list, addr);
	if (mac_node) {
		hclgevf_update_mac_node(mac_node, state);
		spin_unlock_bh(&hdev->mac_table.mac_list_lock);
		return 0;
	}
	/* if this address is never added, unnecessary to delete */
	if (state == HCLGEVF_MAC_TO_DEL) {
		spin_unlock_bh(&hdev->mac_table.mac_list_lock);
		return -ENOENT;
	}

	mac_node = kzalloc(sizeof(*mac_node), GFP_ATOMIC);
	if (!mac_node) {
		spin_unlock_bh(&hdev->mac_table.mac_list_lock);
		return -ENOMEM;
	}

	mac_node->state = state;
	ether_addr_copy(mac_node->mac_addr, addr);
	list_add_tail(&mac_node->node, list);

	spin_unlock_bh(&hdev->mac_table.mac_list_lock);
	return 0;
}

static int hclgevf_add_uc_addr(struct hnae3_handle *handle,
			       const unsigned char *addr)
{
	return hclgevf_update_mac_list(handle, HCLGEVF_MAC_TO_ADD,
				       HCLGEVF_MAC_ADDR_UC, addr);
}

static int hclgevf_rm_uc_addr(struct hnae3_handle *handle,
			      const unsigned char *addr)
{
	return hclgevf_update_mac_list(handle, HCLGEVF_MAC_TO_DEL,
				       HCLGEVF_MAC_ADDR_UC, addr);
}

static int hclgevf_add_mc_addr(struct hnae3_handle *handle,
			       const unsigned char *addr)
{
	return hclgevf_update_mac_list(handle, HCLGEVF_MAC_TO_ADD,
				       HCLGEVF_MAC_ADDR_MC, addr);
}

static int hclgevf_rm_mc_addr(struct hnae3_handle *handle,
			      const unsigned char *addr)
{
	return hclgevf_update_mac_list(handle, HCLGEVF_MAC_TO_DEL,
				       HCLGEVF_MAC_ADDR_MC, addr);
}

static int hclgevf_add_del_mac_addr(struct hclgevf_dev *hdev,
				    struct hclgevf_mac_addr_node *mac_node,
				    enum HCLGEVF_MAC_ADDR_TYPE mac_type)
{
	struct hclge_vf_to_pf_msg send_msg;
	u8 code, subcode;

	if (mac_type == HCLGEVF_MAC_ADDR_UC) {
		code = HCLGE_MBX_SET_UNICAST;
		if (mac_node->state == HCLGEVF_MAC_TO_ADD)
			subcode = HCLGE_MBX_MAC_VLAN_UC_ADD;
		else
			subcode = HCLGE_MBX_MAC_VLAN_UC_REMOVE;
	} else {
		code = HCLGE_MBX_SET_MULTICAST;
		if (mac_node->state == HCLGEVF_MAC_TO_ADD)
			subcode = HCLGE_MBX_MAC_VLAN_MC_ADD;
		else
			subcode = HCLGE_MBX_MAC_VLAN_MC_REMOVE;
	}

	hclgevf_build_send_msg(&send_msg, code, subcode);
	ether_addr_copy(send_msg.data, mac_node->mac_addr);
	return hclgevf_send_mbx_msg(hdev, &send_msg, false, NULL, 0);
}

static void hclgevf_config_mac_list(struct hclgevf_dev *hdev,
				    struct list_head *list,
				    enum HCLGEVF_MAC_ADDR_TYPE mac_type)
{
	struct hclgevf_mac_addr_node *mac_node, *tmp;
	int ret;

	list_for_each_entry_safe(mac_node, tmp, list, node) {
		ret = hclgevf_add_del_mac_addr(hdev, mac_node, mac_type);
		if  (ret) {
			dev_err(&hdev->pdev->dev,
				"failed to configure mac %pM, state = %d, ret = %d\n",
				mac_node->mac_addr, mac_node->state, ret);
			return;
		}
		if (mac_node->state == HCLGEVF_MAC_TO_ADD) {
			mac_node->state = HCLGEVF_MAC_ACTIVE;
		} else {
			list_del(&mac_node->node);
			kfree(mac_node);
		}
	}
}

static void hclgevf_sync_from_add_list(struct list_head *add_list,
				       struct list_head *mac_list)
{
	struct hclgevf_mac_addr_node *mac_node, *tmp, *new_node;

	list_for_each_entry_safe(mac_node, tmp, add_list, node) {
		/* if the mac address from tmp_add_list is not in the
		 * uc/mc_mac_list, it means have received a TO_DEL request
		 * during the time window of sending mac config request to PF
		 * If mac_node state is ACTIVE, then change its state to TO_DEL,
		 * then it will be removed at next time. If is TO_ADD, it means
		 * send TO_ADD request failed, so just remove the mac node.
		 */
		new_node = hclgevf_find_mac_node(mac_list, mac_node->mac_addr);
		if (new_node) {
			hclgevf_update_mac_node(new_node, mac_node->state);
			list_del(&mac_node->node);
			kfree(mac_node);
		} else if (mac_node->state == HCLGEVF_MAC_ACTIVE) {
			mac_node->state = HCLGEVF_MAC_TO_DEL;
			list_del(&mac_node->node);
			list_add_tail(&mac_node->node, mac_list);
		} else {
			list_del(&mac_node->node);
			kfree(mac_node);
		}
	}
}

static void hclgevf_sync_from_del_list(struct list_head *del_list,
				       struct list_head *mac_list)
{
	struct hclgevf_mac_addr_node *mac_node, *tmp, *new_node;

	list_for_each_entry_safe(mac_node, tmp, del_list, node) {
		new_node = hclgevf_find_mac_node(mac_list, mac_node->mac_addr);
		if (new_node) {
			/* If the mac addr is exist in the mac list, it means
			 * received a new request TO_ADD during the time window
			 * of sending mac addr configurrequest to PF, so just
			 * change the mac state to ACTIVE.
			 */
			new_node->state = HCLGEVF_MAC_ACTIVE;
			list_del(&mac_node->node);
			kfree(mac_node);
		} else {
			list_del(&mac_node->node);
			list_add_tail(&mac_node->node, mac_list);
		}
	}
}

static void hclgevf_clear_list(struct list_head *list)
{
	struct hclgevf_mac_addr_node *mac_node, *tmp;

	list_for_each_entry_safe(mac_node, tmp, list, node) {
		list_del(&mac_node->node);
		kfree(mac_node);
	}
}

static void hclgevf_sync_mac_list(struct hclgevf_dev *hdev,
				  enum HCLGEVF_MAC_ADDR_TYPE mac_type)
{
	struct hclgevf_mac_addr_node *mac_node, *tmp, *new_node;
	struct list_head tmp_add_list, tmp_del_list;
	struct list_head *list;

	INIT_LIST_HEAD(&tmp_add_list);
	INIT_LIST_HEAD(&tmp_del_list);

	/* move the mac addr to the tmp_add_list and tmp_del_list, then
	 * we can add/delete these mac addr outside the spin lock
	 */
	list = (mac_type == HCLGEVF_MAC_ADDR_UC) ?
		&hdev->mac_table.uc_mac_list : &hdev->mac_table.mc_mac_list;

	spin_lock_bh(&hdev->mac_table.mac_list_lock);

	list_for_each_entry_safe(mac_node, tmp, list, node) {
		switch (mac_node->state) {
		case HCLGEVF_MAC_TO_DEL:
			list_del(&mac_node->node);
			list_add_tail(&mac_node->node, &tmp_del_list);
			break;
		case HCLGEVF_MAC_TO_ADD:
			new_node = kzalloc(sizeof(*new_node), GFP_ATOMIC);
			if (!new_node)
				goto stop_traverse;

			ether_addr_copy(new_node->mac_addr, mac_node->mac_addr);
			new_node->state = mac_node->state;
			list_add_tail(&new_node->node, &tmp_add_list);
			break;
		default:
			break;
		}
	}

stop_traverse:
	spin_unlock_bh(&hdev->mac_table.mac_list_lock);

	/* delete first, in order to get max mac table space for adding */
	hclgevf_config_mac_list(hdev, &tmp_del_list, mac_type);
	hclgevf_config_mac_list(hdev, &tmp_add_list, mac_type);

	/* if some mac addresses were added/deleted fail, move back to the
	 * mac_list, and retry at next time.
	 */
	spin_lock_bh(&hdev->mac_table.mac_list_lock);

	hclgevf_sync_from_del_list(&tmp_del_list, list);
	hclgevf_sync_from_add_list(&tmp_add_list, list);

	spin_unlock_bh(&hdev->mac_table.mac_list_lock);
}

static void hclgevf_sync_mac_table(struct hclgevf_dev *hdev)
{
	hclgevf_sync_mac_list(hdev, HCLGEVF_MAC_ADDR_UC);
	hclgevf_sync_mac_list(hdev, HCLGEVF_MAC_ADDR_MC);
}

static void hclgevf_uninit_mac_list(struct hclgevf_dev *hdev)
{
	spin_lock_bh(&hdev->mac_table.mac_list_lock);

	hclgevf_clear_list(&hdev->mac_table.uc_mac_list);
	hclgevf_clear_list(&hdev->mac_table.mc_mac_list);

	spin_unlock_bh(&hdev->mac_table.mac_list_lock);
}

static int hclgevf_set_vlan_filter(struct hnae3_handle *handle,
				   __be16 proto, u16 vlan_id,
				   bool is_kill)
{
#define HCLGEVF_VLAN_MBX_IS_KILL_OFFSET	0
#define HCLGEVF_VLAN_MBX_VLAN_ID_OFFSET	1
#define HCLGEVF_VLAN_MBX_PROTO_OFFSET	3

	struct hclgevf_dev *hdev = hclgevf_ae_get_hdev(handle);
	struct hclge_vf_to_pf_msg send_msg;
	int ret;

	if (vlan_id > HCLGEVF_MAX_VLAN_ID)
		return -EINVAL;

	if (proto != htons(ETH_P_8021Q))
		return -EPROTONOSUPPORT;

	/* When device is resetting or reset failed, firmware is unable to
	 * handle mailbox. Just record the vlan id, and remove it after
	 * reset finished.
	 */
	if ((test_bit(HCLGEVF_STATE_RST_HANDLING, &hdev->state) ||
	     test_bit(HCLGEVF_STATE_RST_FAIL, &hdev->state)) && is_kill) {
		set_bit(vlan_id, hdev->vlan_del_fail_bmap);
		return -EBUSY;
	}

	hclgevf_build_send_msg(&send_msg, HCLGE_MBX_SET_VLAN,
			       HCLGE_MBX_VLAN_FILTER);
	send_msg.data[HCLGEVF_VLAN_MBX_IS_KILL_OFFSET] = is_kill;
	memcpy(&send_msg.data[HCLGEVF_VLAN_MBX_VLAN_ID_OFFSET], &vlan_id,
	       sizeof(vlan_id));
	memcpy(&send_msg.data[HCLGEVF_VLAN_MBX_PROTO_OFFSET], &proto,
	       sizeof(proto));
	/* when remove hw vlan filter failed, record the vlan id,
	 * and try to remove it from hw later, to be consistence
	 * with stack.
	 */
	ret = hclgevf_send_mbx_msg(hdev, &send_msg, true, NULL, 0);
	if (is_kill && ret)
		set_bit(vlan_id, hdev->vlan_del_fail_bmap);

	return ret;
}

static void hclgevf_sync_vlan_filter(struct hclgevf_dev *hdev)
{
#define HCLGEVF_MAX_SYNC_COUNT	60
	struct hnae3_handle *handle = &hdev->nic;
	int ret, sync_cnt = 0;
	u16 vlan_id;

	vlan_id = find_first_bit(hdev->vlan_del_fail_bmap, VLAN_N_VID);
	while (vlan_id != VLAN_N_VID) {
		ret = hclgevf_set_vlan_filter(handle, htons(ETH_P_8021Q),
					      vlan_id, true);
		if (ret)
			return;

		clear_bit(vlan_id, hdev->vlan_del_fail_bmap);
		sync_cnt++;
		if (sync_cnt >= HCLGEVF_MAX_SYNC_COUNT)
			return;

		vlan_id = find_first_bit(hdev->vlan_del_fail_bmap, VLAN_N_VID);
	}
}

static int hclgevf_en_hw_strip_rxvtag(struct hnae3_handle *handle, bool enable)
{
	struct hclgevf_dev *hdev = hclgevf_ae_get_hdev(handle);
	struct hclge_vf_to_pf_msg send_msg;

	hclgevf_build_send_msg(&send_msg, HCLGE_MBX_SET_VLAN,
			       HCLGE_MBX_VLAN_RX_OFF_CFG);
	send_msg.data[0] = enable ? 1 : 0;
	return hclgevf_send_mbx_msg(hdev, &send_msg, false, NULL, 0);
}

static int hclgevf_reset_tqp(struct hnae3_handle *handle, u16 queue_id)
{
	struct hclgevf_dev *hdev = hclgevf_ae_get_hdev(handle);
	struct hclge_vf_to_pf_msg send_msg;
	int ret;

	/* disable vf queue before send queue reset msg to PF */
	ret = hclgevf_tqp_enable(hdev, queue_id, 0, false);
	if (ret)
		return ret;

	hclgevf_build_send_msg(&send_msg, HCLGE_MBX_QUEUE_RESET, 0);
	memcpy(send_msg.data, &queue_id, sizeof(queue_id));
	return hclgevf_send_mbx_msg(hdev, &send_msg, true, NULL, 0);
}

static int hclgevf_set_mtu(struct hnae3_handle *handle, int new_mtu)
{
	struct hclgevf_dev *hdev = hclgevf_ae_get_hdev(handle);
	struct hclge_vf_to_pf_msg send_msg;

	hclgevf_build_send_msg(&send_msg, HCLGE_MBX_SET_MTU, 0);
	memcpy(send_msg.data, &new_mtu, sizeof(new_mtu));
	return hclgevf_send_mbx_msg(hdev, &send_msg, true, NULL, 0);
}

static int hclgevf_notify_client(struct hclgevf_dev *hdev,
				 enum hnae3_reset_notify_type type)
{
	struct hnae3_client *client = hdev->nic_client;
	struct hnae3_handle *handle = &hdev->nic;
	int ret;

	if (!test_bit(HCLGEVF_STATE_NIC_REGISTERED, &hdev->state) ||
	    !client)
		return 0;

	if (!client->ops->reset_notify)
		return -EOPNOTSUPP;

	ret = client->ops->reset_notify(handle, type);
	if (ret)
		dev_err(&hdev->pdev->dev, "notify nic client failed %d(%d)\n",
			type, ret);

	return ret;
}

static int hclgevf_notify_roce_client(struct hclgevf_dev *hdev,
				      enum hnae3_reset_notify_type type)
{
	struct hnae3_client *client = hdev->roce_client;
	struct hnae3_handle *handle = &hdev->roce;
	int ret;

	if (!test_bit(HCLGEVF_STATE_ROCE_REGISTERED, &hdev->state) || !client)
		return 0;

	if (!client->ops->reset_notify)
		return -EOPNOTSUPP;

	ret = client->ops->reset_notify(handle, type);
	if (ret)
		dev_err(&hdev->pdev->dev, "notify roce client failed %d(%d)",
			type, ret);
	return ret;
}

static int hclgevf_reset_wait(struct hclgevf_dev *hdev)
{
#define HCLGEVF_RESET_WAIT_US	20000
#define HCLGEVF_RESET_WAIT_CNT	2000
#define HCLGEVF_RESET_WAIT_TIMEOUT_US	\
	(HCLGEVF_RESET_WAIT_US * HCLGEVF_RESET_WAIT_CNT)

	u32 val;
	int ret;

	if (hdev->reset_type == HNAE3_VF_RESET)
		ret = readl_poll_timeout(hdev->hw.io_base +
					 HCLGEVF_VF_RST_ING, val,
					 !(val & HCLGEVF_VF_RST_ING_BIT),
					 HCLGEVF_RESET_WAIT_US,
					 HCLGEVF_RESET_WAIT_TIMEOUT_US);
	else
		ret = readl_poll_timeout(hdev->hw.io_base +
					 HCLGEVF_RST_ING, val,
					 !(val & HCLGEVF_RST_ING_BITS),
					 HCLGEVF_RESET_WAIT_US,
					 HCLGEVF_RESET_WAIT_TIMEOUT_US);

	/* hardware completion status should be available by this time */
	if (ret) {
		dev_err(&hdev->pdev->dev,
			"couldn't get reset done status from h/w, timeout!\n");
		return ret;
	}

	/* we will wait a bit more to let reset of the stack to complete. This
	 * might happen in case reset assertion was made by PF. Yes, this also
	 * means we might end up waiting bit more even for VF reset.
	 */
	msleep(5000);

	return 0;
}

static void hclgevf_reset_handshake(struct hclgevf_dev *hdev, bool enable)
{
	u32 reg_val;

	reg_val = hclgevf_read_dev(&hdev->hw, HCLGEVF_NIC_CSQ_DEPTH_REG);
	if (enable)
		reg_val |= HCLGEVF_NIC_SW_RST_RDY;
	else
		reg_val &= ~HCLGEVF_NIC_SW_RST_RDY;

	hclgevf_write_dev(&hdev->hw, HCLGEVF_NIC_CSQ_DEPTH_REG,
			  reg_val);
}

static int hclgevf_reset_stack(struct hclgevf_dev *hdev)
{
	int ret;

	/* uninitialize the nic client */
	ret = hclgevf_notify_client(hdev, HNAE3_UNINIT_CLIENT);
	if (ret)
		return ret;

	/* re-initialize the hclge device */
	ret = hclgevf_reset_hdev(hdev);
	if (ret) {
		dev_err(&hdev->pdev->dev,
			"hclge device re-init failed, VF is disabled!\n");
		return ret;
	}

	/* bring up the nic client again */
	ret = hclgevf_notify_client(hdev, HNAE3_INIT_CLIENT);
	if (ret)
		return ret;

	/* clear handshake status with IMP */
	hclgevf_reset_handshake(hdev, false);

	/* bring up the nic to enable TX/RX again */
	return hclgevf_notify_client(hdev, HNAE3_UP_CLIENT);
}

static int hclgevf_reset_prepare_wait(struct hclgevf_dev *hdev)
{
#define HCLGEVF_RESET_SYNC_TIME 100

	if (hdev->reset_type == HNAE3_VF_FUNC_RESET) {
		struct hclge_vf_to_pf_msg send_msg;
		int ret;

		hclgevf_build_send_msg(&send_msg, HCLGE_MBX_RESET, 0);
		ret = hclgevf_send_mbx_msg(hdev, &send_msg, true, NULL, 0);
		if (ret) {
			dev_err(&hdev->pdev->dev,
				"failed to assert VF reset, ret = %d\n", ret);
			return ret;
		}
		hdev->rst_stats.vf_func_rst_cnt++;
	}

	set_bit(HCLGEVF_STATE_CMD_DISABLE, &hdev->state);
	/* inform hardware that preparatory work is done */
	msleep(HCLGEVF_RESET_SYNC_TIME);
	hclgevf_reset_handshake(hdev, true);
	dev_info(&hdev->pdev->dev, "prepare reset(%d) wait done\n",
		 hdev->reset_type);

	return 0;
}

static void hclgevf_dump_rst_info(struct hclgevf_dev *hdev)
{
	dev_info(&hdev->pdev->dev, "VF function reset count: %u\n",
		 hdev->rst_stats.vf_func_rst_cnt);
	dev_info(&hdev->pdev->dev, "FLR reset count: %u\n",
		 hdev->rst_stats.flr_rst_cnt);
	dev_info(&hdev->pdev->dev, "VF reset count: %u\n",
		 hdev->rst_stats.vf_rst_cnt);
	dev_info(&hdev->pdev->dev, "reset done count: %u\n",
		 hdev->rst_stats.rst_done_cnt);
	dev_info(&hdev->pdev->dev, "HW reset done count: %u\n",
		 hdev->rst_stats.hw_rst_done_cnt);
	dev_info(&hdev->pdev->dev, "reset count: %u\n",
		 hdev->rst_stats.rst_cnt);
	dev_info(&hdev->pdev->dev, "reset fail count: %u\n",
		 hdev->rst_stats.rst_fail_cnt);
	dev_info(&hdev->pdev->dev, "vector0 interrupt enable status: 0x%x\n",
		 hclgevf_read_dev(&hdev->hw, HCLGEVF_MISC_VECTOR_REG_BASE));
	dev_info(&hdev->pdev->dev, "vector0 interrupt status: 0x%x\n",
		 hclgevf_read_dev(&hdev->hw, HCLGEVF_VECTOR0_CMDQ_STATE_REG));
	dev_info(&hdev->pdev->dev, "handshake status: 0x%x\n",
		 hclgevf_read_dev(&hdev->hw, HCLGEVF_CMDQ_TX_DEPTH_REG));
	dev_info(&hdev->pdev->dev, "function reset status: 0x%x\n",
		 hclgevf_read_dev(&hdev->hw, HCLGEVF_RST_ING));
	dev_info(&hdev->pdev->dev, "hdev state: 0x%lx\n", hdev->state);
}

static void hclgevf_reset_err_handle(struct hclgevf_dev *hdev)
{
	/* recover handshake status with IMP when reset fail */
	hclgevf_reset_handshake(hdev, true);
	hdev->rst_stats.rst_fail_cnt++;
	dev_err(&hdev->pdev->dev, "failed to reset VF(%u)\n",
		hdev->rst_stats.rst_fail_cnt);

	if (hdev->rst_stats.rst_fail_cnt < HCLGEVF_RESET_MAX_FAIL_CNT)
		set_bit(hdev->reset_type, &hdev->reset_pending);

	if (hclgevf_is_reset_pending(hdev)) {
		set_bit(HCLGEVF_RESET_PENDING, &hdev->reset_state);
		hclgevf_reset_task_schedule(hdev);
	} else {
		set_bit(HCLGEVF_STATE_RST_FAIL, &hdev->state);
		hclgevf_dump_rst_info(hdev);
	}
}

static int hclgevf_reset_prepare(struct hclgevf_dev *hdev)
{
	int ret;

	hdev->rst_stats.rst_cnt++;

	/* perform reset of the stack & ae device for a client */
	ret = hclgevf_notify_roce_client(hdev, HNAE3_DOWN_CLIENT);
	if (ret)
		return ret;

	rtnl_lock();
	/* bring down the nic to stop any ongoing TX/RX */
	ret = hclgevf_notify_client(hdev, HNAE3_DOWN_CLIENT);
	rtnl_unlock();
	if (ret)
		return ret;

	return hclgevf_reset_prepare_wait(hdev);
}

static int hclgevf_reset_rebuild(struct hclgevf_dev *hdev)
{
	int ret;

	hdev->rst_stats.hw_rst_done_cnt++;
	ret = hclgevf_notify_roce_client(hdev, HNAE3_UNINIT_CLIENT);
	if (ret)
		return ret;

	rtnl_lock();
	/* now, re-initialize the nic client and ae device */
	ret = hclgevf_reset_stack(hdev);
	rtnl_unlock();
	if (ret) {
		dev_err(&hdev->pdev->dev, "failed to reset VF stack\n");
		return ret;
	}

	ret = hclgevf_notify_roce_client(hdev, HNAE3_INIT_CLIENT);
	/* ignore RoCE notify error if it fails HCLGEVF_RESET_MAX_FAIL_CNT - 1
	 * times
	 */
	if (ret &&
	    hdev->rst_stats.rst_fail_cnt < HCLGEVF_RESET_MAX_FAIL_CNT - 1)
		return ret;

	ret = hclgevf_notify_roce_client(hdev, HNAE3_UP_CLIENT);
	if (ret)
		return ret;

	hdev->last_reset_time = jiffies;
	hdev->rst_stats.rst_done_cnt++;
	hdev->rst_stats.rst_fail_cnt = 0;
	clear_bit(HCLGEVF_STATE_RST_FAIL, &hdev->state);

	return 0;
}

static void hclgevf_reset(struct hclgevf_dev *hdev)
{
	if (hclgevf_reset_prepare(hdev))
		goto err_reset;

	/* check if VF could successfully fetch the hardware reset completion
	 * status from the hardware
	 */
	if (hclgevf_reset_wait(hdev)) {
		/* can't do much in this situation, will disable VF */
		dev_err(&hdev->pdev->dev,
			"failed to fetch H/W reset completion status\n");
		goto err_reset;
	}

	if (hclgevf_reset_rebuild(hdev))
		goto err_reset;

	return;

err_reset:
	hclgevf_reset_err_handle(hdev);
}

static enum hnae3_reset_type hclgevf_get_reset_level(struct hclgevf_dev *hdev,
						     unsigned long *addr)
{
	enum hnae3_reset_type rst_level = HNAE3_NONE_RESET;

	/* return the highest priority reset level amongst all */
	if (test_bit(HNAE3_VF_RESET, addr)) {
		rst_level = HNAE3_VF_RESET;
		clear_bit(HNAE3_VF_RESET, addr);
		clear_bit(HNAE3_VF_PF_FUNC_RESET, addr);
		clear_bit(HNAE3_VF_FUNC_RESET, addr);
	} else if (test_bit(HNAE3_VF_FULL_RESET, addr)) {
		rst_level = HNAE3_VF_FULL_RESET;
		clear_bit(HNAE3_VF_FULL_RESET, addr);
		clear_bit(HNAE3_VF_FUNC_RESET, addr);
	} else if (test_bit(HNAE3_VF_PF_FUNC_RESET, addr)) {
		rst_level = HNAE3_VF_PF_FUNC_RESET;
		clear_bit(HNAE3_VF_PF_FUNC_RESET, addr);
		clear_bit(HNAE3_VF_FUNC_RESET, addr);
	} else if (test_bit(HNAE3_VF_FUNC_RESET, addr)) {
		rst_level = HNAE3_VF_FUNC_RESET;
		clear_bit(HNAE3_VF_FUNC_RESET, addr);
	} else if (test_bit(HNAE3_FLR_RESET, addr)) {
		rst_level = HNAE3_FLR_RESET;
		clear_bit(HNAE3_FLR_RESET, addr);
	}

	return rst_level;
}

static void hclgevf_reset_event(struct pci_dev *pdev,
				struct hnae3_handle *handle)
{
	struct hnae3_ae_dev *ae_dev = pci_get_drvdata(pdev);
	struct hclgevf_dev *hdev = ae_dev->priv;

	dev_info(&hdev->pdev->dev, "received reset request from VF enet\n");

	if (hdev->default_reset_request)
		hdev->reset_level =
			hclgevf_get_reset_level(hdev,
						&hdev->default_reset_request);
	else
		hdev->reset_level = HNAE3_VF_FUNC_RESET;

	/* reset of this VF requested */
	set_bit(HCLGEVF_RESET_REQUESTED, &hdev->reset_state);
	hclgevf_reset_task_schedule(hdev);

	hdev->last_reset_time = jiffies;
}

static void hclgevf_set_def_reset_request(struct hnae3_ae_dev *ae_dev,
					  enum hnae3_reset_type rst_type)
{
	struct hclgevf_dev *hdev = ae_dev->priv;

	set_bit(rst_type, &hdev->default_reset_request);
}

static void hclgevf_enable_vector(struct hclgevf_misc_vector *vector, bool en)
{
	writel(en ? 1 : 0, vector->addr);
}

static void hclgevf_flr_prepare(struct hnae3_ae_dev *ae_dev)
{
#define HCLGEVF_FLR_RETRY_WAIT_MS	500
#define HCLGEVF_FLR_RETRY_CNT		5

	struct hclgevf_dev *hdev = ae_dev->priv;
	int retry_cnt = 0;
	int ret;

retry:
	down(&hdev->reset_sem);
	set_bit(HCLGEVF_STATE_RST_HANDLING, &hdev->state);
	hdev->reset_type = HNAE3_FLR_RESET;
	ret = hclgevf_reset_prepare(hdev);
	if (ret) {
		dev_err(&hdev->pdev->dev, "fail to prepare FLR, ret=%d\n",
			ret);
		if (hdev->reset_pending ||
		    retry_cnt++ < HCLGEVF_FLR_RETRY_CNT) {
			dev_err(&hdev->pdev->dev,
				"reset_pending:0x%lx, retry_cnt:%d\n",
				hdev->reset_pending, retry_cnt);
			clear_bit(HCLGEVF_STATE_RST_HANDLING, &hdev->state);
			up(&hdev->reset_sem);
			msleep(HCLGEVF_FLR_RETRY_WAIT_MS);
			goto retry;
		}
	}

	/* disable misc vector before FLR done */
	hclgevf_enable_vector(&hdev->misc_vector, false);
	hdev->rst_stats.flr_rst_cnt++;
}

static void hclgevf_flr_done(struct hnae3_ae_dev *ae_dev)
{
	struct hclgevf_dev *hdev = ae_dev->priv;
	int ret;

	hclgevf_enable_vector(&hdev->misc_vector, true);

	ret = hclgevf_reset_rebuild(hdev);
	if (ret)
		dev_warn(&hdev->pdev->dev, "fail to rebuild, ret=%d\n",
			 ret);

	hdev->reset_type = HNAE3_NONE_RESET;
	clear_bit(HCLGEVF_STATE_RST_HANDLING, &hdev->state);
	up(&hdev->reset_sem);
}

static u32 hclgevf_get_fw_version(struct hnae3_handle *handle)
{
	struct hclgevf_dev *hdev = hclgevf_ae_get_hdev(handle);

	return hdev->fw_version;
}

static void hclgevf_get_misc_vector(struct hclgevf_dev *hdev)
{
	struct hclgevf_misc_vector *vector = &hdev->misc_vector;

	vector->vector_irq = pci_irq_vector(hdev->pdev,
					    HCLGEVF_MISC_VECTOR_NUM);
	vector->addr = hdev->hw.io_base + HCLGEVF_MISC_VECTOR_REG_BASE;
	/* vector status always valid for Vector 0 */
	hdev->vector_status[HCLGEVF_MISC_VECTOR_NUM] = 0;
	hdev->vector_irq[HCLGEVF_MISC_VECTOR_NUM] = vector->vector_irq;

	hdev->num_msi_left -= 1;
	hdev->num_msi_used += 1;
}

void hclgevf_reset_task_schedule(struct hclgevf_dev *hdev)
{
	if (!test_bit(HCLGEVF_STATE_REMOVING, &hdev->state) &&
	    !test_and_set_bit(HCLGEVF_STATE_RST_SERVICE_SCHED,
			      &hdev->state))
		mod_delayed_work(hclgevf_wq, &hdev->service_task, 0);
}

void hclgevf_mbx_task_schedule(struct hclgevf_dev *hdev)
{
	if (!test_bit(HCLGEVF_STATE_REMOVING, &hdev->state) &&
	    !test_and_set_bit(HCLGEVF_STATE_MBX_SERVICE_SCHED,
			      &hdev->state))
		mod_delayed_work(hclgevf_wq, &hdev->service_task, 0);
}

static void hclgevf_task_schedule(struct hclgevf_dev *hdev,
				  unsigned long delay)
{
	if (!test_bit(HCLGEVF_STATE_REMOVING, &hdev->state) &&
	    !test_bit(HCLGEVF_STATE_RST_FAIL, &hdev->state))
		mod_delayed_work(hclgevf_wq, &hdev->service_task, delay);
}

static void hclgevf_reset_service_task(struct hclgevf_dev *hdev)
{
#define	HCLGEVF_MAX_RESET_ATTEMPTS_CNT	3

	if (!test_and_clear_bit(HCLGEVF_STATE_RST_SERVICE_SCHED, &hdev->state))
		return;

	down(&hdev->reset_sem);
	set_bit(HCLGEVF_STATE_RST_HANDLING, &hdev->state);

	if (test_and_clear_bit(HCLGEVF_RESET_PENDING,
			       &hdev->reset_state)) {
		/* PF has initmated that it is about to reset the hardware.
		 * We now have to poll & check if hardware has actually
		 * completed the reset sequence. On hardware reset completion,
		 * VF needs to reset the client and ae device.
		 */
		hdev->reset_attempts = 0;

		hdev->last_reset_time = jiffies;
		while ((hdev->reset_type =
			hclgevf_get_reset_level(hdev, &hdev->reset_pending))
		       != HNAE3_NONE_RESET)
			hclgevf_reset(hdev);
	} else if (test_and_clear_bit(HCLGEVF_RESET_REQUESTED,
				      &hdev->reset_state)) {
		/* we could be here when either of below happens:
		 * 1. reset was initiated due to watchdog timeout caused by
		 *    a. IMP was earlier reset and our TX got choked down and
		 *       which resulted in watchdog reacting and inducing VF
		 *       reset. This also means our cmdq would be unreliable.
		 *    b. problem in TX due to other lower layer(example link
		 *       layer not functioning properly etc.)
		 * 2. VF reset might have been initiated due to some config
		 *    change.
		 *
		 * NOTE: Theres no clear way to detect above cases than to react
		 * to the response of PF for this reset request. PF will ack the
		 * 1b and 2. cases but we will not get any intimation about 1a
		 * from PF as cmdq would be in unreliable state i.e. mailbox
		 * communication between PF and VF would be broken.
		 *
		 * if we are never geting into pending state it means either:
		 * 1. PF is not receiving our request which could be due to IMP
		 *    reset
		 * 2. PF is screwed
		 * We cannot do much for 2. but to check first we can try reset
		 * our PCIe + stack and see if it alleviates the problem.
		 */
		if (hdev->reset_attempts > HCLGEVF_MAX_RESET_ATTEMPTS_CNT) {
			/* prepare for full reset of stack + pcie interface */
			set_bit(HNAE3_VF_FULL_RESET, &hdev->reset_pending);

			/* "defer" schedule the reset task again */
			set_bit(HCLGEVF_RESET_PENDING, &hdev->reset_state);
		} else {
			hdev->reset_attempts++;

			set_bit(hdev->reset_level, &hdev->reset_pending);
			set_bit(HCLGEVF_RESET_PENDING, &hdev->reset_state);
		}
		hclgevf_reset_task_schedule(hdev);
	}

	hdev->reset_type = HNAE3_NONE_RESET;
	clear_bit(HCLGEVF_STATE_RST_HANDLING, &hdev->state);
	up(&hdev->reset_sem);
}

static void hclgevf_mailbox_service_task(struct hclgevf_dev *hdev)
{
	if (!test_and_clear_bit(HCLGEVF_STATE_MBX_SERVICE_SCHED, &hdev->state))
		return;

	if (test_and_set_bit(HCLGEVF_STATE_MBX_HANDLING, &hdev->state))
		return;

	hclgevf_mbx_async_handler(hdev);

	clear_bit(HCLGEVF_STATE_MBX_HANDLING, &hdev->state);
}

static void hclgevf_keep_alive(struct hclgevf_dev *hdev)
{
	struct hclge_vf_to_pf_msg send_msg;
	int ret;

	if (test_bit(HCLGEVF_STATE_CMD_DISABLE, &hdev->state))
		return;

	hclgevf_build_send_msg(&send_msg, HCLGE_MBX_KEEP_ALIVE, 0);
	ret = hclgevf_send_mbx_msg(hdev, &send_msg, false, NULL, 0);
	if (ret)
		dev_err(&hdev->pdev->dev,
			"VF sends keep alive cmd failed(=%d)\n", ret);
}

static void hclgevf_periodic_service_task(struct hclgevf_dev *hdev)
{
	unsigned long delta = round_jiffies_relative(HZ);
	struct hnae3_handle *handle = &hdev->nic;

	if (test_bit(HCLGEVF_STATE_RST_FAIL, &hdev->state))
		return;

	if (time_is_after_jiffies(hdev->last_serv_processed + HZ)) {
		delta = jiffies - hdev->last_serv_processed;

		if (delta < round_jiffies_relative(HZ)) {
			delta = round_jiffies_relative(HZ) - delta;
			goto out;
		}
	}

	hdev->serv_processed_cnt++;
	if (!(hdev->serv_processed_cnt % HCLGEVF_KEEP_ALIVE_TASK_INTERVAL))
		hclgevf_keep_alive(hdev);

	if (test_bit(HCLGEVF_STATE_DOWN, &hdev->state)) {
		hdev->last_serv_processed = jiffies;
		goto out;
	}

	if (!(hdev->serv_processed_cnt % HCLGEVF_STATS_TIMER_INTERVAL))
		hclgevf_tqps_update_stats(handle);

	/* request the link status from the PF. PF would be able to tell VF
	 * about such updates in future so we might remove this later
	 */
	hclgevf_request_link_info(hdev);

	hclgevf_update_link_mode(hdev);

	hclgevf_sync_vlan_filter(hdev);

	hclgevf_sync_mac_table(hdev);

	hclgevf_sync_promisc_mode(hdev);

	hdev->last_serv_processed = jiffies;

out:
	hclgevf_task_schedule(hdev, delta);
}

static void hclgevf_service_task(struct work_struct *work)
{
	struct hclgevf_dev *hdev = container_of(work, struct hclgevf_dev,
						service_task.work);

	hclgevf_reset_service_task(hdev);
	hclgevf_mailbox_service_task(hdev);
	hclgevf_periodic_service_task(hdev);

	/* Handle reset and mbx again in case periodical task delays the
	 * handling by calling hclgevf_task_schedule() in
	 * hclgevf_periodic_service_task()
	 */
	hclgevf_reset_service_task(hdev);
	hclgevf_mailbox_service_task(hdev);
}

static void hclgevf_clear_event_cause(struct hclgevf_dev *hdev, u32 regclr)
{
	hclgevf_write_dev(&hdev->hw, HCLGEVF_VECTOR0_CMDQ_SRC_REG, regclr);
}

static enum hclgevf_evt_cause hclgevf_check_evt_cause(struct hclgevf_dev *hdev,
						      u32 *clearval)
{
	u32 val, cmdq_stat_reg, rst_ing_reg;

	/* fetch the events from their corresponding regs */
	cmdq_stat_reg = hclgevf_read_dev(&hdev->hw,
					 HCLGEVF_VECTOR0_CMDQ_STATE_REG);

	if (BIT(HCLGEVF_VECTOR0_RST_INT_B) & cmdq_stat_reg) {
		rst_ing_reg = hclgevf_read_dev(&hdev->hw, HCLGEVF_RST_ING);
		dev_info(&hdev->pdev->dev,
			 "receive reset interrupt 0x%x!\n", rst_ing_reg);
		set_bit(HNAE3_VF_RESET, &hdev->reset_pending);
		set_bit(HCLGEVF_RESET_PENDING, &hdev->reset_state);
		set_bit(HCLGEVF_STATE_CMD_DISABLE, &hdev->state);
		*clearval = ~(1U << HCLGEVF_VECTOR0_RST_INT_B);
		hdev->rst_stats.vf_rst_cnt++;
		/* set up VF hardware reset status, its PF will clear
		 * this status when PF has initialized done.
		 */
		val = hclgevf_read_dev(&hdev->hw, HCLGEVF_VF_RST_ING);
		hclgevf_write_dev(&hdev->hw, HCLGEVF_VF_RST_ING,
				  val | HCLGEVF_VF_RST_ING_BIT);
		return HCLGEVF_VECTOR0_EVENT_RST;
	}

	/* check for vector0 mailbox(=CMDQ RX) event source */
	if (BIT(HCLGEVF_VECTOR0_RX_CMDQ_INT_B) & cmdq_stat_reg) {
		/* for revision 0x21, clearing interrupt is writing bit 0
		 * to the clear register, writing bit 1 means to keep the
		 * old value.
		 * for revision 0x20, the clear register is a read & write
		 * register, so we should just write 0 to the bit we are
		 * handling, and keep other bits as cmdq_stat_reg.
		 */
		if (hdev->ae_dev->dev_version >= HNAE3_DEVICE_VERSION_V2)
			*clearval = ~(1U << HCLGEVF_VECTOR0_RX_CMDQ_INT_B);
		else
			*clearval = cmdq_stat_reg &
				    ~BIT(HCLGEVF_VECTOR0_RX_CMDQ_INT_B);

		return HCLGEVF_VECTOR0_EVENT_MBX;
	}

	/* print other vector0 event source */
	dev_info(&hdev->pdev->dev,
		 "vector 0 interrupt from unknown source, cmdq_src = %#x\n",
		 cmdq_stat_reg);

	return HCLGEVF_VECTOR0_EVENT_OTHER;
}

static irqreturn_t hclgevf_misc_irq_handle(int irq, void *data)
{
	enum hclgevf_evt_cause event_cause;
	struct hclgevf_dev *hdev = data;
	u32 clearval;

	hclgevf_enable_vector(&hdev->misc_vector, false);
	event_cause = hclgevf_check_evt_cause(hdev, &clearval);

	switch (event_cause) {
	case HCLGEVF_VECTOR0_EVENT_RST:
		hclgevf_reset_task_schedule(hdev);
		break;
	case HCLGEVF_VECTOR0_EVENT_MBX:
		hclgevf_mbx_handler(hdev);
		break;
	default:
		break;
	}

	if (event_cause != HCLGEVF_VECTOR0_EVENT_OTHER) {
		hclgevf_clear_event_cause(hdev, clearval);
		hclgevf_enable_vector(&hdev->misc_vector, true);
	}

	return IRQ_HANDLED;
}

static int hclgevf_configure(struct hclgevf_dev *hdev)
{
	int ret;

	/* get current port based vlan state from PF */
	ret = hclgevf_get_port_base_vlan_filter_state(hdev);
	if (ret)
		return ret;

	/* get queue configuration from PF */
	ret = hclgevf_get_queue_info(hdev);
	if (ret)
		return ret;

	/* get queue depth info from PF */
	ret = hclgevf_get_queue_depth(hdev);
	if (ret)
		return ret;

	ret = hclgevf_get_pf_media_type(hdev);
	if (ret)
		return ret;

	/* get tc configuration from PF */
	return hclgevf_get_tc_info(hdev);
}

static int hclgevf_alloc_hdev(struct hnae3_ae_dev *ae_dev)
{
	struct pci_dev *pdev = ae_dev->pdev;
	struct hclgevf_dev *hdev;

	hdev = devm_kzalloc(&pdev->dev, sizeof(*hdev), GFP_KERNEL);
	if (!hdev)
		return -ENOMEM;

	hdev->pdev = pdev;
	hdev->ae_dev = ae_dev;
	ae_dev->priv = hdev;

	return 0;
}

static int hclgevf_init_roce_base_info(struct hclgevf_dev *hdev)
{
	struct hnae3_handle *roce = &hdev->roce;
	struct hnae3_handle *nic = &hdev->nic;

	roce->rinfo.num_vectors = hdev->num_roce_msix;

	if (hdev->num_msi_left < roce->rinfo.num_vectors ||
	    hdev->num_msi_left == 0)
		return -EINVAL;

	roce->rinfo.base_vector = hdev->roce_base_vector;

	roce->rinfo.netdev = nic->kinfo.netdev;
	roce->rinfo.roce_io_base = hdev->hw.io_base;
	roce->rinfo.roce_mem_base = hdev->hw.mem_base;

	roce->pdev = nic->pdev;
	roce->ae_algo = nic->ae_algo;
	roce->numa_node_mask = nic->numa_node_mask;

	return 0;
}

static int hclgevf_config_gro(struct hclgevf_dev *hdev, bool en)
{
	struct hclgevf_cfg_gro_status_cmd *req;
	struct hclgevf_desc desc;
	int ret;

	if (!hnae3_dev_gro_supported(hdev))
		return 0;

	hclgevf_cmd_setup_basic_desc(&desc, HCLGEVF_OPC_GRO_GENERIC_CONFIG,
				     false);
	req = (struct hclgevf_cfg_gro_status_cmd *)desc.data;

	req->gro_en = en ? 1 : 0;

	ret = hclgevf_cmd_send(&hdev->hw, &desc, 1);
	if (ret)
		dev_err(&hdev->pdev->dev,
			"VF GRO hardware config cmd failed, ret = %d.\n", ret);

	return ret;
}

static int hclgevf_rss_init_cfg(struct hclgevf_dev *hdev)
{
	u16 rss_ind_tbl_size = hdev->ae_dev->dev_specs.rss_ind_tbl_size;
	struct hclgevf_rss_cfg *rss_cfg = &hdev->rss_cfg;
	struct hclgevf_rss_tuple_cfg *tuple_sets;
	u32 i;

	rss_cfg->hash_algo = HCLGEVF_RSS_HASH_ALGO_TOEPLITZ;
	rss_cfg->rss_size = hdev->nic.kinfo.rss_size;
	tuple_sets = &rss_cfg->rss_tuple_sets;
	if (hdev->ae_dev->dev_version >= HNAE3_DEVICE_VERSION_V2) {
<<<<<<< HEAD
=======
		u8 *rss_ind_tbl;

>>>>>>> f642729d
		rss_cfg->hash_algo = HCLGEVF_RSS_HASH_ALGO_SIMPLE;

		rss_ind_tbl = devm_kcalloc(&hdev->pdev->dev, rss_ind_tbl_size,
					   sizeof(*rss_ind_tbl), GFP_KERNEL);
		if (!rss_ind_tbl)
			return -ENOMEM;

		rss_cfg->rss_indirection_tbl = rss_ind_tbl;
		memcpy(rss_cfg->rss_hash_key, hclgevf_hash_key,
		       HCLGEVF_RSS_KEY_SIZE);

		tuple_sets->ipv4_tcp_en = HCLGEVF_RSS_INPUT_TUPLE_OTHER;
		tuple_sets->ipv4_udp_en = HCLGEVF_RSS_INPUT_TUPLE_OTHER;
		tuple_sets->ipv4_sctp_en = HCLGEVF_RSS_INPUT_TUPLE_SCTP;
		tuple_sets->ipv4_fragment_en = HCLGEVF_RSS_INPUT_TUPLE_OTHER;
		tuple_sets->ipv6_tcp_en = HCLGEVF_RSS_INPUT_TUPLE_OTHER;
		tuple_sets->ipv6_udp_en = HCLGEVF_RSS_INPUT_TUPLE_OTHER;
		tuple_sets->ipv6_sctp_en =
			hdev->ae_dev->dev_version <= HNAE3_DEVICE_VERSION_V2 ?
					HCLGEVF_RSS_INPUT_TUPLE_SCTP_NO_PORT :
					HCLGEVF_RSS_INPUT_TUPLE_SCTP;
		tuple_sets->ipv6_fragment_en = HCLGEVF_RSS_INPUT_TUPLE_OTHER;
	}

	/* Initialize RSS indirect table */
	for (i = 0; i < rss_ind_tbl_size; i++)
		rss_cfg->rss_indirection_tbl[i] = i % rss_cfg->rss_size;

	return 0;
}

static int hclgevf_rss_init_hw(struct hclgevf_dev *hdev)
{
	struct hclgevf_rss_cfg *rss_cfg = &hdev->rss_cfg;
	int ret;

	if (hdev->ae_dev->dev_version >= HNAE3_DEVICE_VERSION_V2) {
		ret = hclgevf_set_rss_algo_key(hdev, rss_cfg->hash_algo,
					       rss_cfg->rss_hash_key);
		if (ret)
			return ret;

		ret = hclgevf_set_rss_input_tuple(hdev, rss_cfg);
		if (ret)
			return ret;
	}

	ret = hclgevf_set_rss_indir_table(hdev);
	if (ret)
		return ret;

	return hclgevf_set_rss_tc_mode(hdev, rss_cfg->rss_size);
}

static int hclgevf_init_vlan_config(struct hclgevf_dev *hdev)
{
	return hclgevf_set_vlan_filter(&hdev->nic, htons(ETH_P_8021Q), 0,
				       false);
}

static void hclgevf_flush_link_update(struct hclgevf_dev *hdev)
{
#define HCLGEVF_FLUSH_LINK_TIMEOUT	100000

	unsigned long last = hdev->serv_processed_cnt;
	int i = 0;

	while (test_bit(HCLGEVF_STATE_LINK_UPDATING, &hdev->state) &&
	       i++ < HCLGEVF_FLUSH_LINK_TIMEOUT &&
	       last == hdev->serv_processed_cnt)
		usleep_range(1, 1);
}

static void hclgevf_set_timer_task(struct hnae3_handle *handle, bool enable)
{
	struct hclgevf_dev *hdev = hclgevf_ae_get_hdev(handle);

	if (enable) {
		hclgevf_task_schedule(hdev, 0);
	} else {
		set_bit(HCLGEVF_STATE_DOWN, &hdev->state);

		/* flush memory to make sure DOWN is seen by service task */
		smp_mb__before_atomic();
		hclgevf_flush_link_update(hdev);
	}
}

static int hclgevf_ae_start(struct hnae3_handle *handle)
{
	struct hclgevf_dev *hdev = hclgevf_ae_get_hdev(handle);

	hclgevf_reset_tqp_stats(handle);

	hclgevf_request_link_info(hdev);

	hclgevf_update_link_mode(hdev);

	clear_bit(HCLGEVF_STATE_DOWN, &hdev->state);

	return 0;
}

static void hclgevf_ae_stop(struct hnae3_handle *handle)
{
	struct hclgevf_dev *hdev = hclgevf_ae_get_hdev(handle);
	int i;

	set_bit(HCLGEVF_STATE_DOWN, &hdev->state);

	if (hdev->reset_type != HNAE3_VF_RESET)
		for (i = 0; i < handle->kinfo.num_tqps; i++)
			if (hclgevf_reset_tqp(handle, i))
				break;

	hclgevf_reset_tqp_stats(handle);
	hclgevf_update_link_status(hdev, 0);
}

static int hclgevf_set_alive(struct hnae3_handle *handle, bool alive)
{
#define HCLGEVF_STATE_ALIVE	1
#define HCLGEVF_STATE_NOT_ALIVE	0

	struct hclgevf_dev *hdev = hclgevf_ae_get_hdev(handle);
	struct hclge_vf_to_pf_msg send_msg;

	hclgevf_build_send_msg(&send_msg, HCLGE_MBX_SET_ALIVE, 0);
	send_msg.data[0] = alive ? HCLGEVF_STATE_ALIVE :
				HCLGEVF_STATE_NOT_ALIVE;
	return hclgevf_send_mbx_msg(hdev, &send_msg, false, NULL, 0);
}

static int hclgevf_client_start(struct hnae3_handle *handle)
{
	return hclgevf_set_alive(handle, true);
}

static void hclgevf_client_stop(struct hnae3_handle *handle)
{
	struct hclgevf_dev *hdev = hclgevf_ae_get_hdev(handle);
	int ret;

	ret = hclgevf_set_alive(handle, false);
	if (ret)
		dev_warn(&hdev->pdev->dev,
			 "%s failed %d\n", __func__, ret);
}

static void hclgevf_state_init(struct hclgevf_dev *hdev)
{
	clear_bit(HCLGEVF_STATE_MBX_SERVICE_SCHED, &hdev->state);
	clear_bit(HCLGEVF_STATE_MBX_HANDLING, &hdev->state);
	clear_bit(HCLGEVF_STATE_RST_FAIL, &hdev->state);

	INIT_DELAYED_WORK(&hdev->service_task, hclgevf_service_task);

	mutex_init(&hdev->mbx_resp.mbx_mutex);
	sema_init(&hdev->reset_sem, 1);

	spin_lock_init(&hdev->mac_table.mac_list_lock);
	INIT_LIST_HEAD(&hdev->mac_table.uc_mac_list);
	INIT_LIST_HEAD(&hdev->mac_table.mc_mac_list);

	/* bring the device down */
	set_bit(HCLGEVF_STATE_DOWN, &hdev->state);
}

static void hclgevf_state_uninit(struct hclgevf_dev *hdev)
{
	set_bit(HCLGEVF_STATE_DOWN, &hdev->state);
	set_bit(HCLGEVF_STATE_REMOVING, &hdev->state);

	if (hdev->service_task.work.func)
		cancel_delayed_work_sync(&hdev->service_task);

	mutex_destroy(&hdev->mbx_resp.mbx_mutex);
}

static int hclgevf_init_msi(struct hclgevf_dev *hdev)
{
	struct pci_dev *pdev = hdev->pdev;
	int vectors;
	int i;

	if (hnae3_dev_roce_supported(hdev))
		vectors = pci_alloc_irq_vectors(pdev,
						hdev->roce_base_msix_offset + 1,
						hdev->num_msi,
						PCI_IRQ_MSIX);
	else
		vectors = pci_alloc_irq_vectors(pdev, HNAE3_MIN_VECTOR_NUM,
						hdev->num_msi,
						PCI_IRQ_MSI | PCI_IRQ_MSIX);

	if (vectors < 0) {
		dev_err(&pdev->dev,
			"failed(%d) to allocate MSI/MSI-X vectors\n",
			vectors);
		return vectors;
	}
	if (vectors < hdev->num_msi)
		dev_warn(&hdev->pdev->dev,
			 "requested %u MSI/MSI-X, but allocated %d MSI/MSI-X\n",
			 hdev->num_msi, vectors);

	hdev->num_msi = vectors;
	hdev->num_msi_left = vectors;

	hdev->base_msi_vector = pdev->irq;
	hdev->roce_base_vector = pdev->irq + hdev->roce_base_msix_offset;

	hdev->vector_status = devm_kcalloc(&pdev->dev, hdev->num_msi,
					   sizeof(u16), GFP_KERNEL);
	if (!hdev->vector_status) {
		pci_free_irq_vectors(pdev);
		return -ENOMEM;
	}

	for (i = 0; i < hdev->num_msi; i++)
		hdev->vector_status[i] = HCLGEVF_INVALID_VPORT;

	hdev->vector_irq = devm_kcalloc(&pdev->dev, hdev->num_msi,
					sizeof(int), GFP_KERNEL);
	if (!hdev->vector_irq) {
		devm_kfree(&pdev->dev, hdev->vector_status);
		pci_free_irq_vectors(pdev);
		return -ENOMEM;
	}

	return 0;
}

static void hclgevf_uninit_msi(struct hclgevf_dev *hdev)
{
	struct pci_dev *pdev = hdev->pdev;

	devm_kfree(&pdev->dev, hdev->vector_status);
	devm_kfree(&pdev->dev, hdev->vector_irq);
	pci_free_irq_vectors(pdev);
}

static int hclgevf_misc_irq_init(struct hclgevf_dev *hdev)
{
	int ret;

	hclgevf_get_misc_vector(hdev);

	snprintf(hdev->misc_vector.name, HNAE3_INT_NAME_LEN, "%s-misc-%s",
		 HCLGEVF_NAME, pci_name(hdev->pdev));
	ret = request_irq(hdev->misc_vector.vector_irq, hclgevf_misc_irq_handle,
			  0, hdev->misc_vector.name, hdev);
	if (ret) {
		dev_err(&hdev->pdev->dev, "VF failed to request misc irq(%d)\n",
			hdev->misc_vector.vector_irq);
		return ret;
	}

	hclgevf_clear_event_cause(hdev, 0);

	/* enable misc. vector(vector 0) */
	hclgevf_enable_vector(&hdev->misc_vector, true);

	return ret;
}

static void hclgevf_misc_irq_uninit(struct hclgevf_dev *hdev)
{
	/* disable misc vector(vector 0) */
	hclgevf_enable_vector(&hdev->misc_vector, false);
	synchronize_irq(hdev->misc_vector.vector_irq);
	free_irq(hdev->misc_vector.vector_irq, hdev);
	hclgevf_free_vector(hdev, 0);
}

static void hclgevf_info_show(struct hclgevf_dev *hdev)
{
	struct device *dev = &hdev->pdev->dev;

	dev_info(dev, "VF info begin:\n");

	dev_info(dev, "Task queue pairs numbers: %u\n", hdev->num_tqps);
	dev_info(dev, "Desc num per TX queue: %u\n", hdev->num_tx_desc);
	dev_info(dev, "Desc num per RX queue: %u\n", hdev->num_rx_desc);
	dev_info(dev, "Numbers of vports: %u\n", hdev->num_alloc_vport);
	dev_info(dev, "HW tc map: 0x%x\n", hdev->hw_tc_map);
	dev_info(dev, "PF media type of this VF: %u\n",
		 hdev->hw.mac.media_type);

	dev_info(dev, "VF info end.\n");
}

static int hclgevf_init_nic_client_instance(struct hnae3_ae_dev *ae_dev,
					    struct hnae3_client *client)
{
	struct hclgevf_dev *hdev = ae_dev->priv;
	int rst_cnt = hdev->rst_stats.rst_cnt;
	int ret;

	ret = client->ops->init_instance(&hdev->nic);
	if (ret)
		return ret;

	set_bit(HCLGEVF_STATE_NIC_REGISTERED, &hdev->state);
	if (test_bit(HCLGEVF_STATE_RST_HANDLING, &hdev->state) ||
	    rst_cnt != hdev->rst_stats.rst_cnt) {
		clear_bit(HCLGEVF_STATE_NIC_REGISTERED, &hdev->state);

		client->ops->uninit_instance(&hdev->nic, 0);
		return -EBUSY;
	}

	hnae3_set_client_init_flag(client, ae_dev, 1);

	if (netif_msg_drv(&hdev->nic))
		hclgevf_info_show(hdev);

	return 0;
}

static int hclgevf_init_roce_client_instance(struct hnae3_ae_dev *ae_dev,
					     struct hnae3_client *client)
{
	struct hclgevf_dev *hdev = ae_dev->priv;
	int ret;

	if (!hnae3_dev_roce_supported(hdev) || !hdev->roce_client ||
	    !hdev->nic_client)
		return 0;

	ret = hclgevf_init_roce_base_info(hdev);
	if (ret)
		return ret;

	ret = client->ops->init_instance(&hdev->roce);
	if (ret)
		return ret;

	set_bit(HCLGEVF_STATE_ROCE_REGISTERED, &hdev->state);
	hnae3_set_client_init_flag(client, ae_dev, 1);

	return 0;
}

static int hclgevf_init_client_instance(struct hnae3_client *client,
					struct hnae3_ae_dev *ae_dev)
{
	struct hclgevf_dev *hdev = ae_dev->priv;
	int ret;

	switch (client->type) {
	case HNAE3_CLIENT_KNIC:
		hdev->nic_client = client;
		hdev->nic.client = client;

		ret = hclgevf_init_nic_client_instance(ae_dev, client);
		if (ret)
			goto clear_nic;

		ret = hclgevf_init_roce_client_instance(ae_dev,
							hdev->roce_client);
		if (ret)
			goto clear_roce;

		break;
	case HNAE3_CLIENT_ROCE:
		if (hnae3_dev_roce_supported(hdev)) {
			hdev->roce_client = client;
			hdev->roce.client = client;
		}

		ret = hclgevf_init_roce_client_instance(ae_dev, client);
		if (ret)
			goto clear_roce;

		break;
	default:
		return -EINVAL;
	}

	return 0;

clear_nic:
	hdev->nic_client = NULL;
	hdev->nic.client = NULL;
	return ret;
clear_roce:
	hdev->roce_client = NULL;
	hdev->roce.client = NULL;
	return ret;
}

static void hclgevf_uninit_client_instance(struct hnae3_client *client,
					   struct hnae3_ae_dev *ae_dev)
{
	struct hclgevf_dev *hdev = ae_dev->priv;

	/* un-init roce, if it exists */
	if (hdev->roce_client) {
		clear_bit(HCLGEVF_STATE_ROCE_REGISTERED, &hdev->state);
		hdev->roce_client->ops->uninit_instance(&hdev->roce, 0);
		hdev->roce_client = NULL;
		hdev->roce.client = NULL;
	}

	/* un-init nic/unic, if this was not called by roce client */
	if (client->ops->uninit_instance && hdev->nic_client &&
	    client->type != HNAE3_CLIENT_ROCE) {
		clear_bit(HCLGEVF_STATE_NIC_REGISTERED, &hdev->state);

		client->ops->uninit_instance(&hdev->nic, 0);
		hdev->nic_client = NULL;
		hdev->nic.client = NULL;
	}
}

static int hclgevf_dev_mem_map(struct hclgevf_dev *hdev)
{
#define HCLGEVF_MEM_BAR		4

	struct pci_dev *pdev = hdev->pdev;
	struct hclgevf_hw *hw = &hdev->hw;

	/* for device does not have device memory, return directly */
	if (!(pci_select_bars(pdev, IORESOURCE_MEM) & BIT(HCLGEVF_MEM_BAR)))
		return 0;

	hw->mem_base = devm_ioremap_wc(&pdev->dev,
				       pci_resource_start(pdev,
							  HCLGEVF_MEM_BAR),
				       pci_resource_len(pdev, HCLGEVF_MEM_BAR));
	if (!hw->mem_base) {
		dev_err(&pdev->dev, "failed to map device memory\n");
		return -EFAULT;
	}

	return 0;
}

static int hclgevf_pci_init(struct hclgevf_dev *hdev)
{
	struct pci_dev *pdev = hdev->pdev;
	struct hclgevf_hw *hw;
	int ret;

	ret = pci_enable_device(pdev);
	if (ret) {
		dev_err(&pdev->dev, "failed to enable PCI device\n");
		return ret;
	}

	ret = dma_set_mask_and_coherent(&pdev->dev, DMA_BIT_MASK(64));
	if (ret) {
		dev_err(&pdev->dev, "can't set consistent PCI DMA, exiting");
		goto err_disable_device;
	}

	ret = pci_request_regions(pdev, HCLGEVF_DRIVER_NAME);
	if (ret) {
		dev_err(&pdev->dev, "PCI request regions failed %d\n", ret);
		goto err_disable_device;
	}

	pci_set_master(pdev);
	hw = &hdev->hw;
	hw->hdev = hdev;
	hw->io_base = pci_iomap(pdev, 2, 0);
	if (!hw->io_base) {
		dev_err(&pdev->dev, "can't map configuration register space\n");
		ret = -ENOMEM;
		goto err_clr_master;
	}

	ret = hclgevf_dev_mem_map(hdev);
	if (ret)
		goto err_unmap_io_base;

	return 0;

err_unmap_io_base:
	pci_iounmap(pdev, hdev->hw.io_base);
err_clr_master:
	pci_clear_master(pdev);
	pci_release_regions(pdev);
err_disable_device:
	pci_disable_device(pdev);

	return ret;
}

static void hclgevf_pci_uninit(struct hclgevf_dev *hdev)
{
	struct pci_dev *pdev = hdev->pdev;

	if (hdev->hw.mem_base)
		devm_iounmap(&pdev->dev, hdev->hw.mem_base);

	pci_iounmap(pdev, hdev->hw.io_base);
	pci_clear_master(pdev);
	pci_release_regions(pdev);
	pci_disable_device(pdev);
}

static int hclgevf_query_vf_resource(struct hclgevf_dev *hdev)
{
	struct hclgevf_query_res_cmd *req;
	struct hclgevf_desc desc;
	int ret;

	hclgevf_cmd_setup_basic_desc(&desc, HCLGEVF_OPC_QUERY_VF_RSRC, true);
	ret = hclgevf_cmd_send(&hdev->hw, &desc, 1);
	if (ret) {
		dev_err(&hdev->pdev->dev,
			"query vf resource failed, ret = %d.\n", ret);
		return ret;
	}

	req = (struct hclgevf_query_res_cmd *)desc.data;

	if (hnae3_dev_roce_supported(hdev)) {
		hdev->roce_base_msix_offset =
		hnae3_get_field(le16_to_cpu(req->msixcap_localid_ba_rocee),
				HCLGEVF_MSIX_OFT_ROCEE_M,
				HCLGEVF_MSIX_OFT_ROCEE_S);
		hdev->num_roce_msix =
		hnae3_get_field(le16_to_cpu(req->vf_intr_vector_number),
				HCLGEVF_VEC_NUM_M, HCLGEVF_VEC_NUM_S);

		/* nic's msix numbers is always equals to the roce's. */
		hdev->num_nic_msix = hdev->num_roce_msix;

		/* VF should have NIC vectors and Roce vectors, NIC vectors
		 * are queued before Roce vectors. The offset is fixed to 64.
		 */
		hdev->num_msi = hdev->num_roce_msix +
				hdev->roce_base_msix_offset;
	} else {
		hdev->num_msi =
		hnae3_get_field(le16_to_cpu(req->vf_intr_vector_number),
				HCLGEVF_VEC_NUM_M, HCLGEVF_VEC_NUM_S);

		hdev->num_nic_msix = hdev->num_msi;
	}

	if (hdev->num_nic_msix < HNAE3_MIN_VECTOR_NUM) {
		dev_err(&hdev->pdev->dev,
			"Just %u msi resources, not enough for vf(min:2).\n",
			hdev->num_nic_msix);
		return -EINVAL;
	}

	return 0;
}

static void hclgevf_set_default_dev_specs(struct hclgevf_dev *hdev)
{
#define HCLGEVF_MAX_NON_TSO_BD_NUM			8U

	struct hnae3_ae_dev *ae_dev = pci_get_drvdata(hdev->pdev);

	ae_dev->dev_specs.max_non_tso_bd_num =
					HCLGEVF_MAX_NON_TSO_BD_NUM;
	ae_dev->dev_specs.rss_ind_tbl_size = HCLGEVF_RSS_IND_TBL_SIZE;
	ae_dev->dev_specs.rss_key_size = HCLGEVF_RSS_KEY_SIZE;
<<<<<<< HEAD
=======
	ae_dev->dev_specs.max_int_gl = HCLGEVF_DEF_MAX_INT_GL;
	ae_dev->dev_specs.max_frm_size = HCLGEVF_MAC_MAX_FRAME;
>>>>>>> f642729d
}

static void hclgevf_parse_dev_specs(struct hclgevf_dev *hdev,
				    struct hclgevf_desc *desc)
{
	struct hnae3_ae_dev *ae_dev = pci_get_drvdata(hdev->pdev);
	struct hclgevf_dev_specs_0_cmd *req0;
<<<<<<< HEAD

	req0 = (struct hclgevf_dev_specs_0_cmd *)desc[0].data;
=======
	struct hclgevf_dev_specs_1_cmd *req1;

	req0 = (struct hclgevf_dev_specs_0_cmd *)desc[0].data;
	req1 = (struct hclgevf_dev_specs_1_cmd *)desc[1].data;
>>>>>>> f642729d

	ae_dev->dev_specs.max_non_tso_bd_num = req0->max_non_tso_bd_num;
	ae_dev->dev_specs.rss_ind_tbl_size =
					le16_to_cpu(req0->rss_ind_tbl_size);
<<<<<<< HEAD
	ae_dev->dev_specs.rss_key_size = le16_to_cpu(req0->rss_key_size);
=======
	ae_dev->dev_specs.int_ql_max = le16_to_cpu(req0->int_ql_max);
	ae_dev->dev_specs.rss_key_size = le16_to_cpu(req0->rss_key_size);
	ae_dev->dev_specs.max_int_gl = le16_to_cpu(req1->max_int_gl);
	ae_dev->dev_specs.max_frm_size = le16_to_cpu(req1->max_frm_size);
>>>>>>> f642729d
}

static void hclgevf_check_dev_specs(struct hclgevf_dev *hdev)
{
	struct hnae3_dev_specs *dev_specs = &hdev->ae_dev->dev_specs;

	if (!dev_specs->max_non_tso_bd_num)
		dev_specs->max_non_tso_bd_num = HCLGEVF_MAX_NON_TSO_BD_NUM;
	if (!dev_specs->rss_ind_tbl_size)
		dev_specs->rss_ind_tbl_size = HCLGEVF_RSS_IND_TBL_SIZE;
	if (!dev_specs->rss_key_size)
		dev_specs->rss_key_size = HCLGEVF_RSS_KEY_SIZE;
<<<<<<< HEAD
=======
	if (!dev_specs->max_int_gl)
		dev_specs->max_int_gl = HCLGEVF_DEF_MAX_INT_GL;
	if (!dev_specs->max_frm_size)
		dev_specs->max_frm_size = HCLGEVF_MAC_MAX_FRAME;
>>>>>>> f642729d
}

static int hclgevf_query_dev_specs(struct hclgevf_dev *hdev)
{
	struct hclgevf_desc desc[HCLGEVF_QUERY_DEV_SPECS_BD_NUM];
	int ret;
	int i;

	/* set default specifications as devices lower than version V3 do not
	 * support querying specifications from firmware.
	 */
	if (hdev->ae_dev->dev_version < HNAE3_DEVICE_VERSION_V3) {
		hclgevf_set_default_dev_specs(hdev);
		return 0;
	}

	for (i = 0; i < HCLGEVF_QUERY_DEV_SPECS_BD_NUM - 1; i++) {
		hclgevf_cmd_setup_basic_desc(&desc[i],
					     HCLGEVF_OPC_QUERY_DEV_SPECS, true);
		desc[i].flag |= cpu_to_le16(HCLGEVF_CMD_FLAG_NEXT);
	}
	hclgevf_cmd_setup_basic_desc(&desc[i], HCLGEVF_OPC_QUERY_DEV_SPECS,
				     true);

	ret = hclgevf_cmd_send(&hdev->hw, desc, HCLGEVF_QUERY_DEV_SPECS_BD_NUM);
	if (ret)
		return ret;

	hclgevf_parse_dev_specs(hdev, desc);
	hclgevf_check_dev_specs(hdev);

	return 0;
}

static int hclgevf_pci_reset(struct hclgevf_dev *hdev)
{
	struct pci_dev *pdev = hdev->pdev;
	int ret = 0;

	if (hdev->reset_type == HNAE3_VF_FULL_RESET &&
	    test_bit(HCLGEVF_STATE_IRQ_INITED, &hdev->state)) {
		hclgevf_misc_irq_uninit(hdev);
		hclgevf_uninit_msi(hdev);
		clear_bit(HCLGEVF_STATE_IRQ_INITED, &hdev->state);
	}

	if (!test_bit(HCLGEVF_STATE_IRQ_INITED, &hdev->state)) {
		pci_set_master(pdev);
		ret = hclgevf_init_msi(hdev);
		if (ret) {
			dev_err(&pdev->dev,
				"failed(%d) to init MSI/MSI-X\n", ret);
			return ret;
		}

		ret = hclgevf_misc_irq_init(hdev);
		if (ret) {
			hclgevf_uninit_msi(hdev);
			dev_err(&pdev->dev, "failed(%d) to init Misc IRQ(vector0)\n",
				ret);
			return ret;
		}

		set_bit(HCLGEVF_STATE_IRQ_INITED, &hdev->state);
	}

	return ret;
}

static int hclgevf_clear_vport_list(struct hclgevf_dev *hdev)
{
	struct hclge_vf_to_pf_msg send_msg;

	hclgevf_build_send_msg(&send_msg, HCLGE_MBX_HANDLE_VF_TBL,
			       HCLGE_MBX_VPORT_LIST_CLEAR);
	return hclgevf_send_mbx_msg(hdev, &send_msg, false, NULL, 0);
}

static int hclgevf_reset_hdev(struct hclgevf_dev *hdev)
{
	struct pci_dev *pdev = hdev->pdev;
	int ret;

	ret = hclgevf_pci_reset(hdev);
	if (ret) {
		dev_err(&pdev->dev, "pci reset failed %d\n", ret);
		return ret;
	}

	ret = hclgevf_cmd_init(hdev);
	if (ret) {
		dev_err(&pdev->dev, "cmd failed %d\n", ret);
		return ret;
	}

	ret = hclgevf_rss_init_hw(hdev);
	if (ret) {
		dev_err(&hdev->pdev->dev,
			"failed(%d) to initialize RSS\n", ret);
		return ret;
	}

	ret = hclgevf_config_gro(hdev, true);
	if (ret)
		return ret;

	ret = hclgevf_init_vlan_config(hdev);
	if (ret) {
		dev_err(&hdev->pdev->dev,
			"failed(%d) to initialize VLAN config\n", ret);
		return ret;
	}

	set_bit(HCLGEVF_STATE_PROMISC_CHANGED, &hdev->state);

	dev_info(&hdev->pdev->dev, "Reset done\n");

	return 0;
}

static int hclgevf_init_hdev(struct hclgevf_dev *hdev)
{
	struct pci_dev *pdev = hdev->pdev;
	int ret;

	ret = hclgevf_pci_init(hdev);
	if (ret)
		return ret;

	ret = hclgevf_cmd_queue_init(hdev);
	if (ret)
		goto err_cmd_queue_init;

	ret = hclgevf_cmd_init(hdev);
	if (ret)
		goto err_cmd_init;

	/* Get vf resource */
	ret = hclgevf_query_vf_resource(hdev);
	if (ret)
		goto err_cmd_init;

	ret = hclgevf_query_dev_specs(hdev);
	if (ret) {
		dev_err(&pdev->dev,
			"failed to query dev specifications, ret = %d\n", ret);
		goto err_cmd_init;
	}

	ret = hclgevf_init_msi(hdev);
	if (ret) {
		dev_err(&pdev->dev, "failed(%d) to init MSI/MSI-X\n", ret);
		goto err_cmd_init;
	}

	hclgevf_state_init(hdev);
	hdev->reset_level = HNAE3_VF_FUNC_RESET;
	hdev->reset_type = HNAE3_NONE_RESET;

	ret = hclgevf_misc_irq_init(hdev);
	if (ret)
		goto err_misc_irq_init;

	set_bit(HCLGEVF_STATE_IRQ_INITED, &hdev->state);

	ret = hclgevf_configure(hdev);
	if (ret) {
		dev_err(&pdev->dev, "failed(%d) to fetch configuration\n", ret);
		goto err_config;
	}

	ret = hclgevf_alloc_tqps(hdev);
	if (ret) {
		dev_err(&pdev->dev, "failed(%d) to allocate TQPs\n", ret);
		goto err_config;
	}

	ret = hclgevf_set_handle_info(hdev);
	if (ret)
		goto err_config;

	ret = hclgevf_config_gro(hdev, true);
	if (ret)
		goto err_config;

	/* Initialize RSS for this VF */
	ret = hclgevf_rss_init_cfg(hdev);
	if (ret) {
		dev_err(&pdev->dev, "failed to init rss cfg, ret = %d\n", ret);
		goto err_config;
	}

	ret = hclgevf_rss_init_hw(hdev);
	if (ret) {
		dev_err(&hdev->pdev->dev,
			"failed(%d) to initialize RSS\n", ret);
		goto err_config;
	}

	/* ensure vf tbl list as empty before init*/
	ret = hclgevf_clear_vport_list(hdev);
	if (ret) {
		dev_err(&pdev->dev,
			"failed to clear tbl list configuration, ret = %d.\n",
			ret);
		goto err_config;
	}

	ret = hclgevf_init_vlan_config(hdev);
	if (ret) {
		dev_err(&hdev->pdev->dev,
			"failed(%d) to initialize VLAN config\n", ret);
		goto err_config;
	}

	hdev->last_reset_time = jiffies;
	dev_info(&hdev->pdev->dev, "finished initializing %s driver\n",
		 HCLGEVF_DRIVER_NAME);

	hclgevf_task_schedule(hdev, round_jiffies_relative(HZ));

	return 0;

err_config:
	hclgevf_misc_irq_uninit(hdev);
err_misc_irq_init:
	hclgevf_state_uninit(hdev);
	hclgevf_uninit_msi(hdev);
err_cmd_init:
	hclgevf_cmd_uninit(hdev);
err_cmd_queue_init:
	hclgevf_pci_uninit(hdev);
	clear_bit(HCLGEVF_STATE_IRQ_INITED, &hdev->state);
	return ret;
}

static void hclgevf_uninit_hdev(struct hclgevf_dev *hdev)
{
	struct hclge_vf_to_pf_msg send_msg;

	hclgevf_state_uninit(hdev);

	hclgevf_build_send_msg(&send_msg, HCLGE_MBX_VF_UNINIT, 0);
	hclgevf_send_mbx_msg(hdev, &send_msg, false, NULL, 0);

	if (test_bit(HCLGEVF_STATE_IRQ_INITED, &hdev->state)) {
		hclgevf_misc_irq_uninit(hdev);
		hclgevf_uninit_msi(hdev);
	}

	hclgevf_cmd_uninit(hdev);
	hclgevf_pci_uninit(hdev);
	hclgevf_uninit_mac_list(hdev);
}

static int hclgevf_init_ae_dev(struct hnae3_ae_dev *ae_dev)
{
	struct pci_dev *pdev = ae_dev->pdev;
	int ret;

	ret = hclgevf_alloc_hdev(ae_dev);
	if (ret) {
		dev_err(&pdev->dev, "hclge device allocation failed\n");
		return ret;
	}

	ret = hclgevf_init_hdev(ae_dev->priv);
	if (ret) {
		dev_err(&pdev->dev, "hclge device initialization failed\n");
		return ret;
	}

	return 0;
}

static void hclgevf_uninit_ae_dev(struct hnae3_ae_dev *ae_dev)
{
	struct hclgevf_dev *hdev = ae_dev->priv;

	hclgevf_uninit_hdev(hdev);
	ae_dev->priv = NULL;
}

static u32 hclgevf_get_max_channels(struct hclgevf_dev *hdev)
{
	struct hnae3_handle *nic = &hdev->nic;
	struct hnae3_knic_private_info *kinfo = &nic->kinfo;

	return min_t(u32, hdev->rss_size_max,
		     hdev->num_tqps / kinfo->tc_info.num_tc);
}

/**
 * hclgevf_get_channels - Get the current channels enabled and max supported.
 * @handle: hardware information for network interface
 * @ch: ethtool channels structure
 *
 * We don't support separate tx and rx queues as channels. The other count
 * represents how many queues are being used for control. max_combined counts
 * how many queue pairs we can support. They may not be mapped 1 to 1 with
 * q_vectors since we support a lot more queue pairs than q_vectors.
 **/
static void hclgevf_get_channels(struct hnae3_handle *handle,
				 struct ethtool_channels *ch)
{
	struct hclgevf_dev *hdev = hclgevf_ae_get_hdev(handle);

	ch->max_combined = hclgevf_get_max_channels(hdev);
	ch->other_count = 0;
	ch->max_other = 0;
	ch->combined_count = handle->kinfo.rss_size;
}

static void hclgevf_get_tqps_and_rss_info(struct hnae3_handle *handle,
					  u16 *alloc_tqps, u16 *max_rss_size)
{
	struct hclgevf_dev *hdev = hclgevf_ae_get_hdev(handle);

	*alloc_tqps = hdev->num_tqps;
	*max_rss_size = hdev->rss_size_max;
}

static void hclgevf_update_rss_size(struct hnae3_handle *handle,
				    u32 new_tqps_num)
{
	struct hnae3_knic_private_info *kinfo = &handle->kinfo;
	struct hclgevf_dev *hdev = hclgevf_ae_get_hdev(handle);
	u16 max_rss_size;

	kinfo->req_rss_size = new_tqps_num;

	max_rss_size = min_t(u16, hdev->rss_size_max,
			     hdev->num_tqps / kinfo->tc_info.num_tc);

	/* Use the user's configuration when it is not larger than
	 * max_rss_size, otherwise, use the maximum specification value.
	 */
	if (kinfo->req_rss_size != kinfo->rss_size && kinfo->req_rss_size &&
	    kinfo->req_rss_size <= max_rss_size)
		kinfo->rss_size = kinfo->req_rss_size;
	else if (kinfo->rss_size > max_rss_size ||
		 (!kinfo->req_rss_size && kinfo->rss_size < max_rss_size))
		kinfo->rss_size = max_rss_size;

	kinfo->num_tqps = kinfo->tc_info.num_tc * kinfo->rss_size;
}

static int hclgevf_set_channels(struct hnae3_handle *handle, u32 new_tqps_num,
				bool rxfh_configured)
{
	struct hclgevf_dev *hdev = hclgevf_ae_get_hdev(handle);
	struct hnae3_knic_private_info *kinfo = &handle->kinfo;
	u16 cur_rss_size = kinfo->rss_size;
	u16 cur_tqps = kinfo->num_tqps;
	u32 *rss_indir;
	unsigned int i;
	int ret;

	hclgevf_update_rss_size(handle, new_tqps_num);

	ret = hclgevf_set_rss_tc_mode(hdev, kinfo->rss_size);
	if (ret)
		return ret;

	/* RSS indirection table has been configuared by user */
	if (rxfh_configured)
		goto out;

	/* Reinitializes the rss indirect table according to the new RSS size */
	rss_indir = kcalloc(hdev->ae_dev->dev_specs.rss_ind_tbl_size,
			    sizeof(u32), GFP_KERNEL);
	if (!rss_indir)
		return -ENOMEM;

	for (i = 0; i < hdev->ae_dev->dev_specs.rss_ind_tbl_size; i++)
		rss_indir[i] = i % kinfo->rss_size;

	hdev->rss_cfg.rss_size = kinfo->rss_size;

	ret = hclgevf_set_rss(handle, rss_indir, NULL, 0);
	if (ret)
		dev_err(&hdev->pdev->dev, "set rss indir table fail, ret=%d\n",
			ret);

	kfree(rss_indir);

out:
	if (!ret)
		dev_info(&hdev->pdev->dev,
			 "Channels changed, rss_size from %u to %u, tqps from %u to %u",
			 cur_rss_size, kinfo->rss_size,
			 cur_tqps, kinfo->rss_size * kinfo->tc_info.num_tc);

	return ret;
}

static int hclgevf_get_status(struct hnae3_handle *handle)
{
	struct hclgevf_dev *hdev = hclgevf_ae_get_hdev(handle);

	return hdev->hw.mac.link;
}

static void hclgevf_get_ksettings_an_result(struct hnae3_handle *handle,
					    u8 *auto_neg, u32 *speed,
					    u8 *duplex)
{
	struct hclgevf_dev *hdev = hclgevf_ae_get_hdev(handle);

	if (speed)
		*speed = hdev->hw.mac.speed;
	if (duplex)
		*duplex = hdev->hw.mac.duplex;
	if (auto_neg)
		*auto_neg = AUTONEG_DISABLE;
}

void hclgevf_update_speed_duplex(struct hclgevf_dev *hdev, u32 speed,
				 u8 duplex)
{
	hdev->hw.mac.speed = speed;
	hdev->hw.mac.duplex = duplex;
}

static int hclgevf_gro_en(struct hnae3_handle *handle, bool enable)
{
	struct hclgevf_dev *hdev = hclgevf_ae_get_hdev(handle);

	return hclgevf_config_gro(hdev, enable);
}

static void hclgevf_get_media_type(struct hnae3_handle *handle, u8 *media_type,
				   u8 *module_type)
{
	struct hclgevf_dev *hdev = hclgevf_ae_get_hdev(handle);

	if (media_type)
		*media_type = hdev->hw.mac.media_type;

	if (module_type)
		*module_type = hdev->hw.mac.module_type;
}

static bool hclgevf_get_hw_reset_stat(struct hnae3_handle *handle)
{
	struct hclgevf_dev *hdev = hclgevf_ae_get_hdev(handle);

	return !!hclgevf_read_dev(&hdev->hw, HCLGEVF_RST_ING);
}

static bool hclgevf_get_cmdq_stat(struct hnae3_handle *handle)
{
	struct hclgevf_dev *hdev = hclgevf_ae_get_hdev(handle);

	return test_bit(HCLGEVF_STATE_CMD_DISABLE, &hdev->state);
}

static bool hclgevf_ae_dev_resetting(struct hnae3_handle *handle)
{
	struct hclgevf_dev *hdev = hclgevf_ae_get_hdev(handle);

	return test_bit(HCLGEVF_STATE_RST_HANDLING, &hdev->state);
}

static unsigned long hclgevf_ae_dev_reset_cnt(struct hnae3_handle *handle)
{
	struct hclgevf_dev *hdev = hclgevf_ae_get_hdev(handle);

	return hdev->rst_stats.hw_rst_done_cnt;
}

static void hclgevf_get_link_mode(struct hnae3_handle *handle,
				  unsigned long *supported,
				  unsigned long *advertising)
{
	struct hclgevf_dev *hdev = hclgevf_ae_get_hdev(handle);

	*supported = hdev->hw.mac.supported;
	*advertising = hdev->hw.mac.advertising;
}

#define MAX_SEPARATE_NUM	4
#define SEPARATOR_VALUE		0xFFFFFFFF
#define REG_NUM_PER_LINE	4
#define REG_LEN_PER_LINE	(REG_NUM_PER_LINE * sizeof(u32))

static int hclgevf_get_regs_len(struct hnae3_handle *handle)
{
	int cmdq_lines, common_lines, ring_lines, tqp_intr_lines;
	struct hclgevf_dev *hdev = hclgevf_ae_get_hdev(handle);

	cmdq_lines = sizeof(cmdq_reg_addr_list) / REG_LEN_PER_LINE + 1;
	common_lines = sizeof(common_reg_addr_list) / REG_LEN_PER_LINE + 1;
	ring_lines = sizeof(ring_reg_addr_list) / REG_LEN_PER_LINE + 1;
	tqp_intr_lines = sizeof(tqp_intr_reg_addr_list) / REG_LEN_PER_LINE + 1;

	return (cmdq_lines + common_lines + ring_lines * hdev->num_tqps +
		tqp_intr_lines * (hdev->num_msi_used - 1)) * REG_LEN_PER_LINE;
}

static void hclgevf_get_regs(struct hnae3_handle *handle, u32 *version,
			     void *data)
{
	struct hclgevf_dev *hdev = hclgevf_ae_get_hdev(handle);
	int i, j, reg_um, separator_num;
	u32 *reg = data;

	*version = hdev->fw_version;

	/* fetching per-VF registers values from VF PCIe register space */
	reg_um = sizeof(cmdq_reg_addr_list) / sizeof(u32);
	separator_num = MAX_SEPARATE_NUM - reg_um % REG_NUM_PER_LINE;
	for (i = 0; i < reg_um; i++)
		*reg++ = hclgevf_read_dev(&hdev->hw, cmdq_reg_addr_list[i]);
	for (i = 0; i < separator_num; i++)
		*reg++ = SEPARATOR_VALUE;

	reg_um = sizeof(common_reg_addr_list) / sizeof(u32);
	separator_num = MAX_SEPARATE_NUM - reg_um % REG_NUM_PER_LINE;
	for (i = 0; i < reg_um; i++)
		*reg++ = hclgevf_read_dev(&hdev->hw, common_reg_addr_list[i]);
	for (i = 0; i < separator_num; i++)
		*reg++ = SEPARATOR_VALUE;

	reg_um = sizeof(ring_reg_addr_list) / sizeof(u32);
	separator_num = MAX_SEPARATE_NUM - reg_um % REG_NUM_PER_LINE;
	for (j = 0; j < hdev->num_tqps; j++) {
		for (i = 0; i < reg_um; i++)
			*reg++ = hclgevf_read_dev(&hdev->hw,
						  ring_reg_addr_list[i] +
						  0x200 * j);
		for (i = 0; i < separator_num; i++)
			*reg++ = SEPARATOR_VALUE;
	}

	reg_um = sizeof(tqp_intr_reg_addr_list) / sizeof(u32);
	separator_num = MAX_SEPARATE_NUM - reg_um % REG_NUM_PER_LINE;
	for (j = 0; j < hdev->num_msi_used - 1; j++) {
		for (i = 0; i < reg_um; i++)
			*reg++ = hclgevf_read_dev(&hdev->hw,
						  tqp_intr_reg_addr_list[i] +
						  4 * j);
		for (i = 0; i < separator_num; i++)
			*reg++ = SEPARATOR_VALUE;
	}
}

void hclgevf_update_port_base_vlan_info(struct hclgevf_dev *hdev, u16 state,
					u8 *port_base_vlan_info, u8 data_size)
{
	struct hnae3_handle *nic = &hdev->nic;
	struct hclge_vf_to_pf_msg send_msg;
	int ret;

	rtnl_lock();

	if (test_bit(HCLGEVF_STATE_RST_HANDLING, &hdev->state) ||
	    test_bit(HCLGEVF_STATE_RST_FAIL, &hdev->state)) {
		dev_warn(&hdev->pdev->dev,
			 "is resetting when updating port based vlan info\n");
		rtnl_unlock();
		return;
	}

	ret = hclgevf_notify_client(hdev, HNAE3_DOWN_CLIENT);
	if (ret) {
		rtnl_unlock();
		return;
	}

	/* send msg to PF and wait update port based vlan info */
	hclgevf_build_send_msg(&send_msg, HCLGE_MBX_SET_VLAN,
			       HCLGE_MBX_PORT_BASE_VLAN_CFG);
	memcpy(send_msg.data, port_base_vlan_info, data_size);
	ret = hclgevf_send_mbx_msg(hdev, &send_msg, false, NULL, 0);
	if (!ret) {
		if (state == HNAE3_PORT_BASE_VLAN_DISABLE)
			nic->port_base_vlan_state = state;
		else
			nic->port_base_vlan_state = HNAE3_PORT_BASE_VLAN_ENABLE;
	}

	hclgevf_notify_client(hdev, HNAE3_UP_CLIENT);
	rtnl_unlock();
}

static const struct hnae3_ae_ops hclgevf_ops = {
	.init_ae_dev = hclgevf_init_ae_dev,
	.uninit_ae_dev = hclgevf_uninit_ae_dev,
	.flr_prepare = hclgevf_flr_prepare,
	.flr_done = hclgevf_flr_done,
	.init_client_instance = hclgevf_init_client_instance,
	.uninit_client_instance = hclgevf_uninit_client_instance,
	.start = hclgevf_ae_start,
	.stop = hclgevf_ae_stop,
	.client_start = hclgevf_client_start,
	.client_stop = hclgevf_client_stop,
	.map_ring_to_vector = hclgevf_map_ring_to_vector,
	.unmap_ring_from_vector = hclgevf_unmap_ring_from_vector,
	.get_vector = hclgevf_get_vector,
	.put_vector = hclgevf_put_vector,
	.reset_queue = hclgevf_reset_tqp,
	.get_mac_addr = hclgevf_get_mac_addr,
	.set_mac_addr = hclgevf_set_mac_addr,
	.add_uc_addr = hclgevf_add_uc_addr,
	.rm_uc_addr = hclgevf_rm_uc_addr,
	.add_mc_addr = hclgevf_add_mc_addr,
	.rm_mc_addr = hclgevf_rm_mc_addr,
	.get_stats = hclgevf_get_stats,
	.update_stats = hclgevf_update_stats,
	.get_strings = hclgevf_get_strings,
	.get_sset_count = hclgevf_get_sset_count,
	.get_rss_key_size = hclgevf_get_rss_key_size,
	.get_rss = hclgevf_get_rss,
	.set_rss = hclgevf_set_rss,
	.get_rss_tuple = hclgevf_get_rss_tuple,
	.set_rss_tuple = hclgevf_set_rss_tuple,
	.get_tc_size = hclgevf_get_tc_size,
	.get_fw_version = hclgevf_get_fw_version,
	.set_vlan_filter = hclgevf_set_vlan_filter,
	.enable_hw_strip_rxvtag = hclgevf_en_hw_strip_rxvtag,
	.reset_event = hclgevf_reset_event,
	.set_default_reset_request = hclgevf_set_def_reset_request,
	.set_channels = hclgevf_set_channels,
	.get_channels = hclgevf_get_channels,
	.get_tqps_and_rss_info = hclgevf_get_tqps_and_rss_info,
	.get_regs_len = hclgevf_get_regs_len,
	.get_regs = hclgevf_get_regs,
	.get_status = hclgevf_get_status,
	.get_ksettings_an_result = hclgevf_get_ksettings_an_result,
	.get_media_type = hclgevf_get_media_type,
	.get_hw_reset_stat = hclgevf_get_hw_reset_stat,
	.ae_dev_resetting = hclgevf_ae_dev_resetting,
	.ae_dev_reset_cnt = hclgevf_ae_dev_reset_cnt,
	.set_gro_en = hclgevf_gro_en,
	.set_mtu = hclgevf_set_mtu,
	.get_global_queue_id = hclgevf_get_qid_global,
	.set_timer_task = hclgevf_set_timer_task,
	.get_link_mode = hclgevf_get_link_mode,
	.set_promisc_mode = hclgevf_set_promisc_mode,
	.request_update_promisc_mode = hclgevf_request_update_promisc_mode,
	.get_cmdq_stat = hclgevf_get_cmdq_stat,
};

static struct hnae3_ae_algo ae_algovf = {
	.ops = &hclgevf_ops,
	.pdev_id_table = ae_algovf_pci_tbl,
};

static int hclgevf_init(void)
{
	pr_info("%s is initializing\n", HCLGEVF_NAME);

	hclgevf_wq = alloc_workqueue("%s", 0, 0, HCLGEVF_NAME);
	if (!hclgevf_wq) {
		pr_err("%s: failed to create workqueue\n", HCLGEVF_NAME);
		return -ENOMEM;
	}

	hnae3_register_ae_algo(&ae_algovf);

	return 0;
}

static void hclgevf_exit(void)
{
	hnae3_unregister_ae_algo(&ae_algovf);
	destroy_workqueue(hclgevf_wq);
}
module_init(hclgevf_init);
module_exit(hclgevf_exit);

MODULE_LICENSE("GPL");
MODULE_AUTHOR("Huawei Tech. Co., Ltd.");
MODULE_DESCRIPTION("HCLGEVF Driver");
MODULE_VERSION(HCLGEVF_MOD_VERSION);<|MERGE_RESOLUTION|>--- conflicted
+++ resolved
@@ -880,20 +880,6 @@
 	struct hclgevf_dev *hdev = hclgevf_ae_get_hdev(handle);
 	struct hclgevf_rss_cfg *rss_cfg = &hdev->rss_cfg;
 	u8 tuple_sets;
-<<<<<<< HEAD
-	int ret;
-
-	if (hdev->ae_dev->dev_version < HNAE3_DEVICE_VERSION_V2)
-		return -EOPNOTSUPP;
-
-	if (nfc->data &
-	    ~(RXH_IP_SRC | RXH_IP_DST | RXH_L4_B_0_1 | RXH_L4_B_2_3))
-		return -EINVAL;
-
-	req = (struct hclgevf_rss_input_tuple_cmd *)desc.data;
-	hclgevf_cmd_setup_basic_desc(&desc, HCLGEVF_OPC_RSS_INPUT_TUPLE, false);
-=======
->>>>>>> f642729d
 
 	req->ipv4_tcp_en = rss_cfg->rss_tuple_sets.ipv4_tcp_en;
 	req->ipv4_udp_en = rss_cfg->rss_tuple_sets.ipv4_udp_en;
@@ -988,20 +974,7 @@
 static int hclgevf_get_rss_tuple_by_flow_type(struct hclgevf_dev *hdev,
 					      int flow_type, u8 *tuple_sets)
 {
-<<<<<<< HEAD
-	struct hclgevf_dev *hdev = hclgevf_ae_get_hdev(handle);
-	struct hclgevf_rss_cfg *rss_cfg = &hdev->rss_cfg;
-	u8 tuple_sets;
-
-	if (hdev->ae_dev->dev_version < HNAE3_DEVICE_VERSION_V2)
-		return -EOPNOTSUPP;
-
-	nfc->data = 0;
-
-	switch (nfc->flow_type) {
-=======
 	switch (flow_type) {
->>>>>>> f642729d
 	case TCP_V4_FLOW:
 		*tuple_sets = hdev->rss_cfg.rss_tuple_sets.ipv4_tcp_en;
 		break;
@@ -2557,11 +2530,8 @@
 	rss_cfg->rss_size = hdev->nic.kinfo.rss_size;
 	tuple_sets = &rss_cfg->rss_tuple_sets;
 	if (hdev->ae_dev->dev_version >= HNAE3_DEVICE_VERSION_V2) {
-<<<<<<< HEAD
-=======
 		u8 *rss_ind_tbl;
 
->>>>>>> f642729d
 		rss_cfg->hash_algo = HCLGEVF_RSS_HASH_ALGO_SIMPLE;
 
 		rss_ind_tbl = devm_kcalloc(&hdev->pdev->dev, rss_ind_tbl_size,
@@ -3126,11 +3096,8 @@
 					HCLGEVF_MAX_NON_TSO_BD_NUM;
 	ae_dev->dev_specs.rss_ind_tbl_size = HCLGEVF_RSS_IND_TBL_SIZE;
 	ae_dev->dev_specs.rss_key_size = HCLGEVF_RSS_KEY_SIZE;
-<<<<<<< HEAD
-=======
 	ae_dev->dev_specs.max_int_gl = HCLGEVF_DEF_MAX_INT_GL;
 	ae_dev->dev_specs.max_frm_size = HCLGEVF_MAC_MAX_FRAME;
->>>>>>> f642729d
 }
 
 static void hclgevf_parse_dev_specs(struct hclgevf_dev *hdev,
@@ -3138,27 +3105,18 @@
 {
 	struct hnae3_ae_dev *ae_dev = pci_get_drvdata(hdev->pdev);
 	struct hclgevf_dev_specs_0_cmd *req0;
-<<<<<<< HEAD
-
-	req0 = (struct hclgevf_dev_specs_0_cmd *)desc[0].data;
-=======
 	struct hclgevf_dev_specs_1_cmd *req1;
 
 	req0 = (struct hclgevf_dev_specs_0_cmd *)desc[0].data;
 	req1 = (struct hclgevf_dev_specs_1_cmd *)desc[1].data;
->>>>>>> f642729d
 
 	ae_dev->dev_specs.max_non_tso_bd_num = req0->max_non_tso_bd_num;
 	ae_dev->dev_specs.rss_ind_tbl_size =
 					le16_to_cpu(req0->rss_ind_tbl_size);
-<<<<<<< HEAD
-	ae_dev->dev_specs.rss_key_size = le16_to_cpu(req0->rss_key_size);
-=======
 	ae_dev->dev_specs.int_ql_max = le16_to_cpu(req0->int_ql_max);
 	ae_dev->dev_specs.rss_key_size = le16_to_cpu(req0->rss_key_size);
 	ae_dev->dev_specs.max_int_gl = le16_to_cpu(req1->max_int_gl);
 	ae_dev->dev_specs.max_frm_size = le16_to_cpu(req1->max_frm_size);
->>>>>>> f642729d
 }
 
 static void hclgevf_check_dev_specs(struct hclgevf_dev *hdev)
@@ -3171,13 +3129,10 @@
 		dev_specs->rss_ind_tbl_size = HCLGEVF_RSS_IND_TBL_SIZE;
 	if (!dev_specs->rss_key_size)
 		dev_specs->rss_key_size = HCLGEVF_RSS_KEY_SIZE;
-<<<<<<< HEAD
-=======
 	if (!dev_specs->max_int_gl)
 		dev_specs->max_int_gl = HCLGEVF_DEF_MAX_INT_GL;
 	if (!dev_specs->max_frm_size)
 		dev_specs->max_frm_size = HCLGEVF_MAC_MAX_FRAME;
->>>>>>> f642729d
 }
 
 static int hclgevf_query_dev_specs(struct hclgevf_dev *hdev)
