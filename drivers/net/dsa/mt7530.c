--- conflicted
+++ resolved
@@ -558,11 +558,7 @@
 		val |= 0x190000 << RG_COREPLL_SDM_PCW_S;
 		mt7530_write(priv, MT7531_PLLGP_CR0, val);
 		break;
-<<<<<<< HEAD
-	};
-=======
-	}
->>>>>>> 356006a6
+	}
 
 	/* Set feedback divide ratio update signal to high */
 	val = mt7530_read(priv, MT7531_PLLGP_CR0);
@@ -1848,8 +1844,6 @@
 			   MT7531_EXT_P_MDIO_12);
 	} else {
 		priv->p5_intf_sel = P5_INTF_SEL_GMAC5;
-<<<<<<< HEAD
-=======
 	}
 	dev_dbg(ds->dev, "P5 support %s interface\n",
 		p5_intf_modes(priv->p5_intf_sel));
@@ -2287,48 +2281,22 @@
 		dev_err(ds->dev, "%s: in-band negotiation unsupported\n",
 			__func__);
 		return;
->>>>>>> 356006a6
-	}
-	dev_dbg(ds->dev, "P5 support %s interface\n",
-		p5_intf_modes(priv->p5_intf_sel));
-
-<<<<<<< HEAD
-	mt7530_rmw(priv, MT7531_GPIO_MODE0, MT7531_GPIO0_MASK,
-		   MT7531_GPIO0_INTERRUPT);
-=======
+	}
+
 	mcr_cur = mt7530_read(priv, MT7530_PMCR_P(port));
 	mcr_new = mcr_cur;
 	mcr_new &= ~PMCR_LINK_SETTINGS_MASK;
 	mcr_new |= PMCR_IFG_XMIT(1) | PMCR_MAC_MODE | PMCR_BACKOFF_EN |
 		   PMCR_BACKPR_EN | PMCR_FORCE_MODE_ID(priv->id);
->>>>>>> 356006a6
-
-	/* Let phylink decide the interface later. */
-	priv->p5_interface = PHY_INTERFACE_MODE_NA;
-	priv->p6_interface = PHY_INTERFACE_MODE_NA;
-
-	/* Enable PHY core PLL, since phy_device has not yet been created
-	 * provided for phy_[read,write]_mmd_indirect is called, we provide
-	 * our own mt7531_ind_mmd_phy_[read,write] to complete this
-	 * function.
-	 */
-	val = mt7531_ind_c45_phy_read(priv, MT753X_CTRL_PHY_ADDR,
-				      MDIO_MMD_VEND2, CORE_PLL_GROUP4);
-	val |= MT7531_PHY_PLL_BYPASS_MODE;
-	val &= ~MT7531_PHY_PLL_OFF;
-	mt7531_ind_c45_phy_write(priv, MT753X_CTRL_PHY_ADDR, MDIO_MMD_VEND2,
-				 CORE_PLL_GROUP4, val);
-
-	/* BPDU to CPU port */
-	mt7530_rmw(priv, MT7531_CFC, MT7531_CPU_PMAP_MASK,
-		   BIT(MT7530_CPU_PORT));
-	mt7530_rmw(priv, MT753X_BPC, MT753X_BPDU_PORT_FW_MASK,
-		   MT753X_BPDU_CPU_ONLY);
-
-<<<<<<< HEAD
-	/* Enable and reset MIB counters */
-	mt7530_mib_reset(ds);
-=======
+
+	/* Are we connected to external phy */
+	if (port == 5 && dsa_is_user_port(ds, 5))
+		mcr_new |= PMCR_EXT_PHY;
+
+	if (mcr_new != mcr_cur)
+		mt7530_write(priv, MT7530_PMCR_P(port), mcr_new);
+}
+
 static void
 mt753x_phylink_mac_an_restart(struct dsa_switch *ds, int port)
 {
@@ -2345,451 +2313,10 @@
 					 phy_interface_t interface)
 {
 	struct mt7530_priv *priv = ds->priv;
->>>>>>> 356006a6
-
-	for (i = 0; i < MT7530_NUM_PORTS; i++) {
-		/* Disable forwarding by default on all ports */
-		mt7530_rmw(priv, MT7530_PCR_P(i), PCR_MATRIX_MASK,
-			   PCR_MATRIX_CLR);
-
-<<<<<<< HEAD
-		mt7530_set(priv, MT7531_DBG_CNT(i), MT7531_DIS_CLR);
-
-		if (dsa_is_cpu_port(ds, i)) {
-			ret = mt753x_cpu_port_enable(ds, i);
-			if (ret)
-				return ret;
-		} else
-			mt7530_port_disable(ds, i);
-
-		/* Enable consistent egress tag */
-		mt7530_rmw(priv, MT7530_PVC_P(i), PVC_EG_TAG_MASK,
-			   PVC_EG_TAG(MT7530_VLAN_EG_CONSISTENT));
-	}
-
-	ds->configure_vlan_while_not_filtering = true;
-
-	/* Flush the FDB table */
-	ret = mt7530_fdb_cmd(priv, MT7530_FDB_FLUSH, NULL);
-	if (ret < 0)
-		return ret;
-
-	return 0;
-}
-
-static bool
-mt7530_phy_mode_supported(struct dsa_switch *ds, int port,
-			  const struct phylink_link_state *state)
-{
-	struct mt7530_priv *priv = ds->priv;
-
-	switch (port) {
-	case 0 ... 4: /* Internal phy */
-		if (state->interface != PHY_INTERFACE_MODE_GMII)
-			return false;
-		break;
-	case 5: /* 2nd cpu port with phy of port 0 or 4 / external phy */
-		if (!phy_interface_mode_is_rgmii(state->interface) &&
-		    state->interface != PHY_INTERFACE_MODE_MII &&
-		    state->interface != PHY_INTERFACE_MODE_GMII)
-			return false;
-		break;
-	case 6: /* 1st cpu port */
-		if (state->interface != PHY_INTERFACE_MODE_RGMII &&
-		    state->interface != PHY_INTERFACE_MODE_TRGMII)
-			return false;
-		break;
-	default:
-		dev_err(priv->dev, "%s: unsupported port: %i\n", __func__,
-			port);
-		return false;
-	}
-
-	return true;
-}
-
-static bool mt7531_is_rgmii_port(struct mt7530_priv *priv, u32 port)
-{
-	return (port == 5) && (priv->p5_intf_sel != P5_INTF_SEL_GMAC5_SGMII);
-}
-
-static bool
-mt7531_phy_mode_supported(struct dsa_switch *ds, int port,
-			  const struct phylink_link_state *state)
-{
-	struct mt7530_priv *priv = ds->priv;
-
-	switch (port) {
-	case 0 ... 4: /* Internal phy */
-		if (state->interface != PHY_INTERFACE_MODE_GMII)
-			return false;
-		break;
-	case 5: /* 2nd cpu port supports either rgmii or sgmii/8023z */
-		if (mt7531_is_rgmii_port(priv, port))
-			return phy_interface_mode_is_rgmii(state->interface);
-		fallthrough;
-	case 6: /* 1st cpu port supports sgmii/8023z only */
-		if (state->interface != PHY_INTERFACE_MODE_SGMII &&
-		    !phy_interface_mode_is_8023z(state->interface))
-			return false;
-		break;
-	default:
-		dev_err(priv->dev, "%s: unsupported port: %i\n", __func__,
-			port);
-		return false;
-	}
-
-	return true;
-}
-
-static bool
-mt753x_phy_mode_supported(struct dsa_switch *ds, int port,
-			  const struct phylink_link_state *state)
-{
-	struct mt7530_priv *priv = ds->priv;
-
-	return priv->info->phy_mode_supported(ds, port, state);
-}
-
-static int
-mt753x_pad_setup(struct dsa_switch *ds, const struct phylink_link_state *state)
-{
-	struct mt7530_priv *priv = ds->priv;
-
-	return priv->info->pad_setup(ds, state->interface);
-}
-
-static int
-mt7530_mac_config(struct dsa_switch *ds, int port, unsigned int mode,
-		  phy_interface_t interface)
-{
-	struct mt7530_priv *priv = ds->priv;
-
-	/* Only need to setup port5. */
-	if (port != 5)
-		return 0;
-
-	mt7530_setup_port5(priv->ds, interface);
-
-	return 0;
-}
-
-static int mt7531_rgmii_setup(struct mt7530_priv *priv, u32 port,
-			      phy_interface_t interface,
-			      struct phy_device *phydev)
-{
-	u32 val;
-
-	if (!mt7531_is_rgmii_port(priv, port)) {
-		dev_err(priv->dev, "RGMII mode is not available for port %d\n",
-			port);
-		return -EINVAL;
-	}
-
-	val = mt7530_read(priv, MT7531_CLKGEN_CTRL);
-	val |= GP_CLK_EN;
-	val &= ~GP_MODE_MASK;
-	val |= GP_MODE(MT7531_GP_MODE_RGMII);
-	val &= ~CLK_SKEW_IN_MASK;
-	val |= CLK_SKEW_IN(MT7531_CLK_SKEW_NO_CHG);
-	val &= ~CLK_SKEW_OUT_MASK;
-	val |= CLK_SKEW_OUT(MT7531_CLK_SKEW_NO_CHG);
-	val |= TXCLK_NO_REVERSE | RXCLK_NO_DELAY;
-
-	/* Do not adjust rgmii delay when vendor phy driver presents. */
-	if (!phydev || phy_driver_is_genphy(phydev)) {
-		val &= ~(TXCLK_NO_REVERSE | RXCLK_NO_DELAY);
-		switch (interface) {
-		case PHY_INTERFACE_MODE_RGMII:
-			val |= TXCLK_NO_REVERSE;
-			val |= RXCLK_NO_DELAY;
-			break;
-		case PHY_INTERFACE_MODE_RGMII_RXID:
-			val |= TXCLK_NO_REVERSE;
-			break;
-		case PHY_INTERFACE_MODE_RGMII_TXID:
-			val |= RXCLK_NO_DELAY;
-			break;
-		case PHY_INTERFACE_MODE_RGMII_ID:
-			break;
-		default:
-			return -EINVAL;
-		}
-	}
-	mt7530_write(priv, MT7531_CLKGEN_CTRL, val);
-
-	return 0;
-}
-
-static void mt7531_sgmii_validate(struct mt7530_priv *priv, int port,
-				  unsigned long *supported)
-{
-	/* Port5 supports ethier RGMII or SGMII.
-	 * Port6 supports SGMII only.
-	 */
-	switch (port) {
-	case 5:
-		if (mt7531_is_rgmii_port(priv, port))
-			break;
-		fallthrough;
-	case 6:
-		phylink_set(supported, 1000baseX_Full);
-		phylink_set(supported, 2500baseX_Full);
-		phylink_set(supported, 2500baseT_Full);
-	}
-}
-
-static void
-mt7531_sgmii_link_up_force(struct dsa_switch *ds, int port,
-			   unsigned int mode, phy_interface_t interface,
-			   int speed, int duplex)
-{
-	struct mt7530_priv *priv = ds->priv;
-	unsigned int val;
-
-	/* For adjusting speed and duplex of SGMII force mode. */
-	if (interface != PHY_INTERFACE_MODE_SGMII ||
-	    phylink_autoneg_inband(mode))
-		return;
-
-	/* SGMII force mode setting */
-	val = mt7530_read(priv, MT7531_SGMII_MODE(port));
-	val &= ~MT7531_SGMII_IF_MODE_MASK;
-
-	switch (speed) {
-	case SPEED_10:
-		val |= MT7531_SGMII_FORCE_SPEED_10;
-		break;
-	case SPEED_100:
-		val |= MT7531_SGMII_FORCE_SPEED_100;
-		break;
-	case SPEED_1000:
-		val |= MT7531_SGMII_FORCE_SPEED_1000;
-		break;
-	}
-
-	/* MT7531 SGMII 1G force mode can only work in full duplex mode,
-	 * no matter MT7531_SGMII_FORCE_HALF_DUPLEX is set or not.
-	 */
-	if ((speed == SPEED_10 || speed == SPEED_100) &&
-	    duplex != DUPLEX_FULL)
-		val |= MT7531_SGMII_FORCE_HALF_DUPLEX;
-
-	mt7530_write(priv, MT7531_SGMII_MODE(port), val);
-}
-
-static bool mt753x_is_mac_port(u32 port)
-{
-	return (port == 5 || port == 6);
-}
-
-static int mt7531_sgmii_setup_mode_force(struct mt7530_priv *priv, u32 port,
-					 phy_interface_t interface)
-{
-	u32 val;
-
-	if (!mt753x_is_mac_port(port))
-		return -EINVAL;
-
-	mt7530_set(priv, MT7531_QPHY_PWR_STATE_CTRL(port),
-		   MT7531_SGMII_PHYA_PWD);
-
-	val = mt7530_read(priv, MT7531_PHYA_CTRL_SIGNAL3(port));
-	val &= ~MT7531_RG_TPHY_SPEED_MASK;
-	/* Setup 2.5 times faster clock for 2.5Gbps data speeds with 10B/8B
-	 * encoding.
-	 */
-	val |= (interface == PHY_INTERFACE_MODE_2500BASEX) ?
-		MT7531_RG_TPHY_SPEED_3_125G : MT7531_RG_TPHY_SPEED_1_25G;
-	mt7530_write(priv, MT7531_PHYA_CTRL_SIGNAL3(port), val);
-
-	mt7530_clear(priv, MT7531_PCS_CONTROL_1(port), MT7531_SGMII_AN_ENABLE);
-
-	/* MT7531 SGMII 1G and 2.5G force mode can only work in full duplex
-	 * mode, no matter MT7531_SGMII_FORCE_HALF_DUPLEX is set or not.
-	 */
-	mt7530_rmw(priv, MT7531_SGMII_MODE(port),
-		   MT7531_SGMII_IF_MODE_MASK | MT7531_SGMII_REMOTE_FAULT_DIS,
-		   MT7531_SGMII_FORCE_SPEED_1000);
-
-	mt7530_write(priv, MT7531_QPHY_PWR_STATE_CTRL(port), 0);
-
-	return 0;
-}
-
-static int mt7531_sgmii_setup_mode_an(struct mt7530_priv *priv, int port,
-				      phy_interface_t interface)
-{
-	if (!mt753x_is_mac_port(port))
-		return -EINVAL;
-
-	mt7530_set(priv, MT7531_QPHY_PWR_STATE_CTRL(port),
-		   MT7531_SGMII_PHYA_PWD);
-
-	mt7530_rmw(priv, MT7531_PHYA_CTRL_SIGNAL3(port),
-		   MT7531_RG_TPHY_SPEED_MASK, MT7531_RG_TPHY_SPEED_1_25G);
-
-	mt7530_set(priv, MT7531_SGMII_MODE(port),
-		   MT7531_SGMII_REMOTE_FAULT_DIS |
-		   MT7531_SGMII_SPEED_DUPLEX_AN);
-
-	mt7530_rmw(priv, MT7531_PCS_SPEED_ABILITY(port),
-		   MT7531_SGMII_TX_CONFIG_MASK, 1);
-
-	mt7530_set(priv, MT7531_PCS_CONTROL_1(port), MT7531_SGMII_AN_ENABLE);
-
-	mt7530_set(priv, MT7531_PCS_CONTROL_1(port), MT7531_SGMII_AN_RESTART);
-
-	mt7530_write(priv, MT7531_QPHY_PWR_STATE_CTRL(port), 0);
-
-	return 0;
-}
-
-static void mt7531_sgmii_restart_an(struct dsa_switch *ds, int port)
-{
-	struct mt7530_priv *priv = ds->priv;
-	u32 val;
-
-	/* Only restart AN when AN is enabled */
-	val = mt7530_read(priv, MT7531_PCS_CONTROL_1(port));
-	if (val & MT7531_SGMII_AN_ENABLE) {
-		val |= MT7531_SGMII_AN_RESTART;
-		mt7530_write(priv, MT7531_PCS_CONTROL_1(port), val);
-	}
-}
-
-static int
-mt7531_mac_config(struct dsa_switch *ds, int port, unsigned int mode,
-		  phy_interface_t interface)
-{
-	struct mt7530_priv *priv = ds->priv;
-	struct phy_device *phydev;
-	struct dsa_port *dp;
-
-	if (!mt753x_is_mac_port(port)) {
-		dev_err(priv->dev, "port %d is not a MAC port\n", port);
-		return -EINVAL;
-	}
-
-	switch (interface) {
-	case PHY_INTERFACE_MODE_RGMII:
-	case PHY_INTERFACE_MODE_RGMII_ID:
-	case PHY_INTERFACE_MODE_RGMII_RXID:
-	case PHY_INTERFACE_MODE_RGMII_TXID:
-		dp = dsa_to_port(ds, port);
-		phydev = dp->slave->phydev;
-		return mt7531_rgmii_setup(priv, port, interface, phydev);
-	case PHY_INTERFACE_MODE_SGMII:
-		return mt7531_sgmii_setup_mode_an(priv, port, interface);
-	case PHY_INTERFACE_MODE_NA:
-	case PHY_INTERFACE_MODE_1000BASEX:
-	case PHY_INTERFACE_MODE_2500BASEX:
-		if (phylink_autoneg_inband(mode))
-			return -EINVAL;
-
-		return mt7531_sgmii_setup_mode_force(priv, port, interface);
-	default:
-		return -EINVAL;
-	}
-
-	return -EINVAL;
-}
-
-static int
-mt753x_mac_config(struct dsa_switch *ds, int port, unsigned int mode,
-		  const struct phylink_link_state *state)
-{
-	struct mt7530_priv *priv = ds->priv;
-
-	return priv->info->mac_port_config(ds, port, mode, state->interface);
-}
-
-static void
-mt753x_phylink_mac_config(struct dsa_switch *ds, int port, unsigned int mode,
-			  const struct phylink_link_state *state)
-{
-	struct mt7530_priv *priv = ds->priv;
-	u32 mcr_cur, mcr_new;
-
-	if (!mt753x_phy_mode_supported(ds, port, state))
-		goto unsupported;
-
-	switch (port) {
-	case 0 ... 4: /* Internal phy */
-		if (state->interface != PHY_INTERFACE_MODE_GMII)
-			goto unsupported;
-		break;
-	case 5: /* 2nd cpu port with phy of port 0 or 4 / external phy */
-		if (priv->p5_interface == state->interface)
-			break;
-
-		if (mt753x_mac_config(ds, port, mode, state) < 0)
-			goto unsupported;
-
-		if (priv->p5_intf_sel != P5_DISABLED)
-			priv->p5_interface = state->interface;
-		break;
-	case 6: /* 1st cpu port */
-		if (priv->p6_interface == state->interface)
-			break;
-
-		mt753x_pad_setup(ds, state);
-
-		if (mt753x_mac_config(ds, port, mode, state) < 0)
-			goto unsupported;
-
-		priv->p6_interface = state->interface;
-		break;
-	default:
-unsupported:
-		dev_err(ds->dev, "%s: unsupported %s port: %i\n",
-			__func__, phy_modes(state->interface), port);
-		return;
-	}
-
-	if (phylink_autoneg_inband(mode) &&
-	    state->interface != PHY_INTERFACE_MODE_SGMII) {
-		dev_err(ds->dev, "%s: in-band negotiation unsupported\n",
-			__func__);
-		return;
-	}
-
-	mcr_cur = mt7530_read(priv, MT7530_PMCR_P(port));
-	mcr_new = mcr_cur;
-	mcr_new &= ~PMCR_LINK_SETTINGS_MASK;
-	mcr_new |= PMCR_IFG_XMIT(1) | PMCR_MAC_MODE | PMCR_BACKOFF_EN |
-		   PMCR_BACKPR_EN | PMCR_FORCE_MODE_ID(priv->id);
-
-	/* Are we connected to external phy */
-	if (port == 5 && dsa_is_user_port(ds, 5))
-		mcr_new |= PMCR_EXT_PHY;
-
-	if (mcr_new != mcr_cur)
-		mt7530_write(priv, MT7530_PMCR_P(port), mcr_new);
-}
-
-static void
-mt753x_phylink_mac_an_restart(struct dsa_switch *ds, int port)
-{
-	struct mt7530_priv *priv = ds->priv;
-
-	if (!priv->info->mac_pcs_an_restart)
-		return;
-
-	priv->info->mac_pcs_an_restart(ds, port);
-}
-
-static void mt753x_phylink_mac_link_down(struct dsa_switch *ds, int port,
-					 unsigned int mode,
-					 phy_interface_t interface)
-{
-	struct mt7530_priv *priv = ds->priv;
 
 	mt7530_clear(priv, MT7530_PMCR_P(port), PMCR_LINK_SETTINGS_MASK);
 }
 
-=======
->>>>>>> 356006a6
 static void mt753x_mac_pcs_link_up(struct dsa_switch *ds, int port,
 				   unsigned int mode, phy_interface_t interface,
 				   int speed, int duplex)
