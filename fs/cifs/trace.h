--- conflicted
+++ resolved
@@ -885,24 +885,16 @@
 		__u64 conn_id,
 		char *hostname,
 		int credits,
-<<<<<<< HEAD
-		int credits_to_add),
-	TP_ARGS(currmid, hostname, credits, credits_to_add),
-=======
 		int credits_to_add,
 		int in_flight),
 	TP_ARGS(currmid, conn_id, hostname, credits, credits_to_add, in_flight),
->>>>>>> f642729d
 	TP_STRUCT__entry(
 		__field(__u64, currmid)
 		__field(__u64, conn_id)
 		__field(char *, hostname)
 		__field(int, credits)
 		__field(int, credits_to_add)
-<<<<<<< HEAD
-=======
 		__field(int, in_flight)
->>>>>>> f642729d
 	),
 	TP_fast_assign(
 		__entry->currmid = currmid;
@@ -910,14 +902,6 @@
 		__entry->hostname = hostname;
 		__entry->credits = credits;
 		__entry->credits_to_add = credits_to_add;
-<<<<<<< HEAD
-	),
-	TP_printk("server=%s current_mid=0x%llx credits=%d credits_to_add=%d",
-		__entry->hostname,
-		__entry->currmid,
-		__entry->credits,
-		__entry->credits_to_add)
-=======
 		__entry->in_flight = in_flight;
 	),
 	TP_printk("conn_id=0x%llx server=%s current_mid=%llu "
@@ -928,7 +912,6 @@
 		__entry->credits,
 		__entry->credits_to_add,
 		__entry->in_flight)
->>>>>>> f642729d
 )
 
 #define DEFINE_SMB3_CREDIT_EVENT(name)        \
@@ -937,26 +920,17 @@
 		__u64 conn_id,			\
 		char *hostname,			\
 		int  credits,			\
-<<<<<<< HEAD
-		int  credits_to_add),		\
-	TP_ARGS(currmid, hostname, credits, credits_to_add))
-=======
 		int  credits_to_add,	\
 		int in_flight),			\
 	TP_ARGS(currmid, conn_id, hostname, credits, credits_to_add, in_flight))
->>>>>>> f642729d
 
 DEFINE_SMB3_CREDIT_EVENT(reconnect_with_invalid_credits);
 DEFINE_SMB3_CREDIT_EVENT(reconnect_detected);
 DEFINE_SMB3_CREDIT_EVENT(credit_timeout);
-<<<<<<< HEAD
-DEFINE_SMB3_CREDIT_EVENT(add_credits);
-=======
 DEFINE_SMB3_CREDIT_EVENT(insufficient_credits);
 DEFINE_SMB3_CREDIT_EVENT(too_many_credits);
 DEFINE_SMB3_CREDIT_EVENT(add_credits);
 DEFINE_SMB3_CREDIT_EVENT(set_credits);
->>>>>>> f642729d
 
 #endif /* _CIFS_TRACE_H */
 
