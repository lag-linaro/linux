// SPDX-License-Identifier: GPL-2.0+
// Copyright (c) 2016-2017 Hisilicon Limited.

#include <linux/etherdevice.h>
#include <linux/iopoll.h>
#include <net/rtnetlink.h>
#include "hclgevf_cmd.h"
#include "hclgevf_main.h"
#include "hclge_mbx.h"
#include "hnae3.h"

#define HCLGEVF_NAME	"hclgevf"

static int hclgevf_reset_hdev(struct hclgevf_dev *hdev);
static struct hnae3_ae_algo ae_algovf;

static const struct pci_device_id ae_algovf_pci_tbl[] = {
	{PCI_VDEVICE(HUAWEI, HNAE3_DEV_ID_100G_VF), 0},
	{PCI_VDEVICE(HUAWEI, HNAE3_DEV_ID_100G_RDMA_DCB_PFC_VF), 0},
	/* required last entry */
	{0, }
};

MODULE_DEVICE_TABLE(pci, ae_algovf_pci_tbl);

static const u32 cmdq_reg_addr_list[] = {HCLGEVF_CMDQ_TX_ADDR_L_REG,
					 HCLGEVF_CMDQ_TX_ADDR_H_REG,
					 HCLGEVF_CMDQ_TX_DEPTH_REG,
					 HCLGEVF_CMDQ_TX_TAIL_REG,
					 HCLGEVF_CMDQ_TX_HEAD_REG,
					 HCLGEVF_CMDQ_RX_ADDR_L_REG,
					 HCLGEVF_CMDQ_RX_ADDR_H_REG,
					 HCLGEVF_CMDQ_RX_DEPTH_REG,
					 HCLGEVF_CMDQ_RX_TAIL_REG,
					 HCLGEVF_CMDQ_RX_HEAD_REG,
					 HCLGEVF_VECTOR0_CMDQ_SRC_REG,
					 HCLGEVF_CMDQ_INTR_STS_REG,
					 HCLGEVF_CMDQ_INTR_EN_REG,
					 HCLGEVF_CMDQ_INTR_GEN_REG};

static const u32 common_reg_addr_list[] = {HCLGEVF_MISC_VECTOR_REG_BASE,
					   HCLGEVF_RST_ING,
					   HCLGEVF_GRO_EN_REG};

static const u32 ring_reg_addr_list[] = {HCLGEVF_RING_RX_ADDR_L_REG,
					 HCLGEVF_RING_RX_ADDR_H_REG,
					 HCLGEVF_RING_RX_BD_NUM_REG,
					 HCLGEVF_RING_RX_BD_LENGTH_REG,
					 HCLGEVF_RING_RX_MERGE_EN_REG,
					 HCLGEVF_RING_RX_TAIL_REG,
					 HCLGEVF_RING_RX_HEAD_REG,
					 HCLGEVF_RING_RX_FBD_NUM_REG,
					 HCLGEVF_RING_RX_OFFSET_REG,
					 HCLGEVF_RING_RX_FBD_OFFSET_REG,
					 HCLGEVF_RING_RX_STASH_REG,
					 HCLGEVF_RING_RX_BD_ERR_REG,
					 HCLGEVF_RING_TX_ADDR_L_REG,
					 HCLGEVF_RING_TX_ADDR_H_REG,
					 HCLGEVF_RING_TX_BD_NUM_REG,
					 HCLGEVF_RING_TX_PRIORITY_REG,
					 HCLGEVF_RING_TX_TC_REG,
					 HCLGEVF_RING_TX_MERGE_EN_REG,
					 HCLGEVF_RING_TX_TAIL_REG,
					 HCLGEVF_RING_TX_HEAD_REG,
					 HCLGEVF_RING_TX_FBD_NUM_REG,
					 HCLGEVF_RING_TX_OFFSET_REG,
					 HCLGEVF_RING_TX_EBD_NUM_REG,
					 HCLGEVF_RING_TX_EBD_OFFSET_REG,
					 HCLGEVF_RING_TX_BD_ERR_REG,
					 HCLGEVF_RING_EN_REG};

static const u32 tqp_intr_reg_addr_list[] = {HCLGEVF_TQP_INTR_CTRL_REG,
					     HCLGEVF_TQP_INTR_GL0_REG,
					     HCLGEVF_TQP_INTR_GL1_REG,
					     HCLGEVF_TQP_INTR_GL2_REG,
					     HCLGEVF_TQP_INTR_RL_REG};

static inline struct hclgevf_dev *hclgevf_ae_get_hdev(
	struct hnae3_handle *handle)
{
	return container_of(handle, struct hclgevf_dev, nic);
}

static int hclgevf_tqps_update_stats(struct hnae3_handle *handle)
{
	struct hnae3_knic_private_info *kinfo = &handle->kinfo;
	struct hclgevf_dev *hdev = hclgevf_ae_get_hdev(handle);
	struct hclgevf_desc desc;
	struct hclgevf_tqp *tqp;
	int status;
	int i;

	for (i = 0; i < kinfo->num_tqps; i++) {
		tqp = container_of(kinfo->tqp[i], struct hclgevf_tqp, q);
		hclgevf_cmd_setup_basic_desc(&desc,
					     HCLGEVF_OPC_QUERY_RX_STATUS,
					     true);

		desc.data[0] = cpu_to_le32(tqp->index & 0x1ff);
		status = hclgevf_cmd_send(&hdev->hw, &desc, 1);
		if (status) {
			dev_err(&hdev->pdev->dev,
				"Query tqp stat fail, status = %d,queue = %d\n",
				status,	i);
			return status;
		}
		tqp->tqp_stats.rcb_rx_ring_pktnum_rcd +=
			le32_to_cpu(desc.data[1]);

		hclgevf_cmd_setup_basic_desc(&desc, HCLGEVF_OPC_QUERY_TX_STATUS,
					     true);

		desc.data[0] = cpu_to_le32(tqp->index & 0x1ff);
		status = hclgevf_cmd_send(&hdev->hw, &desc, 1);
		if (status) {
			dev_err(&hdev->pdev->dev,
				"Query tqp stat fail, status = %d,queue = %d\n",
				status, i);
			return status;
		}
		tqp->tqp_stats.rcb_tx_ring_pktnum_rcd +=
			le32_to_cpu(desc.data[1]);
	}

	return 0;
}

static u64 *hclgevf_tqps_get_stats(struct hnae3_handle *handle, u64 *data)
{
	struct hnae3_knic_private_info *kinfo = &handle->kinfo;
	struct hclgevf_tqp *tqp;
	u64 *buff = data;
	int i;

	for (i = 0; i < kinfo->num_tqps; i++) {
		tqp = container_of(kinfo->tqp[i], struct hclgevf_tqp, q);
		*buff++ = tqp->tqp_stats.rcb_tx_ring_pktnum_rcd;
	}
	for (i = 0; i < kinfo->num_tqps; i++) {
		tqp = container_of(kinfo->tqp[i], struct hclgevf_tqp, q);
		*buff++ = tqp->tqp_stats.rcb_rx_ring_pktnum_rcd;
	}

	return buff;
}

static int hclgevf_tqps_get_sset_count(struct hnae3_handle *handle, int strset)
{
	struct hnae3_knic_private_info *kinfo = &handle->kinfo;

	return kinfo->num_tqps * 2;
}

static u8 *hclgevf_tqps_get_strings(struct hnae3_handle *handle, u8 *data)
{
	struct hnae3_knic_private_info *kinfo = &handle->kinfo;
	u8 *buff = data;
	int i = 0;

	for (i = 0; i < kinfo->num_tqps; i++) {
		struct hclgevf_tqp *tqp = container_of(kinfo->tqp[i],
						       struct hclgevf_tqp, q);
		snprintf(buff, ETH_GSTRING_LEN, "txq%d_pktnum_rcd",
			 tqp->index);
		buff += ETH_GSTRING_LEN;
	}

	for (i = 0; i < kinfo->num_tqps; i++) {
		struct hclgevf_tqp *tqp = container_of(kinfo->tqp[i],
						       struct hclgevf_tqp, q);
		snprintf(buff, ETH_GSTRING_LEN, "rxq%d_pktnum_rcd",
			 tqp->index);
		buff += ETH_GSTRING_LEN;
	}

	return buff;
}

static void hclgevf_update_stats(struct hnae3_handle *handle,
				 struct net_device_stats *net_stats)
{
	struct hclgevf_dev *hdev = hclgevf_ae_get_hdev(handle);
	int status;

	status = hclgevf_tqps_update_stats(handle);
	if (status)
		dev_err(&hdev->pdev->dev,
			"VF update of TQPS stats fail, status = %d.\n",
			status);
}

static int hclgevf_get_sset_count(struct hnae3_handle *handle, int strset)
{
	if (strset == ETH_SS_TEST)
		return -EOPNOTSUPP;
	else if (strset == ETH_SS_STATS)
		return hclgevf_tqps_get_sset_count(handle, strset);

	return 0;
}

static void hclgevf_get_strings(struct hnae3_handle *handle, u32 strset,
				u8 *data)
{
	u8 *p = (char *)data;

	if (strset == ETH_SS_STATS)
		p = hclgevf_tqps_get_strings(handle, p);
}

static void hclgevf_get_stats(struct hnae3_handle *handle, u64 *data)
{
	hclgevf_tqps_get_stats(handle, data);
}

static int hclgevf_get_tc_info(struct hclgevf_dev *hdev)
{
	u8 resp_msg;
	int status;

	status = hclgevf_send_mbx_msg(hdev, HCLGE_MBX_GET_TCINFO, 0, NULL, 0,
				      true, &resp_msg, sizeof(u8));
	if (status) {
		dev_err(&hdev->pdev->dev,
			"VF request to get TC info from PF failed %d",
			status);
		return status;
	}

	hdev->hw_tc_map = resp_msg;

	return 0;
}

static int hclgevf_get_queue_info(struct hclgevf_dev *hdev)
{
#define HCLGEVF_TQPS_RSS_INFO_LEN	8
	u8 resp_msg[HCLGEVF_TQPS_RSS_INFO_LEN];
	int status;

	status = hclgevf_send_mbx_msg(hdev, HCLGE_MBX_GET_QINFO, 0, NULL, 0,
				      true, resp_msg,
				      HCLGEVF_TQPS_RSS_INFO_LEN);
	if (status) {
		dev_err(&hdev->pdev->dev,
			"VF request to get tqp info from PF failed %d",
			status);
		return status;
	}

	memcpy(&hdev->num_tqps, &resp_msg[0], sizeof(u16));
	memcpy(&hdev->rss_size_max, &resp_msg[2], sizeof(u16));
	memcpy(&hdev->num_desc, &resp_msg[4], sizeof(u16));
	memcpy(&hdev->rx_buf_len, &resp_msg[6], sizeof(u16));

	return 0;
}

static u16 hclgevf_get_qid_global(struct hnae3_handle *handle, u16 queue_id)
{
	struct hclgevf_dev *hdev = hclgevf_ae_get_hdev(handle);
	u8 msg_data[2], resp_data[2];
	u16 qid_in_pf = 0;
	int ret;

	memcpy(&msg_data[0], &queue_id, sizeof(queue_id));

	ret = hclgevf_send_mbx_msg(hdev, HCLGE_MBX_GET_QID_IN_PF, 0, msg_data,
				   2, true, resp_data, 2);
	if (!ret)
		qid_in_pf = *(u16 *)resp_data;

	return qid_in_pf;
}

static int hclgevf_alloc_tqps(struct hclgevf_dev *hdev)
{
	struct hclgevf_tqp *tqp;
	int i;

	hdev->htqp = devm_kcalloc(&hdev->pdev->dev, hdev->num_tqps,
				  sizeof(struct hclgevf_tqp), GFP_KERNEL);
	if (!hdev->htqp)
		return -ENOMEM;

	tqp = hdev->htqp;

	for (i = 0; i < hdev->num_tqps; i++) {
		tqp->dev = &hdev->pdev->dev;
		tqp->index = i;

		tqp->q.ae_algo = &ae_algovf;
		tqp->q.buf_size = hdev->rx_buf_len;
		tqp->q.desc_num = hdev->num_desc;
		tqp->q.io_base = hdev->hw.io_base + HCLGEVF_TQP_REG_OFFSET +
			i * HCLGEVF_TQP_REG_SIZE;

		tqp++;
	}

	return 0;
}

static int hclgevf_knic_setup(struct hclgevf_dev *hdev)
{
	struct hnae3_handle *nic = &hdev->nic;
	struct hnae3_knic_private_info *kinfo;
	u16 new_tqps = hdev->num_tqps;
	int i;

	kinfo = &nic->kinfo;
	kinfo->num_tc = 0;
	kinfo->num_desc = hdev->num_desc;
	kinfo->rx_buf_len = hdev->rx_buf_len;
	for (i = 0; i < HCLGEVF_MAX_TC_NUM; i++)
		if (hdev->hw_tc_map & BIT(i))
			kinfo->num_tc++;

	kinfo->rss_size
		= min_t(u16, hdev->rss_size_max, new_tqps / kinfo->num_tc);
	new_tqps = kinfo->rss_size * kinfo->num_tc;
	kinfo->num_tqps = min(new_tqps, hdev->num_tqps);

	kinfo->tqp = devm_kcalloc(&hdev->pdev->dev, kinfo->num_tqps,
				  sizeof(struct hnae3_queue *), GFP_KERNEL);
	if (!kinfo->tqp)
		return -ENOMEM;

	for (i = 0; i < kinfo->num_tqps; i++) {
		hdev->htqp[i].q.handle = &hdev->nic;
		hdev->htqp[i].q.tqp_index = i;
		kinfo->tqp[i] = &hdev->htqp[i].q;
	}

	return 0;
}

static void hclgevf_request_link_info(struct hclgevf_dev *hdev)
{
	int status;
	u8 resp_msg;

	status = hclgevf_send_mbx_msg(hdev, HCLGE_MBX_GET_LINK_STATUS, 0, NULL,
				      0, false, &resp_msg, sizeof(u8));
	if (status)
		dev_err(&hdev->pdev->dev,
			"VF failed to fetch link status(%d) from PF", status);
}

void hclgevf_update_link_status(struct hclgevf_dev *hdev, int link_state)
{
	struct hnae3_handle *handle = &hdev->nic;
	struct hnae3_client *client;

	client = handle->client;

	link_state =
		test_bit(HCLGEVF_STATE_DOWN, &hdev->state) ? 0 : link_state;

	if (link_state != hdev->hw.mac.link) {
		client->ops->link_status_change(handle, !!link_state);
		hdev->hw.mac.link = link_state;
	}
}

static int hclgevf_set_handle_info(struct hclgevf_dev *hdev)
{
	struct hnae3_handle *nic = &hdev->nic;
	int ret;

	nic->ae_algo = &ae_algovf;
	nic->pdev = hdev->pdev;
	nic->numa_node_mask = hdev->numa_node_mask;
	nic->flags |= HNAE3_SUPPORT_VF;

	if (hdev->ae_dev->dev_type != HNAE3_DEV_KNIC) {
		dev_err(&hdev->pdev->dev, "unsupported device type %d\n",
			hdev->ae_dev->dev_type);
		return -EINVAL;
	}

	ret = hclgevf_knic_setup(hdev);
	if (ret)
		dev_err(&hdev->pdev->dev, "VF knic setup failed %d\n",
			ret);
	return ret;
}

static void hclgevf_free_vector(struct hclgevf_dev *hdev, int vector_id)
{
	if (hdev->vector_status[vector_id] == HCLGEVF_INVALID_VPORT) {
		dev_warn(&hdev->pdev->dev,
			 "vector(vector_id %d) has been freed.\n", vector_id);
		return;
	}

	hdev->vector_status[vector_id] = HCLGEVF_INVALID_VPORT;
	hdev->num_msi_left += 1;
	hdev->num_msi_used -= 1;
}

static int hclgevf_get_vector(struct hnae3_handle *handle, u16 vector_num,
			      struct hnae3_vector_info *vector_info)
{
	struct hclgevf_dev *hdev = hclgevf_ae_get_hdev(handle);
	struct hnae3_vector_info *vector = vector_info;
	int alloc = 0;
	int i, j;

	vector_num = min(hdev->num_msi_left, vector_num);

	for (j = 0; j < vector_num; j++) {
		for (i = HCLGEVF_MISC_VECTOR_NUM + 1; i < hdev->num_msi; i++) {
			if (hdev->vector_status[i] == HCLGEVF_INVALID_VPORT) {
				vector->vector = pci_irq_vector(hdev->pdev, i);
				vector->io_addr = hdev->hw.io_base +
					HCLGEVF_VECTOR_REG_BASE +
					(i - 1) * HCLGEVF_VECTOR_REG_OFFSET;
				hdev->vector_status[i] = 0;
				hdev->vector_irq[i] = vector->vector;

				vector++;
				alloc++;

				break;
			}
		}
	}
	hdev->num_msi_left -= alloc;
	hdev->num_msi_used += alloc;

	return alloc;
}

static int hclgevf_get_vector_index(struct hclgevf_dev *hdev, int vector)
{
	int i;

	for (i = 0; i < hdev->num_msi; i++)
		if (vector == hdev->vector_irq[i])
			return i;

	return -EINVAL;
}

static int hclgevf_set_rss_algo_key(struct hclgevf_dev *hdev,
				    const u8 hfunc, const u8 *key)
{
	struct hclgevf_rss_config_cmd *req;
	struct hclgevf_desc desc;
	int key_offset;
	int key_size;
	int ret;

	req = (struct hclgevf_rss_config_cmd *)desc.data;

	for (key_offset = 0; key_offset < 3; key_offset++) {
		hclgevf_cmd_setup_basic_desc(&desc,
					     HCLGEVF_OPC_RSS_GENERIC_CONFIG,
					     false);

		req->hash_config |= (hfunc & HCLGEVF_RSS_HASH_ALGO_MASK);
		req->hash_config |=
			(key_offset << HCLGEVF_RSS_HASH_KEY_OFFSET_B);

		if (key_offset == 2)
			key_size =
			HCLGEVF_RSS_KEY_SIZE - HCLGEVF_RSS_HASH_KEY_NUM * 2;
		else
			key_size = HCLGEVF_RSS_HASH_KEY_NUM;

		memcpy(req->hash_key,
		       key + key_offset * HCLGEVF_RSS_HASH_KEY_NUM, key_size);

		ret = hclgevf_cmd_send(&hdev->hw, &desc, 1);
		if (ret) {
			dev_err(&hdev->pdev->dev,
				"Configure RSS config fail, status = %d\n",
				ret);
			return ret;
		}
	}

	return 0;
}

static u32 hclgevf_get_rss_key_size(struct hnae3_handle *handle)
{
	return HCLGEVF_RSS_KEY_SIZE;
}

static u32 hclgevf_get_rss_indir_size(struct hnae3_handle *handle)
{
	return HCLGEVF_RSS_IND_TBL_SIZE;
}

static int hclgevf_set_rss_indir_table(struct hclgevf_dev *hdev)
{
	const u8 *indir = hdev->rss_cfg.rss_indirection_tbl;
	struct hclgevf_rss_indirection_table_cmd *req;
	struct hclgevf_desc desc;
	int status;
	int i, j;

	req = (struct hclgevf_rss_indirection_table_cmd *)desc.data;

	for (i = 0; i < HCLGEVF_RSS_CFG_TBL_NUM; i++) {
		hclgevf_cmd_setup_basic_desc(&desc, HCLGEVF_OPC_RSS_INDIR_TABLE,
					     false);
		req->start_table_index = i * HCLGEVF_RSS_CFG_TBL_SIZE;
		req->rss_set_bitmap = HCLGEVF_RSS_SET_BITMAP_MSK;
		for (j = 0; j < HCLGEVF_RSS_CFG_TBL_SIZE; j++)
			req->rss_result[j] =
				indir[i * HCLGEVF_RSS_CFG_TBL_SIZE + j];

		status = hclgevf_cmd_send(&hdev->hw, &desc, 1);
		if (status) {
			dev_err(&hdev->pdev->dev,
				"VF failed(=%d) to set RSS indirection table\n",
				status);
			return status;
		}
	}

	return 0;
}

static int hclgevf_set_rss_tc_mode(struct hclgevf_dev *hdev,  u16 rss_size)
{
	struct hclgevf_rss_tc_mode_cmd *req;
	u16 tc_offset[HCLGEVF_MAX_TC_NUM];
	u16 tc_valid[HCLGEVF_MAX_TC_NUM];
	u16 tc_size[HCLGEVF_MAX_TC_NUM];
	struct hclgevf_desc desc;
	u16 roundup_size;
	int status;
	int i;

	req = (struct hclgevf_rss_tc_mode_cmd *)desc.data;

	roundup_size = roundup_pow_of_two(rss_size);
	roundup_size = ilog2(roundup_size);

	for (i = 0; i < HCLGEVF_MAX_TC_NUM; i++) {
		tc_valid[i] = !!(hdev->hw_tc_map & BIT(i));
		tc_size[i] = roundup_size;
		tc_offset[i] = rss_size * i;
	}

	hclgevf_cmd_setup_basic_desc(&desc, HCLGEVF_OPC_RSS_TC_MODE, false);
	for (i = 0; i < HCLGEVF_MAX_TC_NUM; i++) {
		hnae3_set_bit(req->rss_tc_mode[i], HCLGEVF_RSS_TC_VALID_B,
			      (tc_valid[i] & 0x1));
		hnae3_set_field(req->rss_tc_mode[i], HCLGEVF_RSS_TC_SIZE_M,
				HCLGEVF_RSS_TC_SIZE_S, tc_size[i]);
		hnae3_set_field(req->rss_tc_mode[i], HCLGEVF_RSS_TC_OFFSET_M,
				HCLGEVF_RSS_TC_OFFSET_S, tc_offset[i]);
	}
	status = hclgevf_cmd_send(&hdev->hw, &desc, 1);
	if (status)
		dev_err(&hdev->pdev->dev,
			"VF failed(=%d) to set rss tc mode\n", status);

	return status;
}

static int hclgevf_get_rss(struct hnae3_handle *handle, u32 *indir, u8 *key,
			   u8 *hfunc)
{
	struct hclgevf_dev *hdev = hclgevf_ae_get_hdev(handle);
	struct hclgevf_rss_cfg *rss_cfg = &hdev->rss_cfg;
	int i;

	if (handle->pdev->revision >= 0x21) {
		/* Get hash algorithm */
		if (hfunc) {
			switch (rss_cfg->hash_algo) {
			case HCLGEVF_RSS_HASH_ALGO_TOEPLITZ:
				*hfunc = ETH_RSS_HASH_TOP;
				break;
			case HCLGEVF_RSS_HASH_ALGO_SIMPLE:
				*hfunc = ETH_RSS_HASH_XOR;
				break;
			default:
				*hfunc = ETH_RSS_HASH_UNKNOWN;
				break;
			}
		}

		/* Get the RSS Key required by the user */
		if (key)
			memcpy(key, rss_cfg->rss_hash_key,
			       HCLGEVF_RSS_KEY_SIZE);
	}

	if (indir)
		for (i = 0; i < HCLGEVF_RSS_IND_TBL_SIZE; i++)
			indir[i] = rss_cfg->rss_indirection_tbl[i];

	return 0;
}

static int hclgevf_set_rss(struct hnae3_handle *handle, const u32 *indir,
			   const  u8 *key, const  u8 hfunc)
{
	struct hclgevf_dev *hdev = hclgevf_ae_get_hdev(handle);
	struct hclgevf_rss_cfg *rss_cfg = &hdev->rss_cfg;
	int ret, i;

	if (handle->pdev->revision >= 0x21) {
		/* Set the RSS Hash Key if specififed by the user */
		if (key) {
			switch (hfunc) {
			case ETH_RSS_HASH_TOP:
				rss_cfg->hash_algo =
					HCLGEVF_RSS_HASH_ALGO_TOEPLITZ;
				break;
			case ETH_RSS_HASH_XOR:
				rss_cfg->hash_algo =
					HCLGEVF_RSS_HASH_ALGO_SIMPLE;
				break;
			case ETH_RSS_HASH_NO_CHANGE:
				break;
			default:
				return -EINVAL;
			}

			ret = hclgevf_set_rss_algo_key(hdev, rss_cfg->hash_algo,
						       key);
			if (ret)
				return ret;

			/* Update the shadow RSS key with user specified qids */
			memcpy(rss_cfg->rss_hash_key, key,
			       HCLGEVF_RSS_KEY_SIZE);
		}
	}

	/* update the shadow RSS table with user specified qids */
	for (i = 0; i < HCLGEVF_RSS_IND_TBL_SIZE; i++)
		rss_cfg->rss_indirection_tbl[i] = indir[i];

	/* update the hardware */
	return hclgevf_set_rss_indir_table(hdev);
}

static u8 hclgevf_get_rss_hash_bits(struct ethtool_rxnfc *nfc)
{
	u8 hash_sets = nfc->data & RXH_L4_B_0_1 ? HCLGEVF_S_PORT_BIT : 0;

	if (nfc->data & RXH_L4_B_2_3)
		hash_sets |= HCLGEVF_D_PORT_BIT;
	else
		hash_sets &= ~HCLGEVF_D_PORT_BIT;

	if (nfc->data & RXH_IP_SRC)
		hash_sets |= HCLGEVF_S_IP_BIT;
	else
		hash_sets &= ~HCLGEVF_S_IP_BIT;

	if (nfc->data & RXH_IP_DST)
		hash_sets |= HCLGEVF_D_IP_BIT;
	else
		hash_sets &= ~HCLGEVF_D_IP_BIT;

	if (nfc->flow_type == SCTP_V4_FLOW || nfc->flow_type == SCTP_V6_FLOW)
		hash_sets |= HCLGEVF_V_TAG_BIT;

	return hash_sets;
}

static int hclgevf_set_rss_tuple(struct hnae3_handle *handle,
				 struct ethtool_rxnfc *nfc)
{
	struct hclgevf_dev *hdev = hclgevf_ae_get_hdev(handle);
	struct hclgevf_rss_cfg *rss_cfg = &hdev->rss_cfg;
	struct hclgevf_rss_input_tuple_cmd *req;
	struct hclgevf_desc desc;
	u8 tuple_sets;
	int ret;

	if (handle->pdev->revision == 0x20)
		return -EOPNOTSUPP;

	if (nfc->data &
	    ~(RXH_IP_SRC | RXH_IP_DST | RXH_L4_B_0_1 | RXH_L4_B_2_3))
		return -EINVAL;

	req = (struct hclgevf_rss_input_tuple_cmd *)desc.data;
	hclgevf_cmd_setup_basic_desc(&desc, HCLGEVF_OPC_RSS_INPUT_TUPLE, false);

	req->ipv4_tcp_en = rss_cfg->rss_tuple_sets.ipv4_tcp_en;
	req->ipv4_udp_en = rss_cfg->rss_tuple_sets.ipv4_udp_en;
	req->ipv4_sctp_en = rss_cfg->rss_tuple_sets.ipv4_sctp_en;
	req->ipv4_fragment_en = rss_cfg->rss_tuple_sets.ipv4_fragment_en;
	req->ipv6_tcp_en = rss_cfg->rss_tuple_sets.ipv6_tcp_en;
	req->ipv6_udp_en = rss_cfg->rss_tuple_sets.ipv6_udp_en;
	req->ipv6_sctp_en = rss_cfg->rss_tuple_sets.ipv6_sctp_en;
	req->ipv6_fragment_en = rss_cfg->rss_tuple_sets.ipv6_fragment_en;

	tuple_sets = hclgevf_get_rss_hash_bits(nfc);
	switch (nfc->flow_type) {
	case TCP_V4_FLOW:
		req->ipv4_tcp_en = tuple_sets;
		break;
	case TCP_V6_FLOW:
		req->ipv6_tcp_en = tuple_sets;
		break;
	case UDP_V4_FLOW:
		req->ipv4_udp_en = tuple_sets;
		break;
	case UDP_V6_FLOW:
		req->ipv6_udp_en = tuple_sets;
		break;
	case SCTP_V4_FLOW:
		req->ipv4_sctp_en = tuple_sets;
		break;
	case SCTP_V6_FLOW:
		if ((nfc->data & RXH_L4_B_0_1) ||
		    (nfc->data & RXH_L4_B_2_3))
			return -EINVAL;

		req->ipv6_sctp_en = tuple_sets;
		break;
	case IPV4_FLOW:
		req->ipv4_fragment_en = HCLGEVF_RSS_INPUT_TUPLE_OTHER;
		break;
	case IPV6_FLOW:
		req->ipv6_fragment_en = HCLGEVF_RSS_INPUT_TUPLE_OTHER;
		break;
	default:
		return -EINVAL;
	}

	ret = hclgevf_cmd_send(&hdev->hw, &desc, 1);
	if (ret) {
		dev_err(&hdev->pdev->dev,
			"Set rss tuple fail, status = %d\n", ret);
		return ret;
	}

	rss_cfg->rss_tuple_sets.ipv4_tcp_en = req->ipv4_tcp_en;
	rss_cfg->rss_tuple_sets.ipv4_udp_en = req->ipv4_udp_en;
	rss_cfg->rss_tuple_sets.ipv4_sctp_en = req->ipv4_sctp_en;
	rss_cfg->rss_tuple_sets.ipv4_fragment_en = req->ipv4_fragment_en;
	rss_cfg->rss_tuple_sets.ipv6_tcp_en = req->ipv6_tcp_en;
	rss_cfg->rss_tuple_sets.ipv6_udp_en = req->ipv6_udp_en;
	rss_cfg->rss_tuple_sets.ipv6_sctp_en = req->ipv6_sctp_en;
	rss_cfg->rss_tuple_sets.ipv6_fragment_en = req->ipv6_fragment_en;
	return 0;
}

static int hclgevf_get_rss_tuple(struct hnae3_handle *handle,
				 struct ethtool_rxnfc *nfc)
{
	struct hclgevf_dev *hdev = hclgevf_ae_get_hdev(handle);
	struct hclgevf_rss_cfg *rss_cfg = &hdev->rss_cfg;
	u8 tuple_sets;

	if (handle->pdev->revision == 0x20)
		return -EOPNOTSUPP;

	nfc->data = 0;

	switch (nfc->flow_type) {
	case TCP_V4_FLOW:
		tuple_sets = rss_cfg->rss_tuple_sets.ipv4_tcp_en;
		break;
	case UDP_V4_FLOW:
		tuple_sets = rss_cfg->rss_tuple_sets.ipv4_udp_en;
		break;
	case TCP_V6_FLOW:
		tuple_sets = rss_cfg->rss_tuple_sets.ipv6_tcp_en;
		break;
	case UDP_V6_FLOW:
		tuple_sets = rss_cfg->rss_tuple_sets.ipv6_udp_en;
		break;
	case SCTP_V4_FLOW:
		tuple_sets = rss_cfg->rss_tuple_sets.ipv4_sctp_en;
		break;
	case SCTP_V6_FLOW:
		tuple_sets = rss_cfg->rss_tuple_sets.ipv6_sctp_en;
		break;
	case IPV4_FLOW:
	case IPV6_FLOW:
		tuple_sets = HCLGEVF_S_IP_BIT | HCLGEVF_D_IP_BIT;
		break;
	default:
		return -EINVAL;
	}

	if (!tuple_sets)
		return 0;

	if (tuple_sets & HCLGEVF_D_PORT_BIT)
		nfc->data |= RXH_L4_B_2_3;
	if (tuple_sets & HCLGEVF_S_PORT_BIT)
		nfc->data |= RXH_L4_B_0_1;
	if (tuple_sets & HCLGEVF_D_IP_BIT)
		nfc->data |= RXH_IP_DST;
	if (tuple_sets & HCLGEVF_S_IP_BIT)
		nfc->data |= RXH_IP_SRC;

	return 0;
}

static int hclgevf_set_rss_input_tuple(struct hclgevf_dev *hdev,
				       struct hclgevf_rss_cfg *rss_cfg)
{
	struct hclgevf_rss_input_tuple_cmd *req;
	struct hclgevf_desc desc;
	int ret;

	hclgevf_cmd_setup_basic_desc(&desc, HCLGEVF_OPC_RSS_INPUT_TUPLE, false);

	req = (struct hclgevf_rss_input_tuple_cmd *)desc.data;

	req->ipv4_tcp_en = rss_cfg->rss_tuple_sets.ipv4_tcp_en;
	req->ipv4_udp_en = rss_cfg->rss_tuple_sets.ipv4_udp_en;
	req->ipv4_sctp_en = rss_cfg->rss_tuple_sets.ipv4_sctp_en;
	req->ipv4_fragment_en = rss_cfg->rss_tuple_sets.ipv4_fragment_en;
	req->ipv6_tcp_en = rss_cfg->rss_tuple_sets.ipv6_tcp_en;
	req->ipv6_udp_en = rss_cfg->rss_tuple_sets.ipv6_udp_en;
	req->ipv6_sctp_en = rss_cfg->rss_tuple_sets.ipv6_sctp_en;
	req->ipv6_fragment_en = rss_cfg->rss_tuple_sets.ipv6_fragment_en;

	ret = hclgevf_cmd_send(&hdev->hw, &desc, 1);
	if (ret)
		dev_err(&hdev->pdev->dev,
			"Configure rss input fail, status = %d\n", ret);
	return ret;
}

static int hclgevf_get_tc_size(struct hnae3_handle *handle)
{
	struct hclgevf_dev *hdev = hclgevf_ae_get_hdev(handle);
	struct hclgevf_rss_cfg *rss_cfg = &hdev->rss_cfg;

	return rss_cfg->rss_size;
}

static int hclgevf_bind_ring_to_vector(struct hnae3_handle *handle, bool en,
				       int vector_id,
				       struct hnae3_ring_chain_node *ring_chain)
{
	struct hclgevf_dev *hdev = hclgevf_ae_get_hdev(handle);
	struct hnae3_ring_chain_node *node;
	struct hclge_mbx_vf_to_pf_cmd *req;
	struct hclgevf_desc desc;
	int i = 0;
	int status;
	u8 type;

	req = (struct hclge_mbx_vf_to_pf_cmd *)desc.data;

	for (node = ring_chain; node; node = node->next) {
		int idx_offset = HCLGE_MBX_RING_MAP_BASIC_MSG_NUM +
					HCLGE_MBX_RING_NODE_VARIABLE_NUM * i;

		if (i == 0) {
			hclgevf_cmd_setup_basic_desc(&desc,
						     HCLGEVF_OPC_MBX_VF_TO_PF,
						     false);
			type = en ?
				HCLGE_MBX_MAP_RING_TO_VECTOR :
				HCLGE_MBX_UNMAP_RING_TO_VECTOR;
			req->msg[0] = type;
			req->msg[1] = vector_id;
		}

		req->msg[idx_offset] =
				hnae3_get_bit(node->flag, HNAE3_RING_TYPE_B);
		req->msg[idx_offset + 1] = node->tqp_index;
		req->msg[idx_offset + 2] = hnae3_get_field(node->int_gl_idx,
							   HNAE3_RING_GL_IDX_M,
							   HNAE3_RING_GL_IDX_S);

		i++;
		if ((i == (HCLGE_MBX_VF_MSG_DATA_NUM -
		     HCLGE_MBX_RING_MAP_BASIC_MSG_NUM) /
		     HCLGE_MBX_RING_NODE_VARIABLE_NUM) ||
		    !node->next) {
			req->msg[2] = i;

			status = hclgevf_cmd_send(&hdev->hw, &desc, 1);
			if (status) {
				dev_err(&hdev->pdev->dev,
					"Map TQP fail, status is %d.\n",
					status);
				return status;
			}
			i = 0;
			hclgevf_cmd_setup_basic_desc(&desc,
						     HCLGEVF_OPC_MBX_VF_TO_PF,
						     false);
			req->msg[0] = type;
			req->msg[1] = vector_id;
		}
	}

	return 0;
}

static int hclgevf_map_ring_to_vector(struct hnae3_handle *handle, int vector,
				      struct hnae3_ring_chain_node *ring_chain)
{
	struct hclgevf_dev *hdev = hclgevf_ae_get_hdev(handle);
	int vector_id;

	vector_id = hclgevf_get_vector_index(hdev, vector);
	if (vector_id < 0) {
		dev_err(&handle->pdev->dev,
			"Get vector index fail. ret =%d\n", vector_id);
		return vector_id;
	}

	return hclgevf_bind_ring_to_vector(handle, true, vector_id, ring_chain);
}

static int hclgevf_unmap_ring_from_vector(
				struct hnae3_handle *handle,
				int vector,
				struct hnae3_ring_chain_node *ring_chain)
{
	struct hclgevf_dev *hdev = hclgevf_ae_get_hdev(handle);
	int ret, vector_id;

	if (test_bit(HCLGEVF_STATE_RST_HANDLING, &hdev->state))
		return 0;

	vector_id = hclgevf_get_vector_index(hdev, vector);
	if (vector_id < 0) {
		dev_err(&handle->pdev->dev,
			"Get vector index fail. ret =%d\n", vector_id);
		return vector_id;
	}

	ret = hclgevf_bind_ring_to_vector(handle, false, vector_id, ring_chain);
	if (ret)
		dev_err(&handle->pdev->dev,
			"Unmap ring from vector fail. vector=%d, ret =%d\n",
			vector_id,
			ret);

	return ret;
}

static int hclgevf_put_vector(struct hnae3_handle *handle, int vector)
{
	struct hclgevf_dev *hdev = hclgevf_ae_get_hdev(handle);
	int vector_id;

	vector_id = hclgevf_get_vector_index(hdev, vector);
	if (vector_id < 0) {
		dev_err(&handle->pdev->dev,
			"hclgevf_put_vector get vector index fail. ret =%d\n",
			vector_id);
		return vector_id;
	}

	hclgevf_free_vector(hdev, vector_id);

	return 0;
}

static int hclgevf_cmd_set_promisc_mode(struct hclgevf_dev *hdev,
					bool en_uc_pmc, bool en_mc_pmc)
{
	struct hclge_mbx_vf_to_pf_cmd *req;
	struct hclgevf_desc desc;
	int status;

	req = (struct hclge_mbx_vf_to_pf_cmd *)desc.data;

	hclgevf_cmd_setup_basic_desc(&desc, HCLGEVF_OPC_MBX_VF_TO_PF, false);
	req->msg[0] = HCLGE_MBX_SET_PROMISC_MODE;
	req->msg[1] = en_uc_pmc ? 1 : 0;
	req->msg[2] = en_mc_pmc ? 1 : 0;

	status = hclgevf_cmd_send(&hdev->hw, &desc, 1);
	if (status)
		dev_err(&hdev->pdev->dev,
			"Set promisc mode fail, status is %d.\n", status);

	return status;
}

static int hclgevf_set_promisc_mode(struct hnae3_handle *handle,
				    bool en_uc_pmc, bool en_mc_pmc)
{
	struct hclgevf_dev *hdev = hclgevf_ae_get_hdev(handle);

	return hclgevf_cmd_set_promisc_mode(hdev, en_uc_pmc, en_mc_pmc);
}

static int hclgevf_tqp_enable(struct hclgevf_dev *hdev, int tqp_id,
			      int stream_id, bool enable)
{
	struct hclgevf_cfg_com_tqp_queue_cmd *req;
	struct hclgevf_desc desc;
	int status;

	req = (struct hclgevf_cfg_com_tqp_queue_cmd *)desc.data;

	hclgevf_cmd_setup_basic_desc(&desc, HCLGEVF_OPC_CFG_COM_TQP_QUEUE,
				     false);
	req->tqp_id = cpu_to_le16(tqp_id & HCLGEVF_RING_ID_MASK);
	req->stream_id = cpu_to_le16(stream_id);
	req->enable |= enable << HCLGEVF_TQP_ENABLE_B;

	status = hclgevf_cmd_send(&hdev->hw, &desc, 1);
	if (status)
		dev_err(&hdev->pdev->dev,
			"TQP enable fail, status =%d.\n", status);

	return status;
}

static void hclgevf_reset_tqp_stats(struct hnae3_handle *handle)
{
	struct hnae3_knic_private_info *kinfo = &handle->kinfo;
	struct hclgevf_tqp *tqp;
	int i;

	for (i = 0; i < kinfo->num_tqps; i++) {
		tqp = container_of(kinfo->tqp[i], struct hclgevf_tqp, q);
		memset(&tqp->tqp_stats, 0, sizeof(tqp->tqp_stats));
	}
}

static void hclgevf_get_mac_addr(struct hnae3_handle *handle, u8 *p)
{
	struct hclgevf_dev *hdev = hclgevf_ae_get_hdev(handle);

	ether_addr_copy(p, hdev->hw.mac.mac_addr);
}

static int hclgevf_set_mac_addr(struct hnae3_handle *handle, void *p,
				bool is_first)
{
	struct hclgevf_dev *hdev = hclgevf_ae_get_hdev(handle);
	u8 *old_mac_addr = (u8 *)hdev->hw.mac.mac_addr;
	u8 *new_mac_addr = (u8 *)p;
	u8 msg_data[ETH_ALEN * 2];
	u16 subcode;
	int status;

	ether_addr_copy(msg_data, new_mac_addr);
	ether_addr_copy(&msg_data[ETH_ALEN], old_mac_addr);

	subcode = is_first ? HCLGE_MBX_MAC_VLAN_UC_ADD :
			HCLGE_MBX_MAC_VLAN_UC_MODIFY;

	status = hclgevf_send_mbx_msg(hdev, HCLGE_MBX_SET_UNICAST,
				      subcode, msg_data, ETH_ALEN * 2,
				      true, NULL, 0);
	if (!status)
		ether_addr_copy(hdev->hw.mac.mac_addr, new_mac_addr);

	return status;
}

static int hclgevf_add_uc_addr(struct hnae3_handle *handle,
			       const unsigned char *addr)
{
	struct hclgevf_dev *hdev = hclgevf_ae_get_hdev(handle);

	return hclgevf_send_mbx_msg(hdev, HCLGE_MBX_SET_UNICAST,
				    HCLGE_MBX_MAC_VLAN_UC_ADD,
				    addr, ETH_ALEN, false, NULL, 0);
}

static int hclgevf_rm_uc_addr(struct hnae3_handle *handle,
			      const unsigned char *addr)
{
	struct hclgevf_dev *hdev = hclgevf_ae_get_hdev(handle);

	return hclgevf_send_mbx_msg(hdev, HCLGE_MBX_SET_UNICAST,
				    HCLGE_MBX_MAC_VLAN_UC_REMOVE,
				    addr, ETH_ALEN, false, NULL, 0);
}

static int hclgevf_add_mc_addr(struct hnae3_handle *handle,
			       const unsigned char *addr)
{
	struct hclgevf_dev *hdev = hclgevf_ae_get_hdev(handle);

	return hclgevf_send_mbx_msg(hdev, HCLGE_MBX_SET_MULTICAST,
				    HCLGE_MBX_MAC_VLAN_MC_ADD,
				    addr, ETH_ALEN, false, NULL, 0);
}

static int hclgevf_rm_mc_addr(struct hnae3_handle *handle,
			      const unsigned char *addr)
{
	struct hclgevf_dev *hdev = hclgevf_ae_get_hdev(handle);

	return hclgevf_send_mbx_msg(hdev, HCLGE_MBX_SET_MULTICAST,
				    HCLGE_MBX_MAC_VLAN_MC_REMOVE,
				    addr, ETH_ALEN, false, NULL, 0);
}

static int hclgevf_set_vlan_filter(struct hnae3_handle *handle,
				   __be16 proto, u16 vlan_id,
				   bool is_kill)
{
#define HCLGEVF_VLAN_MBX_MSG_LEN 5
	struct hclgevf_dev *hdev = hclgevf_ae_get_hdev(handle);
	u8 msg_data[HCLGEVF_VLAN_MBX_MSG_LEN];

	if (vlan_id > 4095)
		return -EINVAL;

	if (proto != htons(ETH_P_8021Q))
		return -EPROTONOSUPPORT;

	msg_data[0] = is_kill;
	memcpy(&msg_data[1], &vlan_id, sizeof(vlan_id));
	memcpy(&msg_data[3], &proto, sizeof(proto));
	return hclgevf_send_mbx_msg(hdev, HCLGE_MBX_SET_VLAN,
				    HCLGE_MBX_VLAN_FILTER, msg_data,
				    HCLGEVF_VLAN_MBX_MSG_LEN, false, NULL, 0);
}

static int hclgevf_en_hw_strip_rxvtag(struct hnae3_handle *handle, bool enable)
{
	struct hclgevf_dev *hdev = hclgevf_ae_get_hdev(handle);
	u8 msg_data;

	msg_data = enable ? 1 : 0;
	return hclgevf_send_mbx_msg(hdev, HCLGE_MBX_SET_VLAN,
				    HCLGE_MBX_VLAN_RX_OFF_CFG, &msg_data,
				    1, false, NULL, 0);
}

static int hclgevf_reset_tqp(struct hnae3_handle *handle, u16 queue_id)
{
	struct hclgevf_dev *hdev = hclgevf_ae_get_hdev(handle);
	u8 msg_data[2];
	int ret;

	memcpy(&msg_data[0], &queue_id, sizeof(queue_id));

	/* disable vf queue before send queue reset msg to PF */
	ret = hclgevf_tqp_enable(hdev, queue_id, 0, false);
	if (ret)
		return ret;
<<<<<<< HEAD

	return hclgevf_send_mbx_msg(hdev, HCLGE_MBX_QUEUE_RESET, 0, msg_data,
				    2, true, NULL, 0);
=======

	return hclgevf_send_mbx_msg(hdev, HCLGE_MBX_QUEUE_RESET, 0, msg_data,
				    2, true, NULL, 0);
}

static int hclgevf_set_mtu(struct hnae3_handle *handle, int new_mtu)
{
	struct hclgevf_dev *hdev = hclgevf_ae_get_hdev(handle);

	return hclgevf_send_mbx_msg(hdev, HCLGE_MBX_SET_MTU, 0, (u8 *)&new_mtu,
				    sizeof(new_mtu), true, NULL, 0);
>>>>>>> cf26057a
}

static int hclgevf_notify_client(struct hclgevf_dev *hdev,
				 enum hnae3_reset_notify_type type)
{
	struct hnae3_client *client = hdev->nic_client;
	struct hnae3_handle *handle = &hdev->nic;
	int ret;

	if (!client->ops->reset_notify)
		return -EOPNOTSUPP;

	ret = client->ops->reset_notify(handle, type);
	if (ret)
		dev_err(&hdev->pdev->dev, "notify nic client failed %d(%d)\n",
			type, ret);

	return ret;
}

static void hclgevf_flr_done(struct hnae3_ae_dev *ae_dev)
{
	struct hclgevf_dev *hdev = ae_dev->priv;

	set_bit(HNAE3_FLR_DONE, &hdev->flr_state);
}

static int hclgevf_flr_poll_timeout(struct hclgevf_dev *hdev,
				    unsigned long delay_us,
				    unsigned long wait_cnt)
{
	unsigned long cnt = 0;

	while (!test_bit(HNAE3_FLR_DONE, &hdev->flr_state) &&
	       cnt++ < wait_cnt)
		usleep_range(delay_us, delay_us * 2);

	if (!test_bit(HNAE3_FLR_DONE, &hdev->flr_state)) {
		dev_err(&hdev->pdev->dev,
			"flr wait timeout\n");
		return -ETIMEDOUT;
	}

	return 0;
}

static int hclgevf_reset_wait(struct hclgevf_dev *hdev)
{
#define HCLGEVF_RESET_WAIT_US	20000
#define HCLGEVF_RESET_WAIT_CNT	2000
#define HCLGEVF_RESET_WAIT_TIMEOUT_US	\
	(HCLGEVF_RESET_WAIT_US * HCLGEVF_RESET_WAIT_CNT)

	u32 val;
	int ret;

	/* wait to check the hardware reset completion status */
	val = hclgevf_read_dev(&hdev->hw, HCLGEVF_RST_ING);
	dev_info(&hdev->pdev->dev, "checking vf resetting status: %x\n", val);

	if (hdev->reset_type == HNAE3_FLR_RESET)
		return hclgevf_flr_poll_timeout(hdev,
						HCLGEVF_RESET_WAIT_US,
						HCLGEVF_RESET_WAIT_CNT);

	ret = readl_poll_timeout(hdev->hw.io_base + HCLGEVF_RST_ING, val,
				 !(val & HCLGEVF_RST_ING_BITS),
				 HCLGEVF_RESET_WAIT_US,
				 HCLGEVF_RESET_WAIT_TIMEOUT_US);

	/* hardware completion status should be available by this time */
	if (ret) {
		dev_err(&hdev->pdev->dev,
			"could'nt get reset done status from h/w, timeout!\n");
		return ret;
	}

	/* we will wait a bit more to let reset of the stack to complete. This
	 * might happen in case reset assertion was made by PF. Yes, this also
	 * means we might end up waiting bit more even for VF reset.
	 */
	msleep(5000);

	return 0;
}

static int hclgevf_reset_stack(struct hclgevf_dev *hdev)
{
	int ret;

	/* uninitialize the nic client */
	ret = hclgevf_notify_client(hdev, HNAE3_UNINIT_CLIENT);
	if (ret)
		return ret;

	/* re-initialize the hclge device */
	ret = hclgevf_reset_hdev(hdev);
	if (ret) {
		dev_err(&hdev->pdev->dev,
			"hclge device re-init failed, VF is disabled!\n");
		return ret;
	}

	/* bring up the nic client again */
	ret = hclgevf_notify_client(hdev, HNAE3_INIT_CLIENT);
	if (ret)
		return ret;

	return 0;
}

static int hclgevf_reset_prepare_wait(struct hclgevf_dev *hdev)
{
	int ret = 0;

	switch (hdev->reset_type) {
	case HNAE3_VF_FUNC_RESET:
		ret = hclgevf_send_mbx_msg(hdev, HCLGE_MBX_RESET, 0, NULL,
					   0, true, NULL, sizeof(u8));
		break;
	case HNAE3_FLR_RESET:
		set_bit(HNAE3_FLR_DOWN, &hdev->flr_state);
		break;
	default:
		break;
	}

	set_bit(HCLGEVF_STATE_CMD_DISABLE, &hdev->state);

	dev_info(&hdev->pdev->dev, "prepare reset(%d) wait done, ret:%d\n",
		 hdev->reset_type, ret);

	return ret;
}

static int hclgevf_reset(struct hclgevf_dev *hdev)
{
	struct hnae3_ae_dev *ae_dev = pci_get_drvdata(hdev->pdev);
	int ret;

	/* Initialize ae_dev reset status as well, in case enet layer wants to
	 * know if device is undergoing reset
	 */
	ae_dev->reset_type = hdev->reset_type;
	hdev->reset_count++;
	rtnl_lock();

	/* bring down the nic to stop any ongoing TX/RX */
	ret = hclgevf_notify_client(hdev, HNAE3_DOWN_CLIENT);
	if (ret)
		goto err_reset_lock;

	rtnl_unlock();

	ret = hclgevf_reset_prepare_wait(hdev);
	if (ret)
		goto err_reset;

	rtnl_unlock();

	/* check if VF could successfully fetch the hardware reset completion
	 * status from the hardware
	 */
	ret = hclgevf_reset_wait(hdev);
	if (ret) {
		/* can't do much in this situation, will disable VF */
		dev_err(&hdev->pdev->dev,
			"VF failed(=%d) to fetch H/W reset completion status\n",
			ret);
<<<<<<< HEAD

		dev_warn(&hdev->pdev->dev, "VF reset failed, disabling VF!\n");
		rtnl_lock();
		hclgevf_notify_client(hdev, HNAE3_UNINIT_CLIENT);

		rtnl_unlock();
		return ret;
=======
		goto err_reset;
>>>>>>> cf26057a
	}

	rtnl_lock();

	/* now, re-initialize the nic client and ae device*/
	ret = hclgevf_reset_stack(hdev);
	if (ret) {
		dev_err(&hdev->pdev->dev, "failed to reset VF stack\n");
		goto err_reset_lock;
	}

	/* bring up the nic to enable TX/RX again */
	ret = hclgevf_notify_client(hdev, HNAE3_UP_CLIENT);
	if (ret)
		goto err_reset_lock;

	rtnl_unlock();

	hdev->last_reset_time = jiffies;
	ae_dev->reset_type = HNAE3_NONE_RESET;

	return ret;
err_reset_lock:
	rtnl_unlock();
err_reset:
	/* When VF reset failed, only the higher level reset asserted by PF
	 * can restore it, so re-initialize the command queue to receive
	 * this higher reset event.
	 */
	hclgevf_cmd_init(hdev);
	dev_err(&hdev->pdev->dev, "failed to reset VF\n");

	return ret;
}

static enum hnae3_reset_type hclgevf_get_reset_level(struct hclgevf_dev *hdev,
						     unsigned long *addr)
{
	enum hnae3_reset_type rst_level = HNAE3_NONE_RESET;

	/* return the highest priority reset level amongst all */
	if (test_bit(HNAE3_VF_RESET, addr)) {
		rst_level = HNAE3_VF_RESET;
		clear_bit(HNAE3_VF_RESET, addr);
		clear_bit(HNAE3_VF_PF_FUNC_RESET, addr);
		clear_bit(HNAE3_VF_FUNC_RESET, addr);
	} else if (test_bit(HNAE3_VF_FULL_RESET, addr)) {
		rst_level = HNAE3_VF_FULL_RESET;
		clear_bit(HNAE3_VF_FULL_RESET, addr);
		clear_bit(HNAE3_VF_FUNC_RESET, addr);
	} else if (test_bit(HNAE3_VF_PF_FUNC_RESET, addr)) {
		rst_level = HNAE3_VF_PF_FUNC_RESET;
		clear_bit(HNAE3_VF_PF_FUNC_RESET, addr);
		clear_bit(HNAE3_VF_FUNC_RESET, addr);
	} else if (test_bit(HNAE3_VF_FUNC_RESET, addr)) {
		rst_level = HNAE3_VF_FUNC_RESET;
		clear_bit(HNAE3_VF_FUNC_RESET, addr);
	} else if (test_bit(HNAE3_FLR_RESET, addr)) {
		rst_level = HNAE3_FLR_RESET;
		clear_bit(HNAE3_FLR_RESET, addr);
	}

	return rst_level;
}

static void hclgevf_reset_event(struct pci_dev *pdev,
				struct hnae3_handle *handle)
{
	struct hnae3_ae_dev *ae_dev = pci_get_drvdata(pdev);
	struct hclgevf_dev *hdev = ae_dev->priv;

	dev_info(&hdev->pdev->dev, "received reset request from VF enet\n");

	if (hdev->default_reset_request)
		hdev->reset_level =
			hclgevf_get_reset_level(hdev,
						&hdev->default_reset_request);
	else
		hdev->reset_level = HNAE3_VF_FUNC_RESET;

	/* reset of this VF requested */
	set_bit(HCLGEVF_RESET_REQUESTED, &hdev->reset_state);
	hclgevf_reset_task_schedule(hdev);

	hdev->last_reset_time = jiffies;
}

static void hclgevf_set_def_reset_request(struct hnae3_ae_dev *ae_dev,
					  enum hnae3_reset_type rst_type)
{
	struct hclgevf_dev *hdev = ae_dev->priv;

	set_bit(rst_type, &hdev->default_reset_request);
}

static void hclgevf_flr_prepare(struct hnae3_ae_dev *ae_dev)
{
#define HCLGEVF_FLR_WAIT_MS	100
#define HCLGEVF_FLR_WAIT_CNT	50
	struct hclgevf_dev *hdev = ae_dev->priv;
	int cnt = 0;

	clear_bit(HNAE3_FLR_DOWN, &hdev->flr_state);
	clear_bit(HNAE3_FLR_DONE, &hdev->flr_state);
	set_bit(HNAE3_FLR_RESET, &hdev->default_reset_request);
	hclgevf_reset_event(hdev->pdev, NULL);

	while (!test_bit(HNAE3_FLR_DOWN, &hdev->flr_state) &&
	       cnt++ < HCLGEVF_FLR_WAIT_CNT)
		msleep(HCLGEVF_FLR_WAIT_MS);

	if (!test_bit(HNAE3_FLR_DOWN, &hdev->flr_state))
		dev_err(&hdev->pdev->dev,
			"flr wait down timeout: %d\n", cnt);
}

static u32 hclgevf_get_fw_version(struct hnae3_handle *handle)
{
	struct hclgevf_dev *hdev = hclgevf_ae_get_hdev(handle);

	return hdev->fw_version;
}

static void hclgevf_get_misc_vector(struct hclgevf_dev *hdev)
{
	struct hclgevf_misc_vector *vector = &hdev->misc_vector;

	vector->vector_irq = pci_irq_vector(hdev->pdev,
					    HCLGEVF_MISC_VECTOR_NUM);
	vector->addr = hdev->hw.io_base + HCLGEVF_MISC_VECTOR_REG_BASE;
	/* vector status always valid for Vector 0 */
	hdev->vector_status[HCLGEVF_MISC_VECTOR_NUM] = 0;
	hdev->vector_irq[HCLGEVF_MISC_VECTOR_NUM] = vector->vector_irq;

	hdev->num_msi_left -= 1;
	hdev->num_msi_used += 1;
}

void hclgevf_reset_task_schedule(struct hclgevf_dev *hdev)
{
	if (!test_bit(HCLGEVF_STATE_RST_SERVICE_SCHED, &hdev->state) &&
	    !test_bit(HCLGEVF_STATE_RST_HANDLING, &hdev->state)) {
		set_bit(HCLGEVF_STATE_RST_SERVICE_SCHED, &hdev->state);
		schedule_work(&hdev->rst_service_task);
	}
}

void hclgevf_mbx_task_schedule(struct hclgevf_dev *hdev)
{
	if (!test_bit(HCLGEVF_STATE_MBX_SERVICE_SCHED, &hdev->state) &&
	    !test_bit(HCLGEVF_STATE_MBX_HANDLING, &hdev->state)) {
		set_bit(HCLGEVF_STATE_MBX_SERVICE_SCHED, &hdev->state);
		schedule_work(&hdev->mbx_service_task);
	}
}

static void hclgevf_task_schedule(struct hclgevf_dev *hdev)
{
	if (!test_bit(HCLGEVF_STATE_DOWN, &hdev->state)  &&
	    !test_and_set_bit(HCLGEVF_STATE_SERVICE_SCHED, &hdev->state))
		schedule_work(&hdev->service_task);
}

static void hclgevf_deferred_task_schedule(struct hclgevf_dev *hdev)
{
	/* if we have any pending mailbox event then schedule the mbx task */
	if (hdev->mbx_event_pending)
		hclgevf_mbx_task_schedule(hdev);

	if (test_bit(HCLGEVF_RESET_PENDING, &hdev->reset_state))
		hclgevf_reset_task_schedule(hdev);
}

static void hclgevf_service_timer(struct timer_list *t)
{
	struct hclgevf_dev *hdev = from_timer(hdev, t, service_timer);

	mod_timer(&hdev->service_timer, jiffies + 5 * HZ);

	hclgevf_task_schedule(hdev);
}

static void hclgevf_reset_service_task(struct work_struct *work)
{
	struct hclgevf_dev *hdev =
		container_of(work, struct hclgevf_dev, rst_service_task);
	int ret;

	if (test_and_set_bit(HCLGEVF_STATE_RST_HANDLING, &hdev->state))
		return;

	clear_bit(HCLGEVF_STATE_RST_SERVICE_SCHED, &hdev->state);

	if (test_and_clear_bit(HCLGEVF_RESET_PENDING,
			       &hdev->reset_state)) {
		/* PF has initmated that it is about to reset the hardware.
		 * We now have to poll & check if harware has actually completed
		 * the reset sequence. On hardware reset completion, VF needs to
		 * reset the client and ae device.
		 */
		hdev->reset_attempts = 0;

		hdev->last_reset_time = jiffies;
		while ((hdev->reset_type =
			hclgevf_get_reset_level(hdev, &hdev->reset_pending))
		       != HNAE3_NONE_RESET) {
			ret = hclgevf_reset(hdev);
			if (ret)
				dev_err(&hdev->pdev->dev,
					"VF stack reset failed %d.\n", ret);
		}
	} else if (test_and_clear_bit(HCLGEVF_RESET_REQUESTED,
				      &hdev->reset_state)) {
		/* we could be here when either of below happens:
		 * 1. reset was initiated due to watchdog timeout due to
		 *    a. IMP was earlier reset and our TX got choked down and
		 *       which resulted in watchdog reacting and inducing VF
		 *       reset. This also means our cmdq would be unreliable.
		 *    b. problem in TX due to other lower layer(example link
		 *       layer not functioning properly etc.)
		 * 2. VF reset might have been initiated due to some config
		 *    change.
		 *
		 * NOTE: Theres no clear way to detect above cases than to react
		 * to the response of PF for this reset request. PF will ack the
		 * 1b and 2. cases but we will not get any intimation about 1a
		 * from PF as cmdq would be in unreliable state i.e. mailbox
		 * communication between PF and VF would be broken.
		 */

		/* if we are never geting into pending state it means either:
		 * 1. PF is not receiving our request which could be due to IMP
		 *    reset
		 * 2. PF is screwed
		 * We cannot do much for 2. but to check first we can try reset
		 * our PCIe + stack and see if it alleviates the problem.
		 */
		if (hdev->reset_attempts > 3) {
			/* prepare for full reset of stack + pcie interface */
			set_bit(HNAE3_VF_FULL_RESET, &hdev->reset_pending);

			/* "defer" schedule the reset task again */
			set_bit(HCLGEVF_RESET_PENDING, &hdev->reset_state);
		} else {
			hdev->reset_attempts++;

			set_bit(hdev->reset_level, &hdev->reset_pending);
			set_bit(HCLGEVF_RESET_PENDING, &hdev->reset_state);
		}
		hclgevf_reset_task_schedule(hdev);
	}

	clear_bit(HCLGEVF_STATE_RST_HANDLING, &hdev->state);
}

static void hclgevf_mailbox_service_task(struct work_struct *work)
{
	struct hclgevf_dev *hdev;

	hdev = container_of(work, struct hclgevf_dev, mbx_service_task);

	if (test_and_set_bit(HCLGEVF_STATE_MBX_HANDLING, &hdev->state))
		return;

	clear_bit(HCLGEVF_STATE_MBX_SERVICE_SCHED, &hdev->state);

	hclgevf_mbx_async_handler(hdev);

	clear_bit(HCLGEVF_STATE_MBX_HANDLING, &hdev->state);
}

static void hclgevf_keep_alive_timer(struct timer_list *t)
{
	struct hclgevf_dev *hdev = from_timer(hdev, t, keep_alive_timer);

	schedule_work(&hdev->keep_alive_task);
	mod_timer(&hdev->keep_alive_timer, jiffies + 2 * HZ);
}

static void hclgevf_keep_alive_task(struct work_struct *work)
{
	struct hclgevf_dev *hdev;
	u8 respmsg;
	int ret;

	hdev = container_of(work, struct hclgevf_dev, keep_alive_task);
	ret = hclgevf_send_mbx_msg(hdev, HCLGE_MBX_KEEP_ALIVE, 0, NULL,
				   0, false, &respmsg, sizeof(u8));
	if (ret)
		dev_err(&hdev->pdev->dev,
			"VF sends keep alive cmd failed(=%d)\n", ret);
}

static void hclgevf_service_task(struct work_struct *work)
{
	struct hclgevf_dev *hdev;

	hdev = container_of(work, struct hclgevf_dev, service_task);

	/* request the link status from the PF. PF would be able to tell VF
	 * about such updates in future so we might remove this later
	 */
	hclgevf_request_link_info(hdev);

	hclgevf_deferred_task_schedule(hdev);

	clear_bit(HCLGEVF_STATE_SERVICE_SCHED, &hdev->state);
}

static void hclgevf_clear_event_cause(struct hclgevf_dev *hdev, u32 regclr)
{
	hclgevf_write_dev(&hdev->hw, HCLGEVF_VECTOR0_CMDQ_SRC_REG, regclr);
}

static enum hclgevf_evt_cause hclgevf_check_evt_cause(struct hclgevf_dev *hdev,
						      u32 *clearval)
{
	u32 cmdq_src_reg, rst_ing_reg;

	/* fetch the events from their corresponding regs */
	cmdq_src_reg = hclgevf_read_dev(&hdev->hw,
					HCLGEVF_VECTOR0_CMDQ_SRC_REG);

	if (BIT(HCLGEVF_VECTOR0_RST_INT_B) & cmdq_src_reg) {
		rst_ing_reg = hclgevf_read_dev(&hdev->hw, HCLGEVF_RST_ING);
		dev_info(&hdev->pdev->dev,
			 "receive reset interrupt 0x%x!\n", rst_ing_reg);
		set_bit(HNAE3_VF_RESET, &hdev->reset_pending);
		set_bit(HCLGEVF_RESET_PENDING, &hdev->reset_state);
		set_bit(HCLGEVF_STATE_CMD_DISABLE, &hdev->state);
		cmdq_src_reg &= ~BIT(HCLGEVF_VECTOR0_RST_INT_B);
		*clearval = cmdq_src_reg;
		return HCLGEVF_VECTOR0_EVENT_RST;
	}

	/* check for vector0 mailbox(=CMDQ RX) event source */
	if (BIT(HCLGEVF_VECTOR0_RX_CMDQ_INT_B) & cmdq_src_reg) {
		cmdq_src_reg &= ~BIT(HCLGEVF_VECTOR0_RX_CMDQ_INT_B);
		*clearval = cmdq_src_reg;
		return HCLGEVF_VECTOR0_EVENT_MBX;
	}

	dev_dbg(&hdev->pdev->dev, "vector 0 interrupt from unknown source\n");

	return HCLGEVF_VECTOR0_EVENT_OTHER;
}

static void hclgevf_enable_vector(struct hclgevf_misc_vector *vector, bool en)
{
	writel(en ? 1 : 0, vector->addr);
}

static irqreturn_t hclgevf_misc_irq_handle(int irq, void *data)
{
	enum hclgevf_evt_cause event_cause;
	struct hclgevf_dev *hdev = data;
	u32 clearval;

	hclgevf_enable_vector(&hdev->misc_vector, false);
	event_cause = hclgevf_check_evt_cause(hdev, &clearval);

	switch (event_cause) {
	case HCLGEVF_VECTOR0_EVENT_RST:
		hclgevf_reset_task_schedule(hdev);
		break;
	case HCLGEVF_VECTOR0_EVENT_MBX:
		hclgevf_mbx_handler(hdev);
		break;
	default:
		break;
	}

	if (event_cause != HCLGEVF_VECTOR0_EVENT_OTHER) {
		hclgevf_clear_event_cause(hdev, clearval);
		hclgevf_enable_vector(&hdev->misc_vector, true);
	}

	return IRQ_HANDLED;
}

static int hclgevf_configure(struct hclgevf_dev *hdev)
{
	int ret;

	hdev->hw.mac.media_type = HNAE3_MEDIA_TYPE_NONE;

	/* get queue configuration from PF */
	ret = hclgevf_get_queue_info(hdev);
	if (ret)
		return ret;
	/* get tc configuration from PF */
	return hclgevf_get_tc_info(hdev);
}

static int hclgevf_alloc_hdev(struct hnae3_ae_dev *ae_dev)
{
	struct pci_dev *pdev = ae_dev->pdev;
	struct hclgevf_dev *hdev;

	hdev = devm_kzalloc(&pdev->dev, sizeof(*hdev), GFP_KERNEL);
	if (!hdev)
		return -ENOMEM;

	hdev->pdev = pdev;
	hdev->ae_dev = ae_dev;
	ae_dev->priv = hdev;

	return 0;
}

static int hclgevf_init_roce_base_info(struct hclgevf_dev *hdev)
{
	struct hnae3_handle *roce = &hdev->roce;
	struct hnae3_handle *nic = &hdev->nic;

	roce->rinfo.num_vectors = hdev->num_roce_msix;

	if (hdev->num_msi_left < roce->rinfo.num_vectors ||
	    hdev->num_msi_left == 0)
		return -EINVAL;

	roce->rinfo.base_vector = hdev->roce_base_vector;

	roce->rinfo.netdev = nic->kinfo.netdev;
	roce->rinfo.roce_io_base = hdev->hw.io_base;

	roce->pdev = nic->pdev;
	roce->ae_algo = nic->ae_algo;
	roce->numa_node_mask = nic->numa_node_mask;

	return 0;
}

static int hclgevf_config_gro(struct hclgevf_dev *hdev, bool en)
{
	struct hclgevf_cfg_gro_status_cmd *req;
	struct hclgevf_desc desc;
	int ret;

	if (!hnae3_dev_gro_supported(hdev))
		return 0;

	hclgevf_cmd_setup_basic_desc(&desc, HCLGEVF_OPC_GRO_GENERIC_CONFIG,
				     false);
	req = (struct hclgevf_cfg_gro_status_cmd *)desc.data;

	req->gro_en = cpu_to_le16(en ? 1 : 0);

	ret = hclgevf_cmd_send(&hdev->hw, &desc, 1);
	if (ret)
		dev_err(&hdev->pdev->dev,
			"VF GRO hardware config cmd failed, ret = %d.\n", ret);

	return ret;
}

static int hclgevf_rss_init_hw(struct hclgevf_dev *hdev)
{
	struct hclgevf_rss_cfg *rss_cfg = &hdev->rss_cfg;
	int i, ret;

	rss_cfg->rss_size = hdev->rss_size_max;

	if (hdev->pdev->revision >= 0x21) {
		rss_cfg->hash_algo = HCLGEVF_RSS_HASH_ALGO_TOEPLITZ;
		netdev_rss_key_fill(rss_cfg->rss_hash_key,
				    HCLGEVF_RSS_KEY_SIZE);

		ret = hclgevf_set_rss_algo_key(hdev, rss_cfg->hash_algo,
					       rss_cfg->rss_hash_key);
		if (ret)
			return ret;

		rss_cfg->rss_tuple_sets.ipv4_tcp_en =
					HCLGEVF_RSS_INPUT_TUPLE_OTHER;
		rss_cfg->rss_tuple_sets.ipv4_udp_en =
					HCLGEVF_RSS_INPUT_TUPLE_OTHER;
		rss_cfg->rss_tuple_sets.ipv4_sctp_en =
					HCLGEVF_RSS_INPUT_TUPLE_SCTP;
		rss_cfg->rss_tuple_sets.ipv4_fragment_en =
					HCLGEVF_RSS_INPUT_TUPLE_OTHER;
		rss_cfg->rss_tuple_sets.ipv6_tcp_en =
					HCLGEVF_RSS_INPUT_TUPLE_OTHER;
		rss_cfg->rss_tuple_sets.ipv6_udp_en =
					HCLGEVF_RSS_INPUT_TUPLE_OTHER;
		rss_cfg->rss_tuple_sets.ipv6_sctp_en =
					HCLGEVF_RSS_INPUT_TUPLE_SCTP;
		rss_cfg->rss_tuple_sets.ipv6_fragment_en =
					HCLGEVF_RSS_INPUT_TUPLE_OTHER;

		ret = hclgevf_set_rss_input_tuple(hdev, rss_cfg);
		if (ret)
			return ret;

	}

	/* Initialize RSS indirect table for each vport */
	for (i = 0; i < HCLGEVF_RSS_IND_TBL_SIZE; i++)
		rss_cfg->rss_indirection_tbl[i] = i % hdev->rss_size_max;

	ret = hclgevf_set_rss_indir_table(hdev);
	if (ret)
		return ret;

	return hclgevf_set_rss_tc_mode(hdev, hdev->rss_size_max);
}

static int hclgevf_init_vlan_config(struct hclgevf_dev *hdev)
{
	/* other vlan config(like, VLAN TX/RX offload) would also be added
	 * here later
	 */
	return hclgevf_set_vlan_filter(&hdev->nic, htons(ETH_P_8021Q), 0,
				       false);
}

static void hclgevf_set_timer_task(struct hnae3_handle *handle, bool enable)
{
	struct hclgevf_dev *hdev = hclgevf_ae_get_hdev(handle);

	if (enable) {
		mod_timer(&hdev->service_timer, jiffies + HZ);
	} else {
		del_timer_sync(&hdev->service_timer);
		cancel_work_sync(&hdev->service_task);
		clear_bit(HCLGEVF_STATE_SERVICE_SCHED, &hdev->state);
	}
}

static int hclgevf_ae_start(struct hnae3_handle *handle)
{
	struct hclgevf_dev *hdev = hclgevf_ae_get_hdev(handle);

	/* reset tqp stats */
	hclgevf_reset_tqp_stats(handle);

	hclgevf_request_link_info(hdev);

	clear_bit(HCLGEVF_STATE_DOWN, &hdev->state);

	return 0;
}

static void hclgevf_ae_stop(struct hnae3_handle *handle)
{
	struct hclgevf_dev *hdev = hclgevf_ae_get_hdev(handle);
	int i;

	set_bit(HCLGEVF_STATE_DOWN, &hdev->state);

	for (i = 0; i < handle->kinfo.num_tqps; i++)
		hclgevf_reset_tqp(handle, i);

	/* reset tqp stats */
	hclgevf_reset_tqp_stats(handle);
	hclgevf_update_link_status(hdev, 0);
}

static int hclgevf_set_alive(struct hnae3_handle *handle, bool alive)
{
	struct hclgevf_dev *hdev = hclgevf_ae_get_hdev(handle);
	u8 msg_data;

	msg_data = alive ? 1 : 0;
	return hclgevf_send_mbx_msg(hdev, HCLGE_MBX_SET_ALIVE,
				    0, &msg_data, 1, false, NULL, 0);
}

static int hclgevf_client_start(struct hnae3_handle *handle)
{
	struct hclgevf_dev *hdev = hclgevf_ae_get_hdev(handle);

	mod_timer(&hdev->keep_alive_timer, jiffies + 2 * HZ);
	return hclgevf_set_alive(handle, true);
}

static void hclgevf_client_stop(struct hnae3_handle *handle)
{
	struct hclgevf_dev *hdev = hclgevf_ae_get_hdev(handle);
	int ret;

	ret = hclgevf_set_alive(handle, false);
	if (ret)
		dev_warn(&hdev->pdev->dev,
			 "%s failed %d\n", __func__, ret);

	del_timer_sync(&hdev->keep_alive_timer);
	cancel_work_sync(&hdev->keep_alive_task);
}

static void hclgevf_state_init(struct hclgevf_dev *hdev)
{
	/* setup tasks for the MBX */
	INIT_WORK(&hdev->mbx_service_task, hclgevf_mailbox_service_task);
	clear_bit(HCLGEVF_STATE_MBX_SERVICE_SCHED, &hdev->state);
	clear_bit(HCLGEVF_STATE_MBX_HANDLING, &hdev->state);

	/* setup tasks for service timer */
	timer_setup(&hdev->service_timer, hclgevf_service_timer, 0);

	INIT_WORK(&hdev->service_task, hclgevf_service_task);
	clear_bit(HCLGEVF_STATE_SERVICE_SCHED, &hdev->state);

	INIT_WORK(&hdev->rst_service_task, hclgevf_reset_service_task);

	mutex_init(&hdev->mbx_resp.mbx_mutex);

	/* bring the device down */
	set_bit(HCLGEVF_STATE_DOWN, &hdev->state);
}

static void hclgevf_state_uninit(struct hclgevf_dev *hdev)
{
	set_bit(HCLGEVF_STATE_DOWN, &hdev->state);

	if (hdev->service_timer.function)
		del_timer_sync(&hdev->service_timer);
	if (hdev->service_task.func)
		cancel_work_sync(&hdev->service_task);
	if (hdev->mbx_service_task.func)
		cancel_work_sync(&hdev->mbx_service_task);
	if (hdev->rst_service_task.func)
		cancel_work_sync(&hdev->rst_service_task);

	mutex_destroy(&hdev->mbx_resp.mbx_mutex);
}

static int hclgevf_init_msi(struct hclgevf_dev *hdev)
{
	struct pci_dev *pdev = hdev->pdev;
	int vectors;
	int i;

	if (hnae3_get_bit(hdev->ae_dev->flag, HNAE3_DEV_SUPPORT_ROCE_B))
		vectors = pci_alloc_irq_vectors(pdev,
						hdev->roce_base_msix_offset + 1,
						hdev->num_msi,
						PCI_IRQ_MSIX);
	else
		vectors = pci_alloc_irq_vectors(pdev, 1, hdev->num_msi,
						PCI_IRQ_MSI | PCI_IRQ_MSIX);

	if (vectors < 0) {
		dev_err(&pdev->dev,
			"failed(%d) to allocate MSI/MSI-X vectors\n",
			vectors);
		return vectors;
	}
	if (vectors < hdev->num_msi)
		dev_warn(&hdev->pdev->dev,
			 "requested %d MSI/MSI-X, but allocated %d MSI/MSI-X\n",
			 hdev->num_msi, vectors);

	hdev->num_msi = vectors;
	hdev->num_msi_left = vectors;
	hdev->base_msi_vector = pdev->irq;
	hdev->roce_base_vector = pdev->irq + hdev->roce_base_msix_offset;

	hdev->vector_status = devm_kcalloc(&pdev->dev, hdev->num_msi,
					   sizeof(u16), GFP_KERNEL);
	if (!hdev->vector_status) {
		pci_free_irq_vectors(pdev);
		return -ENOMEM;
	}

	for (i = 0; i < hdev->num_msi; i++)
		hdev->vector_status[i] = HCLGEVF_INVALID_VPORT;

	hdev->vector_irq = devm_kcalloc(&pdev->dev, hdev->num_msi,
					sizeof(int), GFP_KERNEL);
	if (!hdev->vector_irq) {
		devm_kfree(&pdev->dev, hdev->vector_status);
		pci_free_irq_vectors(pdev);
		return -ENOMEM;
	}

	return 0;
}

static void hclgevf_uninit_msi(struct hclgevf_dev *hdev)
{
	struct pci_dev *pdev = hdev->pdev;

	devm_kfree(&pdev->dev, hdev->vector_status);
	devm_kfree(&pdev->dev, hdev->vector_irq);
	pci_free_irq_vectors(pdev);
}

static int hclgevf_misc_irq_init(struct hclgevf_dev *hdev)
{
	int ret = 0;

	hclgevf_get_misc_vector(hdev);

	ret = request_irq(hdev->misc_vector.vector_irq, hclgevf_misc_irq_handle,
			  0, "hclgevf_cmd", hdev);
	if (ret) {
		dev_err(&hdev->pdev->dev, "VF failed to request misc irq(%d)\n",
			hdev->misc_vector.vector_irq);
		return ret;
	}

	hclgevf_clear_event_cause(hdev, 0);

	/* enable misc. vector(vector 0) */
	hclgevf_enable_vector(&hdev->misc_vector, true);

	return ret;
}

static void hclgevf_misc_irq_uninit(struct hclgevf_dev *hdev)
{
	/* disable misc vector(vector 0) */
	hclgevf_enable_vector(&hdev->misc_vector, false);
	synchronize_irq(hdev->misc_vector.vector_irq);
	free_irq(hdev->misc_vector.vector_irq, hdev);
	hclgevf_free_vector(hdev, 0);
}

static int hclgevf_init_client_instance(struct hnae3_client *client,
					struct hnae3_ae_dev *ae_dev)
{
	struct hclgevf_dev *hdev = ae_dev->priv;
	int ret;

	switch (client->type) {
	case HNAE3_CLIENT_KNIC:
		hdev->nic_client = client;
		hdev->nic.client = client;

		ret = client->ops->init_instance(&hdev->nic);
		if (ret)
			goto clear_nic;

		hnae3_set_client_init_flag(client, ae_dev, 1);

		if (hdev->roce_client && hnae3_dev_roce_supported(hdev)) {
			struct hnae3_client *rc = hdev->roce_client;

			ret = hclgevf_init_roce_base_info(hdev);
			if (ret)
				goto clear_roce;
			ret = rc->ops->init_instance(&hdev->roce);
			if (ret)
				goto clear_roce;

			hnae3_set_client_init_flag(hdev->roce_client, ae_dev,
						   1);
		}
		break;
	case HNAE3_CLIENT_UNIC:
		hdev->nic_client = client;
		hdev->nic.client = client;

		ret = client->ops->init_instance(&hdev->nic);
		if (ret)
			goto clear_nic;

		hnae3_set_client_init_flag(client, ae_dev, 1);
		break;
	case HNAE3_CLIENT_ROCE:
		if (hnae3_dev_roce_supported(hdev)) {
			hdev->roce_client = client;
			hdev->roce.client = client;
		}

		if (hdev->roce_client && hdev->nic_client) {
			ret = hclgevf_init_roce_base_info(hdev);
			if (ret)
				goto clear_roce;

			ret = client->ops->init_instance(&hdev->roce);
			if (ret)
				goto clear_roce;
		}

		hnae3_set_client_init_flag(client, ae_dev, 1);
		break;
	default:
		return -EINVAL;
	}

	return 0;

clear_nic:
	hdev->nic_client = NULL;
	hdev->nic.client = NULL;
	return ret;
clear_roce:
	hdev->roce_client = NULL;
	hdev->roce.client = NULL;
	return ret;
}

static void hclgevf_uninit_client_instance(struct hnae3_client *client,
					   struct hnae3_ae_dev *ae_dev)
{
	struct hclgevf_dev *hdev = ae_dev->priv;

	/* un-init roce, if it exists */
	if (hdev->roce_client) {
		hdev->roce_client->ops->uninit_instance(&hdev->roce, 0);
		hdev->roce_client = NULL;
		hdev->roce.client = NULL;
	}

	/* un-init nic/unic, if this was not called by roce client */
	if (client->ops->uninit_instance && hdev->nic_client &&
	    client->type != HNAE3_CLIENT_ROCE) {
		client->ops->uninit_instance(&hdev->nic, 0);
		hdev->nic_client = NULL;
		hdev->nic.client = NULL;
	}
}

static int hclgevf_pci_init(struct hclgevf_dev *hdev)
{
	struct pci_dev *pdev = hdev->pdev;
	struct hclgevf_hw *hw;
	int ret;

	ret = pci_enable_device(pdev);
	if (ret) {
		dev_err(&pdev->dev, "failed to enable PCI device\n");
		return ret;
	}

	ret = dma_set_mask_and_coherent(&pdev->dev, DMA_BIT_MASK(64));
	if (ret) {
		dev_err(&pdev->dev, "can't set consistent PCI DMA, exiting");
		goto err_disable_device;
	}

	ret = pci_request_regions(pdev, HCLGEVF_DRIVER_NAME);
	if (ret) {
		dev_err(&pdev->dev, "PCI request regions failed %d\n", ret);
		goto err_disable_device;
	}

	pci_set_master(pdev);
	hw = &hdev->hw;
	hw->hdev = hdev;
	hw->io_base = pci_iomap(pdev, 2, 0);
	if (!hw->io_base) {
		dev_err(&pdev->dev, "can't map configuration register space\n");
		ret = -ENOMEM;
		goto err_clr_master;
	}

	return 0;

err_clr_master:
	pci_clear_master(pdev);
	pci_release_regions(pdev);
err_disable_device:
	pci_disable_device(pdev);

	return ret;
}

static void hclgevf_pci_uninit(struct hclgevf_dev *hdev)
{
	struct pci_dev *pdev = hdev->pdev;

	pci_iounmap(pdev, hdev->hw.io_base);
	pci_clear_master(pdev);
	pci_release_regions(pdev);
	pci_disable_device(pdev);
}

static int hclgevf_query_vf_resource(struct hclgevf_dev *hdev)
{
	struct hclgevf_query_res_cmd *req;
	struct hclgevf_desc desc;
	int ret;

	hclgevf_cmd_setup_basic_desc(&desc, HCLGEVF_OPC_QUERY_VF_RSRC, true);
	ret = hclgevf_cmd_send(&hdev->hw, &desc, 1);
	if (ret) {
		dev_err(&hdev->pdev->dev,
			"query vf resource failed, ret = %d.\n", ret);
		return ret;
	}

	req = (struct hclgevf_query_res_cmd *)desc.data;

	if (hnae3_get_bit(hdev->ae_dev->flag, HNAE3_DEV_SUPPORT_ROCE_B)) {
		hdev->roce_base_msix_offset =
		hnae3_get_field(__le16_to_cpu(req->msixcap_localid_ba_rocee),
				HCLGEVF_MSIX_OFT_ROCEE_M,
				HCLGEVF_MSIX_OFT_ROCEE_S);
		hdev->num_roce_msix =
		hnae3_get_field(__le16_to_cpu(req->vf_intr_vector_number),
				HCLGEVF_VEC_NUM_M, HCLGEVF_VEC_NUM_S);

		/* VF should have NIC vectors and Roce vectors, NIC vectors
		 * are queued before Roce vectors. The offset is fixed to 64.
		 */
		hdev->num_msi = hdev->num_roce_msix +
				hdev->roce_base_msix_offset;
	} else {
		hdev->num_msi =
		hnae3_get_field(__le16_to_cpu(req->vf_intr_vector_number),
				HCLGEVF_VEC_NUM_M, HCLGEVF_VEC_NUM_S);
	}

	return 0;
}

static int hclgevf_pci_reset(struct hclgevf_dev *hdev)
{
	struct pci_dev *pdev = hdev->pdev;
	int ret = 0;

	if (hdev->reset_type == HNAE3_VF_FULL_RESET &&
	    test_bit(HCLGEVF_STATE_IRQ_INITED, &hdev->state)) {
		hclgevf_misc_irq_uninit(hdev);
		hclgevf_uninit_msi(hdev);
		clear_bit(HCLGEVF_STATE_IRQ_INITED, &hdev->state);
	}

	if (!test_bit(HCLGEVF_STATE_IRQ_INITED, &hdev->state)) {
		pci_set_master(pdev);
		ret = hclgevf_init_msi(hdev);
		if (ret) {
			dev_err(&pdev->dev,
				"failed(%d) to init MSI/MSI-X\n", ret);
			return ret;
		}

		ret = hclgevf_misc_irq_init(hdev);
		if (ret) {
			hclgevf_uninit_msi(hdev);
			dev_err(&pdev->dev, "failed(%d) to init Misc IRQ(vector0)\n",
				ret);
			return ret;
		}

		set_bit(HCLGEVF_STATE_IRQ_INITED, &hdev->state);
	}

	return ret;
}

static int hclgevf_reset_hdev(struct hclgevf_dev *hdev)
{
	struct pci_dev *pdev = hdev->pdev;
	int ret;

	ret = hclgevf_pci_reset(hdev);
	if (ret) {
		dev_err(&pdev->dev, "pci reset failed %d\n", ret);
		return ret;
	}

	ret = hclgevf_cmd_init(hdev);
	if (ret) {
		dev_err(&pdev->dev, "cmd failed %d\n", ret);
		return ret;
	}

	ret = hclgevf_rss_init_hw(hdev);
	if (ret) {
		dev_err(&hdev->pdev->dev,
			"failed(%d) to initialize RSS\n", ret);
		return ret;
	}

	ret = hclgevf_config_gro(hdev, true);
	if (ret)
		return ret;

	ret = hclgevf_init_vlan_config(hdev);
	if (ret) {
		dev_err(&hdev->pdev->dev,
			"failed(%d) to initialize VLAN config\n", ret);
		return ret;
	}

	dev_info(&hdev->pdev->dev, "Reset done\n");

	return 0;
}

static int hclgevf_init_hdev(struct hclgevf_dev *hdev)
{
	struct pci_dev *pdev = hdev->pdev;
	int ret;

	ret = hclgevf_pci_init(hdev);
	if (ret) {
		dev_err(&pdev->dev, "PCI initialization failed\n");
		return ret;
	}

	ret = hclgevf_cmd_queue_init(hdev);
	if (ret) {
		dev_err(&pdev->dev, "Cmd queue init failed: %d\n", ret);
		goto err_cmd_queue_init;
	}

	ret = hclgevf_cmd_init(hdev);
	if (ret)
		goto err_cmd_init;

	/* Get vf resource */
	ret = hclgevf_query_vf_resource(hdev);
	if (ret) {
		dev_err(&hdev->pdev->dev,
			"Query vf status error, ret = %d.\n", ret);
		goto err_cmd_init;
	}

	ret = hclgevf_init_msi(hdev);
	if (ret) {
		dev_err(&pdev->dev, "failed(%d) to init MSI/MSI-X\n", ret);
		goto err_cmd_init;
	}

	hclgevf_state_init(hdev);
	hdev->reset_level = HNAE3_VF_FUNC_RESET;

	ret = hclgevf_misc_irq_init(hdev);
	if (ret) {
		dev_err(&pdev->dev, "failed(%d) to init Misc IRQ(vector0)\n",
			ret);
		goto err_misc_irq_init;
	}

	set_bit(HCLGEVF_STATE_IRQ_INITED, &hdev->state);

	ret = hclgevf_configure(hdev);
	if (ret) {
		dev_err(&pdev->dev, "failed(%d) to fetch configuration\n", ret);
		goto err_config;
	}

	ret = hclgevf_alloc_tqps(hdev);
	if (ret) {
		dev_err(&pdev->dev, "failed(%d) to allocate TQPs\n", ret);
		goto err_config;
	}

	ret = hclgevf_set_handle_info(hdev);
	if (ret) {
		dev_err(&pdev->dev, "failed(%d) to set handle info\n", ret);
		goto err_config;
	}

	ret = hclgevf_config_gro(hdev, true);
	if (ret)
		goto err_config;

	/* Initialize RSS for this VF */
	ret = hclgevf_rss_init_hw(hdev);
	if (ret) {
		dev_err(&hdev->pdev->dev,
			"failed(%d) to initialize RSS\n", ret);
		goto err_config;
	}

	ret = hclgevf_init_vlan_config(hdev);
	if (ret) {
		dev_err(&hdev->pdev->dev,
			"failed(%d) to initialize VLAN config\n", ret);
		goto err_config;
	}

	hdev->last_reset_time = jiffies;
	pr_info("finished initializing %s driver\n", HCLGEVF_DRIVER_NAME);

	return 0;

err_config:
	hclgevf_misc_irq_uninit(hdev);
err_misc_irq_init:
	hclgevf_state_uninit(hdev);
	hclgevf_uninit_msi(hdev);
err_cmd_init:
	hclgevf_cmd_uninit(hdev);
err_cmd_queue_init:
	hclgevf_pci_uninit(hdev);
	clear_bit(HCLGEVF_STATE_IRQ_INITED, &hdev->state);
	return ret;
}

static void hclgevf_uninit_hdev(struct hclgevf_dev *hdev)
{
	hclgevf_state_uninit(hdev);

	if (test_bit(HCLGEVF_STATE_IRQ_INITED, &hdev->state)) {
		hclgevf_misc_irq_uninit(hdev);
		hclgevf_uninit_msi(hdev);
	}

	hclgevf_pci_uninit(hdev);
	hclgevf_cmd_uninit(hdev);
}

static int hclgevf_init_ae_dev(struct hnae3_ae_dev *ae_dev)
{
	struct pci_dev *pdev = ae_dev->pdev;
	struct hclgevf_dev *hdev;
	int ret;

	ret = hclgevf_alloc_hdev(ae_dev);
	if (ret) {
		dev_err(&pdev->dev, "hclge device allocation failed\n");
		return ret;
	}

	ret = hclgevf_init_hdev(ae_dev->priv);
	if (ret) {
		dev_err(&pdev->dev, "hclge device initialization failed\n");
		return ret;
	}

	hdev = ae_dev->priv;
	timer_setup(&hdev->keep_alive_timer, hclgevf_keep_alive_timer, 0);
	INIT_WORK(&hdev->keep_alive_task, hclgevf_keep_alive_task);

	return 0;
}

static void hclgevf_uninit_ae_dev(struct hnae3_ae_dev *ae_dev)
{
	struct hclgevf_dev *hdev = ae_dev->priv;

	hclgevf_uninit_hdev(hdev);
	ae_dev->priv = NULL;
}

static u32 hclgevf_get_max_channels(struct hclgevf_dev *hdev)
{
	struct hnae3_handle *nic = &hdev->nic;
	struct hnae3_knic_private_info *kinfo = &nic->kinfo;

	return min_t(u32, hdev->rss_size_max * kinfo->num_tc, hdev->num_tqps);
}

/**
 * hclgevf_get_channels - Get the current channels enabled and max supported.
 * @handle: hardware information for network interface
 * @ch: ethtool channels structure
 *
 * We don't support separate tx and rx queues as channels. The other count
 * represents how many queues are being used for control. max_combined counts
 * how many queue pairs we can support. They may not be mapped 1 to 1 with
 * q_vectors since we support a lot more queue pairs than q_vectors.
 **/
static void hclgevf_get_channels(struct hnae3_handle *handle,
				 struct ethtool_channels *ch)
{
	struct hclgevf_dev *hdev = hclgevf_ae_get_hdev(handle);

	ch->max_combined = hclgevf_get_max_channels(hdev);
	ch->other_count = 0;
	ch->max_other = 0;
	ch->combined_count = hdev->num_tqps;
}

static void hclgevf_get_tqps_and_rss_info(struct hnae3_handle *handle,
					  u16 *alloc_tqps, u16 *max_rss_size)
{
	struct hclgevf_dev *hdev = hclgevf_ae_get_hdev(handle);

	*alloc_tqps = hdev->num_tqps;
	*max_rss_size = hdev->rss_size_max;
}

static int hclgevf_get_status(struct hnae3_handle *handle)
{
	struct hclgevf_dev *hdev = hclgevf_ae_get_hdev(handle);

	return hdev->hw.mac.link;
}

static void hclgevf_get_ksettings_an_result(struct hnae3_handle *handle,
					    u8 *auto_neg, u32 *speed,
					    u8 *duplex)
{
	struct hclgevf_dev *hdev = hclgevf_ae_get_hdev(handle);

	if (speed)
		*speed = hdev->hw.mac.speed;
	if (duplex)
		*duplex = hdev->hw.mac.duplex;
	if (auto_neg)
		*auto_neg = AUTONEG_DISABLE;
}

void hclgevf_update_speed_duplex(struct hclgevf_dev *hdev, u32 speed,
				 u8 duplex)
{
	hdev->hw.mac.speed = speed;
	hdev->hw.mac.duplex = duplex;
}

static int hclgevf_gro_en(struct hnae3_handle *handle, int enable)
{
	struct hclgevf_dev *hdev = hclgevf_ae_get_hdev(handle);

	return hclgevf_config_gro(hdev, enable);
}

static void hclgevf_get_media_type(struct hnae3_handle *handle,
				  u8 *media_type)
{
	struct hclgevf_dev *hdev = hclgevf_ae_get_hdev(handle);
	if (media_type)
		*media_type = hdev->hw.mac.media_type;
}

static bool hclgevf_get_hw_reset_stat(struct hnae3_handle *handle)
{
	struct hclgevf_dev *hdev = hclgevf_ae_get_hdev(handle);

	return !!hclgevf_read_dev(&hdev->hw, HCLGEVF_RST_ING);
}

static bool hclgevf_ae_dev_resetting(struct hnae3_handle *handle)
{
	struct hclgevf_dev *hdev = hclgevf_ae_get_hdev(handle);

	return test_bit(HCLGEVF_STATE_RST_HANDLING, &hdev->state);
}

static unsigned long hclgevf_ae_dev_reset_cnt(struct hnae3_handle *handle)
{
	struct hclgevf_dev *hdev = hclgevf_ae_get_hdev(handle);

	return hdev->reset_count;
}

#define MAX_SEPARATE_NUM	4
#define SEPARATOR_VALUE		0xFFFFFFFF
#define REG_NUM_PER_LINE	4
#define REG_LEN_PER_LINE	(REG_NUM_PER_LINE * sizeof(u32))

static int hclgevf_get_regs_len(struct hnae3_handle *handle)
{
	int cmdq_lines, common_lines, ring_lines, tqp_intr_lines;
	struct hclgevf_dev *hdev = hclgevf_ae_get_hdev(handle);

	cmdq_lines = sizeof(cmdq_reg_addr_list) / REG_LEN_PER_LINE + 1;
	common_lines = sizeof(common_reg_addr_list) / REG_LEN_PER_LINE + 1;
	ring_lines = sizeof(ring_reg_addr_list) / REG_LEN_PER_LINE + 1;
	tqp_intr_lines = sizeof(tqp_intr_reg_addr_list) / REG_LEN_PER_LINE + 1;

	return (cmdq_lines + common_lines + ring_lines * hdev->num_tqps +
		tqp_intr_lines * (hdev->num_msi_used - 1)) * REG_LEN_PER_LINE;
}

static void hclgevf_get_regs(struct hnae3_handle *handle, u32 *version,
			     void *data)
{
	struct hclgevf_dev *hdev = hclgevf_ae_get_hdev(handle);
	int i, j, reg_um, separator_num;
	u32 *reg = data;

	*version = hdev->fw_version;

	/* fetching per-VF registers values from VF PCIe register space */
	reg_um = sizeof(cmdq_reg_addr_list) / sizeof(u32);
	separator_num = MAX_SEPARATE_NUM - reg_um % REG_NUM_PER_LINE;
	for (i = 0; i < reg_um; i++)
		*reg++ = hclgevf_read_dev(&hdev->hw, cmdq_reg_addr_list[i]);
	for (i = 0; i < separator_num; i++)
		*reg++ = SEPARATOR_VALUE;

	reg_um = sizeof(common_reg_addr_list) / sizeof(u32);
	separator_num = MAX_SEPARATE_NUM - reg_um % REG_NUM_PER_LINE;
	for (i = 0; i < reg_um; i++)
		*reg++ = hclgevf_read_dev(&hdev->hw, common_reg_addr_list[i]);
	for (i = 0; i < separator_num; i++)
		*reg++ = SEPARATOR_VALUE;

	reg_um = sizeof(ring_reg_addr_list) / sizeof(u32);
	separator_num = MAX_SEPARATE_NUM - reg_um % REG_NUM_PER_LINE;
	for (j = 0; j < hdev->num_tqps; j++) {
		for (i = 0; i < reg_um; i++)
			*reg++ = hclgevf_read_dev(&hdev->hw,
						  ring_reg_addr_list[i] +
						  0x200 * j);
		for (i = 0; i < separator_num; i++)
			*reg++ = SEPARATOR_VALUE;
	}

	reg_um = sizeof(tqp_intr_reg_addr_list) / sizeof(u32);
	separator_num = MAX_SEPARATE_NUM - reg_um % REG_NUM_PER_LINE;
	for (j = 0; j < hdev->num_msi_used - 1; j++) {
		for (i = 0; i < reg_um; i++)
			*reg++ = hclgevf_read_dev(&hdev->hw,
						  tqp_intr_reg_addr_list[i] +
						  4 * j);
		for (i = 0; i < separator_num; i++)
			*reg++ = SEPARATOR_VALUE;
	}
}

static const struct hnae3_ae_ops hclgevf_ops = {
	.init_ae_dev = hclgevf_init_ae_dev,
	.uninit_ae_dev = hclgevf_uninit_ae_dev,
	.flr_prepare = hclgevf_flr_prepare,
	.flr_done = hclgevf_flr_done,
	.init_client_instance = hclgevf_init_client_instance,
	.uninit_client_instance = hclgevf_uninit_client_instance,
	.start = hclgevf_ae_start,
	.stop = hclgevf_ae_stop,
	.client_start = hclgevf_client_start,
	.client_stop = hclgevf_client_stop,
	.map_ring_to_vector = hclgevf_map_ring_to_vector,
	.unmap_ring_from_vector = hclgevf_unmap_ring_from_vector,
	.get_vector = hclgevf_get_vector,
	.put_vector = hclgevf_put_vector,
	.reset_queue = hclgevf_reset_tqp,
	.set_promisc_mode = hclgevf_set_promisc_mode,
	.get_mac_addr = hclgevf_get_mac_addr,
	.set_mac_addr = hclgevf_set_mac_addr,
	.add_uc_addr = hclgevf_add_uc_addr,
	.rm_uc_addr = hclgevf_rm_uc_addr,
	.add_mc_addr = hclgevf_add_mc_addr,
	.rm_mc_addr = hclgevf_rm_mc_addr,
	.get_stats = hclgevf_get_stats,
	.update_stats = hclgevf_update_stats,
	.get_strings = hclgevf_get_strings,
	.get_sset_count = hclgevf_get_sset_count,
	.get_rss_key_size = hclgevf_get_rss_key_size,
	.get_rss_indir_size = hclgevf_get_rss_indir_size,
	.get_rss = hclgevf_get_rss,
	.set_rss = hclgevf_set_rss,
	.get_rss_tuple = hclgevf_get_rss_tuple,
	.set_rss_tuple = hclgevf_set_rss_tuple,
	.get_tc_size = hclgevf_get_tc_size,
	.get_fw_version = hclgevf_get_fw_version,
	.set_vlan_filter = hclgevf_set_vlan_filter,
	.enable_hw_strip_rxvtag = hclgevf_en_hw_strip_rxvtag,
	.reset_event = hclgevf_reset_event,
	.set_default_reset_request = hclgevf_set_def_reset_request,
	.get_channels = hclgevf_get_channels,
	.get_tqps_and_rss_info = hclgevf_get_tqps_and_rss_info,
	.get_regs_len = hclgevf_get_regs_len,
	.get_regs = hclgevf_get_regs,
	.get_status = hclgevf_get_status,
	.get_ksettings_an_result = hclgevf_get_ksettings_an_result,
	.get_media_type = hclgevf_get_media_type,
	.get_hw_reset_stat = hclgevf_get_hw_reset_stat,
	.ae_dev_resetting = hclgevf_ae_dev_resetting,
	.ae_dev_reset_cnt = hclgevf_ae_dev_reset_cnt,
	.set_gro_en = hclgevf_gro_en,
	.set_mtu = hclgevf_set_mtu,
	.get_global_queue_id = hclgevf_get_qid_global,
	.set_timer_task = hclgevf_set_timer_task,
};

static struct hnae3_ae_algo ae_algovf = {
	.ops = &hclgevf_ops,
	.pdev_id_table = ae_algovf_pci_tbl,
};

static int hclgevf_init(void)
{
	pr_info("%s is initializing\n", HCLGEVF_NAME);

	hnae3_register_ae_algo(&ae_algovf);

	return 0;
}

static void hclgevf_exit(void)
{
	hnae3_unregister_ae_algo(&ae_algovf);
}
module_init(hclgevf_init);
module_exit(hclgevf_exit);

MODULE_LICENSE("GPL");
MODULE_AUTHOR("Huawei Tech. Co., Ltd.");
MODULE_DESCRIPTION("HCLGEVF Driver");
MODULE_VERSION(HCLGEVF_MOD_VERSION);<|MERGE_RESOLUTION|>--- conflicted
+++ resolved
@@ -1145,14 +1145,9 @@
 	ret = hclgevf_tqp_enable(hdev, queue_id, 0, false);
 	if (ret)
 		return ret;
-<<<<<<< HEAD
 
 	return hclgevf_send_mbx_msg(hdev, HCLGE_MBX_QUEUE_RESET, 0, msg_data,
 				    2, true, NULL, 0);
-=======
-
-	return hclgevf_send_mbx_msg(hdev, HCLGE_MBX_QUEUE_RESET, 0, msg_data,
-				    2, true, NULL, 0);
 }
 
 static int hclgevf_set_mtu(struct hnae3_handle *handle, int new_mtu)
@@ -1161,7 +1156,6 @@
 
 	return hclgevf_send_mbx_msg(hdev, HCLGE_MBX_SET_MTU, 0, (u8 *)&new_mtu,
 				    sizeof(new_mtu), true, NULL, 0);
->>>>>>> cf26057a
 }
 
 static int hclgevf_notify_client(struct hclgevf_dev *hdev,
@@ -1320,8 +1314,6 @@
 	if (ret)
 		goto err_reset;
 
-	rtnl_unlock();
-
 	/* check if VF could successfully fetch the hardware reset completion
 	 * status from the hardware
 	 */
@@ -1331,17 +1323,7 @@
 		dev_err(&hdev->pdev->dev,
 			"VF failed(=%d) to fetch H/W reset completion status\n",
 			ret);
-<<<<<<< HEAD
-
-		dev_warn(&hdev->pdev->dev, "VF reset failed, disabling VF!\n");
-		rtnl_lock();
-		hclgevf_notify_client(hdev, HNAE3_UNINIT_CLIENT);
-
-		rtnl_unlock();
-		return ret;
-=======
 		goto err_reset;
->>>>>>> cf26057a
 	}
 
 	rtnl_lock();
