--- conflicted
+++ resolved
@@ -474,47 +474,18 @@
 	int				iext_delta;
 	int				error = 0;
 
-<<<<<<< HEAD
-	/* Only one mapping operation per BUI... */
-	if (buip->bui_format.bui_nextents != XFS_BUI_MAX_FAST_EXTENTS)
-=======
 	if (!xfs_bui_validate(mp, buip)) {
 		XFS_CORRUPTION_ERROR(__func__, XFS_ERRLEVEL_LOW, mp,
 				&buip->bui_format, sizeof(buip->bui_format));
->>>>>>> f642729d
 		return -EFSCORRUPTED;
+	}
 
 	bmap = &buip->bui_format.bui_extents[0];
-<<<<<<< HEAD
-	startblock_fsb = XFS_BB_TO_FSB(mp,
-			   XFS_FSB_TO_DADDR(mp, bmap->me_startblock));
-	inode_fsb = XFS_BB_TO_FSB(mp, XFS_FSB_TO_DADDR(mp,
-			XFS_INO_TO_FSB(mp, bmap->me_owner)));
-=======
->>>>>>> f642729d
 	state = (bmap->me_flags & XFS_BMAP_EXTENT_UNWRITTEN) ?
 			XFS_EXT_UNWRITTEN : XFS_EXT_NORM;
 	whichfork = (bmap->me_flags & XFS_BMAP_EXTENT_ATTR_FORK) ?
 			XFS_ATTR_FORK : XFS_DATA_FORK;
 	bui_type = bmap->me_flags & XFS_BMAP_EXTENT_TYPE_MASK;
-<<<<<<< HEAD
-	switch (bui_type) {
-	case XFS_BMAP_MAP:
-	case XFS_BMAP_UNMAP:
-		break;
-	default:
-		return -EFSCORRUPTED;
-	}
-	if (startblock_fsb == 0 ||
-	    bmap->me_len == 0 ||
-	    inode_fsb == 0 ||
-	    startblock_fsb >= mp->m_sb.sb_dblocks ||
-	    bmap->me_len >= mp->m_sb.sb_agblocks ||
-	    inode_fsb >= mp->m_sb.sb_dblocks ||
-	    (bmap->me_flags & ~XFS_BMAP_EXTENT_FLAGS))
-		return -EFSCORRUPTED;
-=======
->>>>>>> f642729d
 
 	/* Grab the inode. */
 	error = xfs_iget(mp, NULL, bmap->me_owner, 0, 0, &ip);
