--- conflicted
+++ resolved
@@ -5380,8 +5380,6 @@
 	snd_hda_override_wcaps(codec, 0x03, 0);
 }
 
-<<<<<<< HEAD
-=======
 static const struct hda_jack_keymap alc_headset_btn_keymap[] = {
 	{ SND_JACK_BTN_0, KEY_PLAYPAUSE },
 	{ SND_JACK_BTN_1, KEY_VOICECOMMAND },
@@ -5442,7 +5440,6 @@
 	}
 }
 
->>>>>>> cf26057a
 /* for hda_fixup_thinkpad_acpi() */
 #include "thinkpad_helper.c"
 
@@ -5581,13 +5578,10 @@
 	ALC285_FIXUP_LENOVO_HEADPHONE_NOISE,
 	ALC295_FIXUP_HP_AUTO_MUTE,
 	ALC286_FIXUP_ACER_AIO_MIC_NO_PRESENCE,
-<<<<<<< HEAD
-=======
 	ALC294_FIXUP_ASUS_MIC,
 	ALC294_FIXUP_ASUS_HEADSET_MIC,
 	ALC294_FIXUP_ASUS_SPK,
 	ALC225_FIXUP_HEADSET_JACK,
->>>>>>> cf26057a
 };
 
 static const struct hda_fixup alc269_fixups[] = {
@@ -6478,11 +6472,8 @@
 	[ALC285_FIXUP_LENOVO_HEADPHONE_NOISE] = {
 		.type = HDA_FIXUP_FUNC,
 		.v.func = alc285_fixup_invalidate_dacs,
-<<<<<<< HEAD
-=======
 		.chained = true,
 		.chain_id = ALC269_FIXUP_THINKPAD_ACPI
->>>>>>> cf26057a
 	},
 	[ALC295_FIXUP_HP_AUTO_MUTE] = {
 		.type = HDA_FIXUP_FUNC,
@@ -6497,8 +6488,6 @@
 		.chained = true,
 		.chain_id = ALC269_FIXUP_HEADSET_MIC
 	},
-<<<<<<< HEAD
-=======
 	[ALC294_FIXUP_ASUS_MIC] = {
 		.type = HDA_FIXUP_PINS,
 		.v.pins = (const struct hda_pintbl[]) {
@@ -6533,7 +6522,6 @@
 		.type = HDA_FIXUP_FUNC,
 		.v.func = alc_fixup_headset_jack,
 	},
->>>>>>> cf26057a
 };
 
 static const struct snd_pci_quirk alc269_fixup_tbl[] = {
@@ -7531,10 +7519,6 @@
 		spec->codec_variant = ALC269_TYPE_ALC300;
 		spec->gen.mixer_nid = 0; /* no loopback on ALC300 */
 		break;
-	case 0x10ec0300:
-		spec->codec_variant = ALC269_TYPE_ALC300;
-		spec->gen.mixer_nid = 0; /* no loopback on ALC300 */
-		break;
 	case 0x10ec0700:
 	case 0x10ec0701:
 	case 0x10ec0703:
