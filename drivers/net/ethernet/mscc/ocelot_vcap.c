--- conflicted
+++ resolved
@@ -972,11 +972,7 @@
 	int index = 0;
 
 	list_for_each_entry(tmp, &block->rules, list) {
-<<<<<<< HEAD
-		if (filter->id == tmp->id)
-=======
 		if (ocelot_vcap_filter_equal(filter, tmp))
->>>>>>> f642729d
 			return index;
 		index++;
 	}
@@ -1001,30 +997,19 @@
 }
 
 struct ocelot_vcap_filter *
-<<<<<<< HEAD
-ocelot_vcap_block_find_filter_by_id(struct ocelot_vcap_block *block, int id)
-=======
 ocelot_vcap_block_find_filter_by_id(struct ocelot_vcap_block *block, int cookie,
 				    bool tc_offload)
->>>>>>> f642729d
 {
 	struct ocelot_vcap_filter *filter;
 
 	list_for_each_entry(filter, &block->rules, list)
-<<<<<<< HEAD
-		if (filter->id == id)
-=======
 		if (filter->id.tc_offload == tc_offload &&
 		    filter->id.cookie == cookie)
->>>>>>> f642729d
 			return filter;
 
 	return NULL;
 }
-<<<<<<< HEAD
-=======
 EXPORT_SYMBOL(ocelot_vcap_block_find_filter_by_id);
->>>>>>> f642729d
 
 /* If @on=false, then SNAP, ARP, IP and OAM frames will not match on keys based
  * on destination and source MAC addresses, but only on higher-level protocol
@@ -1185,11 +1170,7 @@
 
 	list_for_each_safe(pos, q, &block->rules) {
 		tmp = list_entry(pos, struct ocelot_vcap_filter, list);
-<<<<<<< HEAD
-		if (tmp->id == filter->id) {
-=======
 		if (ocelot_vcap_filter_equal(filter, tmp)) {
->>>>>>> f642729d
 			if (tmp->block_id == VCAP_IS2 &&
 			    tmp->action.police_ena)
 				ocelot_vcap_policer_del(ocelot, block,
