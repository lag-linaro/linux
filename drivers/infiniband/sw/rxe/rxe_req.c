--- conflicted
+++ resolved
@@ -103,22 +103,14 @@
 
 	rxe_dbg_qp(qp, "nak timer fired\n");
 
-<<<<<<< HEAD
-	spin_lock_bh(&qp->state_lock);
-=======
 	spin_lock_irqsave(&qp->state_lock, flags);
->>>>>>> 64d216d8
 	if (qp->valid) {
 		/* request a send queue retry */
 		qp->req.need_retry = 1;
 		qp->req.wait_for_rnr_timer = 0;
 		rxe_sched_task(&qp->req.task);
 	}
-<<<<<<< HEAD
-	spin_unlock_bh(&qp->state_lock);
-=======
 	spin_unlock_irqrestore(&qp->state_lock, flags);
->>>>>>> 64d216d8
 }
 
 static void req_check_sq_drain_done(struct rxe_qp *qp)
@@ -127,14 +119,9 @@
 	unsigned int index;
 	unsigned int cons;
 	struct rxe_send_wqe *wqe;
-<<<<<<< HEAD
-
-	spin_lock_bh(&qp->state_lock);
-=======
 	unsigned long flags;
 
 	spin_lock_irqsave(&qp->state_lock, flags);
->>>>>>> 64d216d8
 	if (qp_state(qp) == IB_QPS_SQD) {
 		q = qp->sq.queue;
 		index = qp->req.wqe_index;
@@ -155,11 +142,7 @@
 				break;
 
 			qp->attr.sq_draining = 0;
-<<<<<<< HEAD
-			spin_unlock_bh(&qp->state_lock);
-=======
 			spin_unlock_irqrestore(&qp->state_lock, flags);
->>>>>>> 64d216d8
 
 			if (qp->ibqp.event_handler) {
 				struct ib_event ev;
@@ -173,11 +156,7 @@
 			return;
 		} while (0);
 	}
-<<<<<<< HEAD
-	spin_unlock_bh(&qp->state_lock);
-=======
 	spin_unlock_irqrestore(&qp->state_lock, flags);
->>>>>>> 64d216d8
 }
 
 static struct rxe_send_wqe *__req_next_wqe(struct rxe_qp *qp)
@@ -196,10 +175,7 @@
 static struct rxe_send_wqe *req_next_wqe(struct rxe_qp *qp)
 {
 	struct rxe_send_wqe *wqe;
-<<<<<<< HEAD
-=======
 	unsigned long flags;
->>>>>>> 64d216d8
 
 	req_check_sq_drain_done(qp);
 
@@ -207,15 +183,6 @@
 	if (wqe == NULL)
 		return NULL;
 
-<<<<<<< HEAD
-	spin_lock_bh(&qp->state_lock);
-	if (unlikely((qp_state(qp) == IB_QPS_SQD) &&
-		     (wqe->state != wqe_state_processing))) {
-		spin_unlock_bh(&qp->state_lock);
-		return NULL;
-	}
-	spin_unlock_bh(&qp->state_lock);
-=======
 	spin_lock_irqsave(&qp->state_lock, flags);
 	if (unlikely((qp_state(qp) == IB_QPS_SQD) &&
 		     (wqe->state != wqe_state_processing))) {
@@ -223,7 +190,6 @@
 		return NULL;
 	}
 	spin_unlock_irqrestore(&qp->state_lock, flags);
->>>>>>> 64d216d8
 
 	wqe->mask = wr_opcode_mask(wqe->wr.opcode, qp);
 	return wqe;
@@ -715,25 +681,15 @@
 	struct rxe_av *av;
 	unsigned long flags;
 
-<<<<<<< HEAD
-	spin_lock_bh(&qp->state_lock);
-	if (unlikely(!qp->valid)) {
-		spin_unlock_bh(&qp->state_lock);
-=======
 	spin_lock_irqsave(&qp->state_lock, flags);
 	if (unlikely(!qp->valid)) {
 		spin_unlock_irqrestore(&qp->state_lock, flags);
->>>>>>> 64d216d8
 		goto exit;
 	}
 
 	if (unlikely(qp_state(qp) == IB_QPS_ERR)) {
 		wqe = __req_next_wqe(qp);
-<<<<<<< HEAD
-		spin_unlock_bh(&qp->state_lock);
-=======
 		spin_unlock_irqrestore(&qp->state_lock, flags);
->>>>>>> 64d216d8
 		if (wqe)
 			goto err;
 		else
@@ -748,17 +704,10 @@
 		qp->req.wait_psn = 0;
 		qp->req.need_retry = 0;
 		qp->req.wait_for_rnr_timer = 0;
-<<<<<<< HEAD
-		spin_unlock_bh(&qp->state_lock);
-		goto exit;
-	}
-	spin_unlock_bh(&qp->state_lock);
-=======
 		spin_unlock_irqrestore(&qp->state_lock, flags);
 		goto exit;
 	}
 	spin_unlock_irqrestore(&qp->state_lock, flags);
->>>>>>> 64d216d8
 
 	/* we come here if the retransmit timer has fired
 	 * or if the rnr timer has fired. If the retransmit
