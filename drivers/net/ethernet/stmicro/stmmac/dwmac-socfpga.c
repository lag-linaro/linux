// SPDX-License-Identifier: GPL-2.0-only
/* Copyright Altera Corporation (C) 2014. All rights reserved.
 *
 * Adopted from dwmac-sti.c
 */

#include <linux/mfd/altera-sysmgr.h>
#include <linux/of.h>
#include <linux/of_address.h>
#include <linux/of_net.h>
#include <linux/phy.h>
#include <linux/regmap.h>
#include <linux/mdio/mdio-regmap.h>
#include <linux/pcs-lynx.h>
#include <linux/reset.h>
#include <linux/stmmac.h>

#include "stmmac.h"
#include "stmmac_platform.h"

#define SYSMGR_EMACGRP_CTRL_PHYSEL_ENUM_GMII_MII 0x0
#define SYSMGR_EMACGRP_CTRL_PHYSEL_ENUM_RGMII 0x1
#define SYSMGR_EMACGRP_CTRL_PHYSEL_ENUM_RMII 0x2
#define SYSMGR_EMACGRP_CTRL_PHYSEL_WIDTH 2
#define SYSMGR_EMACGRP_CTRL_PHYSEL_MASK 0x00000003
#define SYSMGR_EMACGRP_CTRL_PTP_REF_CLK_MASK 0x00000010
#define SYSMGR_GEN10_EMACGRP_CTRL_PTP_REF_CLK_MASK 0x00000100

#define SYSMGR_FPGAGRP_MODULE_REG  0x00000028
#define SYSMGR_FPGAGRP_MODULE_EMAC 0x00000004
#define SYSMGR_FPGAINTF_EMAC_REG	0x00000070
#define SYSMGR_FPGAINTF_EMAC_BIT	0x1

#define EMAC_SPLITTER_CTRL_REG			0x0
#define EMAC_SPLITTER_CTRL_SPEED_MASK		0x3
#define EMAC_SPLITTER_CTRL_SPEED_10		0x2
#define EMAC_SPLITTER_CTRL_SPEED_100		0x3
#define EMAC_SPLITTER_CTRL_SPEED_1000		0x0

#define SGMII_ADAPTER_CTRL_REG		0x00
#define SGMII_ADAPTER_ENABLE		0x0000
#define SGMII_ADAPTER_DISABLE		0x0001

struct socfpga_dwmac;
struct socfpga_dwmac_ops {
	int (*set_phy_mode)(struct socfpga_dwmac *dwmac_priv);
};

struct socfpga_dwmac {
	u32	reg_offset;
	u32	reg_shift;
	struct	device *dev;
	struct regmap *sys_mgr_base_addr;
	struct reset_control *stmmac_rst;
	struct reset_control *stmmac_ocp_rst;
	void __iomem *splitter_base;
	void __iomem *tse_pcs_base;
	void __iomem *sgmii_adapter_base;
	bool f2h_ptp_ref_clk;
	const struct socfpga_dwmac_ops *ops;
	struct mdio_device *pcs_mdiodev;
};

static void socfpga_dwmac_fix_mac_speed(void *priv, unsigned int speed, unsigned int mode)
{
	struct socfpga_dwmac *dwmac = (struct socfpga_dwmac *)priv;
	void __iomem *splitter_base = dwmac->splitter_base;
	void __iomem *sgmii_adapter_base = dwmac->sgmii_adapter_base;
	struct device *dev = dwmac->dev;
	struct net_device *ndev = dev_get_drvdata(dev);
	struct phy_device *phy_dev = ndev->phydev;
	u32 val;

	if (sgmii_adapter_base)
		writew(SGMII_ADAPTER_DISABLE,
		       sgmii_adapter_base + SGMII_ADAPTER_CTRL_REG);

	if (splitter_base) {
		val = readl(splitter_base + EMAC_SPLITTER_CTRL_REG);
		val &= ~EMAC_SPLITTER_CTRL_SPEED_MASK;

		switch (speed) {
		case 1000:
			val |= EMAC_SPLITTER_CTRL_SPEED_1000;
			break;
		case 100:
			val |= EMAC_SPLITTER_CTRL_SPEED_100;
			break;
		case 10:
			val |= EMAC_SPLITTER_CTRL_SPEED_10;
			break;
		default:
			return;
		}
		writel(val, splitter_base + EMAC_SPLITTER_CTRL_REG);
	}

	if (phy_dev && sgmii_adapter_base)
		writew(SGMII_ADAPTER_ENABLE,
		       sgmii_adapter_base + SGMII_ADAPTER_CTRL_REG);
}

static int socfpga_dwmac_parse_data(struct socfpga_dwmac *dwmac, struct device *dev)
{
	struct device_node *np = dev->of_node;
	struct regmap *sys_mgr_base_addr;
	u32 reg_offset, reg_shift;
	int ret, index;
	struct device_node *np_splitter = NULL;
	struct device_node *np_sgmii_adapter = NULL;
	struct resource res_splitter;
	struct resource res_tse_pcs;
	struct resource res_sgmii_adapter;

	sys_mgr_base_addr =
		altr_sysmgr_regmap_lookup_by_phandle(np, "altr,sysmgr-syscon");
	if (IS_ERR(sys_mgr_base_addr)) {
		dev_info(dev, "No sysmgr-syscon node found\n");
		return PTR_ERR(sys_mgr_base_addr);
	}

	ret = of_property_read_u32_index(np, "altr,sysmgr-syscon", 1, &reg_offset);
	if (ret) {
		dev_info(dev, "Could not read reg_offset from sysmgr-syscon!\n");
		return -EINVAL;
	}

	ret = of_property_read_u32_index(np, "altr,sysmgr-syscon", 2, &reg_shift);
	if (ret) {
		dev_info(dev, "Could not read reg_shift from sysmgr-syscon!\n");
		return -EINVAL;
	}

	dwmac->f2h_ptp_ref_clk = of_property_read_bool(np, "altr,f2h_ptp_ref_clk");

	np_splitter = of_parse_phandle(np, "altr,emac-splitter", 0);
	if (np_splitter) {
		ret = of_address_to_resource(np_splitter, 0, &res_splitter);
		of_node_put(np_splitter);
		if (ret) {
			dev_info(dev, "Missing emac splitter address\n");
			return -EINVAL;
		}

		dwmac->splitter_base = devm_ioremap_resource(dev, &res_splitter);
		if (IS_ERR(dwmac->splitter_base)) {
			dev_info(dev, "Failed to mapping emac splitter\n");
			return PTR_ERR(dwmac->splitter_base);
		}
	}

	np_sgmii_adapter = of_parse_phandle(np,
					    "altr,gmii-to-sgmii-converter", 0);
	if (np_sgmii_adapter) {
		index = of_property_match_string(np_sgmii_adapter, "reg-names",
						 "hps_emac_interface_splitter_avalon_slave");

		if (index >= 0) {
			if (of_address_to_resource(np_sgmii_adapter, index,
						   &res_splitter)) {
				dev_err(dev,
					"%s: ERROR: missing emac splitter address\n",
					__func__);
				ret = -EINVAL;
				goto err_node_put;
			}

			dwmac->splitter_base =
			    devm_ioremap_resource(dev, &res_splitter);

			if (IS_ERR(dwmac->splitter_base)) {
				ret = PTR_ERR(dwmac->splitter_base);
				goto err_node_put;
			}
		}

		index = of_property_match_string(np_sgmii_adapter, "reg-names",
						 "gmii_to_sgmii_adapter_avalon_slave");

		if (index >= 0) {
			if (of_address_to_resource(np_sgmii_adapter, index,
						   &res_sgmii_adapter)) {
				dev_err(dev,
					"%s: ERROR: failed mapping adapter\n",
					__func__);
				ret = -EINVAL;
				goto err_node_put;
			}

			dwmac->sgmii_adapter_base =
			    devm_ioremap_resource(dev, &res_sgmii_adapter);

			if (IS_ERR(dwmac->sgmii_adapter_base)) {
				ret = PTR_ERR(dwmac->sgmii_adapter_base);
				goto err_node_put;
			}
		}

		index = of_property_match_string(np_sgmii_adapter, "reg-names",
						 "eth_tse_control_port");

		if (index >= 0) {
			if (of_address_to_resource(np_sgmii_adapter, index,
						   &res_tse_pcs)) {
				dev_err(dev,
					"%s: ERROR: failed mapping tse control port\n",
					__func__);
				ret = -EINVAL;
				goto err_node_put;
			}

			dwmac->tse_pcs_base =
			    devm_ioremap_resource(dev, &res_tse_pcs);

			if (IS_ERR(dwmac->tse_pcs_base)) {
				ret = PTR_ERR(dwmac->tse_pcs_base);
				goto err_node_put;
			}
		}
	}
	dwmac->reg_offset = reg_offset;
	dwmac->reg_shift = reg_shift;
	dwmac->sys_mgr_base_addr = sys_mgr_base_addr;
	dwmac->dev = dev;
	of_node_put(np_sgmii_adapter);

	return 0;

err_node_put:
	of_node_put(np_sgmii_adapter);
	return ret;
}

static int socfpga_get_plat_phymode(struct socfpga_dwmac *dwmac)
{
	struct net_device *ndev = dev_get_drvdata(dwmac->dev);
	struct stmmac_priv *priv = netdev_priv(ndev);

	return priv->plat->mac_interface;
}

static void socfpga_sgmii_config(struct socfpga_dwmac *dwmac, bool enable)
{
	u16 val = enable ? SGMII_ADAPTER_ENABLE : SGMII_ADAPTER_DISABLE;

	writew(val, dwmac->sgmii_adapter_base + SGMII_ADAPTER_CTRL_REG);
}

static int socfpga_set_phy_mode_common(int phymode, u32 *val)
{
	switch (phymode) {
	case PHY_INTERFACE_MODE_RGMII:
	case PHY_INTERFACE_MODE_RGMII_ID:
	case PHY_INTERFACE_MODE_RGMII_RXID:
	case PHY_INTERFACE_MODE_RGMII_TXID:
		*val = SYSMGR_EMACGRP_CTRL_PHYSEL_ENUM_RGMII;
		break;
	case PHY_INTERFACE_MODE_MII:
	case PHY_INTERFACE_MODE_GMII:
	case PHY_INTERFACE_MODE_SGMII:
		*val = SYSMGR_EMACGRP_CTRL_PHYSEL_ENUM_GMII_MII;
		break;
	case PHY_INTERFACE_MODE_RMII:
		*val = SYSMGR_EMACGRP_CTRL_PHYSEL_ENUM_RMII;
		break;
	default:
		return -EINVAL;
	}
	return 0;
}

static int socfpga_gen5_set_phy_mode(struct socfpga_dwmac *dwmac)
{
	struct regmap *sys_mgr_base_addr = dwmac->sys_mgr_base_addr;
	int phymode = socfpga_get_plat_phymode(dwmac);
	u32 reg_offset = dwmac->reg_offset;
	u32 reg_shift = dwmac->reg_shift;
	u32 ctrl, val, module;

	if (socfpga_set_phy_mode_common(phymode, &val)) {
		dev_err(dwmac->dev, "bad phy mode %d\n", phymode);
		return -EINVAL;
	}

	/* Overwrite val to GMII if splitter core is enabled. The phymode here
	 * is the actual phy mode on phy hardware, but phy interface from
	 * EMAC core is GMII.
	 */
	if (dwmac->splitter_base)
		val = SYSMGR_EMACGRP_CTRL_PHYSEL_ENUM_GMII_MII;

	/* Assert reset to the enet controller before changing the phy mode */
	reset_control_assert(dwmac->stmmac_ocp_rst);
	reset_control_assert(dwmac->stmmac_rst);

	regmap_read(sys_mgr_base_addr, reg_offset, &ctrl);
	ctrl &= ~(SYSMGR_EMACGRP_CTRL_PHYSEL_MASK << reg_shift);
	ctrl |= val << reg_shift;

	if (dwmac->f2h_ptp_ref_clk ||
	    phymode == PHY_INTERFACE_MODE_MII ||
	    phymode == PHY_INTERFACE_MODE_GMII ||
	    phymode == PHY_INTERFACE_MODE_SGMII) {
		regmap_read(sys_mgr_base_addr, SYSMGR_FPGAGRP_MODULE_REG,
			    &module);
		module |= (SYSMGR_FPGAGRP_MODULE_EMAC << (reg_shift / 2));
		regmap_write(sys_mgr_base_addr, SYSMGR_FPGAGRP_MODULE_REG,
			     module);
	}

	if (dwmac->f2h_ptp_ref_clk)
		ctrl |= SYSMGR_EMACGRP_CTRL_PTP_REF_CLK_MASK << (reg_shift / 2);
	else
		ctrl &= ~(SYSMGR_EMACGRP_CTRL_PTP_REF_CLK_MASK <<
			  (reg_shift / 2));

	regmap_write(sys_mgr_base_addr, reg_offset, ctrl);

	/* Deassert reset for the phy configuration to be sampled by
	 * the enet controller, and operation to start in requested mode
	 */
	reset_control_deassert(dwmac->stmmac_ocp_rst);
	reset_control_deassert(dwmac->stmmac_rst);
	if (phymode == PHY_INTERFACE_MODE_SGMII)
		socfpga_sgmii_config(dwmac, true);

	return 0;
}

static int socfpga_gen10_set_phy_mode(struct socfpga_dwmac *dwmac)
{
	struct regmap *sys_mgr_base_addr = dwmac->sys_mgr_base_addr;
	int phymode = socfpga_get_plat_phymode(dwmac);
	u32 reg_offset = dwmac->reg_offset;
	u32 reg_shift = dwmac->reg_shift;
	u32 ctrl, val, module;

	if (socfpga_set_phy_mode_common(phymode, &val))
		return -EINVAL;

	/* Overwrite val to GMII if splitter core is enabled. The phymode here
	 * is the actual phy mode on phy hardware, but phy interface from
	 * EMAC core is GMII.
	 */
	if (dwmac->splitter_base)
		val = SYSMGR_EMACGRP_CTRL_PHYSEL_ENUM_GMII_MII;

	/* Assert reset to the enet controller before changing the phy mode */
	reset_control_assert(dwmac->stmmac_ocp_rst);
	reset_control_assert(dwmac->stmmac_rst);

	regmap_read(sys_mgr_base_addr, reg_offset, &ctrl);
	ctrl &= ~(SYSMGR_EMACGRP_CTRL_PHYSEL_MASK);
	ctrl |= val;

	if (dwmac->f2h_ptp_ref_clk ||
	    phymode == PHY_INTERFACE_MODE_MII ||
	    phymode == PHY_INTERFACE_MODE_GMII ||
	    phymode == PHY_INTERFACE_MODE_SGMII) {
		ctrl |= SYSMGR_GEN10_EMACGRP_CTRL_PTP_REF_CLK_MASK;
		regmap_read(sys_mgr_base_addr, SYSMGR_FPGAINTF_EMAC_REG,
			    &module);
		module |= (SYSMGR_FPGAINTF_EMAC_BIT << reg_shift);
		regmap_write(sys_mgr_base_addr, SYSMGR_FPGAINTF_EMAC_REG,
			     module);
	} else {
		ctrl &= ~SYSMGR_GEN10_EMACGRP_CTRL_PTP_REF_CLK_MASK;
	}

	regmap_write(sys_mgr_base_addr, reg_offset, ctrl);

	/* Deassert reset for the phy configuration to be sampled by
	 * the enet controller, and operation to start in requested mode
	 */
	reset_control_deassert(dwmac->stmmac_ocp_rst);
	reset_control_deassert(dwmac->stmmac_rst);
	if (phymode == PHY_INTERFACE_MODE_SGMII)
		socfpga_sgmii_config(dwmac, true);
	return 0;
}

static int socfpga_dwmac_pcs_init(struct stmmac_priv *priv)
{
	struct socfpga_dwmac *dwmac = priv->plat->bsp_priv;
	struct regmap_config pcs_regmap_cfg = {
		.reg_bits = 16,
		.val_bits = 16,
		.reg_shift = REGMAP_UPSHIFT(1),
	};
	struct mdio_regmap_config mrc;
	struct regmap *pcs_regmap;
	struct phylink_pcs *pcs;
	struct mii_bus *pcs_bus;

	if (!dwmac->tse_pcs_base)
		return 0;

	pcs_regmap = devm_regmap_init_mmio(priv->device, dwmac->tse_pcs_base,
					   &pcs_regmap_cfg);
	if (IS_ERR(pcs_regmap))
		return PTR_ERR(pcs_regmap);

	memset(&mrc, 0, sizeof(mrc));
	mrc.regmap = pcs_regmap;
	mrc.parent = priv->device;
	mrc.valid_addr = 0x0;
	mrc.autoscan = false;

	/* Can't use ndev->name here because it will not have been initialised,
	 * and in any case, the user can rename network interfaces at runtime.
	 */
	snprintf(mrc.name, MII_BUS_ID_SIZE, "%s-pcs-mii",
		 dev_name(priv->device));
	pcs_bus = devm_mdio_regmap_register(priv->device, &mrc);
	if (IS_ERR(pcs_bus))
		return PTR_ERR(pcs_bus);

	pcs = lynx_pcs_create_mdiodev(pcs_bus, 0);
	if (IS_ERR(pcs))
		return PTR_ERR(pcs);

	priv->hw->phylink_pcs = pcs;
	return 0;
}

static void socfpga_dwmac_pcs_exit(struct stmmac_priv *priv)
{
	if (priv->hw->phylink_pcs)
		lynx_pcs_destroy(priv->hw->phylink_pcs);
}

static int socfpga_dwmac_probe(struct platform_device *pdev)
{
	struct plat_stmmacenet_data *plat_dat;
	struct stmmac_resources stmmac_res;
	struct device		*dev = &pdev->dev;
	int			ret;
	struct socfpga_dwmac	*dwmac;
	struct net_device	*ndev;
	struct stmmac_priv	*stpriv;
	const struct socfpga_dwmac_ops *ops;

	ops = device_get_match_data(&pdev->dev);
	if (!ops) {
		dev_err(&pdev->dev, "no of match data provided\n");
		return -EINVAL;
	}

	ret = stmmac_get_platform_resources(pdev, &stmmac_res);
	if (ret)
		return ret;

	plat_dat = devm_stmmac_probe_config_dt(pdev, stmmac_res.mac);
	if (IS_ERR(plat_dat))
		return PTR_ERR(plat_dat);

	dwmac = devm_kzalloc(dev, sizeof(*dwmac), GFP_KERNEL);
	if (!dwmac)
		return -ENOMEM;

	dwmac->stmmac_ocp_rst = devm_reset_control_get_optional(dev, "stmmaceth-ocp");
	if (IS_ERR(dwmac->stmmac_ocp_rst)) {
		ret = PTR_ERR(dwmac->stmmac_ocp_rst);
		dev_err(dev, "error getting reset control of ocp %d\n", ret);
		return ret;
	}

	reset_control_deassert(dwmac->stmmac_ocp_rst);

	ret = socfpga_dwmac_parse_data(dwmac, dev);
	if (ret) {
		dev_err(dev, "Unable to parse OF data\n");
		return ret;
	}

	dwmac->ops = ops;
	plat_dat->bsp_priv = dwmac;
	plat_dat->fix_mac_speed = socfpga_dwmac_fix_mac_speed;
	plat_dat->pcs_init = socfpga_dwmac_pcs_init;
	plat_dat->pcs_exit = socfpga_dwmac_pcs_exit;

	ret = stmmac_dvr_probe(&pdev->dev, plat_dat, &stmmac_res);
	if (ret)
		return ret;

	ndev = platform_get_drvdata(pdev);
	stpriv = netdev_priv(ndev);

	/* The socfpga driver needs to control the stmmac reset to set the phy
	 * mode. Create a copy of the core reset handle so it can be used by
	 * the driver later.
	 */
	dwmac->stmmac_rst = stpriv->plat->stmmac_rst;

	ret = ops->set_phy_mode(dwmac);
	if (ret)
		goto err_dvr_remove;

<<<<<<< HEAD
	/* Create a regmap for the PCS so that it can be used by the PCS driver,
	 * if we have such a PCS
	 */
	if (dwmac->tse_pcs_base) {
		struct regmap_config pcs_regmap_cfg;
		struct mdio_regmap_config mrc;
		struct regmap *pcs_regmap;
		struct mii_bus *pcs_bus;

		memset(&pcs_regmap_cfg, 0, sizeof(pcs_regmap_cfg));
		memset(&mrc, 0, sizeof(mrc));

		pcs_regmap_cfg.reg_bits = 16;
		pcs_regmap_cfg.val_bits = 16;
		pcs_regmap_cfg.reg_shift = REGMAP_UPSHIFT(1);

		pcs_regmap = devm_regmap_init_mmio(&pdev->dev, dwmac->tse_pcs_base,
						   &pcs_regmap_cfg);
		if (IS_ERR(pcs_regmap)) {
			ret = PTR_ERR(pcs_regmap);
			goto err_dvr_remove;
		}

		mrc.regmap = pcs_regmap;
		mrc.parent = &pdev->dev;
		mrc.valid_addr = 0x0;
		mrc.autoscan = false;

		snprintf(mrc.name, MII_BUS_ID_SIZE, "%s-pcs-mii", ndev->name);
		pcs_bus = devm_mdio_regmap_register(&pdev->dev, &mrc);
		if (IS_ERR(pcs_bus)) {
			ret = PTR_ERR(pcs_bus);
			goto err_dvr_remove;
		}

		stpriv->hw->phylink_pcs = lynx_pcs_create_mdiodev(pcs_bus, 0);
		if (IS_ERR(stpriv->hw->phylink_pcs)) {
			ret = PTR_ERR(stpriv->hw->phylink_pcs);
			goto err_dvr_remove;
		}
	}

=======
>>>>>>> 1613e604
	return 0;

err_dvr_remove:
	stmmac_dvr_remove(&pdev->dev);

	return ret;
}

<<<<<<< HEAD
static void socfpga_dwmac_remove(struct platform_device *pdev)
{
	struct net_device *ndev = platform_get_drvdata(pdev);
	struct stmmac_priv *priv = netdev_priv(ndev);
	struct phylink_pcs *pcs = priv->hw->phylink_pcs;

	stmmac_pltfr_remove(pdev);

	lynx_pcs_destroy(pcs);
}

=======
>>>>>>> 1613e604
#ifdef CONFIG_PM_SLEEP
static int socfpga_dwmac_resume(struct device *dev)
{
	struct net_device *ndev = dev_get_drvdata(dev);
	struct stmmac_priv *priv = netdev_priv(ndev);
	struct socfpga_dwmac *dwmac_priv = get_stmmac_bsp_priv(dev);

	dwmac_priv->ops->set_phy_mode(priv->plat->bsp_priv);

	/* Before the enet controller is suspended, the phy is suspended.
	 * This causes the phy clock to be gated. The enet controller is
	 * resumed before the phy, so the clock is still gated "off" when
	 * the enet controller is resumed. This code makes sure the phy
	 * is "resumed" before reinitializing the enet controller since
	 * the enet controller depends on an active phy clock to complete
	 * a DMA reset. A DMA reset will "time out" if executed
	 * with no phy clock input on the Synopsys enet controller.
	 * Verified through Synopsys Case #8000711656.
	 *
	 * Note that the phy clock is also gated when the phy is isolated.
	 * Phy "suspend" and "isolate" controls are located in phy basic
	 * control register 0, and can be modified by the phy driver
	 * framework.
	 */
	if (ndev->phydev)
		phy_resume(ndev->phydev);

	return stmmac_resume(dev);
}
#endif /* CONFIG_PM_SLEEP */

static int __maybe_unused socfpga_dwmac_runtime_suspend(struct device *dev)
{
	struct net_device *ndev = dev_get_drvdata(dev);
	struct stmmac_priv *priv = netdev_priv(ndev);

	stmmac_bus_clks_config(priv, false);

	return 0;
}

static int __maybe_unused socfpga_dwmac_runtime_resume(struct device *dev)
{
	struct net_device *ndev = dev_get_drvdata(dev);
	struct stmmac_priv *priv = netdev_priv(ndev);

	return stmmac_bus_clks_config(priv, true);
}

static const struct dev_pm_ops socfpga_dwmac_pm_ops = {
	SET_SYSTEM_SLEEP_PM_OPS(stmmac_suspend, socfpga_dwmac_resume)
	SET_RUNTIME_PM_OPS(socfpga_dwmac_runtime_suspend, socfpga_dwmac_runtime_resume, NULL)
};

static const struct socfpga_dwmac_ops socfpga_gen5_ops = {
	.set_phy_mode = socfpga_gen5_set_phy_mode,
};

static const struct socfpga_dwmac_ops socfpga_gen10_ops = {
	.set_phy_mode = socfpga_gen10_set_phy_mode,
};

static const struct of_device_id socfpga_dwmac_match[] = {
	{ .compatible = "altr,socfpga-stmmac", .data = &socfpga_gen5_ops },
	{ .compatible = "altr,socfpga-stmmac-a10-s10", .data = &socfpga_gen10_ops },
	{ }
};
MODULE_DEVICE_TABLE(of, socfpga_dwmac_match);

static struct platform_driver socfpga_dwmac_driver = {
	.probe  = socfpga_dwmac_probe,
	.remove_new = stmmac_pltfr_remove,
	.driver = {
		.name           = "socfpga-dwmac",
		.pm		= &socfpga_dwmac_pm_ops,
		.of_match_table = socfpga_dwmac_match,
	},
};
module_platform_driver(socfpga_dwmac_driver);

MODULE_DESCRIPTION("Altera SOC DWMAC Specific Glue layer");
MODULE_LICENSE("GPL v2");<|MERGE_RESOLUTION|>--- conflicted
+++ resolved
@@ -496,51 +496,6 @@
 	if (ret)
 		goto err_dvr_remove;
 
-<<<<<<< HEAD
-	/* Create a regmap for the PCS so that it can be used by the PCS driver,
-	 * if we have such a PCS
-	 */
-	if (dwmac->tse_pcs_base) {
-		struct regmap_config pcs_regmap_cfg;
-		struct mdio_regmap_config mrc;
-		struct regmap *pcs_regmap;
-		struct mii_bus *pcs_bus;
-
-		memset(&pcs_regmap_cfg, 0, sizeof(pcs_regmap_cfg));
-		memset(&mrc, 0, sizeof(mrc));
-
-		pcs_regmap_cfg.reg_bits = 16;
-		pcs_regmap_cfg.val_bits = 16;
-		pcs_regmap_cfg.reg_shift = REGMAP_UPSHIFT(1);
-
-		pcs_regmap = devm_regmap_init_mmio(&pdev->dev, dwmac->tse_pcs_base,
-						   &pcs_regmap_cfg);
-		if (IS_ERR(pcs_regmap)) {
-			ret = PTR_ERR(pcs_regmap);
-			goto err_dvr_remove;
-		}
-
-		mrc.regmap = pcs_regmap;
-		mrc.parent = &pdev->dev;
-		mrc.valid_addr = 0x0;
-		mrc.autoscan = false;
-
-		snprintf(mrc.name, MII_BUS_ID_SIZE, "%s-pcs-mii", ndev->name);
-		pcs_bus = devm_mdio_regmap_register(&pdev->dev, &mrc);
-		if (IS_ERR(pcs_bus)) {
-			ret = PTR_ERR(pcs_bus);
-			goto err_dvr_remove;
-		}
-
-		stpriv->hw->phylink_pcs = lynx_pcs_create_mdiodev(pcs_bus, 0);
-		if (IS_ERR(stpriv->hw->phylink_pcs)) {
-			ret = PTR_ERR(stpriv->hw->phylink_pcs);
-			goto err_dvr_remove;
-		}
-	}
-
-=======
->>>>>>> 1613e604
 	return 0;
 
 err_dvr_remove:
@@ -549,20 +504,6 @@
 	return ret;
 }
 
-<<<<<<< HEAD
-static void socfpga_dwmac_remove(struct platform_device *pdev)
-{
-	struct net_device *ndev = platform_get_drvdata(pdev);
-	struct stmmac_priv *priv = netdev_priv(ndev);
-	struct phylink_pcs *pcs = priv->hw->phylink_pcs;
-
-	stmmac_pltfr_remove(pdev);
-
-	lynx_pcs_destroy(pcs);
-}
-
-=======
->>>>>>> 1613e604
 #ifdef CONFIG_PM_SLEEP
 static int socfpga_dwmac_resume(struct device *dev)
 {
