--- conflicted
+++ resolved
@@ -955,35 +955,6 @@
 	return 0;
 }
 
-<<<<<<< HEAD
-/*
- * A write procedure can have a large argument, and a read procedure can
- * have a large reply, but no NFSv2 or NFSv3 procedure has argument and
- * reply that can both be larger than a page.  The xdr code has taken
- * advantage of this assumption to be a sloppy about bounds checking in
- * some cases.  Pending a rewrite of the NFSv2/v3 xdr code to fix that
- * problem, we enforce these assumptions here:
-=======
-/**
- * nfsd_dispatch - Process an NFS or NFSACL Request
- * @rqstp: incoming request
- * @statp: pointer to location of accept_stat field in RPC Reply buffer
- *
- * This RPC dispatcher integrates the NFS server's duplicate reply cache.
- *
- * Return values:
- *  %0: Processing complete; do not send a Reply
- *  %1: Processing complete; send Reply in rqstp->rq_res
->>>>>>> f642729d
- */
-int nfsd_dispatch(struct svc_rqst *rqstp, __be32 *statp)
-{
-	const struct svc_procedure *proc = rqstp->rq_procinfo;
-	struct kvec *argv = &rqstp->rq_arg.head[0];
-	struct kvec *resv = &rqstp->rq_res.head[0];
-	__be32 *p;
-
-<<<<<<< HEAD
 /**
  * nfsd_dispatch - Process an NFS or NFSACL Request
  * @rqstp: incoming request
@@ -1002,30 +973,16 @@
 	struct kvec *resv = &rqstp->rq_res.head[0];
 	__be32 *p;
 
-	dprintk("nfsd_dispatch: vers %d proc %d\n",
-				rqstp->rq_vers, rqstp->rq_proc);
-
-	if (nfs_request_too_big(rqstp, proc))
-		goto out_too_large;
-
-=======
->>>>>>> f642729d
 	/*
 	 * Give the xdr decoder a chance to change this if it wants
 	 * (necessary in the NFSv4.0 compound case)
 	 */
 	rqstp->rq_cachetype = proc->pc_cachetype;
-<<<<<<< HEAD
-	if (!proc->pc_decode(rqstp, argv->iov_base))
-		goto out_decode_err;
-
-=======
 
 	svcxdr_init_decode(rqstp);
 	if (!proc->pc_decode(rqstp, argv->iov_base))
 		goto out_decode_err;
 
->>>>>>> f642729d
 	switch (nfsd_cache_lookup(rqstp)) {
 	case RC_DOIT:
 		break;
@@ -1053,36 +1010,18 @@
 out_cached_reply:
 	return 1;
 
-<<<<<<< HEAD
-out_too_large:
-	dprintk("nfsd: NFSv%d argument too large\n", rqstp->rq_vers);
+out_decode_err:
+	trace_nfsd_garbage_args_err(rqstp);
 	*statp = rpc_garbage_args;
 	return 1;
 
-out_decode_err:
-	dprintk("nfsd: failed to decode arguments!\n");
-=======
-out_decode_err:
-	trace_nfsd_garbage_args_err(rqstp);
->>>>>>> f642729d
-	*statp = rpc_garbage_args;
-	return 1;
-
 out_update_drop:
-<<<<<<< HEAD
-	dprintk("nfsd: Dropping request; may be revisited later\n");
-=======
->>>>>>> f642729d
 	nfsd_cache_update(rqstp, RC_NOCACHE, NULL);
 out_dropit:
 	return 0;
 
 out_encode_err:
-<<<<<<< HEAD
-	dprintk("nfsd: failed to encode result!\n");
-=======
 	trace_nfsd_cant_encode_err(rqstp);
->>>>>>> f642729d
 	nfsd_cache_update(rqstp, RC_NOCACHE, NULL);
 	*statp = rpc_system_err;
 	return 1;
