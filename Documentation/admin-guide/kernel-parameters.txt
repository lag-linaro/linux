--- conflicted
+++ resolved
@@ -525,10 +525,7 @@
 			Default value is set via a kernel config option.
 			Value can be changed at runtime via
 				/sys/fs/selinux/checkreqprot.
-<<<<<<< HEAD
-=======
 			Setting checkreqprot to 1 is deprecated.
->>>>>>> 778fbf41
 
 	cio_ignore=	[S390]
 			See Documentation/s390/common_io.rst for details.
