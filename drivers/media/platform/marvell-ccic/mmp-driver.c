--- conflicted
+++ resolved
@@ -312,11 +312,7 @@
  * Suspend/resume support.
  */
 
-<<<<<<< HEAD
-static int mmpcam_runtime_resume(struct device *dev)
-=======
 static int __maybe_unused mmpcam_runtime_resume(struct device *dev)
->>>>>>> f642729d
 {
 	struct mmp_camera *cam = dev_get_drvdata(dev);
 	struct mcam_camera *mcam = &cam->mcam;
@@ -330,8 +326,7 @@
 	return 0;
 }
 
-<<<<<<< HEAD
-static int mmpcam_runtime_suspend(struct device *dev)
+static int __maybe_unused mmpcam_runtime_suspend(struct device *dev)
 {
 	struct mmp_camera *cam = dev_get_drvdata(dev);
 	struct mcam_camera *mcam = &cam->mcam;
@@ -355,38 +350,6 @@
 }
 
 static int __maybe_unused mmpcam_resume(struct device *dev)
-=======
-static int __maybe_unused mmpcam_runtime_suspend(struct device *dev)
-{
-	struct mmp_camera *cam = dev_get_drvdata(dev);
-	struct mcam_camera *mcam = &cam->mcam;
-	int i;
-
-	for (i = NR_MCAM_CLK - 1; i >= 0; i--) {
-		if (!IS_ERR(mcam->clk[i]))
-			clk_disable_unprepare(mcam->clk[i]);
-	}
-
-	return 0;
-}
-
-static int __maybe_unused mmpcam_suspend(struct device *dev)
->>>>>>> f642729d
-{
-	struct mmp_camera *cam = dev_get_drvdata(dev);
-
-	if (!pm_runtime_suspended(dev))
-<<<<<<< HEAD
-		return mccic_resume(&cam->mcam);
-	return 0;
-}
-
-=======
-		mccic_suspend(&cam->mcam);
-	return 0;
-}
-
-static int __maybe_unused mmpcam_resume(struct device *dev)
 {
 	struct mmp_camera *cam = dev_get_drvdata(dev);
 
@@ -395,7 +358,6 @@
 	return 0;
 }
 
->>>>>>> f642729d
 static const struct dev_pm_ops mmpcam_pm_ops = {
 	SET_RUNTIME_PM_OPS(mmpcam_runtime_suspend, mmpcam_runtime_resume, NULL)
 	SET_SYSTEM_SLEEP_PM_OPS(mmpcam_suspend, mmpcam_resume)
