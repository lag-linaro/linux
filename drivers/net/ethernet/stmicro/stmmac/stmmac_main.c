// SPDX-License-Identifier: GPL-2.0-only
/*******************************************************************************
  This is the driver for the ST MAC 10/100/1000 on-chip Ethernet controllers.
  ST Ethernet IPs are built around a Synopsys IP Core.

	Copyright(C) 2007-2011 STMicroelectronics Ltd


  Author: Giuseppe Cavallaro <peppe.cavallaro@st.com>

  Documentation available at:
	http://www.stlinux.com
  Support available at:
	https://bugzilla.stlinux.com/
*******************************************************************************/

#include <linux/clk.h>
#include <linux/kernel.h>
#include <linux/interrupt.h>
#include <linux/ip.h>
#include <linux/tcp.h>
#include <linux/skbuff.h>
#include <linux/ethtool.h>
#include <linux/if_ether.h>
#include <linux/crc32.h>
#include <linux/mii.h>
#include <linux/if.h>
#include <linux/if_vlan.h>
#include <linux/dma-mapping.h>
#include <linux/slab.h>
#include <linux/pm_runtime.h>
#include <linux/prefetch.h>
#include <linux/pinctrl/consumer.h>
#ifdef CONFIG_DEBUG_FS
#include <linux/debugfs.h>
#include <linux/seq_file.h>
#endif /* CONFIG_DEBUG_FS */
#include <linux/net_tstamp.h>
#include <linux/phylink.h>
#include <linux/udp.h>
#include <linux/bpf_trace.h>
#include <net/pkt_cls.h>
#include <net/xdp_sock_drv.h>
#include "stmmac_ptp.h"
#include "stmmac.h"
#include "stmmac_xdp.h"
#include <linux/reset.h>
#include <linux/of_mdio.h>
#include "dwmac1000.h"
#include "dwxgmac2.h"
#include "hwif.h"

/* As long as the interface is active, we keep the timestamping counter enabled
 * with fine resolution and binary rollover. This avoid non-monotonic behavior
 * (clock jumps) when changing timestamping settings at runtime.
 */
#define STMMAC_HWTS_ACTIVE	(PTP_TCR_TSENA | PTP_TCR_TSCFUPDT | \
				 PTP_TCR_TSCTRLSSR)

#define	STMMAC_ALIGN(x)		ALIGN(ALIGN(x, SMP_CACHE_BYTES), 16)
#define	TSO_MAX_BUFF_SIZE	(SZ_16K - 1)

/* Module parameters */
#define TX_TIMEO	5000
static int watchdog = TX_TIMEO;
module_param(watchdog, int, 0644);
MODULE_PARM_DESC(watchdog, "Transmit timeout in milliseconds (default 5s)");

static int debug = -1;
module_param(debug, int, 0644);
MODULE_PARM_DESC(debug, "Message Level (-1: default, 0: no output, 16: all)");

static int phyaddr = -1;
module_param(phyaddr, int, 0444);
MODULE_PARM_DESC(phyaddr, "Physical device address");

#define STMMAC_TX_THRESH(x)	((x)->dma_tx_size / 4)
#define STMMAC_RX_THRESH(x)	((x)->dma_rx_size / 4)

/* Limit to make sure XDP TX and slow path can coexist */
#define STMMAC_XSK_TX_BUDGET_MAX	256
#define STMMAC_TX_XSK_AVAIL		16
#define STMMAC_RX_FILL_BATCH		16

#define STMMAC_XDP_PASS		0
#define STMMAC_XDP_CONSUMED	BIT(0)
#define STMMAC_XDP_TX		BIT(1)
#define STMMAC_XDP_REDIRECT	BIT(2)

static int flow_ctrl = FLOW_AUTO;
module_param(flow_ctrl, int, 0644);
MODULE_PARM_DESC(flow_ctrl, "Flow control ability [on/off]");

static int pause = PAUSE_TIME;
module_param(pause, int, 0644);
MODULE_PARM_DESC(pause, "Flow Control Pause Time");

#define TC_DEFAULT 64
static int tc = TC_DEFAULT;
module_param(tc, int, 0644);
MODULE_PARM_DESC(tc, "DMA threshold control value");

#define	DEFAULT_BUFSIZE	1536
static int buf_sz = DEFAULT_BUFSIZE;
module_param(buf_sz, int, 0644);
MODULE_PARM_DESC(buf_sz, "DMA buffer size");

#define	STMMAC_RX_COPYBREAK	256

static const u32 default_msg_level = (NETIF_MSG_DRV | NETIF_MSG_PROBE |
				      NETIF_MSG_LINK | NETIF_MSG_IFUP |
				      NETIF_MSG_IFDOWN | NETIF_MSG_TIMER);

#define STMMAC_DEFAULT_LPI_TIMER	1000
static int eee_timer = STMMAC_DEFAULT_LPI_TIMER;
module_param(eee_timer, int, 0644);
MODULE_PARM_DESC(eee_timer, "LPI tx expiration time in msec");
#define STMMAC_LPI_T(x) (jiffies + usecs_to_jiffies(x))

/* By default the driver will use the ring mode to manage tx and rx descriptors,
 * but allow user to force to use the chain instead of the ring
 */
static unsigned int chain_mode;
module_param(chain_mode, int, 0444);
MODULE_PARM_DESC(chain_mode, "To use chain instead of ring mode");

static irqreturn_t stmmac_interrupt(int irq, void *dev_id);
/* For MSI interrupts handling */
static irqreturn_t stmmac_mac_interrupt(int irq, void *dev_id);
static irqreturn_t stmmac_safety_interrupt(int irq, void *dev_id);
static irqreturn_t stmmac_msi_intr_tx(int irq, void *data);
static irqreturn_t stmmac_msi_intr_rx(int irq, void *data);
static void stmmac_tx_timer_arm(struct stmmac_priv *priv, u32 queue);
static void stmmac_flush_tx_descriptors(struct stmmac_priv *priv, int queue);
static void stmmac_set_dma_operation_mode(struct stmmac_priv *priv, u32 txmode,
					  u32 rxmode, u32 chan);

#ifdef CONFIG_DEBUG_FS
static const struct net_device_ops stmmac_netdev_ops;
static void stmmac_init_fs(struct net_device *dev);
static void stmmac_exit_fs(struct net_device *dev);
#endif

#define STMMAC_COAL_TIMER(x) (ns_to_ktime((x) * NSEC_PER_USEC))

int stmmac_bus_clks_config(struct stmmac_priv *priv, bool enabled)
{
	int ret = 0;

	if (enabled) {
		ret = clk_prepare_enable(priv->plat->stmmac_clk);
		if (ret)
			return ret;
		ret = clk_prepare_enable(priv->plat->pclk);
		if (ret) {
			clk_disable_unprepare(priv->plat->stmmac_clk);
			return ret;
		}
		if (priv->plat->clks_config) {
			ret = priv->plat->clks_config(priv->plat->bsp_priv, enabled);
			if (ret) {
				clk_disable_unprepare(priv->plat->stmmac_clk);
				clk_disable_unprepare(priv->plat->pclk);
				return ret;
			}
		}
	} else {
		clk_disable_unprepare(priv->plat->stmmac_clk);
		clk_disable_unprepare(priv->plat->pclk);
		if (priv->plat->clks_config)
			priv->plat->clks_config(priv->plat->bsp_priv, enabled);
	}

	return ret;
}
EXPORT_SYMBOL_GPL(stmmac_bus_clks_config);

/**
 * stmmac_verify_args - verify the driver parameters.
 * Description: it checks the driver parameters and set a default in case of
 * errors.
 */
static void stmmac_verify_args(void)
{
	if (unlikely(watchdog < 0))
		watchdog = TX_TIMEO;
	if (unlikely((buf_sz < DEFAULT_BUFSIZE) || (buf_sz > BUF_SIZE_16KiB)))
		buf_sz = DEFAULT_BUFSIZE;
	if (unlikely(flow_ctrl > 1))
		flow_ctrl = FLOW_AUTO;
	else if (likely(flow_ctrl < 0))
		flow_ctrl = FLOW_OFF;
	if (unlikely((pause < 0) || (pause > 0xffff)))
		pause = PAUSE_TIME;
	if (eee_timer < 0)
		eee_timer = STMMAC_DEFAULT_LPI_TIMER;
}

static void __stmmac_disable_all_queues(struct stmmac_priv *priv)
{
	u32 rx_queues_cnt = priv->plat->rx_queues_to_use;
	u32 tx_queues_cnt = priv->plat->tx_queues_to_use;
	u32 maxq = max(rx_queues_cnt, tx_queues_cnt);
	u32 queue;

	for (queue = 0; queue < maxq; queue++) {
		struct stmmac_channel *ch = &priv->channel[queue];

		if (stmmac_xdp_is_enabled(priv) &&
		    test_bit(queue, priv->af_xdp_zc_qps)) {
			napi_disable(&ch->rxtx_napi);
			continue;
		}

		if (queue < rx_queues_cnt)
			napi_disable(&ch->rx_napi);
		if (queue < tx_queues_cnt)
			napi_disable(&ch->tx_napi);
	}
}

/**
 * stmmac_disable_all_queues - Disable all queues
 * @priv: driver private structure
 */
static void stmmac_disable_all_queues(struct stmmac_priv *priv)
{
	u32 rx_queues_cnt = priv->plat->rx_queues_to_use;
	struct stmmac_rx_queue *rx_q;
	u32 queue;

	/* synchronize_rcu() needed for pending XDP buffers to drain */
	for (queue = 0; queue < rx_queues_cnt; queue++) {
		rx_q = &priv->rx_queue[queue];
		if (rx_q->xsk_pool) {
			synchronize_rcu();
			break;
		}
	}

	__stmmac_disable_all_queues(priv);
}

/**
 * stmmac_enable_all_queues - Enable all queues
 * @priv: driver private structure
 */
static void stmmac_enable_all_queues(struct stmmac_priv *priv)
{
	u32 rx_queues_cnt = priv->plat->rx_queues_to_use;
	u32 tx_queues_cnt = priv->plat->tx_queues_to_use;
	u32 maxq = max(rx_queues_cnt, tx_queues_cnt);
	u32 queue;

	for (queue = 0; queue < maxq; queue++) {
		struct stmmac_channel *ch = &priv->channel[queue];

		if (stmmac_xdp_is_enabled(priv) &&
		    test_bit(queue, priv->af_xdp_zc_qps)) {
			napi_enable(&ch->rxtx_napi);
			continue;
		}

		if (queue < rx_queues_cnt)
			napi_enable(&ch->rx_napi);
		if (queue < tx_queues_cnt)
			napi_enable(&ch->tx_napi);
	}
}

static void stmmac_service_event_schedule(struct stmmac_priv *priv)
{
	if (!test_bit(STMMAC_DOWN, &priv->state) &&
	    !test_and_set_bit(STMMAC_SERVICE_SCHED, &priv->state))
		queue_work(priv->wq, &priv->service_task);
}

static void stmmac_global_err(struct stmmac_priv *priv)
{
	netif_carrier_off(priv->dev);
	set_bit(STMMAC_RESET_REQUESTED, &priv->state);
	stmmac_service_event_schedule(priv);
}

/**
 * stmmac_clk_csr_set - dynamically set the MDC clock
 * @priv: driver private structure
 * Description: this is to dynamically set the MDC clock according to the csr
 * clock input.
 * Note:
 *	If a specific clk_csr value is passed from the platform
 *	this means that the CSR Clock Range selection cannot be
 *	changed at run-time and it is fixed (as reported in the driver
 *	documentation). Viceversa the driver will try to set the MDC
 *	clock dynamically according to the actual clock input.
 */
static void stmmac_clk_csr_set(struct stmmac_priv *priv)
{
	u32 clk_rate;

	clk_rate = clk_get_rate(priv->plat->stmmac_clk);

	/* Platform provided default clk_csr would be assumed valid
	 * for all other cases except for the below mentioned ones.
	 * For values higher than the IEEE 802.3 specified frequency
	 * we can not estimate the proper divider as it is not known
	 * the frequency of clk_csr_i. So we do not change the default
	 * divider.
	 */
	if (!(priv->clk_csr & MAC_CSR_H_FRQ_MASK)) {
		if (clk_rate < CSR_F_35M)
			priv->clk_csr = STMMAC_CSR_20_35M;
		else if ((clk_rate >= CSR_F_35M) && (clk_rate < CSR_F_60M))
			priv->clk_csr = STMMAC_CSR_35_60M;
		else if ((clk_rate >= CSR_F_60M) && (clk_rate < CSR_F_100M))
			priv->clk_csr = STMMAC_CSR_60_100M;
		else if ((clk_rate >= CSR_F_100M) && (clk_rate < CSR_F_150M))
			priv->clk_csr = STMMAC_CSR_100_150M;
		else if ((clk_rate >= CSR_F_150M) && (clk_rate < CSR_F_250M))
			priv->clk_csr = STMMAC_CSR_150_250M;
		else if ((clk_rate >= CSR_F_250M) && (clk_rate <= CSR_F_300M))
			priv->clk_csr = STMMAC_CSR_250_300M;
	}

	if (priv->plat->has_sun8i) {
		if (clk_rate > 160000000)
			priv->clk_csr = 0x03;
		else if (clk_rate > 80000000)
			priv->clk_csr = 0x02;
		else if (clk_rate > 40000000)
			priv->clk_csr = 0x01;
		else
			priv->clk_csr = 0;
	}

	if (priv->plat->has_xgmac) {
		if (clk_rate > 400000000)
			priv->clk_csr = 0x5;
		else if (clk_rate > 350000000)
			priv->clk_csr = 0x4;
		else if (clk_rate > 300000000)
			priv->clk_csr = 0x3;
		else if (clk_rate > 250000000)
			priv->clk_csr = 0x2;
		else if (clk_rate > 150000000)
			priv->clk_csr = 0x1;
		else
			priv->clk_csr = 0x0;
	}
}

static void print_pkt(unsigned char *buf, int len)
{
	pr_debug("len = %d byte, buf addr: 0x%p\n", len, buf);
	print_hex_dump_bytes("", DUMP_PREFIX_OFFSET, buf, len);
}

static inline u32 stmmac_tx_avail(struct stmmac_priv *priv, u32 queue)
{
	struct stmmac_tx_queue *tx_q = &priv->tx_queue[queue];
	u32 avail;

	if (tx_q->dirty_tx > tx_q->cur_tx)
		avail = tx_q->dirty_tx - tx_q->cur_tx - 1;
	else
		avail = priv->dma_tx_size - tx_q->cur_tx + tx_q->dirty_tx - 1;

	return avail;
}

/**
 * stmmac_rx_dirty - Get RX queue dirty
 * @priv: driver private structure
 * @queue: RX queue index
 */
static inline u32 stmmac_rx_dirty(struct stmmac_priv *priv, u32 queue)
{
	struct stmmac_rx_queue *rx_q = &priv->rx_queue[queue];
	u32 dirty;

	if (rx_q->dirty_rx <= rx_q->cur_rx)
		dirty = rx_q->cur_rx - rx_q->dirty_rx;
	else
		dirty = priv->dma_rx_size - rx_q->dirty_rx + rx_q->cur_rx;

	return dirty;
}

static void stmmac_lpi_entry_timer_config(struct stmmac_priv *priv, bool en)
{
	int tx_lpi_timer;

	/* Clear/set the SW EEE timer flag based on LPI ET enablement */
	priv->eee_sw_timer_en = en ? 0 : 1;
	tx_lpi_timer  = en ? priv->tx_lpi_timer : 0;
	stmmac_set_eee_lpi_timer(priv, priv->hw, tx_lpi_timer);
}

/**
 * stmmac_enable_eee_mode - check and enter in LPI mode
 * @priv: driver private structure
 * Description: this function is to verify and enter in LPI mode in case of
 * EEE.
 */
static int stmmac_enable_eee_mode(struct stmmac_priv *priv)
{
	u32 tx_cnt = priv->plat->tx_queues_to_use;
	u32 queue;

	/* check if all TX queues have the work finished */
	for (queue = 0; queue < tx_cnt; queue++) {
		struct stmmac_tx_queue *tx_q = &priv->tx_queue[queue];

		if (tx_q->dirty_tx != tx_q->cur_tx)
			return -EBUSY; /* still unfinished work */
	}

	/* Check and enter in LPI mode */
	if (!priv->tx_path_in_lpi_mode)
		stmmac_set_eee_mode(priv, priv->hw,
				priv->plat->en_tx_lpi_clockgating);
	return 0;
}

/**
 * stmmac_disable_eee_mode - disable and exit from LPI mode
 * @priv: driver private structure
 * Description: this function is to exit and disable EEE in case of
 * LPI state is true. This is called by the xmit.
 */
void stmmac_disable_eee_mode(struct stmmac_priv *priv)
{
	if (!priv->eee_sw_timer_en) {
		stmmac_lpi_entry_timer_config(priv, 0);
		return;
	}

	stmmac_reset_eee_mode(priv, priv->hw);
	del_timer_sync(&priv->eee_ctrl_timer);
	priv->tx_path_in_lpi_mode = false;
}

/**
 * stmmac_eee_ctrl_timer - EEE TX SW timer.
 * @t:  timer_list struct containing private info
 * Description:
 *  if there is no data transfer and if we are not in LPI state,
 *  then MAC Transmitter can be moved to LPI state.
 */
static void stmmac_eee_ctrl_timer(struct timer_list *t)
{
	struct stmmac_priv *priv = from_timer(priv, t, eee_ctrl_timer);

	if (stmmac_enable_eee_mode(priv))
		mod_timer(&priv->eee_ctrl_timer, STMMAC_LPI_T(priv->tx_lpi_timer));
}

/**
 * stmmac_eee_init - init EEE
 * @priv: driver private structure
 * Description:
 *  if the GMAC supports the EEE (from the HW cap reg) and the phy device
 *  can also manage EEE, this function enable the LPI state and start related
 *  timer.
 */
bool stmmac_eee_init(struct stmmac_priv *priv)
{
	int eee_tw_timer = priv->eee_tw_timer;

	/* Using PCS we cannot dial with the phy registers at this stage
	 * so we do not support extra feature like EEE.
	 */
	if (priv->hw->pcs == STMMAC_PCS_TBI ||
	    priv->hw->pcs == STMMAC_PCS_RTBI)
		return false;

	/* Check if MAC core supports the EEE feature. */
	if (!priv->dma_cap.eee)
		return false;

	mutex_lock(&priv->lock);

	/* Check if it needs to be deactivated */
	if (!priv->eee_active) {
		if (priv->eee_enabled) {
			netdev_dbg(priv->dev, "disable EEE\n");
			stmmac_lpi_entry_timer_config(priv, 0);
			del_timer_sync(&priv->eee_ctrl_timer);
			stmmac_set_eee_timer(priv, priv->hw, 0, eee_tw_timer);
			if (priv->hw->xpcs)
				xpcs_config_eee(priv->hw->xpcs,
						priv->plat->mult_fact_100ns,
						false);
		}
		mutex_unlock(&priv->lock);
		return false;
	}

	if (priv->eee_active && !priv->eee_enabled) {
		timer_setup(&priv->eee_ctrl_timer, stmmac_eee_ctrl_timer, 0);
		stmmac_set_eee_timer(priv, priv->hw, STMMAC_DEFAULT_LIT_LS,
				     eee_tw_timer);
		if (priv->hw->xpcs)
			xpcs_config_eee(priv->hw->xpcs,
					priv->plat->mult_fact_100ns,
					true);
	}

	if (priv->plat->has_gmac4 && priv->tx_lpi_timer <= STMMAC_ET_MAX) {
		del_timer_sync(&priv->eee_ctrl_timer);
		priv->tx_path_in_lpi_mode = false;
		stmmac_lpi_entry_timer_config(priv, 1);
	} else {
		stmmac_lpi_entry_timer_config(priv, 0);
		mod_timer(&priv->eee_ctrl_timer,
			  STMMAC_LPI_T(priv->tx_lpi_timer));
	}

	mutex_unlock(&priv->lock);
	netdev_dbg(priv->dev, "Energy-Efficient Ethernet initialized\n");
	return true;
}

/* stmmac_get_tx_hwtstamp - get HW TX timestamps
 * @priv: driver private structure
 * @p : descriptor pointer
 * @skb : the socket buffer
 * Description :
 * This function will read timestamp from the descriptor & pass it to stack.
 * and also perform some sanity checks.
 */
static void stmmac_get_tx_hwtstamp(struct stmmac_priv *priv,
				   struct dma_desc *p, struct sk_buff *skb)
{
	struct skb_shared_hwtstamps shhwtstamp;
	bool found = false;
	u64 ns = 0;

	if (!priv->hwts_tx_en)
		return;

	/* exit if skb doesn't support hw tstamp */
	if (likely(!skb || !(skb_shinfo(skb)->tx_flags & SKBTX_IN_PROGRESS)))
		return;

	/* check tx tstamp status */
	if (stmmac_get_tx_timestamp_status(priv, p)) {
		stmmac_get_timestamp(priv, p, priv->adv_ts, &ns);
		found = true;
	} else if (!stmmac_get_mac_tx_timestamp(priv, priv->hw, &ns)) {
		found = true;
	}

	if (found) {
		ns -= priv->plat->cdc_error_adj;

		memset(&shhwtstamp, 0, sizeof(struct skb_shared_hwtstamps));
		shhwtstamp.hwtstamp = ns_to_ktime(ns);

		netdev_dbg(priv->dev, "get valid TX hw timestamp %llu\n", ns);
		/* pass tstamp to stack */
		skb_tstamp_tx(skb, &shhwtstamp);
	}
}

/* stmmac_get_rx_hwtstamp - get HW RX timestamps
 * @priv: driver private structure
 * @p : descriptor pointer
 * @np : next descriptor pointer
 * @skb : the socket buffer
 * Description :
 * This function will read received packet's timestamp from the descriptor
 * and pass it to stack. It also perform some sanity checks.
 */
static void stmmac_get_rx_hwtstamp(struct stmmac_priv *priv, struct dma_desc *p,
				   struct dma_desc *np, struct sk_buff *skb)
{
	struct skb_shared_hwtstamps *shhwtstamp = NULL;
	struct dma_desc *desc = p;
	u64 ns = 0;

	if (!priv->hwts_rx_en)
		return;
	/* For GMAC4, the valid timestamp is from CTX next desc. */
	if (priv->plat->has_gmac4 || priv->plat->has_xgmac)
		desc = np;

	/* Check if timestamp is available */
	if (stmmac_get_rx_timestamp_status(priv, p, np, priv->adv_ts)) {
		stmmac_get_timestamp(priv, desc, priv->adv_ts, &ns);

		ns -= priv->plat->cdc_error_adj;

		netdev_dbg(priv->dev, "get valid RX hw timestamp %llu\n", ns);
		shhwtstamp = skb_hwtstamps(skb);
		memset(shhwtstamp, 0, sizeof(struct skb_shared_hwtstamps));
		shhwtstamp->hwtstamp = ns_to_ktime(ns);
	} else  {
		netdev_dbg(priv->dev, "cannot get RX hw timestamp\n");
	}
}

/**
 *  stmmac_hwtstamp_set - control hardware timestamping.
 *  @dev: device pointer.
 *  @ifr: An IOCTL specific structure, that can contain a pointer to
 *  a proprietary structure used to pass information to the driver.
 *  Description:
 *  This function configures the MAC to enable/disable both outgoing(TX)
 *  and incoming(RX) packets time stamping based on user input.
 *  Return Value:
 *  0 on success and an appropriate -ve integer on failure.
 */
static int stmmac_hwtstamp_set(struct net_device *dev, struct ifreq *ifr)
{
	struct stmmac_priv *priv = netdev_priv(dev);
	struct hwtstamp_config config;
	u32 ptp_v2 = 0;
	u32 tstamp_all = 0;
	u32 ptp_over_ipv4_udp = 0;
	u32 ptp_over_ipv6_udp = 0;
	u32 ptp_over_ethernet = 0;
	u32 snap_type_sel = 0;
	u32 ts_master_en = 0;
	u32 ts_event_en = 0;

	if (!(priv->dma_cap.time_stamp || priv->adv_ts)) {
		netdev_alert(priv->dev, "No support for HW time stamping\n");
		priv->hwts_tx_en = 0;
		priv->hwts_rx_en = 0;

		return -EOPNOTSUPP;
	}

	if (copy_from_user(&config, ifr->ifr_data,
			   sizeof(config)))
		return -EFAULT;

	netdev_dbg(priv->dev, "%s config flags:0x%x, tx_type:0x%x, rx_filter:0x%x\n",
		   __func__, config.flags, config.tx_type, config.rx_filter);

	if (config.tx_type != HWTSTAMP_TX_OFF &&
	    config.tx_type != HWTSTAMP_TX_ON)
		return -ERANGE;

	if (priv->adv_ts) {
		switch (config.rx_filter) {
		case HWTSTAMP_FILTER_NONE:
			/* time stamp no incoming packet at all */
			config.rx_filter = HWTSTAMP_FILTER_NONE;
			break;

		case HWTSTAMP_FILTER_PTP_V1_L4_EVENT:
			/* PTP v1, UDP, any kind of event packet */
			config.rx_filter = HWTSTAMP_FILTER_PTP_V1_L4_EVENT;
			/* 'xmac' hardware can support Sync, Pdelay_Req and
			 * Pdelay_resp by setting bit14 and bits17/16 to 01
			 * This leaves Delay_Req timestamps out.
			 * Enable all events *and* general purpose message
			 * timestamping
			 */
			snap_type_sel = PTP_TCR_SNAPTYPSEL_1;
			ptp_over_ipv4_udp = PTP_TCR_TSIPV4ENA;
			ptp_over_ipv6_udp = PTP_TCR_TSIPV6ENA;
			break;

		case HWTSTAMP_FILTER_PTP_V1_L4_SYNC:
			/* PTP v1, UDP, Sync packet */
			config.rx_filter = HWTSTAMP_FILTER_PTP_V1_L4_SYNC;
			/* take time stamp for SYNC messages only */
			ts_event_en = PTP_TCR_TSEVNTENA;

			ptp_over_ipv4_udp = PTP_TCR_TSIPV4ENA;
			ptp_over_ipv6_udp = PTP_TCR_TSIPV6ENA;
			break;

		case HWTSTAMP_FILTER_PTP_V1_L4_DELAY_REQ:
			/* PTP v1, UDP, Delay_req packet */
			config.rx_filter = HWTSTAMP_FILTER_PTP_V1_L4_DELAY_REQ;
			/* take time stamp for Delay_Req messages only */
			ts_master_en = PTP_TCR_TSMSTRENA;
			ts_event_en = PTP_TCR_TSEVNTENA;

			ptp_over_ipv4_udp = PTP_TCR_TSIPV4ENA;
			ptp_over_ipv6_udp = PTP_TCR_TSIPV6ENA;
			break;

		case HWTSTAMP_FILTER_PTP_V2_L4_EVENT:
			/* PTP v2, UDP, any kind of event packet */
			config.rx_filter = HWTSTAMP_FILTER_PTP_V2_L4_EVENT;
			ptp_v2 = PTP_TCR_TSVER2ENA;
			/* take time stamp for all event messages */
			snap_type_sel = PTP_TCR_SNAPTYPSEL_1;

			ptp_over_ipv4_udp = PTP_TCR_TSIPV4ENA;
			ptp_over_ipv6_udp = PTP_TCR_TSIPV6ENA;
			break;

		case HWTSTAMP_FILTER_PTP_V2_L4_SYNC:
			/* PTP v2, UDP, Sync packet */
			config.rx_filter = HWTSTAMP_FILTER_PTP_V2_L4_SYNC;
			ptp_v2 = PTP_TCR_TSVER2ENA;
			/* take time stamp for SYNC messages only */
			ts_event_en = PTP_TCR_TSEVNTENA;

			ptp_over_ipv4_udp = PTP_TCR_TSIPV4ENA;
			ptp_over_ipv6_udp = PTP_TCR_TSIPV6ENA;
			break;

		case HWTSTAMP_FILTER_PTP_V2_L4_DELAY_REQ:
			/* PTP v2, UDP, Delay_req packet */
			config.rx_filter = HWTSTAMP_FILTER_PTP_V2_L4_DELAY_REQ;
			ptp_v2 = PTP_TCR_TSVER2ENA;
			/* take time stamp for Delay_Req messages only */
			ts_master_en = PTP_TCR_TSMSTRENA;
			ts_event_en = PTP_TCR_TSEVNTENA;

			ptp_over_ipv4_udp = PTP_TCR_TSIPV4ENA;
			ptp_over_ipv6_udp = PTP_TCR_TSIPV6ENA;
			break;

		case HWTSTAMP_FILTER_PTP_V2_EVENT:
			/* PTP v2/802.AS1 any layer, any kind of event packet */
			config.rx_filter = HWTSTAMP_FILTER_PTP_V2_EVENT;
			ptp_v2 = PTP_TCR_TSVER2ENA;
			snap_type_sel = PTP_TCR_SNAPTYPSEL_1;
			if (priv->synopsys_id < DWMAC_CORE_4_10)
				ts_event_en = PTP_TCR_TSEVNTENA;
			ptp_over_ipv4_udp = PTP_TCR_TSIPV4ENA;
			ptp_over_ipv6_udp = PTP_TCR_TSIPV6ENA;
			ptp_over_ethernet = PTP_TCR_TSIPENA;
			break;

		case HWTSTAMP_FILTER_PTP_V2_SYNC:
			/* PTP v2/802.AS1, any layer, Sync packet */
			config.rx_filter = HWTSTAMP_FILTER_PTP_V2_SYNC;
			ptp_v2 = PTP_TCR_TSVER2ENA;
			/* take time stamp for SYNC messages only */
			ts_event_en = PTP_TCR_TSEVNTENA;

			ptp_over_ipv4_udp = PTP_TCR_TSIPV4ENA;
			ptp_over_ipv6_udp = PTP_TCR_TSIPV6ENA;
			ptp_over_ethernet = PTP_TCR_TSIPENA;
			break;

		case HWTSTAMP_FILTER_PTP_V2_DELAY_REQ:
			/* PTP v2/802.AS1, any layer, Delay_req packet */
			config.rx_filter = HWTSTAMP_FILTER_PTP_V2_DELAY_REQ;
			ptp_v2 = PTP_TCR_TSVER2ENA;
			/* take time stamp for Delay_Req messages only */
			ts_master_en = PTP_TCR_TSMSTRENA;
			ts_event_en = PTP_TCR_TSEVNTENA;

			ptp_over_ipv4_udp = PTP_TCR_TSIPV4ENA;
			ptp_over_ipv6_udp = PTP_TCR_TSIPV6ENA;
			ptp_over_ethernet = PTP_TCR_TSIPENA;
			break;

		case HWTSTAMP_FILTER_NTP_ALL:
		case HWTSTAMP_FILTER_ALL:
			/* time stamp any incoming packet */
			config.rx_filter = HWTSTAMP_FILTER_ALL;
			tstamp_all = PTP_TCR_TSENALL;
			break;

		default:
			return -ERANGE;
		}
	} else {
		switch (config.rx_filter) {
		case HWTSTAMP_FILTER_NONE:
			config.rx_filter = HWTSTAMP_FILTER_NONE;
			break;
		default:
			/* PTP v1, UDP, any kind of event packet */
			config.rx_filter = HWTSTAMP_FILTER_PTP_V1_L4_EVENT;
			break;
		}
	}
	priv->hwts_rx_en = ((config.rx_filter == HWTSTAMP_FILTER_NONE) ? 0 : 1);
	priv->hwts_tx_en = config.tx_type == HWTSTAMP_TX_ON;

	priv->systime_flags = STMMAC_HWTS_ACTIVE;

	if (priv->hwts_tx_en || priv->hwts_rx_en) {
		priv->systime_flags |= tstamp_all | ptp_v2 |
				       ptp_over_ethernet | ptp_over_ipv6_udp |
				       ptp_over_ipv4_udp | ts_event_en |
				       ts_master_en | snap_type_sel;
	}

	stmmac_config_hw_tstamping(priv, priv->ptpaddr, priv->systime_flags);

	memcpy(&priv->tstamp_config, &config, sizeof(config));

	return copy_to_user(ifr->ifr_data, &config,
			    sizeof(config)) ? -EFAULT : 0;
}

/**
 *  stmmac_hwtstamp_get - read hardware timestamping.
 *  @dev: device pointer.
 *  @ifr: An IOCTL specific structure, that can contain a pointer to
 *  a proprietary structure used to pass information to the driver.
 *  Description:
 *  This function obtain the current hardware timestamping settings
 *  as requested.
 */
static int stmmac_hwtstamp_get(struct net_device *dev, struct ifreq *ifr)
{
	struct stmmac_priv *priv = netdev_priv(dev);
	struct hwtstamp_config *config = &priv->tstamp_config;

	if (!(priv->dma_cap.time_stamp || priv->dma_cap.atime_stamp))
		return -EOPNOTSUPP;

	return copy_to_user(ifr->ifr_data, config,
			    sizeof(*config)) ? -EFAULT : 0;
}

/**
 * stmmac_init_tstamp_counter - init hardware timestamping counter
 * @priv: driver private structure
 * @systime_flags: timestamping flags
 * Description:
 * Initialize hardware counter for packet timestamping.
 * This is valid as long as the interface is open and not suspended.
 * Will be rerun after resuming from suspend, case in which the timestamping
 * flags updated by stmmac_hwtstamp_set() also need to be restored.
 */
int stmmac_init_tstamp_counter(struct stmmac_priv *priv, u32 systime_flags)
{
	bool xmac = priv->plat->has_gmac4 || priv->plat->has_xgmac;
	struct timespec64 now;
	u32 sec_inc = 0;
	u64 temp = 0;
	int ret;

	if (!(priv->dma_cap.time_stamp || priv->dma_cap.atime_stamp))
		return -EOPNOTSUPP;

	ret = clk_prepare_enable(priv->plat->clk_ptp_ref);
	if (ret < 0) {
		netdev_warn(priv->dev,
			    "failed to enable PTP reference clock: %pe\n",
			    ERR_PTR(ret));
		return ret;
	}

	stmmac_config_hw_tstamping(priv, priv->ptpaddr, systime_flags);
	priv->systime_flags = systime_flags;

	/* program Sub Second Increment reg */
	stmmac_config_sub_second_increment(priv, priv->ptpaddr,
					   priv->plat->clk_ptp_rate,
					   xmac, &sec_inc);
	temp = div_u64(1000000000ULL, sec_inc);

	/* Store sub second increment for later use */
	priv->sub_second_inc = sec_inc;

	/* calculate default added value:
	 * formula is :
	 * addend = (2^32)/freq_div_ratio;
	 * where, freq_div_ratio = 1e9ns/sec_inc
	 */
	temp = (u64)(temp << 32);
	priv->default_addend = div_u64(temp, priv->plat->clk_ptp_rate);
	stmmac_config_addend(priv, priv->ptpaddr, priv->default_addend);

	/* initialize system time */
	ktime_get_real_ts64(&now);

	/* lower 32 bits of tv_sec are safe until y2106 */
	stmmac_init_systime(priv, priv->ptpaddr, (u32)now.tv_sec, now.tv_nsec);

	return 0;
}
EXPORT_SYMBOL_GPL(stmmac_init_tstamp_counter);

/**
 * stmmac_init_ptp - init PTP
 * @priv: driver private structure
 * Description: this is to verify if the HW supports the PTPv1 or PTPv2.
 * This is done by looking at the HW cap. register.
 * This function also registers the ptp driver.
 */
static int stmmac_init_ptp(struct stmmac_priv *priv)
{
	bool xmac = priv->plat->has_gmac4 || priv->plat->has_xgmac;
	int ret;

<<<<<<< HEAD
=======
	if (priv->plat->ptp_clk_freq_config)
		priv->plat->ptp_clk_freq_config(priv);

>>>>>>> 89b35e3f
	ret = stmmac_init_tstamp_counter(priv, STMMAC_HWTS_ACTIVE);
	if (ret)
		return ret;

	priv->adv_ts = 0;
	/* Check if adv_ts can be enabled for dwmac 4.x / xgmac core */
	if (xmac && priv->dma_cap.atime_stamp)
		priv->adv_ts = 1;
	/* Dwmac 3.x core with extend_desc can support adv_ts */
	else if (priv->extend_desc && priv->dma_cap.atime_stamp)
		priv->adv_ts = 1;

	if (priv->dma_cap.time_stamp)
		netdev_info(priv->dev, "IEEE 1588-2002 Timestamp supported\n");

	if (priv->adv_ts)
		netdev_info(priv->dev,
			    "IEEE 1588-2008 Advanced Timestamp supported\n");

	priv->hwts_tx_en = 0;
	priv->hwts_rx_en = 0;

	return 0;
}

static void stmmac_release_ptp(struct stmmac_priv *priv)
{
	clk_disable_unprepare(priv->plat->clk_ptp_ref);
	stmmac_ptp_unregister(priv);
}

/**
 *  stmmac_mac_flow_ctrl - Configure flow control in all queues
 *  @priv: driver private structure
 *  @duplex: duplex passed to the next function
 *  Description: It is used for configuring the flow control in all queues
 */
static void stmmac_mac_flow_ctrl(struct stmmac_priv *priv, u32 duplex)
{
	u32 tx_cnt = priv->plat->tx_queues_to_use;

	stmmac_flow_ctrl(priv, priv->hw, duplex, priv->flow_ctrl,
			priv->pause, tx_cnt);
}

static void stmmac_validate(struct phylink_config *config,
			    unsigned long *supported,
			    struct phylink_link_state *state)
{
	struct stmmac_priv *priv = netdev_priv(to_net_dev(config->dev));
	__ETHTOOL_DECLARE_LINK_MODE_MASK(mac_supported) = { 0, };
	__ETHTOOL_DECLARE_LINK_MODE_MASK(mask) = { 0, };
	int tx_cnt = priv->plat->tx_queues_to_use;
	int max_speed = priv->plat->max_speed;

	phylink_set(mac_supported, 10baseT_Half);
	phylink_set(mac_supported, 10baseT_Full);
	phylink_set(mac_supported, 100baseT_Half);
	phylink_set(mac_supported, 100baseT_Full);
	phylink_set(mac_supported, 1000baseT_Half);
	phylink_set(mac_supported, 1000baseT_Full);
	phylink_set(mac_supported, 1000baseKX_Full);

	phylink_set(mac_supported, Autoneg);
	phylink_set(mac_supported, Pause);
	phylink_set(mac_supported, Asym_Pause);
	phylink_set_port_modes(mac_supported);

	/* Cut down 1G if asked to */
	if ((max_speed > 0) && (max_speed < 1000)) {
		phylink_set(mask, 1000baseT_Full);
		phylink_set(mask, 1000baseX_Full);
	} else if (priv->plat->has_gmac4) {
		if (!max_speed || max_speed >= 2500) {
			phylink_set(mac_supported, 2500baseT_Full);
			phylink_set(mac_supported, 2500baseX_Full);
		}
	} else if (priv->plat->has_xgmac) {
		if (!max_speed || (max_speed >= 2500)) {
			phylink_set(mac_supported, 2500baseT_Full);
			phylink_set(mac_supported, 2500baseX_Full);
		}
		if (!max_speed || (max_speed >= 5000)) {
			phylink_set(mac_supported, 5000baseT_Full);
		}
		if (!max_speed || (max_speed >= 10000)) {
			phylink_set(mac_supported, 10000baseSR_Full);
			phylink_set(mac_supported, 10000baseLR_Full);
			phylink_set(mac_supported, 10000baseER_Full);
			phylink_set(mac_supported, 10000baseLRM_Full);
			phylink_set(mac_supported, 10000baseT_Full);
			phylink_set(mac_supported, 10000baseKX4_Full);
			phylink_set(mac_supported, 10000baseKR_Full);
		}
		if (!max_speed || (max_speed >= 25000)) {
			phylink_set(mac_supported, 25000baseCR_Full);
			phylink_set(mac_supported, 25000baseKR_Full);
			phylink_set(mac_supported, 25000baseSR_Full);
		}
		if (!max_speed || (max_speed >= 40000)) {
			phylink_set(mac_supported, 40000baseKR4_Full);
			phylink_set(mac_supported, 40000baseCR4_Full);
			phylink_set(mac_supported, 40000baseSR4_Full);
			phylink_set(mac_supported, 40000baseLR4_Full);
		}
		if (!max_speed || (max_speed >= 50000)) {
			phylink_set(mac_supported, 50000baseCR2_Full);
			phylink_set(mac_supported, 50000baseKR2_Full);
			phylink_set(mac_supported, 50000baseSR2_Full);
			phylink_set(mac_supported, 50000baseKR_Full);
			phylink_set(mac_supported, 50000baseSR_Full);
			phylink_set(mac_supported, 50000baseCR_Full);
			phylink_set(mac_supported, 50000baseLR_ER_FR_Full);
			phylink_set(mac_supported, 50000baseDR_Full);
		}
		if (!max_speed || (max_speed >= 100000)) {
			phylink_set(mac_supported, 100000baseKR4_Full);
			phylink_set(mac_supported, 100000baseSR4_Full);
			phylink_set(mac_supported, 100000baseCR4_Full);
			phylink_set(mac_supported, 100000baseLR4_ER4_Full);
			phylink_set(mac_supported, 100000baseKR2_Full);
			phylink_set(mac_supported, 100000baseSR2_Full);
			phylink_set(mac_supported, 100000baseCR2_Full);
			phylink_set(mac_supported, 100000baseLR2_ER2_FR2_Full);
			phylink_set(mac_supported, 100000baseDR2_Full);
		}
	}

	/* Half-Duplex can only work with single queue */
	if (tx_cnt > 1) {
		phylink_set(mask, 10baseT_Half);
		phylink_set(mask, 100baseT_Half);
		phylink_set(mask, 1000baseT_Half);
	}

	linkmode_and(supported, supported, mac_supported);
	linkmode_andnot(supported, supported, mask);

	linkmode_and(state->advertising, state->advertising, mac_supported);
	linkmode_andnot(state->advertising, state->advertising, mask);

	/* If PCS is supported, check which modes it supports. */
	if (priv->hw->xpcs)
		xpcs_validate(priv->hw->xpcs, supported, state);
}

static void stmmac_mac_config(struct phylink_config *config, unsigned int mode,
			      const struct phylink_link_state *state)
{
	/* Nothing to do, xpcs_config() handles everything */
}

static void stmmac_fpe_link_state_handle(struct stmmac_priv *priv, bool is_up)
{
	struct stmmac_fpe_cfg *fpe_cfg = priv->plat->fpe_cfg;
	enum stmmac_fpe_state *lo_state = &fpe_cfg->lo_fpe_state;
	enum stmmac_fpe_state *lp_state = &fpe_cfg->lp_fpe_state;
	bool *hs_enable = &fpe_cfg->hs_enable;

	if (is_up && *hs_enable) {
		stmmac_fpe_send_mpacket(priv, priv->ioaddr, MPACKET_VERIFY);
	} else {
		*lo_state = FPE_STATE_OFF;
		*lp_state = FPE_STATE_OFF;
	}
}

static void stmmac_mac_link_down(struct phylink_config *config,
				 unsigned int mode, phy_interface_t interface)
{
	struct stmmac_priv *priv = netdev_priv(to_net_dev(config->dev));

	stmmac_mac_set(priv, priv->ioaddr, false);
	priv->eee_active = false;
	priv->tx_lpi_enabled = false;
	priv->eee_enabled = stmmac_eee_init(priv);
	stmmac_set_eee_pls(priv, priv->hw, false);

	if (priv->dma_cap.fpesel)
		stmmac_fpe_link_state_handle(priv, false);
}

static void stmmac_mac_link_up(struct phylink_config *config,
			       struct phy_device *phy,
			       unsigned int mode, phy_interface_t interface,
			       int speed, int duplex,
			       bool tx_pause, bool rx_pause)
{
	struct stmmac_priv *priv = netdev_priv(to_net_dev(config->dev));
	u32 ctrl;

	ctrl = readl(priv->ioaddr + MAC_CTRL_REG);
	ctrl &= ~priv->hw->link.speed_mask;

	if (interface == PHY_INTERFACE_MODE_USXGMII) {
		switch (speed) {
		case SPEED_10000:
			ctrl |= priv->hw->link.xgmii.speed10000;
			break;
		case SPEED_5000:
			ctrl |= priv->hw->link.xgmii.speed5000;
			break;
		case SPEED_2500:
			ctrl |= priv->hw->link.xgmii.speed2500;
			break;
		default:
			return;
		}
	} else if (interface == PHY_INTERFACE_MODE_XLGMII) {
		switch (speed) {
		case SPEED_100000:
			ctrl |= priv->hw->link.xlgmii.speed100000;
			break;
		case SPEED_50000:
			ctrl |= priv->hw->link.xlgmii.speed50000;
			break;
		case SPEED_40000:
			ctrl |= priv->hw->link.xlgmii.speed40000;
			break;
		case SPEED_25000:
			ctrl |= priv->hw->link.xlgmii.speed25000;
			break;
		case SPEED_10000:
			ctrl |= priv->hw->link.xgmii.speed10000;
			break;
		case SPEED_2500:
			ctrl |= priv->hw->link.speed2500;
			break;
		case SPEED_1000:
			ctrl |= priv->hw->link.speed1000;
			break;
		default:
			return;
		}
	} else {
		switch (speed) {
		case SPEED_2500:
			ctrl |= priv->hw->link.speed2500;
			break;
		case SPEED_1000:
			ctrl |= priv->hw->link.speed1000;
			break;
		case SPEED_100:
			ctrl |= priv->hw->link.speed100;
			break;
		case SPEED_10:
			ctrl |= priv->hw->link.speed10;
			break;
		default:
			return;
		}
	}

	priv->speed = speed;

	if (priv->plat->fix_mac_speed)
		priv->plat->fix_mac_speed(priv->plat->bsp_priv, speed);

	if (!duplex)
		ctrl &= ~priv->hw->link.duplex;
	else
		ctrl |= priv->hw->link.duplex;

	/* Flow Control operation */
	if (tx_pause && rx_pause)
		stmmac_mac_flow_ctrl(priv, duplex);

	writel(ctrl, priv->ioaddr + MAC_CTRL_REG);

	stmmac_mac_set(priv, priv->ioaddr, true);
	if (phy && priv->dma_cap.eee) {
		priv->eee_active = phy_init_eee(phy, 1) >= 0;
		priv->eee_enabled = stmmac_eee_init(priv);
		priv->tx_lpi_enabled = priv->eee_enabled;
		stmmac_set_eee_pls(priv, priv->hw, true);
	}

	if (priv->dma_cap.fpesel)
		stmmac_fpe_link_state_handle(priv, true);
}

static const struct phylink_mac_ops stmmac_phylink_mac_ops = {
	.validate = stmmac_validate,
	.mac_config = stmmac_mac_config,
	.mac_link_down = stmmac_mac_link_down,
	.mac_link_up = stmmac_mac_link_up,
};

/**
 * stmmac_check_pcs_mode - verify if RGMII/SGMII is supported
 * @priv: driver private structure
 * Description: this is to verify if the HW supports the PCS.
 * Physical Coding Sublayer (PCS) interface that can be used when the MAC is
 * configured for the TBI, RTBI, or SGMII PHY interface.
 */
static void stmmac_check_pcs_mode(struct stmmac_priv *priv)
{
	int interface = priv->plat->interface;

	if (priv->dma_cap.pcs) {
		if ((interface == PHY_INTERFACE_MODE_RGMII) ||
		    (interface == PHY_INTERFACE_MODE_RGMII_ID) ||
		    (interface == PHY_INTERFACE_MODE_RGMII_RXID) ||
		    (interface == PHY_INTERFACE_MODE_RGMII_TXID)) {
			netdev_dbg(priv->dev, "PCS RGMII support enabled\n");
			priv->hw->pcs = STMMAC_PCS_RGMII;
		} else if (interface == PHY_INTERFACE_MODE_SGMII) {
			netdev_dbg(priv->dev, "PCS SGMII support enabled\n");
			priv->hw->pcs = STMMAC_PCS_SGMII;
		}
	}
}

/**
 * stmmac_init_phy - PHY initialization
 * @dev: net device structure
 * Description: it initializes the driver's PHY state, and attaches the PHY
 * to the mac driver.
 *  Return value:
 *  0 on success
 */
static int stmmac_init_phy(struct net_device *dev)
{
	struct stmmac_priv *priv = netdev_priv(dev);
	struct device_node *node;
	int ret;

	node = priv->plat->phylink_node;

	if (node)
		ret = phylink_of_phy_connect(priv->phylink, node, 0);

	/* Some DT bindings do not set-up the PHY handle. Let's try to
	 * manually parse it
	 */
	if (!node || ret) {
		int addr = priv->plat->phy_addr;
		struct phy_device *phydev;

		phydev = mdiobus_get_phy(priv->mii, addr);
		if (!phydev) {
			netdev_err(priv->dev, "no phy at addr %d\n", addr);
			return -ENODEV;
		}

		ret = phylink_connect_phy(priv->phylink, phydev);
	}

	if (!priv->plat->pmt) {
		struct ethtool_wolinfo wol = { .cmd = ETHTOOL_GWOL };

		phylink_ethtool_get_wol(priv->phylink, &wol);
		device_set_wakeup_capable(priv->device, !!wol.supported);
	}

	return ret;
}

static int stmmac_phy_setup(struct stmmac_priv *priv)
{
	struct stmmac_mdio_bus_data *mdio_bus_data = priv->plat->mdio_bus_data;
	struct fwnode_handle *fwnode = of_fwnode_handle(priv->plat->phylink_node);
	int mode = priv->plat->phy_interface;
	struct phylink *phylink;

	priv->phylink_config.dev = &priv->dev->dev;
	priv->phylink_config.type = PHYLINK_NETDEV;
	priv->phylink_config.pcs_poll = true;
	if (priv->plat->mdio_bus_data)
		priv->phylink_config.ovr_an_inband =
			mdio_bus_data->xpcs_an_inband;

	if (!fwnode)
		fwnode = dev_fwnode(priv->device);

	phylink = phylink_create(&priv->phylink_config, fwnode,
				 mode, &stmmac_phylink_mac_ops);
	if (IS_ERR(phylink))
		return PTR_ERR(phylink);

	if (priv->hw->xpcs)
		phylink_set_pcs(phylink, &priv->hw->xpcs->pcs);

	priv->phylink = phylink;
	return 0;
}

static void stmmac_display_rx_rings(struct stmmac_priv *priv)
{
	u32 rx_cnt = priv->plat->rx_queues_to_use;
	unsigned int desc_size;
	void *head_rx;
	u32 queue;

	/* Display RX rings */
	for (queue = 0; queue < rx_cnt; queue++) {
		struct stmmac_rx_queue *rx_q = &priv->rx_queue[queue];

		pr_info("\tRX Queue %u rings\n", queue);

		if (priv->extend_desc) {
			head_rx = (void *)rx_q->dma_erx;
			desc_size = sizeof(struct dma_extended_desc);
		} else {
			head_rx = (void *)rx_q->dma_rx;
			desc_size = sizeof(struct dma_desc);
		}

		/* Display RX ring */
		stmmac_display_ring(priv, head_rx, priv->dma_rx_size, true,
				    rx_q->dma_rx_phy, desc_size);
	}
}

static void stmmac_display_tx_rings(struct stmmac_priv *priv)
{
	u32 tx_cnt = priv->plat->tx_queues_to_use;
	unsigned int desc_size;
	void *head_tx;
	u32 queue;

	/* Display TX rings */
	for (queue = 0; queue < tx_cnt; queue++) {
		struct stmmac_tx_queue *tx_q = &priv->tx_queue[queue];

		pr_info("\tTX Queue %d rings\n", queue);

		if (priv->extend_desc) {
			head_tx = (void *)tx_q->dma_etx;
			desc_size = sizeof(struct dma_extended_desc);
		} else if (tx_q->tbs & STMMAC_TBS_AVAIL) {
			head_tx = (void *)tx_q->dma_entx;
			desc_size = sizeof(struct dma_edesc);
		} else {
			head_tx = (void *)tx_q->dma_tx;
			desc_size = sizeof(struct dma_desc);
		}

		stmmac_display_ring(priv, head_tx, priv->dma_tx_size, false,
				    tx_q->dma_tx_phy, desc_size);
	}
}

static void stmmac_display_rings(struct stmmac_priv *priv)
{
	/* Display RX ring */
	stmmac_display_rx_rings(priv);

	/* Display TX ring */
	stmmac_display_tx_rings(priv);
}

static int stmmac_set_bfsize(int mtu, int bufsize)
{
	int ret = bufsize;

	if (mtu >= BUF_SIZE_8KiB)
		ret = BUF_SIZE_16KiB;
	else if (mtu >= BUF_SIZE_4KiB)
		ret = BUF_SIZE_8KiB;
	else if (mtu >= BUF_SIZE_2KiB)
		ret = BUF_SIZE_4KiB;
	else if (mtu > DEFAULT_BUFSIZE)
		ret = BUF_SIZE_2KiB;
	else
		ret = DEFAULT_BUFSIZE;

	return ret;
}

/**
 * stmmac_clear_rx_descriptors - clear RX descriptors
 * @priv: driver private structure
 * @queue: RX queue index
 * Description: this function is called to clear the RX descriptors
 * in case of both basic and extended descriptors are used.
 */
static void stmmac_clear_rx_descriptors(struct stmmac_priv *priv, u32 queue)
{
	struct stmmac_rx_queue *rx_q = &priv->rx_queue[queue];
	int i;

	/* Clear the RX descriptors */
	for (i = 0; i < priv->dma_rx_size; i++)
		if (priv->extend_desc)
			stmmac_init_rx_desc(priv, &rx_q->dma_erx[i].basic,
					priv->use_riwt, priv->mode,
					(i == priv->dma_rx_size - 1),
					priv->dma_buf_sz);
		else
			stmmac_init_rx_desc(priv, &rx_q->dma_rx[i],
					priv->use_riwt, priv->mode,
					(i == priv->dma_rx_size - 1),
					priv->dma_buf_sz);
}

/**
 * stmmac_clear_tx_descriptors - clear tx descriptors
 * @priv: driver private structure
 * @queue: TX queue index.
 * Description: this function is called to clear the TX descriptors
 * in case of both basic and extended descriptors are used.
 */
static void stmmac_clear_tx_descriptors(struct stmmac_priv *priv, u32 queue)
{
	struct stmmac_tx_queue *tx_q = &priv->tx_queue[queue];
	int i;

	/* Clear the TX descriptors */
	for (i = 0; i < priv->dma_tx_size; i++) {
		int last = (i == (priv->dma_tx_size - 1));
		struct dma_desc *p;

		if (priv->extend_desc)
			p = &tx_q->dma_etx[i].basic;
		else if (tx_q->tbs & STMMAC_TBS_AVAIL)
			p = &tx_q->dma_entx[i].basic;
		else
			p = &tx_q->dma_tx[i];

		stmmac_init_tx_desc(priv, p, priv->mode, last);
	}
}

/**
 * stmmac_clear_descriptors - clear descriptors
 * @priv: driver private structure
 * Description: this function is called to clear the TX and RX descriptors
 * in case of both basic and extended descriptors are used.
 */
static void stmmac_clear_descriptors(struct stmmac_priv *priv)
{
	u32 rx_queue_cnt = priv->plat->rx_queues_to_use;
	u32 tx_queue_cnt = priv->plat->tx_queues_to_use;
	u32 queue;

	/* Clear the RX descriptors */
	for (queue = 0; queue < rx_queue_cnt; queue++)
		stmmac_clear_rx_descriptors(priv, queue);

	/* Clear the TX descriptors */
	for (queue = 0; queue < tx_queue_cnt; queue++)
		stmmac_clear_tx_descriptors(priv, queue);
}

/**
 * stmmac_init_rx_buffers - init the RX descriptor buffer.
 * @priv: driver private structure
 * @p: descriptor pointer
 * @i: descriptor index
 * @flags: gfp flag
 * @queue: RX queue index
 * Description: this function is called to allocate a receive buffer, perform
 * the DMA mapping and init the descriptor.
 */
static int stmmac_init_rx_buffers(struct stmmac_priv *priv, struct dma_desc *p,
				  int i, gfp_t flags, u32 queue)
{
	struct stmmac_rx_queue *rx_q = &priv->rx_queue[queue];
	struct stmmac_rx_buffer *buf = &rx_q->buf_pool[i];
	gfp_t gfp = (GFP_ATOMIC | __GFP_NOWARN);

	if (priv->dma_cap.addr64 <= 32)
		gfp |= GFP_DMA32;

	if (!buf->page) {
		buf->page = page_pool_alloc_pages(rx_q->page_pool, gfp);
		if (!buf->page)
			return -ENOMEM;
		buf->page_offset = stmmac_rx_offset(priv);
	}

	if (priv->sph && !buf->sec_page) {
		buf->sec_page = page_pool_alloc_pages(rx_q->page_pool, gfp);
		if (!buf->sec_page)
			return -ENOMEM;

		buf->sec_addr = page_pool_get_dma_addr(buf->sec_page);
		stmmac_set_desc_sec_addr(priv, p, buf->sec_addr, true);
	} else {
		buf->sec_page = NULL;
		stmmac_set_desc_sec_addr(priv, p, buf->sec_addr, false);
	}

	buf->addr = page_pool_get_dma_addr(buf->page) + buf->page_offset;

	stmmac_set_desc_addr(priv, p, buf->addr);
	if (priv->dma_buf_sz == BUF_SIZE_16KiB)
		stmmac_init_desc3(priv, p);

	return 0;
}

/**
 * stmmac_free_rx_buffer - free RX dma buffers
 * @priv: private structure
 * @queue: RX queue index
 * @i: buffer index.
 */
static void stmmac_free_rx_buffer(struct stmmac_priv *priv, u32 queue, int i)
{
	struct stmmac_rx_queue *rx_q = &priv->rx_queue[queue];
	struct stmmac_rx_buffer *buf = &rx_q->buf_pool[i];

	if (buf->page)
		page_pool_put_full_page(rx_q->page_pool, buf->page, false);
	buf->page = NULL;

	if (buf->sec_page)
		page_pool_put_full_page(rx_q->page_pool, buf->sec_page, false);
	buf->sec_page = NULL;
}

/**
 * stmmac_free_tx_buffer - free RX dma buffers
 * @priv: private structure
 * @queue: RX queue index
 * @i: buffer index.
 */
static void stmmac_free_tx_buffer(struct stmmac_priv *priv, u32 queue, int i)
{
	struct stmmac_tx_queue *tx_q = &priv->tx_queue[queue];

	if (tx_q->tx_skbuff_dma[i].buf &&
	    tx_q->tx_skbuff_dma[i].buf_type != STMMAC_TXBUF_T_XDP_TX) {
		if (tx_q->tx_skbuff_dma[i].map_as_page)
			dma_unmap_page(priv->device,
				       tx_q->tx_skbuff_dma[i].buf,
				       tx_q->tx_skbuff_dma[i].len,
				       DMA_TO_DEVICE);
		else
			dma_unmap_single(priv->device,
					 tx_q->tx_skbuff_dma[i].buf,
					 tx_q->tx_skbuff_dma[i].len,
					 DMA_TO_DEVICE);
	}

	if (tx_q->xdpf[i] &&
	    (tx_q->tx_skbuff_dma[i].buf_type == STMMAC_TXBUF_T_XDP_TX ||
	     tx_q->tx_skbuff_dma[i].buf_type == STMMAC_TXBUF_T_XDP_NDO)) {
		xdp_return_frame(tx_q->xdpf[i]);
		tx_q->xdpf[i] = NULL;
	}

	if (tx_q->tx_skbuff_dma[i].buf_type == STMMAC_TXBUF_T_XSK_TX)
		tx_q->xsk_frames_done++;

	if (tx_q->tx_skbuff[i] &&
	    tx_q->tx_skbuff_dma[i].buf_type == STMMAC_TXBUF_T_SKB) {
		dev_kfree_skb_any(tx_q->tx_skbuff[i]);
		tx_q->tx_skbuff[i] = NULL;
	}

	tx_q->tx_skbuff_dma[i].buf = 0;
	tx_q->tx_skbuff_dma[i].map_as_page = false;
}

/**
 * dma_free_rx_skbufs - free RX dma buffers
 * @priv: private structure
 * @queue: RX queue index
 */
static void dma_free_rx_skbufs(struct stmmac_priv *priv, u32 queue)
{
	int i;

	for (i = 0; i < priv->dma_rx_size; i++)
		stmmac_free_rx_buffer(priv, queue, i);
}

static int stmmac_alloc_rx_buffers(struct stmmac_priv *priv, u32 queue,
				   gfp_t flags)
{
	struct stmmac_rx_queue *rx_q = &priv->rx_queue[queue];
	int i;

	for (i = 0; i < priv->dma_rx_size; i++) {
		struct dma_desc *p;
		int ret;

		if (priv->extend_desc)
			p = &((rx_q->dma_erx + i)->basic);
		else
			p = rx_q->dma_rx + i;

		ret = stmmac_init_rx_buffers(priv, p, i, flags,
					     queue);
		if (ret)
			return ret;

		rx_q->buf_alloc_num++;
	}

	return 0;
}

/**
 * dma_free_rx_xskbufs - free RX dma buffers from XSK pool
 * @priv: private structure
 * @queue: RX queue index
 */
static void dma_free_rx_xskbufs(struct stmmac_priv *priv, u32 queue)
{
	struct stmmac_rx_queue *rx_q = &priv->rx_queue[queue];
	int i;

	for (i = 0; i < priv->dma_rx_size; i++) {
		struct stmmac_rx_buffer *buf = &rx_q->buf_pool[i];

		if (!buf->xdp)
			continue;

		xsk_buff_free(buf->xdp);
		buf->xdp = NULL;
	}
}

static int stmmac_alloc_rx_buffers_zc(struct stmmac_priv *priv, u32 queue)
{
	struct stmmac_rx_queue *rx_q = &priv->rx_queue[queue];
	int i;

	for (i = 0; i < priv->dma_rx_size; i++) {
		struct stmmac_rx_buffer *buf;
		dma_addr_t dma_addr;
		struct dma_desc *p;

		if (priv->extend_desc)
			p = (struct dma_desc *)(rx_q->dma_erx + i);
		else
			p = rx_q->dma_rx + i;

		buf = &rx_q->buf_pool[i];

		buf->xdp = xsk_buff_alloc(rx_q->xsk_pool);
		if (!buf->xdp)
			return -ENOMEM;

		dma_addr = xsk_buff_xdp_get_dma(buf->xdp);
		stmmac_set_desc_addr(priv, p, dma_addr);
		rx_q->buf_alloc_num++;
	}

	return 0;
}

static struct xsk_buff_pool *stmmac_get_xsk_pool(struct stmmac_priv *priv, u32 queue)
{
	if (!stmmac_xdp_is_enabled(priv) || !test_bit(queue, priv->af_xdp_zc_qps))
		return NULL;

	return xsk_get_pool_from_qid(priv->dev, queue);
}

/**
 * __init_dma_rx_desc_rings - init the RX descriptor ring (per queue)
 * @priv: driver private structure
 * @queue: RX queue index
 * @flags: gfp flag.
 * Description: this function initializes the DMA RX descriptors
 * and allocates the socket buffers. It supports the chained and ring
 * modes.
 */
static int __init_dma_rx_desc_rings(struct stmmac_priv *priv, u32 queue, gfp_t flags)
{
	struct stmmac_rx_queue *rx_q = &priv->rx_queue[queue];
	int ret;

	netif_dbg(priv, probe, priv->dev,
		  "(%s) dma_rx_phy=0x%08x\n", __func__,
		  (u32)rx_q->dma_rx_phy);

	stmmac_clear_rx_descriptors(priv, queue);

	xdp_rxq_info_unreg_mem_model(&rx_q->xdp_rxq);

	rx_q->xsk_pool = stmmac_get_xsk_pool(priv, queue);

	if (rx_q->xsk_pool) {
		WARN_ON(xdp_rxq_info_reg_mem_model(&rx_q->xdp_rxq,
						   MEM_TYPE_XSK_BUFF_POOL,
						   NULL));
		netdev_info(priv->dev,
			    "Register MEM_TYPE_XSK_BUFF_POOL RxQ-%d\n",
			    rx_q->queue_index);
		xsk_pool_set_rxq_info(rx_q->xsk_pool, &rx_q->xdp_rxq);
	} else {
		WARN_ON(xdp_rxq_info_reg_mem_model(&rx_q->xdp_rxq,
						   MEM_TYPE_PAGE_POOL,
						   rx_q->page_pool));
		netdev_info(priv->dev,
			    "Register MEM_TYPE_PAGE_POOL RxQ-%d\n",
			    rx_q->queue_index);
	}

	if (rx_q->xsk_pool) {
		/* RX XDP ZC buffer pool may not be populated, e.g.
		 * xdpsock TX-only.
		 */
		stmmac_alloc_rx_buffers_zc(priv, queue);
	} else {
		ret = stmmac_alloc_rx_buffers(priv, queue, flags);
		if (ret < 0)
			return -ENOMEM;
	}

	rx_q->cur_rx = 0;
	rx_q->dirty_rx = 0;

	/* Setup the chained descriptor addresses */
	if (priv->mode == STMMAC_CHAIN_MODE) {
		if (priv->extend_desc)
			stmmac_mode_init(priv, rx_q->dma_erx,
					 rx_q->dma_rx_phy,
					 priv->dma_rx_size, 1);
		else
			stmmac_mode_init(priv, rx_q->dma_rx,
					 rx_q->dma_rx_phy,
					 priv->dma_rx_size, 0);
	}

	return 0;
}

static int init_dma_rx_desc_rings(struct net_device *dev, gfp_t flags)
{
	struct stmmac_priv *priv = netdev_priv(dev);
	u32 rx_count = priv->plat->rx_queues_to_use;
	u32 queue;
	int ret;

	/* RX INITIALIZATION */
	netif_dbg(priv, probe, priv->dev,
		  "SKB addresses:\nskb\t\tskb data\tdma data\n");

	for (queue = 0; queue < rx_count; queue++) {
		ret = __init_dma_rx_desc_rings(priv, queue, flags);
		if (ret)
			goto err_init_rx_buffers;
	}

	return 0;

err_init_rx_buffers:
	while (queue >= 0) {
		struct stmmac_rx_queue *rx_q = &priv->rx_queue[queue];

		if (rx_q->xsk_pool)
			dma_free_rx_xskbufs(priv, queue);
		else
			dma_free_rx_skbufs(priv, queue);

		rx_q->buf_alloc_num = 0;
		rx_q->xsk_pool = NULL;

		if (queue == 0)
			break;

		queue--;
	}

	return ret;
}

/**
 * __init_dma_tx_desc_rings - init the TX descriptor ring (per queue)
 * @priv: driver private structure
 * @queue : TX queue index
 * Description: this function initializes the DMA TX descriptors
 * and allocates the socket buffers. It supports the chained and ring
 * modes.
 */
static int __init_dma_tx_desc_rings(struct stmmac_priv *priv, u32 queue)
{
	struct stmmac_tx_queue *tx_q = &priv->tx_queue[queue];
	int i;

	netif_dbg(priv, probe, priv->dev,
		  "(%s) dma_tx_phy=0x%08x\n", __func__,
		  (u32)tx_q->dma_tx_phy);

	/* Setup the chained descriptor addresses */
	if (priv->mode == STMMAC_CHAIN_MODE) {
		if (priv->extend_desc)
			stmmac_mode_init(priv, tx_q->dma_etx,
					 tx_q->dma_tx_phy,
					 priv->dma_tx_size, 1);
		else if (!(tx_q->tbs & STMMAC_TBS_AVAIL))
			stmmac_mode_init(priv, tx_q->dma_tx,
					 tx_q->dma_tx_phy,
					 priv->dma_tx_size, 0);
	}

	tx_q->xsk_pool = stmmac_get_xsk_pool(priv, queue);

	for (i = 0; i < priv->dma_tx_size; i++) {
		struct dma_desc *p;

		if (priv->extend_desc)
			p = &((tx_q->dma_etx + i)->basic);
		else if (tx_q->tbs & STMMAC_TBS_AVAIL)
			p = &((tx_q->dma_entx + i)->basic);
		else
			p = tx_q->dma_tx + i;

		stmmac_clear_desc(priv, p);

		tx_q->tx_skbuff_dma[i].buf = 0;
		tx_q->tx_skbuff_dma[i].map_as_page = false;
		tx_q->tx_skbuff_dma[i].len = 0;
		tx_q->tx_skbuff_dma[i].last_segment = false;
		tx_q->tx_skbuff[i] = NULL;
	}

	tx_q->dirty_tx = 0;
	tx_q->cur_tx = 0;
	tx_q->mss = 0;

	netdev_tx_reset_queue(netdev_get_tx_queue(priv->dev, queue));

	return 0;
}

static int init_dma_tx_desc_rings(struct net_device *dev)
{
	struct stmmac_priv *priv = netdev_priv(dev);
	u32 tx_queue_cnt;
	u32 queue;

	tx_queue_cnt = priv->plat->tx_queues_to_use;

	for (queue = 0; queue < tx_queue_cnt; queue++)
		__init_dma_tx_desc_rings(priv, queue);

	return 0;
}

/**
 * init_dma_desc_rings - init the RX/TX descriptor rings
 * @dev: net device structure
 * @flags: gfp flag.
 * Description: this function initializes the DMA RX/TX descriptors
 * and allocates the socket buffers. It supports the chained and ring
 * modes.
 */
static int init_dma_desc_rings(struct net_device *dev, gfp_t flags)
{
	struct stmmac_priv *priv = netdev_priv(dev);
	int ret;

	ret = init_dma_rx_desc_rings(dev, flags);
	if (ret)
		return ret;

	ret = init_dma_tx_desc_rings(dev);

	stmmac_clear_descriptors(priv);

	if (netif_msg_hw(priv))
		stmmac_display_rings(priv);

	return ret;
}

/**
 * dma_free_tx_skbufs - free TX dma buffers
 * @priv: private structure
 * @queue: TX queue index
 */
static void dma_free_tx_skbufs(struct stmmac_priv *priv, u32 queue)
{
	struct stmmac_tx_queue *tx_q = &priv->tx_queue[queue];
	int i;

	tx_q->xsk_frames_done = 0;

	for (i = 0; i < priv->dma_tx_size; i++)
		stmmac_free_tx_buffer(priv, queue, i);

	if (tx_q->xsk_pool && tx_q->xsk_frames_done) {
		xsk_tx_completed(tx_q->xsk_pool, tx_q->xsk_frames_done);
		tx_q->xsk_frames_done = 0;
		tx_q->xsk_pool = NULL;
	}
}

/**
 * stmmac_free_tx_skbufs - free TX skb buffers
 * @priv: private structure
 */
static void stmmac_free_tx_skbufs(struct stmmac_priv *priv)
{
	u32 tx_queue_cnt = priv->plat->tx_queues_to_use;
	u32 queue;

	for (queue = 0; queue < tx_queue_cnt; queue++)
		dma_free_tx_skbufs(priv, queue);
}

/**
 * __free_dma_rx_desc_resources - free RX dma desc resources (per queue)
 * @priv: private structure
 * @queue: RX queue index
 */
static void __free_dma_rx_desc_resources(struct stmmac_priv *priv, u32 queue)
{
	struct stmmac_rx_queue *rx_q = &priv->rx_queue[queue];

	/* Release the DMA RX socket buffers */
	if (rx_q->xsk_pool)
		dma_free_rx_xskbufs(priv, queue);
	else
		dma_free_rx_skbufs(priv, queue);

	rx_q->buf_alloc_num = 0;
	rx_q->xsk_pool = NULL;

	/* Free DMA regions of consistent memory previously allocated */
	if (!priv->extend_desc)
		dma_free_coherent(priv->device, priv->dma_rx_size *
				  sizeof(struct dma_desc),
				  rx_q->dma_rx, rx_q->dma_rx_phy);
	else
		dma_free_coherent(priv->device, priv->dma_rx_size *
				  sizeof(struct dma_extended_desc),
				  rx_q->dma_erx, rx_q->dma_rx_phy);

	if (xdp_rxq_info_is_reg(&rx_q->xdp_rxq))
		xdp_rxq_info_unreg(&rx_q->xdp_rxq);

	kfree(rx_q->buf_pool);
	if (rx_q->page_pool)
		page_pool_destroy(rx_q->page_pool);
}

static void free_dma_rx_desc_resources(struct stmmac_priv *priv)
{
	u32 rx_count = priv->plat->rx_queues_to_use;
	u32 queue;

	/* Free RX queue resources */
	for (queue = 0; queue < rx_count; queue++)
		__free_dma_rx_desc_resources(priv, queue);
}

/**
 * __free_dma_tx_desc_resources - free TX dma desc resources (per queue)
 * @priv: private structure
 * @queue: TX queue index
 */
static void __free_dma_tx_desc_resources(struct stmmac_priv *priv, u32 queue)
{
	struct stmmac_tx_queue *tx_q = &priv->tx_queue[queue];
	size_t size;
	void *addr;

	/* Release the DMA TX socket buffers */
	dma_free_tx_skbufs(priv, queue);

	if (priv->extend_desc) {
		size = sizeof(struct dma_extended_desc);
		addr = tx_q->dma_etx;
	} else if (tx_q->tbs & STMMAC_TBS_AVAIL) {
		size = sizeof(struct dma_edesc);
		addr = tx_q->dma_entx;
	} else {
		size = sizeof(struct dma_desc);
		addr = tx_q->dma_tx;
	}

	size *= priv->dma_tx_size;

	dma_free_coherent(priv->device, size, addr, tx_q->dma_tx_phy);

	kfree(tx_q->tx_skbuff_dma);
	kfree(tx_q->tx_skbuff);
}

static void free_dma_tx_desc_resources(struct stmmac_priv *priv)
{
	u32 tx_count = priv->plat->tx_queues_to_use;
	u32 queue;

	/* Free TX queue resources */
	for (queue = 0; queue < tx_count; queue++)
		__free_dma_tx_desc_resources(priv, queue);
}

/**
 * __alloc_dma_rx_desc_resources - alloc RX resources (per queue).
 * @priv: private structure
 * @queue: RX queue index
 * Description: according to which descriptor can be used (extend or basic)
 * this function allocates the resources for TX and RX paths. In case of
 * reception, for example, it pre-allocated the RX socket buffer in order to
 * allow zero-copy mechanism.
 */
static int __alloc_dma_rx_desc_resources(struct stmmac_priv *priv, u32 queue)
{
	struct stmmac_rx_queue *rx_q = &priv->rx_queue[queue];
	struct stmmac_channel *ch = &priv->channel[queue];
	bool xdp_prog = stmmac_xdp_is_enabled(priv);
	struct page_pool_params pp_params = { 0 };
	unsigned int num_pages;
	unsigned int napi_id;
	int ret;

	rx_q->queue_index = queue;
	rx_q->priv_data = priv;

	pp_params.flags = PP_FLAG_DMA_MAP | PP_FLAG_DMA_SYNC_DEV;
	pp_params.pool_size = priv->dma_rx_size;
	num_pages = DIV_ROUND_UP(priv->dma_buf_sz, PAGE_SIZE);
	pp_params.order = ilog2(num_pages);
	pp_params.nid = dev_to_node(priv->device);
	pp_params.dev = priv->device;
	pp_params.dma_dir = xdp_prog ? DMA_BIDIRECTIONAL : DMA_FROM_DEVICE;
	pp_params.offset = stmmac_rx_offset(priv);
	pp_params.max_len = STMMAC_MAX_RX_BUF_SIZE(num_pages);

	rx_q->page_pool = page_pool_create(&pp_params);
	if (IS_ERR(rx_q->page_pool)) {
		ret = PTR_ERR(rx_q->page_pool);
		rx_q->page_pool = NULL;
		return ret;
	}

	rx_q->buf_pool = kcalloc(priv->dma_rx_size,
				 sizeof(*rx_q->buf_pool),
				 GFP_KERNEL);
	if (!rx_q->buf_pool)
		return -ENOMEM;

	if (priv->extend_desc) {
		rx_q->dma_erx = dma_alloc_coherent(priv->device,
						   priv->dma_rx_size *
						   sizeof(struct dma_extended_desc),
						   &rx_q->dma_rx_phy,
						   GFP_KERNEL);
		if (!rx_q->dma_erx)
			return -ENOMEM;

	} else {
		rx_q->dma_rx = dma_alloc_coherent(priv->device,
						  priv->dma_rx_size *
						  sizeof(struct dma_desc),
						  &rx_q->dma_rx_phy,
						  GFP_KERNEL);
		if (!rx_q->dma_rx)
			return -ENOMEM;
	}

	if (stmmac_xdp_is_enabled(priv) &&
	    test_bit(queue, priv->af_xdp_zc_qps))
		napi_id = ch->rxtx_napi.napi_id;
	else
		napi_id = ch->rx_napi.napi_id;

	ret = xdp_rxq_info_reg(&rx_q->xdp_rxq, priv->dev,
			       rx_q->queue_index,
			       napi_id);
	if (ret) {
		netdev_err(priv->dev, "Failed to register xdp rxq info\n");
		return -EINVAL;
	}

	return 0;
}

static int alloc_dma_rx_desc_resources(struct stmmac_priv *priv)
{
	u32 rx_count = priv->plat->rx_queues_to_use;
	u32 queue;
	int ret;

	/* RX queues buffers and DMA */
	for (queue = 0; queue < rx_count; queue++) {
		ret = __alloc_dma_rx_desc_resources(priv, queue);
		if (ret)
			goto err_dma;
	}

	return 0;

err_dma:
	free_dma_rx_desc_resources(priv);

	return ret;
}

/**
 * __alloc_dma_tx_desc_resources - alloc TX resources (per queue).
 * @priv: private structure
 * @queue: TX queue index
 * Description: according to which descriptor can be used (extend or basic)
 * this function allocates the resources for TX and RX paths. In case of
 * reception, for example, it pre-allocated the RX socket buffer in order to
 * allow zero-copy mechanism.
 */
static int __alloc_dma_tx_desc_resources(struct stmmac_priv *priv, u32 queue)
{
	struct stmmac_tx_queue *tx_q = &priv->tx_queue[queue];
	size_t size;
	void *addr;

	tx_q->queue_index = queue;
	tx_q->priv_data = priv;

	tx_q->tx_skbuff_dma = kcalloc(priv->dma_tx_size,
				      sizeof(*tx_q->tx_skbuff_dma),
				      GFP_KERNEL);
	if (!tx_q->tx_skbuff_dma)
		return -ENOMEM;

	tx_q->tx_skbuff = kcalloc(priv->dma_tx_size,
				  sizeof(struct sk_buff *),
				  GFP_KERNEL);
	if (!tx_q->tx_skbuff)
		return -ENOMEM;

	if (priv->extend_desc)
		size = sizeof(struct dma_extended_desc);
	else if (tx_q->tbs & STMMAC_TBS_AVAIL)
		size = sizeof(struct dma_edesc);
	else
		size = sizeof(struct dma_desc);

	size *= priv->dma_tx_size;

	addr = dma_alloc_coherent(priv->device, size,
				  &tx_q->dma_tx_phy, GFP_KERNEL);
	if (!addr)
		return -ENOMEM;

	if (priv->extend_desc)
		tx_q->dma_etx = addr;
	else if (tx_q->tbs & STMMAC_TBS_AVAIL)
		tx_q->dma_entx = addr;
	else
		tx_q->dma_tx = addr;

	return 0;
}

static int alloc_dma_tx_desc_resources(struct stmmac_priv *priv)
{
	u32 tx_count = priv->plat->tx_queues_to_use;
	u32 queue;
	int ret;

	/* TX queues buffers and DMA */
	for (queue = 0; queue < tx_count; queue++) {
		ret = __alloc_dma_tx_desc_resources(priv, queue);
		if (ret)
			goto err_dma;
	}

	return 0;

err_dma:
	free_dma_tx_desc_resources(priv);
	return ret;
}

/**
 * alloc_dma_desc_resources - alloc TX/RX resources.
 * @priv: private structure
 * Description: according to which descriptor can be used (extend or basic)
 * this function allocates the resources for TX and RX paths. In case of
 * reception, for example, it pre-allocated the RX socket buffer in order to
 * allow zero-copy mechanism.
 */
static int alloc_dma_desc_resources(struct stmmac_priv *priv)
{
	/* RX Allocation */
	int ret = alloc_dma_rx_desc_resources(priv);

	if (ret)
		return ret;

	ret = alloc_dma_tx_desc_resources(priv);

	return ret;
}

/**
 * free_dma_desc_resources - free dma desc resources
 * @priv: private structure
 */
static void free_dma_desc_resources(struct stmmac_priv *priv)
{
	/* Release the DMA TX socket buffers */
	free_dma_tx_desc_resources(priv);

	/* Release the DMA RX socket buffers later
	 * to ensure all pending XDP_TX buffers are returned.
	 */
	free_dma_rx_desc_resources(priv);
}

/**
 *  stmmac_mac_enable_rx_queues - Enable MAC rx queues
 *  @priv: driver private structure
 *  Description: It is used for enabling the rx queues in the MAC
 */
static void stmmac_mac_enable_rx_queues(struct stmmac_priv *priv)
{
	u32 rx_queues_count = priv->plat->rx_queues_to_use;
	int queue;
	u8 mode;

	for (queue = 0; queue < rx_queues_count; queue++) {
		mode = priv->plat->rx_queues_cfg[queue].mode_to_use;
		stmmac_rx_queue_enable(priv, priv->hw, mode, queue);
	}
}

/**
 * stmmac_start_rx_dma - start RX DMA channel
 * @priv: driver private structure
 * @chan: RX channel index
 * Description:
 * This starts a RX DMA channel
 */
static void stmmac_start_rx_dma(struct stmmac_priv *priv, u32 chan)
{
	netdev_dbg(priv->dev, "DMA RX processes started in channel %d\n", chan);
	stmmac_start_rx(priv, priv->ioaddr, chan);
}

/**
 * stmmac_start_tx_dma - start TX DMA channel
 * @priv: driver private structure
 * @chan: TX channel index
 * Description:
 * This starts a TX DMA channel
 */
static void stmmac_start_tx_dma(struct stmmac_priv *priv, u32 chan)
{
	netdev_dbg(priv->dev, "DMA TX processes started in channel %d\n", chan);
	stmmac_start_tx(priv, priv->ioaddr, chan);
}

/**
 * stmmac_stop_rx_dma - stop RX DMA channel
 * @priv: driver private structure
 * @chan: RX channel index
 * Description:
 * This stops a RX DMA channel
 */
static void stmmac_stop_rx_dma(struct stmmac_priv *priv, u32 chan)
{
	netdev_dbg(priv->dev, "DMA RX processes stopped in channel %d\n", chan);
	stmmac_stop_rx(priv, priv->ioaddr, chan);
}

/**
 * stmmac_stop_tx_dma - stop TX DMA channel
 * @priv: driver private structure
 * @chan: TX channel index
 * Description:
 * This stops a TX DMA channel
 */
static void stmmac_stop_tx_dma(struct stmmac_priv *priv, u32 chan)
{
	netdev_dbg(priv->dev, "DMA TX processes stopped in channel %d\n", chan);
	stmmac_stop_tx(priv, priv->ioaddr, chan);
}

/**
 * stmmac_start_all_dma - start all RX and TX DMA channels
 * @priv: driver private structure
 * Description:
 * This starts all the RX and TX DMA channels
 */
static void stmmac_start_all_dma(struct stmmac_priv *priv)
{
	u32 rx_channels_count = priv->plat->rx_queues_to_use;
	u32 tx_channels_count = priv->plat->tx_queues_to_use;
	u32 chan = 0;

	for (chan = 0; chan < rx_channels_count; chan++)
		stmmac_start_rx_dma(priv, chan);

	for (chan = 0; chan < tx_channels_count; chan++)
		stmmac_start_tx_dma(priv, chan);
}

/**
 * stmmac_stop_all_dma - stop all RX and TX DMA channels
 * @priv: driver private structure
 * Description:
 * This stops the RX and TX DMA channels
 */
static void stmmac_stop_all_dma(struct stmmac_priv *priv)
{
	u32 rx_channels_count = priv->plat->rx_queues_to_use;
	u32 tx_channels_count = priv->plat->tx_queues_to_use;
	u32 chan = 0;

	for (chan = 0; chan < rx_channels_count; chan++)
		stmmac_stop_rx_dma(priv, chan);

	for (chan = 0; chan < tx_channels_count; chan++)
		stmmac_stop_tx_dma(priv, chan);
}

/**
 *  stmmac_dma_operation_mode - HW DMA operation mode
 *  @priv: driver private structure
 *  Description: it is used for configuring the DMA operation mode register in
 *  order to program the tx/rx DMA thresholds or Store-And-Forward mode.
 */
static void stmmac_dma_operation_mode(struct stmmac_priv *priv)
{
	u32 rx_channels_count = priv->plat->rx_queues_to_use;
	u32 tx_channels_count = priv->plat->tx_queues_to_use;
	int rxfifosz = priv->plat->rx_fifo_size;
	int txfifosz = priv->plat->tx_fifo_size;
	u32 txmode = 0;
	u32 rxmode = 0;
	u32 chan = 0;
	u8 qmode = 0;

	if (rxfifosz == 0)
		rxfifosz = priv->dma_cap.rx_fifo_size;
	if (txfifosz == 0)
		txfifosz = priv->dma_cap.tx_fifo_size;

	/* Adjust for real per queue fifo size */
	rxfifosz /= rx_channels_count;
	txfifosz /= tx_channels_count;

	if (priv->plat->force_thresh_dma_mode) {
		txmode = tc;
		rxmode = tc;
	} else if (priv->plat->force_sf_dma_mode || priv->plat->tx_coe) {
		/*
		 * In case of GMAC, SF mode can be enabled
		 * to perform the TX COE in HW. This depends on:
		 * 1) TX COE if actually supported
		 * 2) There is no bugged Jumbo frame support
		 *    that needs to not insert csum in the TDES.
		 */
		txmode = SF_DMA_MODE;
		rxmode = SF_DMA_MODE;
		priv->xstats.threshold = SF_DMA_MODE;
	} else {
		txmode = tc;
		rxmode = SF_DMA_MODE;
	}

	/* configure all channels */
	for (chan = 0; chan < rx_channels_count; chan++) {
		struct stmmac_rx_queue *rx_q = &priv->rx_queue[chan];
		u32 buf_size;

		qmode = priv->plat->rx_queues_cfg[chan].mode_to_use;

		stmmac_dma_rx_mode(priv, priv->ioaddr, rxmode, chan,
				rxfifosz, qmode);

		if (rx_q->xsk_pool) {
			buf_size = xsk_pool_get_rx_frame_size(rx_q->xsk_pool);
			stmmac_set_dma_bfsize(priv, priv->ioaddr,
					      buf_size,
					      chan);
		} else {
			stmmac_set_dma_bfsize(priv, priv->ioaddr,
					      priv->dma_buf_sz,
					      chan);
		}
	}

	for (chan = 0; chan < tx_channels_count; chan++) {
		qmode = priv->plat->tx_queues_cfg[chan].mode_to_use;

		stmmac_dma_tx_mode(priv, priv->ioaddr, txmode, chan,
				txfifosz, qmode);
	}
}

static bool stmmac_xdp_xmit_zc(struct stmmac_priv *priv, u32 queue, u32 budget)
{
	struct netdev_queue *nq = netdev_get_tx_queue(priv->dev, queue);
	struct stmmac_tx_queue *tx_q = &priv->tx_queue[queue];
	struct xsk_buff_pool *pool = tx_q->xsk_pool;
	unsigned int entry = tx_q->cur_tx;
	struct dma_desc *tx_desc = NULL;
	struct xdp_desc xdp_desc;
	bool work_done = true;

	/* Avoids TX time-out as we are sharing with slow path */
	txq_trans_cond_update(nq);

	budget = min(budget, stmmac_tx_avail(priv, queue));

	while (budget-- > 0) {
		dma_addr_t dma_addr;
		bool set_ic;

		/* We are sharing with slow path and stop XSK TX desc submission when
		 * available TX ring is less than threshold.
		 */
		if (unlikely(stmmac_tx_avail(priv, queue) < STMMAC_TX_XSK_AVAIL) ||
		    !netif_carrier_ok(priv->dev)) {
			work_done = false;
			break;
		}

		if (!xsk_tx_peek_desc(pool, &xdp_desc))
			break;

		if (likely(priv->extend_desc))
			tx_desc = (struct dma_desc *)(tx_q->dma_etx + entry);
		else if (tx_q->tbs & STMMAC_TBS_AVAIL)
			tx_desc = &tx_q->dma_entx[entry].basic;
		else
			tx_desc = tx_q->dma_tx + entry;

		dma_addr = xsk_buff_raw_get_dma(pool, xdp_desc.addr);
		xsk_buff_raw_dma_sync_for_device(pool, dma_addr, xdp_desc.len);

		tx_q->tx_skbuff_dma[entry].buf_type = STMMAC_TXBUF_T_XSK_TX;

		/* To return XDP buffer to XSK pool, we simple call
		 * xsk_tx_completed(), so we don't need to fill up
		 * 'buf' and 'xdpf'.
		 */
		tx_q->tx_skbuff_dma[entry].buf = 0;
		tx_q->xdpf[entry] = NULL;

		tx_q->tx_skbuff_dma[entry].map_as_page = false;
		tx_q->tx_skbuff_dma[entry].len = xdp_desc.len;
		tx_q->tx_skbuff_dma[entry].last_segment = true;
		tx_q->tx_skbuff_dma[entry].is_jumbo = false;

		stmmac_set_desc_addr(priv, tx_desc, dma_addr);

		tx_q->tx_count_frames++;

		if (!priv->tx_coal_frames[queue])
			set_ic = false;
		else if (tx_q->tx_count_frames % priv->tx_coal_frames[queue] == 0)
			set_ic = true;
		else
			set_ic = false;

		if (set_ic) {
			tx_q->tx_count_frames = 0;
			stmmac_set_tx_ic(priv, tx_desc);
			priv->xstats.tx_set_ic_bit++;
		}

		stmmac_prepare_tx_desc(priv, tx_desc, 1, xdp_desc.len,
				       true, priv->mode, true, true,
				       xdp_desc.len);

		stmmac_enable_dma_transmission(priv, priv->ioaddr);

		tx_q->cur_tx = STMMAC_GET_ENTRY(tx_q->cur_tx, priv->dma_tx_size);
		entry = tx_q->cur_tx;
	}

	if (tx_desc) {
		stmmac_flush_tx_descriptors(priv, queue);
		xsk_tx_release(pool);
	}

	/* Return true if all of the 3 conditions are met
	 *  a) TX Budget is still available
	 *  b) work_done = true when XSK TX desc peek is empty (no more
	 *     pending XSK TX for transmission)
	 */
	return !!budget && work_done;
}

static void stmmac_bump_dma_threshold(struct stmmac_priv *priv, u32 chan)
{
	if (unlikely(priv->xstats.threshold != SF_DMA_MODE) && tc <= 256) {
		tc += 64;

		if (priv->plat->force_thresh_dma_mode)
			stmmac_set_dma_operation_mode(priv, tc, tc, chan);
		else
			stmmac_set_dma_operation_mode(priv, tc, SF_DMA_MODE,
						      chan);

		priv->xstats.threshold = tc;
	}
}

/**
 * stmmac_tx_clean - to manage the transmission completion
 * @priv: driver private structure
 * @budget: napi budget limiting this functions packet handling
 * @queue: TX queue index
 * Description: it reclaims the transmit resources after transmission completes.
 */
static int stmmac_tx_clean(struct stmmac_priv *priv, int budget, u32 queue)
{
	struct stmmac_tx_queue *tx_q = &priv->tx_queue[queue];
	unsigned int bytes_compl = 0, pkts_compl = 0;
	unsigned int entry, xmits = 0, count = 0;

	__netif_tx_lock_bh(netdev_get_tx_queue(priv->dev, queue));

	priv->xstats.tx_clean++;

	tx_q->xsk_frames_done = 0;

	entry = tx_q->dirty_tx;

	/* Try to clean all TX complete frame in 1 shot */
	while ((entry != tx_q->cur_tx) && count < priv->dma_tx_size) {
		struct xdp_frame *xdpf;
		struct sk_buff *skb;
		struct dma_desc *p;
		int status;

		if (tx_q->tx_skbuff_dma[entry].buf_type == STMMAC_TXBUF_T_XDP_TX ||
		    tx_q->tx_skbuff_dma[entry].buf_type == STMMAC_TXBUF_T_XDP_NDO) {
			xdpf = tx_q->xdpf[entry];
			skb = NULL;
		} else if (tx_q->tx_skbuff_dma[entry].buf_type == STMMAC_TXBUF_T_SKB) {
			xdpf = NULL;
			skb = tx_q->tx_skbuff[entry];
		} else {
			xdpf = NULL;
			skb = NULL;
		}

		if (priv->extend_desc)
			p = (struct dma_desc *)(tx_q->dma_etx + entry);
		else if (tx_q->tbs & STMMAC_TBS_AVAIL)
			p = &tx_q->dma_entx[entry].basic;
		else
			p = tx_q->dma_tx + entry;

		status = stmmac_tx_status(priv, &priv->dev->stats,
				&priv->xstats, p, priv->ioaddr);
		/* Check if the descriptor is owned by the DMA */
		if (unlikely(status & tx_dma_own))
			break;

		count++;

		/* Make sure descriptor fields are read after reading
		 * the own bit.
		 */
		dma_rmb();

		/* Just consider the last segment and ...*/
		if (likely(!(status & tx_not_ls))) {
			/* ... verify the status error condition */
			if (unlikely(status & tx_err)) {
				priv->dev->stats.tx_errors++;
				if (unlikely(status & tx_err_bump_tc))
					stmmac_bump_dma_threshold(priv, queue);
			} else {
				priv->dev->stats.tx_packets++;
				priv->xstats.tx_pkt_n++;
				priv->xstats.txq_stats[queue].tx_pkt_n++;
			}
			if (skb)
				stmmac_get_tx_hwtstamp(priv, p, skb);
		}

		if (likely(tx_q->tx_skbuff_dma[entry].buf &&
			   tx_q->tx_skbuff_dma[entry].buf_type != STMMAC_TXBUF_T_XDP_TX)) {
			if (tx_q->tx_skbuff_dma[entry].map_as_page)
				dma_unmap_page(priv->device,
					       tx_q->tx_skbuff_dma[entry].buf,
					       tx_q->tx_skbuff_dma[entry].len,
					       DMA_TO_DEVICE);
			else
				dma_unmap_single(priv->device,
						 tx_q->tx_skbuff_dma[entry].buf,
						 tx_q->tx_skbuff_dma[entry].len,
						 DMA_TO_DEVICE);
			tx_q->tx_skbuff_dma[entry].buf = 0;
			tx_q->tx_skbuff_dma[entry].len = 0;
			tx_q->tx_skbuff_dma[entry].map_as_page = false;
		}

		stmmac_clean_desc3(priv, tx_q, p);

		tx_q->tx_skbuff_dma[entry].last_segment = false;
		tx_q->tx_skbuff_dma[entry].is_jumbo = false;

		if (xdpf &&
		    tx_q->tx_skbuff_dma[entry].buf_type == STMMAC_TXBUF_T_XDP_TX) {
			xdp_return_frame_rx_napi(xdpf);
			tx_q->xdpf[entry] = NULL;
		}

		if (xdpf &&
		    tx_q->tx_skbuff_dma[entry].buf_type == STMMAC_TXBUF_T_XDP_NDO) {
			xdp_return_frame(xdpf);
			tx_q->xdpf[entry] = NULL;
		}

		if (tx_q->tx_skbuff_dma[entry].buf_type == STMMAC_TXBUF_T_XSK_TX)
			tx_q->xsk_frames_done++;

		if (tx_q->tx_skbuff_dma[entry].buf_type == STMMAC_TXBUF_T_SKB) {
			if (likely(skb)) {
				pkts_compl++;
				bytes_compl += skb->len;
				dev_consume_skb_any(skb);
				tx_q->tx_skbuff[entry] = NULL;
			}
		}

		stmmac_release_tx_desc(priv, p, priv->mode);

		entry = STMMAC_GET_ENTRY(entry, priv->dma_tx_size);
	}
	tx_q->dirty_tx = entry;

	netdev_tx_completed_queue(netdev_get_tx_queue(priv->dev, queue),
				  pkts_compl, bytes_compl);

	if (unlikely(netif_tx_queue_stopped(netdev_get_tx_queue(priv->dev,
								queue))) &&
	    stmmac_tx_avail(priv, queue) > STMMAC_TX_THRESH(priv)) {

		netif_dbg(priv, tx_done, priv->dev,
			  "%s: restart transmit\n", __func__);
		netif_tx_wake_queue(netdev_get_tx_queue(priv->dev, queue));
	}

	if (tx_q->xsk_pool) {
		bool work_done;

		if (tx_q->xsk_frames_done)
			xsk_tx_completed(tx_q->xsk_pool, tx_q->xsk_frames_done);

		if (xsk_uses_need_wakeup(tx_q->xsk_pool))
			xsk_set_tx_need_wakeup(tx_q->xsk_pool);

		/* For XSK TX, we try to send as many as possible.
		 * If XSK work done (XSK TX desc empty and budget still
		 * available), return "budget - 1" to reenable TX IRQ.
		 * Else, return "budget" to make NAPI continue polling.
		 */
		work_done = stmmac_xdp_xmit_zc(priv, queue,
					       STMMAC_XSK_TX_BUDGET_MAX);
		if (work_done)
			xmits = budget - 1;
		else
			xmits = budget;
	}

	if (priv->eee_enabled && !priv->tx_path_in_lpi_mode &&
	    priv->eee_sw_timer_en) {
		if (stmmac_enable_eee_mode(priv))
			mod_timer(&priv->eee_ctrl_timer, STMMAC_LPI_T(priv->tx_lpi_timer));
	}

	/* We still have pending packets, let's call for a new scheduling */
	if (tx_q->dirty_tx != tx_q->cur_tx)
		hrtimer_start(&tx_q->txtimer,
			      STMMAC_COAL_TIMER(priv->tx_coal_timer[queue]),
			      HRTIMER_MODE_REL);

	__netif_tx_unlock_bh(netdev_get_tx_queue(priv->dev, queue));

	/* Combine decisions from TX clean and XSK TX */
	return max(count, xmits);
}

/**
 * stmmac_tx_err - to manage the tx error
 * @priv: driver private structure
 * @chan: channel index
 * Description: it cleans the descriptors and restarts the transmission
 * in case of transmission errors.
 */
static void stmmac_tx_err(struct stmmac_priv *priv, u32 chan)
{
	struct stmmac_tx_queue *tx_q = &priv->tx_queue[chan];

	netif_tx_stop_queue(netdev_get_tx_queue(priv->dev, chan));

	stmmac_stop_tx_dma(priv, chan);
	dma_free_tx_skbufs(priv, chan);
	stmmac_clear_tx_descriptors(priv, chan);
	tx_q->dirty_tx = 0;
	tx_q->cur_tx = 0;
	tx_q->mss = 0;
	netdev_tx_reset_queue(netdev_get_tx_queue(priv->dev, chan));
	stmmac_init_tx_chan(priv, priv->ioaddr, priv->plat->dma_cfg,
			    tx_q->dma_tx_phy, chan);
	stmmac_start_tx_dma(priv, chan);

	priv->dev->stats.tx_errors++;
	netif_tx_wake_queue(netdev_get_tx_queue(priv->dev, chan));
}

/**
 *  stmmac_set_dma_operation_mode - Set DMA operation mode by channel
 *  @priv: driver private structure
 *  @txmode: TX operating mode
 *  @rxmode: RX operating mode
 *  @chan: channel index
 *  Description: it is used for configuring of the DMA operation mode in
 *  runtime in order to program the tx/rx DMA thresholds or Store-And-Forward
 *  mode.
 */
static void stmmac_set_dma_operation_mode(struct stmmac_priv *priv, u32 txmode,
					  u32 rxmode, u32 chan)
{
	u8 rxqmode = priv->plat->rx_queues_cfg[chan].mode_to_use;
	u8 txqmode = priv->plat->tx_queues_cfg[chan].mode_to_use;
	u32 rx_channels_count = priv->plat->rx_queues_to_use;
	u32 tx_channels_count = priv->plat->tx_queues_to_use;
	int rxfifosz = priv->plat->rx_fifo_size;
	int txfifosz = priv->plat->tx_fifo_size;

	if (rxfifosz == 0)
		rxfifosz = priv->dma_cap.rx_fifo_size;
	if (txfifosz == 0)
		txfifosz = priv->dma_cap.tx_fifo_size;

	/* Adjust for real per queue fifo size */
	rxfifosz /= rx_channels_count;
	txfifosz /= tx_channels_count;

	stmmac_dma_rx_mode(priv, priv->ioaddr, rxmode, chan, rxfifosz, rxqmode);
	stmmac_dma_tx_mode(priv, priv->ioaddr, txmode, chan, txfifosz, txqmode);
}

static bool stmmac_safety_feat_interrupt(struct stmmac_priv *priv)
{
	int ret;

	ret = stmmac_safety_feat_irq_status(priv, priv->dev,
			priv->ioaddr, priv->dma_cap.asp, &priv->sstats);
	if (ret && (ret != -EINVAL)) {
		stmmac_global_err(priv);
		return true;
	}

	return false;
}

static int stmmac_napi_check(struct stmmac_priv *priv, u32 chan, u32 dir)
{
	int status = stmmac_dma_interrupt_status(priv, priv->ioaddr,
						 &priv->xstats, chan, dir);
	struct stmmac_rx_queue *rx_q = &priv->rx_queue[chan];
	struct stmmac_tx_queue *tx_q = &priv->tx_queue[chan];
	struct stmmac_channel *ch = &priv->channel[chan];
	struct napi_struct *rx_napi;
	struct napi_struct *tx_napi;
	unsigned long flags;

	rx_napi = rx_q->xsk_pool ? &ch->rxtx_napi : &ch->rx_napi;
	tx_napi = tx_q->xsk_pool ? &ch->rxtx_napi : &ch->tx_napi;

	if ((status & handle_rx) && (chan < priv->plat->rx_queues_to_use)) {
		if (napi_schedule_prep(rx_napi)) {
			spin_lock_irqsave(&ch->lock, flags);
			stmmac_disable_dma_irq(priv, priv->ioaddr, chan, 1, 0);
			spin_unlock_irqrestore(&ch->lock, flags);
			__napi_schedule(rx_napi);
		}
	}

	if ((status & handle_tx) && (chan < priv->plat->tx_queues_to_use)) {
		if (napi_schedule_prep(tx_napi)) {
			spin_lock_irqsave(&ch->lock, flags);
			stmmac_disable_dma_irq(priv, priv->ioaddr, chan, 0, 1);
			spin_unlock_irqrestore(&ch->lock, flags);
			__napi_schedule(tx_napi);
		}
	}

	return status;
}

/**
 * stmmac_dma_interrupt - DMA ISR
 * @priv: driver private structure
 * Description: this is the DMA ISR. It is called by the main ISR.
 * It calls the dwmac dma routine and schedule poll method in case of some
 * work can be done.
 */
static void stmmac_dma_interrupt(struct stmmac_priv *priv)
{
	u32 tx_channel_count = priv->plat->tx_queues_to_use;
	u32 rx_channel_count = priv->plat->rx_queues_to_use;
	u32 channels_to_check = tx_channel_count > rx_channel_count ?
				tx_channel_count : rx_channel_count;
	u32 chan;
	int status[max_t(u32, MTL_MAX_TX_QUEUES, MTL_MAX_RX_QUEUES)];

	/* Make sure we never check beyond our status buffer. */
	if (WARN_ON_ONCE(channels_to_check > ARRAY_SIZE(status)))
		channels_to_check = ARRAY_SIZE(status);

	for (chan = 0; chan < channels_to_check; chan++)
		status[chan] = stmmac_napi_check(priv, chan,
						 DMA_DIR_RXTX);

	for (chan = 0; chan < tx_channel_count; chan++) {
		if (unlikely(status[chan] & tx_hard_error_bump_tc)) {
			/* Try to bump up the dma threshold on this failure */
			stmmac_bump_dma_threshold(priv, chan);
		} else if (unlikely(status[chan] == tx_hard_error)) {
			stmmac_tx_err(priv, chan);
		}
	}
}

/**
 * stmmac_mmc_setup: setup the Mac Management Counters (MMC)
 * @priv: driver private structure
 * Description: this masks the MMC irq, in fact, the counters are managed in SW.
 */
static void stmmac_mmc_setup(struct stmmac_priv *priv)
{
	unsigned int mode = MMC_CNTRL_RESET_ON_READ | MMC_CNTRL_COUNTER_RESET |
			    MMC_CNTRL_PRESET | MMC_CNTRL_FULL_HALF_PRESET;

	stmmac_mmc_intr_all_mask(priv, priv->mmcaddr);

	if (priv->dma_cap.rmon) {
		stmmac_mmc_ctrl(priv, priv->mmcaddr, mode);
		memset(&priv->mmc, 0, sizeof(struct stmmac_counters));
	} else
		netdev_info(priv->dev, "No MAC Management Counters available\n");
}

/**
 * stmmac_get_hw_features - get MAC capabilities from the HW cap. register.
 * @priv: driver private structure
 * Description:
 *  new GMAC chip generations have a new register to indicate the
 *  presence of the optional feature/functions.
 *  This can be also used to override the value passed through the
 *  platform and necessary for old MAC10/100 and GMAC chips.
 */
static int stmmac_get_hw_features(struct stmmac_priv *priv)
{
	return stmmac_get_hw_feature(priv, priv->ioaddr, &priv->dma_cap) == 0;
}

/**
 * stmmac_check_ether_addr - check if the MAC addr is valid
 * @priv: driver private structure
 * Description:
 * it is to verify if the MAC address is valid, in case of failures it
 * generates a random MAC address
 */
static void stmmac_check_ether_addr(struct stmmac_priv *priv)
{
	u8 addr[ETH_ALEN];

	if (!is_valid_ether_addr(priv->dev->dev_addr)) {
		stmmac_get_umac_addr(priv, priv->hw, addr, 0);
		if (is_valid_ether_addr(addr))
			eth_hw_addr_set(priv->dev, addr);
		else
			eth_hw_addr_random(priv->dev);
		dev_info(priv->device, "device MAC address %pM\n",
			 priv->dev->dev_addr);
	}
}

/**
 * stmmac_init_dma_engine - DMA init.
 * @priv: driver private structure
 * Description:
 * It inits the DMA invoking the specific MAC/GMAC callback.
 * Some DMA parameters can be passed from the platform;
 * in case of these are not passed a default is kept for the MAC or GMAC.
 */
static int stmmac_init_dma_engine(struct stmmac_priv *priv)
{
	u32 rx_channels_count = priv->plat->rx_queues_to_use;
	u32 tx_channels_count = priv->plat->tx_queues_to_use;
	u32 dma_csr_ch = max(rx_channels_count, tx_channels_count);
	struct stmmac_rx_queue *rx_q;
	struct stmmac_tx_queue *tx_q;
	u32 chan = 0;
	int atds = 0;
	int ret = 0;

	if (!priv->plat->dma_cfg || !priv->plat->dma_cfg->pbl) {
		dev_err(priv->device, "Invalid DMA configuration\n");
		return -EINVAL;
	}

	if (priv->extend_desc && (priv->mode == STMMAC_RING_MODE))
		atds = 1;

	ret = stmmac_reset(priv, priv->ioaddr);
	if (ret) {
		dev_err(priv->device, "Failed to reset the dma\n");
		return ret;
	}

	/* DMA Configuration */
	stmmac_dma_init(priv, priv->ioaddr, priv->plat->dma_cfg, atds);

	if (priv->plat->axi)
		stmmac_axi(priv, priv->ioaddr, priv->plat->axi);

	/* DMA CSR Channel configuration */
	for (chan = 0; chan < dma_csr_ch; chan++)
		stmmac_init_chan(priv, priv->ioaddr, priv->plat->dma_cfg, chan);

	/* DMA RX Channel Configuration */
	for (chan = 0; chan < rx_channels_count; chan++) {
		rx_q = &priv->rx_queue[chan];

		stmmac_init_rx_chan(priv, priv->ioaddr, priv->plat->dma_cfg,
				    rx_q->dma_rx_phy, chan);

		rx_q->rx_tail_addr = rx_q->dma_rx_phy +
				     (rx_q->buf_alloc_num *
				      sizeof(struct dma_desc));
		stmmac_set_rx_tail_ptr(priv, priv->ioaddr,
				       rx_q->rx_tail_addr, chan);
	}

	/* DMA TX Channel Configuration */
	for (chan = 0; chan < tx_channels_count; chan++) {
		tx_q = &priv->tx_queue[chan];

		stmmac_init_tx_chan(priv, priv->ioaddr, priv->plat->dma_cfg,
				    tx_q->dma_tx_phy, chan);

		tx_q->tx_tail_addr = tx_q->dma_tx_phy;
		stmmac_set_tx_tail_ptr(priv, priv->ioaddr,
				       tx_q->tx_tail_addr, chan);
	}

	return ret;
}

static void stmmac_tx_timer_arm(struct stmmac_priv *priv, u32 queue)
{
	struct stmmac_tx_queue *tx_q = &priv->tx_queue[queue];

	hrtimer_start(&tx_q->txtimer,
		      STMMAC_COAL_TIMER(priv->tx_coal_timer[queue]),
		      HRTIMER_MODE_REL);
}

/**
 * stmmac_tx_timer - mitigation sw timer for tx.
 * @t: data pointer
 * Description:
 * This is the timer handler to directly invoke the stmmac_tx_clean.
 */
static enum hrtimer_restart stmmac_tx_timer(struct hrtimer *t)
{
	struct stmmac_tx_queue *tx_q = container_of(t, struct stmmac_tx_queue, txtimer);
	struct stmmac_priv *priv = tx_q->priv_data;
	struct stmmac_channel *ch;
	struct napi_struct *napi;

	ch = &priv->channel[tx_q->queue_index];
	napi = tx_q->xsk_pool ? &ch->rxtx_napi : &ch->tx_napi;

	if (likely(napi_schedule_prep(napi))) {
		unsigned long flags;

		spin_lock_irqsave(&ch->lock, flags);
		stmmac_disable_dma_irq(priv, priv->ioaddr, ch->index, 0, 1);
		spin_unlock_irqrestore(&ch->lock, flags);
		__napi_schedule(napi);
	}

	return HRTIMER_NORESTART;
}

/**
 * stmmac_init_coalesce - init mitigation options.
 * @priv: driver private structure
 * Description:
 * This inits the coalesce parameters: i.e. timer rate,
 * timer handler and default threshold used for enabling the
 * interrupt on completion bit.
 */
static void stmmac_init_coalesce(struct stmmac_priv *priv)
{
	u32 tx_channel_count = priv->plat->tx_queues_to_use;
	u32 rx_channel_count = priv->plat->rx_queues_to_use;
	u32 chan;

	for (chan = 0; chan < tx_channel_count; chan++) {
		struct stmmac_tx_queue *tx_q = &priv->tx_queue[chan];

		priv->tx_coal_frames[chan] = STMMAC_TX_FRAMES;
		priv->tx_coal_timer[chan] = STMMAC_COAL_TX_TIMER;

		hrtimer_init(&tx_q->txtimer, CLOCK_MONOTONIC, HRTIMER_MODE_REL);
		tx_q->txtimer.function = stmmac_tx_timer;
	}

	for (chan = 0; chan < rx_channel_count; chan++)
		priv->rx_coal_frames[chan] = STMMAC_RX_FRAMES;
}

static void stmmac_set_rings_length(struct stmmac_priv *priv)
{
	u32 rx_channels_count = priv->plat->rx_queues_to_use;
	u32 tx_channels_count = priv->plat->tx_queues_to_use;
	u32 chan;

	/* set TX ring length */
	for (chan = 0; chan < tx_channels_count; chan++)
		stmmac_set_tx_ring_len(priv, priv->ioaddr,
				       (priv->dma_tx_size - 1), chan);

	/* set RX ring length */
	for (chan = 0; chan < rx_channels_count; chan++)
		stmmac_set_rx_ring_len(priv, priv->ioaddr,
				       (priv->dma_rx_size - 1), chan);
}

/**
 *  stmmac_set_tx_queue_weight - Set TX queue weight
 *  @priv: driver private structure
 *  Description: It is used for setting TX queues weight
 */
static void stmmac_set_tx_queue_weight(struct stmmac_priv *priv)
{
	u32 tx_queues_count = priv->plat->tx_queues_to_use;
	u32 weight;
	u32 queue;

	for (queue = 0; queue < tx_queues_count; queue++) {
		weight = priv->plat->tx_queues_cfg[queue].weight;
		stmmac_set_mtl_tx_queue_weight(priv, priv->hw, weight, queue);
	}
}

/**
 *  stmmac_configure_cbs - Configure CBS in TX queue
 *  @priv: driver private structure
 *  Description: It is used for configuring CBS in AVB TX queues
 */
static void stmmac_configure_cbs(struct stmmac_priv *priv)
{
	u32 tx_queues_count = priv->plat->tx_queues_to_use;
	u32 mode_to_use;
	u32 queue;

	/* queue 0 is reserved for legacy traffic */
	for (queue = 1; queue < tx_queues_count; queue++) {
		mode_to_use = priv->plat->tx_queues_cfg[queue].mode_to_use;
		if (mode_to_use == MTL_QUEUE_DCB)
			continue;

		stmmac_config_cbs(priv, priv->hw,
				priv->plat->tx_queues_cfg[queue].send_slope,
				priv->plat->tx_queues_cfg[queue].idle_slope,
				priv->plat->tx_queues_cfg[queue].high_credit,
				priv->plat->tx_queues_cfg[queue].low_credit,
				queue);
	}
}

/**
 *  stmmac_rx_queue_dma_chan_map - Map RX queue to RX dma channel
 *  @priv: driver private structure
 *  Description: It is used for mapping RX queues to RX dma channels
 */
static void stmmac_rx_queue_dma_chan_map(struct stmmac_priv *priv)
{
	u32 rx_queues_count = priv->plat->rx_queues_to_use;
	u32 queue;
	u32 chan;

	for (queue = 0; queue < rx_queues_count; queue++) {
		chan = priv->plat->rx_queues_cfg[queue].chan;
		stmmac_map_mtl_to_dma(priv, priv->hw, queue, chan);
	}
}

/**
 *  stmmac_mac_config_rx_queues_prio - Configure RX Queue priority
 *  @priv: driver private structure
 *  Description: It is used for configuring the RX Queue Priority
 */
static void stmmac_mac_config_rx_queues_prio(struct stmmac_priv *priv)
{
	u32 rx_queues_count = priv->plat->rx_queues_to_use;
	u32 queue;
	u32 prio;

	for (queue = 0; queue < rx_queues_count; queue++) {
		if (!priv->plat->rx_queues_cfg[queue].use_prio)
			continue;

		prio = priv->plat->rx_queues_cfg[queue].prio;
		stmmac_rx_queue_prio(priv, priv->hw, prio, queue);
	}
}

/**
 *  stmmac_mac_config_tx_queues_prio - Configure TX Queue priority
 *  @priv: driver private structure
 *  Description: It is used for configuring the TX Queue Priority
 */
static void stmmac_mac_config_tx_queues_prio(struct stmmac_priv *priv)
{
	u32 tx_queues_count = priv->plat->tx_queues_to_use;
	u32 queue;
	u32 prio;

	for (queue = 0; queue < tx_queues_count; queue++) {
		if (!priv->plat->tx_queues_cfg[queue].use_prio)
			continue;

		prio = priv->plat->tx_queues_cfg[queue].prio;
		stmmac_tx_queue_prio(priv, priv->hw, prio, queue);
	}
}

/**
 *  stmmac_mac_config_rx_queues_routing - Configure RX Queue Routing
 *  @priv: driver private structure
 *  Description: It is used for configuring the RX queue routing
 */
static void stmmac_mac_config_rx_queues_routing(struct stmmac_priv *priv)
{
	u32 rx_queues_count = priv->plat->rx_queues_to_use;
	u32 queue;
	u8 packet;

	for (queue = 0; queue < rx_queues_count; queue++) {
		/* no specific packet type routing specified for the queue */
		if (priv->plat->rx_queues_cfg[queue].pkt_route == 0x0)
			continue;

		packet = priv->plat->rx_queues_cfg[queue].pkt_route;
		stmmac_rx_queue_routing(priv, priv->hw, packet, queue);
	}
}

static void stmmac_mac_config_rss(struct stmmac_priv *priv)
{
	if (!priv->dma_cap.rssen || !priv->plat->rss_en) {
		priv->rss.enable = false;
		return;
	}

	if (priv->dev->features & NETIF_F_RXHASH)
		priv->rss.enable = true;
	else
		priv->rss.enable = false;

	stmmac_rss_configure(priv, priv->hw, &priv->rss,
			     priv->plat->rx_queues_to_use);
}

/**
 *  stmmac_mtl_configuration - Configure MTL
 *  @priv: driver private structure
 *  Description: It is used for configurring MTL
 */
static void stmmac_mtl_configuration(struct stmmac_priv *priv)
{
	u32 rx_queues_count = priv->plat->rx_queues_to_use;
	u32 tx_queues_count = priv->plat->tx_queues_to_use;

	if (tx_queues_count > 1)
		stmmac_set_tx_queue_weight(priv);

	/* Configure MTL RX algorithms */
	if (rx_queues_count > 1)
		stmmac_prog_mtl_rx_algorithms(priv, priv->hw,
				priv->plat->rx_sched_algorithm);

	/* Configure MTL TX algorithms */
	if (tx_queues_count > 1)
		stmmac_prog_mtl_tx_algorithms(priv, priv->hw,
				priv->plat->tx_sched_algorithm);

	/* Configure CBS in AVB TX queues */
	if (tx_queues_count > 1)
		stmmac_configure_cbs(priv);

	/* Map RX MTL to DMA channels */
	stmmac_rx_queue_dma_chan_map(priv);

	/* Enable MAC RX Queues */
	stmmac_mac_enable_rx_queues(priv);

	/* Set RX priorities */
	if (rx_queues_count > 1)
		stmmac_mac_config_rx_queues_prio(priv);

	/* Set TX priorities */
	if (tx_queues_count > 1)
		stmmac_mac_config_tx_queues_prio(priv);

	/* Set RX routing */
	if (rx_queues_count > 1)
		stmmac_mac_config_rx_queues_routing(priv);

	/* Receive Side Scaling */
	if (rx_queues_count > 1)
		stmmac_mac_config_rss(priv);
}

static void stmmac_safety_feat_configuration(struct stmmac_priv *priv)
{
	if (priv->dma_cap.asp) {
		netdev_info(priv->dev, "Enabling Safety Features\n");
		stmmac_safety_feat_config(priv, priv->ioaddr, priv->dma_cap.asp,
					  priv->plat->safety_feat_cfg);
	} else {
		netdev_info(priv->dev, "No Safety Features support found\n");
	}
}

static int stmmac_fpe_start_wq(struct stmmac_priv *priv)
{
	char *name;

	clear_bit(__FPE_TASK_SCHED, &priv->fpe_task_state);
	clear_bit(__FPE_REMOVING,  &priv->fpe_task_state);

	name = priv->wq_name;
	sprintf(name, "%s-fpe", priv->dev->name);

	priv->fpe_wq = create_singlethread_workqueue(name);
	if (!priv->fpe_wq) {
		netdev_err(priv->dev, "%s: Failed to create workqueue\n", name);

		return -ENOMEM;
	}
	netdev_info(priv->dev, "FPE workqueue start");

	return 0;
}

/**
 * stmmac_hw_setup - setup mac in a usable state.
 *  @dev : pointer to the device structure.
 *  @ptp_register: register PTP if set
 *  Description:
 *  this is the main function to setup the HW in a usable state because the
 *  dma engine is reset, the core registers are configured (e.g. AXI,
 *  Checksum features, timers). The DMA is ready to start receiving and
 *  transmitting.
 *  Return value:
 *  0 on success and an appropriate (-)ve integer as defined in errno.h
 *  file on failure.
 */
static int stmmac_hw_setup(struct net_device *dev, bool ptp_register)
{
	struct stmmac_priv *priv = netdev_priv(dev);
	u32 rx_cnt = priv->plat->rx_queues_to_use;
	u32 tx_cnt = priv->plat->tx_queues_to_use;
	bool sph_en;
	u32 chan;
	int ret;

	/* DMA initialization and SW reset */
	ret = stmmac_init_dma_engine(priv);
	if (ret < 0) {
		netdev_err(priv->dev, "%s: DMA engine initialization failed\n",
			   __func__);
		return ret;
	}

	/* Copy the MAC addr into the HW  */
	stmmac_set_umac_addr(priv, priv->hw, dev->dev_addr, 0);

	/* PS and related bits will be programmed according to the speed */
	if (priv->hw->pcs) {
		int speed = priv->plat->mac_port_sel_speed;

		if ((speed == SPEED_10) || (speed == SPEED_100) ||
		    (speed == SPEED_1000)) {
			priv->hw->ps = speed;
		} else {
			dev_warn(priv->device, "invalid port speed\n");
			priv->hw->ps = 0;
		}
	}

	/* Initialize the MAC Core */
	stmmac_core_init(priv, priv->hw, dev);

	/* Initialize MTL*/
	stmmac_mtl_configuration(priv);

	/* Initialize Safety Features */
	stmmac_safety_feat_configuration(priv);

	ret = stmmac_rx_ipc(priv, priv->hw);
	if (!ret) {
		netdev_warn(priv->dev, "RX IPC Checksum Offload disabled\n");
		priv->plat->rx_coe = STMMAC_RX_COE_NONE;
		priv->hw->rx_csum = 0;
	}

	/* Enable the MAC Rx/Tx */
	stmmac_mac_set(priv, priv->ioaddr, true);

	/* Set the HW DMA mode and the COE */
	stmmac_dma_operation_mode(priv);

	stmmac_mmc_setup(priv);

<<<<<<< HEAD
	if (init_ptp) {
		ret = stmmac_init_ptp(priv);
		if (ret == -EOPNOTSUPP)
			netdev_warn(priv->dev, "PTP not supported by HW\n");
		else if (ret)
			netdev_warn(priv->dev, "PTP init failed\n");
	}
=======
	ret = stmmac_init_ptp(priv);
	if (ret == -EOPNOTSUPP)
		netdev_warn(priv->dev, "PTP not supported by HW\n");
	else if (ret)
		netdev_warn(priv->dev, "PTP init failed\n");
	else if (ptp_register)
		stmmac_ptp_register(priv);
>>>>>>> 89b35e3f

	priv->eee_tw_timer = STMMAC_DEFAULT_TWT_LS;

	/* Convert the timer from msec to usec */
	if (!priv->tx_lpi_timer)
		priv->tx_lpi_timer = eee_timer * 1000;

	if (priv->use_riwt) {
		u32 queue;

		for (queue = 0; queue < rx_cnt; queue++) {
			if (!priv->rx_riwt[queue])
				priv->rx_riwt[queue] = DEF_DMA_RIWT;

			stmmac_rx_watchdog(priv, priv->ioaddr,
					   priv->rx_riwt[queue], queue);
		}
	}

	if (priv->hw->pcs)
		stmmac_pcs_ctrl_ane(priv, priv->ioaddr, 1, priv->hw->ps, 0);

	/* set TX and RX rings length */
	stmmac_set_rings_length(priv);

	/* Enable TSO */
	if (priv->tso) {
		for (chan = 0; chan < tx_cnt; chan++) {
			struct stmmac_tx_queue *tx_q = &priv->tx_queue[chan];

			/* TSO and TBS cannot co-exist */
			if (tx_q->tbs & STMMAC_TBS_AVAIL)
				continue;

			stmmac_enable_tso(priv, priv->ioaddr, 1, chan);
		}
	}

	/* Enable Split Header */
	sph_en = (priv->hw->rx_csum > 0) && priv->sph;
	for (chan = 0; chan < rx_cnt; chan++)
		stmmac_enable_sph(priv, priv->ioaddr, sph_en, chan);


	/* VLAN Tag Insertion */
	if (priv->dma_cap.vlins)
		stmmac_enable_vlan(priv, priv->hw, STMMAC_VLAN_INSERT);

	/* TBS */
	for (chan = 0; chan < tx_cnt; chan++) {
		struct stmmac_tx_queue *tx_q = &priv->tx_queue[chan];
		int enable = tx_q->tbs & STMMAC_TBS_AVAIL;

		stmmac_enable_tbs(priv, priv->ioaddr, enable, chan);
	}

	/* Configure real RX and TX queues */
	netif_set_real_num_rx_queues(dev, priv->plat->rx_queues_to_use);
	netif_set_real_num_tx_queues(dev, priv->plat->tx_queues_to_use);

	/* Start the ball rolling... */
	stmmac_start_all_dma(priv);

	if (priv->dma_cap.fpesel) {
		stmmac_fpe_start_wq(priv);

		if (priv->plat->fpe_cfg->enable)
			stmmac_fpe_handshake(priv, true);
	}

	return 0;
}

static void stmmac_hw_teardown(struct net_device *dev)
{
	struct stmmac_priv *priv = netdev_priv(dev);

	clk_disable_unprepare(priv->plat->clk_ptp_ref);
}

static void stmmac_free_irq(struct net_device *dev,
			    enum request_irq_err irq_err, int irq_idx)
{
	struct stmmac_priv *priv = netdev_priv(dev);
	int j;

	switch (irq_err) {
	case REQ_IRQ_ERR_ALL:
		irq_idx = priv->plat->tx_queues_to_use;
		fallthrough;
	case REQ_IRQ_ERR_TX:
		for (j = irq_idx - 1; j >= 0; j--) {
			if (priv->tx_irq[j] > 0) {
				irq_set_affinity_hint(priv->tx_irq[j], NULL);
				free_irq(priv->tx_irq[j], &priv->tx_queue[j]);
			}
		}
		irq_idx = priv->plat->rx_queues_to_use;
		fallthrough;
	case REQ_IRQ_ERR_RX:
		for (j = irq_idx - 1; j >= 0; j--) {
			if (priv->rx_irq[j] > 0) {
				irq_set_affinity_hint(priv->rx_irq[j], NULL);
				free_irq(priv->rx_irq[j], &priv->rx_queue[j]);
			}
		}

		if (priv->sfty_ue_irq > 0 && priv->sfty_ue_irq != dev->irq)
			free_irq(priv->sfty_ue_irq, dev);
		fallthrough;
	case REQ_IRQ_ERR_SFTY_UE:
		if (priv->sfty_ce_irq > 0 && priv->sfty_ce_irq != dev->irq)
			free_irq(priv->sfty_ce_irq, dev);
		fallthrough;
	case REQ_IRQ_ERR_SFTY_CE:
		if (priv->lpi_irq > 0 && priv->lpi_irq != dev->irq)
			free_irq(priv->lpi_irq, dev);
		fallthrough;
	case REQ_IRQ_ERR_LPI:
		if (priv->wol_irq > 0 && priv->wol_irq != dev->irq)
			free_irq(priv->wol_irq, dev);
		fallthrough;
	case REQ_IRQ_ERR_WOL:
		free_irq(dev->irq, dev);
		fallthrough;
	case REQ_IRQ_ERR_MAC:
	case REQ_IRQ_ERR_NO:
		/* If MAC IRQ request error, no more IRQ to free */
		break;
	}
}

static int stmmac_request_irq_multi_msi(struct net_device *dev)
{
	struct stmmac_priv *priv = netdev_priv(dev);
	enum request_irq_err irq_err;
	cpumask_t cpu_mask;
	int irq_idx = 0;
	char *int_name;
	int ret;
	int i;

	/* For common interrupt */
	int_name = priv->int_name_mac;
	sprintf(int_name, "%s:%s", dev->name, "mac");
	ret = request_irq(dev->irq, stmmac_mac_interrupt,
			  0, int_name, dev);
	if (unlikely(ret < 0)) {
		netdev_err(priv->dev,
			   "%s: alloc mac MSI %d (error: %d)\n",
			   __func__, dev->irq, ret);
		irq_err = REQ_IRQ_ERR_MAC;
		goto irq_error;
	}

	/* Request the Wake IRQ in case of another line
	 * is used for WoL
	 */
	if (priv->wol_irq > 0 && priv->wol_irq != dev->irq) {
		int_name = priv->int_name_wol;
		sprintf(int_name, "%s:%s", dev->name, "wol");
		ret = request_irq(priv->wol_irq,
				  stmmac_mac_interrupt,
				  0, int_name, dev);
		if (unlikely(ret < 0)) {
			netdev_err(priv->dev,
				   "%s: alloc wol MSI %d (error: %d)\n",
				   __func__, priv->wol_irq, ret);
			irq_err = REQ_IRQ_ERR_WOL;
			goto irq_error;
		}
	}

	/* Request the LPI IRQ in case of another line
	 * is used for LPI
	 */
	if (priv->lpi_irq > 0 && priv->lpi_irq != dev->irq) {
		int_name = priv->int_name_lpi;
		sprintf(int_name, "%s:%s", dev->name, "lpi");
		ret = request_irq(priv->lpi_irq,
				  stmmac_mac_interrupt,
				  0, int_name, dev);
		if (unlikely(ret < 0)) {
			netdev_err(priv->dev,
				   "%s: alloc lpi MSI %d (error: %d)\n",
				   __func__, priv->lpi_irq, ret);
			irq_err = REQ_IRQ_ERR_LPI;
			goto irq_error;
		}
	}

	/* Request the Safety Feature Correctible Error line in
	 * case of another line is used
	 */
	if (priv->sfty_ce_irq > 0 && priv->sfty_ce_irq != dev->irq) {
		int_name = priv->int_name_sfty_ce;
		sprintf(int_name, "%s:%s", dev->name, "safety-ce");
		ret = request_irq(priv->sfty_ce_irq,
				  stmmac_safety_interrupt,
				  0, int_name, dev);
		if (unlikely(ret < 0)) {
			netdev_err(priv->dev,
				   "%s: alloc sfty ce MSI %d (error: %d)\n",
				   __func__, priv->sfty_ce_irq, ret);
			irq_err = REQ_IRQ_ERR_SFTY_CE;
			goto irq_error;
		}
	}

	/* Request the Safety Feature Uncorrectible Error line in
	 * case of another line is used
	 */
	if (priv->sfty_ue_irq > 0 && priv->sfty_ue_irq != dev->irq) {
		int_name = priv->int_name_sfty_ue;
		sprintf(int_name, "%s:%s", dev->name, "safety-ue");
		ret = request_irq(priv->sfty_ue_irq,
				  stmmac_safety_interrupt,
				  0, int_name, dev);
		if (unlikely(ret < 0)) {
			netdev_err(priv->dev,
				   "%s: alloc sfty ue MSI %d (error: %d)\n",
				   __func__, priv->sfty_ue_irq, ret);
			irq_err = REQ_IRQ_ERR_SFTY_UE;
			goto irq_error;
		}
	}

	/* Request Rx MSI irq */
	for (i = 0; i < priv->plat->rx_queues_to_use; i++) {
		if (i >= MTL_MAX_RX_QUEUES)
			break;
		if (priv->rx_irq[i] == 0)
			continue;

		int_name = priv->int_name_rx_irq[i];
		sprintf(int_name, "%s:%s-%d", dev->name, "rx", i);
		ret = request_irq(priv->rx_irq[i],
				  stmmac_msi_intr_rx,
				  0, int_name, &priv->rx_queue[i]);
		if (unlikely(ret < 0)) {
			netdev_err(priv->dev,
				   "%s: alloc rx-%d  MSI %d (error: %d)\n",
				   __func__, i, priv->rx_irq[i], ret);
			irq_err = REQ_IRQ_ERR_RX;
			irq_idx = i;
			goto irq_error;
		}
		cpumask_clear(&cpu_mask);
		cpumask_set_cpu(i % num_online_cpus(), &cpu_mask);
		irq_set_affinity_hint(priv->rx_irq[i], &cpu_mask);
	}

	/* Request Tx MSI irq */
	for (i = 0; i < priv->plat->tx_queues_to_use; i++) {
		if (i >= MTL_MAX_TX_QUEUES)
			break;
		if (priv->tx_irq[i] == 0)
			continue;

		int_name = priv->int_name_tx_irq[i];
		sprintf(int_name, "%s:%s-%d", dev->name, "tx", i);
		ret = request_irq(priv->tx_irq[i],
				  stmmac_msi_intr_tx,
				  0, int_name, &priv->tx_queue[i]);
		if (unlikely(ret < 0)) {
			netdev_err(priv->dev,
				   "%s: alloc tx-%d  MSI %d (error: %d)\n",
				   __func__, i, priv->tx_irq[i], ret);
			irq_err = REQ_IRQ_ERR_TX;
			irq_idx = i;
			goto irq_error;
		}
		cpumask_clear(&cpu_mask);
		cpumask_set_cpu(i % num_online_cpus(), &cpu_mask);
		irq_set_affinity_hint(priv->tx_irq[i], &cpu_mask);
	}

	return 0;

irq_error:
	stmmac_free_irq(dev, irq_err, irq_idx);
	return ret;
}

static int stmmac_request_irq_single(struct net_device *dev)
{
	struct stmmac_priv *priv = netdev_priv(dev);
	enum request_irq_err irq_err;
	int ret;

	ret = request_irq(dev->irq, stmmac_interrupt,
			  IRQF_SHARED, dev->name, dev);
	if (unlikely(ret < 0)) {
		netdev_err(priv->dev,
			   "%s: ERROR: allocating the IRQ %d (error: %d)\n",
			   __func__, dev->irq, ret);
		irq_err = REQ_IRQ_ERR_MAC;
		goto irq_error;
	}

	/* Request the Wake IRQ in case of another line
	 * is used for WoL
	 */
	if (priv->wol_irq > 0 && priv->wol_irq != dev->irq) {
		ret = request_irq(priv->wol_irq, stmmac_interrupt,
				  IRQF_SHARED, dev->name, dev);
		if (unlikely(ret < 0)) {
			netdev_err(priv->dev,
				   "%s: ERROR: allocating the WoL IRQ %d (%d)\n",
				   __func__, priv->wol_irq, ret);
			irq_err = REQ_IRQ_ERR_WOL;
			goto irq_error;
		}
	}

	/* Request the IRQ lines */
	if (priv->lpi_irq > 0 && priv->lpi_irq != dev->irq) {
		ret = request_irq(priv->lpi_irq, stmmac_interrupt,
				  IRQF_SHARED, dev->name, dev);
		if (unlikely(ret < 0)) {
			netdev_err(priv->dev,
				   "%s: ERROR: allocating the LPI IRQ %d (%d)\n",
				   __func__, priv->lpi_irq, ret);
			irq_err = REQ_IRQ_ERR_LPI;
			goto irq_error;
		}
	}

	return 0;

irq_error:
	stmmac_free_irq(dev, irq_err, 0);
	return ret;
}

static int stmmac_request_irq(struct net_device *dev)
{
	struct stmmac_priv *priv = netdev_priv(dev);
	int ret;

	/* Request the IRQ lines */
	if (priv->plat->multi_msi_en)
		ret = stmmac_request_irq_multi_msi(dev);
	else
		ret = stmmac_request_irq_single(dev);

	return ret;
}

/**
 *  stmmac_open - open entry point of the driver
 *  @dev : pointer to the device structure.
 *  Description:
 *  This function is the open entry point of the driver.
 *  Return value:
 *  0 on success and an appropriate (-)ve integer as defined in errno.h
 *  file on failure.
 */
static int stmmac_open(struct net_device *dev)
{
	struct stmmac_priv *priv = netdev_priv(dev);
	int mode = priv->plat->phy_interface;
	int bfsize = 0;
	u32 chan;
	int ret;

	ret = pm_runtime_get_sync(priv->device);
	if (ret < 0) {
		pm_runtime_put_noidle(priv->device);
		return ret;
	}

	if (priv->hw->pcs != STMMAC_PCS_TBI &&
	    priv->hw->pcs != STMMAC_PCS_RTBI &&
	    (!priv->hw->xpcs ||
	     xpcs_get_an_mode(priv->hw->xpcs, mode) != DW_AN_C73)) {
		ret = stmmac_init_phy(dev);
		if (ret) {
			netdev_err(priv->dev,
				   "%s: Cannot attach to PHY (error: %d)\n",
				   __func__, ret);
			goto init_phy_error;
		}
	}

	/* Extra statistics */
	memset(&priv->xstats, 0, sizeof(struct stmmac_extra_stats));
	priv->xstats.threshold = tc;

	bfsize = stmmac_set_16kib_bfsize(priv, dev->mtu);
	if (bfsize < 0)
		bfsize = 0;

	if (bfsize < BUF_SIZE_16KiB)
		bfsize = stmmac_set_bfsize(dev->mtu, priv->dma_buf_sz);

	priv->dma_buf_sz = bfsize;
	buf_sz = bfsize;

	priv->rx_copybreak = STMMAC_RX_COPYBREAK;

	if (!priv->dma_tx_size)
		priv->dma_tx_size = DMA_DEFAULT_TX_SIZE;
	if (!priv->dma_rx_size)
		priv->dma_rx_size = DMA_DEFAULT_RX_SIZE;

	/* Earlier check for TBS */
	for (chan = 0; chan < priv->plat->tx_queues_to_use; chan++) {
		struct stmmac_tx_queue *tx_q = &priv->tx_queue[chan];
		int tbs_en = priv->plat->tx_queues_cfg[chan].tbs_en;

		/* Setup per-TXQ tbs flag before TX descriptor alloc */
		tx_q->tbs |= tbs_en ? STMMAC_TBS_AVAIL : 0;
	}

	ret = alloc_dma_desc_resources(priv);
	if (ret < 0) {
		netdev_err(priv->dev, "%s: DMA descriptors allocation failed\n",
			   __func__);
		goto dma_desc_error;
	}

	ret = init_dma_desc_rings(dev, GFP_KERNEL);
	if (ret < 0) {
		netdev_err(priv->dev, "%s: DMA descriptors initialization failed\n",
			   __func__);
		goto init_error;
	}

	ret = stmmac_hw_setup(dev, true);
	if (ret < 0) {
		netdev_err(priv->dev, "%s: Hw setup failed\n", __func__);
		goto init_error;
	}

	stmmac_init_coalesce(priv);

	phylink_start(priv->phylink);
	/* We may have called phylink_speed_down before */
	phylink_speed_up(priv->phylink);

	ret = stmmac_request_irq(dev);
	if (ret)
		goto irq_error;

	stmmac_enable_all_queues(priv);
	netif_tx_start_all_queues(priv->dev);

	return 0;

irq_error:
	phylink_stop(priv->phylink);

	for (chan = 0; chan < priv->plat->tx_queues_to_use; chan++)
		hrtimer_cancel(&priv->tx_queue[chan].txtimer);

	stmmac_hw_teardown(dev);
init_error:
	free_dma_desc_resources(priv);
dma_desc_error:
	phylink_disconnect_phy(priv->phylink);
init_phy_error:
	pm_runtime_put(priv->device);
	return ret;
}

static void stmmac_fpe_stop_wq(struct stmmac_priv *priv)
{
	set_bit(__FPE_REMOVING, &priv->fpe_task_state);

	if (priv->fpe_wq)
		destroy_workqueue(priv->fpe_wq);

	netdev_info(priv->dev, "FPE workqueue stop");
}

/**
 *  stmmac_release - close entry point of the driver
 *  @dev : device pointer.
 *  Description:
 *  This is the stop entry point of the driver.
 */
static int stmmac_release(struct net_device *dev)
{
	struct stmmac_priv *priv = netdev_priv(dev);
	u32 chan;

	netif_tx_disable(dev);

	if (device_may_wakeup(priv->device))
		phylink_speed_down(priv->phylink, false);
	/* Stop and disconnect the PHY */
	phylink_stop(priv->phylink);
	phylink_disconnect_phy(priv->phylink);

	stmmac_disable_all_queues(priv);

	for (chan = 0; chan < priv->plat->tx_queues_to_use; chan++)
		hrtimer_cancel(&priv->tx_queue[chan].txtimer);

	/* Free the IRQ lines */
	stmmac_free_irq(dev, REQ_IRQ_ERR_ALL, 0);

	if (priv->eee_enabled) {
		priv->tx_path_in_lpi_mode = false;
		del_timer_sync(&priv->eee_ctrl_timer);
	}

	/* Stop TX/RX DMA and clear the descriptors */
	stmmac_stop_all_dma(priv);

	/* Release and free the Rx/Tx resources */
	free_dma_desc_resources(priv);

	/* Disable the MAC Rx/Tx */
	stmmac_mac_set(priv, priv->ioaddr, false);

	netif_carrier_off(dev);

	stmmac_release_ptp(priv);

	pm_runtime_put(priv->device);

	if (priv->dma_cap.fpesel)
		stmmac_fpe_stop_wq(priv);

	return 0;
}

static bool stmmac_vlan_insert(struct stmmac_priv *priv, struct sk_buff *skb,
			       struct stmmac_tx_queue *tx_q)
{
	u16 tag = 0x0, inner_tag = 0x0;
	u32 inner_type = 0x0;
	struct dma_desc *p;

	if (!priv->dma_cap.vlins)
		return false;
	if (!skb_vlan_tag_present(skb))
		return false;
	if (skb->vlan_proto == htons(ETH_P_8021AD)) {
		inner_tag = skb_vlan_tag_get(skb);
		inner_type = STMMAC_VLAN_INSERT;
	}

	tag = skb_vlan_tag_get(skb);

	if (tx_q->tbs & STMMAC_TBS_AVAIL)
		p = &tx_q->dma_entx[tx_q->cur_tx].basic;
	else
		p = &tx_q->dma_tx[tx_q->cur_tx];

	if (stmmac_set_desc_vlan_tag(priv, p, tag, inner_tag, inner_type))
		return false;

	stmmac_set_tx_owner(priv, p);
	tx_q->cur_tx = STMMAC_GET_ENTRY(tx_q->cur_tx, priv->dma_tx_size);
	return true;
}

/**
 *  stmmac_tso_allocator - close entry point of the driver
 *  @priv: driver private structure
 *  @des: buffer start address
 *  @total_len: total length to fill in descriptors
 *  @last_segment: condition for the last descriptor
 *  @queue: TX queue index
 *  Description:
 *  This function fills descriptor and request new descriptors according to
 *  buffer length to fill
 */
static void stmmac_tso_allocator(struct stmmac_priv *priv, dma_addr_t des,
				 int total_len, bool last_segment, u32 queue)
{
	struct stmmac_tx_queue *tx_q = &priv->tx_queue[queue];
	struct dma_desc *desc;
	u32 buff_size;
	int tmp_len;

	tmp_len = total_len;

	while (tmp_len > 0) {
		dma_addr_t curr_addr;

		tx_q->cur_tx = STMMAC_GET_ENTRY(tx_q->cur_tx,
						priv->dma_tx_size);
		WARN_ON(tx_q->tx_skbuff[tx_q->cur_tx]);

		if (tx_q->tbs & STMMAC_TBS_AVAIL)
			desc = &tx_q->dma_entx[tx_q->cur_tx].basic;
		else
			desc = &tx_q->dma_tx[tx_q->cur_tx];

		curr_addr = des + (total_len - tmp_len);
		if (priv->dma_cap.addr64 <= 32)
			desc->des0 = cpu_to_le32(curr_addr);
		else
			stmmac_set_desc_addr(priv, desc, curr_addr);

		buff_size = tmp_len >= TSO_MAX_BUFF_SIZE ?
			    TSO_MAX_BUFF_SIZE : tmp_len;

		stmmac_prepare_tso_tx_desc(priv, desc, 0, buff_size,
				0, 1,
				(last_segment) && (tmp_len <= TSO_MAX_BUFF_SIZE),
				0, 0);

		tmp_len -= TSO_MAX_BUFF_SIZE;
	}
}

static void stmmac_flush_tx_descriptors(struct stmmac_priv *priv, int queue)
{
	struct stmmac_tx_queue *tx_q = &priv->tx_queue[queue];
	int desc_size;

	if (likely(priv->extend_desc))
		desc_size = sizeof(struct dma_extended_desc);
	else if (tx_q->tbs & STMMAC_TBS_AVAIL)
		desc_size = sizeof(struct dma_edesc);
	else
		desc_size = sizeof(struct dma_desc);

	/* The own bit must be the latest setting done when prepare the
	 * descriptor and then barrier is needed to make sure that
	 * all is coherent before granting the DMA engine.
	 */
	wmb();

	tx_q->tx_tail_addr = tx_q->dma_tx_phy + (tx_q->cur_tx * desc_size);
	stmmac_set_tx_tail_ptr(priv, priv->ioaddr, tx_q->tx_tail_addr, queue);
}

/**
 *  stmmac_tso_xmit - Tx entry point of the driver for oversized frames (TSO)
 *  @skb : the socket buffer
 *  @dev : device pointer
 *  Description: this is the transmit function that is called on TSO frames
 *  (support available on GMAC4 and newer chips).
 *  Diagram below show the ring programming in case of TSO frames:
 *
 *  First Descriptor
 *   --------
 *   | DES0 |---> buffer1 = L2/L3/L4 header
 *   | DES1 |---> TCP Payload (can continue on next descr...)
 *   | DES2 |---> buffer 1 and 2 len
 *   | DES3 |---> must set TSE, TCP hdr len-> [22:19]. TCP payload len [17:0]
 *   --------
 *	|
 *     ...
 *	|
 *   --------
 *   | DES0 | --| Split TCP Payload on Buffers 1 and 2
 *   | DES1 | --|
 *   | DES2 | --> buffer 1 and 2 len
 *   | DES3 |
 *   --------
 *
 * mss is fixed when enable tso, so w/o programming the TDES3 ctx field.
 */
static netdev_tx_t stmmac_tso_xmit(struct sk_buff *skb, struct net_device *dev)
{
	struct dma_desc *desc, *first, *mss_desc = NULL;
	struct stmmac_priv *priv = netdev_priv(dev);
	int nfrags = skb_shinfo(skb)->nr_frags;
	u32 queue = skb_get_queue_mapping(skb);
	unsigned int first_entry, tx_packets;
	int tmp_pay_len = 0, first_tx;
	struct stmmac_tx_queue *tx_q;
	bool has_vlan, set_ic;
	u8 proto_hdr_len, hdr;
	u32 pay_len, mss;
	dma_addr_t des;
	int i;

	tx_q = &priv->tx_queue[queue];
	first_tx = tx_q->cur_tx;

	/* Compute header lengths */
	if (skb_shinfo(skb)->gso_type & SKB_GSO_UDP_L4) {
		proto_hdr_len = skb_transport_offset(skb) + sizeof(struct udphdr);
		hdr = sizeof(struct udphdr);
	} else {
		proto_hdr_len = skb_transport_offset(skb) + tcp_hdrlen(skb);
		hdr = tcp_hdrlen(skb);
	}

	/* Desc availability based on threshold should be enough safe */
	if (unlikely(stmmac_tx_avail(priv, queue) <
		(((skb->len - proto_hdr_len) / TSO_MAX_BUFF_SIZE + 1)))) {
		if (!netif_tx_queue_stopped(netdev_get_tx_queue(dev, queue))) {
			netif_tx_stop_queue(netdev_get_tx_queue(priv->dev,
								queue));
			/* This is a hard error, log it. */
			netdev_err(priv->dev,
				   "%s: Tx Ring full when queue awake\n",
				   __func__);
		}
		return NETDEV_TX_BUSY;
	}

	pay_len = skb_headlen(skb) - proto_hdr_len; /* no frags */

	mss = skb_shinfo(skb)->gso_size;

	/* set new MSS value if needed */
	if (mss != tx_q->mss) {
		if (tx_q->tbs & STMMAC_TBS_AVAIL)
			mss_desc = &tx_q->dma_entx[tx_q->cur_tx].basic;
		else
			mss_desc = &tx_q->dma_tx[tx_q->cur_tx];

		stmmac_set_mss(priv, mss_desc, mss);
		tx_q->mss = mss;
		tx_q->cur_tx = STMMAC_GET_ENTRY(tx_q->cur_tx,
						priv->dma_tx_size);
		WARN_ON(tx_q->tx_skbuff[tx_q->cur_tx]);
	}

	if (netif_msg_tx_queued(priv)) {
		pr_info("%s: hdrlen %d, hdr_len %d, pay_len %d, mss %d\n",
			__func__, hdr, proto_hdr_len, pay_len, mss);
		pr_info("\tskb->len %d, skb->data_len %d\n", skb->len,
			skb->data_len);
	}

	/* Check if VLAN can be inserted by HW */
	has_vlan = stmmac_vlan_insert(priv, skb, tx_q);

	first_entry = tx_q->cur_tx;
	WARN_ON(tx_q->tx_skbuff[first_entry]);

	if (tx_q->tbs & STMMAC_TBS_AVAIL)
		desc = &tx_q->dma_entx[first_entry].basic;
	else
		desc = &tx_q->dma_tx[first_entry];
	first = desc;

	if (has_vlan)
		stmmac_set_desc_vlan(priv, first, STMMAC_VLAN_INSERT);

	/* first descriptor: fill Headers on Buf1 */
	des = dma_map_single(priv->device, skb->data, skb_headlen(skb),
			     DMA_TO_DEVICE);
	if (dma_mapping_error(priv->device, des))
		goto dma_map_err;

	tx_q->tx_skbuff_dma[first_entry].buf = des;
	tx_q->tx_skbuff_dma[first_entry].len = skb_headlen(skb);
	tx_q->tx_skbuff_dma[first_entry].map_as_page = false;
	tx_q->tx_skbuff_dma[first_entry].buf_type = STMMAC_TXBUF_T_SKB;

	if (priv->dma_cap.addr64 <= 32) {
		first->des0 = cpu_to_le32(des);

		/* Fill start of payload in buff2 of first descriptor */
		if (pay_len)
			first->des1 = cpu_to_le32(des + proto_hdr_len);

		/* If needed take extra descriptors to fill the remaining payload */
		tmp_pay_len = pay_len - TSO_MAX_BUFF_SIZE;
	} else {
		stmmac_set_desc_addr(priv, first, des);
		tmp_pay_len = pay_len;
		des += proto_hdr_len;
		pay_len = 0;
	}

	stmmac_tso_allocator(priv, des, tmp_pay_len, (nfrags == 0), queue);

	/* Prepare fragments */
	for (i = 0; i < nfrags; i++) {
		const skb_frag_t *frag = &skb_shinfo(skb)->frags[i];

		des = skb_frag_dma_map(priv->device, frag, 0,
				       skb_frag_size(frag),
				       DMA_TO_DEVICE);
		if (dma_mapping_error(priv->device, des))
			goto dma_map_err;

		stmmac_tso_allocator(priv, des, skb_frag_size(frag),
				     (i == nfrags - 1), queue);

		tx_q->tx_skbuff_dma[tx_q->cur_tx].buf = des;
		tx_q->tx_skbuff_dma[tx_q->cur_tx].len = skb_frag_size(frag);
		tx_q->tx_skbuff_dma[tx_q->cur_tx].map_as_page = true;
		tx_q->tx_skbuff_dma[tx_q->cur_tx].buf_type = STMMAC_TXBUF_T_SKB;
	}

	tx_q->tx_skbuff_dma[tx_q->cur_tx].last_segment = true;

	/* Only the last descriptor gets to point to the skb. */
	tx_q->tx_skbuff[tx_q->cur_tx] = skb;
	tx_q->tx_skbuff_dma[tx_q->cur_tx].buf_type = STMMAC_TXBUF_T_SKB;

	/* Manage tx mitigation */
	tx_packets = (tx_q->cur_tx + 1) - first_tx;
	tx_q->tx_count_frames += tx_packets;

	if ((skb_shinfo(skb)->tx_flags & SKBTX_HW_TSTAMP) && priv->hwts_tx_en)
		set_ic = true;
	else if (!priv->tx_coal_frames[queue])
		set_ic = false;
	else if (tx_packets > priv->tx_coal_frames[queue])
		set_ic = true;
	else if ((tx_q->tx_count_frames %
		  priv->tx_coal_frames[queue]) < tx_packets)
		set_ic = true;
	else
		set_ic = false;

	if (set_ic) {
		if (tx_q->tbs & STMMAC_TBS_AVAIL)
			desc = &tx_q->dma_entx[tx_q->cur_tx].basic;
		else
			desc = &tx_q->dma_tx[tx_q->cur_tx];

		tx_q->tx_count_frames = 0;
		stmmac_set_tx_ic(priv, desc);
		priv->xstats.tx_set_ic_bit++;
	}

	/* We've used all descriptors we need for this skb, however,
	 * advance cur_tx so that it references a fresh descriptor.
	 * ndo_start_xmit will fill this descriptor the next time it's
	 * called and stmmac_tx_clean may clean up to this descriptor.
	 */
	tx_q->cur_tx = STMMAC_GET_ENTRY(tx_q->cur_tx, priv->dma_tx_size);

	if (unlikely(stmmac_tx_avail(priv, queue) <= (MAX_SKB_FRAGS + 1))) {
		netif_dbg(priv, hw, priv->dev, "%s: stop transmitted packets\n",
			  __func__);
		netif_tx_stop_queue(netdev_get_tx_queue(priv->dev, queue));
	}

	dev->stats.tx_bytes += skb->len;
	priv->xstats.tx_tso_frames++;
	priv->xstats.tx_tso_nfrags += nfrags;

	if (priv->sarc_type)
		stmmac_set_desc_sarc(priv, first, priv->sarc_type);

	skb_tx_timestamp(skb);

	if (unlikely((skb_shinfo(skb)->tx_flags & SKBTX_HW_TSTAMP) &&
		     priv->hwts_tx_en)) {
		/* declare that device is doing timestamping */
		skb_shinfo(skb)->tx_flags |= SKBTX_IN_PROGRESS;
		stmmac_enable_tx_timestamp(priv, first);
	}

	/* Complete the first descriptor before granting the DMA */
	stmmac_prepare_tso_tx_desc(priv, first, 1,
			proto_hdr_len,
			pay_len,
			1, tx_q->tx_skbuff_dma[first_entry].last_segment,
			hdr / 4, (skb->len - proto_hdr_len));

	/* If context desc is used to change MSS */
	if (mss_desc) {
		/* Make sure that first descriptor has been completely
		 * written, including its own bit. This is because MSS is
		 * actually before first descriptor, so we need to make
		 * sure that MSS's own bit is the last thing written.
		 */
		dma_wmb();
		stmmac_set_tx_owner(priv, mss_desc);
	}

	if (netif_msg_pktdata(priv)) {
		pr_info("%s: curr=%d dirty=%d f=%d, e=%d, f_p=%p, nfrags %d\n",
			__func__, tx_q->cur_tx, tx_q->dirty_tx, first_entry,
			tx_q->cur_tx, first, nfrags);
		pr_info(">>> frame to be transmitted: ");
		print_pkt(skb->data, skb_headlen(skb));
	}

	netdev_tx_sent_queue(netdev_get_tx_queue(dev, queue), skb->len);

	stmmac_flush_tx_descriptors(priv, queue);
	stmmac_tx_timer_arm(priv, queue);

	return NETDEV_TX_OK;

dma_map_err:
	dev_err(priv->device, "Tx dma map failed\n");
	dev_kfree_skb(skb);
	priv->dev->stats.tx_dropped++;
	return NETDEV_TX_OK;
}

/**
 *  stmmac_xmit - Tx entry point of the driver
 *  @skb : the socket buffer
 *  @dev : device pointer
 *  Description : this is the tx entry point of the driver.
 *  It programs the chain or the ring and supports oversized frames
 *  and SG feature.
 */
static netdev_tx_t stmmac_xmit(struct sk_buff *skb, struct net_device *dev)
{
	unsigned int first_entry, tx_packets, enh_desc;
	struct stmmac_priv *priv = netdev_priv(dev);
	unsigned int nopaged_len = skb_headlen(skb);
	int i, csum_insertion = 0, is_jumbo = 0;
	u32 queue = skb_get_queue_mapping(skb);
	int nfrags = skb_shinfo(skb)->nr_frags;
	int gso = skb_shinfo(skb)->gso_type;
	struct dma_edesc *tbs_desc = NULL;
	struct dma_desc *desc, *first;
	struct stmmac_tx_queue *tx_q;
	bool has_vlan, set_ic;
	int entry, first_tx;
	dma_addr_t des;

	tx_q = &priv->tx_queue[queue];
	first_tx = tx_q->cur_tx;

	if (priv->tx_path_in_lpi_mode && priv->eee_sw_timer_en)
		stmmac_disable_eee_mode(priv);

	/* Manage oversized TCP frames for GMAC4 device */
	if (skb_is_gso(skb) && priv->tso) {
		if (gso & (SKB_GSO_TCPV4 | SKB_GSO_TCPV6))
			return stmmac_tso_xmit(skb, dev);
		if (priv->plat->has_gmac4 && (gso & SKB_GSO_UDP_L4))
			return stmmac_tso_xmit(skb, dev);
	}

	if (unlikely(stmmac_tx_avail(priv, queue) < nfrags + 1)) {
		if (!netif_tx_queue_stopped(netdev_get_tx_queue(dev, queue))) {
			netif_tx_stop_queue(netdev_get_tx_queue(priv->dev,
								queue));
			/* This is a hard error, log it. */
			netdev_err(priv->dev,
				   "%s: Tx Ring full when queue awake\n",
				   __func__);
		}
		return NETDEV_TX_BUSY;
	}

	/* Check if VLAN can be inserted by HW */
	has_vlan = stmmac_vlan_insert(priv, skb, tx_q);

	entry = tx_q->cur_tx;
	first_entry = entry;
	WARN_ON(tx_q->tx_skbuff[first_entry]);

	csum_insertion = (skb->ip_summed == CHECKSUM_PARTIAL);

	if (likely(priv->extend_desc))
		desc = (struct dma_desc *)(tx_q->dma_etx + entry);
	else if (tx_q->tbs & STMMAC_TBS_AVAIL)
		desc = &tx_q->dma_entx[entry].basic;
	else
		desc = tx_q->dma_tx + entry;

	first = desc;

	if (has_vlan)
		stmmac_set_desc_vlan(priv, first, STMMAC_VLAN_INSERT);

	enh_desc = priv->plat->enh_desc;
	/* To program the descriptors according to the size of the frame */
	if (enh_desc)
		is_jumbo = stmmac_is_jumbo_frm(priv, skb->len, enh_desc);

	if (unlikely(is_jumbo)) {
		entry = stmmac_jumbo_frm(priv, tx_q, skb, csum_insertion);
		if (unlikely(entry < 0) && (entry != -EINVAL))
			goto dma_map_err;
	}

	for (i = 0; i < nfrags; i++) {
		const skb_frag_t *frag = &skb_shinfo(skb)->frags[i];
		int len = skb_frag_size(frag);
		bool last_segment = (i == (nfrags - 1));

		entry = STMMAC_GET_ENTRY(entry, priv->dma_tx_size);
		WARN_ON(tx_q->tx_skbuff[entry]);

		if (likely(priv->extend_desc))
			desc = (struct dma_desc *)(tx_q->dma_etx + entry);
		else if (tx_q->tbs & STMMAC_TBS_AVAIL)
			desc = &tx_q->dma_entx[entry].basic;
		else
			desc = tx_q->dma_tx + entry;

		des = skb_frag_dma_map(priv->device, frag, 0, len,
				       DMA_TO_DEVICE);
		if (dma_mapping_error(priv->device, des))
			goto dma_map_err; /* should reuse desc w/o issues */

		tx_q->tx_skbuff_dma[entry].buf = des;

		stmmac_set_desc_addr(priv, desc, des);

		tx_q->tx_skbuff_dma[entry].map_as_page = true;
		tx_q->tx_skbuff_dma[entry].len = len;
		tx_q->tx_skbuff_dma[entry].last_segment = last_segment;
		tx_q->tx_skbuff_dma[entry].buf_type = STMMAC_TXBUF_T_SKB;

		/* Prepare the descriptor and set the own bit too */
		stmmac_prepare_tx_desc(priv, desc, 0, len, csum_insertion,
				priv->mode, 1, last_segment, skb->len);
	}

	/* Only the last descriptor gets to point to the skb. */
	tx_q->tx_skbuff[entry] = skb;
	tx_q->tx_skbuff_dma[entry].buf_type = STMMAC_TXBUF_T_SKB;

	/* According to the coalesce parameter the IC bit for the latest
	 * segment is reset and the timer re-started to clean the tx status.
	 * This approach takes care about the fragments: desc is the first
	 * element in case of no SG.
	 */
	tx_packets = (entry + 1) - first_tx;
	tx_q->tx_count_frames += tx_packets;

	if ((skb_shinfo(skb)->tx_flags & SKBTX_HW_TSTAMP) && priv->hwts_tx_en)
		set_ic = true;
	else if (!priv->tx_coal_frames[queue])
		set_ic = false;
	else if (tx_packets > priv->tx_coal_frames[queue])
		set_ic = true;
	else if ((tx_q->tx_count_frames %
		  priv->tx_coal_frames[queue]) < tx_packets)
		set_ic = true;
	else
		set_ic = false;

	if (set_ic) {
		if (likely(priv->extend_desc))
			desc = &tx_q->dma_etx[entry].basic;
		else if (tx_q->tbs & STMMAC_TBS_AVAIL)
			desc = &tx_q->dma_entx[entry].basic;
		else
			desc = &tx_q->dma_tx[entry];

		tx_q->tx_count_frames = 0;
		stmmac_set_tx_ic(priv, desc);
		priv->xstats.tx_set_ic_bit++;
	}

	/* We've used all descriptors we need for this skb, however,
	 * advance cur_tx so that it references a fresh descriptor.
	 * ndo_start_xmit will fill this descriptor the next time it's
	 * called and stmmac_tx_clean may clean up to this descriptor.
	 */
	entry = STMMAC_GET_ENTRY(entry, priv->dma_tx_size);
	tx_q->cur_tx = entry;

	if (netif_msg_pktdata(priv)) {
		netdev_dbg(priv->dev,
			   "%s: curr=%d dirty=%d f=%d, e=%d, first=%p, nfrags=%d",
			   __func__, tx_q->cur_tx, tx_q->dirty_tx, first_entry,
			   entry, first, nfrags);

		netdev_dbg(priv->dev, ">>> frame to be transmitted: ");
		print_pkt(skb->data, skb->len);
	}

	if (unlikely(stmmac_tx_avail(priv, queue) <= (MAX_SKB_FRAGS + 1))) {
		netif_dbg(priv, hw, priv->dev, "%s: stop transmitted packets\n",
			  __func__);
		netif_tx_stop_queue(netdev_get_tx_queue(priv->dev, queue));
	}

	dev->stats.tx_bytes += skb->len;

	if (priv->sarc_type)
		stmmac_set_desc_sarc(priv, first, priv->sarc_type);

	skb_tx_timestamp(skb);

	/* Ready to fill the first descriptor and set the OWN bit w/o any
	 * problems because all the descriptors are actually ready to be
	 * passed to the DMA engine.
	 */
	if (likely(!is_jumbo)) {
		bool last_segment = (nfrags == 0);

		des = dma_map_single(priv->device, skb->data,
				     nopaged_len, DMA_TO_DEVICE);
		if (dma_mapping_error(priv->device, des))
			goto dma_map_err;

		tx_q->tx_skbuff_dma[first_entry].buf = des;
		tx_q->tx_skbuff_dma[first_entry].buf_type = STMMAC_TXBUF_T_SKB;
		tx_q->tx_skbuff_dma[first_entry].map_as_page = false;

		stmmac_set_desc_addr(priv, first, des);

		tx_q->tx_skbuff_dma[first_entry].len = nopaged_len;
		tx_q->tx_skbuff_dma[first_entry].last_segment = last_segment;

		if (unlikely((skb_shinfo(skb)->tx_flags & SKBTX_HW_TSTAMP) &&
			     priv->hwts_tx_en)) {
			/* declare that device is doing timestamping */
			skb_shinfo(skb)->tx_flags |= SKBTX_IN_PROGRESS;
			stmmac_enable_tx_timestamp(priv, first);
		}

		/* Prepare the first descriptor setting the OWN bit too */
		stmmac_prepare_tx_desc(priv, first, 1, nopaged_len,
				csum_insertion, priv->mode, 0, last_segment,
				skb->len);
	}

	if (tx_q->tbs & STMMAC_TBS_EN) {
		struct timespec64 ts = ns_to_timespec64(skb->tstamp);

		tbs_desc = &tx_q->dma_entx[first_entry];
		stmmac_set_desc_tbs(priv, tbs_desc, ts.tv_sec, ts.tv_nsec);
	}

	stmmac_set_tx_owner(priv, first);

	netdev_tx_sent_queue(netdev_get_tx_queue(dev, queue), skb->len);

	stmmac_enable_dma_transmission(priv, priv->ioaddr);

	stmmac_flush_tx_descriptors(priv, queue);
	stmmac_tx_timer_arm(priv, queue);

	return NETDEV_TX_OK;

dma_map_err:
	netdev_err(priv->dev, "Tx DMA map failed\n");
	dev_kfree_skb(skb);
	priv->dev->stats.tx_dropped++;
	return NETDEV_TX_OK;
}

static void stmmac_rx_vlan(struct net_device *dev, struct sk_buff *skb)
{
	struct vlan_ethhdr *veth;
	__be16 vlan_proto;
	u16 vlanid;

	veth = (struct vlan_ethhdr *)skb->data;
	vlan_proto = veth->h_vlan_proto;

	if ((vlan_proto == htons(ETH_P_8021Q) &&
	     dev->features & NETIF_F_HW_VLAN_CTAG_RX) ||
	    (vlan_proto == htons(ETH_P_8021AD) &&
	     dev->features & NETIF_F_HW_VLAN_STAG_RX)) {
		/* pop the vlan tag */
		vlanid = ntohs(veth->h_vlan_TCI);
		memmove(skb->data + VLAN_HLEN, veth, ETH_ALEN * 2);
		skb_pull(skb, VLAN_HLEN);
		__vlan_hwaccel_put_tag(skb, vlan_proto, vlanid);
	}
}

/**
 * stmmac_rx_refill - refill used skb preallocated buffers
 * @priv: driver private structure
 * @queue: RX queue index
 * Description : this is to reallocate the skb for the reception process
 * that is based on zero-copy.
 */
static inline void stmmac_rx_refill(struct stmmac_priv *priv, u32 queue)
{
	struct stmmac_rx_queue *rx_q = &priv->rx_queue[queue];
	int dirty = stmmac_rx_dirty(priv, queue);
	unsigned int entry = rx_q->dirty_rx;
	gfp_t gfp = (GFP_ATOMIC | __GFP_NOWARN);

	if (priv->dma_cap.addr64 <= 32)
		gfp |= GFP_DMA32;

	while (dirty-- > 0) {
		struct stmmac_rx_buffer *buf = &rx_q->buf_pool[entry];
		struct dma_desc *p;
		bool use_rx_wd;

		if (priv->extend_desc)
			p = (struct dma_desc *)(rx_q->dma_erx + entry);
		else
			p = rx_q->dma_rx + entry;

		if (!buf->page) {
			buf->page = page_pool_alloc_pages(rx_q->page_pool, gfp);
			if (!buf->page)
				break;
		}

		if (priv->sph && !buf->sec_page) {
			buf->sec_page = page_pool_alloc_pages(rx_q->page_pool, gfp);
			if (!buf->sec_page)
				break;

			buf->sec_addr = page_pool_get_dma_addr(buf->sec_page);
		}

		buf->addr = page_pool_get_dma_addr(buf->page) + buf->page_offset;

		stmmac_set_desc_addr(priv, p, buf->addr);
		if (priv->sph)
			stmmac_set_desc_sec_addr(priv, p, buf->sec_addr, true);
		else
			stmmac_set_desc_sec_addr(priv, p, buf->sec_addr, false);
		stmmac_refill_desc3(priv, rx_q, p);

		rx_q->rx_count_frames++;
		rx_q->rx_count_frames += priv->rx_coal_frames[queue];
		if (rx_q->rx_count_frames > priv->rx_coal_frames[queue])
			rx_q->rx_count_frames = 0;

		use_rx_wd = !priv->rx_coal_frames[queue];
		use_rx_wd |= rx_q->rx_count_frames > 0;
		if (!priv->use_riwt)
			use_rx_wd = false;

		dma_wmb();
		stmmac_set_rx_owner(priv, p, use_rx_wd);

		entry = STMMAC_GET_ENTRY(entry, priv->dma_rx_size);
	}
	rx_q->dirty_rx = entry;
	rx_q->rx_tail_addr = rx_q->dma_rx_phy +
			    (rx_q->dirty_rx * sizeof(struct dma_desc));
	stmmac_set_rx_tail_ptr(priv, priv->ioaddr, rx_q->rx_tail_addr, queue);
}

static unsigned int stmmac_rx_buf1_len(struct stmmac_priv *priv,
				       struct dma_desc *p,
				       int status, unsigned int len)
{
	unsigned int plen = 0, hlen = 0;
	int coe = priv->hw->rx_csum;

	/* Not first descriptor, buffer is always zero */
	if (priv->sph && len)
		return 0;

	/* First descriptor, get split header length */
	stmmac_get_rx_header_len(priv, p, &hlen);
	if (priv->sph && hlen) {
		priv->xstats.rx_split_hdr_pkt_n++;
		return hlen;
	}

	/* First descriptor, not last descriptor and not split header */
	if (status & rx_not_ls)
		return priv->dma_buf_sz;

	plen = stmmac_get_rx_frame_len(priv, p, coe);

	/* First descriptor and last descriptor and not split header */
	return min_t(unsigned int, priv->dma_buf_sz, plen);
}

static unsigned int stmmac_rx_buf2_len(struct stmmac_priv *priv,
				       struct dma_desc *p,
				       int status, unsigned int len)
{
	int coe = priv->hw->rx_csum;
	unsigned int plen = 0;

	/* Not split header, buffer is not available */
	if (!priv->sph)
		return 0;

	/* Not last descriptor */
	if (status & rx_not_ls)
		return priv->dma_buf_sz;

	plen = stmmac_get_rx_frame_len(priv, p, coe);

	/* Last descriptor */
	return plen - len;
}

static int stmmac_xdp_xmit_xdpf(struct stmmac_priv *priv, int queue,
				struct xdp_frame *xdpf, bool dma_map)
{
	struct stmmac_tx_queue *tx_q = &priv->tx_queue[queue];
	unsigned int entry = tx_q->cur_tx;
	struct dma_desc *tx_desc;
	dma_addr_t dma_addr;
	bool set_ic;

	if (stmmac_tx_avail(priv, queue) < STMMAC_TX_THRESH(priv))
		return STMMAC_XDP_CONSUMED;

	if (likely(priv->extend_desc))
		tx_desc = (struct dma_desc *)(tx_q->dma_etx + entry);
	else if (tx_q->tbs & STMMAC_TBS_AVAIL)
		tx_desc = &tx_q->dma_entx[entry].basic;
	else
		tx_desc = tx_q->dma_tx + entry;

	if (dma_map) {
		dma_addr = dma_map_single(priv->device, xdpf->data,
					  xdpf->len, DMA_TO_DEVICE);
		if (dma_mapping_error(priv->device, dma_addr))
			return STMMAC_XDP_CONSUMED;

		tx_q->tx_skbuff_dma[entry].buf_type = STMMAC_TXBUF_T_XDP_NDO;
	} else {
		struct page *page = virt_to_page(xdpf->data);

		dma_addr = page_pool_get_dma_addr(page) + sizeof(*xdpf) +
			   xdpf->headroom;
		dma_sync_single_for_device(priv->device, dma_addr,
					   xdpf->len, DMA_BIDIRECTIONAL);

		tx_q->tx_skbuff_dma[entry].buf_type = STMMAC_TXBUF_T_XDP_TX;
	}

	tx_q->tx_skbuff_dma[entry].buf = dma_addr;
	tx_q->tx_skbuff_dma[entry].map_as_page = false;
	tx_q->tx_skbuff_dma[entry].len = xdpf->len;
	tx_q->tx_skbuff_dma[entry].last_segment = true;
	tx_q->tx_skbuff_dma[entry].is_jumbo = false;

	tx_q->xdpf[entry] = xdpf;

	stmmac_set_desc_addr(priv, tx_desc, dma_addr);

	stmmac_prepare_tx_desc(priv, tx_desc, 1, xdpf->len,
			       true, priv->mode, true, true,
			       xdpf->len);

	tx_q->tx_count_frames++;

	if (tx_q->tx_count_frames % priv->tx_coal_frames[queue] == 0)
		set_ic = true;
	else
		set_ic = false;

	if (set_ic) {
		tx_q->tx_count_frames = 0;
		stmmac_set_tx_ic(priv, tx_desc);
		priv->xstats.tx_set_ic_bit++;
	}

	stmmac_enable_dma_transmission(priv, priv->ioaddr);

	entry = STMMAC_GET_ENTRY(entry, priv->dma_tx_size);
	tx_q->cur_tx = entry;

	return STMMAC_XDP_TX;
}

static int stmmac_xdp_get_tx_queue(struct stmmac_priv *priv,
				   int cpu)
{
	int index = cpu;

	if (unlikely(index < 0))
		index = 0;

	while (index >= priv->plat->tx_queues_to_use)
		index -= priv->plat->tx_queues_to_use;

	return index;
}

static int stmmac_xdp_xmit_back(struct stmmac_priv *priv,
				struct xdp_buff *xdp)
{
	struct xdp_frame *xdpf = xdp_convert_buff_to_frame(xdp);
	int cpu = smp_processor_id();
	struct netdev_queue *nq;
	int queue;
	int res;

	if (unlikely(!xdpf))
		return STMMAC_XDP_CONSUMED;

	queue = stmmac_xdp_get_tx_queue(priv, cpu);
	nq = netdev_get_tx_queue(priv->dev, queue);

	__netif_tx_lock(nq, cpu);
	/* Avoids TX time-out as we are sharing with slow path */
	txq_trans_cond_update(nq);

	res = stmmac_xdp_xmit_xdpf(priv, queue, xdpf, false);
	if (res == STMMAC_XDP_TX)
		stmmac_flush_tx_descriptors(priv, queue);

	__netif_tx_unlock(nq);

	return res;
}

static int __stmmac_xdp_run_prog(struct stmmac_priv *priv,
				 struct bpf_prog *prog,
				 struct xdp_buff *xdp)
{
	u32 act;
	int res;

	act = bpf_prog_run_xdp(prog, xdp);
	switch (act) {
	case XDP_PASS:
		res = STMMAC_XDP_PASS;
		break;
	case XDP_TX:
		res = stmmac_xdp_xmit_back(priv, xdp);
		break;
	case XDP_REDIRECT:
		if (xdp_do_redirect(priv->dev, xdp, prog) < 0)
			res = STMMAC_XDP_CONSUMED;
		else
			res = STMMAC_XDP_REDIRECT;
		break;
	default:
		bpf_warn_invalid_xdp_action(priv->dev, prog, act);
		fallthrough;
	case XDP_ABORTED:
		trace_xdp_exception(priv->dev, prog, act);
		fallthrough;
	case XDP_DROP:
		res = STMMAC_XDP_CONSUMED;
		break;
	}

	return res;
}

static struct sk_buff *stmmac_xdp_run_prog(struct stmmac_priv *priv,
					   struct xdp_buff *xdp)
{
	struct bpf_prog *prog;
	int res;

	prog = READ_ONCE(priv->xdp_prog);
	if (!prog) {
		res = STMMAC_XDP_PASS;
		goto out;
	}

	res = __stmmac_xdp_run_prog(priv, prog, xdp);
out:
	return ERR_PTR(-res);
}

static void stmmac_finalize_xdp_rx(struct stmmac_priv *priv,
				   int xdp_status)
{
	int cpu = smp_processor_id();
	int queue;

	queue = stmmac_xdp_get_tx_queue(priv, cpu);

	if (xdp_status & STMMAC_XDP_TX)
		stmmac_tx_timer_arm(priv, queue);

	if (xdp_status & STMMAC_XDP_REDIRECT)
		xdp_do_flush();
}

static struct sk_buff *stmmac_construct_skb_zc(struct stmmac_channel *ch,
					       struct xdp_buff *xdp)
{
	unsigned int metasize = xdp->data - xdp->data_meta;
	unsigned int datasize = xdp->data_end - xdp->data;
	struct sk_buff *skb;

	skb = __napi_alloc_skb(&ch->rxtx_napi,
			       xdp->data_end - xdp->data_hard_start,
			       GFP_ATOMIC | __GFP_NOWARN);
	if (unlikely(!skb))
		return NULL;

	skb_reserve(skb, xdp->data - xdp->data_hard_start);
	memcpy(__skb_put(skb, datasize), xdp->data, datasize);
	if (metasize)
		skb_metadata_set(skb, metasize);

	return skb;
}

static void stmmac_dispatch_skb_zc(struct stmmac_priv *priv, u32 queue,
				   struct dma_desc *p, struct dma_desc *np,
				   struct xdp_buff *xdp)
{
	struct stmmac_channel *ch = &priv->channel[queue];
	unsigned int len = xdp->data_end - xdp->data;
	enum pkt_hash_types hash_type;
	int coe = priv->hw->rx_csum;
	struct sk_buff *skb;
	u32 hash;

	skb = stmmac_construct_skb_zc(ch, xdp);
	if (!skb) {
		priv->dev->stats.rx_dropped++;
		return;
	}

	stmmac_get_rx_hwtstamp(priv, p, np, skb);
	stmmac_rx_vlan(priv->dev, skb);
	skb->protocol = eth_type_trans(skb, priv->dev);

	if (unlikely(!coe))
		skb_checksum_none_assert(skb);
	else
		skb->ip_summed = CHECKSUM_UNNECESSARY;

	if (!stmmac_get_rx_hash(priv, p, &hash, &hash_type))
		skb_set_hash(skb, hash, hash_type);

	skb_record_rx_queue(skb, queue);
	napi_gro_receive(&ch->rxtx_napi, skb);

	priv->dev->stats.rx_packets++;
	priv->dev->stats.rx_bytes += len;
}

static bool stmmac_rx_refill_zc(struct stmmac_priv *priv, u32 queue, u32 budget)
{
	struct stmmac_rx_queue *rx_q = &priv->rx_queue[queue];
	unsigned int entry = rx_q->dirty_rx;
	struct dma_desc *rx_desc = NULL;
	bool ret = true;

	budget = min(budget, stmmac_rx_dirty(priv, queue));

	while (budget-- > 0 && entry != rx_q->cur_rx) {
		struct stmmac_rx_buffer *buf = &rx_q->buf_pool[entry];
		dma_addr_t dma_addr;
		bool use_rx_wd;

		if (!buf->xdp) {
			buf->xdp = xsk_buff_alloc(rx_q->xsk_pool);
			if (!buf->xdp) {
				ret = false;
				break;
			}
		}

		if (priv->extend_desc)
			rx_desc = (struct dma_desc *)(rx_q->dma_erx + entry);
		else
			rx_desc = rx_q->dma_rx + entry;

		dma_addr = xsk_buff_xdp_get_dma(buf->xdp);
		stmmac_set_desc_addr(priv, rx_desc, dma_addr);
		stmmac_set_desc_sec_addr(priv, rx_desc, 0, false);
		stmmac_refill_desc3(priv, rx_q, rx_desc);

		rx_q->rx_count_frames++;
		rx_q->rx_count_frames += priv->rx_coal_frames[queue];
		if (rx_q->rx_count_frames > priv->rx_coal_frames[queue])
			rx_q->rx_count_frames = 0;

		use_rx_wd = !priv->rx_coal_frames[queue];
		use_rx_wd |= rx_q->rx_count_frames > 0;
		if (!priv->use_riwt)
			use_rx_wd = false;

		dma_wmb();
		stmmac_set_rx_owner(priv, rx_desc, use_rx_wd);

		entry = STMMAC_GET_ENTRY(entry, priv->dma_rx_size);
	}

	if (rx_desc) {
		rx_q->dirty_rx = entry;
		rx_q->rx_tail_addr = rx_q->dma_rx_phy +
				     (rx_q->dirty_rx * sizeof(struct dma_desc));
		stmmac_set_rx_tail_ptr(priv, priv->ioaddr, rx_q->rx_tail_addr, queue);
	}

	return ret;
}

static int stmmac_rx_zc(struct stmmac_priv *priv, int limit, u32 queue)
{
	struct stmmac_rx_queue *rx_q = &priv->rx_queue[queue];
	unsigned int count = 0, error = 0, len = 0;
	int dirty = stmmac_rx_dirty(priv, queue);
	unsigned int next_entry = rx_q->cur_rx;
	unsigned int desc_size;
	struct bpf_prog *prog;
	bool failure = false;
	int xdp_status = 0;
	int status = 0;

	if (netif_msg_rx_status(priv)) {
		void *rx_head;

		netdev_dbg(priv->dev, "%s: descriptor ring:\n", __func__);
		if (priv->extend_desc) {
			rx_head = (void *)rx_q->dma_erx;
			desc_size = sizeof(struct dma_extended_desc);
		} else {
			rx_head = (void *)rx_q->dma_rx;
			desc_size = sizeof(struct dma_desc);
		}

		stmmac_display_ring(priv, rx_head, priv->dma_rx_size, true,
				    rx_q->dma_rx_phy, desc_size);
	}
	while (count < limit) {
		struct stmmac_rx_buffer *buf;
		unsigned int buf1_len = 0;
		struct dma_desc *np, *p;
		int entry;
		int res;

		if (!count && rx_q->state_saved) {
			error = rx_q->state.error;
			len = rx_q->state.len;
		} else {
			rx_q->state_saved = false;
			error = 0;
			len = 0;
		}

		if (count >= limit)
			break;

read_again:
		buf1_len = 0;
		entry = next_entry;
		buf = &rx_q->buf_pool[entry];

		if (dirty >= STMMAC_RX_FILL_BATCH) {
			failure = failure ||
				  !stmmac_rx_refill_zc(priv, queue, dirty);
			dirty = 0;
		}

		if (priv->extend_desc)
			p = (struct dma_desc *)(rx_q->dma_erx + entry);
		else
			p = rx_q->dma_rx + entry;

		/* read the status of the incoming frame */
		status = stmmac_rx_status(priv, &priv->dev->stats,
					  &priv->xstats, p);
		/* check if managed by the DMA otherwise go ahead */
		if (unlikely(status & dma_own))
			break;

		/* Prefetch the next RX descriptor */
		rx_q->cur_rx = STMMAC_GET_ENTRY(rx_q->cur_rx,
						priv->dma_rx_size);
		next_entry = rx_q->cur_rx;

		if (priv->extend_desc)
			np = (struct dma_desc *)(rx_q->dma_erx + next_entry);
		else
			np = rx_q->dma_rx + next_entry;

		prefetch(np);

		/* Ensure a valid XSK buffer before proceed */
		if (!buf->xdp)
			break;

		if (priv->extend_desc)
			stmmac_rx_extended_status(priv, &priv->dev->stats,
						  &priv->xstats,
						  rx_q->dma_erx + entry);
		if (unlikely(status == discard_frame)) {
			xsk_buff_free(buf->xdp);
			buf->xdp = NULL;
			dirty++;
			error = 1;
			if (!priv->hwts_rx_en)
				priv->dev->stats.rx_errors++;
		}

		if (unlikely(error && (status & rx_not_ls)))
			goto read_again;
		if (unlikely(error)) {
			count++;
			continue;
		}

		/* XSK pool expects RX frame 1:1 mapped to XSK buffer */
		if (likely(status & rx_not_ls)) {
			xsk_buff_free(buf->xdp);
			buf->xdp = NULL;
			dirty++;
			count++;
			goto read_again;
		}

		/* XDP ZC Frame only support primary buffers for now */
		buf1_len = stmmac_rx_buf1_len(priv, p, status, len);
		len += buf1_len;

		/* ACS is set; GMAC core strips PAD/FCS for IEEE 802.3
		 * Type frames (LLC/LLC-SNAP)
		 *
		 * llc_snap is never checked in GMAC >= 4, so this ACS
		 * feature is always disabled and packets need to be
		 * stripped manually.
		 */
		if (likely(!(status & rx_not_ls)) &&
		    (likely(priv->synopsys_id >= DWMAC_CORE_4_00) ||
		     unlikely(status != llc_snap))) {
			buf1_len -= ETH_FCS_LEN;
			len -= ETH_FCS_LEN;
		}

		/* RX buffer is good and fit into a XSK pool buffer */
		buf->xdp->data_end = buf->xdp->data + buf1_len;
		xsk_buff_dma_sync_for_cpu(buf->xdp, rx_q->xsk_pool);

		prog = READ_ONCE(priv->xdp_prog);
		res = __stmmac_xdp_run_prog(priv, prog, buf->xdp);

		switch (res) {
		case STMMAC_XDP_PASS:
			stmmac_dispatch_skb_zc(priv, queue, p, np, buf->xdp);
			xsk_buff_free(buf->xdp);
			break;
		case STMMAC_XDP_CONSUMED:
			xsk_buff_free(buf->xdp);
			priv->dev->stats.rx_dropped++;
			break;
		case STMMAC_XDP_TX:
		case STMMAC_XDP_REDIRECT:
			xdp_status |= res;
			break;
		}

		buf->xdp = NULL;
		dirty++;
		count++;
	}

	if (status & rx_not_ls) {
		rx_q->state_saved = true;
		rx_q->state.error = error;
		rx_q->state.len = len;
	}

	stmmac_finalize_xdp_rx(priv, xdp_status);

	priv->xstats.rx_pkt_n += count;
	priv->xstats.rxq_stats[queue].rx_pkt_n += count;

	if (xsk_uses_need_wakeup(rx_q->xsk_pool)) {
		if (failure || stmmac_rx_dirty(priv, queue) > 0)
			xsk_set_rx_need_wakeup(rx_q->xsk_pool);
		else
			xsk_clear_rx_need_wakeup(rx_q->xsk_pool);

		return (int)count;
	}

	return failure ? limit : (int)count;
}

/**
 * stmmac_rx - manage the receive process
 * @priv: driver private structure
 * @limit: napi bugget
 * @queue: RX queue index.
 * Description :  this the function called by the napi poll method.
 * It gets all the frames inside the ring.
 */
static int stmmac_rx(struct stmmac_priv *priv, int limit, u32 queue)
{
	struct stmmac_rx_queue *rx_q = &priv->rx_queue[queue];
	struct stmmac_channel *ch = &priv->channel[queue];
	unsigned int count = 0, error = 0, len = 0;
	int status = 0, coe = priv->hw->rx_csum;
	unsigned int next_entry = rx_q->cur_rx;
	enum dma_data_direction dma_dir;
	unsigned int desc_size;
	struct sk_buff *skb = NULL;
	struct xdp_buff xdp;
	int xdp_status = 0;
	int buf_sz;

	dma_dir = page_pool_get_dma_dir(rx_q->page_pool);
	buf_sz = DIV_ROUND_UP(priv->dma_buf_sz, PAGE_SIZE) * PAGE_SIZE;

	if (netif_msg_rx_status(priv)) {
		void *rx_head;

		netdev_dbg(priv->dev, "%s: descriptor ring:\n", __func__);
		if (priv->extend_desc) {
			rx_head = (void *)rx_q->dma_erx;
			desc_size = sizeof(struct dma_extended_desc);
		} else {
			rx_head = (void *)rx_q->dma_rx;
			desc_size = sizeof(struct dma_desc);
		}

		stmmac_display_ring(priv, rx_head, priv->dma_rx_size, true,
				    rx_q->dma_rx_phy, desc_size);
	}
	while (count < limit) {
		unsigned int buf1_len = 0, buf2_len = 0;
		enum pkt_hash_types hash_type;
		struct stmmac_rx_buffer *buf;
		struct dma_desc *np, *p;
		int entry;
		u32 hash;

		if (!count && rx_q->state_saved) {
			skb = rx_q->state.skb;
			error = rx_q->state.error;
			len = rx_q->state.len;
		} else {
			rx_q->state_saved = false;
			skb = NULL;
			error = 0;
			len = 0;
		}

		if (count >= limit)
			break;

read_again:
		buf1_len = 0;
		buf2_len = 0;
		entry = next_entry;
		buf = &rx_q->buf_pool[entry];

		if (priv->extend_desc)
			p = (struct dma_desc *)(rx_q->dma_erx + entry);
		else
			p = rx_q->dma_rx + entry;

		/* read the status of the incoming frame */
		status = stmmac_rx_status(priv, &priv->dev->stats,
				&priv->xstats, p);
		/* check if managed by the DMA otherwise go ahead */
		if (unlikely(status & dma_own))
			break;

		rx_q->cur_rx = STMMAC_GET_ENTRY(rx_q->cur_rx,
						priv->dma_rx_size);
		next_entry = rx_q->cur_rx;

		if (priv->extend_desc)
			np = (struct dma_desc *)(rx_q->dma_erx + next_entry);
		else
			np = rx_q->dma_rx + next_entry;

		prefetch(np);

		if (priv->extend_desc)
			stmmac_rx_extended_status(priv, &priv->dev->stats,
					&priv->xstats, rx_q->dma_erx + entry);
		if (unlikely(status == discard_frame)) {
			page_pool_recycle_direct(rx_q->page_pool, buf->page);
			buf->page = NULL;
			error = 1;
			if (!priv->hwts_rx_en)
				priv->dev->stats.rx_errors++;
		}

		if (unlikely(error && (status & rx_not_ls)))
			goto read_again;
		if (unlikely(error)) {
			dev_kfree_skb(skb);
			skb = NULL;
			count++;
			continue;
		}

		/* Buffer is good. Go on. */

		prefetch(page_address(buf->page) + buf->page_offset);
		if (buf->sec_page)
			prefetch(page_address(buf->sec_page));

		buf1_len = stmmac_rx_buf1_len(priv, p, status, len);
		len += buf1_len;
		buf2_len = stmmac_rx_buf2_len(priv, p, status, len);
		len += buf2_len;

		/* ACS is set; GMAC core strips PAD/FCS for IEEE 802.3
		 * Type frames (LLC/LLC-SNAP)
		 *
		 * llc_snap is never checked in GMAC >= 4, so this ACS
		 * feature is always disabled and packets need to be
		 * stripped manually.
		 */
		if (likely(!(status & rx_not_ls)) &&
		    (likely(priv->synopsys_id >= DWMAC_CORE_4_00) ||
		     unlikely(status != llc_snap))) {
			if (buf2_len) {
				buf2_len -= ETH_FCS_LEN;
				len -= ETH_FCS_LEN;
			} else if (buf1_len) {
				buf1_len -= ETH_FCS_LEN;
				len -= ETH_FCS_LEN;
			}
		}

		if (!skb) {
			unsigned int pre_len, sync_len;

			dma_sync_single_for_cpu(priv->device, buf->addr,
						buf1_len, dma_dir);

			xdp_init_buff(&xdp, buf_sz, &rx_q->xdp_rxq);
			xdp_prepare_buff(&xdp, page_address(buf->page),
					 buf->page_offset, buf1_len, false);

			pre_len = xdp.data_end - xdp.data_hard_start -
				  buf->page_offset;
			skb = stmmac_xdp_run_prog(priv, &xdp);
			/* Due xdp_adjust_tail: DMA sync for_device
			 * cover max len CPU touch
			 */
			sync_len = xdp.data_end - xdp.data_hard_start -
				   buf->page_offset;
			sync_len = max(sync_len, pre_len);

			/* For Not XDP_PASS verdict */
			if (IS_ERR(skb)) {
				unsigned int xdp_res = -PTR_ERR(skb);

				if (xdp_res & STMMAC_XDP_CONSUMED) {
					page_pool_put_page(rx_q->page_pool,
							   virt_to_head_page(xdp.data),
							   sync_len, true);
					buf->page = NULL;
					priv->dev->stats.rx_dropped++;

					/* Clear skb as it was set as
					 * status by XDP program.
					 */
					skb = NULL;

					if (unlikely((status & rx_not_ls)))
						goto read_again;

					count++;
					continue;
				} else if (xdp_res & (STMMAC_XDP_TX |
						      STMMAC_XDP_REDIRECT)) {
					xdp_status |= xdp_res;
					buf->page = NULL;
					skb = NULL;
					count++;
					continue;
				}
			}
		}

		if (!skb) {
			/* XDP program may expand or reduce tail */
			buf1_len = xdp.data_end - xdp.data;

			skb = napi_alloc_skb(&ch->rx_napi, buf1_len);
			if (!skb) {
				priv->dev->stats.rx_dropped++;
				count++;
				goto drain_data;
			}

			/* XDP program may adjust header */
			skb_copy_to_linear_data(skb, xdp.data, buf1_len);
			skb_put(skb, buf1_len);

			/* Data payload copied into SKB, page ready for recycle */
			page_pool_recycle_direct(rx_q->page_pool, buf->page);
			buf->page = NULL;
		} else if (buf1_len) {
			dma_sync_single_for_cpu(priv->device, buf->addr,
						buf1_len, dma_dir);
			skb_add_rx_frag(skb, skb_shinfo(skb)->nr_frags,
					buf->page, buf->page_offset, buf1_len,
					priv->dma_buf_sz);

			/* Data payload appended into SKB */
			page_pool_release_page(rx_q->page_pool, buf->page);
			buf->page = NULL;
		}

		if (buf2_len) {
			dma_sync_single_for_cpu(priv->device, buf->sec_addr,
						buf2_len, dma_dir);
			skb_add_rx_frag(skb, skb_shinfo(skb)->nr_frags,
					buf->sec_page, 0, buf2_len,
					priv->dma_buf_sz);

			/* Data payload appended into SKB */
			page_pool_release_page(rx_q->page_pool, buf->sec_page);
			buf->sec_page = NULL;
		}

drain_data:
		if (likely(status & rx_not_ls))
			goto read_again;
		if (!skb)
			continue;

		/* Got entire packet into SKB. Finish it. */

		stmmac_get_rx_hwtstamp(priv, p, np, skb);
		stmmac_rx_vlan(priv->dev, skb);
		skb->protocol = eth_type_trans(skb, priv->dev);

		if (unlikely(!coe))
			skb_checksum_none_assert(skb);
		else
			skb->ip_summed = CHECKSUM_UNNECESSARY;

		if (!stmmac_get_rx_hash(priv, p, &hash, &hash_type))
			skb_set_hash(skb, hash, hash_type);

		skb_record_rx_queue(skb, queue);
		napi_gro_receive(&ch->rx_napi, skb);
		skb = NULL;

		priv->dev->stats.rx_packets++;
		priv->dev->stats.rx_bytes += len;
		count++;
	}

	if (status & rx_not_ls || skb) {
		rx_q->state_saved = true;
		rx_q->state.skb = skb;
		rx_q->state.error = error;
		rx_q->state.len = len;
	}

	stmmac_finalize_xdp_rx(priv, xdp_status);

	stmmac_rx_refill(priv, queue);

	priv->xstats.rx_pkt_n += count;
	priv->xstats.rxq_stats[queue].rx_pkt_n += count;

	return count;
}

static int stmmac_napi_poll_rx(struct napi_struct *napi, int budget)
{
	struct stmmac_channel *ch =
		container_of(napi, struct stmmac_channel, rx_napi);
	struct stmmac_priv *priv = ch->priv_data;
	u32 chan = ch->index;
	int work_done;

	priv->xstats.napi_poll++;

	work_done = stmmac_rx(priv, budget, chan);
	if (work_done < budget && napi_complete_done(napi, work_done)) {
		unsigned long flags;

		spin_lock_irqsave(&ch->lock, flags);
		stmmac_enable_dma_irq(priv, priv->ioaddr, chan, 1, 0);
		spin_unlock_irqrestore(&ch->lock, flags);
	}

	return work_done;
}

static int stmmac_napi_poll_tx(struct napi_struct *napi, int budget)
{
	struct stmmac_channel *ch =
		container_of(napi, struct stmmac_channel, tx_napi);
	struct stmmac_priv *priv = ch->priv_data;
	u32 chan = ch->index;
	int work_done;

	priv->xstats.napi_poll++;

	work_done = stmmac_tx_clean(priv, budget, chan);
	work_done = min(work_done, budget);

	if (work_done < budget && napi_complete_done(napi, work_done)) {
		unsigned long flags;

		spin_lock_irqsave(&ch->lock, flags);
		stmmac_enable_dma_irq(priv, priv->ioaddr, chan, 0, 1);
		spin_unlock_irqrestore(&ch->lock, flags);
	}

	return work_done;
}

static int stmmac_napi_poll_rxtx(struct napi_struct *napi, int budget)
{
	struct stmmac_channel *ch =
		container_of(napi, struct stmmac_channel, rxtx_napi);
	struct stmmac_priv *priv = ch->priv_data;
	int rx_done, tx_done, rxtx_done;
	u32 chan = ch->index;

	priv->xstats.napi_poll++;

	tx_done = stmmac_tx_clean(priv, budget, chan);
	tx_done = min(tx_done, budget);

	rx_done = stmmac_rx_zc(priv, budget, chan);

	rxtx_done = max(tx_done, rx_done);

	/* If either TX or RX work is not complete, return budget
	 * and keep pooling
	 */
	if (rxtx_done >= budget)
		return budget;

	/* all work done, exit the polling mode */
	if (napi_complete_done(napi, rxtx_done)) {
		unsigned long flags;

		spin_lock_irqsave(&ch->lock, flags);
		/* Both RX and TX work done are compelte,
		 * so enable both RX & TX IRQs.
		 */
		stmmac_enable_dma_irq(priv, priv->ioaddr, chan, 1, 1);
		spin_unlock_irqrestore(&ch->lock, flags);
	}

	return min(rxtx_done, budget - 1);
}

/**
 *  stmmac_tx_timeout
 *  @dev : Pointer to net device structure
 *  @txqueue: the index of the hanging transmit queue
 *  Description: this function is called when a packet transmission fails to
 *   complete within a reasonable time. The driver will mark the error in the
 *   netdev structure and arrange for the device to be reset to a sane state
 *   in order to transmit a new packet.
 */
static void stmmac_tx_timeout(struct net_device *dev, unsigned int txqueue)
{
	struct stmmac_priv *priv = netdev_priv(dev);

	stmmac_global_err(priv);
}

/**
 *  stmmac_set_rx_mode - entry point for multicast addressing
 *  @dev : pointer to the device structure
 *  Description:
 *  This function is a driver entry point which gets called by the kernel
 *  whenever multicast addresses must be enabled/disabled.
 *  Return value:
 *  void.
 */
static void stmmac_set_rx_mode(struct net_device *dev)
{
	struct stmmac_priv *priv = netdev_priv(dev);

	stmmac_set_filter(priv, priv->hw, dev);
}

/**
 *  stmmac_change_mtu - entry point to change MTU size for the device.
 *  @dev : device pointer.
 *  @new_mtu : the new MTU size for the device.
 *  Description: the Maximum Transfer Unit (MTU) is used by the network layer
 *  to drive packet transmission. Ethernet has an MTU of 1500 octets
 *  (ETH_DATA_LEN). This value can be changed with ifconfig.
 *  Return value:
 *  0 on success and an appropriate (-)ve integer as defined in errno.h
 *  file on failure.
 */
static int stmmac_change_mtu(struct net_device *dev, int new_mtu)
{
	struct stmmac_priv *priv = netdev_priv(dev);
	int txfifosz = priv->plat->tx_fifo_size;
	const int mtu = new_mtu;

	if (txfifosz == 0)
		txfifosz = priv->dma_cap.tx_fifo_size;

	txfifosz /= priv->plat->tx_queues_to_use;

	if (netif_running(dev)) {
		netdev_err(priv->dev, "must be stopped to change its MTU\n");
		return -EBUSY;
	}

	if (stmmac_xdp_is_enabled(priv) && new_mtu > ETH_DATA_LEN) {
		netdev_dbg(priv->dev, "Jumbo frames not supported for XDP\n");
		return -EINVAL;
	}

	new_mtu = STMMAC_ALIGN(new_mtu);

	/* If condition true, FIFO is too small or MTU too large */
	if ((txfifosz < new_mtu) || (new_mtu > BUF_SIZE_16KiB))
		return -EINVAL;

	dev->mtu = mtu;

	netdev_update_features(dev);

	return 0;
}

static netdev_features_t stmmac_fix_features(struct net_device *dev,
					     netdev_features_t features)
{
	struct stmmac_priv *priv = netdev_priv(dev);

	if (priv->plat->rx_coe == STMMAC_RX_COE_NONE)
		features &= ~NETIF_F_RXCSUM;

	if (!priv->plat->tx_coe)
		features &= ~NETIF_F_CSUM_MASK;

	/* Some GMAC devices have a bugged Jumbo frame support that
	 * needs to have the Tx COE disabled for oversized frames
	 * (due to limited buffer sizes). In this case we disable
	 * the TX csum insertion in the TDES and not use SF.
	 */
	if (priv->plat->bugged_jumbo && (dev->mtu > ETH_DATA_LEN))
		features &= ~NETIF_F_CSUM_MASK;

	/* Disable tso if asked by ethtool */
	if ((priv->plat->tso_en) && (priv->dma_cap.tsoen)) {
		if (features & NETIF_F_TSO)
			priv->tso = true;
		else
			priv->tso = false;
	}

	return features;
}

static int stmmac_set_features(struct net_device *netdev,
			       netdev_features_t features)
{
	struct stmmac_priv *priv = netdev_priv(netdev);

	/* Keep the COE Type in case of csum is supporting */
	if (features & NETIF_F_RXCSUM)
		priv->hw->rx_csum = priv->plat->rx_coe;
	else
		priv->hw->rx_csum = 0;
	/* No check needed because rx_coe has been set before and it will be
	 * fixed in case of issue.
	 */
	stmmac_rx_ipc(priv, priv->hw);

	if (priv->sph_cap) {
		bool sph_en = (priv->hw->rx_csum > 0) && priv->sph;
		u32 chan;

		for (chan = 0; chan < priv->plat->rx_queues_to_use; chan++)
			stmmac_enable_sph(priv, priv->ioaddr, sph_en, chan);
	}

	return 0;
}

static void stmmac_fpe_event_status(struct stmmac_priv *priv, int status)
{
	struct stmmac_fpe_cfg *fpe_cfg = priv->plat->fpe_cfg;
	enum stmmac_fpe_state *lo_state = &fpe_cfg->lo_fpe_state;
	enum stmmac_fpe_state *lp_state = &fpe_cfg->lp_fpe_state;
	bool *hs_enable = &fpe_cfg->hs_enable;

	if (status == FPE_EVENT_UNKNOWN || !*hs_enable)
		return;

	/* If LP has sent verify mPacket, LP is FPE capable */
	if ((status & FPE_EVENT_RVER) == FPE_EVENT_RVER) {
		if (*lp_state < FPE_STATE_CAPABLE)
			*lp_state = FPE_STATE_CAPABLE;

		/* If user has requested FPE enable, quickly response */
		if (*hs_enable)
			stmmac_fpe_send_mpacket(priv, priv->ioaddr,
						MPACKET_RESPONSE);
	}

	/* If Local has sent verify mPacket, Local is FPE capable */
	if ((status & FPE_EVENT_TVER) == FPE_EVENT_TVER) {
		if (*lo_state < FPE_STATE_CAPABLE)
			*lo_state = FPE_STATE_CAPABLE;
	}

	/* If LP has sent response mPacket, LP is entering FPE ON */
	if ((status & FPE_EVENT_RRSP) == FPE_EVENT_RRSP)
		*lp_state = FPE_STATE_ENTERING_ON;

	/* If Local has sent response mPacket, Local is entering FPE ON */
	if ((status & FPE_EVENT_TRSP) == FPE_EVENT_TRSP)
		*lo_state = FPE_STATE_ENTERING_ON;

	if (!test_bit(__FPE_REMOVING, &priv->fpe_task_state) &&
	    !test_and_set_bit(__FPE_TASK_SCHED, &priv->fpe_task_state) &&
	    priv->fpe_wq) {
		queue_work(priv->fpe_wq, &priv->fpe_task);
	}
}

static void stmmac_common_interrupt(struct stmmac_priv *priv)
{
	u32 rx_cnt = priv->plat->rx_queues_to_use;
	u32 tx_cnt = priv->plat->tx_queues_to_use;
	u32 queues_count;
	u32 queue;
	bool xmac;

	xmac = priv->plat->has_gmac4 || priv->plat->has_xgmac;
	queues_count = (rx_cnt > tx_cnt) ? rx_cnt : tx_cnt;

	if (priv->irq_wake)
		pm_wakeup_event(priv->device, 0);

	if (priv->dma_cap.estsel)
		stmmac_est_irq_status(priv, priv->ioaddr, priv->dev,
				      &priv->xstats, tx_cnt);

	if (priv->dma_cap.fpesel) {
		int status = stmmac_fpe_irq_status(priv, priv->ioaddr,
						   priv->dev);

		stmmac_fpe_event_status(priv, status);
	}

	/* To handle GMAC own interrupts */
	if ((priv->plat->has_gmac) || xmac) {
		int status = stmmac_host_irq_status(priv, priv->hw, &priv->xstats);

		if (unlikely(status)) {
			/* For LPI we need to save the tx status */
			if (status & CORE_IRQ_TX_PATH_IN_LPI_MODE)
				priv->tx_path_in_lpi_mode = true;
			if (status & CORE_IRQ_TX_PATH_EXIT_LPI_MODE)
				priv->tx_path_in_lpi_mode = false;
		}

		for (queue = 0; queue < queues_count; queue++) {
			status = stmmac_host_mtl_irq_status(priv, priv->hw,
							    queue);
		}

		/* PCS link status */
		if (priv->hw->pcs) {
			if (priv->xstats.pcs_link)
				netif_carrier_on(priv->dev);
			else
				netif_carrier_off(priv->dev);
		}

		stmmac_timestamp_interrupt(priv, priv);
	}
}

/**
 *  stmmac_interrupt - main ISR
 *  @irq: interrupt number.
 *  @dev_id: to pass the net device pointer.
 *  Description: this is the main driver interrupt service routine.
 *  It can call:
 *  o DMA service routine (to manage incoming frame reception and transmission
 *    status)
 *  o Core interrupts to manage: remote wake-up, management counter, LPI
 *    interrupts.
 */
static irqreturn_t stmmac_interrupt(int irq, void *dev_id)
{
	struct net_device *dev = (struct net_device *)dev_id;
	struct stmmac_priv *priv = netdev_priv(dev);

	/* Check if adapter is up */
	if (test_bit(STMMAC_DOWN, &priv->state))
		return IRQ_HANDLED;

	/* Check if a fatal error happened */
	if (stmmac_safety_feat_interrupt(priv))
		return IRQ_HANDLED;

	/* To handle Common interrupts */
	stmmac_common_interrupt(priv);

	/* To handle DMA interrupts */
	stmmac_dma_interrupt(priv);

	return IRQ_HANDLED;
}

static irqreturn_t stmmac_mac_interrupt(int irq, void *dev_id)
{
	struct net_device *dev = (struct net_device *)dev_id;
	struct stmmac_priv *priv = netdev_priv(dev);

	if (unlikely(!dev)) {
		netdev_err(priv->dev, "%s: invalid dev pointer\n", __func__);
		return IRQ_NONE;
	}

	/* Check if adapter is up */
	if (test_bit(STMMAC_DOWN, &priv->state))
		return IRQ_HANDLED;

	/* To handle Common interrupts */
	stmmac_common_interrupt(priv);

	return IRQ_HANDLED;
}

static irqreturn_t stmmac_safety_interrupt(int irq, void *dev_id)
{
	struct net_device *dev = (struct net_device *)dev_id;
	struct stmmac_priv *priv = netdev_priv(dev);

	if (unlikely(!dev)) {
		netdev_err(priv->dev, "%s: invalid dev pointer\n", __func__);
		return IRQ_NONE;
	}

	/* Check if adapter is up */
	if (test_bit(STMMAC_DOWN, &priv->state))
		return IRQ_HANDLED;

	/* Check if a fatal error happened */
	stmmac_safety_feat_interrupt(priv);

	return IRQ_HANDLED;
}

static irqreturn_t stmmac_msi_intr_tx(int irq, void *data)
{
	struct stmmac_tx_queue *tx_q = (struct stmmac_tx_queue *)data;
	int chan = tx_q->queue_index;
	struct stmmac_priv *priv;
	int status;

	priv = container_of(tx_q, struct stmmac_priv, tx_queue[chan]);

	if (unlikely(!data)) {
		netdev_err(priv->dev, "%s: invalid dev pointer\n", __func__);
		return IRQ_NONE;
	}

	/* Check if adapter is up */
	if (test_bit(STMMAC_DOWN, &priv->state))
		return IRQ_HANDLED;

	status = stmmac_napi_check(priv, chan, DMA_DIR_TX);

	if (unlikely(status & tx_hard_error_bump_tc)) {
		/* Try to bump up the dma threshold on this failure */
		stmmac_bump_dma_threshold(priv, chan);
	} else if (unlikely(status == tx_hard_error)) {
		stmmac_tx_err(priv, chan);
	}

	return IRQ_HANDLED;
}

static irqreturn_t stmmac_msi_intr_rx(int irq, void *data)
{
	struct stmmac_rx_queue *rx_q = (struct stmmac_rx_queue *)data;
	int chan = rx_q->queue_index;
	struct stmmac_priv *priv;

	priv = container_of(rx_q, struct stmmac_priv, rx_queue[chan]);

	if (unlikely(!data)) {
		netdev_err(priv->dev, "%s: invalid dev pointer\n", __func__);
		return IRQ_NONE;
	}

	/* Check if adapter is up */
	if (test_bit(STMMAC_DOWN, &priv->state))
		return IRQ_HANDLED;

	stmmac_napi_check(priv, chan, DMA_DIR_RX);

	return IRQ_HANDLED;
}

#ifdef CONFIG_NET_POLL_CONTROLLER
/* Polling receive - used by NETCONSOLE and other diagnostic tools
 * to allow network I/O with interrupts disabled.
 */
static void stmmac_poll_controller(struct net_device *dev)
{
	struct stmmac_priv *priv = netdev_priv(dev);
	int i;

	/* If adapter is down, do nothing */
	if (test_bit(STMMAC_DOWN, &priv->state))
		return;

	if (priv->plat->multi_msi_en) {
		for (i = 0; i < priv->plat->rx_queues_to_use; i++)
			stmmac_msi_intr_rx(0, &priv->rx_queue[i]);

		for (i = 0; i < priv->plat->tx_queues_to_use; i++)
			stmmac_msi_intr_tx(0, &priv->tx_queue[i]);
	} else {
		disable_irq(dev->irq);
		stmmac_interrupt(dev->irq, dev);
		enable_irq(dev->irq);
	}
}
#endif

/**
 *  stmmac_ioctl - Entry point for the Ioctl
 *  @dev: Device pointer.
 *  @rq: An IOCTL specefic structure, that can contain a pointer to
 *  a proprietary structure used to pass information to the driver.
 *  @cmd: IOCTL command
 *  Description:
 *  Currently it supports the phy_mii_ioctl(...) and HW time stamping.
 */
static int stmmac_ioctl(struct net_device *dev, struct ifreq *rq, int cmd)
{
	struct stmmac_priv *priv = netdev_priv (dev);
	int ret = -EOPNOTSUPP;

	if (!netif_running(dev))
		return -EINVAL;

	switch (cmd) {
	case SIOCGMIIPHY:
	case SIOCGMIIREG:
	case SIOCSMIIREG:
		ret = phylink_mii_ioctl(priv->phylink, rq, cmd);
		break;
	case SIOCSHWTSTAMP:
		ret = stmmac_hwtstamp_set(dev, rq);
		break;
	case SIOCGHWTSTAMP:
		ret = stmmac_hwtstamp_get(dev, rq);
		break;
	default:
		break;
	}

	return ret;
}

static int stmmac_setup_tc_block_cb(enum tc_setup_type type, void *type_data,
				    void *cb_priv)
{
	struct stmmac_priv *priv = cb_priv;
	int ret = -EOPNOTSUPP;

	if (!tc_cls_can_offload_and_chain0(priv->dev, type_data))
		return ret;

	__stmmac_disable_all_queues(priv);

	switch (type) {
	case TC_SETUP_CLSU32:
		ret = stmmac_tc_setup_cls_u32(priv, priv, type_data);
		break;
	case TC_SETUP_CLSFLOWER:
		ret = stmmac_tc_setup_cls(priv, priv, type_data);
		break;
	default:
		break;
	}

	stmmac_enable_all_queues(priv);
	return ret;
}

static LIST_HEAD(stmmac_block_cb_list);

static int stmmac_setup_tc(struct net_device *ndev, enum tc_setup_type type,
			   void *type_data)
{
	struct stmmac_priv *priv = netdev_priv(ndev);

	switch (type) {
	case TC_SETUP_BLOCK:
		return flow_block_cb_setup_simple(type_data,
						  &stmmac_block_cb_list,
						  stmmac_setup_tc_block_cb,
						  priv, priv, true);
	case TC_SETUP_QDISC_CBS:
		return stmmac_tc_setup_cbs(priv, priv, type_data);
	case TC_SETUP_QDISC_TAPRIO:
		return stmmac_tc_setup_taprio(priv, priv, type_data);
	case TC_SETUP_QDISC_ETF:
		return stmmac_tc_setup_etf(priv, priv, type_data);
	default:
		return -EOPNOTSUPP;
	}
}

static u16 stmmac_select_queue(struct net_device *dev, struct sk_buff *skb,
			       struct net_device *sb_dev)
{
	int gso = skb_shinfo(skb)->gso_type;

	if (gso & (SKB_GSO_TCPV4 | SKB_GSO_TCPV6 | SKB_GSO_UDP_L4)) {
		/*
		 * There is no way to determine the number of TSO/USO
		 * capable Queues. Let's use always the Queue 0
		 * because if TSO/USO is supported then at least this
		 * one will be capable.
		 */
		return 0;
	}

	return netdev_pick_tx(dev, skb, NULL) % dev->real_num_tx_queues;
}

static int stmmac_set_mac_address(struct net_device *ndev, void *addr)
{
	struct stmmac_priv *priv = netdev_priv(ndev);
	int ret = 0;

	ret = pm_runtime_get_sync(priv->device);
	if (ret < 0) {
		pm_runtime_put_noidle(priv->device);
		return ret;
	}

	ret = eth_mac_addr(ndev, addr);
	if (ret)
		goto set_mac_error;

	stmmac_set_umac_addr(priv, priv->hw, ndev->dev_addr, 0);

set_mac_error:
	pm_runtime_put(priv->device);

	return ret;
}

#ifdef CONFIG_DEBUG_FS
static struct dentry *stmmac_fs_dir;

static void sysfs_display_ring(void *head, int size, int extend_desc,
			       struct seq_file *seq, dma_addr_t dma_phy_addr)
{
	int i;
	struct dma_extended_desc *ep = (struct dma_extended_desc *)head;
	struct dma_desc *p = (struct dma_desc *)head;
	dma_addr_t dma_addr;

	for (i = 0; i < size; i++) {
		if (extend_desc) {
			dma_addr = dma_phy_addr + i * sizeof(*ep);
			seq_printf(seq, "%d [%pad]: 0x%x 0x%x 0x%x 0x%x\n",
				   i, &dma_addr,
				   le32_to_cpu(ep->basic.des0),
				   le32_to_cpu(ep->basic.des1),
				   le32_to_cpu(ep->basic.des2),
				   le32_to_cpu(ep->basic.des3));
			ep++;
		} else {
			dma_addr = dma_phy_addr + i * sizeof(*p);
			seq_printf(seq, "%d [%pad]: 0x%x 0x%x 0x%x 0x%x\n",
				   i, &dma_addr,
				   le32_to_cpu(p->des0), le32_to_cpu(p->des1),
				   le32_to_cpu(p->des2), le32_to_cpu(p->des3));
			p++;
		}
		seq_printf(seq, "\n");
	}
}

static int stmmac_rings_status_show(struct seq_file *seq, void *v)
{
	struct net_device *dev = seq->private;
	struct stmmac_priv *priv = netdev_priv(dev);
	u32 rx_count = priv->plat->rx_queues_to_use;
	u32 tx_count = priv->plat->tx_queues_to_use;
	u32 queue;

	if ((dev->flags & IFF_UP) == 0)
		return 0;

	for (queue = 0; queue < rx_count; queue++) {
		struct stmmac_rx_queue *rx_q = &priv->rx_queue[queue];

		seq_printf(seq, "RX Queue %d:\n", queue);

		if (priv->extend_desc) {
			seq_printf(seq, "Extended descriptor ring:\n");
			sysfs_display_ring((void *)rx_q->dma_erx,
					   priv->dma_rx_size, 1, seq, rx_q->dma_rx_phy);
		} else {
			seq_printf(seq, "Descriptor ring:\n");
			sysfs_display_ring((void *)rx_q->dma_rx,
					   priv->dma_rx_size, 0, seq, rx_q->dma_rx_phy);
		}
	}

	for (queue = 0; queue < tx_count; queue++) {
		struct stmmac_tx_queue *tx_q = &priv->tx_queue[queue];

		seq_printf(seq, "TX Queue %d:\n", queue);

		if (priv->extend_desc) {
			seq_printf(seq, "Extended descriptor ring:\n");
			sysfs_display_ring((void *)tx_q->dma_etx,
					   priv->dma_tx_size, 1, seq, tx_q->dma_tx_phy);
		} else if (!(tx_q->tbs & STMMAC_TBS_AVAIL)) {
			seq_printf(seq, "Descriptor ring:\n");
			sysfs_display_ring((void *)tx_q->dma_tx,
					   priv->dma_tx_size, 0, seq, tx_q->dma_tx_phy);
		}
	}

	return 0;
}
DEFINE_SHOW_ATTRIBUTE(stmmac_rings_status);

static int stmmac_dma_cap_show(struct seq_file *seq, void *v)
{
	struct net_device *dev = seq->private;
	struct stmmac_priv *priv = netdev_priv(dev);

	if (!priv->hw_cap_support) {
		seq_printf(seq, "DMA HW features not supported\n");
		return 0;
	}

	seq_printf(seq, "==============================\n");
	seq_printf(seq, "\tDMA HW features\n");
	seq_printf(seq, "==============================\n");

	seq_printf(seq, "\t10/100 Mbps: %s\n",
		   (priv->dma_cap.mbps_10_100) ? "Y" : "N");
	seq_printf(seq, "\t1000 Mbps: %s\n",
		   (priv->dma_cap.mbps_1000) ? "Y" : "N");
	seq_printf(seq, "\tHalf duplex: %s\n",
		   (priv->dma_cap.half_duplex) ? "Y" : "N");
	seq_printf(seq, "\tHash Filter: %s\n",
		   (priv->dma_cap.hash_filter) ? "Y" : "N");
	seq_printf(seq, "\tMultiple MAC address registers: %s\n",
		   (priv->dma_cap.multi_addr) ? "Y" : "N");
	seq_printf(seq, "\tPCS (TBI/SGMII/RTBI PHY interfaces): %s\n",
		   (priv->dma_cap.pcs) ? "Y" : "N");
	seq_printf(seq, "\tSMA (MDIO) Interface: %s\n",
		   (priv->dma_cap.sma_mdio) ? "Y" : "N");
	seq_printf(seq, "\tPMT Remote wake up: %s\n",
		   (priv->dma_cap.pmt_remote_wake_up) ? "Y" : "N");
	seq_printf(seq, "\tPMT Magic Frame: %s\n",
		   (priv->dma_cap.pmt_magic_frame) ? "Y" : "N");
	seq_printf(seq, "\tRMON module: %s\n",
		   (priv->dma_cap.rmon) ? "Y" : "N");
	seq_printf(seq, "\tIEEE 1588-2002 Time Stamp: %s\n",
		   (priv->dma_cap.time_stamp) ? "Y" : "N");
	seq_printf(seq, "\tIEEE 1588-2008 Advanced Time Stamp: %s\n",
		   (priv->dma_cap.atime_stamp) ? "Y" : "N");
	seq_printf(seq, "\t802.3az - Energy-Efficient Ethernet (EEE): %s\n",
		   (priv->dma_cap.eee) ? "Y" : "N");
	seq_printf(seq, "\tAV features: %s\n", (priv->dma_cap.av) ? "Y" : "N");
	seq_printf(seq, "\tChecksum Offload in TX: %s\n",
		   (priv->dma_cap.tx_coe) ? "Y" : "N");
	if (priv->synopsys_id >= DWMAC_CORE_4_00) {
		seq_printf(seq, "\tIP Checksum Offload in RX: %s\n",
			   (priv->dma_cap.rx_coe) ? "Y" : "N");
	} else {
		seq_printf(seq, "\tIP Checksum Offload (type1) in RX: %s\n",
			   (priv->dma_cap.rx_coe_type1) ? "Y" : "N");
		seq_printf(seq, "\tIP Checksum Offload (type2) in RX: %s\n",
			   (priv->dma_cap.rx_coe_type2) ? "Y" : "N");
	}
	seq_printf(seq, "\tRXFIFO > 2048bytes: %s\n",
		   (priv->dma_cap.rxfifo_over_2048) ? "Y" : "N");
	seq_printf(seq, "\tNumber of Additional RX channel: %d\n",
		   priv->dma_cap.number_rx_channel);
	seq_printf(seq, "\tNumber of Additional TX channel: %d\n",
		   priv->dma_cap.number_tx_channel);
	seq_printf(seq, "\tNumber of Additional RX queues: %d\n",
		   priv->dma_cap.number_rx_queues);
	seq_printf(seq, "\tNumber of Additional TX queues: %d\n",
		   priv->dma_cap.number_tx_queues);
	seq_printf(seq, "\tEnhanced descriptors: %s\n",
		   (priv->dma_cap.enh_desc) ? "Y" : "N");
	seq_printf(seq, "\tTX Fifo Size: %d\n", priv->dma_cap.tx_fifo_size);
	seq_printf(seq, "\tRX Fifo Size: %d\n", priv->dma_cap.rx_fifo_size);
	seq_printf(seq, "\tHash Table Size: %d\n", priv->dma_cap.hash_tb_sz);
	seq_printf(seq, "\tTSO: %s\n", priv->dma_cap.tsoen ? "Y" : "N");
	seq_printf(seq, "\tNumber of PPS Outputs: %d\n",
		   priv->dma_cap.pps_out_num);
	seq_printf(seq, "\tSafety Features: %s\n",
		   priv->dma_cap.asp ? "Y" : "N");
	seq_printf(seq, "\tFlexible RX Parser: %s\n",
		   priv->dma_cap.frpsel ? "Y" : "N");
	seq_printf(seq, "\tEnhanced Addressing: %d\n",
		   priv->dma_cap.addr64);
	seq_printf(seq, "\tReceive Side Scaling: %s\n",
		   priv->dma_cap.rssen ? "Y" : "N");
	seq_printf(seq, "\tVLAN Hash Filtering: %s\n",
		   priv->dma_cap.vlhash ? "Y" : "N");
	seq_printf(seq, "\tSplit Header: %s\n",
		   priv->dma_cap.sphen ? "Y" : "N");
	seq_printf(seq, "\tVLAN TX Insertion: %s\n",
		   priv->dma_cap.vlins ? "Y" : "N");
	seq_printf(seq, "\tDouble VLAN: %s\n",
		   priv->dma_cap.dvlan ? "Y" : "N");
	seq_printf(seq, "\tNumber of L3/L4 Filters: %d\n",
		   priv->dma_cap.l3l4fnum);
	seq_printf(seq, "\tARP Offloading: %s\n",
		   priv->dma_cap.arpoffsel ? "Y" : "N");
	seq_printf(seq, "\tEnhancements to Scheduled Traffic (EST): %s\n",
		   priv->dma_cap.estsel ? "Y" : "N");
	seq_printf(seq, "\tFrame Preemption (FPE): %s\n",
		   priv->dma_cap.fpesel ? "Y" : "N");
	seq_printf(seq, "\tTime-Based Scheduling (TBS): %s\n",
		   priv->dma_cap.tbssel ? "Y" : "N");
	return 0;
}
DEFINE_SHOW_ATTRIBUTE(stmmac_dma_cap);

/* Use network device events to rename debugfs file entries.
 */
static int stmmac_device_event(struct notifier_block *unused,
			       unsigned long event, void *ptr)
{
	struct net_device *dev = netdev_notifier_info_to_dev(ptr);
	struct stmmac_priv *priv = netdev_priv(dev);

	if (dev->netdev_ops != &stmmac_netdev_ops)
		goto done;

	switch (event) {
	case NETDEV_CHANGENAME:
		if (priv->dbgfs_dir)
			priv->dbgfs_dir = debugfs_rename(stmmac_fs_dir,
							 priv->dbgfs_dir,
							 stmmac_fs_dir,
							 dev->name);
		break;
	}
done:
	return NOTIFY_DONE;
}

static struct notifier_block stmmac_notifier = {
	.notifier_call = stmmac_device_event,
};

static void stmmac_init_fs(struct net_device *dev)
{
	struct stmmac_priv *priv = netdev_priv(dev);

	rtnl_lock();

	/* Create per netdev entries */
	priv->dbgfs_dir = debugfs_create_dir(dev->name, stmmac_fs_dir);

	/* Entry to report DMA RX/TX rings */
	debugfs_create_file("descriptors_status", 0444, priv->dbgfs_dir, dev,
			    &stmmac_rings_status_fops);

	/* Entry to report the DMA HW features */
	debugfs_create_file("dma_cap", 0444, priv->dbgfs_dir, dev,
			    &stmmac_dma_cap_fops);

	rtnl_unlock();
}

static void stmmac_exit_fs(struct net_device *dev)
{
	struct stmmac_priv *priv = netdev_priv(dev);

	debugfs_remove_recursive(priv->dbgfs_dir);
}
#endif /* CONFIG_DEBUG_FS */

static u32 stmmac_vid_crc32_le(__le16 vid_le)
{
	unsigned char *data = (unsigned char *)&vid_le;
	unsigned char data_byte = 0;
	u32 crc = ~0x0;
	u32 temp = 0;
	int i, bits;

	bits = get_bitmask_order(VLAN_VID_MASK);
	for (i = 0; i < bits; i++) {
		if ((i % 8) == 0)
			data_byte = data[i / 8];

		temp = ((crc & 1) ^ data_byte) & 1;
		crc >>= 1;
		data_byte >>= 1;

		if (temp)
			crc ^= 0xedb88320;
	}

	return crc;
}

static int stmmac_vlan_update(struct stmmac_priv *priv, bool is_double)
{
	u32 crc, hash = 0;
	__le16 pmatch = 0;
	int count = 0;
	u16 vid = 0;

	for_each_set_bit(vid, priv->active_vlans, VLAN_N_VID) {
		__le16 vid_le = cpu_to_le16(vid);
		crc = bitrev32(~stmmac_vid_crc32_le(vid_le)) >> 28;
		hash |= (1 << crc);
		count++;
	}

	if (!priv->dma_cap.vlhash) {
		if (count > 2) /* VID = 0 always passes filter */
			return -EOPNOTSUPP;

		pmatch = cpu_to_le16(vid);
		hash = 0;
	}

	return stmmac_update_vlan_hash(priv, priv->hw, hash, pmatch, is_double);
}

static int stmmac_vlan_rx_add_vid(struct net_device *ndev, __be16 proto, u16 vid)
{
	struct stmmac_priv *priv = netdev_priv(ndev);
	bool is_double = false;
	int ret;

	if (be16_to_cpu(proto) == ETH_P_8021AD)
		is_double = true;

	set_bit(vid, priv->active_vlans);
	ret = stmmac_vlan_update(priv, is_double);
	if (ret) {
		clear_bit(vid, priv->active_vlans);
		return ret;
	}

	if (priv->hw->num_vlan) {
		ret = stmmac_add_hw_vlan_rx_fltr(priv, ndev, priv->hw, proto, vid);
		if (ret)
			return ret;
	}

	return 0;
}

static int stmmac_vlan_rx_kill_vid(struct net_device *ndev, __be16 proto, u16 vid)
{
	struct stmmac_priv *priv = netdev_priv(ndev);
	bool is_double = false;
	int ret;

	ret = pm_runtime_get_sync(priv->device);
	if (ret < 0) {
		pm_runtime_put_noidle(priv->device);
		return ret;
	}

	if (be16_to_cpu(proto) == ETH_P_8021AD)
		is_double = true;

	clear_bit(vid, priv->active_vlans);

	if (priv->hw->num_vlan) {
		ret = stmmac_del_hw_vlan_rx_fltr(priv, ndev, priv->hw, proto, vid);
		if (ret)
			goto del_vlan_error;
	}

	ret = stmmac_vlan_update(priv, is_double);

del_vlan_error:
	pm_runtime_put(priv->device);

	return ret;
}

static int stmmac_bpf(struct net_device *dev, struct netdev_bpf *bpf)
{
	struct stmmac_priv *priv = netdev_priv(dev);

	switch (bpf->command) {
	case XDP_SETUP_PROG:
		return stmmac_xdp_set_prog(priv, bpf->prog, bpf->extack);
	case XDP_SETUP_XSK_POOL:
		return stmmac_xdp_setup_pool(priv, bpf->xsk.pool,
					     bpf->xsk.queue_id);
	default:
		return -EOPNOTSUPP;
	}
}

static int stmmac_xdp_xmit(struct net_device *dev, int num_frames,
			   struct xdp_frame **frames, u32 flags)
{
	struct stmmac_priv *priv = netdev_priv(dev);
	int cpu = smp_processor_id();
	struct netdev_queue *nq;
	int i, nxmit = 0;
	int queue;

	if (unlikely(test_bit(STMMAC_DOWN, &priv->state)))
		return -ENETDOWN;

	if (unlikely(flags & ~XDP_XMIT_FLAGS_MASK))
		return -EINVAL;

	queue = stmmac_xdp_get_tx_queue(priv, cpu);
	nq = netdev_get_tx_queue(priv->dev, queue);

	__netif_tx_lock(nq, cpu);
	/* Avoids TX time-out as we are sharing with slow path */
	txq_trans_cond_update(nq);

	for (i = 0; i < num_frames; i++) {
		int res;

		res = stmmac_xdp_xmit_xdpf(priv, queue, frames[i], true);
		if (res == STMMAC_XDP_CONSUMED)
			break;

		nxmit++;
	}

	if (flags & XDP_XMIT_FLUSH) {
		stmmac_flush_tx_descriptors(priv, queue);
		stmmac_tx_timer_arm(priv, queue);
	}

	__netif_tx_unlock(nq);

	return nxmit;
}

void stmmac_disable_rx_queue(struct stmmac_priv *priv, u32 queue)
{
	struct stmmac_channel *ch = &priv->channel[queue];
	unsigned long flags;

	spin_lock_irqsave(&ch->lock, flags);
	stmmac_disable_dma_irq(priv, priv->ioaddr, queue, 1, 0);
	spin_unlock_irqrestore(&ch->lock, flags);

	stmmac_stop_rx_dma(priv, queue);
	__free_dma_rx_desc_resources(priv, queue);
}

void stmmac_enable_rx_queue(struct stmmac_priv *priv, u32 queue)
{
	struct stmmac_rx_queue *rx_q = &priv->rx_queue[queue];
	struct stmmac_channel *ch = &priv->channel[queue];
	unsigned long flags;
	u32 buf_size;
	int ret;

	ret = __alloc_dma_rx_desc_resources(priv, queue);
	if (ret) {
		netdev_err(priv->dev, "Failed to alloc RX desc.\n");
		return;
	}

	ret = __init_dma_rx_desc_rings(priv, queue, GFP_KERNEL);
	if (ret) {
		__free_dma_rx_desc_resources(priv, queue);
		netdev_err(priv->dev, "Failed to init RX desc.\n");
		return;
	}

	stmmac_clear_rx_descriptors(priv, queue);

	stmmac_init_rx_chan(priv, priv->ioaddr, priv->plat->dma_cfg,
			    rx_q->dma_rx_phy, rx_q->queue_index);

	rx_q->rx_tail_addr = rx_q->dma_rx_phy + (rx_q->buf_alloc_num *
			     sizeof(struct dma_desc));
	stmmac_set_rx_tail_ptr(priv, priv->ioaddr,
			       rx_q->rx_tail_addr, rx_q->queue_index);

	if (rx_q->xsk_pool && rx_q->buf_alloc_num) {
		buf_size = xsk_pool_get_rx_frame_size(rx_q->xsk_pool);
		stmmac_set_dma_bfsize(priv, priv->ioaddr,
				      buf_size,
				      rx_q->queue_index);
	} else {
		stmmac_set_dma_bfsize(priv, priv->ioaddr,
				      priv->dma_buf_sz,
				      rx_q->queue_index);
	}

	stmmac_start_rx_dma(priv, queue);

	spin_lock_irqsave(&ch->lock, flags);
	stmmac_enable_dma_irq(priv, priv->ioaddr, queue, 1, 0);
	spin_unlock_irqrestore(&ch->lock, flags);
}

void stmmac_disable_tx_queue(struct stmmac_priv *priv, u32 queue)
{
	struct stmmac_channel *ch = &priv->channel[queue];
	unsigned long flags;

	spin_lock_irqsave(&ch->lock, flags);
	stmmac_disable_dma_irq(priv, priv->ioaddr, queue, 0, 1);
	spin_unlock_irqrestore(&ch->lock, flags);

	stmmac_stop_tx_dma(priv, queue);
	__free_dma_tx_desc_resources(priv, queue);
}

void stmmac_enable_tx_queue(struct stmmac_priv *priv, u32 queue)
{
	struct stmmac_tx_queue *tx_q = &priv->tx_queue[queue];
	struct stmmac_channel *ch = &priv->channel[queue];
	unsigned long flags;
	int ret;

	ret = __alloc_dma_tx_desc_resources(priv, queue);
	if (ret) {
		netdev_err(priv->dev, "Failed to alloc TX desc.\n");
		return;
	}

	ret = __init_dma_tx_desc_rings(priv, queue);
	if (ret) {
		__free_dma_tx_desc_resources(priv, queue);
		netdev_err(priv->dev, "Failed to init TX desc.\n");
		return;
	}

	stmmac_clear_tx_descriptors(priv, queue);

	stmmac_init_tx_chan(priv, priv->ioaddr, priv->plat->dma_cfg,
			    tx_q->dma_tx_phy, tx_q->queue_index);

	if (tx_q->tbs & STMMAC_TBS_AVAIL)
		stmmac_enable_tbs(priv, priv->ioaddr, 1, tx_q->queue_index);

	tx_q->tx_tail_addr = tx_q->dma_tx_phy;
	stmmac_set_tx_tail_ptr(priv, priv->ioaddr,
			       tx_q->tx_tail_addr, tx_q->queue_index);

	stmmac_start_tx_dma(priv, queue);

	spin_lock_irqsave(&ch->lock, flags);
	stmmac_enable_dma_irq(priv, priv->ioaddr, queue, 0, 1);
	spin_unlock_irqrestore(&ch->lock, flags);
}

void stmmac_xdp_release(struct net_device *dev)
{
	struct stmmac_priv *priv = netdev_priv(dev);
	u32 chan;

	/* Disable NAPI process */
	stmmac_disable_all_queues(priv);

	for (chan = 0; chan < priv->plat->tx_queues_to_use; chan++)
		hrtimer_cancel(&priv->tx_queue[chan].txtimer);

	/* Free the IRQ lines */
	stmmac_free_irq(dev, REQ_IRQ_ERR_ALL, 0);

	/* Stop TX/RX DMA channels */
	stmmac_stop_all_dma(priv);

	/* Release and free the Rx/Tx resources */
	free_dma_desc_resources(priv);

	/* Disable the MAC Rx/Tx */
	stmmac_mac_set(priv, priv->ioaddr, false);

	/* set trans_start so we don't get spurious
	 * watchdogs during reset
	 */
	netif_trans_update(dev);
	netif_carrier_off(dev);
}

int stmmac_xdp_open(struct net_device *dev)
{
	struct stmmac_priv *priv = netdev_priv(dev);
	u32 rx_cnt = priv->plat->rx_queues_to_use;
	u32 tx_cnt = priv->plat->tx_queues_to_use;
	u32 dma_csr_ch = max(rx_cnt, tx_cnt);
	struct stmmac_rx_queue *rx_q;
	struct stmmac_tx_queue *tx_q;
	u32 buf_size;
	bool sph_en;
	u32 chan;
	int ret;

	ret = alloc_dma_desc_resources(priv);
	if (ret < 0) {
		netdev_err(dev, "%s: DMA descriptors allocation failed\n",
			   __func__);
		goto dma_desc_error;
	}

	ret = init_dma_desc_rings(dev, GFP_KERNEL);
	if (ret < 0) {
		netdev_err(dev, "%s: DMA descriptors initialization failed\n",
			   __func__);
		goto init_error;
	}

	/* DMA CSR Channel configuration */
	for (chan = 0; chan < dma_csr_ch; chan++)
		stmmac_init_chan(priv, priv->ioaddr, priv->plat->dma_cfg, chan);

	/* Adjust Split header */
	sph_en = (priv->hw->rx_csum > 0) && priv->sph;

	/* DMA RX Channel Configuration */
	for (chan = 0; chan < rx_cnt; chan++) {
		rx_q = &priv->rx_queue[chan];

		stmmac_init_rx_chan(priv, priv->ioaddr, priv->plat->dma_cfg,
				    rx_q->dma_rx_phy, chan);

		rx_q->rx_tail_addr = rx_q->dma_rx_phy +
				     (rx_q->buf_alloc_num *
				      sizeof(struct dma_desc));
		stmmac_set_rx_tail_ptr(priv, priv->ioaddr,
				       rx_q->rx_tail_addr, chan);

		if (rx_q->xsk_pool && rx_q->buf_alloc_num) {
			buf_size = xsk_pool_get_rx_frame_size(rx_q->xsk_pool);
			stmmac_set_dma_bfsize(priv, priv->ioaddr,
					      buf_size,
					      rx_q->queue_index);
		} else {
			stmmac_set_dma_bfsize(priv, priv->ioaddr,
					      priv->dma_buf_sz,
					      rx_q->queue_index);
		}

		stmmac_enable_sph(priv, priv->ioaddr, sph_en, chan);
	}

	/* DMA TX Channel Configuration */
	for (chan = 0; chan < tx_cnt; chan++) {
		tx_q = &priv->tx_queue[chan];

		stmmac_init_tx_chan(priv, priv->ioaddr, priv->plat->dma_cfg,
				    tx_q->dma_tx_phy, chan);

		tx_q->tx_tail_addr = tx_q->dma_tx_phy;
		stmmac_set_tx_tail_ptr(priv, priv->ioaddr,
				       tx_q->tx_tail_addr, chan);

		hrtimer_init(&tx_q->txtimer, CLOCK_MONOTONIC, HRTIMER_MODE_REL);
		tx_q->txtimer.function = stmmac_tx_timer;
	}

	/* Enable the MAC Rx/Tx */
	stmmac_mac_set(priv, priv->ioaddr, true);

	/* Start Rx & Tx DMA Channels */
	stmmac_start_all_dma(priv);

	ret = stmmac_request_irq(dev);
	if (ret)
		goto irq_error;

	/* Enable NAPI process*/
	stmmac_enable_all_queues(priv);
	netif_carrier_on(dev);
	netif_tx_start_all_queues(dev);

	return 0;

irq_error:
	for (chan = 0; chan < priv->plat->tx_queues_to_use; chan++)
		hrtimer_cancel(&priv->tx_queue[chan].txtimer);

	stmmac_hw_teardown(dev);
init_error:
	free_dma_desc_resources(priv);
dma_desc_error:
	return ret;
}

int stmmac_xsk_wakeup(struct net_device *dev, u32 queue, u32 flags)
{
	struct stmmac_priv *priv = netdev_priv(dev);
	struct stmmac_rx_queue *rx_q;
	struct stmmac_tx_queue *tx_q;
	struct stmmac_channel *ch;

	if (test_bit(STMMAC_DOWN, &priv->state) ||
	    !netif_carrier_ok(priv->dev))
		return -ENETDOWN;

	if (!stmmac_xdp_is_enabled(priv))
		return -ENXIO;

	if (queue >= priv->plat->rx_queues_to_use ||
	    queue >= priv->plat->tx_queues_to_use)
		return -EINVAL;

	rx_q = &priv->rx_queue[queue];
	tx_q = &priv->tx_queue[queue];
	ch = &priv->channel[queue];

	if (!rx_q->xsk_pool && !tx_q->xsk_pool)
		return -ENXIO;

	if (!napi_if_scheduled_mark_missed(&ch->rxtx_napi)) {
		/* EQoS does not have per-DMA channel SW interrupt,
		 * so we schedule RX Napi straight-away.
		 */
		if (likely(napi_schedule_prep(&ch->rxtx_napi)))
			__napi_schedule(&ch->rxtx_napi);
	}

	return 0;
}

static const struct net_device_ops stmmac_netdev_ops = {
	.ndo_open = stmmac_open,
	.ndo_start_xmit = stmmac_xmit,
	.ndo_stop = stmmac_release,
	.ndo_change_mtu = stmmac_change_mtu,
	.ndo_fix_features = stmmac_fix_features,
	.ndo_set_features = stmmac_set_features,
	.ndo_set_rx_mode = stmmac_set_rx_mode,
	.ndo_tx_timeout = stmmac_tx_timeout,
	.ndo_eth_ioctl = stmmac_ioctl,
	.ndo_setup_tc = stmmac_setup_tc,
	.ndo_select_queue = stmmac_select_queue,
#ifdef CONFIG_NET_POLL_CONTROLLER
	.ndo_poll_controller = stmmac_poll_controller,
#endif
	.ndo_set_mac_address = stmmac_set_mac_address,
	.ndo_vlan_rx_add_vid = stmmac_vlan_rx_add_vid,
	.ndo_vlan_rx_kill_vid = stmmac_vlan_rx_kill_vid,
	.ndo_bpf = stmmac_bpf,
	.ndo_xdp_xmit = stmmac_xdp_xmit,
	.ndo_xsk_wakeup = stmmac_xsk_wakeup,
};

static void stmmac_reset_subtask(struct stmmac_priv *priv)
{
	if (!test_and_clear_bit(STMMAC_RESET_REQUESTED, &priv->state))
		return;
	if (test_bit(STMMAC_DOWN, &priv->state))
		return;

	netdev_err(priv->dev, "Reset adapter.\n");

	rtnl_lock();
	netif_trans_update(priv->dev);
	while (test_and_set_bit(STMMAC_RESETING, &priv->state))
		usleep_range(1000, 2000);

	set_bit(STMMAC_DOWN, &priv->state);
	dev_close(priv->dev);
	dev_open(priv->dev, NULL);
	clear_bit(STMMAC_DOWN, &priv->state);
	clear_bit(STMMAC_RESETING, &priv->state);
	rtnl_unlock();
}

static void stmmac_service_task(struct work_struct *work)
{
	struct stmmac_priv *priv = container_of(work, struct stmmac_priv,
			service_task);

	stmmac_reset_subtask(priv);
	clear_bit(STMMAC_SERVICE_SCHED, &priv->state);
}

/**
 *  stmmac_hw_init - Init the MAC device
 *  @priv: driver private structure
 *  Description: this function is to configure the MAC device according to
 *  some platform parameters or the HW capability register. It prepares the
 *  driver to use either ring or chain modes and to setup either enhanced or
 *  normal descriptors.
 */
static int stmmac_hw_init(struct stmmac_priv *priv)
{
	int ret;

	/* dwmac-sun8i only work in chain mode */
	if (priv->plat->has_sun8i)
		chain_mode = 1;
	priv->chain_mode = chain_mode;

	/* Initialize HW Interface */
	ret = stmmac_hwif_init(priv);
	if (ret)
		return ret;

	/* Get the HW capability (new GMAC newer than 3.50a) */
	priv->hw_cap_support = stmmac_get_hw_features(priv);
	if (priv->hw_cap_support) {
		dev_info(priv->device, "DMA HW capability register supported\n");

		/* We can override some gmac/dma configuration fields: e.g.
		 * enh_desc, tx_coe (e.g. that are passed through the
		 * platform) with the values from the HW capability
		 * register (if supported).
		 */
		priv->plat->enh_desc = priv->dma_cap.enh_desc;
		priv->plat->pmt = priv->dma_cap.pmt_remote_wake_up &&
				!priv->plat->use_phy_wol;
		priv->hw->pmt = priv->plat->pmt;
		if (priv->dma_cap.hash_tb_sz) {
			priv->hw->multicast_filter_bins =
					(BIT(priv->dma_cap.hash_tb_sz) << 5);
			priv->hw->mcast_bits_log2 =
					ilog2(priv->hw->multicast_filter_bins);
		}

		/* TXCOE doesn't work in thresh DMA mode */
		if (priv->plat->force_thresh_dma_mode)
			priv->plat->tx_coe = 0;
		else
			priv->plat->tx_coe = priv->dma_cap.tx_coe;

		/* In case of GMAC4 rx_coe is from HW cap register. */
		priv->plat->rx_coe = priv->dma_cap.rx_coe;

		if (priv->dma_cap.rx_coe_type2)
			priv->plat->rx_coe = STMMAC_RX_COE_TYPE2;
		else if (priv->dma_cap.rx_coe_type1)
			priv->plat->rx_coe = STMMAC_RX_COE_TYPE1;

	} else {
		dev_info(priv->device, "No HW DMA feature register supported\n");
	}

	if (priv->plat->rx_coe) {
		priv->hw->rx_csum = priv->plat->rx_coe;
		dev_info(priv->device, "RX Checksum Offload Engine supported\n");
		if (priv->synopsys_id < DWMAC_CORE_4_00)
			dev_info(priv->device, "COE Type %d\n", priv->hw->rx_csum);
	}
	if (priv->plat->tx_coe)
		dev_info(priv->device, "TX Checksum insertion supported\n");

	if (priv->plat->pmt) {
		dev_info(priv->device, "Wake-Up On Lan supported\n");
		device_set_wakeup_capable(priv->device, 1);
	}

	if (priv->dma_cap.tsoen)
		dev_info(priv->device, "TSO supported\n");

	priv->hw->vlan_fail_q_en = priv->plat->vlan_fail_q_en;
	priv->hw->vlan_fail_q = priv->plat->vlan_fail_q;

	/* Run HW quirks, if any */
	if (priv->hwif_quirks) {
		ret = priv->hwif_quirks(priv);
		if (ret)
			return ret;
	}

	/* Rx Watchdog is available in the COREs newer than the 3.40.
	 * In some case, for example on bugged HW this feature
	 * has to be disable and this can be done by passing the
	 * riwt_off field from the platform.
	 */
	if (((priv->synopsys_id >= DWMAC_CORE_3_50) ||
	    (priv->plat->has_xgmac)) && (!priv->plat->riwt_off)) {
		priv->use_riwt = 1;
		dev_info(priv->device,
			 "Enable RX Mitigation via HW Watchdog Timer\n");
	}

	return 0;
}

static void stmmac_napi_add(struct net_device *dev)
{
	struct stmmac_priv *priv = netdev_priv(dev);
	u32 queue, maxq;

	maxq = max(priv->plat->rx_queues_to_use, priv->plat->tx_queues_to_use);

	for (queue = 0; queue < maxq; queue++) {
		struct stmmac_channel *ch = &priv->channel[queue];

		ch->priv_data = priv;
		ch->index = queue;
		spin_lock_init(&ch->lock);

		if (queue < priv->plat->rx_queues_to_use) {
			netif_napi_add(dev, &ch->rx_napi, stmmac_napi_poll_rx,
				       NAPI_POLL_WEIGHT);
		}
		if (queue < priv->plat->tx_queues_to_use) {
			netif_tx_napi_add(dev, &ch->tx_napi,
					  stmmac_napi_poll_tx,
					  NAPI_POLL_WEIGHT);
		}
		if (queue < priv->plat->rx_queues_to_use &&
		    queue < priv->plat->tx_queues_to_use) {
			netif_napi_add(dev, &ch->rxtx_napi,
				       stmmac_napi_poll_rxtx,
				       NAPI_POLL_WEIGHT);
		}
	}
}

static void stmmac_napi_del(struct net_device *dev)
{
	struct stmmac_priv *priv = netdev_priv(dev);
	u32 queue, maxq;

	maxq = max(priv->plat->rx_queues_to_use, priv->plat->tx_queues_to_use);

	for (queue = 0; queue < maxq; queue++) {
		struct stmmac_channel *ch = &priv->channel[queue];

		if (queue < priv->plat->rx_queues_to_use)
			netif_napi_del(&ch->rx_napi);
		if (queue < priv->plat->tx_queues_to_use)
			netif_napi_del(&ch->tx_napi);
		if (queue < priv->plat->rx_queues_to_use &&
		    queue < priv->plat->tx_queues_to_use) {
			netif_napi_del(&ch->rxtx_napi);
		}
	}
}

int stmmac_reinit_queues(struct net_device *dev, u32 rx_cnt, u32 tx_cnt)
{
	struct stmmac_priv *priv = netdev_priv(dev);
	int ret = 0;

	if (netif_running(dev))
		stmmac_release(dev);

	stmmac_napi_del(dev);

	priv->plat->rx_queues_to_use = rx_cnt;
	priv->plat->tx_queues_to_use = tx_cnt;

	stmmac_napi_add(dev);

	if (netif_running(dev))
		ret = stmmac_open(dev);

	return ret;
}

int stmmac_reinit_ringparam(struct net_device *dev, u32 rx_size, u32 tx_size)
{
	struct stmmac_priv *priv = netdev_priv(dev);
	int ret = 0;

	if (netif_running(dev))
		stmmac_release(dev);

	priv->dma_rx_size = rx_size;
	priv->dma_tx_size = tx_size;

	if (netif_running(dev))
		ret = stmmac_open(dev);

	return ret;
}

#define SEND_VERIFY_MPAKCET_FMT "Send Verify mPacket lo_state=%d lp_state=%d\n"
static void stmmac_fpe_lp_task(struct work_struct *work)
{
	struct stmmac_priv *priv = container_of(work, struct stmmac_priv,
						fpe_task);
	struct stmmac_fpe_cfg *fpe_cfg = priv->plat->fpe_cfg;
	enum stmmac_fpe_state *lo_state = &fpe_cfg->lo_fpe_state;
	enum stmmac_fpe_state *lp_state = &fpe_cfg->lp_fpe_state;
	bool *hs_enable = &fpe_cfg->hs_enable;
	bool *enable = &fpe_cfg->enable;
	int retries = 20;

	while (retries-- > 0) {
		/* Bail out immediately if FPE handshake is OFF */
		if (*lo_state == FPE_STATE_OFF || !*hs_enable)
			break;

		if (*lo_state == FPE_STATE_ENTERING_ON &&
		    *lp_state == FPE_STATE_ENTERING_ON) {
			stmmac_fpe_configure(priv, priv->ioaddr,
					     priv->plat->tx_queues_to_use,
					     priv->plat->rx_queues_to_use,
					     *enable);

			netdev_info(priv->dev, "configured FPE\n");

			*lo_state = FPE_STATE_ON;
			*lp_state = FPE_STATE_ON;
			netdev_info(priv->dev, "!!! BOTH FPE stations ON\n");
			break;
		}

		if ((*lo_state == FPE_STATE_CAPABLE ||
		     *lo_state == FPE_STATE_ENTERING_ON) &&
		     *lp_state != FPE_STATE_ON) {
			netdev_info(priv->dev, SEND_VERIFY_MPAKCET_FMT,
				    *lo_state, *lp_state);
			stmmac_fpe_send_mpacket(priv, priv->ioaddr,
						MPACKET_VERIFY);
		}
		/* Sleep then retry */
		msleep(500);
	}

	clear_bit(__FPE_TASK_SCHED, &priv->fpe_task_state);
}

void stmmac_fpe_handshake(struct stmmac_priv *priv, bool enable)
{
	if (priv->plat->fpe_cfg->hs_enable != enable) {
		if (enable) {
			stmmac_fpe_send_mpacket(priv, priv->ioaddr,
						MPACKET_VERIFY);
		} else {
			priv->plat->fpe_cfg->lo_fpe_state = FPE_STATE_OFF;
			priv->plat->fpe_cfg->lp_fpe_state = FPE_STATE_OFF;
		}

		priv->plat->fpe_cfg->hs_enable = enable;
	}
}

/**
 * stmmac_dvr_probe
 * @device: device pointer
 * @plat_dat: platform data pointer
 * @res: stmmac resource pointer
 * Description: this is the main probe function used to
 * call the alloc_etherdev, allocate the priv structure.
 * Return:
 * returns 0 on success, otherwise errno.
 */
int stmmac_dvr_probe(struct device *device,
		     struct plat_stmmacenet_data *plat_dat,
		     struct stmmac_resources *res)
{
	struct net_device *ndev = NULL;
	struct stmmac_priv *priv;
	u32 rxq;
	int i, ret = 0;

	ndev = devm_alloc_etherdev_mqs(device, sizeof(struct stmmac_priv),
				       MTL_MAX_TX_QUEUES, MTL_MAX_RX_QUEUES);
	if (!ndev)
		return -ENOMEM;

	SET_NETDEV_DEV(ndev, device);

	priv = netdev_priv(ndev);
	priv->device = device;
	priv->dev = ndev;

	stmmac_set_ethtool_ops(ndev);
	priv->pause = pause;
	priv->plat = plat_dat;
	priv->ioaddr = res->addr;
	priv->dev->base_addr = (unsigned long)res->addr;
	priv->plat->dma_cfg->multi_msi_en = priv->plat->multi_msi_en;

	priv->dev->irq = res->irq;
	priv->wol_irq = res->wol_irq;
	priv->lpi_irq = res->lpi_irq;
	priv->sfty_ce_irq = res->sfty_ce_irq;
	priv->sfty_ue_irq = res->sfty_ue_irq;
	for (i = 0; i < MTL_MAX_RX_QUEUES; i++)
		priv->rx_irq[i] = res->rx_irq[i];
	for (i = 0; i < MTL_MAX_TX_QUEUES; i++)
		priv->tx_irq[i] = res->tx_irq[i];

	if (!is_zero_ether_addr(res->mac))
		eth_hw_addr_set(priv->dev, res->mac);

	dev_set_drvdata(device, priv->dev);

	/* Verify driver arguments */
	stmmac_verify_args();

	priv->af_xdp_zc_qps = bitmap_zalloc(MTL_MAX_TX_QUEUES, GFP_KERNEL);
	if (!priv->af_xdp_zc_qps)
		return -ENOMEM;

	/* Allocate workqueue */
	priv->wq = create_singlethread_workqueue("stmmac_wq");
	if (!priv->wq) {
		dev_err(priv->device, "failed to create workqueue\n");
		return -ENOMEM;
	}

	INIT_WORK(&priv->service_task, stmmac_service_task);

	/* Initialize Link Partner FPE workqueue */
	INIT_WORK(&priv->fpe_task, stmmac_fpe_lp_task);

	/* Override with kernel parameters if supplied XXX CRS XXX
	 * this needs to have multiple instances
	 */
	if ((phyaddr >= 0) && (phyaddr <= 31))
		priv->plat->phy_addr = phyaddr;

	if (priv->plat->stmmac_rst) {
		ret = reset_control_assert(priv->plat->stmmac_rst);
		reset_control_deassert(priv->plat->stmmac_rst);
		/* Some reset controllers have only reset callback instead of
		 * assert + deassert callbacks pair.
		 */
		if (ret == -ENOTSUPP)
			reset_control_reset(priv->plat->stmmac_rst);
	}

	ret = reset_control_deassert(priv->plat->stmmac_ahb_rst);
	if (ret == -ENOTSUPP)
		dev_err(priv->device, "unable to bring out of ahb reset: %pe\n",
			ERR_PTR(ret));

	/* Init MAC and get the capabilities */
	ret = stmmac_hw_init(priv);
	if (ret)
		goto error_hw_init;

	/* Only DWMAC core version 5.20 onwards supports HW descriptor prefetch.
	 */
	if (priv->synopsys_id < DWMAC_CORE_5_20)
		priv->plat->dma_cfg->dche = false;

	stmmac_check_ether_addr(priv);

	ndev->netdev_ops = &stmmac_netdev_ops;

	ndev->hw_features = NETIF_F_SG | NETIF_F_IP_CSUM | NETIF_F_IPV6_CSUM |
			    NETIF_F_RXCSUM;

	ret = stmmac_tc_init(priv, priv);
	if (!ret) {
		ndev->hw_features |= NETIF_F_HW_TC;
	}

	if ((priv->plat->tso_en) && (priv->dma_cap.tsoen)) {
		ndev->hw_features |= NETIF_F_TSO | NETIF_F_TSO6;
		if (priv->plat->has_gmac4)
			ndev->hw_features |= NETIF_F_GSO_UDP_L4;
		priv->tso = true;
		dev_info(priv->device, "TSO feature enabled\n");
	}

	if (priv->dma_cap.sphen) {
		ndev->hw_features |= NETIF_F_GRO;
		priv->sph_cap = true;
		priv->sph = priv->sph_cap;
		dev_info(priv->device, "SPH feature enabled\n");
	}

	/* The current IP register MAC_HW_Feature1[ADDR64] only define
	 * 32/40/64 bit width, but some SOC support others like i.MX8MP
	 * support 34 bits but it map to 40 bits width in MAC_HW_Feature1[ADDR64].
	 * So overwrite dma_cap.addr64 according to HW real design.
	 */
	if (priv->plat->addr64)
		priv->dma_cap.addr64 = priv->plat->addr64;

	if (priv->dma_cap.addr64) {
		ret = dma_set_mask_and_coherent(device,
				DMA_BIT_MASK(priv->dma_cap.addr64));
		if (!ret) {
			dev_info(priv->device, "Using %d bits DMA width\n",
				 priv->dma_cap.addr64);

			/*
			 * If more than 32 bits can be addressed, make sure to
			 * enable enhanced addressing mode.
			 */
			if (IS_ENABLED(CONFIG_ARCH_DMA_ADDR_T_64BIT))
				priv->plat->dma_cfg->eame = true;
		} else {
			ret = dma_set_mask_and_coherent(device, DMA_BIT_MASK(32));
			if (ret) {
				dev_err(priv->device, "Failed to set DMA Mask\n");
				goto error_hw_init;
			}

			priv->dma_cap.addr64 = 32;
		}
	}

	ndev->features |= ndev->hw_features | NETIF_F_HIGHDMA;
	ndev->watchdog_timeo = msecs_to_jiffies(watchdog);
#ifdef STMMAC_VLAN_TAG_USED
	/* Both mac100 and gmac support receive VLAN tag detection */
	ndev->features |= NETIF_F_HW_VLAN_CTAG_RX | NETIF_F_HW_VLAN_STAG_RX;
	if (priv->dma_cap.vlhash) {
		ndev->features |= NETIF_F_HW_VLAN_CTAG_FILTER;
		ndev->features |= NETIF_F_HW_VLAN_STAG_FILTER;
	}
	if (priv->dma_cap.vlins) {
		ndev->features |= NETIF_F_HW_VLAN_CTAG_TX;
		if (priv->dma_cap.dvlan)
			ndev->features |= NETIF_F_HW_VLAN_STAG_TX;
	}
#endif
	priv->msg_enable = netif_msg_init(debug, default_msg_level);

	/* Initialize RSS */
	rxq = priv->plat->rx_queues_to_use;
	netdev_rss_key_fill(priv->rss.key, sizeof(priv->rss.key));
	for (i = 0; i < ARRAY_SIZE(priv->rss.table); i++)
		priv->rss.table[i] = ethtool_rxfh_indir_default(i, rxq);

	if (priv->dma_cap.rssen && priv->plat->rss_en)
		ndev->features |= NETIF_F_RXHASH;

	/* MTU range: 46 - hw-specific max */
	ndev->min_mtu = ETH_ZLEN - ETH_HLEN;
	if (priv->plat->has_xgmac)
		ndev->max_mtu = XGMAC_JUMBO_LEN;
	else if ((priv->plat->enh_desc) || (priv->synopsys_id >= DWMAC_CORE_4_00))
		ndev->max_mtu = JUMBO_LEN;
	else
		ndev->max_mtu = SKB_MAX_HEAD(NET_SKB_PAD + NET_IP_ALIGN);
	/* Will not overwrite ndev->max_mtu if plat->maxmtu > ndev->max_mtu
	 * as well as plat->maxmtu < ndev->min_mtu which is a invalid range.
	 */
	if ((priv->plat->maxmtu < ndev->max_mtu) &&
	    (priv->plat->maxmtu >= ndev->min_mtu))
		ndev->max_mtu = priv->plat->maxmtu;
	else if (priv->plat->maxmtu < ndev->min_mtu)
		dev_warn(priv->device,
			 "%s: warning: maxmtu having invalid value (%d)\n",
			 __func__, priv->plat->maxmtu);

	if (flow_ctrl)
		priv->flow_ctrl = FLOW_AUTO;	/* RX/TX pause on */

	/* Setup channels NAPI */
	stmmac_napi_add(ndev);

	mutex_init(&priv->lock);

	/* If a specific clk_csr value is passed from the platform
	 * this means that the CSR Clock Range selection cannot be
	 * changed at run-time and it is fixed. Viceversa the driver'll try to
	 * set the MDC clock dynamically according to the csr actual
	 * clock input.
	 */
	if (priv->plat->clk_csr >= 0)
		priv->clk_csr = priv->plat->clk_csr;
	else
		stmmac_clk_csr_set(priv);

	stmmac_check_pcs_mode(priv);

	pm_runtime_get_noresume(device);
	pm_runtime_set_active(device);
	if (!pm_runtime_enabled(device))
		pm_runtime_enable(device);

	if (priv->hw->pcs != STMMAC_PCS_TBI &&
	    priv->hw->pcs != STMMAC_PCS_RTBI) {
		/* MDIO bus Registration */
		ret = stmmac_mdio_register(ndev);
		if (ret < 0) {
			dev_err(priv->device,
				"%s: MDIO bus (id: %d) registration failed",
				__func__, priv->plat->bus_id);
			goto error_mdio_register;
		}
	}

	if (priv->plat->speed_mode_2500)
		priv->plat->speed_mode_2500(ndev, priv->plat->bsp_priv);

	if (priv->plat->mdio_bus_data && priv->plat->mdio_bus_data->has_xpcs) {
		ret = stmmac_xpcs_setup(priv->mii);
		if (ret)
			goto error_xpcs_setup;
	}

	ret = stmmac_phy_setup(priv);
	if (ret) {
		netdev_err(ndev, "failed to setup phy (%d)\n", ret);
		goto error_phy_setup;
	}

	ret = register_netdev(ndev);
	if (ret) {
		dev_err(priv->device, "%s: ERROR %i registering the device\n",
			__func__, ret);
		goto error_netdev_register;
	}

	if (priv->plat->serdes_powerup) {
		ret = priv->plat->serdes_powerup(ndev,
						 priv->plat->bsp_priv);

		if (ret < 0)
			goto error_serdes_powerup;
	}

#ifdef CONFIG_DEBUG_FS
	stmmac_init_fs(ndev);
#endif

	if (priv->plat->dump_debug_regs)
		priv->plat->dump_debug_regs(priv->plat->bsp_priv);

	/* Let pm_runtime_put() disable the clocks.
	 * If CONFIG_PM is not enabled, the clocks will stay powered.
	 */
	pm_runtime_put(device);

	return ret;

error_serdes_powerup:
	unregister_netdev(ndev);
error_netdev_register:
	phylink_destroy(priv->phylink);
error_xpcs_setup:
error_phy_setup:
	if (priv->hw->pcs != STMMAC_PCS_TBI &&
	    priv->hw->pcs != STMMAC_PCS_RTBI)
		stmmac_mdio_unregister(ndev);
error_mdio_register:
	stmmac_napi_del(ndev);
error_hw_init:
	destroy_workqueue(priv->wq);
	bitmap_free(priv->af_xdp_zc_qps);

	return ret;
}
EXPORT_SYMBOL_GPL(stmmac_dvr_probe);

/**
 * stmmac_dvr_remove
 * @dev: device pointer
 * Description: this function resets the TX/RX processes, disables the MAC RX/TX
 * changes the link status, releases the DMA descriptor rings.
 */
int stmmac_dvr_remove(struct device *dev)
{
	struct net_device *ndev = dev_get_drvdata(dev);
	struct stmmac_priv *priv = netdev_priv(ndev);

	netdev_info(priv->dev, "%s: removing driver", __func__);

	stmmac_stop_all_dma(priv);
	stmmac_mac_set(priv, priv->ioaddr, false);
	netif_carrier_off(ndev);
	unregister_netdev(ndev);

	/* Serdes power down needs to happen after VLAN filter
	 * is deleted that is triggered by unregister_netdev().
	 */
	if (priv->plat->serdes_powerdown)
		priv->plat->serdes_powerdown(ndev, priv->plat->bsp_priv);

#ifdef CONFIG_DEBUG_FS
	stmmac_exit_fs(ndev);
#endif
	phylink_destroy(priv->phylink);
	if (priv->plat->stmmac_rst)
		reset_control_assert(priv->plat->stmmac_rst);
	reset_control_assert(priv->plat->stmmac_ahb_rst);
	pm_runtime_put(dev);
	pm_runtime_disable(dev);
	if (priv->hw->pcs != STMMAC_PCS_TBI &&
	    priv->hw->pcs != STMMAC_PCS_RTBI)
		stmmac_mdio_unregister(ndev);
	destroy_workqueue(priv->wq);
	mutex_destroy(&priv->lock);
	bitmap_free(priv->af_xdp_zc_qps);

	return 0;
}
EXPORT_SYMBOL_GPL(stmmac_dvr_remove);

/**
 * stmmac_suspend - suspend callback
 * @dev: device pointer
 * Description: this is the function to suspend the device and it is called
 * by the platform driver to stop the network queue, release the resources,
 * program the PMT register (for WoL), clean and release driver resources.
 */
int stmmac_suspend(struct device *dev)
{
	struct net_device *ndev = dev_get_drvdata(dev);
	struct stmmac_priv *priv = netdev_priv(ndev);
	u32 chan;

	if (!ndev || !netif_running(ndev))
		return 0;

	mutex_lock(&priv->lock);

	netif_device_detach(ndev);

	stmmac_disable_all_queues(priv);

	for (chan = 0; chan < priv->plat->tx_queues_to_use; chan++)
		hrtimer_cancel(&priv->tx_queue[chan].txtimer);

	if (priv->eee_enabled) {
		priv->tx_path_in_lpi_mode = false;
		del_timer_sync(&priv->eee_ctrl_timer);
	}

	/* Stop TX/RX DMA */
	stmmac_stop_all_dma(priv);

	if (priv->plat->serdes_powerdown)
		priv->plat->serdes_powerdown(ndev, priv->plat->bsp_priv);

	/* Enable Power down mode by programming the PMT regs */
	if (device_may_wakeup(priv->device) && priv->plat->pmt) {
		stmmac_pmt(priv, priv->hw, priv->wolopts);
		priv->irq_wake = 1;
	} else {
		stmmac_mac_set(priv, priv->ioaddr, false);
		pinctrl_pm_select_sleep_state(priv->device);
	}

	mutex_unlock(&priv->lock);

	rtnl_lock();
	if (device_may_wakeup(priv->device) && priv->plat->pmt) {
		phylink_suspend(priv->phylink, true);
	} else {
		if (device_may_wakeup(priv->device))
			phylink_speed_down(priv->phylink, false);
		phylink_suspend(priv->phylink, false);
	}
	rtnl_unlock();

	if (priv->dma_cap.fpesel) {
		/* Disable FPE */
		stmmac_fpe_configure(priv, priv->ioaddr,
				     priv->plat->tx_queues_to_use,
				     priv->plat->rx_queues_to_use, false);

		stmmac_fpe_handshake(priv, false);
		stmmac_fpe_stop_wq(priv);
	}

	priv->speed = SPEED_UNKNOWN;
	return 0;
}
EXPORT_SYMBOL_GPL(stmmac_suspend);

/**
 * stmmac_reset_queues_param - reset queue parameters
 * @priv: device pointer
 */
static void stmmac_reset_queues_param(struct stmmac_priv *priv)
{
	u32 rx_cnt = priv->plat->rx_queues_to_use;
	u32 tx_cnt = priv->plat->tx_queues_to_use;
	u32 queue;

	for (queue = 0; queue < rx_cnt; queue++) {
		struct stmmac_rx_queue *rx_q = &priv->rx_queue[queue];

		rx_q->cur_rx = 0;
		rx_q->dirty_rx = 0;
	}

	for (queue = 0; queue < tx_cnt; queue++) {
		struct stmmac_tx_queue *tx_q = &priv->tx_queue[queue];

		tx_q->cur_tx = 0;
		tx_q->dirty_tx = 0;
		tx_q->mss = 0;

		netdev_tx_reset_queue(netdev_get_tx_queue(priv->dev, queue));
	}
}

/**
 * stmmac_resume - resume callback
 * @dev: device pointer
 * Description: when resume this function is invoked to setup the DMA and CORE
 * in a usable state.
 */
int stmmac_resume(struct device *dev)
{
	struct net_device *ndev = dev_get_drvdata(dev);
	struct stmmac_priv *priv = netdev_priv(ndev);
	int ret;

	if (!netif_running(ndev))
		return 0;

	/* Power Down bit, into the PM register, is cleared
	 * automatically as soon as a magic packet or a Wake-up frame
	 * is received. Anyway, it's better to manually clear
	 * this bit because it can generate problems while resuming
	 * from another devices (e.g. serial console).
	 */
	if (device_may_wakeup(priv->device) && priv->plat->pmt) {
		mutex_lock(&priv->lock);
		stmmac_pmt(priv, priv->hw, 0);
		mutex_unlock(&priv->lock);
		priv->irq_wake = 0;
	} else {
		pinctrl_pm_select_default_state(priv->device);
		/* reset the phy so that it's ready */
		if (priv->mii)
			stmmac_mdio_reset(priv->mii);
	}

	if (priv->plat->serdes_powerup) {
		ret = priv->plat->serdes_powerup(ndev,
						 priv->plat->bsp_priv);

		if (ret < 0)
			return ret;
	}

	rtnl_lock();
	if (device_may_wakeup(priv->device) && priv->plat->pmt) {
		phylink_resume(priv->phylink);
	} else {
		phylink_resume(priv->phylink);
		if (device_may_wakeup(priv->device))
			phylink_speed_up(priv->phylink);
	}
	rtnl_unlock();

	rtnl_lock();
	mutex_lock(&priv->lock);

	stmmac_reset_queues_param(priv);

	stmmac_free_tx_skbufs(priv);
	stmmac_clear_descriptors(priv);

	stmmac_hw_setup(ndev, false);
	stmmac_init_coalesce(priv);
	stmmac_set_rx_mode(ndev);

	stmmac_restore_hw_vlan_rx_fltr(priv, ndev, priv->hw);

	stmmac_enable_all_queues(priv);

	mutex_unlock(&priv->lock);
	rtnl_unlock();

	netif_device_attach(ndev);

	return 0;
}
EXPORT_SYMBOL_GPL(stmmac_resume);

#ifndef MODULE
static int __init stmmac_cmdline_opt(char *str)
{
	char *opt;

	if (!str || !*str)
		return -EINVAL;
	while ((opt = strsep(&str, ",")) != NULL) {
		if (!strncmp(opt, "debug:", 6)) {
			if (kstrtoint(opt + 6, 0, &debug))
				goto err;
		} else if (!strncmp(opt, "phyaddr:", 8)) {
			if (kstrtoint(opt + 8, 0, &phyaddr))
				goto err;
		} else if (!strncmp(opt, "buf_sz:", 7)) {
			if (kstrtoint(opt + 7, 0, &buf_sz))
				goto err;
		} else if (!strncmp(opt, "tc:", 3)) {
			if (kstrtoint(opt + 3, 0, &tc))
				goto err;
		} else if (!strncmp(opt, "watchdog:", 9)) {
			if (kstrtoint(opt + 9, 0, &watchdog))
				goto err;
		} else if (!strncmp(opt, "flow_ctrl:", 10)) {
			if (kstrtoint(opt + 10, 0, &flow_ctrl))
				goto err;
		} else if (!strncmp(opt, "pause:", 6)) {
			if (kstrtoint(opt + 6, 0, &pause))
				goto err;
		} else if (!strncmp(opt, "eee_timer:", 10)) {
			if (kstrtoint(opt + 10, 0, &eee_timer))
				goto err;
		} else if (!strncmp(opt, "chain_mode:", 11)) {
			if (kstrtoint(opt + 11, 0, &chain_mode))
				goto err;
		}
	}
	return 0;

err:
	pr_err("%s: ERROR broken module parameter conversion", __func__);
	return -EINVAL;
}

__setup("stmmaceth=", stmmac_cmdline_opt);
#endif /* MODULE */

static int __init stmmac_init(void)
{
#ifdef CONFIG_DEBUG_FS
	/* Create debugfs main directory if it doesn't exist yet */
	if (!stmmac_fs_dir)
		stmmac_fs_dir = debugfs_create_dir(STMMAC_RESOURCE_NAME, NULL);
	register_netdevice_notifier(&stmmac_notifier);
#endif

	return 0;
}

static void __exit stmmac_exit(void)
{
#ifdef CONFIG_DEBUG_FS
	unregister_netdevice_notifier(&stmmac_notifier);
	debugfs_remove_recursive(stmmac_fs_dir);
#endif
}

module_init(stmmac_init)
module_exit(stmmac_exit)

MODULE_DESCRIPTION("STMMAC 10/100/1000 Ethernet device driver");
MODULE_AUTHOR("Giuseppe Cavallaro <peppe.cavallaro@st.com>");
MODULE_LICENSE("GPL");<|MERGE_RESOLUTION|>--- conflicted
+++ resolved
@@ -890,12 +890,9 @@
 	bool xmac = priv->plat->has_gmac4 || priv->plat->has_xgmac;
 	int ret;
 
-<<<<<<< HEAD
-=======
 	if (priv->plat->ptp_clk_freq_config)
 		priv->plat->ptp_clk_freq_config(priv);
 
->>>>>>> 89b35e3f
 	ret = stmmac_init_tstamp_counter(priv, STMMAC_HWTS_ACTIVE);
 	if (ret)
 		return ret;
@@ -3310,15 +3307,6 @@
 
 	stmmac_mmc_setup(priv);
 
-<<<<<<< HEAD
-	if (init_ptp) {
-		ret = stmmac_init_ptp(priv);
-		if (ret == -EOPNOTSUPP)
-			netdev_warn(priv->dev, "PTP not supported by HW\n");
-		else if (ret)
-			netdev_warn(priv->dev, "PTP init failed\n");
-	}
-=======
 	ret = stmmac_init_ptp(priv);
 	if (ret == -EOPNOTSUPP)
 		netdev_warn(priv->dev, "PTP not supported by HW\n");
@@ -3326,7 +3314,6 @@
 		netdev_warn(priv->dev, "PTP init failed\n");
 	else if (ptp_register)
 		stmmac_ptp_register(priv);
->>>>>>> 89b35e3f
 
 	priv->eee_tw_timer = STMMAC_DEFAULT_TWT_LS;
 
