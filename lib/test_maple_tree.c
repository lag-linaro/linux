--- conflicted
+++ resolved
@@ -3298,34 +3298,10 @@
 	MT_BUG_ON(mt, !mas_active(mas));
 
 	/* next:active -> active continued */
-<<<<<<< HEAD
 	entry = mas_next(&mas, ULONG_MAX);
 	MT_BUG_ON(mt, entry != NULL);
 	MT_BUG_ON(mt, mas.index != 0x3501);
 	MT_BUG_ON(mt, mas.last != ULONG_MAX);
-	MT_BUG_ON(mt, !mas_active(mas));
-
-	/* next:active -> overflow  */
-=======
->>>>>>> 740329d7
-	entry = mas_next(&mas, ULONG_MAX);
-	MT_BUG_ON(mt, entry != NULL);
-	MT_BUG_ON(mt, mas.index != 0x3501);
-	MT_BUG_ON(mt, mas.last != ULONG_MAX);
-	MT_BUG_ON(mt, mas.node != MAS_OVERFLOW);
-
-	/* next:overflow -> overflow  */
-	entry = mas_next(&mas, ULONG_MAX);
-	MT_BUG_ON(mt, entry != NULL);
-	MT_BUG_ON(mt, mas.index != 0x3501);
-	MT_BUG_ON(mt, mas.last != ULONG_MAX);
-	MT_BUG_ON(mt, mas.node != MAS_OVERFLOW);
-
-	/* prev:overflow -> active  */
-	entry = mas_prev(&mas, 0);
-	MT_BUG_ON(mt, entry != ptr3);
-	MT_BUG_ON(mt, mas.index != 0x3000);
-	MT_BUG_ON(mt, mas.last != 0x3500);
 	MT_BUG_ON(mt, !mas_active(mas));
 
 	/* next:active -> overflow  */
@@ -3375,24 +3351,12 @@
 	MT_BUG_ON(mt, !mas_active(mas));
 
 	/* prev:active -> underflow */
-<<<<<<< HEAD
 	entry = mas_prev(&mas, 0);
 	MT_BUG_ON(mt, entry != NULL);
 	MT_BUG_ON(mt, mas.index != 0);
 	MT_BUG_ON(mt, mas.last != 0x0FFF);
 	MT_BUG_ON(mt, mas.node != MAS_UNDERFLOW);
 
-	/* prev:underflow -> underflow */
-=======
->>>>>>> 740329d7
-	entry = mas_prev(&mas, 0);
-	MT_BUG_ON(mt, entry != NULL);
-	MT_BUG_ON(mt, mas.index != 0);
-	MT_BUG_ON(mt, mas.last != 0x0FFF);
-	MT_BUG_ON(mt, mas.node != MAS_UNDERFLOW);
-
-<<<<<<< HEAD
-=======
 	/* prev:underflow -> underflow */
 	entry = mas_prev(&mas, 0);
 	MT_BUG_ON(mt, entry != NULL);
@@ -3400,7 +3364,6 @@
 	MT_BUG_ON(mt, mas.last != 0x0FFF);
 	MT_BUG_ON(mt, mas.node != MAS_UNDERFLOW);
 
->>>>>>> 740329d7
 	/* next:underflow -> active */
 	entry = mas_next(&mas, ULONG_MAX);
 	MT_BUG_ON(mt, entry != ptr);
