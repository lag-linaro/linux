--- conflicted
+++ resolved
@@ -3306,17 +3306,10 @@
 	if (unlikely(slots->generation != ghc->generation ||
 		     kvm_is_error_hva(ghc->hva) || !ghc->memslot)) {
 		gfn_t gfn = vcpu->arch.st.msr_val & KVM_STEAL_VALID_BITS;
-<<<<<<< HEAD
 
 		/* We rely on the fact that it fits in a single page. */
 		BUILD_BUG_ON((sizeof(*st) - 1) & KVM_STEAL_VALID_BITS);
 
-=======
-
-		/* We rely on the fact that it fits in a single page. */
-		BUILD_BUG_ON((sizeof(*st) - 1) & KVM_STEAL_VALID_BITS);
-
->>>>>>> 817b8b9c
 		if (kvm_gfn_to_hva_cache_init(vcpu->kvm, ghc, gfn, sizeof(*st)) ||
 		    kvm_is_error_hva(ghc->hva) || !ghc->memslot)
 			return;
@@ -4441,7 +4434,6 @@
 		return;
 
 	slots = kvm_memslots(vcpu->kvm);
-<<<<<<< HEAD
 
 	if (unlikely(slots->generation != ghc->generation ||
 		     kvm_is_error_hva(ghc->hva) || !ghc->memslot))
@@ -4450,16 +4442,6 @@
 	st = (struct kvm_steal_time __user *)ghc->hva;
 	BUILD_BUG_ON(sizeof(st->preempted) != sizeof(preempted));
 
-=======
-
-	if (unlikely(slots->generation != ghc->generation ||
-		     kvm_is_error_hva(ghc->hva) || !ghc->memslot))
-		return;
-
-	st = (struct kvm_steal_time __user *)ghc->hva;
-	BUILD_BUG_ON(sizeof(st->preempted) != sizeof(preempted));
-
->>>>>>> 817b8b9c
 	if (!copy_to_user_nofault(&st->preempted, &preempted, sizeof(preempted)))
 		vcpu->arch.st.preempted = KVM_VCPU_PREEMPTED;
 
