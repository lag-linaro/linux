--- conflicted
+++ resolved
@@ -1158,20 +1158,16 @@
 		i->count -= size;
 		return;
 	}
-<<<<<<< HEAD
+	if (iov_iter_is_bvec(i)) {
+		iov_iter_bvec_advance(i, size);
+		return;
+	}
 	if (unlikely(iov_iter_is_xarray(i))) {
 		i->iov_offset += size;
 		i->count -= size;
 		return;
 	}
 	iterate_and_advance(i, size, v, 0, 0, 0, 0)
-=======
-	if (iov_iter_is_bvec(i)) {
-		iov_iter_bvec_advance(i, size);
-		return;
-	}
-	iterate_and_advance(i, size, v, 0, 0, 0)
->>>>>>> 1869f0d1
 }
 EXPORT_SYMBOL(iov_iter_advance);
 
