--- conflicted
+++ resolved
@@ -58,15 +58,11 @@
 
 #include "workqueue_internal.h"
 
-<<<<<<< HEAD
 #include <trace/hooks/wqlockup.h>
 /* events/workqueue.h uses default TRACE_INCLUDE_PATH */
 #undef TRACE_INCLUDE_PATH
 
-enum {
-=======
 enum worker_pool_flags {
->>>>>>> 045395d8
 	/*
 	 * worker_pool flags
 	 *
