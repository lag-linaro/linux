--- conflicted
+++ resolved
@@ -1522,13 +1522,8 @@
 			int err;
 
 			inode = f2fs_iget(sb, dni.ino);
-<<<<<<< HEAD
-			if (IS_ERR(inode) || is_bad_inode(inode))
-=======
 			if (IS_ERR(inode) || is_bad_inode(inode) ||
-					special_file(inode->i_mode)) {
-				set_sbi_flag(sbi, SBI_NEED_FSCK);
->>>>>>> 3e555834
+					special_file(inode->i_mode))
 				continue;
 
 			err = f2fs_gc_pinned_control(inode, gc_type, segno);
