// SPDX-License-Identifier: MIT
/*
 * Copyright © 2020 Intel Corporation
 */

#include <linux/mm.h>
#include <linux/pagemap.h>
#include <linux/shmem_fs.h>

#include "gem/i915_gem_object.h"
#include "shmem_utils.h"

struct file *shmem_create_from_data(const char *name, void *data, size_t len)
{
	struct file *file;
	int err;

	file = shmem_file_setup(name, PAGE_ALIGN(len), VM_NORESERVE);
	if (IS_ERR(file))
		return file;

	err = shmem_write(file, 0, data, len);
	if (err) {
		fput(file);
		return ERR_PTR(err);
	}

	return file;
}

struct file *shmem_create_from_object(struct drm_i915_gem_object *obj)
{
	struct file *file;
	void *ptr;

	if (i915_gem_object_is_shmem(obj)) {
		file = obj->base.filp;
		atomic_long_inc(&file->f_count);
		return file;
	}

	ptr = i915_gem_object_pin_map(obj, I915_MAP_WB);
	if (IS_ERR(ptr))
		return ERR_CAST(ptr);

	file = shmem_create_from_data("", ptr, obj->base.size);
	i915_gem_object_unpin_map(obj);

	return file;
}

void *shmem_pin_map(struct file *file)
{
	struct page **pages;
	size_t n_pages, i;
	void *vaddr;

	n_pages = file->f_mapping->host->i_size >> PAGE_SHIFT;
	pages = kvmalloc_array(n_pages, sizeof(*pages), GFP_KERNEL);
	if (!pages)
		return NULL;

	for (i = 0; i < n_pages; i++) {
		pages[i] = shmem_read_mapping_page_gfp(file->f_mapping, i,
						       GFP_KERNEL);
		if (IS_ERR(pages[i]))
			goto err_page;
	}

	vaddr = vmap(pages, n_pages, VM_MAP_PUT_PAGES, PAGE_KERNEL);
	if (!vaddr)
		goto err_page;
	mapping_set_unevictable(file->f_mapping);
	return vaddr;
err_page:
<<<<<<< HEAD
	while (--i >= 0)
=======
	while (i--)
>>>>>>> f642729d
		put_page(pages[i]);
	kvfree(pages);
	return NULL;
}

void shmem_unpin_map(struct file *file, void *ptr)
{
	mapping_clear_unevictable(file->f_mapping);
	vfree(ptr);
}

static int __shmem_rw(struct file *file, loff_t off,
		      void *ptr, size_t len,
		      bool write)
{
	unsigned long pfn;

	for (pfn = off >> PAGE_SHIFT; len; pfn++) {
		unsigned int this =
			min_t(size_t, PAGE_SIZE - offset_in_page(off), len);
		struct page *page;
		void *vaddr;

		page = shmem_read_mapping_page_gfp(file->f_mapping, pfn,
						   GFP_KERNEL);
		if (IS_ERR(page))
			return PTR_ERR(page);

		vaddr = kmap(page);
		if (write) {
			memcpy(vaddr + offset_in_page(off), ptr, this);
			set_page_dirty(page);
		} else {
			memcpy(ptr, vaddr + offset_in_page(off), this);
		}
		mark_page_accessed(page);
		kunmap(page);
		put_page(page);

		len -= this;
		ptr += this;
		off = 0;
	}

	return 0;
}

int shmem_read(struct file *file, loff_t off, void *dst, size_t len)
{
	return __shmem_rw(file, off, dst, len, false);
}

int shmem_write(struct file *file, loff_t off, void *src, size_t len)
{
	return __shmem_rw(file, off, src, len, true);
}

#if IS_ENABLED(CONFIG_DRM_I915_SELFTEST)
#include "st_shmem_utils.c"
#endif<|MERGE_RESOLUTION|>--- conflicted
+++ resolved
@@ -73,11 +73,7 @@
 	mapping_set_unevictable(file->f_mapping);
 	return vaddr;
 err_page:
-<<<<<<< HEAD
-	while (--i >= 0)
-=======
 	while (i--)
->>>>>>> f642729d
 		put_page(pages[i]);
 	kvfree(pages);
 	return NULL;
