--- conflicted
+++ resolved
@@ -5993,8 +5993,6 @@
 		snd_hda_codec_set_pin_target(codec, 0x19, PIN_VREFHIZ);
 }
 
-<<<<<<< HEAD
-=======
 
 static void alc294_gx502_toggle_output(struct hda_codec *codec,
 					struct hda_jack_callback *cb)
@@ -6029,7 +6027,6 @@
 	}
 }
 
->>>>>>> cb44677b
 static void  alc285_fixup_hp_gpio_amp_init(struct hda_codec *codec,
 			      const struct hda_fixup *fix, int action)
 {
@@ -6225,8 +6222,6 @@
 	ALC289_FIXUP_ASUS_GA502,
 	ALC256_FIXUP_ACER_MIC_NO_PRESENCE,
 	ALC285_FIXUP_HP_GPIO_AMP_INIT,
-<<<<<<< HEAD
-=======
 	ALC269_FIXUP_CZC_B20,
 	ALC269_FIXUP_CZC_TMI,
 	ALC269_FIXUP_CZC_L101,
@@ -6234,7 +6229,6 @@
 	ALC269_FIXUP_LEMOTE_A190X,
 	ALC256_FIXUP_INTEL_NUC8_RUGGED,
 	ALC255_FIXUP_XIAOMI_HEADSET_MIC,
->>>>>>> cb44677b
 };
 
 static const struct hda_fixup alc269_fixups[] = {
@@ -7506,8 +7500,6 @@
 		.chained = true,
 		.chain_id = ALC285_FIXUP_HP_GPIO_LED
 	},
-<<<<<<< HEAD
-=======
 	[ALC269_FIXUP_CZC_B20] = {
 		.type = HDA_FIXUP_PINS,
 		.v.pins = (const struct hda_pintbl[]) {
@@ -7610,7 +7602,6 @@
 		.chained = true,
 		.chain_id = ALC289_FIXUP_ASUS_GA401
 	},
->>>>>>> cb44677b
 };
 
 static const struct snd_pci_quirk alc269_fixup_tbl[] = {
@@ -7795,10 +7786,7 @@
 	SND_PCI_QUIRK(0x1043, 0x1ccd, "ASUS X555UB", ALC256_FIXUP_ASUS_MIC),
 	SND_PCI_QUIRK(0x1043, 0x1e11, "ASUS Zephyrus G15", ALC289_FIXUP_ASUS_GA502),
 	SND_PCI_QUIRK(0x1043, 0x1f11, "ASUS Zephyrus G14", ALC289_FIXUP_ASUS_GA401),
-<<<<<<< HEAD
-=======
 	SND_PCI_QUIRK(0x1043, 0x1881, "ASUS Zephyrus S/M", ALC294_FIXUP_ASUS_GX502_PINS),
->>>>>>> cb44677b
 	SND_PCI_QUIRK(0x1043, 0x3030, "ASUS ZN270IE", ALC256_FIXUP_ASUS_AIO_GPIO2),
 	SND_PCI_QUIRK(0x1043, 0x831a, "ASUS P901", ALC269_FIXUP_STEREO_DMIC),
 	SND_PCI_QUIRK(0x1043, 0x834a, "ASUS S101", ALC269_FIXUP_STEREO_DMIC),
