# SPDX-License-Identifier: GPL-2.0
# ==========================================================================
# Building
# ==========================================================================

src := $(obj)

PHONY := __build
__build:

# Init all relevant variables used in kbuild files so
# 1) they have correct type
# 2) they do not inherit any value from the environment
obj-y :=
obj-m :=
lib-y :=
lib-m :=
always-y :=
always-m :=
targets :=
subdir-y :=
subdir-m :=
EXTRA_AFLAGS   :=
EXTRA_CFLAGS   :=
EXTRA_CPPFLAGS :=
EXTRA_LDFLAGS  :=
asflags-y  :=
ccflags-y  :=
cppflags-y :=
ldflags-y  :=

subdir-asflags-y :=
subdir-ccflags-y :=

# Read auto.conf if it exists, otherwise ignore
-include include/config/auto.conf

include scripts/Kbuild.include

# The filename Kbuild has precedence over Makefile
kbuild-dir := $(if $(filter /%,$(src)),$(src),$(srctree)/$(src))
kbuild-file := $(if $(wildcard $(kbuild-dir)/Kbuild),$(kbuild-dir)/Kbuild,$(kbuild-dir)/Makefile)
include $(kbuild-file)

include scripts/Makefile.lib

# Do not include hostprogs rules unless needed.
# $(sort ...) is used here to remove duplicated words and excessive spaces.
hostprogs := $(sort $(hostprogs))
ifneq ($(hostprogs),)
include scripts/Makefile.host
endif

# Do not include userprogs rules unless needed.
# $(sort ...) is used here to remove duplicated words and excessive spaces.
userprogs := $(sort $(userprogs))
ifneq ($(userprogs),)
include scripts/Makefile.userprogs
endif

ifndef obj
$(warning kbuild: Makefile.build is included improperly)
endif

ifeq ($(need-modorder),)
ifneq ($(obj-m),)
$(warning $(patsubst %.o,'%.ko',$(obj-m)) will not be built even though obj-m is specified.)
$(warning You cannot use subdir-y/m to visit a module Makefile. Use obj-y/m instead.)
endif
endif

# ===========================================================================

# subdir-builtin and subdir-modorder may contain duplications. Use $(sort ...)
subdir-builtin := $(sort $(filter %/built-in.a, $(real-obj-y)))
subdir-modorder := $(sort $(filter %/modules.order, $(obj-m)))

targets-for-builtin := $(extra-y)

ifneq ($(strip $(lib-y) $(lib-m) $(lib-)),)
targets-for-builtin += $(obj)/lib.a
endif

ifdef need-builtin
targets-for-builtin += $(obj)/built-in.a
endif

targets-for-modules := $(patsubst %.o, %.mod, $(filter %.o, $(obj-m)))

ifdef need-modorder
targets-for-modules += $(obj)/modules.order
endif

targets += $(targets-for-builtin) $(targets-for-modules)

# Linus' kernel sanity checking tool
ifeq ($(KBUILD_CHECKSRC),1)
  quiet_cmd_checksrc       = CHECK   $<
        cmd_checksrc       = $(CHECK) $(CHECKFLAGS) $(c_flags) $<
else ifeq ($(KBUILD_CHECKSRC),2)
  quiet_cmd_force_checksrc = CHECK   $<
        cmd_force_checksrc = $(CHECK) $(CHECKFLAGS) $(c_flags) $<
endif

ifneq ($(KBUILD_EXTRA_WARN),)
  cmd_checkdoc = $(srctree)/scripts/kernel-doc -none $<
endif

# Compile C sources (.c)
# ---------------------------------------------------------------------------

quiet_cmd_cc_s_c = CC $(quiet_modtag)  $@
<<<<<<< HEAD
      cmd_cc_s_c = $(CC) $(filter-out $(DEBUG_CFLAGS), $(c_flags)) -fverbose-asm -S -o $@ $<
=======
      cmd_cc_s_c = $(CC) $(filter-out $(DEBUG_CFLAGS) $(CC_FLAGS_LTO), $(c_flags)) -fverbose-asm -S -o $@ $<
>>>>>>> f642729d

$(obj)/%.s: $(src)/%.c FORCE
	$(call if_changed_dep,cc_s_c)

quiet_cmd_cpp_i_c = CPP $(quiet_modtag) $@
cmd_cpp_i_c       = $(CPP) $(c_flags) -o $@ $<

$(obj)/%.i: $(src)/%.c FORCE
	$(call if_changed_dep,cpp_i_c)

# These mirror gensymtypes_S and co below, keep them in synch.
cmd_gensymtypes_c =                                                         \
    $(CPP) -D__GENKSYMS__ $(c_flags) $< |                                   \
    scripts/genksyms/genksyms $(if $(1), -T $(2))                           \
     $(patsubst y,-R,$(CONFIG_MODULE_REL_CRCS))                             \
     $(if $(KBUILD_PRESERVE),-p)                                            \
     -r $(firstword $(wildcard $(2:.symtypes=.symref) /dev/null))

quiet_cmd_cc_symtypes_c = SYM $(quiet_modtag) $@
cmd_cc_symtypes_c =                                                         \
    $(call cmd_gensymtypes_c,true,$@) >/dev/null;                           \
    test -s $@ || rm -f $@

$(obj)/%.symtypes : $(src)/%.c FORCE
	$(call cmd,cc_symtypes_c)

# LLVM assembly
# Generate .ll files from .c
quiet_cmd_cc_ll_c = CC $(quiet_modtag)  $@
      cmd_cc_ll_c = $(CC) $(c_flags) -emit-llvm -S -o $@ $<

$(obj)/%.ll: $(src)/%.c FORCE
	$(call if_changed_dep,cc_ll_c)

# C (.c) files
# The C file is compiled and updated dependency information is generated.
# (See cmd_cc_o_c + relevant part of rule_cc_o_c)

quiet_cmd_cc_o_c = CC $(quiet_modtag)  $@
      cmd_cc_o_c = $(CC) $(c_flags) -c -o $@ $<

ifdef CONFIG_MODVERSIONS
# When module versioning is enabled the following steps are executed:
# o compile a <file>.o from <file>.c
# o if <file>.o doesn't contain a __ksymtab version, i.e. does
#   not export symbols, it's done.
# o otherwise, we calculate symbol versions using the good old
#   genksyms on the preprocessed source and postprocess them in a way
#   that they are usable as a linker script
# o generate .tmp_<file>.o from <file>.o using the linker to
#   replace the unresolved symbols __crc_exported_symbol with
#   the actual value of the checksum generated by genksyms
# o remove .tmp_<file>.o to <file>.o

ifdef CONFIG_LTO_CLANG
# Generate .o.symversions files for each .o with exported symbols, and link these
# to the kernel and/or modules at the end.
cmd_modversions_c =								\
	if $(NM) $@ 2>/dev/null | grep -q __ksymtab; then			\
		$(call cmd_gensymtypes_c,$(KBUILD_SYMTYPES),$(@:.o=.symtypes))	\
		    > $@.symversions;						\
	fi;
else
cmd_modversions_c =								\
	if $(OBJDUMP) -h $@ | grep -q __ksymtab; then				\
		$(call cmd_gensymtypes_c,$(KBUILD_SYMTYPES),$(@:.o=.symtypes))	\
		    > $(@D)/.tmp_$(@F:.o=.ver);					\
										\
		$(LD) $(KBUILD_LDFLAGS) -r -o $(@D)/.tmp_$(@F) $@ 		\
			-T $(@D)/.tmp_$(@F:.o=.ver);				\
		mv -f $(@D)/.tmp_$(@F) $@;					\
		rm -f $(@D)/.tmp_$(@F:.o=.ver);					\
	fi
endif
endif

ifdef CONFIG_FTRACE_MCOUNT_USE_RECORDMCOUNT
# compiler will not generate __mcount_loc use recordmcount or recordmcount.pl
ifdef BUILD_C_RECORDMCOUNT
ifeq ("$(origin RECORDMCOUNT_WARN)", "command line")
  RECORDMCOUNT_FLAGS = -w
endif
# Due to recursion, we must skip empty.o.
# The empty.o file is created in the make process in order to determine
# the target endianness and word size. It is made before all other C
# files, including recordmcount.
sub_cmd_record_mcount =					\
	if [ $(@) != "scripts/mod/empty.o" ]; then	\
		$(objtree)/scripts/recordmcount $(RECORDMCOUNT_FLAGS) "$(@)";	\
	fi;
recordmcount_source := $(srctree)/scripts/recordmcount.c \
		    $(srctree)/scripts/recordmcount.h
else
sub_cmd_record_mcount = perl $(srctree)/scripts/recordmcount.pl "$(ARCH)" \
	"$(if $(CONFIG_CPU_BIG_ENDIAN),big,little)" \
	"$(if $(CONFIG_64BIT),64,32)" \
	"$(OBJDUMP)" "$(OBJCOPY)" "$(CC) $(KBUILD_CPPFLAGS) $(KBUILD_CFLAGS)" \
	"$(LD) $(KBUILD_LDFLAGS)" "$(NM)" "$(RM)" "$(MV)" \
	"$(if $(part-of-module),1,0)" "$(@)";
recordmcount_source := $(srctree)/scripts/recordmcount.pl
endif # BUILD_C_RECORDMCOUNT
cmd_record_mcount = $(if $(findstring $(strip $(CC_FLAGS_FTRACE)),$(_c_flags)),	\
	$(sub_cmd_record_mcount))
endif # CONFIG_FTRACE_MCOUNT_USE_RECORDMCOUNT

ifdef CONFIG_STACK_VALIDATION
ifndef CONFIG_LTO_CLANG
ifneq ($(SKIP_STACK_VALIDATION),1)

__objtool_obj := $(objtree)/tools/objtool/objtool

# 'OBJECT_FILES_NON_STANDARD := y': skip objtool checking for a directory
# 'OBJECT_FILES_NON_STANDARD_foo.o := 'y': skip objtool checking for a file
# 'OBJECT_FILES_NON_STANDARD_foo.o := 'n': override directory skip for a file
cmd_objtool = $(if $(patsubst y%,, \
	$(OBJECT_FILES_NON_STANDARD_$(basetarget).o)$(OBJECT_FILES_NON_STANDARD)n), \
	$(__objtool_obj) $(objtool_args) $@)
objtool_obj = $(if $(patsubst y%,, \
	$(OBJECT_FILES_NON_STANDARD_$(basetarget).o)$(OBJECT_FILES_NON_STANDARD)n), \
	$(__objtool_obj))

endif # SKIP_STACK_VALIDATION
endif # CONFIG_LTO_CLANG
endif # CONFIG_STACK_VALIDATION

# Rebuild all objects when objtool changes, or is enabled/disabled.
objtool_dep = $(objtool_obj)					\
	      $(wildcard include/config/orc/unwinder.h		\
			 include/config/stack/validation.h)

ifdef CONFIG_TRIM_UNUSED_KSYMS
cmd_gen_ksymdeps = \
	$(CONFIG_SHELL) $(srctree)/scripts/gen_ksymdeps.sh $@ >> $(dot-target).cmd

# List module undefined symbols
undefined_syms = $(NM) $< | $(AWK) '$$1 == "U" { printf("%s%s", x++ ? " " : "", $$2) }';
endif

define rule_cc_o_c
	$(call cmd_and_fixdep,cc_o_c)
	$(call cmd,gen_ksymdeps)
	$(call cmd,checksrc)
	$(call cmd,checkdoc)
	$(call cmd,objtool)
	$(call cmd,modversions_c)
	$(call cmd,record_mcount)
endef

define rule_as_o_S
	$(call cmd_and_fixdep,as_o_S)
	$(call cmd,gen_ksymdeps)
	$(call cmd,objtool)
	$(call cmd,modversions_S)
endef

# Built-in and composite module parts
$(obj)/%.o: $(src)/%.c $(recordmcount_source) $(objtool_dep) FORCE
	$(call if_changed_rule,cc_o_c)
	$(call cmd,force_checksrc)

cmd_mod = { \
	echo $(if $($*-objs)$($*-y)$($*-m), $(addprefix $(obj)/, $($*-objs) $($*-y) $($*-m)), $(@:.mod=.o)); \
	$(undefined_syms) echo; \
	} > $@

$(obj)/%.mod: $(obj)/%.o FORCE
	$(call if_changed,mod)

quiet_cmd_cc_lst_c = MKLST   $@
      cmd_cc_lst_c = $(CC) $(c_flags) -g -c -o $*.o $< && \
		     $(CONFIG_SHELL) $(srctree)/scripts/makelst $*.o \
				     System.map $(OBJDUMP) > $@

$(obj)/%.lst: $(src)/%.c FORCE
	$(call if_changed_dep,cc_lst_c)

# Compile assembler sources (.S)
# ---------------------------------------------------------------------------

# .S file exports must have their C prototypes defined in asm/asm-prototypes.h
# or a file that it includes, in order to get versioned symbols. We build a
# dummy C file that includes asm-prototypes and the EXPORT_SYMBOL lines from
# the .S file (with trailing ';'), and run genksyms on that, to extract vers.
#
# This is convoluted. The .S file must first be preprocessed to run guards and
# expand names, then the resulting exports must be constructed into plain
# EXPORT_SYMBOL(symbol); to build our dummy C file, and that gets preprocessed
# to make the genksyms input.
#
# These mirror gensymtypes_c and co above, keep them in synch.
cmd_gensymtypes_S =                                                         \
   { echo "\#include <linux/kernel.h>" ;                                    \
     echo "\#include <asm/asm-prototypes.h>" ;                              \
    $(CPP) $(a_flags) $< |                                                  \
     grep "\<___EXPORT_SYMBOL\>" |                                          \
     sed 's/.*___EXPORT_SYMBOL[[:space:]]*\([a-zA-Z0-9_]*\)[[:space:]]*,.*/EXPORT_SYMBOL(\1);/' ; } | \
    $(CPP) -D__GENKSYMS__ $(c_flags) -xc - |                                \
    scripts/genksyms/genksyms $(if $(1), -T $(2))                           \
     $(patsubst y,-R,$(CONFIG_MODULE_REL_CRCS))                             \
     $(if $(KBUILD_PRESERVE),-p)                                            \
     -r $(firstword $(wildcard $(2:.symtypes=.symref) /dev/null))

quiet_cmd_cc_symtypes_S = SYM $(quiet_modtag) $@
cmd_cc_symtypes_S =                                                         \
    $(call cmd_gensymtypes_S,true,$@) >/dev/null;                           \
    test -s $@ || rm -f $@

$(obj)/%.symtypes : $(src)/%.S FORCE
	$(call cmd,cc_symtypes_S)


quiet_cmd_cpp_s_S = CPP $(quiet_modtag) $@
cmd_cpp_s_S       = $(CPP) $(a_flags) -o $@ $<

$(obj)/%.s: $(src)/%.S FORCE
	$(call if_changed_dep,cpp_s_S)

quiet_cmd_as_o_S = AS $(quiet_modtag)  $@
      cmd_as_o_S = $(CC) $(a_flags) -c -o $@ $<

ifdef CONFIG_ASM_MODVERSIONS

# versioning matches the C process described above, with difference that
# we parse asm-prototypes.h C header to get function definitions.

cmd_modversions_S =								\
	if $(OBJDUMP) -h $@ | grep -q __ksymtab; then				\
		$(call cmd_gensymtypes_S,$(KBUILD_SYMTYPES),$(@:.o=.symtypes))	\
		    > $(@D)/.tmp_$(@F:.o=.ver);					\
										\
		$(LD) $(KBUILD_LDFLAGS) -r -o $(@D)/.tmp_$(@F) $@ 		\
			-T $(@D)/.tmp_$(@F:.o=.ver);				\
		mv -f $(@D)/.tmp_$(@F) $@;					\
		rm -f $(@D)/.tmp_$(@F:.o=.ver);					\
	fi
endif

$(obj)/%.o: $(src)/%.S $(objtool_dep) FORCE
	$(call if_changed_rule,as_o_S)

targets += $(filter-out $(subdir-builtin), $(real-obj-y))
targets += $(filter-out $(subdir-modorder), $(real-obj-m))
targets += $(lib-y) $(always-y) $(MAKECMDGOALS)

# Linker scripts preprocessor (.lds.S -> .lds)
# ---------------------------------------------------------------------------
quiet_cmd_cpp_lds_S = LDS     $@
      cmd_cpp_lds_S = $(CPP) $(cpp_flags) -P -U$(ARCH) \
	                     -D__ASSEMBLY__ -DLINKER_SCRIPT -o $@ $<

$(obj)/%.lds: $(src)/%.lds.S FORCE
	$(call if_changed_dep,cpp_lds_S)

# ASN.1 grammar
# ---------------------------------------------------------------------------
quiet_cmd_asn1_compiler = ASN.1   $(basename $@).[ch]
      cmd_asn1_compiler = $(objtree)/scripts/asn1_compiler $< \
				$(basename $@).c $(basename $@).h

$(obj)/%.asn1.c $(obj)/%.asn1.h: $(src)/%.asn1 $(objtree)/scripts/asn1_compiler
	$(call cmd,asn1_compiler)

# Build the compiled-in targets
# ---------------------------------------------------------------------------

# To build objects in subdirs, we need to descend into the directories
$(subdir-builtin): $(obj)/%/built-in.a: $(obj)/% ;
$(subdir-modorder): $(obj)/%/modules.order: $(obj)/% ;

# combine symversions for later processing
quiet_cmd_update_lto_symversions = SYMVER  $@
ifeq ($(CONFIG_LTO_CLANG) $(CONFIG_MODVERSIONS),y y)
      cmd_update_lto_symversions =					\
	rm -f $@.symversions						\
	$(foreach n, $(filter-out FORCE,$^),				\
		$(if $(wildcard $(n).symversions),			\
			; cat $(n).symversions >> $@.symversions))
else
      cmd_update_lto_symversions = echo >/dev/null
endif

#
# Rule to compile a set of .o files into one .a file (without symbol table)
#

quiet_cmd_ar_builtin = AR      $@
      cmd_ar_builtin = rm -f $@; $(AR) cDPrST $@ $(real-prereqs)

quiet_cmd_ar_and_symver = AR      $@
      cmd_ar_and_symver = $(cmd_update_lto_symversions); $(cmd_ar_builtin)

$(obj)/built-in.a: $(real-obj-y) FORCE
	$(call if_changed,ar_and_symver)

#
# Rule to create modules.order file
#
# Create commands to either record .ko file or cat modules.order from
# a subdirectory
# Add $(obj-m) as the prerequisite to avoid updating the timestamp of
# modules.order unless contained modules are updated.

cmd_modules_order = { $(foreach m, $(real-prereqs), \
	$(if $(filter %/modules.order, $m), cat $m, echo $(patsubst %.o,%.ko,$m));) :; } \
	| $(AWK) '!x[$$0]++' - > $@

$(obj)/modules.order: $(obj-m) FORCE
	$(call if_changed,modules_order)

#
# Rule to compile a set of .o files into one .a file (with symbol table)
#
quiet_cmd_ar_lib = AR      $@
      cmd_ar_lib = $(cmd_update_lto_symversions); $(cmd_ar)

$(obj)/lib.a: $(lib-y) FORCE
	$(call if_changed,ar_lib)

# NOTE:
# Do not replace $(filter %.o,^) with $(real-prereqs). When a single object
# module is turned into a multi object module, $^ will contain header file
# dependencies recorded in the .*.cmd file.
ifdef CONFIG_LTO_CLANG
quiet_cmd_link_multi-m = AR [M]  $@
cmd_link_multi-m =						\
	$(cmd_update_lto_symversions);				\
	rm -f $@; 						\
	$(AR) cDPrsT $@ $(filter %.o,$^)
else
quiet_cmd_link_multi-m = LD [M]  $@
      cmd_link_multi-m = $(LD) $(ld_flags) -r -o $@ $(filter %.o,$^)
endif

$(multi-used-m): FORCE
	$(call if_changed,link_multi-m)
$(call multi_depend, $(multi-used-m), .o, -objs -y -m)

targets += $(multi-used-m)
targets := $(filter-out $(PHONY), $(targets))

# Add intermediate targets:
# When building objects with specific suffix patterns, add intermediate
# targets that the final targets are derived from.
intermediate_targets = $(foreach sfx, $(2), \
				$(patsubst %$(strip $(1)),%$(sfx), \
					$(filter %$(strip $(1)), $(targets))))
# %.asn1.o <- %.asn1.[ch] <- %.asn1
# %.dtb.o <- %.dtb.S <- %.dtb <- %.dts
# %.lex.o <- %.lex.c <- %.l
# %.tab.o <- %.tab.[ch] <- %.y
targets += $(call intermediate_targets, .asn1.o, .asn1.c .asn1.h) \
	   $(call intermediate_targets, .dtb.o, .dtb.S .dtb) \
	   $(call intermediate_targets, .lex.o, .lex.c) \
	   $(call intermediate_targets, .tab.o, .tab.c .tab.h)

# Build
# ---------------------------------------------------------------------------

ifdef single-build

KBUILD_SINGLE_TARGETS := $(filter $(obj)/%, $(KBUILD_SINGLE_TARGETS))

curdir-single := $(sort $(foreach x, $(KBUILD_SINGLE_TARGETS), \
			$(if $(filter $(x) $(basename $(x)).o, $(targets)), $(x))))

# Handle single targets without any rule: show "Nothing to be done for ..." or
# "No rule to make target ..." depending on whether the target exists.
unknown-single := $(filter-out $(addsuffix /%, $(subdir-ym)), \
			$(filter-out $(curdir-single), $(KBUILD_SINGLE_TARGETS)))

single-subdirs := $(foreach d, $(subdir-ym), \
			$(if $(filter $(d)/%, $(KBUILD_SINGLE_TARGETS)), $(d)))

__build: $(curdir-single) $(single-subdirs)
ifneq ($(unknown-single),)
	$(Q)$(MAKE) -f /dev/null $(unknown-single)
endif
	@:

ifeq ($(curdir-single),)
# Nothing to do in this directory. Do not include any .*.cmd file for speed-up
targets :=
else
targets += $(curdir-single)
endif

else

__build: $(if $(KBUILD_BUILTIN), $(targets-for-builtin)) \
	 $(if $(KBUILD_MODULES), $(targets-for-modules)) \
	 $(subdir-ym) $(always-y)
	@:

endif

# Descending
# ---------------------------------------------------------------------------

PHONY += $(subdir-ym)
$(subdir-ym):
	$(Q)$(MAKE) $(build)=$@ \
	$(if $(filter $@/, $(KBUILD_SINGLE_TARGETS)),single-build=) \
	need-builtin=$(if $(filter $@/built-in.a, $(subdir-builtin)),1) \
	need-modorder=$(if $(filter $@/modules.order, $(subdir-modorder)),1)

# Add FORCE to the prequisites of a target to force it to be always rebuilt.
# ---------------------------------------------------------------------------

PHONY += FORCE

FORCE:

# Read all saved command lines and dependencies for the $(targets) we
# may be building above, using $(if_changed{,_dep}). As an
# optimization, we don't need to read them if the target does not
# exist, we will rebuild anyway in that case.

existing-targets := $(wildcard $(sort $(targets)))

-include $(foreach f,$(existing-targets),$(dir $(f)).$(notdir $(f)).cmd)

# Create directories for object files if they do not exist
obj-dirs := $(sort $(patsubst %/,%, $(dir $(targets))))
# If targets exist, their directories apparently exist. Skip mkdir.
existing-dirs := $(sort $(patsubst %/,%, $(dir $(existing-targets))))
obj-dirs := $(strip $(filter-out $(existing-dirs), $(obj-dirs)))
ifneq ($(obj-dirs),)
$(shell mkdir -p $(obj-dirs))
endif

.PHONY: $(PHONY)<|MERGE_RESOLUTION|>--- conflicted
+++ resolved
@@ -110,11 +110,7 @@
 # ---------------------------------------------------------------------------
 
 quiet_cmd_cc_s_c = CC $(quiet_modtag)  $@
-<<<<<<< HEAD
-      cmd_cc_s_c = $(CC) $(filter-out $(DEBUG_CFLAGS), $(c_flags)) -fverbose-asm -S -o $@ $<
-=======
       cmd_cc_s_c = $(CC) $(filter-out $(DEBUG_CFLAGS) $(CC_FLAGS_LTO), $(c_flags)) -fverbose-asm -S -o $@ $<
->>>>>>> f642729d
 
 $(obj)/%.s: $(src)/%.c FORCE
 	$(call if_changed_dep,cc_s_c)
