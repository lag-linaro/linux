--- conflicted
+++ resolved
@@ -333,11 +333,7 @@
 			 struct devlink_flash_update_params *params,
 			 struct netlink_ext_ack *extack)
 {
-<<<<<<< HEAD
-	return nfp_flash_update_common(devlink_priv(devlink), params->file_name, extack);
-=======
 	return nfp_flash_update_common(devlink_priv(devlink), params->fw, extack);
->>>>>>> f642729d
 }
 
 const struct devlink_ops nfp_devlink_ops = {
