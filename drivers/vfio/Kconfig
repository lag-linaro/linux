# SPDX-License-Identifier: GPL-2.0-only
menuconfig VFIO
	tristate "VFIO Non-Privileged userspace driver framework"
	select IOMMU_API
	depends on IOMMUFD || !IOMMUFD
	select INTERVAL_TREE
	select VFIO_CONTAINER if IOMMUFD=n
	help
	  VFIO provides a framework for secure userspace device drivers.
	  See Documentation/driver-api/vfio.rst for more details.

	  If you don't know what to do here, say N.

if VFIO
config VFIO_CONTAINER
	bool "Support for the VFIO container /dev/vfio/vfio"
	select VFIO_IOMMU_TYPE1 if MMU && (X86 || S390 || ARM || ARM64)
	default y
	help
	  The VFIO container is the classic interface to VFIO for establishing
	  IOMMU mappings. If N is selected here then IOMMUFD must be used to
	  manage the mappings.

	  Unless testing IOMMUFD say Y here.

if VFIO_CONTAINER
config VFIO_IOMMU_TYPE1
	tristate
	default n

config VFIO_IOMMU_SPAPR_TCE
	tristate
	depends on SPAPR_TCE_IOMMU
	default VFIO

config VFIO_NOIOMMU
	bool "VFIO No-IOMMU support"
	help
	  VFIO is built on the ability to isolate devices using the IOMMU.
	  Only with an IOMMU can userspace access to DMA capable devices be
	  considered secure.  VFIO No-IOMMU mode enables IOMMU groups for
	  devices without IOMMU backing for the purpose of re-using the VFIO
	  infrastructure in a non-secure mode.  Use of this mode will result
	  in an unsupportable kernel and will therefore taint the kernel.
	  Device assignment to virtual machines is also not possible with
	  this mode since there is no IOMMU to provide DMA translation.

	  If you don't know what to do here, say N.
endif

<<<<<<< HEAD
config VFIO_SPAPR_EEH
	tristate
	depends on EEH && VFIO_IOMMU_SPAPR_TCE
	default VFIO

config VFIO_VIRQFD
	tristate
=======
config VFIO_VIRQFD
	bool
>>>>>>> 90a29d14
	select EVENTFD
	default n

source "drivers/vfio/pci/Kconfig"
source "drivers/vfio/platform/Kconfig"
source "drivers/vfio/mdev/Kconfig"
source "drivers/vfio/fsl-mc/Kconfig"
endif

source "virt/lib/Kconfig"<|MERGE_RESOLUTION|>--- conflicted
+++ resolved
@@ -48,18 +48,8 @@
 	  If you don't know what to do here, say N.
 endif
 
-<<<<<<< HEAD
-config VFIO_SPAPR_EEH
-	tristate
-	depends on EEH && VFIO_IOMMU_SPAPR_TCE
-	default VFIO
-
-config VFIO_VIRQFD
-	tristate
-=======
 config VFIO_VIRQFD
 	bool
->>>>>>> 90a29d14
 	select EVENTFD
 	default n
 
