--- conflicted
+++ resolved
@@ -92,11 +92,7 @@
 }
 
 int
-<<<<<<< HEAD
-nouveau_mem_host(struct ttm_resource *reg, struct ttm_dma_tt *tt)
-=======
 nouveau_mem_host(struct ttm_resource *reg, struct ttm_tt *tt)
->>>>>>> f642729d
 {
 	struct nouveau_mem *mem = nouveau_mem(reg);
 	struct nouveau_cli *cli = mem->cli;
