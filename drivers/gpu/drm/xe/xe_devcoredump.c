--- conflicted
+++ resolved
@@ -155,39 +155,6 @@
 	ss->vm = NULL;
 }
 
-<<<<<<< HEAD
-static void xe_devcoredump_deferred_snap_work(struct work_struct *work)
-{
-	struct xe_devcoredump_snapshot *ss = container_of(work, typeof(*ss), work);
-	struct xe_devcoredump *coredump = container_of(ss, typeof(*coredump), snapshot);
-	struct xe_device *xe = coredump_to_xe(coredump);
-	unsigned int fw_ref;
-
-	xe_pm_runtime_get(xe);
-
-	/* keep going if fw fails as we still want to save the memory and SW data */
-	fw_ref = xe_force_wake_get(gt_to_fw(ss->gt), XE_FORCEWAKE_ALL);
-	if (!xe_force_wake_ref_has_domain(fw_ref, XE_FORCEWAKE_ALL))
-		xe_gt_info(ss->gt, "failed to get forcewake for coredump capture\n");
-	xe_vm_snapshot_capture_delayed(ss->vm);
-	xe_guc_exec_queue_snapshot_capture_delayed(ss->ge);
-	xe_force_wake_put(gt_to_fw(ss->gt), fw_ref);
-
-	xe_pm_runtime_put(xe);
-
-	/* Calculate devcoredump size */
-	ss->read.size = __xe_devcoredump_read(NULL, INT_MAX, coredump);
-
-	ss->read.buffer = kvmalloc(ss->read.size, GFP_USER);
-	if (!ss->read.buffer)
-		return;
-
-	__xe_devcoredump_read(ss->read.buffer, ss->read.size, coredump);
-	xe_devcoredump_snapshot_free(ss);
-}
-
-=======
->>>>>>> ac449007
 static ssize_t xe_devcoredump_read(char *buffer, loff_t offset,
 				   size_t count, void *data, size_t datalen)
 {
