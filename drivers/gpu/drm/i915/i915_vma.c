/*
 * Copyright © 2016 Intel Corporation
 *
 * Permission is hereby granted, free of charge, to any person obtaining a
 * copy of this software and associated documentation files (the "Software"),
 * to deal in the Software without restriction, including without limitation
 * the rights to use, copy, modify, merge, publish, distribute, sublicense,
 * and/or sell copies of the Software, and to permit persons to whom the
 * Software is furnished to do so, subject to the following conditions:
 *
 * The above copyright notice and this permission notice (including the next
 * paragraph) shall be included in all copies or substantial portions of the
 * Software.
 *
 * THE SOFTWARE IS PROVIDED "AS IS", WITHOUT WARRANTY OF ANY KIND, EXPRESS OR
 * IMPLIED, INCLUDING BUT NOT LIMITED TO THE WARRANTIES OF MERCHANTABILITY,
 * FITNESS FOR A PARTICULAR PURPOSE AND NONINFRINGEMENT.  IN NO EVENT SHALL
 * THE AUTHORS OR COPYRIGHT HOLDERS BE LIABLE FOR ANY CLAIM, DAMAGES OR OTHER
 * LIABILITY, WHETHER IN AN ACTION OF CONTRACT, TORT OR OTHERWISE, ARISING
 * FROM, OUT OF OR IN CONNECTION WITH THE SOFTWARE OR THE USE OR OTHER DEALINGS
 * IN THE SOFTWARE.
 *
 */

#include <linux/sched/mm.h>
#include <drm/drm_gem.h>

#include "display/intel_frontbuffer.h"

#include "gt/intel_engine.h"
#include "gt/intel_engine_heartbeat.h"
#include "gt/intel_gt.h"
#include "gt/intel_gt_requests.h"

#include "i915_drv.h"
#include "i915_globals.h"
#include "i915_sw_fence_work.h"
#include "i915_trace.h"
#include "i915_vma.h"

static struct i915_global_vma {
	struct i915_global base;
	struct kmem_cache *slab_vmas;
} global;

struct i915_vma *i915_vma_alloc(void)
{
	return kmem_cache_zalloc(global.slab_vmas, GFP_KERNEL);
}

void i915_vma_free(struct i915_vma *vma)
{
	return kmem_cache_free(global.slab_vmas, vma);
}

#if IS_ENABLED(CONFIG_DRM_I915_ERRLOG_GEM) && IS_ENABLED(CONFIG_DRM_DEBUG_MM)

#include <linux/stackdepot.h>

static void vma_print_allocator(struct i915_vma *vma, const char *reason)
{
	unsigned long *entries;
	unsigned int nr_entries;
	char buf[512];

	if (!vma->node.stack) {
		DRM_DEBUG_DRIVER("vma.node [%08llx + %08llx] %s: unknown owner\n",
				 vma->node.start, vma->node.size, reason);
		return;
	}

	nr_entries = stack_depot_fetch(vma->node.stack, &entries);
	stack_trace_snprint(buf, sizeof(buf), entries, nr_entries, 0);
	DRM_DEBUG_DRIVER("vma.node [%08llx + %08llx] %s: inserted at %s\n",
			 vma->node.start, vma->node.size, reason, buf);
}

#else

static void vma_print_allocator(struct i915_vma *vma, const char *reason)
{
}

#endif

static inline struct i915_vma *active_to_vma(struct i915_active *ref)
{
	return container_of(ref, typeof(struct i915_vma), active);
}

static int __i915_vma_active(struct i915_active *ref)
{
	return i915_vma_tryget(active_to_vma(ref)) ? 0 : -ENOENT;
}

__i915_active_call
static void __i915_vma_retire(struct i915_active *ref)
{
	i915_vma_put(active_to_vma(ref));
}

static struct i915_vma *
vma_create(struct drm_i915_gem_object *obj,
	   struct i915_address_space *vm,
	   const struct i915_ggtt_view *view)
{
	struct i915_vma *pos = ERR_PTR(-E2BIG);
	struct i915_vma *vma;
	struct rb_node *rb, **p;

	/* The aliasing_ppgtt should never be used directly! */
	GEM_BUG_ON(vm == &vm->gt->ggtt->alias->vm);

	vma = i915_vma_alloc();
	if (vma == NULL)
		return ERR_PTR(-ENOMEM);

	kref_init(&vma->ref);
	mutex_init(&vma->pages_mutex);
	vma->vm = i915_vm_get(vm);
	vma->ops = &vm->vma_ops;
	vma->obj = obj;
	vma->resv = obj->base.resv;
	vma->size = obj->base.size;
	vma->display_alignment = I915_GTT_MIN_ALIGNMENT;

	i915_active_init(&vma->active, __i915_vma_active, __i915_vma_retire);

	/* Declare ourselves safe for use inside shrinkers */
	if (IS_ENABLED(CONFIG_LOCKDEP)) {
		fs_reclaim_acquire(GFP_KERNEL);
		might_lock(&vma->active.mutex);
		fs_reclaim_release(GFP_KERNEL);
	}

	INIT_LIST_HEAD(&vma->closed_link);

	if (view && view->type != I915_GGTT_VIEW_NORMAL) {
		vma->ggtt_view = *view;
		if (view->type == I915_GGTT_VIEW_PARTIAL) {
			GEM_BUG_ON(range_overflows_t(u64,
						     view->partial.offset,
						     view->partial.size,
						     obj->base.size >> PAGE_SHIFT));
			vma->size = view->partial.size;
			vma->size <<= PAGE_SHIFT;
			GEM_BUG_ON(vma->size > obj->base.size);
		} else if (view->type == I915_GGTT_VIEW_ROTATED) {
			vma->size = intel_rotation_info_size(&view->rotated);
			vma->size <<= PAGE_SHIFT;
		} else if (view->type == I915_GGTT_VIEW_REMAPPED) {
			vma->size = intel_remapped_info_size(&view->remapped);
			vma->size <<= PAGE_SHIFT;
		}
	}

	if (unlikely(vma->size > vm->total))
		goto err_vma;

	GEM_BUG_ON(!IS_ALIGNED(vma->size, I915_GTT_PAGE_SIZE));

	spin_lock(&obj->vma.lock);

	if (i915_is_ggtt(vm)) {
		if (unlikely(overflows_type(vma->size, u32)))
			goto err_unlock;

		vma->fence_size = i915_gem_fence_size(vm->i915, vma->size,
						      i915_gem_object_get_tiling(obj),
						      i915_gem_object_get_stride(obj));
		if (unlikely(vma->fence_size < vma->size || /* overflow */
			     vma->fence_size > vm->total))
			goto err_unlock;

		GEM_BUG_ON(!IS_ALIGNED(vma->fence_size, I915_GTT_MIN_ALIGNMENT));

		vma->fence_alignment = i915_gem_fence_alignment(vm->i915, vma->size,
								i915_gem_object_get_tiling(obj),
								i915_gem_object_get_stride(obj));
		GEM_BUG_ON(!is_power_of_2(vma->fence_alignment));

		__set_bit(I915_VMA_GGTT_BIT, __i915_vma_flags(vma));
	}

	rb = NULL;
	p = &obj->vma.tree.rb_node;
	while (*p) {
		long cmp;

		rb = *p;
		pos = rb_entry(rb, struct i915_vma, obj_node);

		/*
		 * If the view already exists in the tree, another thread
		 * already created a matching vma, so return the older instance
		 * and dispose of ours.
		 */
		cmp = i915_vma_compare(pos, vm, view);
		if (cmp < 0)
			p = &rb->rb_right;
		else if (cmp > 0)
			p = &rb->rb_left;
		else
			goto err_unlock;
	}
	rb_link_node(&vma->obj_node, rb, p);
	rb_insert_color(&vma->obj_node, &obj->vma.tree);

	if (i915_vma_is_ggtt(vma))
		/*
		 * We put the GGTT vma at the start of the vma-list, followed
		 * by the ppGGTT vma. This allows us to break early when
		 * iterating over only the GGTT vma for an object, see
		 * for_each_ggtt_vma()
		 */
		list_add(&vma->obj_link, &obj->vma.list);
	else
		list_add_tail(&vma->obj_link, &obj->vma.list);

	spin_unlock(&obj->vma.lock);

	return vma;

err_unlock:
	spin_unlock(&obj->vma.lock);
err_vma:
	i915_vm_put(vm);
	i915_vma_free(vma);
	return pos;
}

static struct i915_vma *
vma_lookup(struct drm_i915_gem_object *obj,
	   struct i915_address_space *vm,
	   const struct i915_ggtt_view *view)
{
	struct rb_node *rb;

	rb = obj->vma.tree.rb_node;
	while (rb) {
		struct i915_vma *vma = rb_entry(rb, struct i915_vma, obj_node);
		long cmp;

		cmp = i915_vma_compare(vma, vm, view);
		if (cmp == 0)
			return vma;

		if (cmp < 0)
			rb = rb->rb_right;
		else
			rb = rb->rb_left;
	}

	return NULL;
}

/**
 * i915_vma_instance - return the singleton instance of the VMA
 * @obj: parent &struct drm_i915_gem_object to be mapped
 * @vm: address space in which the mapping is located
 * @view: additional mapping requirements
 *
 * i915_vma_instance() looks up an existing VMA of the @obj in the @vm with
 * the same @view characteristics. If a match is not found, one is created.
 * Once created, the VMA is kept until either the object is freed, or the
 * address space is closed.
 *
 * Returns the vma, or an error pointer.
 */
struct i915_vma *
i915_vma_instance(struct drm_i915_gem_object *obj,
		  struct i915_address_space *vm,
		  const struct i915_ggtt_view *view)
{
	struct i915_vma *vma;

	GEM_BUG_ON(view && !i915_is_ggtt(vm));
	GEM_BUG_ON(!atomic_read(&vm->open));

	spin_lock(&obj->vma.lock);
	vma = vma_lookup(obj, vm, view);
	spin_unlock(&obj->vma.lock);

	/* vma_create() will resolve the race if another creates the vma */
	if (unlikely(!vma))
		vma = vma_create(obj, vm, view);

	GEM_BUG_ON(!IS_ERR(vma) && i915_vma_compare(vma, vm, view));
	return vma;
}

struct i915_vma_work {
	struct dma_fence_work base;
	struct i915_address_space *vm;
	struct i915_vm_pt_stash stash;
	struct i915_vma *vma;
	struct drm_i915_gem_object *pinned;
	struct i915_sw_dma_fence_cb cb;
	enum i915_cache_level cache_level;
	unsigned int flags;
};

static int __vma_bind(struct dma_fence_work *work)
{
	struct i915_vma_work *vw = container_of(work, typeof(*vw), base);
	struct i915_vma *vma = vw->vma;

	vma->ops->bind_vma(vw->vm, &vw->stash,
			   vma, vw->cache_level, vw->flags);
	return 0;
}

static void __vma_release(struct dma_fence_work *work)
{
	struct i915_vma_work *vw = container_of(work, typeof(*vw), base);

	if (vw->pinned) {
		__i915_gem_object_unpin_pages(vw->pinned);
<<<<<<< HEAD
=======
		i915_gem_object_put(vw->pinned);
	}
>>>>>>> f642729d

	i915_vm_free_pt_stash(vw->vm, &vw->stash);
	i915_vm_put(vw->vm);
}

static const struct dma_fence_work_ops bind_ops = {
	.name = "bind",
	.work = __vma_bind,
	.release = __vma_release,
};

struct i915_vma_work *i915_vma_work(void)
{
	struct i915_vma_work *vw;

	vw = kzalloc(sizeof(*vw), GFP_KERNEL);
	if (!vw)
		return NULL;

	dma_fence_work_init(&vw->base, &bind_ops);
	vw->base.dma.error = -EAGAIN; /* disable the worker by default */

	return vw;
}

int i915_vma_wait_for_bind(struct i915_vma *vma)
{
	int err = 0;

	if (rcu_access_pointer(vma->active.excl.fence)) {
		struct dma_fence *fence;

		rcu_read_lock();
		fence = dma_fence_get_rcu_safe(&vma->active.excl.fence);
		rcu_read_unlock();
		if (fence) {
			err = dma_fence_wait(fence, MAX_SCHEDULE_TIMEOUT);
			dma_fence_put(fence);
		}
	}

	return err;
}

/**
 * i915_vma_bind - Sets up PTEs for an VMA in it's corresponding address space.
 * @vma: VMA to map
 * @cache_level: mapping cache level
 * @flags: flags like global or local mapping
 * @work: preallocated worker for allocating and binding the PTE
 *
 * DMA addresses are taken from the scatter-gather table of this object (or of
 * this VMA in case of non-default GGTT views) and PTE entries set up.
 * Note that DMA addresses are also the only part of the SG table we care about.
 */
int i915_vma_bind(struct i915_vma *vma,
		  enum i915_cache_level cache_level,
		  u32 flags,
		  struct i915_vma_work *work)
{
	u32 bind_flags;
	u32 vma_flags;

	GEM_BUG_ON(!drm_mm_node_allocated(&vma->node));
	GEM_BUG_ON(vma->size > vma->node.size);

	if (GEM_DEBUG_WARN_ON(range_overflows(vma->node.start,
					      vma->node.size,
					      vma->vm->total)))
		return -ENODEV;

	if (GEM_DEBUG_WARN_ON(!flags))
		return -EINVAL;

	bind_flags = flags;
	bind_flags &= I915_VMA_GLOBAL_BIND | I915_VMA_LOCAL_BIND;

	vma_flags = atomic_read(&vma->flags);
	vma_flags &= I915_VMA_GLOBAL_BIND | I915_VMA_LOCAL_BIND;

	bind_flags &= ~vma_flags;
	if (bind_flags == 0)
		return 0;

	GEM_BUG_ON(!vma->pages);

	trace_i915_vma_bind(vma, bind_flags);
	if (work && bind_flags & vma->vm->bind_async_flags) {
		struct dma_fence *prev;

		work->vma = vma;
		work->cache_level = cache_level;
		work->flags = bind_flags;

		/*
		 * Note we only want to chain up to the migration fence on
		 * the pages (not the object itself). As we don't track that,
		 * yet, we have to use the exclusive fence instead.
		 *
		 * Also note that we do not want to track the async vma as
		 * part of the obj->resv->excl_fence as it only affects
		 * execution and not content or object's backing store lifetime.
		 */
		prev = i915_active_set_exclusive(&vma->active, &work->base.dma);
		if (prev) {
			__i915_sw_fence_await_dma_fence(&work->base.chain,
							prev,
							&work->cb);
			dma_fence_put(prev);
		}

		work->base.dma.error = 0; /* enable the queue_work() */

		if (vma->obj) {
			__i915_gem_object_pin_pages(vma->obj);
			work->pinned = i915_gem_object_get(vma->obj);
		}
	} else {
		vma->ops->bind_vma(vma->vm, NULL, vma, cache_level, bind_flags);
	}

	atomic_or(bind_flags, &vma->flags);
	return 0;
}

void __iomem *i915_vma_pin_iomap(struct i915_vma *vma)
{
	void __iomem *ptr;
	int err;

	if (GEM_WARN_ON(!i915_vma_is_map_and_fenceable(vma))) {
		err = -ENODEV;
		goto err;
	}

	GEM_BUG_ON(!i915_vma_is_ggtt(vma));
	GEM_BUG_ON(!i915_vma_is_bound(vma, I915_VMA_GLOBAL_BIND));

	ptr = READ_ONCE(vma->iomap);
	if (ptr == NULL) {
		ptr = io_mapping_map_wc(&i915_vm_to_ggtt(vma->vm)->iomap,
					vma->node.start,
					vma->node.size);
		if (ptr == NULL) {
			err = -ENOMEM;
			goto err;
		}

		if (unlikely(cmpxchg(&vma->iomap, NULL, ptr))) {
			io_mapping_unmap(ptr);
			ptr = vma->iomap;
		}
	}

	__i915_vma_pin(vma);

	err = i915_vma_pin_fence(vma);
	if (err)
		goto err_unpin;

	i915_vma_set_ggtt_write(vma);

	/* NB Access through the GTT requires the device to be awake. */
	return ptr;

err_unpin:
	__i915_vma_unpin(vma);
err:
	return IO_ERR_PTR(err);
}

void i915_vma_flush_writes(struct i915_vma *vma)
{
	if (i915_vma_unset_ggtt_write(vma))
		intel_gt_flush_ggtt_writes(vma->vm->gt);
}

void i915_vma_unpin_iomap(struct i915_vma *vma)
{
	GEM_BUG_ON(vma->iomap == NULL);

	i915_vma_flush_writes(vma);

	i915_vma_unpin_fence(vma);
	i915_vma_unpin(vma);
}

void i915_vma_unpin_and_release(struct i915_vma **p_vma, unsigned int flags)
{
	struct i915_vma *vma;
	struct drm_i915_gem_object *obj;

	vma = fetch_and_zero(p_vma);
	if (!vma)
		return;

	obj = vma->obj;
	GEM_BUG_ON(!obj);

	i915_vma_unpin(vma);

	if (flags & I915_VMA_RELEASE_MAP)
		i915_gem_object_unpin_map(obj);

	i915_gem_object_put(obj);
}

bool i915_vma_misplaced(const struct i915_vma *vma,
			u64 size, u64 alignment, u64 flags)
{
	if (!drm_mm_node_allocated(&vma->node))
		return false;

	if (test_bit(I915_VMA_ERROR_BIT, __i915_vma_flags(vma)))
		return true;

	if (vma->node.size < size)
		return true;

	GEM_BUG_ON(alignment && !is_power_of_2(alignment));
	if (alignment && !IS_ALIGNED(vma->node.start, alignment))
		return true;

	if (flags & PIN_MAPPABLE && !i915_vma_is_map_and_fenceable(vma))
		return true;

	if (flags & PIN_OFFSET_BIAS &&
	    vma->node.start < (flags & PIN_OFFSET_MASK))
		return true;

	if (flags & PIN_OFFSET_FIXED &&
	    vma->node.start != (flags & PIN_OFFSET_MASK))
		return true;

	return false;
}

void __i915_vma_set_map_and_fenceable(struct i915_vma *vma)
{
	bool mappable, fenceable;

	GEM_BUG_ON(!i915_vma_is_ggtt(vma));
	GEM_BUG_ON(!vma->fence_size);

	fenceable = (vma->node.size >= vma->fence_size &&
		     IS_ALIGNED(vma->node.start, vma->fence_alignment));

	mappable = vma->node.start + vma->fence_size <= i915_vm_to_ggtt(vma->vm)->mappable_end;

	if (mappable && fenceable)
		set_bit(I915_VMA_CAN_FENCE_BIT, __i915_vma_flags(vma));
	else
		clear_bit(I915_VMA_CAN_FENCE_BIT, __i915_vma_flags(vma));
}

bool i915_gem_valid_gtt_space(struct i915_vma *vma, unsigned long color)
{
	struct drm_mm_node *node = &vma->node;
	struct drm_mm_node *other;

	/*
	 * On some machines we have to be careful when putting differing types
	 * of snoopable memory together to avoid the prefetcher crossing memory
	 * domains and dying. During vm initialisation, we decide whether or not
	 * these constraints apply and set the drm_mm.color_adjust
	 * appropriately.
	 */
	if (!i915_vm_has_cache_coloring(vma->vm))
		return true;

	/* Only valid to be called on an already inserted vma */
	GEM_BUG_ON(!drm_mm_node_allocated(node));
	GEM_BUG_ON(list_empty(&node->node_list));

	other = list_prev_entry(node, node_list);
	if (i915_node_color_differs(other, color) &&
	    !drm_mm_hole_follows(other))
		return false;

	other = list_next_entry(node, node_list);
	if (i915_node_color_differs(other, color) &&
	    !drm_mm_hole_follows(node))
		return false;

	return true;
}

/**
 * i915_vma_insert - finds a slot for the vma in its address space
 * @vma: the vma
 * @size: requested size in bytes (can be larger than the VMA)
 * @alignment: required alignment
 * @flags: mask of PIN_* flags to use
 *
 * First we try to allocate some free space that meets the requirements for
 * the VMA. Failiing that, if the flags permit, it will evict an old VMA,
 * preferrably the oldest idle entry to make room for the new VMA.
 *
 * Returns:
 * 0 on success, negative error code otherwise.
 */
static int
i915_vma_insert(struct i915_vma *vma, u64 size, u64 alignment, u64 flags)
{
	unsigned long color;
	u64 start, end;
	int ret;

	GEM_BUG_ON(i915_vma_is_bound(vma, I915_VMA_GLOBAL_BIND | I915_VMA_LOCAL_BIND));
	GEM_BUG_ON(drm_mm_node_allocated(&vma->node));

	size = max(size, vma->size);
	alignment = max(alignment, vma->display_alignment);
	if (flags & PIN_MAPPABLE) {
		size = max_t(typeof(size), size, vma->fence_size);
		alignment = max_t(typeof(alignment),
				  alignment, vma->fence_alignment);
	}

	GEM_BUG_ON(!IS_ALIGNED(size, I915_GTT_PAGE_SIZE));
	GEM_BUG_ON(!IS_ALIGNED(alignment, I915_GTT_MIN_ALIGNMENT));
	GEM_BUG_ON(!is_power_of_2(alignment));

	start = flags & PIN_OFFSET_BIAS ? flags & PIN_OFFSET_MASK : 0;
	GEM_BUG_ON(!IS_ALIGNED(start, I915_GTT_PAGE_SIZE));

	end = vma->vm->total;
	if (flags & PIN_MAPPABLE)
		end = min_t(u64, end, i915_vm_to_ggtt(vma->vm)->mappable_end);
	if (flags & PIN_ZONE_4G)
		end = min_t(u64, end, (1ULL << 32) - I915_GTT_PAGE_SIZE);
	GEM_BUG_ON(!IS_ALIGNED(end, I915_GTT_PAGE_SIZE));

	/* If binding the object/GGTT view requires more space than the entire
	 * aperture has, reject it early before evicting everything in a vain
	 * attempt to find space.
	 */
	if (size > end) {
		DRM_DEBUG("Attempting to bind an object larger than the aperture: request=%llu > %s aperture=%llu\n",
			  size, flags & PIN_MAPPABLE ? "mappable" : "total",
			  end);
		return -ENOSPC;
	}

	color = 0;
	if (vma->obj && i915_vm_has_cache_coloring(vma->vm))
		color = vma->obj->cache_level;

	if (flags & PIN_OFFSET_FIXED) {
		u64 offset = flags & PIN_OFFSET_MASK;
		if (!IS_ALIGNED(offset, alignment) ||
		    range_overflows(offset, size, end))
			return -EINVAL;

		ret = i915_gem_gtt_reserve(vma->vm, &vma->node,
					   size, offset, color,
					   flags);
		if (ret)
			return ret;
	} else {
		/*
		 * We only support huge gtt pages through the 48b PPGTT,
		 * however we also don't want to force any alignment for
		 * objects which need to be tightly packed into the low 32bits.
		 *
		 * Note that we assume that GGTT are limited to 4GiB for the
		 * forseeable future. See also i915_ggtt_offset().
		 */
		if (upper_32_bits(end - 1) &&
		    vma->page_sizes.sg > I915_GTT_PAGE_SIZE) {
			/*
			 * We can't mix 64K and 4K PTEs in the same page-table
			 * (2M block), and so to avoid the ugliness and
			 * complexity of coloring we opt for just aligning 64K
			 * objects to 2M.
			 */
			u64 page_alignment =
				rounddown_pow_of_two(vma->page_sizes.sg |
						     I915_GTT_PAGE_SIZE_2M);

			/*
			 * Check we don't expand for the limited Global GTT
			 * (mappable aperture is even more precious!). This
			 * also checks that we exclude the aliasing-ppgtt.
			 */
			GEM_BUG_ON(i915_vma_is_ggtt(vma));

			alignment = max(alignment, page_alignment);

			if (vma->page_sizes.sg & I915_GTT_PAGE_SIZE_64K)
				size = round_up(size, I915_GTT_PAGE_SIZE_2M);
		}

		ret = i915_gem_gtt_insert(vma->vm, &vma->node,
					  size, alignment, color,
					  start, end, flags);
		if (ret)
			return ret;

		GEM_BUG_ON(vma->node.start < start);
		GEM_BUG_ON(vma->node.start + vma->node.size > end);
	}
	GEM_BUG_ON(!drm_mm_node_allocated(&vma->node));
	GEM_BUG_ON(!i915_gem_valid_gtt_space(vma, color));

	list_add_tail(&vma->vm_link, &vma->vm->bound_list);

	return 0;
}

static void
i915_vma_detach(struct i915_vma *vma)
{
	GEM_BUG_ON(!drm_mm_node_allocated(&vma->node));
	GEM_BUG_ON(i915_vma_is_bound(vma, I915_VMA_GLOBAL_BIND | I915_VMA_LOCAL_BIND));

	/*
	 * And finally now the object is completely decoupled from this
	 * vma, we can drop its hold on the backing storage and allow
	 * it to be reaped by the shrinker.
	 */
	list_del(&vma->vm_link);
}

static bool try_qad_pin(struct i915_vma *vma, unsigned int flags)
{
	unsigned int bound;
	bool pinned = true;

	bound = atomic_read(&vma->flags);
	do {
		if (unlikely(flags & ~bound))
			return false;

		if (unlikely(bound & (I915_VMA_OVERFLOW | I915_VMA_ERROR)))
			return false;

		if (!(bound & I915_VMA_PIN_MASK))
			goto unpinned;

		GEM_BUG_ON(((bound + 1) & I915_VMA_PIN_MASK) == 0);
	} while (!atomic_try_cmpxchg(&vma->flags, &bound, bound + 1));

	return true;

unpinned:
	/*
	 * If pin_count==0, but we are bound, check under the lock to avoid
	 * racing with a concurrent i915_vma_unbind().
	 */
	mutex_lock(&vma->vm->mutex);
	do {
		if (unlikely(bound & (I915_VMA_OVERFLOW | I915_VMA_ERROR))) {
			pinned = false;
			break;
		}

		if (unlikely(flags & ~bound)) {
			pinned = false;
			break;
		}
	} while (!atomic_try_cmpxchg(&vma->flags, &bound, bound + 1));
	mutex_unlock(&vma->vm->mutex);

	return pinned;
}

static int vma_get_pages(struct i915_vma *vma)
{
	int err = 0;

	if (atomic_add_unless(&vma->pages_count, 1, 0))
		return 0;

	/* Allocations ahoy! */
	if (mutex_lock_interruptible(&vma->pages_mutex))
		return -EINTR;

	if (!atomic_read(&vma->pages_count)) {
		if (vma->obj) {
			err = i915_gem_object_pin_pages(vma->obj);
			if (err)
				goto unlock;
		}

		err = vma->ops->set_pages(vma);
		if (err) {
			if (vma->obj)
				i915_gem_object_unpin_pages(vma->obj);
			goto unlock;
		}
	}
	atomic_inc(&vma->pages_count);

unlock:
	mutex_unlock(&vma->pages_mutex);

	return err;
}

static void __vma_put_pages(struct i915_vma *vma, unsigned int count)
{
	/* We allocate under vma_get_pages, so beware the shrinker */
	mutex_lock_nested(&vma->pages_mutex, SINGLE_DEPTH_NESTING);
	GEM_BUG_ON(atomic_read(&vma->pages_count) < count);
	if (atomic_sub_return(count, &vma->pages_count) == 0) {
		vma->ops->clear_pages(vma);
		GEM_BUG_ON(vma->pages);
		if (vma->obj)
			i915_gem_object_unpin_pages(vma->obj);
	}
	mutex_unlock(&vma->pages_mutex);
}

static void vma_put_pages(struct i915_vma *vma)
{
	if (atomic_add_unless(&vma->pages_count, -1, 1))
		return;

	__vma_put_pages(vma, 1);
}

static void vma_unbind_pages(struct i915_vma *vma)
{
	unsigned int count;

	lockdep_assert_held(&vma->vm->mutex);

	/* The upper portion of pages_count is the number of bindings */
	count = atomic_read(&vma->pages_count);
	count >>= I915_VMA_PAGES_BIAS;
	GEM_BUG_ON(!count);

	__vma_put_pages(vma, count | count << I915_VMA_PAGES_BIAS);
}

int i915_vma_pin_ww(struct i915_vma *vma, struct i915_gem_ww_ctx *ww,
		    u64 size, u64 alignment, u64 flags)
{
	struct i915_vma_work *work = NULL;
	intel_wakeref_t wakeref = 0;
	unsigned int bound;
	int err;

#ifdef CONFIG_PROVE_LOCKING
	if (debug_locks && lockdep_is_held(&vma->vm->i915->drm.struct_mutex))
		WARN_ON(!ww);
#endif

	BUILD_BUG_ON(PIN_GLOBAL != I915_VMA_GLOBAL_BIND);
	BUILD_BUG_ON(PIN_USER != I915_VMA_LOCAL_BIND);

	GEM_BUG_ON(!(flags & (PIN_USER | PIN_GLOBAL)));

	/* First try and grab the pin without rebinding the vma */
	if (try_qad_pin(vma, flags & I915_VMA_BIND_MASK))
		return 0;

	err = vma_get_pages(vma);
	if (err)
		return err;

	if (flags & PIN_GLOBAL)
		wakeref = intel_runtime_pm_get(&vma->vm->i915->runtime_pm);

	if (flags & vma->vm->bind_async_flags) {
		work = i915_vma_work();
		if (!work) {
			err = -ENOMEM;
			goto err_rpm;
		}

		work->vm = i915_vm_get(vma->vm);

		/* Allocate enough page directories to used PTE */
		if (vma->vm->allocate_va_range) {
			err = i915_vm_alloc_pt_stash(vma->vm,
						     &work->stash,
						     vma->size);
			if (err)
				goto err_fence;

			err = i915_vm_pin_pt_stash(vma->vm,
						   &work->stash);
			if (err)
				goto err_fence;
		}
	}

	/*
	 * Differentiate between user/kernel vma inside the aliasing-ppgtt.
	 *
	 * We conflate the Global GTT with the user's vma when using the
	 * aliasing-ppgtt, but it is still vitally important to try and
	 * keep the use cases distinct. For example, userptr objects are
	 * not allowed inside the Global GTT as that will cause lock
	 * inversions when we have to evict them the mmu_notifier callbacks -
	 * but they are allowed to be part of the user ppGTT which can never
	 * be mapped. As such we try to give the distinct users of the same
	 * mutex, distinct lockclasses [equivalent to how we keep i915_ggtt
	 * and i915_ppgtt separate].
	 *
	 * NB this may cause us to mask real lock inversions -- while the
	 * code is safe today, lockdep may not be able to spot future
	 * transgressions.
	 */
	err = mutex_lock_interruptible_nested(&vma->vm->mutex,
					      !(flags & PIN_GLOBAL));
	if (err)
		goto err_fence;

	/* No more allocations allowed now we hold vm->mutex */

	if (unlikely(i915_vma_is_closed(vma))) {
		err = -ENOENT;
		goto err_unlock;
	}

	bound = atomic_read(&vma->flags);
	if (unlikely(bound & I915_VMA_ERROR)) {
		err = -ENOMEM;
		goto err_unlock;
	}

	if (unlikely(!((bound + 1) & I915_VMA_PIN_MASK))) {
		err = -EAGAIN; /* pins are meant to be fairly temporary */
		goto err_unlock;
	}

	if (unlikely(!(flags & ~bound & I915_VMA_BIND_MASK))) {
		__i915_vma_pin(vma);
		goto err_unlock;
	}

	err = i915_active_acquire(&vma->active);
	if (err)
		goto err_unlock;

	if (!(bound & I915_VMA_BIND_MASK)) {
		err = i915_vma_insert(vma, size, alignment, flags);
		if (err)
			goto err_active;

		if (i915_is_ggtt(vma->vm))
			__i915_vma_set_map_and_fenceable(vma);
	}

	GEM_BUG_ON(!vma->pages);
	err = i915_vma_bind(vma,
			    vma->obj ? vma->obj->cache_level : 0,
			    flags, work);
	if (err)
		goto err_remove;

	/* There should only be at most 2 active bindings (user, global) */
	GEM_BUG_ON(bound + I915_VMA_PAGES_ACTIVE < bound);
	atomic_add(I915_VMA_PAGES_ACTIVE, &vma->pages_count);
	list_move_tail(&vma->vm_link, &vma->vm->bound_list);

	__i915_vma_pin(vma);
	GEM_BUG_ON(!i915_vma_is_pinned(vma));
	GEM_BUG_ON(!i915_vma_is_bound(vma, flags));
	GEM_BUG_ON(i915_vma_misplaced(vma, size, alignment, flags));

err_remove:
	if (!i915_vma_is_bound(vma, I915_VMA_BIND_MASK)) {
		i915_vma_detach(vma);
		drm_mm_remove_node(&vma->node);
	}
err_active:
	i915_active_release(&vma->active);
err_unlock:
	mutex_unlock(&vma->vm->mutex);
err_fence:
	if (work)
		dma_fence_work_commit_imm(&work->base);
err_rpm:
	if (wakeref)
		intel_runtime_pm_put(&vma->vm->i915->runtime_pm, wakeref);
	vma_put_pages(vma);
	return err;
}

static void flush_idle_contexts(struct intel_gt *gt)
{
	struct intel_engine_cs *engine;
	enum intel_engine_id id;

	for_each_engine(engine, gt, id)
		intel_engine_flush_barriers(engine);

	intel_gt_wait_for_idle(gt, MAX_SCHEDULE_TIMEOUT);
}

int i915_ggtt_pin(struct i915_vma *vma, struct i915_gem_ww_ctx *ww,
		  u32 align, unsigned int flags)
{
	struct i915_address_space *vm = vma->vm;
	int err;

	GEM_BUG_ON(!i915_vma_is_ggtt(vma));

	do {
		err = i915_vma_pin_ww(vma, ww, 0, align, flags | PIN_GLOBAL);
		if (err != -ENOSPC) {
			if (!err) {
				err = i915_vma_wait_for_bind(vma);
				if (err)
					i915_vma_unpin(vma);
			}
			return err;
		}

		/* Unlike i915_vma_pin, we don't take no for an answer! */
		flush_idle_contexts(vm->gt);
		if (mutex_lock_interruptible(&vm->mutex) == 0) {
			i915_gem_evict_vm(vm);
			mutex_unlock(&vm->mutex);
		}
	} while (1);
}

static void __vma_close(struct i915_vma *vma, struct intel_gt *gt)
{
	/*
	 * We defer actually closing, unbinding and destroying the VMA until
	 * the next idle point, or if the object is freed in the meantime. By
	 * postponing the unbind, we allow for it to be resurrected by the
	 * client, avoiding the work required to rebind the VMA. This is
	 * advantageous for DRI, where the client/server pass objects
	 * between themselves, temporarily opening a local VMA to the
	 * object, and then closing it again. The same object is then reused
	 * on the next frame (or two, depending on the depth of the swap queue)
	 * causing us to rebind the VMA once more. This ends up being a lot
	 * of wasted work for the steady state.
	 */
	GEM_BUG_ON(i915_vma_is_closed(vma));
	list_add(&vma->closed_link, &gt->closed_vma);
}

void i915_vma_close(struct i915_vma *vma)
{
	struct intel_gt *gt = vma->vm->gt;
	unsigned long flags;

	if (i915_vma_is_ggtt(vma))
		return;

	GEM_BUG_ON(!atomic_read(&vma->open_count));
	if (atomic_dec_and_lock_irqsave(&vma->open_count,
					&gt->closed_lock,
					flags)) {
		__vma_close(vma, gt);
		spin_unlock_irqrestore(&gt->closed_lock, flags);
	}
}

static void __i915_vma_remove_closed(struct i915_vma *vma)
{
	struct intel_gt *gt = vma->vm->gt;

	spin_lock_irq(&gt->closed_lock);
	list_del_init(&vma->closed_link);
	spin_unlock_irq(&gt->closed_lock);
}

void i915_vma_reopen(struct i915_vma *vma)
{
	if (i915_vma_is_closed(vma))
		__i915_vma_remove_closed(vma);
}

void i915_vma_release(struct kref *ref)
{
	struct i915_vma *vma = container_of(ref, typeof(*vma), ref);

	if (drm_mm_node_allocated(&vma->node)) {
		mutex_lock(&vma->vm->mutex);
		atomic_and(~I915_VMA_PIN_MASK, &vma->flags);
		WARN_ON(__i915_vma_unbind(vma));
		mutex_unlock(&vma->vm->mutex);
		GEM_BUG_ON(drm_mm_node_allocated(&vma->node));
	}
	GEM_BUG_ON(i915_vma_is_active(vma));

	if (vma->obj) {
		struct drm_i915_gem_object *obj = vma->obj;

		spin_lock(&obj->vma.lock);
		list_del(&vma->obj_link);
		if (!RB_EMPTY_NODE(&vma->obj_node))
			rb_erase(&vma->obj_node, &obj->vma.tree);
		spin_unlock(&obj->vma.lock);
	}

	__i915_vma_remove_closed(vma);
	i915_vm_put(vma->vm);

	i915_active_fini(&vma->active);
	i915_vma_free(vma);
}

void i915_vma_parked(struct intel_gt *gt)
{
	struct i915_vma *vma, *next;
	LIST_HEAD(closed);

	spin_lock_irq(&gt->closed_lock);
	list_for_each_entry_safe(vma, next, &gt->closed_vma, closed_link) {
		struct drm_i915_gem_object *obj = vma->obj;
		struct i915_address_space *vm = vma->vm;

		/* XXX All to avoid keeping a reference on i915_vma itself */

		if (!kref_get_unless_zero(&obj->base.refcount))
			continue;

		if (!i915_vm_tryopen(vm)) {
			i915_gem_object_put(obj);
			continue;
		}

		list_move(&vma->closed_link, &closed);
	}
	spin_unlock_irq(&gt->closed_lock);

	/* As the GT is held idle, no vma can be reopened as we destroy them */
	list_for_each_entry_safe(vma, next, &closed, closed_link) {
		struct drm_i915_gem_object *obj = vma->obj;
		struct i915_address_space *vm = vma->vm;

		INIT_LIST_HEAD(&vma->closed_link);
		__i915_vma_put(vma);

		i915_gem_object_put(obj);
		i915_vm_close(vm);
	}
}

static void __i915_vma_iounmap(struct i915_vma *vma)
{
	GEM_BUG_ON(i915_vma_is_pinned(vma));

	if (vma->iomap == NULL)
		return;

	io_mapping_unmap(vma->iomap);
	vma->iomap = NULL;
}

void i915_vma_revoke_mmap(struct i915_vma *vma)
{
	struct drm_vma_offset_node *node;
	u64 vma_offset;

	if (!i915_vma_has_userfault(vma))
		return;

	GEM_BUG_ON(!i915_vma_is_map_and_fenceable(vma));
	GEM_BUG_ON(!vma->obj->userfault_count);

	node = &vma->mmo->vma_node;
	vma_offset = vma->ggtt_view.partial.offset << PAGE_SHIFT;
	unmap_mapping_range(vma->vm->i915->drm.anon_inode->i_mapping,
			    drm_vma_node_offset_addr(node) + vma_offset,
			    vma->size,
			    1);

	i915_vma_unset_userfault(vma);
	if (!--vma->obj->userfault_count)
		list_del(&vma->obj->userfault_link);
}

static int
__i915_request_await_bind(struct i915_request *rq, struct i915_vma *vma)
{
	return __i915_request_await_exclusive(rq, &vma->active);
}

int __i915_vma_move_to_active(struct i915_vma *vma, struct i915_request *rq)
{
	int err;

	GEM_BUG_ON(!i915_vma_is_pinned(vma));

	/* Wait for the vma to be bound before we start! */
	err = __i915_request_await_bind(rq, vma);
	if (err)
		return err;

	return i915_active_add_request(&vma->active, rq);
}

int i915_vma_move_to_active(struct i915_vma *vma,
			    struct i915_request *rq,
			    unsigned int flags)
{
	struct drm_i915_gem_object *obj = vma->obj;
	int err;

	assert_object_held(obj);

	err = __i915_vma_move_to_active(vma, rq);
	if (unlikely(err))
		return err;

	if (flags & EXEC_OBJECT_WRITE) {
		struct intel_frontbuffer *front;

		front = __intel_frontbuffer_get(obj);
		if (unlikely(front)) {
			if (intel_frontbuffer_invalidate(front, ORIGIN_CS))
				i915_active_add_request(&front->write, rq);
			intel_frontbuffer_put(front);
		}

		dma_resv_add_excl_fence(vma->resv, &rq->fence);
		obj->write_domain = I915_GEM_DOMAIN_RENDER;
		obj->read_domains = 0;
	} else {
		err = dma_resv_reserve_shared(vma->resv, 1);
		if (unlikely(err))
			return err;

		dma_resv_add_shared_fence(vma->resv, &rq->fence);
		obj->write_domain = 0;
	}

	if (flags & EXEC_OBJECT_NEEDS_FENCE && vma->fence)
		i915_active_add_request(&vma->fence->active, rq);

	obj->read_domains |= I915_GEM_GPU_DOMAINS;
	obj->mm.dirty = true;

	GEM_BUG_ON(!i915_vma_is_active(vma));
	return 0;
}

void __i915_vma_evict(struct i915_vma *vma)
{
	GEM_BUG_ON(i915_vma_is_pinned(vma));

	if (i915_vma_is_map_and_fenceable(vma)) {
		/* Force a pagefault for domain tracking on next user access */
		i915_vma_revoke_mmap(vma);

		/*
		 * Check that we have flushed all writes through the GGTT
		 * before the unbind, other due to non-strict nature of those
		 * indirect writes they may end up referencing the GGTT PTE
		 * after the unbind.
		 *
		 * Note that we may be concurrently poking at the GGTT_WRITE
		 * bit from set-domain, as we mark all GGTT vma associated
		 * with an object. We know this is for another vma, as we
		 * are currently unbinding this one -- so if this vma will be
		 * reused, it will be refaulted and have its dirty bit set
		 * before the next write.
		 */
		i915_vma_flush_writes(vma);

		/* release the fence reg _after_ flushing */
		i915_vma_revoke_fence(vma);

		__i915_vma_iounmap(vma);
		clear_bit(I915_VMA_CAN_FENCE_BIT, __i915_vma_flags(vma));
	}
	GEM_BUG_ON(vma->fence);
	GEM_BUG_ON(i915_vma_has_userfault(vma));

	if (likely(atomic_read(&vma->vm->open))) {
		trace_i915_vma_unbind(vma);
		vma->ops->unbind_vma(vma->vm, vma);
	}
	atomic_and(~(I915_VMA_BIND_MASK | I915_VMA_ERROR | I915_VMA_GGTT_WRITE),
		   &vma->flags);

	i915_vma_detach(vma);
	vma_unbind_pages(vma);
}

int __i915_vma_unbind(struct i915_vma *vma)
{
	int ret;

	lockdep_assert_held(&vma->vm->mutex);

	if (!drm_mm_node_allocated(&vma->node))
		return 0;

	if (i915_vma_is_pinned(vma)) {
		vma_print_allocator(vma, "is pinned");
		return -EAGAIN;
	}

	/*
	 * After confirming that no one else is pinning this vma, wait for
	 * any laggards who may have crept in during the wait (through
	 * a residual pin skipping the vm->mutex) to complete.
	 */
	ret = i915_vma_sync(vma);
	if (ret)
		return ret;

	GEM_BUG_ON(i915_vma_is_active(vma));
	__i915_vma_evict(vma);

	drm_mm_remove_node(&vma->node); /* pairs with i915_vma_release() */
	return 0;
}

int i915_vma_unbind(struct i915_vma *vma)
{
	struct i915_address_space *vm = vma->vm;
	intel_wakeref_t wakeref = 0;
	int err;

	/* Optimistic wait before taking the mutex */
	err = i915_vma_sync(vma);
	if (err)
		return err;

	if (!drm_mm_node_allocated(&vma->node))
		return 0;

	if (i915_vma_is_pinned(vma)) {
		vma_print_allocator(vma, "is pinned");
		return -EAGAIN;
	}

	if (i915_vma_is_bound(vma, I915_VMA_GLOBAL_BIND))
		/* XXX not always required: nop_clear_range */
		wakeref = intel_runtime_pm_get(&vm->i915->runtime_pm);

	err = mutex_lock_interruptible_nested(&vma->vm->mutex, !wakeref);
	if (err)
		goto out_rpm;

	err = __i915_vma_unbind(vma);
	mutex_unlock(&vm->mutex);

out_rpm:
	if (wakeref)
		intel_runtime_pm_put(&vm->i915->runtime_pm, wakeref);
	return err;
}

struct i915_vma *i915_vma_make_unshrinkable(struct i915_vma *vma)
{
	i915_gem_object_make_unshrinkable(vma->obj);
	return vma;
}

void i915_vma_make_shrinkable(struct i915_vma *vma)
{
	i915_gem_object_make_shrinkable(vma->obj);
}

void i915_vma_make_purgeable(struct i915_vma *vma)
{
	i915_gem_object_make_purgeable(vma->obj);
}

#if IS_ENABLED(CONFIG_DRM_I915_SELFTEST)
#include "selftests/i915_vma.c"
#endif

static void i915_global_vma_shrink(void)
{
	kmem_cache_shrink(global.slab_vmas);
}

static void i915_global_vma_exit(void)
{
	kmem_cache_destroy(global.slab_vmas);
}

static struct i915_global_vma global = { {
	.shrink = i915_global_vma_shrink,
	.exit = i915_global_vma_exit,
} };

int __init i915_global_vma_init(void)
{
	global.slab_vmas = KMEM_CACHE(i915_vma, SLAB_HWCACHE_ALIGN);
	if (!global.slab_vmas)
		return -ENOMEM;

	i915_global_register(&global.base);
	return 0;
}<|MERGE_RESOLUTION|>--- conflicted
+++ resolved
@@ -316,11 +316,8 @@
 
 	if (vw->pinned) {
 		__i915_gem_object_unpin_pages(vw->pinned);
-<<<<<<< HEAD
-=======
 		i915_gem_object_put(vw->pinned);
 	}
->>>>>>> f642729d
 
 	i915_vm_free_pt_stash(vw->vm, &vw->stash);
 	i915_vm_put(vw->vm);
