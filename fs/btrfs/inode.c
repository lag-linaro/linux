// SPDX-License-Identifier: GPL-2.0
/*
 * Copyright (C) 2007 Oracle.  All rights reserved.
 */

#include <crypto/hash.h>
#include <linux/kernel.h>
#include <linux/bio.h>
#include <linux/file.h>
#include <linux/fs.h>
#include <linux/pagemap.h>
#include <linux/highmem.h>
#include <linux/time.h>
#include <linux/init.h>
#include <linux/string.h>
#include <linux/backing-dev.h>
#include <linux/writeback.h>
#include <linux/compat.h>
#include <linux/xattr.h>
#include <linux/posix_acl.h>
#include <linux/falloc.h>
#include <linux/slab.h>
#include <linux/ratelimit.h>
#include <linux/btrfs.h>
#include <linux/blkdev.h>
#include <linux/posix_acl_xattr.h>
#include <linux/uio.h>
#include <linux/magic.h>
#include <linux/iversion.h>
#include <linux/swap.h>
#include <linux/migrate.h>
#include <linux/sched/mm.h>
#include <linux/iomap.h>
#include <asm/unaligned.h>
#include "misc.h"
#include "ctree.h"
#include "disk-io.h"
#include "transaction.h"
#include "btrfs_inode.h"
#include "print-tree.h"
#include "ordered-data.h"
#include "xattr.h"
#include "tree-log.h"
#include "volumes.h"
#include "compression.h"
#include "locking.h"
#include "free-space-cache.h"
#include "props.h"
#include "qgroup.h"
#include "delalloc-space.h"
#include "block-group.h"
#include "space-info.h"

struct btrfs_iget_args {
	u64 ino;
	struct btrfs_root *root;
};

struct btrfs_dio_data {
	u64 reserve;
	loff_t length;
	ssize_t submitted;
	struct extent_changeset *data_reserved;
};

static const struct inode_operations btrfs_dir_inode_operations;
static const struct inode_operations btrfs_symlink_inode_operations;
static const struct inode_operations btrfs_special_inode_operations;
static const struct inode_operations btrfs_file_inode_operations;
static const struct address_space_operations btrfs_aops;
static const struct file_operations btrfs_dir_file_operations;

static struct kmem_cache *btrfs_inode_cachep;
struct kmem_cache *btrfs_trans_handle_cachep;
struct kmem_cache *btrfs_path_cachep;
struct kmem_cache *btrfs_free_space_cachep;
struct kmem_cache *btrfs_free_space_bitmap_cachep;

static int btrfs_setsize(struct inode *inode, struct iattr *attr);
static int btrfs_truncate(struct inode *inode, bool skip_writeback);
static int btrfs_finish_ordered_io(struct btrfs_ordered_extent *ordered_extent);
static noinline int cow_file_range(struct btrfs_inode *inode,
				   struct page *locked_page,
				   u64 start, u64 end, int *page_started,
				   unsigned long *nr_written, int unlock);
static struct extent_map *create_io_em(struct btrfs_inode *inode, u64 start,
				       u64 len, u64 orig_start, u64 block_start,
				       u64 block_len, u64 orig_block_len,
				       u64 ram_bytes, int compress_type,
				       int type);

static void __endio_write_update_ordered(struct btrfs_inode *inode,
					 const u64 offset, const u64 bytes,
					 const bool uptodate);

/*
 * btrfs_inode_lock - lock inode i_rwsem based on arguments passed
 *
 * ilock_flags can have the following bit set:
 *
 * BTRFS_ILOCK_SHARED - acquire a shared lock on the inode
 * BTRFS_ILOCK_TRY - try to acquire the lock, if fails on first attempt
 *		     return -EAGAIN
 */
int btrfs_inode_lock(struct inode *inode, unsigned int ilock_flags)
{
	if (ilock_flags & BTRFS_ILOCK_SHARED) {
		if (ilock_flags & BTRFS_ILOCK_TRY) {
			if (!inode_trylock_shared(inode))
				return -EAGAIN;
			else
				return 0;
		}
		inode_lock_shared(inode);
	} else {
		if (ilock_flags & BTRFS_ILOCK_TRY) {
			if (!inode_trylock(inode))
				return -EAGAIN;
			else
				return 0;
		}
		inode_lock(inode);
	}
	return 0;
}

/*
 * btrfs_inode_unlock - unock inode i_rwsem
 *
 * ilock_flags should contain the same bits set as passed to btrfs_inode_lock()
 * to decide whether the lock acquired is shared or exclusive.
 */
void btrfs_inode_unlock(struct inode *inode, unsigned int ilock_flags)
{
	if (ilock_flags & BTRFS_ILOCK_SHARED)
		inode_unlock_shared(inode);
	else
		inode_unlock(inode);
}

/*
 * Cleanup all submitted ordered extents in specified range to handle errors
 * from the btrfs_run_delalloc_range() callback.
 *
 * NOTE: caller must ensure that when an error happens, it can not call
 * extent_clear_unlock_delalloc() to clear both the bits EXTENT_DO_ACCOUNTING
 * and EXTENT_DELALLOC simultaneously, because that causes the reserved metadata
 * to be released, which we want to happen only when finishing the ordered
 * extent (btrfs_finish_ordered_io()).
 */
static inline void btrfs_cleanup_ordered_extents(struct btrfs_inode *inode,
						 struct page *locked_page,
						 u64 offset, u64 bytes)
{
	unsigned long index = offset >> PAGE_SHIFT;
	unsigned long end_index = (offset + bytes - 1) >> PAGE_SHIFT;
	u64 page_start = page_offset(locked_page);
	u64 page_end = page_start + PAGE_SIZE - 1;

	struct page *page;

	while (index <= end_index) {
		page = find_get_page(inode->vfs_inode.i_mapping, index);
		index++;
		if (!page)
			continue;
		ClearPagePrivate2(page);
		put_page(page);
	}

	/*
	 * In case this page belongs to the delalloc range being instantiated
	 * then skip it, since the first page of a range is going to be
	 * properly cleaned up by the caller of run_delalloc_range
	 */
	if (page_start >= offset && page_end <= (offset + bytes - 1)) {
		offset += PAGE_SIZE;
		bytes -= PAGE_SIZE;
	}

	return __endio_write_update_ordered(inode, offset, bytes, false);
}

static int btrfs_dirty_inode(struct inode *inode);

static int btrfs_init_inode_security(struct btrfs_trans_handle *trans,
				     struct inode *inode,  struct inode *dir,
				     const struct qstr *qstr)
{
	int err;

	err = btrfs_init_acl(trans, inode, dir);
	if (!err)
		err = btrfs_xattr_security_init(trans, inode, dir, qstr);
	return err;
}

/*
 * this does all the hard work for inserting an inline extent into
 * the btree.  The caller should have done a btrfs_drop_extents so that
 * no overlapping inline items exist in the btree
 */
static int insert_inline_extent(struct btrfs_trans_handle *trans,
				struct btrfs_path *path, bool extent_inserted,
				struct btrfs_root *root, struct inode *inode,
				u64 start, size_t size, size_t compressed_size,
				int compress_type,
				struct page **compressed_pages)
{
	struct extent_buffer *leaf;
	struct page *page = NULL;
	char *kaddr;
	unsigned long ptr;
	struct btrfs_file_extent_item *ei;
	int ret;
	size_t cur_size = size;
	unsigned long offset;

	ASSERT((compressed_size > 0 && compressed_pages) ||
	       (compressed_size == 0 && !compressed_pages));

	if (compressed_size && compressed_pages)
		cur_size = compressed_size;

	if (!extent_inserted) {
		struct btrfs_key key;
		size_t datasize;

		key.objectid = btrfs_ino(BTRFS_I(inode));
		key.offset = start;
		key.type = BTRFS_EXTENT_DATA_KEY;

		datasize = btrfs_file_extent_calc_inline_size(cur_size);
		ret = btrfs_insert_empty_item(trans, root, path, &key,
					      datasize);
		if (ret)
			goto fail;
	}
	leaf = path->nodes[0];
	ei = btrfs_item_ptr(leaf, path->slots[0],
			    struct btrfs_file_extent_item);
	btrfs_set_file_extent_generation(leaf, ei, trans->transid);
	btrfs_set_file_extent_type(leaf, ei, BTRFS_FILE_EXTENT_INLINE);
	btrfs_set_file_extent_encryption(leaf, ei, 0);
	btrfs_set_file_extent_other_encoding(leaf, ei, 0);
	btrfs_set_file_extent_ram_bytes(leaf, ei, size);
	ptr = btrfs_file_extent_inline_start(ei);

	if (compress_type != BTRFS_COMPRESS_NONE) {
		struct page *cpage;
		int i = 0;
		while (compressed_size > 0) {
			cpage = compressed_pages[i];
			cur_size = min_t(unsigned long, compressed_size,
				       PAGE_SIZE);

			kaddr = kmap_atomic(cpage);
			write_extent_buffer(leaf, kaddr, ptr, cur_size);
			kunmap_atomic(kaddr);

			i++;
			ptr += cur_size;
			compressed_size -= cur_size;
		}
		btrfs_set_file_extent_compression(leaf, ei,
						  compress_type);
	} else {
		page = find_get_page(inode->i_mapping,
				     start >> PAGE_SHIFT);
		btrfs_set_file_extent_compression(leaf, ei, 0);
		kaddr = kmap_atomic(page);
		offset = offset_in_page(start);
		write_extent_buffer(leaf, kaddr + offset, ptr, size);
		kunmap_atomic(kaddr);
		put_page(page);
	}
	btrfs_mark_buffer_dirty(leaf);
	btrfs_release_path(path);

	/*
	 * We align size to sectorsize for inline extents just for simplicity
	 * sake.
	 */
	size = ALIGN(size, root->fs_info->sectorsize);
	ret = btrfs_inode_set_file_extent_range(BTRFS_I(inode), start, size);
	if (ret)
		goto fail;

	/*
	 * we're an inline extent, so nobody can
	 * extend the file past i_size without locking
	 * a page we already have locked.
	 *
	 * We must do any isize and inode updates
	 * before we unlock the pages.  Otherwise we
	 * could end up racing with unlink.
	 */
	BTRFS_I(inode)->disk_i_size = inode->i_size;
fail:
	return ret;
}


/*
 * conditionally insert an inline extent into the file.  This
 * does the checks required to make sure the data is small enough
 * to fit as an inline extent.
 */
static noinline int cow_file_range_inline(struct btrfs_inode *inode, u64 start,
					  u64 end, size_t compressed_size,
					  int compress_type,
					  struct page **compressed_pages)
{
	struct btrfs_drop_extents_args drop_args = { 0 };
	struct btrfs_root *root = inode->root;
	struct btrfs_fs_info *fs_info = root->fs_info;
	struct btrfs_trans_handle *trans;
	u64 isize = i_size_read(&inode->vfs_inode);
	u64 actual_end = min(end + 1, isize);
	u64 inline_len = actual_end - start;
	u64 aligned_end = ALIGN(end, fs_info->sectorsize);
	u64 data_len = inline_len;
	int ret;
	struct btrfs_path *path;

	if (compressed_size)
		data_len = compressed_size;

	if (start > 0 ||
	    actual_end > fs_info->sectorsize ||
	    data_len > BTRFS_MAX_INLINE_DATA_SIZE(fs_info) ||
	    (!compressed_size &&
	    (actual_end & (fs_info->sectorsize - 1)) == 0) ||
	    end + 1 < isize ||
	    data_len > fs_info->max_inline) {
		return 1;
	}

	path = btrfs_alloc_path();
	if (!path)
		return -ENOMEM;

	trans = btrfs_join_transaction(root);
	if (IS_ERR(trans)) {
		btrfs_free_path(path);
		return PTR_ERR(trans);
	}
	trans->block_rsv = &inode->block_rsv;

	drop_args.path = path;
	drop_args.start = start;
	drop_args.end = aligned_end;
	drop_args.drop_cache = true;
	drop_args.replace_extent = true;

	if (compressed_size && compressed_pages)
		drop_args.extent_item_size = btrfs_file_extent_calc_inline_size(
		   compressed_size);
	else
		drop_args.extent_item_size = btrfs_file_extent_calc_inline_size(
		    inline_len);

	ret = btrfs_drop_extents(trans, root, inode, &drop_args);
	if (ret) {
		btrfs_abort_transaction(trans, ret);
		goto out;
	}

	if (isize > actual_end)
		inline_len = min_t(u64, isize, actual_end);
	ret = insert_inline_extent(trans, path, drop_args.extent_inserted,
				   root, &inode->vfs_inode, start,
				   inline_len, compressed_size,
				   compress_type, compressed_pages);
	if (ret && ret != -ENOSPC) {
		btrfs_abort_transaction(trans, ret);
		goto out;
	} else if (ret == -ENOSPC) {
		ret = 1;
		goto out;
	}

	btrfs_update_inode_bytes(inode, inline_len, drop_args.bytes_found);
	ret = btrfs_update_inode(trans, root, inode);
	if (ret && ret != -ENOSPC) {
		btrfs_abort_transaction(trans, ret);
		goto out;
	} else if (ret == -ENOSPC) {
		ret = 1;
		goto out;
	}

	set_bit(BTRFS_INODE_NEEDS_FULL_SYNC, &inode->runtime_flags);
out:
	/*
	 * Don't forget to free the reserved space, as for inlined extent
	 * it won't count as data extent, free them directly here.
	 * And at reserve time, it's always aligned to page size, so
	 * just free one page here.
	 */
	btrfs_qgroup_free_data(inode, NULL, 0, PAGE_SIZE);
	btrfs_free_path(path);
	btrfs_end_transaction(trans);
	return ret;
}

struct async_extent {
	u64 start;
	u64 ram_size;
	u64 compressed_size;
	struct page **pages;
	unsigned long nr_pages;
	int compress_type;
	struct list_head list;
};

struct async_chunk {
	struct inode *inode;
	struct page *locked_page;
	u64 start;
	u64 end;
	unsigned int write_flags;
	struct list_head extents;
	struct cgroup_subsys_state *blkcg_css;
	struct btrfs_work work;
	atomic_t *pending;
};

struct async_cow {
	/* Number of chunks in flight; must be first in the structure */
	atomic_t num_chunks;
	struct async_chunk chunks[];
};

static noinline int add_async_extent(struct async_chunk *cow,
				     u64 start, u64 ram_size,
				     u64 compressed_size,
				     struct page **pages,
				     unsigned long nr_pages,
				     int compress_type)
{
	struct async_extent *async_extent;

	async_extent = kmalloc(sizeof(*async_extent), GFP_NOFS);
	BUG_ON(!async_extent); /* -ENOMEM */
	async_extent->start = start;
	async_extent->ram_size = ram_size;
	async_extent->compressed_size = compressed_size;
	async_extent->pages = pages;
	async_extent->nr_pages = nr_pages;
	async_extent->compress_type = compress_type;
	list_add_tail(&async_extent->list, &cow->extents);
	return 0;
}

/*
 * Check if the inode has flags compatible with compression
 */
static inline bool inode_can_compress(struct btrfs_inode *inode)
{
	if (inode->flags & BTRFS_INODE_NODATACOW ||
	    inode->flags & BTRFS_INODE_NODATASUM)
		return false;
	return true;
}

/*
 * Check if the inode needs to be submitted to compression, based on mount
 * options, defragmentation, properties or heuristics.
 */
static inline int inode_need_compress(struct btrfs_inode *inode, u64 start,
				      u64 end)
{
	struct btrfs_fs_info *fs_info = inode->root->fs_info;

	if (!inode_can_compress(inode)) {
		WARN(IS_ENABLED(CONFIG_BTRFS_DEBUG),
			KERN_ERR "BTRFS: unexpected compression for ino %llu\n",
			btrfs_ino(inode));
		return 0;
	}
	/* force compress */
	if (btrfs_test_opt(fs_info, FORCE_COMPRESS))
		return 1;
	/* defrag ioctl */
	if (inode->defrag_compress)
		return 1;
	/* bad compression ratios */
	if (inode->flags & BTRFS_INODE_NOCOMPRESS)
		return 0;
	if (btrfs_test_opt(fs_info, COMPRESS) ||
	    inode->flags & BTRFS_INODE_COMPRESS ||
	    inode->prop_compress)
		return btrfs_compress_heuristic(&inode->vfs_inode, start, end);
	return 0;
}

static inline void inode_should_defrag(struct btrfs_inode *inode,
		u64 start, u64 end, u64 num_bytes, u64 small_write)
{
	/* If this is a small write inside eof, kick off a defrag */
	if (num_bytes < small_write &&
	    (start > 0 || end + 1 < inode->disk_i_size))
		btrfs_add_inode_defrag(NULL, inode);
}

/*
 * we create compressed extents in two phases.  The first
 * phase compresses a range of pages that have already been
 * locked (both pages and state bits are locked).
 *
 * This is done inside an ordered work queue, and the compression
 * is spread across many cpus.  The actual IO submission is step
 * two, and the ordered work queue takes care of making sure that
 * happens in the same order things were put onto the queue by
 * writepages and friends.
 *
 * If this code finds it can't get good compression, it puts an
 * entry onto the work queue to write the uncompressed bytes.  This
 * makes sure that both compressed inodes and uncompressed inodes
 * are written in the same order that the flusher thread sent them
 * down.
 */
static noinline int compress_file_range(struct async_chunk *async_chunk)
{
	struct inode *inode = async_chunk->inode;
	struct btrfs_fs_info *fs_info = btrfs_sb(inode->i_sb);
	u64 blocksize = fs_info->sectorsize;
	u64 start = async_chunk->start;
	u64 end = async_chunk->end;
	u64 actual_end;
	u64 i_size;
	int ret = 0;
	struct page **pages = NULL;
	unsigned long nr_pages;
	unsigned long total_compressed = 0;
	unsigned long total_in = 0;
	int i;
	int will_compress;
	int compress_type = fs_info->compress_type;
	int compressed_extents = 0;
	int redirty = 0;

	inode_should_defrag(BTRFS_I(inode), start, end, end - start + 1,
			SZ_16K);

	/*
	 * We need to save i_size before now because it could change in between
	 * us evaluating the size and assigning it.  This is because we lock and
	 * unlock the page in truncate and fallocate, and then modify the i_size
	 * later on.
	 *
	 * The barriers are to emulate READ_ONCE, remove that once i_size_read
	 * does that for us.
	 */
	barrier();
	i_size = i_size_read(inode);
	barrier();
	actual_end = min_t(u64, i_size, end + 1);
again:
	will_compress = 0;
	nr_pages = (end >> PAGE_SHIFT) - (start >> PAGE_SHIFT) + 1;
	BUILD_BUG_ON((BTRFS_MAX_COMPRESSED % PAGE_SIZE) != 0);
	nr_pages = min_t(unsigned long, nr_pages,
			BTRFS_MAX_COMPRESSED / PAGE_SIZE);

	/*
	 * we don't want to send crud past the end of i_size through
	 * compression, that's just a waste of CPU time.  So, if the
	 * end of the file is before the start of our current
	 * requested range of bytes, we bail out to the uncompressed
	 * cleanup code that can deal with all of this.
	 *
	 * It isn't really the fastest way to fix things, but this is a
	 * very uncommon corner.
	 */
	if (actual_end <= start)
		goto cleanup_and_bail_uncompressed;

	total_compressed = actual_end - start;

	/*
	 * skip compression for a small file range(<=blocksize) that
	 * isn't an inline extent, since it doesn't save disk space at all.
	 */
	if (total_compressed <= blocksize &&
	   (start > 0 || end + 1 < BTRFS_I(inode)->disk_i_size))
		goto cleanup_and_bail_uncompressed;

	total_compressed = min_t(unsigned long, total_compressed,
			BTRFS_MAX_UNCOMPRESSED);
	total_in = 0;
	ret = 0;

	/*
	 * we do compression for mount -o compress and when the
	 * inode has not been flagged as nocompress.  This flag can
	 * change at any time if we discover bad compression ratios.
	 */
	if (inode_need_compress(BTRFS_I(inode), start, end)) {
		WARN_ON(pages);
		pages = kcalloc(nr_pages, sizeof(struct page *), GFP_NOFS);
		if (!pages) {
			/* just bail out to the uncompressed code */
			nr_pages = 0;
			goto cont;
		}

		if (BTRFS_I(inode)->defrag_compress)
			compress_type = BTRFS_I(inode)->defrag_compress;
		else if (BTRFS_I(inode)->prop_compress)
			compress_type = BTRFS_I(inode)->prop_compress;

		/*
		 * we need to call clear_page_dirty_for_io on each
		 * page in the range.  Otherwise applications with the file
		 * mmap'd can wander in and change the page contents while
		 * we are compressing them.
		 *
		 * If the compression fails for any reason, we set the pages
		 * dirty again later on.
		 *
		 * Note that the remaining part is redirtied, the start pointer
		 * has moved, the end is the original one.
		 */
		if (!redirty) {
			extent_range_clear_dirty_for_io(inode, start, end);
			redirty = 1;
		}

		/* Compression level is applied here and only here */
		ret = btrfs_compress_pages(
			compress_type | (fs_info->compress_level << 4),
					   inode->i_mapping, start,
					   pages,
					   &nr_pages,
					   &total_in,
					   &total_compressed);

		if (!ret) {
			unsigned long offset = offset_in_page(total_compressed);
			struct page *page = pages[nr_pages - 1];
			char *kaddr;

			/* zero the tail end of the last page, we might be
			 * sending it down to disk
			 */
			if (offset) {
				kaddr = kmap_atomic(page);
				memset(kaddr + offset, 0,
				       PAGE_SIZE - offset);
				kunmap_atomic(kaddr);
			}
			will_compress = 1;
		}
	}
cont:
	if (start == 0) {
		/* lets try to make an inline extent */
		if (ret || total_in < actual_end) {
			/* we didn't compress the entire range, try
			 * to make an uncompressed inline extent.
			 */
			ret = cow_file_range_inline(BTRFS_I(inode), start, end,
						    0, BTRFS_COMPRESS_NONE,
						    NULL);
		} else {
			/* try making a compressed inline extent */
			ret = cow_file_range_inline(BTRFS_I(inode), start, end,
						    total_compressed,
						    compress_type, pages);
		}
		if (ret <= 0) {
			unsigned long clear_flags = EXTENT_DELALLOC |
				EXTENT_DELALLOC_NEW | EXTENT_DEFRAG |
				EXTENT_DO_ACCOUNTING;
			unsigned long page_error_op;

			page_error_op = ret < 0 ? PAGE_SET_ERROR : 0;

			/*
			 * inline extent creation worked or returned error,
			 * we don't need to create any more async work items.
			 * Unlock and free up our temp pages.
			 *
			 * We use DO_ACCOUNTING here because we need the
			 * delalloc_release_metadata to be done _after_ we drop
			 * our outstanding extent for clearing delalloc for this
			 * range.
			 */
			extent_clear_unlock_delalloc(BTRFS_I(inode), start, end,
						     NULL,
						     clear_flags,
						     PAGE_UNLOCK |
						     PAGE_CLEAR_DIRTY |
						     PAGE_SET_WRITEBACK |
						     page_error_op |
						     PAGE_END_WRITEBACK);

			/*
			 * Ensure we only free the compressed pages if we have
			 * them allocated, as we can still reach here with
			 * inode_need_compress() == false.
			 */
			if (pages) {
				for (i = 0; i < nr_pages; i++) {
					WARN_ON(pages[i]->mapping);
					put_page(pages[i]);
				}
				kfree(pages);
			}
			return 0;
		}
	}

	if (will_compress) {
		/*
		 * we aren't doing an inline extent round the compressed size
		 * up to a block size boundary so the allocator does sane
		 * things
		 */
		total_compressed = ALIGN(total_compressed, blocksize);

		/*
		 * one last check to make sure the compression is really a
		 * win, compare the page count read with the blocks on disk,
		 * compression must free at least one sector size
		 */
		total_in = ALIGN(total_in, PAGE_SIZE);
		if (total_compressed + blocksize <= total_in) {
			compressed_extents++;

			/*
			 * The async work queues will take care of doing actual
			 * allocation on disk for these compressed pages, and
			 * will submit them to the elevator.
			 */
			add_async_extent(async_chunk, start, total_in,
					total_compressed, pages, nr_pages,
					compress_type);

			if (start + total_in < end) {
				start += total_in;
				pages = NULL;
				cond_resched();
				goto again;
			}
			return compressed_extents;
		}
	}
	if (pages) {
		/*
		 * the compression code ran but failed to make things smaller,
		 * free any pages it allocated and our page pointer array
		 */
		for (i = 0; i < nr_pages; i++) {
			WARN_ON(pages[i]->mapping);
			put_page(pages[i]);
		}
		kfree(pages);
		pages = NULL;
		total_compressed = 0;
		nr_pages = 0;

		/* flag the file so we don't compress in the future */
		if (!btrfs_test_opt(fs_info, FORCE_COMPRESS) &&
		    !(BTRFS_I(inode)->prop_compress)) {
			BTRFS_I(inode)->flags |= BTRFS_INODE_NOCOMPRESS;
		}
	}
cleanup_and_bail_uncompressed:
	/*
	 * No compression, but we still need to write the pages in the file
	 * we've been given so far.  redirty the locked page if it corresponds
	 * to our extent and set things up for the async work queue to run
	 * cow_file_range to do the normal delalloc dance.
	 */
	if (async_chunk->locked_page &&
	    (page_offset(async_chunk->locked_page) >= start &&
	     page_offset(async_chunk->locked_page)) <= end) {
		__set_page_dirty_nobuffers(async_chunk->locked_page);
		/* unlocked later on in the async handlers */
	}

	if (redirty)
		extent_range_redirty_for_io(inode, start, end);
	add_async_extent(async_chunk, start, end - start + 1, 0, NULL, 0,
			 BTRFS_COMPRESS_NONE);
	compressed_extents++;

	return compressed_extents;
}

static void free_async_extent_pages(struct async_extent *async_extent)
{
	int i;

	if (!async_extent->pages)
		return;

	for (i = 0; i < async_extent->nr_pages; i++) {
		WARN_ON(async_extent->pages[i]->mapping);
		put_page(async_extent->pages[i]);
	}
	kfree(async_extent->pages);
	async_extent->nr_pages = 0;
	async_extent->pages = NULL;
}

/*
 * phase two of compressed writeback.  This is the ordered portion
 * of the code, which only gets called in the order the work was
 * queued.  We walk all the async extents created by compress_file_range
 * and send them down to the disk.
 */
static noinline void submit_compressed_extents(struct async_chunk *async_chunk)
{
	struct btrfs_inode *inode = BTRFS_I(async_chunk->inode);
	struct btrfs_fs_info *fs_info = inode->root->fs_info;
	struct async_extent *async_extent;
	u64 alloc_hint = 0;
	struct btrfs_key ins;
	struct extent_map *em;
	struct btrfs_root *root = inode->root;
	struct extent_io_tree *io_tree = &inode->io_tree;
	int ret = 0;

again:
	while (!list_empty(&async_chunk->extents)) {
		async_extent = list_entry(async_chunk->extents.next,
					  struct async_extent, list);
		list_del(&async_extent->list);

retry:
		lock_extent(io_tree, async_extent->start,
			    async_extent->start + async_extent->ram_size - 1);
		/* did the compression code fall back to uncompressed IO? */
		if (!async_extent->pages) {
			int page_started = 0;
			unsigned long nr_written = 0;

			/* allocate blocks */
			ret = cow_file_range(inode, async_chunk->locked_page,
					     async_extent->start,
					     async_extent->start +
					     async_extent->ram_size - 1,
					     &page_started, &nr_written, 0);

			/* JDM XXX */

			/*
			 * if page_started, cow_file_range inserted an
			 * inline extent and took care of all the unlocking
			 * and IO for us.  Otherwise, we need to submit
			 * all those pages down to the drive.
			 */
			if (!page_started && !ret)
				extent_write_locked_range(&inode->vfs_inode,
						  async_extent->start,
						  async_extent->start +
						  async_extent->ram_size - 1,
						  WB_SYNC_ALL);
			else if (ret && async_chunk->locked_page)
				unlock_page(async_chunk->locked_page);
			kfree(async_extent);
			cond_resched();
			continue;
		}

		ret = btrfs_reserve_extent(root, async_extent->ram_size,
					   async_extent->compressed_size,
					   async_extent->compressed_size,
					   0, alloc_hint, &ins, 1, 1);
		if (ret) {
			free_async_extent_pages(async_extent);

			if (ret == -ENOSPC) {
				unlock_extent(io_tree, async_extent->start,
					      async_extent->start +
					      async_extent->ram_size - 1);

				/*
				 * we need to redirty the pages if we decide to
				 * fallback to uncompressed IO, otherwise we
				 * will not submit these pages down to lower
				 * layers.
				 */
				extent_range_redirty_for_io(&inode->vfs_inode,
						async_extent->start,
						async_extent->start +
						async_extent->ram_size - 1);

				goto retry;
			}
			goto out_free;
		}
		/*
		 * here we're doing allocation and writeback of the
		 * compressed pages
		 */
		em = create_io_em(inode, async_extent->start,
				  async_extent->ram_size, /* len */
				  async_extent->start, /* orig_start */
				  ins.objectid, /* block_start */
				  ins.offset, /* block_len */
				  ins.offset, /* orig_block_len */
				  async_extent->ram_size, /* ram_bytes */
				  async_extent->compress_type,
				  BTRFS_ORDERED_COMPRESSED);
		if (IS_ERR(em))
			/* ret value is not necessary due to void function */
			goto out_free_reserve;
		free_extent_map(em);

		ret = btrfs_add_ordered_extent_compress(inode,
						async_extent->start,
						ins.objectid,
						async_extent->ram_size,
						ins.offset,
						BTRFS_ORDERED_COMPRESSED,
						async_extent->compress_type);
		if (ret) {
			btrfs_drop_extent_cache(inode, async_extent->start,
						async_extent->start +
						async_extent->ram_size - 1, 0);
			goto out_free_reserve;
		}
		btrfs_dec_block_group_reservations(fs_info, ins.objectid);

		/*
		 * clear dirty, set writeback and unlock the pages.
		 */
		extent_clear_unlock_delalloc(inode, async_extent->start,
				async_extent->start +
				async_extent->ram_size - 1,
				NULL, EXTENT_LOCKED | EXTENT_DELALLOC,
				PAGE_UNLOCK | PAGE_CLEAR_DIRTY |
				PAGE_SET_WRITEBACK);
		if (btrfs_submit_compressed_write(inode, async_extent->start,
				    async_extent->ram_size,
				    ins.objectid,
				    ins.offset, async_extent->pages,
				    async_extent->nr_pages,
				    async_chunk->write_flags,
				    async_chunk->blkcg_css)) {
			struct page *p = async_extent->pages[0];
			const u64 start = async_extent->start;
			const u64 end = start + async_extent->ram_size - 1;

			p->mapping = inode->vfs_inode.i_mapping;
			btrfs_writepage_endio_finish_ordered(p, start, end, 0);

			p->mapping = NULL;
			extent_clear_unlock_delalloc(inode, start, end, NULL, 0,
						     PAGE_END_WRITEBACK |
						     PAGE_SET_ERROR);
			free_async_extent_pages(async_extent);
		}
		alloc_hint = ins.objectid + ins.offset;
		kfree(async_extent);
		cond_resched();
	}
	return;
out_free_reserve:
	btrfs_dec_block_group_reservations(fs_info, ins.objectid);
	btrfs_free_reserved_extent(fs_info, ins.objectid, ins.offset, 1);
out_free:
	extent_clear_unlock_delalloc(inode, async_extent->start,
				     async_extent->start +
				     async_extent->ram_size - 1,
				     NULL, EXTENT_LOCKED | EXTENT_DELALLOC |
				     EXTENT_DELALLOC_NEW |
				     EXTENT_DEFRAG | EXTENT_DO_ACCOUNTING,
				     PAGE_UNLOCK | PAGE_CLEAR_DIRTY |
				     PAGE_SET_WRITEBACK | PAGE_END_WRITEBACK |
				     PAGE_SET_ERROR);
	free_async_extent_pages(async_extent);
	kfree(async_extent);
	goto again;
}

static u64 get_extent_allocation_hint(struct btrfs_inode *inode, u64 start,
				      u64 num_bytes)
{
	struct extent_map_tree *em_tree = &inode->extent_tree;
	struct extent_map *em;
	u64 alloc_hint = 0;

	read_lock(&em_tree->lock);
	em = search_extent_mapping(em_tree, start, num_bytes);
	if (em) {
		/*
		 * if block start isn't an actual block number then find the
		 * first block in this inode and use that as a hint.  If that
		 * block is also bogus then just don't worry about it.
		 */
		if (em->block_start >= EXTENT_MAP_LAST_BYTE) {
			free_extent_map(em);
			em = search_extent_mapping(em_tree, 0, 0);
			if (em && em->block_start < EXTENT_MAP_LAST_BYTE)
				alloc_hint = em->block_start;
			if (em)
				free_extent_map(em);
		} else {
			alloc_hint = em->block_start;
			free_extent_map(em);
		}
	}
	read_unlock(&em_tree->lock);

	return alloc_hint;
}

/*
 * when extent_io.c finds a delayed allocation range in the file,
 * the call backs end up in this code.  The basic idea is to
 * allocate extents on disk for the range, and create ordered data structs
 * in ram to track those extents.
 *
 * locked_page is the page that writepage had locked already.  We use
 * it to make sure we don't do extra locks or unlocks.
 *
 * *page_started is set to one if we unlock locked_page and do everything
 * required to start IO on it.  It may be clean and already done with
 * IO when we return.
 */
static noinline int cow_file_range(struct btrfs_inode *inode,
				   struct page *locked_page,
				   u64 start, u64 end, int *page_started,
				   unsigned long *nr_written, int unlock)
{
	struct btrfs_root *root = inode->root;
	struct btrfs_fs_info *fs_info = root->fs_info;
	u64 alloc_hint = 0;
	u64 num_bytes;
	unsigned long ram_size;
	u64 cur_alloc_size = 0;
	u64 min_alloc_size;
	u64 blocksize = fs_info->sectorsize;
	struct btrfs_key ins;
	struct extent_map *em;
	unsigned clear_bits;
	unsigned long page_ops;
	bool extent_reserved = false;
	int ret = 0;

	if (btrfs_is_free_space_inode(inode)) {
		WARN_ON_ONCE(1);
		ret = -EINVAL;
		goto out_unlock;
	}

	num_bytes = ALIGN(end - start + 1, blocksize);
	num_bytes = max(blocksize,  num_bytes);
	ASSERT(num_bytes <= btrfs_super_total_bytes(fs_info->super_copy));

	inode_should_defrag(inode, start, end, num_bytes, SZ_64K);

	if (start == 0) {
		/* lets try to make an inline extent */
		ret = cow_file_range_inline(inode, start, end, 0,
					    BTRFS_COMPRESS_NONE, NULL);
		if (ret == 0) {
			/*
			 * We use DO_ACCOUNTING here because we need the
			 * delalloc_release_metadata to be run _after_ we drop
			 * our outstanding extent for clearing delalloc for this
			 * range.
			 */
			extent_clear_unlock_delalloc(inode, start, end, NULL,
				     EXTENT_LOCKED | EXTENT_DELALLOC |
				     EXTENT_DELALLOC_NEW | EXTENT_DEFRAG |
				     EXTENT_DO_ACCOUNTING, PAGE_UNLOCK |
				     PAGE_CLEAR_DIRTY | PAGE_SET_WRITEBACK |
				     PAGE_END_WRITEBACK);
			*nr_written = *nr_written +
			     (end - start + PAGE_SIZE) / PAGE_SIZE;
			*page_started = 1;
			goto out;
		} else if (ret < 0) {
			goto out_unlock;
		}
	}

	alloc_hint = get_extent_allocation_hint(inode, start, num_bytes);
	btrfs_drop_extent_cache(inode, start, start + num_bytes - 1, 0);

	/*
	 * Relocation relies on the relocated extents to have exactly the same
	 * size as the original extents. Normally writeback for relocation data
	 * extents follows a NOCOW path because relocation preallocates the
	 * extents. However, due to an operation such as scrub turning a block
	 * group to RO mode, it may fallback to COW mode, so we must make sure
	 * an extent allocated during COW has exactly the requested size and can
	 * not be split into smaller extents, otherwise relocation breaks and
	 * fails during the stage where it updates the bytenr of file extent
	 * items.
	 */
	if (root->root_key.objectid == BTRFS_DATA_RELOC_TREE_OBJECTID)
		min_alloc_size = num_bytes;
	else
		min_alloc_size = fs_info->sectorsize;

	while (num_bytes > 0) {
		cur_alloc_size = num_bytes;
		ret = btrfs_reserve_extent(root, cur_alloc_size, cur_alloc_size,
					   min_alloc_size, 0, alloc_hint,
					   &ins, 1, 1);
		if (ret < 0)
			goto out_unlock;
		cur_alloc_size = ins.offset;
		extent_reserved = true;

		ram_size = ins.offset;
		em = create_io_em(inode, start, ins.offset, /* len */
				  start, /* orig_start */
				  ins.objectid, /* block_start */
				  ins.offset, /* block_len */
				  ins.offset, /* orig_block_len */
				  ram_size, /* ram_bytes */
				  BTRFS_COMPRESS_NONE, /* compress_type */
				  BTRFS_ORDERED_REGULAR /* type */);
		if (IS_ERR(em)) {
			ret = PTR_ERR(em);
			goto out_reserve;
		}
		free_extent_map(em);

		ret = btrfs_add_ordered_extent(inode, start, ins.objectid,
					       ram_size, cur_alloc_size, 0);
		if (ret)
			goto out_drop_extent_cache;

		if (root->root_key.objectid ==
		    BTRFS_DATA_RELOC_TREE_OBJECTID) {
			ret = btrfs_reloc_clone_csums(inode, start,
						      cur_alloc_size);
			/*
			 * Only drop cache here, and process as normal.
			 *
			 * We must not allow extent_clear_unlock_delalloc()
			 * at out_unlock label to free meta of this ordered
			 * extent, as its meta should be freed by
			 * btrfs_finish_ordered_io().
			 *
			 * So we must continue until @start is increased to
			 * skip current ordered extent.
			 */
			if (ret)
				btrfs_drop_extent_cache(inode, start,
						start + ram_size - 1, 0);
		}

		btrfs_dec_block_group_reservations(fs_info, ins.objectid);

		/* we're not doing compressed IO, don't unlock the first
		 * page (which the caller expects to stay locked), don't
		 * clear any dirty bits and don't set any writeback bits
		 *
		 * Do set the Private2 bit so we know this page was properly
		 * setup for writepage
		 */
		page_ops = unlock ? PAGE_UNLOCK : 0;
		page_ops |= PAGE_SET_PRIVATE2;

		extent_clear_unlock_delalloc(inode, start, start + ram_size - 1,
					     locked_page,
					     EXTENT_LOCKED | EXTENT_DELALLOC,
					     page_ops);
		if (num_bytes < cur_alloc_size)
			num_bytes = 0;
		else
			num_bytes -= cur_alloc_size;
		alloc_hint = ins.objectid + ins.offset;
		start += cur_alloc_size;
		extent_reserved = false;

		/*
		 * btrfs_reloc_clone_csums() error, since start is increased
		 * extent_clear_unlock_delalloc() at out_unlock label won't
		 * free metadata of current ordered extent, we're OK to exit.
		 */
		if (ret)
			goto out_unlock;
	}
out:
	return ret;

out_drop_extent_cache:
	btrfs_drop_extent_cache(inode, start, start + ram_size - 1, 0);
out_reserve:
	btrfs_dec_block_group_reservations(fs_info, ins.objectid);
	btrfs_free_reserved_extent(fs_info, ins.objectid, ins.offset, 1);
out_unlock:
	clear_bits = EXTENT_LOCKED | EXTENT_DELALLOC | EXTENT_DELALLOC_NEW |
		EXTENT_DEFRAG | EXTENT_CLEAR_META_RESV;
	page_ops = PAGE_UNLOCK | PAGE_CLEAR_DIRTY | PAGE_SET_WRITEBACK |
		PAGE_END_WRITEBACK;
	/*
	 * If we reserved an extent for our delalloc range (or a subrange) and
	 * failed to create the respective ordered extent, then it means that
	 * when we reserved the extent we decremented the extent's size from
	 * the data space_info's bytes_may_use counter and incremented the
	 * space_info's bytes_reserved counter by the same amount. We must make
	 * sure extent_clear_unlock_delalloc() does not try to decrement again
	 * the data space_info's bytes_may_use counter, therefore we do not pass
	 * it the flag EXTENT_CLEAR_DATA_RESV.
	 */
	if (extent_reserved) {
		extent_clear_unlock_delalloc(inode, start,
					     start + cur_alloc_size - 1,
					     locked_page,
					     clear_bits,
					     page_ops);
		start += cur_alloc_size;
		if (start >= end)
			goto out;
	}
	extent_clear_unlock_delalloc(inode, start, end, locked_page,
				     clear_bits | EXTENT_CLEAR_DATA_RESV,
				     page_ops);
	goto out;
}

/*
 * work queue call back to started compression on a file and pages
 */
static noinline void async_cow_start(struct btrfs_work *work)
{
	struct async_chunk *async_chunk;
	int compressed_extents;

	async_chunk = container_of(work, struct async_chunk, work);

	compressed_extents = compress_file_range(async_chunk);
	if (compressed_extents == 0) {
		btrfs_add_delayed_iput(async_chunk->inode);
		async_chunk->inode = NULL;
	}
}

/*
 * work queue call back to submit previously compressed pages
 */
static noinline void async_cow_submit(struct btrfs_work *work)
{
	struct async_chunk *async_chunk = container_of(work, struct async_chunk,
						     work);
	struct btrfs_fs_info *fs_info = btrfs_work_owner(work);
	unsigned long nr_pages;

	nr_pages = (async_chunk->end - async_chunk->start + PAGE_SIZE) >>
		PAGE_SHIFT;

	/* atomic_sub_return implies a barrier */
	if (atomic_sub_return(nr_pages, &fs_info->async_delalloc_pages) <
	    5 * SZ_1M)
		cond_wake_up_nomb(&fs_info->async_submit_wait);

	/*
	 * ->inode could be NULL if async_chunk_start has failed to compress,
	 * in which case we don't have anything to submit, yet we need to
	 * always adjust ->async_delalloc_pages as its paired with the init
	 * happening in cow_file_range_async
	 */
	if (async_chunk->inode)
		submit_compressed_extents(async_chunk);
}

static noinline void async_cow_free(struct btrfs_work *work)
{
	struct async_chunk *async_chunk;

	async_chunk = container_of(work, struct async_chunk, work);
	if (async_chunk->inode)
		btrfs_add_delayed_iput(async_chunk->inode);
	if (async_chunk->blkcg_css)
		css_put(async_chunk->blkcg_css);
	/*
	 * Since the pointer to 'pending' is at the beginning of the array of
	 * async_chunk's, freeing it ensures the whole array has been freed.
	 */
	if (atomic_dec_and_test(async_chunk->pending))
		kvfree(async_chunk->pending);
}

static int cow_file_range_async(struct btrfs_inode *inode,
				struct writeback_control *wbc,
				struct page *locked_page,
				u64 start, u64 end, int *page_started,
				unsigned long *nr_written)
{
	struct btrfs_fs_info *fs_info = inode->root->fs_info;
	struct cgroup_subsys_state *blkcg_css = wbc_blkcg_css(wbc);
	struct async_cow *ctx;
	struct async_chunk *async_chunk;
	unsigned long nr_pages;
	u64 cur_end;
	u64 num_chunks = DIV_ROUND_UP(end - start, SZ_512K);
	int i;
	bool should_compress;
	unsigned nofs_flag;
	const unsigned int write_flags = wbc_to_write_flags(wbc);

	unlock_extent(&inode->io_tree, start, end);

	if (inode->flags & BTRFS_INODE_NOCOMPRESS &&
	    !btrfs_test_opt(fs_info, FORCE_COMPRESS)) {
		num_chunks = 1;
		should_compress = false;
	} else {
		should_compress = true;
	}

	nofs_flag = memalloc_nofs_save();
	ctx = kvmalloc(struct_size(ctx, chunks, num_chunks), GFP_KERNEL);
	memalloc_nofs_restore(nofs_flag);

	if (!ctx) {
		unsigned clear_bits = EXTENT_LOCKED | EXTENT_DELALLOC |
			EXTENT_DELALLOC_NEW | EXTENT_DEFRAG |
			EXTENT_DO_ACCOUNTING;
		unsigned long page_ops = PAGE_UNLOCK | PAGE_CLEAR_DIRTY |
			PAGE_SET_WRITEBACK | PAGE_END_WRITEBACK |
			PAGE_SET_ERROR;

		extent_clear_unlock_delalloc(inode, start, end, locked_page,
					     clear_bits, page_ops);
		return -ENOMEM;
	}

	async_chunk = ctx->chunks;
	atomic_set(&ctx->num_chunks, num_chunks);

	for (i = 0; i < num_chunks; i++) {
		if (should_compress)
			cur_end = min(end, start + SZ_512K - 1);
		else
			cur_end = end;

		/*
		 * igrab is called higher up in the call chain, take only the
		 * lightweight reference for the callback lifetime
		 */
		ihold(&inode->vfs_inode);
		async_chunk[i].pending = &ctx->num_chunks;
		async_chunk[i].inode = &inode->vfs_inode;
		async_chunk[i].start = start;
		async_chunk[i].end = cur_end;
		async_chunk[i].write_flags = write_flags;
		INIT_LIST_HEAD(&async_chunk[i].extents);

		/*
		 * The locked_page comes all the way from writepage and its
		 * the original page we were actually given.  As we spread
		 * this large delalloc region across multiple async_chunk
		 * structs, only the first struct needs a pointer to locked_page
		 *
		 * This way we don't need racey decisions about who is supposed
		 * to unlock it.
		 */
		if (locked_page) {
			/*
			 * Depending on the compressibility, the pages might or
			 * might not go through async.  We want all of them to
			 * be accounted against wbc once.  Let's do it here
			 * before the paths diverge.  wbc accounting is used
			 * only for foreign writeback detection and doesn't
			 * need full accuracy.  Just account the whole thing
			 * against the first page.
			 */
			wbc_account_cgroup_owner(wbc, locked_page,
						 cur_end - start);
			async_chunk[i].locked_page = locked_page;
			locked_page = NULL;
		} else {
			async_chunk[i].locked_page = NULL;
		}

		if (blkcg_css != blkcg_root_css) {
			css_get(blkcg_css);
			async_chunk[i].blkcg_css = blkcg_css;
		} else {
			async_chunk[i].blkcg_css = NULL;
		}

		btrfs_init_work(&async_chunk[i].work, async_cow_start,
				async_cow_submit, async_cow_free);

		nr_pages = DIV_ROUND_UP(cur_end - start, PAGE_SIZE);
		atomic_add(nr_pages, &fs_info->async_delalloc_pages);

		btrfs_queue_work(fs_info->delalloc_workers, &async_chunk[i].work);

		*nr_written += nr_pages;
		start = cur_end + 1;
	}
	*page_started = 1;
	return 0;
}

static noinline int csum_exist_in_range(struct btrfs_fs_info *fs_info,
					u64 bytenr, u64 num_bytes)
{
	int ret;
	struct btrfs_ordered_sum *sums;
	LIST_HEAD(list);

	ret = btrfs_lookup_csums_range(fs_info->csum_root, bytenr,
				       bytenr + num_bytes - 1, &list, 0);
	if (ret == 0 && list_empty(&list))
		return 0;

	while (!list_empty(&list)) {
		sums = list_entry(list.next, struct btrfs_ordered_sum, list);
		list_del(&sums->list);
		kfree(sums);
	}
	if (ret < 0)
		return ret;
	return 1;
}

static int fallback_to_cow(struct btrfs_inode *inode, struct page *locked_page,
			   const u64 start, const u64 end,
			   int *page_started, unsigned long *nr_written)
{
	const bool is_space_ino = btrfs_is_free_space_inode(inode);
	const bool is_reloc_ino = (inode->root->root_key.objectid ==
				   BTRFS_DATA_RELOC_TREE_OBJECTID);
	const u64 range_bytes = end + 1 - start;
	struct extent_io_tree *io_tree = &inode->io_tree;
	u64 range_start = start;
	u64 count;

	/*
	 * If EXTENT_NORESERVE is set it means that when the buffered write was
	 * made we had not enough available data space and therefore we did not
	 * reserve data space for it, since we though we could do NOCOW for the
	 * respective file range (either there is prealloc extent or the inode
	 * has the NOCOW bit set).
	 *
	 * However when we need to fallback to COW mode (because for example the
	 * block group for the corresponding extent was turned to RO mode by a
	 * scrub or relocation) we need to do the following:
	 *
	 * 1) We increment the bytes_may_use counter of the data space info.
	 *    If COW succeeds, it allocates a new data extent and after doing
	 *    that it decrements the space info's bytes_may_use counter and
	 *    increments its bytes_reserved counter by the same amount (we do
	 *    this at btrfs_add_reserved_bytes()). So we need to increment the
	 *    bytes_may_use counter to compensate (when space is reserved at
	 *    buffered write time, the bytes_may_use counter is incremented);
	 *
	 * 2) We clear the EXTENT_NORESERVE bit from the range. We do this so
	 *    that if the COW path fails for any reason, it decrements (through
	 *    extent_clear_unlock_delalloc()) the bytes_may_use counter of the
	 *    data space info, which we incremented in the step above.
	 *
	 * If we need to fallback to cow and the inode corresponds to a free
	 * space cache inode or an inode of the data relocation tree, we must
	 * also increment bytes_may_use of the data space_info for the same
	 * reason. Space caches and relocated data extents always get a prealloc
	 * extent for them, however scrub or balance may have set the block
	 * group that contains that extent to RO mode and therefore force COW
	 * when starting writeback.
	 */
	count = count_range_bits(io_tree, &range_start, end, range_bytes,
				 EXTENT_NORESERVE, 0);
	if (count > 0 || is_space_ino || is_reloc_ino) {
		u64 bytes = count;
		struct btrfs_fs_info *fs_info = inode->root->fs_info;
		struct btrfs_space_info *sinfo = fs_info->data_sinfo;

		if (is_space_ino || is_reloc_ino)
			bytes = range_bytes;

		spin_lock(&sinfo->lock);
		btrfs_space_info_update_bytes_may_use(fs_info, sinfo, bytes);
		spin_unlock(&sinfo->lock);

		if (count > 0)
			clear_extent_bit(io_tree, start, end, EXTENT_NORESERVE,
					 0, 0, NULL);
	}

	return cow_file_range(inode, locked_page, start, end, page_started,
			      nr_written, 1);
}

/*
 * when nowcow writeback call back.  This checks for snapshots or COW copies
 * of the extents that exist in the file, and COWs the file as required.
 *
 * If no cow copies or snapshots exist, we write directly to the existing
 * blocks on disk
 */
static noinline int run_delalloc_nocow(struct btrfs_inode *inode,
				       struct page *locked_page,
				       const u64 start, const u64 end,
				       int *page_started, int force,
				       unsigned long *nr_written)
{
	struct btrfs_fs_info *fs_info = inode->root->fs_info;
	struct btrfs_root *root = inode->root;
	struct btrfs_path *path;
	u64 cow_start = (u64)-1;
	u64 cur_offset = start;
	int ret;
	bool check_prev = true;
	const bool freespace_inode = btrfs_is_free_space_inode(inode);
	u64 ino = btrfs_ino(inode);
	bool nocow = false;
	u64 disk_bytenr = 0;

	path = btrfs_alloc_path();
	if (!path) {
		extent_clear_unlock_delalloc(inode, start, end, locked_page,
					     EXTENT_LOCKED | EXTENT_DELALLOC |
					     EXTENT_DO_ACCOUNTING |
					     EXTENT_DEFRAG, PAGE_UNLOCK |
					     PAGE_CLEAR_DIRTY |
					     PAGE_SET_WRITEBACK |
					     PAGE_END_WRITEBACK);
		return -ENOMEM;
	}

	while (1) {
		struct btrfs_key found_key;
		struct btrfs_file_extent_item *fi;
		struct extent_buffer *leaf;
		u64 extent_end;
		u64 extent_offset;
		u64 num_bytes = 0;
		u64 disk_num_bytes;
		u64 ram_bytes;
		int extent_type;

		nocow = false;

		ret = btrfs_lookup_file_extent(NULL, root, path, ino,
					       cur_offset, 0);
		if (ret < 0)
			goto error;

		/*
		 * If there is no extent for our range when doing the initial
		 * search, then go back to the previous slot as it will be the
		 * one containing the search offset
		 */
		if (ret > 0 && path->slots[0] > 0 && check_prev) {
			leaf = path->nodes[0];
			btrfs_item_key_to_cpu(leaf, &found_key,
					      path->slots[0] - 1);
			if (found_key.objectid == ino &&
			    found_key.type == BTRFS_EXTENT_DATA_KEY)
				path->slots[0]--;
		}
		check_prev = false;
next_slot:
		/* Go to next leaf if we have exhausted the current one */
		leaf = path->nodes[0];
		if (path->slots[0] >= btrfs_header_nritems(leaf)) {
			ret = btrfs_next_leaf(root, path);
			if (ret < 0) {
				if (cow_start != (u64)-1)
					cur_offset = cow_start;
				goto error;
			}
			if (ret > 0)
				break;
			leaf = path->nodes[0];
		}

		btrfs_item_key_to_cpu(leaf, &found_key, path->slots[0]);

		/* Didn't find anything for our INO */
		if (found_key.objectid > ino)
			break;
		/*
		 * Keep searching until we find an EXTENT_ITEM or there are no
		 * more extents for this inode
		 */
		if (WARN_ON_ONCE(found_key.objectid < ino) ||
		    found_key.type < BTRFS_EXTENT_DATA_KEY) {
			path->slots[0]++;
			goto next_slot;
		}

		/* Found key is not EXTENT_DATA_KEY or starts after req range */
		if (found_key.type > BTRFS_EXTENT_DATA_KEY ||
		    found_key.offset > end)
			break;

		/*
		 * If the found extent starts after requested offset, then
		 * adjust extent_end to be right before this extent begins
		 */
		if (found_key.offset > cur_offset) {
			extent_end = found_key.offset;
			extent_type = 0;
			goto out_check;
		}

		/*
		 * Found extent which begins before our range and potentially
		 * intersect it
		 */
		fi = btrfs_item_ptr(leaf, path->slots[0],
				    struct btrfs_file_extent_item);
		extent_type = btrfs_file_extent_type(leaf, fi);

		ram_bytes = btrfs_file_extent_ram_bytes(leaf, fi);
		if (extent_type == BTRFS_FILE_EXTENT_REG ||
		    extent_type == BTRFS_FILE_EXTENT_PREALLOC) {
			disk_bytenr = btrfs_file_extent_disk_bytenr(leaf, fi);
			extent_offset = btrfs_file_extent_offset(leaf, fi);
			extent_end = found_key.offset +
				btrfs_file_extent_num_bytes(leaf, fi);
			disk_num_bytes =
				btrfs_file_extent_disk_num_bytes(leaf, fi);
			/*
			 * If the extent we got ends before our current offset,
			 * skip to the next extent.
			 */
			if (extent_end <= cur_offset) {
				path->slots[0]++;
				goto next_slot;
			}
			/* Skip holes */
			if (disk_bytenr == 0)
				goto out_check;
			/* Skip compressed/encrypted/encoded extents */
			if (btrfs_file_extent_compression(leaf, fi) ||
			    btrfs_file_extent_encryption(leaf, fi) ||
			    btrfs_file_extent_other_encoding(leaf, fi))
				goto out_check;
			/*
			 * If extent is created before the last volume's snapshot
			 * this implies the extent is shared, hence we can't do
			 * nocow. This is the same check as in
			 * btrfs_cross_ref_exist but without calling
			 * btrfs_search_slot.
			 */
			if (!freespace_inode &&
			    btrfs_file_extent_generation(leaf, fi) <=
			    btrfs_root_last_snapshot(&root->root_item))
				goto out_check;
			if (extent_type == BTRFS_FILE_EXTENT_REG && !force)
				goto out_check;

			/*
			 * The following checks can be expensive, as they need to
			 * take other locks and do btree or rbtree searches, so
			 * release the path to avoid blocking other tasks for too
			 * long.
			 */
			btrfs_release_path(path);

			/* If extent is RO, we must COW it */
			if (btrfs_extent_readonly(fs_info, disk_bytenr))
				goto out_check;
			ret = btrfs_cross_ref_exist(root, ino,
						    found_key.offset -
						    extent_offset, disk_bytenr, false);
			if (ret) {
				/*
				 * ret could be -EIO if the above fails to read
				 * metadata.
				 */
				if (ret < 0) {
					if (cow_start != (u64)-1)
						cur_offset = cow_start;
					goto error;
				}

				WARN_ON_ONCE(freespace_inode);
				goto out_check;
			}
			disk_bytenr += extent_offset;
			disk_bytenr += cur_offset - found_key.offset;
			num_bytes = min(end + 1, extent_end) - cur_offset;
			/*
			 * If there are pending snapshots for this root, we
			 * fall into common COW way
			 */
			if (!freespace_inode && atomic_read(&root->snapshot_force_cow))
				goto out_check;
			/*
			 * force cow if csum exists in the range.
			 * this ensure that csum for a given extent are
			 * either valid or do not exist.
			 */
			ret = csum_exist_in_range(fs_info, disk_bytenr,
						  num_bytes);
			if (ret) {
				/*
				 * ret could be -EIO if the above fails to read
				 * metadata.
				 */
				if (ret < 0) {
					if (cow_start != (u64)-1)
						cur_offset = cow_start;
					goto error;
				}
				WARN_ON_ONCE(freespace_inode);
				goto out_check;
			}
			if (!btrfs_inc_nocow_writers(fs_info, disk_bytenr))
				goto out_check;
			nocow = true;
		} else if (extent_type == BTRFS_FILE_EXTENT_INLINE) {
			extent_end = found_key.offset + ram_bytes;
			extent_end = ALIGN(extent_end, fs_info->sectorsize);
			/* Skip extents outside of our requested range */
			if (extent_end <= start) {
				path->slots[0]++;
				goto next_slot;
			}
		} else {
			/* If this triggers then we have a memory corruption */
			BUG();
		}
out_check:
		/*
		 * If nocow is false then record the beginning of the range
		 * that needs to be COWed
		 */
		if (!nocow) {
			if (cow_start == (u64)-1)
				cow_start = cur_offset;
			cur_offset = extent_end;
			if (cur_offset > end)
				break;
			if (!path->nodes[0])
				continue;
			path->slots[0]++;
			goto next_slot;
		}

		/*
		 * COW range from cow_start to found_key.offset - 1. As the key
		 * will contain the beginning of the first extent that can be
		 * NOCOW, following one which needs to be COW'ed
		 */
		if (cow_start != (u64)-1) {
			ret = fallback_to_cow(inode, locked_page,
					      cow_start, found_key.offset - 1,
					      page_started, nr_written);
			if (ret)
				goto error;
			cow_start = (u64)-1;
		}

		if (extent_type == BTRFS_FILE_EXTENT_PREALLOC) {
			u64 orig_start = found_key.offset - extent_offset;
			struct extent_map *em;

			em = create_io_em(inode, cur_offset, num_bytes,
					  orig_start,
					  disk_bytenr, /* block_start */
					  num_bytes, /* block_len */
					  disk_num_bytes, /* orig_block_len */
					  ram_bytes, BTRFS_COMPRESS_NONE,
					  BTRFS_ORDERED_PREALLOC);
			if (IS_ERR(em)) {
				ret = PTR_ERR(em);
				goto error;
			}
			free_extent_map(em);
			ret = btrfs_add_ordered_extent(inode, cur_offset,
						       disk_bytenr, num_bytes,
						       num_bytes,
						       BTRFS_ORDERED_PREALLOC);
			if (ret) {
				btrfs_drop_extent_cache(inode, cur_offset,
							cur_offset + num_bytes - 1,
							0);
				goto error;
			}
		} else {
			ret = btrfs_add_ordered_extent(inode, cur_offset,
						       disk_bytenr, num_bytes,
						       num_bytes,
						       BTRFS_ORDERED_NOCOW);
			if (ret)
				goto error;
		}

		if (nocow)
			btrfs_dec_nocow_writers(fs_info, disk_bytenr);
		nocow = false;

		if (root->root_key.objectid ==
		    BTRFS_DATA_RELOC_TREE_OBJECTID)
			/*
			 * Error handled later, as we must prevent
			 * extent_clear_unlock_delalloc() in error handler
			 * from freeing metadata of created ordered extent.
			 */
			ret = btrfs_reloc_clone_csums(inode, cur_offset,
						      num_bytes);

		extent_clear_unlock_delalloc(inode, cur_offset,
					     cur_offset + num_bytes - 1,
					     locked_page, EXTENT_LOCKED |
					     EXTENT_DELALLOC |
					     EXTENT_CLEAR_DATA_RESV,
					     PAGE_UNLOCK | PAGE_SET_PRIVATE2);

		cur_offset = extent_end;

		/*
		 * btrfs_reloc_clone_csums() error, now we're OK to call error
		 * handler, as metadata for created ordered extent will only
		 * be freed by btrfs_finish_ordered_io().
		 */
		if (ret)
			goto error;
		if (cur_offset > end)
			break;
	}
	btrfs_release_path(path);

	if (cur_offset <= end && cow_start == (u64)-1)
		cow_start = cur_offset;

	if (cow_start != (u64)-1) {
		cur_offset = end;
		ret = fallback_to_cow(inode, locked_page, cow_start, end,
				      page_started, nr_written);
		if (ret)
			goto error;
	}

error:
	if (nocow)
		btrfs_dec_nocow_writers(fs_info, disk_bytenr);

	if (ret && cur_offset < end)
		extent_clear_unlock_delalloc(inode, cur_offset, end,
					     locked_page, EXTENT_LOCKED |
					     EXTENT_DELALLOC | EXTENT_DEFRAG |
					     EXTENT_DO_ACCOUNTING, PAGE_UNLOCK |
					     PAGE_CLEAR_DIRTY |
					     PAGE_SET_WRITEBACK |
					     PAGE_END_WRITEBACK);
	btrfs_free_path(path);
	return ret;
}

static inline int need_force_cow(struct btrfs_inode *inode, u64 start, u64 end)
{

	if (!(inode->flags & BTRFS_INODE_NODATACOW) &&
	    !(inode->flags & BTRFS_INODE_PREALLOC))
		return 0;

	/*
	 * @defrag_bytes is a hint value, no spinlock held here,
	 * if is not zero, it means the file is defragging.
	 * Force cow if given extent needs to be defragged.
	 */
	if (inode->defrag_bytes &&
	    test_range_bit(&inode->io_tree, start, end, EXTENT_DEFRAG, 0, NULL))
		return 1;

	return 0;
}

/*
 * Function to process delayed allocation (create CoW) for ranges which are
 * being touched for the first time.
 */
int btrfs_run_delalloc_range(struct btrfs_inode *inode, struct page *locked_page,
		u64 start, u64 end, int *page_started, unsigned long *nr_written,
		struct writeback_control *wbc)
{
	int ret;
	int force_cow = need_force_cow(inode, start, end);

	if (inode->flags & BTRFS_INODE_NODATACOW && !force_cow) {
		ret = run_delalloc_nocow(inode, locked_page, start, end,
					 page_started, 1, nr_written);
	} else if (inode->flags & BTRFS_INODE_PREALLOC && !force_cow) {
		ret = run_delalloc_nocow(inode, locked_page, start, end,
					 page_started, 0, nr_written);
	} else if (!inode_can_compress(inode) ||
		   !inode_need_compress(inode, start, end)) {
		ret = cow_file_range(inode, locked_page, start, end,
				     page_started, nr_written, 1);
	} else {
		set_bit(BTRFS_INODE_HAS_ASYNC_EXTENT, &inode->runtime_flags);
		ret = cow_file_range_async(inode, wbc, locked_page, start, end,
					   page_started, nr_written);
	}
	if (ret)
		btrfs_cleanup_ordered_extents(inode, locked_page, start,
					      end - start + 1);
	return ret;
}

void btrfs_split_delalloc_extent(struct inode *inode,
				 struct extent_state *orig, u64 split)
{
	u64 size;

	/* not delalloc, ignore it */
	if (!(orig->state & EXTENT_DELALLOC))
		return;

	size = orig->end - orig->start + 1;
	if (size > BTRFS_MAX_EXTENT_SIZE) {
		u32 num_extents;
		u64 new_size;

		/*
		 * See the explanation in btrfs_merge_delalloc_extent, the same
		 * applies here, just in reverse.
		 */
		new_size = orig->end - split + 1;
		num_extents = count_max_extents(new_size);
		new_size = split - orig->start;
		num_extents += count_max_extents(new_size);
		if (count_max_extents(size) >= num_extents)
			return;
	}

	spin_lock(&BTRFS_I(inode)->lock);
	btrfs_mod_outstanding_extents(BTRFS_I(inode), 1);
	spin_unlock(&BTRFS_I(inode)->lock);
}

/*
 * Handle merged delayed allocation extents so we can keep track of new extents
 * that are just merged onto old extents, such as when we are doing sequential
 * writes, so we can properly account for the metadata space we'll need.
 */
void btrfs_merge_delalloc_extent(struct inode *inode, struct extent_state *new,
				 struct extent_state *other)
{
	u64 new_size, old_size;
	u32 num_extents;

	/* not delalloc, ignore it */
	if (!(other->state & EXTENT_DELALLOC))
		return;

	if (new->start > other->start)
		new_size = new->end - other->start + 1;
	else
		new_size = other->end - new->start + 1;

	/* we're not bigger than the max, unreserve the space and go */
	if (new_size <= BTRFS_MAX_EXTENT_SIZE) {
		spin_lock(&BTRFS_I(inode)->lock);
		btrfs_mod_outstanding_extents(BTRFS_I(inode), -1);
		spin_unlock(&BTRFS_I(inode)->lock);
		return;
	}

	/*
	 * We have to add up either side to figure out how many extents were
	 * accounted for before we merged into one big extent.  If the number of
	 * extents we accounted for is <= the amount we need for the new range
	 * then we can return, otherwise drop.  Think of it like this
	 *
	 * [ 4k][MAX_SIZE]
	 *
	 * So we've grown the extent by a MAX_SIZE extent, this would mean we
	 * need 2 outstanding extents, on one side we have 1 and the other side
	 * we have 1 so they are == and we can return.  But in this case
	 *
	 * [MAX_SIZE+4k][MAX_SIZE+4k]
	 *
	 * Each range on their own accounts for 2 extents, but merged together
	 * they are only 3 extents worth of accounting, so we need to drop in
	 * this case.
	 */
	old_size = other->end - other->start + 1;
	num_extents = count_max_extents(old_size);
	old_size = new->end - new->start + 1;
	num_extents += count_max_extents(old_size);
	if (count_max_extents(new_size) >= num_extents)
		return;

	spin_lock(&BTRFS_I(inode)->lock);
	btrfs_mod_outstanding_extents(BTRFS_I(inode), -1);
	spin_unlock(&BTRFS_I(inode)->lock);
}

static void btrfs_add_delalloc_inodes(struct btrfs_root *root,
				      struct inode *inode)
{
	struct btrfs_fs_info *fs_info = btrfs_sb(inode->i_sb);

	spin_lock(&root->delalloc_lock);
	if (list_empty(&BTRFS_I(inode)->delalloc_inodes)) {
		list_add_tail(&BTRFS_I(inode)->delalloc_inodes,
			      &root->delalloc_inodes);
		set_bit(BTRFS_INODE_IN_DELALLOC_LIST,
			&BTRFS_I(inode)->runtime_flags);
		root->nr_delalloc_inodes++;
		if (root->nr_delalloc_inodes == 1) {
			spin_lock(&fs_info->delalloc_root_lock);
			BUG_ON(!list_empty(&root->delalloc_root));
			list_add_tail(&root->delalloc_root,
				      &fs_info->delalloc_roots);
			spin_unlock(&fs_info->delalloc_root_lock);
		}
	}
	spin_unlock(&root->delalloc_lock);
}


void __btrfs_del_delalloc_inode(struct btrfs_root *root,
				struct btrfs_inode *inode)
{
	struct btrfs_fs_info *fs_info = root->fs_info;

	if (!list_empty(&inode->delalloc_inodes)) {
		list_del_init(&inode->delalloc_inodes);
		clear_bit(BTRFS_INODE_IN_DELALLOC_LIST,
			  &inode->runtime_flags);
		root->nr_delalloc_inodes--;
		if (!root->nr_delalloc_inodes) {
			ASSERT(list_empty(&root->delalloc_inodes));
			spin_lock(&fs_info->delalloc_root_lock);
			BUG_ON(list_empty(&root->delalloc_root));
			list_del_init(&root->delalloc_root);
			spin_unlock(&fs_info->delalloc_root_lock);
		}
	}
}

static void btrfs_del_delalloc_inode(struct btrfs_root *root,
				     struct btrfs_inode *inode)
{
	spin_lock(&root->delalloc_lock);
	__btrfs_del_delalloc_inode(root, inode);
	spin_unlock(&root->delalloc_lock);
}

/*
 * Properly track delayed allocation bytes in the inode and to maintain the
 * list of inodes that have pending delalloc work to be done.
 */
void btrfs_set_delalloc_extent(struct inode *inode, struct extent_state *state,
			       unsigned *bits)
{
	struct btrfs_fs_info *fs_info = btrfs_sb(inode->i_sb);

	if ((*bits & EXTENT_DEFRAG) && !(*bits & EXTENT_DELALLOC))
		WARN_ON(1);
	/*
	 * set_bit and clear bit hooks normally require _irqsave/restore
	 * but in this case, we are only testing for the DELALLOC
	 * bit, which is only set or cleared with irqs on
	 */
	if (!(state->state & EXTENT_DELALLOC) && (*bits & EXTENT_DELALLOC)) {
		struct btrfs_root *root = BTRFS_I(inode)->root;
		u64 len = state->end + 1 - state->start;
		u32 num_extents = count_max_extents(len);
		bool do_list = !btrfs_is_free_space_inode(BTRFS_I(inode));

		spin_lock(&BTRFS_I(inode)->lock);
		btrfs_mod_outstanding_extents(BTRFS_I(inode), num_extents);
		spin_unlock(&BTRFS_I(inode)->lock);

		/* For sanity tests */
		if (btrfs_is_testing(fs_info))
			return;

		percpu_counter_add_batch(&fs_info->delalloc_bytes, len,
					 fs_info->delalloc_batch);
		spin_lock(&BTRFS_I(inode)->lock);
		BTRFS_I(inode)->delalloc_bytes += len;
		if (*bits & EXTENT_DEFRAG)
			BTRFS_I(inode)->defrag_bytes += len;
		if (do_list && !test_bit(BTRFS_INODE_IN_DELALLOC_LIST,
					 &BTRFS_I(inode)->runtime_flags))
			btrfs_add_delalloc_inodes(root, inode);
		spin_unlock(&BTRFS_I(inode)->lock);
	}

	if (!(state->state & EXTENT_DELALLOC_NEW) &&
	    (*bits & EXTENT_DELALLOC_NEW)) {
		spin_lock(&BTRFS_I(inode)->lock);
		BTRFS_I(inode)->new_delalloc_bytes += state->end + 1 -
			state->start;
		spin_unlock(&BTRFS_I(inode)->lock);
	}
}

/*
 * Once a range is no longer delalloc this function ensures that proper
 * accounting happens.
 */
void btrfs_clear_delalloc_extent(struct inode *vfs_inode,
				 struct extent_state *state, unsigned *bits)
{
	struct btrfs_inode *inode = BTRFS_I(vfs_inode);
	struct btrfs_fs_info *fs_info = btrfs_sb(vfs_inode->i_sb);
	u64 len = state->end + 1 - state->start;
	u32 num_extents = count_max_extents(len);

	if ((state->state & EXTENT_DEFRAG) && (*bits & EXTENT_DEFRAG)) {
		spin_lock(&inode->lock);
		inode->defrag_bytes -= len;
		spin_unlock(&inode->lock);
	}

	/*
	 * set_bit and clear bit hooks normally require _irqsave/restore
	 * but in this case, we are only testing for the DELALLOC
	 * bit, which is only set or cleared with irqs on
	 */
	if ((state->state & EXTENT_DELALLOC) && (*bits & EXTENT_DELALLOC)) {
		struct btrfs_root *root = inode->root;
		bool do_list = !btrfs_is_free_space_inode(inode);

		spin_lock(&inode->lock);
		btrfs_mod_outstanding_extents(inode, -num_extents);
		spin_unlock(&inode->lock);

		/*
		 * We don't reserve metadata space for space cache inodes so we
		 * don't need to call delalloc_release_metadata if there is an
		 * error.
		 */
		if (*bits & EXTENT_CLEAR_META_RESV &&
		    root != fs_info->tree_root)
			btrfs_delalloc_release_metadata(inode, len, false);

		/* For sanity tests. */
		if (btrfs_is_testing(fs_info))
			return;

		if (root->root_key.objectid != BTRFS_DATA_RELOC_TREE_OBJECTID &&
		    do_list && !(state->state & EXTENT_NORESERVE) &&
		    (*bits & EXTENT_CLEAR_DATA_RESV))
			btrfs_free_reserved_data_space_noquota(fs_info, len);

		percpu_counter_add_batch(&fs_info->delalloc_bytes, -len,
					 fs_info->delalloc_batch);
		spin_lock(&inode->lock);
		inode->delalloc_bytes -= len;
		if (do_list && inode->delalloc_bytes == 0 &&
		    test_bit(BTRFS_INODE_IN_DELALLOC_LIST,
					&inode->runtime_flags))
			btrfs_del_delalloc_inode(root, inode);
		spin_unlock(&inode->lock);
	}

	if ((state->state & EXTENT_DELALLOC_NEW) &&
	    (*bits & EXTENT_DELALLOC_NEW)) {
		spin_lock(&inode->lock);
		ASSERT(inode->new_delalloc_bytes >= len);
		inode->new_delalloc_bytes -= len;
		if (*bits & EXTENT_ADD_INODE_BYTES)
			inode_add_bytes(&inode->vfs_inode, len);
		spin_unlock(&inode->lock);
	}
}

/*
 * btrfs_bio_fits_in_stripe - Checks whether the size of the given bio will fit
 * in a chunk's stripe. This function ensures that bios do not span a
 * stripe/chunk
 *
 * @page - The page we are about to add to the bio
 * @size - size we want to add to the bio
 * @bio - bio we want to ensure is smaller than a stripe
 * @bio_flags - flags of the bio
 *
 * return 1 if page cannot be added to the bio
 * return 0 if page can be added to the bio
 * return error otherwise
 */
int btrfs_bio_fits_in_stripe(struct page *page, size_t size, struct bio *bio,
			     unsigned long bio_flags)
{
	struct inode *inode = page->mapping->host;
	struct btrfs_fs_info *fs_info = btrfs_sb(inode->i_sb);
	u64 logical = bio->bi_iter.bi_sector << 9;
	u64 length = 0;
	u64 map_length;
	int ret;
	struct btrfs_io_geometry geom;

	if (bio_flags & EXTENT_BIO_COMPRESSED)
		return 0;

	length = bio->bi_iter.bi_size;
	map_length = length;
	ret = btrfs_get_io_geometry(fs_info, btrfs_op(bio), logical, map_length,
				    &geom);
	if (ret < 0)
		return ret;

	if (geom.len < length + size)
		return 1;
	return 0;
}

/*
 * in order to insert checksums into the metadata in large chunks,
 * we wait until bio submission time.   All the pages in the bio are
 * checksummed and sums are attached onto the ordered extent record.
 *
 * At IO completion time the cums attached on the ordered extent record
 * are inserted into the btree
 */
static blk_status_t btrfs_submit_bio_start(struct inode *inode, struct bio *bio,
					   u64 dio_file_offset)
{
	return btrfs_csum_one_bio(BTRFS_I(inode), bio, 0, 0);
}

/*
 * extent_io.c submission hook. This does the right thing for csum calculation
 * on write, or reading the csums from the tree before a read.
 *
 * Rules about async/sync submit,
 * a) read:				sync submit
 *
 * b) write without checksum:		sync submit
 *
 * c) write with checksum:
 *    c-1) if bio is issued by fsync:	sync submit
 *         (sync_writers != 0)
 *
 *    c-2) if root is reloc root:	sync submit
 *         (only in case of buffered IO)
 *
 *    c-3) otherwise:			async submit
 */
blk_status_t btrfs_submit_data_bio(struct inode *inode, struct bio *bio,
				   int mirror_num, unsigned long bio_flags)

{
	struct btrfs_fs_info *fs_info = btrfs_sb(inode->i_sb);
	struct btrfs_root *root = BTRFS_I(inode)->root;
	enum btrfs_wq_endio_type metadata = BTRFS_WQ_ENDIO_DATA;
	blk_status_t ret = 0;
	int skip_sum;
	int async = !atomic_read(&BTRFS_I(inode)->sync_writers);

	skip_sum = (BTRFS_I(inode)->flags & BTRFS_INODE_NODATASUM) ||
		   !fs_info->csum_root;

	if (btrfs_is_free_space_inode(BTRFS_I(inode)))
		metadata = BTRFS_WQ_ENDIO_FREE_SPACE;

	if (bio_op(bio) != REQ_OP_WRITE) {
		ret = btrfs_bio_wq_end_io(fs_info, bio, metadata);
		if (ret)
			goto out;

		if (bio_flags & EXTENT_BIO_COMPRESSED) {
			ret = btrfs_submit_compressed_read(inode, bio,
							   mirror_num,
							   bio_flags);
			goto out;
		} else {
			/*
			 * Lookup bio sums does extra checks around whether we
			 * need to csum or not, which is why we ignore skip_sum
			 * here.
			 */
			ret = btrfs_lookup_bio_sums(inode, bio, NULL);
			if (ret)
				goto out;
		}
		goto mapit;
	} else if (async && !skip_sum) {
		/* csum items have already been cloned */
		if (root->root_key.objectid == BTRFS_DATA_RELOC_TREE_OBJECTID)
			goto mapit;
		/* we're doing a write, do the async checksumming */
		ret = btrfs_wq_submit_bio(inode, bio, mirror_num, bio_flags,
					  0, btrfs_submit_bio_start);
		goto out;
	} else if (!skip_sum) {
		ret = btrfs_csum_one_bio(BTRFS_I(inode), bio, 0, 0);
		if (ret)
			goto out;
	}

mapit:
	ret = btrfs_map_bio(fs_info, bio, mirror_num);

out:
	if (ret) {
		bio->bi_status = ret;
		bio_endio(bio);
	}
	return ret;
}

/*
 * given a list of ordered sums record them in the inode.  This happens
 * at IO completion time based on sums calculated at bio submission time.
 */
static int add_pending_csums(struct btrfs_trans_handle *trans,
			     struct list_head *list)
{
	struct btrfs_ordered_sum *sum;
	int ret;

	list_for_each_entry(sum, list, list) {
		trans->adding_csums = true;
		ret = btrfs_csum_file_blocks(trans, trans->fs_info->csum_root, sum);
		trans->adding_csums = false;
		if (ret)
			return ret;
	}
	return 0;
}

static int btrfs_find_new_delalloc_bytes(struct btrfs_inode *inode,
					 const u64 start,
					 const u64 len,
					 struct extent_state **cached_state)
{
	u64 search_start = start;
	const u64 end = start + len - 1;

	while (search_start < end) {
		const u64 search_len = end - search_start + 1;
		struct extent_map *em;
		u64 em_len;
		int ret = 0;

		em = btrfs_get_extent(inode, NULL, 0, search_start, search_len);
		if (IS_ERR(em))
			return PTR_ERR(em);

		if (em->block_start != EXTENT_MAP_HOLE)
			goto next;

		em_len = em->len;
		if (em->start < search_start)
			em_len -= search_start - em->start;
		if (em_len > search_len)
			em_len = search_len;

		ret = set_extent_bit(&inode->io_tree, search_start,
				     search_start + em_len - 1,
				     EXTENT_DELALLOC_NEW, 0, NULL, cached_state,
				     GFP_NOFS, NULL);
next:
		search_start = extent_map_end(em);
		free_extent_map(em);
		if (ret)
			return ret;
	}
	return 0;
}

int btrfs_set_extent_delalloc(struct btrfs_inode *inode, u64 start, u64 end,
			      unsigned int extra_bits,
			      struct extent_state **cached_state)
{
	WARN_ON(PAGE_ALIGNED(end));

	if (start >= i_size_read(&inode->vfs_inode) &&
	    !(inode->flags & BTRFS_INODE_PREALLOC)) {
		/*
		 * There can't be any extents following eof in this case so just
		 * set the delalloc new bit for the range directly.
		 */
		extra_bits |= EXTENT_DELALLOC_NEW;
	} else {
		int ret;

		ret = btrfs_find_new_delalloc_bytes(inode, start,
						    end + 1 - start,
						    cached_state);
		if (ret)
			return ret;
	}

	return set_extent_delalloc(&inode->io_tree, start, end, extra_bits,
				   cached_state);
}

/* see btrfs_writepage_start_hook for details on why this is required */
struct btrfs_writepage_fixup {
	struct page *page;
	struct inode *inode;
	struct btrfs_work work;
};

static void btrfs_writepage_fixup_worker(struct btrfs_work *work)
{
	struct btrfs_writepage_fixup *fixup;
	struct btrfs_ordered_extent *ordered;
	struct extent_state *cached_state = NULL;
	struct extent_changeset *data_reserved = NULL;
	struct page *page;
	struct btrfs_inode *inode;
	u64 page_start;
	u64 page_end;
	int ret = 0;
	bool free_delalloc_space = true;

	fixup = container_of(work, struct btrfs_writepage_fixup, work);
	page = fixup->page;
	inode = BTRFS_I(fixup->inode);
	page_start = page_offset(page);
	page_end = page_offset(page) + PAGE_SIZE - 1;

	/*
	 * This is similar to page_mkwrite, we need to reserve the space before
	 * we take the page lock.
	 */
	ret = btrfs_delalloc_reserve_space(inode, &data_reserved, page_start,
					   PAGE_SIZE);
again:
	lock_page(page);

	/*
	 * Before we queued this fixup, we took a reference on the page.
	 * page->mapping may go NULL, but it shouldn't be moved to a different
	 * address space.
	 */
	if (!page->mapping || !PageDirty(page) || !PageChecked(page)) {
		/*
		 * Unfortunately this is a little tricky, either
		 *
		 * 1) We got here and our page had already been dealt with and
		 *    we reserved our space, thus ret == 0, so we need to just
		 *    drop our space reservation and bail.  This can happen the
		 *    first time we come into the fixup worker, or could happen
		 *    while waiting for the ordered extent.
		 * 2) Our page was already dealt with, but we happened to get an
		 *    ENOSPC above from the btrfs_delalloc_reserve_space.  In
		 *    this case we obviously don't have anything to release, but
		 *    because the page was already dealt with we don't want to
		 *    mark the page with an error, so make sure we're resetting
		 *    ret to 0.  This is why we have this check _before_ the ret
		 *    check, because we do not want to have a surprise ENOSPC
		 *    when the page was already properly dealt with.
		 */
		if (!ret) {
			btrfs_delalloc_release_extents(inode, PAGE_SIZE);
			btrfs_delalloc_release_space(inode, data_reserved,
						     page_start, PAGE_SIZE,
						     true);
		}
		ret = 0;
		goto out_page;
	}

	/*
	 * We can't mess with the page state unless it is locked, so now that
	 * it is locked bail if we failed to make our space reservation.
	 */
	if (ret)
		goto out_page;

	lock_extent_bits(&inode->io_tree, page_start, page_end, &cached_state);

	/* already ordered? We're done */
	if (PagePrivate2(page))
		goto out_reserved;

	ordered = btrfs_lookup_ordered_range(inode, page_start, PAGE_SIZE);
	if (ordered) {
		unlock_extent_cached(&inode->io_tree, page_start, page_end,
				     &cached_state);
		unlock_page(page);
		btrfs_start_ordered_extent(ordered, 1);
		btrfs_put_ordered_extent(ordered);
		goto again;
	}

	ret = btrfs_set_extent_delalloc(inode, page_start, page_end, 0,
					&cached_state);
	if (ret)
		goto out_reserved;

	/*
	 * Everything went as planned, we're now the owner of a dirty page with
	 * delayed allocation bits set and space reserved for our COW
	 * destination.
	 *
	 * The page was dirty when we started, nothing should have cleaned it.
	 */
	BUG_ON(!PageDirty(page));
	free_delalloc_space = false;
out_reserved:
	btrfs_delalloc_release_extents(inode, PAGE_SIZE);
	if (free_delalloc_space)
		btrfs_delalloc_release_space(inode, data_reserved, page_start,
					     PAGE_SIZE, true);
	unlock_extent_cached(&inode->io_tree, page_start, page_end,
			     &cached_state);
out_page:
	if (ret) {
		/*
		 * We hit ENOSPC or other errors.  Update the mapping and page
		 * to reflect the errors and clean the page.
		 */
		mapping_set_error(page->mapping, ret);
		end_extent_writepage(page, ret, page_start, page_end);
		clear_page_dirty_for_io(page);
		SetPageError(page);
	}
	ClearPageChecked(page);
	unlock_page(page);
	put_page(page);
	kfree(fixup);
	extent_changeset_free(data_reserved);
	/*
	 * As a precaution, do a delayed iput in case it would be the last iput
	 * that could need flushing space. Recursing back to fixup worker would
	 * deadlock.
	 */
	btrfs_add_delayed_iput(&inode->vfs_inode);
}

/*
 * There are a few paths in the higher layers of the kernel that directly
 * set the page dirty bit without asking the filesystem if it is a
 * good idea.  This causes problems because we want to make sure COW
 * properly happens and the data=ordered rules are followed.
 *
 * In our case any range that doesn't have the ORDERED bit set
 * hasn't been properly setup for IO.  We kick off an async process
 * to fix it up.  The async helper will wait for ordered extents, set
 * the delalloc bit and make it safe to write the page.
 */
int btrfs_writepage_cow_fixup(struct page *page, u64 start, u64 end)
{
	struct inode *inode = page->mapping->host;
	struct btrfs_fs_info *fs_info = btrfs_sb(inode->i_sb);
	struct btrfs_writepage_fixup *fixup;

	/* this page is properly in the ordered list */
	if (TestClearPagePrivate2(page))
		return 0;

	/*
	 * PageChecked is set below when we create a fixup worker for this page,
	 * don't try to create another one if we're already PageChecked()
	 *
	 * The extent_io writepage code will redirty the page if we send back
	 * EAGAIN.
	 */
	if (PageChecked(page))
		return -EAGAIN;

	fixup = kzalloc(sizeof(*fixup), GFP_NOFS);
	if (!fixup)
		return -EAGAIN;

	/*
	 * We are already holding a reference to this inode from
	 * write_cache_pages.  We need to hold it because the space reservation
	 * takes place outside of the page lock, and we can't trust
	 * page->mapping outside of the page lock.
	 */
	ihold(inode);
	SetPageChecked(page);
	get_page(page);
	btrfs_init_work(&fixup->work, btrfs_writepage_fixup_worker, NULL, NULL);
	fixup->page = page;
	fixup->inode = inode;
	btrfs_queue_work(fs_info->fixup_workers, &fixup->work);

	return -EAGAIN;
}

static int insert_reserved_file_extent(struct btrfs_trans_handle *trans,
				       struct btrfs_inode *inode, u64 file_pos,
				       struct btrfs_file_extent_item *stack_fi,
				       const bool update_inode_bytes,
				       u64 qgroup_reserved)
{
	struct btrfs_root *root = inode->root;
	const u64 sectorsize = root->fs_info->sectorsize;
	struct btrfs_path *path;
	struct extent_buffer *leaf;
	struct btrfs_key ins;
	u64 disk_num_bytes = btrfs_stack_file_extent_disk_num_bytes(stack_fi);
	u64 disk_bytenr = btrfs_stack_file_extent_disk_bytenr(stack_fi);
	u64 num_bytes = btrfs_stack_file_extent_num_bytes(stack_fi);
	u64 ram_bytes = btrfs_stack_file_extent_ram_bytes(stack_fi);
	struct btrfs_drop_extents_args drop_args = { 0 };
	int ret;

	path = btrfs_alloc_path();
	if (!path)
		return -ENOMEM;

	/*
	 * we may be replacing one extent in the tree with another.
	 * The new extent is pinned in the extent map, and we don't want
	 * to drop it from the cache until it is completely in the btree.
	 *
	 * So, tell btrfs_drop_extents to leave this extent in the cache.
	 * the caller is expected to unpin it and allow it to be merged
	 * with the others.
	 */
	drop_args.path = path;
	drop_args.start = file_pos;
	drop_args.end = file_pos + num_bytes;
	drop_args.replace_extent = true;
	drop_args.extent_item_size = sizeof(*stack_fi);
	ret = btrfs_drop_extents(trans, root, inode, &drop_args);
	if (ret)
		goto out;

	if (!drop_args.extent_inserted) {
		ins.objectid = btrfs_ino(inode);
		ins.offset = file_pos;
		ins.type = BTRFS_EXTENT_DATA_KEY;

		ret = btrfs_insert_empty_item(trans, root, path, &ins,
					      sizeof(*stack_fi));
		if (ret)
			goto out;
	}
	leaf = path->nodes[0];
	btrfs_set_stack_file_extent_generation(stack_fi, trans->transid);
	write_extent_buffer(leaf, stack_fi,
			btrfs_item_ptr_offset(leaf, path->slots[0]),
			sizeof(struct btrfs_file_extent_item));

	btrfs_mark_buffer_dirty(leaf);
	btrfs_release_path(path);

	/*
	 * If we dropped an inline extent here, we know the range where it is
	 * was not marked with the EXTENT_DELALLOC_NEW bit, so we update the
	 * number of bytes only for that range contaning the inline extent.
	 * The remaining of the range will be processed when clearning the
	 * EXTENT_DELALLOC_BIT bit through the ordered extent completion.
	 */
	if (file_pos == 0 && !IS_ALIGNED(drop_args.bytes_found, sectorsize)) {
		u64 inline_size = round_down(drop_args.bytes_found, sectorsize);

		inline_size = drop_args.bytes_found - inline_size;
		btrfs_update_inode_bytes(inode, sectorsize, inline_size);
		drop_args.bytes_found -= inline_size;
		num_bytes -= sectorsize;
	}

	if (update_inode_bytes)
		btrfs_update_inode_bytes(inode, num_bytes, drop_args.bytes_found);

	ins.objectid = disk_bytenr;
	ins.offset = disk_num_bytes;
	ins.type = BTRFS_EXTENT_ITEM_KEY;

	ret = btrfs_inode_set_file_extent_range(inode, file_pos, ram_bytes);
	if (ret)
		goto out;

	ret = btrfs_alloc_reserved_file_extent(trans, root, btrfs_ino(inode),
					       file_pos, qgroup_reserved, &ins);
out:
	btrfs_free_path(path);

	return ret;
}

static void btrfs_release_delalloc_bytes(struct btrfs_fs_info *fs_info,
					 u64 start, u64 len)
{
	struct btrfs_block_group *cache;

	cache = btrfs_lookup_block_group(fs_info, start);
	ASSERT(cache);

	spin_lock(&cache->lock);
	cache->delalloc_bytes -= len;
	spin_unlock(&cache->lock);

	btrfs_put_block_group(cache);
}

static int insert_ordered_extent_file_extent(struct btrfs_trans_handle *trans,
					     struct btrfs_ordered_extent *oe)
{
	struct btrfs_file_extent_item stack_fi;
	u64 logical_len;
	bool update_inode_bytes;

	memset(&stack_fi, 0, sizeof(stack_fi));
	btrfs_set_stack_file_extent_type(&stack_fi, BTRFS_FILE_EXTENT_REG);
	btrfs_set_stack_file_extent_disk_bytenr(&stack_fi, oe->disk_bytenr);
	btrfs_set_stack_file_extent_disk_num_bytes(&stack_fi,
						   oe->disk_num_bytes);
	if (test_bit(BTRFS_ORDERED_TRUNCATED, &oe->flags))
		logical_len = oe->truncated_len;
	else
		logical_len = oe->num_bytes;
	btrfs_set_stack_file_extent_num_bytes(&stack_fi, logical_len);
	btrfs_set_stack_file_extent_ram_bytes(&stack_fi, logical_len);
	btrfs_set_stack_file_extent_compression(&stack_fi, oe->compress_type);
	/* Encryption and other encoding is reserved and all 0 */

	/*
	 * For delalloc, when completing an ordered extent we update the inode's
	 * bytes when clearing the range in the inode's io tree, so pass false
	 * as the argument 'update_inode_bytes' to insert_reserved_file_extent(),
	 * except if the ordered extent was truncated.
	 */
	update_inode_bytes = test_bit(BTRFS_ORDERED_DIRECT, &oe->flags) ||
			     test_bit(BTRFS_ORDERED_TRUNCATED, &oe->flags);

	return insert_reserved_file_extent(trans, BTRFS_I(oe->inode),
					   oe->file_offset, &stack_fi,
					   update_inode_bytes, oe->qgroup_rsv);
}

/*
 * As ordered data IO finishes, this gets called so we can finish
 * an ordered extent if the range of bytes in the file it covers are
 * fully written.
 */
static int btrfs_finish_ordered_io(struct btrfs_ordered_extent *ordered_extent)
{
	struct btrfs_inode *inode = BTRFS_I(ordered_extent->inode);
	struct btrfs_root *root = inode->root;
	struct btrfs_fs_info *fs_info = root->fs_info;
	struct btrfs_trans_handle *trans = NULL;
	struct extent_io_tree *io_tree = &inode->io_tree;
	struct extent_state *cached_state = NULL;
	u64 start, end;
	int compress_type = 0;
	int ret = 0;
	u64 logical_len = ordered_extent->num_bytes;
	bool freespace_inode;
	bool truncated = false;
	bool clear_reserved_extent = true;
	unsigned int clear_bits = EXTENT_DEFRAG;

	start = ordered_extent->file_offset;
	end = start + ordered_extent->num_bytes - 1;

	if (!test_bit(BTRFS_ORDERED_NOCOW, &ordered_extent->flags) &&
	    !test_bit(BTRFS_ORDERED_PREALLOC, &ordered_extent->flags) &&
	    !test_bit(BTRFS_ORDERED_DIRECT, &ordered_extent->flags))
		clear_bits |= EXTENT_DELALLOC_NEW;

	freespace_inode = btrfs_is_free_space_inode(inode);

	if (test_bit(BTRFS_ORDERED_IOERR, &ordered_extent->flags)) {
		ret = -EIO;
		goto out;
	}

	btrfs_free_io_failure_record(inode, start, end);

	if (test_bit(BTRFS_ORDERED_TRUNCATED, &ordered_extent->flags)) {
		truncated = true;
		logical_len = ordered_extent->truncated_len;
		/* Truncated the entire extent, don't bother adding */
		if (!logical_len)
			goto out;
	}

	if (test_bit(BTRFS_ORDERED_NOCOW, &ordered_extent->flags)) {
		BUG_ON(!list_empty(&ordered_extent->list)); /* Logic error */

		btrfs_inode_safe_disk_i_size_write(inode, 0);
		if (freespace_inode)
			trans = btrfs_join_transaction_spacecache(root);
		else
			trans = btrfs_join_transaction(root);
		if (IS_ERR(trans)) {
			ret = PTR_ERR(trans);
			trans = NULL;
			goto out;
		}
		trans->block_rsv = &inode->block_rsv;
		ret = btrfs_update_inode_fallback(trans, root, inode);
		if (ret) /* -ENOMEM or corruption */
			btrfs_abort_transaction(trans, ret);
		goto out;
	}

	clear_bits |= EXTENT_LOCKED;
	lock_extent_bits(io_tree, start, end, &cached_state);

	if (freespace_inode)
		trans = btrfs_join_transaction_spacecache(root);
	else
		trans = btrfs_join_transaction(root);
	if (IS_ERR(trans)) {
		ret = PTR_ERR(trans);
		trans = NULL;
		goto out;
	}

	trans->block_rsv = &inode->block_rsv;

	if (test_bit(BTRFS_ORDERED_COMPRESSED, &ordered_extent->flags))
		compress_type = ordered_extent->compress_type;
	if (test_bit(BTRFS_ORDERED_PREALLOC, &ordered_extent->flags)) {
		BUG_ON(compress_type);
		ret = btrfs_mark_extent_written(trans, inode,
						ordered_extent->file_offset,
						ordered_extent->file_offset +
						logical_len);
	} else {
		BUG_ON(root == fs_info->tree_root);
		ret = insert_ordered_extent_file_extent(trans, ordered_extent);
		if (!ret) {
			clear_reserved_extent = false;
			btrfs_release_delalloc_bytes(fs_info,
						ordered_extent->disk_bytenr,
						ordered_extent->disk_num_bytes);
		}
	}
	unpin_extent_cache(&inode->extent_tree, ordered_extent->file_offset,
			   ordered_extent->num_bytes, trans->transid);
	if (ret < 0) {
		btrfs_abort_transaction(trans, ret);
		goto out;
	}

	ret = add_pending_csums(trans, &ordered_extent->list);
	if (ret) {
		btrfs_abort_transaction(trans, ret);
		goto out;
	}

	/*
	 * If this is a new delalloc range, clear its new delalloc flag to
	 * update the inode's number of bytes. This needs to be done first
	 * before updating the inode item.
	 */
	if ((clear_bits & EXTENT_DELALLOC_NEW) &&
	    !test_bit(BTRFS_ORDERED_TRUNCATED, &ordered_extent->flags))
		clear_extent_bit(&inode->io_tree, start, end,
				 EXTENT_DELALLOC_NEW | EXTENT_ADD_INODE_BYTES,
				 0, 0, &cached_state);

	btrfs_inode_safe_disk_i_size_write(inode, 0);
	ret = btrfs_update_inode_fallback(trans, root, inode);
	if (ret) { /* -ENOMEM or corruption */
		btrfs_abort_transaction(trans, ret);
		goto out;
	}
	ret = 0;
out:
	clear_extent_bit(&inode->io_tree, start, end, clear_bits,
			 (clear_bits & EXTENT_LOCKED) ? 1 : 0, 0,
			 &cached_state);

	if (trans)
		btrfs_end_transaction(trans);

	if (ret || truncated) {
		u64 unwritten_start = start;

		if (truncated)
			unwritten_start += logical_len;
		clear_extent_uptodate(io_tree, unwritten_start, end, NULL);

		/* Drop the cache for the part of the extent we didn't write. */
		btrfs_drop_extent_cache(inode, unwritten_start, end, 0);

		/*
		 * If the ordered extent had an IOERR or something else went
		 * wrong we need to return the space for this ordered extent
		 * back to the allocator.  We only free the extent in the
		 * truncated case if we didn't write out the extent at all.
		 *
		 * If we made it past insert_reserved_file_extent before we
		 * errored out then we don't need to do this as the accounting
		 * has already been done.
		 */
		if ((ret || !logical_len) &&
		    clear_reserved_extent &&
		    !test_bit(BTRFS_ORDERED_NOCOW, &ordered_extent->flags) &&
		    !test_bit(BTRFS_ORDERED_PREALLOC, &ordered_extent->flags)) {
			/*
			 * Discard the range before returning it back to the
			 * free space pool
			 */
			if (ret && btrfs_test_opt(fs_info, DISCARD_SYNC))
				btrfs_discard_extent(fs_info,
						ordered_extent->disk_bytenr,
						ordered_extent->disk_num_bytes,
						NULL);
			btrfs_free_reserved_extent(fs_info,
					ordered_extent->disk_bytenr,
					ordered_extent->disk_num_bytes, 1);
		}
	}

	/*
	 * This needs to be done to make sure anybody waiting knows we are done
	 * updating everything for this ordered extent.
	 */
	btrfs_remove_ordered_extent(inode, ordered_extent);

	/* once for us */
	btrfs_put_ordered_extent(ordered_extent);
	/* once for the tree */
	btrfs_put_ordered_extent(ordered_extent);

	return ret;
}

static void finish_ordered_fn(struct btrfs_work *work)
{
	struct btrfs_ordered_extent *ordered_extent;
	ordered_extent = container_of(work, struct btrfs_ordered_extent, work);
	btrfs_finish_ordered_io(ordered_extent);
}

void btrfs_writepage_endio_finish_ordered(struct page *page, u64 start,
					  u64 end, int uptodate)
{
	struct btrfs_inode *inode = BTRFS_I(page->mapping->host);
	struct btrfs_fs_info *fs_info = inode->root->fs_info;
	struct btrfs_ordered_extent *ordered_extent = NULL;
	struct btrfs_workqueue *wq;

	trace_btrfs_writepage_end_io_hook(page, start, end, uptodate);

	ClearPagePrivate2(page);
	if (!btrfs_dec_test_ordered_pending(inode, &ordered_extent, start,
					    end - start + 1, uptodate))
		return;

	if (btrfs_is_free_space_inode(inode))
		wq = fs_info->endio_freespace_worker;
	else
		wq = fs_info->endio_write_workers;

	btrfs_init_work(&ordered_extent->work, finish_ordered_fn, NULL, NULL);
	btrfs_queue_work(wq, &ordered_extent->work);
}

/*
 * check_data_csum - verify checksum of one sector of uncompressed data
 * @inode:	inode
 * @io_bio:	btrfs_io_bio which contains the csum
 * @bio_offset:	offset to the beginning of the bio (in bytes)
 * @page:	page where is the data to be verified
 * @pgoff:	offset inside the page
 *
 * The length of such check is always one sector size.
 */
static int check_data_csum(struct inode *inode, struct btrfs_io_bio *io_bio,
			   u32 bio_offset, struct page *page, u32 pgoff)
{
	struct btrfs_fs_info *fs_info = btrfs_sb(inode->i_sb);
	SHASH_DESC_ON_STACK(shash, fs_info->csum_shash);
	char *kaddr;
	u32 len = fs_info->sectorsize;
	const u32 csum_size = fs_info->csum_size;
	unsigned int offset_sectors;
	u8 *csum_expected;
	u8 csum[BTRFS_CSUM_SIZE];

	ASSERT(pgoff + len <= PAGE_SIZE);

	offset_sectors = bio_offset >> fs_info->sectorsize_bits;
	csum_expected = ((u8 *)io_bio->csum) + offset_sectors * csum_size;

	kaddr = kmap_atomic(page);
	shash->tfm = fs_info->csum_shash;

	crypto_shash_digest(shash, kaddr + pgoff, len, csum);

	if (memcmp(csum, csum_expected, csum_size))
		goto zeroit;

	kunmap_atomic(kaddr);
	return 0;
zeroit:
	btrfs_print_data_csum_error(BTRFS_I(inode), page_offset(page) + pgoff,
				    csum, csum_expected, io_bio->mirror_num);
	if (io_bio->device)
		btrfs_dev_stat_inc_and_print(io_bio->device,
					     BTRFS_DEV_STAT_CORRUPTION_ERRS);
	memset(kaddr + pgoff, 1, len);
	flush_dcache_page(page);
	kunmap_atomic(kaddr);
	return -EIO;
}

/*
 * When reads are done, we need to check csums to verify the data is correct.
 * if there's a match, we allow the bio to finish.  If not, the code in
 * extent_io.c will try to find good copies for us.
 *
 * @bio_offset:	offset to the beginning of the bio (in bytes)
 * @start:	file offset of the range start
 * @end:	file offset of the range end (inclusive)
 * @mirror:	mirror number
 */
int btrfs_verify_data_csum(struct btrfs_io_bio *io_bio, u32 bio_offset,
			   struct page *page, u64 start, u64 end, int mirror)
{
	struct inode *inode = page->mapping->host;
	struct extent_io_tree *io_tree = &BTRFS_I(inode)->io_tree;
	struct btrfs_root *root = BTRFS_I(inode)->root;
	const u32 sectorsize = root->fs_info->sectorsize;
	u32 pg_off;

	if (PageChecked(page)) {
		ClearPageChecked(page);
		return 0;
	}

	if (BTRFS_I(inode)->flags & BTRFS_INODE_NODATASUM)
		return 0;

	if (!root->fs_info->csum_root)
		return 0;

	if (root->root_key.objectid == BTRFS_DATA_RELOC_TREE_OBJECTID &&
	    test_range_bit(io_tree, start, end, EXTENT_NODATASUM, 1, NULL)) {
		clear_extent_bits(io_tree, start, end, EXTENT_NODATASUM);
		return 0;
	}

	ASSERT(page_offset(page) <= start &&
	       end <= page_offset(page) + PAGE_SIZE - 1);
	for (pg_off = offset_in_page(start);
	     pg_off < offset_in_page(end);
	     pg_off += sectorsize, bio_offset += sectorsize) {
		int ret;

		ret = check_data_csum(inode, io_bio, bio_offset, page, pg_off);
		if (ret < 0)
			return -EIO;
	}
	return 0;
}

/*
 * btrfs_add_delayed_iput - perform a delayed iput on @inode
 *
 * @inode: The inode we want to perform iput on
 *
 * This function uses the generic vfs_inode::i_count to track whether we should
 * just decrement it (in case it's > 1) or if this is the last iput then link
 * the inode to the delayed iput machinery. Delayed iputs are processed at
 * transaction commit time/superblock commit/cleaner kthread.
 */
void btrfs_add_delayed_iput(struct inode *inode)
{
	struct btrfs_fs_info *fs_info = btrfs_sb(inode->i_sb);
	struct btrfs_inode *binode = BTRFS_I(inode);

	if (atomic_add_unless(&inode->i_count, -1, 1))
		return;

	atomic_inc(&fs_info->nr_delayed_iputs);
	spin_lock(&fs_info->delayed_iput_lock);
	ASSERT(list_empty(&binode->delayed_iput));
	list_add_tail(&binode->delayed_iput, &fs_info->delayed_iputs);
	spin_unlock(&fs_info->delayed_iput_lock);
	if (!test_bit(BTRFS_FS_CLEANER_RUNNING, &fs_info->flags))
		wake_up_process(fs_info->cleaner_kthread);
}

static void run_delayed_iput_locked(struct btrfs_fs_info *fs_info,
				    struct btrfs_inode *inode)
{
	list_del_init(&inode->delayed_iput);
	spin_unlock(&fs_info->delayed_iput_lock);
	iput(&inode->vfs_inode);
	if (atomic_dec_and_test(&fs_info->nr_delayed_iputs))
		wake_up(&fs_info->delayed_iputs_wait);
	spin_lock(&fs_info->delayed_iput_lock);
}

static void btrfs_run_delayed_iput(struct btrfs_fs_info *fs_info,
				   struct btrfs_inode *inode)
{
	if (!list_empty(&inode->delayed_iput)) {
		spin_lock(&fs_info->delayed_iput_lock);
		if (!list_empty(&inode->delayed_iput))
			run_delayed_iput_locked(fs_info, inode);
		spin_unlock(&fs_info->delayed_iput_lock);
	}
}

void btrfs_run_delayed_iputs(struct btrfs_fs_info *fs_info)
{

	spin_lock(&fs_info->delayed_iput_lock);
	while (!list_empty(&fs_info->delayed_iputs)) {
		struct btrfs_inode *inode;

		inode = list_first_entry(&fs_info->delayed_iputs,
				struct btrfs_inode, delayed_iput);
		run_delayed_iput_locked(fs_info, inode);
	}
	spin_unlock(&fs_info->delayed_iput_lock);
}

/**
 * btrfs_wait_on_delayed_iputs - wait on the delayed iputs to be done running
 * @fs_info - the fs_info for this fs
 * @return - EINTR if we were killed, 0 if nothing's pending
 *
 * This will wait on any delayed iputs that are currently running with KILLABLE
 * set.  Once they are all done running we will return, unless we are killed in
 * which case we return EINTR. This helps in user operations like fallocate etc
 * that might get blocked on the iputs.
 */
int btrfs_wait_on_delayed_iputs(struct btrfs_fs_info *fs_info)
{
	int ret = wait_event_killable(fs_info->delayed_iputs_wait,
			atomic_read(&fs_info->nr_delayed_iputs) == 0);
	if (ret)
		return -EINTR;
	return 0;
}

/*
 * This creates an orphan entry for the given inode in case something goes wrong
 * in the middle of an unlink.
 */
int btrfs_orphan_add(struct btrfs_trans_handle *trans,
		     struct btrfs_inode *inode)
{
	int ret;

	ret = btrfs_insert_orphan_item(trans, inode->root, btrfs_ino(inode));
	if (ret && ret != -EEXIST) {
		btrfs_abort_transaction(trans, ret);
		return ret;
	}

	return 0;
}

/*
 * We have done the delete so we can go ahead and remove the orphan item for
 * this particular inode.
 */
static int btrfs_orphan_del(struct btrfs_trans_handle *trans,
			    struct btrfs_inode *inode)
{
	return btrfs_del_orphan_item(trans, inode->root, btrfs_ino(inode));
}

/*
 * this cleans up any orphans that may be left on the list from the last use
 * of this root.
 */
int btrfs_orphan_cleanup(struct btrfs_root *root)
{
	struct btrfs_fs_info *fs_info = root->fs_info;
	struct btrfs_path *path;
	struct extent_buffer *leaf;
	struct btrfs_key key, found_key;
	struct btrfs_trans_handle *trans;
	struct inode *inode;
	u64 last_objectid = 0;
	int ret = 0, nr_unlink = 0;

	if (cmpxchg(&root->orphan_cleanup_state, 0, ORPHAN_CLEANUP_STARTED))
		return 0;

	path = btrfs_alloc_path();
	if (!path) {
		ret = -ENOMEM;
		goto out;
	}
	path->reada = READA_BACK;

	key.objectid = BTRFS_ORPHAN_OBJECTID;
	key.type = BTRFS_ORPHAN_ITEM_KEY;
	key.offset = (u64)-1;

	while (1) {
		ret = btrfs_search_slot(NULL, root, &key, path, 0, 0);
		if (ret < 0)
			goto out;

		/*
		 * if ret == 0 means we found what we were searching for, which
		 * is weird, but possible, so only screw with path if we didn't
		 * find the key and see if we have stuff that matches
		 */
		if (ret > 0) {
			ret = 0;
			if (path->slots[0] == 0)
				break;
			path->slots[0]--;
		}

		/* pull out the item */
		leaf = path->nodes[0];
		btrfs_item_key_to_cpu(leaf, &found_key, path->slots[0]);

		/* make sure the item matches what we want */
		if (found_key.objectid != BTRFS_ORPHAN_OBJECTID)
			break;
		if (found_key.type != BTRFS_ORPHAN_ITEM_KEY)
			break;

		/* release the path since we're done with it */
		btrfs_release_path(path);

		/*
		 * this is where we are basically btrfs_lookup, without the
		 * crossing root thing.  we store the inode number in the
		 * offset of the orphan item.
		 */

		if (found_key.offset == last_objectid) {
			btrfs_err(fs_info,
				  "Error removing orphan entry, stopping orphan cleanup");
			ret = -EINVAL;
			goto out;
		}

		last_objectid = found_key.offset;

		found_key.objectid = found_key.offset;
		found_key.type = BTRFS_INODE_ITEM_KEY;
		found_key.offset = 0;
		inode = btrfs_iget(fs_info->sb, last_objectid, root);
		ret = PTR_ERR_OR_ZERO(inode);
		if (ret && ret != -ENOENT)
			goto out;

		if (ret == -ENOENT && root == fs_info->tree_root) {
			struct btrfs_root *dead_root;
			int is_dead_root = 0;

			/*
			 * this is an orphan in the tree root. Currently these
			 * could come from 2 sources:
			 *  a) a snapshot deletion in progress
			 *  b) a free space cache inode
			 * We need to distinguish those two, as the snapshot
			 * orphan must not get deleted.
			 * find_dead_roots already ran before us, so if this
			 * is a snapshot deletion, we should find the root
			 * in the fs_roots radix tree.
			 */

			spin_lock(&fs_info->fs_roots_radix_lock);
			dead_root = radix_tree_lookup(&fs_info->fs_roots_radix,
							 (unsigned long)found_key.objectid);
			if (dead_root && btrfs_root_refs(&dead_root->root_item) == 0)
				is_dead_root = 1;
			spin_unlock(&fs_info->fs_roots_radix_lock);

			if (is_dead_root) {
				/* prevent this orphan from being found again */
				key.offset = found_key.objectid - 1;
				continue;
			}

		}

		/*
		 * If we have an inode with links, there are a couple of
		 * possibilities. Old kernels (before v3.12) used to create an
		 * orphan item for truncate indicating that there were possibly
		 * extent items past i_size that needed to be deleted. In v3.12,
		 * truncate was changed to update i_size in sync with the extent
		 * items, but the (useless) orphan item was still created. Since
		 * v4.18, we don't create the orphan item for truncate at all.
		 *
		 * So, this item could mean that we need to do a truncate, but
		 * only if this filesystem was last used on a pre-v3.12 kernel
		 * and was not cleanly unmounted. The odds of that are quite
		 * slim, and it's a pain to do the truncate now, so just delete
		 * the orphan item.
		 *
		 * It's also possible that this orphan item was supposed to be
		 * deleted but wasn't. The inode number may have been reused,
		 * but either way, we can delete the orphan item.
		 */
		if (ret == -ENOENT || inode->i_nlink) {
			if (!ret)
				iput(inode);
			trans = btrfs_start_transaction(root, 1);
			if (IS_ERR(trans)) {
				ret = PTR_ERR(trans);
				goto out;
			}
			btrfs_debug(fs_info, "auto deleting %Lu",
				    found_key.objectid);
			ret = btrfs_del_orphan_item(trans, root,
						    found_key.objectid);
			btrfs_end_transaction(trans);
			if (ret)
				goto out;
			continue;
		}

		nr_unlink++;

		/* this will do delete_inode and everything for us */
		iput(inode);
	}
	/* release the path since we're done with it */
	btrfs_release_path(path);

	root->orphan_cleanup_state = ORPHAN_CLEANUP_DONE;

	if (test_bit(BTRFS_ROOT_ORPHAN_ITEM_INSERTED, &root->state)) {
		trans = btrfs_join_transaction(root);
		if (!IS_ERR(trans))
			btrfs_end_transaction(trans);
	}

	if (nr_unlink)
		btrfs_debug(fs_info, "unlinked %d orphans", nr_unlink);

out:
	if (ret)
		btrfs_err(fs_info, "could not do orphan cleanup %d", ret);
	btrfs_free_path(path);
	return ret;
}

/*
 * very simple check to peek ahead in the leaf looking for xattrs.  If we
 * don't find any xattrs, we know there can't be any acls.
 *
 * slot is the slot the inode is in, objectid is the objectid of the inode
 */
static noinline int acls_after_inode_item(struct extent_buffer *leaf,
					  int slot, u64 objectid,
					  int *first_xattr_slot)
{
	u32 nritems = btrfs_header_nritems(leaf);
	struct btrfs_key found_key;
	static u64 xattr_access = 0;
	static u64 xattr_default = 0;
	int scanned = 0;

	if (!xattr_access) {
		xattr_access = btrfs_name_hash(XATTR_NAME_POSIX_ACL_ACCESS,
					strlen(XATTR_NAME_POSIX_ACL_ACCESS));
		xattr_default = btrfs_name_hash(XATTR_NAME_POSIX_ACL_DEFAULT,
					strlen(XATTR_NAME_POSIX_ACL_DEFAULT));
	}

	slot++;
	*first_xattr_slot = -1;
	while (slot < nritems) {
		btrfs_item_key_to_cpu(leaf, &found_key, slot);

		/* we found a different objectid, there must not be acls */
		if (found_key.objectid != objectid)
			return 0;

		/* we found an xattr, assume we've got an acl */
		if (found_key.type == BTRFS_XATTR_ITEM_KEY) {
			if (*first_xattr_slot == -1)
				*first_xattr_slot = slot;
			if (found_key.offset == xattr_access ||
			    found_key.offset == xattr_default)
				return 1;
		}

		/*
		 * we found a key greater than an xattr key, there can't
		 * be any acls later on
		 */
		if (found_key.type > BTRFS_XATTR_ITEM_KEY)
			return 0;

		slot++;
		scanned++;

		/*
		 * it goes inode, inode backrefs, xattrs, extents,
		 * so if there are a ton of hard links to an inode there can
		 * be a lot of backrefs.  Don't waste time searching too hard,
		 * this is just an optimization
		 */
		if (scanned >= 8)
			break;
	}
	/* we hit the end of the leaf before we found an xattr or
	 * something larger than an xattr.  We have to assume the inode
	 * has acls
	 */
	if (*first_xattr_slot == -1)
		*first_xattr_slot = slot;
	return 1;
}

/*
 * read an inode from the btree into the in-memory inode
 */
static int btrfs_read_locked_inode(struct inode *inode,
				   struct btrfs_path *in_path)
{
	struct btrfs_fs_info *fs_info = btrfs_sb(inode->i_sb);
	struct btrfs_path *path = in_path;
	struct extent_buffer *leaf;
	struct btrfs_inode_item *inode_item;
	struct btrfs_root *root = BTRFS_I(inode)->root;
	struct btrfs_key location;
	unsigned long ptr;
	int maybe_acls;
	u32 rdev;
	int ret;
	bool filled = false;
	int first_xattr_slot;

	ret = btrfs_fill_inode(inode, &rdev);
	if (!ret)
		filled = true;

	if (!path) {
		path = btrfs_alloc_path();
		if (!path)
			return -ENOMEM;
	}

	memcpy(&location, &BTRFS_I(inode)->location, sizeof(location));

	ret = btrfs_lookup_inode(NULL, root, path, &location, 0);
	if (ret) {
		if (path != in_path)
			btrfs_free_path(path);
		return ret;
	}

	leaf = path->nodes[0];

	if (filled)
		goto cache_index;

	inode_item = btrfs_item_ptr(leaf, path->slots[0],
				    struct btrfs_inode_item);
	inode->i_mode = btrfs_inode_mode(leaf, inode_item);
	set_nlink(inode, btrfs_inode_nlink(leaf, inode_item));
	i_uid_write(inode, btrfs_inode_uid(leaf, inode_item));
	i_gid_write(inode, btrfs_inode_gid(leaf, inode_item));
	btrfs_i_size_write(BTRFS_I(inode), btrfs_inode_size(leaf, inode_item));
	btrfs_inode_set_file_extent_range(BTRFS_I(inode), 0,
			round_up(i_size_read(inode), fs_info->sectorsize));

	inode->i_atime.tv_sec = btrfs_timespec_sec(leaf, &inode_item->atime);
	inode->i_atime.tv_nsec = btrfs_timespec_nsec(leaf, &inode_item->atime);

	inode->i_mtime.tv_sec = btrfs_timespec_sec(leaf, &inode_item->mtime);
	inode->i_mtime.tv_nsec = btrfs_timespec_nsec(leaf, &inode_item->mtime);

	inode->i_ctime.tv_sec = btrfs_timespec_sec(leaf, &inode_item->ctime);
	inode->i_ctime.tv_nsec = btrfs_timespec_nsec(leaf, &inode_item->ctime);

	BTRFS_I(inode)->i_otime.tv_sec =
		btrfs_timespec_sec(leaf, &inode_item->otime);
	BTRFS_I(inode)->i_otime.tv_nsec =
		btrfs_timespec_nsec(leaf, &inode_item->otime);

	inode_set_bytes(inode, btrfs_inode_nbytes(leaf, inode_item));
	BTRFS_I(inode)->generation = btrfs_inode_generation(leaf, inode_item);
	BTRFS_I(inode)->last_trans = btrfs_inode_transid(leaf, inode_item);

	inode_set_iversion_queried(inode,
				   btrfs_inode_sequence(leaf, inode_item));
	inode->i_generation = BTRFS_I(inode)->generation;
	inode->i_rdev = 0;
	rdev = btrfs_inode_rdev(leaf, inode_item);

	BTRFS_I(inode)->index_cnt = (u64)-1;
	BTRFS_I(inode)->flags = btrfs_inode_flags(leaf, inode_item);

cache_index:
	/*
	 * If we were modified in the current generation and evicted from memory
	 * and then re-read we need to do a full sync since we don't have any
	 * idea about which extents were modified before we were evicted from
	 * cache.
	 *
	 * This is required for both inode re-read from disk and delayed inode
	 * in delayed_nodes_tree.
	 */
	if (BTRFS_I(inode)->last_trans == fs_info->generation)
		set_bit(BTRFS_INODE_NEEDS_FULL_SYNC,
			&BTRFS_I(inode)->runtime_flags);

	/*
	 * We don't persist the id of the transaction where an unlink operation
	 * against the inode was last made. So here we assume the inode might
	 * have been evicted, and therefore the exact value of last_unlink_trans
	 * lost, and set it to last_trans to avoid metadata inconsistencies
	 * between the inode and its parent if the inode is fsync'ed and the log
	 * replayed. For example, in the scenario:
	 *
	 * touch mydir/foo
	 * ln mydir/foo mydir/bar
	 * sync
	 * unlink mydir/bar
	 * echo 2 > /proc/sys/vm/drop_caches   # evicts inode
	 * xfs_io -c fsync mydir/foo
	 * <power failure>
	 * mount fs, triggers fsync log replay
	 *
	 * We must make sure that when we fsync our inode foo we also log its
	 * parent inode, otherwise after log replay the parent still has the
	 * dentry with the "bar" name but our inode foo has a link count of 1
	 * and doesn't have an inode ref with the name "bar" anymore.
	 *
	 * Setting last_unlink_trans to last_trans is a pessimistic approach,
	 * but it guarantees correctness at the expense of occasional full
	 * transaction commits on fsync if our inode is a directory, or if our
	 * inode is not a directory, logging its parent unnecessarily.
	 */
	BTRFS_I(inode)->last_unlink_trans = BTRFS_I(inode)->last_trans;

	/*
	 * Same logic as for last_unlink_trans. We don't persist the generation
	 * of the last transaction where this inode was used for a reflink
	 * operation, so after eviction and reloading the inode we must be
	 * pessimistic and assume the last transaction that modified the inode.
	 */
	BTRFS_I(inode)->last_reflink_trans = BTRFS_I(inode)->last_trans;

	path->slots[0]++;
	if (inode->i_nlink != 1 ||
	    path->slots[0] >= btrfs_header_nritems(leaf))
		goto cache_acl;

	btrfs_item_key_to_cpu(leaf, &location, path->slots[0]);
	if (location.objectid != btrfs_ino(BTRFS_I(inode)))
		goto cache_acl;

	ptr = btrfs_item_ptr_offset(leaf, path->slots[0]);
	if (location.type == BTRFS_INODE_REF_KEY) {
		struct btrfs_inode_ref *ref;

		ref = (struct btrfs_inode_ref *)ptr;
		BTRFS_I(inode)->dir_index = btrfs_inode_ref_index(leaf, ref);
	} else if (location.type == BTRFS_INODE_EXTREF_KEY) {
		struct btrfs_inode_extref *extref;

		extref = (struct btrfs_inode_extref *)ptr;
		BTRFS_I(inode)->dir_index = btrfs_inode_extref_index(leaf,
								     extref);
	}
cache_acl:
	/*
	 * try to precache a NULL acl entry for files that don't have
	 * any xattrs or acls
	 */
	maybe_acls = acls_after_inode_item(leaf, path->slots[0],
			btrfs_ino(BTRFS_I(inode)), &first_xattr_slot);
	if (first_xattr_slot != -1) {
		path->slots[0] = first_xattr_slot;
		ret = btrfs_load_inode_props(inode, path);
		if (ret)
			btrfs_err(fs_info,
				  "error loading props for ino %llu (root %llu): %d",
				  btrfs_ino(BTRFS_I(inode)),
				  root->root_key.objectid, ret);
	}
	if (path != in_path)
		btrfs_free_path(path);

	if (!maybe_acls)
		cache_no_acl(inode);

	switch (inode->i_mode & S_IFMT) {
	case S_IFREG:
		inode->i_mapping->a_ops = &btrfs_aops;
		inode->i_fop = &btrfs_file_operations;
		inode->i_op = &btrfs_file_inode_operations;
		break;
	case S_IFDIR:
		inode->i_fop = &btrfs_dir_file_operations;
		inode->i_op = &btrfs_dir_inode_operations;
		break;
	case S_IFLNK:
		inode->i_op = &btrfs_symlink_inode_operations;
		inode_nohighmem(inode);
		inode->i_mapping->a_ops = &btrfs_aops;
		break;
	default:
		inode->i_op = &btrfs_special_inode_operations;
		init_special_inode(inode, inode->i_mode, rdev);
		break;
	}

	btrfs_sync_inode_flags_to_i_flags(inode);
	return 0;
}

/*
 * given a leaf and an inode, copy the inode fields into the leaf
 */
static void fill_inode_item(struct btrfs_trans_handle *trans,
			    struct extent_buffer *leaf,
			    struct btrfs_inode_item *item,
			    struct inode *inode)
{
	struct btrfs_map_token token;

	btrfs_init_map_token(&token, leaf);

	btrfs_set_token_inode_uid(&token, item, i_uid_read(inode));
	btrfs_set_token_inode_gid(&token, item, i_gid_read(inode));
	btrfs_set_token_inode_size(&token, item, BTRFS_I(inode)->disk_i_size);
	btrfs_set_token_inode_mode(&token, item, inode->i_mode);
	btrfs_set_token_inode_nlink(&token, item, inode->i_nlink);

	btrfs_set_token_timespec_sec(&token, &item->atime,
				     inode->i_atime.tv_sec);
	btrfs_set_token_timespec_nsec(&token, &item->atime,
				      inode->i_atime.tv_nsec);

	btrfs_set_token_timespec_sec(&token, &item->mtime,
				     inode->i_mtime.tv_sec);
	btrfs_set_token_timespec_nsec(&token, &item->mtime,
				      inode->i_mtime.tv_nsec);

	btrfs_set_token_timespec_sec(&token, &item->ctime,
				     inode->i_ctime.tv_sec);
	btrfs_set_token_timespec_nsec(&token, &item->ctime,
				      inode->i_ctime.tv_nsec);

	btrfs_set_token_timespec_sec(&token, &item->otime,
				     BTRFS_I(inode)->i_otime.tv_sec);
	btrfs_set_token_timespec_nsec(&token, &item->otime,
				      BTRFS_I(inode)->i_otime.tv_nsec);

	btrfs_set_token_inode_nbytes(&token, item, inode_get_bytes(inode));
	btrfs_set_token_inode_generation(&token, item,
					 BTRFS_I(inode)->generation);
	btrfs_set_token_inode_sequence(&token, item, inode_peek_iversion(inode));
	btrfs_set_token_inode_transid(&token, item, trans->transid);
	btrfs_set_token_inode_rdev(&token, item, inode->i_rdev);
	btrfs_set_token_inode_flags(&token, item, BTRFS_I(inode)->flags);
	btrfs_set_token_inode_block_group(&token, item, 0);
}

/*
 * copy everything in the in-memory inode into the btree.
 */
static noinline int btrfs_update_inode_item(struct btrfs_trans_handle *trans,
				struct btrfs_root *root,
				struct btrfs_inode *inode)
{
	struct btrfs_inode_item *inode_item;
	struct btrfs_path *path;
	struct extent_buffer *leaf;
	int ret;

	path = btrfs_alloc_path();
	if (!path)
		return -ENOMEM;

	ret = btrfs_lookup_inode(trans, root, path, &inode->location, 1);
	if (ret) {
		if (ret > 0)
			ret = -ENOENT;
		goto failed;
	}

	leaf = path->nodes[0];
	inode_item = btrfs_item_ptr(leaf, path->slots[0],
				    struct btrfs_inode_item);

	fill_inode_item(trans, leaf, inode_item, &inode->vfs_inode);
	btrfs_mark_buffer_dirty(leaf);
	btrfs_set_inode_last_trans(trans, inode);
	ret = 0;
failed:
	btrfs_free_path(path);
	return ret;
}

/*
 * copy everything in the in-memory inode into the btree.
 */
noinline int btrfs_update_inode(struct btrfs_trans_handle *trans,
				struct btrfs_root *root,
				struct btrfs_inode *inode)
{
	struct btrfs_fs_info *fs_info = root->fs_info;
	int ret;

	/*
	 * If the inode is a free space inode, we can deadlock during commit
	 * if we put it into the delayed code.
	 *
	 * The data relocation inode should also be directly updated
	 * without delay
	 */
	if (!btrfs_is_free_space_inode(inode)
	    && root->root_key.objectid != BTRFS_DATA_RELOC_TREE_OBJECTID
	    && !test_bit(BTRFS_FS_LOG_RECOVERING, &fs_info->flags)) {
		btrfs_update_root_times(trans, root);

		ret = btrfs_delayed_update_inode(trans, root, inode);
		if (!ret)
			btrfs_set_inode_last_trans(trans, inode);
		return ret;
	}

	return btrfs_update_inode_item(trans, root, inode);
}

int btrfs_update_inode_fallback(struct btrfs_trans_handle *trans,
				struct btrfs_root *root, struct btrfs_inode *inode)
{
	int ret;

	ret = btrfs_update_inode(trans, root, inode);
	if (ret == -ENOSPC)
		return btrfs_update_inode_item(trans, root, inode);
	return ret;
}

/*
 * unlink helper that gets used here in inode.c and in the tree logging
 * recovery code.  It remove a link in a directory with a given name, and
 * also drops the back refs in the inode to the directory
 */
static int __btrfs_unlink_inode(struct btrfs_trans_handle *trans,
				struct btrfs_root *root,
				struct btrfs_inode *dir,
				struct btrfs_inode *inode,
				const char *name, int name_len)
{
	struct btrfs_fs_info *fs_info = root->fs_info;
	struct btrfs_path *path;
	int ret = 0;
	struct btrfs_dir_item *di;
	u64 index;
	u64 ino = btrfs_ino(inode);
	u64 dir_ino = btrfs_ino(dir);

	path = btrfs_alloc_path();
	if (!path) {
		ret = -ENOMEM;
		goto out;
	}

	di = btrfs_lookup_dir_item(trans, root, path, dir_ino,
				    name, name_len, -1);
	if (IS_ERR_OR_NULL(di)) {
		ret = di ? PTR_ERR(di) : -ENOENT;
		goto err;
	}
	ret = btrfs_delete_one_dir_name(trans, root, path, di);
	if (ret)
		goto err;
	btrfs_release_path(path);

	/*
	 * If we don't have dir index, we have to get it by looking up
	 * the inode ref, since we get the inode ref, remove it directly,
	 * it is unnecessary to do delayed deletion.
	 *
	 * But if we have dir index, needn't search inode ref to get it.
	 * Since the inode ref is close to the inode item, it is better
	 * that we delay to delete it, and just do this deletion when
	 * we update the inode item.
	 */
	if (inode->dir_index) {
		ret = btrfs_delayed_delete_inode_ref(inode);
		if (!ret) {
			index = inode->dir_index;
			goto skip_backref;
		}
	}

	ret = btrfs_del_inode_ref(trans, root, name, name_len, ino,
				  dir_ino, &index);
	if (ret) {
		btrfs_info(fs_info,
			"failed to delete reference to %.*s, inode %llu parent %llu",
			name_len, name, ino, dir_ino);
		btrfs_abort_transaction(trans, ret);
		goto err;
	}
skip_backref:
	ret = btrfs_delete_delayed_dir_index(trans, dir, index);
	if (ret) {
		btrfs_abort_transaction(trans, ret);
		goto err;
	}

	ret = btrfs_del_inode_ref_in_log(trans, root, name, name_len, inode,
			dir_ino);
	if (ret != 0 && ret != -ENOENT) {
		btrfs_abort_transaction(trans, ret);
		goto err;
	}

	ret = btrfs_del_dir_entries_in_log(trans, root, name, name_len, dir,
			index);
	if (ret == -ENOENT)
		ret = 0;
	else if (ret)
		btrfs_abort_transaction(trans, ret);

	/*
	 * If we have a pending delayed iput we could end up with the final iput
	 * being run in btrfs-cleaner context.  If we have enough of these built
	 * up we can end up burning a lot of time in btrfs-cleaner without any
	 * way to throttle the unlinks.  Since we're currently holding a ref on
	 * the inode we can run the delayed iput here without any issues as the
	 * final iput won't be done until after we drop the ref we're currently
	 * holding.
	 */
	btrfs_run_delayed_iput(fs_info, inode);
err:
	btrfs_free_path(path);
	if (ret)
		goto out;

	btrfs_i_size_write(dir, dir->vfs_inode.i_size - name_len * 2);
	inode_inc_iversion(&inode->vfs_inode);
	inode_inc_iversion(&dir->vfs_inode);
	inode->vfs_inode.i_ctime = dir->vfs_inode.i_mtime =
		dir->vfs_inode.i_ctime = current_time(&inode->vfs_inode);
	ret = btrfs_update_inode(trans, root, dir);
out:
	return ret;
}

int btrfs_unlink_inode(struct btrfs_trans_handle *trans,
		       struct btrfs_root *root,
		       struct btrfs_inode *dir, struct btrfs_inode *inode,
		       const char *name, int name_len)
{
	int ret;
	ret = __btrfs_unlink_inode(trans, root, dir, inode, name, name_len);
	if (!ret) {
		drop_nlink(&inode->vfs_inode);
		ret = btrfs_update_inode(trans, root, inode);
	}
	return ret;
}

/*
 * helper to start transaction for unlink and rmdir.
 *
 * unlink and rmdir are special in btrfs, they do not always free space, so
 * if we cannot make our reservations the normal way try and see if there is
 * plenty of slack room in the global reserve to migrate, otherwise we cannot
 * allow the unlink to occur.
 */
static struct btrfs_trans_handle *__unlink_start_trans(struct inode *dir)
{
	struct btrfs_root *root = BTRFS_I(dir)->root;

	/*
	 * 1 for the possible orphan item
	 * 1 for the dir item
	 * 1 for the dir index
	 * 1 for the inode ref
	 * 1 for the inode
	 */
	return btrfs_start_transaction_fallback_global_rsv(root, 5);
}

static int btrfs_unlink(struct inode *dir, struct dentry *dentry)
{
	struct btrfs_root *root = BTRFS_I(dir)->root;
	struct btrfs_trans_handle *trans;
	struct inode *inode = d_inode(dentry);
	int ret;

	trans = __unlink_start_trans(dir);
	if (IS_ERR(trans))
		return PTR_ERR(trans);

	btrfs_record_unlink_dir(trans, BTRFS_I(dir), BTRFS_I(d_inode(dentry)),
			0);

	ret = btrfs_unlink_inode(trans, root, BTRFS_I(dir),
			BTRFS_I(d_inode(dentry)), dentry->d_name.name,
			dentry->d_name.len);
	if (ret)
		goto out;

	if (inode->i_nlink == 0) {
		ret = btrfs_orphan_add(trans, BTRFS_I(inode));
		if (ret)
			goto out;
	}

out:
	btrfs_end_transaction(trans);
	btrfs_btree_balance_dirty(root->fs_info);
	return ret;
}

static int btrfs_unlink_subvol(struct btrfs_trans_handle *trans,
			       struct inode *dir, struct dentry *dentry)
{
	struct btrfs_root *root = BTRFS_I(dir)->root;
	struct btrfs_inode *inode = BTRFS_I(d_inode(dentry));
	struct btrfs_path *path;
	struct extent_buffer *leaf;
	struct btrfs_dir_item *di;
	struct btrfs_key key;
	const char *name = dentry->d_name.name;
	int name_len = dentry->d_name.len;
	u64 index;
	int ret;
	u64 objectid;
	u64 dir_ino = btrfs_ino(BTRFS_I(dir));

	if (btrfs_ino(inode) == BTRFS_FIRST_FREE_OBJECTID) {
		objectid = inode->root->root_key.objectid;
	} else if (btrfs_ino(inode) == BTRFS_EMPTY_SUBVOL_DIR_OBJECTID) {
		objectid = inode->location.objectid;
	} else {
		WARN_ON(1);
		return -EINVAL;
	}

	path = btrfs_alloc_path();
	if (!path)
		return -ENOMEM;

	di = btrfs_lookup_dir_item(trans, root, path, dir_ino,
				   name, name_len, -1);
	if (IS_ERR_OR_NULL(di)) {
		ret = di ? PTR_ERR(di) : -ENOENT;
		goto out;
	}

	leaf = path->nodes[0];
	btrfs_dir_item_key_to_cpu(leaf, di, &key);
	WARN_ON(key.type != BTRFS_ROOT_ITEM_KEY || key.objectid != objectid);
	ret = btrfs_delete_one_dir_name(trans, root, path, di);
	if (ret) {
		btrfs_abort_transaction(trans, ret);
		goto out;
	}
	btrfs_release_path(path);

	/*
	 * This is a placeholder inode for a subvolume we didn't have a
	 * reference to at the time of the snapshot creation.  In the meantime
	 * we could have renamed the real subvol link into our snapshot, so
	 * depending on btrfs_del_root_ref to return -ENOENT here is incorret.
	 * Instead simply lookup the dir_index_item for this entry so we can
	 * remove it.  Otherwise we know we have a ref to the root and we can
	 * call btrfs_del_root_ref, and it _shouldn't_ fail.
	 */
	if (btrfs_ino(inode) == BTRFS_EMPTY_SUBVOL_DIR_OBJECTID) {
		di = btrfs_search_dir_index_item(root, path, dir_ino,
						 name, name_len);
		if (IS_ERR_OR_NULL(di)) {
			if (!di)
				ret = -ENOENT;
			else
				ret = PTR_ERR(di);
			btrfs_abort_transaction(trans, ret);
			goto out;
		}

		leaf = path->nodes[0];
		btrfs_item_key_to_cpu(leaf, &key, path->slots[0]);
		index = key.offset;
		btrfs_release_path(path);
	} else {
		ret = btrfs_del_root_ref(trans, objectid,
					 root->root_key.objectid, dir_ino,
					 &index, name, name_len);
		if (ret) {
			btrfs_abort_transaction(trans, ret);
			goto out;
		}
	}

	ret = btrfs_delete_delayed_dir_index(trans, BTRFS_I(dir), index);
	if (ret) {
		btrfs_abort_transaction(trans, ret);
		goto out;
	}

	btrfs_i_size_write(BTRFS_I(dir), dir->i_size - name_len * 2);
	inode_inc_iversion(dir);
	dir->i_mtime = dir->i_ctime = current_time(dir);
	ret = btrfs_update_inode_fallback(trans, root, BTRFS_I(dir));
	if (ret)
		btrfs_abort_transaction(trans, ret);
out:
	btrfs_free_path(path);
	return ret;
}

/*
 * Helper to check if the subvolume references other subvolumes or if it's
 * default.
 */
static noinline int may_destroy_subvol(struct btrfs_root *root)
{
	struct btrfs_fs_info *fs_info = root->fs_info;
	struct btrfs_path *path;
	struct btrfs_dir_item *di;
	struct btrfs_key key;
	u64 dir_id;
	int ret;

	path = btrfs_alloc_path();
	if (!path)
		return -ENOMEM;

	/* Make sure this root isn't set as the default subvol */
	dir_id = btrfs_super_root_dir(fs_info->super_copy);
	di = btrfs_lookup_dir_item(NULL, fs_info->tree_root, path,
				   dir_id, "default", 7, 0);
	if (di && !IS_ERR(di)) {
		btrfs_dir_item_key_to_cpu(path->nodes[0], di, &key);
		if (key.objectid == root->root_key.objectid) {
			ret = -EPERM;
			btrfs_err(fs_info,
				  "deleting default subvolume %llu is not allowed",
				  key.objectid);
			goto out;
		}
		btrfs_release_path(path);
	}

	key.objectid = root->root_key.objectid;
	key.type = BTRFS_ROOT_REF_KEY;
	key.offset = (u64)-1;

	ret = btrfs_search_slot(NULL, fs_info->tree_root, &key, path, 0, 0);
	if (ret < 0)
		goto out;
	BUG_ON(ret == 0);

	ret = 0;
	if (path->slots[0] > 0) {
		path->slots[0]--;
		btrfs_item_key_to_cpu(path->nodes[0], &key, path->slots[0]);
		if (key.objectid == root->root_key.objectid &&
		    key.type == BTRFS_ROOT_REF_KEY)
			ret = -ENOTEMPTY;
	}
out:
	btrfs_free_path(path);
	return ret;
}

/* Delete all dentries for inodes belonging to the root */
static void btrfs_prune_dentries(struct btrfs_root *root)
{
	struct btrfs_fs_info *fs_info = root->fs_info;
	struct rb_node *node;
	struct rb_node *prev;
	struct btrfs_inode *entry;
	struct inode *inode;
	u64 objectid = 0;

	if (!test_bit(BTRFS_FS_STATE_ERROR, &fs_info->fs_state))
		WARN_ON(btrfs_root_refs(&root->root_item) != 0);

	spin_lock(&root->inode_lock);
again:
	node = root->inode_tree.rb_node;
	prev = NULL;
	while (node) {
		prev = node;
		entry = rb_entry(node, struct btrfs_inode, rb_node);

		if (objectid < btrfs_ino(entry))
			node = node->rb_left;
		else if (objectid > btrfs_ino(entry))
			node = node->rb_right;
		else
			break;
	}
	if (!node) {
		while (prev) {
			entry = rb_entry(prev, struct btrfs_inode, rb_node);
			if (objectid <= btrfs_ino(entry)) {
				node = prev;
				break;
			}
			prev = rb_next(prev);
		}
	}
	while (node) {
		entry = rb_entry(node, struct btrfs_inode, rb_node);
		objectid = btrfs_ino(entry) + 1;
		inode = igrab(&entry->vfs_inode);
		if (inode) {
			spin_unlock(&root->inode_lock);
			if (atomic_read(&inode->i_count) > 1)
				d_prune_aliases(inode);
			/*
			 * btrfs_drop_inode will have it removed from the inode
			 * cache when its usage count hits zero.
			 */
			iput(inode);
			cond_resched();
			spin_lock(&root->inode_lock);
			goto again;
		}

		if (cond_resched_lock(&root->inode_lock))
			goto again;

		node = rb_next(node);
	}
	spin_unlock(&root->inode_lock);
}

int btrfs_delete_subvolume(struct inode *dir, struct dentry *dentry)
{
	struct btrfs_fs_info *fs_info = btrfs_sb(dentry->d_sb);
	struct btrfs_root *root = BTRFS_I(dir)->root;
	struct inode *inode = d_inode(dentry);
	struct btrfs_root *dest = BTRFS_I(inode)->root;
	struct btrfs_trans_handle *trans;
	struct btrfs_block_rsv block_rsv;
	u64 root_flags;
	int ret;

	/*
	 * Don't allow to delete a subvolume with send in progress. This is
	 * inside the inode lock so the error handling that has to drop the bit
	 * again is not run concurrently.
	 */
	spin_lock(&dest->root_item_lock);
	if (dest->send_in_progress) {
		spin_unlock(&dest->root_item_lock);
		btrfs_warn(fs_info,
			   "attempt to delete subvolume %llu during send",
			   dest->root_key.objectid);
		return -EPERM;
	}
	root_flags = btrfs_root_flags(&dest->root_item);
	btrfs_set_root_flags(&dest->root_item,
			     root_flags | BTRFS_ROOT_SUBVOL_DEAD);
	spin_unlock(&dest->root_item_lock);

	down_write(&fs_info->subvol_sem);

	ret = may_destroy_subvol(dest);
	if (ret)
		goto out_up_write;

	btrfs_init_block_rsv(&block_rsv, BTRFS_BLOCK_RSV_TEMP);
	/*
	 * One for dir inode,
	 * two for dir entries,
	 * two for root ref/backref.
	 */
	ret = btrfs_subvolume_reserve_metadata(root, &block_rsv, 5, true);
	if (ret)
		goto out_up_write;

	trans = btrfs_start_transaction(root, 0);
	if (IS_ERR(trans)) {
		ret = PTR_ERR(trans);
		goto out_release;
	}
	trans->block_rsv = &block_rsv;
	trans->bytes_reserved = block_rsv.size;

	btrfs_record_snapshot_destroy(trans, BTRFS_I(dir));

	ret = btrfs_unlink_subvol(trans, dir, dentry);
	if (ret) {
		btrfs_abort_transaction(trans, ret);
		goto out_end_trans;
	}

	btrfs_record_root_in_trans(trans, dest);

	memset(&dest->root_item.drop_progress, 0,
		sizeof(dest->root_item.drop_progress));
	btrfs_set_root_drop_level(&dest->root_item, 0);
	btrfs_set_root_refs(&dest->root_item, 0);

	if (!test_and_set_bit(BTRFS_ROOT_ORPHAN_ITEM_INSERTED, &dest->state)) {
		ret = btrfs_insert_orphan_item(trans,
					fs_info->tree_root,
					dest->root_key.objectid);
		if (ret) {
			btrfs_abort_transaction(trans, ret);
			goto out_end_trans;
		}
	}

	ret = btrfs_uuid_tree_remove(trans, dest->root_item.uuid,
				  BTRFS_UUID_KEY_SUBVOL,
				  dest->root_key.objectid);
	if (ret && ret != -ENOENT) {
		btrfs_abort_transaction(trans, ret);
		goto out_end_trans;
	}
	if (!btrfs_is_empty_uuid(dest->root_item.received_uuid)) {
		ret = btrfs_uuid_tree_remove(trans,
					  dest->root_item.received_uuid,
					  BTRFS_UUID_KEY_RECEIVED_SUBVOL,
					  dest->root_key.objectid);
		if (ret && ret != -ENOENT) {
			btrfs_abort_transaction(trans, ret);
			goto out_end_trans;
		}
	}

	free_anon_bdev(dest->anon_dev);
	dest->anon_dev = 0;
out_end_trans:
	trans->block_rsv = NULL;
	trans->bytes_reserved = 0;
	ret = btrfs_end_transaction(trans);
	inode->i_flags |= S_DEAD;
out_release:
	btrfs_subvolume_release_metadata(root, &block_rsv);
out_up_write:
	up_write(&fs_info->subvol_sem);
	if (ret) {
		spin_lock(&dest->root_item_lock);
		root_flags = btrfs_root_flags(&dest->root_item);
		btrfs_set_root_flags(&dest->root_item,
				root_flags & ~BTRFS_ROOT_SUBVOL_DEAD);
		spin_unlock(&dest->root_item_lock);
	} else {
		d_invalidate(dentry);
		btrfs_prune_dentries(dest);
		ASSERT(dest->send_in_progress == 0);
	}

	return ret;
}

static int btrfs_rmdir(struct inode *dir, struct dentry *dentry)
{
	struct inode *inode = d_inode(dentry);
	int err = 0;
	struct btrfs_root *root = BTRFS_I(dir)->root;
	struct btrfs_trans_handle *trans;
	u64 last_unlink_trans;

	if (inode->i_size > BTRFS_EMPTY_DIR_SIZE)
		return -ENOTEMPTY;
	if (btrfs_ino(BTRFS_I(inode)) == BTRFS_FIRST_FREE_OBJECTID)
		return btrfs_delete_subvolume(dir, dentry);

	trans = __unlink_start_trans(dir);
	if (IS_ERR(trans))
		return PTR_ERR(trans);

	if (unlikely(btrfs_ino(BTRFS_I(inode)) == BTRFS_EMPTY_SUBVOL_DIR_OBJECTID)) {
		err = btrfs_unlink_subvol(trans, dir, dentry);
		goto out;
	}

	err = btrfs_orphan_add(trans, BTRFS_I(inode));
	if (err)
		goto out;

	last_unlink_trans = BTRFS_I(inode)->last_unlink_trans;

	/* now the directory is empty */
	err = btrfs_unlink_inode(trans, root, BTRFS_I(dir),
			BTRFS_I(d_inode(dentry)), dentry->d_name.name,
			dentry->d_name.len);
	if (!err) {
		btrfs_i_size_write(BTRFS_I(inode), 0);
		/*
		 * Propagate the last_unlink_trans value of the deleted dir to
		 * its parent directory. This is to prevent an unrecoverable
		 * log tree in the case we do something like this:
		 * 1) create dir foo
		 * 2) create snapshot under dir foo
		 * 3) delete the snapshot
		 * 4) rmdir foo
		 * 5) mkdir foo
		 * 6) fsync foo or some file inside foo
		 */
		if (last_unlink_trans >= trans->transid)
			BTRFS_I(dir)->last_unlink_trans = last_unlink_trans;
	}
out:
	btrfs_end_transaction(trans);
	btrfs_btree_balance_dirty(root->fs_info);

	return err;
}

/*
 * Return this if we need to call truncate_block for the last bit of the
 * truncate.
 */
#define NEED_TRUNCATE_BLOCK 1

/*
 * this can truncate away extent items, csum items and directory items.
 * It starts at a high offset and removes keys until it can't find
 * any higher than new_size
 *
 * csum items that cross the new i_size are truncated to the new size
 * as well.
 *
 * min_type is the minimum key type to truncate down to.  If set to 0, this
 * will kill all the items on this inode, including the INODE_ITEM_KEY.
 */
int btrfs_truncate_inode_items(struct btrfs_trans_handle *trans,
			       struct btrfs_root *root,
			       struct btrfs_inode *inode,
			       u64 new_size, u32 min_type)
{
	struct btrfs_fs_info *fs_info = root->fs_info;
	struct btrfs_path *path;
	struct extent_buffer *leaf;
	struct btrfs_file_extent_item *fi;
	struct btrfs_key key;
	struct btrfs_key found_key;
	u64 extent_start = 0;
	u64 extent_num_bytes = 0;
	u64 extent_offset = 0;
	u64 item_end = 0;
	u64 last_size = new_size;
	u32 found_type = (u8)-1;
	int found_extent;
	int del_item;
	int pending_del_nr = 0;
	int pending_del_slot = 0;
	int extent_type = -1;
	int ret;
	u64 ino = btrfs_ino(inode);
	u64 bytes_deleted = 0;
	bool be_nice = false;
	bool should_throttle = false;
	const u64 lock_start = ALIGN_DOWN(new_size, fs_info->sectorsize);
	struct extent_state *cached_state = NULL;

	BUG_ON(new_size > 0 && min_type != BTRFS_EXTENT_DATA_KEY);

	/*
	 * For non-free space inodes and non-shareable roots, we want to back
	 * off from time to time.  This means all inodes in subvolume roots,
	 * reloc roots, and data reloc roots.
	 */
	if (!btrfs_is_free_space_inode(inode) &&
	    test_bit(BTRFS_ROOT_SHAREABLE, &root->state))
		be_nice = true;

	path = btrfs_alloc_path();
	if (!path)
		return -ENOMEM;
	path->reada = READA_BACK;

	if (root->root_key.objectid != BTRFS_TREE_LOG_OBJECTID) {
		lock_extent_bits(&inode->io_tree, lock_start, (u64)-1,
				 &cached_state);

		/*
		 * We want to drop from the next block forward in case this
		 * new size is not block aligned since we will be keeping the
		 * last block of the extent just the way it is.
		 */
		btrfs_drop_extent_cache(inode, ALIGN(new_size,
					fs_info->sectorsize),
					(u64)-1, 0);
	}

	/*
	 * This function is also used to drop the items in the log tree before
	 * we relog the inode, so if root != BTRFS_I(inode)->root, it means
	 * it is used to drop the logged items. So we shouldn't kill the delayed
	 * items.
	 */
	if (min_type == 0 && root == inode->root)
		btrfs_kill_delayed_inode_items(inode);

	key.objectid = ino;
	key.offset = (u64)-1;
	key.type = (u8)-1;

search_again:
	/*
	 * with a 16K leaf size and 128MB extents, you can actually queue
	 * up a huge file in a single leaf.  Most of the time that
	 * bytes_deleted is > 0, it will be huge by the time we get here
	 */
	if (be_nice && bytes_deleted > SZ_32M &&
	    btrfs_should_end_transaction(trans)) {
		ret = -EAGAIN;
		goto out;
	}

	ret = btrfs_search_slot(trans, root, &key, path, -1, 1);
	if (ret < 0)
		goto out;

	if (ret > 0) {
		ret = 0;
		/* there are no items in the tree for us to truncate, we're
		 * done
		 */
		if (path->slots[0] == 0)
			goto out;
		path->slots[0]--;
	}

	while (1) {
		u64 clear_start = 0, clear_len = 0;

		fi = NULL;
		leaf = path->nodes[0];
		btrfs_item_key_to_cpu(leaf, &found_key, path->slots[0]);
		found_type = found_key.type;

		if (found_key.objectid != ino)
			break;

		if (found_type < min_type)
			break;

		item_end = found_key.offset;
		if (found_type == BTRFS_EXTENT_DATA_KEY) {
			fi = btrfs_item_ptr(leaf, path->slots[0],
					    struct btrfs_file_extent_item);
			extent_type = btrfs_file_extent_type(leaf, fi);
			if (extent_type != BTRFS_FILE_EXTENT_INLINE) {
				item_end +=
				    btrfs_file_extent_num_bytes(leaf, fi);

				trace_btrfs_truncate_show_fi_regular(
					inode, leaf, fi, found_key.offset);
			} else if (extent_type == BTRFS_FILE_EXTENT_INLINE) {
				item_end += btrfs_file_extent_ram_bytes(leaf,
									fi);

				trace_btrfs_truncate_show_fi_inline(
					inode, leaf, fi, path->slots[0],
					found_key.offset);
			}
			item_end--;
		}
		if (found_type > min_type) {
			del_item = 1;
		} else {
			if (item_end < new_size)
				break;
			if (found_key.offset >= new_size)
				del_item = 1;
			else
				del_item = 0;
		}
		found_extent = 0;
		/* FIXME, shrink the extent if the ref count is only 1 */
		if (found_type != BTRFS_EXTENT_DATA_KEY)
			goto delete;

		if (extent_type != BTRFS_FILE_EXTENT_INLINE) {
			u64 num_dec;

			clear_start = found_key.offset;
			extent_start = btrfs_file_extent_disk_bytenr(leaf, fi);
			if (!del_item) {
				u64 orig_num_bytes =
					btrfs_file_extent_num_bytes(leaf, fi);
				extent_num_bytes = ALIGN(new_size -
						found_key.offset,
						fs_info->sectorsize);
				clear_start = ALIGN(new_size, fs_info->sectorsize);
				btrfs_set_file_extent_num_bytes(leaf, fi,
							 extent_num_bytes);
				num_dec = (orig_num_bytes -
					   extent_num_bytes);
				if (test_bit(BTRFS_ROOT_SHAREABLE,
					     &root->state) &&
				    extent_start != 0)
					inode_sub_bytes(&inode->vfs_inode,
							num_dec);
				btrfs_mark_buffer_dirty(leaf);
			} else {
				extent_num_bytes =
					btrfs_file_extent_disk_num_bytes(leaf,
									 fi);
				extent_offset = found_key.offset -
					btrfs_file_extent_offset(leaf, fi);

				/* FIXME blocksize != 4096 */
				num_dec = btrfs_file_extent_num_bytes(leaf, fi);
				if (extent_start != 0) {
					found_extent = 1;
					if (test_bit(BTRFS_ROOT_SHAREABLE,
						     &root->state))
						inode_sub_bytes(&inode->vfs_inode,
								num_dec);
				}
			}
			clear_len = num_dec;
		} else if (extent_type == BTRFS_FILE_EXTENT_INLINE) {
			/*
			 * we can't truncate inline items that have had
			 * special encodings
			 */
			if (!del_item &&
			    btrfs_file_extent_encryption(leaf, fi) == 0 &&
			    btrfs_file_extent_other_encoding(leaf, fi) == 0 &&
			    btrfs_file_extent_compression(leaf, fi) == 0) {
				u32 size = (u32)(new_size - found_key.offset);

				btrfs_set_file_extent_ram_bytes(leaf, fi, size);
				size = btrfs_file_extent_calc_inline_size(size);
				btrfs_truncate_item(path, size, 1);
			} else if (!del_item) {
				/*
				 * We have to bail so the last_size is set to
				 * just before this extent.
				 */
				ret = NEED_TRUNCATE_BLOCK;
				break;
			} else {
				/*
				 * Inline extents are special, we just treat
				 * them as a full sector worth in the file
				 * extent tree just for simplicity sake.
				 */
				clear_len = fs_info->sectorsize;
			}

			if (test_bit(BTRFS_ROOT_SHAREABLE, &root->state))
				inode_sub_bytes(&inode->vfs_inode,
						item_end + 1 - new_size);
		}
delete:
		/*
		 * We use btrfs_truncate_inode_items() to clean up log trees for
		 * multiple fsyncs, and in this case we don't want to clear the
		 * file extent range because it's just the log.
		 */
		if (root == inode->root) {
			ret = btrfs_inode_clear_file_extent_range(inode,
						  clear_start, clear_len);
			if (ret) {
				btrfs_abort_transaction(trans, ret);
				break;
			}
		}

		if (del_item)
			last_size = found_key.offset;
		else
			last_size = new_size;
		if (del_item) {
			if (!pending_del_nr) {
				/* no pending yet, add ourselves */
				pending_del_slot = path->slots[0];
				pending_del_nr = 1;
			} else if (pending_del_nr &&
				   path->slots[0] + 1 == pending_del_slot) {
				/* hop on the pending chunk */
				pending_del_nr++;
				pending_del_slot = path->slots[0];
			} else {
				BUG();
			}
		} else {
			break;
		}
		should_throttle = false;

		if (found_extent &&
		    root->root_key.objectid != BTRFS_TREE_LOG_OBJECTID) {
			struct btrfs_ref ref = { 0 };

			bytes_deleted += extent_num_bytes;

			btrfs_init_generic_ref(&ref, BTRFS_DROP_DELAYED_REF,
					extent_start, extent_num_bytes, 0);
			ref.real_root = root->root_key.objectid;
			btrfs_init_data_ref(&ref, btrfs_header_owner(leaf),
					ino, extent_offset);
			ret = btrfs_free_extent(trans, &ref);
			if (ret) {
				btrfs_abort_transaction(trans, ret);
				break;
			}
			if (be_nice) {
				if (btrfs_should_throttle_delayed_refs(trans))
					should_throttle = true;
			}
		}

		if (found_type == BTRFS_INODE_ITEM_KEY)
			break;

		if (path->slots[0] == 0 ||
		    path->slots[0] != pending_del_slot ||
		    should_throttle) {
			if (pending_del_nr) {
				ret = btrfs_del_items(trans, root, path,
						pending_del_slot,
						pending_del_nr);
				if (ret) {
					btrfs_abort_transaction(trans, ret);
					break;
				}
				pending_del_nr = 0;
			}
			btrfs_release_path(path);

			/*
			 * We can generate a lot of delayed refs, so we need to
			 * throttle every once and a while and make sure we're
			 * adding enough space to keep up with the work we are
			 * generating.  Since we hold a transaction here we
			 * can't flush, and we don't want to FLUSH_LIMIT because
			 * we could have generated too many delayed refs to
			 * actually allocate, so just bail if we're short and
			 * let the normal reservation dance happen higher up.
			 */
			if (should_throttle) {
				ret = btrfs_delayed_refs_rsv_refill(fs_info,
							BTRFS_RESERVE_NO_FLUSH);
				if (ret) {
					ret = -EAGAIN;
					break;
				}
			}
			goto search_again;
		} else {
			path->slots[0]--;
		}
	}
out:
	if (ret >= 0 && pending_del_nr) {
		int err;

		err = btrfs_del_items(trans, root, path, pending_del_slot,
				      pending_del_nr);
		if (err) {
			btrfs_abort_transaction(trans, err);
			ret = err;
		}
	}
	if (root->root_key.objectid != BTRFS_TREE_LOG_OBJECTID) {
		ASSERT(last_size >= new_size);
		if (!ret && last_size > new_size)
			last_size = new_size;
		btrfs_inode_safe_disk_i_size_write(inode, last_size);
		unlock_extent_cached(&inode->io_tree, lock_start, (u64)-1,
				     &cached_state);
	}

	btrfs_free_path(path);
	return ret;
}

/*
 * btrfs_truncate_block - read, zero a chunk and write a block
 * @inode - inode that we're zeroing
 * @from - the offset to start zeroing
 * @len - the length to zero, 0 to zero the entire range respective to the
 *	offset
 * @front - zero up to the offset instead of from the offset on
 *
 * This will find the block for the "from" offset and cow the block and zero the
 * part we want to zero.  This is used with truncate and hole punching.
 */
int btrfs_truncate_block(struct btrfs_inode *inode, loff_t from, loff_t len,
			 int front)
{
	struct btrfs_fs_info *fs_info = inode->root->fs_info;
	struct address_space *mapping = inode->vfs_inode.i_mapping;
	struct extent_io_tree *io_tree = &inode->io_tree;
	struct btrfs_ordered_extent *ordered;
	struct extent_state *cached_state = NULL;
	struct extent_changeset *data_reserved = NULL;
	char *kaddr;
	bool only_release_metadata = false;
	u32 blocksize = fs_info->sectorsize;
	pgoff_t index = from >> PAGE_SHIFT;
	unsigned offset = from & (blocksize - 1);
	struct page *page;
	gfp_t mask = btrfs_alloc_write_mask(mapping);
	size_t write_bytes = blocksize;
	int ret = 0;
	u64 block_start;
	u64 block_end;

	if (IS_ALIGNED(offset, blocksize) &&
	    (!len || IS_ALIGNED(len, blocksize)))
		goto out;

	block_start = round_down(from, blocksize);
	block_end = block_start + blocksize - 1;

	ret = btrfs_check_data_free_space(inode, &data_reserved, block_start,
					  blocksize);
	if (ret < 0) {
		if (btrfs_check_nocow_lock(inode, block_start, &write_bytes) > 0) {
			/* For nocow case, no need to reserve data space */
			only_release_metadata = true;
		} else {
			goto out;
		}
	}
	ret = btrfs_delalloc_reserve_metadata(inode, blocksize);
	if (ret < 0) {
		if (!only_release_metadata)
			btrfs_free_reserved_data_space(inode, data_reserved,
						       block_start, blocksize);
		goto out;
	}
again:
	page = find_or_create_page(mapping, index, mask);
	if (!page) {
		btrfs_delalloc_release_space(inode, data_reserved, block_start,
					     blocksize, true);
		btrfs_delalloc_release_extents(inode, blocksize);
		ret = -ENOMEM;
		goto out;
	}

	if (!PageUptodate(page)) {
		ret = btrfs_readpage(NULL, page);
		lock_page(page);
		if (page->mapping != mapping) {
			unlock_page(page);
			put_page(page);
			goto again;
		}
		if (!PageUptodate(page)) {
			ret = -EIO;
			goto out_unlock;
		}
	}
	wait_on_page_writeback(page);

	lock_extent_bits(io_tree, block_start, block_end, &cached_state);
	set_page_extent_mapped(page);

	ordered = btrfs_lookup_ordered_extent(inode, block_start);
	if (ordered) {
		unlock_extent_cached(io_tree, block_start, block_end,
				     &cached_state);
		unlock_page(page);
		put_page(page);
		btrfs_start_ordered_extent(ordered, 1);
		btrfs_put_ordered_extent(ordered);
		goto again;
	}

	clear_extent_bit(&inode->io_tree, block_start, block_end,
			 EXTENT_DELALLOC | EXTENT_DO_ACCOUNTING | EXTENT_DEFRAG,
			 0, 0, &cached_state);

	ret = btrfs_set_extent_delalloc(inode, block_start, block_end, 0,
					&cached_state);
	if (ret) {
		unlock_extent_cached(io_tree, block_start, block_end,
				     &cached_state);
		goto out_unlock;
	}

	if (offset != blocksize) {
		if (!len)
			len = blocksize - offset;
		kaddr = kmap(page);
		if (front)
			memset(kaddr + (block_start - page_offset(page)),
				0, offset);
		else
			memset(kaddr + (block_start - page_offset(page)) +  offset,
				0, len);
		flush_dcache_page(page);
		kunmap(page);
	}
	ClearPageChecked(page);
	set_page_dirty(page);
	unlock_extent_cached(io_tree, block_start, block_end, &cached_state);

	if (only_release_metadata)
		set_extent_bit(&inode->io_tree, block_start, block_end,
			       EXTENT_NORESERVE, 0, NULL, NULL, GFP_NOFS, NULL);

out_unlock:
	if (ret) {
		if (only_release_metadata)
			btrfs_delalloc_release_metadata(inode, blocksize, true);
		else
			btrfs_delalloc_release_space(inode, data_reserved,
					block_start, blocksize, true);
	}
	btrfs_delalloc_release_extents(inode, blocksize);
	unlock_page(page);
	put_page(page);
out:
	if (only_release_metadata)
		btrfs_check_nocow_unlock(inode);
	extent_changeset_free(data_reserved);
	return ret;
}

static int maybe_insert_hole(struct btrfs_root *root, struct btrfs_inode *inode,
			     u64 offset, u64 len)
{
	struct btrfs_fs_info *fs_info = root->fs_info;
	struct btrfs_trans_handle *trans;
	struct btrfs_drop_extents_args drop_args = { 0 };
	int ret;

	/*
	 * Still need to make sure the inode looks like it's been updated so
	 * that any holes get logged if we fsync.
	 */
	if (btrfs_fs_incompat(fs_info, NO_HOLES)) {
		inode->last_trans = fs_info->generation;
		inode->last_sub_trans = root->log_transid;
		inode->last_log_commit = root->last_log_commit;
		return 0;
	}

	/*
	 * 1 - for the one we're dropping
	 * 1 - for the one we're adding
	 * 1 - for updating the inode.
	 */
	trans = btrfs_start_transaction(root, 3);
	if (IS_ERR(trans))
		return PTR_ERR(trans);

	drop_args.start = offset;
	drop_args.end = offset + len;
	drop_args.drop_cache = true;

	ret = btrfs_drop_extents(trans, root, inode, &drop_args);
	if (ret) {
		btrfs_abort_transaction(trans, ret);
		btrfs_end_transaction(trans);
		return ret;
	}

	ret = btrfs_insert_file_extent(trans, root, btrfs_ino(inode),
			offset, 0, 0, len, 0, len, 0, 0, 0);
	if (ret) {
		btrfs_abort_transaction(trans, ret);
	} else {
		btrfs_update_inode_bytes(inode, 0, drop_args.bytes_found);
		btrfs_update_inode(trans, root, inode);
	}
	btrfs_end_transaction(trans);
	return ret;
}

/*
 * This function puts in dummy file extents for the area we're creating a hole
 * for.  So if we are truncating this file to a larger size we need to insert
 * these file extents so that btrfs_get_extent will return a EXTENT_MAP_HOLE for
 * the range between oldsize and size
 */
int btrfs_cont_expand(struct btrfs_inode *inode, loff_t oldsize, loff_t size)
{
	struct btrfs_root *root = inode->root;
	struct btrfs_fs_info *fs_info = root->fs_info;
	struct extent_io_tree *io_tree = &inode->io_tree;
	struct extent_map *em = NULL;
	struct extent_state *cached_state = NULL;
	struct extent_map_tree *em_tree = &inode->extent_tree;
	u64 hole_start = ALIGN(oldsize, fs_info->sectorsize);
	u64 block_end = ALIGN(size, fs_info->sectorsize);
	u64 last_byte;
	u64 cur_offset;
	u64 hole_size;
	int err = 0;

	/*
	 * If our size started in the middle of a block we need to zero out the
	 * rest of the block before we expand the i_size, otherwise we could
	 * expose stale data.
	 */
	err = btrfs_truncate_block(inode, oldsize, 0, 0);
	if (err)
		return err;

	if (size <= hole_start)
		return 0;

	btrfs_lock_and_flush_ordered_range(inode, hole_start, block_end - 1,
					   &cached_state);
	cur_offset = hole_start;
	while (1) {
		em = btrfs_get_extent(inode, NULL, 0, cur_offset,
				      block_end - cur_offset);
		if (IS_ERR(em)) {
			err = PTR_ERR(em);
			em = NULL;
			break;
		}
		last_byte = min(extent_map_end(em), block_end);
		last_byte = ALIGN(last_byte, fs_info->sectorsize);
		hole_size = last_byte - cur_offset;

		if (!test_bit(EXTENT_FLAG_PREALLOC, &em->flags)) {
			struct extent_map *hole_em;

			err = maybe_insert_hole(root, inode, cur_offset,
						hole_size);
			if (err)
				break;

			err = btrfs_inode_set_file_extent_range(inode,
							cur_offset, hole_size);
			if (err)
				break;

			btrfs_drop_extent_cache(inode, cur_offset,
						cur_offset + hole_size - 1, 0);
			hole_em = alloc_extent_map();
			if (!hole_em) {
				set_bit(BTRFS_INODE_NEEDS_FULL_SYNC,
					&inode->runtime_flags);
				goto next;
			}
			hole_em->start = cur_offset;
			hole_em->len = hole_size;
			hole_em->orig_start = cur_offset;

			hole_em->block_start = EXTENT_MAP_HOLE;
			hole_em->block_len = 0;
			hole_em->orig_block_len = 0;
			hole_em->ram_bytes = hole_size;
			hole_em->compress_type = BTRFS_COMPRESS_NONE;
			hole_em->generation = fs_info->generation;

			while (1) {
				write_lock(&em_tree->lock);
				err = add_extent_mapping(em_tree, hole_em, 1);
				write_unlock(&em_tree->lock);
				if (err != -EEXIST)
					break;
				btrfs_drop_extent_cache(inode, cur_offset,
							cur_offset +
							hole_size - 1, 0);
			}
			free_extent_map(hole_em);
		} else {
			err = btrfs_inode_set_file_extent_range(inode,
							cur_offset, hole_size);
			if (err)
				break;
		}
next:
		free_extent_map(em);
		em = NULL;
		cur_offset = last_byte;
		if (cur_offset >= block_end)
			break;
	}
	free_extent_map(em);
	unlock_extent_cached(io_tree, hole_start, block_end - 1, &cached_state);
	return err;
}

static int btrfs_setsize(struct inode *inode, struct iattr *attr)
{
	struct btrfs_root *root = BTRFS_I(inode)->root;
	struct btrfs_trans_handle *trans;
	loff_t oldsize = i_size_read(inode);
	loff_t newsize = attr->ia_size;
	int mask = attr->ia_valid;
	int ret;

	/*
	 * The regular truncate() case without ATTR_CTIME and ATTR_MTIME is a
	 * special case where we need to update the times despite not having
	 * these flags set.  For all other operations the VFS set these flags
	 * explicitly if it wants a timestamp update.
	 */
	if (newsize != oldsize) {
		inode_inc_iversion(inode);
		if (!(mask & (ATTR_CTIME | ATTR_MTIME)))
			inode->i_ctime = inode->i_mtime =
				current_time(inode);
	}

	if (newsize > oldsize) {
		/*
		 * Don't do an expanding truncate while snapshotting is ongoing.
		 * This is to ensure the snapshot captures a fully consistent
		 * state of this file - if the snapshot captures this expanding
		 * truncation, it must capture all writes that happened before
		 * this truncation.
		 */
		btrfs_drew_write_lock(&root->snapshot_lock);
		ret = btrfs_cont_expand(BTRFS_I(inode), oldsize, newsize);
		if (ret) {
			btrfs_drew_write_unlock(&root->snapshot_lock);
			return ret;
		}

		trans = btrfs_start_transaction(root, 1);
		if (IS_ERR(trans)) {
			btrfs_drew_write_unlock(&root->snapshot_lock);
			return PTR_ERR(trans);
		}

		i_size_write(inode, newsize);
		btrfs_inode_safe_disk_i_size_write(BTRFS_I(inode), 0);
		pagecache_isize_extended(inode, oldsize, newsize);
		ret = btrfs_update_inode(trans, root, BTRFS_I(inode));
		btrfs_drew_write_unlock(&root->snapshot_lock);
		btrfs_end_transaction(trans);
	} else {

		/*
		 * We're truncating a file that used to have good data down to
		 * zero. Make sure any new writes to the file get on disk
		 * on close.
		 */
		if (newsize == 0)
			set_bit(BTRFS_INODE_FLUSH_ON_CLOSE,
				&BTRFS_I(inode)->runtime_flags);

		truncate_setsize(inode, newsize);

		inode_dio_wait(inode);

		ret = btrfs_truncate(inode, newsize == oldsize);
		if (ret && inode->i_nlink) {
			int err;

			/*
			 * Truncate failed, so fix up the in-memory size. We
			 * adjusted disk_i_size down as we removed extents, so
			 * wait for disk_i_size to be stable and then update the
			 * in-memory size to match.
			 */
			err = btrfs_wait_ordered_range(inode, 0, (u64)-1);
			if (err)
				return err;
			i_size_write(inode, BTRFS_I(inode)->disk_i_size);
		}
	}

	return ret;
}

static int btrfs_setattr(struct dentry *dentry, struct iattr *attr)
{
	struct inode *inode = d_inode(dentry);
	struct btrfs_root *root = BTRFS_I(inode)->root;
	int err;

	if (btrfs_root_readonly(root))
		return -EROFS;

	err = setattr_prepare(dentry, attr);
	if (err)
		return err;

	if (S_ISREG(inode->i_mode) && (attr->ia_valid & ATTR_SIZE)) {
		err = btrfs_setsize(inode, attr);
		if (err)
			return err;
	}

	if (attr->ia_valid) {
		setattr_copy(inode, attr);
		inode_inc_iversion(inode);
		err = btrfs_dirty_inode(inode);

		if (!err && attr->ia_valid & ATTR_MODE)
			err = posix_acl_chmod(inode, inode->i_mode);
	}

	return err;
}

/*
 * While truncating the inode pages during eviction, we get the VFS calling
 * btrfs_invalidatepage() against each page of the inode. This is slow because
 * the calls to btrfs_invalidatepage() result in a huge amount of calls to
 * lock_extent_bits() and clear_extent_bit(), which keep merging and splitting
 * extent_state structures over and over, wasting lots of time.
 *
 * Therefore if the inode is being evicted, let btrfs_invalidatepage() skip all
 * those expensive operations on a per page basis and do only the ordered io
 * finishing, while we release here the extent_map and extent_state structures,
 * without the excessive merging and splitting.
 */
static void evict_inode_truncate_pages(struct inode *inode)
{
	struct extent_io_tree *io_tree = &BTRFS_I(inode)->io_tree;
	struct extent_map_tree *map_tree = &BTRFS_I(inode)->extent_tree;
	struct rb_node *node;

	ASSERT(inode->i_state & I_FREEING);
	truncate_inode_pages_final(&inode->i_data);

	write_lock(&map_tree->lock);
	while (!RB_EMPTY_ROOT(&map_tree->map.rb_root)) {
		struct extent_map *em;

		node = rb_first_cached(&map_tree->map);
		em = rb_entry(node, struct extent_map, rb_node);
		clear_bit(EXTENT_FLAG_PINNED, &em->flags);
		clear_bit(EXTENT_FLAG_LOGGING, &em->flags);
		remove_extent_mapping(map_tree, em);
		free_extent_map(em);
		if (need_resched()) {
			write_unlock(&map_tree->lock);
			cond_resched();
			write_lock(&map_tree->lock);
		}
	}
	write_unlock(&map_tree->lock);

	/*
	 * Keep looping until we have no more ranges in the io tree.
	 * We can have ongoing bios started by readahead that have
	 * their endio callback (extent_io.c:end_bio_extent_readpage)
	 * still in progress (unlocked the pages in the bio but did not yet
	 * unlocked the ranges in the io tree). Therefore this means some
	 * ranges can still be locked and eviction started because before
	 * submitting those bios, which are executed by a separate task (work
	 * queue kthread), inode references (inode->i_count) were not taken
	 * (which would be dropped in the end io callback of each bio).
	 * Therefore here we effectively end up waiting for those bios and
	 * anyone else holding locked ranges without having bumped the inode's
	 * reference count - if we don't do it, when they access the inode's
	 * io_tree to unlock a range it may be too late, leading to an
	 * use-after-free issue.
	 */
	spin_lock(&io_tree->lock);
	while (!RB_EMPTY_ROOT(&io_tree->state)) {
		struct extent_state *state;
		struct extent_state *cached_state = NULL;
		u64 start;
		u64 end;
		unsigned state_flags;

		node = rb_first(&io_tree->state);
		state = rb_entry(node, struct extent_state, rb_node);
		start = state->start;
		end = state->end;
		state_flags = state->state;
		spin_unlock(&io_tree->lock);

		lock_extent_bits(io_tree, start, end, &cached_state);

		/*
		 * If still has DELALLOC flag, the extent didn't reach disk,
		 * and its reserved space won't be freed by delayed_ref.
		 * So we need to free its reserved space here.
		 * (Refer to comment in btrfs_invalidatepage, case 2)
		 *
		 * Note, end is the bytenr of last byte, so we need + 1 here.
		 */
		if (state_flags & EXTENT_DELALLOC)
			btrfs_qgroup_free_data(BTRFS_I(inode), NULL, start,
					       end - start + 1);

		clear_extent_bit(io_tree, start, end,
				 EXTENT_LOCKED | EXTENT_DELALLOC |
				 EXTENT_DO_ACCOUNTING | EXTENT_DEFRAG, 1, 1,
				 &cached_state);

		cond_resched();
		spin_lock(&io_tree->lock);
	}
	spin_unlock(&io_tree->lock);
}

static struct btrfs_trans_handle *evict_refill_and_join(struct btrfs_root *root,
							struct btrfs_block_rsv *rsv)
{
	struct btrfs_fs_info *fs_info = root->fs_info;
	struct btrfs_block_rsv *global_rsv = &fs_info->global_block_rsv;
	struct btrfs_trans_handle *trans;
	u64 delayed_refs_extra = btrfs_calc_insert_metadata_size(fs_info, 1);
	int ret;

	/*
	 * Eviction should be taking place at some place safe because of our
	 * delayed iputs.  However the normal flushing code will run delayed
	 * iputs, so we cannot use FLUSH_ALL otherwise we'll deadlock.
	 *
	 * We reserve the delayed_refs_extra here again because we can't use
	 * btrfs_start_transaction(root, 0) for the same deadlocky reason as
	 * above.  We reserve our extra bit here because we generate a ton of
	 * delayed refs activity by truncating.
	 *
	 * If we cannot make our reservation we'll attempt to steal from the
	 * global reserve, because we really want to be able to free up space.
	 */
	ret = btrfs_block_rsv_refill(root, rsv, rsv->size + delayed_refs_extra,
				     BTRFS_RESERVE_FLUSH_EVICT);
	if (ret) {
		/*
		 * Try to steal from the global reserve if there is space for
		 * it.
		 */
		if (btrfs_check_space_for_delayed_refs(fs_info) ||
		    btrfs_block_rsv_migrate(global_rsv, rsv, rsv->size, 0)) {
			btrfs_warn(fs_info,
				   "could not allocate space for delete; will truncate on mount");
			return ERR_PTR(-ENOSPC);
		}
		delayed_refs_extra = 0;
	}

	trans = btrfs_join_transaction(root);
	if (IS_ERR(trans))
		return trans;

	if (delayed_refs_extra) {
		trans->block_rsv = &fs_info->trans_block_rsv;
		trans->bytes_reserved = delayed_refs_extra;
		btrfs_block_rsv_migrate(rsv, trans->block_rsv,
					delayed_refs_extra, 1);
	}
	return trans;
}

void btrfs_evict_inode(struct inode *inode)
{
	struct btrfs_fs_info *fs_info = btrfs_sb(inode->i_sb);
	struct btrfs_trans_handle *trans;
	struct btrfs_root *root = BTRFS_I(inode)->root;
	struct btrfs_block_rsv *rsv;
	int ret;

	trace_btrfs_inode_evict(inode);

	if (!root) {
		clear_inode(inode);
		return;
	}

	evict_inode_truncate_pages(inode);

	if (inode->i_nlink &&
	    ((btrfs_root_refs(&root->root_item) != 0 &&
	      root->root_key.objectid != BTRFS_ROOT_TREE_OBJECTID) ||
	     btrfs_is_free_space_inode(BTRFS_I(inode))))
		goto no_delete;

	if (is_bad_inode(inode))
		goto no_delete;

	btrfs_free_io_failure_record(BTRFS_I(inode), 0, (u64)-1);

	if (test_bit(BTRFS_FS_LOG_RECOVERING, &fs_info->flags))
		goto no_delete;

	if (inode->i_nlink > 0) {
		BUG_ON(btrfs_root_refs(&root->root_item) != 0 &&
		       root->root_key.objectid != BTRFS_ROOT_TREE_OBJECTID);
		goto no_delete;
	}

	ret = btrfs_commit_inode_delayed_inode(BTRFS_I(inode));
	if (ret)
		goto no_delete;

	rsv = btrfs_alloc_block_rsv(fs_info, BTRFS_BLOCK_RSV_TEMP);
	if (!rsv)
		goto no_delete;
	rsv->size = btrfs_calc_metadata_size(fs_info, 1);
	rsv->failfast = 1;

	btrfs_i_size_write(BTRFS_I(inode), 0);

	while (1) {
		trans = evict_refill_and_join(root, rsv);
		if (IS_ERR(trans))
			goto free_rsv;

		trans->block_rsv = rsv;

		ret = btrfs_truncate_inode_items(trans, root, BTRFS_I(inode),
						 0, 0);
		trans->block_rsv = &fs_info->trans_block_rsv;
		btrfs_end_transaction(trans);
		btrfs_btree_balance_dirty(fs_info);
		if (ret && ret != -ENOSPC && ret != -EAGAIN)
			goto free_rsv;
		else if (!ret)
			break;
	}

	/*
	 * Errors here aren't a big deal, it just means we leave orphan items in
	 * the tree. They will be cleaned up on the next mount. If the inode
	 * number gets reused, cleanup deletes the orphan item without doing
	 * anything, and unlink reuses the existing orphan item.
	 *
	 * If it turns out that we are dropping too many of these, we might want
	 * to add a mechanism for retrying these after a commit.
	 */
	trans = evict_refill_and_join(root, rsv);
	if (!IS_ERR(trans)) {
		trans->block_rsv = rsv;
		btrfs_orphan_del(trans, BTRFS_I(inode));
		trans->block_rsv = &fs_info->trans_block_rsv;
		btrfs_end_transaction(trans);
	}

free_rsv:
	btrfs_free_block_rsv(fs_info, rsv);
no_delete:
	/*
	 * If we didn't successfully delete, the orphan item will still be in
	 * the tree and we'll retry on the next mount. Again, we might also want
	 * to retry these periodically in the future.
	 */
	btrfs_remove_delayed_node(BTRFS_I(inode));
	clear_inode(inode);
}

/*
 * Return the key found in the dir entry in the location pointer, fill @type
 * with BTRFS_FT_*, and return 0.
 *
 * If no dir entries were found, returns -ENOENT.
 * If found a corrupted location in dir entry, returns -EUCLEAN.
 */
static int btrfs_inode_by_name(struct inode *dir, struct dentry *dentry,
			       struct btrfs_key *location, u8 *type)
{
	const char *name = dentry->d_name.name;
	int namelen = dentry->d_name.len;
	struct btrfs_dir_item *di;
	struct btrfs_path *path;
	struct btrfs_root *root = BTRFS_I(dir)->root;
	int ret = 0;

	path = btrfs_alloc_path();
	if (!path)
		return -ENOMEM;

	di = btrfs_lookup_dir_item(NULL, root, path, btrfs_ino(BTRFS_I(dir)),
			name, namelen, 0);
	if (IS_ERR_OR_NULL(di)) {
		ret = di ? PTR_ERR(di) : -ENOENT;
		goto out;
	}

	btrfs_dir_item_key_to_cpu(path->nodes[0], di, location);
	if (location->type != BTRFS_INODE_ITEM_KEY &&
	    location->type != BTRFS_ROOT_ITEM_KEY) {
		ret = -EUCLEAN;
		btrfs_warn(root->fs_info,
"%s gets something invalid in DIR_ITEM (name %s, directory ino %llu, location(%llu %u %llu))",
			   __func__, name, btrfs_ino(BTRFS_I(dir)),
			   location->objectid, location->type, location->offset);
	}
	if (!ret)
		*type = btrfs_dir_type(path->nodes[0], di);
out:
	btrfs_free_path(path);
	return ret;
}

/*
 * when we hit a tree root in a directory, the btrfs part of the inode
 * needs to be changed to reflect the root directory of the tree root.  This
 * is kind of like crossing a mount point.
 */
static int fixup_tree_root_location(struct btrfs_fs_info *fs_info,
				    struct inode *dir,
				    struct dentry *dentry,
				    struct btrfs_key *location,
				    struct btrfs_root **sub_root)
{
	struct btrfs_path *path;
	struct btrfs_root *new_root;
	struct btrfs_root_ref *ref;
	struct extent_buffer *leaf;
	struct btrfs_key key;
	int ret;
	int err = 0;

	path = btrfs_alloc_path();
	if (!path) {
		err = -ENOMEM;
		goto out;
	}

	err = -ENOENT;
	key.objectid = BTRFS_I(dir)->root->root_key.objectid;
	key.type = BTRFS_ROOT_REF_KEY;
	key.offset = location->objectid;

	ret = btrfs_search_slot(NULL, fs_info->tree_root, &key, path, 0, 0);
	if (ret) {
		if (ret < 0)
			err = ret;
		goto out;
	}

	leaf = path->nodes[0];
	ref = btrfs_item_ptr(leaf, path->slots[0], struct btrfs_root_ref);
	if (btrfs_root_ref_dirid(leaf, ref) != btrfs_ino(BTRFS_I(dir)) ||
	    btrfs_root_ref_name_len(leaf, ref) != dentry->d_name.len)
		goto out;

	ret = memcmp_extent_buffer(leaf, dentry->d_name.name,
				   (unsigned long)(ref + 1),
				   dentry->d_name.len);
	if (ret)
		goto out;

	btrfs_release_path(path);

	new_root = btrfs_get_fs_root(fs_info, location->objectid, true);
	if (IS_ERR(new_root)) {
		err = PTR_ERR(new_root);
		goto out;
	}

	*sub_root = new_root;
	location->objectid = btrfs_root_dirid(&new_root->root_item);
	location->type = BTRFS_INODE_ITEM_KEY;
	location->offset = 0;
	err = 0;
out:
	btrfs_free_path(path);
	return err;
}

static void inode_tree_add(struct inode *inode)
{
	struct btrfs_root *root = BTRFS_I(inode)->root;
	struct btrfs_inode *entry;
	struct rb_node **p;
	struct rb_node *parent;
	struct rb_node *new = &BTRFS_I(inode)->rb_node;
	u64 ino = btrfs_ino(BTRFS_I(inode));

	if (inode_unhashed(inode))
		return;
	parent = NULL;
	spin_lock(&root->inode_lock);
	p = &root->inode_tree.rb_node;
	while (*p) {
		parent = *p;
		entry = rb_entry(parent, struct btrfs_inode, rb_node);

		if (ino < btrfs_ino(entry))
			p = &parent->rb_left;
		else if (ino > btrfs_ino(entry))
			p = &parent->rb_right;
		else {
			WARN_ON(!(entry->vfs_inode.i_state &
				  (I_WILL_FREE | I_FREEING)));
			rb_replace_node(parent, new, &root->inode_tree);
			RB_CLEAR_NODE(parent);
			spin_unlock(&root->inode_lock);
			return;
		}
	}
	rb_link_node(new, parent, p);
	rb_insert_color(new, &root->inode_tree);
	spin_unlock(&root->inode_lock);
}

static void inode_tree_del(struct btrfs_inode *inode)
{
	struct btrfs_root *root = inode->root;
	int empty = 0;

	spin_lock(&root->inode_lock);
	if (!RB_EMPTY_NODE(&inode->rb_node)) {
		rb_erase(&inode->rb_node, &root->inode_tree);
		RB_CLEAR_NODE(&inode->rb_node);
		empty = RB_EMPTY_ROOT(&root->inode_tree);
	}
	spin_unlock(&root->inode_lock);

	if (empty && btrfs_root_refs(&root->root_item) == 0) {
		spin_lock(&root->inode_lock);
		empty = RB_EMPTY_ROOT(&root->inode_tree);
		spin_unlock(&root->inode_lock);
		if (empty)
			btrfs_add_dead_root(root);
	}
}


static int btrfs_init_locked_inode(struct inode *inode, void *p)
{
	struct btrfs_iget_args *args = p;

	inode->i_ino = args->ino;
	BTRFS_I(inode)->location.objectid = args->ino;
	BTRFS_I(inode)->location.type = BTRFS_INODE_ITEM_KEY;
	BTRFS_I(inode)->location.offset = 0;
	BTRFS_I(inode)->root = btrfs_grab_root(args->root);
	BUG_ON(args->root && !BTRFS_I(inode)->root);
	return 0;
}

static int btrfs_find_actor(struct inode *inode, void *opaque)
{
	struct btrfs_iget_args *args = opaque;

	return args->ino == BTRFS_I(inode)->location.objectid &&
		args->root == BTRFS_I(inode)->root;
}

static struct inode *btrfs_iget_locked(struct super_block *s, u64 ino,
				       struct btrfs_root *root)
{
	struct inode *inode;
	struct btrfs_iget_args args;
	unsigned long hashval = btrfs_inode_hash(ino, root);

	args.ino = ino;
	args.root = root;

	inode = iget5_locked(s, hashval, btrfs_find_actor,
			     btrfs_init_locked_inode,
			     (void *)&args);
	return inode;
}

/*
 * Get an inode object given its inode number and corresponding root.
 * Path can be preallocated to prevent recursing back to iget through
 * allocator. NULL is also valid but may require an additional allocation
 * later.
 */
struct inode *btrfs_iget_path(struct super_block *s, u64 ino,
			      struct btrfs_root *root, struct btrfs_path *path)
{
	struct inode *inode;

	inode = btrfs_iget_locked(s, ino, root);
	if (!inode)
		return ERR_PTR(-ENOMEM);

	if (inode->i_state & I_NEW) {
		int ret;

		ret = btrfs_read_locked_inode(inode, path);
		if (!ret) {
			inode_tree_add(inode);
			unlock_new_inode(inode);
		} else {
			iget_failed(inode);
			/*
			 * ret > 0 can come from btrfs_search_slot called by
			 * btrfs_read_locked_inode, this means the inode item
			 * was not found.
			 */
			if (ret > 0)
				ret = -ENOENT;
			inode = ERR_PTR(ret);
		}
	}

	return inode;
}

struct inode *btrfs_iget(struct super_block *s, u64 ino, struct btrfs_root *root)
{
	return btrfs_iget_path(s, ino, root, NULL);
}

static struct inode *new_simple_dir(struct super_block *s,
				    struct btrfs_key *key,
				    struct btrfs_root *root)
{
	struct inode *inode = new_inode(s);

	if (!inode)
		return ERR_PTR(-ENOMEM);

	BTRFS_I(inode)->root = btrfs_grab_root(root);
	memcpy(&BTRFS_I(inode)->location, key, sizeof(*key));
	set_bit(BTRFS_INODE_DUMMY, &BTRFS_I(inode)->runtime_flags);

	inode->i_ino = BTRFS_EMPTY_SUBVOL_DIR_OBJECTID;
	/*
	 * We only need lookup, the rest is read-only and there's no inode
	 * associated with the dentry
	 */
	inode->i_op = &simple_dir_inode_operations;
	inode->i_opflags &= ~IOP_XATTR;
	inode->i_fop = &simple_dir_operations;
	inode->i_mode = S_IFDIR | S_IRUGO | S_IWUSR | S_IXUGO;
	inode->i_mtime = current_time(inode);
	inode->i_atime = inode->i_mtime;
	inode->i_ctime = inode->i_mtime;
	BTRFS_I(inode)->i_otime = inode->i_mtime;

	return inode;
}

static inline u8 btrfs_inode_type(struct inode *inode)
{
	/*
	 * Compile-time asserts that generic FT_* types still match
	 * BTRFS_FT_* types
	 */
	BUILD_BUG_ON(BTRFS_FT_UNKNOWN != FT_UNKNOWN);
	BUILD_BUG_ON(BTRFS_FT_REG_FILE != FT_REG_FILE);
	BUILD_BUG_ON(BTRFS_FT_DIR != FT_DIR);
	BUILD_BUG_ON(BTRFS_FT_CHRDEV != FT_CHRDEV);
	BUILD_BUG_ON(BTRFS_FT_BLKDEV != FT_BLKDEV);
	BUILD_BUG_ON(BTRFS_FT_FIFO != FT_FIFO);
	BUILD_BUG_ON(BTRFS_FT_SOCK != FT_SOCK);
	BUILD_BUG_ON(BTRFS_FT_SYMLINK != FT_SYMLINK);

	return fs_umode_to_ftype(inode->i_mode);
}

struct inode *btrfs_lookup_dentry(struct inode *dir, struct dentry *dentry)
{
	struct btrfs_fs_info *fs_info = btrfs_sb(dir->i_sb);
	struct inode *inode;
	struct btrfs_root *root = BTRFS_I(dir)->root;
	struct btrfs_root *sub_root = root;
	struct btrfs_key location;
	u8 di_type = 0;
	int ret = 0;

	if (dentry->d_name.len > BTRFS_NAME_LEN)
		return ERR_PTR(-ENAMETOOLONG);

	ret = btrfs_inode_by_name(dir, dentry, &location, &di_type);
	if (ret < 0)
		return ERR_PTR(ret);

	if (location.type == BTRFS_INODE_ITEM_KEY) {
		inode = btrfs_iget(dir->i_sb, location.objectid, root);
		if (IS_ERR(inode))
			return inode;

		/* Do extra check against inode mode with di_type */
		if (btrfs_inode_type(inode) != di_type) {
			btrfs_crit(fs_info,
"inode mode mismatch with dir: inode mode=0%o btrfs type=%u dir type=%u",
				  inode->i_mode, btrfs_inode_type(inode),
				  di_type);
			iput(inode);
			return ERR_PTR(-EUCLEAN);
		}
		return inode;
	}

	ret = fixup_tree_root_location(fs_info, dir, dentry,
				       &location, &sub_root);
	if (ret < 0) {
		if (ret != -ENOENT)
			inode = ERR_PTR(ret);
		else
			inode = new_simple_dir(dir->i_sb, &location, sub_root);
	} else {
		inode = btrfs_iget(dir->i_sb, location.objectid, sub_root);
	}
	if (root != sub_root)
		btrfs_put_root(sub_root);

	if (!IS_ERR(inode) && root != sub_root) {
		down_read(&fs_info->cleanup_work_sem);
		if (!sb_rdonly(inode->i_sb))
			ret = btrfs_orphan_cleanup(sub_root);
		up_read(&fs_info->cleanup_work_sem);
		if (ret) {
			iput(inode);
			inode = ERR_PTR(ret);
		}
	}

	return inode;
}

static int btrfs_dentry_delete(const struct dentry *dentry)
{
	struct btrfs_root *root;
	struct inode *inode = d_inode(dentry);

	if (!inode && !IS_ROOT(dentry))
		inode = d_inode(dentry->d_parent);

	if (inode) {
		root = BTRFS_I(inode)->root;
		if (btrfs_root_refs(&root->root_item) == 0)
			return 1;

		if (btrfs_ino(BTRFS_I(inode)) == BTRFS_EMPTY_SUBVOL_DIR_OBJECTID)
			return 1;
	}
	return 0;
}

static struct dentry *btrfs_lookup(struct inode *dir, struct dentry *dentry,
				   unsigned int flags)
{
	struct inode *inode = btrfs_lookup_dentry(dir, dentry);

	if (inode == ERR_PTR(-ENOENT))
		inode = NULL;
	return d_splice_alias(inode, dentry);
}

/*
 * All this infrastructure exists because dir_emit can fault, and we are holding
 * the tree lock when doing readdir.  For now just allocate a buffer and copy
 * our information into that, and then dir_emit from the buffer.  This is
 * similar to what NFS does, only we don't keep the buffer around in pagecache
 * because I'm afraid I'll mess that up.  Long term we need to make filldir do
 * copy_to_user_inatomic so we don't have to worry about page faulting under the
 * tree lock.
 */
static int btrfs_opendir(struct inode *inode, struct file *file)
{
	struct btrfs_file_private *private;

	private = kzalloc(sizeof(struct btrfs_file_private), GFP_KERNEL);
	if (!private)
		return -ENOMEM;
	private->filldir_buf = kzalloc(PAGE_SIZE, GFP_KERNEL);
	if (!private->filldir_buf) {
		kfree(private);
		return -ENOMEM;
	}
	file->private_data = private;
	return 0;
}

struct dir_entry {
	u64 ino;
	u64 offset;
	unsigned type;
	int name_len;
};

static int btrfs_filldir(void *addr, int entries, struct dir_context *ctx)
{
	while (entries--) {
		struct dir_entry *entry = addr;
		char *name = (char *)(entry + 1);

		ctx->pos = get_unaligned(&entry->offset);
		if (!dir_emit(ctx, name, get_unaligned(&entry->name_len),
					 get_unaligned(&entry->ino),
					 get_unaligned(&entry->type)))
			return 1;
		addr += sizeof(struct dir_entry) +
			get_unaligned(&entry->name_len);
		ctx->pos++;
	}
	return 0;
}

static int btrfs_real_readdir(struct file *file, struct dir_context *ctx)
{
	struct inode *inode = file_inode(file);
	struct btrfs_root *root = BTRFS_I(inode)->root;
	struct btrfs_file_private *private = file->private_data;
	struct btrfs_dir_item *di;
	struct btrfs_key key;
	struct btrfs_key found_key;
	struct btrfs_path *path;
	void *addr;
	struct list_head ins_list;
	struct list_head del_list;
	int ret;
	struct extent_buffer *leaf;
	int slot;
	char *name_ptr;
	int name_len;
	int entries = 0;
	int total_len = 0;
	bool put = false;
	struct btrfs_key location;

	if (!dir_emit_dots(file, ctx))
		return 0;

	path = btrfs_alloc_path();
	if (!path)
		return -ENOMEM;

	addr = private->filldir_buf;
	path->reada = READA_FORWARD;

	INIT_LIST_HEAD(&ins_list);
	INIT_LIST_HEAD(&del_list);
	put = btrfs_readdir_get_delayed_items(inode, &ins_list, &del_list);

again:
	key.type = BTRFS_DIR_INDEX_KEY;
	key.offset = ctx->pos;
	key.objectid = btrfs_ino(BTRFS_I(inode));

	ret = btrfs_search_slot(NULL, root, &key, path, 0, 0);
	if (ret < 0)
		goto err;

	while (1) {
		struct dir_entry *entry;

		leaf = path->nodes[0];
		slot = path->slots[0];
		if (slot >= btrfs_header_nritems(leaf)) {
			ret = btrfs_next_leaf(root, path);
			if (ret < 0)
				goto err;
			else if (ret > 0)
				break;
			continue;
		}

		btrfs_item_key_to_cpu(leaf, &found_key, slot);

		if (found_key.objectid != key.objectid)
			break;
		if (found_key.type != BTRFS_DIR_INDEX_KEY)
			break;
		if (found_key.offset < ctx->pos)
			goto next;
		if (btrfs_should_delete_dir_index(&del_list, found_key.offset))
			goto next;
		di = btrfs_item_ptr(leaf, slot, struct btrfs_dir_item);
		name_len = btrfs_dir_name_len(leaf, di);
		if ((total_len + sizeof(struct dir_entry) + name_len) >=
		    PAGE_SIZE) {
			btrfs_release_path(path);
			ret = btrfs_filldir(private->filldir_buf, entries, ctx);
			if (ret)
				goto nopos;
			addr = private->filldir_buf;
			entries = 0;
			total_len = 0;
			goto again;
		}

		entry = addr;
		put_unaligned(name_len, &entry->name_len);
		name_ptr = (char *)(entry + 1);
		read_extent_buffer(leaf, name_ptr, (unsigned long)(di + 1),
				   name_len);
		put_unaligned(fs_ftype_to_dtype(btrfs_dir_type(leaf, di)),
				&entry->type);
		btrfs_dir_item_key_to_cpu(leaf, di, &location);
		put_unaligned(location.objectid, &entry->ino);
		put_unaligned(found_key.offset, &entry->offset);
		entries++;
		addr += sizeof(struct dir_entry) + name_len;
		total_len += sizeof(struct dir_entry) + name_len;
next:
		path->slots[0]++;
	}
	btrfs_release_path(path);

	ret = btrfs_filldir(private->filldir_buf, entries, ctx);
	if (ret)
		goto nopos;

	ret = btrfs_readdir_delayed_dir_index(ctx, &ins_list);
	if (ret)
		goto nopos;

	/*
	 * Stop new entries from being returned after we return the last
	 * entry.
	 *
	 * New directory entries are assigned a strictly increasing
	 * offset.  This means that new entries created during readdir
	 * are *guaranteed* to be seen in the future by that readdir.
	 * This has broken buggy programs which operate on names as
	 * they're returned by readdir.  Until we re-use freed offsets
	 * we have this hack to stop new entries from being returned
	 * under the assumption that they'll never reach this huge
	 * offset.
	 *
	 * This is being careful not to overflow 32bit loff_t unless the
	 * last entry requires it because doing so has broken 32bit apps
	 * in the past.
	 */
	if (ctx->pos >= INT_MAX)
		ctx->pos = LLONG_MAX;
	else
		ctx->pos = INT_MAX;
nopos:
	ret = 0;
err:
	if (put)
		btrfs_readdir_put_delayed_items(inode, &ins_list, &del_list);
	btrfs_free_path(path);
	return ret;
}

/*
 * This is somewhat expensive, updating the tree every time the
 * inode changes.  But, it is most likely to find the inode in cache.
 * FIXME, needs more benchmarking...there are no reasons other than performance
 * to keep or drop this code.
 */
static int btrfs_dirty_inode(struct inode *inode)
{
	struct btrfs_fs_info *fs_info = btrfs_sb(inode->i_sb);
	struct btrfs_root *root = BTRFS_I(inode)->root;
	struct btrfs_trans_handle *trans;
	int ret;

	if (test_bit(BTRFS_INODE_DUMMY, &BTRFS_I(inode)->runtime_flags))
		return 0;

	trans = btrfs_join_transaction(root);
	if (IS_ERR(trans))
		return PTR_ERR(trans);

	ret = btrfs_update_inode(trans, root, BTRFS_I(inode));
	if (ret && ret == -ENOSPC) {
		/* whoops, lets try again with the full transaction */
		btrfs_end_transaction(trans);
		trans = btrfs_start_transaction(root, 1);
		if (IS_ERR(trans))
			return PTR_ERR(trans);

		ret = btrfs_update_inode(trans, root, BTRFS_I(inode));
	}
	btrfs_end_transaction(trans);
	if (BTRFS_I(inode)->delayed_node)
		btrfs_balance_delayed_items(fs_info);

	return ret;
}

/*
 * This is a copy of file_update_time.  We need this so we can return error on
 * ENOSPC for updating the inode in the case of file write and mmap writes.
 */
static int btrfs_update_time(struct inode *inode, struct timespec64 *now,
			     int flags)
{
	struct btrfs_root *root = BTRFS_I(inode)->root;
	bool dirty = flags & ~S_VERSION;

	if (btrfs_root_readonly(root))
		return -EROFS;

	if (flags & S_VERSION)
		dirty |= inode_maybe_inc_iversion(inode, dirty);
	if (flags & S_CTIME)
		inode->i_ctime = *now;
	if (flags & S_MTIME)
		inode->i_mtime = *now;
	if (flags & S_ATIME)
		inode->i_atime = *now;
	return dirty ? btrfs_dirty_inode(inode) : 0;
}

/*
 * find the highest existing sequence number in a directory
 * and then set the in-memory index_cnt variable to reflect
 * free sequence numbers
 */
static int btrfs_set_inode_index_count(struct btrfs_inode *inode)
{
	struct btrfs_root *root = inode->root;
	struct btrfs_key key, found_key;
	struct btrfs_path *path;
	struct extent_buffer *leaf;
	int ret;

	key.objectid = btrfs_ino(inode);
	key.type = BTRFS_DIR_INDEX_KEY;
	key.offset = (u64)-1;

	path = btrfs_alloc_path();
	if (!path)
		return -ENOMEM;

	ret = btrfs_search_slot(NULL, root, &key, path, 0, 0);
	if (ret < 0)
		goto out;
	/* FIXME: we should be able to handle this */
	if (ret == 0)
		goto out;
	ret = 0;

	/*
	 * MAGIC NUMBER EXPLANATION:
	 * since we search a directory based on f_pos we have to start at 2
	 * since '.' and '..' have f_pos of 0 and 1 respectively, so everybody
	 * else has to start at 2
	 */
	if (path->slots[0] == 0) {
		inode->index_cnt = 2;
		goto out;
	}

	path->slots[0]--;

	leaf = path->nodes[0];
	btrfs_item_key_to_cpu(leaf, &found_key, path->slots[0]);

	if (found_key.objectid != btrfs_ino(inode) ||
	    found_key.type != BTRFS_DIR_INDEX_KEY) {
		inode->index_cnt = 2;
		goto out;
	}

	inode->index_cnt = found_key.offset + 1;
out:
	btrfs_free_path(path);
	return ret;
}

/*
 * helper to find a free sequence number in a given directory.  This current
 * code is very simple, later versions will do smarter things in the btree
 */
int btrfs_set_inode_index(struct btrfs_inode *dir, u64 *index)
{
	int ret = 0;

	if (dir->index_cnt == (u64)-1) {
		ret = btrfs_inode_delayed_dir_index_count(dir);
		if (ret) {
			ret = btrfs_set_inode_index_count(dir);
			if (ret)
				return ret;
		}
	}

	*index = dir->index_cnt;
	dir->index_cnt++;

	return ret;
}

static int btrfs_insert_inode_locked(struct inode *inode)
{
	struct btrfs_iget_args args;

	args.ino = BTRFS_I(inode)->location.objectid;
	args.root = BTRFS_I(inode)->root;

	return insert_inode_locked4(inode,
		   btrfs_inode_hash(inode->i_ino, BTRFS_I(inode)->root),
		   btrfs_find_actor, &args);
}

/*
 * Inherit flags from the parent inode.
 *
 * Currently only the compression flags and the cow flags are inherited.
 */
static void btrfs_inherit_iflags(struct inode *inode, struct inode *dir)
{
	unsigned int flags;

	if (!dir)
		return;

	flags = BTRFS_I(dir)->flags;

	if (flags & BTRFS_INODE_NOCOMPRESS) {
		BTRFS_I(inode)->flags &= ~BTRFS_INODE_COMPRESS;
		BTRFS_I(inode)->flags |= BTRFS_INODE_NOCOMPRESS;
	} else if (flags & BTRFS_INODE_COMPRESS) {
		BTRFS_I(inode)->flags &= ~BTRFS_INODE_NOCOMPRESS;
		BTRFS_I(inode)->flags |= BTRFS_INODE_COMPRESS;
	}

	if (flags & BTRFS_INODE_NODATACOW) {
		BTRFS_I(inode)->flags |= BTRFS_INODE_NODATACOW;
		if (S_ISREG(inode->i_mode))
			BTRFS_I(inode)->flags |= BTRFS_INODE_NODATASUM;
	}

	btrfs_sync_inode_flags_to_i_flags(inode);
}

static struct inode *btrfs_new_inode(struct btrfs_trans_handle *trans,
				     struct btrfs_root *root,
				     struct inode *dir,
				     const char *name, int name_len,
				     u64 ref_objectid, u64 objectid,
				     umode_t mode, u64 *index)
{
	struct btrfs_fs_info *fs_info = root->fs_info;
	struct inode *inode;
	struct btrfs_inode_item *inode_item;
	struct btrfs_key *location;
	struct btrfs_path *path;
	struct btrfs_inode_ref *ref;
	struct btrfs_key key[2];
	u32 sizes[2];
	int nitems = name ? 2 : 1;
	unsigned long ptr;
	unsigned int nofs_flag;
	int ret;

	path = btrfs_alloc_path();
	if (!path)
		return ERR_PTR(-ENOMEM);

	nofs_flag = memalloc_nofs_save();
	inode = new_inode(fs_info->sb);
	memalloc_nofs_restore(nofs_flag);
	if (!inode) {
		btrfs_free_path(path);
		return ERR_PTR(-ENOMEM);
	}

	/*
	 * O_TMPFILE, set link count to 0, so that after this point,
	 * we fill in an inode item with the correct link count.
	 */
	if (!name)
		set_nlink(inode, 0);

	/*
	 * we have to initialize this early, so we can reclaim the inode
	 * number if we fail afterwards in this function.
	 */
	inode->i_ino = objectid;

	if (dir && name) {
		trace_btrfs_inode_request(dir);

		ret = btrfs_set_inode_index(BTRFS_I(dir), index);
		if (ret) {
			btrfs_free_path(path);
			iput(inode);
			return ERR_PTR(ret);
		}
	} else if (dir) {
		*index = 0;
	}
	/*
	 * index_cnt is ignored for everything but a dir,
	 * btrfs_set_inode_index_count has an explanation for the magic
	 * number
	 */
	BTRFS_I(inode)->index_cnt = 2;
	BTRFS_I(inode)->dir_index = *index;
	BTRFS_I(inode)->root = btrfs_grab_root(root);
	BTRFS_I(inode)->generation = trans->transid;
	inode->i_generation = BTRFS_I(inode)->generation;

	/*
	 * We could have gotten an inode number from somebody who was fsynced
	 * and then removed in this same transaction, so let's just set full
	 * sync since it will be a full sync anyway and this will blow away the
	 * old info in the log.
	 */
	set_bit(BTRFS_INODE_NEEDS_FULL_SYNC, &BTRFS_I(inode)->runtime_flags);

	key[0].objectid = objectid;
	key[0].type = BTRFS_INODE_ITEM_KEY;
	key[0].offset = 0;

	sizes[0] = sizeof(struct btrfs_inode_item);

	if (name) {
		/*
		 * Start new inodes with an inode_ref. This is slightly more
		 * efficient for small numbers of hard links since they will
		 * be packed into one item. Extended refs will kick in if we
		 * add more hard links than can fit in the ref item.
		 */
		key[1].objectid = objectid;
		key[1].type = BTRFS_INODE_REF_KEY;
		key[1].offset = ref_objectid;

		sizes[1] = name_len + sizeof(*ref);
	}

	location = &BTRFS_I(inode)->location;
	location->objectid = objectid;
	location->offset = 0;
	location->type = BTRFS_INODE_ITEM_KEY;

	ret = btrfs_insert_inode_locked(inode);
	if (ret < 0) {
		iput(inode);
		goto fail;
	}

	ret = btrfs_insert_empty_items(trans, root, path, key, sizes, nitems);
	if (ret != 0)
		goto fail_unlock;

	inode_init_owner(inode, dir, mode);
	inode_set_bytes(inode, 0);

	inode->i_mtime = current_time(inode);
	inode->i_atime = inode->i_mtime;
	inode->i_ctime = inode->i_mtime;
	BTRFS_I(inode)->i_otime = inode->i_mtime;

	inode_item = btrfs_item_ptr(path->nodes[0], path->slots[0],
				  struct btrfs_inode_item);
	memzero_extent_buffer(path->nodes[0], (unsigned long)inode_item,
			     sizeof(*inode_item));
	fill_inode_item(trans, path->nodes[0], inode_item, inode);

	if (name) {
		ref = btrfs_item_ptr(path->nodes[0], path->slots[0] + 1,
				     struct btrfs_inode_ref);
		btrfs_set_inode_ref_name_len(path->nodes[0], ref, name_len);
		btrfs_set_inode_ref_index(path->nodes[0], ref, *index);
		ptr = (unsigned long)(ref + 1);
		write_extent_buffer(path->nodes[0], name, ptr, name_len);
	}

	btrfs_mark_buffer_dirty(path->nodes[0]);
	btrfs_free_path(path);

	btrfs_inherit_iflags(inode, dir);

	if (S_ISREG(mode)) {
		if (btrfs_test_opt(fs_info, NODATASUM))
			BTRFS_I(inode)->flags |= BTRFS_INODE_NODATASUM;
		if (btrfs_test_opt(fs_info, NODATACOW))
			BTRFS_I(inode)->flags |= BTRFS_INODE_NODATACOW |
				BTRFS_INODE_NODATASUM;
	}

	inode_tree_add(inode);

	trace_btrfs_inode_new(inode);
	btrfs_set_inode_last_trans(trans, BTRFS_I(inode));

	btrfs_update_root_times(trans, root);

	ret = btrfs_inode_inherit_props(trans, inode, dir);
	if (ret)
		btrfs_err(fs_info,
			  "error inheriting props for ino %llu (root %llu): %d",
			btrfs_ino(BTRFS_I(inode)), root->root_key.objectid, ret);

	return inode;

fail_unlock:
	discard_new_inode(inode);
fail:
	if (dir && name)
		BTRFS_I(dir)->index_cnt--;
	btrfs_free_path(path);
	return ERR_PTR(ret);
}

/*
 * utility function to add 'inode' into 'parent_inode' with
 * a give name and a given sequence number.
 * if 'add_backref' is true, also insert a backref from the
 * inode to the parent directory.
 */
int btrfs_add_link(struct btrfs_trans_handle *trans,
		   struct btrfs_inode *parent_inode, struct btrfs_inode *inode,
		   const char *name, int name_len, int add_backref, u64 index)
{
	int ret = 0;
	struct btrfs_key key;
	struct btrfs_root *root = parent_inode->root;
	u64 ino = btrfs_ino(inode);
	u64 parent_ino = btrfs_ino(parent_inode);

	if (unlikely(ino == BTRFS_FIRST_FREE_OBJECTID)) {
		memcpy(&key, &inode->root->root_key, sizeof(key));
	} else {
		key.objectid = ino;
		key.type = BTRFS_INODE_ITEM_KEY;
		key.offset = 0;
	}

	if (unlikely(ino == BTRFS_FIRST_FREE_OBJECTID)) {
		ret = btrfs_add_root_ref(trans, key.objectid,
					 root->root_key.objectid, parent_ino,
					 index, name, name_len);
	} else if (add_backref) {
		ret = btrfs_insert_inode_ref(trans, root, name, name_len, ino,
					     parent_ino, index);
	}

	/* Nothing to clean up yet */
	if (ret)
		return ret;

	ret = btrfs_insert_dir_item(trans, name, name_len, parent_inode, &key,
				    btrfs_inode_type(&inode->vfs_inode), index);
	if (ret == -EEXIST || ret == -EOVERFLOW)
		goto fail_dir_item;
	else if (ret) {
		btrfs_abort_transaction(trans, ret);
		return ret;
	}

	btrfs_i_size_write(parent_inode, parent_inode->vfs_inode.i_size +
			   name_len * 2);
	inode_inc_iversion(&parent_inode->vfs_inode);
	/*
	 * If we are replaying a log tree, we do not want to update the mtime
	 * and ctime of the parent directory with the current time, since the
	 * log replay procedure is responsible for setting them to their correct
	 * values (the ones it had when the fsync was done).
	 */
	if (!test_bit(BTRFS_FS_LOG_RECOVERING, &root->fs_info->flags)) {
		struct timespec64 now = current_time(&parent_inode->vfs_inode);

		parent_inode->vfs_inode.i_mtime = now;
		parent_inode->vfs_inode.i_ctime = now;
	}
	ret = btrfs_update_inode(trans, root, parent_inode);
	if (ret)
		btrfs_abort_transaction(trans, ret);
	return ret;

fail_dir_item:
	if (unlikely(ino == BTRFS_FIRST_FREE_OBJECTID)) {
		u64 local_index;
		int err;
		err = btrfs_del_root_ref(trans, key.objectid,
					 root->root_key.objectid, parent_ino,
					 &local_index, name, name_len);
		if (err)
			btrfs_abort_transaction(trans, err);
	} else if (add_backref) {
		u64 local_index;
		int err;

		err = btrfs_del_inode_ref(trans, root, name, name_len,
					  ino, parent_ino, &local_index);
		if (err)
			btrfs_abort_transaction(trans, err);
	}

	/* Return the original error code */
	return ret;
}

static int btrfs_add_nondir(struct btrfs_trans_handle *trans,
			    struct btrfs_inode *dir, struct dentry *dentry,
			    struct btrfs_inode *inode, int backref, u64 index)
{
	int err = btrfs_add_link(trans, dir, inode,
				 dentry->d_name.name, dentry->d_name.len,
				 backref, index);
	if (err > 0)
		err = -EEXIST;
	return err;
}

static int btrfs_mknod(struct inode *dir, struct dentry *dentry,
			umode_t mode, dev_t rdev)
{
	struct btrfs_fs_info *fs_info = btrfs_sb(dir->i_sb);
	struct btrfs_trans_handle *trans;
	struct btrfs_root *root = BTRFS_I(dir)->root;
	struct inode *inode = NULL;
	int err;
	u64 objectid;
	u64 index = 0;

	/*
	 * 2 for inode item and ref
	 * 2 for dir items
	 * 1 for xattr if selinux is on
	 */
	trans = btrfs_start_transaction(root, 5);
	if (IS_ERR(trans))
		return PTR_ERR(trans);

	err = btrfs_get_free_objectid(root, &objectid);
	if (err)
		goto out_unlock;

	inode = btrfs_new_inode(trans, root, dir, dentry->d_name.name,
			dentry->d_name.len, btrfs_ino(BTRFS_I(dir)), objectid,
			mode, &index);
	if (IS_ERR(inode)) {
		err = PTR_ERR(inode);
		inode = NULL;
		goto out_unlock;
	}

	/*
	* If the active LSM wants to access the inode during
	* d_instantiate it needs these. Smack checks to see
	* if the filesystem supports xattrs by looking at the
	* ops vector.
	*/
	inode->i_op = &btrfs_special_inode_operations;
	init_special_inode(inode, inode->i_mode, rdev);

	err = btrfs_init_inode_security(trans, inode, dir, &dentry->d_name);
	if (err)
		goto out_unlock;

	err = btrfs_add_nondir(trans, BTRFS_I(dir), dentry, BTRFS_I(inode),
			0, index);
	if (err)
		goto out_unlock;

	btrfs_update_inode(trans, root, BTRFS_I(inode));
	d_instantiate_new(dentry, inode);

out_unlock:
	btrfs_end_transaction(trans);
	btrfs_btree_balance_dirty(fs_info);
	if (err && inode) {
		inode_dec_link_count(inode);
		discard_new_inode(inode);
	}
	return err;
}

static int btrfs_create(struct inode *dir, struct dentry *dentry,
			umode_t mode, bool excl)
{
	struct btrfs_fs_info *fs_info = btrfs_sb(dir->i_sb);
	struct btrfs_trans_handle *trans;
	struct btrfs_root *root = BTRFS_I(dir)->root;
	struct inode *inode = NULL;
	int err;
	u64 objectid;
	u64 index = 0;

	/*
	 * 2 for inode item and ref
	 * 2 for dir items
	 * 1 for xattr if selinux is on
	 */
	trans = btrfs_start_transaction(root, 5);
	if (IS_ERR(trans))
		return PTR_ERR(trans);

	err = btrfs_get_free_objectid(root, &objectid);
	if (err)
		goto out_unlock;

	inode = btrfs_new_inode(trans, root, dir, dentry->d_name.name,
			dentry->d_name.len, btrfs_ino(BTRFS_I(dir)), objectid,
			mode, &index);
	if (IS_ERR(inode)) {
		err = PTR_ERR(inode);
		inode = NULL;
		goto out_unlock;
	}
	/*
	* If the active LSM wants to access the inode during
	* d_instantiate it needs these. Smack checks to see
	* if the filesystem supports xattrs by looking at the
	* ops vector.
	*/
	inode->i_fop = &btrfs_file_operations;
	inode->i_op = &btrfs_file_inode_operations;
	inode->i_mapping->a_ops = &btrfs_aops;

	err = btrfs_init_inode_security(trans, inode, dir, &dentry->d_name);
	if (err)
		goto out_unlock;

	err = btrfs_update_inode(trans, root, BTRFS_I(inode));
	if (err)
		goto out_unlock;

	err = btrfs_add_nondir(trans, BTRFS_I(dir), dentry, BTRFS_I(inode),
			0, index);
	if (err)
		goto out_unlock;

	d_instantiate_new(dentry, inode);

out_unlock:
	btrfs_end_transaction(trans);
	if (err && inode) {
		inode_dec_link_count(inode);
		discard_new_inode(inode);
	}
	btrfs_btree_balance_dirty(fs_info);
	return err;
}

static int btrfs_link(struct dentry *old_dentry, struct inode *dir,
		      struct dentry *dentry)
{
	struct btrfs_trans_handle *trans = NULL;
	struct btrfs_root *root = BTRFS_I(dir)->root;
	struct inode *inode = d_inode(old_dentry);
	struct btrfs_fs_info *fs_info = btrfs_sb(inode->i_sb);
	u64 index;
	int err;
	int drop_inode = 0;

	/* do not allow sys_link's with other subvols of the same device */
	if (root->root_key.objectid != BTRFS_I(inode)->root->root_key.objectid)
		return -EXDEV;

	if (inode->i_nlink >= BTRFS_LINK_MAX)
		return -EMLINK;

	err = btrfs_set_inode_index(BTRFS_I(dir), &index);
	if (err)
		goto fail;

	/*
	 * 2 items for inode and inode ref
	 * 2 items for dir items
	 * 1 item for parent inode
	 * 1 item for orphan item deletion if O_TMPFILE
	 */
	trans = btrfs_start_transaction(root, inode->i_nlink ? 5 : 6);
	if (IS_ERR(trans)) {
		err = PTR_ERR(trans);
		trans = NULL;
		goto fail;
	}

	/* There are several dir indexes for this inode, clear the cache. */
	BTRFS_I(inode)->dir_index = 0ULL;
	inc_nlink(inode);
	inode_inc_iversion(inode);
	inode->i_ctime = current_time(inode);
	ihold(inode);
	set_bit(BTRFS_INODE_COPY_EVERYTHING, &BTRFS_I(inode)->runtime_flags);

	err = btrfs_add_nondir(trans, BTRFS_I(dir), dentry, BTRFS_I(inode),
			1, index);

	if (err) {
		drop_inode = 1;
	} else {
		struct dentry *parent = dentry->d_parent;

		err = btrfs_update_inode(trans, root, BTRFS_I(inode));
		if (err)
			goto fail;
		if (inode->i_nlink == 1) {
			/*
			 * If new hard link count is 1, it's a file created
			 * with open(2) O_TMPFILE flag.
			 */
			err = btrfs_orphan_del(trans, BTRFS_I(inode));
			if (err)
				goto fail;
		}
		d_instantiate(dentry, inode);
		btrfs_log_new_name(trans, BTRFS_I(inode), NULL, parent);
	}

fail:
	if (trans)
		btrfs_end_transaction(trans);
	if (drop_inode) {
		inode_dec_link_count(inode);
		iput(inode);
	}
	btrfs_btree_balance_dirty(fs_info);
	return err;
}

static int btrfs_mkdir(struct inode *dir, struct dentry *dentry, umode_t mode)
{
	struct btrfs_fs_info *fs_info = btrfs_sb(dir->i_sb);
	struct inode *inode = NULL;
	struct btrfs_trans_handle *trans;
	struct btrfs_root *root = BTRFS_I(dir)->root;
	int err = 0;
	u64 objectid = 0;
	u64 index = 0;

	/*
	 * 2 items for inode and ref
	 * 2 items for dir items
	 * 1 for xattr if selinux is on
	 */
	trans = btrfs_start_transaction(root, 5);
	if (IS_ERR(trans))
		return PTR_ERR(trans);

	err = btrfs_get_free_objectid(root, &objectid);
	if (err)
		goto out_fail;

	inode = btrfs_new_inode(trans, root, dir, dentry->d_name.name,
			dentry->d_name.len, btrfs_ino(BTRFS_I(dir)), objectid,
			S_IFDIR | mode, &index);
	if (IS_ERR(inode)) {
		err = PTR_ERR(inode);
		inode = NULL;
		goto out_fail;
	}

	/* these must be set before we unlock the inode */
	inode->i_op = &btrfs_dir_inode_operations;
	inode->i_fop = &btrfs_dir_file_operations;

	err = btrfs_init_inode_security(trans, inode, dir, &dentry->d_name);
	if (err)
		goto out_fail;

	btrfs_i_size_write(BTRFS_I(inode), 0);
	err = btrfs_update_inode(trans, root, BTRFS_I(inode));
	if (err)
		goto out_fail;

	err = btrfs_add_link(trans, BTRFS_I(dir), BTRFS_I(inode),
			dentry->d_name.name,
			dentry->d_name.len, 0, index);
	if (err)
		goto out_fail;

	d_instantiate_new(dentry, inode);

out_fail:
	btrfs_end_transaction(trans);
	if (err && inode) {
		inode_dec_link_count(inode);
		discard_new_inode(inode);
	}
	btrfs_btree_balance_dirty(fs_info);
	return err;
}

static noinline int uncompress_inline(struct btrfs_path *path,
				      struct page *page,
				      size_t pg_offset, u64 extent_offset,
				      struct btrfs_file_extent_item *item)
{
	int ret;
	struct extent_buffer *leaf = path->nodes[0];
	char *tmp;
	size_t max_size;
	unsigned long inline_size;
	unsigned long ptr;
	int compress_type;

	WARN_ON(pg_offset != 0);
	compress_type = btrfs_file_extent_compression(leaf, item);
	max_size = btrfs_file_extent_ram_bytes(leaf, item);
	inline_size = btrfs_file_extent_inline_item_len(leaf,
					btrfs_item_nr(path->slots[0]));
	tmp = kmalloc(inline_size, GFP_NOFS);
	if (!tmp)
		return -ENOMEM;
	ptr = btrfs_file_extent_inline_start(item);

	read_extent_buffer(leaf, tmp, ptr, inline_size);

	max_size = min_t(unsigned long, PAGE_SIZE, max_size);
	ret = btrfs_decompress(compress_type, tmp, page,
			       extent_offset, inline_size, max_size);

	/*
	 * decompression code contains a memset to fill in any space between the end
	 * of the uncompressed data and the end of max_size in case the decompressed
	 * data ends up shorter than ram_bytes.  That doesn't cover the hole between
	 * the end of an inline extent and the beginning of the next block, so we
	 * cover that region here.
	 */

	if (max_size + pg_offset < PAGE_SIZE) {
		char *map = kmap(page);
		memset(map + pg_offset + max_size, 0, PAGE_SIZE - max_size - pg_offset);
		kunmap(page);
	}
	kfree(tmp);
	return ret;
}

/**
 * btrfs_get_extent - Lookup the first extent overlapping a range in a file.
 * @inode:	file to search in
 * @page:	page to read extent data into if the extent is inline
 * @pg_offset:	offset into @page to copy to
 * @start:	file offset
 * @len:	length of range starting at @start
 *
 * This returns the first &struct extent_map which overlaps with the given
 * range, reading it from the B-tree and caching it if necessary. Note that
 * there may be more extents which overlap the given range after the returned
 * extent_map.
 *
 * If @page is not NULL and the extent is inline, this also reads the extent
 * data directly into the page and marks the extent up to date in the io_tree.
 *
 * Return: ERR_PTR on error, non-NULL extent_map on success.
 */
struct extent_map *btrfs_get_extent(struct btrfs_inode *inode,
				    struct page *page, size_t pg_offset,
				    u64 start, u64 len)
{
	struct btrfs_fs_info *fs_info = inode->root->fs_info;
	int ret = 0;
	u64 extent_start = 0;
	u64 extent_end = 0;
	u64 objectid = btrfs_ino(inode);
	int extent_type = -1;
	struct btrfs_path *path = NULL;
	struct btrfs_root *root = inode->root;
	struct btrfs_file_extent_item *item;
	struct extent_buffer *leaf;
	struct btrfs_key found_key;
	struct extent_map *em = NULL;
	struct extent_map_tree *em_tree = &inode->extent_tree;
	struct extent_io_tree *io_tree = &inode->io_tree;

	read_lock(&em_tree->lock);
	em = lookup_extent_mapping(em_tree, start, len);
	read_unlock(&em_tree->lock);

	if (em) {
		if (em->start > start || em->start + em->len <= start)
			free_extent_map(em);
		else if (em->block_start == EXTENT_MAP_INLINE && page)
			free_extent_map(em);
		else
			goto out;
	}
	em = alloc_extent_map();
	if (!em) {
		ret = -ENOMEM;
		goto out;
	}
	em->start = EXTENT_MAP_HOLE;
	em->orig_start = EXTENT_MAP_HOLE;
	em->len = (u64)-1;
	em->block_len = (u64)-1;

	path = btrfs_alloc_path();
	if (!path) {
		ret = -ENOMEM;
		goto out;
	}

	/* Chances are we'll be called again, so go ahead and do readahead */
	path->reada = READA_FORWARD;

	/*
	 * The same explanation in load_free_space_cache applies here as well,
	 * we only read when we're loading the free space cache, and at that
	 * point the commit_root has everything we need.
	 */
	if (btrfs_is_free_space_inode(inode)) {
		path->search_commit_root = 1;
		path->skip_locking = 1;
	}

	ret = btrfs_lookup_file_extent(NULL, root, path, objectid, start, 0);
	if (ret < 0) {
		goto out;
	} else if (ret > 0) {
		if (path->slots[0] == 0)
			goto not_found;
		path->slots[0]--;
		ret = 0;
	}

	leaf = path->nodes[0];
	item = btrfs_item_ptr(leaf, path->slots[0],
			      struct btrfs_file_extent_item);
	btrfs_item_key_to_cpu(leaf, &found_key, path->slots[0]);
	if (found_key.objectid != objectid ||
	    found_key.type != BTRFS_EXTENT_DATA_KEY) {
		/*
		 * If we backup past the first extent we want to move forward
		 * and see if there is an extent in front of us, otherwise we'll
		 * say there is a hole for our whole search range which can
		 * cause problems.
		 */
		extent_end = start;
		goto next;
	}

	extent_type = btrfs_file_extent_type(leaf, item);
	extent_start = found_key.offset;
	extent_end = btrfs_file_extent_end(path);
	if (extent_type == BTRFS_FILE_EXTENT_REG ||
	    extent_type == BTRFS_FILE_EXTENT_PREALLOC) {
		/* Only regular file could have regular/prealloc extent */
		if (!S_ISREG(inode->vfs_inode.i_mode)) {
			ret = -EUCLEAN;
			btrfs_crit(fs_info,
		"regular/prealloc extent found for non-regular inode %llu",
				   btrfs_ino(inode));
			goto out;
		}
		trace_btrfs_get_extent_show_fi_regular(inode, leaf, item,
						       extent_start);
	} else if (extent_type == BTRFS_FILE_EXTENT_INLINE) {
		trace_btrfs_get_extent_show_fi_inline(inode, leaf, item,
						      path->slots[0],
						      extent_start);
	}
next:
	if (start >= extent_end) {
		path->slots[0]++;
		if (path->slots[0] >= btrfs_header_nritems(leaf)) {
			ret = btrfs_next_leaf(root, path);
			if (ret < 0)
				goto out;
			else if (ret > 0)
				goto not_found;

			leaf = path->nodes[0];
		}
		btrfs_item_key_to_cpu(leaf, &found_key, path->slots[0]);
		if (found_key.objectid != objectid ||
		    found_key.type != BTRFS_EXTENT_DATA_KEY)
			goto not_found;
		if (start + len <= found_key.offset)
			goto not_found;
		if (start > found_key.offset)
			goto next;

		/* New extent overlaps with existing one */
		em->start = start;
		em->orig_start = start;
		em->len = found_key.offset - start;
		em->block_start = EXTENT_MAP_HOLE;
		goto insert;
	}

	btrfs_extent_item_to_extent_map(inode, path, item, !page, em);

	if (extent_type == BTRFS_FILE_EXTENT_REG ||
	    extent_type == BTRFS_FILE_EXTENT_PREALLOC) {
		goto insert;
	} else if (extent_type == BTRFS_FILE_EXTENT_INLINE) {
		unsigned long ptr;
		char *map;
		size_t size;
		size_t extent_offset;
		size_t copy_size;

		if (!page)
			goto out;

		size = btrfs_file_extent_ram_bytes(leaf, item);
		extent_offset = page_offset(page) + pg_offset - extent_start;
		copy_size = min_t(u64, PAGE_SIZE - pg_offset,
				  size - extent_offset);
		em->start = extent_start + extent_offset;
		em->len = ALIGN(copy_size, fs_info->sectorsize);
		em->orig_block_len = em->len;
		em->orig_start = em->start;
		ptr = btrfs_file_extent_inline_start(item) + extent_offset;

		if (!PageUptodate(page)) {
			if (btrfs_file_extent_compression(leaf, item) !=
			    BTRFS_COMPRESS_NONE) {
				ret = uncompress_inline(path, page, pg_offset,
							extent_offset, item);
				if (ret)
					goto out;
			} else {
				map = kmap(page);
				read_extent_buffer(leaf, map + pg_offset, ptr,
						   copy_size);
				if (pg_offset + copy_size < PAGE_SIZE) {
					memset(map + pg_offset + copy_size, 0,
					       PAGE_SIZE - pg_offset -
					       copy_size);
				}
				kunmap(page);
			}
			flush_dcache_page(page);
		}
		set_extent_uptodate(io_tree, em->start,
				    extent_map_end(em) - 1, NULL, GFP_NOFS);
		goto insert;
	}
not_found:
	em->start = start;
	em->orig_start = start;
	em->len = len;
	em->block_start = EXTENT_MAP_HOLE;
insert:
	ret = 0;
	btrfs_release_path(path);
	if (em->start > start || extent_map_end(em) <= start) {
		btrfs_err(fs_info,
			  "bad extent! em: [%llu %llu] passed [%llu %llu]",
			  em->start, em->len, start, len);
		ret = -EIO;
		goto out;
	}

	write_lock(&em_tree->lock);
	ret = btrfs_add_extent_mapping(fs_info, em_tree, &em, start, len);
	write_unlock(&em_tree->lock);
out:
	btrfs_free_path(path);

	trace_btrfs_get_extent(root, inode, em);

	if (ret) {
		free_extent_map(em);
		return ERR_PTR(ret);
	}
	return em;
}

struct extent_map *btrfs_get_extent_fiemap(struct btrfs_inode *inode,
					   u64 start, u64 len)
{
	struct extent_map *em;
	struct extent_map *hole_em = NULL;
	u64 delalloc_start = start;
	u64 end;
	u64 delalloc_len;
	u64 delalloc_end;
	int err = 0;

	em = btrfs_get_extent(inode, NULL, 0, start, len);
	if (IS_ERR(em))
		return em;
	/*
	 * If our em maps to:
	 * - a hole or
	 * - a pre-alloc extent,
	 * there might actually be delalloc bytes behind it.
	 */
	if (em->block_start != EXTENT_MAP_HOLE &&
	    !test_bit(EXTENT_FLAG_PREALLOC, &em->flags))
		return em;
	else
		hole_em = em;

	/* check to see if we've wrapped (len == -1 or similar) */
	end = start + len;
	if (end < start)
		end = (u64)-1;
	else
		end -= 1;

	em = NULL;

	/* ok, we didn't find anything, lets look for delalloc */
	delalloc_len = count_range_bits(&inode->io_tree, &delalloc_start,
				 end, len, EXTENT_DELALLOC, 1);
	delalloc_end = delalloc_start + delalloc_len;
	if (delalloc_end < delalloc_start)
		delalloc_end = (u64)-1;

	/*
	 * We didn't find anything useful, return the original results from
	 * get_extent()
	 */
	if (delalloc_start > end || delalloc_end <= start) {
		em = hole_em;
		hole_em = NULL;
		goto out;
	}

	/*
	 * Adjust the delalloc_start to make sure it doesn't go backwards from
	 * the start they passed in
	 */
	delalloc_start = max(start, delalloc_start);
	delalloc_len = delalloc_end - delalloc_start;

	if (delalloc_len > 0) {
		u64 hole_start;
		u64 hole_len;
		const u64 hole_end = extent_map_end(hole_em);

		em = alloc_extent_map();
		if (!em) {
			err = -ENOMEM;
			goto out;
		}

		ASSERT(hole_em);
		/*
		 * When btrfs_get_extent can't find anything it returns one
		 * huge hole
		 *
		 * Make sure what it found really fits our range, and adjust to
		 * make sure it is based on the start from the caller
		 */
		if (hole_end <= start || hole_em->start > end) {
		       free_extent_map(hole_em);
		       hole_em = NULL;
		} else {
		       hole_start = max(hole_em->start, start);
		       hole_len = hole_end - hole_start;
		}

		if (hole_em && delalloc_start > hole_start) {
			/*
			 * Our hole starts before our delalloc, so we have to
			 * return just the parts of the hole that go until the
			 * delalloc starts
			 */
			em->len = min(hole_len, delalloc_start - hole_start);
			em->start = hole_start;
			em->orig_start = hole_start;
			/*
			 * Don't adjust block start at all, it is fixed at
			 * EXTENT_MAP_HOLE
			 */
			em->block_start = hole_em->block_start;
			em->block_len = hole_len;
			if (test_bit(EXTENT_FLAG_PREALLOC, &hole_em->flags))
				set_bit(EXTENT_FLAG_PREALLOC, &em->flags);
		} else {
			/*
			 * Hole is out of passed range or it starts after
			 * delalloc range
			 */
			em->start = delalloc_start;
			em->len = delalloc_len;
			em->orig_start = delalloc_start;
			em->block_start = EXTENT_MAP_DELALLOC;
			em->block_len = delalloc_len;
		}
	} else {
		return hole_em;
	}
out:

	free_extent_map(hole_em);
	if (err) {
		free_extent_map(em);
		return ERR_PTR(err);
	}
	return em;
}

static struct extent_map *btrfs_create_dio_extent(struct btrfs_inode *inode,
						  const u64 start,
						  const u64 len,
						  const u64 orig_start,
						  const u64 block_start,
						  const u64 block_len,
						  const u64 orig_block_len,
						  const u64 ram_bytes,
						  const int type)
{
	struct extent_map *em = NULL;
	int ret;

	if (type != BTRFS_ORDERED_NOCOW) {
		em = create_io_em(inode, start, len, orig_start, block_start,
				  block_len, orig_block_len, ram_bytes,
				  BTRFS_COMPRESS_NONE, /* compress_type */
				  type);
		if (IS_ERR(em))
			goto out;
	}
	ret = btrfs_add_ordered_extent_dio(inode, start, block_start, len,
					   block_len, type);
	if (ret) {
		if (em) {
			free_extent_map(em);
			btrfs_drop_extent_cache(inode, start, start + len - 1, 0);
		}
		em = ERR_PTR(ret);
	}
 out:

	return em;
}

static struct extent_map *btrfs_new_extent_direct(struct btrfs_inode *inode,
						  u64 start, u64 len)
{
	struct btrfs_root *root = inode->root;
	struct btrfs_fs_info *fs_info = root->fs_info;
	struct extent_map *em;
	struct btrfs_key ins;
	u64 alloc_hint;
	int ret;

	alloc_hint = get_extent_allocation_hint(inode, start, len);
	ret = btrfs_reserve_extent(root, len, len, fs_info->sectorsize,
				   0, alloc_hint, &ins, 1, 1);
	if (ret)
		return ERR_PTR(ret);

	em = btrfs_create_dio_extent(inode, start, ins.offset, start,
				     ins.objectid, ins.offset, ins.offset,
				     ins.offset, BTRFS_ORDERED_REGULAR);
	btrfs_dec_block_group_reservations(fs_info, ins.objectid);
	if (IS_ERR(em))
		btrfs_free_reserved_extent(fs_info, ins.objectid, ins.offset,
					   1);

	return em;
}

/*
 * Check if we can do nocow write into the range [@offset, @offset + @len)
 *
 * @offset:	File offset
 * @len:	The length to write, will be updated to the nocow writeable
 *		range
 * @orig_start:	(optional) Return the original file offset of the file extent
 * @orig_len:	(optional) Return the original on-disk length of the file extent
 * @ram_bytes:	(optional) Return the ram_bytes of the file extent
 * @strict:	if true, omit optimizations that might force us into unnecessary
 *		cow. e.g., don't trust generation number.
 *
 * This function will flush ordered extents in the range to ensure proper
 * nocow checks for (nowait == false) case.
 *
 * Return:
 * >0	and update @len if we can do nocow write
 *  0	if we can't do nocow write
 * <0	if error happened
 *
 * NOTE: This only checks the file extents, caller is responsible to wait for
 *	 any ordered extents.
 */
noinline int can_nocow_extent(struct inode *inode, u64 offset, u64 *len,
			      u64 *orig_start, u64 *orig_block_len,
			      u64 *ram_bytes, bool strict)
{
	struct btrfs_fs_info *fs_info = btrfs_sb(inode->i_sb);
	struct btrfs_path *path;
	int ret;
	struct extent_buffer *leaf;
	struct btrfs_root *root = BTRFS_I(inode)->root;
	struct extent_io_tree *io_tree = &BTRFS_I(inode)->io_tree;
	struct btrfs_file_extent_item *fi;
	struct btrfs_key key;
	u64 disk_bytenr;
	u64 backref_offset;
	u64 extent_end;
	u64 num_bytes;
	int slot;
	int found_type;
	bool nocow = (BTRFS_I(inode)->flags & BTRFS_INODE_NODATACOW);

	path = btrfs_alloc_path();
	if (!path)
		return -ENOMEM;

	ret = btrfs_lookup_file_extent(NULL, root, path,
			btrfs_ino(BTRFS_I(inode)), offset, 0);
	if (ret < 0)
		goto out;

	slot = path->slots[0];
	if (ret == 1) {
		if (slot == 0) {
			/* can't find the item, must cow */
			ret = 0;
			goto out;
		}
		slot--;
	}
	ret = 0;
	leaf = path->nodes[0];
	btrfs_item_key_to_cpu(leaf, &key, slot);
	if (key.objectid != btrfs_ino(BTRFS_I(inode)) ||
	    key.type != BTRFS_EXTENT_DATA_KEY) {
		/* not our file or wrong item type, must cow */
		goto out;
	}

	if (key.offset > offset) {
		/* Wrong offset, must cow */
		goto out;
	}

	fi = btrfs_item_ptr(leaf, slot, struct btrfs_file_extent_item);
	found_type = btrfs_file_extent_type(leaf, fi);
	if (found_type != BTRFS_FILE_EXTENT_REG &&
	    found_type != BTRFS_FILE_EXTENT_PREALLOC) {
		/* not a regular extent, must cow */
		goto out;
	}

	if (!nocow && found_type == BTRFS_FILE_EXTENT_REG)
		goto out;

	extent_end = key.offset + btrfs_file_extent_num_bytes(leaf, fi);
	if (extent_end <= offset)
		goto out;

	disk_bytenr = btrfs_file_extent_disk_bytenr(leaf, fi);
	if (disk_bytenr == 0)
		goto out;

	if (btrfs_file_extent_compression(leaf, fi) ||
	    btrfs_file_extent_encryption(leaf, fi) ||
	    btrfs_file_extent_other_encoding(leaf, fi))
		goto out;

	/*
	 * Do the same check as in btrfs_cross_ref_exist but without the
	 * unnecessary search.
	 */
	if (!strict &&
	    (btrfs_file_extent_generation(leaf, fi) <=
	     btrfs_root_last_snapshot(&root->root_item)))
		goto out;

	backref_offset = btrfs_file_extent_offset(leaf, fi);

	if (orig_start) {
		*orig_start = key.offset - backref_offset;
		*orig_block_len = btrfs_file_extent_disk_num_bytes(leaf, fi);
		*ram_bytes = btrfs_file_extent_ram_bytes(leaf, fi);
	}

	if (btrfs_extent_readonly(fs_info, disk_bytenr))
		goto out;

	num_bytes = min(offset + *len, extent_end) - offset;
	if (!nocow && found_type == BTRFS_FILE_EXTENT_PREALLOC) {
		u64 range_end;

		range_end = round_up(offset + num_bytes,
				     root->fs_info->sectorsize) - 1;
		ret = test_range_bit(io_tree, offset, range_end,
				     EXTENT_DELALLOC, 0, NULL);
		if (ret) {
			ret = -EAGAIN;
			goto out;
		}
	}

	btrfs_release_path(path);

	/*
	 * look for other files referencing this extent, if we
	 * find any we must cow
	 */

	ret = btrfs_cross_ref_exist(root, btrfs_ino(BTRFS_I(inode)),
				    key.offset - backref_offset, disk_bytenr,
				    strict);
	if (ret) {
		ret = 0;
		goto out;
	}

	/*
	 * adjust disk_bytenr and num_bytes to cover just the bytes
	 * in this extent we are about to write.  If there
	 * are any csums in that range we have to cow in order
	 * to keep the csums correct
	 */
	disk_bytenr += backref_offset;
	disk_bytenr += offset - key.offset;
	if (csum_exist_in_range(fs_info, disk_bytenr, num_bytes))
		goto out;
	/*
	 * all of the above have passed, it is safe to overwrite this extent
	 * without cow
	 */
	*len = num_bytes;
	ret = 1;
out:
	btrfs_free_path(path);
	return ret;
}

static int lock_extent_direct(struct inode *inode, u64 lockstart, u64 lockend,
			      struct extent_state **cached_state, bool writing)
{
	struct btrfs_ordered_extent *ordered;
	int ret = 0;

	while (1) {
		lock_extent_bits(&BTRFS_I(inode)->io_tree, lockstart, lockend,
				 cached_state);
		/*
		 * We're concerned with the entire range that we're going to be
		 * doing DIO to, so we need to make sure there's no ordered
		 * extents in this range.
		 */
		ordered = btrfs_lookup_ordered_range(BTRFS_I(inode), lockstart,
						     lockend - lockstart + 1);

		/*
		 * We need to make sure there are no buffered pages in this
		 * range either, we could have raced between the invalidate in
		 * generic_file_direct_write and locking the extent.  The
		 * invalidate needs to happen so that reads after a write do not
		 * get stale data.
		 */
		if (!ordered &&
		    (!writing || !filemap_range_has_page(inode->i_mapping,
							 lockstart, lockend)))
			break;

		unlock_extent_cached(&BTRFS_I(inode)->io_tree, lockstart, lockend,
				     cached_state);

		if (ordered) {
			/*
			 * If we are doing a DIO read and the ordered extent we
			 * found is for a buffered write, we can not wait for it
			 * to complete and retry, because if we do so we can
			 * deadlock with concurrent buffered writes on page
			 * locks. This happens only if our DIO read covers more
			 * than one extent map, if at this point has already
			 * created an ordered extent for a previous extent map
			 * and locked its range in the inode's io tree, and a
			 * concurrent write against that previous extent map's
			 * range and this range started (we unlock the ranges
			 * in the io tree only when the bios complete and
			 * buffered writes always lock pages before attempting
			 * to lock range in the io tree).
			 */
			if (writing ||
			    test_bit(BTRFS_ORDERED_DIRECT, &ordered->flags))
				btrfs_start_ordered_extent(ordered, 1);
			else
				ret = -ENOTBLK;
			btrfs_put_ordered_extent(ordered);
		} else {
			/*
			 * We could trigger writeback for this range (and wait
			 * for it to complete) and then invalidate the pages for
			 * this range (through invalidate_inode_pages2_range()),
			 * but that can lead us to a deadlock with a concurrent
			 * call to readahead (a buffered read or a defrag call
			 * triggered a readahead) on a page lock due to an
			 * ordered dio extent we created before but did not have
			 * yet a corresponding bio submitted (whence it can not
			 * complete), which makes readahead wait for that
			 * ordered extent to complete while holding a lock on
			 * that page.
			 */
			ret = -ENOTBLK;
		}

		if (ret)
			break;

		cond_resched();
	}

	return ret;
}

/* The callers of this must take lock_extent() */
static struct extent_map *create_io_em(struct btrfs_inode *inode, u64 start,
				       u64 len, u64 orig_start, u64 block_start,
				       u64 block_len, u64 orig_block_len,
				       u64 ram_bytes, int compress_type,
				       int type)
{
	struct extent_map_tree *em_tree;
	struct extent_map *em;
	int ret;

	ASSERT(type == BTRFS_ORDERED_PREALLOC ||
	       type == BTRFS_ORDERED_COMPRESSED ||
	       type == BTRFS_ORDERED_NOCOW ||
	       type == BTRFS_ORDERED_REGULAR);

	em_tree = &inode->extent_tree;
	em = alloc_extent_map();
	if (!em)
		return ERR_PTR(-ENOMEM);

	em->start = start;
	em->orig_start = orig_start;
	em->len = len;
	em->block_len = block_len;
	em->block_start = block_start;
	em->orig_block_len = orig_block_len;
	em->ram_bytes = ram_bytes;
	em->generation = -1;
	set_bit(EXTENT_FLAG_PINNED, &em->flags);
	if (type == BTRFS_ORDERED_PREALLOC) {
		set_bit(EXTENT_FLAG_FILLING, &em->flags);
	} else if (type == BTRFS_ORDERED_COMPRESSED) {
		set_bit(EXTENT_FLAG_COMPRESSED, &em->flags);
		em->compress_type = compress_type;
	}

	do {
		btrfs_drop_extent_cache(inode, em->start,
					em->start + em->len - 1, 0);
		write_lock(&em_tree->lock);
		ret = add_extent_mapping(em_tree, em, 1);
		write_unlock(&em_tree->lock);
		/*
		 * The caller has taken lock_extent(), who could race with us
		 * to add em?
		 */
	} while (ret == -EEXIST);

	if (ret) {
		free_extent_map(em);
		return ERR_PTR(ret);
	}

	/* em got 2 refs now, callers needs to do free_extent_map once. */
	return em;
}


static int btrfs_get_blocks_direct_write(struct extent_map **map,
					 struct inode *inode,
					 struct btrfs_dio_data *dio_data,
					 u64 start, u64 len)
{
	struct btrfs_fs_info *fs_info = btrfs_sb(inode->i_sb);
	struct extent_map *em = *map;
	int ret = 0;

	/*
	 * We don't allocate a new extent in the following cases
	 *
	 * 1) The inode is marked as NODATACOW. In this case we'll just use the
	 * existing extent.
	 * 2) The extent is marked as PREALLOC. We're good to go here and can
	 * just use the extent.
	 *
	 */
	if (test_bit(EXTENT_FLAG_PREALLOC, &em->flags) ||
	    ((BTRFS_I(inode)->flags & BTRFS_INODE_NODATACOW) &&
	     em->block_start != EXTENT_MAP_HOLE)) {
		int type;
		u64 block_start, orig_start, orig_block_len, ram_bytes;

		if (test_bit(EXTENT_FLAG_PREALLOC, &em->flags))
			type = BTRFS_ORDERED_PREALLOC;
		else
			type = BTRFS_ORDERED_NOCOW;
		len = min(len, em->len - (start - em->start));
		block_start = em->block_start + (start - em->start);

		if (can_nocow_extent(inode, start, &len, &orig_start,
				     &orig_block_len, &ram_bytes, false) == 1 &&
		    btrfs_inc_nocow_writers(fs_info, block_start)) {
			struct extent_map *em2;

			em2 = btrfs_create_dio_extent(BTRFS_I(inode), start, len,
						      orig_start, block_start,
						      len, orig_block_len,
						      ram_bytes, type);
			btrfs_dec_nocow_writers(fs_info, block_start);
			if (type == BTRFS_ORDERED_PREALLOC) {
				free_extent_map(em);
				*map = em = em2;
			}

			if (em2 && IS_ERR(em2)) {
				ret = PTR_ERR(em2);
				goto out;
			}
			/*
			 * For inode marked NODATACOW or extent marked PREALLOC,
			 * use the existing or preallocated extent, so does not
			 * need to adjust btrfs_space_info's bytes_may_use.
			 */
			btrfs_free_reserved_data_space_noquota(fs_info, len);
			goto skip_cow;
		}
	}

	/* this will cow the extent */
	free_extent_map(em);
	*map = em = btrfs_new_extent_direct(BTRFS_I(inode), start, len);
	if (IS_ERR(em)) {
		ret = PTR_ERR(em);
		goto out;
	}

	len = min(len, em->len - (start - em->start));

skip_cow:
	/*
	 * Need to update the i_size under the extent lock so buffered
	 * readers will get the updated i_size when we unlock.
	 */
	if (start + len > i_size_read(inode))
		i_size_write(inode, start + len);

	dio_data->reserve -= len;
out:
	return ret;
}

static int btrfs_dio_iomap_begin(struct inode *inode, loff_t start,
		loff_t length, unsigned int flags, struct iomap *iomap,
		struct iomap *srcmap)
{
	struct btrfs_fs_info *fs_info = btrfs_sb(inode->i_sb);
	struct extent_map *em;
	struct extent_state *cached_state = NULL;
	struct btrfs_dio_data *dio_data = NULL;
	u64 lockstart, lockend;
	const bool write = !!(flags & IOMAP_WRITE);
	int ret = 0;
	u64 len = length;
	bool unlock_extents = false;

	if (!write)
		len = min_t(u64, len, fs_info->sectorsize);

	lockstart = start;
	lockend = start + len - 1;

	/*
	 * The generic stuff only does filemap_write_and_wait_range, which
	 * isn't enough if we've written compressed pages to this area, so we
	 * need to flush the dirty pages again to make absolutely sure that any
	 * outstanding dirty pages are on disk.
	 */
	if (test_bit(BTRFS_INODE_HAS_ASYNC_EXTENT,
		     &BTRFS_I(inode)->runtime_flags)) {
		ret = filemap_fdatawrite_range(inode->i_mapping, start,
					       start + length - 1);
		if (ret)
			return ret;
	}

	dio_data = kzalloc(sizeof(*dio_data), GFP_NOFS);
	if (!dio_data)
		return -ENOMEM;

	dio_data->length = length;
	if (write) {
		dio_data->reserve = round_up(length, fs_info->sectorsize);
		ret = btrfs_delalloc_reserve_space(BTRFS_I(inode),
				&dio_data->data_reserved,
				start, dio_data->reserve);
		if (ret) {
			extent_changeset_free(dio_data->data_reserved);
			kfree(dio_data);
			return ret;
		}
	}
	iomap->private = dio_data;


	/*
	 * If this errors out it's because we couldn't invalidate pagecache for
	 * this range and we need to fallback to buffered.
	 */
	if (lock_extent_direct(inode, lockstart, lockend, &cached_state, write)) {
		ret = -ENOTBLK;
		goto err;
	}

	em = btrfs_get_extent(BTRFS_I(inode), NULL, 0, start, len);
	if (IS_ERR(em)) {
		ret = PTR_ERR(em);
		goto unlock_err;
	}

	/*
	 * Ok for INLINE and COMPRESSED extents we need to fallback on buffered
	 * io.  INLINE is special, and we could probably kludge it in here, but
	 * it's still buffered so for safety lets just fall back to the generic
	 * buffered path.
	 *
	 * For COMPRESSED we _have_ to read the entire extent in so we can
	 * decompress it, so there will be buffering required no matter what we
	 * do, so go ahead and fallback to buffered.
	 *
	 * We return -ENOTBLK because that's what makes DIO go ahead and go back
	 * to buffered IO.  Don't blame me, this is the price we pay for using
	 * the generic code.
	 */
	if (test_bit(EXTENT_FLAG_COMPRESSED, &em->flags) ||
	    em->block_start == EXTENT_MAP_INLINE) {
		free_extent_map(em);
		ret = -ENOTBLK;
		goto unlock_err;
	}

	len = min(len, em->len - (start - em->start));
	if (write) {
		ret = btrfs_get_blocks_direct_write(&em, inode, dio_data,
						    start, len);
		if (ret < 0)
			goto unlock_err;
		unlock_extents = true;
		/* Recalc len in case the new em is smaller than requested */
		len = min(len, em->len - (start - em->start));
	} else {
		/*
		 * We need to unlock only the end area that we aren't using.
		 * The rest is going to be unlocked by the endio routine.
		 */
		lockstart = start + len;
		if (lockstart < lockend)
			unlock_extents = true;
	}

	if (unlock_extents)
		unlock_extent_cached(&BTRFS_I(inode)->io_tree,
				     lockstart, lockend, &cached_state);
	else
		free_extent_state(cached_state);

	/*
	 * Translate extent map information to iomap.
	 * We trim the extents (and move the addr) even though iomap code does
	 * that, since we have locked only the parts we are performing I/O in.
	 */
	if ((em->block_start == EXTENT_MAP_HOLE) ||
	    (test_bit(EXTENT_FLAG_PREALLOC, &em->flags) && !write)) {
		iomap->addr = IOMAP_NULL_ADDR;
		iomap->type = IOMAP_HOLE;
	} else {
		iomap->addr = em->block_start + (start - em->start);
		iomap->type = IOMAP_MAPPED;
	}
	iomap->offset = start;
	iomap->bdev = fs_info->fs_devices->latest_bdev;
	iomap->length = len;

	free_extent_map(em);

	return 0;

unlock_err:
	unlock_extent_cached(&BTRFS_I(inode)->io_tree, lockstart, lockend,
			     &cached_state);
err:
	if (dio_data) {
		btrfs_delalloc_release_space(BTRFS_I(inode),
				dio_data->data_reserved, start,
				dio_data->reserve, true);
		btrfs_delalloc_release_extents(BTRFS_I(inode), dio_data->reserve);
		extent_changeset_free(dio_data->data_reserved);
		kfree(dio_data);
	}
	return ret;
}

static int btrfs_dio_iomap_end(struct inode *inode, loff_t pos, loff_t length,
		ssize_t written, unsigned int flags, struct iomap *iomap)
{
	int ret = 0;
	struct btrfs_dio_data *dio_data = iomap->private;
	size_t submitted = dio_data->submitted;
	const bool write = !!(flags & IOMAP_WRITE);

	if (!write && (iomap->type == IOMAP_HOLE)) {
		/* If reading from a hole, unlock and return */
		unlock_extent(&BTRFS_I(inode)->io_tree, pos, pos + length - 1);
		goto out;
	}

	if (submitted < length) {
		pos += submitted;
		length -= submitted;
		if (write)
			__endio_write_update_ordered(BTRFS_I(inode), pos,
					length, false);
		else
			unlock_extent(&BTRFS_I(inode)->io_tree, pos,
				      pos + length - 1);
		ret = -ENOTBLK;
	}

	if (write) {
		if (dio_data->reserve)
			btrfs_delalloc_release_space(BTRFS_I(inode),
					dio_data->data_reserved, pos,
					dio_data->reserve, true);
		btrfs_delalloc_release_extents(BTRFS_I(inode), dio_data->length);
		extent_changeset_free(dio_data->data_reserved);
	}
out:
	kfree(dio_data);
	iomap->private = NULL;

	return ret;
}

static void btrfs_dio_private_put(struct btrfs_dio_private *dip)
{
	/*
	 * This implies a barrier so that stores to dio_bio->bi_status before
	 * this and loads of dio_bio->bi_status after this are fully ordered.
	 */
	if (!refcount_dec_and_test(&dip->refs))
		return;

	if (bio_op(dip->dio_bio) == REQ_OP_WRITE) {
		__endio_write_update_ordered(BTRFS_I(dip->inode),
					     dip->logical_offset,
					     dip->bytes,
					     !dip->dio_bio->bi_status);
	} else {
		unlock_extent(&BTRFS_I(dip->inode)->io_tree,
			      dip->logical_offset,
			      dip->logical_offset + dip->bytes - 1);
	}

	bio_endio(dip->dio_bio);
	kfree(dip);
}

static blk_status_t submit_dio_repair_bio(struct inode *inode, struct bio *bio,
					  int mirror_num,
					  unsigned long bio_flags)
{
	struct btrfs_dio_private *dip = bio->bi_private;
	struct btrfs_fs_info *fs_info = btrfs_sb(inode->i_sb);
	blk_status_t ret;

	BUG_ON(bio_op(bio) == REQ_OP_WRITE);

	ret = btrfs_bio_wq_end_io(fs_info, bio, BTRFS_WQ_ENDIO_DATA);
	if (ret)
		return ret;

	refcount_inc(&dip->refs);
	ret = btrfs_map_bio(fs_info, bio, mirror_num);
	if (ret)
		refcount_dec(&dip->refs);
	return ret;
}

static blk_status_t btrfs_check_read_dio_bio(struct inode *inode,
					     struct btrfs_io_bio *io_bio,
					     const bool uptodate)
{
	struct btrfs_fs_info *fs_info = BTRFS_I(inode)->root->fs_info;
	const u32 sectorsize = fs_info->sectorsize;
	struct extent_io_tree *failure_tree = &BTRFS_I(inode)->io_failure_tree;
	struct extent_io_tree *io_tree = &BTRFS_I(inode)->io_tree;
	const bool csum = !(BTRFS_I(inode)->flags & BTRFS_INODE_NODATASUM);
	struct bio_vec bvec;
	struct bvec_iter iter;
	u64 start = io_bio->logical;
	u32 bio_offset = 0;
	blk_status_t err = BLK_STS_OK;

	__bio_for_each_segment(bvec, &io_bio->bio, iter, io_bio->iter) {
		unsigned int i, nr_sectors, pgoff;

		nr_sectors = BTRFS_BYTES_TO_BLKS(fs_info, bvec.bv_len);
		pgoff = bvec.bv_offset;
		for (i = 0; i < nr_sectors; i++) {
			ASSERT(pgoff < PAGE_SIZE);
			if (uptodate &&
			    (!csum || !check_data_csum(inode, io_bio,
					bio_offset, bvec.bv_page, pgoff))) {
				clean_io_failure(fs_info, failure_tree, io_tree,
						 start, bvec.bv_page,
						 btrfs_ino(BTRFS_I(inode)),
						 pgoff);
			} else {
				blk_status_t status;

				ASSERT((start - io_bio->logical) < UINT_MAX);
				status = btrfs_submit_read_repair(inode,
							&io_bio->bio,
							start - io_bio->logical,
							bvec.bv_page, pgoff,
							start,
							start + sectorsize - 1,
							io_bio->mirror_num,
							submit_dio_repair_bio);
				if (status)
					err = status;
			}
			start += sectorsize;
			ASSERT(bio_offset + sectorsize > bio_offset);
			bio_offset += sectorsize;
			pgoff += sectorsize;
		}
	}
	return err;
}

static void __endio_write_update_ordered(struct btrfs_inode *inode,
					 const u64 offset, const u64 bytes,
					 const bool uptodate)
{
	struct btrfs_fs_info *fs_info = inode->root->fs_info;
	struct btrfs_ordered_extent *ordered = NULL;
	struct btrfs_workqueue *wq;
	u64 ordered_offset = offset;
	u64 ordered_bytes = bytes;
	u64 last_offset;

	if (btrfs_is_free_space_inode(inode))
		wq = fs_info->endio_freespace_worker;
	else
		wq = fs_info->endio_write_workers;

	while (ordered_offset < offset + bytes) {
		last_offset = ordered_offset;
		if (btrfs_dec_test_first_ordered_pending(inode, &ordered,
							 &ordered_offset,
							 ordered_bytes,
							 uptodate)) {
			btrfs_init_work(&ordered->work, finish_ordered_fn, NULL,
					NULL);
			btrfs_queue_work(wq, &ordered->work);
		}
		/*
		 * If btrfs_dec_test_ordered_pending does not find any ordered
		 * extent in the range, we can exit.
		 */
		if (ordered_offset == last_offset)
			return;
		/*
		 * Our bio might span multiple ordered extents. In this case
		 * we keep going until we have accounted the whole dio.
		 */
		if (ordered_offset < offset + bytes) {
			ordered_bytes = offset + bytes - ordered_offset;
			ordered = NULL;
		}
	}
}

static blk_status_t btrfs_submit_bio_start_direct_io(struct inode *inode,
						     struct bio *bio,
						     u64 dio_file_offset)
{
	return btrfs_csum_one_bio(BTRFS_I(inode), bio, dio_file_offset, 1);
}

static void btrfs_end_dio_bio(struct bio *bio)
{
	struct btrfs_dio_private *dip = bio->bi_private;
	blk_status_t err = bio->bi_status;

	if (err)
		btrfs_warn(BTRFS_I(dip->inode)->root->fs_info,
			   "direct IO failed ino %llu rw %d,%u sector %#Lx len %u err no %d",
			   btrfs_ino(BTRFS_I(dip->inode)), bio_op(bio),
			   bio->bi_opf, bio->bi_iter.bi_sector,
			   bio->bi_iter.bi_size, err);

	if (bio_op(bio) == REQ_OP_READ) {
		err = btrfs_check_read_dio_bio(dip->inode, btrfs_io_bio(bio),
					       !err);
	}

	if (err)
		dip->dio_bio->bi_status = err;

	bio_put(bio);
	btrfs_dio_private_put(dip);
}

static inline blk_status_t btrfs_submit_dio_bio(struct bio *bio,
		struct inode *inode, u64 file_offset, int async_submit)
{
	struct btrfs_fs_info *fs_info = btrfs_sb(inode->i_sb);
	struct btrfs_dio_private *dip = bio->bi_private;
	bool write = bio_op(bio) == REQ_OP_WRITE;
	blk_status_t ret;

	/* Check btrfs_submit_bio_hook() for rules about async submit. */
	if (async_submit)
		async_submit = !atomic_read(&BTRFS_I(inode)->sync_writers);

	if (!write) {
		ret = btrfs_bio_wq_end_io(fs_info, bio, BTRFS_WQ_ENDIO_DATA);
		if (ret)
			goto err;
	}

	if (BTRFS_I(inode)->flags & BTRFS_INODE_NODATASUM)
		goto map;

	if (write && async_submit) {
		ret = btrfs_wq_submit_bio(inode, bio, 0, 0, file_offset,
					  btrfs_submit_bio_start_direct_io);
		goto err;
	} else if (write) {
		/*
		 * If we aren't doing async submit, calculate the csum of the
		 * bio now.
		 */
		ret = btrfs_csum_one_bio(BTRFS_I(inode), bio, file_offset, 1);
		if (ret)
			goto err;
	} else {
		u64 csum_offset;

		csum_offset = file_offset - dip->logical_offset;
		csum_offset >>= fs_info->sectorsize_bits;
		csum_offset *= fs_info->csum_size;
		btrfs_io_bio(bio)->csum = dip->csums + csum_offset;
	}
map:
	ret = btrfs_map_bio(fs_info, bio, 0);
err:
	return ret;
}

/*
 * If this succeeds, the btrfs_dio_private is responsible for cleaning up locked
 * or ordered extents whether or not we submit any bios.
 */
static struct btrfs_dio_private *btrfs_create_dio_private(struct bio *dio_bio,
							  struct inode *inode,
							  loff_t file_offset)
{
	const bool write = (bio_op(dio_bio) == REQ_OP_WRITE);
	const bool csum = !(BTRFS_I(inode)->flags & BTRFS_INODE_NODATASUM);
	size_t dip_size;
	struct btrfs_dio_private *dip;

	dip_size = sizeof(*dip);
	if (!write && csum) {
		struct btrfs_fs_info *fs_info = btrfs_sb(inode->i_sb);
		size_t nblocks;

		nblocks = dio_bio->bi_iter.bi_size >> fs_info->sectorsize_bits;
		dip_size += fs_info->csum_size * nblocks;
	}

	dip = kzalloc(dip_size, GFP_NOFS);
	if (!dip)
		return NULL;

	dip->inode = inode;
	dip->logical_offset = file_offset;
	dip->bytes = dio_bio->bi_iter.bi_size;
	dip->disk_bytenr = dio_bio->bi_iter.bi_sector << 9;
	dip->dio_bio = dio_bio;
	refcount_set(&dip->refs, 1);
	return dip;
}

static blk_qc_t btrfs_submit_direct(struct inode *inode, struct iomap *iomap,
		struct bio *dio_bio, loff_t file_offset)
{
	const bool write = (bio_op(dio_bio) == REQ_OP_WRITE);
	struct btrfs_fs_info *fs_info = btrfs_sb(inode->i_sb);
	const bool raid56 = (btrfs_data_alloc_profile(fs_info) &
			     BTRFS_BLOCK_GROUP_RAID56_MASK);
	struct btrfs_dio_private *dip;
	struct bio *bio;
	u64 start_sector;
	int async_submit = 0;
	u64 submit_len;
	int clone_offset = 0;
	int clone_len;
	int ret;
	blk_status_t status;
	struct btrfs_io_geometry geom;
	struct btrfs_dio_data *dio_data = iomap->private;

	dip = btrfs_create_dio_private(dio_bio, inode, file_offset);
	if (!dip) {
		if (!write) {
			unlock_extent(&BTRFS_I(inode)->io_tree, file_offset,
				file_offset + dio_bio->bi_iter.bi_size - 1);
		}
		dio_bio->bi_status = BLK_STS_RESOURCE;
		bio_endio(dio_bio);
		return BLK_QC_T_NONE;
	}

	if (!write) {
		/*
		 * Load the csums up front to reduce csum tree searches and
		 * contention when submitting bios.
		 *
		 * If we have csums disabled this will do nothing.
		 */
		status = btrfs_lookup_bio_sums(inode, dio_bio, dip->csums);
		if (status != BLK_STS_OK)
			goto out_err;
	}

	start_sector = dio_bio->bi_iter.bi_sector;
	submit_len = dio_bio->bi_iter.bi_size;

	do {
		ret = btrfs_get_io_geometry(fs_info, btrfs_op(dio_bio),
					    start_sector << 9, submit_len,
					    &geom);
		if (ret) {
			status = errno_to_blk_status(ret);
			goto out_err;
		}
		ASSERT(geom.len <= INT_MAX);

		clone_len = min_t(int, submit_len, geom.len);

		/*
		 * This will never fail as it's passing GPF_NOFS and
		 * the allocation is backed by btrfs_bioset.
		 */
		bio = btrfs_bio_clone_partial(dio_bio, clone_offset, clone_len);
		bio->bi_private = dip;
		bio->bi_end_io = btrfs_end_dio_bio;
		btrfs_io_bio(bio)->logical = file_offset;

		ASSERT(submit_len >= clone_len);
		submit_len -= clone_len;

		/*
		 * Increase the count before we submit the bio so we know
		 * the end IO handler won't happen before we increase the
		 * count. Otherwise, the dip might get freed before we're
		 * done setting it up.
		 *
		 * We transfer the initial reference to the last bio, so we
		 * don't need to increment the reference count for the last one.
		 */
		if (submit_len > 0) {
			refcount_inc(&dip->refs);
			/*
			 * If we are submitting more than one bio, submit them
			 * all asynchronously. The exception is RAID 5 or 6, as
			 * asynchronous checksums make it difficult to collect
			 * full stripe writes.
			 */
			if (!raid56)
				async_submit = 1;
		}

		status = btrfs_submit_dio_bio(bio, inode, file_offset,
						async_submit);
		if (status) {
			bio_put(bio);
			if (submit_len > 0)
				refcount_dec(&dip->refs);
			goto out_err;
		}

		dio_data->submitted += clone_len;
		clone_offset += clone_len;
		start_sector += clone_len >> 9;
		file_offset += clone_len;
	} while (submit_len > 0);
	return BLK_QC_T_NONE;

out_err:
	dip->dio_bio->bi_status = status;
	btrfs_dio_private_put(dip);
	return BLK_QC_T_NONE;
}

const struct iomap_ops btrfs_dio_iomap_ops = {
	.iomap_begin            = btrfs_dio_iomap_begin,
	.iomap_end              = btrfs_dio_iomap_end,
};

const struct iomap_dio_ops btrfs_dio_ops = {
	.submit_io		= btrfs_submit_direct,
};

static int btrfs_fiemap(struct inode *inode, struct fiemap_extent_info *fieinfo,
			u64 start, u64 len)
{
	int	ret;

	ret = fiemap_prep(inode, fieinfo, start, &len, 0);
	if (ret)
		return ret;

	return extent_fiemap(BTRFS_I(inode), fieinfo, start, len);
}

int btrfs_readpage(struct file *file, struct page *page)
{
	struct btrfs_inode *inode = BTRFS_I(page->mapping->host);
	u64 start = page_offset(page);
	u64 end = start + PAGE_SIZE - 1;
	unsigned long bio_flags = 0;
	struct bio *bio = NULL;
	int ret;

	btrfs_lock_and_flush_ordered_range(inode, start, end, NULL);

	ret = btrfs_do_readpage(page, NULL, &bio, &bio_flags, 0, NULL);
	if (bio)
		ret = submit_one_bio(bio, 0, bio_flags);
	return ret;
}

static int btrfs_writepage(struct page *page, struct writeback_control *wbc)
{
	struct inode *inode = page->mapping->host;
	int ret;

	if (current->flags & PF_MEMALLOC) {
		redirty_page_for_writepage(wbc, page);
		unlock_page(page);
		return 0;
	}

	/*
	 * If we are under memory pressure we will call this directly from the
	 * VM, we need to make sure we have the inode referenced for the ordered
	 * extent.  If not just return like we didn't do anything.
	 */
	if (!igrab(inode)) {
		redirty_page_for_writepage(wbc, page);
		return AOP_WRITEPAGE_ACTIVATE;
	}
	ret = extent_write_full_page(page, wbc);
	btrfs_add_delayed_iput(inode);
	return ret;
}

static int btrfs_writepages(struct address_space *mapping,
			    struct writeback_control *wbc)
{
	return extent_writepages(mapping, wbc);
}

static void btrfs_readahead(struct readahead_control *rac)
{
	extent_readahead(rac);
}

static int __btrfs_releasepage(struct page *page, gfp_t gfp_flags)
{
	int ret = try_release_extent_mapping(page, gfp_flags);
	if (ret == 1)
		detach_page_private(page);
	return ret;
}

static int btrfs_releasepage(struct page *page, gfp_t gfp_flags)
{
	if (PageWriteback(page) || PageDirty(page))
		return 0;
	return __btrfs_releasepage(page, gfp_flags);
}

#ifdef CONFIG_MIGRATION
static int btrfs_migratepage(struct address_space *mapping,
			     struct page *newpage, struct page *page,
			     enum migrate_mode mode)
{
	int ret;

	ret = migrate_page_move_mapping(mapping, newpage, page, 0);
	if (ret != MIGRATEPAGE_SUCCESS)
		return ret;

	if (page_has_private(page))
		attach_page_private(newpage, detach_page_private(page));

	if (PagePrivate2(page)) {
		ClearPagePrivate2(page);
		SetPagePrivate2(newpage);
	}

	if (mode != MIGRATE_SYNC_NO_COPY)
		migrate_page_copy(newpage, page);
	else
		migrate_page_states(newpage, page);
	return MIGRATEPAGE_SUCCESS;
}
#endif

static void btrfs_invalidatepage(struct page *page, unsigned int offset,
				 unsigned int length)
{
	struct btrfs_inode *inode = BTRFS_I(page->mapping->host);
	struct extent_io_tree *tree = &inode->io_tree;
	struct btrfs_ordered_extent *ordered;
	struct extent_state *cached_state = NULL;
	u64 page_start = page_offset(page);
	u64 page_end = page_start + PAGE_SIZE - 1;
	u64 start;
	u64 end;
	int inode_evicting = inode->vfs_inode.i_state & I_FREEING;
	bool found_ordered = false;
	bool completed_ordered = false;

	/*
	 * we have the page locked, so new writeback can't start,
	 * and the dirty bit won't be cleared while we are here.
	 *
	 * Wait for IO on this page so that we can safely clear
	 * the PagePrivate2 bit and do ordered accounting
	 */
	wait_on_page_writeback(page);

	if (offset) {
		btrfs_releasepage(page, GFP_NOFS);
		return;
	}

	if (!inode_evicting)
		lock_extent_bits(tree, page_start, page_end, &cached_state);
again:
	start = page_start;
	ordered = btrfs_lookup_ordered_range(inode, start, page_end - start + 1);
	if (ordered) {
		found_ordered = true;
		end = min(page_end,
			  ordered->file_offset + ordered->num_bytes - 1);
		/*
		 * IO on this page will never be started, so we need to account
		 * for any ordered extents now. Don't clear EXTENT_DELALLOC_NEW
		 * here, must leave that up for the ordered extent completion.
		 */
		if (!inode_evicting)
			clear_extent_bit(tree, start, end,
					 EXTENT_DELALLOC |
					 EXTENT_LOCKED | EXTENT_DO_ACCOUNTING |
					 EXTENT_DEFRAG, 1, 0, &cached_state);
		/*
		 * whoever cleared the private bit is responsible
		 * for the finish_ordered_io
		 */
		if (TestClearPagePrivate2(page)) {
			struct btrfs_ordered_inode_tree *tree;
			u64 new_len;

			tree = &inode->ordered_tree;

			spin_lock_irq(&tree->lock);
			set_bit(BTRFS_ORDERED_TRUNCATED, &ordered->flags);
			new_len = start - ordered->file_offset;
			if (new_len < ordered->truncated_len)
				ordered->truncated_len = new_len;
			spin_unlock_irq(&tree->lock);

			if (btrfs_dec_test_ordered_pending(inode, &ordered,
							   start,
							   end - start + 1, 1)) {
				btrfs_finish_ordered_io(ordered);
				completed_ordered = true;
			}
		}
		btrfs_put_ordered_extent(ordered);
		if (!inode_evicting) {
			cached_state = NULL;
			lock_extent_bits(tree, start, end,
					 &cached_state);
		}

		start = end + 1;
		if (start < page_end)
			goto again;
	}

	/*
	 * Qgroup reserved space handler
	 * Page here will be either
	 * 1) Already written to disk or ordered extent already submitted
	 *    Then its QGROUP_RESERVED bit in io_tree is already cleaned.
	 *    Qgroup will be handled by its qgroup_record then.
	 *    btrfs_qgroup_free_data() call will do nothing here.
	 *
	 * 2) Not written to disk yet
	 *    Then btrfs_qgroup_free_data() call will clear the QGROUP_RESERVED
	 *    bit of its io_tree, and free the qgroup reserved data space.
	 *    Since the IO will never happen for this page.
	 */
	btrfs_qgroup_free_data(inode, NULL, page_start, PAGE_SIZE);
	if (!inode_evicting) {
		bool delete = true;

		/*
		 * If there's an ordered extent for this range and we have not
		 * finished it ourselves, we must leave EXTENT_DELALLOC_NEW set
		 * in the range for the ordered extent completion. We must also
		 * not delete the range, otherwise we would lose that bit (and
		 * any other bits set in the range). Make sure EXTENT_UPTODATE
		 * is cleared if we don't delete, otherwise it can lead to
		 * corruptions if the i_size is extented later.
		 */
		if (found_ordered && !completed_ordered)
			delete = false;
		clear_extent_bit(tree, page_start, page_end, EXTENT_LOCKED |
				 EXTENT_DELALLOC | EXTENT_UPTODATE |
				 EXTENT_DO_ACCOUNTING | EXTENT_DEFRAG, 1,
				 delete, &cached_state);

		__btrfs_releasepage(page, GFP_NOFS);
	}

	ClearPageChecked(page);
	detach_page_private(page);
}

/*
 * btrfs_page_mkwrite() is not allowed to change the file size as it gets
 * called from a page fault handler when a page is first dirtied. Hence we must
 * be careful to check for EOF conditions here. We set the page up correctly
 * for a written page which means we get ENOSPC checking when writing into
 * holes and correct delalloc and unwritten extent mapping on filesystems that
 * support these features.
 *
 * We are not allowed to take the i_mutex here so we have to play games to
 * protect against truncate races as the page could now be beyond EOF.  Because
 * truncate_setsize() writes the inode size before removing pages, once we have
 * the page lock we can determine safely if the page is beyond EOF. If it is not
 * beyond EOF, then the page is guaranteed safe against truncation until we
 * unlock the page.
 */
vm_fault_t btrfs_page_mkwrite(struct vm_fault *vmf)
{
	struct page *page = vmf->page;
	struct inode *inode = file_inode(vmf->vma->vm_file);
	struct btrfs_fs_info *fs_info = btrfs_sb(inode->i_sb);
	struct extent_io_tree *io_tree = &BTRFS_I(inode)->io_tree;
	struct btrfs_ordered_extent *ordered;
	struct extent_state *cached_state = NULL;
	struct extent_changeset *data_reserved = NULL;
	char *kaddr;
	unsigned long zero_start;
	loff_t size;
	vm_fault_t ret;
	int ret2;
	int reserved = 0;
	u64 reserved_space;
	u64 page_start;
	u64 page_end;
	u64 end;

	reserved_space = PAGE_SIZE;

	sb_start_pagefault(inode->i_sb);
	page_start = page_offset(page);
	page_end = page_start + PAGE_SIZE - 1;
	end = page_end;

	/*
	 * Reserving delalloc space after obtaining the page lock can lead to
	 * deadlock. For example, if a dirty page is locked by this function
	 * and the call to btrfs_delalloc_reserve_space() ends up triggering
	 * dirty page write out, then the btrfs_writepage() function could
	 * end up waiting indefinitely to get a lock on the page currently
	 * being processed by btrfs_page_mkwrite() function.
	 */
	ret2 = btrfs_delalloc_reserve_space(BTRFS_I(inode), &data_reserved,
					    page_start, reserved_space);
	if (!ret2) {
		ret2 = file_update_time(vmf->vma->vm_file);
		reserved = 1;
	}
	if (ret2) {
		ret = vmf_error(ret2);
		if (reserved)
			goto out;
		goto out_noreserve;
	}

	ret = VM_FAULT_NOPAGE; /* make the VM retry the fault */
again:
	lock_page(page);
	size = i_size_read(inode);

	if ((page->mapping != inode->i_mapping) ||
	    (page_start >= size)) {
		/* page got truncated out from underneath us */
		goto out_unlock;
	}
	wait_on_page_writeback(page);

	lock_extent_bits(io_tree, page_start, page_end, &cached_state);
	set_page_extent_mapped(page);

	/*
	 * we can't set the delalloc bits if there are pending ordered
	 * extents.  Drop our locks and wait for them to finish
	 */
	ordered = btrfs_lookup_ordered_range(BTRFS_I(inode), page_start,
			PAGE_SIZE);
	if (ordered) {
		unlock_extent_cached(io_tree, page_start, page_end,
				     &cached_state);
		unlock_page(page);
		btrfs_start_ordered_extent(ordered, 1);
		btrfs_put_ordered_extent(ordered);
		goto again;
	}

	if (page->index == ((size - 1) >> PAGE_SHIFT)) {
		reserved_space = round_up(size - page_start,
					  fs_info->sectorsize);
		if (reserved_space < PAGE_SIZE) {
			end = page_start + reserved_space - 1;
			btrfs_delalloc_release_space(BTRFS_I(inode),
					data_reserved, page_start,
					PAGE_SIZE - reserved_space, true);
		}
	}

	/*
	 * page_mkwrite gets called when the page is firstly dirtied after it's
	 * faulted in, but write(2) could also dirty a page and set delalloc
	 * bits, thus in this case for space account reason, we still need to
	 * clear any delalloc bits within this page range since we have to
	 * reserve data&meta space before lock_page() (see above comments).
	 */
	clear_extent_bit(&BTRFS_I(inode)->io_tree, page_start, end,
			  EXTENT_DELALLOC | EXTENT_DO_ACCOUNTING |
			  EXTENT_DEFRAG, 0, 0, &cached_state);

	ret2 = btrfs_set_extent_delalloc(BTRFS_I(inode), page_start, end, 0,
					&cached_state);
	if (ret2) {
		unlock_extent_cached(io_tree, page_start, page_end,
				     &cached_state);
		ret = VM_FAULT_SIGBUS;
		goto out_unlock;
	}

	/* page is wholly or partially inside EOF */
	if (page_start + PAGE_SIZE > size)
		zero_start = offset_in_page(size);
	else
		zero_start = PAGE_SIZE;

	if (zero_start != PAGE_SIZE) {
		kaddr = kmap(page);
		memset(kaddr + zero_start, 0, PAGE_SIZE - zero_start);
		flush_dcache_page(page);
		kunmap(page);
	}
	ClearPageChecked(page);
	set_page_dirty(page);
	SetPageUptodate(page);

	BTRFS_I(inode)->last_trans = fs_info->generation;
	BTRFS_I(inode)->last_sub_trans = BTRFS_I(inode)->root->log_transid;
	BTRFS_I(inode)->last_log_commit = BTRFS_I(inode)->root->last_log_commit;

	unlock_extent_cached(io_tree, page_start, page_end, &cached_state);

	btrfs_delalloc_release_extents(BTRFS_I(inode), PAGE_SIZE);
	sb_end_pagefault(inode->i_sb);
	extent_changeset_free(data_reserved);
	return VM_FAULT_LOCKED;

out_unlock:
	unlock_page(page);
out:
	btrfs_delalloc_release_extents(BTRFS_I(inode), PAGE_SIZE);
	btrfs_delalloc_release_space(BTRFS_I(inode), data_reserved, page_start,
				     reserved_space, (ret != 0));
out_noreserve:
	sb_end_pagefault(inode->i_sb);
	extent_changeset_free(data_reserved);
	return ret;
}

static int btrfs_truncate(struct inode *inode, bool skip_writeback)
{
	struct btrfs_fs_info *fs_info = btrfs_sb(inode->i_sb);
	struct btrfs_root *root = BTRFS_I(inode)->root;
	struct btrfs_block_rsv *rsv;
	int ret;
	struct btrfs_trans_handle *trans;
	u64 mask = fs_info->sectorsize - 1;
	u64 min_size = btrfs_calc_metadata_size(fs_info, 1);

	if (!skip_writeback) {
		ret = btrfs_wait_ordered_range(inode, inode->i_size & (~mask),
					       (u64)-1);
		if (ret)
			return ret;
	}

	/*
	 * Yes ladies and gentlemen, this is indeed ugly.  We have a couple of
	 * things going on here:
	 *
	 * 1) We need to reserve space to update our inode.
	 *
	 * 2) We need to have something to cache all the space that is going to
	 * be free'd up by the truncate operation, but also have some slack
	 * space reserved in case it uses space during the truncate (thank you
	 * very much snapshotting).
	 *
	 * And we need these to be separate.  The fact is we can use a lot of
	 * space doing the truncate, and we have no earthly idea how much space
	 * we will use, so we need the truncate reservation to be separate so it
	 * doesn't end up using space reserved for updating the inode.  We also
	 * need to be able to stop the transaction and start a new one, which
	 * means we need to be able to update the inode several times, and we
	 * have no idea of knowing how many times that will be, so we can't just
	 * reserve 1 item for the entirety of the operation, so that has to be
	 * done separately as well.
	 *
	 * So that leaves us with
	 *
	 * 1) rsv - for the truncate reservation, which we will steal from the
	 * transaction reservation.
	 * 2) fs_info->trans_block_rsv - this will have 1 items worth left for
	 * updating the inode.
	 */
	rsv = btrfs_alloc_block_rsv(fs_info, BTRFS_BLOCK_RSV_TEMP);
	if (!rsv)
		return -ENOMEM;
	rsv->size = min_size;
	rsv->failfast = 1;

	/*
	 * 1 for the truncate slack space
	 * 1 for updating the inode.
	 */
	trans = btrfs_start_transaction(root, 2);
	if (IS_ERR(trans)) {
		ret = PTR_ERR(trans);
		goto out;
	}

	/* Migrate the slack space for the truncate to our reserve */
	ret = btrfs_block_rsv_migrate(&fs_info->trans_block_rsv, rsv,
				      min_size, false);
	BUG_ON(ret);

	/*
	 * So if we truncate and then write and fsync we normally would just
	 * write the extents that changed, which is a problem if we need to
	 * first truncate that entire inode.  So set this flag so we write out
	 * all of the extents in the inode to the sync log so we're completely
	 * safe.
	 */
	set_bit(BTRFS_INODE_NEEDS_FULL_SYNC, &BTRFS_I(inode)->runtime_flags);
	trans->block_rsv = rsv;

	while (1) {
		ret = btrfs_truncate_inode_items(trans, root, BTRFS_I(inode),
						 inode->i_size,
						 BTRFS_EXTENT_DATA_KEY);
		trans->block_rsv = &fs_info->trans_block_rsv;
		if (ret != -ENOSPC && ret != -EAGAIN)
			break;

		ret = btrfs_update_inode(trans, root, BTRFS_I(inode));
		if (ret)
			break;

		btrfs_end_transaction(trans);
		btrfs_btree_balance_dirty(fs_info);

		trans = btrfs_start_transaction(root, 2);
		if (IS_ERR(trans)) {
			ret = PTR_ERR(trans);
			trans = NULL;
			break;
		}

		btrfs_block_rsv_release(fs_info, rsv, -1, NULL);
		ret = btrfs_block_rsv_migrate(&fs_info->trans_block_rsv,
					      rsv, min_size, false);
		BUG_ON(ret);	/* shouldn't happen */
		trans->block_rsv = rsv;
	}

	/*
	 * We can't call btrfs_truncate_block inside a trans handle as we could
	 * deadlock with freeze, if we got NEED_TRUNCATE_BLOCK then we know
	 * we've truncated everything except the last little bit, and can do
	 * btrfs_truncate_block and then update the disk_i_size.
	 */
	if (ret == NEED_TRUNCATE_BLOCK) {
		btrfs_end_transaction(trans);
		btrfs_btree_balance_dirty(fs_info);

		ret = btrfs_truncate_block(BTRFS_I(inode), inode->i_size, 0, 0);
		if (ret)
			goto out;
		trans = btrfs_start_transaction(root, 1);
		if (IS_ERR(trans)) {
			ret = PTR_ERR(trans);
			goto out;
		}
		btrfs_inode_safe_disk_i_size_write(BTRFS_I(inode), 0);
	}

	if (trans) {
		int ret2;

		trans->block_rsv = &fs_info->trans_block_rsv;
		ret2 = btrfs_update_inode(trans, root, BTRFS_I(inode));
		if (ret2 && !ret)
			ret = ret2;

		ret2 = btrfs_end_transaction(trans);
		if (ret2 && !ret)
			ret = ret2;
		btrfs_btree_balance_dirty(fs_info);
	}
out:
	btrfs_free_block_rsv(fs_info, rsv);

	return ret;
}

/*
 * create a new subvolume directory/inode (helper for the ioctl).
 */
int btrfs_create_subvol_root(struct btrfs_trans_handle *trans,
			     struct btrfs_root *new_root,
			     struct btrfs_root *parent_root)
{
	struct inode *inode;
	int err;
	u64 index = 0;
	u64 ino;

	err = btrfs_get_free_objectid(new_root, &ino);
	if (err < 0)
		return err;

	inode = btrfs_new_inode(trans, new_root, NULL, "..", 2, ino, ino,
				S_IFDIR | (~current_umask() & S_IRWXUGO),
				&index);
	if (IS_ERR(inode))
		return PTR_ERR(inode);
	inode->i_op = &btrfs_dir_inode_operations;
	inode->i_fop = &btrfs_dir_file_operations;

	set_nlink(inode, 1);
	btrfs_i_size_write(BTRFS_I(inode), 0);
	unlock_new_inode(inode);

	err = btrfs_subvol_inherit_props(trans, new_root, parent_root);
	if (err)
		btrfs_err(new_root->fs_info,
			  "error inheriting subvolume %llu properties: %d",
			  new_root->root_key.objectid, err);

	err = btrfs_update_inode(trans, new_root, BTRFS_I(inode));

	iput(inode);
	return err;
}

struct inode *btrfs_alloc_inode(struct super_block *sb)
{
	struct btrfs_fs_info *fs_info = btrfs_sb(sb);
	struct btrfs_inode *ei;
	struct inode *inode;

	ei = kmem_cache_alloc(btrfs_inode_cachep, GFP_KERNEL);
	if (!ei)
		return NULL;

	ei->root = NULL;
	ei->generation = 0;
	ei->last_trans = 0;
	ei->last_sub_trans = 0;
	ei->logged_trans = 0;
	ei->delalloc_bytes = 0;
	ei->new_delalloc_bytes = 0;
	ei->defrag_bytes = 0;
	ei->disk_i_size = 0;
	ei->flags = 0;
	ei->csum_bytes = 0;
	ei->index_cnt = (u64)-1;
	ei->dir_index = 0;
	ei->last_unlink_trans = 0;
	ei->last_reflink_trans = 0;
	ei->last_log_commit = 0;

	spin_lock_init(&ei->lock);
	ei->outstanding_extents = 0;
	if (sb->s_magic != BTRFS_TEST_MAGIC)
		btrfs_init_metadata_block_rsv(fs_info, &ei->block_rsv,
					      BTRFS_BLOCK_RSV_DELALLOC);
	ei->runtime_flags = 0;
	ei->prop_compress = BTRFS_COMPRESS_NONE;
	ei->defrag_compress = BTRFS_COMPRESS_NONE;

	ei->delayed_node = NULL;

	ei->i_otime.tv_sec = 0;
	ei->i_otime.tv_nsec = 0;

	inode = &ei->vfs_inode;
	extent_map_tree_init(&ei->extent_tree);
	extent_io_tree_init(fs_info, &ei->io_tree, IO_TREE_INODE_IO, inode);
	extent_io_tree_init(fs_info, &ei->io_failure_tree,
			    IO_TREE_INODE_IO_FAILURE, inode);
	extent_io_tree_init(fs_info, &ei->file_extent_tree,
			    IO_TREE_INODE_FILE_EXTENT, inode);
	ei->io_tree.track_uptodate = true;
	ei->io_failure_tree.track_uptodate = true;
	atomic_set(&ei->sync_writers, 0);
	mutex_init(&ei->log_mutex);
	btrfs_ordered_inode_tree_init(&ei->ordered_tree);
	INIT_LIST_HEAD(&ei->delalloc_inodes);
	INIT_LIST_HEAD(&ei->delayed_iput);
	RB_CLEAR_NODE(&ei->rb_node);

	return inode;
}

#ifdef CONFIG_BTRFS_FS_RUN_SANITY_TESTS
void btrfs_test_destroy_inode(struct inode *inode)
{
	btrfs_drop_extent_cache(BTRFS_I(inode), 0, (u64)-1, 0);
	kmem_cache_free(btrfs_inode_cachep, BTRFS_I(inode));
}
#endif

void btrfs_free_inode(struct inode *inode)
{
	kmem_cache_free(btrfs_inode_cachep, BTRFS_I(inode));
}

void btrfs_destroy_inode(struct inode *vfs_inode)
{
	struct btrfs_ordered_extent *ordered;
	struct btrfs_inode *inode = BTRFS_I(vfs_inode);
	struct btrfs_root *root = inode->root;

	WARN_ON(!hlist_empty(&vfs_inode->i_dentry));
	WARN_ON(vfs_inode->i_data.nrpages);
	WARN_ON(inode->block_rsv.reserved);
	WARN_ON(inode->block_rsv.size);
	WARN_ON(inode->outstanding_extents);
	WARN_ON(inode->delalloc_bytes);
	WARN_ON(inode->new_delalloc_bytes);
	WARN_ON(inode->csum_bytes);
	WARN_ON(inode->defrag_bytes);

	/*
	 * This can happen where we create an inode, but somebody else also
	 * created the same inode and we need to destroy the one we already
	 * created.
	 */
	if (!root)
		return;

	while (1) {
		ordered = btrfs_lookup_first_ordered_extent(inode, (u64)-1);
		if (!ordered)
			break;
		else {
			btrfs_err(root->fs_info,
				  "found ordered extent %llu %llu on inode cleanup",
				  ordered->file_offset, ordered->num_bytes);
			btrfs_remove_ordered_extent(inode, ordered);
			btrfs_put_ordered_extent(ordered);
			btrfs_put_ordered_extent(ordered);
		}
	}
	btrfs_qgroup_check_reserved_leak(inode);
	inode_tree_del(inode);
	btrfs_drop_extent_cache(inode, 0, (u64)-1, 0);
	btrfs_inode_clear_file_extent_range(inode, 0, (u64)-1);
	btrfs_put_root(inode->root);
}

int btrfs_drop_inode(struct inode *inode)
{
	struct btrfs_root *root = BTRFS_I(inode)->root;

	if (root == NULL)
		return 1;

	/* the snap/subvol tree is on deleting */
	if (btrfs_root_refs(&root->root_item) == 0)
		return 1;
	else
		return generic_drop_inode(inode);
}

static void init_once(void *foo)
{
	struct btrfs_inode *ei = (struct btrfs_inode *) foo;

	inode_init_once(&ei->vfs_inode);
}

void __cold btrfs_destroy_cachep(void)
{
	/*
	 * Make sure all delayed rcu free inodes are flushed before we
	 * destroy cache.
	 */
	rcu_barrier();
	kmem_cache_destroy(btrfs_inode_cachep);
	kmem_cache_destroy(btrfs_trans_handle_cachep);
	kmem_cache_destroy(btrfs_path_cachep);
	kmem_cache_destroy(btrfs_free_space_cachep);
	kmem_cache_destroy(btrfs_free_space_bitmap_cachep);
}

int __init btrfs_init_cachep(void)
{
	btrfs_inode_cachep = kmem_cache_create("btrfs_inode",
			sizeof(struct btrfs_inode), 0,
			SLAB_RECLAIM_ACCOUNT | SLAB_MEM_SPREAD | SLAB_ACCOUNT,
			init_once);
	if (!btrfs_inode_cachep)
		goto fail;

	btrfs_trans_handle_cachep = kmem_cache_create("btrfs_trans_handle",
			sizeof(struct btrfs_trans_handle), 0,
			SLAB_TEMPORARY | SLAB_MEM_SPREAD, NULL);
	if (!btrfs_trans_handle_cachep)
		goto fail;

	btrfs_path_cachep = kmem_cache_create("btrfs_path",
			sizeof(struct btrfs_path), 0,
			SLAB_MEM_SPREAD, NULL);
	if (!btrfs_path_cachep)
		goto fail;

	btrfs_free_space_cachep = kmem_cache_create("btrfs_free_space",
			sizeof(struct btrfs_free_space), 0,
			SLAB_MEM_SPREAD, NULL);
	if (!btrfs_free_space_cachep)
		goto fail;

	btrfs_free_space_bitmap_cachep = kmem_cache_create("btrfs_free_space_bitmap",
							PAGE_SIZE, PAGE_SIZE,
							SLAB_RED_ZONE, NULL);
	if (!btrfs_free_space_bitmap_cachep)
		goto fail;

	return 0;
fail:
	btrfs_destroy_cachep();
	return -ENOMEM;
}

static int btrfs_getattr(const struct path *path, struct kstat *stat,
			 u32 request_mask, unsigned int flags)
{
	u64 delalloc_bytes;
	u64 inode_bytes;
	struct inode *inode = d_inode(path->dentry);
	u32 blocksize = inode->i_sb->s_blocksize;
	u32 bi_flags = BTRFS_I(inode)->flags;

	stat->result_mask |= STATX_BTIME;
	stat->btime.tv_sec = BTRFS_I(inode)->i_otime.tv_sec;
	stat->btime.tv_nsec = BTRFS_I(inode)->i_otime.tv_nsec;
	if (bi_flags & BTRFS_INODE_APPEND)
		stat->attributes |= STATX_ATTR_APPEND;
	if (bi_flags & BTRFS_INODE_COMPRESS)
		stat->attributes |= STATX_ATTR_COMPRESSED;
	if (bi_flags & BTRFS_INODE_IMMUTABLE)
		stat->attributes |= STATX_ATTR_IMMUTABLE;
	if (bi_flags & BTRFS_INODE_NODUMP)
		stat->attributes |= STATX_ATTR_NODUMP;

	stat->attributes_mask |= (STATX_ATTR_APPEND |
				  STATX_ATTR_COMPRESSED |
				  STATX_ATTR_IMMUTABLE |
				  STATX_ATTR_NODUMP);

	generic_fillattr(inode, stat);
	stat->dev = BTRFS_I(inode)->root->anon_dev;

	spin_lock(&BTRFS_I(inode)->lock);
	delalloc_bytes = BTRFS_I(inode)->new_delalloc_bytes;
	inode_bytes = inode_get_bytes(inode);
	spin_unlock(&BTRFS_I(inode)->lock);
	stat->blocks = (ALIGN(inode_bytes, blocksize) +
			ALIGN(delalloc_bytes, blocksize)) >> 9;
	return 0;
}

static int btrfs_rename_exchange(struct inode *old_dir,
			      struct dentry *old_dentry,
			      struct inode *new_dir,
			      struct dentry *new_dentry)
{
	struct btrfs_fs_info *fs_info = btrfs_sb(old_dir->i_sb);
	struct btrfs_trans_handle *trans;
	struct btrfs_root *root = BTRFS_I(old_dir)->root;
	struct btrfs_root *dest = BTRFS_I(new_dir)->root;
	struct inode *new_inode = new_dentry->d_inode;
	struct inode *old_inode = old_dentry->d_inode;
	struct timespec64 ctime = current_time(old_inode);
	u64 old_ino = btrfs_ino(BTRFS_I(old_inode));
	u64 new_ino = btrfs_ino(BTRFS_I(new_inode));
	u64 old_idx = 0;
	u64 new_idx = 0;
	int ret;
	int ret2;
	bool root_log_pinned = false;
	bool dest_log_pinned = false;

	/* we only allow rename subvolume link between subvolumes */
	if (old_ino != BTRFS_FIRST_FREE_OBJECTID && root != dest)
		return -EXDEV;

	/* close the race window with snapshot create/destroy ioctl */
	if (old_ino == BTRFS_FIRST_FREE_OBJECTID ||
	    new_ino == BTRFS_FIRST_FREE_OBJECTID)
		down_read(&fs_info->subvol_sem);

	/*
	 * We want to reserve the absolute worst case amount of items.  So if
	 * both inodes are subvols and we need to unlink them then that would
	 * require 4 item modifications, but if they are both normal inodes it
	 * would require 5 item modifications, so we'll assume their normal
	 * inodes.  So 5 * 2 is 10, plus 2 for the new links, so 12 total items
	 * should cover the worst case number of items we'll modify.
	 */
	trans = btrfs_start_transaction(root, 12);
	if (IS_ERR(trans)) {
		ret = PTR_ERR(trans);
		goto out_notrans;
	}

	if (dest != root)
		btrfs_record_root_in_trans(trans, dest);

	/*
	 * We need to find a free sequence number both in the source and
	 * in the destination directory for the exchange.
	 */
	ret = btrfs_set_inode_index(BTRFS_I(new_dir), &old_idx);
	if (ret)
		goto out_fail;
	ret = btrfs_set_inode_index(BTRFS_I(old_dir), &new_idx);
	if (ret)
		goto out_fail;

	BTRFS_I(old_inode)->dir_index = 0ULL;
	BTRFS_I(new_inode)->dir_index = 0ULL;

	/* Reference for the source. */
	if (old_ino == BTRFS_FIRST_FREE_OBJECTID) {
		/* force full log commit if subvolume involved. */
		btrfs_set_log_full_commit(trans);
	} else {
		btrfs_pin_log_trans(root);
		root_log_pinned = true;
		ret = btrfs_insert_inode_ref(trans, dest,
					     new_dentry->d_name.name,
					     new_dentry->d_name.len,
					     old_ino,
					     btrfs_ino(BTRFS_I(new_dir)),
					     old_idx);
		if (ret)
			goto out_fail;
	}

	/* And now for the dest. */
	if (new_ino == BTRFS_FIRST_FREE_OBJECTID) {
		/* force full log commit if subvolume involved. */
		btrfs_set_log_full_commit(trans);
	} else {
		btrfs_pin_log_trans(dest);
		dest_log_pinned = true;
		ret = btrfs_insert_inode_ref(trans, root,
					     old_dentry->d_name.name,
					     old_dentry->d_name.len,
					     new_ino,
					     btrfs_ino(BTRFS_I(old_dir)),
					     new_idx);
		if (ret)
			goto out_fail;
	}

	/* Update inode version and ctime/mtime. */
	inode_inc_iversion(old_dir);
	inode_inc_iversion(new_dir);
	inode_inc_iversion(old_inode);
	inode_inc_iversion(new_inode);
	old_dir->i_ctime = old_dir->i_mtime = ctime;
	new_dir->i_ctime = new_dir->i_mtime = ctime;
	old_inode->i_ctime = ctime;
	new_inode->i_ctime = ctime;

	if (old_dentry->d_parent != new_dentry->d_parent) {
		btrfs_record_unlink_dir(trans, BTRFS_I(old_dir),
				BTRFS_I(old_inode), 1);
		btrfs_record_unlink_dir(trans, BTRFS_I(new_dir),
				BTRFS_I(new_inode), 1);
	}

	/* src is a subvolume */
	if (old_ino == BTRFS_FIRST_FREE_OBJECTID) {
		ret = btrfs_unlink_subvol(trans, old_dir, old_dentry);
	} else { /* src is an inode */
		ret = __btrfs_unlink_inode(trans, root, BTRFS_I(old_dir),
					   BTRFS_I(old_dentry->d_inode),
					   old_dentry->d_name.name,
					   old_dentry->d_name.len);
		if (!ret)
			ret = btrfs_update_inode(trans, root, BTRFS_I(old_inode));
	}
	if (ret) {
		btrfs_abort_transaction(trans, ret);
		goto out_fail;
	}

	/* dest is a subvolume */
	if (new_ino == BTRFS_FIRST_FREE_OBJECTID) {
		ret = btrfs_unlink_subvol(trans, new_dir, new_dentry);
	} else { /* dest is an inode */
		ret = __btrfs_unlink_inode(trans, dest, BTRFS_I(new_dir),
					   BTRFS_I(new_dentry->d_inode),
					   new_dentry->d_name.name,
					   new_dentry->d_name.len);
		if (!ret)
			ret = btrfs_update_inode(trans, dest, BTRFS_I(new_inode));
	}
	if (ret) {
		btrfs_abort_transaction(trans, ret);
		goto out_fail;
	}

	ret = btrfs_add_link(trans, BTRFS_I(new_dir), BTRFS_I(old_inode),
			     new_dentry->d_name.name,
			     new_dentry->d_name.len, 0, old_idx);
	if (ret) {
		btrfs_abort_transaction(trans, ret);
		goto out_fail;
	}

	ret = btrfs_add_link(trans, BTRFS_I(old_dir), BTRFS_I(new_inode),
			     old_dentry->d_name.name,
			     old_dentry->d_name.len, 0, new_idx);
	if (ret) {
		btrfs_abort_transaction(trans, ret);
		goto out_fail;
	}

	if (old_inode->i_nlink == 1)
		BTRFS_I(old_inode)->dir_index = old_idx;
	if (new_inode->i_nlink == 1)
		BTRFS_I(new_inode)->dir_index = new_idx;

	if (root_log_pinned) {
		btrfs_log_new_name(trans, BTRFS_I(old_inode), BTRFS_I(old_dir),
				   new_dentry->d_parent);
		btrfs_end_log_trans(root);
		root_log_pinned = false;
	}
	if (dest_log_pinned) {
		btrfs_log_new_name(trans, BTRFS_I(new_inode), BTRFS_I(new_dir),
				   old_dentry->d_parent);
		btrfs_end_log_trans(dest);
		dest_log_pinned = false;
	}
out_fail:
	/*
	 * If we have pinned a log and an error happened, we unpin tasks
	 * trying to sync the log and force them to fallback to a transaction
	 * commit if the log currently contains any of the inodes involved in
	 * this rename operation (to ensure we do not persist a log with an
	 * inconsistent state for any of these inodes or leading to any
	 * inconsistencies when replayed). If the transaction was aborted, the
	 * abortion reason is propagated to userspace when attempting to commit
	 * the transaction. If the log does not contain any of these inodes, we
	 * allow the tasks to sync it.
	 */
	if (ret && (root_log_pinned || dest_log_pinned)) {
		if (btrfs_inode_in_log(BTRFS_I(old_dir), fs_info->generation) ||
		    btrfs_inode_in_log(BTRFS_I(new_dir), fs_info->generation) ||
		    btrfs_inode_in_log(BTRFS_I(old_inode), fs_info->generation) ||
		    (new_inode &&
		     btrfs_inode_in_log(BTRFS_I(new_inode), fs_info->generation)))
			btrfs_set_log_full_commit(trans);

		if (root_log_pinned) {
			btrfs_end_log_trans(root);
			root_log_pinned = false;
		}
		if (dest_log_pinned) {
			btrfs_end_log_trans(dest);
			dest_log_pinned = false;
		}
	}
	ret2 = btrfs_end_transaction(trans);
	ret = ret ? ret : ret2;
out_notrans:
	if (new_ino == BTRFS_FIRST_FREE_OBJECTID ||
	    old_ino == BTRFS_FIRST_FREE_OBJECTID)
		up_read(&fs_info->subvol_sem);

	return ret;
}

static int btrfs_whiteout_for_rename(struct btrfs_trans_handle *trans,
				     struct btrfs_root *root,
				     struct inode *dir,
				     struct dentry *dentry)
{
	int ret;
	struct inode *inode;
	u64 objectid;
	u64 index;

	ret = btrfs_get_free_objectid(root, &objectid);
	if (ret)
		return ret;

	inode = btrfs_new_inode(trans, root, dir,
				dentry->d_name.name,
				dentry->d_name.len,
				btrfs_ino(BTRFS_I(dir)),
				objectid,
				S_IFCHR | WHITEOUT_MODE,
				&index);

	if (IS_ERR(inode)) {
		ret = PTR_ERR(inode);
		return ret;
	}

	inode->i_op = &btrfs_special_inode_operations;
	init_special_inode(inode, inode->i_mode,
		WHITEOUT_DEV);

	ret = btrfs_init_inode_security(trans, inode, dir,
				&dentry->d_name);
	if (ret)
		goto out;

	ret = btrfs_add_nondir(trans, BTRFS_I(dir), dentry,
				BTRFS_I(inode), 0, index);
	if (ret)
		goto out;

	ret = btrfs_update_inode(trans, root, BTRFS_I(inode));
out:
	unlock_new_inode(inode);
	if (ret)
		inode_dec_link_count(inode);
	iput(inode);

	return ret;
}

static int btrfs_rename(struct inode *old_dir, struct dentry *old_dentry,
			   struct inode *new_dir, struct dentry *new_dentry,
			   unsigned int flags)
{
	struct btrfs_fs_info *fs_info = btrfs_sb(old_dir->i_sb);
	struct btrfs_trans_handle *trans;
	unsigned int trans_num_items;
	struct btrfs_root *root = BTRFS_I(old_dir)->root;
	struct btrfs_root *dest = BTRFS_I(new_dir)->root;
	struct inode *new_inode = d_inode(new_dentry);
	struct inode *old_inode = d_inode(old_dentry);
	u64 index = 0;
	int ret;
	int ret2;
	u64 old_ino = btrfs_ino(BTRFS_I(old_inode));
	bool log_pinned = false;

	if (btrfs_ino(BTRFS_I(new_dir)) == BTRFS_EMPTY_SUBVOL_DIR_OBJECTID)
		return -EPERM;

	/* we only allow rename subvolume link between subvolumes */
	if (old_ino != BTRFS_FIRST_FREE_OBJECTID && root != dest)
		return -EXDEV;

	if (old_ino == BTRFS_EMPTY_SUBVOL_DIR_OBJECTID ||
	    (new_inode && btrfs_ino(BTRFS_I(new_inode)) == BTRFS_FIRST_FREE_OBJECTID))
		return -ENOTEMPTY;

	if (S_ISDIR(old_inode->i_mode) && new_inode &&
	    new_inode->i_size > BTRFS_EMPTY_DIR_SIZE)
		return -ENOTEMPTY;


	/* check for collisions, even if the  name isn't there */
	ret = btrfs_check_dir_item_collision(dest, new_dir->i_ino,
			     new_dentry->d_name.name,
			     new_dentry->d_name.len);

	if (ret) {
		if (ret == -EEXIST) {
			/* we shouldn't get
			 * eexist without a new_inode */
			if (WARN_ON(!new_inode)) {
				return ret;
			}
		} else {
			/* maybe -EOVERFLOW */
			return ret;
		}
	}
	ret = 0;

	/*
	 * we're using rename to replace one file with another.  Start IO on it
	 * now so  we don't add too much work to the end of the transaction
	 */
	if (new_inode && S_ISREG(old_inode->i_mode) && new_inode->i_size)
		filemap_flush(old_inode->i_mapping);

	/* close the racy window with snapshot create/destroy ioctl */
	if (old_ino == BTRFS_FIRST_FREE_OBJECTID)
		down_read(&fs_info->subvol_sem);
	/*
	 * We want to reserve the absolute worst case amount of items.  So if
	 * both inodes are subvols and we need to unlink them then that would
	 * require 4 item modifications, but if they are both normal inodes it
	 * would require 5 item modifications, so we'll assume they are normal
	 * inodes.  So 5 * 2 is 10, plus 1 for the new link, so 11 total items
	 * should cover the worst case number of items we'll modify.
	 * If our rename has the whiteout flag, we need more 5 units for the
	 * new inode (1 inode item, 1 inode ref, 2 dir items and 1 xattr item
	 * when selinux is enabled).
	 */
	trans_num_items = 11;
	if (flags & RENAME_WHITEOUT)
		trans_num_items += 5;
	trans = btrfs_start_transaction(root, trans_num_items);
	if (IS_ERR(trans)) {
		ret = PTR_ERR(trans);
		goto out_notrans;
	}

	if (dest != root)
		btrfs_record_root_in_trans(trans, dest);

	ret = btrfs_set_inode_index(BTRFS_I(new_dir), &index);
	if (ret)
		goto out_fail;

	BTRFS_I(old_inode)->dir_index = 0ULL;
	if (unlikely(old_ino == BTRFS_FIRST_FREE_OBJECTID)) {
		/* force full log commit if subvolume involved. */
		btrfs_set_log_full_commit(trans);
	} else {
		btrfs_pin_log_trans(root);
		log_pinned = true;
		ret = btrfs_insert_inode_ref(trans, dest,
					     new_dentry->d_name.name,
					     new_dentry->d_name.len,
					     old_ino,
					     btrfs_ino(BTRFS_I(new_dir)), index);
		if (ret)
			goto out_fail;
	}

	inode_inc_iversion(old_dir);
	inode_inc_iversion(new_dir);
	inode_inc_iversion(old_inode);
	old_dir->i_ctime = old_dir->i_mtime =
	new_dir->i_ctime = new_dir->i_mtime =
	old_inode->i_ctime = current_time(old_dir);

	if (old_dentry->d_parent != new_dentry->d_parent)
		btrfs_record_unlink_dir(trans, BTRFS_I(old_dir),
				BTRFS_I(old_inode), 1);

	if (unlikely(old_ino == BTRFS_FIRST_FREE_OBJECTID)) {
		ret = btrfs_unlink_subvol(trans, old_dir, old_dentry);
	} else {
		ret = __btrfs_unlink_inode(trans, root, BTRFS_I(old_dir),
					BTRFS_I(d_inode(old_dentry)),
					old_dentry->d_name.name,
					old_dentry->d_name.len);
		if (!ret)
			ret = btrfs_update_inode(trans, root, BTRFS_I(old_inode));
	}
	if (ret) {
		btrfs_abort_transaction(trans, ret);
		goto out_fail;
	}

	if (new_inode) {
		inode_inc_iversion(new_inode);
		new_inode->i_ctime = current_time(new_inode);
		if (unlikely(btrfs_ino(BTRFS_I(new_inode)) ==
			     BTRFS_EMPTY_SUBVOL_DIR_OBJECTID)) {
			ret = btrfs_unlink_subvol(trans, new_dir, new_dentry);
			BUG_ON(new_inode->i_nlink == 0);
		} else {
			ret = btrfs_unlink_inode(trans, dest, BTRFS_I(new_dir),
						 BTRFS_I(d_inode(new_dentry)),
						 new_dentry->d_name.name,
						 new_dentry->d_name.len);
		}
		if (!ret && new_inode->i_nlink == 0)
			ret = btrfs_orphan_add(trans,
					BTRFS_I(d_inode(new_dentry)));
		if (ret) {
			btrfs_abort_transaction(trans, ret);
			goto out_fail;
		}
	}

	ret = btrfs_add_link(trans, BTRFS_I(new_dir), BTRFS_I(old_inode),
			     new_dentry->d_name.name,
			     new_dentry->d_name.len, 0, index);
	if (ret) {
		btrfs_abort_transaction(trans, ret);
		goto out_fail;
	}

	if (old_inode->i_nlink == 1)
		BTRFS_I(old_inode)->dir_index = index;

	if (log_pinned) {
		btrfs_log_new_name(trans, BTRFS_I(old_inode), BTRFS_I(old_dir),
				   new_dentry->d_parent);
		btrfs_end_log_trans(root);
		log_pinned = false;
	}

	if (flags & RENAME_WHITEOUT) {
		ret = btrfs_whiteout_for_rename(trans, root, old_dir,
						old_dentry);

		if (ret) {
			btrfs_abort_transaction(trans, ret);
			goto out_fail;
		}
	}
out_fail:
	/*
	 * If we have pinned the log and an error happened, we unpin tasks
	 * trying to sync the log and force them to fallback to a transaction
	 * commit if the log currently contains any of the inodes involved in
	 * this rename operation (to ensure we do not persist a log with an
	 * inconsistent state for any of these inodes or leading to any
	 * inconsistencies when replayed). If the transaction was aborted, the
	 * abortion reason is propagated to userspace when attempting to commit
	 * the transaction. If the log does not contain any of these inodes, we
	 * allow the tasks to sync it.
	 */
	if (ret && log_pinned) {
		if (btrfs_inode_in_log(BTRFS_I(old_dir), fs_info->generation) ||
		    btrfs_inode_in_log(BTRFS_I(new_dir), fs_info->generation) ||
		    btrfs_inode_in_log(BTRFS_I(old_inode), fs_info->generation) ||
		    (new_inode &&
		     btrfs_inode_in_log(BTRFS_I(new_inode), fs_info->generation)))
			btrfs_set_log_full_commit(trans);

		btrfs_end_log_trans(root);
		log_pinned = false;
	}
	ret2 = btrfs_end_transaction(trans);
	ret = ret ? ret : ret2;
out_notrans:
	if (old_ino == BTRFS_FIRST_FREE_OBJECTID)
		up_read(&fs_info->subvol_sem);

	return ret;
}

static int btrfs_rename2(struct inode *old_dir, struct dentry *old_dentry,
			 struct inode *new_dir, struct dentry *new_dentry,
			 unsigned int flags)
{
	if (flags & ~(RENAME_NOREPLACE | RENAME_EXCHANGE | RENAME_WHITEOUT))
		return -EINVAL;

	if (flags & RENAME_EXCHANGE)
		return btrfs_rename_exchange(old_dir, old_dentry, new_dir,
					  new_dentry);

	return btrfs_rename(old_dir, old_dentry, new_dir, new_dentry, flags);
}

struct btrfs_delalloc_work {
	struct inode *inode;
	struct completion completion;
	struct list_head list;
	struct btrfs_work work;
};

static void btrfs_run_delalloc_work(struct btrfs_work *work)
{
	struct btrfs_delalloc_work *delalloc_work;
	struct inode *inode;

	delalloc_work = container_of(work, struct btrfs_delalloc_work,
				     work);
	inode = delalloc_work->inode;
	filemap_flush(inode->i_mapping);
	if (test_bit(BTRFS_INODE_HAS_ASYNC_EXTENT,
				&BTRFS_I(inode)->runtime_flags))
		filemap_flush(inode->i_mapping);

	iput(inode);
	complete(&delalloc_work->completion);
}

static struct btrfs_delalloc_work *btrfs_alloc_delalloc_work(struct inode *inode)
{
	struct btrfs_delalloc_work *work;

	work = kmalloc(sizeof(*work), GFP_NOFS);
	if (!work)
		return NULL;

	init_completion(&work->completion);
	INIT_LIST_HEAD(&work->list);
	work->inode = inode;
	btrfs_init_work(&work->work, btrfs_run_delalloc_work, NULL, NULL);

	return work;
}

/*
 * some fairly slow code that needs optimization. This walks the list
 * of all the inodes with pending delalloc and forces them to disk.
 */
static int start_delalloc_inodes(struct btrfs_root *root,
				 struct writeback_control *wbc, bool snapshot,
				 bool in_reclaim_context)
{
	struct btrfs_inode *binode;
	struct inode *inode;
	struct btrfs_delalloc_work *work, *next;
	struct list_head works;
	struct list_head splice;
	int ret = 0;
	bool full_flush = wbc->nr_to_write == LONG_MAX;

	INIT_LIST_HEAD(&works);
	INIT_LIST_HEAD(&splice);

	mutex_lock(&root->delalloc_mutex);
	spin_lock(&root->delalloc_lock);
	list_splice_init(&root->delalloc_inodes, &splice);
	while (!list_empty(&splice)) {
		binode = list_entry(splice.next, struct btrfs_inode,
				    delalloc_inodes);

		list_move_tail(&binode->delalloc_inodes,
			       &root->delalloc_inodes);

		if (in_reclaim_context &&
		    test_bit(BTRFS_INODE_NO_DELALLOC_FLUSH, &binode->runtime_flags))
			continue;

		inode = igrab(&binode->vfs_inode);
		if (!inode) {
			cond_resched_lock(&root->delalloc_lock);
			continue;
		}
		spin_unlock(&root->delalloc_lock);

		if (snapshot)
			set_bit(BTRFS_INODE_SNAPSHOT_FLUSH,
				&binode->runtime_flags);
		if (full_flush) {
			work = btrfs_alloc_delalloc_work(inode);
			if (!work) {
				iput(inode);
				ret = -ENOMEM;
				goto out;
			}
			list_add_tail(&work->list, &works);
			btrfs_queue_work(root->fs_info->flush_workers,
					 &work->work);
		} else {
			ret = sync_inode(inode, wbc);
			if (!ret &&
			    test_bit(BTRFS_INODE_HAS_ASYNC_EXTENT,
				     &BTRFS_I(inode)->runtime_flags))
				ret = sync_inode(inode, wbc);
			btrfs_add_delayed_iput(inode);
			if (ret || wbc->nr_to_write <= 0)
				goto out;
		}
		cond_resched();
		spin_lock(&root->delalloc_lock);
	}
	spin_unlock(&root->delalloc_lock);

out:
	list_for_each_entry_safe(work, next, &works, list) {
		list_del_init(&work->list);
		wait_for_completion(&work->completion);
		kfree(work);
	}

	if (!list_empty(&splice)) {
		spin_lock(&root->delalloc_lock);
		list_splice_tail(&splice, &root->delalloc_inodes);
		spin_unlock(&root->delalloc_lock);
	}
	mutex_unlock(&root->delalloc_mutex);
	return ret;
}

int btrfs_start_delalloc_snapshot(struct btrfs_root *root)
{
	struct writeback_control wbc = {
		.nr_to_write = LONG_MAX,
		.sync_mode = WB_SYNC_NONE,
		.range_start = 0,
		.range_end = LLONG_MAX,
	};
	struct btrfs_fs_info *fs_info = root->fs_info;

	if (test_bit(BTRFS_FS_STATE_ERROR, &fs_info->fs_state))
		return -EROFS;

	return start_delalloc_inodes(root, &wbc, true, false);
}

int btrfs_start_delalloc_roots(struct btrfs_fs_info *fs_info, long nr,
			       bool in_reclaim_context)
{
	struct writeback_control wbc = {
<<<<<<< HEAD
		.nr_to_write = (nr == U64_MAX) ? LONG_MAX : (unsigned long)nr,
=======
		.nr_to_write = nr,
>>>>>>> 664ef381
		.sync_mode = WB_SYNC_NONE,
		.range_start = 0,
		.range_end = LLONG_MAX,
	};
	struct btrfs_root *root;
	struct list_head splice;
	int ret;

	if (test_bit(BTRFS_FS_STATE_ERROR, &fs_info->fs_state))
		return -EROFS;

	INIT_LIST_HEAD(&splice);

	mutex_lock(&fs_info->delalloc_root_mutex);
	spin_lock(&fs_info->delalloc_root_lock);
	list_splice_init(&fs_info->delalloc_roots, &splice);
<<<<<<< HEAD
	while (!list_empty(&splice) && nr) {
=======
	while (!list_empty(&splice)) {
>>>>>>> 664ef381
		/*
		 * Reset nr_to_write here so we know that we're doing a full
		 * flush.
		 */
<<<<<<< HEAD
		if (nr == U64_MAX)
=======
		if (nr == LONG_MAX)
>>>>>>> 664ef381
			wbc.nr_to_write = LONG_MAX;

		root = list_first_entry(&splice, struct btrfs_root,
					delalloc_root);
		root = btrfs_grab_root(root);
		BUG_ON(!root);
		list_move_tail(&root->delalloc_root,
			       &fs_info->delalloc_roots);
		spin_unlock(&fs_info->delalloc_root_lock);

		ret = start_delalloc_inodes(root, &wbc, false, in_reclaim_context);
		btrfs_put_root(root);
		if (ret < 0 || wbc.nr_to_write <= 0)
			goto out;
		spin_lock(&fs_info->delalloc_root_lock);
	}
	spin_unlock(&fs_info->delalloc_root_lock);

	ret = 0;
out:
	if (!list_empty(&splice)) {
		spin_lock(&fs_info->delalloc_root_lock);
		list_splice_tail(&splice, &fs_info->delalloc_roots);
		spin_unlock(&fs_info->delalloc_root_lock);
	}
	mutex_unlock(&fs_info->delalloc_root_mutex);
	return ret;
}

static int btrfs_symlink(struct inode *dir, struct dentry *dentry,
			 const char *symname)
{
	struct btrfs_fs_info *fs_info = btrfs_sb(dir->i_sb);
	struct btrfs_trans_handle *trans;
	struct btrfs_root *root = BTRFS_I(dir)->root;
	struct btrfs_path *path;
	struct btrfs_key key;
	struct inode *inode = NULL;
	int err;
	u64 objectid;
	u64 index = 0;
	int name_len;
	int datasize;
	unsigned long ptr;
	struct btrfs_file_extent_item *ei;
	struct extent_buffer *leaf;

	name_len = strlen(symname);
	if (name_len > BTRFS_MAX_INLINE_DATA_SIZE(fs_info))
		return -ENAMETOOLONG;

	/*
	 * 2 items for inode item and ref
	 * 2 items for dir items
	 * 1 item for updating parent inode item
	 * 1 item for the inline extent item
	 * 1 item for xattr if selinux is on
	 */
	trans = btrfs_start_transaction(root, 7);
	if (IS_ERR(trans))
		return PTR_ERR(trans);

	err = btrfs_get_free_objectid(root, &objectid);
	if (err)
		goto out_unlock;

	inode = btrfs_new_inode(trans, root, dir, dentry->d_name.name,
				dentry->d_name.len, btrfs_ino(BTRFS_I(dir)),
				objectid, S_IFLNK|S_IRWXUGO, &index);
	if (IS_ERR(inode)) {
		err = PTR_ERR(inode);
		inode = NULL;
		goto out_unlock;
	}

	/*
	* If the active LSM wants to access the inode during
	* d_instantiate it needs these. Smack checks to see
	* if the filesystem supports xattrs by looking at the
	* ops vector.
	*/
	inode->i_fop = &btrfs_file_operations;
	inode->i_op = &btrfs_file_inode_operations;
	inode->i_mapping->a_ops = &btrfs_aops;

	err = btrfs_init_inode_security(trans, inode, dir, &dentry->d_name);
	if (err)
		goto out_unlock;

	path = btrfs_alloc_path();
	if (!path) {
		err = -ENOMEM;
		goto out_unlock;
	}
	key.objectid = btrfs_ino(BTRFS_I(inode));
	key.offset = 0;
	key.type = BTRFS_EXTENT_DATA_KEY;
	datasize = btrfs_file_extent_calc_inline_size(name_len);
	err = btrfs_insert_empty_item(trans, root, path, &key,
				      datasize);
	if (err) {
		btrfs_free_path(path);
		goto out_unlock;
	}
	leaf = path->nodes[0];
	ei = btrfs_item_ptr(leaf, path->slots[0],
			    struct btrfs_file_extent_item);
	btrfs_set_file_extent_generation(leaf, ei, trans->transid);
	btrfs_set_file_extent_type(leaf, ei,
				   BTRFS_FILE_EXTENT_INLINE);
	btrfs_set_file_extent_encryption(leaf, ei, 0);
	btrfs_set_file_extent_compression(leaf, ei, 0);
	btrfs_set_file_extent_other_encoding(leaf, ei, 0);
	btrfs_set_file_extent_ram_bytes(leaf, ei, name_len);

	ptr = btrfs_file_extent_inline_start(ei);
	write_extent_buffer(leaf, symname, ptr, name_len);
	btrfs_mark_buffer_dirty(leaf);
	btrfs_free_path(path);

	inode->i_op = &btrfs_symlink_inode_operations;
	inode_nohighmem(inode);
	inode_set_bytes(inode, name_len);
	btrfs_i_size_write(BTRFS_I(inode), name_len);
	err = btrfs_update_inode(trans, root, BTRFS_I(inode));
	/*
	 * Last step, add directory indexes for our symlink inode. This is the
	 * last step to avoid extra cleanup of these indexes if an error happens
	 * elsewhere above.
	 */
	if (!err)
		err = btrfs_add_nondir(trans, BTRFS_I(dir), dentry,
				BTRFS_I(inode), 0, index);
	if (err)
		goto out_unlock;

	d_instantiate_new(dentry, inode);

out_unlock:
	btrfs_end_transaction(trans);
	if (err && inode) {
		inode_dec_link_count(inode);
		discard_new_inode(inode);
	}
	btrfs_btree_balance_dirty(fs_info);
	return err;
}

static struct btrfs_trans_handle *insert_prealloc_file_extent(
				       struct btrfs_trans_handle *trans_in,
				       struct btrfs_inode *inode,
				       struct btrfs_key *ins,
				       u64 file_offset)
{
	struct btrfs_file_extent_item stack_fi;
	struct btrfs_replace_extent_info extent_info;
	struct btrfs_trans_handle *trans = trans_in;
	struct btrfs_path *path;
	u64 start = ins->objectid;
	u64 len = ins->offset;
	int ret;

	memset(&stack_fi, 0, sizeof(stack_fi));

	btrfs_set_stack_file_extent_type(&stack_fi, BTRFS_FILE_EXTENT_PREALLOC);
	btrfs_set_stack_file_extent_disk_bytenr(&stack_fi, start);
	btrfs_set_stack_file_extent_disk_num_bytes(&stack_fi, len);
	btrfs_set_stack_file_extent_num_bytes(&stack_fi, len);
	btrfs_set_stack_file_extent_ram_bytes(&stack_fi, len);
	btrfs_set_stack_file_extent_compression(&stack_fi, BTRFS_COMPRESS_NONE);
	/* Encryption and other encoding is reserved and all 0 */

	ret = btrfs_qgroup_release_data(inode, file_offset, len);
	if (ret < 0)
		return ERR_PTR(ret);

	if (trans) {
		ret = insert_reserved_file_extent(trans, inode,
						  file_offset, &stack_fi,
						  true, ret);
		if (ret)
			return ERR_PTR(ret);
		return trans;
	}

	extent_info.disk_offset = start;
	extent_info.disk_len = len;
	extent_info.data_offset = 0;
	extent_info.data_len = len;
	extent_info.file_offset = file_offset;
	extent_info.extent_buf = (char *)&stack_fi;
	extent_info.is_new_extent = true;
	extent_info.qgroup_reserved = ret;
	extent_info.insertions = 0;

	path = btrfs_alloc_path();
	if (!path)
		return ERR_PTR(-ENOMEM);

	ret = btrfs_replace_file_extents(&inode->vfs_inode, path, file_offset,
				     file_offset + len - 1, &extent_info,
				     &trans);
	btrfs_free_path(path);
	if (ret)
		return ERR_PTR(ret);

	return trans;
}

static int __btrfs_prealloc_file_range(struct inode *inode, int mode,
				       u64 start, u64 num_bytes, u64 min_size,
				       loff_t actual_len, u64 *alloc_hint,
				       struct btrfs_trans_handle *trans)
{
	struct btrfs_fs_info *fs_info = btrfs_sb(inode->i_sb);
	struct extent_map_tree *em_tree = &BTRFS_I(inode)->extent_tree;
	struct extent_map *em;
	struct btrfs_root *root = BTRFS_I(inode)->root;
	struct btrfs_key ins;
	u64 cur_offset = start;
	u64 clear_offset = start;
	u64 i_size;
	u64 cur_bytes;
	u64 last_alloc = (u64)-1;
	int ret = 0;
	bool own_trans = true;
	u64 end = start + num_bytes - 1;

	if (trans)
		own_trans = false;
	while (num_bytes > 0) {
		cur_bytes = min_t(u64, num_bytes, SZ_256M);
		cur_bytes = max(cur_bytes, min_size);
		/*
		 * If we are severely fragmented we could end up with really
		 * small allocations, so if the allocator is returning small
		 * chunks lets make its job easier by only searching for those
		 * sized chunks.
		 */
		cur_bytes = min(cur_bytes, last_alloc);
		ret = btrfs_reserve_extent(root, cur_bytes, cur_bytes,
				min_size, 0, *alloc_hint, &ins, 1, 0);
		if (ret)
			break;

		/*
		 * We've reserved this space, and thus converted it from
		 * ->bytes_may_use to ->bytes_reserved.  Any error that happens
		 * from here on out we will only need to clear our reservation
		 * for the remaining unreserved area, so advance our
		 * clear_offset by our extent size.
		 */
		clear_offset += ins.offset;

		last_alloc = ins.offset;
		trans = insert_prealloc_file_extent(trans, BTRFS_I(inode),
						    &ins, cur_offset);
		/*
		 * Now that we inserted the prealloc extent we can finally
		 * decrement the number of reservations in the block group.
		 * If we did it before, we could race with relocation and have
		 * relocation miss the reserved extent, making it fail later.
		 */
		btrfs_dec_block_group_reservations(fs_info, ins.objectid);
		if (IS_ERR(trans)) {
			ret = PTR_ERR(trans);
			btrfs_free_reserved_extent(fs_info, ins.objectid,
						   ins.offset, 0);
			break;
		}

		btrfs_drop_extent_cache(BTRFS_I(inode), cur_offset,
					cur_offset + ins.offset -1, 0);

		em = alloc_extent_map();
		if (!em) {
			set_bit(BTRFS_INODE_NEEDS_FULL_SYNC,
				&BTRFS_I(inode)->runtime_flags);
			goto next;
		}

		em->start = cur_offset;
		em->orig_start = cur_offset;
		em->len = ins.offset;
		em->block_start = ins.objectid;
		em->block_len = ins.offset;
		em->orig_block_len = ins.offset;
		em->ram_bytes = ins.offset;
		set_bit(EXTENT_FLAG_PREALLOC, &em->flags);
		em->generation = trans->transid;

		while (1) {
			write_lock(&em_tree->lock);
			ret = add_extent_mapping(em_tree, em, 1);
			write_unlock(&em_tree->lock);
			if (ret != -EEXIST)
				break;
			btrfs_drop_extent_cache(BTRFS_I(inode), cur_offset,
						cur_offset + ins.offset - 1,
						0);
		}
		free_extent_map(em);
next:
		num_bytes -= ins.offset;
		cur_offset += ins.offset;
		*alloc_hint = ins.objectid + ins.offset;

		inode_inc_iversion(inode);
		inode->i_ctime = current_time(inode);
		BTRFS_I(inode)->flags |= BTRFS_INODE_PREALLOC;
		if (!(mode & FALLOC_FL_KEEP_SIZE) &&
		    (actual_len > inode->i_size) &&
		    (cur_offset > inode->i_size)) {
			if (cur_offset > actual_len)
				i_size = actual_len;
			else
				i_size = cur_offset;
			i_size_write(inode, i_size);
			btrfs_inode_safe_disk_i_size_write(BTRFS_I(inode), 0);
		}

		ret = btrfs_update_inode(trans, root, BTRFS_I(inode));

		if (ret) {
			btrfs_abort_transaction(trans, ret);
			if (own_trans)
				btrfs_end_transaction(trans);
			break;
		}

		if (own_trans) {
			btrfs_end_transaction(trans);
			trans = NULL;
		}
	}
	if (clear_offset < end)
		btrfs_free_reserved_data_space(BTRFS_I(inode), NULL, clear_offset,
			end - clear_offset + 1);
	return ret;
}

int btrfs_prealloc_file_range(struct inode *inode, int mode,
			      u64 start, u64 num_bytes, u64 min_size,
			      loff_t actual_len, u64 *alloc_hint)
{
	return __btrfs_prealloc_file_range(inode, mode, start, num_bytes,
					   min_size, actual_len, alloc_hint,
					   NULL);
}

int btrfs_prealloc_file_range_trans(struct inode *inode,
				    struct btrfs_trans_handle *trans, int mode,
				    u64 start, u64 num_bytes, u64 min_size,
				    loff_t actual_len, u64 *alloc_hint)
{
	return __btrfs_prealloc_file_range(inode, mode, start, num_bytes,
					   min_size, actual_len, alloc_hint, trans);
}

static int btrfs_set_page_dirty(struct page *page)
{
	return __set_page_dirty_nobuffers(page);
}

static int btrfs_permission(struct inode *inode, int mask)
{
	struct btrfs_root *root = BTRFS_I(inode)->root;
	umode_t mode = inode->i_mode;

	if (mask & MAY_WRITE &&
	    (S_ISREG(mode) || S_ISDIR(mode) || S_ISLNK(mode))) {
		if (btrfs_root_readonly(root))
			return -EROFS;
		if (BTRFS_I(inode)->flags & BTRFS_INODE_READONLY)
			return -EACCES;
	}
	return generic_permission(inode, mask);
}

static int btrfs_tmpfile(struct inode *dir, struct dentry *dentry, umode_t mode)
{
	struct btrfs_fs_info *fs_info = btrfs_sb(dir->i_sb);
	struct btrfs_trans_handle *trans;
	struct btrfs_root *root = BTRFS_I(dir)->root;
	struct inode *inode = NULL;
	u64 objectid;
	u64 index;
	int ret = 0;

	/*
	 * 5 units required for adding orphan entry
	 */
	trans = btrfs_start_transaction(root, 5);
	if (IS_ERR(trans))
		return PTR_ERR(trans);

	ret = btrfs_get_free_objectid(root, &objectid);
	if (ret)
		goto out;

	inode = btrfs_new_inode(trans, root, dir, NULL, 0,
			btrfs_ino(BTRFS_I(dir)), objectid, mode, &index);
	if (IS_ERR(inode)) {
		ret = PTR_ERR(inode);
		inode = NULL;
		goto out;
	}

	inode->i_fop = &btrfs_file_operations;
	inode->i_op = &btrfs_file_inode_operations;

	inode->i_mapping->a_ops = &btrfs_aops;

	ret = btrfs_init_inode_security(trans, inode, dir, NULL);
	if (ret)
		goto out;

	ret = btrfs_update_inode(trans, root, BTRFS_I(inode));
	if (ret)
		goto out;
	ret = btrfs_orphan_add(trans, BTRFS_I(inode));
	if (ret)
		goto out;

	/*
	 * We set number of links to 0 in btrfs_new_inode(), and here we set
	 * it to 1 because d_tmpfile() will issue a warning if the count is 0,
	 * through:
	 *
	 *    d_tmpfile() -> inode_dec_link_count() -> drop_nlink()
	 */
	set_nlink(inode, 1);
	d_tmpfile(dentry, inode);
	unlock_new_inode(inode);
	mark_inode_dirty(inode);
out:
	btrfs_end_transaction(trans);
	if (ret && inode)
		discard_new_inode(inode);
	btrfs_btree_balance_dirty(fs_info);
	return ret;
}

void btrfs_set_range_writeback(struct extent_io_tree *tree, u64 start, u64 end)
{
	struct inode *inode = tree->private_data;
	unsigned long index = start >> PAGE_SHIFT;
	unsigned long end_index = end >> PAGE_SHIFT;
	struct page *page;

	while (index <= end_index) {
		page = find_get_page(inode->i_mapping, index);
		ASSERT(page); /* Pages should be in the extent_io_tree */
		set_page_writeback(page);
		put_page(page);
		index++;
	}
}

#ifdef CONFIG_SWAP
/*
 * Add an entry indicating a block group or device which is pinned by a
 * swapfile. Returns 0 on success, 1 if there is already an entry for it, or a
 * negative errno on failure.
 */
static int btrfs_add_swapfile_pin(struct inode *inode, void *ptr,
				  bool is_block_group)
{
	struct btrfs_fs_info *fs_info = BTRFS_I(inode)->root->fs_info;
	struct btrfs_swapfile_pin *sp, *entry;
	struct rb_node **p;
	struct rb_node *parent = NULL;

	sp = kmalloc(sizeof(*sp), GFP_NOFS);
	if (!sp)
		return -ENOMEM;
	sp->ptr = ptr;
	sp->inode = inode;
	sp->is_block_group = is_block_group;

	spin_lock(&fs_info->swapfile_pins_lock);
	p = &fs_info->swapfile_pins.rb_node;
	while (*p) {
		parent = *p;
		entry = rb_entry(parent, struct btrfs_swapfile_pin, node);
		if (sp->ptr < entry->ptr ||
		    (sp->ptr == entry->ptr && sp->inode < entry->inode)) {
			p = &(*p)->rb_left;
		} else if (sp->ptr > entry->ptr ||
			   (sp->ptr == entry->ptr && sp->inode > entry->inode)) {
			p = &(*p)->rb_right;
		} else {
			spin_unlock(&fs_info->swapfile_pins_lock);
			kfree(sp);
			return 1;
		}
	}
	rb_link_node(&sp->node, parent, p);
	rb_insert_color(&sp->node, &fs_info->swapfile_pins);
	spin_unlock(&fs_info->swapfile_pins_lock);
	return 0;
}

/* Free all of the entries pinned by this swapfile. */
static void btrfs_free_swapfile_pins(struct inode *inode)
{
	struct btrfs_fs_info *fs_info = BTRFS_I(inode)->root->fs_info;
	struct btrfs_swapfile_pin *sp;
	struct rb_node *node, *next;

	spin_lock(&fs_info->swapfile_pins_lock);
	node = rb_first(&fs_info->swapfile_pins);
	while (node) {
		next = rb_next(node);
		sp = rb_entry(node, struct btrfs_swapfile_pin, node);
		if (sp->inode == inode) {
			rb_erase(&sp->node, &fs_info->swapfile_pins);
			if (sp->is_block_group)
				btrfs_put_block_group(sp->ptr);
			kfree(sp);
		}
		node = next;
	}
	spin_unlock(&fs_info->swapfile_pins_lock);
}

struct btrfs_swap_info {
	u64 start;
	u64 block_start;
	u64 block_len;
	u64 lowest_ppage;
	u64 highest_ppage;
	unsigned long nr_pages;
	int nr_extents;
};

static int btrfs_add_swap_extent(struct swap_info_struct *sis,
				 struct btrfs_swap_info *bsi)
{
	unsigned long nr_pages;
	u64 first_ppage, first_ppage_reported, next_ppage;
	int ret;

	first_ppage = ALIGN(bsi->block_start, PAGE_SIZE) >> PAGE_SHIFT;
	next_ppage = ALIGN_DOWN(bsi->block_start + bsi->block_len,
				PAGE_SIZE) >> PAGE_SHIFT;

	if (first_ppage >= next_ppage)
		return 0;
	nr_pages = next_ppage - first_ppage;

	first_ppage_reported = first_ppage;
	if (bsi->start == 0)
		first_ppage_reported++;
	if (bsi->lowest_ppage > first_ppage_reported)
		bsi->lowest_ppage = first_ppage_reported;
	if (bsi->highest_ppage < (next_ppage - 1))
		bsi->highest_ppage = next_ppage - 1;

	ret = add_swap_extent(sis, bsi->nr_pages, nr_pages, first_ppage);
	if (ret < 0)
		return ret;
	bsi->nr_extents += ret;
	bsi->nr_pages += nr_pages;
	return 0;
}

static void btrfs_swap_deactivate(struct file *file)
{
	struct inode *inode = file_inode(file);

	btrfs_free_swapfile_pins(inode);
	atomic_dec(&BTRFS_I(inode)->root->nr_swapfiles);
}

static int btrfs_swap_activate(struct swap_info_struct *sis, struct file *file,
			       sector_t *span)
{
	struct inode *inode = file_inode(file);
	struct btrfs_fs_info *fs_info = BTRFS_I(inode)->root->fs_info;
	struct extent_io_tree *io_tree = &BTRFS_I(inode)->io_tree;
	struct extent_state *cached_state = NULL;
	struct extent_map *em = NULL;
	struct btrfs_device *device = NULL;
	struct btrfs_swap_info bsi = {
		.lowest_ppage = (sector_t)-1ULL,
	};
	int ret = 0;
	u64 isize;
	u64 start;

	/*
	 * If the swap file was just created, make sure delalloc is done. If the
	 * file changes again after this, the user is doing something stupid and
	 * we don't really care.
	 */
	ret = btrfs_wait_ordered_range(inode, 0, (u64)-1);
	if (ret)
		return ret;

	/*
	 * The inode is locked, so these flags won't change after we check them.
	 */
	if (BTRFS_I(inode)->flags & BTRFS_INODE_COMPRESS) {
		btrfs_warn(fs_info, "swapfile must not be compressed");
		return -EINVAL;
	}
	if (!(BTRFS_I(inode)->flags & BTRFS_INODE_NODATACOW)) {
		btrfs_warn(fs_info, "swapfile must not be copy-on-write");
		return -EINVAL;
	}
	if (!(BTRFS_I(inode)->flags & BTRFS_INODE_NODATASUM)) {
		btrfs_warn(fs_info, "swapfile must not be checksummed");
		return -EINVAL;
	}

	/*
	 * Balance or device remove/replace/resize can move stuff around from
	 * under us. The exclop protection makes sure they aren't running/won't
	 * run concurrently while we are mapping the swap extents, and
	 * fs_info->swapfile_pins prevents them from running while the swap
	 * file is active and moving the extents. Note that this also prevents
	 * a concurrent device add which isn't actually necessary, but it's not
	 * really worth the trouble to allow it.
	 */
	if (!btrfs_exclop_start(fs_info, BTRFS_EXCLOP_SWAP_ACTIVATE)) {
		btrfs_warn(fs_info,
	   "cannot activate swapfile while exclusive operation is running");
		return -EBUSY;
	}
	/*
	 * Snapshots can create extents which require COW even if NODATACOW is
	 * set. We use this counter to prevent snapshots. We must increment it
	 * before walking the extents because we don't want a concurrent
	 * snapshot to run after we've already checked the extents.
	 */
	atomic_inc(&BTRFS_I(inode)->root->nr_swapfiles);

	isize = ALIGN_DOWN(inode->i_size, fs_info->sectorsize);

	lock_extent_bits(io_tree, 0, isize - 1, &cached_state);
	start = 0;
	while (start < isize) {
		u64 logical_block_start, physical_block_start;
		struct btrfs_block_group *bg;
		u64 len = isize - start;

		em = btrfs_get_extent(BTRFS_I(inode), NULL, 0, start, len);
		if (IS_ERR(em)) {
			ret = PTR_ERR(em);
			goto out;
		}

		if (em->block_start == EXTENT_MAP_HOLE) {
			btrfs_warn(fs_info, "swapfile must not have holes");
			ret = -EINVAL;
			goto out;
		}
		if (em->block_start == EXTENT_MAP_INLINE) {
			/*
			 * It's unlikely we'll ever actually find ourselves
			 * here, as a file small enough to fit inline won't be
			 * big enough to store more than the swap header, but in
			 * case something changes in the future, let's catch it
			 * here rather than later.
			 */
			btrfs_warn(fs_info, "swapfile must not be inline");
			ret = -EINVAL;
			goto out;
		}
		if (test_bit(EXTENT_FLAG_COMPRESSED, &em->flags)) {
			btrfs_warn(fs_info, "swapfile must not be compressed");
			ret = -EINVAL;
			goto out;
		}

		logical_block_start = em->block_start + (start - em->start);
		len = min(len, em->len - (start - em->start));
		free_extent_map(em);
		em = NULL;

		ret = can_nocow_extent(inode, start, &len, NULL, NULL, NULL, true);
		if (ret < 0) {
			goto out;
		} else if (ret) {
			ret = 0;
		} else {
			btrfs_warn(fs_info,
				   "swapfile must not be copy-on-write");
			ret = -EINVAL;
			goto out;
		}

		em = btrfs_get_chunk_map(fs_info, logical_block_start, len);
		if (IS_ERR(em)) {
			ret = PTR_ERR(em);
			goto out;
		}

		if (em->map_lookup->type & BTRFS_BLOCK_GROUP_PROFILE_MASK) {
			btrfs_warn(fs_info,
				   "swapfile must have single data profile");
			ret = -EINVAL;
			goto out;
		}

		if (device == NULL) {
			device = em->map_lookup->stripes[0].dev;
			ret = btrfs_add_swapfile_pin(inode, device, false);
			if (ret == 1)
				ret = 0;
			else if (ret)
				goto out;
		} else if (device != em->map_lookup->stripes[0].dev) {
			btrfs_warn(fs_info, "swapfile must be on one device");
			ret = -EINVAL;
			goto out;
		}

		physical_block_start = (em->map_lookup->stripes[0].physical +
					(logical_block_start - em->start));
		len = min(len, em->len - (logical_block_start - em->start));
		free_extent_map(em);
		em = NULL;

		bg = btrfs_lookup_block_group(fs_info, logical_block_start);
		if (!bg) {
			btrfs_warn(fs_info,
			   "could not find block group containing swapfile");
			ret = -EINVAL;
			goto out;
		}

		ret = btrfs_add_swapfile_pin(inode, bg, true);
		if (ret) {
			btrfs_put_block_group(bg);
			if (ret == 1)
				ret = 0;
			else
				goto out;
		}

		if (bsi.block_len &&
		    bsi.block_start + bsi.block_len == physical_block_start) {
			bsi.block_len += len;
		} else {
			if (bsi.block_len) {
				ret = btrfs_add_swap_extent(sis, &bsi);
				if (ret)
					goto out;
			}
			bsi.start = start;
			bsi.block_start = physical_block_start;
			bsi.block_len = len;
		}

		start += len;
	}

	if (bsi.block_len)
		ret = btrfs_add_swap_extent(sis, &bsi);

out:
	if (!IS_ERR_OR_NULL(em))
		free_extent_map(em);

	unlock_extent_cached(io_tree, 0, isize - 1, &cached_state);

	if (ret)
		btrfs_swap_deactivate(file);

	btrfs_exclop_finish(fs_info);

	if (ret)
		return ret;

	if (device)
		sis->bdev = device->bdev;
	*span = bsi.highest_ppage - bsi.lowest_ppage + 1;
	sis->max = bsi.nr_pages;
	sis->pages = bsi.nr_pages - 1;
	sis->highest_bit = bsi.nr_pages - 1;
	return bsi.nr_extents;
}
#else
static void btrfs_swap_deactivate(struct file *file)
{
}

static int btrfs_swap_activate(struct swap_info_struct *sis, struct file *file,
			       sector_t *span)
{
	return -EOPNOTSUPP;
}
#endif

/*
 * Update the number of bytes used in the VFS' inode. When we replace extents in
 * a range (clone, dedupe, fallocate's zero range), we must update the number of
 * bytes used by the inode in an atomic manner, so that concurrent stat(2) calls
 * always get a correct value.
 */
void btrfs_update_inode_bytes(struct btrfs_inode *inode,
			      const u64 add_bytes,
			      const u64 del_bytes)
{
	if (add_bytes == del_bytes)
		return;

	spin_lock(&inode->lock);
	if (del_bytes > 0)
		inode_sub_bytes(&inode->vfs_inode, del_bytes);
	if (add_bytes > 0)
		inode_add_bytes(&inode->vfs_inode, add_bytes);
	spin_unlock(&inode->lock);
}

static const struct inode_operations btrfs_dir_inode_operations = {
	.getattr	= btrfs_getattr,
	.lookup		= btrfs_lookup,
	.create		= btrfs_create,
	.unlink		= btrfs_unlink,
	.link		= btrfs_link,
	.mkdir		= btrfs_mkdir,
	.rmdir		= btrfs_rmdir,
	.rename		= btrfs_rename2,
	.symlink	= btrfs_symlink,
	.setattr	= btrfs_setattr,
	.mknod		= btrfs_mknod,
	.listxattr	= btrfs_listxattr,
	.permission	= btrfs_permission,
	.get_acl	= btrfs_get_acl,
	.set_acl	= btrfs_set_acl,
	.update_time	= btrfs_update_time,
	.tmpfile        = btrfs_tmpfile,
};

static const struct file_operations btrfs_dir_file_operations = {
	.llseek		= generic_file_llseek,
	.read		= generic_read_dir,
	.iterate_shared	= btrfs_real_readdir,
	.open		= btrfs_opendir,
	.unlocked_ioctl	= btrfs_ioctl,
#ifdef CONFIG_COMPAT
	.compat_ioctl	= btrfs_compat_ioctl,
#endif
	.release        = btrfs_release_file,
	.fsync		= btrfs_sync_file,
};

/*
 * btrfs doesn't support the bmap operation because swapfiles
 * use bmap to make a mapping of extents in the file.  They assume
 * these extents won't change over the life of the file and they
 * use the bmap result to do IO directly to the drive.
 *
 * the btrfs bmap call would return logical addresses that aren't
 * suitable for IO and they also will change frequently as COW
 * operations happen.  So, swapfile + btrfs == corruption.
 *
 * For now we're avoiding this by dropping bmap.
 */
static const struct address_space_operations btrfs_aops = {
	.readpage	= btrfs_readpage,
	.writepage	= btrfs_writepage,
	.writepages	= btrfs_writepages,
	.readahead	= btrfs_readahead,
	.direct_IO	= noop_direct_IO,
	.invalidatepage = btrfs_invalidatepage,
	.releasepage	= btrfs_releasepage,
#ifdef CONFIG_MIGRATION
	.migratepage	= btrfs_migratepage,
#endif
	.set_page_dirty	= btrfs_set_page_dirty,
	.error_remove_page = generic_error_remove_page,
	.swap_activate	= btrfs_swap_activate,
	.swap_deactivate = btrfs_swap_deactivate,
};

static const struct inode_operations btrfs_file_inode_operations = {
	.getattr	= btrfs_getattr,
	.setattr	= btrfs_setattr,
	.listxattr      = btrfs_listxattr,
	.permission	= btrfs_permission,
	.fiemap		= btrfs_fiemap,
	.get_acl	= btrfs_get_acl,
	.set_acl	= btrfs_set_acl,
	.update_time	= btrfs_update_time,
};
static const struct inode_operations btrfs_special_inode_operations = {
	.getattr	= btrfs_getattr,
	.setattr	= btrfs_setattr,
	.permission	= btrfs_permission,
	.listxattr	= btrfs_listxattr,
	.get_acl	= btrfs_get_acl,
	.set_acl	= btrfs_set_acl,
	.update_time	= btrfs_update_time,
};
static const struct inode_operations btrfs_symlink_inode_operations = {
	.get_link	= page_get_link,
	.getattr	= btrfs_getattr,
	.setattr	= btrfs_setattr,
	.permission	= btrfs_permission,
	.listxattr	= btrfs_listxattr,
	.update_time	= btrfs_update_time,
};

const struct dentry_operations btrfs_dentry_operations = {
	.d_delete	= btrfs_dentry_delete,
};<|MERGE_RESOLUTION|>--- conflicted
+++ resolved
@@ -9493,11 +9493,7 @@
 			       bool in_reclaim_context)
 {
 	struct writeback_control wbc = {
-<<<<<<< HEAD
-		.nr_to_write = (nr == U64_MAX) ? LONG_MAX : (unsigned long)nr,
-=======
 		.nr_to_write = nr,
->>>>>>> 664ef381
 		.sync_mode = WB_SYNC_NONE,
 		.range_start = 0,
 		.range_end = LLONG_MAX,
@@ -9514,20 +9510,12 @@
 	mutex_lock(&fs_info->delalloc_root_mutex);
 	spin_lock(&fs_info->delalloc_root_lock);
 	list_splice_init(&fs_info->delalloc_roots, &splice);
-<<<<<<< HEAD
-	while (!list_empty(&splice) && nr) {
-=======
 	while (!list_empty(&splice)) {
->>>>>>> 664ef381
 		/*
 		 * Reset nr_to_write here so we know that we're doing a full
 		 * flush.
 		 */
-<<<<<<< HEAD
-		if (nr == U64_MAX)
-=======
 		if (nr == LONG_MAX)
->>>>>>> 664ef381
 			wbc.nr_to_write = LONG_MAX;
 
 		root = list_first_entry(&splice, struct btrfs_root,
