--- conflicted
+++ resolved
@@ -261,9 +261,6 @@
 	i2c_unregister_device(data->vsa);
 }
 
-<<<<<<< HEAD
-static int max16601_probe(struct i2c_client *client)
-=======
 static const struct i2c_device_id max16601_id[] = {
 	{"max16508", max16508},
 	{"max16601", max16601},
@@ -272,7 +269,6 @@
 MODULE_DEVICE_TABLE(i2c, max16601_id);
 
 static int max16601_get_id(struct i2c_client *client)
->>>>>>> f642729d
 {
 	struct device *dev = &client->dev;
 	u8 buf[I2C_SMBUS_BLOCK_MAX + 1];
@@ -355,10 +351,6 @@
 		   .name = "max16601",
 		   },
 	.probe_new = max16601_probe,
-<<<<<<< HEAD
-	.remove = pmbus_do_remove,
-=======
->>>>>>> f642729d
 	.id_table = max16601_id,
 };
 
