--- conflicted
+++ resolved
@@ -21,8 +21,6 @@
 static DEFINE_MUTEX(dsa2_mutex);
 LIST_HEAD(dsa_tree_list);
 
-<<<<<<< HEAD
-=======
 /**
  * dsa_tree_notify - Execute code for all switches in a DSA switch tree.
  * @dst: collection of struct dsa_switch devices to notify.
@@ -125,7 +123,6 @@
 	}
 }
 
->>>>>>> f642729d
 struct dsa_switch *dsa_switch_find(int tree_index, int sw_index)
 {
 	struct dsa_switch_tree *dst;
@@ -417,8 +414,6 @@
 }
 
 static int dsa_port_devlink_setup(struct dsa_port *dp)
-<<<<<<< HEAD
-=======
 {
 	struct devlink_port *dlp = &dp->devlink_port;
 	struct dsa_switch_tree *dst = dp->ds->dst;
@@ -461,50 +456,9 @@
 }
 
 static void dsa_port_teardown(struct dsa_port *dp)
->>>>>>> f642729d
 {
 	struct devlink_port *dlp = &dp->devlink_port;
-	struct dsa_switch_tree *dst = dp->ds->dst;
-	struct devlink_port_attrs attrs = {};
-	struct devlink *dl = dp->ds->devlink;
-	const unsigned char *id;
-	unsigned char len;
-	int err;
-
-	id = (const unsigned char *)&dst->index;
-	len = sizeof(dst->index);
-
-	attrs.phys.port_number = dp->index;
-	memcpy(attrs.switch_id.id, id, len);
-	attrs.switch_id.id_len = len;
-	memset(dlp, 0, sizeof(*dlp));
-
-	switch (dp->type) {
-	case DSA_PORT_TYPE_UNUSED:
-		attrs.flavour = DEVLINK_PORT_FLAVOUR_UNUSED;
-		break;
-	case DSA_PORT_TYPE_CPU:
-		attrs.flavour = DEVLINK_PORT_FLAVOUR_CPU;
-		break;
-	case DSA_PORT_TYPE_DSA:
-		attrs.flavour = DEVLINK_PORT_FLAVOUR_DSA;
-		break;
-	case DSA_PORT_TYPE_USER:
-		attrs.flavour = DEVLINK_PORT_FLAVOUR_PHYSICAL;
-		break;
-	}
-
-	devlink_port_attrs_set(dlp, &attrs);
-	err = devlink_port_register(dl, dlp, dp->index);
-
-	if (!err)
-		dp->devlink_port_setup = true;
-
-	return err;
-}
-
-static void dsa_port_teardown(struct dsa_port *dp)
-{
+
 	if (!dp->setup)
 		return;
 
@@ -515,10 +469,6 @@
 		break;
 	case DSA_PORT_TYPE_CPU:
 		dsa_port_disable(dp);
-<<<<<<< HEAD
-		dsa_tag_driver_put(dp->tag_ops);
-=======
->>>>>>> f642729d
 		dsa_port_link_unregister_of(dp);
 		break;
 	case DSA_PORT_TYPE_DSA:
@@ -557,10 +507,6 @@
 	return -EOPNOTSUPP;
 }
 
-<<<<<<< HEAD
-static const struct devlink_ops dsa_devlink_ops = {
-	.info_get = dsa_devlink_info_get,
-=======
 static int dsa_devlink_sb_pool_get(struct devlink *dl,
 				   unsigned int sb_index, u16 pool_index,
 				   struct devlink_sb_pool_info *pool_info)
@@ -720,7 +666,6 @@
 	.sb_occ_max_clear		= dsa_devlink_sb_occ_max_clear,
 	.sb_occ_port_pool_get		= dsa_devlink_sb_occ_port_pool_get,
 	.sb_occ_tc_port_bind_get	= dsa_devlink_sb_occ_tc_port_bind_get,
->>>>>>> f642729d
 };
 
 static int dsa_switch_setup(struct dsa_switch *ds)
@@ -766,11 +711,8 @@
 	err = dsa_switch_register_notifier(ds);
 	if (err)
 		goto unregister_devlink_ports;
-<<<<<<< HEAD
-=======
 
 	ds->configure_vlan_while_not_filtering = true;
->>>>>>> f642729d
 
 	err = ds->ops->setup(ds);
 	if (err < 0)
