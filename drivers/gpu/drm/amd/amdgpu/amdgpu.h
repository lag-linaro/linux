/*
 * Copyright 2008 Advanced Micro Devices, Inc.
 * Copyright 2008 Red Hat Inc.
 * Copyright 2009 Jerome Glisse.
 *
 * Permission is hereby granted, free of charge, to any person obtaining a
 * copy of this software and associated documentation files (the "Software"),
 * to deal in the Software without restriction, including without limitation
 * the rights to use, copy, modify, merge, publish, distribute, sublicense,
 * and/or sell copies of the Software, and to permit persons to whom the
 * Software is furnished to do so, subject to the following conditions:
 *
 * The above copyright notice and this permission notice shall be included in
 * all copies or substantial portions of the Software.
 *
 * THE SOFTWARE IS PROVIDED "AS IS", WITHOUT WARRANTY OF ANY KIND, EXPRESS OR
 * IMPLIED, INCLUDING BUT NOT LIMITED TO THE WARRANTIES OF MERCHANTABILITY,
 * FITNESS FOR A PARTICULAR PURPOSE AND NONINFRINGEMENT.  IN NO EVENT SHALL
 * THE COPYRIGHT HOLDER(S) OR AUTHOR(S) BE LIABLE FOR ANY CLAIM, DAMAGES OR
 * OTHER LIABILITY, WHETHER IN AN ACTION OF CONTRACT, TORT OR OTHERWISE,
 * ARISING FROM, OUT OF OR IN CONNECTION WITH THE SOFTWARE OR THE USE OR
 * OTHER DEALINGS IN THE SOFTWARE.
 *
 * Authors: Dave Airlie
 *          Alex Deucher
 *          Jerome Glisse
 */
#ifndef __AMDGPU_H__
#define __AMDGPU_H__

#ifdef pr_fmt
#undef pr_fmt
#endif

#define pr_fmt(fmt) "amdgpu: " fmt

#ifdef dev_fmt
#undef dev_fmt
#endif

#define dev_fmt(fmt) "amdgpu: " fmt

#include "amdgpu_ctx.h"

#include <linux/atomic.h>
#include <linux/wait.h>
#include <linux/list.h>
#include <linux/kref.h>
#include <linux/rbtree.h>
#include <linux/hashtable.h>
#include <linux/dma-fence.h>
#include <linux/pci.h>
#include <linux/aer.h>

#include <drm/ttm/ttm_bo_api.h>
#include <drm/ttm/ttm_bo_driver.h>
#include <drm/ttm/ttm_placement.h>
#include <drm/ttm/ttm_execbuf_util.h>

#include <drm/amdgpu_drm.h>
#include <drm/drm_gem.h>
#include <drm/drm_ioctl.h>

#include <kgd_kfd_interface.h>
#include "dm_pp_interface.h"
#include "kgd_pp_interface.h"

#include "amd_shared.h"
#include "amdgpu_mode.h"
#include "amdgpu_ih.h"
#include "amdgpu_irq.h"
#include "amdgpu_ucode.h"
#include "amdgpu_ttm.h"
#include "amdgpu_psp.h"
#include "amdgpu_gds.h"
#include "amdgpu_sync.h"
#include "amdgpu_ring.h"
#include "amdgpu_vm.h"
#include "amdgpu_dpm.h"
#include "amdgpu_acp.h"
#include "amdgpu_uvd.h"
#include "amdgpu_vce.h"
#include "amdgpu_vcn.h"
#include "amdgpu_jpeg.h"
#include "amdgpu_mn.h"
#include "amdgpu_gmc.h"
#include "amdgpu_gfx.h"
#include "amdgpu_sdma.h"
#include "amdgpu_nbio.h"
#include "amdgpu_hdp.h"
#include "amdgpu_dm.h"
#include "amdgpu_virt.h"
#include "amdgpu_csa.h"
#include "amdgpu_gart.h"
#include "amdgpu_debugfs.h"
#include "amdgpu_job.h"
#include "amdgpu_bo_list.h"
#include "amdgpu_gem.h"
#include "amdgpu_doorbell.h"
#include "amdgpu_amdkfd.h"
#include "amdgpu_discovery.h"
#include "amdgpu_mes.h"
#include "amdgpu_umc.h"
#include "amdgpu_mmhub.h"
#include "amdgpu_gfxhub.h"
#include "amdgpu_df.h"
#include "amdgpu_smuio.h"
#include "amdgpu_fdinfo.h"
#include "amdgpu_mca.h"
#include "amdgpu_ras.h"

#define MAX_GPU_INSTANCE		16

struct amdgpu_gpu_instance
{
	struct amdgpu_device		*adev;
	int				mgpu_fan_enabled;
};

struct amdgpu_mgpu_info
{
	struct amdgpu_gpu_instance	gpu_ins[MAX_GPU_INSTANCE];
	struct mutex			mutex;
	uint32_t			num_gpu;
	uint32_t			num_dgpu;
	uint32_t			num_apu;

	/* delayed reset_func for XGMI configuration if necessary */
	struct delayed_work		delayed_reset_work;
	bool				pending_reset;
};

enum amdgpu_ss {
	AMDGPU_SS_DRV_LOAD,
	AMDGPU_SS_DEV_D0,
	AMDGPU_SS_DEV_D3,
	AMDGPU_SS_DRV_UNLOAD
};

struct amdgpu_watchdog_timer
{
	bool timeout_fatal_disable;
	uint32_t period; /* maxCycles = (1 << period), the number of cycles before a timeout */
};

#define AMDGPU_MAX_TIMEOUT_PARAM_LENGTH	256

/*
 * Modules parameters.
 */
extern int amdgpu_modeset;
extern int amdgpu_vram_limit;
extern int amdgpu_vis_vram_limit;
extern int amdgpu_gart_size;
extern int amdgpu_gtt_size;
extern int amdgpu_moverate;
extern int amdgpu_audio;
extern int amdgpu_disp_priority;
extern int amdgpu_hw_i2c;
extern int amdgpu_pcie_gen2;
extern int amdgpu_msi;
extern char amdgpu_lockup_timeout[AMDGPU_MAX_TIMEOUT_PARAM_LENGTH];
extern int amdgpu_dpm;
extern int amdgpu_fw_load_type;
extern int amdgpu_aspm;
extern int amdgpu_runtime_pm;
extern uint amdgpu_ip_block_mask;
extern int amdgpu_bapm;
extern int amdgpu_deep_color;
extern int amdgpu_vm_size;
extern int amdgpu_vm_block_size;
extern int amdgpu_vm_fragment_size;
extern int amdgpu_vm_fault_stop;
extern int amdgpu_vm_debug;
extern int amdgpu_vm_update_mode;
extern int amdgpu_exp_hw_support;
extern int amdgpu_dc;
extern int amdgpu_sched_jobs;
extern int amdgpu_sched_hw_submission;
extern uint amdgpu_pcie_gen_cap;
extern uint amdgpu_pcie_lane_cap;
extern uint amdgpu_cg_mask;
extern uint amdgpu_pg_mask;
extern uint amdgpu_sdma_phase_quantum;
extern char *amdgpu_disable_cu;
extern char *amdgpu_virtual_display;
extern uint amdgpu_pp_feature_mask;
extern uint amdgpu_force_long_training;
extern int amdgpu_job_hang_limit;
extern int amdgpu_lbpw;
extern int amdgpu_compute_multipipe;
extern int amdgpu_gpu_recovery;
extern int amdgpu_emu_mode;
extern uint amdgpu_smu_memory_pool_size;
extern int amdgpu_smu_pptable_id;
extern uint amdgpu_dc_feature_mask;
extern uint amdgpu_dc_debug_mask;
extern uint amdgpu_dm_abm_level;
extern int amdgpu_backlight;
extern struct amdgpu_mgpu_info mgpu_info;
extern int amdgpu_ras_enable;
extern uint amdgpu_ras_mask;
extern int amdgpu_bad_page_threshold;
extern bool amdgpu_ignore_bad_page_threshold;
extern struct amdgpu_watchdog_timer amdgpu_watchdog_timer;
extern int amdgpu_async_gfx_ring;
extern int amdgpu_mcbp;
extern int amdgpu_discovery;
extern int amdgpu_mes;
extern int amdgpu_noretry;
extern int amdgpu_force_asic_type;
extern int amdgpu_smartshift_bias;
extern int amdgpu_use_xgmi_p2p;
#ifdef CONFIG_HSA_AMD
extern int sched_policy;
extern bool debug_evictions;
extern bool no_system_mem_limit;
#else
static const int __maybe_unused sched_policy = KFD_SCHED_POLICY_HWS;
static const bool __maybe_unused debug_evictions; /* = false */
static const bool __maybe_unused no_system_mem_limit;
#endif

extern int amdgpu_tmz;
extern int amdgpu_reset_method;

#ifdef CONFIG_DRM_AMDGPU_SI
extern int amdgpu_si_support;
#endif
#ifdef CONFIG_DRM_AMDGPU_CIK
extern int amdgpu_cik_support;
#endif
extern int amdgpu_num_kcq;

#define AMDGPU_VCNFW_LOG_SIZE (32 * 1024)
extern int amdgpu_vcnfw_log;

#define AMDGPU_VM_MAX_NUM_CTX			4096
#define AMDGPU_SG_THRESHOLD			(256*1024*1024)
#define AMDGPU_DEFAULT_GTT_SIZE_MB		3072ULL /* 3GB by default */
#define AMDGPU_WAIT_IDLE_TIMEOUT_IN_MS	        3000
#define AMDGPU_MAX_USEC_TIMEOUT			100000	/* 100 ms */
#define AMDGPU_FENCE_JIFFIES_TIMEOUT		(HZ / 2)
#define AMDGPU_DEBUGFS_MAX_COMPONENTS		32
#define AMDGPUFB_CONN_LIMIT			4
#define AMDGPU_BIOS_NUM_SCRATCH			16

#define AMDGPU_VBIOS_VGA_ALLOCATION		(9 * 1024 * 1024) /* reserve 8MB for vga emulator and 1 MB for FB */

/* hard reset data */
#define AMDGPU_ASIC_RESET_DATA                  0x39d5e86b

/* reset flags */
#define AMDGPU_RESET_GFX			(1 << 0)
#define AMDGPU_RESET_COMPUTE			(1 << 1)
#define AMDGPU_RESET_DMA			(1 << 2)
#define AMDGPU_RESET_CP				(1 << 3)
#define AMDGPU_RESET_GRBM			(1 << 4)
#define AMDGPU_RESET_DMA1			(1 << 5)
#define AMDGPU_RESET_RLC			(1 << 6)
#define AMDGPU_RESET_SEM			(1 << 7)
#define AMDGPU_RESET_IH				(1 << 8)
#define AMDGPU_RESET_VMC			(1 << 9)
#define AMDGPU_RESET_MC				(1 << 10)
#define AMDGPU_RESET_DISPLAY			(1 << 11)
#define AMDGPU_RESET_UVD			(1 << 12)
#define AMDGPU_RESET_VCE			(1 << 13)
#define AMDGPU_RESET_VCE1			(1 << 14)

/* max cursor sizes (in pixels) */
#define CIK_CURSOR_WIDTH 128
#define CIK_CURSOR_HEIGHT 128

/* smasrt shift bias level limits */
#define AMDGPU_SMARTSHIFT_MAX_BIAS (100)
#define AMDGPU_SMARTSHIFT_MIN_BIAS (-100)

struct amdgpu_device;
struct amdgpu_irq_src;
struct amdgpu_fpriv;
struct amdgpu_bo_va_mapping;
struct kfd_vm_fault_info;
struct amdgpu_hive_info;
struct amdgpu_reset_context;
struct amdgpu_reset_control;

enum amdgpu_cp_irq {
	AMDGPU_CP_IRQ_GFX_ME0_PIPE0_EOP = 0,
	AMDGPU_CP_IRQ_GFX_ME0_PIPE1_EOP,
	AMDGPU_CP_IRQ_COMPUTE_MEC1_PIPE0_EOP,
	AMDGPU_CP_IRQ_COMPUTE_MEC1_PIPE1_EOP,
	AMDGPU_CP_IRQ_COMPUTE_MEC1_PIPE2_EOP,
	AMDGPU_CP_IRQ_COMPUTE_MEC1_PIPE3_EOP,
	AMDGPU_CP_IRQ_COMPUTE_MEC2_PIPE0_EOP,
	AMDGPU_CP_IRQ_COMPUTE_MEC2_PIPE1_EOP,
	AMDGPU_CP_IRQ_COMPUTE_MEC2_PIPE2_EOP,
	AMDGPU_CP_IRQ_COMPUTE_MEC2_PIPE3_EOP,

	AMDGPU_CP_IRQ_LAST
};

enum amdgpu_thermal_irq {
	AMDGPU_THERMAL_IRQ_LOW_TO_HIGH = 0,
	AMDGPU_THERMAL_IRQ_HIGH_TO_LOW,

	AMDGPU_THERMAL_IRQ_LAST
};

enum amdgpu_kiq_irq {
	AMDGPU_CP_KIQ_IRQ_DRIVER0 = 0,
	AMDGPU_CP_KIQ_IRQ_LAST
};

#define MAX_KIQ_REG_WAIT       5000 /* in usecs, 5ms */
#define MAX_KIQ_REG_BAILOUT_INTERVAL   5 /* in msecs, 5ms */
#define MAX_KIQ_REG_TRY 1000

int amdgpu_device_ip_set_clockgating_state(void *dev,
					   enum amd_ip_block_type block_type,
					   enum amd_clockgating_state state);
int amdgpu_device_ip_set_powergating_state(void *dev,
					   enum amd_ip_block_type block_type,
					   enum amd_powergating_state state);
void amdgpu_device_ip_get_clockgating_state(struct amdgpu_device *adev,
					    u32 *flags);
int amdgpu_device_ip_wait_for_idle(struct amdgpu_device *adev,
				   enum amd_ip_block_type block_type);
bool amdgpu_device_ip_is_idle(struct amdgpu_device *adev,
			      enum amd_ip_block_type block_type);

#define AMDGPU_MAX_IP_NUM 16

struct amdgpu_ip_block_status {
	bool valid;
	bool sw;
	bool hw;
	bool late_initialized;
	bool hang;
};

struct amdgpu_ip_block_version {
	const enum amd_ip_block_type type;
	const u32 major;
	const u32 minor;
	const u32 rev;
	const struct amd_ip_funcs *funcs;
};

#define HW_REV(_Major, _Minor, _Rev) \
	((((uint32_t) (_Major)) << 16) | ((uint32_t) (_Minor) << 8) | ((uint32_t) (_Rev)))

struct amdgpu_ip_block {
	struct amdgpu_ip_block_status status;
	const struct amdgpu_ip_block_version *version;
};

int amdgpu_device_ip_block_version_cmp(struct amdgpu_device *adev,
				       enum amd_ip_block_type type,
				       u32 major, u32 minor);

struct amdgpu_ip_block *
amdgpu_device_ip_get_ip_block(struct amdgpu_device *adev,
			      enum amd_ip_block_type type);

int amdgpu_device_ip_block_add(struct amdgpu_device *adev,
			       const struct amdgpu_ip_block_version *ip_block_version);

/*
 * BIOS.
 */
bool amdgpu_get_bios(struct amdgpu_device *adev);
bool amdgpu_read_bios(struct amdgpu_device *adev);
bool amdgpu_soc15_read_bios_from_rom(struct amdgpu_device *adev,
				     u8 *bios, u32 length_bytes);
/*
 * Clocks
 */

#define AMDGPU_MAX_PPLL 3

struct amdgpu_clock {
	struct amdgpu_pll ppll[AMDGPU_MAX_PPLL];
	struct amdgpu_pll spll;
	struct amdgpu_pll mpll;
	/* 10 Khz units */
	uint32_t default_mclk;
	uint32_t default_sclk;
	uint32_t default_dispclk;
	uint32_t current_dispclk;
	uint32_t dp_extclk;
	uint32_t max_pixel_clock;
};

/* sub-allocation manager, it has to be protected by another lock.
 * By conception this is an helper for other part of the driver
 * like the indirect buffer or semaphore, which both have their
 * locking.
 *
 * Principe is simple, we keep a list of sub allocation in offset
 * order (first entry has offset == 0, last entry has the highest
 * offset).
 *
 * When allocating new object we first check if there is room at
 * the end total_size - (last_object_offset + last_object_size) >=
 * alloc_size. If so we allocate new object there.
 *
 * When there is not enough room at the end, we start waiting for
 * each sub object until we reach object_offset+object_size >=
 * alloc_size, this object then become the sub object we return.
 *
 * Alignment can't be bigger than page size.
 *
 * Hole are not considered for allocation to keep things simple.
 * Assumption is that there won't be hole (all object on same
 * alignment).
 */

#define AMDGPU_SA_NUM_FENCE_LISTS	32

struct amdgpu_sa_manager {
	wait_queue_head_t	wq;
	struct amdgpu_bo	*bo;
	struct list_head	*hole;
	struct list_head	flist[AMDGPU_SA_NUM_FENCE_LISTS];
	struct list_head	olist;
	unsigned		size;
	uint64_t		gpu_addr;
	void			*cpu_ptr;
	uint32_t		domain;
	uint32_t		align;
};

/* sub-allocation buffer */
struct amdgpu_sa_bo {
	struct list_head		olist;
	struct list_head		flist;
	struct amdgpu_sa_manager	*manager;
	unsigned			soffset;
	unsigned			eoffset;
	struct dma_fence	        *fence;
};

int amdgpu_fence_slab_init(void);
void amdgpu_fence_slab_fini(void);

/*
 * IRQS.
 */

struct amdgpu_flip_work {
	struct delayed_work		flip_work;
	struct work_struct		unpin_work;
	struct amdgpu_device		*adev;
	int				crtc_id;
	u32				target_vblank;
	uint64_t			base;
	struct drm_pending_vblank_event *event;
	struct amdgpu_bo		*old_abo;
	unsigned			shared_count;
	struct dma_fence		**shared;
	struct dma_fence_cb		cb;
	bool				async;
};


/*
 * file private structure
 */

struct amdgpu_fpriv {
	struct amdgpu_vm	vm;
	struct amdgpu_bo_va	*prt_va;
	struct amdgpu_bo_va	*csa_va;
	struct mutex		bo_list_lock;
	struct idr		bo_list_handles;
	struct amdgpu_ctx_mgr	ctx_mgr;
};

int amdgpu_file_to_fpriv(struct file *filp, struct amdgpu_fpriv **fpriv);

/*
 * Writeback
 */
#define AMDGPU_MAX_WB 256	/* Reserve at most 256 WB slots for amdgpu-owned rings. */

struct amdgpu_wb {
	struct amdgpu_bo	*wb_obj;
	volatile uint32_t	*wb;
	uint64_t		gpu_addr;
	u32			num_wb;	/* Number of wb slots actually reserved for amdgpu. */
	unsigned long		used[DIV_ROUND_UP(AMDGPU_MAX_WB, BITS_PER_LONG)];
};

int amdgpu_device_wb_get(struct amdgpu_device *adev, u32 *wb);
void amdgpu_device_wb_free(struct amdgpu_device *adev, u32 wb);

/*
 * Benchmarking
 */
int amdgpu_benchmark(struct amdgpu_device *adev, int test_number);

/*
 * ASIC specific register table accessible by UMD
 */
struct amdgpu_allowed_register_entry {
	uint32_t reg_offset;
	bool grbm_indexed;
};

enum amd_reset_method {
	AMD_RESET_METHOD_NONE = -1,
	AMD_RESET_METHOD_LEGACY = 0,
	AMD_RESET_METHOD_MODE0,
	AMD_RESET_METHOD_MODE1,
	AMD_RESET_METHOD_MODE2,
	AMD_RESET_METHOD_BACO,
	AMD_RESET_METHOD_PCI,
};

struct amdgpu_video_codec_info {
	u32 codec_type;
	u32 max_width;
	u32 max_height;
	u32 max_pixels_per_frame;
	u32 max_level;
};

#define codec_info_build(type, width, height, level) \
			 .codec_type = type,\
			 .max_width = width,\
			 .max_height = height,\
			 .max_pixels_per_frame = height * width,\
			 .max_level = level,

struct amdgpu_video_codecs {
	const u32 codec_count;
	const struct amdgpu_video_codec_info *codec_array;
};

/*
 * ASIC specific functions.
 */
struct amdgpu_asic_funcs {
	bool (*read_disabled_bios)(struct amdgpu_device *adev);
	bool (*read_bios_from_rom)(struct amdgpu_device *adev,
				   u8 *bios, u32 length_bytes);
	int (*read_register)(struct amdgpu_device *adev, u32 se_num,
			     u32 sh_num, u32 reg_offset, u32 *value);
	void (*set_vga_state)(struct amdgpu_device *adev, bool state);
	int (*reset)(struct amdgpu_device *adev);
	enum amd_reset_method (*reset_method)(struct amdgpu_device *adev);
	/* get the reference clock */
	u32 (*get_xclk)(struct amdgpu_device *adev);
	/* MM block clocks */
	int (*set_uvd_clocks)(struct amdgpu_device *adev, u32 vclk, u32 dclk);
	int (*set_vce_clocks)(struct amdgpu_device *adev, u32 evclk, u32 ecclk);
	/* static power management */
	int (*get_pcie_lanes)(struct amdgpu_device *adev);
	void (*set_pcie_lanes)(struct amdgpu_device *adev, int lanes);
	/* get config memsize register */
	u32 (*get_config_memsize)(struct amdgpu_device *adev);
	/* flush hdp write queue */
	void (*flush_hdp)(struct amdgpu_device *adev, struct amdgpu_ring *ring);
	/* invalidate hdp read cache */
	void (*invalidate_hdp)(struct amdgpu_device *adev,
			       struct amdgpu_ring *ring);
	/* check if the asic needs a full reset of if soft reset will work */
	bool (*need_full_reset)(struct amdgpu_device *adev);
	/* initialize doorbell layout for specific asic*/
	void (*init_doorbell_index)(struct amdgpu_device *adev);
	/* PCIe bandwidth usage */
	void (*get_pcie_usage)(struct amdgpu_device *adev, uint64_t *count0,
			       uint64_t *count1);
	/* do we need to reset the asic at init time (e.g., kexec) */
	bool (*need_reset_on_init)(struct amdgpu_device *adev);
	/* PCIe replay counter */
	uint64_t (*get_pcie_replay_count)(struct amdgpu_device *adev);
	/* device supports BACO */
	bool (*supports_baco)(struct amdgpu_device *adev);
	/* pre asic_init quirks */
	void (*pre_asic_init)(struct amdgpu_device *adev);
	/* enter/exit umd stable pstate */
	int (*update_umd_stable_pstate)(struct amdgpu_device *adev, bool enter);
	/* query video codecs */
	int (*query_video_codecs)(struct amdgpu_device *adev, bool encode,
				  const struct amdgpu_video_codecs **codecs);
};

/*
 * IOCTL.
 */
int amdgpu_bo_list_ioctl(struct drm_device *dev, void *data,
				struct drm_file *filp);

int amdgpu_cs_ioctl(struct drm_device *dev, void *data, struct drm_file *filp);
int amdgpu_cs_fence_to_handle_ioctl(struct drm_device *dev, void *data,
				    struct drm_file *filp);
int amdgpu_cs_wait_ioctl(struct drm_device *dev, void *data, struct drm_file *filp);
int amdgpu_cs_wait_fences_ioctl(struct drm_device *dev, void *data,
				struct drm_file *filp);

/* VRAM scratch page for HDP bug, default vram page */
struct amdgpu_vram_scratch {
	struct amdgpu_bo		*robj;
	volatile uint32_t		*ptr;
	u64				gpu_addr;
};

/*
 * CGS
 */
struct cgs_device *amdgpu_cgs_create_device(struct amdgpu_device *adev);
void amdgpu_cgs_destroy_device(struct cgs_device *cgs_device);

/*
 * Core structure, functions and helpers.
 */
typedef uint32_t (*amdgpu_rreg_t)(struct amdgpu_device*, uint32_t);
typedef void (*amdgpu_wreg_t)(struct amdgpu_device*, uint32_t, uint32_t);

typedef uint64_t (*amdgpu_rreg64_t)(struct amdgpu_device*, uint32_t);
typedef void (*amdgpu_wreg64_t)(struct amdgpu_device*, uint32_t, uint64_t);

typedef uint32_t (*amdgpu_block_rreg_t)(struct amdgpu_device*, uint32_t, uint32_t);
typedef void (*amdgpu_block_wreg_t)(struct amdgpu_device*, uint32_t, uint32_t, uint32_t);

struct amdgpu_mmio_remap {
	u32 reg_offset;
	resource_size_t bus_addr;
};

/* Define the HW IP blocks will be used in driver , add more if necessary */
enum amd_hw_ip_block_type {
	GC_HWIP = 1,
	HDP_HWIP,
	SDMA0_HWIP,
	SDMA1_HWIP,
	SDMA2_HWIP,
	SDMA3_HWIP,
	SDMA4_HWIP,
	SDMA5_HWIP,
	SDMA6_HWIP,
	SDMA7_HWIP,
	MMHUB_HWIP,
	ATHUB_HWIP,
	NBIO_HWIP,
	MP0_HWIP,
	MP1_HWIP,
	UVD_HWIP,
	VCN_HWIP = UVD_HWIP,
	JPEG_HWIP = VCN_HWIP,
	VCN1_HWIP,
	VCE_HWIP,
	DF_HWIP,
	DCE_HWIP,
	OSSSYS_HWIP,
	SMUIO_HWIP,
	PWR_HWIP,
	NBIF_HWIP,
	THM_HWIP,
	CLK_HWIP,
	UMC_HWIP,
	RSMU_HWIP,
	XGMI_HWIP,
	DCI_HWIP,
	MAX_HWIP
};

#define HWIP_MAX_INSTANCE	10

#define HW_ID_MAX		300
#define IP_VERSION(mj, mn, rv) (((mj) << 16) | ((mn) << 8) | (rv))

struct amd_powerplay {
	void *pp_handle;
	const struct amd_pm_funcs *pp_funcs;
};

struct ip_discovery_top;

/* polaris10 kickers */
#define ASICID_IS_P20(did, rid)		(((did == 0x67DF) && \
					 ((rid == 0xE3) || \
					  (rid == 0xE4) || \
					  (rid == 0xE5) || \
					  (rid == 0xE7) || \
					  (rid == 0xEF))) || \
					 ((did == 0x6FDF) && \
					 ((rid == 0xE7) || \
					  (rid == 0xEF) || \
					  (rid == 0xFF))))

#define ASICID_IS_P30(did, rid)		((did == 0x67DF) && \
					((rid == 0xE1) || \
					 (rid == 0xF7)))

/* polaris11 kickers */
#define ASICID_IS_P21(did, rid)		(((did == 0x67EF) && \
					 ((rid == 0xE0) || \
					  (rid == 0xE5))) || \
					 ((did == 0x67FF) && \
					 ((rid == 0xCF) || \
					  (rid == 0xEF) || \
					  (rid == 0xFF))))

#define ASICID_IS_P31(did, rid)		((did == 0x67EF) && \
					((rid == 0xE2)))

/* polaris12 kickers */
#define ASICID_IS_P23(did, rid)		(((did == 0x6987) && \
					 ((rid == 0xC0) || \
					  (rid == 0xC1) || \
					  (rid == 0xC3) || \
					  (rid == 0xC7))) || \
					 ((did == 0x6981) && \
					 ((rid == 0x00) || \
					  (rid == 0x01) || \
					  (rid == 0x10))))

#define AMDGPU_RESET_MAGIC_NUM 64
#define AMDGPU_MAX_DF_PERFMONS 4
#define AMDGPU_PRODUCT_NAME_LEN 64
struct amdgpu_reset_domain;

struct amdgpu_device {
	struct device			*dev;
	struct pci_dev			*pdev;
	struct drm_device		ddev;

#ifdef CONFIG_DRM_AMD_ACP
	struct amdgpu_acp		acp;
#endif
	struct amdgpu_hive_info *hive;
	/* ASIC */
	enum amd_asic_type		asic_type;
	uint32_t			family;
	uint32_t			rev_id;
	uint32_t			external_rev_id;
	unsigned long			flags;
	unsigned long			apu_flags;
	int				usec_timeout;
	const struct amdgpu_asic_funcs	*asic_funcs;
	bool				shutdown;
	bool				need_swiotlb;
	bool				accel_working;
	struct notifier_block		acpi_nb;
	struct amdgpu_i2c_chan		*i2c_bus[AMDGPU_MAX_I2C_BUS];
	struct debugfs_blob_wrapper     debugfs_vbios_blob;
	struct debugfs_blob_wrapper     debugfs_discovery_blob;
	struct mutex			srbm_mutex;
	/* GRBM index mutex. Protects concurrent access to GRBM index */
	struct mutex                    grbm_idx_mutex;
	struct dev_pm_domain		vga_pm_domain;
	bool				have_disp_power_ref;
	bool                            have_atomics_support;

	/* BIOS */
	bool				is_atom_fw;
	uint8_t				*bios;
	uint32_t			bios_size;
	uint32_t			bios_scratch_reg_offset;
	uint32_t			bios_scratch[AMDGPU_BIOS_NUM_SCRATCH];

	/* Register/doorbell mmio */
	resource_size_t			rmmio_base;
	resource_size_t			rmmio_size;
	void __iomem			*rmmio;
	/* protects concurrent MM_INDEX/DATA based register access */
	spinlock_t mmio_idx_lock;
	struct amdgpu_mmio_remap        rmmio_remap;
	/* protects concurrent SMC based register access */
	spinlock_t smc_idx_lock;
	amdgpu_rreg_t			smc_rreg;
	amdgpu_wreg_t			smc_wreg;
	/* protects concurrent PCIE register access */
	spinlock_t pcie_idx_lock;
	amdgpu_rreg_t			pcie_rreg;
	amdgpu_wreg_t			pcie_wreg;
	amdgpu_rreg_t			pciep_rreg;
	amdgpu_wreg_t			pciep_wreg;
	amdgpu_rreg64_t			pcie_rreg64;
	amdgpu_wreg64_t			pcie_wreg64;
	/* protects concurrent UVD register access */
	spinlock_t uvd_ctx_idx_lock;
	amdgpu_rreg_t			uvd_ctx_rreg;
	amdgpu_wreg_t			uvd_ctx_wreg;
	/* protects concurrent DIDT register access */
	spinlock_t didt_idx_lock;
	amdgpu_rreg_t			didt_rreg;
	amdgpu_wreg_t			didt_wreg;
	/* protects concurrent gc_cac register access */
	spinlock_t gc_cac_idx_lock;
	amdgpu_rreg_t			gc_cac_rreg;
	amdgpu_wreg_t			gc_cac_wreg;
	/* protects concurrent se_cac register access */
	spinlock_t se_cac_idx_lock;
	amdgpu_rreg_t			se_cac_rreg;
	amdgpu_wreg_t			se_cac_wreg;
	/* protects concurrent ENDPOINT (audio) register access */
	spinlock_t audio_endpt_idx_lock;
	amdgpu_block_rreg_t		audio_endpt_rreg;
	amdgpu_block_wreg_t		audio_endpt_wreg;
	struct amdgpu_doorbell		doorbell;

	/* clock/pll info */
	struct amdgpu_clock            clock;

	/* MC */
	struct amdgpu_gmc		gmc;
	struct amdgpu_gart		gart;
	dma_addr_t			dummy_page_addr;
	struct amdgpu_vm_manager	vm_manager;
	struct amdgpu_vmhub             vmhub[AMDGPU_MAX_VMHUBS];
	unsigned			num_vmhubs;

	/* memory management */
	struct amdgpu_mman		mman;
	struct amdgpu_vram_scratch	vram_scratch;
	struct amdgpu_wb		wb;
	atomic64_t			num_bytes_moved;
	atomic64_t			num_evictions;
	atomic64_t			num_vram_cpu_page_faults;
	atomic_t			gpu_reset_counter;
	atomic_t			vram_lost_counter;

	/* data for buffer migration throttling */
	struct {
		spinlock_t		lock;
		s64			last_update_us;
		s64			accum_us; /* accumulated microseconds */
		s64			accum_us_vis; /* for visible VRAM */
		u32			log2_max_MBps;
	} mm_stats;

	/* display */
	bool				enable_virtual_display;
	struct amdgpu_vkms_output       *amdgpu_vkms_output;
	struct amdgpu_mode_info		mode_info;
	/* For pre-DCE11. DCE11 and later are in "struct amdgpu_device->dm" */
	struct work_struct		hotplug_work;
	struct amdgpu_irq_src		crtc_irq;
	struct amdgpu_irq_src		vline0_irq;
	struct amdgpu_irq_src		vupdate_irq;
	struct amdgpu_irq_src		pageflip_irq;
	struct amdgpu_irq_src		hpd_irq;
	struct amdgpu_irq_src		dmub_trace_irq;
	struct amdgpu_irq_src		dmub_outbox_irq;

	/* rings */
	u64				fence_context;
	unsigned			num_rings;
	struct amdgpu_ring		*rings[AMDGPU_MAX_RINGS];
	bool				ib_pool_ready;
	struct amdgpu_sa_manager	ib_pools[AMDGPU_IB_POOL_MAX];
	struct amdgpu_sched		gpu_sched[AMDGPU_HW_IP_NUM][AMDGPU_RING_PRIO_MAX];

	/* interrupts */
	struct amdgpu_irq		irq;

	/* powerplay */
	struct amd_powerplay		powerplay;
	struct amdgpu_pm		pm;
	u32				cg_flags;
	u32				pg_flags;

	/* nbio */
	struct amdgpu_nbio		nbio;

	/* hdp */
	struct amdgpu_hdp		hdp;

	/* smuio */
	struct amdgpu_smuio		smuio;

	/* mmhub */
	struct amdgpu_mmhub		mmhub;

	/* gfxhub */
	struct amdgpu_gfxhub		gfxhub;

	/* gfx */
	struct amdgpu_gfx		gfx;

	/* sdma */
	struct amdgpu_sdma		sdma;

	/* uvd */
	struct amdgpu_uvd		uvd;

	/* vce */
	struct amdgpu_vce		vce;

	/* vcn */
	struct amdgpu_vcn		vcn;

	/* jpeg */
	struct amdgpu_jpeg		jpeg;

	/* firmwares */
	struct amdgpu_firmware		firmware;

	/* PSP */
	struct psp_context		psp;

	/* GDS */
	struct amdgpu_gds		gds;

	/* KFD */
	struct amdgpu_kfd_dev		kfd;

	/* UMC */
	struct amdgpu_umc		umc;

	/* display related functionality */
	struct amdgpu_display_manager dm;

	/* mes */
	bool                            enable_mes;
	struct amdgpu_mes               mes;

	/* df */
	struct amdgpu_df                df;

	/* MCA */
	struct amdgpu_mca               mca;

	struct amdgpu_ip_block          ip_blocks[AMDGPU_MAX_IP_NUM];
	uint32_t		        harvest_ip_mask;
	int				num_ip_blocks;
	struct mutex	mn_lock;
	DECLARE_HASHTABLE(mn_hash, 7);

	/* tracking pinned memory */
	atomic64_t vram_pin_size;
	atomic64_t visible_pin_size;
	atomic64_t gart_pin_size;

	/* soc15 register offset based on ip, instance and  segment */
	uint32_t		*reg_offset[MAX_HWIP][HWIP_MAX_INSTANCE];

	/* delayed work_func for deferring clockgating during resume */
	struct delayed_work     delayed_init_work;

	struct amdgpu_virt	virt;

	/* link all shadow bo */
	struct list_head                shadow_list;
	struct mutex                    shadow_list_lock;

	/* record hw reset is performed */
	bool has_hw_reset;
	u8				reset_magic[AMDGPU_RESET_MAGIC_NUM];

	/* s3/s4 mask */
	bool                            in_suspend;
	bool				in_s3;
	bool				in_s4;
	bool				in_s0ix;

	enum pp_mp1_state               mp1_state;
	struct amdgpu_doorbell_index doorbell_index;

	struct mutex			notifier_lock;

	int asic_reset_res;
	struct work_struct		xgmi_reset_work;
	struct list_head		reset_list;

	long				gfx_timeout;
	long				sdma_timeout;
	long				video_timeout;
	long				compute_timeout;

	uint64_t			unique_id;
	uint64_t	df_perfmon_config_assign_mask[AMDGPU_MAX_DF_PERFMONS];

	/* enable runtime pm on the device */
	bool                            runpm;
	bool                            in_runpm;
	bool                            has_pr3;
	bool                            is_fw_fb;

	bool                            pm_sysfs_en;
	bool                            ucode_sysfs_en;

	/* Chip product information */
	char				product_number[16];
	char				product_name[AMDGPU_PRODUCT_NAME_LEN];
	char				serial[20];

	atomic_t			throttling_logging_enabled;
	struct ratelimit_state		throttling_logging_rs;
	uint32_t                        ras_hw_enabled;
	uint32_t                        ras_enabled;

	bool                            no_hw_access;
	struct pci_saved_state          *pci_state;
	pci_channel_state_t		pci_channel_state;

	struct amdgpu_reset_control     *reset_cntl;
	uint32_t                        ip_versions[MAX_HWIP][HWIP_MAX_INSTANCE];

	bool				ram_is_direct_mapped;

	struct list_head                ras_list;

	struct ip_discovery_top         *ip_top;

	struct amdgpu_reset_domain	*reset_domain;

	struct mutex			benchmark_mutex;

	/* reset dump register */
	uint32_t                        *reset_dump_reg_list;
	int                             num_regs;
};

static inline struct amdgpu_device *drm_to_adev(struct drm_device *ddev)
{
	return container_of(ddev, struct amdgpu_device, ddev);
}

static inline struct drm_device *adev_to_drm(struct amdgpu_device *adev)
{
	return &adev->ddev;
}

static inline struct amdgpu_device *amdgpu_ttm_adev(struct ttm_device *bdev)
{
	return container_of(bdev, struct amdgpu_device, mman.bdev);
}

int amdgpu_device_init(struct amdgpu_device *adev,
		       uint32_t flags);
void amdgpu_device_fini_hw(struct amdgpu_device *adev);
void amdgpu_device_fini_sw(struct amdgpu_device *adev);

int amdgpu_gpu_wait_for_idle(struct amdgpu_device *adev);

void amdgpu_device_mm_access(struct amdgpu_device *adev, loff_t pos,
			     void *buf, size_t size, bool write);
size_t amdgpu_device_aper_access(struct amdgpu_device *adev, loff_t pos,
				 void *buf, size_t size, bool write);

void amdgpu_device_vram_access(struct amdgpu_device *adev, loff_t pos,
			       void *buf, size_t size, bool write);
uint32_t amdgpu_device_rreg(struct amdgpu_device *adev,
			    uint32_t reg, uint32_t acc_flags);
void amdgpu_device_wreg(struct amdgpu_device *adev,
			uint32_t reg, uint32_t v,
			uint32_t acc_flags);
void amdgpu_mm_wreg_mmio_rlc(struct amdgpu_device *adev,
			     uint32_t reg, uint32_t v);
void amdgpu_mm_wreg8(struct amdgpu_device *adev, uint32_t offset, uint8_t value);
uint8_t amdgpu_mm_rreg8(struct amdgpu_device *adev, uint32_t offset);

u32 amdgpu_device_indirect_rreg(struct amdgpu_device *adev,
				u32 pcie_index, u32 pcie_data,
				u32 reg_addr);
u64 amdgpu_device_indirect_rreg64(struct amdgpu_device *adev,
				  u32 pcie_index, u32 pcie_data,
				  u32 reg_addr);
void amdgpu_device_indirect_wreg(struct amdgpu_device *adev,
				 u32 pcie_index, u32 pcie_data,
				 u32 reg_addr, u32 reg_data);
void amdgpu_device_indirect_wreg64(struct amdgpu_device *adev,
				   u32 pcie_index, u32 pcie_data,
				   u32 reg_addr, u64 reg_data);

bool amdgpu_device_asic_has_dc_support(enum amd_asic_type asic_type);
bool amdgpu_device_has_dc_support(struct amdgpu_device *adev);

int amdgpu_device_pre_asic_reset(struct amdgpu_device *adev,
				 struct amdgpu_reset_context *reset_context);

int amdgpu_do_asic_reset(struct list_head *device_list_handle,
			 struct amdgpu_reset_context *reset_context);

int emu_soc_asic_init(struct amdgpu_device *adev);

/*
 * Registers read & write functions.
 */
#define AMDGPU_REGS_NO_KIQ    (1<<1)
#define AMDGPU_REGS_RLC	(1<<2)

#define RREG32_NO_KIQ(reg) amdgpu_device_rreg(adev, (reg), AMDGPU_REGS_NO_KIQ)
#define WREG32_NO_KIQ(reg, v) amdgpu_device_wreg(adev, (reg), (v), AMDGPU_REGS_NO_KIQ)

#define RREG32_KIQ(reg) amdgpu_kiq_rreg(adev, (reg))
#define WREG32_KIQ(reg, v) amdgpu_kiq_wreg(adev, (reg), (v))

#define RREG8(reg) amdgpu_mm_rreg8(adev, (reg))
#define WREG8(reg, v) amdgpu_mm_wreg8(adev, (reg), (v))

#define RREG32(reg) amdgpu_device_rreg(adev, (reg), 0)
#define DREG32(reg) printk(KERN_INFO "REGISTER: " #reg " : 0x%08X\n", amdgpu_device_rreg(adev, (reg), 0))
#define WREG32(reg, v) amdgpu_device_wreg(adev, (reg), (v), 0)
#define REG_SET(FIELD, v) (((v) << FIELD##_SHIFT) & FIELD##_MASK)
#define REG_GET(FIELD, v) (((v) << FIELD##_SHIFT) & FIELD##_MASK)
#define RREG32_PCIE(reg) adev->pcie_rreg(adev, (reg))
#define WREG32_PCIE(reg, v) adev->pcie_wreg(adev, (reg), (v))
#define RREG32_PCIE_PORT(reg) adev->pciep_rreg(adev, (reg))
#define WREG32_PCIE_PORT(reg, v) adev->pciep_wreg(adev, (reg), (v))
#define RREG64_PCIE(reg) adev->pcie_rreg64(adev, (reg))
#define WREG64_PCIE(reg, v) adev->pcie_wreg64(adev, (reg), (v))
#define RREG32_SMC(reg) adev->smc_rreg(adev, (reg))
#define WREG32_SMC(reg, v) adev->smc_wreg(adev, (reg), (v))
#define RREG32_UVD_CTX(reg) adev->uvd_ctx_rreg(adev, (reg))
#define WREG32_UVD_CTX(reg, v) adev->uvd_ctx_wreg(adev, (reg), (v))
#define RREG32_DIDT(reg) adev->didt_rreg(adev, (reg))
#define WREG32_DIDT(reg, v) adev->didt_wreg(adev, (reg), (v))
#define RREG32_GC_CAC(reg) adev->gc_cac_rreg(adev, (reg))
#define WREG32_GC_CAC(reg, v) adev->gc_cac_wreg(adev, (reg), (v))
#define RREG32_SE_CAC(reg) adev->se_cac_rreg(adev, (reg))
#define WREG32_SE_CAC(reg, v) adev->se_cac_wreg(adev, (reg), (v))
#define RREG32_AUDIO_ENDPT(block, reg) adev->audio_endpt_rreg(adev, (block), (reg))
#define WREG32_AUDIO_ENDPT(block, reg, v) adev->audio_endpt_wreg(adev, (block), (reg), (v))
#define WREG32_P(reg, val, mask)				\
	do {							\
		uint32_t tmp_ = RREG32(reg);			\
		tmp_ &= (mask);					\
		tmp_ |= ((val) & ~(mask));			\
		WREG32(reg, tmp_);				\
	} while (0)
#define WREG32_AND(reg, and) WREG32_P(reg, 0, and)
#define WREG32_OR(reg, or) WREG32_P(reg, or, ~(or))
#define WREG32_PLL_P(reg, val, mask)				\
	do {							\
		uint32_t tmp_ = RREG32_PLL(reg);		\
		tmp_ &= (mask);					\
		tmp_ |= ((val) & ~(mask));			\
		WREG32_PLL(reg, tmp_);				\
	} while (0)

#define WREG32_SMC_P(_Reg, _Val, _Mask)                         \
	do {                                                    \
		u32 tmp = RREG32_SMC(_Reg);                     \
		tmp &= (_Mask);                                 \
		tmp |= ((_Val) & ~(_Mask));                     \
		WREG32_SMC(_Reg, tmp);                          \
	} while (0)

#define DREG32_SYS(sqf, adev, reg) seq_printf((sqf), #reg " : 0x%08X\n", amdgpu_device_rreg((adev), (reg), false))

#define REG_FIELD_SHIFT(reg, field) reg##__##field##__SHIFT
#define REG_FIELD_MASK(reg, field) reg##__##field##_MASK

#define REG_SET_FIELD(orig_val, reg, field, field_val)			\
	(((orig_val) & ~REG_FIELD_MASK(reg, field)) |			\
	 (REG_FIELD_MASK(reg, field) & ((field_val) << REG_FIELD_SHIFT(reg, field))))

#define REG_GET_FIELD(value, reg, field)				\
	(((value) & REG_FIELD_MASK(reg, field)) >> REG_FIELD_SHIFT(reg, field))

#define WREG32_FIELD(reg, field, val)	\
	WREG32(mm##reg, (RREG32(mm##reg) & ~REG_FIELD_MASK(reg, field)) | (val) << REG_FIELD_SHIFT(reg, field))

#define WREG32_FIELD_OFFSET(reg, offset, field, val)	\
	WREG32(mm##reg + offset, (RREG32(mm##reg + offset) & ~REG_FIELD_MASK(reg, field)) | (val) << REG_FIELD_SHIFT(reg, field))

/*
 * BIOS helpers.
 */
#define RBIOS8(i) (adev->bios[i])
#define RBIOS16(i) (RBIOS8(i) | (RBIOS8((i)+1) << 8))
#define RBIOS32(i) ((RBIOS16(i)) | (RBIOS16((i)+2) << 16))

/*
 * ASICs macro.
 */
#define amdgpu_asic_set_vga_state(adev, state) (adev)->asic_funcs->set_vga_state((adev), (state))
#define amdgpu_asic_reset(adev) (adev)->asic_funcs->reset((adev))
#define amdgpu_asic_reset_method(adev) (adev)->asic_funcs->reset_method((adev))
#define amdgpu_asic_get_xclk(adev) (adev)->asic_funcs->get_xclk((adev))
#define amdgpu_asic_set_uvd_clocks(adev, v, d) (adev)->asic_funcs->set_uvd_clocks((adev), (v), (d))
#define amdgpu_asic_set_vce_clocks(adev, ev, ec) (adev)->asic_funcs->set_vce_clocks((adev), (ev), (ec))
#define amdgpu_get_pcie_lanes(adev) (adev)->asic_funcs->get_pcie_lanes((adev))
#define amdgpu_set_pcie_lanes(adev, l) (adev)->asic_funcs->set_pcie_lanes((adev), (l))
#define amdgpu_asic_get_gpu_clock_counter(adev) (adev)->asic_funcs->get_gpu_clock_counter((adev))
#define amdgpu_asic_read_disabled_bios(adev) (adev)->asic_funcs->read_disabled_bios((adev))
#define amdgpu_asic_read_bios_from_rom(adev, b, l) (adev)->asic_funcs->read_bios_from_rom((adev), (b), (l))
#define amdgpu_asic_read_register(adev, se, sh, offset, v)((adev)->asic_funcs->read_register((adev), (se), (sh), (offset), (v)))
#define amdgpu_asic_get_config_memsize(adev) (adev)->asic_funcs->get_config_memsize((adev))
#define amdgpu_asic_flush_hdp(adev, r) \
	((adev)->asic_funcs->flush_hdp ? (adev)->asic_funcs->flush_hdp((adev), (r)) : (adev)->hdp.funcs->flush_hdp((adev), (r)))
#define amdgpu_asic_invalidate_hdp(adev, r) \
	((adev)->asic_funcs->invalidate_hdp ? (adev)->asic_funcs->invalidate_hdp((adev), (r)) : (adev)->hdp.funcs->invalidate_hdp((adev), (r)))
#define amdgpu_asic_need_full_reset(adev) (adev)->asic_funcs->need_full_reset((adev))
#define amdgpu_asic_init_doorbell_index(adev) (adev)->asic_funcs->init_doorbell_index((adev))
#define amdgpu_asic_get_pcie_usage(adev, cnt0, cnt1) ((adev)->asic_funcs->get_pcie_usage((adev), (cnt0), (cnt1)))
#define amdgpu_asic_need_reset_on_init(adev) (adev)->asic_funcs->need_reset_on_init((adev))
#define amdgpu_asic_get_pcie_replay_count(adev) ((adev)->asic_funcs->get_pcie_replay_count((adev)))
#define amdgpu_asic_supports_baco(adev) (adev)->asic_funcs->supports_baco((adev))
#define amdgpu_asic_pre_asic_init(adev) (adev)->asic_funcs->pre_asic_init((adev))
#define amdgpu_asic_update_umd_stable_pstate(adev, enter) \
	((adev)->asic_funcs->update_umd_stable_pstate ? (adev)->asic_funcs->update_umd_stable_pstate((adev), (enter)) : 0)
#define amdgpu_asic_query_video_codecs(adev, e, c) (adev)->asic_funcs->query_video_codecs((adev), (e), (c))

#define amdgpu_inc_vram_lost(adev) atomic_inc(&((adev)->vram_lost_counter));

#define MIN(X, Y) ((X) < (Y) ? (X) : (Y))

/* Common functions */
bool amdgpu_device_has_job_running(struct amdgpu_device *adev);
bool amdgpu_device_should_recover_gpu(struct amdgpu_device *adev);
int amdgpu_device_gpu_recover(struct amdgpu_device *adev,
			      struct amdgpu_job* job);
int amdgpu_device_gpu_recover_imp(struct amdgpu_device *adev,
			      struct amdgpu_job *job);
void amdgpu_device_pci_config_reset(struct amdgpu_device *adev);
int amdgpu_device_pci_reset(struct amdgpu_device *adev);
bool amdgpu_device_need_post(struct amdgpu_device *adev);
bool amdgpu_device_should_use_aspm(struct amdgpu_device *adev);

void amdgpu_cs_report_moved_bytes(struct amdgpu_device *adev, u64 num_bytes,
				  u64 num_vis_bytes);
int amdgpu_device_resize_fb_bar(struct amdgpu_device *adev);
void amdgpu_device_program_register_sequence(struct amdgpu_device *adev,
					     const u32 *registers,
					     const u32 array_size);

int amdgpu_device_mode1_reset(struct amdgpu_device *adev);
bool amdgpu_device_supports_atpx(struct drm_device *dev);
bool amdgpu_device_supports_px(struct drm_device *dev);
bool amdgpu_device_supports_boco(struct drm_device *dev);
bool amdgpu_device_supports_smart_shift(struct drm_device *dev);
bool amdgpu_device_supports_baco(struct drm_device *dev);
bool amdgpu_device_is_peer_accessible(struct amdgpu_device *adev,
				      struct amdgpu_device *peer_adev);
int amdgpu_device_baco_enter(struct drm_device *dev);
int amdgpu_device_baco_exit(struct drm_device *dev);

void amdgpu_device_flush_hdp(struct amdgpu_device *adev,
		struct amdgpu_ring *ring);
void amdgpu_device_invalidate_hdp(struct amdgpu_device *adev,
		struct amdgpu_ring *ring);

void amdgpu_device_halt(struct amdgpu_device *adev);
u32 amdgpu_device_pcie_port_rreg(struct amdgpu_device *adev,
				u32 reg);
void amdgpu_device_pcie_port_wreg(struct amdgpu_device *adev,
				u32 reg, u32 v);

/* atpx handler */
#if defined(CONFIG_VGA_SWITCHEROO)
void amdgpu_register_atpx_handler(void);
void amdgpu_unregister_atpx_handler(void);
bool amdgpu_has_atpx_dgpu_power_cntl(void);
bool amdgpu_is_atpx_hybrid(void);
bool amdgpu_atpx_dgpu_req_power_for_displays(void);
bool amdgpu_has_atpx(void);
#else
static inline void amdgpu_register_atpx_handler(void) {}
static inline void amdgpu_unregister_atpx_handler(void) {}
static inline bool amdgpu_has_atpx_dgpu_power_cntl(void) { return false; }
static inline bool amdgpu_is_atpx_hybrid(void) { return false; }
static inline bool amdgpu_atpx_dgpu_req_power_for_displays(void) { return false; }
static inline bool amdgpu_has_atpx(void) { return false; }
#endif

#if defined(CONFIG_VGA_SWITCHEROO) && defined(CONFIG_ACPI)
void *amdgpu_atpx_get_dhandle(void);
#else
static inline void *amdgpu_atpx_get_dhandle(void) { return NULL; }
#endif

/*
 * KMS
 */
extern const struct drm_ioctl_desc amdgpu_ioctls_kms[];
extern const int amdgpu_max_kms_ioctl;

int amdgpu_driver_load_kms(struct amdgpu_device *adev, unsigned long flags);
void amdgpu_driver_unload_kms(struct drm_device *dev);
void amdgpu_driver_lastclose_kms(struct drm_device *dev);
int amdgpu_driver_open_kms(struct drm_device *dev, struct drm_file *file_priv);
void amdgpu_driver_postclose_kms(struct drm_device *dev,
				 struct drm_file *file_priv);
void amdgpu_driver_release_kms(struct drm_device *dev);

int amdgpu_device_ip_suspend(struct amdgpu_device *adev);
int amdgpu_device_suspend(struct drm_device *dev, bool fbcon);
int amdgpu_device_resume(struct drm_device *dev, bool fbcon);
u32 amdgpu_get_vblank_counter_kms(struct drm_crtc *crtc);
int amdgpu_enable_vblank_kms(struct drm_crtc *crtc);
void amdgpu_disable_vblank_kms(struct drm_crtc *crtc);
int amdgpu_info_ioctl(struct drm_device *dev, void *data,
		      struct drm_file *filp);

/*
 * functions used by amdgpu_encoder.c
 */
struct amdgpu_afmt_acr {
	u32 clock;

	int n_32khz;
	int cts_32khz;

	int n_44_1khz;
	int cts_44_1khz;

	int n_48khz;
	int cts_48khz;

};

struct amdgpu_afmt_acr amdgpu_afmt_acr(uint32_t clock);

/* amdgpu_acpi.c */

/* ATCS Device/Driver State */
#define AMDGPU_ATCS_PSC_DEV_STATE_D0		0
#define AMDGPU_ATCS_PSC_DEV_STATE_D3_HOT	3
#define AMDGPU_ATCS_PSC_DRV_STATE_OPR		0
#define AMDGPU_ATCS_PSC_DRV_STATE_NOT_OPR	1

#if defined(CONFIG_ACPI)
int amdgpu_acpi_init(struct amdgpu_device *adev);
void amdgpu_acpi_fini(struct amdgpu_device *adev);
bool amdgpu_acpi_is_pcie_performance_request_supported(struct amdgpu_device *adev);
bool amdgpu_acpi_is_power_shift_control_supported(void);
int amdgpu_acpi_pcie_performance_request(struct amdgpu_device *adev,
						u8 perf_req, bool advertise);
int amdgpu_acpi_power_shift_control(struct amdgpu_device *adev,
				    u8 dev_state, bool drv_state);
int amdgpu_acpi_smart_shift_update(struct drm_device *dev, enum amdgpu_ss ss_state);
int amdgpu_acpi_pcie_notify_device_ready(struct amdgpu_device *adev);

void amdgpu_acpi_get_backlight_caps(struct amdgpu_dm_backlight_caps *caps);
void amdgpu_acpi_detect(void);
#else
static inline int amdgpu_acpi_init(struct amdgpu_device *adev) { return 0; }
static inline void amdgpu_acpi_fini(struct amdgpu_device *adev) { }
static inline void amdgpu_acpi_detect(void) { }
static inline bool amdgpu_acpi_is_power_shift_control_supported(void) { return false; }
static inline int amdgpu_acpi_power_shift_control(struct amdgpu_device *adev,
						  u8 dev_state, bool drv_state) { return 0; }
static inline int amdgpu_acpi_smart_shift_update(struct drm_device *dev,
						 enum amdgpu_ss ss_state) { return 0; }
#endif

#if defined(CONFIG_ACPI) && defined(CONFIG_SUSPEND)
bool amdgpu_acpi_is_s3_active(struct amdgpu_device *adev);
bool amdgpu_acpi_is_s0ix_active(struct amdgpu_device *adev);
#else
static inline bool amdgpu_acpi_is_s0ix_active(struct amdgpu_device *adev) { return false; }
static inline bool amdgpu_acpi_is_s3_active(struct amdgpu_device *adev) { return false; }
#endif
<<<<<<< HEAD

int amdgpu_cs_find_mapping(struct amdgpu_cs_parser *parser,
			   uint64_t addr, struct amdgpu_bo **bo,
			   struct amdgpu_bo_va_mapping **mapping);
=======
>>>>>>> 95cd2cdc

#if defined(CONFIG_DRM_AMD_DC)
int amdgpu_dm_display_resume(struct amdgpu_device *adev );
#else
static inline int amdgpu_dm_display_resume(struct amdgpu_device *adev) { return 0; }
#endif


void amdgpu_register_gpu_instance(struct amdgpu_device *adev);
void amdgpu_unregister_gpu_instance(struct amdgpu_device *adev);

pci_ers_result_t amdgpu_pci_error_detected(struct pci_dev *pdev,
					   pci_channel_state_t state);
pci_ers_result_t amdgpu_pci_mmio_enabled(struct pci_dev *pdev);
pci_ers_result_t amdgpu_pci_slot_reset(struct pci_dev *pdev);
void amdgpu_pci_resume(struct pci_dev *pdev);

bool amdgpu_device_cache_pci_state(struct pci_dev *pdev);
bool amdgpu_device_load_pci_state(struct pci_dev *pdev);

bool amdgpu_device_skip_hw_access(struct amdgpu_device *adev);

int amdgpu_device_set_cg_state(struct amdgpu_device *adev,
			       enum amd_clockgating_state state);
int amdgpu_device_set_pg_state(struct amdgpu_device *adev,
			       enum amd_powergating_state state);

static inline bool amdgpu_device_has_timeouts_enabled(struct amdgpu_device *adev)
{
	return amdgpu_gpu_recovery != 0 &&
		adev->gfx_timeout != MAX_SCHEDULE_TIMEOUT &&
		adev->compute_timeout != MAX_SCHEDULE_TIMEOUT &&
		adev->sdma_timeout != MAX_SCHEDULE_TIMEOUT &&
		adev->video_timeout != MAX_SCHEDULE_TIMEOUT;
}

#include "amdgpu_object.h"

static inline bool amdgpu_is_tmz(struct amdgpu_device *adev)
{
       return adev->gmc.tmz_enabled;
}

int amdgpu_in_reset(struct amdgpu_device *adev);

#endif<|MERGE_RESOLUTION|>--- conflicted
+++ resolved
@@ -1347,13 +1347,6 @@
 static inline bool amdgpu_acpi_is_s0ix_active(struct amdgpu_device *adev) { return false; }
 static inline bool amdgpu_acpi_is_s3_active(struct amdgpu_device *adev) { return false; }
 #endif
-<<<<<<< HEAD
-
-int amdgpu_cs_find_mapping(struct amdgpu_cs_parser *parser,
-			   uint64_t addr, struct amdgpu_bo **bo,
-			   struct amdgpu_bo_va_mapping **mapping);
-=======
->>>>>>> 95cd2cdc
 
 #if defined(CONFIG_DRM_AMD_DC)
 int amdgpu_dm_display_resume(struct amdgpu_device *adev );
