// SPDX-License-Identifier: GPL-2.0
/*
 *
 * Copyright (C) 2019-2021 Paragon Software GmbH, All rights reserved.
 *
 */

#include <linux/fs.h>
#include <linux/posix_acl.h>
#include <linux/posix_acl_xattr.h>
#include <linux/xattr.h>

#include "debug.h"
#include "ntfs.h"
#include "ntfs_fs.h"

// clang-format off
#define SYSTEM_DOS_ATTRIB     "system.dos_attrib"
#define SYSTEM_NTFS_ATTRIB    "system.ntfs_attrib"
#define SYSTEM_NTFS_ATTRIB_BE "system.ntfs_attrib_be"
#define SYSTEM_NTFS_SECURITY  "system.ntfs_security"
// clang-format on

static inline size_t unpacked_ea_size(const struct EA_FULL *ea)
{
	return ea->size ? le32_to_cpu(ea->size) :
				ALIGN(struct_size(ea, name,
					    1 + ea->name_len +
						    le16_to_cpu(ea->elength)),
				4);
}

static inline size_t packed_ea_size(const struct EA_FULL *ea)
{
	return struct_size(ea, name,
			   1 + ea->name_len + le16_to_cpu(ea->elength)) -
	       offsetof(struct EA_FULL, flags);
}

/*
 * find_ea
 *
 * Assume there is at least one xattr in the list.
 */
static inline bool find_ea(const struct EA_FULL *ea_all, u32 bytes,
			   const char *name, u8 name_len, u32 *off, u32 *ea_sz)
{
	u32 ea_size;

	*off = 0;
	if (!ea_all)
		return false;

	for (; *off < bytes; *off += ea_size) {
		const struct EA_FULL *ea = Add2Ptr(ea_all, *off);
		ea_size = unpacked_ea_size(ea);
		if (ea->name_len == name_len &&
		    !memcmp(ea->name, name, name_len)) {
			if (ea_sz)
				*ea_sz = ea_size;
			return true;
		}
	}

	return false;
}

/*
 * ntfs_read_ea - Read all extended attributes.
 * @ea:		New allocated memory.
 * @info:	Pointer into resident data.
 */
static int ntfs_read_ea(struct ntfs_inode *ni, struct EA_FULL **ea,
			size_t add_bytes, const struct EA_INFO **info)
{
	int err = -EINVAL;
	struct ntfs_sb_info *sbi = ni->mi.sbi;
	struct ATTR_LIST_ENTRY *le = NULL;
	struct ATTRIB *attr_info, *attr_ea;
	void *ea_p;
	u32 size, off, ea_size;

	static_assert(le32_to_cpu(ATTR_EA_INFO) < le32_to_cpu(ATTR_EA));

	*ea = NULL;
	*info = NULL;

	attr_info =
		ni_find_attr(ni, NULL, &le, ATTR_EA_INFO, NULL, 0, NULL, NULL);
	attr_ea =
		ni_find_attr(ni, attr_info, &le, ATTR_EA, NULL, 0, NULL, NULL);

	if (!attr_ea || !attr_info)
		return 0;

	*info = resident_data_ex(attr_info, sizeof(struct EA_INFO));
	if (!*info)
		goto out;

	/* Check Ea limit. */
	size = le32_to_cpu((*info)->size);
	if (size > sbi->ea_max_size) {
		err = -EFBIG;
		goto out;
	}

	if (attr_size(attr_ea) > sbi->ea_max_size) {
		err = -EFBIG;
		goto out;
	}

	if (!size) {
		/* EA info persists, but xattr is empty. Looks like EA problem. */
		goto out;
	}

	/* Allocate memory for packed Ea. */
	ea_p = kmalloc(size_add(size, add_bytes), GFP_NOFS);
	if (!ea_p)
		return -ENOMEM;

	if (attr_ea->non_res) {
		struct runs_tree run;

		run_init(&run);

		err = attr_load_runs_range(ni, ATTR_EA, NULL, 0, &run, 0, size);
		if (!err)
			err = ntfs_read_run_nb(sbi, &run, 0, ea_p, size, NULL);
		run_close(&run);

		if (err)
			goto out1;
	} else {
		void *p = resident_data_ex(attr_ea, size);

		if (!p)
			goto out1;
		memcpy(ea_p, p, size);
	}

	memset(Add2Ptr(ea_p, size), 0, add_bytes);

	/* Check all attributes for consistency. */
	for (off = 0; off < size; off += ea_size) {
		const struct EA_FULL *ef = Add2Ptr(ea_p, off);
		u32 bytes = size - off;

		/* Check if we can use field ea->size. */
		if (bytes < sizeof(ef->size))
			goto out1;

		if (ef->size) {
			ea_size = le32_to_cpu(ef->size);
			if (ea_size > bytes)
				goto out1;
			continue;
		}

		/* Check if we can use fields ef->name_len and ef->elength. */
		if (bytes < offsetof(struct EA_FULL, name))
			goto out1;

		ea_size = ALIGN(struct_size(ef, name,
					    1 + ef->name_len +
						    le16_to_cpu(ef->elength)),
				4);
		if (ea_size > bytes)
			goto out1;
	}

	*ea = ea_p;
	return 0;

out1:
	kfree(ea_p);
out:
	ntfs_set_state(sbi, NTFS_DIRTY_DIRTY);
	return err;
}

/*
 * ntfs_list_ea
 *
 * Copy a list of xattrs names into the buffer
 * provided, or compute the buffer size required.
 *
 * Return:
 * * Number of bytes used / required on
 * * -ERRNO - on failure
 */
static ssize_t ntfs_list_ea(struct ntfs_inode *ni, char *buffer,
			    size_t bytes_per_buffer)
{
	const struct EA_INFO *info;
	struct EA_FULL *ea_all = NULL;
	const struct EA_FULL *ea;
	u32 off, size;
	int err;
	int ea_size;
	size_t ret;

	err = ntfs_read_ea(ni, &ea_all, 0, &info);
	if (err)
		return err;

	if (!info || !ea_all)
		return 0;

	size = le32_to_cpu(info->size);

	/* Enumerate all xattrs. */
	for (ret = 0, off = 0; off < size; off += ea_size) {
		ea = Add2Ptr(ea_all, off);
		ea_size = unpacked_ea_size(ea);

		if (buffer) {
			if (ret + ea->name_len + 1 > bytes_per_buffer) {
				err = -ERANGE;
				goto out;
			}

			memcpy(buffer + ret, ea->name, ea->name_len);
			buffer[ret + ea->name_len] = 0;
		}

		ret += ea->name_len + 1;
	}

out:
	kfree(ea_all);
	return err ? err : ret;
}

static int ntfs_get_ea(struct inode *inode, const char *name, size_t name_len,
		       void *buffer, size_t size, size_t *required)
{
	struct ntfs_inode *ni = ntfs_i(inode);
	const struct EA_INFO *info;
	struct EA_FULL *ea_all = NULL;
	const struct EA_FULL *ea;
	u32 off, len;
	int err;

	if (!(ni->ni_flags & NI_FLAG_EA))
		return -ENODATA;

	if (!required)
		ni_lock(ni);

	len = 0;

	if (name_len > 255) {
		err = -ENAMETOOLONG;
		goto out;
	}

	err = ntfs_read_ea(ni, &ea_all, 0, &info);
	if (err)
		goto out;

	if (!info)
		goto out;

	/* Enumerate all xattrs. */
	if (!find_ea(ea_all, le32_to_cpu(info->size), name, name_len, &off,
		     NULL)) {
		err = -ENODATA;
		goto out;
	}
	ea = Add2Ptr(ea_all, off);

	len = le16_to_cpu(ea->elength);
	if (!buffer) {
		err = 0;
		goto out;
	}

	if (len > size) {
		err = -ERANGE;
		if (required)
			*required = len;
		goto out;
	}

	memcpy(buffer, ea->name + ea->name_len + 1, len);
	err = 0;

out:
	kfree(ea_all);
	if (!required)
		ni_unlock(ni);

	return err ? err : len;
}

static noinline int ntfs_set_ea(struct inode *inode, const char *name,
				size_t name_len, const void *value,
				size_t val_size, int flags, bool locked,
				__le16 *ea_size)
{
	struct ntfs_inode *ni = ntfs_i(inode);
	struct ntfs_sb_info *sbi = ni->mi.sbi;
	int err;
	struct EA_INFO ea_info;
	const struct EA_INFO *info;
	struct EA_FULL *new_ea;
	struct EA_FULL *ea_all = NULL;
	size_t add, new_pack;
	u32 off, size, ea_sz;
	__le16 size_pack;
	struct ATTRIB *attr;
	struct ATTR_LIST_ENTRY *le;
	struct mft_inode *mi;
	struct runs_tree ea_run;
	u64 new_sz;
	void *p;

	if (!locked)
		ni_lock(ni);

	run_init(&ea_run);

	if (name_len > 255) {
		err = -ENAMETOOLONG;
		goto out;
	}

	add = ALIGN(struct_size(ea_all, name, 1 + name_len + val_size), 4);

	err = ntfs_read_ea(ni, &ea_all, add, &info);
	if (err)
		goto out;

	if (!info) {
		memset(&ea_info, 0, sizeof(ea_info));
		size = 0;
		size_pack = 0;
	} else {
		memcpy(&ea_info, info, sizeof(ea_info));
		size = le32_to_cpu(ea_info.size);
		size_pack = ea_info.size_pack;
	}

	if (info && find_ea(ea_all, size, name, name_len, &off, &ea_sz)) {
		struct EA_FULL *ea;

		if (flags & XATTR_CREATE) {
			err = -EEXIST;
			goto out;
		}

		ea = Add2Ptr(ea_all, off);

		/*
		 * Check simple case when we try to insert xattr with the same value
		 * e.g. ntfs_save_wsl_perm
		 */
		if (val_size && le16_to_cpu(ea->elength) == val_size &&
		    !memcmp(ea->name + ea->name_len + 1, value, val_size)) {
			/* xattr already contains the required value. */
			goto out;
		}

		/* Remove current xattr. */
		if (ea->flags & FILE_NEED_EA)
			le16_add_cpu(&ea_info.count, -1);

		le16_add_cpu(&ea_info.size_pack, 0 - packed_ea_size(ea));

		memmove(ea, Add2Ptr(ea, ea_sz), size - off - ea_sz);

		size -= ea_sz;
		memset(Add2Ptr(ea_all, size), 0, ea_sz);

		ea_info.size = cpu_to_le32(size);

		if ((flags & XATTR_REPLACE) && !val_size) {
			/* Remove xattr. */
			goto update_ea;
		}
	} else {
		if (flags & XATTR_REPLACE) {
			err = -ENODATA;
			goto out;
		}

		if (!ea_all) {
			ea_all = kzalloc(add, GFP_NOFS);
			if (!ea_all) {
				err = -ENOMEM;
				goto out;
			}
		}
	}

	/* Append new xattr. */
	new_ea = Add2Ptr(ea_all, size);
	new_ea->size = cpu_to_le32(add);
	new_ea->flags = 0;
	new_ea->name_len = name_len;
	new_ea->elength = cpu_to_le16(val_size);
	memcpy(new_ea->name, name, name_len);
	new_ea->name[name_len] = 0;
	memcpy(new_ea->name + name_len + 1, value, val_size);
	new_pack = le16_to_cpu(ea_info.size_pack) + packed_ea_size(new_ea);
	ea_info.size_pack = cpu_to_le16(new_pack);
	/* New size of ATTR_EA. */
	size += add;
	ea_info.size = cpu_to_le32(size);

	/*
	 * 1. Check ea_info.size_pack for overflow.
	 * 2. New attribute size must fit value from $AttrDef
	 */
	if (new_pack > 0xffff || size > sbi->ea_max_size) {
		ntfs_inode_warn(
			inode,
			"The size of extended attributes must not exceed 64KiB");
		err = -EFBIG; // -EINVAL?
		goto out;
	}

update_ea:

	if (!info) {
		/* Create xattr. */
		if (!size) {
			err = 0;
			goto out;
		}

		err = ni_insert_resident(ni, sizeof(struct EA_INFO),
					 ATTR_EA_INFO, NULL, 0, NULL, NULL,
					 NULL);
		if (err)
			goto out;

		err = ni_insert_resident(ni, 0, ATTR_EA, NULL, 0, NULL, NULL,
					 NULL);
		if (err)
			goto out;
	}

	new_sz = size;
	err = attr_set_size(ni, ATTR_EA, NULL, 0, &ea_run, new_sz, &new_sz,
			    false, NULL);
	if (err)
		goto out;

	le = NULL;
	attr = ni_find_attr(ni, NULL, &le, ATTR_EA_INFO, NULL, 0, NULL, &mi);
	if (!attr) {
		err = -EINVAL;
		goto out;
	}

	if (!size) {
		/* Delete xattr, ATTR_EA_INFO */
		ni_remove_attr_le(ni, attr, mi, le);
	} else {
		p = resident_data_ex(attr, sizeof(struct EA_INFO));
		if (!p) {
			err = -EINVAL;
			goto out;
		}
		memcpy(p, &ea_info, sizeof(struct EA_INFO));
		mi->dirty = true;
	}

	le = NULL;
	attr = ni_find_attr(ni, NULL, &le, ATTR_EA, NULL, 0, NULL, &mi);
	if (!attr) {
		err = -EINVAL;
		goto out;
	}

	if (!size) {
		/* Delete xattr, ATTR_EA */
		ni_remove_attr_le(ni, attr, mi, le);
	} else if (attr->non_res) {
		err = attr_load_runs_range(ni, ATTR_EA, NULL, 0, &ea_run, 0,
					   size);
		if (err)
			goto out;

		err = ntfs_sb_write_run(sbi, &ea_run, 0, ea_all, size, 0);
		if (err)
			goto out;
	} else {
		p = resident_data_ex(attr, size);
		if (!p) {
			err = -EINVAL;
			goto out;
		}
		memcpy(p, ea_all, size);
		mi->dirty = true;
	}

	/* Check if we delete the last xattr. */
	if (size)
		ni->ni_flags |= NI_FLAG_EA;
	else
		ni->ni_flags &= ~NI_FLAG_EA;

	if (ea_info.size_pack != size_pack)
		ni->ni_flags |= NI_FLAG_UPDATE_PARENT;
	if (ea_size)
		*ea_size = ea_info.size_pack;
	mark_inode_dirty(&ni->vfs_inode);

out:
	if (!locked)
		ni_unlock(ni);

	run_close(&ea_run);
	kfree(ea_all);

	return err;
}

#ifdef CONFIG_NTFS3_FS_POSIX_ACL

/*
 * ntfs_get_acl - inode_operations::get_acl
 */
struct posix_acl *ntfs_get_acl(struct user_namespace *mnt_userns,
			       struct dentry *dentry, int type)
{
	struct inode *inode = d_inode(dentry);
	struct ntfs_inode *ni = ntfs_i(inode);
	const char *name;
	size_t name_len;
	struct posix_acl *acl;
	size_t req;
	int err;
	void *buf;

	/* Allocate PATH_MAX bytes. */
	buf = __getname();
	if (!buf)
		return ERR_PTR(-ENOMEM);

	/* Possible values of 'type' was already checked above. */
	if (type == ACL_TYPE_ACCESS) {
		name = XATTR_NAME_POSIX_ACL_ACCESS;
		name_len = sizeof(XATTR_NAME_POSIX_ACL_ACCESS) - 1;
	} else {
		name = XATTR_NAME_POSIX_ACL_DEFAULT;
		name_len = sizeof(XATTR_NAME_POSIX_ACL_DEFAULT) - 1;
	}

	ni_lock(ni);

	err = ntfs_get_ea(inode, name, name_len, buf, PATH_MAX, &req);

	ni_unlock(ni);

	/* Translate extended attribute to acl. */
	if (err >= 0) {
		acl = posix_acl_from_xattr(&init_user_ns, buf, err);
	} else if (err == -ENODATA) {
		acl = NULL;
	} else {
		acl = ERR_PTR(err);
	}

	if (!IS_ERR(acl))
		set_cached_acl(inode, type, acl);

	__putname(buf);

	return acl;
}

<<<<<<< HEAD
/*
 * ntfs_get_acl - inode_operations::get_acl
 */
struct posix_acl *ntfs_get_acl(struct inode *inode, int type, bool rcu)
{
	if (rcu)
		return ERR_PTR(-ECHILD);

	return ntfs_get_acl_ex(inode, type, 0);
}

static noinline int ntfs_set_acl_ex(struct mnt_idmap *idmap,
=======
static noinline int ntfs_set_acl_ex(struct user_namespace *mnt_userns,
>>>>>>> 20244766
				    struct inode *inode, struct posix_acl *acl,
				    int type, bool init_acl)
{
	const char *name;
	size_t size, name_len;
	void *value;
	int err;
	int flags;
	umode_t mode;

	if (S_ISLNK(inode->i_mode))
		return -EOPNOTSUPP;

	mode = inode->i_mode;
	switch (type) {
	case ACL_TYPE_ACCESS:
		/* Do not change i_mode if we are in init_acl */
		if (acl && !init_acl) {
			err = posix_acl_update_mode(idmap, inode, &mode,
						    &acl);
			if (err)
				return err;
		}
		name = XATTR_NAME_POSIX_ACL_ACCESS;
		name_len = sizeof(XATTR_NAME_POSIX_ACL_ACCESS) - 1;
		break;

	case ACL_TYPE_DEFAULT:
		if (!S_ISDIR(inode->i_mode))
			return acl ? -EACCES : 0;
		name = XATTR_NAME_POSIX_ACL_DEFAULT;
		name_len = sizeof(XATTR_NAME_POSIX_ACL_DEFAULT) - 1;
		break;

	default:
		return -EINVAL;
	}

	if (!acl) {
		/* Remove xattr if it can be presented via mode. */
		size = 0;
		value = NULL;
		flags = XATTR_REPLACE;
	} else {
		size = posix_acl_xattr_size(acl->a_count);
		value = kmalloc(size, GFP_NOFS);
		if (!value)
			return -ENOMEM;
		err = posix_acl_to_xattr(&init_user_ns, acl, value, size);
		if (err < 0)
			goto out;
		flags = 0;
	}

	err = ntfs_set_ea(inode, name, name_len, value, size, flags, 0, NULL);
	if (err == -ENODATA && !size)
		err = 0; /* Removing non existed xattr. */
	if (!err) {
		set_cached_acl(inode, type, acl);
		inode->i_mode = mode;
		inode->i_ctime = current_time(inode);
		mark_inode_dirty(inode);
	}

out:
	kfree(value);

	return err;
}

/*
 * ntfs_set_acl - inode_operations::set_acl
 */
int ntfs_set_acl(struct mnt_idmap *idmap, struct dentry *dentry,
		 struct posix_acl *acl, int type)
{
	return ntfs_set_acl_ex(idmap, d_inode(dentry), acl, type, false);
}

/*
 * ntfs_init_acl - Initialize the ACLs of a new inode.
 *
 * Called from ntfs_create_inode().
 */
int ntfs_init_acl(struct mnt_idmap *idmap, struct inode *inode,
		  struct inode *dir)
{
	struct posix_acl *default_acl, *acl;
	int err;

	err = posix_acl_create(dir, &inode->i_mode, &default_acl, &acl);
	if (err)
		return err;

	if (default_acl) {
		err = ntfs_set_acl_ex(idmap, inode, default_acl,
				      ACL_TYPE_DEFAULT, true);
		posix_acl_release(default_acl);
	} else {
		inode->i_default_acl = NULL;
	}

	if (acl) {
		if (!err)
			err = ntfs_set_acl_ex(idmap, inode, acl,
					      ACL_TYPE_ACCESS, true);
		posix_acl_release(acl);
	} else {
		inode->i_acl = NULL;
	}

	return err;
}
#endif

/*
 * ntfs_acl_chmod - Helper for ntfs3_setattr().
 */
int ntfs_acl_chmod(struct mnt_idmap *idmap, struct dentry *dentry)
{
	struct inode *inode = d_inode(dentry);
	struct super_block *sb = inode->i_sb;

	if (!(sb->s_flags & SB_POSIXACL))
		return 0;

	if (S_ISLNK(inode->i_mode))
		return -EOPNOTSUPP;

	return posix_acl_chmod(idmap, dentry, inode->i_mode);
}

/*
<<<<<<< HEAD
 * ntfs_permission - inode_operations::permission
 */
int ntfs_permission(struct mnt_idmap *idmap, struct inode *inode,
		    int mask)
{
	if (ntfs_sb(inode->i_sb)->options->noacsrules) {
		/* "No access rules" mode - Allow all changes. */
		return 0;
	}

	return generic_permission(idmap, inode, mask);
}

/*
=======
>>>>>>> 20244766
 * ntfs_listxattr - inode_operations::listxattr
 */
ssize_t ntfs_listxattr(struct dentry *dentry, char *buffer, size_t size)
{
	struct inode *inode = d_inode(dentry);
	struct ntfs_inode *ni = ntfs_i(inode);
	ssize_t ret;

	if (!(ni->ni_flags & NI_FLAG_EA)) {
		/* no xattr in file */
		return 0;
	}

	ni_lock(ni);

	ret = ntfs_list_ea(ni, buffer, size);

	ni_unlock(ni);

	return ret;
}

static int ntfs_getxattr(const struct xattr_handler *handler, struct dentry *de,
			 struct inode *inode, const char *name, void *buffer,
			 size_t size)
{
	int err;
	struct ntfs_inode *ni = ntfs_i(inode);

	/* Dispatch request. */
	if (!strcmp(name, SYSTEM_DOS_ATTRIB)) {
		/* system.dos_attrib */
		if (!buffer) {
			err = sizeof(u8);
		} else if (size < sizeof(u8)) {
			err = -ENODATA;
		} else {
			err = sizeof(u8);
			*(u8 *)buffer = le32_to_cpu(ni->std_fa);
		}
		goto out;
	}

	if (!strcmp(name, SYSTEM_NTFS_ATTRIB) ||
	    !strcmp(name, SYSTEM_NTFS_ATTRIB_BE)) {
		/* system.ntfs_attrib */
		if (!buffer) {
			err = sizeof(u32);
		} else if (size < sizeof(u32)) {
			err = -ENODATA;
		} else {
			err = sizeof(u32);
			*(u32 *)buffer = le32_to_cpu(ni->std_fa);
			if (!strcmp(name, SYSTEM_NTFS_ATTRIB_BE))
				*(__be32 *)buffer = cpu_to_be32(*(u32 *)buffer);
		}
		goto out;
	}

	if (!strcmp(name, SYSTEM_NTFS_SECURITY)) {
		/* system.ntfs_security*/
		struct SECURITY_DESCRIPTOR_RELATIVE *sd = NULL;
		size_t sd_size = 0;

		if (!is_ntfs3(ni->mi.sbi)) {
			/* We should get nt4 security. */
			err = -EINVAL;
			goto out;
		} else if (le32_to_cpu(ni->std_security_id) <
			   SECURITY_ID_FIRST) {
			err = -ENOENT;
			goto out;
		}

		err = ntfs_get_security_by_id(ni->mi.sbi, ni->std_security_id,
					      &sd, &sd_size);
		if (err)
			goto out;

		if (!is_sd_valid(sd, sd_size)) {
			ntfs_inode_warn(
				inode,
				"looks like you get incorrect security descriptor id=%u",
				ni->std_security_id);
		}

		if (!buffer) {
			err = sd_size;
		} else if (size < sd_size) {
			err = -ENODATA;
		} else {
			err = sd_size;
			memcpy(buffer, sd, sd_size);
		}
		kfree(sd);
		goto out;
	}

	/* Deal with NTFS extended attribute. */
	err = ntfs_get_ea(inode, name, strlen(name), buffer, size, NULL);

out:
	return err;
}

/*
 * ntfs_setxattr - inode_operations::setxattr
 */
static noinline int ntfs_setxattr(const struct xattr_handler *handler,
				  struct mnt_idmap *idmap,
				  struct dentry *de, struct inode *inode,
				  const char *name, const void *value,
				  size_t size, int flags)
{
	int err = -EINVAL;
	struct ntfs_inode *ni = ntfs_i(inode);
	enum FILE_ATTRIBUTE new_fa;

	/* Dispatch request. */
	if (!strcmp(name, SYSTEM_DOS_ATTRIB)) {
		if (sizeof(u8) != size)
			goto out;
		new_fa = cpu_to_le32(*(u8 *)value);
		goto set_new_fa;
	}

	if (!strcmp(name, SYSTEM_NTFS_ATTRIB) ||
	    !strcmp(name, SYSTEM_NTFS_ATTRIB_BE)) {
		if (size != sizeof(u32))
			goto out;
		if (!strcmp(name, SYSTEM_NTFS_ATTRIB_BE))
			new_fa = cpu_to_le32(be32_to_cpu(*(__be32 *)value));
		else
			new_fa = cpu_to_le32(*(u32 *)value);

		if (S_ISREG(inode->i_mode)) {
			/* Process compressed/sparsed in special way. */
			ni_lock(ni);
			err = ni_new_attr_flags(ni, new_fa);
			ni_unlock(ni);
			if (err)
				goto out;
		}
set_new_fa:
		/*
		 * Thanks Mark Harmstone:
		 * Keep directory bit consistency.
		 */
		if (S_ISDIR(inode->i_mode))
			new_fa |= FILE_ATTRIBUTE_DIRECTORY;
		else
			new_fa &= ~FILE_ATTRIBUTE_DIRECTORY;

		if (ni->std_fa != new_fa) {
			ni->std_fa = new_fa;
			if (new_fa & FILE_ATTRIBUTE_READONLY)
				inode->i_mode &= ~0222;
			else
				inode->i_mode |= 0222;
			/* Std attribute always in primary record. */
			ni->mi.dirty = true;
			mark_inode_dirty(inode);
		}
		err = 0;

		goto out;
	}

	if (!strcmp(name, SYSTEM_NTFS_SECURITY)) {
		/* system.ntfs_security*/
		__le32 security_id;
		bool inserted;
		struct ATTR_STD_INFO5 *std;

		if (!is_ntfs3(ni->mi.sbi)) {
			/*
			 * We should replace ATTR_SECURE.
			 * Skip this way cause it is nt4 feature.
			 */
			err = -EINVAL;
			goto out;
		}

		if (!is_sd_valid(value, size)) {
			err = -EINVAL;
			ntfs_inode_warn(
				inode,
				"you try to set invalid security descriptor");
			goto out;
		}

		err = ntfs_insert_security(ni->mi.sbi, value, size,
					   &security_id, &inserted);
		if (err)
			goto out;

		ni_lock(ni);
		std = ni_std5(ni);
		if (!std) {
			err = -EINVAL;
		} else if (std->security_id != security_id) {
			std->security_id = ni->std_security_id = security_id;
			/* Std attribute always in primary record. */
			ni->mi.dirty = true;
			mark_inode_dirty(&ni->vfs_inode);
		}
		ni_unlock(ni);
		goto out;
	}

	/* Deal with NTFS extended attribute. */
	err = ntfs_set_ea(inode, name, strlen(name), value, size, flags, 0,
			  NULL);

out:
	inode->i_ctime = current_time(inode);
	mark_inode_dirty(inode);

	return err;
}

/*
 * ntfs_save_wsl_perm
 *
 * save uid/gid/mode in xattr
 */
int ntfs_save_wsl_perm(struct inode *inode, __le16 *ea_size)
{
	int err;
	__le32 value;
	struct ntfs_inode *ni = ntfs_i(inode);

	ni_lock(ni);
	value = cpu_to_le32(i_uid_read(inode));
	err = ntfs_set_ea(inode, "$LXUID", sizeof("$LXUID") - 1, &value,
			  sizeof(value), 0, true, ea_size);
	if (err)
		goto out;

	value = cpu_to_le32(i_gid_read(inode));
	err = ntfs_set_ea(inode, "$LXGID", sizeof("$LXGID") - 1, &value,
			  sizeof(value), 0, true, ea_size);
	if (err)
		goto out;

	value = cpu_to_le32(inode->i_mode);
	err = ntfs_set_ea(inode, "$LXMOD", sizeof("$LXMOD") - 1, &value,
			  sizeof(value), 0, true, ea_size);
	if (err)
		goto out;

	if (S_ISCHR(inode->i_mode) || S_ISBLK(inode->i_mode)) {
		value = cpu_to_le32(inode->i_rdev);
		err = ntfs_set_ea(inode, "$LXDEV", sizeof("$LXDEV") - 1, &value,
				  sizeof(value), 0, true, ea_size);
		if (err)
			goto out;
	}

out:
	ni_unlock(ni);
	/* In case of error should we delete all WSL xattr? */
	return err;
}

/*
 * ntfs_get_wsl_perm
 *
 * get uid/gid/mode from xattr
 * it is called from ntfs_iget5->ntfs_read_mft
 */
void ntfs_get_wsl_perm(struct inode *inode)
{
	size_t sz;
	__le32 value[3];

	if (ntfs_get_ea(inode, "$LXUID", sizeof("$LXUID") - 1, &value[0],
			sizeof(value[0]), &sz) == sizeof(value[0]) &&
	    ntfs_get_ea(inode, "$LXGID", sizeof("$LXGID") - 1, &value[1],
			sizeof(value[1]), &sz) == sizeof(value[1]) &&
	    ntfs_get_ea(inode, "$LXMOD", sizeof("$LXMOD") - 1, &value[2],
			sizeof(value[2]), &sz) == sizeof(value[2])) {
		i_uid_write(inode, (uid_t)le32_to_cpu(value[0]));
		i_gid_write(inode, (gid_t)le32_to_cpu(value[1]));
		inode->i_mode = le32_to_cpu(value[2]);

		if (ntfs_get_ea(inode, "$LXDEV", sizeof("$$LXDEV") - 1,
				&value[0], sizeof(value),
				&sz) == sizeof(value[0])) {
			inode->i_rdev = le32_to_cpu(value[0]);
		}
	}
}

static bool ntfs_xattr_user_list(struct dentry *dentry)
{
	return true;
}

// clang-format off
static const struct xattr_handler ntfs_other_xattr_handler = {
	.prefix	= "",
	.get	= ntfs_getxattr,
	.set	= ntfs_setxattr,
	.list	= ntfs_xattr_user_list,
};

const struct xattr_handler *ntfs_xattr_handlers[] = {
	&ntfs_other_xattr_handler,
	NULL,
};
// clang-format on<|MERGE_RESOLUTION|>--- conflicted
+++ resolved
@@ -524,7 +524,7 @@
 /*
  * ntfs_get_acl - inode_operations::get_acl
  */
-struct posix_acl *ntfs_get_acl(struct user_namespace *mnt_userns,
+struct posix_acl *ntfs_get_acl(struct mnt_idmap *idmap,
 			       struct dentry *dentry, int type)
 {
 	struct inode *inode = d_inode(dentry);
@@ -573,22 +573,7 @@
 	return acl;
 }
 
-<<<<<<< HEAD
-/*
- * ntfs_get_acl - inode_operations::get_acl
- */
-struct posix_acl *ntfs_get_acl(struct inode *inode, int type, bool rcu)
-{
-	if (rcu)
-		return ERR_PTR(-ECHILD);
-
-	return ntfs_get_acl_ex(inode, type, 0);
-}
-
 static noinline int ntfs_set_acl_ex(struct mnt_idmap *idmap,
-=======
-static noinline int ntfs_set_acl_ex(struct user_namespace *mnt_userns,
->>>>>>> 20244766
 				    struct inode *inode, struct posix_acl *acl,
 				    int type, bool init_acl)
 {
@@ -722,23 +707,6 @@
 }
 
 /*
-<<<<<<< HEAD
- * ntfs_permission - inode_operations::permission
- */
-int ntfs_permission(struct mnt_idmap *idmap, struct inode *inode,
-		    int mask)
-{
-	if (ntfs_sb(inode->i_sb)->options->noacsrules) {
-		/* "No access rules" mode - Allow all changes. */
-		return 0;
-	}
-
-	return generic_permission(idmap, inode, mask);
-}
-
-/*
-=======
->>>>>>> 20244766
  * ntfs_listxattr - inode_operations::listxattr
  */
 ssize_t ntfs_listxattr(struct dentry *dentry, char *buffer, size_t size)
