# SPDX-License-Identifier: GPL-2.0-only
<<<<<<< HEAD
obj-$(CONFIG_X86_UV)		+= bios_uv.o uv_irq.o uv_sysfs.o uv_time.o uv_nmi.o
=======
obj-$(CONFIG_X86_UV)		+= bios_uv.o uv_irq.o uv_time.o uv_nmi.o
>>>>>>> f642729d
<|MERGE_RESOLUTION|>--- conflicted
+++ resolved
@@ -1,6 +1,2 @@
 # SPDX-License-Identifier: GPL-2.0-only
-<<<<<<< HEAD
-obj-$(CONFIG_X86_UV)		+= bios_uv.o uv_irq.o uv_sysfs.o uv_time.o uv_nmi.o
-=======
-obj-$(CONFIG_X86_UV)		+= bios_uv.o uv_irq.o uv_time.o uv_nmi.o
->>>>>>> f642729d
+obj-$(CONFIG_X86_UV)		+= bios_uv.o uv_irq.o uv_time.o uv_nmi.o