/* SPDX-License-Identifier: GPL-2.0 WITH Linux-syscall-note */
#ifndef __LINUX_KVM_H
#define __LINUX_KVM_H

/*
 * Userspace interface for /dev/kvm - kernel based virtual machine
 *
 * Note: you must update KVM_API_VERSION if you change this interface.
 */

#include <linux/const.h>
#include <linux/types.h>
#include <linux/compiler.h>
#include <linux/ioctl.h>
#include <asm/kvm.h>

#define KVM_API_VERSION 12

/* *** Deprecated interfaces *** */

#define KVM_TRC_SHIFT           16

#define KVM_TRC_ENTRYEXIT       (1 << KVM_TRC_SHIFT)
#define KVM_TRC_HANDLER         (1 << (KVM_TRC_SHIFT + 1))

#define KVM_TRC_VMENTRY         (KVM_TRC_ENTRYEXIT + 0x01)
#define KVM_TRC_VMEXIT          (KVM_TRC_ENTRYEXIT + 0x02)
#define KVM_TRC_PAGE_FAULT      (KVM_TRC_HANDLER + 0x01)

#define KVM_TRC_HEAD_SIZE       12
#define KVM_TRC_CYCLE_SIZE      8
#define KVM_TRC_EXTRA_MAX       7

#define KVM_TRC_INJ_VIRQ         (KVM_TRC_HANDLER + 0x02)
#define KVM_TRC_REDELIVER_EVT    (KVM_TRC_HANDLER + 0x03)
#define KVM_TRC_PEND_INTR        (KVM_TRC_HANDLER + 0x04)
#define KVM_TRC_IO_READ          (KVM_TRC_HANDLER + 0x05)
#define KVM_TRC_IO_WRITE         (KVM_TRC_HANDLER + 0x06)
#define KVM_TRC_CR_READ          (KVM_TRC_HANDLER + 0x07)
#define KVM_TRC_CR_WRITE         (KVM_TRC_HANDLER + 0x08)
#define KVM_TRC_DR_READ          (KVM_TRC_HANDLER + 0x09)
#define KVM_TRC_DR_WRITE         (KVM_TRC_HANDLER + 0x0A)
#define KVM_TRC_MSR_READ         (KVM_TRC_HANDLER + 0x0B)
#define KVM_TRC_MSR_WRITE        (KVM_TRC_HANDLER + 0x0C)
#define KVM_TRC_CPUID            (KVM_TRC_HANDLER + 0x0D)
#define KVM_TRC_INTR             (KVM_TRC_HANDLER + 0x0E)
#define KVM_TRC_NMI              (KVM_TRC_HANDLER + 0x0F)
#define KVM_TRC_VMMCALL          (KVM_TRC_HANDLER + 0x10)
#define KVM_TRC_HLT              (KVM_TRC_HANDLER + 0x11)
#define KVM_TRC_CLTS             (KVM_TRC_HANDLER + 0x12)
#define KVM_TRC_LMSW             (KVM_TRC_HANDLER + 0x13)
#define KVM_TRC_APIC_ACCESS      (KVM_TRC_HANDLER + 0x14)
#define KVM_TRC_TDP_FAULT        (KVM_TRC_HANDLER + 0x15)
#define KVM_TRC_GTLB_WRITE       (KVM_TRC_HANDLER + 0x16)
#define KVM_TRC_STLB_WRITE       (KVM_TRC_HANDLER + 0x17)
#define KVM_TRC_STLB_INVAL       (KVM_TRC_HANDLER + 0x18)
#define KVM_TRC_PPC_INSTR        (KVM_TRC_HANDLER + 0x19)

struct kvm_user_trace_setup {
	__u32 buf_size;
	__u32 buf_nr;
};

#define __KVM_DEPRECATED_MAIN_W_0x06 \
	_IOW(KVMIO, 0x06, struct kvm_user_trace_setup)
#define __KVM_DEPRECATED_MAIN_0x07 _IO(KVMIO, 0x07)
#define __KVM_DEPRECATED_MAIN_0x08 _IO(KVMIO, 0x08)

#define __KVM_DEPRECATED_VM_R_0x70 _IOR(KVMIO, 0x70, struct kvm_assigned_irq)

struct kvm_breakpoint {
	__u32 enabled;
	__u32 padding;
	__u64 address;
};

struct kvm_debug_guest {
	__u32 enabled;
	__u32 pad;
	struct kvm_breakpoint breakpoints[4];
	__u32 singlestep;
};

#define __KVM_DEPRECATED_VCPU_W_0x87 _IOW(KVMIO, 0x87, struct kvm_debug_guest)

/* *** End of deprecated interfaces *** */


/* for KVM_CREATE_MEMORY_REGION */
struct kvm_memory_region {
	__u32 slot;
	__u32 flags;
	__u64 guest_phys_addr;
	__u64 memory_size; /* bytes */
};

/* for KVM_SET_USER_MEMORY_REGION */
struct kvm_userspace_memory_region {
	__u32 slot;
	__u32 flags;
	__u64 guest_phys_addr;
	__u64 memory_size; /* bytes */
	__u64 userspace_addr; /* start of the userspace allocated memory */
};

/*
 * The bit 0 ~ bit 15 of kvm_memory_region::flags are visible for userspace,
 * other bits are reserved for kvm internal use which are defined in
 * include/linux/kvm_host.h.
 */
#define KVM_MEM_LOG_DIRTY_PAGES	(1UL << 0)
#define KVM_MEM_READONLY	(1UL << 1)

/* for KVM_IRQ_LINE */
struct kvm_irq_level {
	/*
	 * ACPI gsi notion of irq.
	 * For IA-64 (APIC model) IOAPIC0: irq 0-23; IOAPIC1: irq 24-47..
	 * For X86 (standard AT mode) PIC0/1: irq 0-15. IOAPIC0: 0-23..
	 * For ARM: See Documentation/virt/kvm/api.rst
	 */
	union {
		__u32 irq;
		__s32 status;
	};
	__u32 level;
};


struct kvm_irqchip {
	__u32 chip_id;
	__u32 pad;
        union {
		char dummy[512];  /* reserving space */
#ifdef __KVM_HAVE_PIT
		struct kvm_pic_state pic;
#endif
#ifdef __KVM_HAVE_IOAPIC
		struct kvm_ioapic_state ioapic;
#endif
	} chip;
};

/* for KVM_CREATE_PIT2 */
struct kvm_pit_config {
	__u32 flags;
	__u32 pad[15];
};

#define KVM_PIT_SPEAKER_DUMMY     1

struct kvm_s390_skeys {
	__u64 start_gfn;
	__u64 count;
	__u64 skeydata_addr;
	__u32 flags;
	__u32 reserved[9];
};

#define KVM_S390_CMMA_PEEK (1 << 0)

/**
 * kvm_s390_cmma_log - Used for CMMA migration.
 *
 * Used both for input and output.
 *
 * @start_gfn: Guest page number to start from.
 * @count: Size of the result buffer.
 * @flags: Control operation mode via KVM_S390_CMMA_* flags
 * @remaining: Used with KVM_S390_GET_CMMA_BITS. Indicates how many dirty
 *             pages are still remaining.
 * @mask: Used with KVM_S390_SET_CMMA_BITS. Bitmap of bits to actually set
 *        in the PGSTE.
 * @values: Pointer to the values buffer.
 *
 * Used in KVM_S390_{G,S}ET_CMMA_BITS ioctls.
 */
struct kvm_s390_cmma_log {
	__u64 start_gfn;
	__u32 count;
	__u32 flags;
	union {
		__u64 remaining;
		__u64 mask;
	};
	__u64 values;
};

struct kvm_hyperv_exit {
#define KVM_EXIT_HYPERV_SYNIC          1
#define KVM_EXIT_HYPERV_HCALL          2
#define KVM_EXIT_HYPERV_SYNDBG         3
	__u32 type;
	__u32 pad1;
	union {
		struct {
			__u32 msr;
			__u32 pad2;
			__u64 control;
			__u64 evt_page;
			__u64 msg_page;
		} synic;
		struct {
			__u64 input;
			__u64 result;
			__u64 params[2];
		} hcall;
		struct {
			__u32 msr;
			__u32 pad2;
			__u64 control;
			__u64 status;
			__u64 send_page;
			__u64 recv_page;
			__u64 pending_page;
		} syndbg;
	} u;
};

struct kvm_xen_exit {
#define KVM_EXIT_XEN_HCALL          1
	__u32 type;
	union {
		struct {
			__u32 longmode;
			__u32 cpl;
			__u64 input;
			__u64 result;
			__u64 params[6];
		} hcall;
	} u;
};

#define KVM_S390_GET_SKEYS_NONE   1
#define KVM_S390_SKEYS_MAX        1048576

#define KVM_EXIT_UNKNOWN          0
#define KVM_EXIT_EXCEPTION        1
#define KVM_EXIT_IO               2
#define KVM_EXIT_HYPERCALL        3
#define KVM_EXIT_DEBUG            4
#define KVM_EXIT_HLT              5
#define KVM_EXIT_MMIO             6
#define KVM_EXIT_IRQ_WINDOW_OPEN  7
#define KVM_EXIT_SHUTDOWN         8
#define KVM_EXIT_FAIL_ENTRY       9
#define KVM_EXIT_INTR             10
#define KVM_EXIT_SET_TPR          11
#define KVM_EXIT_TPR_ACCESS       12
#define KVM_EXIT_S390_SIEIC       13
#define KVM_EXIT_S390_RESET       14
#define KVM_EXIT_DCR              15 /* deprecated */
#define KVM_EXIT_NMI              16
#define KVM_EXIT_INTERNAL_ERROR   17
#define KVM_EXIT_OSI              18
#define KVM_EXIT_PAPR_HCALL	  19
#define KVM_EXIT_S390_UCONTROL	  20
#define KVM_EXIT_WATCHDOG         21
#define KVM_EXIT_S390_TSCH        22
#define KVM_EXIT_EPR              23
#define KVM_EXIT_SYSTEM_EVENT     24
#define KVM_EXIT_S390_STSI        25
#define KVM_EXIT_IOAPIC_EOI       26
#define KVM_EXIT_HYPERV           27
#define KVM_EXIT_ARM_NISV         28
#define KVM_EXIT_X86_RDMSR        29
#define KVM_EXIT_X86_WRMSR        30
#define KVM_EXIT_DIRTY_RING_FULL  31
#define KVM_EXIT_AP_RESET_HOLD    32
#define KVM_EXIT_X86_BUS_LOCK     33
#define KVM_EXIT_XEN              34

/* For KVM_EXIT_INTERNAL_ERROR */
/* Emulate instruction failed. */
#define KVM_INTERNAL_ERROR_EMULATION	1
/* Encounter unexpected simultaneous exceptions. */
#define KVM_INTERNAL_ERROR_SIMUL_EX	2
/* Encounter unexpected vm-exit due to delivery event. */
#define KVM_INTERNAL_ERROR_DELIVERY_EV	3
/* Encounter unexpected vm-exit reason */
#define KVM_INTERNAL_ERROR_UNEXPECTED_EXIT_REASON	4

/* for KVM_RUN, returned by mmap(vcpu_fd, offset=0) */
struct kvm_run {
	/* in */
	__u8 request_interrupt_window;
	__u8 immediate_exit;
	__u8 padding1[6];

	/* out */
	__u32 exit_reason;
	__u8 ready_for_interrupt_injection;
	__u8 if_flag;
	__u16 flags;

	/* in (pre_kvm_run), out (post_kvm_run) */
	__u64 cr8;
	__u64 apic_base;

#ifdef __KVM_S390
	/* the processor status word for s390 */
	__u64 psw_mask; /* psw upper half */
	__u64 psw_addr; /* psw lower half */
#endif
	union {
		/* KVM_EXIT_UNKNOWN */
		struct {
			__u64 hardware_exit_reason;
		} hw;
		/* KVM_EXIT_FAIL_ENTRY */
		struct {
			__u64 hardware_entry_failure_reason;
			__u32 cpu;
		} fail_entry;
		/* KVM_EXIT_EXCEPTION */
		struct {
			__u32 exception;
			__u32 error_code;
		} ex;
		/* KVM_EXIT_IO */
		struct {
#define KVM_EXIT_IO_IN  0
#define KVM_EXIT_IO_OUT 1
			__u8 direction;
			__u8 size; /* bytes */
			__u16 port;
			__u32 count;
			__u64 data_offset; /* relative to kvm_run start */
		} io;
		/* KVM_EXIT_DEBUG */
		struct {
			struct kvm_debug_exit_arch arch;
		} debug;
		/* KVM_EXIT_MMIO */
		struct {
			__u64 phys_addr;
			__u8  data[8];
			__u32 len;
			__u8  is_write;
		} mmio;
		/* KVM_EXIT_HYPERCALL */
		struct {
			__u64 nr;
			__u64 args[6];
			__u64 ret;
			__u32 longmode;
			__u32 pad;
		} hypercall;
		/* KVM_EXIT_TPR_ACCESS */
		struct {
			__u64 rip;
			__u32 is_write;
			__u32 pad;
		} tpr_access;
		/* KVM_EXIT_S390_SIEIC */
		struct {
			__u8 icptcode;
			__u16 ipa;
			__u32 ipb;
		} s390_sieic;
		/* KVM_EXIT_S390_RESET */
#define KVM_S390_RESET_POR       1
#define KVM_S390_RESET_CLEAR     2
#define KVM_S390_RESET_SUBSYSTEM 4
#define KVM_S390_RESET_CPU_INIT  8
#define KVM_S390_RESET_IPL       16
		__u64 s390_reset_flags;
		/* KVM_EXIT_S390_UCONTROL */
		struct {
			__u64 trans_exc_code;
			__u32 pgm_code;
		} s390_ucontrol;
		/* KVM_EXIT_DCR (deprecated) */
		struct {
			__u32 dcrn;
			__u32 data;
			__u8  is_write;
		} dcr;
		/* KVM_EXIT_INTERNAL_ERROR */
		struct {
			__u32 suberror;
			/* Available with KVM_CAP_INTERNAL_ERROR_DATA: */
			__u32 ndata;
			__u64 data[16];
		} internal;
		/* KVM_EXIT_OSI */
		struct {
			__u64 gprs[32];
		} osi;
		/* KVM_EXIT_PAPR_HCALL */
		struct {
			__u64 nr;
			__u64 ret;
			__u64 args[9];
		} papr_hcall;
		/* KVM_EXIT_S390_TSCH */
		struct {
			__u16 subchannel_id;
			__u16 subchannel_nr;
			__u32 io_int_parm;
			__u32 io_int_word;
			__u32 ipb;
			__u8 dequeued;
		} s390_tsch;
		/* KVM_EXIT_EPR */
		struct {
			__u32 epr;
		} epr;
		/* KVM_EXIT_SYSTEM_EVENT */
		struct {
#define KVM_SYSTEM_EVENT_SHUTDOWN       1
#define KVM_SYSTEM_EVENT_RESET          2
#define KVM_SYSTEM_EVENT_CRASH          3
			__u32 type;
			__u64 flags;
		} system_event;
		/* KVM_EXIT_S390_STSI */
		struct {
			__u64 addr;
			__u8 ar;
			__u8 reserved;
			__u8 fc;
			__u8 sel1;
			__u16 sel2;
		} s390_stsi;
		/* KVM_EXIT_IOAPIC_EOI */
		struct {
			__u8 vector;
		} eoi;
		/* KVM_EXIT_HYPERV */
		struct kvm_hyperv_exit hyperv;
		/* KVM_EXIT_ARM_NISV */
		struct {
			__u64 esr_iss;
			__u64 fault_ipa;
		} arm_nisv;
		/* KVM_EXIT_X86_RDMSR / KVM_EXIT_X86_WRMSR */
		struct {
			__u8 error; /* user -> kernel */
			__u8 pad[7];
#define KVM_MSR_EXIT_REASON_INVAL	(1 << 0)
#define KVM_MSR_EXIT_REASON_UNKNOWN	(1 << 1)
#define KVM_MSR_EXIT_REASON_FILTER	(1 << 2)
			__u32 reason; /* kernel -> user */
			__u32 index; /* kernel -> user */
			__u64 data; /* kernel <-> user */
		} msr;
		/* KVM_EXIT_XEN */
		struct kvm_xen_exit xen;
		/* Fix the size of the union. */
		char padding[256];
	};

	/* 2048 is the size of the char array used to bound/pad the size
	 * of the union that holds sync regs.
	 */
	#define SYNC_REGS_SIZE_BYTES 2048
	/*
	 * shared registers between kvm and userspace.
	 * kvm_valid_regs specifies the register classes set by the host
	 * kvm_dirty_regs specified the register classes dirtied by userspace
	 * struct kvm_sync_regs is architecture specific, as well as the
	 * bits for kvm_valid_regs and kvm_dirty_regs
	 */
	__u64 kvm_valid_regs;
	__u64 kvm_dirty_regs;
	union {
		struct kvm_sync_regs regs;
		char padding[SYNC_REGS_SIZE_BYTES];
	} s;
};

/* for KVM_REGISTER_COALESCED_MMIO / KVM_UNREGISTER_COALESCED_MMIO */

struct kvm_coalesced_mmio_zone {
	__u64 addr;
	__u32 size;
	union {
		__u32 pad;
		__u32 pio;
	};
};

struct kvm_coalesced_mmio {
	__u64 phys_addr;
	__u32 len;
	union {
		__u32 pad;
		__u32 pio;
	};
	__u8  data[8];
};

struct kvm_coalesced_mmio_ring {
	__u32 first, last;
	struct kvm_coalesced_mmio coalesced_mmio[0];
};

#define KVM_COALESCED_MMIO_MAX \
	((PAGE_SIZE - sizeof(struct kvm_coalesced_mmio_ring)) / \
	 sizeof(struct kvm_coalesced_mmio))

/* for KVM_TRANSLATE */
struct kvm_translation {
	/* in */
	__u64 linear_address;

	/* out */
	__u64 physical_address;
	__u8  valid;
	__u8  writeable;
	__u8  usermode;
	__u8  pad[5];
};

/* for KVM_S390_MEM_OP */
struct kvm_s390_mem_op {
	/* in */
	__u64 gaddr;		/* the guest address */
	__u64 flags;		/* flags */
	__u32 size;		/* amount of bytes */
	__u32 op;		/* type of operation */
	__u64 buf;		/* buffer in userspace */
	union {
		__u8 ar;	/* the access register number */
		__u32 sida_offset; /* offset into the sida */
		__u8 reserved[32]; /* should be set to 0 */
	};
};
/* types for kvm_s390_mem_op->op */
#define KVM_S390_MEMOP_LOGICAL_READ	0
#define KVM_S390_MEMOP_LOGICAL_WRITE	1
#define KVM_S390_MEMOP_SIDA_READ	2
#define KVM_S390_MEMOP_SIDA_WRITE	3
/* flags for kvm_s390_mem_op->flags */
#define KVM_S390_MEMOP_F_CHECK_ONLY		(1ULL << 0)
#define KVM_S390_MEMOP_F_INJECT_EXCEPTION	(1ULL << 1)

/* for KVM_INTERRUPT */
struct kvm_interrupt {
	/* in */
	__u32 irq;
};

/* for KVM_GET_DIRTY_LOG */
struct kvm_dirty_log {
	__u32 slot;
	__u32 padding1;
	union {
		void __user *dirty_bitmap; /* one bit per page */
		__u64 padding2;
	};
};

/* for KVM_CLEAR_DIRTY_LOG */
struct kvm_clear_dirty_log {
	__u32 slot;
	__u32 num_pages;
	__u64 first_page;
	union {
		void __user *dirty_bitmap; /* one bit per page */
		__u64 padding2;
	};
};

/* for KVM_SET_SIGNAL_MASK */
struct kvm_signal_mask {
	__u32 len;
	__u8  sigset[0];
};

/* for KVM_TPR_ACCESS_REPORTING */
struct kvm_tpr_access_ctl {
	__u32 enabled;
	__u32 flags;
	__u32 reserved[8];
};

/* for KVM_SET_VAPIC_ADDR */
struct kvm_vapic_addr {
	__u64 vapic_addr;
};

/* for KVM_SET_MP_STATE */

/* not all states are valid on all architectures */
#define KVM_MP_STATE_RUNNABLE          0
#define KVM_MP_STATE_UNINITIALIZED     1
#define KVM_MP_STATE_INIT_RECEIVED     2
#define KVM_MP_STATE_HALTED            3
#define KVM_MP_STATE_SIPI_RECEIVED     4
#define KVM_MP_STATE_STOPPED           5
#define KVM_MP_STATE_CHECK_STOP        6
#define KVM_MP_STATE_OPERATING         7
#define KVM_MP_STATE_LOAD              8
#define KVM_MP_STATE_AP_RESET_HOLD     9

struct kvm_mp_state {
	__u32 mp_state;
};

struct kvm_s390_psw {
	__u64 mask;
	__u64 addr;
};

/* valid values for type in kvm_s390_interrupt */
#define KVM_S390_SIGP_STOP		0xfffe0000u
#define KVM_S390_PROGRAM_INT		0xfffe0001u
#define KVM_S390_SIGP_SET_PREFIX	0xfffe0002u
#define KVM_S390_RESTART		0xfffe0003u
#define KVM_S390_INT_PFAULT_INIT	0xfffe0004u
#define KVM_S390_INT_PFAULT_DONE	0xfffe0005u
#define KVM_S390_MCHK			0xfffe1000u
#define KVM_S390_INT_CLOCK_COMP		0xffff1004u
#define KVM_S390_INT_CPU_TIMER		0xffff1005u
#define KVM_S390_INT_VIRTIO		0xffff2603u
#define KVM_S390_INT_SERVICE		0xffff2401u
#define KVM_S390_INT_EMERGENCY		0xffff1201u
#define KVM_S390_INT_EXTERNAL_CALL	0xffff1202u
/* Anything below 0xfffe0000u is taken by INT_IO */
#define KVM_S390_INT_IO(ai,cssid,ssid,schid)   \
	(((schid)) |			       \
	 ((ssid) << 16) |		       \
	 ((cssid) << 18) |		       \
	 ((ai) << 26))
#define KVM_S390_INT_IO_MIN		0x00000000u
#define KVM_S390_INT_IO_MAX		0xfffdffffu
#define KVM_S390_INT_IO_AI_MASK		0x04000000u


struct kvm_s390_interrupt {
	__u32 type;
	__u32 parm;
	__u64 parm64;
};

struct kvm_s390_io_info {
	__u16 subchannel_id;
	__u16 subchannel_nr;
	__u32 io_int_parm;
	__u32 io_int_word;
};

struct kvm_s390_ext_info {
	__u32 ext_params;
	__u32 pad;
	__u64 ext_params2;
};

struct kvm_s390_pgm_info {
	__u64 trans_exc_code;
	__u64 mon_code;
	__u64 per_address;
	__u32 data_exc_code;
	__u16 code;
	__u16 mon_class_nr;
	__u8 per_code;
	__u8 per_atmid;
	__u8 exc_access_id;
	__u8 per_access_id;
	__u8 op_access_id;
#define KVM_S390_PGM_FLAGS_ILC_VALID	0x01
#define KVM_S390_PGM_FLAGS_ILC_0	0x02
#define KVM_S390_PGM_FLAGS_ILC_1	0x04
#define KVM_S390_PGM_FLAGS_ILC_MASK	0x06
#define KVM_S390_PGM_FLAGS_NO_REWIND	0x08
	__u8 flags;
	__u8 pad[2];
};

struct kvm_s390_prefix_info {
	__u32 address;
};

struct kvm_s390_extcall_info {
	__u16 code;
};

struct kvm_s390_emerg_info {
	__u16 code;
};

#define KVM_S390_STOP_FLAG_STORE_STATUS	0x01
struct kvm_s390_stop_info {
	__u32 flags;
};

struct kvm_s390_mchk_info {
	__u64 cr14;
	__u64 mcic;
	__u64 failing_storage_address;
	__u32 ext_damage_code;
	__u32 pad;
	__u8 fixed_logout[16];
};

struct kvm_s390_irq {
	__u64 type;
	union {
		struct kvm_s390_io_info io;
		struct kvm_s390_ext_info ext;
		struct kvm_s390_pgm_info pgm;
		struct kvm_s390_emerg_info emerg;
		struct kvm_s390_extcall_info extcall;
		struct kvm_s390_prefix_info prefix;
		struct kvm_s390_stop_info stop;
		struct kvm_s390_mchk_info mchk;
		char reserved[64];
	} u;
};

struct kvm_s390_irq_state {
	__u64 buf;
	__u32 flags;        /* will stay unused for compatibility reasons */
	__u32 len;
	__u32 reserved[4];  /* will stay unused for compatibility reasons */
};

/* for KVM_SET_GUEST_DEBUG */

#define KVM_GUESTDBG_ENABLE		0x00000001
#define KVM_GUESTDBG_SINGLESTEP		0x00000002

struct kvm_guest_debug {
	__u32 control;
	__u32 pad;
	struct kvm_guest_debug_arch arch;
};

enum {
	kvm_ioeventfd_flag_nr_datamatch,
	kvm_ioeventfd_flag_nr_pio,
	kvm_ioeventfd_flag_nr_deassign,
	kvm_ioeventfd_flag_nr_virtio_ccw_notify,
	kvm_ioeventfd_flag_nr_fast_mmio,
	kvm_ioeventfd_flag_nr_max,
};

#define KVM_IOEVENTFD_FLAG_DATAMATCH (1 << kvm_ioeventfd_flag_nr_datamatch)
#define KVM_IOEVENTFD_FLAG_PIO       (1 << kvm_ioeventfd_flag_nr_pio)
#define KVM_IOEVENTFD_FLAG_DEASSIGN  (1 << kvm_ioeventfd_flag_nr_deassign)
#define KVM_IOEVENTFD_FLAG_VIRTIO_CCW_NOTIFY \
	(1 << kvm_ioeventfd_flag_nr_virtio_ccw_notify)

#define KVM_IOEVENTFD_VALID_FLAG_MASK  ((1 << kvm_ioeventfd_flag_nr_max) - 1)

struct kvm_ioeventfd {
	__u64 datamatch;
	__u64 addr;        /* legal pio/mmio address */
	__u32 len;         /* 1, 2, 4, or 8 bytes; or 0 to ignore length */
	__s32 fd;
	__u32 flags;
	__u8  pad[36];
};

#define KVM_X86_DISABLE_EXITS_MWAIT          (1 << 0)
#define KVM_X86_DISABLE_EXITS_HLT            (1 << 1)
#define KVM_X86_DISABLE_EXITS_PAUSE          (1 << 2)
#define KVM_X86_DISABLE_EXITS_CSTATE         (1 << 3)
#define KVM_X86_DISABLE_VALID_EXITS          (KVM_X86_DISABLE_EXITS_MWAIT | \
                                              KVM_X86_DISABLE_EXITS_HLT | \
                                              KVM_X86_DISABLE_EXITS_PAUSE | \
                                              KVM_X86_DISABLE_EXITS_CSTATE)

/* for KVM_ENABLE_CAP */
struct kvm_enable_cap {
	/* in */
	__u32 cap;
	__u32 flags;
	__u64 args[4];
	__u8  pad[64];
};

/* for KVM_PPC_GET_PVINFO */

#define KVM_PPC_PVINFO_FLAGS_EV_IDLE   (1<<0)

struct kvm_ppc_pvinfo {
	/* out */
	__u32 flags;
	__u32 hcall[4];
	__u8  pad[108];
};

/* for KVM_PPC_GET_SMMU_INFO */
#define KVM_PPC_PAGE_SIZES_MAX_SZ	8

struct kvm_ppc_one_page_size {
	__u32 page_shift;	/* Page shift (or 0) */
	__u32 pte_enc;		/* Encoding in the HPTE (>>12) */
};

struct kvm_ppc_one_seg_page_size {
	__u32 page_shift;	/* Base page shift of segment (or 0) */
	__u32 slb_enc;		/* SLB encoding for BookS */
	struct kvm_ppc_one_page_size enc[KVM_PPC_PAGE_SIZES_MAX_SZ];
};

#define KVM_PPC_PAGE_SIZES_REAL		0x00000001
#define KVM_PPC_1T_SEGMENTS		0x00000002
#define KVM_PPC_NO_HASH			0x00000004

struct kvm_ppc_smmu_info {
	__u64 flags;
	__u32 slb_size;
	__u16 data_keys;	/* # storage keys supported for data */
	__u16 instr_keys;	/* # storage keys supported for instructions */
	struct kvm_ppc_one_seg_page_size sps[KVM_PPC_PAGE_SIZES_MAX_SZ];
};

/* for KVM_PPC_RESIZE_HPT_{PREPARE,COMMIT} */
struct kvm_ppc_resize_hpt {
	__u64 flags;
	__u32 shift;
	__u32 pad;
};

#define KVMIO 0xAE

/* machine type bits, to be used as argument to KVM_CREATE_VM */
#define KVM_VM_S390_UCONTROL	1

/* on ppc, 0 indicate default, 1 should force HV and 2 PR */
#define KVM_VM_PPC_HV 1
#define KVM_VM_PPC_PR 2

/* on MIPS, 0 indicates auto, 1 forces VZ ASE, 2 forces trap & emulate */
#define KVM_VM_MIPS_AUTO	0
#define KVM_VM_MIPS_VZ		1
#define KVM_VM_MIPS_TE		2

#define KVM_S390_SIE_PAGE_OFFSET 1

/*
 * On arm64, machine type can be used to request the physical
 * address size for the VM. Bits[7-0] are reserved for the guest
 * PA size shift (i.e, log2(PA_Size)). For backward compatibility,
 * value 0 implies the default IPA size, 40bits.
 */
#define KVM_VM_TYPE_ARM_IPA_SIZE_MASK	0xffULL
#define KVM_VM_TYPE_ARM_IPA_SIZE(x)		\
	((x) & KVM_VM_TYPE_ARM_IPA_SIZE_MASK)
/*
 * ioctls for /dev/kvm fds:
 */
#define KVM_GET_API_VERSION       _IO(KVMIO,   0x00)
#define KVM_CREATE_VM             _IO(KVMIO,   0x01) /* returns a VM fd */
#define KVM_GET_MSR_INDEX_LIST    _IOWR(KVMIO, 0x02, struct kvm_msr_list)

#define KVM_S390_ENABLE_SIE       _IO(KVMIO,   0x06)
/*
 * Check if a kvm extension is available.  Argument is extension number,
 * return is 1 (yes) or 0 (no, sorry).
 */
#define KVM_CHECK_EXTENSION       _IO(KVMIO,   0x03)
/*
 * Get size for mmap(vcpu_fd)
 */
#define KVM_GET_VCPU_MMAP_SIZE    _IO(KVMIO,   0x04) /* in bytes */
#define KVM_GET_SUPPORTED_CPUID   _IOWR(KVMIO, 0x05, struct kvm_cpuid2)
#define KVM_TRACE_ENABLE          __KVM_DEPRECATED_MAIN_W_0x06
#define KVM_TRACE_PAUSE           __KVM_DEPRECATED_MAIN_0x07
#define KVM_TRACE_DISABLE         __KVM_DEPRECATED_MAIN_0x08
#define KVM_GET_EMULATED_CPUID	  _IOWR(KVMIO, 0x09, struct kvm_cpuid2)
#define KVM_GET_MSR_FEATURE_INDEX_LIST    _IOWR(KVMIO, 0x0a, struct kvm_msr_list)

/*
 * Extension capability list.
 */
#define KVM_CAP_IRQCHIP	  0
#define KVM_CAP_HLT	  1
#define KVM_CAP_MMU_SHADOW_CACHE_CONTROL 2
#define KVM_CAP_USER_MEMORY 3
#define KVM_CAP_SET_TSS_ADDR 4
#define KVM_CAP_VAPIC 6
#define KVM_CAP_EXT_CPUID 7
#define KVM_CAP_CLOCKSOURCE 8
#define KVM_CAP_NR_VCPUS 9       /* returns recommended max vcpus per vm */
#define KVM_CAP_NR_MEMSLOTS 10   /* returns max memory slots per vm */
#define KVM_CAP_PIT 11
#define KVM_CAP_NOP_IO_DELAY 12
#define KVM_CAP_PV_MMU 13
#define KVM_CAP_MP_STATE 14
#define KVM_CAP_COALESCED_MMIO 15
#define KVM_CAP_SYNC_MMU 16  /* Changes to host mmap are reflected in guest */
#define KVM_CAP_IOMMU 18
/* Bug in KVM_SET_USER_MEMORY_REGION fixed: */
#define KVM_CAP_DESTROY_MEMORY_REGION_WORKS 21
#define KVM_CAP_USER_NMI 22
#ifdef __KVM_HAVE_GUEST_DEBUG
#define KVM_CAP_SET_GUEST_DEBUG 23
#endif
#ifdef __KVM_HAVE_PIT
#define KVM_CAP_REINJECT_CONTROL 24
#endif
#define KVM_CAP_IRQ_ROUTING 25
#define KVM_CAP_IRQ_INJECT_STATUS 26
#define KVM_CAP_ASSIGN_DEV_IRQ 29
/* Another bug in KVM_SET_USER_MEMORY_REGION fixed: */
#define KVM_CAP_JOIN_MEMORY_REGIONS_WORKS 30
#ifdef __KVM_HAVE_MCE
#define KVM_CAP_MCE 31
#endif
#define KVM_CAP_IRQFD 32
#ifdef __KVM_HAVE_PIT
#define KVM_CAP_PIT2 33
#endif
#define KVM_CAP_SET_BOOT_CPU_ID 34
#ifdef __KVM_HAVE_PIT_STATE2
#define KVM_CAP_PIT_STATE2 35
#endif
#define KVM_CAP_IOEVENTFD 36
#define KVM_CAP_SET_IDENTITY_MAP_ADDR 37
#ifdef __KVM_HAVE_XEN_HVM
#define KVM_CAP_XEN_HVM 38
#endif
#define KVM_CAP_ADJUST_CLOCK 39
#define KVM_CAP_INTERNAL_ERROR_DATA 40
#ifdef __KVM_HAVE_VCPU_EVENTS
#define KVM_CAP_VCPU_EVENTS 41
#endif
#define KVM_CAP_S390_PSW 42
#define KVM_CAP_PPC_SEGSTATE 43
#define KVM_CAP_HYPERV 44
#define KVM_CAP_HYPERV_VAPIC 45
#define KVM_CAP_HYPERV_SPIN 46
#define KVM_CAP_PCI_SEGMENT 47
#define KVM_CAP_PPC_PAIRED_SINGLES 48
#define KVM_CAP_INTR_SHADOW 49
#ifdef __KVM_HAVE_DEBUGREGS
#define KVM_CAP_DEBUGREGS 50
#endif
#define KVM_CAP_X86_ROBUST_SINGLESTEP 51
#define KVM_CAP_PPC_OSI 52
#define KVM_CAP_PPC_UNSET_IRQ 53
#define KVM_CAP_ENABLE_CAP 54
#ifdef __KVM_HAVE_XSAVE
#define KVM_CAP_XSAVE 55
#endif
#ifdef __KVM_HAVE_XCRS
#define KVM_CAP_XCRS 56
#endif
#define KVM_CAP_PPC_GET_PVINFO 57
#define KVM_CAP_PPC_IRQ_LEVEL 58
#define KVM_CAP_ASYNC_PF 59
#define KVM_CAP_TSC_CONTROL 60
#define KVM_CAP_GET_TSC_KHZ 61
#define KVM_CAP_PPC_BOOKE_SREGS 62
#define KVM_CAP_SPAPR_TCE 63
#define KVM_CAP_PPC_SMT 64
#define KVM_CAP_PPC_RMA	65
#define KVM_CAP_MAX_VCPUS 66       /* returns max vcpus per vm */
#define KVM_CAP_PPC_HIOR 67
#define KVM_CAP_PPC_PAPR 68
#define KVM_CAP_SW_TLB 69
#define KVM_CAP_ONE_REG 70
#define KVM_CAP_S390_GMAP 71
#define KVM_CAP_TSC_DEADLINE_TIMER 72
#define KVM_CAP_S390_UCONTROL 73
#define KVM_CAP_SYNC_REGS 74
#define KVM_CAP_PCI_2_3 75
#define KVM_CAP_KVMCLOCK_CTRL 76
#define KVM_CAP_SIGNAL_MSI 77
#define KVM_CAP_PPC_GET_SMMU_INFO 78
#define KVM_CAP_S390_COW 79
#define KVM_CAP_PPC_ALLOC_HTAB 80
#define KVM_CAP_READONLY_MEM 81
#define KVM_CAP_IRQFD_RESAMPLE 82
#define KVM_CAP_PPC_BOOKE_WATCHDOG 83
#define KVM_CAP_PPC_HTAB_FD 84
#define KVM_CAP_S390_CSS_SUPPORT 85
#define KVM_CAP_PPC_EPR 86
#define KVM_CAP_ARM_PSCI 87
#define KVM_CAP_ARM_SET_DEVICE_ADDR 88
#define KVM_CAP_DEVICE_CTRL 89
#define KVM_CAP_IRQ_MPIC 90
#define KVM_CAP_PPC_RTAS 91
#define KVM_CAP_IRQ_XICS 92
#define KVM_CAP_ARM_EL1_32BIT 93
#define KVM_CAP_SPAPR_MULTITCE 94
#define KVM_CAP_EXT_EMUL_CPUID 95
#define KVM_CAP_HYPERV_TIME 96
#define KVM_CAP_IOAPIC_POLARITY_IGNORED 97
#define KVM_CAP_ENABLE_CAP_VM 98
#define KVM_CAP_S390_IRQCHIP 99
#define KVM_CAP_IOEVENTFD_NO_LENGTH 100
#define KVM_CAP_VM_ATTRIBUTES 101
#define KVM_CAP_ARM_PSCI_0_2 102
#define KVM_CAP_PPC_FIXUP_HCALL 103
#define KVM_CAP_PPC_ENABLE_HCALL 104
#define KVM_CAP_CHECK_EXTENSION_VM 105
#define KVM_CAP_S390_USER_SIGP 106
#define KVM_CAP_S390_VECTOR_REGISTERS 107
#define KVM_CAP_S390_MEM_OP 108
#define KVM_CAP_S390_USER_STSI 109
#define KVM_CAP_S390_SKEYS 110
#define KVM_CAP_MIPS_FPU 111
#define KVM_CAP_MIPS_MSA 112
#define KVM_CAP_S390_INJECT_IRQ 113
#define KVM_CAP_S390_IRQ_STATE 114
#define KVM_CAP_PPC_HWRNG 115
#define KVM_CAP_DISABLE_QUIRKS 116
#define KVM_CAP_X86_SMM 117
#define KVM_CAP_MULTI_ADDRESS_SPACE 118
#define KVM_CAP_GUEST_DEBUG_HW_BPS 119
#define KVM_CAP_GUEST_DEBUG_HW_WPS 120
#define KVM_CAP_SPLIT_IRQCHIP 121
#define KVM_CAP_IOEVENTFD_ANY_LENGTH 122
#define KVM_CAP_HYPERV_SYNIC 123
#define KVM_CAP_S390_RI 124
#define KVM_CAP_SPAPR_TCE_64 125
#define KVM_CAP_ARM_PMU_V3 126
#define KVM_CAP_VCPU_ATTRIBUTES 127
#define KVM_CAP_MAX_VCPU_ID 128
#define KVM_CAP_X2APIC_API 129
#define KVM_CAP_S390_USER_INSTR0 130
#define KVM_CAP_MSI_DEVID 131
#define KVM_CAP_PPC_HTM 132
#define KVM_CAP_SPAPR_RESIZE_HPT 133
#define KVM_CAP_PPC_MMU_RADIX 134
#define KVM_CAP_PPC_MMU_HASH_V3 135
#define KVM_CAP_IMMEDIATE_EXIT 136
#define KVM_CAP_MIPS_VZ 137
#define KVM_CAP_MIPS_TE 138
#define KVM_CAP_MIPS_64BIT 139
#define KVM_CAP_S390_GS 140
#define KVM_CAP_S390_AIS 141
#define KVM_CAP_SPAPR_TCE_VFIO 142
#define KVM_CAP_X86_DISABLE_EXITS 143
#define KVM_CAP_ARM_USER_IRQ 144
#define KVM_CAP_S390_CMMA_MIGRATION 145
#define KVM_CAP_PPC_FWNMI 146
#define KVM_CAP_PPC_SMT_POSSIBLE 147
#define KVM_CAP_HYPERV_SYNIC2 148
#define KVM_CAP_HYPERV_VP_INDEX 149
#define KVM_CAP_S390_AIS_MIGRATION 150
#define KVM_CAP_PPC_GET_CPU_CHAR 151
#define KVM_CAP_S390_BPB 152
#define KVM_CAP_GET_MSR_FEATURES 153
#define KVM_CAP_HYPERV_EVENTFD 154
#define KVM_CAP_HYPERV_TLBFLUSH 155
#define KVM_CAP_S390_HPAGE_1M 156
#define KVM_CAP_NESTED_STATE 157
#define KVM_CAP_ARM_INJECT_SERROR_ESR 158
#define KVM_CAP_MSR_PLATFORM_INFO 159
#define KVM_CAP_PPC_NESTED_HV 160
#define KVM_CAP_HYPERV_SEND_IPI 161
#define KVM_CAP_COALESCED_PIO 162
#define KVM_CAP_HYPERV_ENLIGHTENED_VMCS 163
#define KVM_CAP_EXCEPTION_PAYLOAD 164
#define KVM_CAP_ARM_VM_IPA_SIZE 165
#define KVM_CAP_MANUAL_DIRTY_LOG_PROTECT 166 /* Obsolete */
#define KVM_CAP_HYPERV_CPUID 167
#define KVM_CAP_MANUAL_DIRTY_LOG_PROTECT2 168
#define KVM_CAP_PPC_IRQ_XIVE 169
#define KVM_CAP_ARM_SVE 170
#define KVM_CAP_ARM_PTRAUTH_ADDRESS 171
#define KVM_CAP_ARM_PTRAUTH_GENERIC 172
#define KVM_CAP_PMU_EVENT_FILTER 173
#define KVM_CAP_ARM_IRQ_LINE_LAYOUT_2 174
#define KVM_CAP_HYPERV_DIRECT_TLBFLUSH 175
#define KVM_CAP_PPC_GUEST_DEBUG_SSTEP 176
#define KVM_CAP_ARM_NISV_TO_USER 177
#define KVM_CAP_ARM_INJECT_EXT_DABT 178
#define KVM_CAP_S390_VCPU_RESETS 179
#define KVM_CAP_S390_PROTECTED 180
#define KVM_CAP_PPC_SECURE_GUEST 181
#define KVM_CAP_HALT_POLL 182
#define KVM_CAP_ASYNC_PF_INT 183
#define KVM_CAP_LAST_CPU 184
#define KVM_CAP_SMALLER_MAXPHYADDR 185
#define KVM_CAP_S390_DIAG318 186
#define KVM_CAP_STEAL_TIME 187
#define KVM_CAP_X86_USER_SPACE_MSR 188
#define KVM_CAP_X86_MSR_FILTER 189
#define KVM_CAP_ENFORCE_PV_FEATURE_CPUID 190
#define KVM_CAP_SYS_HYPERV_CPUID 191
#define KVM_CAP_DIRTY_LOG_RING 192
#define KVM_CAP_X86_BUS_LOCK_EXIT 193
#define KVM_CAP_PPC_DAWR1 194
#define KVM_CAP_SET_GUEST_DEBUG2 195
#define KVM_CAP_SGX_ATTRIBUTE 196
#define KVM_CAP_VM_COPY_ENC_CONTEXT_FROM 197
#define KVM_CAP_PTP_KVM 198

#ifdef KVM_CAP_IRQ_ROUTING

struct kvm_irq_routing_irqchip {
	__u32 irqchip;
	__u32 pin;
};

struct kvm_irq_routing_msi {
	__u32 address_lo;
	__u32 address_hi;
	__u32 data;
	union {
		__u32 pad;
		__u32 devid;
	};
};

struct kvm_irq_routing_s390_adapter {
	__u64 ind_addr;
	__u64 summary_addr;
	__u64 ind_offset;
	__u32 summary_offset;
	__u32 adapter_id;
};

struct kvm_irq_routing_hv_sint {
	__u32 vcpu;
	__u32 sint;
};

/* gsi routing entry types */
#define KVM_IRQ_ROUTING_IRQCHIP 1
#define KVM_IRQ_ROUTING_MSI 2
#define KVM_IRQ_ROUTING_S390_ADAPTER 3
#define KVM_IRQ_ROUTING_HV_SINT 4

struct kvm_irq_routing_entry {
	__u32 gsi;
	__u32 type;
	__u32 flags;
	__u32 pad;
	union {
		struct kvm_irq_routing_irqchip irqchip;
		struct kvm_irq_routing_msi msi;
		struct kvm_irq_routing_s390_adapter adapter;
		struct kvm_irq_routing_hv_sint hv_sint;
		__u32 pad[8];
	} u;
};

struct kvm_irq_routing {
	__u32 nr;
	__u32 flags;
	struct kvm_irq_routing_entry entries[0];
};

#endif

#ifdef KVM_CAP_MCE
/* x86 MCE */
struct kvm_x86_mce {
	__u64 status;
	__u64 addr;
	__u64 misc;
	__u64 mcg_status;
	__u8 bank;
	__u8 pad1[7];
	__u64 pad2[3];
};
#endif

#ifdef KVM_CAP_XEN_HVM
#define KVM_XEN_HVM_CONFIG_HYPERCALL_MSR	(1 << 0)
#define KVM_XEN_HVM_CONFIG_INTERCEPT_HCALL	(1 << 1)
#define KVM_XEN_HVM_CONFIG_SHARED_INFO		(1 << 2)
#define KVM_XEN_HVM_CONFIG_RUNSTATE		(1 << 3)

struct kvm_xen_hvm_config {
	__u32 flags;
	__u32 msr;
	__u64 blob_addr_32;
	__u64 blob_addr_64;
	__u8 blob_size_32;
	__u8 blob_size_64;
	__u8 pad2[30];
};
#endif

#define KVM_IRQFD_FLAG_DEASSIGN (1 << 0)
/*
 * Available with KVM_CAP_IRQFD_RESAMPLE
 *
 * KVM_IRQFD_FLAG_RESAMPLE indicates resamplefd is valid and specifies
 * the irqfd to operate in resampling mode for level triggered interrupt
 * emulation.  See Documentation/virt/kvm/api.rst.
 */
#define KVM_IRQFD_FLAG_RESAMPLE (1 << 1)

struct kvm_irqfd {
	__u32 fd;
	__u32 gsi;
	__u32 flags;
	__u32 resamplefd;
	__u8  pad[16];
};

/* For KVM_CAP_ADJUST_CLOCK */

/* Do not use 1, KVM_CHECK_EXTENSION returned it before we had flags.  */
#define KVM_CLOCK_TSC_STABLE		2

struct kvm_clock_data {
	__u64 clock;
	__u32 flags;
	__u32 pad[9];
};

/* For KVM_CAP_SW_TLB */

#define KVM_MMU_FSL_BOOKE_NOHV		0
#define KVM_MMU_FSL_BOOKE_HV		1

struct kvm_config_tlb {
	__u64 params;
	__u64 array;
	__u32 mmu_type;
	__u32 array_len;
};

struct kvm_dirty_tlb {
	__u64 bitmap;
	__u32 num_dirty;
};

/* Available with KVM_CAP_ONE_REG */

#define KVM_REG_ARCH_MASK	0xff00000000000000ULL
#define KVM_REG_GENERIC		0x0000000000000000ULL

/*
 * Architecture specific registers are to be defined in arch headers and
 * ORed with the arch identifier.
 */
#define KVM_REG_PPC		0x1000000000000000ULL
#define KVM_REG_X86		0x2000000000000000ULL
#define KVM_REG_IA64		0x3000000000000000ULL
#define KVM_REG_ARM		0x4000000000000000ULL
#define KVM_REG_S390		0x5000000000000000ULL
#define KVM_REG_ARM64		0x6000000000000000ULL
#define KVM_REG_MIPS		0x7000000000000000ULL
#define KVM_REG_RISCV		0x8000000000000000ULL

#define KVM_REG_SIZE_SHIFT	52
#define KVM_REG_SIZE_MASK	0x00f0000000000000ULL
#define KVM_REG_SIZE_U8		0x0000000000000000ULL
#define KVM_REG_SIZE_U16	0x0010000000000000ULL
#define KVM_REG_SIZE_U32	0x0020000000000000ULL
#define KVM_REG_SIZE_U64	0x0030000000000000ULL
#define KVM_REG_SIZE_U128	0x0040000000000000ULL
#define KVM_REG_SIZE_U256	0x0050000000000000ULL
#define KVM_REG_SIZE_U512	0x0060000000000000ULL
#define KVM_REG_SIZE_U1024	0x0070000000000000ULL
#define KVM_REG_SIZE_U2048	0x0080000000000000ULL

struct kvm_reg_list {
	__u64 n; /* number of regs */
	__u64 reg[0];
};

struct kvm_one_reg {
	__u64 id;
	__u64 addr;
};

#define KVM_MSI_VALID_DEVID	(1U << 0)
struct kvm_msi {
	__u32 address_lo;
	__u32 address_hi;
	__u32 data;
	__u32 flags;
	__u32 devid;
	__u8  pad[12];
};

struct kvm_arm_device_addr {
	__u64 id;
	__u64 addr;
};

/*
 * Device control API, available with KVM_CAP_DEVICE_CTRL
 */
#define KVM_CREATE_DEVICE_TEST		1

struct kvm_create_device {
	__u32	type;	/* in: KVM_DEV_TYPE_xxx */
	__u32	fd;	/* out: device handle */
	__u32	flags;	/* in: KVM_CREATE_DEVICE_xxx */
};

struct kvm_device_attr {
	__u32	flags;		/* no flags currently defined */
	__u32	group;		/* device-defined */
	__u64	attr;		/* group-defined */
	__u64	addr;		/* userspace address of attr data */
};

#define  KVM_DEV_VFIO_GROUP			1
#define   KVM_DEV_VFIO_GROUP_ADD			1
#define   KVM_DEV_VFIO_GROUP_DEL			2
#define   KVM_DEV_VFIO_GROUP_SET_SPAPR_TCE		3

enum kvm_device_type {
	KVM_DEV_TYPE_FSL_MPIC_20	= 1,
#define KVM_DEV_TYPE_FSL_MPIC_20	KVM_DEV_TYPE_FSL_MPIC_20
	KVM_DEV_TYPE_FSL_MPIC_42,
#define KVM_DEV_TYPE_FSL_MPIC_42	KVM_DEV_TYPE_FSL_MPIC_42
	KVM_DEV_TYPE_XICS,
#define KVM_DEV_TYPE_XICS		KVM_DEV_TYPE_XICS
	KVM_DEV_TYPE_VFIO,
#define KVM_DEV_TYPE_VFIO		KVM_DEV_TYPE_VFIO
	KVM_DEV_TYPE_ARM_VGIC_V2,
#define KVM_DEV_TYPE_ARM_VGIC_V2	KVM_DEV_TYPE_ARM_VGIC_V2
	KVM_DEV_TYPE_FLIC,
#define KVM_DEV_TYPE_FLIC		KVM_DEV_TYPE_FLIC
	KVM_DEV_TYPE_ARM_VGIC_V3,
#define KVM_DEV_TYPE_ARM_VGIC_V3	KVM_DEV_TYPE_ARM_VGIC_V3
	KVM_DEV_TYPE_ARM_VGIC_ITS,
#define KVM_DEV_TYPE_ARM_VGIC_ITS	KVM_DEV_TYPE_ARM_VGIC_ITS
	KVM_DEV_TYPE_XIVE,
#define KVM_DEV_TYPE_XIVE		KVM_DEV_TYPE_XIVE
	KVM_DEV_TYPE_ARM_PV_TIME,
#define KVM_DEV_TYPE_ARM_PV_TIME	KVM_DEV_TYPE_ARM_PV_TIME
	KVM_DEV_TYPE_MAX,
};

struct kvm_vfio_spapr_tce {
	__s32	groupfd;
	__s32	tablefd;
};

/*
 * ioctls for VM fds
 */
#define KVM_SET_MEMORY_REGION     _IOW(KVMIO,  0x40, struct kvm_memory_region)
/*
 * KVM_CREATE_VCPU receives as a parameter the vcpu slot, and returns
 * a vcpu fd.
 */
#define KVM_CREATE_VCPU           _IO(KVMIO,   0x41)
#define KVM_GET_DIRTY_LOG         _IOW(KVMIO,  0x42, struct kvm_dirty_log)
/* KVM_SET_MEMORY_ALIAS is obsolete: */
#define KVM_SET_MEMORY_ALIAS      _IOW(KVMIO,  0x43, struct kvm_memory_alias)
#define KVM_SET_NR_MMU_PAGES      _IO(KVMIO,   0x44)
#define KVM_GET_NR_MMU_PAGES      _IO(KVMIO,   0x45)
#define KVM_SET_USER_MEMORY_REGION _IOW(KVMIO, 0x46, \
					struct kvm_userspace_memory_region)
#define KVM_SET_TSS_ADDR          _IO(KVMIO,   0x47)
#define KVM_SET_IDENTITY_MAP_ADDR _IOW(KVMIO,  0x48, __u64)

/* enable ucontrol for s390 */
struct kvm_s390_ucas_mapping {
	__u64 user_addr;
	__u64 vcpu_addr;
	__u64 length;
};
#define KVM_S390_UCAS_MAP        _IOW(KVMIO, 0x50, struct kvm_s390_ucas_mapping)
#define KVM_S390_UCAS_UNMAP      _IOW(KVMIO, 0x51, struct kvm_s390_ucas_mapping)
#define KVM_S390_VCPU_FAULT	 _IOW(KVMIO, 0x52, unsigned long)

/* Device model IOC */
#define KVM_CREATE_IRQCHIP        _IO(KVMIO,   0x60)
#define KVM_IRQ_LINE              _IOW(KVMIO,  0x61, struct kvm_irq_level)
#define KVM_GET_IRQCHIP           _IOWR(KVMIO, 0x62, struct kvm_irqchip)
#define KVM_SET_IRQCHIP           _IOR(KVMIO,  0x63, struct kvm_irqchip)
#define KVM_CREATE_PIT            _IO(KVMIO,   0x64)
#define KVM_GET_PIT               _IOWR(KVMIO, 0x65, struct kvm_pit_state)
#define KVM_SET_PIT               _IOR(KVMIO,  0x66, struct kvm_pit_state)
#define KVM_IRQ_LINE_STATUS       _IOWR(KVMIO, 0x67, struct kvm_irq_level)
#define KVM_REGISTER_COALESCED_MMIO \
			_IOW(KVMIO,  0x67, struct kvm_coalesced_mmio_zone)
#define KVM_UNREGISTER_COALESCED_MMIO \
			_IOW(KVMIO,  0x68, struct kvm_coalesced_mmio_zone)
#define KVM_ASSIGN_PCI_DEVICE     _IOR(KVMIO,  0x69, \
				       struct kvm_assigned_pci_dev)
#define KVM_SET_GSI_ROUTING       _IOW(KVMIO,  0x6a, struct kvm_irq_routing)
/* deprecated, replaced by KVM_ASSIGN_DEV_IRQ */
#define KVM_ASSIGN_IRQ            __KVM_DEPRECATED_VM_R_0x70
#define KVM_ASSIGN_DEV_IRQ        _IOW(KVMIO,  0x70, struct kvm_assigned_irq)
#define KVM_REINJECT_CONTROL      _IO(KVMIO,   0x71)
#define KVM_DEASSIGN_PCI_DEVICE   _IOW(KVMIO,  0x72, \
				       struct kvm_assigned_pci_dev)
#define KVM_ASSIGN_SET_MSIX_NR    _IOW(KVMIO,  0x73, \
				       struct kvm_assigned_msix_nr)
#define KVM_ASSIGN_SET_MSIX_ENTRY _IOW(KVMIO,  0x74, \
				       struct kvm_assigned_msix_entry)
#define KVM_DEASSIGN_DEV_IRQ      _IOW(KVMIO,  0x75, struct kvm_assigned_irq)
#define KVM_IRQFD                 _IOW(KVMIO,  0x76, struct kvm_irqfd)
#define KVM_CREATE_PIT2		  _IOW(KVMIO,  0x77, struct kvm_pit_config)
#define KVM_SET_BOOT_CPU_ID       _IO(KVMIO,   0x78)
#define KVM_IOEVENTFD             _IOW(KVMIO,  0x79, struct kvm_ioeventfd)
#define KVM_XEN_HVM_CONFIG        _IOW(KVMIO,  0x7a, struct kvm_xen_hvm_config)
#define KVM_SET_CLOCK             _IOW(KVMIO,  0x7b, struct kvm_clock_data)
#define KVM_GET_CLOCK             _IOR(KVMIO,  0x7c, struct kvm_clock_data)
/* Available with KVM_CAP_PIT_STATE2 */
#define KVM_GET_PIT2              _IOR(KVMIO,  0x9f, struct kvm_pit_state2)
#define KVM_SET_PIT2              _IOW(KVMIO,  0xa0, struct kvm_pit_state2)
/* Available with KVM_CAP_PPC_GET_PVINFO */
#define KVM_PPC_GET_PVINFO	  _IOW(KVMIO,  0xa1, struct kvm_ppc_pvinfo)
/* Available with KVM_CAP_TSC_CONTROL */
#define KVM_SET_TSC_KHZ           _IO(KVMIO,  0xa2)
#define KVM_GET_TSC_KHZ           _IO(KVMIO,  0xa3)
/* Available with KVM_CAP_PCI_2_3 */
#define KVM_ASSIGN_SET_INTX_MASK  _IOW(KVMIO,  0xa4, \
				       struct kvm_assigned_pci_dev)
/* Available with KVM_CAP_SIGNAL_MSI */
#define KVM_SIGNAL_MSI            _IOW(KVMIO,  0xa5, struct kvm_msi)
/* Available with KVM_CAP_PPC_GET_SMMU_INFO */
#define KVM_PPC_GET_SMMU_INFO	  _IOR(KVMIO,  0xa6, struct kvm_ppc_smmu_info)
/* Available with KVM_CAP_PPC_ALLOC_HTAB */
#define KVM_PPC_ALLOCATE_HTAB	  _IOWR(KVMIO, 0xa7, __u32)
#define KVM_CREATE_SPAPR_TCE	  _IOW(KVMIO,  0xa8, struct kvm_create_spapr_tce)
#define KVM_CREATE_SPAPR_TCE_64	  _IOW(KVMIO,  0xa8, \
				       struct kvm_create_spapr_tce_64)
/* Available with KVM_CAP_RMA */
#define KVM_ALLOCATE_RMA	  _IOR(KVMIO,  0xa9, struct kvm_allocate_rma)
/* Available with KVM_CAP_PPC_HTAB_FD */
#define KVM_PPC_GET_HTAB_FD	  _IOW(KVMIO,  0xaa, struct kvm_get_htab_fd)
/* Available with KVM_CAP_ARM_SET_DEVICE_ADDR */
#define KVM_ARM_SET_DEVICE_ADDR	  _IOW(KVMIO,  0xab, struct kvm_arm_device_addr)
/* Available with KVM_CAP_PPC_RTAS */
#define KVM_PPC_RTAS_DEFINE_TOKEN _IOW(KVMIO,  0xac, struct kvm_rtas_token_args)
/* Available with KVM_CAP_SPAPR_RESIZE_HPT */
#define KVM_PPC_RESIZE_HPT_PREPARE _IOR(KVMIO, 0xad, struct kvm_ppc_resize_hpt)
#define KVM_PPC_RESIZE_HPT_COMMIT  _IOR(KVMIO, 0xae, struct kvm_ppc_resize_hpt)
/* Available with KVM_CAP_PPC_RADIX_MMU or KVM_CAP_PPC_HASH_MMU_V3 */
#define KVM_PPC_CONFIGURE_V3_MMU  _IOW(KVMIO,  0xaf, struct kvm_ppc_mmuv3_cfg)
/* Available with KVM_CAP_PPC_RADIX_MMU */
#define KVM_PPC_GET_RMMU_INFO	  _IOW(KVMIO,  0xb0, struct kvm_ppc_rmmu_info)
/* Available with KVM_CAP_PPC_GET_CPU_CHAR */
#define KVM_PPC_GET_CPU_CHAR	  _IOR(KVMIO,  0xb1, struct kvm_ppc_cpu_char)
/* Available with KVM_CAP_PMU_EVENT_FILTER */
#define KVM_SET_PMU_EVENT_FILTER  _IOW(KVMIO,  0xb2, struct kvm_pmu_event_filter)
#define KVM_PPC_SVM_OFF		  _IO(KVMIO,  0xb3)

/* ioctl for vm fd */
#define KVM_CREATE_DEVICE	  _IOWR(KVMIO,  0xe0, struct kvm_create_device)

/* ioctls for fds returned by KVM_CREATE_DEVICE */
#define KVM_SET_DEVICE_ATTR	  _IOW(KVMIO,  0xe1, struct kvm_device_attr)
#define KVM_GET_DEVICE_ATTR	  _IOW(KVMIO,  0xe2, struct kvm_device_attr)
#define KVM_HAS_DEVICE_ATTR	  _IOW(KVMIO,  0xe3, struct kvm_device_attr)

/*
 * ioctls for vcpu fds
 */
#define KVM_RUN                   _IO(KVMIO,   0x80)
#define KVM_GET_REGS              _IOR(KVMIO,  0x81, struct kvm_regs)
#define KVM_SET_REGS              _IOW(KVMIO,  0x82, struct kvm_regs)
#define KVM_GET_SREGS             _IOR(KVMIO,  0x83, struct kvm_sregs)
#define KVM_SET_SREGS             _IOW(KVMIO,  0x84, struct kvm_sregs)
#define KVM_TRANSLATE             _IOWR(KVMIO, 0x85, struct kvm_translation)
#define KVM_INTERRUPT             _IOW(KVMIO,  0x86, struct kvm_interrupt)
/* KVM_DEBUG_GUEST is no longer supported, use KVM_SET_GUEST_DEBUG instead */
#define KVM_DEBUG_GUEST           __KVM_DEPRECATED_VCPU_W_0x87
#define KVM_GET_MSRS              _IOWR(KVMIO, 0x88, struct kvm_msrs)
#define KVM_SET_MSRS              _IOW(KVMIO,  0x89, struct kvm_msrs)
#define KVM_SET_CPUID             _IOW(KVMIO,  0x8a, struct kvm_cpuid)
#define KVM_SET_SIGNAL_MASK       _IOW(KVMIO,  0x8b, struct kvm_signal_mask)
#define KVM_GET_FPU               _IOR(KVMIO,  0x8c, struct kvm_fpu)
#define KVM_SET_FPU               _IOW(KVMIO,  0x8d, struct kvm_fpu)
#define KVM_GET_LAPIC             _IOR(KVMIO,  0x8e, struct kvm_lapic_state)
#define KVM_SET_LAPIC             _IOW(KVMIO,  0x8f, struct kvm_lapic_state)
#define KVM_SET_CPUID2            _IOW(KVMIO,  0x90, struct kvm_cpuid2)
#define KVM_GET_CPUID2            _IOWR(KVMIO, 0x91, struct kvm_cpuid2)
/* Available with KVM_CAP_VAPIC */
#define KVM_TPR_ACCESS_REPORTING  _IOWR(KVMIO, 0x92, struct kvm_tpr_access_ctl)
/* Available with KVM_CAP_VAPIC */
#define KVM_SET_VAPIC_ADDR        _IOW(KVMIO,  0x93, struct kvm_vapic_addr)
/* valid for virtual machine (for floating interrupt)_and_ vcpu */
#define KVM_S390_INTERRUPT        _IOW(KVMIO,  0x94, struct kvm_s390_interrupt)
/* store status for s390 */
#define KVM_S390_STORE_STATUS_NOADDR    (-1ul)
#define KVM_S390_STORE_STATUS_PREFIXED  (-2ul)
#define KVM_S390_STORE_STATUS	  _IOW(KVMIO,  0x95, unsigned long)
/* initial ipl psw for s390 */
#define KVM_S390_SET_INITIAL_PSW  _IOW(KVMIO,  0x96, struct kvm_s390_psw)
/* initial reset for s390 */
#define KVM_S390_INITIAL_RESET    _IO(KVMIO,   0x97)
#define KVM_GET_MP_STATE          _IOR(KVMIO,  0x98, struct kvm_mp_state)
#define KVM_SET_MP_STATE          _IOW(KVMIO,  0x99, struct kvm_mp_state)
/* Available with KVM_CAP_USER_NMI */
#define KVM_NMI                   _IO(KVMIO,   0x9a)
/* Available with KVM_CAP_SET_GUEST_DEBUG */
#define KVM_SET_GUEST_DEBUG       _IOW(KVMIO,  0x9b, struct kvm_guest_debug)
/* MCE for x86 */
#define KVM_X86_SETUP_MCE         _IOW(KVMIO,  0x9c, __u64)
#define KVM_X86_GET_MCE_CAP_SUPPORTED _IOR(KVMIO,  0x9d, __u64)
#define KVM_X86_SET_MCE           _IOW(KVMIO,  0x9e, struct kvm_x86_mce)
/* Available with KVM_CAP_VCPU_EVENTS */
#define KVM_GET_VCPU_EVENTS       _IOR(KVMIO,  0x9f, struct kvm_vcpu_events)
#define KVM_SET_VCPU_EVENTS       _IOW(KVMIO,  0xa0, struct kvm_vcpu_events)
/* Available with KVM_CAP_DEBUGREGS */
#define KVM_GET_DEBUGREGS         _IOR(KVMIO,  0xa1, struct kvm_debugregs)
#define KVM_SET_DEBUGREGS         _IOW(KVMIO,  0xa2, struct kvm_debugregs)
/*
 * vcpu version available with KVM_ENABLE_CAP
 * vm version available with KVM_CAP_ENABLE_CAP_VM
 */
#define KVM_ENABLE_CAP            _IOW(KVMIO,  0xa3, struct kvm_enable_cap)
/* Available with KVM_CAP_XSAVE */
#define KVM_GET_XSAVE		  _IOR(KVMIO,  0xa4, struct kvm_xsave)
#define KVM_SET_XSAVE		  _IOW(KVMIO,  0xa5, struct kvm_xsave)
/* Available with KVM_CAP_XCRS */
#define KVM_GET_XCRS		  _IOR(KVMIO,  0xa6, struct kvm_xcrs)
#define KVM_SET_XCRS		  _IOW(KVMIO,  0xa7, struct kvm_xcrs)
/* Available with KVM_CAP_SW_TLB */
#define KVM_DIRTY_TLB		  _IOW(KVMIO,  0xaa, struct kvm_dirty_tlb)
/* Available with KVM_CAP_ONE_REG */
#define KVM_GET_ONE_REG		  _IOW(KVMIO,  0xab, struct kvm_one_reg)
#define KVM_SET_ONE_REG		  _IOW(KVMIO,  0xac, struct kvm_one_reg)
/* VM is being stopped by host */
#define KVM_KVMCLOCK_CTRL	  _IO(KVMIO,   0xad)
#define KVM_ARM_VCPU_INIT	  _IOW(KVMIO,  0xae, struct kvm_vcpu_init)
#define KVM_ARM_PREFERRED_TARGET  _IOR(KVMIO,  0xaf, struct kvm_vcpu_init)
#define KVM_GET_REG_LIST	  _IOWR(KVMIO, 0xb0, struct kvm_reg_list)
/* Available with KVM_CAP_S390_MEM_OP */
#define KVM_S390_MEM_OP		  _IOW(KVMIO,  0xb1, struct kvm_s390_mem_op)
/* Available with KVM_CAP_S390_SKEYS */
#define KVM_S390_GET_SKEYS      _IOW(KVMIO, 0xb2, struct kvm_s390_skeys)
#define KVM_S390_SET_SKEYS      _IOW(KVMIO, 0xb3, struct kvm_s390_skeys)
/* Available with KVM_CAP_S390_INJECT_IRQ */
#define KVM_S390_IRQ              _IOW(KVMIO,  0xb4, struct kvm_s390_irq)
/* Available with KVM_CAP_S390_IRQ_STATE */
#define KVM_S390_SET_IRQ_STATE	  _IOW(KVMIO, 0xb5, struct kvm_s390_irq_state)
#define KVM_S390_GET_IRQ_STATE	  _IOW(KVMIO, 0xb6, struct kvm_s390_irq_state)
/* Available with KVM_CAP_X86_SMM */
#define KVM_SMI                   _IO(KVMIO,   0xb7)
/* Available with KVM_CAP_S390_CMMA_MIGRATION */
#define KVM_S390_GET_CMMA_BITS      _IOWR(KVMIO, 0xb8, struct kvm_s390_cmma_log)
#define KVM_S390_SET_CMMA_BITS      _IOW(KVMIO, 0xb9, struct kvm_s390_cmma_log)
/* Memory Encryption Commands */
#define KVM_MEMORY_ENCRYPT_OP      _IOWR(KVMIO, 0xba, unsigned long)

struct kvm_enc_region {
	__u64 addr;
	__u64 size;
};

#define KVM_MEMORY_ENCRYPT_REG_REGION    _IOR(KVMIO, 0xbb, struct kvm_enc_region)
#define KVM_MEMORY_ENCRYPT_UNREG_REGION  _IOR(KVMIO, 0xbc, struct kvm_enc_region)

/* Available with KVM_CAP_HYPERV_EVENTFD */
#define KVM_HYPERV_EVENTFD        _IOW(KVMIO,  0xbd, struct kvm_hyperv_eventfd)

/* Available with KVM_CAP_NESTED_STATE */
#define KVM_GET_NESTED_STATE         _IOWR(KVMIO, 0xbe, struct kvm_nested_state)
#define KVM_SET_NESTED_STATE         _IOW(KVMIO,  0xbf, struct kvm_nested_state)

/* Available with KVM_CAP_MANUAL_DIRTY_LOG_PROTECT_2 */
#define KVM_CLEAR_DIRTY_LOG          _IOWR(KVMIO, 0xc0, struct kvm_clear_dirty_log)

/* Available with KVM_CAP_HYPERV_CPUID (vcpu) / KVM_CAP_SYS_HYPERV_CPUID (system) */
#define KVM_GET_SUPPORTED_HV_CPUID _IOWR(KVMIO, 0xc1, struct kvm_cpuid2)

/* Available with KVM_CAP_ARM_SVE */
#define KVM_ARM_VCPU_FINALIZE	  _IOW(KVMIO,  0xc2, int)

/* Available with  KVM_CAP_S390_VCPU_RESETS */
#define KVM_S390_NORMAL_RESET	_IO(KVMIO,   0xc3)
#define KVM_S390_CLEAR_RESET	_IO(KVMIO,   0xc4)

struct kvm_s390_pv_sec_parm {
	__u64 origin;
	__u64 length;
};

struct kvm_s390_pv_unp {
	__u64 addr;
	__u64 size;
	__u64 tweak;
};

enum pv_cmd_id {
	KVM_PV_ENABLE,
	KVM_PV_DISABLE,
	KVM_PV_SET_SEC_PARMS,
	KVM_PV_UNPACK,
	KVM_PV_VERIFY,
	KVM_PV_PREP_RESET,
	KVM_PV_UNSHARE_ALL,
};

struct kvm_pv_cmd {
	__u32 cmd;	/* Command to be executed */
	__u16 rc;	/* Ultravisor return code */
	__u16 rrc;	/* Ultravisor return reason code */
	__u64 data;	/* Data or address */
	__u32 flags;    /* flags for future extensions. Must be 0 for now */
	__u32 reserved[3];
};

/* Available with KVM_CAP_S390_PROTECTED */
#define KVM_S390_PV_COMMAND		_IOWR(KVMIO, 0xc5, struct kvm_pv_cmd)

/* Available with KVM_CAP_X86_MSR_FILTER */
#define KVM_X86_SET_MSR_FILTER	_IOW(KVMIO,  0xc6, struct kvm_msr_filter)

/* Available with KVM_CAP_DIRTY_LOG_RING */
#define KVM_RESET_DIRTY_RINGS		_IO(KVMIO, 0xc7)

/* Per-VM Xen attributes */
#define KVM_XEN_HVM_GET_ATTR	_IOWR(KVMIO, 0xc8, struct kvm_xen_hvm_attr)
#define KVM_XEN_HVM_SET_ATTR	_IOW(KVMIO,  0xc9, struct kvm_xen_hvm_attr)

struct kvm_xen_hvm_attr {
	__u16 type;
	__u16 pad[3];
	union {
		__u8 long_mode;
		__u8 vector;
		struct {
			__u64 gfn;
		} shared_info;
		__u64 pad[8];
	} u;
};

/* Available with KVM_CAP_XEN_HVM / KVM_XEN_HVM_CONFIG_SHARED_INFO */
#define KVM_XEN_ATTR_TYPE_LONG_MODE		0x0
#define KVM_XEN_ATTR_TYPE_SHARED_INFO		0x1
#define KVM_XEN_ATTR_TYPE_UPCALL_VECTOR		0x2

/* Per-vCPU Xen attributes */
#define KVM_XEN_VCPU_GET_ATTR	_IOWR(KVMIO, 0xca, struct kvm_xen_vcpu_attr)
#define KVM_XEN_VCPU_SET_ATTR	_IOW(KVMIO,  0xcb, struct kvm_xen_vcpu_attr)

struct kvm_xen_vcpu_attr {
	__u16 type;
	__u16 pad[3];
	union {
		__u64 gpa;
		__u64 pad[8];
		struct {
			__u64 state;
			__u64 state_entry_time;
			__u64 time_running;
			__u64 time_runnable;
			__u64 time_blocked;
			__u64 time_offline;
		} runstate;
	} u;
};

/* Available with KVM_CAP_XEN_HVM / KVM_XEN_HVM_CONFIG_SHARED_INFO */
#define KVM_XEN_VCPU_ATTR_TYPE_VCPU_INFO	0x0
#define KVM_XEN_VCPU_ATTR_TYPE_VCPU_TIME_INFO	0x1
#define KVM_XEN_VCPU_ATTR_TYPE_RUNSTATE_ADDR	0x2
#define KVM_XEN_VCPU_ATTR_TYPE_RUNSTATE_CURRENT	0x3
#define KVM_XEN_VCPU_ATTR_TYPE_RUNSTATE_DATA	0x4
#define KVM_XEN_VCPU_ATTR_TYPE_RUNSTATE_ADJUST	0x5

/* Secure Encrypted Virtualization command */
enum sev_cmd_id {
	/* Guest initialization commands */
	KVM_SEV_INIT = 0,
	KVM_SEV_ES_INIT,
	/* Guest launch commands */
	KVM_SEV_LAUNCH_START,
	KVM_SEV_LAUNCH_UPDATE_DATA,
	KVM_SEV_LAUNCH_UPDATE_VMSA,
	KVM_SEV_LAUNCH_SECRET,
	KVM_SEV_LAUNCH_MEASURE,
	KVM_SEV_LAUNCH_FINISH,
	/* Guest migration commands (outgoing) */
	KVM_SEV_SEND_START,
	KVM_SEV_SEND_UPDATE_DATA,
	KVM_SEV_SEND_UPDATE_VMSA,
	KVM_SEV_SEND_FINISH,
	/* Guest migration commands (incoming) */
	KVM_SEV_RECEIVE_START,
	KVM_SEV_RECEIVE_UPDATE_DATA,
	KVM_SEV_RECEIVE_UPDATE_VMSA,
	KVM_SEV_RECEIVE_FINISH,
	/* Guest status and debug commands */
	KVM_SEV_GUEST_STATUS,
	KVM_SEV_DBG_DECRYPT,
	KVM_SEV_DBG_ENCRYPT,
	/* Guest certificates commands */
	KVM_SEV_CERT_EXPORT,
	/* Attestation report */
	KVM_SEV_GET_ATTESTATION_REPORT,
<<<<<<< HEAD
=======
	/* Guest Migration Extension */
	KVM_SEV_SEND_CANCEL,
>>>>>>> 11e4b63a

	KVM_SEV_NR_MAX,
};

struct kvm_sev_cmd {
	__u32 id;
	__u64 data;
	__u32 error;
	__u32 sev_fd;
};

struct kvm_sev_launch_start {
	__u32 handle;
	__u32 policy;
	__u64 dh_uaddr;
	__u32 dh_len;
	__u64 session_uaddr;
	__u32 session_len;
};

struct kvm_sev_launch_update_data {
	__u64 uaddr;
	__u32 len;
};


struct kvm_sev_launch_secret {
	__u64 hdr_uaddr;
	__u32 hdr_len;
	__u64 guest_uaddr;
	__u32 guest_len;
	__u64 trans_uaddr;
	__u32 trans_len;
};

struct kvm_sev_launch_measure {
	__u64 uaddr;
	__u32 len;
};

struct kvm_sev_guest_status {
	__u32 handle;
	__u32 policy;
	__u32 state;
};

struct kvm_sev_dbg {
	__u64 src_uaddr;
	__u64 dst_uaddr;
	__u32 len;
};

struct kvm_sev_attestation_report {
	__u8 mnonce[16];
	__u64 uaddr;
	__u32 len;
};

<<<<<<< HEAD
=======
struct kvm_sev_send_start {
	__u32 policy;
	__u64 pdh_cert_uaddr;
	__u32 pdh_cert_len;
	__u64 plat_certs_uaddr;
	__u32 plat_certs_len;
	__u64 amd_certs_uaddr;
	__u32 amd_certs_len;
	__u64 session_uaddr;
	__u32 session_len;
};

struct kvm_sev_send_update_data {
	__u64 hdr_uaddr;
	__u32 hdr_len;
	__u64 guest_uaddr;
	__u32 guest_len;
	__u64 trans_uaddr;
	__u32 trans_len;
};

struct kvm_sev_receive_start {
	__u32 handle;
	__u32 policy;
	__u64 pdh_uaddr;
	__u32 pdh_len;
	__u64 session_uaddr;
	__u32 session_len;
};

struct kvm_sev_receive_update_data {
	__u64 hdr_uaddr;
	__u32 hdr_len;
	__u64 guest_uaddr;
	__u32 guest_len;
	__u64 trans_uaddr;
	__u32 trans_len;
};

>>>>>>> 11e4b63a
#define KVM_DEV_ASSIGN_ENABLE_IOMMU	(1 << 0)
#define KVM_DEV_ASSIGN_PCI_2_3		(1 << 1)
#define KVM_DEV_ASSIGN_MASK_INTX	(1 << 2)

struct kvm_assigned_pci_dev {
	__u32 assigned_dev_id;
	__u32 busnr;
	__u32 devfn;
	__u32 flags;
	__u32 segnr;
	union {
		__u32 reserved[11];
	};
};

#define KVM_DEV_IRQ_HOST_INTX    (1 << 0)
#define KVM_DEV_IRQ_HOST_MSI     (1 << 1)
#define KVM_DEV_IRQ_HOST_MSIX    (1 << 2)

#define KVM_DEV_IRQ_GUEST_INTX   (1 << 8)
#define KVM_DEV_IRQ_GUEST_MSI    (1 << 9)
#define KVM_DEV_IRQ_GUEST_MSIX   (1 << 10)

#define KVM_DEV_IRQ_HOST_MASK	 0x00ff
#define KVM_DEV_IRQ_GUEST_MASK   0xff00

struct kvm_assigned_irq {
	__u32 assigned_dev_id;
	__u32 host_irq; /* ignored (legacy field) */
	__u32 guest_irq;
	__u32 flags;
	union {
		__u32 reserved[12];
	};
};

struct kvm_assigned_msix_nr {
	__u32 assigned_dev_id;
	__u16 entry_nr;
	__u16 padding;
};

#define KVM_MAX_MSIX_PER_DEV		256
struct kvm_assigned_msix_entry {
	__u32 assigned_dev_id;
	__u32 gsi;
	__u16 entry; /* The index of entry in the MSI-X table */
	__u16 padding[3];
};

#define KVM_X2APIC_API_USE_32BIT_IDS            (1ULL << 0)
#define KVM_X2APIC_API_DISABLE_BROADCAST_QUIRK  (1ULL << 1)

/* Available with KVM_CAP_ARM_USER_IRQ */

/* Bits for run->s.regs.device_irq_level */
#define KVM_ARM_DEV_EL1_VTIMER		(1 << 0)
#define KVM_ARM_DEV_EL1_PTIMER		(1 << 1)
#define KVM_ARM_DEV_PMU			(1 << 2)

struct kvm_hyperv_eventfd {
	__u32 conn_id;
	__s32 fd;
	__u32 flags;
	__u32 padding[3];
};

#define KVM_HYPERV_CONN_ID_MASK		0x00ffffff
#define KVM_HYPERV_EVENTFD_DEASSIGN	(1 << 0)

#define KVM_DIRTY_LOG_MANUAL_PROTECT_ENABLE    (1 << 0)
#define KVM_DIRTY_LOG_INITIALLY_SET            (1 << 1)

/*
 * Arch needs to define the macro after implementing the dirty ring
 * feature.  KVM_DIRTY_LOG_PAGE_OFFSET should be defined as the
 * starting page offset of the dirty ring structures.
 */
#ifndef KVM_DIRTY_LOG_PAGE_OFFSET
#define KVM_DIRTY_LOG_PAGE_OFFSET 0
#endif

/*
 * KVM dirty GFN flags, defined as:
 *
 * |---------------+---------------+--------------|
 * | bit 1 (reset) | bit 0 (dirty) | Status       |
 * |---------------+---------------+--------------|
 * |             0 |             0 | Invalid GFN  |
 * |             0 |             1 | Dirty GFN    |
 * |             1 |             X | GFN to reset |
 * |---------------+---------------+--------------|
 *
 * Lifecycle of a dirty GFN goes like:
 *
 *      dirtied         harvested        reset
 * 00 -----------> 01 -------------> 1X -------+
 *  ^                                          |
 *  |                                          |
 *  +------------------------------------------+
 *
 * The userspace program is only responsible for the 01->1X state
 * conversion after harvesting an entry.  Also, it must not skip any
 * dirty bits, so that dirty bits are always harvested in sequence.
 */
#define KVM_DIRTY_GFN_F_DIRTY           _BITUL(0)
#define KVM_DIRTY_GFN_F_RESET           _BITUL(1)
#define KVM_DIRTY_GFN_F_MASK            0x3

/*
 * KVM dirty rings should be mapped at KVM_DIRTY_LOG_PAGE_OFFSET of
 * per-vcpu mmaped regions as an array of struct kvm_dirty_gfn.  The
 * size of the gfn buffer is decided by the first argument when
 * enabling KVM_CAP_DIRTY_LOG_RING.
 */
struct kvm_dirty_gfn {
	__u32 flags;
	__u32 slot;
	__u64 offset;
};

#define KVM_BUS_LOCK_DETECTION_OFF             (1 << 0)
#define KVM_BUS_LOCK_DETECTION_EXIT            (1 << 1)

#endif /* __LINUX_KVM_H */<|MERGE_RESOLUTION|>--- conflicted
+++ resolved
@@ -1676,11 +1676,8 @@
 	KVM_SEV_CERT_EXPORT,
 	/* Attestation report */
 	KVM_SEV_GET_ATTESTATION_REPORT,
-<<<<<<< HEAD
-=======
 	/* Guest Migration Extension */
 	KVM_SEV_SEND_CANCEL,
->>>>>>> 11e4b63a
 
 	KVM_SEV_NR_MAX,
 };
@@ -1739,8 +1736,6 @@
 	__u32 len;
 };
 
-<<<<<<< HEAD
-=======
 struct kvm_sev_send_start {
 	__u32 policy;
 	__u64 pdh_cert_uaddr;
@@ -1780,7 +1775,6 @@
 	__u32 trans_len;
 };
 
->>>>>>> 11e4b63a
 #define KVM_DEV_ASSIGN_ENABLE_IOMMU	(1 << 0)
 #define KVM_DEV_ASSIGN_PCI_2_3		(1 << 1)
 #define KVM_DEV_ASSIGN_MASK_INTX	(1 << 2)
