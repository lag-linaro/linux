// SPDX-License-Identifier: GPL-2.0-or-later
/*
 * net/dsa/slave.c - Slave device handling
 * Copyright (c) 2008-2009 Marvell Semiconductor
 */

#include <linux/list.h>
#include <linux/etherdevice.h>
#include <linux/netdevice.h>
#include <linux/phy.h>
#include <linux/phy_fixed.h>
#include <linux/phylink.h>
#include <linux/of_net.h>
#include <linux/of_mdio.h>
#include <linux/mdio.h>
#include <net/rtnetlink.h>
#include <net/pkt_cls.h>
#include <net/tc_act/tc_mirred.h>
#include <linux/if_bridge.h>
#include <linux/if_hsr.h>
#include <linux/netpoll.h>
#include <linux/ptp_classify.h>

#include "dsa_priv.h"

/* slave mii_bus handling ***************************************************/
static int dsa_slave_phy_read(struct mii_bus *bus, int addr, int reg)
{
	struct dsa_switch *ds = bus->priv;

	if (ds->phys_mii_mask & (1 << addr))
		return ds->ops->phy_read(ds, addr, reg);

	return 0xffff;
}

static int dsa_slave_phy_write(struct mii_bus *bus, int addr, int reg, u16 val)
{
	struct dsa_switch *ds = bus->priv;

	if (ds->phys_mii_mask & (1 << addr))
		return ds->ops->phy_write(ds, addr, reg, val);

	return 0;
}

void dsa_slave_mii_bus_init(struct dsa_switch *ds)
{
	ds->slave_mii_bus->priv = (void *)ds;
	ds->slave_mii_bus->name = "dsa slave smi";
	ds->slave_mii_bus->read = dsa_slave_phy_read;
	ds->slave_mii_bus->write = dsa_slave_phy_write;
	snprintf(ds->slave_mii_bus->id, MII_BUS_ID_SIZE, "dsa-%d.%d",
		 ds->dst->index, ds->index);
	ds->slave_mii_bus->parent = ds->dev;
	ds->slave_mii_bus->phy_mask = ~ds->phys_mii_mask;
}


/* slave device handling ****************************************************/
static int dsa_slave_get_iflink(const struct net_device *dev)
{
	return dsa_slave_to_master(dev)->ifindex;
}

static int dsa_slave_open(struct net_device *dev)
{
	struct net_device *master = dsa_slave_to_master(dev);
	struct dsa_port *dp = dsa_slave_to_port(dev);
	int err;

	err = dev_open(master, NULL);
	if (err < 0) {
		netdev_err(dev, "failed to open master %s\n", master->name);
		goto out;
	}

	if (!ether_addr_equal(dev->dev_addr, master->dev_addr)) {
		err = dev_uc_add(master, dev->dev_addr);
		if (err < 0)
			goto out;
	}

	if (dev->flags & IFF_ALLMULTI) {
		err = dev_set_allmulti(master, 1);
		if (err < 0)
			goto del_unicast;
	}
	if (dev->flags & IFF_PROMISC) {
		err = dev_set_promiscuity(master, 1);
		if (err < 0)
			goto clear_allmulti;
	}

	err = dsa_port_enable_rt(dp, dev->phydev);
	if (err)
		goto clear_promisc;

	return 0;

clear_promisc:
	if (dev->flags & IFF_PROMISC)
		dev_set_promiscuity(master, -1);
clear_allmulti:
	if (dev->flags & IFF_ALLMULTI)
		dev_set_allmulti(master, -1);
del_unicast:
	if (!ether_addr_equal(dev->dev_addr, master->dev_addr))
		dev_uc_del(master, dev->dev_addr);
out:
	return err;
}

static int dsa_slave_close(struct net_device *dev)
{
	struct net_device *master = dsa_slave_to_master(dev);
	struct dsa_port *dp = dsa_slave_to_port(dev);

	dsa_port_disable_rt(dp);

	dev_mc_unsync(master, dev);
	dev_uc_unsync(master, dev);
	if (dev->flags & IFF_ALLMULTI)
		dev_set_allmulti(master, -1);
	if (dev->flags & IFF_PROMISC)
		dev_set_promiscuity(master, -1);

	if (!ether_addr_equal(dev->dev_addr, master->dev_addr))
		dev_uc_del(master, dev->dev_addr);

	return 0;
}

static void dsa_slave_change_rx_flags(struct net_device *dev, int change)
{
	struct net_device *master = dsa_slave_to_master(dev);
	if (dev->flags & IFF_UP) {
		if (change & IFF_ALLMULTI)
			dev_set_allmulti(master,
					 dev->flags & IFF_ALLMULTI ? 1 : -1);
		if (change & IFF_PROMISC)
			dev_set_promiscuity(master,
					    dev->flags & IFF_PROMISC ? 1 : -1);
	}
}

static void dsa_slave_set_rx_mode(struct net_device *dev)
{
	struct net_device *master = dsa_slave_to_master(dev);

	dev_mc_sync(master, dev);
	dev_uc_sync(master, dev);
}

static int dsa_slave_set_mac_address(struct net_device *dev, void *a)
{
	struct net_device *master = dsa_slave_to_master(dev);
	struct sockaddr *addr = a;
	int err;

	if (!is_valid_ether_addr(addr->sa_data))
		return -EADDRNOTAVAIL;

	if (!(dev->flags & IFF_UP))
		goto out;

	if (!ether_addr_equal(addr->sa_data, master->dev_addr)) {
		err = dev_uc_add(master, addr->sa_data);
		if (err < 0)
			return err;
	}

	if (!ether_addr_equal(dev->dev_addr, master->dev_addr))
		dev_uc_del(master, dev->dev_addr);

out:
	ether_addr_copy(dev->dev_addr, addr->sa_data);

	return 0;
}

struct dsa_slave_dump_ctx {
	struct net_device *dev;
	struct sk_buff *skb;
	struct netlink_callback *cb;
	int idx;
};

static int
dsa_slave_port_fdb_do_dump(const unsigned char *addr, u16 vid,
			   bool is_static, void *data)
{
	struct dsa_slave_dump_ctx *dump = data;
	u32 portid = NETLINK_CB(dump->cb->skb).portid;
	u32 seq = dump->cb->nlh->nlmsg_seq;
	struct nlmsghdr *nlh;
	struct ndmsg *ndm;

	if (dump->idx < dump->cb->args[2])
		goto skip;

	nlh = nlmsg_put(dump->skb, portid, seq, RTM_NEWNEIGH,
			sizeof(*ndm), NLM_F_MULTI);
	if (!nlh)
		return -EMSGSIZE;

	ndm = nlmsg_data(nlh);
	ndm->ndm_family  = AF_BRIDGE;
	ndm->ndm_pad1    = 0;
	ndm->ndm_pad2    = 0;
	ndm->ndm_flags   = NTF_SELF;
	ndm->ndm_type    = 0;
	ndm->ndm_ifindex = dump->dev->ifindex;
	ndm->ndm_state   = is_static ? NUD_NOARP : NUD_REACHABLE;

	if (nla_put(dump->skb, NDA_LLADDR, ETH_ALEN, addr))
		goto nla_put_failure;

	if (vid && nla_put_u16(dump->skb, NDA_VLAN, vid))
		goto nla_put_failure;

	nlmsg_end(dump->skb, nlh);

skip:
	dump->idx++;
	return 0;

nla_put_failure:
	nlmsg_cancel(dump->skb, nlh);
	return -EMSGSIZE;
}

static int
dsa_slave_fdb_dump(struct sk_buff *skb, struct netlink_callback *cb,
		   struct net_device *dev, struct net_device *filter_dev,
		   int *idx)
{
	struct dsa_port *dp = dsa_slave_to_port(dev);
	struct dsa_slave_dump_ctx dump = {
		.dev = dev,
		.skb = skb,
		.cb = cb,
		.idx = *idx,
	};
	int err;

	err = dsa_port_fdb_dump(dp, dsa_slave_port_fdb_do_dump, &dump);
	*idx = dump.idx;

	return err;
}

static int dsa_slave_ioctl(struct net_device *dev, struct ifreq *ifr, int cmd)
{
	struct dsa_slave_priv *p = netdev_priv(dev);
	struct dsa_switch *ds = p->dp->ds;
	int port = p->dp->index;

	/* Pass through to switch driver if it supports timestamping */
	switch (cmd) {
	case SIOCGHWTSTAMP:
		if (ds->ops->port_hwtstamp_get)
			return ds->ops->port_hwtstamp_get(ds, port, ifr);
		break;
	case SIOCSHWTSTAMP:
		if (ds->ops->port_hwtstamp_set)
			return ds->ops->port_hwtstamp_set(ds, port, ifr);
		break;
	}

	return phylink_mii_ioctl(p->dp->pl, ifr, cmd);
}

static int dsa_slave_port_attr_set(struct net_device *dev,
				   const struct switchdev_attr *attr,
				   struct netlink_ext_ack *extack)
{
	struct dsa_port *dp = dsa_slave_to_port(dev);
	int ret;

	switch (attr->id) {
	case SWITCHDEV_ATTR_ID_PORT_STP_STATE:
		if (!dsa_port_offloads_bridge_port(dp, attr->orig_dev))
			return -EOPNOTSUPP;

		ret = dsa_port_set_state(dp, attr->u.stp_state);
		break;
	case SWITCHDEV_ATTR_ID_BRIDGE_VLAN_FILTERING:
		if (!dsa_port_offloads_bridge(dp, attr->orig_dev))
			return -EOPNOTSUPP;

		ret = dsa_port_vlan_filtering(dp, attr->u.vlan_filtering,
					      extack);
		break;
	case SWITCHDEV_ATTR_ID_BRIDGE_AGEING_TIME:
		if (!dsa_port_offloads_bridge(dp, attr->orig_dev))
			return -EOPNOTSUPP;

		ret = dsa_port_ageing_time(dp, attr->u.ageing_time);
		break;
	case SWITCHDEV_ATTR_ID_PORT_PRE_BRIDGE_FLAGS:
		if (!dsa_port_offloads_bridge_port(dp, attr->orig_dev))
			return -EOPNOTSUPP;

		ret = dsa_port_pre_bridge_flags(dp, attr->u.brport_flags,
						extack);
		break;
	case SWITCHDEV_ATTR_ID_PORT_BRIDGE_FLAGS:
		if (!dsa_port_offloads_bridge_port(dp, attr->orig_dev))
			return -EOPNOTSUPP;

		ret = dsa_port_bridge_flags(dp, attr->u.brport_flags, extack);
		break;
	case SWITCHDEV_ATTR_ID_BRIDGE_MROUTER:
		if (!dsa_port_offloads_bridge(dp, attr->orig_dev))
			return -EOPNOTSUPP;

		ret = dsa_port_mrouter(dp->cpu_dp, attr->u.mrouter, extack);
		break;
	default:
		ret = -EOPNOTSUPP;
		break;
	}

	return ret;
}

/* Must be called under rcu_read_lock() */
static int
dsa_slave_vlan_check_for_8021q_uppers(struct net_device *slave,
				      const struct switchdev_obj_port_vlan *vlan)
{
	struct net_device *upper_dev;
	struct list_head *iter;

	netdev_for_each_upper_dev_rcu(slave, upper_dev, iter) {
		u16 vid;

		if (!is_vlan_dev(upper_dev))
			continue;

		vid = vlan_dev_vlan_id(upper_dev);
<<<<<<< HEAD
		if (vid >= vlan->vid_begin && vid <= vlan->vid_end)
=======
		if (vid == vlan->vid)
>>>>>>> f642729d
			return -EBUSY;
	}

	return 0;
}

static int dsa_slave_vlan_add(struct net_device *dev,
			      const struct switchdev_obj *obj,
			      struct netlink_ext_ack *extack)
{
	struct net_device *master = dsa_slave_to_master(dev);
	struct dsa_port *dp = dsa_slave_to_port(dev);
	struct switchdev_obj_port_vlan vlan;
	int vid, err;

	if (dsa_port_skip_vlan_configuration(dp)) {
		NL_SET_ERR_MSG_MOD(extack, "skipping configuration of VLAN");
		return 0;
	}

	vlan = *SWITCHDEV_OBJ_PORT_VLAN(obj);

	/* Deny adding a bridge VLAN when there is already an 802.1Q upper with
	 * the same VID.
	 */
<<<<<<< HEAD
	if (trans->ph_prepare && br_vlan_enabled(dp->bridge_dev)) {
		rcu_read_lock();
		err = dsa_slave_vlan_check_for_8021q_uppers(dev, &vlan);
		rcu_read_unlock();
		if (err)
			return err;
	}

	err = dsa_port_vlan_add(dp, &vlan, trans);
=======
	if (br_vlan_enabled(dp->bridge_dev)) {
		rcu_read_lock();
		err = dsa_slave_vlan_check_for_8021q_uppers(dev, &vlan);
		rcu_read_unlock();
		if (err) {
			NL_SET_ERR_MSG_MOD(extack,
					   "Port already has a VLAN upper with this VID");
			return err;
		}
	}

	err = dsa_port_vlan_add(dp, &vlan, extack);
>>>>>>> f642729d
	if (err)
		return err;

	/* We need the dedicated CPU port to be a member of the VLAN as well.
	 * Even though drivers often handle CPU membership in special ways,
	 * it doesn't make sense to program a PVID, so clear this flag.
	 */
	vlan.flags &= ~BRIDGE_VLAN_INFO_PVID;

	err = dsa_port_vlan_add(dp->cpu_dp, &vlan, extack);
	if (err)
		return err;

<<<<<<< HEAD
	for (vid = vlan.vid_begin; vid <= vlan.vid_end; vid++) {
		err = vlan_vid_add(master, htons(ETH_P_8021Q), vid);
		if (err)
			return err;
	}

	return 0;
=======
	return vlan_vid_add(master, htons(ETH_P_8021Q), vlan.vid);
>>>>>>> f642729d
}

static int dsa_slave_port_obj_add(struct net_device *dev,
				  const struct switchdev_obj *obj,
				  struct netlink_ext_ack *extack)
{
	struct dsa_port *dp = dsa_slave_to_port(dev);
	int err;

	switch (obj->id) {
	case SWITCHDEV_OBJ_ID_PORT_MDB:
		if (!dsa_port_offloads_bridge_port(dp, obj->orig_dev))
			return -EOPNOTSUPP;

		err = dsa_port_mdb_add(dp, SWITCHDEV_OBJ_PORT_MDB(obj));
		break;
	case SWITCHDEV_OBJ_ID_HOST_MDB:
		if (!dsa_port_offloads_bridge(dp, obj->orig_dev))
			return -EOPNOTSUPP;

		/* DSA can directly translate this to a normal MDB add,
		 * but on the CPU port.
		 */
		err = dsa_port_mdb_add(dp->cpu_dp, SWITCHDEV_OBJ_PORT_MDB(obj));
		break;
	case SWITCHDEV_OBJ_ID_PORT_VLAN:
		if (!dsa_port_offloads_bridge_port(dp, obj->orig_dev))
			return -EOPNOTSUPP;

		err = dsa_slave_vlan_add(dev, obj, extack);
		break;
	case SWITCHDEV_OBJ_ID_MRP:
		if (!dsa_port_offloads_bridge(dp, obj->orig_dev))
			return -EOPNOTSUPP;

		err = dsa_port_mrp_add(dp, SWITCHDEV_OBJ_MRP(obj));
		break;
	case SWITCHDEV_OBJ_ID_RING_ROLE_MRP:
		if (!dsa_port_offloads_bridge(dp, obj->orig_dev))
			return -EOPNOTSUPP;

		err = dsa_port_mrp_add_ring_role(dp,
						 SWITCHDEV_OBJ_RING_ROLE_MRP(obj));
		break;
	default:
		err = -EOPNOTSUPP;
		break;
	}

	return err;
}

static int dsa_slave_vlan_del(struct net_device *dev,
			      const struct switchdev_obj *obj)
{
	struct net_device *master = dsa_slave_to_master(dev);
	struct dsa_port *dp = dsa_slave_to_port(dev);
	struct switchdev_obj_port_vlan *vlan;
<<<<<<< HEAD
	int vid, err;

	if (obj->orig_dev != dev)
		return -EOPNOTSUPP;
=======
	int err;
>>>>>>> f642729d

	if (dsa_port_skip_vlan_configuration(dp))
		return 0;

	vlan = SWITCHDEV_OBJ_PORT_VLAN(obj);

	/* Do not deprogram the CPU port as it may be shared with other user
	 * ports which can be members of this VLAN as well.
	 */
	err = dsa_port_vlan_del(dp, vlan);
	if (err)
		return err;

<<<<<<< HEAD
	for (vid = vlan->vid_begin; vid <= vlan->vid_end; vid++)
		vlan_vid_del(master, htons(ETH_P_8021Q), vid);
=======
	vlan_vid_del(master, htons(ETH_P_8021Q), vlan->vid);
>>>>>>> f642729d

	return 0;
}

static int dsa_slave_port_obj_del(struct net_device *dev,
				  const struct switchdev_obj *obj)
{
	struct dsa_port *dp = dsa_slave_to_port(dev);
	int err;

	switch (obj->id) {
	case SWITCHDEV_OBJ_ID_PORT_MDB:
		if (!dsa_port_offloads_bridge_port(dp, obj->orig_dev))
			return -EOPNOTSUPP;

		err = dsa_port_mdb_del(dp, SWITCHDEV_OBJ_PORT_MDB(obj));
		break;
	case SWITCHDEV_OBJ_ID_HOST_MDB:
		if (!dsa_port_offloads_bridge(dp, obj->orig_dev))
			return -EOPNOTSUPP;

		/* DSA can directly translate this to a normal MDB add,
		 * but on the CPU port.
		 */
		err = dsa_port_mdb_del(dp->cpu_dp, SWITCHDEV_OBJ_PORT_MDB(obj));
		break;
	case SWITCHDEV_OBJ_ID_PORT_VLAN:
		if (!dsa_port_offloads_bridge_port(dp, obj->orig_dev))
			return -EOPNOTSUPP;

		err = dsa_slave_vlan_del(dev, obj);
		break;
	case SWITCHDEV_OBJ_ID_MRP:
		if (!dsa_port_offloads_bridge(dp, obj->orig_dev))
			return -EOPNOTSUPP;

		err = dsa_port_mrp_del(dp, SWITCHDEV_OBJ_MRP(obj));
		break;
	case SWITCHDEV_OBJ_ID_RING_ROLE_MRP:
		if (!dsa_port_offloads_bridge(dp, obj->orig_dev))
			return -EOPNOTSUPP;

		err = dsa_port_mrp_del_ring_role(dp,
						 SWITCHDEV_OBJ_RING_ROLE_MRP(obj));
		break;
	default:
		err = -EOPNOTSUPP;
		break;
	}

	return err;
}

static int dsa_slave_get_port_parent_id(struct net_device *dev,
					struct netdev_phys_item_id *ppid)
{
	struct dsa_port *dp = dsa_slave_to_port(dev);
	struct dsa_switch *ds = dp->ds;
	struct dsa_switch_tree *dst = ds->dst;

	/* For non-legacy ports, devlink is used and it takes
	 * care of the name generation. This ndo implementation
	 * should be removed with legacy support.
	 */
	if (dp->ds->devlink)
		return -EOPNOTSUPP;

	ppid->id_len = sizeof(dst->index);
	memcpy(&ppid->id, &dst->index, ppid->id_len);

	return 0;
}

static inline netdev_tx_t dsa_slave_netpoll_send_skb(struct net_device *dev,
						     struct sk_buff *skb)
{
#ifdef CONFIG_NET_POLL_CONTROLLER
	struct dsa_slave_priv *p = netdev_priv(dev);

	return netpoll_send_skb(p->netpoll, skb);
#else
	BUG();
	return NETDEV_TX_OK;
#endif
}

static void dsa_skb_tx_timestamp(struct dsa_slave_priv *p,
				 struct sk_buff *skb)
{
	struct dsa_switch *ds = p->dp->ds;
	struct sk_buff *clone;
	unsigned int type;

	type = ptp_classify_raw(skb);
	if (type == PTP_CLASS_NONE)
		return;

	if (!ds->ops->port_txtstamp)
		return;

	clone = skb_clone_sk(skb);
	if (!clone)
		return;

	if (ds->ops->port_txtstamp(ds, p->dp->index, clone, type)) {
		DSA_SKB_CB(skb)->clone = clone;
		return;
	}

	kfree_skb(clone);
}

netdev_tx_t dsa_enqueue_skb(struct sk_buff *skb, struct net_device *dev)
{
	/* SKB for netpoll still need to be mangled with the protocol-specific
	 * tag to be successfully transmitted
	 */
	if (unlikely(netpoll_tx_running(dev)))
		return dsa_slave_netpoll_send_skb(dev, skb);

	/* Queue the SKB for transmission on the parent interface, but
	 * do not modify its EtherType
	 */
	skb->dev = dsa_slave_to_master(dev);
	dev_queue_xmit(skb);

	return NETDEV_TX_OK;
}
EXPORT_SYMBOL_GPL(dsa_enqueue_skb);

static int dsa_realloc_skb(struct sk_buff *skb, struct net_device *dev)
{
	int needed_headroom = dev->needed_headroom;
	int needed_tailroom = dev->needed_tailroom;

	/* For tail taggers, we need to pad short frames ourselves, to ensure
	 * that the tail tag does not fail at its role of being at the end of
	 * the packet, once the master interface pads the frame. Account for
	 * that pad length here, and pad later.
	 */
	if (unlikely(needed_tailroom && skb->len < ETH_ZLEN))
		needed_tailroom += ETH_ZLEN - skb->len;
	/* skb_headroom() returns unsigned int... */
	needed_headroom = max_t(int, needed_headroom - skb_headroom(skb), 0);
	needed_tailroom = max_t(int, needed_tailroom - skb_tailroom(skb), 0);

	if (likely(!needed_headroom && !needed_tailroom && !skb_cloned(skb)))
		/* No reallocation needed, yay! */
		return 0;

	return pskb_expand_head(skb, needed_headroom, needed_tailroom,
				GFP_ATOMIC);
}

static netdev_tx_t dsa_slave_xmit(struct sk_buff *skb, struct net_device *dev)
{
	struct dsa_slave_priv *p = netdev_priv(dev);
	struct sk_buff *nskb;

	dev_sw_netstats_tx_add(dev, 1, skb->len);

	DSA_SKB_CB(skb)->clone = NULL;

	/* Identify PTP protocol packets, clone them, and pass them to the
	 * switch driver
	 */
	dsa_skb_tx_timestamp(p, skb);

	if (dsa_realloc_skb(skb, dev)) {
		dev_kfree_skb_any(skb);
		return NETDEV_TX_OK;
	}

	/* needed_tailroom should still be 'warm' in the cache line from
	 * dsa_realloc_skb(), which has also ensured that padding is safe.
	 */
	if (dev->needed_tailroom)
		eth_skb_pad(skb);

	/* Transmit function may have to reallocate the original SKB,
	 * in which case it must have freed it. Only free it here on error.
	 */
	nskb = p->xmit(skb, dev);
	if (!nskb) {
		kfree_skb(skb);
		return NETDEV_TX_OK;
	}

	return dsa_enqueue_skb(nskb, dev);
}

/* ethtool operations *******************************************************/

static void dsa_slave_get_drvinfo(struct net_device *dev,
				  struct ethtool_drvinfo *drvinfo)
{
	strlcpy(drvinfo->driver, "dsa", sizeof(drvinfo->driver));
	strlcpy(drvinfo->fw_version, "N/A", sizeof(drvinfo->fw_version));
	strlcpy(drvinfo->bus_info, "platform", sizeof(drvinfo->bus_info));
}

static int dsa_slave_get_regs_len(struct net_device *dev)
{
	struct dsa_port *dp = dsa_slave_to_port(dev);
	struct dsa_switch *ds = dp->ds;

	if (ds->ops->get_regs_len)
		return ds->ops->get_regs_len(ds, dp->index);

	return -EOPNOTSUPP;
}

static void
dsa_slave_get_regs(struct net_device *dev, struct ethtool_regs *regs, void *_p)
{
	struct dsa_port *dp = dsa_slave_to_port(dev);
	struct dsa_switch *ds = dp->ds;

	if (ds->ops->get_regs)
		ds->ops->get_regs(ds, dp->index, regs, _p);
}

static int dsa_slave_nway_reset(struct net_device *dev)
{
	struct dsa_port *dp = dsa_slave_to_port(dev);

	return phylink_ethtool_nway_reset(dp->pl);
}

static int dsa_slave_get_eeprom_len(struct net_device *dev)
{
	struct dsa_port *dp = dsa_slave_to_port(dev);
	struct dsa_switch *ds = dp->ds;

	if (ds->cd && ds->cd->eeprom_len)
		return ds->cd->eeprom_len;

	if (ds->ops->get_eeprom_len)
		return ds->ops->get_eeprom_len(ds);

	return 0;
}

static int dsa_slave_get_eeprom(struct net_device *dev,
				struct ethtool_eeprom *eeprom, u8 *data)
{
	struct dsa_port *dp = dsa_slave_to_port(dev);
	struct dsa_switch *ds = dp->ds;

	if (ds->ops->get_eeprom)
		return ds->ops->get_eeprom(ds, eeprom, data);

	return -EOPNOTSUPP;
}

static int dsa_slave_set_eeprom(struct net_device *dev,
				struct ethtool_eeprom *eeprom, u8 *data)
{
	struct dsa_port *dp = dsa_slave_to_port(dev);
	struct dsa_switch *ds = dp->ds;

	if (ds->ops->set_eeprom)
		return ds->ops->set_eeprom(ds, eeprom, data);

	return -EOPNOTSUPP;
}

static void dsa_slave_get_strings(struct net_device *dev,
				  uint32_t stringset, uint8_t *data)
{
	struct dsa_port *dp = dsa_slave_to_port(dev);
	struct dsa_switch *ds = dp->ds;

	if (stringset == ETH_SS_STATS) {
		int len = ETH_GSTRING_LEN;

		strncpy(data, "tx_packets", len);
		strncpy(data + len, "tx_bytes", len);
		strncpy(data + 2 * len, "rx_packets", len);
		strncpy(data + 3 * len, "rx_bytes", len);
		if (ds->ops->get_strings)
			ds->ops->get_strings(ds, dp->index, stringset,
					     data + 4 * len);
	}
}

static void dsa_slave_get_ethtool_stats(struct net_device *dev,
					struct ethtool_stats *stats,
					uint64_t *data)
{
	struct dsa_port *dp = dsa_slave_to_port(dev);
	struct dsa_switch *ds = dp->ds;
	struct pcpu_sw_netstats *s;
	unsigned int start;
	int i;

	for_each_possible_cpu(i) {
		u64 tx_packets, tx_bytes, rx_packets, rx_bytes;

		s = per_cpu_ptr(dev->tstats, i);
		do {
			start = u64_stats_fetch_begin_irq(&s->syncp);
			tx_packets = s->tx_packets;
			tx_bytes = s->tx_bytes;
			rx_packets = s->rx_packets;
			rx_bytes = s->rx_bytes;
		} while (u64_stats_fetch_retry_irq(&s->syncp, start));
		data[0] += tx_packets;
		data[1] += tx_bytes;
		data[2] += rx_packets;
		data[3] += rx_bytes;
	}
	if (ds->ops->get_ethtool_stats)
		ds->ops->get_ethtool_stats(ds, dp->index, data + 4);
}

static int dsa_slave_get_sset_count(struct net_device *dev, int sset)
{
	struct dsa_port *dp = dsa_slave_to_port(dev);
	struct dsa_switch *ds = dp->ds;

	if (sset == ETH_SS_STATS) {
		int count;

		count = 4;
		if (ds->ops->get_sset_count)
			count += ds->ops->get_sset_count(ds, dp->index, sset);

		return count;
	}

	return -EOPNOTSUPP;
}

static void dsa_slave_get_wol(struct net_device *dev, struct ethtool_wolinfo *w)
{
	struct dsa_port *dp = dsa_slave_to_port(dev);
	struct dsa_switch *ds = dp->ds;

	phylink_ethtool_get_wol(dp->pl, w);

	if (ds->ops->get_wol)
		ds->ops->get_wol(ds, dp->index, w);
}

static int dsa_slave_set_wol(struct net_device *dev, struct ethtool_wolinfo *w)
{
	struct dsa_port *dp = dsa_slave_to_port(dev);
	struct dsa_switch *ds = dp->ds;
	int ret = -EOPNOTSUPP;

	phylink_ethtool_set_wol(dp->pl, w);

	if (ds->ops->set_wol)
		ret = ds->ops->set_wol(ds, dp->index, w);

	return ret;
}

static int dsa_slave_set_eee(struct net_device *dev, struct ethtool_eee *e)
{
	struct dsa_port *dp = dsa_slave_to_port(dev);
	struct dsa_switch *ds = dp->ds;
	int ret;

	/* Port's PHY and MAC both need to be EEE capable */
	if (!dev->phydev || !dp->pl)
		return -ENODEV;

	if (!ds->ops->set_mac_eee)
		return -EOPNOTSUPP;

	ret = ds->ops->set_mac_eee(ds, dp->index, e);
	if (ret)
		return ret;

	return phylink_ethtool_set_eee(dp->pl, e);
}

static int dsa_slave_get_eee(struct net_device *dev, struct ethtool_eee *e)
{
	struct dsa_port *dp = dsa_slave_to_port(dev);
	struct dsa_switch *ds = dp->ds;
	int ret;

	/* Port's PHY and MAC both need to be EEE capable */
	if (!dev->phydev || !dp->pl)
		return -ENODEV;

	if (!ds->ops->get_mac_eee)
		return -EOPNOTSUPP;

	ret = ds->ops->get_mac_eee(ds, dp->index, e);
	if (ret)
		return ret;

	return phylink_ethtool_get_eee(dp->pl, e);
}

static int dsa_slave_get_link_ksettings(struct net_device *dev,
					struct ethtool_link_ksettings *cmd)
{
	struct dsa_port *dp = dsa_slave_to_port(dev);

	return phylink_ethtool_ksettings_get(dp->pl, cmd);
}

static int dsa_slave_set_link_ksettings(struct net_device *dev,
					const struct ethtool_link_ksettings *cmd)
{
	struct dsa_port *dp = dsa_slave_to_port(dev);

	return phylink_ethtool_ksettings_set(dp->pl, cmd);
}

static void dsa_slave_get_pauseparam(struct net_device *dev,
				     struct ethtool_pauseparam *pause)
{
	struct dsa_port *dp = dsa_slave_to_port(dev);

	phylink_ethtool_get_pauseparam(dp->pl, pause);
}

static int dsa_slave_set_pauseparam(struct net_device *dev,
				    struct ethtool_pauseparam *pause)
{
	struct dsa_port *dp = dsa_slave_to_port(dev);

	return phylink_ethtool_set_pauseparam(dp->pl, pause);
}

#ifdef CONFIG_NET_POLL_CONTROLLER
static int dsa_slave_netpoll_setup(struct net_device *dev,
				   struct netpoll_info *ni)
{
	struct net_device *master = dsa_slave_to_master(dev);
	struct dsa_slave_priv *p = netdev_priv(dev);
	struct netpoll *netpoll;
	int err = 0;

	netpoll = kzalloc(sizeof(*netpoll), GFP_KERNEL);
	if (!netpoll)
		return -ENOMEM;

	err = __netpoll_setup(netpoll, master);
	if (err) {
		kfree(netpoll);
		goto out;
	}

	p->netpoll = netpoll;
out:
	return err;
}

static void dsa_slave_netpoll_cleanup(struct net_device *dev)
{
	struct dsa_slave_priv *p = netdev_priv(dev);
	struct netpoll *netpoll = p->netpoll;

	if (!netpoll)
		return;

	p->netpoll = NULL;

	__netpoll_free(netpoll);
}

static void dsa_slave_poll_controller(struct net_device *dev)
{
}
#endif

static int dsa_slave_get_phys_port_name(struct net_device *dev,
					char *name, size_t len)
{
	struct dsa_port *dp = dsa_slave_to_port(dev);

	/* For non-legacy ports, devlink is used and it takes
	 * care of the name generation. This ndo implementation
	 * should be removed with legacy support.
	 */
	if (dp->ds->devlink)
		return -EOPNOTSUPP;

	if (snprintf(name, len, "p%d", dp->index) >= len)
		return -EINVAL;

	return 0;
}

static struct dsa_mall_tc_entry *
dsa_slave_mall_tc_entry_find(struct net_device *dev, unsigned long cookie)
{
	struct dsa_slave_priv *p = netdev_priv(dev);
	struct dsa_mall_tc_entry *mall_tc_entry;

	list_for_each_entry(mall_tc_entry, &p->mall_tc_list, list)
		if (mall_tc_entry->cookie == cookie)
			return mall_tc_entry;

	return NULL;
}

static int
dsa_slave_add_cls_matchall_mirred(struct net_device *dev,
				  struct tc_cls_matchall_offload *cls,
				  bool ingress)
{
	struct dsa_port *dp = dsa_slave_to_port(dev);
	struct dsa_slave_priv *p = netdev_priv(dev);
	struct dsa_mall_mirror_tc_entry *mirror;
	struct dsa_mall_tc_entry *mall_tc_entry;
	struct dsa_switch *ds = dp->ds;
	struct flow_action_entry *act;
	struct dsa_port *to_dp;
	int err;

	if (!ds->ops->port_mirror_add)
		return -EOPNOTSUPP;

	if (!flow_action_basic_hw_stats_check(&cls->rule->action,
					      cls->common.extack))
		return -EOPNOTSUPP;

	act = &cls->rule->action.entries[0];

	if (!act->dev)
		return -EINVAL;

	if (!dsa_slave_dev_check(act->dev))
		return -EOPNOTSUPP;

	mall_tc_entry = kzalloc(sizeof(*mall_tc_entry), GFP_KERNEL);
	if (!mall_tc_entry)
		return -ENOMEM;

	mall_tc_entry->cookie = cls->cookie;
	mall_tc_entry->type = DSA_PORT_MALL_MIRROR;
	mirror = &mall_tc_entry->mirror;

	to_dp = dsa_slave_to_port(act->dev);

	mirror->to_local_port = to_dp->index;
	mirror->ingress = ingress;

	err = ds->ops->port_mirror_add(ds, dp->index, mirror, ingress);
	if (err) {
		kfree(mall_tc_entry);
		return err;
	}

	list_add_tail(&mall_tc_entry->list, &p->mall_tc_list);

	return err;
}

static int
dsa_slave_add_cls_matchall_police(struct net_device *dev,
				  struct tc_cls_matchall_offload *cls,
				  bool ingress)
{
	struct netlink_ext_ack *extack = cls->common.extack;
	struct dsa_port *dp = dsa_slave_to_port(dev);
	struct dsa_slave_priv *p = netdev_priv(dev);
	struct dsa_mall_policer_tc_entry *policer;
	struct dsa_mall_tc_entry *mall_tc_entry;
	struct dsa_switch *ds = dp->ds;
	struct flow_action_entry *act;
	int err;

	if (!ds->ops->port_policer_add) {
		NL_SET_ERR_MSG_MOD(extack,
				   "Policing offload not implemented");
		return -EOPNOTSUPP;
	}

	if (!ingress) {
		NL_SET_ERR_MSG_MOD(extack,
				   "Only supported on ingress qdisc");
		return -EOPNOTSUPP;
	}

	if (!flow_action_basic_hw_stats_check(&cls->rule->action,
					      cls->common.extack))
		return -EOPNOTSUPP;

	list_for_each_entry(mall_tc_entry, &p->mall_tc_list, list) {
		if (mall_tc_entry->type == DSA_PORT_MALL_POLICER) {
			NL_SET_ERR_MSG_MOD(extack,
					   "Only one port policer allowed");
			return -EEXIST;
		}
	}

	act = &cls->rule->action.entries[0];

	mall_tc_entry = kzalloc(sizeof(*mall_tc_entry), GFP_KERNEL);
	if (!mall_tc_entry)
		return -ENOMEM;

	mall_tc_entry->cookie = cls->cookie;
	mall_tc_entry->type = DSA_PORT_MALL_POLICER;
	policer = &mall_tc_entry->policer;
	policer->rate_bytes_per_sec = act->police.rate_bytes_ps;
	policer->burst = act->police.burst;

	err = ds->ops->port_policer_add(ds, dp->index, policer);
	if (err) {
		kfree(mall_tc_entry);
		return err;
	}

	list_add_tail(&mall_tc_entry->list, &p->mall_tc_list);

	return err;
}

static int dsa_slave_add_cls_matchall(struct net_device *dev,
				      struct tc_cls_matchall_offload *cls,
				      bool ingress)
{
	int err = -EOPNOTSUPP;

	if (cls->common.protocol == htons(ETH_P_ALL) &&
	    flow_offload_has_one_action(&cls->rule->action) &&
	    cls->rule->action.entries[0].id == FLOW_ACTION_MIRRED)
		err = dsa_slave_add_cls_matchall_mirred(dev, cls, ingress);
	else if (flow_offload_has_one_action(&cls->rule->action) &&
		 cls->rule->action.entries[0].id == FLOW_ACTION_POLICE)
		err = dsa_slave_add_cls_matchall_police(dev, cls, ingress);

	return err;
}

static void dsa_slave_del_cls_matchall(struct net_device *dev,
				       struct tc_cls_matchall_offload *cls)
{
	struct dsa_port *dp = dsa_slave_to_port(dev);
	struct dsa_mall_tc_entry *mall_tc_entry;
	struct dsa_switch *ds = dp->ds;

	mall_tc_entry = dsa_slave_mall_tc_entry_find(dev, cls->cookie);
	if (!mall_tc_entry)
		return;

	list_del(&mall_tc_entry->list);

	switch (mall_tc_entry->type) {
	case DSA_PORT_MALL_MIRROR:
		if (ds->ops->port_mirror_del)
			ds->ops->port_mirror_del(ds, dp->index,
						 &mall_tc_entry->mirror);
		break;
	case DSA_PORT_MALL_POLICER:
		if (ds->ops->port_policer_del)
			ds->ops->port_policer_del(ds, dp->index);
		break;
	default:
		WARN_ON(1);
	}

	kfree(mall_tc_entry);
}

static int dsa_slave_setup_tc_cls_matchall(struct net_device *dev,
					   struct tc_cls_matchall_offload *cls,
					   bool ingress)
{
	if (cls->common.chain_index)
		return -EOPNOTSUPP;

	switch (cls->command) {
	case TC_CLSMATCHALL_REPLACE:
		return dsa_slave_add_cls_matchall(dev, cls, ingress);
	case TC_CLSMATCHALL_DESTROY:
		dsa_slave_del_cls_matchall(dev, cls);
		return 0;
	default:
		return -EOPNOTSUPP;
	}
}

static int dsa_slave_add_cls_flower(struct net_device *dev,
				    struct flow_cls_offload *cls,
				    bool ingress)
{
	struct dsa_port *dp = dsa_slave_to_port(dev);
	struct dsa_switch *ds = dp->ds;
	int port = dp->index;

	if (!ds->ops->cls_flower_add)
		return -EOPNOTSUPP;

	return ds->ops->cls_flower_add(ds, port, cls, ingress);
}

static int dsa_slave_del_cls_flower(struct net_device *dev,
				    struct flow_cls_offload *cls,
				    bool ingress)
{
	struct dsa_port *dp = dsa_slave_to_port(dev);
	struct dsa_switch *ds = dp->ds;
	int port = dp->index;

	if (!ds->ops->cls_flower_del)
		return -EOPNOTSUPP;

	return ds->ops->cls_flower_del(ds, port, cls, ingress);
}

static int dsa_slave_stats_cls_flower(struct net_device *dev,
				      struct flow_cls_offload *cls,
				      bool ingress)
{
	struct dsa_port *dp = dsa_slave_to_port(dev);
	struct dsa_switch *ds = dp->ds;
	int port = dp->index;

	if (!ds->ops->cls_flower_stats)
		return -EOPNOTSUPP;

	return ds->ops->cls_flower_stats(ds, port, cls, ingress);
}

static int dsa_slave_setup_tc_cls_flower(struct net_device *dev,
					 struct flow_cls_offload *cls,
					 bool ingress)
{
	switch (cls->command) {
	case FLOW_CLS_REPLACE:
		return dsa_slave_add_cls_flower(dev, cls, ingress);
	case FLOW_CLS_DESTROY:
		return dsa_slave_del_cls_flower(dev, cls, ingress);
	case FLOW_CLS_STATS:
		return dsa_slave_stats_cls_flower(dev, cls, ingress);
	default:
		return -EOPNOTSUPP;
	}
}

static int dsa_slave_setup_tc_block_cb(enum tc_setup_type type, void *type_data,
				       void *cb_priv, bool ingress)
{
	struct net_device *dev = cb_priv;

	if (!tc_can_offload(dev))
		return -EOPNOTSUPP;

	switch (type) {
	case TC_SETUP_CLSMATCHALL:
		return dsa_slave_setup_tc_cls_matchall(dev, type_data, ingress);
	case TC_SETUP_CLSFLOWER:
		return dsa_slave_setup_tc_cls_flower(dev, type_data, ingress);
	default:
		return -EOPNOTSUPP;
	}
}

static int dsa_slave_setup_tc_block_cb_ig(enum tc_setup_type type,
					  void *type_data, void *cb_priv)
{
	return dsa_slave_setup_tc_block_cb(type, type_data, cb_priv, true);
}

static int dsa_slave_setup_tc_block_cb_eg(enum tc_setup_type type,
					  void *type_data, void *cb_priv)
{
	return dsa_slave_setup_tc_block_cb(type, type_data, cb_priv, false);
}

static LIST_HEAD(dsa_slave_block_cb_list);

static int dsa_slave_setup_tc_block(struct net_device *dev,
				    struct flow_block_offload *f)
{
	struct flow_block_cb *block_cb;
	flow_setup_cb_t *cb;

	if (f->binder_type == FLOW_BLOCK_BINDER_TYPE_CLSACT_INGRESS)
		cb = dsa_slave_setup_tc_block_cb_ig;
	else if (f->binder_type == FLOW_BLOCK_BINDER_TYPE_CLSACT_EGRESS)
		cb = dsa_slave_setup_tc_block_cb_eg;
	else
		return -EOPNOTSUPP;

	f->driver_block_list = &dsa_slave_block_cb_list;

	switch (f->command) {
	case FLOW_BLOCK_BIND:
		if (flow_block_cb_is_busy(cb, dev, &dsa_slave_block_cb_list))
			return -EBUSY;

		block_cb = flow_block_cb_alloc(cb, dev, dev, NULL);
		if (IS_ERR(block_cb))
			return PTR_ERR(block_cb);

		flow_block_cb_add(block_cb, f);
		list_add_tail(&block_cb->driver_list, &dsa_slave_block_cb_list);
		return 0;
	case FLOW_BLOCK_UNBIND:
		block_cb = flow_block_cb_lookup(f->block, cb, dev);
		if (!block_cb)
			return -ENOENT;

		flow_block_cb_remove(block_cb, f);
		list_del(&block_cb->driver_list);
		return 0;
	default:
		return -EOPNOTSUPP;
	}
}

static int dsa_slave_setup_tc(struct net_device *dev, enum tc_setup_type type,
			      void *type_data)
{
	struct dsa_port *dp = dsa_slave_to_port(dev);
	struct dsa_switch *ds = dp->ds;

	if (type == TC_SETUP_BLOCK)
		return dsa_slave_setup_tc_block(dev, type_data);

	if (!ds->ops->port_setup_tc)
		return -EOPNOTSUPP;

	return ds->ops->port_setup_tc(ds, dp->index, type, type_data);
}

<<<<<<< HEAD
static void dsa_slave_get_stats64(struct net_device *dev,
				  struct rtnl_link_stats64 *stats)
{
	struct dsa_slave_priv *p = netdev_priv(dev);

	netdev_stats_to_stats64(stats, &dev->stats);
	dev_fetch_sw_netstats(stats, p->stats64);
}

=======
>>>>>>> f642729d
static int dsa_slave_get_rxnfc(struct net_device *dev,
			       struct ethtool_rxnfc *nfc, u32 *rule_locs)
{
	struct dsa_port *dp = dsa_slave_to_port(dev);
	struct dsa_switch *ds = dp->ds;

	if (!ds->ops->get_rxnfc)
		return -EOPNOTSUPP;

	return ds->ops->get_rxnfc(ds, dp->index, nfc, rule_locs);
}

static int dsa_slave_set_rxnfc(struct net_device *dev,
			       struct ethtool_rxnfc *nfc)
{
	struct dsa_port *dp = dsa_slave_to_port(dev);
	struct dsa_switch *ds = dp->ds;

	if (!ds->ops->set_rxnfc)
		return -EOPNOTSUPP;

	return ds->ops->set_rxnfc(ds, dp->index, nfc);
}

static int dsa_slave_get_ts_info(struct net_device *dev,
				 struct ethtool_ts_info *ts)
{
	struct dsa_slave_priv *p = netdev_priv(dev);
	struct dsa_switch *ds = p->dp->ds;

	if (!ds->ops->get_ts_info)
		return -EOPNOTSUPP;

	return ds->ops->get_ts_info(ds, p->dp->index, ts);
}

static int dsa_slave_vlan_rx_add_vid(struct net_device *dev, __be16 proto,
				     u16 vid)
{
	struct net_device *master = dsa_slave_to_master(dev);
	struct dsa_port *dp = dsa_slave_to_port(dev);
	struct switchdev_obj_port_vlan vlan = {
		.obj.id = SWITCHDEV_OBJ_ID_PORT_VLAN,
<<<<<<< HEAD
		.vid_begin = vid,
		.vid_end = vid,
		/* This API only allows programming tagged, non-PVID VIDs */
		.flags = 0,
	};
	struct switchdev_trans trans;
	int ret;

	/* User port... */
	trans.ph_prepare = true;
	ret = dsa_port_vlan_add(dp, &vlan, &trans);
	if (ret)
		return ret;

	trans.ph_prepare = false;
	ret = dsa_port_vlan_add(dp, &vlan, &trans);
	if (ret)
		return ret;

	/* And CPU port... */
	trans.ph_prepare = true;
	ret = dsa_port_vlan_add(dp->cpu_dp, &vlan, &trans);
	if (ret)
=======
		.vid = vid,
		/* This API only allows programming tagged, non-PVID VIDs */
		.flags = 0,
	};
	struct netlink_ext_ack extack = {0};
	int ret;

	/* User port... */
	ret = dsa_port_vlan_add(dp, &vlan, &extack);
	if (ret) {
		if (extack._msg)
			netdev_err(dev, "%s\n", extack._msg);
>>>>>>> f642729d
		return ret;
	}

<<<<<<< HEAD
	trans.ph_prepare = false;
	ret = dsa_port_vlan_add(dp->cpu_dp, &vlan, &trans);
	if (ret)
=======
	/* And CPU port... */
	ret = dsa_port_vlan_add(dp->cpu_dp, &vlan, &extack);
	if (ret) {
		if (extack._msg)
			netdev_err(dev, "CPU port %d: %s\n", dp->cpu_dp->index,
				   extack._msg);
>>>>>>> f642729d
		return ret;
	}

	return vlan_vid_add(master, proto, vid);
}

static int dsa_slave_vlan_rx_kill_vid(struct net_device *dev, __be16 proto,
				      u16 vid)
{
	struct net_device *master = dsa_slave_to_master(dev);
	struct dsa_port *dp = dsa_slave_to_port(dev);
	struct switchdev_obj_port_vlan vlan = {
<<<<<<< HEAD
		.vid_begin = vid,
		.vid_end = vid,
=======
		.vid = vid,
>>>>>>> f642729d
		/* This API only allows programming tagged, non-PVID VIDs */
		.flags = 0,
	};
	int err;

	/* Do not deprogram the CPU port as it may be shared with other user
	 * ports which can be members of this VLAN as well.
	 */
	err = dsa_port_vlan_del(dp, &vlan);
	if (err)
		return err;

	vlan_vid_del(master, proto, vid);

	return 0;
}

struct dsa_hw_port {
	struct list_head list;
	struct net_device *dev;
	int old_mtu;
};

static int dsa_hw_port_list_set_mtu(struct list_head *hw_port_list, int mtu)
{
	const struct dsa_hw_port *p;
	int err;

	list_for_each_entry(p, hw_port_list, list) {
		if (p->dev->mtu == mtu)
			continue;

		err = dev_set_mtu(p->dev, mtu);
		if (err)
			goto rollback;
	}

	return 0;

rollback:
	list_for_each_entry_continue_reverse(p, hw_port_list, list) {
		if (p->dev->mtu == p->old_mtu)
			continue;

		if (dev_set_mtu(p->dev, p->old_mtu))
			netdev_err(p->dev, "Failed to restore MTU\n");
	}

	return err;
}

static void dsa_hw_port_list_free(struct list_head *hw_port_list)
{
	struct dsa_hw_port *p, *n;

	list_for_each_entry_safe(p, n, hw_port_list, list)
		kfree(p);
}

/* Make the hardware datapath to/from @dev limited to a common MTU */
static void dsa_bridge_mtu_normalization(struct dsa_port *dp)
{
	struct list_head hw_port_list;
	struct dsa_switch_tree *dst;
	int min_mtu = ETH_MAX_MTU;
	struct dsa_port *other_dp;
	int err;

	if (!dp->ds->mtu_enforcement_ingress)
		return;

	if (!dp->bridge_dev)
		return;

	INIT_LIST_HEAD(&hw_port_list);

	/* Populate the list of ports that are part of the same bridge
	 * as the newly added/modified port
	 */
	list_for_each_entry(dst, &dsa_tree_list, list) {
		list_for_each_entry(other_dp, &dst->ports, list) {
			struct dsa_hw_port *hw_port;
			struct net_device *slave;

			if (other_dp->type != DSA_PORT_TYPE_USER)
				continue;

			if (other_dp->bridge_dev != dp->bridge_dev)
				continue;

			if (!other_dp->ds->mtu_enforcement_ingress)
				continue;

			slave = other_dp->slave;

			if (min_mtu > slave->mtu)
				min_mtu = slave->mtu;

			hw_port = kzalloc(sizeof(*hw_port), GFP_KERNEL);
			if (!hw_port)
				goto out;

			hw_port->dev = slave;
			hw_port->old_mtu = slave->mtu;

			list_add(&hw_port->list, &hw_port_list);
		}
	}

	/* Attempt to configure the entire hardware bridge to the newly added
	 * interface's MTU first, regardless of whether the intention of the
	 * user was to raise or lower it.
	 */
	err = dsa_hw_port_list_set_mtu(&hw_port_list, dp->slave->mtu);
	if (!err)
		goto out;

	/* Clearly that didn't work out so well, so just set the minimum MTU on
	 * all hardware bridge ports now. If this fails too, then all ports will
	 * still have their old MTU rolled back anyway.
	 */
	dsa_hw_port_list_set_mtu(&hw_port_list, min_mtu);

out:
	dsa_hw_port_list_free(&hw_port_list);
}

int dsa_slave_change_mtu(struct net_device *dev, int new_mtu)
{
	struct net_device *master = dsa_slave_to_master(dev);
	struct dsa_port *dp = dsa_slave_to_port(dev);
	struct dsa_slave_priv *p = netdev_priv(dev);
	struct dsa_switch *ds = p->dp->ds;
	struct dsa_port *cpu_dp;
	int port = p->dp->index;
	int largest_mtu = 0;
	int new_master_mtu;
	int old_master_mtu;
	int mtu_limit;
	int cpu_mtu;
	int err, i;

	if (!ds->ops->port_change_mtu)
		return -EOPNOTSUPP;

	for (i = 0; i < ds->num_ports; i++) {
		int slave_mtu;

		if (!dsa_is_user_port(ds, i))
			continue;

		/* During probe, this function will be called for each slave
		 * device, while not all of them have been allocated. That's
		 * ok, it doesn't change what the maximum is, so ignore it.
		 */
		if (!dsa_to_port(ds, i)->slave)
			continue;

		/* Pretend that we already applied the setting, which we
		 * actually haven't (still haven't done all integrity checks)
		 */
		if (i == port)
			slave_mtu = new_mtu;
		else
			slave_mtu = dsa_to_port(ds, i)->slave->mtu;

		if (largest_mtu < slave_mtu)
			largest_mtu = slave_mtu;
	}

	cpu_dp = dsa_to_port(ds, port)->cpu_dp;

	mtu_limit = min_t(int, master->max_mtu, dev->max_mtu);
	old_master_mtu = master->mtu;
	new_master_mtu = largest_mtu + cpu_dp->tag_ops->overhead;
	if (new_master_mtu > mtu_limit)
		return -ERANGE;

	/* If the master MTU isn't over limit, there's no need to check the CPU
	 * MTU, since that surely isn't either.
	 */
	cpu_mtu = largest_mtu;

	/* Start applying stuff */
	if (new_master_mtu != old_master_mtu) {
		err = dev_set_mtu(master, new_master_mtu);
		if (err < 0)
			goto out_master_failed;

		/* We only need to propagate the MTU of the CPU port to
		 * upstream switches.
		 */
		err = dsa_port_mtu_change(cpu_dp, cpu_mtu, true);
		if (err)
			goto out_cpu_failed;
	}

	err = dsa_port_mtu_change(dp, new_mtu, false);
	if (err)
		goto out_port_failed;

	dev->mtu = new_mtu;

	dsa_bridge_mtu_normalization(dp);

	return 0;

out_port_failed:
	if (new_master_mtu != old_master_mtu)
		dsa_port_mtu_change(cpu_dp, old_master_mtu -
				    cpu_dp->tag_ops->overhead,
				    true);
out_cpu_failed:
	if (new_master_mtu != old_master_mtu)
		dev_set_mtu(master, old_master_mtu);
out_master_failed:
	return err;
}

static const struct ethtool_ops dsa_slave_ethtool_ops = {
	.get_drvinfo		= dsa_slave_get_drvinfo,
	.get_regs_len		= dsa_slave_get_regs_len,
	.get_regs		= dsa_slave_get_regs,
	.nway_reset		= dsa_slave_nway_reset,
	.get_link		= ethtool_op_get_link,
	.get_eeprom_len		= dsa_slave_get_eeprom_len,
	.get_eeprom		= dsa_slave_get_eeprom,
	.set_eeprom		= dsa_slave_set_eeprom,
	.get_strings		= dsa_slave_get_strings,
	.get_ethtool_stats	= dsa_slave_get_ethtool_stats,
	.get_sset_count		= dsa_slave_get_sset_count,
	.set_wol		= dsa_slave_set_wol,
	.get_wol		= dsa_slave_get_wol,
	.set_eee		= dsa_slave_set_eee,
	.get_eee		= dsa_slave_get_eee,
	.get_link_ksettings	= dsa_slave_get_link_ksettings,
	.set_link_ksettings	= dsa_slave_set_link_ksettings,
	.get_pauseparam		= dsa_slave_get_pauseparam,
	.set_pauseparam		= dsa_slave_set_pauseparam,
	.get_rxnfc		= dsa_slave_get_rxnfc,
	.set_rxnfc		= dsa_slave_set_rxnfc,
	.get_ts_info		= dsa_slave_get_ts_info,
};

/* legacy way, bypassing the bridge *****************************************/
static int dsa_legacy_fdb_add(struct ndmsg *ndm, struct nlattr *tb[],
			      struct net_device *dev,
			      const unsigned char *addr, u16 vid,
			      u16 flags,
			      struct netlink_ext_ack *extack)
{
	struct dsa_port *dp = dsa_slave_to_port(dev);

	return dsa_port_fdb_add(dp, addr, vid);
}

static int dsa_legacy_fdb_del(struct ndmsg *ndm, struct nlattr *tb[],
			      struct net_device *dev,
			      const unsigned char *addr, u16 vid)
{
	struct dsa_port *dp = dsa_slave_to_port(dev);

	return dsa_port_fdb_del(dp, addr, vid);
}

static struct devlink_port *dsa_slave_get_devlink_port(struct net_device *dev)
{
	struct dsa_port *dp = dsa_slave_to_port(dev);

	return dp->ds->devlink ? &dp->devlink_port : NULL;
}

static void dsa_slave_get_stats64(struct net_device *dev,
				  struct rtnl_link_stats64 *s)
{
	struct dsa_port *dp = dsa_slave_to_port(dev);
	struct dsa_switch *ds = dp->ds;

	if (ds->ops->get_stats64)
		ds->ops->get_stats64(ds, dp->index, s);
	else
		dev_get_tstats64(dev, s);
}

static const struct net_device_ops dsa_slave_netdev_ops = {
	.ndo_open	 	= dsa_slave_open,
	.ndo_stop		= dsa_slave_close,
	.ndo_start_xmit		= dsa_slave_xmit,
	.ndo_change_rx_flags	= dsa_slave_change_rx_flags,
	.ndo_set_rx_mode	= dsa_slave_set_rx_mode,
	.ndo_set_mac_address	= dsa_slave_set_mac_address,
	.ndo_fdb_add		= dsa_legacy_fdb_add,
	.ndo_fdb_del		= dsa_legacy_fdb_del,
	.ndo_fdb_dump		= dsa_slave_fdb_dump,
	.ndo_do_ioctl		= dsa_slave_ioctl,
	.ndo_get_iflink		= dsa_slave_get_iflink,
#ifdef CONFIG_NET_POLL_CONTROLLER
	.ndo_netpoll_setup	= dsa_slave_netpoll_setup,
	.ndo_netpoll_cleanup	= dsa_slave_netpoll_cleanup,
	.ndo_poll_controller	= dsa_slave_poll_controller,
#endif
	.ndo_get_phys_port_name	= dsa_slave_get_phys_port_name,
	.ndo_setup_tc		= dsa_slave_setup_tc,
	.ndo_get_stats64	= dsa_slave_get_stats64,
	.ndo_get_port_parent_id	= dsa_slave_get_port_parent_id,
	.ndo_vlan_rx_add_vid	= dsa_slave_vlan_rx_add_vid,
	.ndo_vlan_rx_kill_vid	= dsa_slave_vlan_rx_kill_vid,
	.ndo_get_devlink_port	= dsa_slave_get_devlink_port,
	.ndo_change_mtu		= dsa_slave_change_mtu,
};

static struct device_type dsa_type = {
	.name	= "dsa",
};

void dsa_port_phylink_mac_change(struct dsa_switch *ds, int port, bool up)
{
	const struct dsa_port *dp = dsa_to_port(ds, port);

	if (dp->pl)
		phylink_mac_change(dp->pl, up);
}
EXPORT_SYMBOL_GPL(dsa_port_phylink_mac_change);

static void dsa_slave_phylink_fixed_state(struct phylink_config *config,
					  struct phylink_link_state *state)
{
	struct dsa_port *dp = container_of(config, struct dsa_port, pl_config);
	struct dsa_switch *ds = dp->ds;

	/* No need to check that this operation is valid, the callback would
	 * not be called if it was not.
	 */
	ds->ops->phylink_fixed_state(ds, dp->index, state);
}

/* slave device setup *******************************************************/
static int dsa_slave_phy_connect(struct net_device *slave_dev, int addr)
{
	struct dsa_port *dp = dsa_slave_to_port(slave_dev);
	struct dsa_switch *ds = dp->ds;

	slave_dev->phydev = mdiobus_get_phy(ds->slave_mii_bus, addr);
	if (!slave_dev->phydev) {
		netdev_err(slave_dev, "no phy at %d\n", addr);
		return -ENODEV;
	}

	return phylink_connect_phy(dp->pl, slave_dev->phydev);
}

static int dsa_slave_phy_setup(struct net_device *slave_dev)
{
	struct dsa_port *dp = dsa_slave_to_port(slave_dev);
	struct device_node *port_dn = dp->dn;
	struct dsa_switch *ds = dp->ds;
	phy_interface_t mode;
	u32 phy_flags = 0;
	int ret;

	ret = of_get_phy_mode(port_dn, &mode);
	if (ret)
		mode = PHY_INTERFACE_MODE_NA;

	dp->pl_config.dev = &slave_dev->dev;
	dp->pl_config.type = PHYLINK_NETDEV;

	/* The get_fixed_state callback takes precedence over polling the
	 * link GPIO in PHYLINK (see phylink_get_fixed_state).  Only set
	 * this if the switch provides such a callback.
	 */
	if (ds->ops->phylink_fixed_state) {
		dp->pl_config.get_fixed_state = dsa_slave_phylink_fixed_state;
		dp->pl_config.poll_fixed_state = true;
	}

	dp->pl = phylink_create(&dp->pl_config, of_fwnode_handle(port_dn), mode,
				&dsa_port_phylink_mac_ops);
	if (IS_ERR(dp->pl)) {
		netdev_err(slave_dev,
			   "error creating PHYLINK: %ld\n", PTR_ERR(dp->pl));
		return PTR_ERR(dp->pl);
	}

	if (ds->ops->get_phy_flags)
		phy_flags = ds->ops->get_phy_flags(ds, dp->index);

	ret = phylink_of_phy_connect(dp->pl, port_dn, phy_flags);
	if (ret == -ENODEV && ds->slave_mii_bus) {
		/* We could not connect to a designated PHY or SFP, so try to
		 * use the switch internal MDIO bus instead
		 */
		ret = dsa_slave_phy_connect(slave_dev, dp->index);
		if (ret) {
			netdev_err(slave_dev,
				   "failed to connect to port %d: %d\n",
				   dp->index, ret);
			phylink_destroy(dp->pl);
			return ret;
		}
	}

	return ret;
}

void dsa_slave_setup_tagger(struct net_device *slave)
{
	struct dsa_port *dp = dsa_slave_to_port(slave);
	struct dsa_slave_priv *p = netdev_priv(slave);
	const struct dsa_port *cpu_dp = dp->cpu_dp;
	struct net_device *master = cpu_dp->master;

	if (cpu_dp->tag_ops->tail_tag)
		slave->needed_tailroom = cpu_dp->tag_ops->overhead;
	else
		slave->needed_headroom = cpu_dp->tag_ops->overhead;
	/* Try to save one extra realloc later in the TX path (in the master)
	 * by also inheriting the master's needed headroom and tailroom.
	 * The 8021q driver also does this.
	 */
	slave->needed_headroom += master->needed_headroom;
	slave->needed_tailroom += master->needed_tailroom;

	p->xmit = cpu_dp->tag_ops->xmit;
}

static struct lock_class_key dsa_slave_netdev_xmit_lock_key;
static void dsa_slave_set_lockdep_class_one(struct net_device *dev,
					    struct netdev_queue *txq,
					    void *_unused)
{
	lockdep_set_class(&txq->_xmit_lock,
			  &dsa_slave_netdev_xmit_lock_key);
}

int dsa_slave_suspend(struct net_device *slave_dev)
{
	struct dsa_port *dp = dsa_slave_to_port(slave_dev);

	if (!netif_running(slave_dev))
		return 0;

	netif_device_detach(slave_dev);

	rtnl_lock();
	phylink_stop(dp->pl);
	rtnl_unlock();

	return 0;
}

int dsa_slave_resume(struct net_device *slave_dev)
{
	struct dsa_port *dp = dsa_slave_to_port(slave_dev);

	if (!netif_running(slave_dev))
		return 0;

	netif_device_attach(slave_dev);

	rtnl_lock();
	phylink_start(dp->pl);
	rtnl_unlock();

	return 0;
}

int dsa_slave_create(struct dsa_port *port)
{
	const struct dsa_port *cpu_dp = port->cpu_dp;
	struct net_device *master = cpu_dp->master;
	struct dsa_switch *ds = port->ds;
	const char *name = port->name;
	struct net_device *slave_dev;
	struct dsa_slave_priv *p;
	int ret;

	if (!ds->num_tx_queues)
		ds->num_tx_queues = 1;

	slave_dev = alloc_netdev_mqs(sizeof(struct dsa_slave_priv), name,
				     NET_NAME_UNKNOWN, ether_setup,
				     ds->num_tx_queues, 1);
	if (slave_dev == NULL)
		return -ENOMEM;

	slave_dev->features = master->vlan_features | NETIF_F_HW_TC;
	if (ds->ops->port_vlan_add && ds->ops->port_vlan_del)
		slave_dev->features |= NETIF_F_HW_VLAN_CTAG_FILTER;
	slave_dev->hw_features |= NETIF_F_HW_TC;
	slave_dev->features |= NETIF_F_LLTX;
	slave_dev->ethtool_ops = &dsa_slave_ethtool_ops;
	if (!IS_ERR_OR_NULL(port->mac))
		ether_addr_copy(slave_dev->dev_addr, port->mac);
	else
		eth_hw_addr_inherit(slave_dev, master);
	slave_dev->priv_flags |= IFF_NO_QUEUE;
	slave_dev->netdev_ops = &dsa_slave_netdev_ops;
	if (ds->ops->port_max_mtu)
		slave_dev->max_mtu = ds->ops->port_max_mtu(ds, port->index);
	SET_NETDEV_DEVTYPE(slave_dev, &dsa_type);

	netdev_for_each_tx_queue(slave_dev, dsa_slave_set_lockdep_class_one,
				 NULL);

	SET_NETDEV_DEV(slave_dev, port->ds->dev);
	slave_dev->dev.of_node = port->dn;
	slave_dev->vlan_features = master->vlan_features;

	p = netdev_priv(slave_dev);
	slave_dev->tstats = netdev_alloc_pcpu_stats(struct pcpu_sw_netstats);
	if (!slave_dev->tstats) {
		free_netdev(slave_dev);
		return -ENOMEM;
	}

	ret = gro_cells_init(&p->gcells, slave_dev);
	if (ret)
		goto out_free;

	p->dp = port;
	INIT_LIST_HEAD(&p->mall_tc_list);
	port->slave = slave_dev;
	dsa_slave_setup_tagger(slave_dev);

	rtnl_lock();
	ret = dsa_slave_change_mtu(slave_dev, ETH_DATA_LEN);
	rtnl_unlock();
	if (ret && ret != -EOPNOTSUPP)
<<<<<<< HEAD
		dev_warn(ds->dev, "nonfatal error %d setting MTU on port %d\n",
			 ret, port->index);
=======
		dev_warn(ds->dev, "nonfatal error %d setting MTU to %d on port %d\n",
			 ret, ETH_DATA_LEN, port->index);
>>>>>>> f642729d

	netif_carrier_off(slave_dev);

	ret = dsa_slave_phy_setup(slave_dev);
	if (ret) {
		netdev_err(slave_dev,
			   "error %d setting up PHY for tree %d, switch %d, port %d\n",
			   ret, ds->dst->index, ds->index, port->index);
		goto out_gcells;
	}

	rtnl_lock();

	ret = register_netdevice(slave_dev);
	if (ret) {
		netdev_err(master, "error %d registering interface %s\n",
			   ret, slave_dev->name);
		rtnl_unlock();
		goto out_phy;
	}

	ret = netdev_upper_dev_link(master, slave_dev, NULL);

	rtnl_unlock();

	if (ret)
		goto out_unregister;

	return 0;

out_unregister:
	unregister_netdev(slave_dev);
out_phy:
	rtnl_lock();
	phylink_disconnect_phy(p->dp->pl);
	rtnl_unlock();
	phylink_destroy(p->dp->pl);
out_gcells:
	gro_cells_destroy(&p->gcells);
out_free:
	free_percpu(slave_dev->tstats);
	free_netdev(slave_dev);
	port->slave = NULL;
	return ret;
}

void dsa_slave_destroy(struct net_device *slave_dev)
{
	struct net_device *master = dsa_slave_to_master(slave_dev);
	struct dsa_port *dp = dsa_slave_to_port(slave_dev);
	struct dsa_slave_priv *p = netdev_priv(slave_dev);

	netif_carrier_off(slave_dev);
	rtnl_lock();
	netdev_upper_dev_unlink(master, slave_dev);
	unregister_netdevice(slave_dev);
	phylink_disconnect_phy(dp->pl);
	rtnl_unlock();

	phylink_destroy(dp->pl);
	gro_cells_destroy(&p->gcells);
	free_percpu(slave_dev->tstats);
	free_netdev(slave_dev);
}

bool dsa_slave_dev_check(const struct net_device *dev)
{
	return dev->netdev_ops == &dsa_slave_netdev_ops;
}
EXPORT_SYMBOL_GPL(dsa_slave_dev_check);

static int dsa_slave_changeupper(struct net_device *dev,
				 struct netdev_notifier_changeupper_info *info)
{
	struct dsa_port *dp = dsa_slave_to_port(dev);
	int err = NOTIFY_DONE;

	if (netif_is_bridge_master(info->upper_dev)) {
		if (info->linking) {
			err = dsa_port_bridge_join(dp, info->upper_dev);
			if (!err)
				dsa_bridge_mtu_normalization(dp);
			err = notifier_from_errno(err);
		} else {
			dsa_port_bridge_leave(dp, info->upper_dev);
			err = NOTIFY_OK;
		}
	} else if (netif_is_lag_master(info->upper_dev)) {
		if (info->linking) {
			err = dsa_port_lag_join(dp, info->upper_dev,
						info->upper_info);
			if (err == -EOPNOTSUPP) {
				NL_SET_ERR_MSG_MOD(info->info.extack,
						   "Offloading not supported");
				err = 0;
			}
			err = notifier_from_errno(err);
		} else {
			dsa_port_lag_leave(dp, info->upper_dev);
			err = NOTIFY_OK;
		}
	} else if (is_hsr_master(info->upper_dev)) {
		if (info->linking) {
			err = dsa_port_hsr_join(dp, info->upper_dev);
			if (err == -EOPNOTSUPP) {
				NL_SET_ERR_MSG_MOD(info->info.extack,
						   "Offloading not supported");
				err = 0;
			}
			err = notifier_from_errno(err);
		} else {
			dsa_port_hsr_leave(dp, info->upper_dev);
			err = NOTIFY_OK;
		}
	}

	return err;
}

static int
dsa_slave_lag_changeupper(struct net_device *dev,
			  struct netdev_notifier_changeupper_info *info)
{
	struct net_device *lower;
	struct list_head *iter;
	int err = NOTIFY_DONE;
	struct dsa_port *dp;

	netdev_for_each_lower_dev(dev, lower, iter) {
		if (!dsa_slave_dev_check(lower))
			continue;

		dp = dsa_slave_to_port(lower);
		if (!dp->lag_dev)
			/* Software LAG */
			continue;

		err = dsa_slave_changeupper(lower, info);
		if (notifier_to_errno(err))
			break;
	}

	return err;
}

static int
dsa_prevent_bridging_8021q_upper(struct net_device *dev,
				 struct netdev_notifier_changeupper_info *info)
{
	struct netlink_ext_ack *ext_ack;
	struct net_device *slave;
	struct dsa_port *dp;

	ext_ack = netdev_notifier_info_to_extack(&info->info);

	if (!is_vlan_dev(dev))
		return NOTIFY_DONE;

	slave = vlan_dev_real_dev(dev);
	if (!dsa_slave_dev_check(slave))
		return NOTIFY_DONE;

	dp = dsa_slave_to_port(slave);
	if (!dp->bridge_dev)
		return NOTIFY_DONE;

	/* Deny enslaving a VLAN device into a VLAN-aware bridge */
	if (br_vlan_enabled(dp->bridge_dev) &&
	    netif_is_bridge_master(info->upper_dev) && info->linking) {
		NL_SET_ERR_MSG_MOD(ext_ack,
				   "Cannot enslave VLAN device into VLAN aware bridge");
		return notifier_from_errno(-EINVAL);
	}

	return NOTIFY_DONE;
}

static int
dsa_slave_check_8021q_upper(struct net_device *dev,
			    struct netdev_notifier_changeupper_info *info)
{
	struct dsa_port *dp = dsa_slave_to_port(dev);
	struct net_device *br = dp->bridge_dev;
	struct bridge_vlan_info br_info;
	struct netlink_ext_ack *extack;
	int err = NOTIFY_DONE;
	u16 vid;

	if (!br || !br_vlan_enabled(br))
		return NOTIFY_DONE;

	extack = netdev_notifier_info_to_extack(&info->info);
	vid = vlan_dev_vlan_id(info->upper_dev);

	/* br_vlan_get_info() returns -EINVAL or -ENOENT if the
	 * device, respectively the VID is not found, returning
	 * 0 means success, which is a failure for us here.
	 */
	err = br_vlan_get_info(br, vid, &br_info);
	if (err == 0) {
		NL_SET_ERR_MSG_MOD(extack,
				   "This VLAN is already configured by the bridge");
		return notifier_from_errno(-EBUSY);
	}

	return NOTIFY_DONE;
}

static int dsa_slave_netdevice_event(struct notifier_block *nb,
				     unsigned long event, void *ptr)
{
	struct net_device *dev = netdev_notifier_info_to_dev(ptr);

	switch (event) {
	case NETDEV_PRECHANGEUPPER: {
		struct netdev_notifier_changeupper_info *info = ptr;
<<<<<<< HEAD

		if (!dsa_slave_dev_check(dev))
			return dsa_prevent_bridging_8021q_upper(dev, ptr);

		if (is_vlan_dev(info->upper_dev))
			return dsa_slave_check_8021q_upper(dev, ptr);
		break;
	}
	case NETDEV_CHANGEUPPER:
		if (!dsa_slave_dev_check(dev))
			return NOTIFY_DONE;
=======
		struct dsa_switch *ds;
		struct dsa_port *dp;
		int err;

		if (!dsa_slave_dev_check(dev))
			return dsa_prevent_bridging_8021q_upper(dev, ptr);
>>>>>>> f642729d

		dp = dsa_slave_to_port(dev);
		ds = dp->ds;

		if (ds->ops->port_prechangeupper) {
			err = ds->ops->port_prechangeupper(ds, dp->index, info);
			if (err)
				return notifier_from_errno(err);
		}

		if (is_vlan_dev(info->upper_dev))
			return dsa_slave_check_8021q_upper(dev, ptr);
		break;
	}
	case NETDEV_CHANGEUPPER:
		if (dsa_slave_dev_check(dev))
			return dsa_slave_changeupper(dev, ptr);

		if (netif_is_lag_master(dev))
			return dsa_slave_lag_changeupper(dev, ptr);

		break;
	case NETDEV_CHANGELOWERSTATE: {
		struct netdev_notifier_changelowerstate_info *info = ptr;
		struct dsa_port *dp;
		int err;

		if (!dsa_slave_dev_check(dev))
			break;

		dp = dsa_slave_to_port(dev);

		err = dsa_port_lag_change(dp, info->lower_state_info);
		return notifier_from_errno(err);
	}
	case NETDEV_GOING_DOWN: {
		struct dsa_port *dp, *cpu_dp;
		struct dsa_switch_tree *dst;
		LIST_HEAD(close_list);

		if (!netdev_uses_dsa(dev))
			return NOTIFY_DONE;

		cpu_dp = dev->dsa_ptr;
		dst = cpu_dp->ds->dst;

		list_for_each_entry(dp, &dst->ports, list) {
			if (!dsa_is_user_port(dp->ds, dp->index))
				continue;

			list_add(&dp->slave->close_list, &close_list);
		}

		dev_close_many(&close_list, true);

		return NOTIFY_OK;
	}
	default:
		break;
	}

	return NOTIFY_DONE;
}

static void
dsa_fdb_offload_notify(struct dsa_switchdev_event_work *switchdev_work)
{
	struct dsa_switch *ds = switchdev_work->ds;
	struct switchdev_notifier_fdb_info info;
	struct dsa_port *dp;

	if (!dsa_is_user_port(ds, switchdev_work->port))
		return;

	info.addr = switchdev_work->addr;
	info.vid = switchdev_work->vid;
	info.offloaded = true;
	dp = dsa_to_port(ds, switchdev_work->port);
	call_switchdev_notifiers(SWITCHDEV_FDB_OFFLOADED,
				 dp->slave, &info.info, NULL);
}

static void dsa_slave_switchdev_event_work(struct work_struct *work)
{
	struct dsa_switchdev_event_work *switchdev_work =
		container_of(work, struct dsa_switchdev_event_work, work);
	struct dsa_switch *ds = switchdev_work->ds;
	struct dsa_port *dp;
	int err;

	dp = dsa_to_port(ds, switchdev_work->port);

	rtnl_lock();
	switch (switchdev_work->event) {
	case SWITCHDEV_FDB_ADD_TO_DEVICE:
		err = dsa_port_fdb_add(dp, switchdev_work->addr,
				       switchdev_work->vid);
		if (err) {
			dev_err(ds->dev,
				"port %d failed to add %pM vid %d to fdb: %d\n",
				dp->index, switchdev_work->addr,
				switchdev_work->vid, err);
			break;
		}
		dsa_fdb_offload_notify(switchdev_work);
		break;

	case SWITCHDEV_FDB_DEL_TO_DEVICE:
		err = dsa_port_fdb_del(dp, switchdev_work->addr,
				       switchdev_work->vid);
		if (err) {
			dev_err(ds->dev,
				"port %d failed to delete %pM vid %d from fdb: %d\n",
				dp->index, switchdev_work->addr,
				switchdev_work->vid, err);
		}

		break;
	}
	rtnl_unlock();

	kfree(switchdev_work);
	if (dsa_is_user_port(ds, dp->index))
		dev_put(dp->slave);
}

static int dsa_lower_dev_walk(struct net_device *lower_dev,
			      struct netdev_nested_priv *priv)
{
	if (dsa_slave_dev_check(lower_dev)) {
		priv->data = (void *)netdev_priv(lower_dev);
		return 1;
	}

	return 0;
}

static struct dsa_slave_priv *dsa_slave_dev_lower_find(struct net_device *dev)
{
	struct netdev_nested_priv priv = {
		.data = NULL,
	};

	netdev_walk_all_lower_dev_rcu(dev, dsa_lower_dev_walk, &priv);

	return (struct dsa_slave_priv *)priv.data;
}

/* Called under rcu_read_lock() */
static int dsa_slave_switchdev_event(struct notifier_block *unused,
				     unsigned long event, void *ptr)
{
	struct net_device *dev = switchdev_notifier_info_to_dev(ptr);
	const struct switchdev_notifier_fdb_info *fdb_info;
	struct dsa_switchdev_event_work *switchdev_work;
	struct dsa_port *dp;
	int err;

	switch (event) {
	case SWITCHDEV_PORT_ATTR_SET:
		err = switchdev_handle_port_attr_set(dev, ptr,
						     dsa_slave_dev_check,
						     dsa_slave_port_attr_set);
		return notifier_from_errno(err);
	case SWITCHDEV_FDB_ADD_TO_DEVICE:
	case SWITCHDEV_FDB_DEL_TO_DEVICE:
		fdb_info = ptr;

		if (dsa_slave_dev_check(dev)) {
			if (!fdb_info->added_by_user)
				return NOTIFY_OK;

			dp = dsa_slave_to_port(dev);
		} else {
			/* Snoop addresses learnt on foreign interfaces
			 * bridged with us, for switches that don't
			 * automatically learn SA from CPU-injected traffic
			 */
			struct net_device *br_dev;
			struct dsa_slave_priv *p;

			br_dev = netdev_master_upper_dev_get_rcu(dev);
			if (!br_dev)
				return NOTIFY_DONE;

			if (!netif_is_bridge_master(br_dev))
				return NOTIFY_DONE;

			p = dsa_slave_dev_lower_find(br_dev);
			if (!p)
				return NOTIFY_DONE;

			dp = p->dp->cpu_dp;

			if (!dp->ds->assisted_learning_on_cpu_port)
				return NOTIFY_DONE;

			/* When the bridge learns an address on an offloaded
			 * LAG we don't want to send traffic to the CPU, the
			 * other ports bridged with the LAG should be able to
			 * autonomously forward towards it.
			 */
			if (dsa_tree_offloads_bridge_port(dp->ds->dst, dev))
				return NOTIFY_DONE;
		}

		if (!dp->ds->ops->port_fdb_add || !dp->ds->ops->port_fdb_del)
			return NOTIFY_DONE;

		switchdev_work = kzalloc(sizeof(*switchdev_work), GFP_ATOMIC);
		if (!switchdev_work)
			return NOTIFY_BAD;

		INIT_WORK(&switchdev_work->work,
			  dsa_slave_switchdev_event_work);
		switchdev_work->ds = dp->ds;
		switchdev_work->port = dp->index;
		switchdev_work->event = event;

		ether_addr_copy(switchdev_work->addr,
				fdb_info->addr);
		switchdev_work->vid = fdb_info->vid;

		/* Hold a reference on the slave for dsa_fdb_offload_notify */
		if (dsa_is_user_port(dp->ds, dp->index))
			dev_hold(dev);
		dsa_schedule_work(&switchdev_work->work);
		break;
	default:
		return NOTIFY_DONE;
	}

	return NOTIFY_OK;
}

static int dsa_slave_switchdev_blocking_event(struct notifier_block *unused,
					      unsigned long event, void *ptr)
{
	struct net_device *dev = switchdev_notifier_info_to_dev(ptr);
	int err;

	switch (event) {
	case SWITCHDEV_PORT_OBJ_ADD:
		err = switchdev_handle_port_obj_add(dev, ptr,
						    dsa_slave_dev_check,
						    dsa_slave_port_obj_add);
		return notifier_from_errno(err);
	case SWITCHDEV_PORT_OBJ_DEL:
		err = switchdev_handle_port_obj_del(dev, ptr,
						    dsa_slave_dev_check,
						    dsa_slave_port_obj_del);
		return notifier_from_errno(err);
	case SWITCHDEV_PORT_ATTR_SET:
		err = switchdev_handle_port_attr_set(dev, ptr,
						     dsa_slave_dev_check,
						     dsa_slave_port_attr_set);
		return notifier_from_errno(err);
	}

	return NOTIFY_DONE;
}

static struct notifier_block dsa_slave_nb __read_mostly = {
	.notifier_call  = dsa_slave_netdevice_event,
};

static struct notifier_block dsa_slave_switchdev_notifier = {
	.notifier_call = dsa_slave_switchdev_event,
};

static struct notifier_block dsa_slave_switchdev_blocking_notifier = {
	.notifier_call = dsa_slave_switchdev_blocking_event,
};

int dsa_slave_register_notifier(void)
{
	struct notifier_block *nb;
	int err;

	err = register_netdevice_notifier(&dsa_slave_nb);
	if (err)
		return err;

	err = register_switchdev_notifier(&dsa_slave_switchdev_notifier);
	if (err)
		goto err_switchdev_nb;

	nb = &dsa_slave_switchdev_blocking_notifier;
	err = register_switchdev_blocking_notifier(nb);
	if (err)
		goto err_switchdev_blocking_nb;

	return 0;

err_switchdev_blocking_nb:
	unregister_switchdev_notifier(&dsa_slave_switchdev_notifier);
err_switchdev_nb:
	unregister_netdevice_notifier(&dsa_slave_nb);
	return err;
}

void dsa_slave_unregister_notifier(void)
{
	struct notifier_block *nb;
	int err;

	nb = &dsa_slave_switchdev_blocking_notifier;
	err = unregister_switchdev_blocking_notifier(nb);
	if (err)
		pr_err("DSA: failed to unregister switchdev blocking notifier (%d)\n", err);

	err = unregister_switchdev_notifier(&dsa_slave_switchdev_notifier);
	if (err)
		pr_err("DSA: failed to unregister switchdev notifier (%d)\n", err);

	err = unregister_netdevice_notifier(&dsa_slave_nb);
	if (err)
		pr_err("DSA: failed to unregister slave notifier (%d)\n", err);
}<|MERGE_RESOLUTION|>--- conflicted
+++ resolved
@@ -340,11 +340,7 @@
 			continue;
 
 		vid = vlan_dev_vlan_id(upper_dev);
-<<<<<<< HEAD
-		if (vid >= vlan->vid_begin && vid <= vlan->vid_end)
-=======
 		if (vid == vlan->vid)
->>>>>>> f642729d
 			return -EBUSY;
 	}
 
@@ -358,7 +354,7 @@
 	struct net_device *master = dsa_slave_to_master(dev);
 	struct dsa_port *dp = dsa_slave_to_port(dev);
 	struct switchdev_obj_port_vlan vlan;
-	int vid, err;
+	int err;
 
 	if (dsa_port_skip_vlan_configuration(dp)) {
 		NL_SET_ERR_MSG_MOD(extack, "skipping configuration of VLAN");
@@ -370,17 +366,6 @@
 	/* Deny adding a bridge VLAN when there is already an 802.1Q upper with
 	 * the same VID.
 	 */
-<<<<<<< HEAD
-	if (trans->ph_prepare && br_vlan_enabled(dp->bridge_dev)) {
-		rcu_read_lock();
-		err = dsa_slave_vlan_check_for_8021q_uppers(dev, &vlan);
-		rcu_read_unlock();
-		if (err)
-			return err;
-	}
-
-	err = dsa_port_vlan_add(dp, &vlan, trans);
-=======
 	if (br_vlan_enabled(dp->bridge_dev)) {
 		rcu_read_lock();
 		err = dsa_slave_vlan_check_for_8021q_uppers(dev, &vlan);
@@ -393,7 +378,6 @@
 	}
 
 	err = dsa_port_vlan_add(dp, &vlan, extack);
->>>>>>> f642729d
 	if (err)
 		return err;
 
@@ -407,17 +391,7 @@
 	if (err)
 		return err;
 
-<<<<<<< HEAD
-	for (vid = vlan.vid_begin; vid <= vlan.vid_end; vid++) {
-		err = vlan_vid_add(master, htons(ETH_P_8021Q), vid);
-		if (err)
-			return err;
-	}
-
-	return 0;
-=======
 	return vlan_vid_add(master, htons(ETH_P_8021Q), vlan.vid);
->>>>>>> f642729d
 }
 
 static int dsa_slave_port_obj_add(struct net_device *dev,
@@ -476,14 +450,7 @@
 	struct net_device *master = dsa_slave_to_master(dev);
 	struct dsa_port *dp = dsa_slave_to_port(dev);
 	struct switchdev_obj_port_vlan *vlan;
-<<<<<<< HEAD
-	int vid, err;
-
-	if (obj->orig_dev != dev)
-		return -EOPNOTSUPP;
-=======
 	int err;
->>>>>>> f642729d
 
 	if (dsa_port_skip_vlan_configuration(dp))
 		return 0;
@@ -497,12 +464,7 @@
 	if (err)
 		return err;
 
-<<<<<<< HEAD
-	for (vid = vlan->vid_begin; vid <= vlan->vid_end; vid++)
-		vlan_vid_del(master, htons(ETH_P_8021Q), vid);
-=======
 	vlan_vid_del(master, htons(ETH_P_8021Q), vlan->vid);
->>>>>>> f642729d
 
 	return 0;
 }
@@ -1331,18 +1293,6 @@
 	return ds->ops->port_setup_tc(ds, dp->index, type, type_data);
 }
 
-<<<<<<< HEAD
-static void dsa_slave_get_stats64(struct net_device *dev,
-				  struct rtnl_link_stats64 *stats)
-{
-	struct dsa_slave_priv *p = netdev_priv(dev);
-
-	netdev_stats_to_stats64(stats, &dev->stats);
-	dev_fetch_sw_netstats(stats, p->stats64);
-}
-
-=======
->>>>>>> f642729d
 static int dsa_slave_get_rxnfc(struct net_device *dev,
 			       struct ethtool_rxnfc *nfc, u32 *rule_locs)
 {
@@ -1386,31 +1336,6 @@
 	struct dsa_port *dp = dsa_slave_to_port(dev);
 	struct switchdev_obj_port_vlan vlan = {
 		.obj.id = SWITCHDEV_OBJ_ID_PORT_VLAN,
-<<<<<<< HEAD
-		.vid_begin = vid,
-		.vid_end = vid,
-		/* This API only allows programming tagged, non-PVID VIDs */
-		.flags = 0,
-	};
-	struct switchdev_trans trans;
-	int ret;
-
-	/* User port... */
-	trans.ph_prepare = true;
-	ret = dsa_port_vlan_add(dp, &vlan, &trans);
-	if (ret)
-		return ret;
-
-	trans.ph_prepare = false;
-	ret = dsa_port_vlan_add(dp, &vlan, &trans);
-	if (ret)
-		return ret;
-
-	/* And CPU port... */
-	trans.ph_prepare = true;
-	ret = dsa_port_vlan_add(dp->cpu_dp, &vlan, &trans);
-	if (ret)
-=======
 		.vid = vid,
 		/* This API only allows programming tagged, non-PVID VIDs */
 		.flags = 0,
@@ -1423,22 +1348,15 @@
 	if (ret) {
 		if (extack._msg)
 			netdev_err(dev, "%s\n", extack._msg);
->>>>>>> f642729d
 		return ret;
 	}
 
-<<<<<<< HEAD
-	trans.ph_prepare = false;
-	ret = dsa_port_vlan_add(dp->cpu_dp, &vlan, &trans);
-	if (ret)
-=======
 	/* And CPU port... */
 	ret = dsa_port_vlan_add(dp->cpu_dp, &vlan, &extack);
 	if (ret) {
 		if (extack._msg)
 			netdev_err(dev, "CPU port %d: %s\n", dp->cpu_dp->index,
 				   extack._msg);
->>>>>>> f642729d
 		return ret;
 	}
 
@@ -1451,12 +1369,7 @@
 	struct net_device *master = dsa_slave_to_master(dev);
 	struct dsa_port *dp = dsa_slave_to_port(dev);
 	struct switchdev_obj_port_vlan vlan = {
-<<<<<<< HEAD
-		.vid_begin = vid,
-		.vid_end = vid,
-=======
 		.vid = vid,
->>>>>>> f642729d
 		/* This API only allows programming tagged, non-PVID VIDs */
 		.flags = 0,
 	};
@@ -1986,13 +1899,8 @@
 	ret = dsa_slave_change_mtu(slave_dev, ETH_DATA_LEN);
 	rtnl_unlock();
 	if (ret && ret != -EOPNOTSUPP)
-<<<<<<< HEAD
-		dev_warn(ds->dev, "nonfatal error %d setting MTU on port %d\n",
-			 ret, port->index);
-=======
 		dev_warn(ds->dev, "nonfatal error %d setting MTU to %d on port %d\n",
 			 ret, ETH_DATA_LEN, port->index);
->>>>>>> f642729d
 
 	netif_carrier_off(slave_dev);
 
@@ -2209,26 +2117,12 @@
 	switch (event) {
 	case NETDEV_PRECHANGEUPPER: {
 		struct netdev_notifier_changeupper_info *info = ptr;
-<<<<<<< HEAD
-
-		if (!dsa_slave_dev_check(dev))
-			return dsa_prevent_bridging_8021q_upper(dev, ptr);
-
-		if (is_vlan_dev(info->upper_dev))
-			return dsa_slave_check_8021q_upper(dev, ptr);
-		break;
-	}
-	case NETDEV_CHANGEUPPER:
-		if (!dsa_slave_dev_check(dev))
-			return NOTIFY_DONE;
-=======
 		struct dsa_switch *ds;
 		struct dsa_port *dp;
 		int err;
 
 		if (!dsa_slave_dev_check(dev))
 			return dsa_prevent_bridging_8021q_upper(dev, ptr);
->>>>>>> f642729d
 
 		dp = dsa_slave_to_port(dev);
 		ds = dp->ds;
