--- conflicted
+++ resolved
@@ -807,18 +807,10 @@
 		return  -ENOMEM;
 	}
 
-<<<<<<< HEAD
+	timer->fclk = ERR_PTR(-ENODEV);
 	timer->io_base = devm_ioremap_resource(dev, mem);
 	if (IS_ERR(timer->io_base))
 		return PTR_ERR(timer->io_base);
-=======
-	timer->fclk = ERR_PTR(-ENODEV);
-	timer->io_base = devm_request_and_ioremap(dev, mem);
-	if (!timer->io_base) {
-		dev_err(dev, "%s: region already claimed.\n", __func__);
-		return -ENOMEM;
-	}
->>>>>>> 008ca431
 
 	if (dev->of_node) {
 		if (of_find_property(dev->of_node, "ti,timer-alwon", NULL))
