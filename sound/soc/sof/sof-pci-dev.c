// SPDX-License-Identifier: (GPL-2.0-only OR BSD-3-Clause)
//
// This file is provided under a dual BSD/GPLv2 license.  When using or
// redistributing this file, you may do so under either license.
//
// Copyright(c) 2018 Intel Corporation. All rights reserved.
//
// Author: Liam Girdwood <liam.r.girdwood@linux.intel.com>
//

#include <linux/firmware.h>
#include <linux/dmi.h>
#include <linux/module.h>
#include <linux/pci.h>
#include <linux/pm_runtime.h>
#include <sound/soc-acpi.h>
#include <sound/soc-acpi-intel-match.h>
#include <sound/sof.h>
#include "ops.h"
#include "sof-pci-dev.h"

static char *fw_path;
module_param(fw_path, charp, 0444);
MODULE_PARM_DESC(fw_path, "alternate path for SOF firmware.");

static char *tplg_path;
module_param(tplg_path, charp, 0444);
MODULE_PARM_DESC(tplg_path, "alternate path for SOF topology.");

static int sof_pci_debug;
module_param_named(sof_pci_debug, sof_pci_debug, int, 0444);
MODULE_PARM_DESC(sof_pci_debug, "SOF PCI debug options (0x0 all off)");

static const char *sof_override_tplg_name;

#define SOF_PCI_DISABLE_PM_RUNTIME BIT(0)

static int sof_tplg_cb(const struct dmi_system_id *id)
{
	sof_override_tplg_name = id->driver_data;
	return 1;
}

static const struct dmi_system_id sof_tplg_table[] = {
	{
		.callback = sof_tplg_cb,
		.matches = {
			DMI_MATCH(DMI_PRODUCT_FAMILY, "Google_Volteer"),
			DMI_MATCH(DMI_OEM_STRING, "AUDIO-MAX98373_ALC5682I_I2S_UP4"),
		},
		.driver_data = "sof-tgl-rt5682-ssp0-max98373-ssp2.tplg",
	},
	{
		.callback = sof_tplg_cb,
		.matches = {
			DMI_MATCH(DMI_SYS_VENDOR, "Intel Corporation"),
			DMI_MATCH(DMI_PRODUCT_NAME, "Alder Lake Client Platform"),
			DMI_MATCH(DMI_OEM_STRING, "AUDIO-ADL_MAX98373_ALC5682I_I2S"),
		},
		.driver_data = "sof-adl-rt5682-ssp0-max98373-ssp2.tplg",
	},
	{
		.callback = sof_tplg_cb,
		.matches = {
			DMI_MATCH(DMI_PRODUCT_FAMILY, "Google_Brya"),
			DMI_MATCH(DMI_OEM_STRING, "AUDIO-MAX98390_ALC5682I_I2S"),
		},
		.driver_data = "sof-adl-max98390-ssp2-rt5682-ssp0.tplg",
	},
<<<<<<< HEAD
=======
	{
		.callback = sof_tplg_cb,
		.matches = {
			DMI_MATCH(DMI_PRODUCT_FAMILY, "Google_Brya"),
			DMI_MATCH(DMI_OEM_STRING, "AUDIO_AMP-MAX98360_ALC5682VS_I2S_2WAY"),
		},
		.driver_data = "sof-adl-max98360a-rt5682-2way.tplg",
	},
	{
		.callback = sof_tplg_cb,
		.matches = {
			DMI_MATCH(DMI_PRODUCT_FAMILY, "Google_Brya"),
			DMI_MATCH(DMI_OEM_STRING, "AUDIO-AUDIO_MAX98357_ALC5682I_I2S_2WAY"),
		},
		.driver_data = "sof-adl-max98357a-rt5682-2way.tplg",
	},
>>>>>>> 95cd2cdc

	{}
};

static const struct dmi_system_id community_key_platforms[] = {
	{
		.ident = "Up boards",
		.matches = {
			DMI_MATCH(DMI_SYS_VENDOR, "AAEON"),
		}
	},
	{
		.ident = "Google Chromebooks",
		.matches = {
			DMI_MATCH(DMI_SYS_VENDOR, "Google"),
		}
	},
	{},
};

const struct dev_pm_ops sof_pci_pm = {
	.prepare = snd_sof_prepare,
	.complete = snd_sof_complete,
	SET_SYSTEM_SLEEP_PM_OPS(snd_sof_suspend, snd_sof_resume)
	SET_RUNTIME_PM_OPS(snd_sof_runtime_suspend, snd_sof_runtime_resume,
			   snd_sof_runtime_idle)
};
EXPORT_SYMBOL_NS(sof_pci_pm, SND_SOC_SOF_PCI_DEV);

static void sof_pci_probe_complete(struct device *dev)
{
	dev_dbg(dev, "Completing SOF PCI probe");

	if (sof_pci_debug & SOF_PCI_DISABLE_PM_RUNTIME)
		return;

	/* allow runtime_pm */
	pm_runtime_set_autosuspend_delay(dev, SND_SOF_SUSPEND_DELAY_MS);
	pm_runtime_use_autosuspend(dev);

	/*
	 * runtime pm for pci device is "forbidden" by default.
	 * so call pm_runtime_allow() to enable it.
	 */
	pm_runtime_allow(dev);

	/* mark last_busy for pm_runtime to make sure not suspend immediately */
	pm_runtime_mark_last_busy(dev);

	/* follow recommendation in pci-driver.c to decrement usage counter */
	pm_runtime_put_noidle(dev);
}

int sof_pci_probe(struct pci_dev *pci, const struct pci_device_id *pci_id)
{
	struct device *dev = &pci->dev;
	const struct sof_dev_desc *desc =
		(const struct sof_dev_desc *)pci_id->driver_data;
	struct snd_sof_pdata *sof_pdata;
	int ret;

	dev_dbg(&pci->dev, "PCI DSP detected");

	if (!desc->ops) {
		dev_err(dev, "error: no matching PCI descriptor ops\n");
		return -ENODEV;
	}

	sof_pdata = devm_kzalloc(dev, sizeof(*sof_pdata), GFP_KERNEL);
	if (!sof_pdata)
		return -ENOMEM;

	ret = pcim_enable_device(pci);
	if (ret < 0)
		return ret;

	ret = pci_request_regions(pci, "Audio DSP");
	if (ret < 0)
		return ret;

	sof_pdata->name = pci_name(pci);
	sof_pdata->desc = desc;
	sof_pdata->dev = dev;
	sof_pdata->fw_filename = desc->default_fw_filename;

	/*
	 * for platforms using the SOF community key, change the
	 * default path automatically to pick the right files from the
	 * linux-firmware tree. This can be overridden with the
	 * fw_path kernel parameter, e.g. for developers.
	 */

	/* alternate fw and tplg filenames ? */
	if (fw_path) {
		sof_pdata->fw_filename_prefix = fw_path;

		dev_dbg(dev,
			"Module parameter used, changed fw path to %s\n",
			sof_pdata->fw_filename_prefix);

	} else if (dmi_check_system(community_key_platforms)) {
		sof_pdata->fw_filename_prefix =
			devm_kasprintf(dev, GFP_KERNEL, "%s/%s",
				       sof_pdata->desc->default_fw_path,
				       "community");

		dev_dbg(dev,
			"Platform uses community key, changed fw path to %s\n",
			sof_pdata->fw_filename_prefix);
	} else {
		sof_pdata->fw_filename_prefix =
			sof_pdata->desc->default_fw_path;
	}

	if (tplg_path)
		sof_pdata->tplg_filename_prefix = tplg_path;
	else
		sof_pdata->tplg_filename_prefix =
			sof_pdata->desc->default_tplg_path;

	dmi_check_system(sof_tplg_table);
	if (sof_override_tplg_name)
		sof_pdata->tplg_filename = sof_override_tplg_name;

	/* set callback to be called on successful device probe to enable runtime_pm */
	sof_pdata->sof_probe_complete = sof_pci_probe_complete;

	/* call sof helper for DSP hardware probe */
	ret = snd_sof_device_probe(dev, sof_pdata);
	if (ret)
		pci_release_regions(pci);

	return ret;
}
EXPORT_SYMBOL_NS(sof_pci_probe, SND_SOC_SOF_PCI_DEV);

void sof_pci_remove(struct pci_dev *pci)
{
	/* call sof helper for DSP hardware remove */
	snd_sof_device_remove(&pci->dev);

	/* follow recommendation in pci-driver.c to increment usage counter */
	if (snd_sof_device_probe_completed(&pci->dev) &&
	    !(sof_pci_debug & SOF_PCI_DISABLE_PM_RUNTIME))
		pm_runtime_get_noresume(&pci->dev);

	/* release pci regions and disable device */
	pci_release_regions(pci);
}
EXPORT_SYMBOL_NS(sof_pci_remove, SND_SOC_SOF_PCI_DEV);

void sof_pci_shutdown(struct pci_dev *pci)
{
	snd_sof_device_shutdown(&pci->dev);
}
EXPORT_SYMBOL_NS(sof_pci_shutdown, SND_SOC_SOF_PCI_DEV);

MODULE_LICENSE("Dual BSD/GPL");<|MERGE_RESOLUTION|>--- conflicted
+++ resolved
@@ -67,8 +67,6 @@
 		},
 		.driver_data = "sof-adl-max98390-ssp2-rt5682-ssp0.tplg",
 	},
-<<<<<<< HEAD
-=======
 	{
 		.callback = sof_tplg_cb,
 		.matches = {
@@ -85,7 +83,6 @@
 		},
 		.driver_data = "sof-adl-max98357a-rt5682-2way.tplg",
 	},
->>>>>>> 95cd2cdc
 
 	{}
 };
